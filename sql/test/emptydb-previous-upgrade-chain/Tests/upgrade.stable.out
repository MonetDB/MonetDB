Running database upgrade commands to update system tables.

Running database upgrade commands:
drop procedure if exists SHPattach(string) cascade;
drop procedure if exists SHPload(integer) cascade;
drop procedure if exists SHPload(integer, geometry) cascade;

Running database upgrade commands:
create procedure SHPLoad(fname string, schemaname string, tablename string) external name shp.load;
create procedure SHPLoad(fname string, tablename string) external name shp.load;
update sys.functions set system = true where schema_id = 2000 and name in ('shpload');

Running database upgrade commands:
drop function if exists sys.st_intersects(geometry, geometry) cascade;
drop function if exists sys.st_dwithin(geometry, geometry, double) cascade;
drop view if exists sys.geometry_columns cascade;
drop function if exists sys.st_collect(geometry, geometry) cascade;
drop aggregate if exists sys.st_collect(geometry) cascade;
drop aggregate if exists sys.st_makeline(geometry) cascade;
create view sys.geometry_columns as
 select cast(null as varchar(1)) as f_table_catalog,
  s.name as f_table_schema,
  t.name as f_table_name,
  c.name as f_geometry_column,
  cast(has_z(c.type_digits) + has_m(c.type_digits) +2 as integer) as coord_dimension,
  c.type_scale as srid,
  get_type(c.type_digits, 0) as geometry_type
 from sys.columns c, sys.tables t, sys.schemas s
 where c.table_id = t.id and t.schema_id = s.id
  and c.type in (select sqlname from sys.types where systemname in ('wkb', 'wkba'));
GRANT SELECT ON sys.geometry_columns TO PUBLIC;
CREATE FUNCTION ST_Collect(geom1 Geometry, geom2 Geometry) RETURNS Geometry EXTERNAL NAME geom."Collect";
GRANT EXECUTE ON FUNCTION ST_Collect(Geometry, Geometry) TO PUBLIC;
CREATE AGGREGATE ST_Collect(geom Geometry) RETURNS Geometry external name aggr."Collect";
GRANT EXECUTE ON AGGREGATE ST_Collect(Geometry) TO PUBLIC;
CREATE FUNCTION ST_DistanceGeographic(geom1 Geometry, geom2 Geometry) RETURNS double EXTERNAL NAME geom."DistanceGeographic";
GRANT EXECUTE ON FUNCTION ST_DistanceGeographic(Geometry, Geometry) TO PUBLIC;
CREATE FILTER FUNCTION ST_DWithinGeographic(geom1 Geometry, geom2 Geometry, distance double) EXTERNAL NAME geom."DWithinGeographic";
GRANT EXECUTE ON FILTER ST_DWithinGeographic(Geometry, Geometry, double) TO PUBLIC;
CREATE FILTER FUNCTION ST_DWithin(geom1 Geometry, geom2 Geometry, distance double) EXTERNAL NAME rtree."DWithin";
GRANT EXECUTE ON FILTER ST_DWithin(Geometry, Geometry, double) TO PUBLIC;
CREATE FILTER FUNCTION ST_DWithin_NoIndex(geom1 Geometry, geom2 Geometry, distance double) EXTERNAL NAME geom."DWithin_noindex";
GRANT EXECUTE ON FILTER ST_DWithin_NoIndex(Geometry, Geometry, double) TO PUBLIC;
CREATE FUNCTION ST_DWithin2(geom1 Geometry, geom2 Geometry, bbox1 mbr, bbox2 mbr, dst double) RETURNS boolean EXTERNAL NAME geom."DWithin2";
GRANT EXECUTE ON FUNCTION ST_DWithin2(Geometry, Geometry, mbr, mbr, double) TO PUBLIC;
CREATE FILTER FUNCTION ST_IntersectsGeographic(geom1 Geometry, geom2 Geometry) EXTERNAL NAME geom."IntersectsGeographic";
GRANT EXECUTE ON FILTER ST_IntersectsGeographic(Geometry, Geometry) TO PUBLIC;
CREATE FILTER FUNCTION ST_Intersects(geom1 Geometry, geom2 Geometry) EXTERNAL NAME rtree."Intersects";
GRANT EXECUTE ON FILTER ST_Intersects(Geometry, Geometry) TO PUBLIC;
CREATE FILTER FUNCTION ST_Intersects_NoIndex(geom1 Geometry, geom2 Geometry) EXTERNAL NAME geom."Intersects_noindex";
GRANT EXECUTE ON FILTER ST_Intersects_NoIndex(Geometry, Geometry) TO PUBLIC;
CREATE AGGREGATE ST_MakeLine(geom Geometry) RETURNS Geometry external name aggr."MakeLine";
GRANT EXECUTE ON AGGREGATE ST_MakeLine(Geometry) TO PUBLIC;
update sys.functions set system = true where system <> true and schema_id = 2000 and name in ('st_collect', 'st_distancegeographic', 'st_dwithingeographic', 'st_dwithin', 'st_dwithin_noindex', 'st_dwithin2', 'st_intersectsgeographic', 'st_intersects', 'st_intersects_noindex', 'st_makeline');
update sys._tables set system = true where system <> true and schema_id = 2000 and name = 'geometry_columns';

Running database upgrade commands:
drop function sys.similarity(string, string) cascade;

Running database upgrade commands:
CREATE VIEW sys.describe_accessible_tables AS
 SELECT
 schemas.name AS schema,
 tables.name  AS table,
 tt.table_type_name AS table_type,
 pc.privilege_code_name AS privs,
 p.privileges AS privs_code
 FROM privileges p
 JOIN sys.roles ON p.auth_id = roles.id
 JOIN sys.tables ON p.obj_id = tables.id
 JOIN sys.table_types tt ON tables.type = tt.table_type_id
 JOIN sys.schemas ON tables.schema_id = schemas.id
 JOIN sys.privilege_codes pc ON p.privileges = pc.privilege_code_id
 WHERE roles.name = current_role;
GRANT SELECT ON sys.describe_accessible_tables TO PUBLIC;
update sys._tables set system = true where system <> true and schema_id = 2000 and name = 'describe_accessible_tables';
alter table sys.function_languages set read write;
delete from sys.function_languages where language_keyword like 'PYTHON%_MAP';
update sys.functions set language = language - 1 where language in (7, 11);
update sys.functions set mod = 'pyapi3' where mod in ('pyapi', 'pyapi3map');
commit;

Running database upgrade commands:
alter table sys.function_languages set read only;

Running database upgrade commands:
DROP FUNCTION IF EXISTS sys.dump_database(BOOLEAN) CASCADE;
DROP VIEW IF EXISTS sys.dump_comments CASCADE;
DROP VIEW IF EXISTS sys.describe_comments CASCADE;
CREATE VIEW sys.describe_comments AS
	SELECT o.id AS id, o.tpe AS tpe, o.nme AS fqn, cm.remark AS rem
	FROM (
		SELECT id, 'SCHEMA', sys.DQ(name) FROM sys.schemas WHERE NOT system
		UNION ALL
		SELECT t.id, ifthenelse(ts.table_type_name = 'VIEW', 'VIEW', 'TABLE'), sys.FQN(s.name, t.name)
		  FROM sys.schemas s JOIN sys._tables t ON s.id = t.schema_id JOIN sys.table_types ts ON t.type = ts.table_type_id
		 WHERE NOT t.system
		UNION ALL
		SELECT c.id, 'COLUMN', sys.FQN(s.name, t.name) || '.' || sys.DQ(c.name) FROM sys.columns c, sys._tables t, sys.schemas s WHERE NOT t.system AND c.table_id = t.id AND t.schema_id = s.id
		UNION ALL
		SELECT idx.id, 'INDEX', sys.FQN(s.name, idx.name) FROM sys.idxs idx, sys._tables t, sys.schemas s WHERE NOT t.system AND idx.table_id = t.id AND t.schema_id = s.id
		UNION ALL
		SELECT seq.id, 'SEQUENCE', sys.FQN(s.name, seq.name) FROM sys.sequences seq, sys.schemas s WHERE seq.schema_id = s.id
		UNION ALL
		SELECT f.id, ft.function_type_keyword, qf.nme FROM sys.functions f, sys.function_types ft, sys.schemas s, sys.fully_qualified_functions qf
		 WHERE NOT f.system AND f.type = ft.function_type_id AND f.schema_id = s.id AND qf.id = f.id
		) AS o(id, tpe, nme)
	JOIN sys.comments cm ON cm.id = o.id;
GRANT SELECT ON sys.describe_comments TO PUBLIC;
CREATE VIEW sys.dump_comments AS
  SELECT 'COMMENT ON ' || c.tpe || ' ' || c.fqn || ' IS ' || sys.SQ(c.rem) || ';' stmt FROM sys.describe_comments c;
CREATE FUNCTION sys.dump_database(describe BOOLEAN) RETURNS TABLE(o int, stmt STRING)
BEGIN
  SET SCHEMA sys;
  TRUNCATE sys.dump_statements;
  INSERT INTO sys.dump_statements VALUES (1, 'START TRANSACTION;');
  INSERT INTO sys.dump_statements VALUES (2, 'SET SCHEMA "sys";');
  INSERT INTO sys.dump_statements SELECT (SELECT COUNT(*) FROM sys.dump_statements) + RANK() OVER(), stmt FROM sys.dump_create_roles;
  INSERT INTO sys.dump_statements SELECT (SELECT COUNT(*) FROM sys.dump_statements) + RANK() OVER(), stmt FROM sys.dump_create_users;
  INSERT INTO sys.dump_statements SELECT (SELECT COUNT(*) FROM sys.dump_statements) + RANK() OVER(), stmt FROM sys.dump_create_schemas;
  INSERT INTO sys.dump_statements SELECT (SELECT COUNT(*) FROM sys.dump_statements) + RANK() OVER(), stmt FROM sys.dump_user_defined_types;
  INSERT INTO sys.dump_statements SELECT (SELECT COUNT(*) FROM sys.dump_statements) + RANK() OVER(), stmt FROM sys.dump_add_schemas_to_users;
  INSERT INTO sys.dump_statements SELECT (SELECT COUNT(*) FROM sys.dump_statements) + RANK() OVER(), stmt FROM sys.dump_grant_user_privileges;
  INSERT INTO sys.dump_statements SELECT (SELECT COUNT(*) FROM sys.dump_statements) + RANK() OVER(), stmt FROM sys.dump_sequences;
  --functions and table-likes can be interdependent. They should be inserted in the order of their catalogue id.
  INSERT INTO sys.dump_statements SELECT (SELECT COUNT(*) FROM sys.dump_statements) + RANK() OVER(ORDER BY stmts.o), stmts.s
				    FROM (
				      SELECT f.o, f.stmt FROM sys.dump_functions f
				       UNION ALL
				      SELECT t.o, t.stmt FROM sys.dump_tables t
				    ) AS stmts(o, s);
  IF NOT DESCRIBE THEN
    CALL sys.dump_table_data();
  END IF;
  INSERT INTO sys.dump_statements SELECT (SELECT COUNT(*) FROM sys.dump_statements) + RANK() OVER(), stmt FROM sys.dump_start_sequences;
  INSERT INTO sys.dump_statements SELECT (SELECT COUNT(*) FROM sys.dump_statements) + RANK() OVER(), stmt FROM sys.dump_column_defaults;
  INSERT INTO sys.dump_statements SELECT (SELECT COUNT(*) FROM sys.dump_statements) + RANK() OVER(), stmt FROM sys.dump_table_constraint_type;
  INSERT INTO sys.dump_statements SELECT (SELECT COUNT(*) FROM sys.dump_statements) + RANK() OVER(), stmt FROM sys.dump_indices;
  INSERT INTO sys.dump_statements SELECT (SELECT COUNT(*) FROM sys.dump_statements) + RANK() OVER(), stmt FROM sys.dump_foreign_keys;
  INSERT INTO sys.dump_statements SELECT (SELECT COUNT(*) FROM sys.dump_statements) + RANK() OVER(), stmt FROM sys.dump_partition_tables;
  INSERT INTO sys.dump_statements SELECT (SELECT COUNT(*) FROM sys.dump_statements) + RANK() OVER(), stmt FROM sys.dump_triggers;
  INSERT INTO sys.dump_statements SELECT (SELECT COUNT(*) FROM sys.dump_statements) + RANK() OVER(), stmt FROM sys.dump_comments;
  INSERT INTO sys.dump_statements SELECT (SELECT COUNT(*) FROM sys.dump_statements) + RANK() OVER(), stmt FROM sys.dump_table_grants;
  INSERT INTO sys.dump_statements SELECT (SELECT COUNT(*) FROM sys.dump_statements) + RANK() OVER(), stmt FROM sys.dump_column_grants;
  INSERT INTO sys.dump_statements SELECT (SELECT COUNT(*) FROM sys.dump_statements) + RANK() OVER(), stmt FROM sys.dump_function_grants;
  INSERT INTO sys.dump_statements VALUES ((SELECT COUNT(*) FROM sys.dump_statements) + 1, 'COMMIT;');
  RETURN sys.dump_statements;
END;
update sys._tables set system = true where schema_id = 2000 and name in ('describe_comments','dump_comments');
update sys.functions set system = true where system <> true and schema_id = 2000 and name = 'dump_database' and type = 5;

Running database upgrade commands:
CREATE FUNCTION sys.sql_datatype(mtype varchar(999), digits integer, tscale integer, nameonly boolean, shortname boolean)
  RETURNS varchar(1024)
BEGIN
  RETURN
    CASE mtype
    WHEN 'char' THEN sys.ifthenelse(nameonly OR digits <= 1, sys.ifthenelse(shortname, 'CHAR', 'CHARACTER'), sys.ifthenelse(shortname, 'CHAR(', 'CHARACTER(') || digits || ')')
    WHEN 'varchar' THEN sys.ifthenelse(nameonly OR digits = 0, sys.ifthenelse(shortname, 'VARCHAR', 'CHARACTER VARYING'), sys.ifthenelse(shortname, 'VARCHAR(', 'CHARACTER VARYING(') || digits || ')')
    WHEN 'clob' THEN sys.ifthenelse(nameonly OR digits = 0, sys.ifthenelse(shortname, 'CLOB', 'CHARACTER LARGE OBJECT'), sys.ifthenelse(shortname, 'CLOB(', 'CHARACTER LARGE OBJECT(') || digits || ')')
    WHEN 'blob' THEN sys.ifthenelse(nameonly OR digits = 0, sys.ifthenelse(shortname, 'BLOB', 'BINARY LARGE OBJECT'), sys.ifthenelse(shortname, 'BLOB(', 'BINARY LARGE OBJECT(') || digits || ')')
    WHEN 'int' THEN 'INTEGER'
    WHEN 'bigint' THEN 'BIGINT'
    WHEN 'smallint' THEN 'SMALLINT'
    WHEN 'tinyint' THEN 'TINYINT'
    WHEN 'hugeint' THEN 'HUGEINT'
    WHEN 'boolean' THEN 'BOOLEAN'
    WHEN 'date' THEN 'DATE'
    WHEN 'time' THEN sys.ifthenelse(nameonly OR digits = 1, 'TIME', 'TIME(' || (digits -1) || ')')
    WHEN 'timestamp' THEN sys.ifthenelse(nameonly OR digits = 7, 'TIMESTAMP', 'TIMESTAMP(' || (digits -1) || ')')
    WHEN 'timestamptz' THEN sys.ifthenelse(nameonly OR digits = 7, 'TIMESTAMP WITH TIME ZONE', 'TIMESTAMP(' || (digits -1) || ') WITH TIME ZONE')
    WHEN 'timetz' THEN sys.ifthenelse(nameonly OR digits = 1, 'TIME WITH TIME ZONE', 'TIME(' || (digits -1) || ') WITH TIME ZONE')
    WHEN 'decimal' THEN sys.ifthenelse(nameonly OR digits = 0, 'DECIMAL', 'DECIMAL(' || digits || sys.ifthenelse(tscale = 0, '', ',' || tscale) || ')')
    WHEN 'double' THEN sys.ifthenelse(nameonly OR (digits = 53 AND tscale = 0), sys.ifthenelse(shortname, 'DOUBLE', 'DOUBLE PRECISION'), 'FLOAT(' || digits || ')')
    WHEN 'real' THEN sys.ifthenelse(nameonly OR (digits = 24 AND tscale = 0), 'REAL', 'FLOAT(' || digits || ')')
    WHEN 'day_interval' THEN 'INTERVAL DAY'
    WHEN 'month_interval' THEN CASE digits WHEN 1 THEN 'INTERVAL YEAR' WHEN 2 THEN 'INTERVAL YEAR TO MONTH' WHEN 3 THEN 'INTERVAL MONTH' END
    WHEN 'sec_interval' THEN
	CASE digits
	WHEN 4 THEN 'INTERVAL DAY'
	WHEN 5 THEN 'INTERVAL DAY TO HOUR'
	WHEN 6 THEN 'INTERVAL DAY TO MINUTE'
	WHEN 7 THEN 'INTERVAL DAY TO SECOND'
	WHEN 8 THEN 'INTERVAL HOUR'
	WHEN 9 THEN 'INTERVAL HOUR TO MINUTE'
	WHEN 10 THEN 'INTERVAL HOUR TO SECOND'
	WHEN 11 THEN 'INTERVAL MINUTE'
	WHEN 12 THEN 'INTERVAL MINUTE TO SECOND'
	WHEN 13 THEN 'INTERVAL SECOND'
	END
    WHEN 'oid' THEN 'OID'
    WHEN 'json' THEN sys.ifthenelse(nameonly OR digits = 0, 'JSON', 'JSON(' || digits || ')')
    WHEN 'url' THEN sys.ifthenelse(nameonly OR digits = 0, 'URL', 'URL(' || digits || ')')
    WHEN 'xml' THEN sys.ifthenelse(nameonly OR digits = 0, 'XML', 'XML(' || digits || ')')
    WHEN 'geometry' THEN
	sys.ifthenelse(nameonly, 'GEOMETRY',
	CASE digits
	WHEN 4 THEN 'GEOMETRY(POINT' || sys.ifthenelse(tscale = 0, ')', ',' || tscale || ')')
	WHEN 8 THEN 'GEOMETRY(LINESTRING' || sys.ifthenelse(tscale = 0, ')', ',' || tscale || ')')
	WHEN 16 THEN 'GEOMETRY(POLYGON' || sys.ifthenelse(tscale = 0, ')', ',' || tscale || ')')
	WHEN 20 THEN 'GEOMETRY(MULTIPOINT' || sys.ifthenelse(tscale = 0, ')', ',' || tscale || ')')
	WHEN 24 THEN 'GEOMETRY(MULTILINESTRING' || sys.ifthenelse(tscale = 0, ')', ',' || tscale || ')')
	WHEN 28 THEN 'GEOMETRY(MULTIPOLYGON' || sys.ifthenelse(tscale = 0, ')', ',' || tscale || ')')
	WHEN 32 THEN 'GEOMETRY(GEOMETRYCOLLECTION' || sys.ifthenelse(tscale = 0, ')', ',' || tscale || ')')
	ELSE 'GEOMETRY'
        END)
    ELSE sys.ifthenelse(mtype = lower(mtype), upper(mtype), '"' || mtype || '"') || sys.ifthenelse(nameonly OR digits = 0, '', '(' || digits || sys.ifthenelse(tscale = 0, '', ',' || tscale) || ')')
    END;
END;
GRANT EXECUTE ON FUNCTION sys.sql_datatype(varchar(999), integer, integer, boolean, boolean) TO PUBLIC;
update sys.functions set system = true where system <> true and schema_id = 2000 and name = 'sql_datatype' and type = 1 and language = 2;

Running database upgrade commands:
CREATE SCHEMA INFORMATION_SCHEMA;
COMMENT ON SCHEMA INFORMATION_SCHEMA IS 'ISO/IEC 9075-11 SQL/Schemata';
update sys.schemas set system = true where name = 'information_schema';
CREATE VIEW INFORMATION_SCHEMA.CHARACTER_SETS AS SELECT
  cast(NULL AS varchar(1)) AS CHARACTER_SET_CATALOG,
  cast(NULL AS varchar(1)) AS CHARACTER_SET_SCHEMA,
  cast('UTF-8' AS varchar(16)) AS CHARACTER_SET_NAME,
  cast('ISO/IEC 10646:2021' AS varchar(20)) AS CHARACTER_REPERTOIRE,
  cast('UTF-8' AS varchar(16)) AS FORM_OF_USE,
  cast(NULL AS varchar(1)) AS DEFAULT_COLLATE_CATALOG,
  cast(NULL AS varchar(1)) AS DEFAULT_COLLATE_SCHEMA,
  cast(NULL AS varchar(1)) AS DEFAULT_COLLATE_NAME;
GRANT SELECT ON TABLE INFORMATION_SCHEMA.CHARACTER_SETS TO PUBLIC WITH GRANT OPTION;
CREATE VIEW INFORMATION_SCHEMA.SCHEMATA AS SELECT
  cast(NULL AS varchar(1)) AS CATALOG_NAME,
  s."name" AS SCHEMA_NAME,
  a."name" AS SCHEMA_OWNER,
  cast(NULL AS varchar(1)) AS DEFAULT_CHARACTER_SET_CATALOG,
  cast(NULL AS varchar(1)) AS DEFAULT_CHARACTER_SET_SCHEMA,
  cast('UTF-8' AS varchar(16)) AS DEFAULT_CHARACTER_SET_NAME,
  cast(NULL AS varchar(1)) AS SQL_PATH,
  s."id" AS schema_id,
  s."system" AS is_system,
  cm."remark" AS comments
 FROM sys."schemas" s
 INNER JOIN sys."auths" a ON s."owner" = a."id"
 LEFT OUTER JOIN sys."comments" cm ON s."id" = cm."id"
 ORDER BY s."name";
GRANT SELECT ON TABLE INFORMATION_SCHEMA.SCHEMATA TO PUBLIC WITH GRANT OPTION;
CREATE VIEW INFORMATION_SCHEMA.TABLES AS SELECT
  cast(NULL AS varchar(1)) AS TABLE_CATALOG,
  s."name" AS TABLE_SCHEMA,
  t."name" AS TABLE_NAME,
  tt."table_type_name" AS TABLE_TYPE,
  cast(NULL AS varchar(1)) AS SELF_REFERENCING_COLUMN_NAME,
  cast(NULL AS varchar(1)) AS REFERENCE_GENERATION,
  cast(NULL AS varchar(1)) AS USER_DEFINED_TYPE_CATALOG,
  cast(NULL AS varchar(1)) AS USER_DEFINED_TYPE_SCHEMA,
  cast(NULL AS varchar(1)) AS USER_DEFINED_TYPE_NAME,
  cast(sys.ifthenelse((t."type" IN (0, 3, 7, 20, 30) AND t."access" IN (0, 2)), 'YES', 'NO') AS varchar(3)) AS IS_INSERTABLE_INTO,
  cast('NO' AS varchar(3)) AS IS_TYPED,
  cast((CASE t."commit_action" WHEN 1 THEN 'DELETE' WHEN 2 THEN 'PRESERVE' WHEN 3 THEN 'DROP' ELSE NULL END) AS varchar(10)) AS COMMIT_ACTION,
  t."schema_id" AS schema_id,
  t."id" AS table_id,
  t."type" AS table_type_id,
  st."count" AS row_count,
  t."system" AS is_system,
  sys.ifthenelse(t."type" IN (1, 11), TRUE, FALSE) AS is_view,
  t."query" AS query_def,
  cm."remark" AS comments
 FROM sys."tables" t
 INNER JOIN sys."schemas" s ON t."schema_id" = s."id"
 INNER JOIN sys."table_types" tt ON t."type" = tt."table_type_id"
 LEFT OUTER JOIN sys."comments" cm ON t."id" = cm."id"
 LEFT OUTER JOIN (SELECT DISTINCT "schema", "table", "count" FROM sys."statistics"()) st ON (s."name" = st."schema" AND t."name" = st."table")
 ORDER BY s."name", t."name";
GRANT SELECT ON TABLE INFORMATION_SCHEMA.TABLES TO PUBLIC WITH GRANT OPTION;
CREATE VIEW INFORMATION_SCHEMA.VIEWS AS SELECT
  cast(NULL AS varchar(1)) AS TABLE_CATALOG,
  s."name" AS TABLE_SCHEMA,
  t."name" AS TABLE_NAME,
  t."query" AS VIEW_DEFINITION,
  cast('NONE' AS varchar(10)) AS CHECK_OPTION,
  cast('NO' AS varchar(3)) AS IS_UPDATABLE,
  cast('NO' AS varchar(3)) AS INSERTABLE_INTO,
  cast('NO' AS varchar(3)) AS IS_TRIGGER_UPDATABLE,
  cast('NO' AS varchar(3)) AS IS_TRIGGER_DELETABLE,
  cast('NO' AS varchar(3)) AS IS_TRIGGER_INSERTABLE_INTO,
  t."schema_id" AS schema_id,
  t."id" AS table_id,
  cast(sys.ifthenelse(t."system", t."type" + 10 , t."type") AS smallint) AS table_type_id,
  t."system" AS is_system,
  cm."remark" AS comments
 FROM sys."_tables" t
 INNER JOIN sys."schemas" s ON t."schema_id" = s."id"
 LEFT OUTER JOIN sys."comments" cm ON t."id" = cm."id"
 WHERE t."type" = 1
 ORDER BY s."name", t."name";
GRANT SELECT ON TABLE INFORMATION_SCHEMA.VIEWS TO PUBLIC WITH GRANT OPTION;
CREATE VIEW INFORMATION_SCHEMA.COLUMNS AS SELECT
  cast(NULL AS varchar(1)) AS TABLE_CATALOG,
  s."name" AS TABLE_SCHEMA,
  t."name" AS TABLE_NAME,
  c."name" AS COLUMN_NAME,
  cast(1 + c."number" AS int) AS ORDINAL_POSITION,
  c."default" AS COLUMN_DEFAULT,
  cast(sys.ifthenelse(c."null", 'YES', 'NO') AS varchar(3)) AS IS_NULLABLE,
  cast(sys."sql_datatype"(c."type", c."type_digits", c."type_scale", true, true) AS varchar(1024)) AS DATA_TYPE,
  cast(sys.ifthenelse(c."type" IN ('varchar','clob','char','json','url','xml') AND c."type_digits" > 0, c."type_digits", NULL) AS int) AS CHARACTER_MAXIMUM_LENGTH,
  cast(sys.ifthenelse(c."type" IN ('varchar','clob','char','json','url','xml') AND c."type_digits" > 0, 4 * cast(c."type_digits" as bigint), NULL) AS bigint) AS CHARACTER_OCTET_LENGTH,
  cast(sys.ifthenelse(c."type" IN ('int','smallint','tinyint','bigint','hugeint','float','real','double','decimal','numeric','oid'), c."type_digits", NULL) AS int) AS NUMERIC_PRECISION,
  cast(sys.ifthenelse(c."type" IN ('int','smallint','tinyint','bigint','hugeint','float','real','double','oid'), 2, sys.ifthenelse(c."type" IN ('decimal','numeric'), 10, NULL)) AS int) AS NUMERIC_PRECISION_RADIX,
  cast(sys.ifthenelse(c."type" IN ('int','smallint','tinyint','bigint','hugeint','float','real','double','decimal','numeric','oid'), c."type_scale", NULL) AS int) AS NUMERIC_SCALE,
  cast(sys.ifthenelse(c."type" IN ('date','timestamp','timestamptz','time','timetz'), sys.ifthenelse(c."type_scale" > 0, c."type_scale" -1, 0), NULL) AS int) AS DATETIME_PRECISION,
  cast(sys.ifthenelse(c."type" IN ('day_interval','month_interval','sec_interval'), sys."sql_datatype"(c."type", c."type_digits", c."type_scale", true, true), NULL) AS varchar(40)) AS INTERVAL_TYPE,
  cast(CASE c."type" WHEN 'day_interval' THEN 0 WHEN 'month_interval' THEN 0 WHEN 'sec_interval' THEN (sys.ifthenelse(c."type_digits" IN (7, 10, 12, 13), sys.ifthenelse(c."type_scale" > 0, c."type_scale", 3), 0)) ELSE NULL END AS int) AS INTERVAL_PRECISION,
  cast(NULL AS varchar(1)) AS CHARACTER_SET_CATALOG,
  cast(NULL AS varchar(1)) AS CHARACTER_SET_SCHEMA,
  cast(sys.ifthenelse(c."type" IN ('varchar','clob','char','json','url','xml'), 'UTF-8', NULL) AS varchar(16)) AS CHARACTER_SET_NAME,
  cast(NULL AS varchar(1)) AS COLLATION_CATALOG,
  cast(NULL AS varchar(1)) AS COLLATION_SCHEMA,
  cast(NULL AS varchar(1)) AS COLLATION_NAME,
  cast(NULL AS varchar(1)) AS DOMAIN_CATALOG,
  cast(NULL AS varchar(1)) AS DOMAIN_SCHEMA,
  cast(NULL AS varchar(1)) AS DOMAIN_NAME,
  cast(NULL AS varchar(1)) AS UDT_CATALOG,
  cast(NULL AS varchar(1)) AS UDT_SCHEMA,
  cast(NULL AS varchar(1)) AS UDT_NAME,
  cast(NULL AS varchar(1)) AS SCOPE_CATALOG,
  cast(NULL AS varchar(1)) AS SCOPE_SCHEMA,
  cast(NULL AS varchar(1)) AS SCOPE_NAME,
  cast(NULL AS int) AS MAXIMUM_CARDINALITY,
  cast(NULL AS varchar(1)) AS DTD_IDENTIFIER,
  cast('NO' AS varchar(3)) AS IS_SELF_REFERENCING,
  cast(sys.ifthenelse(seq."name" IS NULL OR c."null", 'NO', 'YES') AS varchar(3)) AS IS_IDENTITY,
  seq."name" AS IDENTITY_GENERATION,
  seq."start" AS IDENTITY_START,
  seq."increment" AS IDENTITY_INCREMENT,
  seq."maxvalue" AS IDENTITY_MAXIMUM,
  seq."minvalue" AS IDENTITY_MINIMUM,
  cast(sys.ifthenelse(seq."name" IS NULL, NULL, sys.ifthenelse(seq."cycle", 'YES', 'NO')) AS varchar(3)) AS IDENTITY_CYCLE,
  cast(sys.ifthenelse(seq."name" IS NULL, 'NO', 'YES') AS varchar(3)) AS IS_GENERATED,
  cast(sys.ifthenelse(seq."name" IS NULL, NULL, c."default") AS varchar(1024)) AS GENERATION_EXPRESSION,
  cast('NO' AS varchar(3)) AS IS_SYSTEM_TIME_PERIOD_START,
  cast('NO' AS varchar(3)) AS IS_SYSTEM_TIME_PERIOD_END,
  cast('NO' AS varchar(3)) AS SYSTEM_TIME_PERIOD_TIMESTAMP_GENERATION,
  cast(sys.ifthenelse(t."type" IN (0,3,7,20,30), 'YES', 'NO') AS varchar(3)) AS IS_UPDATABLE,
  cast(NULL AS varchar(1)) AS DECLARED_DATA_TYPE,
  cast(NULL AS int) AS DECLARED_NUMERIC_PRECISION,
  cast(NULL AS int) AS DECLARED_NUMERIC_SCALE,
  t."schema_id" AS schema_id,
  c."table_id" AS table_id,
  c."id" AS column_id,
  seq."id" AS sequence_id,
  t."system" AS is_system,
  cm."remark" AS comments
 FROM sys."columns" c
 INNER JOIN sys."tables" t ON c."table_id" = t."id"
 INNER JOIN sys."schemas" s ON t."schema_id" = s."id"
 LEFT OUTER JOIN sys."comments" cm ON c."id" = cm."id"
 LEFT OUTER JOIN sys."sequences" seq ON ((seq."name"||'"') = substring(c."default", 3 + sys."locate"('"."seq_',c."default",14)))
 ORDER BY s."name", t."name", c."number";
GRANT SELECT ON TABLE INFORMATION_SCHEMA.COLUMNS TO PUBLIC WITH GRANT OPTION;
CREATE VIEW INFORMATION_SCHEMA.CHECK_CONSTRAINTS AS SELECT
  cast(NULL AS varchar(1)) AS CONSTRAINT_CATALOG,
  cast(NULL AS varchar(1024)) AS CONSTRAINT_SCHEMA,
  cast(NULL AS varchar(1024)) AS CONSTRAINT_NAME,
  cast(NULL AS varchar(1024)) AS CHECK_CLAUSE
 WHERE 1=0;
GRANT SELECT ON TABLE INFORMATION_SCHEMA.CHECK_CONSTRAINTS TO PUBLIC WITH GRANT OPTION;
CREATE VIEW INFORMATION_SCHEMA.TABLE_CONSTRAINTS AS SELECT
  cast(NULL AS varchar(1)) AS CONSTRAINT_CATALOG,
  s."name" AS CONSTRAINT_SCHEMA,
  k."name" AS CONSTRAINT_NAME,
  cast(NULL AS varchar(1)) AS TABLE_CATALOG,
  s."name" AS TABLE_SCHEMA,
  t."name" AS TABLE_NAME,
  cast(CASE k."type" WHEN 0 THEN 'PRIMARY KEY' WHEN 1 THEN 'UNIQUE' WHEN 2 THEN 'FOREIGN KEY' ELSE NULL END AS varchar(16)) AS CONSTRAINT_TYPE,
  cast('NO' AS varchar(3)) AS IS_DEFERRABLE,
  cast('NO' AS varchar(3)) AS INITIALLY_DEFERRED,
  cast('YES' AS varchar(3)) AS ENFORCED,
  t."schema_id" AS schema_id,
  t."id" AS table_id,
  k."id" AS key_id,
  k."type" AS key_type,
  t."system" AS is_system
 FROM (SELECT sk."id", sk."table_id", sk."name", sk."type" FROM sys."keys" sk UNION ALL SELECT tk."id", tk."table_id", tk."name", tk."type" FROM tmp."keys" tk) k
 INNER JOIN (SELECT st."id", st."schema_id", st."name", st."system" FROM sys."_tables" st UNION ALL SELECT tt."id", tt."schema_id", tt."name", tt."system" FROM tmp."_tables" tt) t ON k."table_id" = t."id"
 INNER JOIN sys."schemas" s ON t."schema_id" = s."id"
 ORDER BY s."name", t."name", k."name";
GRANT SELECT ON TABLE INFORMATION_SCHEMA.TABLE_CONSTRAINTS TO PUBLIC WITH GRANT OPTION;
CREATE VIEW INFORMATION_SCHEMA.REFERENTIAL_CONSTRAINTS AS SELECT
  cast(NULL AS varchar(1)) AS CONSTRAINT_CATALOG,
  s."name" AS CONSTRAINT_SCHEMA,
  fk."name" AS CONSTRAINT_NAME,
  cast(NULL AS varchar(1)) AS UNIQUE_CONSTRAINT_CATALOG,
  uks."name" AS UNIQUE_CONSTRAINT_SCHEMA,
  uk."name" AS UNIQUE_CONSTRAINT_NAME,
  cast('FULL' AS varchar(7)) AS MATCH_OPTION,
  fk."update_action" AS UPDATE_RULE,
  fk."delete_action" AS DELETE_RULE,
  t."schema_id" AS fk_schema_id,
  t."id" AS fk_table_id,
  t."name" AS fk_table_name,
  fk."id" AS fk_key_id,
  ukt."schema_id" AS uc_schema_id,
  uk."table_id" AS uc_table_id,
  ukt."name" AS uc_table_name,
  uk."id" AS uc_key_id
 FROM sys."fkeys" fk
 INNER JOIN sys."tables" t ON t."id" = fk."table_id"
 INNER JOIN sys."schemas" s ON s."id" = t."schema_id"
 LEFT OUTER JOIN sys."keys" uk ON uk."id" = fk."rkey"
 LEFT OUTER JOIN sys."tables" ukt ON ukt."id" = uk."table_id"
 LEFT OUTER JOIN sys."schemas" uks ON uks."id" = ukt."schema_id"
 ORDER BY s."name", t."name", fk."name";
GRANT SELECT ON TABLE INFORMATION_SCHEMA.REFERENTIAL_CONSTRAINTS TO PUBLIC WITH GRANT OPTION;
CREATE VIEW INFORMATION_SCHEMA.ROUTINES AS SELECT
  cast(NULL AS varchar(1)) AS SPECIFIC_CATALOG,
  s."name" AS SPECIFIC_SCHEMA,
  cast(f."name"||'('||f."id"||')' AS varchar(270)) AS SPECIFIC_NAME,
  cast(NULL AS varchar(1)) AS ROUTINE_CATALOG,
  s."name" AS ROUTINE_SCHEMA,
  f."name" AS ROUTINE_NAME,
  ft."function_type_keyword" AS ROUTINE_TYPE,
  cast(NULL AS varchar(1)) AS MODULE_CATALOG,
  cast(NULL AS varchar(1)) AS MODULE_SCHEMA,
  cast(f."mod" AS varchar(128)) AS MODULE_NAME,
  cast(NULL AS varchar(1)) AS UDT_CATALOG,
  cast(NULL AS varchar(1)) AS UDT_SCHEMA,
  cast(NULL AS varchar(1)) AS UDT_NAME,
  cast(CASE f."type" WHEN 1 THEN sys."sql_datatype"(a."type", a."type_digits", a."type_scale", true, true) WHEN 2 THEN NULL WHEN 5 THEN 'TABLE' WHEN 7 THEN 'TABLE' ELSE NULL END AS varchar(1024)) AS DATA_TYPE,
  cast(sys.ifthenelse(a."type" IN ('varchar','clob','char','json','url','xml') AND a."type_digits" > 0, a."type_digits", NULL) AS int) AS CHARACTER_MAXIMUM_LENGTH,
  cast(sys.ifthenelse(a."type" IN ('varchar','clob','char','json','url','xml') AND a."type_digits" > 0, 4 * cast(a."type_digits" as bigint), NULL) AS bigint) AS CHARACTER_OCTET_LENGTH,
  cast(NULL AS varchar(1)) AS CHARACTER_SET_CATALOG,
  cast(NULL AS varchar(1)) AS CHARACTER_SET_SCHEMA,
  'UTF-8' AS CHARACTER_SET_NAME,
  cast(NULL AS varchar(1)) AS COLLATION_CATALOG,
  cast(NULL AS varchar(1)) AS COLLATION_SCHEMA,
  cast(NULL AS varchar(1)) AS COLLATION_NAME,
  cast(sys.ifthenelse(a."type" IN ('int','smallint','tinyint','bigint','hugeint','float','real','double','decimal','numeric','oid'), a."type_digits", NULL) AS int) AS NUMERIC_PRECISION,
  cast(sys.ifthenelse(a."type" IN ('int','smallint','tinyint','bigint','hugeint','float','real','double','oid'), 2, sys.ifthenelse(a."type" IN ('decimal','numeric'), 10, NULL)) AS int) AS NUMERIC_PRECISION_RADIX,
  cast(sys.ifthenelse(a."type" IN ('int','smallint','tinyint','bigint','hugeint','float','real','double','decimal','numeric','oid'), a."type_scale", NULL) AS int) AS NUMERIC_SCALE,
  cast(sys.ifthenelse(a."type" IN ('date','timestamp','timestamptz','time','timetz'), a."type_scale" -1, NULL) AS int) AS DATETIME_PRECISION,
  cast(sys.ifthenelse(a."type" IN ('day_interval','month_interval','sec_interval'), sys."sql_datatype"(a."type", a."type_digits", a."type_scale", true, true), NULL) AS varchar(40)) AS INTERVAL_TYPE,
  cast(CASE a."type" WHEN 'day_interval' THEN 0 WHEN 'month_interval' THEN 0 WHEN 'sec_interval' THEN (sys.ifthenelse(a."type_digits" IN (7, 10, 12, 13), sys.ifthenelse(a."type_scale" > 0, a."type_scale", 3), 0)) ELSE NULL END AS int) AS INTERVAL_PRECISION,
  cast(NULL AS varchar(1)) AS TYPE_UDT_CATALOG,
  cast(NULL AS varchar(1)) AS TYPE_UDT_SCHEMA,
  cast(NULL AS varchar(1)) AS TYPE_UDT_NAME,
  cast(NULL AS varchar(1)) AS SCOPE_CATALOG,
  cast(NULL AS varchar(1)) AS SCOPE_SCHEMA,
  cast(NULL AS varchar(1)) AS SCOPE_NAME,
  cast(NULL AS int) AS MAXIMUM_CARDINALITY,
  cast(NULL AS int) AS DTD_IDENTIFIER,
  cast(sys."ifthenelse"(sys."locate"('begin',f."func") > 0, sys."ifthenelse"(sys."endswith"(f."func",';'), sys."substring"(f."func", sys."locate"('begin',f."func"), sys."length"(sys."substring"(f."func", sys."locate"('begin',f."func")))-1), sys."substring"(f."func", sys."locate"('begin',f."func"))), NULL) AS varchar(8196)) AS ROUTINE_BODY,
  f."func" AS ROUTINE_DEFINITION,
  cast(sys."ifthenelse"(sys."locate"('external name',f."func") > 0, sys."ifthenelse"(sys."endswith"(f."func",';'), sys."substring"(f."func", 14 + sys."locate"('external name',f."func"), sys."length"(sys."substring"(f."func", 14 + sys."locate"('external name',f."func")))-1), sys."substring"(f."func", 14 + sys."locate"('external name',f."func"))), NULL) AS varchar(1024)) AS EXTERNAL_NAME,
  fl."language_keyword" AS EXTERNAL_LANGUAGE,
  'GENERAL' AS PARAMETER_STYLE,
  'YES' AS IS_DETERMINISTIC,
  cast(sys.ifthenelse(f."side_effect", 'MODIFIES', 'READ') AS varchar(10)) AS SQL_DATA_ACCESS,
  cast(CASE f."type" WHEN 2 THEN NULL ELSE 'NO' END AS varchar(3)) AS IS_NULL_CALL,
  cast(NULL AS varchar(1)) AS SQL_PATH,
  cast(NULL AS varchar(1)) AS SCHEMA_LEVEL_ROUTINE,
  cast(NULL AS int) AS MAX_DYNAMIC_RESULT_SETS,
  cast(NULL AS varchar(1)) AS IS_USER_DEFINED_CAST,
  cast(NULL AS varchar(1)) AS IS_IMPLICITLY_INVOCABLE,
  cast(NULL AS varchar(1)) AS SECURITY_TYPE,
  cast(NULL AS varchar(1)) AS TO_SQL_SPECIFIC_CATALOG,
  cast(NULL AS varchar(1)) AS TO_SQL_SPECIFIC_SCHEMA,
  cast(NULL AS varchar(1)) AS TO_SQL_SPECIFIC_NAME,
  cast(NULL AS varchar(1)) AS AS_LOCATOR,
  cast(NULL AS timestamp) AS CREATED,
  cast(NULL AS timestamp) AS LAST_ALTERED,
  cast(NULL AS varchar(1)) AS NEW_SAVEPOINT_LEVEL,
  cast(NULL AS varchar(1)) AS IS_UDT_DEPENDENT,
  cast(NULL AS varchar(1)) AS RESULT_CAST_FROM_DATA_TYPE,
  cast(NULL AS varchar(1)) AS RESULT_CAST_AS_LOCATOR,
  cast(NULL AS int) AS RESULT_CAST_CHAR_MAX_LENGTH,
  cast(NULL AS int) AS RESULT_CAST_CHAR_OCTET_LENGTH,
  cast(NULL AS varchar(1)) AS RESULT_CAST_CHAR_SET_CATALOG,
  cast(NULL AS varchar(1)) AS RESULT_CAST_CHAR_SET_SCHEMA,
  cast(NULL AS varchar(1)) AS RESULT_CAST_CHARACTER_SET_NAME,
  cast(NULL AS varchar(1)) AS RESULT_CAST_COLLATION_CATALOG,
  cast(NULL AS varchar(1)) AS RESULT_CAST_COLLATION_SCHEMA,
  cast(NULL AS varchar(1)) AS RESULT_CAST_COLLATION_NAME,
  cast(NULL AS int) AS RESULT_CAST_NUMERIC_PRECISION,
  cast(NULL AS int) AS RESULT_CAST_NUMERIC_RADIX,
  cast(NULL AS int) AS RESULT_CAST_NUMERIC_SCALE,
  cast(NULL AS int) AS RESULT_CAST_DATETIME_PRECISION,
  cast(NULL AS varchar(1)) AS RESULT_CAST_INTERVAL_TYPE,
  cast(NULL AS int) AS RESULT_CAST_INTERVAL_PRECISION,
  cast(NULL AS varchar(1)) AS RESULT_CAST_TYPE_UDT_CATALOG,
  cast(NULL AS varchar(1)) AS RESULT_CAST_TYPE_UDT_SCHEMA,
  cast(NULL AS varchar(1)) AS RESULT_CAST_TYPE_UDT_NAME,
  cast(NULL AS varchar(1)) AS RESULT_CAST_SCOPE_CATALOG,
  cast(NULL AS varchar(1)) AS RESULT_CAST_SCOPE_SCHEMA,
  cast(NULL AS varchar(1)) AS RESULT_CAST_SCOPE_NAME,
  cast(NULL AS int) AS RESULT_CAST_MAX_CARDINALITY,
  cast(NULL AS varchar(1)) AS RESULT_CAST_DTD_IDENTIFIER,
  cast(NULL AS varchar(1)) AS DECLARED_DATA_TYPE,
  cast(NULL AS int) AS DECLARED_NUMERIC_PRECISION,
  cast(NULL AS int) AS DECLARED_NUMERIC_SCALE,
  cast(NULL AS varchar(1)) AS RESULT_CAST_FROM_DECLARED_DATA_TYPE,
  cast(NULL AS int) AS RESULT_CAST_DECLARED_NUMERIC_PRECISION,
  cast(NULL AS int) AS RESULT_CAST_DECLARED_NUMERIC_SCALE,
  f."schema_id" AS schema_id,
  f."id" AS function_id,
  f."type" AS function_type,
  f."language" AS function_language,
  f."system" AS is_system,
  cm."remark" AS comments
 FROM sys."functions" f
 INNER JOIN sys."schemas" s ON s."id" = f."schema_id"
 INNER JOIN sys."function_types" ft ON ft."function_type_id" = f."type"
 INNER JOIN sys."function_languages" fl ON fl."language_id" = f."language"
 LEFT OUTER JOIN sys."args" a ON a."func_id" = f."id" and a."inout" = 0 and a."number" = 0
 LEFT OUTER JOIN sys."comments" cm ON cm."id" = f."id"
 WHERE f."type" in (1, 2, 5, 7)
 ORDER BY s."name", f."name";
GRANT SELECT ON TABLE INFORMATION_SCHEMA.ROUTINES TO PUBLIC WITH GRANT OPTION;
CREATE VIEW INFORMATION_SCHEMA.PARAMETERS AS SELECT
  cast(NULL AS varchar(1)) AS SPECIFIC_CATALOG,
  s."name" AS SPECIFIC_SCHEMA,
  cast(f."name"||'('||f."id"||')' AS varchar(270)) AS SPECIFIC_NAME,
  cast(sys.ifthenelse((a."inout" = 0 OR f."type" = 2), 1 + a."number", sys.ifthenelse(f."type" = 1, a."number", (1 + a."number" - f.count_out_cols))) AS int) AS ORDINAL_POSITION,
  cast(sys.ifthenelse(a."inout" = 0, 'OUT', sys.ifthenelse(a."inout" = 1, 'IN', 'INOUT')) as varchar(5)) AS PARAMETER_MODE,
  cast(sys.ifthenelse(a."inout" = 0, 'YES', 'NO') as varchar(3)) AS IS_RESULT,
  cast(NULL AS varchar(1)) AS AS_LOCATOR,
  a."name" AS PARAMETER_NAME,
  cast(NULL AS varchar(1)) AS FROM_SQL_SPECIFIC_CATALOG,
  cast(NULL AS varchar(1)) AS FROM_SQL_SPECIFIC_SCHEMA,
  cast(NULL AS varchar(1)) AS FROM_SQL_SPECIFIC_NAME,
  cast(NULL AS varchar(1)) AS TO_SQL_SPECIFIC_CATALOG,
  cast(NULL AS varchar(1)) AS TO_SQL_SPECIFIC_SCHEMA,
  cast(NULL AS varchar(1)) AS TO_SQL_SPECIFIC_NAME,
  cast(sys."sql_datatype"(a."type", a."type_digits", a."type_scale", true, true) AS varchar(1024)) AS DATA_TYPE,
  cast(sys.ifthenelse(a."type" IN ('varchar','clob','char','json','url','xml') AND a."type_digits" > 0, a."type_digits", NULL) AS int) AS CHARACTER_MAXIMUM_LENGTH,
  cast(sys.ifthenelse(a."type" IN ('varchar','clob','char','json','url','xml') AND a."type_digits" > 0, 4 * cast(a."type_digits" as bigint), NULL) AS bigint) AS CHARACTER_OCTET_LENGTH,
  cast(NULL AS varchar(1)) AS CHARACTER_SET_CATALOG,
  cast(NULL AS varchar(1)) AS CHARACTER_SET_SCHEMA,
  cast(sys.ifthenelse(a."type" IN ('varchar','clob','char','json','url','xml'), 'UTF-8', NULL) AS varchar(16)) AS CHARACTER_SET_NAME,
  cast(NULL AS varchar(1)) AS COLLATION_CATALOG,
  cast(NULL AS varchar(1)) AS COLLATION_SCHEMA,
  cast(NULL AS varchar(1)) AS COLLATION_NAME,
  cast(sys.ifthenelse(a."type" IN ('int','smallint','tinyint','bigint','hugeint','float','real','double','decimal','numeric','oid'), a."type_digits", NULL) AS int) AS NUMERIC_PRECISION,
  cast(sys.ifthenelse(a."type" IN ('int','smallint','tinyint','bigint','hugeint','float','real','double','oid'), 2, sys.ifthenelse(a."type" IN ('decimal','numeric'), 10, NULL)) AS int) AS NUMERIC_PRECISION_RADIX,
  cast(sys.ifthenelse(a."type" IN ('int','smallint','tinyint','bigint','hugeint','float','real','double','decimal','numeric','oid'), a."type_scale", NULL) AS int) AS NUMERIC_SCALE,
  cast(sys.ifthenelse(a."type" IN ('date','timestamp','timestamptz','time','timetz'), sys.ifthenelse(a."type_scale" > 0, a."type_scale" -1, 0), NULL) AS int) AS DATETIME_PRECISION,
  cast(sys.ifthenelse(a."type" IN ('day_interval','month_interval','sec_interval'), sys."sql_datatype"(a."type", a."type_digits", a."type_scale", true, true), NULL) AS varchar(40)) AS INTERVAL_TYPE,
  cast(CASE a."type" WHEN 'day_interval' THEN 0 WHEN 'month_interval' THEN 0 WHEN 'sec_interval' THEN (sys.ifthenelse(a."type_digits" IN (7, 10, 12, 13), sys.ifthenelse(a."type_scale" > 0, a."type_scale", 3), 0)) ELSE NULL END AS int) AS INTERVAL_PRECISION,
  cast(NULL AS varchar(1)) AS UDT_CATALOG,
  cast(NULL AS varchar(1)) AS UDT_SCHEMA,
  cast(NULL AS varchar(1)) AS UDT_NAME,
  cast(NULL AS varchar(1)) AS SCOPE_CATALOG,
  cast(NULL AS varchar(1)) AS SCOPE_SCHEMA,
  cast(NULL AS varchar(1)) AS SCOPE_NAME,
  cast(NULL AS int) AS MAXIMUM_CARDINALITY,
  cast(NULL AS varchar(1)) AS DTD_IDENTIFIER,
  cast(NULL AS varchar(1)) AS DECLARED_DATA_TYPE,
  cast(NULL AS int) AS DECLARED_NUMERIC_PRECISION,
  cast(NULL AS int) AS DECLARED_NUMERIC_SCALE,
  cast(NULL AS varchar(1)) AS PARAMETER_DEFAULT,
  f."schema_id" AS schema_id,
  f."id" AS function_id,
  a."id" AS arg_id,
  f."name" AS function_name,
  f."type" AS function_type,
  f."system" AS is_system
 FROM sys."args" a
 INNER JOIN (SELECT fun.*, (select count(*) from sys.args a0 where a0.inout = 0 and a0.func_id = fun.id) as count_out_cols FROM sys."functions" fun WHERE fun."type" in (1, 2, 5, 7)) f ON f."id" = a."func_id"
 INNER JOIN sys."schemas" s ON s."id" = f."schema_id"
 ORDER BY s."name", f."name", f."id", a."inout" DESC, a."number";
GRANT SELECT ON TABLE INFORMATION_SCHEMA.PARAMETERS TO PUBLIC WITH GRANT OPTION;
CREATE VIEW INFORMATION_SCHEMA.SEQUENCES AS SELECT
  cast(NULL AS varchar(1)) AS SEQUENCE_CATALOG,
  s."name" AS SEQUENCE_SCHEMA,
  sq."name" AS SEQUENCE_NAME,
  cast('BIGINT' AS varchar(16)) AS DATA_TYPE,
  cast(64 AS SMALLINT) AS NUMERIC_PRECISION,
  cast(2 AS SMALLINT) AS NUMERIC_PRECISION_RADIX,
  cast(0 AS SMALLINT) AS NUMERIC_SCALE,
  sq."start" AS START_VALUE,
  sq."minvalue" AS MINIMUM_VALUE,
  sq."maxvalue" AS MAXIMUM_VALUE,
  sq."increment" AS INCREMENT,
  cast(sys.ifthenelse(sq."cycle", 'YES', 'NO') AS varchar(3)) AS CYCLE_OPTION,
  cast(NULL AS varchar(16)) AS DECLARED_DATA_TYPE,
  cast(NULL AS SMALLINT) AS DECLARED_NUMERIC_PRECISION,
  cast(NULL AS SMALLINT) AS DECLARED_NUMERIC_SCALE,
  sq."schema_id" AS schema_id,
  sq."id" AS sequence_id,
  get_value_for(s."name", sq."name") AS current_value,
  sq."cacheinc" AS cacheinc,
  cm."remark" AS comments
 FROM sys."sequences" sq
 INNER JOIN sys."schemas" s ON sq."schema_id" = s."id"
 LEFT OUTER JOIN sys."comments" cm ON sq."id" = cm."id"
 ORDER BY s."name", sq."name";
GRANT SELECT ON TABLE INFORMATION_SCHEMA.SEQUENCES TO PUBLIC WITH GRANT OPTION;

update sys._tables set system = true where system <> true
 and schema_id = (select s.id from sys.schemas s where s.name = 'information_schema')
 and name in ('character_sets','check_constraints','columns','parameters','routines','schemata','sequences','referential_constraints','table_constraints','tables','views');

Running database upgrade commands:
CREATE FUNCTION sys.persist_unlogged(sname STRING, tname STRING)
RETURNS TABLE("table" STRING, "table_id" INT, "rowcount" BIGINT)
EXTERNAL NAME sql.persist_unlogged;
GRANT EXECUTE ON FUNCTION sys.persist_unlogged(string, string) TO PUBLIC;
UPDATE sys.functions SET system = true WHERE system <> true AND
name = 'persist_unlogged' AND schema_id = 2000 AND type = 5 AND language = 1;

Running database upgrade commands:
drop function json.isvalid(json);
create function json.isvalid(js json)
returns bool begin return case when js is NULL then NULL else true end; end;
GRANT EXECUTE ON FUNCTION json.isvalid(json) TO PUBLIC;
update sys.functions set system = true where system <> true and name = 'isvalid' and schema_id = (select id from sys.schemas where name = 'json');

Running database upgrade commands:
delete from sys.dependencies where (id, depend_id) in (select c.id, f.id from sys.functions f, sys._tables t, sys._columns c, sys.dependencies d where c.table_id = t.id and f.id = d.depend_id and c.id = d.id and f.schema_id = 2000 and t.schema_id = 2000 and (f.name, t.name, c.name) in (values ('describe_columns', '_columns', 'storage'), ('describe_function', 'function_languages', 'language_name'), ('describe_function', 'function_types', 'function_type_name'), ('describe_function', 'functions', 'func'), ('describe_function', 'functions', 'mod'), ('describe_function', 'functions', 'semantics'), ('describe_function', 'functions', 'side_effect'), ('describe_function', 'functions', 'system'), ('describe_function', 'functions', 'vararg'), ('describe_function', 'functions', 'varres'), ('describe_function', 'schemas', 'authorization'), ('describe_function', 'schemas', 'owner'), ('describe_function', 'schemas', 'system'), ('describe_table', '_tables', 'access'), ('describe_table', '_tables', 'commit_action'), ('describe_table', '_tables', 'system')));
delete from sys.dependencies where (id, depend_id) in (select c.id, v.id from sys._tables v, sys._tables t, sys._columns c, sys.dependencies d where c.table_id = t.id and v.id = d.depend_id and c.id = d.id and v.schema_id = 2000 and t.schema_id = 2000 and (v.name, t.name, c.name) in (values ('dependency_columns_on_indexes', '_columns', 'name'), ('dependency_columns_on_indexes', '_columns', 'number'), ('dependency_columns_on_indexes', '_columns', 'storage'), ('dependency_columns_on_indexes', '_columns', 'table_id'), ('dependency_columns_on_indexes', '_columns', 'type_digits'), ('dependency_columns_on_indexes', 'keys', 'id'), ('dependency_columns_on_indexes', 'triggers', 'name'), ('dependency_columns_on_indexes', 'triggers', 'orientation'), ('dependency_columns_on_indexes', 'triggers', 'table_id'), ('dependency_columns_on_indexes', 'triggers', 'time'), ('dependency_columns_on_keys', '_columns', 'name'), ('dependency_columns_on_keys', '_columns', 'table_id'), ('dependency_columns_on_keys', '_columns', 'type'), ('dependency_columns_on_keys', '_columns', 'type_digits'), ('dependency_columns_on_keys', '_columns', 'type_scale'), ('dependency_columns_on_keys', 'triggers', 'name'), ('dependency_columns_on_keys', 'triggers', 'orientation'), ('dependency_columns_on_keys', 'triggers', 'table_id'), ('dependency_columns_on_keys', 'triggers', 'time'), ('dependency_columns_on_triggers', 'keys', 'name'), ('dependency_columns_on_triggers', 'keys', 'rkey'), ('dependency_columns_on_triggers', 'keys', 'type'), ('dependency_functions_on_triggers', 'keys', 'action'), ('dependency_functions_on_triggers', 'keys', 'name'), ('dependency_functions_on_triggers', 'keys', 'rkey'), ('dependency_functions_on_triggers', 'keys', 'type'), ('dependency_keys_on_foreignkeys', '_columns', 'default'), ('dependency_keys_on_foreignkeys', '_columns', 'name'), ('dependency_keys_on_foreignkeys', '_columns', 'table_id'), ('dependency_keys_on_foreignkeys', '_columns', 'type'), ('dependency_keys_on_foreignkeys', '_columns', 'type_digits'), ('dependency_keys_on_foreignkeys', '_columns', 'type_scale'), ('dependency_tables_on_foreignkeys', '_columns', 'default'), ('dependency_tables_on_foreignkeys', '_columns', 'name'), ('dependency_tables_on_foreignkeys', '_columns', 'table_id'), ('dependency_tables_on_foreignkeys', '_columns', 'type'), ('dependency_tables_on_foreignkeys', '_columns', 'type_digits'), ('dependency_tables_on_foreignkeys', '_columns', 'type_scale'), ('dependency_tables_on_indexes', '_columns', 'name'), ('dependency_tables_on_indexes', '_columns', 'number'), ('dependency_tables_on_indexes', '_columns', 'storage'), ('dependency_tables_on_indexes', '_columns', 'table_id'), ('dependency_tables_on_indexes', '_columns', 'type_digits'), ('dependency_tables_on_indexes', 'keys', 'id'), ('dependency_tables_on_triggers', 'keys', 'action'), ('dependency_tables_on_triggers', 'keys', 'name'), ('dependency_tables_on_triggers', 'keys', 'rkey'), ('dependency_tables_on_triggers', 'keys', 'type')));
delete from sys.triggers where table_id not in (select id from sys._tables);
commit;

Running database upgrade commands:
create temporary table d as (select distinct * from sys.dependencies);
delete from sys.dependencies;
insert into sys.dependencies (select * from d);

Running database upgrade commands:
update sys._columns set type_digits = 7 where type = 'tinyint' and type_digits <> 7;
update sys._columns set type_digits = 15 where type = 'smallint' and type_digits <> 15;
update sys._columns set type_digits = 31 where type = 'int' and type_digits <> 31;
update sys._columns set type_digits = 63 where type = 'bigint' and type_digits <> 63;
update sys._columns set type_digits = 127 where type = 'hugeint' and type_digits <> 127;
update sys._columns set type = 'varchar' where type in ('clob', 'char') and table_id in (select id from sys._tables where system and name <> 'netcdf_files');
update sys.args set type_digits = 7 where type = 'tinyint' and type_digits <> 7;
update sys.args set type_digits = 15 where type = 'smallint' and type_digits <> 15;
update sys.args set type_digits = 31 where type = 'int' and type_digits <> 31;
update sys.args set type_digits = 63 where type = 'bigint' and type_digits <> 63;
update sys.args set type_digits = 127 where type = 'hugeint' and type_digits <> 127;
update sys.args set type = 'varchar' where type in ('clob', 'char');
drop aggregate median(decimal);
drop aggregate median_avg(decimal);
drop aggregate quantile(decimal, double);
drop aggregate quantile_avg(decimal, double);
create aggregate median(val DECIMAL(2)) returns DECIMAL(2)
 external name "aggr"."median";
GRANT EXECUTE ON AGGREGATE median(DECIMAL(2)) TO PUBLIC;
create aggregate median(val DECIMAL(4)) returns DECIMAL(4)
 external name "aggr"."median";
GRANT EXECUTE ON AGGREGATE median(DECIMAL(4)) TO PUBLIC;
create aggregate median(val DECIMAL(9)) returns DECIMAL(9)
 external name "aggr"."median";
GRANT EXECUTE ON AGGREGATE median(DECIMAL(9)) TO PUBLIC;
create aggregate median(val DECIMAL(18)) returns DECIMAL(18)
 external name "aggr"."median";
GRANT EXECUTE ON AGGREGATE median(DECIMAL(18)) TO PUBLIC;
create aggregate median_avg(val DECIMAL(2)) returns DOUBLE
 external name "aggr"."median_avg";
GRANT EXECUTE ON AGGREGATE median_avg(DECIMAL(2)) TO PUBLIC;
create aggregate median_avg(val DECIMAL(4)) returns DOUBLE
 external name "aggr"."median_avg";
GRANT EXECUTE ON AGGREGATE median_avg(DECIMAL(4)) TO PUBLIC;
create aggregate median_avg(val DECIMAL(9)) returns DOUBLE
 external name "aggr"."median_avg";
GRANT EXECUTE ON AGGREGATE median_avg(DECIMAL(9)) TO PUBLIC;
create aggregate median_avg(val DECIMAL(18)) returns DOUBLE
 external name "aggr"."median_avg";
GRANT EXECUTE ON AGGREGATE median_avg(DECIMAL(18)) TO PUBLIC;
create aggregate quantile(val DECIMAL(2), q DOUBLE) returns DECIMAL(2)
 external name "aggr"."quantile";
GRANT EXECUTE ON AGGREGATE quantile(DECIMAL(2), DOUBLE) TO PUBLIC;
create aggregate quantile(val DECIMAL(4), q DOUBLE) returns DECIMAL(4)
 external name "aggr"."quantile";
GRANT EXECUTE ON AGGREGATE quantile(DECIMAL(4), DOUBLE) TO PUBLIC;
create aggregate quantile(val DECIMAL(9), q DOUBLE) returns DECIMAL(9)
 external name "aggr"."quantile";
GRANT EXECUTE ON AGGREGATE quantile(DECIMAL(9), DOUBLE) TO PUBLIC;
create aggregate quantile(val DECIMAL(18), q DOUBLE) returns DECIMAL(18)
 external name "aggr"."quantile";
GRANT EXECUTE ON AGGREGATE quantile(DECIMAL(18), DOUBLE) TO PUBLIC;
create aggregate quantile_avg(val DECIMAL(2), q DOUBLE) returns DOUBLE
 external name "aggr"."quantile_avg";
GRANT EXECUTE ON AGGREGATE quantile_avg(DECIMAL(2), DOUBLE) TO PUBLIC;
create aggregate quantile_avg(val DECIMAL(4), q DOUBLE) returns DOUBLE
 external name "aggr"."quantile_avg";
GRANT EXECUTE ON AGGREGATE quantile_avg(DECIMAL(4), DOUBLE) TO PUBLIC;
create aggregate quantile_avg(val DECIMAL(9), q DOUBLE) returns DOUBLE
 external name "aggr"."quantile_avg";
GRANT EXECUTE ON AGGREGATE quantile_avg(DECIMAL(9), DOUBLE) TO PUBLIC;
create aggregate quantile_avg(val DECIMAL(18), q DOUBLE) returns DOUBLE
 external name "aggr"."quantile_avg";
GRANT EXECUTE ON AGGREGATE quantile_avg(DECIMAL(18), DOUBLE) TO PUBLIC;
drop function if exists sys.time_to_str(time with time zone, string) cascade;
drop function if exists sys.timestamp_to_str(timestamp with time zone, string) cascade;
create function time_to_str(d time, format string) returns string
 external name mtime."time_to_str";
create function time_to_str(d time with time zone, format string) returns string
 external name mtime."timetz_to_str";
create function timestamp_to_str(d timestamp with time zone, format string) returns string
 external name mtime."timestamptz_to_str";
grant execute on function time_to_str(time, string) to public;
grant execute on function time_to_str(time with time zone, string) to public;
grant execute on function timestamp_to_str(timestamp with time zone, string) to public;
update sys.functions set system = true where not system and schema_id = 2000 and name in ('time_to_str', 'timestamp_to_str', 'median', 'median_avg', 'quantile', 'quantile_avg');
drop function if exists sys.dump_database(boolean) cascade;
drop view sys.dump_comments;
drop view sys.dump_tables;
drop view sys.dump_functions;
drop view sys.dump_function_grants;
drop function if exists sys.describe_columns(string, string) cascade;
drop view sys.describe_functions;
drop view sys.describe_privileges;
drop view sys.describe_comments;
drop view sys.fully_qualified_functions;
drop view sys.describe_tables;
drop function if exists sys.describe_type(string, integer, integer) cascade;
CREATE FUNCTION sys.describe_type(ctype string, digits integer, tscale integer)
 RETURNS string
BEGIN
 RETURN sys.sql_datatype(ctype, digits, tscale, false, false);
END;
CREATE VIEW sys.describe_tables AS
 SELECT
 t.id o,
 s.name sch,
 t.name tab,
 ts.table_type_name typ,
 (SELECT
 ' (' ||
 GROUP_CONCAT(
 sys.DQ(c.name) || ' ' ||
 sys.describe_type(c.type, c.type_digits, c.type_scale) ||
 ifthenelse(c."null" = 'false', ' NOT NULL', '')
 , ', ') || ')'
 FROM sys._columns c
 WHERE c.table_id = t.id) col,
 CASE ts.table_type_name
 WHEN 'REMOTE TABLE' THEN
 sys.get_remote_table_expressions(s.name, t.name)
 WHEN 'MERGE TABLE' THEN
 sys.get_merge_table_partition_expressions(t.id)
 WHEN 'VIEW' THEN
 sys.schema_guard(s.name, t.name, t.query)
 ELSE
 ''
 END opt
 FROM sys.schemas s, sys.table_types ts, sys.tables t
 WHERE ts.table_type_name IN ('TABLE', 'VIEW', 'MERGE TABLE', 'REMOTE TABLE', 'REPLICA TABLE', 'UNLOGGED TABLE')
 AND t.system = FALSE
 AND s.id = t.schema_id
 AND ts.table_type_id = t.type
 AND s.name <> 'tmp';
CREATE VIEW sys.fully_qualified_functions AS
 WITH fqn(id, tpe, sig, num) AS
 (
 SELECT
 f.id,
 ft.function_type_keyword,
 CASE WHEN a.type IS NULL THEN
 sys.fqn(s.name, f.name) || '()'
 ELSE
 sys.fqn(s.name, f.name) || '(' || group_concat(sys.describe_type(a.type, a.type_digits, a.type_scale), ',') OVER (PARTITION BY f.id ORDER BY a.number)  || ')'
 END,
 a.number
 FROM sys.schemas s, sys.function_types ft, sys.functions f LEFT JOIN sys.args a ON f.id = a.func_id
 WHERE s.id= f.schema_id AND f.type = ft.function_type_id
 )
 SELECT
 fqn1.id id,
 fqn1.tpe tpe,
 fqn1.sig nme
 FROM
 fqn fqn1 JOIN (SELECT id, max(num) FROM fqn GROUP BY id)  fqn2(id, num)
 ON fqn1.id = fqn2.id AND (fqn1.num = fqn2.num OR fqn1.num IS NULL AND fqn2.num is NULL);
CREATE VIEW sys.describe_comments AS
 SELECT o.id AS id, o.tpe AS tpe, o.nme AS fqn, cm.remark AS rem
 FROM (
 SELECT id, 'SCHEMA', sys.DQ(name) FROM sys.schemas WHERE NOT system
 UNION ALL
 SELECT t.id, ifthenelse(ts.table_type_name = 'VIEW', 'VIEW', 'TABLE'), sys.FQN(s.name, t.name)
 FROM sys.schemas s JOIN sys._tables t ON s.id = t.schema_id JOIN sys.table_types ts ON t.type = ts.table_type_id
 WHERE NOT t.system
 UNION ALL
 SELECT c.id, 'COLUMN', sys.FQN(s.name, t.name) || '.' || sys.DQ(c.name) FROM sys.columns c, sys._tables t, sys.schemas s WHERE NOT t.system AND c.table_id = t.id AND t.schema_id = s.id
 UNION ALL
 SELECT idx.id, 'INDEX', sys.FQN(s.name, idx.name) FROM sys.idxs idx, sys._tables t, sys.schemas s WHERE NOT t.system AND idx.table_id = t.id AND t.schema_id = s.id
 UNION ALL
 SELECT seq.id, 'SEQUENCE', sys.FQN(s.name, seq.name) FROM sys.sequences seq, sys.schemas s WHERE seq.schema_id = s.id
 UNION ALL
 SELECT f.id, ft.function_type_keyword, qf.nme FROM sys.functions f, sys.function_types ft, sys.schemas s, sys.fully_qualified_functions qf
 WHERE NOT f.system AND f.type = ft.function_type_id AND f.schema_id = s.id AND qf.id = f.id
 ) AS o(id, tpe, nme)
 JOIN sys.comments cm ON cm.id = o.id;
CREATE VIEW sys.describe_privileges AS
 SELECT
 CASE
 WHEN o.tpe IS NULL AND pc.privilege_code_name = 'SELECT' THEN --GLOBAL privileges: SELECT maps to COPY FROM
 'COPY FROM'
 WHEN o.tpe IS NULL AND pc.privilege_code_name = 'UPDATE' THEN --GLOBAL privileges: UPDATE maps to COPY INTO
 'COPY INTO'
 ELSE
 o.nme
 END o_nme,
 coalesce(o.tpe, 'GLOBAL') o_tpe,
 pc.privilege_code_name p_nme,
 a.name a_nme,
 g.name g_nme,
 p.grantable grantable
 FROM
 sys.privileges p LEFT JOIN
 (
 SELECT t.id, s.name || '.' || t.name , 'TABLE'
 from sys.schemas s, sys.tables t where s.id = t.schema_id
 UNION ALL
 SELECT c.id, s.name || '.' || t.name || '.' || c.name, 'COLUMN'
 FROM sys.schemas s, sys.tables t, sys.columns c where s.id = t.schema_id AND t.id = c.table_id
 UNION ALL
 SELECT f.id, f.nme, f.tpe
 FROM sys.fully_qualified_functions f
 ) o(id, nme, tpe) ON o.id = p.obj_id,
 sys.privilege_codes pc,
 auths a, auths g
 WHERE
 p.privileges = pc.privilege_code_id AND
 p.auth_id = a.id AND
 p.grantor = g.id;
CREATE VIEW sys.describe_functions AS
 WITH func_args_all(func_id, number, max_number, func_arg) AS
 (
 SELECT
 func_id,
 number,
 max(number) OVER (PARTITION BY func_id ORDER BY number DESC),
 group_concat(sys.dq(name) || ' ' || sys.describe_type(type, type_digits, type_scale),', ') OVER (PARTITION BY func_id ORDER BY number)
 FROM sys.args
 WHERE inout = 1
 ),
 func_args(func_id, func_arg) AS
 (
 SELECT func_id, func_arg
 FROM func_args_all
 WHERE number = max_number
 ),
 func_rets_all(func_id, number, max_number, func_ret, func_ret_type) AS
 (
 SELECT
 func_id,
 number,
 max(number) OVER (PARTITION BY func_id ORDER BY number DESC),
 group_concat(sys.dq(name) || ' ' || sys.describe_type(type, type_digits, type_scale),', ') OVER (PARTITION BY func_id ORDER BY number),
 group_concat(sys.describe_type(type, type_digits, type_scale),', ') OVER (PARTITION BY func_id ORDER BY number)
 FROM sys.args
 WHERE inout = 0
 ),
 func_rets(func_id, func_ret, func_ret_type) AS
 (
 SELECT
 func_id,
 func_ret,
 func_ret_type
 FROM func_rets_all
 WHERE number = max_number
 )
 SELECT
 f.id o,
 s.name sch,
 f.name fun,
 CASE WHEN f.language IN (1, 2) THEN f.func ELSE 'CREATE ' || ft.function_type_keyword || ' ' || sys.FQN(s.name, f.name) || '(' || coalesce(fa.func_arg, '') || ')' || CASE WHEN f.type = 5 THEN ' RETURNS TABLE (' || coalesce(fr.func_ret, '') || ')' WHEN f.type IN (1,3) THEN ' RETURNS ' || fr.func_ret_type ELSE '' END || CASE WHEN fl.language_keyword IS NULL THEN '' ELSE ' LANGUAGE ' || fl.language_keyword END || ' ' || f.func END def
 FROM sys.functions f
 LEFT OUTER JOIN func_args fa ON fa.func_id = f.id
 LEFT OUTER JOIN func_rets fr ON fr.func_id = f.id
 JOIN sys.schemas s ON f.schema_id = s.id
 JOIN sys.function_types ft ON f.type = ft.function_type_id
 LEFT OUTER JOIN sys.function_languages fl ON f.language = fl.language_id
 WHERE s.name <> 'tmp' AND NOT f.system;
CREATE FUNCTION sys.describe_columns(schemaName string, tableName string)
 RETURNS TABLE(name string, type string, digits integer, scale integer, Nulls boolean, cDefault string, number integer, sqltype string, remark string)
BEGIN
 RETURN SELECT c.name, c."type", c.type_digits, c.type_scale, c."null", c."default", c.number, sys.describe_type(c."type", c.type_digits, c.type_scale), com.remark
 FROM sys._tables t, sys.schemas s, sys._columns c
 LEFT OUTER JOIN sys.comments com ON c.id = com.id
 WHERE c.table_id = t.id
 AND t.name = tableName
 AND t.schema_id = s.id
 AND s.name = schemaName
 ORDER BY c.number;
END;
CREATE VIEW sys.dump_function_grants AS
 WITH func_args_all(func_id, number, max_number, func_arg) AS
 (SELECT a.func_id,
 a.number,
 max(a.number) OVER (PARTITION BY a.func_id ORDER BY a.number DESC),
 group_concat(sys.describe_type(a.type, a.type_digits, a.type_scale), ', ') OVER (PARTITION BY a.func_id ORDER BY a.number)
 FROM sys.args a
 WHERE a.inout = 1),
 func_args(func_id, func_arg) AS
 (SELECT func_id, func_arg FROM func_args_all WHERE number = max_number)
 SELECT
 'GRANT ' || pc.privilege_code_name || ' ON ' || ft.function_type_keyword || ' '
 || sys.FQN(s.name, f.name) || '(' || coalesce(fa.func_arg, '') || ') TO '
 || ifthenelse(a.name = 'public', 'PUBLIC', sys.dq(a.name))
 || CASE WHEN p.grantable = 1 THEN ' WITH GRANT OPTION' ELSE '' END || ';' stmt,
 s.name schema_name,
 f.name function_name,
 a.name grantee
 FROM sys.schemas s,
 sys.functions f LEFT OUTER JOIN func_args fa ON f.id = fa.func_id,
 sys.auths a,
 sys.privileges p,
 sys.auths g,
 sys.function_types ft,
 sys.privilege_codes pc
 WHERE s.id = f.schema_id
 AND f.id = p.obj_id
 AND p.auth_id = a.id
 AND p.grantor = g.id
 AND p.privileges = pc.privilege_code_id
 AND f.type = ft.function_type_id
 AND NOT f.system
 ORDER BY s.name, f.name, a.name, g.name, p.grantable;
CREATE VIEW sys.dump_functions AS
 SELECT f.o o, sys.schema_guard(f.sch, f.fun, f.def) stmt,
 f.sch schema_name,
 f.fun function_name
 FROM sys.describe_functions f;
CREATE VIEW sys.dump_tables AS
 SELECT
 t.o o,
 CASE
 WHEN t.typ <> 'VIEW' THEN
 'CREATE ' || t.typ || ' ' || sys.FQN(t.sch, t.tab) || t.col || t.opt || ';'
 ELSE
 t.opt
 END stmt,
 t.sch schema_name,
 t.tab table_name
 FROM sys.describe_tables t;
CREATE VIEW sys.dump_comments AS
 SELECT 'COMMENT ON ' || c.tpe || ' ' || c.fqn || ' IS ' || sys.SQ(c.rem) || ';' stmt FROM sys.describe_comments c;
CREATE FUNCTION sys.dump_database(describe BOOLEAN) RETURNS TABLE(o int, stmt STRING)
BEGIN
 SET SCHEMA sys;
 TRUNCATE sys.dump_statements;
 INSERT INTO sys.dump_statements VALUES (1, 'START TRANSACTION;');
 INSERT INTO sys.dump_statements VALUES (2, 'SET SCHEMA "sys";');
 INSERT INTO sys.dump_statements SELECT (SELECT COUNT(*) FROM sys.dump_statements) + RANK() OVER(), stmt FROM sys.dump_create_roles;
 INSERT INTO sys.dump_statements SELECT (SELECT COUNT(*) FROM sys.dump_statements) + RANK() OVER(), stmt FROM sys.dump_create_users;
 INSERT INTO sys.dump_statements SELECT (SELECT COUNT(*) FROM sys.dump_statements) + RANK() OVER(), stmt FROM sys.dump_create_schemas;
 INSERT INTO sys.dump_statements SELECT (SELECT COUNT(*) FROM sys.dump_statements) + RANK() OVER(), stmt FROM sys.dump_user_defined_types;
 INSERT INTO sys.dump_statements SELECT (SELECT COUNT(*) FROM sys.dump_statements) + RANK() OVER(), stmt FROM sys.dump_add_schemas_to_users;
 INSERT INTO sys.dump_statements SELECT (SELECT COUNT(*) FROM sys.dump_statements) + RANK() OVER(), stmt FROM sys.dump_grant_user_privileges;
 INSERT INTO sys.dump_statements SELECT (SELECT COUNT(*) FROM sys.dump_statements) + RANK() OVER(), stmt FROM sys.dump_sequences;
 --functions and table-likes can be interdependent. They should be inserted in the order of their catalogue id.
 INSERT INTO sys.dump_statements SELECT (SELECT COUNT(*) FROM sys.dump_statements) + RANK() OVER(ORDER BY stmts.o), stmts.s
 FROM (
 SELECT f.o, f.stmt FROM sys.dump_functions f
 UNION ALL
 SELECT t.o, t.stmt FROM sys.dump_tables t
 ) AS stmts(o, s);
 -- dump table data before adding constraints and fixing sequences
 IF NOT DESCRIBE THEN
 CALL sys.dump_table_data();
 END IF;
 INSERT INTO sys.dump_statements SELECT (SELECT COUNT(*) FROM sys.dump_statements) + RANK() OVER(), stmt FROM sys.dump_start_sequences;
 INSERT INTO sys.dump_statements SELECT (SELECT COUNT(*) FROM sys.dump_statements) + RANK() OVER(), stmt FROM sys.dump_column_defaults;
 INSERT INTO sys.dump_statements SELECT (SELECT COUNT(*) FROM sys.dump_statements) + RANK() OVER(), stmt FROM sys.dump_table_constraint_type;
 INSERT INTO sys.dump_statements SELECT (SELECT COUNT(*) FROM sys.dump_statements) + RANK() OVER(), stmt FROM sys.dump_indices;
 INSERT INTO sys.dump_statements SELECT (SELECT COUNT(*) FROM sys.dump_statements) + RANK() OVER(), stmt FROM sys.dump_foreign_keys;
 INSERT INTO sys.dump_statements SELECT (SELECT COUNT(*) FROM sys.dump_statements) + RANK() OVER(), stmt FROM sys.dump_partition_tables;
 INSERT INTO sys.dump_statements SELECT (SELECT COUNT(*) FROM sys.dump_statements) + RANK() OVER(), stmt FROM sys.dump_triggers;
 INSERT INTO sys.dump_statements SELECT (SELECT COUNT(*) FROM sys.dump_statements) + RANK() OVER(), stmt FROM sys.dump_comments;
 INSERT INTO sys.dump_statements SELECT (SELECT COUNT(*) FROM sys.dump_statements) + RANK() OVER(), stmt FROM sys.dump_table_grants;
 INSERT INTO sys.dump_statements SELECT (SELECT COUNT(*) FROM sys.dump_statements) + RANK() OVER(), stmt FROM sys.dump_column_grants;
 INSERT INTO sys.dump_statements SELECT (SELECT COUNT(*) FROM sys.dump_statements) + RANK() OVER(), stmt FROM sys.dump_function_grants;
 --TODO Improve performance of dump_table_data.
 --TODO loaders, procedures, window and filter sys.functions.
 --TODO look into order dependent group_concat
 INSERT INTO sys.dump_statements VALUES ((SELECT COUNT(*) FROM sys.dump_statements) + 1, 'COMMIT;');
 RETURN sys.dump_statements;
END;
GRANT SELECT ON sys.describe_tables TO PUBLIC;
GRANT SELECT ON sys.describe_comments TO PUBLIC;
GRANT SELECT ON sys.fully_qualified_functions TO PUBLIC;
GRANT SELECT ON sys.describe_privileges TO PUBLIC;
GRANT SELECT ON sys.describe_functions TO PUBLIC;
CREATE FUNCTION sys.check_constraint(sname STRING, cname STRING) RETURNS STRING EXTERNAL NAME sql."check";
grant execute on function sys.check_constraint to public;
update sys.functions set system = true where not system and schema_id = 2000 and name in ('dump_database', 'describe_columns', 'describe_type', 'check_constraint');
update sys._tables set system = true where not system and schema_id = 2000 and name in ('dump_comments', 'dump_tables', 'dump_functions', 'dump_function_grants', 'describe_functions', 'describe_privileges', 'describe_comments', 'fully_qualified_functions', 'describe_tables');

Running database upgrade commands:
create function sys.generate_series(first date, "limit" date, stepsize interval month)
returns table (value date)
external name generator.series;
create function sys.generate_series(first date, "limit" date, stepsize interval day)
returns table (value date)
external name generator.series;
grant execute on function sys.generate_series(tinyint, tinyint) to public;
grant execute on function sys.generate_series(tinyint, tinyint, tinyint) to public;
grant execute on function sys.generate_series(smallint, smallint) to public;
grant execute on function sys.generate_series(smallint, smallint, smallint) to public;
grant execute on function sys.generate_series(int, int) to public;
grant execute on function sys.generate_series(int, int, int) to public;
grant execute on function sys.generate_series(bigint, bigint) to public;
grant execute on function sys.generate_series(bigint, bigint, bigint) to public;
grant execute on function sys.generate_series(real, real, real) to public;
grant execute on function sys.generate_series(double, double, double) to public;
grant execute on function sys.generate_series(decimal(10,2), decimal(10,2), decimal(10,2)) to public;
grant execute on function sys.generate_series(date, date, interval month) to public;
grant execute on function sys.generate_series(date, date, interval day) to public;
grant execute on function sys.generate_series(timestamp, timestamp, interval second) to public;
grant execute on function sys.generate_series(timestamp, timestamp, interval day) to public;
update sys.functions set system = true where system <> true and name = 'generate_series' and schema_id = 2000;

Running database upgrade commands:
drop view sys.sessions;
drop function sys.sessions();
create function sys.sessions()
 returns table(
  "sessionid" int,
  "username" string,
  "login" timestamp,
  "idle" timestamp,
  "optimizer" string,
  "sessiontimeout" int,
  "querytimeout" int,
  "workerlimit" int,
  "memorylimit" int,
  "language" string,
  "peer" string,
  "hostname" string,
  "application" string,
  "client" string,
  "clientpid" bigint,
  "remark" string
 )
 external name sql.sessions;
create view sys.sessions as select * from sys.sessions();
grant select on sys.sessions to public;
create procedure sys.setclientinfo(property string, value string)
 external name clients.setinfo;
grant execute on procedure sys.setclientinfo(string, string) to public;
create table sys.clientinfo_properties(prop varchar(40) NOT NULL, session_attr varchar(40) NOT NULL);
insert into sys.clientinfo_properties values
 ('ClientHostname', 'hostname'),
 ('ApplicationName', 'application'),
 ('ClientLibrary', 'client'),
 ('ClientPid', 'clientpid'),
 ('ClientRemark', 'remark');
grant select on sys.clientinfo_properties to public;
update sys.functions set system = true where schema_id = 2000 and name in ('setclientinfo', 'sessions');
update sys._tables set system = true where schema_id = 2000 and name in ('clientinfo_properties', 'sessions');

Running database upgrade commands:
alter table sys.clientinfo_properties SET READ ONLY;

Running database upgrade commands:
DROP TABLE sys.key_types;
CREATE TABLE sys.key_types (
	key_type_id   SMALLINT NOT NULL PRIMARY KEY,
	key_type_name VARCHAR(35) NOT NULL UNIQUE);
INSERT INTO sys.key_types VALUES
(0, 'Primary Key'),
(1, 'Unique Key'),
(2, 'Foreign Key'),
(3, 'Unique Key With Nulls Not Distinct'),
(4, 'Check Constraint');
GRANT SELECT ON sys.key_types TO PUBLIC;
UPDATE sys._tables SET system = true WHERE schema_id = 2000 AND name = 'key_types';

Running database upgrade commands:
ALTER TABLE sys.key_types SET READ ONLY;

Running database upgrade commands:
DROP VIEW information_schema.check_constraints CASCADE;
DROP VIEW information_schema.table_constraints CASCADE;
CREATE VIEW INFORMATION_SCHEMA.CHECK_CONSTRAINTS AS SELECT
  cast(NULL AS varchar(1)) AS CONSTRAINT_CATALOG,
  s."name" AS CONSTRAINT_SCHEMA,
  k."name" AS CONSTRAINT_NAME,
  cast(sys.check_constraint(s."name", k."name") AS varchar(2048)) AS CHECK_CLAUSE,
  t."schema_id" AS schema_id,
  t."id" AS table_id,
  t."name" AS table_name,
  k."id" AS key_id
 FROM (SELECT sk."id", sk."table_id", sk."name" FROM sys."keys" sk WHERE sk."type" = 4 UNION ALL SELECT tk."id", tk."table_id", tk."name" FROM tmp."keys" tk WHERE tk."type" = 4) k
 INNER JOIN (SELECT st."id", st."schema_id", st."name" FROM sys."_tables" st UNION ALL SELECT tt."id", tt."schema_id", tt."name" FROM tmp."_tables" tt) t ON k."table_id" = t."id"
 INNER JOIN sys."schemas" s ON t."schema_id" = s."id"
 ORDER BY s."name", t."name", k."name";
GRANT SELECT ON TABLE INFORMATION_SCHEMA.CHECK_CONSTRAINTS TO PUBLIC WITH GRANT OPTION;
CREATE VIEW INFORMATION_SCHEMA.TABLE_CONSTRAINTS AS SELECT
  cast(NULL AS varchar(1)) AS CONSTRAINT_CATALOG,
  s."name" AS CONSTRAINT_SCHEMA,
  k."name" AS CONSTRAINT_NAME,
  cast(NULL AS varchar(1)) AS TABLE_CATALOG,
  s."name" AS TABLE_SCHEMA,
  t."name" AS TABLE_NAME,
  cast(CASE k."type" WHEN 0 THEN 'PRIMARY KEY' WHEN 1 THEN 'UNIQUE' WHEN 2 THEN 'FOREIGN KEY' WHEN 3 THEN 'UNIQUE NULLS NOT DISTINCT' WHEN 4 THEN 'CHECK' ELSE NULL END AS varchar(26)) AS CONSTRAINT_TYPE,
  cast('NO' AS varchar(3)) AS IS_DEFERRABLE,
  cast('NO' AS varchar(3)) AS INITIALLY_DEFERRED,
  cast('YES' AS varchar(3)) AS ENFORCED,
  t."schema_id" AS schema_id,
  t."id" AS table_id,
  k."id" AS key_id,
  k."type" AS key_type,
  t."system" AS is_system
 FROM (SELECT sk."id", sk."table_id", sk."name", sk."type" FROM sys."keys" sk UNION ALL SELECT tk."id", tk."table_id", tk."name", tk."type" FROM tmp."keys" tk) k
 INNER JOIN (SELECT st."id", st."schema_id", st."name", st."system" FROM sys."_tables" st UNION ALL SELECT tt."id", tt."schema_id", tt."name", tt."system" FROM tmp."_tables" tt) t ON k."table_id" = t."id"
 INNER JOIN sys."schemas" s ON t."schema_id" = s."id"
 ORDER BY s."name", t."name", k."name";
GRANT SELECT ON TABLE INFORMATION_SCHEMA.TABLE_CONSTRAINTS TO PUBLIC WITH GRANT OPTION;

UPDATE sys._tables SET system = true where system <> true
 and schema_id = (select s.id from sys.schemas s where s.name = 'information_schema')
 and name in ('check_constraints','table_constraints');

Running database upgrade commands:
<<<<<<< HEAD
create procedure sys.vacuum(sname string, tname string)
external name sql.vacuum;
create procedure sys.vacuum(sname string, tname string, interval int)
external name sql.vacuum;
create procedure sys.stop_vacuum(sname string, tname string)
external name sql.stop_vacuum;
update sys.functions set system = true where system <> true and schema_id = 2000 and name in ('vacuum', 'stop_vacuum');
=======
drop procedure if exists sys.gzcompress(string, string);
drop procedure if exists sys.gzdecompress(string, string);
drop procedure if exists sys.gztruncate(string, string);
drop procedure if exists sys.gzexpand(string, string);

Running database upgrade commands:
drop procedure if exists sys.newdictionary(string, string);
drop procedure if exists sys.dropdictionary(string, string);
drop procedure if exists sys.initializedictionary();
>>>>>>> 5e2184ac
<|MERGE_RESOLUTION|>--- conflicted
+++ resolved
@@ -1112,7 +1112,17 @@
  and name in ('check_constraints','table_constraints');
 
 Running database upgrade commands:
-<<<<<<< HEAD
+drop procedure if exists sys.gzcompress(string, string);
+drop procedure if exists sys.gzdecompress(string, string);
+drop procedure if exists sys.gztruncate(string, string);
+drop procedure if exists sys.gzexpand(string, string);
+
+Running database upgrade commands:
+drop procedure if exists sys.newdictionary(string, string);
+drop procedure if exists sys.dropdictionary(string, string);
+drop procedure if exists sys.initializedictionary();
+
+Running database upgrade commands:
 create procedure sys.vacuum(sname string, tname string)
 external name sql.vacuum;
 create procedure sys.vacuum(sname string, tname string, interval int)
@@ -1120,14 +1130,3 @@
 create procedure sys.stop_vacuum(sname string, tname string)
 external name sql.stop_vacuum;
 update sys.functions set system = true where system <> true and schema_id = 2000 and name in ('vacuum', 'stop_vacuum');
-=======
-drop procedure if exists sys.gzcompress(string, string);
-drop procedure if exists sys.gzdecompress(string, string);
-drop procedure if exists sys.gztruncate(string, string);
-drop procedure if exists sys.gzexpand(string, string);
-
-Running database upgrade commands:
-drop procedure if exists sys.newdictionary(string, string);
-drop procedure if exists sys.dropdictionary(string, string);
-drop procedure if exists sys.initializedictionary();
->>>>>>> 5e2184ac
