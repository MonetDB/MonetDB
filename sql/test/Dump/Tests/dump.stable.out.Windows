stdout of test 'dump` in directory 'sql/test/Dump` itself:


# 17:06:37 >  
# 17:06:37 >   mserver5 "--config=/ufs/sjoerd/Monet-virgin-stable/etc/monetdb5.conf" --debug=10 --set gdk_nr_threads=0 --set "monet_mod_path=/ufs/sjoerd/src/MonetDB/virgin-stable/sql/x86_64-unknown-linux-gnu/src/backends/monet5/.libs:/ufs/sjoerd/src/MonetDB/virgin-stable/sql/x86_64-unknown-linux-gnu/src/backends/monet5:/ufs/sjoerd/Monet-virgin-stable/lib64/MonetDB5:/ufs/sjoerd/Monet-virgin-stable/lib64/MonetDB5/lib:/ufs/sjoerd/Monet-virgin-stable/lib64/MonetDB5/bin" --set "gdk_dbfarm=/ufs/sjoerd/src/MonetDB/virgin-stable/sql/x86_64-unknown-linux-gnu/dbfarm"    --set mapi_open=true --set xrpc_open=true --set mapi_port=31369 --set xrpc_port=41351 --set monet_prompt= --trace  "--dbname=mTests_src_test_Dump" --set mal_listing=0 "--dbinit= include sql;" ; echo ; echo Over..
# 17:06:37 >  

# MonetDB server v5.12.3, based on kernel v1.30.3
# Serving database 'mTests_src_test_Dump', using 4 threads
# Compiled for x86_64-unknown-linux-gnu/64bit with 64bit OIDs dynamically linked
# Copyright (c) 1993-July 2008 CWI.
# Copyright (c) August 2008-2009 MonetDB B.V., all rights reserved
# Visit http://monetdb.cwi.nl/ for further information
# Listening for connection requests on mapi:monetdb://ottar.ins.cwi.nl:31369/
# MonetDB/SQL module v2.30.3 loaded

Ready.
#function user.main():void;
#    clients.quit();
#end main;


# 17:06:37 >  
# 17:06:37 >  /usr/bin/python dump.SQL.py dump 
# 17:06:37 >  

START TRANSACTION;
<<<<<<< HEAD
CREATE SCHEMA "rs" AUTHORIZATION "monetdb";
CREATE SEQUENCE "sys"."test_seq" AS INTEGER;
SET SCHEMA "rs";
CREATE TABLE "rs"."files" (
	"fileid"       INTEGER,
	"location"     CHAR(256),
	"status"       TINYINT,
	"lastmodified" TIMESTAMP
);
CREATE TABLE "rs"."catalog" (
	"imageid" INTEGER,
	"fileid"  INTEGER,
	"width"   INTEGER,
	"length"  INTEGER,
	"bps"     SMALLINT
);
=======
CREATE SCHEMA "querylog" AUTHORIZATION "monetdb";
CREATE SEQUENCE "sys"."test_seq" AS INTEGER;
SET SCHEMA "querylog";
create view querylog.history as
select qd.*, ql."start",ql."stop", ql.arguments, ql.tuples, ql.run, ql.ship, ql.cpu, ql.space, ql.io 
from querylog.catalog() qd, querylog.calls() ql
where qd.id = ql.id and qd.owner = user;
>>>>>>> c7dd2713
SET SCHEMA "sys";
CREATE TABLE "sys"."test" (
	"id" INTEGER,
	"i"  SMALLINT      DEFAULT next value for "sys"."test_seq"
);
COPY 5 RECORDS INTO "sys"."test" FROM stdin USING DELIMITERS '\t','\n','"';
0	7
1	10
2	5
3	8
4	5
CREATE TABLE "sys"."typestest" (
	"boolean"        BOOLEAN,
	"tinyint"        TINYINT,
	"smallint"       SMALLINT,
	"int"            INTEGER,
	"wrd"            BIGINT,
	"bigint"         BIGINT,
	"double"         DOUBLE,
	"real"           REAL,
	"decimal"        DECIMAL,
	"decimal9"       DECIMAL(9),
	"decimal83"      DECIMAL(8,3),
	"float"          DOUBLE,
	"float9"         FLOAT(9),
	"float83"        FLOAT(8,3),
	"date"           DATE,
	"iY" INTERVAL YEAR,
	"iYM" INTERVAL YEAR TO MONTH,
	"iM" INTERVAL MONTH,
	"id" INTERVAL DAY,
	"idh" INTERVAL DAY TO HOUR,
	"idm" INTERVAL DAY TO MINUTE,
	"ids" INTERVAL DAY TO SECOND,
	"ih" INTERVAL HOUR,
	"ihm" INTERVAL HOUR TO MINUTE,
	"ihs" INTERVAL HOUR TO SECOND,
	"im" INTERVAL MINUTE,
	"ims" INTERVAL MINUTE TO SECOND,
	"is" INTERVAL SECOND,
	"timestamp" TIMESTAMP,
	"timestamp5" TIMESTAMP(5),
	"timestampzone" TIMESTAMP WITH TIME ZONE,
	"timestamp5zone" TIMESTAMP(5) WITH TIME ZONE,
	"time" TIME,
	"time5" TIME(5),
	"timezone" TIME WITH TIME ZONE,
	"time5zone" TIME(5) WITH TIME ZONE,
	"blob" BINARY LARGE OBJECT,
	"blob100" BINARY LARGE OBJECT(100),
	"clob" CHARACTER LARGE OBJECT,
	"clob100" CHARACTER LARGE OBJECT(100),
	"character"      CHAR(1),
	"varchar100"     VARCHAR(100),
	"character10"    CHAR(10)
);
COPY 1 RECORDS INTO "sys"."typestest" FROM stdin USING DELIMITERS '\t','\n','"';
true	10	10000	1000000	1000000	10000000000	1e+030	1.00000002e+020	1	123456789	12345.678	3.1415000000000002	3.1415	3.1415	2009-04-15	24	18	3	1728000.000	108000.000	120000.000	100000.000	36000.000	6000.000	2000.000	600.000	100.000	10.000	1995-07-15 07:30:00.000000	1995-07-15 07:30:00.00000	1995-07-15 07:30:00.000000+00:00	1995-07-15 07:30:00.00000+00:00	07:30:00	07:30:00.00000	07:30:00+00:00	07:30:00.00000+00:00	123456	123456	"123456"	"123456"	"x"	"varchar"	"0123456789"
CREATE TABLE "sys"."keytest1" (
	"key1" INTEGER       NOT NULL,
	"key2" INTEGER       NOT NULL,
	CONSTRAINT "keytest1_key1_key2_pkey" PRIMARY KEY ("key1", "key2")
);
COPY 2 RECORDS INTO "sys"."keytest1" FROM stdin USING DELIMITERS '\t','\n','"';
0	0
0	1
CREATE TABLE "sys"."keytest2" (
	"key1" INTEGER,
	"key2" INTEGER
);
COPY 2 RECORDS INTO "sys"."keytest2" FROM stdin USING DELIMITERS '\t','\n','"';
0	0
0	1
ALTER TABLE "sys"."keytest2" ADD CONSTRAINT "keytest2_key1_key2_fkey" FOREIGN KEY ("key1", "key2") REFERENCES "sys"."keytest1" ("key1", "key2");
ALTER SEQUENCE "sys"."test_seq" RESTART WITH 8 INCREMENT BY 3 MINVALUE 5 MAXVALUE 10 CYCLE;
COMMIT;

# 17:06:38 >  
# 17:06:38 >  Done.
# 17:06:38 >  
<|MERGE_RESOLUTION|>--- conflicted
+++ resolved
@@ -25,8 +25,8 @@
 # 17:06:37 >  
 
 START TRANSACTION;
-<<<<<<< HEAD
 CREATE SCHEMA "rs" AUTHORIZATION "monetdb";
+CREATE SCHEMA "querylog" AUTHORIZATION "monetdb";
 CREATE SEQUENCE "sys"."test_seq" AS INTEGER;
 SET SCHEMA "rs";
 CREATE TABLE "rs"."files" (
@@ -42,15 +42,11 @@
 	"length"  INTEGER,
 	"bps"     SMALLINT
 );
-=======
-CREATE SCHEMA "querylog" AUTHORIZATION "monetdb";
-CREATE SEQUENCE "sys"."test_seq" AS INTEGER;
 SET SCHEMA "querylog";
 create view querylog.history as
 select qd.*, ql."start",ql."stop", ql.arguments, ql.tuples, ql.run, ql.ship, ql.cpu, ql.space, ql.io 
 from querylog.catalog() qd, querylog.calls() ql
 where qd.id = ql.id and qd.owner = user;
->>>>>>> c7dd2713
 SET SCHEMA "sys";
 CREATE TABLE "sys"."test" (
 	"id" INTEGER,
