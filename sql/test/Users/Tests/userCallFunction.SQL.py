###
# Check that a user can only execute a function after the user has been granted
#   the EXECUTE rights.
# Also check that function signature matters.
###

from MonetDBtesting.sqltest import SQLTestCase

with SQLTestCase() as mdb:
    mdb.connect(username="monetdb", password="monetdb")
    mdb.execute("""
        start transaction;
        create schema s1;
        CREATE USER u1 WITH PASSWORD '1' NAME 'u1' SCHEMA s1;
        CREATE FUNCTION s1.f1(a int) RETURNS INT BEGIN RETURN 10 + a; END;
        CREATE FUNCTION s1.f1() RETURNS INT BEGIN RETURN 10; END;
        commit;
    """).assertSucceeded()

<<<<<<< HEAD
    with SQLTestCase() as tc:
        tc.connect(username="u1", password="1")
        tc.execute('SELECT s1.f1();').assertFailed(err_code="42000", err_message="SELECT: no such operator 's1'.'f1'()")
        tc.execute('SELECT s1.f1(1);').assertFailed(err_code="42000", err_message="SELECT: no such unary operator 's1'.'f1'(tinyint)")
        tc.execute('SELECT s1.f1(cast(1 as int));').assertFailed(err_code="42000", err_message="SELECT: no such unary operator 's1'.'f1'(int)")
        tc.execute('CALL sys.flush_log();').assertFailed(err_code="42000", err_message="SELECT: no such operator 'sys'.'flush_log'()")

        mdb.execute('GRANT EXECUTE ON FUNCTION s1.f1 TO u1;').assertFailed(err_code="42000", err_message="GRANT FUNCTION: there are more than one function called 'f1', please use the full signature")
=======
conn1 = pymonetdb.connect(port=port,database=db,autocommit=True,username='monetdb',password='monetdb')
cur1 = conn1.cursor()
cur1.execute("""
start transaction;
create schema s1;
CREATE USER u1 WITH PASSWORD '1' NAME 'u1' SCHEMA s1;
CREATE FUNCTION s1.f1() RETURNS INT BEGIN RETURN 10; END;
CREATE FUNCTION s1.f1(a int) RETURNS INT BEGIN RETURN 10 + a; END;
CREATE FUNCTION s1.f1(a int, b int) RETURNS INT BEGIN RETURN b + a; END;
commit;
""")
cur1.close()
conn1.close()

conn1 = pymonetdb.connect(port=port,database=db,autocommit=True,username='u1',password='1')
cur1 = conn1.cursor()
try:
    cur1.execute('SELECT s1.f1();') # error, not allowed
    sys.stderr.write("Exception expected")
except pymonetdb.DatabaseError as e:
    if "SELECT: insufficient privileges for operator 'f1'" not in str(e):
        sys.stderr.write('Wrong error %s, expected SELECT: insufficient privileges for operator \'f1\'' % (str(e)))
try:
    cur1.execute('SELECT s1.f1(1);') # error, not allowed
    sys.stderr.write("Exception expected")
except pymonetdb.DatabaseError as e:
    if "SELECT: insufficient privileges for unary operator 'f1(tinyint)'" not in str(e):
        sys.stderr.write('Wrong error %s, expected SELECT: insufficient privileges for unary operator \'f1(tinyint)\'' % (str(e)))
try:
    cur1.execute('CALL sys.flush_log();') # error, not allowed
    sys.stderr.write("Exception expected")
except pymonetdb.DatabaseError as e:
    if "SELECT: insufficient privileges for operator 'flush_log'" not in str(e):
        sys.stderr.write('Wrong error %s, expected SELECT: insufficient privileges for operator \'flush_log\'' % (str(e)))
try:
    cur1.execute('SELECT s1.f1(1, 2);') # error, not allowed
    sys.stderr.write("Exception expected")
except pymonetdb.DatabaseError as e:
    if "SELECT: insufficient privileges for binary operator 'f1(tinyint,tinyint)'" not in str(e):
        sys.stderr.write('Wrong error %s, expected SELECT: insufficient privileges for binary operator \'f1(tinyint,tinyint)\'' % (str(e)))
cur1.close()
conn1.close()
>>>>>>> dfbb261a

        mdb.execute('GRANT EXECUTE ON FUNCTION s1.f1() TO u1;').assertSucceeded()
        tc.execute('SELECT s1.f1();').assertDataResultMatch([(10,)])
        tc.execute('SELECT s1.f1(1);').assertFailed(err_code="42000", err_message="SELECT: no such unary operator 's1'.'f1'(tinyint)")
        tc.execute('SELECT s1.f1(cast(1 as int));').assertFailed(err_code="42000", err_message="SELECT: no such unary operator 's1'.'f1'(int)")

<<<<<<< HEAD
        mdb.execute('REVOKE EXECUTE ON FUNCTION s1.f1() FROM u1;').assertSucceeded()
        tc.execute('SELECT s1.f1();').assertFailed(err_code="42000", err_message="SELECT: no such operator 's1'.'f1'()")
        mdb.execute('GRANT EXECUTE ON FUNCTION s1.f1(int) TO u1;').assertSucceeded()
        tc.execute('SELECT s1.f1(1);').assertDataResultMatch([(11,)])
        tc.execute('SELECT s1.f1(cast(1 as int));').assertDataResultMatch([(11,)])
=======
conn1 = pymonetdb.connect(port=port,database=db,autocommit=True,username='u1',password='1')
cur1 = conn1.cursor()
cur1.execute('SELECT s1.f1();')
if cur1.fetchall() != [(10,)]:
    sys.stderr.write("[(10,)] expected")
try:
    cur1.execute('SELECT s1.f1(1);') # error, not allowed
    sys.stderr.write("Exception expected")
except pymonetdb.DatabaseError as e:
    if "SELECT: insufficient privileges for unary operator 'f1(tinyint)'" not in str(e):
        sys.stderr.write('Wrong error %s, expected SELECT: insufficient privileges for unary operator \'f1(tinyint)\'' % (str(e)))
cur1.close()
conn1.close()
>>>>>>> dfbb261a

    mdb.execute("""
        start transaction;
        drop user u1;
        drop schema s1 cascade;
        commit;
    """)<|MERGE_RESOLUTION|>--- conflicted
+++ resolved
@@ -13,90 +13,31 @@
         create schema s1;
         CREATE USER u1 WITH PASSWORD '1' NAME 'u1' SCHEMA s1;
         CREATE FUNCTION s1.f1(a int) RETURNS INT BEGIN RETURN 10 + a; END;
+        CREATE FUNCTION s1.f1(a int, b int) RETURNS INT BEGIN RETURN b + a; END;
         CREATE FUNCTION s1.f1() RETURNS INT BEGIN RETURN 10; END;
         commit;
     """).assertSucceeded()
 
-<<<<<<< HEAD
     with SQLTestCase() as tc:
         tc.connect(username="u1", password="1")
-        tc.execute('SELECT s1.f1();').assertFailed(err_code="42000", err_message="SELECT: no such operator 's1'.'f1'()")
-        tc.execute('SELECT s1.f1(1);').assertFailed(err_code="42000", err_message="SELECT: no such unary operator 's1'.'f1'(tinyint)")
-        tc.execute('SELECT s1.f1(cast(1 as int));').assertFailed(err_code="42000", err_message="SELECT: no such unary operator 's1'.'f1'(int)")
-        tc.execute('CALL sys.flush_log();').assertFailed(err_code="42000", err_message="SELECT: no such operator 'sys'.'flush_log'()")
+        tc.execute('SELECT s1.f1();').assertFailed(err_code="42000", err_message="SELECT: insufficient privileges for operator 's1'.'f1'()")
+        tc.execute('SELECT s1.f1(1);').assertFailed(err_code="42000", err_message="SELECT: insufficient privileges for unary operator 's1'.'f1'(tinyint)")
+        tc.execute('SELECT s1.f1(cast(1 as int));').assertFailed(err_code="42000", err_message="SELECT: insufficient privileges for unary operator 's1'.'f1'(int)")
+        tc.execute('SELECT s1.f1(1, 2);').assertFailed(err_code="42000", err_message="SELECT: insufficient privileges for binary operator 's1'.'f1'(tinyint,tinyint)")
+        tc.execute('CALL sys.clearrejects();').assertFailed(err_code="42000", err_message="SELECT: insufficient privileges for operator 'sys'.'clearrejects'()")
 
         mdb.execute('GRANT EXECUTE ON FUNCTION s1.f1 TO u1;').assertFailed(err_code="42000", err_message="GRANT FUNCTION: there are more than one function called 'f1', please use the full signature")
-=======
-conn1 = pymonetdb.connect(port=port,database=db,autocommit=True,username='monetdb',password='monetdb')
-cur1 = conn1.cursor()
-cur1.execute("""
-start transaction;
-create schema s1;
-CREATE USER u1 WITH PASSWORD '1' NAME 'u1' SCHEMA s1;
-CREATE FUNCTION s1.f1() RETURNS INT BEGIN RETURN 10; END;
-CREATE FUNCTION s1.f1(a int) RETURNS INT BEGIN RETURN 10 + a; END;
-CREATE FUNCTION s1.f1(a int, b int) RETURNS INT BEGIN RETURN b + a; END;
-commit;
-""")
-cur1.close()
-conn1.close()
-
-conn1 = pymonetdb.connect(port=port,database=db,autocommit=True,username='u1',password='1')
-cur1 = conn1.cursor()
-try:
-    cur1.execute('SELECT s1.f1();') # error, not allowed
-    sys.stderr.write("Exception expected")
-except pymonetdb.DatabaseError as e:
-    if "SELECT: insufficient privileges for operator 'f1'" not in str(e):
-        sys.stderr.write('Wrong error %s, expected SELECT: insufficient privileges for operator \'f1\'' % (str(e)))
-try:
-    cur1.execute('SELECT s1.f1(1);') # error, not allowed
-    sys.stderr.write("Exception expected")
-except pymonetdb.DatabaseError as e:
-    if "SELECT: insufficient privileges for unary operator 'f1(tinyint)'" not in str(e):
-        sys.stderr.write('Wrong error %s, expected SELECT: insufficient privileges for unary operator \'f1(tinyint)\'' % (str(e)))
-try:
-    cur1.execute('CALL sys.flush_log();') # error, not allowed
-    sys.stderr.write("Exception expected")
-except pymonetdb.DatabaseError as e:
-    if "SELECT: insufficient privileges for operator 'flush_log'" not in str(e):
-        sys.stderr.write('Wrong error %s, expected SELECT: insufficient privileges for operator \'flush_log\'' % (str(e)))
-try:
-    cur1.execute('SELECT s1.f1(1, 2);') # error, not allowed
-    sys.stderr.write("Exception expected")
-except pymonetdb.DatabaseError as e:
-    if "SELECT: insufficient privileges for binary operator 'f1(tinyint,tinyint)'" not in str(e):
-        sys.stderr.write('Wrong error %s, expected SELECT: insufficient privileges for binary operator \'f1(tinyint,tinyint)\'' % (str(e)))
-cur1.close()
-conn1.close()
->>>>>>> dfbb261a
 
         mdb.execute('GRANT EXECUTE ON FUNCTION s1.f1() TO u1;').assertSucceeded()
         tc.execute('SELECT s1.f1();').assertDataResultMatch([(10,)])
-        tc.execute('SELECT s1.f1(1);').assertFailed(err_code="42000", err_message="SELECT: no such unary operator 's1'.'f1'(tinyint)")
-        tc.execute('SELECT s1.f1(cast(1 as int));').assertFailed(err_code="42000", err_message="SELECT: no such unary operator 's1'.'f1'(int)")
+        tc.execute('SELECT s1.f1(1);').assertFailed(err_code="42000", err_message="SELECT: insufficient privileges for unary operator 's1'.'f1'(tinyint)")
+        tc.execute('SELECT s1.f1(cast(1 as int));').assertFailed(err_code="42000", err_message="SELECT: insufficient privileges for unary operator 's1'.'f1'(int)")
 
-<<<<<<< HEAD
         mdb.execute('REVOKE EXECUTE ON FUNCTION s1.f1() FROM u1;').assertSucceeded()
-        tc.execute('SELECT s1.f1();').assertFailed(err_code="42000", err_message="SELECT: no such operator 's1'.'f1'()")
+        tc.execute('SELECT s1.f1();').assertFailed(err_code="42000", err_message="SELECT: insufficient privileges for operator 's1'.'f1'()")
         mdb.execute('GRANT EXECUTE ON FUNCTION s1.f1(int) TO u1;').assertSucceeded()
         tc.execute('SELECT s1.f1(1);').assertDataResultMatch([(11,)])
         tc.execute('SELECT s1.f1(cast(1 as int));').assertDataResultMatch([(11,)])
-=======
-conn1 = pymonetdb.connect(port=port,database=db,autocommit=True,username='u1',password='1')
-cur1 = conn1.cursor()
-cur1.execute('SELECT s1.f1();')
-if cur1.fetchall() != [(10,)]:
-    sys.stderr.write("[(10,)] expected")
-try:
-    cur1.execute('SELECT s1.f1(1);') # error, not allowed
-    sys.stderr.write("Exception expected")
-except pymonetdb.DatabaseError as e:
-    if "SELECT: insufficient privileges for unary operator 'f1(tinyint)'" not in str(e):
-        sys.stderr.write('Wrong error %s, expected SELECT: insufficient privileges for unary operator \'f1(tinyint)\'' % (str(e)))
-cur1.close()
-conn1.close()
->>>>>>> dfbb261a
 
     mdb.execute("""
         start transaction;
