--- conflicted
+++ resolved
@@ -1,30 +1,3 @@
-<<<<<<< HEAD
-## This  is a scenario for continual replication
-## first create a master with some sample data
-#wlcr00
-#wlc01
-#
-## check the log records without replication
-#wlr01
-#
-## create the first replica synchronized with the master
-#wlr10
-#
-## add two sets of tuples to the master
-#wlc20
-#wlc21
-#
-## and automatically roll forward the clone in 2 steps
-#wlr20
-#
-## prepare an update to the master
-#wlc30
-#
-## roll forward to clone
-#wlr30
-#
-## delete some tupples
-=======
 # This  is a scenario for continual replication
 # first create a master with some sample data
 #wlcr00
@@ -50,21 +23,10 @@
 #wlr30
 #
 ### delete some tupples
->>>>>>> 23114a33
 #wlc40
 #wlr35
 #wlr40
 #
-<<<<<<< HEAD
-## clear the complete table
-#wlc50
-#wlr50
-#
-## restart for timing based roll forward
-#wlc70
-#wlr70
-#
-=======
 ### clear the complete table
 #wlc50
 #wlr50
@@ -73,7 +35,6 @@
 #wlc70
 #wlr70
 
->>>>>>> 23114a33
 ## stop the master
 #wlc100
 #wlr100
