from __future__ import print_function

try:
    from MonetDBtesting import process
except ImportError:
    import process
import os, sys, socket

dbfarm = os.getenv('GDK_DBFARM')
tstdb = os.getenv('TSTDB')

if not tstdb or not dbfarm:
    print('No TSTDB or GDK_DBFARM in environment')
    sys.exit(1)

def freeport():
    sock = socket.socket(socket.AF_INET, socket.SOCK_STREAM)
    sock.bind(('', 0))
    port = sock.getsockname()[1]
    sock.close()
    return port

cloneport = freeport()

dbname = tstdb
dbnameclone = tstdb + 'clone'

#master = process.server(dbname = dbname, stdin = process.PIPE, stdout = process.PIPE, stderr = process.PIPE)
slave = process.server(dbname = dbnameclone, mapiport = cloneport, stdin = process.PIPE, stdout = process.PIPE, stderr = process.PIPE)

c = process.client('sql', server = slave, stdin = process.PIPE, stdout = process.PIPE, stderr = process.PIPE)

cout, cerr = c.communicate('''\
call wlr.master('%s');
call wlr.replicate();
select * from tmp;
call wlr.stop();
''' % dbname )

sout, serr = slave.communicate()
#mout, merr = master.communicate()

#sys.stdout.write(mout)
sys.stdout.write(sout)
sys.stdout.write(cout)
#sys.stderr.write(merr)
sys.stderr.write(serr)
sys.stderr.write(cerr)

def listfiles(path):
<<<<<<< HEAD
    for f in os.listdir(path):
        if (f.find('wlc') >= 0 or f.find('wlr') >=0 ) and f != 'wlc_logs':
            file = path + os.path.sep + f
            sys.stdout.write(file + "\n")
=======
    sys.stdout.write("#LISTING OF THE LOG FILES\n")
    for f in sorted(os.listdir(path)):
        if f.find('wlc') >= 0 and f != 'wlc_logs':
            file = path + os.path.sep + f
            sys.stdout.write('#' + file + "\n")
>>>>>>> c25240f3
            try:
                x = open(file)
                s = x.read()
                lines = s.split('\n')
                for l in lines:
                    sys.stdout.write('#' + l + '\n')
                x.close()
            except IOError:
                sys.stderr.write('Failure to read file ' + file + '\n')

<<<<<<< HEAD
listfiles(dbfarm + os.path.sep + tstdb)
listfiles(dbfarm + os.path.sep + tstdb + os.path.sep + 'wlc_logs')
=======
listfiles(os.path.join(dbfarm, tstdb))
listfiles(os.path.join(dbfarm, tstdb, 'wlc_logs'))
>>>>>>> c25240f3
<|MERGE_RESOLUTION|>--- conflicted
+++ resolved
@@ -48,18 +48,11 @@
 sys.stderr.write(cerr)
 
 def listfiles(path):
-<<<<<<< HEAD
-    for f in os.listdir(path):
-        if (f.find('wlc') >= 0 or f.find('wlr') >=0 ) and f != 'wlc_logs':
-            file = path + os.path.sep + f
-            sys.stdout.write(file + "\n")
-=======
     sys.stdout.write("#LISTING OF THE LOG FILES\n")
     for f in sorted(os.listdir(path)):
         if f.find('wlc') >= 0 and f != 'wlc_logs':
             file = path + os.path.sep + f
             sys.stdout.write('#' + file + "\n")
->>>>>>> c25240f3
             try:
                 x = open(file)
                 s = x.read()
@@ -70,10 +63,5 @@
             except IOError:
                 sys.stderr.write('Failure to read file ' + file + '\n')
 
-<<<<<<< HEAD
-listfiles(dbfarm + os.path.sep + tstdb)
-listfiles(dbfarm + os.path.sep + tstdb + os.path.sep + 'wlc_logs')
-=======
 listfiles(os.path.join(dbfarm, tstdb))
-listfiles(os.path.join(dbfarm, tstdb, 'wlc_logs'))
->>>>>>> c25240f3
+listfiles(os.path.join(dbfarm, tstdb, 'wlc_logs'))