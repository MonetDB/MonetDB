--- conflicted
+++ resolved
@@ -31,15 +31,6 @@
 #set id_media_description1 = -1234567890;
 #set id_event1 = (select event_id from event where event_name = 'event 2');
 #set id_media_description1 = (select max(media_description_id) from media_description);
-<<<<<<< HEAD
-#select id_media1;
-% . # table_name
-% single_value # name
-% int # type
-% 11 # length
-[ -1234567890	]
-=======
->>>>>>> 246342f0
 
 # 10:49:45 >  
 # 10:49:45 >  "Done."
