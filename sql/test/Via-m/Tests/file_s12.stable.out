--- conflicted
+++ resolved
@@ -25,15 +25,6 @@
 
 #declare return_id integer;
 #set return_id = -1;
-<<<<<<< HEAD
-#select return_id;
-% . # table_name
-% single_value # name
-% int # type
-% 2 # length
-[ -1	]
-=======
->>>>>>> 246342f0
 
 # 10:49:50 >  
 # 10:49:50 >  "Done."
