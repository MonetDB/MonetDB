stdout of test 'file_s05` in directory 'sql/test/Via-m` itself:


# 10:49:48 >  
# 10:49:48 >  "mserver5" "--debug=10" "--set" "gdk_nr_threads=0" "--set" "mapi_open=true" "--set" "mapi_port=36838" "--set" "mapi_usock=/var/tmp/mtest-5263/.s.monetdb.36838" "--set" "monet_prompt=" "--forcemito" "--dbpath=/ufs/sjoerd/@Monet-stable/var/MonetDB/mTests_sql_test_Via-m"
# 10:49:48 >  

# MonetDB 5 server v11.27.12 (hg id: 9a05add39d7b)
# This is an unreleased version
# Serving database 'mTests_sql_test_Via-m', using 8 threads
# Compiled for x86_64-pc-linux-gnu/64bit with 128bit integers
# Found 62.695 GiB available main-memory.
# Copyright (c) 1993 - July 2008 CWI.
# Copyright (c) August 2008 - 2018 MonetDB B.V., all rights reserved
# Visit https://www.monetdb.org/ for further information
# Listening for connection requests on mapi:monetdb://methuselah.da.cwi.nl:36838/
# Listening for UNIX domain connection requests on mapi:monetdb:///var/tmp/mtest-5263/.s.monetdb.36838
# MonetDB/GIS module loaded
# MonetDB/SQL module loaded


# 10:49:48 >  
# 10:49:48 >  "mclient" "-lsql" "-ftest" "-Eutf-8" "-i" "-e" "--host=/var/tmp/mtest-5263" "--port=36838"
# 10:49:48 >  

#declare video_sets_id1 integer;
#set video_sets_id1 = -1234567890;
#set video_sets_id1 = get_video_sets_id('fabchannel2007');
<<<<<<< HEAD
#select video_sets_id1;
% . # table_name
% single_value # name
% int # type
% 1 # length
[ 1	]
=======
>>>>>>> 246342f0

# 10:49:48 >  
# 10:49:48 >  "Done."
# 10:49:48 >  
<|MERGE_RESOLUTION|>--- conflicted
+++ resolved
@@ -26,15 +26,6 @@
 #declare video_sets_id1 integer;
 #set video_sets_id1 = -1234567890;
 #set video_sets_id1 = get_video_sets_id('fabchannel2007');
-<<<<<<< HEAD
-#select video_sets_id1;
-% . # table_name
-% single_value # name
-% int # type
-% 1 # length
-[ 1	]
-=======
->>>>>>> 246342f0
 
 # 10:49:48 >  
 # 10:49:48 >  "Done."
