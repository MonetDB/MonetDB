stdout of test 'event_s03` in directory 'sql/test/Via-m` itself:


# 10:49:38 >  
# 10:49:38 >  "mserver5" "--debug=10" "--set" "gdk_nr_threads=0" "--set" "mapi_open=true" "--set" "mapi_port=36838" "--set" "mapi_usock=/var/tmp/mtest-5263/.s.monetdb.36838" "--set" "monet_prompt=" "--forcemito" "--dbpath=/ufs/sjoerd/@Monet-stable/var/MonetDB/mTests_sql_test_Via-m"
# 10:49:38 >  

# MonetDB 5 server v11.27.12 (hg id: 9a05add39d7b)
# This is an unreleased version
# Serving database 'mTests_sql_test_Via-m', using 8 threads
# Compiled for x86_64-pc-linux-gnu/64bit with 128bit integers
# Found 62.695 GiB available main-memory.
# Copyright (c) 1993 - July 2008 CWI.
# Copyright (c) August 2008 - 2018 MonetDB B.V., all rights reserved
# Visit https://www.monetdb.org/ for further information
# Listening for connection requests on mapi:monetdb://methuselah.da.cwi.nl:36838/
# Listening for UNIX domain connection requests on mapi:monetdb:///var/tmp/mtest-5263/.s.monetdb.36838
# MonetDB/GIS module loaded
# MonetDB/SQL module loaded


# 10:49:38 >  
# 10:49:38 >  "mclient" "-lsql" "-ftest" "-Eutf-8" "-i" "-e" "--host=/var/tmp/mtest-5263" "--port=36838"
# 10:49:38 >  

#declare id_event integer;
#set id_event = -1234567890;
#set id_event = add_event('event 1', '2009-06-23', 'artist1', 'location1', 'description1');
<<<<<<< HEAD
#select id_event; 
% . # table_name
% single_value # name
% int # type
% 1 # length
[ 1	]
=======
>>>>>>> 246342f0

# 10:49:38 >  
# 10:49:38 >  "Done."
# 10:49:38 >  
<|MERGE_RESOLUTION|>--- conflicted
+++ resolved
@@ -26,15 +26,6 @@
 #declare id_event integer;
 #set id_event = -1234567890;
 #set id_event = add_event('event 1', '2009-06-23', 'artist1', 'location1', 'description1');
-<<<<<<< HEAD
-#select id_event; 
-% . # table_name
-% single_value # name
-% int # type
-% 1 # length
-[ 1	]
-=======
->>>>>>> 246342f0
 
 # 10:49:38 >  
 # 10:49:38 >  "Done."
