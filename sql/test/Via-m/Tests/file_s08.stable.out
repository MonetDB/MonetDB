--- conflicted
+++ resolved
@@ -40,15 +40,6 @@
 #                        'empty',
 #                        250,
 #                        250);
-<<<<<<< HEAD
-#select id_file1;
-% . # table_name
-% single_value # name
-% int # type
-% 1 # length
-[ 2	]
-=======
->>>>>>> 246342f0
 
 # 10:49:49 >  
 # 10:49:49 >  "Done."
