stdout of test 'vacuum` in directory 'sql/test/pg_regress` itself:


# 17:11:18 >  
# 17:11:18 >  "mserver5" "--debug=10" "--set" "gdk_nr_threads=0" "--set" "mapi_open=true" "--set" "mapi_port=38959" "--set" "mapi_usock=/var/tmp/mtest-1142/.s.monetdb.38959" "--set" "monet_prompt=" "--forcemito" "--set" "mal_listing=2" "--dbpath=/ufs/dinther/INSTALL/var/MonetDB/mTests_sql_test_pg_regress" "--set" "mal_listing=0"
# 17:11:18 >  

# MonetDB 5 server v11.18.0
# This is an unreleased version
# Serving database 'mTests_sql_test_pg_regress', using 8 threads
# Compiled for x86_64-unknown-linux-gnu/64bit with 64bit OIDs dynamically linked
# Found 15.356 GiB available main-memory.
# Copyright (c) 1993-July 2008 CWI.
# Copyright (c) August 2008-2015 MonetDB B.V., all rights reserved
# Visit http://www.monetdb.org/ for further information
# Listening for connection requests on mapi:monetdb://uwakai.da.cwi.nl:38959/
# Listening for UNIX domain connection requests on mapi:monetdb:///var/tmp/mtest-1142/.s.monetdb.38959
# MonetDB/GIS module loaded
# MonetDB/SQL module loaded


# 17:11:19 >  
# 17:11:19 >  "mclient" "-lsql" "-ftest" "-Eutf-8" "-i" "-e" "--host=/var/tmp/mtest-1142" "--port=38959"
# 17:11:19 >  

#--
#-- VACUUM
#--
#CREATE TABLE vactst (i INT);
#INSERT INTO vactst VALUES (1);
[ 1 ]
#INSERT INTO vactst SELECT * FROM vactst;
[ 1 ]
#INSERT INTO vactst SELECT * FROM vactst;
[ 2	]
#INSERT INTO vactst SELECT * FROM vactst;
[ 4	]
#INSERT INTO vactst SELECT * FROM vactst;
[ 8	]
#INSERT INTO vactst SELECT * FROM vactst;
[ 16	]
#INSERT INTO vactst SELECT * FROM vactst;
[ 32	]
#INSERT INTO vactst SELECT * FROM vactst;
[ 64	]
#INSERT INTO vactst SELECT * FROM vactst;
[ 128	]
#INSERT INTO vactst SELECT * FROM vactst;
[ 256	]
#INSERT INTO vactst SELECT * FROM vactst;
[ 512	]
#INSERT INTO vactst SELECT * FROM vactst;
[ 1024	]
#INSERT INTO vactst VALUES (0);
[ 1 ]
#SELECT count(*) FROM vactst;
% .%1 # table_name
% %1 # name
% bigint # type
% 4 # length
[ 2049 ]
#SELECT i, count(*) AS count FROM vactst GROUP BY i ORDER BY i;
% sys.vactst,	sys. # table_name
% i,	count # name
% int,	bigint # type
% 1,	4 # length
[ 0,	1	]
[ 1,	2048	]
#SELECT count(*) FROM vactst WHERE i <> 0;
% sys.%1 # table_name
% %1 # name
% bigint # type
% 4 # length
[ 2048	]
#DELETE FROM vactst WHERE i <> 0;
[ 2048	]
#SELECT * FROM vactst;
% sys.vactst # table_name
% i # name
% int # type
% 1 # length
[ 0	]
#select "schema", "table", "column", type, count, typewidth, columnsize, heapsize, hashes, "imprints", sorted from sys.storage(current_schema, 'vactst');
% .%3,	.%3,	.%3,	.%3,	.%3,	.%3,	.%3,	.%3,	.%3,	.%3,	.%3 # table_name
% schema,	table,	column,	type,	count,	typewidth,	columnsize,	heapsize,	hashes,	imprints,	sorted # name
% varchar,	varchar,	varchar,	varchar,	bigint,	int,	bigint,	bigint,	bigint,	bigint,	boolean # type
% 3,	6,	1,	3,	4,	1,	4,	1,	1,	1,	5 # length
<<<<<<< HEAD
[ "sys",	"vactst",	"i",	"int",	2049,	4,	8196,	0,	NULL,	NULL,	NULL	]
=======
[ "sys",	"vactst",	"i",	"int",	2049,	4,	8196,	0,	0,	0,	false	]
>>>>>>> 2205fdd7
#select "schema", "table", "column", type, count, typewidth, columnsize, heapsize, hashes, "imprints", sorted from sys.storage(current_schema, 'vactst');
% .%3,	.%3,	.%3,	.%3,	.%3,	.%3,	.%3,	.%3,	.%3,	.%3,	.%3 # table_name
% schema,	table,	column,	type,	count,	typewidth,	columnsize,	heapsize,	hashes,	imprints,	sorted # name
% varchar,	varchar,	varchar,	varchar,	bigint,	int,	bigint,	bigint,	bigint,	bigint,	boolean # type
% 3,	6,	1,	3,	1,	1,	1,	1,	1,	1,	5 # length
[ "sys",	"vactst",	"i",	"int",	1,	4,	4,	0,	NULL,	NULL,	true	]
#UPDATE vactst SET i = i + 1;
[ 1 ]
#INSERT INTO vactst SELECT * FROM vactst;
[ 1 ]
#INSERT INTO vactst SELECT * FROM vactst;
[ 2	]
#INSERT INTO vactst SELECT * FROM vactst;
[ 4	]
#INSERT INTO vactst SELECT * FROM vactst;
[ 8	]
#INSERT INTO vactst SELECT * FROM vactst;
[ 16	]
#INSERT INTO vactst SELECT * FROM vactst;
[ 32	]
#INSERT INTO vactst SELECT * FROM vactst;
[ 64	]
#INSERT INTO vactst SELECT * FROM vactst;
[ 128	]
#INSERT INTO vactst SELECT * FROM vactst;
[ 256	]
#INSERT INTO vactst SELECT * FROM vactst;
[ 512	]
#INSERT INTO vactst SELECT * FROM vactst;
[ 1024	]
#INSERT INTO vactst SELECT * FROM vactst;
[ 2048	]
#INSERT INTO vactst SELECT * FROM vactst;
[ 4096	]
#INSERT INTO vactst SELECT * FROM vactst;
[ 8192	]
#INSERT INTO vactst SELECT * FROM vactst;
[ 16384	]
#INSERT INTO vactst SELECT * FROM vactst;
[ 32768	]
#INSERT INTO vactst SELECT * FROM vactst;
[ 65536	]
#INSERT INTO vactst SELECT * FROM vactst;
[ 131072	]
#INSERT INTO vactst SELECT * FROM vactst;
[ 262144	]
#INSERT INTO vactst SELECT * FROM vactst;
[ 524288	]
#INSERT INTO vactst VALUES (0);
[ 1	]
#SELECT count(*) FROM vactst;
% .%1 # table_name
% %1 # name
% bigint # type
% 7 # length
[ 1048577	]
#SELECT i, count(*) AS count FROM vactst GROUP BY i ORDER BY i;
% sys.vactst,	sys. # table_name
% i,	count # name
% int,	bigint # type
% 1,	7 # length
[ 0,	1	]
[ 1,	1048576	]
#SELECT count(*) FROM vactst WHERE i <> 0;
% sys.%1 # table_name
% %1 # name
% bigint # type
% 7 # length
[ 1048576	]
#DELETE FROM vactst WHERE i <> 0;
[ 1048576	]
#select "schema", "table", "column", type, count, typewidth, columnsize, heapsize, hashes, "imprints", sorted from sys.storage(current_schema, 'vactst');
% .%3,	.%3,	.%3,	.%3,	.%3,	.%3,	.%3,	.%3,	.%3,	.%3,	.%3 # table_name
% schema,	table,	column,	type,	count,	typewidth,	columnsize,	heapsize,	hashes,	imprints,	sorted # name
% varchar,	varchar,	varchar,	varchar,	bigint,	int,	bigint,	bigint,	bigint,	bigint,	boolean # type
% 3,	6,	1,	3,	7,	1,	7,	1,	1,	1,	5 # length
<<<<<<< HEAD
[ "sys",	"vactst",	"i",	"int",	1048577,	4,	4194308,	0,	NULL,	NULL,	NULL	]
=======
[ "sys",	"vactst",	"i",	"int",	1048577,	4,	4194308,	0,	0,	0,	false	]
>>>>>>> 2205fdd7
#select "schema", "table", "column", type, count, typewidth, columnsize, heapsize, hashes, "imprints", sorted from sys.storage(current_schema, 'vactst');
% .%3,	.%3,	.%3,	.%3,	.%3,	.%3,	.%3,	.%3,	.%3,	.%3,	.%3 # table_name
% schema,	table,	column,	type,	count,	typewidth,	columnsize,	heapsize,	hashes,	imprints,	sorted # name
% varchar,	varchar,	varchar,	varchar,	bigint,	int,	bigint,	bigint,	bigint,	bigint,	boolean # type
% 3,	6,	1,	3,	1,	1,	1,	1,	1,	1,	5 # length
[ "sys",	"vactst",	"i",	"int",	1,	4,	4,	0,	NULL,	NULL,	true	]
#DELETE FROM vactst;
[ 1	]
#SELECT * FROM vactst;
% sys.vactst # table_name
% i # name
% int # type
% 1 # length
#DROP TABLE vactst;

# 17:11:19 >  
# 17:11:19 >  "Done."
# 17:11:19 >  
<|MERGE_RESOLUTION|>--- conflicted
+++ resolved
@@ -85,11 +85,7 @@
 % schema,	table,	column,	type,	count,	typewidth,	columnsize,	heapsize,	hashes,	imprints,	sorted # name
 % varchar,	varchar,	varchar,	varchar,	bigint,	int,	bigint,	bigint,	bigint,	bigint,	boolean # type
 % 3,	6,	1,	3,	4,	1,	4,	1,	1,	1,	5 # length
-<<<<<<< HEAD
-[ "sys",	"vactst",	"i",	"int",	2049,	4,	8196,	0,	NULL,	NULL,	NULL	]
-=======
-[ "sys",	"vactst",	"i",	"int",	2049,	4,	8196,	0,	0,	0,	false	]
->>>>>>> 2205fdd7
+[ "sys",	"vactst",	"i",	"int",	2049,	4,	8196,	0,	NULL,	NULL,	false	]
 #select "schema", "table", "column", type, count, typewidth, columnsize, heapsize, hashes, "imprints", sorted from sys.storage(current_schema, 'vactst');
 % .%3,	.%3,	.%3,	.%3,	.%3,	.%3,	.%3,	.%3,	.%3,	.%3,	.%3 # table_name
 % schema,	table,	column,	type,	count,	typewidth,	columnsize,	heapsize,	hashes,	imprints,	sorted # name
@@ -166,11 +162,7 @@
 % schema,	table,	column,	type,	count,	typewidth,	columnsize,	heapsize,	hashes,	imprints,	sorted # name
 % varchar,	varchar,	varchar,	varchar,	bigint,	int,	bigint,	bigint,	bigint,	bigint,	boolean # type
 % 3,	6,	1,	3,	7,	1,	7,	1,	1,	1,	5 # length
-<<<<<<< HEAD
-[ "sys",	"vactst",	"i",	"int",	1048577,	4,	4194308,	0,	NULL,	NULL,	NULL	]
-=======
-[ "sys",	"vactst",	"i",	"int",	1048577,	4,	4194308,	0,	0,	0,	false	]
->>>>>>> 2205fdd7
+[ "sys",	"vactst",	"i",	"int",	1048577,	4,	4194308,	0,	NULL,	NULL,	false	]
 #select "schema", "table", "column", type, count, typewidth, columnsize, heapsize, hashes, "imprints", sorted from sys.storage(current_schema, 'vactst');
 % .%3,	.%3,	.%3,	.%3,	.%3,	.%3,	.%3,	.%3,	.%3,	.%3,	.%3 # table_name
 % schema,	table,	column,	type,	count,	typewidth,	columnsize,	heapsize,	hashes,	imprints,	sorted # name
