query T rowsort
SELECT 'first line'
' - next line'
	' - third line'
	AS "Three lines to one"
----
first line - next line - third line

query T rowsort
SELECT 'first line'
' - next line'
' - third line'
	AS "Illegal comment within continuation"
----
first line - next line - third line

statement ok
CREATE TABLE CHAR_TBL(f1 char)

statement ok
INSERT INTO CHAR_TBL (f1) VALUES ('a')

statement ok
INSERT INTO CHAR_TBL (f1) VALUES ('A')

statement ok
INSERT INTO CHAR_TBL (f1) VALUES ('1')

statement ok
INSERT INTO CHAR_TBL (f1) VALUES (2)

statement ok
INSERT INTO CHAR_TBL (f1) VALUES ('3')

statement ok
INSERT INTO CHAR_TBL (f1) VALUES ('')

query T rowsort
SELECT CAST(f1 AS text) AS "text(char)" FROM CHAR_TBL
----
(empty)
1
2
3
A
a

statement ok
CREATE TABLE VARCHAR_TBL(f1 varchar(1))

statement ok
INSERT INTO VARCHAR_TBL (f1) VALUES ('a')

statement ok
INSERT INTO VARCHAR_TBL (f1) VALUES ('A')

statement ok
INSERT INTO VARCHAR_TBL (f1) VALUES ('1')

statement ok
INSERT INTO VARCHAR_TBL (f1) VALUES (2)

statement ok
INSERT INTO VARCHAR_TBL (f1) VALUES ('3')

statement ok
INSERT INTO VARCHAR_TBL (f1) VALUES ('')

query T rowsort
SELECT CAST(f1 AS text) AS "text(varchar)" FROM VARCHAR_TBL
----
(empty)
1
2
3
A
a

query T rowsort
SELECT CAST('namefield' AS text) AS "text(name)"
----
namefield

statement ok
CREATE TABLE TEXT_TBL (f1 text)

statement ok
INSERT INTO TEXT_TBL VALUES ('doh!')

statement ok
INSERT INTO TEXT_TBL VALUES ('hi de ho neighbor')

query T rowsort
SELECT CAST(f1 AS char(10)) AS "char(text)" FROM TEXT_TBL
----
doh!
hi de ho n

query T rowsort
SELECT CAST(f1 AS char(20)) AS "char(text)" FROM TEXT_TBL
----
doh!
hi de ho neighbor

query T rowsort
SELECT CAST(f1 AS char(10)) AS "char(varchar)" FROM VARCHAR_TBL
----
(empty)
1
2
3
A
a

query T rowsort
SELECT CAST('namefield' AS char(10)) AS "char(name)"
----
namefield

query T rowsort
SELECT CAST(f1 AS varchar(1)) AS "varchar(text)" FROM TEXT_TBL
----
d
h

query T rowsort
SELECT CAST(f1 AS varchar(1)) AS "varchar(char)" FROM CHAR_TBL
----
(empty)
1
2
3
A
a

query T rowsort
SELECT CAST('namefield' AS string) AS "varchar(name)"
----
namefield

statement ok
DROP TABLE CHAR_TBL

statement ok
DROP TABLE VARCHAR_TBL

statement ok
DROP TABLE TEXT_TBL

query I rowsort
SELECT TRIM('  bunch o blanks  ') = 'bunch o blanks' AS "bunch o blanks"
----
1

query I rowsort
SELECT LTRIM('  bunch o blanks  ') = 'bunch o blanks  ' AS "bunch o blanks  "
----
1

query I rowsort
SELECT RTRIM('  bunch o blanks  ') = '  bunch o blanks' AS "  bunch o blanks"
----
1

query I rowsort
SELECT TRIM(replace('xxxxxsome Xsxxxxx', 'x', ' ')) = 'some Xs' AS "some Xs"
----
1

query I rowsort
SELECT SUBSTRING('1234567890' FROM 3) = '34567890' AS "34567890"
----
1

query I rowsort
SELECT SUBSTRING('1234567890' FROM 4 FOR 3) = '456' AS "456"
----
1

statement error
SELECT SUBSTRING('abcdefg' FROM 'a#"(b_d)#"%' FOR '#') AS "bcd"

statement error
SELECT SUBSTRING('abcdefg' FROM '#"(b_d)#"%' FOR '#') IS NULL AS "True"

<<<<<<< HEAD
query I
=======
query I nosort
>>>>>>> 59754845
SELECT SUBSTRING('abcdefg' FROM '(b|c)' FOR NULL) IS NULL AS "True"
----
1

statement error
SELECT SUBSTRING(NULL FROM '(b|c)' FOR '#') IS NULL AS "True"

<<<<<<< HEAD
query I
=======
query I nosort
>>>>>>> 59754845
SELECT SUBSTRING('abcdefg' FROM NULL FOR '#') IS NULL AS "True"
----
1

statement error
SELECT SUBSTRING('abcdefg' FROM 'c.e') AS "cde"

statement error
SELECT SUBSTRING('abcdefg' FROM 'b(.*)f') AS "cde"

query I rowsort
SELECT POSITION('4' IN '1234567890') = '4' AS "4"
----
1

query I rowsort
SELECT POSITION(5 IN '1234567890') = '5' AS "5"
----
1

statement error
SELECT OVERLAY('abcdef' PLACING '45' FROM 4) AS "abc45f"

statement error
SELECT OVERLAY('yabadoo' PLACING 'daba' FROM 5) AS "yabadaba"

statement error
SELECT OVERLAY('yabadoo' PLACING 'daba' FROM 5 FOR 0) AS "yabadabadoo"

statement error
SELECT OVERLAY('babosa' PLACING 'ubb' FROM 2 FOR 4) AS "bubba"

query I rowsort
SELECT 'hawkeye' LIKE 'h%' AS "true"
----
1

query I rowsort
SELECT 'hawkeye' NOT LIKE 'h%' AS "false"
----
0

query I rowsort
SELECT 'hawkeye' LIKE 'H%' AS "false"
----
0

query I rowsort
SELECT 'hawkeye' NOT LIKE 'H%' AS "true"
----
1

query I rowsort
SELECT 'hawkeye' LIKE 'indio%' AS "false"
----
0

query I rowsort
SELECT 'hawkeye' NOT LIKE 'indio%' AS "true"
----
1

query I rowsort
SELECT 'hawkeye' LIKE 'h%eye' AS "true"
----
1

query I rowsort
SELECT 'hawkeye' NOT LIKE 'h%eye' AS "false"
----
0

query I rowsort
SELECT 'indio' LIKE '_ndio' AS "true"
----
1

query I rowsort
SELECT 'indio' NOT LIKE '_ndio' AS "false"
----
0

query I rowsort
SELECT 'indio' LIKE 'in__o' AS "true"
----
1

query I rowsort
SELECT 'indio' NOT LIKE 'in__o' AS "false"
----
0

query I rowsort
SELECT 'indio' LIKE 'in_o' AS "false"
----
0

query I rowsort
SELECT 'indio' NOT LIKE 'in_o' AS "true"
----
1

query I rowsort
SELECT 'hawkeye' LIKE 'h%' ESCAPE '#' AS "true"
----
1

query I rowsort
SELECT 'hawkeye' NOT LIKE 'h%' ESCAPE '#' AS "false"
----
0

query I rowsort
SELECT 'indio' LIKE 'ind_o' ESCAPE '$' AS "true"
----
1

query I rowsort
SELECT 'indio' NOT LIKE 'ind_o' ESCAPE '$' AS "false"
----
0

query I rowsort
SELECT 'h%' LIKE 'h#%' ESCAPE '#' AS "true"
----
1

query I rowsort
SELECT 'h%' NOT LIKE 'h#%' ESCAPE '#' AS "false"
----
0

query I rowsort
SELECT 'h%wkeye' LIKE 'h#%' ESCAPE '#' AS "false"
----
0

query I rowsort
SELECT 'h%wkeye' NOT LIKE 'h#%' ESCAPE '#' AS "true"
----
1

query I rowsort
SELECT 'h%wkeye' LIKE 'h#%%' ESCAPE '#' AS "true"
----
1

query I rowsort
SELECT 'h%wkeye' NOT LIKE 'h#%%' ESCAPE '#' AS "false"
----
0

query I rowsort
SELECT 'h%awkeye' LIKE 'h#%a%k%e' ESCAPE '#' AS "true"
----
1

query I rowsort
SELECT 'h%awkeye' NOT LIKE 'h#%a%k%e' ESCAPE '#' AS "false"
----
0

query I rowsort
SELECT 'indio' LIKE '_ndio' ESCAPE '$' AS "true"
----
1

query I rowsort
SELECT 'indio' NOT LIKE '_ndio' ESCAPE '$' AS "false"
----
0

query I rowsort
SELECT 'i_dio' LIKE 'i$_d_o' ESCAPE '$' AS "true"
----
1

query I rowsort
SELECT 'i_dio' NOT LIKE 'i$_d_o' ESCAPE '$' AS "false"
----
0

query I rowsort
SELECT 'i_dio' LIKE 'i$_nd_o' ESCAPE '$' AS "false"
----
0

query I rowsort
SELECT 'i_dio' NOT LIKE 'i$_nd_o' ESCAPE '$' AS "true"
----
1

query I rowsort
SELECT 'i_dio' LIKE 'i$_d%o' ESCAPE '$' AS "true"
----
1

query I rowsort
SELECT 'i_dio' NOT LIKE 'i$_d%o' ESCAPE '$' AS "false"
----
0

query I rowsort
SELECT 'maca' LIKE 'm%aca' ESCAPE '%' AS "true"
----
1

query I rowsort
SELECT 'maca' NOT LIKE 'm%aca' ESCAPE '%' AS "false"
----
0

query I rowsort
SELECT 'ma%a' LIKE 'm%a%%a' ESCAPE '%' AS "true"
----
1

query I rowsort
SELECT 'ma%a' NOT LIKE 'm%a%%a' ESCAPE '%' AS "false"
----
0

query I rowsort
SELECT 'bear' LIKE 'b_ear' ESCAPE '_' AS "true"
----
1

query I rowsort
SELECT 'bear' NOT LIKE 'b_ear' ESCAPE '_' AS "false"
----
0

query I rowsort
SELECT 'be_r' LIKE 'b_e__r' ESCAPE '_' AS "true"
----
1

query I rowsort
SELECT 'be_r' NOT LIKE 'b_e__r' ESCAPE '_' AS "false"
----
0

query I rowsort
SELECT 'be_r' LIKE '__e__r' ESCAPE '_' AS "false"
----
0

query I rowsort
SELECT 'be_r' NOT LIKE '__e__r' ESCAPE '_' AS "true"
----
1

query I rowsort
SELECT 'hawkeye' ILIKE 'h%' AS "true"
----
1

query I rowsort
SELECT 'hawkeye' NOT ILIKE 'h%' AS "false"
----
0

query I rowsort
SELECT 'hawkeye' ILIKE 'H%' AS "true"
----
1

query I rowsort
SELECT 'hawkeye' NOT ILIKE 'H%' AS "false"
----
0

query I rowsort
SELECT 'hawkeye' ILIKE 'H%Eye' AS "true"
----
1

query I rowsort
SELECT 'hawkeye' NOT ILIKE 'H%Eye' AS "false"
----
0

query I rowsort
SELECT 'Hawkeye' ILIKE 'h%' AS "true"
----
1

query I rowsort
SELECT 'Hawkeye' NOT ILIKE 'h%' AS "false"
----
0

query T rowsort
SELECT 'unknown' || ' and unknown' AS "Concat unknown types"
----
unknown and unknown

query T rowsort
SELECT cast('text' as text) || ' and unknown' AS "Concat text to unknown type"
----
text and unknown

query T rowsort
SELECT cast('characters' as char(20)) || ' and text' AS "Concat char to unknown type"
----
characters and text

query T rowsort
SELECT cast('text' as text) || cast(' and characters' as char(20)) AS "Concat text to char"
----
text and characters

query T rowsort
SELECT cast('text' as text) || cast(' and varchar' as varchar(20)) AS "Concat text to varchar"
----
text and varchar

statement ok
CREATE TABLE toasttest(f1 text)

statement ok
insert into toasttest values(repeat('1234567890',10000))

statement ok
insert into toasttest values(repeat('1234567890',10000))

statement ok
insert into toasttest values(repeat('1234567890',10000))

statement ok
insert into toasttest values(repeat('1234567890',10000))

query T rowsort
SELECT substring(f1, -1, 5) from toasttest
----
12345
12345
12345
12345

query T rowsort
SELECT substring(f1, 5, -1) from toasttest
----
(empty)
(empty)
(empty)
(empty)

query T rowsort
SELECT substring(f1, 99995) from toasttest
----
567890
567890
567890
567890

query T rowsort
SELECT substring(f1, 99995, 10) from toasttest
----
567890
567890
567890
567890

statement ok
DROP TABLE toasttest

statement ok
CREATE TABLE toasttest(f1 blob)

statement error
insert into toasttest values(decode(repeat('1234567890',10000),'escape'))

statement error
insert into toasttest values(decode(repeat('1234567890',10000),'escape'))

statement ok
insert into toasttest values(repeat('1234567890',10000))

statement ok
insert into toasttest values(repeat('1234567890',10000))

statement error
insert into toasttest values(decode(repeat('1234567890',10000),'escape'))

statement error
insert into toasttest values(decode(repeat('1234567890',10000),'escape'))

query T rowsort
SELECT substring(f1, -1, 5) from toasttest
----
12345
12345

query T rowsort
SELECT substring(f1, 5, -1) from toasttest
----
(empty)
(empty)

query T rowsort
SELECT substring(f1, 99995) from toasttest
----
567890
567890

query T rowsort
SELECT substring(f1, 99995, 10) from toasttest
----
567890
567890

statement ok
DROP TABLE toasttest

query I rowsort
SELECT length('abcdef') AS "length_6"
----
6

query I rowsort
SELECT locate('cd', 'abcdef') AS "pos_3"
----
3

query I rowsort
SELECT locate('xy', 'abcdef') AS "pos_0"
----
0

query T rowsort
SELECT replace('abcdef', 'de', '45') AS "abc45f"
----
abc45f

query T rowsort
SELECT replace('yabadabadoo', 'ba', '123') AS "ya123da123doo"
----
ya123da123doo

query T rowsort
SELECT replace('yabadoo', 'bad', '') AS "yaoo"
----
yaoo

statement error
select split_part('joeuser@mydatabase','@',0) AS "an error"

query T rowsort
select split_part('joeuser@mydatabase','@',1) AS "joeuser"
----
joeuser

query T rowsort
select split_part('joeuser@mydatabase','@',2) AS "mydatabase"
----
mydatabase

query T rowsort
select split_part('joeuser@mydatabase','@',3) AS "empty string"
----
(empty)

query T rowsort
select split_part('@joeuser@mydatabase@','@',2) AS "joeuser"
----
joeuser

statement error
select to_hex(256*256*256 - 1) AS "ffffff"

statement error
select to_hex(cast(256 as bigint)*cast(256 as bigint)*cast(256 as bigint)*cast(256 as bigint) - 1) AS "ffffffff"

query I rowsort
select md5('') = 'd41d8cd98f00b204e9800998ecf8427e' AS "TRUE"
----
1

query I rowsort
select md5('a') = '0cc175b9c0f1b6a831c399e269772661' AS "TRUE"
----
1

query I rowsort
select md5('abc') = '900150983cd24fb0d6963f7d28e17f72' AS "TRUE"
----
1

query I rowsort
select md5('message digest') = 'f96b697d7cb7938d525a2f31aaf161d0' AS "TRUE"
----
1

query I rowsort
select md5('abcdefghijklmnopqrstuvwxyz') = 'c3fcd3d76192e4007dfb496cca67e13b' AS "TRUE"
----
1

query I rowsort
select md5('ABCDEFGHIJKLMNOPQRSTUVWXYZabcdefghijklmnopqrstuvwxyz0123456789') = 'd174ab98d277d9f5a5611c2c9f419d9f' AS "TRUE"
----
1

query I rowsort
select md5('12345678901234567890123456789012345678901234567890123456789012345678901234567890') = '57edf4a22be3c955ac49da2e2107b67a' AS "TRUE"
----
1
<|MERGE_RESOLUTION|>--- conflicted
+++ resolved
@@ -183,11 +183,7 @@
 statement error
 SELECT SUBSTRING('abcdefg' FROM '#"(b_d)#"%' FOR '#') IS NULL AS "True"
 
-<<<<<<< HEAD
-query I
-=======
 query I nosort
->>>>>>> 59754845
 SELECT SUBSTRING('abcdefg' FROM '(b|c)' FOR NULL) IS NULL AS "True"
 ----
 1
@@ -195,11 +191,7 @@
 statement error
 SELECT SUBSTRING(NULL FROM '(b|c)' FOR '#') IS NULL AS "True"
 
-<<<<<<< HEAD
-query I
-=======
 query I nosort
->>>>>>> 59754845
 SELECT SUBSTRING('abcdefg' FROM NULL FOR '#') IS NULL AS "True"
 ----
 1
