stderr of test 'insert` in directory 'sql/test/pg_regress` itself:


# 17:11:18 >  
# 17:11:18 >  "mserver5" "--debug=10" "--set" "gdk_nr_threads=0" "--set" "mapi_open=true" "--set" "mapi_port=38959" "--set" "mapi_usock=/var/tmp/mtest-1142/.s.monetdb.38959" "--set" "monet_prompt=" "--forcemito" "--set" "mal_listing=2" "--dbpath=/ufs/dinther/INSTALL/var/MonetDB/mTests_sql_test_pg_regress" "--set" "mal_listing=0"
# 17:11:18 >  

# builtin opt 	gdk_dbpath = /ufs/dinther/INSTALL/var/monetdb5/dbfarm/demo
# builtin opt 	gdk_debug = 0
# builtin opt 	gdk_vmtrim = no
# builtin opt 	monet_prompt = >
# builtin opt 	monet_daemon = no
# builtin opt 	mapi_port = 50000
# builtin opt 	mapi_open = false
# builtin opt 	mapi_autosense = false
# builtin opt 	sql_optimizer = default_pipe
# builtin opt 	sql_debug = 0
# cmdline opt 	gdk_nr_threads = 0
# cmdline opt 	mapi_open = true
# cmdline opt 	mapi_port = 38959
# cmdline opt 	mapi_usock = /var/tmp/mtest-1142/.s.monetdb.38959
# cmdline opt 	monet_prompt = 
# cmdline opt 	mal_listing = 2
# cmdline opt 	gdk_dbpath = /ufs/dinther/INSTALL/var/MonetDB/mTests_sql_test_pg_regress
# cmdline opt 	mal_listing = 0
# cmdline opt 	gdk_debug = 536870922

# 17:11:19 >  
# 17:11:19 >  "mclient" "-lsql" "-ftest" "-Eutf-8" "-i" "-e" "--host=/var/tmp/mtest-1142" "--port=38959"
# 17:11:19 >  

MAPI  = (monetdb) /var/tmp/mtest-27483/.s.monetdb.35395
QUERY = insert into inserttest (col1, col2, col3) values (DEFAULT, DEFAULT, DEFAULT);
<<<<<<< HEAD

MAPI  = (monetdb) /var/tmp/mtest-17313/.s.monetdb.39631
QUERY = insert into inserttest (col1, col2, col3) values (DEFAULT, DEFAULT);

MAPI  = (monetdb) /var/tmp/mtest-17313/.s.monetdb.39631
=======
ERROR = !INSERT INTO: column 'col1' has no valid default value
CODE  = 42000
MAPI  = (monetdb) /var/tmp/mtest-30274/.s.monetdb.37685
QUERY = insert into inserttest (col1, col2, col3) values (DEFAULT, DEFAULT);
ERROR = !INSERT INTO: number of values doesn't match number of columns of table 'inserttest'
CODE  = 21S01
MAPI  = (monetdb) /var/tmp/mtest-30274/.s.monetdb.37685
>>>>>>> ad98ef88
QUERY = insert into inserttest (col1, col2, col3) values (1, 2);
ERROR = !INSERT INTO: number of values doesn't match number of columns of table 'inserttest'
CODE  = 21S01
MAPI  = (monetdb) /var/tmp/mtest-30274/.s.monetdb.37685
QUERY = insert into inserttest (col1) values (1, 2);
ERROR = !INSERT INTO: number of values doesn't match number of columns of table 'inserttest'
CODE  = 21S01
MAPI  = (monetdb) /var/tmp/mtest-30274/.s.monetdb.37685
QUERY = insert into inserttest (col1) values (DEFAULT, DEFAULT);
ERROR = !INSERT INTO: number of values doesn't match number of columns of table 'inserttest'
CODE  = 21S01



# 17:11:19 >  
# 17:11:19 >  "Done."
# 17:11:19 >  
<|MERGE_RESOLUTION|>--- conflicted
+++ resolved
@@ -31,13 +31,6 @@
 
 MAPI  = (monetdb) /var/tmp/mtest-27483/.s.monetdb.35395
 QUERY = insert into inserttest (col1, col2, col3) values (DEFAULT, DEFAULT, DEFAULT);
-<<<<<<< HEAD
-
-MAPI  = (monetdb) /var/tmp/mtest-17313/.s.monetdb.39631
-QUERY = insert into inserttest (col1, col2, col3) values (DEFAULT, DEFAULT);
-
-MAPI  = (monetdb) /var/tmp/mtest-17313/.s.monetdb.39631
-=======
 ERROR = !INSERT INTO: column 'col1' has no valid default value
 CODE  = 42000
 MAPI  = (monetdb) /var/tmp/mtest-30274/.s.monetdb.37685
@@ -45,7 +38,6 @@
 ERROR = !INSERT INTO: number of values doesn't match number of columns of table 'inserttest'
 CODE  = 21S01
 MAPI  = (monetdb) /var/tmp/mtest-30274/.s.monetdb.37685
->>>>>>> ad98ef88
 QUERY = insert into inserttest (col1, col2, col3) values (1, 2);
 ERROR = !INSERT INTO: number of values doesn't match number of columns of table 'inserttest'
 CODE  = 21S01
@@ -58,8 +50,6 @@
 ERROR = !INSERT INTO: number of values doesn't match number of columns of table 'inserttest'
 CODE  = 21S01
 
-
-
 # 17:11:19 >  
 # 17:11:19 >  "Done."
 # 17:11:19 >  
