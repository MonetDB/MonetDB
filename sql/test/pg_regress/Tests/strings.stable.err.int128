--- conflicted
+++ resolved
@@ -29,60 +29,6 @@
 # 17:11:19 >  "mclient" "-lsql" "-ftest" "-Eutf-8" "-i" "-e" "--host=/var/tmp/mtest-1142" "--port=38959"
 # 17:11:19 >  
 
-<<<<<<< HEAD
-MAPI  = (monetdb) /var/tmp/mtest-24322/.s.monetdb.30257
-QUERY = SELECT SUBSTRING('abcdefg' FROM 'a#"(b_d)#"%' FOR '#') AS "bcd";
-ERROR = !conversion of string 'a#"(b_d)#"%' to type int failed.
-MAPI  = (monetdb) /var/tmp/mtest-24322/.s.monetdb.30257
-QUERY = SELECT SUBSTRING('abcdefg' FROM '#"(b_d)#"%' FOR '#') IS NULL AS "True";
-ERROR = !conversion of string '#"(b_d)#"%' to type int failed.
-MAPI  = (monetdb) /var/tmp/mtest-24322/.s.monetdb.30257
-QUERY = SELECT SUBSTRING('abcdefg' FROM '(b|c)' FOR NULL) IS NULL AS "True";
-ERROR = !syntax error, unexpected sqlNULL in: "select substring('abcdefg' from '(b|c)' for null"
-MAPI  = (monetdb) /var/tmp/mtest-24322/.s.monetdb.30257
-QUERY = SELECT SUBSTRING(NULL FROM '(b|c)' FOR '#') IS NULL AS "True";
-ERROR = !syntax error, unexpected sqlNULL in: "select substring(null"
-MAPI  = (monetdb) /var/tmp/mtest-24322/.s.monetdb.30257
-QUERY = SELECT SUBSTRING('abcdefg' FROM NULL FOR '#') IS NULL AS "True";
-ERROR = !syntax error, unexpected sqlNULL in: "select substring('abcdefg' from null"
-MAPI  = (monetdb) /var/tmp/mtest-24322/.s.monetdb.30257
-QUERY = SELECT SUBSTRING('abcdefg' FROM 'c.e') AS "cde";
-ERROR = !conversion of string 'c.e' to type int failed.
-MAPI  = (monetdb) /var/tmp/mtest-24322/.s.monetdb.30257
-QUERY = SELECT SUBSTRING('abcdefg' FROM 'b(.*)f') AS "cde";
-ERROR = !conversion of string 'b(.*)f' to type int failed.
-MAPI  = (monetdb) /var/tmp/mtest-24322/.s.monetdb.30257
-QUERY = SELECT OVERLAY('abcdef' PLACING '45' FROM 4) AS "abc45f";
-ERROR = !syntax error, unexpected IDENT, expecting ')' or ',' in: "select overlay('abcdef' placing"
-MAPI  = (monetdb) /var/tmp/mtest-24322/.s.monetdb.30257
-QUERY = SELECT OVERLAY('yabadoo' PLACING 'daba' FROM 5) AS "yabadaba";
-ERROR = !syntax error, unexpected IDENT, expecting ')' or ',' in: "select overlay('yabadoo' placing"
-MAPI  = (monetdb) /var/tmp/mtest-24322/.s.monetdb.30257
-QUERY = SELECT OVERLAY('yabadoo' PLACING 'daba' FROM 5 FOR 0) AS "yabadabadoo";
-ERROR = !syntax error, unexpected IDENT, expecting ')' or ',' in: "select overlay('yabadoo' placing"
-MAPI  = (monetdb) /var/tmp/mtest-24322/.s.monetdb.30257
-QUERY = SELECT OVERLAY('babosa' PLACING 'ubb' FROM 2 FOR 4) AS "bubba";
-ERROR = !syntax error, unexpected IDENT, expecting ')' or ',' in: "select overlay('babosa' placing"
-MAPI  = (monetdb) /var/tmp/mtest-24322/.s.monetdb.30257
-QUERY = insert into toasttest values(decode(repeat('1234567890',10000),'escape'));
-ERROR = !SELECT: no such binary operator 'decode(char,char)'
-MAPI  = (monetdb) /var/tmp/mtest-24322/.s.monetdb.30257
-QUERY = insert into toasttest values(decode(repeat('1234567890',10000),'escape'));
-ERROR = !SELECT: no such binary operator 'decode(char,char)'
-MAPI  = (monetdb) /var/tmp/mtest-24322/.s.monetdb.30257
-QUERY = insert into toasttest values(decode(repeat('1234567890',10000),'escape'));
-ERROR = !SELECT: no such binary operator 'decode(char,char)'
-MAPI  = (monetdb) /var/tmp/mtest-24322/.s.monetdb.30257
-QUERY = insert into toasttest values(decode(repeat('1234567890',10000),'escape'));
-ERROR = !SELECT: no such binary operator 'decode(char,char)'
-MAPI  = (monetdb) /var/tmp/mtest-24322/.s.monetdb.30257
-QUERY = select split_part('joeuser@mydatabase','@',0) AS "an error";
-ERROR = !field position must be greater than zero
-MAPI  = (monetdb) /var/tmp/mtest-24322/.s.monetdb.30257
-QUERY = select to_hex(256*256*256 - 1) AS "ffffff";
-ERROR = !SELECT: no such unary operator 'to_hex(bigint)'
-MAPI  = (monetdb) /var/tmp/mtest-24322/.s.monetdb.30257
-=======
 MAPI  = (monetdb) /var/tmp/mtest-27836/.s.monetdb.34603
 QUERY = SELECT SUBSTRING('abcdefg' FROM 'a#"(b_d)#"%' FOR '#') AS "bcd";
 ERROR = !conversion of string 'a#"(b_d)#"%' to type int failed.
@@ -135,7 +81,6 @@
 QUERY = select to_hex(256*256*256 - 1) AS "ffffff";
 ERROR = !SELECT: no such unary operator 'to_hex(hugeint)'
 MAPI  = (monetdb) /var/tmp/mtest-27836/.s.monetdb.34603
->>>>>>> d65fdda2
 QUERY = select to_hex(cast(256 as bigint)*cast(256 as bigint)*cast(256 as bigint)*cast(256 as bigint) - 1) AS "ffffffff";
 ERROR = !SELECT: no such unary operator 'to_hex(hugeint)'
 
