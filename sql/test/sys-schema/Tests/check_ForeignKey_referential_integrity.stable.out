stdout of test 'check_ForeignKey_referential_integrity` in directory 'sql/test/sys-schema` itself:


# 12:34:36 >  
# 12:34:36 >  "mserver5" "--debug=10" "--set" "gdk_nr_threads=0" "--set" "mapi_open=true" "--set" "mapi_port=31305" "--set" "mapi_usock=/var/tmp/mtest-4387/.s.monetdb.31305" "--set" "monet_prompt=" "--forcemito" "--dbpath=/ufs/sjoerd/Monet-devel/var/MonetDB/mTests_sql_test_sys-schema"
# 12:34:36 >  

# MonetDB 5 server v11.26.0 (hg id: 4402dbd26688)
# This is an unreleased version
# Serving database 'mTests_sql_test_sys-schema', using 8 threads
# Compiled for x86_64-unknown-linux-gnu/64bit
# Found 15.589 GiB available main-memory.
# Copyright (c) 1993-July 2008 CWI.
# Copyright (c) August 2008-2017 MonetDB B.V., all rights reserved
# Visit http://www.monetdb.org/ for further information
# Listening for connection requests on mapi:monetdb://madrid.da.cwi.nl:31305/
# Listening for UNIX domain connection requests on mapi:monetdb:///var/tmp/mtest-4387/.s.monetdb.31305
# MonetDB/GIS module loaded
# MonetDB/SQL module loaded

Ready.

# 12:34:37 >  
# 12:34:37 >  "mclient" "-lsql" "-ftest" "-Eutf-8" "-i" "-e" "--host=/var/tmp/mtest-4387" "--port=31305"
# 12:34:37 >  

#SELECT * FROM sys.schemas WHERE authorization NOT IN (SELECT id FROM sys.auths);
% sys.schemas,	sys.schemas,	sys.schemas,	sys.schemas,	sys.schemas # table_name
% id,	name,	authorization,	owner,	system # name
% int,	varchar,	int,	int,	boolean # type
% 1,	0,	1,	1,	5 # length
#SELECT * FROM sys.schemas WHERE owner NOT IN (SELECT id FROM sys.auths);
% sys.schemas,	sys.schemas,	sys.schemas,	sys.schemas,	sys.schemas # table_name
% id,	name,	authorization,	owner,	system # name
% int,	varchar,	int,	int,	boolean # type
% 1,	0,	1,	1,	5 # length
#SELECT * FROM sys.tables WHERE schema_id NOT IN (SELECT id FROM sys.schemas);
% .tables,	.tables,	.tables,	.tables,	.tables,	.tables,	.tables,	.tables,	.tables # table_name
% id,	name,	schema_id,	query,	type,	system,	commit_action,	access,	temporary # name
% int,	varchar,	int,	varchar,	smallint,	boolean,	smallint,	smallint,	tinyint # type
% 1,	0,	1,	0,	1,	5,	1,	1,	1 # length
#SELECT * FROM sys._tables WHERE schema_id NOT IN (SELECT id FROM sys.schemas);
% sys._tables,	sys._tables,	sys._tables,	sys._tables,	sys._tables,	sys._tables,	sys._tables,	sys._tables # table_name
% id,	name,	schema_id,	query,	type,	system,	commit_action,	access # name
% int,	varchar,	int,	varchar,	smallint,	boolean,	smallint,	smallint # type
% 1,	0,	1,	0,	1,	5,	1,	1 # length
#SELECT * FROM tmp._tables WHERE schema_id NOT IN (SELECT id FROM sys.schemas);
% tmp._tables,	tmp._tables,	tmp._tables,	tmp._tables,	tmp._tables,	tmp._tables,	tmp._tables,	tmp._tables # table_name
% id,	name,	schema_id,	query,	type,	system,	commit_action,	access # name
% int,	varchar,	int,	varchar,	smallint,	boolean,	smallint,	smallint # type
% 1,	0,	1,	0,	1,	5,	1,	1 # length
#SELECT * FROM sys.tables WHERE type NOT IN (SELECT table_type_id FROM sys.table_types);
% .tables,	.tables,	.tables,	.tables,	.tables,	.tables,	.tables,	.tables,	.tables # table_name
% id,	name,	schema_id,	query,	type,	system,	commit_action,	access,	temporary # name
% int,	varchar,	int,	varchar,	smallint,	boolean,	smallint,	smallint,	tinyint # type
% 1,	0,	1,	0,	1,	5,	1,	1,	1 # length
#SELECT * FROM sys._tables WHERE type NOT IN (SELECT table_type_id FROM sys.table_types);
% sys._tables,	sys._tables,	sys._tables,	sys._tables,	sys._tables,	sys._tables,	sys._tables,	sys._tables # table_name
% id,	name,	schema_id,	query,	type,	system,	commit_action,	access # name
% int,	varchar,	int,	varchar,	smallint,	boolean,	smallint,	smallint # type
% 1,	0,	1,	0,	1,	5,	1,	1 # length
#SELECT * FROM tmp._tables WHERE type NOT IN (SELECT table_type_id FROM sys.table_types);
% tmp._tables,	tmp._tables,	tmp._tables,	tmp._tables,	tmp._tables,	tmp._tables,	tmp._tables,	tmp._tables # table_name
% id,	name,	schema_id,	query,	type,	system,	commit_action,	access # name
% int,	varchar,	int,	varchar,	smallint,	boolean,	smallint,	smallint # type
% 1,	0,	1,	0,	1,	5,	1,	1 # length
#SELECT * FROM sys.columns WHERE table_id NOT IN (SELECT id FROM sys.tables);
% .columns,	.columns,	.columns,	.columns,	.columns,	.columns,	.columns,	.columns,	.columns,	.columns # table_name
% id,	name,	type,	type_digits,	type_scale,	table_id,	default,	null,	number,	storage # name
% int,	varchar,	varchar,	int,	int,	int,	varchar,	boolean,	int,	varchar # type
% 1,	0,	0,	1,	1,	1,	0,	5,	1,	0 # length
#SELECT * FROM sys._columns WHERE table_id NOT IN (SELECT id FROM sys._tables);
% sys._columns,	sys._columns,	sys._columns,	sys._columns,	sys._columns,	sys._columns,	sys._columns,	sys._columns,	sys._columns,	sys._columns # table_name
% id,	name,	type,	type_digits,	type_scale,	table_id,	default,	null,	number,	storage # name
% int,	varchar,	varchar,	int,	int,	int,	varchar,	boolean,	int,	varchar # type
% 1,	0,	0,	1,	1,	1,	0,	5,	1,	0 # length
#SELECT * FROM tmp._columns WHERE table_id NOT IN (SELECT id FROM tmp._tables);
% tmp._columns,	tmp._columns,	tmp._columns,	tmp._columns,	tmp._columns,	tmp._columns,	tmp._columns,	tmp._columns,	tmp._columns,	tmp._columns # table_name
% id,	name,	type,	type_digits,	type_scale,	table_id,	default,	null,	number,	storage # name
% int,	varchar,	varchar,	int,	int,	int,	varchar,	boolean,	int,	varchar # type
% 1,	0,	0,	1,	1,	1,	0,	5,	1,	0 # length
#SELECT * FROM sys.columns WHERE type NOT IN (SELECT sqlname FROM sys.types);
% .columns,	.columns,	.columns,	.columns,	.columns,	.columns,	.columns,	.columns,	.columns,	.columns # table_name
% id,	name,	type,	type_digits,	type_scale,	table_id,	default,	null,	number,	storage # name
% int,	varchar,	varchar,	int,	int,	int,	varchar,	boolean,	int,	varchar # type
% 1,	0,	0,	1,	1,	1,	0,	5,	1,	0 # length
#SELECT * FROM sys._columns WHERE type NOT IN (SELECT sqlname FROM sys.types);
% sys._columns,	sys._columns,	sys._columns,	sys._columns,	sys._columns,	sys._columns,	sys._columns,	sys._columns,	sys._columns,	sys._columns # table_name
% id,	name,	type,	type_digits,	type_scale,	table_id,	default,	null,	number,	storage # name
% int,	varchar,	varchar,	int,	int,	int,	varchar,	boolean,	int,	varchar # type
% 1,	0,	0,	1,	1,	1,	0,	5,	1,	0 # length
#SELECT * FROM sys._columns WHERE type NOT IN (SELECT sqlname FROM sys.types);
% sys._columns,	sys._columns,	sys._columns,	sys._columns,	sys._columns,	sys._columns,	sys._columns,	sys._columns,	sys._columns,	sys._columns # table_name
% id,	name,	type,	type_digits,	type_scale,	table_id,	default,	null,	number,	storage # name
% int,	varchar,	varchar,	int,	int,	int,	varchar,	boolean,	int,	varchar # type
% 1,	0,	0,	1,	1,	1,	0,	5,	1,	0 # length
#SELECT * FROM sys.functions WHERE schema_id NOT IN (SELECT id FROM sys.schemas);
% sys.functions,	sys.functions,	sys.functions,	sys.functions,	sys.functions,	sys.functions,	sys.functions,	sys.functions,	sys.functions,	sys.functions,	sys.functions # table_name
% id,	name,	func,	mod,	language,	type,	side_effect,	varres,	vararg,	schema_id,	system # name
% int,	varchar,	varchar,	varchar,	int,	int,	boolean,	boolean,	boolean,	int,	boolean # type
% 1,	0,	0,	0,	1,	1,	5,	5,	5,	1,	5 # length
#SELECT * FROM sys.functions WHERE type NOT IN (SELECT function_type_id FROM sys.function_types);
% sys.functions,	sys.functions,	sys.functions,	sys.functions,	sys.functions,	sys.functions,	sys.functions,	sys.functions,	sys.functions,	sys.functions,	sys.functions # table_name
% id,	name,	func,	mod,	language,	type,	side_effect,	varres,	vararg,	schema_id,	system # name
% int,	varchar,	varchar,	varchar,	int,	int,	boolean,	boolean,	boolean,	int,	boolean # type
% 1,	0,	0,	0,	1,	1,	5,	5,	5,	1,	5 # length
#SELECT * FROM sys.functions WHERE language NOT IN (SELECT language_id FROM sys.function_languages);
<<<<<<< HEAD
% sys.functions,	sys.functions,	sys.functions,	sys.functions,	sys.functions,	sys.functions,	sys.functions,	sys.functions,	sys.functions,	sys.functions # table_name
% id,	name,	func,	mod,	language,	type,	side_effect,	varres,	vararg,	schema_id # name
% int,	varchar,	varchar,	varchar,	int,	int,	boolean,	boolean,	boolean,	int # type
% 1,	0,	0,	0,	1,	1,	5,	5,	5,	1 # length
#SELECT * FROM sys.functions WHERE language NOT IN (0,1,2,3,4,5,6,7);  -- old check before table sys.function_languages existed
% sys.functions,	sys.functions,	sys.functions,	sys.functions,	sys.functions,	sys.functions,	sys.functions,	sys.functions,	sys.functions,	sys.functions # table_name
% id,	name,	func,	mod,	language,	type,	side_effect,	varres,	vararg,	schema_id # name
% int,	varchar,	varchar,	varchar,	int,	int,	boolean,	boolean,	boolean,	int # type
% 1,	0,	0,	0,	1,	1,	5,	5,	5,	1 # length
#SELECT * FROM sys.systemfunctions WHERE function_id NOT IN (SELECT id FROM sys.functions);
% sys.systemfunctions # table_name
% function_id # name
% int # type
% 1 # length
#SELECT * FROM sys.systemfunctions WHERE function_id NOT IN (SELECT id FROM sys.functions WHERE schema_id IN (SELECT id FROM sys.schemas WHERE name IN ('sys','json','profiler','bam')));
% sys.systemfunctions # table_name
% function_id # name
% int # type
% 4 # length
[ 8052	]
[ 8062	]
[ 8072	]
=======
% sys.functions,	sys.functions,	sys.functions,	sys.functions,	sys.functions,	sys.functions,	sys.functions,	sys.functions,	sys.functions,	sys.functions,	sys.functions # table_name
% id,	name,	func,	mod,	language,	type,	side_effect,	varres,	vararg,	schema_id,	system # name
% int,	varchar,	varchar,	varchar,	int,	int,	boolean,	boolean,	boolean,	int,	boolean # type
% 1,	0,	0,	0,	1,	1,	5,	5,	5,	1,	5 # length
#SELECT * FROM sys.functions WHERE system AND schema_id NOT IN (SELECT id FROM sys.schemas WHERE system);
% sys.functions,	sys.functions,	sys.functions,	sys.functions,	sys.functions,	sys.functions,	sys.functions,	sys.functions,	sys.functions,	sys.functions,	sys.functions # table_name
% id,	name,	func,	mod,	language,	type,	side_effect,	varres,	vararg,	schema_id,	system # name
% int,	varchar,	varchar,	varchar,	int,	int,	boolean,	boolean,	boolean,	int,	boolean # type
% 1,	0,	0,	0,	1,	1,	5,	5,	5,	1,	5 # length
>>>>>>> bd70e038
#SELECT * FROM sys.args WHERE func_id NOT IN (SELECT id FROM sys.functions);
% sys.args,	sys.args,	sys.args,	sys.args,	sys.args,	sys.args,	sys.args,	sys.args # table_name
% id,	func_id,	name,	type,	type_digits,	type_scale,	inout,	number # name
% int,	int,	varchar,	varchar,	int,	int,	tinyint,	int # type
% 1,	1,	0,	0,	1,	1,	1,	1 # length
#SELECT * FROM sys.args WHERE type NOT IN (SELECT sqlname FROM sys.types);
% sys.args,	sys.args,	sys.args,	sys.args,	sys.args,	sys.args,	sys.args,	sys.args # table_name
% id,	func_id,	name,	type,	type_digits,	type_scale,	inout,	number # name
% int,	int,	varchar,	varchar,	int,	int,	tinyint,	int # type
% 1,	1,	0,	0,	1,	1,	1,	1 # length
#SELECT * FROM sys.types WHERE schema_id NOT IN (SELECT id FROM sys.schemas);
% sys.types,	sys.types,	sys.types,	sys.types,	sys.types,	sys.types,	sys.types,	sys.types # table_name
% id,	systemname,	sqlname,	digits,	scale,	radix,	eclass,	schema_id # name
% int,	varchar,	varchar,	int,	int,	int,	int,	int # type
% 1,	0,	0,	1,	1,	1,	1,	1 # length
#SELECT * FROM sys.types WHERE schema_id NOT IN (SELECT id FROM sys.schemas) AND schema_id <> 0;
% sys.types,	sys.types,	sys.types,	sys.types,	sys.types,	sys.types,	sys.types,	sys.types # table_name
% id,	systemname,	sqlname,	digits,	scale,	radix,	eclass,	schema_id # name
% int,	varchar,	varchar,	int,	int,	int,	int,	int # type
% 1,	0,	0,	1,	1,	1,	1,	1 # length
#SELECT * FROM sys.objects WHERE id NOT IN (SELECT id FROM sys.ids);
% sys.objects,	sys.objects,	sys.objects # table_name
% id,	name,	nr # name
% int,	varchar,	int # type
% 1,	0,	1 # length
#SELECT * FROM sys.objects WHERE id NOT IN (SELECT id FROM sys.ids);
% sys.objects,	sys.objects,	sys.objects # table_name
% id,	name,	nr # name
% int,	varchar,	int # type
% 1,	0,	1 # length
#SELECT * FROM sys.ids WHERE obj_type IN ('key', 'index') AND id NOT IN (SELECT id FROM sys.objects);
% .ids,	.ids,	.ids,	.ids,	.ids,	.ids,	.ids # table_name
% id,	name,	schema_id,	table_id,	table_name,	obj_type,	sys_table # name
% int,	varchar,	int,	int,	varchar,	char,	char # type
% 1,	0,	1,	1,	0,	13,	13 # length
#SELECT * FROM sys.keys WHERE id NOT IN (SELECT id FROM sys.objects);
% sys.keys,	sys.keys,	sys.keys,	sys.keys,	sys.keys,	sys.keys # table_name
% id,	table_id,	type,	name,	rkey,	action # name
% int,	int,	int,	varchar,	int,	int # type
% 1,	1,	1,	0,	1,	1 # length
#SELECT * FROM sys.keys WHERE table_id NOT IN (SELECT id FROM sys.tables);
% sys.keys,	sys.keys,	sys.keys,	sys.keys,	sys.keys,	sys.keys # table_name
% id,	table_id,	type,	name,	rkey,	action # name
% int,	int,	int,	varchar,	int,	int # type
% 1,	1,	1,	0,	1,	1 # length
#SELECT * FROM sys.keys WHERE table_id NOT IN (SELECT id FROM sys._tables);
% sys.keys,	sys.keys,	sys.keys,	sys.keys,	sys.keys,	sys.keys # table_name
% id,	table_id,	type,	name,	rkey,	action # name
% int,	int,	int,	varchar,	int,	int # type
% 1,	1,	1,	0,	1,	1 # length
#SELECT * FROM tmp.keys WHERE table_id NOT IN (SELECT id FROM tmp._tables);
% tmp.keys,	tmp.keys,	tmp.keys,	tmp.keys,	tmp.keys,	tmp.keys # table_name
% id,	table_id,	type,	name,	rkey,	action # name
% int,	int,	int,	varchar,	int,	int # type
% 1,	1,	1,	0,	1,	1 # length
#SELECT * FROM sys.keys WHERE type NOT IN (SELECT key_type_id FROM sys.key_types);
% sys.keys,	sys.keys,	sys.keys,	sys.keys,	sys.keys,	sys.keys # table_name
% id,	table_id,	type,	name,	rkey,	action # name
% int,	int,	int,	varchar,	int,	int # type
% 1,	1,	1,	0,	1,	1 # length
#SELECT * FROM tmp.keys WHERE type NOT IN (SELECT key_type_id FROM sys.key_types);
% tmp.keys,	tmp.keys,	tmp.keys,	tmp.keys,	tmp.keys,	tmp.keys # table_name
% id,	table_id,	type,	name,	rkey,	action # name
% int,	int,	int,	varchar,	int,	int # type
% 1,	1,	1,	0,	1,	1 # length
#SELECT * FROM sys.keys WHERE rkey <> -1 AND rkey NOT IN (SELECT id FROM sys.keys);
% sys.keys,	sys.keys,	sys.keys,	sys.keys,	sys.keys,	sys.keys # table_name
% id,	table_id,	type,	name,	rkey,	action # name
% int,	int,	int,	varchar,	int,	int # type
% 1,	1,	1,	0,	1,	1 # length
#SELECT * FROM tmp.keys WHERE rkey <> -1 AND rkey NOT IN (SELECT id FROM tmp.keys);
% tmp.keys,	tmp.keys,	tmp.keys,	tmp.keys,	tmp.keys,	tmp.keys # table_name
% id,	table_id,	type,	name,	rkey,	action # name
% int,	int,	int,	varchar,	int,	int # type
% 1,	1,	1,	0,	1,	1 # length
#SELECT * FROM sys.idxs WHERE id NOT IN (SELECT id FROM sys.objects);
% sys.idxs,	sys.idxs,	sys.idxs,	sys.idxs # table_name
% id,	table_id,	type,	name # name
% int,	int,	int,	varchar # type
% 1,	1,	1,	0 # length
#SELECT * FROM sys.idxs WHERE table_id NOT IN (SELECT id FROM sys.tables);
% sys.idxs,	sys.idxs,	sys.idxs,	sys.idxs # table_name
% id,	table_id,	type,	name # name
% int,	int,	int,	varchar # type
% 1,	1,	1,	0 # length
#SELECT * FROM sys.idxs WHERE table_id NOT IN (SELECT id FROM sys._tables);
% sys.idxs,	sys.idxs,	sys.idxs,	sys.idxs # table_name
% id,	table_id,	type,	name # name
% int,	int,	int,	varchar # type
% 1,	1,	1,	0 # length
#SELECT * FROM tmp.idxs WHERE table_id NOT IN (SELECT id FROM tmp._tables);
% tmp.idxs,	tmp.idxs,	tmp.idxs,	tmp.idxs # table_name
% id,	table_id,	type,	name # name
% int,	int,	int,	varchar # type
% 1,	1,	1,	0 # length
#SELECT * FROM sys.idxs WHERE type NOT IN (SELECT index_type_id FROM sys.index_types);
% sys.idxs,	sys.idxs,	sys.idxs,	sys.idxs # table_name
% id,	table_id,	type,	name # name
% int,	int,	int,	varchar # type
% 1,	1,	1,	0 # length
#SELECT * FROM tmp.idxs WHERE type NOT IN (SELECT index_type_id FROM sys.index_types);
% tmp.idxs,	tmp.idxs,	tmp.idxs,	tmp.idxs # table_name
% id,	table_id,	type,	name # name
% int,	int,	int,	varchar # type
% 1,	1,	1,	0 # length
#SELECT * FROM sys.sequences WHERE schema_id NOT IN (SELECT id FROM sys.schemas);
% sys.sequences,	sys.sequences,	sys.sequences,	sys.sequences,	sys.sequences,	sys.sequences,	sys.sequences,	sys.sequences,	sys.sequences # table_name
% id,	schema_id,	name,	start,	minvalue,	maxvalue,	increment,	cacheinc,	cycle # name
% int,	int,	varchar,	bigint,	bigint,	bigint,	bigint,	bigint,	boolean # type
% 1,	1,	0,	1,	1,	1,	1,	1,	5 # length
#SELECT * FROM sys.triggers WHERE table_id NOT IN (SELECT id FROM sys.tables);
% sys.triggers,	sys.triggers,	sys.triggers,	sys.triggers,	sys.triggers,	sys.triggers,	sys.triggers,	sys.triggers,	sys.triggers,	sys.triggers # table_name
% id,	name,	table_id,	time,	orientation,	event,	old_name,	new_name,	condition,	statement # name
% int,	varchar,	int,	smallint,	smallint,	smallint,	varchar,	varchar,	varchar,	varchar # type
% 1,	0,	1,	1,	1,	1,	0,	0,	0,	0 # length
#SELECT * FROM sys.triggers WHERE table_id NOT IN (SELECT id FROM sys._tables);
% sys.triggers,	sys.triggers,	sys.triggers,	sys.triggers,	sys.triggers,	sys.triggers,	sys.triggers,	sys.triggers,	sys.triggers,	sys.triggers # table_name
% id,	name,	table_id,	time,	orientation,	event,	old_name,	new_name,	condition,	statement # name
% int,	varchar,	int,	smallint,	smallint,	smallint,	varchar,	varchar,	varchar,	varchar # type
% 1,	0,	1,	1,	1,	1,	0,	0,	0,	0 # length
#SELECT * FROM tmp.triggers WHERE table_id NOT IN (SELECT id FROM tmp._tables);
% tmp.triggers,	tmp.triggers,	tmp.triggers,	tmp.triggers,	tmp.triggers,	tmp.triggers,	tmp.triggers,	tmp.triggers,	tmp.triggers,	tmp.triggers # table_name
% id,	name,	table_id,	time,	orientation,	event,	old_name,	new_name,	condition,	statement # name
% int,	varchar,	int,	smallint,	smallint,	smallint,	varchar,	varchar,	varchar,	varchar # type
% 1,	0,	1,	1,	1,	1,	0,	0,	0,	0 # length
#SELECT * FROM sys.comments WHERE id NOT IN (SELECT id FROM sys.ids);
% sys.comments,	sys.comments # table_name
% id,	remark # name
% int,	varchar # type
% 1,	0 # length
#SELECT * FROM sys.dependencies WHERE id NOT IN (SELECT id FROM sys.ids);
% sys.dependencies,	sys.dependencies,	sys.dependencies # table_name
% id,	depend_id,	depend_type # name
% int,	int,	smallint # type
% 1,	1,	1 # length
#SELECT * FROM sys.dependencies WHERE depend_id NOT IN (SELECT id FROM sys.ids);
% sys.dependencies,	sys.dependencies,	sys.dependencies # table_name
% id,	depend_id,	depend_type # name
% int,	int,	smallint # type
% 1,	1,	1 # length
#SELECT * FROM sys.dependencies WHERE depend_type NOT IN (SELECT dependency_type_id FROM sys.dependency_types);
% sys.dependencies,	sys.dependencies,	sys.dependencies # table_name
% id,	depend_id,	depend_type # name
% int,	int,	smallint # type
% 1,	1,	1 # length
#SELECT * FROM sys.dependencies WHERE (id, depend_id, depend_type) NOT IN (SELECT v.id, v.used_by_id, v.depend_type FROM sys.dependencies_vw v);
% sys.dependencies,	sys.dependencies,	sys.dependencies # table_name
% id,	depend_id,	depend_type # name
% int,	int,	smallint # type
% 1,	1,	1 # length
#SELECT * FROM sys.auths WHERE grantor NOT IN (SELECT id FROM sys.auths) AND grantor > 0;
% sys.auths,	sys.auths,	sys.auths # table_name
% id,	name,	grantor # name
% int,	varchar,	int # type
% 1,	0,	1 # length
#SELECT * FROM sys.users WHERE name NOT IN (SELECT name FROM sys.auths);
% .users,	.users,	.users # table_name
% name,	fullname,	default_schema # name
% varchar,	varchar,	int # type
% 0,	0,	1 # length
#SELECT * FROM sys.users WHERE default_schema NOT IN (SELECT id FROM sys.schemas);
% .users,	.users,	.users # table_name
% name,	fullname,	default_schema # name
% varchar,	varchar,	int # type
% 0,	0,	1 # length
#SELECT * FROM sys.db_user_info WHERE name NOT IN (SELECT name FROM sys.auths);
% sys.db_user_info,	sys.db_user_info,	sys.db_user_info # table_name
% name,	fullname,	default_schema # name
% varchar,	varchar,	int # type
% 0,	0,	1 # length
#SELECT * FROM sys.db_user_info WHERE default_schema NOT IN (SELECT id FROM sys.schemas);
% sys.db_user_info,	sys.db_user_info,	sys.db_user_info # table_name
% name,	fullname,	default_schema # name
% varchar,	varchar,	int # type
% 0,	0,	1 # length
#SELECT * FROM sys.user_role WHERE login_id NOT IN (SELECT id FROM sys.auths);
% sys.user_role,	sys.user_role # table_name
% login_id,	role_id # name
% int,	int # type
% 1,	1 # length
#SELECT * FROM sys.user_role WHERE login_id NOT IN (SELECT a.id FROM sys.auths a WHERE a.name IN (SELECT u.name FROM sys.users u));
% sys.user_role,	sys.user_role # table_name
% login_id,	role_id # name
% int,	int # type
% 1,	1 # length
#SELECT * FROM sys.user_role WHERE role_id NOT IN (SELECT id FROM sys.auths);
% sys.user_role,	sys.user_role # table_name
% login_id,	role_id # name
% int,	int # type
% 1,	1 # length
#SELECT * FROM sys.user_role WHERE role_id NOT IN (SELECT a.id FROM sys.auths a WHERE a.name NOT IN (SELECT u.name FROM sys.users u));
% sys.user_role,	sys.user_role # table_name
% login_id,	role_id # name
% int,	int # type
% 1,	1 # length
#SELECT * FROM sys.user_role WHERE role_id NOT IN (SELECT id FROM sys.roles);
% sys.user_role,	sys.user_role # table_name
% login_id,	role_id # name
% int,	int # type
% 1,	1 # length
#SELECT * FROM sys.privileges WHERE obj_id NOT IN (SELECT id FROM sys.schemas UNION ALL SELECT id FROM sys._tables UNION ALL SELECT id FROM sys._columns UNION ALL SELECT id FROM sys.functions);
% sys.privileges,	sys.privileges,	sys.privileges,	sys.privileges,	sys.privileges # table_name
% obj_id,	auth_id,	privileges,	grantor,	grantable # name
% int,	int,	int,	int,	int # type
% 1,	1,	1,	1,	1 # length
#SELECT * FROM sys.privileges WHERE auth_id NOT IN (SELECT id FROM sys.auths);
% sys.privileges,	sys.privileges,	sys.privileges,	sys.privileges,	sys.privileges # table_name
% obj_id,	auth_id,	privileges,	grantor,	grantable # name
% int,	int,	int,	int,	int # type
% 1,	1,	1,	1,	1 # length
#SELECT * FROM sys.privileges WHERE grantor NOT IN (SELECT id FROM sys.auths) AND grantor > 0;
% sys.privileges,	sys.privileges,	sys.privileges,	sys.privileges,	sys.privileges # table_name
% obj_id,	auth_id,	privileges,	grantor,	grantable # name
% int,	int,	int,	int,	int # type
% 1,	1,	1,	1,	1 # length
#SELECT * FROM sys.privileges WHERE privileges NOT IN (SELECT privilege_code_id FROM sys.privilege_codes);
% sys.privileges,	sys.privileges,	sys.privileges,	sys.privileges,	sys.privileges # table_name
% obj_id,	auth_id,	privileges,	grantor,	grantable # name
% int,	int,	int,	int,	int # type
% 1,	1,	1,	1,	1 # length
#SELECT * FROM sys.querylog_catalog WHERE owner NOT IN (SELECT name FROM sys.users);
% .querylog_catalog,	.querylog_catalog,	.querylog_catalog,	.querylog_catalog,	.querylog_catalog,	.querylog_catalog,	.querylog_catalog,	.querylog_catalog # table_name
% id,	owner,	defined,	query,	pipe,	plan,	mal,	optimize # name
% oid,	clob,	timestamp,	clob,	clob,	clob,	int,	bigint # type
% 3,	0,	26,	0,	0,	0,	1,	1 # length
#SELECT * FROM sys.querylog_catalog WHERE pipe NOT IN (SELECT name FROM sys.optimizers);
% .querylog_catalog,	.querylog_catalog,	.querylog_catalog,	.querylog_catalog,	.querylog_catalog,	.querylog_catalog,	.querylog_catalog,	.querylog_catalog # table_name
% id,	owner,	defined,	query,	pipe,	plan,	mal,	optimize # name
% oid,	clob,	timestamp,	clob,	clob,	clob,	int,	bigint # type
% 3,	0,	26,	0,	0,	0,	1,	1 # length
#SELECT * FROM sys.querylog_calls   WHERE id NOT IN (SELECT id FROM sys.querylog_catalog);
% .querylog_calls,	.querylog_calls,	.querylog_calls,	.querylog_calls,	.querylog_calls,	.querylog_calls,	.querylog_calls,	.querylog_calls,	.querylog_calls # table_name
% id,	start,	stop,	arguments,	tuples,	run,	ship,	cpu,	io # name
% oid,	timestamp,	timestamp,	clob,	bigint,	bigint,	bigint,	int,	int # type
% 3,	26,	26,	0,	1,	1,	1,	1,	1 # length
#SELECT * FROM sys.querylog_history WHERE id NOT IN (SELECT id FROM sys.querylog_catalog);
% .querylog_history,	.querylog_history,	.querylog_history,	.querylog_history,	.querylog_history,	.querylog_history,	.querylog_history,	.querylog_history,	.querylog_history,	.querylog_history,	.querylog_history,	.querylog_history,	.querylog_history,	.querylog_history,	.querylog_history,	.querylog_history # table_name
% id,	owner,	defined,	query,	pipe,	plan,	mal,	optimize,	start,	stop,	arguments,	tuples,	run,	ship,	cpu,	io # name
% oid,	clob,	timestamp,	clob,	clob,	clob,	int,	bigint,	timestamp,	timestamp,	clob,	bigint,	bigint,	bigint,	int,	int # type
% 3,	0,	26,	0,	0,	0,	1,	1,	26,	26,	0,	1,	1,	1,	1,	1 # length
#SELECT * FROM sys.querylog_history WHERE owner NOT IN (SELECT name FROM sys.users);
% .querylog_history,	.querylog_history,	.querylog_history,	.querylog_history,	.querylog_history,	.querylog_history,	.querylog_history,	.querylog_history,	.querylog_history,	.querylog_history,	.querylog_history,	.querylog_history,	.querylog_history,	.querylog_history,	.querylog_history,	.querylog_history # table_name
% id,	owner,	defined,	query,	pipe,	plan,	mal,	optimize,	start,	stop,	arguments,	tuples,	run,	ship,	cpu,	io # name
% oid,	clob,	timestamp,	clob,	clob,	clob,	int,	bigint,	timestamp,	timestamp,	clob,	bigint,	bigint,	bigint,	int,	int # type
% 3,	0,	26,	0,	0,	0,	1,	1,	26,	26,	0,	1,	1,	1,	1,	1 # length
#SELECT * FROM sys.querylog_history WHERE pipe NOT IN (SELECT name FROM sys.optimizers);
% .querylog_history,	.querylog_history,	.querylog_history,	.querylog_history,	.querylog_history,	.querylog_history,	.querylog_history,	.querylog_history,	.querylog_history,	.querylog_history,	.querylog_history,	.querylog_history,	.querylog_history,	.querylog_history,	.querylog_history,	.querylog_history # table_name
% id,	owner,	defined,	query,	pipe,	plan,	mal,	optimize,	start,	stop,	arguments,	tuples,	run,	ship,	cpu,	io # name
% oid,	clob,	timestamp,	clob,	clob,	clob,	int,	bigint,	timestamp,	timestamp,	clob,	bigint,	bigint,	bigint,	int,	int # type
% 3,	0,	26,	0,	0,	0,	1,	1,	26,	26,	0,	1,	1,	1,	1,	1 # length
#SELECT * FROM sys.queue WHERE tag > cast(0 as oid) AND tag NOT IN (SELECT cast(qtag as oid) FROM sys.queue);
% .queue,	.queue,	.queue,	.queue,	.queue,	.queue,	.queue,	.queue # table_name
% qtag,	user,	started,	estimate,	progress,	status,	tag,	query # name
% bigint,	clob,	timestamp,	timestamp,	int,	clob,	oid,	clob # type
% 1,	0,	26,	26,	1,	0,	3,	0 # length
#SELECT * FROM sys.queue WHERE "user" NOT IN (SELECT name FROM sys.users);
% .queue,	.queue,	.queue,	.queue,	.queue,	.queue,	.queue,	.queue # table_name
% qtag,	user,	started,	estimate,	progress,	status,	tag,	query # name
% bigint,	clob,	timestamp,	timestamp,	int,	clob,	oid,	clob # type
% 1,	0,	26,	26,	1,	0,	3,	0 # length
#SELECT * FROM sys.sessions WHERE "user" NOT IN (SELECT name FROM sys.users);
% .sessions,	.sessions,	.sessions,	.sessions,	.sessions,	.sessions # table_name
% user,	login,	sessiontimeout,	lastcommand,	querytimeout,	active # name
% clob,	timestamp,	bigint,	timestamp,	bigint,	boolean # type
% 0,	26,	1,	26,	1,	5 # length
#SELECT * FROM sys.statistics WHERE column_id NOT IN (SELECT id FROM sys._columns UNION ALL SELECT id FROM tmp._columns);
% sys.statistics,	sys.statistics,	sys.statistics,	sys.statistics,	sys.statistics,	sys.statistics,	sys.statistics,	sys.statistics,	sys.statistics,	sys.statistics,	sys.statistics,	sys.statistics # table_name
% column_id,	type,	width,	stamp,	sample,	count,	unique,	nils,	minval,	maxval,	sorted,	revsorted # name
% int,	clob,	int,	timestamp,	bigint,	bigint,	bigint,	bigint,	clob,	clob,	boolean,	boolean # type
% 1,	0,	1,	26,	1,	1,	1,	1,	0,	0,	5,	5 # length
#SELECT * FROM sys.statistics WHERE type NOT IN (SELECT sqlname FROM sys.types);
% sys.statistics,	sys.statistics,	sys.statistics,	sys.statistics,	sys.statistics,	sys.statistics,	sys.statistics,	sys.statistics,	sys.statistics,	sys.statistics,	sys.statistics,	sys.statistics # table_name
% column_id,	type,	width,	stamp,	sample,	count,	unique,	nils,	minval,	maxval,	sorted,	revsorted # name
% int,	clob,	int,	timestamp,	bigint,	bigint,	bigint,	bigint,	clob,	clob,	boolean,	boolean # type
% 1,	0,	1,	26,	1,	1,	1,	1,	0,	0,	5,	5 # length
#SELECT * FROM sys.storage WHERE schema NOT IN (SELECT name FROM sys.schemas);
<<<<<<< HEAD
% .storage,	.storage,	.storage,	.storage,	.storage,	.storage,	.storage,	.storage,	.storage,	.storage,	.storage,	.storage,	.storage,	.storage,	.storage,	.storage,	.storage,	.storage # table_name
% schema,	table,	column,	type,	mode,	location,	count,	typewidth,	columnsize,	heapsize,	hashes,	phash,	imprints,	sorted,	revsorted,	unique,	orderidx,	compressed # name
% clob,	clob,	clob,	clob,	clob,	clob,	bigint,	int,	bigint,	bigint,	bigint,	boolean,	bigint,	boolean,	boolean,	boolean,	bigint,	boolean # type
% 0,	0,	0,	0,	0,	0,	1,	1,	1,	1,	1,	5,	1,	5,	5,	5,	1,	5 # length
#SELECT * FROM sys.storage WHERE table NOT IN (SELECT name FROM sys._tables);
% .storage,	.storage,	.storage,	.storage,	.storage,	.storage,	.storage,	.storage,	.storage,	.storage,	.storage,	.storage,	.storage,	.storage,	.storage,	.storage,	.storage,	.storage # table_name
% schema,	table,	column,	type,	mode,	location,	count,	typewidth,	columnsize,	heapsize,	hashes,	phash,	imprints,	sorted,	revsorted,	unique,	orderidx,	compressed # name
% clob,	clob,	clob,	clob,	clob,	clob,	bigint,	int,	bigint,	bigint,	bigint,	boolean,	bigint,	boolean,	boolean,	boolean,	bigint,	boolean # type
% 0,	0,	0,	0,	0,	0,	1,	1,	1,	1,	1,	5,	1,	5,	5,	5,	1,	5 # length
#SELECT * FROM sys.storage WHERE column NOT IN (SELECT name FROM sys._columns UNION ALL SELECT name FROM sys.keys);
% .storage,	.storage,	.storage,	.storage,	.storage,	.storage,	.storage,	.storage,	.storage,	.storage,	.storage,	.storage,	.storage,	.storage,	.storage,	.storage,	.storage,	.storage # table_name
% schema,	table,	column,	type,	mode,	location,	count,	typewidth,	columnsize,	heapsize,	hashes,	phash,	imprints,	sorted,	revsorted,	unique,	orderidx,	compressed # name
% clob,	clob,	clob,	clob,	clob,	clob,	bigint,	int,	bigint,	bigint,	bigint,	boolean,	bigint,	boolean,	boolean,	boolean,	bigint,	boolean # type
% 0,	0,	0,	0,	0,	0,	1,	1,	1,	1,	1,	5,	1,	5,	5,	5,	1,	5 # length
=======
% .storage,	.storage,	.storage,	.storage,	.storage,	.storage,	.storage,	.storage,	.storage,	.storage,	.storage,	.storage,	.storage,	.storage,	.storage,	.storage,	.storage # table_name
% schema,	table,	column,	type,	mode,	location,	count,	typewidth,	columnsize,	heapsize,	hashes,	phash,	imprints,	sorted,	revsorted,	unique,	orderidx # name
% clob,	clob,	clob,	clob,	clob,	clob,	bigint,	int,	bigint,	bigint,	bigint,	boolean,	bigint,	boolean,	boolean,	boolean,	bigint # type
% 0,	0,	0,	0,	0,	0,	1,	1,	1,	1,	1,	5,	1,	5,	5,	5,	1 # length
#SELECT * FROM sys.storage WHERE table NOT IN (SELECT name FROM sys._tables UNION ALL SELECT name FROM tmp._tables);
% .storage,	.storage,	.storage,	.storage,	.storage,	.storage,	.storage,	.storage,	.storage,	.storage,	.storage,	.storage,	.storage,	.storage,	.storage,	.storage,	.storage # table_name
% schema,	table,	column,	type,	mode,	location,	count,	typewidth,	columnsize,	heapsize,	hashes,	phash,	imprints,	sorted,	revsorted,	unique,	orderidx # name
% clob,	clob,	clob,	clob,	clob,	clob,	bigint,	int,	bigint,	bigint,	bigint,	boolean,	bigint,	boolean,	boolean,	boolean,	bigint # type
% 0,	0,	0,	0,	0,	0,	1,	1,	1,	1,	1,	5,	1,	5,	5,	5,	1 # length
#SELECT * FROM sys.storage WHERE column NOT IN (SELECT name FROM sys._columns UNION ALL SELECT name FROM tmp._columns UNION ALL SELECT name FROM sys.keys UNION ALL SELECT name FROM tmp.keys);
% .storage,	.storage,	.storage,	.storage,	.storage,	.storage,	.storage,	.storage,	.storage,	.storage,	.storage,	.storage,	.storage,	.storage,	.storage,	.storage,	.storage # table_name
% schema,	table,	column,	type,	mode,	location,	count,	typewidth,	columnsize,	heapsize,	hashes,	phash,	imprints,	sorted,	revsorted,	unique,	orderidx # name
% clob,	clob,	clob,	clob,	clob,	clob,	bigint,	int,	bigint,	bigint,	bigint,	boolean,	bigint,	boolean,	boolean,	boolean,	bigint # type
% 0,	0,	0,	0,	0,	0,	1,	1,	1,	1,	1,	5,	1,	5,	5,	5,	1 # length
>>>>>>> bd70e038
#SELECT * FROM sys.storage WHERE type NOT IN (SELECT sqlname FROM sys.types);
% .storage,	.storage,	.storage,	.storage,	.storage,	.storage,	.storage,	.storage,	.storage,	.storage,	.storage,	.storage,	.storage,	.storage,	.storage,	.storage,	.storage,	.storage # table_name
% schema,	table,	column,	type,	mode,	location,	count,	typewidth,	columnsize,	heapsize,	hashes,	phash,	imprints,	sorted,	revsorted,	unique,	orderidx,	compressed # name
% clob,	clob,	clob,	clob,	clob,	clob,	bigint,	int,	bigint,	bigint,	bigint,	boolean,	bigint,	boolean,	boolean,	boolean,	bigint,	boolean # type
% 0,	0,	0,	0,	0,	0,	1,	1,	1,	1,	1,	5,	1,	5,	5,	5,	1,	5 # length
#SELECT * FROM sys.storagemodel WHERE schema NOT IN (SELECT name FROM sys.schemas);
<<<<<<< HEAD
% .storagemodel,	.storagemodel,	.storagemodel,	.storagemodel,	.storagemodel,	.storagemodel,	.storagemodel,	.storagemodel,	.storagemodel,	.storagemodel,	.storagemodel,	.storagemodel,	.storagemodel,	.storagemodel # table_name
% schema,	table,	column,	type,	count,	columnsize,	heapsize,	hashes,	imprints,	sorted,	revsorted,	unique,	orderidx,	compressed # name
% clob,	clob,	clob,	clob,	bigint,	bigint,	bigint,	bigint,	bigint,	boolean,	boolean,	boolean,	bigint,	boolean # type
% 0,	0,	0,	0,	1,	1,	1,	1,	1,	5,	5,	5,	1,	5 # length
#SELECT * FROM sys.storagemodel WHERE table NOT IN (SELECT name FROM sys._tables);
% .storagemodel,	.storagemodel,	.storagemodel,	.storagemodel,	.storagemodel,	.storagemodel,	.storagemodel,	.storagemodel,	.storagemodel,	.storagemodel,	.storagemodel,	.storagemodel,	.storagemodel,	.storagemodel # table_name
% schema,	table,	column,	type,	count,	columnsize,	heapsize,	hashes,	imprints,	sorted,	revsorted,	unique,	orderidx,	compressed # name
% clob,	clob,	clob,	clob,	bigint,	bigint,	bigint,	bigint,	bigint,	boolean,	boolean,	boolean,	bigint,	boolean # type
% 0,	0,	0,	0,	1,	1,	1,	1,	1,	5,	5,	5,	1,	5 # length
#SELECT * FROM sys.storagemodel WHERE column NOT IN (SELECT name FROM sys._columns UNION ALL SELECT name FROM sys.keys);
% .storagemodel,	.storagemodel,	.storagemodel,	.storagemodel,	.storagemodel,	.storagemodel,	.storagemodel,	.storagemodel,	.storagemodel,	.storagemodel,	.storagemodel,	.storagemodel,	.storagemodel,	.storagemodel # table_name
% schema,	table,	column,	type,	count,	columnsize,	heapsize,	hashes,	imprints,	sorted,	revsorted,	unique,	orderidx,	compressed # name
% clob,	clob,	clob,	clob,	bigint,	bigint,	bigint,	bigint,	bigint,	boolean,	boolean,	boolean,	bigint,	boolean # type
% 0,	0,	0,	0,	1,	1,	1,	1,	1,	5,	5,	5,	1,	5 # length
=======
% .storagemodel,	.storagemodel,	.storagemodel,	.storagemodel,	.storagemodel,	.storagemodel,	.storagemodel,	.storagemodel,	.storagemodel,	.storagemodel,	.storagemodel,	.storagemodel,	.storagemodel # table_name
% schema,	table,	column,	type,	count,	columnsize,	heapsize,	hashes,	imprints,	sorted,	revsorted,	unique,	orderidx # name
% clob,	clob,	clob,	clob,	bigint,	bigint,	bigint,	bigint,	bigint,	boolean,	boolean,	boolean,	bigint # type
% 0,	0,	0,	0,	1,	1,	1,	1,	1,	5,	5,	5,	1 # length
#SELECT * FROM sys.storagemodel WHERE table NOT IN (SELECT name FROM sys._tables UNION ALL SELECT name FROM tmp._tables);
% .storagemodel,	.storagemodel,	.storagemodel,	.storagemodel,	.storagemodel,	.storagemodel,	.storagemodel,	.storagemodel,	.storagemodel,	.storagemodel,	.storagemodel,	.storagemodel,	.storagemodel # table_name
% schema,	table,	column,	type,	count,	columnsize,	heapsize,	hashes,	imprints,	sorted,	revsorted,	unique,	orderidx # name
% clob,	clob,	clob,	clob,	bigint,	bigint,	bigint,	bigint,	bigint,	boolean,	boolean,	boolean,	bigint # type
% 0,	0,	0,	0,	1,	1,	1,	1,	1,	5,	5,	5,	1 # length
#SELECT * FROM sys.storagemodel WHERE column NOT IN (SELECT name FROM sys._columns UNION ALL SELECT name FROM tmp._columns UNION ALL SELECT name FROM sys.keys UNION ALL SELECT name FROM tmp.keys);
% .storagemodel,	.storagemodel,	.storagemodel,	.storagemodel,	.storagemodel,	.storagemodel,	.storagemodel,	.storagemodel,	.storagemodel,	.storagemodel,	.storagemodel,	.storagemodel,	.storagemodel # table_name
% schema,	table,	column,	type,	count,	columnsize,	heapsize,	hashes,	imprints,	sorted,	revsorted,	unique,	orderidx # name
% clob,	clob,	clob,	clob,	bigint,	bigint,	bigint,	bigint,	bigint,	boolean,	boolean,	boolean,	bigint # type
% 0,	0,	0,	0,	1,	1,	1,	1,	1,	5,	5,	5,	1 # length
>>>>>>> bd70e038
#SELECT * FROM sys.storagemodel WHERE type NOT IN (SELECT sqlname FROM sys.types);
% .storagemodel,	.storagemodel,	.storagemodel,	.storagemodel,	.storagemodel,	.storagemodel,	.storagemodel,	.storagemodel,	.storagemodel,	.storagemodel,	.storagemodel,	.storagemodel,	.storagemodel,	.storagemodel # table_name
% schema,	table,	column,	type,	count,	columnsize,	heapsize,	hashes,	imprints,	sorted,	revsorted,	unique,	orderidx,	compressed # name
% clob,	clob,	clob,	clob,	bigint,	bigint,	bigint,	bigint,	bigint,	boolean,	boolean,	boolean,	bigint,	boolean # type
% 0,	0,	0,	0,	1,	1,	1,	1,	1,	5,	5,	5,	1,	5 # length
#SELECT * FROM sys.storagemodelinput WHERE schema NOT IN (SELECT name FROM sys.schemas);
<<<<<<< HEAD
% sys.storagemodelinput,	sys.storagemodelinput,	sys.storagemodelinput,	sys.storagemodelinput,	sys.storagemodelinput,	sys.storagemodelinput,	sys.storagemodelinput,	sys.storagemodelinput,	sys.storagemodelinput,	sys.storagemodelinput,	sys.storagemodelinput,	sys.storagemodelinput,	sys.storagemodelinput,	sys.storagemodelinput # table_name
% schema,	table,	column,	type,	typewidth,	count,	distinct,	atomwidth,	reference,	sorted,	revsorted,	unique,	orderidx,	compressed # name
% clob,	clob,	clob,	clob,	int,	bigint,	bigint,	int,	boolean,	boolean,	boolean,	boolean,	bigint,	boolean # type
% 0,	0,	0,	0,	1,	1,	1,	1,	5,	5,	5,	5,	1,	5 # length
#SELECT * FROM sys.storagemodelinput WHERE table NOT IN (SELECT name FROM sys._tables);
% sys.storagemodelinput,	sys.storagemodelinput,	sys.storagemodelinput,	sys.storagemodelinput,	sys.storagemodelinput,	sys.storagemodelinput,	sys.storagemodelinput,	sys.storagemodelinput,	sys.storagemodelinput,	sys.storagemodelinput,	sys.storagemodelinput,	sys.storagemodelinput,	sys.storagemodelinput,	sys.storagemodelinput # table_name
% schema,	table,	column,	type,	typewidth,	count,	distinct,	atomwidth,	reference,	sorted,	revsorted,	unique,	orderidx,	compressed # name
% clob,	clob,	clob,	clob,	int,	bigint,	bigint,	int,	boolean,	boolean,	boolean,	boolean,	bigint,	boolean # type
% 0,	0,	0,	0,	1,	1,	1,	1,	5,	5,	5,	5,	1,	5 # length
#SELECT * FROM sys.storagemodelinput WHERE column NOT IN (SELECT name FROM sys._columns UNION ALL SELECT name FROM sys.keys);
% sys.storagemodelinput,	sys.storagemodelinput,	sys.storagemodelinput,	sys.storagemodelinput,	sys.storagemodelinput,	sys.storagemodelinput,	sys.storagemodelinput,	sys.storagemodelinput,	sys.storagemodelinput,	sys.storagemodelinput,	sys.storagemodelinput,	sys.storagemodelinput,	sys.storagemodelinput,	sys.storagemodelinput # table_name
% schema,	table,	column,	type,	typewidth,	count,	distinct,	atomwidth,	reference,	sorted,	revsorted,	unique,	orderidx,	compressed # name
% clob,	clob,	clob,	clob,	int,	bigint,	bigint,	int,	boolean,	boolean,	boolean,	boolean,	bigint,	boolean # type
% 0,	0,	0,	0,	1,	1,	1,	1,	5,	5,	5,	5,	1,	5 # length
=======
% sys.storagemodelinput,	sys.storagemodelinput,	sys.storagemodelinput,	sys.storagemodelinput,	sys.storagemodelinput,	sys.storagemodelinput,	sys.storagemodelinput,	sys.storagemodelinput,	sys.storagemodelinput,	sys.storagemodelinput,	sys.storagemodelinput,	sys.storagemodelinput,	sys.storagemodelinput # table_name
% schema,	table,	column,	type,	typewidth,	count,	distinct,	atomwidth,	reference,	sorted,	revsorted,	unique,	orderidx # name
% clob,	clob,	clob,	clob,	int,	bigint,	bigint,	int,	boolean,	boolean,	boolean,	boolean,	bigint # type
% 0,	0,	0,	0,	1,	1,	1,	1,	5,	5,	5,	5,	1 # length
#SELECT * FROM sys.storagemodelinput WHERE table NOT IN (SELECT name FROM sys._tables UNION ALL SELECT name FROM tmp._tables);
% sys.storagemodelinput,	sys.storagemodelinput,	sys.storagemodelinput,	sys.storagemodelinput,	sys.storagemodelinput,	sys.storagemodelinput,	sys.storagemodelinput,	sys.storagemodelinput,	sys.storagemodelinput,	sys.storagemodelinput,	sys.storagemodelinput,	sys.storagemodelinput,	sys.storagemodelinput # table_name
% schema,	table,	column,	type,	typewidth,	count,	distinct,	atomwidth,	reference,	sorted,	revsorted,	unique,	orderidx # name
% clob,	clob,	clob,	clob,	int,	bigint,	bigint,	int,	boolean,	boolean,	boolean,	boolean,	bigint # type
% 0,	0,	0,	0,	1,	1,	1,	1,	5,	5,	5,	5,	1 # length
#SELECT * FROM sys.storagemodelinput WHERE column NOT IN (SELECT name FROM sys._columns UNION ALL SELECT name FROM tmp._columns UNION ALL SELECT name FROM sys.keys UNION ALL SELECT name FROM tmp.keys);
% sys.storagemodelinput,	sys.storagemodelinput,	sys.storagemodelinput,	sys.storagemodelinput,	sys.storagemodelinput,	sys.storagemodelinput,	sys.storagemodelinput,	sys.storagemodelinput,	sys.storagemodelinput,	sys.storagemodelinput,	sys.storagemodelinput,	sys.storagemodelinput,	sys.storagemodelinput # table_name
% schema,	table,	column,	type,	typewidth,	count,	distinct,	atomwidth,	reference,	sorted,	revsorted,	unique,	orderidx # name
% clob,	clob,	clob,	clob,	int,	bigint,	bigint,	int,	boolean,	boolean,	boolean,	boolean,	bigint # type
% 0,	0,	0,	0,	1,	1,	1,	1,	5,	5,	5,	5,	1 # length
>>>>>>> bd70e038
#SELECT * FROM sys.storagemodelinput WHERE type NOT IN (SELECT sqlname FROM sys.types);
% sys.storagemodelinput,	sys.storagemodelinput,	sys.storagemodelinput,	sys.storagemodelinput,	sys.storagemodelinput,	sys.storagemodelinput,	sys.storagemodelinput,	sys.storagemodelinput,	sys.storagemodelinput,	sys.storagemodelinput,	sys.storagemodelinput,	sys.storagemodelinput,	sys.storagemodelinput,	sys.storagemodelinput # table_name
% schema,	table,	column,	type,	typewidth,	count,	distinct,	atomwidth,	reference,	sorted,	revsorted,	unique,	orderidx,	compressed # name
% clob,	clob,	clob,	clob,	int,	bigint,	bigint,	int,	boolean,	boolean,	boolean,	boolean,	bigint,	boolean # type
% 0,	0,	0,	0,	1,	1,	1,	1,	5,	5,	5,	5,	1,	5 # length
#SELECT schema, table, count, columnsize, heapsize, hashes, imprints, cast(auxiliary as bigint) as auxiliary FROM sys.tablestoragemodel WHERE schema NOT IN (SELECT name FROM sys.schemas);
% .tablestoragemodel,	.tablestoragemodel,	.tablestoragemodel,	.tablestoragemodel,	.tablestoragemodel,	.tablestoragemodel,	.tablestoragemodel,	.L43 # table_name
% schema,	table,	count,	columnsize,	heapsize,	hashes,	imprints,	auxiliary # name
% clob,	clob,	bigint,	bigint,	bigint,	bigint,	bigint,	bigint # type
% 0,	0,	1,	1,	1,	1,	1,	1 # length
#SELECT schema, table, count, columnsize, heapsize, hashes, imprints, cast(auxiliary as bigint) as auxiliary FROM sys.tablestoragemodel WHERE table NOT IN (SELECT name FROM sys._tables UNION ALL SELECT name FROM tmp._tables);
% .tablestoragemodel,	.tablestoragemodel,	.tablestoragemodel,	.tablestoragemodel,	.tablestoragemodel,	.tablestoragemodel,	.tablestoragemodel,	.L57 # table_name
% schema,	table,	count,	columnsize,	heapsize,	hashes,	imprints,	auxiliary # name
% clob,	clob,	bigint,	bigint,	bigint,	bigint,	bigint,	bigint # type
% 0,	0,	1,	1,	1,	1,	1,	1 # length

# 12:34:37 >  
# 12:34:37 >  "Done."
# 12:34:37 >  
<|MERGE_RESOLUTION|>--- conflicted
+++ resolved
@@ -105,30 +105,6 @@
 % int,	varchar,	varchar,	varchar,	int,	int,	boolean,	boolean,	boolean,	int,	boolean # type
 % 1,	0,	0,	0,	1,	1,	5,	5,	5,	1,	5 # length
 #SELECT * FROM sys.functions WHERE language NOT IN (SELECT language_id FROM sys.function_languages);
-<<<<<<< HEAD
-% sys.functions,	sys.functions,	sys.functions,	sys.functions,	sys.functions,	sys.functions,	sys.functions,	sys.functions,	sys.functions,	sys.functions # table_name
-% id,	name,	func,	mod,	language,	type,	side_effect,	varres,	vararg,	schema_id # name
-% int,	varchar,	varchar,	varchar,	int,	int,	boolean,	boolean,	boolean,	int # type
-% 1,	0,	0,	0,	1,	1,	5,	5,	5,	1 # length
-#SELECT * FROM sys.functions WHERE language NOT IN (0,1,2,3,4,5,6,7);  -- old check before table sys.function_languages existed
-% sys.functions,	sys.functions,	sys.functions,	sys.functions,	sys.functions,	sys.functions,	sys.functions,	sys.functions,	sys.functions,	sys.functions # table_name
-% id,	name,	func,	mod,	language,	type,	side_effect,	varres,	vararg,	schema_id # name
-% int,	varchar,	varchar,	varchar,	int,	int,	boolean,	boolean,	boolean,	int # type
-% 1,	0,	0,	0,	1,	1,	5,	5,	5,	1 # length
-#SELECT * FROM sys.systemfunctions WHERE function_id NOT IN (SELECT id FROM sys.functions);
-% sys.systemfunctions # table_name
-% function_id # name
-% int # type
-% 1 # length
-#SELECT * FROM sys.systemfunctions WHERE function_id NOT IN (SELECT id FROM sys.functions WHERE schema_id IN (SELECT id FROM sys.schemas WHERE name IN ('sys','json','profiler','bam')));
-% sys.systemfunctions # table_name
-% function_id # name
-% int # type
-% 4 # length
-[ 8052	]
-[ 8062	]
-[ 8072	]
-=======
 % sys.functions,	sys.functions,	sys.functions,	sys.functions,	sys.functions,	sys.functions,	sys.functions,	sys.functions,	sys.functions,	sys.functions,	sys.functions # table_name
 % id,	name,	func,	mod,	language,	type,	side_effect,	varres,	vararg,	schema_id,	system # name
 % int,	varchar,	varchar,	varchar,	int,	int,	boolean,	boolean,	boolean,	int,	boolean # type
@@ -138,7 +114,6 @@
 % id,	name,	func,	mod,	language,	type,	side_effect,	varres,	vararg,	schema_id,	system # name
 % int,	varchar,	varchar,	varchar,	int,	int,	boolean,	boolean,	boolean,	int,	boolean # type
 % 1,	0,	0,	0,	1,	1,	5,	5,	5,	1,	5 # length
->>>>>>> bd70e038
 #SELECT * FROM sys.args WHERE func_id NOT IN (SELECT id FROM sys.functions);
 % sys.args,	sys.args,	sys.args,	sys.args,	sys.args,	sys.args,	sys.args,	sys.args # table_name
 % id,	func_id,	name,	type,	type_digits,	type_scale,	inout,	number # name
@@ -204,12 +179,12 @@
 % id,	table_id,	type,	name,	rkey,	action # name
 % int,	int,	int,	varchar,	int,	int # type
 % 1,	1,	1,	0,	1,	1 # length
-#SELECT * FROM sys.keys WHERE rkey <> -1 AND rkey NOT IN (SELECT id FROM sys.keys);
+#SELECT * FROM sys.keys WHERE type NOT IN (0, 1, 2);  -- old check before table sys.key_types existed
 % sys.keys,	sys.keys,	sys.keys,	sys.keys,	sys.keys,	sys.keys # table_name
 % id,	table_id,	type,	name,	rkey,	action # name
 % int,	int,	int,	varchar,	int,	int # type
 % 1,	1,	1,	0,	1,	1 # length
-#SELECT * FROM tmp.keys WHERE rkey <> -1 AND rkey NOT IN (SELECT id FROM tmp.keys);
+#SELECT * FROM tmp.keys WHERE type NOT IN (0, 1, 2);  -- old check before table sys.key_types existed
 % tmp.keys,	tmp.keys,	tmp.keys,	tmp.keys,	tmp.keys,	tmp.keys # table_name
 % id,	table_id,	type,	name,	rkey,	action # name
 % int,	int,	int,	varchar,	int,	int # type
@@ -274,7 +249,7 @@
 % id,	depend_id,	depend_type # name
 % int,	int,	smallint # type
 % 1,	1,	1 # length
-#SELECT * FROM sys.dependencies WHERE depend_id NOT IN (SELECT id FROM sys.ids);
+#SELECT * FROM sys.dependencies WHERE depend_type = 5 and depend_id NOT IN (SELECT id FROM sys.tables);
 % sys.dependencies,	sys.dependencies,	sys.dependencies # table_name
 % id,	depend_id,	depend_type # name
 % int,	int,	smallint # type
@@ -284,7 +259,7 @@
 % id,	depend_id,	depend_type # name
 % int,	int,	smallint # type
 % 1,	1,	1 # length
-#SELECT * FROM sys.dependencies WHERE (id, depend_id, depend_type) NOT IN (SELECT v.id, v.used_by_id, v.depend_type FROM sys.dependencies_vw v);
+#SELECT * FROM sys.dependencies WHERE depend_type = 13 and depend_id NOT IN (SELECT id FROM sys.functions);
 % sys.dependencies,	sys.dependencies,	sys.dependencies # table_name
 % id,	depend_id,	depend_type # name
 % int,	int,	smallint # type
@@ -369,7 +344,7 @@
 % id,	owner,	defined,	query,	pipe,	plan,	mal,	optimize # name
 % oid,	clob,	timestamp,	clob,	clob,	clob,	int,	bigint # type
 % 3,	0,	26,	0,	0,	0,	1,	1 # length
-#SELECT * FROM sys.querylog_calls   WHERE id NOT IN (SELECT id FROM sys.querylog_catalog);
+#SELECT * FROM sys.querylog_calls WHERE id NOT IN (SELECT id FROM sys.querylog_catalog);
 % .querylog_calls,	.querylog_calls,	.querylog_calls,	.querylog_calls,	.querylog_calls,	.querylog_calls,	.querylog_calls,	.querylog_calls,	.querylog_calls # table_name
 % id,	start,	stop,	arguments,	tuples,	run,	ship,	cpu,	io # name
 % oid,	timestamp,	timestamp,	clob,	bigint,	bigint,	bigint,	int,	int # type
@@ -404,7 +379,7 @@
 % user,	login,	sessiontimeout,	lastcommand,	querytimeout,	active # name
 % clob,	timestamp,	bigint,	timestamp,	bigint,	boolean # type
 % 0,	26,	1,	26,	1,	5 # length
-#SELECT * FROM sys.statistics WHERE column_id NOT IN (SELECT id FROM sys._columns UNION ALL SELECT id FROM tmp._columns);
+#SELECT * FROM sys.statistics WHERE column_id NOT IN (SELECT id FROM sys._columns);
 % sys.statistics,	sys.statistics,	sys.statistics,	sys.statistics,	sys.statistics,	sys.statistics,	sys.statistics,	sys.statistics,	sys.statistics,	sys.statistics,	sys.statistics,	sys.statistics # table_name
 % column_id,	type,	width,	stamp,	sample,	count,	unique,	nils,	minval,	maxval,	sorted,	revsorted # name
 % int,	clob,	int,	timestamp,	bigint,	bigint,	bigint,	bigint,	clob,	clob,	boolean,	boolean # type
@@ -415,7 +390,6 @@
 % int,	clob,	int,	timestamp,	bigint,	bigint,	bigint,	bigint,	clob,	clob,	boolean,	boolean # type
 % 1,	0,	1,	26,	1,	1,	1,	1,	0,	0,	5,	5 # length
 #SELECT * FROM sys.storage WHERE schema NOT IN (SELECT name FROM sys.schemas);
-<<<<<<< HEAD
 % .storage,	.storage,	.storage,	.storage,	.storage,	.storage,	.storage,	.storage,	.storage,	.storage,	.storage,	.storage,	.storage,	.storage,	.storage,	.storage,	.storage,	.storage # table_name
 % schema,	table,	column,	type,	mode,	location,	count,	typewidth,	columnsize,	heapsize,	hashes,	phash,	imprints,	sorted,	revsorted,	unique,	orderidx,	compressed # name
 % clob,	clob,	clob,	clob,	clob,	clob,	bigint,	int,	bigint,	bigint,	bigint,	boolean,	bigint,	boolean,	boolean,	boolean,	bigint,	boolean # type
@@ -430,29 +404,12 @@
 % schema,	table,	column,	type,	mode,	location,	count,	typewidth,	columnsize,	heapsize,	hashes,	phash,	imprints,	sorted,	revsorted,	unique,	orderidx,	compressed # name
 % clob,	clob,	clob,	clob,	clob,	clob,	bigint,	int,	bigint,	bigint,	bigint,	boolean,	bigint,	boolean,	boolean,	boolean,	bigint,	boolean # type
 % 0,	0,	0,	0,	0,	0,	1,	1,	1,	1,	1,	5,	1,	5,	5,	5,	1,	5 # length
-=======
-% .storage,	.storage,	.storage,	.storage,	.storage,	.storage,	.storage,	.storage,	.storage,	.storage,	.storage,	.storage,	.storage,	.storage,	.storage,	.storage,	.storage # table_name
-% schema,	table,	column,	type,	mode,	location,	count,	typewidth,	columnsize,	heapsize,	hashes,	phash,	imprints,	sorted,	revsorted,	unique,	orderidx # name
-% clob,	clob,	clob,	clob,	clob,	clob,	bigint,	int,	bigint,	bigint,	bigint,	boolean,	bigint,	boolean,	boolean,	boolean,	bigint # type
-% 0,	0,	0,	0,	0,	0,	1,	1,	1,	1,	1,	5,	1,	5,	5,	5,	1 # length
-#SELECT * FROM sys.storage WHERE table NOT IN (SELECT name FROM sys._tables UNION ALL SELECT name FROM tmp._tables);
-% .storage,	.storage,	.storage,	.storage,	.storage,	.storage,	.storage,	.storage,	.storage,	.storage,	.storage,	.storage,	.storage,	.storage,	.storage,	.storage,	.storage # table_name
-% schema,	table,	column,	type,	mode,	location,	count,	typewidth,	columnsize,	heapsize,	hashes,	phash,	imprints,	sorted,	revsorted,	unique,	orderidx # name
-% clob,	clob,	clob,	clob,	clob,	clob,	bigint,	int,	bigint,	bigint,	bigint,	boolean,	bigint,	boolean,	boolean,	boolean,	bigint # type
-% 0,	0,	0,	0,	0,	0,	1,	1,	1,	1,	1,	5,	1,	5,	5,	5,	1 # length
-#SELECT * FROM sys.storage WHERE column NOT IN (SELECT name FROM sys._columns UNION ALL SELECT name FROM tmp._columns UNION ALL SELECT name FROM sys.keys UNION ALL SELECT name FROM tmp.keys);
-% .storage,	.storage,	.storage,	.storage,	.storage,	.storage,	.storage,	.storage,	.storage,	.storage,	.storage,	.storage,	.storage,	.storage,	.storage,	.storage,	.storage # table_name
-% schema,	table,	column,	type,	mode,	location,	count,	typewidth,	columnsize,	heapsize,	hashes,	phash,	imprints,	sorted,	revsorted,	unique,	orderidx # name
-% clob,	clob,	clob,	clob,	clob,	clob,	bigint,	int,	bigint,	bigint,	bigint,	boolean,	bigint,	boolean,	boolean,	boolean,	bigint # type
-% 0,	0,	0,	0,	0,	0,	1,	1,	1,	1,	1,	5,	1,	5,	5,	5,	1 # length
->>>>>>> bd70e038
 #SELECT * FROM sys.storage WHERE type NOT IN (SELECT sqlname FROM sys.types);
 % .storage,	.storage,	.storage,	.storage,	.storage,	.storage,	.storage,	.storage,	.storage,	.storage,	.storage,	.storage,	.storage,	.storage,	.storage,	.storage,	.storage,	.storage # table_name
 % schema,	table,	column,	type,	mode,	location,	count,	typewidth,	columnsize,	heapsize,	hashes,	phash,	imprints,	sorted,	revsorted,	unique,	orderidx,	compressed # name
 % clob,	clob,	clob,	clob,	clob,	clob,	bigint,	int,	bigint,	bigint,	bigint,	boolean,	bigint,	boolean,	boolean,	boolean,	bigint,	boolean # type
 % 0,	0,	0,	0,	0,	0,	1,	1,	1,	1,	1,	5,	1,	5,	5,	5,	1,	5 # length
 #SELECT * FROM sys.storagemodel WHERE schema NOT IN (SELECT name FROM sys.schemas);
-<<<<<<< HEAD
 % .storagemodel,	.storagemodel,	.storagemodel,	.storagemodel,	.storagemodel,	.storagemodel,	.storagemodel,	.storagemodel,	.storagemodel,	.storagemodel,	.storagemodel,	.storagemodel,	.storagemodel,	.storagemodel # table_name
 % schema,	table,	column,	type,	count,	columnsize,	heapsize,	hashes,	imprints,	sorted,	revsorted,	unique,	orderidx,	compressed # name
 % clob,	clob,	clob,	clob,	bigint,	bigint,	bigint,	bigint,	bigint,	boolean,	boolean,	boolean,	bigint,	boolean # type
@@ -467,29 +424,12 @@
 % schema,	table,	column,	type,	count,	columnsize,	heapsize,	hashes,	imprints,	sorted,	revsorted,	unique,	orderidx,	compressed # name
 % clob,	clob,	clob,	clob,	bigint,	bigint,	bigint,	bigint,	bigint,	boolean,	boolean,	boolean,	bigint,	boolean # type
 % 0,	0,	0,	0,	1,	1,	1,	1,	1,	5,	5,	5,	1,	5 # length
-=======
-% .storagemodel,	.storagemodel,	.storagemodel,	.storagemodel,	.storagemodel,	.storagemodel,	.storagemodel,	.storagemodel,	.storagemodel,	.storagemodel,	.storagemodel,	.storagemodel,	.storagemodel # table_name
-% schema,	table,	column,	type,	count,	columnsize,	heapsize,	hashes,	imprints,	sorted,	revsorted,	unique,	orderidx # name
-% clob,	clob,	clob,	clob,	bigint,	bigint,	bigint,	bigint,	bigint,	boolean,	boolean,	boolean,	bigint # type
-% 0,	0,	0,	0,	1,	1,	1,	1,	1,	5,	5,	5,	1 # length
-#SELECT * FROM sys.storagemodel WHERE table NOT IN (SELECT name FROM sys._tables UNION ALL SELECT name FROM tmp._tables);
-% .storagemodel,	.storagemodel,	.storagemodel,	.storagemodel,	.storagemodel,	.storagemodel,	.storagemodel,	.storagemodel,	.storagemodel,	.storagemodel,	.storagemodel,	.storagemodel,	.storagemodel # table_name
-% schema,	table,	column,	type,	count,	columnsize,	heapsize,	hashes,	imprints,	sorted,	revsorted,	unique,	orderidx # name
-% clob,	clob,	clob,	clob,	bigint,	bigint,	bigint,	bigint,	bigint,	boolean,	boolean,	boolean,	bigint # type
-% 0,	0,	0,	0,	1,	1,	1,	1,	1,	5,	5,	5,	1 # length
-#SELECT * FROM sys.storagemodel WHERE column NOT IN (SELECT name FROM sys._columns UNION ALL SELECT name FROM tmp._columns UNION ALL SELECT name FROM sys.keys UNION ALL SELECT name FROM tmp.keys);
-% .storagemodel,	.storagemodel,	.storagemodel,	.storagemodel,	.storagemodel,	.storagemodel,	.storagemodel,	.storagemodel,	.storagemodel,	.storagemodel,	.storagemodel,	.storagemodel,	.storagemodel # table_name
-% schema,	table,	column,	type,	count,	columnsize,	heapsize,	hashes,	imprints,	sorted,	revsorted,	unique,	orderidx # name
-% clob,	clob,	clob,	clob,	bigint,	bigint,	bigint,	bigint,	bigint,	boolean,	boolean,	boolean,	bigint # type
-% 0,	0,	0,	0,	1,	1,	1,	1,	1,	5,	5,	5,	1 # length
->>>>>>> bd70e038
 #SELECT * FROM sys.storagemodel WHERE type NOT IN (SELECT sqlname FROM sys.types);
 % .storagemodel,	.storagemodel,	.storagemodel,	.storagemodel,	.storagemodel,	.storagemodel,	.storagemodel,	.storagemodel,	.storagemodel,	.storagemodel,	.storagemodel,	.storagemodel,	.storagemodel,	.storagemodel # table_name
 % schema,	table,	column,	type,	count,	columnsize,	heapsize,	hashes,	imprints,	sorted,	revsorted,	unique,	orderidx,	compressed # name
 % clob,	clob,	clob,	clob,	bigint,	bigint,	bigint,	bigint,	bigint,	boolean,	boolean,	boolean,	bigint,	boolean # type
 % 0,	0,	0,	0,	1,	1,	1,	1,	1,	5,	5,	5,	1,	5 # length
 #SELECT * FROM sys.storagemodelinput WHERE schema NOT IN (SELECT name FROM sys.schemas);
-<<<<<<< HEAD
 % sys.storagemodelinput,	sys.storagemodelinput,	sys.storagemodelinput,	sys.storagemodelinput,	sys.storagemodelinput,	sys.storagemodelinput,	sys.storagemodelinput,	sys.storagemodelinput,	sys.storagemodelinput,	sys.storagemodelinput,	sys.storagemodelinput,	sys.storagemodelinput,	sys.storagemodelinput,	sys.storagemodelinput # table_name
 % schema,	table,	column,	type,	typewidth,	count,	distinct,	atomwidth,	reference,	sorted,	revsorted,	unique,	orderidx,	compressed # name
 % clob,	clob,	clob,	clob,	int,	bigint,	bigint,	int,	boolean,	boolean,	boolean,	boolean,	bigint,	boolean # type
@@ -504,22 +444,6 @@
 % schema,	table,	column,	type,	typewidth,	count,	distinct,	atomwidth,	reference,	sorted,	revsorted,	unique,	orderidx,	compressed # name
 % clob,	clob,	clob,	clob,	int,	bigint,	bigint,	int,	boolean,	boolean,	boolean,	boolean,	bigint,	boolean # type
 % 0,	0,	0,	0,	1,	1,	1,	1,	5,	5,	5,	5,	1,	5 # length
-=======
-% sys.storagemodelinput,	sys.storagemodelinput,	sys.storagemodelinput,	sys.storagemodelinput,	sys.storagemodelinput,	sys.storagemodelinput,	sys.storagemodelinput,	sys.storagemodelinput,	sys.storagemodelinput,	sys.storagemodelinput,	sys.storagemodelinput,	sys.storagemodelinput,	sys.storagemodelinput # table_name
-% schema,	table,	column,	type,	typewidth,	count,	distinct,	atomwidth,	reference,	sorted,	revsorted,	unique,	orderidx # name
-% clob,	clob,	clob,	clob,	int,	bigint,	bigint,	int,	boolean,	boolean,	boolean,	boolean,	bigint # type
-% 0,	0,	0,	0,	1,	1,	1,	1,	5,	5,	5,	5,	1 # length
-#SELECT * FROM sys.storagemodelinput WHERE table NOT IN (SELECT name FROM sys._tables UNION ALL SELECT name FROM tmp._tables);
-% sys.storagemodelinput,	sys.storagemodelinput,	sys.storagemodelinput,	sys.storagemodelinput,	sys.storagemodelinput,	sys.storagemodelinput,	sys.storagemodelinput,	sys.storagemodelinput,	sys.storagemodelinput,	sys.storagemodelinput,	sys.storagemodelinput,	sys.storagemodelinput,	sys.storagemodelinput # table_name
-% schema,	table,	column,	type,	typewidth,	count,	distinct,	atomwidth,	reference,	sorted,	revsorted,	unique,	orderidx # name
-% clob,	clob,	clob,	clob,	int,	bigint,	bigint,	int,	boolean,	boolean,	boolean,	boolean,	bigint # type
-% 0,	0,	0,	0,	1,	1,	1,	1,	5,	5,	5,	5,	1 # length
-#SELECT * FROM sys.storagemodelinput WHERE column NOT IN (SELECT name FROM sys._columns UNION ALL SELECT name FROM tmp._columns UNION ALL SELECT name FROM sys.keys UNION ALL SELECT name FROM tmp.keys);
-% sys.storagemodelinput,	sys.storagemodelinput,	sys.storagemodelinput,	sys.storagemodelinput,	sys.storagemodelinput,	sys.storagemodelinput,	sys.storagemodelinput,	sys.storagemodelinput,	sys.storagemodelinput,	sys.storagemodelinput,	sys.storagemodelinput,	sys.storagemodelinput,	sys.storagemodelinput # table_name
-% schema,	table,	column,	type,	typewidth,	count,	distinct,	atomwidth,	reference,	sorted,	revsorted,	unique,	orderidx # name
-% clob,	clob,	clob,	clob,	int,	bigint,	bigint,	int,	boolean,	boolean,	boolean,	boolean,	bigint # type
-% 0,	0,	0,	0,	1,	1,	1,	1,	5,	5,	5,	5,	1 # length
->>>>>>> bd70e038
 #SELECT * FROM sys.storagemodelinput WHERE type NOT IN (SELECT sqlname FROM sys.types);
 % sys.storagemodelinput,	sys.storagemodelinput,	sys.storagemodelinput,	sys.storagemodelinput,	sys.storagemodelinput,	sys.storagemodelinput,	sys.storagemodelinput,	sys.storagemodelinput,	sys.storagemodelinput,	sys.storagemodelinput,	sys.storagemodelinput,	sys.storagemodelinput,	sys.storagemodelinput,	sys.storagemodelinput # table_name
 % schema,	table,	column,	type,	typewidth,	count,	distinct,	atomwidth,	reference,	sorted,	revsorted,	unique,	orderidx,	compressed # name
