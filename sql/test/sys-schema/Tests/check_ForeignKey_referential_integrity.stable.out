stdout of test 'check_ForeignKey_referential_integrity` in directory 'sql/test/sys-schema` itself:


# 12:34:36 >  
# 12:34:36 >  "mserver5" "--debug=10" "--set" "gdk_nr_threads=0" "--set" "mapi_open=true" "--set" "mapi_port=31305" "--set" "mapi_usock=/var/tmp/mtest-4387/.s.monetdb.31305" "--set" "monet_prompt=" "--forcemito" "--dbpath=/ufs/sjoerd/Monet-devel/var/MonetDB/mTests_sql_test_sys-schema"
# 12:34:36 >  

# MonetDB 5 server v11.26.0 (hg id: 4402dbd26688)
# This is an unreleased version
# Serving database 'mTests_sql_test_sys-schema', using 8 threads
# Compiled for x86_64-unknown-linux-gnu/64bit
# Found 15.589 GiB available main-memory.
# Copyright (c) 1993-July 2008 CWI.
# Copyright (c) August 2008-2017 MonetDB B.V., all rights reserved
# Visit http://www.monetdb.org/ for further information
# Listening for connection requests on mapi:monetdb://madrid.da.cwi.nl:31305/
# Listening for UNIX domain connection requests on mapi:monetdb:///var/tmp/mtest-4387/.s.monetdb.31305
# MonetDB/GIS module loaded
# MonetDB/SQL module loaded


# 12:34:37 >  
# 12:34:37 >  "mclient" "-lsql" "-ftest" "-Eutf-8" "-i" "-e" "--host=/var/tmp/mtest-4387" "--port=31305"
# 12:34:37 >  

#SELECT * FROM sys.schemas WHERE authorization NOT IN (SELECT id FROM sys.auths);
% sys.schemas,	sys.schemas,	sys.schemas,	sys.schemas,	sys.schemas # table_name
% id,	name,	authorization,	owner,	system # name
% int,	varchar,	int,	int,	boolean # type
% 1,	0,	1,	1,	5 # length
#SELECT * FROM sys.schemas WHERE owner NOT IN (SELECT id FROM sys.auths);
% sys.schemas,	sys.schemas,	sys.schemas,	sys.schemas,	sys.schemas # table_name
% id,	name,	authorization,	owner,	system # name
% int,	varchar,	int,	int,	boolean # type
% 1,	0,	1,	1,	5 # length
#SELECT * FROM sys.tables WHERE schema_id NOT IN (SELECT id FROM sys.schemas);
% .tables,	.tables,	.tables,	.tables,	.tables,	.tables,	.tables,	.tables,	.tables # table_name
% id,	name,	schema_id,	query,	type,	system,	commit_action,	access,	temporary # name
% int,	varchar,	int,	varchar,	smallint,	boolean,	smallint,	smallint,	tinyint # type
% 1,	0,	1,	0,	1,	5,	1,	1,	1 # length
#SELECT * FROM sys._tables WHERE schema_id NOT IN (SELECT id FROM sys.schemas);
% sys._tables,	sys._tables,	sys._tables,	sys._tables,	sys._tables,	sys._tables,	sys._tables,	sys._tables # table_name
% id,	name,	schema_id,	query,	type,	system,	commit_action,	access # name
% int,	varchar,	int,	varchar,	smallint,	boolean,	smallint,	smallint # type
% 1,	0,	1,	0,	1,	5,	1,	1 # length
#SELECT * FROM tmp._tables WHERE schema_id NOT IN (SELECT id FROM sys.schemas);
% tmp._tables,	tmp._tables,	tmp._tables,	tmp._tables,	tmp._tables,	tmp._tables,	tmp._tables,	tmp._tables # table_name
% id,	name,	schema_id,	query,	type,	system,	commit_action,	access # name
% int,	varchar,	int,	varchar,	smallint,	boolean,	smallint,	smallint # type
% 1,	0,	1,	0,	1,	5,	1,	1 # length
#SELECT * FROM sys.tables WHERE type NOT IN (SELECT table_type_id FROM sys.table_types);
% .tables,	.tables,	.tables,	.tables,	.tables,	.tables,	.tables,	.tables,	.tables # table_name
% id,	name,	schema_id,	query,	type,	system,	commit_action,	access,	temporary # name
% int,	varchar,	int,	varchar,	smallint,	boolean,	smallint,	smallint,	tinyint # type
% 1,	0,	1,	0,	1,	5,	1,	1,	1 # length
#SELECT * FROM sys._tables WHERE type NOT IN (SELECT table_type_id FROM sys.table_types);
% sys._tables,	sys._tables,	sys._tables,	sys._tables,	sys._tables,	sys._tables,	sys._tables,	sys._tables # table_name
% id,	name,	schema_id,	query,	type,	system,	commit_action,	access # name
% int,	varchar,	int,	varchar,	smallint,	boolean,	smallint,	smallint # type
% 1,	0,	1,	0,	1,	5,	1,	1 # length
#SELECT * FROM tmp._tables WHERE type NOT IN (SELECT table_type_id FROM sys.table_types);
% tmp._tables,	tmp._tables,	tmp._tables,	tmp._tables,	tmp._tables,	tmp._tables,	tmp._tables,	tmp._tables # table_name
% id,	name,	schema_id,	query,	type,	system,	commit_action,	access # name
% int,	varchar,	int,	varchar,	smallint,	boolean,	smallint,	smallint # type
% 1,	0,	1,	0,	1,	5,	1,	1 # length
#SELECT * FROM sys.columns WHERE table_id NOT IN (SELECT id FROM sys.tables);
% .columns,	.columns,	.columns,	.columns,	.columns,	.columns,	.columns,	.columns,	.columns,	.columns # table_name
% id,	name,	type,	type_digits,	type_scale,	table_id,	default,	null,	number,	storage # name
% int,	varchar,	varchar,	int,	int,	int,	varchar,	boolean,	int,	varchar # type
% 1,	0,	0,	1,	1,	1,	0,	5,	1,	0 # length
#SELECT * FROM sys._columns WHERE table_id NOT IN (SELECT id FROM sys._tables);
% sys._columns,	sys._columns,	sys._columns,	sys._columns,	sys._columns,	sys._columns,	sys._columns,	sys._columns,	sys._columns,	sys._columns # table_name
% id,	name,	type,	type_digits,	type_scale,	table_id,	default,	null,	number,	storage # name
% int,	varchar,	varchar,	int,	int,	int,	varchar,	boolean,	int,	varchar # type
% 1,	0,	0,	1,	1,	1,	0,	5,	1,	0 # length
#SELECT * FROM tmp._columns WHERE table_id NOT IN (SELECT id FROM tmp._tables);
% tmp._columns,	tmp._columns,	tmp._columns,	tmp._columns,	tmp._columns,	tmp._columns,	tmp._columns,	tmp._columns,	tmp._columns,	tmp._columns # table_name
% id,	name,	type,	type_digits,	type_scale,	table_id,	default,	null,	number,	storage # name
% int,	varchar,	varchar,	int,	int,	int,	varchar,	boolean,	int,	varchar # type
% 1,	0,	0,	1,	1,	1,	0,	5,	1,	0 # length
#SELECT * FROM sys.columns WHERE type NOT IN (SELECT sqlname FROM sys.types);
% .columns,	.columns,	.columns,	.columns,	.columns,	.columns,	.columns,	.columns,	.columns,	.columns # table_name
% id,	name,	type,	type_digits,	type_scale,	table_id,	default,	null,	number,	storage # name
% int,	varchar,	varchar,	int,	int,	int,	varchar,	boolean,	int,	varchar # type
% 1,	0,	0,	1,	1,	1,	0,	5,	1,	0 # length
#SELECT * FROM sys._columns WHERE type NOT IN (SELECT sqlname FROM sys.types);
% sys._columns,	sys._columns,	sys._columns,	sys._columns,	sys._columns,	sys._columns,	sys._columns,	sys._columns,	sys._columns,	sys._columns # table_name
% id,	name,	type,	type_digits,	type_scale,	table_id,	default,	null,	number,	storage # name
% int,	varchar,	varchar,	int,	int,	int,	varchar,	boolean,	int,	varchar # type
% 1,	0,	0,	1,	1,	1,	0,	5,	1,	0 # length
#SELECT * FROM sys._columns WHERE type NOT IN (SELECT sqlname FROM sys.types);
% sys._columns,	sys._columns,	sys._columns,	sys._columns,	sys._columns,	sys._columns,	sys._columns,	sys._columns,	sys._columns,	sys._columns # table_name
% id,	name,	type,	type_digits,	type_scale,	table_id,	default,	null,	number,	storage # name
% int,	varchar,	varchar,	int,	int,	int,	varchar,	boolean,	int,	varchar # type
% 1,	0,	0,	1,	1,	1,	0,	5,	1,	0 # length
#SELECT * FROM sys.functions WHERE schema_id NOT IN (SELECT id FROM sys.schemas);
% sys.functions,	sys.functions,	sys.functions,	sys.functions,	sys.functions,	sys.functions,	sys.functions,	sys.functions,	sys.functions,	sys.functions,	sys.functions # table_name
% id,	name,	func,	mod,	language,	type,	side_effect,	varres,	vararg,	schema_id,	system # name
% int,	varchar,	varchar,	varchar,	int,	int,	boolean,	boolean,	boolean,	int,	boolean # type
% 1,	0,	0,	0,	1,	1,	5,	5,	5,	1,	5 # length
#SELECT * FROM sys.functions WHERE type NOT IN (SELECT function_type_id FROM sys.function_types);
% sys.functions,	sys.functions,	sys.functions,	sys.functions,	sys.functions,	sys.functions,	sys.functions,	sys.functions,	sys.functions,	sys.functions,	sys.functions # table_name
% id,	name,	func,	mod,	language,	type,	side_effect,	varres,	vararg,	schema_id,	system # name
% int,	varchar,	varchar,	varchar,	int,	int,	boolean,	boolean,	boolean,	int,	boolean # type
% 1,	0,	0,	0,	1,	1,	5,	5,	5,	1,	5 # length
#SELECT * FROM sys.functions WHERE language NOT IN (SELECT language_id FROM sys.function_languages);
% sys.functions,	sys.functions,	sys.functions,	sys.functions,	sys.functions,	sys.functions,	sys.functions,	sys.functions,	sys.functions,	sys.functions,	sys.functions # table_name
% id,	name,	func,	mod,	language,	type,	side_effect,	varres,	vararg,	schema_id,	system # name
% int,	varchar,	varchar,	varchar,	int,	int,	boolean,	boolean,	boolean,	int,	boolean # type
% 1,	0,	0,	0,	1,	1,	5,	5,	5,	1,	5 # length
#SELECT * FROM sys.functions WHERE system AND schema_id NOT IN (SELECT id FROM sys.schemas WHERE system);
% sys.functions,	sys.functions,	sys.functions,	sys.functions,	sys.functions,	sys.functions,	sys.functions,	sys.functions,	sys.functions,	sys.functions,	sys.functions # table_name
% id,	name,	func,	mod,	language,	type,	side_effect,	varres,	vararg,	schema_id,	system # name
% int,	varchar,	varchar,	varchar,	int,	int,	boolean,	boolean,	boolean,	int,	boolean # type
% 1,	0,	0,	0,	1,	1,	5,	5,	5,	1,	5 # length
#SELECT * FROM sys.args WHERE func_id NOT IN (SELECT id FROM sys.functions);
% sys.args,	sys.args,	sys.args,	sys.args,	sys.args,	sys.args,	sys.args,	sys.args # table_name
% id,	func_id,	name,	type,	type_digits,	type_scale,	inout,	number # name
% int,	int,	varchar,	varchar,	int,	int,	tinyint,	int # type
% 1,	1,	0,	0,	1,	1,	1,	1 # length
#SELECT * FROM sys.args WHERE type NOT IN (SELECT sqlname FROM sys.types);
% sys.args,	sys.args,	sys.args,	sys.args,	sys.args,	sys.args,	sys.args,	sys.args # table_name
% id,	func_id,	name,	type,	type_digits,	type_scale,	inout,	number # name
% int,	int,	varchar,	varchar,	int,	int,	tinyint,	int # type
% 1,	1,	0,	0,	1,	1,	1,	1 # length
#SELECT * FROM sys.types WHERE schema_id NOT IN (SELECT id FROM sys.schemas);
% sys.types,	sys.types,	sys.types,	sys.types,	sys.types,	sys.types,	sys.types,	sys.types # table_name
% id,	systemname,	sqlname,	digits,	scale,	radix,	eclass,	schema_id # name
% int,	varchar,	varchar,	int,	int,	int,	int,	int # type
% 1,	0,	0,	1,	1,	1,	1,	1 # length
#SELECT * FROM sys.types WHERE schema_id NOT IN (SELECT id FROM sys.schemas) AND schema_id <> 0;
% sys.types,	sys.types,	sys.types,	sys.types,	sys.types,	sys.types,	sys.types,	sys.types # table_name
% id,	systemname,	sqlname,	digits,	scale,	radix,	eclass,	schema_id # name
% int,	varchar,	varchar,	int,	int,	int,	int,	int # type
% 1,	0,	0,	1,	1,	1,	1,	1 # length
#SELECT * FROM sys.objects WHERE id NOT IN (SELECT id FROM sys.ids);
% sys.objects,	sys.objects,	sys.objects # table_name
% id,	name,	nr # name
% int,	varchar,	int # type
% 1,	0,	1 # length
#SELECT * FROM sys.ids WHERE obj_type IN ('key', 'index') AND id NOT IN (SELECT id FROM sys.objects);
% .ids,	.ids,	.ids,	.ids,	.ids,	.ids,	.ids # table_name
% id,	name,	schema_id,	table_id,	table_name,	obj_type,	sys_table # name
% int,	varchar,	int,	int,	varchar,	char,	char # type
% 1,	0,	1,	1,	0,	13,	13 # length
#SELECT * FROM sys.keys WHERE id NOT IN (SELECT id FROM sys.objects);
% sys.keys,	sys.keys,	sys.keys,	sys.keys,	sys.keys,	sys.keys # table_name
% id,	table_id,	type,	name,	rkey,	action # name
% int,	int,	int,	varchar,	int,	int # type
% 1,	1,	1,	0,	1,	1 # length
#SELECT * FROM sys.keys WHERE table_id NOT IN (SELECT id FROM sys.tables);
% sys.keys,	sys.keys,	sys.keys,	sys.keys,	sys.keys,	sys.keys # table_name
% id,	table_id,	type,	name,	rkey,	action # name
% int,	int,	int,	varchar,	int,	int # type
% 1,	1,	1,	0,	1,	1 # length
#SELECT * FROM sys.keys WHERE table_id NOT IN (SELECT id FROM sys._tables);
% sys.keys,	sys.keys,	sys.keys,	sys.keys,	sys.keys,	sys.keys # table_name
% id,	table_id,	type,	name,	rkey,	action # name
% int,	int,	int,	varchar,	int,	int # type
% 1,	1,	1,	0,	1,	1 # length
#SELECT * FROM tmp.keys WHERE table_id NOT IN (SELECT id FROM tmp._tables);
% tmp.keys,	tmp.keys,	tmp.keys,	tmp.keys,	tmp.keys,	tmp.keys # table_name
% id,	table_id,	type,	name,	rkey,	action # name
% int,	int,	int,	varchar,	int,	int # type
% 1,	1,	1,	0,	1,	1 # length
#SELECT * FROM sys.keys WHERE type NOT IN (SELECT key_type_id FROM sys.key_types);
% sys.keys,	sys.keys,	sys.keys,	sys.keys,	sys.keys,	sys.keys # table_name
% id,	table_id,	type,	name,	rkey,	action # name
% int,	int,	int,	varchar,	int,	int # type
% 1,	1,	1,	0,	1,	1 # length
#SELECT * FROM tmp.keys WHERE type NOT IN (SELECT key_type_id FROM sys.key_types);
% tmp.keys,	tmp.keys,	tmp.keys,	tmp.keys,	tmp.keys,	tmp.keys # table_name
% id,	table_id,	type,	name,	rkey,	action # name
% int,	int,	int,	varchar,	int,	int # type
% 1,	1,	1,	0,	1,	1 # length
#SELECT * FROM sys.keys WHERE rkey <> -1 AND rkey NOT IN (SELECT id FROM sys.keys);
% sys.keys,	sys.keys,	sys.keys,	sys.keys,	sys.keys,	sys.keys # table_name
% id,	table_id,	type,	name,	rkey,	action # name
% int,	int,	int,	varchar,	int,	int # type
% 1,	1,	1,	0,	1,	1 # length
#SELECT * FROM tmp.keys WHERE rkey <> -1 AND rkey NOT IN (SELECT id FROM tmp.keys);
% tmp.keys,	tmp.keys,	tmp.keys,	tmp.keys,	tmp.keys,	tmp.keys # table_name
% id,	table_id,	type,	name,	rkey,	action # name
% int,	int,	int,	varchar,	int,	int # type
% 1,	1,	1,	0,	1,	1 # length
#SELECT * FROM sys.idxs WHERE id NOT IN (SELECT id FROM sys.objects);
% sys.idxs,	sys.idxs,	sys.idxs,	sys.idxs # table_name
% id,	table_id,	type,	name # name
% int,	int,	int,	varchar # type
% 1,	1,	1,	0 # length
#SELECT * FROM sys.idxs WHERE table_id NOT IN (SELECT id FROM sys.tables);
% sys.idxs,	sys.idxs,	sys.idxs,	sys.idxs # table_name
% id,	table_id,	type,	name # name
% int,	int,	int,	varchar # type
% 1,	1,	1,	0 # length
#SELECT * FROM sys.idxs WHERE table_id NOT IN (SELECT id FROM sys._tables);
% sys.idxs,	sys.idxs,	sys.idxs,	sys.idxs # table_name
% id,	table_id,	type,	name # name
% int,	int,	int,	varchar # type
% 1,	1,	1,	0 # length
#SELECT * FROM tmp.idxs WHERE table_id NOT IN (SELECT id FROM tmp._tables);
% tmp.idxs,	tmp.idxs,	tmp.idxs,	tmp.idxs # table_name
% id,	table_id,	type,	name # name
% int,	int,	int,	varchar # type
% 1,	1,	1,	0 # length
#SELECT * FROM sys.idxs WHERE type NOT IN (SELECT index_type_id FROM sys.index_types);
% sys.idxs,	sys.idxs,	sys.idxs,	sys.idxs # table_name
% id,	table_id,	type,	name # name
% int,	int,	int,	varchar # type
% 1,	1,	1,	0 # length
#SELECT * FROM tmp.idxs WHERE type NOT IN (SELECT index_type_id FROM sys.index_types);
% tmp.idxs,	tmp.idxs,	tmp.idxs,	tmp.idxs # table_name
% id,	table_id,	type,	name # name
% int,	int,	int,	varchar # type
% 1,	1,	1,	0 # length
#SELECT * FROM sys.sequences WHERE schema_id NOT IN (SELECT id FROM sys.schemas);
% sys.sequences,	sys.sequences,	sys.sequences,	sys.sequences,	sys.sequences,	sys.sequences,	sys.sequences,	sys.sequences,	sys.sequences # table_name
% id,	schema_id,	name,	start,	minvalue,	maxvalue,	increment,	cacheinc,	cycle # name
% int,	int,	varchar,	bigint,	bigint,	bigint,	bigint,	bigint,	boolean # type
% 1,	1,	0,	1,	1,	1,	1,	1,	5 # length
#SELECT * FROM sys.triggers WHERE table_id NOT IN (SELECT id FROM sys.tables);
% sys.triggers,	sys.triggers,	sys.triggers,	sys.triggers,	sys.triggers,	sys.triggers,	sys.triggers,	sys.triggers,	sys.triggers,	sys.triggers # table_name
% id,	name,	table_id,	time,	orientation,	event,	old_name,	new_name,	condition,	statement # name
% int,	varchar,	int,	smallint,	smallint,	smallint,	varchar,	varchar,	varchar,	varchar # type
% 1,	0,	1,	1,	1,	1,	0,	0,	0,	0 # length
#SELECT * FROM sys.triggers WHERE table_id NOT IN (SELECT id FROM sys._tables);
% sys.triggers,	sys.triggers,	sys.triggers,	sys.triggers,	sys.triggers,	sys.triggers,	sys.triggers,	sys.triggers,	sys.triggers,	sys.triggers # table_name
% id,	name,	table_id,	time,	orientation,	event,	old_name,	new_name,	condition,	statement # name
% int,	varchar,	int,	smallint,	smallint,	smallint,	varchar,	varchar,	varchar,	varchar # type
% 1,	0,	1,	1,	1,	1,	0,	0,	0,	0 # length
#SELECT * FROM tmp.triggers WHERE table_id NOT IN (SELECT id FROM tmp._tables);
% tmp.triggers,	tmp.triggers,	tmp.triggers,	tmp.triggers,	tmp.triggers,	tmp.triggers,	tmp.triggers,	tmp.triggers,	tmp.triggers,	tmp.triggers # table_name
% id,	name,	table_id,	time,	orientation,	event,	old_name,	new_name,	condition,	statement # name
% int,	varchar,	int,	smallint,	smallint,	smallint,	varchar,	varchar,	varchar,	varchar # type
% 1,	0,	1,	1,	1,	1,	0,	0,	0,	0 # length
#SELECT * FROM sys.comments WHERE id NOT IN (SELECT id FROM sys.ids);
% sys.comments,	sys.comments # table_name
% id,	remark # name
% int,	varchar # type
% 1,	0 # length
#SELECT * FROM sys.dependencies WHERE id NOT IN (SELECT id FROM sys.ids);
% sys.dependencies,	sys.dependencies,	sys.dependencies # table_name
% id,	depend_id,	depend_type # name
% int,	int,	smallint # type
% 1,	1,	1 # length
#SELECT * FROM sys.dependencies WHERE depend_id NOT IN (SELECT id FROM sys.ids);
% sys.dependencies,	sys.dependencies,	sys.dependencies # table_name
% id,	depend_id,	depend_type # name
% int,	int,	smallint # type
% 1,	1,	1 # length
#SELECT * FROM sys.dependencies WHERE depend_type NOT IN (SELECT dependency_type_id FROM sys.dependency_types);
% sys.dependencies,	sys.dependencies,	sys.dependencies # table_name
% id,	depend_id,	depend_type # name
% int,	int,	smallint # type
% 1,	1,	1 # length
#SELECT * FROM sys.dependencies WHERE (id, depend_id, depend_type) NOT IN (SELECT v.id, v.used_by_id, v.depend_type FROM sys.dependencies_vw v);
% sys.dependencies,	sys.dependencies,	sys.dependencies # table_name
% id,	depend_id,	depend_type # name
% int,	int,	smallint # type
% 1,	1,	1 # length
#SELECT * FROM sys.auths WHERE grantor NOT IN (SELECT id FROM sys.auths) AND grantor > 0;
% sys.auths,	sys.auths,	sys.auths # table_name
% id,	name,	grantor # name
% int,	varchar,	int # type
% 1,	0,	1 # length
#SELECT * FROM sys.users WHERE name NOT IN (SELECT name FROM sys.auths);
% .users,	.users,	.users # table_name
% name,	fullname,	default_schema # name
% varchar,	varchar,	int # type
% 0,	0,	1 # length
#SELECT * FROM sys.users WHERE default_schema NOT IN (SELECT id FROM sys.schemas);
% .users,	.users,	.users # table_name
% name,	fullname,	default_schema # name
% varchar,	varchar,	int # type
% 0,	0,	1 # length
#SELECT * FROM sys.db_user_info WHERE name NOT IN (SELECT name FROM sys.auths);
% sys.db_user_info,	sys.db_user_info,	sys.db_user_info # table_name
% name,	fullname,	default_schema # name
% varchar,	varchar,	int # type
% 0,	0,	1 # length
#SELECT * FROM sys.db_user_info WHERE default_schema NOT IN (SELECT id FROM sys.schemas);
% sys.db_user_info,	sys.db_user_info,	sys.db_user_info # table_name
% name,	fullname,	default_schema # name
% varchar,	varchar,	int # type
% 0,	0,	1 # length
#SELECT * FROM sys.user_role WHERE login_id NOT IN (SELECT id FROM sys.auths);
% sys.user_role,	sys.user_role # table_name
% login_id,	role_id # name
% int,	int # type
% 1,	1 # length
#SELECT * FROM sys.user_role WHERE login_id NOT IN (SELECT a.id FROM sys.auths a WHERE a.name IN (SELECT u.name FROM sys.users u));
% sys.user_role,	sys.user_role # table_name
% login_id,	role_id # name
% int,	int # type
% 1,	1 # length
#SELECT * FROM sys.user_role WHERE role_id NOT IN (SELECT id FROM sys.auths);
% sys.user_role,	sys.user_role # table_name
% login_id,	role_id # name
% int,	int # type
% 1,	1 # length
#SELECT * FROM sys.user_role WHERE role_id NOT IN (SELECT a.id FROM sys.auths a WHERE a.name NOT IN (SELECT u.name FROM sys.users u));
% sys.user_role,	sys.user_role # table_name
% login_id,	role_id # name
% int,	int # type
% 1,	1 # length
#SELECT * FROM sys.user_role WHERE role_id NOT IN (SELECT id FROM sys.roles);
% sys.user_role,	sys.user_role # table_name
% login_id,	role_id # name
% int,	int # type
% 1,	1 # length
#SELECT * FROM sys.privileges WHERE obj_id NOT IN (SELECT id FROM sys.schemas UNION ALL SELECT id FROM sys._tables UNION ALL SELECT id FROM sys._columns UNION ALL SELECT id FROM sys.functions);
% sys.privileges,	sys.privileges,	sys.privileges,	sys.privileges,	sys.privileges # table_name
% obj_id,	auth_id,	privileges,	grantor,	grantable # name
% int,	int,	int,	int,	int # type
% 1,	1,	1,	1,	1 # length
#SELECT * FROM sys.privileges WHERE auth_id NOT IN (SELECT id FROM sys.auths);
% sys.privileges,	sys.privileges,	sys.privileges,	sys.privileges,	sys.privileges # table_name
% obj_id,	auth_id,	privileges,	grantor,	grantable # name
% int,	int,	int,	int,	int # type
% 1,	1,	1,	1,	1 # length
#SELECT * FROM sys.privileges WHERE grantor NOT IN (SELECT id FROM sys.auths) AND grantor > 0;
% sys.privileges,	sys.privileges,	sys.privileges,	sys.privileges,	sys.privileges # table_name
% obj_id,	auth_id,	privileges,	grantor,	grantable # name
% int,	int,	int,	int,	int # type
% 1,	1,	1,	1,	1 # length
#SELECT * FROM sys.privileges WHERE privileges NOT IN (SELECT privilege_code_id FROM sys.privilege_codes);
% sys.privileges,	sys.privileges,	sys.privileges,	sys.privileges,	sys.privileges # table_name
% obj_id,	auth_id,	privileges,	grantor,	grantable # name
% int,	int,	int,	int,	int # type
% 1,	1,	1,	1,	1 # length
#SELECT * FROM sys.querylog_catalog WHERE owner NOT IN (SELECT name FROM sys.users);
% .querylog_catalog,	.querylog_catalog,	.querylog_catalog,	.querylog_catalog,	.querylog_catalog,	.querylog_catalog,	.querylog_catalog,	.querylog_catalog # table_name
% id,	owner,	defined,	query,	pipe,	plan,	mal,	optimize # name
% oid,	clob,	timestamp,	clob,	clob,	clob,	int,	bigint # type
% 3,	0,	26,	0,	0,	0,	1,	1 # length
#SELECT * FROM sys.querylog_catalog WHERE pipe NOT IN (SELECT name FROM sys.optimizers);
% .querylog_catalog,	.querylog_catalog,	.querylog_catalog,	.querylog_catalog,	.querylog_catalog,	.querylog_catalog,	.querylog_catalog,	.querylog_catalog # table_name
% id,	owner,	defined,	query,	pipe,	plan,	mal,	optimize # name
% oid,	clob,	timestamp,	clob,	clob,	clob,	int,	bigint # type
% 3,	0,	26,	0,	0,	0,	1,	1 # length
#SELECT * FROM sys.querylog_calls   WHERE id NOT IN (SELECT id FROM sys.querylog_catalog);
% .querylog_calls,	.querylog_calls,	.querylog_calls,	.querylog_calls,	.querylog_calls,	.querylog_calls,	.querylog_calls,	.querylog_calls,	.querylog_calls # table_name
% id,	start,	stop,	arguments,	tuples,	run,	ship,	cpu,	io # name
% oid,	timestamp,	timestamp,	clob,	bigint,	bigint,	bigint,	int,	int # type
% 3,	26,	26,	0,	1,	1,	1,	1,	1 # length
#SELECT * FROM sys.querylog_history WHERE id NOT IN (SELECT id FROM sys.querylog_catalog);
% .querylog_history,	.querylog_history,	.querylog_history,	.querylog_history,	.querylog_history,	.querylog_history,	.querylog_history,	.querylog_history,	.querylog_history,	.querylog_history,	.querylog_history,	.querylog_history,	.querylog_history,	.querylog_history,	.querylog_history,	.querylog_history # table_name
% id,	owner,	defined,	query,	pipe,	plan,	mal,	optimize,	start,	stop,	arguments,	tuples,	run,	ship,	cpu,	io # name
% oid,	clob,	timestamp,	clob,	clob,	clob,	int,	bigint,	timestamp,	timestamp,	clob,	bigint,	bigint,	bigint,	int,	int # type
% 3,	0,	26,	0,	0,	0,	1,	1,	26,	26,	0,	1,	1,	1,	1,	1 # length
#SELECT * FROM sys.querylog_history WHERE owner NOT IN (SELECT name FROM sys.users);
% .querylog_history,	.querylog_history,	.querylog_history,	.querylog_history,	.querylog_history,	.querylog_history,	.querylog_history,	.querylog_history,	.querylog_history,	.querylog_history,	.querylog_history,	.querylog_history,	.querylog_history,	.querylog_history,	.querylog_history,	.querylog_history # table_name
% id,	owner,	defined,	query,	pipe,	plan,	mal,	optimize,	start,	stop,	arguments,	tuples,	run,	ship,	cpu,	io # name
% oid,	clob,	timestamp,	clob,	clob,	clob,	int,	bigint,	timestamp,	timestamp,	clob,	bigint,	bigint,	bigint,	int,	int # type
% 3,	0,	26,	0,	0,	0,	1,	1,	26,	26,	0,	1,	1,	1,	1,	1 # length
#SELECT * FROM sys.querylog_history WHERE pipe NOT IN (SELECT name FROM sys.optimizers);
% .querylog_history,	.querylog_history,	.querylog_history,	.querylog_history,	.querylog_history,	.querylog_history,	.querylog_history,	.querylog_history,	.querylog_history,	.querylog_history,	.querylog_history,	.querylog_history,	.querylog_history,	.querylog_history,	.querylog_history,	.querylog_history # table_name
% id,	owner,	defined,	query,	pipe,	plan,	mal,	optimize,	start,	stop,	arguments,	tuples,	run,	ship,	cpu,	io # name
% oid,	clob,	timestamp,	clob,	clob,	clob,	int,	bigint,	timestamp,	timestamp,	clob,	bigint,	bigint,	bigint,	int,	int # type
% 3,	0,	26,	0,	0,	0,	1,	1,	26,	26,	0,	1,	1,	1,	1,	1 # length
#SELECT * FROM sys.queue WHERE tag > cast(0 as oid) AND tag NOT IN (SELECT cast(qtag as oid) FROM sys.queue);
<<<<<<< HEAD
% .queue,	.queue,	.queue,	.queue,	.queue,	.queue,	.queue,	.queue,	.queue # table_name
% tag,	sessionid,	user,	started,	status,	query,	progress,	workers,	memory # name
% bigint,	int,	clob,	timestamp,	clob,	clob,	int,	int,	int # type
% 1,	1,	0,	26,	0,	0,	1,	1,	1 # length
=======
% .queue,	.queue,	.queue,	.queue,	.queue,	.queue,	.queue,	.queue # table_name
% qtag,	user,	started,	estimate,	progress,	status,	tag,	query # name
% bigint,	clob,	timestamp,	timestamp,	int,	clob,	oid,	clob # type
% 1,	0,	26,	26,	1,	0,	3,	0 # length
#SELECT * FROM sys.queue WHERE tag NOT IN (SELECT cast(tag as oid) FROM sys.queue); 
% .queue,	.queue,	.queue,	.queue,	.queue,	.queue,	.queue,	.queue # table_name
% qtag,	user,	started,	estimate,	progress,	status,	tag,	query # name
% bigint,	clob,	timestamp,	timestamp,	int,	clob,	oid,	clob # type
% 1,	0,	26,	26,	1,	0,	3,	0 # length
>>>>>>> 25c02180
#SELECT * FROM sys.queue WHERE "user" NOT IN (SELECT name FROM sys.users);
% .queue,	.queue,	.queue,	.queue,	.queue,	.queue,	.queue,	.queue,	.queue # table_name
% tag,	sessionid,	user,	started,	status,	query,	progress,	workers,	memory # name
% bigint,	int,	clob,	timestamp,	clob,	clob,	int,	int,	int # type
% 1,	1,	0,	26,	0,	0,	1,	1,	1 # length
#SELECT * FROM sys.sessions WHERE "user" NOT IN (SELECT name FROM sys.users);
% .sessions,	.sessions,	.sessions,	.sessions,	.sessions,	.sessions,	.sessions,	.sessions,	.sessions # table_name
% sessionid,	user,	login,	idle,	optimizer,	sessiontimeout,	querytimeout,	workerlimit,	memorylimit # name
% int,	clob,	timestamp,	timestamp,	clob,	int,	int,	int,	int # type
% 1,	0,	26,	26,	0,	1,	1,	1,	1 # length
#SELECT * FROM sys.statistics WHERE column_id NOT IN (SELECT id FROM sys._columns UNION ALL SELECT id FROM tmp._columns);
% sys.statistics,	sys.statistics,	sys.statistics,	sys.statistics,	sys.statistics,	sys.statistics,	sys.statistics,	sys.statistics,	sys.statistics,	sys.statistics,	sys.statistics,	sys.statistics # table_name
% column_id,	type,	width,	stamp,	sample,	count,	unique,	nils,	minval,	maxval,	sorted,	revsorted # name
% int,	clob,	int,	timestamp,	bigint,	bigint,	bigint,	bigint,	clob,	clob,	boolean,	boolean # type
% 1,	0,	1,	26,	1,	1,	1,	1,	0,	0,	5,	5 # length
#SELECT * FROM sys.statistics WHERE type NOT IN (SELECT sqlname FROM sys.types);
% sys.statistics,	sys.statistics,	sys.statistics,	sys.statistics,	sys.statistics,	sys.statistics,	sys.statistics,	sys.statistics,	sys.statistics,	sys.statistics,	sys.statistics,	sys.statistics # table_name
% column_id,	type,	width,	stamp,	sample,	count,	unique,	nils,	minval,	maxval,	sorted,	revsorted # name
% int,	clob,	int,	timestamp,	bigint,	bigint,	bigint,	bigint,	clob,	clob,	boolean,	boolean # type
% 1,	0,	1,	26,	1,	1,	1,	1,	0,	0,	5,	5 # length
#SELECT * FROM sys.storage() WHERE schema NOT IN (SELECT name FROM sys.schemas);
% .L1,	.L1,	.L1,	.L1,	.L1,	.L1,	.L1,	.L1,	.L1,	.L1,	.L1,	.L1,	.L1,	.L1,	.L1,	.L1,	.L1 # table_name
% schema,	table,	column,	type,	mode,	location,	count,	typewidth,	columnsize,	heapsize,	hashes,	phash,	imprints,	sorted,	revsorted,	unique,	orderidx # name
% varchar,	varchar,	varchar,	varchar,	varchar,	varchar,	bigint,	int,	bigint,	bigint,	bigint,	boolean,	bigint,	boolean,	boolean,	boolean,	bigint # type
% 0,	0,	0,	0,	0,	0,	1,	1,	1,	1,	1,	5,	1,	5,	5,	5,	1 # length
#SELECT * FROM sys.storage() WHERE table NOT IN (SELECT name FROM sys._tables UNION ALL SELECT name FROM tmp._tables);
% .L1,	.L1,	.L1,	.L1,	.L1,	.L1,	.L1,	.L1,	.L1,	.L1,	.L1,	.L1,	.L1,	.L1,	.L1,	.L1,	.L1 # table_name
% schema,	table,	column,	type,	mode,	location,	count,	typewidth,	columnsize,	heapsize,	hashes,	phash,	imprints,	sorted,	revsorted,	unique,	orderidx # name
% varchar,	varchar,	varchar,	varchar,	varchar,	varchar,	bigint,	int,	bigint,	bigint,	bigint,	boolean,	bigint,	boolean,	boolean,	boolean,	bigint # type
% 0,	0,	0,	0,	0,	0,	1,	1,	1,	1,	1,	5,	1,	5,	5,	5,	1 # length
#SELECT * FROM sys.storage() WHERE (schema, table) NOT IN (SELECT sch.name, tbl.name FROM sys.schemas AS sch JOIN sys.tables AS tbl ON sch.id = tbl.schema_id);
% .L1,	.L1,	.L1,	.L1,	.L1,	.L1,	.L1,	.L1,	.L1,	.L1,	.L1,	.L1,	.L1,	.L1,	.L1,	.L1,	.L1 # table_name
% schema,	table,	column,	type,	mode,	location,	count,	typewidth,	columnsize,	heapsize,	hashes,	phash,	imprints,	sorted,	revsorted,	unique,	orderidx # name
% varchar,	varchar,	varchar,	varchar,	varchar,	varchar,	bigint,	int,	bigint,	bigint,	bigint,	boolean,	bigint,	boolean,	boolean,	boolean,	bigint # type
% 0,	0,	0,	0,	0,	0,	1,	1,	1,	1,	1,	5,	1,	5,	5,	5,	1 # length
#SELECT * FROM sys.storage() WHERE column NOT IN (SELECT name FROM sys._columns UNION ALL SELECT name FROM tmp._columns UNION ALL SELECT name FROM sys.keys UNION ALL SELECT name FROM tmp.keys UNION ALL SELECT name FROM sys.idxs UNION ALL SELECT name FROM tmp.idxs);
% .L1,	.L1,	.L1,	.L1,	.L1,	.L1,	.L1,	.L1,	.L1,	.L1,	.L1,	.L1,	.L1,	.L1,	.L1,	.L1,	.L1 # table_name
% schema,	table,	column,	type,	mode,	location,	count,	typewidth,	columnsize,	heapsize,	hashes,	phash,	imprints,	sorted,	revsorted,	unique,	orderidx # name
% varchar,	varchar,	varchar,	varchar,	varchar,	varchar,	bigint,	int,	bigint,	bigint,	bigint,	boolean,	bigint,	boolean,	boolean,	boolean,	bigint # type
% 0,	0,	0,	0,	0,	0,	1,	1,	1,	1,	1,	5,	1,	5,	5,	5,	1 # length
#SELECT * FROM sys.storage() WHERE type NOT IN (SELECT sqlname FROM sys.types);
% .L1,	.L1,	.L1,	.L1,	.L1,	.L1,	.L1,	.L1,	.L1,	.L1,	.L1,	.L1,	.L1,	.L1,	.L1,	.L1,	.L1 # table_name
% schema,	table,	column,	type,	mode,	location,	count,	typewidth,	columnsize,	heapsize,	hashes,	phash,	imprints,	sorted,	revsorted,	unique,	orderidx # name
% varchar,	varchar,	varchar,	varchar,	varchar,	varchar,	bigint,	int,	bigint,	bigint,	bigint,	boolean,	bigint,	boolean,	boolean,	boolean,	bigint # type
% 0,	0,	0,	0,	0,	0,	1,	1,	1,	1,	1,	5,	1,	5,	5,	5,	1 # length
#SELECT * FROM sys.storage WHERE schema NOT IN (SELECT name FROM sys.schemas);
% .storage,	.storage,	.storage,	.storage,	.storage,	.storage,	.storage,	.storage,	.storage,	.storage,	.storage,	.storage,	.storage,	.storage,	.storage,	.storage,	.storage # table_name
% schema,	table,	column,	type,	mode,	location,	count,	typewidth,	columnsize,	heapsize,	hashes,	phash,	imprints,	sorted,	revsorted,	unique,	orderidx # name
% varchar,	varchar,	varchar,	varchar,	varchar,	varchar,	bigint,	int,	bigint,	bigint,	bigint,	boolean,	bigint,	boolean,	boolean,	boolean,	bigint # type
% 0,	0,	0,	0,	0,	0,	1,	1,	1,	1,	1,	5,	1,	5,	5,	5,	1 # length
#SELECT * FROM sys.storage WHERE table NOT IN (SELECT name FROM sys._tables UNION ALL SELECT name FROM tmp._tables);
% .storage,	.storage,	.storage,	.storage,	.storage,	.storage,	.storage,	.storage,	.storage,	.storage,	.storage,	.storage,	.storage,	.storage,	.storage,	.storage,	.storage # table_name
% schema,	table,	column,	type,	mode,	location,	count,	typewidth,	columnsize,	heapsize,	hashes,	phash,	imprints,	sorted,	revsorted,	unique,	orderidx # name
% varchar,	varchar,	varchar,	varchar,	varchar,	varchar,	bigint,	int,	bigint,	bigint,	bigint,	boolean,	bigint,	boolean,	boolean,	boolean,	bigint # type
% 0,	0,	0,	0,	0,	0,	1,	1,	1,	1,	1,	5,	1,	5,	5,	5,	1 # length
#SELECT * FROM sys.storage WHERE (schema, table) NOT IN (SELECT sch.name, tbl.name FROM sys.schemas AS sch JOIN sys.tables AS tbl ON sch.id = tbl.schema_id);
% .storage,	.storage,	.storage,	.storage,	.storage,	.storage,	.storage,	.storage,	.storage,	.storage,	.storage,	.storage,	.storage,	.storage,	.storage,	.storage,	.storage # table_name
% schema,	table,	column,	type,	mode,	location,	count,	typewidth,	columnsize,	heapsize,	hashes,	phash,	imprints,	sorted,	revsorted,	unique,	orderidx # name
% varchar,	varchar,	varchar,	varchar,	varchar,	varchar,	bigint,	int,	bigint,	bigint,	bigint,	boolean,	bigint,	boolean,	boolean,	boolean,	bigint # type
% 0,	0,	0,	0,	0,	0,	1,	1,	1,	1,	1,	5,	1,	5,	5,	5,	1 # length
#SELECT * FROM sys.storage WHERE column NOT IN (SELECT name FROM sys._columns UNION ALL SELECT name FROM tmp._columns UNION ALL SELECT name FROM sys.keys UNION ALL SELECT name FROM tmp.keys UNION ALL SELECT name FROM sys.idxs UNION ALL SELECT name FROM tmp.idxs);
% .storage,	.storage,	.storage,	.storage,	.storage,	.storage,	.storage,	.storage,	.storage,	.storage,	.storage,	.storage,	.storage,	.storage,	.storage,	.storage,	.storage # table_name
% schema,	table,	column,	type,	mode,	location,	count,	typewidth,	columnsize,	heapsize,	hashes,	phash,	imprints,	sorted,	revsorted,	unique,	orderidx # name
% varchar,	varchar,	varchar,	varchar,	varchar,	varchar,	bigint,	int,	bigint,	bigint,	bigint,	boolean,	bigint,	boolean,	boolean,	boolean,	bigint # type
% 0,	0,	0,	0,	0,	0,	1,	1,	1,	1,	1,	5,	1,	5,	5,	5,	1 # length
#SELECT * FROM sys.storage WHERE type NOT IN (SELECT sqlname FROM sys.types);
% .storage,	.storage,	.storage,	.storage,	.storage,	.storage,	.storage,	.storage,	.storage,	.storage,	.storage,	.storage,	.storage,	.storage,	.storage,	.storage,	.storage # table_name
% schema,	table,	column,	type,	mode,	location,	count,	typewidth,	columnsize,	heapsize,	hashes,	phash,	imprints,	sorted,	revsorted,	unique,	orderidx # name
% varchar,	varchar,	varchar,	varchar,	varchar,	varchar,	bigint,	int,	bigint,	bigint,	bigint,	boolean,	bigint,	boolean,	boolean,	boolean,	bigint # type
% 0,	0,	0,	0,	0,	0,	1,	1,	1,	1,	1,	5,	1,	5,	5,	5,	1 # length
#SELECT * FROM sys.tablestorage WHERE schema NOT IN (SELECT name FROM sys.schemas);
% .tablestorage,	.tablestorage,	.tablestorage,	.tablestorage,	.tablestorage,	.tablestorage,	.tablestorage,	.tablestorage,	.tablestorage # table_name
% schema,	table,	rowcount,	storages,	columnsize,	heapsize,	hashsize,	imprintsize,	orderidxsize # name
% varchar,	varchar,	bigint,	bigint,	bigint,	bigint,	bigint,	bigint,	bigint # type
% 0,	0,	1,	1,	1,	1,	1,	1,	1 # length
#SELECT * FROM sys.tablestorage WHERE table NOT IN (SELECT name FROM sys._tables UNION ALL SELECT name FROM tmp._tables);
% .tablestorage,	.tablestorage,	.tablestorage,	.tablestorage,	.tablestorage,	.tablestorage,	.tablestorage,	.tablestorage,	.tablestorage # table_name
% schema,	table,	rowcount,	storages,	columnsize,	heapsize,	hashsize,	imprintsize,	orderidxsize # name
% varchar,	varchar,	bigint,	bigint,	bigint,	bigint,	bigint,	bigint,	bigint # type
% 0,	0,	1,	1,	1,	1,	1,	1,	1 # length
#SELECT * FROM sys.tablestorage WHERE (schema, table) NOT IN (SELECT sch.name, tbl.name FROM sys.schemas AS sch JOIN sys.tables AS tbl ON sch.id = tbl.schema_id);
% .tablestorage,	.tablestorage,	.tablestorage,	.tablestorage,	.tablestorage,	.tablestorage,	.tablestorage,	.tablestorage,	.tablestorage # table_name
% schema,	table,	rowcount,	storages,	columnsize,	heapsize,	hashsize,	imprintsize,	orderidxsize # name
% varchar,	varchar,	bigint,	bigint,	bigint,	bigint,	bigint,	bigint,	bigint # type
% 0,	0,	1,	1,	1,	1,	1,	1,	1 # length
#SELECT * FROM sys.schemastorage WHERE schema NOT IN (SELECT name FROM sys.schemas);
% .schemastorage,	.schemastorage,	.schemastorage,	.schemastorage,	.schemastorage,	.schemastorage,	.schemastorage # table_name
% schema,	storages,	columnsize,	heapsize,	hashsize,	imprintsize,	orderidxsize # name
% varchar,	bigint,	bigint,	bigint,	bigint,	bigint,	bigint # type
% 0,	1,	1,	1,	1,	1,	1 # length
#SELECT * FROM sys.storagemodel WHERE schema NOT IN (SELECT name FROM sys.schemas);
% sys.storagemodel,	sys.storagemodel,	sys.storagemodel,	sys.storagemodel,	sys.storagemodel,	sys.storagemodel,	sys.storagemodel,	sys.storagemodel,	sys.storagemodel,	sys.storagemodel,	sys.storagemodel,	sys.storagemodel,	sys.storagemodel # table_name
% schema,	table,	column,	type,	count,	columnsize,	heapsize,	hashsize,	imprintsize,	orderidxsize,	sorted,	unique,	isacolumn # name
% varchar,	varchar,	varchar,	varchar,	bigint,	bigint,	bigint,	bigint,	bigint,	bigint,	boolean,	boolean,	boolean # type
% 0,	0,	0,	0,	1,	1,	1,	1,	1,	1,	5,	5,	5 # length
#SELECT * FROM sys.storagemodel WHERE table NOT IN (SELECT name FROM sys._tables UNION ALL SELECT name FROM tmp._tables);
% sys.storagemodel,	sys.storagemodel,	sys.storagemodel,	sys.storagemodel,	sys.storagemodel,	sys.storagemodel,	sys.storagemodel,	sys.storagemodel,	sys.storagemodel,	sys.storagemodel,	sys.storagemodel,	sys.storagemodel,	sys.storagemodel # table_name
% schema,	table,	column,	type,	count,	columnsize,	heapsize,	hashsize,	imprintsize,	orderidxsize,	sorted,	unique,	isacolumn # name
% varchar,	varchar,	varchar,	varchar,	bigint,	bigint,	bigint,	bigint,	bigint,	bigint,	boolean,	boolean,	boolean # type
% 0,	0,	0,	0,	1,	1,	1,	1,	1,	1,	5,	5,	5 # length
#SELECT * FROM sys.storagemodel WHERE (schema, table) NOT IN (SELECT sch.name, tbl.name FROM sys.schemas AS sch JOIN sys.tables AS tbl ON sch.id = tbl.schema_id);
% sys.storagemodel,	sys.storagemodel,	sys.storagemodel,	sys.storagemodel,	sys.storagemodel,	sys.storagemodel,	sys.storagemodel,	sys.storagemodel,	sys.storagemodel,	sys.storagemodel,	sys.storagemodel,	sys.storagemodel,	sys.storagemodel # table_name
% schema,	table,	column,	type,	count,	columnsize,	heapsize,	hashsize,	imprintsize,	orderidxsize,	sorted,	unique,	isacolumn # name
% varchar,	varchar,	varchar,	varchar,	bigint,	bigint,	bigint,	bigint,	bigint,	bigint,	boolean,	boolean,	boolean # type
% 0,	0,	0,	0,	1,	1,	1,	1,	1,	1,	5,	5,	5 # length
#SELECT * FROM sys.storagemodel WHERE column NOT IN (SELECT name FROM sys._columns UNION ALL SELECT name FROM tmp._columns UNION ALL SELECT name FROM sys.keys UNION ALL SELECT name FROM tmp.keys UNION ALL SELECT name FROM sys.idxs UNION ALL SELECT name FROM tmp.idxs);
% sys.storagemodel,	sys.storagemodel,	sys.storagemodel,	sys.storagemodel,	sys.storagemodel,	sys.storagemodel,	sys.storagemodel,	sys.storagemodel,	sys.storagemodel,	sys.storagemodel,	sys.storagemodel,	sys.storagemodel,	sys.storagemodel # table_name
% schema,	table,	column,	type,	count,	columnsize,	heapsize,	hashsize,	imprintsize,	orderidxsize,	sorted,	unique,	isacolumn # name
% varchar,	varchar,	varchar,	varchar,	bigint,	bigint,	bigint,	bigint,	bigint,	bigint,	boolean,	boolean,	boolean # type
% 0,	0,	0,	0,	1,	1,	1,	1,	1,	1,	5,	5,	5 # length
#SELECT * FROM sys.storagemodel WHERE type NOT IN (SELECT sqlname FROM sys.types);
% sys.storagemodel,	sys.storagemodel,	sys.storagemodel,	sys.storagemodel,	sys.storagemodel,	sys.storagemodel,	sys.storagemodel,	sys.storagemodel,	sys.storagemodel,	sys.storagemodel,	sys.storagemodel,	sys.storagemodel,	sys.storagemodel # table_name
% schema,	table,	column,	type,	count,	columnsize,	heapsize,	hashsize,	imprintsize,	orderidxsize,	sorted,	unique,	isacolumn # name
% varchar,	varchar,	varchar,	varchar,	bigint,	bigint,	bigint,	bigint,	bigint,	bigint,	boolean,	boolean,	boolean # type
% 0,	0,	0,	0,	1,	1,	1,	1,	1,	1,	5,	5,	5 # length
#SELECT * FROM sys.storagemodelinput WHERE schema NOT IN (SELECT name FROM sys.schemas);
% sys.storagemodelinput,	sys.storagemodelinput,	sys.storagemodelinput,	sys.storagemodelinput,	sys.storagemodelinput,	sys.storagemodelinput,	sys.storagemodelinput,	sys.storagemodelinput,	sys.storagemodelinput,	sys.storagemodelinput,	sys.storagemodelinput,	sys.storagemodelinput # table_name
% schema,	table,	column,	type,	typewidth,	count,	distinct,	atomwidth,	reference,	sorted,	unique,	isacolumn # name
% varchar,	varchar,	varchar,	varchar,	int,	bigint,	bigint,	int,	boolean,	boolean,	boolean,	boolean # type
% 0,	0,	0,	0,	1,	1,	1,	1,	5,	5,	5,	5 # length
#SELECT * FROM sys.storagemodelinput WHERE table NOT IN (SELECT name FROM sys._tables UNION ALL SELECT name FROM tmp._tables);
% sys.storagemodelinput,	sys.storagemodelinput,	sys.storagemodelinput,	sys.storagemodelinput,	sys.storagemodelinput,	sys.storagemodelinput,	sys.storagemodelinput,	sys.storagemodelinput,	sys.storagemodelinput,	sys.storagemodelinput,	sys.storagemodelinput,	sys.storagemodelinput # table_name
% schema,	table,	column,	type,	typewidth,	count,	distinct,	atomwidth,	reference,	sorted,	unique,	isacolumn # name
% varchar,	varchar,	varchar,	varchar,	int,	bigint,	bigint,	int,	boolean,	boolean,	boolean,	boolean # type
% 0,	0,	0,	0,	1,	1,	1,	1,	5,	5,	5,	5 # length
#SELECT * FROM sys.storagemodelinput WHERE (schema, table) NOT IN (SELECT sch.name, tbl.name FROM sys.schemas AS sch JOIN sys.tables AS tbl ON sch.id = tbl.schema_id);
% sys.storagemodelinput,	sys.storagemodelinput,	sys.storagemodelinput,	sys.storagemodelinput,	sys.storagemodelinput,	sys.storagemodelinput,	sys.storagemodelinput,	sys.storagemodelinput,	sys.storagemodelinput,	sys.storagemodelinput,	sys.storagemodelinput,	sys.storagemodelinput # table_name
% schema,	table,	column,	type,	typewidth,	count,	distinct,	atomwidth,	reference,	sorted,	unique,	isacolumn # name
% varchar,	varchar,	varchar,	varchar,	int,	bigint,	bigint,	int,	boolean,	boolean,	boolean,	boolean # type
% 0,	0,	0,	0,	1,	1,	1,	1,	5,	5,	5,	5 # length
#SELECT * FROM sys.storagemodelinput WHERE column NOT IN (SELECT name FROM sys._columns UNION ALL SELECT name FROM tmp._columns UNION ALL SELECT name FROM sys.keys UNION ALL SELECT name FROM tmp.keys UNION ALL SELECT name FROM sys.idxs UNION ALL SELECT name FROM tmp.idxs);
% sys.storagemodelinput,	sys.storagemodelinput,	sys.storagemodelinput,	sys.storagemodelinput,	sys.storagemodelinput,	sys.storagemodelinput,	sys.storagemodelinput,	sys.storagemodelinput,	sys.storagemodelinput,	sys.storagemodelinput,	sys.storagemodelinput,	sys.storagemodelinput # table_name
% schema,	table,	column,	type,	typewidth,	count,	distinct,	atomwidth,	reference,	sorted,	unique,	isacolumn # name
% varchar,	varchar,	varchar,	varchar,	int,	bigint,	bigint,	int,	boolean,	boolean,	boolean,	boolean # type
% 0,	0,	0,	0,	1,	1,	1,	1,	5,	5,	5,	5 # length
#SELECT * FROM sys.storagemodelinput WHERE type NOT IN (SELECT sqlname FROM sys.types);
% sys.storagemodelinput,	sys.storagemodelinput,	sys.storagemodelinput,	sys.storagemodelinput,	sys.storagemodelinput,	sys.storagemodelinput,	sys.storagemodelinput,	sys.storagemodelinput,	sys.storagemodelinput,	sys.storagemodelinput,	sys.storagemodelinput,	sys.storagemodelinput # table_name
% schema,	table,	column,	type,	typewidth,	count,	distinct,	atomwidth,	reference,	sorted,	unique,	isacolumn # name
% varchar,	varchar,	varchar,	varchar,	int,	bigint,	bigint,	int,	boolean,	boolean,	boolean,	boolean # type
% 0,	0,	0,	0,	1,	1,	1,	1,	5,	5,	5,	5 # length
#SELECT schema, table, rowcount, columnsize, heapsize, hashsize, imprintsize, orderidxsize FROM sys.tablestoragemodel WHERE schema NOT IN (SELECT name FROM sys.schemas);
% sys.tablestoragemodel,	sys.tablestoragemodel,	sys.tablestoragemodel,	sys.tablestoragemodel,	sys.tablestoragemodel,	sys.tablestoragemodel,	sys.tablestoragemodel,	sys.tablestoragemodel # table_name
% schema,	table,	rowcount,	columnsize,	heapsize,	hashsize,	imprintsize,	orderidxsize # name
% varchar,	varchar,	bigint,	bigint,	bigint,	bigint,	bigint,	bigint # type
% 0,	0,	1,	1,	1,	1,	1,	1 # length
#SELECT schema, table, rowcount, columnsize, heapsize, hashsize, imprintsize, orderidxsize FROM sys.tablestoragemodel WHERE table NOT IN (SELECT name FROM sys._tables UNION ALL SELECT name FROM tmp._tables);
% sys.tablestoragemodel,	sys.tablestoragemodel,	sys.tablestoragemodel,	sys.tablestoragemodel,	sys.tablestoragemodel,	sys.tablestoragemodel,	sys.tablestoragemodel,	sys.tablestoragemodel # table_name
% schema,	table,	rowcount,	columnsize,	heapsize,	hashsize,	imprintsize,	orderidxsize # name
% varchar,	varchar,	bigint,	bigint,	bigint,	bigint,	bigint,	bigint # type
% 0,	0,	1,	1,	1,	1,	1,	1 # length
#SELECT schema, table, rowcount, columnsize, heapsize, hashsize, imprintsize, orderidxsize FROM sys.tablestoragemodel WHERE (schema, table) NOT IN (SELECT sch.name, tbl.name FROM sys.schemas AS sch JOIN sys.tables AS tbl ON sch.id = tbl.schema_id);
% sys.tablestoragemodel,	sys.tablestoragemodel,	sys.tablestoragemodel,	sys.tablestoragemodel,	sys.tablestoragemodel,	sys.tablestoragemodel,	sys.tablestoragemodel,	sys.tablestoragemodel # table_name
% schema,	table,	rowcount,	columnsize,	heapsize,	hashsize,	imprintsize,	orderidxsize # name
% varchar,	varchar,	bigint,	bigint,	bigint,	bigint,	bigint,	bigint # type
% 0,	0,	1,	1,	1,	1,	1,	1 # length
#SELECT * FROM sys.table_partitions WHERE "table_id" NOT IN (SELECT id FROM sys._tables);
% sys.table_partitions,	sys.table_partitions,	sys.table_partitions,	sys.table_partitions,	sys.table_partitions # table_name
% id,	table_id,	column_id,	expression,	type # name
% int,	int,	int,	varchar,	tinyint # type
% 1,	1,	1,	0,	1 # length
#SELECT * FROM sys.table_partitions WHERE "column_id" IS NOT NULL AND "column_id" NOT IN (SELECT id FROM sys._columns);
% sys.table_partitions,	sys.table_partitions,	sys.table_partitions,	sys.table_partitions,	sys.table_partitions # table_name
% id,	table_id,	column_id,	expression,	type # name
% int,	int,	int,	varchar,	tinyint # type
% 1,	1,	1,	0,	1 # length
#SELECT * FROM sys.table_partitions WHERE "type" NOT IN (5,6,9,10);	-- 5=By Column Range (1+4), 6=By Expression Range (2+4), 9=By Column Value (1+8), 10=By Expression Value (2+8), see sql_catalog.h #define PARTITION_*
% sys.table_partitions,	sys.table_partitions,	sys.table_partitions,	sys.table_partitions,	sys.table_partitions # table_name
% id,	table_id,	column_id,	expression,	type # name
% int,	int,	int,	varchar,	tinyint # type
% 1,	1,	1,	0,	1 # length
#SELECT * FROM sys.range_partitions WHERE "table_id" NOT IN (SELECT id FROM sys._tables);
% sys.range_partitions,	sys.range_partitions,	sys.range_partitions,	sys.range_partitions,	sys.range_partitions # table_name
% table_id,	partition_id,	minimum,	maximum,	with_nulls # name
% int,	int,	varchar,	varchar,	boolean # type
% 1,	1,	0,	0,	5 # length
#SELECT * FROM sys.range_partitions WHERE "partition_id" NOT IN (SELECT id FROM sys.table_partitions);
% sys.range_partitions,	sys.range_partitions,	sys.range_partitions,	sys.range_partitions,	sys.range_partitions # table_name
% table_id,	partition_id,	minimum,	maximum,	with_nulls # name
% int,	int,	varchar,	varchar,	boolean # type
% 1,	1,	0,	0,	5 # length
#SELECT * FROM sys.value_partitions WHERE "table_id" NOT IN (SELECT id FROM sys._tables);
% sys.value_partitions,	sys.value_partitions,	sys.value_partitions # table_name
% table_id,	partition_id,	value # name
% int,	int,	varchar # type
% 1,	1,	0 # length
#SELECT * FROM sys.value_partitions WHERE "partition_id" NOT IN (SELECT id FROM sys.table_partitions);
% sys.value_partitions,	sys.value_partitions,	sys.value_partitions # table_name
% table_id,	partition_id,	value # name
% int,	int,	varchar # type
% 1,	1,	0 # length

# 12:34:37 >  
# 12:34:37 >  "Done."
# 12:34:37 >  
<|MERGE_RESOLUTION|>--- conflicted
+++ resolved
@@ -358,23 +358,21 @@
 % id,	owner,	defined,	query,	pipe,	plan,	mal,	optimize,	start,	stop,	arguments,	tuples,	run,	ship,	cpu,	io # name
 % oid,	clob,	timestamp,	clob,	clob,	clob,	int,	bigint,	timestamp,	timestamp,	clob,	bigint,	bigint,	bigint,	int,	int # type
 % 3,	0,	26,	0,	0,	0,	1,	1,	26,	26,	0,	1,	1,	1,	1,	1 # length
-#SELECT * FROM sys.queue WHERE tag > cast(0 as oid) AND tag NOT IN (SELECT cast(qtag as oid) FROM sys.queue);
-<<<<<<< HEAD
+#SELECT * FROM sys.queue WHERE tag > cast(0 as oid) AND tag NOT IN (SELECT tag FROM sys.queue);
 % .queue,	.queue,	.queue,	.queue,	.queue,	.queue,	.queue,	.queue,	.queue # table_name
 % tag,	sessionid,	user,	started,	status,	query,	progress,	workers,	memory # name
 % bigint,	int,	clob,	timestamp,	clob,	clob,	int,	int,	int # type
 % 1,	1,	0,	26,	0,	0,	1,	1,	1 # length
-=======
-% .queue,	.queue,	.queue,	.queue,	.queue,	.queue,	.queue,	.queue # table_name
-% qtag,	user,	started,	estimate,	progress,	status,	tag,	query # name
-% bigint,	clob,	timestamp,	timestamp,	int,	clob,	oid,	clob # type
-% 1,	0,	26,	26,	1,	0,	3,	0 # length
+#SELECT * FROM sys.queue WHERE tag > cast(0 as oid) AND tag NOT IN (SELECT cast(tag as oid) FROM sys.queue);
+% .queue,	.queue,	.queue,	.queue,	.queue,	.queue,	.queue,	.queue,	.queue # table_name
+% tag,	sessionid,	user,	started,	status,	query,	progress,	workers,	memory # name
+% bigint,	int,	clob,	timestamp,	clob,	clob,	int,	int,	int # type
+% 1,	1,	0,	26,	0,	0,	1,	1,	1 # length
 #SELECT * FROM sys.queue WHERE tag NOT IN (SELECT cast(tag as oid) FROM sys.queue); 
-% .queue,	.queue,	.queue,	.queue,	.queue,	.queue,	.queue,	.queue # table_name
-% qtag,	user,	started,	estimate,	progress,	status,	tag,	query # name
-% bigint,	clob,	timestamp,	timestamp,	int,	clob,	oid,	clob # type
-% 1,	0,	26,	26,	1,	0,	3,	0 # length
->>>>>>> 25c02180
+% .queue,	.queue,	.queue,	.queue,	.queue,	.queue,	.queue,	.queue,	.queue # table_name
+% tag,	sessionid,	user,	started,	status,	query,	progress,	workers,	memory # name
+% bigint,	int,	clob,	timestamp,	clob,	clob,	int,	int,	int # type
+% 1,	1,	0,	26,	0,	0,	1,	1,	1 # length
 #SELECT * FROM sys.queue WHERE "user" NOT IN (SELECT name FROM sys.users);
 % .queue,	.queue,	.queue,	.queue,	.queue,	.queue,	.queue,	.queue,	.queue # table_name
 % tag,	sessionid,	user,	started,	status,	query,	progress,	workers,	memory # name
