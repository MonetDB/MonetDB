stdout of test 'check_ForeignKey_referential_integrity` in directory 'sql/test/sys-schema` itself:


# 12:34:36 >  
# 12:34:36 >  "mserver5" "--debug=10" "--set" "gdk_nr_threads=0" "--set" "mapi_open=true" "--set" "mapi_port=31305" "--set" "mapi_usock=/var/tmp/mtest-4387/.s.monetdb.31305" "--set" "monet_prompt=" "--forcemito" "--dbpath=/ufs/sjoerd/Monet-devel/var/MonetDB/mTests_sql_test_sys-schema"
# 12:34:36 >  

# MonetDB 5 server v11.26.0 (hg id: 4402dbd26688)
# This is an unreleased version
# Serving database 'mTests_sql_test_sys-schema', using 8 threads
# Compiled for x86_64-unknown-linux-gnu/64bit
# Found 15.589 GiB available main-memory.
# Copyright (c) 1993-July 2008 CWI.
# Copyright (c) August 2008-2017 MonetDB B.V., all rights reserved
# Visit http://www.monetdb.org/ for further information
# Listening for connection requests on mapi:monetdb://madrid.da.cwi.nl:31305/
# Listening for UNIX domain connection requests on mapi:monetdb:///var/tmp/mtest-4387/.s.monetdb.31305
# MonetDB/GIS module loaded
# MonetDB/SQL module loaded

Ready.

# 12:34:37 >  
# 12:34:37 >  "mclient" "-lsql" "-ftest" "-Eutf-8" "-i" "-e" "--host=/var/tmp/mtest-4387" "--port=31305"
# 12:34:37 >  

#SELECT * FROM sys.schemas WHERE authorization NOT IN (SELECT id FROM sys.auths);
% sys.schemas,	sys.schemas,	sys.schemas,	sys.schemas,	sys.schemas # table_name
% id,	name,	authorization,	owner,	system # name
% int,	varchar,	int,	int,	boolean # type
% 1,	0,	1,	1,	5 # length
#SELECT * FROM sys.schemas WHERE owner NOT IN (SELECT id FROM sys.auths);
% sys.schemas,	sys.schemas,	sys.schemas,	sys.schemas,	sys.schemas # table_name
% id,	name,	authorization,	owner,	system # name
% int,	varchar,	int,	int,	boolean # type
% 1,	0,	1,	1,	5 # length
#SELECT * FROM sys.tables WHERE schema_id NOT IN (SELECT id FROM sys.schemas);
% .tables,	.tables,	.tables,	.tables,	.tables,	.tables,	.tables,	.tables,	.tables # table_name
% id,	name,	schema_id,	query,	type,	system,	commit_action,	access,	temporary # name
% int,	varchar,	int,	varchar,	smallint,	boolean,	smallint,	smallint,	tinyint # type
% 1,	0,	1,	0,	1,	5,	1,	1,	1 # length
#SELECT * FROM sys._tables WHERE schema_id NOT IN (SELECT id FROM sys.schemas);
% sys._tables,	sys._tables,	sys._tables,	sys._tables,	sys._tables,	sys._tables,	sys._tables,	sys._tables # table_name
% id,	name,	schema_id,	query,	type,	system,	commit_action,	access # name
% int,	varchar,	int,	varchar,	smallint,	boolean,	smallint,	smallint # type
% 1,	0,	1,	0,	1,	5,	1,	1 # length
#SELECT * FROM tmp._tables WHERE schema_id NOT IN (SELECT id FROM sys.schemas);
% tmp._tables,	tmp._tables,	tmp._tables,	tmp._tables,	tmp._tables,	tmp._tables,	tmp._tables,	tmp._tables # table_name
% id,	name,	schema_id,	query,	type,	system,	commit_action,	access # name
% int,	varchar,	int,	varchar,	smallint,	boolean,	smallint,	smallint # type
% 1,	0,	1,	0,	1,	5,	1,	1 # length
#SELECT * FROM sys.tables WHERE type NOT IN (SELECT table_type_id FROM sys.table_types);
% .tables,	.tables,	.tables,	.tables,	.tables,	.tables,	.tables,	.tables,	.tables # table_name
% id,	name,	schema_id,	query,	type,	system,	commit_action,	access,	temporary # name
% int,	varchar,	int,	varchar,	smallint,	boolean,	smallint,	smallint,	tinyint # type
% 1,	0,	1,	0,	1,	5,	1,	1,	1 # length
#SELECT * FROM sys._tables WHERE type NOT IN (SELECT table_type_id FROM sys.table_types);
% sys._tables,	sys._tables,	sys._tables,	sys._tables,	sys._tables,	sys._tables,	sys._tables,	sys._tables # table_name
% id,	name,	schema_id,	query,	type,	system,	commit_action,	access # name
% int,	varchar,	int,	varchar,	smallint,	boolean,	smallint,	smallint # type
% 1,	0,	1,	0,	1,	5,	1,	1 # length
#SELECT * FROM tmp._tables WHERE type NOT IN (SELECT table_type_id FROM sys.table_types);
% tmp._tables,	tmp._tables,	tmp._tables,	tmp._tables,	tmp._tables,	tmp._tables,	tmp._tables,	tmp._tables # table_name
% id,	name,	schema_id,	query,	type,	system,	commit_action,	access # name
% int,	varchar,	int,	varchar,	smallint,	boolean,	smallint,	smallint # type
% 1,	0,	1,	0,	1,	5,	1,	1 # length
#SELECT * FROM sys.columns WHERE table_id NOT IN (SELECT id FROM sys.tables);
% .columns,	.columns,	.columns,	.columns,	.columns,	.columns,	.columns,	.columns,	.columns,	.columns # table_name
% id,	name,	type,	type_digits,	type_scale,	table_id,	default,	null,	number,	storage # name
% int,	varchar,	varchar,	int,	int,	int,	varchar,	boolean,	int,	varchar # type
% 1,	0,	0,	1,	1,	1,	0,	5,	1,	0 # length
#SELECT * FROM sys._columns WHERE table_id NOT IN (SELECT id FROM sys._tables);
% sys._columns,	sys._columns,	sys._columns,	sys._columns,	sys._columns,	sys._columns,	sys._columns,	sys._columns,	sys._columns,	sys._columns # table_name
% id,	name,	type,	type_digits,	type_scale,	table_id,	default,	null,	number,	storage # name
% int,	varchar,	varchar,	int,	int,	int,	varchar,	boolean,	int,	varchar # type
% 1,	0,	0,	1,	1,	1,	0,	5,	1,	0 # length
#SELECT * FROM tmp._columns WHERE table_id NOT IN (SELECT id FROM tmp._tables);
% tmp._columns,	tmp._columns,	tmp._columns,	tmp._columns,	tmp._columns,	tmp._columns,	tmp._columns,	tmp._columns,	tmp._columns,	tmp._columns # table_name
% id,	name,	type,	type_digits,	type_scale,	table_id,	default,	null,	number,	storage # name
% int,	varchar,	varchar,	int,	int,	int,	varchar,	boolean,	int,	varchar # type
% 1,	0,	0,	1,	1,	1,	0,	5,	1,	0 # length
#SELECT * FROM sys.columns WHERE type NOT IN (SELECT sqlname FROM sys.types);
% .columns,	.columns,	.columns,	.columns,	.columns,	.columns,	.columns,	.columns,	.columns,	.columns # table_name
% id,	name,	type,	type_digits,	type_scale,	table_id,	default,	null,	number,	storage # name
% int,	varchar,	varchar,	int,	int,	int,	varchar,	boolean,	int,	varchar # type
% 1,	0,	0,	1,	1,	1,	0,	5,	1,	0 # length
#SELECT * FROM sys._columns WHERE type NOT IN (SELECT sqlname FROM sys.types);
% sys._columns,	sys._columns,	sys._columns,	sys._columns,	sys._columns,	sys._columns,	sys._columns,	sys._columns,	sys._columns,	sys._columns # table_name
% id,	name,	type,	type_digits,	type_scale,	table_id,	default,	null,	number,	storage # name
% int,	varchar,	varchar,	int,	int,	int,	varchar,	boolean,	int,	varchar # type
% 1,	0,	0,	1,	1,	1,	0,	5,	1,	0 # length
#SELECT * FROM sys._columns WHERE type NOT IN (SELECT sqlname FROM sys.types);
% sys._columns,	sys._columns,	sys._columns,	sys._columns,	sys._columns,	sys._columns,	sys._columns,	sys._columns,	sys._columns,	sys._columns # table_name
% id,	name,	type,	type_digits,	type_scale,	table_id,	default,	null,	number,	storage # name
% int,	varchar,	varchar,	int,	int,	int,	varchar,	boolean,	int,	varchar # type
% 1,	0,	0,	1,	1,	1,	0,	5,	1,	0 # length
#SELECT * FROM sys.functions WHERE schema_id NOT IN (SELECT id FROM sys.schemas);
% sys.functions,	sys.functions,	sys.functions,	sys.functions,	sys.functions,	sys.functions,	sys.functions,	sys.functions,	sys.functions,	sys.functions,	sys.functions # table_name
% id,	name,	func,	mod,	language,	type,	side_effect,	varres,	vararg,	schema_id,	system # name
% int,	varchar,	varchar,	varchar,	int,	int,	boolean,	boolean,	boolean,	int,	boolean # type
% 1,	0,	0,	0,	1,	1,	5,	5,	5,	1,	5 # length
#SELECT * FROM sys.functions WHERE type NOT IN (SELECT function_type_id FROM sys.function_types);
% sys.functions,	sys.functions,	sys.functions,	sys.functions,	sys.functions,	sys.functions,	sys.functions,	sys.functions,	sys.functions,	sys.functions,	sys.functions # table_name
% id,	name,	func,	mod,	language,	type,	side_effect,	varres,	vararg,	schema_id,	system # name
% int,	varchar,	varchar,	varchar,	int,	int,	boolean,	boolean,	boolean,	int,	boolean # type
% 1,	0,	0,	0,	1,	1,	5,	5,	5,	1,	5 # length
#SELECT * FROM sys.functions WHERE language NOT IN (SELECT language_id FROM sys.function_languages);
% sys.functions,	sys.functions,	sys.functions,	sys.functions,	sys.functions,	sys.functions,	sys.functions,	sys.functions,	sys.functions,	sys.functions,	sys.functions # table_name
% id,	name,	func,	mod,	language,	type,	side_effect,	varres,	vararg,	schema_id,	system # name
% int,	varchar,	varchar,	varchar,	int,	int,	boolean,	boolean,	boolean,	int,	boolean # type
% 1,	0,	0,	0,	1,	1,	5,	5,	5,	1,	5 # length
#SELECT * FROM sys.functions WHERE system AND schema_id NOT IN (SELECT id FROM sys.schemas WHERE system);
% sys.functions,	sys.functions,	sys.functions,	sys.functions,	sys.functions,	sys.functions,	sys.functions,	sys.functions,	sys.functions,	sys.functions,	sys.functions # table_name
% id,	name,	func,	mod,	language,	type,	side_effect,	varres,	vararg,	schema_id,	system # name
% int,	varchar,	varchar,	varchar,	int,	int,	boolean,	boolean,	boolean,	int,	boolean # type
% 1,	0,	0,	0,	1,	1,	5,	5,	5,	1,	5 # length
#SELECT * FROM sys.args WHERE func_id NOT IN (SELECT id FROM sys.functions);
% sys.args,	sys.args,	sys.args,	sys.args,	sys.args,	sys.args,	sys.args,	sys.args # table_name
% id,	func_id,	name,	type,	type_digits,	type_scale,	inout,	number # name
% int,	int,	varchar,	varchar,	int,	int,	tinyint,	int # type
% 1,	1,	0,	0,	1,	1,	1,	1 # length
#SELECT * FROM sys.args WHERE type NOT IN (SELECT sqlname FROM sys.types);
% sys.args,	sys.args,	sys.args,	sys.args,	sys.args,	sys.args,	sys.args,	sys.args # table_name
% id,	func_id,	name,	type,	type_digits,	type_scale,	inout,	number # name
% int,	int,	varchar,	varchar,	int,	int,	tinyint,	int # type
% 1,	1,	0,	0,	1,	1,	1,	1 # length
#SELECT * FROM sys.types WHERE schema_id NOT IN (SELECT id FROM sys.schemas);
% sys.types,	sys.types,	sys.types,	sys.types,	sys.types,	sys.types,	sys.types,	sys.types # table_name
% id,	systemname,	sqlname,	digits,	scale,	radix,	eclass,	schema_id # name
% int,	varchar,	varchar,	int,	int,	int,	int,	int # type
% 1,	0,	0,	1,	1,	1,	1,	1 # length
#SELECT * FROM sys.types WHERE schema_id NOT IN (SELECT id FROM sys.schemas) AND schema_id <> 0;
% sys.types,	sys.types,	sys.types,	sys.types,	sys.types,	sys.types,	sys.types,	sys.types # table_name
% id,	systemname,	sqlname,	digits,	scale,	radix,	eclass,	schema_id # name
% int,	varchar,	varchar,	int,	int,	int,	int,	int # type
% 1,	0,	0,	1,	1,	1,	1,	1 # length
#SELECT * FROM sys.objects WHERE id NOT IN (SELECT id FROM sys.ids);
% sys.objects,	sys.objects,	sys.objects # table_name
% id,	name,	nr # name
% int,	varchar,	int # type
% 1,	0,	1 # length
#SELECT * FROM sys.objects WHERE id NOT IN (SELECT id FROM sys.ids);
% sys.objects,	sys.objects,	sys.objects # table_name
% id,	name,	nr # name
% int,	varchar,	int # type
% 1,	0,	1 # length
#SELECT * FROM sys.ids WHERE obj_type IN ('key', 'index') AND id NOT IN (SELECT id FROM sys.objects);
% .ids,	.ids,	.ids,	.ids,	.ids,	.ids,	.ids # table_name
% id,	name,	schema_id,	table_id,	table_name,	obj_type,	sys_table # name
% int,	varchar,	int,	int,	varchar,	char,	char # type
% 1,	0,	1,	1,	0,	13,	13 # length
#SELECT * FROM sys.keys WHERE id NOT IN (SELECT id FROM sys.objects);
% sys.keys,	sys.keys,	sys.keys,	sys.keys,	sys.keys,	sys.keys # table_name
% id,	table_id,	type,	name,	rkey,	action # name
% int,	int,	int,	varchar,	int,	int # type
% 1,	1,	1,	0,	1,	1 # length
#SELECT * FROM sys.keys WHERE table_id NOT IN (SELECT id FROM sys.tables);
% sys.keys,	sys.keys,	sys.keys,	sys.keys,	sys.keys,	sys.keys # table_name
% id,	table_id,	type,	name,	rkey,	action # name
% int,	int,	int,	varchar,	int,	int # type
% 1,	1,	1,	0,	1,	1 # length
#SELECT * FROM sys.keys WHERE table_id NOT IN (SELECT id FROM sys._tables);
% sys.keys,	sys.keys,	sys.keys,	sys.keys,	sys.keys,	sys.keys # table_name
% id,	table_id,	type,	name,	rkey,	action # name
% int,	int,	int,	varchar,	int,	int # type
% 1,	1,	1,	0,	1,	1 # length
#SELECT * FROM tmp.keys WHERE table_id NOT IN (SELECT id FROM tmp._tables);
% tmp.keys,	tmp.keys,	tmp.keys,	tmp.keys,	tmp.keys,	tmp.keys # table_name
% id,	table_id,	type,	name,	rkey,	action # name
% int,	int,	int,	varchar,	int,	int # type
% 1,	1,	1,	0,	1,	1 # length
#SELECT * FROM sys.keys WHERE type NOT IN (SELECT key_type_id FROM sys.key_types);
% sys.keys,	sys.keys,	sys.keys,	sys.keys,	sys.keys,	sys.keys # table_name
% id,	table_id,	type,	name,	rkey,	action # name
% int,	int,	int,	varchar,	int,	int # type
% 1,	1,	1,	0,	1,	1 # length
#SELECT * FROM tmp.keys WHERE type NOT IN (SELECT key_type_id FROM sys.key_types);
% tmp.keys,	tmp.keys,	tmp.keys,	tmp.keys,	tmp.keys,	tmp.keys # table_name
% id,	table_id,	type,	name,	rkey,	action # name
% int,	int,	int,	varchar,	int,	int # type
% 1,	1,	1,	0,	1,	1 # length
#SELECT * FROM sys.keys WHERE type NOT IN (0, 1, 2);  -- old check before table sys.key_types existed
% sys.keys,	sys.keys,	sys.keys,	sys.keys,	sys.keys,	sys.keys # table_name
% id,	table_id,	type,	name,	rkey,	action # name
% int,	int,	int,	varchar,	int,	int # type
% 1,	1,	1,	0,	1,	1 # length
#SELECT * FROM tmp.keys WHERE type NOT IN (0, 1, 2);  -- old check before table sys.key_types existed
% tmp.keys,	tmp.keys,	tmp.keys,	tmp.keys,	tmp.keys,	tmp.keys # table_name
% id,	table_id,	type,	name,	rkey,	action # name
% int,	int,	int,	varchar,	int,	int # type
% 1,	1,	1,	0,	1,	1 # length
#SELECT * FROM sys.idxs WHERE id NOT IN (SELECT id FROM sys.objects);
% sys.idxs,	sys.idxs,	sys.idxs,	sys.idxs # table_name
% id,	table_id,	type,	name # name
% int,	int,	int,	varchar # type
% 1,	1,	1,	0 # length
#SELECT * FROM sys.idxs WHERE table_id NOT IN (SELECT id FROM sys.tables);
% sys.idxs,	sys.idxs,	sys.idxs,	sys.idxs # table_name
% id,	table_id,	type,	name # name
% int,	int,	int,	varchar # type
% 1,	1,	1,	0 # length
#SELECT * FROM sys.idxs WHERE table_id NOT IN (SELECT id FROM sys._tables);
% sys.idxs,	sys.idxs,	sys.idxs,	sys.idxs # table_name
% id,	table_id,	type,	name # name
% int,	int,	int,	varchar # type
% 1,	1,	1,	0 # length
#SELECT * FROM tmp.idxs WHERE table_id NOT IN (SELECT id FROM tmp._tables);
% tmp.idxs,	tmp.idxs,	tmp.idxs,	tmp.idxs # table_name
% id,	table_id,	type,	name # name
% int,	int,	int,	varchar # type
% 1,	1,	1,	0 # length
#SELECT * FROM sys.idxs WHERE type NOT IN (SELECT index_type_id FROM sys.index_types);
% sys.idxs,	sys.idxs,	sys.idxs,	sys.idxs # table_name
% id,	table_id,	type,	name # name
% int,	int,	int,	varchar # type
% 1,	1,	1,	0 # length
#SELECT * FROM tmp.idxs WHERE type NOT IN (SELECT index_type_id FROM sys.index_types);
% tmp.idxs,	tmp.idxs,	tmp.idxs,	tmp.idxs # table_name
% id,	table_id,	type,	name # name
% int,	int,	int,	varchar # type
% 1,	1,	1,	0 # length
#SELECT * FROM sys.sequences WHERE schema_id NOT IN (SELECT id FROM sys.schemas);
% sys.sequences,	sys.sequences,	sys.sequences,	sys.sequences,	sys.sequences,	sys.sequences,	sys.sequences,	sys.sequences,	sys.sequences # table_name
% id,	schema_id,	name,	start,	minvalue,	maxvalue,	increment,	cacheinc,	cycle # name
% int,	int,	varchar,	bigint,	bigint,	bigint,	bigint,	bigint,	boolean # type
% 1,	1,	0,	1,	1,	1,	1,	1,	5 # length
#SELECT * FROM sys.triggers WHERE table_id NOT IN (SELECT id FROM sys.tables);
% sys.triggers,	sys.triggers,	sys.triggers,	sys.triggers,	sys.triggers,	sys.triggers,	sys.triggers,	sys.triggers,	sys.triggers,	sys.triggers # table_name
% id,	name,	table_id,	time,	orientation,	event,	old_name,	new_name,	condition,	statement # name
% int,	varchar,	int,	smallint,	smallint,	smallint,	varchar,	varchar,	varchar,	varchar # type
% 1,	0,	1,	1,	1,	1,	0,	0,	0,	0 # length
#SELECT * FROM sys.triggers WHERE table_id NOT IN (SELECT id FROM sys._tables);
% sys.triggers,	sys.triggers,	sys.triggers,	sys.triggers,	sys.triggers,	sys.triggers,	sys.triggers,	sys.triggers,	sys.triggers,	sys.triggers # table_name
% id,	name,	table_id,	time,	orientation,	event,	old_name,	new_name,	condition,	statement # name
% int,	varchar,	int,	smallint,	smallint,	smallint,	varchar,	varchar,	varchar,	varchar # type
% 1,	0,	1,	1,	1,	1,	0,	0,	0,	0 # length
#SELECT * FROM tmp.triggers WHERE table_id NOT IN (SELECT id FROM tmp._tables);
% tmp.triggers,	tmp.triggers,	tmp.triggers,	tmp.triggers,	tmp.triggers,	tmp.triggers,	tmp.triggers,	tmp.triggers,	tmp.triggers,	tmp.triggers # table_name
% id,	name,	table_id,	time,	orientation,	event,	old_name,	new_name,	condition,	statement # name
% int,	varchar,	int,	smallint,	smallint,	smallint,	varchar,	varchar,	varchar,	varchar # type
% 1,	0,	1,	1,	1,	1,	0,	0,	0,	0 # length
#SELECT * FROM sys.comments WHERE id NOT IN (SELECT id FROM sys.ids);
% sys.comments,	sys.comments # table_name
% id,	remark # name
% int,	varchar # type
% 1,	0 # length
#SELECT * FROM sys.dependencies WHERE id NOT IN (SELECT id FROM sys.ids);
% sys.dependencies,	sys.dependencies,	sys.dependencies # table_name
% id,	depend_id,	depend_type # name
% int,	int,	smallint # type
% 1,	1,	1 # length
#SELECT * FROM sys.dependencies WHERE depend_type = 5 and depend_id NOT IN (SELECT id FROM sys.tables);
% sys.dependencies,	sys.dependencies,	sys.dependencies # table_name
% id,	depend_id,	depend_type # name
% int,	int,	smallint # type
% 1,	1,	1 # length
#SELECT * FROM sys.dependencies WHERE depend_type NOT IN (SELECT dependency_type_id FROM sys.dependency_types);
% sys.dependencies,	sys.dependencies,	sys.dependencies # table_name
% id,	depend_id,	depend_type # name
% int,	int,	smallint # type
% 1,	1,	1 # length
#SELECT * FROM sys.dependencies WHERE depend_type = 13 and depend_id NOT IN (SELECT id FROM sys.functions);
% sys.dependencies,	sys.dependencies,	sys.dependencies # table_name
% id,	depend_id,	depend_type # name
% int,	int,	smallint # type
% 1,	1,	1 # length
#SELECT * FROM sys.auths WHERE grantor NOT IN (SELECT id FROM sys.auths) AND grantor > 0;
% sys.auths,	sys.auths,	sys.auths # table_name
% id,	name,	grantor # name
% int,	varchar,	int # type
% 1,	0,	1 # length
#SELECT * FROM sys.users WHERE name NOT IN (SELECT name FROM sys.auths);
% .users,	.users,	.users # table_name
% name,	fullname,	default_schema # name
% varchar,	varchar,	int # type
% 0,	0,	1 # length
#SELECT * FROM sys.users WHERE default_schema NOT IN (SELECT id FROM sys.schemas);
% .users,	.users,	.users # table_name
% name,	fullname,	default_schema # name
% varchar,	varchar,	int # type
% 0,	0,	1 # length
#SELECT * FROM sys.db_user_info WHERE name NOT IN (SELECT name FROM sys.auths);
% sys.db_user_info,	sys.db_user_info,	sys.db_user_info # table_name
% name,	fullname,	default_schema # name
% varchar,	varchar,	int # type
% 0,	0,	1 # length
#SELECT * FROM sys.db_user_info WHERE default_schema NOT IN (SELECT id FROM sys.schemas);
% sys.db_user_info,	sys.db_user_info,	sys.db_user_info # table_name
% name,	fullname,	default_schema # name
% varchar,	varchar,	int # type
% 0,	0,	1 # length
#SELECT * FROM sys.user_role WHERE login_id NOT IN (SELECT id FROM sys.auths);
% sys.user_role,	sys.user_role # table_name
% login_id,	role_id # name
% int,	int # type
% 1,	1 # length
#SELECT * FROM sys.user_role WHERE login_id NOT IN (SELECT a.id FROM sys.auths a WHERE a.name IN (SELECT u.name FROM sys.users u));
% sys.user_role,	sys.user_role # table_name
% login_id,	role_id # name
% int,	int # type
% 1,	1 # length
#SELECT * FROM sys.user_role WHERE role_id NOT IN (SELECT id FROM sys.auths);
% sys.user_role,	sys.user_role # table_name
% login_id,	role_id # name
% int,	int # type
% 1,	1 # length
#SELECT * FROM sys.user_role WHERE role_id NOT IN (SELECT a.id FROM sys.auths a WHERE a.name NOT IN (SELECT u.name FROM sys.users u));
% sys.user_role,	sys.user_role # table_name
% login_id,	role_id # name
% int,	int # type
% 1,	1 # length
#SELECT * FROM sys.user_role WHERE role_id NOT IN (SELECT id FROM sys.roles);
% sys.user_role,	sys.user_role # table_name
% login_id,	role_id # name
% int,	int # type
% 1,	1 # length
#SELECT * FROM sys.privileges WHERE obj_id NOT IN (SELECT id FROM sys.schemas UNION ALL SELECT id FROM sys._tables UNION ALL SELECT id FROM sys._columns UNION ALL SELECT id FROM sys.functions);
% sys.privileges,	sys.privileges,	sys.privileges,	sys.privileges,	sys.privileges # table_name
% obj_id,	auth_id,	privileges,	grantor,	grantable # name
% int,	int,	int,	int,	int # type
% 1,	1,	1,	1,	1 # length
#SELECT * FROM sys.privileges WHERE auth_id NOT IN (SELECT id FROM sys.auths);
% sys.privileges,	sys.privileges,	sys.privileges,	sys.privileges,	sys.privileges # table_name
% obj_id,	auth_id,	privileges,	grantor,	grantable # name
% int,	int,	int,	int,	int # type
% 1,	1,	1,	1,	1 # length
#SELECT * FROM sys.privileges WHERE grantor NOT IN (SELECT id FROM sys.auths) AND grantor > 0;
% sys.privileges,	sys.privileges,	sys.privileges,	sys.privileges,	sys.privileges # table_name
% obj_id,	auth_id,	privileges,	grantor,	grantable # name
% int,	int,	int,	int,	int # type
% 1,	1,	1,	1,	1 # length
#SELECT * FROM sys.privileges WHERE privileges NOT IN (SELECT privilege_code_id FROM sys.privilege_codes);
% sys.privileges,	sys.privileges,	sys.privileges,	sys.privileges,	sys.privileges # table_name
% obj_id,	auth_id,	privileges,	grantor,	grantable # name
% int,	int,	int,	int,	int # type
% 1,	1,	1,	1,	1 # length
#SELECT * FROM sys.querylog_catalog WHERE owner NOT IN (SELECT name FROM sys.users);
% .querylog_catalog,	.querylog_catalog,	.querylog_catalog,	.querylog_catalog,	.querylog_catalog,	.querylog_catalog,	.querylog_catalog,	.querylog_catalog # table_name
% id,	owner,	defined,	query,	pipe,	plan,	mal,	optimize # name
% oid,	clob,	timestamp,	clob,	clob,	clob,	int,	bigint # type
% 3,	0,	26,	0,	0,	0,	1,	1 # length
#SELECT * FROM sys.querylog_catalog WHERE pipe NOT IN (SELECT name FROM sys.optimizers);
% .querylog_catalog,	.querylog_catalog,	.querylog_catalog,	.querylog_catalog,	.querylog_catalog,	.querylog_catalog,	.querylog_catalog,	.querylog_catalog # table_name
% id,	owner,	defined,	query,	pipe,	plan,	mal,	optimize # name
% oid,	clob,	timestamp,	clob,	clob,	clob,	int,	bigint # type
% 3,	0,	26,	0,	0,	0,	1,	1 # length
#SELECT * FROM sys.querylog_calls WHERE id NOT IN (SELECT id FROM sys.querylog_catalog);
% .querylog_calls,	.querylog_calls,	.querylog_calls,	.querylog_calls,	.querylog_calls,	.querylog_calls,	.querylog_calls,	.querylog_calls,	.querylog_calls # table_name
% id,	start,	stop,	arguments,	tuples,	run,	ship,	cpu,	io # name
% oid,	timestamp,	timestamp,	clob,	bigint,	bigint,	bigint,	int,	int # type
% 3,	26,	26,	0,	1,	1,	1,	1,	1 # length
#SELECT * FROM sys.querylog_history WHERE id NOT IN (SELECT id FROM sys.querylog_catalog);
% .querylog_history,	.querylog_history,	.querylog_history,	.querylog_history,	.querylog_history,	.querylog_history,	.querylog_history,	.querylog_history,	.querylog_history,	.querylog_history,	.querylog_history,	.querylog_history,	.querylog_history,	.querylog_history,	.querylog_history,	.querylog_history # table_name
% id,	owner,	defined,	query,	pipe,	plan,	mal,	optimize,	start,	stop,	arguments,	tuples,	run,	ship,	cpu,	io # name
% oid,	clob,	timestamp,	clob,	clob,	clob,	int,	bigint,	timestamp,	timestamp,	clob,	bigint,	bigint,	bigint,	int,	int # type
% 3,	0,	26,	0,	0,	0,	1,	1,	26,	26,	0,	1,	1,	1,	1,	1 # length
#SELECT * FROM sys.querylog_history WHERE owner NOT IN (SELECT name FROM sys.users);
% .querylog_history,	.querylog_history,	.querylog_history,	.querylog_history,	.querylog_history,	.querylog_history,	.querylog_history,	.querylog_history,	.querylog_history,	.querylog_history,	.querylog_history,	.querylog_history,	.querylog_history,	.querylog_history,	.querylog_history,	.querylog_history # table_name
% id,	owner,	defined,	query,	pipe,	plan,	mal,	optimize,	start,	stop,	arguments,	tuples,	run,	ship,	cpu,	io # name
% oid,	clob,	timestamp,	clob,	clob,	clob,	int,	bigint,	timestamp,	timestamp,	clob,	bigint,	bigint,	bigint,	int,	int # type
% 3,	0,	26,	0,	0,	0,	1,	1,	26,	26,	0,	1,	1,	1,	1,	1 # length
#SELECT * FROM sys.querylog_history WHERE pipe NOT IN (SELECT name FROM sys.optimizers);
% .querylog_history,	.querylog_history,	.querylog_history,	.querylog_history,	.querylog_history,	.querylog_history,	.querylog_history,	.querylog_history,	.querylog_history,	.querylog_history,	.querylog_history,	.querylog_history,	.querylog_history,	.querylog_history,	.querylog_history,	.querylog_history # table_name
% id,	owner,	defined,	query,	pipe,	plan,	mal,	optimize,	start,	stop,	arguments,	tuples,	run,	ship,	cpu,	io # name
% oid,	clob,	timestamp,	clob,	clob,	clob,	int,	bigint,	timestamp,	timestamp,	clob,	bigint,	bigint,	bigint,	int,	int # type
% 3,	0,	26,	0,	0,	0,	1,	1,	26,	26,	0,	1,	1,	1,	1,	1 # length
#SELECT * FROM sys.queue WHERE tag > cast(0 as oid) AND tag NOT IN (SELECT cast(qtag as oid) FROM sys.queue);
% .queue,	.queue,	.queue,	.queue,	.queue,	.queue,	.queue,	.queue # table_name
% qtag,	user,	started,	estimate,	progress,	status,	tag,	query # name
% bigint,	clob,	timestamp,	timestamp,	int,	clob,	oid,	clob # type
% 1,	0,	26,	26,	1,	0,	3,	0 # length
#SELECT * FROM sys.queue WHERE "user" NOT IN (SELECT name FROM sys.users);
% .queue,	.queue,	.queue,	.queue,	.queue,	.queue,	.queue,	.queue # table_name
% qtag,	user,	started,	estimate,	progress,	status,	tag,	query # name
% bigint,	clob,	timestamp,	timestamp,	int,	clob,	oid,	clob # type
% 1,	0,	26,	26,	1,	0,	3,	0 # length
#SELECT * FROM sys.sessions WHERE "user" NOT IN (SELECT name FROM sys.users);
% .sessions,	.sessions,	.sessions,	.sessions,	.sessions,	.sessions # table_name
% user,	login,	sessiontimeout,	lastcommand,	querytimeout,	active # name
% clob,	timestamp,	bigint,	timestamp,	bigint,	boolean # type
% 0,	26,	1,	26,	1,	5 # length
#SELECT * FROM sys.statistics WHERE column_id NOT IN (SELECT id FROM sys._columns);
% sys.statistics,	sys.statistics,	sys.statistics,	sys.statistics,	sys.statistics,	sys.statistics,	sys.statistics,	sys.statistics,	sys.statistics,	sys.statistics,	sys.statistics,	sys.statistics # table_name
% column_id,	type,	width,	stamp,	sample,	count,	unique,	nils,	minval,	maxval,	sorted,	revsorted # name
% int,	clob,	int,	timestamp,	bigint,	bigint,	bigint,	bigint,	clob,	clob,	boolean,	boolean # type
% 1,	0,	1,	26,	1,	1,	1,	1,	0,	0,	5,	5 # length
#SELECT * FROM sys.statistics WHERE type NOT IN (SELECT sqlname FROM sys.types);
% sys.statistics,	sys.statistics,	sys.statistics,	sys.statistics,	sys.statistics,	sys.statistics,	sys.statistics,	sys.statistics,	sys.statistics,	sys.statistics,	sys.statistics,	sys.statistics # table_name
% column_id,	type,	width,	stamp,	sample,	count,	unique,	nils,	minval,	maxval,	sorted,	revsorted # name
% int,	clob,	int,	timestamp,	bigint,	bigint,	bigint,	bigint,	clob,	clob,	boolean,	boolean # type
% 1,	0,	1,	26,	1,	1,	1,	1,	0,	0,	5,	5 # length
#SELECT * FROM sys.storage WHERE schema NOT IN (SELECT name FROM sys.schemas);
<<<<<<< HEAD
% .storage,	.storage,	.storage,	.storage,	.storage,	.storage,	.storage,	.storage,	.storage,	.storage,	.storage,	.storage,	.storage,	.storage,	.storage,	.storage,	.storage,	.storage # table_name
% schema,	table,	column,	type,	mode,	location,	count,	typewidth,	columnsize,	heapsize,	hashes,	phash,	imprints,	sorted,	revsorted,	unique,	orderidx,	compressed # name
% clob,	clob,	clob,	clob,	clob,	clob,	bigint,	int,	bigint,	bigint,	bigint,	boolean,	bigint,	boolean,	boolean,	boolean,	bigint,	boolean # type
% 0,	0,	0,	0,	0,	0,	1,	1,	1,	1,	1,	5,	1,	5,	5,	5,	1,	5 # length
#SELECT * FROM sys.storage WHERE table NOT IN (SELECT name FROM sys._tables);
% .storage,	.storage,	.storage,	.storage,	.storage,	.storage,	.storage,	.storage,	.storage,	.storage,	.storage,	.storage,	.storage,	.storage,	.storage,	.storage,	.storage,	.storage # table_name
% schema,	table,	column,	type,	mode,	location,	count,	typewidth,	columnsize,	heapsize,	hashes,	phash,	imprints,	sorted,	revsorted,	unique,	orderidx,	compressed # name
% clob,	clob,	clob,	clob,	clob,	clob,	bigint,	int,	bigint,	bigint,	bigint,	boolean,	bigint,	boolean,	boolean,	boolean,	bigint,	boolean # type
% 0,	0,	0,	0,	0,	0,	1,	1,	1,	1,	1,	5,	1,	5,	5,	5,	1,	5 # length
#SELECT * FROM sys.storage WHERE column NOT IN (SELECT name FROM sys._columns UNION ALL SELECT name FROM sys.keys);
% .storage,	.storage,	.storage,	.storage,	.storage,	.storage,	.storage,	.storage,	.storage,	.storage,	.storage,	.storage,	.storage,	.storage,	.storage,	.storage,	.storage,	.storage # table_name
% schema,	table,	column,	type,	mode,	location,	count,	typewidth,	columnsize,	heapsize,	hashes,	phash,	imprints,	sorted,	revsorted,	unique,	orderidx,	compressed # name
% clob,	clob,	clob,	clob,	clob,	clob,	bigint,	int,	bigint,	bigint,	bigint,	boolean,	bigint,	boolean,	boolean,	boolean,	bigint,	boolean # type
% 0,	0,	0,	0,	0,	0,	1,	1,	1,	1,	1,	5,	1,	5,	5,	5,	1,	5 # length
#SELECT * FROM sys.storage WHERE type NOT IN (SELECT sqlname FROM sys.types);
% .storage,	.storage,	.storage,	.storage,	.storage,	.storage,	.storage,	.storage,	.storage,	.storage,	.storage,	.storage,	.storage,	.storage,	.storage,	.storage,	.storage,	.storage # table_name
% schema,	table,	column,	type,	mode,	location,	count,	typewidth,	columnsize,	heapsize,	hashes,	phash,	imprints,	sorted,	revsorted,	unique,	orderidx,	compressed # name
% clob,	clob,	clob,	clob,	clob,	clob,	bigint,	int,	bigint,	bigint,	bigint,	boolean,	bigint,	boolean,	boolean,	boolean,	bigint,	boolean # type
% 0,	0,	0,	0,	0,	0,	1,	1,	1,	1,	1,	5,	1,	5,	5,	5,	1,	5 # length
#SELECT * FROM sys.storagemodel WHERE schema NOT IN (SELECT name FROM sys.schemas);
% .storagemodel,	.storagemodel,	.storagemodel,	.storagemodel,	.storagemodel,	.storagemodel,	.storagemodel,	.storagemodel,	.storagemodel,	.storagemodel,	.storagemodel,	.storagemodel,	.storagemodel,	.storagemodel # table_name
% schema,	table,	column,	type,	count,	columnsize,	heapsize,	hashes,	imprints,	sorted,	revsorted,	unique,	orderidx,	compressed # name
% clob,	clob,	clob,	clob,	bigint,	bigint,	bigint,	bigint,	bigint,	boolean,	boolean,	boolean,	bigint,	boolean # type
% 0,	0,	0,	0,	1,	1,	1,	1,	1,	5,	5,	5,	1,	5 # length
#SELECT * FROM sys.storagemodel WHERE table NOT IN (SELECT name FROM sys._tables);
% .storagemodel,	.storagemodel,	.storagemodel,	.storagemodel,	.storagemodel,	.storagemodel,	.storagemodel,	.storagemodel,	.storagemodel,	.storagemodel,	.storagemodel,	.storagemodel,	.storagemodel,	.storagemodel # table_name
% schema,	table,	column,	type,	count,	columnsize,	heapsize,	hashes,	imprints,	sorted,	revsorted,	unique,	orderidx,	compressed # name
% clob,	clob,	clob,	clob,	bigint,	bigint,	bigint,	bigint,	bigint,	boolean,	boolean,	boolean,	bigint,	boolean # type
% 0,	0,	0,	0,	1,	1,	1,	1,	1,	5,	5,	5,	1,	5 # length
#SELECT * FROM sys.storagemodel WHERE column NOT IN (SELECT name FROM sys._columns UNION ALL SELECT name FROM sys.keys);
% .storagemodel,	.storagemodel,	.storagemodel,	.storagemodel,	.storagemodel,	.storagemodel,	.storagemodel,	.storagemodel,	.storagemodel,	.storagemodel,	.storagemodel,	.storagemodel,	.storagemodel,	.storagemodel # table_name
% schema,	table,	column,	type,	count,	columnsize,	heapsize,	hashes,	imprints,	sorted,	revsorted,	unique,	orderidx,	compressed # name
% clob,	clob,	clob,	clob,	bigint,	bigint,	bigint,	bigint,	bigint,	boolean,	boolean,	boolean,	bigint,	boolean # type
% 0,	0,	0,	0,	1,	1,	1,	1,	1,	5,	5,	5,	1,	5 # length
#SELECT * FROM sys.storagemodel WHERE type NOT IN (SELECT sqlname FROM sys.types);
% .storagemodel,	.storagemodel,	.storagemodel,	.storagemodel,	.storagemodel,	.storagemodel,	.storagemodel,	.storagemodel,	.storagemodel,	.storagemodel,	.storagemodel,	.storagemodel,	.storagemodel,	.storagemodel # table_name
% schema,	table,	column,	type,	count,	columnsize,	heapsize,	hashes,	imprints,	sorted,	revsorted,	unique,	orderidx,	compressed # name
% clob,	clob,	clob,	clob,	bigint,	bigint,	bigint,	bigint,	bigint,	boolean,	boolean,	boolean,	bigint,	boolean # type
% 0,	0,	0,	0,	1,	1,	1,	1,	1,	5,	5,	5,	1,	5 # length
#SELECT * FROM sys.storagemodelinput WHERE schema NOT IN (SELECT name FROM sys.schemas);
% sys.storagemodelinput,	sys.storagemodelinput,	sys.storagemodelinput,	sys.storagemodelinput,	sys.storagemodelinput,	sys.storagemodelinput,	sys.storagemodelinput,	sys.storagemodelinput,	sys.storagemodelinput,	sys.storagemodelinput,	sys.storagemodelinput,	sys.storagemodelinput,	sys.storagemodelinput,	sys.storagemodelinput # table_name
% schema,	table,	column,	type,	typewidth,	count,	distinct,	atomwidth,	reference,	sorted,	revsorted,	unique,	orderidx,	compressed # name
% clob,	clob,	clob,	clob,	int,	bigint,	bigint,	int,	boolean,	boolean,	boolean,	boolean,	bigint,	boolean # type
% 0,	0,	0,	0,	1,	1,	1,	1,	5,	5,	5,	5,	1,	5 # length
#SELECT * FROM sys.storagemodelinput WHERE table NOT IN (SELECT name FROM sys._tables);
% sys.storagemodelinput,	sys.storagemodelinput,	sys.storagemodelinput,	sys.storagemodelinput,	sys.storagemodelinput,	sys.storagemodelinput,	sys.storagemodelinput,	sys.storagemodelinput,	sys.storagemodelinput,	sys.storagemodelinput,	sys.storagemodelinput,	sys.storagemodelinput,	sys.storagemodelinput,	sys.storagemodelinput # table_name
% schema,	table,	column,	type,	typewidth,	count,	distinct,	atomwidth,	reference,	sorted,	revsorted,	unique,	orderidx,	compressed # name
% clob,	clob,	clob,	clob,	int,	bigint,	bigint,	int,	boolean,	boolean,	boolean,	boolean,	bigint,	boolean # type
% 0,	0,	0,	0,	1,	1,	1,	1,	5,	5,	5,	5,	1,	5 # length
#SELECT * FROM sys.storagemodelinput WHERE column NOT IN (SELECT name FROM sys._columns UNION ALL SELECT name FROM sys.keys);
% sys.storagemodelinput,	sys.storagemodelinput,	sys.storagemodelinput,	sys.storagemodelinput,	sys.storagemodelinput,	sys.storagemodelinput,	sys.storagemodelinput,	sys.storagemodelinput,	sys.storagemodelinput,	sys.storagemodelinput,	sys.storagemodelinput,	sys.storagemodelinput,	sys.storagemodelinput,	sys.storagemodelinput # table_name
% schema,	table,	column,	type,	typewidth,	count,	distinct,	atomwidth,	reference,	sorted,	revsorted,	unique,	orderidx,	compressed # name
% clob,	clob,	clob,	clob,	int,	bigint,	bigint,	int,	boolean,	boolean,	boolean,	boolean,	bigint,	boolean # type
% 0,	0,	0,	0,	1,	1,	1,	1,	5,	5,	5,	5,	1,	5 # length
#SELECT * FROM sys.storagemodelinput WHERE type NOT IN (SELECT sqlname FROM sys.types);
% sys.storagemodelinput,	sys.storagemodelinput,	sys.storagemodelinput,	sys.storagemodelinput,	sys.storagemodelinput,	sys.storagemodelinput,	sys.storagemodelinput,	sys.storagemodelinput,	sys.storagemodelinput,	sys.storagemodelinput,	sys.storagemodelinput,	sys.storagemodelinput,	sys.storagemodelinput,	sys.storagemodelinput # table_name
% schema,	table,	column,	type,	typewidth,	count,	distinct,	atomwidth,	reference,	sorted,	revsorted,	unique,	orderidx,	compressed # name
% clob,	clob,	clob,	clob,	int,	bigint,	bigint,	int,	boolean,	boolean,	boolean,	boolean,	bigint,	boolean # type
% 0,	0,	0,	0,	1,	1,	1,	1,	5,	5,	5,	5,	1,	5 # length
#SELECT schema, table, count, columnsize, heapsize, hashes, imprints, cast(auxiliary as bigint) as auxiliary FROM sys.tablestoragemodel WHERE schema NOT IN (SELECT name FROM sys.schemas);
% .tablestoragemodel,	.tablestoragemodel,	.tablestoragemodel,	.tablestoragemodel,	.tablestoragemodel,	.tablestoragemodel,	.tablestoragemodel,	.L43 # table_name
% schema,	table,	count,	columnsize,	heapsize,	hashes,	imprints,	auxiliary # name
% clob,	clob,	bigint,	bigint,	bigint,	bigint,	bigint,	bigint # type
=======
% .storage,	.storage,	.storage,	.storage,	.storage,	.storage,	.storage,	.storage,	.storage,	.storage,	.storage,	.storage,	.storage,	.storage,	.storage,	.storage,	.storage # table_name
% schema,	table,	column,	type,	mode,	location,	count,	typewidth,	columnsize,	heapsize,	hashes,	phash,	imprints,	sorted,	revsorted,	unique,	orderidx # name
% varchar,	varchar,	varchar,	varchar,	varchar,	varchar,	bigint,	int,	bigint,	bigint,	bigint,	boolean,	bigint,	boolean,	boolean,	boolean,	bigint # type
% 0,	0,	0,	0,	0,	0,	1,	1,	1,	1,	1,	5,	1,	5,	5,	5,	1 # length
#SELECT * FROM sys.storage WHERE table NOT IN (SELECT name FROM sys._tables UNION ALL SELECT name FROM tmp._tables);
% .storage,	.storage,	.storage,	.storage,	.storage,	.storage,	.storage,	.storage,	.storage,	.storage,	.storage,	.storage,	.storage,	.storage,	.storage,	.storage,	.storage # table_name
% schema,	table,	column,	type,	mode,	location,	count,	typewidth,	columnsize,	heapsize,	hashes,	phash,	imprints,	sorted,	revsorted,	unique,	orderidx # name
% varchar,	varchar,	varchar,	varchar,	varchar,	varchar,	bigint,	int,	bigint,	bigint,	bigint,	boolean,	bigint,	boolean,	boolean,	boolean,	bigint # type
% 0,	0,	0,	0,	0,	0,	1,	1,	1,	1,	1,	5,	1,	5,	5,	5,	1 # length
#SELECT * FROM sys.storage WHERE column NOT IN (SELECT name FROM sys._columns UNION ALL SELECT name FROM tmp._columns UNION ALL SELECT name FROM sys.keys UNION ALL SELECT name FROM tmp.keys UNION ALL SELECT name FROM sys.idxs UNION ALL SELECT name FROM tmp.idxs);
% .storage,	.storage,	.storage,	.storage,	.storage,	.storage,	.storage,	.storage,	.storage,	.storage,	.storage,	.storage,	.storage,	.storage,	.storage,	.storage,	.storage # table_name
% schema,	table,	column,	type,	mode,	location,	count,	typewidth,	columnsize,	heapsize,	hashes,	phash,	imprints,	sorted,	revsorted,	unique,	orderidx # name
% varchar,	varchar,	varchar,	varchar,	varchar,	varchar,	bigint,	int,	bigint,	bigint,	bigint,	boolean,	bigint,	boolean,	boolean,	boolean,	bigint # type
% 0,	0,	0,	0,	0,	0,	1,	1,	1,	1,	1,	5,	1,	5,	5,	5,	1 # length
#SELECT * FROM sys.storage WHERE type NOT IN (SELECT sqlname FROM sys.types);
% .storage,	.storage,	.storage,	.storage,	.storage,	.storage,	.storage,	.storage,	.storage,	.storage,	.storage,	.storage,	.storage,	.storage,	.storage,	.storage,	.storage # table_name
% schema,	table,	column,	type,	mode,	location,	count,	typewidth,	columnsize,	heapsize,	hashes,	phash,	imprints,	sorted,	revsorted,	unique,	orderidx # name
% varchar,	varchar,	varchar,	varchar,	varchar,	varchar,	bigint,	int,	bigint,	bigint,	bigint,	boolean,	bigint,	boolean,	boolean,	boolean,	bigint # type
% 0,	0,	0,	0,	0,	0,	1,	1,	1,	1,	1,	5,	1,	5,	5,	5,	1 # length
#SELECT * FROM sys.storagemodel WHERE schema NOT IN (SELECT name FROM sys.schemas);
% sys.storagemodel,	sys.storagemodel,	sys.storagemodel,	sys.storagemodel,	sys.storagemodel,	sys.storagemodel,	sys.storagemodel,	sys.storagemodel,	sys.storagemodel,	sys.storagemodel,	sys.storagemodel,	sys.storagemodel,	sys.storagemodel # table_name
% schema,	table,	column,	type,	count,	columnsize,	heapsize,	hashsize,	imprintsize,	orderidxsize,	sorted,	revsorted,	unique # name
% varchar,	varchar,	varchar,	varchar,	bigint,	bigint,	bigint,	bigint,	bigint,	bigint,	boolean,	boolean,	boolean # type
% 0,	0,	0,	0,	1,	1,	1,	1,	1,	1,	5,	5,	5 # length
#SELECT * FROM sys.storagemodel WHERE table NOT IN (SELECT name FROM sys._tables UNION ALL SELECT name FROM tmp._tables);
% sys.storagemodel,	sys.storagemodel,	sys.storagemodel,	sys.storagemodel,	sys.storagemodel,	sys.storagemodel,	sys.storagemodel,	sys.storagemodel,	sys.storagemodel,	sys.storagemodel,	sys.storagemodel,	sys.storagemodel,	sys.storagemodel # table_name
% schema,	table,	column,	type,	count,	columnsize,	heapsize,	hashsize,	imprintsize,	orderidxsize,	sorted,	revsorted,	unique # name
% varchar,	varchar,	varchar,	varchar,	bigint,	bigint,	bigint,	bigint,	bigint,	bigint,	boolean,	boolean,	boolean # type
% 0,	0,	0,	0,	1,	1,	1,	1,	1,	1,	5,	5,	5 # length
#SELECT * FROM sys.storagemodel WHERE column NOT IN (SELECT name FROM sys._columns UNION ALL SELECT name FROM tmp._columns UNION ALL SELECT name FROM sys.keys UNION ALL SELECT name FROM tmp.keys UNION ALL SELECT name FROM sys.idxs UNION ALL SELECT name FROM tmp.idxs);
% sys.storagemodel,	sys.storagemodel,	sys.storagemodel,	sys.storagemodel,	sys.storagemodel,	sys.storagemodel,	sys.storagemodel,	sys.storagemodel,	sys.storagemodel,	sys.storagemodel,	sys.storagemodel,	sys.storagemodel,	sys.storagemodel # table_name
% schema,	table,	column,	type,	count,	columnsize,	heapsize,	hashsize,	imprintsize,	orderidxsize,	sorted,	revsorted,	unique # name
% varchar,	varchar,	varchar,	varchar,	bigint,	bigint,	bigint,	bigint,	bigint,	bigint,	boolean,	boolean,	boolean # type
% 0,	0,	0,	0,	1,	1,	1,	1,	1,	1,	5,	5,	5 # length
#SELECT * FROM sys.storagemodel WHERE type NOT IN (SELECT sqlname FROM sys.types);
% sys.storagemodel,	sys.storagemodel,	sys.storagemodel,	sys.storagemodel,	sys.storagemodel,	sys.storagemodel,	sys.storagemodel,	sys.storagemodel,	sys.storagemodel,	sys.storagemodel,	sys.storagemodel,	sys.storagemodel,	sys.storagemodel # table_name
% schema,	table,	column,	type,	count,	columnsize,	heapsize,	hashsize,	imprintsize,	orderidxsize,	sorted,	revsorted,	unique # name
% varchar,	varchar,	varchar,	varchar,	bigint,	bigint,	bigint,	bigint,	bigint,	bigint,	boolean,	boolean,	boolean # type
% 0,	0,	0,	0,	1,	1,	1,	1,	1,	1,	5,	5,	5 # length
#SELECT * FROM sys.storagemodelinput WHERE schema NOT IN (SELECT name FROM sys.schemas);
% sys.storagemodelinput,	sys.storagemodelinput,	sys.storagemodelinput,	sys.storagemodelinput,	sys.storagemodelinput,	sys.storagemodelinput,	sys.storagemodelinput,	sys.storagemodelinput,	sys.storagemodelinput,	sys.storagemodelinput,	sys.storagemodelinput,	sys.storagemodelinput,	sys.storagemodelinput # table_name
% schema,	table,	column,	type,	typewidth,	count,	distinct,	atomwidth,	reference,	sorted,	revsorted,	unique,	orderidxsize # name
% varchar,	varchar,	varchar,	varchar,	int,	bigint,	bigint,	int,	boolean,	boolean,	boolean,	boolean,	bigint # type
% 0,	0,	0,	0,	1,	1,	1,	1,	5,	5,	5,	5,	1 # length
#SELECT * FROM sys.storagemodelinput WHERE table NOT IN (SELECT name FROM sys._tables UNION ALL SELECT name FROM tmp._tables);
% sys.storagemodelinput,	sys.storagemodelinput,	sys.storagemodelinput,	sys.storagemodelinput,	sys.storagemodelinput,	sys.storagemodelinput,	sys.storagemodelinput,	sys.storagemodelinput,	sys.storagemodelinput,	sys.storagemodelinput,	sys.storagemodelinput,	sys.storagemodelinput,	sys.storagemodelinput # table_name
% schema,	table,	column,	type,	typewidth,	count,	distinct,	atomwidth,	reference,	sorted,	revsorted,	unique,	orderidxsize # name
% varchar,	varchar,	varchar,	varchar,	int,	bigint,	bigint,	int,	boolean,	boolean,	boolean,	boolean,	bigint # type
% 0,	0,	0,	0,	1,	1,	1,	1,	5,	5,	5,	5,	1 # length
#SELECT * FROM sys.storagemodelinput WHERE column NOT IN (SELECT name FROM sys._columns UNION ALL SELECT name FROM tmp._columns UNION ALL SELECT name FROM sys.keys UNION ALL SELECT name FROM tmp.keys UNION ALL SELECT name FROM sys.idxs UNION ALL SELECT name FROM tmp.idxs);
% sys.storagemodelinput,	sys.storagemodelinput,	sys.storagemodelinput,	sys.storagemodelinput,	sys.storagemodelinput,	sys.storagemodelinput,	sys.storagemodelinput,	sys.storagemodelinput,	sys.storagemodelinput,	sys.storagemodelinput,	sys.storagemodelinput,	sys.storagemodelinput,	sys.storagemodelinput # table_name
% schema,	table,	column,	type,	typewidth,	count,	distinct,	atomwidth,	reference,	sorted,	revsorted,	unique,	orderidxsize # name
% varchar,	varchar,	varchar,	varchar,	int,	bigint,	bigint,	int,	boolean,	boolean,	boolean,	boolean,	bigint # type
% 0,	0,	0,	0,	1,	1,	1,	1,	5,	5,	5,	5,	1 # length
#SELECT * FROM sys.storagemodelinput WHERE type NOT IN (SELECT sqlname FROM sys.types);
% sys.storagemodelinput,	sys.storagemodelinput,	sys.storagemodelinput,	sys.storagemodelinput,	sys.storagemodelinput,	sys.storagemodelinput,	sys.storagemodelinput,	sys.storagemodelinput,	sys.storagemodelinput,	sys.storagemodelinput,	sys.storagemodelinput,	sys.storagemodelinput,	sys.storagemodelinput # table_name
% schema,	table,	column,	type,	typewidth,	count,	distinct,	atomwidth,	reference,	sorted,	revsorted,	unique,	orderidxsize # name
% varchar,	varchar,	varchar,	varchar,	int,	bigint,	bigint,	int,	boolean,	boolean,	boolean,	boolean,	bigint # type
% 0,	0,	0,	0,	1,	1,	1,	1,	5,	5,	5,	5,	1 # length
#SELECT schema, table, rowcount, columnsize, heapsize, hashsize, imprintsize, auxiliary FROM sys.tablestoragemodel WHERE schema NOT IN (SELECT name FROM sys.schemas);
% sys.tablestoragemodel,	sys.tablestoragemodel,	sys.tablestoragemodel,	sys.tablestoragemodel,	sys.tablestoragemodel,	sys.tablestoragemodel,	sys.tablestoragemodel,	sys.tablestoragemodel # table_name
% schema,	table,	rowcount,	columnsize,	heapsize,	hashsize,	imprintsize,	auxiliary # name
% varchar,	varchar,	bigint,	bigint,	bigint,	bigint,	bigint,	bigint # type
>>>>>>> 352c5d53
% 0,	0,	1,	1,	1,	1,	1,	1 # length
#SELECT schema, table, rowcount, columnsize, heapsize, hashsize, imprintsize, auxiliary FROM sys.tablestoragemodel WHERE table NOT IN (SELECT name FROM sys._tables UNION ALL SELECT name FROM tmp._tables);
% sys.tablestoragemodel,	sys.tablestoragemodel,	sys.tablestoragemodel,	sys.tablestoragemodel,	sys.tablestoragemodel,	sys.tablestoragemodel,	sys.tablestoragemodel,	sys.tablestoragemodel # table_name
% schema,	table,	rowcount,	columnsize,	heapsize,	hashsize,	imprintsize,	auxiliary # name
% varchar,	varchar,	bigint,	bigint,	bigint,	bigint,	bigint,	bigint # type
% 0,	0,	1,	1,	1,	1,	1,	1 # length

# 12:34:37 >  
# 12:34:37 >  "Done."
# 12:34:37 >  
<|MERGE_RESOLUTION|>--- conflicted
+++ resolved
@@ -179,12 +179,12 @@
 % id,	table_id,	type,	name,	rkey,	action # name
 % int,	int,	int,	varchar,	int,	int # type
 % 1,	1,	1,	0,	1,	1 # length
-#SELECT * FROM sys.keys WHERE type NOT IN (0, 1, 2);  -- old check before table sys.key_types existed
+#SELECT * FROM sys.keys WHERE rkey <> -1 AND rkey NOT IN (SELECT id FROM sys.keys);
 % sys.keys,	sys.keys,	sys.keys,	sys.keys,	sys.keys,	sys.keys # table_name
 % id,	table_id,	type,	name,	rkey,	action # name
 % int,	int,	int,	varchar,	int,	int # type
 % 1,	1,	1,	0,	1,	1 # length
-#SELECT * FROM tmp.keys WHERE type NOT IN (0, 1, 2);  -- old check before table sys.key_types existed
+#SELECT * FROM tmp.keys WHERE rkey <> -1 AND rkey NOT IN (SELECT id FROM tmp.keys);
 % tmp.keys,	tmp.keys,	tmp.keys,	tmp.keys,	tmp.keys,	tmp.keys # table_name
 % id,	table_id,	type,	name,	rkey,	action # name
 % int,	int,	int,	varchar,	int,	int # type
@@ -249,7 +249,7 @@
 % id,	depend_id,	depend_type # name
 % int,	int,	smallint # type
 % 1,	1,	1 # length
-#SELECT * FROM sys.dependencies WHERE depend_type = 5 and depend_id NOT IN (SELECT id FROM sys.tables);
+#SELECT * FROM sys.dependencies WHERE depend_id NOT IN (SELECT id FROM sys.ids);
 % sys.dependencies,	sys.dependencies,	sys.dependencies # table_name
 % id,	depend_id,	depend_type # name
 % int,	int,	smallint # type
@@ -259,7 +259,7 @@
 % id,	depend_id,	depend_type # name
 % int,	int,	smallint # type
 % 1,	1,	1 # length
-#SELECT * FROM sys.dependencies WHERE depend_type = 13 and depend_id NOT IN (SELECT id FROM sys.functions);
+#SELECT * FROM sys.dependencies WHERE (id, depend_id, depend_type) NOT IN (SELECT v.id, v.used_by_id, v.depend_type FROM sys.dependencies_vw v);
 % sys.dependencies,	sys.dependencies,	sys.dependencies # table_name
 % id,	depend_id,	depend_type # name
 % int,	int,	smallint # type
@@ -344,7 +344,7 @@
 % id,	owner,	defined,	query,	pipe,	plan,	mal,	optimize # name
 % oid,	clob,	timestamp,	clob,	clob,	clob,	int,	bigint # type
 % 3,	0,	26,	0,	0,	0,	1,	1 # length
-#SELECT * FROM sys.querylog_calls WHERE id NOT IN (SELECT id FROM sys.querylog_catalog);
+#SELECT * FROM sys.querylog_calls   WHERE id NOT IN (SELECT id FROM sys.querylog_catalog);
 % .querylog_calls,	.querylog_calls,	.querylog_calls,	.querylog_calls,	.querylog_calls,	.querylog_calls,	.querylog_calls,	.querylog_calls,	.querylog_calls # table_name
 % id,	start,	stop,	arguments,	tuples,	run,	ship,	cpu,	io # name
 % oid,	timestamp,	timestamp,	clob,	bigint,	bigint,	bigint,	int,	int # type
@@ -379,7 +379,7 @@
 % user,	login,	sessiontimeout,	lastcommand,	querytimeout,	active # name
 % clob,	timestamp,	bigint,	timestamp,	bigint,	boolean # type
 % 0,	26,	1,	26,	1,	5 # length
-#SELECT * FROM sys.statistics WHERE column_id NOT IN (SELECT id FROM sys._columns);
+#SELECT * FROM sys.statistics WHERE column_id NOT IN (SELECT id FROM sys._columns UNION ALL SELECT id FROM tmp._columns);
 % sys.statistics,	sys.statistics,	sys.statistics,	sys.statistics,	sys.statistics,	sys.statistics,	sys.statistics,	sys.statistics,	sys.statistics,	sys.statistics,	sys.statistics,	sys.statistics # table_name
 % column_id,	type,	width,	stamp,	sample,	count,	unique,	nils,	minval,	maxval,	sorted,	revsorted # name
 % int,	clob,	int,	timestamp,	bigint,	bigint,	bigint,	bigint,	clob,	clob,	boolean,	boolean # type
@@ -390,89 +390,24 @@
 % int,	clob,	int,	timestamp,	bigint,	bigint,	bigint,	bigint,	clob,	clob,	boolean,	boolean # type
 % 1,	0,	1,	26,	1,	1,	1,	1,	0,	0,	5,	5 # length
 #SELECT * FROM sys.storage WHERE schema NOT IN (SELECT name FROM sys.schemas);
-<<<<<<< HEAD
 % .storage,	.storage,	.storage,	.storage,	.storage,	.storage,	.storage,	.storage,	.storage,	.storage,	.storage,	.storage,	.storage,	.storage,	.storage,	.storage,	.storage,	.storage # table_name
 % schema,	table,	column,	type,	mode,	location,	count,	typewidth,	columnsize,	heapsize,	hashes,	phash,	imprints,	sorted,	revsorted,	unique,	orderidx,	compressed # name
-% clob,	clob,	clob,	clob,	clob,	clob,	bigint,	int,	bigint,	bigint,	bigint,	boolean,	bigint,	boolean,	boolean,	boolean,	bigint,	boolean # type
-% 0,	0,	0,	0,	0,	0,	1,	1,	1,	1,	1,	5,	1,	5,	5,	5,	1,	5 # length
-#SELECT * FROM sys.storage WHERE table NOT IN (SELECT name FROM sys._tables);
-% .storage,	.storage,	.storage,	.storage,	.storage,	.storage,	.storage,	.storage,	.storage,	.storage,	.storage,	.storage,	.storage,	.storage,	.storage,	.storage,	.storage,	.storage # table_name
-% schema,	table,	column,	type,	mode,	location,	count,	typewidth,	columnsize,	heapsize,	hashes,	phash,	imprints,	sorted,	revsorted,	unique,	orderidx,	compressed # name
-% clob,	clob,	clob,	clob,	clob,	clob,	bigint,	int,	bigint,	bigint,	bigint,	boolean,	bigint,	boolean,	boolean,	boolean,	bigint,	boolean # type
-% 0,	0,	0,	0,	0,	0,	1,	1,	1,	1,	1,	5,	1,	5,	5,	5,	1,	5 # length
-#SELECT * FROM sys.storage WHERE column NOT IN (SELECT name FROM sys._columns UNION ALL SELECT name FROM sys.keys);
-% .storage,	.storage,	.storage,	.storage,	.storage,	.storage,	.storage,	.storage,	.storage,	.storage,	.storage,	.storage,	.storage,	.storage,	.storage,	.storage,	.storage,	.storage # table_name
-% schema,	table,	column,	type,	mode,	location,	count,	typewidth,	columnsize,	heapsize,	hashes,	phash,	imprints,	sorted,	revsorted,	unique,	orderidx,	compressed # name
-% clob,	clob,	clob,	clob,	clob,	clob,	bigint,	int,	bigint,	bigint,	bigint,	boolean,	bigint,	boolean,	boolean,	boolean,	bigint,	boolean # type
-% 0,	0,	0,	0,	0,	0,	1,	1,	1,	1,	1,	5,	1,	5,	5,	5,	1,	5 # length
-#SELECT * FROM sys.storage WHERE type NOT IN (SELECT sqlname FROM sys.types);
-% .storage,	.storage,	.storage,	.storage,	.storage,	.storage,	.storage,	.storage,	.storage,	.storage,	.storage,	.storage,	.storage,	.storage,	.storage,	.storage,	.storage,	.storage # table_name
-% schema,	table,	column,	type,	mode,	location,	count,	typewidth,	columnsize,	heapsize,	hashes,	phash,	imprints,	sorted,	revsorted,	unique,	orderidx,	compressed # name
-% clob,	clob,	clob,	clob,	clob,	clob,	bigint,	int,	bigint,	bigint,	bigint,	boolean,	bigint,	boolean,	boolean,	boolean,	bigint,	boolean # type
-% 0,	0,	0,	0,	0,	0,	1,	1,	1,	1,	1,	5,	1,	5,	5,	5,	1,	5 # length
-#SELECT * FROM sys.storagemodel WHERE schema NOT IN (SELECT name FROM sys.schemas);
-% .storagemodel,	.storagemodel,	.storagemodel,	.storagemodel,	.storagemodel,	.storagemodel,	.storagemodel,	.storagemodel,	.storagemodel,	.storagemodel,	.storagemodel,	.storagemodel,	.storagemodel,	.storagemodel # table_name
-% schema,	table,	column,	type,	count,	columnsize,	heapsize,	hashes,	imprints,	sorted,	revsorted,	unique,	orderidx,	compressed # name
-% clob,	clob,	clob,	clob,	bigint,	bigint,	bigint,	bigint,	bigint,	boolean,	boolean,	boolean,	bigint,	boolean # type
-% 0,	0,	0,	0,	1,	1,	1,	1,	1,	5,	5,	5,	1,	5 # length
-#SELECT * FROM sys.storagemodel WHERE table NOT IN (SELECT name FROM sys._tables);
-% .storagemodel,	.storagemodel,	.storagemodel,	.storagemodel,	.storagemodel,	.storagemodel,	.storagemodel,	.storagemodel,	.storagemodel,	.storagemodel,	.storagemodel,	.storagemodel,	.storagemodel,	.storagemodel # table_name
-% schema,	table,	column,	type,	count,	columnsize,	heapsize,	hashes,	imprints,	sorted,	revsorted,	unique,	orderidx,	compressed # name
-% clob,	clob,	clob,	clob,	bigint,	bigint,	bigint,	bigint,	bigint,	boolean,	boolean,	boolean,	bigint,	boolean # type
-% 0,	0,	0,	0,	1,	1,	1,	1,	1,	5,	5,	5,	1,	5 # length
-#SELECT * FROM sys.storagemodel WHERE column NOT IN (SELECT name FROM sys._columns UNION ALL SELECT name FROM sys.keys);
-% .storagemodel,	.storagemodel,	.storagemodel,	.storagemodel,	.storagemodel,	.storagemodel,	.storagemodel,	.storagemodel,	.storagemodel,	.storagemodel,	.storagemodel,	.storagemodel,	.storagemodel,	.storagemodel # table_name
-% schema,	table,	column,	type,	count,	columnsize,	heapsize,	hashes,	imprints,	sorted,	revsorted,	unique,	orderidx,	compressed # name
-% clob,	clob,	clob,	clob,	bigint,	bigint,	bigint,	bigint,	bigint,	boolean,	boolean,	boolean,	bigint,	boolean # type
-% 0,	0,	0,	0,	1,	1,	1,	1,	1,	5,	5,	5,	1,	5 # length
-#SELECT * FROM sys.storagemodel WHERE type NOT IN (SELECT sqlname FROM sys.types);
-% .storagemodel,	.storagemodel,	.storagemodel,	.storagemodel,	.storagemodel,	.storagemodel,	.storagemodel,	.storagemodel,	.storagemodel,	.storagemodel,	.storagemodel,	.storagemodel,	.storagemodel,	.storagemodel # table_name
-% schema,	table,	column,	type,	count,	columnsize,	heapsize,	hashes,	imprints,	sorted,	revsorted,	unique,	orderidx,	compressed # name
-% clob,	clob,	clob,	clob,	bigint,	bigint,	bigint,	bigint,	bigint,	boolean,	boolean,	boolean,	bigint,	boolean # type
-% 0,	0,	0,	0,	1,	1,	1,	1,	1,	5,	5,	5,	1,	5 # length
-#SELECT * FROM sys.storagemodelinput WHERE schema NOT IN (SELECT name FROM sys.schemas);
-% sys.storagemodelinput,	sys.storagemodelinput,	sys.storagemodelinput,	sys.storagemodelinput,	sys.storagemodelinput,	sys.storagemodelinput,	sys.storagemodelinput,	sys.storagemodelinput,	sys.storagemodelinput,	sys.storagemodelinput,	sys.storagemodelinput,	sys.storagemodelinput,	sys.storagemodelinput,	sys.storagemodelinput # table_name
-% schema,	table,	column,	type,	typewidth,	count,	distinct,	atomwidth,	reference,	sorted,	revsorted,	unique,	orderidx,	compressed # name
-% clob,	clob,	clob,	clob,	int,	bigint,	bigint,	int,	boolean,	boolean,	boolean,	boolean,	bigint,	boolean # type
-% 0,	0,	0,	0,	1,	1,	1,	1,	5,	5,	5,	5,	1,	5 # length
-#SELECT * FROM sys.storagemodelinput WHERE table NOT IN (SELECT name FROM sys._tables);
-% sys.storagemodelinput,	sys.storagemodelinput,	sys.storagemodelinput,	sys.storagemodelinput,	sys.storagemodelinput,	sys.storagemodelinput,	sys.storagemodelinput,	sys.storagemodelinput,	sys.storagemodelinput,	sys.storagemodelinput,	sys.storagemodelinput,	sys.storagemodelinput,	sys.storagemodelinput,	sys.storagemodelinput # table_name
-% schema,	table,	column,	type,	typewidth,	count,	distinct,	atomwidth,	reference,	sorted,	revsorted,	unique,	orderidx,	compressed # name
-% clob,	clob,	clob,	clob,	int,	bigint,	bigint,	int,	boolean,	boolean,	boolean,	boolean,	bigint,	boolean # type
-% 0,	0,	0,	0,	1,	1,	1,	1,	5,	5,	5,	5,	1,	5 # length
-#SELECT * FROM sys.storagemodelinput WHERE column NOT IN (SELECT name FROM sys._columns UNION ALL SELECT name FROM sys.keys);
-% sys.storagemodelinput,	sys.storagemodelinput,	sys.storagemodelinput,	sys.storagemodelinput,	sys.storagemodelinput,	sys.storagemodelinput,	sys.storagemodelinput,	sys.storagemodelinput,	sys.storagemodelinput,	sys.storagemodelinput,	sys.storagemodelinput,	sys.storagemodelinput,	sys.storagemodelinput,	sys.storagemodelinput # table_name
-% schema,	table,	column,	type,	typewidth,	count,	distinct,	atomwidth,	reference,	sorted,	revsorted,	unique,	orderidx,	compressed # name
-% clob,	clob,	clob,	clob,	int,	bigint,	bigint,	int,	boolean,	boolean,	boolean,	boolean,	bigint,	boolean # type
-% 0,	0,	0,	0,	1,	1,	1,	1,	5,	5,	5,	5,	1,	5 # length
-#SELECT * FROM sys.storagemodelinput WHERE type NOT IN (SELECT sqlname FROM sys.types);
-% sys.storagemodelinput,	sys.storagemodelinput,	sys.storagemodelinput,	sys.storagemodelinput,	sys.storagemodelinput,	sys.storagemodelinput,	sys.storagemodelinput,	sys.storagemodelinput,	sys.storagemodelinput,	sys.storagemodelinput,	sys.storagemodelinput,	sys.storagemodelinput,	sys.storagemodelinput,	sys.storagemodelinput # table_name
-% schema,	table,	column,	type,	typewidth,	count,	distinct,	atomwidth,	reference,	sorted,	revsorted,	unique,	orderidx,	compressed # name
-% clob,	clob,	clob,	clob,	int,	bigint,	bigint,	int,	boolean,	boolean,	boolean,	boolean,	bigint,	boolean # type
-% 0,	0,	0,	0,	1,	1,	1,	1,	5,	5,	5,	5,	1,	5 # length
-#SELECT schema, table, count, columnsize, heapsize, hashes, imprints, cast(auxiliary as bigint) as auxiliary FROM sys.tablestoragemodel WHERE schema NOT IN (SELECT name FROM sys.schemas);
-% .tablestoragemodel,	.tablestoragemodel,	.tablestoragemodel,	.tablestoragemodel,	.tablestoragemodel,	.tablestoragemodel,	.tablestoragemodel,	.L43 # table_name
-% schema,	table,	count,	columnsize,	heapsize,	hashes,	imprints,	auxiliary # name
-% clob,	clob,	bigint,	bigint,	bigint,	bigint,	bigint,	bigint # type
-=======
-% .storage,	.storage,	.storage,	.storage,	.storage,	.storage,	.storage,	.storage,	.storage,	.storage,	.storage,	.storage,	.storage,	.storage,	.storage,	.storage,	.storage # table_name
-% schema,	table,	column,	type,	mode,	location,	count,	typewidth,	columnsize,	heapsize,	hashes,	phash,	imprints,	sorted,	revsorted,	unique,	orderidx # name
-% varchar,	varchar,	varchar,	varchar,	varchar,	varchar,	bigint,	int,	bigint,	bigint,	bigint,	boolean,	bigint,	boolean,	boolean,	boolean,	bigint # type
+% varchar,	varchar,	varchar,	varchar,	varchar,	varchar,	bigint,	int,	bigint,	bigint,	bigint,	boolean,	bigint,	boolean,	boolean,	boolean,	bigint, boolean # type
 % 0,	0,	0,	0,	0,	0,	1,	1,	1,	1,	1,	5,	1,	5,	5,	5,	1 # length
 #SELECT * FROM sys.storage WHERE table NOT IN (SELECT name FROM sys._tables UNION ALL SELECT name FROM tmp._tables);
 % .storage,	.storage,	.storage,	.storage,	.storage,	.storage,	.storage,	.storage,	.storage,	.storage,	.storage,	.storage,	.storage,	.storage,	.storage,	.storage,	.storage # table_name
-% schema,	table,	column,	type,	mode,	location,	count,	typewidth,	columnsize,	heapsize,	hashes,	phash,	imprints,	sorted,	revsorted,	unique,	orderidx # name
-% varchar,	varchar,	varchar,	varchar,	varchar,	varchar,	bigint,	int,	bigint,	bigint,	bigint,	boolean,	bigint,	boolean,	boolean,	boolean,	bigint # type
+% schema,	table,	column,	type,	mode,	location,	count,	typewidth,	columnsize,	heapsize,	hashes,	phash,	imprints,	sorted,	revsorted,	unique,	orderidx,	compressed # name
+% varchar,	varchar,	varchar,	varchar,	varchar,	varchar,	bigint,	int,	bigint,	bigint,	bigint,	boolean,	bigint,	boolean,	boolean,	boolean,	bigint, boolean # type
 % 0,	0,	0,	0,	0,	0,	1,	1,	1,	1,	1,	5,	1,	5,	5,	5,	1 # length
 #SELECT * FROM sys.storage WHERE column NOT IN (SELECT name FROM sys._columns UNION ALL SELECT name FROM tmp._columns UNION ALL SELECT name FROM sys.keys UNION ALL SELECT name FROM tmp.keys UNION ALL SELECT name FROM sys.idxs UNION ALL SELECT name FROM tmp.idxs);
 % .storage,	.storage,	.storage,	.storage,	.storage,	.storage,	.storage,	.storage,	.storage,	.storage,	.storage,	.storage,	.storage,	.storage,	.storage,	.storage,	.storage # table_name
-% schema,	table,	column,	type,	mode,	location,	count,	typewidth,	columnsize,	heapsize,	hashes,	phash,	imprints,	sorted,	revsorted,	unique,	orderidx # name
-% varchar,	varchar,	varchar,	varchar,	varchar,	varchar,	bigint,	int,	bigint,	bigint,	bigint,	boolean,	bigint,	boolean,	boolean,	boolean,	bigint # type
+% schema,	table,	column,	type,	mode,	location,	count,	typewidth,	columnsize,	heapsize,	hashes,	phash,	imprints,	sorted,	revsorted,	unique,	orderidx,	compressed # name
+% varchar,	varchar,	varchar,	varchar,	varchar,	varchar,	bigint,	int,	bigint,	bigint,	bigint,	boolean,	bigint,	boolean,	boolean,	boolean,	bigint,	boolean # type # type
 % 0,	0,	0,	0,	0,	0,	1,	1,	1,	1,	1,	5,	1,	5,	5,	5,	1 # length
 #SELECT * FROM sys.storage WHERE type NOT IN (SELECT sqlname FROM sys.types);
 % .storage,	.storage,	.storage,	.storage,	.storage,	.storage,	.storage,	.storage,	.storage,	.storage,	.storage,	.storage,	.storage,	.storage,	.storage,	.storage,	.storage # table_name
-% schema,	table,	column,	type,	mode,	location,	count,	typewidth,	columnsize,	heapsize,	hashes,	phash,	imprints,	sorted,	revsorted,	unique,	orderidx # name
-% varchar,	varchar,	varchar,	varchar,	varchar,	varchar,	bigint,	int,	bigint,	bigint,	bigint,	boolean,	bigint,	boolean,	boolean,	boolean,	bigint # type
+% schema,	table,	column,	type,	mode,	location,	count,	typewidth,	columnsize,	heapsize,	hashes,	phash,	imprints,	sorted,	revsorted,	unique,	orderidx,	compressed # name
+% varchar,	varchar,	varchar,	varchar,	varchar,	varchar,	bigint,	int,	bigint,	bigint,	bigint,	boolean,	bigint,	boolean,	boolean,	boolean,	bigint,	boolean # type
 % 0,	0,	0,	0,	0,	0,	1,	1,	1,	1,	1,	5,	1,	5,	5,	5,	1 # length
 #SELECT * FROM sys.storagemodel WHERE schema NOT IN (SELECT name FROM sys.schemas);
 % sys.storagemodel,	sys.storagemodel,	sys.storagemodel,	sys.storagemodel,	sys.storagemodel,	sys.storagemodel,	sys.storagemodel,	sys.storagemodel,	sys.storagemodel,	sys.storagemodel,	sys.storagemodel,	sys.storagemodel,	sys.storagemodel # table_name
@@ -518,7 +453,6 @@
 % sys.tablestoragemodel,	sys.tablestoragemodel,	sys.tablestoragemodel,	sys.tablestoragemodel,	sys.tablestoragemodel,	sys.tablestoragemodel,	sys.tablestoragemodel,	sys.tablestoragemodel # table_name
 % schema,	table,	rowcount,	columnsize,	heapsize,	hashsize,	imprintsize,	auxiliary # name
 % varchar,	varchar,	bigint,	bigint,	bigint,	bigint,	bigint,	bigint # type
->>>>>>> 352c5d53
 % 0,	0,	1,	1,	1,	1,	1,	1 # length
 #SELECT schema, table, rowcount, columnsize, heapsize, hashsize, imprintsize, auxiliary FROM sys.tablestoragemodel WHERE table NOT IN (SELECT name FROM sys._tables UNION ALL SELECT name FROM tmp._tables);
 % sys.tablestoragemodel,	sys.tablestoragemodel,	sys.tablestoragemodel,	sys.tablestoragemodel,	sys.tablestoragemodel,	sys.tablestoragemodel,	sys.tablestoragemodel,	sys.tablestoragemodel # table_name
