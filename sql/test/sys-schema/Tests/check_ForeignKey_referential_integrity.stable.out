stdout of test 'check_ForeignKey_referential_integrity` in directory 'sql/test/sys-schema` itself:


# 12:34:36 >  
# 12:34:36 >  "mserver5" "--debug=10" "--set" "gdk_nr_threads=0" "--set" "mapi_open=true" "--set" "mapi_port=31305" "--set" "mapi_usock=/var/tmp/mtest-4387/.s.monetdb.31305" "--set" "monet_prompt=" "--forcemito" "--dbpath=/ufs/sjoerd/Monet-devel/var/MonetDB/mTests_sql_test_sys-schema"
# 12:34:36 >  

# MonetDB 5 server v11.26.0 (hg id: 4402dbd26688)
# This is an unreleased version
# Serving database 'mTests_sql_test_sys-schema', using 8 threads
# Compiled for x86_64-unknown-linux-gnu/64bit
# Found 15.589 GiB available main-memory.
# Copyright (c) 1993-July 2008 CWI.
# Copyright (c) August 2008-2017 MonetDB B.V., all rights reserved
# Visit http://www.monetdb.org/ for further information
# Listening for connection requests on mapi:monetdb://madrid.da.cwi.nl:31305/
# Listening for UNIX domain connection requests on mapi:monetdb:///var/tmp/mtest-4387/.s.monetdb.31305
# MonetDB/GIS module loaded
# MonetDB/SQL module loaded


# 12:34:37 >  
# 12:34:37 >  "mclient" "-lsql" "-ftest" "-Eutf-8" "-i" "-e" "--host=/var/tmp/mtest-4387" "--port=31305"
# 12:34:37 >  

#SELECT * FROM sys.schemas WHERE authorization NOT IN (SELECT id FROM sys.auths);
% sys.schemas,	sys.schemas,	sys.schemas,	sys.schemas,	sys.schemas # table_name
% id,	name,	authorization,	owner,	system # name
% int,	varchar,	int,	int,	boolean # type
% 1,	0,	1,	1,	5 # length
#SELECT * FROM sys.schemas WHERE owner NOT IN (SELECT id FROM sys.auths);
% sys.schemas,	sys.schemas,	sys.schemas,	sys.schemas,	sys.schemas # table_name
% id,	name,	authorization,	owner,	system # name
% int,	varchar,	int,	int,	boolean # type
% 1,	0,	1,	1,	5 # length
#SELECT * FROM sys.tables WHERE schema_id NOT IN (SELECT id FROM sys.schemas);
% .tables,	.tables,	.tables,	.tables,	.tables,	.tables,	.tables,	.tables,	.tables # table_name
% id,	name,	schema_id,	query,	type,	system,	commit_action,	access,	temporary # name
% int,	varchar,	int,	varchar,	smallint,	boolean,	smallint,	smallint,	tinyint # type
% 1,	0,	1,	0,	1,	5,	1,	1,	1 # length
#SELECT * FROM sys._tables WHERE schema_id NOT IN (SELECT id FROM sys.schemas);
% sys._tables,	sys._tables,	sys._tables,	sys._tables,	sys._tables,	sys._tables,	sys._tables,	sys._tables # table_name
% id,	name,	schema_id,	query,	type,	system,	commit_action,	access # name
% int,	varchar,	int,	varchar,	smallint,	boolean,	smallint,	smallint # type
% 1,	0,	1,	0,	1,	5,	1,	1 # length
#SELECT * FROM tmp._tables WHERE schema_id NOT IN (SELECT id FROM sys.schemas);
% tmp._tables,	tmp._tables,	tmp._tables,	tmp._tables,	tmp._tables,	tmp._tables,	tmp._tables,	tmp._tables # table_name
% id,	name,	schema_id,	query,	type,	system,	commit_action,	access # name
% int,	varchar,	int,	varchar,	smallint,	boolean,	smallint,	smallint # type
% 1,	0,	1,	0,	1,	5,	1,	1 # length
#SELECT * FROM sys.tables WHERE type NOT IN (SELECT table_type_id FROM sys.table_types);
% .tables,	.tables,	.tables,	.tables,	.tables,	.tables,	.tables,	.tables,	.tables # table_name
% id,	name,	schema_id,	query,	type,	system,	commit_action,	access,	temporary # name
% int,	varchar,	int,	varchar,	smallint,	boolean,	smallint,	smallint,	tinyint # type
% 1,	0,	1,	0,	1,	5,	1,	1,	1 # length
#SELECT * FROM sys._tables WHERE type NOT IN (SELECT table_type_id FROM sys.table_types);
% sys._tables,	sys._tables,	sys._tables,	sys._tables,	sys._tables,	sys._tables,	sys._tables,	sys._tables # table_name
% id,	name,	schema_id,	query,	type,	system,	commit_action,	access # name
% int,	varchar,	int,	varchar,	smallint,	boolean,	smallint,	smallint # type
% 1,	0,	1,	0,	1,	5,	1,	1 # length
#SELECT * FROM tmp._tables WHERE type NOT IN (SELECT table_type_id FROM sys.table_types);
% tmp._tables,	tmp._tables,	tmp._tables,	tmp._tables,	tmp._tables,	tmp._tables,	tmp._tables,	tmp._tables # table_name
% id,	name,	schema_id,	query,	type,	system,	commit_action,	access # name
% int,	varchar,	int,	varchar,	smallint,	boolean,	smallint,	smallint # type
% 1,	0,	1,	0,	1,	5,	1,	1 # length
#SELECT * FROM sys.columns WHERE table_id NOT IN (SELECT id FROM sys.tables);
% .columns,	.columns,	.columns,	.columns,	.columns,	.columns,	.columns,	.columns,	.columns,	.columns # table_name
% id,	name,	type,	type_digits,	type_scale,	table_id,	default,	null,	number,	storage # name
% int,	varchar,	varchar,	int,	int,	int,	varchar,	boolean,	int,	varchar # type
% 1,	0,	0,	1,	1,	1,	0,	5,	1,	0 # length
#SELECT * FROM sys._columns WHERE table_id NOT IN (SELECT id FROM sys._tables);
% sys._columns,	sys._columns,	sys._columns,	sys._columns,	sys._columns,	sys._columns,	sys._columns,	sys._columns,	sys._columns,	sys._columns # table_name
% id,	name,	type,	type_digits,	type_scale,	table_id,	default,	null,	number,	storage # name
% int,	varchar,	varchar,	int,	int,	int,	varchar,	boolean,	int,	varchar # type
% 1,	0,	0,	1,	1,	1,	0,	5,	1,	0 # length
#SELECT * FROM tmp._columns WHERE table_id NOT IN (SELECT id FROM tmp._tables);
% tmp._columns,	tmp._columns,	tmp._columns,	tmp._columns,	tmp._columns,	tmp._columns,	tmp._columns,	tmp._columns,	tmp._columns,	tmp._columns # table_name
% id,	name,	type,	type_digits,	type_scale,	table_id,	default,	null,	number,	storage # name
% int,	varchar,	varchar,	int,	int,	int,	varchar,	boolean,	int,	varchar # type
% 1,	0,	0,	1,	1,	1,	0,	5,	1,	0 # length
#SELECT * FROM sys.columns WHERE type NOT IN (SELECT sqlname FROM sys.types);
% .columns,	.columns,	.columns,	.columns,	.columns,	.columns,	.columns,	.columns,	.columns,	.columns # table_name
% id,	name,	type,	type_digits,	type_scale,	table_id,	default,	null,	number,	storage # name
% int,	varchar,	varchar,	int,	int,	int,	varchar,	boolean,	int,	varchar # type
% 1,	0,	0,	1,	1,	1,	0,	5,	1,	0 # length
#SELECT * FROM sys._columns WHERE type NOT IN (SELECT sqlname FROM sys.types);
% sys._columns,	sys._columns,	sys._columns,	sys._columns,	sys._columns,	sys._columns,	sys._columns,	sys._columns,	sys._columns,	sys._columns # table_name
% id,	name,	type,	type_digits,	type_scale,	table_id,	default,	null,	number,	storage # name
% int,	varchar,	varchar,	int,	int,	int,	varchar,	boolean,	int,	varchar # type
% 1,	0,	0,	1,	1,	1,	0,	5,	1,	0 # length
#SELECT * FROM sys._columns WHERE type NOT IN (SELECT sqlname FROM sys.types);
% sys._columns,	sys._columns,	sys._columns,	sys._columns,	sys._columns,	sys._columns,	sys._columns,	sys._columns,	sys._columns,	sys._columns # table_name
% id,	name,	type,	type_digits,	type_scale,	table_id,	default,	null,	number,	storage # name
% int,	varchar,	varchar,	int,	int,	int,	varchar,	boolean,	int,	varchar # type
% 1,	0,	0,	1,	1,	1,	0,	5,	1,	0 # length
#SELECT * FROM sys.functions WHERE schema_id NOT IN (SELECT id FROM sys.schemas);
% sys.functions,	sys.functions,	sys.functions,	sys.functions,	sys.functions,	sys.functions,	sys.functions,	sys.functions,	sys.functions,	sys.functions,	sys.functions # table_name
% id,	name,	func,	mod,	language,	type,	side_effect,	varres,	vararg,	schema_id,	system # name
% int,	varchar,	varchar,	varchar,	int,	int,	boolean,	boolean,	boolean,	int,	boolean # type
% 1,	0,	0,	0,	1,	1,	5,	5,	5,	1,	5 # length
#SELECT * FROM sys.functions WHERE type NOT IN (SELECT function_type_id FROM sys.function_types);
% sys.functions,	sys.functions,	sys.functions,	sys.functions,	sys.functions,	sys.functions,	sys.functions,	sys.functions,	sys.functions,	sys.functions,	sys.functions # table_name
% id,	name,	func,	mod,	language,	type,	side_effect,	varres,	vararg,	schema_id,	system # name
% int,	varchar,	varchar,	varchar,	int,	int,	boolean,	boolean,	boolean,	int,	boolean # type
% 1,	0,	0,	0,	1,	1,	5,	5,	5,	1,	5 # length
#SELECT * FROM sys.functions WHERE language NOT IN (SELECT language_id FROM sys.function_languages);
% sys.functions,	sys.functions,	sys.functions,	sys.functions,	sys.functions,	sys.functions,	sys.functions,	sys.functions,	sys.functions,	sys.functions,	sys.functions # table_name
% id,	name,	func,	mod,	language,	type,	side_effect,	varres,	vararg,	schema_id,	system # name
% int,	varchar,	varchar,	varchar,	int,	int,	boolean,	boolean,	boolean,	int,	boolean # type
% 1,	0,	0,	0,	1,	1,	5,	5,	5,	1,	5 # length
#SELECT * FROM sys.functions WHERE system AND schema_id NOT IN (SELECT id FROM sys.schemas WHERE system);
% sys.functions,	sys.functions,	sys.functions,	sys.functions,	sys.functions,	sys.functions,	sys.functions,	sys.functions,	sys.functions,	sys.functions,	sys.functions # table_name
% id,	name,	func,	mod,	language,	type,	side_effect,	varres,	vararg,	schema_id,	system # name
% int,	varchar,	varchar,	varchar,	int,	int,	boolean,	boolean,	boolean,	int,	boolean # type
% 1,	0,	0,	0,	1,	1,	5,	5,	5,	1,	5 # length
#SELECT * FROM sys.args WHERE func_id NOT IN (SELECT id FROM sys.functions);
% sys.args,	sys.args,	sys.args,	sys.args,	sys.args,	sys.args,	sys.args,	sys.args # table_name
% id,	func_id,	name,	type,	type_digits,	type_scale,	inout,	number # name
% int,	int,	varchar,	varchar,	int,	int,	tinyint,	int # type
% 1,	1,	0,	0,	1,	1,	1,	1 # length
#SELECT * FROM sys.args WHERE type NOT IN (SELECT sqlname FROM sys.types);
% sys.args,	sys.args,	sys.args,	sys.args,	sys.args,	sys.args,	sys.args,	sys.args # table_name
% id,	func_id,	name,	type,	type_digits,	type_scale,	inout,	number # name
% int,	int,	varchar,	varchar,	int,	int,	tinyint,	int # type
% 1,	1,	0,	0,	1,	1,	1,	1 # length
#SELECT * FROM sys.types WHERE schema_id NOT IN (SELECT id FROM sys.schemas);
% sys.types,	sys.types,	sys.types,	sys.types,	sys.types,	sys.types,	sys.types,	sys.types # table_name
% id,	systemname,	sqlname,	digits,	scale,	radix,	eclass,	schema_id # name
% int,	varchar,	varchar,	int,	int,	int,	int,	int # type
% 1,	0,	0,	1,	1,	1,	1,	1 # length
#SELECT * FROM sys.types WHERE schema_id NOT IN (SELECT id FROM sys.schemas) AND schema_id <> 0;
% sys.types,	sys.types,	sys.types,	sys.types,	sys.types,	sys.types,	sys.types,	sys.types # table_name
% id,	systemname,	sqlname,	digits,	scale,	radix,	eclass,	schema_id # name
% int,	varchar,	varchar,	int,	int,	int,	int,	int # type
% 1,	0,	0,	1,	1,	1,	1,	1 # length
#SELECT * FROM sys.objects WHERE id NOT IN (SELECT id FROM sys.ids);
% sys.objects,	sys.objects,	sys.objects # table_name
% id,	name,	nr # name
% int,	varchar,	int # type
% 1,	0,	1 # length
#SELECT * FROM sys.ids WHERE obj_type IN ('key', 'index') AND id NOT IN (SELECT id FROM sys.objects);
% .ids,	.ids,	.ids,	.ids,	.ids,	.ids,	.ids # table_name
% id,	name,	schema_id,	table_id,	table_name,	obj_type,	sys_table # name
% int,	varchar,	int,	int,	varchar,	char,	char # type
% 1,	0,	1,	1,	0,	13,	13 # length
#SELECT * FROM sys.keys WHERE id NOT IN (SELECT id FROM sys.objects);
% sys.keys,	sys.keys,	sys.keys,	sys.keys,	sys.keys,	sys.keys # table_name
% id,	table_id,	type,	name,	rkey,	action # name
% int,	int,	int,	varchar,	int,	int # type
% 1,	1,	1,	0,	1,	1 # length
#SELECT * FROM sys.keys WHERE table_id NOT IN (SELECT id FROM sys.tables);
% sys.keys,	sys.keys,	sys.keys,	sys.keys,	sys.keys,	sys.keys # table_name
% id,	table_id,	type,	name,	rkey,	action # name
% int,	int,	int,	varchar,	int,	int # type
% 1,	1,	1,	0,	1,	1 # length
#SELECT * FROM sys.keys WHERE table_id NOT IN (SELECT id FROM sys._tables);
% sys.keys,	sys.keys,	sys.keys,	sys.keys,	sys.keys,	sys.keys # table_name
% id,	table_id,	type,	name,	rkey,	action # name
% int,	int,	int,	varchar,	int,	int # type
% 1,	1,	1,	0,	1,	1 # length
#SELECT * FROM tmp.keys WHERE table_id NOT IN (SELECT id FROM tmp._tables);
% tmp.keys,	tmp.keys,	tmp.keys,	tmp.keys,	tmp.keys,	tmp.keys # table_name
% id,	table_id,	type,	name,	rkey,	action # name
% int,	int,	int,	varchar,	int,	int # type
% 1,	1,	1,	0,	1,	1 # length
#SELECT * FROM sys.keys WHERE type NOT IN (SELECT key_type_id FROM sys.key_types);
% sys.keys,	sys.keys,	sys.keys,	sys.keys,	sys.keys,	sys.keys # table_name
% id,	table_id,	type,	name,	rkey,	action # name
% int,	int,	int,	varchar,	int,	int # type
% 1,	1,	1,	0,	1,	1 # length
#SELECT * FROM tmp.keys WHERE type NOT IN (SELECT key_type_id FROM sys.key_types);
% tmp.keys,	tmp.keys,	tmp.keys,	tmp.keys,	tmp.keys,	tmp.keys # table_name
% id,	table_id,	type,	name,	rkey,	action # name
% int,	int,	int,	varchar,	int,	int # type
% 1,	1,	1,	0,	1,	1 # length
#SELECT * FROM sys.keys WHERE rkey <> -1 AND rkey NOT IN (SELECT id FROM sys.keys);
% sys.keys,	sys.keys,	sys.keys,	sys.keys,	sys.keys,	sys.keys # table_name
% id,	table_id,	type,	name,	rkey,	action # name
% int,	int,	int,	varchar,	int,	int # type
% 1,	1,	1,	0,	1,	1 # length
#SELECT * FROM tmp.keys WHERE rkey <> -1 AND rkey NOT IN (SELECT id FROM tmp.keys);
% tmp.keys,	tmp.keys,	tmp.keys,	tmp.keys,	tmp.keys,	tmp.keys # table_name
% id,	table_id,	type,	name,	rkey,	action # name
% int,	int,	int,	varchar,	int,	int # type
% 1,	1,	1,	0,	1,	1 # length
#SELECT * FROM sys.idxs WHERE id NOT IN (SELECT id FROM sys.objects);
% sys.idxs,	sys.idxs,	sys.idxs,	sys.idxs # table_name
% id,	table_id,	type,	name # name
% int,	int,	int,	varchar # type
% 1,	1,	1,	0 # length
#SELECT * FROM sys.idxs WHERE table_id NOT IN (SELECT id FROM sys.tables);
% sys.idxs,	sys.idxs,	sys.idxs,	sys.idxs # table_name
% id,	table_id,	type,	name # name
% int,	int,	int,	varchar # type
% 1,	1,	1,	0 # length
#SELECT * FROM sys.idxs WHERE table_id NOT IN (SELECT id FROM sys._tables);
% sys.idxs,	sys.idxs,	sys.idxs,	sys.idxs # table_name
% id,	table_id,	type,	name # name
% int,	int,	int,	varchar # type
% 1,	1,	1,	0 # length
#SELECT * FROM tmp.idxs WHERE table_id NOT IN (SELECT id FROM tmp._tables);
% tmp.idxs,	tmp.idxs,	tmp.idxs,	tmp.idxs # table_name
% id,	table_id,	type,	name # name
% int,	int,	int,	varchar # type
% 1,	1,	1,	0 # length
#SELECT * FROM sys.idxs WHERE type NOT IN (SELECT index_type_id FROM sys.index_types);
% sys.idxs,	sys.idxs,	sys.idxs,	sys.idxs # table_name
% id,	table_id,	type,	name # name
% int,	int,	int,	varchar # type
% 1,	1,	1,	0 # length
#SELECT * FROM tmp.idxs WHERE type NOT IN (SELECT index_type_id FROM sys.index_types);
% tmp.idxs,	tmp.idxs,	tmp.idxs,	tmp.idxs # table_name
% id,	table_id,	type,	name # name
% int,	int,	int,	varchar # type
% 1,	1,	1,	0 # length
#SELECT * FROM sys.sequences WHERE schema_id NOT IN (SELECT id FROM sys.schemas);
% sys.sequences,	sys.sequences,	sys.sequences,	sys.sequences,	sys.sequences,	sys.sequences,	sys.sequences,	sys.sequences,	sys.sequences # table_name
% id,	schema_id,	name,	start,	minvalue,	maxvalue,	increment,	cacheinc,	cycle # name
% int,	int,	varchar,	bigint,	bigint,	bigint,	bigint,	bigint,	boolean # type
% 1,	1,	0,	1,	1,	1,	1,	1,	5 # length
#SELECT * FROM sys.triggers WHERE table_id NOT IN (SELECT id FROM sys.tables);
% sys.triggers,	sys.triggers,	sys.triggers,	sys.triggers,	sys.triggers,	sys.triggers,	sys.triggers,	sys.triggers,	sys.triggers,	sys.triggers # table_name
% id,	name,	table_id,	time,	orientation,	event,	old_name,	new_name,	condition,	statement # name
% int,	varchar,	int,	smallint,	smallint,	smallint,	varchar,	varchar,	varchar,	varchar # type
% 1,	0,	1,	1,	1,	1,	0,	0,	0,	0 # length
#SELECT * FROM sys.triggers WHERE table_id NOT IN (SELECT id FROM sys._tables);
% sys.triggers,	sys.triggers,	sys.triggers,	sys.triggers,	sys.triggers,	sys.triggers,	sys.triggers,	sys.triggers,	sys.triggers,	sys.triggers # table_name
% id,	name,	table_id,	time,	orientation,	event,	old_name,	new_name,	condition,	statement # name
% int,	varchar,	int,	smallint,	smallint,	smallint,	varchar,	varchar,	varchar,	varchar # type
% 1,	0,	1,	1,	1,	1,	0,	0,	0,	0 # length
#SELECT * FROM tmp.triggers WHERE table_id NOT IN (SELECT id FROM tmp._tables);
% tmp.triggers,	tmp.triggers,	tmp.triggers,	tmp.triggers,	tmp.triggers,	tmp.triggers,	tmp.triggers,	tmp.triggers,	tmp.triggers,	tmp.triggers # table_name
% id,	name,	table_id,	time,	orientation,	event,	old_name,	new_name,	condition,	statement # name
% int,	varchar,	int,	smallint,	smallint,	smallint,	varchar,	varchar,	varchar,	varchar # type
% 1,	0,	1,	1,	1,	1,	0,	0,	0,	0 # length
#SELECT * FROM sys.comments WHERE id NOT IN (SELECT id FROM sys.ids);
% sys.comments,	sys.comments # table_name
% id,	remark # name
% int,	varchar # type
% 1,	0 # length
#SELECT * FROM sys.dependencies WHERE id NOT IN (SELECT id FROM sys.ids);
% sys.dependencies,	sys.dependencies,	sys.dependencies # table_name
% id,	depend_id,	depend_type # name
% int,	int,	smallint # type
% 1,	1,	1 # length
#SELECT * FROM sys.dependencies WHERE depend_id NOT IN (SELECT id FROM sys.ids);
% sys.dependencies,	sys.dependencies,	sys.dependencies # table_name
% id,	depend_id,	depend_type # name
% int,	int,	smallint # type
% 1,	1,	1 # length
#SELECT * FROM sys.dependencies WHERE depend_type NOT IN (SELECT dependency_type_id FROM sys.dependency_types);
% sys.dependencies,	sys.dependencies,	sys.dependencies # table_name
% id,	depend_id,	depend_type # name
% int,	int,	smallint # type
% 1,	1,	1 # length
#SELECT * FROM sys.dependencies WHERE (id, depend_id, depend_type) NOT IN (SELECT v.id, v.used_by_id, v.depend_type FROM sys.dependencies_vw v);
% sys.dependencies,	sys.dependencies,	sys.dependencies # table_name
% id,	depend_id,	depend_type # name
% int,	int,	smallint # type
% 1,	1,	1 # length
#SELECT * FROM sys.auths WHERE grantor NOT IN (SELECT id FROM sys.auths) AND grantor > 0;
% sys.auths,	sys.auths,	sys.auths # table_name
% id,	name,	grantor # name
% int,	varchar,	int # type
% 1,	0,	1 # length
#SELECT * FROM sys.users WHERE name NOT IN (SELECT name FROM sys.auths);
% .users,	.users,	.users # table_name
% name,	fullname,	default_schema # name
% varchar,	varchar,	int # type
% 0,	0,	1 # length
#SELECT * FROM sys.users WHERE default_schema NOT IN (SELECT id FROM sys.schemas);
% .users,	.users,	.users # table_name
% name,	fullname,	default_schema # name
% varchar,	varchar,	int # type
% 0,	0,	1 # length
#SELECT * FROM sys.db_user_info WHERE name NOT IN (SELECT name FROM sys.auths);
% sys.db_user_info,	sys.db_user_info,	sys.db_user_info # table_name
% name,	fullname,	default_schema # name
% varchar,	varchar,	int # type
% 0,	0,	1 # length
#SELECT * FROM sys.db_user_info WHERE default_schema NOT IN (SELECT id FROM sys.schemas);
% sys.db_user_info,	sys.db_user_info,	sys.db_user_info # table_name
% name,	fullname,	default_schema # name
% varchar,	varchar,	int # type
% 0,	0,	1 # length
#SELECT * FROM sys.user_role WHERE login_id NOT IN (SELECT id FROM sys.auths);
% sys.user_role,	sys.user_role # table_name
% login_id,	role_id # name
% int,	int # type
% 1,	1 # length
#SELECT * FROM sys.user_role WHERE login_id NOT IN (SELECT a.id FROM sys.auths a WHERE a.name IN (SELECT u.name FROM sys.users u));
% sys.user_role,	sys.user_role # table_name
% login_id,	role_id # name
% int,	int # type
% 1,	1 # length
#SELECT * FROM sys.user_role WHERE role_id NOT IN (SELECT id FROM sys.auths);
% sys.user_role,	sys.user_role # table_name
% login_id,	role_id # name
% int,	int # type
% 1,	1 # length
#SELECT * FROM sys.user_role WHERE role_id NOT IN (SELECT a.id FROM sys.auths a WHERE a.name NOT IN (SELECT u.name FROM sys.users u));
% sys.user_role,	sys.user_role # table_name
% login_id,	role_id # name
% int,	int # type
% 1,	1 # length
#SELECT * FROM sys.user_role WHERE role_id NOT IN (SELECT id FROM sys.roles);
% sys.user_role,	sys.user_role # table_name
% login_id,	role_id # name
% int,	int # type
% 1,	1 # length
#SELECT * FROM sys.privileges WHERE obj_id NOT IN (SELECT id FROM sys.schemas UNION ALL SELECT id FROM sys._tables UNION ALL SELECT id FROM sys._columns UNION ALL SELECT id FROM sys.functions);
% sys.privileges,	sys.privileges,	sys.privileges,	sys.privileges,	sys.privileges # table_name
% obj_id,	auth_id,	privileges,	grantor,	grantable # name
% int,	int,	int,	int,	int # type
% 1,	1,	1,	1,	1 # length
#SELECT * FROM sys.privileges WHERE auth_id NOT IN (SELECT id FROM sys.auths);
% sys.privileges,	sys.privileges,	sys.privileges,	sys.privileges,	sys.privileges # table_name
% obj_id,	auth_id,	privileges,	grantor,	grantable # name
% int,	int,	int,	int,	int # type
% 1,	1,	1,	1,	1 # length
#SELECT * FROM sys.privileges WHERE grantor NOT IN (SELECT id FROM sys.auths) AND grantor > 0;
% sys.privileges,	sys.privileges,	sys.privileges,	sys.privileges,	sys.privileges # table_name
% obj_id,	auth_id,	privileges,	grantor,	grantable # name
% int,	int,	int,	int,	int # type
% 1,	1,	1,	1,	1 # length
#SELECT * FROM sys.privileges WHERE privileges NOT IN (SELECT privilege_code_id FROM sys.privilege_codes);
% sys.privileges,	sys.privileges,	sys.privileges,	sys.privileges,	sys.privileges # table_name
% obj_id,	auth_id,	privileges,	grantor,	grantable # name
% int,	int,	int,	int,	int # type
% 1,	1,	1,	1,	1 # length
#SELECT * FROM sys.querylog_catalog WHERE owner NOT IN (SELECT name FROM sys.users);
% .querylog_catalog,	.querylog_catalog,	.querylog_catalog,	.querylog_catalog,	.querylog_catalog,	.querylog_catalog,	.querylog_catalog,	.querylog_catalog # table_name
% id,	owner,	defined,	query,	pipe,	plan,	mal,	optimize # name
% oid,	clob,	timestamp,	clob,	clob,	clob,	int,	bigint # type
% 3,	0,	26,	0,	0,	0,	1,	1 # length
#SELECT * FROM sys.querylog_catalog WHERE pipe NOT IN (SELECT name FROM sys.optimizers);
% .querylog_catalog,	.querylog_catalog,	.querylog_catalog,	.querylog_catalog,	.querylog_catalog,	.querylog_catalog,	.querylog_catalog,	.querylog_catalog # table_name
% id,	owner,	defined,	query,	pipe,	plan,	mal,	optimize # name
% oid,	clob,	timestamp,	clob,	clob,	clob,	int,	bigint # type
% 3,	0,	26,	0,	0,	0,	1,	1 # length
#SELECT * FROM sys.querylog_calls   WHERE id NOT IN (SELECT id FROM sys.querylog_catalog);
% .querylog_calls,	.querylog_calls,	.querylog_calls,	.querylog_calls,	.querylog_calls,	.querylog_calls,	.querylog_calls,	.querylog_calls,	.querylog_calls # table_name
% id,	start,	stop,	arguments,	tuples,	run,	ship,	cpu,	io # name
% oid,	timestamp,	timestamp,	clob,	bigint,	bigint,	bigint,	int,	int # type
% 3,	26,	26,	0,	1,	1,	1,	1,	1 # length
#SELECT * FROM sys.querylog_history WHERE id NOT IN (SELECT id FROM sys.querylog_catalog);
% .querylog_history,	.querylog_history,	.querylog_history,	.querylog_history,	.querylog_history,	.querylog_history,	.querylog_history,	.querylog_history,	.querylog_history,	.querylog_history,	.querylog_history,	.querylog_history,	.querylog_history,	.querylog_history,	.querylog_history,	.querylog_history # table_name
% id,	owner,	defined,	query,	pipe,	plan,	mal,	optimize,	start,	stop,	arguments,	tuples,	run,	ship,	cpu,	io # name
% oid,	clob,	timestamp,	clob,	clob,	clob,	int,	bigint,	timestamp,	timestamp,	clob,	bigint,	bigint,	bigint,	int,	int # type
% 3,	0,	26,	0,	0,	0,	1,	1,	26,	26,	0,	1,	1,	1,	1,	1 # length
#SELECT * FROM sys.querylog_history WHERE owner NOT IN (SELECT name FROM sys.users);
% .querylog_history,	.querylog_history,	.querylog_history,	.querylog_history,	.querylog_history,	.querylog_history,	.querylog_history,	.querylog_history,	.querylog_history,	.querylog_history,	.querylog_history,	.querylog_history,	.querylog_history,	.querylog_history,	.querylog_history,	.querylog_history # table_name
% id,	owner,	defined,	query,	pipe,	plan,	mal,	optimize,	start,	stop,	arguments,	tuples,	run,	ship,	cpu,	io # name
% oid,	clob,	timestamp,	clob,	clob,	clob,	int,	bigint,	timestamp,	timestamp,	clob,	bigint,	bigint,	bigint,	int,	int # type
% 3,	0,	26,	0,	0,	0,	1,	1,	26,	26,	0,	1,	1,	1,	1,	1 # length
#SELECT * FROM sys.querylog_history WHERE pipe NOT IN (SELECT name FROM sys.optimizers);
% .querylog_history,	.querylog_history,	.querylog_history,	.querylog_history,	.querylog_history,	.querylog_history,	.querylog_history,	.querylog_history,	.querylog_history,	.querylog_history,	.querylog_history,	.querylog_history,	.querylog_history,	.querylog_history,	.querylog_history,	.querylog_history # table_name
% id,	owner,	defined,	query,	pipe,	plan,	mal,	optimize,	start,	stop,	arguments,	tuples,	run,	ship,	cpu,	io # name
% oid,	clob,	timestamp,	clob,	clob,	clob,	int,	bigint,	timestamp,	timestamp,	clob,	bigint,	bigint,	bigint,	int,	int # type
% 3,	0,	26,	0,	0,	0,	1,	1,	26,	26,	0,	1,	1,	1,	1,	1 # length
#SELECT * FROM sys.queue WHERE tag > cast(0 as oid) AND tag NOT IN (SELECT tag FROM sys.queue);
% .queue,	.queue,	.queue,	.queue,	.queue,	.queue,	.queue,	.queue,	.queue # table_name
% tag,	sessionid,	user,	started,	status,	query,	progress,	workers,	memory # name
% bigint,	int,	clob,	timestamp,	clob,	clob,	int,	int,	int # type
% 1,	1,	0,	26,	0,	0,	1,	1,	1 # length
#SELECT * FROM sys.queue WHERE tag > cast(0 as oid) AND tag NOT IN (SELECT cast(tag as oid) FROM sys.queue);
% .queue,	.queue,	.queue,	.queue,	.queue,	.queue,	.queue,	.queue,	.queue # table_name
% tag,	sessionid,	user,	started,	status,	query,	progress,	workers,	memory # name
% bigint,	int,	clob,	timestamp,	clob,	clob,	int,	int,	int # type
% 1,	1,	0,	26,	0,	0,	1,	1,	1 # length
#SELECT * FROM sys.queue WHERE tag NOT IN (SELECT cast(tag as oid) FROM sys.queue); 
% .queue,	.queue,	.queue,	.queue,	.queue,	.queue,	.queue,	.queue,	.queue # table_name
% tag,	sessionid,	user,	started,	status,	query,	progress,	workers,	memory # name
% bigint,	int,	clob,	timestamp,	clob,	clob,	int,	int,	int # type
% 1,	1,	0,	26,	0,	0,	1,	1,	1 # length
#SELECT * FROM sys.queue WHERE "user" NOT IN (SELECT name FROM sys.users);
% .queue,	.queue,	.queue,	.queue,	.queue,	.queue,	.queue,	.queue,	.queue # table_name
% tag,	sessionid,	user,	started,	status,	query,	progress,	workers,	memory # name
% bigint,	int,	clob,	timestamp,	clob,	clob,	int,	int,	int # type
% 1,	1,	0,	26,	0,	0,	1,	1,	1 # length
#SELECT * FROM sys.sessions WHERE "user" NOT IN (SELECT name FROM sys.users);
% .sessions,	.sessions,	.sessions,	.sessions,	.sessions,	.sessions,	.sessions,	.sessions,	.sessions # table_name
% sessionid,	user,	login,	idle,	optimizer,	sessiontimeout,	querytimeout,	workerlimit,	memorylimit # name
% int,	clob,	timestamp,	timestamp,	clob,	int,	int,	int,	int # type
% 1,	0,	26,	26,	0,	1,	1,	1,	1 # length
#SELECT * FROM sys.statistics WHERE column_id NOT IN (SELECT id FROM sys._columns UNION ALL SELECT id FROM tmp._columns);
% sys.statistics,	sys.statistics,	sys.statistics,	sys.statistics,	sys.statistics,	sys.statistics,	sys.statistics,	sys.statistics,	sys.statistics,	sys.statistics,	sys.statistics,	sys.statistics # table_name
% column_id,	type,	width,	stamp,	sample,	count,	unique,	nils,	minval,	maxval,	sorted,	revsorted # name
% int,	clob,	int,	timestamp,	bigint,	bigint,	bigint,	bigint,	clob,	clob,	boolean,	boolean # type
% 1,	0,	1,	26,	1,	1,	1,	1,	0,	0,	5,	5 # length
#SELECT * FROM sys.statistics WHERE type NOT IN (SELECT sqlname FROM sys.types);
% sys.statistics,	sys.statistics,	sys.statistics,	sys.statistics,	sys.statistics,	sys.statistics,	sys.statistics,	sys.statistics,	sys.statistics,	sys.statistics,	sys.statistics,	sys.statistics # table_name
% column_id,	type,	width,	stamp,	sample,	count,	unique,	nils,	minval,	maxval,	sorted,	revsorted # name
% int,	clob,	int,	timestamp,	bigint,	bigint,	bigint,	bigint,	clob,	clob,	boolean,	boolean # type
% 1,	0,	1,	26,	1,	1,	1,	1,	0,	0,	5,	5 # length
#SELECT * FROM sys.storage() WHERE schema NOT IN (SELECT name FROM sys.schemas);
<<<<<<< HEAD
% .L1,	.L1,	.L1,	.L1,	.L1,	.L1,	.L1,	.L1,	.L1,	.L1,	.L1,	.L1,	.L1,	.L1,	.L1,	.L1,	.L1,	.L1 # table_name
% schema,	table,	column,	type,	mode,	location,	count,	typewidth,	columnsize,	heapsize,	hashes,	phash,	imprints,	sorted,	revsorted,	unique,	orderidx,	compressed # name
% varchar,	varchar,	varchar,	varchar,	varchar,	varchar,	bigint,	int,	bigint,	bigint,	bigint,	boolean,	bigint,	boolean,	boolean,	boolean,	bigint,	boolean # type
% 0,	0,	0,	0,	0,	0,	1,	1,	1,	1,	1,	5,	1,	5,	5,	5,	1,	5 # length
#SELECT * FROM sys.storage() WHERE table NOT IN (SELECT name FROM sys._tables UNION ALL SELECT name FROM tmp._tables);
% .L1,	.L1,	.L1,	.L1,	.L1,	.L1,	.L1,	.L1,	.L1,	.L1,	.L1,	.L1,	.L1,	.L1,	.L1,	.L1,	.L1,	.L1 # table_name
% schema,	table,	column,	type,	mode,	location,	count,	typewidth,	columnsize,	heapsize,	hashes,	phash,	imprints,	sorted,	revsorted,	unique,	orderidx,	compressed # name
% varchar,	varchar,	varchar,	varchar,	varchar,	varchar,	bigint,	int,	bigint,	bigint,	bigint,	boolean,	bigint,	boolean,	boolean,	boolean,	bigint,	boolean # type
% 0,	0,	0,	0,	0,	0,	1,	1,	1,	1,	1,	5,	1,	5,	5,	5,	1,	5 # length
#SELECT * FROM sys.storage() WHERE (schema, table) NOT IN (SELECT sch.name, tbl.name FROM sys.schemas AS sch JOIN sys.tables AS tbl ON sch.id = tbl.schema_id);
% .L1,	.L1,	.L1,	.L1,	.L1,	.L1,	.L1,	.L1,	.L1,	.L1,	.L1,	.L1,	.L1,	.L1,	.L1,	.L1,	.L1,	.L1 # table_name
% schema,	table,	column,	type,	mode,	location,	count,	typewidth,	columnsize,	heapsize,	hashes,	phash,	imprints,	sorted,	revsorted,	unique,	orderidx,	compressed # name
% varchar,	varchar,	varchar,	varchar,	varchar,	varchar,	bigint,	int,	bigint,	bigint,	bigint,	boolean,	bigint,	boolean,	boolean,	boolean,	bigint,	boolean # type
% 0,	0,	0,	0,	0,	0,	1,	1,	1,	1,	1,	5,	1,	5,	5,	5,	1,	5 # length
#SELECT * FROM sys.storage() WHERE column NOT IN (SELECT name FROM sys._columns UNION ALL SELECT name FROM tmp._columns UNION ALL SELECT name FROM sys.keys UNION ALL SELECT name FROM tmp.keys UNION ALL SELECT name FROM sys.idxs UNION ALL SELECT name FROM tmp.idxs);
% .L1,	.L1,	.L1,	.L1,	.L1,	.L1,	.L1,	.L1,	.L1,	.L1,	.L1,	.L1,	.L1,	.L1,	.L1,	.L1,	.L1,	.L1 # table_name
% schema,	table,	column,	type,	mode,	location,	count,	typewidth,	columnsize,	heapsize,	hashes,	phash,	imprints,	sorted,	revsorted,	unique,	orderidx,	compressed # name
% varchar,	varchar,	varchar,	varchar,	varchar,	varchar,	bigint,	int,	bigint,	bigint,	bigint,	boolean,	bigint,	boolean,	boolean,	boolean,	bigint,	boolean # type
% 0,	0,	0,	0,	0,	0,	1,	1,	1,	1,	1,	5,	1,	5,	5,	5,	1,	5 # length
#SELECT * FROM sys.storage() WHERE type NOT IN (SELECT sqlname FROM sys.types);
% .L1,	.L1,	.L1,	.L1,	.L1,	.L1,	.L1,	.L1,	.L1,	.L1,	.L1,	.L1,	.L1,	.L1,	.L1,	.L1,	.L1,	.L1 # table_name
% schema,	table,	column,	type,	mode,	location,	count,	typewidth,	columnsize,	heapsize,	hashes,	phash,	imprints,	sorted,	revsorted,	unique,	orderidx,	compressed # name
% varchar,	varchar,	varchar,	varchar,	varchar,	varchar,	bigint,	int,	bigint,	bigint,	bigint,	boolean,	bigint,	boolean,	boolean,	boolean,	bigint,	boolean # type
% 0,	0,	0,	0,	0,	0,	1,	1,	1,	1,	1,	5,	1,	5,	5,	5,	1,	5 # length
=======
% .%1,	.%1,	.%1,	.%1,	.%1,	.%1,	.%1,	.%1,	.%1,	.%1,	.%1,	.%1,	.%1,	.%1,	.%1,	.%1,	.%1 # table_name
% schema,	table,	column,	type,	mode,	location,	count,	typewidth,	columnsize,	heapsize,	hashes,	phash,	imprints,	sorted,	revsorted,	unique,	orderidx # name
% varchar,	varchar,	varchar,	varchar,	varchar,	varchar,	bigint,	int,	bigint,	bigint,	bigint,	boolean,	bigint,	boolean,	boolean,	boolean,	bigint # type
% 0,	0,	0,	0,	0,	0,	1,	1,	1,	1,	1,	5,	1,	5,	5,	5,	1 # length
#SELECT * FROM sys.storage() WHERE table NOT IN (SELECT name FROM sys._tables UNION ALL SELECT name FROM tmp._tables);
% .%1,	.%1,	.%1,	.%1,	.%1,	.%1,	.%1,	.%1,	.%1,	.%1,	.%1,	.%1,	.%1,	.%1,	.%1,	.%1,	.%1 # table_name
% schema,	table,	column,	type,	mode,	location,	count,	typewidth,	columnsize,	heapsize,	hashes,	phash,	imprints,	sorted,	revsorted,	unique,	orderidx # name
% varchar,	varchar,	varchar,	varchar,	varchar,	varchar,	bigint,	int,	bigint,	bigint,	bigint,	boolean,	bigint,	boolean,	boolean,	boolean,	bigint # type
% 0,	0,	0,	0,	0,	0,	1,	1,	1,	1,	1,	5,	1,	5,	5,	5,	1 # length
#SELECT * FROM sys.storage() WHERE (schema, table) NOT IN (SELECT sch.name, tbl.name FROM sys.schemas AS sch JOIN sys.tables AS tbl ON sch.id = tbl.schema_id);
% .%1,	.%1,	.%1,	.%1,	.%1,	.%1,	.%1,	.%1,	.%1,	.%1,	.%1,	.%1,	.%1,	.%1,	.%1,	.%1,	.%1 # table_name
% schema,	table,	column,	type,	mode,	location,	count,	typewidth,	columnsize,	heapsize,	hashes,	phash,	imprints,	sorted,	revsorted,	unique,	orderidx # name
% varchar,	varchar,	varchar,	varchar,	varchar,	varchar,	bigint,	int,	bigint,	bigint,	bigint,	boolean,	bigint,	boolean,	boolean,	boolean,	bigint # type
% 0,	0,	0,	0,	0,	0,	1,	1,	1,	1,	1,	5,	1,	5,	5,	5,	1 # length
#SELECT * FROM sys.storage() WHERE column NOT IN (SELECT name FROM sys._columns UNION ALL SELECT name FROM tmp._columns UNION ALL SELECT name FROM sys.keys UNION ALL SELECT name FROM tmp.keys UNION ALL SELECT name FROM sys.idxs UNION ALL SELECT name FROM tmp.idxs);
% .%1,	.%1,	.%1,	.%1,	.%1,	.%1,	.%1,	.%1,	.%1,	.%1,	.%1,	.%1,	.%1,	.%1,	.%1,	.%1,	.%1 # table_name
% schema,	table,	column,	type,	mode,	location,	count,	typewidth,	columnsize,	heapsize,	hashes,	phash,	imprints,	sorted,	revsorted,	unique,	orderidx # name
% varchar,	varchar,	varchar,	varchar,	varchar,	varchar,	bigint,	int,	bigint,	bigint,	bigint,	boolean,	bigint,	boolean,	boolean,	boolean,	bigint # type
% 0,	0,	0,	0,	0,	0,	1,	1,	1,	1,	1,	5,	1,	5,	5,	5,	1 # length
#SELECT * FROM sys.storage() WHERE type NOT IN (SELECT sqlname FROM sys.types);
% .%1,	.%1,	.%1,	.%1,	.%1,	.%1,	.%1,	.%1,	.%1,	.%1,	.%1,	.%1,	.%1,	.%1,	.%1,	.%1,	.%1 # table_name
% schema,	table,	column,	type,	mode,	location,	count,	typewidth,	columnsize,	heapsize,	hashes,	phash,	imprints,	sorted,	revsorted,	unique,	orderidx # name
% varchar,	varchar,	varchar,	varchar,	varchar,	varchar,	bigint,	int,	bigint,	bigint,	bigint,	boolean,	bigint,	boolean,	boolean,	boolean,	bigint # type
% 0,	0,	0,	0,	0,	0,	1,	1,	1,	1,	1,	5,	1,	5,	5,	5,	1 # length
>>>>>>> bab3f512
#SELECT * FROM sys.storage WHERE schema NOT IN (SELECT name FROM sys.schemas);
% .storage,	.storage,	.storage,	.storage,	.storage,	.storage,	.storage,	.storage,	.storage,	.storage,	.storage,	.storage,	.storage,	.storage,	.storage,	.storage,	.storage,	.storage # table_name
% schema,	table,	column,	type,	mode,	location,	count,	typewidth,	columnsize,	heapsize,	hashes,	phash,	imprints,	sorted,	revsorted,	unique,	orderidx,	compressed # name
% varchar,	varchar,	varchar,	varchar,	varchar,	varchar,	bigint,	int,	bigint,	bigint,	bigint,	boolean,	bigint,	boolean,	boolean,	boolean,	bigint, boolean # type
% 0,	0,	0,	0,	0,	0,	1,	1,	1,	1,	1,	5,	1,	5,	5,	5,	1,	5 # length
#SELECT * FROM sys.storage WHERE table NOT IN (SELECT name FROM sys._tables UNION ALL SELECT name FROM tmp._tables);
% .storage,	.storage,	.storage,	.storage,	.storage,	.storage,	.storage,	.storage,	.storage,	.storage,	.storage,	.storage,	.storage,	.storage,	.storage,	.storage,	.storage,	.storage # table_name
% schema,	table,	column,	type,	mode,	location,	count,	typewidth,	columnsize,	heapsize,	hashes,	phash,	imprints,	sorted,	revsorted,	unique,	orderidx,	compressed # name
% varchar,	varchar,	varchar,	varchar,	varchar,	varchar,	bigint,	int,	bigint,	bigint,	bigint,	boolean,	bigint,	boolean,	boolean,	boolean,	bigint,	boolean # type
% 0,	0,	0,	0,	0,	0,	1,	1,	1,	1,	1,	5,	1,	5,	5,	5,	1,	5 # length
#SELECT * FROM sys.storage WHERE (schema, table) NOT IN (SELECT sch.name, tbl.name FROM sys.schemas AS sch JOIN sys.tables AS tbl ON sch.id = tbl.schema_id);
% .storage,	.storage,	.storage,	.storage,	.storage,	.storage,	.storage,	.storage,	.storage,	.storage,	.storage,	.storage,	.storage,	.storage,	.storage,	.storage,	.storage,	.storage # table_name
% schema,	table,	column,	type,	mode,	location,	count,	typewidth,	columnsize,	heapsize,	hashes,	phash,	imprints,	sorted,	revsorted,	unique,	orderidx,	compressed # name
% varchar,	varchar,	varchar,	varchar,	varchar,	varchar,	bigint,	int,	bigint,	bigint,	bigint,	boolean,	bigint,	boolean,	boolean,	boolean,	bigint,	boolean # type
% 0,	0,	0,	0,	0,	0,	1,	1,	1,	1,	1,	5,	1,	5,	5,	5,	1,	5 # length
#SELECT * FROM sys.storage WHERE column NOT IN (SELECT name FROM sys._columns UNION ALL SELECT name FROM tmp._columns UNION ALL SELECT name FROM sys.keys UNION ALL SELECT name FROM tmp.keys UNION ALL SELECT name FROM sys.idxs UNION ALL SELECT name FROM tmp.idxs);
% .storage,	.storage,	.storage,	.storage,	.storage,	.storage,	.storage,	.storage,	.storage,	.storage,	.storage,	.storage,	.storage,	.storage,	.storage,	.storage,	.storage,	.storage # table_name
% schema,	table,	column,	type,	mode,	location,	count,	typewidth,	columnsize,	heapsize,	hashes,	phash,	imprints,	sorted,	revsorted,	unique,	orderidx,	compressed # name
% varchar,	varchar,	varchar,	varchar,	varchar,	varchar,	bigint,	int,	bigint,	bigint,	bigint,	boolean,	bigint,	boolean,	boolean,	boolean,	bigint,	boolean # type
% 0,	0,	0,	0,	0,	0,	1,	1,	1,	1,	1,	5,	1,	5,	5,	5,	1,	5 # length
#SELECT * FROM sys.storage WHERE type NOT IN (SELECT sqlname FROM sys.types);
% .storage,	.storage,	.storage,	.storage,	.storage,	.storage,	.storage,	.storage,	.storage,	.storage,	.storage,	.storage,	.storage,	.storage,	.storage,	.storage,	.storage,	.storage # table_name
% schema,	table,	column,	type,	mode,	location,	count,	typewidth,	columnsize,	heapsize,	hashes,	phash,	imprints,	sorted,	revsorted,	unique,	orderidx,	compressed # name
% varchar,	varchar,	varchar,	varchar,	varchar,	varchar,	bigint,	int,	bigint,	bigint,	bigint,	boolean,	bigint,	boolean,	boolean,	boolean,	bigint,	boolean # type
% 0,	0,	0,	0,	0,	0,	1,	1,	1,	1,	1,	5,	1,	5,	5,	5,	1,	5 # length
#SELECT * FROM sys.tablestorage WHERE schema NOT IN (SELECT name FROM sys.schemas);
% .tablestorage,	.tablestorage,	.tablestorage,	.tablestorage,	.tablestorage,	.tablestorage,	.tablestorage,	.tablestorage,	.tablestorage # table_name
% schema,	table,	rowcount,	storages,	columnsize,	heapsize,	hashsize,	imprintsize,	orderidxsize # name
% varchar,	varchar,	bigint,	bigint,	bigint,	bigint,	bigint,	bigint,	bigint # type
% 0,	0,	1,	1,	1,	1,	1,	1,	1 # length
#SELECT * FROM sys.tablestorage WHERE table NOT IN (SELECT name FROM sys._tables UNION ALL SELECT name FROM tmp._tables);
% .tablestorage,	.tablestorage,	.tablestorage,	.tablestorage,	.tablestorage,	.tablestorage,	.tablestorage,	.tablestorage,	.tablestorage # table_name
% schema,	table,	rowcount,	storages,	columnsize,	heapsize,	hashsize,	imprintsize,	orderidxsize # name
% varchar,	varchar,	bigint,	bigint,	bigint,	bigint,	bigint,	bigint,	bigint # type
% 0,	0,	1,	1,	1,	1,	1,	1,	1 # length
#SELECT * FROM sys.tablestorage WHERE (schema, table) NOT IN (SELECT sch.name, tbl.name FROM sys.schemas AS sch JOIN sys.tables AS tbl ON sch.id = tbl.schema_id);
% .tablestorage,	.tablestorage,	.tablestorage,	.tablestorage,	.tablestorage,	.tablestorage,	.tablestorage,	.tablestorage,	.tablestorage # table_name
% schema,	table,	rowcount,	storages,	columnsize,	heapsize,	hashsize,	imprintsize,	orderidxsize # name
% varchar,	varchar,	bigint,	bigint,	bigint,	bigint,	bigint,	bigint,	bigint # type
% 0,	0,	1,	1,	1,	1,	1,	1,	1 # length
#SELECT * FROM sys.schemastorage WHERE schema NOT IN (SELECT name FROM sys.schemas);
% .schemastorage,	.schemastorage,	.schemastorage,	.schemastorage,	.schemastorage,	.schemastorage,	.schemastorage # table_name
% schema,	storages,	columnsize,	heapsize,	hashsize,	imprintsize,	orderidxsize # name
% varchar,	bigint,	bigint,	bigint,	bigint,	bigint,	bigint # type
% 0,	1,	1,	1,	1,	1,	1 # length
#SELECT * FROM sys.storagemodel WHERE schema NOT IN (SELECT name FROM sys.schemas);
% sys.storagemodel,	sys.storagemodel,	sys.storagemodel,	sys.storagemodel,	sys.storagemodel,	sys.storagemodel,	sys.storagemodel,	sys.storagemodel,	sys.storagemodel,	sys.storagemodel,	sys.storagemodel,	sys.storagemodel,	sys.storagemodel # table_name
% schema,	table,	column,	type,	count,	columnsize,	heapsize,	hashsize,	imprintsize,	orderidxsize,	sorted,	unique,	isacolumn # name
% varchar,	varchar,	varchar,	varchar,	bigint,	bigint,	bigint,	bigint,	bigint,	bigint,	boolean,	boolean,	boolean # type
% 0,	0,	0,	0,	1,	1,	1,	1,	1,	1,	5,	5,	5 # length
#SELECT * FROM sys.storagemodel WHERE table NOT IN (SELECT name FROM sys._tables UNION ALL SELECT name FROM tmp._tables);
% sys.storagemodel,	sys.storagemodel,	sys.storagemodel,	sys.storagemodel,	sys.storagemodel,	sys.storagemodel,	sys.storagemodel,	sys.storagemodel,	sys.storagemodel,	sys.storagemodel,	sys.storagemodel,	sys.storagemodel,	sys.storagemodel # table_name
% schema,	table,	column,	type,	count,	columnsize,	heapsize,	hashsize,	imprintsize,	orderidxsize,	sorted,	unique,	isacolumn # name
% varchar,	varchar,	varchar,	varchar,	bigint,	bigint,	bigint,	bigint,	bigint,	bigint,	boolean,	boolean,	boolean # type
% 0,	0,	0,	0,	1,	1,	1,	1,	1,	1,	5,	5,	5 # length
#SELECT * FROM sys.storagemodel WHERE (schema, table) NOT IN (SELECT sch.name, tbl.name FROM sys.schemas AS sch JOIN sys.tables AS tbl ON sch.id = tbl.schema_id);
% sys.storagemodel,	sys.storagemodel,	sys.storagemodel,	sys.storagemodel,	sys.storagemodel,	sys.storagemodel,	sys.storagemodel,	sys.storagemodel,	sys.storagemodel,	sys.storagemodel,	sys.storagemodel,	sys.storagemodel,	sys.storagemodel # table_name
% schema,	table,	column,	type,	count,	columnsize,	heapsize,	hashsize,	imprintsize,	orderidxsize,	sorted,	unique,	isacolumn # name
% varchar,	varchar,	varchar,	varchar,	bigint,	bigint,	bigint,	bigint,	bigint,	bigint,	boolean,	boolean,	boolean # type
% 0,	0,	0,	0,	1,	1,	1,	1,	1,	1,	5,	5,	5 # length
#SELECT * FROM sys.storagemodel WHERE column NOT IN (SELECT name FROM sys._columns UNION ALL SELECT name FROM tmp._columns UNION ALL SELECT name FROM sys.keys UNION ALL SELECT name FROM tmp.keys UNION ALL SELECT name FROM sys.idxs UNION ALL SELECT name FROM tmp.idxs);
% sys.storagemodel,	sys.storagemodel,	sys.storagemodel,	sys.storagemodel,	sys.storagemodel,	sys.storagemodel,	sys.storagemodel,	sys.storagemodel,	sys.storagemodel,	sys.storagemodel,	sys.storagemodel,	sys.storagemodel,	sys.storagemodel # table_name
% schema,	table,	column,	type,	count,	columnsize,	heapsize,	hashsize,	imprintsize,	orderidxsize,	sorted,	unique,	isacolumn # name
% varchar,	varchar,	varchar,	varchar,	bigint,	bigint,	bigint,	bigint,	bigint,	bigint,	boolean,	boolean,	boolean # type
% 0,	0,	0,	0,	1,	1,	1,	1,	1,	1,	5,	5,	5 # length
#SELECT * FROM sys.storagemodel WHERE type NOT IN (SELECT sqlname FROM sys.types);
% sys.storagemodel,	sys.storagemodel,	sys.storagemodel,	sys.storagemodel,	sys.storagemodel,	sys.storagemodel,	sys.storagemodel,	sys.storagemodel,	sys.storagemodel,	sys.storagemodel,	sys.storagemodel,	sys.storagemodel,	sys.storagemodel # table_name
% schema,	table,	column,	type,	count,	columnsize,	heapsize,	hashsize,	imprintsize,	orderidxsize,	sorted,	unique,	isacolumn # name
% varchar,	varchar,	varchar,	varchar,	bigint,	bigint,	bigint,	bigint,	bigint,	bigint,	boolean,	boolean,	boolean # type
% 0,	0,	0,	0,	1,	1,	1,	1,	1,	1,	5,	5,	5 # length
#SELECT * FROM sys.storagemodelinput WHERE schema NOT IN (SELECT name FROM sys.schemas);
% sys.storagemodelinput,	sys.storagemodelinput,	sys.storagemodelinput,	sys.storagemodelinput,	sys.storagemodelinput,	sys.storagemodelinput,	sys.storagemodelinput,	sys.storagemodelinput,	sys.storagemodelinput,	sys.storagemodelinput,	sys.storagemodelinput,	sys.storagemodelinput,	sys.storagemodelinput # table_name
% schema,	table,	column,	type,	typewidth,	count,	distinct,	atomwidth,	reference,	sorted,	unique,	isacolumn,	compressed # name
% varchar,	varchar,	varchar,	varchar,	int,	bigint,	bigint,	int,	boolean,	boolean,	boolean,	boolean,	boolean # type
% 0,	0,	0,	0,	1,	1,	1,	1,	5,	5,	5,	5,	5 # length
#SELECT * FROM sys.storagemodelinput WHERE table NOT IN (SELECT name FROM sys._tables UNION ALL SELECT name FROM tmp._tables);
% sys.storagemodelinput,	sys.storagemodelinput,	sys.storagemodelinput,	sys.storagemodelinput,	sys.storagemodelinput,	sys.storagemodelinput,	sys.storagemodelinput,	sys.storagemodelinput,	sys.storagemodelinput,	sys.storagemodelinput,	sys.storagemodelinput,	sys.storagemodelinput,	sys.storagemodelinput # table_name
% schema,	table,	column,	type,	typewidth,	count,	distinct,	atomwidth,	reference,	sorted,	unique,	isacolumn,	compressed # name
% varchar,	varchar,	varchar,	varchar,	int,	bigint,	bigint,	int,	boolean,	boolean,	boolean,	boolean,	boolean # type
% 0,	0,	0,	0,	1,	1,	1,	1,	5,	5,	5,	5,	5 # length
#SELECT * FROM sys.storagemodelinput WHERE (schema, table) NOT IN (SELECT sch.name, tbl.name FROM sys.schemas AS sch JOIN sys.tables AS tbl ON sch.id = tbl.schema_id);
% sys.storagemodelinput,	sys.storagemodelinput,	sys.storagemodelinput,	sys.storagemodelinput,	sys.storagemodelinput,	sys.storagemodelinput,	sys.storagemodelinput,	sys.storagemodelinput,	sys.storagemodelinput,	sys.storagemodelinput,	sys.storagemodelinput,	sys.storagemodelinput,	sys.storagemodelinput # table_name
% schema,	table,	column,	type,	typewidth,	count,	distinct,	atomwidth,	reference,	sorted,	unique,	isacolumn,	compressed # name
% varchar,	varchar,	varchar,	varchar,	int,	bigint,	bigint,	int,	boolean,	boolean,	boolean,	boolean,	boolean # type
% 0,	0,	0,	0,	1,	1,	1,	1,	5,	5,	5,	5,	5 # length
#SELECT * FROM sys.storagemodelinput WHERE column NOT IN (SELECT name FROM sys._columns UNION ALL SELECT name FROM tmp._columns UNION ALL SELECT name FROM sys.keys UNION ALL SELECT name FROM tmp.keys UNION ALL SELECT name FROM sys.idxs UNION ALL SELECT name FROM tmp.idxs);
% sys.storagemodelinput,	sys.storagemodelinput,	sys.storagemodelinput,	sys.storagemodelinput,	sys.storagemodelinput,	sys.storagemodelinput,	sys.storagemodelinput,	sys.storagemodelinput,	sys.storagemodelinput,	sys.storagemodelinput,	sys.storagemodelinput,	sys.storagemodelinput,	sys.storagemodelinput # table_name
% schema,	table,	column,	type,	typewidth,	count,	distinct,	atomwidth,	reference,	sorted,	unique,	isacolumn,	compressed # name
% varchar,	varchar,	varchar,	varchar,	int,	bigint,	bigint,	int,	boolean,	boolean,	boolean,	boolean,	boolean # type
% 0,	0,	0,	0,	1,	1,	1,	1,	5,	5,	5,	5,	5 # length
#SELECT * FROM sys.storagemodelinput WHERE type NOT IN (SELECT sqlname FROM sys.types);
% sys.storagemodelinput,	sys.storagemodelinput,	sys.storagemodelinput,	sys.storagemodelinput,	sys.storagemodelinput,	sys.storagemodelinput,	sys.storagemodelinput,	sys.storagemodelinput,	sys.storagemodelinput,	sys.storagemodelinput,	sys.storagemodelinput,	sys.storagemodelinput,	sys.storagemodelinput # table_name
% schema,	table,	column,	type,	typewidth,	count,	distinct,	atomwidth,	reference,	sorted,	unique,	isacolumn,	compressed # name
% varchar,	varchar,	varchar,	varchar,	int,	bigint,	bigint,	int,	boolean,	boolean,	boolean,	boolean,	boolean # type
% 0,	0,	0,	0,	1,	1,	1,	1,	5,	5,	5,	5,	5 # length
#SELECT schema, table, rowcount, columnsize, heapsize, hashsize, imprintsize, orderidxsize FROM sys.tablestoragemodel WHERE schema NOT IN (SELECT name FROM sys.schemas);
% sys.tablestoragemodel,	sys.tablestoragemodel,	sys.tablestoragemodel,	sys.tablestoragemodel,	sys.tablestoragemodel,	sys.tablestoragemodel,	sys.tablestoragemodel,	sys.tablestoragemodel # table_name
% schema,	table,	rowcount,	columnsize,	heapsize,	hashsize,	imprintsize,	orderidxsize # name
% varchar,	varchar,	bigint,	bigint,	bigint,	bigint,	bigint,	bigint # type
% 0,	0,	1,	1,	1,	1,	1,	1 # length
#SELECT schema, table, rowcount, columnsize, heapsize, hashsize, imprintsize, orderidxsize FROM sys.tablestoragemodel WHERE table NOT IN (SELECT name FROM sys._tables UNION ALL SELECT name FROM tmp._tables);
% sys.tablestoragemodel,	sys.tablestoragemodel,	sys.tablestoragemodel,	sys.tablestoragemodel,	sys.tablestoragemodel,	sys.tablestoragemodel,	sys.tablestoragemodel,	sys.tablestoragemodel # table_name
% schema,	table,	rowcount,	columnsize,	heapsize,	hashsize,	imprintsize,	orderidxsize # name
% varchar,	varchar,	bigint,	bigint,	bigint,	bigint,	bigint,	bigint # type
% 0,	0,	1,	1,	1,	1,	1,	1 # length
#SELECT schema, table, rowcount, columnsize, heapsize, hashsize, imprintsize, orderidxsize FROM sys.tablestoragemodel WHERE (schema, table) NOT IN (SELECT sch.name, tbl.name FROM sys.schemas AS sch JOIN sys.tables AS tbl ON sch.id = tbl.schema_id);
% sys.tablestoragemodel,	sys.tablestoragemodel,	sys.tablestoragemodel,	sys.tablestoragemodel,	sys.tablestoragemodel,	sys.tablestoragemodel,	sys.tablestoragemodel,	sys.tablestoragemodel # table_name
% schema,	table,	rowcount,	columnsize,	heapsize,	hashsize,	imprintsize,	orderidxsize # name
% varchar,	varchar,	bigint,	bigint,	bigint,	bigint,	bigint,	bigint # type
% 0,	0,	1,	1,	1,	1,	1,	1 # length
#SELECT * FROM sys.table_partitions WHERE "table_id" NOT IN (SELECT id FROM sys._tables);
% sys.table_partitions,	sys.table_partitions,	sys.table_partitions,	sys.table_partitions,	sys.table_partitions # table_name
% id,	table_id,	column_id,	expression,	type # name
% int,	int,	int,	varchar,	tinyint # type
% 1,	1,	1,	0,	1 # length
#SELECT * FROM sys.table_partitions WHERE "column_id" IS NOT NULL AND "column_id" NOT IN (SELECT id FROM sys._columns);
% sys.table_partitions,	sys.table_partitions,	sys.table_partitions,	sys.table_partitions,	sys.table_partitions # table_name
% id,	table_id,	column_id,	expression,	type # name
% int,	int,	int,	varchar,	tinyint # type
% 1,	1,	1,	0,	1 # length
#SELECT * FROM sys.table_partitions WHERE "type" NOT IN (5,6,9,10);	-- 5=By Column Range (1+4), 6=By Expression Range (2+4), 9=By Column Value (1+8), 10=By Expression Value (2+8), see sql_catalog.h #define PARTITION_*
% sys.table_partitions,	sys.table_partitions,	sys.table_partitions,	sys.table_partitions,	sys.table_partitions # table_name
% id,	table_id,	column_id,	expression,	type # name
% int,	int,	int,	varchar,	tinyint # type
% 1,	1,	1,	0,	1 # length
#SELECT * FROM sys.range_partitions WHERE "table_id" NOT IN (SELECT id FROM sys._tables);
% sys.range_partitions,	sys.range_partitions,	sys.range_partitions,	sys.range_partitions,	sys.range_partitions # table_name
% table_id,	partition_id,	minimum,	maximum,	with_nulls # name
% int,	int,	varchar,	varchar,	boolean # type
% 1,	1,	0,	0,	5 # length
#SELECT * FROM sys.range_partitions WHERE "partition_id" NOT IN (SELECT id FROM sys.table_partitions);
% sys.range_partitions,	sys.range_partitions,	sys.range_partitions,	sys.range_partitions,	sys.range_partitions # table_name
% table_id,	partition_id,	minimum,	maximum,	with_nulls # name
% int,	int,	varchar,	varchar,	boolean # type
% 1,	1,	0,	0,	5 # length
#SELECT * FROM sys.value_partitions WHERE "table_id" NOT IN (SELECT id FROM sys._tables);
% sys.value_partitions,	sys.value_partitions,	sys.value_partitions # table_name
% table_id,	partition_id,	value # name
% int,	int,	varchar # type
% 1,	1,	0 # length
#SELECT * FROM sys.value_partitions WHERE "partition_id" NOT IN (SELECT id FROM sys.table_partitions);
% sys.value_partitions,	sys.value_partitions,	sys.value_partitions # table_name
% table_id,	partition_id,	value # name
% int,	int,	varchar # type
% 1,	1,	0 # length

# 12:34:37 >  
# 12:34:37 >  "Done."
# 12:34:37 >  
<|MERGE_RESOLUTION|>--- conflicted
+++ resolved
@@ -394,61 +394,34 @@
 % int,	clob,	int,	timestamp,	bigint,	bigint,	bigint,	bigint,	clob,	clob,	boolean,	boolean # type
 % 1,	0,	1,	26,	1,	1,	1,	1,	0,	0,	5,	5 # length
 #SELECT * FROM sys.storage() WHERE schema NOT IN (SELECT name FROM sys.schemas);
-<<<<<<< HEAD
-% .L1,	.L1,	.L1,	.L1,	.L1,	.L1,	.L1,	.L1,	.L1,	.L1,	.L1,	.L1,	.L1,	.L1,	.L1,	.L1,	.L1,	.L1 # table_name
+% .%1,	.%1,	.%1,	.%1,	.%1,	.%1,	.%1,	.%1,	.%1,	.%1,	.%1,	.%1,	.%1,	.%1,	.%1,	.%1,	.%1,	.%1 # table_name
 % schema,	table,	column,	type,	mode,	location,	count,	typewidth,	columnsize,	heapsize,	hashes,	phash,	imprints,	sorted,	revsorted,	unique,	orderidx,	compressed # name
 % varchar,	varchar,	varchar,	varchar,	varchar,	varchar,	bigint,	int,	bigint,	bigint,	bigint,	boolean,	bigint,	boolean,	boolean,	boolean,	bigint,	boolean # type
 % 0,	0,	0,	0,	0,	0,	1,	1,	1,	1,	1,	5,	1,	5,	5,	5,	1,	5 # length
 #SELECT * FROM sys.storage() WHERE table NOT IN (SELECT name FROM sys._tables UNION ALL SELECT name FROM tmp._tables);
-% .L1,	.L1,	.L1,	.L1,	.L1,	.L1,	.L1,	.L1,	.L1,	.L1,	.L1,	.L1,	.L1,	.L1,	.L1,	.L1,	.L1,	.L1 # table_name
+% .%1,	.%1,	.%1,	.%1,	.%1,	.%1,	.%1,	.%1,	.%1,	.%1,	.%1,	.%1,	.%1,	.%1,	.%1,	.%1,	.%1,	.%1 # table_name
 % schema,	table,	column,	type,	mode,	location,	count,	typewidth,	columnsize,	heapsize,	hashes,	phash,	imprints,	sorted,	revsorted,	unique,	orderidx,	compressed # name
 % varchar,	varchar,	varchar,	varchar,	varchar,	varchar,	bigint,	int,	bigint,	bigint,	bigint,	boolean,	bigint,	boolean,	boolean,	boolean,	bigint,	boolean # type
 % 0,	0,	0,	0,	0,	0,	1,	1,	1,	1,	1,	5,	1,	5,	5,	5,	1,	5 # length
 #SELECT * FROM sys.storage() WHERE (schema, table) NOT IN (SELECT sch.name, tbl.name FROM sys.schemas AS sch JOIN sys.tables AS tbl ON sch.id = tbl.schema_id);
-% .L1,	.L1,	.L1,	.L1,	.L1,	.L1,	.L1,	.L1,	.L1,	.L1,	.L1,	.L1,	.L1,	.L1,	.L1,	.L1,	.L1,	.L1 # table_name
+% .%1,	.%1,	.%1,	.%1,	.%1,	.%1,	.%1,	.%1,	.%1,	.%1,	.%1,	.%1,	.%1,	.%1,	.%1,	.%1,	.%1,	.%1 # table_name
 % schema,	table,	column,	type,	mode,	location,	count,	typewidth,	columnsize,	heapsize,	hashes,	phash,	imprints,	sorted,	revsorted,	unique,	orderidx,	compressed # name
 % varchar,	varchar,	varchar,	varchar,	varchar,	varchar,	bigint,	int,	bigint,	bigint,	bigint,	boolean,	bigint,	boolean,	boolean,	boolean,	bigint,	boolean # type
 % 0,	0,	0,	0,	0,	0,	1,	1,	1,	1,	1,	5,	1,	5,	5,	5,	1,	5 # length
 #SELECT * FROM sys.storage() WHERE column NOT IN (SELECT name FROM sys._columns UNION ALL SELECT name FROM tmp._columns UNION ALL SELECT name FROM sys.keys UNION ALL SELECT name FROM tmp.keys UNION ALL SELECT name FROM sys.idxs UNION ALL SELECT name FROM tmp.idxs);
-% .L1,	.L1,	.L1,	.L1,	.L1,	.L1,	.L1,	.L1,	.L1,	.L1,	.L1,	.L1,	.L1,	.L1,	.L1,	.L1,	.L1,	.L1 # table_name
+% .%1,	.%1,	.%1,	.%1,	.%1,	.%1,	.%1,	.%1,	.%1,	.%1,	.%1,	.%1,	.%1,	.%1,	.%1,	.%1,	.%1,	.%1 # table_name
 % schema,	table,	column,	type,	mode,	location,	count,	typewidth,	columnsize,	heapsize,	hashes,	phash,	imprints,	sorted,	revsorted,	unique,	orderidx,	compressed # name
 % varchar,	varchar,	varchar,	varchar,	varchar,	varchar,	bigint,	int,	bigint,	bigint,	bigint,	boolean,	bigint,	boolean,	boolean,	boolean,	bigint,	boolean # type
 % 0,	0,	0,	0,	0,	0,	1,	1,	1,	1,	1,	5,	1,	5,	5,	5,	1,	5 # length
 #SELECT * FROM sys.storage() WHERE type NOT IN (SELECT sqlname FROM sys.types);
-% .L1,	.L1,	.L1,	.L1,	.L1,	.L1,	.L1,	.L1,	.L1,	.L1,	.L1,	.L1,	.L1,	.L1,	.L1,	.L1,	.L1,	.L1 # table_name
-% schema,	table,	column,	type,	mode,	location,	count,	typewidth,	columnsize,	heapsize,	hashes,	phash,	imprints,	sorted,	revsorted,	unique,	orderidx,	compressed # name
-% varchar,	varchar,	varchar,	varchar,	varchar,	varchar,	bigint,	int,	bigint,	bigint,	bigint,	boolean,	bigint,	boolean,	boolean,	boolean,	bigint,	boolean # type
-% 0,	0,	0,	0,	0,	0,	1,	1,	1,	1,	1,	5,	1,	5,	5,	5,	1,	5 # length
-=======
-% .%1,	.%1,	.%1,	.%1,	.%1,	.%1,	.%1,	.%1,	.%1,	.%1,	.%1,	.%1,	.%1,	.%1,	.%1,	.%1,	.%1 # table_name
-% schema,	table,	column,	type,	mode,	location,	count,	typewidth,	columnsize,	heapsize,	hashes,	phash,	imprints,	sorted,	revsorted,	unique,	orderidx # name
-% varchar,	varchar,	varchar,	varchar,	varchar,	varchar,	bigint,	int,	bigint,	bigint,	bigint,	boolean,	bigint,	boolean,	boolean,	boolean,	bigint # type
-% 0,	0,	0,	0,	0,	0,	1,	1,	1,	1,	1,	5,	1,	5,	5,	5,	1 # length
-#SELECT * FROM sys.storage() WHERE table NOT IN (SELECT name FROM sys._tables UNION ALL SELECT name FROM tmp._tables);
-% .%1,	.%1,	.%1,	.%1,	.%1,	.%1,	.%1,	.%1,	.%1,	.%1,	.%1,	.%1,	.%1,	.%1,	.%1,	.%1,	.%1 # table_name
-% schema,	table,	column,	type,	mode,	location,	count,	typewidth,	columnsize,	heapsize,	hashes,	phash,	imprints,	sorted,	revsorted,	unique,	orderidx # name
-% varchar,	varchar,	varchar,	varchar,	varchar,	varchar,	bigint,	int,	bigint,	bigint,	bigint,	boolean,	bigint,	boolean,	boolean,	boolean,	bigint # type
-% 0,	0,	0,	0,	0,	0,	1,	1,	1,	1,	1,	5,	1,	5,	5,	5,	1 # length
-#SELECT * FROM sys.storage() WHERE (schema, table) NOT IN (SELECT sch.name, tbl.name FROM sys.schemas AS sch JOIN sys.tables AS tbl ON sch.id = tbl.schema_id);
-% .%1,	.%1,	.%1,	.%1,	.%1,	.%1,	.%1,	.%1,	.%1,	.%1,	.%1,	.%1,	.%1,	.%1,	.%1,	.%1,	.%1 # table_name
-% schema,	table,	column,	type,	mode,	location,	count,	typewidth,	columnsize,	heapsize,	hashes,	phash,	imprints,	sorted,	revsorted,	unique,	orderidx # name
-% varchar,	varchar,	varchar,	varchar,	varchar,	varchar,	bigint,	int,	bigint,	bigint,	bigint,	boolean,	bigint,	boolean,	boolean,	boolean,	bigint # type
-% 0,	0,	0,	0,	0,	0,	1,	1,	1,	1,	1,	5,	1,	5,	5,	5,	1 # length
-#SELECT * FROM sys.storage() WHERE column NOT IN (SELECT name FROM sys._columns UNION ALL SELECT name FROM tmp._columns UNION ALL SELECT name FROM sys.keys UNION ALL SELECT name FROM tmp.keys UNION ALL SELECT name FROM sys.idxs UNION ALL SELECT name FROM tmp.idxs);
-% .%1,	.%1,	.%1,	.%1,	.%1,	.%1,	.%1,	.%1,	.%1,	.%1,	.%1,	.%1,	.%1,	.%1,	.%1,	.%1,	.%1 # table_name
-% schema,	table,	column,	type,	mode,	location,	count,	typewidth,	columnsize,	heapsize,	hashes,	phash,	imprints,	sorted,	revsorted,	unique,	orderidx # name
-% varchar,	varchar,	varchar,	varchar,	varchar,	varchar,	bigint,	int,	bigint,	bigint,	bigint,	boolean,	bigint,	boolean,	boolean,	boolean,	bigint # type
-% 0,	0,	0,	0,	0,	0,	1,	1,	1,	1,	1,	5,	1,	5,	5,	5,	1 # length
-#SELECT * FROM sys.storage() WHERE type NOT IN (SELECT sqlname FROM sys.types);
-% .%1,	.%1,	.%1,	.%1,	.%1,	.%1,	.%1,	.%1,	.%1,	.%1,	.%1,	.%1,	.%1,	.%1,	.%1,	.%1,	.%1 # table_name
-% schema,	table,	column,	type,	mode,	location,	count,	typewidth,	columnsize,	heapsize,	hashes,	phash,	imprints,	sorted,	revsorted,	unique,	orderidx # name
-% varchar,	varchar,	varchar,	varchar,	varchar,	varchar,	bigint,	int,	bigint,	bigint,	bigint,	boolean,	bigint,	boolean,	boolean,	boolean,	bigint # type
-% 0,	0,	0,	0,	0,	0,	1,	1,	1,	1,	1,	5,	1,	5,	5,	5,	1 # length
->>>>>>> bab3f512
+% .%1,	.%1,	.%1,	.%1,	.%1,	.%1,	.%1,	.%1,	.%1,	.%1,	.%1,	.%1,	.%1,	.%1,	.%1,	.%1,	.%1,	.%1 # table_name
+% schema,	table,	column,	type,	mode,	location,	count,	typewidth,	columnsize,	heapsize,	hashes,	phash,	imprints,	sorted,	revsorted,	unique,	orderidx,	compressed # name
+% varchar,	varchar,	varchar,	varchar,	varchar,	varchar,	bigint,	int,	bigint,	bigint,	bigint,	boolean,	bigint,	boolean,	boolean,	boolean,	bigint,	boolean # type
+% 0,	0,	0,	0,	0,	0,	1,	1,	1,	1,	1,	5,	1,	5,	5,	5,	1,	5 # length
 #SELECT * FROM sys.storage WHERE schema NOT IN (SELECT name FROM sys.schemas);
 % .storage,	.storage,	.storage,	.storage,	.storage,	.storage,	.storage,	.storage,	.storage,	.storage,	.storage,	.storage,	.storage,	.storage,	.storage,	.storage,	.storage,	.storage # table_name
 % schema,	table,	column,	type,	mode,	location,	count,	typewidth,	columnsize,	heapsize,	hashes,	phash,	imprints,	sorted,	revsorted,	unique,	orderidx,	compressed # name
-% varchar,	varchar,	varchar,	varchar,	varchar,	varchar,	bigint,	int,	bigint,	bigint,	bigint,	boolean,	bigint,	boolean,	boolean,	boolean,	bigint, boolean # type
+% varchar,	varchar,	varchar,	varchar,	varchar,	varchar,	bigint,	int,	bigint,	bigint,	bigint,	boolean,	bigint,	boolean,	boolean,	boolean,	bigint,	boolean # type
 % 0,	0,	0,	0,	0,	0,	1,	1,	1,	1,	1,	5,	1,	5,	5,	5,	1,	5 # length
 #SELECT * FROM sys.storage WHERE table NOT IN (SELECT name FROM sys._tables UNION ALL SELECT name FROM tmp._tables);
 % .storage,	.storage,	.storage,	.storage,	.storage,	.storage,	.storage,	.storage,	.storage,	.storage,	.storage,	.storage,	.storage,	.storage,	.storage,	.storage,	.storage,	.storage # table_name
