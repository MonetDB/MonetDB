--- conflicted
+++ resolved
@@ -154,29 +154,17 @@
 % char,	smallint,	int,	varchar # type
 % 46,	1,	1,	0 # length
 #SELECT '"sys"."dependency_columns_on_indexes"."column_name"' as full_col_nm, 1024 as max_allowed_length, length("column_name") as data_length, t."column_name" as data_value FROM "sys"."dependency_columns_on_indexes" t WHERE "column_name" IS NOT NULL AND length("column_name") > (select type_digits from sys._columns where name = 'column_name' and table_id in (select id from tables where name = 'dependency_columns_on_indexes' and schema_id in (select id from sys.schemas where name = 'sys')));
-<<<<<<< HEAD
-% .%67,	.%70,	.%71,	.%72 # table_name
-=======
-% .,	.,	.,	. # table_name
->>>>>>> 00a36419
+% .,	.,	.,	. # table_name
 % full_col_nm,	max_allowed_length,	data_length,	data_value # name
 % char,	smallint,	int,	varchar # type
 % 51,	1,	1,	0 # length
 #SELECT '"sys"."dependency_columns_on_indexes"."index_name"' as full_col_nm, 1024 as max_allowed_length, length("index_name") as data_length, t."index_name" as data_value FROM "sys"."dependency_columns_on_indexes" t WHERE "index_name" IS NOT NULL AND length("index_name") > (select type_digits from sys._columns where name = 'index_name' and table_id in (select id from tables where name = 'dependency_columns_on_indexes' and schema_id in (select id from sys.schemas where name = 'sys')));
-<<<<<<< HEAD
-% .%67,	.%70,	.%71,	.%72 # table_name
-=======
-% .,	.,	.,	. # table_name
->>>>>>> 00a36419
+% .,	.,	.,	. # table_name
 % full_col_nm,	max_allowed_length,	data_length,	data_value # name
 % char,	smallint,	int,	varchar # type
 % 50,	1,	1,	0 # length
 #SELECT '"sys"."dependency_columns_on_indexes"."table_name"' as full_col_nm, 1024 as max_allowed_length, length("table_name") as data_length, t."table_name" as data_value FROM "sys"."dependency_columns_on_indexes" t WHERE "table_name" IS NOT NULL AND length("table_name") > (select type_digits from sys._columns where name = 'table_name' and table_id in (select id from tables where name = 'dependency_columns_on_indexes' and schema_id in (select id from sys.schemas where name = 'sys')));
-<<<<<<< HEAD
-% .%67,	.%70,	.%71,	.%72 # table_name
-=======
-% .,	.,	.,	. # table_name
->>>>>>> 00a36419
+% .,	.,	.,	. # table_name
 % full_col_nm,	max_allowed_length,	data_length,	data_value # name
 % char,	smallint,	int,	varchar # type
 % 50,	1,	1,	0 # length
@@ -351,20 +339,12 @@
 % char,	smallint,	int,	varchar # type
 % 51,	1,	1,	0 # length
 #SELECT '"sys"."dependency_tables_on_indexes"."index_name"' as full_col_nm, 1024 as max_allowed_length, length("index_name") as data_length, t."index_name" as data_value FROM "sys"."dependency_tables_on_indexes" t WHERE "index_name" IS NOT NULL AND length("index_name") > (select type_digits from sys._columns where name = 'index_name' and table_id in (select id from tables where name = 'dependency_tables_on_indexes' and schema_id in (select id from sys.schemas where name = 'sys')));
-<<<<<<< HEAD
-% .%37,	.%40,	.%41,	.%42 # table_name
-=======
-% .,	.,	.,	. # table_name
->>>>>>> 00a36419
+% .,	.,	.,	. # table_name
 % full_col_nm,	max_allowed_length,	data_length,	data_value # name
 % char,	smallint,	int,	varchar # type
 % 49,	1,	1,	0 # length
 #SELECT '"sys"."dependency_tables_on_indexes"."table_name"' as full_col_nm, 1024 as max_allowed_length, length("table_name") as data_length, t."table_name" as data_value FROM "sys"."dependency_tables_on_indexes" t WHERE "table_name" IS NOT NULL AND length("table_name") > (select type_digits from sys._columns where name = 'table_name' and table_id in (select id from tables where name = 'dependency_tables_on_indexes' and schema_id in (select id from sys.schemas where name = 'sys')));
-<<<<<<< HEAD
-% .%37,	.%40,	.%41,	.%42 # table_name
-=======
-% .,	.,	.,	. # table_name
->>>>>>> 00a36419
+% .,	.,	.,	. # table_name
 % full_col_nm,	max_allowed_length,	data_length,	data_value # name
 % char,	smallint,	int,	varchar # type
 % 49,	1,	1,	0 # length
@@ -554,11 +534,7 @@
 % char,	smallint,	int,	varchar # type
 % 22,	1,	1,	0 # length
 #SELECT '"sys"."schemastorage"."schema"' as full_col_nm, 1024 as max_allowed_length, length("schema") as data_length, t."schema" as data_value FROM "sys"."schemastorage" t WHERE "schema" IS NOT NULL AND length("schema") > (select type_digits from sys._columns where name = 'schema' and table_id in (select id from tables where name = 'schemastorage' and schema_id in (select id from sys.schemas where name = 'sys')));
-<<<<<<< HEAD
-% .%51,	.%52,	.%53,	.%54 # table_name
-=======
-% .,	.,	.,	. # table_name
->>>>>>> 00a36419
+% .,	.,	.,	. # table_name
 % full_col_nm,	max_allowed_length,	data_length,	data_value # name
 % char,	smallint,	int,	varchar # type
 % 30,	1,	1,	0 # length
@@ -568,56 +544,32 @@
 % char,	smallint,	int,	varchar # type
 % 24,	1,	1,	0 # length
 #SELECT '"sys"."storage"."column"' as full_col_nm, 1024 as max_allowed_length, length("column") as data_length, t."column" as data_value FROM "sys"."storage" t WHERE "column" IS NOT NULL AND length("column") > (select type_digits from sys._columns where name = 'column' and table_id in (select id from tables where name = 'storage' and schema_id in (select id from sys.schemas where name = 'sys')));
-<<<<<<< HEAD
-% .%42,	.%43,	.%44,	.%45 # table_name
-=======
-% .,	.,	.,	. # table_name
->>>>>>> 00a36419
+% .,	.,	.,	. # table_name
 % full_col_nm,	max_allowed_length,	data_length,	data_value # name
 % char,	smallint,	int,	varchar # type
 % 24,	1,	1,	0 # length
 #SELECT '"sys"."storage"."location"' as full_col_nm, 1024 as max_allowed_length, length("location") as data_length, t."location" as data_value FROM "sys"."storage" t WHERE "location" IS NOT NULL AND length("location") > (select type_digits from sys._columns where name = 'location' and table_id in (select id from tables where name = 'storage' and schema_id in (select id from sys.schemas where name = 'sys')));
-<<<<<<< HEAD
-% .%42,	.%43,	.%44,	.%45 # table_name
-=======
-% .,	.,	.,	. # table_name
->>>>>>> 00a36419
+% .,	.,	.,	. # table_name
 % full_col_nm,	max_allowed_length,	data_length,	data_value # name
 % char,	smallint,	int,	varchar # type
 % 26,	1,	1,	0 # length
 #SELECT '"sys"."storage"."mode"' as full_col_nm, 15 as max_allowed_length, length("mode") as data_length, t."mode" as data_value FROM "sys"."storage" t WHERE "mode" IS NOT NULL AND length("mode") > (select type_digits from sys._columns where name = 'mode' and table_id in (select id from tables where name = 'storage' and schema_id in (select id from sys.schemas where name = 'sys')));
-<<<<<<< HEAD
-% .%42,	.%43,	.%44,	.%45 # table_name
-=======
-% .,	.,	.,	. # table_name
->>>>>>> 00a36419
+% .,	.,	.,	. # table_name
 % full_col_nm,	max_allowed_length,	data_length,	data_value # name
 % char,	tinyint,	int,	varchar # type
 % 22,	1,	1,	0 # length
 #SELECT '"sys"."storage"."schema"' as full_col_nm, 1024 as max_allowed_length, length("schema") as data_length, t."schema" as data_value FROM "sys"."storage" t WHERE "schema" IS NOT NULL AND length("schema") > (select type_digits from sys._columns where name = 'schema' and table_id in (select id from tables where name = 'storage' and schema_id in (select id from sys.schemas where name = 'sys')));
-<<<<<<< HEAD
-% .%42,	.%43,	.%44,	.%45 # table_name
-=======
-% .,	.,	.,	. # table_name
->>>>>>> 00a36419
+% .,	.,	.,	. # table_name
 % full_col_nm,	max_allowed_length,	data_length,	data_value # name
 % char,	smallint,	int,	varchar # type
 % 24,	1,	1,	0 # length
 #SELECT '"sys"."storage"."table"' as full_col_nm, 1024 as max_allowed_length, length("table") as data_length, t."table" as data_value FROM "sys"."storage" t WHERE "table" IS NOT NULL AND length("table") > (select type_digits from sys._columns where name = 'table' and table_id in (select id from tables where name = 'storage' and schema_id in (select id from sys.schemas where name = 'sys')));
-<<<<<<< HEAD
-% .%42,	.%43,	.%44,	.%45 # table_name
-=======
-% .,	.,	.,	. # table_name
->>>>>>> 00a36419
+% .,	.,	.,	. # table_name
 % full_col_nm,	max_allowed_length,	data_length,	data_value # name
 % char,	smallint,	int,	varchar # type
 % 23,	1,	1,	0 # length
 #SELECT '"sys"."storage"."type"' as full_col_nm, 1024 as max_allowed_length, length("type") as data_length, t."type" as data_value FROM "sys"."storage" t WHERE "type" IS NOT NULL AND length("type") > (select type_digits from sys._columns where name = 'type' and table_id in (select id from tables where name = 'storage' and schema_id in (select id from sys.schemas where name = 'sys')));
-<<<<<<< HEAD
-% .%42,	.%43,	.%44,	.%45 # table_name
-=======
-% .,	.,	.,	. # table_name
->>>>>>> 00a36419
+% .,	.,	.,	. # table_name
 % full_col_nm,	max_allowed_length,	data_length,	data_value # name
 % char,	smallint,	int,	varchar # type
 % 22,	1,	1,	0 # length
@@ -682,20 +634,12 @@
 % char,	int,	int,	varchar # type
 % 22,	1,	1,	0 # length
 #SELECT '"sys"."tablestorage"."schema"' as full_col_nm, 1024 as max_allowed_length, length("schema") as data_length, t."schema" as data_value FROM "sys"."tablestorage" t WHERE "schema" IS NOT NULL AND length("schema") > (select type_digits from sys._columns where name = 'schema' and table_id in (select id from tables where name = 'tablestorage' and schema_id in (select id from sys.schemas where name = 'sys')));
-<<<<<<< HEAD
-% .%52,	.%53,	.%54,	.%55 # table_name
-=======
-% .,	.,	.,	. # table_name
->>>>>>> 00a36419
+% .,	.,	.,	. # table_name
 % full_col_nm,	max_allowed_length,	data_length,	data_value # name
 % char,	smallint,	int,	varchar # type
 % 29,	1,	1,	0 # length
 #SELECT '"sys"."tablestorage"."table"' as full_col_nm, 1024 as max_allowed_length, length("table") as data_length, t."table" as data_value FROM "sys"."tablestorage" t WHERE "table" IS NOT NULL AND length("table") > (select type_digits from sys._columns where name = 'table' and table_id in (select id from tables where name = 'tablestorage' and schema_id in (select id from sys.schemas where name = 'sys')));
-<<<<<<< HEAD
-% .%52,	.%53,	.%54,	.%55 # table_name
-=======
-% .,	.,	.,	. # table_name
->>>>>>> 00a36419
+% .,	.,	.,	. # table_name
 % full_col_nm,	max_allowed_length,	data_length,	data_value # name
 % char,	smallint,	int,	varchar # type
 % 28,	1,	1,	0 # length
