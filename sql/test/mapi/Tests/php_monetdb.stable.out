stdout of test 'php_monetdb` in directory 'sql/test/mapi` itself:


# 21:03:04 >  
# 21:03:04 >   mserver5 "--config=/ufs/niels/scratch/rc/Linux-x86_64/etc/monetdb5.conf" --debug=10 --set gdk_nr_threads=0 --set "monet_mod_path=/ufs/niels/scratch/rc/Linux-x86_64/lib/MonetDB5:/ufs/niels/scratch/rc/Linux-x86_64/lib/MonetDB5/lib:/ufs/niels/scratch/rc/Linux-x86_64/lib/MonetDB5/bin" --set "gdk_dbfarm=/ufs/niels/scratch/rc/Linux-x86_64/var/MonetDB5/dbfarm" --set "sql_logdir=/ufs/niels/scratch/rc/Linux-x86_64/var/MonetDB5/sql_logs"  --set mapi_open=true --set xrpc_open=true --set mapi_port=38808 --set xrpc_port=42033 --set monet_prompt= --trace  "--dbname=mTests_src_test_mapi" --set mal_listing=0 "--dbinit= include sql;" ; echo ; echo Over..
# 21:03:04 >  

# MonetDB server v5.8.0, based on kernel v1.26.0
# Serving database 'mTests_src_test_mapi', using 4 threads
# Compiled for x86_64-unknown-linux-gnu/64bit with 64bit OIDs dynamically linked
# Copyright (c) 1993-July 2008 CWI.
# Copyright (c) August 2008- MonetDB B.V., all rights reserved
# Visit http://monetdb.cwi.nl/ for further information
# Listening for connection requests on mapi:monetdb://alf.ins.cwi.nl:38808/
# MonetDB/SQL module v2.26.0 loaded

Ready.
#function user.main():void;
#    clients.quit();
#end main;


# 21:03:04 >  
# 21:03:04 >  ./php_monetdb.SQL.sh php_monetdb 
# 21:03:04 >  


# 21:03:04 >  
# 21:03:04 >  php -n -d extension_dir=/ufs/niels/scratch/rc/Linux-x86_64/lib/php/modules -f /ufs/niels/scratch/rc/Linux-x86_64/lib/MonetDB/Tests/sqlsample.php 38808
# 21:03:04 >  

schemas
types
functions
args
sequences
table_partitions
range_partitions
value_partitions
dependencies
_tables
<<<<<<< HEAD
_streams
_columns
keys
=======
>>>>>>> a0915387
name	schema_id	query	type	system	commit_action	access	temporary 	
schemas	2000		10	true	0	0	0	
types	2000		10	true	0	0	0	
functions	2000		10	true	0	0	0	
args	2000		10	true	0	0	0	
sequences	2000		10	true	0	0	0	
table_partitions	2000		10	true	0	0	0	
range_partitions	2000		10	true	0	0	0	
value_partitions	2000		10	true	0	0	0	
dependencies	2000		10	true	0	0	0	
_tables	2000		10	true	0	0	0	
<<<<<<< HEAD
_streams	2000		10	true	0	0	0	
_columns	2000		10	true	0	0	0	
keys	2000		10	true	0	0	0	
=======
>>>>>>> a0915387

# 10:13:14 >  
# 10:13:14 >  "Done."
# 10:13:14 >  
<|MERGE_RESOLUTION|>--- conflicted
+++ resolved
@@ -39,12 +39,6 @@
 value_partitions
 dependencies
 _tables
-<<<<<<< HEAD
-_streams
-_columns
-keys
-=======
->>>>>>> a0915387
 name	schema_id	query	type	system	commit_action	access	temporary 	
 schemas	2000		10	true	0	0	0	
 types	2000		10	true	0	0	0	
@@ -56,12 +50,6 @@
 value_partitions	2000		10	true	0	0	0	
 dependencies	2000		10	true	0	0	0	
 _tables	2000		10	true	0	0	0	
-<<<<<<< HEAD
-_streams	2000		10	true	0	0	0	
-_columns	2000		10	true	0	0	0	
-keys	2000		10	true	0	0	0	
-=======
->>>>>>> a0915387
 
 # 10:13:14 >  
 # 10:13:14 >  "Done."
