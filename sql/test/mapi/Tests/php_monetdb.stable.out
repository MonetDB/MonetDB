--- conflicted
+++ resolved
@@ -63,7 +63,6 @@
 callhistory
 querylog
 systemfunctions
-<<<<<<< HEAD
 id	name	schema_id	query	type	system	commit_action	readonly	fixed	nr_dimensions	temporary 	
 2001	schemas	2000		0	true	0	false	true	0	0	
 2006	types	2000		0	true	0	false	true	0	0	
@@ -86,57 +85,20 @@
 2144	idxs	2109		0	true	2	false	true	0	0	
 2149	triggers	2109		0	true	2	false	true	0	0	
 2160	objects	2109		0	true	2	false	true	0	0	
-5051	tables	2000	SELECT * FROM (SELECT p.*, 0 AS "temporary" FROM "sys"."_tables" AS p UNION ALL SELECT t.*, 1 AS "temporary" FROM "tmp"."_tables" AS t) AS tables where tables.type < 2;	1	true	0	false	true	0	0	
-5063	columns	2000	SELECT * FROM (SELECT p.* FROM "sys"."_columns" AS p UNION ALL SELECT t.* FROM "tmp"."_columns" AS t) AS columns;	1	true	0	false	true	0	0	
-5074	arrays	2000	SELECT * FROM (SELECT p.*, 0 AS "temporary" FROM "sys"."_tables" AS p WHERE nr_dimensions > 0 UNION ALL SELECT t.*, 1 AS "temporary" FROM "tmp"."_tables" AS t WHERE nr_dimensions > 0) AS arrays;	1	true	0	false	true	0	0	
-5086	dimensions	2000	SELECT * FROM (SELECT pc.*, "pd"."start", pd.step, pd.stop FROM "sys"."_columns" AS pc, "sys"."_dimensions" AS pd WHERE pc.id = pd.column_id UNION ALL SELECT tc.*, "td"."start", td.step, td.stop FROM "tmp"."_columns" AS tc, "tmp"."_dimensions" AS td WHERE tc.id = td.column_id) AS dimensions;	1	true	0	false	true	0	0	
-5109	db_user_info	2000		0	true	0	false	true	0	0	
-5117	users	2000	SELECT u."name" AS "name", ui."fullname", ui."default_schema" FROM db_users() AS u LEFT JOIN "sys"."db_user_info" AS ui ON u."name" = ui."name" ;	1	true	0	false	true	0	0	
-5121	user_role	2000		0	true	0	false	true	0	0	
-5124	auths	2000		0	true	0	false	true	0	0	
-5128	privileges	2000		0	true	0	false	true	0	0	
-5249	queryhistory	2000		0	true	0	false	true	0	0	
-5263	callhistory	2000		0	true	0	false	true	0	0	
-5280	querylog	2000	create view querylog asnselect qd.*, ql.ctime, ql.arguments, ql.exec, ql.result, ql.foot, ql.memory, ql.tuples, ql.inblock, ql.oublock from queryhistory qd, callhistory qlnwhere qd.id = ql.id;	1	true	0	false	true	0	0	
-6252	systemfunctions	2000		0	true	0	false	true	0	0	
+4979	tables	2000	SELECT * FROM (SELECT p.*, 0 AS "temporary" FROM "sys"."_tables" AS p UNION ALL SELECT t.*, 1 AS "temporary" FROM "tmp"."_tables" AS t) AS tables where tables.type < 2;	1	true	0	false	true	0	0	
+4991	columns	2000	SELECT * FROM (SELECT p.* FROM "sys"."_columns" AS p UNION ALL SELECT t.* FROM "tmp"."_columns" AS t) AS columns;	1	true	0	false	true	0	0	
+5002	arrays	2000	SELECT * FROM (SELECT p.*, 0 AS "temporary" FROM "sys"."_tables" AS p WHERE nr_dimensions > 0 UNION ALL SELECT t.*, 1 AS "temporary" FROM "tmp"."_tables" AS t WHERE nr_dimensions > 0) AS arrays;	1	true	0	false	true	0	0	
+5014	dimensions	2000	SELECT * FROM (SELECT pc.*, "pd"."start", pd.step, pd.stop FROM "sys"."_columns" AS pc, "sys"."_dimensions" AS pd WHERE pc.id = pd.column_id UNION ALL SELECT tc.*, "td"."start", td.step, td.stop FROM "tmp"."_columns" AS tc, "tmp"."_dimensions" AS td WHERE tc.id = td.column_id) AS dimensions;	1	true	0	false	true	0	0	
+5037	db_user_info	2000		0	true	0	false	true	0	0	
+5045	users	2000	SELECT u."name" AS "name", ui."fullname", ui."default_schema" FROM db_users() AS u LEFT JOIN "sys"."db_user_info" AS ui ON u."name" = ui."name" ;	1	true	0	false	true	0	0	
+5049	user_role	2000		0	true	0	false	true	0	0	
+5052	auths	2000		0	true	0	false	true	0	0	
+5056	privileges	2000		0	true	0	false	true	0	0	
+5209	queryhistory	2000		0	true	0	false	true	0	0	
+5223	callhistory	2000		0	true	0	false	true	0	0	
+5240	querylog	2000	create view querylog asnselect qd.*, ql.ctime, ql.arguments, ql.exec, ql.result, ql.foot, ql.memory, ql.tuples, ql.inblock, ql.oublock from queryhistory qd, callhistory qlnwhere qd.id = ql.id;	1	true	0	false	true	0	0	
+6374	systemfunctions	2000		0	true	0	false	true	0	0	
 
-# 18:50:43 >  
-# 18:50:43 >  "Done."
-# 18:50:43 >  
-=======
-id	name	schema_id	query	type	system	commit_action	readonly	temporary 	
-2001	schemas	2000		0	true	0	false	0	
-2006	types	2000		0	true	0	false	0	
-2015	functions	2000		0	true	0	false	0	
-2024	args	2000		0	true	0	false	0	
-2032	sequences	2000		0	true	0	false	0	
-2042	dependencies	2000		0	true	0	false	0	
-2046	connections	2000		0	true	0	false	0	
-2055	_tables	2000		0	true	0	false	0	
-2064	_columns	2000		0	true	0	false	0	
-2075	keys	2000		0	true	0	false	0	
-2082	idxs	2000		0	true	0	false	0	
-2087	triggers	2000		0	true	0	false	0	
-2098	objects	2000		0	true	0	false	0	
-2103	_tables	2102		0	true	2	false	0	
-2112	_columns	2102		0	true	2	false	0	
-2123	keys	2102		0	true	2	false	0	
-2130	idxs	2102		0	true	2	false	0	
-2135	triggers	2102		0	true	2	false	0	
-2146	objects	2102		0	true	2	false	0	
-4965	tables	2000	SELECT * FROM (SELECT p.*, 0 AS "temporary" FROM "sys"."_tables" AS p UNION ALL SELECT t.*, 1 AS "temporary" FROM "tmp"."_tables" AS t) AS tables where tables.type < 2;	1	true	0	false	0	
-4975	columns	2000	SELECT * FROM (SELECT p.* FROM "sys"."_columns" AS p UNION ALL SELECT t.* FROM "tmp"."_columns" AS t) AS columns;	1	true	0	false	0	
-4995	db_user_info	2000		0	true	0	false	0	
-5003	users	2000	SELECT u."name" AS "name", ui."fullname", ui."default_schema" FROM db_users() AS u LEFT JOIN "sys"."db_user_info" AS ui ON u."name" = ui."name" ;	1	true	0	false	0	
-5007	user_role	2000		0	true	0	false	0	
-5010	auths	2000		0	true	0	false	0	
-5014	privileges	2000		0	true	0	false	0	
-5167	queryhistory	2000		0	true	0	false	0	
-5181	callhistory	2000		0	true	0	false	0	
-5198	querylog	2000	create view querylog asnselect qd.*, ql.ctime, ql.arguments, ql.exec, ql.result, ql.foot, ql.memory, ql.tuples, ql.inblock, ql.oublock from queryhistory qd, callhistory qlnwhere qd.id = ql.id;	1	true	0	false	0	
-5742	systemfunctions	2000		0	true	0	false	0	
-
-# 10:38:53 >  
-# 10:38:53 >  "Done."
-# 10:38:53 >  
->>>>>>> 6e07a466
+# 11:23:05 >  
+# 11:23:05 >  "Done."
+# 11:23:05 >  
