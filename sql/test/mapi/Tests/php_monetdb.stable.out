--- conflicted
+++ resolved
@@ -88,47 +88,27 @@
 2130	idxs	2102		0	true	2	false	0	
 2135	triggers	2102		0	true	2	false	0	
 2146	objects	2102		0	true	2	false	0	
-<<<<<<< HEAD
-5062	tables	2000	SELECT * FROM (SELECT p.*, 0 AS "temporary" FROM "sys"."_tables" AS p UNION ALL SELECT t.*, 1 AS "temporary" FROM "tmp"."_tables" AS t) AS tables where tables.type <> 2;	1	true	0	false	0	
-5072	columns	2000	SELECT * FROM (SELECT p.* FROM "sys"."_columns" AS p UNION ALL SELECT t.* FROM "tmp"."_columns" AS t) AS columns;	1	true	0	false	0	
-5092	db_user_info	2000		0	true	0	false	0	
-5100	users	2000	SELECT u."name" AS "name", ui."fullname", ui."default_schema" FROM db_users() AS u LEFT JOIN "sys"."db_user_info" AS ui ON u."name" = ui."name" ;	1	true	0	false	0	
-5104	user_role	2000		0	true	0	false	0	
-5107	auths	2000		0	true	0	false	0	
-5111	privileges	2000		0	true	0	false	0	
-5288	querylog_catalog	2000	-- create table views for conveniencencreate view sys.querylog_catalog as select * from sys.querylog_catalog();	1	true	0	false	0	
-5300	querylog_calls	2000	create view sys.querylog_calls as select * from sys.querylog_calls();	1	true	0	false	0	
-5318	querylog_history	2000	create view sys.querylog_history asnselect qd.*, ql."start",ql."stop", ql.arguments, ql.tuples, ql.run, ql.ship, ql.cpu, ql.space, ql.io nfrom sys.querylog_catalog() qd, sys.querylog_calls() qlnwhere qd.id = ql.id and qd.owner = user;	1	true	0	false	0	
-5357	tracelog	2000	create view sys.tracelog as select * from sys.tracelog();	1	true	0	false	0	
-5595	optimizers	2000	create view sys.optimizers as select * from sys.optimizers();	1	true	0	false	0	
-5605	environment	2000	create view sys.environment as select * from sys.environment();	1	true	0	false	0	
-5647	queue	2000	create view sys.queue as select * from sys.queue();	1	true	0	false	0	
-6177	storage	2000	create view sys.storage as select * from sys.storage();	1	true	0	false	0	
-6189	storagemodelinput	2000		0	true	0	false	0	
-6232	storagemodel	2000	create view sys.storagemodel as select * from sys.storagemodel();	1	true	0	false	0	
-6241	tablestoragemodel	2000	-- A summary of the table storage requirement is is available as a table view.n-- The auxillary column denotes the maximum space if all non-sorted columnsn-- would be augmented with a hash (rare situation)ncreate view sys.tablestoragemodelnas select "schema","table",max(count) as "count",ntsum(columnsize) as columnsize,ntsum(heapsize) as heapsize,ntsum(indices) as indices,ntsum(case when sorted = false then 8 * count else 0 end) as auxillarynfrom sys.storagemodel() group by "schema","table";	1	true	0	false	0	
-6256	statistics	2000		0	true	0	false	0	
-6310	systemfunctions	2000		0	true	0	false	0	
+5077	tables	2000	SELECT * FROM (SELECT p.*, 0 AS "temporary" FROM "sys"."_tables" AS p UNION ALL SELECT t.*, 1 AS "temporary" FROM "tmp"."_tables" AS t) AS tables where tables.type <> 2;	1	true	0	false	0	
+5087	columns	2000	SELECT * FROM (SELECT p.* FROM "sys"."_columns" AS p UNION ALL SELECT t.* FROM "tmp"."_columns" AS t) AS columns;	1	true	0	false	0	
+5107	db_user_info	2000		0	true	0	false	0	
+5115	users	2000	SELECT u."name" AS "name", ui."fullname", ui."default_schema" FROM db_users() AS u LEFT JOIN "sys"."db_user_info" AS ui ON u."name" = ui."name" ;	1	true	0	false	0	
+5119	user_role	2000		0	true	0	false	0	
+5122	auths	2000		0	true	0	false	0	
+5126	privileges	2000		0	true	0	false	0	
+5303	querylog_catalog	2000	-- create table views for conveniencencreate view sys.querylog_catalog as select * from sys.querylog_catalog();	1	true	0	false	0	
+5315	querylog_calls	2000	create view sys.querylog_calls as select * from sys.querylog_calls();	1	true	0	false	0	
+5333	querylog_history	2000	create view sys.querylog_history asnselect qd.*, ql."start",ql."stop", ql.arguments, ql.tuples, ql.run, ql.ship, ql.cpu, ql.space, ql.io nfrom sys.querylog_catalog() qd, sys.querylog_calls() qlnwhere qd.id = ql.id and qd.owner = user;	1	true	0	false	0	
+5372	tracelog	2000	create view sys.tracelog as select * from sys.tracelog();	1	true	0	false	0	
+5610	optimizers	2000	create view sys.optimizers as select * from sys.optimizers();	1	true	0	false	0	
+5620	environment	2000	create view sys.environment as select * from sys.environment();	1	true	0	false	0	
+5662	queue	2000	create view sys.queue as select * from sys.queue();	1	true	0	false	0	
+6192	storage	2000	create view sys.storage as select * from sys.storage();	1	true	0	false	0	
+6204	storagemodelinput	2000		0	true	0	false	0	
+6247	storagemodel	2000	create view sys.storagemodel as select * from sys.storagemodel();	1	true	0	false	0	
+6256	tablestoragemodel	2000	-- A summary of the table storage requirement is is available as a table view.n-- The auxillary column denotes the maximum space if all non-sorted columnsn-- would be augmented with a hash (rare situation)ncreate view sys.tablestoragemodelnas select "schema","table",max(count) as "count",ntsum(columnsize) as columnsize,ntsum(heapsize) as heapsize,ntsum(indices) as indices,ntsum(case when sorted = false then 8 * count else 0 end) as auxillarynfrom sys.storagemodel() group by "schema","table";	1	true	0	false	0	
+6271	statistics	2000		0	true	0	false	0	
+6325	systemfunctions	2000		0	true	0	false	0	
 
-# 16:58:39 >  
-# 16:58:39 >  "Done."
-# 16:58:39 >  
-=======
-5075	tables	2000	SELECT * FROM (SELECT p.*, 0 AS "temporary" FROM "sys"."_tables" AS p UNION ALL SELECT t.*, 1 AS "temporary" FROM "tmp"."_tables" AS t) AS tables where tables.type <> 2;	1	true	0	false	0	
-5085	columns	2000	SELECT * FROM (SELECT p.* FROM "sys"."_columns" AS p UNION ALL SELECT t.* FROM "tmp"."_columns" AS t) AS columns;	1	true	0	false	0	
-5105	db_user_info	2000		0	true	0	false	0	
-5113	users	2000	SELECT u."name" AS "name", ui."fullname", ui."default_schema" FROM db_users() AS u LEFT JOIN "sys"."db_user_info" AS ui ON u."name" = ui."name" ;	1	true	0	false	0	
-5117	user_role	2000		0	true	0	false	0	
-5120	auths	2000		0	true	0	false	0	
-5124	privileges	2000		0	true	0	false	0	
-5277	queryhistory	2000		0	true	0	false	0	
-5291	callhistory	2000		0	true	0	false	0	
-5308	querylog	2000	create view querylog asnselect qd.*, ql.ctime, ql.arguments, ql.exec, ql.result, ql.foot, ql.memory, ql.tuples, ql.inblock, ql.oublock from queryhistory qd, callhistory qlnwhere qd.id = ql.id;	1	true	0	false	0	
-6074	storagemodelinput	2000		0	true	0	false	0	
-6115	tablestoragemodel	2000	-- A summary of the table storage requirement is is available as a table view.n-- The auxillary column denotes the maximum space if all non-sorted columnsn-- would be augmented with a hash (rare situation)ncreate view sys.tablestoragemodelnas select "schema","table",max(count) as "count",ntsum(columnsize) as columnsize,ntsum(heapsize) as heapsize,ntsum(indices) as indices,ntsum(case when sorted = false then 8 * count else 0 end) as auxillarynfrom sys.storagemodel() group by "schema","table";	1	true	0	false	0	
-6137	systemfunctions	2000		0	true	0	false	0	
-
-# 16:04:37 >  
-# 16:04:37 >  "Done."
-# 16:04:37 >  
->>>>>>> 140ede13
+# 16:56:39 >  
+# 16:56:39 >  "Done."
+# 16:56:39 >  
