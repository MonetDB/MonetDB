--- conflicted
+++ resolved
@@ -42,33 +42,8 @@
 1
 sql.tid
 1
-sql.update
-1
-user.main
-1
-
-query T python .explain.function_histogram
-explain UPDATE mytest SET c = a * b
-----
-aggr.count
-1
-algebra.projection
-2
-querylog.define
-1
-sql.affectedRows
-1
 sql.bind
 2
-sql.mvc
-1
-sql.tid
-1
-<<<<<<< HEAD
-sql.bind
-2
-=======
->>>>>>> a33d43c6
 sql.update
 1
 user.main
@@ -91,11 +66,8 @@
 1
 sql.tid
 1
-<<<<<<< HEAD
 sql.bind
 2
-=======
->>>>>>> a33d43c6
 sql.update
 1
 user.main
@@ -118,11 +90,8 @@
 1
 sql.tid
 1
-<<<<<<< HEAD
 sql.bind
 2
-=======
->>>>>>> a33d43c6
 sql.update
 1
 user.main
