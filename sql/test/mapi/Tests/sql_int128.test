--- conflicted
+++ resolved
@@ -52,33 +52,6 @@
 1
 
 query T python .explain.function_histogram
-<<<<<<< HEAD
-=======
-explain UPDATE mytest SET c = a * b
-----
-aggr.count
-1
-algebra.projection
-2
-querylog.define
-1
-sql.affectedRows
-1
-sql.bind
-2
-sql.depend
-1
-sql.mvc
-1
-sql.tid
-1
-sql.update
-1
-user.main
-1
-
-query T python .explain.function_histogram
->>>>>>> ffa0b4a7
 explain UPDATE mytest SET d = c * b
 ----
 aggr.count
