stdout of test 'select1` in directory 'sql/test/leaks` itself:


# 16:21:19 >  
# 16:21:19 >  "mserver5" "--debug=10" "--set" "gdk_nr_threads=0" "--set" "mapi_open=true" "--set" "mapi_port=30577" "--set" "mapi_usock=/var/tmp/mtest-27819/.s.monetdb.30577" "--set" "monet_prompt=" "--forcemito" "--set" "mal_listing=2" "--dbpath=/ufs/sjoerd/Monet-candidate/var/MonetDB/mTests_sql_test_leaks" "--set" "mal_listing=0"
# 16:21:19 >  

# MonetDB 5 server v11.17.0 (hg id: d91089635868)
# This is an unreleased version
# Serving database 'mTests_sql_test_leaks', using 8 threads
# Compiled for x86_64-unknown-linux-gnu/64bit with 64bit OIDs dynamically linked
# Found 15.591 GiB available main-memory.
# Copyright (c) 1993-July 2008 CWI.
# Copyright (c) August 2008-2015 MonetDB B.V., all rights reserved
# Visit http://www.monetdb.org/ for further information
# Listening for connection requests on mapi:monetdb://madrid.ins.cwi.nl:30577/
# Listening for UNIX domain connection requests on mapi:monetdb:///var/tmp/mtest-27819/.s.monetdb.30577
# MonetDB/GIS module loaded
# MonetDB/JAQL module loaded
# MonetDB/SQL module loaded

Ready.

# 16:21:19 >  
# 16:21:19 >  "mclient" "-lsql" "-ftest" "-Eutf-8" "-i" "-e" "--host=/var/tmp/mtest-27819" "--port=30577"
# 16:21:19 >  

#set optimizer='minimal_pipe';
#select 1; 
% .L # table_name
% single_value # name
% tinyint # type
% 1 # length
[ 1	]
#select count(*) from bbp() as bbp where refcnt > 0; 
% .L1 # table_name
% L1 # name
% wrd # type
% 3 # length
<<<<<<< HEAD
[ 416	]
=======
[ 418	]
>>>>>>> 5eeb021d
#select 1; 
% .L # table_name
% single_value # name
% tinyint # type
% 1 # length
[ 1	]
#select count(*) from bbp() as bbp where refcnt > 0; 
% .L1 # table_name
% L1 # name
% wrd # type
% 3 # length
<<<<<<< HEAD
[ 416	]
=======
[ 418	]
>>>>>>> 5eeb021d

# 16:21:19 >  
# 16:21:19 >  "Done."
# 16:21:19 >  
<|MERGE_RESOLUTION|>--- conflicted
+++ resolved
@@ -37,11 +37,7 @@
 % L1 # name
 % wrd # type
 % 3 # length
-<<<<<<< HEAD
-[ 416	]
-=======
-[ 418	]
->>>>>>> 5eeb021d
+[ 419	]
 #select 1; 
 % .L # table_name
 % single_value # name
@@ -53,11 +49,7 @@
 % L1 # name
 % wrd # type
 % 3 # length
-<<<<<<< HEAD
-[ 416	]
-=======
-[ 418	]
->>>>>>> 5eeb021d
+[ 419	]
 
 # 16:21:19 >  
 # 16:21:19 >  "Done."
