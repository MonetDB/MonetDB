--- conflicted
+++ resolved
@@ -50,56 +50,27 @@
 % 3,	3,	4 # length
 [ "int",	"int",	8	]
 [ "int",	"lng",	2	]
-<<<<<<< HEAD
 [ "int",	"str",	149	]
-[ "oid",	"bit",	1215	]
-[ "oid",	"bit",	1215	]
 [ "oid",	"int",	19	]
 [ "oid",	"int",	19	]
-[ "oid",	"int",	1215	]
-[ "oid",	"int",	1215	]
-[ "oid",	"int",	1215	]
-[ "oid",	"int",	1215	]
-[ "oid",	"int",	3571	]
-[ "oid",	"int",	3571	]
-[ "oid",	"int",	3571	]
-[ "oid",	"int",	3571	]
-[ "oid",	"int",	3571	]
-=======
-[ "int",	"str",	142	]
-[ "oid",	"int",	19	]
-[ "oid",	"int",	19	]
-[ "oid",	"int",	1125	]
-[ "oid",	"int",	3101	]
-[ "oid",	"int",	3101	]
-[ "oid",	"int",	3101	]
-[ "oid",	"int",	3101	]
-[ "oid",	"int",	3101	]
->>>>>>> 6e07a466
+[ "oid",	"int",	1186	]
+[ "oid",	"int",	3500	]
+[ "oid",	"int",	3500	]
+[ "oid",	"int",	3500	]
+[ "oid",	"int",	3500	]
+[ "oid",	"int",	3500	]
 [ "oid",	"lng",	19	]
 [ "oid",	"str",	1	]
 [ "oid",	"str",	1	]
 [ "oid",	"str",	19	]
-<<<<<<< HEAD
-[ "oid",	"str",	1215	]
-[ "oid",	"str",	1215	]
-[ "oid",	"str",	1215	]
-[ "oid",	"str",	3571	]
-[ "oid",	"str",	3571	]
-=======
-[ "oid",	"str",	3101	]
-[ "oid",	"str",	3101	]
->>>>>>> 6e07a466
+[ "oid",	"str",	3500	]
+[ "oid",	"str",	3500	]
 #select 'transient', count(*) from bbp() as bbp where kind like 'tran%';
 % .L1,	.bbp # table_name
 % L1,	L2 # name
 % char,	wrd # type
 % 9,	3 # length
-<<<<<<< HEAD
-[ "transient",	527	]
-=======
-[ "transient",	503	]
->>>>>>> 6e07a466
+[ "transient",	535	]
 #select 'persistent', count(*) from bbp() as bbp where kind like 'pers%';
 % .L1,	.bbp # table_name
 % L1,	L2 # name
