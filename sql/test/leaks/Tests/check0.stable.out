stdout of test 'check0` in directory 'test/leaks` itself:


# 22:02:15 >  
# 22:02:15 >   mserver5 "--config=/ufs/niels/scratch/rc/Linux-x86_64/etc/monetdb5.conf" --debug=10 --set gdk_nr_threads=0 --set "monet_mod_path=/ufs/niels/scratch/rc/Linux-x86_64/lib/MonetDB5:/ufs/niels/scratch/rc/Linux-x86_64/lib/MonetDB5/lib:/ufs/niels/scratch/rc/Linux-x86_64/lib/MonetDB5/bin" --set "gdk_dbfarm=/ufs/niels/scratch/rc/Linux-x86_64/var/MonetDB5/dbfarm" --set "sql_logdir=/ufs/niels/scratch/rc/Linux-x86_64/var/MonetDB5/sql_logs"  --set mapi_open=true --set xrpc_open=true --set mapi_port=35700 --set xrpc_port=46587 --set monet_prompt= --trace  "--dbname=mTests_src_test_leaks" --set mal_listing=0 "--dbinit= include sql;" ; echo ; echo Over..
# 22:02:15 >  

# MonetDB server v5.8.0, based on kernel v1.26.0
# Serving database 'mTests_src_test_leaks', using 4 threads
# Compiled for x86_64-unknown-linux-gnu/64bit with 64bit OIDs dynamically linked
# Copyright (c) 1993-July 2008 CWI.
# Copyright (c) August 2008- MonetDB B.V., all rights reserved
# Visit http://monetdb.cwi.nl/ for further information
# Listening for connection requests on mapi:monetdb://alf.ins.cwi.nl:35700/
# MonetDB/SQL module v2.26.0 loaded

Ready.
# SQL catalog created, loading sql scripts once
# loading sql script: 09_like.sql
# loading sql script: 10_math.sql
# loading sql script: 11_times.sql
# loading sql script: 12_url.sql
# loading sql script: 13_date.sql
# loading sql script: 14_inet.sql
# loading sql script: 15_history.sql
# loading sql script: 16_tracelog.sql
# loading sql script: 17_compress.sql
# loading sql script: 18_dictionary.sql
# loading sql script: 19_cluster.sql
# loading sql script: 20_vacuum.sql
# loading sql script: 21_dependency_functions.sql
# loading sql script: 22_clients.sql
# loading sql script: 23_skyserver.sql
# loading sql script: 24_zorder.sql
# loading sql script: 25_debug.sql
# loading sql script: 40_geom.sql
# loading sql script: 80_udf.sql
# loading sql script: 99_system.sql

# 22:06:31 >  
# 22:06:31 >  "mclient" "-lsql" "-ftest" "-Eutf-8" "-i" "-e" "--host=niels" "--port=33453"
# 22:06:31 >  

#select htype, ttype, count from bbp() as bbp 
#where kind like 'pers%'
#order by htype, ttype, count;
% .bbp,	.bbp,	.bbp # table_name
% htype,	ttype,	count # name
% clob,	clob,	bigint # type
% 3,	3,	4 # length
<<<<<<< HEAD
[ "int",	"int",	8	]
[ "int",	"lng",	2	]
[ "int",	"str",	160	]
[ "oid",	"int",	20	]
[ "oid",	"int",	20	]
[ "oid",	"int",	1248	]
[ "oid",	"int",	3857	]
[ "oid",	"int",	3857	]
[ "oid",	"int",	3857	]
[ "oid",	"int",	3857	]
[ "oid",	"int",	3857	]
[ "oid",	"lng",	20	]
[ "oid",	"str",	1	]
[ "oid",	"str",	1	]
[ "oid",	"str",	20	]
[ "oid",	"str",	3857	]
[ "oid",	"str",	3857	]
=======
[ "oid",	"int",	1	]
[ "oid",	"int",	1	]
[ "oid",	"int",	2	]
[ "oid",	"int",	8	]
[ "oid",	"int",	8	]
[ "oid",	"int",	144	]
[ "oid",	"int",	1148	]
[ "oid",	"int",	3163	]
[ "oid",	"int",	3163	]
[ "oid",	"int",	3163	]
[ "oid",	"int",	3163	]
[ "oid",	"int",	3163	]
[ "oid",	"lng",	1	]
[ "oid",	"lng",	2	]
[ "oid",	"str",	1	]
[ "oid",	"str",	1	]
[ "oid",	"str",	1	]
[ "oid",	"str",	144	]
[ "oid",	"str",	3163	]
[ "oid",	"str",	3163	]
>>>>>>> cd1df6d2
#select 'transient', count(*) from bbp() as bbp where kind like 'tran%';
% .L1,	.bbp # table_name
% L1,	L2 # name
% char,	wrd # type
% 9,	3 # length
[ "transient",	562	]
#select 'persistent', count(*) from bbp() as bbp where kind like 'pers%';
% .L1,	.bbp # table_name
% L1,	L2 # name
% char,	wrd # type
% 10,	2 # length
[ "persistent",	20	]

# 22:02:15 >  
# 22:02:15 >  Done.
# 22:02:15 >  
<|MERGE_RESOLUTION|>--- conflicted
+++ resolved
@@ -48,25 +48,6 @@
 % htype,	ttype,	count # name
 % clob,	clob,	bigint # type
 % 3,	3,	4 # length
-<<<<<<< HEAD
-[ "int",	"int",	8	]
-[ "int",	"lng",	2	]
-[ "int",	"str",	160	]
-[ "oid",	"int",	20	]
-[ "oid",	"int",	20	]
-[ "oid",	"int",	1248	]
-[ "oid",	"int",	3857	]
-[ "oid",	"int",	3857	]
-[ "oid",	"int",	3857	]
-[ "oid",	"int",	3857	]
-[ "oid",	"int",	3857	]
-[ "oid",	"lng",	20	]
-[ "oid",	"str",	1	]
-[ "oid",	"str",	1	]
-[ "oid",	"str",	20	]
-[ "oid",	"str",	3857	]
-[ "oid",	"str",	3857	]
-=======
 [ "oid",	"int",	1	]
 [ "oid",	"int",	1	]
 [ "oid",	"int",	2	]
@@ -87,13 +68,12 @@
 [ "oid",	"str",	144	]
 [ "oid",	"str",	3163	]
 [ "oid",	"str",	3163	]
->>>>>>> cd1df6d2
 #select 'transient', count(*) from bbp() as bbp where kind like 'tran%';
 % .L1,	.bbp # table_name
 % L1,	L2 # name
 % char,	wrd # type
 % 9,	3 # length
-[ "transient",	562	]
+[ "transient",	503	]
 #select 'persistent', count(*) from bbp() as bbp where kind like 'pers%';
 % .L1,	.bbp # table_name
 % L1,	L2 # name
