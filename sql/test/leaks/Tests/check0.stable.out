--- conflicted
+++ resolved
@@ -53,37 +53,21 @@
 [ "oid",	"int",	2	]
 [ "oid",	"int",	8	]
 [ "oid",	"int",	8	]
-<<<<<<< HEAD
 [ "oid",	"int",	135	]
-[ "oid",	"int",	1216	]
-[ "oid",	"int",	3311	]
-[ "oid",	"int",	3311	]
-[ "oid",	"int",	3311	]
-[ "oid",	"int",	3311	]
-[ "oid",	"int",	3311	]
-=======
-[ "oid",	"int",	155	]
-[ "oid",	"int",	1212	]
-[ "oid",	"int",	3327	]
-[ "oid",	"int",	3327	]
-[ "oid",	"int",	3327	]
-[ "oid",	"int",	3327	]
-[ "oid",	"int",	3327	]
->>>>>>> 1e5b5d29
+[ "oid",	"int",	1222	]
+[ "oid",	"int",	3324	]
+[ "oid",	"int",	3324	]
+[ "oid",	"int",	3324	]
+[ "oid",	"int",	3324	]
+[ "oid",	"int",	3324	]
 [ "oid",	"lng",	1	]
 [ "oid",	"lng",	2	]
 [ "oid",	"str",	1	]
 [ "oid",	"str",	1	]
 [ "oid",	"str",	1	]
-<<<<<<< HEAD
 [ "oid",	"str",	135	]
-[ "oid",	"str",	3311	]
-[ "oid",	"str",	3311	]
-=======
-[ "oid",	"str",	155	]
-[ "oid",	"str",	3327	]
-[ "oid",	"str",	3327	]
->>>>>>> 1e5b5d29
+[ "oid",	"str",	3324	]
+[ "oid",	"str",	3324	]
 #select 'transient', count(*) from bbp() as bbp where kind like 'tran%';
 % .L1,	.bbp # table_name
 % L1,	L2 # name
