stdout of test 'check2` in directory 'test/leaks` itself:


# 22:02:16 >  
# 22:02:16 >   mserver5 "--config=/ufs/niels/scratch/rc/Linux-x86_64/etc/monetdb5.conf" --debug=10 --set gdk_nr_threads=0 --set "monet_mod_path=/ufs/niels/scratch/rc/Linux-x86_64/lib/MonetDB5:/ufs/niels/scratch/rc/Linux-x86_64/lib/MonetDB5/lib:/ufs/niels/scratch/rc/Linux-x86_64/lib/MonetDB5/bin" --set "gdk_dbfarm=/ufs/niels/scratch/rc/Linux-x86_64/var/MonetDB5/dbfarm" --set "sql_logdir=/ufs/niels/scratch/rc/Linux-x86_64/var/MonetDB5/sql_logs"  --set mapi_open=true --set xrpc_open=true --set mapi_port=35700 --set xrpc_port=46587 --set monet_prompt= --trace  "--dbname=mTests_src_test_leaks" --set mal_listing=0 "--dbinit= include sql;" ; echo ; echo Over..
# 22:02:16 >  

# MonetDB server v5.8.0, based on kernel v1.26.0
# Serving database 'mTests_src_test_leaks', using 4 threads
# Compiled for x86_64-unknown-linux-gnu/64bit with 64bit OIDs dynamically linked
# Copyright (c) 1993-July 2008 CWI.
# Copyright (c) August 2008- MonetDB B.V., all rights reserved
# Visit http://monetdb.cwi.nl/ for further information
# Listening for connection requests on mapi:monetdb://alf.ins.cwi.nl:35700/
# MonetDB/SQL module v2.26.0 loaded

Ready.
#function user.main():void;
#    clients.quit();
#end main;


# 22:02:16 >  
# 22:02:16 >  mclient -lsql -umonetdb -Pmonetdb --host=alf --port=35700 
# 22:02:16 >  

% .bbp,	.bbp,	.bbp # table_name
% htype,	ttype,	count # name
% clob,	clob,	bigint # type
% 3,	9,	4 # length
[ "oid",	"bit",	0	]
[ "oid",	"bit",	89	]
[ "oid",	"bit",	89	]
[ "oid",	"bit",	89	]
[ "oid",	"bit",	390	]
[ "oid",	"bit",	1265	]
[ "oid",	"bit",	1265	]
[ "oid",	"bte",	0	]
[ "oid",	"int",	0	]
[ "oid",	"int",	0	]
[ "oid",	"int",	0	]
[ "oid",	"int",	0	]
[ "oid",	"int",	0	]
[ "oid",	"int",	0	]
[ "oid",	"int",	0	]
[ "oid",	"int",	0	]
[ "oid",	"int",	0	]
[ "oid",	"int",	0	]
[ "oid",	"int",	0	]
[ "oid",	"int",	0	]
[ "oid",	"int",	0	]
[ "oid",	"int",	0	]
[ "oid",	"int",	0	]
[ "oid",	"int",	0	]
[ "oid",	"int",	1	]
[ "oid",	"int",	1	]
[ "oid",	"int",	1	]
[ "oid",	"int",	2	]
[ "oid",	"int",	2	]
[ "oid",	"int",	2	]
[ "oid",	"int",	2	]
[ "oid",	"int",	2	]
[ "oid",	"int",	2	]
[ "oid",	"int",	2	]
[ "oid",	"int",	2	]
[ "oid",	"int",	2	]
[ "oid",	"int",	3	]
[ "oid",	"int",	3	]
[ "oid",	"int",	3	]
[ "oid",	"int",	3	]
[ "oid",	"int",	3	]
[ "oid",	"int",	4	]
[ "oid",	"int",	4	]
[ "oid",	"int",	19	]
[ "oid",	"int",	19	]
[ "oid",	"int",	19	]
[ "oid",	"int",	19	]
[ "oid",	"int",	19	]
[ "oid",	"int",	42	]
[ "oid",	"int",	42	]
[ "oid",	"int",	42	]
[ "oid",	"int",	42	]
[ "oid",	"int",	42	]
[ "oid",	"int",	42	]
[ "oid",	"int",	89	]
[ "oid",	"int",	89	]
[ "oid",	"int",	89	]
[ "oid",	"int",	162	]
[ "oid",	"int",	195	]
[ "oid",	"int",	195	]
[ "oid",	"int",	390	]
[ "oid",	"int",	390	]
[ "oid",	"int",	390	]
[ "oid",	"int",	390	]
[ "oid",	"int",	390	]
[ "oid",	"int",	1265	]
[ "oid",	"int",	1265	]
[ "oid",	"int",	1265	]
[ "oid",	"int",	1265	]
[ "oid",	"int",	3996	]
[ "oid",	"int",	3996	]
[ "oid",	"int",	3996	]
[ "oid",	"int",	3996	]
[ "oid",	"int",	3996	]
[ "oid",	"lng",	0	]
[ "oid",	"lng",	0	]
[ "oid",	"lng",	0	]
[ "oid",	"lng",	0	]
[ "oid",	"lng",	0	]
[ "oid",	"lng",	0	]
[ "oid",	"lng",	0	]
[ "oid",	"lng",	0	]
[ "oid",	"lng",	0	]
[ "oid",	"lng",	0	]
[ "oid",	"lng",	0	]
[ "oid",	"lng",	0	]
[ "oid",	"lng",	0	]
[ "oid",	"lng",	1	]
[ "oid",	"lng",	2	]
[ "oid",	"oid",	0	]
[ "oid",	"oid",	0	]
[ "oid",	"oid",	0	]
[ "oid",	"oid",	0	]
[ "oid",	"oid",	0	]
[ "oid",	"oid",	0	]
[ "oid",	"oid",	0	]
[ "oid",	"oid",	0	]
[ "oid",	"oid",	0	]
[ "oid",	"oid",	0	]
[ "oid",	"oid",	0	]
[ "oid",	"oid",	0	]
[ "oid",	"oid",	0	]
[ "oid",	"oid",	0	]
[ "oid",	"oid",	0	]
[ "oid",	"oid",	0	]
[ "oid",	"oid",	0	]
[ "oid",	"oid",	0	]
[ "oid",	"oid",	0	]
[ "oid",	"oid",	0	]
[ "oid",	"oid",	0	]
[ "oid",	"oid",	0	]
[ "oid",	"oid",	0	]
[ "oid",	"oid",	0	]
[ "oid",	"sht",	0	]
[ "oid",	"sht",	0	]
[ "oid",	"sht",	0	]
[ "oid",	"sht",	0	]
[ "oid",	"sht",	89	]
[ "oid",	"sht",	89	]
[ "oid",	"sht",	195	]
[ "oid",	"str",	0	]
[ "oid",	"str",	0	]
[ "oid",	"str",	0	]
[ "oid",	"str",	0	]
[ "oid",	"str",	0	]
[ "oid",	"str",	0	]
[ "oid",	"str",	0	]
[ "oid",	"str",	0	]
[ "oid",	"str",	0	]
[ "oid",	"str",	0	]
[ "oid",	"str",	0	]
[ "oid",	"str",	0	]
[ "oid",	"str",	0	]
[ "oid",	"str",	0	]
[ "oid",	"str",	0	]
[ "oid",	"str",	0	]
[ "oid",	"str",	0	]
[ "oid",	"str",	0	]
[ "oid",	"str",	0	]
[ "oid",	"str",	1	]
[ "oid",	"str",	1	]
[ "oid",	"str",	1	]
[ "oid",	"str",	1	]
[ "oid",	"str",	1	]
[ "oid",	"str",	2	]
[ "oid",	"str",	2	]
[ "oid",	"str",	3	]
[ "oid",	"str",	3	]
[ "oid",	"str",	4	]
[ "oid",	"str",	42	]
[ "oid",	"str",	42	]
[ "oid",	"str",	89	]
[ "oid",	"str",	89	]
[ "oid",	"str",	162	]
[ "oid",	"str",	390	]
[ "oid",	"str",	390	]
[ "oid",	"str",	390	]
[ "oid",	"str",	390	]
[ "oid",	"str",	1265	]
[ "oid",	"str",	1265	]
[ "oid",	"str",	1265	]
[ "oid",	"str",	3996	]
[ "oid",	"str",	3996	]
[ "oid",	"timestamp",	0	]
[ "oid",	"timestamp",	0	]
[ "oid",	"timestamp",	0	]
[ "oid",	"wrd",	0	]
[ "oid",	"wrd",	0	]
[ "oid",	"wrd",	0	]
[ "oid",	"wrd",	0	]
#select 'transient', count(*) from bbp() as bbp where kind like 'tran%';
% .L1,	.bbp # table_name
% L1,	L2 # name
% char,	wrd # type
% 9,	3 # length
<<<<<<< HEAD
[ "transient",	180	]
=======
[ "transient",	165	]
>>>>>>> 832e0a0f
#select 'persistent', count(*) from bbp() as bbp where kind like 'pers%';
% .L1,	.bbp # table_name
% L1,	L2 # name
% char,	wrd # type
% 10,	3 # length
[ "persistent",	170	]

# 22:02:16 >  
# 22:02:16 >  Done.
# 22:02:16 >  
<|MERGE_RESOLUTION|>--- conflicted
+++ resolved
@@ -203,11 +203,7 @@
 % L1,	L2 # name
 % char,	wrd # type
 % 9,	3 # length
-<<<<<<< HEAD
-[ "transient",	180	]
-=======
 [ "transient",	165	]
->>>>>>> 832e0a0f
 #select 'persistent', count(*) from bbp() as bbp where kind like 'pers%';
 % .L1,	.bbp # table_name
 % L1,	L2 # name
