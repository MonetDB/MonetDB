--- conflicted
+++ resolved
@@ -33,11 +33,7 @@
 % L1 # name
 % wrd # type
 % 3 # length
-<<<<<<< HEAD
-[ 372	]
-=======
 [ 337	]
->>>>>>> 832e0a0f
 #select 1; 
 % . # table_name
 % single_value # name
@@ -48,11 +44,7 @@
 % L1 # name
 % wrd # type
 % 3 # length
-<<<<<<< HEAD
-[ 372	]
-=======
 [ 337	]
->>>>>>> 832e0a0f
 
 # 22:03:05 >  
 # 22:03:05 >  Done.
