stdout of test 'correlated_select.Bug-3250` in directory 'sql/test/BugTracker-2013` itself:


# 22:53:24 >  
# 22:53:24 >  "mserver5" "--debug=10" "--set" "gdk_nr_threads=0" "--set" "mapi_open=true" "--set" "mapi_port=32026" "--set" "mapi_usock=/var/tmp/mtest-19817/.s.monetdb.32026" "--set" "monet_prompt=" "--forcemito" "--set" "mal_listing=2" "--dbpath=/home/niels/scratch/rc-clean/Linux-x86_64/var/MonetDB/mTests_sql_test_BugTracker-2013" "--set" "mal_listing=0"
# 22:53:24 >  

# MonetDB 5 server v11.15.4
# This is an unreleased version
# Serving database 'mTests_sql_test_BugTracker-2013', using 4 threads
# Compiled for x86_64-unknown-linux-gnu/64bit with 64bit OIDs dynamically linked
# Found 3.778 GiB available main-memory.
# Copyright (c) 1993-July 2008 CWI.
# Copyright (c) August 2008-2015 MonetDB B.V., all rights reserved
# Visit http://www.monetdb.org/ for further information
# Listening for connection requests on mapi:monetdb://niels.nesco.mine.nu:32026/
# Listening for UNIX domain connection requests on mapi:monetdb:///var/tmp/mtest-19817/.s.monetdb.32026
# MonetDB/GIS module loaded
# MonetDB/JAQL module loaded
# MonetDB/SQL module loaded

Ready.

# 22:53:24 >  
# 22:53:24 >  "mclient" "-lsql" "-ftest" "-Eutf-8" "-i" "-e" "--host=/var/tmp/mtest-19817" "--port=32026"
# 22:53:24 >  

#start transaction;
#create table mytest (
#	id int,
#	n int,
#	flag int
#);
#insert into mytest values (1,1,null), 
#	(2 ,    1 , null ),
#	(3 ,    1 , null ),
#	(4 ,    2 , null ),
#	(5 ,    1 ,   42 ),
#	(6 ,    1 ,   42 );
[ 6	]
#select * from mytest;
% sys.mytest,	sys.mytest,	sys.mytest # table_name
% id,	n,	flag # name
% int,	int,	int # type
% 1,	1,	2 # length
[ 1,	1,	NULL	]
[ 2,	1,	NULL	]
[ 3,	1,	NULL	]
[ 4,	2,	NULL	]
[ 5,	1,	42	]
[ 6,	1,	42	]
#select id, n, flag, (select count(*) from mytest as i where i.id <
#	mytest.id and i.n = mytest.n) from mytest order by id;
<<<<<<< HEAD
% .mytest,	.mytest,	.mytest,	.L2 # table_name
% id,	n,	flag,	L2 # name
% int,	int,	int,	bigint # type
=======
% .mytest,	.mytest,	.mytest,	.L1 # table_name
% id,	n,	flag,	L1 # name
% int,	int,	int,	wrd # type
>>>>>>> 3846356a
% 1,	1,	2,	1 # length
[ 1,	1,	NULL,	0	]
[ 2,	1,	NULL,	1	]
[ 3,	1,	NULL,	2	]
[ 4,	2,	NULL,	0	]
[ 5,	1,	42,	3	]
[ 6,	1,	42,	4	]
#select id, n, flag, (select count(*) from mytest as i where i.id <
#	mytest.id and i.n = mytest.n and flag is not null) from mytest order by id;
<<<<<<< HEAD
% .mytest,	.mytest,	.mytest,	.L2 # table_name
% id,	n,	flag,	L2 # name
% int,	int,	int,	bigint # type
=======
% .mytest,	.mytest,	.mytest,	.L1 # table_name
% id,	n,	flag,	L1 # name
% int,	int,	int,	wrd # type
>>>>>>> 3846356a
% 1,	1,	2,	1 # length
[ 1,	1,	NULL,	0	]
[ 2,	1,	NULL,	0	]
[ 3,	1,	NULL,	0	]
[ 4,	2,	NULL,	0	]
[ 5,	1,	42,	0	]
[ 6,	1,	42,	1	]
#rollback;

# 22:53:24 >  
# 22:53:24 >  "Done."
# 22:53:24 >  
<|MERGE_RESOLUTION|>--- conflicted
+++ resolved
@@ -51,15 +51,9 @@
 [ 6,	1,	42	]
 #select id, n, flag, (select count(*) from mytest as i where i.id <
 #	mytest.id and i.n = mytest.n) from mytest order by id;
-<<<<<<< HEAD
-% .mytest,	.mytest,	.mytest,	.L2 # table_name
-% id,	n,	flag,	L2 # name
-% int,	int,	int,	bigint # type
-=======
 % .mytest,	.mytest,	.mytest,	.L1 # table_name
 % id,	n,	flag,	L1 # name
-% int,	int,	int,	wrd # type
->>>>>>> 3846356a
+% int,	int,	int,	bigint # type
 % 1,	1,	2,	1 # length
 [ 1,	1,	NULL,	0	]
 [ 2,	1,	NULL,	1	]
@@ -69,15 +63,9 @@
 [ 6,	1,	42,	4	]
 #select id, n, flag, (select count(*) from mytest as i where i.id <
 #	mytest.id and i.n = mytest.n and flag is not null) from mytest order by id;
-<<<<<<< HEAD
-% .mytest,	.mytest,	.mytest,	.L2 # table_name
-% id,	n,	flag,	L2 # name
-% int,	int,	int,	bigint # type
-=======
 % .mytest,	.mytest,	.mytest,	.L1 # table_name
 % id,	n,	flag,	L1 # name
-% int,	int,	int,	wrd # type
->>>>>>> 3846356a
+% int,	int,	int,	bigint # type
 % 1,	1,	2,	1 # length
 [ 1,	1,	NULL,	0	]
 [ 2,	1,	NULL,	0	]
