stdout of test 'swapped_likejoin.Bug-3375` in directory 'sql/test/BugTracker-2013` itself:


# 10:06:32 >  
# 10:06:32 >  "mserver5" "--debug=10" "--set" "gdk_nr_threads=0" "--set" "mapi_open=true" "--set" "mapi_port=34205" "--set" "mapi_usock=/var/tmp/mtest-22741/.s.monetdb.34205" "--set" "monet_prompt=" "--forcemito" "--set" "mal_listing=2" "--dbpath=/home/niels/scratch/rc-clean/Linux-x86_64/var/MonetDB/mTests_sql_test_BugTracker-2013" "--set" "mal_listing=0"
# 10:06:32 >  

# MonetDB 5 server v11.15.12
# This is an unreleased version
# Serving database 'mTests_sql_test_BugTracker-2013', using 4 threads
# Compiled for x86_64-unknown-linux-gnu/64bit with 64bit OIDs dynamically linked
# Found 3.775 GiB available main-memory.
# Copyright (c) 1993-July 2008 CWI.
# Copyright (c) August 2008-2013 MonetDB B.V., all rights reserved
# Visit http://www.monetdb.org/ for further information
# Listening for connection requests on mapi:monetdb://niels.nesco.mine.nu:34205/
# Listening for UNIX domain connection requests on mapi:monetdb:///var/tmp/mtest-22741/.s.monetdb.34205
# MonetDB/GIS module loaded
# MonetDB/JAQL module loaded
# MonetDB/SQL module loaded

Ready.

# 10:06:32 >  
# 10:06:32 >  "mclient" "-lsql" "-ftest" "-Eutf-8" "-i" "-e" "--host=/var/tmp/mtest-22741" "--port=34205"
# 10:06:32 >  

#create table x (s string);
#insert into x values('%able%');
[ 1	]
#select * from sys._tables, x where name like s;
<<<<<<< HEAD
% sys._tables,	sys._tables,	sys._tables,	sys._tables,	sys._tables,	sys._tables,	sys._tables,	sys._tables,	sys.x # table_name
% id,	name,	schema_id,	query,	type,	system,	commit_action,	readonly,	s # name
% int,	varchar,	int,	varchar,	smallint,	boolean,	smallint,	boolean,	clob # type
% 4,	35,	4,	496,	1,	5,	1,	5,	6 # length
[ 2055,	"_tables",	2000,	NULL,	0,	true,	0,	false,	"%able%"	]
[ 2103,	"_tables",	2102,	NULL,	0,	true,	2,	false,	"%able%"	]
[ 5530,	"tables",	2000,	"SELECT * FROM (SELECT p.*, 0 AS \"temporary\" FROM \"sys\".\"_tables\" AS p UNION ALL SELECT t.*, 1 AS \"temporary\" FROM \"tmp\".\"_tables\" AS t) AS tables where tables.type <> 2;",	1,	true,	0,	false,	"%able%"	]
[ 5886,	"#dependencies_tables_on_views",	2000,	NULL,	2,	true,	0,	false,	"%able%"	]
[ 5893,	"#dependencies_tables_on_indexes",	2000,	NULL,	2,	true,	0,	false,	"%able%"	]
[ 5900,	"#dependencies_tables_on_triggers",	2000,	NULL,	2,	true,	0,	false,	"%able%"	]
[ 5907,	"#dependencies_tables_on_foreignkeys",	2000,	NULL,	2,	true,	0,	false,	"%able%"	]
[ 5914,	"#dependencies_tables_on_functions",	2000,	NULL,	2,	true,	0,	false,	"%able%"	]
[ 6744,	"tablestoragemodel",	2000,	"-- A summary of the table storage requirement is is available as a table view.\n-- The auxillary column denotes the maximum space if all non-sorted columns\n-- would be augmented with a hash (rare situation)\ncreate view sys.tablestoragemodel\nas select \"schema\",\"table\",max(count) as \"count\",\n\tsum(columnsize) as columnsize,\n\tsum(heapsize) as heapsize,\n\tsum(indices) as indices,\n\tsum(case when sorted = false then 8 * count else 0 end) as auxillary\nfrom sys.storagemodel() group by \"schema\",\"table\";",	1,	true,	0,	false,	"%able%"	]
=======
% sys._tables,	sys._tables,	sys._tables,	sys._tables,	sys._tables,	sys._tables,	sys._tables,	sys.x # table_name
% name,	schema_id,	query,	type,	system,	commit_action,	readonly,	s # name
% varchar,	int,	varchar,	smallint,	boolean,	smallint,	boolean,	clob # type
% 35,	4,	496,	1,	5,	1,	5,	6 # length
[ "_tables",	2000,	NULL,	0,	true,	0,	false,	"%able%"	]
[ "_tables",	2102,	NULL,	0,	true,	2,	false,	"%able%"	]
[ "tables",	2000,	"SELECT * FROM (SELECT p.*, 0 AS \"temporary\" FROM \"sys\".\"_tables\" AS p UNION ALL SELECT t.*, 1 AS \"temporary\" FROM \"tmp\".\"_tables\" AS t) AS tables where tables.type <> 2;",	1,	true,	0,	false,	"%able%"	]
[ "#dependencies_tables_on_views",	2000,	NULL,	2,	true,	0,	false,	"%able%"	]
[ "#dependencies_tables_on_indexes",	2000,	NULL,	2,	true,	0,	false,	"%able%"	]
[ "#dependencies_tables_on_triggers",	2000,	NULL,	2,	true,	0,	false,	"%able%"	]
[ "#dependencies_tables_on_foreignkeys",	2000,	NULL,	2,	true,	0,	false,	"%able%"	]
[ "#dependencies_tables_on_functions",	2000,	NULL,	2,	true,	0,	false,	"%able%"	]
[ "tablestoragemodel",	2000,	"-- A summary of the table storage requirement is is available as a table view.\n-- The auxillary column denotes the maximum space if all non-sorted columns\n-- would be augmented with a hash (rare situation)\ncreate view sys.tablestoragemodel\nas select \"schema\",\"table\",max(count) as \"count\",\n\tsum(columnsize) as columnsize,\n\tsum(heapsize) as heapsize,\n\tsum(indices) as indices,\n\tsum(case when sorted = false then 8 * count else 0 end) as auxillary\nfrom sys.storagemodel() group by \"schema\",\"table\";",	1,	true,	0,	false,	"%able%"	]
>>>>>>> 22bfbc31
#drop table x;

# 10:06:32 >  
# 10:06:32 >  "Done."
# 10:06:32 >  
<|MERGE_RESOLUTION|>--- conflicted
+++ resolved
@@ -29,21 +29,6 @@
 #insert into x values('%able%');
 [ 1	]
 #select * from sys._tables, x where name like s;
-<<<<<<< HEAD
-% sys._tables,	sys._tables,	sys._tables,	sys._tables,	sys._tables,	sys._tables,	sys._tables,	sys._tables,	sys.x # table_name
-% id,	name,	schema_id,	query,	type,	system,	commit_action,	readonly,	s # name
-% int,	varchar,	int,	varchar,	smallint,	boolean,	smallint,	boolean,	clob # type
-% 4,	35,	4,	496,	1,	5,	1,	5,	6 # length
-[ 2055,	"_tables",	2000,	NULL,	0,	true,	0,	false,	"%able%"	]
-[ 2103,	"_tables",	2102,	NULL,	0,	true,	2,	false,	"%able%"	]
-[ 5530,	"tables",	2000,	"SELECT * FROM (SELECT p.*, 0 AS \"temporary\" FROM \"sys\".\"_tables\" AS p UNION ALL SELECT t.*, 1 AS \"temporary\" FROM \"tmp\".\"_tables\" AS t) AS tables where tables.type <> 2;",	1,	true,	0,	false,	"%able%"	]
-[ 5886,	"#dependencies_tables_on_views",	2000,	NULL,	2,	true,	0,	false,	"%able%"	]
-[ 5893,	"#dependencies_tables_on_indexes",	2000,	NULL,	2,	true,	0,	false,	"%able%"	]
-[ 5900,	"#dependencies_tables_on_triggers",	2000,	NULL,	2,	true,	0,	false,	"%able%"	]
-[ 5907,	"#dependencies_tables_on_foreignkeys",	2000,	NULL,	2,	true,	0,	false,	"%able%"	]
-[ 5914,	"#dependencies_tables_on_functions",	2000,	NULL,	2,	true,	0,	false,	"%able%"	]
-[ 6744,	"tablestoragemodel",	2000,	"-- A summary of the table storage requirement is is available as a table view.\n-- The auxillary column denotes the maximum space if all non-sorted columns\n-- would be augmented with a hash (rare situation)\ncreate view sys.tablestoragemodel\nas select \"schema\",\"table\",max(count) as \"count\",\n\tsum(columnsize) as columnsize,\n\tsum(heapsize) as heapsize,\n\tsum(indices) as indices,\n\tsum(case when sorted = false then 8 * count else 0 end) as auxillary\nfrom sys.storagemodel() group by \"schema\",\"table\";",	1,	true,	0,	false,	"%able%"	]
-=======
 % sys._tables,	sys._tables,	sys._tables,	sys._tables,	sys._tables,	sys._tables,	sys._tables,	sys.x # table_name
 % name,	schema_id,	query,	type,	system,	commit_action,	readonly,	s # name
 % varchar,	int,	varchar,	smallint,	boolean,	smallint,	boolean,	clob # type
@@ -57,7 +42,6 @@
 [ "#dependencies_tables_on_foreignkeys",	2000,	NULL,	2,	true,	0,	false,	"%able%"	]
 [ "#dependencies_tables_on_functions",	2000,	NULL,	2,	true,	0,	false,	"%able%"	]
 [ "tablestoragemodel",	2000,	"-- A summary of the table storage requirement is is available as a table view.\n-- The auxillary column denotes the maximum space if all non-sorted columns\n-- would be augmented with a hash (rare situation)\ncreate view sys.tablestoragemodel\nas select \"schema\",\"table\",max(count) as \"count\",\n\tsum(columnsize) as columnsize,\n\tsum(heapsize) as heapsize,\n\tsum(indices) as indices,\n\tsum(case when sorted = false then 8 * count else 0 end) as auxillary\nfrom sys.storagemodel() group by \"schema\",\"table\";",	1,	true,	0,	false,	"%able%"	]
->>>>>>> 22bfbc31
 #drop table x;
 
 # 10:06:32 >  
