--- conflicted
+++ resolved
@@ -44,13 +44,8 @@
 % .explain # table_name
 % mal # name
 % clob # type
-<<<<<<< HEAD
 % 173 # length
 function user.s2_1():void;
-=======
-% 58 # length
-function user.s0_1():void;
->>>>>>> 9d14a614
     X_1 := sql.mvc();
     X_2:bat[:oid,:oid]  := sql.tid(X_1,"sys","treeitems");
     X_5 := sql.bind(X_1,"sys","treeitems","pre",0);
@@ -61,22 +56,6 @@
     (X_13,r1_18) := algebra.join(X_8,X_8,X_12,true,true);
     X_16 := sql.bind(X_1,"sys","treeitems","subject",0);
     X_18 := algebra.leftfetchjoin(X_2,X_16);
-<<<<<<< HEAD
-    X_19:bat[:oid,:lng]  := batcalc.+(X_13,X_18);
-    X_20 := algebra.leftfetchjoin(X_9,X_19);
-    X_21:bat[:oid,:bit]  := batcalc.<=(X_14,X_20);
-    X_22 := algebra.subselect(X_21,true,true,true,true,false);
-    X_26 := algebra.subselect(X_25,X_22,true,true,true,true,false);
-    X_27:bat[:oid,:int]  := algebra.leftfetchjoinPath(X_26,X_9,X_8);
-    X_28:bat[:oid,:int]  := algebra.leftfetchjoinPath(X_26,r1_12,X_8);
-    X_29 := sql.resultSet(2,1,X_27);
-    sql.rsColumn(X_29,"sys.L","id1","int",32,0,X_27);
-    sql.rsColumn(X_29,"sys.L","id2","int",32,0,X_28);
-    X_40 := io.stdout();
-    sql.exportResult(X_40,X_29);
-end s2_1;
-# querylog.define("explain\nselect t1.subject as id1, t2.subject as id2\nfrom  treeitems t1, treeitems t2\nwhere t2.pre between t1.pre and t1.pre + t1.size;","default_pipe")
-=======
     X_19 := algebra.leftfetchjoin(r1_18,X_18);
     X_20 := algebra.leftfetchjoin(X_13,X_18);
     X_21 := sql.resultSet(2,1,X_19);
@@ -84,8 +63,8 @@
     sql.rsColumn(X_21,"sys.L","id2","int",32,0,X_20);
     X_31 := io.stdout();
     sql.exportResult(X_31,X_21);
-end s0_1;
->>>>>>> 9d14a614
+end s2_1;
+# querylog.define("explain\nselect t1.subject as id1, t2.subject as id2\nfrom  treeitems t1, treeitems t2\nwhere t2.pre between t1.pre and t1.pre + t1.size;","default_pipe")
 #ROLLBACK;
 
 # 20:18:31 >  
