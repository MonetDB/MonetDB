stdout of test 'between.Bug-3259` in directory 'sql/test/BugTracker-2013` itself:


# 20:18:30 >  
# 20:18:30 >  "mserver5" "--debug=10" "--set" "gdk_nr_threads=0" "--set" "mapi_open=true" "--set" "mapi_port=31042" "--set" "mapi_usock=/var/tmp/mtest-5226/.s.monetdb.31042" "--set" "monet_prompt=" "--forcemito" "--set" "mal_listing=2" "--dbpath=/home/niels/scratch/rc-clean/Linux-x86_64/var/MonetDB/mTests_sql_test_BugTracker-2013" "--set" "mal_listing=0"
# 20:18:30 >  

# MonetDB 5 server v11.15.4
# This is an unreleased version
# Serving database 'mTests_sql_test_BugTracker-2013', using 4 threads
# Compiled for x86_64-unknown-linux-gnu/64bit with 64bit OIDs dynamically linked
# Found 3.778 GiB available main-memory.
# Copyright (c) 1993-July 2008 CWI.
# Copyright (c) August 2008-2013 MonetDB B.V., all rights reserved
# Visit http://www.monetdb.org/ for further information
# Listening for connection requests on mapi:monetdb://niels.nesco.mine.nu:31042/
# Listening for UNIX domain connection requests on mapi:monetdb:///var/tmp/mtest-5226/.s.monetdb.31042
# MonetDB/GIS module loaded
# MonetDB/JAQL module loaded
# MonetDB/SQL module loaded

Ready.

# 20:18:31 >  
# 20:18:31 >  "mclient" "-lsql" "-ftest" "-Eutf-8" "-i" "-e" "--host=/var/tmp/mtest-5226" "--port=31042"
# 20:18:31 >  

#START TRANSACTION;
#CREATE TABLE treeitems (
#	    "tree"    CHARACTER LARGE OBJECT,
#	    "subject" INTEGER,
#	    "pre"     BIGINT,
#	    "post"    BIGINT,
#	    "size"    BIGINT,
#	    "level"   TINYINT,
#	    "prob"    DOUBLE        DEFAULT 1.0,
#	    CONSTRAINT "treeitems_tree_pre_unique" UNIQUE ("tree", "pre"),
#	    CONSTRAINT "treeitems_tree_post_unique" UNIQUE ("tree", "post")
#);
#explain
#SELECT t1.subject as id1, t2.subject as id2
#FROM  treeitems t1, treeitems t2
#WHERE t2.pre between t1.pre and t1.pre + t1.size;
% .explain # table_name
% mal # name
% clob # type
<<<<<<< HEAD
% 173 # length
function user.s2_1():void;
=======
% 70 # length
function user.s0_1():void;
>>>>>>> 093cb62b
    X_1 := sql.mvc();
    X_2:bat[:oid,:oid]  := sql.tid(X_1,"sys","treeitems");
    X_5 := sql.bind(X_1,"sys","treeitems","subject",0);
    X_8 := algebra.leftfetchjoin(X_2,X_5);
<<<<<<< HEAD
    X_9 := sql.bind(X_1,"sys","treeitems","size",0);
    X_11 := algebra.leftfetchjoin(X_2,X_9);
    X_12:bat[:oid,:lng]  := batcalc.+(X_8,X_11);
    (X_13,r1_41) := algebra.join(X_8,X_8,X_12,true,true);
    X_16 := sql.bind(X_1,"sys","treeitems","subject",0);
    X_21 := algebra.leftfetchjoin(X_2,X_16);
    X_22 := algebra.leftfetchjoin(r1_41,X_21);
    X_24 := algebra.leftfetchjoin(X_13,X_21);
    X_26 := sql.resultSet(2,1,X_22);
    sql.rsColumn(X_26,"sys.L","id1","int",32,0,X_22);
    sql.rsColumn(X_26,"sys.L","id2","int",32,0,X_24);
    X_35 := io.stdout();
    sql.exportResult(X_35,X_26);
end s2_1;
# querylog.define("explain\nselect t1.subject as id1, t2.subject as id2\nfrom  treeitems t1, treeitems t2\nwhere t2.pre between t1.pre and t1.pre + t1.size;","default_pipe")
=======
    (X_9,r1_12) := algebra.crossproduct(X_8,X_8);
    X_11 := sql.bind(X_1,"sys","treeitems","pre",0);
    X_13 := algebra.leftfetchjoin(X_2,X_11);
    X_14 := algebra.leftfetchjoin(r1_12,X_13);
    X_15 := algebra.leftfetchjoin(X_9,X_13);
    X_25:bat[:oid,:bit]  := batcalc.>=(X_14,X_15);
    X_16 := sql.bind(X_1,"sys","treeitems","size",0);
    X_18 := algebra.leftfetchjoin(X_2,X_16);
    X_19:bat[:oid,:lng]  := batcalc.+(X_13,X_18);
    X_20 := algebra.leftfetchjoin(X_9,X_19);
    X_21:bat[:oid,:bit]  := batcalc.<=(X_14,X_20);
    X_22 := algebra.subselect(X_21,true,true,true,true,false);
    X_26 := algebra.subselect(X_25,X_22,true,true,true,true,false);
    X_27:bat[:oid,:int]  := algebra.leftfetchjoinPath(X_26,X_9,X_8);
    X_28:bat[:oid,:int]  := algebra.leftfetchjoinPath(X_26,r1_12,X_8);
    X_29 := sql.resultSet(2,1,X_27);
    sql.rsColumn(X_29,"sys.L","id1","int",32,0,X_27);
    sql.rsColumn(X_29,"sys.L","id2","int",32,0,X_28);
    X_40 := io.stdout();
    sql.exportResult(X_40,X_29);
end s0_1;
>>>>>>> 093cb62b
#ROLLBACK;

# 20:18:31 >  
# 20:18:31 >  "Done."
# 20:18:31 >  
<|MERGE_RESOLUTION|>--- conflicted
+++ resolved
@@ -44,34 +44,12 @@
 % .explain # table_name
 % mal # name
 % clob # type
-<<<<<<< HEAD
 % 173 # length
 function user.s2_1():void;
-=======
-% 70 # length
-function user.s0_1():void;
->>>>>>> 093cb62b
     X_1 := sql.mvc();
     X_2:bat[:oid,:oid]  := sql.tid(X_1,"sys","treeitems");
     X_5 := sql.bind(X_1,"sys","treeitems","subject",0);
     X_8 := algebra.leftfetchjoin(X_2,X_5);
-<<<<<<< HEAD
-    X_9 := sql.bind(X_1,"sys","treeitems","size",0);
-    X_11 := algebra.leftfetchjoin(X_2,X_9);
-    X_12:bat[:oid,:lng]  := batcalc.+(X_8,X_11);
-    (X_13,r1_41) := algebra.join(X_8,X_8,X_12,true,true);
-    X_16 := sql.bind(X_1,"sys","treeitems","subject",0);
-    X_21 := algebra.leftfetchjoin(X_2,X_16);
-    X_22 := algebra.leftfetchjoin(r1_41,X_21);
-    X_24 := algebra.leftfetchjoin(X_13,X_21);
-    X_26 := sql.resultSet(2,1,X_22);
-    sql.rsColumn(X_26,"sys.L","id1","int",32,0,X_22);
-    sql.rsColumn(X_26,"sys.L","id2","int",32,0,X_24);
-    X_35 := io.stdout();
-    sql.exportResult(X_35,X_26);
-end s2_1;
-# querylog.define("explain\nselect t1.subject as id1, t2.subject as id2\nfrom  treeitems t1, treeitems t2\nwhere t2.pre between t1.pre and t1.pre + t1.size;","default_pipe")
-=======
     (X_9,r1_12) := algebra.crossproduct(X_8,X_8);
     X_11 := sql.bind(X_1,"sys","treeitems","pre",0);
     X_13 := algebra.leftfetchjoin(X_2,X_11);
@@ -92,8 +70,8 @@
     sql.rsColumn(X_29,"sys.L","id2","int",32,0,X_28);
     X_40 := io.stdout();
     sql.exportResult(X_40,X_29);
-end s0_1;
->>>>>>> 093cb62b
+end s2_1;
+# querylog.define("explain\nselect t1.subject as id1, t2.subject as id2\nfrom  treeitems t1, treeitems t2\nwhere t2.pre between t1.pre and t1.pre + t1.size;","default_pipe")
 #ROLLBACK;
 
 # 20:18:31 >  
