stdout of test 'between.Bug-3259` in directory 'sql/test/BugTracker-2013` itself:


# 20:18:30 >  
# 20:18:30 >  "mserver5" "--debug=10" "--set" "gdk_nr_threads=0" "--set" "mapi_open=true" "--set" "mapi_port=31042" "--set" "mapi_usock=/var/tmp/mtest-5226/.s.monetdb.31042" "--set" "monet_prompt=" "--forcemito" "--set" "mal_listing=2" "--dbpath=/home/niels/scratch/rc-clean/Linux-x86_64/var/MonetDB/mTests_sql_test_BugTracker-2013" "--set" "mal_listing=0"
# 20:18:30 >  

# MonetDB 5 server v11.15.4
# This is an unreleased version
# Serving database 'mTests_sql_test_BugTracker-2013', using 4 threads
# Compiled for x86_64-unknown-linux-gnu/64bit with 64bit OIDs dynamically linked
# Found 3.778 GiB available main-memory.
# Copyright (c) 1993-July 2008 CWI.
# Copyright (c) August 2008-2015 MonetDB B.V., all rights reserved
# Visit http://www.monetdb.org/ for further information
# Listening for connection requests on mapi:monetdb://niels.nesco.mine.nu:31042/
# Listening for UNIX domain connection requests on mapi:monetdb:///var/tmp/mtest-5226/.s.monetdb.31042
# MonetDB/GIS module loaded
# MonetDB/JAQL module loaded
# MonetDB/SQL module loaded

Ready.

# 20:18:31 >  
# 20:18:31 >  "mclient" "-lsql" "-ftest" "-Eutf-8" "-i" "-e" "--host=/var/tmp/mtest-5226" "--port=31042"
# 20:18:31 >  

#START TRANSACTION;
#CREATE TABLE treeitems (
#	    "tree"    CHARACTER LARGE OBJECT,
#	    "subject" INTEGER,
#	    "pre"     BIGINT,
#	    "post"    BIGINT,
#	    "size"    BIGINT,
#	    "level"   TINYINT,
#	    "prob"    DOUBLE        DEFAULT 1.0,
#	    CONSTRAINT "treeitems_tree_pre_unique" UNIQUE ("tree", "pre"),
#	    CONSTRAINT "treeitems_tree_post_unique" UNIQUE ("tree", "post")
#);
#insert into treeitems values('sequoia',1,2,2,2,2,2.0);
[ 1	]
#explain
#SELECT t1.subject as id1, t2.subject as id2
#FROM  treeitems t1, treeitems t2
#WHERE t2.pre between t1.pre and t1.pre + t1.size;
% .explain # table_name
% mal # name
% clob # type
% 195 # length
function user.s6_1():void;
<<<<<<< HEAD
    X_60:void := querylog.define("explain\nselect t1.subject as id1, t2.subject as id2\nfrom treeitems t1, treeitems t2\nwhere t2.pre between t1.pre and t1.pre + t1.size;","default_pipe",39);
barrier X_84 := language.dataflow();
    X_36 := bat.new(nil:str);
    X_43 := bat.append(X_36,"sys.L2");
    X_53 := bat.append(X_43,"sys.L4");
    X_38 := bat.new(nil:str);
    X_45 := bat.append(X_38,"id1");
    X_55 := bat.append(X_45,"id2");
    X_39 := bat.new(nil:str);
    X_47 := bat.append(X_39,"int");
    X_57 := bat.append(X_47,"int");
    X_40 := bat.new(nil:int);
    X_49 := bat.append(X_40,32);
    X_58 := bat.append(X_49,32);
    X_42 := bat.new(nil:int);
    X_51 := bat.append(X_42,0);
    X_59 := bat.append(X_51,0);
    X_0 := sql.mvc();
    C_1:bat[:oid] := sql.tid(X_0,"sys","treeitems");
    X_4:bat[:lng] := sql.bind(X_0,"sys","treeitems","pre",0);
    X_7 := mosaic.projection(C_1,X_4);
    X_8 := batcalc.hge(X_7);
    X_14:bat[:lng] := sql.bind(X_0,"sys","treeitems","size",0);
    X_16 := mosaic.projection(C_1,X_14);
    X_17 := batcalc.hge(X_16);
    X_18:bat[:hge] := batcalc.+(X_8,X_17);
    (X_21,r1_22) := algebra.subrangejoin(X_8,X_8,X_18,nil:BAT,nil:BAT,true,true,nil:lng);
    X_28:bat[:int] := sql.bind(X_0,"sys","treeitems","subject",0);
    X_30 := mosaic.projection(C_1,X_28);
    X_31 := algebra.projection(r1_22,X_30);
    X_34 := algebra.projection(X_21,X_30);
    language.pass(X_8);
    language.pass(X_8);
    language.pass(C_1);
    language.pass(X_30);
exit X_84;
    sql.resultSet(X_53,X_55,X_57,X_58,X_59,X_31,X_34);
=======
    X_69:void := querylog.define("explain\nselect t1.subject as id1, t2.subject as id2\nfrom treeitems t1, treeitems t2\nwhere t2.pre between t1.pre and t1.pre + t1.size;","default_pipe",40:int);
barrier X_93 := language.dataflow();
    X_45 := bat.new(nil:str);
    X_52 := bat.append(X_45,"sys.L2");
    X_62 := bat.append(X_52,"sys.L4");
    X_47 := bat.new(nil:str);
    X_54 := bat.append(X_47,"id1");
    X_64 := bat.append(X_54,"id2");
    X_48 := bat.new(nil:str);
    X_56 := bat.append(X_48,"int");
    X_66 := bat.append(X_56,"int");
    X_49 := bat.new(nil:int);
    X_58 := bat.append(X_49,32:int);
    X_67 := bat.append(X_58,32:int);
    X_51 := bat.new(nil:int);
    X_60 := bat.append(X_51,0:int);
    X_68 := bat.append(X_60,0:int);
    X_3 := sql.mvc();
    C_4:bat[:oid] := sql.tid(X_3,"sys","treeitems");
    X_11:bat[:lng] := sql.bind(X_3,"sys","treeitems","pre",0:int);
    X_13 := algebra.projection(C_4,X_11);
    X_14 := batcalc.hge(X_13);
    X_20:bat[:lng] := sql.bind(X_3,"sys","treeitems","size",0:int);
    X_22 := algebra.projection(C_4,X_20);
    X_25 := batcalc.hge(X_22);
    X_26:bat[:hge] := batcalc.+(X_14,X_25);
    (X_29,X_30) := algebra.subrangejoin(X_14,X_14,X_26,nil:BAT,nil:BAT,true,true,nil:lng);
    X_7:bat[:int] := sql.bind(X_3,"sys","treeitems","subject",0:int);
    X_10 := algebra.projection(C_4,X_7);
    X_39 := algebra.projection(X_30,X_10);
    X_36 := algebra.projection(X_29,X_10);
    language.pass(X_14);
    language.pass(X_14);
    language.pass(C_4);
    language.pass(X_10);
exit X_93;
# querylog.define("explain\nselect t1.subject as id1, t2.subject as id2\nfrom treeitems t1, treeitems t2\nwhere t2.pre between t1.pre and t1.pre + t1.size;","default_pipe")
    sql.resultSet(X_62,X_64,X_66,X_67,X_68,X_39,X_36);
>>>>>>> 98190304
end user.s6_1;
#inline               actions= 0 time=3 usec 
#remap                actions= 1 time=125 usec 
#costmodel            actions= 1 time=2 usec 
#coercion             actions= 0 time=2 usec 
#evaluate             actions= 0 time=4 usec 
#emptycolumn          actions= 1 time=6 usec 
#aliases              actions= 0 time=7 usec 
#mergetable           actions= 0 time=63 usec 
#deadcode             actions= 0 time=7 usec 
#aliases              actions= 0 time=7 usec 
#constants            actions= 3 time=8 usec 
#commonTerms          actions= 7 time=15 usec 
#projectionpath       actions= 0 time=6 usec 
#deadcode             actions= 7 time=11 usec 
#reorder              actions= 1 time=26 usec 
#reduce               actions=30 time=29 usec 
#matpack              actions= 0 time=3 usec 
#dataflow             actions=26 time=27 usec 
#multiplex            actions= 0 time=3 usec 
#profiler             actions= 1 time=4 usec 
#candidates           actions= 1 time=1 usec 
#garbagecollctor      actions= 1 time=21 usec 
#total                actions= 1 time=501 usec 
#ROLLBACK;

# 20:18:31 >  
# 20:18:31 >  "Done."
# 20:18:31 >  
<|MERGE_RESOLUTION|>--- conflicted
+++ resolved
@@ -48,45 +48,6 @@
 % clob # type
 % 195 # length
 function user.s6_1():void;
-<<<<<<< HEAD
-    X_60:void := querylog.define("explain\nselect t1.subject as id1, t2.subject as id2\nfrom treeitems t1, treeitems t2\nwhere t2.pre between t1.pre and t1.pre + t1.size;","default_pipe",39);
-barrier X_84 := language.dataflow();
-    X_36 := bat.new(nil:str);
-    X_43 := bat.append(X_36,"sys.L2");
-    X_53 := bat.append(X_43,"sys.L4");
-    X_38 := bat.new(nil:str);
-    X_45 := bat.append(X_38,"id1");
-    X_55 := bat.append(X_45,"id2");
-    X_39 := bat.new(nil:str);
-    X_47 := bat.append(X_39,"int");
-    X_57 := bat.append(X_47,"int");
-    X_40 := bat.new(nil:int);
-    X_49 := bat.append(X_40,32);
-    X_58 := bat.append(X_49,32);
-    X_42 := bat.new(nil:int);
-    X_51 := bat.append(X_42,0);
-    X_59 := bat.append(X_51,0);
-    X_0 := sql.mvc();
-    C_1:bat[:oid] := sql.tid(X_0,"sys","treeitems");
-    X_4:bat[:lng] := sql.bind(X_0,"sys","treeitems","pre",0);
-    X_7 := mosaic.projection(C_1,X_4);
-    X_8 := batcalc.hge(X_7);
-    X_14:bat[:lng] := sql.bind(X_0,"sys","treeitems","size",0);
-    X_16 := mosaic.projection(C_1,X_14);
-    X_17 := batcalc.hge(X_16);
-    X_18:bat[:hge] := batcalc.+(X_8,X_17);
-    (X_21,r1_22) := algebra.subrangejoin(X_8,X_8,X_18,nil:BAT,nil:BAT,true,true,nil:lng);
-    X_28:bat[:int] := sql.bind(X_0,"sys","treeitems","subject",0);
-    X_30 := mosaic.projection(C_1,X_28);
-    X_31 := algebra.projection(r1_22,X_30);
-    X_34 := algebra.projection(X_21,X_30);
-    language.pass(X_8);
-    language.pass(X_8);
-    language.pass(C_1);
-    language.pass(X_30);
-exit X_84;
-    sql.resultSet(X_53,X_55,X_57,X_58,X_59,X_31,X_34);
-=======
     X_69:void := querylog.define("explain\nselect t1.subject as id1, t2.subject as id2\nfrom treeitems t1, treeitems t2\nwhere t2.pre between t1.pre and t1.pre + t1.size;","default_pipe",40:int);
 barrier X_93 := language.dataflow();
     X_45 := bat.new(nil:str);
@@ -107,15 +68,15 @@
     X_3 := sql.mvc();
     C_4:bat[:oid] := sql.tid(X_3,"sys","treeitems");
     X_11:bat[:lng] := sql.bind(X_3,"sys","treeitems","pre",0:int);
-    X_13 := algebra.projection(C_4,X_11);
+    X_13 := mosaic.projection(C_4,X_11);
     X_14 := batcalc.hge(X_13);
     X_20:bat[:lng] := sql.bind(X_3,"sys","treeitems","size",0:int);
-    X_22 := algebra.projection(C_4,X_20);
+    X_22 := mosaic.projection(C_4,X_20);
     X_25 := batcalc.hge(X_22);
     X_26:bat[:hge] := batcalc.+(X_14,X_25);
     (X_29,X_30) := algebra.subrangejoin(X_14,X_14,X_26,nil:BAT,nil:BAT,true,true,nil:lng);
     X_7:bat[:int] := sql.bind(X_3,"sys","treeitems","subject",0:int);
-    X_10 := algebra.projection(C_4,X_7);
+    X_10 := mosaic.projection(C_4,X_7);
     X_39 := algebra.projection(X_30,X_10);
     X_36 := algebra.projection(X_29,X_10);
     language.pass(X_14);
@@ -125,7 +86,6 @@
 exit X_93;
 # querylog.define("explain\nselect t1.subject as id1, t2.subject as id2\nfrom treeitems t1, treeitems t2\nwhere t2.pre between t1.pre and t1.pre + t1.size;","default_pipe")
     sql.resultSet(X_62,X_64,X_66,X_67,X_68,X_39,X_36);
->>>>>>> 98190304
 end user.s6_1;
 #inline               actions= 0 time=3 usec 
 #remap                actions= 1 time=125 usec 
