--- conflicted
+++ resolved
@@ -25,24 +25,14 @@
 # 23:40:19 >  
 
 #select cast(1 as bigint) << 8;
-<<<<<<< HEAD
-% .L1 # table_name
-% left_shift_single_value # name
-=======
 % .L2 # table_name
 % L2 # name
->>>>>>> 9c458830
 % bigint # type
 % 3 # length
 [ 256	]
 #select cast(98 as bigint) << 32;
-<<<<<<< HEAD
-% .L1 # table_name
-% left_shift_single_value # name
-=======
 % .L2 # table_name
 % L2 # name
->>>>>>> 9c458830
 % bigint # type
 % 12 # length
 [ 420906795008	]
