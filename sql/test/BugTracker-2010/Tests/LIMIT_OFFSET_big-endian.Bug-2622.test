statement ok
set optimizer = 'minimal_pipe'

statement ok
create table oblo (a int)

statement ok
insert into oblo values (4)

statement ok
insert into oblo values (3)

statement ok
insert into oblo values (2)

statement ok
insert into oblo values (1)

<<<<<<< HEAD
query T nosort
   PLAN select * from oblo
----
project (
| table("sys"."oblo") [ "oblo"."a" NOT NULL ]
) [ "oblo"."a" NOT NULL ]

query T nosort
   PLAN select * from oblo OFFSET 2
----
project (
| top N (
| | table("sys"."oblo") [ "oblo"."a" NOT NULL ]
| ) [ bigint(63) NULL, bigint(63) "2" ]
) [ "oblo"."a" NOT NULL ]

query T nosort
   PLAN select * from oblo LIMIT 2
----
project (
| top N (
| | table("sys"."oblo") [ "oblo"."a" NOT NULL ]
| ) [ bigint(63) "2" ]
) [ "oblo"."a" NOT NULL ]

query T nosort
   PLAN select * from oblo LIMIT 1 OFFSET 2
----
project (
| top N (
| | table("sys"."oblo") [ "oblo"."a" NOT NULL ]
| ) [ bigint(63) "1", bigint(63) "2" ]
) [ "oblo"."a" NOT NULL ]

query T nosort
   PLAN select * from oblo LIMIT 2 OFFSET 1
----
project (
| top N (
| | table("sys"."oblo") [ "oblo"."a" NOT NULL ]
| ) [ bigint(63) "2", bigint(63) "1" ]
) [ "oblo"."a" NOT NULL ]

query T nosort
   PLAN select * from oblo ORDER BY a
----
project (
| table("sys"."oblo") [ "oblo"."a" NOT NULL ]
) [ "oblo"."a" NOT NULL ] [ "oblo"."a" ASC NOT NULL ]

query T nosort
   PLAN select * from oblo ORDER BY a OFFSET 2
----
top N (
| project (
| | table("sys"."oblo") [ "oblo"."a" NOT NULL ]
| ) [ "oblo"."a" NOT NULL ] [ "oblo"."a" ASC NOT NULL ]
) [ bigint(63) NULL, bigint(63) "2" ]

query T nosort
   PLAN select * from oblo ORDER BY a LIMIT 2
----
top N (
| project (
| | table("sys"."oblo") [ "oblo"."a" NOT NULL ]
| ) [ "oblo"."a" NOT NULL ] [ "oblo"."a" ASC NOT NULL ]
) [ bigint(63) "2" ]

query T nosort
   PLAN select * from oblo ORDER BY a LIMIT 2 OFFSET 1
----
top N (
| project (
| | table("sys"."oblo") [ "oblo"."a" NOT NULL ]
| ) [ "oblo"."a" NOT NULL ] [ "oblo"."a" ASC NOT NULL ]
) [ bigint(63) "2", bigint(63) "1" ]

query T nosort
   PLAN select * from oblo ORDER BY a LIMIT 1 OFFSET 2
----
top N (
| project (
| | table("sys"."oblo") [ "oblo"."a" NOT NULL ]
| ) [ "oblo"."a" NOT NULL ] [ "oblo"."a" ASC NOT NULL ]
) [ bigint(63) "1", bigint(63) "2" ]

query T python .explain.function_histogram
EXPLAIN select * from oblo
----
algebra.projection
1
bat.pack
5
querylog.define
1
sql.bind
1
sql.mvc
1
sql.resultSet
1
sql.tid
1
user.main
1

query T python .explain.function_histogram
EXPLAIN select * from oblo OFFSET 2
----
algebra.projection
2
algebra.subslice
1
bat.pack
5
querylog.define
1
sql.bind
1
sql.mvc
1
sql.resultSet
1
sql.tid
1
user.main
1

query T python .explain.function_histogram
EXPLAIN select * from oblo LIMIT 2
----
algebra.projection
2
algebra.subslice
1
bat.pack
5
querylog.define
1
sql.bind
1
sql.mvc
1
sql.resultSet
1
sql.tid
1
user.main
1

query T python .explain.function_histogram
EXPLAIN select * from oblo LIMIT 1 OFFSET 2
----
algebra.projection
2
algebra.subslice
1
bat.pack
5
querylog.define
1
sql.bind
1
sql.mvc
1
sql.resultSet
1
sql.tid
1
user.main
1

query T python .explain.function_histogram
EXPLAIN select * from oblo LIMIT 2 OFFSET 1
----
algebra.projection
2
algebra.subslice
1
bat.pack
5
querylog.define
1
sql.bind
1
sql.mvc
1
sql.resultSet
1
sql.tid
1
user.main
1

query T python .explain.function_histogram
EXPLAIN select * from oblo ORDER BY a
----
algebra.projection
1
algebra.sort
1
bat.pack
5
querylog.define
1
sql.bind
1
sql.mvc
1
sql.resultSet
1
sql.tid
1
user.main
1

query T python .explain.function_histogram
EXPLAIN select * from oblo ORDER BY a OFFSET 2
----
algebra.projection
2
algebra.sort
1
algebra.subslice
1
bat.pack
5
querylog.define
1
sql.bind
1
sql.mvc
1
sql.resultSet
1
sql.tid
1
user.main
1

query T python .explain.function_histogram
EXPLAIN select * from oblo ORDER BY a LIMIT 2
----
algebra.groupedfirstn
1
algebra.projection
4
algebra.sort
1
algebra.subslice
1
algebra.thetaselect
1
bat.pack
5
querylog.define
1
sql.bind
1
sql.mvc
1
sql.resultSet
1
sql.tid
1
user.main
1

query T python .explain.function_histogram
EXPLAIN select * from oblo ORDER BY a LIMIT 2 OFFSET 1
----
algebra.groupedfirstn
1
algebra.projection
4
algebra.sort
1
algebra.subslice
1
algebra.thetaselect
1
bat.pack
5
querylog.define
1
sql.bind
1
sql.mvc
1
sql.resultSet
1
sql.tid
1
user.main
1

query T python .explain.function_histogram
EXPLAIN select * from oblo ORDER BY a LIMIT 1 OFFSET 2
----
algebra.groupedfirstn
1
algebra.projection
4
algebra.sort
1
algebra.subslice
1
algebra.thetaselect
1
bat.pack
5
querylog.define
1
sql.bind
1
sql.mvc
1
sql.resultSet
1
sql.tid
1
user.main
1

=======
>>>>>>> 00cc7606
query I rowsort
select * from oblo
----
1
2
3
4

query I nosort
select * from oblo ORDER BY a
----
1
2
3
4

query I nosort
select * from oblo ORDER BY a OFFSET 2
----
3
4

query I nosort
select * from oblo ORDER BY a LIMIT 2
----
1
2

query I nosort
select * from oblo ORDER BY a LIMIT 2 OFFSET 1
----
2
3

query I nosort
select * from oblo ORDER BY a LIMIT 1 OFFSET 2
----
3

statement ok
drop table oblo

statement ok
set optimizer = 'default_pipe'
<|MERGE_RESOLUTION|>--- conflicted
+++ resolved
@@ -16,333 +16,6 @@
 statement ok
 insert into oblo values (1)
 
-<<<<<<< HEAD
-query T nosort
-   PLAN select * from oblo
-----
-project (
-| table("sys"."oblo") [ "oblo"."a" NOT NULL ]
-) [ "oblo"."a" NOT NULL ]
-
-query T nosort
-   PLAN select * from oblo OFFSET 2
-----
-project (
-| top N (
-| | table("sys"."oblo") [ "oblo"."a" NOT NULL ]
-| ) [ bigint(63) NULL, bigint(63) "2" ]
-) [ "oblo"."a" NOT NULL ]
-
-query T nosort
-   PLAN select * from oblo LIMIT 2
-----
-project (
-| top N (
-| | table("sys"."oblo") [ "oblo"."a" NOT NULL ]
-| ) [ bigint(63) "2" ]
-) [ "oblo"."a" NOT NULL ]
-
-query T nosort
-   PLAN select * from oblo LIMIT 1 OFFSET 2
-----
-project (
-| top N (
-| | table("sys"."oblo") [ "oblo"."a" NOT NULL ]
-| ) [ bigint(63) "1", bigint(63) "2" ]
-) [ "oblo"."a" NOT NULL ]
-
-query T nosort
-   PLAN select * from oblo LIMIT 2 OFFSET 1
-----
-project (
-| top N (
-| | table("sys"."oblo") [ "oblo"."a" NOT NULL ]
-| ) [ bigint(63) "2", bigint(63) "1" ]
-) [ "oblo"."a" NOT NULL ]
-
-query T nosort
-   PLAN select * from oblo ORDER BY a
-----
-project (
-| table("sys"."oblo") [ "oblo"."a" NOT NULL ]
-) [ "oblo"."a" NOT NULL ] [ "oblo"."a" ASC NOT NULL ]
-
-query T nosort
-   PLAN select * from oblo ORDER BY a OFFSET 2
-----
-top N (
-| project (
-| | table("sys"."oblo") [ "oblo"."a" NOT NULL ]
-| ) [ "oblo"."a" NOT NULL ] [ "oblo"."a" ASC NOT NULL ]
-) [ bigint(63) NULL, bigint(63) "2" ]
-
-query T nosort
-   PLAN select * from oblo ORDER BY a LIMIT 2
-----
-top N (
-| project (
-| | table("sys"."oblo") [ "oblo"."a" NOT NULL ]
-| ) [ "oblo"."a" NOT NULL ] [ "oblo"."a" ASC NOT NULL ]
-) [ bigint(63) "2" ]
-
-query T nosort
-   PLAN select * from oblo ORDER BY a LIMIT 2 OFFSET 1
-----
-top N (
-| project (
-| | table("sys"."oblo") [ "oblo"."a" NOT NULL ]
-| ) [ "oblo"."a" NOT NULL ] [ "oblo"."a" ASC NOT NULL ]
-) [ bigint(63) "2", bigint(63) "1" ]
-
-query T nosort
-   PLAN select * from oblo ORDER BY a LIMIT 1 OFFSET 2
-----
-top N (
-| project (
-| | table("sys"."oblo") [ "oblo"."a" NOT NULL ]
-| ) [ "oblo"."a" NOT NULL ] [ "oblo"."a" ASC NOT NULL ]
-) [ bigint(63) "1", bigint(63) "2" ]
-
-query T python .explain.function_histogram
-EXPLAIN select * from oblo
-----
-algebra.projection
-1
-bat.pack
-5
-querylog.define
-1
-sql.bind
-1
-sql.mvc
-1
-sql.resultSet
-1
-sql.tid
-1
-user.main
-1
-
-query T python .explain.function_histogram
-EXPLAIN select * from oblo OFFSET 2
-----
-algebra.projection
-2
-algebra.subslice
-1
-bat.pack
-5
-querylog.define
-1
-sql.bind
-1
-sql.mvc
-1
-sql.resultSet
-1
-sql.tid
-1
-user.main
-1
-
-query T python .explain.function_histogram
-EXPLAIN select * from oblo LIMIT 2
-----
-algebra.projection
-2
-algebra.subslice
-1
-bat.pack
-5
-querylog.define
-1
-sql.bind
-1
-sql.mvc
-1
-sql.resultSet
-1
-sql.tid
-1
-user.main
-1
-
-query T python .explain.function_histogram
-EXPLAIN select * from oblo LIMIT 1 OFFSET 2
-----
-algebra.projection
-2
-algebra.subslice
-1
-bat.pack
-5
-querylog.define
-1
-sql.bind
-1
-sql.mvc
-1
-sql.resultSet
-1
-sql.tid
-1
-user.main
-1
-
-query T python .explain.function_histogram
-EXPLAIN select * from oblo LIMIT 2 OFFSET 1
-----
-algebra.projection
-2
-algebra.subslice
-1
-bat.pack
-5
-querylog.define
-1
-sql.bind
-1
-sql.mvc
-1
-sql.resultSet
-1
-sql.tid
-1
-user.main
-1
-
-query T python .explain.function_histogram
-EXPLAIN select * from oblo ORDER BY a
-----
-algebra.projection
-1
-algebra.sort
-1
-bat.pack
-5
-querylog.define
-1
-sql.bind
-1
-sql.mvc
-1
-sql.resultSet
-1
-sql.tid
-1
-user.main
-1
-
-query T python .explain.function_histogram
-EXPLAIN select * from oblo ORDER BY a OFFSET 2
-----
-algebra.projection
-2
-algebra.sort
-1
-algebra.subslice
-1
-bat.pack
-5
-querylog.define
-1
-sql.bind
-1
-sql.mvc
-1
-sql.resultSet
-1
-sql.tid
-1
-user.main
-1
-
-query T python .explain.function_histogram
-EXPLAIN select * from oblo ORDER BY a LIMIT 2
-----
-algebra.groupedfirstn
-1
-algebra.projection
-4
-algebra.sort
-1
-algebra.subslice
-1
-algebra.thetaselect
-1
-bat.pack
-5
-querylog.define
-1
-sql.bind
-1
-sql.mvc
-1
-sql.resultSet
-1
-sql.tid
-1
-user.main
-1
-
-query T python .explain.function_histogram
-EXPLAIN select * from oblo ORDER BY a LIMIT 2 OFFSET 1
-----
-algebra.groupedfirstn
-1
-algebra.projection
-4
-algebra.sort
-1
-algebra.subslice
-1
-algebra.thetaselect
-1
-bat.pack
-5
-querylog.define
-1
-sql.bind
-1
-sql.mvc
-1
-sql.resultSet
-1
-sql.tid
-1
-user.main
-1
-
-query T python .explain.function_histogram
-EXPLAIN select * from oblo ORDER BY a LIMIT 1 OFFSET 2
-----
-algebra.groupedfirstn
-1
-algebra.projection
-4
-algebra.sort
-1
-algebra.subslice
-1
-algebra.thetaselect
-1
-bat.pack
-5
-querylog.define
-1
-sql.bind
-1
-sql.mvc
-1
-sql.resultSet
-1
-sql.tid
-1
-user.main
-1
-
-=======
->>>>>>> 00cc7606
 query I rowsort
 select * from oblo
 ----
