stdout of test 'Dependencies` in directory 'sql/test/Dependencies` itself:


# 09:38:22 >  
# 09:38:22 >  "mserver5" "--debug=10" "--set" "gdk_nr_threads=0" "--set" "mapi_open=true" "--set" "mapi_port=38541" "--set" "mapi_usock=/var/tmp/mtest-6347/.s.monetdb.38541" "--set" "monet_prompt=" "--forcemito" "--set" "mal_listing=2" "--dbpath=/home/robin/MonetDB/PREFIX/var/MonetDB/mTests_sql_test_Dependencies" "--set" "mal_listing=0"
# 09:38:22 >  

# MonetDB 5 server v11.18.0
# This is an unreleased version
# Serving database 'mTests_sql_test_Dependencies', using 8 threads
# Compiled for x86_64-unknown-linux-gnu/64bit with 128bit integers
# Found 15.386 GiB available main-memory.
# Copyright (c) 1993 - July 2008 CWI.
# Copyright (c) August 2008 - 2018 MonetDB B.V., all rights reserved
# Visit https://www.monetdb.org/ for further information
# Listening for connection requests on mapi:monetdb://xps13:31345/
# Listening for UNIX domain connection requests on mapi:monetdb:///var/tmp/mtest-4412/.s.monetdb.31345
# MonetDB/GIS module loaded
# SQL catalog created, loading sql scripts once
# loading sql script: 09_like.sql
# loading sql script: 10_math.sql
# loading sql script: 11_times.sql
# loading sql script: 12_url.sql
# loading sql script: 13_date.sql
# loading sql script: 14_inet.sql
# loading sql script: 15_querylog.sql
# loading sql script: 16_tracelog.sql
# loading sql script: 19_cluster.sql
# loading sql script: 20_vacuum.sql
# loading sql script: 21_dependency_functions.sql
# loading sql script: 22_clients.sql
# loading sql script: 23_skyserver.sql
# loading sql script: 24_zorder.sql
# loading sql script: 25_debug.sql
# loading sql script: 26_sysmon.sql
# loading sql script: 39_analytics.sql
# loading sql script: 40_json.sql
# loading sql script: 41_md5sum.sql
# loading sql script: 45_uuid.sql
# loading sql script: 75_storagemodel.sql
# loading sql script: 80_statistics.sql
# loading sql script: 80_udf.sql
# loading sql script: 85_bam.sql
# loading sql script: 99_system.sql


# 17:33:38 >  
# 17:33:38 >  "/usr/bin/python" "Dependencies.SQL.py" "Dependencies"
# 17:33:38 >  

Dependencies between User and Schema
#CREATE USER "monet_test" WITH PASSWORD 'pass_test' NAME 'TEST_USER' SCHEMA "sys";
#CREATE SCHEMA "test" AUTHORIZATION "monet_test";
#ALTER USER "monet_test" SET SCHEMA "test";
done
done
Dependencies between database objects
#CREATE TABLE t1(id int, name varchar(1024), age int, PRIMARY KEY(id));
#CREATE VIEW v1 as select id, age from t1 where name like 'monet%';
#CREATE VIEW v2 as select * from v1;
#CREATE FUNCTION f1(num int)
#RETURNS int
#BEGIN 
#	IF num >0
#		THEN RETURN 1;
#		ELSE RETURN 0;
#	END IF;
#END;
#CREATE INDEX id_index ON t1(id);
#CREATE TABLE t2 (id_t1 int, age_v1 int);
#ALTER TABLE t2 ADD FOREIGN KEY(id_t1) REFERENCES t1(id);
#CREATE TRIGGER trigger_test AFTER INSERT ON t1
#	INSERT INTO t2 values(1,23);
#CREATE TABLE t3 (id int);
#CREATE TRIGGER trigger_test_4 AFTER INSERT ON t1
#	INSERT INTO t3 values(1);
#SELECT s.name, u.name, 'DEP_USER' from schemas as s, users u where u.default_schema = s.id order by s.name, u.name;
% sys.s,	.u,	.%4 # table_name
% name,	name,	%4 # name
% varchar,	varchar,	char # type
% 4,	10,	8 # length
[ "sys",	"monetdb",	"DEP_USER"	]
[ "test",	"monet_test",	"DEP_USER"	]
#SELECT a.name, s.name, 'DEP_SCHEMA' from schemas as s, auths a where s.owner = a.id order by a.name, s.name;
% sys.a,	sys.s,	.%2 # table_name
% name,	name,	%2 # name
% varchar,	varchar,	char # type
% 7,	8,	10 # length
<<<<<<< HEAD
[ "monetdb",	"bam",	"DEP_SCHEMA"	]
[ "monetdb",	"cquery",	"DEP_SCHEMA"	]
=======
>>>>>>> 4f051c6a
[ "monetdb",	"json",	"DEP_SCHEMA"	]
[ "monetdb",	"logging",	"DEP_SCHEMA"	]
[ "monetdb",	"profiler",	"DEP_SCHEMA"	]
[ "monetdb",	"sys",	"DEP_SCHEMA"	]
[ "monetdb",	"test",	"DEP_SCHEMA"	]
[ "monetdb",	"tmp",	"DEP_SCHEMA"	]
[ "monetdb",	"wlc",	"DEP_SCHEMA"	]
[ "monetdb",	"wlr",	"DEP_SCHEMA"	]
#SELECT t.name, v.name, 'DEP_VIEW' from tables as t, tables as v, dependencies as dep where t.id = dep.id AND v.id = dep.depend_id AND dep.depend_type = 5 AND v.type = 1 order by t.name, v.name;
% .t,	.v,	.%14 # table_name
% name,	name,	%14 # name
% varchar,	varchar,	char # type
% 2,	2,	8 # length
[ "t1",	"v1",	"DEP_VIEW"	]
[ "v1",	"v2",	"DEP_VIEW"	]
#SELECT t.name, i.name, 'DEP_INDEX' from tables as t, idxs as i where i.table_id = t.id and i.name not in (select name from keys) and t.type = 0 order by t.name, i.name;
% .t,	.i,	.%10 # table_name
% name,	name,	%10 # name
% varchar,	varchar,	char # type
% 2,	8,	9 # length
[ "t1",	"id_index",	"DEP_INDEX"	]
#(SELECT t.name as name, tri.name as trigname, 'DEP_TRIGGER' from tables as t, triggers as tri where tri.table_id = t.id) UNION (SELECT t.name as name, tri.name as trigname, 'DEP_TRIGGER' from triggers tri, tables t, dependencies dep where dep.id = t.id AND dep.depend_id =tri.id AND dep.depend_type = 8) order by name, trigname;
% .%21,	.%21,	.%21 # table_name
% name,	trigname,	%14 # name
% varchar,	varchar,	char # type
% 7,	21,	11 # length
[ "_tables",	"system_update_tables",	"DEP_TRIGGER"	]
[ "schemas",	"system_update_schemas",	"DEP_TRIGGER"	]
[ "t1",	"trigger_test",	"DEP_TRIGGER"	]
[ "t1",	"trigger_test_4",	"DEP_TRIGGER"	]
[ "t2",	"trigger_test",	"DEP_TRIGGER"	]
[ "t3",	"trigger_test_4",	"DEP_TRIGGER"	]
#SELECT t.name, fk.name, 'DEP_FKEY' from tables as t, keys as k, keys as fk where fk.rkey = k.id and k.table_id = t.id order by t.name, fk.name;
% .t,	.fk,	.%7 # table_name
% name,	name,	%7 # name
% varchar,	varchar,	char # type
% 2,	13,	8 # length
[ "t1",	"t2_id_t1_fkey",	"DEP_FKEY"	]
#SELECT t.name, f.name, 'DEP_FUNC' from functions as f, tables as t, dependencies as dep where t.id = dep.id AND f.id = dep.depend_id AND dep.depend_type = 7 AND t.type IN (0, 10) ORDER BY t.name, f.name;
% .t,	.f,	.%7 # table_name
% name,	name,	%7 # name
% varchar,	varchar,	char # type
% 15,	8,	8 # length
[ "spatial_ref_sys",	"getproj4",	"DEP_FUNC"	]
[ "t1",	"f2",	"DEP_FUNC"	]
#SELECT c.name, v.name, 'DEP_VIEW' from columns as c, tables as v, dependencies as dep where c.id = dep.id AND v.id = dep.depend_id AND dep.depend_type = 5 AND v.type = 1 order by c.name, v.name;
% .c,	.v,	.%16 # table_name
% name,	name,	%16 # name
% varchar,	varchar,	char # type
% 4,	2,	8 # length
[ "age",	"v1",	"DEP_VIEW"	]
[ "age",	"v2",	"DEP_VIEW"	]
[ "id",	"v1",	"DEP_VIEW"	]
[ "id",	"v2",	"DEP_VIEW"	]
[ "name",	"v1",	"DEP_VIEW"	]
#SELECT c.name, k.name, 'DEP_KEY' from columns as c, objects as kc, keys as k where kc."name" = c.name AND kc.id = k.id AND k.table_id = c.table_id AND k.rkey = -1 order by c.name, k.name;
% .c,	.k,	.%11 # table_name
% name,	name,	%11 # name
% varchar,	varchar,	char # type
% 20,	44,	7 # length
[ "dependency_type_id",	"dependency_types_dependency_type_id_pkey",	"DEP_KEY"	]
[ "dependency_type_name",	"dependency_types_dependency_type_name_unique",	"DEP_KEY"	]
[ "function_type_id",	"function_types_function_type_id_pkey",	"DEP_KEY"	]
[ "function_type_name",	"function_types_function_type_name_unique",	"DEP_KEY"	]
[ "id",	"comments_id_pkey",	"DEP_KEY"	]
[ "id",	"t1_id_pkey",	"DEP_KEY"	]
[ "index_type_id",	"index_types_index_type_id_pkey",	"DEP_KEY"	]
[ "index_type_name",	"index_types_index_type_name_unique",	"DEP_KEY"	]
[ "key_type_id",	"key_types_key_type_id_pkey",	"DEP_KEY"	]
[ "key_type_name",	"key_types_key_type_name_unique",	"DEP_KEY"	]
[ "keyword",	"keywords_keyword_pkey",	"DEP_KEY"	]
[ "language_id",	"function_languages_language_id_pkey",	"DEP_KEY"	]
[ "language_name",	"function_languages_language_name_unique",	"DEP_KEY"	]
[ "privilege_code_id",	"privilege_codes_privilege_code_id_pkey",	"DEP_KEY"	]
[ "privilege_code_name",	"privilege_codes_privilege_code_name_unique",	"DEP_KEY"	]
[ "srid",	"spatial_ref_sys_srid_pkey",	"DEP_KEY"	]
[ "table_type_id",	"table_types_table_type_id_pkey",	"DEP_KEY"	]
#SELECT c.name, i.name, 'DEP_INDEX' from columns as c, objects as kc, idxs as i where kc."name" = c.name AND kc.id = i.id AND c.table_id = i.table_id AND i.name not in (select name from keys) order by c.name, i.name;
% .c,	.i,	.%12 # table_name
% name,	name,	%12 # name
% varchar,	varchar,	char # type
% 2,	8,	9 # length
[ "id",	"id_index",	"DEP_INDEX"	]
#SELECT c.name, f.name, 'DEP_FUNC' from functions as f, columns as c, dependencies as dep where c.id = dep.id AND f.id = dep.depend_id AND dep.depend_type = 7 ORDER BY c.name, f.name;
% .c,	.f,	.%11 # table_name
% name,	name,	%11 # name
% varchar,	varchar,	char # type
% 9,	8,	8 # length
[ "age",	"f2",	"DEP_FUNC"	]
[ "age",	"f2",	"DEP_FUNC"	]
[ "auth_name",	"getproj4",	"DEP_FUNC"	]
[ "auth_srid",	"getproj4",	"DEP_FUNC"	]
[ "id",	"f2",	"DEP_FUNC"	]
[ "id",	"f2",	"DEP_FUNC"	]
[ "name",	"f2",	"DEP_FUNC"	]
[ "proj4text",	"getproj4",	"DEP_FUNC"	]
[ "srid",	"getproj4",	"DEP_FUNC"	]
[ "srtext",	"getproj4",	"DEP_FUNC"	]
#SELECT c.name, tri.name, 'DEP_TRIGGER' from columns as c, triggers as tri, dependencies as dep where dep.id = c.id AND dep.depend_id =tri.id AND dep.depend_type = 8 order by c.name, tri.name;
% .c,	.tri,	.%11 # table_name
% name,	name,	%11 # name
% varchar,	varchar,	char # type
% 6,	14,	11 # length
[ "age",	"trigger_test",	"DEP_TRIGGER"	]
[ "age_v1",	"trigger_test",	"DEP_TRIGGER"	]
[ "id",	"trigger_test",	"DEP_TRIGGER"	]
[ "id",	"trigger_test_4",	"DEP_TRIGGER"	]
[ "id_t1",	"trigger_test",	"DEP_TRIGGER"	]
[ "name",	"trigger_test",	"DEP_TRIGGER"	]
#SELECT v.name, f.name, 'DEP_FUNC' from functions as f, tables as v, dependencies as dep where v.id = dep.id AND f.id = dep.depend_id AND dep.depend_type = 7 AND v.type IN (1, 11) ORDER BY v.name, f.name;
% .v,	.f,	.%7 # table_name
% name,	name,	%7 # name
% varchar,	varchar,	char # type
% 2,	2,	8 # length
[ "v1",	"f2",	"DEP_FUNC"	]
#SELECT v.name, i.name, 'DEP_INDEX' from tables as v, idxs as i where i.table_id = v.id and i.name not in (select name from keys) and v.type = 1 order by v.name, i.name;
% .v,	.i,	.%10 # table_name
% name,	name,	%10 # name
% varchar,	varchar,	char # type
% 0,	0,	9 # length
#SELECT v.name, tri.name, 'DEP_TRIGGER' from tables as v, triggers as tri, dependencies as dep where dep.id = v.id AND dep.depend_id =tri.id AND dep.depend_type = 8 AND v.type = 1 order by v.name, tri.name;
% .v,	.tri,	.%7 # table_name
% name,	name,	%7 # name
% varchar,	varchar,	char # type
% 0,	0,	11 # length
#SELECT f1.name, f2.name, 'DEP_FUNC' from functions as f1, functions as f2, dependencies as dep where f1.id = dep.id AND f2.id = dep.depend_id AND dep.depend_type = 7 order by f2.name, f1.name;
% sys.f1,	sys.f2,	.%2 # table_name
% name,	name,	%2 # name
% varchar,	varchar,	char # type
% 17,	13,	8 # length
[ "f1",	"f2",	"DEP_FUNC"	]
[ "st_numgeometries",	"st_numpatches",	"DEP_FUNC"	]
[ "st_geometryn",	"st_patchn",	"DEP_FUNC"	]
[ "getproj4",	"st_transform",	"DEP_FUNC"	]
[ "internaltransform",	"st_transform",	"DEP_FUNC"	]
[ "st_srid",	"st_transform",	"DEP_FUNC"	]
[ "log",	"summary",	"DEP_FUNC"	]
#SELECT f.name, tri.name, 'DEP_TRIGGER' from functions as f, triggers as tri, dependencies as dep where dep.id = f.id AND dep.depend_id =tri.id AND dep.depend_type = 8 order by f.name, tri.name;
% sys.f,	sys.tri,	.%2 # table_name
% name,	name,	%2 # name
% varchar,	varchar,	char # type
% 0,	0,	11 # length
#SELECT k.name, fk.name, 'DEP_FKEY' from keys as k, keys as fk where fk.rkey = k.id order by k.name, fk.name;
% sys.k,	sys.fk,	.%2 # table_name
% name,	name,	%2 # name
% varchar,	varchar,	char # type
% 10,	13,	8 # length
[ "t1_id_pkey",	"t2_id_t1_fkey",	"DEP_FKEY"	]
#DROP FUNCTION f2;
#DROP TRIGGER trigger_test;
#DROP INDEX id_index;
#DROP TABLE t2; 
#DROP FUNCTION f1;
#DROP VIEW v2;
#DROP VIEW v1;
#DROP TRIGGER trigger_test_4;
#DROP TABLE t1;
#DROP TABLE t3;
done
Dependencies between functions with same name
#CREATE FUNCTION f1(num int)
#RETURNS int
#BEGIN 
#	IF num >0
#		THEN RETURN 1;
#		ELSE RETURN 0;
#	END IF;
#END;
#CREATE FUNCTION f1()
#RETURNS int
#BEGIN 
#	RETURN 0;
#END;
#CREATE FUNCTION f2(x int)
#RETURNS int
#BEGIN
#	IF f1(x) > 0
#		THEN RETURN 1;
#	END IF;
#
#	IF f1() < 0
#		THEN RETURN 2;
#	END IF;
#
#END;
#CREATE FUNCTION f3()
#RETURNS int
#BEGIN
#	IF f1() < 0
#		THEN RETURN 1;
#	END IF;
#END;
#SELECT f1.name, f2.name, 'DEP_FUNC' from functions as f1, functions as f2, dependencies as dep where f1.id = dep.id AND f2.id = dep.depend_id AND dep.depend_type = 7 order by f2.name, f1.name;
% sys.f1,	sys.f2,	.%2 # table_name
% name,	name,	%2 # name
% varchar,	varchar,	char # type
% 17,	13,	8 # length
[ "f1",	"f2",	"DEP_FUNC"	]
[ "f1",	"f2",	"DEP_FUNC"	]
[ "f1",	"f3",	"DEP_FUNC"	]
[ "st_numgeometries",	"st_numpatches",	"DEP_FUNC"	]
[ "st_geometryn",	"st_patchn",	"DEP_FUNC"	]
[ "getproj4",	"st_transform",	"DEP_FUNC"	]
[ "internaltransform",	"st_transform",	"DEP_FUNC"	]
[ "st_srid",	"st_transform",	"DEP_FUNC"	]
[ "log",	"summary",	"DEP_FUNC"	]
#DROP FUNCTION f2;
#DROP FUNCTION f3;
#DROP ALL FUNCTION f1;
#SELECT f1.name, f2.name, 'DEP_FUNC' from functions as f1, functions as f2, dependencies as dep where f1.id = dep.id AND f2.id = dep.depend_id AND dep.depend_type = 7 order by f2.name, f1.name;
% sys.f1,	sys.f2,	.%2 # table_name
% name,	name,	%2 # name
% varchar,	varchar,	char # type
% 17,	13,	8 # length
[ "st_numgeometries",	"st_numpatches",	"DEP_FUNC"	]
[ "st_geometryn",	"st_patchn",	"DEP_FUNC"	]
[ "getproj4",	"st_transform",	"DEP_FUNC"	]
[ "internaltransform",	"st_transform",	"DEP_FUNC"	]
[ "st_srid",	"st_transform",	"DEP_FUNC"	]
[ "log",	"summary",	"DEP_FUNC"	]
#create table t1(id int, name varchar(1024), age int);
#create function f1()
#returns int
#BEGIN
#        return 1;
#END;
#create view v1 as select * from t1 where id = f1();
#DROP function f1 cascade;
#DROP table t1;
done
Cleanup
#ALTER USER "monet_test" SET SCHEMA "sys";
#DROP SCHEMA test;
#DROP USER monet_test;
#SELECT s.name, u.name, 'DEP_USER' from schemas as s, users u where u.default_schema = s.id order by s.name, u.name;
% sys.s,	.u,	.%4 # table_name
% name,	name,	%4 # name
% varchar,	varchar,	char # type
% 3,	7,	8 # length
[ "sys",	"monetdb",	"DEP_USER"	]
#SELECT a.name, s.name, 'DEP_SCHEMA' from schemas as s, auths a where s.owner = a.id order by a.name, s.name;
% sys.a,	sys.s,	.%2 # table_name
% name,	name,	%2 # name
% varchar,	varchar,	char # type
% 7,	8,	10 # length
<<<<<<< HEAD
[ "monetdb",	"bam",	"DEP_SCHEMA"	]
[ "monetdb",	"cquery",	"DEP_SCHEMA"	]
=======
>>>>>>> 4f051c6a
[ "monetdb",	"json",	"DEP_SCHEMA"	]
[ "monetdb",	"logging",	"DEP_SCHEMA"	]
[ "monetdb",	"profiler",	"DEP_SCHEMA"	]
[ "monetdb",	"sys",	"DEP_SCHEMA"	]
[ "monetdb",	"tmp",	"DEP_SCHEMA"	]
[ "monetdb",	"wlc",	"DEP_SCHEMA"	]
[ "monetdb",	"wlr",	"DEP_SCHEMA"	]
#SELECT t.name, v.name, 'DEP_VIEW' from tables as t, tables as v, dependencies as dep where t.id = dep.id AND v.id = dep.depend_id AND dep.depend_type = 5 AND v.type in (1, 11, 21, 31) order by t.name, v.name;
% .t,	.v,	.%14 # table_name
% name,	name,	%14 # name
% varchar,	varchar,	char # type
% 17,	34,	8 # length
[ "_columns",	"columns",	"DEP_VIEW"	]
[ "_columns",	"columns",	"DEP_VIEW"	]
[ "_columns",	"ids",	"DEP_VIEW"	]
[ "_columns",	"ids",	"DEP_VIEW"	]
[ "_streams",	"streams",	"DEP_VIEW"	]
[ "_streams",	"streams",	"DEP_VIEW"	]
[ "_tables",	"ids",	"DEP_VIEW"	]
[ "_tables",	"ids",	"DEP_VIEW"	]
[ "_tables",	"tables",	"DEP_VIEW"	]
[ "_tables",	"tables",	"DEP_VIEW"	]
[ "args",	"dependency_args_on_types",	"DEP_VIEW"	]
[ "args",	"ids",	"DEP_VIEW"	]
[ "auths",	"dependency_owners_on_schemas",	"DEP_VIEW"	]
[ "auths",	"ids",	"DEP_VIEW"	]
[ "auths",	"roles",	"DEP_VIEW"	]
[ "columns",	"dependency_columns_on_functions",	"DEP_VIEW"	]
[ "columns",	"dependency_columns_on_indexes",	"DEP_VIEW"	]
[ "columns",	"dependency_columns_on_keys",	"DEP_VIEW"	]
[ "columns",	"dependency_columns_on_procedures",	"DEP_VIEW"	]
[ "columns",	"dependency_columns_on_triggers",	"DEP_VIEW"	]
[ "columns",	"dependency_columns_on_types",	"DEP_VIEW"	]
[ "columns",	"dependency_columns_on_views",	"DEP_VIEW"	]
[ "columns",	"geometry_columns",	"DEP_VIEW"	]
[ "db_user_info",	"users",	"DEP_VIEW"	]
[ "dependencies",	"dependencies_vw",	"DEP_VIEW"	]
[ "dependencies",	"dependency_args_on_types",	"DEP_VIEW"	]
[ "dependencies",	"dependency_columns_on_functions",	"DEP_VIEW"	]
[ "dependencies",	"dependency_columns_on_procedures",	"DEP_VIEW"	]
[ "dependencies",	"dependency_columns_on_triggers",	"DEP_VIEW"	]
[ "dependencies",	"dependency_columns_on_types",	"DEP_VIEW"	]
[ "dependencies",	"dependency_columns_on_views",	"DEP_VIEW"	]
[ "dependencies",	"dependency_functions_on_functions",	"DEP_VIEW"	]
[ "dependencies",	"dependency_functions_on_procedures",	"DEP_VIEW"	]
[ "dependencies",	"dependency_functions_on_triggers",	"DEP_VIEW"	]
[ "dependencies",	"dependency_functions_on_types",	"DEP_VIEW"	]
[ "dependencies",	"dependency_functions_on_views",	"DEP_VIEW"	]
[ "dependencies",	"dependency_tables_on_functions",	"DEP_VIEW"	]
[ "dependencies",	"dependency_tables_on_procedures",	"DEP_VIEW"	]
[ "dependencies",	"dependency_tables_on_triggers",	"DEP_VIEW"	]
[ "dependencies",	"dependency_tables_on_views",	"DEP_VIEW"	]
[ "dependencies",	"dependency_views_on_functions",	"DEP_VIEW"	]
[ "dependencies",	"dependency_views_on_procedures",	"DEP_VIEW"	]
[ "dependencies",	"dependency_views_on_views",	"DEP_VIEW"	]
[ "dependency_types",	"dependencies_vw",	"DEP_VIEW"	]
[ "functions",	"dependency_args_on_types",	"DEP_VIEW"	]
[ "functions",	"dependency_columns_on_functions",	"DEP_VIEW"	]
[ "functions",	"dependency_columns_on_procedures",	"DEP_VIEW"	]
[ "functions",	"dependency_functions_on_functions",	"DEP_VIEW"	]
[ "functions",	"dependency_functions_on_procedures",	"DEP_VIEW"	]
[ "functions",	"dependency_functions_on_triggers",	"DEP_VIEW"	]
[ "functions",	"dependency_functions_on_types",	"DEP_VIEW"	]
[ "functions",	"dependency_functions_on_views",	"DEP_VIEW"	]
[ "functions",	"dependency_tables_on_functions",	"DEP_VIEW"	]
[ "functions",	"dependency_tables_on_procedures",	"DEP_VIEW"	]
[ "functions",	"dependency_views_on_functions",	"DEP_VIEW"	]
[ "functions",	"dependency_views_on_procedures",	"DEP_VIEW"	]
[ "functions",	"ids",	"DEP_VIEW"	]
[ "functions",	"systemfunctions",	"DEP_VIEW"	]
[ "ids",	"dependencies_vw",	"DEP_VIEW"	]
[ "idxs",	"dependency_columns_on_indexes",	"DEP_VIEW"	]
[ "idxs",	"dependency_tables_on_indexes",	"DEP_VIEW"	]
[ "idxs",	"ids",	"DEP_VIEW"	]
[ "idxs",	"ids",	"DEP_VIEW"	]
[ "keys",	"dependency_columns_on_indexes",	"DEP_VIEW"	]
[ "keys",	"dependency_columns_on_keys",	"DEP_VIEW"	]
[ "keys",	"dependency_keys_on_foreignkeys",	"DEP_VIEW"	]
[ "keys",	"dependency_tables_on_foreignkeys",	"DEP_VIEW"	]
[ "keys",	"dependency_tables_on_indexes",	"DEP_VIEW"	]
[ "keys",	"ids",	"DEP_VIEW"	]
[ "keys",	"ids",	"DEP_VIEW"	]
[ "objects",	"dependency_columns_on_indexes",	"DEP_VIEW"	]
[ "objects",	"dependency_columns_on_keys",	"DEP_VIEW"	]
[ "schemas",	"dependency_owners_on_schemas",	"DEP_VIEW"	]
[ "schemas",	"dependency_schemas_on_users",	"DEP_VIEW"	]
[ "schemas",	"geometry_columns",	"DEP_VIEW"	]
[ "schemas",	"ids",	"DEP_VIEW"	]
[ "schemas",	"storage",	"DEP_VIEW"	]
[ "sequences",	"ids",	"DEP_VIEW"	]
[ "storage",	"schemastorage",	"DEP_VIEW"	]
[ "storage",	"tablestorage",	"DEP_VIEW"	]
[ "storagemodelinput",	"storagemodel",	"DEP_VIEW"	]
[ "storagemodelinput",	"tablestoragemodel",	"DEP_VIEW"	]
[ "tables",	"dependency_columns_on_indexes",	"DEP_VIEW"	]
[ "tables",	"dependency_columns_on_keys",	"DEP_VIEW"	]
[ "tables",	"dependency_columns_on_triggers",	"DEP_VIEW"	]
[ "tables",	"dependency_columns_on_types",	"DEP_VIEW"	]
[ "tables",	"dependency_columns_on_views",	"DEP_VIEW"	]
[ "tables",	"dependency_functions_on_views",	"DEP_VIEW"	]
[ "tables",	"dependency_tables_on_foreignkeys",	"DEP_VIEW"	]
[ "tables",	"dependency_tables_on_functions",	"DEP_VIEW"	]
[ "tables",	"dependency_tables_on_indexes",	"DEP_VIEW"	]
[ "tables",	"dependency_tables_on_procedures",	"DEP_VIEW"	]
[ "tables",	"dependency_tables_on_triggers",	"DEP_VIEW"	]
[ "tables",	"dependency_tables_on_views",	"DEP_VIEW"	]
[ "tables",	"dependency_views_on_functions",	"DEP_VIEW"	]
[ "tables",	"dependency_views_on_procedures",	"DEP_VIEW"	]
[ "tables",	"dependency_views_on_views",	"DEP_VIEW"	]
[ "tables",	"geometry_columns",	"DEP_VIEW"	]
[ "tables",	"storage",	"DEP_VIEW"	]
[ "triggers",	"dependency_columns_on_triggers",	"DEP_VIEW"	]
[ "triggers",	"dependency_functions_on_triggers",	"DEP_VIEW"	]
[ "triggers",	"dependency_tables_on_triggers",	"DEP_VIEW"	]
[ "triggers",	"ids",	"DEP_VIEW"	]
[ "triggers",	"ids",	"DEP_VIEW"	]
[ "types",	"dependency_args_on_types",	"DEP_VIEW"	]
[ "types",	"dependency_columns_on_types",	"DEP_VIEW"	]
[ "types",	"dependency_functions_on_types",	"DEP_VIEW"	]
[ "types",	"geometry_columns",	"DEP_VIEW"	]
[ "types",	"ids",	"DEP_VIEW"	]
[ "users",	"dependency_schemas_on_users",	"DEP_VIEW"	]
#SELECT t.name, i.name, 'DEP_INDEX' from tables as t, idxs as i where i.table_id = t.id and i.name not in (select name from keys) and t.type in (0, 10, 20, 30) order by t.name, i.name;
% .t,	.i,	.%10 # table_name
% name,	name,	%10 # name
% varchar,	varchar,	char # type
% 0,	0,	9 # length
#(SELECT t.name as name, tri.name as trigname, 'DEP_TRIGGER' from tables as t, triggers as tri where tri.table_id = t.id) UNION (SELECT t.name as name, tri.name as trigname, 'DEP_TRIGGER' from triggers tri, tables t, dependencies dep where dep.id = t.id AND dep.depend_id =tri.id AND dep.depend_type = 8) order by name, trigname;
% .%21,	.%21,	.%21 # table_name
% name,	trigname,	%14 # name
% varchar,	varchar,	char # type
% 7,	21,	11 # length
[ "_tables",	"system_update_tables",	"DEP_TRIGGER"	]
[ "schemas",	"system_update_schemas",	"DEP_TRIGGER"	]
#SELECT t.name, fk.name, 'DEP_FKEY' from tables as t, keys as k, keys as fk where fk.rkey = k.id and k.table_id = t.id order by t.name, fk.name;
% .t,	.fk,	.%7 # table_name
% name,	name,	%7 # name
% varchar,	varchar,	char # type
% 0,	0,	8 # length
#SELECT t.name, f.name, 'DEP_FUNC' from functions as f, tables as t, dependencies as dep where t.id = dep.id AND f.id = dep.depend_id AND dep.depend_type = 7 AND t.type in (0, 10, 20, 30) ORDER BY t.name, f.name;
% .t,	.f,	.%7 # table_name
% name,	name,	%7 # name
% varchar,	varchar,	char # type
% 15,	8,	8 # length
[ "spatial_ref_sys",	"getproj4",	"DEP_FUNC"	]
#SELECT c.name, v.name, 'DEP_VIEW' from columns as c, tables as v, dependencies as dep where c.id = dep.id AND v.id = dep.depend_id AND dep.depend_type = 5 AND v.type in (1, 11, 21, 31) order by c.name, v.name;
% .c,	.v,	.%16 # table_name
% name,	name,	%16 # name
% varchar,	varchar,	char # type
% 20,	34,	8 # length
[ "access",	"tables",	"DEP_VIEW"	]
[ "access",	"tables",	"DEP_VIEW"	]
[ "atomwidth",	"storagemodel",	"DEP_VIEW"	]
[ "atomwidth",	"tablestoragemodel",	"DEP_VIEW"	]
[ "column",	"storagemodel",	"DEP_VIEW"	]
[ "columnsize",	"schemastorage",	"DEP_VIEW"	]
[ "columnsize",	"tablestorage",	"DEP_VIEW"	]
[ "commit_action",	"tables",	"DEP_VIEW"	]
[ "commit_action",	"tables",	"DEP_VIEW"	]
[ "count",	"storagemodel",	"DEP_VIEW"	]
[ "count",	"tablestorage",	"DEP_VIEW"	]
[ "count",	"tablestoragemodel",	"DEP_VIEW"	]
[ "default",	"columns",	"DEP_VIEW"	]
[ "default",	"columns",	"DEP_VIEW"	]
[ "default_schema",	"dependency_schemas_on_users",	"DEP_VIEW"	]
[ "default_schema",	"users",	"DEP_VIEW"	]
[ "depend_id",	"dependencies_vw",	"DEP_VIEW"	]
[ "depend_id",	"dependency_args_on_types",	"DEP_VIEW"	]
[ "depend_id",	"dependency_columns_on_functions",	"DEP_VIEW"	]
[ "depend_id",	"dependency_columns_on_procedures",	"DEP_VIEW"	]
[ "depend_id",	"dependency_columns_on_triggers",	"DEP_VIEW"	]
[ "depend_id",	"dependency_columns_on_types",	"DEP_VIEW"	]
[ "depend_id",	"dependency_columns_on_views",	"DEP_VIEW"	]
[ "depend_id",	"dependency_functions_on_functions",	"DEP_VIEW"	]
[ "depend_id",	"dependency_functions_on_procedures",	"DEP_VIEW"	]
[ "depend_id",	"dependency_functions_on_triggers",	"DEP_VIEW"	]
[ "depend_id",	"dependency_functions_on_types",	"DEP_VIEW"	]
[ "depend_id",	"dependency_functions_on_views",	"DEP_VIEW"	]
[ "depend_id",	"dependency_tables_on_functions",	"DEP_VIEW"	]
[ "depend_id",	"dependency_tables_on_procedures",	"DEP_VIEW"	]
[ "depend_id",	"dependency_tables_on_triggers",	"DEP_VIEW"	]
[ "depend_id",	"dependency_tables_on_views",	"DEP_VIEW"	]
[ "depend_id",	"dependency_views_on_functions",	"DEP_VIEW"	]
[ "depend_id",	"dependency_views_on_procedures",	"DEP_VIEW"	]
[ "depend_id",	"dependency_views_on_views",	"DEP_VIEW"	]
[ "depend_type",	"dependencies_vw",	"DEP_VIEW"	]
[ "depend_type",	"dependency_args_on_types",	"DEP_VIEW"	]
[ "depend_type",	"dependency_columns_on_functions",	"DEP_VIEW"	]
[ "depend_type",	"dependency_columns_on_procedures",	"DEP_VIEW"	]
[ "depend_type",	"dependency_columns_on_triggers",	"DEP_VIEW"	]
[ "depend_type",	"dependency_columns_on_types",	"DEP_VIEW"	]
[ "depend_type",	"dependency_columns_on_views",	"DEP_VIEW"	]
[ "depend_type",	"dependency_functions_on_functions",	"DEP_VIEW"	]
[ "depend_type",	"dependency_functions_on_procedures",	"DEP_VIEW"	]
[ "depend_type",	"dependency_functions_on_triggers",	"DEP_VIEW"	]
[ "depend_type",	"dependency_functions_on_types",	"DEP_VIEW"	]
[ "depend_type",	"dependency_functions_on_views",	"DEP_VIEW"	]
[ "depend_type",	"dependency_tables_on_functions",	"DEP_VIEW"	]
[ "depend_type",	"dependency_tables_on_procedures",	"DEP_VIEW"	]
[ "depend_type",	"dependency_tables_on_triggers",	"DEP_VIEW"	]
[ "depend_type",	"dependency_tables_on_views",	"DEP_VIEW"	]
[ "depend_type",	"dependency_views_on_functions",	"DEP_VIEW"	]
[ "depend_type",	"dependency_views_on_procedures",	"DEP_VIEW"	]
[ "depend_type",	"dependency_views_on_views",	"DEP_VIEW"	]
[ "dependency_type_id",	"dependencies_vw",	"DEP_VIEW"	]
[ "dependency_type_name",	"dependencies_vw",	"DEP_VIEW"	]
[ "distinct",	"storagemodel",	"DEP_VIEW"	]
[ "distinct",	"tablestoragemodel",	"DEP_VIEW"	]
[ "fullname",	"users",	"DEP_VIEW"	]
[ "func_id",	"dependency_args_on_types",	"DEP_VIEW"	]
[ "func_id",	"ids",	"DEP_VIEW"	]
[ "grantor",	"roles",	"DEP_VIEW"	]
[ "hashes",	"schemastorage",	"DEP_VIEW"	]
[ "hashes",	"tablestorage",	"DEP_VIEW"	]
[ "heapsize",	"schemastorage",	"DEP_VIEW"	]
[ "heapsize",	"tablestorage",	"DEP_VIEW"	]
[ "id",	"columns",	"DEP_VIEW"	]
[ "id",	"columns",	"DEP_VIEW"	]
[ "id",	"dependencies_vw",	"DEP_VIEW"	]
[ "id",	"dependencies_vw",	"DEP_VIEW"	]
[ "id",	"dependency_args_on_types",	"DEP_VIEW"	]
[ "id",	"dependency_args_on_types",	"DEP_VIEW"	]
[ "id",	"dependency_args_on_types",	"DEP_VIEW"	]
[ "id",	"dependency_args_on_types",	"DEP_VIEW"	]
[ "id",	"dependency_columns_on_functions",	"DEP_VIEW"	]
[ "id",	"dependency_columns_on_functions",	"DEP_VIEW"	]
[ "id",	"dependency_columns_on_functions",	"DEP_VIEW"	]
[ "id",	"dependency_columns_on_indexes",	"DEP_VIEW"	]
[ "id",	"dependency_columns_on_indexes",	"DEP_VIEW"	]
[ "id",	"dependency_columns_on_indexes",	"DEP_VIEW"	]
[ "id",	"dependency_columns_on_indexes",	"DEP_VIEW"	]
[ "id",	"dependency_columns_on_keys",	"DEP_VIEW"	]
[ "id",	"dependency_columns_on_keys",	"DEP_VIEW"	]
[ "id",	"dependency_columns_on_keys",	"DEP_VIEW"	]
[ "id",	"dependency_columns_on_keys",	"DEP_VIEW"	]
[ "id",	"dependency_columns_on_procedures",	"DEP_VIEW"	]
[ "id",	"dependency_columns_on_procedures",	"DEP_VIEW"	]
[ "id",	"dependency_columns_on_procedures",	"DEP_VIEW"	]
[ "id",	"dependency_columns_on_triggers",	"DEP_VIEW"	]
[ "id",	"dependency_columns_on_triggers",	"DEP_VIEW"	]
[ "id",	"dependency_columns_on_triggers",	"DEP_VIEW"	]
[ "id",	"dependency_columns_on_triggers",	"DEP_VIEW"	]
[ "id",	"dependency_columns_on_types",	"DEP_VIEW"	]
[ "id",	"dependency_columns_on_types",	"DEP_VIEW"	]
[ "id",	"dependency_columns_on_types",	"DEP_VIEW"	]
[ "id",	"dependency_columns_on_types",	"DEP_VIEW"	]
[ "id",	"dependency_columns_on_views",	"DEP_VIEW"	]
[ "id",	"dependency_columns_on_views",	"DEP_VIEW"	]
[ "id",	"dependency_columns_on_views",	"DEP_VIEW"	]
[ "id",	"dependency_functions_on_functions",	"DEP_VIEW"	]
[ "id",	"dependency_functions_on_functions",	"DEP_VIEW"	]
[ "id",	"dependency_functions_on_procedures",	"DEP_VIEW"	]
[ "id",	"dependency_functions_on_procedures",	"DEP_VIEW"	]
[ "id",	"dependency_functions_on_triggers",	"DEP_VIEW"	]
[ "id",	"dependency_functions_on_triggers",	"DEP_VIEW"	]
[ "id",	"dependency_functions_on_triggers",	"DEP_VIEW"	]
[ "id",	"dependency_functions_on_types",	"DEP_VIEW"	]
[ "id",	"dependency_functions_on_types",	"DEP_VIEW"	]
[ "id",	"dependency_functions_on_types",	"DEP_VIEW"	]
[ "id",	"dependency_functions_on_views",	"DEP_VIEW"	]
[ "id",	"dependency_functions_on_views",	"DEP_VIEW"	]
[ "id",	"dependency_functions_on_views",	"DEP_VIEW"	]
[ "id",	"dependency_keys_on_foreignkeys",	"DEP_VIEW"	]
[ "id",	"dependency_owners_on_schemas",	"DEP_VIEW"	]
[ "id",	"dependency_owners_on_schemas",	"DEP_VIEW"	]
[ "id",	"dependency_schemas_on_users",	"DEP_VIEW"	]
[ "id",	"dependency_tables_on_foreignkeys",	"DEP_VIEW"	]
[ "id",	"dependency_tables_on_foreignkeys",	"DEP_VIEW"	]
[ "id",	"dependency_tables_on_functions",	"DEP_VIEW"	]
[ "id",	"dependency_tables_on_functions",	"DEP_VIEW"	]
[ "id",	"dependency_tables_on_functions",	"DEP_VIEW"	]
[ "id",	"dependency_tables_on_indexes",	"DEP_VIEW"	]
[ "id",	"dependency_tables_on_indexes",	"DEP_VIEW"	]
[ "id",	"dependency_tables_on_procedures",	"DEP_VIEW"	]
[ "id",	"dependency_tables_on_procedures",	"DEP_VIEW"	]
[ "id",	"dependency_tables_on_procedures",	"DEP_VIEW"	]
[ "id",	"dependency_tables_on_triggers",	"DEP_VIEW"	]
[ "id",	"dependency_tables_on_triggers",	"DEP_VIEW"	]
[ "id",	"dependency_tables_on_triggers",	"DEP_VIEW"	]
[ "id",	"dependency_tables_on_views",	"DEP_VIEW"	]
[ "id",	"dependency_tables_on_views",	"DEP_VIEW"	]
[ "id",	"dependency_views_on_functions",	"DEP_VIEW"	]
[ "id",	"dependency_views_on_functions",	"DEP_VIEW"	]
[ "id",	"dependency_views_on_functions",	"DEP_VIEW"	]
[ "id",	"dependency_views_on_procedures",	"DEP_VIEW"	]
[ "id",	"dependency_views_on_procedures",	"DEP_VIEW"	]
[ "id",	"dependency_views_on_procedures",	"DEP_VIEW"	]
[ "id",	"dependency_views_on_views",	"DEP_VIEW"	]
[ "id",	"dependency_views_on_views",	"DEP_VIEW"	]
[ "id",	"geometry_columns",	"DEP_VIEW"	]
[ "id",	"geometry_columns",	"DEP_VIEW"	]
[ "id",	"ids",	"DEP_VIEW"	]
[ "id",	"ids",	"DEP_VIEW"	]
[ "id",	"ids",	"DEP_VIEW"	]
[ "id",	"ids",	"DEP_VIEW"	]
[ "id",	"ids",	"DEP_VIEW"	]
[ "id",	"ids",	"DEP_VIEW"	]
[ "id",	"ids",	"DEP_VIEW"	]
[ "id",	"ids",	"DEP_VIEW"	]
[ "id",	"ids",	"DEP_VIEW"	]
[ "id",	"ids",	"DEP_VIEW"	]
[ "id",	"ids",	"DEP_VIEW"	]
[ "id",	"ids",	"DEP_VIEW"	]
[ "id",	"ids",	"DEP_VIEW"	]
[ "id",	"ids",	"DEP_VIEW"	]
[ "id",	"ids",	"DEP_VIEW"	]
[ "id",	"ids",	"DEP_VIEW"	]
[ "id",	"roles",	"DEP_VIEW"	]
[ "id",	"storage",	"DEP_VIEW"	]
[ "id",	"streams",	"DEP_VIEW"	]
[ "id",	"streams",	"DEP_VIEW"	]
[ "id",	"systemfunctions",	"DEP_VIEW"	]
[ "id",	"tables",	"DEP_VIEW"	]
[ "id",	"tables",	"DEP_VIEW"	]
[ "imprints",	"schemastorage",	"DEP_VIEW"	]
[ "imprints",	"tablestorage",	"DEP_VIEW"	]
[ "isacolumn",	"storagemodel",	"DEP_VIEW"	]
[ "isacolumn",	"tablestoragemodel",	"DEP_VIEW"	]
[ "name",	"columns",	"DEP_VIEW"	]
[ "name",	"columns",	"DEP_VIEW"	]
[ "name",	"dependencies_vw",	"DEP_VIEW"	]
[ "name",	"dependency_args_on_types",	"DEP_VIEW"	]
[ "name",	"dependency_args_on_types",	"DEP_VIEW"	]
[ "name",	"dependency_columns_on_functions",	"DEP_VIEW"	]
[ "name",	"dependency_columns_on_functions",	"DEP_VIEW"	]
[ "name",	"dependency_columns_on_indexes",	"DEP_VIEW"	]
[ "name",	"dependency_columns_on_indexes",	"DEP_VIEW"	]
[ "name",	"dependency_columns_on_indexes",	"DEP_VIEW"	]
[ "name",	"dependency_columns_on_indexes",	"DEP_VIEW"	]
[ "name",	"dependency_columns_on_indexes",	"DEP_VIEW"	]
[ "name",	"dependency_columns_on_keys",	"DEP_VIEW"	]
[ "name",	"dependency_columns_on_keys",	"DEP_VIEW"	]
[ "name",	"dependency_columns_on_keys",	"DEP_VIEW"	]
[ "name",	"dependency_columns_on_keys",	"DEP_VIEW"	]
[ "name",	"dependency_columns_on_procedures",	"DEP_VIEW"	]
[ "name",	"dependency_columns_on_procedures",	"DEP_VIEW"	]
[ "name",	"dependency_columns_on_triggers",	"DEP_VIEW"	]
[ "name",	"dependency_columns_on_triggers",	"DEP_VIEW"	]
[ "name",	"dependency_columns_on_triggers",	"DEP_VIEW"	]
[ "name",	"dependency_columns_on_types",	"DEP_VIEW"	]
[ "name",	"dependency_columns_on_types",	"DEP_VIEW"	]
[ "name",	"dependency_columns_on_views",	"DEP_VIEW"	]
[ "name",	"dependency_columns_on_views",	"DEP_VIEW"	]
[ "name",	"dependency_functions_on_functions",	"DEP_VIEW"	]
[ "name",	"dependency_functions_on_procedures",	"DEP_VIEW"	]
[ "name",	"dependency_functions_on_triggers",	"DEP_VIEW"	]
[ "name",	"dependency_functions_on_triggers",	"DEP_VIEW"	]
[ "name",	"dependency_functions_on_types",	"DEP_VIEW"	]
[ "name",	"dependency_functions_on_views",	"DEP_VIEW"	]
[ "name",	"dependency_functions_on_views",	"DEP_VIEW"	]
[ "name",	"dependency_keys_on_foreignkeys",	"DEP_VIEW"	]
[ "name",	"dependency_owners_on_schemas",	"DEP_VIEW"	]
[ "name",	"dependency_owners_on_schemas",	"DEP_VIEW"	]
[ "name",	"dependency_schemas_on_users",	"DEP_VIEW"	]
[ "name",	"dependency_schemas_on_users",	"DEP_VIEW"	]
[ "name",	"dependency_tables_on_foreignkeys",	"DEP_VIEW"	]
[ "name",	"dependency_tables_on_foreignkeys",	"DEP_VIEW"	]
[ "name",	"dependency_tables_on_functions",	"DEP_VIEW"	]
[ "name",	"dependency_tables_on_functions",	"DEP_VIEW"	]
[ "name",	"dependency_tables_on_indexes",	"DEP_VIEW"	]
[ "name",	"dependency_tables_on_indexes",	"DEP_VIEW"	]
[ "name",	"dependency_tables_on_indexes",	"DEP_VIEW"	]
[ "name",	"dependency_tables_on_procedures",	"DEP_VIEW"	]
[ "name",	"dependency_tables_on_procedures",	"DEP_VIEW"	]
[ "name",	"dependency_tables_on_triggers",	"DEP_VIEW"	]
[ "name",	"dependency_tables_on_triggers",	"DEP_VIEW"	]
[ "name",	"dependency_tables_on_views",	"DEP_VIEW"	]
[ "name",	"dependency_views_on_functions",	"DEP_VIEW"	]
[ "name",	"dependency_views_on_functions",	"DEP_VIEW"	]
[ "name",	"dependency_views_on_procedures",	"DEP_VIEW"	]
[ "name",	"dependency_views_on_procedures",	"DEP_VIEW"	]
[ "name",	"dependency_views_on_views",	"DEP_VIEW"	]
[ "name",	"geometry_columns",	"DEP_VIEW"	]
[ "name",	"geometry_columns",	"DEP_VIEW"	]
[ "name",	"geometry_columns",	"DEP_VIEW"	]
[ "name",	"ids",	"DEP_VIEW"	]
[ "name",	"ids",	"DEP_VIEW"	]
[ "name",	"ids",	"DEP_VIEW"	]
[ "name",	"ids",	"DEP_VIEW"	]
[ "name",	"ids",	"DEP_VIEW"	]
[ "name",	"ids",	"DEP_VIEW"	]
[ "name",	"ids",	"DEP_VIEW"	]
[ "name",	"ids",	"DEP_VIEW"	]
[ "name",	"ids",	"DEP_VIEW"	]
[ "name",	"ids",	"DEP_VIEW"	]
[ "name",	"ids",	"DEP_VIEW"	]
[ "name",	"ids",	"DEP_VIEW"	]
[ "name",	"ids",	"DEP_VIEW"	]
[ "name",	"ids",	"DEP_VIEW"	]
[ "name",	"ids",	"DEP_VIEW"	]
[ "name",	"roles",	"DEP_VIEW"	]
[ "name",	"storage",	"DEP_VIEW"	]
[ "name",	"storage",	"DEP_VIEW"	]
[ "name",	"tables",	"DEP_VIEW"	]
[ "name",	"tables",	"DEP_VIEW"	]
[ "name",	"users",	"DEP_VIEW"	]
[ "nr",	"dependency_columns_on_indexes",	"DEP_VIEW"	]
[ "nr",	"dependency_columns_on_keys",	"DEP_VIEW"	]
[ "null",	"columns",	"DEP_VIEW"	]
[ "null",	"columns",	"DEP_VIEW"	]
[ "number",	"columns",	"DEP_VIEW"	]
[ "number",	"columns",	"DEP_VIEW"	]
[ "number",	"dependency_args_on_types",	"DEP_VIEW"	]
[ "obj_type",	"dependencies_vw",	"DEP_VIEW"	]
[ "orderidx",	"schemastorage",	"DEP_VIEW"	]
[ "orderidx",	"tablestorage",	"DEP_VIEW"	]
[ "owner",	"dependency_owners_on_schemas",	"DEP_VIEW"	]
[ "query",	"tables",	"DEP_VIEW"	]
[ "query",	"tables",	"DEP_VIEW"	]
[ "reference",	"storagemodel",	"DEP_VIEW"	]
[ "reference",	"tablestoragemodel",	"DEP_VIEW"	]
[ "rkey",	"dependency_keys_on_foreignkeys",	"DEP_VIEW"	]
[ "rkey",	"dependency_tables_on_foreignkeys",	"DEP_VIEW"	]
[ "schema",	"schemastorage",	"DEP_VIEW"	]
[ "schema",	"storagemodel",	"DEP_VIEW"	]
[ "schema",	"tablestorage",	"DEP_VIEW"	]
[ "schema",	"tablestoragemodel",	"DEP_VIEW"	]
[ "schema_id",	"dependency_columns_on_indexes",	"DEP_VIEW"	]
[ "schema_id",	"dependency_columns_on_keys",	"DEP_VIEW"	]
[ "schema_id",	"dependency_columns_on_triggers",	"DEP_VIEW"	]
[ "schema_id",	"dependency_columns_on_types",	"DEP_VIEW"	]
[ "schema_id",	"dependency_columns_on_views",	"DEP_VIEW"	]
[ "schema_id",	"dependency_functions_on_functions",	"DEP_VIEW"	]
[ "schema_id",	"dependency_functions_on_procedures",	"DEP_VIEW"	]
[ "schema_id",	"dependency_functions_on_triggers",	"DEP_VIEW"	]
[ "schema_id",	"dependency_functions_on_views",	"DEP_VIEW"	]
[ "schema_id",	"dependency_functions_on_views",	"DEP_VIEW"	]
[ "schema_id",	"dependency_tables_on_foreignkeys",	"DEP_VIEW"	]
[ "schema_id",	"dependency_tables_on_functions",	"DEP_VIEW"	]
[ "schema_id",	"dependency_tables_on_indexes",	"DEP_VIEW"	]
[ "schema_id",	"dependency_tables_on_procedures",	"DEP_VIEW"	]
[ "schema_id",	"dependency_tables_on_triggers",	"DEP_VIEW"	]
[ "schema_id",	"dependency_tables_on_views",	"DEP_VIEW"	]
[ "schema_id",	"dependency_views_on_functions",	"DEP_VIEW"	]
[ "schema_id",	"dependency_views_on_procedures",	"DEP_VIEW"	]
[ "schema_id",	"dependency_views_on_views",	"DEP_VIEW"	]
[ "schema_id",	"geometry_columns",	"DEP_VIEW"	]
[ "schema_id",	"ids",	"DEP_VIEW"	]
[ "schema_id",	"ids",	"DEP_VIEW"	]
[ "schema_id",	"ids",	"DEP_VIEW"	]
[ "schema_id",	"ids",	"DEP_VIEW"	]
[ "schema_id",	"ids",	"DEP_VIEW"	]
[ "schema_id",	"storage",	"DEP_VIEW"	]
[ "schema_id",	"tables",	"DEP_VIEW"	]
[ "schema_id",	"tables",	"DEP_VIEW"	]
[ "sorted",	"storagemodel",	"DEP_VIEW"	]
[ "sorted",	"tablestoragemodel",	"DEP_VIEW"	]
[ "sqlname",	"dependency_args_on_types",	"DEP_VIEW"	]
[ "sqlname",	"dependency_columns_on_types",	"DEP_VIEW"	]
[ "sqlname",	"dependency_functions_on_types",	"DEP_VIEW"	]
[ "sqlname",	"geometry_columns",	"DEP_VIEW"	]
[ "sqlname",	"ids",	"DEP_VIEW"	]
[ "storage",	"columns",	"DEP_VIEW"	]
[ "storage",	"columns",	"DEP_VIEW"	]
[ "stride",	"streams",	"DEP_VIEW"	]
[ "stride",	"streams",	"DEP_VIEW"	]
[ "system",	"storage",	"DEP_VIEW"	]
[ "system",	"systemfunctions",	"DEP_VIEW"	]
[ "system",	"tables",	"DEP_VIEW"	]
[ "system",	"tables",	"DEP_VIEW"	]
[ "systemname",	"geometry_columns",	"DEP_VIEW"	]
[ "table",	"storagemodel",	"DEP_VIEW"	]
[ "table",	"tablestorage",	"DEP_VIEW"	]
[ "table",	"tablestoragemodel",	"DEP_VIEW"	]
[ "table_id",	"columns",	"DEP_VIEW"	]
[ "table_id",	"columns",	"DEP_VIEW"	]
[ "table_id",	"dependency_columns_on_functions",	"DEP_VIEW"	]
[ "table_id",	"dependency_columns_on_indexes",	"DEP_VIEW"	]
[ "table_id",	"dependency_columns_on_indexes",	"DEP_VIEW"	]
[ "table_id",	"dependency_columns_on_indexes",	"DEP_VIEW"	]
[ "table_id",	"dependency_columns_on_keys",	"DEP_VIEW"	]
[ "table_id",	"dependency_columns_on_keys",	"DEP_VIEW"	]
[ "table_id",	"dependency_columns_on_procedures",	"DEP_VIEW"	]
[ "table_id",	"dependency_columns_on_triggers",	"DEP_VIEW"	]
[ "table_id",	"dependency_columns_on_types",	"DEP_VIEW"	]
[ "table_id",	"dependency_columns_on_views",	"DEP_VIEW"	]
[ "table_id",	"dependency_functions_on_triggers",	"DEP_VIEW"	]
[ "table_id",	"dependency_keys_on_foreignkeys",	"DEP_VIEW"	]
[ "table_id",	"dependency_tables_on_foreignkeys",	"DEP_VIEW"	]
[ "table_id",	"dependency_tables_on_indexes",	"DEP_VIEW"	]
[ "table_id",	"dependency_tables_on_indexes",	"DEP_VIEW"	]
[ "table_id",	"dependency_tables_on_triggers",	"DEP_VIEW"	]
[ "table_id",	"geometry_columns",	"DEP_VIEW"	]
[ "table_id",	"ids",	"DEP_VIEW"	]
[ "table_id",	"ids",	"DEP_VIEW"	]
[ "table_id",	"ids",	"DEP_VIEW"	]
[ "table_id",	"ids",	"DEP_VIEW"	]
[ "table_id",	"ids",	"DEP_VIEW"	]
[ "table_id",	"ids",	"DEP_VIEW"	]
[ "table_id",	"ids",	"DEP_VIEW"	]
[ "table_id",	"ids",	"DEP_VIEW"	]
[ "table_id",	"streams",	"DEP_VIEW"	]
[ "table_id",	"streams",	"DEP_VIEW"	]
[ "type",	"columns",	"DEP_VIEW"	]
[ "type",	"columns",	"DEP_VIEW"	]
[ "type",	"dependency_columns_on_functions",	"DEP_VIEW"	]
[ "type",	"dependency_columns_on_indexes",	"DEP_VIEW"	]
[ "type",	"dependency_columns_on_keys",	"DEP_VIEW"	]
[ "type",	"dependency_columns_on_procedures",	"DEP_VIEW"	]
[ "type",	"dependency_columns_on_views",	"DEP_VIEW"	]
[ "type",	"dependency_functions_on_functions",	"DEP_VIEW"	]
[ "type",	"dependency_functions_on_procedures",	"DEP_VIEW"	]
[ "type",	"dependency_functions_on_triggers",	"DEP_VIEW"	]
[ "type",	"dependency_functions_on_types",	"DEP_VIEW"	]
[ "type",	"dependency_functions_on_views",	"DEP_VIEW"	]
[ "type",	"dependency_keys_on_foreignkeys",	"DEP_VIEW"	]
[ "type",	"dependency_tables_on_foreignkeys",	"DEP_VIEW"	]
[ "type",	"dependency_tables_on_functions",	"DEP_VIEW"	]
[ "type",	"dependency_tables_on_functions",	"DEP_VIEW"	]
[ "type",	"dependency_tables_on_indexes",	"DEP_VIEW"	]
[ "type",	"dependency_tables_on_procedures",	"DEP_VIEW"	]
[ "type",	"dependency_tables_on_procedures",	"DEP_VIEW"	]
[ "type",	"dependency_tables_on_views",	"DEP_VIEW"	]
[ "type",	"dependency_views_on_functions",	"DEP_VIEW"	]
[ "type",	"dependency_views_on_functions",	"DEP_VIEW"	]
[ "type",	"dependency_views_on_procedures",	"DEP_VIEW"	]
[ "type",	"dependency_views_on_procedures",	"DEP_VIEW"	]
[ "type",	"dependency_views_on_views",	"DEP_VIEW"	]
[ "type",	"geometry_columns",	"DEP_VIEW"	]
[ "type",	"ids",	"DEP_VIEW"	]
[ "type",	"ids",	"DEP_VIEW"	]
[ "type",	"ids",	"DEP_VIEW"	]
[ "type",	"storagemodel",	"DEP_VIEW"	]
[ "type",	"tables",	"DEP_VIEW"	]
[ "type",	"tables",	"DEP_VIEW"	]
[ "type",	"tablestoragemodel",	"DEP_VIEW"	]
[ "type_digits",	"columns",	"DEP_VIEW"	]
[ "type_digits",	"columns",	"DEP_VIEW"	]
[ "type_digits",	"geometry_columns",	"DEP_VIEW"	]
[ "type_scale",	"columns",	"DEP_VIEW"	]
[ "type_scale",	"columns",	"DEP_VIEW"	]
[ "type_scale",	"geometry_columns",	"DEP_VIEW"	]
[ "unique",	"storagemodel",	"DEP_VIEW"	]
[ "window",	"streams",	"DEP_VIEW"	]
[ "window",	"streams",	"DEP_VIEW"	]
#SELECT c.name, k.name, 'DEP_KEY' from columns as c, objects as kc, keys as k where kc."name" = c.name AND kc.id = k.id AND k.table_id = c.table_id AND k.rkey = -1 order by c.name, k.name;
% .c,	.k,	.%11 # table_name
% name,	name,	%11 # name
% varchar,	varchar,	char # type
% 20,	44,	7 # length
[ "dependency_type_id",	"dependency_types_dependency_type_id_pkey",	"DEP_KEY"	]
[ "dependency_type_name",	"dependency_types_dependency_type_name_unique",	"DEP_KEY"	]
[ "function_type_id",	"function_types_function_type_id_pkey",	"DEP_KEY"	]
[ "function_type_name",	"function_types_function_type_name_unique",	"DEP_KEY"	]
[ "id",	"comments_id_pkey",	"DEP_KEY"	]
[ "index_type_id",	"index_types_index_type_id_pkey",	"DEP_KEY"	]
[ "index_type_name",	"index_types_index_type_name_unique",	"DEP_KEY"	]
[ "key_type_id",	"key_types_key_type_id_pkey",	"DEP_KEY"	]
[ "key_type_name",	"key_types_key_type_name_unique",	"DEP_KEY"	]
[ "keyword",	"keywords_keyword_pkey",	"DEP_KEY"	]
[ "language_id",	"function_languages_language_id_pkey",	"DEP_KEY"	]
[ "language_name",	"function_languages_language_name_unique",	"DEP_KEY"	]
[ "privilege_code_id",	"privilege_codes_privilege_code_id_pkey",	"DEP_KEY"	]
[ "privilege_code_name",	"privilege_codes_privilege_code_name_unique",	"DEP_KEY"	]
[ "srid",	"spatial_ref_sys_srid_pkey",	"DEP_KEY"	]
[ "table_type_id",	"table_types_table_type_id_pkey",	"DEP_KEY"	]
#SELECT c.name, i.name, 'DEP_INDEX' from columns as c, objects as kc, idxs as i where kc."name" = c.name AND kc.id = i.id AND c.table_id = i.table_id AND i.name not in (select name from keys) order by c.name, i.name;
% .c,	.i,	.%12 # table_name
% name,	name,	%12 # name
% varchar,	varchar,	char # type
% 0,	0,	9 # length
#SELECT c.name, f.name, 'DEP_FUNC' from functions as f, columns as c, dependencies as dep where c.id = dep.id AND f.id = dep.depend_id AND dep.depend_type = 7 ORDER BY c.name, f.name;
% .c,	.f,	.%11 # table_name
% name,	name,	%11 # name
% varchar,	varchar,	char # type
% 9,	8,	8 # length
[ "auth_name",	"getproj4",	"DEP_FUNC"	]
[ "auth_srid",	"getproj4",	"DEP_FUNC"	]
[ "proj4text",	"getproj4",	"DEP_FUNC"	]
[ "srid",	"getproj4",	"DEP_FUNC"	]
[ "srtext",	"getproj4",	"DEP_FUNC"	]
#SELECT c.name, tri.name, 'DEP_TRIGGER' from columns as c, triggers as tri, dependencies as dep where dep.id = c.id AND dep.depend_id =tri.id AND dep.depend_type = 8 order by c.name, tri.name;
% .c,	.tri,	.%11 # table_name
% name,	name,	%11 # name
% varchar,	varchar,	char # type
% 0,	0,	11 # length
#SELECT v.name, f.name, 'DEP_FUNC' from functions as f, tables as v, dependencies as dep where v.id = dep.id AND f.id = dep.depend_id AND dep.depend_type = 7 AND v.type in (1, 11, 21, 31) ORDER BY v.name, f.name;
% .v,	.f,	.%7 # table_name
% name,	name,	%7 # name
% varchar,	varchar,	char # type
% 0,	0,	8 # length
#SELECT v.name, i.name, 'DEP_INDEX' from tables as v, idxs as i where i.table_id = v.id and i.name not in (select name from keys) and v.type in (1, 11, 21, 31) order by v.name, i.name;
% .v,	.i,	.%10 # table_name
% name,	name,	%10 # name
% varchar,	varchar,	char # type
% 0,	0,	9 # length
#SELECT v.name, tri.name, 'DEP_TRIGGER' from tables as v, triggers as tri, dependencies as dep where dep.id = v.id AND dep.depend_id =tri.id AND dep.depend_type = 8 AND v.type in (1, 11, 21, 31) order by v.name, tri.name;
% .v,	.tri,	.%7 # table_name
% name,	name,	%7 # name
% varchar,	varchar,	char # type
% 0,	0,	11 # length
#SELECT f1.name, f2.name, 'DEP_FUNC' from functions as f1, functions as f2, dependencies as dep where f1.id = dep.id AND f2.id = dep.depend_id AND dep.depend_type = 7 ORDER BY f1.name, f2.name;
% sys.f1,	sys.f2,	.%2 # table_name
% name,	name,	%2 # name
% varchar,	varchar,	char # type
% 17,	13,	8 # length
[ "getproj4",	"st_transform",	"DEP_FUNC"	]
[ "internaltransform",	"st_transform",	"DEP_FUNC"	]
[ "log",	"summary",	"DEP_FUNC"	]
[ "st_geometryn",	"st_patchn",	"DEP_FUNC"	]
[ "st_numgeometries",	"st_numpatches",	"DEP_FUNC"	]
[ "st_srid",	"st_transform",	"DEP_FUNC"	]
#SELECT f.name, tri.name, 'DEP_TRIGGER' from functions as f, triggers as tri, dependencies as dep where dep.id = f.id AND dep.depend_id =tri.id AND dep.depend_type = 8 order by f.name, tri.name;
% sys.f,	sys.tri,	.%2 # table_name
% name,	name,	%2 # name
% varchar,	varchar,	char # type
% 0,	0,	11 # length
#SELECT k.name, fk.name, 'DEP_FKEY' from keys as k, keys as fk where fk.rkey = k.id order by k.name, fk.name;
% sys.k,	sys.fk,	.%2 # table_name
% name,	name,	%2 # name
% varchar,	varchar,	char # type
% 0,	0,	8 # length
done

# 09:38:23 >  
# 09:38:23 >  "Done."
# 09:38:23 >  <|MERGE_RESOLUTION|>--- conflicted
+++ resolved
@@ -86,11 +86,7 @@
 % name,	name,	%2 # name
 % varchar,	varchar,	char # type
 % 7,	8,	10 # length
-<<<<<<< HEAD
-[ "monetdb",	"bam",	"DEP_SCHEMA"	]
 [ "monetdb",	"cquery",	"DEP_SCHEMA"	]
-=======
->>>>>>> 4f051c6a
 [ "monetdb",	"json",	"DEP_SCHEMA"	]
 [ "monetdb",	"logging",	"DEP_SCHEMA"	]
 [ "monetdb",	"profiler",	"DEP_SCHEMA"	]
@@ -336,11 +332,7 @@
 % name,	name,	%2 # name
 % varchar,	varchar,	char # type
 % 7,	8,	10 # length
-<<<<<<< HEAD
-[ "monetdb",	"bam",	"DEP_SCHEMA"	]
 [ "monetdb",	"cquery",	"DEP_SCHEMA"	]
-=======
->>>>>>> 4f051c6a
 [ "monetdb",	"json",	"DEP_SCHEMA"	]
 [ "monetdb",	"logging",	"DEP_SCHEMA"	]
 [ "monetdb",	"profiler",	"DEP_SCHEMA"	]
