stdout of test 'Dependencies` in directory 'sql/test/Dependencies` itself:


# 09:38:22 >  
# 09:38:22 >  "mserver5" "--debug=10" "--set" "gdk_nr_threads=0" "--set" "mapi_open=true" "--set" "mapi_port=38541" "--set" "mapi_usock=/var/tmp/mtest-6347/.s.monetdb.38541" "--set" "monet_prompt=" "--forcemito" "--set" "mal_listing=2" "--dbpath=/home/robin/MonetDB/PREFIX/var/MonetDB/mTests_sql_test_Dependencies" "--set" "mal_listing=0"
# 09:38:22 >  

# MonetDB 5 server v11.18.0
# This is an unreleased version
# Serving database 'mTests_sql_test_Dependencies', using 4 threads
# Compiled for x86_64-unknown-linux-gnu/64bit with 64bit OIDs dynamically linked
# Found 7.333 GiB available main-memory.
# Copyright (c) 1993-July 2008 CWI.
# Copyright (c) August 2008-2015 MonetDB B.V., all rights reserved
# Visit http://www.monetdb.org/ for further information
# Listening for connection requests on mapi:monetdb://robin-xps13:38541/
# Listening for UNIX domain connection requests on mapi:monetdb:///var/tmp/mtest-6347/.s.monetdb.38541
# MonetDB/SQL module loaded

Ready.
# SQL catalog created, loading sql scripts once
# loading sql script: 09_like.sql
# loading sql script: 10_math.sql
# loading sql script: 11_times.sql
# loading sql script: 12_url.sql
# loading sql script: 13_date.sql
# loading sql script: 14_inet.sql
# loading sql script: 15_querylog.sql
# loading sql script: 16_tracelog.sql
# loading sql script: 19_cluster.sql
# loading sql script: 20_vacuum.sql
# loading sql script: 21_dependency_functions.sql
# loading sql script: 22_clients.sql
# loading sql script: 23_skyserver.sql
# loading sql script: 24_zorder.sql
# loading sql script: 25_debug.sql
# loading sql script: 26_sysmon.sql
# loading sql script: 39_analytics.sql
# loading sql script: 40_json.sql
# loading sql script: 41_md5sum.sql
# loading sql script: 45_uuid.sql
# loading sql script: 75_storagemodel.sql
# loading sql script: 80_statistics.sql
# loading sql script: 80_udf.sql
# loading sql script: 85_bam.sql
# loading sql script: 99_system.sql

# 09:38:22 >  
# 09:38:22 >  "/usr/bin/python2" "Dependencies.SQL.py" "Dependencies"
# 09:38:22 >  

Dependencies between User and Schema
#CREATE USER "monet_test" WITH PASSWORD 'pass_test' NAME 'TEST_USER' SCHEMA "sys";
#CREATE SCHEMA "test" AUTHORIZATION "monet_test";
#ALTER USER "monet_test" SET SCHEMA "test";
done
done
Dependencies between database objects
#CREATE TABLE t1(id int, name varchar(1024), age int, PRIMARY KEY(id));
#CREATE VIEW v1 as select id, age from t1 where name like 'monet%';
#CREATE VIEW v2 as select * from v1;
#CREATE FUNCTION f1(num int)
#RETURNS int
#BEGIN 
#	IF num >0
#		THEN RETURN 1;
#		ELSE RETURN 0;
#	END IF;
#END;
#CREATE INDEX id_index ON t1(id);
#CREATE TABLE t2 (id_t1 int, age_v1 int);
#ALTER TABLE t2 ADD FOREIGN KEY(id_t1) REFERENCES t1(id);
#CREATE TRIGGER trigger_test AFTER INSERT ON t1
#	INSERT INTO t2 values(1,23);
#CREATE TABLE t3 (id int);
#CREATE TRIGGER trigger_test_4 AFTER INSERT ON t1
#	INSERT INTO t3 values(1);
#SELECT s.name, u.name, 'DEP_USER' from schemas as s, users u where u.default_schema = s.id;
% sys.s,	.u,	.L # table_name
% name,	name,	single_value # name
% varchar,	varchar,	char # type
% 4,	10,	8 # length
[ "sys",	"monetdb",	"DEP_USER"	]
[ "test",	"monet_test",	"DEP_USER"	]
#SELECT a.name, s.name, 'DEP_SCHEMA' from schemas as s, auths a where s.owner = a.id;
% sys.a,	sys.s,	.L # table_name
% name,	name,	single_value # name
% varchar,	varchar,	char # type
<<<<<<< HEAD
% 7,	6,	10 # length
[ "monetdb",	"sys",	"DEP_SCHEMA"	]
[ "monetdb",	"tmp",	"DEP_SCHEMA"	]
[ "monetdb",	"json",	"DEP_SCHEMA"	]
[ "monetdb",	"mosaic",	"DEP_SCHEMA"	]
=======
% 7,	8,	10 # length
[ "monetdb",	"sys",	"DEP_SCHEMA"	]
[ "monetdb",	"tmp",	"DEP_SCHEMA"	]
[ "monetdb",	"json",	"DEP_SCHEMA"	]
[ "monetdb",	"profiler",	"DEP_SCHEMA"	]
>>>>>>> 3f642494
[ "monetdb",	"bam",	"DEP_SCHEMA"	]
[ "monetdb",	"test",	"DEP_SCHEMA"	]
#SELECT t.name, v.name, 'DEP_VIEW' from tables as t, tables as v, dependencies as dep where t.id = dep.id AND v.id = dep.depend_id AND dep.depend_type = 5 AND v.type = 1;
% .t,	.v,	.L4 # table_name
% name,	name,	single_value # name
% varchar,	varchar,	char # type
% 2,	2,	8 # length
[ "t1",	"v1",	"DEP_VIEW"	]
[ "v1",	"v2",	"DEP_VIEW"	]
#SELECT t.name, i.name, 'DEP_INDEX' from tables as t, idxs as i where i.table_id = t.id and i.name not in (select name from keys) and t.type = 0;
% .t,	.i,	.L6 # table_name
% name,	name,	L6 # name
% varchar,	varchar,	char # type
% 2,	8,	9 # length
[ "t1",	"id_index",	"DEP_INDEX"	]
#(SELECT t.name as name, tri.name as trigname, 'DEP_TRIGGER' from tables as t, triggers as tri where tri.table_id = t.id) UNION (SELECT t.name as name, tri.name as trigname, 'DEP_TRIGGER' from triggers tri, tables t, dependencies dep where dep.id = t.id AND dep.depend_id =tri.id AND dep.depend_type = 8);
% .L6,	.L6,	.L6 # table_name
% name,	trigname,	L5 # name
% varchar,	varchar,	char # type
% 2,	14,	11 # length
[ "t1",	"trigger_test",	"DEP_TRIGGER"	]
[ "t1",	"trigger_test_4",	"DEP_TRIGGER"	]
[ "t2",	"trigger_test",	"DEP_TRIGGER"	]
[ "t3",	"trigger_test_4",	"DEP_TRIGGER"	]
#SELECT t.name, fk.name, 'DEP_FKEY' from tables as t, keys as k, keys as fk where fk.rkey = k.id and k.table_id = t.id;
% .t,	.fk,	.L3 # table_name
% name,	name,	L3 # name
% varchar,	varchar,	char # type
% 5,	15,	8 # length
[ "files",	"sq_fkey_file_id",	"DEP_FKEY"	]
[ "files",	"rg_fkey_file_id",	"DEP_FKEY"	]
[ "files",	"pg_fkey_file_id",	"DEP_FKEY"	]
[ "t1",	"t2_id_t1_fkey",	"DEP_FKEY"	]
#SELECT t.name, f.name, 'DEP_FUNC' from functions as f, tables as t, dependencies as dep where t.id = dep.id AND f.id = dep.depend_id AND dep.depend_type = 7 AND t.type IN (0, 10) ORDER BY t.name, f.name;
% .t,	.f,	.L3 # table_name
% name,	name,	L3 # name
% varchar,	varchar,	char # type
% 17,	35,	8 # length
[ "auths",	"dependencies_owners_on_schemas",	"DEP_FUNC"	]
[ "dependencies",	"dependencies_columns_on_functions",	"DEP_FUNC"	]
[ "dependencies",	"dependencies_columns_on_triggers",	"DEP_FUNC"	]
[ "dependencies",	"dependencies_columns_on_views",	"DEP_FUNC"	]
[ "dependencies",	"dependencies_functions_on_functions",	"DEP_FUNC"	]
[ "dependencies",	"dependencies_functions_os_triggers",	"DEP_FUNC"	]
[ "dependencies",	"dependencies_tables_on_functions",	"DEP_FUNC"	]
[ "dependencies",	"dependencies_tables_on_triggers",	"DEP_FUNC"	]
[ "dependencies",	"dependencies_tables_on_views",	"DEP_FUNC"	]
[ "dependencies",	"dependencies_views_on_functions",	"DEP_FUNC"	]
[ "dependencies",	"dependencies_views_on_triggers",	"DEP_FUNC"	]
[ "functions",	"dependencies_columns_on_functions",	"DEP_FUNC"	]
[ "functions",	"dependencies_functions_on_functions",	"DEP_FUNC"	]
[ "functions",	"dependencies_functions_os_triggers",	"DEP_FUNC"	]
[ "functions",	"dependencies_tables_on_functions",	"DEP_FUNC"	]
[ "functions",	"dependencies_views_on_functions",	"DEP_FUNC"	]
[ "idxs",	"dependencies_columns_on_indexes",	"DEP_FUNC"	]
[ "idxs",	"dependencies_tables_on_indexes",	"DEP_FUNC"	]
[ "keys",	"dependencies_columns_on_indexes",	"DEP_FUNC"	]
[ "keys",	"dependencies_columns_on_keys",	"DEP_FUNC"	]
[ "keys",	"dependencies_keys_on_foreignkeys",	"DEP_FUNC"	]
[ "keys",	"dependencies_tables_on_foreignkeys",	"DEP_FUNC"	]
[ "keys",	"dependencies_tables_on_indexes",	"DEP_FUNC"	]
[ "objects",	"dependencies_columns_on_indexes",	"DEP_FUNC"	]
[ "objects",	"dependencies_columns_on_keys",	"DEP_FUNC"	]
[ "schemas",	"dependencies_owners_on_schemas",	"DEP_FUNC"	]
[ "schemas",	"dependencies_schemas_on_users",	"DEP_FUNC"	]
[ "storagemodelinput",	"storagemodel",	"DEP_FUNC"	]
[ "t1",	"f2",	"DEP_FUNC"	]
[ "triggers",	"dependencies_columns_on_triggers",	"DEP_FUNC"	]
[ "triggers",	"dependencies_functions_os_triggers",	"DEP_FUNC"	]
[ "triggers",	"dependencies_tables_on_triggers",	"DEP_FUNC"	]
[ "triggers",	"dependencies_views_on_triggers",	"DEP_FUNC"	]
#SELECT c.name, v.name, 'DEP_VIEW' from columns as c, tables as v, dependencies as dep where c.id = dep.id AND v.id = dep.depend_id AND dep.depend_type = 5 AND v.type = 1;
% .c,	.v,	.L2 # table_name
% name,	name,	single_value # name
% varchar,	varchar,	char # type
% 4,	2,	8 # length
[ "id",	"v1",	"DEP_VIEW"	]
[ "name",	"v1",	"DEP_VIEW"	]
[ "age",	"v1",	"DEP_VIEW"	]
#SELECT c.name, k.name, 'DEP_KEY' from columns as c, objects as kc, keys as k where kc."name" = c.name AND kc.id = k.id AND k.table_id = c.table_id AND k.rkey = -1;
% .c,	.k,	.L1 # table_name
% name,	name,	L1 # name
% varchar,	varchar,	char # type
% 20,	44,	7 # length
[ "keyword",	"keywords_keyword_pkey",	"DEP_KEY"	]
[ "table_type_id",	"table_types_table_type_id_pkey",	"DEP_KEY"	]
[ "table_type_name",	"table_types_table_type_name_unique",	"DEP_KEY"	]
[ "dependency_type_id",	"dependency_types_dependency_type_id_pkey",	"DEP_KEY"	]
[ "dependency_type_name",	"dependency_types_dependency_type_name_unique",	"DEP_KEY"	]
[ "file_id",	"files_pkey_file_id",	"DEP_KEY"	]
[ "sn",	"sq_pkey_sn_file_id",	"DEP_KEY"	]
[ "file_id",	"sq_pkey_sn_file_id",	"DEP_KEY"	]
[ "id",	"rg_pkey_id_file_id",	"DEP_KEY"	]
[ "file_id",	"rg_pkey_id_file_id",	"DEP_KEY"	]
[ "id",	"pg_pkey_id_file_id",	"DEP_KEY"	]
[ "file_id",	"pg_pkey_id_file_id",	"DEP_KEY"	]
[ "id",	"t1_id_pkey",	"DEP_KEY"	]
#SELECT c.name, i.name, 'DEP_INDEX' from columns as c, objects as kc, idxs as i where kc."name" = c.name AND kc.id = i.id AND c.table_id = i.table_id AND i.name not in (select name from keys);
% .c,	.i,	.L4 # table_name
% name,	name,	L4 # name
% varchar,	varchar,	char # type
% 2,	8,	9 # length
[ "id",	"id_index",	"DEP_INDEX"	]
#SELECT c.name, f.name, 'DEP_FUNC' from functions as f, columns as c, dependencies as dep where c.id = dep.id AND f.id = dep.depend_id AND dep.depend_type = 7 ORDER BY c.name, f.name;
% .c,	.f,	.L1 # table_name
% name,	name,	L1 # name
% varchar,	varchar,	char # type
% 11,	35,	8 # length
[ "atomwidth",	"storagemodel",	"DEP_FUNC"	]
[ "column",	"storagemodel",	"DEP_FUNC"	]
[ "count",	"storagemodel",	"DEP_FUNC"	]
[ "depend_id",	"dependencies_columns_on_functions",	"DEP_FUNC"	]
[ "depend_id",	"dependencies_columns_on_triggers",	"DEP_FUNC"	]
[ "depend_id",	"dependencies_columns_on_views",	"DEP_FUNC"	]
[ "depend_id",	"dependencies_functions_on_functions",	"DEP_FUNC"	]
[ "depend_id",	"dependencies_functions_os_triggers",	"DEP_FUNC"	]
[ "depend_id",	"dependencies_tables_on_functions",	"DEP_FUNC"	]
[ "depend_id",	"dependencies_tables_on_triggers",	"DEP_FUNC"	]
[ "depend_id",	"dependencies_tables_on_views",	"DEP_FUNC"	]
[ "depend_id",	"dependencies_views_on_functions",	"DEP_FUNC"	]
[ "depend_id",	"dependencies_views_on_triggers",	"DEP_FUNC"	]
[ "depend_type",	"dependencies_columns_on_functions",	"DEP_FUNC"	]
[ "depend_type",	"dependencies_columns_on_triggers",	"DEP_FUNC"	]
[ "depend_type",	"dependencies_columns_on_views",	"DEP_FUNC"	]
[ "depend_type",	"dependencies_functions_on_functions",	"DEP_FUNC"	]
[ "depend_type",	"dependencies_functions_os_triggers",	"DEP_FUNC"	]
[ "depend_type",	"dependencies_tables_on_functions",	"DEP_FUNC"	]
[ "depend_type",	"dependencies_tables_on_triggers",	"DEP_FUNC"	]
[ "depend_type",	"dependencies_tables_on_views",	"DEP_FUNC"	]
[ "depend_type",	"dependencies_views_on_functions",	"DEP_FUNC"	]
[ "depend_type",	"dependencies_views_on_triggers",	"DEP_FUNC"	]
[ "distinct",	"storagemodel",	"DEP_FUNC"	]
[ "id",	"dependencies_columns_on_functions",	"DEP_FUNC"	]
[ "id",	"dependencies_columns_on_functions",	"DEP_FUNC"	]
[ "id",	"dependencies_columns_on_indexes",	"DEP_FUNC"	]
[ "id",	"dependencies_columns_on_indexes",	"DEP_FUNC"	]
[ "id",	"dependencies_columns_on_keys",	"DEP_FUNC"	]
[ "id",	"dependencies_columns_on_keys",	"DEP_FUNC"	]
[ "id",	"dependencies_columns_on_triggers",	"DEP_FUNC"	]
[ "id",	"dependencies_columns_on_triggers",	"DEP_FUNC"	]
[ "id",	"dependencies_columns_on_views",	"DEP_FUNC"	]
[ "id",	"dependencies_functions_on_functions",	"DEP_FUNC"	]
[ "id",	"dependencies_functions_on_functions",	"DEP_FUNC"	]
[ "id",	"dependencies_functions_os_triggers",	"DEP_FUNC"	]
[ "id",	"dependencies_functions_os_triggers",	"DEP_FUNC"	]
[ "id",	"dependencies_functions_os_triggers",	"DEP_FUNC"	]
[ "id",	"dependencies_keys_on_foreignkeys",	"DEP_FUNC"	]
[ "id",	"dependencies_owners_on_schemas",	"DEP_FUNC"	]
[ "id",	"dependencies_schemas_on_users",	"DEP_FUNC"	]
[ "id",	"dependencies_tables_on_foreignkeys",	"DEP_FUNC"	]
[ "id",	"dependencies_tables_on_functions",	"DEP_FUNC"	]
[ "id",	"dependencies_tables_on_functions",	"DEP_FUNC"	]
[ "id",	"dependencies_tables_on_triggers",	"DEP_FUNC"	]
[ "id",	"dependencies_tables_on_triggers",	"DEP_FUNC"	]
[ "id",	"dependencies_tables_on_views",	"DEP_FUNC"	]
[ "id",	"dependencies_views_on_functions",	"DEP_FUNC"	]
[ "id",	"dependencies_views_on_functions",	"DEP_FUNC"	]
[ "id",	"dependencies_views_on_triggers",	"DEP_FUNC"	]
[ "id",	"dependencies_views_on_triggers",	"DEP_FUNC"	]
[ "id",	"f2",	"DEP_FUNC"	]
[ "name",	"dependencies_columns_on_functions",	"DEP_FUNC"	]
[ "name",	"dependencies_columns_on_indexes",	"DEP_FUNC"	]
[ "name",	"dependencies_columns_on_indexes",	"DEP_FUNC"	]
[ "name",	"dependencies_columns_on_indexes",	"DEP_FUNC"	]
[ "name",	"dependencies_columns_on_keys",	"DEP_FUNC"	]
[ "name",	"dependencies_columns_on_keys",	"DEP_FUNC"	]
[ "name",	"dependencies_columns_on_triggers",	"DEP_FUNC"	]
[ "name",	"dependencies_functions_on_functions",	"DEP_FUNC"	]
[ "name",	"dependencies_functions_os_triggers",	"DEP_FUNC"	]
[ "name",	"dependencies_functions_os_triggers",	"DEP_FUNC"	]
[ "name",	"dependencies_keys_on_foreignkeys",	"DEP_FUNC"	]
[ "name",	"dependencies_owners_on_schemas",	"DEP_FUNC"	]
[ "name",	"dependencies_owners_on_schemas",	"DEP_FUNC"	]
[ "name",	"dependencies_schemas_on_users",	"DEP_FUNC"	]
[ "name",	"dependencies_tables_on_foreignkeys",	"DEP_FUNC"	]
[ "name",	"dependencies_tables_on_functions",	"DEP_FUNC"	]
[ "name",	"dependencies_tables_on_indexes",	"DEP_FUNC"	]
[ "name",	"dependencies_tables_on_indexes",	"DEP_FUNC"	]
[ "name",	"dependencies_tables_on_triggers",	"DEP_FUNC"	]
[ "name",	"dependencies_views_on_functions",	"DEP_FUNC"	]
[ "name",	"dependencies_views_on_triggers",	"DEP_FUNC"	]
[ "name",	"f2",	"DEP_FUNC"	]
[ "owner",	"dependencies_owners_on_schemas",	"DEP_FUNC"	]
[ "reference",	"storagemodel",	"DEP_FUNC"	]
[ "rkey",	"dependencies_columns_on_keys",	"DEP_FUNC"	]
[ "rkey",	"dependencies_keys_on_foreignkeys",	"DEP_FUNC"	]
[ "rkey",	"dependencies_tables_on_foreignkeys",	"DEP_FUNC"	]
[ "schema",	"storagemodel",	"DEP_FUNC"	]
[ "sorted",	"storagemodel",	"DEP_FUNC"	]
[ "table",	"storagemodel",	"DEP_FUNC"	]
[ "table_id",	"dependencies_columns_on_indexes",	"DEP_FUNC"	]
[ "table_id",	"dependencies_columns_on_keys",	"DEP_FUNC"	]
[ "table_id",	"dependencies_tables_on_foreignkeys",	"DEP_FUNC"	]
[ "table_id",	"dependencies_tables_on_indexes",	"DEP_FUNC"	]
[ "table_id",	"dependencies_tables_on_triggers",	"DEP_FUNC"	]
[ "type",	"storagemodel",	"DEP_FUNC"	]
#SELECT c.name, tri.name, 'DEP_TRIGGER' from columns as c, triggers as tri, dependencies as dep where dep.id = c.id AND dep.depend_id =tri.id AND dep.depend_type = 8;
% .c,	.tri,	.L1 # table_name
% name,	name,	L1 # name
% varchar,	varchar,	char # type
% 6,	14,	11 # length
[ "id",	"trigger_test",	"DEP_TRIGGER"	]
[ "id_t1",	"trigger_test",	"DEP_TRIGGER"	]
[ "age_v1",	"trigger_test",	"DEP_TRIGGER"	]
[ "id",	"trigger_test_4",	"DEP_TRIGGER"	]
#SELECT v.name, f.name, 'DEP_FUNC' from functions as f, tables as v, dependencies as dep where v.id = dep.id AND f.id = dep.depend_id AND dep.depend_type = 7 AND v.type IN (1, 11) ORDER BY v.name, f.name;
% .v,	.f,	.L3 # table_name
% name,	name,	L3 # name
% varchar,	varchar,	char # type
% 7,	34,	8 # length
[ "columns",	"dependencies_columns_on_functions",	"DEP_FUNC"	]
[ "columns",	"dependencies_columns_on_indexes",	"DEP_FUNC"	]
[ "columns",	"dependencies_columns_on_keys",	"DEP_FUNC"	]
[ "columns",	"dependencies_columns_on_triggers",	"DEP_FUNC"	]
[ "columns",	"dependencies_columns_on_views",	"DEP_FUNC"	]
[ "tables",	"dependencies_columns_on_views",	"DEP_FUNC"	]
[ "tables",	"dependencies_tables_on_foreignkeys",	"DEP_FUNC"	]
[ "tables",	"dependencies_tables_on_functions",	"DEP_FUNC"	]
[ "tables",	"dependencies_tables_on_indexes",	"DEP_FUNC"	]
[ "tables",	"dependencies_tables_on_triggers",	"DEP_FUNC"	]
[ "tables",	"dependencies_tables_on_views",	"DEP_FUNC"	]
[ "tables",	"dependencies_views_on_functions",	"DEP_FUNC"	]
[ "tables",	"dependencies_views_on_triggers",	"DEP_FUNC"	]
[ "users",	"dependencies_schemas_on_users",	"DEP_FUNC"	]
[ "v1",	"f2",	"DEP_FUNC"	]
#SELECT v.name, i.name, 'DEP_INDEX' from tables as v, idxs as i where i.table_id = v.id and i.name not in (select name from keys) and v.type = 1;
% .v,	.i,	.L6 # table_name
% name,	name,	L6 # name
% varchar,	varchar,	char # type
% 0,	0,	9 # length
#SELECT v.name, tri.name, 'DEP_TRIGGER' from tables as v, triggers as tri, dependencies as dep where dep.id = v.id AND dep.depend_id =tri.id AND dep.depend_type = 8 AND v.type = 1;
% .v,	.tri,	.L3 # table_name
% name,	name,	L3 # name
% varchar,	varchar,	char # type
% 0,	0,	11 # length
#SELECT f1.name, f2.name, 'DEP_FUNC' from functions as f1, functions as f2, dependencies as dep where f1.id = dep.id AND f2.id = dep.depend_id AND dep.depend_type = 7 order by f2.name, f1.name;
% sys.f1,	sys.f2,	.L1 # table_name
% name,	name,	L1 # name
% varchar,	varchar,	char # type
% 15,	31,	8 # length
[ "=",	"columnsize",	"DEP_FUNC"	]
[ "left_shift",	"columnsize",	"DEP_FUNC"	]
[ "sql_mul",	"columnsize",	"DEP_FUNC"	]
[ "pi",	"degrees",	"DEP_FUNC"	]
[ "sql_div",	"degrees",	"DEP_FUNC"	]
[ "sql_mul",	"degrees",	"DEP_FUNC"	]
[ "=",	"dependencies_columns_on_indexes",	"DEP_FUNC"	]
[ "hash",	"dependencies_columns_on_indexes",	"DEP_FUNC"	]
[ "rotate_xor_hash",	"dependencies_columns_on_indexes",	"DEP_FUNC"	]
[ "=",	"dependencies_columns_on_keys",	"DEP_FUNC"	]
[ "hash",	"dependencies_columns_on_keys",	"DEP_FUNC"	]
[ "rotate_xor_hash",	"dependencies_columns_on_keys",	"DEP_FUNC"	]
[ "sql_neg",	"dependencies_columns_on_keys",	"DEP_FUNC"	]
[ ">",	"f1",	"DEP_FUNC"	]
[ "isnull",	"f1",	"DEP_FUNC"	]
[ "not",	"f1",	"DEP_FUNC"	]
[ "or",	"f1",	"DEP_FUNC"	]
[ "<",	"f2",	"DEP_FUNC"	]
[ ">",	"f2",	"DEP_FUNC"	]
[ "f1",	"f2",	"DEP_FUNC"	]
[ "=",	"hashsize",	"DEP_FUNC"	]
[ "sql_mul",	"hashsize",	"DEP_FUNC"	]
[ "<>",	"heapsize",	"DEP_FUNC"	]
[ "and",	"heapsize",	"DEP_FUNC"	]
[ "sql_add",	"heapsize",	"DEP_FUNC"	]
[ "sql_mul",	"heapsize",	"DEP_FUNC"	]
[ "=",	"imprintsize",	"DEP_FUNC"	]
[ "or",	"imprintsize",	"DEP_FUNC"	]
[ "sql_mul",	"imprintsize",	"DEP_FUNC"	]
[ "=",	"ms_round",	"DEP_FUNC"	]
[ "isnull",	"ms_round",	"DEP_FUNC"	]
[ "ms_trunc",	"ms_round",	"DEP_FUNC"	]
[ "not",	"ms_round",	"DEP_FUNC"	]
[ "or",	"ms_round",	"DEP_FUNC"	]
[ "round",	"ms_round",	"DEP_FUNC"	]
[ "<",	"ms_stuff",	"DEP_FUNC"	]
[ ">",	"ms_stuff",	"DEP_FUNC"	]
[ "concat",	"ms_stuff",	"DEP_FUNC"	]
[ "length",	"ms_stuff",	"DEP_FUNC"	]
[ "or",	"ms_stuff",	"DEP_FUNC"	]
[ "sql_add",	"ms_stuff",	"DEP_FUNC"	]
[ "sql_sub",	"ms_stuff",	"DEP_FUNC"	]
[ "substring",	"ms_stuff",	"DEP_FUNC"	]
[ "pi",	"radians",	"DEP_FUNC"	]
[ "sql_div",	"radians",	"DEP_FUNC"	]
[ "sql_mul",	"radians",	"DEP_FUNC"	]
[ "columnsize",	"storagemodel",	"DEP_FUNC"	]
[ "hashsize",	"storagemodel",	"DEP_FUNC"	]
[ "heapsize",	"storagemodel",	"DEP_FUNC"	]
[ "imprintsize",	"storagemodel",	"DEP_FUNC"	]
#SELECT f.name, tri.name, 'DEP_TRIGGER' from functions as f, triggers as tri, dependencies as dep where dep.id = f.id AND dep.depend_id =tri.id AND dep.depend_type = 8;
% sys.f,	sys.tri,	.L # table_name
% name,	name,	single_value # name
% varchar,	varchar,	char # type
% 5,	12,	11 # length
[ "<>",	"trigger_test",	"DEP_TRIGGER"	]
[ "count",	"trigger_test",	"DEP_TRIGGER"	]
#SELECT k.name, fk.name, 'DEP_FKEY' from keys as k, keys as fk where fk.rkey = k.id;
% sys.k,	sys.fk,	.L # table_name
% name,	name,	single_value # name
% varchar,	varchar,	char # type
% 18,	15,	8 # length
[ "files_pkey_file_id",	"sq_fkey_file_id",	"DEP_FKEY"	]
[ "files_pkey_file_id",	"rg_fkey_file_id",	"DEP_FKEY"	]
[ "files_pkey_file_id",	"pg_fkey_file_id",	"DEP_FKEY"	]
[ "t1_id_pkey",	"t2_id_t1_fkey",	"DEP_FKEY"	]
#DROP FUNCTION f2;
#DROP TRIGGER trigger_test;
#DROP INDEX id_index;
#DROP TABLE t2; 
#DROP FUNCTION f1;
#DROP VIEW v2;
#DROP VIEW v1;
#DROP TRIGGER trigger_test_4;
#DROP TABLE t1;
#DROP TABLE t3;
done
Dependencies between functions with same name
#CREATE FUNCTION f1(num int)
#RETURNS int
#BEGIN 
#	IF num >0
#		THEN RETURN 1;
#		ELSE RETURN 0;
#	END IF;
#END;
#CREATE FUNCTION f1()
#RETURNS int
#BEGIN 
#	RETURN 0;
#END;
#CREATE FUNCTION f2(x int)
#RETURNS int
#BEGIN
#	IF f1(x) > 0
#		THEN RETURN 1;
#	END IF;
#
#	IF f1() < 0
#		THEN RETURN 2;
#	END IF;
#
#END;
#CREATE FUNCTION f3()
#RETURNS int
#BEGIN
#	IF f1() < 0
#		THEN RETURN 1;
#	END IF;
#END;
#SELECT f1.name, f2.name, 'DEP_FUNC' from functions as f1, functions as f2, dependencies as dep where f1.id = dep.id AND f2.id = dep.depend_id AND dep.depend_type = 7 order by f2.name, f1.name;
% sys.f1,	sys.f2,	.L1 # table_name
% name,	name,	L1 # name
% varchar,	varchar,	char # type
% 15,	31,	8 # length
[ "=",	"columnsize",	"DEP_FUNC"	]
[ "left_shift",	"columnsize",	"DEP_FUNC"	]
[ "sql_mul",	"columnsize",	"DEP_FUNC"	]
[ "pi",	"degrees",	"DEP_FUNC"	]
[ "sql_div",	"degrees",	"DEP_FUNC"	]
[ "sql_mul",	"degrees",	"DEP_FUNC"	]
[ "=",	"dependencies_columns_on_indexes",	"DEP_FUNC"	]
[ "hash",	"dependencies_columns_on_indexes",	"DEP_FUNC"	]
[ "rotate_xor_hash",	"dependencies_columns_on_indexes",	"DEP_FUNC"	]
[ "=",	"dependencies_columns_on_keys",	"DEP_FUNC"	]
[ "hash",	"dependencies_columns_on_keys",	"DEP_FUNC"	]
[ "rotate_xor_hash",	"dependencies_columns_on_keys",	"DEP_FUNC"	]
[ "sql_neg",	"dependencies_columns_on_keys",	"DEP_FUNC"	]
[ ">",	"f1",	"DEP_FUNC"	]
[ "isnull",	"f1",	"DEP_FUNC"	]
[ "not",	"f1",	"DEP_FUNC"	]
[ "or",	"f1",	"DEP_FUNC"	]
[ "<",	"f2",	"DEP_FUNC"	]
[ ">",	"f2",	"DEP_FUNC"	]
[ "f1",	"f2",	"DEP_FUNC"	]
[ "f1",	"f2",	"DEP_FUNC"	]
[ "<",	"f3",	"DEP_FUNC"	]
[ "f1",	"f3",	"DEP_FUNC"	]
[ "=",	"hashsize",	"DEP_FUNC"	]
[ "sql_mul",	"hashsize",	"DEP_FUNC"	]
[ "<>",	"heapsize",	"DEP_FUNC"	]
[ "and",	"heapsize",	"DEP_FUNC"	]
[ "sql_add",	"heapsize",	"DEP_FUNC"	]
[ "sql_mul",	"heapsize",	"DEP_FUNC"	]
[ "=",	"imprintsize",	"DEP_FUNC"	]
[ "or",	"imprintsize",	"DEP_FUNC"	]
[ "sql_mul",	"imprintsize",	"DEP_FUNC"	]
[ "=",	"ms_round",	"DEP_FUNC"	]
[ "isnull",	"ms_round",	"DEP_FUNC"	]
[ "ms_trunc",	"ms_round",	"DEP_FUNC"	]
[ "not",	"ms_round",	"DEP_FUNC"	]
[ "or",	"ms_round",	"DEP_FUNC"	]
[ "round",	"ms_round",	"DEP_FUNC"	]
[ "<",	"ms_stuff",	"DEP_FUNC"	]
[ ">",	"ms_stuff",	"DEP_FUNC"	]
[ "concat",	"ms_stuff",	"DEP_FUNC"	]
[ "length",	"ms_stuff",	"DEP_FUNC"	]
[ "or",	"ms_stuff",	"DEP_FUNC"	]
[ "sql_add",	"ms_stuff",	"DEP_FUNC"	]
[ "sql_sub",	"ms_stuff",	"DEP_FUNC"	]
[ "substring",	"ms_stuff",	"DEP_FUNC"	]
[ "pi",	"radians",	"DEP_FUNC"	]
[ "sql_div",	"radians",	"DEP_FUNC"	]
[ "sql_mul",	"radians",	"DEP_FUNC"	]
[ "columnsize",	"storagemodel",	"DEP_FUNC"	]
[ "hashsize",	"storagemodel",	"DEP_FUNC"	]
[ "heapsize",	"storagemodel",	"DEP_FUNC"	]
[ "imprintsize",	"storagemodel",	"DEP_FUNC"	]
#DROP FUNCTION f2;
#DROP FUNCTION f3;
#DROP ALL FUNCTION f1;
#SELECT f1.name, f2.name, 'DEP_FUNC' from functions as f1, functions as f2, dependencies as dep where f1.id = dep.id AND f2.id = dep.depend_id AND dep.depend_type = 7 order by f2.name, f1.name;
% sys.f1,	sys.f2,	.L1 # table_name
% name,	name,	L1 # name
% varchar,	varchar,	char # type
% 15,	31,	8 # length
[ "=",	"columnsize",	"DEP_FUNC"	]
[ "left_shift",	"columnsize",	"DEP_FUNC"	]
[ "sql_mul",	"columnsize",	"DEP_FUNC"	]
[ "pi",	"degrees",	"DEP_FUNC"	]
[ "sql_div",	"degrees",	"DEP_FUNC"	]
[ "sql_mul",	"degrees",	"DEP_FUNC"	]
[ "=",	"dependencies_columns_on_indexes",	"DEP_FUNC"	]
[ "hash",	"dependencies_columns_on_indexes",	"DEP_FUNC"	]
[ "rotate_xor_hash",	"dependencies_columns_on_indexes",	"DEP_FUNC"	]
[ "=",	"dependencies_columns_on_keys",	"DEP_FUNC"	]
[ "hash",	"dependencies_columns_on_keys",	"DEP_FUNC"	]
[ "rotate_xor_hash",	"dependencies_columns_on_keys",	"DEP_FUNC"	]
[ "sql_neg",	"dependencies_columns_on_keys",	"DEP_FUNC"	]
[ "=",	"hashsize",	"DEP_FUNC"	]
[ "sql_mul",	"hashsize",	"DEP_FUNC"	]
[ "<>",	"heapsize",	"DEP_FUNC"	]
[ "and",	"heapsize",	"DEP_FUNC"	]
[ "sql_add",	"heapsize",	"DEP_FUNC"	]
[ "sql_mul",	"heapsize",	"DEP_FUNC"	]
[ "=",	"imprintsize",	"DEP_FUNC"	]
[ "or",	"imprintsize",	"DEP_FUNC"	]
[ "sql_mul",	"imprintsize",	"DEP_FUNC"	]
[ "=",	"ms_round",	"DEP_FUNC"	]
[ "isnull",	"ms_round",	"DEP_FUNC"	]
[ "ms_trunc",	"ms_round",	"DEP_FUNC"	]
[ "not",	"ms_round",	"DEP_FUNC"	]
[ "or",	"ms_round",	"DEP_FUNC"	]
[ "round",	"ms_round",	"DEP_FUNC"	]
[ "<",	"ms_stuff",	"DEP_FUNC"	]
[ ">",	"ms_stuff",	"DEP_FUNC"	]
[ "concat",	"ms_stuff",	"DEP_FUNC"	]
[ "length",	"ms_stuff",	"DEP_FUNC"	]
[ "or",	"ms_stuff",	"DEP_FUNC"	]
[ "sql_add",	"ms_stuff",	"DEP_FUNC"	]
[ "sql_sub",	"ms_stuff",	"DEP_FUNC"	]
[ "substring",	"ms_stuff",	"DEP_FUNC"	]
[ "pi",	"radians",	"DEP_FUNC"	]
[ "sql_div",	"radians",	"DEP_FUNC"	]
[ "sql_mul",	"radians",	"DEP_FUNC"	]
[ "columnsize",	"storagemodel",	"DEP_FUNC"	]
[ "hashsize",	"storagemodel",	"DEP_FUNC"	]
[ "heapsize",	"storagemodel",	"DEP_FUNC"	]
[ "imprintsize",	"storagemodel",	"DEP_FUNC"	]
#create table t1(id int, name varchar(1024), age int);
#create function f1()
#returns int
#BEGIN
#        return 1;
#END;
#create view v1 as select * from t1 where id = f1();
#DROP function f1 cascade;
#DROP table t1;
done
Cleanup
#ALTER USER "monet_test" SET SCHEMA "sys";
#DROP SCHEMA test;
#DROP USER monet_test;
#SELECT s.name, u.name, 'DEP_USER' from schemas as s, users u where u.default_schema = s.id;
% sys.s,	.u,	.L # table_name
% name,	name,	single_value # name
% varchar,	varchar,	char # type
% 3,	7,	8 # length
[ "sys",	"monetdb",	"DEP_USER"	]
#SELECT a.name, s.name, 'DEP_SCHEMA' from schemas as s, auths a where s.owner = a.id;
% sys.a,	sys.s,	.L # table_name
% name,	name,	single_value # name
% varchar,	varchar,	char # type
<<<<<<< HEAD
% 7,	6,	10 # length
[ "monetdb",	"sys",	"DEP_SCHEMA"	]
[ "monetdb",	"tmp",	"DEP_SCHEMA"	]
[ "monetdb",	"json",	"DEP_SCHEMA"	]
[ "monetdb",	"mosaic",	"DEP_SCHEMA"	]
=======
% 7,	8,	10 # length
[ "monetdb",	"sys",	"DEP_SCHEMA"	]
[ "monetdb",	"tmp",	"DEP_SCHEMA"	]
[ "monetdb",	"json",	"DEP_SCHEMA"	]
[ "monetdb",	"profiler",	"DEP_SCHEMA"	]
>>>>>>> 3f642494
[ "monetdb",	"bam",	"DEP_SCHEMA"	]
#SELECT t.name, v.name, 'DEP_VIEW' from tables as t, tables as v, dependencies as dep where t.id = dep.id AND v.id = dep.depend_id AND dep.depend_type = 5 AND v.type = 1;
% .t,	.v,	.L4 # table_name
% name,	name,	single_value # name
% varchar,	varchar,	char # type
% 0,	0,	8 # length
#SELECT t.name, i.name, 'DEP_INDEX' from tables as t, idxs as i where i.table_id = t.id and i.name not in (select name from keys) and t.type = 0;
% .t,	.i,	.L6 # table_name
% name,	name,	L6 # name
% varchar,	varchar,	char # type
% 0,	0,	9 # length
#(SELECT t.name, tri.name, 'DEP_TRIGGER' from tables as t, triggers as tri where tri.table_id = t.id) UNION (SELECT t.name, tri.name, 'DEP_TRIGGER' from triggers tri, tables t, dependencies dep where dep.id = t.id AND dep.depend_id =tri.id AND dep.depend_type = 8);
% .L6,	.L6,	.L6 # table_name
% name,	name,	L5 # name
% varchar,	varchar,	char # type
% 0,	0,	11 # length
#SELECT t.name, fk.name, 'DEP_FKEY' from tables as t, keys as k, keys as fk where fk.rkey = k.id and k.table_id = t.id;
% .t,	.fk,	.L3 # table_name
% name,	name,	L3 # name
% varchar,	varchar,	char # type
% 5,	15,	8 # length
[ "files",	"sq_fkey_file_id",	"DEP_FKEY"	]
[ "files",	"rg_fkey_file_id",	"DEP_FKEY"	]
[ "files",	"pg_fkey_file_id",	"DEP_FKEY"	]
#SELECT t.name, f.name, 'DEP_FUNC' from functions as f, tables as t, dependencies as dep where t.id = dep.id AND f.id = dep.depend_id AND dep.depend_type = 7 AND t.type IN (0, 10) ORDER BY t.name, f.name;
% .t,	.f,	.L3 # table_name
% name,	name,	L3 # name
% varchar,	varchar,	char # type
% 17,	35,	8 # length
[ "auths",	"dependencies_owners_on_schemas",	"DEP_FUNC"	]
[ "dependencies",	"dependencies_columns_on_functions",	"DEP_FUNC"	]
[ "dependencies",	"dependencies_columns_on_triggers",	"DEP_FUNC"	]
[ "dependencies",	"dependencies_columns_on_views",	"DEP_FUNC"	]
[ "dependencies",	"dependencies_functions_on_functions",	"DEP_FUNC"	]
[ "dependencies",	"dependencies_functions_os_triggers",	"DEP_FUNC"	]
[ "dependencies",	"dependencies_tables_on_functions",	"DEP_FUNC"	]
[ "dependencies",	"dependencies_tables_on_triggers",	"DEP_FUNC"	]
[ "dependencies",	"dependencies_tables_on_views",	"DEP_FUNC"	]
[ "dependencies",	"dependencies_views_on_functions",	"DEP_FUNC"	]
[ "dependencies",	"dependencies_views_on_triggers",	"DEP_FUNC"	]
[ "functions",	"dependencies_columns_on_functions",	"DEP_FUNC"	]
[ "functions",	"dependencies_functions_on_functions",	"DEP_FUNC"	]
[ "functions",	"dependencies_functions_os_triggers",	"DEP_FUNC"	]
[ "functions",	"dependencies_tables_on_functions",	"DEP_FUNC"	]
[ "functions",	"dependencies_views_on_functions",	"DEP_FUNC"	]
[ "idxs",	"dependencies_columns_on_indexes",	"DEP_FUNC"	]
[ "idxs",	"dependencies_tables_on_indexes",	"DEP_FUNC"	]
[ "keys",	"dependencies_columns_on_indexes",	"DEP_FUNC"	]
[ "keys",	"dependencies_columns_on_keys",	"DEP_FUNC"	]
[ "keys",	"dependencies_keys_on_foreignkeys",	"DEP_FUNC"	]
[ "keys",	"dependencies_tables_on_foreignkeys",	"DEP_FUNC"	]
[ "keys",	"dependencies_tables_on_indexes",	"DEP_FUNC"	]
[ "objects",	"dependencies_columns_on_indexes",	"DEP_FUNC"	]
[ "objects",	"dependencies_columns_on_keys",	"DEP_FUNC"	]
[ "schemas",	"dependencies_owners_on_schemas",	"DEP_FUNC"	]
[ "schemas",	"dependencies_schemas_on_users",	"DEP_FUNC"	]
[ "storagemodelinput",	"storagemodel",	"DEP_FUNC"	]
[ "triggers",	"dependencies_columns_on_triggers",	"DEP_FUNC"	]
[ "triggers",	"dependencies_functions_os_triggers",	"DEP_FUNC"	]
[ "triggers",	"dependencies_tables_on_triggers",	"DEP_FUNC"	]
[ "triggers",	"dependencies_views_on_triggers",	"DEP_FUNC"	]
#SELECT c.name, v.name, 'DEP_VIEW' from columns as c, tables as v, dependencies as dep where c.id = dep.id AND v.id = dep.depend_id AND dep.depend_type = 5 AND v.type = 1;
% .c,	.v,	.L2 # table_name
% name,	name,	single_value # name
% varchar,	varchar,	char # type
% 0,	0,	8 # length
#SELECT c.name, k.name, 'DEP_KEY' from columns as c, objects as kc, keys as k where kc."name" = c.name AND kc.id = k.id AND k.table_id = c.table_id AND k.rkey = -1;
% .c,	.k,	.L1 # table_name
% name,	name,	L1 # name
% varchar,	varchar,	char # type
% 20,	44,	7 # length
[ "keyword",	"keywords_keyword_pkey",	"DEP_KEY"	]
[ "table_type_id",	"table_types_table_type_id_pkey",	"DEP_KEY"	]
[ "table_type_name",	"table_types_table_type_name_unique",	"DEP_KEY"	]
[ "dependency_type_id",	"dependency_types_dependency_type_id_pkey",	"DEP_KEY"	]
[ "dependency_type_name",	"dependency_types_dependency_type_name_unique",	"DEP_KEY"	]
[ "file_id",	"files_pkey_file_id",	"DEP_KEY"	]
[ "sn",	"sq_pkey_sn_file_id",	"DEP_KEY"	]
[ "file_id",	"sq_pkey_sn_file_id",	"DEP_KEY"	]
[ "id",	"rg_pkey_id_file_id",	"DEP_KEY"	]
[ "file_id",	"rg_pkey_id_file_id",	"DEP_KEY"	]
[ "id",	"pg_pkey_id_file_id",	"DEP_KEY"	]
[ "file_id",	"pg_pkey_id_file_id",	"DEP_KEY"	]
#SELECT c.name, i.name, 'DEP_INDEX' from columns as c, objects as kc, idxs as i where kc."name" = c.name AND kc.id = i.id AND c.table_id = i.table_id AND i.name not in (select name from keys);
% .c,	.i,	.L4 # table_name
% name,	name,	L4 # name
% varchar,	varchar,	char # type
% 0,	0,	9 # length
#SELECT c.name, f.name, 'DEP_FUNC' from functions as f, columns as c, dependencies as dep where c.id = dep.id AND f.id = dep.depend_id AND dep.depend_type = 7 ORDER BY c.name, f.name;
% .c,	.f,	.L1 # table_name
% name,	name,	L1 # name
% varchar,	varchar,	char # type
% 11,	35,	8 # length
[ "atomwidth",	"storagemodel",	"DEP_FUNC"	]
[ "column",	"storagemodel",	"DEP_FUNC"	]
[ "count",	"storagemodel",	"DEP_FUNC"	]
[ "depend_id",	"dependencies_columns_on_functions",	"DEP_FUNC"	]
[ "depend_id",	"dependencies_columns_on_triggers",	"DEP_FUNC"	]
[ "depend_id",	"dependencies_columns_on_views",	"DEP_FUNC"	]
[ "depend_id",	"dependencies_functions_on_functions",	"DEP_FUNC"	]
[ "depend_id",	"dependencies_functions_os_triggers",	"DEP_FUNC"	]
[ "depend_id",	"dependencies_tables_on_functions",	"DEP_FUNC"	]
[ "depend_id",	"dependencies_tables_on_triggers",	"DEP_FUNC"	]
[ "depend_id",	"dependencies_tables_on_views",	"DEP_FUNC"	]
[ "depend_id",	"dependencies_views_on_functions",	"DEP_FUNC"	]
[ "depend_id",	"dependencies_views_on_triggers",	"DEP_FUNC"	]
[ "depend_type",	"dependencies_columns_on_functions",	"DEP_FUNC"	]
[ "depend_type",	"dependencies_columns_on_triggers",	"DEP_FUNC"	]
[ "depend_type",	"dependencies_columns_on_views",	"DEP_FUNC"	]
[ "depend_type",	"dependencies_functions_on_functions",	"DEP_FUNC"	]
[ "depend_type",	"dependencies_functions_os_triggers",	"DEP_FUNC"	]
[ "depend_type",	"dependencies_tables_on_functions",	"DEP_FUNC"	]
[ "depend_type",	"dependencies_tables_on_triggers",	"DEP_FUNC"	]
[ "depend_type",	"dependencies_tables_on_views",	"DEP_FUNC"	]
[ "depend_type",	"dependencies_views_on_functions",	"DEP_FUNC"	]
[ "depend_type",	"dependencies_views_on_triggers",	"DEP_FUNC"	]
[ "distinct",	"storagemodel",	"DEP_FUNC"	]
[ "id",	"dependencies_columns_on_functions",	"DEP_FUNC"	]
[ "id",	"dependencies_columns_on_functions",	"DEP_FUNC"	]
[ "id",	"dependencies_columns_on_indexes",	"DEP_FUNC"	]
[ "id",	"dependencies_columns_on_indexes",	"DEP_FUNC"	]
[ "id",	"dependencies_columns_on_keys",	"DEP_FUNC"	]
[ "id",	"dependencies_columns_on_keys",	"DEP_FUNC"	]
[ "id",	"dependencies_columns_on_triggers",	"DEP_FUNC"	]
[ "id",	"dependencies_columns_on_triggers",	"DEP_FUNC"	]
[ "id",	"dependencies_columns_on_views",	"DEP_FUNC"	]
[ "id",	"dependencies_functions_on_functions",	"DEP_FUNC"	]
[ "id",	"dependencies_functions_on_functions",	"DEP_FUNC"	]
[ "id",	"dependencies_functions_os_triggers",	"DEP_FUNC"	]
[ "id",	"dependencies_functions_os_triggers",	"DEP_FUNC"	]
[ "id",	"dependencies_functions_os_triggers",	"DEP_FUNC"	]
[ "id",	"dependencies_keys_on_foreignkeys",	"DEP_FUNC"	]
[ "id",	"dependencies_owners_on_schemas",	"DEP_FUNC"	]
[ "id",	"dependencies_schemas_on_users",	"DEP_FUNC"	]
[ "id",	"dependencies_tables_on_foreignkeys",	"DEP_FUNC"	]
[ "id",	"dependencies_tables_on_functions",	"DEP_FUNC"	]
[ "id",	"dependencies_tables_on_functions",	"DEP_FUNC"	]
[ "id",	"dependencies_tables_on_triggers",	"DEP_FUNC"	]
[ "id",	"dependencies_tables_on_triggers",	"DEP_FUNC"	]
[ "id",	"dependencies_tables_on_views",	"DEP_FUNC"	]
[ "id",	"dependencies_views_on_functions",	"DEP_FUNC"	]
[ "id",	"dependencies_views_on_functions",	"DEP_FUNC"	]
[ "id",	"dependencies_views_on_triggers",	"DEP_FUNC"	]
[ "id",	"dependencies_views_on_triggers",	"DEP_FUNC"	]
[ "name",	"dependencies_columns_on_functions",	"DEP_FUNC"	]
[ "name",	"dependencies_columns_on_indexes",	"DEP_FUNC"	]
[ "name",	"dependencies_columns_on_indexes",	"DEP_FUNC"	]
[ "name",	"dependencies_columns_on_indexes",	"DEP_FUNC"	]
[ "name",	"dependencies_columns_on_keys",	"DEP_FUNC"	]
[ "name",	"dependencies_columns_on_keys",	"DEP_FUNC"	]
[ "name",	"dependencies_columns_on_triggers",	"DEP_FUNC"	]
[ "name",	"dependencies_functions_on_functions",	"DEP_FUNC"	]
[ "name",	"dependencies_functions_os_triggers",	"DEP_FUNC"	]
[ "name",	"dependencies_functions_os_triggers",	"DEP_FUNC"	]
[ "name",	"dependencies_keys_on_foreignkeys",	"DEP_FUNC"	]
[ "name",	"dependencies_owners_on_schemas",	"DEP_FUNC"	]
[ "name",	"dependencies_owners_on_schemas",	"DEP_FUNC"	]
[ "name",	"dependencies_schemas_on_users",	"DEP_FUNC"	]
[ "name",	"dependencies_tables_on_foreignkeys",	"DEP_FUNC"	]
[ "name",	"dependencies_tables_on_functions",	"DEP_FUNC"	]
[ "name",	"dependencies_tables_on_indexes",	"DEP_FUNC"	]
[ "name",	"dependencies_tables_on_indexes",	"DEP_FUNC"	]
[ "name",	"dependencies_tables_on_triggers",	"DEP_FUNC"	]
[ "name",	"dependencies_views_on_functions",	"DEP_FUNC"	]
[ "name",	"dependencies_views_on_triggers",	"DEP_FUNC"	]
[ "owner",	"dependencies_owners_on_schemas",	"DEP_FUNC"	]
[ "reference",	"storagemodel",	"DEP_FUNC"	]
[ "rkey",	"dependencies_columns_on_keys",	"DEP_FUNC"	]
[ "rkey",	"dependencies_keys_on_foreignkeys",	"DEP_FUNC"	]
[ "rkey",	"dependencies_tables_on_foreignkeys",	"DEP_FUNC"	]
[ "schema",	"storagemodel",	"DEP_FUNC"	]
[ "sorted",	"storagemodel",	"DEP_FUNC"	]
[ "table",	"storagemodel",	"DEP_FUNC"	]
[ "table_id",	"dependencies_columns_on_indexes",	"DEP_FUNC"	]
[ "table_id",	"dependencies_columns_on_keys",	"DEP_FUNC"	]
[ "table_id",	"dependencies_tables_on_foreignkeys",	"DEP_FUNC"	]
[ "table_id",	"dependencies_tables_on_indexes",	"DEP_FUNC"	]
[ "table_id",	"dependencies_tables_on_triggers",	"DEP_FUNC"	]
[ "type",	"storagemodel",	"DEP_FUNC"	]
#SELECT c.name, tri.name, 'DEP_TRIGGER' from columns as c, triggers as tri, dependencies as dep where dep.id = c.id AND dep.depend_id =tri.id AND dep.depend_type = 8;
% .c,	.tri,	.L1 # table_name
% name,	name,	L1 # name
% varchar,	varchar,	char # type
% 0,	0,	11 # length
#SELECT v.name, f.name, 'DEP_FUNC' from functions as f, tables as v, dependencies as dep where v.id = dep.id AND f.id = dep.depend_id AND dep.depend_type = 7 AND v.type IN (1, 11) ORDER BY v.name, f.name;
% .v,	.f,	.L3 # table_name
% name,	name,	L3 # name
% varchar,	varchar,	char # type
% 7,	34,	8 # length
[ "columns",	"dependencies_columns_on_functions",	"DEP_FUNC"	]
[ "columns",	"dependencies_columns_on_indexes",	"DEP_FUNC"	]
[ "columns",	"dependencies_columns_on_keys",	"DEP_FUNC"	]
[ "columns",	"dependencies_columns_on_triggers",	"DEP_FUNC"	]
[ "columns",	"dependencies_columns_on_views",	"DEP_FUNC"	]
[ "tables",	"dependencies_columns_on_views",	"DEP_FUNC"	]
[ "tables",	"dependencies_tables_on_foreignkeys",	"DEP_FUNC"	]
[ "tables",	"dependencies_tables_on_functions",	"DEP_FUNC"	]
[ "tables",	"dependencies_tables_on_indexes",	"DEP_FUNC"	]
[ "tables",	"dependencies_tables_on_triggers",	"DEP_FUNC"	]
[ "tables",	"dependencies_tables_on_views",	"DEP_FUNC"	]
[ "tables",	"dependencies_views_on_functions",	"DEP_FUNC"	]
[ "tables",	"dependencies_views_on_triggers",	"DEP_FUNC"	]
[ "users",	"dependencies_schemas_on_users",	"DEP_FUNC"	]
#SELECT v.name, i.name, 'DEP_INDEX' from tables as v, idxs as i where i.table_id = v.id and i.name not in (select name from keys) and v.type = 1;
% .v,	.i,	.L6 # table_name
% name,	name,	L6 # name
% varchar,	varchar,	char # type
% 0,	0,	9 # length
#SELECT v.name, tri.name, 'DEP_TRIGGER' from tables as v, triggers as tri, dependencies as dep where dep.id = v.id AND dep.depend_id =tri.id AND dep.depend_type = 8 AND v.type = 1;
% .v,	.tri,	.L3 # table_name
% name,	name,	L3 # name
% varchar,	varchar,	char # type
% 0,	0,	11 # length
#SELECT f1.name, f2.name, 'DEP_FUNC' from functions as f1, functions as f2, dependencies as dep where f1.id = dep.id AND f2.id = dep.depend_id AND dep.depend_type = 7 ORDER BY f1.name, f2.name;
% sys.f1,	sys.f2,	.L1 # table_name
% name,	name,	L1 # name
% varchar,	varchar,	char # type
% 15,	31,	8 # length
[ "<",	"ms_stuff",	"DEP_FUNC"	]
[ "<>",	"heapsize",	"DEP_FUNC"	]
[ "=",	"columnsize",	"DEP_FUNC"	]
[ "=",	"dependencies_columns_on_indexes",	"DEP_FUNC"	]
[ "=",	"dependencies_columns_on_keys",	"DEP_FUNC"	]
[ "=",	"hashsize",	"DEP_FUNC"	]
[ "=",	"imprintsize",	"DEP_FUNC"	]
[ "=",	"ms_round",	"DEP_FUNC"	]
[ ">",	"ms_stuff",	"DEP_FUNC"	]
[ "and",	"heapsize",	"DEP_FUNC"	]
[ "columnsize",	"storagemodel",	"DEP_FUNC"	]
[ "concat",	"ms_stuff",	"DEP_FUNC"	]
[ "hash",	"dependencies_columns_on_indexes",	"DEP_FUNC"	]
[ "hash",	"dependencies_columns_on_keys",	"DEP_FUNC"	]
[ "hashsize",	"storagemodel",	"DEP_FUNC"	]
[ "heapsize",	"storagemodel",	"DEP_FUNC"	]
[ "imprintsize",	"storagemodel",	"DEP_FUNC"	]
[ "isnull",	"ms_round",	"DEP_FUNC"	]
[ "left_shift",	"columnsize",	"DEP_FUNC"	]
[ "length",	"ms_stuff",	"DEP_FUNC"	]
[ "ms_trunc",	"ms_round",	"DEP_FUNC"	]
[ "not",	"ms_round",	"DEP_FUNC"	]
[ "or",	"imprintsize",	"DEP_FUNC"	]
[ "or",	"ms_round",	"DEP_FUNC"	]
[ "or",	"ms_stuff",	"DEP_FUNC"	]
[ "pi",	"degrees",	"DEP_FUNC"	]
[ "pi",	"radians",	"DEP_FUNC"	]
[ "rotate_xor_hash",	"dependencies_columns_on_indexes",	"DEP_FUNC"	]
[ "rotate_xor_hash",	"dependencies_columns_on_keys",	"DEP_FUNC"	]
[ "round",	"ms_round",	"DEP_FUNC"	]
[ "sql_add",	"heapsize",	"DEP_FUNC"	]
[ "sql_add",	"ms_stuff",	"DEP_FUNC"	]
[ "sql_div",	"degrees",	"DEP_FUNC"	]
[ "sql_div",	"radians",	"DEP_FUNC"	]
[ "sql_mul",	"columnsize",	"DEP_FUNC"	]
[ "sql_mul",	"degrees",	"DEP_FUNC"	]
[ "sql_mul",	"hashsize",	"DEP_FUNC"	]
[ "sql_mul",	"heapsize",	"DEP_FUNC"	]
[ "sql_mul",	"imprintsize",	"DEP_FUNC"	]
[ "sql_mul",	"radians",	"DEP_FUNC"	]
[ "sql_neg",	"dependencies_columns_on_keys",	"DEP_FUNC"	]
[ "sql_sub",	"ms_stuff",	"DEP_FUNC"	]
[ "substring",	"ms_stuff",	"DEP_FUNC"	]
#SELECT f.name, tri.name, 'DEP_TRIGGER' from functions as f, triggers as tri, dependencies as dep where dep.id = f.id AND dep.depend_id =tri.id AND dep.depend_type = 8;
% sys.f,	sys.tri,	.L # table_name
% name,	name,	single_value # name
% varchar,	varchar,	char # type
% 0,	0,	11 # length
#SELECT k.name, fk.name, 'DEP_FKEY' from keys as k, keys as fk where fk.rkey = k.id;
% sys.k,	sys.fk,	.L # table_name
% name,	name,	single_value # name
% varchar,	varchar,	char # type
% 18,	15,	8 # length
[ "files_pkey_file_id",	"sq_fkey_file_id",	"DEP_FKEY"	]
[ "files_pkey_file_id",	"rg_fkey_file_id",	"DEP_FKEY"	]
[ "files_pkey_file_id",	"pg_fkey_file_id",	"DEP_FKEY"	]
done

# 09:38:23 >  
# 09:38:23 >  "Done."
# 09:38:23 >  <|MERGE_RESOLUTION|>--- conflicted
+++ resolved
@@ -86,19 +86,11 @@
 % sys.a,	sys.s,	.L # table_name
 % name,	name,	single_value # name
 % varchar,	varchar,	char # type
-<<<<<<< HEAD
-% 7,	6,	10 # length
-[ "monetdb",	"sys",	"DEP_SCHEMA"	]
-[ "monetdb",	"tmp",	"DEP_SCHEMA"	]
-[ "monetdb",	"json",	"DEP_SCHEMA"	]
-[ "monetdb",	"mosaic",	"DEP_SCHEMA"	]
-=======
 % 7,	8,	10 # length
 [ "monetdb",	"sys",	"DEP_SCHEMA"	]
 [ "monetdb",	"tmp",	"DEP_SCHEMA"	]
 [ "monetdb",	"json",	"DEP_SCHEMA"	]
 [ "monetdb",	"profiler",	"DEP_SCHEMA"	]
->>>>>>> 3f642494
 [ "monetdb",	"bam",	"DEP_SCHEMA"	]
 [ "monetdb",	"test",	"DEP_SCHEMA"	]
 #SELECT t.name, v.name, 'DEP_VIEW' from tables as t, tables as v, dependencies as dep where t.id = dep.id AND v.id = dep.depend_id AND dep.depend_type = 5 AND v.type = 1;
@@ -582,19 +574,11 @@
 % sys.a,	sys.s,	.L # table_name
 % name,	name,	single_value # name
 % varchar,	varchar,	char # type
-<<<<<<< HEAD
-% 7,	6,	10 # length
-[ "monetdb",	"sys",	"DEP_SCHEMA"	]
-[ "monetdb",	"tmp",	"DEP_SCHEMA"	]
-[ "monetdb",	"json",	"DEP_SCHEMA"	]
-[ "monetdb",	"mosaic",	"DEP_SCHEMA"	]
-=======
 % 7,	8,	10 # length
 [ "monetdb",	"sys",	"DEP_SCHEMA"	]
 [ "monetdb",	"tmp",	"DEP_SCHEMA"	]
 [ "monetdb",	"json",	"DEP_SCHEMA"	]
 [ "monetdb",	"profiler",	"DEP_SCHEMA"	]
->>>>>>> 3f642494
 [ "monetdb",	"bam",	"DEP_SCHEMA"	]
 #SELECT t.name, v.name, 'DEP_VIEW' from tables as t, tables as v, dependencies as dep where t.id = dep.id AND v.id = dep.depend_id AND dep.depend_type = 5 AND v.type = 1;
 % .t,	.v,	.L4 # table_name
