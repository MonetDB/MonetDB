--- conflicted
+++ resolved
@@ -86,12 +86,10 @@
 % name,	name,	L1 # name
 % varchar,	varchar,	char # type
 % 7,	8,	10 # length
-[ "monetdb",	"sys",	"DEP_SCHEMA"	]
-[ "monetdb",	"tmp",	"DEP_SCHEMA"	]
+[ "monetdb",	"bam",	"DEP_SCHEMA"	]
 [ "monetdb",	"json",	"DEP_SCHEMA"	]
 [ "monetdb",	"profiler",	"DEP_SCHEMA"	]
-[ "monetdb",	"mosaic",	"DEP_SCHEMA"	]
-[ "monetdb",	"bam",	"DEP_SCHEMA"	]
+[ "monetdb",	"sys",	"DEP_SCHEMA"	]
 [ "monetdb",	"test",	"DEP_SCHEMA"	]
 [ "monetdb",	"tmp",	"DEP_SCHEMA"	]
 [ "monetdb",	"wlc",	"DEP_SCHEMA"	]
@@ -347,21 +345,14 @@
 [ "monetdb",	"bam",	"DEP_SCHEMA"	]
 [ "monetdb",	"json",	"DEP_SCHEMA"	]
 [ "monetdb",	"profiler",	"DEP_SCHEMA"	]
-<<<<<<< HEAD
+[ "monetdb",	"sys",	"DEP_SCHEMA"	]
 [ "monetdb",	"mosaic",	"DEP_SCHEMA"	]
-[ "monetdb",	"bam",	"DEP_SCHEMA"	]
-#SELECT t.name, v.name, 'DEP_VIEW' from tables as t, tables as v, dependencies as dep where t.id = dep.id AND v.id = dep.depend_id AND dep.depend_type = 5 AND v.type in (1, 11, 21, 31);
-% .t,	.v,	.L100 # table_name
-% name,	name,	L100 # name
-=======
-[ "monetdb",	"sys",	"DEP_SCHEMA"	]
 [ "monetdb",	"tmp",	"DEP_SCHEMA"	]
 [ "monetdb",	"wlc",	"DEP_SCHEMA"	]
 [ "monetdb",	"wlr",	"DEP_SCHEMA"	]
 #SELECT t.name, v.name, 'DEP_VIEW' from tables as t, tables as v, dependencies as dep where t.id = dep.id AND v.id = dep.depend_id AND dep.depend_type = 5 AND v.type in (1, 11, 21, 31) order by t.name, v.name;
 % .t,	.v,	.L31 # table_name
 % name,	name,	L31 # name
->>>>>>> a2f36445
 % varchar,	varchar,	char # type
 % 17,	34,	8 # length
 [ "_columns",	"columns",	"DEP_VIEW"	]
