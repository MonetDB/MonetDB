--- conflicted
+++ resolved
@@ -88,11 +88,8 @@
 % 7,	8,	10 # length
 [ "monetdb",	"bam",	"DEP_SCHEMA"	]
 [ "monetdb",	"json",	"DEP_SCHEMA"	]
-<<<<<<< HEAD
 [ "monetdb",	"mosaic",	"DEP_SCHEMA"	]
-=======
 [ "monetdb",	"logging",	"DEP_SCHEMA"	]
->>>>>>> 2ad9b792
 [ "monetdb",	"profiler",	"DEP_SCHEMA"	]
 [ "monetdb",	"sys",	"DEP_SCHEMA"	]
 [ "monetdb",	"test",	"DEP_SCHEMA"	]
@@ -349,11 +346,8 @@
 % 7,	8,	10 # length
 [ "monetdb",	"bam",	"DEP_SCHEMA"	]
 [ "monetdb",	"json",	"DEP_SCHEMA"	]
-<<<<<<< HEAD
 [ "monetdb",	"mosaic",	"DEP_SCHEMA"	]
-=======
 [ "monetdb",	"logging",	"DEP_SCHEMA"	]
->>>>>>> 2ad9b792
 [ "monetdb",	"profiler",	"DEP_SCHEMA"	]
 [ "monetdb",	"sys",	"DEP_SCHEMA"	]
 [ "monetdb",	"tmp",	"DEP_SCHEMA"	]
