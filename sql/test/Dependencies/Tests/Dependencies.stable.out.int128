stdout of test 'Dependencies` in directory 'sql/test/Dependencies` itself:


# 09:38:22 >  
# 09:38:22 >  "mserver5" "--debug=10" "--set" "gdk_nr_threads=0" "--set" "mapi_open=true" "--set" "mapi_port=38541" "--set" "mapi_usock=/var/tmp/mtest-6347/.s.monetdb.38541" "--set" "monet_prompt=" "--forcemito" "--set" "mal_listing=2" "--dbpath=/home/robin/MonetDB/PREFIX/var/MonetDB/mTests_sql_test_Dependencies" "--set" "mal_listing=0"
# 09:38:22 >  

# MonetDB 5 server v11.18.0
# This is an unreleased version
# Serving database 'mTests_sql_test_Dependencies', using 8 threads
# Compiled for x86_64-unknown-linux-gnu/64bit with 128bit integers
# Found 15.386 GiB available main-memory.
# Copyright (c) 1993 - July 2008 CWI.
# Copyright (c) August 2008 - 2018 MonetDB B.V., all rights reserved
# Visit https://www.monetdb.org/ for further information
# Listening for connection requests on mapi:monetdb://xps13:31345/
# Listening for UNIX domain connection requests on mapi:monetdb:///var/tmp/mtest-4412/.s.monetdb.31345
# MonetDB/GIS module loaded
# SQL catalog created, loading sql scripts once
# loading sql script: 09_like.sql
# loading sql script: 10_math.sql
# loading sql script: 11_times.sql
# loading sql script: 12_url.sql
# loading sql script: 13_date.sql
# loading sql script: 14_inet.sql
# loading sql script: 15_querylog.sql
# loading sql script: 16_tracelog.sql
# loading sql script: 19_cluster.sql
# loading sql script: 20_vacuum.sql
# loading sql script: 21_dependency_functions.sql
# loading sql script: 22_clients.sql
# loading sql script: 23_skyserver.sql
# loading sql script: 24_zorder.sql
# loading sql script: 25_debug.sql
# loading sql script: 26_sysmon.sql
# loading sql script: 39_analytics.sql
# loading sql script: 40_json.sql
# loading sql script: 41_md5sum.sql
# loading sql script: 45_uuid.sql
# loading sql script: 75_storagemodel.sql
# loading sql script: 80_statistics.sql
# loading sql script: 80_udf.sql
# loading sql script: 85_bam.sql
# loading sql script: 99_system.sql


# 17:33:38 >  
# 17:33:38 >  "/usr/bin/python" "Dependencies.SQL.py" "Dependencies"
# 17:33:38 >  

Dependencies between User and Schema
#CREATE USER "monet_test" WITH PASSWORD 'pass_test' NAME 'TEST_USER' SCHEMA "sys";
#CREATE SCHEMA "test" AUTHORIZATION "monet_test";
#ALTER USER "monet_test" SET SCHEMA "test";
done
done
Dependencies between database objects
#CREATE TABLE t1(id int, name varchar(1024), age int, PRIMARY KEY(id));
#CREATE VIEW v1 as select id, age from t1 where name like 'monet%';
#CREATE VIEW v2 as select * from v1;
#CREATE FUNCTION f1(num int)
#RETURNS int
#BEGIN 
#	IF num >0
#		THEN RETURN 1;
#		ELSE RETURN 0;
#	END IF;
#END;
#CREATE INDEX id_index ON t1(id);
#CREATE TABLE t2 (id_t1 int, age_v1 int);
#ALTER TABLE t2 ADD FOREIGN KEY(id_t1) REFERENCES t1(id);
#CREATE TRIGGER trigger_test AFTER INSERT ON t1
#	INSERT INTO t2 values(1,23);
#CREATE TABLE t3 (id int);
#CREATE TRIGGER trigger_test_4 AFTER INSERT ON t1
#	INSERT INTO t3 values(1);
#SELECT s.name, u.name, 'DEP_USER' from schemas as s, users u where u.default_schema = s.id order by s.name, u.name;
% sys.s,	.u,	.%4 # table_name
% name,	name,	%4 # name
% varchar,	varchar,	char # type
% 4,	10,	8 # length
[ "sys",	"monetdb",	"DEP_USER"	]
[ "test",	"monet_test",	"DEP_USER"	]
#SELECT a.name, s.name, 'DEP_SCHEMA' from schemas as s, auths a where s.owner = a.id order by a.name, s.name;
% sys.a,	sys.s,	.%2 # table_name
% name,	name,	%2 # name
% varchar,	varchar,	char # type
% 7,	8,	10 # length
[ "monetdb",	"cquery",	"DEP_SCHEMA"	]
[ "monetdb",	"json",	"DEP_SCHEMA"	]
[ "monetdb",	"logging",	"DEP_SCHEMA"	]
[ "monetdb",	"profiler",	"DEP_SCHEMA"	]
[ "monetdb",	"sys",	"DEP_SCHEMA"	]
[ "monetdb",	"test",	"DEP_SCHEMA"	]
[ "monetdb",	"tmp",	"DEP_SCHEMA"	]
[ "monetdb",	"wlc",	"DEP_SCHEMA"	]
[ "monetdb",	"wlr",	"DEP_SCHEMA"	]
#SELECT t.name, v.name, 'DEP_VIEW' from tables as t, tables as v, dependencies as dep where t.id = dep.id AND v.id = dep.depend_id AND dep.depend_type = 5 AND v.type = 1 order by t.name, v.name;
% .t,	.v,	.%14 # table_name
% name,	name,	%14 # name
% varchar,	varchar,	char # type
% 2,	2,	8 # length
[ "t1",	"v1",	"DEP_VIEW"	]
[ "v1",	"v2",	"DEP_VIEW"	]
#SELECT t.name, i.name, 'DEP_INDEX' from tables as t, idxs as i where i.table_id = t.id and i.name not in (select name from keys) and t.type = 0 order by t.name, i.name;
% .t,	.i,	.%12 # table_name
% name,	name,	%12 # name
% varchar,	varchar,	char # type
% 2,	8,	9 # length
[ "t1",	"id_index",	"DEP_INDEX"	]
#(SELECT t.name as name, tri.name as trigname, 'DEP_TRIGGER' from tables as t, triggers as tri where tri.table_id = t.id) UNION (SELECT t.name as name, tri.name as trigname, 'DEP_TRIGGER' from triggers tri, tables t, dependencies dep where dep.id = t.id AND dep.depend_id =tri.id AND dep.depend_type = 8) order by name, trigname;
% .%21,	.%21,	.%21 # table_name
% name,	trigname,	%14 # name
% varchar,	varchar,	char # type
% 7,	21,	11 # length
[ "_tables",	"system_update_tables",	"DEP_TRIGGER"	]
[ "schemas",	"system_update_schemas",	"DEP_TRIGGER"	]
[ "t1",	"trigger_test",	"DEP_TRIGGER"	]
[ "t1",	"trigger_test_4",	"DEP_TRIGGER"	]
[ "t2",	"trigger_test",	"DEP_TRIGGER"	]
[ "t3",	"trigger_test_4",	"DEP_TRIGGER"	]
#SELECT t.name, fk.name, 'DEP_FKEY' from tables as t, keys as k, keys as fk where fk.rkey = k.id and k.table_id = t.id order by t.name, fk.name;
% .t,	.fk,	.%7 # table_name
% name,	name,	%7 # name
% varchar,	varchar,	char # type
% 2,	13,	8 # length
[ "t1",	"t2_id_t1_fkey",	"DEP_FKEY"	]
#SELECT t.name, f.name, 'DEP_FUNC' from functions as f, tables as t, dependencies as dep where t.id = dep.id AND f.id = dep.depend_id AND dep.depend_type = 7 AND t.type IN (0, 10) ORDER BY t.name, f.name;
% .t,	.f,	.%12 # table_name
% name,	name,	%12 # name
% varchar,	varchar,	char # type
% 15,	8,	8 # length
[ "spatial_ref_sys",	"getproj4",	"DEP_FUNC"	]
[ "t1",	"f2",	"DEP_FUNC"	]
#SELECT c.name, v.name, 'DEP_VIEW' from columns as c, tables as v, dependencies as dep where c.id = dep.id AND v.id = dep.depend_id AND dep.depend_type = 5 AND v.type = 1 order by c.name, v.name;
% .c,	.v,	.%15 # table_name
% name,	name,	%15 # name
% varchar,	varchar,	char # type
% 4,	2,	8 # length
[ "age",	"v1",	"DEP_VIEW"	]
[ "age",	"v2",	"DEP_VIEW"	]
[ "id",	"v1",	"DEP_VIEW"	]
[ "id",	"v2",	"DEP_VIEW"	]
[ "name",	"v1",	"DEP_VIEW"	]
#SELECT c.name, k.name, 'DEP_KEY' from columns as c, objects as kc, keys as k where kc."name" = c.name AND kc.id = k.id AND k.table_id = c.table_id AND k.rkey = -1 order by c.name, k.name;
% .c,	.k,	.%10 # table_name
% name,	name,	%10 # name
% varchar,	varchar,	char # type
% 20,	44,	7 # length
[ "dependency_type_id",	"dependency_types_dependency_type_id_pkey",	"DEP_KEY"	]
[ "dependency_type_name",	"dependency_types_dependency_type_name_unique",	"DEP_KEY"	]
[ "function_type_id",	"function_types_function_type_id_pkey",	"DEP_KEY"	]
[ "function_type_name",	"function_types_function_type_name_unique",	"DEP_KEY"	]
[ "id",	"comments_id_pkey",	"DEP_KEY"	]
[ "id",	"t1_id_pkey",	"DEP_KEY"	]
[ "index_type_id",	"index_types_index_type_id_pkey",	"DEP_KEY"	]
[ "index_type_name",	"index_types_index_type_name_unique",	"DEP_KEY"	]
[ "key_type_id",	"key_types_key_type_id_pkey",	"DEP_KEY"	]
[ "key_type_name",	"key_types_key_type_name_unique",	"DEP_KEY"	]
[ "keyword",	"keywords_keyword_pkey",	"DEP_KEY"	]
[ "language_id",	"function_languages_language_id_pkey",	"DEP_KEY"	]
[ "language_name",	"function_languages_language_name_unique",	"DEP_KEY"	]
[ "privilege_code_id",	"privilege_codes_privilege_code_id_pkey",	"DEP_KEY"	]
[ "privilege_code_name",	"privilege_codes_privilege_code_name_unique",	"DEP_KEY"	]
[ "srid",	"spatial_ref_sys_srid_pkey",	"DEP_KEY"	]
[ "table_type_id",	"table_types_table_type_id_pkey",	"DEP_KEY"	]
#SELECT c.name, i.name, 'DEP_INDEX' from columns as c, objects as kc, idxs as i where kc."name" = c.name AND kc.id = i.id AND c.table_id = i.table_id AND i.name not in (select name from keys) order by c.name, i.name;
% .c,	.i,	.%13 # table_name
% name,	name,	%13 # name
% varchar,	varchar,	char # type
% 2,	8,	9 # length
[ "id",	"id_index",	"DEP_INDEX"	]
#SELECT c.name, f.name, 'DEP_FUNC' from functions as f, columns as c, dependencies as dep where c.id = dep.id AND f.id = dep.depend_id AND dep.depend_type = 7 ORDER BY c.name, f.name;
% .c,	.f,	.%10 # table_name
% name,	name,	%10 # name
% varchar,	varchar,	char # type
% 9,	8,	8 # length
[ "age",	"f2",	"DEP_FUNC"	]
[ "age",	"f2",	"DEP_FUNC"	]
[ "auth_name",	"getproj4",	"DEP_FUNC"	]
[ "auth_srid",	"getproj4",	"DEP_FUNC"	]
[ "id",	"f2",	"DEP_FUNC"	]
[ "id",	"f2",	"DEP_FUNC"	]
[ "name",	"f2",	"DEP_FUNC"	]
[ "proj4text",	"getproj4",	"DEP_FUNC"	]
[ "srid",	"getproj4",	"DEP_FUNC"	]
[ "srtext",	"getproj4",	"DEP_FUNC"	]
#SELECT c.name, tri.name, 'DEP_TRIGGER' from columns as c, triggers as tri, dependencies as dep where dep.id = c.id AND dep.depend_id =tri.id AND dep.depend_type = 8 order by c.name, tri.name;
% .c,	.tri,	.%10 # table_name
% name,	name,	%10 # name
% varchar,	varchar,	char # type
% 6,	14,	11 # length
[ "age",	"trigger_test",	"DEP_TRIGGER"	]
[ "age_v1",	"trigger_test",	"DEP_TRIGGER"	]
[ "id",	"trigger_test",	"DEP_TRIGGER"	]
[ "id",	"trigger_test_4",	"DEP_TRIGGER"	]
[ "id_t1",	"trigger_test",	"DEP_TRIGGER"	]
[ "name",	"trigger_test",	"DEP_TRIGGER"	]
#SELECT v.name, f.name, 'DEP_FUNC' from functions as f, tables as v, dependencies as dep where v.id = dep.id AND f.id = dep.depend_id AND dep.depend_type = 7 AND v.type IN (1, 11) ORDER BY v.name, f.name;
% .v,	.f,	.%12 # table_name
% name,	name,	%12 # name
% varchar,	varchar,	char # type
% 2,	2,	8 # length
[ "v1",	"f2",	"DEP_FUNC"	]
#SELECT v.name, i.name, 'DEP_INDEX' from tables as v, idxs as i where i.table_id = v.id and i.name not in (select name from keys) and v.type = 1 order by v.name, i.name;
% .v,	.i,	.%12 # table_name
% name,	name,	%12 # name
% varchar,	varchar,	char # type
% 0,	0,	9 # length
#SELECT v.name, tri.name, 'DEP_TRIGGER' from tables as v, triggers as tri, dependencies as dep where dep.id = v.id AND dep.depend_id =tri.id AND dep.depend_type = 8 AND v.type = 1 order by v.name, tri.name;
% .v,	.tri,	.%7 # table_name
% name,	name,	%7 # name
% varchar,	varchar,	char # type
% 0,	0,	11 # length
#SELECT f1.name, f2.name, 'DEP_FUNC' from functions as f1, functions as f2, dependencies as dep where f1.id = dep.id AND f2.id = dep.depend_id AND dep.depend_type = 7 order by f2.name, f1.name;
% sys.f1,	sys.f2,	.%2 # table_name
% name,	name,	%2 # name
% varchar,	varchar,	char # type
% 17,	13,	8 # length
[ "f1",	"f2",	"DEP_FUNC"	]
[ "ms_trunc",	"ms_round",	"DEP_FUNC"	]
[ "st_numgeometries",	"st_numpatches",	"DEP_FUNC"	]
[ "st_geometryn",	"st_patchn",	"DEP_FUNC"	]
[ "getproj4",	"st_transform",	"DEP_FUNC"	]
[ "internaltransform",	"st_transform",	"DEP_FUNC"	]
[ "st_srid",	"st_transform",	"DEP_FUNC"	]
[ "log",	"summary",	"DEP_FUNC"	]
#SELECT f.name, tri.name, 'DEP_TRIGGER' from functions as f, triggers as tri, dependencies as dep where dep.id = f.id AND dep.depend_id =tri.id AND dep.depend_type = 8 order by f.name, tri.name;
% sys.f,	sys.tri,	.%2 # table_name
% name,	name,	%2 # name
% varchar,	varchar,	char # type
% 0,	0,	11 # length
#SELECT k.name, fk.name, 'DEP_FKEY' from keys as k, keys as fk where fk.rkey = k.id order by k.name, fk.name;
% sys.k,	sys.fk,	.%2 # table_name
% name,	name,	%2 # name
% varchar,	varchar,	char # type
% 10,	13,	8 # length
[ "t1_id_pkey",	"t2_id_t1_fkey",	"DEP_FKEY"	]
#DROP FUNCTION f2;
#DROP TRIGGER trigger_test;
#DROP INDEX id_index;
#DROP TABLE t2; 
#DROP FUNCTION f1;
#DROP VIEW v2;
#DROP VIEW v1;
#DROP TRIGGER trigger_test_4;
#DROP TABLE t1;
#DROP TABLE t3;
done
Dependencies between functions with same name
#CREATE FUNCTION f1(num int)
#RETURNS int
#BEGIN 
#	IF num >0
#		THEN RETURN 1;
#		ELSE RETURN 0;
#	END IF;
#END;
#CREATE FUNCTION f1()
#RETURNS int
#BEGIN 
#	RETURN 0;
#END;
#CREATE FUNCTION f2(x int)
#RETURNS int
#BEGIN
#	IF f1(x) > 0
#		THEN RETURN 1;
#	END IF;
#
#	IF f1() < 0
#		THEN RETURN 2;
#	END IF;
#
#END;
#CREATE FUNCTION f3()
#RETURNS int
#BEGIN
#	IF f1() < 0
#		THEN RETURN 1;
#	END IF;
#END;
#SELECT f1.name, f2.name, 'DEP_FUNC' from functions as f1, functions as f2, dependencies as dep where f1.id = dep.id AND f2.id = dep.depend_id AND dep.depend_type = 7 order by f2.name, f1.name;
% sys.f1,	sys.f2,	.%2 # table_name
% name,	name,	%2 # name
% varchar,	varchar,	char # type
% 17,	13,	8 # length
[ "f1",	"f2",	"DEP_FUNC"	]
[ "f1",	"f2",	"DEP_FUNC"	]
[ "f1",	"f3",	"DEP_FUNC"	]
[ "ms_trunc",	"ms_round",	"DEP_FUNC"	]
[ "st_numgeometries",	"st_numpatches",	"DEP_FUNC"	]
[ "st_geometryn",	"st_patchn",	"DEP_FUNC"	]
[ "getproj4",	"st_transform",	"DEP_FUNC"	]
[ "internaltransform",	"st_transform",	"DEP_FUNC"	]
[ "st_srid",	"st_transform",	"DEP_FUNC"	]
[ "log",	"summary",	"DEP_FUNC"	]
#DROP FUNCTION f2;
#DROP FUNCTION f3;
#DROP ALL FUNCTION f1;
#SELECT f1.name, f2.name, 'DEP_FUNC' from functions as f1, functions as f2, dependencies as dep where f1.id = dep.id AND f2.id = dep.depend_id AND dep.depend_type = 7 order by f2.name, f1.name;
% sys.f1,	sys.f2,	.%2 # table_name
% name,	name,	%2 # name
% varchar,	varchar,	char # type
% 17,	13,	8 # length
[ "ms_trunc",	"ms_round",	"DEP_FUNC"	]
[ "st_numgeometries",	"st_numpatches",	"DEP_FUNC"	]
[ "st_geometryn",	"st_patchn",	"DEP_FUNC"	]
[ "getproj4",	"st_transform",	"DEP_FUNC"	]
[ "internaltransform",	"st_transform",	"DEP_FUNC"	]
[ "st_srid",	"st_transform",	"DEP_FUNC"	]
[ "log",	"summary",	"DEP_FUNC"	]
#create table t1(id int, name varchar(1024), age int);
#create function f1()
#returns int
#BEGIN
#        return 1;
#END;
#create view v1 as select * from t1 where id = f1();
#DROP function f1 cascade;
#DROP table t1;
done
Cleanup
#ALTER USER "monet_test" SET SCHEMA "sys";
#DROP SCHEMA test;
#DROP USER monet_test;
#SELECT s.name, u.name, 'DEP_USER' from schemas as s, users u where u.default_schema = s.id order by s.name, u.name;
% sys.s,	.u,	.%4 # table_name
% name,	name,	%4 # name
% varchar,	varchar,	char # type
% 3,	7,	8 # length
[ "sys",	"monetdb",	"DEP_USER"	]
#SELECT a.name, s.name, 'DEP_SCHEMA' from schemas as s, auths a where s.owner = a.id order by a.name, s.name;
% sys.a,	sys.s,	.%2 # table_name
% name,	name,	%2 # name
% varchar,	varchar,	char # type
% 7,	8,	10 # length
[ "monetdb",	"cquery",	"DEP_SCHEMA"	]
[ "monetdb",	"json",	"DEP_SCHEMA"	]
[ "monetdb",	"logging",	"DEP_SCHEMA"	]
[ "monetdb",	"profiler",	"DEP_SCHEMA"	]
[ "monetdb",	"sys",	"DEP_SCHEMA"	]
[ "monetdb",	"tmp",	"DEP_SCHEMA"	]
[ "monetdb",	"wlc",	"DEP_SCHEMA"	]
[ "monetdb",	"wlr",	"DEP_SCHEMA"	]
#SELECT t.name, v.name, 'DEP_VIEW' from tables as t, tables as v, dependencies as dep where t.id = dep.id AND v.id = dep.depend_id AND dep.depend_type = 5 AND v.type in (1, 11, 21, 31) order by t.name, v.name;
% .t,	.v,	.%21 # table_name
% name,	name,	%21 # name
% varchar,	varchar,	char # type
% 17,	34,	8 # length
[ "_columns",	"columns",	"DEP_VIEW"	]
[ "_columns",	"columns",	"DEP_VIEW"	]
[ "_columns",	"ids",	"DEP_VIEW"	]
[ "_columns",	"ids",	"DEP_VIEW"	]
[ "_streams",	"streams",	"DEP_VIEW"	]
[ "_streams",	"streams",	"DEP_VIEW"	]
[ "_tables",	"ids",	"DEP_VIEW"	]
[ "_tables",	"ids",	"DEP_VIEW"	]
[ "_tables",	"tables",	"DEP_VIEW"	]
[ "_tables",	"tables",	"DEP_VIEW"	]
[ "args",	"dependency_args_on_types",	"DEP_VIEW"	]
[ "args",	"ids",	"DEP_VIEW"	]
[ "auths",	"dependency_owners_on_schemas",	"DEP_VIEW"	]
[ "auths",	"ids",	"DEP_VIEW"	]
[ "auths",	"roles",	"DEP_VIEW"	]
[ "columns",	"dependency_columns_on_functions",	"DEP_VIEW"	]
[ "columns",	"dependency_columns_on_indexes",	"DEP_VIEW"	]
[ "columns",	"dependency_columns_on_keys",	"DEP_VIEW"	]
[ "columns",	"dependency_columns_on_procedures",	"DEP_VIEW"	]
[ "columns",	"dependency_columns_on_triggers",	"DEP_VIEW"	]
[ "columns",	"dependency_columns_on_types",	"DEP_VIEW"	]
[ "columns",	"dependency_columns_on_views",	"DEP_VIEW"	]
[ "columns",	"geometry_columns",	"DEP_VIEW"	]
[ "db_user_info",	"users",	"DEP_VIEW"	]
[ "dependencies",	"dependencies_vw",	"DEP_VIEW"	]
[ "dependencies",	"dependency_args_on_types",	"DEP_VIEW"	]
[ "dependencies",	"dependency_columns_on_functions",	"DEP_VIEW"	]
[ "dependencies",	"dependency_columns_on_procedures",	"DEP_VIEW"	]
[ "dependencies",	"dependency_columns_on_triggers",	"DEP_VIEW"	]
[ "dependencies",	"dependency_columns_on_types",	"DEP_VIEW"	]
[ "dependencies",	"dependency_columns_on_views",	"DEP_VIEW"	]
[ "dependencies",	"dependency_functions_on_functions",	"DEP_VIEW"	]
[ "dependencies",	"dependency_functions_on_procedures",	"DEP_VIEW"	]
[ "dependencies",	"dependency_functions_on_triggers",	"DEP_VIEW"	]
[ "dependencies",	"dependency_functions_on_types",	"DEP_VIEW"	]
[ "dependencies",	"dependency_functions_on_views",	"DEP_VIEW"	]
[ "dependencies",	"dependency_tables_on_functions",	"DEP_VIEW"	]
[ "dependencies",	"dependency_tables_on_procedures",	"DEP_VIEW"	]
[ "dependencies",	"dependency_tables_on_triggers",	"DEP_VIEW"	]
[ "dependencies",	"dependency_tables_on_views",	"DEP_VIEW"	]
[ "dependencies",	"dependency_views_on_functions",	"DEP_VIEW"	]
[ "dependencies",	"dependency_views_on_procedures",	"DEP_VIEW"	]
[ "dependencies",	"dependency_views_on_views",	"DEP_VIEW"	]
[ "dependency_types",	"dependencies_vw",	"DEP_VIEW"	]
[ "functions",	"dependency_args_on_types",	"DEP_VIEW"	]
[ "functions",	"dependency_columns_on_functions",	"DEP_VIEW"	]
[ "functions",	"dependency_columns_on_procedures",	"DEP_VIEW"	]
[ "functions",	"dependency_functions_on_functions",	"DEP_VIEW"	]
[ "functions",	"dependency_functions_on_procedures",	"DEP_VIEW"	]
[ "functions",	"dependency_functions_on_triggers",	"DEP_VIEW"	]
[ "functions",	"dependency_functions_on_types",	"DEP_VIEW"	]
[ "functions",	"dependency_functions_on_views",	"DEP_VIEW"	]
[ "functions",	"dependency_tables_on_functions",	"DEP_VIEW"	]
[ "functions",	"dependency_tables_on_procedures",	"DEP_VIEW"	]
[ "functions",	"dependency_views_on_functions",	"DEP_VIEW"	]
[ "functions",	"dependency_views_on_procedures",	"DEP_VIEW"	]
[ "functions",	"ids",	"DEP_VIEW"	]
[ "functions",	"systemfunctions",	"DEP_VIEW"	]
[ "ids",	"dependencies_vw",	"DEP_VIEW"	]
[ "idxs",	"dependency_columns_on_indexes",	"DEP_VIEW"	]
[ "idxs",	"dependency_tables_on_indexes",	"DEP_VIEW"	]
[ "idxs",	"ids",	"DEP_VIEW"	]
[ "idxs",	"ids",	"DEP_VIEW"	]
[ "keys",	"dependency_columns_on_indexes",	"DEP_VIEW"	]
[ "keys",	"dependency_columns_on_keys",	"DEP_VIEW"	]
[ "keys",	"dependency_keys_on_foreignkeys",	"DEP_VIEW"	]
[ "keys",	"dependency_tables_on_foreignkeys",	"DEP_VIEW"	]
[ "keys",	"dependency_tables_on_indexes",	"DEP_VIEW"	]
[ "keys",	"ids",	"DEP_VIEW"	]
[ "keys",	"ids",	"DEP_VIEW"	]
[ "objects",	"dependency_columns_on_indexes",	"DEP_VIEW"	]
[ "objects",	"dependency_columns_on_keys",	"DEP_VIEW"	]
[ "schemas",	"dependency_owners_on_schemas",	"DEP_VIEW"	]
[ "schemas",	"dependency_schemas_on_users",	"DEP_VIEW"	]
[ "schemas",	"geometry_columns",	"DEP_VIEW"	]
[ "schemas",	"ids",	"DEP_VIEW"	]
[ "schemas",	"storage",	"DEP_VIEW"	]
[ "sequences",	"ids",	"DEP_VIEW"	]
[ "storage",	"schemastorage",	"DEP_VIEW"	]
[ "storage",	"tablestorage",	"DEP_VIEW"	]
[ "storagemodelinput",	"storagemodel",	"DEP_VIEW"	]
[ "storagemodelinput",	"tablestoragemodel",	"DEP_VIEW"	]
[ "tables",	"dependency_columns_on_indexes",	"DEP_VIEW"	]
[ "tables",	"dependency_columns_on_keys",	"DEP_VIEW"	]
[ "tables",	"dependency_columns_on_triggers",	"DEP_VIEW"	]
[ "tables",	"dependency_columns_on_types",	"DEP_VIEW"	]
[ "tables",	"dependency_columns_on_views",	"DEP_VIEW"	]
[ "tables",	"dependency_functions_on_views",	"DEP_VIEW"	]
[ "tables",	"dependency_tables_on_foreignkeys",	"DEP_VIEW"	]
[ "tables",	"dependency_tables_on_functions",	"DEP_VIEW"	]
[ "tables",	"dependency_tables_on_indexes",	"DEP_VIEW"	]
[ "tables",	"dependency_tables_on_procedures",	"DEP_VIEW"	]
[ "tables",	"dependency_tables_on_triggers",	"DEP_VIEW"	]
[ "tables",	"dependency_tables_on_views",	"DEP_VIEW"	]
[ "tables",	"dependency_views_on_functions",	"DEP_VIEW"	]
[ "tables",	"dependency_views_on_procedures",	"DEP_VIEW"	]
[ "tables",	"dependency_views_on_views",	"DEP_VIEW"	]
[ "tables",	"geometry_columns",	"DEP_VIEW"	]
[ "tables",	"storage",	"DEP_VIEW"	]
[ "triggers",	"dependency_columns_on_triggers",	"DEP_VIEW"	]
[ "triggers",	"dependency_functions_on_triggers",	"DEP_VIEW"	]
[ "triggers",	"dependency_tables_on_triggers",	"DEP_VIEW"	]
[ "triggers",	"ids",	"DEP_VIEW"	]
[ "triggers",	"ids",	"DEP_VIEW"	]
[ "types",	"dependency_args_on_types",	"DEP_VIEW"	]
[ "types",	"dependency_columns_on_types",	"DEP_VIEW"	]
[ "types",	"dependency_functions_on_types",	"DEP_VIEW"	]
[ "types",	"geometry_columns",	"DEP_VIEW"	]
[ "types",	"ids",	"DEP_VIEW"	]
[ "users",	"dependency_schemas_on_users",	"DEP_VIEW"	]
#SELECT t.name, i.name, 'DEP_INDEX' from tables as t, idxs as i where i.table_id = t.id and i.name not in (select name from keys) and t.type in (0, 10, 20, 30) order by t.name, i.name;
% .t,	.i,	.%17 # table_name
% name,	name,	%17 # name
% varchar,	varchar,	char # type
% 0,	0,	9 # length
#(SELECT t.name as name, tri.name as trigname, 'DEP_TRIGGER' from tables as t, triggers as tri where tri.table_id = t.id) UNION (SELECT t.name as name, tri.name as trigname, 'DEP_TRIGGER' from triggers tri, tables t, dependencies dep where dep.id = t.id AND dep.depend_id =tri.id AND dep.depend_type = 8) order by name, trigname;
% .%21,	.%21,	.%21 # table_name
% name,	trigname,	%14 # name
% varchar,	varchar,	char # type
% 7,	21,	11 # length
[ "_tables",	"system_update_tables",	"DEP_TRIGGER"	]
[ "schemas",	"system_update_schemas",	"DEP_TRIGGER"	]
#SELECT t.name, fk.name, 'DEP_FKEY' from tables as t, keys as k, keys as fk where fk.rkey = k.id and k.table_id = t.id order by t.name, fk.name;
% .t,	.fk,	.%7 # table_name
% name,	name,	%7 # name
% varchar,	varchar,	char # type
% 0,	0,	8 # length
#SELECT t.name, f.name, 'DEP_FUNC' from functions as f, tables as t, dependencies as dep where t.id = dep.id AND f.id = dep.depend_id AND dep.depend_type = 7 AND t.type in (0, 10, 20, 30) ORDER BY t.name, f.name;
% .t,	.f,	.%14 # table_name
% name,	name,	%14 # name
% varchar,	varchar,	char # type
% 15,	8,	8 # length
[ "spatial_ref_sys",	"getproj4",	"DEP_FUNC"	]
#SELECT c.name, v.name, 'DEP_VIEW' from columns as c, tables as v, dependencies as dep where c.id = dep.id AND v.id = dep.depend_id AND dep.depend_type = 5 AND v.type in (1, 11, 21, 31) order by c.name, v.name;
% .c,	.v,	.%22 # table_name
% name,	name,	%22 # name
% varchar,	varchar,	char # type
% 20,	34,	8 # length
[ "access",	"tables",	"DEP_VIEW"	]
[ "access",	"tables",	"DEP_VIEW"	]
[ "atomwidth",	"storagemodel",	"DEP_VIEW"	]
[ "atomwidth",	"tablestoragemodel",	"DEP_VIEW"	]
[ "column",	"storagemodel",	"DEP_VIEW"	]
[ "columnsize",	"schemastorage",	"DEP_VIEW"	]
[ "columnsize",	"tablestorage",	"DEP_VIEW"	]
[ "commit_action",	"tables",	"DEP_VIEW"	]
[ "commit_action",	"tables",	"DEP_VIEW"	]
[ "count",	"storagemodel",	"DEP_VIEW"	]
[ "count",	"tablestorage",	"DEP_VIEW"	]
[ "count",	"tablestoragemodel",	"DEP_VIEW"	]
[ "default",	"columns",	"DEP_VIEW"	]
[ "default",	"columns",	"DEP_VIEW"	]
[ "default_schema",	"dependency_schemas_on_users",	"DEP_VIEW"	]
[ "default_schema",	"users",	"DEP_VIEW"	]
[ "depend_id",	"dependencies_vw",	"DEP_VIEW"	]
[ "depend_id",	"dependency_args_on_types",	"DEP_VIEW"	]
[ "depend_id",	"dependency_columns_on_functions",	"DEP_VIEW"	]
[ "depend_id",	"dependency_columns_on_procedures",	"DEP_VIEW"	]
[ "depend_id",	"dependency_columns_on_triggers",	"DEP_VIEW"	]
[ "depend_id",	"dependency_columns_on_types",	"DEP_VIEW"	]
[ "depend_id",	"dependency_columns_on_views",	"DEP_VIEW"	]
[ "depend_id",	"dependency_functions_on_functions",	"DEP_VIEW"	]
[ "depend_id",	"dependency_functions_on_procedures",	"DEP_VIEW"	]
[ "depend_id",	"dependency_functions_on_triggers",	"DEP_VIEW"	]
[ "depend_id",	"dependency_functions_on_types",	"DEP_VIEW"	]
[ "depend_id",	"dependency_functions_on_views",	"DEP_VIEW"	]
[ "depend_id",	"dependency_tables_on_functions",	"DEP_VIEW"	]
[ "depend_id",	"dependency_tables_on_procedures",	"DEP_VIEW"	]
[ "depend_id",	"dependency_tables_on_triggers",	"DEP_VIEW"	]
[ "depend_id",	"dependency_tables_on_views",	"DEP_VIEW"	]
[ "depend_id",	"dependency_views_on_functions",	"DEP_VIEW"	]
[ "depend_id",	"dependency_views_on_procedures",	"DEP_VIEW"	]
[ "depend_id",	"dependency_views_on_views",	"DEP_VIEW"	]
[ "depend_type",	"dependencies_vw",	"DEP_VIEW"	]
[ "depend_type",	"dependency_args_on_types",	"DEP_VIEW"	]
[ "depend_type",	"dependency_columns_on_functions",	"DEP_VIEW"	]
[ "depend_type",	"dependency_columns_on_procedures",	"DEP_VIEW"	]
[ "depend_type",	"dependency_columns_on_triggers",	"DEP_VIEW"	]
[ "depend_type",	"dependency_columns_on_types",	"DEP_VIEW"	]
[ "depend_type",	"dependency_columns_on_views",	"DEP_VIEW"	]
[ "depend_type",	"dependency_functions_on_functions",	"DEP_VIEW"	]
[ "depend_type",	"dependency_functions_on_procedures",	"DEP_VIEW"	]
[ "depend_type",	"dependency_functions_on_triggers",	"DEP_VIEW"	]
[ "depend_type",	"dependency_functions_on_types",	"DEP_VIEW"	]
[ "depend_type",	"dependency_functions_on_views",	"DEP_VIEW"	]
[ "depend_type",	"dependency_tables_on_functions",	"DEP_VIEW"	]
[ "depend_type",	"dependency_tables_on_procedures",	"DEP_VIEW"	]
[ "depend_type",	"dependency_tables_on_triggers",	"DEP_VIEW"	]
[ "depend_type",	"dependency_tables_on_views",	"DEP_VIEW"	]
[ "depend_type",	"dependency_views_on_functions",	"DEP_VIEW"	]
[ "depend_type",	"dependency_views_on_procedures",	"DEP_VIEW"	]
[ "depend_type",	"dependency_views_on_views",	"DEP_VIEW"	]
[ "dependency_type_id",	"dependencies_vw",	"DEP_VIEW"	]
[ "dependency_type_name",	"dependencies_vw",	"DEP_VIEW"	]
[ "distinct",	"storagemodel",	"DEP_VIEW"	]
[ "distinct",	"tablestoragemodel",	"DEP_VIEW"	]
[ "fullname",	"users",	"DEP_VIEW"	]
[ "func_id",	"dependency_args_on_types",	"DEP_VIEW"	]
[ "func_id",	"ids",	"DEP_VIEW"	]
[ "grantor",	"roles",	"DEP_VIEW"	]
[ "hashes",	"schemastorage",	"DEP_VIEW"	]
[ "hashes",	"tablestorage",	"DEP_VIEW"	]
[ "heapsize",	"schemastorage",	"DEP_VIEW"	]
[ "heapsize",	"tablestorage",	"DEP_VIEW"	]
[ "id",	"columns",	"DEP_VIEW"	]
[ "id",	"columns",	"DEP_VIEW"	]
[ "id",	"dependencies_vw",	"DEP_VIEW"	]
[ "id",	"dependencies_vw",	"DEP_VIEW"	]
[ "id",	"dependency_args_on_types",	"DEP_VIEW"	]
[ "id",	"dependency_args_on_types",	"DEP_VIEW"	]
[ "id",	"dependency_args_on_types",	"DEP_VIEW"	]
[ "id",	"dependency_args_on_types",	"DEP_VIEW"	]
[ "id",	"dependency_columns_on_functions",	"DEP_VIEW"	]
[ "id",	"dependency_columns_on_functions",	"DEP_VIEW"	]
[ "id",	"dependency_columns_on_functions",	"DEP_VIEW"	]
[ "id",	"dependency_columns_on_indexes",	"DEP_VIEW"	]
[ "id",	"dependency_columns_on_indexes",	"DEP_VIEW"	]
[ "id",	"dependency_columns_on_indexes",	"DEP_VIEW"	]
[ "id",	"dependency_columns_on_indexes",	"DEP_VIEW"	]
[ "id",	"dependency_columns_on_keys",	"DEP_VIEW"	]
[ "id",	"dependency_columns_on_keys",	"DEP_VIEW"	]
[ "id",	"dependency_columns_on_keys",	"DEP_VIEW"	]
[ "id",	"dependency_columns_on_keys",	"DEP_VIEW"	]
[ "id",	"dependency_columns_on_procedures",	"DEP_VIEW"	]
[ "id",	"dependency_columns_on_procedures",	"DEP_VIEW"	]
[ "id",	"dependency_columns_on_procedures",	"DEP_VIEW"	]
[ "id",	"dependency_columns_on_triggers",	"DEP_VIEW"	]
[ "id",	"dependency_columns_on_triggers",	"DEP_VIEW"	]
[ "id",	"dependency_columns_on_triggers",	"DEP_VIEW"	]
[ "id",	"dependency_columns_on_triggers",	"DEP_VIEW"	]
[ "id",	"dependency_columns_on_types",	"DEP_VIEW"	]
[ "id",	"dependency_columns_on_types",	"DEP_VIEW"	]
[ "id",	"dependency_columns_on_types",	"DEP_VIEW"	]
[ "id",	"dependency_columns_on_types",	"DEP_VIEW"	]
[ "id",	"dependency_columns_on_views",	"DEP_VIEW"	]
[ "id",	"dependency_columns_on_views",	"DEP_VIEW"	]
[ "id",	"dependency_columns_on_views",	"DEP_VIEW"	]
[ "id",	"dependency_functions_on_functions",	"DEP_VIEW"	]
[ "id",	"dependency_functions_on_functions",	"DEP_VIEW"	]
[ "id",	"dependency_functions_on_procedures",	"DEP_VIEW"	]
[ "id",	"dependency_functions_on_procedures",	"DEP_VIEW"	]
[ "id",	"dependency_functions_on_triggers",	"DEP_VIEW"	]
[ "id",	"dependency_functions_on_triggers",	"DEP_VIEW"	]
[ "id",	"dependency_functions_on_triggers",	"DEP_VIEW"	]
[ "id",	"dependency_functions_on_types",	"DEP_VIEW"	]
[ "id",	"dependency_functions_on_types",	"DEP_VIEW"	]
[ "id",	"dependency_functions_on_types",	"DEP_VIEW"	]
[ "id",	"dependency_functions_on_views",	"DEP_VIEW"	]
[ "id",	"dependency_functions_on_views",	"DEP_VIEW"	]
[ "id",	"dependency_functions_on_views",	"DEP_VIEW"	]
[ "id",	"dependency_keys_on_foreignkeys",	"DEP_VIEW"	]
[ "id",	"dependency_owners_on_schemas",	"DEP_VIEW"	]
[ "id",	"dependency_owners_on_schemas",	"DEP_VIEW"	]
[ "id",	"dependency_schemas_on_users",	"DEP_VIEW"	]
[ "id",	"dependency_tables_on_foreignkeys",	"DEP_VIEW"	]
[ "id",	"dependency_tables_on_foreignkeys",	"DEP_VIEW"	]
[ "id",	"dependency_tables_on_functions",	"DEP_VIEW"	]
[ "id",	"dependency_tables_on_functions",	"DEP_VIEW"	]
[ "id",	"dependency_tables_on_functions",	"DEP_VIEW"	]
[ "id",	"dependency_tables_on_indexes",	"DEP_VIEW"	]
[ "id",	"dependency_tables_on_indexes",	"DEP_VIEW"	]
[ "id",	"dependency_tables_on_procedures",	"DEP_VIEW"	]
[ "id",	"dependency_tables_on_procedures",	"DEP_VIEW"	]
[ "id",	"dependency_tables_on_procedures",	"DEP_VIEW"	]
[ "id",	"dependency_tables_on_triggers",	"DEP_VIEW"	]
[ "id",	"dependency_tables_on_triggers",	"DEP_VIEW"	]
[ "id",	"dependency_tables_on_triggers",	"DEP_VIEW"	]
[ "id",	"dependency_tables_on_views",	"DEP_VIEW"	]
[ "id",	"dependency_tables_on_views",	"DEP_VIEW"	]
[ "id",	"dependency_views_on_functions",	"DEP_VIEW"	]
[ "id",	"dependency_views_on_functions",	"DEP_VIEW"	]
[ "id",	"dependency_views_on_functions",	"DEP_VIEW"	]
[ "id",	"dependency_views_on_procedures",	"DEP_VIEW"	]
[ "id",	"dependency_views_on_procedures",	"DEP_VIEW"	]
[ "id",	"dependency_views_on_procedures",	"DEP_VIEW"	]
[ "id",	"dependency_views_on_views",	"DEP_VIEW"	]
[ "id",	"dependency_views_on_views",	"DEP_VIEW"	]
[ "id",	"geometry_columns",	"DEP_VIEW"	]
[ "id",	"geometry_columns",	"DEP_VIEW"	]
[ "id",	"ids",	"DEP_VIEW"	]
[ "id",	"ids",	"DEP_VIEW"	]
[ "id",	"ids",	"DEP_VIEW"	]
[ "id",	"ids",	"DEP_VIEW"	]
[ "id",	"ids",	"DEP_VIEW"	]
[ "id",	"ids",	"DEP_VIEW"	]
[ "id",	"ids",	"DEP_VIEW"	]
[ "id",	"ids",	"DEP_VIEW"	]
[ "id",	"ids",	"DEP_VIEW"	]
[ "id",	"ids",	"DEP_VIEW"	]
[ "id",	"ids",	"DEP_VIEW"	]
[ "id",	"ids",	"DEP_VIEW"	]
[ "id",	"ids",	"DEP_VIEW"	]
[ "id",	"ids",	"DEP_VIEW"	]
[ "id",	"ids",	"DEP_VIEW"	]
[ "id",	"ids",	"DEP_VIEW"	]
[ "id",	"roles",	"DEP_VIEW"	]
[ "id",	"storage",	"DEP_VIEW"	]
[ "id",	"streams",	"DEP_VIEW"	]
[ "id",	"streams",	"DEP_VIEW"	]
[ "id",	"systemfunctions",	"DEP_VIEW"	]
[ "id",	"tables",	"DEP_VIEW"	]
[ "id",	"tables",	"DEP_VIEW"	]
[ "imprints",	"schemastorage",	"DEP_VIEW"	]
[ "imprints",	"tablestorage",	"DEP_VIEW"	]
[ "isacolumn",	"storagemodel",	"DEP_VIEW"	]
[ "isacolumn",	"tablestoragemodel",	"DEP_VIEW"	]
[ "name",	"columns",	"DEP_VIEW"	]
[ "name",	"columns",	"DEP_VIEW"	]
[ "name",	"dependencies_vw",	"DEP_VIEW"	]
[ "name",	"dependency_args_on_types",	"DEP_VIEW"	]
[ "name",	"dependency_args_on_types",	"DEP_VIEW"	]
[ "name",	"dependency_columns_on_functions",	"DEP_VIEW"	]
[ "name",	"dependency_columns_on_functions",	"DEP_VIEW"	]
[ "name",	"dependency_columns_on_indexes",	"DEP_VIEW"	]
[ "name",	"dependency_columns_on_indexes",	"DEP_VIEW"	]
[ "name",	"dependency_columns_on_indexes",	"DEP_VIEW"	]
[ "name",	"dependency_columns_on_indexes",	"DEP_VIEW"	]
[ "name",	"dependency_columns_on_indexes",	"DEP_VIEW"	]
[ "name",	"dependency_columns_on_keys",	"DEP_VIEW"	]
[ "name",	"dependency_columns_on_keys",	"DEP_VIEW"	]
[ "name",	"dependency_columns_on_keys",	"DEP_VIEW"	]
[ "name",	"dependency_columns_on_keys",	"DEP_VIEW"	]
[ "name",	"dependency_columns_on_procedures",	"DEP_VIEW"	]
[ "name",	"dependency_columns_on_procedures",	"DEP_VIEW"	]
[ "name",	"dependency_columns_on_triggers",	"DEP_VIEW"	]
[ "name",	"dependency_columns_on_triggers",	"DEP_VIEW"	]
[ "name",	"dependency_columns_on_triggers",	"DEP_VIEW"	]
[ "name",	"dependency_columns_on_types",	"DEP_VIEW"	]
[ "name",	"dependency_columns_on_types",	"DEP_VIEW"	]
[ "name",	"dependency_columns_on_views",	"DEP_VIEW"	]
[ "name",	"dependency_columns_on_views",	"DEP_VIEW"	]
[ "name",	"dependency_functions_on_functions",	"DEP_VIEW"	]
[ "name",	"dependency_functions_on_procedures",	"DEP_VIEW"	]
[ "name",	"dependency_functions_on_triggers",	"DEP_VIEW"	]
[ "name",	"dependency_functions_on_triggers",	"DEP_VIEW"	]
[ "name",	"dependency_functions_on_types",	"DEP_VIEW"	]
[ "name",	"dependency_functions_on_views",	"DEP_VIEW"	]
[ "name",	"dependency_functions_on_views",	"DEP_VIEW"	]
[ "name",	"dependency_keys_on_foreignkeys",	"DEP_VIEW"	]
[ "name",	"dependency_owners_on_schemas",	"DEP_VIEW"	]
[ "name",	"dependency_owners_on_schemas",	"DEP_VIEW"	]
[ "name",	"dependency_schemas_on_users",	"DEP_VIEW"	]
[ "name",	"dependency_schemas_on_users",	"DEP_VIEW"	]
[ "name",	"dependency_tables_on_foreignkeys",	"DEP_VIEW"	]
[ "name",	"dependency_tables_on_foreignkeys",	"DEP_VIEW"	]
[ "name",	"dependency_tables_on_functions",	"DEP_VIEW"	]
[ "name",	"dependency_tables_on_functions",	"DEP_VIEW"	]
[ "name",	"dependency_tables_on_indexes",	"DEP_VIEW"	]
[ "name",	"dependency_tables_on_indexes",	"DEP_VIEW"	]
[ "name",	"dependency_tables_on_indexes",	"DEP_VIEW"	]
[ "name",	"dependency_tables_on_procedures",	"DEP_VIEW"	]
[ "name",	"dependency_tables_on_procedures",	"DEP_VIEW"	]
[ "name",	"dependency_tables_on_triggers",	"DEP_VIEW"	]
[ "name",	"dependency_tables_on_triggers",	"DEP_VIEW"	]
[ "name",	"dependency_tables_on_views",	"DEP_VIEW"	]
[ "name",	"dependency_views_on_functions",	"DEP_VIEW"	]
[ "name",	"dependency_views_on_functions",	"DEP_VIEW"	]
[ "name",	"dependency_views_on_procedures",	"DEP_VIEW"	]
[ "name",	"dependency_views_on_procedures",	"DEP_VIEW"	]
[ "name",	"dependency_views_on_views",	"DEP_VIEW"	]
[ "name",	"geometry_columns",	"DEP_VIEW"	]
[ "name",	"geometry_columns",	"DEP_VIEW"	]
[ "name",	"geometry_columns",	"DEP_VIEW"	]
[ "name",	"ids",	"DEP_VIEW"	]
[ "name",	"ids",	"DEP_VIEW"	]
[ "name",	"ids",	"DEP_VIEW"	]
[ "name",	"ids",	"DEP_VIEW"	]
[ "name",	"ids",	"DEP_VIEW"	]
[ "name",	"ids",	"DEP_VIEW"	]
[ "name",	"ids",	"DEP_VIEW"	]
[ "name",	"ids",	"DEP_VIEW"	]
[ "name",	"ids",	"DEP_VIEW"	]
[ "name",	"ids",	"DEP_VIEW"	]
[ "name",	"ids",	"DEP_VIEW"	]
[ "name",	"ids",	"DEP_VIEW"	]
[ "name",	"ids",	"DEP_VIEW"	]
[ "name",	"ids",	"DEP_VIEW"	]
[ "name",	"ids",	"DEP_VIEW"	]
[ "name",	"roles",	"DEP_VIEW"	]
[ "name",	"storage",	"DEP_VIEW"	]
[ "name",	"storage",	"DEP_VIEW"	]
[ "name",	"tables",	"DEP_VIEW"	]
[ "name",	"tables",	"DEP_VIEW"	]
[ "name",	"users",	"DEP_VIEW"	]
[ "nr",	"dependency_columns_on_indexes",	"DEP_VIEW"	]
[ "nr",	"dependency_columns_on_keys",	"DEP_VIEW"	]
[ "null",	"columns",	"DEP_VIEW"	]
[ "null",	"columns",	"DEP_VIEW"	]
[ "number",	"columns",	"DEP_VIEW"	]
[ "number",	"columns",	"DEP_VIEW"	]
[ "number",	"dependency_args_on_types",	"DEP_VIEW"	]
[ "obj_type",	"dependencies_vw",	"DEP_VIEW"	]
[ "orderidx",	"schemastorage",	"DEP_VIEW"	]
[ "orderidx",	"tablestorage",	"DEP_VIEW"	]
[ "owner",	"dependency_owners_on_schemas",	"DEP_VIEW"	]
[ "query",	"tables",	"DEP_VIEW"	]
[ "query",	"tables",	"DEP_VIEW"	]
[ "reference",	"storagemodel",	"DEP_VIEW"	]
[ "reference",	"tablestoragemodel",	"DEP_VIEW"	]
[ "rkey",	"dependency_keys_on_foreignkeys",	"DEP_VIEW"	]
[ "rkey",	"dependency_tables_on_foreignkeys",	"DEP_VIEW"	]
[ "schema",	"schemastorage",	"DEP_VIEW"	]
[ "schema",	"storagemodel",	"DEP_VIEW"	]
[ "schema",	"tablestorage",	"DEP_VIEW"	]
[ "schema",	"tablestoragemodel",	"DEP_VIEW"	]
[ "schema_id",	"dependency_columns_on_indexes",	"DEP_VIEW"	]
[ "schema_id",	"dependency_columns_on_keys",	"DEP_VIEW"	]
[ "schema_id",	"dependency_columns_on_triggers",	"DEP_VIEW"	]
[ "schema_id",	"dependency_columns_on_types",	"DEP_VIEW"	]
[ "schema_id",	"dependency_columns_on_views",	"DEP_VIEW"	]
[ "schema_id",	"dependency_functions_on_functions",	"DEP_VIEW"	]
[ "schema_id",	"dependency_functions_on_procedures",	"DEP_VIEW"	]
[ "schema_id",	"dependency_functions_on_triggers",	"DEP_VIEW"	]
[ "schema_id",	"dependency_functions_on_views",	"DEP_VIEW"	]
[ "schema_id",	"dependency_functions_on_views",	"DEP_VIEW"	]
[ "schema_id",	"dependency_tables_on_foreignkeys",	"DEP_VIEW"	]
[ "schema_id",	"dependency_tables_on_functions",	"DEP_VIEW"	]
[ "schema_id",	"dependency_tables_on_indexes",	"DEP_VIEW"	]
[ "schema_id",	"dependency_tables_on_procedures",	"DEP_VIEW"	]
[ "schema_id",	"dependency_tables_on_triggers",	"DEP_VIEW"	]
[ "schema_id",	"dependency_tables_on_views",	"DEP_VIEW"	]
[ "schema_id",	"dependency_views_on_functions",	"DEP_VIEW"	]
[ "schema_id",	"dependency_views_on_procedures",	"DEP_VIEW"	]
[ "schema_id",	"dependency_views_on_views",	"DEP_VIEW"	]
[ "schema_id",	"geometry_columns",	"DEP_VIEW"	]
[ "schema_id",	"ids",	"DEP_VIEW"	]
[ "schema_id",	"ids",	"DEP_VIEW"	]
[ "schema_id",	"ids",	"DEP_VIEW"	]
[ "schema_id",	"ids",	"DEP_VIEW"	]
[ "schema_id",	"ids",	"DEP_VIEW"	]
[ "schema_id",	"storage",	"DEP_VIEW"	]
[ "schema_id",	"tables",	"DEP_VIEW"	]
[ "schema_id",	"tables",	"DEP_VIEW"	]
[ "sorted",	"storagemodel",	"DEP_VIEW"	]
[ "sorted",	"tablestoragemodel",	"DEP_VIEW"	]
[ "sqlname",	"dependency_args_on_types",	"DEP_VIEW"	]
[ "sqlname",	"dependency_columns_on_types",	"DEP_VIEW"	]
[ "sqlname",	"dependency_functions_on_types",	"DEP_VIEW"	]
[ "sqlname",	"geometry_columns",	"DEP_VIEW"	]
[ "sqlname",	"ids",	"DEP_VIEW"	]
[ "storage",	"columns",	"DEP_VIEW"	]
[ "storage",	"columns",	"DEP_VIEW"	]
[ "stride",	"streams",	"DEP_VIEW"	]
[ "stride",	"streams",	"DEP_VIEW"	]
[ "system",	"storage",	"DEP_VIEW"	]
[ "system",	"systemfunctions",	"DEP_VIEW"	]
[ "system",	"tables",	"DEP_VIEW"	]
[ "system",	"tables",	"DEP_VIEW"	]
[ "systemname",	"geometry_columns",	"DEP_VIEW"	]
[ "table",	"storagemodel",	"DEP_VIEW"	]
[ "table",	"tablestorage",	"DEP_VIEW"	]
[ "table",	"tablestoragemodel",	"DEP_VIEW"	]
[ "table_id",	"columns",	"DEP_VIEW"	]
[ "table_id",	"columns",	"DEP_VIEW"	]
[ "table_id",	"dependency_columns_on_functions",	"DEP_VIEW"	]
[ "table_id",	"dependency_columns_on_indexes",	"DEP_VIEW"	]
[ "table_id",	"dependency_columns_on_indexes",	"DEP_VIEW"	]
[ "table_id",	"dependency_columns_on_indexes",	"DEP_VIEW"	]
[ "table_id",	"dependency_columns_on_keys",	"DEP_VIEW"	]
[ "table_id",	"dependency_columns_on_keys",	"DEP_VIEW"	]
[ "table_id",	"dependency_columns_on_procedures",	"DEP_VIEW"	]
[ "table_id",	"dependency_columns_on_triggers",	"DEP_VIEW"	]
[ "table_id",	"dependency_columns_on_types",	"DEP_VIEW"	]
[ "table_id",	"dependency_columns_on_views",	"DEP_VIEW"	]
[ "table_id",	"dependency_functions_on_triggers",	"DEP_VIEW"	]
[ "table_id",	"dependency_keys_on_foreignkeys",	"DEP_VIEW"	]
[ "table_id",	"dependency_tables_on_foreignkeys",	"DEP_VIEW"	]
[ "table_id",	"dependency_tables_on_indexes",	"DEP_VIEW"	]
[ "table_id",	"dependency_tables_on_indexes",	"DEP_VIEW"	]
[ "table_id",	"dependency_tables_on_triggers",	"DEP_VIEW"	]
[ "table_id",	"geometry_columns",	"DEP_VIEW"	]
[ "table_id",	"ids",	"DEP_VIEW"	]
[ "table_id",	"ids",	"DEP_VIEW"	]
[ "table_id",	"ids",	"DEP_VIEW"	]
[ "table_id",	"ids",	"DEP_VIEW"	]
[ "table_id",	"ids",	"DEP_VIEW"	]
[ "table_id",	"ids",	"DEP_VIEW"	]
[ "table_id",	"ids",	"DEP_VIEW"	]
[ "table_id",	"ids",	"DEP_VIEW"	]
[ "table_id",	"streams",	"DEP_VIEW"	]
[ "table_id",	"streams",	"DEP_VIEW"	]
[ "type",	"columns",	"DEP_VIEW"	]
[ "type",	"columns",	"DEP_VIEW"	]
[ "type",	"dependency_columns_on_functions",	"DEP_VIEW"	]
[ "type",	"dependency_columns_on_indexes",	"DEP_VIEW"	]
[ "type",	"dependency_columns_on_keys",	"DEP_VIEW"	]
[ "type",	"dependency_columns_on_procedures",	"DEP_VIEW"	]
[ "type",	"dependency_columns_on_views",	"DEP_VIEW"	]
[ "type",	"dependency_functions_on_functions",	"DEP_VIEW"	]
[ "type",	"dependency_functions_on_procedures",	"DEP_VIEW"	]
[ "type",	"dependency_functions_on_triggers",	"DEP_VIEW"	]
[ "type",	"dependency_functions_on_types",	"DEP_VIEW"	]
[ "type",	"dependency_functions_on_views",	"DEP_VIEW"	]
[ "type",	"dependency_keys_on_foreignkeys",	"DEP_VIEW"	]
[ "type",	"dependency_tables_on_foreignkeys",	"DEP_VIEW"	]
[ "type",	"dependency_tables_on_functions",	"DEP_VIEW"	]
[ "type",	"dependency_tables_on_functions",	"DEP_VIEW"	]
[ "type",	"dependency_tables_on_indexes",	"DEP_VIEW"	]
[ "type",	"dependency_tables_on_procedures",	"DEP_VIEW"	]
[ "type",	"dependency_tables_on_procedures",	"DEP_VIEW"	]
[ "type",	"dependency_tables_on_views",	"DEP_VIEW"	]
[ "type",	"dependency_views_on_functions",	"DEP_VIEW"	]
[ "type",	"dependency_views_on_functions",	"DEP_VIEW"	]
[ "type",	"dependency_views_on_procedures",	"DEP_VIEW"	]
[ "type",	"dependency_views_on_procedures",	"DEP_VIEW"	]
[ "type",	"dependency_views_on_views",	"DEP_VIEW"	]
[ "type",	"geometry_columns",	"DEP_VIEW"	]
[ "type",	"ids",	"DEP_VIEW"	]
[ "type",	"ids",	"DEP_VIEW"	]
[ "type",	"ids",	"DEP_VIEW"	]
[ "type",	"storagemodel",	"DEP_VIEW"	]
[ "type",	"tables",	"DEP_VIEW"	]
[ "type",	"tables",	"DEP_VIEW"	]
[ "type",	"tablestoragemodel",	"DEP_VIEW"	]
[ "type_digits",	"columns",	"DEP_VIEW"	]
[ "type_digits",	"columns",	"DEP_VIEW"	]
[ "type_digits",	"geometry_columns",	"DEP_VIEW"	]
[ "type_scale",	"columns",	"DEP_VIEW"	]
[ "type_scale",	"columns",	"DEP_VIEW"	]
[ "type_scale",	"geometry_columns",	"DEP_VIEW"	]
[ "unique",	"storagemodel",	"DEP_VIEW"	]
[ "window",	"streams",	"DEP_VIEW"	]
[ "window",	"streams",	"DEP_VIEW"	]
#SELECT c.name, k.name, 'DEP_KEY' from columns as c, objects as kc, keys as k where kc."name" = c.name AND kc.id = k.id AND k.table_id = c.table_id AND k.rkey = -1 order by c.name, k.name;
% .c,	.k,	.%10 # table_name
% name,	name,	%10 # name
% varchar,	varchar,	char # type
% 20,	44,	7 # length
[ "dependency_type_id",	"dependency_types_dependency_type_id_pkey",	"DEP_KEY"	]
[ "dependency_type_name",	"dependency_types_dependency_type_name_unique",	"DEP_KEY"	]
[ "function_type_id",	"function_types_function_type_id_pkey",	"DEP_KEY"	]
[ "function_type_name",	"function_types_function_type_name_unique",	"DEP_KEY"	]
[ "id",	"comments_id_pkey",	"DEP_KEY"	]
[ "index_type_id",	"index_types_index_type_id_pkey",	"DEP_KEY"	]
[ "index_type_name",	"index_types_index_type_name_unique",	"DEP_KEY"	]
[ "key_type_id",	"key_types_key_type_id_pkey",	"DEP_KEY"	]
[ "key_type_name",	"key_types_key_type_name_unique",	"DEP_KEY"	]
[ "keyword",	"keywords_keyword_pkey",	"DEP_KEY"	]
[ "language_id",	"function_languages_language_id_pkey",	"DEP_KEY"	]
[ "language_name",	"function_languages_language_name_unique",	"DEP_KEY"	]
[ "privilege_code_id",	"privilege_codes_privilege_code_id_pkey",	"DEP_KEY"	]
[ "privilege_code_name",	"privilege_codes_privilege_code_name_unique",	"DEP_KEY"	]
[ "srid",	"spatial_ref_sys_srid_pkey",	"DEP_KEY"	]
[ "table_type_id",	"table_types_table_type_id_pkey",	"DEP_KEY"	]
#SELECT c.name, i.name, 'DEP_INDEX' from columns as c, objects as kc, idxs as i where kc."name" = c.name AND kc.id = i.id AND c.table_id = i.table_id AND i.name not in (select name from keys) order by c.name, i.name;
% .c,	.i,	.%13 # table_name
% name,	name,	%13 # name
% varchar,	varchar,	char # type
% 0,	0,	9 # length
#SELECT c.name, f.name, 'DEP_FUNC' from functions as f, columns as c, dependencies as dep where c.id = dep.id AND f.id = dep.depend_id AND dep.depend_type = 7 ORDER BY c.name, f.name;
% .c,	.f,	.%10 # table_name
% name,	name,	%10 # name
% varchar,	varchar,	char # type
% 9,	8,	8 # length
[ "auth_name",	"getproj4",	"DEP_FUNC"	]
[ "auth_srid",	"getproj4",	"DEP_FUNC"	]
[ "proj4text",	"getproj4",	"DEP_FUNC"	]
[ "srid",	"getproj4",	"DEP_FUNC"	]
[ "srtext",	"getproj4",	"DEP_FUNC"	]
#SELECT c.name, tri.name, 'DEP_TRIGGER' from columns as c, triggers as tri, dependencies as dep where dep.id = c.id AND dep.depend_id =tri.id AND dep.depend_type = 8 order by c.name, tri.name;
% .c,	.tri,	.%10 # table_name
% name,	name,	%10 # name
% varchar,	varchar,	char # type
% 0,	0,	11 # length
#SELECT v.name, f.name, 'DEP_FUNC' from functions as f, tables as v, dependencies as dep where v.id = dep.id AND f.id = dep.depend_id AND dep.depend_type = 7 AND v.type in (1, 11, 21, 31) ORDER BY v.name, f.name;
% .v,	.f,	.%14 # table_name
% name,	name,	%14 # name
% varchar,	varchar,	char # type
% 0,	0,	8 # length
#SELECT v.name, i.name, 'DEP_INDEX' from tables as v, idxs as i where i.table_id = v.id and i.name not in (select name from keys) and v.type in (1, 11, 21, 31) order by v.name, i.name;
% .v,	.i,	.%17 # table_name
% name,	name,	%17 # name
% varchar,	varchar,	char # type
% 0,	0,	9 # length
#SELECT v.name, tri.name, 'DEP_TRIGGER' from tables as v, triggers as tri, dependencies as dep where dep.id = v.id AND dep.depend_id =tri.id AND dep.depend_type = 8 AND v.type in (1, 11, 21, 31) order by v.name, tri.name;
% .v,	.tri,	.%14 # table_name
% name,	name,	%14 # name
% varchar,	varchar,	char # type
% 0,	0,	11 # length
#SELECT f1.name, f2.name, 'DEP_FUNC' from functions as f1, functions as f2, dependencies as dep where f1.id = dep.id AND f2.id = dep.depend_id AND dep.depend_type = 7 ORDER BY f1.name, f2.name;
% sys.f1,	sys.f2,	.%2 # table_name
% name,	name,	%2 # name
% varchar,	varchar,	char # type
% 17,	13,	8 # length
[ "getproj4",	"st_transform",	"DEP_FUNC"	]
[ "internaltransform",	"st_transform",	"DEP_FUNC"	]
<<<<<<< HEAD
[ "log",	"summary",	"DEP_FUNC"	]
=======
[ "ms_trunc",	"ms_round",	"DEP_FUNC"	]
>>>>>>> 0b782f68
[ "st_geometryn",	"st_patchn",	"DEP_FUNC"	]
[ "st_numgeometries",	"st_numpatches",	"DEP_FUNC"	]
[ "st_srid",	"st_transform",	"DEP_FUNC"	]
#SELECT f.name, tri.name, 'DEP_TRIGGER' from functions as f, triggers as tri, dependencies as dep where dep.id = f.id AND dep.depend_id =tri.id AND dep.depend_type = 8 order by f.name, tri.name;
% sys.f,	sys.tri,	.%2 # table_name
% name,	name,	%2 # name
% varchar,	varchar,	char # type
% 0,	0,	11 # length
#SELECT k.name, fk.name, 'DEP_FKEY' from keys as k, keys as fk where fk.rkey = k.id order by k.name, fk.name;
% sys.k,	sys.fk,	.%2 # table_name
% name,	name,	%2 # name
% varchar,	varchar,	char # type
% 0,	0,	8 # length
done

# 09:38:23 >  
# 09:38:23 >  "Done."
# 09:38:23 >  <|MERGE_RESOLUTION|>--- conflicted
+++ resolved
@@ -96,21 +96,21 @@
 [ "monetdb",	"wlc",	"DEP_SCHEMA"	]
 [ "monetdb",	"wlr",	"DEP_SCHEMA"	]
 #SELECT t.name, v.name, 'DEP_VIEW' from tables as t, tables as v, dependencies as dep where t.id = dep.id AND v.id = dep.depend_id AND dep.depend_type = 5 AND v.type = 1 order by t.name, v.name;
-% .t,	.v,	.%14 # table_name
-% name,	name,	%14 # name
+% .t,	.v,	.%20 # table_name
+% name,	name,	%20 # name
 % varchar,	varchar,	char # type
 % 2,	2,	8 # length
 [ "t1",	"v1",	"DEP_VIEW"	]
 [ "v1",	"v2",	"DEP_VIEW"	]
 #SELECT t.name, i.name, 'DEP_INDEX' from tables as t, idxs as i where i.table_id = t.id and i.name not in (select name from keys) and t.type = 0 order by t.name, i.name;
-% .t,	.i,	.%12 # table_name
-% name,	name,	%12 # name
+% .t,	.i,	.%14 # table_name
+% name,	name,	%14 # name
 % varchar,	varchar,	char # type
 % 2,	8,	9 # length
 [ "t1",	"id_index",	"DEP_INDEX"	]
 #(SELECT t.name as name, tri.name as trigname, 'DEP_TRIGGER' from tables as t, triggers as tri where tri.table_id = t.id) UNION (SELECT t.name as name, tri.name as trigname, 'DEP_TRIGGER' from triggers tri, tables t, dependencies dep where dep.id = t.id AND dep.depend_id =tri.id AND dep.depend_type = 8) order by name, trigname;
-% .%21,	.%21,	.%21 # table_name
-% name,	trigname,	%14 # name
+% .%25,	.%25,	.%25 # table_name
+% name,	trigname,	%20 # name
 % varchar,	varchar,	char # type
 % 7,	21,	11 # length
 [ "_tables",	"system_update_tables",	"DEP_TRIGGER"	]
@@ -120,21 +120,21 @@
 [ "t2",	"trigger_test",	"DEP_TRIGGER"	]
 [ "t3",	"trigger_test_4",	"DEP_TRIGGER"	]
 #SELECT t.name, fk.name, 'DEP_FKEY' from tables as t, keys as k, keys as fk where fk.rkey = k.id and k.table_id = t.id order by t.name, fk.name;
-% .t,	.fk,	.%7 # table_name
-% name,	name,	%7 # name
+% .t,	.fk,	.%11 # table_name
+% name,	name,	%11 # name
 % varchar,	varchar,	char # type
 % 2,	13,	8 # length
 [ "t1",	"t2_id_t1_fkey",	"DEP_FKEY"	]
 #SELECT t.name, f.name, 'DEP_FUNC' from functions as f, tables as t, dependencies as dep where t.id = dep.id AND f.id = dep.depend_id AND dep.depend_type = 7 AND t.type IN (0, 10) ORDER BY t.name, f.name;
-% .t,	.f,	.%12 # table_name
-% name,	name,	%12 # name
+% .t,	.f,	.%14 # table_name
+% name,	name,	%14 # name
 % varchar,	varchar,	char # type
 % 15,	8,	8 # length
 [ "spatial_ref_sys",	"getproj4",	"DEP_FUNC"	]
 [ "t1",	"f2",	"DEP_FUNC"	]
 #SELECT c.name, v.name, 'DEP_VIEW' from columns as c, tables as v, dependencies as dep where c.id = dep.id AND v.id = dep.depend_id AND dep.depend_type = 5 AND v.type = 1 order by c.name, v.name;
-% .c,	.v,	.%15 # table_name
-% name,	name,	%15 # name
+% .c,	.v,	.%17 # table_name
+% name,	name,	%17 # name
 % varchar,	varchar,	char # type
 % 4,	2,	8 # length
 [ "age",	"v1",	"DEP_VIEW"	]
@@ -197,19 +197,19 @@
 [ "id_t1",	"trigger_test",	"DEP_TRIGGER"	]
 [ "name",	"trigger_test",	"DEP_TRIGGER"	]
 #SELECT v.name, f.name, 'DEP_FUNC' from functions as f, tables as v, dependencies as dep where v.id = dep.id AND f.id = dep.depend_id AND dep.depend_type = 7 AND v.type IN (1, 11) ORDER BY v.name, f.name;
-% .v,	.f,	.%12 # table_name
-% name,	name,	%12 # name
+% .v,	.f,	.%14 # table_name
+% name,	name,	%14 # name
 % varchar,	varchar,	char # type
 % 2,	2,	8 # length
 [ "v1",	"f2",	"DEP_FUNC"	]
 #SELECT v.name, i.name, 'DEP_INDEX' from tables as v, idxs as i where i.table_id = v.id and i.name not in (select name from keys) and v.type = 1 order by v.name, i.name;
-% .v,	.i,	.%12 # table_name
-% name,	name,	%12 # name
+% .v,	.i,	.%14 # table_name
+% name,	name,	%14 # name
 % varchar,	varchar,	char # type
 % 0,	0,	9 # length
 #SELECT v.name, tri.name, 'DEP_TRIGGER' from tables as v, triggers as tri, dependencies as dep where dep.id = v.id AND dep.depend_id =tri.id AND dep.depend_type = 8 AND v.type = 1 order by v.name, tri.name;
-% .v,	.tri,	.%7 # table_name
-% name,	name,	%7 # name
+% .v,	.tri,	.%11 # table_name
+% name,	name,	%11 # name
 % varchar,	varchar,	char # type
 % 0,	0,	11 # length
 #SELECT f1.name, f2.name, 'DEP_FUNC' from functions as f1, functions as f2, dependencies as dep where f1.id = dep.id AND f2.id = dep.depend_id AND dep.depend_type = 7 order by f2.name, f1.name;
@@ -344,8 +344,8 @@
 [ "monetdb",	"wlc",	"DEP_SCHEMA"	]
 [ "monetdb",	"wlr",	"DEP_SCHEMA"	]
 #SELECT t.name, v.name, 'DEP_VIEW' from tables as t, tables as v, dependencies as dep where t.id = dep.id AND v.id = dep.depend_id AND dep.depend_type = 5 AND v.type in (1, 11, 21, 31) order by t.name, v.name;
-% .t,	.v,	.%21 # table_name
-% name,	name,	%21 # name
+% .t,	.v,	.%25 # table_name
+% name,	name,	%25 # name
 % varchar,	varchar,	char # type
 % 17,	34,	8 # length
 [ "_columns",	"columns",	"DEP_VIEW"	]
@@ -459,31 +459,31 @@
 [ "types",	"ids",	"DEP_VIEW"	]
 [ "users",	"dependency_schemas_on_users",	"DEP_VIEW"	]
 #SELECT t.name, i.name, 'DEP_INDEX' from tables as t, idxs as i where i.table_id = t.id and i.name not in (select name from keys) and t.type in (0, 10, 20, 30) order by t.name, i.name;
-% .t,	.i,	.%17 # table_name
-% name,	name,	%17 # name
+% .t,	.i,	.%21 # table_name
+% name,	name,	%21 # name
 % varchar,	varchar,	char # type
 % 0,	0,	9 # length
 #(SELECT t.name as name, tri.name as trigname, 'DEP_TRIGGER' from tables as t, triggers as tri where tri.table_id = t.id) UNION (SELECT t.name as name, tri.name as trigname, 'DEP_TRIGGER' from triggers tri, tables t, dependencies dep where dep.id = t.id AND dep.depend_id =tri.id AND dep.depend_type = 8) order by name, trigname;
-% .%21,	.%21,	.%21 # table_name
-% name,	trigname,	%14 # name
+% .%25,	.%25,	.%25 # table_name
+% name,	trigname,	%20 # name
 % varchar,	varchar,	char # type
 % 7,	21,	11 # length
 [ "_tables",	"system_update_tables",	"DEP_TRIGGER"	]
 [ "schemas",	"system_update_schemas",	"DEP_TRIGGER"	]
 #SELECT t.name, fk.name, 'DEP_FKEY' from tables as t, keys as k, keys as fk where fk.rkey = k.id and k.table_id = t.id order by t.name, fk.name;
-% .t,	.fk,	.%7 # table_name
-% name,	name,	%7 # name
+% .t,	.fk,	.%11 # table_name
+% name,	name,	%11 # name
 % varchar,	varchar,	char # type
 % 0,	0,	8 # length
 #SELECT t.name, f.name, 'DEP_FUNC' from functions as f, tables as t, dependencies as dep where t.id = dep.id AND f.id = dep.depend_id AND dep.depend_type = 7 AND t.type in (0, 10, 20, 30) ORDER BY t.name, f.name;
-% .t,	.f,	.%14 # table_name
-% name,	name,	%14 # name
+% .t,	.f,	.%16 # table_name
+% name,	name,	%16 # name
 % varchar,	varchar,	char # type
 % 15,	8,	8 # length
 [ "spatial_ref_sys",	"getproj4",	"DEP_FUNC"	]
 #SELECT c.name, v.name, 'DEP_VIEW' from columns as c, tables as v, dependencies as dep where c.id = dep.id AND v.id = dep.depend_id AND dep.depend_type = 5 AND v.type in (1, 11, 21, 31) order by c.name, v.name;
-% .c,	.v,	.%22 # table_name
-% name,	name,	%22 # name
+% .c,	.v,	.%24 # table_name
+% name,	name,	%24 # name
 % varchar,	varchar,	char # type
 % 20,	34,	8 # length
 [ "access",	"tables",	"DEP_VIEW"	]
@@ -913,18 +913,18 @@
 % varchar,	varchar,	char # type
 % 0,	0,	11 # length
 #SELECT v.name, f.name, 'DEP_FUNC' from functions as f, tables as v, dependencies as dep where v.id = dep.id AND f.id = dep.depend_id AND dep.depend_type = 7 AND v.type in (1, 11, 21, 31) ORDER BY v.name, f.name;
-% .v,	.f,	.%14 # table_name
-% name,	name,	%14 # name
+% .v,	.f,	.%16 # table_name
+% name,	name,	%16 # name
 % varchar,	varchar,	char # type
 % 0,	0,	8 # length
 #SELECT v.name, i.name, 'DEP_INDEX' from tables as v, idxs as i where i.table_id = v.id and i.name not in (select name from keys) and v.type in (1, 11, 21, 31) order by v.name, i.name;
-% .v,	.i,	.%17 # table_name
-% name,	name,	%17 # name
+% .v,	.i,	.%21 # table_name
+% name,	name,	%21 # name
 % varchar,	varchar,	char # type
 % 0,	0,	9 # length
 #SELECT v.name, tri.name, 'DEP_TRIGGER' from tables as v, triggers as tri, dependencies as dep where dep.id = v.id AND dep.depend_id =tri.id AND dep.depend_type = 8 AND v.type in (1, 11, 21, 31) order by v.name, tri.name;
-% .v,	.tri,	.%14 # table_name
-% name,	name,	%14 # name
+% .v,	.tri,	.%16 # table_name
+% name,	name,	%16 # name
 % varchar,	varchar,	char # type
 % 0,	0,	11 # length
 #SELECT f1.name, f2.name, 'DEP_FUNC' from functions as f1, functions as f2, dependencies as dep where f1.id = dep.id AND f2.id = dep.depend_id AND dep.depend_type = 7 ORDER BY f1.name, f2.name;
@@ -934,11 +934,8 @@
 % 17,	13,	8 # length
 [ "getproj4",	"st_transform",	"DEP_FUNC"	]
 [ "internaltransform",	"st_transform",	"DEP_FUNC"	]
-<<<<<<< HEAD
 [ "log",	"summary",	"DEP_FUNC"	]
-=======
 [ "ms_trunc",	"ms_round",	"DEP_FUNC"	]
->>>>>>> 0b782f68
 [ "st_geometryn",	"st_patchn",	"DEP_FUNC"	]
 [ "st_numgeometries",	"st_numpatches",	"DEP_FUNC"	]
 [ "st_srid",	"st_transform",	"DEP_FUNC"	]
