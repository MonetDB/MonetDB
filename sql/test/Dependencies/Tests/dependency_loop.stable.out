--- conflicted
+++ resolved
@@ -118,11 +118,7 @@
 % %1 # name
 % bigint # type
 % 3 # length
-<<<<<<< HEAD
-[ 593	]
-=======
 [ 584	]
->>>>>>> cc806812
 
 # 10:37:19 >  
 # 10:37:19 >  Done.
