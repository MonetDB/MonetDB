stderr of test 'Dependencies` in directory 'sql/test/Dependencies` itself:


# 09:38:22 >  
# 09:38:22 >  "mserver5" "--debug=10" "--set" "gdk_nr_threads=0" "--set" "mapi_open=true" "--set" "mapi_port=38541" "--set" "mapi_usock=/var/tmp/mtest-6347/.s.monetdb.38541" "--set" "monet_prompt=" "--forcemito" "--set" "mal_listing=2" "--dbpath=/home/robin/MonetDB/PREFIX/var/MonetDB/mTests_sql_test_Dependencies" "--set" "mal_listing=0"
# 09:38:22 >  

# builtin opt 	gdk_dbpath = /home/robin/MonetDB/PREFIX/var/monetdb5/dbfarm/demo
# builtin opt 	gdk_debug = 0
# builtin opt 	gdk_vmtrim = no
# builtin opt 	monet_prompt = >
# builtin opt 	monet_daemon = no
# builtin opt 	mapi_port = 50000
# builtin opt 	mapi_open = false
# builtin opt 	mapi_autosense = false
# builtin opt 	sql_optimizer = default_pipe
# builtin opt 	sql_debug = 0
# cmdline opt 	gdk_nr_threads = 0
# cmdline opt 	mapi_open = true
# cmdline opt 	mapi_port = 38541
# cmdline opt 	mapi_usock = /var/tmp/mtest-6347/.s.monetdb.38541
# cmdline opt 	monet_prompt = 
# cmdline opt 	mal_listing = 2
# cmdline opt 	gdk_dbpath = /home/robin/MonetDB/PREFIX/var/MonetDB/mTests_sql_test_Dependencies
# cmdline opt 	mal_listing = 0
# cmdline opt 	gdk_debug = 536870922

# 09:38:22 >  
# 09:38:22 >  "/usr/bin/python2" "Dependencies.SQL.py" "Dependencies"
# 09:38:22 >  

MAPI  = (monetdb) /var/tmp/mtest-12303/.s.monetdb.31511
QUERY = DROP USER monetdb;
ERROR = !DROP USER: 'monetdb' owns a schema
CODE  = M1M05
MAPI  = (monetdb) /var/tmp/mtest-30274/.s.monetdb.37685
QUERY = DROP SCHEMA test;
<<<<<<< HEAD
ERROR = !DROP SCHEMA: unable to drop schema 'test' (there are database objects which depend on it
CODE  = 2BM37
MAPI  = (monet_test) /var/tmp/mtest-30274/.s.monetdb.37685
=======
ERROR = !DROP SCHEMA: unable to drop schema 'test' (there are database objects which depend on it)
MAPI  = (monet_test) /var/tmp/mtest-26431/.s.monetdb.31043
>>>>>>> 66a07035
QUERY = CREATE SCHEMA "test_2" AUTHORIZATION "public";
ERROR = !CREATE SCHEMA: insufficient privileges for user 'monet_test'
CODE  = 42000
MAPI  = (monet_test) /var/tmp/mtest-30274/.s.monetdb.37685
QUERY = DROP USER monetdb;
ERROR = !DROP USER: 'monetdb' owns a schema
CODE  = M1M05
MAPI  = (monetdb) /var/tmp/mtest-30274/.s.monetdb.37685
QUERY = CREATE INDEX id_age_index ON v1(id,age);
ERROR = !CREATE INDEX: cannot create index on view 'v1'
CODE  = 42S02
MAPI  = (monetdb) /var/tmp/mtest-30274/.s.monetdb.37685
QUERY = ALTER TABLE t1 DROP COLUMN id;
ERROR = !ALTER TABLE: cannot drop column 'id': there are database objects which depend on it
CODE  = 2BM37
MAPI  = (monetdb) /var/tmp/mtest-30274/.s.monetdb.37685
QUERY = ALTER TABLE v1 DROP COLUMN age;
ERROR = !ALTER TABLE: cannot drop column from VIEW 'v1'
CODE  = 42000
MAPI  = (monetdb) /var/tmp/mtest-30274/.s.monetdb.37685
QUERY = ALTER TABLE t2 ADD FOREIGN KEY(age_v1) REFERENCES v1(age);
ERROR = !CONSTRAINT FOREIGN KEY: could not find referenced PRIMARY KEY in table 'v1'
CODE  = 42000
MAPI  = (monetdb) /var/tmp/mtest-30274/.s.monetdb.37685
QUERY = DROP TABLE t1;
ERROR = !DROP TABLE: FOREIGN KEY t2.t2_id_t1_fkey depends on t1
CODE  = 40000
MAPI  = (monetdb) /var/tmp/mtest-30274/.s.monetdb.37685
QUERY = DROP VIEW v1;
ERROR = !DROP VIEW: cannot drop view 'v1', there are database objects which depend on it
CODE  = 42000
MAPI  = (monetdb) /var/tmp/mtest-30274/.s.monetdb.37685
QUERY = DROP TABLE t2; 
ERROR = !DROP TABLE: unable to drop table t2 (there are database objects which depend on it)
CODE  = 42000
MAPI  = (monetdb) /var/tmp/mtest-30274/.s.monetdb.37685
QUERY = DROP FUNCTION f1;
ERROR = !DROP FUNCTION: there are database objects dependent on function f1;
CODE  = 42000
MAPI  = (monetdb) /var/tmp/mtest-30274/.s.monetdb.37685
QUERY = DROP INDEX id_age_index;
ERROR = !DROP INDEX: no such index 'id_age_index'
CODE  = 42S12
MAPI  = (monetdb) /var/tmp/mtest-30274/.s.monetdb.37685
QUERY = DROP VIEW v1;
ERROR = !DROP VIEW: cannot drop view 'v1', there are database objects which depend on it
CODE  = 42000
MAPI  = (monetdb) /var/tmp/mtest-30274/.s.monetdb.37685
QUERY = DROP TABLE t1;
ERROR = !DROP TABLE: unable to drop table t1 (there are database objects which depend on it)
CODE  = 42000
MAPI  = (monetdb) /var/tmp/mtest-30274/.s.monetdb.37685
QUERY = DROP function f1;
ERROR = !DROP FUNCTION: there are database objects dependent on function f1;
CODE  = 42000
MAPI  = (monetdb) /var/tmp/mtest-30274/.s.monetdb.37685
QUERY = DROP SCHEMA test_2;
ERROR = !DROP SCHEMA: name test_2 does not exist
CODE  = 3F000

# 14:15:47 >  
# 14:15:47 >  "Done."
# 14:15:47 >  

# 09:38:23 >  
# 09:38:23 >  "Done."
# 09:38:23 >  <|MERGE_RESOLUTION|>--- conflicted
+++ resolved
@@ -35,14 +35,9 @@
 CODE  = M1M05
 MAPI  = (monetdb) /var/tmp/mtest-30274/.s.monetdb.37685
 QUERY = DROP SCHEMA test;
-<<<<<<< HEAD
-ERROR = !DROP SCHEMA: unable to drop schema 'test' (there are database objects which depend on it
+ERROR = !DROP SCHEMA: unable to drop schema 'test' (there are database objects which depend on it)
 CODE  = 2BM37
-MAPI  = (monet_test) /var/tmp/mtest-30274/.s.monetdb.37685
-=======
-ERROR = !DROP SCHEMA: unable to drop schema 'test' (there are database objects which depend on it)
-MAPI  = (monet_test) /var/tmp/mtest-26431/.s.monetdb.31043
->>>>>>> 66a07035
+MAPI  = (monet_test) /var/tmp/mtest-15640/.s.monetdb.33152
 QUERY = CREATE SCHEMA "test_2" AUTHORIZATION "public";
 ERROR = !CREATE SCHEMA: insufficient privileges for user 'monet_test'
 CODE  = 42000
