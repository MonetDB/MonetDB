--- conflicted
+++ resolved
@@ -306,40 +306,24 @@
 query TTT nosort
 SELECT c.name, f.name, 'DEP_FUNC' from sys.functions as f, sys.columns as c, sys.dependencies as dep where c.id = dep.id AND f.id = dep.depend_id AND dep.depend_type = 7 ORDER BY c.name, f.name
 ----
-<<<<<<< HEAD
-access
-describe_table
-DEP_FUNC
 age
 f2
 DEP_FUNC
-authorization
-describe_function
-DEP_FUNC
 column_id
 get_merge_table_partition_expressions
 DEP_FUNC
-commit_action
-describe_table
-DEP_FUNC
 default
 describe_columns
 DEP_FUNC
 expression
 get_merge_table_partition_expressions
 DEP_FUNC
-func
-describe_function
-DEP_FUNC
 function_type_id
 describe_function
 DEP_FUNC
 function_type_keyword
 describe_function
 DEP_FUNC
-function_type_name
-describe_function
-DEP_FUNC
 id
 describe_columns
 DEP_FUNC
@@ -394,12 +378,6 @@
 language_keyword
 describe_function
 DEP_FUNC
-language_name
-describe_function
-DEP_FUNC
-mod
-describe_function
-DEP_FUNC
 name
 db_users
 DEP_FUNC
@@ -450,9 +428,6 @@
 DEP_FUNC
 o
 dump_database
-DEP_FUNC
-owner
-describe_function
 DEP_FUNC
 password
 get_remote_table_expressions
@@ -490,12 +465,6 @@
 schema_id
 get_remote_table_expressions
 DEP_FUNC
-semantics
-describe_function
-DEP_FUNC
-side_effect
-describe_function
-DEP_FUNC
 srid
 getproj4
 DEP_FUNC
@@ -559,18 +528,6 @@
 stmt
 dump_database
 DEP_FUNC
-storage
-describe_columns
-DEP_FUNC
-system
-describe_function
-DEP_FUNC
-system
-describe_function
-DEP_FUNC
-system
-describe_table
-DEP_FUNC
 table_id
 describe_columns
 DEP_FUNC
@@ -607,15 +564,6 @@
 username
 get_remote_table_expressions
 DEP_FUNC
-vararg
-describe_function
-DEP_FUNC
-varres
-describe_function
-DEP_FUNC
-=======
-261 values hashing to adb8ebc80dade286b720009b58eebd1e
->>>>>>> f0ec8756
 
 query TTT nosort
 SELECT c.name, tri.name, 'DEP_TRIGGER' from sys.columns as c, sys.triggers as tri, sys.dependencies as dep where dep.id = c.id AND dep.depend_id =tri.id AND dep.depend_type = 8 order by c.name, tri.name
