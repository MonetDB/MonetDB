--- conflicted
+++ resolved
@@ -83,13 +83,8 @@
 MAPI  = (monetdb) /var/tmp/mtest-27483/.s.monetdb.35395
 QUERY = update t1703497b set id = 10 where id =3;
 ERROR = !UPDATE: FOREIGN KEY constraint 't1703497b.t1703497b_id_fkey' violated
-<<<<<<< HEAD
-CODE  = M0M29
-MAPI  = (monetdb) /var/tmp/mtest-12398/.s.monetdb.34869
-=======
 CODE  = 40002
 MAPI  = (monetdb) /var/tmp/mtest-225531/.s.monetdb.33874
->>>>>>> 2205fdd7
 QUERY = drop table t1703497b;
 ERROR = !Current transaction is aborted (please ROLLBACK)
 CODE  = 25005
