stdout of test 'jdbc_no_debug.SF-1739356` in directory 'sql/test/BugTracker` itself:


# 13:44:44 >  
# 13:44:44 >   mserver5 "--config=/ufs/niels/scratch/rc/Linux-x86_64/etc/monetdb5.conf" --debug=10 --set gdk_nr_threads=0 --set "monet_mod_path=/ufs/niels/scratch/rc/Linux-x86_64/lib/MonetDB5:/ufs/niels/scratch/rc/Linux-x86_64/lib/MonetDB5/lib:/ufs/niels/scratch/rc/Linux-x86_64/lib/MonetDB5/bin" --set "gdk_dbfarm=/ufs/niels/scratch/rc/Linux-x86_64/var/MonetDB5/dbfarm"    --set mapi_open=true --set xrpc_open=true --set mapi_port=36629 --set xrpc_port=45999 --set monet_prompt= --trace  "--dbname=mTests_src_test_BugTracker" --set mal_listing=0 "--dbinit= include sql;" ; echo ; echo Over..
# 13:44:44 >  

# MonetDB server v5.12.0, based on kernel v1.30.0
# Serving database 'mTests_src_test_BugTracker', using 4 threads
# Compiled for x86_64-unknown-linux-gnu/64bit with 64bit OIDs dynamically linked
# Copyright (c) 1993-July 2008 CWI.
# Copyright (c) August 2008-2009 MonetDB B.V., all rights reserved
# Visit http://monetdb.cwi.nl/ for further information
# Listening for connection requests on mapi:monetdb://alf.ins.cwi.nl:36629/
# MonetDB/SQL module v2.30.0 loaded

Ready.




<<<<<<< HEAD
+--------------------------------------------------------------------------------------+
| rel                                                                                                                                                                                                                                                                       |
+======================================================================================+
=======
+-------------------------------------------------------------------------------------------------------------------------+
| rel                                                                                                                                                                                                                                                                       |
+=========================================================================================================================+
>>>>>>> 39411cf0
| project (                                                                                                                                                                                                                                                                 |
| | group by (                                                                                                                                                                                                                                                              |
| | | union (                                                                                                      |
| | | | group by (                                                                                                 |
| | | | | project (                                                                                                                                                                                                                                                         |
| | | | | | select (                                                                                                                                                                                                                                                        |
<<<<<<< HEAD
| | | | | | | table(sys._tables) [ _tables.id as p.id, _tables.type as p.type ] COUNT  |
| | | | | | ) [ p.type != smallint[tinyint "2"] ]                                      |
=======
| | | | | | | table(sys._tables) [ _tables.id as p.id, _tables.type as p.type, _tables.%TID% NOT NULL as p.%TID% ] COUNT  |
| | | | | | ) [ p.type != smallint[tinyint "2"] ]                                                                                                                                                                                                                                                                   |
>>>>>>> 39411cf0
| | | | | ) [ p.id as tables.id ]                                                                                  |
| | | | ) [  ] [ sys.count() NOT NULL as L1.L1 ],                                                                         |
| | | | group by (                                                                                                 |
| | | | | project (                                                                                                                                                                                                                                                         |
| | | | | | select (                                                                                                                                                                                                                                                        |
<<<<<<< HEAD
| | | | | | | table(tmp._tables) [ _tables.id as t.id, _tables.type as t.type ] COUNT  |
| | | | | | ) [ t.type != smallint[tinyint "2"] ]                                      |
=======
| | | | | | | table(tmp._tables) [ _tables.id as t.id, _tables.type as t.type, _tables.%TID% NOT NULL as t.%TID% ] COUNT  |
| | | | | | ) [ t.type != smallint[tinyint "2"] ]                                                                                                                                                                                                                                                                   |
>>>>>>> 39411cf0
| | | | | ) [ t.id as tables.id ]                                                                                  |
| | | | ) [  ] [ sys.count() NOT NULL as L1.L1 ]                                                                          |
| | | ) [ L1.L1 ]                                                                                                         |
| | ) [  ] [ sys.sum no nil (L1.L1) as L1.L1 ]                                                                            |
| ) [ L1 NOT NULL as L1.L1 ]                                                                                                                                                                                                                                                                                        |
<<<<<<< HEAD
+--------------------------------------------------------------------------------------+
=======
+-------------------------------------------------------------------------------------------------------------------------+
>>>>>>> 39411cf0
20 rows

Operation successful

+--------------------------------------------------------------------------+
| mal                                                                 |
+==========================================================================+
| function user.s3_1{autoCommit=true}():void;                              |
|     X_3:bat[:oid,:wrd]  := bat.new(nil:oid,nil:wrd);                |
|     X_2 := sql.mvc();                                               |
|     X_9 := sql.bind(X_2,"sys","_tables","type",0);          |
|     X_6:bat[:oid,:oid]  := sql.tid(X_2,"sys","_tables");    |
|     X_67 := algebra.subselect(X_9,X_6,2:sht,2:sht,true,true,true);       |
|     (X_12,r1_12) := sql.bind(X_2,"sys","_tables","type",2); |
|     X_68 := algebra.subselect(r1_12,2:sht,2:sht,true,true,true);         |
|     X_15 := sql.bind(X_2,"sys","_tables","type",1);         |
|     X_69 := algebra.subselect(X_15,X_6,2:sht,2:sht,true,true,true);      |
|     X_17 := sql.subdelta(X_67,X_6,X_12,X_68,X_69);                       |
|     X_18 := sql.bind(X_2,"sys","_tables","id",0);                    |
|     (X_20,r1_28) := sql.bind(X_2,"sys","_tables","id",2);            |
|     X_22 := sql.bind(X_2,"sys","_tables","id",1);                    |
|     X_23 := sql.projectdelta(X_17,X_18,X_20,r1_28,X_22);             |
|     X_24 := aggr.count(X_23);                                        |
|     X_25 := sql.single(X_24);                                        |
|     X_26 := bat.append(X_3,X_25,true);                               |
|     X_31 := sql.bind(X_2,"tmp","_tables","type",0);                  |
|     X_34 := X_31;                                                    |
|     X_28:bat[:oid,:oid]  := sql.tid(X_2,"tmp","_tables");            |
|     X_35 := algebra.subselect(X_34,X_28,2:sht,2:sht,true,true,true); |
|     X_36 := sql.bind(X_2,"tmp","_tables","id",0);                    |
|     X_38 := X_36;                                                    |
|     X_39 := algebra.leftfetchjoin(X_35,X_38);                        |
|     X_40 := aggr.count(X_39);                                        |
|     X_41 := bat.append(X_26,X_40,true);                              |
|     X_43 := algebra.selectNotNil(X_41);                              |
|     X_44:wrd  := aggr.sum(X_43);                                     |
|     sql.exportValue(1,".L1","L1","wrd",64,0,6,X_44,"");              |
| end s3_1;                                                                |
| # querylog.define("explain select count(*) from tables;","default_pipe") |
+--------------------------------------------------------------------------+
32 rows


# 19:39:11 >  
# 19:39:11 >  "Done."
# 19:39:11 >  
<|MERGE_RESOLUTION|>--- conflicted
+++ resolved
@@ -19,50 +19,30 @@
 
 
 
-<<<<<<< HEAD
 +--------------------------------------------------------------------------------------+
 | rel                                                                                                                                                                                                                                                                       |
 +======================================================================================+
-=======
-+-------------------------------------------------------------------------------------------------------------------------+
-| rel                                                                                                                                                                                                                                                                       |
-+=========================================================================================================================+
->>>>>>> 39411cf0
 | project (                                                                                                                                                                                                                                                                 |
 | | group by (                                                                                                                                                                                                                                                              |
 | | | union (                                                                                                      |
 | | | | group by (                                                                                                 |
 | | | | | project (                                                                                                                                                                                                                                                         |
 | | | | | | select (                                                                                                                                                                                                                                                        |
-<<<<<<< HEAD
 | | | | | | | table(sys._tables) [ _tables.id as p.id, _tables.type as p.type ] COUNT  |
 | | | | | | ) [ p.type != smallint[tinyint "2"] ]                                      |
-=======
-| | | | | | | table(sys._tables) [ _tables.id as p.id, _tables.type as p.type, _tables.%TID% NOT NULL as p.%TID% ] COUNT  |
-| | | | | | ) [ p.type != smallint[tinyint "2"] ]                                                                                                                                                                                                                                                                   |
->>>>>>> 39411cf0
 | | | | | ) [ p.id as tables.id ]                                                                                  |
-| | | | ) [  ] [ sys.count() NOT NULL as L1.L1 ],                                                                         |
+| | | | ) [  ] [ sys.count() NOT NULL as L1.L1 ],                                      |
 | | | | group by (                                                                                                 |
 | | | | | project (                                                                                                                                                                                                                                                         |
 | | | | | | select (                                                                                                                                                                                                                                                        |
-<<<<<<< HEAD
 | | | | | | | table(tmp._tables) [ _tables.id as t.id, _tables.type as t.type ] COUNT  |
 | | | | | | ) [ t.type != smallint[tinyint "2"] ]                                      |
-=======
-| | | | | | | table(tmp._tables) [ _tables.id as t.id, _tables.type as t.type, _tables.%TID% NOT NULL as t.%TID% ] COUNT  |
-| | | | | | ) [ t.type != smallint[tinyint "2"] ]                                                                                                                                                                                                                                                                   |
->>>>>>> 39411cf0
 | | | | | ) [ t.id as tables.id ]                                                                                  |
-| | | | ) [  ] [ sys.count() NOT NULL as L1.L1 ]                                                                          |
-| | | ) [ L1.L1 ]                                                                                                         |
-| | ) [  ] [ sys.sum no nil (L1.L1) as L1.L1 ]                                                                            |
+| | | | ) [  ] [ sys.count() NOT NULL as L1.L1 ]                                       |
+| | | ) [ L1.L1 ]                                                                      |
+| | ) [  ] [ sys.sum no nil (L1.L1) as L1.L1 ]                                         |
 | ) [ L1 NOT NULL as L1.L1 ]                                                                                                                                                                                                                                                                                        |
-<<<<<<< HEAD
 +--------------------------------------------------------------------------------------+
-=======
-+-------------------------------------------------------------------------------------------------------------------------+
->>>>>>> 39411cf0
 20 rows
 
 Operation successful
