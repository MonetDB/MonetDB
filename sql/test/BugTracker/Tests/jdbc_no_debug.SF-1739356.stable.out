stdout of test 'jdbc_no_debug.SF-1739356` in directory 'sql/test/BugTracker` itself:


# 13:44:44 >  
# 13:44:44 >   mserver5 "--config=/ufs/niels/scratch/rc/Linux-x86_64/etc/monetdb5.conf" --debug=10 --set gdk_nr_threads=0 --set "monet_mod_path=/ufs/niels/scratch/rc/Linux-x86_64/lib/MonetDB5:/ufs/niels/scratch/rc/Linux-x86_64/lib/MonetDB5/lib:/ufs/niels/scratch/rc/Linux-x86_64/lib/MonetDB5/bin" --set "gdk_dbfarm=/ufs/niels/scratch/rc/Linux-x86_64/var/MonetDB5/dbfarm"    --set mapi_open=true --set xrpc_open=true --set mapi_port=36629 --set xrpc_port=45999 --set monet_prompt= --trace  "--dbname=mTests_src_test_BugTracker" --set mal_listing=0 "--dbinit= include sql;" ; echo ; echo Over..
# 13:44:44 >  

# MonetDB server v5.12.0, based on kernel v1.30.0
# Serving database 'mTests_src_test_BugTracker', using 4 threads
# Compiled for x86_64-unknown-linux-gnu/64bit with 64bit OIDs dynamically linked
# Copyright (c) 1993-July 2008 CWI.
# Copyright (c) August 2008-2009 MonetDB B.V., all rights reserved
# Visit http://monetdb.cwi.nl/ for further information
# Listening for connection requests on mapi:monetdb://alf.ins.cwi.nl:36629/
# MonetDB/SQL module v2.30.0 loaded

Ready.




+--------------------------------------------------------------------------------------+
| rel                                                                                                                                                                                                                                                                       |
+======================================================================================+
| project (                                                                                                                                                                                                                                                                 |
| | group by (                                                                                                                                                                                                                                                              |
| | | union (                                                                                                      |
| | | | group by (                                                                                                 |
| | | | | project (                                                                                                                                                                                                                                                         |
| | | | | | select (                                                                                                                                                                                                                                                        |
| | | | | | | table(sys._tables) [ _tables.id as p.id, _tables.type as p.type ] COUNT  |
| | | | | | ) [ p.type != smallint "2" ]                                               |
| | | | | ) [ p.id as tables.id ]                                                                                  |
| | | | ) [  ] [ sys.count() NOT NULL as L3.L3 ],                                      |
| | | | group by (                                                                                                 |
| | | | | project (                                                                                                                                                                                                                                                         |
| | | | | | select (                                                                                                                                                                                                                                                        |
| | | | | | | table(tmp._tables) [ _tables.id as t.id, _tables.type as t.type ] COUNT  |
| | | | | | ) [ t.type != smallint "2" ]                                               |
| | | | | ) [ t.id as tables.id ]                                                                                  |
| | | | ) [  ] [ sys.count() NOT NULL as L3.L3 ]                                       |
| | | ) [ L3.L3 ]                                                                      |
| | ) [  ] [ sys.sum no nil (L3.L3) as L3.L3 ]                                         |
| ) [ L3 NOT NULL as L3.L3 ]                                                           |
+--------------------------------------------------------------------------------------+
20 rows

Operation successful

+--------------------------------------------------------------------------------------------------+
| mal                                                                 |
+==================================================================================================+
| function user.s3_1{autoCommit=true}():void;                              |
|     X_48:void := querylog.define("explain select count(*) from tables\n;","sequential_pipe",31); |
|     X_3:bat[:oid,:wrd]  := bat.new(nil:oid,nil:wrd);                |
|     X_2 := sql.mvc();                                               |
|     X_9:bat[:oid,:sht]  := sql.bind(X_2,"sys","_tables","type",0);          |
|     X_6:bat[:oid,:oid]  := sql.tid(X_2,"sys","_tables");    |
|     X_60 := algebra.subselect(X_9,X_6,2,2,true,true,true);                                       |
|     (X_12,r1_12) := sql.bind(X_2,"sys","_tables","type",2); |
|     X_61 := algebra.subselect(r1_12,nil:bat[:oid,:oid],2,2,true,true,true);                      |
|     X_15:bat[:oid,:sht]  := sql.bind(X_2,"sys","_tables","type",1);                 |
|     X_63 := algebra.subselect(X_15,X_6,2,2,true,true,true);                                      |
|     X_18 := sql.subdelta(X_60,X_6,X_12,X_61,X_63);                                               |
|     X_19:bat[:oid,:int] := sql.bind(X_2,"sys","_tables","id",0);                                 |
|     (X_21,r1_24) := sql.bind(X_2,"sys","_tables","id",2);                                        |
|     X_23:bat[:oid,:int] := sql.bind(X_2,"sys","_tables","id",1);                                 |
|     X_24 := sql.projectdelta(X_18,X_19,X_21,r1_24,X_23);                                         |
|     X_25 := aggr.count(X_24);                                                                    |
|     X_26 := sql.single(X_25);                                                                    |
|     X_27 := bat.append(X_3,X_26,true);                                                           |
|     X_30:bat[:oid,:sht]  := sql.bind(X_2,"tmp","_tables","type",0);         |
|     X_31 := X_30;                                                    |
|     X_28:bat[:oid,:oid]  := sql.tid(X_2,"tmp","_tables");            |
|     X_32 := algebra.subselect(X_31,X_28,2,2,true,true,true);                                     |
|     X_34:bat[:oid,:int] := sql.bind(X_2,"tmp","_tables","id",0);                                 |
|     X_36 := X_34;                                                                                |
|     X_37 := algebra.leftfetchjoin(X_32,X_36);                        |
|     X_38 := aggr.count(X_37);                                        |
|     X_39 := bat.append(X_27,X_38,true);                                                          |
|     X_40:wrd  := aggr.sum(X_39);                                            |
<<<<<<< HEAD
|     sql.resultSet(".L1","L1","wrd",64,0,7,X_40);                                                 |
=======
|     sql.exportValue(1,".L3","L3","wrd",64,0,7,X_40,"");                                          |
>>>>>>> 92ed300c
| end user.s3_1;                                                                                 |
+--------------------------------------------------------------------------------------------------+
31 rows


# 19:39:11 >  
# 19:39:11 >  "Done."
# 19:39:11 >  
<|MERGE_RESOLUTION|>--- conflicted
+++ resolved
@@ -56,12 +56,12 @@
 |     X_2 := sql.mvc();                                               |
 |     X_9:bat[:oid,:sht]  := sql.bind(X_2,"sys","_tables","type",0);          |
 |     X_6:bat[:oid,:oid]  := sql.tid(X_2,"sys","_tables");    |
-|     X_60 := algebra.subselect(X_9,X_6,2,2,true,true,true);                                       |
+|     X_62 := algebra.subselect(X_9,X_6,2,2,true,true,true);                                       |
 |     (X_12,r1_12) := sql.bind(X_2,"sys","_tables","type",2); |
-|     X_61 := algebra.subselect(r1_12,nil:bat[:oid,:oid],2,2,true,true,true);                      |
+|     X_63 := algebra.subselect(r1_12,nil:bat[:oid,:oid],2,2,true,true,true);                      |
 |     X_15:bat[:oid,:sht]  := sql.bind(X_2,"sys","_tables","type",1);                 |
-|     X_63 := algebra.subselect(X_15,X_6,2,2,true,true,true);                                      |
-|     X_18 := sql.subdelta(X_60,X_6,X_12,X_61,X_63);                                               |
+|     X_65 := algebra.subselect(X_15,X_6,2,2,true,true,true);                                      |
+|     X_18 := sql.subdelta(X_62,X_6,X_12,X_63,X_65);                                               |
 |     X_19:bat[:oid,:int] := sql.bind(X_2,"sys","_tables","id",0);                                 |
 |     (X_21,r1_24) := sql.bind(X_2,"sys","_tables","id",2);                                        |
 |     X_23:bat[:oid,:int] := sql.bind(X_2,"sys","_tables","id",1);                                 |
@@ -79,11 +79,7 @@
 |     X_38 := aggr.count(X_37);                                        |
 |     X_39 := bat.append(X_27,X_38,true);                                                          |
 |     X_40:wrd  := aggr.sum(X_39);                                            |
-<<<<<<< HEAD
-|     sql.resultSet(".L1","L1","wrd",64,0,7,X_40);                                                 |
-=======
-|     sql.exportValue(1,".L3","L3","wrd",64,0,7,X_40,"");                                          |
->>>>>>> 92ed300c
+|     sql.resultSet(".L3","L3","wrd",64,0,7,X_40);                                                 |
 | end user.s3_1;                                                                                 |
 +--------------------------------------------------------------------------------------------------+
 31 rows
