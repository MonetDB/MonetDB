--- conflicted
+++ resolved
@@ -19,15 +19,6 @@
 % int # type
 % 1 # length
 [ 0	]
-<<<<<<< HEAD
-=======
-#select @debug;
-% .%2 # table_name
-% %2 # name
-% int # type
-% 1 # length
-[ 0	]
->>>>>>> 39a04c84
 
 # 10:42:20 >  
 # 10:42:20 >  Done.
