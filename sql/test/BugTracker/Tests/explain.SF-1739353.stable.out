--- conflicted
+++ resolved
@@ -32,67 +32,14 @@
 |     X_1:void := querylog.define("explain select \"name\" from \"tables\"\n;":str, "sequential_pipe":str, 34:int);  |
 |     X_39:bat[:str] := bat.new(nil:str);                                                                            |
 |     X_4:int := sql.mvc();                                                                                              |
-<<<<<<< HEAD
-|     X_18:bat[:sht] := sql.bind(X_4:int, "sys":str, "_tables":str, "type":str, 0:int);                                  |
-|     C_5:bat[:oid] := sql.tid(X_4:int, "sys":str, "_tables":str);                                                       |
-|     C_89:bat[:oid] := algebra.thetaselect(X_18:bat[:sht], C_5:bat[:oid], 2:sht, "!=":str);                             |
-|     (X_21:bat[:oid], X_22:bat[:sht]) := sql.bind(X_4:int, "sys":str, "_tables":str, "type":str, 2:int);                |
-|     C_90:bat[:oid] := algebra.thetaselect(X_22:bat[:sht], nil:bat[:oid], 2:sht, "!=":str);                             |
-|     X_20:bat[:sht] := sql.bind(X_4:int, "sys":str, "_tables":str, "type":str, 1:int);                                  |
-|     C_92:bat[:oid] := algebra.thetaselect(X_20:bat[:sht], C_5:bat[:oid], 2:sht, "!=":str);                             |
-|     C_27:bat[:oid] := sql.subdelta(C_89:bat[:oid], C_5:bat[:oid], X_21:bat[:oid], C_90:bat[:oid], C_92:bat[:oid]);     |
-|     X_8:bat[:str] := sql.bind(X_4:int, "sys":str, "_tables":str, "name":str, 0:int);                                   |
-|     (X_13:bat[:oid], X_14:bat[:str]) := sql.bind(X_4:int, "sys":str, "_tables":str, "name":str, 2:int);                |
-|     X_11:bat[:str] := sql.bind(X_4:int, "sys":str, "_tables":str, "name":str, 1:int);                                  |
-|     X_29:bat[:str] := sql.projectdelta(C_27:bat[:oid], X_8:bat[:str], X_13:bat[:oid], X_14:bat[:str], X_11:bat[:str]); |
-|     C_31:bat[:oid] := sql.tid(X_4:int, "tmp":str, "_tables":str);                                                      |
-|     X_33:bat[:str] := sql.bind(X_4:int, "tmp":str, "_tables":str, "name":str, 0:int);                                  |
-|     X_34:bat[:str] := algebra.projection(C_31:bat[:oid], X_33:bat[:str]);                                              |
-|     X_37:bat[:str] := bat.append(X_35:bat[:str], X_29:bat[:str], true:bit);                                            |
-|     X_39:bat[:str] := bat.append(X_37:bat[:str], X_34:bat[:str], true:bit);                                            |
-|     X_41:bat[:str] := bat.pack(".tables":str);                                                                         |
-|     X_42:bat[:str] := bat.pack("name":str);                                                                            |
-|     X_43:bat[:str] := bat.pack("varchar":str);                                                                         |
-|     X_44:bat[:int] := bat.pack(1024:int);                                                                              |
-|     X_45:bat[:int] := bat.pack(0:int);                                                                                 |
-|     sql.resultSet(X_41:bat[:str], X_42:bat[:str], X_43:bat[:str], X_44:bat[:int], X_45:bat[:int], X_39:bat[:str]);     |
-| end user.s4_0;                                                                                                         |
-| #inline               actions= 0 time=2 usec                                                                           |
-| #remap                actions= 0 time=2 usec                                                                           |
-| #costmodel            actions= 1 time=2 usec                                                                           |
-| #coercion             actions= 1 time=6 usec                                                                           |
-| #aliases              actions= 1 time=7 usec                                                                           |
-| #evaluate             actions= 0 time=6 usec                                                                           |
-| #emptybind            actions= 0 time=0 usec                                                                           |
-| #pushselect           actions= 5 time=28 usec                                                                          |
-| #aliases              actions= 2 time=6 usec                                                                           |
-| #mergetable           actions= 0 time=45 usec                                                                          |
-| #deadcode             actions= 3 time=11 usec                                                                          |
-| #aliases              actions= 0 time=0 usec                                                                           |
-| #constants            actions= 2 time=7 usec                                                                           |
-| #commonTerms          actions= 0 time=10 usec                                                                          |
-| #projectionpath       actions= 0 time=3 usec                                                                           |
-| #deadcode             actions= 0 time=8 usec                                                                           |
-| #reorder              actions= 1 time=30 usec                                                                          |
-| #matpack              actions= 0 time=0 usec                                                                           |
-| #multiplex            actions= 0 time=2 usec                                                                           |
-| #profiler             actions= 1 time=1 usec                                                                           |
-| #candidates           actions= 1 time=1 usec                                                                           |
-| #deadcode             actions= 0 time=8 usec                                                                           |
-| #postfix              actions= 0 time=4 usec                                                                           |
-| #wlc                  actions= 0 time=1 usec                                                                           |
-| #garbagecollector     actions= 1 time=49 usec                                                                          |
-| #total                actions=28 time=430 usec                                                                         |
-+------------------------------------------------------------------------------------------------------------------------+
-=======
 |     X_22:bat[:sht] := sql.bind(X_4:int, "sys":str, "_tables":str, "type":str, 0:int);                              |
 |     C_5:bat[:oid] := sql.tid(X_4:int, "sys":str, "_tables":str);                                                   |
-|     C_90:bat[:oid] := algebra.thetaselect(X_22:bat[:sht], C_5:bat[:oid], 2:sht, "!=":str);                         |
+|     C_91:bat[:oid] := algebra.thetaselect(X_22:bat[:sht], C_5:bat[:oid], 2:sht, "!=":str);                              |
 |     (X_25:bat[:oid], X_26:bat[:sht]) := sql.bind(X_4:int, "sys":str, "_tables":str, "type":str, 2:int);            |
-|     C_91:bat[:oid] := algebra.thetaselect(X_26:bat[:sht], nil:bat[:oid], 2:sht, "!=":str);                         |
+|     C_92:bat[:oid] := algebra.thetaselect(X_26:bat[:sht], nil:bat[:oid], 2:sht, "!=":str);                              |
 |     X_24:bat[:sht] := sql.bind(X_4:int, "sys":str, "_tables":str, "type":str, 1:int);                              |
-|     C_93:bat[:oid] := algebra.thetaselect(X_24:bat[:sht], C_5:bat[:oid], 2:sht, "!=":str);                         |
-|     C_30:bat[:oid] := sql.subdelta(C_90:bat[:oid], C_5:bat[:oid], X_25:bat[:oid], C_91:bat[:oid], C_93:bat[:oid]); |
+|     C_94:bat[:oid] := algebra.thetaselect(X_24:bat[:sht], C_5:bat[:oid], 2:sht, "!=":str);                              |
+|     C_30:bat[:oid] := sql.subdelta(C_91:bat[:oid], C_5:bat[:oid], X_25:bat[:oid], C_92:bat[:oid], C_94:bat[:oid]);      |
 |     X_17:bat[:str] := sql.bind(X_4:int, "sys":str, "_tables":str, "name":str, 0:int);                              |
 |     (X_19:bat[:oid], X_20:bat[:str]) := sql.bind(X_4:int, "sys":str, "_tables":str, "name":str, 2:int);            |
 |     X_18:bat[:str] := sql.bind(X_4:int, "sys":str, "_tables":str, "name":str, 1:int);                              |
@@ -112,31 +59,30 @@
 | #inline               actions= 0 time=1 usec                                                                            |
 | #remap                actions= 0 time=1 usec                                                                       |
 | #costmodel            actions= 1 time=2 usec                                                                            |
-| #coercion             actions= 1 time=5 usec                                                                            |
+| #coercion             actions= 1 time=6 usec                                                                            |
 | #aliases              actions= 1 time=6 usec                                                                            |
-| #evaluate             actions= 0 time=5 usec                                                                            |
-| #emptybind            actions= 0 time=0 usec                                                                            |
-| #pushselect           actions= 2 time=20 usec                                                                           |
+| #evaluate             actions= 0 time=6 usec                                                                            |
+| #emptybind            actions= 0 time=1 usec                                                                            |
+| #pushselect           actions= 2 time=22 usec                                                                           |
 | #aliases              actions= 0 time=0 usec                                                                       |
-| #mergetable           actions= 0 time=29 usec                                                                           |
-| #deadcode             actions= 8 time=9 usec                                                                            |
+| #mergetable           actions= 0 time=32 usec                                                                           |
+| #deadcode             actions= 8 time=10 usec                                                                           |
 | #aliases              actions= 0 time=0 usec                                                                       |
 | #constants            actions= 2 time=6 usec                                                                            |
 | #commonTerms          actions= 0 time=8 usec                                                                            |
 | #projectionpath       actions= 0 time=3 usec                                                                            |
+| #deadcode             actions= 0 time=7 usec                                                                            |
+| #reorder              actions= 1 time=21 usec                                                                           |
+| #matpack              actions= 0 time=0 usec                                                                       |
+| #multiplex            actions= 0 time=1 usec                                                                            |
+| #profiler             actions= 1 time=1 usec                                                                            |
+| #candidates           actions= 1 time=1 usec                                                                            |
 | #deadcode             actions= 0 time=6 usec                                                                            |
-| #reorder              actions= 1 time=18 usec                                                                           |
-| #matpack              actions= 0 time=0 usec                                                                       |
-| #multiplex            actions= 0 time=2 usec                                                                            |
-| #profiler             actions= 1 time=1 usec                                                                            |
-| #candidates           actions= 1 time=2 usec                                                                            |
-| #deadcode             actions= 0 time=5 usec                                                                            |
-| #postfix              actions= 0 time=4 usec                                                                            |
+| #postfix              actions= 0 time=5 usec                                                                            |
 | #wlc                  actions= 0 time=0 usec                                                                           |
-| #garbagecollector     actions= 1 time=24 usec                                                                           |
-| #total                actions=27 time=224 usec                                                                          |
+| #garbagecollector     actions= 1 time=27 usec                                                                           |
+| #total                actions=28 time=252 usec                                                                          |
 +-------------------------------------------------------------------------------------------------------------------------+
->>>>>>> 0b782f68
 54 rows
 
 # 17:52:43 >  
