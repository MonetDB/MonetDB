--- conflicted
+++ resolved
@@ -89,18 +89,7 @@
 | mal    |
 +===========================================================================================================+
 | function user.s4_1():void;                                                                           |
-<<<<<<< HEAD
 |     X_1:void := querylog.define("explain select \"name\" from \"tables\"\n;", "sequential_pipe", 36:int); |
-|     X_41 := bat.new(nil:str);                                                                        |
-|     X_47 := bat.append(X_41, ".tables");                                                                  |
-|     X_42 := bat.new(nil:str);                                                                        |
-|     X_49 := bat.append(X_42, "name");                                                                     |
-|     X_43 := bat.new(nil:str);                                                                             |
-|     X_51 := bat.append(X_43, "varchar");                                                                  |
-|     X_44 := bat.new(nil:int);                                                                             |
-|     X_53 := bat.append(X_44, 1024:int);                                                                   |
-|     X_46 := bat.new(nil:int);                                                                             |
-|     X_55 := bat.append(X_46, 0:int);                                                                      |
 |     X_36:bat[:str] := bat.new(nil:str);                                                                   |
 |     X_4 := sql.mvc();                                                                                     |
 |     X_18:bat[:sht] := sql.bind(X_4, "sys", "_tables", "type", 0:int);                                     |
@@ -115,97 +104,48 @@
 |     (C_13:bat[:oid], X_14:bat[:str]) := sql.bind(X_4, "sys", "_tables", "name", 2:int);                   |
 |     X_11:bat[:str] := sql.bind(X_4, "sys", "_tables", "name", 1:int);                                     |
 |     X_30 := sql.projectdelta(C_27, X_8, C_13, X_14, X_11);                                                |
-|     X_38 := bat.append(X_36, X_30, true);                                                                 |
 |     C_32:bat[:oid] := sql.tid(X_4, "tmp", "_tables");                                                     |
 |     X_34:bat[:str] := sql.bind(X_4, "tmp", "_tables", "name", 0:int);                                     |
 |     X_35 := algebra.projection(C_32, X_34);                                                               |
+|     X_38 := bat.append(X_36, X_30, true);                                                                 |
 |     X_39 := bat.append(X_38, X_35, true);                                                                 |
+|     X_41 := bat.new(nil:str);                                                                           |
+|     X_46 := bat.new(nil:int);                                                                             |
+|     X_44 := bat.new(nil:int);                                                                             |
+|     X_43 := bat.new(nil:str);                                                                             |
+|     X_42 := bat.new(nil:str);                                                                             |
+|     X_47 := bat.append(X_41, ".tables");                                                                  |
+|     X_49 := bat.append(X_42, "name");                                                                     |
+|     X_51 := bat.append(X_43, "varchar");                                                                  |
+|     X_53 := bat.append(X_44, 1024:int);                                                                   |
+|     X_55 := bat.append(X_46, 0:int);                                                                      |
 |     sql.resultSet(X_47, X_49, X_51, X_53, X_55, X_39);                                                    |
 | end user.s4_1;                                                                                       |
 | #inline               actions= 0 time=0 usec                                                              |
-| #remap                actions= 0 time=2 usec                                                              |
-| #costmodel            actions= 1 time=2 usec                                                              |
-| #coercion             actions= 1 time=6 usec                                                              |
-| #evaluate             actions= 0 time=3 usec                                                              |
-| #emptybind            actions= 0 time=0 usec                                                              |
-| #pushselect           actions= 5 time=29 usec                                                             |
-| #aliases              actions= 2 time=9 usec                                                              |
-| #mergetable           actions= 0 time=30 usec                                                             |
-| #deadcode             actions= 3 time=7 usec                                                              |
+| #remap                actions= 0 time=4 usec                                                              |
+| #costmodel            actions= 1 time=5 usec                                                              |
+| #coercion             actions= 1 time=5 usec                                                              |
+| #evaluate             actions= 0 time=3 usec                                                            |
+| #emptybind            actions= 0 time=1 usec                                                              |
+| #pushselect           actions= 5 time=26 usec                                                             |
+| #aliases              actions= 2 time=8 usec                                                            |
+| #mergetable           actions= 0 time=28 usec                                                             |
+| #deadcode             actions= 3 time=8 usec                                                              |
 | #aliases              actions= 0 time=0 usec                                                              |
 | #constants            actions= 3 time=7 usec                                                              |
-| #commonTerms          actions= 0 time=6 usec                                                              |
-| #projectionpath       actions= 0 time=4 usec                                                              |
-| #reorder              actions= 1 time=25 usec                                                             |
-| #deadcode             actions= 0 time=6 usec                                                              |
+| #commonTerms          actions= 0 time=5 usec                                                              |
+| #projectionpath       actions= 0 time=3 usec                                                              |
+| #reorder              actions= 1 time=23 usec                                                             |
+| #deadcode             actions= 0 time=5 usec                                                              |
 | #matpack              actions= 0 time=0 usec                                                              |
-| #multiplex            actions= 0 time=2 usec                                                              |
+| #multiplex            actions= 0 time=1 usec                                                              |
 | #profiler             actions= 1 time=1 usec                                                              |
-| #candidates           actions= 1 time=1 usec                                                              |
-| #garbagecollector     actions= 1 time=43 usec                                                             |
-| #total                actions=23 time=270 usec                                                            |
+| #candidates           actions= 1 time=2 usec                                                            |
+| #garbagecollector     actions= 1 time=38 usec                                                             |
+| #total                actions=23 time=269 usec                                                            |
 +-----------------------------------------------------------------------------------------------------------+
 55 rows
-=======
-|     X_0:void := querylog.define("explain select \"name\" from \"tables\"\n;","sequential_pipe",16:int); |
-|     X_4:bat[:str] := bat.new(nil:str);                                                              |
-|     X_3 := sql.mvc();                                                                               |
-|     X_9:bat[:sht] := sql.bind(X_3,"sys","_tables","type",0:int);                                        |
-|     C_6:bat[:oid] := sql.tid(X_3,"sys","_tables");                                                  |
-|     C_63 := algebra.subselect(X_9,C_6,2:sht,2:sht,true,true,true);                                      |
-|     (C_12:bat[:oid],r1_13:bat[:sht]) := sql.bind(X_3,"sys","_tables","type",2:int);                     |
-|     C_64 := algebra.subselect(r1_13,nil:bat[:oid],2:sht,2:sht,true,true,true);                          |
-|     X_15:bat[:sht] := sql.bind(X_3,"sys","_tables","type",1:int);                                       |
-|     C_66 := algebra.subselect(X_15,C_6,2:sht,2:sht,true,true,true);                                     |
-|     C_21 := sql.subdelta(C_63,C_6,C_12,C_64,C_66);                                                  |
-|     X_24:bat[:str] := sql.bind(X_3,"sys","_tables","name",0:int);                                       |
-|     (C_26:bat[:oid],r1_27:bat[:str]) := sql.bind(X_3,"sys","_tables","name",2:int);                     |
-|     X_28:bat[:str] := sql.bind(X_3,"sys","_tables","name",1:int);                                       |
-|     X_31 := sql.projectdelta(C_21,X_24,C_26,r1_27,X_28);                                            |
-|     X_32 := bat.append(X_4,X_31,true);                                                              |
-|     C_33:bat[:oid] := sql.tid(X_3,"tmp","_tables");                                                 |
-|     X_35:bat[:str] := sql.bind(X_3,"tmp","_tables","name",0:int);                                       |
-|     X_36 := algebra.projection(C_33,X_35);                                                          |
-|     X_37 := bat.append(X_32,X_36,true);                                                             |
-|     X_39 := bat.new(nil:str);                                                                           |
-|     X_45 := bat.new(nil:int);                                                                           |
-|     X_43 := bat.new(nil:int);                                                                           |
-|     X_42 := bat.new(nil:str);                                                                           |
-|     X_41 := bat.new(nil:str);                                                                           |
-|     X_46 := bat.append(X_39,".tables");                                                                 |
-|     X_48 := bat.append(X_41,"name");                                                                    |
-|     X_49 := bat.append(X_42,"varchar");                                                                 |
-|     X_51 := bat.append(X_43,1024:int);                                                                  |
-|     X_53 := bat.append(X_45,0:int);                                                                     |
-|     sql.resultSet(X_46,X_48,X_49,X_51,X_53,X_37);                                                   |
-| end user.s4_1;                                                                                       |
-| #inline               actions= 0 time=1 usec                                                            |
-| #remap                actions= 0 time=3 usec                                                            |
-| #costmodel            actions= 1 time=2 usec                                                            |
-| #coercion             actions= 1 time=6 usec                                                            |
-| #evaluate             actions= 0 time=3 usec                                                            |
-| #emptybind            actions= 0 time=7 usec                                                            |
-| #pushselect           actions= 4 time=27 usec                                                           |
-| #aliases              actions= 2 time=8 usec                                                            |
-| #mergetable           actions= 0 time=48 usec                                                           |
-| #deadcode             actions= 2 time=9 usec                                                            |
-| #aliases              actions= 0 time=8 usec                                                            |
-| #constants            actions= 3 time=8 usec                                                            |
-| #commonTerms          actions= 0 time=8 usec                                                            |
-| #projectionpath       actions= 0 time=5 usec                                                            |
-| #reorder              actions= 1 time=37 usec                                                           |
-| #deadcode             actions= 0 time=8 usec                                                            |
-| #reduce               actions=27 time=14 usec                                                           |
-| #matpack              actions= 0 time=3 usec                                                            |
-| #multiplex            actions= 0 time=3 usec                                                            |
-| #profiler             actions= 1 time=6 usec                                                            |
-| #candidates           actions= 1 time=2 usec                                                            |
-| #garbagecollector     actions= 1 time=23 usec                                                           |
-| #total                actions= 1 time=356 usec                                                          |
-+---------------------------------------------------------------------------------------------------------+
-56 rows
->>>>>>> c6a08bc2
 
-# 09:07:58 >  
-# 09:07:58 >  "Done."
-# 09:07:58 >  
+# 17:54:03 >  
+# 17:54:03 >  "Done."
+# 17:54:03 >  
