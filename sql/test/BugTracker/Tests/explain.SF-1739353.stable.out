stdout of test 'explain.SF-1739353` in directory 'sql/test/BugTracker` itself:


# 15:11:17 >  
# 15:11:17 >  "mserver5" "--debug=10" "--set" "gdk_nr_threads=0" "--set" "mapi_open=true" "--set" "mapi_port=33800" "--set" "mapi_usock=/var/tmp/mtest-7180/.s.monetdb.33800" "--set" "monet_prompt=" "--forcemito" "--dbpath=/ufs/sjoerd/@Monet-virgin/var/MonetDB/mTests_sql_test_BugTracker"
# 15:11:17 >  

# MonetDB 5 server v11.28.0 (hg id: 623015a562d3)
# This is an unreleased version
# Serving database 'mTests_sql_test_BugTracker', using 8 threads
# Compiled for x86_64-unknown-linux-gnu/64bit with 128bit integers
# Found 62.701 GiB available main-memory.
# Copyright (c) 1993-July 2008 CWI.
# Copyright (c) August 2008-2017 MonetDB B.V., all rights reserved
# Visit https://www.monetdb.org/ for further information
# Listening for connection requests on mapi:monetdb://methuselah.da.cwi.nl:33800/
# Listening for UNIX domain connection requests on mapi:monetdb:///var/tmp/mtest-7180/.s.monetdb.33800
# MonetDB/GIS module loaded
# MonetDB/SQL module loaded


# 15:11:18 >  
# 15:11:18 >  "./explain.SF-1739353.SQL.sh" "explain.SF-1739353"
# 15:11:18 >  


# 15:11:18 >  
# 15:11:18 >  Mtimeout -timeout 60  java nl.cwi.monetdb.client.JdbcClient -h methuselah -p 33800 -d mTests_sql_test_BugTracker -f "../../../../../../../../scratch1/sjoerd/src/MonetDB/virgin/sql/test/BugTracker/Tests/explain.SF-1739353-data.sql"
# 15:11:18 >  

Operation successful
+------------------------------------------------------------------------------------------------------------------------+
| mal                                                                                                       |
+========================================================================================================================+
| function user.s4_1():void;                                                                                |
|     X_1:void := querylog.define("explain select \"name\" from \"tables\"\n;":str, "sequential_pipe":str, 36:int);      |
|     X_35:bat[:str] := bat.new(nil:str);                                                                   |
|     X_4:int := sql.mvc();                                                                                              |
|     X_18:bat[:sht] := sql.bind(X_4:int, "sys":str, "_tables":str, "type":str, 0:int);                                  |
|     C_5:bat[:oid] := sql.tid(X_4:int, "sys":str, "_tables":str);                                                       |
<<<<<<< HEAD
|     C_90:bat[:oid] := algebra.thetaselect(X_18:bat[:sht], C_5:bat[:oid], 2:sht, "!=":str);                             |
|     (C_21:bat[:oid], X_22:bat[:sht]) := sql.bind(X_4:int, "sys":str, "_tables":str, "type":str, 2:int);                |
|     C_91:bat[:oid] := algebra.thetaselect(X_22:bat[:sht], nil:bat[:oid], 2:sht, "!=":str);                             |
|     X_20:bat[:sht] := sql.bind(X_4:int, "sys":str, "_tables":str, "type":str, 1:int);                                  |
|     C_93:bat[:oid] := algebra.thetaselect(X_20:bat[:sht], C_5:bat[:oid], 2:sht, "!=":str);                             |
|     C_27:bat[:oid] := sql.subdelta(C_90:bat[:oid], C_5:bat[:oid], C_21:bat[:oid], C_91:bat[:oid], C_93:bat[:oid]);     |
=======
|     C_94:bat[:oid] := algebra.thetaselect(X_18:bat[:sht], C_5:bat[:oid], 2:sht, "!=":str);                             |
|     (X_21:bat[:oid], X_22:bat[:sht]) := sql.bind(X_4:int, "sys":str, "_tables":str, "type":str, 2:int);                |
|     C_95:bat[:oid] := algebra.thetaselect(X_22:bat[:sht], nil:bat[:oid], 2:sht, "!=":str);                             |
|     X_20:bat[:sht] := sql.bind(X_4:int, "sys":str, "_tables":str, "type":str, 1:int);                                  |
|     C_97:bat[:oid] := algebra.thetaselect(X_20:bat[:sht], C_5:bat[:oid], 2:sht, "!=":str);                             |
|     C_27:bat[:oid] := sql.subdelta(C_94:bat[:oid], C_5:bat[:oid], X_21:bat[:oid], C_95:bat[:oid], C_97:bat[:oid]);     |
>>>>>>> 2af84563
|     X_8:bat[:str] := sql.bind(X_4:int, "sys":str, "_tables":str, "name":str, 0:int);                                   |
|     (C_13:bat[:oid], X_14:bat[:str]) := sql.bind(X_4:int, "sys":str, "_tables":str, "name":str, 2:int);                |
|     X_11:bat[:str] := sql.bind(X_4:int, "sys":str, "_tables":str, "name":str, 1:int);                                  |
|     X_29:bat[:str] := sql.projectdelta(C_27:bat[:oid], X_8:bat[:str], C_13:bat[:oid], X_14:bat[:str], X_11:bat[:str]); |
|     C_31:bat[:oid] := sql.tid(X_4:int, "tmp":str, "_tables":str);                                                      |
|     X_33:bat[:str] := sql.bind(X_4:int, "tmp":str, "_tables":str, "name":str, 0:int);                                  |
|     X_34:bat[:str] := algebra.projection(C_31:bat[:oid], X_33:bat[:str]);                                              |
|     X_37:bat[:str] := bat.append(X_35:bat[:str], X_29:bat[:str], true:bit);                                            |
|     X_39:bat[:str] := bat.append(X_37:bat[:str], X_34:bat[:str], true:bit);                                            |
|     X_41:bat[:str] := bat.new(nil:str);                                                                                |
|     X_46:bat[:int] := bat.new(nil:int);                                                                                |
|     X_44:bat[:int] := bat.new(nil:int);                                                                                |
|     X_43:bat[:str] := bat.new(nil:str);                                                                                |
|     X_42:bat[:str] := bat.new(nil:str);                                                                                |
|     X_47:bat[:str] := bat.append(X_41:bat[:str], ".tables":str);                                                       |
|     X_49:bat[:str] := bat.append(X_42:bat[:str], "name":str);                                                          |
|     X_51:bat[:str] := bat.append(X_43:bat[:str], "varchar":str);                                                       |
|     X_53:bat[:int] := bat.append(X_44:bat[:int], 1024:int);                                                            |
|     X_55:bat[:int] := bat.append(X_46:bat[:int], 0:int);                                                               |
|     sql.resultSet(X_47:bat[:str], X_49:bat[:str], X_51:bat[:str], X_53:bat[:int], X_55:bat[:int], X_39:bat[:str]);     |
<<<<<<< HEAD
| end user.s4_1;                                                                                            |
| #inline               actions= 0 time=0 usec                                                                           |
| #remap                actions= 0 time=1 usec                                                              |
| #costmodel            actions= 1 time=1 usec                                                                           |
| #coercion             actions= 1 time=3 usec                                                                           |
| #evaluate             actions= 0 time=3 usec                                                                           |
| #emptybind            actions= 0 time=1 usec                                                                           |
| #pushselect           actions= 5 time=20 usec                                                                          |
| #aliases              actions= 2 time=5 usec                                                                           |
| #mergetable           actions= 0 time=23 usec                                                                          |
| #deadcode             actions= 3 time=6 usec                                                                           |
| #aliases              actions= 0 time=1 usec                                                              |
| #constants            actions= 2 time=4 usec                                                                           |
| #commonTerms          actions= 0 time=4 usec                                                                           |
| #projectionpath       actions= 0 time=3 usec                                                              |
| #reorder              actions= 1 time=20 usec                                                                          |
| #deadcode             actions= 0 time=4 usec                                                                           |
| #matpack              actions= 0 time=1 usec                                                              |
| #multiplex            actions= 0 time=1 usec                                                                           |
| #profiler             actions=1 time=1 usec                                                               |
| #candidates           actions=1 time=1 usec                                                               |
| #wlc                  actions= 0 time=0 usec                                                              |
| #garbagecollector     actions= 1 time=37 usec                                                                          |
| #total                actions=24 time=199 usec                                                                         |
+------------------------------------------------------------------------------------------------------------------------+
56 rows
=======
| end user.s4_1;                                                                                                         |
| #inline               actions= 0 time=1 usec                                                                           |
| #remap                actions= 0 time=1 usec                                                                           |
| #costmodel            actions= 1 time=2 usec                                                                           |
| #coercion             actions= 1 time=5 usec                                                                           |
| #aliases              actions= 1 time=5 usec                                                                           |
| #evaluate             actions= 0 time=4 usec                                                                           |
| #emptybind            actions= 0 time=0 usec                                                                           |
| #pushselect           actions= 5 time=22 usec                                                                          |
| #aliases              actions= 2 time=5 usec                                                                           |
| #mergetable           actions= 0 time=42 usec                                                                          |
| #deadcode             actions= 3 time=8 usec                                                                           |
| #aliases              actions= 0 time=0 usec                                                                           |
| #constants            actions= 2 time=5 usec                                                                           |
| #commonTerms          actions= 0 time=5 usec                                                                           |
| #projectionpath       actions= 0 time=3 usec                                                                           |
| #deadcode             actions= 0 time=6 usec                                                                           |
| #reorder              actions= 1 time=21 usec                                                                          |
| #matpack              actions= 0 time=1 usec                                                                           |
| #multiplex            actions= 0 time=1 usec                                                                           |
| #profiler             actions= 1 time=1 usec                                                                           |
| #candidates           actions= 1 time=0 usec                                                                           |
| #deadcode             actions= 0 time=6 usec                                                                           |
| #wlc                  actions= 0 time=0 usec                                                                           |
| #garbagecollector     actions= 1 time=19 usec                                                                          |
| #total                actions=27 time=242 usec                                                                         |
+------------------------------------------------------------------------------------------------------------------------+
58 rows
>>>>>>> 2af84563

# 15:11:18 >  
# 15:11:18 >  "Done."
# 15:11:18 >  
<|MERGE_RESOLUTION|>--- conflicted
+++ resolved
@@ -5,7 +5,7 @@
 # 15:11:17 >  "mserver5" "--debug=10" "--set" "gdk_nr_threads=0" "--set" "mapi_open=true" "--set" "mapi_port=33800" "--set" "mapi_usock=/var/tmp/mtest-7180/.s.monetdb.33800" "--set" "monet_prompt=" "--forcemito" "--dbpath=/ufs/sjoerd/@Monet-virgin/var/MonetDB/mTests_sql_test_BugTracker"
 # 15:11:17 >  
 
-# MonetDB 5 server v11.28.0 (hg id: 623015a562d3)
+# MonetDB 5 server v11.29.0
 # This is an unreleased version
 # Serving database 'mTests_sql_test_BugTracker', using 8 threads
 # Compiled for x86_64-unknown-linux-gnu/64bit with 128bit integers
@@ -30,33 +30,24 @@
 
 Operation successful
 +------------------------------------------------------------------------------------------------------------------------+
-| mal                                                                                                       |
+| mal                                                                                                                    |
 +========================================================================================================================+
-| function user.s4_1():void;                                                                                |
+| function user.s4_1():void;                                                                                             |
 |     X_1:void := querylog.define("explain select \"name\" from \"tables\"\n;":str, "sequential_pipe":str, 36:int);      |
-|     X_35:bat[:str] := bat.new(nil:str);                                                                   |
+|     X_35:bat[:str] := bat.new(nil:str);                                                                                |
 |     X_4:int := sql.mvc();                                                                                              |
 |     X_18:bat[:sht] := sql.bind(X_4:int, "sys":str, "_tables":str, "type":str, 0:int);                                  |
 |     C_5:bat[:oid] := sql.tid(X_4:int, "sys":str, "_tables":str);                                                       |
-<<<<<<< HEAD
-|     C_90:bat[:oid] := algebra.thetaselect(X_18:bat[:sht], C_5:bat[:oid], 2:sht, "!=":str);                             |
-|     (C_21:bat[:oid], X_22:bat[:sht]) := sql.bind(X_4:int, "sys":str, "_tables":str, "type":str, 2:int);                |
-|     C_91:bat[:oid] := algebra.thetaselect(X_22:bat[:sht], nil:bat[:oid], 2:sht, "!=":str);                             |
-|     X_20:bat[:sht] := sql.bind(X_4:int, "sys":str, "_tables":str, "type":str, 1:int);                                  |
-|     C_93:bat[:oid] := algebra.thetaselect(X_20:bat[:sht], C_5:bat[:oid], 2:sht, "!=":str);                             |
-|     C_27:bat[:oid] := sql.subdelta(C_90:bat[:oid], C_5:bat[:oid], C_21:bat[:oid], C_91:bat[:oid], C_93:bat[:oid]);     |
-=======
 |     C_94:bat[:oid] := algebra.thetaselect(X_18:bat[:sht], C_5:bat[:oid], 2:sht, "!=":str);                             |
 |     (X_21:bat[:oid], X_22:bat[:sht]) := sql.bind(X_4:int, "sys":str, "_tables":str, "type":str, 2:int);                |
 |     C_95:bat[:oid] := algebra.thetaselect(X_22:bat[:sht], nil:bat[:oid], 2:sht, "!=":str);                             |
 |     X_20:bat[:sht] := sql.bind(X_4:int, "sys":str, "_tables":str, "type":str, 1:int);                                  |
 |     C_97:bat[:oid] := algebra.thetaselect(X_20:bat[:sht], C_5:bat[:oid], 2:sht, "!=":str);                             |
 |     C_27:bat[:oid] := sql.subdelta(C_94:bat[:oid], C_5:bat[:oid], X_21:bat[:oid], C_95:bat[:oid], C_97:bat[:oid]);     |
->>>>>>> 2af84563
 |     X_8:bat[:str] := sql.bind(X_4:int, "sys":str, "_tables":str, "name":str, 0:int);                                   |
-|     (C_13:bat[:oid], X_14:bat[:str]) := sql.bind(X_4:int, "sys":str, "_tables":str, "name":str, 2:int);                |
+|     (X_13:bat[:oid], X_14:bat[:str]) := sql.bind(X_4:int, "sys":str, "_tables":str, "name":str, 2:int);                |
 |     X_11:bat[:str] := sql.bind(X_4:int, "sys":str, "_tables":str, "name":str, 1:int);                                  |
-|     X_29:bat[:str] := sql.projectdelta(C_27:bat[:oid], X_8:bat[:str], C_13:bat[:oid], X_14:bat[:str], X_11:bat[:str]); |
+|     X_29:bat[:str] := sql.projectdelta(C_27:bat[:oid], X_8:bat[:str], X_13:bat[:oid], X_14:bat[:str], X_11:bat[:str]); |
 |     C_31:bat[:oid] := sql.tid(X_4:int, "tmp":str, "_tables":str);                                                      |
 |     X_33:bat[:str] := sql.bind(X_4:int, "tmp":str, "_tables":str, "name":str, 0:int);                                  |
 |     X_34:bat[:str] := algebra.projection(C_31:bat[:oid], X_33:bat[:str]);                                              |
@@ -73,34 +64,6 @@
 |     X_53:bat[:int] := bat.append(X_44:bat[:int], 1024:int);                                                            |
 |     X_55:bat[:int] := bat.append(X_46:bat[:int], 0:int);                                                               |
 |     sql.resultSet(X_47:bat[:str], X_49:bat[:str], X_51:bat[:str], X_53:bat[:int], X_55:bat[:int], X_39:bat[:str]);     |
-<<<<<<< HEAD
-| end user.s4_1;                                                                                            |
-| #inline               actions= 0 time=0 usec                                                                           |
-| #remap                actions= 0 time=1 usec                                                              |
-| #costmodel            actions= 1 time=1 usec                                                                           |
-| #coercion             actions= 1 time=3 usec                                                                           |
-| #evaluate             actions= 0 time=3 usec                                                                           |
-| #emptybind            actions= 0 time=1 usec                                                                           |
-| #pushselect           actions= 5 time=20 usec                                                                          |
-| #aliases              actions= 2 time=5 usec                                                                           |
-| #mergetable           actions= 0 time=23 usec                                                                          |
-| #deadcode             actions= 3 time=6 usec                                                                           |
-| #aliases              actions= 0 time=1 usec                                                              |
-| #constants            actions= 2 time=4 usec                                                                           |
-| #commonTerms          actions= 0 time=4 usec                                                                           |
-| #projectionpath       actions= 0 time=3 usec                                                              |
-| #reorder              actions= 1 time=20 usec                                                                          |
-| #deadcode             actions= 0 time=4 usec                                                                           |
-| #matpack              actions= 0 time=1 usec                                                              |
-| #multiplex            actions= 0 time=1 usec                                                                           |
-| #profiler             actions=1 time=1 usec                                                               |
-| #candidates           actions=1 time=1 usec                                                               |
-| #wlc                  actions= 0 time=0 usec                                                              |
-| #garbagecollector     actions= 1 time=37 usec                                                                          |
-| #total                actions=24 time=199 usec                                                                         |
-+------------------------------------------------------------------------------------------------------------------------+
-56 rows
-=======
 | end user.s4_1;                                                                                                         |
 | #inline               actions= 0 time=1 usec                                                                           |
 | #remap                actions= 0 time=1 usec                                                                           |
@@ -129,7 +92,6 @@
 | #total                actions=27 time=242 usec                                                                         |
 +------------------------------------------------------------------------------------------------------------------------+
 58 rows
->>>>>>> 2af84563
 
 # 15:11:18 >  
 # 15:11:18 >  "Done."
