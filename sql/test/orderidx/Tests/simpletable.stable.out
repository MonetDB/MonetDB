--- conflicted
+++ resolved
@@ -85,11 +85,7 @@
 % .%3,	.%3,	.%3,	.%3,	.%3,	.%3,	.%3,	.%3,	.%3,	.%3,	.%3 # table_name
 % schema,	table,	column,	type,	mode,	count,	hashes,	phash,	imprints,	sorted,	orderidx # name
 % varchar,	varchar,	varchar,	varchar,	varchar,	bigint,	bigint,	boolean,	bigint,	boolean,	boolean # type
-<<<<<<< HEAD
-% 3,	5,	1,	3,	8,	2,	1,	5,	1,	5,	1 # length
-=======
 % 3,	5,	1,	3,	8,	2,	1,	5,	1,	5,	5 # length
->>>>>>> 5669dad8
 [ "sys",	"xtmp1",	"i",	"int",	"writable",	12,	0,	false,	0,	false,	false	]
 #ALTER TABLE xtmp1 SET READ ONLY;
 #CREATE ORDERED INDEX sys_xtmp1_i_oidx ON xtmp1(i);
@@ -97,11 +93,7 @@
 % .%3,	.%3,	.%3,	.%3,	.%3,	.%3,	.%3,	.%3,	.%3,	.%3,	.%3 # table_name
 % schema,	table,	column,	type,	mode,	count,	hashes,	phash,	imprints,	sorted,	orderidx # name
 % varchar,	varchar,	varchar,	varchar,	varchar,	bigint,	bigint,	boolean,	bigint,	boolean,	boolean # type
-<<<<<<< HEAD
-% 3,	5,	1,	3,	8,	2,	1,	5,	1,	5,	3 # length
-=======
 % 3,	5,	1,	3,	8,	2,	1,	5,	1,	5,	5 # length
->>>>>>> 5669dad8
 [ "sys",	"xtmp1",	"i",	"int",	"readonly",	12,	0,	false,	0,	false,	true	]
 #SELECT * FROM xtmp1 WHERE i<0;
 % sys.xtmp1 # table_name
