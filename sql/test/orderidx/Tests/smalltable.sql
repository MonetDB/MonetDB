--- conflicted
+++ resolved
@@ -1,46 +1,25 @@
 -- test robustness against small tables
 CREATE TABLE xtmp2(i integer);
-<<<<<<< HEAD
-SELECT schema, table, column, type, mode, count, hashes, phash, imprints, sorted, orderidx > 0 FROM storage(current_schema, 'xtmp2');
-ALTER TABLE xtmp2 SET read only;
-CREATE ORDERED INDEX sys_xtmp2_i_oidx ON xtmp2(i);
-SELECT schema, table, column, type, mode, count, hashes, phash, imprints, sorted, orderidx > 0 FROM storage(current_schema, 'xtmp2');
-=======
 SELECT schema, table, column, type, mode, count, hashes, phash, imprints, sorted, orderidx > 0 as orderidx FROM storage(current_schema, 'xtmp2');
 ALTER TABLE xtmp2 SET read only;
 CREATE ORDERED INDEX sys_xtmp2_i_oidx ON xtmp2(i);
 SELECT schema, table, column, type, mode, count, hashes, phash, imprints, sorted, orderidx > 0 as orderidx FROM storage(current_schema, 'xtmp2');
->>>>>>> 5669dad8
 SELECT * FROM xtmp2 wHERE i>=0 AND i<8;
 
 CREATE TABLE xtmp3(i integer);
 INSERT INTO xtmp3 VALUES(3);
-<<<<<<< HEAD
-SELECT schema, table, column, type, mode, count, hashes, phash, imprints, sorted, orderidx > 0 FROM storage(current_schema, 'xtmp3');
-ALTER TABLE xtmp3 SET read only;
-CREATE ORDERED INDEX sys_xtmp3_i_oidx ON xtmp3(i);
-SELECT schema, table, column, type, mode, count, hashes, phash, imprints, sorted, orderidx > 0 from storage(current_schema, 'xtmp3');
-=======
 SELECT schema, table, column, type, mode, count, hashes, phash, imprints, sorted, orderidx > 0 as orderidx FROM storage(current_schema, 'xtmp3');
 ALTER TABLE xtmp3 SET read only;
 CREATE ORDERED INDEX sys_xtmp3_i_oidx ON xtmp3(i);
 SELECT schema, table, column, type, mode, count, hashes, phash, imprints, sorted, orderidx > 0 as orderidx from storage(current_schema, 'xtmp3');
->>>>>>> 5669dad8
 SELECT * FROM xtmp3 WHERE i>=0 AND i<8;
 
 CREATE TABLE xtmp4(i integer);
 INSERT INTO xtmp4 VALUES (3),(0),(2);
-<<<<<<< HEAD
-SELECT schema, table, column, type, mode, count, hashes, phash, imprints, sorted, orderidx > 0 FROM storage(current_schema, 'xtmp4');
-ALTER TABLE xtmp4 SET read only;
-CREATE ORDERED INDEX sys_xtmp4_i_oidx ON xtmp4(i);
-SELECT schema, table, column, type, mode, count, hashes, phash, imprints, sorted, orderidx > 0 from storage(current_schema, 'xtmp4');
-=======
 SELECT schema, table, column, type, mode, count, hashes, phash, imprints, sorted, orderidx > 0 as orderidx FROM storage(current_schema, 'xtmp4');
 ALTER TABLE xtmp4 SET read only;
 CREATE ORDERED INDEX sys_xtmp4_i_oidx ON xtmp4(i);
 SELECT schema, table, column, type, mode, count, hashes, phash, imprints, sorted, orderidx > 0 as orderidx from storage(current_schema, 'xtmp4');
->>>>>>> 5669dad8
 SELECT * FROM xtmp4 WHERE i>=0 AND i<8;
 
 DROP INDEX sys_xtmp2_i_oidx;
