stderr of test 'sql_command_kills_db.SF-2233677` in directory 'test/BugTracker-2008` itself:


# 16:15:09 >  
# 16:15:09 >   mserver5 "--config=/ufs/niels/scratch/rc/Linux-x86_64/etc/monetdb5.conf" --debug=10 --set gdk_nr_threads=0 --set "monet_mod_path=/ufs/niels/scratch/rc/Linux-x86_64/lib/MonetDB5:/ufs/niels/scratch/rc/Linux-x86_64/lib/MonetDB5/lib:/ufs/niels/scratch/rc/Linux-x86_64/lib/MonetDB5/bin" --set "gdk_dbfarm=/ufs/niels/scratch/rc/Linux-x86_64/var/MonetDB5/dbfarm" --set "sql_logdir=/ufs/niels/scratch/rc/Linux-x86_64/var/MonetDB5/sql_logs"  --set mapi_open=true --set xrpc_open=true --set mapi_port=39774 --set xrpc_port=42217 --set monet_prompt= --trace  "--dbname=mTests_src_test_BugTracker-2008" --set sql_debug=16384 --set xquery_backend=algebra --set mal_listing=0 "--dbinit= include sql;" ; echo ; echo Over..
# 16:15:09 >  

# builtin opt 	gdk_arch = 64bitx86_64-unknown-linux-gnu
# builtin opt 	gdk_version = 1.26.0
# builtin opt 	monet_pid = 15534
# builtin opt 	prefix = /ufs/niels/scratch/rc/Linux-x86_64
# builtin opt 	exec_prefix = ${prefix}
# builtin opt 	gdk_dbname = tst
# builtin opt 	gdk_dbfarm = ${prefix}/var/MonetDB
# builtin opt 	gdk_debug = 8
# builtin opt 	gdk_mem_bigsize = 262144
# builtin opt 	gdk_alloc_map = yes
# builtin opt 	gdk_mem_pagebits = 14
# builtin opt 	gdk_vmtrim = yes
# builtin opt 	monet_admin = adm
# builtin opt 	monet_prompt = >
# builtin opt 	monet_welcome = yes
# builtin opt 	monet_mod_path = ${exec_prefix}/lib/MonetDB:${exec_prefix}/lib/bin
# builtin opt 	monet_daemon = yes
# builtin opt 	host = localhost
# builtin opt 	mapi_port = 50000
# builtin opt 	mapi_noheaders = no
# builtin opt 	mapi_debug = 0
# builtin opt 	mapi_clients = 2
# builtin opt 	sql_debug = 0
# builtin opt 	sql_logdir = ${prefix}/var/MonetDB
# builtin opt 	xquery_logdir = ${prefix}/var/MonetDB
# builtin opt 	standoff_ns = http://monetdb.cwi.nl/standoff
# builtin opt 	standoff_start = start
# builtin opt 	standoff_end = end
# config opt 	prefix = /ufs/niels/scratch/rc/Linux-x86_64
# config opt 	config = ${prefix}/etc/monetdb5.conf
# config opt 	prefix = /ufs/niels/scratch/rc/Linux-x86_64
# config opt 	exec_prefix = ${prefix}
# config opt 	gdk_dbfarm = ${prefix}/var/MonetDB5/dbfarm
# config opt 	gdk_dbname = demo
# config opt 	gdk_alloc_map = no
# config opt 	gdk_embedded = no
# config opt 	gdk_debug = 0
# config opt 	monet_mod_path = ${exec_prefix}/lib/MonetDB5:${exec_prefix}/lib/MonetDB5/lib:${exec_prefix}/lib/MonetDB5/bin
# config opt 	monet_daemon = no
# config opt 	monet_welcome = yes
# config opt 	mero_msglog = ${prefix}/var/log/merovingian.log
# config opt 	mero_errlog = ${prefix}/var/log/merovingian.log
# config opt 	mero_timeinterval = 600
# config opt 	mero_pidfile = ${prefix}/var/run/merovingian.pid
# config opt 	mero_exittimeout = 7
# config opt 	mero_doproxy = yes
# config opt 	mero_discoveryttl = 600
# config opt 	mal_init = ${exec_prefix}/lib/MonetDB5/mal_init.mal
# config opt 	mal_listing = 58
# config opt 	checkpoint_dir = ${prefix}/var/MonetDB5/chkpnt
# config opt 	mapi_port = 50000
# config opt 	mapi_open = false
# config opt 	sql_debug = 0
# config opt 	sql_logdir = ${prefix}/var/MonetDB5/sql_logs
# config opt 	sql_init = ${exec_prefix}/lib/MonetDB5/sql_init.sql
# cmdline opt 	config = /ufs/niels/scratch/rc/Linux-x86_64/etc/monetdb5.conf
# cmdline opt 	gdk_nr_threads = 0
# cmdline opt 	monet_mod_path = /ufs/niels/scratch/rc/Linux-x86_64/lib/MonetDB5:/ufs/niels/scratch/rc/Linux-x86_64/lib/MonetDB5/lib:/ufs/niels/scratch/rc/Linux-x86_64/lib/MonetDB5/bin
# cmdline opt 	gdk_dbfarm = /ufs/niels/scratch/rc/Linux-x86_64/var/MonetDB5/dbfarm
# cmdline opt 	sql_logdir = /ufs/niels/scratch/rc/Linux-x86_64/var/MonetDB5/sql_logs
# cmdline opt 	mapi_open = true
# cmdline opt 	xrpc_open = true
# cmdline opt 	mapi_port = 39774
# cmdline opt 	xrpc_port = 42217
# cmdline opt 	monet_prompt = 
# cmdline opt 	gdk_dbname = mTests_src_test_BugTracker-2008
# cmdline opt 	sql_debug = 16384
# cmdline opt 	xquery_backend = algebra
# cmdline opt 	mal_listing = 0
# cmdline opt 	gdk_debug = 10
#warning: please don't forget to set your vault key!
#(see /ufs/niels/scratch/rc/Linux-x86_64/etc/monetdb5.conf)

# 16:15:09 >  
# 16:15:09 >  mclient -lsql -umonetdb -Pmonetdb --host=alf --port=39774  -G
# 16:15:09 >  

MAPI  = monetdb@madrid:36834
QUERY = insert into t1 values ((select id from tables));
<<<<<<< HEAD
ERROR = !cardinality violation (37>1)
=======
ERROR = !cardinality violation (33>1)
>>>>>>> 923fec74

# 16:15:09 >  
# 16:15:09 >  Done.
# 16:15:09 >  
<|MERGE_RESOLUTION|>--- conflicted
+++ resolved
@@ -84,11 +84,7 @@
 
 MAPI  = monetdb@madrid:36834
 QUERY = insert into t1 values ((select id from tables));
-<<<<<<< HEAD
 ERROR = !cardinality violation (37>1)
-=======
-ERROR = !cardinality violation (33>1)
->>>>>>> 923fec74
 
 # 16:15:09 >  
 # 16:15:09 >  Done.
