import os
from decimal import Decimal

from MonetDBtesting.sqltest import SQLTestCase

port = os.environ['MAPIPORT']
db = os.environ['TSTDB']

with SQLTestCase() as cli:
    cli.connect(username="monetdb", password="monetdb")
    cli.execute("""
    START TRANSACTION;
    CREATE TABLE "t0" ("c0" INTERVAL SECOND NOT NULL, "c1" JSON);
    INSERT INTO "t0" VALUES (INTERVAL '9' SECOND, '""');

    CREATE TABLE "t1" ("c0" BINARY LARGE OBJECT,"c1" BIGINT);
    INSERT INTO "t1" VALUES (NULL, 1),(NULL, 6),(NULL, 0),(BINARY LARGE OBJECT '50', NULL),(BINARY LARGE OBJECT 'ACBC2EDEF0', NULL),
    (BINARY LARGE OBJECT '65', NULL),(BINARY LARGE OBJECT 'EF43C0', NULL),(BINARY LARGE OBJECT '90', NULL),(BINARY LARGE OBJECT '', NULL);

    CREATE TABLE "t2" ("c0" TINYINT NOT NULL,"c2" DATE);
    INSERT INTO "t2" VALUES (-7, NULL),(0, NULL),(-11, DATE '1970-01-01'),(8, DATE '1970-01-01'),(5, DATE '1970-01-01'),(1, DATE '1970-01-01'),
    (0, NULL),(1, NULL),(7, NULL),(5, NULL);

    CREATE TABLE "t3" ("c0" BIGINT,"c1" INTERVAL MONTH);
    INSERT INTO "t3" VALUES (1, INTERVAL '9' MONTH),(5, INTERVAL '6' MONTH),(5, NULL),(7, NULL),(2, INTERVAL '1' MONTH),(2, INTERVAL '1' MONTH);
    CREATE TABLE "t4" ("c0" BIGINT PRIMARY KEY,"c1" INTERVAL MONTH);
    INSERT INTO "t4" VALUES (1, INTERVAL '9' MONTH),(5, INTERVAL '6' MONTH),(10, NULL),(7, NULL),(2, INTERVAL '1' MONTH),(11, INTERVAL '1' MONTH);
    CREATE TABLE "t5" ("c0" DECIMAL(18,3),"c1" BOOLEAN);
    INSERT INTO "t5" VALUES (0.928, NULL),(0.974, NULL),(NULL, false),(3.000, NULL),(NULL, false),(NULL, false),(NULL, true),(0.897, NULL),
    (0.646, NULL),(0.145, true),(0.848, false),(NULL, false);
    CREATE TABLE "t6" ("c1" CLOB);
    INSERT INTO "t6" VALUES('3'), ('8ጮk|1*'), ('27'), ('Vrx^qA齀'), ('J'), ('18'), ('>*4嘁pAP'), ('+Jm*W0{'), ('>V鷓'), ('BW5z'), ('.#OJruk'),
    ('lU1覃Nlm'), (NULL), ('968786590');
    CREATE TABLE "t7" ("c0" SMALLINT);
    INSERT INTO "t7" VALUES (0),(0),(3),(3),(7),(-1),(5),(NULL),(5),(0),(5),(6),(4),(4),(4),(6),(7),(-7),(0),(1),(5),(9),(9),(8),(0);
    COMMIT;

    START TRANSACTION;
    CREATE REMOTE TABLE "rt1" ("c0" BINARY LARGE OBJECT,"c1" BIGINT) ON 'mapi:monetdb://localhost:%s/%s/sys/t1';
    CREATE REMOTE TABLE "rt2" ("c0" TINYINT NOT NULL,"c2" DATE) ON 'mapi:monetdb://localhost:%s/%s/sys/t2';
    CREATE REMOTE TABLE "rt3" ("c0" BIGINT,"c1" INTERVAL MONTH) ON 'mapi:monetdb://localhost:%s/%s/sys/t3';
    CREATE REMOTE TABLE "rt4" ("c0" BIGINT PRIMARY KEY,"c1" INTERVAL MONTH) ON 'mapi:monetdb://localhost:%s/%s/sys/t4';
    CREATE REMOTE TABLE "rt5" ("c0" DECIMAL(18,3),"c1" BOOLEAN) ON 'mapi:monetdb://localhost:%s/%s/sys/t5';
    CREATE REMOTE TABLE "rt6" ("c1" CLOB) ON 'mapi:monetdb://localhost:%s/%s/sys/t6';
    CREATE REMOTE TABLE "rt7" ("c0" SMALLINT) ON 'mapi:monetdb://localhost:%s/%s/sys/t7';
    COMMIT;""" % (port, db, port, db, port, db, port, db, port, db, port, db, port, db)).assertSucceeded()

    cli.execute("START TRANSACTION;")
    cli.execute('SELECT json."integer"(JSON \'1\') FROM t3;') \
        .assertSucceeded().assertDataResultMatch([(1,),(1,),(1,),(1,),(1,),(1,)])
    cli.execute('SELECT json."integer"(JSON \'1\') FROM rt3;') \
        .assertSucceeded().assertDataResultMatch([(1,),(1,),(1,),(1,),(1,),(1,)])
    cli.execute('SELECT c0 BETWEEN 10 AND 11 FROM t3;') \
        .assertSucceeded().assertDataResultMatch([(False,),(False,),(False,),(False,),(False,),(False,)])
    cli.execute('SELECT c0 BETWEEN 10 AND 11 FROM rt3;') \
        .assertSucceeded().assertDataResultMatch([(False,),(False,),(False,),(False,),(False,),(False,)])
    cli.execute('SELECT c0 > 10 as myt, 4 BETWEEN 4 AND 4, c0 = 10 as myp, c0 BETWEEN 1 AND 1 as myp2 FROM t3 where t3.c0 = 1;') \
        .assertSucceeded().assertDataResultMatch([(False,True,False,True)])
    cli.execute('SELECT c0 > 10 as myt, 4 BETWEEN 4 AND 4, c0 = 10 as myp, c0 BETWEEN 1 AND 1 as myp2 FROM rt3 where rt3.c0 = 1;') \
        .assertSucceeded().assertDataResultMatch([(False,True,False,True)])
    cli.execute('SELECT c0 BETWEEN 2 AND 5 AS myproj FROM t3 ORDER BY myproj;') \
        .assertSucceeded().assertDataResultMatch([(False,),(False,),(True,),(True,),(True,),(True,)])
    cli.execute('SELECT c0 BETWEEN 2 AND 5 AS myproj FROM rt3 ORDER BY myproj;') \
        .assertSucceeded().assertDataResultMatch([(False,),(False,),(True,),(True,),(True,),(True,)])
    cli.execute('SELECT c0 > 4 AS myproj FROM t3 ORDER BY myproj;') \
        .assertSucceeded().assertDataResultMatch([(False,),(False,),(False,),(True,),(True,),(True,)])
    cli.execute('SELECT c0 > 4 AS myproj FROM rt3 ORDER BY myproj;') \
        .assertSucceeded().assertDataResultMatch([(False,),(False,),(False,),(True,),(True,),(True,)])
    cli.execute('MERGE INTO t0 USING (SELECT 1 FROM rt1) AS mergejoined(c0) ON TRUE WHEN NOT MATCHED THEN INSERT (c0) VALUES (INTERVAL \'5\' SECOND);') \
        .assertSucceeded().assertRowCount(0)
    cli.execute('SELECT 1 FROM (values (0)) mv(vc0) LEFT OUTER JOIN (SELECT 1 FROM rt1) AS sub0(c0) ON 2 = 0.05488666234725814;') \
        .assertSucceeded().assertDataResultMatch([(1,),])
    cli.execute('SELECT c1 FROM rt1 WHERE rt1.c1 NOT BETWEEN 1 AND NULL;') \
        .assertSucceeded().assertDataResultMatch([(0,),])
    cli.execute('SELECT c1 FROM rt1 WHERE rt1.c1 NOT BETWEEN SYMMETRIC 1 AND NULL;') \
        .assertSucceeded().assertDataResultMatch([])
    cli.execute('SELECT 1 FROM (SELECT TIME \'01:00:00\' FROM rt1) va(vc1) WHERE greatest(va.vc1, TIME \'01:01:01\') <= TIME \'01:01:02\';') \
        .assertSucceeded().assertDataResultMatch([(1,),(1,),(1,),(1,),(1,),(1,)])
    cli.execute('SELECT 3 > (rt2.c0 ^ CAST(2 AS TINYINT)) * rt2.c0 FROM rt2;') \
        .assertSucceeded().assertDataResultMatch([(False,),(True,),(False,),(False,),(False,),(False,),(True,),(False,),(False,),(False,)])
    cli.execute("SELECT U&'&+000022' UESCAPE '&', U&'&+00005C' UESCAPE '&', ' ', '' as \"'\", '''' as \" \" from t3 where t3.c0 = 1;") \
        .assertSucceeded().assertDataResultMatch([("\"","\\"," ","","'")])
    cli.execute("SELECT U&'&+000022' UESCAPE '&', U&'&+00005C' UESCAPE '&', ' ', '' as \"'\", '''' as \" \" from rt3 where rt3.c0 = 1;") \
        .assertSucceeded().assertDataResultMatch([("\"","\\"," ","","'")])
    cli.execute("SELECT 1 as \"ups\\\", 2 as \"\\\", 3 as \"\"\"\", 4 as \"\"\"\\\", 5 as \"\\\"\"\" from t3 where t3.c0 = 1;") \
        .assertSucceeded().assertDataResultMatch([(1,2,3,4,5)])
    cli.execute("SELECT 1 as \"ups\\\", 2 as \"\\\", 3 as \"\"\"\", 4 as \"\"\"\\\", 5 as \"\\\"\"\" from rt3 where rt3.c0 = 1;") \
        .assertSucceeded().assertDataResultMatch([(1,2,3,4,5)])
    cli.execute("SELECT \"current_schema\", current_user from t3 where t3.c0 = 1;") \
        .assertSucceeded().assertDataResultMatch([("sys","monetdb")])
    cli.execute("SELECT \"current_schema\", current_user from rt3 where rt3.c0 = 1;") \
        .assertSucceeded().assertDataResultMatch([("sys","monetdb")])
    cli.execute("SELECT sql_min(t3.c0 || t3.c0, 3) as x from t3 ORDER BY x;") \
        .assertSucceeded().assertDataResultMatch([("11",),("22",),("22",),("3",),("3",),("3",)])
    cli.execute("SELECT sql_min(rt3.c0 || rt3.c0, 3) as x from rt3 ORDER BY x;") \
        .assertSucceeded().assertDataResultMatch([("11",),("22",),("22",),("3",),("3",),("3",)])
    cli.execute("SELECT CASE WHEN 1 BETWEEN 1 AND 2 THEN 3*6 END FROM t3 where t3.c0 = 1;") \
        .assertSucceeded().assertDataResultMatch([(18,)])
    cli.execute("SELECT CASE WHEN 1 BETWEEN 1 AND 2 THEN 3*6 END FROM rt3 where rt3.c0 = 1;") \
        .assertSucceeded().assertDataResultMatch([(18,)])
    cli.execute("SELECT 3 / 0.84 FROM t3 where t3.c0 = 1;") \
        .assertSucceeded().assertDataResultMatch([(Decimal('3.571'),)])
    cli.execute("SELECT 3 / 0.84 FROM rt3 where rt3.c0 = 1;") \
        .assertSucceeded().assertDataResultMatch([(Decimal('3.571'),)])
    cli.execute("SELECT CAST(2 AS DECIMAL) * 0.010 FROM t3 where t3.c0 = 1;") \
        .assertSucceeded().assertDataResultMatch([(Decimal('0.02000'),)])
    cli.execute("SELECT CAST(2 AS DECIMAL) * 0.010 FROM rt3 where rt3.c0 = 1;") \
        .assertSucceeded().assertDataResultMatch([(Decimal('0.02000'),)])
    cli.execute("SELECT sql_min(4, 7 - 0.5207499) FROM t3 where t3.c0 = 1;") \
        .assertSucceeded().assertDataResultMatch([(Decimal('4.0000000'),)])
    cli.execute("SELECT sql_min(4, 7 - 0.5207499) FROM rt3 where rt3.c0 = 1;") \
        .assertSucceeded().assertDataResultMatch([(Decimal('4.0000000'),)])
    cli.execute("SELECT \"insert\"('99', 5, 8, '10S') FROM t3 where t3.c0 = 1;") \
        .assertSucceeded().assertDataResultMatch([("9910S",)])
    cli.execute("SELECT \"insert\"('99', 5, 8, '10S') FROM rt3 where rt3.c0 = 1;") \
        .assertSucceeded().assertDataResultMatch([("9910S",)])
    cli.execute("SELECT greatest('69', splitpart('', '191', 2)) FROM t3 where t3.c0 = 1;") \
        .assertSucceeded().assertDataResultMatch([('69',)])
    cli.execute("SELECT greatest('69', splitpart('', '191', 2)) FROM rt3 where rt3.c0 = 1;") \
        .assertSucceeded().assertDataResultMatch([('69',)])
    cli.execute("SELECT CAST(trim('14', 'abc') AS STRING(408)), CAST(trim('14', 'abc') AS VARCHAR(408)), CAST(trim('14', 'abc') AS CLOB) FROM t3 where t3.c0 = 1;") \
        .assertSucceeded().assertDataResultMatch([('14','14','14')])
    cli.execute("SELECT CAST(trim('14', 'abc') AS STRING(408)), CAST(trim('14', 'abc') AS VARCHAR(408)), CAST(trim('14', 'abc') AS CLOB) FROM rt3 where rt3.c0 = 1;") \
        .assertSucceeded().assertDataResultMatch([('14','14','14')])
    cli.execute("SELECT NULL, 'NULL', 'null', cast(NULL as clob), cast('NULL' as clob), cast('null' as clob) FROM t3 where t3.c0 = 1;") \
        .assertSucceeded().assertDataResultMatch([(None,'NULL','null',None,'NULL','null')])
    cli.execute("SELECT NULL, 'NULL', 'null', cast(NULL as clob), cast('NULL' as clob), cast('null' as clob) FROM rt3 where rt3.c0 = 1;") \
        .assertSucceeded().assertDataResultMatch([(None,'NULL','null',None,'NULL','null')])
    cli.execute("SELECT t3.c0 FROM t3 where (t3.c0) NOT IN (0.07564294, 211.0, 1, 2) ORDER BY t3.c0;") \
        .assertSucceeded().assertDataResultMatch([(5,),(5,),(7,)])
    cli.execute("SELECT rt3.c0 FROM rt3 where (rt3.c0) NOT IN (0.07564294, 211.0, 1, 2) ORDER BY rt3.c0;") \
        .assertSucceeded().assertDataResultMatch([(5,),(5,),(7,)])
    cli.execute("SELECT t3.c0 FROM t3 INNER JOIN t3 myx ON t3.c0 = myx.c0 ORDER BY t3.c0;") \
        .assertSucceeded().assertDataResultMatch([(1,),(2,),(2,),(2,),(2,),(5,),(5,),(5,),(5,),(7,)])
    cli.execute("SELECT rt3.c0 FROM rt3 INNER JOIN rt3 myx ON rt3.c0 = myx.c0 ORDER BY rt3.c0;") \
        .assertSucceeded().assertDataResultMatch([(1,),(2,),(2,),(2,),(2,),(5,),(5,),(5,),(5,),(7,)])
    cli.execute("SELECT t4.c0 FROM t4 ORDER BY t4.c0 DESC NULLS FIRST;") \
        .assertSucceeded().assertDataResultMatch([(11,),(10,),(7,),(5,),(2,),(1,)])
    cli.execute("SELECT rt4.c0 FROM rt4 ORDER BY rt4.c0 DESC NULLS FIRST;") \
        .assertSucceeded().assertDataResultMatch([(11,),(10,),(7,),(5,),(2,),(1,)])
    cli.execute("SELECT t4.c1 FROM t4 ORDER BY t4.c1 ASC NULLS LAST;") \
        .assertSucceeded().assertDataResultMatch([(1,),(1,),(6,),(9,),(None,),(None,)])
    cli.execute("SELECT rt4.c1 FROM rt4 ORDER BY rt4.c1 ASC NULLS LAST;") \
        .assertSucceeded().assertDataResultMatch([(1,),(1,),(6,),(9,),(None,),(None,)])
    cli.execute("SELECT t4.c1 + INTERVAL '2' MONTH AS myx FROM t4 ORDER BY myx ASC NULLS LAST;") \
        .assertSucceeded().assertDataResultMatch([(3,),(3,),(8,),(11,),(None,),(None,)])
    cli.execute("SELECT rt4.c1 + INTERVAL '2' MONTH AS myx FROM rt4 ORDER BY myx ASC NULLS LAST;") \
        .assertSucceeded().assertDataResultMatch([(3,),(3,),(8,),(11,),(None,),(None,)])
    cli.execute("SELECT t4.c1 + INTERVAL '5' MONTH AS myx FROM t4 GROUP BY myx ORDER BY myx;") \
        .assertSucceeded().assertDataResultMatch([(None,),(6,),(11,),(14,)])
    cli.execute("SELECT rt4.c1 + INTERVAL '5' MONTH AS myx FROM rt4 GROUP BY myx ORDER BY myx;") \
        .assertSucceeded().assertDataResultMatch([(None,),(6,),(11,),(14,)])
    cli.execute("SELECT TRUE BETWEEN (TRUE BETWEEN FALSE AND FALSE) AND TRUE FROM t3 where t3.c0 = 1;") \
        .assertSucceeded().assertDataResultMatch([(True,)])
    cli.execute("SELECT TRUE BETWEEN (TRUE BETWEEN FALSE AND FALSE) AND TRUE FROM rt3 where rt3.c0 = 1;") \
        .assertSucceeded().assertDataResultMatch([(True,)])
    cli.execute("SELECT 1 FROM t3 WHERE (t3.c0 BETWEEN t3.c0 AND t3.c0) IS NULL;") \
        .assertSucceeded().assertDataResultMatch([])
    cli.execute("SELECT 2 FROM rt3 WHERE (rt3.c0 BETWEEN rt3.c0 AND rt3.c0) IS NULL;") \
        .assertSucceeded().assertDataResultMatch([])
    cli.execute("SELECT upper(count(*)) FROM t3;") \
        .assertSucceeded().assertDataResultMatch([("6",)])
    cli.execute("SELECT upper(count(*)) FROM rt3;") \
        .assertSucceeded().assertDataResultMatch([("6",)])
    cli.execute("SELECT U&'&+000064&+00005C&+000006&+000056&+000057' UESCAPE '&' from t3 where t3.c0 = 1;") \
        .assertSucceeded().assertDataResultMatch([("d\\\x06VW",)])
    cli.execute("SELECT U&'&+000064&+00005C&+000006&+000056&+000057' UESCAPE '&' from rt3 where rt3.c0 = 1;") \
        .assertSucceeded().assertDataResultMatch([("d\\\x06VW",)])
    cli.execute("""SELECT 1 FROM t1 INNER JOIN (SELECT greatest('a', NULL), INTERVAL '4' DAY FROM t3 where t3.c0 = 1) AS q(c0,c1) ON INTERVAL '3' DAY
            BETWEEN sql_sub(CAST(INTERVAL '3' SECOND AS INTERVAL DAY), INTERVAL '2' DAY) AND q.c1;""") \
        .assertSucceeded().assertDataResultMatch([(1,),(1,),(1,),(1,),(1,),(1,),(1,),(1,),(1,)])
    cli.execute("""SELECT 1 FROM t1 INNER JOIN (SELECT greatest('a', NULL), INTERVAL '4' DAY FROM rt3 where rt3.c0 = 1) AS q(c0,c1) ON INTERVAL '3' DAY
            BETWEEN sql_sub(CAST(INTERVAL '3' SECOND AS INTERVAL DAY), INTERVAL '2' DAY) AND q.c1;""") \
        .assertSucceeded().assertDataResultMatch([(1,),(1,),(1,),(1,),(1,),(1,),(1,),(1,),(1,)])
    cli.execute("""
    CREATE FUNCTION testremote(a int) RETURNS INT
    BEGIN
        DECLARE b INT, "😀" INT, res1 INT, res2 INT;
        SET b = 2;
        SET "😀" = 4;
        SELECT a + b + "😀" + count(*) INTO res1 FROM t3;
        SELECT a + b + "😀" + count(*) INTO res2 FROM rt3;
        RETURN res1 + res2;
    END;
    """).assertSucceeded()
    cli.execute("SELECT testremote(1);") \
       .assertSucceeded().assertDataResultMatch([(26,)])
    cli.execute("""
    CREATE FUNCTION testremote2(a int) RETURNS INT
    BEGIN
        DECLARE b INT, res INT;
        SET b = 2;
        IF a = 1 THEN
            DECLARE b INT;
            SET b = 3;
            SELECT b + count(*) INTO res FROM rt3;
        ELSE
            IF a = 2 THEN
                SELECT b + count(*) INTO res FROM rt3;
            ELSE
                DECLARE c INT;
                SET c = 5;
                SELECT c + b + count(*) INTO res FROM rt3;
            END IF;
        END IF;
        RETURN res;
    END;
    """).assertSucceeded()
    cli.execute("SELECT testremote2(1), testremote2(2), testremote2(3);") \
        .assertSucceeded().assertDataResultMatch([(9,8,13)])
    cli.execute("""
    CREATE FUNCTION testremote3(\" ugh \"\" _ , !😂?, \" INT) RETURNS INT
    BEGIN
        DECLARE \" \" INT,\"\"\"\" INT, \"\\\" INT, res INT;
        SET \" \" = 2;
        SET \"\"\"\" = 4;
        SET \"\\\" = 10;
        SELECT \" \" + \"\"\"\" + \"\\\" + count(*) + \" ugh \"\" _ , !😂?, \"
                + CASE \"current_user\" WHEN 'monetdb' THEN 7 ELSE 7 END INTO res FROM rt3;
        RETURN res;
    END;
    """).assertSucceeded()
    cli.execute("""
    CREATE FUNCTION testremote4(a UUID, b JSON, c INT) RETURNS INT
    BEGIN
        RETURN SELECT (CASE a WHEN UUID '39FcCcEE-5033-0d81-42Eb-Ac6fFaA9EF2d' THEN 1 END) +
            (CASE b WHEN JSON '\"\"' THEN 2 END) + (CASE c WHEN 3 THEN 3 END) + count(*) FROM rt3;
    END;
    """).assertSucceeded()
    cli.execute("SELECT testremote3(1), testremote4(UUID '39FcCcEE-5033-0d81-42Eb-Ac6fFaA9EF2d', JSON '\"\"', 3);") \
        .assertSucceeded().assertDataResultMatch([(30,12)])
    cli.execute("""
    CREATE FUNCTION testremote5(a INET, b JSON, c DATE) RETURNS INT
    BEGIN
        RETURN SELECT (CASE a WHEN INET '192.168.1.0/26' THEN 1 END) +
            (CASE b WHEN JSON '[1]' THEN 2 END) + (CASE c WHEN DATE '2010-01-01' THEN 3 END) + count(*) FROM rt3;
    END;
    """).assertSucceeded()
    cli.execute("SELECT testremote5(INET '192.168.1.0/26', JSON '[1]', DATE '2010-01-01'), testremote5(NULL, NULL, NULL);") \
        .assertSucceeded().assertDataResultMatch([(12,None)])
    cli.execute("""
    CREATE FUNCTION testremote6(a BLOB) RETURNS INT
    BEGIN
        RETURN SELECT (CASE a WHEN BLOB 'AABB' THEN 1 ELSE 10 END) + count(*) FROM rt3;
    END;
    """).assertSucceeded()
    cli.execute("SELECT testremote6(BLOB 'AABB'), testremote6(BLOB 'CCDD'), testremote6(NULL);") \
        .assertSucceeded().assertDataResultMatch([(7,16,16)])
    cli.execute("""
    CREATE FUNCTION testremote7("😀😀😀😀😀😀😀😀😀😀😀😀😀😀😀" INT) RETURNS INT
    BEGIN
        RETURN SELECT (CASE "😀😀😀😀😀😀😀😀😀😀😀😀😀😀😀" WHEN 2 THEN 1 ELSE 10 END) + count(*) FROM rt3;
    END;
    """).assertSucceeded()
    cli.execute("SELECT testremote7(2), testremote7(3);") \
        .assertSucceeded().assertDataResultMatch([(7,16)])
    cli.execute("create view v0(vc0, vc1) as (values (interval '2' second, 0.5));").assertSucceeded()
    cli.execute("select 1 from rt1, v0, rt3 where \"right_shift_assign\"(inet '150.117.219.77', inet '1.188.46.21/12');") \
        .assertSucceeded().assertDataResultMatch([])
    cli.execute("select 1 from t1, v0, t3 where \"right_shift_assign\"(inet '150.117.219.77', inet '1.188.46.21/12');") \
        .assertSucceeded().assertDataResultMatch([])
    cli.execute("create view v1(vc0) as (select greatest(sql_sub(time '01:00:00', interval '0' second), time '01:00:00') from t3 where false);") \
        .assertSucceeded()
    cli.execute("select 1 from (select distinct 1 from v1, rt3) as v1(vc1) where sql_min(true, true);") \
        .assertSucceeded().assertDataResultMatch([])
    cli.execute("select 1 from (select distinct 1 from v1, t3) as v1(vc1) where sql_min(true, true);") \
        .assertSucceeded().assertDataResultMatch([])
    cli.execute("SELECT count(*) FROM ((select 7 from rt3, (values (1)) y(y)) union (select 3)) x(x);") \
        .assertSucceeded().assertDataResultMatch([(2,)])
    cli.execute("SELECT count(*) FROM ((select 7 from t3, (values (1)) y(y)) union (select 3)) x(x);") \
        .assertSucceeded().assertDataResultMatch([(2,)])
    cli.execute("SELECT count(*) FROM ((select 7 from rt3, (values (1)) y(y)) union all (select 3)) x(x);") \
        .assertSucceeded().assertDataResultMatch([(7,)])
    cli.execute("SELECT count(*) FROM ((select 7 from t3, (values (1)) y(y)) union all (select 3)) x(x);") \
        .assertSucceeded().assertDataResultMatch([(7,)])
    cli.execute("create view v2(vc0) as ((select 3 from rt3) intersect (select 2 from t3));") \
        .assertSucceeded()
    cli.execute("create view v3(vc0) as (select 1 from rt3, v2 where \"right_shift_assign\"(inet '228.236.62.235/6', inet '82.120.56.164'));") \
        .assertSucceeded()
    cli.execute("create view v4(vc0, vc1, vc2) as (select 1, 2, 3);") \
        .assertSucceeded()
    cli.execute("create view v5(vc0) as ((select time '01:00:00') intersect (select time '01:00:00' from v3));") \
        .assertSucceeded()
    cli.execute("create view v6(vc0) as ((select 1) union all (select 2));") \
        .assertSucceeded()
    cli.execute("select 1 from v4, v5, v6;") \
        .assertSucceeded().assertDataResultMatch([])
    cli.execute("create view v7(vc0) as (select case '201' when ',' then rt3.c0 when '' then cast(rt3.c0 as bigint) end from rt3);") \
        .assertSucceeded()
    cli.execute("SELECT 1 FROM v7 CROSS JOIN ((SELECT 1) UNION ALL (SELECT 2)) AS sub0(c0);") \
        .assertSucceeded().assertDataResultMatch([(1,),(1,),(1,),(1,),(1,),(1,),(1,),(1,),(1,),(1,),(1,),(1,)])
    cli.execute("""
        SELECT 1 FROM (VALUES (2),(3)) x(x) FULL OUTER JOIN (SELECT t1.c1 <= CAST(t1.c1 AS INT) FROM t1) AS sub0(c0) ON true WHERE sub0.c0
        UNION ALL
        SELECT 1 FROM (VALUES (2),(3)) x(x) FULL OUTER JOIN (SELECT t1.c1 <= CAST(t1.c1 AS INT) FROM t1) AS sub0(c0) ON true;
        """).assertSucceeded() \
        .assertDataResultMatch([(1,),(1,),(1,),(1,),(1,),(1,),(1,),(1,),(1,),(1,),(1,),(1,),(1,),(1,),(1,),(1,),(1,),(1,),(1,),(1,),(1,),(1,),(1,),(1,)])
    cli.execute("""
        SELECT 1 FROM (VALUES (2),(3)) x(x) FULL OUTER JOIN (SELECT rt1.c1 <= CAST(rt1.c1 AS INT) FROM rt1) AS sub0(c0) ON true WHERE sub0.c0
        UNION ALL
        SELECT 1 FROM (VALUES (2),(3)) x(x) FULL OUTER JOIN (SELECT rt1.c1 <= CAST(rt1.c1 AS INT) FROM rt1) AS sub0(c0) ON true;
        """).assertSucceeded() \
        .assertDataResultMatch([(1,),(1,),(1,),(1,),(1,),(1,),(1,),(1,),(1,),(1,),(1,),(1,),(1,),(1,),(1,),(1,),(1,),(1,),(1,),(1,),(1,),(1,),(1,),(1,)])
    cli.execute("SELECT count(0.3121149) FROM (select case when 2 > 1 then 0.3 end from (select 1 from t3) x(x)) v100(vc1), t3 WHERE 5 >= sinh(CAST(v100.vc1 AS REAL));") \
        .assertSucceeded().assertDataResultMatch([(36,)])
    cli.execute("SELECT count(0.3121149) FROM (select case when 2 > 1 then 0.3 end from (select 1 from rt3) x(x)) v100(vc1), rt3 WHERE 5 >= sinh(CAST(v100.vc1 AS REAL));") \
        .assertSucceeded().assertDataResultMatch([(36,)])
    cli.execute("SELECT CAST(2 AS REAL) BETWEEN 2 AND (t5.c0 / t5.c0)^5 AS X FROM t5 ORDER BY x NULLS LAST;") \
        .assertSucceeded().assertDataResultMatch([(True,),(True,),(True,),(True,),(True,),(True,),(True,),(None,),(None,),(None,),(None,)])
    cli.execute("SELECT CAST(2 AS REAL) BETWEEN 2 AND (rt5.c0 / rt5.c0)^5 AS X FROM rt5 ORDER BY x NULLS LAST;") \
        .assertSucceeded().assertDataResultMatch([(True,),(True,),(True,),(True,),(True,),(True,),(True,),(None,),(None,),(None,),(None,)])
    cli.execute("SELECT count(*) AS mx FROM t3 GROUP BY 1 + least(2, round(0.68, t3.c0)) ORDER BY mx;") \
        .assertSucceeded().assertDataResultMatch([(1,), (5,)])
    cli.execute("SELECT count(*) AS mx FROM rt3 GROUP BY 1 + least(2, round(0.68, rt3.c0)) ORDER BY mx;") \
        .assertSucceeded().assertDataResultMatch([(1,), (5,)])
    cli.execute("SELECT 1 FROM t3 INNER JOIN (SELECT 1 FROM t2) AS sub0(c0) ON ((2) IN (3, 6)) WHERE 4 < least(NULL, least(t3.c0, t3.c0));") \
        .assertSucceeded().assertDataResultMatch([])
    cli.execute("SELECT 1 FROM rt3 INNER JOIN (SELECT 1 FROM t2) AS sub0(c0) ON ((2) IN (3, 6)) WHERE 4 < least(NULL, least(rt3.c0, rt3.c0));") \
        .assertSucceeded().assertDataResultMatch([])
    cli.execute("SELECT t7.c0 FROM t7 WHERE (((('5' LIKE '0.53')OR((VALUES (0 < ANY(VALUES (7), (0)))))))OR(4 NOT BETWEEN -t7.c0 AND t7.c0)) ORDER BY c0;") \
        .assertSucceeded().assertDataResultMatch([(None,),(-7,),(-1,),(0,),(0,),(0,),(0,),(0,),(1,),(3,),(3,),(4,),(4,),(4,),(5,),(5,),(5,),(5,),(6,),(6,),(7,),(7,),(8,),(9,),(9,)])
    cli.execute("SELECT CAST(SUM(count) AS BIGINT) FROM (SELECT CAST((((('5' LIKE '0.53')OR((VALUES (0 < ANY(VALUES (7), (0)))))))OR(4 NOT BETWEEN -t7.c0 AND t7.c0)) AS INT) as count FROM t7) as res;") \
        .assertSucceeded().assertDataResultMatch([(25,)])
    cli.execute("SELECT rt7.c0 FROM rt7 WHERE (((('5' LIKE '0.53')OR((VALUES (0 < ANY(VALUES (7), (0)))))))OR(4 NOT BETWEEN -rt7.c0 AND rt7.c0)) ORDER BY c0;") \
        .assertSucceeded().assertDataResultMatch([(None,),(-7,),(-1,),(0,),(0,),(0,),(0,),(0,),(1,),(3,),(3,),(4,),(4,),(4,),(5,),(5,),(5,),(5,),(6,),(6,),(7,),(7,),(8,),(9,),(9,)])
    cli.execute("SELECT CAST(SUM(count) AS BIGINT) FROM (SELECT CAST((((('5' LIKE '0.53')OR((VALUES (0 < ANY(VALUES (7), (0)))))))OR(4 NOT BETWEEN -rt7.c0 AND rt7.c0)) AS INT) as count FROM rt7) as res;") \
        .assertSucceeded().assertDataResultMatch([(25,)])
    cli.execute("create view v8(vc0) as (select -24.6 from t3);") \
        .assertSucceeded()
    cli.execute("create view v9(vc0) as (select -24.6 from rt3);") \
        .assertSucceeded()
    cli.execute("SELECT 1 FROM t3 WHERE EXISTS ((SELECT 0.3, 4 FROM v8) EXCEPT ALL (SELECT 8, 1 FROM v8));") \
        .assertSucceeded().assertDataResultMatch([(1,),(1,),(1,),(1,),(1,),(1,)])
    cli.execute("SELECT 1 FROM t3 WHERE EXISTS ((SELECT 0.3, 4 FROM v9) EXCEPT ALL (SELECT 8, 1 FROM v9));") \
        .assertSucceeded().assertDataResultMatch([(1,),(1,),(1,),(1,),(1,),(1,)])
    cli.execute("SELECT c1 FROM t6;") \
        .assertSucceeded().assertDataResultMatch([("3",),("8ጮk|1*",),("27",),("Vrx^qA齀",),("J",),("18",),(">*4嘁pAP",),("+Jm*W0{",),(">V鷓",),
        ("BW5z",),(".#OJruk",),("lU1覃Nlm",),(None,),("968786590",)])
    cli.execute("SELECT c1 FROM rt6;") \
        .assertSucceeded().assertDataResultMatch([("3",),("8ጮk|1*",),("27",),("Vrx^qA齀",),("J",),("18",),(">*4嘁pAP",),("+Jm*W0{",),(">V鷓",),
        ("BW5z",),(".#OJruk",),("lU1覃Nlm",),(None,),("968786590",)])
    cli.execute("SELECT 3 >= ALL(SELECT vx.vc0 FROM storage((SELECT 'sys', 't3' FROM t3))) FROM (SELECT 0) vx(vc0);") \
        .assertSucceeded().assertDataResultMatch([(True,)])
    cli.execute("SELECT 3 >= ALL(SELECT vx.vc0 FROM storage((SELECT 'sys', 't3' FROM rt3))) FROM (SELECT 0) vx(vc0);") \
        .assertSucceeded().assertDataResultMatch([(True,)])
    cli.execute("""
        SELECT 5 <> ALL((SELECT 2 FROM t3 FULL OUTER JOIN (SELECT 1) AS sub1n0(subc1n0) ON 2 < ANY(SELECT 1))
        UNION ALL (SELECT 1 FROM t3 RIGHT OUTER JOIN (SELECT 4) AS sub1n0(subc1n0) ON TRUE
        CROSS JOIN (SELECT FALSE FROM t3) AS sub1n1(subc1n0))) FROM t3;
    """).assertSucceeded().assertDataResultMatch([(True,),(True,),(True,),(True,),(True,),(True,)])
    cli.execute("""
        SELECT 5 <> ALL((SELECT 2 FROM rt3 FULL OUTER JOIN (SELECT 1) AS sub1n0(subc1n0) ON 2 < ANY(SELECT 1))
        UNION ALL (SELECT 1 FROM rt3 RIGHT OUTER JOIN (SELECT 4) AS sub1n0(subc1n0) ON TRUE
        CROSS JOIN (SELECT FALSE FROM rt3) AS sub1n1(subc1n0))) FROM rt3;
    """).assertSucceeded().assertDataResultMatch([(True,),(True,),(True,),(True,),(True,),(True,)])
<<<<<<< HEAD
    cli.execute("(SELECT greatest(JSON '\"5mTevdOzH5brfkMv\"', JSON '0.4'),CASE WHEN FALSE THEN NULL END, greatest(BLOB 'c0', BLOB '') FROM t3) INTERSECT ALL (SELECT JSON '0.2', JSON '-3', BLOB '30' FROM t3);") \
        .assertSucceeded().assertDataResultMatch([])
    cli.execute("(SELECT greatest(JSON '\"5mTevdOzH5brfkMv\"', JSON '0.4'),CASE WHEN FALSE THEN NULL END, greatest(BLOB 'c0', BLOB '') FROM rt3) INTERSECT ALL (SELECT JSON '0.2', JSON '-3', BLOB '30' FROM rt3);") \
        .assertSucceeded().assertDataResultMatch([])
=======
    cli.execute("""
        select (values (t3.c0)) from t3, (select 2 from t3 where
        ((select t3.c0) intersect (select 3)) > 0) vx(vc0) where (values (t3.c0)) > 0;
    """).assertSucceeded().assertDataResultMatch([])
    cli.execute("""
        select (values (rt3.c0)) from rt3, (select 2 from rt3 where
        ((select rt3.c0) intersect (select 3)) > 0) vx(vc0) where (values (rt3.c0)) > 0;
    """).assertSucceeded().assertDataResultMatch([])
>>>>>>> 388733c3
    cli.execute("ROLLBACK;")

    cli.execute("SELECT CASE 1 WHEN 5 THEN ((SELECT t3.c0) INTERSECT (SELECT 9)) ELSE (VALUES (t3.c0), (1)) END FROM t3;") \
        .assertFailed() # GDK reported error: hashjoin: more than one match
    # this query triggers a lot MAL user function calls at the moment. It allows to test concurrency issues with the query queue
    cli.execute("SELECT CASE 1 WHEN 5 THEN ((SELECT rt3.c0) INTERSECT (SELECT 9)) ELSE (VALUES (rt3.c0), (1)) END FROM rt3;") \
        .assertFailed() # GDK reported error: hashjoin: more than one match

    cli.execute("""
    START TRANSACTION;
    DROP TABLE rt1;
    DROP TABLE rt2;
    DROP TABLE rt3;
    DROP TABLE rt4;
    DROP TABLE rt5;
    DROP TABLE rt6;
    DROP TABLE rt7;
    DROP TABLE t0;
    DROP TABLE t1;
    DROP TABLE t2;
    DROP TABLE t3;
    DROP TABLE t4;
    DROP TABLE t5;
    DROP TABLE t6;
    DROP TABLE t7;
    COMMIT;""").assertSucceeded()<|MERGE_RESOLUTION|>--- conflicted
+++ resolved
@@ -353,12 +353,6 @@
         UNION ALL (SELECT 1 FROM rt3 RIGHT OUTER JOIN (SELECT 4) AS sub1n0(subc1n0) ON TRUE
         CROSS JOIN (SELECT FALSE FROM rt3) AS sub1n1(subc1n0))) FROM rt3;
     """).assertSucceeded().assertDataResultMatch([(True,),(True,),(True,),(True,),(True,),(True,)])
-<<<<<<< HEAD
-    cli.execute("(SELECT greatest(JSON '\"5mTevdOzH5brfkMv\"', JSON '0.4'),CASE WHEN FALSE THEN NULL END, greatest(BLOB 'c0', BLOB '') FROM t3) INTERSECT ALL (SELECT JSON '0.2', JSON '-3', BLOB '30' FROM t3);") \
-        .assertSucceeded().assertDataResultMatch([])
-    cli.execute("(SELECT greatest(JSON '\"5mTevdOzH5brfkMv\"', JSON '0.4'),CASE WHEN FALSE THEN NULL END, greatest(BLOB 'c0', BLOB '') FROM rt3) INTERSECT ALL (SELECT JSON '0.2', JSON '-3', BLOB '30' FROM rt3);") \
-        .assertSucceeded().assertDataResultMatch([])
-=======
     cli.execute("""
         select (values (t3.c0)) from t3, (select 2 from t3 where
         ((select t3.c0) intersect (select 3)) > 0) vx(vc0) where (values (t3.c0)) > 0;
@@ -367,7 +361,10 @@
         select (values (rt3.c0)) from rt3, (select 2 from rt3 where
         ((select rt3.c0) intersect (select 3)) > 0) vx(vc0) where (values (rt3.c0)) > 0;
     """).assertSucceeded().assertDataResultMatch([])
->>>>>>> 388733c3
+    cli.execute("(SELECT greatest(JSON '\"5mTevdOzH5brfkMv\"', JSON '0.4'),CASE WHEN FALSE THEN NULL END, greatest(BLOB 'c0', BLOB '') FROM t3) INTERSECT ALL (SELECT JSON '0.2', JSON '-3', BLOB '30' FROM t3);") \
+        .assertSucceeded().assertDataResultMatch([])
+    cli.execute("(SELECT greatest(JSON '\"5mTevdOzH5brfkMv\"', JSON '0.4'),CASE WHEN FALSE THEN NULL END, greatest(BLOB 'c0', BLOB '') FROM rt3) INTERSECT ALL (SELECT JSON '0.2', JSON '-3', BLOB '30' FROM rt3);") \
+        .assertSucceeded().assertDataResultMatch([])
     cli.execute("ROLLBACK;")
 
     cli.execute("SELECT CASE 1 WHEN 5 THEN ((SELECT t3.c0) INTERSECT (SELECT 9)) ELSE (VALUES (t3.c0), (1)) END FROM t3;") \
