--- conflicted
+++ resolved
@@ -261,39 +261,6 @@
 START TRANSACTION
 
 statement ok
-<<<<<<< HEAD
-=======
-CREATE TABLE "sys"."salesmart"("city" VARCHAR(100))
-
-statement ok rowcount 5
-COPY 5 RECORDS INTO "sys"."salesmart" FROM stdin USING DELIMITERS E'\t',E'\n','"'
-<COPY_INTO_DATA>
-"b~dEQ~"
-"77378079"
-"0.8200084709639743"
-""
-"\015"
-
-query I rowsort
-SELECT 1 FROM salesmart WHERE CAST(1 AS BOOLEAN) OR "index"(salesmart.city, true)
-----
-1
-1
-1
-1
-1
-
-statement ok rowcount 5
-DELETE FROM salesmart WHERE (((CAST(CAST(-1073480726 AS BOOLEAN) AS BOOLEAN)) = TRUE)OR(CAST("index"(substr(salesmart.city, 1058445329, 887361238), (-528898388) IS NOT NULL) AS BOOLEAN)))
-
-statement ok
-ROLLBACK
-
-statement ok
-START TRANSACTION
-
-statement ok
->>>>>>> 1dcbe5a0
 CREATE TABLE "sys"."t2" ("tc2" INTERVAL DAY)
 
 statement ok rowcount 7
