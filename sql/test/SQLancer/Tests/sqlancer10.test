--- conflicted
+++ resolved
@@ -77,18 +77,23 @@
 2
 querylog.define
 1
-<<<<<<< HEAD
+sql.mvc
+1
+sql.resultSet
+1
+sql.tid
+1
+algebra.project
+5
+algebra.thetaselect
+2
+bat.replace
+2
+algebra.likeselect
+1
 bat.pack
 5
-=======
-sql.mvc
-1
->>>>>>> a33d43c6
 sql.resultSet
-1
-sql.tid
-1
-user.main
 1
 
 statement ok
