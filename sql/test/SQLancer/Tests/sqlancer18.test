hash-threshold 1000

statement ok
START TRANSACTION

statement ok
CREATE TABLE "t0" ("c2" DATE, CONSTRAINT "t0_c2_pkey" PRIMARY KEY ("c2"))

statement ok rowcount 2
INSERT INTO "t0" VALUES (DATE '1970-01-04'), (DATE '1970-01-01')

query T rowsort
SELECT t0.c2 FROM t0 WHERE (t0.c2) IN (t0.c2, (VALUES (DATE '1969-12-10'), (DATE '1970-01-01')))
----
1970-01-01
1970-01-04

query I rowsort
SELECT CAST(SUM(count) AS BIGINT) FROM (SELECT CAST((t0.c2) IN (t0.c2, (VALUES (DATE '1969-12-10'), (DATE '1970-01-01'))) AS INT) as count FROM t0) as res
----
2

statement ok
CREATE TABLE "t1" ("c2" BIGINT NOT NULL, CONSTRAINT "t1_c2_pkey" PRIMARY KEY ("c2"))

statement ok rowcount 4
INSERT INTO "t1" VALUES (69), (-12), (9), (0)

query I rowsort
SELECT -3 < least((SELECT 1 WHERE FALSE), (SELECT DISTINCT 2 FROM t1)) FROM t1
----
1
1
1
1

query I rowsort
SELECT t1.c2 FROM t1 WHERE -3 < least((SELECT 1 WHERE FALSE), (SELECT 2 FROM t1 GROUP BY 1))
----
-12
0
69
9

query I rowsort
SELECT least((SELECT 1 WHERE FALSE), (SELECT DISTINCT 2 FROM t1)) > -3 FROM t1
----
1
1
1
1

query I rowsort
SELECT t1.c2 FROM t1 WHERE least((SELECT 1 WHERE FALSE), (SELECT 2 FROM t1 GROUP BY 1)) > -3
----
-12
0
69
9

statement ok
ROLLBACK

statement ok
START TRANSACTION

statement ok
CREATE TABLE "t0" ("c3" INTERVAL SECOND)

statement ok rowcount 9
INSERT INTO "t0" VALUES (INTERVAL '6' SECOND),(INTERVAL '9' SECOND),(INTERVAL '1' SECOND),
(INTERVAL '0' SECOND),(INTERVAL '9' SECOND),(INTERVAL '4' SECOND),(INTERVAL '6' SECOND),(INTERVAL '1' SECOND),(NULL)

query I rowsort
SELECT (SELECT 2 WHERE FALSE) = ANY(SELECT 3 WHERE FALSE)
----
0

query T rowsort
SELECT t0.c3 FROM t0 WHERE ifthenelse((SELECT 2 WHERE FALSE) = ANY(SELECT 3 WHERE FALSE), 2, 1)
----
0:00:00
0:00:01
0:00:01
0:00:04
0:00:06
0:00:06
0:00:09
0:00:09
NULL

query I rowsort
SELECT CAST(SUM(count) AS BIGINT) FROM (SELECT CAST(ifthenelse((SELECT 2 WHERE FALSE) = ANY(SELECT 3 WHERE FALSE), 2, 1) AS INT) as count FROM t0) as res
----
9

statement ok
ROLLBACK

statement ok
START TRANSACTION

statement ok
CREATE TABLE "t2" ("c2" REAL)

statement ok rowcount 142
COPY 142 RECORDS INTO "t2" FROM stdin USING DELIMITERS E'\t',E'\n','"'
<COPY_INTO_DATA>
NULL
0.18141033
0.10420329
NULL
-1.2681471e+09
0.6239734
NULL
0.37928414
0.7922281
0.49325344
-1.7018686e+17
0.070922926
4
8.981221e+07
0.17222267
0.21218215
0.58062196
0.419161
0.84214187
0.29322016
0.29322016
-0
0.7530656
0
-1
-2.0448145e+09
0.2540231
0.49195638
0.0023798633
0.6432879
7
NULL
0.61336726
0.37398192
-9.4684614e+08
0.18818615
0.5136187
3
0.12575655
0.29542512
0.7088062
-8.094762e+08
110847336
0.3245087
0.35633564
0.311399
0.9717446
-8
1
6
0.43797848
1.82855e+09
0.5382776
0.5785479
NULL
0.34842148
0.35951182
0
0.3906244
0.7785596
0.9109514
0.38354927
0.28305355
1.9593509e+08
0.89934695
0.9522356
0.6559638
0.2916218
-1.4625787e+09
2
0.9737825
0.12143436
1.9697553e+09
4
3.1415927
0.18462433
-4.500457e-09
0.5604565
-8.705452e+08
-8.705452e+08
-8.705452e+08
-8.705452e+08
-8.705452e+08
-8.705452e+08
-8.705452e+08
-8.705452e+08
-8.705452e+08
-8.705452e+08
-8.705452e+08
-8.705452e+08
-8.705452e+08
-8.705452e+08
-8.705452e+08
-8.705452e+08
-8.705452e+08
-8.705452e+08
-8.705452e+08
-8.705452e+08
0.24377942
-1
1.5076613e+09
NULL
6
0.7550721
-5.3695283
2.0706463e+09
0.51699466
0.53571135
1
-1.0872904e+09
0.30670688
7
6.008104e+08
0.5502465
2.0706463e+09
0.45825
0.4935091
0.86806786
0.23549564
1
0.35711357
0.2559728
0
3
0.35711357
1.9593509e+08
-6
0.7928499
-5
0.84033513
0
-7.0777914e+08
5
0.6435906
0.60735834
NULL
0.12356741
-4.4439933e+08
5
0.029250568
4
0.7656532

query I rowsort
SELECT CAST(SUM(count) AS BIGINT) FROM (SELECT 1 as count FROM t2 JOIN
(SELECT DISTINCT t2.c2, 3 FROM t2) AS sub0(c2,c3) on t2.c2 = sub0.c2) as res
----
135

query I rowsort
SELECT count(sub0.c2) FROM t2 JOIN (SELECT DISTINCT t2.c2, 3 FROM t2) AS sub0(c2,c3) on t2.c2 = sub0.c2
----
135

statement ok
ROLLBACK

statement ok
CREATE TABLE t1(c1 BLOB)

statement ok
ALTER TABLE t1 ADD CONSTRAINT con2 PRIMARY KEY(c1)

statement ok rowcount 4
INSERT INTO t1(c1) VALUES(BLOB 'D8d4F0'), (BLOB 'B135'), (BLOB 'C0'), (BLOB '')

statement ok rowcount 4
UPDATE t1 SET c1 = t1.c1

statement ok
ALTER TABLE t1 DROP CONSTRAINT con2

statement ok rowcount 4
UPDATE t1 SET c1 = t1.c1

statement ok
DROP TABLE t1

statement ok
START TRANSACTION

statement ok
CREATE TABLE "t2" ("c0" TINYINT,"c1" DATE)

statement ok rowcount 8
INSERT INTO "t2" VALUES (1, DATE '1970-01-01'),(0, DATE '1970-01-01'),(3, DATE '1970-01-01'),(9, NULL),
(NULL, DATE '1970-01-01'),(NULL, DATE '1970-01-01'),(NULL, DATE '1970-01-01'),(1, NULL)

statement ok
create view vx(vc0) as (select distinct t2.c1 from t2)

query I rowsort
SELECT vx.vc0 <> ALL(SELECT vx.vc0 FROM vx) FROM vx
----
0
NULL

query I rowsort
SELECT vx.vc0 <> ALL(SELECT vx.vc0 FROM vx WHERE vx.vc0 <> vx.vc0) FROM vx
----
1
1

query T rowsort
SELECT vx.vc0 FROM vx WHERE vx.vc0 <> ALL(SELECT vx.vc0 FROM vx WHERE vx.vc0 <> vx.vc0)
----
1970-01-01
NULL

statement error GDK reported error: BATsubcross: more than one match
SELECT max((SELECT (SELECT rt2.c1 FROM t2) FROM t2 as rt2))

statement ok
ROLLBACK

statement ok
create table t1 (c0 int)

statement ok rowcount 4
insert into t1 values (1),(2),(3),(NULL)

query I rowsort
SELECT 1 FROM (select 4) v100(vc0) WHERE (3) NOT IN (COALESCE((SELECT 1 WHERE FALSE), v100.vc0))
----
1

statement error 42000!SELECT: aggregate functions not allowed in WHERE clause
select 1 from t1 where exists (select min((select t2.c0 from t1)) from t1 as t2)

query I rowsort
with v100(vc0) as (select max(2))
select 1 from v100 as vx where vx.vc0 = any(select vx.vc0 from v100)
----
1

statement ok
create view vy(vc0) as (select distinct (select 4 from t1))

statement error GDK reported error: BATsubcross: more than one match
select greatest(1, (select (select vy.vc0 from t1) from vy))

statement ok
DROP VIEW vy

statement error 42000!SELECT: cannot use non GROUP BY column 'vz.c0' in query results without an aggregate function
SELECT 1 FROM (select 0,1) vz(c0,c1) GROUP BY c1 HAVING sum(1) < ANY(SELECT vz.c0 FROM t1)

statement ok
DROP TABLE t1

statement ok
START TRANSACTION

statement ok
CREATE TABLE "t1" ("c0" INTERVAL MONTH)

statement ok rowcount 128
COPY 128 RECORDS INTO "t1" FROM stdin USING DELIMITERS E'\t',E'\n','"'
<COPY_INTO_DATA>
13
3
7
9
1
NULL
3
5
1
8
5
0
6
5
1
7
3
1
4
4
13
NULL
9
NULL
7
6
0
5
3
0
8
9
0
5
4
NULL
9
2
6
1
7
6
9
2
5
0
1
5
-4
3
9
6
-4
3
5
7
8
7
1
-13
-3
-7
-9
-1
NULL
-3
-5
-1
-8
-5
0
-6
-5
-1
-7
-3
-1
-4
-4
-13
NULL
-9
NULL
-7
-6
0
-5
-3
0
-8
-9
0
-5
-4
NULL
-9
-2
-6
-1
-7
-6
-9
-2
-5
0
-1
-5
4
-3
-9
-6
4
-3
-5
-7
-8
-7
-1
3
8
5
1
5
0
5
7
0
3

query I nosort
SELECT SUM(1) FROM t1, t1 as t2
----
16384

statement ok
ROLLBACK

statement ok
CREATE TABLE "t0" ("c0" BIGINT,"c1" BOOLEAN)

statement ok rowcount 16
INSERT INTO "t0" VALUES (NULL, true),(1, true),(4, true),(NULL, true),(NULL, true),(NULL, false),(9, true),(-217, true),
(2, true),(4, false),(3, true),(7, true),(3, NULL),(-24, true),(2, true),(9, false)

statement error GDK reported error: BATsubcross: more than one match
SELECT 6 = ANY(SELECT 1 FROM t0 GROUP BY (SELECT t0.c0)), CASE WHEN 'a' = (SELECT 'b' FROM t0) THEN (VALUES (1)) END

statement error GDK reported error: BATsubcross: more than one match
SELECT 6 = ANY(SELECT 1 FROM t0 GROUP BY (SELECT t0.c0)), CASE WHEN 'a' LIKE (SELECT 'b' FROM t0) THEN (VALUES (1)) END

statement ok
DROP TABLE t0

statement ok
START TRANSACTION

statement ok
CREATE TABLE "t0" ("c0" INTERVAL DAY, "c1" BIGINT, "c2" DOUBLE PRECISION)

statement ok rowcount 10
INSERT INTO "t0" VALUES (INTERVAL '86400' SECOND, 5, 0.6077910886691952),
(INTERVAL '259200' SECOND, NULL, NULL),(INTERVAL '691200' SECOND, NULL, 0.6933931143731273),
(INTERVAL '172800' SECOND, NULL, NULL),(NULL, NULL, 0.6456379173577576),(NULL, NULL, 0.025213044370619664),
(NULL, NULL, 0.11141332470963072),(NULL, NULL, 0.6456379173577576),(NULL, NULL, 62351393),(NULL, 5, NULL)

statement ok
create view v100(vc0) as (select 1.000 from t0)

query I nosort
SELECT EXISTS (SELECT vc0 = ANY(SELECT vc0) FROM v100 WHERE FALSE)
----
0

query I nosort
SELECT EXISTS (SELECT vc0 = ANY(SELECT vc0) FROM v100 WHERE FALSE) FROM t0
----
0
0
0
0
0
0
0
0
0
0

query T nosort
SELECT t0.c0 FROM t0 WHERE EXISTS (SELECT tv0l1n0.vc0 < ANY(SELECT tv0l1n0.vc0 FROM v100 WHERE FALSE) FROM v100 AS tv0l1n0
WHERE 1 NOT BETWEEN SYMMETRIC 6 AND 0)
----

query I nosort
SELECT CAST(SUM(count) AS BIGINT) FROM (SELECT CAST(EXISTS (SELECT tv0l1n0.vc0 < ANY(SELECT tv0l1n0.vc0 FROM v100 WHERE FALSE)
FROM v100 AS tv0l1n0 WHERE 1 NOT BETWEEN SYMMETRIC 6 AND 0) AS INT) as count FROM t0) as res
----
0

statement ok
ROLLBACK

statement ok
CREATE TABLE "t0" ("c0" TIME,"c1" DOUBLE PRECISION)

statement ok
CREATE TABLE "t1" ("c0" INT)

statement ok rowcount 17
INSERT INTO "t1" VALUES (1),(10),(7),(9),(NULL),(1),(7),(7),(0),(8),(0),(9),(NULL),(5),(3),(8),(0)

query I rowsort
select (FALSE) in (TRUE, (select time '13:35:07' from t1) between t0.c0 and t0.c0) from t0
----

query I rowsort
select (FALSE) in (FALSE, (select time '13:35:07' from t1) between t0.c0 and t0.c0) from t0
----

statement ok rowcount 1
INSERT INTO "t0" VALUES (NULL, 1)

query I rowsort
select (FALSE) in (FALSE, (select time '13:35:07' from t1) between t0.c0 and t0.c0) from t0
----
1

statement ok
DROP TABLE t0

statement ok
DROP TABLE t1

query I nosort
select (case when false then v100.vc1 when true then (values (2)) end) in (3) from (values (1),(2)) v100(vc1)
----
0
0

query I nosort
SELECT ((SELECT 5) INTERSECT (SELECT 9)) = ALL(SELECT 4) >= TRUE
----
NULL

query I nosort
SELECT 1 = ANY(WITH x(x) AS (SELECT 1) SELECT x FROM x)
----
1

query I nosort
SELECT 1 IN (WITH x(x) AS (SELECT 1) SELECT x FROM x)
----
1

query I nosort
SELECT EXISTS (WITH x(x) AS (SELECT 1) SELECT x FROM x)
----
1

statement ok
START TRANSACTION

statement ok
CREATE TABLE "tx" ("c0" INT)

statement ok
create or replace view v100(vc0) as (select distinct cast('1' as int) from tx)

statement ok
create or replace view v104(vc0) as (select tx.c0 from tx)

statement ok
create or replace view v101(vc0) as (select 1 from v104)

statement ok
create or replace view v102(vc0) as (select 1 from v101)

statement ok
commit

<<<<<<< HEAD
query I
=======
query I nosort
>>>>>>> 59754845
SELECT 1 FROM v100 AS vx WHERE vx.vc0 = ANY(SELECT 1 FROM v100 HAVING count(vx.vc0 = vx.vc0 AND (SELECT TRUE FROM v102)))
----

statement error 42000!COUNT: aggregate functions not allowed in WHERE clause
SELECT 1 FROM v100 WHERE (SELECT 1 HAVING count(v100.vc0 + (SELECT 1 FROM v104)))

statement error 42000!SELECT: cannot use non GROUP BY column 'vx.vc0' in query results without an aggregate function
SELECT vx.vc0 < ANY(SELECT sum(vx.vc0) FROM tx) FROM (select 240 FROM tx) vx(vc0)

statement error 42000!SELECT: cannot use non GROUP BY column 'vx.vc0' in query results without an aggregate function
SELECT sum(vx.vc0) < ANY(SELECT vx.vc0 FROM tx) FROM (select 240 FROM tx) vx(vc0)

#these are right
query I nosort
SELECT sum(vx.vc0) < ANY(SELECT sum(vx.vc0) FROM tx) FROM (select 240 FROM tx) vx(vc0)
----
0

query I nosort
SELECT vx.vc0 < ANY(SELECT vx.vc0 FROM tx) FROM (select 240 FROM tx) vx(vc0)
----

statement ok
DROP TABLE "tx" CASCADE

statement ok
CREATE GLOBAL TEMPORARY TABLE t2(c0 INT) ON COMMIT DELETE ROWS

statement ok rowcount 1
INSERT INTO tmp.t2(c0) VALUES(3)

query I nosort
SELECT c0 FROM tmp.t2
----

statement ok
DROP TABLE t2
<|MERGE_RESOLUTION|>--- conflicted
+++ resolved
@@ -644,11 +644,7 @@
 statement ok
 commit
 
-<<<<<<< HEAD
-query I
-=======
-query I nosort
->>>>>>> 59754845
+query I nosort
 SELECT 1 FROM v100 AS vx WHERE vx.vc0 = ANY(SELECT 1 FROM v100 HAVING count(vx.vc0 = vx.vc0 AND (SELECT TRUE FROM v102)))
 ----
 
