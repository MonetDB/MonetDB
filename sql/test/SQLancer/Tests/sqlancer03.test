query TTT rowsort
select splitpart(r'%Fz晟2墁', '', 1), splitpart(r'%Fz晟2墁', r'', 2), splitpart(r'%Fz晟2墁', r'', 1271186887)
----
%Fz@2@@
(empty)
(empty)

statement ok
START TRANSACTION

statement ok
CREATE TABLE "t0" ("c0" BOOLEAN NOT NULL,"c1" SMALLINT NOT NULL,CONSTRAINT "t0_c0_c1_pkey" PRIMARY KEY ("c0", "c1"))

statement ok
INSERT INTO "t0" VALUES (false, -1)

statement ok
create view v0(c0, c1, c2, c3) as (select ((t0.c1)<<(cast(0.09114074486978418487836961503489874303340911865234375 as int))), 0.4088967652609865, 0.3848869389602949109274732109042815864086151123046875, t0.c0 from t0 where t0.c0)

query I rowsort
SELECT v0.c0 FROM t0 FULL OUTER JOIN v0 ON t0.c0
----
NULL

query I rowsort
SELECT v0.c0 FROM t0 FULL OUTER JOIN v0 ON t0.c0 WHERE (rtrim(((upper(''))||(v0.c1)))) IS NULL
----
NULL

query I rowsort
SELECT v0.c0 FROM t0 FULL OUTER JOIN v0 ON t0.c0 WHERE NOT ((rtrim(((upper(''))||(v0.c1)))) IS NULL)
----

query I rowsort
SELECT v0.c0 FROM t0 FULL OUTER JOIN v0 ON t0.c0 WHERE ((rtrim(((upper(''))||(v0.c1)))) IS NULL) IS NULL
----

statement ok
ROLLBACK

statement ok
START TRANSACTION

statement ok
CREATE TABLE "sys"."t0" ("c0" BOOLEAN NOT NULL,"c1" BIGINT,CONSTRAINT "t0_c0_pkey" PRIMARY KEY ("c0"),CONSTRAINT "t0_c0_unique" UNIQUE ("c0"))

statement ok
create view v0(c0, c1, c2) as (select all 2.020551048E9, 0.16688174, 0.3732000026221729 from t0 where t0.c0) with check option

query T rowsort
SELECT sql_min(sql_max(NULL, ''), '') FROM v0 LEFT OUTER JOIN t0 ON true
----

query T rowsort
SELECT sql_min(sql_max(NULL, ''), '')
----
NULL

query IR rowsort
SELECT ALL length(upper(MIN(ALL CAST(((trim(CAST(r'' AS STRING(659)), CAST(r'o3%+i]抔DCöf▟nßOpNbybಜ7' AS STRING)))||(sql_min(sql_max(NULL, r''), splitpart(r'x', r',7+.', t0.c1)))) AS STRING(151))))), 0.4179268710155164
FROM v0 LEFT OUTER JOIN t0 ON NOT (t0.c0) WHERE t0.c0 GROUP BY 0.3584962, CAST(t0.c1 AS STRING(601)), t0.c1
----

statement ok
ROLLBACK

statement ok
START TRANSACTION

statement ok
CREATE TABLE "sys"."t0" (
	"c0" INTEGER       NOT NULL,
	"c1" DOUBLE,
	CONSTRAINT "t0_c0_pkey" PRIMARY KEY ("c0")
)

statement ok
COPY 29 RECORDS INTO "sys"."t0" FROM stdin USING DELIMITERS E'\t',E'\n','"'
<COPY_INTO_DATA>
6	0.01926179604972278
7	0.01926179604972278
8	0.01926179604972278
9	0.01926179604972278
10	0.01926179604972278
11	0.01926179604972278
12	0.01926179604972278
13	0.01926179604972278
14	0.01926179604972278
15	0.01926179604972278
16	0.01926179604972278
17	0.01926179604972278
954233931	0.01926179604972278
-890980732	0.01926179604972278
18	0.9441921149477416
19	0.8647722974466762
20	0.6303259287607281
21	0.7198562388857971
22	1905034025
1927464158	0.827299544139285
421223489	0.03854140660184213
-906851618	0.01926179604972278
23	0.44641096314987394
24	0.5358519423727929
25	0.8490801972106654
911090097	1
-708085857	0.7843275143974144
26	1130231849
27	0.1052118441396751

query TTTTT rowsort
select "insert"('屁{珙', 1, 1, '1'), "insert"('屁{珙', 1, 1, '抔'), "insert"('屁抔珙', 1, 1, 'ಜ'), "insert"('a', 0, 1, 'ಜ'), "insert"('a', 0, 0, 'ಜ')
----
@1@
@@@
@@@
@
@a

query TTT rowsort
select "insert"('屁{珙', 1, 1, '1'), "insert"('屁{珙', 1, 1, '抔'), "insert"('屁抔珙', 1, 1, 'ಜ') from t0
----
@1@
@@@
@@@
@1@
@@@
@@@
@1@
@@@
@@@
@1@
@@@
@@@
@1@
@@@
@@@
@1@
@@@
@@@
@1@
@@@
@@@
@1@
@@@
@@@
@1@
@@@
@@@
@1@
@@@
@@@
@1@
@@@
@@@
@1@
@@@
@@@
@1@
@@@
@@@
@1@
@@@
@@@
@1@
@@@
@@@
@1@
@@@
@@@
@1@
@@@
@@@
@1@
@@@
@@@
@1@
@@@
@@@
@1@
@@@
@@@
@1@
@@@
@@@
@1@
@@@
@@@
@1@
@@@
@@@
@1@
@@@
@@@
@1@
@@@
@@@
@1@
@@@
@@@
@1@
@@@
@@@
@1@
@@@
@@@
@1@
@@@
@@@

statement ok
ROLLBACK

statement ok
CREATE TABLE t0(c0 boolean, c1 boolean, c2 int, UNIQUE(c0, c1))

statement ok
INSERT INTO t0(c1) VALUES((0.5) NOT  BETWEEN SYMMETRIC (CAST(length(upper(r'z')) AS INT)) AND (2)), (FALSE)

statement ok
INSERT INTO t0(c0) VALUES(TRUE)

statement ok
INSERT INTO t0(c1) VALUES(FALSE), (TRUE)

statement ok
INSERT INTO t0(c2, c0, c1) VALUES(2, (ltrim(lower(r'K'), ((upper(r'4'))||(- (7))))) IS NOT NULL, (((lower(r'ö
eg#K,纗HSJw!{cOw⇒l/l!B*H'))||(((CAST(0.1 AS INT))+(-5))))) IN (lower(CAST(TRUE AS STRING)))), (-9, NULL, (0.3) NOT IN (2.96348087E8, 0.3)), (4, TRUE, (0.5) NOT IN (-3, 4))

statement ok
INSERT INTO t0(c1) VALUES(TRUE)

statement ok
INSERT INTO t0(c1, c2) VALUES(FALSE, 623585248)

statement ok
INSERT INTO t0(c0) VALUES(NOT (NOT ((((-1)*(-9))) NOT IN (0.7)))), (FALSE)

statement ok
INSERT INTO t0(c0) VALUES(TRUE)

statement ok
INSERT INTO t0(c2) VALUES(-1)

statement ok
DELETE FROM t0 WHERE (t0.c0) = FALSE

statement ok
INSERT INTO t0(c1, c0, c2) VALUES(TRUE, ((+ (- (1)))>(charindex(CAST(0.3 AS STRING), ((CAST(TRUE AS STRING(771)))||(0.2)), length(r'd')))), -1)

statement ok
UPDATE t0 SET c2 = 1 WHERE ((((t0.c1)OR(CAST(t0.c2 AS BOOLEAN))))OR((CAST(0.6 AS DECIMAL)) NOT IN (0.1)))

query T rowsort
SELECT t0.c0 FROM t0 WHERE ((CAST(t0.c2 AS INT)) NOT  BETWEEN ASYMMETRIC (abs(t0.c2)) AND (((t0.c2)/(t0.c2)))) NOT  BETWEEN ASYMMETRIC (t0.c0) AND ((t0.c2) NOT IN (t0.c2))
----
True
True
True
True
True

query T rowsort
SELECT t0.c0 FROM t0 WHERE (t0.c2) BETWEEN (t0.c0) AND ((t0.c2) NOT IN (t0.c2))
----

statement ok
DROP TABLE t0

statement ok
CREATE TABLE "sys"."t0" (
	"c0" BOOLEAN,
	"c1" BOOLEAN,
	"c2" INTEGER,
	CONSTRAINT "t0_c2_pkey" PRIMARY KEY ("c2"),
	CONSTRAINT "t0_c0_c1_unique" UNIQUE ("c0", "c1")
)

statement ok
INSERT INTO "sys"."t0" VALUES (NULL, true, 10),
 (NULL, false, 11),
 (true, NULL, 12),
 (NULL, false, 13),
 (NULL, true, 14),
 (true, false, 15),
 (NULL, true, 16),
 (true, true, 17),
 (NULL, true, 18),
 (NULL, false, 19),
 (true, NULL, 20),
 (true, NULL, 21),
 (NULL, NULL, 22),
 (false, true, 23)

statement ok
TRUNCATE t0

statement ok
COPY 14 RECORDS INTO "sys"."t0" FROM stdin USING DELIMITERS E'\t',E'\n','"'
<COPY_INTO_DATA>
NULL	true	10
NULL	false	11
true	NULL	12
NULL	false	13
NULL	true	14
true	false	15
NULL	true	16
true	true	17
NULL	true	18
NULL	false	19
true	NULL	20
true	NULL	21
NULL	NULL	22
false	true	23

statement ok
DROP TABLE t0

statement ok
START TRANSACTION

statement ok
CREATE TABLE "sys"."t0" (
	"c0" DECIMAL(18,3) NOT NULL DEFAULT cast(cast("sys"."sql_sub"("sys"."sql_neg"(1933820187),"sys"."charindex"(cast(0.235784 as clob(182)),"sys"."concat"('rt\\b&oOT',1174691962),"sys"."locate"('!oLqvKg恺','!G+tZ9\'A\'LZ*滻mW^',1174691962))) as int) as decimal(18,3)),
	"c1" DECIMAL(18,3),
	"c2" CHARACTER LARGE OBJECT,
	CONSTRAINT "t0_c0_pkey" PRIMARY KEY ("c0"),
	CONSTRAINT "t0_c0_unique" UNIQUE ("c0"),
	CONSTRAINT "t0_c2_unique" UNIQUE ("c2"),
	CONSTRAINT "t0_c0_c2_c1_unique" UNIQUE ("c0", "c2", "c1")
)

statement ok
COMMENT ON COLUMN "sys"."t0"."c2" IS 'vi'

statement ok
COPY 1 RECORDS INTO "sys"."t0" FROM stdin USING DELIMITERS E'\t',E'\n','"'
<COPY_INTO_DATA>
-1933820187.000	NULL	"-1554387152"

query R rowsort
select t0.c0 from t0 where not (true) union all select all t0.c0 from t0 where not (not (true)) union all select t0.c0 from t0 where (not (true)) is null
----
-1933820187.000

statement ok
ROLLBACK

statement ok
START TRANSACTION

statement ok
create table t0 (a int, b int)

statement ok
insert into t0 values (1,1), (2,2)

query IR rowsort
select min(t0.a), pi() from t0 group by t0.b
----
1
3.142
2
3.142

query I rowsort
SELECT 1 FROM t0 WHERE DATE '1970-01-01' = NULL
----

query I rowsort
SELECT 1 FROM t0 WHERE NULL IN (DATE '1970-01-01')
----

query TI rowsort
SELECT ALL DATE '1970-01-01', CAST(COUNT(ALL TIMESTAMP '1970-01-01 01:06:52') AS INT) FROM t0 WHERE (NULL) NOT IN (DATE '1970-01-01') GROUP BY ((CAST(0.6 AS STRING))||(0.75)), INTERVAL '-13' SECOND
----

statement ok
ROLLBACK

statement ok
START TRANSACTION

statement ok
create table t0 (a time default time '10:15:32', b date default date '2010-01-31', c timestamp default timestamp '1980-11-04 08:49:25')

statement ok
insert into t0

statement ok
insert into t0 values (default, default, default)

query TTT rowsort
select a,b,c from t0
----
10:15:32
2010-01-31
1980-11-04 08:49:25
10:15:32
2010-01-31
1980-11-04 08:49:25

statement ok
ROLLBACK

statement ok
START TRANSACTION

statement ok
CREATE TABLE "sys"."t0" (
	"c0" TIME,
	"c1" CHARACTER LARGE OBJECT NOT NULL,
	CONSTRAINT "t0_c1_pkey" PRIMARY KEY ("c1"),
	CONSTRAINT "t0_c1_unique" UNIQUE ("c1")
)

statement ok
COPY 14 RECORDS INTO "sys"."t0" FROM stdin USING DELIMITERS E'\t',E'\n','"'
<COPY_INTO_DATA>
19:29:38	""
05:51:00	"#B"
NULL	".n"
NULL	"0.0"
20:29:28	"-601098762"
20:59:23	")TD)Dnö"
22:09:19	"aaJ즳#B!sJNG㡩"
09:10:09	"W"
23:43:33	"k"
15:43:27	"-0.0"
20:02:19	"0.7126186870446843"
05:23:53	"1498390845"
00:17:15	"{"
06:51:52	"41230238"

query T rowsort
SELECT t0.c0 FROM t0 WHERE ((t0.c0)<>(t0.c0))
----

query T rowsort
SELECT t0.c0 FROM t0 WHERE NOT (((t0.c0)<>(t0.c0)))
----
00:17:15
05:23:53
05:51:00
06:51:52
09:10:09
15:43:27
19:29:38
20:02:19
20:29:28
20:59:23
22:09:19
23:43:33

query T rowsort
SELECT t0.c0 FROM t0 WHERE (((t0.c0)<>(t0.c0))) IS NULL
----
NULL
NULL

statement ok
ROLLBACK

statement ok
START TRANSACTION

statement ok
CREATE TABLE t0(c0 TIME, c1 VARCHAR(1000) DEFAULT (upper(CAST((('')||(DATE '1970-01-19')) AS VARCHAR(152)))) PRIMARY KEY UNIQUE NULL)

statement ok
INSERT INTO t0(c0, c1) VALUES(TIME '19:29:38', '')

statement ok
INSERT INTO t0(c1, c0) VALUES(CAST(TIME '06:50:34' AS VARCHAR(256)), TIME '01:39:55')

statement ok
INSERT INTO t0(c1, c0) VALUES(CAST(0.6 AS VARCHAR(411)), TIME '22:07:22'), ('#B', TIME '05:51:00'), (((((CAST('434' AS VARCHAR(849)))||(0.4)))||(TIME '04:05:28')), TIME '06:50:34')

statement ok
INSERT INTO t0(c1) VALUES(CAST(INTERVAL '42' SECOND AS VARCHAR(102)))

statement ok
INSERT INTO t0(c0, c1) VALUES(TIME '16:29:13', 'J'), (TIME '05:57:44', '49䄎y_}')

statement ok
INSERT INTO t0(c1, c0) VALUES('2', TIME '07:15:50'), (CAST(TIME '16:29:13' AS VARCHAR(1000)), TIME '03:00:56')

statement ok
INSERT INTO t0(c1) VALUES('O큑LSGAM||Z赐'), ('.n')

statement ok
INSERT INTO t0(c1, c0) VALUES('c蠷웵', TIME '04:59:13')

statement ok
INSERT INTO t0(c1) VALUES('0.0')

statement ok
INSERT INTO t0(c0, c1) VALUES(TIME '20:29:28', '-343'), (TIME '01:19:51', 'j'), (TIME '11:37:23', ((((((((CAST(DATE '1970-01-23' AS VARCHAR(849)))||(INTERVAL '23' MONTH)))||(INTERVAL '-535' SECOND)))||(lower((('鮥*Qß4')||(DATE '1970-01-01'))))))||(0.4)))

statement ok
INSERT INTO t0(c0, c1) VALUES(TIME '02:38:14', lower(CAST(INTERVAL '342' SECOND AS VARCHAR(1000)))), (TIME '23:43:33', '64')

statement ok
DELETE FROM t0 WHERE ((((1 IS NOT NULL)AND(FALSE)))OR(((CAST(0.3 AS VARCHAR(836)))<(upper(t0.c1)))))

statement ok
INSERT INTO t0(c0, c1) VALUES(TIME '20:59:23', ')TD)Dnö'), (TIME '22:09:19', 'aaJ즳#B!sJNG㡩')

statement ok
INSERT INTO t0(c0, c1) VALUES(TIME '20:02:19', CAST(0.1 AS VARCHAR(927)))

statement ok
INSERT INTO t0(c0, c1) VALUES(TIME '00:17:15', '{'), (TIME '06:51:52', CAST(4.1230238E7 AS VARCHAR(459)))

query T rowsort
SELECT ALL t0.c0 FROM t0 WHERE (((t0.c0)<>(t0.c0))) IS NULL
----
NULL
NULL

statement ok
ROLLBACK

statement ok
START TRANSACTION

statement ok
CREATE TEMPORARY TABLE t0(c0 integer AUTO_INCREMENT UNIQUE NOT NULL, c1 FLOAT DEFAULT (0.9323624))

query I rowsort
select t0.c0 from t0 where -t0.c0 <= 1 and t0.c0 between t0.c0 and -t0.c0
----

statement ok
ROLLBACK

statement error
CREATE TABLE "sys"."t0" ("c0" CHARACTER LARGE OBJECT NOT NULL,CONSTRAINT "t0_c0_pkey" PRIMARY KEY ("c0"),CONSTRAINT "t0_c0_unique" UNIQUE ("c0"),CONSTRAINT "t0_c0_unique" UNIQUE ("c0"))

statement ok
START TRANSACTION

<<<<<<< HEAD
statement error
CREATE TABLE "sys"."t0" ("c0" CHARACTER LARGE OBJECT NOT NULL,CONSTRAINT "t0_c0_pkey" PRIMARY KEY ("c0"),CONSTRAINT "t0_c0_unique" UNIQUE ("c0"),CONSTRAINT "t0_c0_unique" UNIQUE ("c0"))
=======
statement ok
CREATE TABLE "sys"."t0" ("c0" CHARACTER LARGE OBJECT NOT NULL,CONSTRAINT "t0_c0_pkey" PRIMARY KEY ("c0"),CONSTRAINT "t0_c0_unique" UNIQUE ("c0"))
>>>>>>> 4004e71a

statement ok
ROLLBACK

statement ok
START TRANSACTION

statement ok
CREATE TABLE "sys"."t0" ("c0" CHARACTER LARGE OBJECT NOT NULL,CONSTRAINT "t0_c0_pkey" PRIMARY KEY ("c0"),CONSTRAINT "t0_c0_unique" UNIQUE ("c0"))

statement ok
COPY 5 RECORDS INTO "sys"."t0" FROM stdin USING DELIMITERS E'\t',E'\n','"'
<COPY_INTO_DATA>
"1970-01-19"
"0.9940522485469018"
"Sn"
""
",骭2T*h[99#஺M\nBCϹ㦚X"

statement ok
CREATE TABLE "sys"."t1" ("c0" CHARACTER LARGE OBJECT,"c1" BOOLEAN NOT NULL,CONSTRAINT "t1_c1_unique" UNIQUE ("c1"))

statement ok
COPY 2 RECORDS INTO "sys"."t1" FROM stdin USING DELIMITERS E'\t',E'\n','"'
<COPY_INTO_DATA>
"*"	true
"Xh{%LTF"	false

query I rowsort
SELECT 1 FROM t0 CROSS JOIN t1 WHERE (t1.c1 AND (t0.c0 > t0.c0)) IS NULL
----

query R rowsort
SELECT cast(SUM(agg0) as decimal(10,2)) FROM (SELECT ALL SUM(ALL 0.97) as agg0 FROM t0 CROSS JOIN t1 WHERE ((((t1.c1)AND(t1.c1)))AND(((t0.c0)>(t0.c0))))
UNION ALL SELECT SUM(ALL 0.97) as agg0 FROM t0 CROSS JOIN t1 WHERE NOT (((((t1.c1)AND(t1.c1)))AND(((t0.c0)>(t0.c0)))))
UNION ALL SELECT SUM(ALL 0.97) as agg0 FROM t0 CROSS JOIN t1 WHERE (((((t1.c1)AND(t1.c1)))AND(((t0.c0)>(t0.c0))))) IS NULL) as asdf
----
9.700

statement ok
ROLLBACK

statement ok
START TRANSACTION

statement ok
CREATE TABLE "sys"."t0" ("c0" DECIMAL(18,3) DEFAULT 0.968720)

statement ok
COPY 5 RECORDS INTO "sys"."t0" FROM stdin USING DELIMITERS E'\t',E'\n','"'
<COPY_INTO_DATA>
0.938
0.958
0.877
0.550
0.916

query T rowsort
select coalesce(1 = true, false)
----
True

query T rowsort
select coalesce(1 = true, t0.c0 > 0) from t0
----
True
True
True
True
True

query I rowsort
select count(all coalesce ((case coalesce (1, 2) when case cast(t0.c0 as double) when sql_max(r'', null)
then ((12)/(23)) end then cast("truncate"(r'1', 54) as boolean) else (coalesce (true, true, r'1', true)) = false end) = true, (t0.c0) not in (t0.c0))) from t0
----
5

statement ok
ROLLBACK

statement ok
START TRANSACTION

statement ok
CREATE TEMPORARY TABLE IF NOT EXISTS t0(c0 TIMESTAMP) ON COMMIT PRESERVE ROWS

query I rowsort
SELECT COALESCE(1, dayofmonth(t0.c0)) FROM t0
----

query I rowsort
SELECT CAST(SUM(COALESCE(0.67, dayofmonth(t0.c0))) AS BIGINT) FROM t0
----
NULL

query I rowsort
SELECT ALL CAST(SUM(ALL COALESCE (CAST(0.67090863 AS REAL), dayofmonth(t0.c0))) AS BIGINT) FROM t0
----
NULL

statement ok
ROLLBACK

statement ok
START TRANSACTION

statement ok
CREATE TABLE t0(c0 VARCHAR(319) NOT NULL, c1 TIME, c2 TIMESTAMP PRIMARY KEY UNIQUE NULL, UNIQUE(c0, c2, c1))

statement ok
CREATE TABLE t1(c0 CHARACTER LARGE OBJECT,c1 DATE)

query T rowsort
select t1.c0 from t1 join t0 on coalesce(trim(t0.c0), 1) like t0.c0
----

query T rowsort
select all t1.c0 from t1 right outer join t0 on ((coalesce (t1.c0, trim(t0.c0), "insert"(splitpart(t0.c0, t0.c0, -618693953), - (-382400246), coalesce (1840724133, 1854087569, 1686971701, 576180091), t1.c0),
cast(abs(0.160418955416609) as string), cast(coalesce (greatest(interval '-1022285655' second, interval '-1047501443' second), interval '641174375' second, sql_max(interval '-1539884267' second, interval '-685917930' second)) as string)))not ilike(t0.c0))
----

statement ok
ROLLBACK

statement ok
START TRANSACTION

statement ok
CREATE TABLE "sys"."t1" ("c0" TIMESTAMP)

statement ok
COPY 4 RECORDS INTO "sys"."t1" FROM stdin USING DELIMITERS E'\t',E'\n','"'
<COPY_INTO_DATA>
"1970-01-14 14:26:27.000000"
"1970-01-18 02:50:56.000000"
"1970-01-06 21:36:37.000000"
"1970-01-14 01:01:12.000000"

statement error
select all sum(all cast("concat"(cast("month"(t1.c0) as string), r'1313451898') as interval month)) from t1

statement ok
ROLLBACK

statement ok
START TRANSACTION

statement ok
CREATE TABLE "sys"."t0" ("c0" INTEGER)

statement ok
COPY 13 RECORDS INTO "sys"."t0" FROM stdin USING DELIMITERS E'\t',E'\n','"'
<COPY_INTO_DATA>
-952561247
668236378
-2045848771
-1790523044
-1543588024
-1750414901
1790114978
-274432932
874627516
-452950065
303960197
1
20

statement ok
create view v0(c0, c1, c2, c3) as (
	select distinct cast(case time '03:52:21' when time '05:04:36' then r'0.2' end as date),
	coalesce (t0.c0, length(coalesce (r't%QB', replace(r' ,yO_5G刵i稶bDßᶏ''', r'0.8', r'-1e500')))), 1, timestamp '1970-01-16 13:47:20' from t0) with check option

query T rowsort
select v0.c0 from v0 join t0 on (0.3) not in
(least(cast(t0.c0 as decimal),
case least(time '19:32:57', time '16:10:04') when coalesce (time '22:25:53', time '00:14:31', time '18:12:09', time '01:59:38')
then sql_min(0.7, 0.03) else 0.3 end), coalesce (case - (t0.c0) when cast(v0.c2 as real) then abs(0.4) else 0.5 end, cast(t0.c0 as decimal)))
----
NULL
NULL
NULL
NULL
NULL
NULL
NULL
NULL
NULL
NULL
NULL
NULL
NULL
NULL
NULL
NULL
NULL
NULL
NULL
NULL
NULL
NULL
NULL
NULL
NULL
NULL
NULL
NULL
NULL
NULL
NULL
NULL
NULL
NULL
NULL
NULL
NULL
NULL
NULL
NULL
NULL
NULL
NULL
NULL
NULL
NULL
NULL
NULL
NULL
NULL
NULL
NULL
NULL
NULL
NULL
NULL
NULL
NULL
NULL
NULL
NULL
NULL
NULL
NULL
NULL
NULL
NULL
NULL
NULL
NULL
NULL
NULL
NULL
NULL
NULL
NULL
NULL
NULL
NULL
NULL
NULL
NULL
NULL
NULL
NULL
NULL
NULL
NULL
NULL
NULL
NULL

statement ok
ROLLBACK

statement ok
START TRANSACTION

statement ok
CREATE TABLE "sys"."t0" (
	"c0" BIGINT NOT NULL,
	"c1" DOUBLE        NOT NULL,
	"c2" INTERVAL SECOND,
	CONSTRAINT "t0_c0_pkey" PRIMARY KEY ("c0"),
	CONSTRAINT "t0_c0_unique" UNIQUE ("c0"),
	CONSTRAINT "t0_c2_unique" UNIQUE ("c2"),
	CONSTRAINT "t0_c1_c2_c0_unique" UNIQUE ("c1", "c2", "c0")
)

statement ok
COPY 19 RECORDS INTO "sys"."t0" FROM stdin USING DELIMITERS E'\t',E'\n','"'
<COPY_INTO_DATA>
99360484	0.8104160489147377	NULL
434886876	2003187499	NULL
1868593144	0.605787503265435	-721601140.000
1061127048	888903964	1369533413.000
-320985624	0.7758661909853402	0.423
-559098799	0.589701133253508	40364999.000
1065193340	0.41440171821837046	1426163499.000
1712034073	0.17915355536697286	-514338316.000
1526621371	0.5435870488621911	-3797659.000
130081317	0.4014279036721254	NULL
2048481116	0.2107093605121693	1704117927.000
-2067368391	0.5763887172257189	-452165183.000
0	0.9286759330434932	NULL
1021996113	0.737198399943565	NULL
-713573774	0.3021457500334628	NULL
-1680724988	280992707	NULL
1411861402	83084647	NULL
-1710710010	-90593292	-1255979722.000
1844355385	0.6101178479960011	1733503642.000

statement error
select cast(group_concat(all r'0.5787210717348131') as decimal) from t0 group by - (abs(- (- (1061572565)))), least(t0.c0, least(cast(0.09300166 as int), t0.c0))

statement ok
ROLLBACK

statement ok
START TRANSACTION

statement ok
CREATE TABLE "sys"."t0" ("c0" DECIMAL(18,3))

statement ok
COMMENT ON COLUMN "sys"."t0"."c0" IS 'jc~\006}ℵH{\015﻿^aBPxpf+sP'

statement ok
COPY 8 RECORDS INTO "sys"."t0" FROM stdin USING DELIMITERS E'\t',E'\n','"'
<COPY_INTO_DATA>
0.626
0.634
0.133
0.244
19.000
0.455
0.715
0.369

query T rowsort
SELECT ALL CASE t0.c0 WHEN VAR_POP(ALL t0.c0) THEN (t0.c0) BETWEEN SYMMETRIC (t0.c0) AND (t0.c0) END FROM t0 GROUP BY t0.c0
----
NULL
NULL
NULL
NULL
NULL
NULL
NULL
NULL

statement ok
ROLLBACK

statement ok
START TRANSACTION

statement ok
CREATE TABLE "sys"."t0" ("c0" INT)

statement ok
COPY 8 RECORDS INTO "sys"."t0" FROM stdin USING DELIMITERS E'\t',E'\n','"'
<COPY_INTO_DATA>
62183
-2658
-1258
40690
-198
12260
-1827
-604

statement ok
CREATE TABLE "sys"."t1" ("c0" INT)

statement ok
COPY 7 RECORDS INTO "sys"."t1" FROM stdin USING DELIMITERS E'\t',E'\n','"'
<COPY_INTO_DATA>
4440
4440
4440
4440
14228
-4740
NULL

query I rowsort
SELECT CASE TIMESTAMP '1970-01-02 23:16:17' WHEN DATE '1970-01-12' THEN 1 END
----
NULL

query T rowsort
SELECT TIME '08:16:10' FROM t1 JOIN t0 ON (t1.c0) NOT BETWEEN SYMMETRIC (t1.c0) AND (charindex(CAST(TIME '04:39:29' AS STRING), CASE COALESCE (TIMESTAMP '1970-01-02 23:16:17', TIMESTAMP '1970-01-02 23:07:33')
WHEN COALESCE (DATE '1970-01-12', DATE '1970-01-02', DATE '1970-01-02') THEN COALESCE (r'/6望', r'hr?r3QDF*OD%6癰if}䃒5') END, t0.c0)) GROUP BY t1.c0
----

statement ok
ROLLBACK

statement ok
START TRANSACTION

statement ok
CREATE TABLE "sys"."t0" ("a" INTEGER, "b" INTEGER NOT NULL, CONSTRAINT "t0_a_b_unique" UNIQUE ("a","b"))

statement ok
COPY 39 RECORDS INTO "sys"."t0" FROM stdin USING DELIMITERS E'\t',E'\n','"'
<COPY_INTO_DATA>
-88162543	18
-88162543	20
-15649686	-544149211
-88162543	1544983640
NULL	-22365094
NULL	1606640302
NULL	-2022118335
-706411503	-1573662742
-88162543	117340240
NULL	14
1724946985	-1967779742
NULL	-1500350327
NULL	-174249097
-88162543	29
-88162543	42
10	0
NULL	1861748843
NULL	-1709541615
NULL	-143945879
NULL	1
NULL	1158178587
-88162543	14
-846070788	0
-88162543	1242658499
1149990738	-106077877
NULL	-70926511
NULL	138623502
NULL	-1613851459
NULL	-724706022
NULL	1259669628
NULL	0
NULL	-297079149
1545824064	16
NULL	0
NULL	1526452554
NULL	1813972190
NULL	-30
NULL	-1536805627
NULL	1602659226

query I rowsort
SELECT 1 FROM t0 GROUP BY 1, 2 HAVING MAX(TRUE)
----
1

query IT rowsort
SELECT ALL COUNT(ALL DATE '1970-01-02'), ((rtrim(CAST(0.4 AS STRING), trim(r'W', r'1')))||(lower(CAST(((r'3')||(INTERVAL '4' MONTH)) AS STRING)))) FROM t0 WHERE ((t0.b)<=(t0.a)) GROUP BY 0.1, TRUE HAVING MAX(ALL TRUE)
UNION ALL
SELECT COUNT(ALL DATE '1970-01-02'), ((rtrim(CAST(0.4 AS STRING), trim(r'W', r'1')))||(lower(CAST(((r'3')||(INTERVAL '4' MONTH)) AS STRING)))) FROM t0 WHERE ((t0.b)<=(t0.a)) GROUP BY 0.1, TRUE HAVING NOT (MAX(ALL TRUE))
UNION ALL
SELECT ALL COUNT(ALL DATE '1970-01-02'), ((rtrim(CAST(0.4 AS STRING), trim(r'W', r'1')))||(lower(CAST(((r'3')||(INTERVAL '4' MONTH)) AS STRING)))) FROM t0 WHERE ((t0.b)<=(t0.a)) GROUP BY 0.1, TRUE HAVING (MAX(ALL TRUE)) IS NULL
----
6
0.434

statement ok
ROLLBACK

statement ok
START TRANSACTION

statement ok
CREATE TABLE t0 (c0 BOOLEAN)

statement ok
create view v1(c0, c1, c2, c3) as (select 1, lower('1'), 1, cot(1) from t0)

query I rowsort
SELECT v1.c0 FROM v1 WHERE v1.c1 LIKE v1.c1 AND v1.c3 BETWEEN v1.c3 AND v1.c3 = TRUE
----

statement ok
create view v2(c0, c1, c3) as (select distinct 1, lower('1'), cot(1) from t0)

query I rowsort
SELECT v2.c0 FROM v2 WHERE v2.c1 = '1' AND v2.c3 BETWEEN v2.c3 AND v2.c3
----

statement ok
create view v0(c0, c1, c2, c3) as (select distinct 0.1, ((lower((((('&')||(2)))||(0.1))))||((('-1')||(abs(cast(r'1' as int)))))), 0.1, cot(((((- (((2)&(3))))+(abs(4))))*(- (cast(cast(5 as string) as int))))) from t0)

query R rowsort
SELECT v0.c0 FROM v0 WHERE NOT (NOT (((((((((NOT (((v0.c1)LIKE(v0.c1))))AND(((v0.c2)>=(v0.c0)))))AND(((v0.c3) BETWEEN SYMMETRIC (v0.c3) AND (v0.c3)) = TRUE)))AND
((((v0.c1)||(((v0.c0)<(v0.c0))))) BETWEEN SYMMETRIC (v0.c1) AND (v0.c1))))AND((0.2) BETWEEN SYMMETRIC (v0.c0) AND (v0.c0)))))
----

statement ok
ROLLBACK

statement ok
START TRANSACTION

statement ok
CREATE TABLE t0(c0 INT)

statement ok
insert into t0(c0) values (1 between 2 and 3)

statement ok
insert into t0(c0) values(13), (((cast((0.1) between symmetric (0.2) and (0.3) as int))%(length(upper(r'u鋔wsD30pYi&ᴮ*2*W쉉t+詫sD^#cjX{'))))), (cast(cast(cast(0.12 as int) as string(646)) as int))

query I rowsort
SELECT COUNT(t0.c0 = t0.c0 OR 1 BETWEEN ASYMMETRIC 1 AND 1) FROM t0
----
4

query RIR rowsort
SELECT 0.9, COUNT(ALL (((((((CAST(TRUE AS INT))-(t0.c0)))=(t0.c0))) = TRUE)OR((CAST(char_length(r'H') AS INT)) BETWEEN ASYMMETRIC (CAST(-1.3 AS INT)) AND (+ (length(r'0')))))), 0.3 FROM t0 GROUP BY 0.5, 0.4
----
0.900
4
0.300

statement ok
ROLLBACK

statement ok
START TRANSACTION

statement ok
CREATE TABLE t0(c0 DATE, c1 DATE)

statement error
SELECT ALL least(MIN(ALL CAST('0.3' AS TIME)), COALESCE (CAST("second"(TIMESTAMP '1970-01-19 08:50:25') AS TIME), CAST(TIME '13:00:42' AS TIME))), t0.c0 FROM t0
GROUP BY splitpart(CAST(CAST(COALESCE (CASE t0.c1 WHEN INTERVAL '5' SECOND THEN TIMESTAMP '1969-12-21 20:30:09' WHEN 0.5 THEN TIMESTAMP '1970-01-11 15:00:27' WHEN 0.9
THEN TIMESTAMP '1970-01-03 20:35:51' END, CASE -2 WHEN 0.2 THEN TIMESTAMP '1970-01-02 09:18:35' END, CAST(INTERVAL '3' SECOND AS TIMESTAMP),
TIMESTAMP '1970-01-19 23:59:32') AS STRING(660)) AS STRING), COALESCE (CAST(COALESCE (CAST(INTERVAL '2' SECOND AS INTERVAL SECOND), INTERVAL '-4' SECOND, INTERVAL '-4' SECOND) AS STRING), 'a'),
CAST(CAST(((- (-5))||(((-2)-(5)))) AS DECIMAL) AS INT))

statement ok
ROLLBACK

<|MERGE_RESOLUTION|>--- conflicted
+++ resolved
@@ -535,20 +535,6 @@
 
 statement error
 CREATE TABLE "sys"."t0" ("c0" CHARACTER LARGE OBJECT NOT NULL,CONSTRAINT "t0_c0_pkey" PRIMARY KEY ("c0"),CONSTRAINT "t0_c0_unique" UNIQUE ("c0"),CONSTRAINT "t0_c0_unique" UNIQUE ("c0"))
-
-statement ok
-START TRANSACTION
-
-<<<<<<< HEAD
-statement error
-CREATE TABLE "sys"."t0" ("c0" CHARACTER LARGE OBJECT NOT NULL,CONSTRAINT "t0_c0_pkey" PRIMARY KEY ("c0"),CONSTRAINT "t0_c0_unique" UNIQUE ("c0"),CONSTRAINT "t0_c0_unique" UNIQUE ("c0"))
-=======
-statement ok
-CREATE TABLE "sys"."t0" ("c0" CHARACTER LARGE OBJECT NOT NULL,CONSTRAINT "t0_c0_pkey" PRIMARY KEY ("c0"),CONSTRAINT "t0_c0_unique" UNIQUE ("c0"))
->>>>>>> 4004e71a
-
-statement ok
-ROLLBACK
 
 statement ok
 START TRANSACTION
