stdout of test 'sqlancer02` in directory 'sql/test/SQLancer` itself:


# 17:04:12 >  
# 17:04:12 >  "mclient" "-lsql" "-ftest" "-tnone" "-Eutf-8" "-i" "-e" "--host=/var/tmp/mtest-438766" "--port=32798"
# 17:04:12 >  

#START TRANSACTION; -- Bug 6909
#CREATE TABLE "sys"."t0" ("c0" BOOLEAN,"c1" DOUBLE PRECISION NOT NULL);
#COPY 4 RECORDS INTO "sys"."t0" FROM stdin USING DELIMITERS E'\t',E'\n','"';
#false	0.2059926383949241
#NULL	1.89755202e+09
#NULL	0.8514002985569765
#NULL	0.8565135463082767
[ 4	]
#SELECT ALL t0.c0 FROM t0 WHERE (((0.654013919354451) BETWEEN SYMMETRIC (t0.c1) AND ("length"(upper(''))))OR(t0.c0));
% sys.t0 # table_name
% c0 # name
% boolean # type
% 5 # length
[ NULL	]
[ NULL	]
[ NULL	]
#SELECT t0.c0 FROM t0 WHERE 1 BETWEEN SYMMETRIC t0.c1 AND 0;
% sys.t0 # table_name
% c0 # name
% boolean # type
% 5 # length
[ NULL	]
#SELECT t0.c0 FROM t0 WHERE 1 BETWEEN t0.c1 AND 0;
% sys.t0 # table_name
% c0 # name
% boolean # type
% 5 # length
#SELECT ALL t0.c0 FROM t0 WHERE (((0.654013919354451) BETWEEN SYMMETRIC (t0.c1) AND ("length"(upper(''))))OR(t0.c0)) UNION ALL 
#SELECT ALL t0.c0 FROM t0 WHERE NOT ((((0.654013919354451) BETWEEN SYMMETRIC (t0.c1) AND ("length"(upper(''))))OR(t0.c0))) UNION ALL 
#SELECT t0.c0 FROM t0 WHERE ((((0.654013919354451) BETWEEN SYMMETRIC (t0.c1) AND ("length"(upper(''))))OR(t0.c0))) IS NULL;
% .%12 # table_name
% c0 # name
% boolean # type
% 5 # length
[ NULL	]
[ NULL	]
[ NULL	]
[ false	]
#ROLLBACK;
#START TRANSACTION;
#CREATE TABLE integers(i INTEGER);
#INSERT INTO integers VALUES (1), (2), (3), (NULL);
[ 4	]
#select i between symmetric cast(1 as decimal) and cast(2 as double) from integers;
% sys.%2 # table_name
% %2 # name
% boolean # type
% 5 # length
[ true	]
[ true	]
[ false	]
[ NULL	]
#ROLLBACK;
#START TRANSACTION; -- Bug 6910
#CREATE TABLE t0("c0" DOUBLE NOT NULL);
#COPY 11 RECORDS INTO "sys"."t0" FROM stdin USING DELIMITERS E'\t',E'\n','"';
#0
#0.9440456550171384
#0.3985168253176739
#0.9033732171086648
#0.969477015070214
#-4798112
#0.6321209051017095
#0.7740272412444077
#0.7778437505533593
#0.34293653568934335
#0.1228907839970418
[ 11	]
#ROLLBACK;
#START TRANSACTION; -- Bug 6911
#CREATE TABLE "sys"."t0" ("c0" DECIMAL(18,3) NOT NULL);
#COPY 41 RECORDS INTO "sys"."t0" FROM stdin USING DELIMITERS E'\t',E'\n','"';
#0.388
#0.371
#0.939
#0.790
#0.493
#0.148
#0.841
#0.034
#0.189
#0.087
#0.048
#0.227
#0.759
#0.446
#0.622
#0.579
#0.453
#0.819
#0.768
#0.027
#0.839
#0.506
#0.560
#0.362
#0.453
#0.728
#0.078
#0.364
#0.559
#0.829
#0.061
#0.854
#0.920
#0.440
#0.627
#0.838
#0.113
#0.501
#0.283
#0.722
#0.819
[ 41	]
#select t0.c0 from t0 where ((((cast(0.8800821070828266368124559448915533721446990966796875 as string))like(cast(greatest(r'0.29269552476776495', r'Aṵ\tmmz\\v/p*Q2Q5') as string(667)))))and((0.7706295839241474876502024926594458520412445068359375) 
#between asymmetric (t0.c0) and (t0.c0))) union all
#select all t0.c0 from t0 where not (((((cast(0.8800821070828266368124559448915533721446990966796875 as string))like(cast(greatest(r'0.29269552476776495', r'Aṵ\tmmz\\v/p*Q2Q5') as string(667)))))and((0.7706295839241474876502024926594458520412445068359375) 
% .%20 # table_name
% c0 # name
% decimal # type
% 20 # length
[ 0.388	]
[ 0.371	]
[ 0.939	]
[ 0.790	]
[ 0.493	]
[ 0.148	]
[ 0.841	]
[ 0.034	]
[ 0.189	]
[ 0.087	]
[ 0.048	]
[ 0.227	]
[ 0.759	]
[ 0.446	]
[ 0.622	]
[ 0.579	]
[ 0.453	]
[ 0.819	]
[ 0.768	]
[ 0.027	]
[ 0.839	]
[ 0.506	]
[ 0.560	]
[ 0.362	]
[ 0.453	]
[ 0.728	]
[ 0.078	]
[ 0.364	]
[ 0.559	]
[ 0.829	]
[ 0.061	]
[ 0.854	]
[ 0.920	]
[ 0.440	]
[ 0.627	]
[ 0.838	]
[ 0.113	]
[ 0.501	]
[ 0.283	]
[ 0.722	]
[ 0.819	]
#SELECT ALL ((- (- (VAR_POP(ALL ((CAST(CAST(abs(709845242) AS INT) AS INT))%(abs(CAST((931144491) NOT IN (-587881807) AS INT))))))))^(- (+ (- (char_length(r'>])')))))), 0.5186927954967299, CAST("locate"(lower(r'[]'), rtrim(r'..ۄUH*6鉡q'), ((((-233289450)&(-476676450)))-(- (236876413)))) AS INT)
#FROM t0 WHERE FALSE GROUP BY 1.2807753E7 HAVING MAX(ALL ((t0.c0)>=(NULL)));
% .%6,	.%12,	.%13 # table_name
% %6,	%12,	%13 # name
% decimal,	decimal,	int # type
% 12,	16,	1 # length
#ROLLBACK;
#START TRANSACTION;
#CREATE TABLE "sys"."t0" (
#	"c0" CHAR(451),
#	"c1" DOUBLE        NOT NULL DEFAULT 0.49024308,
#	"c2" CHARACTER LARGE OBJECT,
#	CONSTRAINT "t0_c1_pkey" PRIMARY KEY ("c1"),
#	CONSTRAINT "t0_c1_unique" UNIQUE ("c1")
#);
#COPY 4 RECORDS INTO "sys"."t0" FROM stdin USING DELIMITERS E'\t',E'\n','"';
#NULL	0.36945874012955704	NULL
#"u"	20	"Q\\"
#"EjgaDfV\t6m)Qvw0'%cW#\015*]h "	0.944146436872532	""
#"M"	0.7309075439656509	NULL
[ 4	]
#UPDATE t0 SET c2 = r'' WHERE (((length(r'-14'))>>(((patindex(t0.c0, t0.c2))+(CAST(2 AS INT)))))) NOT IN (0.2, t0.c1, t0.c1, ((CAST(((-1)*(2)) AS INT))/(2)));
[ 2	]
#ROLLBACK;
#SELECT scale_up(0.2928163, 3);
% .%2 # table_name
% %2 # name
% decimal # type
% 10 # length
[ 8784489	]
#START TRANSACTION;
#CREATE TABLE "sys"."t0" ("c0" BOOLEAN NOT NULL);
#COPY 15 RECORDS INTO "sys"."t0" FROM stdin USING DELIMITERS E'\t',E'\n','"';
#true
#false
#true
#false
#true
#false
#true
#true
#false
#true
#false
#false
#true
#false
#true
[ 15	]
#SELECT count(*) FROM t0 FULL OUTER JOIN (SELECT 1 FROM t0) AS sub0 ON t0.c0;
% .%2 # table_name
% %2 # name
% bigint # type
% 3 # length
[ 127	]
#SELECT count(*) FROM t0 FULL OUTER JOIN (SELECT 1 FROM t0) AS sub0 ON t0.c0 WHERE t0.c0;
% .%2 # table_name
% %2 # name
% bigint # type
% 3 # length
[ 120	]
#SELECT CAST(sum(- (((((abs(2))*("quarter"(DATE '1970-01-25'))))<<("minute"(INTERVAL '1279040638' SECOND))))) as BIGINT) FROM t0 FULL OUTER JOIN (SELECT greatest(least(INTERVAL '-33334168' SECOND, INTERVAL '41947202' SECOND), greatest(INTERVAL '1134741726' SECOND, INTERVAL '1713690410' SECOND)), t0.c0 FROM t0 WHERE t0.c0) AS sub0 ON t0.c0;
% .%2 # table_name
% %2 # name
% bigint # type
% 5 # length
[ -1136	]
#SELECT CAST(SUM(agg0) as BIGINT) FROM (
#SELECT sum(- (((((abs(2))*("quarter"(DATE '1970-01-25'))))<<("minute"(INTERVAL '1279040638' SECOND))))) as agg0 FROM t0 FULL OUTER JOIN (SELECT greatest(least(INTERVAL '-33334168' SECOND, INTERVAL '41947202' SECOND), greatest(INTERVAL '1134741726' SECOND, INTERVAL '1713690410' SECOND)), t0.c0 FROM t0 WHERE t0.c0) AS sub0 ON t0.c0 WHERE t0.c0
#UNION ALL
#SELECT sum(- (((((abs(2))*("quarter"(DATE '1970-01-25'))))<<("minute"(INTERVAL '1279040638' SECOND)))))  as agg0 FROM t0 FULL OUTER JOIN (SELECT greatest(least(INTERVAL '-33334168' SECOND, INTERVAL '41947202' SECOND), greatest(INTERVAL '1134741726' SECOND, INTERVAL '1713690410' SECOND)), t0.c0 FROM t0 WHERE t0.c0) AS sub0 ON t0.c0 WHERE NOT (t0.c0)
% .%21 # table_name
% %21 # name
% bigint # type
% 5 # length
[ -1136	]
#ROLLBACK;
#START TRANSACTION;
#CREATE TABLE "sys"."t0" ("c0" BOOLEAN NOT NULL,CONSTRAINT "t0_c0_pkey" PRIMARY KEY ("c0"));
#COPY 2 RECORDS INTO "sys"."t0" FROM stdin USING DELIMITERS E'\t',E'\n','"';
#true
#false
[ 2	]
#SELECT sum(CASE 0.84864913922764240172824656838201917707920074462890625 WHEN 0.26932793764126483626597519105416722595691680908203125 THEN INTERVAL '6' MONTH 
#WHEN 0.82674200362462446634026491665281355381011962890625 THEN INTERVAL '1' MONTH WHEN 0.16258430860651318372589457794674672186374664306640625 THEN INTERVAL '5' MONTH 
#WHEN 0.94891882487575707205706976310466416180133819580078125 THEN INTERVAL '8' MONTH WHEN 0.74703252230588967908175845877849496901035308837890625 THEN INTERVAL '1' MONTH END) FROM t0;
% .%1 # table_name
% %1 # name
% month_interval # type
% 1 # length
[ NULL	]
#ROLLBACK;
#START TRANSACTION;
#CREATE TABLE "sys"."t0" (
#	"c0" TIMESTAMP,
#	"c2" DATE          NOT NULL DEFAULT DATE '1970-01-02',
#	CONSTRAINT "t0_c2_pkey" PRIMARY KEY ("c2"),
#	CONSTRAINT "t0_c0_unique" UNIQUE ("c0")
#);
#COMMENT ON TABLE "sys"."t0" IS 'r';
#INSERT INTO "sys"."t0" VALUES (NULL, DATE '1970-01-02');
[ 1	]
#SELECT ALL t0.c2 FROM t0 WHERE (t0.c2) NOT BETWEEN ASYMMETRIC (t0.c2) AND (sql_min(CAST(t0.c0 AS DATE), t0.c2))
#UNION ALL
#SELECT t0.c2 FROM t0 WHERE NOT ((t0.c2) NOT BETWEEN ASYMMETRIC (t0.c2) AND (sql_min(CAST(t0.c0 AS DATE), t0.c2)))
#UNION ALL
#SELECT t0.c2 FROM t0 WHERE ((t0.c2) NOT BETWEEN ASYMMETRIC (t0.c2) AND (sql_min(CAST(t0.c0 AS DATE), t0.c2))) IS NULL;
% .%15 # table_name
% c2 # name
% date # type
% 10 # length
[ 1970-01-02	]
#ROLLBACK;
#START TRANSACTION;
#CREATE TABLE "sys"."t0" (
#	"c0" TIMESTAMP,
#	"c2" DATE          NOT NULL DEFAULT DATE '1970-01-02',
#	CONSTRAINT "t0_c2_pkey" PRIMARY KEY ("c2"),
#	CONSTRAINT "t0_c0_unique" UNIQUE ("c0")
#);
#COPY 5 RECORDS INTO "sys"."t0" FROM stdin USING DELIMITERS E'\t',E'\n','"';
#NULL	1970-01-02
#NULL	1970-01-11
#NULL	1970-01-23
#"1970-01-22 20:43:07.000000"	1970-01-16
#"1970-01-08 05:11:41.000000"	1970-01-14
[ 5	]
#create view v0(c0) as (select t0.c2 from t0 where (t0.c2) not between asymmetric (date '1970-01-23') and (case when r'true' then t0.c2 when case true when (true) = true then substr(r' x+㶴9rr7긬X0陷?F5{W>gg0N*#Sꖿs', 1) end then nullif(t0.c2, t0.c2) end));
#SELECT 1 FROM v0 JOIN t0 ON '4321901' LIKE CAST(COALESCE(TIME '21:08:38', TIME '14:42:56') AS STRING);
% .%3 # table_name
% %3 # name
% tinyint # type
% 1 # length
#SELECT ALL t0.c0, v0.c0 FROM v0 JOIN t0 ON ((upper(COALESCE(r'', r'4321901')))ILIKE(CAST(COALESCE(sql_max(TIME '05:11:41', TIME '21:08:38'), COALESCE(TIME '05:10:13', TIME '14:42:56'), sql_min(TIME '16:14:39', TIME '03:01:13')) AS STRING(586))));
% sys.t0,	sys.v0 # table_name
% c0,	c0 # name
% timestamp,	date # type
% 26,	10 # length
#ROLLBACK;
#START TRANSACTION;
#CREATE TABLE "sys"."t0" ("c0" INTEGER);
#COPY 10 RECORDS INTO "sys"."t0" FROM stdin USING DELIMITERS E'\t',E'\n','"';
#-733291712
#383672170
#1913274279
#-709161370
#-1166455306
#-53279625
#1985993362
#-1
#386205865
#-780047338
[ 10	]
#create view v0(c0, c1, c2, c3) as (
#select distinct cast(case time '03:52:21' when time '05:04:36' then r'0.2' end as date),
#coalesce (t0.c0, length(coalesce (r't%QB', replace(r' ,yO_5G刵i稶bDßᶏ''', r'0.8', r'-1e500')))), 1, timestamp '1970-01-16 13:47:20' from t0) with check option;
#SELECT COUNT(*) FROM v0 LEFT OUTER JOIN t0 ON COALESCE(v0.c1, v0.c2) BETWEEN v0.c2 AND t0.c0;
% .%2 # table_name
% %2 # name
% bigint # type
% 2 # length
[ 16	]
#SELECT ALL max(ALL v0.c3) FROM v0 LEFT OUTER JOIN t0 ON (- (((v0.c2)-(COALESCE(v0.c2, v0.c1))))) NOT  BETWEEN SYMMETRIC (v0.c2) AND (t0.c0);
% .%2 # table_name
% %2 # name
% timestamp # type
% 26 # length
[ 1970-01-16 13:47:20.000000	]
#ROLLBACK;
#SELECT CASE 1 WHEN 1 THEN 'rr' WHEN ln(-2) THEN 'a' END FROM (values (1),(2)) as t0(c0);
% .%4 # table_name
% %4 # name
% char # type
% 2 # length
[ "rr"	]
[ "rr"	]
<<<<<<< HEAD
#START TRANSACTION;
#CREATE TABLE "sys"."t0" ("tc0" TIMESTAMP NOT NULL,CONSTRAINT "t0_tc0_pkey" PRIMARY KEY ("tc0"),CONSTRAINT "t0_tc0_unique" UNIQUE ("tc0"));
#COPY 4 RECORDS INTO "sys"."t0" FROM stdin USING DELIMITERS E'\t',E'\n','"';
#"1970-01-07 15:47:59.000000"
#"1970-01-01 01:00:00.000000"
#"1970-01-15 16:36:07.000000"
#"1970-01-01 13:45:44.000000"
[ 4	]
#CREATE TABLE "sys"."t2" ("tc2" BOOLEAN NOT NULL,CONSTRAINT "t2_tc2_pkey" PRIMARY KEY ("tc2"),CONSTRAINT "t2_tc2_unique" UNIQUE ("tc2"));
#COPY 2 RECORDS INTO "sys"."t2" FROM stdin USING DELIMITERS E'\t',E'\n','"';
#false
#true
[ 2	]
#SELECT substr(ltrim('1Yc',''), CAST(t2.tc2 AS INT), "second"(CAST(t0.tc0 AS TIMESTAMP))) FROM t2, t0;
% .%2 # table_name
% %2 # name
% clob # type
% 3 # length
[ "1Yc"	]
[ ""	]
[ "1Yc"	]
[ "1Yc"	]
[ "1Yc"	]
[ ""	]
[ "1Yc"	]
[ "1Yc"	]
#ROLLBACK;
=======
#SELECT CASE 1 WHEN 3 THEN 'rr' WHEN ln(c0) THEN 'a' END FROM (values (1.2),(2.3)) as t0(c0);
% .%4 # table_name
% %4 # name
% char # type
% 2 # length
[ NULL	]
[ NULL	]
>>>>>>> 0c40a444

# 17:04:12 >  
# 17:04:12 >  "Done."
# 17:04:12 >  
<|MERGE_RESOLUTION|>--- conflicted
+++ resolved
@@ -343,7 +343,13 @@
 % 2 # length
 [ "rr"	]
 [ "rr"	]
-<<<<<<< HEAD
+#SELECT CASE 1 WHEN 3 THEN 'rr' WHEN ln(c0) THEN 'a' END FROM (values (1.2),(2.3)) as t0(c0);
+% .%4 # table_name
+% %4 # name
+% char # type
+% 2 # length
+[ NULL	]
+[ NULL	]
 #START TRANSACTION;
 #CREATE TABLE "sys"."t0" ("tc0" TIMESTAMP NOT NULL,CONSTRAINT "t0_tc0_pkey" PRIMARY KEY ("tc0"),CONSTRAINT "t0_tc0_unique" UNIQUE ("tc0"));
 #COPY 4 RECORDS INTO "sys"."t0" FROM stdin USING DELIMITERS E'\t',E'\n','"';
@@ -371,15 +377,6 @@
 [ "1Yc"	]
 [ "1Yc"	]
 #ROLLBACK;
-=======
-#SELECT CASE 1 WHEN 3 THEN 'rr' WHEN ln(c0) THEN 'a' END FROM (values (1.2),(2.3)) as t0(c0);
-% .%4 # table_name
-% %4 # name
-% char # type
-% 2 # length
-[ NULL	]
-[ NULL	]
->>>>>>> 0c40a444
 
 # 17:04:12 >  
 # 17:04:12 >  "Done."
