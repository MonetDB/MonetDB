--- conflicted
+++ resolved
@@ -127,15 +127,6 @@
 DROP TABLE t0;
 
 START TRANSACTION;
-<<<<<<< HEAD
-CREATE TABLE t0 (c0 BOOLEAN);
-create view v1(c0, c1, c2, c3) as (select 1, lower('1'), 1, cot(1) from t0);
-SELECT v1.c0 FROM v1 WHERE v1.c1 LIKE v1.c1 AND v1.c3 BETWEEN v1.c3 AND v1.c3 = TRUE;
-
-create view v0(c0, c1, c2, c3) as (select distinct 0.1, ((lower((((('&')||(2)))||(0.1))))||((('-1')||(abs(cast(r'Br' as int)))))), 0.1, cot(((((- (((2)&(3))))+(abs(4))))*(- (cast(cast(5 as string) as int))))) from t0);
-SELECT v0.c0 FROM v0 WHERE NOT (NOT (((((((((NOT (((v0.c1)LIKE(v0.c1))))AND(((v0.c2)>=(v0.c0)))))AND(((v0.c3) BETWEEN SYMMETRIC (v0.c3) AND (v0.c3)) = TRUE)))AND
-((((v0.c1)||(((v0.c0)<(v0.c0))))) BETWEEN SYMMETRIC (v0.c1) AND (v0.c1))))AND((0.2) BETWEEN SYMMETRIC (v0.c0) AND (v0.c0)))));
-=======
 CREATE TABLE "sys"."t0" (
 	"c0" DECIMAL(18,3) NOT NULL DEFAULT cast(cast("sys"."sql_sub"("sys"."sql_neg"(1933820187),"sys"."charindex"(cast(0.235784 as clob(182)),"sys"."concat"('rt\\b&oOT',1174691962),"sys"."locate"('!oLqvKg恺','!G+tZ9\'A\'LZ*滻mW^',1174691962))) as int) as decimal(18,3)),
 	"c1" DECIMAL(18,3),
@@ -150,5 +141,14 @@
 -1933820187.000	NULL	"-1554387152"
 
 select t0.c0 from t0 where not (true) union all select all t0.c0 from t0 where not (not (true)) union all select t0.c0 from t0 where (not (true)) is null;
->>>>>>> 5bc93579
+ROLLBACK;
+
+START TRANSACTION;
+CREATE TABLE t0 (c0 BOOLEAN);
+create view v1(c0, c1, c2, c3) as (select 1, lower('1'), 1, cot(1) from t0);
+SELECT v1.c0 FROM v1 WHERE v1.c1 LIKE v1.c1 AND v1.c3 BETWEEN v1.c3 AND v1.c3 = TRUE;
+
+create view v0(c0, c1, c2, c3) as (select distinct 0.1, ((lower((((('&')||(2)))||(0.1))))||((('-1')||(abs(cast(r'Br' as int)))))), 0.1, cot(((((- (((2)&(3))))+(abs(4))))*(- (cast(cast(5 as string) as int))))) from t0);
+SELECT v0.c0 FROM v0 WHERE NOT (NOT (((((((((NOT (((v0.c1)LIKE(v0.c1))))AND(((v0.c2)>=(v0.c0)))))AND(((v0.c3) BETWEEN SYMMETRIC (v0.c3) AND (v0.c3)) = TRUE)))AND
+((((v0.c1)||(((v0.c0)<(v0.c0))))) BETWEEN SYMMETRIC (v0.c1) AND (v0.c1))))AND((0.2) BETWEEN SYMMETRIC (v0.c0) AND (v0.c0)))));
 ROLLBACK;