import os

from MonetDBtesting.sqltest import SQLTestCase

port = os.environ['MAPIPORT']
db = os.environ['TSTDB']

with SQLTestCase() as cli:
    cli.connect(username="monetdb", password="monetdb")
    cli.execute("""
    START TRANSACTION;
    CREATE MERGE TABLE "mt2" ("c0" CHAR(78),"c1" UUID NOT NULL,CONSTRAINT "mt2_c1_pkey" PRIMARY KEY ("c1"),CONSTRAINT "mt2_c1_unique" UNIQUE ("c1"));

    CREATE TABLE "mct21" ("c0" CHAR(78),"c1" UUID NOT NULL,CONSTRAINT "mct21_c1_pkey" PRIMARY KEY ("c1"),CONSTRAINT "mct21_c1_unique" UNIQUE ("c1"));
    INSERT INTO "mct21" VALUES ('2\\\\5LTC', 'efcdc386-d403-cf6d-4d34-79e08cefad9b');

    CREATE TABLE "mct20" ("c0" CHAR(78),"c1" UUID NOT NULL,CONSTRAINT "mct20_c1_pkey" PRIMARY KEY ("c1"),CONSTRAINT "mct20_c1_unique" UNIQUE ("c1"));
    INSERT INTO "mct20" VALUES ('gC', '7ffeefe2-5ad2-9a6b-71e5-9ecbb8b52ce9'),('3', 'd4bb47ec-0ccf-2daf-3997-bfa94b409fae'),('o', 'd7c126c0-bb8b-f457-50e0-dcaf5e68e6be'),
    ('55', 'bf940cb2-f98d-67ae-1cae-17c8ed046ab6'),('#~Ew', 'afa1c3a9-b09d-92a0-e1ef-ed27bb663c2d'),(NULL, 'b991d4fe-abba-c4ea-c282-c19c2dd9f08d'),
    (NULL, 'da1bfd50-14d3-43fa-b6c1-cd95ee6f2f17'),(NULL, 'b408ad8d-bfe4-e2a9-f2b1-bf7bb2310226'),('', '15fed7bd-387b-475e-03b4-03da2cafbad7'),
    ('3', 'fb1f40ff-fa29-da45-f90b-0562639de03c'),(NULL, 'dac78eac-8483-46d4-ccd0-fb61eedaac02');
    COMMIT;

    START TRANSACTION;
    CREATE REMOTE TABLE "rmct20" ("c0" CHAR(78),"c1" UUID NOT NULL,CONSTRAINT "rmct20_c1_pkey" PRIMARY KEY ("c1"),CONSTRAINT "rmct20_c1_unique" UNIQUE ("c1")) ON 'mapi:monetdb://localhost:%s/%s/sys/mct20';
    CREATE REMOTE TABLE "rmct21" ("c0" CHAR(78),"c1" UUID NOT NULL,CONSTRAINT "rmct21_c1_pkey" PRIMARY KEY ("c1"),CONSTRAINT "rmct21_c1_unique" UNIQUE ("c1")) ON 'mapi:monetdb://localhost:%s/%s/sys/mct21';
    ALTER TABLE "mt2" ADD TABLE "rmct20";
    ALTER TABLE "mt2" ADD TABLE "rmct21";
    COMMIT;""" % (port, db, port, db)).assertSucceeded()

    cli.execute("START TRANSACTION;")
    cli.execute('(select 0) intersect (select 0 from mt2, mct20 where mct20.c0 like mt2.c0);') \
        .assertSucceeded().assertDataResultMatch([(0,)])
    cli.execute('(select 0) intersect (select 1 from mt2, mct20 where mct20.c0 like mt2.c0);') \
        .assertSucceeded().assertDataResultMatch([])
    cli.execute("ROLLBACK;")

    cli.execute("""
    START TRANSACTION;
    ALTER TABLE mt2 DROP TABLE rmct20;
    ALTER TABLE mt2 DROP TABLE rmct21;
    DROP TABLE rmct20;
    DROP TABLE rmct21;
    DROP TABLE mct20;
    DROP TABLE mct21;
    DROP TABLE mt2;
    COMMIT;""").assertSucceeded()

    # testing remote tables with transaction isolation
    cli.execute("""
    START TRANSACTION;
    CREATE TABLE rt0(c0 INT);
    CREATE REMOTE TABLE rrt0(c0 INT) on 'mapi:monetdb://localhost:%s/%s/sys/rt0';
    COMMIT;""" % (port, db)).assertSucceeded()

    cli.execute('SELECT "setmasklen"(INET \'9.49.240.200/13\', 48061431) FROM rrt0;') \
        .assertFailed(err_message="Exception occurred in the remote server, please check the log there")
    cli.execute('INSERT INTO rt0(c0) VALUES(1);') \
        .assertSucceeded().assertRowCount(1)
    cli.execute('ALTER TABLE rt0 ADD CONSTRAINT con3 UNIQUE(c0);') \
        .assertSucceeded()

    cli.execute("""
    START TRANSACTION;
    DROP TABLE rrt0;
    DROP TABLE rt0;
    COMMIT;""").assertSucceeded()

    cli.execute("""
    START TRANSACTION;
    CREATE TABLE t0(c0 INT);
    INSERT INTO t0 VALUES (1),(2),(3);
    CREATE MERGE TABLE mt2 (c0 INT);
    CREATE TABLE mct20 (c0 INT);
    CREATE TABLE rmct21 (c0 INT);
    CREATE REMOTE TABLE rrmct21 (c0 INT) ON 'mapi:monetdb://localhost:%s/%s/sys/rmct21';
    ALTER TABLE mt2 ADD TABLE mct20;
    ALTER TABLE mt2 ADD TABLE rrmct21;
    COMMIT;""" % (port, db)).assertSucceeded()

    cli.execute("""SELECT 1 FROM (SELECT 1 FROM t0, mt2) vx(vc0) LEFT OUTER JOIN
        (SELECT 2 FROM t0) AS sub0(c0) ON CASE 5 WHEN 2 THEN sub0.c0 <> ALL(VALUES (3), (4)) END;""") \
        .assertSucceeded().assertDataResultMatch([])

    cli.execute("""
    START TRANSACTION;
    DROP TABLE t0;
    ALTER TABLE mt2 DROP TABLE rrmct21;
    ALTER TABLE mt2 DROP TABLE mct20;
    DROP TABLE mt2;
    DROP TABLE mct20;
    DROP TABLE rmct21;
    DROP TABLE rrmct21;
    COMMIT;""").assertSucceeded()

<<<<<<< HEAD
=======
    # remote tables with replica tables
    cli.execute("""
    START TRANSACTION;
    CREATE TABLE rt0 (c0 INTEGER);
    INSERT INTO rt0 VALUES (1),(2);
    CREATE REMOTE TABLE rrt0 (c0 INTEGER) ON 'mapi:monetdb://localhost:%s/%s/sys/rt0';
    CREATE TABLE rt2 (c0 TIMESTAMP);
    INSERT INTO rt2 VALUES (TIMESTAMP '1980-06-11 14:05:31'),(TIMESTAMP '1970-01-09 22:12:27');
    CREATE REPLICA TABLE rrt2 (c0 TIMESTAMP);
    ALTER TABLE rrt2 ADD TABLE rt2;
    COMMIT;""" % (port, db)).assertSucceeded()

    cli.execute("SELECT rrt0.c0 FROM rrt2, rrt0 ORDER BY rrt0.c0;") \
        .assertSucceeded().assertDataResultMatch([(1,),(1,),(2,),(2,),])

    cli.execute("""
    START TRANSACTION;
    ALTER TABLE rrt2 DROP TABLE rt2;
    DROP TABLE rrt2;
    DROP TABLE rt2;
    DROP TABLE rrt0;
    DROP TABLE rt0;
    COMMIT;""").assertSucceeded()

>>>>>>> 19ff7047
# testing temporary tables
with SQLTestCase() as mdb1:
    mdb1.connect(username="monetdb", password="monetdb")
    mdb1.execute("CREATE GLOBAL TEMPORARY TABLE tt2(c0 JSON, c1 DATE) ON COMMIT PRESERVE ROWS;").assertSucceeded()
    mdb1.execute("INSERT INTO tmp.tt2(c1, c0) VALUES(DATE '2010-10-10', JSON 'true');").assertSucceeded()

with SQLTestCase() as mdb2:
    mdb2.connect(username="monetdb", password="monetdb")
    mdb2.execute("TRUNCATE TABLE tmp.tt2;").assertSucceeded()
    mdb2.execute("DROP TABLE tmp.tt2;").assertSucceeded()<|MERGE_RESOLUTION|>--- conflicted
+++ resolved
@@ -93,8 +93,6 @@
     DROP TABLE rrmct21;
     COMMIT;""").assertSucceeded()
 
-<<<<<<< HEAD
-=======
     # remote tables with replica tables
     cli.execute("""
     START TRANSACTION;
@@ -119,7 +117,6 @@
     DROP TABLE rt0;
     COMMIT;""").assertSucceeded()
 
->>>>>>> 19ff7047
 # testing temporary tables
 with SQLTestCase() as mdb1:
     mdb1.connect(username="monetdb", password="monetdb")
