--- conflicted
+++ resolved
@@ -5,10 +5,7 @@
 # 19:18:33 >  "/usr/bin/python3" "global_table_propagation.Bug-6846.py" "global_table_propagation.Bug-6846"
 # 19:18:33 >  
 
-<<<<<<< HEAD
-42S02!SELECT: no such table 'tmp'.'close_d'
-=======
->>>>>>> 36b678c6
+
 
 # 19:18:34 >  
 # 19:18:34 >  "Done."
