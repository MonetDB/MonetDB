--- conflicted
+++ resolved
@@ -10,28 +10,6 @@
 # Compiled for x86_64-redhat-linux-gnu/64bit with 64bit OIDs; dynamically linked.
 # Visit http://monetdb.cwi.nl/ for further information.
 
-<<<<<<< HEAD
-
-
-
-#select cast( 1 as interval year );
-% . # table_name
-% %1 # name
-% month_interval # type
-% 2 # length
-[ 12	]
-#select cast( 1 as interval day );
-% . # table_name
-% %1 # name
-% day_interval # type
-% 9 # length
-[ 86400.000	]
-
-# 16:12:10 >  
-# 16:12:10 >  Done.
-# 16:12:10 >  
-=======
 # 17:07:21 >  
 # 17:07:21 >  "Done."
 # 17:07:21 >  
->>>>>>> 76b5ba89
