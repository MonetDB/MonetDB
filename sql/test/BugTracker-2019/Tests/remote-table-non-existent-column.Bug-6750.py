import os, sys, tempfile, pymonetdb

try:
    from MonetDBtesting import process
except ImportError:
    import process

<<<<<<< HEAD

=======
>>>>>>> 561b53ef
with tempfile.TemporaryDirectory() as farm_dir:
    os.makedirs(os.path.join(farm_dir, 'node1'))
    with process.server(mapiport='0', dbname='node1', dbfarm=os.path.join(farm_dir, 'node1'), stdin=process.PIPE, stdout=process.PIPE, stderr=process.PIPE) as prc1:
        conn1 = pymonetdb.connect(database='node1', port=prc1.dbport, autocommit=True)
        cur1 = conn1.cursor()
        cur1.execute("start transaction;")
        cur1.execute("create table tab1 (col1 clob);")
        if cur1.execute("insert into tab1 values ('a');") != 1:
            sys.stderr.write("1 row inserted expected")
        cur1.execute("create table tab2 (col1 tinyint);")
        if cur1.execute("insert into tab2 values (1);") != 1:
            sys.stderr.write("1 row inserted expected")
        cur1.execute("commit;")

        os.makedirs(os.path.join(farm_dir, 'node2'))
        with process.server(mapiport='0', dbname='node2',
                            dbfarm=os.path.join(farm_dir, 'node2'),
                            stdin=process.PIPE, stdout=process.PIPE,
                            stderr=process.PIPE) as prc2:
            conn2 = pymonetdb.connect(database='node2', port=prc2.dbport, autocommit=True)
            cur2 = conn2.cursor()
            cur2.execute("create remote table tab1 (col1 clob, col2 int) on 'mapi:monetdb://localhost:"+str(prc1.dbport)+"/node1';")
            cur2.execute("create remote table tab2 (col1 double) on 'mapi:monetdb://localhost:"+str(prc1.dbport)+"/node1';")
            try:
                cur2.execute("select col2 from tab1;")  # col2 doesn't exist
                sys.stderr.write('Exception expected')
            except pymonetdb.DatabaseError as e:
                if 'Exception occurred in the remote server, please check the log there' not in str(e):
                    sys.stderr.write(str(e))
            try:
                cur2.execute("select col1 from tab2;")  # col1 is not a floating point column
                sys.stderr.write('Exception expected')
            except pymonetdb.DatabaseError as e:
                if 'Exception occurred in the remote server, please check the log there' not in str(e):
                    sys.stderr.write(str(e))
            cur2.execute("drop table tab1;")
            cur2.execute("drop table tab2;")

            # Remote tables referencing merge tables in a loop
            cur1.execute("create merge table m1 (col1 clob);")
            cur2.execute("create merge table m2 (col1 clob);")
            cur1.execute("create remote table m2 (col1 clob) on 'mapi:monetdb://localhost:"+str(prc2.dbport)+"/node2';")
            cur2.execute("create remote table m1 (col1 clob) on 'mapi:monetdb://localhost:"+str(prc1.dbport)+"/node1';")
            cur1.execute("alter table m1 add table m2;")
            cur2.execute("alter table m2 add table m1;")
            try:
                cur2.execute("select * from m2;")  # Infinite loop while resolving the children of m2
                sys.stderr.write('Exception expected')
            except pymonetdb.DatabaseError as e:
                if 'Exception occurred in the remote server, please check the log there' not in str(e):
                    sys.stderr.write(str(e))

            cur1.close()
            conn1.close()
            cur2.close()
            conn2.close()
            prc2.communicate()
        prc1.communicate()<|MERGE_RESOLUTION|>--- conflicted
+++ resolved
@@ -5,10 +5,6 @@
 except ImportError:
     import process
 
-<<<<<<< HEAD
-
-=======
->>>>>>> 561b53ef
 with tempfile.TemporaryDirectory() as farm_dir:
     os.makedirs(os.path.join(farm_dir, 'node1'))
     with process.server(mapiport='0', dbname='node1', dbfarm=os.path.join(farm_dir, 'node1'), stdin=process.PIPE, stdout=process.PIPE, stderr=process.PIPE) as prc1:
