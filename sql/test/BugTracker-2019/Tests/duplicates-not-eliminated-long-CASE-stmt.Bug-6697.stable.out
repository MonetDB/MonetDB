--- conflicted
+++ resolved
@@ -34,13 +34,8 @@
 % 1023 # length
 function user.s4_0():void;
     X_142:void := querylog.define("explain select sys.timestamp_to_str(case when task0.\"sys_created_on\" >= \\'1999-10-31 09:00:00\\' and task0.\"sys_created_on\" < \\'2000-04-02 10:00:00\\' then task0.\"sys_created_on\" + interval \\'-28800\\' second when task0.\"sys_created_on\" >= \\'2000-04-02 10:00:00\\' and task0.\"sys_created_on\" < \\'2000-10-29 09:00:00\\' then task0.\"sys_created_on\" + interval \\'-25200\\' second when task0.\"sys_created_on\" >= \\'2000-10-29 09:00:00\\' and task0.\"sys_created_on\" < \\'2001-04-01 10:00:00\\' then task0.\"sys_created_on\" + interval \\'-28800\\' second when task0.\"sys_created_on\" >= \\'2001-04-01 10:00:00\\' and task0.\"sys_created_on\" < \\'2001-10-28 09:00:00\\' then task0.\"sys_created_on\" + interval \\'-25200\\' second when task0.\"sys_created_on\" >= \\'2001-10-28 09:00:00\\' and task0.\"sys_created_on\" < \\'2002-04-07 10:00:00\\' then task0.\"sys_created_on\" + interval \\'-28800\\' second when task0.\"sys_created_on\" >= \\'2002-04-07 10:00:00\\' and
-<<<<<<< HEAD
-barrier X_1765:bit := language.dataflow();
+barrier X_1766:bit := language.dataflow();
     X_1608:bat[:str] := bat.pack("sys.%2":str);
-=======
-barrier X_1766:bit := language.dataflow();
-    X_1608:bat[:str] := bat.pack("sys.L1":str);
->>>>>>> 6a8146e9
     X_1609:bat[:str] := bat.pack("yearref":str);
     X_1610:bat[:str] := bat.pack("clob":str);
     X_1611:bat[:int] := bat.pack(0:int);
