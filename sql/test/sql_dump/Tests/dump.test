--- conflicted
+++ resolved
@@ -349,7 +349,7 @@
 create procedure "sys"."f1" () begin declare x int; end@;
 CREATE TABLE "sys"."tbl_with_data" ("c1" INTEGER, "c2" BIGINT, "c3" BINARY LARGE OBJECT, "c4" BOOLEAN, "c5" CHARACTER LARGE OBJECT, "c6" DATE, "c7" INTERVAL DAY, "c8" DECIMAL(18,3), "c9" DECIMAL(5), "c10" DECIMAL(5,2), "c11" DOUBLE, "c12" FLOAT(5), "c13" FLOAT(5,4), "c14" GEOMETRY(POINT), "c18" INTERVAL YEAR, "c19" INTERVAL YEAR TO MONTH, "c20" INTERVAL MONTH, "c21" REAL, "c22" INTERVAL DAY, "c23" INTERVAL DAY TO HOUR, "c24" INTERVAL HOUR, "c25" INTERVAL HOUR TO MINUTE, "c26" TIME, "c27" TIMESTAMP, "c28" TIMESTAMP(2), "c29" TIMESTAMP WITH TIME ZONE, "c30" JSON, "c31" INET, "c32" URL, "c33" UUID);
 COPY 3 RECORDS INTO "sys"."tbl_with_data"("c1", "c2", "c3", "c4", "c5", "c6", "c7", "c8", "c9", "c10", "c11", "c12", "c13", "c14", "c18", "c19", "c20", "c21", "c22", "c23", "c24", "c25", "c26", "c27", "c28", "c29", "c30", "c31", "c32", "c33") FROM STDIN USING DELIMITERS '|',E'\n','"';
-1234|5678|90|true|"Hello\n \\|\" World"|2020-12-20|10.000|1023.345|12345|123.45|1123.455|1122133.5|121233.45|"POINT (5.1 34.5)"|2000|4000|8000|65333.414|8000.000|4000.000|2000.000|1000.000|14:18:18|2015-05-22 14:18:17.780331|2015-05-22 00:00:00.00|2015-05-22 12:18:17.780331+00:00|"{\"price\":9}"|10.1.0.0/16|"https://me@www.monetdb.org:458/Doc/Abc.html?lang=nl&sort=asc#example"|65950c76-a2f6-4543-660a-b849cf5f2453
+1234|5678|90|true|"Hello\n \\|\" World"|2020-12-20|10.000|1023.345|12345|123.45|1123.455|1122133.5|121233.45|"POINT (5.1 34.5)"|2000|4000|8000|65333.414|8000.000|4000.000|2000.000|1000.000|14:18:18|2015-05-22 14:18:17.780331|2015-05-22 00:00:00.00|2015-05-22 14:18:17.780331+02:00|"{\"price\":9}"|10.1.0.0/16|"https://me@www.monetdb.org:458/Doc/Abc.html?lang=nl&sort=asc#example"|65950c76-a2f6-4543-660a-b849cf5f2453
 null|null|null|null|null|null|null|null|null|null|null|null|null|null|null|null|null|null|null|null|null|null|null|null|null|null|null|null|null|null
 null|null|null|null|"null"|null|null|null|null|null|null|null|null|null|null|null|null|null|null|null|null|null|null|null|null|null|null|null|null|null
 UPDATE sys.sequences seq SET start = 5 WHERE name = 'seq1' AND schema_id = (SELECT s.id FROM sys.schemas s WHERE s.name = 'sys');
@@ -379,7 +379,6 @@
 ALTER TABLE "sys"."splitted" ADD TABLE "sys"."second_decade" AS PARTITION FROM '2010-01-01 00:00:00.000000' TO '2020-01-01 00:00:00.000000';
 ALTER TABLE "sys"."m1" ADD TABLE "sys"."p1";
 create trigger extra_insert after insert on "sfoo"."tfoo1" referencing new row as new_row for each statement insert into tfoo2(i) values (new_row.i)@;
-<<<<<<< HEAD
 COMMENT ON SCHEMA "sbar" IS 'This is a comment on a schema';
 COMMENT ON COLUMN "sfoo"."tfoo1"."i" IS 'This is a comment on a column.';
 COMMENT ON INDEX "sys"."ind3" IS 'This is a comment on an index.';
@@ -390,22 +389,4 @@
 GRANT EXECUTE ON PROCEDURE "sys"."f1"(INTEGER) TO "voc";
 GRANT EXECUTE ON FUNCTION "sys"."f1"() TO "voc";
 GRANT EXECUTE ON PROCEDURE "sys"."f1"() TO "voc" WITH GRANT OPTION;
-=======
-COMMENT ON SCHEMA "sbar" IS  'This is a comment on a schema' ;
-COMMENT ON COLUMN "sfoo"."tfoo1"."i" IS  'This is a comment on a column.' ;
-COMMENT ON INDEX "sys"."ind3" IS  'This is a comment on an index.' ;
-COMMENT ON SEQUENCE "sys"."seq1" IS  'This is a comment on a sequence.' ;
-COMMENT ON WINDOW "sys"."stddev" IS  'This is a comment on a window function.' ;
-TRUNCATE sys.privileges;
-INSERT INTO sys.privileges VALUES ((SELECT t.id FROM sys.schemas s, sys.tables t WHERE s.id = t.schema_id AND s.name || '.' || t.name = 'sys.foo' ),(SELECT id FROM sys.auths a WHERE a.name =  'voc' ),(SELECT pc.privilege_code_id FROM sys.privilege_codes pc WHERE pc.privilege_code_name =  'SELECT' ),(SELECT id FROM sys.auths g WHERE g.name =  'monetdb' ),0);
-INSERT INTO sys.privileges VALUES ((SELECT c.id FROM sys.schemas s, sys.tables t, sys.columns c WHERE s.id = t.schema_id AND t.id = c.table_id AND s.name || '.' || t.name || '.' || c.name = 'sys.foo.i' ),(SELECT id FROM sys.auths a WHERE a.name =  'voc' ),(SELECT pc.privilege_code_id FROM sys.privilege_codes pc WHERE pc.privilege_code_name =  'UPDATE' ),(SELECT id FROM sys.auths g WHERE g.name =  'monetdb' ),0);
-INSERT INTO sys.privileges VALUES ((SELECT fqn.id FROM sys.fully_qualified_functions fqn WHERE fqn.nme =  'sys.f1(INTEGER)'  AND fqn.tpe =  'FUNCTION' ),(SELECT id FROM sys.auths a WHERE a.name =  'voc' ),(SELECT pc.privilege_code_id FROM sys.privilege_codes pc WHERE pc.privilege_code_name =  'EXECUTE' ),(SELECT id FROM sys.auths g WHERE g.name =  'monetdb' ),0);
-INSERT INTO sys.privileges VALUES ((SELECT fqn.id FROM sys.fully_qualified_functions fqn WHERE fqn.nme =  'sys.f1(INTEGER)'  AND fqn.tpe =  'PROCEDURE' ),(SELECT id FROM sys.auths a WHERE a.name =  'voc' ),(SELECT pc.privilege_code_id FROM sys.privilege_codes pc WHERE pc.privilege_code_name =  'EXECUTE' ),(SELECT id FROM sys.auths g WHERE g.name =  'monetdb' ),0);
-INSERT INTO sys.privileges VALUES ((SELECT fqn.id FROM sys.fully_qualified_functions fqn WHERE fqn.nme =  'sys.f1()'  AND fqn.tpe =  'PROCEDURE' ),(SELECT id FROM sys.auths a WHERE a.name =  'voc' ),(SELECT pc.privilege_code_id FROM sys.privilege_codes pc WHERE pc.privilege_code_name =  'EXECUTE' ),(SELECT id FROM sys.auths g WHERE g.name =  'monetdb' ),1);
-INSERT INTO sys.privileges VALUES (0,(SELECT id FROM sys.auths a WHERE a.name =  'voc' ),(SELECT pc.privilege_code_id FROM sys.privilege_codes pc WHERE pc.privilege_code_name =  'UPDATE' ),(SELECT id FROM sys.auths g WHERE g.name =  'monetdb' ),0);
-COPY 3 RECORDS INTO "sys"."tbl_with_data"("c1", "c2", "c3", "c4", "c5", "c6", "c7", "c8", "c9", "c10", "c11", "c12", "c13", "c14", "c18", "c19", "c20", "c21", "c22", "c23", "c24", "c25", "c26", "c27", "c28", "c29", "c30", "c31", "c32", "c33") FROM STDIN USING DELIMITERS '|',E'\n','"';
-1234|5678|90|true|"Hello\n \\|\" World"|2020-12-20|10.000|1023.345|12345|123.45|1123.455|1122133.5|121233.45|"POINT (5.1 34.5)"|2000|4000|8000|65333.414|8000.000|4000.000|2000.000|1000.000|14:18:18|2015-05-22 14:18:17.780331|2015-05-22 00:00:00.00|2015-05-22 14:18:17.780331+02:00|"{\"price\":9}"|10.1.0.0/16|"https://me@www.monetdb.org:458/Doc/Abc.html?lang=nl&sort=asc#example"|65950c76-a2f6-4543-660a-b849cf5f2453
-null|null|null|null|null|null|null|null|null|null|null|null|null|null|null|null|null|null|null|null|null|null|null|null|null|null|null|null|null|null
-null|null|null|null|"null"|null|null|null|null|null|null|null|null|null|null|null|null|null|null|null|null|null|null|null|null|null|null|null|null|null
->>>>>>> dc2358bd
 COMMIT;
