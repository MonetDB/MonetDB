Running database upgrade commands:
set schema "sys";
delete from sys.dependencies where id < 2000;
delete from sys.types where id < 2000;
insert into sys.types values (1, 'void', 'any', 0, 0, 0, 0, 2000);
insert into sys.types values (2, 'bat', 'table', 0, 0, 0, 1, 2000);
insert into sys.types values (3, 'ptr', 'ptr', 0, 0, 0, 1, 2000);
insert into sys.types values (4, 'bit', 'boolean', 1, 0, 2, 2, 2000);
insert into sys.types values (5, 'str', 'clob', 0, 0, 0, 4, 2000);
insert into sys.types values (6, 'str', 'varchar', 0, 0, 0, 4, 2000);
insert into sys.types values (7, 'str', 'char', 0, 0, 0, 3, 2000);
insert into sys.types values (8, 'oid', 'oid', 63, 0, 2, 6, 2000);
insert into sys.types values (9, 'bte', 'tinyint', 8, 1, 2, 7, 2000);
insert into sys.types values (10, 'sht', 'smallint', 16, 1, 2, 7, 2000);
insert into sys.types values (11, 'int', 'int', 32, 1, 2, 7, 2000);
insert into sys.types values (12, 'lng', 'bigint', 64, 1, 2, 7, 2000);
insert into sys.types values (13, 'hge', 'hugeint', 128, 1, 2, 7, 2000);
insert into sys.types values (14, 'bte', 'decimal', 2, 1, 10, 10, 2000);
insert into sys.types values (15, 'sht', 'decimal', 4, 1, 10, 10, 2000);
insert into sys.types values (16, 'int', 'decimal', 9, 1, 10, 10, 2000);
insert into sys.types values (17, 'lng', 'decimal', 18, 1, 10, 10, 2000);
insert into sys.types values (18, 'hge', 'decimal', 38, 1, 10, 10, 2000);
insert into sys.types values (19, 'flt', 'real', 24, 2, 2, 11, 2000);
insert into sys.types values (20, 'dbl', 'double', 53, 2, 2, 11, 2000);
insert into sys.types values (21, 'int', 'month_interval', 3, 0, 10, 8, 2000);
insert into sys.types values (22, 'lng', 'day_interval', 4, 0, 10, 9, 2000);
insert into sys.types values (23, 'lng', 'sec_interval', 13, 1, 10, 9, 2000);
insert into sys.types values (24, 'daytime', 'time', 7, 0, 0, 12, 2000);
insert into sys.types values (25, 'daytime', 'timetz', 7, 1, 0, 13, 2000);
insert into sys.types values (26, 'date', 'date', 0, 0, 0, 14, 2000);
insert into sys.types values (27, 'timestamp', 'timestamp', 7, 0, 0, 15, 2000);
insert into sys.types values (28, 'timestamp', 'timestamptz', 7, 1, 0, 16, 2000);
insert into sys.types values (29, 'blob', 'blob', 0, 0, 0, 5, 2000);
insert into sys.types values (32, 'wkb', 'geometry', 0, 0, 0, 17, 2000);
insert into sys.types values (33, 'wkba', 'geometrya', 0, 0, 0, 18, 2000);
insert into sys.types values (34, 'mbr', 'mbr', 0, 0, 0, 18, 2000);
delete from sys.functions where id < 2000;
delete from sys.args where func_id not in (select id from sys.functions);
insert into sys.functions values (30, 'length', 'nitems', 'blob', 0, 1, false, false, false, 2000, true, false);
insert into sys.args values (8164, 30, 'res_0', 'int', 32, 0, 0, 0);
insert into sys.args values (8165, 30, 'arg_1', 'blob', 0, 0, 1, 1);
insert into sys.functions values (31, 'octet_length', 'nitems', 'blob', 0, 1, false, false, false, 2000, true, false);
insert into sys.args values (8166, 31, 'res_0', 'int', 32, 0, 0, 0);
insert into sys.args values (8167, 31, 'arg_1', 'blob', 0, 0, 1, 1);
insert into sys.functions values (35, 'mbr_overlap', 'mbrOverlaps', 'geom', 0, 1, false, false, false, 2000, true, true);
insert into sys.args values (8168, 35, 'res_0', 'boolean', 1, 0, 0, 0);
insert into sys.args values (8169, 35, 'arg_1', 'geometry', 0, 0, 1, 1);
insert into sys.args values (8170, 35, 'arg_2', 'geometry', 0, 0, 1, 2);
insert into sys.functions values (36, 'mbr_overlap', 'mbrOverlaps', 'geom', 0, 1, false, false, false, 2000, true, true);
insert into sys.args values (8171, 36, 'res_0', 'boolean', 1, 0, 0, 0);
insert into sys.args values (8172, 36, 'arg_1', 'mbr', 0, 0, 1, 1);
insert into sys.args values (8173, 36, 'arg_2', 'mbr', 0, 0, 1, 2);
insert into sys.functions values (37, 'mbr_above', 'mbrAbove', 'geom', 0, 1, false, false, false, 2000, true, true);
insert into sys.args values (8174, 37, 'res_0', 'boolean', 1, 0, 0, 0);
insert into sys.args values (8175, 37, 'arg_1', 'geometry', 0, 0, 1, 1);
insert into sys.args values (8176, 37, 'arg_2', 'geometry', 0, 0, 1, 2);
insert into sys.functions values (38, 'mbr_above', 'mbrAbove', 'geom', 0, 1, false, false, false, 2000, true, true);
insert into sys.args values (8177, 38, 'res_0', 'boolean', 1, 0, 0, 0);
insert into sys.args values (8178, 38, 'arg_1', 'mbr', 0, 0, 1, 1);
insert into sys.args values (8179, 38, 'arg_2', 'mbr', 0, 0, 1, 2);
insert into sys.functions values (39, 'mbr_below', 'mbrBelow', 'geom', 0, 1, false, false, false, 2000, true, true);
insert into sys.args values (8180, 39, 'res_0', 'boolean', 1, 0, 0, 0);
insert into sys.args values (8181, 39, 'arg_1', 'geometry', 0, 0, 1, 1);
insert into sys.args values (8182, 39, 'arg_2', 'geometry', 0, 0, 1, 2);
insert into sys.functions values (40, 'mbr_below', 'mbrBelow', 'geom', 0, 1, false, false, false, 2000, true, true);
insert into sys.args values (8183, 40, 'res_0', 'boolean', 1, 0, 0, 0);
insert into sys.args values (8184, 40, 'arg_1', 'mbr', 0, 0, 1, 1);
insert into sys.args values (8185, 40, 'arg_2', 'mbr', 0, 0, 1, 2);
insert into sys.functions values (41, 'mbr_right', 'mbrRight', 'geom', 0, 1, false, false, false, 2000, true, true);
insert into sys.args values (8186, 41, 'res_0', 'boolean', 1, 0, 0, 0);
insert into sys.args values (8187, 41, 'arg_1', 'geometry', 0, 0, 1, 1);
insert into sys.args values (8188, 41, 'arg_2', 'geometry', 0, 0, 1, 2);
insert into sys.functions values (42, 'mbr_right', 'mbrRight', 'geom', 0, 1, false, false, false, 2000, true, true);
insert into sys.args values (8189, 42, 'res_0', 'boolean', 1, 0, 0, 0);
insert into sys.args values (8190, 42, 'arg_1', 'mbr', 0, 0, 1, 1);
insert into sys.args values (8191, 42, 'arg_2', 'mbr', 0, 0, 1, 2);
insert into sys.functions values (43, 'mbr_left', 'mbrLeft', 'geom', 0, 1, false, false, false, 2000, true, true);
insert into sys.args values (8192, 43, 'res_0', 'boolean', 1, 0, 0, 0);
insert into sys.args values (8193, 43, 'arg_1', 'geometry', 0, 0, 1, 1);
insert into sys.args values (8194, 43, 'arg_2', 'geometry', 0, 0, 1, 2);
insert into sys.functions values (44, 'mbr_left', 'mbrLeft', 'geom', 0, 1, false, false, false, 2000, true, true);
insert into sys.args values (8195, 44, 'res_0', 'boolean', 1, 0, 0, 0);
insert into sys.args values (8196, 44, 'arg_1', 'mbr', 0, 0, 1, 1);
insert into sys.args values (8197, 44, 'arg_2', 'mbr', 0, 0, 1, 2);
insert into sys.functions values (45, 'mbr_overlap_or_above', 'mbrOverlapOrAbove', 'geom', 0, 1, false, false, false, 2000, true, true);
insert into sys.args values (8198, 45, 'res_0', 'boolean', 1, 0, 0, 0);
insert into sys.args values (8199, 45, 'arg_1', 'geometry', 0, 0, 1, 1);
insert into sys.args values (8200, 45, 'arg_2', 'geometry', 0, 0, 1, 2);
insert into sys.functions values (46, 'mbr_overlap_or_above', 'mbrOverlapOrAbove', 'geom', 0, 1, false, false, false, 2000, true, true);
insert into sys.args values (8201, 46, 'res_0', 'boolean', 1, 0, 0, 0);
insert into sys.args values (8202, 46, 'arg_1', 'mbr', 0, 0, 1, 1);
insert into sys.args values (8203, 46, 'arg_2', 'mbr', 0, 0, 1, 2);
insert into sys.functions values (47, 'mbr_overlap_or_below', 'mbrOverlapOrBelow', 'geom', 0, 1, false, false, false, 2000, true, true);
insert into sys.args values (8204, 47, 'res_0', 'boolean', 1, 0, 0, 0);
insert into sys.args values (8205, 47, 'arg_1', 'geometry', 0, 0, 1, 1);
insert into sys.args values (8206, 47, 'arg_2', 'geometry', 0, 0, 1, 2);
insert into sys.functions values (48, 'mbr_overlap_or_below', 'mbrOverlapOrBelow', 'geom', 0, 1, false, false, false, 2000, true, true);
insert into sys.args values (8207, 48, 'res_0', 'boolean', 1, 0, 0, 0);
insert into sys.args values (8208, 48, 'arg_1', 'mbr', 0, 0, 1, 1);
insert into sys.args values (8209, 48, 'arg_2', 'mbr', 0, 0, 1, 2);
insert into sys.functions values (49, 'mbr_overlap_or_right', 'mbrOverlapOrRight', 'geom', 0, 1, false, false, false, 2000, true, true);
insert into sys.args values (8210, 49, 'res_0', 'boolean', 1, 0, 0, 0);
insert into sys.args values (8211, 49, 'arg_1', 'geometry', 0, 0, 1, 1);
insert into sys.args values (8212, 49, 'arg_2', 'geometry', 0, 0, 1, 2);
insert into sys.functions values (50, 'mbr_overlap_or_right', 'mbrOverlapOrRight', 'geom', 0, 1, false, false, false, 2000, true, true);
insert into sys.args values (8213, 50, 'res_0', 'boolean', 1, 0, 0, 0);
insert into sys.args values (8214, 50, 'arg_1', 'mbr', 0, 0, 1, 1);
insert into sys.args values (8215, 50, 'arg_2', 'mbr', 0, 0, 1, 2);
insert into sys.functions values (51, 'mbr_overlap_or_left', 'mbrOverlapOrLeft', 'geom', 0, 1, false, false, false, 2000, true, true);
insert into sys.args values (8216, 51, 'res_0', 'boolean', 1, 0, 0, 0);
insert into sys.args values (8217, 51, 'arg_1', 'geometry', 0, 0, 1, 1);
insert into sys.args values (8218, 51, 'arg_2', 'geometry', 0, 0, 1, 2);
insert into sys.functions values (52, 'mbr_overlap_or_left', 'mbrOverlapOrLeft', 'geom', 0, 1, false, false, false, 2000, true, true);
insert into sys.args values (8219, 52, 'res_0', 'boolean', 1, 0, 0, 0);
insert into sys.args values (8220, 52, 'arg_1', 'mbr', 0, 0, 1, 1);
insert into sys.args values (8221, 52, 'arg_2', 'mbr', 0, 0, 1, 2);
insert into sys.functions values (53, 'mbr_contains', 'mbrContains', 'geom', 0, 1, false, false, false, 2000, true, true);
insert into sys.args values (8222, 53, 'res_0', 'boolean', 1, 0, 0, 0);
insert into sys.args values (8223, 53, 'arg_1', 'geometry', 0, 0, 1, 1);
insert into sys.args values (8224, 53, 'arg_2', 'geometry', 0, 0, 1, 2);
insert into sys.functions values (54, 'mbr_contains', 'mbrContains', 'geom', 0, 1, false, false, false, 2000, true, true);
insert into sys.args values (8225, 54, 'res_0', 'boolean', 1, 0, 0, 0);
insert into sys.args values (8226, 54, 'arg_1', 'mbr', 0, 0, 1, 1);
insert into sys.args values (8227, 54, 'arg_2', 'mbr', 0, 0, 1, 2);
insert into sys.functions values (55, 'mbr_contained', 'mbrContained', 'geom', 0, 1, false, false, false, 2000, true, true);
insert into sys.args values (8228, 55, 'res_0', 'boolean', 1, 0, 0, 0);
insert into sys.args values (8229, 55, 'arg_1', 'geometry', 0, 0, 1, 1);
insert into sys.args values (8230, 55, 'arg_2', 'geometry', 0, 0, 1, 2);
insert into sys.functions values (56, 'mbr_contained', 'mbrContained', 'geom', 0, 1, false, false, false, 2000, true, true);
insert into sys.args values (8231, 56, 'res_0', 'boolean', 1, 0, 0, 0);
insert into sys.args values (8232, 56, 'arg_1', 'mbr', 0, 0, 1, 1);
insert into sys.args values (8233, 56, 'arg_2', 'mbr', 0, 0, 1, 2);
insert into sys.functions values (57, 'mbr_equal', 'mbrEqual', 'geom', 0, 1, false, false, false, 2000, true, true);
insert into sys.args values (8234, 57, 'res_0', 'boolean', 1, 0, 0, 0);
insert into sys.args values (8235, 57, 'arg_1', 'geometry', 0, 0, 1, 1);
insert into sys.args values (8236, 57, 'arg_2', 'geometry', 0, 0, 1, 2);
insert into sys.functions values (58, 'mbr_equal', 'mbrEqual', 'geom', 0, 1, false, false, false, 2000, true, true);
insert into sys.args values (8237, 58, 'res_0', 'boolean', 1, 0, 0, 0);
insert into sys.args values (8238, 58, 'arg_1', 'mbr', 0, 0, 1, 1);
insert into sys.args values (8239, 58, 'arg_2', 'mbr', 0, 0, 1, 2);
insert into sys.functions values (59, 'mbr_distance', 'mbrDistance', 'geom', 0, 1, false, false, false, 2000, true, true);
insert into sys.args values (8240, 59, 'res_0', 'double', 53, 0, 0, 0);
insert into sys.args values (8241, 59, 'arg_1', 'geometry', 0, 0, 1, 1);
insert into sys.args values (8242, 59, 'arg_2', 'geometry', 0, 0, 1, 2);
insert into sys.functions values (60, 'mbr_distance', 'mbrDistance', 'geom', 0, 1, false, false, false, 2000, true, true);
insert into sys.args values (8243, 60, 'res_0', 'double', 53, 0, 0, 0);
insert into sys.args values (8244, 60, 'arg_1', 'mbr', 0, 0, 1, 1);
insert into sys.args values (8245, 60, 'arg_2', 'mbr', 0, 0, 1, 2);
insert into sys.functions values (61, 'left_shift', 'mbrLeft', 'geom', 0, 1, false, false, false, 2000, true, true);
insert into sys.args values (8246, 61, 'res_0', 'boolean', 1, 0, 0, 0);
insert into sys.args values (8247, 61, 'arg_1', 'geometry', 0, 0, 1, 1);
insert into sys.args values (8248, 61, 'arg_2', 'geometry', 0, 0, 1, 2);
insert into sys.functions values (62, 'left_shift', 'mbrLeft', 'geom', 0, 1, false, false, false, 2000, true, true);
insert into sys.args values (8249, 62, 'res_0', 'boolean', 1, 0, 0, 0);
insert into sys.args values (8250, 62, 'arg_1', 'mbr', 0, 0, 1, 1);
insert into sys.args values (8251, 62, 'arg_2', 'mbr', 0, 0, 1, 2);
insert into sys.functions values (63, 'right_shift', 'mbrRight', 'geom', 0, 1, false, false, false, 2000, true, true);
insert into sys.args values (8252, 63, 'res_0', 'boolean', 1, 0, 0, 0);
insert into sys.args values (8253, 63, 'arg_1', 'geometry', 0, 0, 1, 1);
insert into sys.args values (8254, 63, 'arg_2', 'geometry', 0, 0, 1, 2);
insert into sys.functions values (64, 'right_shift', 'mbrRight', 'geom', 0, 1, false, false, false, 2000, true, true);
insert into sys.args values (8255, 64, 'res_0', 'boolean', 1, 0, 0, 0);
insert into sys.args values (8256, 64, 'arg_1', 'mbr', 0, 0, 1, 1);
insert into sys.args values (8257, 64, 'arg_2', 'mbr', 0, 0, 1, 2);
insert into sys.functions values (65, 'grouping', '', '', 0, 3, false, false, false, 2000, true, true);
insert into sys.args values (8258, 65, 'res_0', 'tinyint', 8, 0, 0, 0);
insert into sys.args values (8259, 65, 'arg_1', 'any', 0, 0, 1, 1);
insert into sys.functions values (66, 'grouping', '', '', 0, 3, false, false, false, 2000, true, true);
insert into sys.args values (8260, 66, 'res_0', 'smallint', 16, 0, 0, 0);
insert into sys.args values (8261, 66, 'arg_1', 'any', 0, 0, 1, 1);
insert into sys.functions values (67, 'grouping', '', '', 0, 3, false, false, false, 2000, true, true);
insert into sys.args values (8262, 67, 'res_0', 'int', 32, 0, 0, 0);
insert into sys.args values (8263, 67, 'arg_1', 'any', 0, 0, 1, 1);
insert into sys.functions values (68, 'grouping', '', '', 0, 3, false, false, false, 2000, true, true);
insert into sys.args values (8264, 68, 'res_0', 'bigint', 64, 0, 0, 0);
insert into sys.args values (8265, 68, 'arg_1', 'any', 0, 0, 1, 1);
insert into sys.functions values (69, 'grouping', '', '', 0, 3, false, false, false, 2000, true, true);
insert into sys.args values (8266, 69, 'res_0', 'hugeint', 128, 0, 0, 0);
insert into sys.args values (8267, 69, 'arg_1', 'any', 0, 0, 1, 1);
insert into sys.functions values (70, 'not_unique', 'not_unique', 'aggr', 0, 3, false, false, false, 2000, true, true);
insert into sys.args values (8268, 70, 'res_0', 'boolean', 1, 0, 0, 0);
insert into sys.args values (8269, 70, 'arg_1', 'oid', 63, 0, 1, 1);
insert into sys.functions values (71, 'hash', 'hash', 'mkey', 0, 1, false, false, false, 2000, true, true);
insert into sys.args values (8270, 71, 'res_0', 'bigint', 64, 0, 0, 0);
insert into sys.args values (8271, 71, 'arg_1', 'any', 0, 0, 1, 1);
insert into sys.functions values (72, 'rotate_xor_hash', 'rotate_xor_hash', 'calc', 0, 1, false, false, false, 2000, true, true);
insert into sys.args values (8272, 72, 'res_0', 'bigint', 64, 0, 0, 0);
insert into sys.args values (8273, 72, 'arg_1', 'bigint', 64, 0, 1, 1);
insert into sys.args values (8274, 72, 'arg_2', 'int', 32, 0, 1, 2);
insert into sys.args values (8275, 72, 'arg_3', 'any', 0, 0, 1, 3);
insert into sys.functions values (73, '=', '=', 'calc', 0, 1, false, false, false, 2000, true, false);
insert into sys.args values (8276, 73, 'res_0', 'boolean', 1, 0, 0, 0);
insert into sys.args values (8277, 73, 'arg_1', 'any', 0, 0, 1, 1);
insert into sys.args values (8278, 73, 'arg_2', 'any', 0, 0, 1, 2);
insert into sys.functions values (74, '<>', '!=', 'calc', 0, 1, false, false, false, 2000, true, false);
insert into sys.args values (8279, 74, 'res_0', 'boolean', 1, 0, 0, 0);
insert into sys.args values (8280, 74, 'arg_1', 'any', 0, 0, 1, 1);
insert into sys.args values (8281, 74, 'arg_2', 'any', 0, 0, 1, 2);
insert into sys.functions values (75, 'isnull', 'isnil', 'calc', 0, 1, false, false, false, 2000, true, true);
insert into sys.args values (8282, 75, 'res_0', 'boolean', 1, 0, 0, 0);
insert into sys.args values (8283, 75, 'arg_1', 'any', 0, 0, 1, 1);
insert into sys.functions values (76, 'isnotnull', 'isnotnil', 'calc', 0, 1, false, false, false, 2000, true, true);
insert into sys.args values (8284, 76, 'res_0', 'boolean', 1, 0, 0, 0);
insert into sys.args values (8285, 76, 'arg_1', 'any', 0, 0, 1, 1);
insert into sys.functions values (77, '>', '>', 'calc', 0, 1, false, false, false, 2000, true, false);
insert into sys.args values (8286, 77, 'res_0', 'boolean', 1, 0, 0, 0);
insert into sys.args values (8287, 77, 'arg_1', 'any', 0, 0, 1, 1);
insert into sys.args values (8288, 77, 'arg_2', 'any', 0, 0, 1, 2);
insert into sys.functions values (78, '>=', '>=', 'calc', 0, 1, false, false, false, 2000, true, false);
insert into sys.args values (8289, 78, 'res_0', 'boolean', 1, 0, 0, 0);
insert into sys.args values (8290, 78, 'arg_1', 'any', 0, 0, 1, 1);
insert into sys.args values (8291, 78, 'arg_2', 'any', 0, 0, 1, 2);
insert into sys.functions values (79, '<', '<', 'calc', 0, 1, false, false, false, 2000, true, false);
insert into sys.args values (8292, 79, 'res_0', 'boolean', 1, 0, 0, 0);
insert into sys.args values (8293, 79, 'arg_1', 'any', 0, 0, 1, 1);
insert into sys.args values (8294, 79, 'arg_2', 'any', 0, 0, 1, 2);
insert into sys.functions values (80, '<=', '<=', 'calc', 0, 1, false, false, false, 2000, true, false);
insert into sys.args values (8295, 80, 'res_0', 'boolean', 1, 0, 0, 0);
insert into sys.args values (8296, 80, 'arg_1', 'any', 0, 0, 1, 1);
insert into sys.args values (8297, 80, 'arg_2', 'any', 0, 0, 1, 2);
insert into sys.functions values (81, 'between', 'between', 'calc', 0, 1, false, false, false, 2000, true, false);
insert into sys.args values (8298, 81, 'res_0', 'boolean', 1, 0, 0, 0);
insert into sys.args values (8299, 81, 'arg_1', 'any', 0, 0, 1, 1);
insert into sys.args values (8300, 81, 'arg_2', 'any', 0, 0, 1, 2);
insert into sys.args values (8301, 81, 'arg_3', 'any', 0, 0, 1, 3);
insert into sys.args values (8302, 81, 'arg_4', 'boolean', 1, 0, 1, 4);
insert into sys.args values (8303, 81, 'arg_5', 'boolean', 1, 0, 1, 5);
insert into sys.args values (8304, 81, 'arg_6', 'boolean', 1, 0, 1, 6);
insert into sys.args values (8305, 81, 'arg_7', 'boolean', 1, 0, 1, 7);
insert into sys.args values (8306, 81, 'arg_8', 'boolean', 1, 0, 1, 8);
insert into sys.functions values (82, 'zero_or_one', 'zero_or_one', 'aggr', 0, 3, false, false, false, 2000, true, true);
insert into sys.args values (8307, 82, 'res_0', 'any', 0, 0, 0, 0);
insert into sys.args values (8308, 82, 'arg_1', 'any', 0, 0, 1, 1);
insert into sys.functions values (83, 'all', 'all', 'aggr', 0, 3, false, false, false, 2000, true, true);
insert into sys.args values (8309, 83, 'res_0', 'any', 0, 0, 0, 0);
insert into sys.args values (8310, 83, 'arg_1', 'any', 0, 0, 1, 1);
insert into sys.functions values (84, 'null', 'null', 'aggr', 0, 3, false, false, false, 2000, true, true);
insert into sys.args values (8311, 84, 'res_0', 'boolean', 1, 0, 0, 0);
insert into sys.args values (8312, 84, 'arg_1', 'any', 0, 0, 1, 1);
insert into sys.functions values (85, 'any', 'any', 'sql', 0, 1, false, false, false, 2000, true, true);
insert into sys.args values (8313, 85, 'res_0', 'boolean', 1, 0, 0, 0);
insert into sys.args values (8314, 85, 'arg_1', 'boolean', 1, 0, 1, 1);
insert into sys.args values (8315, 85, 'arg_2', 'boolean', 1, 0, 1, 2);
insert into sys.args values (8316, 85, 'arg_3', 'boolean', 1, 0, 1, 3);
insert into sys.functions values (86, 'all', 'all', 'sql', 0, 1, false, false, false, 2000, true, true);
insert into sys.args values (8317, 86, 'res_0', 'boolean', 1, 0, 0, 0);
insert into sys.args values (8318, 86, 'arg_1', 'boolean', 1, 0, 1, 1);
insert into sys.args values (8319, 86, 'arg_2', 'boolean', 1, 0, 1, 2);
insert into sys.args values (8320, 86, 'arg_3', 'boolean', 1, 0, 1, 3);
insert into sys.functions values (87, 'anyequal', 'anyequal', 'aggr', 0, 3, false, false, false, 2000, true, true);
insert into sys.args values (8321, 87, 'res_0', 'boolean', 1, 0, 0, 0);
insert into sys.args values (8322, 87, 'arg_1', 'any', 0, 0, 1, 1);
insert into sys.functions values (88, 'allnotequal', 'allnotequal', 'aggr', 0, 3, false, false, false, 2000, true, true);
insert into sys.args values (8323, 88, 'res_0', 'boolean', 1, 0, 0, 0);
insert into sys.args values (8324, 88, 'arg_1', 'any', 0, 0, 1, 1);
insert into sys.functions values (89, 'sql_anyequal', 'anyequal', 'aggr', 0, 1, false, false, false, 2000, true, true);
insert into sys.args values (8325, 89, 'res_0', 'boolean', 1, 0, 0, 0);
insert into sys.args values (8326, 89, 'arg_1', 'any', 0, 0, 1, 1);
insert into sys.args values (8327, 89, 'arg_2', 'any', 0, 0, 1, 2);
insert into sys.functions values (90, 'sql_not_anyequal', 'not_anyequal', 'aggr', 0, 1, false, false, false, 2000, true, true);
insert into sys.args values (8328, 90, 'res_0', 'boolean', 1, 0, 0, 0);
insert into sys.args values (8329, 90, 'arg_1', 'any', 0, 0, 1, 1);
insert into sys.args values (8330, 90, 'arg_2', 'any', 0, 0, 1, 2);
insert into sys.functions values (91, 'exist', 'exist', 'aggr', 0, 3, false, false, false, 2000, true, true);
insert into sys.args values (8331, 91, 'res_0', 'boolean', 1, 0, 0, 0);
insert into sys.args values (8332, 91, 'arg_1', 'any', 0, 0, 1, 1);
insert into sys.functions values (92, 'not_exist', 'not_exist', 'aggr', 0, 3, false, false, false, 2000, true, true);
insert into sys.args values (8333, 92, 'res_0', 'boolean', 1, 0, 0, 0);
insert into sys.args values (8334, 92, 'arg_1', 'any', 0, 0, 1, 1);
insert into sys.functions values (93, 'sql_exists', 'exist', 'aggr', 0, 1, false, false, false, 2000, true, true);
insert into sys.args values (8335, 93, 'res_0', 'boolean', 1, 0, 0, 0);
insert into sys.args values (8336, 93, 'arg_1', 'any', 0, 0, 1, 1);
insert into sys.functions values (94, 'sql_not_exists', 'not_exist', 'aggr', 0, 1, false, false, false, 2000, true, true);
insert into sys.args values (8337, 94, 'res_0', 'boolean', 1, 0, 0, 0);
insert into sys.args values (8338, 94, 'arg_1', 'any', 0, 0, 1, 1);
insert into sys.functions values (95, 'identity', 'identity', 'calc', 0, 1, false, false, false, 2000, true, true);
insert into sys.args values (8339, 95, 'res_0', 'oid', 63, 0, 0, 0);
insert into sys.args values (8340, 95, 'arg_1', 'any', 0, 0, 1, 1);
insert into sys.functions values (96, 'rowid', 'identity', 'calc', 0, 1, false, false, false, 2000, true, true);
insert into sys.args values (8341, 96, 'res_0', 'int', 32, 0, 0, 0);
insert into sys.args values (8342, 96, 'arg_1', 'any', 0, 0, 1, 1);
insert into sys.functions values (97, 'rowid', 'rowid', 'calc', 0, 1, false, false, false, 2000, true, true);
insert into sys.args values (8343, 97, 'res_0', 'oid', 63, 0, 0, 0);
insert into sys.args values (8344, 97, 'arg_1', 'any', 0, 0, 1, 1);
insert into sys.args values (8345, 97, 'arg_2', 'clob', 0, 0, 1, 2);
insert into sys.args values (8346, 97, 'arg_3', 'clob', 0, 0, 1, 3);
insert into sys.functions values (98, 'min', 'min', 'aggr', 0, 3, false, false, false, 2000, true, false);
insert into sys.args values (8347, 98, 'res_0', 'any', 0, 0, 0, 0);
insert into sys.args values (8348, 98, 'arg_1', 'any', 0, 0, 1, 1);
insert into sys.functions values (99, 'max', 'max', 'aggr', 0, 3, false, false, false, 2000, true, false);
insert into sys.args values (8349, 99, 'res_0', 'any', 0, 0, 0, 0);
insert into sys.args values (8350, 99, 'arg_1', 'any', 0, 0, 1, 1);
insert into sys.functions values (100, 'sql_min', 'min', 'calc', 0, 1, false, false, false, 2000, true, false);
insert into sys.args values (8351, 100, 'res_0', 'any', 0, 0, 0, 0);
insert into sys.args values (8352, 100, 'arg_1', 'any', 0, 0, 1, 1);
insert into sys.args values (8353, 100, 'arg_2', 'any', 0, 0, 1, 2);
insert into sys.functions values (101, 'sql_max', 'max', 'calc', 0, 1, false, false, false, 2000, true, false);
insert into sys.args values (8354, 101, 'res_0', 'any', 0, 0, 0, 0);
insert into sys.args values (8355, 101, 'arg_1', 'any', 0, 0, 1, 1);
insert into sys.args values (8356, 101, 'arg_2', 'any', 0, 0, 1, 2);
insert into sys.functions values (102, 'least', 'min_no_nil', 'calc', 0, 1, false, false, false, 2000, true, true);
insert into sys.args values (8357, 102, 'res_0', 'any', 0, 0, 0, 0);
insert into sys.args values (8358, 102, 'arg_1', 'any', 0, 0, 1, 1);
insert into sys.args values (8359, 102, 'arg_2', 'any', 0, 0, 1, 2);
insert into sys.functions values (103, 'greatest', 'max_no_nil', 'calc', 0, 1, false, false, false, 2000, true, true);
insert into sys.args values (8360, 103, 'res_0', 'any', 0, 0, 0, 0);
insert into sys.args values (8361, 103, 'arg_1', 'any', 0, 0, 1, 1);
insert into sys.args values (8362, 103, 'arg_2', 'any', 0, 0, 1, 2);
insert into sys.functions values (104, 'ifthenelse', 'ifthenelse', 'calc', 0, 1, false, false, false, 2000, true, true);
insert into sys.args values (8363, 104, 'res_0', 'any', 0, 0, 0, 0);
insert into sys.args values (8364, 104, 'arg_1', 'boolean', 1, 0, 1, 1);
insert into sys.args values (8365, 104, 'arg_2', 'any', 0, 0, 1, 2);
insert into sys.args values (8366, 104, 'arg_3', 'any', 0, 0, 1, 3);
insert into sys.functions values (105, 'nullif', '', '', 0, 1, false, false, false, 2000, true, true);
insert into sys.args values (8367, 105, 'res_0', 'any', 0, 0, 0, 0);
insert into sys.args values (8368, 105, 'arg_1', 'any', 0, 0, 1, 1);
insert into sys.args values (8369, 105, 'arg_2', 'any', 0, 0, 1, 2);
insert into sys.functions values (106, 'coalesce', '', '', 0, 1, false, false, false, 2000, true, true);
insert into sys.args values (8370, 106, 'res_0', 'any', 0, 0, 0, 0);
insert into sys.args values (8371, 106, 'arg_1', 'any', 0, 0, 1, 1);
insert into sys.args values (8372, 106, 'arg_2', 'any', 0, 0, 1, 2);
insert into sys.functions values (107, 'casewhen', '', '', 0, 1, false, false, false, 2000, true, true);
insert into sys.args values (8373, 107, 'res_0', 'any', 0, 0, 0, 0);
insert into sys.args values (8374, 107, 'arg_1', 'any', 0, 0, 1, 1);
insert into sys.args values (8375, 107, 'arg_2', 'any', 0, 0, 1, 2);
insert into sys.functions values (108, 'case', '', '', 0, 1, false, false, false, 2000, true, true);
insert into sys.args values (8376, 108, 'res_0', 'any', 0, 0, 0, 0);
insert into sys.args values (8377, 108, 'arg_1', 'any', 0, 0, 1, 1);
insert into sys.args values (8378, 108, 'arg_2', 'any', 0, 0, 1, 2);
insert into sys.functions values (109, 'star', '', '', 0, 1, false, false, false, 2000, true, true);
insert into sys.args values (8379, 109, 'res_0', 'any', 0, 0, 0, 0);
insert into sys.functions values (110, 'sum', 'sum', 'aggr', 0, 3, false, false, false, 2000, true, false);
insert into sys.args values (8380, 110, 'res_0', 'hugeint', 128, 0, 0, 0);
insert into sys.args values (8381, 110, 'arg_1', 'tinyint', 8, 0, 1, 1);
insert into sys.functions values (111, 'sum', 'sum', 'aggr', 0, 3, false, false, false, 2000, true, false);
insert into sys.args values (8382, 111, 'res_0', 'hugeint', 128, 0, 0, 0);
insert into sys.args values (8383, 111, 'arg_1', 'smallint', 16, 0, 1, 1);
insert into sys.functions values (112, 'sum', 'sum', 'aggr', 0, 3, false, false, false, 2000, true, false);
insert into sys.args values (8384, 112, 'res_0', 'hugeint', 128, 0, 0, 0);
insert into sys.args values (8385, 112, 'arg_1', 'int', 32, 0, 1, 1);
insert into sys.functions values (113, 'sum', 'sum', 'aggr', 0, 3, false, false, false, 2000, true, false);
insert into sys.args values (8386, 113, 'res_0', 'hugeint', 128, 0, 0, 0);
insert into sys.args values (8387, 113, 'arg_1', 'hugeint', 128, 0, 1, 1);
insert into sys.functions values (114, 'sum', 'sum', 'aggr', 0, 3, false, false, false, 2000, true, false);
insert into sys.args values (8388, 114, 'res_0', 'bigint', 64, 0, 0, 0);
insert into sys.args values (8389, 114, 'arg_1', 'bigint', 64, 0, 1, 1);
insert into sys.functions values (115, 'sum', 'sum', 'aggr', 0, 3, false, false, false, 2000, true, false);
insert into sys.args values (8390, 115, 'res_0', 'decimal', 38, 0, 0, 0);
insert into sys.args values (8391, 115, 'arg_1', 'decimal', 2, 0, 1, 1);
insert into sys.functions values (116, 'sum', 'sum', 'aggr', 0, 3, false, false, false, 2000, true, false);
insert into sys.args values (8392, 116, 'res_0', 'decimal', 38, 0, 0, 0);
insert into sys.args values (8393, 116, 'arg_1', 'decimal', 4, 0, 1, 1);
insert into sys.functions values (117, 'sum', 'sum', 'aggr', 0, 3, false, false, false, 2000, true, false);
insert into sys.args values (8394, 117, 'res_0', 'decimal', 38, 0, 0, 0);
insert into sys.args values (8395, 117, 'arg_1', 'decimal', 9, 0, 1, 1);
insert into sys.functions values (118, 'sum', 'sum', 'aggr', 0, 3, false, false, false, 2000, true, false);
insert into sys.args values (8396, 118, 'res_0', 'decimal', 38, 0, 0, 0);
insert into sys.args values (8397, 118, 'arg_1', 'decimal', 18, 0, 1, 1);
insert into sys.functions values (119, 'sum', 'sum', 'aggr', 0, 3, false, false, false, 2000, true, false);
insert into sys.args values (8398, 119, 'res_0', 'decimal', 38, 0, 0, 0);
insert into sys.args values (8399, 119, 'arg_1', 'decimal', 38, 0, 1, 1);
insert into sys.functions values (120, 'prod', 'prod', 'aggr', 0, 3, false, false, false, 2000, true, false);
insert into sys.args values (8400, 120, 'res_0', 'hugeint', 128, 0, 0, 0);
insert into sys.args values (8401, 120, 'arg_1', 'tinyint', 8, 0, 1, 1);
insert into sys.functions values (121, 'prod', 'prod', 'aggr', 0, 3, false, false, false, 2000, true, false);
insert into sys.args values (8402, 121, 'res_0', 'hugeint', 128, 0, 0, 0);
insert into sys.args values (8403, 121, 'arg_1', 'smallint', 16, 0, 1, 1);
insert into sys.functions values (122, 'prod', 'prod', 'aggr', 0, 3, false, false, false, 2000, true, false);
insert into sys.args values (8404, 122, 'res_0', 'hugeint', 128, 0, 0, 0);
insert into sys.args values (8405, 122, 'arg_1', 'int', 32, 0, 1, 1);
insert into sys.functions values (123, 'prod', 'prod', 'aggr', 0, 3, false, false, false, 2000, true, false);
insert into sys.args values (8406, 123, 'res_0', 'hugeint', 128, 0, 0, 0);
insert into sys.args values (8407, 123, 'arg_1', 'bigint', 64, 0, 1, 1);
insert into sys.functions values (124, 'prod', 'prod', 'aggr', 0, 3, false, false, false, 2000, true, false);
insert into sys.args values (8408, 124, 'res_0', 'hugeint', 128, 0, 0, 0);
insert into sys.args values (8409, 124, 'arg_1', 'hugeint', 128, 0, 1, 1);
insert into sys.functions values (125, 'mod', '%', 'calc', 0, 1, false, false, false, 2000, true, false);
insert into sys.args values (8410, 125, 'res_0', 'tinyint', 8, 0, 0, 0);
insert into sys.args values (8411, 125, 'arg_1', 'tinyint', 8, 0, 1, 1);
insert into sys.args values (8412, 125, 'arg_2', 'tinyint', 8, 0, 1, 2);
insert into sys.functions values (126, 'mod', '%', 'calc', 0, 1, false, false, false, 2000, true, false);
insert into sys.args values (8413, 126, 'res_0', 'smallint', 16, 0, 0, 0);
insert into sys.args values (8414, 126, 'arg_1', 'smallint', 16, 0, 1, 1);
insert into sys.args values (8415, 126, 'arg_2', 'smallint', 16, 0, 1, 2);
insert into sys.functions values (127, 'mod', '%', 'calc', 0, 1, false, false, false, 2000, true, false);
insert into sys.args values (8416, 127, 'res_0', 'int', 32, 0, 0, 0);
insert into sys.args values (8417, 127, 'arg_1', 'int', 32, 0, 1, 1);
insert into sys.args values (8418, 127, 'arg_2', 'int', 32, 0, 1, 2);
insert into sys.functions values (128, 'mod', '%', 'calc', 0, 1, false, false, false, 2000, true, false);
insert into sys.args values (8419, 128, 'res_0', 'bigint', 64, 0, 0, 0);
insert into sys.args values (8420, 128, 'arg_1', 'bigint', 64, 0, 1, 1);
insert into sys.args values (8421, 128, 'arg_2', 'bigint', 64, 0, 1, 2);
insert into sys.functions values (129, 'mod', '%', 'calc', 0, 1, false, false, false, 2000, true, false);
insert into sys.args values (8422, 129, 'res_0', 'hugeint', 128, 0, 0, 0);
insert into sys.args values (8423, 129, 'arg_1', 'hugeint', 128, 0, 1, 1);
insert into sys.args values (8424, 129, 'arg_2', 'hugeint', 128, 0, 1, 2);
insert into sys.functions values (130, 'mod', '%', 'calc', 0, 1, false, false, false, 2000, true, false);
insert into sys.args values (8425, 130, 'res_0', 'decimal', 2, 0, 0, 0);
insert into sys.args values (8426, 130, 'arg_1', 'decimal', 2, 0, 1, 1);
insert into sys.args values (8427, 130, 'arg_2', 'decimal', 2, 0, 1, 2);
insert into sys.functions values (131, 'mod', '%', 'calc', 0, 1, false, false, false, 2000, true, false);
insert into sys.args values (8428, 131, 'res_0', 'decimal', 4, 0, 0, 0);
insert into sys.args values (8429, 131, 'arg_1', 'decimal', 4, 0, 1, 1);
insert into sys.args values (8430, 131, 'arg_2', 'decimal', 4, 0, 1, 2);
insert into sys.functions values (132, 'mod', '%', 'calc', 0, 1, false, false, false, 2000, true, false);
insert into sys.args values (8431, 132, 'res_0', 'decimal', 9, 0, 0, 0);
insert into sys.args values (8432, 132, 'arg_1', 'decimal', 9, 0, 1, 1);
insert into sys.args values (8433, 132, 'arg_2', 'decimal', 9, 0, 1, 2);
insert into sys.functions values (133, 'mod', '%', 'calc', 0, 1, false, false, false, 2000, true, false);
insert into sys.args values (8434, 133, 'res_0', 'decimal', 18, 0, 0, 0);
insert into sys.args values (8435, 133, 'arg_1', 'decimal', 18, 0, 1, 1);
insert into sys.args values (8436, 133, 'arg_2', 'decimal', 18, 0, 1, 2);
insert into sys.functions values (134, 'mod', '%', 'calc', 0, 1, false, false, false, 2000, true, false);
insert into sys.args values (8437, 134, 'res_0', 'decimal', 38, 0, 0, 0);
insert into sys.args values (8438, 134, 'arg_1', 'decimal', 38, 0, 1, 1);
insert into sys.args values (8439, 134, 'arg_2', 'decimal', 38, 0, 1, 2);
insert into sys.functions values (135, 'mod', '%', 'calc', 0, 1, false, false, false, 2000, true, false);
insert into sys.args values (8440, 135, 'res_0', 'real', 24, 0, 0, 0);
insert into sys.args values (8441, 135, 'arg_1', 'real', 24, 0, 1, 1);
insert into sys.args values (8442, 135, 'arg_2', 'real', 24, 0, 1, 2);
insert into sys.functions values (136, 'mod', '%', 'calc', 0, 1, false, false, false, 2000, true, false);
insert into sys.args values (8443, 136, 'res_0', 'double', 53, 0, 0, 0);
insert into sys.args values (8444, 136, 'arg_1', 'double', 53, 0, 1, 1);
insert into sys.args values (8445, 136, 'arg_2', 'double', 53, 0, 1, 2);
insert into sys.functions values (137, 'sum', 'sum', 'aggr', 0, 3, false, false, false, 2000, true, false);
insert into sys.args values (8446, 137, 'res_0', 'real', 24, 0, 0, 0);
insert into sys.args values (8447, 137, 'arg_1', 'real', 24, 0, 1, 1);
insert into sys.functions values (138, 'prod', 'prod', 'aggr', 0, 3, false, false, false, 2000, true, false);
insert into sys.args values (8448, 138, 'res_0', 'real', 24, 0, 0, 0);
insert into sys.args values (8449, 138, 'arg_1', 'real', 24, 0, 1, 1);
insert into sys.functions values (139, 'sum', 'sum', 'aggr', 0, 3, false, false, false, 2000, true, false);
insert into sys.args values (8450, 139, 'res_0', 'double', 53, 0, 0, 0);
insert into sys.args values (8451, 139, 'arg_1', 'double', 53, 0, 1, 1);
insert into sys.functions values (140, 'prod', 'prod', 'aggr', 0, 3, false, false, false, 2000, true, false);
insert into sys.args values (8452, 140, 'res_0', 'double', 53, 0, 0, 0);
insert into sys.args values (8453, 140, 'arg_1', 'double', 53, 0, 1, 1);
insert into sys.functions values (141, 'sum', 'sum', 'aggr', 0, 3, false, false, false, 2000, true, false);
insert into sys.args values (8454, 141, 'res_0', 'month_interval', 3, 0, 0, 0);
insert into sys.args values (8455, 141, 'arg_1', 'month_interval', 3, 0, 1, 1);
insert into sys.functions values (142, 'sum', 'sum', 'aggr', 0, 3, false, false, false, 2000, true, false);
insert into sys.args values (8456, 142, 'res_0', 'day_interval', 4, 0, 0, 0);
insert into sys.args values (8457, 142, 'arg_1', 'day_interval', 4, 0, 1, 1);
insert into sys.functions values (143, 'sum', 'sum', 'aggr', 0, 3, false, false, false, 2000, true, false);
insert into sys.args values (8458, 143, 'res_0', 'sec_interval', 13, 0, 0, 0);
insert into sys.args values (8459, 143, 'arg_1', 'sec_interval', 13, 0, 1, 1);
insert into sys.functions values (144, 'avg', 'avg', 'aggr', 0, 3, false, false, false, 2000, true, false);
insert into sys.args values (8460, 144, 'res_0', 'double', 53, 0, 0, 0);
insert into sys.args values (8461, 144, 'arg_1', 'double', 53, 0, 1, 1);
insert into sys.functions values (145, 'avg', 'avg', 'aggr', 0, 3, false, false, false, 2000, true, false);
insert into sys.args values (8462, 145, 'res_0', 'double', 53, 0, 0, 0);
insert into sys.args values (8463, 145, 'arg_1', 'tinyint', 8, 0, 1, 1);
insert into sys.functions values (146, 'avg', 'avg', 'aggr', 0, 3, false, false, false, 2000, true, false);
insert into sys.args values (8464, 146, 'res_0', 'double', 53, 0, 0, 0);
insert into sys.args values (8465, 146, 'arg_1', 'smallint', 16, 0, 1, 1);
insert into sys.functions values (147, 'avg', 'avg', 'aggr', 0, 3, false, false, false, 2000, true, false);
insert into sys.args values (8466, 147, 'res_0', 'double', 53, 0, 0, 0);
insert into sys.args values (8467, 147, 'arg_1', 'int', 32, 0, 1, 1);
insert into sys.functions values (148, 'avg', 'avg', 'aggr', 0, 3, false, false, false, 2000, true, false);
insert into sys.args values (8468, 148, 'res_0', 'double', 53, 0, 0, 0);
insert into sys.args values (8469, 148, 'arg_1', 'bigint', 64, 0, 1, 1);
insert into sys.functions values (149, 'avg', 'avg', 'aggr', 0, 3, false, false, false, 2000, true, false);
insert into sys.args values (8470, 149, 'res_0', 'double', 53, 0, 0, 0);
insert into sys.args values (8471, 149, 'arg_1', 'hugeint', 128, 0, 1, 1);
insert into sys.functions values (150, 'avg', 'avg', 'aggr', 0, 3, false, false, false, 2000, true, false);
insert into sys.args values (8472, 150, 'res_0', 'double', 53, 0, 0, 0);
insert into sys.args values (8473, 150, 'arg_1', 'real', 24, 0, 1, 1);
insert into sys.functions values (151, 'avg', 'avg', 'aggr', 0, 3, false, false, false, 2000, true, false);
insert into sys.args values (8474, 151, 'res_0', 'decimal', 2, 0, 0, 0);
insert into sys.args values (8475, 151, 'arg_1', 'decimal', 2, 0, 1, 1);
insert into sys.functions values (152, 'avg', 'avg', 'aggr', 0, 3, false, false, false, 2000, true, false);
insert into sys.args values (8476, 152, 'res_0', 'decimal', 4, 0, 0, 0);
insert into sys.args values (8477, 152, 'arg_1', 'decimal', 4, 0, 1, 1);
insert into sys.functions values (153, 'avg', 'avg', 'aggr', 0, 3, false, false, false, 2000, true, false);
insert into sys.args values (8478, 153, 'res_0', 'decimal', 9, 0, 0, 0);
insert into sys.args values (8479, 153, 'arg_1', 'decimal', 9, 0, 1, 1);
insert into sys.functions values (154, 'avg', 'avg', 'aggr', 0, 3, false, false, false, 2000, true, false);
insert into sys.args values (8480, 154, 'res_0', 'decimal', 18, 0, 0, 0);
insert into sys.args values (8481, 154, 'arg_1', 'decimal', 18, 0, 1, 1);
insert into sys.functions values (155, 'avg', 'avg', 'aggr', 0, 3, false, false, false, 2000, true, false);
insert into sys.args values (8482, 155, 'res_0', 'decimal', 38, 0, 0, 0);
insert into sys.args values (8483, 155, 'arg_1', 'decimal', 38, 0, 1, 1);
insert into sys.functions values (156, 'avg', 'avg', 'aggr', 0, 3, false, false, false, 2000, true, false);
insert into sys.args values (8484, 156, 'res_0', 'month_interval', 3, 0, 0, 0);
insert into sys.args values (8485, 156, 'arg_1', 'month_interval', 3, 0, 1, 1);
insert into sys.functions values (157, 'avg', 'avg', 'aggr', 0, 3, false, false, false, 2000, true, false);
insert into sys.args values (8486, 157, 'res_0', 'day_interval', 4, 0, 0, 0);
insert into sys.args values (8487, 157, 'arg_1', 'day_interval', 4, 0, 1, 1);
insert into sys.functions values (158, 'avg', 'avg', 'aggr', 0, 3, false, false, false, 2000, true, false);
insert into sys.args values (8488, 158, 'res_0', 'sec_interval', 13, 0, 0, 0);
insert into sys.args values (8489, 158, 'arg_1', 'sec_interval', 13, 0, 1, 1);
insert into sys.functions values (159, 'count_no_nil', 'count_no_nil', 'aggr', 0, 3, false, false, false, 2000, true, true);
insert into sys.args values (8490, 159, 'res_0', 'bigint', 64, 0, 0, 0);
insert into sys.functions values (160, 'count', 'count', 'aggr', 0, 3, false, false, false, 2000, true, true);
insert into sys.args values (8491, 160, 'res_0', 'bigint', 64, 0, 0, 0);
insert into sys.args values (8492, 160, 'arg_1', 'any', 0, 0, 1, 1);
insert into sys.functions values (161, 'cnt', 'count', 'sql', 0, 1, false, false, false, 2000, true, true);
insert into sys.args values (8493, 161, 'res_0', 'bigint', 64, 0, 0, 0);
insert into sys.args values (8494, 161, 'arg_1', 'clob', 0, 0, 1, 1);
insert into sys.args values (8495, 161, 'arg_2', 'clob', 0, 0, 1, 2);
insert into sys.functions values (162, 'listagg', 'str_group_concat', 'aggr', 0, 3, false, false, false, 2000, true, true);
insert into sys.args values (8496, 162, 'res_0', 'clob', 0, 0, 0, 0);
insert into sys.args values (8497, 162, 'arg_1', 'clob', 0, 0, 1, 1);
insert into sys.functions values (163, 'listagg', 'str_group_concat', 'aggr', 0, 3, false, false, false, 2000, true, true);
insert into sys.args values (8498, 163, 'res_0', 'clob', 0, 0, 0, 0);
insert into sys.args values (8499, 163, 'arg_1', 'clob', 0, 0, 1, 1);
insert into sys.args values (8500, 163, 'arg_2', 'clob', 0, 0, 1, 2);
insert into sys.functions values (164, 'listagg', 'str_group_concat', 'aggr', 0, 3, false, false, false, 2000, true, true);
insert into sys.args values (8501, 164, 'res_0', 'varchar', 0, 0, 0, 0);
insert into sys.args values (8502, 164, 'arg_1', 'varchar', 0, 0, 1, 1);
insert into sys.functions values (165, 'listagg', 'str_group_concat', 'aggr', 0, 3, false, false, false, 2000, true, true);
insert into sys.args values (8503, 165, 'res_0', 'varchar', 0, 0, 0, 0);
insert into sys.args values (8504, 165, 'arg_1', 'varchar', 0, 0, 1, 1);
insert into sys.args values (8505, 165, 'arg_2', 'varchar', 0, 0, 1, 2);
insert into sys.functions values (166, 'listagg', 'str_group_concat', 'aggr', 0, 3, false, false, false, 2000, true, true);
insert into sys.args values (8506, 166, 'res_0', 'char', 0, 0, 0, 0);
insert into sys.args values (8507, 166, 'arg_1', 'char', 0, 0, 1, 1);
insert into sys.functions values (167, 'listagg', 'str_group_concat', 'aggr', 0, 3, false, false, false, 2000, true, true);
insert into sys.args values (8508, 167, 'res_0', 'char', 0, 0, 0, 0);
insert into sys.args values (8509, 167, 'arg_1', 'char', 0, 0, 1, 1);
insert into sys.args values (8510, 167, 'arg_2', 'char', 0, 0, 1, 2);
insert into sys.functions values (168, 'diff', 'diff', 'sql', 0, 6, false, false, false, 2000, true, true);
insert into sys.args values (8511, 168, 'res_0', 'boolean', 1, 0, 0, 0);
insert into sys.args values (8512, 168, 'arg_1', 'any', 0, 0, 1, 1);
insert into sys.functions values (169, 'diff', 'diff', 'sql', 0, 6, false, false, false, 2000, true, true);
insert into sys.args values (8513, 169, 'res_0', 'boolean', 1, 0, 0, 0);
insert into sys.args values (8514, 169, 'arg_1', 'boolean', 1, 0, 1, 1);
insert into sys.args values (8515, 169, 'arg_2', 'any', 0, 0, 1, 2);
insert into sys.functions values (170, 'window_bound', 'window_bound', 'sql', 0, 6, false, false, false, 2000, true, true);
insert into sys.args values (8516, 170, 'res_0', 'oid', 63, 0, 0, 0);
insert into sys.args values (8517, 170, 'arg_1', 'any', 0, 0, 1, 1);
insert into sys.args values (8518, 170, 'arg_2', 'int', 32, 0, 1, 2);
insert into sys.args values (8519, 170, 'arg_3', 'int', 32, 0, 1, 3);
insert into sys.args values (8520, 170, 'arg_4', 'int', 32, 0, 1, 4);
insert into sys.args values (8521, 170, 'arg_5', 'tinyint', 8, 0, 1, 5);
insert into sys.functions values (171, 'window_bound', 'window_bound', 'sql', 0, 6, false, false, false, 2000, true, true);
insert into sys.args values (8522, 171, 'res_0', 'oid', 63, 0, 0, 0);
insert into sys.args values (8523, 171, 'arg_1', 'boolean', 1, 0, 1, 1);
insert into sys.args values (8524, 171, 'arg_2', 'any', 0, 0, 1, 2);
insert into sys.args values (8525, 171, 'arg_3', 'int', 32, 0, 1, 3);
insert into sys.args values (8526, 171, 'arg_4', 'int', 32, 0, 1, 4);
insert into sys.args values (8527, 171, 'arg_5', 'int', 32, 0, 1, 5);
insert into sys.args values (8528, 171, 'arg_6', 'tinyint', 8, 0, 1, 6);
insert into sys.functions values (172, 'window_bound', 'window_bound', 'sql', 0, 6, false, false, false, 2000, true, true);
insert into sys.args values (8529, 172, 'res_0', 'oid', 63, 0, 0, 0);
insert into sys.args values (8530, 172, 'arg_1', 'any', 0, 0, 1, 1);
insert into sys.args values (8531, 172, 'arg_2', 'int', 32, 0, 1, 2);
insert into sys.args values (8532, 172, 'arg_3', 'int', 32, 0, 1, 3);
insert into sys.args values (8533, 172, 'arg_4', 'int', 32, 0, 1, 4);
insert into sys.args values (8534, 172, 'arg_5', 'smallint', 16, 0, 1, 5);
insert into sys.functions values (173, 'window_bound', 'window_bound', 'sql', 0, 6, false, false, false, 2000, true, true);
insert into sys.args values (8535, 173, 'res_0', 'oid', 63, 0, 0, 0);
insert into sys.args values (8536, 173, 'arg_1', 'boolean', 1, 0, 1, 1);
insert into sys.args values (8537, 173, 'arg_2', 'any', 0, 0, 1, 2);
insert into sys.args values (8538, 173, 'arg_3', 'int', 32, 0, 1, 3);
insert into sys.args values (8539, 173, 'arg_4', 'int', 32, 0, 1, 4);
insert into sys.args values (8540, 173, 'arg_5', 'int', 32, 0, 1, 5);
insert into sys.args values (8541, 173, 'arg_6', 'smallint', 16, 0, 1, 6);
insert into sys.functions values (174, 'window_bound', 'window_bound', 'sql', 0, 6, false, false, false, 2000, true, true);
insert into sys.args values (8542, 174, 'res_0', 'oid', 63, 0, 0, 0);
insert into sys.args values (8543, 174, 'arg_1', 'any', 0, 0, 1, 1);
insert into sys.args values (8544, 174, 'arg_2', 'int', 32, 0, 1, 2);
insert into sys.args values (8545, 174, 'arg_3', 'int', 32, 0, 1, 3);
insert into sys.args values (8546, 174, 'arg_4', 'int', 32, 0, 1, 4);
insert into sys.args values (8547, 174, 'arg_5', 'int', 32, 0, 1, 5);
insert into sys.functions values (175, 'window_bound', 'window_bound', 'sql', 0, 6, false, false, false, 2000, true, true);
insert into sys.args values (8548, 175, 'res_0', 'oid', 63, 0, 0, 0);
insert into sys.args values (8549, 175, 'arg_1', 'boolean', 1, 0, 1, 1);
insert into sys.args values (8550, 175, 'arg_2', 'any', 0, 0, 1, 2);
insert into sys.args values (8551, 175, 'arg_3', 'int', 32, 0, 1, 3);
insert into sys.args values (8552, 175, 'arg_4', 'int', 32, 0, 1, 4);
insert into sys.args values (8553, 175, 'arg_5', 'int', 32, 0, 1, 5);
insert into sys.args values (8554, 175, 'arg_6', 'int', 32, 0, 1, 6);
insert into sys.functions values (176, 'window_bound', 'window_bound', 'sql', 0, 6, false, false, false, 2000, true, true);
insert into sys.args values (8555, 176, 'res_0', 'oid', 63, 0, 0, 0);
insert into sys.args values (8556, 176, 'arg_1', 'any', 0, 0, 1, 1);
insert into sys.args values (8557, 176, 'arg_2', 'int', 32, 0, 1, 2);
insert into sys.args values (8558, 176, 'arg_3', 'int', 32, 0, 1, 3);
insert into sys.args values (8559, 176, 'arg_4', 'int', 32, 0, 1, 4);
insert into sys.args values (8560, 176, 'arg_5', 'bigint', 64, 0, 1, 5);
insert into sys.functions values (177, 'window_bound', 'window_bound', 'sql', 0, 6, false, false, false, 2000, true, true);
insert into sys.args values (8561, 177, 'res_0', 'oid', 63, 0, 0, 0);
insert into sys.args values (8562, 177, 'arg_1', 'boolean', 1, 0, 1, 1);
insert into sys.args values (8563, 177, 'arg_2', 'any', 0, 0, 1, 2);
insert into sys.args values (8564, 177, 'arg_3', 'int', 32, 0, 1, 3);
insert into sys.args values (8565, 177, 'arg_4', 'int', 32, 0, 1, 4);
insert into sys.args values (8566, 177, 'arg_5', 'int', 32, 0, 1, 5);
insert into sys.args values (8567, 177, 'arg_6', 'bigint', 64, 0, 1, 6);
insert into sys.functions values (178, 'window_bound', 'window_bound', 'sql', 0, 6, false, false, false, 2000, true, true);
insert into sys.args values (8568, 178, 'res_0', 'oid', 63, 0, 0, 0);
insert into sys.args values (8569, 178, 'arg_1', 'any', 0, 0, 1, 1);
insert into sys.args values (8570, 178, 'arg_2', 'int', 32, 0, 1, 2);
insert into sys.args values (8571, 178, 'arg_3', 'int', 32, 0, 1, 3);
insert into sys.args values (8572, 178, 'arg_4', 'int', 32, 0, 1, 4);
insert into sys.args values (8573, 178, 'arg_5', 'hugeint', 128, 0, 1, 5);
insert into sys.functions values (179, 'window_bound', 'window_bound', 'sql', 0, 6, false, false, false, 2000, true, true);
insert into sys.args values (8574, 179, 'res_0', 'oid', 63, 0, 0, 0);
insert into sys.args values (8575, 179, 'arg_1', 'boolean', 1, 0, 1, 1);
insert into sys.args values (8576, 179, 'arg_2', 'any', 0, 0, 1, 2);
insert into sys.args values (8577, 179, 'arg_3', 'int', 32, 0, 1, 3);
insert into sys.args values (8578, 179, 'arg_4', 'int', 32, 0, 1, 4);
insert into sys.args values (8579, 179, 'arg_5', 'int', 32, 0, 1, 5);
insert into sys.args values (8580, 179, 'arg_6', 'hugeint', 128, 0, 1, 6);
insert into sys.functions values (180, 'window_bound', 'window_bound', 'sql', 0, 6, false, false, false, 2000, true, true);
insert into sys.args values (8581, 180, 'res_0', 'oid', 63, 0, 0, 0);
insert into sys.args values (8582, 180, 'arg_1', 'any', 0, 0, 1, 1);
insert into sys.args values (8583, 180, 'arg_2', 'int', 32, 0, 1, 2);
insert into sys.args values (8584, 180, 'arg_3', 'int', 32, 0, 1, 3);
insert into sys.args values (8585, 180, 'arg_4', 'int', 32, 0, 1, 4);
insert into sys.args values (8586, 180, 'arg_5', 'decimal', 2, 0, 1, 5);
insert into sys.functions values (181, 'window_bound', 'window_bound', 'sql', 0, 6, false, false, false, 2000, true, true);
insert into sys.args values (8587, 181, 'res_0', 'oid', 63, 0, 0, 0);
insert into sys.args values (8588, 181, 'arg_1', 'boolean', 1, 0, 1, 1);
insert into sys.args values (8589, 181, 'arg_2', 'any', 0, 0, 1, 2);
insert into sys.args values (8590, 181, 'arg_3', 'int', 32, 0, 1, 3);
insert into sys.args values (8591, 181, 'arg_4', 'int', 32, 0, 1, 4);
insert into sys.args values (8592, 181, 'arg_5', 'int', 32, 0, 1, 5);
insert into sys.args values (8593, 181, 'arg_6', 'decimal', 2, 0, 1, 6);
insert into sys.functions values (182, 'window_bound', 'window_bound', 'sql', 0, 6, false, false, false, 2000, true, true);
insert into sys.args values (8594, 182, 'res_0', 'oid', 63, 0, 0, 0);
insert into sys.args values (8595, 182, 'arg_1', 'any', 0, 0, 1, 1);
insert into sys.args values (8596, 182, 'arg_2', 'int', 32, 0, 1, 2);
insert into sys.args values (8597, 182, 'arg_3', 'int', 32, 0, 1, 3);
insert into sys.args values (8598, 182, 'arg_4', 'int', 32, 0, 1, 4);
insert into sys.args values (8599, 182, 'arg_5', 'decimal', 4, 0, 1, 5);
insert into sys.functions values (183, 'window_bound', 'window_bound', 'sql', 0, 6, false, false, false, 2000, true, true);
insert into sys.args values (8600, 183, 'res_0', 'oid', 63, 0, 0, 0);
insert into sys.args values (8601, 183, 'arg_1', 'boolean', 1, 0, 1, 1);
insert into sys.args values (8602, 183, 'arg_2', 'any', 0, 0, 1, 2);
insert into sys.args values (8603, 183, 'arg_3', 'int', 32, 0, 1, 3);
insert into sys.args values (8604, 183, 'arg_4', 'int', 32, 0, 1, 4);
insert into sys.args values (8605, 183, 'arg_5', 'int', 32, 0, 1, 5);
insert into sys.args values (8606, 183, 'arg_6', 'decimal', 4, 0, 1, 6);
insert into sys.functions values (184, 'window_bound', 'window_bound', 'sql', 0, 6, false, false, false, 2000, true, true);
insert into sys.args values (8607, 184, 'res_0', 'oid', 63, 0, 0, 0);
insert into sys.args values (8608, 184, 'arg_1', 'any', 0, 0, 1, 1);
insert into sys.args values (8609, 184, 'arg_2', 'int', 32, 0, 1, 2);
insert into sys.args values (8610, 184, 'arg_3', 'int', 32, 0, 1, 3);
insert into sys.args values (8611, 184, 'arg_4', 'int', 32, 0, 1, 4);
insert into sys.args values (8612, 184, 'arg_5', 'decimal', 9, 0, 1, 5);
insert into sys.functions values (185, 'window_bound', 'window_bound', 'sql', 0, 6, false, false, false, 2000, true, true);
insert into sys.args values (8613, 185, 'res_0', 'oid', 63, 0, 0, 0);
insert into sys.args values (8614, 185, 'arg_1', 'boolean', 1, 0, 1, 1);
insert into sys.args values (8615, 185, 'arg_2', 'any', 0, 0, 1, 2);
insert into sys.args values (8616, 185, 'arg_3', 'int', 32, 0, 1, 3);
insert into sys.args values (8617, 185, 'arg_4', 'int', 32, 0, 1, 4);
insert into sys.args values (8618, 185, 'arg_5', 'int', 32, 0, 1, 5);
insert into sys.args values (8619, 185, 'arg_6', 'decimal', 9, 0, 1, 6);
insert into sys.functions values (186, 'window_bound', 'window_bound', 'sql', 0, 6, false, false, false, 2000, true, true);
insert into sys.args values (8620, 186, 'res_0', 'oid', 63, 0, 0, 0);
insert into sys.args values (8621, 186, 'arg_1', 'any', 0, 0, 1, 1);
insert into sys.args values (8622, 186, 'arg_2', 'int', 32, 0, 1, 2);
insert into sys.args values (8623, 186, 'arg_3', 'int', 32, 0, 1, 3);
insert into sys.args values (8624, 186, 'arg_4', 'int', 32, 0, 1, 4);
insert into sys.args values (8625, 186, 'arg_5', 'decimal', 18, 0, 1, 5);
insert into sys.functions values (187, 'window_bound', 'window_bound', 'sql', 0, 6, false, false, false, 2000, true, true);
insert into sys.args values (8626, 187, 'res_0', 'oid', 63, 0, 0, 0);
insert into sys.args values (8627, 187, 'arg_1', 'boolean', 1, 0, 1, 1);
insert into sys.args values (8628, 187, 'arg_2', 'any', 0, 0, 1, 2);
insert into sys.args values (8629, 187, 'arg_3', 'int', 32, 0, 1, 3);
insert into sys.args values (8630, 187, 'arg_4', 'int', 32, 0, 1, 4);
insert into sys.args values (8631, 187, 'arg_5', 'int', 32, 0, 1, 5);
insert into sys.args values (8632, 187, 'arg_6', 'decimal', 18, 0, 1, 6);
insert into sys.functions values (188, 'window_bound', 'window_bound', 'sql', 0, 6, false, false, false, 2000, true, true);
insert into sys.args values (8633, 188, 'res_0', 'oid', 63, 0, 0, 0);
insert into sys.args values (8634, 188, 'arg_1', 'any', 0, 0, 1, 1);
insert into sys.args values (8635, 188, 'arg_2', 'int', 32, 0, 1, 2);
insert into sys.args values (8636, 188, 'arg_3', 'int', 32, 0, 1, 3);
insert into sys.args values (8637, 188, 'arg_4', 'int', 32, 0, 1, 4);
insert into sys.args values (8638, 188, 'arg_5', 'decimal', 38, 0, 1, 5);
insert into sys.functions values (189, 'window_bound', 'window_bound', 'sql', 0, 6, false, false, false, 2000, true, true);
insert into sys.args values (8639, 189, 'res_0', 'oid', 63, 0, 0, 0);
insert into sys.args values (8640, 189, 'arg_1', 'boolean', 1, 0, 1, 1);
insert into sys.args values (8641, 189, 'arg_2', 'any', 0, 0, 1, 2);
insert into sys.args values (8642, 189, 'arg_3', 'int', 32, 0, 1, 3);
insert into sys.args values (8643, 189, 'arg_4', 'int', 32, 0, 1, 4);
insert into sys.args values (8644, 189, 'arg_5', 'int', 32, 0, 1, 5);
insert into sys.args values (8645, 189, 'arg_6', 'decimal', 38, 0, 1, 6);
insert into sys.functions values (190, 'window_bound', 'window_bound', 'sql', 0, 6, false, false, false, 2000, true, true);
insert into sys.args values (8646, 190, 'res_0', 'oid', 63, 0, 0, 0);
insert into sys.args values (8647, 190, 'arg_1', 'any', 0, 0, 1, 1);
insert into sys.args values (8648, 190, 'arg_2', 'int', 32, 0, 1, 2);
insert into sys.args values (8649, 190, 'arg_3', 'int', 32, 0, 1, 3);
insert into sys.args values (8650, 190, 'arg_4', 'int', 32, 0, 1, 4);
insert into sys.args values (8651, 190, 'arg_5', 'real', 24, 0, 1, 5);
insert into sys.functions values (191, 'window_bound', 'window_bound', 'sql', 0, 6, false, false, false, 2000, true, true);
insert into sys.args values (8652, 191, 'res_0', 'oid', 63, 0, 0, 0);
insert into sys.args values (8653, 191, 'arg_1', 'boolean', 1, 0, 1, 1);
insert into sys.args values (8654, 191, 'arg_2', 'any', 0, 0, 1, 2);
insert into sys.args values (8655, 191, 'arg_3', 'int', 32, 0, 1, 3);
insert into sys.args values (8656, 191, 'arg_4', 'int', 32, 0, 1, 4);
insert into sys.args values (8657, 191, 'arg_5', 'int', 32, 0, 1, 5);
insert into sys.args values (8658, 191, 'arg_6', 'real', 24, 0, 1, 6);
insert into sys.functions values (192, 'window_bound', 'window_bound', 'sql', 0, 6, false, false, false, 2000, true, true);
insert into sys.args values (8659, 192, 'res_0', 'oid', 63, 0, 0, 0);
insert into sys.args values (8660, 192, 'arg_1', 'any', 0, 0, 1, 1);
insert into sys.args values (8661, 192, 'arg_2', 'int', 32, 0, 1, 2);
insert into sys.args values (8662, 192, 'arg_3', 'int', 32, 0, 1, 3);
insert into sys.args values (8663, 192, 'arg_4', 'int', 32, 0, 1, 4);
insert into sys.args values (8664, 192, 'arg_5', 'double', 53, 0, 1, 5);
insert into sys.functions values (193, 'window_bound', 'window_bound', 'sql', 0, 6, false, false, false, 2000, true, true);
insert into sys.args values (8665, 193, 'res_0', 'oid', 63, 0, 0, 0);
insert into sys.args values (8666, 193, 'arg_1', 'boolean', 1, 0, 1, 1);
insert into sys.args values (8667, 193, 'arg_2', 'any', 0, 0, 1, 2);
insert into sys.args values (8668, 193, 'arg_3', 'int', 32, 0, 1, 3);
insert into sys.args values (8669, 193, 'arg_4', 'int', 32, 0, 1, 4);
insert into sys.args values (8670, 193, 'arg_5', 'int', 32, 0, 1, 5);
insert into sys.args values (8671, 193, 'arg_6', 'double', 53, 0, 1, 6);
insert into sys.functions values (194, 'window_bound', 'window_bound', 'sql', 0, 6, false, false, false, 2000, true, true);
insert into sys.args values (8672, 194, 'res_0', 'oid', 63, 0, 0, 0);
insert into sys.args values (8673, 194, 'arg_1', 'any', 0, 0, 1, 1);
insert into sys.args values (8674, 194, 'arg_2', 'int', 32, 0, 1, 2);
insert into sys.args values (8675, 194, 'arg_3', 'int', 32, 0, 1, 3);
insert into sys.args values (8676, 194, 'arg_4', 'int', 32, 0, 1, 4);
insert into sys.args values (8677, 194, 'arg_5', 'month_interval', 3, 0, 1, 5);
insert into sys.functions values (195, 'window_bound', 'window_bound', 'sql', 0, 6, false, false, false, 2000, true, true);
insert into sys.args values (8678, 195, 'res_0', 'oid', 63, 0, 0, 0);
insert into sys.args values (8679, 195, 'arg_1', 'boolean', 1, 0, 1, 1);
insert into sys.args values (8680, 195, 'arg_2', 'any', 0, 0, 1, 2);
insert into sys.args values (8681, 195, 'arg_3', 'int', 32, 0, 1, 3);
insert into sys.args values (8682, 195, 'arg_4', 'int', 32, 0, 1, 4);
insert into sys.args values (8683, 195, 'arg_5', 'int', 32, 0, 1, 5);
insert into sys.args values (8684, 195, 'arg_6', 'month_interval', 3, 0, 1, 6);
insert into sys.functions values (196, 'window_bound', 'window_bound', 'sql', 0, 6, false, false, false, 2000, true, true);
insert into sys.args values (8685, 196, 'res_0', 'oid', 63, 0, 0, 0);
insert into sys.args values (8686, 196, 'arg_1', 'any', 0, 0, 1, 1);
insert into sys.args values (8687, 196, 'arg_2', 'int', 32, 0, 1, 2);
insert into sys.args values (8688, 196, 'arg_3', 'int', 32, 0, 1, 3);
insert into sys.args values (8689, 196, 'arg_4', 'int', 32, 0, 1, 4);
insert into sys.args values (8690, 196, 'arg_5', 'day_interval', 4, 0, 1, 5);
insert into sys.functions values (197, 'window_bound', 'window_bound', 'sql', 0, 6, false, false, false, 2000, true, true);
insert into sys.args values (8691, 197, 'res_0', 'oid', 63, 0, 0, 0);
insert into sys.args values (8692, 197, 'arg_1', 'boolean', 1, 0, 1, 1);
insert into sys.args values (8693, 197, 'arg_2', 'any', 0, 0, 1, 2);
insert into sys.args values (8694, 197, 'arg_3', 'int', 32, 0, 1, 3);
insert into sys.args values (8695, 197, 'arg_4', 'int', 32, 0, 1, 4);
insert into sys.args values (8696, 197, 'arg_5', 'int', 32, 0, 1, 5);
insert into sys.args values (8697, 197, 'arg_6', 'day_interval', 4, 0, 1, 6);
insert into sys.functions values (198, 'window_bound', 'window_bound', 'sql', 0, 6, false, false, false, 2000, true, true);
insert into sys.args values (8698, 198, 'res_0', 'oid', 63, 0, 0, 0);
insert into sys.args values (8699, 198, 'arg_1', 'any', 0, 0, 1, 1);
insert into sys.args values (8700, 198, 'arg_2', 'int', 32, 0, 1, 2);
insert into sys.args values (8701, 198, 'arg_3', 'int', 32, 0, 1, 3);
insert into sys.args values (8702, 198, 'arg_4', 'int', 32, 0, 1, 4);
insert into sys.args values (8703, 198, 'arg_5', 'sec_interval', 13, 0, 1, 5);
insert into sys.functions values (199, 'window_bound', 'window_bound', 'sql', 0, 6, false, false, false, 2000, true, true);
insert into sys.args values (8704, 199, 'res_0', 'oid', 63, 0, 0, 0);
insert into sys.args values (8705, 199, 'arg_1', 'boolean', 1, 0, 1, 1);
insert into sys.args values (8706, 199, 'arg_2', 'any', 0, 0, 1, 2);
insert into sys.args values (8707, 199, 'arg_3', 'int', 32, 0, 1, 3);
insert into sys.args values (8708, 199, 'arg_4', 'int', 32, 0, 1, 4);
insert into sys.args values (8709, 199, 'arg_5', 'int', 32, 0, 1, 5);
insert into sys.args values (8710, 199, 'arg_6', 'sec_interval', 13, 0, 1, 6);
insert into sys.functions values (200, 'rank', 'rank', 'sql', 0, 6, false, false, false, 2000, true, true);
insert into sys.args values (8711, 200, 'res_0', 'int', 32, 0, 0, 0);
insert into sys.args values (8712, 200, 'arg_1', 'any', 0, 0, 1, 1);
insert into sys.functions values (201, 'dense_rank', 'dense_rank', 'sql', 0, 6, false, false, false, 2000, true, true);
insert into sys.args values (8713, 201, 'res_0', 'int', 32, 0, 0, 0);
insert into sys.args values (8714, 201, 'arg_1', 'any', 0, 0, 1, 1);
insert into sys.functions values (202, 'row_number', 'row_number', 'sql', 0, 6, false, false, false, 2000, true, true);
insert into sys.args values (8715, 202, 'res_0', 'int', 32, 0, 0, 0);
insert into sys.args values (8716, 202, 'arg_1', 'any', 0, 0, 1, 1);
insert into sys.functions values (203, 'percent_rank', 'percent_rank', 'sql', 0, 6, false, false, false, 2000, true, true);
insert into sys.args values (8717, 203, 'res_0', 'double', 53, 0, 0, 0);
insert into sys.args values (8718, 203, 'arg_1', 'any', 0, 0, 1, 1);
insert into sys.functions values (204, 'cume_dist', 'cume_dist', 'sql', 0, 6, false, false, false, 2000, true, true);
insert into sys.args values (8719, 204, 'res_0', 'double', 53, 0, 0, 0);
insert into sys.args values (8720, 204, 'arg_1', 'any', 0, 0, 1, 1);
insert into sys.functions values (205, 'ntile', 'ntile', 'sql', 0, 6, false, false, false, 2000, true, true);
insert into sys.args values (8721, 205, 'res_0', 'tinyint', 8, 0, 0, 0);
insert into sys.args values (8722, 205, 'arg_1', 'any', 0, 0, 1, 1);
insert into sys.args values (8723, 205, 'arg_2', 'tinyint', 8, 0, 1, 2);
insert into sys.functions values (206, 'ntile', 'ntile', 'sql', 0, 6, false, false, false, 2000, true, true);
insert into sys.args values (8724, 206, 'res_0', 'smallint', 16, 0, 0, 0);
insert into sys.args values (8725, 206, 'arg_1', 'any', 0, 0, 1, 1);
insert into sys.args values (8726, 206, 'arg_2', 'smallint', 16, 0, 1, 2);
insert into sys.functions values (207, 'ntile', 'ntile', 'sql', 0, 6, false, false, false, 2000, true, true);
insert into sys.args values (8727, 207, 'res_0', 'int', 32, 0, 0, 0);
insert into sys.args values (8728, 207, 'arg_1', 'any', 0, 0, 1, 1);
insert into sys.args values (8729, 207, 'arg_2', 'int', 32, 0, 1, 2);
insert into sys.functions values (208, 'ntile', 'ntile', 'sql', 0, 6, false, false, false, 2000, true, true);
insert into sys.args values (8730, 208, 'res_0', 'bigint', 64, 0, 0, 0);
insert into sys.args values (8731, 208, 'arg_1', 'any', 0, 0, 1, 1);
insert into sys.args values (8732, 208, 'arg_2', 'bigint', 64, 0, 1, 2);
insert into sys.functions values (209, 'ntile', 'ntile', 'sql', 0, 6, false, false, false, 2000, true, true);
insert into sys.args values (8733, 209, 'res_0', 'hugeint', 128, 0, 0, 0);
insert into sys.args values (8734, 209, 'arg_1', 'any', 0, 0, 1, 1);
insert into sys.args values (8735, 209, 'arg_2', 'hugeint', 128, 0, 1, 2);
insert into sys.functions values (210, 'lag', 'lag', 'sql', 0, 6, false, false, false, 2000, true, true);
insert into sys.args values (8736, 210, 'res_0', 'any', 0, 0, 0, 0);
insert into sys.args values (8737, 210, 'arg_1', 'any', 0, 0, 1, 1);
insert into sys.functions values (211, 'lag', 'lag', 'sql', 0, 6, false, false, false, 2000, true, true);
insert into sys.args values (8738, 211, 'res_0', 'any', 0, 0, 0, 0);
insert into sys.args values (8739, 211, 'arg_1', 'any', 0, 0, 1, 1);
insert into sys.args values (8740, 211, 'arg_2', 'tinyint', 8, 0, 1, 2);
insert into sys.functions values (212, 'lag', 'lag', 'sql', 0, 6, false, false, false, 2000, true, true);
insert into sys.args values (8741, 212, 'res_0', 'any', 0, 0, 0, 0);
insert into sys.args values (8742, 212, 'arg_1', 'any', 0, 0, 1, 1);
insert into sys.args values (8743, 212, 'arg_2', 'smallint', 16, 0, 1, 2);
insert into sys.functions values (213, 'lag', 'lag', 'sql', 0, 6, false, false, false, 2000, true, true);
insert into sys.args values (8744, 213, 'res_0', 'any', 0, 0, 0, 0);
insert into sys.args values (8745, 213, 'arg_1', 'any', 0, 0, 1, 1);
insert into sys.args values (8746, 213, 'arg_2', 'int', 32, 0, 1, 2);
insert into sys.functions values (214, 'lag', 'lag', 'sql', 0, 6, false, false, false, 2000, true, true);
insert into sys.args values (8747, 214, 'res_0', 'any', 0, 0, 0, 0);
insert into sys.args values (8748, 214, 'arg_1', 'any', 0, 0, 1, 1);
insert into sys.args values (8749, 214, 'arg_2', 'bigint', 64, 0, 1, 2);
insert into sys.functions values (215, 'lag', 'lag', 'sql', 0, 6, false, false, false, 2000, true, true);
insert into sys.args values (8750, 215, 'res_0', 'any', 0, 0, 0, 0);
insert into sys.args values (8751, 215, 'arg_1', 'any', 0, 0, 1, 1);
insert into sys.args values (8752, 215, 'arg_2', 'hugeint', 128, 0, 1, 2);
insert into sys.functions values (216, 'lag', 'lag', 'sql', 0, 6, false, false, false, 2000, true, true);
insert into sys.args values (8753, 216, 'res_0', 'any', 0, 0, 0, 0);
insert into sys.args values (8754, 216, 'arg_1', 'any', 0, 0, 1, 1);
insert into sys.args values (8755, 216, 'arg_2', 'tinyint', 8, 0, 1, 2);
insert into sys.args values (8756, 216, 'arg_3', 'any', 0, 0, 1, 3);
insert into sys.functions values (217, 'lag', 'lag', 'sql', 0, 6, false, false, false, 2000, true, true);
insert into sys.args values (8757, 217, 'res_0', 'any', 0, 0, 0, 0);
insert into sys.args values (8758, 217, 'arg_1', 'any', 0, 0, 1, 1);
insert into sys.args values (8759, 217, 'arg_2', 'smallint', 16, 0, 1, 2);
insert into sys.args values (8760, 217, 'arg_3', 'any', 0, 0, 1, 3);
insert into sys.functions values (218, 'lag', 'lag', 'sql', 0, 6, false, false, false, 2000, true, true);
insert into sys.args values (8761, 218, 'res_0', 'any', 0, 0, 0, 0);
insert into sys.args values (8762, 218, 'arg_1', 'any', 0, 0, 1, 1);
insert into sys.args values (8763, 218, 'arg_2', 'int', 32, 0, 1, 2);
insert into sys.args values (8764, 218, 'arg_3', 'any', 0, 0, 1, 3);
insert into sys.functions values (219, 'lag', 'lag', 'sql', 0, 6, false, false, false, 2000, true, true);
insert into sys.args values (8765, 219, 'res_0', 'any', 0, 0, 0, 0);
insert into sys.args values (8766, 219, 'arg_1', 'any', 0, 0, 1, 1);
insert into sys.args values (8767, 219, 'arg_2', 'bigint', 64, 0, 1, 2);
insert into sys.args values (8768, 219, 'arg_3', 'any', 0, 0, 1, 3);
insert into sys.functions values (220, 'lag', 'lag', 'sql', 0, 6, false, false, false, 2000, true, true);
insert into sys.args values (8769, 220, 'res_0', 'any', 0, 0, 0, 0);
insert into sys.args values (8770, 220, 'arg_1', 'any', 0, 0, 1, 1);
insert into sys.args values (8771, 220, 'arg_2', 'hugeint', 128, 0, 1, 2);
insert into sys.args values (8772, 220, 'arg_3', 'any', 0, 0, 1, 3);
insert into sys.functions values (221, 'lead', 'lead', 'sql', 0, 6, false, false, false, 2000, true, true);
insert into sys.args values (8773, 221, 'res_0', 'any', 0, 0, 0, 0);
insert into sys.args values (8774, 221, 'arg_1', 'any', 0, 0, 1, 1);
insert into sys.functions values (222, 'lead', 'lead', 'sql', 0, 6, false, false, false, 2000, true, true);
insert into sys.args values (8775, 222, 'res_0', 'any', 0, 0, 0, 0);
insert into sys.args values (8776, 222, 'arg_1', 'any', 0, 0, 1, 1);
insert into sys.args values (8777, 222, 'arg_2', 'tinyint', 8, 0, 1, 2);
insert into sys.functions values (223, 'lead', 'lead', 'sql', 0, 6, false, false, false, 2000, true, true);
insert into sys.args values (8778, 223, 'res_0', 'any', 0, 0, 0, 0);
insert into sys.args values (8779, 223, 'arg_1', 'any', 0, 0, 1, 1);
insert into sys.args values (8780, 223, 'arg_2', 'smallint', 16, 0, 1, 2);
insert into sys.functions values (224, 'lead', 'lead', 'sql', 0, 6, false, false, false, 2000, true, true);
insert into sys.args values (8781, 224, 'res_0', 'any', 0, 0, 0, 0);
insert into sys.args values (8782, 224, 'arg_1', 'any', 0, 0, 1, 1);
insert into sys.args values (8783, 224, 'arg_2', 'int', 32, 0, 1, 2);
insert into sys.functions values (225, 'lead', 'lead', 'sql', 0, 6, false, false, false, 2000, true, true);
insert into sys.args values (8784, 225, 'res_0', 'any', 0, 0, 0, 0);
insert into sys.args values (8785, 225, 'arg_1', 'any', 0, 0, 1, 1);
insert into sys.args values (8786, 225, 'arg_2', 'bigint', 64, 0, 1, 2);
insert into sys.functions values (226, 'lead', 'lead', 'sql', 0, 6, false, false, false, 2000, true, true);
insert into sys.args values (8787, 226, 'res_0', 'any', 0, 0, 0, 0);
insert into sys.args values (8788, 226, 'arg_1', 'any', 0, 0, 1, 1);
insert into sys.args values (8789, 226, 'arg_2', 'hugeint', 128, 0, 1, 2);
insert into sys.functions values (227, 'lead', 'lead', 'sql', 0, 6, false, false, false, 2000, true, true);
insert into sys.args values (8790, 227, 'res_0', 'any', 0, 0, 0, 0);
insert into sys.args values (8791, 227, 'arg_1', 'any', 0, 0, 1, 1);
insert into sys.args values (8792, 227, 'arg_2', 'tinyint', 8, 0, 1, 2);
insert into sys.args values (8793, 227, 'arg_3', 'any', 0, 0, 1, 3);
insert into sys.functions values (228, 'lead', 'lead', 'sql', 0, 6, false, false, false, 2000, true, true);
insert into sys.args values (8794, 228, 'res_0', 'any', 0, 0, 0, 0);
insert into sys.args values (8795, 228, 'arg_1', 'any', 0, 0, 1, 1);
insert into sys.args values (8796, 228, 'arg_2', 'smallint', 16, 0, 1, 2);
insert into sys.args values (8797, 228, 'arg_3', 'any', 0, 0, 1, 3);
insert into sys.functions values (229, 'lead', 'lead', 'sql', 0, 6, false, false, false, 2000, true, true);
insert into sys.args values (8798, 229, 'res_0', 'any', 0, 0, 0, 0);
insert into sys.args values (8799, 229, 'arg_1', 'any', 0, 0, 1, 1);
insert into sys.args values (8800, 229, 'arg_2', 'int', 32, 0, 1, 2);
insert into sys.args values (8801, 229, 'arg_3', 'any', 0, 0, 1, 3);
insert into sys.functions values (230, 'lead', 'lead', 'sql', 0, 6, false, false, false, 2000, true, true);
insert into sys.args values (8802, 230, 'res_0', 'any', 0, 0, 0, 0);
insert into sys.args values (8803, 230, 'arg_1', 'any', 0, 0, 1, 1);
insert into sys.args values (8804, 230, 'arg_2', 'bigint', 64, 0, 1, 2);
insert into sys.args values (8805, 230, 'arg_3', 'any', 0, 0, 1, 3);
insert into sys.functions values (231, 'lead', 'lead', 'sql', 0, 6, false, false, false, 2000, true, true);
insert into sys.args values (8806, 231, 'res_0', 'any', 0, 0, 0, 0);
insert into sys.args values (8807, 231, 'arg_1', 'any', 0, 0, 1, 1);
insert into sys.args values (8808, 231, 'arg_2', 'hugeint', 128, 0, 1, 2);
insert into sys.args values (8809, 231, 'arg_3', 'any', 0, 0, 1, 3);
insert into sys.functions values (232, 'first_value', 'first_value', 'sql', 0, 6, false, false, false, 2000, true, true);
insert into sys.args values (8810, 232, 'res_0', 'any', 0, 0, 0, 0);
insert into sys.args values (8811, 232, 'arg_1', 'any', 0, 0, 1, 1);
insert into sys.functions values (233, 'last_value', 'last_value', 'sql', 0, 6, false, false, false, 2000, true, true);
insert into sys.args values (8812, 233, 'res_0', 'any', 0, 0, 0, 0);
insert into sys.args values (8813, 233, 'arg_1', 'any', 0, 0, 1, 1);
insert into sys.functions values (234, 'nth_value', 'nth_value', 'sql', 0, 6, false, false, false, 2000, true, true);
insert into sys.args values (8814, 234, 'res_0', 'any', 0, 0, 0, 0);
insert into sys.args values (8815, 234, 'arg_1', 'any', 0, 0, 1, 1);
insert into sys.args values (8816, 234, 'arg_2', 'bigint', 64, 0, 1, 2);
insert into sys.functions values (235, 'count', 'count', 'sql', 0, 6, false, false, false, 2000, true, true);
insert into sys.args values (8817, 235, 'res_0', 'bigint', 64, 0, 0, 0);
insert into sys.args values (8818, 235, 'arg_1', 'any', 0, 0, 1, 1);
insert into sys.args values (8819, 235, 'arg_2', 'boolean', 1, 0, 1, 2);
insert into sys.functions values (236, 'min', 'min', 'sql', 0, 6, false, false, false, 2000, true, true);
insert into sys.args values (8820, 236, 'res_0', 'any', 0, 0, 0, 0);
insert into sys.args values (8821, 236, 'arg_1', 'any', 0, 0, 1, 1);
insert into sys.functions values (237, 'max', 'max', 'sql', 0, 6, false, false, false, 2000, true, true);
insert into sys.args values (8822, 237, 'res_0', 'any', 0, 0, 0, 0);
insert into sys.args values (8823, 237, 'arg_1', 'any', 0, 0, 1, 1);
insert into sys.functions values (238, 'sum', 'sum', 'sql', 0, 6, false, false, false, 2000, true, true);
insert into sys.args values (8824, 238, 'res_0', 'hugeint', 128, 0, 0, 0);
insert into sys.args values (8825, 238, 'arg_1', 'tinyint', 8, 0, 1, 1);
insert into sys.functions values (239, 'sum', 'sum', 'sql', 0, 6, false, false, false, 2000, true, true);
insert into sys.args values (8826, 239, 'res_0', 'hugeint', 128, 0, 0, 0);
insert into sys.args values (8827, 239, 'arg_1', 'smallint', 16, 0, 1, 1);
insert into sys.functions values (240, 'sum', 'sum', 'sql', 0, 6, false, false, false, 2000, true, true);
insert into sys.args values (8828, 240, 'res_0', 'hugeint', 128, 0, 0, 0);
insert into sys.args values (8829, 240, 'arg_1', 'int', 32, 0, 1, 1);
insert into sys.functions values (241, 'sum', 'sum', 'sql', 0, 6, false, false, false, 2000, true, true);
insert into sys.args values (8830, 241, 'res_0', 'hugeint', 128, 0, 0, 0);
insert into sys.args values (8831, 241, 'arg_1', 'bigint', 64, 0, 1, 1);
insert into sys.functions values (242, 'sum', 'sum', 'sql', 0, 6, false, false, false, 2000, true, true);
insert into sys.args values (8832, 242, 'res_0', 'hugeint', 128, 0, 0, 0);
insert into sys.args values (8833, 242, 'arg_1', 'hugeint', 128, 0, 1, 1);
insert into sys.functions values (243, 'sum', 'sum', 'sql', 0, 6, false, false, false, 2000, true, true);
insert into sys.args values (8834, 243, 'res_0', 'decimal', 38, 0, 0, 0);
insert into sys.args values (8835, 243, 'arg_1', 'decimal', 2, 0, 1, 1);
insert into sys.functions values (244, 'sum', 'sum', 'sql', 0, 6, false, false, false, 2000, true, true);
insert into sys.args values (8836, 244, 'res_0', 'decimal', 38, 0, 0, 0);
insert into sys.args values (8837, 244, 'arg_1', 'decimal', 4, 0, 1, 1);
insert into sys.functions values (245, 'sum', 'sum', 'sql', 0, 6, false, false, false, 2000, true, true);
insert into sys.args values (8838, 245, 'res_0', 'decimal', 38, 0, 0, 0);
insert into sys.args values (8839, 245, 'arg_1', 'decimal', 9, 0, 1, 1);
insert into sys.functions values (246, 'sum', 'sum', 'sql', 0, 6, false, false, false, 2000, true, true);
insert into sys.args values (8840, 246, 'res_0', 'decimal', 38, 0, 0, 0);
insert into sys.args values (8841, 246, 'arg_1', 'decimal', 18, 0, 1, 1);
insert into sys.functions values (247, 'sum', 'sum', 'sql', 0, 6, false, false, false, 2000, true, true);
insert into sys.args values (8842, 247, 'res_0', 'decimal', 38, 0, 0, 0);
insert into sys.args values (8843, 247, 'arg_1', 'decimal', 38, 0, 1, 1);
insert into sys.functions values (248, 'prod', 'prod', 'sql', 0, 6, false, false, false, 2000, true, true);
insert into sys.args values (8844, 248, 'res_0', 'hugeint', 128, 0, 0, 0);
insert into sys.args values (8845, 248, 'arg_1', 'tinyint', 8, 0, 1, 1);
insert into sys.functions values (249, 'prod', 'prod', 'sql', 0, 6, false, false, false, 2000, true, true);
insert into sys.args values (8846, 249, 'res_0', 'hugeint', 128, 0, 0, 0);
insert into sys.args values (8847, 249, 'arg_1', 'smallint', 16, 0, 1, 1);
insert into sys.functions values (250, 'prod', 'prod', 'sql', 0, 6, false, false, false, 2000, true, true);
insert into sys.args values (8848, 250, 'res_0', 'hugeint', 128, 0, 0, 0);
insert into sys.args values (8849, 250, 'arg_1', 'int', 32, 0, 1, 1);
insert into sys.functions values (251, 'prod', 'prod', 'sql', 0, 6, false, false, false, 2000, true, true);
insert into sys.args values (8850, 251, 'res_0', 'hugeint', 128, 0, 0, 0);
insert into sys.args values (8851, 251, 'arg_1', 'bigint', 64, 0, 1, 1);
insert into sys.functions values (252, 'prod', 'prod', 'sql', 0, 6, false, false, false, 2000, true, true);
insert into sys.args values (8852, 252, 'res_0', 'hugeint', 128, 0, 0, 0);
insert into sys.args values (8853, 252, 'arg_1', 'hugeint', 128, 0, 1, 1);
insert into sys.functions values (253, 'sum', 'sum', 'sql', 0, 6, false, false, false, 2000, true, true);
insert into sys.args values (8854, 253, 'res_0', 'real', 24, 0, 0, 0);
insert into sys.args values (8855, 253, 'arg_1', 'real', 24, 0, 1, 1);
insert into sys.functions values (254, 'prod', 'prod', 'sql', 0, 6, false, false, false, 2000, true, true);
insert into sys.args values (8856, 254, 'res_0', 'real', 24, 0, 0, 0);
insert into sys.args values (8857, 254, 'arg_1', 'real', 24, 0, 1, 1);
insert into sys.functions values (255, 'sum', 'sum', 'sql', 0, 6, false, false, false, 2000, true, true);
insert into sys.args values (8858, 255, 'res_0', 'double', 53, 0, 0, 0);
insert into sys.args values (8859, 255, 'arg_1', 'double', 53, 0, 1, 1);
insert into sys.functions values (256, 'prod', 'prod', 'sql', 0, 6, false, false, false, 2000, true, true);
insert into sys.args values (8860, 256, 'res_0', 'double', 53, 0, 0, 0);
insert into sys.args values (8861, 256, 'arg_1', 'double', 53, 0, 1, 1);
insert into sys.functions values (257, 'sum', 'sum', 'sql', 0, 6, false, false, false, 2000, true, true);
insert into sys.args values (8862, 257, 'res_0', 'month_interval', 3, 0, 0, 0);
insert into sys.args values (8863, 257, 'arg_1', 'month_interval', 3, 0, 1, 1);
insert into sys.functions values (258, 'sum', 'sum', 'sql', 0, 6, false, false, false, 2000, true, true);
insert into sys.args values (8864, 258, 'res_0', 'day_interval', 4, 0, 0, 0);
insert into sys.args values (8865, 258, 'arg_1', 'day_interval', 4, 0, 1, 1);
insert into sys.functions values (259, 'sum', 'sum', 'sql', 0, 6, false, false, false, 2000, true, true);
insert into sys.args values (8866, 259, 'res_0', 'sec_interval', 13, 0, 0, 0);
insert into sys.args values (8867, 259, 'arg_1', 'sec_interval', 13, 0, 1, 1);
insert into sys.functions values (260, 'avg', 'avg', 'sql', 0, 6, false, false, false, 2000, true, true);
insert into sys.args values (8868, 260, 'res_0', 'double', 53, 0, 0, 0);
insert into sys.args values (8869, 260, 'arg_1', 'double', 53, 0, 1, 1);
insert into sys.functions values (261, 'avg', 'avg', 'sql', 0, 6, false, false, false, 2000, true, true);
insert into sys.args values (8870, 261, 'res_0', 'double', 53, 0, 0, 0);
insert into sys.args values (8871, 261, 'arg_1', 'tinyint', 8, 0, 1, 1);
insert into sys.functions values (262, 'avg', 'avg', 'sql', 0, 6, false, false, false, 2000, true, true);
insert into sys.args values (8872, 262, 'res_0', 'double', 53, 0, 0, 0);
insert into sys.args values (8873, 262, 'arg_1', 'smallint', 16, 0, 1, 1);
insert into sys.functions values (263, 'avg', 'avg', 'sql', 0, 6, false, false, false, 2000, true, true);
insert into sys.args values (8874, 263, 'res_0', 'double', 53, 0, 0, 0);
insert into sys.args values (8875, 263, 'arg_1', 'int', 32, 0, 1, 1);
insert into sys.functions values (264, 'avg', 'avg', 'sql', 0, 6, false, false, false, 2000, true, true);
insert into sys.args values (8876, 264, 'res_0', 'double', 53, 0, 0, 0);
insert into sys.args values (8877, 264, 'arg_1', 'bigint', 64, 0, 1, 1);
insert into sys.functions values (265, 'avg', 'avg', 'sql', 0, 6, false, false, false, 2000, true, true);
insert into sys.args values (8878, 265, 'res_0', 'double', 53, 0, 0, 0);
insert into sys.args values (8879, 265, 'arg_1', 'hugeint', 128, 0, 1, 1);
insert into sys.functions values (266, 'avg', 'avg', 'sql', 0, 6, false, false, false, 2000, true, true);
insert into sys.args values (8880, 266, 'res_0', 'double', 53, 0, 0, 0);
insert into sys.args values (8881, 266, 'arg_1', 'real', 24, 0, 1, 1);
insert into sys.functions values (267, 'avg', 'avg', 'sql', 0, 6, false, false, false, 2000, true, true);
insert into sys.args values (8882, 267, 'res_0', 'decimal', 2, 0, 0, 0);
insert into sys.args values (8883, 267, 'arg_1', 'decimal', 2, 0, 1, 1);
insert into sys.functions values (268, 'avg', 'avg', 'sql', 0, 6, false, false, false, 2000, true, true);
insert into sys.args values (8884, 268, 'res_0', 'decimal', 4, 0, 0, 0);
insert into sys.args values (8885, 268, 'arg_1', 'decimal', 4, 0, 1, 1);
insert into sys.functions values (269, 'avg', 'avg', 'sql', 0, 6, false, false, false, 2000, true, true);
insert into sys.args values (8886, 269, 'res_0', 'decimal', 9, 0, 0, 0);
insert into sys.args values (8887, 269, 'arg_1', 'decimal', 9, 0, 1, 1);
insert into sys.functions values (270, 'avg', 'avg', 'sql', 0, 6, false, false, false, 2000, true, true);
insert into sys.args values (8888, 270, 'res_0', 'decimal', 18, 0, 0, 0);
insert into sys.args values (8889, 270, 'arg_1', 'decimal', 18, 0, 1, 1);
insert into sys.functions values (271, 'avg', 'avg', 'sql', 0, 6, false, false, false, 2000, true, true);
insert into sys.args values (8890, 271, 'res_0', 'decimal', 38, 0, 0, 0);
insert into sys.args values (8891, 271, 'arg_1', 'decimal', 38, 0, 1, 1);
insert into sys.functions values (272, 'avg', 'avg', 'sql', 0, 6, false, false, false, 2000, true, true);
insert into sys.args values (8892, 272, 'res_0', 'month_interval', 3, 0, 0, 0);
insert into sys.args values (8893, 272, 'arg_1', 'month_interval', 3, 0, 1, 1);
insert into sys.functions values (273, 'avg', 'avg', 'sql', 0, 6, false, false, false, 2000, true, true);
insert into sys.args values (8894, 273, 'res_0', 'day_interval', 4, 0, 0, 0);
insert into sys.args values (8895, 273, 'arg_1', 'day_interval', 4, 0, 1, 1);
insert into sys.functions values (274, 'avg', 'avg', 'sql', 0, 6, false, false, false, 2000, true, true);
insert into sys.args values (8896, 274, 'res_0', 'sec_interval', 13, 0, 0, 0);
insert into sys.args values (8897, 274, 'arg_1', 'sec_interval', 13, 0, 1, 1);
insert into sys.functions values (275, 'listagg', 'str_group_concat', 'sql', 0, 6, false, false, false, 2000, true, true);
insert into sys.args values (8898, 275, 'res_0', 'clob', 0, 0, 0, 0);
insert into sys.args values (8899, 275, 'arg_1', 'clob', 0, 0, 1, 1);
insert into sys.functions values (276, 'listagg', 'str_group_concat', 'sql', 0, 6, false, false, false, 2000, true, true);
insert into sys.args values (8900, 276, 'res_0', 'clob', 0, 0, 0, 0);
insert into sys.args values (8901, 276, 'arg_1', 'clob', 0, 0, 1, 1);
insert into sys.args values (8902, 276, 'arg_2', 'clob', 0, 0, 1, 2);
insert into sys.functions values (277, 'listagg', 'str_group_concat', 'sql', 0, 6, false, false, false, 2000, true, true);
insert into sys.args values (8903, 277, 'res_0', 'varchar', 0, 0, 0, 0);
insert into sys.args values (8904, 277, 'arg_1', 'varchar', 0, 0, 1, 1);
insert into sys.functions values (278, 'listagg', 'str_group_concat', 'sql', 0, 6, false, false, false, 2000, true, true);
insert into sys.args values (8905, 278, 'res_0', 'varchar', 0, 0, 0, 0);
insert into sys.args values (8906, 278, 'arg_1', 'varchar', 0, 0, 1, 1);
insert into sys.args values (8907, 278, 'arg_2', 'varchar', 0, 0, 1, 2);
insert into sys.functions values (279, 'listagg', 'str_group_concat', 'sql', 0, 6, false, false, false, 2000, true, true);
insert into sys.args values (8908, 279, 'res_0', 'char', 0, 0, 0, 0);
insert into sys.args values (8909, 279, 'arg_1', 'char', 0, 0, 1, 1);
insert into sys.functions values (280, 'listagg', 'str_group_concat', 'sql', 0, 6, false, false, false, 2000, true, true);
insert into sys.args values (8910, 280, 'res_0', 'char', 0, 0, 0, 0);
insert into sys.args values (8911, 280, 'arg_1', 'char', 0, 0, 1, 1);
insert into sys.args values (8912, 280, 'arg_2', 'char', 0, 0, 1, 2);
insert into sys.functions values (281, 'and', 'and', 'calc', 0, 1, false, false, false, 2000, true, true);
insert into sys.args values (8913, 281, 'res_0', 'boolean', 1, 0, 0, 0);
insert into sys.args values (8914, 281, 'arg_1', 'boolean', 1, 0, 1, 1);
insert into sys.args values (8915, 281, 'arg_2', 'boolean', 1, 0, 1, 2);
insert into sys.functions values (282, 'or', 'or', 'calc', 0, 1, false, false, false, 2000, true, true);
insert into sys.args values (8916, 282, 'res_0', 'boolean', 1, 0, 0, 0);
insert into sys.args values (8917, 282, 'arg_1', 'boolean', 1, 0, 1, 1);
insert into sys.args values (8918, 282, 'arg_2', 'boolean', 1, 0, 1, 2);
insert into sys.functions values (283, 'xor', 'xor', 'calc', 0, 1, false, false, false, 2000, true, false);
insert into sys.args values (8919, 283, 'res_0', 'boolean', 1, 0, 0, 0);
insert into sys.args values (8920, 283, 'arg_1', 'boolean', 1, 0, 1, 1);
insert into sys.args values (8921, 283, 'arg_2', 'boolean', 1, 0, 1, 2);
insert into sys.functions values (284, 'not', 'not', 'calc', 0, 1, false, false, false, 2000, true, false);
insert into sys.args values (8922, 284, 'res_0', 'boolean', 1, 0, 0, 0);
insert into sys.args values (8923, 284, 'arg_1', 'boolean', 1, 0, 1, 1);
insert into sys.functions values (285, 'sql_sub', '-', 'calc', 0, 1, false, false, false, 2000, true, false);
insert into sys.args values (8924, 285, 'res_0', 'month_interval', 3, 0, 0, 0);
insert into sys.args values (8925, 285, 'arg_1', 'month_interval', 3, 0, 1, 1);
insert into sys.args values (8926, 285, 'arg_2', 'month_interval', 3, 0, 1, 2);
insert into sys.functions values (286, 'sql_add', '+', 'calc', 0, 1, false, false, false, 2000, true, false);
insert into sys.args values (8927, 286, 'res_0', 'month_interval', 3, 0, 0, 0);
insert into sys.args values (8928, 286, 'arg_1', 'month_interval', 3, 0, 1, 1);
insert into sys.args values (8929, 286, 'arg_2', 'month_interval', 3, 0, 1, 2);
insert into sys.functions values (287, 'sql_neg', '-', 'calc', 0, 1, false, false, false, 2000, true, false);
insert into sys.args values (8930, 287, 'res_0', 'month_interval', 3, 0, 0, 0);
insert into sys.args values (8931, 287, 'arg_1', 'month_interval', 3, 0, 1, 1);
insert into sys.functions values (288, 'abs', 'abs', 'calc', 0, 1, false, false, false, 2000, true, false);
insert into sys.args values (8932, 288, 'res_0', 'month_interval', 3, 0, 0, 0);
insert into sys.args values (8933, 288, 'arg_1', 'month_interval', 3, 0, 1, 1);
insert into sys.functions values (289, 'sign', 'sign', 'calc', 0, 1, false, false, false, 2000, true, false);
insert into sys.args values (8934, 289, 'res_0', 'tinyint', 8, 0, 0, 0);
insert into sys.args values (8935, 289, 'arg_1', 'month_interval', 3, 0, 1, 1);
insert into sys.functions values (290, 'scale_up', '*', 'calc', 0, 1, false, false, false, 2000, true, false);
insert into sys.args values (8936, 290, 'res_0', 'month_interval', 3, 0, 0, 0);
insert into sys.args values (8937, 290, 'arg_1', 'month_interval', 3, 0, 1, 1);
insert into sys.args values (8938, 290, 'arg_2', 'int', 32, 0, 1, 2);
insert into sys.functions values (291, 'scale_down', 'dec_round', 'calc', 0, 1, false, false, false, 2000, true, false);
insert into sys.args values (8939, 291, 'res_0', 'month_interval', 3, 0, 0, 0);
insert into sys.args values (8940, 291, 'arg_1', 'month_interval', 3, 0, 1, 1);
insert into sys.args values (8941, 291, 'arg_2', 'int', 32, 0, 1, 2);
insert into sys.functions values (292, 'sql_sub', '-', 'calc', 0, 1, false, false, false, 2000, true, false);
insert into sys.args values (8942, 292, 'res_0', 'day_interval', 4, 0, 0, 0);
insert into sys.args values (8943, 292, 'arg_1', 'day_interval', 4, 0, 1, 1);
insert into sys.args values (8944, 292, 'arg_2', 'day_interval', 4, 0, 1, 2);
insert into sys.functions values (293, 'sql_add', '+', 'calc', 0, 1, false, false, false, 2000, true, false);
insert into sys.args values (8945, 293, 'res_0', 'day_interval', 4, 0, 0, 0);
insert into sys.args values (8946, 293, 'arg_1', 'day_interval', 4, 0, 1, 1);
insert into sys.args values (8947, 293, 'arg_2', 'day_interval', 4, 0, 1, 2);
insert into sys.functions values (294, 'sql_neg', '-', 'calc', 0, 1, false, false, false, 2000, true, false);
insert into sys.args values (8948, 294, 'res_0', 'day_interval', 4, 0, 0, 0);
insert into sys.args values (8949, 294, 'arg_1', 'day_interval', 4, 0, 1, 1);
insert into sys.functions values (295, 'abs', 'abs', 'calc', 0, 1, false, false, false, 2000, true, false);
insert into sys.args values (8950, 295, 'res_0', 'day_interval', 4, 0, 0, 0);
insert into sys.args values (8951, 295, 'arg_1', 'day_interval', 4, 0, 1, 1);
insert into sys.functions values (296, 'sign', 'sign', 'calc', 0, 1, false, false, false, 2000, true, false);
insert into sys.args values (8952, 296, 'res_0', 'tinyint', 8, 0, 0, 0);
insert into sys.args values (8953, 296, 'arg_1', 'day_interval', 4, 0, 1, 1);
insert into sys.functions values (297, 'scale_up', '*', 'calc', 0, 1, false, false, false, 2000, true, false);
insert into sys.args values (8954, 297, 'res_0', 'day_interval', 4, 0, 0, 0);
insert into sys.args values (8955, 297, 'arg_1', 'day_interval', 4, 0, 1, 1);
insert into sys.args values (8956, 297, 'arg_2', 'bigint', 64, 0, 1, 2);
insert into sys.functions values (298, 'scale_down', 'dec_round', 'calc', 0, 1, false, false, false, 2000, true, false);
insert into sys.args values (8957, 298, 'res_0', 'day_interval', 4, 0, 0, 0);
insert into sys.args values (8958, 298, 'arg_1', 'day_interval', 4, 0, 1, 1);
insert into sys.args values (8959, 298, 'arg_2', 'bigint', 64, 0, 1, 2);
insert into sys.functions values (299, 'sql_sub', '-', 'calc', 0, 1, false, false, false, 2000, true, false);
insert into sys.args values (8960, 299, 'res_0', 'sec_interval', 13, 0, 0, 0);
insert into sys.args values (8961, 299, 'arg_1', 'sec_interval', 13, 0, 1, 1);
insert into sys.args values (8962, 299, 'arg_2', 'sec_interval', 13, 0, 1, 2);
insert into sys.functions values (300, 'sql_add', '+', 'calc', 0, 1, false, false, false, 2000, true, false);
insert into sys.args values (8963, 300, 'res_0', 'sec_interval', 13, 0, 0, 0);
insert into sys.args values (8964, 300, 'arg_1', 'sec_interval', 13, 0, 1, 1);
insert into sys.args values (8965, 300, 'arg_2', 'sec_interval', 13, 0, 1, 2);
insert into sys.functions values (301, 'sql_neg', '-', 'calc', 0, 1, false, false, false, 2000, true, false);
insert into sys.args values (8966, 301, 'res_0', 'sec_interval', 13, 0, 0, 0);
insert into sys.args values (8967, 301, 'arg_1', 'sec_interval', 13, 0, 1, 1);
insert into sys.functions values (302, 'abs', 'abs', 'calc', 0, 1, false, false, false, 2000, true, false);
insert into sys.args values (8968, 302, 'res_0', 'sec_interval', 13, 0, 0, 0);
insert into sys.args values (8969, 302, 'arg_1', 'sec_interval', 13, 0, 1, 1);
insert into sys.functions values (303, 'sign', 'sign', 'calc', 0, 1, false, false, false, 2000, true, false);
insert into sys.args values (8970, 303, 'res_0', 'tinyint', 8, 0, 0, 0);
insert into sys.args values (8971, 303, 'arg_1', 'sec_interval', 13, 0, 1, 1);
insert into sys.functions values (304, 'scale_up', '*', 'calc', 0, 1, false, false, false, 2000, true, false);
insert into sys.args values (8972, 304, 'res_0', 'sec_interval', 13, 0, 0, 0);
insert into sys.args values (8973, 304, 'arg_1', 'sec_interval', 13, 0, 1, 1);
insert into sys.args values (8974, 304, 'arg_2', 'bigint', 64, 0, 1, 2);
insert into sys.functions values (305, 'scale_down', 'dec_round', 'calc', 0, 1, false, false, false, 2000, true, false);
insert into sys.args values (8975, 305, 'res_0', 'sec_interval', 13, 0, 0, 0);
insert into sys.args values (8976, 305, 'arg_1', 'sec_interval', 13, 0, 1, 1);
insert into sys.args values (8977, 305, 'arg_2', 'bigint', 64, 0, 1, 2);
insert into sys.functions values (306, 'sql_mul', '*', 'calc', 0, 1, false, false, false, 2000, true, false);
insert into sys.args values (8978, 306, 'res_0', 'smallint', 16, 0, 0, 0);
insert into sys.args values (8979, 306, 'arg_1', 'smallint', 16, 0, 1, 1);
insert into sys.args values (8980, 306, 'arg_2', 'tinyint', 8, 0, 1, 2);
insert into sys.functions values (307, 'sql_mul', '*', 'calc', 0, 1, false, false, false, 2000, true, false);
insert into sys.args values (8981, 307, 'res_0', 'smallint', 16, 0, 0, 0);
insert into sys.args values (8982, 307, 'arg_1', 'tinyint', 8, 0, 1, 1);
insert into sys.args values (8983, 307, 'arg_2', 'smallint', 16, 0, 1, 2);
insert into sys.functions values (308, 'sql_div', '/', 'calc', 0, 1, false, false, false, 2000, true, false);
insert into sys.args values (8984, 308, 'res_0', 'smallint', 16, 0, 0, 0);
insert into sys.args values (8985, 308, 'arg_1', 'smallint', 16, 0, 1, 1);
insert into sys.args values (8986, 308, 'arg_2', 'tinyint', 8, 0, 1, 2);
insert into sys.functions values (309, 'sql_mul', '*', 'calc', 0, 1, false, false, false, 2000, true, false);
insert into sys.args values (8987, 309, 'res_0', 'int', 32, 0, 0, 0);
insert into sys.args values (8988, 309, 'arg_1', 'int', 32, 0, 1, 1);
insert into sys.args values (8989, 309, 'arg_2', 'tinyint', 8, 0, 1, 2);
insert into sys.functions values (310, 'sql_mul', '*', 'calc', 0, 1, false, false, false, 2000, true, false);
insert into sys.args values (8990, 310, 'res_0', 'int', 32, 0, 0, 0);
insert into sys.args values (8991, 310, 'arg_1', 'tinyint', 8, 0, 1, 1);
insert into sys.args values (8992, 310, 'arg_2', 'int', 32, 0, 1, 2);
insert into sys.functions values (311, 'sql_div', '/', 'calc', 0, 1, false, false, false, 2000, true, false);
insert into sys.args values (8993, 311, 'res_0', 'int', 32, 0, 0, 0);
insert into sys.args values (8994, 311, 'arg_1', 'int', 32, 0, 1, 1);
insert into sys.args values (8995, 311, 'arg_2', 'tinyint', 8, 0, 1, 2);
insert into sys.functions values (312, 'sql_mul', '*', 'calc', 0, 1, false, false, false, 2000, true, false);
insert into sys.args values (8996, 312, 'res_0', 'int', 32, 0, 0, 0);
insert into sys.args values (8997, 312, 'arg_1', 'int', 32, 0, 1, 1);
insert into sys.args values (8998, 312, 'arg_2', 'smallint', 16, 0, 1, 2);
insert into sys.functions values (313, 'sql_mul', '*', 'calc', 0, 1, false, false, false, 2000, true, false);
insert into sys.args values (8999, 313, 'res_0', 'int', 32, 0, 0, 0);
insert into sys.args values (9000, 313, 'arg_1', 'smallint', 16, 0, 1, 1);
insert into sys.args values (9001, 313, 'arg_2', 'int', 32, 0, 1, 2);
insert into sys.functions values (314, 'sql_div', '/', 'calc', 0, 1, false, false, false, 2000, true, false);
insert into sys.args values (9002, 314, 'res_0', 'int', 32, 0, 0, 0);
insert into sys.args values (9003, 314, 'arg_1', 'int', 32, 0, 1, 1);
insert into sys.args values (9004, 314, 'arg_2', 'smallint', 16, 0, 1, 2);
insert into sys.functions values (315, 'sql_mul', '*', 'calc', 0, 1, false, false, false, 2000, true, false);
insert into sys.args values (9005, 315, 'res_0', 'bigint', 64, 0, 0, 0);
insert into sys.args values (9006, 315, 'arg_1', 'bigint', 64, 0, 1, 1);
insert into sys.args values (9007, 315, 'arg_2', 'tinyint', 8, 0, 1, 2);
insert into sys.functions values (316, 'sql_mul', '*', 'calc', 0, 1, false, false, false, 2000, true, false);
insert into sys.args values (9008, 316, 'res_0', 'bigint', 64, 0, 0, 0);
insert into sys.args values (9009, 316, 'arg_1', 'tinyint', 8, 0, 1, 1);
insert into sys.args values (9010, 316, 'arg_2', 'bigint', 64, 0, 1, 2);
insert into sys.functions values (317, 'sql_div', '/', 'calc', 0, 1, false, false, false, 2000, true, false);
insert into sys.args values (9011, 317, 'res_0', 'bigint', 64, 0, 0, 0);
insert into sys.args values (9012, 317, 'arg_1', 'bigint', 64, 0, 1, 1);
insert into sys.args values (9013, 317, 'arg_2', 'tinyint', 8, 0, 1, 2);
insert into sys.functions values (318, 'sql_mul', '*', 'calc', 0, 1, false, false, false, 2000, true, false);
insert into sys.args values (9014, 318, 'res_0', 'bigint', 64, 0, 0, 0);
insert into sys.args values (9015, 318, 'arg_1', 'bigint', 64, 0, 1, 1);
insert into sys.args values (9016, 318, 'arg_2', 'smallint', 16, 0, 1, 2);
insert into sys.functions values (319, 'sql_mul', '*', 'calc', 0, 1, false, false, false, 2000, true, false);
insert into sys.args values (9017, 319, 'res_0', 'bigint', 64, 0, 0, 0);
insert into sys.args values (9018, 319, 'arg_1', 'smallint', 16, 0, 1, 1);
insert into sys.args values (9019, 319, 'arg_2', 'bigint', 64, 0, 1, 2);
insert into sys.functions values (320, 'sql_div', '/', 'calc', 0, 1, false, false, false, 2000, true, false);
insert into sys.args values (9020, 320, 'res_0', 'bigint', 64, 0, 0, 0);
insert into sys.args values (9021, 320, 'arg_1', 'bigint', 64, 0, 1, 1);
insert into sys.args values (9022, 320, 'arg_2', 'smallint', 16, 0, 1, 2);
insert into sys.functions values (321, 'sql_mul', '*', 'calc', 0, 1, false, false, false, 2000, true, false);
insert into sys.args values (9023, 321, 'res_0', 'bigint', 64, 0, 0, 0);
insert into sys.args values (9024, 321, 'arg_1', 'bigint', 64, 0, 1, 1);
insert into sys.args values (9025, 321, 'arg_2', 'int', 32, 0, 1, 2);
insert into sys.functions values (322, 'sql_mul', '*', 'calc', 0, 1, false, false, false, 2000, true, false);
insert into sys.args values (9026, 322, 'res_0', 'bigint', 64, 0, 0, 0);
insert into sys.args values (9027, 322, 'arg_1', 'int', 32, 0, 1, 1);
insert into sys.args values (9028, 322, 'arg_2', 'bigint', 64, 0, 1, 2);
insert into sys.functions values (323, 'sql_div', '/', 'calc', 0, 1, false, false, false, 2000, true, false);
insert into sys.args values (9029, 323, 'res_0', 'bigint', 64, 0, 0, 0);
insert into sys.args values (9030, 323, 'arg_1', 'bigint', 64, 0, 1, 1);
insert into sys.args values (9031, 323, 'arg_2', 'int', 32, 0, 1, 2);
insert into sys.functions values (324, 'sql_mul', '*', 'calc', 0, 1, false, false, false, 2000, true, false);
insert into sys.args values (9032, 324, 'res_0', 'hugeint', 128, 0, 0, 0);
insert into sys.args values (9033, 324, 'arg_1', 'hugeint', 128, 0, 1, 1);
insert into sys.args values (9034, 324, 'arg_2', 'tinyint', 8, 0, 1, 2);
insert into sys.functions values (325, 'sql_mul', '*', 'calc', 0, 1, false, false, false, 2000, true, false);
insert into sys.args values (9035, 325, 'res_0', 'hugeint', 128, 0, 0, 0);
insert into sys.args values (9036, 325, 'arg_1', 'tinyint', 8, 0, 1, 1);
insert into sys.args values (9037, 325, 'arg_2', 'hugeint', 128, 0, 1, 2);
insert into sys.functions values (326, 'sql_div', '/', 'calc', 0, 1, false, false, false, 2000, true, false);
insert into sys.args values (9038, 326, 'res_0', 'hugeint', 128, 0, 0, 0);
insert into sys.args values (9039, 326, 'arg_1', 'hugeint', 128, 0, 1, 1);
insert into sys.args values (9040, 326, 'arg_2', 'tinyint', 8, 0, 1, 2);
insert into sys.functions values (327, 'sql_mul', '*', 'calc', 0, 1, false, false, false, 2000, true, false);
insert into sys.args values (9041, 327, 'res_0', 'hugeint', 128, 0, 0, 0);
insert into sys.args values (9042, 327, 'arg_1', 'hugeint', 128, 0, 1, 1);
insert into sys.args values (9043, 327, 'arg_2', 'smallint', 16, 0, 1, 2);
insert into sys.functions values (328, 'sql_mul', '*', 'calc', 0, 1, false, false, false, 2000, true, false);
insert into sys.args values (9044, 328, 'res_0', 'hugeint', 128, 0, 0, 0);
insert into sys.args values (9045, 328, 'arg_1', 'smallint', 16, 0, 1, 1);
insert into sys.args values (9046, 328, 'arg_2', 'hugeint', 128, 0, 1, 2);
insert into sys.functions values (329, 'sql_div', '/', 'calc', 0, 1, false, false, false, 2000, true, false);
insert into sys.args values (9047, 329, 'res_0', 'hugeint', 128, 0, 0, 0);
insert into sys.args values (9048, 329, 'arg_1', 'hugeint', 128, 0, 1, 1);
insert into sys.args values (9049, 329, 'arg_2', 'smallint', 16, 0, 1, 2);
insert into sys.functions values (330, 'sql_mul', '*', 'calc', 0, 1, false, false, false, 2000, true, false);
insert into sys.args values (9050, 330, 'res_0', 'hugeint', 128, 0, 0, 0);
insert into sys.args values (9051, 330, 'arg_1', 'hugeint', 128, 0, 1, 1);
insert into sys.args values (9052, 330, 'arg_2', 'int', 32, 0, 1, 2);
insert into sys.functions values (331, 'sql_mul', '*', 'calc', 0, 1, false, false, false, 2000, true, false);
insert into sys.args values (9053, 331, 'res_0', 'hugeint', 128, 0, 0, 0);
insert into sys.args values (9054, 331, 'arg_1', 'int', 32, 0, 1, 1);
insert into sys.args values (9055, 331, 'arg_2', 'hugeint', 128, 0, 1, 2);
insert into sys.functions values (332, 'sql_div', '/', 'calc', 0, 1, false, false, false, 2000, true, false);
insert into sys.args values (9056, 332, 'res_0', 'hugeint', 128, 0, 0, 0);
insert into sys.args values (9057, 332, 'arg_1', 'hugeint', 128, 0, 1, 1);
insert into sys.args values (9058, 332, 'arg_2', 'int', 32, 0, 1, 2);
insert into sys.functions values (333, 'sql_mul', '*', 'calc', 0, 1, false, false, false, 2000, true, false);
insert into sys.args values (9059, 333, 'res_0', 'hugeint', 128, 0, 0, 0);
insert into sys.args values (9060, 333, 'arg_1', 'hugeint', 128, 0, 1, 1);
insert into sys.args values (9061, 333, 'arg_2', 'bigint', 64, 0, 1, 2);
insert into sys.functions values (334, 'sql_mul', '*', 'calc', 0, 1, false, false, false, 2000, true, false);
insert into sys.args values (9062, 334, 'res_0', 'hugeint', 128, 0, 0, 0);
insert into sys.args values (9063, 334, 'arg_1', 'bigint', 64, 0, 1, 1);
insert into sys.args values (9064, 334, 'arg_2', 'hugeint', 128, 0, 1, 2);
insert into sys.functions values (335, 'sql_div', '/', 'calc', 0, 1, false, false, false, 2000, true, false);
insert into sys.args values (9065, 335, 'res_0', 'hugeint', 128, 0, 0, 0);
insert into sys.args values (9066, 335, 'arg_1', 'hugeint', 128, 0, 1, 1);
insert into sys.args values (9067, 335, 'arg_2', 'bigint', 64, 0, 1, 2);
insert into sys.functions values (336, 'sql_mul', '*', 'calc', 0, 1, false, false, false, 2000, true, false);
insert into sys.args values (9068, 336, 'res_0', 'decimal', 4, 0, 0, 0);
insert into sys.args values (9069, 336, 'arg_1', 'decimal', 4, 0, 1, 1);
insert into sys.args values (9070, 336, 'arg_2', 'tinyint', 8, 0, 1, 2);
insert into sys.functions values (337, 'sql_mul', '*', 'calc', 0, 1, false, false, false, 2000, true, false);
insert into sys.args values (9071, 337, 'res_0', 'decimal', 4, 0, 0, 0);
insert into sys.args values (9072, 337, 'arg_1', 'tinyint', 8, 0, 1, 1);
insert into sys.args values (9073, 337, 'arg_2', 'decimal', 4, 0, 1, 2);
insert into sys.functions values (338, 'sql_div', '/', 'calc', 0, 1, false, false, false, 2000, true, false);
insert into sys.args values (9074, 338, 'res_0', 'decimal', 4, 0, 0, 0);
insert into sys.args values (9075, 338, 'arg_1', 'decimal', 4, 0, 1, 1);
insert into sys.args values (9076, 338, 'arg_2', 'tinyint', 8, 0, 1, 2);
insert into sys.functions values (339, 'sql_mul', '*', 'calc', 0, 1, false, false, false, 2000, true, false);
insert into sys.args values (9077, 339, 'res_0', 'decimal', 9, 0, 0, 0);
insert into sys.args values (9078, 339, 'arg_1', 'decimal', 9, 0, 1, 1);
insert into sys.args values (9079, 339, 'arg_2', 'tinyint', 8, 0, 1, 2);
insert into sys.functions values (340, 'sql_mul', '*', 'calc', 0, 1, false, false, false, 2000, true, false);
insert into sys.args values (9080, 340, 'res_0', 'decimal', 9, 0, 0, 0);
insert into sys.args values (9081, 340, 'arg_1', 'tinyint', 8, 0, 1, 1);
insert into sys.args values (9082, 340, 'arg_2', 'decimal', 9, 0, 1, 2);
insert into sys.functions values (341, 'sql_div', '/', 'calc', 0, 1, false, false, false, 2000, true, false);
insert into sys.args values (9083, 341, 'res_0', 'decimal', 9, 0, 0, 0);
insert into sys.args values (9084, 341, 'arg_1', 'decimal', 9, 0, 1, 1);
insert into sys.args values (9085, 341, 'arg_2', 'tinyint', 8, 0, 1, 2);
insert into sys.functions values (342, 'sql_mul', '*', 'calc', 0, 1, false, false, false, 2000, true, false);
insert into sys.args values (9086, 342, 'res_0', 'decimal', 9, 0, 0, 0);
insert into sys.args values (9087, 342, 'arg_1', 'decimal', 9, 0, 1, 1);
insert into sys.args values (9088, 342, 'arg_2', 'smallint', 16, 0, 1, 2);
insert into sys.functions values (343, 'sql_mul', '*', 'calc', 0, 1, false, false, false, 2000, true, false);
insert into sys.args values (9089, 343, 'res_0', 'decimal', 9, 0, 0, 0);
insert into sys.args values (9090, 343, 'arg_1', 'smallint', 16, 0, 1, 1);
insert into sys.args values (9091, 343, 'arg_2', 'decimal', 9, 0, 1, 2);
insert into sys.functions values (344, 'sql_div', '/', 'calc', 0, 1, false, false, false, 2000, true, false);
insert into sys.args values (9092, 344, 'res_0', 'decimal', 9, 0, 0, 0);
insert into sys.args values (9093, 344, 'arg_1', 'decimal', 9, 0, 1, 1);
insert into sys.args values (9094, 344, 'arg_2', 'smallint', 16, 0, 1, 2);
insert into sys.functions values (345, 'sql_mul', '*', 'calc', 0, 1, false, false, false, 2000, true, false);
insert into sys.args values (9095, 345, 'res_0', 'decimal', 18, 0, 0, 0);
insert into sys.args values (9096, 345, 'arg_1', 'decimal', 18, 0, 1, 1);
insert into sys.args values (9097, 345, 'arg_2', 'tinyint', 8, 0, 1, 2);
insert into sys.functions values (346, 'sql_mul', '*', 'calc', 0, 1, false, false, false, 2000, true, false);
insert into sys.args values (9098, 346, 'res_0', 'decimal', 18, 0, 0, 0);
insert into sys.args values (9099, 346, 'arg_1', 'tinyint', 8, 0, 1, 1);
insert into sys.args values (9100, 346, 'arg_2', 'decimal', 18, 0, 1, 2);
insert into sys.functions values (347, 'sql_div', '/', 'calc', 0, 1, false, false, false, 2000, true, false);
insert into sys.args values (9101, 347, 'res_0', 'decimal', 18, 0, 0, 0);
insert into sys.args values (9102, 347, 'arg_1', 'decimal', 18, 0, 1, 1);
insert into sys.args values (9103, 347, 'arg_2', 'tinyint', 8, 0, 1, 2);
insert into sys.functions values (348, 'sql_mul', '*', 'calc', 0, 1, false, false, false, 2000, true, false);
insert into sys.args values (9104, 348, 'res_0', 'decimal', 18, 0, 0, 0);
insert into sys.args values (9105, 348, 'arg_1', 'decimal', 18, 0, 1, 1);
insert into sys.args values (9106, 348, 'arg_2', 'smallint', 16, 0, 1, 2);
insert into sys.functions values (349, 'sql_mul', '*', 'calc', 0, 1, false, false, false, 2000, true, false);
insert into sys.args values (9107, 349, 'res_0', 'decimal', 18, 0, 0, 0);
insert into sys.args values (9108, 349, 'arg_1', 'smallint', 16, 0, 1, 1);
insert into sys.args values (9109, 349, 'arg_2', 'decimal', 18, 0, 1, 2);
insert into sys.functions values (350, 'sql_div', '/', 'calc', 0, 1, false, false, false, 2000, true, false);
insert into sys.args values (9110, 350, 'res_0', 'decimal', 18, 0, 0, 0);
insert into sys.args values (9111, 350, 'arg_1', 'decimal', 18, 0, 1, 1);
insert into sys.args values (9112, 350, 'arg_2', 'smallint', 16, 0, 1, 2);
insert into sys.functions values (351, 'sql_mul', '*', 'calc', 0, 1, false, false, false, 2000, true, false);
insert into sys.args values (9113, 351, 'res_0', 'decimal', 18, 0, 0, 0);
insert into sys.args values (9114, 351, 'arg_1', 'decimal', 18, 0, 1, 1);
insert into sys.args values (9115, 351, 'arg_2', 'int', 32, 0, 1, 2);
insert into sys.functions values (352, 'sql_mul', '*', 'calc', 0, 1, false, false, false, 2000, true, false);
insert into sys.args values (9116, 352, 'res_0', 'decimal', 18, 0, 0, 0);
insert into sys.args values (9117, 352, 'arg_1', 'int', 32, 0, 1, 1);
insert into sys.args values (9118, 352, 'arg_2', 'decimal', 18, 0, 1, 2);
insert into sys.functions values (353, 'sql_div', '/', 'calc', 0, 1, false, false, false, 2000, true, false);
insert into sys.args values (9119, 353, 'res_0', 'decimal', 18, 0, 0, 0);
insert into sys.args values (9120, 353, 'arg_1', 'decimal', 18, 0, 1, 1);
insert into sys.args values (9121, 353, 'arg_2', 'int', 32, 0, 1, 2);
insert into sys.functions values (354, 'sql_mul', '*', 'calc', 0, 1, false, false, false, 2000, true, false);
insert into sys.args values (9122, 354, 'res_0', 'decimal', 38, 0, 0, 0);
insert into sys.args values (9123, 354, 'arg_1', 'decimal', 38, 0, 1, 1);
insert into sys.args values (9124, 354, 'arg_2', 'tinyint', 8, 0, 1, 2);
insert into sys.functions values (355, 'sql_mul', '*', 'calc', 0, 1, false, false, false, 2000, true, false);
insert into sys.args values (9125, 355, 'res_0', 'decimal', 38, 0, 0, 0);
insert into sys.args values (9126, 355, 'arg_1', 'tinyint', 8, 0, 1, 1);
insert into sys.args values (9127, 355, 'arg_2', 'decimal', 38, 0, 1, 2);
insert into sys.functions values (356, 'sql_div', '/', 'calc', 0, 1, false, false, false, 2000, true, false);
insert into sys.args values (9128, 356, 'res_0', 'decimal', 38, 0, 0, 0);
insert into sys.args values (9129, 356, 'arg_1', 'decimal', 38, 0, 1, 1);
insert into sys.args values (9130, 356, 'arg_2', 'tinyint', 8, 0, 1, 2);
insert into sys.functions values (357, 'sql_mul', '*', 'calc', 0, 1, false, false, false, 2000, true, false);
insert into sys.args values (9131, 357, 'res_0', 'decimal', 38, 0, 0, 0);
insert into sys.args values (9132, 357, 'arg_1', 'decimal', 38, 0, 1, 1);
insert into sys.args values (9133, 357, 'arg_2', 'smallint', 16, 0, 1, 2);
insert into sys.functions values (358, 'sql_mul', '*', 'calc', 0, 1, false, false, false, 2000, true, false);
insert into sys.args values (9134, 358, 'res_0', 'decimal', 38, 0, 0, 0);
insert into sys.args values (9135, 358, 'arg_1', 'smallint', 16, 0, 1, 1);
insert into sys.args values (9136, 358, 'arg_2', 'decimal', 38, 0, 1, 2);
insert into sys.functions values (359, 'sql_div', '/', 'calc', 0, 1, false, false, false, 2000, true, false);
insert into sys.args values (9137, 359, 'res_0', 'decimal', 38, 0, 0, 0);
insert into sys.args values (9138, 359, 'arg_1', 'decimal', 38, 0, 1, 1);
insert into sys.args values (9139, 359, 'arg_2', 'smallint', 16, 0, 1, 2);
insert into sys.functions values (360, 'sql_mul', '*', 'calc', 0, 1, false, false, false, 2000, true, false);
insert into sys.args values (9140, 360, 'res_0', 'decimal', 38, 0, 0, 0);
insert into sys.args values (9141, 360, 'arg_1', 'decimal', 38, 0, 1, 1);
insert into sys.args values (9142, 360, 'arg_2', 'int', 32, 0, 1, 2);
insert into sys.functions values (361, 'sql_mul', '*', 'calc', 0, 1, false, false, false, 2000, true, false);
insert into sys.args values (9143, 361, 'res_0', 'decimal', 38, 0, 0, 0);
insert into sys.args values (9144, 361, 'arg_1', 'int', 32, 0, 1, 1);
insert into sys.args values (9145, 361, 'arg_2', 'decimal', 38, 0, 1, 2);
insert into sys.functions values (362, 'sql_div', '/', 'calc', 0, 1, false, false, false, 2000, true, false);
insert into sys.args values (9146, 362, 'res_0', 'decimal', 38, 0, 0, 0);
insert into sys.args values (9147, 362, 'arg_1', 'decimal', 38, 0, 1, 1);
insert into sys.args values (9148, 362, 'arg_2', 'int', 32, 0, 1, 2);
insert into sys.functions values (363, 'sql_mul', '*', 'calc', 0, 1, false, false, false, 2000, true, false);
insert into sys.args values (9149, 363, 'res_0', 'decimal', 38, 0, 0, 0);
insert into sys.args values (9150, 363, 'arg_1', 'decimal', 38, 0, 1, 1);
insert into sys.args values (9151, 363, 'arg_2', 'bigint', 64, 0, 1, 2);
insert into sys.functions values (364, 'sql_mul', '*', 'calc', 0, 1, false, false, false, 2000, true, false);
insert into sys.args values (9152, 364, 'res_0', 'decimal', 38, 0, 0, 0);
insert into sys.args values (9153, 364, 'arg_1', 'bigint', 64, 0, 1, 1);
insert into sys.args values (9154, 364, 'arg_2', 'decimal', 38, 0, 1, 2);
insert into sys.functions values (365, 'sql_div', '/', 'calc', 0, 1, false, false, false, 2000, true, false);
insert into sys.args values (9155, 365, 'res_0', 'decimal', 38, 0, 0, 0);
insert into sys.args values (9156, 365, 'arg_1', 'decimal', 38, 0, 1, 1);
insert into sys.args values (9157, 365, 'arg_2', 'bigint', 64, 0, 1, 2);
insert into sys.functions values (366, 'sql_mul', '*', 'calc', 0, 1, false, false, false, 2000, true, false);
insert into sys.args values (9158, 366, 'res_0', 'decimal', 9, 0, 0, 0);
insert into sys.args values (9159, 366, 'arg_1', 'decimal', 9, 0, 1, 1);
insert into sys.args values (9160, 366, 'arg_2', 'decimal', 4, 0, 1, 2);
insert into sys.functions values (367, 'sql_div', '/', 'calc', 0, 1, false, false, false, 2000, true, false);
insert into sys.args values (9161, 367, 'res_0', 'decimal', 9, 0, 0, 0);
insert into sys.args values (9162, 367, 'arg_1', 'decimal', 9, 0, 1, 1);
insert into sys.args values (9163, 367, 'arg_2', 'decimal', 4, 0, 1, 2);
insert into sys.functions values (368, 'sql_mul', '*', 'calc', 0, 1, false, false, false, 2000, true, false);
insert into sys.args values (9164, 368, 'res_0', 'decimal', 18, 0, 0, 0);
insert into sys.args values (9165, 368, 'arg_1', 'decimal', 18, 0, 1, 1);
insert into sys.args values (9166, 368, 'arg_2', 'decimal', 4, 0, 1, 2);
insert into sys.functions values (369, 'sql_div', '/', 'calc', 0, 1, false, false, false, 2000, true, false);
insert into sys.args values (9167, 369, 'res_0', 'decimal', 18, 0, 0, 0);
insert into sys.args values (9168, 369, 'arg_1', 'decimal', 18, 0, 1, 1);
insert into sys.args values (9169, 369, 'arg_2', 'decimal', 4, 0, 1, 2);
insert into sys.functions values (370, 'sql_mul', '*', 'calc', 0, 1, false, false, false, 2000, true, false);
insert into sys.args values (9170, 370, 'res_0', 'decimal', 18, 0, 0, 0);
insert into sys.args values (9171, 370, 'arg_1', 'decimal', 18, 0, 1, 1);
insert into sys.args values (9172, 370, 'arg_2', 'decimal', 9, 0, 1, 2);
insert into sys.functions values (371, 'sql_div', '/', 'calc', 0, 1, false, false, false, 2000, true, false);
insert into sys.args values (9173, 371, 'res_0', 'decimal', 18, 0, 0, 0);
insert into sys.args values (9174, 371, 'arg_1', 'decimal', 18, 0, 1, 1);
insert into sys.args values (9175, 371, 'arg_2', 'decimal', 9, 0, 1, 2);
insert into sys.functions values (372, 'sql_mul', '*', 'calc', 0, 1, false, false, false, 2000, true, false);
insert into sys.args values (9176, 372, 'res_0', 'decimal', 38, 0, 0, 0);
insert into sys.args values (9177, 372, 'arg_1', 'decimal', 38, 0, 1, 1);
insert into sys.args values (9178, 372, 'arg_2', 'decimal', 4, 0, 1, 2);
insert into sys.functions values (373, 'sql_div', '/', 'calc', 0, 1, false, false, false, 2000, true, false);
insert into sys.args values (9179, 373, 'res_0', 'decimal', 38, 0, 0, 0);
insert into sys.args values (9180, 373, 'arg_1', 'decimal', 38, 0, 1, 1);
insert into sys.args values (9181, 373, 'arg_2', 'decimal', 4, 0, 1, 2);
insert into sys.functions values (374, 'sql_mul', '*', 'calc', 0, 1, false, false, false, 2000, true, false);
insert into sys.args values (9182, 374, 'res_0', 'decimal', 38, 0, 0, 0);
insert into sys.args values (9183, 374, 'arg_1', 'decimal', 38, 0, 1, 1);
insert into sys.args values (9184, 374, 'arg_2', 'decimal', 9, 0, 1, 2);
insert into sys.functions values (375, 'sql_div', '/', 'calc', 0, 1, false, false, false, 2000, true, false);
insert into sys.args values (9185, 375, 'res_0', 'decimal', 38, 0, 0, 0);
insert into sys.args values (9186, 375, 'arg_1', 'decimal', 38, 0, 1, 1);
insert into sys.args values (9187, 375, 'arg_2', 'decimal', 9, 0, 1, 2);
insert into sys.functions values (376, 'sql_mul', '*', 'calc', 0, 1, false, false, false, 2000, true, false);
insert into sys.args values (9188, 376, 'res_0', 'decimal', 38, 0, 0, 0);
insert into sys.args values (9189, 376, 'arg_1', 'decimal', 38, 0, 1, 1);
insert into sys.args values (9190, 376, 'arg_2', 'decimal', 18, 0, 1, 2);
insert into sys.functions values (377, 'sql_div', '/', 'calc', 0, 1, false, false, false, 2000, true, false);
insert into sys.args values (9191, 377, 'res_0', 'decimal', 38, 0, 0, 0);
insert into sys.args values (9192, 377, 'arg_1', 'decimal', 38, 0, 1, 1);
insert into sys.args values (9193, 377, 'arg_2', 'decimal', 18, 0, 1, 2);
insert into sys.functions values (378, 'sql_sub', '-', 'calc', 0, 1, false, false, false, 2000, true, false);
insert into sys.args values (9194, 378, 'res_0', 'tinyint', 8, 0, 0, 0);
insert into sys.args values (9195, 378, 'arg_1', 'tinyint', 8, 0, 1, 1);
insert into sys.args values (9196, 378, 'arg_2', 'tinyint', 8, 0, 1, 2);
insert into sys.functions values (379, 'sql_add', '+', 'calc', 0, 1, false, false, false, 2000, true, false);
insert into sys.args values (9197, 379, 'res_0', 'tinyint', 8, 0, 0, 0);
insert into sys.args values (9198, 379, 'arg_1', 'tinyint', 8, 0, 1, 1);
insert into sys.args values (9199, 379, 'arg_2', 'tinyint', 8, 0, 1, 2);
insert into sys.functions values (380, 'sql_mul', '*', 'calc', 0, 1, false, false, false, 2000, true, false);
insert into sys.args values (9200, 380, 'res_0', 'tinyint', 8, 0, 0, 0);
insert into sys.args values (9201, 380, 'arg_1', 'tinyint', 8, 0, 1, 1);
insert into sys.args values (9202, 380, 'arg_2', 'tinyint', 8, 0, 1, 2);
insert into sys.functions values (381, 'sql_div', '/', 'calc', 0, 1, false, false, false, 2000, true, false);
insert into sys.args values (9203, 381, 'res_0', 'tinyint', 8, 0, 0, 0);
insert into sys.args values (9204, 381, 'arg_1', 'tinyint', 8, 0, 1, 1);
insert into sys.args values (9205, 381, 'arg_2', 'tinyint', 8, 0, 1, 2);
insert into sys.functions values (382, 'bit_and', 'and', 'calc', 0, 1, false, false, false, 2000, true, false);
insert into sys.args values (9206, 382, 'res_0', 'tinyint', 8, 0, 0, 0);
insert into sys.args values (9207, 382, 'arg_1', 'tinyint', 8, 0, 1, 1);
insert into sys.args values (9208, 382, 'arg_2', 'tinyint', 8, 0, 1, 2);
insert into sys.functions values (383, 'bit_or', 'or', 'calc', 0, 1, false, false, false, 2000, true, false);
insert into sys.args values (9209, 383, 'res_0', 'tinyint', 8, 0, 0, 0);
insert into sys.args values (9210, 383, 'arg_1', 'tinyint', 8, 0, 1, 1);
insert into sys.args values (9211, 383, 'arg_2', 'tinyint', 8, 0, 1, 2);
insert into sys.functions values (384, 'bit_xor', 'xor', 'calc', 0, 1, false, false, false, 2000, true, false);
insert into sys.args values (9212, 384, 'res_0', 'tinyint', 8, 0, 0, 0);
insert into sys.args values (9213, 384, 'arg_1', 'tinyint', 8, 0, 1, 1);
insert into sys.args values (9214, 384, 'arg_2', 'tinyint', 8, 0, 1, 2);
insert into sys.functions values (385, 'bit_not', 'not', 'calc', 0, 1, false, false, false, 2000, true, false);
insert into sys.args values (9215, 385, 'res_0', 'tinyint', 8, 0, 0, 0);
insert into sys.args values (9216, 385, 'arg_1', 'tinyint', 8, 0, 1, 1);
insert into sys.functions values (386, 'left_shift', '<<', 'calc', 0, 1, false, false, false, 2000, true, false);
insert into sys.args values (9217, 386, 'res_0', 'tinyint', 8, 0, 0, 0);
insert into sys.args values (9218, 386, 'arg_1', 'tinyint', 8, 0, 1, 1);
insert into sys.args values (9219, 386, 'arg_2', 'int', 32, 0, 1, 2);
insert into sys.functions values (387, 'right_shift', '>>', 'calc', 0, 1, false, false, false, 2000, true, false);
insert into sys.args values (9220, 387, 'res_0', 'tinyint', 8, 0, 0, 0);
insert into sys.args values (9221, 387, 'arg_1', 'tinyint', 8, 0, 1, 1);
insert into sys.args values (9222, 387, 'arg_2', 'int', 32, 0, 1, 2);
insert into sys.functions values (388, 'sql_neg', '-', 'calc', 0, 1, false, false, false, 2000, true, false);
insert into sys.args values (9223, 388, 'res_0', 'tinyint', 8, 0, 0, 0);
insert into sys.args values (9224, 388, 'arg_1', 'tinyint', 8, 0, 1, 1);
insert into sys.functions values (389, 'abs', 'abs', 'calc', 0, 1, false, false, false, 2000, true, false);
insert into sys.args values (9225, 389, 'res_0', 'tinyint', 8, 0, 0, 0);
insert into sys.args values (9226, 389, 'arg_1', 'tinyint', 8, 0, 1, 1);
insert into sys.functions values (390, 'sign', 'sign', 'calc', 0, 1, false, false, false, 2000, true, false);
insert into sys.args values (9227, 390, 'res_0', 'tinyint', 8, 0, 0, 0);
insert into sys.args values (9228, 390, 'arg_1', 'tinyint', 8, 0, 1, 1);
insert into sys.functions values (391, 'scale_up', '*', 'calc', 0, 1, false, false, false, 2000, true, false);
insert into sys.args values (9229, 391, 'res_0', 'tinyint', 8, 0, 0, 0);
insert into sys.args values (9230, 391, 'arg_1', 'tinyint', 8, 0, 1, 1);
insert into sys.args values (9231, 391, 'arg_2', 'tinyint', 8, 0, 1, 2);
insert into sys.functions values (392, 'scale_down', 'dec_round', 'calc', 0, 1, false, false, false, 2000, true, false);
insert into sys.args values (9232, 392, 'res_0', 'tinyint', 8, 0, 0, 0);
insert into sys.args values (9233, 392, 'arg_1', 'tinyint', 8, 0, 1, 1);
insert into sys.args values (9234, 392, 'arg_2', 'tinyint', 8, 0, 1, 2);
insert into sys.functions values (393, 'sql_mul', '*', 'calc', 0, 1, false, false, false, 2000, true, false);
insert into sys.args values (9235, 393, 'res_0', 'month_interval', 3, 0, 0, 0);
insert into sys.args values (9236, 393, 'arg_1', 'month_interval', 3, 0, 1, 1);
insert into sys.args values (9237, 393, 'arg_2', 'tinyint', 8, 0, 1, 2);
insert into sys.functions values (394, 'sql_mul', '*', 'calc', 0, 1, false, false, false, 2000, true, false);
insert into sys.args values (9238, 394, 'res_0', 'day_interval', 4, 0, 0, 0);
insert into sys.args values (9239, 394, 'arg_1', 'day_interval', 4, 0, 1, 1);
insert into sys.args values (9240, 394, 'arg_2', 'tinyint', 8, 0, 1, 2);
insert into sys.functions values (395, 'sql_mul', '*', 'calc', 0, 1, false, false, false, 2000, true, false);
insert into sys.args values (9241, 395, 'res_0', 'sec_interval', 13, 0, 0, 0);
insert into sys.args values (9242, 395, 'arg_1', 'sec_interval', 13, 0, 1, 1);
insert into sys.args values (9243, 395, 'arg_2', 'tinyint', 8, 0, 1, 2);
insert into sys.functions values (396, 'sql_div', '/', 'calc', 0, 1, false, false, false, 2000, true, false);
insert into sys.args values (9244, 396, 'res_0', 'month_interval', 3, 0, 0, 0);
insert into sys.args values (9245, 396, 'arg_1', 'month_interval', 3, 0, 1, 1);
insert into sys.args values (9246, 396, 'arg_2', 'tinyint', 8, 0, 1, 2);
insert into sys.functions values (397, 'sql_div', '/', 'calc', 0, 1, false, false, false, 2000, true, false);
insert into sys.args values (9247, 397, 'res_0', 'day_interval', 4, 0, 0, 0);
insert into sys.args values (9248, 397, 'arg_1', 'day_interval', 4, 0, 1, 1);
insert into sys.args values (9249, 397, 'arg_2', 'tinyint', 8, 0, 1, 2);
insert into sys.functions values (398, 'sql_div', '/', 'calc', 0, 1, false, false, false, 2000, true, false);
insert into sys.args values (9250, 398, 'res_0', 'sec_interval', 13, 0, 0, 0);
insert into sys.args values (9251, 398, 'arg_1', 'sec_interval', 13, 0, 1, 1);
insert into sys.args values (9252, 398, 'arg_2', 'tinyint', 8, 0, 1, 2);
insert into sys.functions values (399, 'sql_sub', '-', 'calc', 0, 1, false, false, false, 2000, true, false);
insert into sys.args values (9253, 399, 'res_0', 'smallint', 16, 0, 0, 0);
insert into sys.args values (9254, 399, 'arg_1', 'smallint', 16, 0, 1, 1);
insert into sys.args values (9255, 399, 'arg_2', 'smallint', 16, 0, 1, 2);
insert into sys.functions values (400, 'sql_add', '+', 'calc', 0, 1, false, false, false, 2000, true, false);
insert into sys.args values (9256, 400, 'res_0', 'smallint', 16, 0, 0, 0);
insert into sys.args values (9257, 400, 'arg_1', 'smallint', 16, 0, 1, 1);
insert into sys.args values (9258, 400, 'arg_2', 'smallint', 16, 0, 1, 2);
insert into sys.functions values (401, 'sql_mul', '*', 'calc', 0, 1, false, false, false, 2000, true, false);
insert into sys.args values (9259, 401, 'res_0', 'smallint', 16, 0, 0, 0);
insert into sys.args values (9260, 401, 'arg_1', 'smallint', 16, 0, 1, 1);
insert into sys.args values (9261, 401, 'arg_2', 'smallint', 16, 0, 1, 2);
insert into sys.functions values (402, 'sql_div', '/', 'calc', 0, 1, false, false, false, 2000, true, false);
insert into sys.args values (9262, 402, 'res_0', 'smallint', 16, 0, 0, 0);
insert into sys.args values (9263, 402, 'arg_1', 'smallint', 16, 0, 1, 1);
insert into sys.args values (9264, 402, 'arg_2', 'smallint', 16, 0, 1, 2);
insert into sys.functions values (403, 'bit_and', 'and', 'calc', 0, 1, false, false, false, 2000, true, false);
insert into sys.args values (9265, 403, 'res_0', 'smallint', 16, 0, 0, 0);
insert into sys.args values (9266, 403, 'arg_1', 'smallint', 16, 0, 1, 1);
insert into sys.args values (9267, 403, 'arg_2', 'smallint', 16, 0, 1, 2);
insert into sys.functions values (404, 'bit_or', 'or', 'calc', 0, 1, false, false, false, 2000, true, false);
insert into sys.args values (9268, 404, 'res_0', 'smallint', 16, 0, 0, 0);
insert into sys.args values (9269, 404, 'arg_1', 'smallint', 16, 0, 1, 1);
insert into sys.args values (9270, 404, 'arg_2', 'smallint', 16, 0, 1, 2);
insert into sys.functions values (405, 'bit_xor', 'xor', 'calc', 0, 1, false, false, false, 2000, true, false);
insert into sys.args values (9271, 405, 'res_0', 'smallint', 16, 0, 0, 0);
insert into sys.args values (9272, 405, 'arg_1', 'smallint', 16, 0, 1, 1);
insert into sys.args values (9273, 405, 'arg_2', 'smallint', 16, 0, 1, 2);
insert into sys.functions values (406, 'bit_not', 'not', 'calc', 0, 1, false, false, false, 2000, true, false);
insert into sys.args values (9274, 406, 'res_0', 'smallint', 16, 0, 0, 0);
insert into sys.args values (9275, 406, 'arg_1', 'smallint', 16, 0, 1, 1);
insert into sys.functions values (407, 'left_shift', '<<', 'calc', 0, 1, false, false, false, 2000, true, false);
insert into sys.args values (9276, 407, 'res_0', 'smallint', 16, 0, 0, 0);
insert into sys.args values (9277, 407, 'arg_1', 'smallint', 16, 0, 1, 1);
insert into sys.args values (9278, 407, 'arg_2', 'int', 32, 0, 1, 2);
insert into sys.functions values (408, 'right_shift', '>>', 'calc', 0, 1, false, false, false, 2000, true, false);
insert into sys.args values (9279, 408, 'res_0', 'smallint', 16, 0, 0, 0);
insert into sys.args values (9280, 408, 'arg_1', 'smallint', 16, 0, 1, 1);
insert into sys.args values (9281, 408, 'arg_2', 'int', 32, 0, 1, 2);
insert into sys.functions values (409, 'sql_neg', '-', 'calc', 0, 1, false, false, false, 2000, true, false);
insert into sys.args values (9282, 409, 'res_0', 'smallint', 16, 0, 0, 0);
insert into sys.args values (9283, 409, 'arg_1', 'smallint', 16, 0, 1, 1);
insert into sys.functions values (410, 'abs', 'abs', 'calc', 0, 1, false, false, false, 2000, true, false);
insert into sys.args values (9284, 410, 'res_0', 'smallint', 16, 0, 0, 0);
insert into sys.args values (9285, 410, 'arg_1', 'smallint', 16, 0, 1, 1);
insert into sys.functions values (411, 'sign', 'sign', 'calc', 0, 1, false, false, false, 2000, true, false);
insert into sys.args values (9286, 411, 'res_0', 'tinyint', 8, 0, 0, 0);
insert into sys.args values (9287, 411, 'arg_1', 'smallint', 16, 0, 1, 1);
insert into sys.functions values (412, 'scale_up', '*', 'calc', 0, 1, false, false, false, 2000, true, false);
insert into sys.args values (9288, 412, 'res_0', 'smallint', 16, 0, 0, 0);
insert into sys.args values (9289, 412, 'arg_1', 'smallint', 16, 0, 1, 1);
insert into sys.args values (9290, 412, 'arg_2', 'smallint', 16, 0, 1, 2);
insert into sys.functions values (413, 'scale_down', 'dec_round', 'calc', 0, 1, false, false, false, 2000, true, false);
insert into sys.args values (9291, 413, 'res_0', 'smallint', 16, 0, 0, 0);
insert into sys.args values (9292, 413, 'arg_1', 'smallint', 16, 0, 1, 1);
insert into sys.args values (9293, 413, 'arg_2', 'smallint', 16, 0, 1, 2);
insert into sys.functions values (414, 'sql_mul', '*', 'calc', 0, 1, false, false, false, 2000, true, false);
insert into sys.args values (9294, 414, 'res_0', 'month_interval', 3, 0, 0, 0);
insert into sys.args values (9295, 414, 'arg_1', 'month_interval', 3, 0, 1, 1);
insert into sys.args values (9296, 414, 'arg_2', 'smallint', 16, 0, 1, 2);
insert into sys.functions values (415, 'sql_mul', '*', 'calc', 0, 1, false, false, false, 2000, true, false);
insert into sys.args values (9297, 415, 'res_0', 'day_interval', 4, 0, 0, 0);
insert into sys.args values (9298, 415, 'arg_1', 'day_interval', 4, 0, 1, 1);
insert into sys.args values (9299, 415, 'arg_2', 'smallint', 16, 0, 1, 2);
insert into sys.functions values (416, 'sql_mul', '*', 'calc', 0, 1, false, false, false, 2000, true, false);
insert into sys.args values (9300, 416, 'res_0', 'sec_interval', 13, 0, 0, 0);
insert into sys.args values (9301, 416, 'arg_1', 'sec_interval', 13, 0, 1, 1);
insert into sys.args values (9302, 416, 'arg_2', 'smallint', 16, 0, 1, 2);
insert into sys.functions values (417, 'sql_div', '/', 'calc', 0, 1, false, false, false, 2000, true, false);
insert into sys.args values (9303, 417, 'res_0', 'month_interval', 3, 0, 0, 0);
insert into sys.args values (9304, 417, 'arg_1', 'month_interval', 3, 0, 1, 1);
insert into sys.args values (9305, 417, 'arg_2', 'smallint', 16, 0, 1, 2);
insert into sys.functions values (418, 'sql_div', '/', 'calc', 0, 1, false, false, false, 2000, true, false);
insert into sys.args values (9306, 418, 'res_0', 'day_interval', 4, 0, 0, 0);
insert into sys.args values (9307, 418, 'arg_1', 'day_interval', 4, 0, 1, 1);
insert into sys.args values (9308, 418, 'arg_2', 'smallint', 16, 0, 1, 2);
insert into sys.functions values (419, 'sql_div', '/', 'calc', 0, 1, false, false, false, 2000, true, false);
insert into sys.args values (9309, 419, 'res_0', 'sec_interval', 13, 0, 0, 0);
insert into sys.args values (9310, 419, 'arg_1', 'sec_interval', 13, 0, 1, 1);
insert into sys.args values (9311, 419, 'arg_2', 'smallint', 16, 0, 1, 2);
insert into sys.functions values (420, 'sql_sub', '-', 'calc', 0, 1, false, false, false, 2000, true, false);
insert into sys.args values (9312, 420, 'res_0', 'int', 32, 0, 0, 0);
insert into sys.args values (9313, 420, 'arg_1', 'int', 32, 0, 1, 1);
insert into sys.args values (9314, 420, 'arg_2', 'int', 32, 0, 1, 2);
insert into sys.functions values (421, 'sql_add', '+', 'calc', 0, 1, false, false, false, 2000, true, false);
insert into sys.args values (9315, 421, 'res_0', 'int', 32, 0, 0, 0);
insert into sys.args values (9316, 421, 'arg_1', 'int', 32, 0, 1, 1);
insert into sys.args values (9317, 421, 'arg_2', 'int', 32, 0, 1, 2);
insert into sys.functions values (422, 'sql_mul', '*', 'calc', 0, 1, false, false, false, 2000, true, false);
insert into sys.args values (9318, 422, 'res_0', 'int', 32, 0, 0, 0);
insert into sys.args values (9319, 422, 'arg_1', 'int', 32, 0, 1, 1);
insert into sys.args values (9320, 422, 'arg_2', 'int', 32, 0, 1, 2);
insert into sys.functions values (423, 'sql_div', '/', 'calc', 0, 1, false, false, false, 2000, true, false);
insert into sys.args values (9321, 423, 'res_0', 'int', 32, 0, 0, 0);
insert into sys.args values (9322, 423, 'arg_1', 'int', 32, 0, 1, 1);
insert into sys.args values (9323, 423, 'arg_2', 'int', 32, 0, 1, 2);
insert into sys.functions values (424, 'bit_and', 'and', 'calc', 0, 1, false, false, false, 2000, true, false);
insert into sys.args values (9324, 424, 'res_0', 'int', 32, 0, 0, 0);
insert into sys.args values (9325, 424, 'arg_1', 'int', 32, 0, 1, 1);
insert into sys.args values (9326, 424, 'arg_2', 'int', 32, 0, 1, 2);
insert into sys.functions values (425, 'bit_or', 'or', 'calc', 0, 1, false, false, false, 2000, true, false);
insert into sys.args values (9327, 425, 'res_0', 'int', 32, 0, 0, 0);
insert into sys.args values (9328, 425, 'arg_1', 'int', 32, 0, 1, 1);
insert into sys.args values (9329, 425, 'arg_2', 'int', 32, 0, 1, 2);
insert into sys.functions values (426, 'bit_xor', 'xor', 'calc', 0, 1, false, false, false, 2000, true, false);
insert into sys.args values (9330, 426, 'res_0', 'int', 32, 0, 0, 0);
insert into sys.args values (9331, 426, 'arg_1', 'int', 32, 0, 1, 1);
insert into sys.args values (9332, 426, 'arg_2', 'int', 32, 0, 1, 2);
insert into sys.functions values (427, 'bit_not', 'not', 'calc', 0, 1, false, false, false, 2000, true, false);
insert into sys.args values (9333, 427, 'res_0', 'int', 32, 0, 0, 0);
insert into sys.args values (9334, 427, 'arg_1', 'int', 32, 0, 1, 1);
insert into sys.functions values (428, 'left_shift', '<<', 'calc', 0, 1, false, false, false, 2000, true, false);
insert into sys.args values (9335, 428, 'res_0', 'int', 32, 0, 0, 0);
insert into sys.args values (9336, 428, 'arg_1', 'int', 32, 0, 1, 1);
insert into sys.args values (9337, 428, 'arg_2', 'int', 32, 0, 1, 2);
insert into sys.functions values (429, 'right_shift', '>>', 'calc', 0, 1, false, false, false, 2000, true, false);
insert into sys.args values (9338, 429, 'res_0', 'int', 32, 0, 0, 0);
insert into sys.args values (9339, 429, 'arg_1', 'int', 32, 0, 1, 1);
insert into sys.args values (9340, 429, 'arg_2', 'int', 32, 0, 1, 2);
insert into sys.functions values (430, 'sql_neg', '-', 'calc', 0, 1, false, false, false, 2000, true, false);
insert into sys.args values (9341, 430, 'res_0', 'int', 32, 0, 0, 0);
insert into sys.args values (9342, 430, 'arg_1', 'int', 32, 0, 1, 1);
insert into sys.functions values (431, 'abs', 'abs', 'calc', 0, 1, false, false, false, 2000, true, false);
insert into sys.args values (9343, 431, 'res_0', 'int', 32, 0, 0, 0);
insert into sys.args values (9344, 431, 'arg_1', 'int', 32, 0, 1, 1);
insert into sys.functions values (432, 'sign', 'sign', 'calc', 0, 1, false, false, false, 2000, true, false);
insert into sys.args values (9345, 432, 'res_0', 'tinyint', 8, 0, 0, 0);
insert into sys.args values (9346, 432, 'arg_1', 'int', 32, 0, 1, 1);
insert into sys.functions values (433, 'scale_up', '*', 'calc', 0, 1, false, false, false, 2000, true, false);
insert into sys.args values (9347, 433, 'res_0', 'int', 32, 0, 0, 0);
insert into sys.args values (9348, 433, 'arg_1', 'int', 32, 0, 1, 1);
insert into sys.args values (9349, 433, 'arg_2', 'int', 32, 0, 1, 2);
insert into sys.functions values (434, 'scale_down', 'dec_round', 'calc', 0, 1, false, false, false, 2000, true, false);
insert into sys.args values (9350, 434, 'res_0', 'int', 32, 0, 0, 0);
insert into sys.args values (9351, 434, 'arg_1', 'int', 32, 0, 1, 1);
insert into sys.args values (9352, 434, 'arg_2', 'int', 32, 0, 1, 2);
insert into sys.functions values (435, 'sql_mul', '*', 'calc', 0, 1, false, false, false, 2000, true, false);
insert into sys.args values (9353, 435, 'res_0', 'month_interval', 3, 0, 0, 0);
insert into sys.args values (9354, 435, 'arg_1', 'month_interval', 3, 0, 1, 1);
insert into sys.args values (9355, 435, 'arg_2', 'int', 32, 0, 1, 2);
insert into sys.functions values (436, 'sql_mul', '*', 'calc', 0, 1, false, false, false, 2000, true, false);
insert into sys.args values (9356, 436, 'res_0', 'day_interval', 4, 0, 0, 0);
insert into sys.args values (9357, 436, 'arg_1', 'day_interval', 4, 0, 1, 1);
insert into sys.args values (9358, 436, 'arg_2', 'int', 32, 0, 1, 2);
insert into sys.functions values (437, 'sql_mul', '*', 'calc', 0, 1, false, false, false, 2000, true, false);
insert into sys.args values (9359, 437, 'res_0', 'sec_interval', 13, 0, 0, 0);
insert into sys.args values (9360, 437, 'arg_1', 'sec_interval', 13, 0, 1, 1);
insert into sys.args values (9361, 437, 'arg_2', 'int', 32, 0, 1, 2);
insert into sys.functions values (438, 'sql_div', '/', 'calc', 0, 1, false, false, false, 2000, true, false);
insert into sys.args values (9362, 438, 'res_0', 'month_interval', 3, 0, 0, 0);
insert into sys.args values (9363, 438, 'arg_1', 'month_interval', 3, 0, 1, 1);
insert into sys.args values (9364, 438, 'arg_2', 'int', 32, 0, 1, 2);
insert into sys.functions values (439, 'sql_div', '/', 'calc', 0, 1, false, false, false, 2000, true, false);
insert into sys.args values (9365, 439, 'res_0', 'day_interval', 4, 0, 0, 0);
insert into sys.args values (9366, 439, 'arg_1', 'day_interval', 4, 0, 1, 1);
insert into sys.args values (9367, 439, 'arg_2', 'int', 32, 0, 1, 2);
insert into sys.functions values (440, 'sql_div', '/', 'calc', 0, 1, false, false, false, 2000, true, false);
insert into sys.args values (9368, 440, 'res_0', 'sec_interval', 13, 0, 0, 0);
insert into sys.args values (9369, 440, 'arg_1', 'sec_interval', 13, 0, 1, 1);
insert into sys.args values (9370, 440, 'arg_2', 'int', 32, 0, 1, 2);
insert into sys.functions values (441, 'sql_sub', '-', 'calc', 0, 1, false, false, false, 2000, true, false);
insert into sys.args values (9371, 441, 'res_0', 'bigint', 64, 0, 0, 0);
insert into sys.args values (9372, 441, 'arg_1', 'bigint', 64, 0, 1, 1);
insert into sys.args values (9373, 441, 'arg_2', 'bigint', 64, 0, 1, 2);
insert into sys.functions values (442, 'sql_add', '+', 'calc', 0, 1, false, false, false, 2000, true, false);
insert into sys.args values (9374, 442, 'res_0', 'bigint', 64, 0, 0, 0);
insert into sys.args values (9375, 442, 'arg_1', 'bigint', 64, 0, 1, 1);
insert into sys.args values (9376, 442, 'arg_2', 'bigint', 64, 0, 1, 2);
insert into sys.functions values (443, 'sql_mul', '*', 'calc', 0, 1, false, false, false, 2000, true, false);
insert into sys.args values (9377, 443, 'res_0', 'bigint', 64, 0, 0, 0);
insert into sys.args values (9378, 443, 'arg_1', 'bigint', 64, 0, 1, 1);
insert into sys.args values (9379, 443, 'arg_2', 'bigint', 64, 0, 1, 2);
insert into sys.functions values (444, 'sql_div', '/', 'calc', 0, 1, false, false, false, 2000, true, false);
insert into sys.args values (9380, 444, 'res_0', 'bigint', 64, 0, 0, 0);
insert into sys.args values (9381, 444, 'arg_1', 'bigint', 64, 0, 1, 1);
insert into sys.args values (9382, 444, 'arg_2', 'bigint', 64, 0, 1, 2);
insert into sys.functions values (445, 'bit_and', 'and', 'calc', 0, 1, false, false, false, 2000, true, false);
insert into sys.args values (9383, 445, 'res_0', 'bigint', 64, 0, 0, 0);
insert into sys.args values (9384, 445, 'arg_1', 'bigint', 64, 0, 1, 1);
insert into sys.args values (9385, 445, 'arg_2', 'bigint', 64, 0, 1, 2);
insert into sys.functions values (446, 'bit_or', 'or', 'calc', 0, 1, false, false, false, 2000, true, false);
insert into sys.args values (9386, 446, 'res_0', 'bigint', 64, 0, 0, 0);
insert into sys.args values (9387, 446, 'arg_1', 'bigint', 64, 0, 1, 1);
insert into sys.args values (9388, 446, 'arg_2', 'bigint', 64, 0, 1, 2);
insert into sys.functions values (447, 'bit_xor', 'xor', 'calc', 0, 1, false, false, false, 2000, true, false);
insert into sys.args values (9389, 447, 'res_0', 'bigint', 64, 0, 0, 0);
insert into sys.args values (9390, 447, 'arg_1', 'bigint', 64, 0, 1, 1);
insert into sys.args values (9391, 447, 'arg_2', 'bigint', 64, 0, 1, 2);
insert into sys.functions values (448, 'bit_not', 'not', 'calc', 0, 1, false, false, false, 2000, true, false);
insert into sys.args values (9392, 448, 'res_0', 'bigint', 64, 0, 0, 0);
insert into sys.args values (9393, 448, 'arg_1', 'bigint', 64, 0, 1, 1);
insert into sys.functions values (449, 'left_shift', '<<', 'calc', 0, 1, false, false, false, 2000, true, false);
insert into sys.args values (9394, 449, 'res_0', 'bigint', 64, 0, 0, 0);
insert into sys.args values (9395, 449, 'arg_1', 'bigint', 64, 0, 1, 1);
insert into sys.args values (9396, 449, 'arg_2', 'int', 32, 0, 1, 2);
insert into sys.functions values (450, 'right_shift', '>>', 'calc', 0, 1, false, false, false, 2000, true, false);
insert into sys.args values (9397, 450, 'res_0', 'bigint', 64, 0, 0, 0);
insert into sys.args values (9398, 450, 'arg_1', 'bigint', 64, 0, 1, 1);
insert into sys.args values (9399, 450, 'arg_2', 'int', 32, 0, 1, 2);
insert into sys.functions values (451, 'sql_neg', '-', 'calc', 0, 1, false, false, false, 2000, true, false);
insert into sys.args values (9400, 451, 'res_0', 'bigint', 64, 0, 0, 0);
insert into sys.args values (9401, 451, 'arg_1', 'bigint', 64, 0, 1, 1);
insert into sys.functions values (452, 'abs', 'abs', 'calc', 0, 1, false, false, false, 2000, true, false);
insert into sys.args values (9402, 452, 'res_0', 'bigint', 64, 0, 0, 0);
insert into sys.args values (9403, 452, 'arg_1', 'bigint', 64, 0, 1, 1);
insert into sys.functions values (453, 'sign', 'sign', 'calc', 0, 1, false, false, false, 2000, true, false);
insert into sys.args values (9404, 453, 'res_0', 'tinyint', 8, 0, 0, 0);
insert into sys.args values (9405, 453, 'arg_1', 'bigint', 64, 0, 1, 1);
insert into sys.functions values (454, 'scale_up', '*', 'calc', 0, 1, false, false, false, 2000, true, false);
insert into sys.args values (9406, 454, 'res_0', 'bigint', 64, 0, 0, 0);
insert into sys.args values (9407, 454, 'arg_1', 'bigint', 64, 0, 1, 1);
insert into sys.args values (9408, 454, 'arg_2', 'bigint', 64, 0, 1, 2);
insert into sys.functions values (455, 'scale_down', 'dec_round', 'calc', 0, 1, false, false, false, 2000, true, false);
insert into sys.args values (9409, 455, 'res_0', 'bigint', 64, 0, 0, 0);
insert into sys.args values (9410, 455, 'arg_1', 'bigint', 64, 0, 1, 1);
insert into sys.args values (9411, 455, 'arg_2', 'bigint', 64, 0, 1, 2);
insert into sys.functions values (456, 'sql_mul', '*', 'calc', 0, 1, false, false, false, 2000, true, false);
insert into sys.args values (9412, 456, 'res_0', 'day_interval', 4, 0, 0, 0);
insert into sys.args values (9413, 456, 'arg_1', 'day_interval', 4, 0, 1, 1);
insert into sys.args values (9414, 456, 'arg_2', 'bigint', 64, 0, 1, 2);
insert into sys.functions values (457, 'sql_mul', '*', 'calc', 0, 1, false, false, false, 2000, true, false);
insert into sys.args values (9415, 457, 'res_0', 'sec_interval', 13, 0, 0, 0);
insert into sys.args values (9416, 457, 'arg_1', 'sec_interval', 13, 0, 1, 1);
insert into sys.args values (9417, 457, 'arg_2', 'bigint', 64, 0, 1, 2);
insert into sys.functions values (458, 'sql_div', '/', 'calc', 0, 1, false, false, false, 2000, true, false);
insert into sys.args values (9418, 458, 'res_0', 'month_interval', 3, 0, 0, 0);
insert into sys.args values (9419, 458, 'arg_1', 'month_interval', 3, 0, 1, 1);
insert into sys.args values (9420, 458, 'arg_2', 'bigint', 64, 0, 1, 2);
insert into sys.functions values (459, 'sql_div', '/', 'calc', 0, 1, false, false, false, 2000, true, false);
insert into sys.args values (9421, 459, 'res_0', 'day_interval', 4, 0, 0, 0);
insert into sys.args values (9422, 459, 'arg_1', 'day_interval', 4, 0, 1, 1);
insert into sys.args values (9423, 459, 'arg_2', 'bigint', 64, 0, 1, 2);
insert into sys.functions values (460, 'sql_div', '/', 'calc', 0, 1, false, false, false, 2000, true, false);
insert into sys.args values (9424, 460, 'res_0', 'sec_interval', 13, 0, 0, 0);
insert into sys.args values (9425, 460, 'arg_1', 'sec_interval', 13, 0, 1, 1);
insert into sys.args values (9426, 460, 'arg_2', 'bigint', 64, 0, 1, 2);
insert into sys.functions values (461, 'sql_sub', '-', 'calc', 0, 1, false, false, false, 2000, true, false);
insert into sys.args values (9427, 461, 'res_0', 'hugeint', 128, 0, 0, 0);
insert into sys.args values (9428, 461, 'arg_1', 'hugeint', 128, 0, 1, 1);
insert into sys.args values (9429, 461, 'arg_2', 'hugeint', 128, 0, 1, 2);
insert into sys.functions values (462, 'sql_add', '+', 'calc', 0, 1, false, false, false, 2000, true, false);
insert into sys.args values (9430, 462, 'res_0', 'hugeint', 128, 0, 0, 0);
insert into sys.args values (9431, 462, 'arg_1', 'hugeint', 128, 0, 1, 1);
insert into sys.args values (9432, 462, 'arg_2', 'hugeint', 128, 0, 1, 2);
insert into sys.functions values (463, 'sql_mul', '*', 'calc', 0, 1, false, false, false, 2000, true, false);
insert into sys.args values (9433, 463, 'res_0', 'hugeint', 128, 0, 0, 0);
insert into sys.args values (9434, 463, 'arg_1', 'hugeint', 128, 0, 1, 1);
insert into sys.args values (9435, 463, 'arg_2', 'hugeint', 128, 0, 1, 2);
insert into sys.functions values (464, 'sql_div', '/', 'calc', 0, 1, false, false, false, 2000, true, false);
insert into sys.args values (9436, 464, 'res_0', 'hugeint', 128, 0, 0, 0);
insert into sys.args values (9437, 464, 'arg_1', 'hugeint', 128, 0, 1, 1);
insert into sys.args values (9438, 464, 'arg_2', 'hugeint', 128, 0, 1, 2);
insert into sys.functions values (465, 'bit_and', 'and', 'calc', 0, 1, false, false, false, 2000, true, false);
insert into sys.args values (9439, 465, 'res_0', 'hugeint', 128, 0, 0, 0);
insert into sys.args values (9440, 465, 'arg_1', 'hugeint', 128, 0, 1, 1);
insert into sys.args values (9441, 465, 'arg_2', 'hugeint', 128, 0, 1, 2);
insert into sys.functions values (466, 'bit_or', 'or', 'calc', 0, 1, false, false, false, 2000, true, false);
insert into sys.args values (9442, 466, 'res_0', 'hugeint', 128, 0, 0, 0);
insert into sys.args values (9443, 466, 'arg_1', 'hugeint', 128, 0, 1, 1);
insert into sys.args values (9444, 466, 'arg_2', 'hugeint', 128, 0, 1, 2);
insert into sys.functions values (467, 'bit_xor', 'xor', 'calc', 0, 1, false, false, false, 2000, true, false);
insert into sys.args values (9445, 467, 'res_0', 'hugeint', 128, 0, 0, 0);
insert into sys.args values (9446, 467, 'arg_1', 'hugeint', 128, 0, 1, 1);
insert into sys.args values (9447, 467, 'arg_2', 'hugeint', 128, 0, 1, 2);
insert into sys.functions values (468, 'bit_not', 'not', 'calc', 0, 1, false, false, false, 2000, true, false);
insert into sys.args values (9448, 468, 'res_0', 'hugeint', 128, 0, 0, 0);
insert into sys.args values (9449, 468, 'arg_1', 'hugeint', 128, 0, 1, 1);
insert into sys.functions values (469, 'left_shift', '<<', 'calc', 0, 1, false, false, false, 2000, true, false);
insert into sys.args values (9450, 469, 'res_0', 'hugeint', 128, 0, 0, 0);
insert into sys.args values (9451, 469, 'arg_1', 'hugeint', 128, 0, 1, 1);
insert into sys.args values (9452, 469, 'arg_2', 'int', 32, 0, 1, 2);
insert into sys.functions values (470, 'right_shift', '>>', 'calc', 0, 1, false, false, false, 2000, true, false);
insert into sys.args values (9453, 470, 'res_0', 'hugeint', 128, 0, 0, 0);
insert into sys.args values (9454, 470, 'arg_1', 'hugeint', 128, 0, 1, 1);
insert into sys.args values (9455, 470, 'arg_2', 'int', 32, 0, 1, 2);
insert into sys.functions values (471, 'sql_neg', '-', 'calc', 0, 1, false, false, false, 2000, true, false);
insert into sys.args values (9456, 471, 'res_0', 'hugeint', 128, 0, 0, 0);
insert into sys.args values (9457, 471, 'arg_1', 'hugeint', 128, 0, 1, 1);
insert into sys.functions values (472, 'abs', 'abs', 'calc', 0, 1, false, false, false, 2000, true, false);
insert into sys.args values (9458, 472, 'res_0', 'hugeint', 128, 0, 0, 0);
insert into sys.args values (9459, 472, 'arg_1', 'hugeint', 128, 0, 1, 1);
insert into sys.functions values (473, 'sign', 'sign', 'calc', 0, 1, false, false, false, 2000, true, false);
insert into sys.args values (9460, 473, 'res_0', 'tinyint', 8, 0, 0, 0);
insert into sys.args values (9461, 473, 'arg_1', 'hugeint', 128, 0, 1, 1);
insert into sys.functions values (474, 'scale_up', '*', 'calc', 0, 1, false, false, false, 2000, true, false);
insert into sys.args values (9462, 474, 'res_0', 'hugeint', 128, 0, 0, 0);
insert into sys.args values (9463, 474, 'arg_1', 'hugeint', 128, 0, 1, 1);
insert into sys.args values (9464, 474, 'arg_2', 'hugeint', 128, 0, 1, 2);
insert into sys.functions values (475, 'scale_down', 'dec_round', 'calc', 0, 1, false, false, false, 2000, true, false);
insert into sys.args values (9465, 475, 'res_0', 'hugeint', 128, 0, 0, 0);
insert into sys.args values (9466, 475, 'arg_1', 'hugeint', 128, 0, 1, 1);
insert into sys.args values (9467, 475, 'arg_2', 'hugeint', 128, 0, 1, 2);
insert into sys.functions values (476, 'sql_div', '/', 'calc', 0, 1, false, false, false, 2000, true, false);
insert into sys.args values (9468, 476, 'res_0', 'month_interval', 3, 0, 0, 0);
insert into sys.args values (9469, 476, 'arg_1', 'month_interval', 3, 0, 1, 1);
insert into sys.args values (9470, 476, 'arg_2', 'hugeint', 128, 0, 1, 2);
insert into sys.functions values (477, 'sql_div', '/', 'calc', 0, 1, false, false, false, 2000, true, false);
insert into sys.args values (9471, 477, 'res_0', 'day_interval', 4, 0, 0, 0);
insert into sys.args values (9472, 477, 'arg_1', 'day_interval', 4, 0, 1, 1);
insert into sys.args values (9473, 477, 'arg_2', 'hugeint', 128, 0, 1, 2);
insert into sys.functions values (478, 'sql_div', '/', 'calc', 0, 1, false, false, false, 2000, true, false);
insert into sys.args values (9474, 478, 'res_0', 'sec_interval', 13, 0, 0, 0);
insert into sys.args values (9475, 478, 'arg_1', 'sec_interval', 13, 0, 1, 1);
insert into sys.args values (9476, 478, 'arg_2', 'hugeint', 128, 0, 1, 2);
insert into sys.functions values (479, 'sql_sub', '-', 'calc', 0, 1, false, false, false, 2000, true, false);
insert into sys.args values (9477, 479, 'res_0', 'decimal', 2, 0, 0, 0);
insert into sys.args values (9478, 479, 'arg_1', 'decimal', 2, 0, 1, 1);
insert into sys.args values (9479, 479, 'arg_2', 'decimal', 2, 0, 1, 2);
insert into sys.functions values (480, 'sql_add', '+', 'calc', 0, 1, false, false, false, 2000, true, false);
insert into sys.args values (9480, 480, 'res_0', 'decimal', 2, 0, 0, 0);
insert into sys.args values (9481, 480, 'arg_1', 'decimal', 2, 0, 1, 1);
insert into sys.args values (9482, 480, 'arg_2', 'decimal', 2, 0, 1, 2);
insert into sys.functions values (481, 'sql_mul', '*', 'calc', 0, 1, false, false, false, 2000, true, false);
insert into sys.args values (9483, 481, 'res_0', 'decimal', 2, 0, 0, 0);
insert into sys.args values (9484, 481, 'arg_1', 'decimal', 2, 0, 1, 1);
insert into sys.args values (9485, 481, 'arg_2', 'decimal', 2, 0, 1, 2);
insert into sys.functions values (482, 'sql_div', '/', 'calc', 0, 1, false, false, false, 2000, true, false);
insert into sys.args values (9486, 482, 'res_0', 'decimal', 2, 0, 0, 0);
insert into sys.args values (9487, 482, 'arg_1', 'decimal', 2, 0, 1, 1);
insert into sys.args values (9488, 482, 'arg_2', 'decimal', 2, 0, 1, 2);
insert into sys.functions values (483, 'bit_and', 'and', 'calc', 0, 1, false, false, false, 2000, true, false);
insert into sys.args values (9489, 483, 'res_0', 'decimal', 2, 0, 0, 0);
insert into sys.args values (9490, 483, 'arg_1', 'decimal', 2, 0, 1, 1);
insert into sys.args values (9491, 483, 'arg_2', 'decimal', 2, 0, 1, 2);
insert into sys.functions values (484, 'bit_or', 'or', 'calc', 0, 1, false, false, false, 2000, true, false);
insert into sys.args values (9492, 484, 'res_0', 'decimal', 2, 0, 0, 0);
insert into sys.args values (9493, 484, 'arg_1', 'decimal', 2, 0, 1, 1);
insert into sys.args values (9494, 484, 'arg_2', 'decimal', 2, 0, 1, 2);
insert into sys.functions values (485, 'bit_xor', 'xor', 'calc', 0, 1, false, false, false, 2000, true, false);
insert into sys.args values (9495, 485, 'res_0', 'decimal', 2, 0, 0, 0);
insert into sys.args values (9496, 485, 'arg_1', 'decimal', 2, 0, 1, 1);
insert into sys.args values (9497, 485, 'arg_2', 'decimal', 2, 0, 1, 2);
insert into sys.functions values (486, 'bit_not', 'not', 'calc', 0, 1, false, false, false, 2000, true, false);
insert into sys.args values (9498, 486, 'res_0', 'decimal', 2, 0, 0, 0);
insert into sys.args values (9499, 486, 'arg_1', 'decimal', 2, 0, 1, 1);
insert into sys.functions values (487, 'left_shift', '<<', 'calc', 0, 1, false, false, false, 2000, true, false);
insert into sys.args values (9500, 487, 'res_0', 'decimal', 2, 0, 0, 0);
insert into sys.args values (9501, 487, 'arg_1', 'decimal', 2, 0, 1, 1);
insert into sys.args values (9502, 487, 'arg_2', 'int', 32, 0, 1, 2);
insert into sys.functions values (488, 'right_shift', '>>', 'calc', 0, 1, false, false, false, 2000, true, false);
insert into sys.args values (9503, 488, 'res_0', 'decimal', 2, 0, 0, 0);
insert into sys.args values (9504, 488, 'arg_1', 'decimal', 2, 0, 1, 1);
insert into sys.args values (9505, 488, 'arg_2', 'int', 32, 0, 1, 2);
insert into sys.functions values (489, 'sql_neg', '-', 'calc', 0, 1, false, false, false, 2000, true, false);
insert into sys.args values (9506, 489, 'res_0', 'decimal', 2, 0, 0, 0);
insert into sys.args values (9507, 489, 'arg_1', 'decimal', 2, 0, 1, 1);
insert into sys.functions values (490, 'abs', 'abs', 'calc', 0, 1, false, false, false, 2000, true, false);
insert into sys.args values (9508, 490, 'res_0', 'decimal', 2, 0, 0, 0);
insert into sys.args values (9509, 490, 'arg_1', 'decimal', 2, 0, 1, 1);
insert into sys.functions values (491, 'sign', 'sign', 'calc', 0, 1, false, false, false, 2000, true, false);
insert into sys.args values (9510, 491, 'res_0', 'tinyint', 8, 0, 0, 0);
insert into sys.args values (9511, 491, 'arg_1', 'decimal', 2, 0, 1, 1);
insert into sys.functions values (492, 'scale_up', '*', 'calc', 0, 1, false, false, false, 2000, true, false);
insert into sys.args values (9512, 492, 'res_0', 'decimal', 2, 0, 0, 0);
insert into sys.args values (9513, 492, 'arg_1', 'decimal', 2, 0, 1, 1);
insert into sys.args values (9514, 492, 'arg_2', 'tinyint', 8, 0, 1, 2);
insert into sys.functions values (493, 'scale_down', 'dec_round', 'calc', 0, 1, false, false, false, 2000, true, false);
insert into sys.args values (9515, 493, 'res_0', 'decimal', 2, 0, 0, 0);
insert into sys.args values (9516, 493, 'arg_1', 'decimal', 2, 0, 1, 1);
insert into sys.args values (9517, 493, 'arg_2', 'tinyint', 8, 0, 1, 2);
insert into sys.functions values (494, 'sql_mul', '*', 'calc', 0, 1, false, false, false, 2000, true, false);
insert into sys.args values (9518, 494, 'res_0', 'month_interval', 3, 0, 0, 0);
insert into sys.args values (9519, 494, 'arg_1', 'month_interval', 3, 0, 1, 1);
insert into sys.args values (9520, 494, 'arg_2', 'decimal', 2, 0, 1, 2);
insert into sys.functions values (495, 'sql_mul', '*', 'calc', 0, 1, false, false, false, 2000, true, false);
insert into sys.args values (9521, 495, 'res_0', 'day_interval', 4, 0, 0, 0);
insert into sys.args values (9522, 495, 'arg_1', 'day_interval', 4, 0, 1, 1);
insert into sys.args values (9523, 495, 'arg_2', 'decimal', 2, 0, 1, 2);
insert into sys.functions values (496, 'sql_mul', '*', 'calc', 0, 1, false, false, false, 2000, true, false);
insert into sys.args values (9524, 496, 'res_0', 'sec_interval', 13, 0, 0, 0);
insert into sys.args values (9525, 496, 'arg_1', 'sec_interval', 13, 0, 1, 1);
insert into sys.args values (9526, 496, 'arg_2', 'decimal', 2, 0, 1, 2);
insert into sys.functions values (497, 'sql_div', '/', 'calc', 0, 1, false, false, false, 2000, true, false);
insert into sys.args values (9527, 497, 'res_0', 'month_interval', 3, 0, 0, 0);
insert into sys.args values (9528, 497, 'arg_1', 'month_interval', 3, 0, 1, 1);
insert into sys.args values (9529, 497, 'arg_2', 'decimal', 2, 0, 1, 2);
insert into sys.functions values (498, 'sql_div', '/', 'calc', 0, 1, false, false, false, 2000, true, false);
insert into sys.args values (9530, 498, 'res_0', 'day_interval', 4, 0, 0, 0);
insert into sys.args values (9531, 498, 'arg_1', 'day_interval', 4, 0, 1, 1);
insert into sys.args values (9532, 498, 'arg_2', 'decimal', 2, 0, 1, 2);
insert into sys.functions values (499, 'sql_div', '/', 'calc', 0, 1, false, false, false, 2000, true, false);
insert into sys.args values (9533, 499, 'res_0', 'sec_interval', 13, 0, 0, 0);
insert into sys.args values (9534, 499, 'arg_1', 'sec_interval', 13, 0, 1, 1);
insert into sys.args values (9535, 499, 'arg_2', 'decimal', 2, 0, 1, 2);
insert into sys.functions values (500, 'sql_sub', '-', 'calc', 0, 1, false, false, false, 2000, true, false);
insert into sys.args values (9536, 500, 'res_0', 'decimal', 4, 0, 0, 0);
insert into sys.args values (9537, 500, 'arg_1', 'decimal', 4, 0, 1, 1);
insert into sys.args values (9538, 500, 'arg_2', 'decimal', 4, 0, 1, 2);
insert into sys.functions values (501, 'sql_add', '+', 'calc', 0, 1, false, false, false, 2000, true, false);
insert into sys.args values (9539, 501, 'res_0', 'decimal', 4, 0, 0, 0);
insert into sys.args values (9540, 501, 'arg_1', 'decimal', 4, 0, 1, 1);
insert into sys.args values (9541, 501, 'arg_2', 'decimal', 4, 0, 1, 2);
insert into sys.functions values (502, 'sql_mul', '*', 'calc', 0, 1, false, false, false, 2000, true, false);
insert into sys.args values (9542, 502, 'res_0', 'decimal', 4, 0, 0, 0);
insert into sys.args values (9543, 502, 'arg_1', 'decimal', 4, 0, 1, 1);
insert into sys.args values (9544, 502, 'arg_2', 'decimal', 4, 0, 1, 2);
insert into sys.functions values (503, 'sql_div', '/', 'calc', 0, 1, false, false, false, 2000, true, false);
insert into sys.args values (9545, 503, 'res_0', 'decimal', 4, 0, 0, 0);
insert into sys.args values (9546, 503, 'arg_1', 'decimal', 4, 0, 1, 1);
insert into sys.args values (9547, 503, 'arg_2', 'decimal', 4, 0, 1, 2);
insert into sys.functions values (504, 'bit_and', 'and', 'calc', 0, 1, false, false, false, 2000, true, false);
insert into sys.args values (9548, 504, 'res_0', 'decimal', 4, 0, 0, 0);
insert into sys.args values (9549, 504, 'arg_1', 'decimal', 4, 0, 1, 1);
insert into sys.args values (9550, 504, 'arg_2', 'decimal', 4, 0, 1, 2);
insert into sys.functions values (505, 'bit_or', 'or', 'calc', 0, 1, false, false, false, 2000, true, false);
insert into sys.args values (9551, 505, 'res_0', 'decimal', 4, 0, 0, 0);
insert into sys.args values (9552, 505, 'arg_1', 'decimal', 4, 0, 1, 1);
insert into sys.args values (9553, 505, 'arg_2', 'decimal', 4, 0, 1, 2);
insert into sys.functions values (506, 'bit_xor', 'xor', 'calc', 0, 1, false, false, false, 2000, true, false);
insert into sys.args values (9554, 506, 'res_0', 'decimal', 4, 0, 0, 0);
insert into sys.args values (9555, 506, 'arg_1', 'decimal', 4, 0, 1, 1);
insert into sys.args values (9556, 506, 'arg_2', 'decimal', 4, 0, 1, 2);
insert into sys.functions values (507, 'bit_not', 'not', 'calc', 0, 1, false, false, false, 2000, true, false);
insert into sys.args values (9557, 507, 'res_0', 'decimal', 4, 0, 0, 0);
insert into sys.args values (9558, 507, 'arg_1', 'decimal', 4, 0, 1, 1);
insert into sys.functions values (508, 'left_shift', '<<', 'calc', 0, 1, false, false, false, 2000, true, false);
insert into sys.args values (9559, 508, 'res_0', 'decimal', 4, 0, 0, 0);
insert into sys.args values (9560, 508, 'arg_1', 'decimal', 4, 0, 1, 1);
insert into sys.args values (9561, 508, 'arg_2', 'int', 32, 0, 1, 2);
insert into sys.functions values (509, 'right_shift', '>>', 'calc', 0, 1, false, false, false, 2000, true, false);
insert into sys.args values (9562, 509, 'res_0', 'decimal', 4, 0, 0, 0);
insert into sys.args values (9563, 509, 'arg_1', 'decimal', 4, 0, 1, 1);
insert into sys.args values (9564, 509, 'arg_2', 'int', 32, 0, 1, 2);
insert into sys.functions values (510, 'sql_neg', '-', 'calc', 0, 1, false, false, false, 2000, true, false);
insert into sys.args values (9565, 510, 'res_0', 'decimal', 4, 0, 0, 0);
insert into sys.args values (9566, 510, 'arg_1', 'decimal', 4, 0, 1, 1);
insert into sys.functions values (511, 'abs', 'abs', 'calc', 0, 1, false, false, false, 2000, true, false);
insert into sys.args values (9567, 511, 'res_0', 'decimal', 4, 0, 0, 0);
insert into sys.args values (9568, 511, 'arg_1', 'decimal', 4, 0, 1, 1);
insert into sys.functions values (512, 'sign', 'sign', 'calc', 0, 1, false, false, false, 2000, true, false);
insert into sys.args values (9569, 512, 'res_0', 'tinyint', 8, 0, 0, 0);
insert into sys.args values (9570, 512, 'arg_1', 'decimal', 4, 0, 1, 1);
insert into sys.functions values (513, 'scale_up', '*', 'calc', 0, 1, false, false, false, 2000, true, false);
insert into sys.args values (9571, 513, 'res_0', 'decimal', 4, 0, 0, 0);
insert into sys.args values (9572, 513, 'arg_1', 'decimal', 4, 0, 1, 1);
insert into sys.args values (9573, 513, 'arg_2', 'smallint', 16, 0, 1, 2);
insert into sys.functions values (514, 'scale_down', 'dec_round', 'calc', 0, 1, false, false, false, 2000, true, false);
insert into sys.args values (9574, 514, 'res_0', 'decimal', 4, 0, 0, 0);
insert into sys.args values (9575, 514, 'arg_1', 'decimal', 4, 0, 1, 1);
insert into sys.args values (9576, 514, 'arg_2', 'smallint', 16, 0, 1, 2);
insert into sys.functions values (515, 'sql_mul', '*', 'calc', 0, 1, false, false, false, 2000, true, false);
insert into sys.args values (9577, 515, 'res_0', 'month_interval', 3, 0, 0, 0);
insert into sys.args values (9578, 515, 'arg_1', 'month_interval', 3, 0, 1, 1);
insert into sys.args values (9579, 515, 'arg_2', 'decimal', 4, 0, 1, 2);
insert into sys.functions values (516, 'sql_mul', '*', 'calc', 0, 1, false, false, false, 2000, true, false);
insert into sys.args values (9580, 516, 'res_0', 'day_interval', 4, 0, 0, 0);
insert into sys.args values (9581, 516, 'arg_1', 'day_interval', 4, 0, 1, 1);
insert into sys.args values (9582, 516, 'arg_2', 'decimal', 4, 0, 1, 2);
insert into sys.functions values (517, 'sql_mul', '*', 'calc', 0, 1, false, false, false, 2000, true, false);
insert into sys.args values (9583, 517, 'res_0', 'sec_interval', 13, 0, 0, 0);
insert into sys.args values (9584, 517, 'arg_1', 'sec_interval', 13, 0, 1, 1);
insert into sys.args values (9585, 517, 'arg_2', 'decimal', 4, 0, 1, 2);
insert into sys.functions values (518, 'sql_div', '/', 'calc', 0, 1, false, false, false, 2000, true, false);
insert into sys.args values (9586, 518, 'res_0', 'month_interval', 3, 0, 0, 0);
insert into sys.args values (9587, 518, 'arg_1', 'month_interval', 3, 0, 1, 1);
insert into sys.args values (9588, 518, 'arg_2', 'decimal', 4, 0, 1, 2);
insert into sys.functions values (519, 'sql_div', '/', 'calc', 0, 1, false, false, false, 2000, true, false);
insert into sys.args values (9589, 519, 'res_0', 'day_interval', 4, 0, 0, 0);
insert into sys.args values (9590, 519, 'arg_1', 'day_interval', 4, 0, 1, 1);
insert into sys.args values (9591, 519, 'arg_2', 'decimal', 4, 0, 1, 2);
insert into sys.functions values (520, 'sql_div', '/', 'calc', 0, 1, false, false, false, 2000, true, false);
insert into sys.args values (9592, 520, 'res_0', 'sec_interval', 13, 0, 0, 0);
insert into sys.args values (9593, 520, 'arg_1', 'sec_interval', 13, 0, 1, 1);
insert into sys.args values (9594, 520, 'arg_2', 'decimal', 4, 0, 1, 2);
insert into sys.functions values (521, 'sql_sub', '-', 'calc', 0, 1, false, false, false, 2000, true, false);
insert into sys.args values (9595, 521, 'res_0', 'decimal', 9, 0, 0, 0);
insert into sys.args values (9596, 521, 'arg_1', 'decimal', 9, 0, 1, 1);
insert into sys.args values (9597, 521, 'arg_2', 'decimal', 9, 0, 1, 2);
insert into sys.functions values (522, 'sql_add', '+', 'calc', 0, 1, false, false, false, 2000, true, false);
insert into sys.args values (9598, 522, 'res_0', 'decimal', 9, 0, 0, 0);
insert into sys.args values (9599, 522, 'arg_1', 'decimal', 9, 0, 1, 1);
insert into sys.args values (9600, 522, 'arg_2', 'decimal', 9, 0, 1, 2);
insert into sys.functions values (523, 'sql_mul', '*', 'calc', 0, 1, false, false, false, 2000, true, false);
insert into sys.args values (9601, 523, 'res_0', 'decimal', 9, 0, 0, 0);
insert into sys.args values (9602, 523, 'arg_1', 'decimal', 9, 0, 1, 1);
insert into sys.args values (9603, 523, 'arg_2', 'decimal', 9, 0, 1, 2);
insert into sys.functions values (524, 'sql_div', '/', 'calc', 0, 1, false, false, false, 2000, true, false);
insert into sys.args values (9604, 524, 'res_0', 'decimal', 9, 0, 0, 0);
insert into sys.args values (9605, 524, 'arg_1', 'decimal', 9, 0, 1, 1);
insert into sys.args values (9606, 524, 'arg_2', 'decimal', 9, 0, 1, 2);
insert into sys.functions values (525, 'bit_and', 'and', 'calc', 0, 1, false, false, false, 2000, true, false);
insert into sys.args values (9607, 525, 'res_0', 'decimal', 9, 0, 0, 0);
insert into sys.args values (9608, 525, 'arg_1', 'decimal', 9, 0, 1, 1);
insert into sys.args values (9609, 525, 'arg_2', 'decimal', 9, 0, 1, 2);
insert into sys.functions values (526, 'bit_or', 'or', 'calc', 0, 1, false, false, false, 2000, true, false);
insert into sys.args values (9610, 526, 'res_0', 'decimal', 9, 0, 0, 0);
insert into sys.args values (9611, 526, 'arg_1', 'decimal', 9, 0, 1, 1);
insert into sys.args values (9612, 526, 'arg_2', 'decimal', 9, 0, 1, 2);
insert into sys.functions values (527, 'bit_xor', 'xor', 'calc', 0, 1, false, false, false, 2000, true, false);
insert into sys.args values (9613, 527, 'res_0', 'decimal', 9, 0, 0, 0);
insert into sys.args values (9614, 527, 'arg_1', 'decimal', 9, 0, 1, 1);
insert into sys.args values (9615, 527, 'arg_2', 'decimal', 9, 0, 1, 2);
insert into sys.functions values (528, 'bit_not', 'not', 'calc', 0, 1, false, false, false, 2000, true, false);
insert into sys.args values (9616, 528, 'res_0', 'decimal', 9, 0, 0, 0);
insert into sys.args values (9617, 528, 'arg_1', 'decimal', 9, 0, 1, 1);
insert into sys.functions values (529, 'left_shift', '<<', 'calc', 0, 1, false, false, false, 2000, true, false);
insert into sys.args values (9618, 529, 'res_0', 'decimal', 9, 0, 0, 0);
insert into sys.args values (9619, 529, 'arg_1', 'decimal', 9, 0, 1, 1);
insert into sys.args values (9620, 529, 'arg_2', 'int', 32, 0, 1, 2);
insert into sys.functions values (530, 'right_shift', '>>', 'calc', 0, 1, false, false, false, 2000, true, false);
insert into sys.args values (9621, 530, 'res_0', 'decimal', 9, 0, 0, 0);
insert into sys.args values (9622, 530, 'arg_1', 'decimal', 9, 0, 1, 1);
insert into sys.args values (9623, 530, 'arg_2', 'int', 32, 0, 1, 2);
insert into sys.functions values (531, 'sql_neg', '-', 'calc', 0, 1, false, false, false, 2000, true, false);
insert into sys.args values (9624, 531, 'res_0', 'decimal', 9, 0, 0, 0);
insert into sys.args values (9625, 531, 'arg_1', 'decimal', 9, 0, 1, 1);
insert into sys.functions values (532, 'abs', 'abs', 'calc', 0, 1, false, false, false, 2000, true, false);
insert into sys.args values (9626, 532, 'res_0', 'decimal', 9, 0, 0, 0);
insert into sys.args values (9627, 532, 'arg_1', 'decimal', 9, 0, 1, 1);
insert into sys.functions values (533, 'sign', 'sign', 'calc', 0, 1, false, false, false, 2000, true, false);
insert into sys.args values (9628, 533, 'res_0', 'tinyint', 8, 0, 0, 0);
insert into sys.args values (9629, 533, 'arg_1', 'decimal', 9, 0, 1, 1);
insert into sys.functions values (534, 'scale_up', '*', 'calc', 0, 1, false, false, false, 2000, true, false);
insert into sys.args values (9630, 534, 'res_0', 'decimal', 9, 0, 0, 0);
insert into sys.args values (9631, 534, 'arg_1', 'decimal', 9, 0, 1, 1);
insert into sys.args values (9632, 534, 'arg_2', 'int', 32, 0, 1, 2);
insert into sys.functions values (535, 'scale_down', 'dec_round', 'calc', 0, 1, false, false, false, 2000, true, false);
insert into sys.args values (9633, 535, 'res_0', 'decimal', 9, 0, 0, 0);
insert into sys.args values (9634, 535, 'arg_1', 'decimal', 9, 0, 1, 1);
insert into sys.args values (9635, 535, 'arg_2', 'int', 32, 0, 1, 2);
insert into sys.functions values (536, 'sql_mul', '*', 'calc', 0, 1, false, false, false, 2000, true, false);
insert into sys.args values (9636, 536, 'res_0', 'month_interval', 3, 0, 0, 0);
insert into sys.args values (9637, 536, 'arg_1', 'month_interval', 3, 0, 1, 1);
insert into sys.args values (9638, 536, 'arg_2', 'decimal', 9, 0, 1, 2);
insert into sys.functions values (537, 'sql_mul', '*', 'calc', 0, 1, false, false, false, 2000, true, false);
insert into sys.args values (9639, 537, 'res_0', 'day_interval', 4, 0, 0, 0);
insert into sys.args values (9640, 537, 'arg_1', 'day_interval', 4, 0, 1, 1);
insert into sys.args values (9641, 537, 'arg_2', 'decimal', 9, 0, 1, 2);
insert into sys.functions values (538, 'sql_mul', '*', 'calc', 0, 1, false, false, false, 2000, true, false);
insert into sys.args values (9642, 538, 'res_0', 'sec_interval', 13, 0, 0, 0);
insert into sys.args values (9643, 538, 'arg_1', 'sec_interval', 13, 0, 1, 1);
insert into sys.args values (9644, 538, 'arg_2', 'decimal', 9, 0, 1, 2);
insert into sys.functions values (539, 'sql_div', '/', 'calc', 0, 1, false, false, false, 2000, true, false);
insert into sys.args values (9645, 539, 'res_0', 'month_interval', 3, 0, 0, 0);
insert into sys.args values (9646, 539, 'arg_1', 'month_interval', 3, 0, 1, 1);
insert into sys.args values (9647, 539, 'arg_2', 'decimal', 9, 0, 1, 2);
insert into sys.functions values (540, 'sql_div', '/', 'calc', 0, 1, false, false, false, 2000, true, false);
insert into sys.args values (9648, 540, 'res_0', 'day_interval', 4, 0, 0, 0);
insert into sys.args values (9649, 540, 'arg_1', 'day_interval', 4, 0, 1, 1);
insert into sys.args values (9650, 540, 'arg_2', 'decimal', 9, 0, 1, 2);
insert into sys.functions values (541, 'sql_div', '/', 'calc', 0, 1, false, false, false, 2000, true, false);
insert into sys.args values (9651, 541, 'res_0', 'sec_interval', 13, 0, 0, 0);
insert into sys.args values (9652, 541, 'arg_1', 'sec_interval', 13, 0, 1, 1);
insert into sys.args values (9653, 541, 'arg_2', 'decimal', 9, 0, 1, 2);
insert into sys.functions values (542, 'sql_sub', '-', 'calc', 0, 1, false, false, false, 2000, true, false);
insert into sys.args values (9654, 542, 'res_0', 'decimal', 18, 0, 0, 0);
insert into sys.args values (9655, 542, 'arg_1', 'decimal', 18, 0, 1, 1);
insert into sys.args values (9656, 542, 'arg_2', 'decimal', 18, 0, 1, 2);
insert into sys.functions values (543, 'sql_add', '+', 'calc', 0, 1, false, false, false, 2000, true, false);
insert into sys.args values (9657, 543, 'res_0', 'decimal', 18, 0, 0, 0);
insert into sys.args values (9658, 543, 'arg_1', 'decimal', 18, 0, 1, 1);
insert into sys.args values (9659, 543, 'arg_2', 'decimal', 18, 0, 1, 2);
insert into sys.functions values (544, 'sql_mul', '*', 'calc', 0, 1, false, false, false, 2000, true, false);
insert into sys.args values (9660, 544, 'res_0', 'decimal', 18, 0, 0, 0);
insert into sys.args values (9661, 544, 'arg_1', 'decimal', 18, 0, 1, 1);
insert into sys.args values (9662, 544, 'arg_2', 'decimal', 18, 0, 1, 2);
insert into sys.functions values (545, 'sql_div', '/', 'calc', 0, 1, false, false, false, 2000, true, false);
insert into sys.args values (9663, 545, 'res_0', 'decimal', 18, 0, 0, 0);
insert into sys.args values (9664, 545, 'arg_1', 'decimal', 18, 0, 1, 1);
insert into sys.args values (9665, 545, 'arg_2', 'decimal', 18, 0, 1, 2);
insert into sys.functions values (546, 'bit_and', 'and', 'calc', 0, 1, false, false, false, 2000, true, false);
insert into sys.args values (9666, 546, 'res_0', 'decimal', 18, 0, 0, 0);
insert into sys.args values (9667, 546, 'arg_1', 'decimal', 18, 0, 1, 1);
insert into sys.args values (9668, 546, 'arg_2', 'decimal', 18, 0, 1, 2);
insert into sys.functions values (547, 'bit_or', 'or', 'calc', 0, 1, false, false, false, 2000, true, false);
insert into sys.args values (9669, 547, 'res_0', 'decimal', 18, 0, 0, 0);
insert into sys.args values (9670, 547, 'arg_1', 'decimal', 18, 0, 1, 1);
insert into sys.args values (9671, 547, 'arg_2', 'decimal', 18, 0, 1, 2);
insert into sys.functions values (548, 'bit_xor', 'xor', 'calc', 0, 1, false, false, false, 2000, true, false);
insert into sys.args values (9672, 548, 'res_0', 'decimal', 18, 0, 0, 0);
insert into sys.args values (9673, 548, 'arg_1', 'decimal', 18, 0, 1, 1);
insert into sys.args values (9674, 548, 'arg_2', 'decimal', 18, 0, 1, 2);
insert into sys.functions values (549, 'bit_not', 'not', 'calc', 0, 1, false, false, false, 2000, true, false);
insert into sys.args values (9675, 549, 'res_0', 'decimal', 18, 0, 0, 0);
insert into sys.args values (9676, 549, 'arg_1', 'decimal', 18, 0, 1, 1);
insert into sys.functions values (550, 'left_shift', '<<', 'calc', 0, 1, false, false, false, 2000, true, false);
insert into sys.args values (9677, 550, 'res_0', 'decimal', 18, 0, 0, 0);
insert into sys.args values (9678, 550, 'arg_1', 'decimal', 18, 0, 1, 1);
insert into sys.args values (9679, 550, 'arg_2', 'int', 32, 0, 1, 2);
insert into sys.functions values (551, 'right_shift', '>>', 'calc', 0, 1, false, false, false, 2000, true, false);
insert into sys.args values (9680, 551, 'res_0', 'decimal', 18, 0, 0, 0);
insert into sys.args values (9681, 551, 'arg_1', 'decimal', 18, 0, 1, 1);
insert into sys.args values (9682, 551, 'arg_2', 'int', 32, 0, 1, 2);
insert into sys.functions values (552, 'sql_neg', '-', 'calc', 0, 1, false, false, false, 2000, true, false);
insert into sys.args values (9683, 552, 'res_0', 'decimal', 18, 0, 0, 0);
insert into sys.args values (9684, 552, 'arg_1', 'decimal', 18, 0, 1, 1);
insert into sys.functions values (553, 'abs', 'abs', 'calc', 0, 1, false, false, false, 2000, true, false);
insert into sys.args values (9685, 553, 'res_0', 'decimal', 18, 0, 0, 0);
insert into sys.args values (9686, 553, 'arg_1', 'decimal', 18, 0, 1, 1);
insert into sys.functions values (554, 'sign', 'sign', 'calc', 0, 1, false, false, false, 2000, true, false);
insert into sys.args values (9687, 554, 'res_0', 'tinyint', 8, 0, 0, 0);
insert into sys.args values (9688, 554, 'arg_1', 'decimal', 18, 0, 1, 1);
insert into sys.functions values (555, 'scale_up', '*', 'calc', 0, 1, false, false, false, 2000, true, false);
insert into sys.args values (9689, 555, 'res_0', 'decimal', 18, 0, 0, 0);
insert into sys.args values (9690, 555, 'arg_1', 'decimal', 18, 0, 1, 1);
insert into sys.args values (9691, 555, 'arg_2', 'bigint', 64, 0, 1, 2);
insert into sys.functions values (556, 'scale_down', 'dec_round', 'calc', 0, 1, false, false, false, 2000, true, false);
insert into sys.args values (9692, 556, 'res_0', 'decimal', 18, 0, 0, 0);
insert into sys.args values (9693, 556, 'arg_1', 'decimal', 18, 0, 1, 1);
insert into sys.args values (9694, 556, 'arg_2', 'bigint', 64, 0, 1, 2);
insert into sys.functions values (557, 'sql_mul', '*', 'calc', 0, 1, false, false, false, 2000, true, false);
insert into sys.args values (9695, 557, 'res_0', 'day_interval', 4, 0, 0, 0);
insert into sys.args values (9696, 557, 'arg_1', 'day_interval', 4, 0, 1, 1);
insert into sys.args values (9697, 557, 'arg_2', 'decimal', 18, 0, 1, 2);
insert into sys.functions values (558, 'sql_mul', '*', 'calc', 0, 1, false, false, false, 2000, true, false);
insert into sys.args values (9698, 558, 'res_0', 'sec_interval', 13, 0, 0, 0);
insert into sys.args values (9699, 558, 'arg_1', 'sec_interval', 13, 0, 1, 1);
insert into sys.args values (9700, 558, 'arg_2', 'decimal', 18, 0, 1, 2);
insert into sys.functions values (559, 'sql_div', '/', 'calc', 0, 1, false, false, false, 2000, true, false);
insert into sys.args values (9701, 559, 'res_0', 'month_interval', 3, 0, 0, 0);
insert into sys.args values (9702, 559, 'arg_1', 'month_interval', 3, 0, 1, 1);
insert into sys.args values (9703, 559, 'arg_2', 'decimal', 18, 0, 1, 2);
insert into sys.functions values (560, 'sql_div', '/', 'calc', 0, 1, false, false, false, 2000, true, false);
insert into sys.args values (9704, 560, 'res_0', 'day_interval', 4, 0, 0, 0);
insert into sys.args values (9705, 560, 'arg_1', 'day_interval', 4, 0, 1, 1);
insert into sys.args values (9706, 560, 'arg_2', 'decimal', 18, 0, 1, 2);
insert into sys.functions values (561, 'sql_div', '/', 'calc', 0, 1, false, false, false, 2000, true, false);
insert into sys.args values (9707, 561, 'res_0', 'sec_interval', 13, 0, 0, 0);
insert into sys.args values (9708, 561, 'arg_1', 'sec_interval', 13, 0, 1, 1);
insert into sys.args values (9709, 561, 'arg_2', 'decimal', 18, 0, 1, 2);
insert into sys.functions values (562, 'sql_sub', '-', 'calc', 0, 1, false, false, false, 2000, true, false);
insert into sys.args values (9710, 562, 'res_0', 'decimal', 38, 0, 0, 0);
insert into sys.args values (9711, 562, 'arg_1', 'decimal', 38, 0, 1, 1);
insert into sys.args values (9712, 562, 'arg_2', 'decimal', 38, 0, 1, 2);
insert into sys.functions values (563, 'sql_add', '+', 'calc', 0, 1, false, false, false, 2000, true, false);
insert into sys.args values (9713, 563, 'res_0', 'decimal', 38, 0, 0, 0);
insert into sys.args values (9714, 563, 'arg_1', 'decimal', 38, 0, 1, 1);
insert into sys.args values (9715, 563, 'arg_2', 'decimal', 38, 0, 1, 2);
insert into sys.functions values (564, 'sql_mul', '*', 'calc', 0, 1, false, false, false, 2000, true, false);
insert into sys.args values (9716, 564, 'res_0', 'decimal', 38, 0, 0, 0);
insert into sys.args values (9717, 564, 'arg_1', 'decimal', 38, 0, 1, 1);
insert into sys.args values (9718, 564, 'arg_2', 'decimal', 38, 0, 1, 2);
insert into sys.functions values (565, 'sql_div', '/', 'calc', 0, 1, false, false, false, 2000, true, false);
insert into sys.args values (9719, 565, 'res_0', 'decimal', 38, 0, 0, 0);
insert into sys.args values (9720, 565, 'arg_1', 'decimal', 38, 0, 1, 1);
insert into sys.args values (9721, 565, 'arg_2', 'decimal', 38, 0, 1, 2);
insert into sys.functions values (566, 'bit_and', 'and', 'calc', 0, 1, false, false, false, 2000, true, false);
insert into sys.args values (9722, 566, 'res_0', 'decimal', 38, 0, 0, 0);
insert into sys.args values (9723, 566, 'arg_1', 'decimal', 38, 0, 1, 1);
insert into sys.args values (9724, 566, 'arg_2', 'decimal', 38, 0, 1, 2);
insert into sys.functions values (567, 'bit_or', 'or', 'calc', 0, 1, false, false, false, 2000, true, false);
insert into sys.args values (9725, 567, 'res_0', 'decimal', 38, 0, 0, 0);
insert into sys.args values (9726, 567, 'arg_1', 'decimal', 38, 0, 1, 1);
insert into sys.args values (9727, 567, 'arg_2', 'decimal', 38, 0, 1, 2);
insert into sys.functions values (568, 'bit_xor', 'xor', 'calc', 0, 1, false, false, false, 2000, true, false);
insert into sys.args values (9728, 568, 'res_0', 'decimal', 38, 0, 0, 0);
insert into sys.args values (9729, 568, 'arg_1', 'decimal', 38, 0, 1, 1);
insert into sys.args values (9730, 568, 'arg_2', 'decimal', 38, 0, 1, 2);
insert into sys.functions values (569, 'bit_not', 'not', 'calc', 0, 1, false, false, false, 2000, true, false);
insert into sys.args values (9731, 569, 'res_0', 'decimal', 38, 0, 0, 0);
insert into sys.args values (9732, 569, 'arg_1', 'decimal', 38, 0, 1, 1);
insert into sys.functions values (570, 'left_shift', '<<', 'calc', 0, 1, false, false, false, 2000, true, false);
insert into sys.args values (9733, 570, 'res_0', 'decimal', 38, 0, 0, 0);
insert into sys.args values (9734, 570, 'arg_1', 'decimal', 38, 0, 1, 1);
insert into sys.args values (9735, 570, 'arg_2', 'int', 32, 0, 1, 2);
insert into sys.functions values (571, 'right_shift', '>>', 'calc', 0, 1, false, false, false, 2000, true, false);
insert into sys.args values (9736, 571, 'res_0', 'decimal', 38, 0, 0, 0);
insert into sys.args values (9737, 571, 'arg_1', 'decimal', 38, 0, 1, 1);
insert into sys.args values (9738, 571, 'arg_2', 'int', 32, 0, 1, 2);
insert into sys.functions values (572, 'sql_neg', '-', 'calc', 0, 1, false, false, false, 2000, true, false);
insert into sys.args values (9739, 572, 'res_0', 'decimal', 38, 0, 0, 0);
insert into sys.args values (9740, 572, 'arg_1', 'decimal', 38, 0, 1, 1);
insert into sys.functions values (573, 'abs', 'abs', 'calc', 0, 1, false, false, false, 2000, true, false);
insert into sys.args values (9741, 573, 'res_0', 'decimal', 38, 0, 0, 0);
insert into sys.args values (9742, 573, 'arg_1', 'decimal', 38, 0, 1, 1);
insert into sys.functions values (574, 'sign', 'sign', 'calc', 0, 1, false, false, false, 2000, true, false);
insert into sys.args values (9743, 574, 'res_0', 'tinyint', 8, 0, 0, 0);
insert into sys.args values (9744, 574, 'arg_1', 'decimal', 38, 0, 1, 1);
insert into sys.functions values (575, 'scale_up', '*', 'calc', 0, 1, false, false, false, 2000, true, false);
insert into sys.args values (9745, 575, 'res_0', 'decimal', 38, 0, 0, 0);
insert into sys.args values (9746, 575, 'arg_1', 'decimal', 38, 0, 1, 1);
insert into sys.args values (9747, 575, 'arg_2', 'hugeint', 128, 0, 1, 2);
insert into sys.functions values (576, 'scale_down', 'dec_round', 'calc', 0, 1, false, false, false, 2000, true, false);
insert into sys.args values (9748, 576, 'res_0', 'decimal', 38, 0, 0, 0);
insert into sys.args values (9749, 576, 'arg_1', 'decimal', 38, 0, 1, 1);
insert into sys.args values (9750, 576, 'arg_2', 'hugeint', 128, 0, 1, 2);
insert into sys.functions values (577, 'sql_div', '/', 'calc', 0, 1, false, false, false, 2000, true, false);
insert into sys.args values (9751, 577, 'res_0', 'month_interval', 3, 0, 0, 0);
insert into sys.args values (9752, 577, 'arg_1', 'month_interval', 3, 0, 1, 1);
insert into sys.args values (9753, 577, 'arg_2', 'decimal', 38, 0, 1, 2);
insert into sys.functions values (578, 'sql_div', '/', 'calc', 0, 1, false, false, false, 2000, true, false);
insert into sys.args values (9754, 578, 'res_0', 'day_interval', 4, 0, 0, 0);
insert into sys.args values (9755, 578, 'arg_1', 'day_interval', 4, 0, 1, 1);
insert into sys.args values (9756, 578, 'arg_2', 'decimal', 38, 0, 1, 2);
insert into sys.functions values (579, 'sql_div', '/', 'calc', 0, 1, false, false, false, 2000, true, false);
insert into sys.args values (9757, 579, 'res_0', 'sec_interval', 13, 0, 0, 0);
insert into sys.args values (9758, 579, 'arg_1', 'sec_interval', 13, 0, 1, 1);
insert into sys.args values (9759, 579, 'arg_2', 'decimal', 38, 0, 1, 2);
insert into sys.functions values (580, 'sql_sub', '-', 'calc', 0, 1, false, false, false, 2000, true, false);
insert into sys.args values (9760, 580, 'res_0', 'real', 24, 0, 0, 0);
insert into sys.args values (9761, 580, 'arg_1', 'real', 24, 0, 1, 1);
insert into sys.args values (9762, 580, 'arg_2', 'real', 24, 0, 1, 2);
insert into sys.functions values (581, 'sql_add', '+', 'calc', 0, 1, false, false, false, 2000, true, false);
insert into sys.args values (9763, 581, 'res_0', 'real', 24, 0, 0, 0);
insert into sys.args values (9764, 581, 'arg_1', 'real', 24, 0, 1, 1);
insert into sys.args values (9765, 581, 'arg_2', 'real', 24, 0, 1, 2);
insert into sys.functions values (582, 'sql_mul', '*', 'calc', 0, 1, false, false, false, 2000, true, false);
insert into sys.args values (9766, 582, 'res_0', 'real', 24, 0, 0, 0);
insert into sys.args values (9767, 582, 'arg_1', 'real', 24, 0, 1, 1);
insert into sys.args values (9768, 582, 'arg_2', 'real', 24, 0, 1, 2);
insert into sys.functions values (583, 'sql_div', '/', 'calc', 0, 1, false, false, false, 2000, true, false);
insert into sys.args values (9769, 583, 'res_0', 'real', 24, 0, 0, 0);
insert into sys.args values (9770, 583, 'arg_1', 'real', 24, 0, 1, 1);
insert into sys.args values (9771, 583, 'arg_2', 'real', 24, 0, 1, 2);
insert into sys.functions values (584, 'sql_neg', '-', 'calc', 0, 1, false, false, false, 2000, true, false);
insert into sys.args values (9772, 584, 'res_0', 'real', 24, 0, 0, 0);
insert into sys.args values (9773, 584, 'arg_1', 'real', 24, 0, 1, 1);
insert into sys.functions values (585, 'abs', 'abs', 'calc', 0, 1, false, false, false, 2000, true, false);
insert into sys.args values (9774, 585, 'res_0', 'real', 24, 0, 0, 0);
insert into sys.args values (9775, 585, 'arg_1', 'real', 24, 0, 1, 1);
insert into sys.functions values (586, 'sign', 'sign', 'calc', 0, 1, false, false, false, 2000, true, false);
insert into sys.args values (9776, 586, 'res_0', 'tinyint', 8, 0, 0, 0);
insert into sys.args values (9777, 586, 'arg_1', 'real', 24, 0, 1, 1);
insert into sys.functions values (587, 'scale_up', '*', 'calc', 0, 1, false, false, false, 2000, true, false);
insert into sys.args values (9778, 587, 'res_0', 'real', 24, 0, 0, 0);
insert into sys.args values (9779, 587, 'arg_1', 'real', 24, 0, 1, 1);
insert into sys.args values (9780, 587, 'arg_2', 'real', 24, 0, 1, 2);
insert into sys.functions values (588, 'scale_down', 'dec_round', 'calc', 0, 1, false, false, false, 2000, true, false);
insert into sys.args values (9781, 588, 'res_0', 'real', 24, 0, 0, 0);
insert into sys.args values (9782, 588, 'arg_1', 'real', 24, 0, 1, 1);
insert into sys.args values (9783, 588, 'arg_2', 'real', 24, 0, 1, 2);
insert into sys.functions values (589, 'sql_mul', '*', 'calc', 0, 1, false, false, false, 2000, true, false);
insert into sys.args values (9784, 589, 'res_0', 'month_interval', 3, 0, 0, 0);
insert into sys.args values (9785, 589, 'arg_1', 'month_interval', 3, 0, 1, 1);
insert into sys.args values (9786, 589, 'arg_2', 'real', 24, 0, 1, 2);
insert into sys.functions values (590, 'sql_mul', '*', 'calc', 0, 1, false, false, false, 2000, true, false);
insert into sys.args values (9787, 590, 'res_0', 'day_interval', 4, 0, 0, 0);
insert into sys.args values (9788, 590, 'arg_1', 'day_interval', 4, 0, 1, 1);
insert into sys.args values (9789, 590, 'arg_2', 'real', 24, 0, 1, 2);
insert into sys.functions values (591, 'sql_mul', '*', 'calc', 0, 1, false, false, false, 2000, true, false);
insert into sys.args values (9790, 591, 'res_0', 'sec_interval', 13, 0, 0, 0);
insert into sys.args values (9791, 591, 'arg_1', 'sec_interval', 13, 0, 1, 1);
insert into sys.args values (9792, 591, 'arg_2', 'real', 24, 0, 1, 2);
insert into sys.functions values (592, 'sql_div', '/', 'calc', 0, 1, false, false, false, 2000, true, false);
insert into sys.args values (9793, 592, 'res_0', 'month_interval', 3, 0, 0, 0);
insert into sys.args values (9794, 592, 'arg_1', 'month_interval', 3, 0, 1, 1);
insert into sys.args values (9795, 592, 'arg_2', 'real', 24, 0, 1, 2);
insert into sys.functions values (593, 'sql_div', '/', 'calc', 0, 1, false, false, false, 2000, true, false);
insert into sys.args values (9796, 593, 'res_0', 'day_interval', 4, 0, 0, 0);
insert into sys.args values (9797, 593, 'arg_1', 'day_interval', 4, 0, 1, 1);
insert into sys.args values (9798, 593, 'arg_2', 'real', 24, 0, 1, 2);
insert into sys.functions values (594, 'sql_div', '/', 'calc', 0, 1, false, false, false, 2000, true, false);
insert into sys.args values (9799, 594, 'res_0', 'sec_interval', 13, 0, 0, 0);
insert into sys.args values (9800, 594, 'arg_1', 'sec_interval', 13, 0, 1, 1);
insert into sys.args values (9801, 594, 'arg_2', 'real', 24, 0, 1, 2);
insert into sys.functions values (595, 'sql_sub', '-', 'calc', 0, 1, false, false, false, 2000, true, false);
insert into sys.args values (9802, 595, 'res_0', 'double', 53, 0, 0, 0);
insert into sys.args values (9803, 595, 'arg_1', 'double', 53, 0, 1, 1);
insert into sys.args values (9804, 595, 'arg_2', 'double', 53, 0, 1, 2);
insert into sys.functions values (596, 'sql_add', '+', 'calc', 0, 1, false, false, false, 2000, true, false);
insert into sys.args values (9805, 596, 'res_0', 'double', 53, 0, 0, 0);
insert into sys.args values (9806, 596, 'arg_1', 'double', 53, 0, 1, 1);
insert into sys.args values (9807, 596, 'arg_2', 'double', 53, 0, 1, 2);
insert into sys.functions values (597, 'sql_mul', '*', 'calc', 0, 1, false, false, false, 2000, true, false);
insert into sys.args values (9808, 597, 'res_0', 'double', 53, 0, 0, 0);
insert into sys.args values (9809, 597, 'arg_1', 'double', 53, 0, 1, 1);
insert into sys.args values (9810, 597, 'arg_2', 'double', 53, 0, 1, 2);
insert into sys.functions values (598, 'sql_div', '/', 'calc', 0, 1, false, false, false, 2000, true, false);
insert into sys.args values (9811, 598, 'res_0', 'double', 53, 0, 0, 0);
insert into sys.args values (9812, 598, 'arg_1', 'double', 53, 0, 1, 1);
insert into sys.args values (9813, 598, 'arg_2', 'double', 53, 0, 1, 2);
insert into sys.functions values (599, 'sql_neg', '-', 'calc', 0, 1, false, false, false, 2000, true, false);
insert into sys.args values (9814, 599, 'res_0', 'double', 53, 0, 0, 0);
insert into sys.args values (9815, 599, 'arg_1', 'double', 53, 0, 1, 1);
insert into sys.functions values (600, 'abs', 'abs', 'calc', 0, 1, false, false, false, 2000, true, false);
insert into sys.args values (9816, 600, 'res_0', 'double', 53, 0, 0, 0);
insert into sys.args values (9817, 600, 'arg_1', 'double', 53, 0, 1, 1);
insert into sys.functions values (601, 'sign', 'sign', 'calc', 0, 1, false, false, false, 2000, true, false);
insert into sys.args values (9818, 601, 'res_0', 'tinyint', 8, 0, 0, 0);
insert into sys.args values (9819, 601, 'arg_1', 'double', 53, 0, 1, 1);
insert into sys.functions values (602, 'scale_up', '*', 'calc', 0, 1, false, false, false, 2000, true, false);
insert into sys.args values (9820, 602, 'res_0', 'double', 53, 0, 0, 0);
insert into sys.args values (9821, 602, 'arg_1', 'double', 53, 0, 1, 1);
insert into sys.args values (9822, 602, 'arg_2', 'double', 53, 0, 1, 2);
insert into sys.functions values (603, 'scale_down', 'dec_round', 'calc', 0, 1, false, false, false, 2000, true, false);
insert into sys.args values (9823, 603, 'res_0', 'double', 53, 0, 0, 0);
insert into sys.args values (9824, 603, 'arg_1', 'double', 53, 0, 1, 1);
insert into sys.args values (9825, 603, 'arg_2', 'double', 53, 0, 1, 2);
insert into sys.functions values (604, 'sql_mul', '*', 'calc', 0, 1, false, false, false, 2000, true, false);
insert into sys.args values (9826, 604, 'res_0', 'month_interval', 3, 0, 0, 0);
insert into sys.args values (9827, 604, 'arg_1', 'month_interval', 3, 0, 1, 1);
insert into sys.args values (9828, 604, 'arg_2', 'double', 53, 0, 1, 2);
insert into sys.functions values (605, 'sql_mul', '*', 'calc', 0, 1, false, false, false, 2000, true, false);
insert into sys.args values (9829, 605, 'res_0', 'day_interval', 4, 0, 0, 0);
insert into sys.args values (9830, 605, 'arg_1', 'day_interval', 4, 0, 1, 1);
insert into sys.args values (9831, 605, 'arg_2', 'double', 53, 0, 1, 2);
insert into sys.functions values (606, 'sql_mul', '*', 'calc', 0, 1, false, false, false, 2000, true, false);
insert into sys.args values (9832, 606, 'res_0', 'sec_interval', 13, 0, 0, 0);
insert into sys.args values (9833, 606, 'arg_1', 'sec_interval', 13, 0, 1, 1);
insert into sys.args values (9834, 606, 'arg_2', 'double', 53, 0, 1, 2);
insert into sys.functions values (607, 'sql_div', '/', 'calc', 0, 1, false, false, false, 2000, true, false);
insert into sys.args values (9835, 607, 'res_0', 'month_interval', 3, 0, 0, 0);
insert into sys.args values (9836, 607, 'arg_1', 'month_interval', 3, 0, 1, 1);
insert into sys.args values (9837, 607, 'arg_2', 'double', 53, 0, 1, 2);
insert into sys.functions values (608, 'sql_div', '/', 'calc', 0, 1, false, false, false, 2000, true, false);
insert into sys.args values (9838, 608, 'res_0', 'day_interval', 4, 0, 0, 0);
insert into sys.args values (9839, 608, 'arg_1', 'day_interval', 4, 0, 1, 1);
insert into sys.args values (9840, 608, 'arg_2', 'double', 53, 0, 1, 2);
insert into sys.functions values (609, 'sql_div', '/', 'calc', 0, 1, false, false, false, 2000, true, false);
insert into sys.args values (9841, 609, 'res_0', 'sec_interval', 13, 0, 0, 0);
insert into sys.args values (9842, 609, 'arg_1', 'sec_interval', 13, 0, 1, 1);
insert into sys.args values (9843, 609, 'arg_2', 'double', 53, 0, 1, 2);
insert into sys.functions values (610, 'sql_mul', '*', 'calc', 0, 1, false, false, false, 2000, true, false);
insert into sys.args values (9844, 610, 'res_0', 'decimal', 4, 0, 0, 0);
insert into sys.args values (9845, 610, 'arg_1', 'decimal', 4, 0, 1, 1);
insert into sys.args values (9846, 610, 'arg_2', 'tinyint', 8, 0, 1, 2);
insert into sys.functions values (611, 'sql_mul', '*', 'calc', 0, 1, false, false, false, 2000, true, false);
insert into sys.args values (9847, 611, 'res_0', 'decimal', 4, 0, 0, 0);
insert into sys.args values (9848, 611, 'arg_1', 'tinyint', 8, 0, 1, 1);
insert into sys.args values (9849, 611, 'arg_2', 'decimal', 4, 0, 1, 2);
insert into sys.functions values (612, 'sql_mul', '*', 'calc', 0, 1, false, false, false, 2000, true, false);
insert into sys.args values (9850, 612, 'res_0', 'decimal', 4, 0, 0, 0);
insert into sys.args values (9851, 612, 'arg_1', 'decimal', 4, 0, 1, 1);
insert into sys.args values (9852, 612, 'arg_2', 'decimal', 2, 0, 1, 2);
insert into sys.functions values (613, 'sql_mul', '*', 'calc', 0, 1, false, false, false, 2000, true, false);
insert into sys.args values (9853, 613, 'res_0', 'decimal', 4, 0, 0, 0);
insert into sys.args values (9854, 613, 'arg_1', 'decimal', 2, 0, 1, 1);
insert into sys.args values (9855, 613, 'arg_2', 'decimal', 4, 0, 1, 2);
insert into sys.functions values (614, 'sql_mul', '*', 'calc', 0, 1, false, false, false, 2000, true, false);
insert into sys.args values (9856, 614, 'res_0', 'decimal', 9, 0, 0, 0);
insert into sys.args values (9857, 614, 'arg_1', 'decimal', 9, 0, 1, 1);
insert into sys.args values (9858, 614, 'arg_2', 'tinyint', 8, 0, 1, 2);
insert into sys.functions values (615, 'sql_mul', '*', 'calc', 0, 1, false, false, false, 2000, true, false);
insert into sys.args values (9859, 615, 'res_0', 'decimal', 9, 0, 0, 0);
insert into sys.args values (9860, 615, 'arg_1', 'tinyint', 8, 0, 1, 1);
insert into sys.args values (9861, 615, 'arg_2', 'decimal', 9, 0, 1, 2);
insert into sys.functions values (616, 'sql_mul', '*', 'calc', 0, 1, false, false, false, 2000, true, false);
insert into sys.args values (9862, 616, 'res_0', 'decimal', 9, 0, 0, 0);
insert into sys.args values (9863, 616, 'arg_1', 'decimal', 9, 0, 1, 1);
insert into sys.args values (9864, 616, 'arg_2', 'smallint', 16, 0, 1, 2);
insert into sys.functions values (617, 'sql_mul', '*', 'calc', 0, 1, false, false, false, 2000, true, false);
insert into sys.args values (9865, 617, 'res_0', 'decimal', 9, 0, 0, 0);
insert into sys.args values (9866, 617, 'arg_1', 'smallint', 16, 0, 1, 1);
insert into sys.args values (9867, 617, 'arg_2', 'decimal', 9, 0, 1, 2);
insert into sys.functions values (618, 'sql_mul', '*', 'calc', 0, 1, false, false, false, 2000, true, false);
insert into sys.args values (9868, 618, 'res_0', 'decimal', 9, 0, 0, 0);
insert into sys.args values (9869, 618, 'arg_1', 'decimal', 9, 0, 1, 1);
insert into sys.args values (9870, 618, 'arg_2', 'decimal', 2, 0, 1, 2);
insert into sys.functions values (619, 'sql_mul', '*', 'calc', 0, 1, false, false, false, 2000, true, false);
insert into sys.args values (9871, 619, 'res_0', 'decimal', 9, 0, 0, 0);
insert into sys.args values (9872, 619, 'arg_1', 'decimal', 2, 0, 1, 1);
insert into sys.args values (9873, 619, 'arg_2', 'decimal', 9, 0, 1, 2);
insert into sys.functions values (620, 'sql_mul', '*', 'calc', 0, 1, false, false, false, 2000, true, false);
insert into sys.args values (9874, 620, 'res_0', 'decimal', 9, 0, 0, 0);
insert into sys.args values (9875, 620, 'arg_1', 'decimal', 9, 0, 1, 1);
insert into sys.args values (9876, 620, 'arg_2', 'decimal', 4, 0, 1, 2);
insert into sys.functions values (621, 'sql_mul', '*', 'calc', 0, 1, false, false, false, 2000, true, false);
insert into sys.args values (9877, 621, 'res_0', 'decimal', 9, 0, 0, 0);
insert into sys.args values (9878, 621, 'arg_1', 'decimal', 4, 0, 1, 1);
insert into sys.args values (9879, 621, 'arg_2', 'decimal', 9, 0, 1, 2);
insert into sys.functions values (622, 'sql_mul', '*', 'calc', 0, 1, false, false, false, 2000, true, false);
insert into sys.args values (9880, 622, 'res_0', 'decimal', 18, 0, 0, 0);
insert into sys.args values (9881, 622, 'arg_1', 'decimal', 18, 0, 1, 1);
insert into sys.args values (9882, 622, 'arg_2', 'tinyint', 8, 0, 1, 2);
insert into sys.functions values (623, 'sql_mul', '*', 'calc', 0, 1, false, false, false, 2000, true, false);
insert into sys.args values (9883, 623, 'res_0', 'decimal', 18, 0, 0, 0);
insert into sys.args values (9884, 623, 'arg_1', 'tinyint', 8, 0, 1, 1);
insert into sys.args values (9885, 623, 'arg_2', 'decimal', 18, 0, 1, 2);
insert into sys.functions values (624, 'sql_mul', '*', 'calc', 0, 1, false, false, false, 2000, true, false);
insert into sys.args values (9886, 624, 'res_0', 'decimal', 18, 0, 0, 0);
insert into sys.args values (9887, 624, 'arg_1', 'decimal', 18, 0, 1, 1);
insert into sys.args values (9888, 624, 'arg_2', 'smallint', 16, 0, 1, 2);
insert into sys.functions values (625, 'sql_mul', '*', 'calc', 0, 1, false, false, false, 2000, true, false);
insert into sys.args values (9889, 625, 'res_0', 'decimal', 18, 0, 0, 0);
insert into sys.args values (9890, 625, 'arg_1', 'smallint', 16, 0, 1, 1);
insert into sys.args values (9891, 625, 'arg_2', 'decimal', 18, 0, 1, 2);
insert into sys.functions values (626, 'sql_mul', '*', 'calc', 0, 1, false, false, false, 2000, true, false);
insert into sys.args values (9892, 626, 'res_0', 'decimal', 18, 0, 0, 0);
insert into sys.args values (9893, 626, 'arg_1', 'decimal', 18, 0, 1, 1);
insert into sys.args values (9894, 626, 'arg_2', 'int', 32, 0, 1, 2);
insert into sys.functions values (627, 'sql_mul', '*', 'calc', 0, 1, false, false, false, 2000, true, false);
insert into sys.args values (9895, 627, 'res_0', 'decimal', 18, 0, 0, 0);
insert into sys.args values (9896, 627, 'arg_1', 'int', 32, 0, 1, 1);
insert into sys.args values (9897, 627, 'arg_2', 'decimal', 18, 0, 1, 2);
insert into sys.functions values (628, 'sql_mul', '*', 'calc', 0, 1, false, false, false, 2000, true, false);
insert into sys.args values (9898, 628, 'res_0', 'decimal', 18, 0, 0, 0);
insert into sys.args values (9899, 628, 'arg_1', 'decimal', 18, 0, 1, 1);
insert into sys.args values (9900, 628, 'arg_2', 'decimal', 2, 0, 1, 2);
insert into sys.functions values (629, 'sql_mul', '*', 'calc', 0, 1, false, false, false, 2000, true, false);
insert into sys.args values (9901, 629, 'res_0', 'decimal', 18, 0, 0, 0);
insert into sys.args values (9902, 629, 'arg_1', 'decimal', 2, 0, 1, 1);
insert into sys.args values (9903, 629, 'arg_2', 'decimal', 18, 0, 1, 2);
insert into sys.functions values (630, 'sql_mul', '*', 'calc', 0, 1, false, false, false, 2000, true, false);
insert into sys.args values (9904, 630, 'res_0', 'decimal', 18, 0, 0, 0);
insert into sys.args values (9905, 630, 'arg_1', 'decimal', 18, 0, 1, 1);
insert into sys.args values (9906, 630, 'arg_2', 'decimal', 4, 0, 1, 2);
insert into sys.functions values (631, 'sql_mul', '*', 'calc', 0, 1, false, false, false, 2000, true, false);
insert into sys.args values (9907, 631, 'res_0', 'decimal', 18, 0, 0, 0);
insert into sys.args values (9908, 631, 'arg_1', 'decimal', 4, 0, 1, 1);
insert into sys.args values (9909, 631, 'arg_2', 'decimal', 18, 0, 1, 2);
insert into sys.functions values (632, 'sql_mul', '*', 'calc', 0, 1, false, false, false, 2000, true, false);
insert into sys.args values (9910, 632, 'res_0', 'decimal', 18, 0, 0, 0);
insert into sys.args values (9911, 632, 'arg_1', 'decimal', 18, 0, 1, 1);
insert into sys.args values (9912, 632, 'arg_2', 'decimal', 9, 0, 1, 2);
insert into sys.functions values (633, 'sql_mul', '*', 'calc', 0, 1, false, false, false, 2000, true, false);
insert into sys.args values (9913, 633, 'res_0', 'decimal', 18, 0, 0, 0);
insert into sys.args values (9914, 633, 'arg_1', 'decimal', 9, 0, 1, 1);
insert into sys.args values (9915, 633, 'arg_2', 'decimal', 18, 0, 1, 2);
insert into sys.functions values (634, 'sql_mul', '*', 'calc', 0, 1, false, false, false, 2000, true, false);
insert into sys.args values (9916, 634, 'res_0', 'decimal', 38, 0, 0, 0);
insert into sys.args values (9917, 634, 'arg_1', 'decimal', 38, 0, 1, 1);
insert into sys.args values (9918, 634, 'arg_2', 'tinyint', 8, 0, 1, 2);
insert into sys.functions values (635, 'sql_mul', '*', 'calc', 0, 1, false, false, false, 2000, true, false);
insert into sys.args values (9919, 635, 'res_0', 'decimal', 38, 0, 0, 0);
insert into sys.args values (9920, 635, 'arg_1', 'tinyint', 8, 0, 1, 1);
insert into sys.args values (9921, 635, 'arg_2', 'decimal', 38, 0, 1, 2);
insert into sys.functions values (636, 'sql_mul', '*', 'calc', 0, 1, false, false, false, 2000, true, false);
insert into sys.args values (9922, 636, 'res_0', 'decimal', 38, 0, 0, 0);
insert into sys.args values (9923, 636, 'arg_1', 'decimal', 38, 0, 1, 1);
insert into sys.args values (9924, 636, 'arg_2', 'smallint', 16, 0, 1, 2);
insert into sys.functions values (637, 'sql_mul', '*', 'calc', 0, 1, false, false, false, 2000, true, false);
insert into sys.args values (9925, 637, 'res_0', 'decimal', 38, 0, 0, 0);
insert into sys.args values (9926, 637, 'arg_1', 'smallint', 16, 0, 1, 1);
insert into sys.args values (9927, 637, 'arg_2', 'decimal', 38, 0, 1, 2);
insert into sys.functions values (638, 'sql_mul', '*', 'calc', 0, 1, false, false, false, 2000, true, false);
insert into sys.args values (9928, 638, 'res_0', 'decimal', 38, 0, 0, 0);
insert into sys.args values (9929, 638, 'arg_1', 'decimal', 38, 0, 1, 1);
insert into sys.args values (9930, 638, 'arg_2', 'int', 32, 0, 1, 2);
insert into sys.functions values (639, 'sql_mul', '*', 'calc', 0, 1, false, false, false, 2000, true, false);
insert into sys.args values (9931, 639, 'res_0', 'decimal', 38, 0, 0, 0);
insert into sys.args values (9932, 639, 'arg_1', 'int', 32, 0, 1, 1);
insert into sys.args values (9933, 639, 'arg_2', 'decimal', 38, 0, 1, 2);
insert into sys.functions values (640, 'sql_mul', '*', 'calc', 0, 1, false, false, false, 2000, true, false);
insert into sys.args values (9934, 640, 'res_0', 'decimal', 38, 0, 0, 0);
insert into sys.args values (9935, 640, 'arg_1', 'decimal', 38, 0, 1, 1);
insert into sys.args values (9936, 640, 'arg_2', 'bigint', 64, 0, 1, 2);
insert into sys.functions values (641, 'sql_mul', '*', 'calc', 0, 1, false, false, false, 2000, true, false);
insert into sys.args values (9937, 641, 'res_0', 'decimal', 38, 0, 0, 0);
insert into sys.args values (9938, 641, 'arg_1', 'bigint', 64, 0, 1, 1);
insert into sys.args values (9939, 641, 'arg_2', 'decimal', 38, 0, 1, 2);
insert into sys.functions values (642, 'sql_mul', '*', 'calc', 0, 1, false, false, false, 2000, true, false);
insert into sys.args values (9940, 642, 'res_0', 'decimal', 38, 0, 0, 0);
insert into sys.args values (9941, 642, 'arg_1', 'decimal', 38, 0, 1, 1);
insert into sys.args values (9942, 642, 'arg_2', 'decimal', 2, 0, 1, 2);
insert into sys.functions values (643, 'sql_mul', '*', 'calc', 0, 1, false, false, false, 2000, true, false);
insert into sys.args values (9943, 643, 'res_0', 'decimal', 38, 0, 0, 0);
insert into sys.args values (9944, 643, 'arg_1', 'decimal', 2, 0, 1, 1);
insert into sys.args values (9945, 643, 'arg_2', 'decimal', 38, 0, 1, 2);
insert into sys.functions values (644, 'sql_mul', '*', 'calc', 0, 1, false, false, false, 2000, true, false);
insert into sys.args values (9946, 644, 'res_0', 'decimal', 38, 0, 0, 0);
insert into sys.args values (9947, 644, 'arg_1', 'decimal', 38, 0, 1, 1);
insert into sys.args values (9948, 644, 'arg_2', 'decimal', 4, 0, 1, 2);
insert into sys.functions values (645, 'sql_mul', '*', 'calc', 0, 1, false, false, false, 2000, true, false);
insert into sys.args values (9949, 645, 'res_0', 'decimal', 38, 0, 0, 0);
insert into sys.args values (9950, 645, 'arg_1', 'decimal', 4, 0, 1, 1);
insert into sys.args values (9951, 645, 'arg_2', 'decimal', 38, 0, 1, 2);
insert into sys.functions values (646, 'sql_mul', '*', 'calc', 0, 1, false, false, false, 2000, true, false);
insert into sys.args values (9952, 646, 'res_0', 'decimal', 38, 0, 0, 0);
insert into sys.args values (9953, 646, 'arg_1', 'decimal', 38, 0, 1, 1);
insert into sys.args values (9954, 646, 'arg_2', 'decimal', 9, 0, 1, 2);
insert into sys.functions values (647, 'sql_mul', '*', 'calc', 0, 1, false, false, false, 2000, true, false);
insert into sys.args values (9955, 647, 'res_0', 'decimal', 38, 0, 0, 0);
insert into sys.args values (9956, 647, 'arg_1', 'decimal', 9, 0, 1, 1);
insert into sys.args values (9957, 647, 'arg_2', 'decimal', 38, 0, 1, 2);
insert into sys.functions values (648, 'sql_mul', '*', 'calc', 0, 1, false, false, false, 2000, true, false);
insert into sys.args values (9958, 648, 'res_0', 'decimal', 38, 0, 0, 0);
insert into sys.args values (9959, 648, 'arg_1', 'decimal', 38, 0, 1, 1);
insert into sys.args values (9960, 648, 'arg_2', 'decimal', 18, 0, 1, 2);
insert into sys.functions values (649, 'sql_mul', '*', 'calc', 0, 1, false, false, false, 2000, true, false);
insert into sys.args values (9961, 649, 'res_0', 'decimal', 38, 0, 0, 0);
insert into sys.args values (9962, 649, 'arg_1', 'decimal', 18, 0, 1, 1);
insert into sys.args values (9963, 649, 'arg_2', 'decimal', 38, 0, 1, 2);
insert into sys.functions values (650, 'round', 'round', 'calc', 0, 1, false, false, false, 2000, true, false);
insert into sys.args values (9964, 650, 'res_0', 'decimal', 2, 0, 0, 0);
insert into sys.args values (9965, 650, 'arg_1', 'decimal', 2, 0, 1, 1);
insert into sys.args values (9966, 650, 'arg_2', 'tinyint', 8, 0, 1, 2);
insert into sys.functions values (651, 'round', 'round', 'calc', 0, 1, false, false, false, 2000, true, false);
insert into sys.args values (9967, 651, 'res_0', 'decimal', 4, 0, 0, 0);
insert into sys.args values (9968, 651, 'arg_1', 'decimal', 4, 0, 1, 1);
insert into sys.args values (9969, 651, 'arg_2', 'tinyint', 8, 0, 1, 2);
insert into sys.functions values (652, 'round', 'round', 'calc', 0, 1, false, false, false, 2000, true, false);
insert into sys.args values (9970, 652, 'res_0', 'decimal', 9, 0, 0, 0);
insert into sys.args values (9971, 652, 'arg_1', 'decimal', 9, 0, 1, 1);
insert into sys.args values (9972, 652, 'arg_2', 'tinyint', 8, 0, 1, 2);
insert into sys.functions values (653, 'round', 'round', 'calc', 0, 1, false, false, false, 2000, true, false);
insert into sys.args values (9973, 653, 'res_0', 'decimal', 18, 0, 0, 0);
insert into sys.args values (9974, 653, 'arg_1', 'decimal', 18, 0, 1, 1);
insert into sys.args values (9975, 653, 'arg_2', 'tinyint', 8, 0, 1, 2);
insert into sys.functions values (654, 'round', 'round', 'calc', 0, 1, false, false, false, 2000, true, false);
insert into sys.args values (9976, 654, 'res_0', 'decimal', 38, 0, 0, 0);
insert into sys.args values (9977, 654, 'arg_1', 'decimal', 38, 0, 1, 1);
insert into sys.args values (9978, 654, 'arg_2', 'tinyint', 8, 0, 1, 2);
insert into sys.functions values (655, 'round', 'round', 'calc', 0, 1, false, false, false, 2000, true, false);
insert into sys.args values (9979, 655, 'res_0', 'real', 24, 0, 0, 0);
insert into sys.args values (9980, 655, 'arg_1', 'real', 24, 0, 1, 1);
insert into sys.args values (9981, 655, 'arg_2', 'tinyint', 8, 0, 1, 2);
insert into sys.functions values (656, 'round', 'round', 'calc', 0, 1, false, false, false, 2000, true, false);
insert into sys.args values (9982, 656, 'res_0', 'double', 53, 0, 0, 0);
insert into sys.args values (9983, 656, 'arg_1', 'double', 53, 0, 1, 1);
insert into sys.args values (9984, 656, 'arg_2', 'tinyint', 8, 0, 1, 2);
insert into sys.functions values (657, 'scale_up', '*', 'calc', 0, 1, false, false, false, 2000, true, false);
insert into sys.args values (9985, 657, 'res_0', 'smallint', 16, 0, 0, 0);
insert into sys.args values (9986, 657, 'arg_1', 'smallint', 16, 0, 1, 1);
insert into sys.args values (9987, 657, 'arg_2', 'tinyint', 8, 0, 1, 2);
insert into sys.functions values (658, 'scale_up', '*', 'calc', 0, 1, false, false, false, 2000, true, false);
insert into sys.args values (9988, 658, 'res_0', 'smallint', 16, 0, 0, 0);
insert into sys.args values (9989, 658, 'arg_1', 'tinyint', 8, 0, 1, 1);
insert into sys.args values (9990, 658, 'arg_2', 'smallint', 16, 0, 1, 2);
insert into sys.functions values (659, 'scale_up', '*', 'calc', 0, 1, false, false, false, 2000, true, false);
insert into sys.args values (9991, 659, 'res_0', 'smallint', 16, 0, 0, 0);
insert into sys.args values (9992, 659, 'arg_1', 'smallint', 16, 0, 1, 1);
insert into sys.args values (9993, 659, 'arg_2', 'decimal', 2, 0, 1, 2);
insert into sys.functions values (660, 'scale_up', '*', 'calc', 0, 1, false, false, false, 2000, true, false);
insert into sys.args values (9994, 660, 'res_0', 'smallint', 16, 0, 0, 0);
insert into sys.args values (9995, 660, 'arg_1', 'decimal', 2, 0, 1, 1);
insert into sys.args values (9996, 660, 'arg_2', 'smallint', 16, 0, 1, 2);
insert into sys.functions values (661, 'scale_up', '*', 'calc', 0, 1, false, false, false, 2000, true, false);
insert into sys.args values (9997, 661, 'res_0', 'int', 32, 0, 0, 0);
insert into sys.args values (9998, 661, 'arg_1', 'int', 32, 0, 1, 1);
insert into sys.args values (9999, 661, 'arg_2', 'tinyint', 8, 0, 1, 2);
insert into sys.functions values (662, 'scale_up', '*', 'calc', 0, 1, false, false, false, 2000, true, false);
insert into sys.args values (10000, 662, 'res_0', 'int', 32, 0, 0, 0);
insert into sys.args values (10001, 662, 'arg_1', 'tinyint', 8, 0, 1, 1);
insert into sys.args values (10002, 662, 'arg_2', 'int', 32, 0, 1, 2);
insert into sys.functions values (663, 'scale_up', '*', 'calc', 0, 1, false, false, false, 2000, true, false);
insert into sys.args values (10003, 663, 'res_0', 'int', 32, 0, 0, 0);
insert into sys.args values (10004, 663, 'arg_1', 'int', 32, 0, 1, 1);
insert into sys.args values (10005, 663, 'arg_2', 'smallint', 16, 0, 1, 2);
insert into sys.functions values (664, 'scale_up', '*', 'calc', 0, 1, false, false, false, 2000, true, false);
insert into sys.args values (10006, 664, 'res_0', 'int', 32, 0, 0, 0);
insert into sys.args values (10007, 664, 'arg_1', 'smallint', 16, 0, 1, 1);
insert into sys.args values (10008, 664, 'arg_2', 'int', 32, 0, 1, 2);
insert into sys.functions values (665, 'scale_up', '*', 'calc', 0, 1, false, false, false, 2000, true, false);
insert into sys.args values (10009, 665, 'res_0', 'int', 32, 0, 0, 0);
insert into sys.args values (10010, 665, 'arg_1', 'int', 32, 0, 1, 1);
insert into sys.args values (10011, 665, 'arg_2', 'decimal', 2, 0, 1, 2);
insert into sys.functions values (666, 'scale_up', '*', 'calc', 0, 1, false, false, false, 2000, true, false);
insert into sys.args values (10012, 666, 'res_0', 'int', 32, 0, 0, 0);
insert into sys.args values (10013, 666, 'arg_1', 'decimal', 2, 0, 1, 1);
insert into sys.args values (10014, 666, 'arg_2', 'int', 32, 0, 1, 2);
insert into sys.functions values (667, 'scale_up', '*', 'calc', 0, 1, false, false, false, 2000, true, false);
insert into sys.args values (10015, 667, 'res_0', 'int', 32, 0, 0, 0);
insert into sys.args values (10016, 667, 'arg_1', 'int', 32, 0, 1, 1);
insert into sys.args values (10017, 667, 'arg_2', 'decimal', 4, 0, 1, 2);
insert into sys.functions values (668, 'scale_up', '*', 'calc', 0, 1, false, false, false, 2000, true, false);
insert into sys.args values (10018, 668, 'res_0', 'int', 32, 0, 0, 0);
insert into sys.args values (10019, 668, 'arg_1', 'decimal', 4, 0, 1, 1);
insert into sys.args values (10020, 668, 'arg_2', 'int', 32, 0, 1, 2);
insert into sys.functions values (669, 'scale_up', '*', 'calc', 0, 1, false, false, false, 2000, true, false);
insert into sys.args values (10021, 669, 'res_0', 'bigint', 64, 0, 0, 0);
insert into sys.args values (10022, 669, 'arg_1', 'bigint', 64, 0, 1, 1);
insert into sys.args values (10023, 669, 'arg_2', 'tinyint', 8, 0, 1, 2);
insert into sys.functions values (670, 'scale_up', '*', 'calc', 0, 1, false, false, false, 2000, true, false);
insert into sys.args values (10024, 670, 'res_0', 'bigint', 64, 0, 0, 0);
insert into sys.args values (10025, 670, 'arg_1', 'tinyint', 8, 0, 1, 1);
insert into sys.args values (10026, 670, 'arg_2', 'bigint', 64, 0, 1, 2);
insert into sys.functions values (671, 'scale_up', '*', 'calc', 0, 1, false, false, false, 2000, true, false);
insert into sys.args values (10027, 671, 'res_0', 'bigint', 64, 0, 0, 0);
insert into sys.args values (10028, 671, 'arg_1', 'bigint', 64, 0, 1, 1);
insert into sys.args values (10029, 671, 'arg_2', 'smallint', 16, 0, 1, 2);
insert into sys.functions values (672, 'scale_up', '*', 'calc', 0, 1, false, false, false, 2000, true, false);
insert into sys.args values (10030, 672, 'res_0', 'bigint', 64, 0, 0, 0);
insert into sys.args values (10031, 672, 'arg_1', 'smallint', 16, 0, 1, 1);
insert into sys.args values (10032, 672, 'arg_2', 'bigint', 64, 0, 1, 2);
insert into sys.functions values (673, 'scale_up', '*', 'calc', 0, 1, false, false, false, 2000, true, false);
insert into sys.args values (10033, 673, 'res_0', 'bigint', 64, 0, 0, 0);
insert into sys.args values (10034, 673, 'arg_1', 'bigint', 64, 0, 1, 1);
insert into sys.args values (10035, 673, 'arg_2', 'int', 32, 0, 1, 2);
insert into sys.functions values (674, 'scale_up', '*', 'calc', 0, 1, false, false, false, 2000, true, false);
insert into sys.args values (10036, 674, 'res_0', 'bigint', 64, 0, 0, 0);
insert into sys.args values (10037, 674, 'arg_1', 'int', 32, 0, 1, 1);
insert into sys.args values (10038, 674, 'arg_2', 'bigint', 64, 0, 1, 2);
insert into sys.functions values (675, 'scale_up', '*', 'calc', 0, 1, false, false, false, 2000, true, false);
insert into sys.args values (10039, 675, 'res_0', 'bigint', 64, 0, 0, 0);
insert into sys.args values (10040, 675, 'arg_1', 'bigint', 64, 0, 1, 1);
insert into sys.args values (10041, 675, 'arg_2', 'decimal', 2, 0, 1, 2);
insert into sys.functions values (676, 'scale_up', '*', 'calc', 0, 1, false, false, false, 2000, true, false);
insert into sys.args values (10042, 676, 'res_0', 'bigint', 64, 0, 0, 0);
insert into sys.args values (10043, 676, 'arg_1', 'decimal', 2, 0, 1, 1);
insert into sys.args values (10044, 676, 'arg_2', 'bigint', 64, 0, 1, 2);
insert into sys.functions values (677, 'scale_up', '*', 'calc', 0, 1, false, false, false, 2000, true, false);
insert into sys.args values (10045, 677, 'res_0', 'bigint', 64, 0, 0, 0);
insert into sys.args values (10046, 677, 'arg_1', 'bigint', 64, 0, 1, 1);
insert into sys.args values (10047, 677, 'arg_2', 'decimal', 4, 0, 1, 2);
insert into sys.functions values (678, 'scale_up', '*', 'calc', 0, 1, false, false, false, 2000, true, false);
insert into sys.args values (10048, 678, 'res_0', 'bigint', 64, 0, 0, 0);
insert into sys.args values (10049, 678, 'arg_1', 'decimal', 4, 0, 1, 1);
insert into sys.args values (10050, 678, 'arg_2', 'bigint', 64, 0, 1, 2);
insert into sys.functions values (679, 'scale_up', '*', 'calc', 0, 1, false, false, false, 2000, true, false);
insert into sys.args values (10051, 679, 'res_0', 'bigint', 64, 0, 0, 0);
insert into sys.args values (10052, 679, 'arg_1', 'bigint', 64, 0, 1, 1);
insert into sys.args values (10053, 679, 'arg_2', 'decimal', 9, 0, 1, 2);
insert into sys.functions values (680, 'scale_up', '*', 'calc', 0, 1, false, false, false, 2000, true, false);
insert into sys.args values (10054, 680, 'res_0', 'bigint', 64, 0, 0, 0);
insert into sys.args values (10055, 680, 'arg_1', 'decimal', 9, 0, 1, 1);
insert into sys.args values (10056, 680, 'arg_2', 'bigint', 64, 0, 1, 2);
insert into sys.functions values (681, 'scale_up', '*', 'calc', 0, 1, false, false, false, 2000, true, false);
insert into sys.args values (10057, 681, 'res_0', 'bigint', 64, 0, 0, 0);
insert into sys.args values (10058, 681, 'arg_1', 'bigint', 64, 0, 1, 1);
insert into sys.args values (10059, 681, 'arg_2', 'month_interval', 3, 0, 1, 2);
insert into sys.functions values (682, 'scale_up', '*', 'calc', 0, 1, false, false, false, 2000, true, false);
insert into sys.args values (10060, 682, 'res_0', 'bigint', 64, 0, 0, 0);
insert into sys.args values (10061, 682, 'arg_1', 'month_interval', 3, 0, 1, 1);
insert into sys.args values (10062, 682, 'arg_2', 'bigint', 64, 0, 1, 2);
insert into sys.functions values (683, 'scale_up', '*', 'calc', 0, 1, false, false, false, 2000, true, false);
insert into sys.args values (10063, 683, 'res_0', 'hugeint', 128, 0, 0, 0);
insert into sys.args values (10064, 683, 'arg_1', 'hugeint', 128, 0, 1, 1);
insert into sys.args values (10065, 683, 'arg_2', 'tinyint', 8, 0, 1, 2);
insert into sys.functions values (684, 'scale_up', '*', 'calc', 0, 1, false, false, false, 2000, true, false);
insert into sys.args values (10066, 684, 'res_0', 'hugeint', 128, 0, 0, 0);
insert into sys.args values (10067, 684, 'arg_1', 'tinyint', 8, 0, 1, 1);
insert into sys.args values (10068, 684, 'arg_2', 'hugeint', 128, 0, 1, 2);
insert into sys.functions values (685, 'scale_up', '*', 'calc', 0, 1, false, false, false, 2000, true, false);
insert into sys.args values (10069, 685, 'res_0', 'hugeint', 128, 0, 0, 0);
insert into sys.args values (10070, 685, 'arg_1', 'hugeint', 128, 0, 1, 1);
insert into sys.args values (10071, 685, 'arg_2', 'smallint', 16, 0, 1, 2);
insert into sys.functions values (686, 'scale_up', '*', 'calc', 0, 1, false, false, false, 2000, true, false);
insert into sys.args values (10072, 686, 'res_0', 'hugeint', 128, 0, 0, 0);
insert into sys.args values (10073, 686, 'arg_1', 'smallint', 16, 0, 1, 1);
insert into sys.args values (10074, 686, 'arg_2', 'hugeint', 128, 0, 1, 2);
insert into sys.functions values (687, 'scale_up', '*', 'calc', 0, 1, false, false, false, 2000, true, false);
insert into sys.args values (10075, 687, 'res_0', 'hugeint', 128, 0, 0, 0);
insert into sys.args values (10076, 687, 'arg_1', 'hugeint', 128, 0, 1, 1);
insert into sys.args values (10077, 687, 'arg_2', 'int', 32, 0, 1, 2);
insert into sys.functions values (688, 'scale_up', '*', 'calc', 0, 1, false, false, false, 2000, true, false);
insert into sys.args values (10078, 688, 'res_0', 'hugeint', 128, 0, 0, 0);
insert into sys.args values (10079, 688, 'arg_1', 'int', 32, 0, 1, 1);
insert into sys.args values (10080, 688, 'arg_2', 'hugeint', 128, 0, 1, 2);
insert into sys.functions values (689, 'scale_up', '*', 'calc', 0, 1, false, false, false, 2000, true, false);
insert into sys.args values (10081, 689, 'res_0', 'hugeint', 128, 0, 0, 0);
insert into sys.args values (10082, 689, 'arg_1', 'hugeint', 128, 0, 1, 1);
insert into sys.args values (10083, 689, 'arg_2', 'bigint', 64, 0, 1, 2);
insert into sys.functions values (690, 'scale_up', '*', 'calc', 0, 1, false, false, false, 2000, true, false);
insert into sys.args values (10084, 690, 'res_0', 'hugeint', 128, 0, 0, 0);
insert into sys.args values (10085, 690, 'arg_1', 'bigint', 64, 0, 1, 1);
insert into sys.args values (10086, 690, 'arg_2', 'hugeint', 128, 0, 1, 2);
insert into sys.functions values (691, 'scale_up', '*', 'calc', 0, 1, false, false, false, 2000, true, false);
insert into sys.args values (10087, 691, 'res_0', 'hugeint', 128, 0, 0, 0);
insert into sys.args values (10088, 691, 'arg_1', 'hugeint', 128, 0, 1, 1);
insert into sys.args values (10089, 691, 'arg_2', 'decimal', 2, 0, 1, 2);
insert into sys.functions values (692, 'scale_up', '*', 'calc', 0, 1, false, false, false, 2000, true, false);
insert into sys.args values (10090, 692, 'res_0', 'hugeint', 128, 0, 0, 0);
insert into sys.args values (10091, 692, 'arg_1', 'decimal', 2, 0, 1, 1);
insert into sys.args values (10092, 692, 'arg_2', 'hugeint', 128, 0, 1, 2);
insert into sys.functions values (693, 'scale_up', '*', 'calc', 0, 1, false, false, false, 2000, true, false);
insert into sys.args values (10093, 693, 'res_0', 'hugeint', 128, 0, 0, 0);
insert into sys.args values (10094, 693, 'arg_1', 'hugeint', 128, 0, 1, 1);
insert into sys.args values (10095, 693, 'arg_2', 'decimal', 4, 0, 1, 2);
insert into sys.functions values (694, 'scale_up', '*', 'calc', 0, 1, false, false, false, 2000, true, false);
insert into sys.args values (10096, 694, 'res_0', 'hugeint', 128, 0, 0, 0);
insert into sys.args values (10097, 694, 'arg_1', 'decimal', 4, 0, 1, 1);
insert into sys.args values (10098, 694, 'arg_2', 'hugeint', 128, 0, 1, 2);
insert into sys.functions values (695, 'scale_up', '*', 'calc', 0, 1, false, false, false, 2000, true, false);
insert into sys.args values (10099, 695, 'res_0', 'hugeint', 128, 0, 0, 0);
insert into sys.args values (10100, 695, 'arg_1', 'hugeint', 128, 0, 1, 1);
insert into sys.args values (10101, 695, 'arg_2', 'decimal', 9, 0, 1, 2);
insert into sys.functions values (696, 'scale_up', '*', 'calc', 0, 1, false, false, false, 2000, true, false);
insert into sys.args values (10102, 696, 'res_0', 'hugeint', 128, 0, 0, 0);
insert into sys.args values (10103, 696, 'arg_1', 'decimal', 9, 0, 1, 1);
insert into sys.args values (10104, 696, 'arg_2', 'hugeint', 128, 0, 1, 2);
insert into sys.functions values (697, 'scale_up', '*', 'calc', 0, 1, false, false, false, 2000, true, false);
insert into sys.args values (10105, 697, 'res_0', 'hugeint', 128, 0, 0, 0);
insert into sys.args values (10106, 697, 'arg_1', 'hugeint', 128, 0, 1, 1);
insert into sys.args values (10107, 697, 'arg_2', 'decimal', 18, 0, 1, 2);
insert into sys.functions values (698, 'scale_up', '*', 'calc', 0, 1, false, false, false, 2000, true, false);
insert into sys.args values (10108, 698, 'res_0', 'hugeint', 128, 0, 0, 0);
insert into sys.args values (10109, 698, 'arg_1', 'decimal', 18, 0, 1, 1);
insert into sys.args values (10110, 698, 'arg_2', 'hugeint', 128, 0, 1, 2);
insert into sys.functions values (699, 'scale_up', '*', 'calc', 0, 1, false, false, false, 2000, true, false);
insert into sys.args values (10111, 699, 'res_0', 'hugeint', 128, 0, 0, 0);
insert into sys.args values (10112, 699, 'arg_1', 'hugeint', 128, 0, 1, 1);
insert into sys.args values (10113, 699, 'arg_2', 'month_interval', 3, 0, 1, 2);
insert into sys.functions values (700, 'scale_up', '*', 'calc', 0, 1, false, false, false, 2000, true, false);
insert into sys.args values (10114, 700, 'res_0', 'hugeint', 128, 0, 0, 0);
insert into sys.args values (10115, 700, 'arg_1', 'month_interval', 3, 0, 1, 1);
insert into sys.args values (10116, 700, 'arg_2', 'hugeint', 128, 0, 1, 2);
insert into sys.functions values (701, 'scale_up', '*', 'calc', 0, 1, false, false, false, 2000, true, false);
insert into sys.args values (10117, 701, 'res_0', 'hugeint', 128, 0, 0, 0);
insert into sys.args values (10118, 701, 'arg_1', 'hugeint', 128, 0, 1, 1);
insert into sys.args values (10119, 701, 'arg_2', 'day_interval', 4, 0, 1, 2);
insert into sys.functions values (702, 'scale_up', '*', 'calc', 0, 1, false, false, false, 2000, true, false);
insert into sys.args values (10120, 702, 'res_0', 'hugeint', 128, 0, 0, 0);
insert into sys.args values (10121, 702, 'arg_1', 'day_interval', 4, 0, 1, 1);
insert into sys.args values (10122, 702, 'arg_2', 'hugeint', 128, 0, 1, 2);
insert into sys.functions values (703, 'scale_up', '*', 'calc', 0, 1, false, false, false, 2000, true, false);
insert into sys.args values (10123, 703, 'res_0', 'hugeint', 128, 0, 0, 0);
insert into sys.args values (10124, 703, 'arg_1', 'hugeint', 128, 0, 1, 1);
insert into sys.args values (10125, 703, 'arg_2', 'sec_interval', 13, 0, 1, 2);
insert into sys.functions values (704, 'scale_up', '*', 'calc', 0, 1, false, false, false, 2000, true, false);
insert into sys.args values (10126, 704, 'res_0', 'hugeint', 128, 0, 0, 0);
insert into sys.args values (10127, 704, 'arg_1', 'sec_interval', 13, 0, 1, 1);
insert into sys.args values (10128, 704, 'arg_2', 'hugeint', 128, 0, 1, 2);
insert into sys.functions values (705, 'scale_up', '*', 'calc', 0, 1, false, false, false, 2000, true, false);
insert into sys.args values (10129, 705, 'res_0', 'decimal', 4, 0, 0, 0);
insert into sys.args values (10130, 705, 'arg_1', 'decimal', 4, 0, 1, 1);
insert into sys.args values (10131, 705, 'arg_2', 'tinyint', 8, 0, 1, 2);
insert into sys.functions values (706, 'scale_up', '*', 'calc', 0, 1, false, false, false, 2000, true, false);
insert into sys.args values (10132, 706, 'res_0', 'decimal', 4, 0, 0, 0);
insert into sys.args values (10133, 706, 'arg_1', 'tinyint', 8, 0, 1, 1);
insert into sys.args values (10134, 706, 'arg_2', 'decimal', 4, 0, 1, 2);
insert into sys.functions values (707, 'scale_up', '*', 'calc', 0, 1, false, false, false, 2000, true, false);
insert into sys.args values (10135, 707, 'res_0', 'decimal', 4, 0, 0, 0);
insert into sys.args values (10136, 707, 'arg_1', 'decimal', 4, 0, 1, 1);
insert into sys.args values (10137, 707, 'arg_2', 'decimal', 2, 0, 1, 2);
insert into sys.functions values (708, 'scale_up', '*', 'calc', 0, 1, false, false, false, 2000, true, false);
insert into sys.args values (10138, 708, 'res_0', 'decimal', 4, 0, 0, 0);
insert into sys.args values (10139, 708, 'arg_1', 'decimal', 2, 0, 1, 1);
insert into sys.args values (10140, 708, 'arg_2', 'decimal', 4, 0, 1, 2);
insert into sys.functions values (709, 'scale_up', '*', 'calc', 0, 1, false, false, false, 2000, true, false);
insert into sys.args values (10141, 709, 'res_0', 'decimal', 9, 0, 0, 0);
insert into sys.args values (10142, 709, 'arg_1', 'decimal', 9, 0, 1, 1);
insert into sys.args values (10143, 709, 'arg_2', 'tinyint', 8, 0, 1, 2);
insert into sys.functions values (710, 'scale_up', '*', 'calc', 0, 1, false, false, false, 2000, true, false);
insert into sys.args values (10144, 710, 'res_0', 'decimal', 9, 0, 0, 0);
insert into sys.args values (10145, 710, 'arg_1', 'tinyint', 8, 0, 1, 1);
insert into sys.args values (10146, 710, 'arg_2', 'decimal', 9, 0, 1, 2);
insert into sys.functions values (711, 'scale_up', '*', 'calc', 0, 1, false, false, false, 2000, true, false);
insert into sys.args values (10147, 711, 'res_0', 'decimal', 9, 0, 0, 0);
insert into sys.args values (10148, 711, 'arg_1', 'decimal', 9, 0, 1, 1);
insert into sys.args values (10149, 711, 'arg_2', 'smallint', 16, 0, 1, 2);
insert into sys.functions values (712, 'scale_up', '*', 'calc', 0, 1, false, false, false, 2000, true, false);
insert into sys.args values (10150, 712, 'res_0', 'decimal', 9, 0, 0, 0);
insert into sys.args values (10151, 712, 'arg_1', 'smallint', 16, 0, 1, 1);
insert into sys.args values (10152, 712, 'arg_2', 'decimal', 9, 0, 1, 2);
insert into sys.functions values (713, 'scale_up', '*', 'calc', 0, 1, false, false, false, 2000, true, false);
insert into sys.args values (10153, 713, 'res_0', 'decimal', 9, 0, 0, 0);
insert into sys.args values (10154, 713, 'arg_1', 'decimal', 9, 0, 1, 1);
insert into sys.args values (10155, 713, 'arg_2', 'decimal', 2, 0, 1, 2);
insert into sys.functions values (714, 'scale_up', '*', 'calc', 0, 1, false, false, false, 2000, true, false);
insert into sys.args values (10156, 714, 'res_0', 'decimal', 9, 0, 0, 0);
insert into sys.args values (10157, 714, 'arg_1', 'decimal', 2, 0, 1, 1);
insert into sys.args values (10158, 714, 'arg_2', 'decimal', 9, 0, 1, 2);
insert into sys.functions values (715, 'scale_up', '*', 'calc', 0, 1, false, false, false, 2000, true, false);
insert into sys.args values (10159, 715, 'res_0', 'decimal', 9, 0, 0, 0);
insert into sys.args values (10160, 715, 'arg_1', 'decimal', 9, 0, 1, 1);
insert into sys.args values (10161, 715, 'arg_2', 'decimal', 4, 0, 1, 2);
insert into sys.functions values (716, 'scale_up', '*', 'calc', 0, 1, false, false, false, 2000, true, false);
insert into sys.args values (10162, 716, 'res_0', 'decimal', 9, 0, 0, 0);
insert into sys.args values (10163, 716, 'arg_1', 'decimal', 4, 0, 1, 1);
insert into sys.args values (10164, 716, 'arg_2', 'decimal', 9, 0, 1, 2);
insert into sys.functions values (717, 'scale_up', '*', 'calc', 0, 1, false, false, false, 2000, true, false);
insert into sys.args values (10165, 717, 'res_0', 'decimal', 18, 0, 0, 0);
insert into sys.args values (10166, 717, 'arg_1', 'decimal', 18, 0, 1, 1);
insert into sys.args values (10167, 717, 'arg_2', 'tinyint', 8, 0, 1, 2);
insert into sys.functions values (718, 'scale_up', '*', 'calc', 0, 1, false, false, false, 2000, true, false);
insert into sys.args values (10168, 718, 'res_0', 'decimal', 18, 0, 0, 0);
insert into sys.args values (10169, 718, 'arg_1', 'tinyint', 8, 0, 1, 1);
insert into sys.args values (10170, 718, 'arg_2', 'decimal', 18, 0, 1, 2);
insert into sys.functions values (719, 'scale_up', '*', 'calc', 0, 1, false, false, false, 2000, true, false);
insert into sys.args values (10171, 719, 'res_0', 'decimal', 18, 0, 0, 0);
insert into sys.args values (10172, 719, 'arg_1', 'decimal', 18, 0, 1, 1);
insert into sys.args values (10173, 719, 'arg_2', 'smallint', 16, 0, 1, 2);
insert into sys.functions values (720, 'scale_up', '*', 'calc', 0, 1, false, false, false, 2000, true, false);
insert into sys.args values (10174, 720, 'res_0', 'decimal', 18, 0, 0, 0);
insert into sys.args values (10175, 720, 'arg_1', 'smallint', 16, 0, 1, 1);
insert into sys.args values (10176, 720, 'arg_2', 'decimal', 18, 0, 1, 2);
insert into sys.functions values (721, 'scale_up', '*', 'calc', 0, 1, false, false, false, 2000, true, false);
insert into sys.args values (10177, 721, 'res_0', 'decimal', 18, 0, 0, 0);
insert into sys.args values (10178, 721, 'arg_1', 'decimal', 18, 0, 1, 1);
insert into sys.args values (10179, 721, 'arg_2', 'int', 32, 0, 1, 2);
insert into sys.functions values (722, 'scale_up', '*', 'calc', 0, 1, false, false, false, 2000, true, false);
insert into sys.args values (10180, 722, 'res_0', 'decimal', 18, 0, 0, 0);
insert into sys.args values (10181, 722, 'arg_1', 'int', 32, 0, 1, 1);
insert into sys.args values (10182, 722, 'arg_2', 'decimal', 18, 0, 1, 2);
insert into sys.functions values (723, 'scale_up', '*', 'calc', 0, 1, false, false, false, 2000, true, false);
insert into sys.args values (10183, 723, 'res_0', 'decimal', 18, 0, 0, 0);
insert into sys.args values (10184, 723, 'arg_1', 'decimal', 18, 0, 1, 1);
insert into sys.args values (10185, 723, 'arg_2', 'decimal', 2, 0, 1, 2);
insert into sys.functions values (724, 'scale_up', '*', 'calc', 0, 1, false, false, false, 2000, true, false);
insert into sys.args values (10186, 724, 'res_0', 'decimal', 18, 0, 0, 0);
insert into sys.args values (10187, 724, 'arg_1', 'decimal', 2, 0, 1, 1);
insert into sys.args values (10188, 724, 'arg_2', 'decimal', 18, 0, 1, 2);
insert into sys.functions values (725, 'scale_up', '*', 'calc', 0, 1, false, false, false, 2000, true, false);
insert into sys.args values (10189, 725, 'res_0', 'decimal', 18, 0, 0, 0);
insert into sys.args values (10190, 725, 'arg_1', 'decimal', 18, 0, 1, 1);
insert into sys.args values (10191, 725, 'arg_2', 'decimal', 4, 0, 1, 2);
insert into sys.functions values (726, 'scale_up', '*', 'calc', 0, 1, false, false, false, 2000, true, false);
insert into sys.args values (10192, 726, 'res_0', 'decimal', 18, 0, 0, 0);
insert into sys.args values (10193, 726, 'arg_1', 'decimal', 4, 0, 1, 1);
insert into sys.args values (10194, 726, 'arg_2', 'decimal', 18, 0, 1, 2);
insert into sys.functions values (727, 'scale_up', '*', 'calc', 0, 1, false, false, false, 2000, true, false);
insert into sys.args values (10195, 727, 'res_0', 'decimal', 18, 0, 0, 0);
insert into sys.args values (10196, 727, 'arg_1', 'decimal', 18, 0, 1, 1);
insert into sys.args values (10197, 727, 'arg_2', 'decimal', 9, 0, 1, 2);
insert into sys.functions values (728, 'scale_up', '*', 'calc', 0, 1, false, false, false, 2000, true, false);
insert into sys.args values (10198, 728, 'res_0', 'decimal', 18, 0, 0, 0);
insert into sys.args values (10199, 728, 'arg_1', 'decimal', 9, 0, 1, 1);
insert into sys.args values (10200, 728, 'arg_2', 'decimal', 18, 0, 1, 2);
insert into sys.functions values (729, 'scale_up', '*', 'calc', 0, 1, false, false, false, 2000, true, false);
insert into sys.args values (10201, 729, 'res_0', 'decimal', 18, 0, 0, 0);
insert into sys.args values (10202, 729, 'arg_1', 'decimal', 18, 0, 1, 1);
insert into sys.args values (10203, 729, 'arg_2', 'month_interval', 3, 0, 1, 2);
insert into sys.functions values (730, 'scale_up', '*', 'calc', 0, 1, false, false, false, 2000, true, false);
insert into sys.args values (10204, 730, 'res_0', 'decimal', 18, 0, 0, 0);
insert into sys.args values (10205, 730, 'arg_1', 'month_interval', 3, 0, 1, 1);
insert into sys.args values (10206, 730, 'arg_2', 'decimal', 18, 0, 1, 2);
insert into sys.functions values (731, 'scale_up', '*', 'calc', 0, 1, false, false, false, 2000, true, false);
insert into sys.args values (10207, 731, 'res_0', 'decimal', 38, 0, 0, 0);
insert into sys.args values (10208, 731, 'arg_1', 'decimal', 38, 0, 1, 1);
insert into sys.args values (10209, 731, 'arg_2', 'tinyint', 8, 0, 1, 2);
insert into sys.functions values (732, 'scale_up', '*', 'calc', 0, 1, false, false, false, 2000, true, false);
insert into sys.args values (10210, 732, 'res_0', 'decimal', 38, 0, 0, 0);
insert into sys.args values (10211, 732, 'arg_1', 'tinyint', 8, 0, 1, 1);
insert into sys.args values (10212, 732, 'arg_2', 'decimal', 38, 0, 1, 2);
insert into sys.functions values (733, 'scale_up', '*', 'calc', 0, 1, false, false, false, 2000, true, false);
insert into sys.args values (10213, 733, 'res_0', 'decimal', 38, 0, 0, 0);
insert into sys.args values (10214, 733, 'arg_1', 'decimal', 38, 0, 1, 1);
insert into sys.args values (10215, 733, 'arg_2', 'smallint', 16, 0, 1, 2);
insert into sys.functions values (734, 'scale_up', '*', 'calc', 0, 1, false, false, false, 2000, true, false);
insert into sys.args values (10216, 734, 'res_0', 'decimal', 38, 0, 0, 0);
insert into sys.args values (10217, 734, 'arg_1', 'smallint', 16, 0, 1, 1);
insert into sys.args values (10218, 734, 'arg_2', 'decimal', 38, 0, 1, 2);
insert into sys.functions values (735, 'scale_up', '*', 'calc', 0, 1, false, false, false, 2000, true, false);
insert into sys.args values (10219, 735, 'res_0', 'decimal', 38, 0, 0, 0);
insert into sys.args values (10220, 735, 'arg_1', 'decimal', 38, 0, 1, 1);
insert into sys.args values (10221, 735, 'arg_2', 'int', 32, 0, 1, 2);
insert into sys.functions values (736, 'scale_up', '*', 'calc', 0, 1, false, false, false, 2000, true, false);
insert into sys.args values (10222, 736, 'res_0', 'decimal', 38, 0, 0, 0);
insert into sys.args values (10223, 736, 'arg_1', 'int', 32, 0, 1, 1);
insert into sys.args values (10224, 736, 'arg_2', 'decimal', 38, 0, 1, 2);
insert into sys.functions values (737, 'scale_up', '*', 'calc', 0, 1, false, false, false, 2000, true, false);
insert into sys.args values (10225, 737, 'res_0', 'decimal', 38, 0, 0, 0);
insert into sys.args values (10226, 737, 'arg_1', 'decimal', 38, 0, 1, 1);
insert into sys.args values (10227, 737, 'arg_2', 'bigint', 64, 0, 1, 2);
insert into sys.functions values (738, 'scale_up', '*', 'calc', 0, 1, false, false, false, 2000, true, false);
insert into sys.args values (10228, 738, 'res_0', 'decimal', 38, 0, 0, 0);
insert into sys.args values (10229, 738, 'arg_1', 'bigint', 64, 0, 1, 1);
insert into sys.args values (10230, 738, 'arg_2', 'decimal', 38, 0, 1, 2);
insert into sys.functions values (739, 'scale_up', '*', 'calc', 0, 1, false, false, false, 2000, true, false);
insert into sys.args values (10231, 739, 'res_0', 'decimal', 38, 0, 0, 0);
insert into sys.args values (10232, 739, 'arg_1', 'decimal', 38, 0, 1, 1);
insert into sys.args values (10233, 739, 'arg_2', 'decimal', 2, 0, 1, 2);
insert into sys.functions values (740, 'scale_up', '*', 'calc', 0, 1, false, false, false, 2000, true, false);
insert into sys.args values (10234, 740, 'res_0', 'decimal', 38, 0, 0, 0);
insert into sys.args values (10235, 740, 'arg_1', 'decimal', 2, 0, 1, 1);
insert into sys.args values (10236, 740, 'arg_2', 'decimal', 38, 0, 1, 2);
insert into sys.functions values (741, 'scale_up', '*', 'calc', 0, 1, false, false, false, 2000, true, false);
insert into sys.args values (10237, 741, 'res_0', 'decimal', 38, 0, 0, 0);
insert into sys.args values (10238, 741, 'arg_1', 'decimal', 38, 0, 1, 1);
insert into sys.args values (10239, 741, 'arg_2', 'decimal', 4, 0, 1, 2);
insert into sys.functions values (742, 'scale_up', '*', 'calc', 0, 1, false, false, false, 2000, true, false);
insert into sys.args values (10240, 742, 'res_0', 'decimal', 38, 0, 0, 0);
insert into sys.args values (10241, 742, 'arg_1', 'decimal', 4, 0, 1, 1);
insert into sys.args values (10242, 742, 'arg_2', 'decimal', 38, 0, 1, 2);
insert into sys.functions values (743, 'scale_up', '*', 'calc', 0, 1, false, false, false, 2000, true, false);
insert into sys.args values (10243, 743, 'res_0', 'decimal', 38, 0, 0, 0);
insert into sys.args values (10244, 743, 'arg_1', 'decimal', 38, 0, 1, 1);
insert into sys.args values (10245, 743, 'arg_2', 'decimal', 9, 0, 1, 2);
insert into sys.functions values (744, 'scale_up', '*', 'calc', 0, 1, false, false, false, 2000, true, false);
insert into sys.args values (10246, 744, 'res_0', 'decimal', 38, 0, 0, 0);
insert into sys.args values (10247, 744, 'arg_1', 'decimal', 9, 0, 1, 1);
insert into sys.args values (10248, 744, 'arg_2', 'decimal', 38, 0, 1, 2);
insert into sys.functions values (745, 'scale_up', '*', 'calc', 0, 1, false, false, false, 2000, true, false);
insert into sys.args values (10249, 745, 'res_0', 'decimal', 38, 0, 0, 0);
insert into sys.args values (10250, 745, 'arg_1', 'decimal', 38, 0, 1, 1);
insert into sys.args values (10251, 745, 'arg_2', 'decimal', 18, 0, 1, 2);
insert into sys.functions values (746, 'scale_up', '*', 'calc', 0, 1, false, false, false, 2000, true, false);
insert into sys.args values (10252, 746, 'res_0', 'decimal', 38, 0, 0, 0);
insert into sys.args values (10253, 746, 'arg_1', 'decimal', 18, 0, 1, 1);
insert into sys.args values (10254, 746, 'arg_2', 'decimal', 38, 0, 1, 2);
insert into sys.functions values (747, 'scale_up', '*', 'calc', 0, 1, false, false, false, 2000, true, false);
insert into sys.args values (10255, 747, 'res_0', 'decimal', 38, 0, 0, 0);
insert into sys.args values (10256, 747, 'arg_1', 'decimal', 38, 0, 1, 1);
insert into sys.args values (10257, 747, 'arg_2', 'month_interval', 3, 0, 1, 2);
insert into sys.functions values (748, 'scale_up', '*', 'calc', 0, 1, false, false, false, 2000, true, false);
insert into sys.args values (10258, 748, 'res_0', 'decimal', 38, 0, 0, 0);
insert into sys.args values (10259, 748, 'arg_1', 'month_interval', 3, 0, 1, 1);
insert into sys.args values (10260, 748, 'arg_2', 'decimal', 38, 0, 1, 2);
insert into sys.functions values (749, 'scale_up', '*', 'calc', 0, 1, false, false, false, 2000, true, false);
insert into sys.args values (10261, 749, 'res_0', 'decimal', 38, 0, 0, 0);
insert into sys.args values (10262, 749, 'arg_1', 'decimal', 38, 0, 1, 1);
insert into sys.args values (10263, 749, 'arg_2', 'day_interval', 4, 0, 1, 2);
insert into sys.functions values (750, 'scale_up', '*', 'calc', 0, 1, false, false, false, 2000, true, false);
insert into sys.args values (10264, 750, 'res_0', 'decimal', 38, 0, 0, 0);
insert into sys.args values (10265, 750, 'arg_1', 'day_interval', 4, 0, 1, 1);
insert into sys.args values (10266, 750, 'arg_2', 'decimal', 38, 0, 1, 2);
insert into sys.functions values (751, 'scale_up', '*', 'calc', 0, 1, false, false, false, 2000, true, false);
insert into sys.args values (10267, 751, 'res_0', 'decimal', 38, 0, 0, 0);
insert into sys.args values (10268, 751, 'arg_1', 'decimal', 38, 0, 1, 1);
insert into sys.args values (10269, 751, 'arg_2', 'sec_interval', 13, 0, 1, 2);
insert into sys.functions values (752, 'scale_up', '*', 'calc', 0, 1, false, false, false, 2000, true, false);
insert into sys.args values (10270, 752, 'res_0', 'decimal', 38, 0, 0, 0);
insert into sys.args values (10271, 752, 'arg_1', 'sec_interval', 13, 0, 1, 1);
insert into sys.args values (10272, 752, 'arg_2', 'decimal', 38, 0, 1, 2);
insert into sys.functions values (753, 'scale_up', '*', 'calc', 0, 1, false, false, false, 2000, true, false);
insert into sys.args values (10273, 753, 'res_0', 'month_interval', 3, 0, 0, 0);
insert into sys.args values (10274, 753, 'arg_1', 'month_interval', 3, 0, 1, 1);
insert into sys.args values (10275, 753, 'arg_2', 'tinyint', 8, 0, 1, 2);
insert into sys.functions values (754, 'scale_up', '*', 'calc', 0, 1, false, false, false, 2000, true, false);
insert into sys.args values (10276, 754, 'res_0', 'month_interval', 3, 0, 0, 0);
insert into sys.args values (10277, 754, 'arg_1', 'tinyint', 8, 0, 1, 1);
insert into sys.args values (10278, 754, 'arg_2', 'month_interval', 3, 0, 1, 2);
insert into sys.functions values (755, 'scale_up', '*', 'calc', 0, 1, false, false, false, 2000, true, false);
insert into sys.args values (10279, 755, 'res_0', 'month_interval', 3, 0, 0, 0);
insert into sys.args values (10280, 755, 'arg_1', 'month_interval', 3, 0, 1, 1);
insert into sys.args values (10281, 755, 'arg_2', 'smallint', 16, 0, 1, 2);
insert into sys.functions values (756, 'scale_up', '*', 'calc', 0, 1, false, false, false, 2000, true, false);
insert into sys.args values (10282, 756, 'res_0', 'month_interval', 3, 0, 0, 0);
insert into sys.args values (10283, 756, 'arg_1', 'smallint', 16, 0, 1, 1);
insert into sys.args values (10284, 756, 'arg_2', 'month_interval', 3, 0, 1, 2);
insert into sys.functions values (757, 'scale_up', '*', 'calc', 0, 1, false, false, false, 2000, true, false);
insert into sys.args values (10285, 757, 'res_0', 'month_interval', 3, 0, 0, 0);
insert into sys.args values (10286, 757, 'arg_1', 'month_interval', 3, 0, 1, 1);
insert into sys.args values (10287, 757, 'arg_2', 'decimal', 2, 0, 1, 2);
insert into sys.functions values (758, 'scale_up', '*', 'calc', 0, 1, false, false, false, 2000, true, false);
insert into sys.args values (10288, 758, 'res_0', 'month_interval', 3, 0, 0, 0);
insert into sys.args values (10289, 758, 'arg_1', 'decimal', 2, 0, 1, 1);
insert into sys.args values (10290, 758, 'arg_2', 'month_interval', 3, 0, 1, 2);
insert into sys.functions values (759, 'scale_up', '*', 'calc', 0, 1, false, false, false, 2000, true, false);
insert into sys.args values (10291, 759, 'res_0', 'month_interval', 3, 0, 0, 0);
insert into sys.args values (10292, 759, 'arg_1', 'month_interval', 3, 0, 1, 1);
insert into sys.args values (10293, 759, 'arg_2', 'decimal', 4, 0, 1, 2);
insert into sys.functions values (760, 'scale_up', '*', 'calc', 0, 1, false, false, false, 2000, true, false);
insert into sys.args values (10294, 760, 'res_0', 'month_interval', 3, 0, 0, 0);
insert into sys.args values (10295, 760, 'arg_1', 'decimal', 4, 0, 1, 1);
insert into sys.args values (10296, 760, 'arg_2', 'month_interval', 3, 0, 1, 2);
insert into sys.functions values (761, 'scale_up', '*', 'calc', 0, 1, false, false, false, 2000, true, false);
insert into sys.args values (10297, 761, 'res_0', 'day_interval', 4, 0, 0, 0);
insert into sys.args values (10298, 761, 'arg_1', 'day_interval', 4, 0, 1, 1);
insert into sys.args values (10299, 761, 'arg_2', 'tinyint', 8, 0, 1, 2);
insert into sys.functions values (762, 'scale_up', '*', 'calc', 0, 1, false, false, false, 2000, true, false);
insert into sys.args values (10300, 762, 'res_0', 'day_interval', 4, 0, 0, 0);
insert into sys.args values (10301, 762, 'arg_1', 'tinyint', 8, 0, 1, 1);
insert into sys.args values (10302, 762, 'arg_2', 'day_interval', 4, 0, 1, 2);
insert into sys.functions values (763, 'scale_up', '*', 'calc', 0, 1, false, false, false, 2000, true, false);
insert into sys.args values (10303, 763, 'res_0', 'day_interval', 4, 0, 0, 0);
insert into sys.args values (10304, 763, 'arg_1', 'day_interval', 4, 0, 1, 1);
insert into sys.args values (10305, 763, 'arg_2', 'smallint', 16, 0, 1, 2);
insert into sys.functions values (764, 'scale_up', '*', 'calc', 0, 1, false, false, false, 2000, true, false);
insert into sys.args values (10306, 764, 'res_0', 'day_interval', 4, 0, 0, 0);
insert into sys.args values (10307, 764, 'arg_1', 'smallint', 16, 0, 1, 1);
insert into sys.args values (10308, 764, 'arg_2', 'day_interval', 4, 0, 1, 2);
insert into sys.functions values (765, 'scale_up', '*', 'calc', 0, 1, false, false, false, 2000, true, false);
insert into sys.args values (10309, 765, 'res_0', 'day_interval', 4, 0, 0, 0);
insert into sys.args values (10310, 765, 'arg_1', 'day_interval', 4, 0, 1, 1);
insert into sys.args values (10311, 765, 'arg_2', 'int', 32, 0, 1, 2);
insert into sys.functions values (766, 'scale_up', '*', 'calc', 0, 1, false, false, false, 2000, true, false);
insert into sys.args values (10312, 766, 'res_0', 'day_interval', 4, 0, 0, 0);
insert into sys.args values (10313, 766, 'arg_1', 'int', 32, 0, 1, 1);
insert into sys.args values (10314, 766, 'arg_2', 'day_interval', 4, 0, 1, 2);
insert into sys.functions values (767, 'scale_up', '*', 'calc', 0, 1, false, false, false, 2000, true, false);
insert into sys.args values (10315, 767, 'res_0', 'day_interval', 4, 0, 0, 0);
insert into sys.args values (10316, 767, 'arg_1', 'day_interval', 4, 0, 1, 1);
insert into sys.args values (10317, 767, 'arg_2', 'decimal', 2, 0, 1, 2);
insert into sys.functions values (768, 'scale_up', '*', 'calc', 0, 1, false, false, false, 2000, true, false);
insert into sys.args values (10318, 768, 'res_0', 'day_interval', 4, 0, 0, 0);
insert into sys.args values (10319, 768, 'arg_1', 'decimal', 2, 0, 1, 1);
insert into sys.args values (10320, 768, 'arg_2', 'day_interval', 4, 0, 1, 2);
insert into sys.functions values (769, 'scale_up', '*', 'calc', 0, 1, false, false, false, 2000, true, false);
insert into sys.args values (10321, 769, 'res_0', 'day_interval', 4, 0, 0, 0);
insert into sys.args values (10322, 769, 'arg_1', 'day_interval', 4, 0, 1, 1);
insert into sys.args values (10323, 769, 'arg_2', 'decimal', 4, 0, 1, 2);
insert into sys.functions values (770, 'scale_up', '*', 'calc', 0, 1, false, false, false, 2000, true, false);
insert into sys.args values (10324, 770, 'res_0', 'day_interval', 4, 0, 0, 0);
insert into sys.args values (10325, 770, 'arg_1', 'decimal', 4, 0, 1, 1);
insert into sys.args values (10326, 770, 'arg_2', 'day_interval', 4, 0, 1, 2);
insert into sys.functions values (771, 'scale_up', '*', 'calc', 0, 1, false, false, false, 2000, true, false);
insert into sys.args values (10327, 771, 'res_0', 'day_interval', 4, 0, 0, 0);
insert into sys.args values (10328, 771, 'arg_1', 'day_interval', 4, 0, 1, 1);
insert into sys.args values (10329, 771, 'arg_2', 'decimal', 9, 0, 1, 2);
insert into sys.functions values (772, 'scale_up', '*', 'calc', 0, 1, false, false, false, 2000, true, false);
insert into sys.args values (10330, 772, 'res_0', 'day_interval', 4, 0, 0, 0);
insert into sys.args values (10331, 772, 'arg_1', 'decimal', 9, 0, 1, 1);
insert into sys.args values (10332, 772, 'arg_2', 'day_interval', 4, 0, 1, 2);
insert into sys.functions values (773, 'scale_up', '*', 'calc', 0, 1, false, false, false, 2000, true, false);
insert into sys.args values (10333, 773, 'res_0', 'day_interval', 4, 0, 0, 0);
insert into sys.args values (10334, 773, 'arg_1', 'day_interval', 4, 0, 1, 1);
insert into sys.args values (10335, 773, 'arg_2', 'month_interval', 3, 0, 1, 2);
insert into sys.functions values (774, 'scale_up', '*', 'calc', 0, 1, false, false, false, 2000, true, false);
insert into sys.args values (10336, 774, 'res_0', 'day_interval', 4, 0, 0, 0);
insert into sys.args values (10337, 774, 'arg_1', 'month_interval', 3, 0, 1, 1);
insert into sys.args values (10338, 774, 'arg_2', 'day_interval', 4, 0, 1, 2);
insert into sys.functions values (775, 'scale_up', '*', 'calc', 0, 1, false, false, false, 2000, true, false);
insert into sys.args values (10339, 775, 'res_0', 'sec_interval', 13, 0, 0, 0);
insert into sys.args values (10340, 775, 'arg_1', 'sec_interval', 13, 0, 1, 1);
insert into sys.args values (10341, 775, 'arg_2', 'tinyint', 8, 0, 1, 2);
insert into sys.functions values (776, 'scale_up', '*', 'calc', 0, 1, false, false, false, 2000, true, false);
insert into sys.args values (10342, 776, 'res_0', 'sec_interval', 13, 0, 0, 0);
insert into sys.args values (10343, 776, 'arg_1', 'tinyint', 8, 0, 1, 1);
insert into sys.args values (10344, 776, 'arg_2', 'sec_interval', 13, 0, 1, 2);
insert into sys.functions values (777, 'scale_up', '*', 'calc', 0, 1, false, false, false, 2000, true, false);
insert into sys.args values (10345, 777, 'res_0', 'sec_interval', 13, 0, 0, 0);
insert into sys.args values (10346, 777, 'arg_1', 'sec_interval', 13, 0, 1, 1);
insert into sys.args values (10347, 777, 'arg_2', 'smallint', 16, 0, 1, 2);
insert into sys.functions values (778, 'scale_up', '*', 'calc', 0, 1, false, false, false, 2000, true, false);
insert into sys.args values (10348, 778, 'res_0', 'sec_interval', 13, 0, 0, 0);
insert into sys.args values (10349, 778, 'arg_1', 'smallint', 16, 0, 1, 1);
insert into sys.args values (10350, 778, 'arg_2', 'sec_interval', 13, 0, 1, 2);
insert into sys.functions values (779, 'scale_up', '*', 'calc', 0, 1, false, false, false, 2000, true, false);
insert into sys.args values (10351, 779, 'res_0', 'sec_interval', 13, 0, 0, 0);
insert into sys.args values (10352, 779, 'arg_1', 'sec_interval', 13, 0, 1, 1);
insert into sys.args values (10353, 779, 'arg_2', 'int', 32, 0, 1, 2);
insert into sys.functions values (780, 'scale_up', '*', 'calc', 0, 1, false, false, false, 2000, true, false);
insert into sys.args values (10354, 780, 'res_0', 'sec_interval', 13, 0, 0, 0);
insert into sys.args values (10355, 780, 'arg_1', 'int', 32, 0, 1, 1);
insert into sys.args values (10356, 780, 'arg_2', 'sec_interval', 13, 0, 1, 2);
insert into sys.functions values (781, 'scale_up', '*', 'calc', 0, 1, false, false, false, 2000, true, false);
insert into sys.args values (10357, 781, 'res_0', 'sec_interval', 13, 0, 0, 0);
insert into sys.args values (10358, 781, 'arg_1', 'sec_interval', 13, 0, 1, 1);
insert into sys.args values (10359, 781, 'arg_2', 'decimal', 2, 0, 1, 2);
insert into sys.functions values (782, 'scale_up', '*', 'calc', 0, 1, false, false, false, 2000, true, false);
insert into sys.args values (10360, 782, 'res_0', 'sec_interval', 13, 0, 0, 0);
insert into sys.args values (10361, 782, 'arg_1', 'decimal', 2, 0, 1, 1);
insert into sys.args values (10362, 782, 'arg_2', 'sec_interval', 13, 0, 1, 2);
insert into sys.functions values (783, 'scale_up', '*', 'calc', 0, 1, false, false, false, 2000, true, false);
insert into sys.args values (10363, 783, 'res_0', 'sec_interval', 13, 0, 0, 0);
insert into sys.args values (10364, 783, 'arg_1', 'sec_interval', 13, 0, 1, 1);
insert into sys.args values (10365, 783, 'arg_2', 'decimal', 4, 0, 1, 2);
insert into sys.functions values (784, 'scale_up', '*', 'calc', 0, 1, false, false, false, 2000, true, false);
insert into sys.args values (10366, 784, 'res_0', 'sec_interval', 13, 0, 0, 0);
insert into sys.args values (10367, 784, 'arg_1', 'decimal', 4, 0, 1, 1);
insert into sys.args values (10368, 784, 'arg_2', 'sec_interval', 13, 0, 1, 2);
insert into sys.functions values (785, 'scale_up', '*', 'calc', 0, 1, false, false, false, 2000, true, false);
insert into sys.args values (10369, 785, 'res_0', 'sec_interval', 13, 0, 0, 0);
insert into sys.args values (10370, 785, 'arg_1', 'sec_interval', 13, 0, 1, 1);
insert into sys.args values (10371, 785, 'arg_2', 'decimal', 9, 0, 1, 2);
insert into sys.functions values (786, 'scale_up', '*', 'calc', 0, 1, false, false, false, 2000, true, false);
insert into sys.args values (10372, 786, 'res_0', 'sec_interval', 13, 0, 0, 0);
insert into sys.args values (10373, 786, 'arg_1', 'decimal', 9, 0, 1, 1);
insert into sys.args values (10374, 786, 'arg_2', 'sec_interval', 13, 0, 1, 2);
insert into sys.functions values (787, 'scale_up', '*', 'calc', 0, 1, false, false, false, 2000, true, false);
insert into sys.args values (10375, 787, 'res_0', 'sec_interval', 13, 0, 0, 0);
insert into sys.args values (10376, 787, 'arg_1', 'sec_interval', 13, 0, 1, 1);
insert into sys.args values (10377, 787, 'arg_2', 'month_interval', 3, 0, 1, 2);
insert into sys.functions values (788, 'scale_up', '*', 'calc', 0, 1, false, false, false, 2000, true, false);
insert into sys.args values (10378, 788, 'res_0', 'sec_interval', 13, 0, 0, 0);
insert into sys.args values (10379, 788, 'arg_1', 'month_interval', 3, 0, 1, 1);
insert into sys.args values (10380, 788, 'arg_2', 'sec_interval', 13, 0, 1, 2);
insert into sys.functions values (789, 'power', 'pow', 'mmath', 0, 1, false, false, false, 2000, true, false);
insert into sys.args values (10381, 789, 'res_0', 'real', 24, 0, 0, 0);
insert into sys.args values (10382, 789, 'arg_1', 'real', 24, 0, 1, 1);
insert into sys.args values (10383, 789, 'arg_2', 'real', 24, 0, 1, 2);
insert into sys.functions values (790, 'floor', 'floor', 'mmath', 0, 1, false, false, false, 2000, true, false);
insert into sys.args values (10384, 790, 'res_0', 'real', 24, 0, 0, 0);
insert into sys.args values (10385, 790, 'arg_1', 'real', 24, 0, 1, 1);
insert into sys.functions values (791, 'ceil', 'ceil', 'mmath', 0, 1, false, false, false, 2000, true, false);
insert into sys.args values (10386, 791, 'res_0', 'real', 24, 0, 0, 0);
insert into sys.args values (10387, 791, 'arg_1', 'real', 24, 0, 1, 1);
insert into sys.functions values (792, 'ceiling', 'ceil', 'mmath', 0, 1, false, false, false, 2000, true, false);
insert into sys.args values (10388, 792, 'res_0', 'real', 24, 0, 0, 0);
insert into sys.args values (10389, 792, 'arg_1', 'real', 24, 0, 1, 1);
insert into sys.functions values (793, 'sin', 'sin', 'mmath', 0, 1, false, false, false, 2000, true, false);
insert into sys.args values (10390, 793, 'res_0', 'real', 24, 0, 0, 0);
insert into sys.args values (10391, 793, 'arg_1', 'real', 24, 0, 1, 1);
insert into sys.functions values (794, 'cos', 'cos', 'mmath', 0, 1, false, false, false, 2000, true, false);
insert into sys.args values (10392, 794, 'res_0', 'real', 24, 0, 0, 0);
insert into sys.args values (10393, 794, 'arg_1', 'real', 24, 0, 1, 1);
insert into sys.functions values (795, 'tan', 'tan', 'mmath', 0, 1, false, false, false, 2000, true, false);
insert into sys.args values (10394, 795, 'res_0', 'real', 24, 0, 0, 0);
insert into sys.args values (10395, 795, 'arg_1', 'real', 24, 0, 1, 1);
insert into sys.functions values (796, 'asin', 'asin', 'mmath', 0, 1, false, false, false, 2000, true, false);
insert into sys.args values (10396, 796, 'res_0', 'real', 24, 0, 0, 0);
insert into sys.args values (10397, 796, 'arg_1', 'real', 24, 0, 1, 1);
insert into sys.functions values (797, 'acos', 'acos', 'mmath', 0, 1, false, false, false, 2000, true, false);
insert into sys.args values (10398, 797, 'res_0', 'real', 24, 0, 0, 0);
insert into sys.args values (10399, 797, 'arg_1', 'real', 24, 0, 1, 1);
insert into sys.functions values (798, 'atan', 'atan', 'mmath', 0, 1, false, false, false, 2000, true, false);
insert into sys.args values (10400, 798, 'res_0', 'real', 24, 0, 0, 0);
insert into sys.args values (10401, 798, 'arg_1', 'real', 24, 0, 1, 1);
insert into sys.functions values (799, 'atan', 'atan2', 'mmath', 0, 1, false, false, false, 2000, true, false);
insert into sys.args values (10402, 799, 'res_0', 'real', 24, 0, 0, 0);
insert into sys.args values (10403, 799, 'arg_1', 'real', 24, 0, 1, 1);
insert into sys.args values (10404, 799, 'arg_2', 'real', 24, 0, 1, 2);
insert into sys.functions values (800, 'sinh', 'sinh', 'mmath', 0, 1, false, false, false, 2000, true, false);
insert into sys.args values (10405, 800, 'res_0', 'real', 24, 0, 0, 0);
insert into sys.args values (10406, 800, 'arg_1', 'real', 24, 0, 1, 1);
insert into sys.functions values (801, 'cot', 'cot', 'mmath', 0, 1, false, false, false, 2000, true, false);
insert into sys.args values (10407, 801, 'res_0', 'real', 24, 0, 0, 0);
insert into sys.args values (10408, 801, 'arg_1', 'real', 24, 0, 1, 1);
insert into sys.functions values (802, 'cosh', 'cosh', 'mmath', 0, 1, false, false, false, 2000, true, false);
insert into sys.args values (10409, 802, 'res_0', 'real', 24, 0, 0, 0);
insert into sys.args values (10410, 802, 'arg_1', 'real', 24, 0, 1, 1);
insert into sys.functions values (803, 'tanh', 'tanh', 'mmath', 0, 1, false, false, false, 2000, true, false);
insert into sys.args values (10411, 803, 'res_0', 'real', 24, 0, 0, 0);
insert into sys.args values (10412, 803, 'arg_1', 'real', 24, 0, 1, 1);
insert into sys.functions values (804, 'sqrt', 'sqrt', 'mmath', 0, 1, false, false, false, 2000, true, false);
insert into sys.args values (10413, 804, 'res_0', 'real', 24, 0, 0, 0);
insert into sys.args values (10414, 804, 'arg_1', 'real', 24, 0, 1, 1);
insert into sys.functions values (805, 'cbrt', 'cbrt', 'mmath', 0, 1, false, false, false, 2000, true, false);
insert into sys.args values (10415, 805, 'res_0', 'real', 24, 0, 0, 0);
insert into sys.args values (10416, 805, 'arg_1', 'real', 24, 0, 1, 1);
insert into sys.functions values (806, 'exp', 'exp', 'mmath', 0, 1, false, false, false, 2000, true, false);
insert into sys.args values (10417, 806, 'res_0', 'real', 24, 0, 0, 0);
insert into sys.args values (10418, 806, 'arg_1', 'real', 24, 0, 1, 1);
insert into sys.functions values (807, 'log', 'log', 'mmath', 0, 1, false, false, false, 2000, true, false);
insert into sys.args values (10419, 807, 'res_0', 'real', 24, 0, 0, 0);
insert into sys.args values (10420, 807, 'arg_1', 'real', 24, 0, 1, 1);
insert into sys.functions values (808, 'ln', 'log', 'mmath', 0, 1, false, false, false, 2000, true, false);
insert into sys.args values (10421, 808, 'res_0', 'real', 24, 0, 0, 0);
insert into sys.args values (10422, 808, 'arg_1', 'real', 24, 0, 1, 1);
insert into sys.functions values (809, 'log', 'log2arg', 'mmath', 0, 1, false, false, false, 2000, true, false);
insert into sys.args values (10423, 809, 'res_0', 'real', 24, 0, 0, 0);
insert into sys.args values (10424, 809, 'arg_1', 'real', 24, 0, 1, 1);
insert into sys.args values (10425, 809, 'arg_2', 'real', 24, 0, 1, 2);
insert into sys.functions values (810, 'log10', 'log10', 'mmath', 0, 1, false, false, false, 2000, true, false);
insert into sys.args values (10426, 810, 'res_0', 'real', 24, 0, 0, 0);
insert into sys.args values (10427, 810, 'arg_1', 'real', 24, 0, 1, 1);
insert into sys.functions values (811, 'log2', 'log2', 'mmath', 0, 1, false, false, false, 2000, true, false);
insert into sys.args values (10428, 811, 'res_0', 'real', 24, 0, 0, 0);
insert into sys.args values (10429, 811, 'arg_1', 'real', 24, 0, 1, 1);
insert into sys.functions values (812, 'degrees', 'degrees', 'mmath', 0, 1, false, false, false, 2000, true, false);
insert into sys.args values (10430, 812, 'res_0', 'real', 24, 0, 0, 0);
insert into sys.args values (10431, 812, 'arg_1', 'real', 24, 0, 1, 1);
insert into sys.functions values (813, 'radians', 'radians', 'mmath', 0, 1, false, false, false, 2000, true, false);
insert into sys.args values (10432, 813, 'res_0', 'real', 24, 0, 0, 0);
insert into sys.args values (10433, 813, 'arg_1', 'real', 24, 0, 1, 1);
insert into sys.functions values (814, 'power', 'pow', 'mmath', 0, 1, false, false, false, 2000, true, false);
insert into sys.args values (10434, 814, 'res_0', 'double', 53, 0, 0, 0);
insert into sys.args values (10435, 814, 'arg_1', 'double', 53, 0, 1, 1);
insert into sys.args values (10436, 814, 'arg_2', 'double', 53, 0, 1, 2);
insert into sys.functions values (815, 'floor', 'floor', 'mmath', 0, 1, false, false, false, 2000, true, false);
insert into sys.args values (10437, 815, 'res_0', 'double', 53, 0, 0, 0);
insert into sys.args values (10438, 815, 'arg_1', 'double', 53, 0, 1, 1);
insert into sys.functions values (816, 'ceil', 'ceil', 'mmath', 0, 1, false, false, false, 2000, true, false);
insert into sys.args values (10439, 816, 'res_0', 'double', 53, 0, 0, 0);
insert into sys.args values (10440, 816, 'arg_1', 'double', 53, 0, 1, 1);
insert into sys.functions values (817, 'ceiling', 'ceil', 'mmath', 0, 1, false, false, false, 2000, true, false);
insert into sys.args values (10441, 817, 'res_0', 'double', 53, 0, 0, 0);
insert into sys.args values (10442, 817, 'arg_1', 'double', 53, 0, 1, 1);
insert into sys.functions values (818, 'sin', 'sin', 'mmath', 0, 1, false, false, false, 2000, true, false);
insert into sys.args values (10443, 818, 'res_0', 'double', 53, 0, 0, 0);
insert into sys.args values (10444, 818, 'arg_1', 'double', 53, 0, 1, 1);
insert into sys.functions values (819, 'cos', 'cos', 'mmath', 0, 1, false, false, false, 2000, true, false);
insert into sys.args values (10445, 819, 'res_0', 'double', 53, 0, 0, 0);
insert into sys.args values (10446, 819, 'arg_1', 'double', 53, 0, 1, 1);
insert into sys.functions values (820, 'tan', 'tan', 'mmath', 0, 1, false, false, false, 2000, true, false);
insert into sys.args values (10447, 820, 'res_0', 'double', 53, 0, 0, 0);
insert into sys.args values (10448, 820, 'arg_1', 'double', 53, 0, 1, 1);
insert into sys.functions values (821, 'asin', 'asin', 'mmath', 0, 1, false, false, false, 2000, true, false);
insert into sys.args values (10449, 821, 'res_0', 'double', 53, 0, 0, 0);
insert into sys.args values (10450, 821, 'arg_1', 'double', 53, 0, 1, 1);
insert into sys.functions values (822, 'acos', 'acos', 'mmath', 0, 1, false, false, false, 2000, true, false);
insert into sys.args values (10451, 822, 'res_0', 'double', 53, 0, 0, 0);
insert into sys.args values (10452, 822, 'arg_1', 'double', 53, 0, 1, 1);
insert into sys.functions values (823, 'atan', 'atan', 'mmath', 0, 1, false, false, false, 2000, true, false);
insert into sys.args values (10453, 823, 'res_0', 'double', 53, 0, 0, 0);
insert into sys.args values (10454, 823, 'arg_1', 'double', 53, 0, 1, 1);
insert into sys.functions values (824, 'atan', 'atan2', 'mmath', 0, 1, false, false, false, 2000, true, false);
insert into sys.args values (10455, 824, 'res_0', 'double', 53, 0, 0, 0);
insert into sys.args values (10456, 824, 'arg_1', 'double', 53, 0, 1, 1);
insert into sys.args values (10457, 824, 'arg_2', 'double', 53, 0, 1, 2);
insert into sys.functions values (825, 'sinh', 'sinh', 'mmath', 0, 1, false, false, false, 2000, true, false);
insert into sys.args values (10458, 825, 'res_0', 'double', 53, 0, 0, 0);
insert into sys.args values (10459, 825, 'arg_1', 'double', 53, 0, 1, 1);
insert into sys.functions values (826, 'cot', 'cot', 'mmath', 0, 1, false, false, false, 2000, true, false);
insert into sys.args values (10460, 826, 'res_0', 'double', 53, 0, 0, 0);
insert into sys.args values (10461, 826, 'arg_1', 'double', 53, 0, 1, 1);
insert into sys.functions values (827, 'cosh', 'cosh', 'mmath', 0, 1, false, false, false, 2000, true, false);
insert into sys.args values (10462, 827, 'res_0', 'double', 53, 0, 0, 0);
insert into sys.args values (10463, 827, 'arg_1', 'double', 53, 0, 1, 1);
insert into sys.functions values (828, 'tanh', 'tanh', 'mmath', 0, 1, false, false, false, 2000, true, false);
insert into sys.args values (10464, 828, 'res_0', 'double', 53, 0, 0, 0);
insert into sys.args values (10465, 828, 'arg_1', 'double', 53, 0, 1, 1);
insert into sys.functions values (829, 'sqrt', 'sqrt', 'mmath', 0, 1, false, false, false, 2000, true, false);
insert into sys.args values (10466, 829, 'res_0', 'double', 53, 0, 0, 0);
insert into sys.args values (10467, 829, 'arg_1', 'double', 53, 0, 1, 1);
insert into sys.functions values (830, 'cbrt', 'cbrt', 'mmath', 0, 1, false, false, false, 2000, true, false);
insert into sys.args values (10468, 830, 'res_0', 'double', 53, 0, 0, 0);
insert into sys.args values (10469, 830, 'arg_1', 'double', 53, 0, 1, 1);
insert into sys.functions values (831, 'exp', 'exp', 'mmath', 0, 1, false, false, false, 2000, true, false);
insert into sys.args values (10470, 831, 'res_0', 'double', 53, 0, 0, 0);
insert into sys.args values (10471, 831, 'arg_1', 'double', 53, 0, 1, 1);
insert into sys.functions values (832, 'log', 'log', 'mmath', 0, 1, false, false, false, 2000, true, false);
insert into sys.args values (10472, 832, 'res_0', 'double', 53, 0, 0, 0);
insert into sys.args values (10473, 832, 'arg_1', 'double', 53, 0, 1, 1);
insert into sys.functions values (833, 'ln', 'log', 'mmath', 0, 1, false, false, false, 2000, true, false);
insert into sys.args values (10474, 833, 'res_0', 'double', 53, 0, 0, 0);
insert into sys.args values (10475, 833, 'arg_1', 'double', 53, 0, 1, 1);
insert into sys.functions values (834, 'log', 'log2arg', 'mmath', 0, 1, false, false, false, 2000, true, false);
insert into sys.args values (10476, 834, 'res_0', 'double', 53, 0, 0, 0);
insert into sys.args values (10477, 834, 'arg_1', 'double', 53, 0, 1, 1);
insert into sys.args values (10478, 834, 'arg_2', 'double', 53, 0, 1, 2);
insert into sys.functions values (835, 'log10', 'log10', 'mmath', 0, 1, false, false, false, 2000, true, false);
insert into sys.args values (10479, 835, 'res_0', 'double', 53, 0, 0, 0);
insert into sys.args values (10480, 835, 'arg_1', 'double', 53, 0, 1, 1);
insert into sys.functions values (836, 'log2', 'log2', 'mmath', 0, 1, false, false, false, 2000, true, false);
insert into sys.args values (10481, 836, 'res_0', 'double', 53, 0, 0, 0);
insert into sys.args values (10482, 836, 'arg_1', 'double', 53, 0, 1, 1);
insert into sys.functions values (837, 'degrees', 'degrees', 'mmath', 0, 1, false, false, false, 2000, true, false);
insert into sys.args values (10483, 837, 'res_0', 'double', 53, 0, 0, 0);
insert into sys.args values (10484, 837, 'arg_1', 'double', 53, 0, 1, 1);
insert into sys.functions values (838, 'radians', 'radians', 'mmath', 0, 1, false, false, false, 2000, true, false);
insert into sys.args values (10485, 838, 'res_0', 'double', 53, 0, 0, 0);
insert into sys.args values (10486, 838, 'arg_1', 'double', 53, 0, 1, 1);
insert into sys.functions values (839, 'pi', 'pi', 'mmath', 0, 1, false, false, false, 2000, true, false);
insert into sys.args values (10487, 839, 'res_0', 'double', 53, 0, 0, 0);
insert into sys.functions values (840, 'rand', 'rand', 'mmath', 0, 1, true, false, false, 2000, true, true);
insert into sys.args values (10488, 840, 'res_0', 'int', 32, 0, 0, 0);
insert into sys.functions values (841, 'rand', 'sqlrand', 'mmath', 0, 1, true, false, false, 2000, true, true);
insert into sys.args values (10489, 841, 'res_0', 'int', 32, 0, 0, 0);
insert into sys.args values (10490, 841, 'arg_1', 'int', 32, 0, 1, 1);
insert into sys.functions values (842, 'curdate', 'current_date', 'mtime', 0, 1, false, false, false, 2000, true, false);
insert into sys.args values (10491, 842, 'res_0', 'date', 0, 0, 0, 0);
insert into sys.functions values (843, 'current_date', 'current_date', 'mtime', 0, 1, false, false, false, 2000, true, false);
insert into sys.args values (10492, 843, 'res_0', 'date', 0, 0, 0, 0);
insert into sys.functions values (844, 'curtime', 'current_time', 'mtime', 0, 1, false, false, false, 2000, true, false);
insert into sys.args values (10493, 844, 'res_0', 'timetz', 7, 0, 0, 0);
insert into sys.functions values (845, 'current_time', 'current_time', 'mtime', 0, 1, false, false, false, 2000, true, false);
insert into sys.args values (10494, 845, 'res_0', 'timetz', 7, 0, 0, 0);
insert into sys.functions values (846, 'current_timestamp', 'current_timestamp', 'mtime', 0, 1, false, false, false, 2000, true, false);
insert into sys.args values (10495, 846, 'res_0', 'timestamptz', 7, 0, 0, 0);
insert into sys.functions values (847, 'localtime', 'current_time', 'sql', 0, 1, false, false, false, 2000, true, false);
insert into sys.args values (10496, 847, 'res_0', 'time', 7, 0, 0, 0);
insert into sys.functions values (848, 'localtimestamp', 'current_timestamp', 'sql', 0, 1, false, false, false, 2000, true, false);
insert into sys.args values (10497, 848, 'res_0', 'timestamp', 7, 0, 0, 0);
insert into sys.functions values (849, 'sql_sub', 'diff', 'mtime', 0, 1, false, false, false, 2000, true, false);
insert into sys.args values (10498, 849, 'res_0', 'day_interval', 4, 0, 0, 0);
insert into sys.args values (10499, 849, 'arg_1', 'date', 0, 0, 1, 1);
insert into sys.args values (10500, 849, 'arg_2', 'date', 0, 0, 1, 2);
insert into sys.functions values (850, 'sql_sub', 'diff', 'mtime', 0, 1, false, false, false, 2000, true, false);
insert into sys.args values (10501, 850, 'res_0', 'sec_interval', 13, 0, 0, 0);
insert into sys.args values (10502, 850, 'arg_1', 'timetz', 7, 0, 1, 1);
insert into sys.args values (10503, 850, 'arg_2', 'timetz', 7, 0, 1, 2);
insert into sys.functions values (851, 'sql_sub', 'diff', 'mtime', 0, 1, false, false, false, 2000, true, false);
insert into sys.args values (10504, 851, 'res_0', 'sec_interval', 13, 0, 0, 0);
insert into sys.args values (10505, 851, 'arg_1', 'time', 7, 0, 1, 1);
insert into sys.args values (10506, 851, 'arg_2', 'time', 7, 0, 1, 2);
insert into sys.functions values (852, 'sql_sub', 'diff', 'mtime', 0, 1, false, false, false, 2000, true, false);
insert into sys.args values (10507, 852, 'res_0', 'sec_interval', 13, 0, 0, 0);
insert into sys.args values (10508, 852, 'arg_1', 'timestamptz', 7, 0, 1, 1);
insert into sys.args values (10509, 852, 'arg_2', 'timestamptz', 7, 0, 1, 2);
insert into sys.functions values (853, 'sql_sub', 'diff', 'mtime', 0, 1, false, false, false, 2000, true, false);
insert into sys.args values (10510, 853, 'res_0', 'sec_interval', 13, 0, 0, 0);
insert into sys.args values (10511, 853, 'arg_1', 'timestamp', 7, 0, 1, 1);
insert into sys.args values (10512, 853, 'arg_2', 'timestamp', 7, 0, 1, 2);
insert into sys.functions values (854, 'sql_sub', 'date_sub_msec_interval', 'mtime', 0, 1, false, false, false, 2000, true, false);
insert into sys.args values (10513, 854, 'res_0', 'date', 0, 0, 0, 0);
insert into sys.args values (10514, 854, 'arg_1', 'date', 0, 0, 1, 1);
insert into sys.args values (10515, 854, 'arg_2', 'sec_interval', 13, 0, 1, 2);
insert into sys.functions values (855, 'sql_sub', 'date_sub_msec_interval', 'mtime', 0, 1, false, false, false, 2000, true, false);
insert into sys.args values (10516, 855, 'res_0', 'date', 0, 0, 0, 0);
insert into sys.args values (10517, 855, 'arg_1', 'date', 0, 0, 1, 1);
insert into sys.args values (10518, 855, 'arg_2', 'day_interval', 4, 0, 1, 2);
insert into sys.functions values (856, 'sql_sub', 'date_sub_month_interval', 'mtime', 0, 1, false, false, false, 2000, true, false);
insert into sys.args values (10519, 856, 'res_0', 'date', 0, 0, 0, 0);
insert into sys.args values (10520, 856, 'arg_1', 'date', 0, 0, 1, 1);
insert into sys.args values (10521, 856, 'arg_2', 'month_interval', 3, 0, 1, 2);
insert into sys.functions values (857, 'sql_sub', 'time_sub_msec_interval', 'mtime', 0, 1, false, false, false, 2000, true, false);
insert into sys.args values (10522, 857, 'res_0', 'time', 7, 0, 0, 0);
insert into sys.args values (10523, 857, 'arg_1', 'time', 7, 0, 1, 1);
insert into sys.args values (10524, 857, 'arg_2', 'sec_interval', 13, 0, 1, 2);
insert into sys.functions values (858, 'sql_sub', 'time_sub_msec_interval', 'mtime', 0, 1, false, false, false, 2000, true, false);
insert into sys.args values (10525, 858, 'res_0', 'timetz', 7, 0, 0, 0);
insert into sys.args values (10526, 858, 'arg_1', 'timetz', 7, 0, 1, 1);
insert into sys.args values (10527, 858, 'arg_2', 'sec_interval', 13, 0, 1, 2);
insert into sys.functions values (859, 'sql_sub', 'timestamp_sub_msec_interval', 'mtime', 0, 1, false, false, false, 2000, true, false);
insert into sys.args values (10528, 859, 'res_0', 'timestamp', 7, 0, 0, 0);
insert into sys.args values (10529, 859, 'arg_1', 'timestamp', 7, 0, 1, 1);
insert into sys.args values (10530, 859, 'arg_2', 'sec_interval', 13, 0, 1, 2);
insert into sys.functions values (860, 'sql_sub', 'timestamp_sub_msec_interval', 'mtime', 0, 1, false, false, false, 2000, true, false);
insert into sys.args values (10531, 860, 'res_0', 'timestamp', 7, 0, 0, 0);
insert into sys.args values (10532, 860, 'arg_1', 'timestamp', 7, 0, 1, 1);
insert into sys.args values (10533, 860, 'arg_2', 'day_interval', 4, 0, 1, 2);
insert into sys.functions values (861, 'sql_sub', 'timestamp_sub_month_interval', 'mtime', 0, 1, false, false, false, 2000, true, false);
insert into sys.args values (10534, 861, 'res_0', 'timestamp', 7, 0, 0, 0);
insert into sys.args values (10535, 861, 'arg_1', 'timestamp', 7, 0, 1, 1);
insert into sys.args values (10536, 861, 'arg_2', 'month_interval', 3, 0, 1, 2);
insert into sys.functions values (862, 'sql_sub', 'timestamp_sub_msec_interval', 'mtime', 0, 1, false, false, false, 2000, true, false);
insert into sys.args values (10537, 862, 'res_0', 'timestamptz', 7, 0, 0, 0);
insert into sys.args values (10538, 862, 'arg_1', 'timestamptz', 7, 0, 1, 1);
insert into sys.args values (10539, 862, 'arg_2', 'sec_interval', 13, 0, 1, 2);
insert into sys.functions values (863, 'sql_sub', 'timestamp_sub_msec_interval', 'mtime', 0, 1, false, false, false, 2000, true, false);
insert into sys.args values (10540, 863, 'res_0', 'timestamptz', 7, 0, 0, 0);
insert into sys.args values (10541, 863, 'arg_1', 'timestamptz', 7, 0, 1, 1);
insert into sys.args values (10542, 863, 'arg_2', 'day_interval', 4, 0, 1, 2);
insert into sys.functions values (864, 'sql_sub', 'timestamp_sub_month_interval', 'mtime', 0, 1, false, false, false, 2000, true, false);
insert into sys.args values (10543, 864, 'res_0', 'timestamptz', 7, 0, 0, 0);
insert into sys.args values (10544, 864, 'arg_1', 'timestamptz', 7, 0, 1, 1);
insert into sys.args values (10545, 864, 'arg_2', 'month_interval', 3, 0, 1, 2);
insert into sys.functions values (865, 'sql_add', 'date_add_msec_interval', 'mtime', 0, 1, false, false, false, 2000, true, false);
insert into sys.args values (10546, 865, 'res_0', 'date', 0, 0, 0, 0);
insert into sys.args values (10547, 865, 'arg_1', 'date', 0, 0, 1, 1);
insert into sys.args values (10548, 865, 'arg_2', 'sec_interval', 13, 0, 1, 2);
insert into sys.functions values (866, 'sql_add', 'date_add_msec_interval', 'mtime', 0, 1, false, false, false, 2000, true, false);
insert into sys.args values (10549, 866, 'res_0', 'date', 0, 0, 0, 0);
insert into sys.args values (10550, 866, 'arg_1', 'date', 0, 0, 1, 1);
insert into sys.args values (10551, 866, 'arg_2', 'day_interval', 4, 0, 1, 2);
insert into sys.functions values (867, 'sql_add', 'addmonths', 'mtime', 0, 1, false, false, false, 2000, true, false);
insert into sys.args values (10552, 867, 'res_0', 'date', 0, 0, 0, 0);
insert into sys.args values (10553, 867, 'arg_1', 'date', 0, 0, 1, 1);
insert into sys.args values (10554, 867, 'arg_2', 'month_interval', 3, 0, 1, 2);
insert into sys.functions values (868, 'sql_add', 'timestamp_add_msec_interval', 'mtime', 0, 1, false, false, false, 2000, true, false);
insert into sys.args values (10555, 868, 'res_0', 'timestamp', 7, 0, 0, 0);
insert into sys.args values (10556, 868, 'arg_1', 'timestamp', 7, 0, 1, 1);
insert into sys.args values (10557, 868, 'arg_2', 'sec_interval', 13, 0, 1, 2);
insert into sys.functions values (869, 'sql_add', 'timestamp_add_msec_interval', 'mtime', 0, 1, false, false, false, 2000, true, false);
insert into sys.args values (10558, 869, 'res_0', 'timestamp', 7, 0, 0, 0);
insert into sys.args values (10559, 869, 'arg_1', 'timestamp', 7, 0, 1, 1);
insert into sys.args values (10560, 869, 'arg_2', 'day_interval', 4, 0, 1, 2);
insert into sys.functions values (870, 'sql_add', 'timestamp_add_month_interval', 'mtime', 0, 1, false, false, false, 2000, true, false);
insert into sys.args values (10561, 870, 'res_0', 'timestamp', 7, 0, 0, 0);
insert into sys.args values (10562, 870, 'arg_1', 'timestamp', 7, 0, 1, 1);
insert into sys.args values (10563, 870, 'arg_2', 'month_interval', 3, 0, 1, 2);
insert into sys.functions values (871, 'sql_add', 'timestamp_add_msec_interval', 'mtime', 0, 1, false, false, false, 2000, true, false);
insert into sys.args values (10564, 871, 'res_0', 'timestamptz', 7, 0, 0, 0);
insert into sys.args values (10565, 871, 'arg_1', 'timestamptz', 7, 0, 1, 1);
insert into sys.args values (10566, 871, 'arg_2', 'sec_interval', 13, 0, 1, 2);
insert into sys.functions values (872, 'sql_add', 'timestamp_add_msec_interval', 'mtime', 0, 1, false, false, false, 2000, true, false);
insert into sys.args values (10567, 872, 'res_0', 'timestamptz', 7, 0, 0, 0);
insert into sys.args values (10568, 872, 'arg_1', 'timestamptz', 7, 0, 1, 1);
insert into sys.args values (10569, 872, 'arg_2', 'day_interval', 4, 0, 1, 2);
insert into sys.functions values (873, 'sql_add', 'timestamp_add_month_interval', 'mtime', 0, 1, false, false, false, 2000, true, false);
insert into sys.args values (10570, 873, 'res_0', 'timestamptz', 7, 0, 0, 0);
insert into sys.args values (10571, 873, 'arg_1', 'timestamptz', 7, 0, 1, 1);
insert into sys.args values (10572, 873, 'arg_2', 'month_interval', 3, 0, 1, 2);
insert into sys.functions values (874, 'sql_add', 'time_add_msec_interval', 'mtime', 0, 1, false, false, false, 2000, true, false);
insert into sys.args values (10573, 874, 'res_0', 'time', 7, 0, 0, 0);
insert into sys.args values (10574, 874, 'arg_1', 'time', 7, 0, 1, 1);
insert into sys.args values (10575, 874, 'arg_2', 'sec_interval', 13, 0, 1, 2);
<<<<<<< HEAD
insert into sys.functions values (875, 'local_timezone', 'local_timezone', 'mtime', 0, 1, false, false, false, 2000, true, false);
insert into sys.args values (10576, 875, 'res_0', 'sec_interval', 13, 0, 0, 0);
insert into sys.functions values (876, 'century', 'century', 'mtime', 0, 1, false, false, false, 2000, true, false);
insert into sys.args values (10577, 876, 'res_0', 'int', 32, 0, 0, 0);
insert into sys.args values (10578, 876, 'arg_1', 'date', 0, 0, 1, 1);
insert into sys.functions values (877, 'decade', 'decade', 'mtime', 0, 1, false, false, false, 2000, true, false);
insert into sys.args values (10579, 877, 'res_0', 'int', 32, 0, 0, 0);
insert into sys.args values (10580, 877, 'arg_1', 'date', 0, 0, 1, 1);
insert into sys.functions values (878, 'year', 'year', 'mtime', 0, 1, false, false, false, 2000, true, false);
insert into sys.args values (10581, 878, 'res_0', 'int', 32, 0, 0, 0);
insert into sys.args values (10582, 878, 'arg_1', 'date', 0, 0, 1, 1);
insert into sys.functions values (879, 'quarter', 'quarter', 'mtime', 0, 1, false, false, false, 2000, true, false);
insert into sys.args values (10583, 879, 'res_0', 'int', 32, 0, 0, 0);
insert into sys.args values (10584, 879, 'arg_1', 'date', 0, 0, 1, 1);
insert into sys.functions values (880, 'month', 'month', 'mtime', 0, 1, false, false, false, 2000, true, false);
insert into sys.args values (10585, 880, 'res_0', 'int', 32, 0, 0, 0);
insert into sys.args values (10586, 880, 'arg_1', 'date', 0, 0, 1, 1);
insert into sys.functions values (881, 'day', 'day', 'mtime', 0, 1, false, false, false, 2000, true, false);
insert into sys.args values (10587, 881, 'res_0', 'int', 32, 0, 0, 0);
insert into sys.args values (10588, 881, 'arg_1', 'date', 0, 0, 1, 1);
insert into sys.functions values (882, 'dayofyear', 'dayofyear', 'mtime', 0, 1, false, false, false, 2000, true, false);
insert into sys.args values (10589, 882, 'res_0', 'int', 32, 0, 0, 0);
insert into sys.args values (10590, 882, 'arg_1', 'date', 0, 0, 1, 1);
insert into sys.functions values (883, 'weekofyear', 'weekofyear', 'mtime', 0, 1, false, false, false, 2000, true, false);
insert into sys.args values (10591, 883, 'res_0', 'int', 32, 0, 0, 0);
insert into sys.args values (10592, 883, 'arg_1', 'date', 0, 0, 1, 1);
insert into sys.functions values (884, 'usweekofyear', 'usweekofyear', 'mtime', 0, 1, false, false, false, 2000, true, false);
insert into sys.args values (10593, 884, 'res_0', 'int', 32, 0, 0, 0);
insert into sys.args values (10594, 884, 'arg_1', 'date', 0, 0, 1, 1);
insert into sys.functions values (885, 'dayofweek', 'dayofweek', 'mtime', 0, 1, false, false, false, 2000, true, false);
insert into sys.args values (10595, 885, 'res_0', 'int', 32, 0, 0, 0);
insert into sys.args values (10596, 885, 'arg_1', 'date', 0, 0, 1, 1);
insert into sys.functions values (886, 'dayofmonth', 'day', 'mtime', 0, 1, false, false, false, 2000, true, false);
insert into sys.args values (10597, 886, 'res_0', 'int', 32, 0, 0, 0);
insert into sys.args values (10598, 886, 'arg_1', 'date', 0, 0, 1, 1);
insert into sys.functions values (887, 'week', 'weekofyear', 'mtime', 0, 1, false, false, false, 2000, true, false);
insert into sys.args values (10599, 887, 'res_0', 'int', 32, 0, 0, 0);
insert into sys.args values (10600, 887, 'arg_1', 'date', 0, 0, 1, 1);
insert into sys.functions values (888, 'epoch_ms', 'epoch_ms', 'mtime', 0, 1, false, false, false, 2000, true, false);
insert into sys.args values (10601, 888, 'res_0', 'decimal', 18, 3, 0, 0);
insert into sys.args values (10602, 888, 'arg_1', 'date', 0, 0, 1, 1);
insert into sys.functions values (889, 'hour', 'hours', 'mtime', 0, 1, false, false, false, 2000, true, false);
insert into sys.args values (10603, 889, 'res_0', 'int', 32, 0, 0, 0);
insert into sys.args values (10604, 889, 'arg_1', 'time', 7, 0, 1, 1);
insert into sys.functions values (890, 'minute', 'minutes', 'mtime', 0, 1, false, false, false, 2000, true, false);
insert into sys.args values (10605, 890, 'res_0', 'int', 32, 0, 0, 0);
insert into sys.args values (10606, 890, 'arg_1', 'time', 7, 0, 1, 1);
insert into sys.functions values (891, 'second', 'sql_seconds', 'mtime', 0, 1, false, false, false, 2000, true, false);
insert into sys.args values (10607, 891, 'res_0', 'decimal', 9, 6, 0, 0);
insert into sys.args values (10608, 891, 'arg_1', 'time', 7, 0, 1, 1);
insert into sys.functions values (892, 'epoch_ms', 'epoch_ms', 'mtime', 0, 1, false, false, false, 2000, true, false);
insert into sys.args values (10609, 892, 'res_0', 'decimal', 18, 3, 0, 0);
insert into sys.args values (10610, 892, 'arg_1', 'time', 7, 0, 1, 1);
insert into sys.functions values (893, 'hour', 'hours', 'mtime', 0, 1, false, false, false, 2000, true, false);
insert into sys.args values (10611, 893, 'res_0', 'int', 32, 0, 0, 0);
insert into sys.args values (10612, 893, 'arg_1', 'timetz', 7, 0, 1, 1);
insert into sys.functions values (894, 'minute', 'minutes', 'mtime', 0, 1, false, false, false, 2000, true, false);
insert into sys.args values (10613, 894, 'res_0', 'int', 32, 0, 0, 0);
insert into sys.args values (10614, 894, 'arg_1', 'timetz', 7, 0, 1, 1);
insert into sys.functions values (895, 'second', 'sql_seconds', 'mtime', 0, 1, false, false, false, 2000, true, false);
insert into sys.args values (10615, 895, 'res_0', 'decimal', 9, 6, 0, 0);
insert into sys.args values (10616, 895, 'arg_1', 'timetz', 7, 0, 1, 1);
insert into sys.functions values (896, 'epoch_ms', 'epoch_ms', 'mtime', 0, 1, false, false, false, 2000, true, false);
insert into sys.args values (10617, 896, 'res_0', 'decimal', 18, 3, 0, 0);
insert into sys.args values (10618, 896, 'arg_1', 'timetz', 7, 0, 1, 1);
insert into sys.functions values (897, 'century', 'century', 'mtime', 0, 1, false, false, false, 2000, true, false);
insert into sys.args values (10619, 897, 'res_0', 'int', 32, 0, 0, 0);
insert into sys.args values (10620, 897, 'arg_1', 'timestamp', 7, 0, 1, 1);
insert into sys.functions values (898, 'decade', 'decade', 'mtime', 0, 1, false, false, false, 2000, true, false);
insert into sys.args values (10621, 898, 'res_0', 'int', 32, 0, 0, 0);
insert into sys.args values (10622, 898, 'arg_1', 'timestamp', 7, 0, 1, 1);
insert into sys.functions values (899, 'year', 'year', 'mtime', 0, 1, false, false, false, 2000, true, false);
insert into sys.args values (10623, 899, 'res_0', 'int', 32, 0, 0, 0);
insert into sys.args values (10624, 899, 'arg_1', 'timestamp', 7, 0, 1, 1);
insert into sys.functions values (900, 'quarter', 'quarter', 'mtime', 0, 1, false, false, false, 2000, true, false);
insert into sys.args values (10625, 900, 'res_0', 'int', 32, 0, 0, 0);
insert into sys.args values (10626, 900, 'arg_1', 'timestamp', 7, 0, 1, 1);
insert into sys.functions values (901, 'month', 'month', 'mtime', 0, 1, false, false, false, 2000, true, false);
insert into sys.args values (10627, 901, 'res_0', 'int', 32, 0, 0, 0);
insert into sys.args values (10628, 901, 'arg_1', 'timestamp', 7, 0, 1, 1);
insert into sys.functions values (902, 'day', 'day', 'mtime', 0, 1, false, false, false, 2000, true, false);
insert into sys.args values (10629, 902, 'res_0', 'int', 32, 0, 0, 0);
insert into sys.args values (10630, 902, 'arg_1', 'timestamp', 7, 0, 1, 1);
insert into sys.functions values (903, 'hour', 'hours', 'mtime', 0, 1, false, false, false, 2000, true, false);
insert into sys.args values (10631, 903, 'res_0', 'int', 32, 0, 0, 0);
insert into sys.args values (10632, 903, 'arg_1', 'timestamp', 7, 0, 1, 1);
insert into sys.functions values (904, 'minute', 'minutes', 'mtime', 0, 1, false, false, false, 2000, true, false);
insert into sys.args values (10633, 904, 'res_0', 'int', 32, 0, 0, 0);
insert into sys.args values (10634, 904, 'arg_1', 'timestamp', 7, 0, 1, 1);
insert into sys.functions values (905, 'second', 'sql_seconds', 'mtime', 0, 1, false, false, false, 2000, true, false);
insert into sys.args values (10635, 905, 'res_0', 'decimal', 9, 6, 0, 0);
insert into sys.args values (10636, 905, 'arg_1', 'timestamp', 7, 0, 1, 1);
insert into sys.functions values (906, 'epoch_ms', 'epoch_ms', 'mtime', 0, 1, false, false, false, 2000, true, false);
insert into sys.args values (10637, 906, 'res_0', 'decimal', 18, 3, 0, 0);
insert into sys.args values (10638, 906, 'arg_1', 'timestamp', 7, 0, 1, 1);
insert into sys.functions values (907, 'century', 'century', 'mtime', 0, 1, false, false, false, 2000, true, false);
insert into sys.args values (10639, 907, 'res_0', 'int', 32, 0, 0, 0);
insert into sys.args values (10640, 907, 'arg_1', 'timestamptz', 7, 0, 1, 1);
insert into sys.functions values (908, 'decade', 'decade', 'mtime', 0, 1, false, false, false, 2000, true, false);
insert into sys.args values (10641, 908, 'res_0', 'int', 32, 0, 0, 0);
insert into sys.args values (10642, 908, 'arg_1', 'timestamptz', 7, 0, 1, 1);
insert into sys.functions values (909, 'year', 'year', 'mtime', 0, 1, false, false, false, 2000, true, false);
insert into sys.args values (10643, 909, 'res_0', 'int', 32, 0, 0, 0);
insert into sys.args values (10644, 909, 'arg_1', 'timestamptz', 7, 0, 1, 1);
insert into sys.functions values (910, 'quarter', 'quarter', 'mtime', 0, 1, false, false, false, 2000, true, false);
insert into sys.args values (10645, 910, 'res_0', 'int', 32, 0, 0, 0);
insert into sys.args values (10646, 910, 'arg_1', 'timestamptz', 7, 0, 1, 1);
insert into sys.functions values (911, 'month', 'month', 'mtime', 0, 1, false, false, false, 2000, true, false);
insert into sys.args values (10647, 911, 'res_0', 'int', 32, 0, 0, 0);
insert into sys.args values (10648, 911, 'arg_1', 'timestamptz', 7, 0, 1, 1);
insert into sys.functions values (912, 'day', 'day', 'mtime', 0, 1, false, false, false, 2000, true, false);
insert into sys.args values (10649, 912, 'res_0', 'int', 32, 0, 0, 0);
insert into sys.args values (10650, 912, 'arg_1', 'timestamptz', 7, 0, 1, 1);
insert into sys.functions values (913, 'hour', 'hours', 'mtime', 0, 1, false, false, false, 2000, true, false);
insert into sys.args values (10651, 913, 'res_0', 'int', 32, 0, 0, 0);
insert into sys.args values (10652, 913, 'arg_1', 'timestamptz', 7, 0, 1, 1);
insert into sys.functions values (914, 'minute', 'minutes', 'mtime', 0, 1, false, false, false, 2000, true, false);
insert into sys.args values (10653, 914, 'res_0', 'int', 32, 0, 0, 0);
insert into sys.args values (10654, 914, 'arg_1', 'timestamptz', 7, 0, 1, 1);
insert into sys.functions values (915, 'second', 'sql_seconds', 'mtime', 0, 1, false, false, false, 2000, true, false);
insert into sys.args values (10655, 915, 'res_0', 'decimal', 9, 6, 0, 0);
insert into sys.args values (10656, 915, 'arg_1', 'timestamptz', 7, 0, 1, 1);
insert into sys.functions values (916, 'epoch_ms', 'epoch_ms', 'mtime', 0, 1, false, false, false, 2000, true, false);
insert into sys.args values (10657, 916, 'res_0', 'decimal', 18, 3, 0, 0);
insert into sys.args values (10658, 916, 'arg_1', 'timestamptz', 7, 0, 1, 1);
insert into sys.functions values (917, 'year', 'year', 'mtime', 0, 1, false, false, false, 2000, true, false);
insert into sys.args values (10659, 917, 'res_0', 'int', 32, 0, 0, 0);
insert into sys.args values (10660, 917, 'arg_1', 'month_interval', 3, 0, 1, 1);
insert into sys.functions values (918, 'month', 'month', 'mtime', 0, 1, false, false, false, 2000, true, false);
insert into sys.args values (10661, 918, 'res_0', 'int', 32, 0, 0, 0);
insert into sys.args values (10662, 918, 'arg_1', 'month_interval', 3, 0, 1, 1);
insert into sys.functions values (919, 'day', 'day', 'mtime', 0, 1, false, false, false, 2000, true, false);
insert into sys.args values (10663, 919, 'res_0', 'bigint', 64, 0, 0, 0);
insert into sys.args values (10664, 919, 'arg_1', 'day_interval', 4, 0, 1, 1);
insert into sys.functions values (920, 'hour', 'hours', 'mtime', 0, 1, false, false, false, 2000, true, false);
insert into sys.args values (10665, 920, 'res_0', 'int', 32, 0, 0, 0);
insert into sys.args values (10666, 920, 'arg_1', 'day_interval', 4, 0, 1, 1);
insert into sys.functions values (921, 'minute', 'minutes', 'mtime', 0, 1, false, false, false, 2000, true, false);
insert into sys.args values (10667, 921, 'res_0', 'int', 32, 0, 0, 0);
insert into sys.args values (10668, 921, 'arg_1', 'day_interval', 4, 0, 1, 1);
insert into sys.functions values (922, 'second', 'seconds', 'mtime', 0, 1, false, false, false, 2000, true, false);
insert into sys.args values (10669, 922, 'res_0', 'int', 32, 0, 0, 0);
insert into sys.args values (10670, 922, 'arg_1', 'day_interval', 4, 0, 1, 1);
insert into sys.functions values (923, 'epoch_ms', 'epoch_ms', 'mtime', 0, 1, false, false, false, 2000, true, false);
insert into sys.args values (10671, 923, 'res_0', 'decimal', 18, 3, 0, 0);
insert into sys.args values (10672, 923, 'arg_1', 'day_interval', 4, 0, 1, 1);
insert into sys.functions values (924, 'day', 'day', 'mtime', 0, 1, false, false, false, 2000, true, false);
insert into sys.args values (10673, 924, 'res_0', 'bigint', 64, 0, 0, 0);
insert into sys.args values (10674, 924, 'arg_1', 'sec_interval', 13, 0, 1, 1);
insert into sys.functions values (925, 'hour', 'hours', 'mtime', 0, 1, false, false, false, 2000, true, false);
insert into sys.args values (10675, 925, 'res_0', 'int', 32, 0, 0, 0);
insert into sys.args values (10676, 925, 'arg_1', 'sec_interval', 13, 0, 1, 1);
insert into sys.functions values (926, 'minute', 'minutes', 'mtime', 0, 1, false, false, false, 2000, true, false);
insert into sys.args values (10677, 926, 'res_0', 'int', 32, 0, 0, 0);
insert into sys.args values (10678, 926, 'arg_1', 'sec_interval', 13, 0, 1, 1);
insert into sys.functions values (927, 'second', 'seconds', 'mtime', 0, 1, false, false, false, 2000, true, false);
insert into sys.args values (10679, 927, 'res_0', 'int', 32, 0, 0, 0);
insert into sys.args values (10680, 927, 'arg_1', 'sec_interval', 13, 0, 1, 1);
insert into sys.functions values (928, 'epoch_ms', 'epoch_ms', 'mtime', 0, 1, false, false, false, 2000, true, false);
insert into sys.args values (10681, 928, 'res_0', 'decimal', 18, 3, 0, 0);
insert into sys.args values (10682, 928, 'arg_1', 'sec_interval', 13, 0, 1, 1);
insert into sys.functions values (929, 'next_value_for', 'next_value', 'sql', 0, 1, true, false, false, 2000, true, true);
insert into sys.args values (10683, 929, 'res_0', 'bigint', 64, 0, 0, 0);
insert into sys.args values (10684, 929, 'arg_1', 'clob', 0, 0, 1, 1);
insert into sys.args values (10685, 929, 'arg_2', 'clob', 0, 0, 1, 2);
insert into sys.functions values (930, 'get_value_for', 'get_value', 'sql', 0, 1, false, false, false, 2000, true, true);
=======
insert into sys.functions values (875, 'sql_add', 'time_add_msec_interval', 'mtime', 0, 1, false, false, false, 2000, true, false);
insert into sys.args values (10576, 875, 'res_0', 'timetz', 7, 0, 0, 0);
insert into sys.args values (10577, 875, 'arg_1', 'timetz', 7, 0, 1, 1);
insert into sys.args values (10578, 875, 'arg_2', 'sec_interval', 13, 0, 1, 2);
insert into sys.functions values (876, 'local_timezone', 'local_timezone', 'mtime', 0, 1, false, false, false, 2000, true, false);
insert into sys.args values (10579, 876, 'res_0', 'sec_interval', 13, 0, 0, 0);
insert into sys.functions values (877, 'century', 'century', 'mtime', 0, 1, false, false, false, 2000, true, false);
insert into sys.args values (10580, 877, 'res_0', 'int', 32, 0, 0, 0);
insert into sys.args values (10581, 877, 'arg_1', 'date', 0, 0, 1, 1);
insert into sys.functions values (878, 'decade', 'decade', 'mtime', 0, 1, false, false, false, 2000, true, false);
insert into sys.args values (10582, 878, 'res_0', 'int', 32, 0, 0, 0);
insert into sys.args values (10583, 878, 'arg_1', 'date', 0, 0, 1, 1);
insert into sys.functions values (879, 'year', 'year', 'mtime', 0, 1, false, false, false, 2000, true, false);
insert into sys.args values (10584, 879, 'res_0', 'int', 32, 0, 0, 0);
insert into sys.args values (10585, 879, 'arg_1', 'date', 0, 0, 1, 1);
insert into sys.functions values (880, 'quarter', 'quarter', 'mtime', 0, 1, false, false, false, 2000, true, false);
insert into sys.args values (10586, 880, 'res_0', 'int', 32, 0, 0, 0);
insert into sys.args values (10587, 880, 'arg_1', 'date', 0, 0, 1, 1);
insert into sys.functions values (881, 'month', 'month', 'mtime', 0, 1, false, false, false, 2000, true, false);
insert into sys.args values (10588, 881, 'res_0', 'int', 32, 0, 0, 0);
insert into sys.args values (10589, 881, 'arg_1', 'date', 0, 0, 1, 1);
insert into sys.functions values (882, 'day', 'day', 'mtime', 0, 1, false, false, false, 2000, true, false);
insert into sys.args values (10590, 882, 'res_0', 'int', 32, 0, 0, 0);
insert into sys.args values (10591, 882, 'arg_1', 'date', 0, 0, 1, 1);
insert into sys.functions values (883, 'dayofyear', 'dayofyear', 'mtime', 0, 1, false, false, false, 2000, true, false);
insert into sys.args values (10592, 883, 'res_0', 'int', 32, 0, 0, 0);
insert into sys.args values (10593, 883, 'arg_1', 'date', 0, 0, 1, 1);
insert into sys.functions values (884, 'weekofyear', 'weekofyear', 'mtime', 0, 1, false, false, false, 2000, true, false);
insert into sys.args values (10594, 884, 'res_0', 'int', 32, 0, 0, 0);
insert into sys.args values (10595, 884, 'arg_1', 'date', 0, 0, 1, 1);
insert into sys.functions values (885, 'usweekofyear', 'usweekofyear', 'mtime', 0, 1, false, false, false, 2000, true, false);
insert into sys.args values (10596, 885, 'res_0', 'int', 32, 0, 0, 0);
insert into sys.args values (10597, 885, 'arg_1', 'date', 0, 0, 1, 1);
insert into sys.functions values (886, 'dayofweek', 'dayofweek', 'mtime', 0, 1, false, false, false, 2000, true, false);
insert into sys.args values (10598, 886, 'res_0', 'int', 32, 0, 0, 0);
insert into sys.args values (10599, 886, 'arg_1', 'date', 0, 0, 1, 1);
insert into sys.functions values (887, 'dayofmonth', 'day', 'mtime', 0, 1, false, false, false, 2000, true, false);
insert into sys.args values (10600, 887, 'res_0', 'int', 32, 0, 0, 0);
insert into sys.args values (10601, 887, 'arg_1', 'date', 0, 0, 1, 1);
insert into sys.functions values (888, 'week', 'weekofyear', 'mtime', 0, 1, false, false, false, 2000, true, false);
insert into sys.args values (10602, 888, 'res_0', 'int', 32, 0, 0, 0);
insert into sys.args values (10603, 888, 'arg_1', 'date', 0, 0, 1, 1);
insert into sys.functions values (889, 'epoch_ms', 'epoch_ms', 'mtime', 0, 1, false, false, false, 2000, true, false);
insert into sys.args values (10604, 889, 'res_0', 'bigint', 64, 0, 0, 0);
insert into sys.args values (10605, 889, 'arg_1', 'date', 0, 0, 1, 1);
insert into sys.functions values (890, 'hour', 'hours', 'mtime', 0, 1, false, false, false, 2000, true, false);
insert into sys.args values (10606, 890, 'res_0', 'int', 32, 0, 0, 0);
insert into sys.args values (10607, 890, 'arg_1', 'time', 7, 0, 1, 1);
insert into sys.functions values (891, 'minute', 'minutes', 'mtime', 0, 1, false, false, false, 2000, true, false);
insert into sys.args values (10608, 891, 'res_0', 'int', 32, 0, 0, 0);
insert into sys.args values (10609, 891, 'arg_1', 'time', 7, 0, 1, 1);
insert into sys.functions values (892, 'second', 'sql_seconds', 'mtime', 0, 1, false, false, false, 2000, true, false);
insert into sys.args values (10610, 892, 'res_0', 'decimal', 9, 6, 0, 0);
insert into sys.args values (10611, 892, 'arg_1', 'time', 7, 0, 1, 1);
insert into sys.functions values (893, 'epoch_ms', 'epoch_ms', 'mtime', 0, 1, false, false, false, 2000, true, false);
insert into sys.args values (10612, 893, 'res_0', 'bigint', 64, 0, 0, 0);
insert into sys.args values (10613, 893, 'arg_1', 'time', 7, 0, 1, 1);
insert into sys.functions values (894, 'hour', 'hours', 'mtime', 0, 1, false, false, false, 2000, true, false);
insert into sys.args values (10614, 894, 'res_0', 'int', 32, 0, 0, 0);
insert into sys.args values (10615, 894, 'arg_1', 'timetz', 7, 0, 1, 1);
insert into sys.functions values (895, 'minute', 'minutes', 'mtime', 0, 1, false, false, false, 2000, true, false);
insert into sys.args values (10616, 895, 'res_0', 'int', 32, 0, 0, 0);
insert into sys.args values (10617, 895, 'arg_1', 'timetz', 7, 0, 1, 1);
insert into sys.functions values (896, 'second', 'sql_seconds', 'mtime', 0, 1, false, false, false, 2000, true, false);
insert into sys.args values (10618, 896, 'res_0', 'decimal', 9, 6, 0, 0);
insert into sys.args values (10619, 896, 'arg_1', 'timetz', 7, 0, 1, 1);
insert into sys.functions values (897, 'epoch_ms', 'epoch_ms', 'mtime', 0, 1, false, false, false, 2000, true, false);
insert into sys.args values (10620, 897, 'res_0', 'bigint', 64, 0, 0, 0);
insert into sys.args values (10621, 897, 'arg_1', 'timetz', 7, 0, 1, 1);
insert into sys.functions values (898, 'century', 'century', 'mtime', 0, 1, false, false, false, 2000, true, false);
insert into sys.args values (10622, 898, 'res_0', 'int', 32, 0, 0, 0);
insert into sys.args values (10623, 898, 'arg_1', 'timestamp', 7, 0, 1, 1);
insert into sys.functions values (899, 'decade', 'decade', 'mtime', 0, 1, false, false, false, 2000, true, false);
insert into sys.args values (10624, 899, 'res_0', 'int', 32, 0, 0, 0);
insert into sys.args values (10625, 899, 'arg_1', 'timestamp', 7, 0, 1, 1);
insert into sys.functions values (900, 'year', 'year', 'mtime', 0, 1, false, false, false, 2000, true, false);
insert into sys.args values (10626, 900, 'res_0', 'int', 32, 0, 0, 0);
insert into sys.args values (10627, 900, 'arg_1', 'timestamp', 7, 0, 1, 1);
insert into sys.functions values (901, 'quarter', 'quarter', 'mtime', 0, 1, false, false, false, 2000, true, false);
insert into sys.args values (10628, 901, 'res_0', 'int', 32, 0, 0, 0);
insert into sys.args values (10629, 901, 'arg_1', 'timestamp', 7, 0, 1, 1);
insert into sys.functions values (902, 'month', 'month', 'mtime', 0, 1, false, false, false, 2000, true, false);
insert into sys.args values (10630, 902, 'res_0', 'int', 32, 0, 0, 0);
insert into sys.args values (10631, 902, 'arg_1', 'timestamp', 7, 0, 1, 1);
insert into sys.functions values (903, 'day', 'day', 'mtime', 0, 1, false, false, false, 2000, true, false);
insert into sys.args values (10632, 903, 'res_0', 'int', 32, 0, 0, 0);
insert into sys.args values (10633, 903, 'arg_1', 'timestamp', 7, 0, 1, 1);
insert into sys.functions values (904, 'hour', 'hours', 'mtime', 0, 1, false, false, false, 2000, true, false);
insert into sys.args values (10634, 904, 'res_0', 'int', 32, 0, 0, 0);
insert into sys.args values (10635, 904, 'arg_1', 'timestamp', 7, 0, 1, 1);
insert into sys.functions values (905, 'minute', 'minutes', 'mtime', 0, 1, false, false, false, 2000, true, false);
insert into sys.args values (10636, 905, 'res_0', 'int', 32, 0, 0, 0);
insert into sys.args values (10637, 905, 'arg_1', 'timestamp', 7, 0, 1, 1);
insert into sys.functions values (906, 'second', 'sql_seconds', 'mtime', 0, 1, false, false, false, 2000, true, false);
insert into sys.args values (10638, 906, 'res_0', 'decimal', 9, 6, 0, 0);
insert into sys.args values (10639, 906, 'arg_1', 'timestamp', 7, 0, 1, 1);
insert into sys.functions values (907, 'epoch_ms', 'epoch_ms', 'mtime', 0, 1, false, false, false, 2000, true, false);
insert into sys.args values (10640, 907, 'res_0', 'bigint', 64, 0, 0, 0);
insert into sys.args values (10641, 907, 'arg_1', 'timestamp', 7, 0, 1, 1);
insert into sys.functions values (908, 'century', 'century', 'mtime', 0, 1, false, false, false, 2000, true, false);
insert into sys.args values (10642, 908, 'res_0', 'int', 32, 0, 0, 0);
insert into sys.args values (10643, 908, 'arg_1', 'timestamptz', 7, 0, 1, 1);
insert into sys.functions values (909, 'decade', 'decade', 'mtime', 0, 1, false, false, false, 2000, true, false);
insert into sys.args values (10644, 909, 'res_0', 'int', 32, 0, 0, 0);
insert into sys.args values (10645, 909, 'arg_1', 'timestamptz', 7, 0, 1, 1);
insert into sys.functions values (910, 'year', 'year', 'mtime', 0, 1, false, false, false, 2000, true, false);
insert into sys.args values (10646, 910, 'res_0', 'int', 32, 0, 0, 0);
insert into sys.args values (10647, 910, 'arg_1', 'timestamptz', 7, 0, 1, 1);
insert into sys.functions values (911, 'quarter', 'quarter', 'mtime', 0, 1, false, false, false, 2000, true, false);
insert into sys.args values (10648, 911, 'res_0', 'int', 32, 0, 0, 0);
insert into sys.args values (10649, 911, 'arg_1', 'timestamptz', 7, 0, 1, 1);
insert into sys.functions values (912, 'month', 'month', 'mtime', 0, 1, false, false, false, 2000, true, false);
insert into sys.args values (10650, 912, 'res_0', 'int', 32, 0, 0, 0);
insert into sys.args values (10651, 912, 'arg_1', 'timestamptz', 7, 0, 1, 1);
insert into sys.functions values (913, 'day', 'day', 'mtime', 0, 1, false, false, false, 2000, true, false);
insert into sys.args values (10652, 913, 'res_0', 'int', 32, 0, 0, 0);
insert into sys.args values (10653, 913, 'arg_1', 'timestamptz', 7, 0, 1, 1);
insert into sys.functions values (914, 'hour', 'hours', 'mtime', 0, 1, false, false, false, 2000, true, false);
insert into sys.args values (10654, 914, 'res_0', 'int', 32, 0, 0, 0);
insert into sys.args values (10655, 914, 'arg_1', 'timestamptz', 7, 0, 1, 1);
insert into sys.functions values (915, 'minute', 'minutes', 'mtime', 0, 1, false, false, false, 2000, true, false);
insert into sys.args values (10656, 915, 'res_0', 'int', 32, 0, 0, 0);
insert into sys.args values (10657, 915, 'arg_1', 'timestamptz', 7, 0, 1, 1);
insert into sys.functions values (916, 'second', 'sql_seconds', 'mtime', 0, 1, false, false, false, 2000, true, false);
insert into sys.args values (10658, 916, 'res_0', 'decimal', 9, 6, 0, 0);
insert into sys.args values (10659, 916, 'arg_1', 'timestamptz', 7, 0, 1, 1);
insert into sys.functions values (917, 'epoch_ms', 'epoch_ms', 'mtime', 0, 1, false, false, false, 2000, true, false);
insert into sys.args values (10660, 917, 'res_0', 'bigint', 64, 0, 0, 0);
insert into sys.args values (10661, 917, 'arg_1', 'timestamptz', 7, 0, 1, 1);
insert into sys.functions values (918, 'year', 'year', 'mtime', 0, 1, false, false, false, 2000, true, false);
insert into sys.args values (10662, 918, 'res_0', 'int', 32, 0, 0, 0);
insert into sys.args values (10663, 918, 'arg_1', 'month_interval', 3, 0, 1, 1);
insert into sys.functions values (919, 'month', 'month', 'mtime', 0, 1, false, false, false, 2000, true, false);
insert into sys.args values (10664, 919, 'res_0', 'int', 32, 0, 0, 0);
insert into sys.args values (10665, 919, 'arg_1', 'month_interval', 3, 0, 1, 1);
insert into sys.functions values (920, 'day', 'day', 'mtime', 0, 1, false, false, false, 2000, true, false);
insert into sys.args values (10666, 920, 'res_0', 'bigint', 64, 0, 0, 0);
insert into sys.args values (10667, 920, 'arg_1', 'day_interval', 4, 0, 1, 1);
insert into sys.functions values (921, 'hour', 'hours', 'mtime', 0, 1, false, false, false, 2000, true, false);
insert into sys.args values (10668, 921, 'res_0', 'int', 32, 0, 0, 0);
insert into sys.args values (10669, 921, 'arg_1', 'day_interval', 4, 0, 1, 1);
insert into sys.functions values (922, 'minute', 'minutes', 'mtime', 0, 1, false, false, false, 2000, true, false);
insert into sys.args values (10670, 922, 'res_0', 'int', 32, 0, 0, 0);
insert into sys.args values (10671, 922, 'arg_1', 'day_interval', 4, 0, 1, 1);
insert into sys.functions values (923, 'second', 'seconds', 'mtime', 0, 1, false, false, false, 2000, true, false);
insert into sys.args values (10672, 923, 'res_0', 'int', 32, 0, 0, 0);
insert into sys.args values (10673, 923, 'arg_1', 'day_interval', 4, 0, 1, 1);
insert into sys.functions values (924, 'epoch_ms', 'epoch_ms', 'mtime', 0, 1, false, false, false, 2000, true, false);
insert into sys.args values (10674, 924, 'res_0', 'bigint', 64, 0, 0, 0);
insert into sys.args values (10675, 924, 'arg_1', 'day_interval', 4, 0, 1, 1);
insert into sys.functions values (925, 'day', 'day', 'mtime', 0, 1, false, false, false, 2000, true, false);
insert into sys.args values (10676, 925, 'res_0', 'bigint', 64, 0, 0, 0);
insert into sys.args values (10677, 925, 'arg_1', 'sec_interval', 13, 0, 1, 1);
insert into sys.functions values (926, 'hour', 'hours', 'mtime', 0, 1, false, false, false, 2000, true, false);
insert into sys.args values (10678, 926, 'res_0', 'int', 32, 0, 0, 0);
insert into sys.args values (10679, 926, 'arg_1', 'sec_interval', 13, 0, 1, 1);
insert into sys.functions values (927, 'minute', 'minutes', 'mtime', 0, 1, false, false, false, 2000, true, false);
insert into sys.args values (10680, 927, 'res_0', 'int', 32, 0, 0, 0);
insert into sys.args values (10681, 927, 'arg_1', 'sec_interval', 13, 0, 1, 1);
insert into sys.functions values (928, 'second', 'seconds', 'mtime', 0, 1, false, false, false, 2000, true, false);
insert into sys.args values (10682, 928, 'res_0', 'int', 32, 0, 0, 0);
insert into sys.args values (10683, 928, 'arg_1', 'sec_interval', 13, 0, 1, 1);
insert into sys.functions values (929, 'epoch_ms', 'epoch_ms', 'mtime', 0, 1, false, false, false, 2000, true, false);
insert into sys.args values (10684, 929, 'res_0', 'bigint', 64, 0, 0, 0);
insert into sys.args values (10685, 929, 'arg_1', 'sec_interval', 13, 0, 1, 1);
insert into sys.functions values (930, 'next_value_for', 'next_value', 'sql', 0, 1, true, false, false, 2000, true, true);
>>>>>>> e1e324cb
insert into sys.args values (10686, 930, 'res_0', 'bigint', 64, 0, 0, 0);
insert into sys.args values (10687, 930, 'arg_1', 'clob', 0, 0, 1, 1);
insert into sys.args values (10688, 930, 'arg_2', 'clob', 0, 0, 1, 2);
insert into sys.functions values (931, 'get_value_for', 'get_value', 'sql', 0, 1, false, false, false, 2000, true, true);
insert into sys.args values (10689, 931, 'res_0', 'bigint', 64, 0, 0, 0);
insert into sys.args values (10690, 931, 'arg_1', 'clob', 0, 0, 1, 1);
insert into sys.args values (10691, 931, 'arg_2', 'clob', 0, 0, 1, 2);
insert into sys.functions values (932, 'restart', 'restart', 'sql', 0, 1, true, false, false, 2000, true, true);
insert into sys.args values (10692, 932, 'res_0', 'bigint', 64, 0, 0, 0);
insert into sys.args values (10693, 932, 'arg_1', 'clob', 0, 0, 1, 1);
insert into sys.args values (10694, 932, 'arg_2', 'clob', 0, 0, 1, 2);
insert into sys.args values (10695, 932, 'arg_3', 'bigint', 64, 0, 1, 3);
insert into sys.functions values (933, 'index', 'index', 'sql', 0, 1, false, false, false, 2000, true, true);
insert into sys.args values (10696, 933, 'res_0', 'tinyint', 8, 0, 0, 0);
insert into sys.args values (10697, 933, 'arg_1', 'clob', 0, 0, 1, 1);
insert into sys.args values (10698, 933, 'arg_2', 'boolean', 1, 0, 1, 2);
insert into sys.functions values (934, 'index', 'index', 'sql', 0, 1, false, false, false, 2000, true, true);
insert into sys.args values (10699, 934, 'res_0', 'smallint', 16, 0, 0, 0);
insert into sys.args values (10700, 934, 'arg_1', 'clob', 0, 0, 1, 1);
insert into sys.args values (10701, 934, 'arg_2', 'boolean', 1, 0, 1, 2);
insert into sys.functions values (935, 'index', 'index', 'sql', 0, 1, false, false, false, 2000, true, true);
insert into sys.args values (10702, 935, 'res_0', 'int', 32, 0, 0, 0);
insert into sys.args values (10703, 935, 'arg_1', 'clob', 0, 0, 1, 1);
insert into sys.args values (10704, 935, 'arg_2', 'boolean', 1, 0, 1, 2);
insert into sys.functions values (936, 'strings', 'strings', 'sql', 0, 1, false, false, false, 2000, true, false);
insert into sys.args values (10705, 936, 'res_0', 'clob', 0, 0, 0, 0);
insert into sys.args values (10706, 936, 'arg_1', 'clob', 0, 0, 1, 1);
insert into sys.functions values (937, 'locate', 'locate', 'str', 0, 1, false, false, false, 2000, true, false);
insert into sys.args values (10707, 937, 'res_0', 'int', 32, 0, 0, 0);
insert into sys.args values (10708, 937, 'arg_1', 'clob', 0, 0, 1, 1);
insert into sys.args values (10709, 937, 'arg_2', 'clob', 0, 0, 1, 2);
insert into sys.functions values (938, 'locate', 'locate3', 'str', 0, 1, false, false, false, 2000, true, false);
insert into sys.args values (10710, 938, 'res_0', 'int', 32, 0, 0, 0);
insert into sys.args values (10711, 938, 'arg_1', 'clob', 0, 0, 1, 1);
insert into sys.args values (10712, 938, 'arg_2', 'clob', 0, 0, 1, 2);
insert into sys.args values (10713, 938, 'arg_3', 'int', 32, 0, 1, 3);
insert into sys.functions values (939, 'charindex', 'locate', 'str', 0, 1, false, false, false, 2000, true, false);
insert into sys.args values (10714, 939, 'res_0', 'int', 32, 0, 0, 0);
insert into sys.args values (10715, 939, 'arg_1', 'clob', 0, 0, 1, 1);
insert into sys.args values (10716, 939, 'arg_2', 'clob', 0, 0, 1, 2);
insert into sys.functions values (940, 'charindex', 'locate3', 'str', 0, 1, false, false, false, 2000, true, false);
insert into sys.args values (10717, 940, 'res_0', 'int', 32, 0, 0, 0);
insert into sys.args values (10718, 940, 'arg_1', 'clob', 0, 0, 1, 1);
insert into sys.args values (10719, 940, 'arg_2', 'clob', 0, 0, 1, 2);
insert into sys.args values (10720, 940, 'arg_3', 'int', 32, 0, 1, 3);
insert into sys.functions values (941, 'splitpart', 'splitpart', 'str', 0, 1, false, false, false, 2000, true, false);
insert into sys.args values (10721, 941, 'res_0', 'clob', 0, 0, 0, 0);
insert into sys.args values (10722, 941, 'arg_1', 'clob', 0, 0, 1, 1);
insert into sys.args values (10723, 941, 'arg_2', 'clob', 0, 0, 1, 2);
insert into sys.args values (10724, 941, 'arg_3', 'int', 32, 0, 1, 3);
insert into sys.functions values (942, 'substring', 'substring', 'str', 0, 1, false, false, false, 2000, true, false);
insert into sys.args values (10725, 942, 'res_0', 'clob', 0, 0, 0, 0);
insert into sys.args values (10726, 942, 'arg_1', 'clob', 0, 0, 1, 1);
insert into sys.args values (10727, 942, 'arg_2', 'int', 32, 0, 1, 2);
insert into sys.functions values (943, 'substring', 'substring3', 'str', 0, 1, false, false, false, 2000, true, false);
insert into sys.args values (10728, 943, 'res_0', 'clob', 0, 0, 0, 0);
insert into sys.args values (10729, 943, 'arg_1', 'clob', 0, 0, 1, 1);
insert into sys.args values (10730, 943, 'arg_2', 'int', 32, 0, 1, 2);
insert into sys.args values (10731, 943, 'arg_3', 'int', 32, 0, 1, 3);
insert into sys.functions values (944, 'substr', 'substring', 'str', 0, 1, false, false, false, 2000, true, false);
insert into sys.args values (10732, 944, 'res_0', 'clob', 0, 0, 0, 0);
insert into sys.args values (10733, 944, 'arg_1', 'clob', 0, 0, 1, 1);
insert into sys.args values (10734, 944, 'arg_2', 'int', 32, 0, 1, 2);
insert into sys.functions values (945, 'substr', 'substring3', 'str', 0, 1, false, false, false, 2000, true, false);
insert into sys.args values (10735, 945, 'res_0', 'clob', 0, 0, 0, 0);
insert into sys.args values (10736, 945, 'arg_1', 'clob', 0, 0, 1, 1);
insert into sys.args values (10737, 945, 'arg_2', 'int', 32, 0, 1, 2);
insert into sys.args values (10738, 945, 'arg_3', 'int', 32, 0, 1, 3);
insert into sys.functions values (946, 'like', 'like', 'algebra', 0, 4, false, false, false, 2000, true, false);
insert into sys.args values (10739, 946, 'res_0', 'boolean', 1, 0, 0, 0);
insert into sys.args values (10740, 946, 'arg_1', 'clob', 0, 0, 1, 1);
insert into sys.args values (10741, 946, 'arg_2', 'clob', 0, 0, 1, 2);
insert into sys.args values (10742, 946, 'arg_3', 'clob', 0, 0, 1, 3);
insert into sys.args values (10743, 946, 'arg_4', 'boolean', 1, 0, 1, 4);
insert into sys.functions values (947, 'not_like', 'not_like', 'algebra', 0, 4, false, false, false, 2000, true, false);
insert into sys.args values (10744, 947, 'res_0', 'boolean', 1, 0, 0, 0);
insert into sys.args values (10745, 947, 'arg_1', 'clob', 0, 0, 1, 1);
insert into sys.args values (10746, 947, 'arg_2', 'clob', 0, 0, 1, 2);
insert into sys.args values (10747, 947, 'arg_3', 'clob', 0, 0, 1, 3);
insert into sys.args values (10748, 947, 'arg_4', 'boolean', 1, 0, 1, 4);
insert into sys.functions values (948, 'patindex', 'patindex', 'pcre', 0, 1, false, false, false, 2000, true, false);
insert into sys.args values (10749, 948, 'res_0', 'int', 32, 0, 0, 0);
insert into sys.args values (10750, 948, 'arg_1', 'clob', 0, 0, 1, 1);
insert into sys.args values (10751, 948, 'arg_2', 'clob', 0, 0, 1, 2);
insert into sys.functions values (949, 'truncate', 'stringleft', 'str', 0, 1, false, false, false, 2000, true, false);
insert into sys.args values (10752, 949, 'res_0', 'clob', 0, 0, 0, 0);
insert into sys.args values (10753, 949, 'arg_1', 'clob', 0, 0, 1, 1);
insert into sys.args values (10754, 949, 'arg_2', 'int', 32, 0, 1, 2);
insert into sys.functions values (950, 'concat', '+', 'calc', 0, 1, false, false, false, 2000, true, false);
insert into sys.args values (10755, 950, 'res_0', 'clob', 0, 0, 0, 0);
insert into sys.args values (10756, 950, 'arg_1', 'clob', 0, 0, 1, 1);
insert into sys.args values (10757, 950, 'arg_2', 'clob', 0, 0, 1, 2);
insert into sys.functions values (951, 'ascii', 'ascii', 'str', 0, 1, false, false, false, 2000, true, true);
insert into sys.args values (10758, 951, 'res_0', 'int', 32, 0, 0, 0);
insert into sys.args values (10759, 951, 'arg_1', 'clob', 0, 0, 1, 1);
insert into sys.functions values (952, 'code', 'unicode', 'str', 0, 1, false, false, false, 2000, true, false);
insert into sys.args values (10760, 952, 'res_0', 'clob', 0, 0, 0, 0);
insert into sys.args values (10761, 952, 'arg_1', 'int', 32, 0, 1, 1);
insert into sys.functions values (953, 'length', 'length', 'str', 0, 1, false, false, false, 2000, true, false);
insert into sys.args values (10762, 953, 'res_0', 'int', 32, 0, 0, 0);
insert into sys.args values (10763, 953, 'arg_1', 'clob', 0, 0, 1, 1);
insert into sys.functions values (954, 'right', 'stringright', 'str', 0, 1, false, false, false, 2000, true, false);
insert into sys.args values (10764, 954, 'res_0', 'clob', 0, 0, 0, 0);
insert into sys.args values (10765, 954, 'arg_1', 'clob', 0, 0, 1, 1);
insert into sys.args values (10766, 954, 'arg_2', 'int', 32, 0, 1, 2);
insert into sys.functions values (955, 'left', 'stringleft', 'str', 0, 1, false, false, false, 2000, true, false);
insert into sys.args values (10767, 955, 'res_0', 'clob', 0, 0, 0, 0);
insert into sys.args values (10768, 955, 'arg_1', 'clob', 0, 0, 1, 1);
insert into sys.args values (10769, 955, 'arg_2', 'int', 32, 0, 1, 2);
insert into sys.functions values (956, 'upper', 'toUpper', 'str', 0, 1, false, false, false, 2000, true, false);
insert into sys.args values (10770, 956, 'res_0', 'clob', 0, 0, 0, 0);
insert into sys.args values (10771, 956, 'arg_1', 'clob', 0, 0, 1, 1);
insert into sys.functions values (957, 'ucase', 'toUpper', 'str', 0, 1, false, false, false, 2000, true, false);
insert into sys.args values (10772, 957, 'res_0', 'clob', 0, 0, 0, 0);
insert into sys.args values (10773, 957, 'arg_1', 'clob', 0, 0, 1, 1);
insert into sys.functions values (958, 'lower', 'toLower', 'str', 0, 1, false, false, false, 2000, true, false);
insert into sys.args values (10774, 958, 'res_0', 'clob', 0, 0, 0, 0);
insert into sys.args values (10775, 958, 'arg_1', 'clob', 0, 0, 1, 1);
insert into sys.functions values (959, 'lcase', 'toLower', 'str', 0, 1, false, false, false, 2000, true, false);
insert into sys.args values (10776, 959, 'res_0', 'clob', 0, 0, 0, 0);
insert into sys.args values (10777, 959, 'arg_1', 'clob', 0, 0, 1, 1);
insert into sys.functions values (960, 'trim', 'trim', 'str', 0, 1, false, false, false, 2000, true, false);
insert into sys.args values (10778, 960, 'res_0', 'clob', 0, 0, 0, 0);
insert into sys.args values (10779, 960, 'arg_1', 'clob', 0, 0, 1, 1);
insert into sys.functions values (961, 'trim', 'trim2', 'str', 0, 1, false, false, false, 2000, true, false);
insert into sys.args values (10780, 961, 'res_0', 'clob', 0, 0, 0, 0);
insert into sys.args values (10781, 961, 'arg_1', 'clob', 0, 0, 1, 1);
insert into sys.args values (10782, 961, 'arg_2', 'clob', 0, 0, 1, 2);
insert into sys.functions values (962, 'ltrim', 'ltrim', 'str', 0, 1, false, false, false, 2000, true, false);
insert into sys.args values (10783, 962, 'res_0', 'clob', 0, 0, 0, 0);
insert into sys.args values (10784, 962, 'arg_1', 'clob', 0, 0, 1, 1);
insert into sys.functions values (963, 'ltrim', 'ltrim2', 'str', 0, 1, false, false, false, 2000, true, false);
insert into sys.args values (10785, 963, 'res_0', 'clob', 0, 0, 0, 0);
insert into sys.args values (10786, 963, 'arg_1', 'clob', 0, 0, 1, 1);
insert into sys.args values (10787, 963, 'arg_2', 'clob', 0, 0, 1, 2);
insert into sys.functions values (964, 'rtrim', 'rtrim', 'str', 0, 1, false, false, false, 2000, true, false);
insert into sys.args values (10788, 964, 'res_0', 'clob', 0, 0, 0, 0);
insert into sys.args values (10789, 964, 'arg_1', 'clob', 0, 0, 1, 1);
insert into sys.functions values (965, 'rtrim', 'rtrim2', 'str', 0, 1, false, false, false, 2000, true, false);
insert into sys.args values (10790, 965, 'res_0', 'clob', 0, 0, 0, 0);
insert into sys.args values (10791, 965, 'arg_1', 'clob', 0, 0, 1, 1);
insert into sys.args values (10792, 965, 'arg_2', 'clob', 0, 0, 1, 2);
insert into sys.functions values (966, 'lpad', 'lpad', 'str', 0, 1, false, false, false, 2000, true, false);
insert into sys.args values (10793, 966, 'res_0', 'clob', 0, 0, 0, 0);
insert into sys.args values (10794, 966, 'arg_1', 'clob', 0, 0, 1, 1);
insert into sys.args values (10795, 966, 'arg_2', 'int', 32, 0, 1, 2);
insert into sys.functions values (967, 'lpad', 'lpad3', 'str', 0, 1, false, false, false, 2000, true, false);
insert into sys.args values (10796, 967, 'res_0', 'clob', 0, 0, 0, 0);
insert into sys.args values (10797, 967, 'arg_1', 'clob', 0, 0, 1, 1);
insert into sys.args values (10798, 967, 'arg_2', 'int', 32, 0, 1, 2);
insert into sys.args values (10799, 967, 'arg_3', 'clob', 0, 0, 1, 3);
insert into sys.functions values (968, 'rpad', 'rpad', 'str', 0, 1, false, false, false, 2000, true, false);
insert into sys.args values (10800, 968, 'res_0', 'clob', 0, 0, 0, 0);
insert into sys.args values (10801, 968, 'arg_1', 'clob', 0, 0, 1, 1);
insert into sys.args values (10802, 968, 'arg_2', 'int', 32, 0, 1, 2);
insert into sys.functions values (969, 'rpad', 'rpad3', 'str', 0, 1, false, false, false, 2000, true, false);
insert into sys.args values (10803, 969, 'res_0', 'clob', 0, 0, 0, 0);
insert into sys.args values (10804, 969, 'arg_1', 'clob', 0, 0, 1, 1);
insert into sys.args values (10805, 969, 'arg_2', 'int', 32, 0, 1, 2);
insert into sys.args values (10806, 969, 'arg_3', 'clob', 0, 0, 1, 3);
insert into sys.functions values (970, 'insert', 'insert', 'str', 0, 1, false, false, false, 2000, true, false);
insert into sys.args values (10807, 970, 'res_0', 'clob', 0, 0, 0, 0);
insert into sys.args values (10808, 970, 'arg_1', 'clob', 0, 0, 1, 1);
insert into sys.args values (10809, 970, 'arg_2', 'int', 32, 0, 1, 2);
insert into sys.args values (10810, 970, 'arg_3', 'int', 32, 0, 1, 3);
insert into sys.args values (10811, 970, 'arg_4', 'clob', 0, 0, 1, 4);
insert into sys.functions values (971, 'replace', 'replace', 'str', 0, 1, false, false, false, 2000, true, false);
insert into sys.args values (10812, 971, 'res_0', 'clob', 0, 0, 0, 0);
insert into sys.args values (10813, 971, 'arg_1', 'clob', 0, 0, 1, 1);
insert into sys.args values (10814, 971, 'arg_2', 'clob', 0, 0, 1, 2);
insert into sys.args values (10815, 971, 'arg_3', 'clob', 0, 0, 1, 3);
insert into sys.functions values (972, 'repeat', 'repeat', 'str', 0, 1, false, false, false, 2000, true, true);
insert into sys.args values (10816, 972, 'res_0', 'clob', 0, 0, 0, 0);
insert into sys.args values (10817, 972, 'arg_1', 'clob', 0, 0, 1, 1);
insert into sys.args values (10818, 972, 'arg_2', 'int', 32, 0, 1, 2);
insert into sys.functions values (973, 'space', 'space', 'str', 0, 1, false, false, false, 2000, true, true);
insert into sys.args values (10819, 973, 'res_0', 'clob', 0, 0, 0, 0);
insert into sys.args values (10820, 973, 'arg_1', 'int', 32, 0, 1, 1);
insert into sys.functions values (974, 'char_length', 'length', 'str', 0, 1, false, false, false, 2000, true, false);
insert into sys.args values (10821, 974, 'res_0', 'int', 32, 0, 0, 0);
insert into sys.args values (10822, 974, 'arg_1', 'clob', 0, 0, 1, 1);
insert into sys.functions values (975, 'character_length', 'length', 'str', 0, 1, false, false, false, 2000, true, false);
insert into sys.args values (10823, 975, 'res_0', 'int', 32, 0, 0, 0);
insert into sys.args values (10824, 975, 'arg_1', 'clob', 0, 0, 1, 1);
insert into sys.functions values (976, 'octet_length', 'nbytes', 'str', 0, 1, false, false, false, 2000, true, false);
insert into sys.args values (10825, 976, 'res_0', 'int', 32, 0, 0, 0);
insert into sys.args values (10826, 976, 'arg_1', 'clob', 0, 0, 1, 1);
insert into sys.functions values (977, 'soundex', 'soundex', 'txtsim', 0, 1, false, false, false, 2000, true, false);
insert into sys.args values (10827, 977, 'res_0', 'clob', 0, 0, 0, 0);
insert into sys.args values (10828, 977, 'arg_1', 'clob', 0, 0, 1, 1);
insert into sys.functions values (978, 'difference', 'stringdiff', 'txtsim', 0, 1, false, false, false, 2000, true, true);
insert into sys.args values (10829, 978, 'res_0', 'int', 32, 0, 0, 0);
insert into sys.args values (10830, 978, 'arg_1', 'clob', 0, 0, 1, 1);
insert into sys.args values (10831, 978, 'arg_2', 'clob', 0, 0, 1, 2);
insert into sys.functions values (979, 'editdistance', 'editdistance', 'txtsim', 0, 1, false, false, false, 2000, true, true);
insert into sys.args values (10832, 979, 'res_0', 'int', 32, 0, 0, 0);
insert into sys.args values (10833, 979, 'arg_1', 'clob', 0, 0, 1, 1);
insert into sys.args values (10834, 979, 'arg_2', 'clob', 0, 0, 1, 2);
insert into sys.functions values (980, 'editdistance2', 'editdistance2', 'txtsim', 0, 1, false, false, false, 2000, true, true);
insert into sys.args values (10835, 980, 'res_0', 'int', 32, 0, 0, 0);
insert into sys.args values (10836, 980, 'arg_1', 'clob', 0, 0, 1, 1);
insert into sys.args values (10837, 980, 'arg_2', 'clob', 0, 0, 1, 2);
insert into sys.functions values (981, 'similarity', 'similarity', 'txtsim', 0, 1, false, false, false, 2000, true, true);
insert into sys.args values (10838, 981, 'res_0', 'double', 53, 0, 0, 0);
insert into sys.args values (10839, 981, 'arg_1', 'clob', 0, 0, 1, 1);
insert into sys.args values (10840, 981, 'arg_2', 'clob', 0, 0, 1, 2);
insert into sys.functions values (982, 'qgramnormalize', 'qgramnormalize', 'txtsim', 0, 1, false, false, false, 2000, true, false);
insert into sys.args values (10841, 982, 'res_0', 'clob', 0, 0, 0, 0);
insert into sys.args values (10842, 982, 'arg_1', 'clob', 0, 0, 1, 1);
insert into sys.functions values (983, 'levenshtein', 'levenshtein', 'txtsim', 0, 1, false, false, false, 2000, true, true);
insert into sys.args values (10843, 983, 'res_0', 'int', 32, 0, 0, 0);
insert into sys.args values (10844, 983, 'arg_1', 'clob', 0, 0, 1, 1);
insert into sys.args values (10845, 983, 'arg_2', 'clob', 0, 0, 1, 2);
insert into sys.functions values (984, 'levenshtein', 'levenshtein', 'txtsim', 0, 1, false, false, false, 2000, true, true);
insert into sys.args values (10846, 984, 'res_0', 'int', 32, 0, 0, 0);
insert into sys.args values (10847, 984, 'arg_1', 'clob', 0, 0, 1, 1);
insert into sys.args values (10848, 984, 'arg_2', 'clob', 0, 0, 1, 2);
insert into sys.args values (10849, 984, 'arg_3', 'int', 32, 0, 1, 3);
insert into sys.args values (10850, 984, 'arg_4', 'int', 32, 0, 1, 4);
insert into sys.args values (10851, 984, 'arg_5', 'int', 32, 0, 1, 5);
insert into sys.functions values (985, 'next_value_for', 'next_value', 'sql', 0, 1, true, false, false, 2000, true, true);
insert into sys.args values (10852, 985, 'res_0', 'bigint', 64, 0, 0, 0);
insert into sys.args values (10853, 985, 'arg_1', 'varchar', 0, 0, 1, 1);
insert into sys.args values (10854, 985, 'arg_2', 'varchar', 0, 0, 1, 2);
insert into sys.functions values (986, 'get_value_for', 'get_value', 'sql', 0, 1, false, false, false, 2000, true, true);
insert into sys.args values (10855, 986, 'res_0', 'bigint', 64, 0, 0, 0);
insert into sys.args values (10856, 986, 'arg_1', 'varchar', 0, 0, 1, 1);
insert into sys.args values (10857, 986, 'arg_2', 'varchar', 0, 0, 1, 2);
insert into sys.functions values (987, 'restart', 'restart', 'sql', 0, 1, true, false, false, 2000, true, true);
insert into sys.args values (10858, 987, 'res_0', 'bigint', 64, 0, 0, 0);
insert into sys.args values (10859, 987, 'arg_1', 'varchar', 0, 0, 1, 1);
insert into sys.args values (10860, 987, 'arg_2', 'varchar', 0, 0, 1, 2);
insert into sys.args values (10861, 987, 'arg_3', 'bigint', 64, 0, 1, 3);
insert into sys.functions values (988, 'index', 'index', 'sql', 0, 1, false, false, false, 2000, true, true);
insert into sys.args values (10862, 988, 'res_0', 'tinyint', 8, 0, 0, 0);
insert into sys.args values (10863, 988, 'arg_1', 'varchar', 0, 0, 1, 1);
insert into sys.args values (10864, 988, 'arg_2', 'boolean', 1, 0, 1, 2);
insert into sys.functions values (989, 'index', 'index', 'sql', 0, 1, false, false, false, 2000, true, true);
insert into sys.args values (10865, 989, 'res_0', 'smallint', 16, 0, 0, 0);
insert into sys.args values (10866, 989, 'arg_1', 'varchar', 0, 0, 1, 1);
insert into sys.args values (10867, 989, 'arg_2', 'boolean', 1, 0, 1, 2);
insert into sys.functions values (990, 'index', 'index', 'sql', 0, 1, false, false, false, 2000, true, true);
insert into sys.args values (10868, 990, 'res_0', 'int', 32, 0, 0, 0);
insert into sys.args values (10869, 990, 'arg_1', 'varchar', 0, 0, 1, 1);
insert into sys.args values (10870, 990, 'arg_2', 'boolean', 1, 0, 1, 2);
insert into sys.functions values (991, 'strings', 'strings', 'sql', 0, 1, false, false, false, 2000, true, false);
insert into sys.args values (10871, 991, 'res_0', 'varchar', 0, 0, 0, 0);
insert into sys.args values (10872, 991, 'arg_1', 'varchar', 0, 0, 1, 1);
insert into sys.functions values (992, 'locate', 'locate', 'str', 0, 1, false, false, false, 2000, true, false);
insert into sys.args values (10873, 992, 'res_0', 'int', 32, 0, 0, 0);
insert into sys.args values (10874, 992, 'arg_1', 'varchar', 0, 0, 1, 1);
insert into sys.args values (10875, 992, 'arg_2', 'varchar', 0, 0, 1, 2);
insert into sys.functions values (993, 'locate', 'locate3', 'str', 0, 1, false, false, false, 2000, true, false);
insert into sys.args values (10876, 993, 'res_0', 'int', 32, 0, 0, 0);
insert into sys.args values (10877, 993, 'arg_1', 'varchar', 0, 0, 1, 1);
insert into sys.args values (10878, 993, 'arg_2', 'varchar', 0, 0, 1, 2);
insert into sys.args values (10879, 993, 'arg_3', 'int', 32, 0, 1, 3);
insert into sys.functions values (994, 'charindex', 'locate', 'str', 0, 1, false, false, false, 2000, true, false);
insert into sys.args values (10880, 994, 'res_0', 'int', 32, 0, 0, 0);
insert into sys.args values (10881, 994, 'arg_1', 'varchar', 0, 0, 1, 1);
insert into sys.args values (10882, 994, 'arg_2', 'varchar', 0, 0, 1, 2);
insert into sys.functions values (995, 'charindex', 'locate3', 'str', 0, 1, false, false, false, 2000, true, false);
insert into sys.args values (10883, 995, 'res_0', 'int', 32, 0, 0, 0);
insert into sys.args values (10884, 995, 'arg_1', 'varchar', 0, 0, 1, 1);
insert into sys.args values (10885, 995, 'arg_2', 'varchar', 0, 0, 1, 2);
insert into sys.args values (10886, 995, 'arg_3', 'int', 32, 0, 1, 3);
insert into sys.functions values (996, 'splitpart', 'splitpart', 'str', 0, 1, false, false, false, 2000, true, false);
insert into sys.args values (10887, 996, 'res_0', 'varchar', 0, 0, 0, 0);
insert into sys.args values (10888, 996, 'arg_1', 'varchar', 0, 0, 1, 1);
insert into sys.args values (10889, 996, 'arg_2', 'varchar', 0, 0, 1, 2);
insert into sys.args values (10890, 996, 'arg_3', 'int', 32, 0, 1, 3);
insert into sys.functions values (997, 'substring', 'substring', 'str', 0, 1, false, false, false, 2000, true, false);
insert into sys.args values (10891, 997, 'res_0', 'varchar', 0, 0, 0, 0);
insert into sys.args values (10892, 997, 'arg_1', 'varchar', 0, 0, 1, 1);
insert into sys.args values (10893, 997, 'arg_2', 'int', 32, 0, 1, 2);
insert into sys.functions values (998, 'substring', 'substring3', 'str', 0, 1, false, false, false, 2000, true, false);
insert into sys.args values (10894, 998, 'res_0', 'varchar', 0, 0, 0, 0);
insert into sys.args values (10895, 998, 'arg_1', 'varchar', 0, 0, 1, 1);
insert into sys.args values (10896, 998, 'arg_2', 'int', 32, 0, 1, 2);
insert into sys.args values (10897, 998, 'arg_3', 'int', 32, 0, 1, 3);
insert into sys.functions values (999, 'substr', 'substring', 'str', 0, 1, false, false, false, 2000, true, false);
insert into sys.args values (10898, 999, 'res_0', 'varchar', 0, 0, 0, 0);
insert into sys.args values (10899, 999, 'arg_1', 'varchar', 0, 0, 1, 1);
insert into sys.args values (10900, 999, 'arg_2', 'int', 32, 0, 1, 2);
insert into sys.functions values (1000, 'substr', 'substring3', 'str', 0, 1, false, false, false, 2000, true, false);
insert into sys.args values (10901, 1000, 'res_0', 'varchar', 0, 0, 0, 0);
insert into sys.args values (10902, 1000, 'arg_1', 'varchar', 0, 0, 1, 1);
insert into sys.args values (10903, 1000, 'arg_2', 'int', 32, 0, 1, 2);
insert into sys.args values (10904, 1000, 'arg_3', 'int', 32, 0, 1, 3);
insert into sys.functions values (1001, 'like', 'like', 'algebra', 0, 4, false, false, false, 2000, true, false);
insert into sys.args values (10905, 1001, 'res_0', 'boolean', 1, 0, 0, 0);
insert into sys.args values (10906, 1001, 'arg_1', 'varchar', 0, 0, 1, 1);
insert into sys.args values (10907, 1001, 'arg_2', 'varchar', 0, 0, 1, 2);
insert into sys.args values (10908, 1001, 'arg_3', 'varchar', 0, 0, 1, 3);
insert into sys.args values (10909, 1001, 'arg_4', 'boolean', 1, 0, 1, 4);
insert into sys.functions values (1002, 'not_like', 'not_like', 'algebra', 0, 4, false, false, false, 2000, true, false);
insert into sys.args values (10910, 1002, 'res_0', 'boolean', 1, 0, 0, 0);
insert into sys.args values (10911, 1002, 'arg_1', 'varchar', 0, 0, 1, 1);
insert into sys.args values (10912, 1002, 'arg_2', 'varchar', 0, 0, 1, 2);
insert into sys.args values (10913, 1002, 'arg_3', 'varchar', 0, 0, 1, 3);
insert into sys.args values (10914, 1002, 'arg_4', 'boolean', 1, 0, 1, 4);
insert into sys.functions values (1003, 'patindex', 'patindex', 'pcre', 0, 1, false, false, false, 2000, true, false);
insert into sys.args values (10915, 1003, 'res_0', 'int', 32, 0, 0, 0);
insert into sys.args values (10916, 1003, 'arg_1', 'varchar', 0, 0, 1, 1);
insert into sys.args values (10917, 1003, 'arg_2', 'varchar', 0, 0, 1, 2);
insert into sys.functions values (1004, 'truncate', 'stringleft', 'str', 0, 1, false, false, false, 2000, true, false);
insert into sys.args values (10918, 1004, 'res_0', 'varchar', 0, 0, 0, 0);
insert into sys.args values (10919, 1004, 'arg_1', 'varchar', 0, 0, 1, 1);
insert into sys.args values (10920, 1004, 'arg_2', 'int', 32, 0, 1, 2);
insert into sys.functions values (1005, 'concat', '+', 'calc', 0, 1, false, false, false, 2000, true, false);
insert into sys.args values (10921, 1005, 'res_0', 'varchar', 0, 0, 0, 0);
insert into sys.args values (10922, 1005, 'arg_1', 'varchar', 0, 0, 1, 1);
insert into sys.args values (10923, 1005, 'arg_2', 'varchar', 0, 0, 1, 2);
insert into sys.functions values (1006, 'ascii', 'ascii', 'str', 0, 1, false, false, false, 2000, true, true);
insert into sys.args values (10924, 1006, 'res_0', 'int', 32, 0, 0, 0);
insert into sys.args values (10925, 1006, 'arg_1', 'varchar', 0, 0, 1, 1);
insert into sys.functions values (1007, 'code', 'unicode', 'str', 0, 1, false, false, false, 2000, true, false);
insert into sys.args values (10926, 1007, 'res_0', 'varchar', 0, 0, 0, 0);
insert into sys.args values (10927, 1007, 'arg_1', 'int', 32, 0, 1, 1);
insert into sys.functions values (1008, 'length', 'length', 'str', 0, 1, false, false, false, 2000, true, false);
insert into sys.args values (10928, 1008, 'res_0', 'int', 32, 0, 0, 0);
insert into sys.args values (10929, 1008, 'arg_1', 'varchar', 0, 0, 1, 1);
insert into sys.functions values (1009, 'right', 'stringright', 'str', 0, 1, false, false, false, 2000, true, false);
insert into sys.args values (10930, 1009, 'res_0', 'varchar', 0, 0, 0, 0);
insert into sys.args values (10931, 1009, 'arg_1', 'varchar', 0, 0, 1, 1);
insert into sys.args values (10932, 1009, 'arg_2', 'int', 32, 0, 1, 2);
insert into sys.functions values (1010, 'left', 'stringleft', 'str', 0, 1, false, false, false, 2000, true, false);
insert into sys.args values (10933, 1010, 'res_0', 'varchar', 0, 0, 0, 0);
insert into sys.args values (10934, 1010, 'arg_1', 'varchar', 0, 0, 1, 1);
insert into sys.args values (10935, 1010, 'arg_2', 'int', 32, 0, 1, 2);
insert into sys.functions values (1011, 'upper', 'toUpper', 'str', 0, 1, false, false, false, 2000, true, false);
insert into sys.args values (10936, 1011, 'res_0', 'varchar', 0, 0, 0, 0);
insert into sys.args values (10937, 1011, 'arg_1', 'varchar', 0, 0, 1, 1);
insert into sys.functions values (1012, 'ucase', 'toUpper', 'str', 0, 1, false, false, false, 2000, true, false);
insert into sys.args values (10938, 1012, 'res_0', 'varchar', 0, 0, 0, 0);
insert into sys.args values (10939, 1012, 'arg_1', 'varchar', 0, 0, 1, 1);
insert into sys.functions values (1013, 'lower', 'toLower', 'str', 0, 1, false, false, false, 2000, true, false);
insert into sys.args values (10940, 1013, 'res_0', 'varchar', 0, 0, 0, 0);
insert into sys.args values (10941, 1013, 'arg_1', 'varchar', 0, 0, 1, 1);
insert into sys.functions values (1014, 'lcase', 'toLower', 'str', 0, 1, false, false, false, 2000, true, false);
insert into sys.args values (10942, 1014, 'res_0', 'varchar', 0, 0, 0, 0);
insert into sys.args values (10943, 1014, 'arg_1', 'varchar', 0, 0, 1, 1);
insert into sys.functions values (1015, 'trim', 'trim', 'str', 0, 1, false, false, false, 2000, true, false);
insert into sys.args values (10944, 1015, 'res_0', 'varchar', 0, 0, 0, 0);
insert into sys.args values (10945, 1015, 'arg_1', 'varchar', 0, 0, 1, 1);
insert into sys.functions values (1016, 'trim', 'trim2', 'str', 0, 1, false, false, false, 2000, true, false);
insert into sys.args values (10946, 1016, 'res_0', 'varchar', 0, 0, 0, 0);
insert into sys.args values (10947, 1016, 'arg_1', 'varchar', 0, 0, 1, 1);
insert into sys.args values (10948, 1016, 'arg_2', 'varchar', 0, 0, 1, 2);
insert into sys.functions values (1017, 'ltrim', 'ltrim', 'str', 0, 1, false, false, false, 2000, true, false);
insert into sys.args values (10949, 1017, 'res_0', 'varchar', 0, 0, 0, 0);
insert into sys.args values (10950, 1017, 'arg_1', 'varchar', 0, 0, 1, 1);
insert into sys.functions values (1018, 'ltrim', 'ltrim2', 'str', 0, 1, false, false, false, 2000, true, false);
insert into sys.args values (10951, 1018, 'res_0', 'varchar', 0, 0, 0, 0);
insert into sys.args values (10952, 1018, 'arg_1', 'varchar', 0, 0, 1, 1);
insert into sys.args values (10953, 1018, 'arg_2', 'varchar', 0, 0, 1, 2);
insert into sys.functions values (1019, 'rtrim', 'rtrim', 'str', 0, 1, false, false, false, 2000, true, false);
insert into sys.args values (10954, 1019, 'res_0', 'varchar', 0, 0, 0, 0);
insert into sys.args values (10955, 1019, 'arg_1', 'varchar', 0, 0, 1, 1);
insert into sys.functions values (1020, 'rtrim', 'rtrim2', 'str', 0, 1, false, false, false, 2000, true, false);
insert into sys.args values (10956, 1020, 'res_0', 'varchar', 0, 0, 0, 0);
insert into sys.args values (10957, 1020, 'arg_1', 'varchar', 0, 0, 1, 1);
insert into sys.args values (10958, 1020, 'arg_2', 'varchar', 0, 0, 1, 2);
insert into sys.functions values (1021, 'lpad', 'lpad', 'str', 0, 1, false, false, false, 2000, true, false);
insert into sys.args values (10959, 1021, 'res_0', 'varchar', 0, 0, 0, 0);
insert into sys.args values (10960, 1021, 'arg_1', 'varchar', 0, 0, 1, 1);
insert into sys.args values (10961, 1021, 'arg_2', 'int', 32, 0, 1, 2);
insert into sys.functions values (1022, 'lpad', 'lpad3', 'str', 0, 1, false, false, false, 2000, true, false);
insert into sys.args values (10962, 1022, 'res_0', 'varchar', 0, 0, 0, 0);
insert into sys.args values (10963, 1022, 'arg_1', 'varchar', 0, 0, 1, 1);
insert into sys.args values (10964, 1022, 'arg_2', 'int', 32, 0, 1, 2);
insert into sys.args values (10965, 1022, 'arg_3', 'varchar', 0, 0, 1, 3);
insert into sys.functions values (1023, 'rpad', 'rpad', 'str', 0, 1, false, false, false, 2000, true, false);
insert into sys.args values (10966, 1023, 'res_0', 'varchar', 0, 0, 0, 0);
insert into sys.args values (10967, 1023, 'arg_1', 'varchar', 0, 0, 1, 1);
insert into sys.args values (10968, 1023, 'arg_2', 'int', 32, 0, 1, 2);
insert into sys.functions values (1024, 'rpad', 'rpad3', 'str', 0, 1, false, false, false, 2000, true, false);
insert into sys.args values (10969, 1024, 'res_0', 'varchar', 0, 0, 0, 0);
insert into sys.args values (10970, 1024, 'arg_1', 'varchar', 0, 0, 1, 1);
insert into sys.args values (10971, 1024, 'arg_2', 'int', 32, 0, 1, 2);
insert into sys.args values (10972, 1024, 'arg_3', 'varchar', 0, 0, 1, 3);
insert into sys.functions values (1025, 'insert', 'insert', 'str', 0, 1, false, false, false, 2000, true, false);
insert into sys.args values (10973, 1025, 'res_0', 'varchar', 0, 0, 0, 0);
insert into sys.args values (10974, 1025, 'arg_1', 'varchar', 0, 0, 1, 1);
insert into sys.args values (10975, 1025, 'arg_2', 'int', 32, 0, 1, 2);
insert into sys.args values (10976, 1025, 'arg_3', 'int', 32, 0, 1, 3);
insert into sys.args values (10977, 1025, 'arg_4', 'varchar', 0, 0, 1, 4);
insert into sys.functions values (1026, 'replace', 'replace', 'str', 0, 1, false, false, false, 2000, true, false);
insert into sys.args values (10978, 1026, 'res_0', 'varchar', 0, 0, 0, 0);
insert into sys.args values (10979, 1026, 'arg_1', 'varchar', 0, 0, 1, 1);
insert into sys.args values (10980, 1026, 'arg_2', 'varchar', 0, 0, 1, 2);
insert into sys.args values (10981, 1026, 'arg_3', 'varchar', 0, 0, 1, 3);
insert into sys.functions values (1027, 'repeat', 'repeat', 'str', 0, 1, false, false, false, 2000, true, true);
insert into sys.args values (10982, 1027, 'res_0', 'varchar', 0, 0, 0, 0);
insert into sys.args values (10983, 1027, 'arg_1', 'varchar', 0, 0, 1, 1);
insert into sys.args values (10984, 1027, 'arg_2', 'int', 32, 0, 1, 2);
insert into sys.functions values (1028, 'space', 'space', 'str', 0, 1, false, false, false, 2000, true, true);
insert into sys.args values (10985, 1028, 'res_0', 'varchar', 0, 0, 0, 0);
insert into sys.args values (10986, 1028, 'arg_1', 'int', 32, 0, 1, 1);
insert into sys.functions values (1029, 'char_length', 'length', 'str', 0, 1, false, false, false, 2000, true, false);
insert into sys.args values (10987, 1029, 'res_0', 'int', 32, 0, 0, 0);
insert into sys.args values (10988, 1029, 'arg_1', 'varchar', 0, 0, 1, 1);
insert into sys.functions values (1030, 'character_length', 'length', 'str', 0, 1, false, false, false, 2000, true, false);
insert into sys.args values (10989, 1030, 'res_0', 'int', 32, 0, 0, 0);
insert into sys.args values (10990, 1030, 'arg_1', 'varchar', 0, 0, 1, 1);
insert into sys.functions values (1031, 'octet_length', 'nbytes', 'str', 0, 1, false, false, false, 2000, true, false);
insert into sys.args values (10991, 1031, 'res_0', 'int', 32, 0, 0, 0);
insert into sys.args values (10992, 1031, 'arg_1', 'varchar', 0, 0, 1, 1);
insert into sys.functions values (1032, 'soundex', 'soundex', 'txtsim', 0, 1, false, false, false, 2000, true, false);
insert into sys.args values (10993, 1032, 'res_0', 'varchar', 0, 0, 0, 0);
insert into sys.args values (10994, 1032, 'arg_1', 'varchar', 0, 0, 1, 1);
insert into sys.functions values (1033, 'difference', 'stringdiff', 'txtsim', 0, 1, false, false, false, 2000, true, true);
insert into sys.args values (10995, 1033, 'res_0', 'int', 32, 0, 0, 0);
insert into sys.args values (10996, 1033, 'arg_1', 'varchar', 0, 0, 1, 1);
insert into sys.args values (10997, 1033, 'arg_2', 'varchar', 0, 0, 1, 2);
insert into sys.functions values (1034, 'editdistance', 'editdistance', 'txtsim', 0, 1, false, false, false, 2000, true, true);
insert into sys.args values (10998, 1034, 'res_0', 'int', 32, 0, 0, 0);
insert into sys.args values (10999, 1034, 'arg_1', 'varchar', 0, 0, 1, 1);
insert into sys.args values (11000, 1034, 'arg_2', 'varchar', 0, 0, 1, 2);
insert into sys.functions values (1035, 'editdistance2', 'editdistance2', 'txtsim', 0, 1, false, false, false, 2000, true, true);
insert into sys.args values (11001, 1035, 'res_0', 'int', 32, 0, 0, 0);
insert into sys.args values (11002, 1035, 'arg_1', 'varchar', 0, 0, 1, 1);
insert into sys.args values (11003, 1035, 'arg_2', 'varchar', 0, 0, 1, 2);
insert into sys.functions values (1036, 'similarity', 'similarity', 'txtsim', 0, 1, false, false, false, 2000, true, true);
insert into sys.args values (11004, 1036, 'res_0', 'double', 53, 0, 0, 0);
insert into sys.args values (11005, 1036, 'arg_1', 'varchar', 0, 0, 1, 1);
insert into sys.args values (11006, 1036, 'arg_2', 'varchar', 0, 0, 1, 2);
insert into sys.functions values (1037, 'qgramnormalize', 'qgramnormalize', 'txtsim', 0, 1, false, false, false, 2000, true, false);
insert into sys.args values (11007, 1037, 'res_0', 'varchar', 0, 0, 0, 0);
insert into sys.args values (11008, 1037, 'arg_1', 'varchar', 0, 0, 1, 1);
insert into sys.functions values (1038, 'levenshtein', 'levenshtein', 'txtsim', 0, 1, false, false, false, 2000, true, true);
insert into sys.args values (11009, 1038, 'res_0', 'int', 32, 0, 0, 0);
insert into sys.args values (11010, 1038, 'arg_1', 'varchar', 0, 0, 1, 1);
insert into sys.args values (11011, 1038, 'arg_2', 'varchar', 0, 0, 1, 2);
insert into sys.functions values (1039, 'levenshtein', 'levenshtein', 'txtsim', 0, 1, false, false, false, 2000, true, true);
insert into sys.args values (11012, 1039, 'res_0', 'int', 32, 0, 0, 0);
insert into sys.args values (11013, 1039, 'arg_1', 'varchar', 0, 0, 1, 1);
insert into sys.args values (11014, 1039, 'arg_2', 'varchar', 0, 0, 1, 2);
insert into sys.args values (11015, 1039, 'arg_3', 'int', 32, 0, 1, 3);
insert into sys.args values (11016, 1039, 'arg_4', 'int', 32, 0, 1, 4);
insert into sys.args values (11017, 1039, 'arg_5', 'int', 32, 0, 1, 5);
insert into sys.functions values (1040, 'next_value_for', 'next_value', 'sql', 0, 1, true, false, false, 2000, true, true);
insert into sys.args values (11018, 1040, 'res_0', 'bigint', 64, 0, 0, 0);
insert into sys.args values (11019, 1040, 'arg_1', 'char', 0, 0, 1, 1);
insert into sys.args values (11020, 1040, 'arg_2', 'char', 0, 0, 1, 2);
insert into sys.functions values (1041, 'get_value_for', 'get_value', 'sql', 0, 1, false, false, false, 2000, true, true);
insert into sys.args values (11021, 1041, 'res_0', 'bigint', 64, 0, 0, 0);
insert into sys.args values (11022, 1041, 'arg_1', 'char', 0, 0, 1, 1);
insert into sys.args values (11023, 1041, 'arg_2', 'char', 0, 0, 1, 2);
insert into sys.functions values (1042, 'restart', 'restart', 'sql', 0, 1, true, false, false, 2000, true, true);
insert into sys.args values (11024, 1042, 'res_0', 'bigint', 64, 0, 0, 0);
insert into sys.args values (11025, 1042, 'arg_1', 'char', 0, 0, 1, 1);
insert into sys.args values (11026, 1042, 'arg_2', 'char', 0, 0, 1, 2);
insert into sys.args values (11027, 1042, 'arg_3', 'bigint', 64, 0, 1, 3);
insert into sys.functions values (1043, 'index', 'index', 'sql', 0, 1, false, false, false, 2000, true, true);
insert into sys.args values (11028, 1043, 'res_0', 'tinyint', 8, 0, 0, 0);
insert into sys.args values (11029, 1043, 'arg_1', 'char', 0, 0, 1, 1);
insert into sys.args values (11030, 1043, 'arg_2', 'boolean', 1, 0, 1, 2);
insert into sys.functions values (1044, 'index', 'index', 'sql', 0, 1, false, false, false, 2000, true, true);
insert into sys.args values (11031, 1044, 'res_0', 'smallint', 16, 0, 0, 0);
insert into sys.args values (11032, 1044, 'arg_1', 'char', 0, 0, 1, 1);
insert into sys.args values (11033, 1044, 'arg_2', 'boolean', 1, 0, 1, 2);
insert into sys.functions values (1045, 'index', 'index', 'sql', 0, 1, false, false, false, 2000, true, true);
insert into sys.args values (11034, 1045, 'res_0', 'int', 32, 0, 0, 0);
insert into sys.args values (11035, 1045, 'arg_1', 'char', 0, 0, 1, 1);
insert into sys.args values (11036, 1045, 'arg_2', 'boolean', 1, 0, 1, 2);
insert into sys.functions values (1046, 'strings', 'strings', 'sql', 0, 1, false, false, false, 2000, true, false);
insert into sys.args values (11037, 1046, 'res_0', 'char', 0, 0, 0, 0);
insert into sys.args values (11038, 1046, 'arg_1', 'char', 0, 0, 1, 1);
insert into sys.functions values (1047, 'locate', 'locate', 'str', 0, 1, false, false, false, 2000, true, false);
insert into sys.args values (11039, 1047, 'res_0', 'int', 32, 0, 0, 0);
insert into sys.args values (11040, 1047, 'arg_1', 'char', 0, 0, 1, 1);
insert into sys.args values (11041, 1047, 'arg_2', 'char', 0, 0, 1, 2);
insert into sys.functions values (1048, 'locate', 'locate3', 'str', 0, 1, false, false, false, 2000, true, false);
insert into sys.args values (11042, 1048, 'res_0', 'int', 32, 0, 0, 0);
insert into sys.args values (11043, 1048, 'arg_1', 'char', 0, 0, 1, 1);
insert into sys.args values (11044, 1048, 'arg_2', 'char', 0, 0, 1, 2);
insert into sys.args values (11045, 1048, 'arg_3', 'int', 32, 0, 1, 3);
insert into sys.functions values (1049, 'charindex', 'locate', 'str', 0, 1, false, false, false, 2000, true, false);
insert into sys.args values (11046, 1049, 'res_0', 'int', 32, 0, 0, 0);
insert into sys.args values (11047, 1049, 'arg_1', 'char', 0, 0, 1, 1);
insert into sys.args values (11048, 1049, 'arg_2', 'char', 0, 0, 1, 2);
insert into sys.functions values (1050, 'charindex', 'locate3', 'str', 0, 1, false, false, false, 2000, true, false);
insert into sys.args values (11049, 1050, 'res_0', 'int', 32, 0, 0, 0);
insert into sys.args values (11050, 1050, 'arg_1', 'char', 0, 0, 1, 1);
insert into sys.args values (11051, 1050, 'arg_2', 'char', 0, 0, 1, 2);
insert into sys.args values (11052, 1050, 'arg_3', 'int', 32, 0, 1, 3);
insert into sys.functions values (1051, 'splitpart', 'splitpart', 'str', 0, 1, false, false, false, 2000, true, false);
insert into sys.args values (11053, 1051, 'res_0', 'char', 0, 0, 0, 0);
insert into sys.args values (11054, 1051, 'arg_1', 'char', 0, 0, 1, 1);
insert into sys.args values (11055, 1051, 'arg_2', 'char', 0, 0, 1, 2);
insert into sys.args values (11056, 1051, 'arg_3', 'int', 32, 0, 1, 3);
insert into sys.functions values (1052, 'substring', 'substring', 'str', 0, 1, false, false, false, 2000, true, false);
insert into sys.args values (11057, 1052, 'res_0', 'char', 0, 0, 0, 0);
insert into sys.args values (11058, 1052, 'arg_1', 'char', 0, 0, 1, 1);
insert into sys.args values (11059, 1052, 'arg_2', 'int', 32, 0, 1, 2);
insert into sys.functions values (1053, 'substring', 'substring3', 'str', 0, 1, false, false, false, 2000, true, false);
insert into sys.args values (11060, 1053, 'res_0', 'char', 0, 0, 0, 0);
insert into sys.args values (11061, 1053, 'arg_1', 'char', 0, 0, 1, 1);
insert into sys.args values (11062, 1053, 'arg_2', 'int', 32, 0, 1, 2);
insert into sys.args values (11063, 1053, 'arg_3', 'int', 32, 0, 1, 3);
insert into sys.functions values (1054, 'substr', 'substring', 'str', 0, 1, false, false, false, 2000, true, false);
insert into sys.args values (11064, 1054, 'res_0', 'char', 0, 0, 0, 0);
insert into sys.args values (11065, 1054, 'arg_1', 'char', 0, 0, 1, 1);
insert into sys.args values (11066, 1054, 'arg_2', 'int', 32, 0, 1, 2);
insert into sys.functions values (1055, 'substr', 'substring3', 'str', 0, 1, false, false, false, 2000, true, false);
insert into sys.args values (11067, 1055, 'res_0', 'char', 0, 0, 0, 0);
insert into sys.args values (11068, 1055, 'arg_1', 'char', 0, 0, 1, 1);
insert into sys.args values (11069, 1055, 'arg_2', 'int', 32, 0, 1, 2);
insert into sys.args values (11070, 1055, 'arg_3', 'int', 32, 0, 1, 3);
insert into sys.functions values (1056, 'like', 'like', 'algebra', 0, 4, false, false, false, 2000, true, false);
insert into sys.args values (11071, 1056, 'res_0', 'boolean', 1, 0, 0, 0);
insert into sys.args values (11072, 1056, 'arg_1', 'char', 0, 0, 1, 1);
insert into sys.args values (11073, 1056, 'arg_2', 'char', 0, 0, 1, 2);
insert into sys.args values (11074, 1056, 'arg_3', 'char', 0, 0, 1, 3);
insert into sys.args values (11075, 1056, 'arg_4', 'boolean', 1, 0, 1, 4);
insert into sys.functions values (1057, 'not_like', 'not_like', 'algebra', 0, 4, false, false, false, 2000, true, false);
insert into sys.args values (11076, 1057, 'res_0', 'boolean', 1, 0, 0, 0);
insert into sys.args values (11077, 1057, 'arg_1', 'char', 0, 0, 1, 1);
insert into sys.args values (11078, 1057, 'arg_2', 'char', 0, 0, 1, 2);
insert into sys.args values (11079, 1057, 'arg_3', 'char', 0, 0, 1, 3);
insert into sys.args values (11080, 1057, 'arg_4', 'boolean', 1, 0, 1, 4);
insert into sys.functions values (1058, 'patindex', 'patindex', 'pcre', 0, 1, false, false, false, 2000, true, false);
insert into sys.args values (11081, 1058, 'res_0', 'int', 32, 0, 0, 0);
insert into sys.args values (11082, 1058, 'arg_1', 'char', 0, 0, 1, 1);
insert into sys.args values (11083, 1058, 'arg_2', 'char', 0, 0, 1, 2);
insert into sys.functions values (1059, 'truncate', 'stringleft', 'str', 0, 1, false, false, false, 2000, true, false);
insert into sys.args values (11084, 1059, 'res_0', 'char', 0, 0, 0, 0);
insert into sys.args values (11085, 1059, 'arg_1', 'char', 0, 0, 1, 1);
insert into sys.args values (11086, 1059, 'arg_2', 'int', 32, 0, 1, 2);
insert into sys.functions values (1060, 'concat', '+', 'calc', 0, 1, false, false, false, 2000, true, false);
insert into sys.args values (11087, 1060, 'res_0', 'char', 0, 0, 0, 0);
insert into sys.args values (11088, 1060, 'arg_1', 'char', 0, 0, 1, 1);
insert into sys.args values (11089, 1060, 'arg_2', 'char', 0, 0, 1, 2);
insert into sys.functions values (1061, 'ascii', 'ascii', 'str', 0, 1, false, false, false, 2000, true, true);
insert into sys.args values (11090, 1061, 'res_0', 'int', 32, 0, 0, 0);
insert into sys.args values (11091, 1061, 'arg_1', 'char', 0, 0, 1, 1);
insert into sys.functions values (1062, 'code', 'unicode', 'str', 0, 1, false, false, false, 2000, true, false);
insert into sys.args values (11092, 1062, 'res_0', 'char', 0, 0, 0, 0);
insert into sys.args values (11093, 1062, 'arg_1', 'int', 32, 0, 1, 1);
insert into sys.functions values (1063, 'length', 'length', 'str', 0, 1, false, false, false, 2000, true, false);
insert into sys.args values (11094, 1063, 'res_0', 'int', 32, 0, 0, 0);
insert into sys.args values (11095, 1063, 'arg_1', 'char', 0, 0, 1, 1);
insert into sys.functions values (1064, 'right', 'stringright', 'str', 0, 1, false, false, false, 2000, true, false);
insert into sys.args values (11096, 1064, 'res_0', 'char', 0, 0, 0, 0);
insert into sys.args values (11097, 1064, 'arg_1', 'char', 0, 0, 1, 1);
insert into sys.args values (11098, 1064, 'arg_2', 'int', 32, 0, 1, 2);
insert into sys.functions values (1065, 'left', 'stringleft', 'str', 0, 1, false, false, false, 2000, true, false);
insert into sys.args values (11099, 1065, 'res_0', 'char', 0, 0, 0, 0);
insert into sys.args values (11100, 1065, 'arg_1', 'char', 0, 0, 1, 1);
insert into sys.args values (11101, 1065, 'arg_2', 'int', 32, 0, 1, 2);
insert into sys.functions values (1066, 'upper', 'toUpper', 'str', 0, 1, false, false, false, 2000, true, false);
insert into sys.args values (11102, 1066, 'res_0', 'char', 0, 0, 0, 0);
insert into sys.args values (11103, 1066, 'arg_1', 'char', 0, 0, 1, 1);
insert into sys.functions values (1067, 'ucase', 'toUpper', 'str', 0, 1, false, false, false, 2000, true, false);
insert into sys.args values (11104, 1067, 'res_0', 'char', 0, 0, 0, 0);
insert into sys.args values (11105, 1067, 'arg_1', 'char', 0, 0, 1, 1);
insert into sys.functions values (1068, 'lower', 'toLower', 'str', 0, 1, false, false, false, 2000, true, false);
insert into sys.args values (11106, 1068, 'res_0', 'char', 0, 0, 0, 0);
insert into sys.args values (11107, 1068, 'arg_1', 'char', 0, 0, 1, 1);
insert into sys.functions values (1069, 'lcase', 'toLower', 'str', 0, 1, false, false, false, 2000, true, false);
insert into sys.args values (11108, 1069, 'res_0', 'char', 0, 0, 0, 0);
insert into sys.args values (11109, 1069, 'arg_1', 'char', 0, 0, 1, 1);
insert into sys.functions values (1070, 'trim', 'trim', 'str', 0, 1, false, false, false, 2000, true, false);
insert into sys.args values (11110, 1070, 'res_0', 'char', 0, 0, 0, 0);
insert into sys.args values (11111, 1070, 'arg_1', 'char', 0, 0, 1, 1);
insert into sys.functions values (1071, 'trim', 'trim2', 'str', 0, 1, false, false, false, 2000, true, false);
insert into sys.args values (11112, 1071, 'res_0', 'char', 0, 0, 0, 0);
insert into sys.args values (11113, 1071, 'arg_1', 'char', 0, 0, 1, 1);
insert into sys.args values (11114, 1071, 'arg_2', 'char', 0, 0, 1, 2);
insert into sys.functions values (1072, 'ltrim', 'ltrim', 'str', 0, 1, false, false, false, 2000, true, false);
insert into sys.args values (11115, 1072, 'res_0', 'char', 0, 0, 0, 0);
insert into sys.args values (11116, 1072, 'arg_1', 'char', 0, 0, 1, 1);
insert into sys.functions values (1073, 'ltrim', 'ltrim2', 'str', 0, 1, false, false, false, 2000, true, false);
insert into sys.args values (11117, 1073, 'res_0', 'char', 0, 0, 0, 0);
insert into sys.args values (11118, 1073, 'arg_1', 'char', 0, 0, 1, 1);
insert into sys.args values (11119, 1073, 'arg_2', 'char', 0, 0, 1, 2);
insert into sys.functions values (1074, 'rtrim', 'rtrim', 'str', 0, 1, false, false, false, 2000, true, false);
insert into sys.args values (11120, 1074, 'res_0', 'char', 0, 0, 0, 0);
insert into sys.args values (11121, 1074, 'arg_1', 'char', 0, 0, 1, 1);
insert into sys.functions values (1075, 'rtrim', 'rtrim2', 'str', 0, 1, false, false, false, 2000, true, false);
insert into sys.args values (11122, 1075, 'res_0', 'char', 0, 0, 0, 0);
insert into sys.args values (11123, 1075, 'arg_1', 'char', 0, 0, 1, 1);
insert into sys.args values (11124, 1075, 'arg_2', 'char', 0, 0, 1, 2);
insert into sys.functions values (1076, 'lpad', 'lpad', 'str', 0, 1, false, false, false, 2000, true, false);
insert into sys.args values (11125, 1076, 'res_0', 'char', 0, 0, 0, 0);
insert into sys.args values (11126, 1076, 'arg_1', 'char', 0, 0, 1, 1);
insert into sys.args values (11127, 1076, 'arg_2', 'int', 32, 0, 1, 2);
insert into sys.functions values (1077, 'lpad', 'lpad3', 'str', 0, 1, false, false, false, 2000, true, false);
insert into sys.args values (11128, 1077, 'res_0', 'char', 0, 0, 0, 0);
insert into sys.args values (11129, 1077, 'arg_1', 'char', 0, 0, 1, 1);
insert into sys.args values (11130, 1077, 'arg_2', 'int', 32, 0, 1, 2);
insert into sys.args values (11131, 1077, 'arg_3', 'char', 0, 0, 1, 3);
insert into sys.functions values (1078, 'rpad', 'rpad', 'str', 0, 1, false, false, false, 2000, true, false);
insert into sys.args values (11132, 1078, 'res_0', 'char', 0, 0, 0, 0);
insert into sys.args values (11133, 1078, 'arg_1', 'char', 0, 0, 1, 1);
insert into sys.args values (11134, 1078, 'arg_2', 'int', 32, 0, 1, 2);
insert into sys.functions values (1079, 'rpad', 'rpad3', 'str', 0, 1, false, false, false, 2000, true, false);
insert into sys.args values (11135, 1079, 'res_0', 'char', 0, 0, 0, 0);
insert into sys.args values (11136, 1079, 'arg_1', 'char', 0, 0, 1, 1);
insert into sys.args values (11137, 1079, 'arg_2', 'int', 32, 0, 1, 2);
insert into sys.args values (11138, 1079, 'arg_3', 'char', 0, 0, 1, 3);
insert into sys.functions values (1080, 'insert', 'insert', 'str', 0, 1, false, false, false, 2000, true, false);
insert into sys.args values (11139, 1080, 'res_0', 'char', 0, 0, 0, 0);
insert into sys.args values (11140, 1080, 'arg_1', 'char', 0, 0, 1, 1);
insert into sys.args values (11141, 1080, 'arg_2', 'int', 32, 0, 1, 2);
insert into sys.args values (11142, 1080, 'arg_3', 'int', 32, 0, 1, 3);
insert into sys.args values (11143, 1080, 'arg_4', 'char', 0, 0, 1, 4);
insert into sys.functions values (1081, 'replace', 'replace', 'str', 0, 1, false, false, false, 2000, true, false);
insert into sys.args values (11144, 1081, 'res_0', 'char', 0, 0, 0, 0);
insert into sys.args values (11145, 1081, 'arg_1', 'char', 0, 0, 1, 1);
insert into sys.args values (11146, 1081, 'arg_2', 'char', 0, 0, 1, 2);
insert into sys.args values (11147, 1081, 'arg_3', 'char', 0, 0, 1, 3);
insert into sys.functions values (1082, 'repeat', 'repeat', 'str', 0, 1, false, false, false, 2000, true, true);
insert into sys.args values (11148, 1082, 'res_0', 'char', 0, 0, 0, 0);
insert into sys.args values (11149, 1082, 'arg_1', 'char', 0, 0, 1, 1);
insert into sys.args values (11150, 1082, 'arg_2', 'int', 32, 0, 1, 2);
insert into sys.functions values (1083, 'space', 'space', 'str', 0, 1, false, false, false, 2000, true, true);
insert into sys.args values (11151, 1083, 'res_0', 'char', 0, 0, 0, 0);
insert into sys.args values (11152, 1083, 'arg_1', 'int', 32, 0, 1, 1);
insert into sys.functions values (1084, 'char_length', 'length', 'str', 0, 1, false, false, false, 2000, true, false);
insert into sys.args values (11153, 1084, 'res_0', 'int', 32, 0, 0, 0);
insert into sys.args values (11154, 1084, 'arg_1', 'char', 0, 0, 1, 1);
insert into sys.functions values (1085, 'character_length', 'length', 'str', 0, 1, false, false, false, 2000, true, false);
insert into sys.args values (11155, 1085, 'res_0', 'int', 32, 0, 0, 0);
insert into sys.args values (11156, 1085, 'arg_1', 'char', 0, 0, 1, 1);
insert into sys.functions values (1086, 'octet_length', 'nbytes', 'str', 0, 1, false, false, false, 2000, true, false);
insert into sys.args values (11157, 1086, 'res_0', 'int', 32, 0, 0, 0);
insert into sys.args values (11158, 1086, 'arg_1', 'char', 0, 0, 1, 1);
insert into sys.functions values (1087, 'soundex', 'soundex', 'txtsim', 0, 1, false, false, false, 2000, true, false);
insert into sys.args values (11159, 1087, 'res_0', 'char', 0, 0, 0, 0);
insert into sys.args values (11160, 1087, 'arg_1', 'char', 0, 0, 1, 1);
insert into sys.functions values (1088, 'difference', 'stringdiff', 'txtsim', 0, 1, false, false, false, 2000, true, true);
insert into sys.args values (11161, 1088, 'res_0', 'int', 32, 0, 0, 0);
insert into sys.args values (11162, 1088, 'arg_1', 'char', 0, 0, 1, 1);
insert into sys.args values (11163, 1088, 'arg_2', 'char', 0, 0, 1, 2);
insert into sys.functions values (1089, 'editdistance', 'editdistance', 'txtsim', 0, 1, false, false, false, 2000, true, true);
insert into sys.args values (11164, 1089, 'res_0', 'int', 32, 0, 0, 0);
insert into sys.args values (11165, 1089, 'arg_1', 'char', 0, 0, 1, 1);
insert into sys.args values (11166, 1089, 'arg_2', 'char', 0, 0, 1, 2);
insert into sys.functions values (1090, 'editdistance2', 'editdistance2', 'txtsim', 0, 1, false, false, false, 2000, true, true);
insert into sys.args values (11167, 1090, 'res_0', 'int', 32, 0, 0, 0);
insert into sys.args values (11168, 1090, 'arg_1', 'char', 0, 0, 1, 1);
insert into sys.args values (11169, 1090, 'arg_2', 'char', 0, 0, 1, 2);
insert into sys.functions values (1091, 'similarity', 'similarity', 'txtsim', 0, 1, false, false, false, 2000, true, true);
insert into sys.args values (11170, 1091, 'res_0', 'double', 53, 0, 0, 0);
insert into sys.args values (11171, 1091, 'arg_1', 'char', 0, 0, 1, 1);
insert into sys.args values (11172, 1091, 'arg_2', 'char', 0, 0, 1, 2);
insert into sys.functions values (1092, 'qgramnormalize', 'qgramnormalize', 'txtsim', 0, 1, false, false, false, 2000, true, false);
insert into sys.args values (11173, 1092, 'res_0', 'char', 0, 0, 0, 0);
insert into sys.args values (11174, 1092, 'arg_1', 'char', 0, 0, 1, 1);
insert into sys.functions values (1093, 'levenshtein', 'levenshtein', 'txtsim', 0, 1, false, false, false, 2000, true, true);
insert into sys.args values (11175, 1093, 'res_0', 'int', 32, 0, 0, 0);
insert into sys.args values (11176, 1093, 'arg_1', 'char', 0, 0, 1, 1);
insert into sys.args values (11177, 1093, 'arg_2', 'char', 0, 0, 1, 2);
insert into sys.functions values (1094, 'levenshtein', 'levenshtein', 'txtsim', 0, 1, false, false, false, 2000, true, true);
insert into sys.args values (11178, 1094, 'res_0', 'int', 32, 0, 0, 0);
insert into sys.args values (11179, 1094, 'arg_1', 'char', 0, 0, 1, 1);
insert into sys.args values (11180, 1094, 'arg_2', 'char', 0, 0, 1, 2);
insert into sys.args values (11181, 1094, 'arg_3', 'int', 32, 0, 1, 3);
insert into sys.args values (11182, 1094, 'arg_4', 'int', 32, 0, 1, 4);
insert into sys.args values (11183, 1094, 'arg_5', 'int', 32, 0, 1, 5);
insert into sys.functions values (1095, 'copyfrom', 'copy_from', 'sql', 0, 5, false, true, false, 2000, true, true);
insert into sys.args values (11184, 1095, 'res_0', 'table', 0, 0, 0, 0);
insert into sys.args values (11185, 1095, 'arg_1', 'ptr', 0, 0, 1, 1);
insert into sys.args values (11186, 1095, 'arg_2', 'clob', 0, 0, 1, 2);
insert into sys.args values (11187, 1095, 'arg_3', 'clob', 0, 0, 1, 3);
insert into sys.args values (11188, 1095, 'arg_4', 'clob', 0, 0, 1, 4);
insert into sys.args values (11189, 1095, 'arg_5', 'clob', 0, 0, 1, 5);
insert into sys.args values (11190, 1095, 'arg_6', 'clob', 0, 0, 1, 6);
insert into sys.args values (11191, 1095, 'arg_7', 'bigint', 64, 0, 1, 7);
insert into sys.args values (11192, 1095, 'arg_8', 'bigint', 64, 0, 1, 8);
insert into sys.args values (11193, 1095, 'arg_9', 'int', 32, 0, 1, 9);
insert into sys.args values (11194, 1095, 'arg_10', 'clob', 0, 0, 1, 10);
insert into sys.args values (11195, 1095, 'arg_11', 'int', 32, 0, 1, 11);
insert into sys.args values (11196, 1095, 'arg_12', 'int', 32, 0, 1, 12);
insert into sys.functions values (1096, 'copyfrom', 'importTable', 'sql', 0, 5, false, true, false, 2000, true, true);
insert into sys.args values (11197, 1096, 'res_0', 'table', 0, 0, 0, 0);
insert into sys.args values (11198, 1096, 'arg_1', 'clob', 0, 0, 1, 1);
insert into sys.args values (11199, 1096, 'arg_2', 'clob', 0, 0, 1, 2);
insert into sys.args values (11200, 1096, 'arg_3', 'int', 32, 0, 1, 3);
insert into sys.functions values (1097, 'sys_update_schemas', 'update_schemas', 'sql', 0, 2, false, false, false, 2000, true, true);
insert into sys.functions values (1098, 'sys_update_tables', 'update_tables', 'sql', 0, 2, false, false, false, 2000, true, true);
set schema "sys";

Running database upgrade commands:
set schema "sys";
drop procedure sys.shrink(string, string);
drop procedure sys.reuse(string, string);
drop procedure sys.vacuum(string, string);
create function sys.current_sessionid() returns int
external name clients.current_sessionid;
grant execute on function sys.current_sessionid to public;
update sys.functions set system = true where system <> true and schema_id = 2000 and name = 'current_sessionid' and type = 1;
drop procedure sys.flush_log();
drop function sys.deltas(string);
drop function sys.deltas(string, string);
drop function sys.deltas(string, string, string);
create function sys.deltas ("schema" string)
returns table ("id" int, "segments" bigint, "all" bigint, "inserted" bigint, "updates" bigint, "deletes" bigint, "level" int)
external name "sql"."deltas";
create function sys.deltas ("schema" string, "table" string)
returns table ("id" int, "segments" bigint, "all" bigint, "inserted" bigint, "updates" bigint, "deletes" bigint, "level" int)
external name "sql"."deltas";
create function sys.deltas ("schema" string, "table" string, "column" string)
returns table ("id" int, "segments" bigint, "all" bigint, "inserted" bigint, "updates" bigint, "deletes" bigint, "level" int)
external name "sql"."deltas";
update sys.functions set system = true where schema_id = 2000 and name = 'deltas';
drop view sys.queue;
drop function sys.queue;
create function sys.queue()
returns table(
"tag" bigint,
"sessionid" int,
"username" string,
"started" timestamp,
"status" string,
"query" string,
"finished" timestamp,
"maxworkers" int,
"footprint" int
)
external name sysmon.queue;
grant execute on function sys.queue to public;
create view sys.queue as select * from sys.queue();
grant select on sys.queue to public;
update sys.functions set system = true where system <> true and schema_id = 2000 and name = 'queue' and type = 5;
update sys._tables set system = true where schema_id = 2000 and name = 'queue';
delete from sys.dependencies d where d.depend_id = (select id from sys.functions where name = 'getproj4' and schema_id = 2000) and id in (select id from sys._columns where name not in ('proj4text', 'srid'));
drop function json.isobject(string);
drop function json.isarray(string);
drop function json.isvalid(json);
create function json.isvalid(js json)
returns bool begin return true; end;
grant execute on function json.isvalid(json) to public;
update sys.functions set system = true where schema_id = (select id from sys.schemas where name = 'json') and name = 'isvalid';
ALTER TABLE sys.keywords SET READ WRITE;
DELETE FROM sys.keywords where keyword = 'STREAM';
INSERT INTO sys.keywords VALUES ('BIG'), ('LITTLE'), ('NATIVE'), ('ENDIAN'), ('CURRENT_SCHEMA'), ('CURRENT_TIMEZONE'), ('IMPRINTS'), ('ORDERED'), ('PATH'), ('ROLE'), ('ROW'), ('VALUE');
ALTER TABLE sys.table_types SET READ WRITE;
DELETE FROM sys.table_types where table_type_id = 4;
ALTER TABLE sys.function_types SET READ WRITE;
UPDATE sys.function_types SET function_type_keyword = 'WINDOW' WHERE function_type_id = 6;
CREATE FUNCTION sys.describe_type(ctype string, digits integer, tscale integer)
  RETURNS string
BEGIN
  RETURN
    CASE ctype
      WHEN 'bigint' THEN 'BIGINT'
      WHEN 'blob' THEN
        CASE digits
          WHEN 0 THEN 'BINARY LARGE OBJECT'
          ELSE 'BINARY LARGE OBJECT(' || digits || ')'
        END
      WHEN 'boolean' THEN 'BOOLEAN'
      WHEN 'char' THEN
        CASE digits
          WHEN 1 THEN 'CHARACTER'
          ELSE 'CHARACTER(' || digits || ')'
        END
      WHEN 'clob' THEN
    CASE digits
      WHEN 0 THEN 'CHARACTER LARGE OBJECT'
      ELSE 'CHARACTER LARGE OBJECT(' || digits || ')'
    END
      WHEN 'date' THEN 'DATE'
      WHEN 'day_interval' THEN 'INTERVAL DAY'
      WHEN ctype = 'decimal' THEN
      CASE
      WHEN (digits = 1 AND tscale = 0) OR digits = 0 THEN 'DECIMAL'
      WHEN tscale = 0 THEN 'DECIMAL(' || digits || ')'
      WHEN digits = 39 THEN 'DECIMAL(' || 38 || ',' || tscale || ')'
      WHEN digits = 19 AND (SELECT COUNT(*) = 0 FROM sys.types WHERE sqlname = 'hugeint' ) THEN 'DECIMAL(' || 18 || ',' || tscale || ')'
      ELSE 'DECIMAL(' || digits || ',' || tscale || ')'
    END
      WHEN 'double' THEN
    CASE
      WHEN digits = 53 and tscale = 0 THEN 'DOUBLE'
      WHEN tscale = 0 THEN 'FLOAT(' || digits || ')'
      ELSE 'FLOAT(' || digits || ',' || tscale || ')'
    END
      WHEN 'geometry' THEN
    CASE digits
      WHEN 4 THEN 'GEOMETRY(POINT' ||
            CASE tscale
              WHEN 0 THEN ''
              ELSE ',' || tscale
            END || ')'
      WHEN 8 THEN 'GEOMETRY(LINESTRING' ||
            CASE tscale
              WHEN 0 THEN ''
              ELSE ',' || tscale
            END || ')'
      WHEN 16 THEN 'GEOMETRY(POLYGON' ||
            CASE tscale
              WHEN 0 THEN ''
              ELSE ',' || tscale
            END || ')'
      WHEN 20 THEN 'GEOMETRY(MULTIPOINT' ||
            CASE tscale
              WHEN 0 THEN ''
              ELSE ',' || tscale
            END || ')'
      WHEN 24 THEN 'GEOMETRY(MULTILINESTRING' ||
            CASE tscale
              WHEN 0 THEN ''
              ELSE ',' || tscale
            END || ')'
      WHEN 28 THEN 'GEOMETRY(MULTIPOLYGON' ||
            CASE tscale
              WHEN 0 THEN ''
              ELSE ',' || tscale
            END || ')'
      WHEN 32 THEN 'GEOMETRY(GEOMETRYCOLLECTION' ||
            CASE tscale
              WHEN 0 THEN ''
              ELSE ',' || tscale
            END || ')'
      ELSE 'GEOMETRY'
        END
      WHEN 'hugeint' THEN 'HUGEINT'
      WHEN 'int' THEN 'INTEGER'
      WHEN 'month_interval' THEN
    CASE digits
      WHEN 1 THEN 'INTERVAL YEAR'
      WHEN 2 THEN 'INTERVAL YEAR TO MONTH'
      WHEN 3 THEN 'INTERVAL MONTH'
    END
      WHEN 'real' THEN
    CASE
      WHEN digits = 24 and tscale = 0 THEN 'REAL'
      WHEN tscale = 0 THEN 'FLOAT(' || digits || ')'
      ELSE 'FLOAT(' || digits || ',' || tscale || ')'
    END
      WHEN 'sec_interval' THEN
    CASE digits
      WHEN 4 THEN 'INTERVAL DAY'
      WHEN 5 THEN 'INTERVAL DAY TO HOUR'
      WHEN 6 THEN 'INTERVAL DAY TO MINUTE'
      WHEN 7 THEN 'INTERVAL DAY TO SECOND'
      WHEN 8 THEN 'INTERVAL HOUR'
      WHEN 9 THEN 'INTERVAL HOUR TO MINUTE'
      WHEN 10 THEN 'INTERVAL HOUR TO SECOND'
      WHEN 11 THEN 'INTERVAL MINUTE'
      WHEN 12 THEN 'INTERVAL MINUTE TO SECOND'
      WHEN 13 THEN 'INTERVAL SECOND'
    END
      WHEN 'smallint' THEN 'SMALLINT'
      WHEN 'time' THEN
    CASE digits
      WHEN 1 THEN 'TIME'
      ELSE 'TIME(' || (digits - 1) || ')'
    END
      WHEN 'timestamp' THEN
    CASE digits
      WHEN 7 THEN 'TIMESTAMP'
      ELSE 'TIMESTAMP(' || (digits - 1) || ')'
    END
      WHEN 'timestamptz' THEN
    CASE digits
      WHEN 7 THEN 'TIMESTAMP'
      ELSE 'TIMESTAMP(' || (digits - 1) || ')'
    END || ' WITH TIME ZONE'
      WHEN 'timetz' THEN
    CASE digits
      WHEN 1 THEN 'TIME'
      ELSE 'TIME(' || (digits - 1) || ')'
    END || ' WITH TIME ZONE'
      WHEN 'tinyint' THEN 'TINYINT'
      WHEN 'varchar' THEN 'CHARACTER VARYING(' || digits || ')'
      ELSE
        CASE
          WHEN lower(ctype) = ctype THEN upper(ctype)
          ELSE '"' || ctype || '"'
        END || CASE digits
      WHEN 0 THEN ''
          ELSE '(' || digits || CASE tscale
        WHEN 0 THEN ''
            ELSE ',' || tscale
          END || ')'
    END
    END;
END;
CREATE FUNCTION sys.SQ (s STRING) RETURNS STRING BEGIN RETURN ' ''' || sys.replace(s,'''','''''') || ''' '; END;
CREATE FUNCTION sys.DQ (s STRING) RETURNS STRING BEGIN RETURN '"' || sys.replace(s,'"','""') || '"'; END; --TODO: Figure out why this breaks with the space
CREATE FUNCTION sys.FQN(s STRING, t STRING) RETURNS STRING BEGIN RETURN sys.DQ(s) || '.' || sys.DQ(t); END;
CREATE FUNCTION sys.ALTER_TABLE(s STRING, t STRING) RETURNS STRING BEGIN RETURN 'ALTER TABLE ' || sys.FQN(s, t) || ' '; END;
--We need pcre to implement a header guard which means adding the schema of an object explicitely to its identifier.
CREATE FUNCTION sys.replace_first(ori STRING, pat STRING, rep STRING, flg STRING) RETURNS STRING EXTERNAL NAME "pcre"."replace_first";
CREATE FUNCTION sys.schema_guard(sch STRING, nme STRING, stmt STRING) RETURNS STRING BEGIN
RETURN
    SELECT sys.replace_first(stmt, '(\\s*"?' || sch ||  '"?\\s*\\.|)\\s*"?' || nme || '"?\\s*', ' ' || sys.FQN(sch, nme) || ' ', 'imsx');
END;
CREATE VIEW sys.describe_constraints AS
    SELECT
        s.name sch,
        t.name tbl,
        kc.name col,
        k.name con,
        CASE WHEN k.type = 0 THEN 'PRIMARY KEY' WHEN k.type = 1 THEN 'UNIQUE' END tpe
    FROM sys.schemas s, sys._tables t, sys.objects kc, sys.keys k
    WHERE kc.id = k.id
        AND k.table_id = t.id
        AND s.id = t.schema_id
        AND t.system = FALSE
        AND k.type in (0, 1)
        AND t.type IN (0, 6);
CREATE VIEW sys.describe_indices AS
    WITH it (id, idx) AS (VALUES (0, 'INDEX'), (4, 'IMPRINTS INDEX'), (5, 'ORDERED INDEX')) --UNIQUE INDEX wraps to INDEX.
    SELECT
        i.name ind,
        s.name sch,
        t.name tbl,
        c.name col,
        it.idx tpe
    FROM
        sys.idxs AS i LEFT JOIN sys.keys AS k ON i.name = k.name,
        sys.objects AS kc,
        sys._columns AS c,
        sys.schemas s,
        sys._tables AS t,
        it
    WHERE
        i.table_id = t.id
        AND i.id = kc.id
        AND kc.name = c.name
        AND t.id = c.table_id
        AND t.schema_id = s.id
        AND k.type IS NULL
        AND i.type = it.id
    ORDER BY i.name, kc.nr;
CREATE VIEW sys.describe_column_defaults AS
    SELECT
        s.name sch,
        t.name tbl,
        c.name col,
        c."default" def
    FROM sys.schemas s, sys.tables t, sys.columns c
    WHERE
        s.id = t.schema_id AND
        t.id = c.table_id AND
        s.name <> 'tmp' AND
        NOT t.system AND
        c."default" IS NOT NULL;
CREATE VIEW sys.describe_foreign_keys AS
        WITH action_type (id, act) AS (VALUES
            (0, 'NO ACTION'),
            (1, 'CASCADE'),
            (2, 'RESTRICT'),
            (3, 'SET NULL'),
            (4, 'SET DEFAULT'))
        SELECT
            fs.name fk_s,
            fkt.name fk_t,
            fkkc.name fk_c,
            fkkc.nr o,
            fkk.name fk,
            ps.name pk_s,
            pkt.name pk_t,
            pkkc.name pk_c,
            ou.act on_update,
            od.act on_delete
        FROM sys._tables fkt,
            sys.objects fkkc,
            sys.keys fkk,
            sys._tables pkt,
            sys.objects pkkc,
            sys.keys pkk,
            sys.schemas ps,
            sys.schemas fs,
            action_type ou,
            action_type od
        WHERE fkt.id = fkk.table_id
        AND pkt.id = pkk.table_id
        AND fkk.id = fkkc.id
        AND pkk.id = pkkc.id
        AND fkk.rkey = pkk.id
        AND fkkc.nr = pkkc.nr
        AND pkt.schema_id = ps.id
        AND fkt.schema_id = fs.id
        AND (fkk."action" & 255)         = od.id
        AND ((fkk."action" >> 8) & 255)  = ou.id
        ORDER BY fkk.name, fkkc.nr;
--TODO: CRASHES when this function gets inlined into describe_tables
CREATE FUNCTION sys.get_merge_table_partition_expressions(tid INT) RETURNS STRING
BEGIN
    RETURN
        SELECT
            CASE WHEN tp.table_id IS NOT NULL THEN    --updatable merge table
                ' PARTITION BY ' ||
                CASE
                    WHEN bit_and(tp.type, 2) = 2
                    THEN 'VALUES '
                    ELSE 'RANGE '
                END ||
                CASE
                    WHEN bit_and(tp.type, 4) = 4 --column expression
                    THEN 'ON ' || '(' || (SELECT sys.DQ(c.name) || ')' FROM sys.columns c WHERE c.id = tp.column_id)
                    ELSE 'USING ' || '(' || tp.expression || ')' --generic expression
                END
            ELSE                                    --read only partition merge table.
                ''
            END
        FROM (VALUES (tid)) t(id) LEFT JOIN sys.table_partitions tp ON t.id = tp.table_id;
END;
--TODO: gives mergejoin errors when inlined
CREATE FUNCTION sys.get_remote_table_expressions(s STRING, t STRING) RETURNS STRING BEGIN
    RETURN SELECT ' ON ' || sys.SQ(uri) || ' WITH USER ' || sys.SQ(username) || ' ENCRYPTED PASSWORD ' || sys.SQ("hash") FROM sys.remote_table_credentials(s ||'.' || t);
END;
CREATE VIEW sys.describe_tables AS
    SELECT
        t.id o,
        s.name sch,
        t.name tab,
        ts.table_type_name typ,
        (SELECT
            ' (' ||
            GROUP_CONCAT(
                sys.DQ(c.name) || ' ' ||
                sys.describe_type(c.type, c.type_digits, c.type_scale) ||
                ifthenelse(c."null" = 'false', ' NOT NULL', '')
            , ', ') || ')'
        FROM sys._columns c
        WHERE c.table_id = t.id) col,
        CASE
            WHEN ts.table_type_name = 'REMOTE TABLE' THEN
                sys.get_remote_table_expressions(s.name, t.name)
            WHEN ts.table_type_name = 'MERGE TABLE' THEN
                sys.get_merge_table_partition_expressions(t.id)
            WHEN ts.table_type_name = 'VIEW' THEN
                sys.schema_guard(s.name, t.name, t.query)
            ELSE
                ''
        END opt
    FROM sys.schemas s, sys.table_types ts, sys.tables t
    WHERE ts.table_type_name IN ('TABLE', 'VIEW', 'MERGE TABLE', 'REMOTE TABLE', 'REPLICA TABLE')
        AND t.system = FALSE
        AND s.id = t.schema_id
        AND ts.table_type_id = t.type
        AND s.name <> 'tmp';
CREATE VIEW sys.describe_triggers AS
        SELECT
            s.name sch,
            t.name tab,
            tr.name tri,
            tr.statement def
        FROM sys.schemas s, sys.tables t, sys.triggers tr
        WHERE s.id = t.schema_id AND t.id = tr.table_id AND NOT t.system;
CREATE VIEW sys.describe_comments AS
        SELECT
            o.id id,
            o.tpe tpe,
            o.nme fqn,
            c.remark rem
        FROM (
            SELECT id, 'SCHEMA', sys.DQ(name) FROM sys.schemas
            UNION ALL
            SELECT t.id, CASE WHEN ts.table_type_name = 'VIEW' THEN 'VIEW' ELSE 'TABLE' END, sys.FQN(s.name, t.name)
            FROM sys.schemas s JOIN sys.tables t ON s.id = t.schema_id JOIN sys.table_types ts ON t.type = ts.table_type_id
            WHERE NOT s.name <> 'tmp'
            UNION ALL
            SELECT c.id, 'COLUMN', sys.FQN(s.name, t.name) || '.' || sys.DQ(c.name) FROM sys.columns c, sys.tables t, sys.schemas s WHERE c.table_id = t.id AND t.schema_id = s.id
            UNION ALL
            SELECT idx.id, 'INDEX', sys.FQN(s.name, idx.name) FROM sys.idxs idx, sys._tables t, sys.schemas s WHERE idx.table_id = t.id AND t.schema_id = s.id
            UNION ALL
            SELECT seq.id, 'SEQUENCE', sys.FQN(s.name, seq.name) FROM sys.sequences seq, sys.schemas s WHERE seq.schema_id = s.id
            UNION ALL
            SELECT f.id, ft.function_type_keyword, sys.FQN(s.name, f.name) FROM sys.functions f, sys.function_types ft, sys.schemas s WHERE f.type = ft.function_type_id AND f.schema_id = s.id
            ) AS o(id, tpe, nme)
            JOIN sys.comments c ON c.id = o.id;
CREATE VIEW sys.fully_qualified_functions AS
    WITH fqn(id, tpe, sig, num) AS
    (
        SELECT
            f.id,
            ft.function_type_keyword,
            CASE WHEN a.type IS NULL THEN
                s.name || '.' || f.name || '()'
            ELSE
                s.name || '.' || f.name || '(' || group_concat(sys.describe_type(a.type, a.type_digits, a.type_scale), ',') OVER (PARTITION BY f.id ORDER BY a.number)  || ')'
            END,
            a.number
        FROM sys.schemas s, sys.function_types ft, sys.functions f LEFT JOIN sys.args a ON f.id = a.func_id
        WHERE s.id= f.schema_id AND f.type = ft.function_type_id
    )
    SELECT
        fqn1.id id,
        fqn1.tpe tpe,
        fqn1.sig nme
    FROM
        fqn fqn1 JOIN (SELECT id, max(num) FROM fqn GROUP BY id)  fqn2(id, num)
        ON fqn1.id = fqn2.id AND (fqn1.num = fqn2.num OR fqn1.num IS NULL AND fqn2.num is NULL);
CREATE VIEW sys.describe_privileges AS
    SELECT
        CASE
            WHEN o.tpe IS NULL AND pc.privilege_code_name = 'SELECT' THEN --GLOBAL privileges: SELECT maps to COPY FROM
                'COPY FROM'
            WHEN o.tpe IS NULL AND pc.privilege_code_name = 'UPDATE' THEN --GLOBAL privileges: UPDATE maps to COPY INTO
                'COPY INTO'
            ELSE
                o.nme
        END o_nme,
        CASE
            WHEN o.tpe IS NOT NULL THEN
                o.tpe
            ELSE
                'GLOBAL'
        END o_tpe,
        pc.privilege_code_name p_nme,
        a.name a_nme,
        g.name g_nme,
        p.grantable grantable
    FROM
        sys.privileges p LEFT JOIN
        (
        SELECT t.id, s.name || '.' || t.name , 'TABLE'
            from sys.schemas s, sys.tables t where s.id = t.schema_id
        UNION ALL
            SELECT c.id, s.name || '.' || t.name || '.' || c.name, 'COLUMN'
            FROM sys.schemas s, sys.tables t, sys.columns c where s.id = t.schema_id AND t.id = c.table_id
        UNION ALL
            SELECT f.id, f.nme, f.tpe
            FROM sys.fully_qualified_functions f
        ) o(id, nme, tpe) ON o.id = p.obj_id,
        sys.privilege_codes pc,
        auths a, auths g
    WHERE
        p.privileges = pc.privilege_code_id AND
        p.auth_id = a.id AND
        p.grantor = g.id;
CREATE FUNCTION sys.describe_table(schemaName string, tableName string)
  RETURNS TABLE(name string, query string, type string, id integer, remark string)
BEGIN
    RETURN SELECT t.name, t.query, tt.table_type_name, t.id, c.remark
        FROM sys.schemas s, sys.table_types tt, sys._tables t
        LEFT OUTER JOIN sys.comments c ON t.id = c.id
            WHERE s.name = schemaName
            AND t.schema_id = s.id
            AND t.name = tableName
            AND t.type = tt.table_type_id;
END;
CREATE VIEW sys.describe_user_defined_types AS
    SELECT
        s.name sch,
        t.sqlname sql_tpe,
        t.systemname ext_tpe
    FROM sys.types t JOIN sys.schemas s ON t.schema_id = s.id
    WHERE
        t.eclass = 18 AND
        (
            (s.name = 'sys' AND t.sqlname not in ('geometrya', 'mbr', 'url', 'inet', 'json', 'uuid', 'xml')) OR
            (s.name <> 'sys')
        );
CREATE VIEW sys.describe_partition_tables AS
    SELECT 
        m_sch,
        m_tbl,
        p_sch,
        p_tbl,
        CASE
            WHEN p_raw_type IS NULL THEN 'READ ONLY'
            WHEN (p_raw_type = 'VALUES' AND pvalues IS NULL) OR (p_raw_type = 'RANGE' AND minimum IS NULL AND maximum IS NULL AND with_nulls) THEN 'FOR NULLS'
            ELSE p_raw_type
        END AS tpe,
        pvalues,
        minimum,
        maximum,
        with_nulls
    FROM 
    (WITH
        tp("type", table_id) AS
        (SELECT CASE WHEN (table_partitions."type" & 2) = 2 THEN 'VALUES' ELSE 'RANGE' END, table_partitions.table_id FROM sys.table_partitions),
        subq(m_tid, p_mid, "type", m_sch, m_tbl, p_sch, p_tbl) AS
        (SELECT m_t.id, p_m.id, m_t."type", m_s.name, m_t.name, p_s.name, p_m.name
        FROM sys.schemas m_s, sys._tables m_t, sys.dependencies d, sys.schemas p_s, sys._tables p_m
        WHERE m_t."type" IN (3, 6)
            AND m_t.schema_id = m_s.id
            AND m_s.name <> 'tmp'
            AND m_t.system = FALSE
            AND m_t.id = d.depend_id
            AND d.id = p_m.id
            AND p_m.schema_id = p_s.id
        ORDER BY m_t.id, p_m.id)
    SELECT
        subq.m_sch,
        subq.m_tbl,
        subq.p_sch,
        subq.p_tbl,
        tp."type" AS p_raw_type,
        CASE WHEN tp."type" = 'VALUES'
            THEN (SELECT GROUP_CONCAT(vp.value, ',')FROM sys.value_partitions vp WHERE vp.table_id = subq.p_mid)
            ELSE NULL
        END AS pvalues,
        CASE WHEN tp."type" = 'RANGE'
            THEN (SELECT minimum FROM sys.range_partitions rp WHERE rp.table_id = subq.p_mid)
            ELSE NULL
        END AS minimum,
        CASE WHEN tp."type" = 'RANGE'
            THEN (SELECT maximum FROM sys.range_partitions rp WHERE rp.table_id = subq.p_mid)
            ELSE NULL
        END AS maximum,
        CASE WHEN tp."type" = 'VALUES'
            THEN EXISTS(SELECT vp.value FROM sys.value_partitions vp WHERE vp.table_id = subq.p_mid AND vp.value IS NULL)
            ELSE (SELECT rp.with_nulls FROM sys.range_partitions rp WHERE rp.table_id = subq.p_mid)
        END AS with_nulls
    FROM 
        subq LEFT OUTER JOIN tp
        ON subq.m_tid = tp.table_id) AS tmp_pi;
CREATE VIEW sys.describe_sequences AS
    SELECT
        s.name as sch,
        seq.name as seq,
        seq."start" s,
        get_value_for(s.name, seq.name) AS rs,
        seq."minvalue" mi,
        seq."maxvalue" ma,
        seq."increment" inc,
        seq."cacheinc" cache,
        seq."cycle" cycle
    FROM sys.sequences seq, sys.schemas s
    WHERE s.id = seq.schema_id
    AND s.name <> 'tmp'
    ORDER BY s.name, seq.name;
CREATE VIEW sys.describe_functions AS
    SELECT
        f.id o,
        s.name sch,
        f.name fun,
        f.func def
    FROM sys.functions f JOIN sys.schemas s ON f.schema_id = s.id WHERE s.name <> 'tmp' AND NOT f.system;
CREATE FUNCTION sys.describe_columns(schemaName string, tableName string)
    RETURNS TABLE(name string, type string, digits integer, scale integer, Nulls boolean, cDefault string, number integer, sqltype string, remark string)
BEGIN
    RETURN SELECT c.name, c."type", c.type_digits, c.type_scale, c."null", c."default", c.number, sys.describe_type(c."type", c.type_digits, c.type_scale), com.remark
        FROM sys._tables t, sys.schemas s, sys._columns c
        LEFT OUTER JOIN sys.comments com ON c.id = com.id
            WHERE c.table_id = t.id
            AND t.name = tableName
            AND t.schema_id = s.id
            AND s.name = schemaName
        ORDER BY c.number;
END;
CREATE FUNCTION sys.describe_function(schemaName string, functionName string)
    RETURNS TABLE(id integer, name string, type string, language string, remark string)
BEGIN
    RETURN SELECT f.id, f.name, ft.function_type_keyword, fl.language_keyword, c.remark
        FROM sys.functions f
        JOIN sys.schemas s ON f.schema_id = s.id
        JOIN sys.function_types ft ON f.type = ft.function_type_id
        LEFT OUTER JOIN sys.function_languages fl ON f.language = fl.language_id
        LEFT OUTER JOIN sys.comments c ON f.id = c.id
        WHERE f.name=functionName AND s.name = schemaName;
END;
drop procedure sys.storagemodelinit();
create procedure sys.storagemodelinit()
begin
    delete from sys.storagemodelinput;
    insert into sys.storagemodelinput
    select "schema", "table", "column", "type", typewidth, "count",
        -- assume all variable size types contain distinct values
        case when ("unique" or "type" IN ('varchar', 'char', 'clob', 'json', 'url', 'blob', 'geometry', 'geometrya'))
            then "count" else 0 end,
        case when "count" > 0 and heapsize >= 8192 and "type" in ('varchar', 'char', 'clob', 'json', 'url')
            -- string heaps have a header of 8192
            then cast((heapsize - 8192) / "count" as bigint)
        when "count" > 0 and heapsize >= 32 and "type" in ('blob', 'geometry', 'geometrya')
            -- binary data heaps have a header of 32
            then cast((heapsize - 32) / "count" as bigint)
        else typewidth end,
        FALSE, case sorted when true then true else false end, "unique", TRUE
      from sys."storage";  -- view sys."storage" excludes system tables (as those are not useful to be modeled for storagesize by application users)
    update sys.storagemodelinput
       set reference = TRUE
     where ("schema", "table", "column") in (
        SELECT fkschema."name", fktable."name", fkkeycol."name"
          FROM    sys."keys" AS fkkey,
            sys."objects" AS fkkeycol,
            sys."tables" AS fktable,
            sys."schemas" AS fkschema
        WHERE fktable."id" = fkkey."table_id"
          AND fkkey."id" = fkkeycol."id"
          AND fkschema."id" = fktable."schema_id"
          AND fkkey."rkey" > -1 );
    update sys.storagemodelinput
       set isacolumn = FALSE
     where ("schema", "table", "column") NOT in (
        SELECT sch."name", tbl."name", col."name"
          FROM sys."schemas" AS sch,
            sys."tables" AS tbl,
            sys."columns" AS col
        WHERE sch."id" = tbl."schema_id"
          AND tbl."id" = col."table_id");
end;
update sys.functions set system = true where name = 'storagemodelinit' and schema_id = 2000;
CREATE VIEW sys.dump_create_roles AS
    SELECT
        'CREATE ROLE ' || sys.dq(name) || ';' stmt FROM sys.auths
    WHERE name NOT IN (SELECT name FROM sys.db_user_info)
    AND grantor <> 0;
CREATE VIEW sys.dump_create_users AS
    SELECT
        'CREATE USER ' ||  sys.dq(ui.name) ||  ' WITH ENCRYPTED PASSWORD ' ||
        sys.sq(sys.password_hash(ui.name)) ||
    ' NAME ' || sys.sq(ui.fullname) ||  ' SCHEMA sys;' stmt
    FROM sys.db_user_info ui, sys.schemas s
    WHERE ui.default_schema = s.id
        AND ui.name <> 'monetdb'
        AND ui.name <> '.snapshot';
CREATE VIEW sys.dump_create_schemas AS
    SELECT
        'CREATE SCHEMA ' ||  sys.dq(s.name) || ifthenelse(a.name <> 'sysadmin', ' AUTHORIZATION ' || a.name, ' ') || ';' stmt
    FROM sys.schemas s, sys.auths a
    WHERE s.authorization = a.id AND s.system = FALSE;
CREATE VIEW sys.dump_add_schemas_to_users AS
    SELECT
        'ALTER USER ' || sys.dq(ui.name) || ' SET SCHEMA ' || sys.dq(s.name) || ';' stmt
    FROM sys.db_user_info ui, sys.schemas s
    WHERE ui.default_schema = s.id
        AND ui.name <> 'monetdb'
        AND ui.name <> '.snapshot'
        AND s.name <> 'sys';
CREATE VIEW sys.dump_grant_user_privileges AS
    SELECT
        'GRANT ' || sys.dq(a2.name) || ' ' || ifthenelse(a1.name = 'public', 'PUBLIC', sys.dq(a1.name)) || ';' stmt
    FROM sys.auths a1, sys.auths a2, sys.user_role ur
    WHERE a1.id = ur.login_id AND a2.id = ur.role_id;
CREATE VIEW sys.dump_table_constraint_type AS
    SELECT
        'ALTER TABLE ' || sys.DQ(sch) || '.' || sys.DQ(tbl) ||
        ' ADD CONSTRAINT ' || sys.DQ(con) || ' '||
        tpe || ' (' || GROUP_CONCAT(sys.DQ(col), ', ') || ');' stmt
    FROM sys.describe_constraints GROUP BY sch, tbl, con, tpe;
CREATE VIEW sys.dump_indices AS
    SELECT
        'CREATE ' || tpe || ' ' ||
        sys.DQ(ind) || ' ON ' || sys.DQ(sch) || '.' || sys.DQ(tbl) ||
        '(' || GROUP_CONCAT(col) || ');' stmt
    FROM sys.describe_indices GROUP BY ind, tpe, sch, tbl;
CREATE VIEW sys.dump_column_defaults AS
    SELECT 'ALTER TABLE ' || sys.FQN(sch, tbl) || ' ALTER COLUMN ' || sys.DQ(col) || ' SET DEFAULT ' || def || ';' stmt
    FROM sys.describe_column_defaults;
CREATE VIEW sys.dump_foreign_keys AS
    SELECT
        'ALTER TABLE ' || sys.DQ(fk_s) || '.'|| sys.DQ(fk_t) || ' ADD CONSTRAINT ' || sys.DQ(fk) || ' ' ||
        'FOREIGN KEY(' || GROUP_CONCAT(sys.DQ(fk_c), ',') ||') ' ||
        'REFERENCES ' || sys.DQ(pk_s) || '.' || sys.DQ(pk_t) || '(' || GROUP_CONCAT(sys.DQ(pk_c), ',') || ') ' ||
        'ON DELETE ' || on_delete || ' ON UPDATE ' || on_update ||
        ';' stmt
    FROM sys.describe_foreign_keys GROUP BY fk_s, fk_t, pk_s, pk_t, fk, on_delete, on_update;
CREATE VIEW sys.dump_partition_tables AS
    SELECT
        sys.ALTER_TABLE(m_sch, m_tbl) || ' ADD TABLE ' || sys.FQN(p_sch, p_tbl) ||
        CASE 
            WHEN tpe = 'VALUES' THEN ' AS PARTITION IN (' || pvalues || ')'
            WHEN tpe = 'RANGE' THEN ' AS PARTITION FROM ' || ifthenelse(minimum IS NOT NULL, sys.SQ(minimum), 'RANGE MINVALUE') || ' TO ' || ifthenelse(maximum IS NOT NULL, sys.SQ(maximum), 'RANGE MAXVALUE')
            WHEN tpe = 'FOR NULLS' THEN ' AS PARTITION FOR NULL VALUES'
            ELSE '' --'READ ONLY'
        END ||
        CASE WHEN tpe in ('VALUES', 'RANGE') AND with_nulls THEN ' WITH NULL VALUES' ELSE '' END ||
        ';' stmt
    FROM sys.describe_partition_tables;
CREATE VIEW sys.dump_sequences AS
    SELECT
        'CREATE SEQUENCE ' || sys.FQN(sch, seq) || ' AS BIGINT ' ||
        CASE WHEN "s" <> 0 THEN 'START WITH ' || "rs" ELSE '' END ||
        CASE WHEN "inc" <> 1 THEN ' INCREMENT BY ' || "inc" ELSE '' END ||
        CASE WHEN "mi" <> 0 THEN ' MINVALUE ' || "mi" ELSE '' END ||
        CASE WHEN "ma" <> 0 THEN ' MAXVALUE ' || "ma" ELSE '' END ||
        CASE WHEN "cache" <> 1 THEN ' CACHE ' || "cache" ELSE '' END ||
        CASE WHEN "cycle" THEN ' CYCLE' ELSE '' END || ';' stmt
    FROM sys.describe_sequences;
CREATE VIEW sys.dump_start_sequences AS
    SELECT
        'UPDATE sys.sequences seq SET start = ' || s  ||
        ' WHERE name = ' || sys.SQ(seq) ||
        ' AND schema_id = (SELECT s.id FROM sys.schemas s WHERE s.name = ' || sys.SQ(sch) || ');' stmt
    FROM sys.describe_sequences;
CREATE VIEW sys.dump_functions AS
    SELECT f.o o, sys.schema_guard(f.sch, f.fun, f.def) stmt FROM sys.describe_functions f;
CREATE VIEW sys.dump_tables AS
    SELECT
        t.o o,
        CASE
            WHEN t.typ <> 'VIEW' THEN
                'CREATE ' || t.typ || ' ' || sys.FQN(t.sch, t.tab) || t.col || t.opt || ';'
            ELSE
                t.opt
        END stmt
    FROM sys.describe_tables t;
CREATE VIEW sys.dump_triggers AS
    SELECT sys.schema_guard(sch, tab, def) stmt FROM sys.describe_triggers;
CREATE VIEW sys.dump_comments AS
    SELECT 'COMMENT ON ' || c.tpe || ' ' || c.fqn || ' IS ' || sys.SQ(c.rem) || ';' stmt FROM sys.describe_comments c;
CREATE VIEW sys.dump_user_defined_types AS
        SELECT 'CREATE TYPE ' || sys.FQN(sch, sql_tpe) || ' EXTERNAL NAME ' || sys.DQ(ext_tpe) || ';' stmt FROM sys.describe_user_defined_types;
CREATE VIEW sys.dump_privileges AS
    SELECT
        'INSERT INTO sys.privileges VALUES (' ||
            CASE
                WHEN dp.o_tpe = 'GLOBAL' THEN
                    '0,'
                WHEN dp.o_tpe = 'TABLE' THEN
                    '(SELECT t.id FROM sys.schemas s, sys.tables t WHERE s.id = t.schema_id' ||
                        ' AND s.name || ''.'' || t.name =' || sys.SQ(dp.o_nme) || '),'
                WHEN dp.o_tpe = 'COLUMN' THEN
                    '(SELECT c.id FROM sys.schemas s, sys.tables t, sys.columns c WHERE s.id = t.schema_id AND t.id = c.table_id' ||
                        ' AND s.name || ''.'' || t.name || ''.'' || c.name =' || sys.SQ(dp.o_nme) || '),'
                ELSE -- FUNCTION-LIKE
                    '(SELECT fqn.id FROM sys.fully_qualified_functions fqn WHERE' ||
                        ' fqn.nme = ' || sys.SQ(dp.o_nme) || ' AND fqn.tpe = ' || sys.SQ(dp.o_tpe) || '),'
            END ||
            '(SELECT id FROM sys.auths a WHERE a.name = ' || sys.SQ(dp.a_nme) || '),' ||
            '(SELECT pc.privilege_code_id FROM sys.privilege_codes pc WHERE pc.privilege_code_name = ' || sys.SQ(p_nme) || '),'
            '(SELECT id FROM sys.auths g WHERE g.name = ' || sys.SQ(dp.g_nme) || '),' ||
            dp.grantable ||
        ');' stmt
    FROM sys.describe_privileges dp;
CREATE PROCEDURE sys.EVAL(stmt STRING) EXTERNAL NAME sql.eval;
CREATE FUNCTION sys.esc(s STRING) RETURNS STRING BEGIN RETURN '"' || sys.replace(sys.replace(sys.replace(s,E'\\', E'\\\\'), E'\n', E'\\n'), '"', E'\\"') || '"'; END;
CREATE FUNCTION sys.prepare_esc(s STRING, t STRING) RETURNS STRING
BEGIN
    RETURN
        CASE
            WHEN (t = 'varchar' OR t ='char' OR t = 'clob' OR t = 'json' OR t = 'geometry' OR t = 'url') THEN
                'CASE WHEN ' || sys.DQ(s) || ' IS NULL THEN ''null'' ELSE ' || 'sys.esc(' || sys.DQ(s) || ')' || ' END'
            ELSE
                'CASE WHEN ' || sys.DQ(s) || ' IS NULL THEN ''null'' ELSE CAST(' || sys.DQ(s) || ' AS STRING) END'
        END;
END;
CREATE TABLE sys.dump_statements(o INT, s STRING);
CREATE PROCEDURE sys._dump_table_data(sch STRING, tbl STRING) BEGIN
    DECLARE k INT;
    SET k = (SELECT MIN(c.id) FROM sys.columns c, sys.tables t WHERE c.table_id = t.id AND t.name = tbl);
    IF k IS NOT NULL THEN
        DECLARE cname STRING;
        DECLARE ctype STRING;
        SET cname = (SELECT c.name FROM sys.columns c WHERE c.id = k);
        SET ctype = (SELECT c.type FROM sys.columns c WHERE c.id = k);
        DECLARE COPY_INTO_STMT STRING;
        DECLARE _cnt INT;
        SET _cnt = (SELECT MIN(s.count) FROM sys.storage() s WHERE s.schema = sch AND s.table = tbl);
        IF _cnt > 0 THEN
            SET COPY_INTO_STMT = 'COPY ' || _cnt ||  ' RECORDS INTO ' || sys.FQN(sch, tbl) || '(' || sys.DQ(cname);
            DECLARE SELECT_DATA_STMT STRING;
            SET SELECT_DATA_STMT = 'SELECT  (SELECT COUNT(*) FROM sys.dump_statements) + RANK() OVER(), ' || sys.prepare_esc(cname, ctype);
            DECLARE M INT;
            SET M = (SELECT MAX(c.id) FROM sys.columns c, sys.tables t WHERE c.table_id = t.id AND t.name = tbl);
            WHILE (k < M) DO
                SET k = (SELECT MIN(c.id) FROM sys.columns c, sys.tables t WHERE c.table_id = t.id AND t.name = tbl AND c.id > k);
                SET cname = (SELECT c.name FROM sys.columns c WHERE c.id = k);
                SET ctype = (SELECT c.type FROM sys.columns c WHERE c.id = k);
                SET COPY_INTO_STMT = (COPY_INTO_STMT || ', ' || sys.DQ(cname));
                SET SELECT_DATA_STMT = SELECT_DATA_STMT || '|| ''|'' || ' || sys.prepare_esc(cname, ctype);
            END WHILE;
            SET COPY_INTO_STMT = (COPY_INTO_STMT || ') FROM STDIN USING DELIMITERS ''|'',E''\\n'',''"'';');
            SET SELECT_DATA_STMT =  SELECT_DATA_STMT || ' FROM ' || sys.FQN(sch, tbl);
            insert into sys.dump_statements VALUES ( (SELECT COUNT(*) FROM sys.dump_statements) + 1, COPY_INTO_STMT);
            CALL sys.EVAL('INSERT INTO sys.dump_statements ' || SELECT_DATA_STMT || ';');
        END IF;
    END IF;
END;
CREATE PROCEDURE sys.dump_table_data() BEGIN
    DECLARE i INT;
    SET i = (SELECT MIN(t.id) FROM sys.tables t, sys.table_types ts WHERE t.type = ts.table_type_id AND ts.table_type_name = 'TABLE' AND NOT t.system);
    IF i IS NOT NULL THEN
        DECLARE M INT;
        SET M = (SELECT MAX(t.id) FROM sys.tables t, sys.table_types ts WHERE t.type = ts.table_type_id AND ts.table_type_name = 'TABLE' AND NOT t.system);
        DECLARE sch STRING;
        DECLARE tbl STRING;
        WHILE i < M DO
            set sch = (SELECT s.name FROM sys.tables t, sys.schemas s WHERE s.id = t.schema_id AND t.id = i);
            set tbl = (SELECT t.name FROM sys.tables t, sys.schemas s WHERE s.id = t.schema_id AND t.id = i);
            CALL sys._dump_table_data(sch, tbl);
            SET i = (SELECT MIN(t.id) FROM sys.tables t, sys.table_types ts WHERE t.type = ts.table_type_id AND ts.table_type_name = 'TABLE' AND NOT t.system AND t.id > i);
        END WHILE;
        set sch = (SELECT s.name FROM sys.tables t, sys.schemas s WHERE s.id = t.schema_id AND t.id = i);
        set tbl = (SELECT t.name FROM sys.tables t, sys.schemas s WHERE s.id = t.schema_id AND t.id = i);
        CALL sys._dump_table_data(sch, tbl);
    END IF;
END;
CREATE FUNCTION sys.dump_database(describe BOOLEAN) RETURNS TABLE(o int, stmt STRING)
BEGIN
    SET SCHEMA sys;
    TRUNCATE sys.dump_statements;
    INSERT INTO sys.dump_statements VALUES (1, 'START TRANSACTION;');
    INSERT INTO sys.dump_statements VALUES ( (SELECT COUNT(*) FROM sys.dump_statements) + 1, 'SET SCHEMA "sys";');
    INSERT INTO sys.dump_statements SELECT  (SELECT COUNT(*) FROM sys.dump_statements) + RANK() OVER(), stmt FROM sys.dump_create_roles;
    INSERT INTO sys.dump_statements SELECT  (SELECT COUNT(*) FROM sys.dump_statements) + RANK() OVER(), stmt FROM sys.dump_create_users;
    INSERT INTO sys.dump_statements SELECT  (SELECT COUNT(*) FROM sys.dump_statements) + RANK() OVER(), stmt FROM sys.dump_create_schemas;
    INSERT INTO sys.dump_statements SELECT  (SELECT COUNT(*) FROM sys.dump_statements) + RANK() OVER(), stmt FROM sys.dump_user_defined_types;
    INSERT INTO sys.dump_statements SELECT  (SELECT COUNT(*) FROM sys.dump_statements) + RANK() OVER(), stmt FROM sys.dump_add_schemas_to_users;
    INSERT INTO sys.dump_statements SELECT  (SELECT COUNT(*) FROM sys.dump_statements) + RANK() OVER(), stmt FROM sys.dump_grant_user_privileges;
    INSERT INTO sys.dump_statements SELECT  (SELECT COUNT(*) FROM sys.dump_statements) + RANK() OVER(), stmt FROM sys.dump_sequences;
    INSERT INTO sys.dump_statements SELECT  (SELECT COUNT(*) FROM sys.dump_statements) + RANK() OVER(), stmt FROM sys.dump_start_sequences;
    --functions and table-likes can be interdependent. They should be inserted in the order of their catalogue id.
    INSERT INTO sys.dump_statements SELECT  (SELECT COUNT(*) FROM sys.dump_statements) + RANK() OVER(ORDER BY stmts.o), stmts.s
    FROM (
            SELECT * FROM sys.dump_functions f
            UNION
            SELECT * FROM sys.dump_tables t
        ) AS stmts(o, s);
    INSERT INTO sys.dump_statements SELECT  (SELECT COUNT(*) FROM sys.dump_statements) + RANK() OVER(), stmt FROM sys.dump_column_defaults;
    INSERT INTO sys.dump_statements SELECT  (SELECT COUNT(*) FROM sys.dump_statements) + RANK() OVER(), stmt FROM sys.dump_table_constraint_type;
    INSERT INTO sys.dump_statements SELECT  (SELECT COUNT(*) FROM sys.dump_statements) + RANK() OVER(), stmt FROM sys.dump_indices;
    INSERT INTO sys.dump_statements SELECT  (SELECT COUNT(*) FROM sys.dump_statements) + RANK() OVER(), stmt FROM sys.dump_foreign_keys;
    INSERT INTO sys.dump_statements SELECT  (SELECT COUNT(*) FROM sys.dump_statements) + RANK() OVER(), stmt FROM sys.dump_partition_tables;
    INSERT INTO sys.dump_statements SELECT  (SELECT COUNT(*) FROM sys.dump_statements) + RANK() OVER(), stmt FROM sys.dump_triggers;
    INSERT INTO sys.dump_statements SELECT  (SELECT COUNT(*) FROM sys.dump_statements) + RANK() OVER(), stmt FROM sys.dump_comments;
    --We are dumping ALL privileges so we need to erase existing privileges on the receiving side;
    INSERT INTO sys.dump_statements VALUES ( (SELECT COUNT(*) FROM sys.dump_statements) + 1, 'TRUNCATE sys.privileges;');
    INSERT INTO sys.dump_statements SELECT  (SELECT COUNT(*) FROM sys.dump_statements) + RANK() OVER(), stmt FROM sys.dump_privileges;
    IF NOT DESCRIBE THEN
        CALL sys.dump_table_data();
    END IF;
    INSERT INTO sys.dump_statements VALUES ( (SELECT COUNT(*) FROM sys.dump_statements) + 1, 'COMMIT;');
    RETURN sys.dump_statements;
END;
UPDATE sys.functions SET system = true WHERE
    system <> true AND
    schema_id = 2000 AND
    type = 5 AND
    name in (
        'describe_columns',
        'describe_function',
        'describe_table',
        'dump_database'
    );
UPDATE sys.functions SET system = true WHERE
    system <> true AND
    schema_id = 2000 AND
    type = 1 AND
    name in (
        'alter_table',
        'describe_type',
        'dq',
        'esc',
        'fqn',
        'get_merge_table_partition_expressions',
        'get_remote_table_expressions',
        'prepare_esc',
        'replace_first',
        'schema_guard',
        'sq'
    );
UPDATE sys.functions SET system = true WHERE
    system <> true AND
    schema_id = 2000 AND
    type = 2 AND
    name in (
        '_dump_table_data',
        'dump_table_data',
        'eval'
    );
UPDATE sys._tables SET system = true WHERE
    system <> true AND
    schema_id = 2000 AND
    type = 0 AND
    name = 'dump_statements';
UPDATE sys._tables SET system = true WHERE
    system <> true AND
    schema_id = 2000 AND
    type = 1 AND
    name in (
        'describe_column_defaults',
        'describe_comments',
        'describe_constraints',
        'describe_foreign_keys',
        'describe_functions',
        'describe_indices',
        'describe_partition_tables',
        'describe_privileges',
        'describe_sequences',
        'describe_tables',
        'describe_triggers',
        'describe_user_defined_types',
        'dump_add_schemas_to_users',
        'dump_column_defaults',
        'dump_comments',
        'dump_create_roles',
        'dump_create_schemas',
        'dump_create_users',
        'dump_foreign_keys',
        'dump_functions',
        'dump_grant_user_privileges',
        'dump_indices',
        'dump_partition_tables',
        'dump_privileges',
        'dump_sequences',
        'dump_start_sequences',
        'dump_statements',
        'dump_table_constraint_type',
        'dump_tables',
        'dump_triggers',
        'dump_user_defined_types',
        'fully_qualified_functions'
    );
DROP VIEW sys.dependency_schemas_on_users;
DROP VIEW sys.users;
ALTER TABLE sys.db_user_info ADD COLUMN schema_path CLOB;
UPDATE sys.db_user_info SET schema_path = '"sys"';
CREATE VIEW sys.users AS
SELECT u."name" AS "name", ui."fullname", ui."default_schema", ui."schema_path"
 FROM sys.db_users() AS u
 LEFT JOIN "sys"."db_user_info" AS ui ON u."name" = ui."name";
CREATE VIEW sys.dependency_schemas_on_users AS
 SELECT s.id AS schema_id, s.name AS schema_name, u.name AS user_name, CAST(6 AS smallint) AS depend_type
 FROM sys.users AS u, sys.schemas AS s
 WHERE u.default_schema = s.id
 ORDER BY s.name, u.name;
GRANT SELECT ON sys.dependency_schemas_on_users TO PUBLIC;
update sys._tables set system = true where system <> true and name in ('users','dependency_schemas_on_users') and schema_id = 2000 and type = 1;
commit;
set schema "sys";

Running database upgrade commands:
set schema "sys";
ALTER TABLE sys.keywords SET READ ONLY;
ALTER TABLE sys.table_types SET READ ONLY;
ALTER TABLE sys.function_types SET READ ONLY;
set schema "sys";

Running database upgrade commands:
set schema "sys";
drop function sys.epoch(bigint);
create function sys.epoch(sec DECIMAL(18,3)) returns TIMESTAMP WITH TIME ZONE
external name mtime.epoch;
grant execute on function sys.epoch (DECIMAL(18,3)) to public;
update sys.functions set system = true where system <> true and name in ('epoch') and schema_id = 2000 and type = 1;
set schema "sys";
drop view sys.tracelog;
drop function sys.tracelog();
create function sys.tracelog()
 returns table (
  ticks bigint, -- time in microseconds
  stmt string,  -- actual statement executed
  event string  -- profiler event executed
 )
 external name sql.dump_trace;
create view sys.tracelog as select * from sys.tracelog();
update sys._tables set system = true where system <> true and schema_id = 2000 and name = 'tracelog';
update sys.functions set system = true where system <> true and schema_id = 2000 and name = 'tracelog' and type = 5;
<|MERGE_RESOLUTION|>--- conflicted
+++ resolved
@@ -3290,174 +3290,6 @@
 insert into sys.args values (10573, 874, 'res_0', 'time', 7, 0, 0, 0);
 insert into sys.args values (10574, 874, 'arg_1', 'time', 7, 0, 1, 1);
 insert into sys.args values (10575, 874, 'arg_2', 'sec_interval', 13, 0, 1, 2);
-<<<<<<< HEAD
-insert into sys.functions values (875, 'local_timezone', 'local_timezone', 'mtime', 0, 1, false, false, false, 2000, true, false);
-insert into sys.args values (10576, 875, 'res_0', 'sec_interval', 13, 0, 0, 0);
-insert into sys.functions values (876, 'century', 'century', 'mtime', 0, 1, false, false, false, 2000, true, false);
-insert into sys.args values (10577, 876, 'res_0', 'int', 32, 0, 0, 0);
-insert into sys.args values (10578, 876, 'arg_1', 'date', 0, 0, 1, 1);
-insert into sys.functions values (877, 'decade', 'decade', 'mtime', 0, 1, false, false, false, 2000, true, false);
-insert into sys.args values (10579, 877, 'res_0', 'int', 32, 0, 0, 0);
-insert into sys.args values (10580, 877, 'arg_1', 'date', 0, 0, 1, 1);
-insert into sys.functions values (878, 'year', 'year', 'mtime', 0, 1, false, false, false, 2000, true, false);
-insert into sys.args values (10581, 878, 'res_0', 'int', 32, 0, 0, 0);
-insert into sys.args values (10582, 878, 'arg_1', 'date', 0, 0, 1, 1);
-insert into sys.functions values (879, 'quarter', 'quarter', 'mtime', 0, 1, false, false, false, 2000, true, false);
-insert into sys.args values (10583, 879, 'res_0', 'int', 32, 0, 0, 0);
-insert into sys.args values (10584, 879, 'arg_1', 'date', 0, 0, 1, 1);
-insert into sys.functions values (880, 'month', 'month', 'mtime', 0, 1, false, false, false, 2000, true, false);
-insert into sys.args values (10585, 880, 'res_0', 'int', 32, 0, 0, 0);
-insert into sys.args values (10586, 880, 'arg_1', 'date', 0, 0, 1, 1);
-insert into sys.functions values (881, 'day', 'day', 'mtime', 0, 1, false, false, false, 2000, true, false);
-insert into sys.args values (10587, 881, 'res_0', 'int', 32, 0, 0, 0);
-insert into sys.args values (10588, 881, 'arg_1', 'date', 0, 0, 1, 1);
-insert into sys.functions values (882, 'dayofyear', 'dayofyear', 'mtime', 0, 1, false, false, false, 2000, true, false);
-insert into sys.args values (10589, 882, 'res_0', 'int', 32, 0, 0, 0);
-insert into sys.args values (10590, 882, 'arg_1', 'date', 0, 0, 1, 1);
-insert into sys.functions values (883, 'weekofyear', 'weekofyear', 'mtime', 0, 1, false, false, false, 2000, true, false);
-insert into sys.args values (10591, 883, 'res_0', 'int', 32, 0, 0, 0);
-insert into sys.args values (10592, 883, 'arg_1', 'date', 0, 0, 1, 1);
-insert into sys.functions values (884, 'usweekofyear', 'usweekofyear', 'mtime', 0, 1, false, false, false, 2000, true, false);
-insert into sys.args values (10593, 884, 'res_0', 'int', 32, 0, 0, 0);
-insert into sys.args values (10594, 884, 'arg_1', 'date', 0, 0, 1, 1);
-insert into sys.functions values (885, 'dayofweek', 'dayofweek', 'mtime', 0, 1, false, false, false, 2000, true, false);
-insert into sys.args values (10595, 885, 'res_0', 'int', 32, 0, 0, 0);
-insert into sys.args values (10596, 885, 'arg_1', 'date', 0, 0, 1, 1);
-insert into sys.functions values (886, 'dayofmonth', 'day', 'mtime', 0, 1, false, false, false, 2000, true, false);
-insert into sys.args values (10597, 886, 'res_0', 'int', 32, 0, 0, 0);
-insert into sys.args values (10598, 886, 'arg_1', 'date', 0, 0, 1, 1);
-insert into sys.functions values (887, 'week', 'weekofyear', 'mtime', 0, 1, false, false, false, 2000, true, false);
-insert into sys.args values (10599, 887, 'res_0', 'int', 32, 0, 0, 0);
-insert into sys.args values (10600, 887, 'arg_1', 'date', 0, 0, 1, 1);
-insert into sys.functions values (888, 'epoch_ms', 'epoch_ms', 'mtime', 0, 1, false, false, false, 2000, true, false);
-insert into sys.args values (10601, 888, 'res_0', 'decimal', 18, 3, 0, 0);
-insert into sys.args values (10602, 888, 'arg_1', 'date', 0, 0, 1, 1);
-insert into sys.functions values (889, 'hour', 'hours', 'mtime', 0, 1, false, false, false, 2000, true, false);
-insert into sys.args values (10603, 889, 'res_0', 'int', 32, 0, 0, 0);
-insert into sys.args values (10604, 889, 'arg_1', 'time', 7, 0, 1, 1);
-insert into sys.functions values (890, 'minute', 'minutes', 'mtime', 0, 1, false, false, false, 2000, true, false);
-insert into sys.args values (10605, 890, 'res_0', 'int', 32, 0, 0, 0);
-insert into sys.args values (10606, 890, 'arg_1', 'time', 7, 0, 1, 1);
-insert into sys.functions values (891, 'second', 'sql_seconds', 'mtime', 0, 1, false, false, false, 2000, true, false);
-insert into sys.args values (10607, 891, 'res_0', 'decimal', 9, 6, 0, 0);
-insert into sys.args values (10608, 891, 'arg_1', 'time', 7, 0, 1, 1);
-insert into sys.functions values (892, 'epoch_ms', 'epoch_ms', 'mtime', 0, 1, false, false, false, 2000, true, false);
-insert into sys.args values (10609, 892, 'res_0', 'decimal', 18, 3, 0, 0);
-insert into sys.args values (10610, 892, 'arg_1', 'time', 7, 0, 1, 1);
-insert into sys.functions values (893, 'hour', 'hours', 'mtime', 0, 1, false, false, false, 2000, true, false);
-insert into sys.args values (10611, 893, 'res_0', 'int', 32, 0, 0, 0);
-insert into sys.args values (10612, 893, 'arg_1', 'timetz', 7, 0, 1, 1);
-insert into sys.functions values (894, 'minute', 'minutes', 'mtime', 0, 1, false, false, false, 2000, true, false);
-insert into sys.args values (10613, 894, 'res_0', 'int', 32, 0, 0, 0);
-insert into sys.args values (10614, 894, 'arg_1', 'timetz', 7, 0, 1, 1);
-insert into sys.functions values (895, 'second', 'sql_seconds', 'mtime', 0, 1, false, false, false, 2000, true, false);
-insert into sys.args values (10615, 895, 'res_0', 'decimal', 9, 6, 0, 0);
-insert into sys.args values (10616, 895, 'arg_1', 'timetz', 7, 0, 1, 1);
-insert into sys.functions values (896, 'epoch_ms', 'epoch_ms', 'mtime', 0, 1, false, false, false, 2000, true, false);
-insert into sys.args values (10617, 896, 'res_0', 'decimal', 18, 3, 0, 0);
-insert into sys.args values (10618, 896, 'arg_1', 'timetz', 7, 0, 1, 1);
-insert into sys.functions values (897, 'century', 'century', 'mtime', 0, 1, false, false, false, 2000, true, false);
-insert into sys.args values (10619, 897, 'res_0', 'int', 32, 0, 0, 0);
-insert into sys.args values (10620, 897, 'arg_1', 'timestamp', 7, 0, 1, 1);
-insert into sys.functions values (898, 'decade', 'decade', 'mtime', 0, 1, false, false, false, 2000, true, false);
-insert into sys.args values (10621, 898, 'res_0', 'int', 32, 0, 0, 0);
-insert into sys.args values (10622, 898, 'arg_1', 'timestamp', 7, 0, 1, 1);
-insert into sys.functions values (899, 'year', 'year', 'mtime', 0, 1, false, false, false, 2000, true, false);
-insert into sys.args values (10623, 899, 'res_0', 'int', 32, 0, 0, 0);
-insert into sys.args values (10624, 899, 'arg_1', 'timestamp', 7, 0, 1, 1);
-insert into sys.functions values (900, 'quarter', 'quarter', 'mtime', 0, 1, false, false, false, 2000, true, false);
-insert into sys.args values (10625, 900, 'res_0', 'int', 32, 0, 0, 0);
-insert into sys.args values (10626, 900, 'arg_1', 'timestamp', 7, 0, 1, 1);
-insert into sys.functions values (901, 'month', 'month', 'mtime', 0, 1, false, false, false, 2000, true, false);
-insert into sys.args values (10627, 901, 'res_0', 'int', 32, 0, 0, 0);
-insert into sys.args values (10628, 901, 'arg_1', 'timestamp', 7, 0, 1, 1);
-insert into sys.functions values (902, 'day', 'day', 'mtime', 0, 1, false, false, false, 2000, true, false);
-insert into sys.args values (10629, 902, 'res_0', 'int', 32, 0, 0, 0);
-insert into sys.args values (10630, 902, 'arg_1', 'timestamp', 7, 0, 1, 1);
-insert into sys.functions values (903, 'hour', 'hours', 'mtime', 0, 1, false, false, false, 2000, true, false);
-insert into sys.args values (10631, 903, 'res_0', 'int', 32, 0, 0, 0);
-insert into sys.args values (10632, 903, 'arg_1', 'timestamp', 7, 0, 1, 1);
-insert into sys.functions values (904, 'minute', 'minutes', 'mtime', 0, 1, false, false, false, 2000, true, false);
-insert into sys.args values (10633, 904, 'res_0', 'int', 32, 0, 0, 0);
-insert into sys.args values (10634, 904, 'arg_1', 'timestamp', 7, 0, 1, 1);
-insert into sys.functions values (905, 'second', 'sql_seconds', 'mtime', 0, 1, false, false, false, 2000, true, false);
-insert into sys.args values (10635, 905, 'res_0', 'decimal', 9, 6, 0, 0);
-insert into sys.args values (10636, 905, 'arg_1', 'timestamp', 7, 0, 1, 1);
-insert into sys.functions values (906, 'epoch_ms', 'epoch_ms', 'mtime', 0, 1, false, false, false, 2000, true, false);
-insert into sys.args values (10637, 906, 'res_0', 'decimal', 18, 3, 0, 0);
-insert into sys.args values (10638, 906, 'arg_1', 'timestamp', 7, 0, 1, 1);
-insert into sys.functions values (907, 'century', 'century', 'mtime', 0, 1, false, false, false, 2000, true, false);
-insert into sys.args values (10639, 907, 'res_0', 'int', 32, 0, 0, 0);
-insert into sys.args values (10640, 907, 'arg_1', 'timestamptz', 7, 0, 1, 1);
-insert into sys.functions values (908, 'decade', 'decade', 'mtime', 0, 1, false, false, false, 2000, true, false);
-insert into sys.args values (10641, 908, 'res_0', 'int', 32, 0, 0, 0);
-insert into sys.args values (10642, 908, 'arg_1', 'timestamptz', 7, 0, 1, 1);
-insert into sys.functions values (909, 'year', 'year', 'mtime', 0, 1, false, false, false, 2000, true, false);
-insert into sys.args values (10643, 909, 'res_0', 'int', 32, 0, 0, 0);
-insert into sys.args values (10644, 909, 'arg_1', 'timestamptz', 7, 0, 1, 1);
-insert into sys.functions values (910, 'quarter', 'quarter', 'mtime', 0, 1, false, false, false, 2000, true, false);
-insert into sys.args values (10645, 910, 'res_0', 'int', 32, 0, 0, 0);
-insert into sys.args values (10646, 910, 'arg_1', 'timestamptz', 7, 0, 1, 1);
-insert into sys.functions values (911, 'month', 'month', 'mtime', 0, 1, false, false, false, 2000, true, false);
-insert into sys.args values (10647, 911, 'res_0', 'int', 32, 0, 0, 0);
-insert into sys.args values (10648, 911, 'arg_1', 'timestamptz', 7, 0, 1, 1);
-insert into sys.functions values (912, 'day', 'day', 'mtime', 0, 1, false, false, false, 2000, true, false);
-insert into sys.args values (10649, 912, 'res_0', 'int', 32, 0, 0, 0);
-insert into sys.args values (10650, 912, 'arg_1', 'timestamptz', 7, 0, 1, 1);
-insert into sys.functions values (913, 'hour', 'hours', 'mtime', 0, 1, false, false, false, 2000, true, false);
-insert into sys.args values (10651, 913, 'res_0', 'int', 32, 0, 0, 0);
-insert into sys.args values (10652, 913, 'arg_1', 'timestamptz', 7, 0, 1, 1);
-insert into sys.functions values (914, 'minute', 'minutes', 'mtime', 0, 1, false, false, false, 2000, true, false);
-insert into sys.args values (10653, 914, 'res_0', 'int', 32, 0, 0, 0);
-insert into sys.args values (10654, 914, 'arg_1', 'timestamptz', 7, 0, 1, 1);
-insert into sys.functions values (915, 'second', 'sql_seconds', 'mtime', 0, 1, false, false, false, 2000, true, false);
-insert into sys.args values (10655, 915, 'res_0', 'decimal', 9, 6, 0, 0);
-insert into sys.args values (10656, 915, 'arg_1', 'timestamptz', 7, 0, 1, 1);
-insert into sys.functions values (916, 'epoch_ms', 'epoch_ms', 'mtime', 0, 1, false, false, false, 2000, true, false);
-insert into sys.args values (10657, 916, 'res_0', 'decimal', 18, 3, 0, 0);
-insert into sys.args values (10658, 916, 'arg_1', 'timestamptz', 7, 0, 1, 1);
-insert into sys.functions values (917, 'year', 'year', 'mtime', 0, 1, false, false, false, 2000, true, false);
-insert into sys.args values (10659, 917, 'res_0', 'int', 32, 0, 0, 0);
-insert into sys.args values (10660, 917, 'arg_1', 'month_interval', 3, 0, 1, 1);
-insert into sys.functions values (918, 'month', 'month', 'mtime', 0, 1, false, false, false, 2000, true, false);
-insert into sys.args values (10661, 918, 'res_0', 'int', 32, 0, 0, 0);
-insert into sys.args values (10662, 918, 'arg_1', 'month_interval', 3, 0, 1, 1);
-insert into sys.functions values (919, 'day', 'day', 'mtime', 0, 1, false, false, false, 2000, true, false);
-insert into sys.args values (10663, 919, 'res_0', 'bigint', 64, 0, 0, 0);
-insert into sys.args values (10664, 919, 'arg_1', 'day_interval', 4, 0, 1, 1);
-insert into sys.functions values (920, 'hour', 'hours', 'mtime', 0, 1, false, false, false, 2000, true, false);
-insert into sys.args values (10665, 920, 'res_0', 'int', 32, 0, 0, 0);
-insert into sys.args values (10666, 920, 'arg_1', 'day_interval', 4, 0, 1, 1);
-insert into sys.functions values (921, 'minute', 'minutes', 'mtime', 0, 1, false, false, false, 2000, true, false);
-insert into sys.args values (10667, 921, 'res_0', 'int', 32, 0, 0, 0);
-insert into sys.args values (10668, 921, 'arg_1', 'day_interval', 4, 0, 1, 1);
-insert into sys.functions values (922, 'second', 'seconds', 'mtime', 0, 1, false, false, false, 2000, true, false);
-insert into sys.args values (10669, 922, 'res_0', 'int', 32, 0, 0, 0);
-insert into sys.args values (10670, 922, 'arg_1', 'day_interval', 4, 0, 1, 1);
-insert into sys.functions values (923, 'epoch_ms', 'epoch_ms', 'mtime', 0, 1, false, false, false, 2000, true, false);
-insert into sys.args values (10671, 923, 'res_0', 'decimal', 18, 3, 0, 0);
-insert into sys.args values (10672, 923, 'arg_1', 'day_interval', 4, 0, 1, 1);
-insert into sys.functions values (924, 'day', 'day', 'mtime', 0, 1, false, false, false, 2000, true, false);
-insert into sys.args values (10673, 924, 'res_0', 'bigint', 64, 0, 0, 0);
-insert into sys.args values (10674, 924, 'arg_1', 'sec_interval', 13, 0, 1, 1);
-insert into sys.functions values (925, 'hour', 'hours', 'mtime', 0, 1, false, false, false, 2000, true, false);
-insert into sys.args values (10675, 925, 'res_0', 'int', 32, 0, 0, 0);
-insert into sys.args values (10676, 925, 'arg_1', 'sec_interval', 13, 0, 1, 1);
-insert into sys.functions values (926, 'minute', 'minutes', 'mtime', 0, 1, false, false, false, 2000, true, false);
-insert into sys.args values (10677, 926, 'res_0', 'int', 32, 0, 0, 0);
-insert into sys.args values (10678, 926, 'arg_1', 'sec_interval', 13, 0, 1, 1);
-insert into sys.functions values (927, 'second', 'seconds', 'mtime', 0, 1, false, false, false, 2000, true, false);
-insert into sys.args values (10679, 927, 'res_0', 'int', 32, 0, 0, 0);
-insert into sys.args values (10680, 927, 'arg_1', 'sec_interval', 13, 0, 1, 1);
-insert into sys.functions values (928, 'epoch_ms', 'epoch_ms', 'mtime', 0, 1, false, false, false, 2000, true, false);
-insert into sys.args values (10681, 928, 'res_0', 'decimal', 18, 3, 0, 0);
-insert into sys.args values (10682, 928, 'arg_1', 'sec_interval', 13, 0, 1, 1);
-insert into sys.functions values (929, 'next_value_for', 'next_value', 'sql', 0, 1, true, false, false, 2000, true, true);
-insert into sys.args values (10683, 929, 'res_0', 'bigint', 64, 0, 0, 0);
-insert into sys.args values (10684, 929, 'arg_1', 'clob', 0, 0, 1, 1);
-insert into sys.args values (10685, 929, 'arg_2', 'clob', 0, 0, 1, 2);
-insert into sys.functions values (930, 'get_value_for', 'get_value', 'sql', 0, 1, false, false, false, 2000, true, true);
-=======
 insert into sys.functions values (875, 'sql_add', 'time_add_msec_interval', 'mtime', 0, 1, false, false, false, 2000, true, false);
 insert into sys.args values (10576, 875, 'res_0', 'timetz', 7, 0, 0, 0);
 insert into sys.args values (10577, 875, 'arg_1', 'timetz', 7, 0, 1, 1);
@@ -3501,7 +3333,7 @@
 insert into sys.args values (10602, 888, 'res_0', 'int', 32, 0, 0, 0);
 insert into sys.args values (10603, 888, 'arg_1', 'date', 0, 0, 1, 1);
 insert into sys.functions values (889, 'epoch_ms', 'epoch_ms', 'mtime', 0, 1, false, false, false, 2000, true, false);
-insert into sys.args values (10604, 889, 'res_0', 'bigint', 64, 0, 0, 0);
+insert into sys.args values (10604, 889, 'res_0', 'decimal', 18, 3, 0, 0);
 insert into sys.args values (10605, 889, 'arg_1', 'date', 0, 0, 1, 1);
 insert into sys.functions values (890, 'hour', 'hours', 'mtime', 0, 1, false, false, false, 2000, true, false);
 insert into sys.args values (10606, 890, 'res_0', 'int', 32, 0, 0, 0);
@@ -3513,7 +3345,7 @@
 insert into sys.args values (10610, 892, 'res_0', 'decimal', 9, 6, 0, 0);
 insert into sys.args values (10611, 892, 'arg_1', 'time', 7, 0, 1, 1);
 insert into sys.functions values (893, 'epoch_ms', 'epoch_ms', 'mtime', 0, 1, false, false, false, 2000, true, false);
-insert into sys.args values (10612, 893, 'res_0', 'bigint', 64, 0, 0, 0);
+insert into sys.args values (10612, 893, 'res_0', 'decimal', 18, 3, 0, 0);
 insert into sys.args values (10613, 893, 'arg_1', 'time', 7, 0, 1, 1);
 insert into sys.functions values (894, 'hour', 'hours', 'mtime', 0, 1, false, false, false, 2000, true, false);
 insert into sys.args values (10614, 894, 'res_0', 'int', 32, 0, 0, 0);
@@ -3525,7 +3357,7 @@
 insert into sys.args values (10618, 896, 'res_0', 'decimal', 9, 6, 0, 0);
 insert into sys.args values (10619, 896, 'arg_1', 'timetz', 7, 0, 1, 1);
 insert into sys.functions values (897, 'epoch_ms', 'epoch_ms', 'mtime', 0, 1, false, false, false, 2000, true, false);
-insert into sys.args values (10620, 897, 'res_0', 'bigint', 64, 0, 0, 0);
+insert into sys.args values (10620, 897, 'res_0', 'decimal', 18, 3, 0, 0);
 insert into sys.args values (10621, 897, 'arg_1', 'timetz', 7, 0, 1, 1);
 insert into sys.functions values (898, 'century', 'century', 'mtime', 0, 1, false, false, false, 2000, true, false);
 insert into sys.args values (10622, 898, 'res_0', 'int', 32, 0, 0, 0);
@@ -3555,7 +3387,7 @@
 insert into sys.args values (10638, 906, 'res_0', 'decimal', 9, 6, 0, 0);
 insert into sys.args values (10639, 906, 'arg_1', 'timestamp', 7, 0, 1, 1);
 insert into sys.functions values (907, 'epoch_ms', 'epoch_ms', 'mtime', 0, 1, false, false, false, 2000, true, false);
-insert into sys.args values (10640, 907, 'res_0', 'bigint', 64, 0, 0, 0);
+insert into sys.args values (10640, 907, 'res_0', 'decimal', 18, 3, 0, 0);
 insert into sys.args values (10641, 907, 'arg_1', 'timestamp', 7, 0, 1, 1);
 insert into sys.functions values (908, 'century', 'century', 'mtime', 0, 1, false, false, false, 2000, true, false);
 insert into sys.args values (10642, 908, 'res_0', 'int', 32, 0, 0, 0);
@@ -3585,7 +3417,7 @@
 insert into sys.args values (10658, 916, 'res_0', 'decimal', 9, 6, 0, 0);
 insert into sys.args values (10659, 916, 'arg_1', 'timestamptz', 7, 0, 1, 1);
 insert into sys.functions values (917, 'epoch_ms', 'epoch_ms', 'mtime', 0, 1, false, false, false, 2000, true, false);
-insert into sys.args values (10660, 917, 'res_0', 'bigint', 64, 0, 0, 0);
+insert into sys.args values (10660, 917, 'res_0', 'decimal', 18, 3, 0, 0);
 insert into sys.args values (10661, 917, 'arg_1', 'timestamptz', 7, 0, 1, 1);
 insert into sys.functions values (918, 'year', 'year', 'mtime', 0, 1, false, false, false, 2000, true, false);
 insert into sys.args values (10662, 918, 'res_0', 'int', 32, 0, 0, 0);
@@ -3606,7 +3438,7 @@
 insert into sys.args values (10672, 923, 'res_0', 'int', 32, 0, 0, 0);
 insert into sys.args values (10673, 923, 'arg_1', 'day_interval', 4, 0, 1, 1);
 insert into sys.functions values (924, 'epoch_ms', 'epoch_ms', 'mtime', 0, 1, false, false, false, 2000, true, false);
-insert into sys.args values (10674, 924, 'res_0', 'bigint', 64, 0, 0, 0);
+insert into sys.args values (10674, 924, 'res_0', 'decimal', 18, 3, 0, 0);
 insert into sys.args values (10675, 924, 'arg_1', 'day_interval', 4, 0, 1, 1);
 insert into sys.functions values (925, 'day', 'day', 'mtime', 0, 1, false, false, false, 2000, true, false);
 insert into sys.args values (10676, 925, 'res_0', 'bigint', 64, 0, 0, 0);
@@ -3621,10 +3453,9 @@
 insert into sys.args values (10682, 928, 'res_0', 'int', 32, 0, 0, 0);
 insert into sys.args values (10683, 928, 'arg_1', 'sec_interval', 13, 0, 1, 1);
 insert into sys.functions values (929, 'epoch_ms', 'epoch_ms', 'mtime', 0, 1, false, false, false, 2000, true, false);
-insert into sys.args values (10684, 929, 'res_0', 'bigint', 64, 0, 0, 0);
+insert into sys.args values (10684, 929, 'res_0', 'decimal', 18, 3, 0, 0);
 insert into sys.args values (10685, 929, 'arg_1', 'sec_interval', 13, 0, 1, 1);
 insert into sys.functions values (930, 'next_value_for', 'next_value', 'sql', 0, 1, true, false, false, 2000, true, true);
->>>>>>> e1e324cb
 insert into sys.args values (10686, 930, 'res_0', 'bigint', 64, 0, 0, 0);
 insert into sys.args values (10687, 930, 'arg_1', 'clob', 0, 0, 1, 1);
 insert into sys.args values (10688, 930, 'arg_2', 'clob', 0, 0, 1, 2);
