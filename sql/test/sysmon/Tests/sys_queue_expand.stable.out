--- conflicted
+++ resolved
@@ -5,211 +5,8 @@
 # 18:07:00 >  "mclient" "-lsql" "-ftest" "-tnone" "-Eutf-8" "-i" "-e" "--host=/var/tmp/mtest-31724" "--port=38231"
 # 18:07:00 >  
 
-<<<<<<< HEAD
-#prepare select 0;
-#prepare select 0;
-% .prepare,	.prepare,	.prepare,	.prepare,	.prepare,	.prepare # table_name
-% type,	digits,	scale,	schema,	table,	column # name
-% varchar,	int,	int,	str,	str,	str # type
-% 7,	1,	1,	0,	2,	2 # length
-[ "tinyint",	8,	0,	"",	"%2",	"%2"	]
-#prepare select 1;
-#prepare select 1;
-% .prepare,	.prepare,	.prepare,	.prepare,	.prepare,	.prepare # table_name
-% type,	digits,	scale,	schema,	table,	column # name
-% varchar,	int,	int,	str,	str,	str # type
-% 7,	1,	1,	0,	2,	2 # length
-[ "tinyint",	1,	0,	"",	"%2",	"%2"	]
-#prepare select 2;
-#prepare select 2;
-% .prepare,	.prepare,	.prepare,	.prepare,	.prepare,	.prepare # table_name
-% type,	digits,	scale,	schema,	table,	column # name
-% varchar,	int,	int,	str,	str,	str # type
-% 7,	1,	1,	0,	2,	2 # length
-[ "tinyint",	2,	0,	"",	"%2",	"%2"	]
-#prepare select 3;
-#prepare select 3;
-% .prepare,	.prepare,	.prepare,	.prepare,	.prepare,	.prepare # table_name
-% type,	digits,	scale,	schema,	table,	column # name
-% varchar,	int,	int,	str,	str,	str # type
-% 7,	1,	1,	0,	2,	2 # length
-[ "tinyint",	2,	0,	"",	"%2",	"%2"	]
-#prepare select 4;
-#prepare select 4;
-% .prepare,	.prepare,	.prepare,	.prepare,	.prepare,	.prepare # table_name
-% type,	digits,	scale,	schema,	table,	column # name
-% varchar,	int,	int,	str,	str,	str # type
-% 7,	1,	1,	0,	2,	2 # length
-[ "tinyint",	3,	0,	"",	"%2",	"%2"	]
-#prepare select 5;
-#prepare select 5;
-% .prepare,	.prepare,	.prepare,	.prepare,	.prepare,	.prepare # table_name
-% type,	digits,	scale,	schema,	table,	column # name
-% varchar,	int,	int,	str,	str,	str # type
-% 7,	1,	1,	0,	2,	2 # length
-[ "tinyint",	3,	0,	"",	"%2",	"%2"	]
-#prepare select 6;
-#prepare select 6;
-% .prepare,	.prepare,	.prepare,	.prepare,	.prepare,	.prepare # table_name
-% type,	digits,	scale,	schema,	table,	column # name
-% varchar,	int,	int,	str,	str,	str # type
-% 7,	1,	1,	0,	2,	2 # length
-[ "tinyint",	3,	0,	"",	"%2",	"%2"	]
-#prepare select 7;
-#prepare select 7;
-% .prepare,	.prepare,	.prepare,	.prepare,	.prepare,	.prepare # table_name
-% type,	digits,	scale,	schema,	table,	column # name
-% varchar,	int,	int,	str,	str,	str # type
-% 7,	1,	1,	0,	2,	2 # length
-[ "tinyint",	3,	0,	"",	"%2",	"%2"	]
-#select username, status, query from sys.queue();
-% .%1,	.%1,	.%1 # table_name
-% username,	status,	query # name
-% clob,	clob,	clob # type
-% 7,	8,	51 # length
-[ "monetdb",	"finished",	"select 6, username, status, query from sys.queue();"	]
-[ "monetdb",	"finished",	"set time zone interval \\'+02:00\\' hour to minute\n;"	]
-[ "monetdb",	"running",	"select username, status, query from sys.queue();"	]
-#exec 0();
-% .%2 # table_name
-% %2 # name
-% tinyint # type
-% 1 # length
-[ 0	]
-#select 0, username, status, query from sys.queue();
-% .%2,	.%1,	.%1,	.%1 # table_name
-% %2,	username,	status,	query # name
-% tinyint,	clob,	clob,	clob # type
-% 1,	7,	8,	51 # length
-[ 0,	"monetdb",	"finished",	"exec 0();"	]
-[ 0,	"monetdb",	"running",	"prepare select 0;"	]
-[ 0,	"monetdb",	"running",	"select 0, username, status, query from sys.queue();"	]
-#exec 1();
-% .%2 # table_name
-% %2 # name
-% tinyint # type
-% 1 # length
-[ 1	]
-#select 1, username, status, query from sys.queue();
-% .%2,	.%1,	.%1,	.%1 # table_name
-% %2,	username,	status,	query # name
-% tinyint,	clob,	clob,	clob # type
-% 1,	7,	8,	51 # length
-[ 1,	"monetdb",	"finished",	"prepare select 0;"	]
-[ 1,	"monetdb",	"finished",	"select 0, username, status, query from sys.queue();"	]
-[ 1,	"monetdb",	"running",	"exec 1();"	]
-[ 1,	"monetdb",	"running",	"prepare select 1;"	]
-[ 1,	"monetdb",	"running",	"select 1, username, status, query from sys.queue();"	]
-#exec 2();
-% .%2 # table_name
-% %2 # name
-% tinyint # type
-% 1 # length
-[ 2	]
-#select 2, username, status, query from sys.queue();
-% .%2,	.%1,	.%1,	.%1 # table_name
-% %2,	username,	status,	query # name
-% tinyint,	clob,	clob,	clob # type
-% 1,	7,	8,	51 # length
-[ 2,	"monetdb",	"finished",	"select 0, username, status, query from sys.queue();"	]
-[ 2,	"monetdb",	"running",	"exec 1();"	]
-[ 2,	"monetdb",	"running",	"prepare select 1;"	]
-[ 2,	"monetdb",	"finished",	"select 1, username, status, query from sys.queue();"	]
-[ 2,	"monetdb",	"finished",	"exec 2();"	]
-[ 2,	"monetdb",	"running",	"prepare select 2;"	]
-[ 2,	"monetdb",	"running",	"select 2, username, status, query from sys.queue();"	]
-#exec 3();
-% .%2 # table_name
-% %2 # name
-% tinyint # type
-% 1 # length
-[ 3	]
-#select 3, username, status, query from sys.queue();
-% .%2,	.%1,	.%1,	.%1 # table_name
-% %2,	username,	status,	query # name
-% tinyint,	clob,	clob,	clob # type
-% 1,	7,	8,	51 # length
-[ 3,	"monetdb",	"running",	"prepare select 2;"	]
-[ 3,	"monetdb",	"finished",	"select 2, username, status, query from sys.queue();"	]
-[ 3,	"monetdb",	"finished",	"exec 3();"	]
-[ 3,	"monetdb",	"running",	"prepare select 3;"	]
-[ 3,	"monetdb",	"running",	"exec 1();"	]
-[ 3,	"monetdb",	"running",	"prepare select 1;"	]
-[ 3,	"monetdb",	"running",	"select 3, username, status, query from sys.queue();"	]
-#exec 4();
-% .%2 # table_name
-% %2 # name
-% tinyint # type
-% 1 # length
-[ 4	]
-#select 4, username, status, query from sys.queue();
-% .%2,	.%1,	.%1,	.%1 # table_name
-% %2,	username,	status,	query # name
-% tinyint,	clob,	clob,	clob # type
-% 1,	7,	8,	51 # length
-[ 4,	"monetdb",	"finished",	"exec 3();"	]
-[ 4,	"monetdb",	"finished",	"prepare select 3;"	]
-[ 4,	"monetdb",	"running",	"exec 1();"	]
-[ 4,	"monetdb",	"running",	"prepare select 1;"	]
-[ 4,	"monetdb",	"finished",	"select 3, username, status, query from sys.queue();"	]
-[ 4,	"monetdb",	"running",	"exec 4();"	]
-[ 4,	"monetdb",	"running",	"prepare select 2;"	]
-[ 4,	"monetdb",	"running",	"prepare select 4;"	]
-[ 4,	"monetdb",	"running",	"select 4, username, status, query from sys.queue();"	]
-#exec 5();
-% .%2 # table_name
-% %2 # name
-% tinyint # type
-% 1 # length
-[ 5	]
-#exec 6();
-% .%2 # table_name
-% %2 # name
-% tinyint # type
-% 1 # length
-[ 6	]
-#exec 7();
-% .%2 # table_name
-% %2 # name
-% tinyint # type
-% 1 # length
-[ 7	]
-#select 7, username, status, query from sys.queue();
-% .%2,	.%1,	.%1,	.%1 # table_name
-% %2,	username,	status,	query # name
-% tinyint,	clob,	clob,	clob # type
-% 1,	7,	8,	51 # length
-[ 7,	"monetdb",	"running",	"exec 5();"	]
-[ 7,	"monetdb",	"running",	"prepare select 5;"	]
-[ 7,	"monetdb",	"finished",	"exec 6();"	]
-[ 7,	"monetdb",	"finished",	"prepare select 6;"	]
-[ 7,	"monetdb",	"running",	"exec 7();"	]
-[ 7,	"monetdb",	"running",	"exec 1();"	]
-[ 7,	"monetdb",	"running",	"prepare select 1;"	]
-[ 7,	"monetdb",	"running",	"prepare select 7;"	]
-[ 7,	"monetdb",	"running",	"select 7, username, status, query from sys.queue();"	]
-[ 7,	"monetdb",	"running",	"prepare select 2;"	]
-[ 7,	"monetdb",	"running",	"prepare select 4;"	]
-#select 8, username, status, query from sys.queue();
-% .%2,	.%1,	.%1,	.%1 # table_name
-% %2,	username,	status,	query # name
-% tinyint,	clob,	clob,	clob # type
-% 1,	7,	8,	51 # length
-[ 8,	"monetdb",	"finished",	"prepare select 6;"	]
-[ 8,	"monetdb",	"running",	"exec 7();"	]
-[ 8,	"monetdb",	"running",	"exec 1();"	]
-[ 8,	"monetdb",	"running",	"prepare select 1;"	]
-[ 8,	"monetdb",	"running",	"prepare select 7;"	]
-[ 8,	"monetdb",	"finished",	"select 7, username, status, query from sys.queue();"	]
-[ 8,	"monetdb",	"running",	"prepare select 2;"	]
-[ 8,	"monetdb",	"running",	"prepare select 4;"	]
-[ 8,	"monetdb",	"running",	"select 8, username, status, query from sys.queue();"	]
-[ 8,	"monetdb",	"running",	"exec 5();"	]
-[ 8,	"monetdb",	"running",	"prepare select 5;"	]
-=======
 Before sleep: 1
 ('before', 'monetdb', 'running', "select \\'before\\', username,status,query from sys.queue() where status = \\'running\\' order by status, query\n;")
->>>>>>> be760d4d
 
 During sleep: 4
 ('during', 'monetdb', 'running', 'call sys.sleep(3000)\n;')
