--- conflicted
+++ resolved
@@ -1,7 +1,6 @@
 stdout of test 'union_where_combined.SF-2887282` in directory 'sql/test/BugTracker-2009` itself:
 
 
-<<<<<<< HEAD
 # 17:17:42 >  
 # 17:17:42 >  "mserver5" "--debug=10" "--set" "gdk_nr_threads=0" "--set" "mapi_open=true" "--set" "mapi_port=33945" "--set" "mapi_usock=/var/tmp/mtest-14741/.s.monetdb.33945" "--forcemito" "--dbpath=/home/niels/scratch/monetdb/Linux-x86_64/var/MonetDB/mTests_sql_test_BugTracker-2009" "--set" "embedded_c=true"
 # 17:17:42 >  
@@ -16,27 +15,6 @@
 # Visit https://www.monetdb.org/ for further information
 # Listening for connection requests on mapi:monetdb://localhost.localdomain:33945/
 # Listening for UNIX domain connection requests on mapi:monetdb:///var/tmp/mtest-14741/.s.monetdb.33945
-# MonetDB/GIS module loaded
-# MonetDB/SQL module loaded
-
-# 17:17:42 >  
-# 17:17:42 >  "mclient" "-lsql" "-ftest" "-tnone" "-Eutf-8" "-i" "-e" "--host=/var/tmp/mtest-14741" "--port=33945"
-# 17:17:42 >  
-=======
-# 08:43:08 >  
-# 08:43:08 >  "mserver5" "--debug=10" "--set" "gdk_nr_threads=0" "--set" "mapi_open=true" "--set" "mapi_port=32133" "--set" "mapi_usock=/var/tmp/mtest-4783/.s.monetdb.32133" "--forcemito" "--dbpath=/home/ferreira/repositories/MonetDB-Nov2019/BUILD/var/MonetDB/mTests_sql_test_BugTracker-2009" "--set" "embedded_c=true"
-# 08:43:08 >  
-
-# MonetDB 5 server v11.35.6 (hg id: 4c25f517a2d8)
-# This is an unreleased version
-# Serving database 'mTests_sql_test_BugTracker-2009', using 8 threads
-# Compiled for x86_64-pc-linux-gnu/64bit with 128bit integers
-# Found 15.498 GiB available main-memory of which we use 12.631 GiB
-# Copyright (c) 1993 - July 2008 CWI.
-# Copyright (c) August 2008 - 2020 MonetDB B.V., all rights reserved
-# Visit https://www.monetdb.org/ for further information
-# Listening for connection requests on mapi:monetdb://localhost.localdomain:32133/
-# Listening for UNIX domain connection requests on mapi:monetdb:///var/tmp/mtest-4783/.s.monetdb.32133
 # MonetDB/GIS module loaded
 # SQL catalog created, loading sql scripts once
 # loading sql script: 09_like.sql
@@ -64,6 +42,7 @@
 # loading sql script: 45_uuid.sql
 # loading sql script: 46_profiler.sql
 # loading sql script: 51_sys_schema_extension.sql
+# loading sql script: 58_hot_snapshot.sql
 # loading sql script: 60_wlcr.sql
 # loading sql script: 61_wlcr.sql
 # loading sql script: 72_fits.sql
@@ -80,10 +59,9 @@
 # loading sql script: 99_system.sql
 # MonetDB/SQL module loaded
 
-# 08:43:09 >  
-# 08:43:09 >  "mclient" "-lsql" "-ftest" "-tnone" "-Eutf-8" "-i" "-e" "--host=/var/tmp/mtest-4783" "--port=32133"
-# 08:43:09 >  
->>>>>>> e8f6d8ea
+# 17:17:42 >  
+# 17:17:42 >  "mclient" "-lsql" "-ftest" "-tnone" "-Eutf-8" "-i" "-e" "--host=/var/tmp/mtest-14741" "--port=33945"
+# 17:17:42 >  
 
 #start transaction;
 #create table tblHistory2009 (name varchar(10));
@@ -132,6 +110,6 @@
 #drop table tblHistory2007;
 #commit;
 
-# 08:43:09 >  
-# 08:43:09 >  "Done."
-# 08:43:09 >  
+# 20:32:18 >  
+# 20:32:18 >  Done.
+# 20:32:18 >  
