--- conflicted
+++ resolved
@@ -27,9 +27,9 @@
 % .explain # table_name
 % mal # name
 % clob # type
-% 99 # length
+% 100 # length
 function user.s6_1():void;
-    X_0:void := querylog.define("explain select power(x,2) from sf_2596114;","sequential_pipe",14);
+    X_38:void := querylog.define("explain select power(x,2) from sf_2596114;","sequential_pipe",17);
     X_22 := bat.new(nil:str);
     X_29 := bat.append(X_22,"sys.L2");
     X_24 := bat.new(nil:str);
@@ -73,41 +73,23 @@
 % .explain # table_name
 % mal # name
 % clob # type
-<<<<<<< HEAD
-% 72 # length
+% 74 # length
 function user.main():void;
-    X_42:void := querylog.define("-- no query","sequential_pipe",15,14);
-    X_26 := bat.new(nil:str);
-    X_33 := bat.append(X_26,"sys.L2");
-    X_28 := bat.new(nil:str);
-    X_35 := bat.append(X_28,"L2");
+    X_45:void := querylog.define("-- no query","sequential_pipe",16,15);
     X_29 := bat.new(nil:str);
-    X_37 := bat.append(X_29,"double");
-    X_30 := bat.new(nil:int);
-    X_39 := bat.append(X_30,53);
-    X_32 := bat.new(nil:int);
-    X_41 := bat.append(X_32,0);
-    X_19 := bat.new(nil:dbl);
-    X_22:bat[:dbl] := batmmath.pow(X_19,2);
-    sql.resultSet(X_33,X_35,X_37,X_39,X_41,X_22);
-=======
-% 94 # length
-function user.main():void;
-    X_705:void := querylog.define("explain select x*x from sf_2596114;","sequential_pipe",14);
-    X_728 := bat.new(nil:str);
-    X_735 := bat.append(X_728,"sys.L2");
-    X_730 := bat.new(nil:str);
-    X_737 := bat.append(X_730,"L2");
-    X_731 := bat.new(nil:str);
-    X_739 := bat.append(X_731,"double");
-    X_732 := bat.new(nil:int);
-    X_741 := bat.append(X_732,53);
-    X_734 := bat.new(nil:int);
-    X_743 := bat.append(X_734,0);
-    X_721 := bat.new(nil:dbl);
-    X_724:bat[:dbl] := batmmath.pow(X_721,2);
-    sql.resultSet(X_735,X_737,X_739,X_741,X_743,X_724);
->>>>>>> 4b172a6b
+    X_36 := bat.append(X_29,"sys.L2");
+    X_31 := bat.new(nil:str);
+    X_38 := bat.append(X_31,"L2");
+    X_32 := bat.new(nil:str);
+    X_40 := bat.append(X_32,"double");
+    X_33 := bat.new(nil:int);
+    X_42 := bat.append(X_33,53);
+    X_35 := bat.new(nil:int);
+    X_44 := bat.append(X_35,0);
+    X_22 := bat.new(nil:dbl);
+    X_25:bat[:dbl] := batmmath.pow(X_22,2);
+# querylog.define("explain select x*x from sf_2596114;","sequential_pipe")
+    sql.resultSet(X_36,X_38,X_40,X_42,X_44,X_25);
 end user.main;
 #inline               actions= 0 time=2 usec 
 #remap                actions= 1 time=15 usec 
