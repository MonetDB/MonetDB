% .plan # table_name
% rel # name
% clob # type
<<<<<<< HEAD
% 185 # length
=======
% 200 # length
>>>>>>> 8dcdac0b
insert(
| table("sys"."cm_tmp") [ "cm_tmp"."i", "cm_tmp"."%TID%" NOT NULL ] COUNT 
| union (
<<<<<<< HEAD
| | table (sys.copyfrom(table(cm_tmp), varchar "|", varchar "\n", varchar "NULL", varchar "null", varchar "/file1", bigint "-1", bigint "0", int "0", varchar "NULL", int "0", int "1"), 
| | ) [ "cm_tmp"."i" ] COUNT ,
| | table (sys.copyfrom(table(cm_tmp), varchar "|", varchar "\n", varchar "NULL", varchar "null", varchar "/file2", bigint "-1", bigint "0", int "0", varchar "NULL", int "0", int "1"), 
=======
| | table ("sys"."copyfrom"(table("cm_tmp"), varchar "|", varchar "\n", varchar "NULL", varchar "null", varchar "/file1", bigint "-1", bigint "0", int "0", int "0", varchar "NULL", int "0", int "1"), 
| | ) [ "cm_tmp"."i" ] COUNT ,
| | table ("sys"."copyfrom"(table("cm_tmp"), varchar "|", varchar "\n", varchar "NULL", varchar "null", varchar "/file2", bigint "-1", bigint "0", int "0", int "0", varchar "NULL", int "0", int "1"), 
>>>>>>> 8dcdac0b
| | ) [ "cm_tmp"."i" ] COUNT 
| ) [ int "NULL" ]
)<|MERGE_RESOLUTION|>--- conflicted
+++ resolved
@@ -1,23 +1,13 @@
 % .plan # table_name
 % rel # name
 % clob # type
-<<<<<<< HEAD
-% 185 # length
-=======
 % 200 # length
->>>>>>> 8dcdac0b
 insert(
 | table("sys"."cm_tmp") [ "cm_tmp"."i", "cm_tmp"."%TID%" NOT NULL ] COUNT 
 | union (
-<<<<<<< HEAD
-| | table (sys.copyfrom(table(cm_tmp), varchar "|", varchar "\n", varchar "NULL", varchar "null", varchar "/file1", bigint "-1", bigint "0", int "0", varchar "NULL", int "0", int "1"), 
-| | ) [ "cm_tmp"."i" ] COUNT ,
-| | table (sys.copyfrom(table(cm_tmp), varchar "|", varchar "\n", varchar "NULL", varchar "null", varchar "/file2", bigint "-1", bigint "0", int "0", varchar "NULL", int "0", int "1"), 
-=======
 | | table ("sys"."copyfrom"(table("cm_tmp"), varchar "|", varchar "\n", varchar "NULL", varchar "null", varchar "/file1", bigint "-1", bigint "0", int "0", int "0", varchar "NULL", int "0", int "1"), 
 | | ) [ "cm_tmp"."i" ] COUNT ,
 | | table ("sys"."copyfrom"(table("cm_tmp"), varchar "|", varchar "\n", varchar "NULL", varchar "null", varchar "/file2", bigint "-1", bigint "0", int "0", int "0", varchar "NULL", int "0", int "1"), 
->>>>>>> 8dcdac0b
 | | ) [ "cm_tmp"."i" ] COUNT 
 | ) [ int "NULL" ]
 )