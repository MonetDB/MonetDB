stderr of test 'rollback_bug` in directory 'sql/test/BugTracker-2009` itself:


# 11:34:04 >  
# 11:34:04 >   mserver5 "--config=/ufs/niels/scratch/rc/Linux-x86_64/etc/monetdb5.conf" --debug=10 --set gdk_nr_threads=0 --set "monet_mod_path=/ufs/niels/scratch/rc/Linux-x86_64/lib/MonetDB5:/ufs/niels/scratch/rc/Linux-x86_64/lib/MonetDB5/lib:/ufs/niels/scratch/rc/Linux-x86_64/lib/MonetDB5/bin" --set "gdk_dbfarm=/ufs/niels/scratch/rc/Linux-x86_64/var/MonetDB5/dbfarm" --set "sql_logdir=/ufs/niels/scratch/rc/Linux-x86_64/var/MonetDB5/sql_logs"   --set mapi_open=true --set xrpc_open=true --set mapi_port=32901 --set xrpc_port=40725 --set xrpc_docroot=/net/alf.ins.cwi.nl/export/scratch1/niels/rc/sql --set monet_prompt= --trace  "--dbname=mTests_src_test_BugTracker-2009" --set mal_listing=0 "--dbinit= include sql;" ; echo ; echo Over..
# 11:34:04 >  

# builtin opt 	gdk_arch = 64bitx86_64-unknown-linux-gnu
# builtin opt 	gdk_version = 1.28.0
# builtin opt 	monet_pid = 17763
# builtin opt 	prefix = /ufs/niels/scratch/rc/Linux-x86_64
# builtin opt 	exec_prefix = ${prefix}
# builtin opt 	gdk_dbname = tst
# builtin opt 	gdk_dbfarm = ${prefix}/var/MonetDB
# builtin opt 	gdk_debug = 8
# builtin opt 	gdk_mem_bigsize = 262144
# builtin opt 	gdk_alloc_map = yes
# builtin opt 	gdk_mem_pagebits = 14
# builtin opt 	gdk_vmtrim = yes
# builtin opt 	monet_admin = adm
# builtin opt 	monet_prompt = >
# builtin opt 	monet_welcome = yes
# builtin opt 	monet_mod_path = ${exec_prefix}/lib/MonetDB:${exec_prefix}/lib/bin
# builtin opt 	monet_daemon = yes
# builtin opt 	host = localhost
# builtin opt 	mapi_port = 50000
# builtin opt 	mapi_noheaders = no
# builtin opt 	mapi_debug = 0
# builtin opt 	mapi_clients = 2
# builtin opt 	sql_debug = 0
# builtin opt 	sql_logdir = ${prefix}/var/MonetDB
# builtin opt 	xquery_logdir = ${prefix}/var/MonetDB
# builtin opt 	standoff_ns = http://monetdb.cwi.nl/standoff
# builtin opt 	standoff_start = start
# builtin opt 	standoff_end = end
# config opt 	prefix = /ufs/niels/scratch/rc/Linux-x86_64
# config opt 	config = ${prefix}/etc/monetdb5.conf
# config opt 	prefix = /ufs/niels/scratch/rc/Linux-x86_64
# config opt 	exec_prefix = ${prefix}
# config opt 	gdk_dbfarm = ${prefix}/var/MonetDB5/dbfarm
# config opt 	gdk_dbname = demo
# config opt 	gdk_alloc_map = no
# config opt 	gdk_embedded = no
# config opt 	gdk_debug = 0
# config opt 	monet_mod_path = ${exec_prefix}/lib/MonetDB5:${exec_prefix}/lib/MonetDB5/lib:${exec_prefix}/lib/MonetDB5/bin
# config opt 	monet_daemon = no
# config opt 	monet_welcome = yes
# config opt 	mero_msglog = ${prefix}/var/log/merovingian.log
# config opt 	mero_errlog = ${prefix}/var/log/merovingian.log
# config opt 	mero_timeinterval = 600
# config opt 	mero_pidfile = ${prefix}/var/run/merovingian.pid
# config opt 	mero_exittimeout = 7
# config opt 	mero_doproxy = yes
# config opt 	mero_discoveryttl = 600
# config opt 	mal_init = ${exec_prefix}/lib/MonetDB5/mal_init.mal
# config opt 	mal_listing = 2
# config opt 	checkpoint_dir = ${prefix}/var/MonetDB5/chkpnt
# config opt 	mapi_port = 50000
# config opt 	mapi_open = false
# config opt 	sql_logdir = ${prefix}/var/MonetDB5/sql_logs
# config opt 	sql_init = ${exec_prefix}/lib/MonetDB5/sql_init.sql
# cmdline opt 	config = /ufs/niels/scratch/rc/Linux-x86_64/etc/monetdb5.conf
# cmdline opt 	gdk_nr_threads = 0
# cmdline opt 	monet_mod_path = /ufs/niels/scratch/rc/Linux-x86_64/lib/MonetDB5:/ufs/niels/scratch/rc/Linux-x86_64/lib/MonetDB5/lib:/ufs/niels/scratch/rc/Linux-x86_64/lib/MonetDB5/bin
# cmdline opt 	gdk_dbfarm = /ufs/niels/scratch/rc/Linux-x86_64/var/MonetDB5/dbfarm
# cmdline opt 	sql_logdir = /ufs/niels/scratch/rc/Linux-x86_64/var/MonetDB5/sql_logs
# cmdline opt 	mapi_open = true
# cmdline opt 	xrpc_open = true
# cmdline opt 	mapi_port = 32901
# cmdline opt 	xrpc_port = 40725
# cmdline opt 	xrpc_docroot = /net/alf.ins.cwi.nl/export/scratch1/niels/rc/sql
# cmdline opt 	monet_prompt = 
# cmdline opt 	gdk_dbname = mTests_src_test_BugTracker-2009
# cmdline opt 	mal_listing = 0
# cmdline opt 	gdk_debug = 10
#warning: please don't forget to set your vault key!
#(see /ufs/niels/scratch/rc/Linux-x86_64/etc/monetdb5.conf)

# 11:34:05 >  
# 11:34:05 >  mclient -lsql -umonetdb -Pmonetdb --host=alf --port=32901 
# 11:34:05 >  

MAPI  = (monetdb) /var/tmp/mtest-27483/.s.monetdb.35395
QUERY = CREATE TABLE phpbb_attachments (
        	attach_id integer DEFAULT next value for "sys"."phpbb_attachments_seq",
        	post_msg_id integer DEFAULT '0' NOT NULL ,
        	topic_id integer DEFAULT '0' NOT NULL ,
        	in_message smallint DEFAULT '0' NOT NULL ,
        	poster_id integer DEFAULT '0' NOT NULL ,
        	is_orphan LONG DEFAULT '1' NOT NULL ,
ERROR = !Type (long) unknown in: "create table phpbb_attachments (
        !	attach_id integer default next value for "sys""
CODE  = 22000
MAPI  = (monetdb) /var/tmp/mtest-30274/.s.monetdb.37685
QUERY = CREATE TABLE phpbb_attachments (
        	attach_id integer DEFAULT next value for "sys"."phpbb_attachments_seq",
        	post_msg_id integer DEFAULT '0' NOT NULL ,
        	topic_id integer DEFAULT '0' NOT NULL ,
        	in_message smallint DEFAULT '0' NOT NULL ,
        	poster_id integer DEFAULT '0' NOT NULL ,
        	is_orphan LONG DEFAULT '1' NOT NULL ,
        	physical_filename varchar(255) DEFAULT '' NOT NULL,
        	real_filename varchar(255) DEFAULT '' NOT NULL,
        	download_count integer DEFAULT '0' NOT NULL ,
        	attach_comment varchar(4000) DEFAULT '' NOT NULL,
ERROR = !syntax error, unexpected STRING in: "'1'"
<<<<<<< HEAD
        !Current transaction is aborted (please ROLLBACK)
CODE  = 42000
MAPI  = (monetdb) /var/tmp/mtest-30274/.s.monetdb.37685
ERROR = !Current transaction is aborted (please ROLLBACK)
CODE  = 25005
MAPI  = (monetdb) /var/tmp/mtest-30274/.s.monetdb.37685
QUERY = /*
        	Table: 'phpbb_acl_groups'
        */
ERROR = !Current transaction is aborted (please ROLLBACK)
CODE  = 25005
MAPI  = (monetdb) /var/tmp/mtest-30274/.s.monetdb.37685
=======
CODE  = 42000
MAPI  = (monetdb) /var/tmp/mtest-20479/.s.monetdb.32416
>>>>>>> 655cdb92
QUERY = CREATE TABLE phpbb_acl_groups (
        	group_id integer DEFAULT '0' NOT NULL ,
        	forum_id integer DEFAULT '0' NOT NULL ,
        	auth_option_id integer DEFAULT '0' NOT NULL ,
        	auth_role_id integer DEFAULT '0' NOT NULL ,
        	auth_setting smallint DEFAULT '0' NOT NULL
        );
ERROR = !Current transaction is aborted (please ROLLBACK)
CODE  = 25005
<<<<<<< HEAD
MAPI  = (monetdb) /var/tmp/mtest-30274/.s.monetdb.37685
ERROR = !Current transaction is aborted (please ROLLBACK)
CODE  = 25005
MAPI  = (monetdb) /var/tmp/mtest-30274/.s.monetdb.37685
=======
MAPI  = (monetdb) /var/tmp/mtest-20479/.s.monetdb.32416
>>>>>>> 655cdb92
QUERY = COMMIT;
ERROR = !COMMIT: failed
CODE  = 2D000

# 11:34:05 >  
# 11:34:05 >  Done.
# 11:34:05 >  
<|MERGE_RESOLUTION|>--- conflicted
+++ resolved
@@ -104,23 +104,8 @@
         	download_count integer DEFAULT '0' NOT NULL ,
         	attach_comment varchar(4000) DEFAULT '' NOT NULL,
 ERROR = !syntax error, unexpected STRING in: "'1'"
-<<<<<<< HEAD
-        !Current transaction is aborted (please ROLLBACK)
 CODE  = 42000
-MAPI  = (monetdb) /var/tmp/mtest-30274/.s.monetdb.37685
-ERROR = !Current transaction is aborted (please ROLLBACK)
-CODE  = 25005
-MAPI  = (monetdb) /var/tmp/mtest-30274/.s.monetdb.37685
-QUERY = /*
-        	Table: 'phpbb_acl_groups'
-        */
-ERROR = !Current transaction is aborted (please ROLLBACK)
-CODE  = 25005
-MAPI  = (monetdb) /var/tmp/mtest-30274/.s.monetdb.37685
-=======
-CODE  = 42000
-MAPI  = (monetdb) /var/tmp/mtest-20479/.s.monetdb.32416
->>>>>>> 655cdb92
+MAPI  = (monetdb) /var/tmp/mtest-12398/.s.monetdb.34869
 QUERY = CREATE TABLE phpbb_acl_groups (
         	group_id integer DEFAULT '0' NOT NULL ,
         	forum_id integer DEFAULT '0' NOT NULL ,
@@ -130,14 +115,7 @@
         );
 ERROR = !Current transaction is aborted (please ROLLBACK)
 CODE  = 25005
-<<<<<<< HEAD
-MAPI  = (monetdb) /var/tmp/mtest-30274/.s.monetdb.37685
-ERROR = !Current transaction is aborted (please ROLLBACK)
-CODE  = 25005
-MAPI  = (monetdb) /var/tmp/mtest-30274/.s.monetdb.37685
-=======
-MAPI  = (monetdb) /var/tmp/mtest-20479/.s.monetdb.32416
->>>>>>> 655cdb92
+MAPI  = (monetdb) /var/tmp/mtest-12398/.s.monetdb.34869
 QUERY = COMMIT;
 ERROR = !COMMIT: failed
 CODE  = 2D000
