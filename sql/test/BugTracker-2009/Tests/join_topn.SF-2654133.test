--- conflicted
+++ resolved
@@ -13,11 +13,7 @@
 query ITITIIIIIIT rowsort
 select * from tables, x limit 10
 ----
-<<<<<<< HEAD
-110 values hashing to b6759b8f71ff5e5676c80d2568f19463
-=======
 110 values hashing to 2faefebbb355462edfd0a7afbaa5759c
->>>>>>> 870346ff
 
 statement ok
 drop table x cascade
