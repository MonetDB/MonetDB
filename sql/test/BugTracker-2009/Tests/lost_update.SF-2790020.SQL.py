import sys, os, socket, sys, tempfile, shutil

try:
    from MonetDBtesting import process
except ImportError:
    import process

def freeport():
    sock = socket.socket(socket.AF_INET, socket.SOCK_STREAM)
    sock.bind(('', 0))
    port = sock.getsockname()[1]
    sock.close()
    return port

farm_dir = tempfile.mkdtemp()
os.mkdir(os.path.join(farm_dir, 'db1'))
myport = freeport()

def server():
    return process.server(mapiport=myport, dbname='db1', dbfarm=os.path.join(farm_dir, 'db1'), stdin = process.PIPE,
                   stdout = process.PIPE, stderr = process.PIPE)

def server_stop(s):
    out, err = s.communicate()
    sys.stdout.write(out)
    sys.stderr.write(err)

def client(input):
    c = process.client('sql', port = myport, dbname='db1', stdin = process.PIPE, stdout = process.PIPE, stderr = process.PIPE)
    out, err = c.communicate(input)
    sys.stdout.write(out)
    sys.stderr.write(err)

script1 = '''\
create table lost_update_t2 (a int);
insert into lost_update_t2 values (1);
update lost_update_t2 set a = 2;
'''
script2 = '''\
update lost_update_t2 set a = 3;
create table lost_update_t1 (a int);
insert into lost_update_t1 values (1);
insert into lost_update_t1 (select * from lost_update_t1);
insert into lost_update_t1 (select * from lost_update_t1);
insert into lost_update_t1 (select * from lost_update_t1);
insert into lost_update_t1 (select * from lost_update_t1);
insert into lost_update_t1 (select * from lost_update_t1);
insert into lost_update_t1 (select * from lost_update_t1);
insert into lost_update_t1 (select * from lost_update_t1);
insert into lost_update_t1 (select * from lost_update_t1);
insert into lost_update_t1 (select * from lost_update_t1);
insert into lost_update_t1 (select * from lost_update_t1);
insert into lost_update_t1 (select * from lost_update_t1);
update lost_update_t1 set a = 2;
call sys.flush_log();
'''
script3 = '''\
select a from lost_update_t2;
'''
cleanup = '''\
drop table lost_update_t1;
drop table lost_update_t2;
'''

<<<<<<< HEAD
def main():
    s = server()
    client(script1)
    server_stop(s)

    s = server()
    client(script2)
    server_stop(s)

    s = server()
    client(script3)
    server_stop(s)
=======
try:
    try:
        s = server()
        client(script1)
        server_stop(s)
    finally:
        s.terminate()
>>>>>>> 512ea33d

    try:
        s = server()
        client(script2)
        time.sleep(20)   # wait until log is flushed originally 60 sec
        server_stop(s)
    finally:
        s.terminate()

    try:
        s = server()
        client(script3)
        server_stop(s)
    finally:
        s.terminate()

    try:
        s = server()
        client(cleanup)
        server_stop(s)
    finally:
        s.terminate()
finally:
    shutil.rmtree(farm_dir)<|MERGE_RESOLUTION|>--- conflicted
+++ resolved
@@ -62,20 +62,6 @@
 drop table lost_update_t2;
 '''
 
-<<<<<<< HEAD
-def main():
-    s = server()
-    client(script1)
-    server_stop(s)
-
-    s = server()
-    client(script2)
-    server_stop(s)
-
-    s = server()
-    client(script3)
-    server_stop(s)
-=======
 try:
     try:
         s = server()
@@ -83,12 +69,10 @@
         server_stop(s)
     finally:
         s.terminate()
->>>>>>> 512ea33d
 
     try:
         s = server()
         client(script2)
-        time.sleep(20)   # wait until log is flushed originally 60 sec
         server_stop(s)
     finally:
         s.terminate()
