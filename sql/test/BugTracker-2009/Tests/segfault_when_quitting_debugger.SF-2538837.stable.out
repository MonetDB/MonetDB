stdout of test 'segfault_when_quitting_debugger.SF-2538837` in directory 'sql/test/BugTracker-2009` itself:


# 12:13:20 >  
# 12:13:20 >   mserver5 "--config=/ufs/manegold/_/scratch0/Monet/Testing/Stable/prefix.--enable-strict_--disable-debug_--enable-optimize_--enable-assert/etc/monetdb5.conf" --debug=10 --set gdk_nr_threads=0 --set "monet_mod_path=/ufs/manegold/_/scratch0/Monet/Testing/Stable/prefix.--enable-strict_--disable-debug_--enable-optimize_--enable-assert/lib64/MonetDB5:/ufs/manegold/_/scratch0/Monet/Testing/Stable/prefix.--enable-strict_--disable-debug_--enable-optimize_--enable-assert/lib64/MonetDB5/lib:/ufs/manegold/_/scratch0/Monet/Testing/Stable/prefix.--enable-strict_--disable-debug_--enable-optimize_--enable-assert/lib64/MonetDB5/bin" --set "gdk_dbfarm=/ufs/manegold/_/scratch0/Monet/Testing/Stable/prefix.--enable-strict_--disable-debug_--enable-optimize_--enable-assert/var/MonetDB5/dbfarm" --set "sql_logdir=/ufs/manegold/_/scratch0/Monet/Testing/Stable/prefix.--enable-strict_--disable-debug_--enable-optimize_--enable-assert/var/MonetDB5/sql_logs"   --set mapi_open=true --set xrpc_open=true --set mapi_port=36460 --set xrpc_port=43926 --set xrpc_docroot=/net/rig.ins.cwi.nl/export/scratch0/manegold/Monet/Testing/Stable/source/sql --set monet_prompt= --trace  "--dbname=mTests_src_test_BugTracker-2009" --set mal_listing=0 "--dbinit= include sql;" ; echo ; echo Over..
# 12:13:20 >  

# MonetDB server v5.10.0, based on kernel v1.28.0
# Serving database 'mTests_src_test_BugTracker-2009', using 4 threads
# Compiled for x86_64-unknown-linux-gnu/64bit with 64bit OIDs dynamically linked
# Copyright (c) 1993-July 2008 CWI.
# Copyright (c) August 2008- MonetDB B.V., all rights reserved
# Visit http://monetdb.cwi.nl/ for further information
# Listening for connection requests on mapi:monetdb://rig.ins.cwi.nl:36460/
# MonetDB/SQL module v2.28.0 loaded

Ready.

# 16:24:01 >  
# 16:24:01 >  "mclient" "-lsql" "-ftest" "-Eutf-8" "-i" "-e" "--host=/var/tmp/mtest-17200" "--port=32363"
# 16:24:01 >  

#debug select * from tables;
<<<<<<< HEAD
mdb>#X_271=0@0:void := querylog.define("debug select * from tables;","default_pipe",451);
mdb>#barrier X_717=false := language.dataflow();
=======
mdb>#X_0=0@0:void := user.s1_1();
mdb>#X_271=0@0:void := querylog.define("debug select * from tables;","default_pipe",158);
>>>>>>> 9457dd35

# 16:24:01 >  
# 16:24:01 >  "Done."
# 16:24:01 >  
<|MERGE_RESOLUTION|>--- conflicted
+++ resolved
@@ -21,13 +21,8 @@
 # 16:24:01 >  
 
 #debug select * from tables;
-<<<<<<< HEAD
-mdb>#X_271=0@0:void := querylog.define("debug select * from tables;","default_pipe",451);
-mdb>#barrier X_717=false := language.dataflow();
-=======
-mdb>#X_0=0@0:void := user.s1_1();
 mdb>#X_271=0@0:void := querylog.define("debug select * from tables;","default_pipe",158);
->>>>>>> 9457dd35
+mdb>#X_195=nil:bat[:str] := bat.new(nil:str);
 
 # 16:24:01 >  
 # 16:24:01 >  "Done."
