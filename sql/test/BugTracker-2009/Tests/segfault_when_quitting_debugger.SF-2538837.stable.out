--- conflicted
+++ resolved
@@ -17,11 +17,7 @@
 
 #set optimizer = 'sequential_pipe'; -- to get predictable errors
 #debug select * from tables;
-<<<<<<< HEAD
-mdb>#X_1=0@0:void := querylog.define("debug select * from tables;", "sequential_pipe", 127:int);
-=======
-mdb>#X_1=0@0:void := querylog.define("debug select * from tables;", "sequential_pipe", 154:int);
->>>>>>> 86dc1ab7
+mdb>#X_1=0@0:void := querylog.define("debug select * from tables;", "sequential_pipe", 145:int);
 
 # 22:21:12 >  
 # 22:21:12 >  "Done."
