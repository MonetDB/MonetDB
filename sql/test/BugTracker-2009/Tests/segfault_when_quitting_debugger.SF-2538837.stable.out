--- conflicted
+++ resolved
@@ -21,13 +21,8 @@
 # 16:24:01 >  
 
 #debug select * from tables;
-<<<<<<< HEAD
 mdb>#X_1=0@0:void := querylog.define("debug select * from tables;", "sequential_pipe", 191:int);
-mdb>#X_195=nil:bat[:str] := bat.new(nil:str);
-=======
-mdb>#X_0=0@0:void := querylog.define("debug select * from tables;","sequential_pipe",16:int);
-mdb>#X_4=nil:bat[:int] := bat.new(nil:int);
->>>>>>> c6a08bc2
+mdb>#X_161=nil:bat[:int] := bat.new(nil:int);
 
 # 16:24:01 >  
 # 16:24:01 >  "Done."
