--- conflicted
+++ resolved
@@ -27,16 +27,9 @@
 # 13:48:49 >  "mclient" "-lsql" "-ftest" "-Eutf-8" "-i" "-e" "--host=niels" "--port=32735"
 # 13:48:49 >  
 
-<<<<<<< HEAD
-MAPI  = (monetdb) /var/tmp/mtest-14412/.s.monetdb.30345
-QUERY = select * from x((select id from _tables), (select schema_id from _tables));
-ERROR = !TypeException:user.s2_1[115]:'sql.x' undefined in: _215:any := sql.x(_211:int, _213:int)
-        !TypeException:user.s2_1[117]:'bat.insert' undefined in: _218:any := bat.insert(_206:bat[:oid,:int], _216:oid, _215:any)
-=======
 MAPI  = (monetdb) /var/tmp/mtest-22265/.s.monetdb.33041
 QUERY = select * from x((select id from _tables), (select schema_id from _tables));
 ERROR = !TypeException:user.s0_1[41]:'mal.multiplex' undefined in: (_55:bat[:oid,:int], _58:bat[:oid,:int]) := mal.multiplex(_56:str, _57:str, _49:bat[:oid,:int], _52:bat[:oid,:int])
->>>>>>> f58acfce
         !program contains errors
 
 # 13:48:49 >  
