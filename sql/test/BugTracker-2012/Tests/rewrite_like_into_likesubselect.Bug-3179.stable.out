--- conflicted
+++ resolved
@@ -36,7 +36,6 @@
     X_3:bat[:oid,:oid]  := sql.tid(X_2,"sys","functions");
     X_47 := algebra.likesubselect(X_6,X_3,A0,"",false);
     (X_9,r1_9) := sql.bind(X_2,"sys","functions","name",2);
-<<<<<<< HEAD
     X_48 := algebra.likesubselect(r1_9,nil:bat[:oid,:oid],A0,"",false);
     X_12 := sql.bind(X_2,"sys","functions","name",1);
     X_50 := algebra.likesubselect(X_12,X_3,A0,"",false);
@@ -46,17 +45,6 @@
     (X_20,r1_25) := sql.bind(X_2,"sys","functions","func",2);
     X_22 := sql.bind(X_2,"sys","functions","func",1);
     X_23 := sql.projectdelta(X_15,X_18,X_20,r1_25,X_22);
-=======
-    X_48 := algebra.likesubselect(r1_9,A0,"",false);
-    X_12:bat[:oid,:str]  := sql.bind(X_2,"sys","functions","name",1);
-    X_49 := algebra.likesubselect(X_12,X_3,A0,"",false);
-    X_15 := sql.subdelta(X_47,X_3,X_9,X_48,X_49);
-    X_17 := sql.projectdelta(X_15,X_6,X_9,r1_9,X_12);
-    X_18:bat[:oid,:str]  := sql.bind(X_2,"sys","functions","func",0);
-    (X_20,r1_24) := sql.bind(X_2,"sys","functions","func",2);
-    X_22:bat[:oid,:str]  := sql.bind(X_2,"sys","functions","func",1);
-    X_23 := sql.projectdelta(X_15,X_18,X_20,r1_24,X_22);
->>>>>>> 8d4c7fd5
     X_24 := sql.resultSet(2,1,X_17);
     sql.rsColumn(X_24,"sys.functions","name","varchar",256,0,X_17);
     sql.rsColumn(X_24,"sys.functions","func","varchar",8196,0,X_23);
@@ -75,7 +63,6 @@
     X_3:bat[:oid,:oid]  := sql.tid(X_2,"sys","functions");
     X_47 := algebra.likesubselect(X_6,X_3,A0,"",true);
     (X_9,r1_9) := sql.bind(X_2,"sys","functions","name",2);
-<<<<<<< HEAD
     X_48 := algebra.likesubselect(r1_9,nil:bat[:oid,:oid],A0,"",true);
     X_12 := sql.bind(X_2,"sys","functions","name",1);
     X_50 := algebra.likesubselect(X_12,X_3,A0,"",true);
@@ -85,17 +72,6 @@
     (X_20,r1_25) := sql.bind(X_2,"sys","functions","func",2);
     X_22 := sql.bind(X_2,"sys","functions","func",1);
     X_23 := sql.projectdelta(X_15,X_18,X_20,r1_25,X_22);
-=======
-    X_48 := algebra.likesubselect(r1_9,A0,"",true);
-    X_12:bat[:oid,:str]  := sql.bind(X_2,"sys","functions","name",1);
-    X_49 := algebra.likesubselect(X_12,X_3,A0,"",true);
-    X_15 := sql.subdelta(X_47,X_3,X_9,X_48,X_49);
-    X_17 := sql.projectdelta(X_15,X_6,X_9,r1_9,X_12);
-    X_18:bat[:oid,:str]  := sql.bind(X_2,"sys","functions","func",0);
-    (X_20,r1_24) := sql.bind(X_2,"sys","functions","func",2);
-    X_22:bat[:oid,:str]  := sql.bind(X_2,"sys","functions","func",1);
-    X_23 := sql.projectdelta(X_15,X_18,X_20,r1_24,X_22);
->>>>>>> 8d4c7fd5
     X_24 := sql.resultSet(2,1,X_17);
     sql.rsColumn(X_24,"sys.functions","name","varchar",256,0,X_17);
     sql.rsColumn(X_24,"sys.functions","func","varchar",8196,0,X_23);
@@ -114,7 +90,6 @@
     X_3:bat[:oid,:oid]  := sql.tid(X_2,"sys","functions");
     X_47 := algebra.ilikesubselect(X_6,X_3,A0,"",false);
     (X_9,r1_9) := sql.bind(X_2,"sys","functions","name",2);
-<<<<<<< HEAD
     X_48 := algebra.ilikesubselect(r1_9,nil:bat[:oid,:oid],A0,"",false);
     X_12 := sql.bind(X_2,"sys","functions","name",1);
     X_50 := algebra.ilikesubselect(X_12,X_3,A0,"",false);
@@ -124,17 +99,6 @@
     (X_20,r1_25) := sql.bind(X_2,"sys","functions","func",2);
     X_22 := sql.bind(X_2,"sys","functions","func",1);
     X_23 := sql.projectdelta(X_15,X_18,X_20,r1_25,X_22);
-=======
-    X_48 := algebra.ilikesubselect(r1_9,A0,"",false);
-    X_12:bat[:oid,:str]  := sql.bind(X_2,"sys","functions","name",1);
-    X_49 := algebra.ilikesubselect(X_12,X_3,A0,"",false);
-    X_15 := sql.subdelta(X_47,X_3,X_9,X_48,X_49);
-    X_17 := sql.projectdelta(X_15,X_6,X_9,r1_9,X_12);
-    X_18:bat[:oid,:str]  := sql.bind(X_2,"sys","functions","func",0);
-    (X_20,r1_24) := sql.bind(X_2,"sys","functions","func",2);
-    X_22:bat[:oid,:str]  := sql.bind(X_2,"sys","functions","func",1);
-    X_23 := sql.projectdelta(X_15,X_18,X_20,r1_24,X_22);
->>>>>>> 8d4c7fd5
     X_24 := sql.resultSet(2,1,X_17);
     sql.rsColumn(X_24,"sys.functions","name","varchar",256,0,X_17);
     sql.rsColumn(X_24,"sys.functions","func","varchar",8196,0,X_23);
@@ -153,7 +117,6 @@
     X_3:bat[:oid,:oid]  := sql.tid(X_2,"sys","functions");
     X_47 := algebra.ilikesubselect(X_6,X_3,A0,"",true);
     (X_9,r1_9) := sql.bind(X_2,"sys","functions","name",2);
-<<<<<<< HEAD
     X_48 := algebra.ilikesubselect(r1_9,nil:bat[:oid,:oid],A0,"",true);
     X_12 := sql.bind(X_2,"sys","functions","name",1);
     X_50 := algebra.ilikesubselect(X_12,X_3,A0,"",true);
@@ -163,17 +126,6 @@
     (X_20,r1_25) := sql.bind(X_2,"sys","functions","func",2);
     X_22 := sql.bind(X_2,"sys","functions","func",1);
     X_23 := sql.projectdelta(X_15,X_18,X_20,r1_25,X_22);
-=======
-    X_48 := algebra.ilikesubselect(r1_9,A0,"",true);
-    X_12:bat[:oid,:str]  := sql.bind(X_2,"sys","functions","name",1);
-    X_49 := algebra.ilikesubselect(X_12,X_3,A0,"",true);
-    X_15 := sql.subdelta(X_47,X_3,X_9,X_48,X_49);
-    X_17 := sql.projectdelta(X_15,X_6,X_9,r1_9,X_12);
-    X_18:bat[:oid,:str]  := sql.bind(X_2,"sys","functions","func",0);
-    (X_20,r1_24) := sql.bind(X_2,"sys","functions","func",2);
-    X_22:bat[:oid,:str]  := sql.bind(X_2,"sys","functions","func",1);
-    X_23 := sql.projectdelta(X_15,X_18,X_20,r1_24,X_22);
->>>>>>> 8d4c7fd5
     X_24 := sql.resultSet(2,1,X_17);
     sql.rsColumn(X_24,"sys.functions","name","varchar",256,0,X_17);
     sql.rsColumn(X_24,"sys.functions","func","varchar",8196,0,X_23);
@@ -214,17 +166,10 @@
     X_47 := calc.+(X_46,"%");
     X_50 := algebra.likesubselect(X_6,X_3,X_47,"",false,false);
     (X_9,r1_9) := sql.bind(X_2,"sys","functions","name",2);
-<<<<<<< HEAD
     X_51 := algebra.likesubselect(r1_9,nil:bat[:oid,:oid],X_47,"",false,false);
     X_12 := sql.bind(X_2,"sys","functions","name",1);
     X_53 := algebra.likesubselect(X_12,X_3,X_47,"",false,false);
     X_14 := sql.subdelta(X_50,X_3,X_9,X_51,X_53);
-=======
-    X_51 := algebra.likesubselect(r1_9,X_47,"",false,false);
-    X_12:bat[:oid,:str]  := sql.bind(X_2,"sys","functions","name",1);
-    X_52 := algebra.likesubselect(X_12,X_3,X_47,"",false,false);
-    X_14 := sql.subdelta(X_50,X_3,X_9,X_51,X_52);
->>>>>>> 8d4c7fd5
     X_15 := sql.projectdelta(X_14,X_6,X_9,r1_9,X_12);
     X_16:bat[:oid,:str]  := sql.bind(X_2,"sys","functions","func",0);
     (X_18,r1_27) := sql.bind(X_2,"sys","functions","func",2);
@@ -250,17 +195,10 @@
     X_47 := calc.+(X_46,"%");
     X_51 := algebra.likesubselect(X_6,X_3,X_47,"",false,true);
     (X_9,r1_9) := sql.bind(X_2,"sys","functions","name",2);
-<<<<<<< HEAD
     X_52 := algebra.likesubselect(r1_9,nil:bat[:oid,:oid],X_47,"",false,true);
     X_12 := sql.bind(X_2,"sys","functions","name",1);
     X_54 := algebra.likesubselect(X_12,X_3,X_47,"",false,true);
     X_14 := sql.subdelta(X_51,X_3,X_9,X_52,X_54);
-=======
-    X_52 := algebra.likesubselect(r1_9,X_47,"",false,true);
-    X_12:bat[:oid,:str]  := sql.bind(X_2,"sys","functions","name",1);
-    X_53 := algebra.likesubselect(X_12,X_3,X_47,"",false,true);
-    X_14 := sql.subdelta(X_51,X_3,X_9,X_52,X_53);
->>>>>>> 8d4c7fd5
     X_15 := sql.projectdelta(X_14,X_6,X_9,r1_9,X_12);
     X_16:bat[:oid,:str]  := sql.bind(X_2,"sys","functions","func",0);
     (X_18,r1_27) := sql.bind(X_2,"sys","functions","func",2);
@@ -286,17 +224,10 @@
     X_47 := calc.+(X_46,"%");
     X_51 := algebra.likesubselect(X_6,X_3,X_47,"",true,false);
     (X_9,r1_9) := sql.bind(X_2,"sys","functions","name",2);
-<<<<<<< HEAD
     X_52 := algebra.likesubselect(r1_9,nil:bat[:oid,:oid],X_47,"",true,false);
     X_12 := sql.bind(X_2,"sys","functions","name",1);
     X_54 := algebra.likesubselect(X_12,X_3,X_47,"",true,false);
     X_14 := sql.subdelta(X_51,X_3,X_9,X_52,X_54);
-=======
-    X_52 := algebra.likesubselect(r1_9,X_47,"",true,false);
-    X_12:bat[:oid,:str]  := sql.bind(X_2,"sys","functions","name",1);
-    X_53 := algebra.likesubselect(X_12,X_3,X_47,"",true,false);
-    X_14 := sql.subdelta(X_51,X_3,X_9,X_52,X_53);
->>>>>>> 8d4c7fd5
     X_15 := sql.projectdelta(X_14,X_6,X_9,r1_9,X_12);
     X_16:bat[:oid,:str]  := sql.bind(X_2,"sys","functions","func",0);
     (X_18,r1_27) := sql.bind(X_2,"sys","functions","func",2);
@@ -322,17 +253,10 @@
     X_47 := calc.+(X_46,"%");
     X_50 := algebra.likesubselect(X_6,X_3,X_47,"",true,true);
     (X_9,r1_9) := sql.bind(X_2,"sys","functions","name",2);
-<<<<<<< HEAD
     X_51 := algebra.likesubselect(r1_9,nil:bat[:oid,:oid],X_47,"",true,true);
     X_12 := sql.bind(X_2,"sys","functions","name",1);
     X_53 := algebra.likesubselect(X_12,X_3,X_47,"",true,true);
     X_14 := sql.subdelta(X_50,X_3,X_9,X_51,X_53);
-=======
-    X_51 := algebra.likesubselect(r1_9,X_47,"",true,true);
-    X_12:bat[:oid,:str]  := sql.bind(X_2,"sys","functions","name",1);
-    X_52 := algebra.likesubselect(X_12,X_3,X_47,"",true,true);
-    X_14 := sql.subdelta(X_50,X_3,X_9,X_51,X_52);
->>>>>>> 8d4c7fd5
     X_15 := sql.projectdelta(X_14,X_6,X_9,r1_9,X_12);
     X_16:bat[:oid,:str]  := sql.bind(X_2,"sys","functions","func",0);
     (X_18,r1_27) := sql.bind(X_2,"sys","functions","func",2);
