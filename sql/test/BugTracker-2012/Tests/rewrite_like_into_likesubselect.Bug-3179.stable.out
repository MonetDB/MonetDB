stdout of test 'rewrite_like_into_likesubselect.Bug-3179` in directory 'sql/test/BugTracker-2012` itself:


# 13:28:50 >  
# 13:28:50 >  "mserver5" "--debug=10" "--set" "gdk_nr_threads=4" "--set" "mapi_open=true" "--set" "mapi_port=31819" "--set" "monet_prompt=" "--trace" "--forcemito" "--set" "mal_listing=2" "--dbpath=/home/niels/scratch/monetdb/Linux-x86_64/var/MonetDB/mTests_test_BugTracker-2012" "--set" "mal_listing=0"
# 13:28:50 >  

# MonetDB 5 server v11.14.0
# This is an unreleased version
# Serving database 'mTests_test_BugTracker-2012', using 4 threads
# Compiled for x86_64-unknown-linux-gnu/64bit with 64bit OIDs dynamically linked
# Found 3.778 GiB available main-memory.
# Copyright (c) 1993-July 2008 CWI.
# Copyright (c) August 2008-2015 MonetDB B.V., all rights reserved
# Visit http://www.monetdb.org/ for further information
# Listening for connection requests on mapi:monetdb://niels.nesco.mine.nu:31819/
# MonetDB/GIS module loaded
# MonetDB/JAQL module loaded
# MonetDB/SQL module loaded

Ready.

# 13:28:50 >  
# 13:28:50 >  "mclient" "-lsql" "-ftest" "-Eutf-8" "-i" "-e" "--host=niels" "--port=31819"
# 13:28:50 >  

#start transaction;
#explain select name,func from functions where name like '%optimizers%';
% .explain # table_name
% mal # name
% clob # type
% 137 # length
function user.s4_1():void;
<<<<<<< HEAD
    X_54:void := querylog.define("explain select name,func from functions where name like \\'%optimizers%\\';","sequential_pipe",33);
    X_30 := bat.new(nil:str);
    X_37 := bat.append(X_30,"sys.functions");
    X_47 := bat.append(X_37,"sys.functions");
    X_32 := bat.new(nil:str);
    X_39 := bat.append(X_32,"name");
    X_48 := bat.append(X_39,"func");
    X_33 := bat.new(nil:str);
    X_41 := bat.append(X_33,"varchar");
    X_50 := bat.append(X_41,"varchar");
    X_34 := bat.new(nil:int);
    X_43 := bat.append(X_34,256);
    X_51 := bat.append(X_43,8196);
    X_36 := bat.new(nil:int);
    X_45 := bat.append(X_36,0);
    X_53 := bat.append(X_45,0);
    X_0 := sql.mvc();
    X_4:bat[:str] := sql.bind(X_0,"sys","functions","name",0);
    C_1:bat[:oid] := sql.tid(X_0,"sys","functions");
    C_66 := algebra.likesubselect(X_4,C_1,"%optimizers%","",false);
    (C_9:bat[:oid],X_10:bat[:str]) := sql.bind(X_0,"sys","functions","name",2);
    C_67 := algebra.likesubselect(X_10,nil:bat[:oid],"%optimizers%","",false);
    X_7:bat[:str] := sql.bind(X_0,"sys","functions","name",1);
    C_69 := algebra.likesubselect(X_7,C_1,"%optimizers%","",false);
    C_24 := sql.subdelta(C_66,C_1,C_9,C_67,C_69);
    X_27 := sql.projectdelta(C_24,X_4,C_9,X_10,X_7);
    X_14:bat[:str] := sql.bind(X_0,"sys","functions","func",0);
    (C_17:bat[:oid],X_18:bat[:str]) := sql.bind(X_0,"sys","functions","func",2);
    X_16:bat[:str] := sql.bind(X_0,"sys","functions","func",1);
    X_28 := sql.projectdelta(C_24,X_14,C_17,X_18,X_16);
    sql.resultSet(X_47,X_48,X_50,X_51,X_53,X_27,X_28);
=======
    X_57:void := querylog.define("explain select name,func from functions where name like \\'%optimizers%\\';","sequential_pipe",34:int);
    X_33 := bat.new(nil:str);
    X_40 := bat.append(X_33,"sys.functions");
    X_50 := bat.append(X_40,"sys.functions");
    X_35 := bat.new(nil:str);
    X_42 := bat.append(X_35,"name");
    X_51 := bat.append(X_42,"func");
    X_36 := bat.new(nil:str);
    X_44 := bat.append(X_36,"varchar");
    X_53 := bat.append(X_44,"varchar");
    X_37 := bat.new(nil:int);
    X_46 := bat.append(X_37,256:int);
    X_54 := bat.append(X_46,8196:int);
    X_39 := bat.new(nil:int);
    X_48 := bat.append(X_39,0:int);
    X_56 := bat.append(X_48,0:int);
    X_3 := sql.mvc();
    X_7:bat[:str] := sql.bind(X_3,"sys","functions","name",0:int);
    C_4:bat[:oid] := sql.tid(X_3,"sys","functions");
    C_69 := algebra.likesubselect(X_7,C_4,"%optimizers%","",false);
    (C_12:bat[:oid],X_13:bat[:str]) := sql.bind(X_3,"sys","functions","name",2:int);
    C_70 := algebra.likesubselect(X_13,nil:bat[:oid],"%optimizers%","",false);
    X_10:bat[:str] := sql.bind(X_3,"sys","functions","name",1:int);
    C_72 := algebra.likesubselect(X_10,C_4,"%optimizers%","",false);
    C_27 := sql.subdelta(C_69,C_4,C_12,C_70,C_72);
    X_30 := sql.projectdelta(C_27,X_7,C_12,X_13,X_10);
    X_17:bat[:str] := sql.bind(X_3,"sys","functions","func",0:int);
    (C_20:bat[:oid],X_21:bat[:str]) := sql.bind(X_3,"sys","functions","func",2:int);
    X_19:bat[:str] := sql.bind(X_3,"sys","functions","func",1:int);
    X_31 := sql.projectdelta(C_27,X_17,C_20,X_21,X_19);
# querylog.define("explain select name,func from functions where name like \\'%optimizers%\\';","sequential_pipe")
    sql.resultSet(X_50,X_51,X_53,X_54,X_56,X_30,X_31);
>>>>>>> 98190304
end user.s4_1;
#inline               actions= 0 time=1 usec 
#remap                actions= 0 time=2 usec 
#costmodel            actions= 1 time=1 usec 
#coercion             actions= 1 time=6 usec 
#evaluate             actions= 1 time=11 usec 
#emptybind            actions= 0 time=7 usec 
#pushselect           actions= 5 time=25 usec 
#aliases              actions= 3 time=7 usec 
#mergetable           actions= 0 time=29 usec 
#deadcode             actions= 2 time=5 usec 
#aliases              actions= 0 time=6 usec 
#constants            actions= 3 time=7 usec 
#commonTerms          actions= 0 time=5 usec 
#projectionpath       actions= 0 time=3 usec 
#reorder              actions= 1 time=23 usec 
#deadcode             actions= 0 time=5 usec 
#reduce               actions=29 time=9 usec 
#matpack              actions= 0 time=1 usec 
#multiplex            actions= 0 time=2 usec 
#profiler             actions= 1 time=3 usec 
#candidates           actions= 1 time=1 usec 
#garbagecollector     actions= 1 time=16 usec 
#total                actions= 1 time=269 usec 
#explain select name,func from functions where name not like '%optimizers%';
% .explain # table_name
% mal # name
% clob # type
% 141 # length
function user.s6_1():void;
<<<<<<< HEAD
    X_54:void := querylog.define("explain select name,func from functions where name not like \\'%optimizers%\\';","sequential_pipe",33);
    X_30 := bat.new(nil:str);
    X_37 := bat.append(X_30,"sys.functions");
    X_47 := bat.append(X_37,"sys.functions");
    X_32 := bat.new(nil:str);
    X_39 := bat.append(X_32,"name");
    X_48 := bat.append(X_39,"func");
    X_33 := bat.new(nil:str);
    X_41 := bat.append(X_33,"varchar");
    X_50 := bat.append(X_41,"varchar");
    X_34 := bat.new(nil:int);
    X_43 := bat.append(X_34,256);
    X_51 := bat.append(X_43,8196);
    X_36 := bat.new(nil:int);
    X_45 := bat.append(X_36,0);
    X_53 := bat.append(X_45,0);
    X_0 := sql.mvc();
    X_4:bat[:str] := sql.bind(X_0,"sys","functions","name",0);
    C_1:bat[:oid] := sql.tid(X_0,"sys","functions");
    C_66 := algebra.likesubselect(X_4,C_1,"%optimizers%","",true);
    (C_9:bat[:oid],X_10:bat[:str]) := sql.bind(X_0,"sys","functions","name",2);
    C_67 := algebra.likesubselect(X_10,nil:bat[:oid],"%optimizers%","",true);
    X_7:bat[:str] := sql.bind(X_0,"sys","functions","name",1);
    C_69 := algebra.likesubselect(X_7,C_1,"%optimizers%","",true);
    C_24 := sql.subdelta(C_66,C_1,C_9,C_67,C_69);
    X_27 := sql.projectdelta(C_24,X_4,C_9,X_10,X_7);
    X_14:bat[:str] := sql.bind(X_0,"sys","functions","func",0);
    (C_17:bat[:oid],X_18:bat[:str]) := sql.bind(X_0,"sys","functions","func",2);
    X_16:bat[:str] := sql.bind(X_0,"sys","functions","func",1);
    X_28 := sql.projectdelta(C_24,X_14,C_17,X_18,X_16);
    sql.resultSet(X_47,X_48,X_50,X_51,X_53,X_27,X_28);
=======
    X_57:void := querylog.define("explain select name,func from functions where name not like \\'%optimizers%\\';","sequential_pipe",34:int);
    X_33 := bat.new(nil:str);
    X_40 := bat.append(X_33,"sys.functions");
    X_50 := bat.append(X_40,"sys.functions");
    X_35 := bat.new(nil:str);
    X_42 := bat.append(X_35,"name");
    X_51 := bat.append(X_42,"func");
    X_36 := bat.new(nil:str);
    X_44 := bat.append(X_36,"varchar");
    X_53 := bat.append(X_44,"varchar");
    X_37 := bat.new(nil:int);
    X_46 := bat.append(X_37,256:int);
    X_54 := bat.append(X_46,8196:int);
    X_39 := bat.new(nil:int);
    X_48 := bat.append(X_39,0:int);
    X_56 := bat.append(X_48,0:int);
    X_3 := sql.mvc();
    X_7:bat[:str] := sql.bind(X_3,"sys","functions","name",0:int);
    C_4:bat[:oid] := sql.tid(X_3,"sys","functions");
    C_69 := algebra.likesubselect(X_7,C_4,"%optimizers%","",true);
    (C_12:bat[:oid],X_13:bat[:str]) := sql.bind(X_3,"sys","functions","name",2:int);
    C_70 := algebra.likesubselect(X_13,nil:bat[:oid],"%optimizers%","",true);
    X_10:bat[:str] := sql.bind(X_3,"sys","functions","name",1:int);
    C_72 := algebra.likesubselect(X_10,C_4,"%optimizers%","",true);
    C_27 := sql.subdelta(C_69,C_4,C_12,C_70,C_72);
    X_30 := sql.projectdelta(C_27,X_7,C_12,X_13,X_10);
    X_17:bat[:str] := sql.bind(X_3,"sys","functions","func",0:int);
    (C_20:bat[:oid],X_21:bat[:str]) := sql.bind(X_3,"sys","functions","func",2:int);
    X_19:bat[:str] := sql.bind(X_3,"sys","functions","func",1:int);
    X_31 := sql.projectdelta(C_27,X_17,C_20,X_21,X_19);
# querylog.define("explain select name,func from functions where name not like \\'%optimizers%\\';","sequential_pipe")
    sql.resultSet(X_50,X_51,X_53,X_54,X_56,X_30,X_31);
>>>>>>> 98190304
end user.s6_1;
#inline               actions= 0 time=1 usec 
#remap                actions= 0 time=3 usec 
#costmodel            actions= 1 time=1 usec 
#coercion             actions= 1 time=6 usec 
#evaluate             actions= 1 time=12 usec 
#emptybind            actions= 0 time=8 usec 
#pushselect           actions= 5 time=23 usec 
#aliases              actions= 3 time=7 usec 
#mergetable           actions= 0 time=29 usec 
#deadcode             actions= 2 time=6 usec 
#aliases              actions= 0 time=5 usec 
#constants            actions= 3 time=7 usec 
#commonTerms          actions= 0 time=4 usec 
#projectionpath       actions= 0 time=3 usec 
#reorder              actions= 1 time=24 usec 
#deadcode             actions= 0 time=5 usec 
#reduce               actions=29 time=9 usec 
#matpack              actions= 0 time=1 usec 
#multiplex            actions= 0 time=2 usec 
#profiler             actions= 1 time=2 usec 
#candidates           actions= 1 time=1 usec 
#garbagecollector     actions= 1 time=16 usec 
#total                actions= 1 time=278 usec 
#explain select name,func from functions where name ilike '%optimizers%';
% .explain # table_name
% mal # name
% clob # type
% 138 # length
function user.s8_1():void;
<<<<<<< HEAD
    X_54:void := querylog.define("explain select name,func from functions where name ilike \\'%optimizers%\\';","sequential_pipe",33);
    X_30 := bat.new(nil:str);
    X_37 := bat.append(X_30,"sys.functions");
    X_47 := bat.append(X_37,"sys.functions");
    X_32 := bat.new(nil:str);
    X_39 := bat.append(X_32,"name");
    X_48 := bat.append(X_39,"func");
    X_33 := bat.new(nil:str);
    X_41 := bat.append(X_33,"varchar");
    X_50 := bat.append(X_41,"varchar");
    X_34 := bat.new(nil:int);
    X_43 := bat.append(X_34,256);
    X_51 := bat.append(X_43,8196);
    X_36 := bat.new(nil:int);
    X_45 := bat.append(X_36,0);
    X_53 := bat.append(X_45,0);
    X_0 := sql.mvc();
    X_4:bat[:str] := sql.bind(X_0,"sys","functions","name",0);
    C_1:bat[:oid] := sql.tid(X_0,"sys","functions");
    C_66 := algebra.ilikesubselect(X_4,C_1,"%optimizers%","",false);
    (C_9:bat[:oid],X_10:bat[:str]) := sql.bind(X_0,"sys","functions","name",2);
    C_67 := algebra.ilikesubselect(X_10,nil:bat[:oid],"%optimizers%","",false);
    X_7:bat[:str] := sql.bind(X_0,"sys","functions","name",1);
    C_69 := algebra.ilikesubselect(X_7,C_1,"%optimizers%","",false);
    C_24 := sql.subdelta(C_66,C_1,C_9,C_67,C_69);
    X_27 := sql.projectdelta(C_24,X_4,C_9,X_10,X_7);
    X_14:bat[:str] := sql.bind(X_0,"sys","functions","func",0);
    (C_17:bat[:oid],X_18:bat[:str]) := sql.bind(X_0,"sys","functions","func",2);
    X_16:bat[:str] := sql.bind(X_0,"sys","functions","func",1);
    X_28 := sql.projectdelta(C_24,X_14,C_17,X_18,X_16);
    sql.resultSet(X_47,X_48,X_50,X_51,X_53,X_27,X_28);
=======
    X_57:void := querylog.define("explain select name,func from functions where name ilike \\'%optimizers%\\';","sequential_pipe",34:int);
    X_33 := bat.new(nil:str);
    X_40 := bat.append(X_33,"sys.functions");
    X_50 := bat.append(X_40,"sys.functions");
    X_35 := bat.new(nil:str);
    X_42 := bat.append(X_35,"name");
    X_51 := bat.append(X_42,"func");
    X_36 := bat.new(nil:str);
    X_44 := bat.append(X_36,"varchar");
    X_53 := bat.append(X_44,"varchar");
    X_37 := bat.new(nil:int);
    X_46 := bat.append(X_37,256:int);
    X_54 := bat.append(X_46,8196:int);
    X_39 := bat.new(nil:int);
    X_48 := bat.append(X_39,0:int);
    X_56 := bat.append(X_48,0:int);
    X_3 := sql.mvc();
    X_7:bat[:str] := sql.bind(X_3,"sys","functions","name",0:int);
    C_4:bat[:oid] := sql.tid(X_3,"sys","functions");
    C_69 := algebra.ilikesubselect(X_7,C_4,"%optimizers%","",false);
    (C_12:bat[:oid],X_13:bat[:str]) := sql.bind(X_3,"sys","functions","name",2:int);
    C_70 := algebra.ilikesubselect(X_13,nil:bat[:oid],"%optimizers%","",false);
    X_10:bat[:str] := sql.bind(X_3,"sys","functions","name",1:int);
    C_72 := algebra.ilikesubselect(X_10,C_4,"%optimizers%","",false);
    C_27 := sql.subdelta(C_69,C_4,C_12,C_70,C_72);
    X_30 := sql.projectdelta(C_27,X_7,C_12,X_13,X_10);
    X_17:bat[:str] := sql.bind(X_3,"sys","functions","func",0:int);
    (C_20:bat[:oid],X_21:bat[:str]) := sql.bind(X_3,"sys","functions","func",2:int);
    X_19:bat[:str] := sql.bind(X_3,"sys","functions","func",1:int);
    X_31 := sql.projectdelta(C_27,X_17,C_20,X_21,X_19);
# querylog.define("explain select name,func from functions where name ilike \\'%optimizers%\\';","sequential_pipe")
    sql.resultSet(X_50,X_51,X_53,X_54,X_56,X_30,X_31);
>>>>>>> 98190304
end user.s8_1;
#inline               actions= 0 time=1 usec 
#remap                actions= 0 time=3 usec 
#costmodel            actions= 1 time=1 usec 
#coercion             actions= 1 time=6 usec 
#evaluate             actions= 1 time=11 usec 
#emptybind            actions= 0 time=7 usec 
#pushselect           actions= 5 time=21 usec 
#aliases              actions= 3 time=7 usec 
#mergetable           actions= 0 time=28 usec 
#deadcode             actions= 2 time=6 usec 
#aliases              actions= 0 time=5 usec 
#constants            actions= 3 time=7 usec 
#commonTerms          actions= 0 time=5 usec 
#projectionpath       actions= 0 time=2 usec 
#reorder              actions= 1 time=22 usec 
#deadcode             actions= 0 time=6 usec 
#reduce               actions=29 time=15 usec 
#matpack              actions= 0 time=2 usec 
#multiplex            actions= 0 time=2 usec 
#profiler             actions= 1 time=3 usec 
#candidates           actions= 1 time=1 usec 
#garbagecollector     actions= 1 time=16 usec 
#total                actions= 1 time=265 usec 
#explain select name,func from functions where name not ilike '%optimizers%';
% .explain # table_name
% mal # name
% clob # type
% 142 # length
function user.s10_1():void;
<<<<<<< HEAD
    X_54:void := querylog.define("explain select name,func from functions where name not ilike \\'%optimizers%\\';","sequential_pipe",33);
    X_30 := bat.new(nil:str);
    X_37 := bat.append(X_30,"sys.functions");
    X_47 := bat.append(X_37,"sys.functions");
    X_32 := bat.new(nil:str);
    X_39 := bat.append(X_32,"name");
    X_48 := bat.append(X_39,"func");
    X_33 := bat.new(nil:str);
    X_41 := bat.append(X_33,"varchar");
    X_50 := bat.append(X_41,"varchar");
    X_34 := bat.new(nil:int);
    X_43 := bat.append(X_34,256);
    X_51 := bat.append(X_43,8196);
    X_36 := bat.new(nil:int);
    X_45 := bat.append(X_36,0);
    X_53 := bat.append(X_45,0);
    X_0 := sql.mvc();
    X_4:bat[:str] := sql.bind(X_0,"sys","functions","name",0);
    C_1:bat[:oid] := sql.tid(X_0,"sys","functions");
    C_66 := algebra.ilikesubselect(X_4,C_1,"%optimizers%","",true);
    (C_9:bat[:oid],X_10:bat[:str]) := sql.bind(X_0,"sys","functions","name",2);
    C_67 := algebra.ilikesubselect(X_10,nil:bat[:oid],"%optimizers%","",true);
    X_7:bat[:str] := sql.bind(X_0,"sys","functions","name",1);
    C_69 := algebra.ilikesubselect(X_7,C_1,"%optimizers%","",true);
    C_24 := sql.subdelta(C_66,C_1,C_9,C_67,C_69);
    X_27 := sql.projectdelta(C_24,X_4,C_9,X_10,X_7);
    X_14:bat[:str] := sql.bind(X_0,"sys","functions","func",0);
    (C_17:bat[:oid],X_18:bat[:str]) := sql.bind(X_0,"sys","functions","func",2);
    X_16:bat[:str] := sql.bind(X_0,"sys","functions","func",1);
    X_28 := sql.projectdelta(C_24,X_14,C_17,X_18,X_16);
    sql.resultSet(X_47,X_48,X_50,X_51,X_53,X_27,X_28);
=======
    X_57:void := querylog.define("explain select name,func from functions where name not ilike \\'%optimizers%\\';","sequential_pipe",34:int);
    X_33 := bat.new(nil:str);
    X_40 := bat.append(X_33,"sys.functions");
    X_50 := bat.append(X_40,"sys.functions");
    X_35 := bat.new(nil:str);
    X_42 := bat.append(X_35,"name");
    X_51 := bat.append(X_42,"func");
    X_36 := bat.new(nil:str);
    X_44 := bat.append(X_36,"varchar");
    X_53 := bat.append(X_44,"varchar");
    X_37 := bat.new(nil:int);
    X_46 := bat.append(X_37,256:int);
    X_54 := bat.append(X_46,8196:int);
    X_39 := bat.new(nil:int);
    X_48 := bat.append(X_39,0:int);
    X_56 := bat.append(X_48,0:int);
    X_3 := sql.mvc();
    X_7:bat[:str] := sql.bind(X_3,"sys","functions","name",0:int);
    C_4:bat[:oid] := sql.tid(X_3,"sys","functions");
    C_69 := algebra.ilikesubselect(X_7,C_4,"%optimizers%","",true);
    (C_12:bat[:oid],X_13:bat[:str]) := sql.bind(X_3,"sys","functions","name",2:int);
    C_70 := algebra.ilikesubselect(X_13,nil:bat[:oid],"%optimizers%","",true);
    X_10:bat[:str] := sql.bind(X_3,"sys","functions","name",1:int);
    C_72 := algebra.ilikesubselect(X_10,C_4,"%optimizers%","",true);
    C_27 := sql.subdelta(C_69,C_4,C_12,C_70,C_72);
    X_30 := sql.projectdelta(C_27,X_7,C_12,X_13,X_10);
    X_17:bat[:str] := sql.bind(X_3,"sys","functions","func",0:int);
    (C_20:bat[:oid],X_21:bat[:str]) := sql.bind(X_3,"sys","functions","func",2:int);
    X_19:bat[:str] := sql.bind(X_3,"sys","functions","func",1:int);
    X_31 := sql.projectdelta(C_27,X_17,C_20,X_21,X_19);
# querylog.define("explain select name,func from functions where name not ilike \\'%optimizers%\\';","sequential_pipe")
    sql.resultSet(X_50,X_51,X_53,X_54,X_56,X_30,X_31);
>>>>>>> 98190304
end user.s10_1;
#inline               actions= 0 time=0 usec 
#remap                actions= 0 time=2 usec 
#costmodel            actions= 1 time=1 usec 
#coercion             actions= 1 time=5 usec 
#evaluate             actions= 1 time=11 usec 
#emptybind            actions= 0 time=7 usec 
#pushselect           actions= 5 time=21 usec 
#aliases              actions= 3 time=7 usec 
#mergetable           actions= 0 time=28 usec 
#deadcode             actions= 2 time=5 usec 
#aliases              actions= 0 time=5 usec 
#constants            actions= 3 time=6 usec 
#commonTerms          actions= 0 time=4 usec 
#projectionpath       actions= 0 time=2 usec 
#reorder              actions= 1 time=22 usec 
#deadcode             actions= 0 time=5 usec 
#reduce               actions=29 time=8 usec 
#matpack              actions= 0 time=2 usec 
#multiplex            actions= 0 time=2 usec 
#profiler             actions= 1 time=3 usec 
#candidates           actions= 1 time=1 usec 
#garbagecollector     actions= 1 time=15 usec 
#total                actions= 1 time=256 usec 
#create function contains(str string, substr string)
#returns boolean
#begin
#	  return str like '%'||substr||'%';
#end; 
#create function not_contains(str string, substr string)
#returns boolean
#begin
#	  return str not like '%'||substr||'%';
#end; 
#create function icontains(str string, substr string)
#returns boolean
#begin
#	  return str ilike '%'||substr||'%';
#end; 
#create function not_icontains(str string, substr string)
#returns boolean
#begin
#	  return str not ilike '%'||substr||'%';
#end; 
#explain select name,func from functions where contains(name, 'optimizers');
% .explain # table_name
% mal # name
% clob # type
% 141 # length
function user.s20_1():void;
<<<<<<< HEAD
    X_57:void := querylog.define("explain select name,func from functions where contains(name, \\'optimizers\\');","sequential_pipe",33);
    X_33 := bat.new(nil:str);
    X_40 := bat.append(X_33,"sys.functions");
    X_50 := bat.append(X_40,"sys.functions");
    X_35 := bat.new(nil:str);
    X_42 := bat.append(X_35,"name");
    X_51 := bat.append(X_42,"func");
    X_36 := bat.new(nil:str);
    X_44 := bat.append(X_36,"varchar");
    X_53 := bat.append(X_44,"varchar");
    X_37 := bat.new(nil:int);
    X_46 := bat.append(X_37,256);
    X_54 := bat.append(X_46,8196);
    X_39 := bat.new(nil:int);
    X_48 := bat.append(X_39,0);
    X_56 := bat.append(X_48,0);
    X_0 := sql.mvc();
    C_1:bat[:oid] := sql.tid(X_0,"sys","functions");
    X_4:bat[:str] := sql.bind(X_0,"sys","functions","name",0);
    (C_9:bat[:oid],X_10:bat[:str]) := sql.bind(X_0,"sys","functions","name",2);
    X_7:bat[:str] := sql.bind(X_0,"sys","functions","name",1);
    X_13 := sql.projectdelta(C_1,X_4,C_9,X_10,X_7);
    X_72:bat[:bit] := batalgebra.like(X_13,"%optimizers%":str);
    C_27 := algebra.subselect(X_72,true,true,true,false,false);
    X_30 := algebra.projection(C_27,X_13);
    X_14:bat[:str] := sql.bind(X_0,"sys","functions","func",0);
    (C_17:bat[:oid],X_18:bat[:str]) := sql.bind(X_0,"sys","functions","func",2);
    X_16:bat[:str] := sql.bind(X_0,"sys","functions","func",1);
    X_20 := sql.projectdelta(C_1,X_14,C_17,X_18,X_16);
    X_31 := algebra.projection(C_27,X_20);
    sql.resultSet(X_50,X_51,X_53,X_54,X_56,X_30,X_31);
=======
    X_60:void := querylog.define("explain select name,func from functions where contains(name, \\'optimizers\\');","sequential_pipe",34:int);
    X_36 := bat.new(nil:str);
    X_43 := bat.append(X_36,"sys.functions");
    X_53 := bat.append(X_43,"sys.functions");
    X_38 := bat.new(nil:str);
    X_45 := bat.append(X_38,"name");
    X_54 := bat.append(X_45,"func");
    X_39 := bat.new(nil:str);
    X_47 := bat.append(X_39,"varchar");
    X_56 := bat.append(X_47,"varchar");
    X_40 := bat.new(nil:int);
    X_49 := bat.append(X_40,256:int);
    X_57 := bat.append(X_49,8196:int);
    X_42 := bat.new(nil:int);
    X_51 := bat.append(X_42,0:int);
    X_59 := bat.append(X_51,0:int);
    X_3 := sql.mvc();
    C_4:bat[:oid] := sql.tid(X_3,"sys","functions");
    X_7:bat[:str] := sql.bind(X_3,"sys","functions","name",0:int);
    (C_12:bat[:oid],X_13:bat[:str]) := sql.bind(X_3,"sys","functions","name",2:int);
    X_10:bat[:str] := sql.bind(X_3,"sys","functions","name",1:int);
    X_16 := sql.projectdelta(C_4,X_7,C_12,X_13,X_10);
    X_75:bat[:bit] := batalgebra.like(X_16,"%optimizers%":str);
    C_30 := algebra.subselect(X_75,true,true,true,false,false);
    X_33 := algebra.projection(C_30,X_16);
    X_17:bat[:str] := sql.bind(X_3,"sys","functions","func",0:int);
    (C_20:bat[:oid],X_21:bat[:str]) := sql.bind(X_3,"sys","functions","func",2:int);
    X_19:bat[:str] := sql.bind(X_3,"sys","functions","func",1:int);
    X_23 := sql.projectdelta(C_4,X_17,C_20,X_21,X_19);
    X_34 := algebra.projection(C_30,X_23);
# querylog.define("explain select name,func from functions where contains(name, \\'optimizers\\');","sequential_pipe")
    sql.resultSet(X_53,X_54,X_56,X_57,X_59,X_33,X_34);
>>>>>>> 98190304
end user.s20_1;
#inline               actions= 0 time=6 usec 
#remap                actions= 1 time=59 usec 
#costmodel            actions= 1 time=1 usec 
#coercion             actions= 5 time=10 usec 
#evaluate             actions= 4 time=25 usec 
#emptybind            actions= 0 time=9 usec 
#pushselect           actions= 2 time=18 usec 
#aliases              actions= 6 time=10 usec 
#mergetable           actions= 0 time=30 usec 
#deadcode             actions= 3 time=6 usec 
#aliases              actions= 0 time=6 usec 
#constants            actions= 5 time=11 usec 
#commonTerms          actions= 0 time=4 usec 
#projectionpath       actions= 0 time=3 usec 
#reorder              actions= 1 time=24 usec 
#deadcode             actions= 0 time=6 usec 
#reduce               actions=73 time=13 usec 
#matpack              actions= 0 time=2 usec 
#multiplex            actions= 0 time=2 usec 
#profiler             actions= 1 time=3 usec 
#candidates           actions= 1 time=1 usec 
#garbagecollector     actions= 1 time=15 usec 
#total                actions= 1 time=366 usec 
#explain select name,func from functions where not_contains(name, 'optimizers');
% .explain # table_name
% mal # name
% clob # type
% 145 # length
function user.s22_1():void;
<<<<<<< HEAD
    X_57:void := querylog.define("explain select name,func from functions where not_contains(name, \\'optimizers\\');","sequential_pipe",33);
    X_33 := bat.new(nil:str);
    X_40 := bat.append(X_33,"sys.functions");
    X_50 := bat.append(X_40,"sys.functions");
    X_35 := bat.new(nil:str);
    X_42 := bat.append(X_35,"name");
    X_51 := bat.append(X_42,"func");
    X_36 := bat.new(nil:str);
    X_44 := bat.append(X_36,"varchar");
    X_53 := bat.append(X_44,"varchar");
    X_37 := bat.new(nil:int);
    X_46 := bat.append(X_37,256);
    X_54 := bat.append(X_46,8196);
    X_39 := bat.new(nil:int);
    X_48 := bat.append(X_39,0);
    X_56 := bat.append(X_48,0);
    X_0 := sql.mvc();
    C_1:bat[:oid] := sql.tid(X_0,"sys","functions");
    X_4:bat[:str] := sql.bind(X_0,"sys","functions","name",0);
    (C_9:bat[:oid],X_10:bat[:str]) := sql.bind(X_0,"sys","functions","name",2);
    X_7:bat[:str] := sql.bind(X_0,"sys","functions","name",1);
    X_13 := sql.projectdelta(C_1,X_4,C_9,X_10,X_7);
    X_72:bat[:bit] := batalgebra.not_like(X_13,"%optimizers%":str);
    C_27 := algebra.subselect(X_72,true,true,true,false,false);
    X_30 := algebra.projection(C_27,X_13);
    X_14:bat[:str] := sql.bind(X_0,"sys","functions","func",0);
    (C_17:bat[:oid],X_18:bat[:str]) := sql.bind(X_0,"sys","functions","func",2);
    X_16:bat[:str] := sql.bind(X_0,"sys","functions","func",1);
    X_20 := sql.projectdelta(C_1,X_14,C_17,X_18,X_16);
    X_31 := algebra.projection(C_27,X_20);
    sql.resultSet(X_50,X_51,X_53,X_54,X_56,X_30,X_31);
=======
    X_60:void := querylog.define("explain select name,func from functions where not_contains(name, \\'optimizers\\');","sequential_pipe",34:int);
    X_36 := bat.new(nil:str);
    X_43 := bat.append(X_36,"sys.functions");
    X_53 := bat.append(X_43,"sys.functions");
    X_38 := bat.new(nil:str);
    X_45 := bat.append(X_38,"name");
    X_54 := bat.append(X_45,"func");
    X_39 := bat.new(nil:str);
    X_47 := bat.append(X_39,"varchar");
    X_56 := bat.append(X_47,"varchar");
    X_40 := bat.new(nil:int);
    X_49 := bat.append(X_40,256:int);
    X_57 := bat.append(X_49,8196:int);
    X_42 := bat.new(nil:int);
    X_51 := bat.append(X_42,0:int);
    X_59 := bat.append(X_51,0:int);
    X_3 := sql.mvc();
    C_4:bat[:oid] := sql.tid(X_3,"sys","functions");
    X_7:bat[:str] := sql.bind(X_3,"sys","functions","name",0:int);
    (C_12:bat[:oid],X_13:bat[:str]) := sql.bind(X_3,"sys","functions","name",2:int);
    X_10:bat[:str] := sql.bind(X_3,"sys","functions","name",1:int);
    X_16 := sql.projectdelta(C_4,X_7,C_12,X_13,X_10);
    X_75:bat[:bit] := batalgebra.not_like(X_16,"%optimizers%":str);
    C_30 := algebra.subselect(X_75,true,true,true,false,false);
    X_33 := algebra.projection(C_30,X_16);
    X_17:bat[:str] := sql.bind(X_3,"sys","functions","func",0:int);
    (C_20:bat[:oid],X_21:bat[:str]) := sql.bind(X_3,"sys","functions","func",2:int);
    X_19:bat[:str] := sql.bind(X_3,"sys","functions","func",1:int);
    X_23 := sql.projectdelta(C_4,X_17,C_20,X_21,X_19);
    X_34 := algebra.projection(C_30,X_23);
# querylog.define("explain select name,func from functions where not_contains(name, \\'optimizers\\');","sequential_pipe")
    sql.resultSet(X_53,X_54,X_56,X_57,X_59,X_33,X_34);
>>>>>>> 98190304
end user.s22_1;
#inline               actions= 0 time=4 usec 
#remap                actions= 1 time=53 usec 
#costmodel            actions= 1 time=2 usec 
#coercion             actions= 5 time=9 usec 
#evaluate             actions= 4 time=20 usec 
#emptybind            actions= 0 time=9 usec 
#pushselect           actions= 2 time=19 usec 
#aliases              actions= 6 time=8 usec 
#mergetable           actions= 0 time=30 usec 
#deadcode             actions= 3 time=6 usec 
#aliases              actions= 0 time=5 usec 
#constants            actions= 5 time=11 usec 
#commonTerms          actions= 0 time=4 usec 
#projectionpath       actions= 0 time=4 usec 
#reorder              actions= 1 time=24 usec 
#deadcode             actions= 0 time=5 usec 
#reduce               actions=73 time=12 usec 
#matpack              actions= 0 time=3 usec 
#multiplex            actions= 0 time=3 usec 
#profiler             actions= 1 time=3 usec 
#candidates           actions= 1 time=0 usec 
#garbagecollector     actions= 1 time=15 usec 
#total                actions= 1 time=350 usec 
#explain select name,func from functions where icontains(name, 'optimizers');
% .explain # table_name
% mal # name
% clob # type
% 142 # length
function user.s24_1():void;
<<<<<<< HEAD
    X_57:void := querylog.define("explain select name,func from functions where icontains(name, \\'optimizers\\');","sequential_pipe",33);
    X_33 := bat.new(nil:str);
    X_40 := bat.append(X_33,"sys.functions");
    X_50 := bat.append(X_40,"sys.functions");
    X_35 := bat.new(nil:str);
    X_42 := bat.append(X_35,"name");
    X_51 := bat.append(X_42,"func");
    X_36 := bat.new(nil:str);
    X_44 := bat.append(X_36,"varchar");
    X_53 := bat.append(X_44,"varchar");
    X_37 := bat.new(nil:int);
    X_46 := bat.append(X_37,256);
    X_54 := bat.append(X_46,8196);
    X_39 := bat.new(nil:int);
    X_48 := bat.append(X_39,0);
    X_56 := bat.append(X_48,0);
    X_0 := sql.mvc();
    C_1:bat[:oid] := sql.tid(X_0,"sys","functions");
    X_4:bat[:str] := sql.bind(X_0,"sys","functions","name",0);
    (C_9:bat[:oid],X_10:bat[:str]) := sql.bind(X_0,"sys","functions","name",2);
    X_7:bat[:str] := sql.bind(X_0,"sys","functions","name",1);
    X_13 := sql.projectdelta(C_1,X_4,C_9,X_10,X_7);
    X_72:bat[:bit] := batalgebra.ilike(X_13,"%optimizers%":str);
    C_27 := algebra.subselect(X_72,true,true,true,false,false);
    X_30 := algebra.projection(C_27,X_13);
    X_14:bat[:str] := sql.bind(X_0,"sys","functions","func",0);
    (C_17:bat[:oid],X_18:bat[:str]) := sql.bind(X_0,"sys","functions","func",2);
    X_16:bat[:str] := sql.bind(X_0,"sys","functions","func",1);
    X_20 := sql.projectdelta(C_1,X_14,C_17,X_18,X_16);
    X_31 := algebra.projection(C_27,X_20);
    sql.resultSet(X_50,X_51,X_53,X_54,X_56,X_30,X_31);
=======
    X_60:void := querylog.define("explain select name,func from functions where icontains(name, \\'optimizers\\');","sequential_pipe",34:int);
    X_36 := bat.new(nil:str);
    X_43 := bat.append(X_36,"sys.functions");
    X_53 := bat.append(X_43,"sys.functions");
    X_38 := bat.new(nil:str);
    X_45 := bat.append(X_38,"name");
    X_54 := bat.append(X_45,"func");
    X_39 := bat.new(nil:str);
    X_47 := bat.append(X_39,"varchar");
    X_56 := bat.append(X_47,"varchar");
    X_40 := bat.new(nil:int);
    X_49 := bat.append(X_40,256:int);
    X_57 := bat.append(X_49,8196:int);
    X_42 := bat.new(nil:int);
    X_51 := bat.append(X_42,0:int);
    X_59 := bat.append(X_51,0:int);
    X_3 := sql.mvc();
    C_4:bat[:oid] := sql.tid(X_3,"sys","functions");
    X_7:bat[:str] := sql.bind(X_3,"sys","functions","name",0:int);
    (C_12:bat[:oid],X_13:bat[:str]) := sql.bind(X_3,"sys","functions","name",2:int);
    X_10:bat[:str] := sql.bind(X_3,"sys","functions","name",1:int);
    X_16 := sql.projectdelta(C_4,X_7,C_12,X_13,X_10);
    X_75:bat[:bit] := batalgebra.ilike(X_16,"%optimizers%":str);
    C_30 := algebra.subselect(X_75,true,true,true,false,false);
    X_33 := algebra.projection(C_30,X_16);
    X_17:bat[:str] := sql.bind(X_3,"sys","functions","func",0:int);
    (C_20:bat[:oid],X_21:bat[:str]) := sql.bind(X_3,"sys","functions","func",2:int);
    X_19:bat[:str] := sql.bind(X_3,"sys","functions","func",1:int);
    X_23 := sql.projectdelta(C_4,X_17,C_20,X_21,X_19);
    X_34 := algebra.projection(C_30,X_23);
# querylog.define("explain select name,func from functions where icontains(name, \\'optimizers\\');","sequential_pipe")
    sql.resultSet(X_53,X_54,X_56,X_57,X_59,X_33,X_34);
>>>>>>> 98190304
end user.s24_1;
#inline               actions= 0 time=4 usec 
#remap                actions= 1 time=52 usec 
#costmodel            actions= 1 time=2 usec 
#coercion             actions= 5 time=9 usec 
#evaluate             actions= 4 time=20 usec 
#emptybind            actions= 0 time=9 usec 
#pushselect           actions= 2 time=18 usec 
#aliases              actions= 6 time=8 usec 
#mergetable           actions= 0 time=28 usec 
#deadcode             actions= 3 time=7 usec 
#aliases              actions= 0 time=5 usec 
#constants            actions= 5 time=11 usec 
#commonTerms          actions= 0 time=5 usec 
#projectionpath       actions= 0 time=3 usec 
#reorder              actions= 1 time=23 usec 
#deadcode             actions= 0 time=6 usec 
#reduce               actions=73 time=12 usec 
#matpack              actions= 0 time=2 usec 
#multiplex            actions= 0 time=2 usec 
#profiler             actions= 1 time=3 usec 
#candidates           actions= 1 time=1 usec 
#garbagecollector     actions= 1 time=16 usec 
#total                actions= 1 time=341 usec 
#explain select name,func from functions where not_icontains(name, 'optimizers');
% .explain # table_name
% mal # name
% clob # type
% 146 # length
function user.s26_1():void;
<<<<<<< HEAD
    X_57:void := querylog.define("explain select name,func from functions where not_icontains(name, \\'optimizers\\');","sequential_pipe",33);
    X_33 := bat.new(nil:str);
    X_40 := bat.append(X_33,"sys.functions");
    X_50 := bat.append(X_40,"sys.functions");
    X_35 := bat.new(nil:str);
    X_42 := bat.append(X_35,"name");
    X_51 := bat.append(X_42,"func");
    X_36 := bat.new(nil:str);
    X_44 := bat.append(X_36,"varchar");
    X_53 := bat.append(X_44,"varchar");
    X_37 := bat.new(nil:int);
    X_46 := bat.append(X_37,256);
    X_54 := bat.append(X_46,8196);
    X_39 := bat.new(nil:int);
    X_48 := bat.append(X_39,0);
    X_56 := bat.append(X_48,0);
    X_0 := sql.mvc();
    C_1:bat[:oid] := sql.tid(X_0,"sys","functions");
    X_4:bat[:str] := sql.bind(X_0,"sys","functions","name",0);
    (C_9:bat[:oid],X_10:bat[:str]) := sql.bind(X_0,"sys","functions","name",2);
    X_7:bat[:str] := sql.bind(X_0,"sys","functions","name",1);
    X_13 := sql.projectdelta(C_1,X_4,C_9,X_10,X_7);
    X_72:bat[:bit] := batalgebra.not_ilike(X_13,"%optimizers%":str);
    C_27 := algebra.subselect(X_72,true,true,true,false,false);
    X_30 := algebra.projection(C_27,X_13);
    X_14:bat[:str] := sql.bind(X_0,"sys","functions","func",0);
    (C_17:bat[:oid],X_18:bat[:str]) := sql.bind(X_0,"sys","functions","func",2);
    X_16:bat[:str] := sql.bind(X_0,"sys","functions","func",1);
    X_20 := sql.projectdelta(C_1,X_14,C_17,X_18,X_16);
    X_31 := algebra.projection(C_27,X_20);
    sql.resultSet(X_50,X_51,X_53,X_54,X_56,X_30,X_31);
=======
    X_60:void := querylog.define("explain select name,func from functions where not_icontains(name, \\'optimizers\\');","sequential_pipe",34:int);
    X_36 := bat.new(nil:str);
    X_43 := bat.append(X_36,"sys.functions");
    X_53 := bat.append(X_43,"sys.functions");
    X_38 := bat.new(nil:str);
    X_45 := bat.append(X_38,"name");
    X_54 := bat.append(X_45,"func");
    X_39 := bat.new(nil:str);
    X_47 := bat.append(X_39,"varchar");
    X_56 := bat.append(X_47,"varchar");
    X_40 := bat.new(nil:int);
    X_49 := bat.append(X_40,256:int);
    X_57 := bat.append(X_49,8196:int);
    X_42 := bat.new(nil:int);
    X_51 := bat.append(X_42,0:int);
    X_59 := bat.append(X_51,0:int);
    X_3 := sql.mvc();
    C_4:bat[:oid] := sql.tid(X_3,"sys","functions");
    X_7:bat[:str] := sql.bind(X_3,"sys","functions","name",0:int);
    (C_12:bat[:oid],X_13:bat[:str]) := sql.bind(X_3,"sys","functions","name",2:int);
    X_10:bat[:str] := sql.bind(X_3,"sys","functions","name",1:int);
    X_16 := sql.projectdelta(C_4,X_7,C_12,X_13,X_10);
    X_75:bat[:bit] := batalgebra.not_ilike(X_16,"%optimizers%":str);
    C_30 := algebra.subselect(X_75,true,true,true,false,false);
    X_33 := algebra.projection(C_30,X_16);
    X_17:bat[:str] := sql.bind(X_3,"sys","functions","func",0:int);
    (C_20:bat[:oid],X_21:bat[:str]) := sql.bind(X_3,"sys","functions","func",2:int);
    X_19:bat[:str] := sql.bind(X_3,"sys","functions","func",1:int);
    X_23 := sql.projectdelta(C_4,X_17,C_20,X_21,X_19);
    X_34 := algebra.projection(C_30,X_23);
# querylog.define("explain select name,func from functions where not_icontains(name, \\'optimizers\\');","sequential_pipe")
    sql.resultSet(X_53,X_54,X_56,X_57,X_59,X_33,X_34);
>>>>>>> 98190304
end user.s26_1;
#inline               actions= 0 time=5 usec 
#remap                actions= 1 time=66 usec 
#costmodel            actions= 1 time=2 usec 
#coercion             actions= 5 time=9 usec 
#evaluate             actions= 4 time=19 usec 
#emptybind            actions= 0 time=9 usec 
#pushselect           actions= 2 time=18 usec 
#aliases              actions= 6 time=9 usec 
#mergetable           actions= 0 time=29 usec 
#deadcode             actions= 3 time=6 usec 
#aliases              actions= 0 time=6 usec 
#constants            actions= 5 time=11 usec 
#commonTerms          actions= 0 time=4 usec 
#projectionpath       actions= 0 time=3 usec 
#reorder              actions= 1 time=24 usec 
#deadcode             actions= 0 time=5 usec 
#reduce               actions=73 time=13 usec 
#matpack              actions= 0 time=2 usec 
#multiplex            actions= 0 time=2 usec 
#profiler             actions= 1 time=2 usec 
#candidates           actions= 1 time=1 usec 
#garbagecollector     actions= 1 time=15 usec 
#total                actions= 1 time=354 usec 
#rollback;

# 13:28:51 >  
# 13:28:51 >  "Done."
# 13:28:51 >  
<|MERGE_RESOLUTION|>--- conflicted
+++ resolved
@@ -31,39 +31,6 @@
 % clob # type
 % 137 # length
 function user.s4_1():void;
-<<<<<<< HEAD
-    X_54:void := querylog.define("explain select name,func from functions where name like \\'%optimizers%\\';","sequential_pipe",33);
-    X_30 := bat.new(nil:str);
-    X_37 := bat.append(X_30,"sys.functions");
-    X_47 := bat.append(X_37,"sys.functions");
-    X_32 := bat.new(nil:str);
-    X_39 := bat.append(X_32,"name");
-    X_48 := bat.append(X_39,"func");
-    X_33 := bat.new(nil:str);
-    X_41 := bat.append(X_33,"varchar");
-    X_50 := bat.append(X_41,"varchar");
-    X_34 := bat.new(nil:int);
-    X_43 := bat.append(X_34,256);
-    X_51 := bat.append(X_43,8196);
-    X_36 := bat.new(nil:int);
-    X_45 := bat.append(X_36,0);
-    X_53 := bat.append(X_45,0);
-    X_0 := sql.mvc();
-    X_4:bat[:str] := sql.bind(X_0,"sys","functions","name",0);
-    C_1:bat[:oid] := sql.tid(X_0,"sys","functions");
-    C_66 := algebra.likesubselect(X_4,C_1,"%optimizers%","",false);
-    (C_9:bat[:oid],X_10:bat[:str]) := sql.bind(X_0,"sys","functions","name",2);
-    C_67 := algebra.likesubselect(X_10,nil:bat[:oid],"%optimizers%","",false);
-    X_7:bat[:str] := sql.bind(X_0,"sys","functions","name",1);
-    C_69 := algebra.likesubselect(X_7,C_1,"%optimizers%","",false);
-    C_24 := sql.subdelta(C_66,C_1,C_9,C_67,C_69);
-    X_27 := sql.projectdelta(C_24,X_4,C_9,X_10,X_7);
-    X_14:bat[:str] := sql.bind(X_0,"sys","functions","func",0);
-    (C_17:bat[:oid],X_18:bat[:str]) := sql.bind(X_0,"sys","functions","func",2);
-    X_16:bat[:str] := sql.bind(X_0,"sys","functions","func",1);
-    X_28 := sql.projectdelta(C_24,X_14,C_17,X_18,X_16);
-    sql.resultSet(X_47,X_48,X_50,X_51,X_53,X_27,X_28);
-=======
     X_57:void := querylog.define("explain select name,func from functions where name like \\'%optimizers%\\';","sequential_pipe",34:int);
     X_33 := bat.new(nil:str);
     X_40 := bat.append(X_33,"sys.functions");
@@ -96,7 +63,6 @@
     X_31 := sql.projectdelta(C_27,X_17,C_20,X_21,X_19);
 # querylog.define("explain select name,func from functions where name like \\'%optimizers%\\';","sequential_pipe")
     sql.resultSet(X_50,X_51,X_53,X_54,X_56,X_30,X_31);
->>>>>>> 98190304
 end user.s4_1;
 #inline               actions= 0 time=1 usec 
 #remap                actions= 0 time=2 usec 
@@ -127,39 +93,6 @@
 % clob # type
 % 141 # length
 function user.s6_1():void;
-<<<<<<< HEAD
-    X_54:void := querylog.define("explain select name,func from functions where name not like \\'%optimizers%\\';","sequential_pipe",33);
-    X_30 := bat.new(nil:str);
-    X_37 := bat.append(X_30,"sys.functions");
-    X_47 := bat.append(X_37,"sys.functions");
-    X_32 := bat.new(nil:str);
-    X_39 := bat.append(X_32,"name");
-    X_48 := bat.append(X_39,"func");
-    X_33 := bat.new(nil:str);
-    X_41 := bat.append(X_33,"varchar");
-    X_50 := bat.append(X_41,"varchar");
-    X_34 := bat.new(nil:int);
-    X_43 := bat.append(X_34,256);
-    X_51 := bat.append(X_43,8196);
-    X_36 := bat.new(nil:int);
-    X_45 := bat.append(X_36,0);
-    X_53 := bat.append(X_45,0);
-    X_0 := sql.mvc();
-    X_4:bat[:str] := sql.bind(X_0,"sys","functions","name",0);
-    C_1:bat[:oid] := sql.tid(X_0,"sys","functions");
-    C_66 := algebra.likesubselect(X_4,C_1,"%optimizers%","",true);
-    (C_9:bat[:oid],X_10:bat[:str]) := sql.bind(X_0,"sys","functions","name",2);
-    C_67 := algebra.likesubselect(X_10,nil:bat[:oid],"%optimizers%","",true);
-    X_7:bat[:str] := sql.bind(X_0,"sys","functions","name",1);
-    C_69 := algebra.likesubselect(X_7,C_1,"%optimizers%","",true);
-    C_24 := sql.subdelta(C_66,C_1,C_9,C_67,C_69);
-    X_27 := sql.projectdelta(C_24,X_4,C_9,X_10,X_7);
-    X_14:bat[:str] := sql.bind(X_0,"sys","functions","func",0);
-    (C_17:bat[:oid],X_18:bat[:str]) := sql.bind(X_0,"sys","functions","func",2);
-    X_16:bat[:str] := sql.bind(X_0,"sys","functions","func",1);
-    X_28 := sql.projectdelta(C_24,X_14,C_17,X_18,X_16);
-    sql.resultSet(X_47,X_48,X_50,X_51,X_53,X_27,X_28);
-=======
     X_57:void := querylog.define("explain select name,func from functions where name not like \\'%optimizers%\\';","sequential_pipe",34:int);
     X_33 := bat.new(nil:str);
     X_40 := bat.append(X_33,"sys.functions");
@@ -192,7 +125,6 @@
     X_31 := sql.projectdelta(C_27,X_17,C_20,X_21,X_19);
 # querylog.define("explain select name,func from functions where name not like \\'%optimizers%\\';","sequential_pipe")
     sql.resultSet(X_50,X_51,X_53,X_54,X_56,X_30,X_31);
->>>>>>> 98190304
 end user.s6_1;
 #inline               actions= 0 time=1 usec 
 #remap                actions= 0 time=3 usec 
@@ -223,39 +155,6 @@
 % clob # type
 % 138 # length
 function user.s8_1():void;
-<<<<<<< HEAD
-    X_54:void := querylog.define("explain select name,func from functions where name ilike \\'%optimizers%\\';","sequential_pipe",33);
-    X_30 := bat.new(nil:str);
-    X_37 := bat.append(X_30,"sys.functions");
-    X_47 := bat.append(X_37,"sys.functions");
-    X_32 := bat.new(nil:str);
-    X_39 := bat.append(X_32,"name");
-    X_48 := bat.append(X_39,"func");
-    X_33 := bat.new(nil:str);
-    X_41 := bat.append(X_33,"varchar");
-    X_50 := bat.append(X_41,"varchar");
-    X_34 := bat.new(nil:int);
-    X_43 := bat.append(X_34,256);
-    X_51 := bat.append(X_43,8196);
-    X_36 := bat.new(nil:int);
-    X_45 := bat.append(X_36,0);
-    X_53 := bat.append(X_45,0);
-    X_0 := sql.mvc();
-    X_4:bat[:str] := sql.bind(X_0,"sys","functions","name",0);
-    C_1:bat[:oid] := sql.tid(X_0,"sys","functions");
-    C_66 := algebra.ilikesubselect(X_4,C_1,"%optimizers%","",false);
-    (C_9:bat[:oid],X_10:bat[:str]) := sql.bind(X_0,"sys","functions","name",2);
-    C_67 := algebra.ilikesubselect(X_10,nil:bat[:oid],"%optimizers%","",false);
-    X_7:bat[:str] := sql.bind(X_0,"sys","functions","name",1);
-    C_69 := algebra.ilikesubselect(X_7,C_1,"%optimizers%","",false);
-    C_24 := sql.subdelta(C_66,C_1,C_9,C_67,C_69);
-    X_27 := sql.projectdelta(C_24,X_4,C_9,X_10,X_7);
-    X_14:bat[:str] := sql.bind(X_0,"sys","functions","func",0);
-    (C_17:bat[:oid],X_18:bat[:str]) := sql.bind(X_0,"sys","functions","func",2);
-    X_16:bat[:str] := sql.bind(X_0,"sys","functions","func",1);
-    X_28 := sql.projectdelta(C_24,X_14,C_17,X_18,X_16);
-    sql.resultSet(X_47,X_48,X_50,X_51,X_53,X_27,X_28);
-=======
     X_57:void := querylog.define("explain select name,func from functions where name ilike \\'%optimizers%\\';","sequential_pipe",34:int);
     X_33 := bat.new(nil:str);
     X_40 := bat.append(X_33,"sys.functions");
@@ -288,7 +187,6 @@
     X_31 := sql.projectdelta(C_27,X_17,C_20,X_21,X_19);
 # querylog.define("explain select name,func from functions where name ilike \\'%optimizers%\\';","sequential_pipe")
     sql.resultSet(X_50,X_51,X_53,X_54,X_56,X_30,X_31);
->>>>>>> 98190304
 end user.s8_1;
 #inline               actions= 0 time=1 usec 
 #remap                actions= 0 time=3 usec 
@@ -319,39 +217,6 @@
 % clob # type
 % 142 # length
 function user.s10_1():void;
-<<<<<<< HEAD
-    X_54:void := querylog.define("explain select name,func from functions where name not ilike \\'%optimizers%\\';","sequential_pipe",33);
-    X_30 := bat.new(nil:str);
-    X_37 := bat.append(X_30,"sys.functions");
-    X_47 := bat.append(X_37,"sys.functions");
-    X_32 := bat.new(nil:str);
-    X_39 := bat.append(X_32,"name");
-    X_48 := bat.append(X_39,"func");
-    X_33 := bat.new(nil:str);
-    X_41 := bat.append(X_33,"varchar");
-    X_50 := bat.append(X_41,"varchar");
-    X_34 := bat.new(nil:int);
-    X_43 := bat.append(X_34,256);
-    X_51 := bat.append(X_43,8196);
-    X_36 := bat.new(nil:int);
-    X_45 := bat.append(X_36,0);
-    X_53 := bat.append(X_45,0);
-    X_0 := sql.mvc();
-    X_4:bat[:str] := sql.bind(X_0,"sys","functions","name",0);
-    C_1:bat[:oid] := sql.tid(X_0,"sys","functions");
-    C_66 := algebra.ilikesubselect(X_4,C_1,"%optimizers%","",true);
-    (C_9:bat[:oid],X_10:bat[:str]) := sql.bind(X_0,"sys","functions","name",2);
-    C_67 := algebra.ilikesubselect(X_10,nil:bat[:oid],"%optimizers%","",true);
-    X_7:bat[:str] := sql.bind(X_0,"sys","functions","name",1);
-    C_69 := algebra.ilikesubselect(X_7,C_1,"%optimizers%","",true);
-    C_24 := sql.subdelta(C_66,C_1,C_9,C_67,C_69);
-    X_27 := sql.projectdelta(C_24,X_4,C_9,X_10,X_7);
-    X_14:bat[:str] := sql.bind(X_0,"sys","functions","func",0);
-    (C_17:bat[:oid],X_18:bat[:str]) := sql.bind(X_0,"sys","functions","func",2);
-    X_16:bat[:str] := sql.bind(X_0,"sys","functions","func",1);
-    X_28 := sql.projectdelta(C_24,X_14,C_17,X_18,X_16);
-    sql.resultSet(X_47,X_48,X_50,X_51,X_53,X_27,X_28);
-=======
     X_57:void := querylog.define("explain select name,func from functions where name not ilike \\'%optimizers%\\';","sequential_pipe",34:int);
     X_33 := bat.new(nil:str);
     X_40 := bat.append(X_33,"sys.functions");
@@ -384,7 +249,6 @@
     X_31 := sql.projectdelta(C_27,X_17,C_20,X_21,X_19);
 # querylog.define("explain select name,func from functions where name not ilike \\'%optimizers%\\';","sequential_pipe")
     sql.resultSet(X_50,X_51,X_53,X_54,X_56,X_30,X_31);
->>>>>>> 98190304
 end user.s10_1;
 #inline               actions= 0 time=0 usec 
 #remap                actions= 0 time=2 usec 
@@ -435,39 +299,6 @@
 % clob # type
 % 141 # length
 function user.s20_1():void;
-<<<<<<< HEAD
-    X_57:void := querylog.define("explain select name,func from functions where contains(name, \\'optimizers\\');","sequential_pipe",33);
-    X_33 := bat.new(nil:str);
-    X_40 := bat.append(X_33,"sys.functions");
-    X_50 := bat.append(X_40,"sys.functions");
-    X_35 := bat.new(nil:str);
-    X_42 := bat.append(X_35,"name");
-    X_51 := bat.append(X_42,"func");
-    X_36 := bat.new(nil:str);
-    X_44 := bat.append(X_36,"varchar");
-    X_53 := bat.append(X_44,"varchar");
-    X_37 := bat.new(nil:int);
-    X_46 := bat.append(X_37,256);
-    X_54 := bat.append(X_46,8196);
-    X_39 := bat.new(nil:int);
-    X_48 := bat.append(X_39,0);
-    X_56 := bat.append(X_48,0);
-    X_0 := sql.mvc();
-    C_1:bat[:oid] := sql.tid(X_0,"sys","functions");
-    X_4:bat[:str] := sql.bind(X_0,"sys","functions","name",0);
-    (C_9:bat[:oid],X_10:bat[:str]) := sql.bind(X_0,"sys","functions","name",2);
-    X_7:bat[:str] := sql.bind(X_0,"sys","functions","name",1);
-    X_13 := sql.projectdelta(C_1,X_4,C_9,X_10,X_7);
-    X_72:bat[:bit] := batalgebra.like(X_13,"%optimizers%":str);
-    C_27 := algebra.subselect(X_72,true,true,true,false,false);
-    X_30 := algebra.projection(C_27,X_13);
-    X_14:bat[:str] := sql.bind(X_0,"sys","functions","func",0);
-    (C_17:bat[:oid],X_18:bat[:str]) := sql.bind(X_0,"sys","functions","func",2);
-    X_16:bat[:str] := sql.bind(X_0,"sys","functions","func",1);
-    X_20 := sql.projectdelta(C_1,X_14,C_17,X_18,X_16);
-    X_31 := algebra.projection(C_27,X_20);
-    sql.resultSet(X_50,X_51,X_53,X_54,X_56,X_30,X_31);
-=======
     X_60:void := querylog.define("explain select name,func from functions where contains(name, \\'optimizers\\');","sequential_pipe",34:int);
     X_36 := bat.new(nil:str);
     X_43 := bat.append(X_36,"sys.functions");
@@ -500,7 +331,6 @@
     X_34 := algebra.projection(C_30,X_23);
 # querylog.define("explain select name,func from functions where contains(name, \\'optimizers\\');","sequential_pipe")
     sql.resultSet(X_53,X_54,X_56,X_57,X_59,X_33,X_34);
->>>>>>> 98190304
 end user.s20_1;
 #inline               actions= 0 time=6 usec 
 #remap                actions= 1 time=59 usec 
@@ -531,39 +361,6 @@
 % clob # type
 % 145 # length
 function user.s22_1():void;
-<<<<<<< HEAD
-    X_57:void := querylog.define("explain select name,func from functions where not_contains(name, \\'optimizers\\');","sequential_pipe",33);
-    X_33 := bat.new(nil:str);
-    X_40 := bat.append(X_33,"sys.functions");
-    X_50 := bat.append(X_40,"sys.functions");
-    X_35 := bat.new(nil:str);
-    X_42 := bat.append(X_35,"name");
-    X_51 := bat.append(X_42,"func");
-    X_36 := bat.new(nil:str);
-    X_44 := bat.append(X_36,"varchar");
-    X_53 := bat.append(X_44,"varchar");
-    X_37 := bat.new(nil:int);
-    X_46 := bat.append(X_37,256);
-    X_54 := bat.append(X_46,8196);
-    X_39 := bat.new(nil:int);
-    X_48 := bat.append(X_39,0);
-    X_56 := bat.append(X_48,0);
-    X_0 := sql.mvc();
-    C_1:bat[:oid] := sql.tid(X_0,"sys","functions");
-    X_4:bat[:str] := sql.bind(X_0,"sys","functions","name",0);
-    (C_9:bat[:oid],X_10:bat[:str]) := sql.bind(X_0,"sys","functions","name",2);
-    X_7:bat[:str] := sql.bind(X_0,"sys","functions","name",1);
-    X_13 := sql.projectdelta(C_1,X_4,C_9,X_10,X_7);
-    X_72:bat[:bit] := batalgebra.not_like(X_13,"%optimizers%":str);
-    C_27 := algebra.subselect(X_72,true,true,true,false,false);
-    X_30 := algebra.projection(C_27,X_13);
-    X_14:bat[:str] := sql.bind(X_0,"sys","functions","func",0);
-    (C_17:bat[:oid],X_18:bat[:str]) := sql.bind(X_0,"sys","functions","func",2);
-    X_16:bat[:str] := sql.bind(X_0,"sys","functions","func",1);
-    X_20 := sql.projectdelta(C_1,X_14,C_17,X_18,X_16);
-    X_31 := algebra.projection(C_27,X_20);
-    sql.resultSet(X_50,X_51,X_53,X_54,X_56,X_30,X_31);
-=======
     X_60:void := querylog.define("explain select name,func from functions where not_contains(name, \\'optimizers\\');","sequential_pipe",34:int);
     X_36 := bat.new(nil:str);
     X_43 := bat.append(X_36,"sys.functions");
@@ -596,7 +393,6 @@
     X_34 := algebra.projection(C_30,X_23);
 # querylog.define("explain select name,func from functions where not_contains(name, \\'optimizers\\');","sequential_pipe")
     sql.resultSet(X_53,X_54,X_56,X_57,X_59,X_33,X_34);
->>>>>>> 98190304
 end user.s22_1;
 #inline               actions= 0 time=4 usec 
 #remap                actions= 1 time=53 usec 
@@ -627,39 +423,6 @@
 % clob # type
 % 142 # length
 function user.s24_1():void;
-<<<<<<< HEAD
-    X_57:void := querylog.define("explain select name,func from functions where icontains(name, \\'optimizers\\');","sequential_pipe",33);
-    X_33 := bat.new(nil:str);
-    X_40 := bat.append(X_33,"sys.functions");
-    X_50 := bat.append(X_40,"sys.functions");
-    X_35 := bat.new(nil:str);
-    X_42 := bat.append(X_35,"name");
-    X_51 := bat.append(X_42,"func");
-    X_36 := bat.new(nil:str);
-    X_44 := bat.append(X_36,"varchar");
-    X_53 := bat.append(X_44,"varchar");
-    X_37 := bat.new(nil:int);
-    X_46 := bat.append(X_37,256);
-    X_54 := bat.append(X_46,8196);
-    X_39 := bat.new(nil:int);
-    X_48 := bat.append(X_39,0);
-    X_56 := bat.append(X_48,0);
-    X_0 := sql.mvc();
-    C_1:bat[:oid] := sql.tid(X_0,"sys","functions");
-    X_4:bat[:str] := sql.bind(X_0,"sys","functions","name",0);
-    (C_9:bat[:oid],X_10:bat[:str]) := sql.bind(X_0,"sys","functions","name",2);
-    X_7:bat[:str] := sql.bind(X_0,"sys","functions","name",1);
-    X_13 := sql.projectdelta(C_1,X_4,C_9,X_10,X_7);
-    X_72:bat[:bit] := batalgebra.ilike(X_13,"%optimizers%":str);
-    C_27 := algebra.subselect(X_72,true,true,true,false,false);
-    X_30 := algebra.projection(C_27,X_13);
-    X_14:bat[:str] := sql.bind(X_0,"sys","functions","func",0);
-    (C_17:bat[:oid],X_18:bat[:str]) := sql.bind(X_0,"sys","functions","func",2);
-    X_16:bat[:str] := sql.bind(X_0,"sys","functions","func",1);
-    X_20 := sql.projectdelta(C_1,X_14,C_17,X_18,X_16);
-    X_31 := algebra.projection(C_27,X_20);
-    sql.resultSet(X_50,X_51,X_53,X_54,X_56,X_30,X_31);
-=======
     X_60:void := querylog.define("explain select name,func from functions where icontains(name, \\'optimizers\\');","sequential_pipe",34:int);
     X_36 := bat.new(nil:str);
     X_43 := bat.append(X_36,"sys.functions");
@@ -692,7 +455,6 @@
     X_34 := algebra.projection(C_30,X_23);
 # querylog.define("explain select name,func from functions where icontains(name, \\'optimizers\\');","sequential_pipe")
     sql.resultSet(X_53,X_54,X_56,X_57,X_59,X_33,X_34);
->>>>>>> 98190304
 end user.s24_1;
 #inline               actions= 0 time=4 usec 
 #remap                actions= 1 time=52 usec 
@@ -723,39 +485,6 @@
 % clob # type
 % 146 # length
 function user.s26_1():void;
-<<<<<<< HEAD
-    X_57:void := querylog.define("explain select name,func from functions where not_icontains(name, \\'optimizers\\');","sequential_pipe",33);
-    X_33 := bat.new(nil:str);
-    X_40 := bat.append(X_33,"sys.functions");
-    X_50 := bat.append(X_40,"sys.functions");
-    X_35 := bat.new(nil:str);
-    X_42 := bat.append(X_35,"name");
-    X_51 := bat.append(X_42,"func");
-    X_36 := bat.new(nil:str);
-    X_44 := bat.append(X_36,"varchar");
-    X_53 := bat.append(X_44,"varchar");
-    X_37 := bat.new(nil:int);
-    X_46 := bat.append(X_37,256);
-    X_54 := bat.append(X_46,8196);
-    X_39 := bat.new(nil:int);
-    X_48 := bat.append(X_39,0);
-    X_56 := bat.append(X_48,0);
-    X_0 := sql.mvc();
-    C_1:bat[:oid] := sql.tid(X_0,"sys","functions");
-    X_4:bat[:str] := sql.bind(X_0,"sys","functions","name",0);
-    (C_9:bat[:oid],X_10:bat[:str]) := sql.bind(X_0,"sys","functions","name",2);
-    X_7:bat[:str] := sql.bind(X_0,"sys","functions","name",1);
-    X_13 := sql.projectdelta(C_1,X_4,C_9,X_10,X_7);
-    X_72:bat[:bit] := batalgebra.not_ilike(X_13,"%optimizers%":str);
-    C_27 := algebra.subselect(X_72,true,true,true,false,false);
-    X_30 := algebra.projection(C_27,X_13);
-    X_14:bat[:str] := sql.bind(X_0,"sys","functions","func",0);
-    (C_17:bat[:oid],X_18:bat[:str]) := sql.bind(X_0,"sys","functions","func",2);
-    X_16:bat[:str] := sql.bind(X_0,"sys","functions","func",1);
-    X_20 := sql.projectdelta(C_1,X_14,C_17,X_18,X_16);
-    X_31 := algebra.projection(C_27,X_20);
-    sql.resultSet(X_50,X_51,X_53,X_54,X_56,X_30,X_31);
-=======
     X_60:void := querylog.define("explain select name,func from functions where not_icontains(name, \\'optimizers\\');","sequential_pipe",34:int);
     X_36 := bat.new(nil:str);
     X_43 := bat.append(X_36,"sys.functions");
@@ -788,7 +517,6 @@
     X_34 := algebra.projection(C_30,X_23);
 # querylog.define("explain select name,func from functions where not_icontains(name, \\'optimizers\\');","sequential_pipe")
     sql.resultSet(X_53,X_54,X_56,X_57,X_59,X_33,X_34);
->>>>>>> 98190304
 end user.s26_1;
 #inline               actions= 0 time=5 usec 
 #remap                actions= 1 time=66 usec 
