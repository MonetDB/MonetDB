stdout of test 'rewrite_like_into_likesubselect.Bug-3179` in directory 'sql/test/BugTracker-2012` itself:


# 13:28:50 >  
# 13:28:50 >  "mserver5" "--debug=10" "--set" "gdk_nr_threads=4" "--set" "mapi_open=true" "--set" "mapi_port=31819" "--set" "monet_prompt=" "--trace" "--forcemito" "--set" "mal_listing=2" "--dbpath=/home/niels/scratch/monetdb/Linux-x86_64/var/MonetDB/mTests_test_BugTracker-2012" "--set" "mal_listing=0"
# 13:28:50 >  

# MonetDB 5 server v11.14.0
# This is an unreleased version
# Serving database 'mTests_test_BugTracker-2012', using 4 threads
# Compiled for x86_64-unknown-linux-gnu/64bit with 64bit OIDs dynamically linked
# Found 3.778 GiB available main-memory.
# Copyright (c) 1993-July 2008 CWI.
# Copyright (c) August 2008-2015 MonetDB B.V., all rights reserved
# Visit http://www.monetdb.org/ for further information
# Listening for connection requests on mapi:monetdb://niels.nesco.mine.nu:31819/
# MonetDB/GIS module loaded
# MonetDB/JAQL module loaded
# MonetDB/SQL module loaded


# 13:28:50 >  
# 13:28:50 >  "mclient" "-lsql" "-ftest" "-Eutf-8" "-i" "-e" "--host=niels" "--port=31819"
# 13:28:50 >  

#start transaction;
#explain select name,func from functions where name like '%optimizers%';
% .explain # table_name
% mal # name
% clob # type
% 146 # length
function user.main():void;
    X_1:void := querylog.define("explain select name,func from functions where name like \\'%optimizers%\\';":str, "sequential_pipe":str, 27:int);
    X_37:bat[:str] := bat.pack("sys.functions":str, "sys.functions":str);
    X_38:bat[:str] := bat.pack("name":str, "func":str);
    X_39:bat[:str] := bat.pack("varchar":str, "varchar":str);
    X_40:bat[:int] := bat.pack(256:int, 8196:int);
    X_41:bat[:int] := bat.pack(0:int, 0:int);
    X_4:int := sql.mvc();
    X_17:bat[:str] := sql.bind(X_4:int, "sys":str, "functions":str, "name":str, 0:int);
    C_5:bat[:oid] := sql.tid(X_4:int, "sys":str, "functions":str);
    C_85:bat[:oid] := algebra.likeselect(X_17:bat[:str], C_5:bat[:oid], "%optimizers%":str, "":str, false:bit);
    (X_19:bat[:oid], X_20:bat[:str]) := sql.bind(X_4:int, "sys":str, "functions":str, "name":str, 2:int);
    C_86:bat[:oid] := algebra.likeselect(X_20:bat[:str], nil:bat[:oid], "%optimizers%":str, "":str, false:bit);
    X_18:bat[:str] := sql.bind(X_4:int, "sys":str, "functions":str, "name":str, 1:int);
    C_88:bat[:oid] := algebra.likeselect(X_18:bat[:str], C_5:bat[:oid], "%optimizers%":str, "":str, false:bit);
    C_32:bat[:oid] := sql.subdelta(C_85:bat[:oid], C_5:bat[:oid], X_19:bat[:oid], C_86:bat[:oid], C_88:bat[:oid]);
    X_34:bat[:str] := sql.projectdelta(C_32:bat[:oid], X_17:bat[:str], X_19:bat[:oid], X_20:bat[:str], X_18:bat[:str]);
    X_22:bat[:str] := sql.bind(X_4:int, "sys":str, "functions":str, "func":str, 0:int);
    (X_25:bat[:oid], X_26:bat[:str]) := sql.bind(X_4:int, "sys":str, "functions":str, "func":str, 2:int);
    X_24:bat[:str] := sql.bind(X_4:int, "sys":str, "functions":str, "func":str, 1:int);
    X_35:bat[:str] := sql.projectdelta(C_32:bat[:oid], X_22:bat[:str], X_25:bat[:oid], X_26:bat[:str], X_24:bat[:str]);
    sql.resultSet(X_37:bat[:str], X_38:bat[:str], X_39:bat[:str], X_40:bat[:int], X_41:bat[:int], X_34:bat[:str], X_35:bat[:str]);
end user.main;
#inline               actions= 0 time=1 usec 
#remap                actions= 0 time=2 usec 
#costmodel            actions= 1 time=1 usec 
#coercion             actions= 1 time=2 usec 
#evaluate             actions= 1 time=12 usec 
#emptybind            actions= 0 time=4 usec 
#pushselect           actions= 5 time=20 usec 
#aliases              actions= 3 time=4 usec 
#mergetable           actions= 0 time=17 usec 
#deadcode             actions= 2 time=4 usec 
#aliases              actions= 0 time=3 usec 
#constants            actions= 6 time=5 usec 
#commonTerms          actions= 0 time=3 usec 
#projectionpath       actions= 0 time=2 usec 
#reorder              actions= 1 time=16 usec 
#deadcode             actions= 0 time=4 usec 
#reduce               actions=32 time=7 usec 
#matpack              actions= 0 time=1 usec 
#multiplex            actions= 0 time=2 usec 
#generator            actions= 0 time=2 usec 
#profiler             actions= 1 time=15 usec 
#garbageCollector     actions= 1 time=20 usec 
#total                actions= 1 time=549 usec 
#explain select name,func from functions where not_contains(name, 'optimizers');
% .explain # table_name
% mal # name
% clob # type
% 150 # length
function user.main():void;
    X_1:void := querylog.define("explain select name,func from functions where name not like \\'%optimizers%\\';":str, "sequential_pipe":str, 27:int);
    X_37:bat[:str] := bat.pack("sys.functions":str, "sys.functions":str);
    X_38:bat[:str] := bat.pack("name":str, "func":str);
    X_39:bat[:str] := bat.pack("varchar":str, "varchar":str);
    X_40:bat[:int] := bat.pack(256:int, 8196:int);
    X_41:bat[:int] := bat.pack(0:int, 0:int);
    X_4:int := sql.mvc();
    X_17:bat[:str] := sql.bind(X_4:int, "sys":str, "functions":str, "name":str, 0:int);
    C_5:bat[:oid] := sql.tid(X_4:int, "sys":str, "functions":str);
    C_85:bat[:oid] := algebra.likeselect(X_17:bat[:str], C_5:bat[:oid], "%optimizers%":str, "":str, true:bit);
    (X_19:bat[:oid], X_20:bat[:str]) := sql.bind(X_4:int, "sys":str, "functions":str, "name":str, 2:int);
    C_86:bat[:oid] := algebra.likeselect(X_20:bat[:str], nil:bat[:oid], "%optimizers%":str, "":str, true:bit);
    X_18:bat[:str] := sql.bind(X_4:int, "sys":str, "functions":str, "name":str, 1:int);
    C_88:bat[:oid] := algebra.likeselect(X_18:bat[:str], C_5:bat[:oid], "%optimizers%":str, "":str, true:bit);
    C_32:bat[:oid] := sql.subdelta(C_85:bat[:oid], C_5:bat[:oid], X_19:bat[:oid], C_86:bat[:oid], C_88:bat[:oid]);
    X_34:bat[:str] := sql.projectdelta(C_32:bat[:oid], X_17:bat[:str], X_19:bat[:oid], X_20:bat[:str], X_18:bat[:str]);
    X_22:bat[:str] := sql.bind(X_4:int, "sys":str, "functions":str, "func":str, 0:int);
    (X_25:bat[:oid], X_26:bat[:str]) := sql.bind(X_4:int, "sys":str, "functions":str, "func":str, 2:int);
    X_24:bat[:str] := sql.bind(X_4:int, "sys":str, "functions":str, "func":str, 1:int);
    X_35:bat[:str] := sql.projectdelta(C_32:bat[:oid], X_22:bat[:str], X_25:bat[:oid], X_26:bat[:str], X_24:bat[:str]);
    sql.resultSet(X_37:bat[:str], X_38:bat[:str], X_39:bat[:str], X_40:bat[:int], X_41:bat[:int], X_34:bat[:str], X_35:bat[:str]);
end user.main;
#inline               actions= 0 time=1 usec 
#remap                actions= 0 time=1 usec 
#costmodel            actions= 1 time=1 usec 
#coercion             actions= 1 time=3 usec 
#evaluate             actions= 1 time=16 usec 
#emptybind            actions= 0 time=5 usec 
#pushselect           actions= 2 time=31 usec 
#aliases              actions= 6 time=22 usec 
#mergetable           actions= 0 time=27 usec 
#deadcode             actions= 3 time=19 usec 
#aliases              actions= 0 time=6 usec 
#constants            actions= 5 time=25 usec 
#commonTerms          actions= 0 time=6 usec 
#projectionpath       actions= 0 time=4 usec 
#reorder              actions= 1 time=33 usec 
#deadcode             actions= 0 time=6 usec 
#reduce               actions=71 time=40 usec 
#matpack              actions= 0 time=3 usec 
#querylog             actions= 0 time=1 usec 
#multiplex            actions= 0 time=3 usec 
#generator            actions= 0 time=2 usec 
#profiler             actions= 1 time=17 usec 
#garbageCollector     actions= 1 time=21 usec 
#total                actions= 1 time=499 usec 
#explain select name,func from functions where icontains(name, 'optimizers');
% .explain # table_name
% mal # name
% clob # type
% 147 # length
function user.main():void;
    X_1:void := querylog.define("explain select name,func from functions where name ilike \\'%optimizers%\\';":str, "sequential_pipe":str, 27:int);
    X_37:bat[:str] := bat.pack("sys.functions":str, "sys.functions":str);
    X_38:bat[:str] := bat.pack("name":str, "func":str);
    X_39:bat[:str] := bat.pack("varchar":str, "varchar":str);
    X_40:bat[:int] := bat.pack(256:int, 8196:int);
    X_41:bat[:int] := bat.pack(0:int, 0:int);
    X_4:int := sql.mvc();
    X_17:bat[:str] := sql.bind(X_4:int, "sys":str, "functions":str, "name":str, 0:int);
    C_5:bat[:oid] := sql.tid(X_4:int, "sys":str, "functions":str);
    C_85:bat[:oid] := algebra.ilikeselect(X_17:bat[:str], C_5:bat[:oid], "%optimizers%":str, "":str, false:bit);
    (X_19:bat[:oid], X_20:bat[:str]) := sql.bind(X_4:int, "sys":str, "functions":str, "name":str, 2:int);
    C_86:bat[:oid] := algebra.ilikeselect(X_20:bat[:str], nil:bat[:oid], "%optimizers%":str, "":str, false:bit);
    X_18:bat[:str] := sql.bind(X_4:int, "sys":str, "functions":str, "name":str, 1:int);
    C_88:bat[:oid] := algebra.ilikeselect(X_18:bat[:str], C_5:bat[:oid], "%optimizers%":str, "":str, false:bit);
    C_32:bat[:oid] := sql.subdelta(C_85:bat[:oid], C_5:bat[:oid], X_19:bat[:oid], C_86:bat[:oid], C_88:bat[:oid]);
    X_34:bat[:str] := sql.projectdelta(C_32:bat[:oid], X_17:bat[:str], X_19:bat[:oid], X_20:bat[:str], X_18:bat[:str]);
    X_22:bat[:str] := sql.bind(X_4:int, "sys":str, "functions":str, "func":str, 0:int);
    (X_25:bat[:oid], X_26:bat[:str]) := sql.bind(X_4:int, "sys":str, "functions":str, "func":str, 2:int);
    X_24:bat[:str] := sql.bind(X_4:int, "sys":str, "functions":str, "func":str, 1:int);
    X_35:bat[:str] := sql.projectdelta(C_32:bat[:oid], X_22:bat[:str], X_25:bat[:oid], X_26:bat[:str], X_24:bat[:str]);
    sql.resultSet(X_37:bat[:str], X_38:bat[:str], X_39:bat[:str], X_40:bat[:int], X_41:bat[:int], X_34:bat[:str], X_35:bat[:str]);
end user.main;
#inline               actions= 0 time=0 usec 
#remap                actions= 0 time=1 usec 
#costmodel            actions= 1 time=0 usec 
#coercion             actions= 2 time=4 usec 
#aliases              actions= 2 time=5 usec 
#evaluate             actions= 0 time=5 usec 
#emptybind            actions= 0 time=1 usec 
#pushselect           actions= 2 time=16 usec 
#aliases              actions= 0 time=0 usec 
#mergetable           actions= 0 time=26 usec 
#deadcode             actions= 6 time=8 usec 
#aliases              actions= 0 time=0 usec 
#constants            actions= 2 time=5 usec 
#commonTerms          actions= 0 time=7 usec 
#projectionpath       actions= 0 time=1 usec 
#deadcode             actions= 0 time=6 usec 
#reorder              actions= 1 time=17 usec 
#matpack              actions= 0 time=0 usec 
#multiplex            actions= 0 time=1 usec 
#profiler             actions= 1 time=1 usec 
#candidates           actions= 1 time=1 usec 
#garbagecollector     actions= 1 time=8 usec 
#explain select name,func from functions where name not ilike '%optimizers%';
% .explain # table_name
% mal # name
% clob # type
% 151 # length
function user.main():void;
    X_1:void := querylog.define("explain select name,func from functions where name not ilike \\'%optimizers%\\';":str, "sequential_pipe":str, 27:int);
    X_37:bat[:str] := bat.pack("sys.functions":str, "sys.functions":str);
    X_38:bat[:str] := bat.pack("name":str, "func":str);
    X_39:bat[:str] := bat.pack("varchar":str, "varchar":str);
    X_40:bat[:int] := bat.pack(256:int, 8196:int);
    X_41:bat[:int] := bat.pack(0:int, 0:int);
    X_4:int := sql.mvc();
    X_17:bat[:str] := sql.bind(X_4:int, "sys":str, "functions":str, "name":str, 0:int);
    C_5:bat[:oid] := sql.tid(X_4:int, "sys":str, "functions":str);
    C_85:bat[:oid] := algebra.ilikeselect(X_17:bat[:str], C_5:bat[:oid], "%optimizers%":str, "":str, true:bit);
    (X_19:bat[:oid], X_20:bat[:str]) := sql.bind(X_4:int, "sys":str, "functions":str, "name":str, 2:int);
    C_86:bat[:oid] := algebra.ilikeselect(X_20:bat[:str], nil:bat[:oid], "%optimizers%":str, "":str, true:bit);
    X_18:bat[:str] := sql.bind(X_4:int, "sys":str, "functions":str, "name":str, 1:int);
    C_88:bat[:oid] := algebra.ilikeselect(X_18:bat[:str], C_5:bat[:oid], "%optimizers%":str, "":str, true:bit);
    C_32:bat[:oid] := sql.subdelta(C_85:bat[:oid], C_5:bat[:oid], X_19:bat[:oid], C_86:bat[:oid], C_88:bat[:oid]);
    X_34:bat[:str] := sql.projectdelta(C_32:bat[:oid], X_17:bat[:str], X_19:bat[:oid], X_20:bat[:str], X_18:bat[:str]);
    X_22:bat[:str] := sql.bind(X_4:int, "sys":str, "functions":str, "func":str, 0:int);
    (X_25:bat[:oid], X_26:bat[:str]) := sql.bind(X_4:int, "sys":str, "functions":str, "func":str, 2:int);
    X_24:bat[:str] := sql.bind(X_4:int, "sys":str, "functions":str, "func":str, 1:int);
    X_35:bat[:str] := sql.projectdelta(C_32:bat[:oid], X_22:bat[:str], X_25:bat[:oid], X_26:bat[:str], X_24:bat[:str]);
    sql.resultSet(X_37:bat[:str], X_38:bat[:str], X_39:bat[:str], X_40:bat[:int], X_41:bat[:int], X_34:bat[:str], X_35:bat[:str]);
end user.main;
#inline               actions= 0 time=1 usec 
#remap                actions= 0 time=1 usec 
#costmodel            actions= 1 time=1 usec 
#coercion             actions= 1 time=3 usec 
#evaluate             actions= 1 time=16 usec 
#emptybind            actions= 0 time=5 usec 
#pushselect           actions= 2 time=29 usec 
#aliases              actions= 6 time=21 usec 
#mergetable           actions= 0 time=25 usec 
#deadcode             actions= 3 time=19 usec 
#aliases              actions= 0 time=6 usec 
#constants            actions= 5 time=24 usec 
#commonTerms          actions= 0 time=5 usec 
#projectionpath       actions= 0 time=4 usec 
#reorder              actions= 1 time=37 usec 
#deadcode             actions= 0 time=5 usec 
#reduce               actions=71 time=39 usec 
#matpack              actions= 0 time=3 usec 
#querylog             actions= 0 time=0 usec 
#multiplex            actions= 0 time=3 usec 
#profiler             actions= 1 time=5 usec 
#candidates           actions= 1 time=2 usec 
#garbagecollector     actions= 1 time=26 usec 
#total                actions= 1 time=457 usec 
#create function contains(str string, substr string)
#returns boolean
#begin
#	  return str like '%'||substr||'%';
#end; 
#create function not_contains(str string, substr string)
#returns boolean
#begin
#	  return str not like '%'||substr||'%';
#end; 
#create function icontains(str string, substr string)
#returns boolean
#begin
#	  return str ilike '%'||substr||'%';
#end; 
#create function not_icontains(str string, substr string)
#returns boolean
#begin
#	  return str not ilike '%'||substr||'%';
#end; 
#explain select name,func from functions where contains(name, 'optimizers');
% .explain # table_name
% mal # name
% clob # type
% 150 # length
function user.main():void;
    X_1:void := querylog.define("explain select name,func from functions where contains(name, \\'optimizers\\');":str, "sequential_pipe":str, 28:int);
    X_40:bat[:str] := bat.pack("sys.functions":str, "sys.functions":str);
    X_41:bat[:str] := bat.pack("name":str, "func":str);
    X_42:bat[:str] := bat.pack("varchar":str, "varchar":str);
    X_43:bat[:int] := bat.pack(256:int, 8196:int);
    X_44:bat[:int] := bat.pack(0:int, 0:int);
    X_4:int := sql.mvc();
    X_17:bat[:str] := sql.bind(X_4:int, "sys":str, "functions":str, "name":str, 0:int);
    C_5:bat[:oid] := sql.tid(X_4:int, "sys":str, "functions":str);
    C_131:bat[:oid] := algebra.likeselect(X_17:bat[:str], C_5:bat[:oid], "%optimizers%":str, "":str, false:bit, false:bit);
    (X_19:bat[:oid], X_20:bat[:str]) := sql.bind(X_4:int, "sys":str, "functions":str, "name":str, 2:int);
    C_132:bat[:oid] := algebra.likeselect(X_20:bat[:str], nil:bat[:oid], "%optimizers%":str, "":str, false:bit, false:bit);
    X_18:bat[:str] := sql.bind(X_4:int, "sys":str, "functions":str, "name":str, 1:int);
<<<<<<< HEAD
    X_21:bat[:str] := sql.delta(X_17:bat[:str], X_19:bat[:oid], X_20:bat[:str], X_18:bat[:str]);
    X_93:bat[:bit] := batalgebra.like(X_21:bat[:str], "%optimizers%":str);
    C_5:bat[:oid] := sql.tid(X_4:int, "sys":str, "functions":str);
    C_35:bat[:oid] := algebra.thetaselect(X_93:bat[:bit], C_5:bat[:oid], true:bit, "==":str);
=======
    C_134:bat[:oid] := algebra.likeselect(X_18:bat[:str], C_5:bat[:oid], "%optimizers%":str, "":str, false:bit, false:bit);
    C_35:bat[:oid] := sql.subdelta(C_131:bat[:oid], C_5:bat[:oid], X_19:bat[:oid], C_132:bat[:oid], C_134:bat[:oid]);
>>>>>>> 06ff73db
    X_37:bat[:str] := sql.projectdelta(C_35:bat[:oid], X_17:bat[:str], X_19:bat[:oid], X_20:bat[:str], X_18:bat[:str]);
    X_22:bat[:str] := sql.bind(X_4:int, "sys":str, "functions":str, "func":str, 0:int);
    (X_25:bat[:oid], X_26:bat[:str]) := sql.bind(X_4:int, "sys":str, "functions":str, "func":str, 2:int);
    X_24:bat[:str] := sql.bind(X_4:int, "sys":str, "functions":str, "func":str, 1:int);
    X_38:bat[:str] := sql.projectdelta(C_35:bat[:oid], X_22:bat[:str], X_25:bat[:oid], X_26:bat[:str], X_24:bat[:str]);
    sql.resultSet(X_40:bat[:str], X_41:bat[:str], X_42:bat[:str], X_43:bat[:int], X_44:bat[:int], X_37:bat[:str], X_38:bat[:str]);
end user.main;
#inline               actions= 0 time=5 usec 
#remap                actions= 1 time=39 usec 
#costmodel            actions= 1 time=0 usec 
#coercion             actions= 4 time=6 usec 
#aliases              actions= 7 time=7 usec 
#evaluate             actions= 2 time=16 usec 
#emptybind            actions= 0 time=0 usec 
#pushselect           actions= 5 time=18 usec 
#aliases              actions= 4 time=6 usec 
#mergetable           actions= 0 time=25 usec 
#deadcode             actions= 2 time=7 usec 
#aliases              actions= 0 time=0 usec 
#constants            actions= 3 time=8 usec 
#commonTerms          actions= 0 time=4 usec 
#projectionpath       actions= 0 time=2 usec 
#deadcode             actions= 0 time=6 usec 
#reorder              actions= 1 time=19 usec 
#matpack              actions= 0 time=1 usec 
#multiplex            actions= 0 time=1 usec 
#profiler             actions= 1 time=1 usec 
#candidates           actions= 1 time=1 usec 
#deadcode             actions= 0 time=5 usec 
#wlc                  actions= 0 time=0 usec 
#garbagecollector     actions= 1 time=18 usec 
#total                actions=27 time=256 usec 
#explain select name,func from functions where not_contains(name, 'optimizers');
% .explain # table_name
% mal # name
% clob # type
% 154 # length
function user.main():void;
    X_1:void := querylog.define("explain select name,func from functions where not_contains(name, \\'optimizers\\');":str, "sequential_pipe":str, 28:int);
    X_40:bat[:str] := bat.pack("sys.functions":str, "sys.functions":str);
    X_41:bat[:str] := bat.pack("name":str, "func":str);
    X_42:bat[:str] := bat.pack("varchar":str, "varchar":str);
    X_43:bat[:int] := bat.pack(256:int, 8196:int);
    X_44:bat[:int] := bat.pack(0:int, 0:int);
    X_4:int := sql.mvc();
    X_17:bat[:str] := sql.bind(X_4:int, "sys":str, "functions":str, "name":str, 0:int);
    C_5:bat[:oid] := sql.tid(X_4:int, "sys":str, "functions":str);
    C_131:bat[:oid] := algebra.likeselect(X_17:bat[:str], C_5:bat[:oid], "%optimizers%":str, "":str, false:bit, true:bit);
    (X_19:bat[:oid], X_20:bat[:str]) := sql.bind(X_4:int, "sys":str, "functions":str, "name":str, 2:int);
    C_132:bat[:oid] := algebra.likeselect(X_20:bat[:str], nil:bat[:oid], "%optimizers%":str, "":str, false:bit, true:bit);
    X_18:bat[:str] := sql.bind(X_4:int, "sys":str, "functions":str, "name":str, 1:int);
<<<<<<< HEAD
    X_21:bat[:str] := sql.delta(X_17:bat[:str], X_19:bat[:oid], X_20:bat[:str], X_18:bat[:str]);
    X_93:bat[:bit] := batalgebra.not_like(X_21:bat[:str], "%optimizers%":str);
    C_5:bat[:oid] := sql.tid(X_4:int, "sys":str, "functions":str);
    C_35:bat[:oid] := algebra.thetaselect(X_93:bat[:bit], C_5:bat[:oid], true:bit, "==":str);
=======
    C_134:bat[:oid] := algebra.likeselect(X_18:bat[:str], C_5:bat[:oid], "%optimizers%":str, "":str, false:bit, true:bit);
    C_35:bat[:oid] := sql.subdelta(C_131:bat[:oid], C_5:bat[:oid], X_19:bat[:oid], C_132:bat[:oid], C_134:bat[:oid]);
>>>>>>> 06ff73db
    X_37:bat[:str] := sql.projectdelta(C_35:bat[:oid], X_17:bat[:str], X_19:bat[:oid], X_20:bat[:str], X_18:bat[:str]);
    X_22:bat[:str] := sql.bind(X_4:int, "sys":str, "functions":str, "func":str, 0:int);
    (X_25:bat[:oid], X_26:bat[:str]) := sql.bind(X_4:int, "sys":str, "functions":str, "func":str, 2:int);
    X_24:bat[:str] := sql.bind(X_4:int, "sys":str, "functions":str, "func":str, 1:int);
    X_38:bat[:str] := sql.projectdelta(C_35:bat[:oid], X_22:bat[:str], X_25:bat[:oid], X_26:bat[:str], X_24:bat[:str]);
    sql.resultSet(X_40:bat[:str], X_41:bat[:str], X_42:bat[:str], X_43:bat[:int], X_44:bat[:int], X_37:bat[:str], X_38:bat[:str]);
end user.main;
#inline               actions= 0 time=3 usec 
#remap                actions= 1 time=35 usec 
#costmodel            actions= 1 time=1 usec 
#coercion             actions= 3 time=4 usec 
#aliases              actions= 7 time=7 usec 
#evaluate             actions= 2 time=14 usec 
#emptybind            actions= 0 time=1 usec 
#pushselect           actions= 5 time=17 usec 
#aliases              actions= 4 time=5 usec 
#mergetable           actions= 0 time=24 usec 
#deadcode             actions= 2 time=7 usec 
#aliases              actions= 0 time=0 usec 
#constants            actions= 3 time=8 usec 
#commonTerms          actions= 0 time=3 usec 
#projectionpath       actions= 0 time=2 usec 
#deadcode             actions= 0 time=5 usec 
#reorder              actions= 1 time=18 usec 
#matpack              actions= 0 time=0 usec 
#multiplex            actions= 0 time=1 usec 
#profiler             actions= 1 time=1 usec 
#candidates           actions= 1 time=0 usec 
#deadcode             actions= 0 time=6 usec 
#wlc                  actions= 0 time=0 usec 
#garbagecollector     actions= 1 time=17 usec 
#total                actions=27 time=245 usec 
#explain select name,func from functions where icontains(name, 'optimizers');
% .explain # table_name
% mal # name
% clob # type
% 151 # length
function user.main():void;
    X_1:void := querylog.define("explain select name,func from functions where icontains(name, \\'optimizers\\');":str, "sequential_pipe":str, 28:int);
    X_40:bat[:str] := bat.pack("sys.functions":str, "sys.functions":str);
    X_41:bat[:str] := bat.pack("name":str, "func":str);
    X_42:bat[:str] := bat.pack("varchar":str, "varchar":str);
    X_43:bat[:int] := bat.pack(256:int, 8196:int);
    X_44:bat[:int] := bat.pack(0:int, 0:int);
    X_4:int := sql.mvc();
    X_17:bat[:str] := sql.bind(X_4:int, "sys":str, "functions":str, "name":str, 0:int);
    C_5:bat[:oid] := sql.tid(X_4:int, "sys":str, "functions":str);
    C_131:bat[:oid] := algebra.likeselect(X_17:bat[:str], C_5:bat[:oid], "%optimizers%":str, "":str, true:bit, false:bit);
    (X_19:bat[:oid], X_20:bat[:str]) := sql.bind(X_4:int, "sys":str, "functions":str, "name":str, 2:int);
    C_132:bat[:oid] := algebra.likeselect(X_20:bat[:str], nil:bat[:oid], "%optimizers%":str, "":str, true:bit, false:bit);
    X_18:bat[:str] := sql.bind(X_4:int, "sys":str, "functions":str, "name":str, 1:int);
<<<<<<< HEAD
    X_21:bat[:str] := sql.delta(X_17:bat[:str], X_19:bat[:oid], X_20:bat[:str], X_18:bat[:str]);
    X_93:bat[:bit] := batalgebra.ilike(X_21:bat[:str], "%optimizers%":str);
    C_5:bat[:oid] := sql.tid(X_4:int, "sys":str, "functions":str);
    C_35:bat[:oid] := algebra.thetaselect(X_93:bat[:bit], C_5:bat[:oid], true:bit, "==":str);
=======
    C_134:bat[:oid] := algebra.likeselect(X_18:bat[:str], C_5:bat[:oid], "%optimizers%":str, "":str, true:bit, false:bit);
    C_35:bat[:oid] := sql.subdelta(C_131:bat[:oid], C_5:bat[:oid], X_19:bat[:oid], C_132:bat[:oid], C_134:bat[:oid]);
>>>>>>> 06ff73db
    X_37:bat[:str] := sql.projectdelta(C_35:bat[:oid], X_17:bat[:str], X_19:bat[:oid], X_20:bat[:str], X_18:bat[:str]);
    X_22:bat[:str] := sql.bind(X_4:int, "sys":str, "functions":str, "func":str, 0:int);
    (X_25:bat[:oid], X_26:bat[:str]) := sql.bind(X_4:int, "sys":str, "functions":str, "func":str, 2:int);
    X_24:bat[:str] := sql.bind(X_4:int, "sys":str, "functions":str, "func":str, 1:int);
    X_38:bat[:str] := sql.projectdelta(C_35:bat[:oid], X_22:bat[:str], X_25:bat[:oid], X_26:bat[:str], X_24:bat[:str]);
    sql.resultSet(X_40:bat[:str], X_41:bat[:str], X_42:bat[:str], X_43:bat[:int], X_44:bat[:int], X_37:bat[:str], X_38:bat[:str]);
end user.main;
#inline               actions= 0 time=4 usec 
#remap                actions= 1 time=35 usec 
#costmodel            actions= 1 time=1 usec 
#coercion             actions= 3 time=5 usec 
#aliases              actions= 7 time=7 usec 
#evaluate             actions= 2 time=14 usec 
#emptybind            actions= 0 time=1 usec 
#pushselect           actions= 5 time=16 usec 
#aliases              actions= 4 time=6 usec 
#mergetable           actions= 0 time=24 usec 
#deadcode             actions= 2 time=8 usec 
#aliases              actions= 0 time=1 usec 
#constants            actions= 3 time=8 usec 
#commonTerms          actions= 0 time=4 usec 
#projectionpath       actions= 0 time=2 usec 
#deadcode             actions= 0 time=6 usec 
#reorder              actions= 1 time=18 usec 
#matpack              actions= 0 time=0 usec 
#multiplex            actions= 0 time=1 usec 
#profiler             actions= 1 time=1 usec 
#candidates           actions= 1 time=1 usec 
#deadcode             actions= 0 time=5 usec 
#wlc                  actions= 0 time=0 usec 
#garbagecollector     actions= 1 time=18 usec 
#total                actions=27 time=244 usec 
#explain select name,func from functions where not_icontains(name, 'optimizers');
% .explain # table_name
% mal # name
% clob # type
% 155 # length
function user.main():void;
    X_1:void := querylog.define("explain select name,func from functions where not_icontains(name, \\'optimizers\\');":str, "sequential_pipe":str, 28:int);
    X_40:bat[:str] := bat.pack("sys.functions":str, "sys.functions":str);
    X_41:bat[:str] := bat.pack("name":str, "func":str);
    X_42:bat[:str] := bat.pack("varchar":str, "varchar":str);
    X_43:bat[:int] := bat.pack(256:int, 8196:int);
    X_44:bat[:int] := bat.pack(0:int, 0:int);
    X_4:int := sql.mvc();
    X_17:bat[:str] := sql.bind(X_4:int, "sys":str, "functions":str, "name":str, 0:int);
    C_5:bat[:oid] := sql.tid(X_4:int, "sys":str, "functions":str);
    C_131:bat[:oid] := algebra.likeselect(X_17:bat[:str], C_5:bat[:oid], "%optimizers%":str, "":str, true:bit, true:bit);
    (X_19:bat[:oid], X_20:bat[:str]) := sql.bind(X_4:int, "sys":str, "functions":str, "name":str, 2:int);
    C_132:bat[:oid] := algebra.likeselect(X_20:bat[:str], nil:bat[:oid], "%optimizers%":str, "":str, true:bit, true:bit);
    X_18:bat[:str] := sql.bind(X_4:int, "sys":str, "functions":str, "name":str, 1:int);
<<<<<<< HEAD
    X_21:bat[:str] := sql.delta(X_17:bat[:str], X_19:bat[:oid], X_20:bat[:str], X_18:bat[:str]);
    X_93:bat[:bit] := batalgebra.not_ilike(X_21:bat[:str], "%optimizers%":str);
    C_5:bat[:oid] := sql.tid(X_4:int, "sys":str, "functions":str);
    C_35:bat[:oid] := algebra.thetaselect(X_93:bat[:bit], C_5:bat[:oid], true:bit, "==":str);
=======
    C_134:bat[:oid] := algebra.likeselect(X_18:bat[:str], C_5:bat[:oid], "%optimizers%":str, "":str, true:bit, true:bit);
    C_35:bat[:oid] := sql.subdelta(C_131:bat[:oid], C_5:bat[:oid], X_19:bat[:oid], C_132:bat[:oid], C_134:bat[:oid]);
>>>>>>> 06ff73db
    X_37:bat[:str] := sql.projectdelta(C_35:bat[:oid], X_17:bat[:str], X_19:bat[:oid], X_20:bat[:str], X_18:bat[:str]);
    X_22:bat[:str] := sql.bind(X_4:int, "sys":str, "functions":str, "func":str, 0:int);
    (X_25:bat[:oid], X_26:bat[:str]) := sql.bind(X_4:int, "sys":str, "functions":str, "func":str, 2:int);
    X_24:bat[:str] := sql.bind(X_4:int, "sys":str, "functions":str, "func":str, 1:int);
    X_38:bat[:str] := sql.projectdelta(C_35:bat[:oid], X_22:bat[:str], X_25:bat[:oid], X_26:bat[:str], X_24:bat[:str]);
    sql.resultSet(X_40:bat[:str], X_41:bat[:str], X_42:bat[:str], X_43:bat[:int], X_44:bat[:int], X_37:bat[:str], X_38:bat[:str]);
end user.main;
#inline               actions= 0 time=4 usec 
#remap                actions= 1 time=35 usec 
#costmodel            actions= 1 time=1 usec 
#coercion             actions= 3 time=4 usec 
#aliases              actions= 7 time=6 usec 
#evaluate             actions= 2 time=14 usec 
#emptybind            actions= 0 time=0 usec 
#pushselect           actions= 5 time=16 usec 
#aliases              actions= 4 time=5 usec 
#mergetable           actions= 0 time=25 usec 
#deadcode             actions= 2 time=6 usec 
#aliases              actions= 0 time=0 usec 
#constants            actions= 3 time=7 usec 
#commonTerms          actions= 0 time=3 usec 
#projectionpath       actions= 0 time=2 usec 
#deadcode             actions= 0 time=6 usec 
#reorder              actions= 1 time=18 usec 
#matpack              actions= 0 time=0 usec 
#multiplex            actions= 0 time=1 usec 
#profiler             actions= 1 time=1 usec 
#candidates           actions= 1 time=0 usec 
#deadcode             actions= 0 time=5 usec 
#wlc                  actions= 0 time=0 usec 
#garbagecollector     actions= 1 time=17 usec 
#total                actions=27 time=256 usec 

# 13:28:51 >  
# 13:28:51 >  "Done."
# 13:28:51 >  
<|MERGE_RESOLUTION|>--- conflicted
+++ resolved
@@ -268,15 +268,8 @@
     (X_19:bat[:oid], X_20:bat[:str]) := sql.bind(X_4:int, "sys":str, "functions":str, "name":str, 2:int);
     C_132:bat[:oid] := algebra.likeselect(X_20:bat[:str], nil:bat[:oid], "%optimizers%":str, "":str, false:bit, false:bit);
     X_18:bat[:str] := sql.bind(X_4:int, "sys":str, "functions":str, "name":str, 1:int);
-<<<<<<< HEAD
-    X_21:bat[:str] := sql.delta(X_17:bat[:str], X_19:bat[:oid], X_20:bat[:str], X_18:bat[:str]);
-    X_93:bat[:bit] := batalgebra.like(X_21:bat[:str], "%optimizers%":str);
-    C_5:bat[:oid] := sql.tid(X_4:int, "sys":str, "functions":str);
-    C_35:bat[:oid] := algebra.thetaselect(X_93:bat[:bit], C_5:bat[:oid], true:bit, "==":str);
-=======
     C_134:bat[:oid] := algebra.likeselect(X_18:bat[:str], C_5:bat[:oid], "%optimizers%":str, "":str, false:bit, false:bit);
     C_35:bat[:oid] := sql.subdelta(C_131:bat[:oid], C_5:bat[:oid], X_19:bat[:oid], C_132:bat[:oid], C_134:bat[:oid]);
->>>>>>> 06ff73db
     X_37:bat[:str] := sql.projectdelta(C_35:bat[:oid], X_17:bat[:str], X_19:bat[:oid], X_20:bat[:str], X_18:bat[:str]);
     X_22:bat[:str] := sql.bind(X_4:int, "sys":str, "functions":str, "func":str, 0:int);
     (X_25:bat[:oid], X_26:bat[:str]) := sql.bind(X_4:int, "sys":str, "functions":str, "func":str, 2:int);
@@ -328,15 +321,8 @@
     (X_19:bat[:oid], X_20:bat[:str]) := sql.bind(X_4:int, "sys":str, "functions":str, "name":str, 2:int);
     C_132:bat[:oid] := algebra.likeselect(X_20:bat[:str], nil:bat[:oid], "%optimizers%":str, "":str, false:bit, true:bit);
     X_18:bat[:str] := sql.bind(X_4:int, "sys":str, "functions":str, "name":str, 1:int);
-<<<<<<< HEAD
-    X_21:bat[:str] := sql.delta(X_17:bat[:str], X_19:bat[:oid], X_20:bat[:str], X_18:bat[:str]);
-    X_93:bat[:bit] := batalgebra.not_like(X_21:bat[:str], "%optimizers%":str);
-    C_5:bat[:oid] := sql.tid(X_4:int, "sys":str, "functions":str);
-    C_35:bat[:oid] := algebra.thetaselect(X_93:bat[:bit], C_5:bat[:oid], true:bit, "==":str);
-=======
     C_134:bat[:oid] := algebra.likeselect(X_18:bat[:str], C_5:bat[:oid], "%optimizers%":str, "":str, false:bit, true:bit);
     C_35:bat[:oid] := sql.subdelta(C_131:bat[:oid], C_5:bat[:oid], X_19:bat[:oid], C_132:bat[:oid], C_134:bat[:oid]);
->>>>>>> 06ff73db
     X_37:bat[:str] := sql.projectdelta(C_35:bat[:oid], X_17:bat[:str], X_19:bat[:oid], X_20:bat[:str], X_18:bat[:str]);
     X_22:bat[:str] := sql.bind(X_4:int, "sys":str, "functions":str, "func":str, 0:int);
     (X_25:bat[:oid], X_26:bat[:str]) := sql.bind(X_4:int, "sys":str, "functions":str, "func":str, 2:int);
@@ -388,15 +374,8 @@
     (X_19:bat[:oid], X_20:bat[:str]) := sql.bind(X_4:int, "sys":str, "functions":str, "name":str, 2:int);
     C_132:bat[:oid] := algebra.likeselect(X_20:bat[:str], nil:bat[:oid], "%optimizers%":str, "":str, true:bit, false:bit);
     X_18:bat[:str] := sql.bind(X_4:int, "sys":str, "functions":str, "name":str, 1:int);
-<<<<<<< HEAD
-    X_21:bat[:str] := sql.delta(X_17:bat[:str], X_19:bat[:oid], X_20:bat[:str], X_18:bat[:str]);
-    X_93:bat[:bit] := batalgebra.ilike(X_21:bat[:str], "%optimizers%":str);
-    C_5:bat[:oid] := sql.tid(X_4:int, "sys":str, "functions":str);
-    C_35:bat[:oid] := algebra.thetaselect(X_93:bat[:bit], C_5:bat[:oid], true:bit, "==":str);
-=======
     C_134:bat[:oid] := algebra.likeselect(X_18:bat[:str], C_5:bat[:oid], "%optimizers%":str, "":str, true:bit, false:bit);
     C_35:bat[:oid] := sql.subdelta(C_131:bat[:oid], C_5:bat[:oid], X_19:bat[:oid], C_132:bat[:oid], C_134:bat[:oid]);
->>>>>>> 06ff73db
     X_37:bat[:str] := sql.projectdelta(C_35:bat[:oid], X_17:bat[:str], X_19:bat[:oid], X_20:bat[:str], X_18:bat[:str]);
     X_22:bat[:str] := sql.bind(X_4:int, "sys":str, "functions":str, "func":str, 0:int);
     (X_25:bat[:oid], X_26:bat[:str]) := sql.bind(X_4:int, "sys":str, "functions":str, "func":str, 2:int);
@@ -448,15 +427,8 @@
     (X_19:bat[:oid], X_20:bat[:str]) := sql.bind(X_4:int, "sys":str, "functions":str, "name":str, 2:int);
     C_132:bat[:oid] := algebra.likeselect(X_20:bat[:str], nil:bat[:oid], "%optimizers%":str, "":str, true:bit, true:bit);
     X_18:bat[:str] := sql.bind(X_4:int, "sys":str, "functions":str, "name":str, 1:int);
-<<<<<<< HEAD
-    X_21:bat[:str] := sql.delta(X_17:bat[:str], X_19:bat[:oid], X_20:bat[:str], X_18:bat[:str]);
-    X_93:bat[:bit] := batalgebra.not_ilike(X_21:bat[:str], "%optimizers%":str);
-    C_5:bat[:oid] := sql.tid(X_4:int, "sys":str, "functions":str);
-    C_35:bat[:oid] := algebra.thetaselect(X_93:bat[:bit], C_5:bat[:oid], true:bit, "==":str);
-=======
     C_134:bat[:oid] := algebra.likeselect(X_18:bat[:str], C_5:bat[:oid], "%optimizers%":str, "":str, true:bit, true:bit);
     C_35:bat[:oid] := sql.subdelta(C_131:bat[:oid], C_5:bat[:oid], X_19:bat[:oid], C_132:bat[:oid], C_134:bat[:oid]);
->>>>>>> 06ff73db
     X_37:bat[:str] := sql.projectdelta(C_35:bat[:oid], X_17:bat[:str], X_19:bat[:oid], X_20:bat[:str], X_18:bat[:str]);
     X_22:bat[:str] := sql.bind(X_4:int, "sys":str, "functions":str, "func":str, 0:int);
     (X_25:bat[:oid], X_26:bat[:str]) := sql.bind(X_4:int, "sys":str, "functions":str, "func":str, 2:int);
