--- conflicted
+++ resolved
@@ -39,24 +39,14 @@
     X_37 := bat.new(nil:str);
     X_5 := sql.mvc();
     X_9:bat[:str] := sql.bind(X_5, "sys", "functions", "name", 0:int);
-<<<<<<< HEAD
-    C_109:bat[:oid] := sql.tid(X_5, "sys", "functions");
-    X_6:bat[:oid] := mosaic.decompress(C_109);
-    C_93 := algebra.likeselect(X_9, X_6, "%optimizers%", "", false);
-    (C_14:bat[:oid], X_15:bat[:str]) := sql.bind(X_5, "sys", "functions", "name", 2:int);
-    C_94 := algebra.likeselect(X_15, nil:bat[:oid], "%optimizers%", "", false);
-    X_12:bat[:str] := sql.bind(X_5, "sys", "functions", "name", 1:int);
-    C_96 := algebra.likeselect(X_12, X_6, "%optimizers%", "", false);
-    C_29 := sql.subdelta(C_93, X_6, C_14, C_94, C_96);
-=======
-    C_6:bat[:oid] := sql.tid(X_5, "sys", "functions");
-    C_93 := algebra.likeselect(X_9, C_6, "%optimizers%", "", false);
-    (C_14:bat[:oid], X_15:bat[:str]) := sql.bind(X_5, "sys", "functions", "name", 2:int);
-    C_94 := algebra.likeselect(X_15, nil:bat[:oid], "%optimizers%", "", false);
-    X_12:bat[:str] := sql.bind(X_5, "sys", "functions", "name", 1:int);
-    C_96 := algebra.likeselect(X_12, C_6, "%optimizers%", "", false);
-    C_29 := sql.subdelta(C_93, C_6, C_14, C_94, C_96);
->>>>>>> 8fd25aff
+    C_110:bat[:oid] := sql.tid(X_5, "sys", "functions");
+    X_6:bat[:oid] := mosaic.decompress(C_110);
+    C_94 := algebra.likeselect(X_9, X_6, "%optimizers%", "", false);
+    (C_14:bat[:oid], X_15:bat[:str]) := sql.bind(X_5, "sys", "functions", "name", 2:int);
+    C_95 := algebra.likeselect(X_15, nil:bat[:oid], "%optimizers%", "", false);
+    X_12:bat[:str] := sql.bind(X_5, "sys", "functions", "name", 1:int);
+    C_97 := algebra.likeselect(X_12, X_6, "%optimizers%", "", false);
+    C_29 := sql.subdelta(C_94, X_6, C_14, C_95, C_97);
     X_19:bat[:str] := sql.bind(X_5, "sys", "functions", "func", 0:int);
     (C_22:bat[:oid], X_23:bat[:str]) := sql.bind(X_5, "sys", "functions", "func", 2:int);
     X_21:bat[:str] := sql.bind(X_5, "sys", "functions", "func", 1:int);
@@ -111,24 +101,14 @@
     X_37 := bat.new(nil:str);
     X_5 := sql.mvc();
     X_9:bat[:str] := sql.bind(X_5, "sys", "functions", "name", 0:int);
-<<<<<<< HEAD
-    C_109:bat[:oid] := sql.tid(X_5, "sys", "functions");
-    X_6:bat[:oid] := mosaic.decompress(C_109);
-    C_93 := algebra.likeselect(X_9, X_6, "%optimizers%", "", true);
-    (C_14:bat[:oid], X_15:bat[:str]) := sql.bind(X_5, "sys", "functions", "name", 2:int);
-    C_94 := algebra.likeselect(X_15, nil:bat[:oid], "%optimizers%", "", true);
-    X_12:bat[:str] := sql.bind(X_5, "sys", "functions", "name", 1:int);
-    C_96 := algebra.likeselect(X_12, X_6, "%optimizers%", "", true);
-    C_29 := sql.subdelta(C_93, X_6, C_14, C_94, C_96);
-=======
-    C_6:bat[:oid] := sql.tid(X_5, "sys", "functions");
-    C_93 := algebra.likeselect(X_9, C_6, "%optimizers%", "", true);
-    (C_14:bat[:oid], X_15:bat[:str]) := sql.bind(X_5, "sys", "functions", "name", 2:int);
-    C_94 := algebra.likeselect(X_15, nil:bat[:oid], "%optimizers%", "", true);
-    X_12:bat[:str] := sql.bind(X_5, "sys", "functions", "name", 1:int);
-    C_96 := algebra.likeselect(X_12, C_6, "%optimizers%", "", true);
-    C_29 := sql.subdelta(C_93, C_6, C_14, C_94, C_96);
->>>>>>> 8fd25aff
+    C_110:bat[:oid] := sql.tid(X_5, "sys", "functions");
+    X_6:bat[:oid] := mosaic.decompress(C_110);
+    C_94 := algebra.likeselect(X_9, X_6, "%optimizers%", "", true);
+    (C_14:bat[:oid], X_15:bat[:str]) := sql.bind(X_5, "sys", "functions", "name", 2:int);
+    C_95 := algebra.likeselect(X_15, nil:bat[:oid], "%optimizers%", "", true);
+    X_12:bat[:str] := sql.bind(X_5, "sys", "functions", "name", 1:int);
+    C_97 := algebra.likeselect(X_12, X_6, "%optimizers%", "", true);
+    C_29 := sql.subdelta(C_94, X_6, C_14, C_95, C_97);
     X_19:bat[:str] := sql.bind(X_5, "sys", "functions", "func", 0:int);
     (C_22:bat[:oid], X_23:bat[:str]) := sql.bind(X_5, "sys", "functions", "func", 2:int);
     X_21:bat[:str] := sql.bind(X_5, "sys", "functions", "func", 1:int);
@@ -183,24 +163,14 @@
     X_37 := bat.new(nil:str);
     X_5 := sql.mvc();
     X_9:bat[:str] := sql.bind(X_5, "sys", "functions", "name", 0:int);
-<<<<<<< HEAD
-    C_109:bat[:oid] := sql.tid(X_5, "sys", "functions");
-    X_6:bat[:oid] := mosaic.decompress(C_109);
-    C_93 := algebra.ilikeselect(X_9, X_6, "%optimizers%", "", false);
-    (C_14:bat[:oid], X_15:bat[:str]) := sql.bind(X_5, "sys", "functions", "name", 2:int);
-    C_94 := algebra.ilikeselect(X_15, nil:bat[:oid], "%optimizers%", "", false);
-    X_12:bat[:str] := sql.bind(X_5, "sys", "functions", "name", 1:int);
-    C_96 := algebra.ilikeselect(X_12, X_6, "%optimizers%", "", false);
-    C_29 := sql.subdelta(C_93, X_6, C_14, C_94, C_96);
-=======
-    C_6:bat[:oid] := sql.tid(X_5, "sys", "functions");
-    C_93 := algebra.ilikeselect(X_9, C_6, "%optimizers%", "", false);
-    (C_14:bat[:oid], X_15:bat[:str]) := sql.bind(X_5, "sys", "functions", "name", 2:int);
-    C_94 := algebra.ilikeselect(X_15, nil:bat[:oid], "%optimizers%", "", false);
-    X_12:bat[:str] := sql.bind(X_5, "sys", "functions", "name", 1:int);
-    C_96 := algebra.ilikeselect(X_12, C_6, "%optimizers%", "", false);
-    C_29 := sql.subdelta(C_93, C_6, C_14, C_94, C_96);
->>>>>>> 8fd25aff
+    C_110:bat[:oid] := sql.tid(X_5, "sys", "functions");
+    X_6:bat[:oid] := mosaic.decompress(C_110);
+    C_94 := algebra.ilikeselect(X_9, X_6, "%optimizers%", "", false);
+    (C_14:bat[:oid], X_15:bat[:str]) := sql.bind(X_5, "sys", "functions", "name", 2:int);
+    C_95 := algebra.ilikeselect(X_15, nil:bat[:oid], "%optimizers%", "", false);
+    X_12:bat[:str] := sql.bind(X_5, "sys", "functions", "name", 1:int);
+    C_97 := algebra.ilikeselect(X_12, X_6, "%optimizers%", "", false);
+    C_29 := sql.subdelta(C_94, X_6, C_14, C_95, C_97);
     X_19:bat[:str] := sql.bind(X_5, "sys", "functions", "func", 0:int);
     (C_22:bat[:oid], X_23:bat[:str]) := sql.bind(X_5, "sys", "functions", "func", 2:int);
     X_21:bat[:str] := sql.bind(X_5, "sys", "functions", "func", 1:int);
@@ -255,24 +225,14 @@
     X_37 := bat.new(nil:str);
     X_5 := sql.mvc();
     X_9:bat[:str] := sql.bind(X_5, "sys", "functions", "name", 0:int);
-<<<<<<< HEAD
-    C_109:bat[:oid] := sql.tid(X_5, "sys", "functions");
-    X_6:bat[:oid] := mosaic.decompress(C_109);
-    C_93 := algebra.ilikeselect(X_9, X_6, "%optimizers%", "", true);
-    (C_14:bat[:oid], X_15:bat[:str]) := sql.bind(X_5, "sys", "functions", "name", 2:int);
-    C_94 := algebra.ilikeselect(X_15, nil:bat[:oid], "%optimizers%", "", true);
-    X_12:bat[:str] := sql.bind(X_5, "sys", "functions", "name", 1:int);
-    C_96 := algebra.ilikeselect(X_12, X_6, "%optimizers%", "", true);
-    C_29 := sql.subdelta(C_93, X_6, C_14, C_94, C_96);
-=======
-    C_6:bat[:oid] := sql.tid(X_5, "sys", "functions");
-    C_93 := algebra.ilikeselect(X_9, C_6, "%optimizers%", "", true);
-    (C_14:bat[:oid], X_15:bat[:str]) := sql.bind(X_5, "sys", "functions", "name", 2:int);
-    C_94 := algebra.ilikeselect(X_15, nil:bat[:oid], "%optimizers%", "", true);
-    X_12:bat[:str] := sql.bind(X_5, "sys", "functions", "name", 1:int);
-    C_96 := algebra.ilikeselect(X_12, C_6, "%optimizers%", "", true);
-    C_29 := sql.subdelta(C_93, C_6, C_14, C_94, C_96);
->>>>>>> 8fd25aff
+    C_110:bat[:oid] := sql.tid(X_5, "sys", "functions");
+    X_6:bat[:oid] := mosaic.decompress(C_110);
+    C_94 := algebra.ilikeselect(X_9, X_6, "%optimizers%", "", true);
+    (C_14:bat[:oid], X_15:bat[:str]) := sql.bind(X_5, "sys", "functions", "name", 2:int);
+    C_95 := algebra.ilikeselect(X_15, nil:bat[:oid], "%optimizers%", "", true);
+    X_12:bat[:str] := sql.bind(X_5, "sys", "functions", "name", 1:int);
+    C_97 := algebra.ilikeselect(X_12, X_6, "%optimizers%", "", true);
+    C_29 := sql.subdelta(C_94, X_6, C_14, C_95, C_97);
     X_19:bat[:str] := sql.bind(X_5, "sys", "functions", "func", 0:int);
     (C_22:bat[:oid], X_23:bat[:str]) := sql.bind(X_5, "sys", "functions", "func", 2:int);
     X_21:bat[:str] := sql.bind(X_5, "sys", "functions", "func", 1:int);
@@ -339,34 +299,27 @@
 % clob # type
 % 142 # length
 function user.s20_1():void;
-    X_90:void := querylog.define("-- no query", "sequential_pipe", 12:int);
+    X_2:void := querylog.define("explain select name,func from functions where contains(name, \\'optimizers\\');", "sequential_pipe", 37:int);
     X_37 := bat.new(nil:str);
     X_43 := bat.new(nil:int);
     X_41 := bat.new(nil:int);
     X_40 := bat.new(nil:str);
     X_39 := bat.new(nil:str);
     X_5 := sql.mvc();
-    C_149:bat[:oid] := sql.tid(X_5, "sys", "functions");
-    X_6:bat[:oid] := mosaic.decompress(C_149);
-    X_9:bat[:str] := sql.bind(X_5, "sys", "functions", "name", 0:int);
-    (C_14:bat[:oid], X_15:bat[:str]) := sql.bind(X_5, "sys", "functions", "name", 2:int);
-    X_12:bat[:str] := sql.bind(X_5, "sys", "functions", "name", 1:int);
-<<<<<<< HEAD
+    C_147:bat[:oid] := sql.tid(X_5, "sys", "functions");
+    X_6:bat[:oid] := mosaic.decompress(C_147);
+    X_9:bat[:str] := sql.bind(X_5, "sys", "functions", "name", 0:int);
+    (C_14:bat[:oid], X_15:bat[:str]) := sql.bind(X_5, "sys", "functions", "name", 2:int);
+    X_12:bat[:str] := sql.bind(X_5, "sys", "functions", "name", 1:int);
     X_18 := sql.projectdelta(X_6, X_9, C_14, X_15, X_12);
-    X_101:bat[:bit] := batalgebra.like(X_18, "%optimizers%":str);
-    C_32 := algebra.select(X_101, true, true, true, true, false);
-=======
-    X_18 := sql.projectdelta(C_6, X_9, C_14, X_15, X_12);
-    X_98:bat[:bit] := batalgebra.like(X_18, "%optimizers%":str);
-    C_32 := algebra.thetaselect(X_98, true, "==");
->>>>>>> 8fd25aff
+    X_99:bat[:bit] := batalgebra.like(X_18, "%optimizers%":str);
+    C_32 := algebra.thetaselect(X_99, true, "==");
     X_19:bat[:str] := sql.bind(X_5, "sys", "functions", "func", 0:int);
     (C_22:bat[:oid], X_23:bat[:str]) := sql.bind(X_5, "sys", "functions", "func", 2:int);
     X_21:bat[:str] := sql.bind(X_5, "sys", "functions", "func", 1:int);
     X_25 := sql.projectdelta(X_6, X_19, C_22, X_23, X_21);
     X_35 := algebra.projection(C_32, X_25);
     X_34 := algebra.projection(C_32, X_18);
-    X_2:void := querylog.define("explain select name,func from functions where contains(name, \\'optimizers\\');", "sequential_pipe", 37:int);
     X_44 := bat.append(X_37, "sys.functions");
     X_46 := bat.append(X_39, "name");
     X_48 := bat.append(X_40, "varchar");
@@ -408,34 +361,27 @@
 % clob # type
 % 146 # length
 function user.s22_1():void;
-    X_90:void := querylog.define("-- no query", "sequential_pipe", 12:int);
+    X_2:void := querylog.define("explain select name,func from functions where not_contains(name, \\'optimizers\\');", "sequential_pipe", 37:int);
     X_37 := bat.new(nil:str);
     X_43 := bat.new(nil:int);
     X_41 := bat.new(nil:int);
     X_40 := bat.new(nil:str);
     X_39 := bat.new(nil:str);
     X_5 := sql.mvc();
-    C_149:bat[:oid] := sql.tid(X_5, "sys", "functions");
-    X_6:bat[:oid] := mosaic.decompress(C_149);
-    X_9:bat[:str] := sql.bind(X_5, "sys", "functions", "name", 0:int);
-    (C_14:bat[:oid], X_15:bat[:str]) := sql.bind(X_5, "sys", "functions", "name", 2:int);
-    X_12:bat[:str] := sql.bind(X_5, "sys", "functions", "name", 1:int);
-<<<<<<< HEAD
+    C_147:bat[:oid] := sql.tid(X_5, "sys", "functions");
+    X_6:bat[:oid] := mosaic.decompress(C_147);
+    X_9:bat[:str] := sql.bind(X_5, "sys", "functions", "name", 0:int);
+    (C_14:bat[:oid], X_15:bat[:str]) := sql.bind(X_5, "sys", "functions", "name", 2:int);
+    X_12:bat[:str] := sql.bind(X_5, "sys", "functions", "name", 1:int);
     X_18 := sql.projectdelta(X_6, X_9, C_14, X_15, X_12);
-    X_101:bat[:bit] := batalgebra.not_like(X_18, "%optimizers%":str);
-    C_32 := algebra.select(X_101, true, true, true, true, false);
-=======
-    X_18 := sql.projectdelta(C_6, X_9, C_14, X_15, X_12);
-    X_98:bat[:bit] := batalgebra.not_like(X_18, "%optimizers%":str);
-    C_32 := algebra.thetaselect(X_98, true, "==");
->>>>>>> 8fd25aff
+    X_99:bat[:bit] := batalgebra.not_like(X_18, "%optimizers%":str);
+    C_32 := algebra.thetaselect(X_99, true, "==");
     X_19:bat[:str] := sql.bind(X_5, "sys", "functions", "func", 0:int);
     (C_22:bat[:oid], X_23:bat[:str]) := sql.bind(X_5, "sys", "functions", "func", 2:int);
     X_21:bat[:str] := sql.bind(X_5, "sys", "functions", "func", 1:int);
     X_25 := sql.projectdelta(X_6, X_19, C_22, X_23, X_21);
     X_35 := algebra.projection(C_32, X_25);
     X_34 := algebra.projection(C_32, X_18);
-    X_2:void := querylog.define("explain select name,func from functions where not_contains(name, \\'optimizers\\');", "sequential_pipe", 37:int);
     X_44 := bat.append(X_37, "sys.functions");
     X_46 := bat.append(X_39, "name");
     X_48 := bat.append(X_40, "varchar");
@@ -477,34 +423,27 @@
 % clob # type
 % 143 # length
 function user.s24_1():void;
-    X_90:void := querylog.define("-- no query", "sequential_pipe", 12:int);
+    X_2:void := querylog.define("explain select name,func from functions where icontains(name, \\'optimizers\\');", "sequential_pipe", 37:int);
     X_37 := bat.new(nil:str);
     X_43 := bat.new(nil:int);
     X_41 := bat.new(nil:int);
     X_40 := bat.new(nil:str);
     X_39 := bat.new(nil:str);
     X_5 := sql.mvc();
-    C_149:bat[:oid] := sql.tid(X_5, "sys", "functions");
-    X_6:bat[:oid] := mosaic.decompress(C_149);
-    X_9:bat[:str] := sql.bind(X_5, "sys", "functions", "name", 0:int);
-    (C_14:bat[:oid], X_15:bat[:str]) := sql.bind(X_5, "sys", "functions", "name", 2:int);
-    X_12:bat[:str] := sql.bind(X_5, "sys", "functions", "name", 1:int);
-<<<<<<< HEAD
+    C_147:bat[:oid] := sql.tid(X_5, "sys", "functions");
+    X_6:bat[:oid] := mosaic.decompress(C_147);
+    X_9:bat[:str] := sql.bind(X_5, "sys", "functions", "name", 0:int);
+    (C_14:bat[:oid], X_15:bat[:str]) := sql.bind(X_5, "sys", "functions", "name", 2:int);
+    X_12:bat[:str] := sql.bind(X_5, "sys", "functions", "name", 1:int);
     X_18 := sql.projectdelta(X_6, X_9, C_14, X_15, X_12);
-    X_101:bat[:bit] := batalgebra.ilike(X_18, "%optimizers%":str);
-    C_32 := algebra.select(X_101, true, true, true, true, false);
-=======
-    X_18 := sql.projectdelta(C_6, X_9, C_14, X_15, X_12);
-    X_98:bat[:bit] := batalgebra.ilike(X_18, "%optimizers%":str);
-    C_32 := algebra.thetaselect(X_98, true, "==");
->>>>>>> 8fd25aff
+    X_99:bat[:bit] := batalgebra.ilike(X_18, "%optimizers%":str);
+    C_32 := algebra.thetaselect(X_99, true, "==");
     X_19:bat[:str] := sql.bind(X_5, "sys", "functions", "func", 0:int);
     (C_22:bat[:oid], X_23:bat[:str]) := sql.bind(X_5, "sys", "functions", "func", 2:int);
     X_21:bat[:str] := sql.bind(X_5, "sys", "functions", "func", 1:int);
     X_25 := sql.projectdelta(X_6, X_19, C_22, X_23, X_21);
     X_35 := algebra.projection(C_32, X_25);
     X_34 := algebra.projection(C_32, X_18);
-    X_2:void := querylog.define("explain select name,func from functions where icontains(name, \\'optimizers\\');", "sequential_pipe", 37:int);
     X_44 := bat.append(X_37, "sys.functions");
     X_46 := bat.append(X_39, "name");
     X_48 := bat.append(X_40, "varchar");
@@ -546,34 +485,27 @@
 % clob # type
 % 147 # length
 function user.s26_1():void;
-    X_90:void := querylog.define("-- no query", "sequential_pipe", 12:int);
+    X_2:void := querylog.define("explain select name,func from functions where not_icontains(name, \\'optimizers\\');", "sequential_pipe", 37:int);
     X_37 := bat.new(nil:str);
     X_43 := bat.new(nil:int);
     X_41 := bat.new(nil:int);
     X_40 := bat.new(nil:str);
     X_39 := bat.new(nil:str);
     X_5 := sql.mvc();
-    C_149:bat[:oid] := sql.tid(X_5, "sys", "functions");
-    X_6:bat[:oid] := mosaic.decompress(C_149);
-    X_9:bat[:str] := sql.bind(X_5, "sys", "functions", "name", 0:int);
-    (C_14:bat[:oid], X_15:bat[:str]) := sql.bind(X_5, "sys", "functions", "name", 2:int);
-    X_12:bat[:str] := sql.bind(X_5, "sys", "functions", "name", 1:int);
-<<<<<<< HEAD
+    C_147:bat[:oid] := sql.tid(X_5, "sys", "functions");
+    X_6:bat[:oid] := mosaic.decompress(C_147);
+    X_9:bat[:str] := sql.bind(X_5, "sys", "functions", "name", 0:int);
+    (C_14:bat[:oid], X_15:bat[:str]) := sql.bind(X_5, "sys", "functions", "name", 2:int);
+    X_12:bat[:str] := sql.bind(X_5, "sys", "functions", "name", 1:int);
     X_18 := sql.projectdelta(X_6, X_9, C_14, X_15, X_12);
-    X_101:bat[:bit] := batalgebra.not_ilike(X_18, "%optimizers%":str);
-    C_32 := algebra.select(X_101, true, true, true, true, false);
-=======
-    X_18 := sql.projectdelta(C_6, X_9, C_14, X_15, X_12);
-    X_98:bat[:bit] := batalgebra.not_ilike(X_18, "%optimizers%":str);
-    C_32 := algebra.thetaselect(X_98, true, "==");
->>>>>>> 8fd25aff
+    X_99:bat[:bit] := batalgebra.not_ilike(X_18, "%optimizers%":str);
+    C_32 := algebra.thetaselect(X_99, true, "==");
     X_19:bat[:str] := sql.bind(X_5, "sys", "functions", "func", 0:int);
     (C_22:bat[:oid], X_23:bat[:str]) := sql.bind(X_5, "sys", "functions", "func", 2:int);
     X_21:bat[:str] := sql.bind(X_5, "sys", "functions", "func", 1:int);
     X_25 := sql.projectdelta(X_6, X_19, C_22, X_23, X_21);
     X_35 := algebra.projection(C_32, X_25);
     X_34 := algebra.projection(C_32, X_18);
-    X_2:void := querylog.define("explain select name,func from functions where not_icontains(name, \\'optimizers\\');", "sequential_pipe", 37:int);
     X_44 := bat.append(X_37, "sys.functions");
     X_46 := bat.append(X_39, "name");
     X_48 := bat.append(X_40, "varchar");
