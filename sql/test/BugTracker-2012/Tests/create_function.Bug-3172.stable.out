--- conflicted
+++ resolved
@@ -15,12 +15,9 @@
 # Visit http://www.monetdb.org/ for further information
 # Listening for connection requests on mapi:monetdb://lodz.ins.cwi.nl:38620/
 # MonetDB/GIS module loaded
-<<<<<<< HEAD
 # MonetDB/JAQL module loaded
 # MonetDB/SQL module loaded
 
-=======
->>>>>>> c93c695f
 # SQL catalog created, loading sql scripts once
 # loading sql script: 09_like.sql
 # loading sql script: 10_math.sql
@@ -45,8 +42,6 @@
 # loading sql script: 99_system.sql
 # MonetDB/SQL module loaded
 
-Ready.
-
 # 13:24:28 >  
 # 13:24:28 >  "mclient" "-lsql" "-ftest" "-Eutf-8" "-i" "-e" "--host=lodz" "--port=38620"
 # 13:24:28 >  
