stdout of test 'table_functions_fail_after_restart-0.Bug-3063` in directory 'sql/test/BugTracker-2012` itself:


# 09:28:52 >  
# 09:28:52 >  "mserver5" "--debug=10" "--set" "gdk_nr_threads=0" "--set" "mapi_open=true" "--set" "mapi_port=36187" "--set" "mapi_usock=/var/tmp/mtest-1669/.s.monetdb.36187" "--set" "monet_prompt=" "--forcemito" "--set" "mal_listing=2" "--dbpath=/home/robin/MonetDB/PREFIX/var/MonetDB/mTests_sql_test_BugTracker-2012" "--set" "mal_listing=0"
# 09:28:52 >  

# MonetDB 5 server v11.18.0
# This is an unreleased version
# Serving database 'mTests_sql_test_BugTracker-2012', using 4 threads
# Compiled for x86_64-unknown-linux-gnu/64bit with 64bit OIDs dynamically linked
# Found 7.333 GiB available main-memory.
# Copyright (c) 1993-July 2008 CWI.
# Copyright (c) August 2008-2015 MonetDB B.V., all rights reserved
# Visit http://www.monetdb.org/ for further information
# Listening for connection requests on mapi:monetdb://robin-xps13:36187/
# Listening for UNIX domain connection requests on mapi:monetdb:///var/tmp/mtest-1669/.s.monetdb.36187
# MonetDB/SQL module loaded


# 09:28:52 >  
# 09:28:52 >  "mclient" "-lsql" "-ftest" "-Eutf-8" "-i" "-e" "--host=/var/tmp/mtest-1669" "--port=36187"
# 09:28:52 >  

#CREATE schema ft;
#CREATE FUNCTION ft.func()
#RETURNS TABLE (sch varchar(100))
#RETURN TABLE (SELECT s.name from sys.schemas as s);
#select * from ft.func() as ftf;
% .ftf # table_name
% sch # name
% varchar # type
% 8 # length
[ "sys"	]
[ "tmp"	]
[ "json"	]
[ "profiler"	]
[ "wlc"	]
[ "wlr"	]
<<<<<<< HEAD
[ "mosaic"	]
=======
[ "logging"	]
>>>>>>> 2ad9b792
[ "bam"	]
[ "ft"	]

# 09:28:53 >  
# 09:28:53 >  "Done."
# 09:28:53 >  <|MERGE_RESOLUTION|>--- conflicted
+++ resolved
@@ -37,11 +37,8 @@
 [ "profiler"	]
 [ "wlc"	]
 [ "wlr"	]
-<<<<<<< HEAD
 [ "mosaic"	]
-=======
 [ "logging"	]
->>>>>>> 2ad9b792
 [ "bam"	]
 [ "ft"	]
 
