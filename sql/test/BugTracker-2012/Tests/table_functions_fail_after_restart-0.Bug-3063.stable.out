--- conflicted
+++ resolved
@@ -35,12 +35,9 @@
 [ "tmp"	]
 [ "json"	]
 [ "profiler"	]
-<<<<<<< HEAD
 [ "mosaic"	]
-=======
 [ "wlc"	]
 [ "wlr"	]
->>>>>>> a2f36445
 [ "bam"	]
 [ "ft"	]
 
