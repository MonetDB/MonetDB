stdout of test 'table_functions_fail_after_restart-0.Bug-3063` in directory 'sql/test/BugTracker-2012` itself:


# 09:28:52 >  
# 09:28:52 >  "mserver5" "--debug=10" "--set" "gdk_nr_threads=0" "--set" "mapi_open=true" "--set" "mapi_port=36187" "--set" "mapi_usock=/var/tmp/mtest-1669/.s.monetdb.36187" "--set" "monet_prompt=" "--forcemito" "--set" "mal_listing=2" "--dbpath=/home/robin/MonetDB/PREFIX/var/MonetDB/mTests_sql_test_BugTracker-2012" "--set" "mal_listing=0"
# 09:28:52 >  

# MonetDB 5 server v11.18.0
# This is an unreleased version
# Serving database 'mTests_sql_test_BugTracker-2012', using 4 threads
# Compiled for x86_64-unknown-linux-gnu/64bit with 64bit OIDs dynamically linked
# Found 7.333 GiB available main-memory.
# Copyright (c) 1993-July 2008 CWI.
# Copyright (c) August 2008-2015 MonetDB B.V., all rights reserved
# Visit http://www.monetdb.org/ for further information
# Listening for connection requests on mapi:monetdb://robin-xps13:36187/
# Listening for UNIX domain connection requests on mapi:monetdb:///var/tmp/mtest-1669/.s.monetdb.36187
# MonetDB/SQL module loaded


# 09:28:52 >  
# 09:28:52 >  "mclient" "-lsql" "-ftest" "-Eutf-8" "-i" "-e" "--host=/var/tmp/mtest-1669" "--port=36187"
# 09:28:52 >  

#CREATE schema ft;
#CREATE FUNCTION ft.func()
#RETURNS TABLE (sch varchar(100))
#RETURN TABLE (SELECT s.name from sys.schemas as s);
#select * from ft.func() as ftf;
% .ftf # table_name
% sch # name
% varchar # type
% 8 # length
[ "sys"	]
[ "tmp"	]
[ "json"	]
[ "profiler"	]
<<<<<<< HEAD
[ "cquery"	]
=======
[ "wlc"	]
[ "wlr"	]
[ "logging"	]
>>>>>>> cd043195
[ "bam"	]
[ "ft"	]

# 09:28:53 >  
# 09:28:53 >  "Done."
# 09:28:53 >  <|MERGE_RESOLUTION|>--- conflicted
+++ resolved
@@ -35,13 +35,10 @@
 [ "tmp"	]
 [ "json"	]
 [ "profiler"	]
-<<<<<<< HEAD
 [ "cquery"	]
-=======
 [ "wlc"	]
 [ "wlr"	]
 [ "logging"	]
->>>>>>> cd043195
 [ "bam"	]
 [ "ft"	]
 
