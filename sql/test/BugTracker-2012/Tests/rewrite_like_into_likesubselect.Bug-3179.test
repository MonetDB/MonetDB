--- conflicted
+++ resolved
@@ -139,21 +139,14 @@
 1
 sql.bind
 4
-<<<<<<< HEAD
-sql.projectdelta
-3
-algebra.likeselect
-1
-algebra.projection
-1
-bat.pack
-5
-=======
-sql.mvc
-1
-sql.projectdelta
-2
->>>>>>> a33d43c6
+sql.projectdelta
+3
+algebra.likeselect
+1
+algebra.projection
+1
+bat.pack
+5
 sql.resultSet
 1
 sql.subdelta
@@ -174,21 +167,14 @@
 1
 sql.bind
 4
-<<<<<<< HEAD
-sql.projectdelta
-3
-algebra.likeselect
-1
-algebra.projection
-1
-bat.pack
-5
-=======
-sql.mvc
-1
-sql.projectdelta
-2
->>>>>>> a33d43c6
+sql.projectdelta
+3
+algebra.likeselect
+1
+algebra.projection
+1
+bat.pack
+5
 sql.resultSet
 1
 sql.subdelta
@@ -209,21 +195,14 @@
 1
 sql.bind
 4
-<<<<<<< HEAD
-sql.projectdelta
-3
-algebra.likeselect
-1
-algebra.projection
-1
-bat.pack
-5
-=======
-sql.mvc
-1
-sql.projectdelta
-2
->>>>>>> a33d43c6
+sql.projectdelta
+3
+algebra.likeselect
+1
+algebra.projection
+1
+bat.pack
+5
 sql.resultSet
 1
 sql.subdelta
@@ -244,21 +223,14 @@
 1
 sql.bind
 4
-<<<<<<< HEAD
-sql.projectdelta
-3
-algebra.likeselect
-1
-algebra.projection
-1
-bat.pack
-5
-=======
-sql.mvc
-1
-sql.projectdelta
-2
->>>>>>> a33d43c6
+sql.projectdelta
+3
+algebra.likeselect
+1
+algebra.projection
+1
+bat.pack
+5
 sql.resultSet
 1
 sql.subdelta
