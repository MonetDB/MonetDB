stdout of test 'incorrect_cast_from_double_to_int.Bug-2579` in directory 'sql/test/BugTracker-2012` itself:


# 11:13:50 >  
# 11:13:50 >  "mserver5" "--debug=10" "--set" "gdk_nr_threads=0" "--set" "gdk_dbfarm=/ufs/goncalve/scratch/MonetDB/current/debug/MonetDB/var/MonetDB" "--set" "mapi_open=true" "--set" "mapi_port=31897" "--set" "monet_prompt=" "--trace" "--forcemito" "--set" "mal_listing=2" "--dbname=mTests_test_BugTracker-2012" "--set" "mal_listing=0"
# 11:13:50 >  

# MonetDB 5 server v11.13.6
# This is an unreleased version
# Serving database 'mTests_test_BugTracker-2012', using 8 threads
# Compiled for x86_64-unknown-linux-gnu/64bit with 64bit OIDs dynamically linked
# Found 15.629 GiB available main-memory.
# Copyright (c) 1993-July 2008 CWI.
# Copyright (c) August 2008-2015 MonetDB B.V., all rights reserved
# Visit http://www.monetdb.org/ for further information
# Listening for connection requests on mapi:monetdb://lyon.ins.cwi.nl:31897/
# MonetDB/JAQL module loaded
# MonetDB/SQL module loaded

# SQL catalog created, loading sql scripts once
# loading sql script: 09_like.sql
# loading sql script: 10_math.sql
# loading sql script: 11_times.sql
# loading sql script: 12_url.sql
# loading sql script: 13_date.sql
# loading sql script: 14_inet.sql
# loading sql script: 15_history.sql
# loading sql script: 16_tracelog.sql
# loading sql script: 17_compress.sql
# loading sql script: 18_dictionary.sql
# loading sql script: 19_cluster.sql
# loading sql script: 20_vacuum.sql
# loading sql script: 21_dependency_functions.sql
# loading sql script: 22_clients.sql
# loading sql script: 23_skyserver.sql
# loading sql script: 24_zorder.sql
# loading sql script: 25_debug.sql
# loading sql script: 39_analytics.sql
# loading sql script: 80_udf.sql
# loading sql script: 99_system.sql

# 11:13:50 >  
# 11:13:50 >  "mclient" "-lsql" "-ftest" "-Eutf-8" "-i" "-e" "--host=lyon" "--port=31897"
# 11:13:50 >  

#select 1.0/2.0;
% .%2 # table_name
% %2 # name
% decimal # type
% 7 # length
[ 0.500	]
#select cast (1 as double)/2;
% .%3 # table_name
% %3 # name
% double # type
% 24 # length
[ 0.5	]
#select 1.0/2.0;
% .%2 # table_name
% %2 # name
% decimal # type
% 7 # length
[ 0.500	]
#select 1.0/2.1;
% .%2 # table_name
% %2 # name
% decimal # type
% 7 # length
[ 0.476	]
#select 1.1/2.1;
% .%2 # table_name
% %2 # name
% decimal # type
% 7 # length
[ 0.523	]
#select 1.1/2.0;
% .%2 # table_name
% %2 # name
% decimal # type
% 7 # length
[ 0.550	]
#select 1.0/2.0;
% .%2 # table_name
% %2 # name
% decimal # type
% 7 # length
[ 0.500	]
#SELECT '3.1'/5.1;
<<<<<<< HEAD
% . # table_name
% %1 # name
=======
% .%2 # table_name
% %2 # name
>>>>>>> 76b5ba89
% double # type
% 24 # length
[ 0.6078431373	]
#SELECT 3.1/5.1;
% .%2 # table_name
% %2 # name
% decimal # type
% 7 # length
[ 0.607	]
#SELECT 3.1/'5.1';
<<<<<<< HEAD
% . # table_name
% %1 # name
=======
% .%2 # table_name
% %2 # name
>>>>>>> 76b5ba89
% double # type
% 24 # length
[ 0.6078431373	]

# 11:13:50 >  
# 11:13:50 >  "Done."
# 11:13:50 >  
<|MERGE_RESOLUTION|>--- conflicted
+++ resolved
@@ -86,13 +86,8 @@
 % 7 # length
 [ 0.500	]
 #SELECT '3.1'/5.1;
-<<<<<<< HEAD
-% . # table_name
-% %1 # name
-=======
 % .%2 # table_name
 % %2 # name
->>>>>>> 76b5ba89
 % double # type
 % 24 # length
 [ 0.6078431373	]
@@ -103,13 +98,8 @@
 % 7 # length
 [ 0.607	]
 #SELECT 3.1/'5.1';
-<<<<<<< HEAD
-% . # table_name
-% %1 # name
-=======
 % .%2 # table_name
 % %2 # name
->>>>>>> 76b5ba89
 % double # type
 % 24 # length
 [ 0.6078431373	]
