--- conflicted
+++ resolved
@@ -31,13 +31,8 @@
 # 18:53:13 >  
 
 MAPI  = (monetdb) /var/tmp/mtest-4932/.s.monetdb.34449
-<<<<<<< HEAD
-QUERY = select name,   schema_id,      query,  type,   system, commit_action,  readonly,       temporary  from tables where name;
+QUERY = select name, schema_id, query, type, system, commit_action, readonly, temporary from tables where name;
 ERROR = !conversion of string 'querylog_history' to type bit failed.
-=======
-QUERY = select name, schema_id, query, type, system, commit_action, readonly, temporary from tables where name;
-ERROR = !conversion of string 'storagemodelinput' to type bit failed.
->>>>>>> 8ba9330f
 
 # 18:53:13 >  
 # 18:53:13 >  "Done."
