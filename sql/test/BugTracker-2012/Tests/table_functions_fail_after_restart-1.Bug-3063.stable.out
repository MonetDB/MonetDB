stdout of test 'table_functions_fail_after_restart-1.Bug-3063` in directory 'sql/test/BugTracker-2012` itself:


# 09:28:53 >  
# 09:28:53 >  "mserver5" "--debug=10" "--set" "gdk_nr_threads=0" "--set" "mapi_open=true" "--set" "mapi_port=36187" "--set" "mapi_usock=/var/tmp/mtest-1669/.s.monetdb.36187" "--set" "monet_prompt=" "--forcemito" "--set" "mal_listing=2" "--dbpath=/home/robin/MonetDB/PREFIX/var/MonetDB/mTests_sql_test_BugTracker-2012" "--set" "mal_listing=0"
# 09:28:53 >  

# MonetDB 5 server v11.18.0
# This is an unreleased version
# Serving database 'mTests_sql_test_BugTracker-2012', using 4 threads
# Compiled for x86_64-unknown-linux-gnu/64bit with 64bit OIDs dynamically linked
# Found 7.333 GiB available main-memory.
# Copyright (c) 1993-July 2008 CWI.
# Copyright (c) August 2008-2015 MonetDB B.V., all rights reserved
# Visit http://www.monetdb.org/ for further information
# Listening for connection requests on mapi:monetdb://robin-xps13:36187/
# Listening for UNIX domain connection requests on mapi:monetdb:///var/tmp/mtest-1669/.s.monetdb.36187
# MonetDB/SQL module loaded


# 09:28:53 >  
# 09:28:53 >  "mclient" "-lsql" "-ftest" "-Eutf-8" "-i" "-e" "--host=/var/tmp/mtest-1669" "--port=36187"
# 09:28:53 >  

#select * from ft.func() as ftf;
% .ftf # table_name
% sch # name
% varchar # type
% 8 # length
[ "sys"	]
[ "tmp"	]
[ "json"	]
[ "profiler"	]
[ "wlc"	]
[ "wlr"	]
<<<<<<< HEAD
[ "mosaic"	]
=======
[ "logging"	]
>>>>>>> 2ad9b792
[ "bam"	]
[ "ft"	]
#drop function ft.func;
#drop schema ft;

# 09:28:53 >  
# 09:28:53 >  "Done."
# 09:28:53 >  <|MERGE_RESOLUTION|>--- conflicted
+++ resolved
@@ -33,11 +33,8 @@
 [ "profiler"	]
 [ "wlc"	]
 [ "wlr"	]
-<<<<<<< HEAD
 [ "mosaic"	]
-=======
 [ "logging"	]
->>>>>>> 2ad9b792
 [ "bam"	]
 [ "ft"	]
 #drop function ft.func;
