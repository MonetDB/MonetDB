--- conflicted
+++ resolved
@@ -31,13 +31,10 @@
 [ "tmp"	]
 [ "json"	]
 [ "profiler"	]
-<<<<<<< HEAD
 [ "cquery"	]
-=======
 [ "wlc"	]
 [ "wlr"	]
 [ "logging"	]
->>>>>>> cd043195
 [ "bam"	]
 [ "ft"	]
 #drop function ft.func;
