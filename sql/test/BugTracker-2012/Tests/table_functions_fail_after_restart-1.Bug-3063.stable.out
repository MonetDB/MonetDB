stdout of test 'table_functions_fail_after_restart-1.Bug-3063` in directory 'sql/test/BugTracker-2012` itself:


# 15:58:57 >  
# 15:58:57 >  "mserver5" "--debug=10" "--set" "gdk_nr_threads=0" "--set" "gdk_dbfarm=/home/niels/scratch/rc-clean/Linux-x86_64/var/MonetDB" "--set" "mapi_open=true" "--set" "mapi_port=30255" "--set" "monet_prompt=" "--trace" "--forcemito" "--set" "mal_listing=2" "--dbname=mTests_test_BugTracker-2012" "--set" "mal_listing=0"
# 15:58:57 >  

# MonetDB 5 server v11.9.2
# This is an unreleased version
# Serving database 'mTests_test_BugTracker-2012', using 4 threads
# Compiled for x86_64-unknown-linux-gnu/64bit with 64bit OIDs dynamically linked
# Found 3.778 GiB available main-memory.
# Copyright (c) 1993-July 2008 CWI.
# Copyright (c) August 2008-2013 MonetDB B.V., all rights reserved
# Visit http://www.monetdb.org/ for further information
# Listening for connection requests on mapi:monetdb://niels.nesco.mine.nu:30255/
# MonetDB/GIS module loaded
# MonetDB/SQL module loaded

Ready.

# 15:58:57 >  
# 15:58:57 >  "mclient" "-lsql" "-ftest" "-Eutf-8" "-i" "-e" "--host=niels" "--port=30255"
# 15:58:57 >  

#select * from ft.func() as ftf;
% .ftf # table_name
% sch # name
% varchar # type
% 3 # length
[ "sys"	]
[ "tmp"	]
<<<<<<< HEAD
[ "rs"	]
[ "querylog"	]
=======
>>>>>>> ee4ae13a
[ "ft"	]
#drop function ft.func;
#drop schema ft;

# 15:58:58 >  
# 15:58:58 >  "Done."
# 15:58:58 >  
<|MERGE_RESOLUTION|>--- conflicted
+++ resolved
@@ -30,11 +30,7 @@
 % 3 # length
 [ "sys"	]
 [ "tmp"	]
-<<<<<<< HEAD
 [ "rs"	]
-[ "querylog"	]
-=======
->>>>>>> ee4ae13a
 [ "ft"	]
 #drop function ft.func;
 #drop schema ft;
