stdout of test 'sql_server_crash.SF-1080024` in directory 'sql/test/BugDay_2005-11-09_2.9.3` itself:


# 19:27:23 >  
# 19:27:23 >   mserver5 "--config=/ufs/niels/scratch/monetdb/Linux-x86_64/etc/monetdb5.conf" --debug=10 --set gdk_nr_threads=4 --set "monet_mod_path=/ufs/niels/scratch/monetdb/Linux-x86_64/lib/MonetDB5:/ufs/niels/scratch/monetdb/Linux-x86_64/lib/MonetDB5/lib:/ufs/niels/scratch/monetdb/Linux-x86_64/lib/MonetDB5/bin" --set "gdk_dbfarm=/ufs/niels/scratch/monetdb/Linux-x86_64/var/MonetDB5/dbfarm" --set "sql_logdir=/ufs/niels/scratch/monetdb/Linux-x86_64/var/MonetDB5/sql_logs"  --set mapi_open=true --set xrpc_open=true --set mapi_port=31581 --set xrpc_port=40502 --set monet_prompt= --trace  "--dbname=mTests_src_test_BugDay_2005-11-09_2.9.3" --set mal_listing=0 "--dbinit= include sql;" ; echo ; echo Over..
# 19:27:23 >  

# MonetDB server v5.9.0, based on kernel v1.27.0
# Serving database 'mTests_src_test_BugDay_2005-11-09_2.9.3', using 4 threads
# Compiled for x86_64-unknown-linux-gnu/64bit with 64bit OIDs dynamically linked
# Copyright (c) 1993-July 2008 CWI.
# Copyright (c) August 2008- MonetDB B.V., all rights reserved
# Visit http://monetdb.cwi.nl/ for further information
# Listening for connection requests on mapi:monetdb://alf.ins.cwi.nl:31581/
# MonetDB/SQL module v2.27.0 loaded

#function user.main():void;
#    clients.quit();
#end main;


# 11:50:54 >  
# 11:50:54 >  Mtimeout -timeout 60 MapiClient -lsql -umonetdb -Pmonetdb --host=localhost --port=35781  < sql_server_crash.SF-1080024.sql
# 11:50:54 >  

#select NULLIF(NULLIF('first', 'second'), 'first');
<<<<<<< HEAD
% .%4 # table_name
% %4 # name
% char # type
% 6 # length
=======
% .%2 # table_name
% %2 # name
% char # type
% 0 # length
>>>>>>> adb7d61a
[ NULL	]

# 12:45:31 >  
# 12:45:31 >  Done.
# 12:45:31 >  
<|MERGE_RESOLUTION|>--- conflicted
+++ resolved
@@ -24,17 +24,10 @@
 # 11:50:54 >  
 
 #select NULLIF(NULLIF('first', 'second'), 'first');
-<<<<<<< HEAD
-% .%4 # table_name
-% %4 # name
-% char # type
-% 6 # length
-=======
 % .%2 # table_name
 % %2 # name
 % char # type
 % 0 # length
->>>>>>> adb7d61a
 [ NULL	]
 
 # 12:45:31 >  
