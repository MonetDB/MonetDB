# Correlation in the initialization query
query II nosort
SELECT x, y
FROM   generate_series(1,4+1) AS _(x), LATERAL
(WITH RECURSIVE t(y) AS (
  SELECT _.x
    UNION ALL
  SELECT y + 1
  FROM   t
  WHERE y < 3
)
SELECT * FROM t) AS t
ORDER BY x, y
----
1
1
1
2
1
3
2
2
2
3
3
3
4
4

# Correlation in the recursive query
query II nosort
SELECT x, y
FROM   generate_series(1,4+1) AS _(x), LATERAL
(WITH RECURSIVE t(y) AS (
  SELECT 1
    UNION ALL
  SELECT y + _.x
  FROM   t
  WHERE y < 3
)
SELECT * FROM t) AS t
ORDER BY x, y
----
1
1
1
2
1
3
2
1
2
3
3
1
3
4
4
1
4
5

# Correlation in the initialization and recursive query
query II nosort
SELECT x, y
FROM   generate_series(1,4+1) AS _(x), LATERAL
(WITH RECURSIVE t(y) AS (
  SELECT _.x
    UNION ALL
  SELECT y + _.x
  FROM   t
  WHERE y < 3
)
SELECT * FROM t) AS t
ORDER BY x, y
----
1
1
1
2
1
3
2
2
2
4
3
3
4
4

# Correlation with multiple recursive anchors
query II nosort
SELECT x, y
FROM   generate_series(1,4+1) AS _(x), LATERAL
(WITH RECURSIVE t(y) AS (
  SELECT _.x
    UNION ALL
  SELECT t1.y + t2.y + _.x
  FROM   t AS t1, t AS t2
  WHERE t1.y < 3
)
SELECT * FROM t) AS t
ORDER BY x, y
----
1
1
1
3
2
2
2
6
3
3
4
4

# Test correlation in SELECT clause
query III rowsort
SELECT x, y, (WITH RECURSIVE t(z) AS (
  SELECT x + y
    UNION ALL
  SELECT z + 1
  FROM   t
  WHERE z < 3
) SELECT sum(z) FROM t) AS z
FROM   generate_series(1,2+1) AS _(x), generate_series(1,2+1) AS __(y) order by all
----
1
1
5
1
2
3
2
1
3
2
2
4

# Complex nested recursive query
query III rowsort
SELECT x, y, (WITH RECURSIVE t(z) AS (
  SELECT x + y
    UNION ALL
  SELECT z + 1
  FROM   (WITH RECURSIVE g(a) AS (
          SELECT t.z
          FROM   t
            UNION ALL
          SELECT g.a + (x + y) / 2
          FROM   g
          WHERE  g.a < 3)
          SELECT * FROM g) AS t(z)
  WHERE z < 5
) SELECT sum(z) FROM t) AS z
FROM   generate_series(1,2+1) AS _(x), generate_series(1,2+1) AS __(y) order by all
----
1
1
23
1
2
12
2
1
12
2
2
9

statement ok
CREATE TABLE a AS SELECT * FROM generate_series(1,100+1) t1(i)

query I nosort
SELECT t2.*
FROM (VALUES (1000000)) t(_corr), LATERAL (
WITH RECURSIVE t AS
(
	SELECT cast(1 as bigint)
 AS x
UNION
	SELECT SUM(x) AS x
	FROM t, a
	WHERE x < _corr
)
SELECT * FROM t) t2
ORDER BY 1 NULLS LAST
----
1
100
10000
1000000
NULL

<<<<<<< HEAD
=======
# limit in subquery
skipif knownfail
>>>>>>> 996a428b
query I
SELECT t2.*
FROM (VALUES (10)) t(_corr), LATERAL (
WITH RECURSIVE t AS
(
	SELECT 1 AS x
UNION
	SELECT (SELECT t.x+t2.x FROM t t2 limit 1) AS x
	FROM t
	WHERE x < _corr
)
SELECT * FROM t) t2
ORDER BY 1 NULLS LAST
----
1
2
4
8
16

query III nosort
SELECT t2.*
FROM (VALUES (1)) t(_corr), LATERAL (
WITH RECURSIVE collatz(x, t, steps) AS
(
  SELECT x, x, 0
  FROM   (WITH RECURSIVE n(t) AS (SELECT _corr UNION ALL SELECT t+_corr FROM n WHERE t < 10) SELECT * FROM n) AS _(x)
    UNION ALL
  (SELECT x, CASE WHEN t%2 = _corr THEN t * 3 + p ELSE t / 2 END, steps + p
   FROM   collatz, (WITH RECURSIVE n(t) AS (SELECT _corr UNION ALL SELECT t+_corr FROM n WHERE t < _corr) SELECT * FROM n) AS _(p)
   WHERE  t <> _corr)
)
SELECT * FROM collatz WHERE t = _corr
) t2 order by x
----
1
1
0
2
1
1
3
1
7
4
1
2
5
1
5
6
1
8
7
1
16
8
1
3
9
1
19
10
1
6

# UNION semantics

# Correlation in the initialization query
query II nosort
SELECT x, y
FROM   generate_series(1,4+1) AS _(x), LATERAL
(WITH RECURSIVE t(y) AS (
  SELECT _.x
    UNION
  SELECT y + 1
  FROM   t
  WHERE y < 3
)
SELECT * FROM t) AS t
ORDER BY x, y
----
1
1
1
2
1
3
2
2
2
3
3
3
4
4

# Correlation in the recursive query
query II nosort
SELECT x, y
FROM   generate_series(1,4+1) AS _(x), LATERAL
(WITH RECURSIVE t(y) AS (
  SELECT 1
    UNION
  SELECT y + _.x
  FROM   t
  WHERE y < 3
)
SELECT * FROM t) AS t
ORDER BY x, y
----
1
1
1
2
1
3
2
1
2
3
3
1
3
4
4
1
4
5

# Correlation in the initialization and recursive query
query II nosort
SELECT x, y
FROM   generate_series(1,4+1) AS _(x), LATERAL
(WITH RECURSIVE t(y) AS (
  SELECT _.x
    UNION
  SELECT y + _.x
  FROM   t
  WHERE y < 3
)
SELECT * FROM t) AS t
ORDER BY x, y
----
1
1
1
2
1
3
2
2
2
4
3
3
4
4

# Correlation with multiple recursive anchors
query II nosort
SELECT x, y
FROM   generate_series(1,4+1) AS _(x), LATERAL
(WITH RECURSIVE t(y) AS (
  SELECT _.x
    UNION
  SELECT t1.y + t2.y + _.x
  FROM   t AS t1, t AS t2
  WHERE t1.y < 3
)
SELECT * FROM t) AS t
ORDER BY x, y
----
1
1
1
3
2
2
2
6
3
3
4
4

# Test correlation in SELECT clause
query III rowsort
SELECT x, y, (WITH RECURSIVE t(z) AS (
  SELECT x + y
    UNION
  SELECT z + 1
  FROM   t
  WHERE z < 3
) SELECT sum(z) FROM t) AS z
FROM   generate_series(1,2+1) AS _(x), generate_series(1,2+1) AS __(y) order by all
----
1
1
5
1
2
3
2
1
3
2
2
4

# Complex nested recursive query
query III rowsort
SELECT x, y, (WITH RECURSIVE t(z) AS (
  SELECT x + y
    UNION
  SELECT z + 1
  FROM   (WITH RECURSIVE g(a) AS (
          SELECT t.z
          FROM   t
            UNION
          SELECT g.a + (x + y) / 2
          FROM   g
          WHERE  g.a < 3)
          SELECT * FROM g) AS t(z)
  WHERE z < 5
) SELECT sum(z) FROM t) AS z
FROM   generate_series(1,2+1) AS _(x), generate_series(1,2+1) AS __(y) order by all
----
1
1
14
1
2
12
2
1
12
2
2
9
<|MERGE_RESOLUTION|>--- conflicted
+++ resolved
@@ -195,11 +195,6 @@
 1000000
 NULL
 
-<<<<<<< HEAD
-=======
-# limit in subquery
-skipif knownfail
->>>>>>> 996a428b
 query I
 SELECT t2.*
 FROM (VALUES (10)) t(_corr), LATERAL (
@@ -439,4 +434,4 @@
 12
 2
 2
-9
+9