stdout of test 'mixed_type.SF-917372` in directory 'sql/test/BugDay_2005-10-06_2.8` itself:


# 14:04:34 >  
# 14:04:34 >  "mclient" "-lsql" "-ftest" "-tnone" "-Eutf-8" "-i" "-e" "--host=/var/tmp/mtest-390464" "--port=31391"
# 14:04:34 >  

<<<<<<< HEAD
# MonetDB server v5.9.0, based on kernel v1.27.0
# Serving database 'mTests_src_test_BugDay_2005-10-06_2.8', using 4 threads
# Compiled for x86_64-unknown-linux-gnu/64bit with 64bit OIDs dynamically linked
# Copyright (c) 1993-July 2008 CWI.
# Copyright (c) August 2008- MonetDB B.V., all rights reserved
# Visit http://monetdb.cwi.nl/ for further information
# Listening for connection requests on mapi:monetdb://alf.ins.cwi.nl:38592/
# MonetDB/SQL module v2.27.0 loaded

#function user.main():void;
#    clients.quit();
#end main;


# 11:50:16 >  
# 11:50:16 >  Mtimeout -timeout 60 MapiClient -lsql -umonetdb -Pmonetdb --host=localhost --port=35781  < mixed_type.SF-917372.sql
# 11:50:16 >  

#select true+1;
% . # table_name
% %1 # name
% hugeint # type
=======
#select cast(true+1 as bigint);
% .%1 # table_name
% %1 # name
% bigint # type
>>>>>>> 76b5ba89
% 1 # length
[ 2	]

# 12:37:25 >  
# 12:37:25 >  Done.
# 12:37:25 >  
<|MERGE_RESOLUTION|>--- conflicted
+++ resolved
@@ -5,35 +5,10 @@
 # 14:04:34 >  "mclient" "-lsql" "-ftest" "-tnone" "-Eutf-8" "-i" "-e" "--host=/var/tmp/mtest-390464" "--port=31391"
 # 14:04:34 >  
 
-<<<<<<< HEAD
-# MonetDB server v5.9.0, based on kernel v1.27.0
-# Serving database 'mTests_src_test_BugDay_2005-10-06_2.8', using 4 threads
-# Compiled for x86_64-unknown-linux-gnu/64bit with 64bit OIDs dynamically linked
-# Copyright (c) 1993-July 2008 CWI.
-# Copyright (c) August 2008- MonetDB B.V., all rights reserved
-# Visit http://monetdb.cwi.nl/ for further information
-# Listening for connection requests on mapi:monetdb://alf.ins.cwi.nl:38592/
-# MonetDB/SQL module v2.27.0 loaded
-
-#function user.main():void;
-#    clients.quit();
-#end main;
-
-
-# 11:50:16 >  
-# 11:50:16 >  Mtimeout -timeout 60 MapiClient -lsql -umonetdb -Pmonetdb --host=localhost --port=35781  < mixed_type.SF-917372.sql
-# 11:50:16 >  
-
-#select true+1;
-% . # table_name
-% %1 # name
-% hugeint # type
-=======
 #select cast(true+1 as bigint);
 % .%1 # table_name
 % %1 # name
 % bigint # type
->>>>>>> 76b5ba89
 % 1 # length
 [ 2	]
 
