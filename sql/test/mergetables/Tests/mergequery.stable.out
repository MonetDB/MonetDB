stdout of test 'mergequery` in directory 'sql/test/mergetables` itself:


# 16:20:23 >  
# 16:20:23 >  "mserver5" "--debug=10" "--set" "gdk_nr_threads=0" "--set" "mapi_open=true" "--set" "mapi_port=30678" "--set" "mapi_usock=/var/tmp/mtest-11019/.s.monetdb.30678" "--set" "monet_prompt=" "--forcemito" "--set" "mal_listing=2" "--dbpath=/export/scratch1/mk/current//Linux/var/MonetDB/mTests_sql_test_mergetables" "--set" "mal_listing=0" "--set" "embedded_r=yes"
# 16:20:23 >  

# MonetDB 5 server v11.20.0
# This is an unreleased version
# Serving database 'mTests_sql_test_mergetables', using 8 threads
# Compiled for x86_64-unknown-linux-gnu/64bit with 64bit OIDs and 128bit integers dynamically linked
# Found 15.590 GiB available main-memory.
# Copyright (c) 1993-July 2008 CWI.
# Copyright (c) August 2008-2015 MonetDB B.V., all rights reserved
# Visit http://www.monetdb.org/ for further information
# Listening for connection requests on mapi:monetdb://vienna.ins.cwi.nl:30678/
# Listening for UNIX domain connection requests on mapi:monetdb:///var/tmp/mtest-11019/.s.monetdb.30678
# MonetDB/GIS module loaded
# MonetDB/SQL module loaded
# MonetDB/R   module loaded

Ready.

# 16:20:23 >  
# 16:20:23 >  "mclient" "-lsql" "-ftest" "-Eutf-8" "-i" "-e" "--host=/var/tmp/mtest-11019" "--port=30678"
# 16:20:23 >  

#CREATE TABLE part1 ( x double, y double, z double);
#COPY 4 RECORDS INTO part1 FROM stdin USING DELIMITERS ' ','\n';
#0.0 0.0 0.0
#1.0 0.0 0.0 
#0.0 1.0 0.0 
#1.0 1.0 0.0 
[ 4	]
#CREATE TABLE part2 ( x double, y double, z double);
#COPY 4 RECORDS INTO part2 FROM stdin USING DELIMITERS ' ','\n';
#2.0 0.0 0.0
#3.0 0.0 0.0 
#2.0 1.0 0.0 
#3.0 1.0 0.0 
[ 4	]
#CREATE MERGE TABLE complete ( x double, y double, z double);
#ALTER TABLE complete ADD TABLE part1;
#ALTER TABLE complete ADD TABLE part2;
#SELECT * FROM COMPLETE;
% .complete,	.complete,	.complete # table_name
% x,	y,	z # name
% double,	double,	double # type
% 24,	24,	24 # length
[ 0,	0,	0	]
[ 1,	0,	0	]
[ 0,	1,	0	]
[ 1,	1,	0	]
[ 2,	0,	0	]
[ 3,	0,	0	]
[ 2,	1,	0	]
[ 3,	1,	0	]
#SELECT * FROM complete where x>=0.0 AND x <=1.0;
% .complete,	.complete,	.complete # table_name
% x,	y,	z # name
% double,	double,	double # type
% 24,	24,	24 # length
[ 0,	0,	0	]
[ 1,	0,	0	]
[ 0,	1,	0	]
[ 1,	1,	0	]
#SELECT * FROM complete where x>=2.0 AND x <=3.0;
% .complete,	.complete,	.complete # table_name
% x,	y,	z # name
% double,	double,	double # type
% 24,	24,	24 # length
[ 2,	0,	0	]
[ 3,	0,	0	]
[ 2,	1,	0	]
[ 3,	1,	0	]
#SELECT * FROM complete where x>=1.0 AND x <=2.0;
% .complete,	.complete,	.complete # table_name
% x,	y,	z # name
% double,	double,	double # type
% 24,	24,	24 # length
[ 1,	0,	0	]
[ 1,	1,	0	]
[ 2,	0,	0	]
[ 2,	1,	0	]
#CREATE TABLE answ( LIKE complete);
#EXPLAIN INSERT INTO answ
#SELECT * FROM complete where x>=1.0 AND x <=2.0;
% .explain # table_name
% mal # name
% clob # type
% 134 # length
function user.s26_1():void;
<<<<<<< HEAD
    X_0:void := querylog.define("explain insert into answ\nselect * from complete where x>=1.0 and x <=2.0;", "default_pipe", 64:int);
barrier X_129 := language.dataflow();
    X_3 := sql.mvc();
    X_68:bat[:dbl] := bat.new(nil:dbl);
    X_134:bat[:dbl] := sql.bind(X_3, "sys", "part1", "x", 0:int);
    X_7:bat[:dbl] := mosaic.decompress(X_134);
    C_4:bat[:oid] := sql.tid(X_3, "sys", "part1");
    C_33 := algebra.select(X_7, C_4, 1:dbl, 2:dbl, true, true, false);
    X_37 := algebra.projection(C_33, X_7);
    X_70 := bat.append(X_68, X_37, true);
    X_135:bat[:dbl] := sql.bind(X_3, "sys", "part2", "x", 0:int);
    X_43:bat[:dbl] := mosaic.decompress(X_135);
    C_41:bat[:oid] := sql.tid(X_3, "sys", "part2");
    C_63 := algebra.select(X_43, C_41, 1:dbl, 2:dbl, true, true, false);
    X_64 := algebra.projection(C_63, X_43);
    X_72 := bat.append(X_70, X_64, true);
    X_76:bat[:dbl] := bat.new(nil:dbl);
    X_24:bat[:dbl] := sql.bind(X_3, "sys", "part1", "z", 0:int);
    X_39 := mosaic.projection(C_33, X_24);
    X_77 := bat.append(X_76, X_39, true);
    X_55:bat[:dbl] := sql.bind(X_3, "sys", "part2", "z", 0:int);
    X_66 := mosaic.projection(C_63, X_55);
    X_78 := bat.append(X_77, X_66, true);
    X_73:bat[:dbl] := bat.new(nil:dbl);
    X_17:bat[:dbl] := sql.bind(X_3, "sys", "part1", "y", 0:int);
    X_38 := mosaic.projection(C_33, X_17);
    X_74 := bat.append(X_73, X_38, true);
    X_49:bat[:dbl] := sql.bind(X_3, "sys", "part2", "y", 0:int);
    X_65 := mosaic.projection(C_63, X_49);
    X_75 := bat.append(X_74, X_65, true);
    language.pass(X_7);
    language.pass(X_43);
    language.pass(C_33);
    language.pass(C_63);
exit X_129;
    X_80 := sql.append(X_3, "sys", "answ", "x", X_72);
    X_84 := sql.append(X_80, "sys", "answ", "y", X_75);
    X_87 := sql.append(X_84, "sys", "answ", "z", X_78);
    X_89 := aggr.count(X_78);
    sql.affectedRows(X_87, X_89);
=======
    X_3:void := querylog.define("explain insert into answ\nselect * from complete where x>=1.0 and x <=2.0;", "default_pipe", 64:int);
barrier X_157 := language.dataflow();
    X_6 := sql.mvc();
    X_71:bat[:dbl] := bat.new(nil:dbl);
    X_10:bat[:dbl] := sql.bind(X_6, "sys", "part1", "x", 0:int);
    C_7:bat[:oid] := sql.tid(X_6, "sys", "part1");
    C_36 := algebra.select(X_10, C_7, 1:dbl, 2:dbl, true, true, false);
    X_40 := algebra.projection(C_36, X_10);
    X_73 := bat.append(X_71, X_40, true);
    X_46:bat[:dbl] := sql.bind(X_6, "sys", "part2", "x", 0:int);
    C_44:bat[:oid] := sql.tid(X_6, "sys", "part2");
    C_66 := algebra.select(X_46, C_44, 1:dbl, 2:dbl, true, true, false);
    X_67 := algebra.projection(C_66, X_46);
    X_75 := bat.append(X_73, X_67, true);
    X_79:bat[:dbl] := bat.new(nil:dbl);
    X_27:bat[:dbl] := sql.bind(X_6, "sys", "part1", "z", 0:int);
    X_42 := algebra.projection(C_36, X_27);
    X_80 := bat.append(X_79, X_42, true);
    X_58:bat[:dbl] := sql.bind(X_6, "sys", "part2", "z", 0:int);
    X_69 := algebra.projection(C_66, X_58);
    X_81 := bat.append(X_80, X_69, true);
    X_76:bat[:dbl] := bat.new(nil:dbl);
    X_20:bat[:dbl] := sql.bind(X_6, "sys", "part1", "y", 0:int);
    X_41 := algebra.projection(C_36, X_20);
    X_77 := bat.append(X_76, X_41, true);
    X_52:bat[:dbl] := sql.bind(X_6, "sys", "part2", "y", 0:int);
    X_68 := algebra.projection(C_66, X_52);
    X_78 := bat.append(X_77, X_68, true);
    language.pass(X_10);
    language.pass(X_46);
    language.pass(C_36);
    language.pass(C_66);
exit X_157;
    X_83 := sql.append(X_6, "sys", "answ", "x", X_75);
    X_87 := sql.append(X_83, "sys", "answ", "y", X_78);
    X_90 := sql.append(X_87, "sys", "answ", "z", X_81);
    X_92 := aggr.count(X_81);
    sql.affectedRows(X_90, X_92);
>>>>>>> e7032be2
end user.s26_1;
#inline               actions= 0 time=2 usec 
#candidates           actions= 1 time=31 usec 
#remap                actions= 0 time=4 usec 
#costModel            actions= 1 time=28 usec 
#coercions            actions= 0 time=3 usec 
#evaluate             actions= 4 time=45 usec 
#emptybind            actions= 0 time=4 usec 
#pushselect           actions= 8 time=41 usec 
#aliases              actions=16 time=30 usec 
#mitosis              actions= 0 time=5 usec 
#mergetable           actions= 0 time=34 usec 
#deadcode             actions=12 time=24 usec 
#aliases              actions= 0 time=6 usec 
#constants            actions= 9 time=22 usec 
#commonTerms          actions= 0 time=7 usec 
#projectionpath       actions= 0 time=6 usec 
#deadcode             actions= 0 time=6 usec 
#reorder              actions= 1 time=37 usec 
#reduce               actions=74 time=39 usec 
#matpack              actions= 0 time=5 usec 
#dataflow             actions=31 time=36 usec 
#querylog             actions= 0 time=1 usec 
#multiplex            actions= 0 time=3 usec 
#generator            actions= 0 time=1 usec 
#profiler             actions= 1 time=20 usec 
#garbageCollector     actions= 1 time=27 usec 
#total                actions= 1 time=526 usec 
#INSERT INTO answ
#SELECT * FROM complete where x>=1.0 AND x <=2.0;
[ 4	]
#EXPLAIN INSERT INTO answ
#SELECT * FROM complete
#WHERE x BETWEEN 0 AND 2 AND Y BETWEEN 0 AND 2;
% .explain # table_name
% mal # name
% clob # type
% 156 # length
function user.s28_1():void;
<<<<<<< HEAD
    X_0:void := querylog.define("explain insert into answ\nselect * from complete\nwhere x between 0 and 2 and y between 0 and 2;", "default_pipe", 70:int);
barrier X_139 := language.dataflow();
    X_3 := sql.mvc();
    X_77:bat[:dbl] := bat.new(nil:dbl);
    X_144:bat[:dbl] := sql.bind(X_3, "sys", "part1", "x", 0:int);
    X_7:bat[:dbl] := mosaic.decompress(X_144);
    X_145:bat[:dbl] := sql.bind(X_3, "sys", "part1", "y", 0:int);
    X_17:bat[:dbl] := mosaic.decompress(X_145);
    C_4:bat[:oid] := sql.tid(X_3, "sys", "part1");
    C_33 := algebra.select(X_17, C_4, 0:dbl, 2:dbl, true, true, false);
    C_39 := algebra.select(X_7, C_33, 0:dbl, 2:dbl, true, true, false);
    X_40 := algebra.projection(C_39, X_7);
    X_79 := bat.append(X_77, X_40, true);
    X_146:bat[:dbl] := sql.bind(X_3, "sys", "part2", "x", 0:int);
    X_46:bat[:dbl] := mosaic.decompress(X_146);
    X_147:bat[:dbl] := sql.bind(X_3, "sys", "part2", "y", 0:int);
    X_52:bat[:dbl] := mosaic.decompress(X_147);
    C_44:bat[:oid] := sql.tid(X_3, "sys", "part2");
    C_66 := algebra.select(X_52, C_44, 0:dbl, 2:dbl, true, true, false);
    C_69 := algebra.select(X_46, C_66, 0:dbl, 2:dbl, true, true, false);
    X_73 := algebra.projection(C_69, X_46);
    X_80 := bat.append(X_79, X_73, true);
    X_84:bat[:dbl] := bat.new(nil:dbl);
    X_24:bat[:dbl] := sql.bind(X_3, "sys", "part1", "z", 0:int);
    X_42 := mosaic.projection(C_39, X_24);
    X_85 := bat.append(X_84, X_42, true);
    X_58:bat[:dbl] := sql.bind(X_3, "sys", "part2", "z", 0:int);
    X_75 := mosaic.projection(C_69, X_58);
    X_86 := bat.append(X_85, X_75, true);
    X_81:bat[:dbl] := bat.new(nil:dbl);
    X_41 := algebra.projection(C_39, X_17);
    X_82 := bat.append(X_81, X_41, true);
    X_74 := algebra.projection(C_69, X_52);
    X_83 := bat.append(X_82, X_74, true);
    language.pass(X_7);
    language.pass(X_46);
    language.pass(C_39);
    language.pass(X_17);
    language.pass(C_69);
    language.pass(X_52);
exit X_139;
    X_88 := sql.append(X_3, "sys", "answ", "x", X_80);
    X_92 := sql.append(X_88, "sys", "answ", "y", X_83);
    X_95 := sql.append(X_92, "sys", "answ", "z", X_86);
    X_97 := aggr.count(X_86);
    sql.affectedRows(X_95, X_97);
=======
    X_5:void := querylog.define("explain insert into answ\nselect * from complete\nwhere x between 0 and 2 and y between 0 and 2;", "default_pipe", 70:int);
barrier X_169 := language.dataflow();
    X_8 := sql.mvc();
    X_82:bat[:dbl] := bat.new(nil:dbl);
    X_12:bat[:dbl] := sql.bind(X_8, "sys", "part1", "x", 0:int);
    X_22:bat[:dbl] := sql.bind(X_8, "sys", "part1", "y", 0:int);
    C_9:bat[:oid] := sql.tid(X_8, "sys", "part1");
    C_38 := algebra.select(X_22, C_9, 0:dbl, 2:dbl, true, true, false);
    C_44 := algebra.select(X_12, C_38, 0:dbl, 2:dbl, true, true, false);
    X_45 := algebra.projection(C_44, X_12);
    X_84 := bat.append(X_82, X_45, true);
    X_51:bat[:dbl] := sql.bind(X_8, "sys", "part2", "x", 0:int);
    X_57:bat[:dbl] := sql.bind(X_8, "sys", "part2", "y", 0:int);
    C_49:bat[:oid] := sql.tid(X_8, "sys", "part2");
    C_71 := algebra.select(X_57, C_49, 0:dbl, 2:dbl, true, true, false);
    C_74 := algebra.select(X_51, C_71, 0:dbl, 2:dbl, true, true, false);
    X_78 := algebra.projection(C_74, X_51);
    X_85 := bat.append(X_84, X_78, true);
    X_89:bat[:dbl] := bat.new(nil:dbl);
    X_29:bat[:dbl] := sql.bind(X_8, "sys", "part1", "z", 0:int);
    X_47 := algebra.projection(C_44, X_29);
    X_90 := bat.append(X_89, X_47, true);
    X_63:bat[:dbl] := sql.bind(X_8, "sys", "part2", "z", 0:int);
    X_80 := algebra.projection(C_74, X_63);
    X_91 := bat.append(X_90, X_80, true);
    X_86:bat[:dbl] := bat.new(nil:dbl);
    X_46 := algebra.projection(C_44, X_22);
    X_87 := bat.append(X_86, X_46, true);
    X_79 := algebra.projection(C_74, X_57);
    X_88 := bat.append(X_87, X_79, true);
    language.pass(X_12);
    language.pass(X_51);
    language.pass(C_44);
    language.pass(X_22);
    language.pass(C_74);
    language.pass(X_57);
exit X_169;
    X_93 := sql.append(X_8, "sys", "answ", "x", X_85);
    X_97 := sql.append(X_93, "sys", "answ", "y", X_88);
    X_100 := sql.append(X_97, "sys", "answ", "z", X_91);
    X_102 := aggr.count(X_91);
    sql.affectedRows(X_100, X_102);
>>>>>>> e7032be2
end user.s28_1;
#inline               actions= 0 time=3 usec 
#candidates           actions= 1 time=32 usec 
#remap                actions= 0 time=4 usec 
#costModel            actions= 1 time=29 usec 
#coercions            actions= 0 time=2 usec 
#evaluate             actions= 8 time=50 usec 
#emptybind            actions= 0 time=4 usec 
#pushselect           actions= 8 time=37 usec 
#aliases              actions=20 time=36 usec 
#mitosis              actions= 0 time=4 usec 
#mergetable           actions= 0 time=52 usec 
#deadcode             actions=12 time=25 usec 
#aliases              actions= 0 time=7 usec 
#constants            actions=12 time=23 usec 
#commonTerms          actions= 0 time=8 usec 
#projectionpath       actions= 0 time=6 usec 
#deadcode             actions= 0 time=7 usec 
#reorder              actions= 1 time=38 usec 
#reduce               actions=81 time=44 usec 
#matpack              actions= 0 time=5 usec 
#dataflow             actions=31 time=38 usec 
#querylog             actions= 0 time=1 usec 
#multiplex            actions= 0 time=3 usec 
#generator            actions= 0 time=2 usec 
#profiler             actions= 1 time=21 usec 
#garbageCollector     actions= 1 time=29 usec 
#total                actions= 1 time=573 usec 
#INSERT INTO answ
#SELECT * FROM complete
#WHERE x BETWEEN 0 AND 2 AND Y BETWEEN 0 AND 2;
[ 6	]
#DROP TABLE complete;
#DROP TABLE part1;
#DROP TABLE part2;

# 16:20:24 >  
# 16:20:24 >  "Done."
# 16:20:24 >  
<|MERGE_RESOLUTION|>--- conflicted
+++ resolved
@@ -90,87 +90,48 @@
 % clob # type
 % 134 # length
 function user.s26_1():void;
-<<<<<<< HEAD
-    X_0:void := querylog.define("explain insert into answ\nselect * from complete where x>=1.0 and x <=2.0;", "default_pipe", 64:int);
-barrier X_129 := language.dataflow();
-    X_3 := sql.mvc();
-    X_68:bat[:dbl] := bat.new(nil:dbl);
-    X_134:bat[:dbl] := sql.bind(X_3, "sys", "part1", "x", 0:int);
-    X_7:bat[:dbl] := mosaic.decompress(X_134);
-    C_4:bat[:oid] := sql.tid(X_3, "sys", "part1");
-    C_33 := algebra.select(X_7, C_4, 1:dbl, 2:dbl, true, true, false);
-    X_37 := algebra.projection(C_33, X_7);
-    X_70 := bat.append(X_68, X_37, true);
-    X_135:bat[:dbl] := sql.bind(X_3, "sys", "part2", "x", 0:int);
-    X_43:bat[:dbl] := mosaic.decompress(X_135);
-    C_41:bat[:oid] := sql.tid(X_3, "sys", "part2");
-    C_63 := algebra.select(X_43, C_41, 1:dbl, 2:dbl, true, true, false);
-    X_64 := algebra.projection(C_63, X_43);
-    X_72 := bat.append(X_70, X_64, true);
-    X_76:bat[:dbl] := bat.new(nil:dbl);
-    X_24:bat[:dbl] := sql.bind(X_3, "sys", "part1", "z", 0:int);
-    X_39 := mosaic.projection(C_33, X_24);
-    X_77 := bat.append(X_76, X_39, true);
-    X_55:bat[:dbl] := sql.bind(X_3, "sys", "part2", "z", 0:int);
-    X_66 := mosaic.projection(C_63, X_55);
-    X_78 := bat.append(X_77, X_66, true);
-    X_73:bat[:dbl] := bat.new(nil:dbl);
-    X_17:bat[:dbl] := sql.bind(X_3, "sys", "part1", "y", 0:int);
-    X_38 := mosaic.projection(C_33, X_17);
-    X_74 := bat.append(X_73, X_38, true);
-    X_49:bat[:dbl] := sql.bind(X_3, "sys", "part2", "y", 0:int);
-    X_65 := mosaic.projection(C_63, X_49);
-    X_75 := bat.append(X_74, X_65, true);
-    language.pass(X_7);
-    language.pass(X_43);
-    language.pass(C_33);
-    language.pass(C_63);
-exit X_129;
-    X_80 := sql.append(X_3, "sys", "answ", "x", X_72);
-    X_84 := sql.append(X_80, "sys", "answ", "y", X_75);
-    X_87 := sql.append(X_84, "sys", "answ", "z", X_78);
-    X_89 := aggr.count(X_78);
-    sql.affectedRows(X_87, X_89);
-=======
     X_3:void := querylog.define("explain insert into answ\nselect * from complete where x>=1.0 and x <=2.0;", "default_pipe", 64:int);
-barrier X_157 := language.dataflow();
+barrier X_158 := language.dataflow();
     X_6 := sql.mvc();
     X_71:bat[:dbl] := bat.new(nil:dbl);
-    X_10:bat[:dbl] := sql.bind(X_6, "sys", "part1", "x", 0:int);
-    C_7:bat[:oid] := sql.tid(X_6, "sys", "part1");
-    C_36 := algebra.select(X_10, C_7, 1:dbl, 2:dbl, true, true, false);
+    X_163:bat[:dbl] := sql.bind(X_6, "sys", "part1", "x", 0:int);
+    X_10:bat[:dbl] := mosaic.decompress(X_163);
+    C_164:bat[:oid] := sql.tid(X_6, "sys", "part1");
+    X_7:bat[:oid] := mosaic.decompress(C_164);
+    C_36 := algebra.select(X_10, X_7, 1:dbl, 2:dbl, true, true, false);
     X_40 := algebra.projection(C_36, X_10);
     X_73 := bat.append(X_71, X_40, true);
-    X_46:bat[:dbl] := sql.bind(X_6, "sys", "part2", "x", 0:int);
-    C_44:bat[:oid] := sql.tid(X_6, "sys", "part2");
-    C_66 := algebra.select(X_46, C_44, 1:dbl, 2:dbl, true, true, false);
+    X_165:bat[:dbl] := sql.bind(X_6, "sys", "part2", "x", 0:int);
+    X_46:bat[:dbl] := mosaic.decompress(X_165);
+    C_166:bat[:oid] := sql.tid(X_6, "sys", "part2");
+    X_44:bat[:oid] := mosaic.decompress(C_166);
+    C_66 := algebra.select(X_46, X_44, 1:dbl, 2:dbl, true, true, false);
     X_67 := algebra.projection(C_66, X_46);
     X_75 := bat.append(X_73, X_67, true);
     X_79:bat[:dbl] := bat.new(nil:dbl);
     X_27:bat[:dbl] := sql.bind(X_6, "sys", "part1", "z", 0:int);
-    X_42 := algebra.projection(C_36, X_27);
+    X_42 := mosaic.projection(C_36, X_27);
     X_80 := bat.append(X_79, X_42, true);
     X_58:bat[:dbl] := sql.bind(X_6, "sys", "part2", "z", 0:int);
-    X_69 := algebra.projection(C_66, X_58);
+    X_69 := mosaic.projection(C_66, X_58);
     X_81 := bat.append(X_80, X_69, true);
     X_76:bat[:dbl] := bat.new(nil:dbl);
     X_20:bat[:dbl] := sql.bind(X_6, "sys", "part1", "y", 0:int);
-    X_41 := algebra.projection(C_36, X_20);
+    X_41 := mosaic.projection(C_36, X_20);
     X_77 := bat.append(X_76, X_41, true);
     X_52:bat[:dbl] := sql.bind(X_6, "sys", "part2", "y", 0:int);
-    X_68 := algebra.projection(C_66, X_52);
+    X_68 := mosaic.projection(C_66, X_52);
     X_78 := bat.append(X_77, X_68, true);
     language.pass(X_10);
     language.pass(X_46);
     language.pass(C_36);
     language.pass(C_66);
-exit X_157;
+exit X_158;
     X_83 := sql.append(X_6, "sys", "answ", "x", X_75);
     X_87 := sql.append(X_83, "sys", "answ", "y", X_78);
     X_90 := sql.append(X_87, "sys", "answ", "z", X_81);
     X_92 := aggr.count(X_81);
     sql.affectedRows(X_90, X_92);
->>>>>>> e7032be2
 end user.s26_1;
 #inline               actions= 0 time=2 usec 
 #candidates           actions= 1 time=31 usec 
@@ -210,78 +171,36 @@
 % clob # type
 % 156 # length
 function user.s28_1():void;
-<<<<<<< HEAD
-    X_0:void := querylog.define("explain insert into answ\nselect * from complete\nwhere x between 0 and 2 and y between 0 and 2;", "default_pipe", 70:int);
-barrier X_139 := language.dataflow();
-    X_3 := sql.mvc();
-    X_77:bat[:dbl] := bat.new(nil:dbl);
-    X_144:bat[:dbl] := sql.bind(X_3, "sys", "part1", "x", 0:int);
-    X_7:bat[:dbl] := mosaic.decompress(X_144);
-    X_145:bat[:dbl] := sql.bind(X_3, "sys", "part1", "y", 0:int);
-    X_17:bat[:dbl] := mosaic.decompress(X_145);
-    C_4:bat[:oid] := sql.tid(X_3, "sys", "part1");
-    C_33 := algebra.select(X_17, C_4, 0:dbl, 2:dbl, true, true, false);
-    C_39 := algebra.select(X_7, C_33, 0:dbl, 2:dbl, true, true, false);
-    X_40 := algebra.projection(C_39, X_7);
-    X_79 := bat.append(X_77, X_40, true);
-    X_146:bat[:dbl] := sql.bind(X_3, "sys", "part2", "x", 0:int);
-    X_46:bat[:dbl] := mosaic.decompress(X_146);
-    X_147:bat[:dbl] := sql.bind(X_3, "sys", "part2", "y", 0:int);
-    X_52:bat[:dbl] := mosaic.decompress(X_147);
-    C_44:bat[:oid] := sql.tid(X_3, "sys", "part2");
-    C_66 := algebra.select(X_52, C_44, 0:dbl, 2:dbl, true, true, false);
-    C_69 := algebra.select(X_46, C_66, 0:dbl, 2:dbl, true, true, false);
-    X_73 := algebra.projection(C_69, X_46);
-    X_80 := bat.append(X_79, X_73, true);
-    X_84:bat[:dbl] := bat.new(nil:dbl);
-    X_24:bat[:dbl] := sql.bind(X_3, "sys", "part1", "z", 0:int);
-    X_42 := mosaic.projection(C_39, X_24);
-    X_85 := bat.append(X_84, X_42, true);
-    X_58:bat[:dbl] := sql.bind(X_3, "sys", "part2", "z", 0:int);
-    X_75 := mosaic.projection(C_69, X_58);
-    X_86 := bat.append(X_85, X_75, true);
-    X_81:bat[:dbl] := bat.new(nil:dbl);
-    X_41 := algebra.projection(C_39, X_17);
-    X_82 := bat.append(X_81, X_41, true);
-    X_74 := algebra.projection(C_69, X_52);
-    X_83 := bat.append(X_82, X_74, true);
-    language.pass(X_7);
-    language.pass(X_46);
-    language.pass(C_39);
-    language.pass(X_17);
-    language.pass(C_69);
-    language.pass(X_52);
-exit X_139;
-    X_88 := sql.append(X_3, "sys", "answ", "x", X_80);
-    X_92 := sql.append(X_88, "sys", "answ", "y", X_83);
-    X_95 := sql.append(X_92, "sys", "answ", "z", X_86);
-    X_97 := aggr.count(X_86);
-    sql.affectedRows(X_95, X_97);
-=======
     X_5:void := querylog.define("explain insert into answ\nselect * from complete\nwhere x between 0 and 2 and y between 0 and 2;", "default_pipe", 70:int);
-barrier X_169 := language.dataflow();
+barrier X_170 := language.dataflow();
     X_8 := sql.mvc();
     X_82:bat[:dbl] := bat.new(nil:dbl);
-    X_12:bat[:dbl] := sql.bind(X_8, "sys", "part1", "x", 0:int);
-    X_22:bat[:dbl] := sql.bind(X_8, "sys", "part1", "y", 0:int);
-    C_9:bat[:oid] := sql.tid(X_8, "sys", "part1");
-    C_38 := algebra.select(X_22, C_9, 0:dbl, 2:dbl, true, true, false);
+    X_175:bat[:dbl] := sql.bind(X_8, "sys", "part1", "x", 0:int);
+    X_12:bat[:dbl] := mosaic.decompress(X_175);
+    X_176:bat[:dbl] := sql.bind(X_8, "sys", "part1", "y", 0:int);
+    X_22:bat[:dbl] := mosaic.decompress(X_176);
+    C_177:bat[:oid] := sql.tid(X_8, "sys", "part1");
+    X_9:bat[:oid] := mosaic.decompress(C_177);
+    C_38 := algebra.select(X_22, X_9, 0:dbl, 2:dbl, true, true, false);
     C_44 := algebra.select(X_12, C_38, 0:dbl, 2:dbl, true, true, false);
     X_45 := algebra.projection(C_44, X_12);
     X_84 := bat.append(X_82, X_45, true);
-    X_51:bat[:dbl] := sql.bind(X_8, "sys", "part2", "x", 0:int);
-    X_57:bat[:dbl] := sql.bind(X_8, "sys", "part2", "y", 0:int);
-    C_49:bat[:oid] := sql.tid(X_8, "sys", "part2");
-    C_71 := algebra.select(X_57, C_49, 0:dbl, 2:dbl, true, true, false);
+    X_178:bat[:dbl] := sql.bind(X_8, "sys", "part2", "x", 0:int);
+    X_51:bat[:dbl] := mosaic.decompress(X_178);
+    X_179:bat[:dbl] := sql.bind(X_8, "sys", "part2", "y", 0:int);
+    X_57:bat[:dbl] := mosaic.decompress(X_179);
+    C_180:bat[:oid] := sql.tid(X_8, "sys", "part2");
+    X_49:bat[:oid] := mosaic.decompress(C_180);
+    C_71 := algebra.select(X_57, X_49, 0:dbl, 2:dbl, true, true, false);
     C_74 := algebra.select(X_51, C_71, 0:dbl, 2:dbl, true, true, false);
     X_78 := algebra.projection(C_74, X_51);
     X_85 := bat.append(X_84, X_78, true);
     X_89:bat[:dbl] := bat.new(nil:dbl);
     X_29:bat[:dbl] := sql.bind(X_8, "sys", "part1", "z", 0:int);
-    X_47 := algebra.projection(C_44, X_29);
+    X_47 := mosaic.projection(C_44, X_29);
     X_90 := bat.append(X_89, X_47, true);
     X_63:bat[:dbl] := sql.bind(X_8, "sys", "part2", "z", 0:int);
-    X_80 := algebra.projection(C_74, X_63);
+    X_80 := mosaic.projection(C_74, X_63);
     X_91 := bat.append(X_90, X_80, true);
     X_86:bat[:dbl] := bat.new(nil:dbl);
     X_46 := algebra.projection(C_44, X_22);
@@ -294,13 +213,12 @@
     language.pass(X_22);
     language.pass(C_74);
     language.pass(X_57);
-exit X_169;
+exit X_170;
     X_93 := sql.append(X_8, "sys", "answ", "x", X_85);
     X_97 := sql.append(X_93, "sys", "answ", "y", X_88);
     X_100 := sql.append(X_97, "sys", "answ", "z", X_91);
     X_102 := aggr.count(X_91);
     sql.affectedRows(X_100, X_102);
->>>>>>> e7032be2
 end user.s28_1;
 #inline               actions= 0 time=3 usec 
 #candidates           actions= 1 time=32 usec 
