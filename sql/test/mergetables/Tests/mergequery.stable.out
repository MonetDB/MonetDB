--- conflicted
+++ resolved
@@ -89,17 +89,10 @@
 % mal # name
 % clob # type
 % 142 # length
-<<<<<<< HEAD
-function user.s26_1():void;
-    X_3:void := querylog.define("explain insert into answ\nselect * from complete where x>=1.0 and x <=2.0;":str, "default_pipe":str, 64:int);
-barrier X_151:bit := language.dataflow();
-    X_71:bat[:dbl] := bat.new(nil:dbl);
-=======
 function user.s22_1():void;
     X_3:void := querylog.define("explain insert into answ\nselect * from complete where x>=1.0 and x <=2.0;":str, "default_pipe":str, 68:int);
 barrier X_157:bit := language.dataflow();
     X_76:bat[:dbl] := bat.new(nil:dbl);
->>>>>>> a7d49d3b
     X_6:int := sql.mvc();
     X_10:bat[:dbl] := sql.bind(X_6:int, "sys":str, "part1":str, "x":str, 0:int);
     C_7:bat[:oid] := sql.tid(X_6:int, "sys":str, "part1":str);
@@ -126,20 +119,6 @@
     X_85:bat[:dbl] := bat.append(X_84:bat[:dbl], X_44:bat[:dbl], true:bit);
     X_86:bat[:dbl] := bat.append(X_85:bat[:dbl], X_74:bat[:dbl], true:bit);
     language.pass(X_10:bat[:dbl]);
-<<<<<<< HEAD
-    language.pass(C_66:bat[:oid]);
-    language.pass(X_46:bat[:dbl]);
-    language.pass(C_36:bat[:oid]);
-exit X_151:bit;
-    X_83:int := sql.append(X_6:int, "sys":str, "answ":str, "x":str, X_75:bat[:dbl]);
-barrier X_158:bit := language.dataflow();
-    X_87:int := sql.append(X_83:int, "sys":str, "answ":str, "y":str, X_78:bat[:dbl]);
-    X_90:int := sql.append(X_87:int, "sys":str, "answ":str, "z":str, X_81:bat[:dbl]);
-    X_92:lng := aggr.count(X_81:bat[:dbl]);
-exit X_158:bit;
-    sql.affectedRows(X_90:int, X_92:lng);
-end user.s26_1;
-=======
     language.pass(C_71:bat[:oid]);
     language.pass(X_48:bat[:dbl]);
     language.pass(C_38:bat[:oid]);
@@ -152,7 +131,6 @@
 exit X_164:bit;
     sql.affectedRows(X_95:int, X_97:lng);
 end user.s22_1;
->>>>>>> a7d49d3b
 #inline               actions= 0 time=2 usec 
 #candidates           actions= 1 time=31 usec 
 #remap                actions= 0 time=4 usec 
@@ -190,17 +168,10 @@
 % mal # name
 % clob # type
 % 164 # length
-<<<<<<< HEAD
-function user.s28_1():void;
-    X_5:void := querylog.define("explain insert into answ\nselect * from complete\nwhere x between 0 and 2 and y between 0 and 2;":str, "default_pipe":str, 70:int);
-barrier X_161:bit := language.dataflow();
-    X_82:bat[:dbl] := bat.new(nil:dbl);
-=======
 function user.s24_1():void;
     X_5:void := querylog.define("explain insert into answ\nselect * from complete\nwhere x between 0 and 2 and y between 0 and 2;":str, "default_pipe":str, 78:int);
 barrier X_170:bit := language.dataflow();
     X_90:bat[:dbl] := bat.new(nil:dbl);
->>>>>>> a7d49d3b
     X_8:int := sql.mvc();
     X_12:bat[:dbl] := sql.bind(X_8:int, "sys":str, "part1":str, "x":str, 0:int);
     X_22:bat[:dbl] := sql.bind(X_8:int, "sys":str, "part1":str, "y":str, 0:int);
@@ -234,19 +205,6 @@
     language.pass(X_55:bat[:dbl]);
     language.pass(C_48:bat[:oid]);
     language.pass(X_22:bat[:dbl]);
-<<<<<<< HEAD
-exit X_161:bit;
-    X_93:int := sql.append(X_8:int, "sys":str, "answ":str, "x":str, X_85:bat[:dbl]);
-barrier X_170:bit := language.dataflow();
-    X_97:int := sql.append(X_93:int, "sys":str, "answ":str, "y":str, X_88:bat[:dbl]);
-    X_100:int := sql.append(X_97:int, "sys":str, "answ":str, "z":str, X_91:bat[:dbl]);
-    X_102:lng := aggr.count(X_91:bat[:dbl]);
-exit X_170:bit;
-    sql.affectedRows(X_100:int, X_102:lng);
-end user.s28_1;
-#inline               actions= 0 time=3 usec 
-#candidates           actions= 1 time=32 usec 
-=======
 exit X_170:bit;
     X_101:int := sql.append(X_8:int, "sys":str, "answ":str, "x":str, X_93:bat[:dbl]);
 barrier X_179:bit := language.dataflow();
@@ -257,7 +215,6 @@
     sql.affectedRows(X_108:int, X_110:lng);
 end user.s24_1;
 #inline               actions= 0 time=2 usec 
->>>>>>> a7d49d3b
 #remap                actions= 0 time=4 usec 
 #costModel            actions= 1 time=29 usec 
 #coercions            actions= 0 time=2 usec 
