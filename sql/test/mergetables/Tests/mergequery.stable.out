stdout of test 'mergequery` in directory 'sql/test/mergetables` itself:


# 16:20:23 >  
# 16:20:23 >  "mserver5" "--debug=10" "--set" "gdk_nr_threads=0" "--set" "mapi_open=true" "--set" "mapi_port=30678" "--set" "mapi_usock=/var/tmp/mtest-11019/.s.monetdb.30678" "--set" "monet_prompt=" "--forcemito" "--set" "mal_listing=2" "--dbpath=/export/scratch1/mk/current//Linux/var/MonetDB/mTests_sql_test_mergetables" "--set" "mal_listing=0" "--set" "embedded_r=yes"
# 16:20:23 >  

# MonetDB 5 server v11.20.0
# This is an unreleased version
# Serving database 'mTests_sql_test_mergetables', using 8 threads
# Compiled for x86_64-unknown-linux-gnu/64bit with 64bit OIDs and 128bit integers dynamically linked
# Found 15.590 GiB available main-memory.
# Copyright (c) 1993-July 2008 CWI.
# Copyright (c) August 2008-2015 MonetDB B.V., all rights reserved
# Visit http://www.monetdb.org/ for further information
# Listening for connection requests on mapi:monetdb://vienna.ins.cwi.nl:30678/
# Listening for UNIX domain connection requests on mapi:monetdb:///var/tmp/mtest-11019/.s.monetdb.30678
# MonetDB/GIS module loaded
# MonetDB/SQL module loaded
# MonetDB/R   module loaded


# 16:20:23 >  
# 16:20:23 >  "mclient" "-lsql" "-ftest" "-Eutf-8" "-i" "-e" "--host=/var/tmp/mtest-11019" "--port=30678"
# 16:20:23 >  

#CREATE TABLE part1 ( x double, y double, z double);
#COPY 4 RECORDS INTO part1 FROM stdin USING DELIMITERS ' ','\n';
#0.0 0.0 0.0
#1.0 0.0 0.0 
#0.0 1.0 0.0 
#1.0 1.0 0.0 
[ 4	]
#CREATE TABLE part2 ( x double, y double, z double);
#COPY 4 RECORDS INTO part2 FROM stdin USING DELIMITERS ' ','\n';
#2.0 0.0 0.0
#3.0 0.0 0.0 
#2.0 1.0 0.0 
#3.0 1.0 0.0 
[ 4	]
#CREATE MERGE TABLE complete ( x double, y double, z double);
#ALTER TABLE complete ADD TABLE part1;
#ALTER TABLE complete ADD TABLE part2;
#SELECT * FROM COMPLETE;
% .complete,	.complete,	.complete # table_name
% x,	y,	z # name
% double,	double,	double # type
% 24,	24,	24 # length
[ 0,	0,	0	]
[ 1,	0,	0	]
[ 0,	1,	0	]
[ 1,	1,	0	]
[ 2,	0,	0	]
[ 3,	0,	0	]
[ 2,	1,	0	]
[ 3,	1,	0	]
#SELECT * FROM complete where x>=0.0 AND x <=1.0;
% .complete,	.complete,	.complete # table_name
% x,	y,	z # name
% double,	double,	double # type
% 24,	24,	24 # length
[ 0,	0,	0	]
[ 1,	0,	0	]
[ 0,	1,	0	]
[ 1,	1,	0	]
#SELECT * FROM complete where x>=2.0 AND x <=3.0;
% .complete,	.complete,	.complete # table_name
% x,	y,	z # name
% double,	double,	double # type
% 24,	24,	24 # length
[ 2,	0,	0	]
[ 3,	0,	0	]
[ 2,	1,	0	]
[ 3,	1,	0	]
#SELECT * FROM complete where x>=1.0 AND x <=2.0;
% .complete,	.complete,	.complete # table_name
% x,	y,	z # name
% double,	double,	double # type
% 24,	24,	24 # length
[ 1,	0,	0	]
[ 1,	1,	0	]
[ 2,	0,	0	]
[ 2,	1,	0	]
#CREATE TABLE answ( LIKE complete);
#EXPLAIN INSERT INTO answ
#SELECT * FROM complete where x>=1.0 AND x <=2.0;
% .explain # table_name
% mal # name
% clob # type
% 142 # length
function user.s22_0():void;
    X_3:void := querylog.define("explain insert into answ\nselect * from complete where x>=1.0 and x <=2.0;":str, "default_pipe":str, 66:int);
barrier X_236:bit := language.dataflow();
    X_74:bat[:dbl] := bat.new(nil:dbl);
    X_6:int := sql.mvc();
<<<<<<< HEAD
    X_156:bat[:dbl] := sql.bind(X_6:int, "sys":str, "part1":str, "x":str, 0:int, 0:int, 4:int);
    C_149:bat[:oid] := sql.tid(X_6:int, "sys":str, "part1":str, 0:int, 4:int);
    C_198:bat[:oid] := algebra.select(X_156:bat[:dbl], C_149:bat[:oid], 1:dbl, 2:dbl, true:bit, true:bit, false:bit);
    X_202:bat[:dbl] := algebra.projection(C_198:bat[:oid], X_156:bat[:dbl]);
    X_157:bat[:dbl] := sql.bind(X_6:int, "sys":str, "part1":str, "x":str, 0:int, 1:int, 4:int);
    C_151:bat[:oid] := sql.tid(X_6:int, "sys":str, "part1":str, 1:int, 4:int);
    C_199:bat[:oid] := algebra.select(X_157:bat[:dbl], C_151:bat[:oid], 1:dbl, 2:dbl, true:bit, true:bit, false:bit);
    X_203:bat[:dbl] := algebra.projection(C_199:bat[:oid], X_157:bat[:dbl]);
    X_158:bat[:dbl] := sql.bind(X_6:int, "sys":str, "part1":str, "x":str, 0:int, 2:int, 4:int);
    C_153:bat[:oid] := sql.tid(X_6:int, "sys":str, "part1":str, 2:int, 4:int);
    C_200:bat[:oid] := algebra.select(X_158:bat[:dbl], C_153:bat[:oid], 1:dbl, 2:dbl, true:bit, true:bit, false:bit);
=======
    X_155:bat[:dbl] := sql.bind(X_6:int, "sys":str, "part1":str, "x":str, 0:int, 0:int, 4:int);
    C_148:bat[:oid] := sql.tid(X_6:int, "sys":str, "part1":str, 0:int, 4:int);
    C_197:bat[:oid] := algebra.select(X_155:bat[:dbl], C_148:bat[:oid], 1:dbl, 2:dbl, true:bit, true:bit, false:bit, true:bit);
    X_201:bat[:dbl] := algebra.projection(C_197:bat[:oid], X_155:bat[:dbl]);
    X_156:bat[:dbl] := sql.bind(X_6:int, "sys":str, "part1":str, "x":str, 0:int, 1:int, 4:int);
    C_150:bat[:oid] := sql.tid(X_6:int, "sys":str, "part1":str, 1:int, 4:int);
    C_198:bat[:oid] := algebra.select(X_156:bat[:dbl], C_150:bat[:oid], 1:dbl, 2:dbl, true:bit, true:bit, false:bit, true:bit);
    X_202:bat[:dbl] := algebra.projection(C_198:bat[:oid], X_156:bat[:dbl]);
    X_157:bat[:dbl] := sql.bind(X_6:int, "sys":str, "part1":str, "x":str, 0:int, 2:int, 4:int);
    C_152:bat[:oid] := sql.tid(X_6:int, "sys":str, "part1":str, 2:int, 4:int);
    C_199:bat[:oid] := algebra.select(X_157:bat[:dbl], C_152:bat[:oid], 1:dbl, 2:dbl, true:bit, true:bit, false:bit, true:bit);
    X_203:bat[:dbl] := algebra.projection(C_199:bat[:oid], X_157:bat[:dbl]);
    X_158:bat[:dbl] := sql.bind(X_6:int, "sys":str, "part1":str, "x":str, 0:int, 3:int, 4:int);
    C_154:bat[:oid] := sql.tid(X_6:int, "sys":str, "part1":str, 3:int, 4:int);
    C_200:bat[:oid] := algebra.select(X_158:bat[:dbl], C_154:bat[:oid], 1:dbl, 2:dbl, true:bit, true:bit, false:bit, true:bit);
>>>>>>> b9b495ae
    X_204:bat[:dbl] := algebra.projection(C_200:bat[:oid], X_158:bat[:dbl]);
    X_159:bat[:dbl] := sql.bind(X_6:int, "sys":str, "part1":str, "x":str, 0:int, 3:int, 4:int);
    C_155:bat[:oid] := sql.tid(X_6:int, "sys":str, "part1":str, 3:int, 4:int);
    C_201:bat[:oid] := algebra.select(X_159:bat[:dbl], C_155:bat[:oid], 1:dbl, 2:dbl, true:bit, true:bit, false:bit);
    X_205:bat[:dbl] := algebra.projection(C_201:bat[:oid], X_159:bat[:dbl]);
    X_222:bat[:dbl] := mat.packIncrement(X_202:bat[:dbl], 4:int);
    X_224:bat[:dbl] := mat.packIncrement(X_222:bat[:dbl], X_203:bat[:dbl]);
    X_225:bat[:dbl] := mat.packIncrement(X_224:bat[:dbl], X_204:bat[:dbl]);
    X_42:bat[:dbl] := mat.packIncrement(X_225:bat[:dbl], X_205:bat[:dbl]);
    X_47:bat[:dbl] := sql.bind(X_6:int, "sys":str, "part2":str, "x":str, 0:int);
    C_45:bat[:oid] := sql.tid(X_6:int, "sys":str, "part2":str);
    C_70:bat[:oid] := algebra.select(X_47:bat[:dbl], C_45:bat[:oid], 1:dbl, 2:dbl, true:bit, true:bit, false:bit, true:bit);
    X_59:bat[:dbl] := sql.bind(X_6:int, "sys":str, "part2":str, "z":str, 0:int);
    X_73:bat[:dbl] := algebra.projection(C_70:bat[:oid], X_59:bat[:dbl]);
    X_53:bat[:dbl] := sql.bind(X_6:int, "sys":str, "part2":str, "y":str, 0:int);
    X_72:bat[:dbl] := algebra.projection(C_70:bat[:oid], X_53:bat[:dbl]);
    X_71:bat[:dbl] := algebra.projection(C_70:bat[:oid], X_47:bat[:dbl]);
    X_188:bat[:dbl] := sql.bind(X_6:int, "sys":str, "part1":str, "z":str, 0:int, 3:int, 4:int);
    X_213:bat[:dbl] := algebra.projection(C_201:bat[:oid], X_188:bat[:dbl]);
    X_186:bat[:dbl] := sql.bind(X_6:int, "sys":str, "part1":str, "z":str, 0:int, 2:int, 4:int);
    X_212:bat[:dbl] := algebra.projection(C_200:bat[:oid], X_186:bat[:dbl]);
    X_184:bat[:dbl] := sql.bind(X_6:int, "sys":str, "part1":str, "z":str, 0:int, 1:int, 4:int);
    X_211:bat[:dbl] := algebra.projection(C_199:bat[:oid], X_184:bat[:dbl]);
    X_182:bat[:dbl] := sql.bind(X_6:int, "sys":str, "part1":str, "z":str, 0:int, 0:int, 4:int);
    X_210:bat[:dbl] := algebra.projection(C_198:bat[:oid], X_182:bat[:dbl]);
    X_171:bat[:dbl] := sql.bind(X_6:int, "sys":str, "part1":str, "y":str, 0:int, 3:int, 4:int);
    X_209:bat[:dbl] := algebra.projection(C_201:bat[:oid], X_171:bat[:dbl]);
    X_170:bat[:dbl] := sql.bind(X_6:int, "sys":str, "part1":str, "y":str, 0:int, 2:int, 4:int);
    X_208:bat[:dbl] := algebra.projection(C_200:bat[:oid], X_170:bat[:dbl]);
    X_169:bat[:dbl] := sql.bind(X_6:int, "sys":str, "part1":str, "y":str, 0:int, 1:int, 4:int);
    X_207:bat[:dbl] := algebra.projection(C_199:bat[:oid], X_169:bat[:dbl]);
    X_168:bat[:dbl] := sql.bind(X_6:int, "sys":str, "part1":str, "y":str, 0:int, 0:int, 4:int);
    X_206:bat[:dbl] := algebra.projection(C_198:bat[:oid], X_168:bat[:dbl]);
    X_76:bat[:dbl] := bat.append(X_74:bat[:dbl], X_42:bat[:dbl], true:bit);
    X_78:bat[:dbl] := bat.append(X_76:bat[:dbl], X_71:bat[:dbl], true:bit);
    X_79:bat[:dbl] := bat.new(nil:dbl);
    X_227:bat[:dbl] := mat.packIncrement(X_206:bat[:dbl], 4:int);
    X_228:bat[:dbl] := mat.packIncrement(X_227:bat[:dbl], X_207:bat[:dbl]);
    X_229:bat[:dbl] := mat.packIncrement(X_228:bat[:dbl], X_208:bat[:dbl]);
    X_43:bat[:dbl] := mat.packIncrement(X_229:bat[:dbl], X_209:bat[:dbl]);
    X_80:bat[:dbl] := bat.append(X_79:bat[:dbl], X_43:bat[:dbl], true:bit);
    X_81:bat[:dbl] := bat.append(X_80:bat[:dbl], X_72:bat[:dbl], true:bit);
    X_82:bat[:dbl] := bat.new(nil:dbl);
    X_231:bat[:dbl] := mat.packIncrement(X_210:bat[:dbl], 4:int);
    X_232:bat[:dbl] := mat.packIncrement(X_231:bat[:dbl], X_211:bat[:dbl]);
    X_233:bat[:dbl] := mat.packIncrement(X_232:bat[:dbl], X_212:bat[:dbl]);
    X_44:bat[:dbl] := mat.packIncrement(X_233:bat[:dbl], X_213:bat[:dbl]);
    X_83:bat[:dbl] := bat.append(X_82:bat[:dbl], X_44:bat[:dbl], true:bit);
    X_84:bat[:dbl] := bat.append(X_83:bat[:dbl], X_73:bat[:dbl], true:bit);
    language.pass(X_156:bat[:dbl]);
    language.pass(X_157:bat[:dbl]);
    language.pass(X_158:bat[:dbl]);
    language.pass(X_159:bat[:dbl]);
    language.pass(C_70:bat[:oid]);
    language.pass(X_47:bat[:dbl]);
    language.pass(C_201:bat[:oid]);
    language.pass(C_200:bat[:oid]);
    language.pass(C_199:bat[:oid]);
    language.pass(C_198:bat[:oid]);
exit X_236:bit;
    X_86:int := sql.append(X_6:int, "sys":str, "answ":str, "x":str, X_78:bat[:dbl]);
    X_90:int := sql.append(X_86:int, "sys":str, "answ":str, "y":str, X_81:bat[:dbl]);
    X_93:int := sql.append(X_90:int, "sys":str, "answ":str, "z":str, X_84:bat[:dbl]);
    X_95:lng := aggr.count(X_84:bat[:dbl]);
    sql.affectedRows(X_93:int, X_95:lng);
end user.s22_0;
#inline               actions= 0 time=1 usec 
#remap                actions= 0 time=2 usec 
#costmodel            actions= 1 time=1 usec 
#coercion             actions= 0 time=1 usec 
#aliases              actions= 4 time=9 usec 
#evaluate             actions= 4 time=17 usec 
#emptybind            actions= 6 time=11 usec 
#pushselect           actions= 8 time=12 usec 
#aliases              actions=16 time=9 usec 
#mitosis              actions=1 time=53 usec 
#mergetable           actions= 4 time=70 usec 
#deadcode             actions=28 time=17 usec 
#aliases              actions= 0 time=0 usec 
#constants            actions=15 time=8 usec 
#commonTerms          actions= 0 time=11 usec 
#projectionpath       actions= 0 time=6 usec 
#deadcode             actions= 0 time=6 usec 
#reorder              actions= 1 time=37 usec 
#reduce               actions=74 time=39 usec 
#matpack              actions= 0 time=5 usec 
#dataflow             actions=31 time=36 usec 
#querylog             actions= 0 time=1 usec 
#multiplex            actions= 0 time=3 usec 
#generator            actions= 0 time=1 usec 
#profiler             actions= 1 time=20 usec 
#garbageCollector     actions= 1 time=27 usec 
#total                actions= 1 time=526 usec 
#INSERT INTO answ
#SELECT * FROM complete where x>=1.0 AND x <=2.0;
[ 4	]
#EXPLAIN INSERT INTO answ
#SELECT * FROM complete
#WHERE x BETWEEN 0 AND 2 AND Y BETWEEN 0 AND 2;
% .explain # table_name
% mal # name
% clob # type
% 164 # length
function user.s24_0():void;
    X_5:void := querylog.define("explain insert into answ\nselect * from complete\nwhere x between 0 and 2 and y between 0 and 2;":str, "default_pipe":str, 76:int);
barrier X_253:bit := language.dataflow();
    X_88:bat[:dbl] := bat.new(nil:dbl);
    X_8:int := sql.mvc();
    X_181:bat[:dbl] := sql.bind(X_8:int, "sys":str, "part1":str, "y":str, 0:int, 0:int, 4:int);
    X_169:bat[:dbl] := sql.bind(X_8:int, "sys":str, "part1":str, "x":str, 0:int, 0:int, 4:int);
    C_162:bat[:oid] := sql.tid(X_8:int, "sys":str, "part1":str, 0:int, 4:int);
    C_211:bat[:oid] := algebra.select(X_169:bat[:dbl], C_162:bat[:oid], 0:dbl, 2:dbl, true:bit, true:bit, false:bit, true:bit);
    C_215:bat[:oid] := algebra.select(X_181:bat[:dbl], C_211:bat[:oid], 0:dbl, 2:dbl, true:bit, true:bit, false:bit, true:bit);
    X_219:bat[:dbl] := algebra.projection(C_215:bat[:oid], X_169:bat[:dbl]);
    X_182:bat[:dbl] := sql.bind(X_8:int, "sys":str, "part1":str, "y":str, 0:int, 1:int, 4:int);
    X_170:bat[:dbl] := sql.bind(X_8:int, "sys":str, "part1":str, "x":str, 0:int, 1:int, 4:int);
    C_164:bat[:oid] := sql.tid(X_8:int, "sys":str, "part1":str, 1:int, 4:int);
    C_212:bat[:oid] := algebra.select(X_170:bat[:dbl], C_164:bat[:oid], 0:dbl, 2:dbl, true:bit, true:bit, false:bit, true:bit);
    C_216:bat[:oid] := algebra.select(X_182:bat[:dbl], C_212:bat[:oid], 0:dbl, 2:dbl, true:bit, true:bit, false:bit, true:bit);
    X_220:bat[:dbl] := algebra.projection(C_216:bat[:oid], X_170:bat[:dbl]);
    X_183:bat[:dbl] := sql.bind(X_8:int, "sys":str, "part1":str, "y":str, 0:int, 2:int, 4:int);
    X_171:bat[:dbl] := sql.bind(X_8:int, "sys":str, "part1":str, "x":str, 0:int, 2:int, 4:int);
    C_166:bat[:oid] := sql.tid(X_8:int, "sys":str, "part1":str, 2:int, 4:int);
    C_213:bat[:oid] := algebra.select(X_171:bat[:dbl], C_166:bat[:oid], 0:dbl, 2:dbl, true:bit, true:bit, false:bit, true:bit);
    C_217:bat[:oid] := algebra.select(X_183:bat[:dbl], C_213:bat[:oid], 0:dbl, 2:dbl, true:bit, true:bit, false:bit, true:bit);
    X_221:bat[:dbl] := algebra.projection(C_217:bat[:oid], X_171:bat[:dbl]);
    X_184:bat[:dbl] := sql.bind(X_8:int, "sys":str, "part1":str, "y":str, 0:int, 3:int, 4:int);
    X_172:bat[:dbl] := sql.bind(X_8:int, "sys":str, "part1":str, "x":str, 0:int, 3:int, 4:int);
    C_168:bat[:oid] := sql.tid(X_8:int, "sys":str, "part1":str, 3:int, 4:int);
    C_214:bat[:oid] := algebra.select(X_172:bat[:dbl], C_168:bat[:oid], 0:dbl, 2:dbl, true:bit, true:bit, false:bit, true:bit);
    C_218:bat[:oid] := algebra.select(X_184:bat[:dbl], C_214:bat[:oid], 0:dbl, 2:dbl, true:bit, true:bit, false:bit, true:bit);
    X_222:bat[:dbl] := algebra.projection(C_218:bat[:oid], X_172:bat[:dbl]);
    X_239:bat[:dbl] := mat.packIncrement(X_219:bat[:dbl], 4:int);
    X_241:bat[:dbl] := mat.packIncrement(X_239:bat[:dbl], X_220:bat[:dbl]);
    X_242:bat[:dbl] := mat.packIncrement(X_241:bat[:dbl], X_221:bat[:dbl]);
    X_49:bat[:dbl] := mat.packIncrement(X_242:bat[:dbl], X_222:bat[:dbl]);
    X_60:bat[:dbl] := sql.bind(X_8:int, "sys":str, "part2":str, "y":str, 0:int);
    X_54:bat[:dbl] := sql.bind(X_8:int, "sys":str, "part2":str, "x":str, 0:int);
    C_52:bat[:oid] := sql.tid(X_8:int, "sys":str, "part2":str);
    C_76:bat[:oid] := algebra.select(X_54:bat[:dbl], C_52:bat[:oid], 0:dbl, 2:dbl, true:bit, true:bit, false:bit, true:bit);
    C_84:bat[:oid] := algebra.select(X_60:bat[:dbl], C_76:bat[:oid], 0:dbl, 2:dbl, true:bit, true:bit, false:bit, true:bit);
    X_66:bat[:dbl] := sql.bind(X_8:int, "sys":str, "part2":str, "z":str, 0:int);
    X_87:bat[:dbl] := algebra.projection(C_84:bat[:oid], X_66:bat[:dbl]);
    X_86:bat[:dbl] := algebra.projection(C_84:bat[:oid], X_60:bat[:dbl]);
    X_85:bat[:dbl] := algebra.projection(C_84:bat[:oid], X_54:bat[:dbl]);
    X_201:bat[:dbl] := sql.bind(X_8:int, "sys":str, "part1":str, "z":str, 0:int, 3:int, 4:int);
    X_230:bat[:dbl] := algebra.projection(C_218:bat[:oid], X_201:bat[:dbl]);
    X_199:bat[:dbl] := sql.bind(X_8:int, "sys":str, "part1":str, "z":str, 0:int, 2:int, 4:int);
    X_229:bat[:dbl] := algebra.projection(C_217:bat[:oid], X_199:bat[:dbl]);
    X_197:bat[:dbl] := sql.bind(X_8:int, "sys":str, "part1":str, "z":str, 0:int, 1:int, 4:int);
    X_228:bat[:dbl] := algebra.projection(C_216:bat[:oid], X_197:bat[:dbl]);
    X_195:bat[:dbl] := sql.bind(X_8:int, "sys":str, "part1":str, "z":str, 0:int, 0:int, 4:int);
    X_227:bat[:dbl] := algebra.projection(C_215:bat[:oid], X_195:bat[:dbl]);
    X_226:bat[:dbl] := algebra.projection(C_218:bat[:oid], X_184:bat[:dbl]);
    X_225:bat[:dbl] := algebra.projection(C_217:bat[:oid], X_183:bat[:dbl]);
    X_224:bat[:dbl] := algebra.projection(C_216:bat[:oid], X_182:bat[:dbl]);
    X_223:bat[:dbl] := algebra.projection(C_215:bat[:oid], X_181:bat[:dbl]);
    X_90:bat[:dbl] := bat.append(X_88:bat[:dbl], X_49:bat[:dbl], true:bit);
    X_91:bat[:dbl] := bat.append(X_90:bat[:dbl], X_85:bat[:dbl], true:bit);
    X_92:bat[:dbl] := bat.new(nil:dbl);
    X_244:bat[:dbl] := mat.packIncrement(X_223:bat[:dbl], 4:int);
    X_245:bat[:dbl] := mat.packIncrement(X_244:bat[:dbl], X_224:bat[:dbl]);
    X_246:bat[:dbl] := mat.packIncrement(X_245:bat[:dbl], X_225:bat[:dbl]);
    X_50:bat[:dbl] := mat.packIncrement(X_246:bat[:dbl], X_226:bat[:dbl]);
    X_93:bat[:dbl] := bat.append(X_92:bat[:dbl], X_50:bat[:dbl], true:bit);
    X_94:bat[:dbl] := bat.append(X_93:bat[:dbl], X_86:bat[:dbl], true:bit);
    X_95:bat[:dbl] := bat.new(nil:dbl);
    X_248:bat[:dbl] := mat.packIncrement(X_227:bat[:dbl], 4:int);
    X_249:bat[:dbl] := mat.packIncrement(X_248:bat[:dbl], X_228:bat[:dbl]);
    X_250:bat[:dbl] := mat.packIncrement(X_249:bat[:dbl], X_229:bat[:dbl]);
    X_51:bat[:dbl] := mat.packIncrement(X_250:bat[:dbl], X_230:bat[:dbl]);
    X_96:bat[:dbl] := bat.append(X_95:bat[:dbl], X_51:bat[:dbl], true:bit);
    X_97:bat[:dbl] := bat.append(X_96:bat[:dbl], X_87:bat[:dbl], true:bit);
    language.pass(X_169:bat[:dbl]);
    language.pass(X_170:bat[:dbl]);
    language.pass(X_171:bat[:dbl]);
    language.pass(X_172:bat[:dbl]);
    language.pass(X_60:bat[:dbl]);
    language.pass(C_84:bat[:oid]);
    language.pass(X_54:bat[:dbl]);
    language.pass(C_218:bat[:oid]);
    language.pass(X_184:bat[:dbl]);
    language.pass(C_217:bat[:oid]);
    language.pass(X_183:bat[:dbl]);
    language.pass(C_216:bat[:oid]);
    language.pass(X_182:bat[:dbl]);
    language.pass(C_215:bat[:oid]);
    language.pass(X_181:bat[:dbl]);
exit X_253:bit;
    X_99:int := sql.append(X_8:int, "sys":str, "answ":str, "x":str, X_91:bat[:dbl]);
    X_103:int := sql.append(X_99:int, "sys":str, "answ":str, "y":str, X_94:bat[:dbl]);
    X_106:int := sql.append(X_103:int, "sys":str, "answ":str, "z":str, X_97:bat[:dbl]);
    X_108:lng := aggr.count(X_97:bat[:dbl]);
    sql.affectedRows(X_106:int, X_108:lng);
end user.s24_0;
#inline               actions= 0 time=1 usec 
#remap                actions= 0 time=2 usec 
#costmodel            actions= 1 time=2 usec 
#coercion             actions= 0 time=2 usec 
#aliases              actions= 8 time=10 usec 
#evaluate             actions= 8 time=24 usec 
#emptybind            actions= 6 time=12 usec 
#pushselect           actions= 8 time=12 usec 
#aliases              actions=20 time=9 usec 
#mitosis              actions=1 time=51 usec 
#mergetable           actions= 5 time=72 usec 
#deadcode             actions=28 time=18 usec 
#aliases              actions= 0 time=0 usec 
#constants            actions=18 time=8 usec 
#commonTerms          actions= 0 time=13 usec 
#projectionpath       actions= 0 time=5 usec 
#deadcode             actions= 0 time=11 usec 
#reorder              actions= 1 time=34 usec 
#matpack              actions= 3 time=10 usec 
#dataflow             actions= 1 time=35 usec 
#multiplex            actions= 0 time=3 usec 
#generator            actions= 0 time=2 usec 
#profiler             actions= 1 time=21 usec 
#garbageCollector     actions= 1 time=29 usec 
#total                actions= 1 time=573 usec 
#INSERT INTO answ
#SELECT * FROM complete
#WHERE x BETWEEN 0 AND 2 AND Y BETWEEN 0 AND 2;
[ 6	]
#DROP TABLE complete;
#DROP TABLE part1;
#DROP TABLE part2;

# 16:20:24 >  
# 16:20:24 >  "Done."
# 16:20:24 >  
<|MERGE_RESOLUTION|>--- conflicted
+++ resolved
@@ -93,19 +93,6 @@
 barrier X_236:bit := language.dataflow();
     X_74:bat[:dbl] := bat.new(nil:dbl);
     X_6:int := sql.mvc();
-<<<<<<< HEAD
-    X_156:bat[:dbl] := sql.bind(X_6:int, "sys":str, "part1":str, "x":str, 0:int, 0:int, 4:int);
-    C_149:bat[:oid] := sql.tid(X_6:int, "sys":str, "part1":str, 0:int, 4:int);
-    C_198:bat[:oid] := algebra.select(X_156:bat[:dbl], C_149:bat[:oid], 1:dbl, 2:dbl, true:bit, true:bit, false:bit);
-    X_202:bat[:dbl] := algebra.projection(C_198:bat[:oid], X_156:bat[:dbl]);
-    X_157:bat[:dbl] := sql.bind(X_6:int, "sys":str, "part1":str, "x":str, 0:int, 1:int, 4:int);
-    C_151:bat[:oid] := sql.tid(X_6:int, "sys":str, "part1":str, 1:int, 4:int);
-    C_199:bat[:oid] := algebra.select(X_157:bat[:dbl], C_151:bat[:oid], 1:dbl, 2:dbl, true:bit, true:bit, false:bit);
-    X_203:bat[:dbl] := algebra.projection(C_199:bat[:oid], X_157:bat[:dbl]);
-    X_158:bat[:dbl] := sql.bind(X_6:int, "sys":str, "part1":str, "x":str, 0:int, 2:int, 4:int);
-    C_153:bat[:oid] := sql.tid(X_6:int, "sys":str, "part1":str, 2:int, 4:int);
-    C_200:bat[:oid] := algebra.select(X_158:bat[:dbl], C_153:bat[:oid], 1:dbl, 2:dbl, true:bit, true:bit, false:bit);
-=======
     X_155:bat[:dbl] := sql.bind(X_6:int, "sys":str, "part1":str, "x":str, 0:int, 0:int, 4:int);
     C_148:bat[:oid] := sql.tid(X_6:int, "sys":str, "part1":str, 0:int, 4:int);
     C_197:bat[:oid] := algebra.select(X_155:bat[:dbl], C_148:bat[:oid], 1:dbl, 2:dbl, true:bit, true:bit, false:bit, true:bit);
@@ -121,7 +108,6 @@
     X_158:bat[:dbl] := sql.bind(X_6:int, "sys":str, "part1":str, "x":str, 0:int, 3:int, 4:int);
     C_154:bat[:oid] := sql.tid(X_6:int, "sys":str, "part1":str, 3:int, 4:int);
     C_200:bat[:oid] := algebra.select(X_158:bat[:dbl], C_154:bat[:oid], 1:dbl, 2:dbl, true:bit, true:bit, false:bit, true:bit);
->>>>>>> b9b495ae
     X_204:bat[:dbl] := algebra.projection(C_200:bat[:oid], X_158:bat[:dbl]);
     X_159:bat[:dbl] := sql.bind(X_6:int, "sys":str, "part1":str, "x":str, 0:int, 3:int, 4:int);
     C_155:bat[:oid] := sql.tid(X_6:int, "sys":str, "part1":str, 3:int, 4:int);
