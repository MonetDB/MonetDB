stdout of test 'upgrade` in directory 'sql/test/emptydb-upgrade-chain-hge` itself:


# 16:53:39 >  
# 16:53:39 >  "mserver5" "--debug=10" "--set" "gdk_nr_threads=0" "--set" "mapi_open=true" "--set" "mapi_port=39660" "--set" "mapi_usock=/var/tmp/mtest-30908/.s.monetdb.39660" "--set" "monet_prompt=" "--forcemito" "--set" "mal_listing=2" "--dbpath=/ufs/sjoerd/Monet-stable/var/MonetDB/mTests_sql_test_emptydb-upgrade-chain-hge" "--set" "mal_listing=0" "--set" "embedded_r=yes"
# 16:53:39 >  

# MonetDB 5 server v11.21.16 (hg id: c20b591c1c70+)
# This is an unreleased version
# Serving database 'mTests_sql_test_emptydb-upgrade-chain-hge', using 8 threads
# Compiled for x86_64-unknown-linux-gnu/64bit with 64bit OIDs and 128bit integers dynamically linked
# Found 15.589 GiB available main-memory.
# Copyright (c) 1993-July 2008 CWI.
# Copyright (c) August 2008-2015 MonetDB B.V., all rights reserved
# Visit http://www.monetdb.org/ for further information
# Listening for connection requests on mapi:monetdb://madrid.da.cwi.nl:39660/
# Listening for UNIX domain connection requests on mapi:monetdb:///var/tmp/mtest-30908/.s.monetdb.39660
# MonetDB/GIS module loaded
Running database upgrade commands:
set schema sys;
<<<<<<< HEAD
ALTER TABLE sys.keywords SET READ WRITE;
INSERT INTO sys.keywords VALUES ('WINDOW');
drop table sys.systemfunctions;
create view sys.systemfunctions as select id as function_id from sys.functions where system;
grant select on sys.systemfunctions to public;
update sys._tables set system = true where name = 'systemfunctions' and schema_id = (select id from sys.schemas where name = 'sys');
set schema "sys";
commit;

Running database upgrade commands:
set schema "sys";
ALTER TABLE sys.keywords SET READ ONLY;
set schema "sys";
commit;

Running database upgrade commands:
set schema sys;
drop view if exists sys.tablestoragemodel;
drop view if exists sys.storagemodel cascade;
drop function if exists sys.storagemodel() cascade;
drop function if exists sys.imprintsize(bigint, clob) cascade;
drop function if exists sys.hashsize(boolean, bigint) cascade;
drop function if exists sys.heapsize(clob, bigint, int) cascade;
drop function if exists sys.columnsize(clob, bigint, bigint) cascade;
drop procedure if exists sys.storagemodelinit();
drop table if exists sys.storagemodelinput cascade;
drop view if exists sys."storage" cascade;
drop function if exists sys."storage"(clob, clob, clob) cascade;
drop function if exists sys."storage"(clob, clob) cascade;
drop function if exists sys."storage"(clob) cascade;
drop function if exists sys."storage"() cascade;
create function sys."storage"()
returns table (
	"schema" varchar(1024),
	"table" varchar(1024),
	"column" varchar(1024),
	"type" varchar(1024),
	"mode" varchar(15),
	location varchar(1024),
	"count" bigint,
	typewidth int,
	columnsize bigint,
	heapsize bigint,
	hashes bigint,
	phash boolean,
	"imprints" bigint,
	sorted boolean,
	revsorted boolean,
	"unique" boolean,
	orderidx bigint
)
external name sql."storage";
create view sys."storage" as
select * from sys."storage"()
 where ("schema", "table") in (
	SELECT sch."name", tbl."name"
	  FROM sys."tables" AS tbl JOIN sys."schemas" AS sch ON tbl.schema_id = sch.id
	 WHERE tbl."system" = FALSE)
order by "schema", "table", "column";
create view sys."tablestorage" as
select "schema", "table",
	max("count") as "rowcount",
	count(*) as "storages",
	sum(columnsize) as columnsize,
	sum(heapsize) as heapsize,
	sum(hashes) as hashsize,
	sum("imprints") as imprintsize,
	sum(orderidx) as orderidxsize
 from sys."storage"
group by "schema", "table"
order by "schema", "table";
create view sys."schemastorage" as
select "schema",
	count(*) as "storages",
	sum(columnsize) as columnsize,
	sum(heapsize) as heapsize,
	sum(hashes) as hashsize,
	sum("imprints") as imprintsize,
	sum(orderidx) as orderidxsize
 from sys."storage"
group by "schema"
order by "schema";
create function sys."storage"(sname varchar(1024))
returns table (
	"schema" varchar(1024),
	"table" varchar(1024),
	"column" varchar(1024),
	"type" varchar(1024),
	"mode" varchar(15),
	location varchar(1024),
	"count" bigint,
	typewidth int,
	columnsize bigint,
	heapsize bigint,
	hashes bigint,
	phash boolean,
	"imprints" bigint,
	sorted boolean,
	revsorted boolean,
	"unique" boolean,
	orderidx bigint
)
external name sql."storage";
create function sys."storage"(sname varchar(1024), tname varchar(1024))
returns table (
	"schema" varchar(1024),
	"table" varchar(1024),
	"column" varchar(1024),
	"type" varchar(1024),
	"mode" varchar(15),
	location varchar(1024),
	"count" bigint,
	typewidth int,
	columnsize bigint,
	heapsize bigint,
	hashes bigint,
	phash boolean,
	"imprints" bigint,
	sorted boolean,
	revsorted boolean,
	"unique" boolean,
	orderidx bigint
)
external name sql."storage";
create function sys."storage"(sname varchar(1024), tname varchar(1024), cname varchar(1024))
returns table (
	"schema" varchar(1024),
	"table" varchar(1024),
	"column" varchar(1024),
	"type" varchar(1024),
	"mode" varchar(15),
	location varchar(1024),
	"count" bigint,
	typewidth int,
	columnsize bigint,
	heapsize bigint,
	hashes bigint,
	phash boolean,
	"imprints" bigint,
	sorted boolean,
	revsorted boolean,
	"unique" boolean,
	orderidx bigint
)
external name sql."storage";
create table sys.storagemodelinput(
	"schema" varchar(1024) NOT NULL,
	"table" varchar(1024) NOT NULL,
	"column" varchar(1024) NOT NULL,
	"type" varchar(1024) NOT NULL,
	typewidth int NOT NULL,
	"count" bigint NOT NULL,
	"distinct" bigint NOT NULL,
	atomwidth int NOT NULL,
	reference boolean NOT NULL DEFAULT FALSE,
	sorted boolean,
	"unique" boolean,
	isacolumn boolean NOT NULL DEFAULT TRUE
);
create procedure sys.storagemodelinit()
begin
	delete from sys.storagemodelinput;

	insert into sys.storagemodelinput
	select "schema", "table", "column", "type", typewidth, "count",
		case when ("unique" or "type" IN ('varchar', 'char', 'clob', 'json', 'url', 'blob', 'geometry', 'geometrya'))
			then "count" else 0 end,
		case when "count" > 0 and heapsize >= 8192 and "type" in ('varchar', 'char', 'clob', 'json', 'url')
			then cast((heapsize - 8192) / "count" as bigint)
		when "count" > 0 and heapsize >= 32 and "type" in ('blob', 'geometry', 'geometrya')
			then cast((heapsize - 32) / "count" as bigint)
		else typewidth end,
		FALSE, case sorted when true then true else false end, "unique", TRUE
	  from sys."storage";
	update sys.storagemodelinput
	   set reference = TRUE
	 where ("schema", "table", "column") in (
		SELECT fkschema."name", fktable."name", fkkeycol."name"
		  FROM	sys."keys" AS fkkey,
			sys."objects" AS fkkeycol,
			sys."tables" AS fktable,
			sys."schemas" AS fkschema
		WHERE fktable."id" = fkkey."table_id"
		  AND fkkey."id" = fkkeycol."id"
		  AND fkschema."id" = fktable."schema_id"
		  AND fkkey."rkey" > -1 );

	update sys.storagemodelinput
	   set isacolumn = FALSE
	 where ("schema", "table", "column") NOT in (
		SELECT sch."name", tbl."name", col."name"
		  FROM sys."schemas" AS sch,
			sys."tables" AS tbl,
			sys."columns" AS col
		WHERE sch."id" = tbl."schema_id"
		  AND tbl."id" = col."table_id");
end;
create function sys.columnsize(tpe varchar(1024), count bigint)
returns bigint
begin
	if tpe in ('tinyint', 'boolean')
		then return count;
	end if;
	if tpe = 'smallint'
		then return 2 * count;
	end if;
	if tpe in ('int', 'real', 'date', 'time', 'timetz', 'sec_interval', 'month_interval')
		then return 4 * count;
	end if;
	if tpe in ('bigint', 'double', 'timestamp', 'timestamptz', 'inet', 'oid')
		then return 8 * count;
	end if;
	if tpe in ('hugeint', 'decimal', 'uuid', 'mbr')
		then return 16 * count;
	end if;
	if tpe in ('varchar', 'char', 'clob', 'json', 'url')
		then return 4 * count;
	end if;
	if tpe in ('blob', 'geometry', 'geometrya')
		then return 8 * count;
	end if;

	return 8 * count;
end;
create function sys.heapsize(tpe varchar(1024), count bigint, distincts bigint, avgwidth int)
returns bigint
begin
	if tpe in ('varchar', 'char', 'clob', 'json', 'url')
		then return 8192 + ((avgwidth + 8) * distincts);
	end if;
	if tpe in ('blob', 'geometry', 'geometrya')
		then return 32 + (avgwidth * count);
	end if;

	return 0;
end;
create function sys.hashsize(b boolean, count bigint)
returns bigint
begin
	if b = true
		then return 8 * count;
	end if;
	return 0;
end;
create function sys.imprintsize(tpe varchar(1024), count bigint)
returns bigint
begin
	if tpe in ('tinyint', 'boolean')
		then return cast(0.2 * count as bigint);
	end if;
	if tpe = 'smallint'
		then return cast(0.4 * count as bigint);
	end if;
	if tpe in ('int', 'real', 'date', 'time', 'timetz', 'sec_interval', 'month_interval')
		then return cast(0.8 * count as bigint);
	end if;
	if tpe in ('bigint', 'double', 'timestamp', 'timestamptz', 'inet', 'oid')
		then return cast(1.6 * count as bigint);
	end if;
	if tpe in ('hugeint', 'decimal', 'uuid', 'mbr')
		then return cast(3.2 * count as bigint);
	end if;
	return 0;
end;
create view sys.storagemodel as
select "schema", "table", "column", "type", "count",
	columnsize("type", "count") as columnsize,
	heapsize("type", "count", "distinct", "atomwidth") as heapsize,
	hashsize("reference", "count") as hashsize,
	case when isacolumn then imprintsize("type", "count") else 0 end as imprintsize,
	case when (isacolumn and not sorted) then cast(8 * "count" as bigint) else 0 end as orderidxsize,
	sorted, "unique", isacolumn
 from sys.storagemodelinput
order by "schema", "table", "column";
create view sys.tablestoragemodel as
select "schema", "table",
	max("count") as "rowcount",
	count(*) as "storages",
	sum(columnsize("type", "count")) as columnsize,
	sum(heapsize("type", "count", "distinct", "atomwidth")) as heapsize,
	sum(hashsize("reference", "count")) as hashsize,
	sum(case when isacolumn then imprintsize("type", "count") else 0 end) as imprintsize,
	sum(case when (isacolumn and not sorted) then cast(8 * "count" as bigint) else 0 end) as orderidxsize
 from sys.storagemodelinput
group by "schema", "table"
order by "schema", "table";
update sys._tables set system = true where schema_id = (select id from sys.schemas where name = 'sys') and name in ('storage', 'tablestorage', 'schemastorage', 'storagemodelinput', 'storagemodel', 'tablestoragemodel');
update sys.functions set system = true where schema_id = (select id from sys.schemas where name = 'sys') and name in ('storage') and type = 5;
update sys.functions set system = true where schema_id = (select id from sys.schemas where name = 'sys') and name in ('storagemodelinit') and type = 2;
update sys.functions set system = true where schema_id = (select id from sys.schemas where name = 'sys') and name in ('columnsize', 'heapsize', 'hashsize', 'imprintsize') and type = 1;
=======
update sys.functions set side_effect = true where language <> 0 and not side_effect and type <> 4 and (type = 2 or (language <> 2 and id not in (select func_id from sys.args where inout = 1)));
>>>>>>> 87bd80d1
set schema "sys";
commit;

# MonetDB/SQL module loaded

Ready.

# 15:17:55 >  
# 15:17:55 >  "mclient" "-lsql" "-ftest" "-tnone" "-Eutf-8" "-i" "-e" "--host=/var/tmp/mtest-6495" "--port=30245"
# 15:17:55 >  

#select 1;
% .L2 # table_name
% L2 # name
% tinyint # type
% 1 # length
[ 1	]

# 16:53:39 >  
# 16:53:39 >  "Done."
# 16:53:39 >  
<|MERGE_RESOLUTION|>--- conflicted
+++ resolved
@@ -18,7 +18,6 @@
 # MonetDB/GIS module loaded
 Running database upgrade commands:
 set schema sys;
-<<<<<<< HEAD
 ALTER TABLE sys.keywords SET READ WRITE;
 INSERT INTO sys.keywords VALUES ('WINDOW');
 drop table sys.systemfunctions;
@@ -31,6 +30,12 @@
 Running database upgrade commands:
 set schema "sys";
 ALTER TABLE sys.keywords SET READ ONLY;
+set schema "sys";
+commit;
+
+Running database upgrade commands:
+set schema sys;
+update sys.functions set side_effect = true where language <> 0 and not side_effect and type <> 4 and (type = 2 or (language <> 2 and id not in (select func_id from sys.args where inout = 1)));
 set schema "sys";
 commit;
 
@@ -309,9 +314,6 @@
 update sys.functions set system = true where schema_id = (select id from sys.schemas where name = 'sys') and name in ('storage') and type = 5;
 update sys.functions set system = true where schema_id = (select id from sys.schemas where name = 'sys') and name in ('storagemodelinit') and type = 2;
 update sys.functions set system = true where schema_id = (select id from sys.schemas where name = 'sys') and name in ('columnsize', 'heapsize', 'hashsize', 'imprintsize') and type = 1;
-=======
-update sys.functions set side_effect = true where language <> 0 and not side_effect and type <> 4 and (type = 2 or (language <> 2 and id not in (select func_id from sys.args where inout = 1)));
->>>>>>> 87bd80d1
 set schema "sys";
 commit;
 
