--- conflicted
+++ resolved
@@ -70,7 +70,6 @@
 
 PREPARE SELECT 1 FROM idontexist(?,16); --error, function doesn't exist
 
-<<<<<<< HEAD
 PREPARE WITH x(a) AS (SELECT ?) SELECT x.a FROM x; --error, cannot define type for the parameter
 PREPARE WITH x(a) AS (SELECT ?) SELECT CAST(x.a AS INT) FROM x;
 EXEC **(1);
@@ -84,12 +83,11 @@
 PREPARE WITH y(a,b) AS (SELECT 1, ?) SELECT "json"."filter"(JSON '"a"', y.b) FROM y CROSS JOIN ((SELECT 1, 4) EXCEPT (SELECT 1,2)) x(x,y);
 
 PREPARE WITH y(a,b) AS (SELECT 1, ?) SELECT "json"."filter"(JSON '"a"', y.b) FROM ((SELECT 1, 4) EXCEPT (SELECT 1,2)) x(x,y) CROSS JOIN y;
-=======
+
 START TRANSACTION;
 create table deleteall (i integer, j integer);
 insert into deleteall (select a,a as b from generate_series(cast(1 as integer),10000) as a(a));
 set optimizer='sequential_pipe';
 prepare select count(*) from deleteall where j in (2001,2007,2016,2028,2037,2047,2053,2059,2063,2067,2076,2087,2094,2099,2110,2115,2124,2135,2142,2147);
 EXEC **();
-ROLLBACK;
->>>>>>> f4169229
+ROLLBACK;