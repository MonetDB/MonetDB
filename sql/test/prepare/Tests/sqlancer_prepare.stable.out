--- conflicted
+++ resolved
@@ -137,23 +137,13 @@
 % .prepare,	.prepare,	.prepare,	.prepare,	.prepare,	.prepare # table_name
 % type,	digits,	scale,	schema,	table,	column # name
 % varchar,	int,	int,	varchar,	varchar,	varchar # type
-<<<<<<< HEAD
-% 7,	2,	1,	0,	2,	2 # length
-[ "boolean",	1,	0,	"",	"%6",	"%6"	]
-=======
 % 7,	2,	1,	0,	3,	3 # length
-[ "boolean",	1,	0,	"",	"%12",	"%12"	]
->>>>>>> ec45547e
+[ "boolean",	1,	0,	"",	"%10",	"%10"	]
 [ "decimal",	16,	6,	NULL,	NULL,	NULL	]
 #PREPARE SELECT "quarter"(date '2021-01-02') IN ("second"(TIME '01:00:00'), (select ? where true));
 % .prepare,	.prepare,	.prepare,	.prepare,	.prepare,	.prepare # table_name
 % type,	digits,	scale,	schema,	table,	column # name
 % varchar,	int,	int,	varchar,	varchar,	varchar # type
-<<<<<<< HEAD
-% 7,	2,	1,	0,	2,	2 # length
-[ "boolean",	1,	0,	"",	"%6",	"%6"	]
-=======
 % 7,	2,	1,	0,	3,	3 # length
-[ "boolean",	1,	0,	"",	"%12",	"%12"	]
->>>>>>> ec45547e
+[ "boolean",	1,	0,	"",	"%10",	"%10"	]
 [ "decimal",	16,	6,	NULL,	NULL,	NULL	]
