--- conflicted
+++ resolved
@@ -30,13 +30,8 @@
 #insert into foo values (42);
 [ 1	]
 #select id-row_number() over (order by id) from (select id from foo union all select id from foo) as z;
-<<<<<<< HEAD
-% .L1 # table_name
-% sql_sub_id # name
-=======
 % .L2 # table_name
 % L2 # name
->>>>>>> 9c458830
 % bigint # type
 % 2 # length
 [ 41	]
