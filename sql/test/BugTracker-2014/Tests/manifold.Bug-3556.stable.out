stdout of test 'manifold.Bug-3556` in directory 'sql/test/BugTracker-2014` itself:


# 14:13:38 >  
# 14:13:38 >  "mserver5" "--debug=10" "--set" "gdk_nr_threads=0" "--set" "mapi_open=true" "--set" "mapi_port=38920" "--set" "mapi_usock=/var/tmp/mtest-29507/.s.monetdb.38920" "--set" "monet_prompt=" "--forcemito" "--set" "mal_listing=2" "--dbpath=/export/scratch1/mk/Oct2014//Linux/var/MonetDB/mTests_sql_test_BugTracker-2014" "--set" "mal_listing=0" "--set" "embedded_r=yes"
# 14:13:38 >  

# MonetDB 5 server v11.19.0
# This is an unreleased version
# Serving database 'mTests_sql_test_BugTracker-2014', using 8 threads
# Compiled for x86_64-unknown-linux-gnu/64bit with 64bit OIDs dynamically linked
# Found 15.590 GiB available main-memory.
# Copyright (c) 1993-July 2008 CWI.
# Copyright (c) August 2008-2015 MonetDB B.V., all rights reserved
# Visit http://www.monetdb.org/ for further information
# Listening for connection requests on mapi:monetdb://vienna.ins.cwi.nl:38920/
# Listening for UNIX domain connection requests on mapi:monetdb:///var/tmp/mtest-29507/.s.monetdb.38920
# MonetDB/GIS module loaded
# MonetDB/SQL module loaded
# MonetDB/R   module loaded

Ready.
# SQL catalog created, loading sql scripts once
# loading sql script: 09_like.sql
# loading sql script: 10_math.sql
# loading sql script: 11_times.sql
# loading sql script: 12_url.sql
# loading sql script: 13_date.sql
# loading sql script: 14_inet.sql
# loading sql script: 15_querylog.sql
# loading sql script: 16_tracelog.sql
# loading sql script: 19_cluster.sql
# loading sql script: 20_vacuum.sql
# loading sql script: 21_dependency_functions.sql
# loading sql script: 22_clients.sql
# loading sql script: 23_skyserver.sql
# loading sql script: 24_zorder.sql
# loading sql script: 25_debug.sql
# loading sql script: 26_sysmon.sql
# loading sql script: 39_analytics.sql
# loading sql script: 40_geom.sql
# loading sql script: 40_json.sql
# loading sql script: 41_md5sum.sql
# loading sql script: 45_uuid.sql
# loading sql script: 46_gsl.sql
# loading sql script: 75_storagemodel.sql
# loading sql script: 80_statistics.sql
# loading sql script: 80_udf.sql
# loading sql script: 90_generator.sql
# loading sql script: 99_system.sql

# 14:13:38 >  
# 14:13:38 >  "mclient" "-lsql" "-ftest" "-Eutf-8" "-i" "-e" "--host=/var/tmp/mtest-29507" "--port=38920"
# 14:13:38 >  

#explain select replace(a1,a2,a3), id
#from (
#  select name as a1, 'a' as a2, 'A' as a3, id as id 
#  from sys.functions
#) as x;
% .explain # table_name
% mal # name
% clob # type
% 206 # length
function user.s4_1():void;
    X_3:void := querylog.define("explain select replace(a1,a2,a3), id\nfrom (\n select name as a1, \\'a\\' as a2, \\'A\\' as a3, id as id \n from sys.functions\n) as x;":str, "sequential_pipe":str, 34:int);
    X_33:bat[:str] := bat.new(nil:str);
    X_39:bat[:int] := bat.new(nil:int);
    X_37:bat[:int] := bat.new(nil:int);
    X_36:bat[:str] := bat.new(nil:str);
    X_35:bat[:str] := bat.new(nil:str);
    X_6:int := sql.mvc();
    C_106:bat[:oid] := sql.tid(X_6:int, "sys":str, "functions":str);
    X_7:bat[:oid] := mosaic.decompress(C_106:bat[:oid]);
    X_20:bat[:str] := sql.bind(X_6:int, "sys":str, "functions":str, "name":str, 0:int);
    (X_23:bat[:oid], X_24:bat[:str]) := sql.bind(X_6:int, "sys":str, "functions":str, "name":str, 2:int);
    X_22:bat[:str] := sql.bind(X_6:int, "sys":str, "functions":str, "name":str, 1:int);
<<<<<<< HEAD
    X_25:bat[:str] := sql.delta(X_20:bat[:str], C_23:bat[:oid], X_24:bat[:str], X_22:bat[:str]);
    X_26:bat[:str] := algebra.projection(X_7:bat[:oid], X_25:bat[:str]);
=======
    X_25:bat[:str] := sql.delta(X_20:bat[:str], X_23:bat[:oid], X_24:bat[:str], X_22:bat[:str]);
    X_26:bat[:str] := algebra.projection(C_7:bat[:oid], X_25:bat[:str]);
>>>>>>> 5a8e5bd6
    X_29:bat[:str] := mal.manifold("str":str, "replace":str, X_26:bat[:str], "a":str, "A":str);
    X_10:bat[:int] := sql.bind(X_6:int, "sys":str, "functions":str, "id":str, 0:int);
    (X_15:bat[:oid], X_16:bat[:int]) := sql.bind(X_6:int, "sys":str, "functions":str, "id":str, 2:int);
    X_13:bat[:int] := sql.bind(X_6:int, "sys":str, "functions":str, "id":str, 1:int);
<<<<<<< HEAD
    X_18:bat[:int] := sql.delta(X_10:bat[:int], C_15:bat[:oid], X_16:bat[:int], X_13:bat[:int]);
    X_19:bat[:int] := algebra.projection(X_7:bat[:oid], X_18:bat[:int]);
=======
    X_18:bat[:int] := sql.delta(X_10:bat[:int], X_15:bat[:oid], X_16:bat[:int], X_13:bat[:int]);
    X_19:bat[:int] := algebra.projection(C_7:bat[:oid], X_18:bat[:int]);
>>>>>>> 5a8e5bd6
    X_40:bat[:str] := bat.append(X_33:bat[:str], "sys.L12":str);
    X_42:bat[:str] := bat.append(X_35:bat[:str], "L12":str);
    X_44:bat[:str] := bat.append(X_36:bat[:str], "varchar":str);
    X_46:bat[:int] := bat.append(X_37:bat[:int], 0:int);
    X_48:bat[:int] := bat.append(X_39:bat[:int], 0:int);
    X_49:bat[:str] := bat.append(X_40:bat[:str], "sys.x":str);
    X_51:bat[:str] := bat.append(X_42:bat[:str], "id":str);
    X_53:bat[:str] := bat.append(X_44:bat[:str], "int":str);
    X_55:bat[:int] := bat.append(X_46:bat[:int], 32:int);
    X_57:bat[:int] := bat.append(X_48:bat[:int], 0:int);
    sql.resultSet(X_49:bat[:str], X_51:bat[:str], X_53:bat[:str], X_55:bat[:int], X_57:bat[:int], X_29:bat[:str], X_19:bat[:int]);
end user.s4_1;
#inline               actions= 0 time=3 usec 
#candidates           actions= 1 time=21 usec 
#remap                actions= 0 time=7 usec 
#costModel            actions= 1 time=19 usec 
#coercions            actions= 0 time=3 usec 
#evaluate             actions= 2 time=35 usec 
#emptybind            actions= 0 time=4 usec 
#pushselect           actions= 0 time=5 usec 
#aliases              actions= 4 time=28 usec 
#mergetable           actions= 0 time=27 usec 
#deadcode             actions= 4 time=19 usec 
#aliases              actions= 0 time=5 usec 
#constants            actions= 3 time=22 usec 
#commonTerms          actions= 0 time=19 usec 
#projectionpath       actions= 0 time=5 usec 
#reorder              actions= 1 time=33 usec 
#deadcode             actions= 0 time=6 usec 
#reduce               actions=33 time=35 usec 
#matpack              actions= 0 time=4 usec 
#querylog             actions= 0 time=0 usec 
#multiplex            actions= 1 time=20 usec 
#generator            actions= 0 time=2 usec 
#profiler             actions= 1 time=13 usec 
#garbageCollector     actions= 1 time=18 usec 
#total                actions= 1 time=415 usec 
#explain select replace(a1,a2,a3), id
#from (
#  select name as a1, 'a' as a2, 'A' as a3, id + 1 as id 
#  from sys.functions
#) as x;
% .explain # table_name
% mal # name
% clob # type
% 210 # length
function user.s6_1():void;
    X_4:void := querylog.define("explain select replace(a1,a2,a3), id\nfrom (\n select name as a1, \\'a\\' as a2, \\'A\\' as a3, id + 1 as id \n from sys.functions\n) as x;":str, "sequential_pipe":str, 40:int);
    X_42:bat[:str] := bat.new(nil:str);
    X_48:bat[:int] := bat.new(nil:int);
    X_46:bat[:int] := bat.new(nil:int);
    X_45:bat[:str] := bat.new(nil:str);
    X_44:bat[:str] := bat.new(nil:str);
    X_7:int := sql.mvc();
    C_117:bat[:oid] := sql.tid(X_7:int, "sys":str, "functions":str);
    X_8:bat[:oid] := mosaic.decompress(C_117:bat[:oid]);
    X_21:bat[:str] := sql.bind(X_7:int, "sys":str, "functions":str, "name":str, 0:int);
    (X_24:bat[:oid], X_25:bat[:str]) := sql.bind(X_7:int, "sys":str, "functions":str, "name":str, 2:int);
    X_23:bat[:str] := sql.bind(X_7:int, "sys":str, "functions":str, "name":str, 1:int);
<<<<<<< HEAD
    X_26:bat[:str] := sql.delta(X_21:bat[:str], C_24:bat[:oid], X_25:bat[:str], X_23:bat[:str]);
    X_27:bat[:str] := algebra.projection(X_8:bat[:oid], X_26:bat[:str]);
=======
    X_26:bat[:str] := sql.delta(X_21:bat[:str], X_24:bat[:oid], X_25:bat[:str], X_23:bat[:str]);
    X_27:bat[:str] := algebra.projection(C_8:bat[:oid], X_26:bat[:str]);
>>>>>>> 5a8e5bd6
    X_11:bat[:int] := sql.bind(X_7:int, "sys":str, "functions":str, "id":str, 0:int);
    (X_16:bat[:oid], X_17:bat[:int]) := sql.bind(X_7:int, "sys":str, "functions":str, "id":str, 2:int);
    X_14:bat[:int] := sql.bind(X_7:int, "sys":str, "functions":str, "id":str, 1:int);
<<<<<<< HEAD
    X_19:bat[:int] := sql.delta(X_11:bat[:int], C_16:bat[:oid], X_17:bat[:int], X_14:bat[:int]);
    X_20:bat[:int] := algebra.projection(X_8:bat[:oid], X_19:bat[:int]);
=======
    X_19:bat[:int] := sql.delta(X_11:bat[:int], X_16:bat[:oid], X_17:bat[:int], X_14:bat[:int]);
    X_20:bat[:int] := algebra.projection(C_8:bat[:oid], X_19:bat[:int]);
>>>>>>> 5a8e5bd6
    X_29:bat[:str] := algebra.project(X_20:bat[:int], "a":str);
    X_31:bat[:str] := algebra.project(X_20:bat[:int], "A":str);
    X_38:bat[:str] := mal.manifold("str":str, "replace":str, X_27:bat[:str], X_29:bat[:str], X_31:bat[:str]);
    X_32:bat[:lng] := batcalc.lng(X_20:bat[:int]);
    X_35:bat[:lng] := batcalc.+(X_32:bat[:lng], 1:lng);
    X_49:bat[:str] := bat.append(X_42:bat[:str], "sys.L12":str);
    X_51:bat[:str] := bat.append(X_44:bat[:str], "L12":str);
    X_53:bat[:str] := bat.append(X_45:bat[:str], "varchar":str);
    X_55:bat[:int] := bat.append(X_46:bat[:int], 0:int);
    X_57:bat[:int] := bat.append(X_48:bat[:int], 0:int);
    X_58:bat[:str] := bat.append(X_49:bat[:str], "sys.x":str);
    X_60:bat[:str] := bat.append(X_51:bat[:str], "id":str);
    X_62:bat[:str] := bat.append(X_53:bat[:str], "bigint":str);
    X_64:bat[:int] := bat.append(X_55:bat[:int], 64:int);
    X_66:bat[:int] := bat.append(X_57:bat[:int], 0:int);
    sql.resultSet(X_58:bat[:str], X_60:bat[:str], X_62:bat[:str], X_64:bat[:int], X_66:bat[:int], X_38:bat[:str], X_35:bat[:lng]);
end user.s6_1;
#inline               actions= 0 time=3 usec 
#candidates           actions= 1 time=23 usec 
#remap                actions= 1 time=78 usec 
#costModel            actions= 1 time=26 usec 
#coercions            actions= 0 time=2 usec 
#evaluate             actions= 3 time=46 usec 
#emptybind            actions= 0 time=4 usec 
#pushselect           actions= 0 time=4 usec 
#aliases              actions= 5 time=30 usec 
#mergetable           actions= 0 time=35 usec 
#deadcode             actions= 4 time=27 usec 
#aliases              actions= 0 time=6 usec 
#constants            actions= 5 time=31 usec 
#commonTerms          actions= 0 time=12 usec 
#projectionpath       actions= 0 time=5 usec 
#reorder              actions= 1 time=42 usec 
#deadcode             actions= 0 time=6 usec 
#reduce               actions=38 time=44 usec 
#matpack              actions= 0 time=4 usec 
#querylog             actions= 0 time=1 usec 
#multiplex            actions= 1 time=28 usec 
#generator            actions= 0 time=2 usec 
#profiler             actions= 1 time=21 usec 
#garbageCollector     actions= 1 time=27 usec 
#total                actions= 1 time=572 usec 
#explain select replace(a1,a2,a3), id
#from (
#  select name as a1, 'a' as a2, 'A' as a3, abs(id) as id 
#  from sys.functions
#) as x;
% .explain # table_name
% mal # name
% clob # type
% 211 # length
function user.s8_1():void;
    X_3:void := querylog.define("explain select replace(a1,a2,a3), id\nfrom (\n select name as a1, \\'a\\' as a2, \\'A\\' as a3, abs(id) as id \n from sys.functions\n) as x;":str, "sequential_pipe":str, 37:int);
    X_38:bat[:str] := bat.new(nil:str);
    X_44:bat[:int] := bat.new(nil:int);
    X_42:bat[:int] := bat.new(nil:int);
    X_41:bat[:str] := bat.new(nil:str);
    X_40:bat[:str] := bat.new(nil:str);
    X_6:int := sql.mvc();
    C_111:bat[:oid] := sql.tid(X_6:int, "sys":str, "functions":str);
    X_7:bat[:oid] := mosaic.decompress(C_111:bat[:oid]);
    X_20:bat[:str] := sql.bind(X_6:int, "sys":str, "functions":str, "name":str, 0:int);
    (X_23:bat[:oid], X_24:bat[:str]) := sql.bind(X_6:int, "sys":str, "functions":str, "name":str, 2:int);
    X_22:bat[:str] := sql.bind(X_6:int, "sys":str, "functions":str, "name":str, 1:int);
<<<<<<< HEAD
    X_25:bat[:str] := sql.delta(X_20:bat[:str], C_23:bat[:oid], X_24:bat[:str], X_22:bat[:str]);
    X_26:bat[:str] := algebra.projection(X_7:bat[:oid], X_25:bat[:str]);
=======
    X_25:bat[:str] := sql.delta(X_20:bat[:str], X_23:bat[:oid], X_24:bat[:str], X_22:bat[:str]);
    X_26:bat[:str] := algebra.projection(C_7:bat[:oid], X_25:bat[:str]);
>>>>>>> 5a8e5bd6
    X_10:bat[:int] := sql.bind(X_6:int, "sys":str, "functions":str, "id":str, 0:int);
    (X_15:bat[:oid], X_16:bat[:int]) := sql.bind(X_6:int, "sys":str, "functions":str, "id":str, 2:int);
    X_13:bat[:int] := sql.bind(X_6:int, "sys":str, "functions":str, "id":str, 1:int);
<<<<<<< HEAD
    X_18:bat[:int] := sql.delta(X_10:bat[:int], C_15:bat[:oid], X_16:bat[:int], X_13:bat[:int]);
    X_19:bat[:int] := algebra.projection(X_7:bat[:oid], X_18:bat[:int]);
=======
    X_18:bat[:int] := sql.delta(X_10:bat[:int], X_15:bat[:oid], X_16:bat[:int], X_13:bat[:int]);
    X_19:bat[:int] := algebra.projection(C_7:bat[:oid], X_18:bat[:int]);
>>>>>>> 5a8e5bd6
    X_28:bat[:str] := algebra.project(X_19:bat[:int], "a":str);
    X_30:bat[:str] := algebra.project(X_19:bat[:int], "A":str);
    X_34:bat[:str] := mal.manifold("str":str, "replace":str, X_26:bat[:str], X_28:bat[:str], X_30:bat[:str]);
    X_31:bat[:int] := batcalc.abs(X_19:bat[:int]);
    X_45:bat[:str] := bat.append(X_38:bat[:str], "sys.L12":str);
    X_47:bat[:str] := bat.append(X_40:bat[:str], "L12":str);
    X_49:bat[:str] := bat.append(X_41:bat[:str], "varchar":str);
    X_51:bat[:int] := bat.append(X_42:bat[:int], 0:int);
    X_53:bat[:int] := bat.append(X_44:bat[:int], 0:int);
    X_54:bat[:str] := bat.append(X_45:bat[:str], "sys.x":str);
    X_56:bat[:str] := bat.append(X_47:bat[:str], "id":str);
    X_58:bat[:str] := bat.append(X_49:bat[:str], "int":str);
    X_60:bat[:int] := bat.append(X_51:bat[:int], 32:int);
    X_62:bat[:int] := bat.append(X_53:bat[:int], 0:int);
    sql.resultSet(X_54:bat[:str], X_56:bat[:str], X_58:bat[:str], X_60:bat[:int], X_62:bat[:int], X_34:bat[:str], X_31:bat[:int]);
end user.s8_1;
#inline               actions= 0 time=3 usec 
#candidates           actions= 1 time=20 usec 
#remap                actions= 1 time=40 usec 
#costModel            actions= 1 time=18 usec 
#coercions            actions= 0 time=3 usec 
#evaluate             actions= 2 time=36 usec 
#emptybind            actions= 0 time=5 usec 
#pushselect           actions= 0 time=5 usec 
#aliases              actions= 4 time=22 usec 
#mergetable           actions= 0 time=27 usec 
#deadcode             actions= 4 time=20 usec 
#aliases              actions= 0 time=5 usec 
#constants            actions= 4 time=24 usec 
#commonTerms          actions= 0 time=12 usec 
#projectionpath       actions= 0 time=5 usec 
#reorder              actions= 1 time=33 usec 
#deadcode             actions= 0 time=6 usec 
#reduce               actions=36 time=35 usec 
#matpack              actions= 0 time=4 usec 
#querylog             actions= 0 time=1 usec 
#multiplex            actions= 1 time=21 usec 
#generator            actions= 0 time=2 usec 
#profiler             actions= 1 time=14 usec 
#garbageCollector     actions= 1 time=21 usec 
#total                actions= 1 time=443 usec 

# 14:13:39 >  
# 14:13:39 >  "Done."
# 14:13:39 >  
<|MERGE_RESOLUTION|>--- conflicted
+++ resolved
@@ -75,24 +75,14 @@
     X_20:bat[:str] := sql.bind(X_6:int, "sys":str, "functions":str, "name":str, 0:int);
     (X_23:bat[:oid], X_24:bat[:str]) := sql.bind(X_6:int, "sys":str, "functions":str, "name":str, 2:int);
     X_22:bat[:str] := sql.bind(X_6:int, "sys":str, "functions":str, "name":str, 1:int);
-<<<<<<< HEAD
-    X_25:bat[:str] := sql.delta(X_20:bat[:str], C_23:bat[:oid], X_24:bat[:str], X_22:bat[:str]);
+    X_25:bat[:str] := sql.delta(X_20:bat[:str], X_23:bat[:oid], X_24:bat[:str], X_22:bat[:str]);
     X_26:bat[:str] := algebra.projection(X_7:bat[:oid], X_25:bat[:str]);
-=======
-    X_25:bat[:str] := sql.delta(X_20:bat[:str], X_23:bat[:oid], X_24:bat[:str], X_22:bat[:str]);
-    X_26:bat[:str] := algebra.projection(C_7:bat[:oid], X_25:bat[:str]);
->>>>>>> 5a8e5bd6
     X_29:bat[:str] := mal.manifold("str":str, "replace":str, X_26:bat[:str], "a":str, "A":str);
     X_10:bat[:int] := sql.bind(X_6:int, "sys":str, "functions":str, "id":str, 0:int);
     (X_15:bat[:oid], X_16:bat[:int]) := sql.bind(X_6:int, "sys":str, "functions":str, "id":str, 2:int);
     X_13:bat[:int] := sql.bind(X_6:int, "sys":str, "functions":str, "id":str, 1:int);
-<<<<<<< HEAD
-    X_18:bat[:int] := sql.delta(X_10:bat[:int], C_15:bat[:oid], X_16:bat[:int], X_13:bat[:int]);
+    X_18:bat[:int] := sql.delta(X_10:bat[:int], X_15:bat[:oid], X_16:bat[:int], X_13:bat[:int]);
     X_19:bat[:int] := algebra.projection(X_7:bat[:oid], X_18:bat[:int]);
-=======
-    X_18:bat[:int] := sql.delta(X_10:bat[:int], X_15:bat[:oid], X_16:bat[:int], X_13:bat[:int]);
-    X_19:bat[:int] := algebra.projection(C_7:bat[:oid], X_18:bat[:int]);
->>>>>>> 5a8e5bd6
     X_40:bat[:str] := bat.append(X_33:bat[:str], "sys.L12":str);
     X_42:bat[:str] := bat.append(X_35:bat[:str], "L12":str);
     X_44:bat[:str] := bat.append(X_36:bat[:str], "varchar":str);
@@ -152,23 +142,13 @@
     X_21:bat[:str] := sql.bind(X_7:int, "sys":str, "functions":str, "name":str, 0:int);
     (X_24:bat[:oid], X_25:bat[:str]) := sql.bind(X_7:int, "sys":str, "functions":str, "name":str, 2:int);
     X_23:bat[:str] := sql.bind(X_7:int, "sys":str, "functions":str, "name":str, 1:int);
-<<<<<<< HEAD
-    X_26:bat[:str] := sql.delta(X_21:bat[:str], C_24:bat[:oid], X_25:bat[:str], X_23:bat[:str]);
+    X_26:bat[:str] := sql.delta(X_21:bat[:str], X_24:bat[:oid], X_25:bat[:str], X_23:bat[:str]);
     X_27:bat[:str] := algebra.projection(X_8:bat[:oid], X_26:bat[:str]);
-=======
-    X_26:bat[:str] := sql.delta(X_21:bat[:str], X_24:bat[:oid], X_25:bat[:str], X_23:bat[:str]);
-    X_27:bat[:str] := algebra.projection(C_8:bat[:oid], X_26:bat[:str]);
->>>>>>> 5a8e5bd6
     X_11:bat[:int] := sql.bind(X_7:int, "sys":str, "functions":str, "id":str, 0:int);
     (X_16:bat[:oid], X_17:bat[:int]) := sql.bind(X_7:int, "sys":str, "functions":str, "id":str, 2:int);
     X_14:bat[:int] := sql.bind(X_7:int, "sys":str, "functions":str, "id":str, 1:int);
-<<<<<<< HEAD
-    X_19:bat[:int] := sql.delta(X_11:bat[:int], C_16:bat[:oid], X_17:bat[:int], X_14:bat[:int]);
+    X_19:bat[:int] := sql.delta(X_11:bat[:int], X_16:bat[:oid], X_17:bat[:int], X_14:bat[:int]);
     X_20:bat[:int] := algebra.projection(X_8:bat[:oid], X_19:bat[:int]);
-=======
-    X_19:bat[:int] := sql.delta(X_11:bat[:int], X_16:bat[:oid], X_17:bat[:int], X_14:bat[:int]);
-    X_20:bat[:int] := algebra.projection(C_8:bat[:oid], X_19:bat[:int]);
->>>>>>> 5a8e5bd6
     X_29:bat[:str] := algebra.project(X_20:bat[:int], "a":str);
     X_31:bat[:str] := algebra.project(X_20:bat[:int], "A":str);
     X_38:bat[:str] := mal.manifold("str":str, "replace":str, X_27:bat[:str], X_29:bat[:str], X_31:bat[:str]);
@@ -233,23 +213,13 @@
     X_20:bat[:str] := sql.bind(X_6:int, "sys":str, "functions":str, "name":str, 0:int);
     (X_23:bat[:oid], X_24:bat[:str]) := sql.bind(X_6:int, "sys":str, "functions":str, "name":str, 2:int);
     X_22:bat[:str] := sql.bind(X_6:int, "sys":str, "functions":str, "name":str, 1:int);
-<<<<<<< HEAD
-    X_25:bat[:str] := sql.delta(X_20:bat[:str], C_23:bat[:oid], X_24:bat[:str], X_22:bat[:str]);
+    X_25:bat[:str] := sql.delta(X_20:bat[:str], X_23:bat[:oid], X_24:bat[:str], X_22:bat[:str]);
     X_26:bat[:str] := algebra.projection(X_7:bat[:oid], X_25:bat[:str]);
-=======
-    X_25:bat[:str] := sql.delta(X_20:bat[:str], X_23:bat[:oid], X_24:bat[:str], X_22:bat[:str]);
-    X_26:bat[:str] := algebra.projection(C_7:bat[:oid], X_25:bat[:str]);
->>>>>>> 5a8e5bd6
     X_10:bat[:int] := sql.bind(X_6:int, "sys":str, "functions":str, "id":str, 0:int);
     (X_15:bat[:oid], X_16:bat[:int]) := sql.bind(X_6:int, "sys":str, "functions":str, "id":str, 2:int);
     X_13:bat[:int] := sql.bind(X_6:int, "sys":str, "functions":str, "id":str, 1:int);
-<<<<<<< HEAD
-    X_18:bat[:int] := sql.delta(X_10:bat[:int], C_15:bat[:oid], X_16:bat[:int], X_13:bat[:int]);
+    X_18:bat[:int] := sql.delta(X_10:bat[:int], X_15:bat[:oid], X_16:bat[:int], X_13:bat[:int]);
     X_19:bat[:int] := algebra.projection(X_7:bat[:oid], X_18:bat[:int]);
-=======
-    X_18:bat[:int] := sql.delta(X_10:bat[:int], X_15:bat[:oid], X_16:bat[:int], X_13:bat[:int]);
-    X_19:bat[:int] := algebra.projection(C_7:bat[:oid], X_18:bat[:int]);
->>>>>>> 5a8e5bd6
     X_28:bat[:str] := algebra.project(X_19:bat[:int], "a":str);
     X_30:bat[:str] := algebra.project(X_19:bat[:int], "A":str);
     X_34:bat[:str] := mal.manifold("str":str, "replace":str, X_26:bat[:str], X_28:bat[:str], X_30:bat[:str]);
