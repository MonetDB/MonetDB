--- conflicted
+++ resolved
@@ -80,18 +80,6 @@
     X_43 := bat.append(X_35,0);
     X_51 := bat.append(X_43,0);
     X_3 := sql.mvc();
-<<<<<<< HEAD
-    C_4:bat[:oid,:oid] := sql.tid(X_3,"sys","functions");
-    X_7:bat[:oid,:str] := sql.bind(X_3,"sys","functions","name",0);
-    (C_10,r1_10) := sql.bind(X_3,"sys","functions","name",2);
-    X_13:bat[:oid,:str] := sql.bind(X_3,"sys","functions","name",1);
-    X_15 := sql.delta(X_7,C_10,r1_10,X_13);
-    X_16 := algebra.projection(C_4,X_15);
-    X_17:bat[:oid,:str] := mal.manifold("str","replace",X_16,A0,A1);
-    X_20:bat[:oid,:int] := sql.bind(X_3,"sys","functions","id",0);
-    (C_22,r1_24) := sql.bind(X_3,"sys","functions","id",2);
-    X_24:bat[:oid,:int] := sql.bind(X_3,"sys","functions","id",1);
-=======
     C_4:bat[:oid] := sql.tid(X_3,"sys","functions");
     X_7:bat[:str] := sql.bind(X_3,"sys","functions","name",0);
     (C_10,r1_10) := sql.bind(X_3,"sys","functions","name",2);
@@ -102,7 +90,6 @@
     X_20:bat[:int] := sql.bind(X_3,"sys","functions","id",0);
     (C_22,r1_24) := sql.bind(X_3,"sys","functions","id",2);
     X_24:bat[:int] := sql.bind(X_3,"sys","functions","id",1);
->>>>>>> 242cceaf
     X_25 := sql.delta(X_20,C_22,r1_24,X_24);
     X_26 := algebra.projection(C_4,X_25);
     sql.resultSet(X_44,X_46,X_47,X_49,X_51,X_17,X_26);
@@ -134,17 +121,6 @@
     X_48 := bat.append(X_40,0);
     X_56 := bat.append(X_48,0);
     X_4 := sql.mvc();
-<<<<<<< HEAD
-    C_5:bat[:oid,:oid] := sql.tid(X_4,"sys","functions");
-    X_8:bat[:oid,:str]  := sql.bind(X_4,"sys","functions","name",0);
-    (C_11,r1_11) := sql.bind(X_4,"sys","functions","name",2);
-    X_14:bat[:oid,:str]  := sql.bind(X_4,"sys","functions","name",1);
-    X_16 := sql.delta(X_8,C_11,r1_11,X_14);
-    X_17 := algebra.projection(C_5,X_16);
-    X_18:bat[:oid,:int]  := sql.bind(X_4,"sys","functions","id",0);
-    (C_20,r1_20) := sql.bind(X_4,"sys","functions","id",2);
-    X_22:bat[:oid,:int]  := sql.bind(X_4,"sys","functions","id",1);
-=======
     C_5:bat[:oid] := sql.tid(X_4,"sys","functions");
     X_8:bat[:str] := sql.bind(X_4,"sys","functions","name",0);
     (C_11,r1_11) := sql.bind(X_4,"sys","functions","name",2);
@@ -154,20 +130,13 @@
     X_18:bat[:int] := sql.bind(X_4,"sys","functions","id",0);
     (C_20,r1_20) := sql.bind(X_4,"sys","functions","id",2);
     X_22:bat[:int] := sql.bind(X_4,"sys","functions","id",1);
->>>>>>> 242cceaf
     X_23 := sql.delta(X_18,C_20,r1_20,X_22);
     X_24 := algebra.projection(C_5,X_23);
     X_25 := algebra.project(X_24,A0);
     X_26 := algebra.project(X_24,A1);
-<<<<<<< HEAD
-    X_27:bat[:oid,:str]  := mal.manifold("str","replace",X_17,X_25,X_26);
-    X_30 := batcalc.lng(X_24);
-    X_31:bat[:oid,:lng] := batcalc.+(X_30,A2);
-=======
     X_27:bat[:str] := mal.manifold("str","replace",X_17,X_25,X_26);
     X_30 := batcalc.lng(X_24);
     X_31:bat[:lng] := batcalc.+(X_30,A2);
->>>>>>> 242cceaf
     sql.resultSet(X_49,X_51,X_52,X_54,X_56,X_27,X_31);
 end user.s3_1;
 #explain select replace(a1,a2,a3), id
@@ -197,17 +166,6 @@
     X_46 := bat.append(X_38,0);
     X_54 := bat.append(X_46,0);
     X_3 := sql.mvc();
-<<<<<<< HEAD
-    C_4:bat[:oid,:oid] := sql.tid(X_3,"sys","functions");
-    X_7:bat[:oid,:str] := sql.bind(X_3,"sys","functions","name",0);
-    (C_10,r1_10) := sql.bind(X_3,"sys","functions","name",2);
-    X_13:bat[:oid,:str] := sql.bind(X_3,"sys","functions","name",1);
-    X_15 := sql.delta(X_7,C_10,r1_10,X_13);
-    X_16 := algebra.projection(C_4,X_15);
-    X_17:bat[:oid,:int] := sql.bind(X_3,"sys","functions","id",0);
-    (C_19,r1_19) := sql.bind(X_3,"sys","functions","id",2);
-    X_21:bat[:oid,:int] := sql.bind(X_3,"sys","functions","id",1);
-=======
     C_4:bat[:oid] := sql.tid(X_3,"sys","functions");
     X_7:bat[:str] := sql.bind(X_3,"sys","functions","name",0);
     (C_10,r1_10) := sql.bind(X_3,"sys","functions","name",2);
@@ -217,18 +175,12 @@
     X_17:bat[:int] := sql.bind(X_3,"sys","functions","id",0);
     (C_19,r1_19) := sql.bind(X_3,"sys","functions","id",2);
     X_21:bat[:int] := sql.bind(X_3,"sys","functions","id",1);
->>>>>>> 242cceaf
     X_22 := sql.delta(X_17,C_19,r1_19,X_21);
     X_23 := algebra.projection(C_4,X_22);
     X_24 := algebra.project(X_23,A0);
     X_25 := algebra.project(X_23,A1);
-<<<<<<< HEAD
-    X_26:bat[:oid,:str] := mal.manifold("str","replace",X_16,X_24,X_25);
-    X_29:bat[:oid,:int] := batcalc.abs(X_23);
-=======
     X_26:bat[:str] := mal.manifold("str","replace",X_16,X_24,X_25);
     X_29:bat[:int] := batcalc.abs(X_23);
->>>>>>> 242cceaf
     sql.resultSet(X_47,X_49,X_50,X_52,X_54,X_26,X_29);
 end user.s4_1;
 
