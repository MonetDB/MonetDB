/*
 * This Source Code Form is subject to the terms of the Mozilla Public
 * License, v. 2.0.  If a copy of the MPL was not distributed with this
 * file, You can obtain one at http://mozilla.org/MPL/2.0/.
 *
 * Copyright 1997 - July 2008 CWI, August 2008 - 2020 MonetDB B.V.
 */

#include "monetdb_config.h"
#include "sql_types.h"
#include "sql_storage.h"
#include "store_dependency.h"
#include "store_sequence.h"

#include "bat/bat_utils.h"
#include "bat/bat_storage.h"
#include "bat/bat_table.h"
#include "bat/bat_logger.h"

/* version 05.23.00 of catalog */
#define CATALOG_VERSION 52300
int catalog_version = 0;

static MT_Lock bs_lock = MT_LOCK_INITIALIZER(bs_lock);		/* protect access of the gtrans structure */
static MT_Lock flush_lock = MT_LOCK_INITIALIZER(flush_lock);		/* protect flushing and hot snapshots */
static sqlid store_oid = 0;
static sqlid prev_oid = 0;
static size_t new_trans_size = 0;
sql_trans *gtrans = NULL;
/* keep list(s) of active and passive sessions (active started a transaction) */
list *active_sessions = NULL;
list *passive_sessions = NULL;
sql_allocator *store_sa = NULL;
ATOMIC_TYPE transactions = ATOMIC_VAR_INIT(0);
ATOMIC_TYPE nr_sessions = ATOMIC_VAR_INIT(0);
ATOMIC_TYPE store_nr_active = ATOMIC_VAR_INIT(0);
store_type active_store_type = store_bat;
int trans_id = 0;
int store_readonly = 0;
int store_singleuser = 0;
int store_initialized = 0;
int store_debug = 0;

store_functions store_funcs;
table_functions table_funcs;
logger_functions logger_funcs;

static int schema_number = 0; /* each committed schema change triggers a new
				 schema number (session wise unique number) */

#define MAX_SPARES 32
static sql_trans *spare_trans[MAX_SPARES];
static int spares = 0;

static int
key_cmp(sql_key *k, sqlid *id)
{
	if (k && id &&k->base.id == *id)
		return 0;
	return 1;
}

#define MAX_MAP 1024
static int map_first = 0;
static int map_last = 0;

static int map_timestamp[MAX_MAP];
static lng map_log_saved_id[MAX_MAP];

static void
map_add(int ts, lng saved_id)
{
	if (map_first != map_last) {
		int p = map_last-1;
		if (p < 0)
			p = MAX_MAP-1;
		if (map_log_saved_id[p] == saved_id) {
			map_timestamp[p] = ts;
			return;
		}
	}
	map_timestamp[map_last] = ts;
	map_log_saved_id[map_last] = saved_id;
	map_last++;
	if (map_last==MAX_MAP)
		map_last = 0;
	if (map_last == map_first) {
		map_first++;
		if (map_first==MAX_MAP)
			map_first = 0;
	}
}

static int
oldest_active_tid(void)
{
	if (active_sessions && active_sessions->h) {
		sql_session *s = active_sessions->h->data;
		return s->tr->stime;
	}
	return -1;
}

static lng
map_find_oldest_saved_id(int oldest_active_ts)
{
	int i;
	lng saved_id = 0;

	if (oldest_active_ts >= 0) {
		for(i = map_first; i != map_last && map_timestamp[i] < oldest_active_ts; i=((i+1)%MAX_MAP) )
			saved_id = map_log_saved_id[i];
	} else {
		i = map_last-1;
		saved_id = map_log_saved_id[i];
	}
	if (saved_id)
		map_first = i;
	return saved_id;
}

static int stamp = 1;

static int timestamp(void) {
	return stamp++;
}

static inline bool
instore(sqlid id)
{
	if (id >= 2000 && id <= 2162)
		return true;
	return false;
}

void
key_destroy(sql_key *k)
{
	node *n;

	/* remove key from schema */
	list_remove_data(k->t->s->keys,k);
	if (k->type == ukey || k->type == pkey) {
		sql_ukey *uk = (sql_ukey *) k;
		if (uk->keys) {
			for (n = uk->keys->h; n; n= n->next) {
	       	         	sql_fkey *fk = (sql_fkey *) n->data;
				fk->rkey = NULL;
			}
			list_destroy(uk->keys);
			uk->keys = NULL;
		}
	}
	/* we need to be removed from the rkey list */
	if (k->type == fkey) {
		sql_fkey *fk = (sql_fkey *) k;

		if (fk->rkey) {
			n = list_find_name(fk->rkey->keys, fk->k.base.name);
			list_remove_node(fk->rkey->keys, n);
		}
		fk->rkey = NULL;
	}
	list_destroy(k->columns);
	k->columns = NULL;
	if ((k->type == pkey) && (k->t->pkey == (sql_ukey *) k))
		k->t->pkey = NULL;
}

void
idx_destroy(sql_idx * i)
{
	if (--(i->base.refcnt) > 0)
		return;
	if (i->po)
		idx_destroy(i->po);
	/* remove idx from schema */
	list_remove_data(i->t->s->idxs, i);
	list_destroy(i->columns);
	i->columns = NULL;
	if (isTable(i->t))
		store_funcs.destroy_idx(NULL, i);
}

static void
trigger_destroy(sql_trigger *tr)
{
	/* remove trigger from schema */
	list_remove_data(tr->t->s->triggers, tr);
	if (tr->columns) {
		list_destroy(tr->columns);
		tr->columns = NULL;
	}
}

void
column_destroy(sql_column *c)
{
	if (--(c->base.refcnt) > 0)
		return;
	if (c->po)
		column_destroy(c->po);
	if (isTable(c->t))
		store_funcs.destroy_col(NULL, c);
}

void
table_destroy(sql_table *t)
{
	if (--(t->base.refcnt) > 0)
		return;
	if (t->members) {
		list_destroy(t->members);
		t->members = NULL;
	}
	cs_destroy(&t->keys);
	cs_destroy(&t->idxs);
	cs_destroy(&t->triggers);
	cs_destroy(&t->columns);
	if (t->po)
		table_destroy(t->po);
	if (isTable(t))
		store_funcs.destroy_del(NULL, t);
}

static void
table_cleanup(sql_table *t)
{
	if (t->keys.dset) {
		list_destroy(t->keys.dset);
		t->keys.dset = NULL;
	}
	if (t->idxs.dset) {
		list_destroy(t->idxs.dset);
		t->idxs.dset = NULL;
	}
	if (t->triggers.dset) {
		list_destroy(t->triggers.dset);
		t->triggers.dset = NULL;
	}
	if (t->columns.dset) {
		list_destroy(t->columns.dset);
		t->columns.dset = NULL;
	}
}

static void
table_reset_parent(sql_table *t, sql_trans *tr)
{
	sql_table *p = t->po;
	int istmp = isTempSchema(t->s) && t->base.allocated;

	if (isTable(t) && !istmp)
		store_funcs.bind_del_data(tr, t);
	t->po = NULL;
	if (t->idxs.set) {
		for(node *n = t->idxs.set->h; n; n = n->next) {
			sql_idx *i = n->data;

			if (isTable(i->t) && idx_has_column(i->type) && !istmp)
				store_funcs.bind_idx_data(tr, i);
			if (i->po)
				idx_destroy(i->po);
			i->po = NULL;
			i->base.wtime = 1;
		}
	}
	assert(t->idxs.dset == NULL);
	if (t->columns.set) {
		for(node *n = t->columns.set->h; n; n = n->next) {
			sql_column *c = n->data;

			if (isTable(c->t) && !istmp)
				store_funcs.bind_col_data(tr, c);
			if (c->po)
				column_destroy(c->po);
			c->po = NULL;
			c->base.wtime = 1;
		}
	}
	assert(t->columns.dset == NULL);
	if (p)
		table_destroy(p);
	if (isTable(t)) {
		assert(t->base.allocated);
	    t->base.wtime = 1;
	}
}

void
schema_destroy(sql_schema *s)
{
	cs_destroy(&s->parts);
	cs_destroy(&s->tables);
	cs_destroy(&s->funcs);
	cs_destroy(&s->types);
	list_destroy(s->keys);
	list_destroy(s->idxs);
	list_destroy(s->triggers);
	s->keys = NULL;
	s->idxs = NULL;
	s->triggers = NULL;
}

static void
schema_cleanup(sql_schema *s)
{
	if (s->tables.set)
		for (node *n = s->tables.set->h; n; n = n->next)
			table_cleanup(n->data);
	if (s->tables.dset) {
		list_destroy(s->tables.dset);
		s->tables.dset = NULL;
	}
	if (s->funcs.dset) {
		list_destroy(s->funcs.dset);
		s->funcs.dset = NULL;
	}
	if (s->types.dset) {
		list_destroy(s->types.dset);
		s->types.dset = NULL;
	}
	if (s->parts.dset) {
		list_destroy(s->parts.dset);
		s->parts.dset = NULL;
	}
}

static void
schema_reset_parent(sql_schema *s, sql_trans *tr)
{
	if (s->tables.set)
		for (node *n = s->tables.set->h; n; n = n->next)
			table_reset_parent(n->data, tr);
	assert(s->tables.dset == NULL);
}

static void
trans_drop_tmp(sql_trans *tr)
{
	sql_schema *tmp;

	if (!tr)
		return;

	tmp = find_sql_schema(tr, "tmp");

	if (tmp->tables.set) {
		node *n;
		for (n = tmp->tables.set->h; n; ) {
			node *nxt = n->next;
			sql_table *t = n->data;

			if (t->persistence == SQL_LOCAL_TEMP)
				cs_remove_node(&tmp->tables, n);
			n = nxt;
		}
	}
}

sql_trans *
sql_trans_destroy(sql_trans *t, bool try_spare)
{
	sql_trans *res = t->parent;

	TRC_DEBUG(SQL_STORE, "Destroy transaction: %p\n", t);

	if (t->sa->nr > 2*new_trans_size)
		try_spare = 0;
	if (res == gtrans && spares < ((GDKdebug & FORCEMITOMASK) ? 2 : MAX_SPARES) && !t->name && try_spare) {
		TRC_DEBUG(SQL_STORE, "Spared '%d' transactions '%p'\n", spares, t);
		trans_drop_tmp(t);
		spare_trans[spares++] = t;
		return res;
	}

	if (t->name)
		t->name = NULL;

	cs_destroy(&t->schemas);
	sa_destroy(t->sa);
	_DELETE(t);
	(void) ATOMIC_DEC(&transactions);
	return res;
}

static void
trans_cleanup(sql_trans *t)
{
	for (node *m = t->schemas.set->h; m; m = m->next)
		schema_cleanup(m->data);
	if (t->schemas.dset) {
		list_destroy(t->schemas.dset);
		t->schemas.dset = NULL;
	}
}

static void
trans_reset_parent(sql_trans *t)
{
	for (node *m = t->schemas.set->h; m; m = m->next)
		schema_reset_parent(m->data, t);
	t->parent = NULL;
}


static void
destroy_spare_transactions(void)
{
	int i, s = spares;

	spares = (GDKdebug & FORCEMITOMASK)? 2 : MAX_SPARES; /* ie now there not spared anymore */
	for (i = 0; i < s; i++) {
		sql_trans_destroy(spare_trans[i], false);
	}
	spares = 0;
}

static int
tr_flag(sql_base * b, int flags)
{
	if (!newFlagSet(flags))
		return flags;
	return b->flags;
}

static void
load_keycolumn(sql_trans *tr, sql_key *k, oid rid)
{
	void *v;
	sql_kc *kc = SA_ZNEW(tr->sa, sql_kc);
	sql_schema *syss = find_sql_schema(tr, "sys");
	sql_table *objects = find_sql_table(syss, "objects");

	v = table_funcs.column_find_value(tr, find_sql_column(objects, "name"), rid);
	kc->c = find_sql_column(k->t, v); 	_DELETE(v);
	list_append(k->columns, kc);
	assert(kc->c);
}

static void *
find_key( sql_trans *tr, sql_table *t, sqlid rkey)
{
	node *n, *m;

	if ((n = list_find(t->s->keys, &rkey, (fcmp) &key_cmp))){
		return n->data;
	}
	for (n = tr->schemas.set->h; n; n = n->next) {
		sql_schema *s = n->data;

		if ((m = list_find(s->keys, &rkey, (fcmp) &key_cmp))){
			return m->data;
		}
	}
	return NULL;
}

static sql_key *
load_key(sql_trans *tr, sql_table *t, oid rid)
{
	void *v;
	sql_key *nk;
	sql_schema *syss = find_sql_schema(tr, "sys");
	sql_table *keys = find_sql_table(syss, "keys");
	sql_table *objects = find_sql_table(syss, "objects");
	sql_column *kc_id, *kc_nr;
	key_type ktype;
	node *n;
	rids *rs;
	sqlid kid;
	oid r = oid_nil;

	v = table_funcs.column_find_value(tr, find_sql_column(keys, "type"), rid);
 	ktype = (key_type) *(int *)v;		_DELETE(v);
	nk = (ktype != fkey)?(sql_key*)SA_ZNEW(tr->sa, sql_ukey):(sql_key*)SA_ZNEW(tr->sa, sql_fkey);
	v = table_funcs.column_find_value(tr, find_sql_column(keys, "id"), rid);
 	kid = *(sqlid *)v;			_DELETE(v);
	v = table_funcs.column_find_value(tr, find_sql_column(keys, "name"), rid);
	base_init(tr->sa, &nk->base, kid, 0, v);	_DELETE(v);
	nk->type = ktype;
	nk->columns = list_new(tr->sa, (fdestroy) NULL);
	nk->t = t;

	if (ktype == ukey || ktype == pkey) {
		sql_ukey *uk = (sql_ukey *) nk;

		uk->keys = NULL;

		if (ktype == pkey)
			t->pkey = uk;
	} else {
		sql_fkey *fk = (sql_fkey *) nk;
		int action;

		v = table_funcs.column_find_value(tr, find_sql_column(keys, "action"), rid);
		action = *(int *)v;		_DELETE(v);
		fk->rkey = NULL;
		fk->on_delete = action & 255;
		fk->on_update = (action>>8) & 255;
	}

	kc_id = find_sql_column(objects, "id");
	kc_nr = find_sql_column(objects, "nr");
	rs = table_funcs.rids_select(tr, kc_id, &nk->base.id, &nk->base.id, NULL);
	rs = table_funcs.rids_orderby(tr, rs, kc_nr);
	for (r = table_funcs.rids_next(rs); !is_oid_nil(r); r = table_funcs.rids_next(rs))
		load_keycolumn(tr, nk, r);
	table_funcs.rids_destroy(rs);

	/* find idx with same name */
	n = list_find_name(nk->t->s->idxs, nk->base.name);
	if (n) {
		nk->idx = (sql_idx *) n->data;
		nk->idx->key = nk;
	}

	if (ktype == fkey) {
		sql_fkey *fk = (sql_fkey *) nk;
		sqlid rkey;
		sql_ukey *uk = NULL;

		v = table_funcs.column_find_value(tr, find_sql_column(keys, "rkey"), rid);
 		rkey = *(sqlid *)v; 		_DELETE(v);
		if ((uk = find_key(tr, t, rkey)) != NULL) {
			fk->rkey = uk;
			if (!uk->keys)
				uk->keys = list_new(tr->sa, NULL);
			if (!list_find(uk->keys, &fk->k.base.id, (fcmp) &key_cmp))
				list_append(uk->keys, fk);
		}
	} else {		/* could be a set of rkeys */
		sql_ukey *uk = (sql_ukey *) nk;
		sql_column *key_rkey = find_sql_column(keys, "rkey");

		rs = table_funcs.rids_select(tr, key_rkey, &nk->base.id, &nk->base.id, NULL);

		for (rid = table_funcs.rids_next(rs); !is_oid_nil(rid); rid = table_funcs.rids_next(rs)) {
			sqlid fkey;
			sql_fkey *fk;

			v = table_funcs.column_find_value(tr, find_sql_column(keys, "id"), rid);
			fkey = *(sqlid *)v; 	_DELETE(v);

			if ((fk = find_key(tr, t, fkey)) != NULL) {
				if (!uk->keys)
					uk->keys = list_new(tr->sa, NULL);
				if (!list_find(uk->keys, &fk->k.base.id, (fcmp) &key_cmp))
					list_append(uk->keys, fk);
				fk->rkey = uk;
			}
		}
		table_funcs.rids_destroy(rs);
	}
	return nk;
}

static void
load_idxcolumn(sql_trans *tr, sql_idx * i, oid rid)
{
	void *v;
	sql_kc *kc = SA_ZNEW(tr->sa, sql_kc);
	sql_schema *syss = find_sql_schema(tr, "sys");
	sql_table *objects = find_sql_table(syss, "objects");

	v = table_funcs.column_find_value(tr, find_sql_column(objects, "name"), rid);
	kc->c = find_sql_column(i->t, v); 	_DELETE(v);
	assert(kc->c);
	list_append(i->columns, kc);
	if (hash_index(i->type))
		kc->c->unique = 1;
	if (hash_index(i->type) && list_length(i->columns) > 1) {
		/* Correct the unique flag of the keys first column */
		kc->c->unique = list_length(i->columns);
		if (kc->c->unique == 2) {
			sql_kc *ic1 = i->columns->h->data;
			ic1->c->unique ++;
		}
	}
}

static sql_idx *
load_idx(sql_trans *tr, sql_table *t, oid rid)
{
	void *v;
	sql_idx *ni = SA_ZNEW(tr->sa, sql_idx);
	sql_schema *syss = find_sql_schema(tr, "sys");
	sql_table *idxs = find_sql_table(syss, "idxs");
	sql_table *objects = find_sql_table(syss, "objects");
	sql_column *kc_id, *kc_nr;
	rids *rs;
	sqlid iid;

	v = table_funcs.column_find_value(tr, find_sql_column(idxs, "id"), rid);
	iid = *(sqlid *)v;			_DELETE(v);
	v = table_funcs.column_find_value(tr, find_sql_column(idxs, "name"), rid);
	base_init(tr->sa, &ni->base, iid, 0, v);	_DELETE(v);
	v = table_funcs.column_find_value(tr, find_sql_column(idxs, "type"), rid);
	ni->type = (idx_type) *(int*)v;		_DELETE(v);
	ni->columns = list_new(tr->sa, (fdestroy) NULL);
	ni->t = t;
	ni->key = NULL;

	if (isTable(ni->t) && idx_has_column(ni->type))
		store_funcs.create_idx(tr, ni);

	kc_id = find_sql_column(objects, "id");
	kc_nr = find_sql_column(objects, "nr");
	rs = table_funcs.rids_select(tr, kc_id, &ni->base.id, &ni->base.id, NULL);
	rs = table_funcs.rids_orderby(tr, rs, kc_nr);
	for (rid = table_funcs.rids_next(rs); !is_oid_nil(rid); rid = table_funcs.rids_next(rs))
		load_idxcolumn(tr, ni, rid);
	table_funcs.rids_destroy(rs);
	return ni;
}

static void
load_triggercolumn(sql_trans *tr, sql_trigger * i, oid rid)
{
	void *v;
	sql_kc *kc = SA_ZNEW(tr->sa, sql_kc);
	sql_schema *syss = find_sql_schema(tr, "sys");
	sql_table *objects = find_sql_table(syss, "objects");

	v = table_funcs.column_find_value(tr, find_sql_column(objects, "name"), rid);
	kc->c = find_sql_column(i->t, v); 	_DELETE(v);
	list_append(i->columns, kc);
	assert(kc->c);
}

static sql_trigger *
load_trigger(sql_trans *tr, sql_table *t, oid rid)
{
	void *v;
	sql_trigger *nt = SA_ZNEW(tr->sa, sql_trigger);
	sql_schema *syss = find_sql_schema(tr, "sys");
	sql_table *triggers = find_sql_table(syss, "triggers");
	sql_table *objects = find_sql_table(syss, "objects");
	sql_column *kc_id, *kc_nr;
	sqlid tid;
	rids *rs;

	v = table_funcs.column_find_value(tr, find_sql_column(triggers, "id"), rid);
	tid = *(sqlid *)v;			_DELETE(v);
	v = table_funcs.column_find_value(tr, find_sql_column(triggers, "name"), rid);
	base_init(tr->sa, &nt->base, tid, 0, v);	_DELETE(v);

	v = table_funcs.column_find_value(tr, find_sql_column(triggers, "time"), rid);
	nt->time = *(sht*)v;			_DELETE(v);
	v = table_funcs.column_find_value(tr, find_sql_column(triggers, "orientation"),rid);
	nt->orientation = *(sht*)v;		_DELETE(v);
	v = table_funcs.column_find_value(tr, find_sql_column(triggers, "event"), rid);
	nt->event = *(sht*)v;			_DELETE(v);

	v = table_funcs.column_find_value(tr, find_sql_column(triggers, "old_name"), rid);
	if (ATOMcmp(TYPE_str, ATOMnilptr(TYPE_str), v) != 0)
		nt->old_name = sa_strdup(tr->sa, v);
	_DELETE(v);
	v = table_funcs.column_find_value(tr, find_sql_column(triggers, "new_name"), rid);
	if (ATOMcmp(TYPE_str, ATOMnilptr(TYPE_str), v) != 0)
		nt->new_name = sa_strdup(tr->sa, v);
	_DELETE(v);
	v = table_funcs.column_find_value(tr, find_sql_column(triggers, "condition"), rid);
	if (ATOMcmp(TYPE_str, ATOMnilptr(TYPE_str), v) != 0)
		nt->condition = sa_strdup(tr->sa, v);
	_DELETE(v);
	v = table_funcs.column_find_value(tr, find_sql_column(triggers, "statement"), rid);
	if (ATOMcmp(TYPE_str, ATOMnilptr(TYPE_str), v) != 0)
		nt->statement = sa_strdup(tr->sa, v);
	_DELETE(v);

	nt->t = t;
	nt->columns = list_new(tr->sa, (fdestroy) NULL);

	kc_id = find_sql_column(objects, "id");
	kc_nr = find_sql_column(objects, "nr");
	rs = table_funcs.rids_select(tr, kc_id, &nt->base.id, &nt->base.id, NULL);
	rs = table_funcs.rids_orderby(tr, rs, kc_nr);
	for (rid = table_funcs.rids_next(rs); !is_oid_nil(rid); rid = table_funcs.rids_next(rs))
		load_triggercolumn(tr, nt, rid);
	table_funcs.rids_destroy(rs);
	return nt;
}

static sql_column *
load_column(sql_trans *tr, sql_table *t, oid rid)
{
	void *v;
	char *def, *tpe, *st;
	int sz, d;
	sql_column *c = SA_ZNEW(tr->sa, sql_column);
	sql_schema *syss = find_sql_schema(tr, "sys");
	sql_table *columns = find_sql_table(syss, "_columns");
	sqlid cid;

	v = table_funcs.column_find_value(tr, find_sql_column(columns, "id"), rid);
	cid = *(sqlid *)v;			_DELETE(v);
	v = table_funcs.column_find_value(tr, find_sql_column(columns, "name"), rid);
	base_init(tr->sa, &c->base, cid, 0, v);	_DELETE(v);

	tpe = table_funcs.column_find_value(tr, find_sql_column(columns, "type"), rid);
	v = table_funcs.column_find_value(tr, find_sql_column(columns, "type_digits"), rid);
	sz = *(int *)v;				_DELETE(v);
	v = table_funcs.column_find_value(tr, find_sql_column(columns, "type_scale"), rid);
	d = *(int *)v;				_DELETE(v);
	if (!sql_find_subtype(&c->type, tpe, sz, d)) {
		sql_type *lt = sql_trans_bind_type(tr, t->s, tpe);
		if (lt == NULL) {
			TRC_ERROR(SQL_STORE, "SQL type '%s' is missing\n", tpe);
			_DELETE(tpe);
			return NULL;
		}
		sql_init_subtype(&c->type, lt, sz, d);
	}
	_DELETE(tpe);
	c->def = NULL;
	def = table_funcs.column_find_value(tr, find_sql_column(columns, "default"), rid);
	if (ATOMcmp(TYPE_str, ATOMnilptr(TYPE_str), def) != 0)
		c->def = sa_strdup(tr->sa, def);
	_DELETE(def);
	v = table_funcs.column_find_value(tr, find_sql_column(columns, "null"), rid);
	c->null = *(bit *)v;			_DELETE(v);
	v = table_funcs.column_find_value(tr, find_sql_column(columns, "number"), rid);
	c->colnr = *(int *)v;			_DELETE(v);
	c->unique = 0;
	c->storage_type = NULL;
	st = table_funcs.column_find_value(tr, find_sql_column(columns, "storage"), rid);
	if (ATOMcmp(TYPE_str, ATOMnilptr(TYPE_str), st) != 0)
		c->storage_type = sa_strdup(tr->sa, st);
	_DELETE(st);
	c->t = t;
	if (isTable(c->t))
		store_funcs.create_col(tr, c);
	c->sorted = sql_trans_is_sorted(tr, c);
	c->dcount = 0;
	c->base.stime = c->base.wtime = tr->wstime;
	TRC_DEBUG(SQL_STORE, "Load column: %s\n", c->base.name);
	return c;
}

static int
load_range_partition(sql_trans *tr, sql_schema *syss, sql_part *pt)
{
	sql_table *ranges = find_sql_table(syss, "range_partitions");
	oid rid;
	rids *rs;
	sql_subtype *empty = sql_bind_localtype("void");

	pt->tpe = *empty;
	rs = table_funcs.rids_select(tr, find_sql_column(ranges, "table_id"), &pt->base.id, &pt->base.id, NULL);
	if ((rid = table_funcs.rids_next(rs)) != oid_nil) {
		void *v1, *v2, *v3;
		ValRecord vmin, vmax;
		ptr ok;

		vmin = vmax = (ValRecord) {.vtype = TYPE_void,};

		v1 = table_funcs.column_find_value(tr, find_sql_column(ranges, "minimum"), rid);
		v2 = table_funcs.column_find_value(tr, find_sql_column(ranges, "maximum"), rid);
		ok = VALinit(&vmin, TYPE_str, v1);
		if (ok)
			ok = VALinit(&vmax, TYPE_str, v2);
		_DELETE(v1);
		_DELETE(v2);
		if (ok) {
			v3 = table_funcs.column_find_value(tr, find_sql_column(ranges, "with_nulls"), rid);
			pt->with_nills = *((bit*)v3);
			_DELETE(v3);

			pt->part.range.minvalue = sa_alloc(tr->sa, vmin.len);
			pt->part.range.maxvalue = sa_alloc(tr->sa, vmax.len);
			memcpy(pt->part.range.minvalue, VALget(&vmin), vmin.len);
			memcpy(pt->part.range.maxvalue, VALget(&vmax), vmax.len);
			pt->part.range.minlength = vmin.len;
			pt->part.range.maxlength = vmax.len;
		}
		VALclear(&vmin);
		VALclear(&vmax);
		if (!ok) {
			table_funcs.rids_destroy(rs);
			return -1;
		}
	}
	table_funcs.rids_destroy(rs);
	return 0;
}

static int
load_value_partition(sql_trans *tr, sql_schema *syss, sql_part *pt)
{
	sql_table *values = find_sql_table(syss, "value_partitions");
	list *vals = NULL;
	oid rid;
	rids *rs = table_funcs.rids_select(tr, find_sql_column(values, "table_id"), &pt->base.id, &pt->base.id, NULL);
	int i = 0;
	sql_subtype *empty = sql_bind_localtype("void");

	vals = list_new(tr->sa, (fdestroy) NULL);
	if (!vals) {
		table_funcs.rids_destroy(rs);
		return -1;
	}

	pt->tpe = *empty;

	for (rid = table_funcs.rids_next(rs); !is_oid_nil(rid); rid = table_funcs.rids_next(rs)) {
		sql_part_value* nextv;
		ValRecord vvalue;
		ptr ok;

		vvalue = (ValRecord) {.vtype = TYPE_void,};
		void *v = table_funcs.column_find_value(tr, find_sql_column(values, "value"), rid);
		ok = VALinit(&vvalue, TYPE_str, v);
		_DELETE(v);

		if (ok) {
			if (VALisnil(&vvalue)) { /* check for null value */
				pt->with_nills = true;
			} else {
				nextv = SA_ZNEW(tr->sa, sql_part_value);
				nextv->value = sa_alloc(tr->sa, vvalue.len);
				memcpy(nextv->value, VALget(&vvalue), vvalue.len);
				nextv->length = vvalue.len;
				if (list_append_sorted(vals, nextv, empty, sql_values_list_element_validate_and_insert) != NULL) {
					VALclear(&vvalue);
					table_funcs.rids_destroy(rs);
					list_destroy(vals);
					return -i - 1;
				}
			}
		}
		VALclear(&vvalue);
		if (!ok) {
			table_funcs.rids_destroy(rs);
			list_destroy(vals);
			return -i - 1;
		}
		i++;
	}
	table_funcs.rids_destroy(rs);
	pt->part.values = vals;
	return 0;
}

static sql_part*
load_part(sql_trans *tr, sql_table *mt, oid rid)
{
	void *v;
	sql_part *pt = SA_ZNEW(tr->sa, sql_part);
	sql_schema *syss = find_sql_schema(tr, "sys");
	sql_table *objects = find_sql_table(syss, "objects");
	sqlid id;

	assert(isMergeTable(mt) || isReplicaTable(mt));
	v = table_funcs.column_find_value(tr, find_sql_column(objects, "nr"), rid);
	id = *(sqlid*)v; _DELETE(v);
	v = table_funcs.column_find_value(tr, find_sql_column(objects, "name"), rid);
	base_init(tr->sa, &pt->base, id, 0, v);	_DELETE(v);
	sql_table *member = find_sql_table_id(mt->s, pt->base.id);
	assert(member);
	pt->t = mt;
	pt->member = member;
	member->partition++;
	list_append(mt->members, pt);
	return pt;
}

void
sql_trans_update_tables(sql_trans* tr, sql_schema *s)
{
	(void)tr;
	(void)s;
}

static sql_table *
load_table(sql_trans *tr, sql_schema *s, sqlid tid, subrids *nrs)
{
	void *v;
	sql_table *t = SA_ZNEW(tr->sa, sql_table);
	sql_schema *syss = find_sql_schema(tr, "sys");
	sql_table *tables = find_sql_table(syss, "_tables");
	sql_table *idxs = find_sql_table(syss, "idxs");
	sql_table *keys = find_sql_table(syss, "keys");
	sql_table *triggers = find_sql_table(syss, "triggers");
	sql_table *partitions = find_sql_table(syss, "table_partitions");
	char *query;
	sql_column *idx_table_id, *key_table_id, *trigger_table_id, *partitions_table_id;
	oid rid;
	sqlid pcolid = int_nil;
	void* exp = NULL;
	rids *rs;

	rid = table_funcs.column_find_row(tr, find_sql_column(tables, "id"), &tid, NULL);
	v = table_funcs.column_find_value(tr, find_sql_column(tables, "name"), rid);
	base_init(tr->sa, &t->base, tid, 0, v);	_DELETE(v);
	v = table_funcs.column_find_value(tr, find_sql_column(tables, "query"), rid);
	t->query = NULL;
	query = (char *)v;
	if (ATOMcmp(TYPE_str, ATOMnilptr(TYPE_str), query) != 0)
		t->query = sa_strdup(tr->sa, query);
	_DELETE(query);
	v = table_funcs.column_find_value(tr, find_sql_column(tables, "type"), rid);
	t->type = *(sht *)v;			_DELETE(v);
	v = table_funcs.column_find_value(tr, find_sql_column(tables, "system"), rid);
	t->system = *(bit *)v;			_DELETE(v);
	v = table_funcs.column_find_value(tr, find_sql_column(tables, "commit_action"),rid);
	t->commit_action = (ca_t)*(sht *)v;	_DELETE(v);
	t->persistence = SQL_PERSIST;
	if (t->commit_action)
		t->persistence = SQL_GLOBAL_TEMP;
	if (isRemote(t))
		t->persistence = SQL_REMOTE;
	t->cleared = 0;
	v = table_funcs.column_find_value(tr, find_sql_column(tables, "access"),rid);
	t->access = *(sht*)v;	_DELETE(v);
	t->base.stime = t->base.wtime = tr->wstime;

	t->pkey = NULL;
	t->s = s;
	t->sz = COLSIZE;

	cs_new(&t->columns, tr->sa, (fdestroy) &column_destroy);
	cs_new(&t->idxs, tr->sa, (fdestroy) &idx_destroy);
	cs_new(&t->keys, tr->sa, (fdestroy) &key_destroy);
	cs_new(&t->triggers, tr->sa, (fdestroy) &trigger_destroy);
	if (isMergeTable(t) || isReplicaTable(t))
		t->members = list_new(tr->sa, (fdestroy) NULL);

	if (isTable(t)) {
		if (store_funcs.create_del(tr, t) != LOG_OK) {
			TRC_DEBUG(SQL_STORE, "Load table '%s' is missing 'deletes'", t->base.name);
			t->persistence = SQL_GLOBAL_TEMP;
		}
	}

	TRC_DEBUG(SQL_STORE, "Load table: %s\n", t->base.name);

	partitions_table_id = find_sql_column(partitions, "table_id");
	rs = table_funcs.rids_select(tr, partitions_table_id, &t->base.id, &t->base.id, NULL);
	if ((rid = table_funcs.rids_next(rs)) != oid_nil) {
		v = table_funcs.column_find_value(tr, find_sql_column(partitions, "type"), rid);
		t->properties |= *(bte*)v;
		_DELETE(v);

		if (isPartitionedByColumnTable(t)) {
			v = table_funcs.column_find_value(tr, find_sql_column(partitions, "column_id"), rid);
			pcolid = *((sqlid*)v);
		} else {
			v = table_funcs.column_find_value(tr, find_sql_column(partitions, "expression"), rid);
			if (ATOMcmp(TYPE_str, ATOMnilptr(TYPE_str), v) == 0)
				assert(0);
			exp = sa_strdup(tr->sa, v);
		}
		_DELETE(v);
	}
	table_funcs.rids_destroy(rs);

	assert((!isRangePartitionTable(t) && !isListPartitionTable(t)) || (!exp && !is_int_nil(pcolid)) || (exp && is_int_nil(pcolid)));
	if (isPartitionedByExpressionTable(t)) {
		t->part.pexp = SA_ZNEW(tr->sa, sql_expression);
		t->part.pexp->exp = exp;
		t->part.pexp->type = *sql_bind_localtype("void"); /* initialized at initialize_sql_parts */
		t->part.pexp->cols = sa_list(tr->sa);
	}
	for (rid = table_funcs.subrids_next(nrs); !is_oid_nil(rid); rid = table_funcs.subrids_next(nrs)) {
		sql_column* next = load_column(tr, t, rid);
		if (next == NULL)
			return NULL;
		cs_add(&t->columns, next, 0);
		if (pcolid == next->base.id) {
			t->part.pcol = next;
		}
	}

	if (!isKindOfTable(t))
		return t;

	/* load idx's first as the may be needed by the keys */
	idx_table_id = find_sql_column(idxs, "table_id");
	rs = table_funcs.rids_select(tr, idx_table_id, &t->base.id, &t->base.id, NULL);
	for (rid = table_funcs.rids_next(rs); !is_oid_nil(rid); rid = table_funcs.rids_next(rs)) {
		sql_idx *i = load_idx(tr, t, rid);

		cs_add(&t->idxs, i, 0);
		list_append(s->idxs, i);
	}
	table_funcs.rids_destroy(rs);

	key_table_id = find_sql_column(keys, "table_id");
	rs = table_funcs.rids_select(tr, key_table_id, &t->base.id, &t->base.id, NULL);
	for (rid = table_funcs.rids_next(rs); !is_oid_nil(rid); rid = table_funcs.rids_next(rs)) {
		sql_key *k = load_key(tr, t, rid);

		cs_add(&t->keys, k, 0);
		list_append(s->keys, k);
	}
	table_funcs.rids_destroy(rs);

	trigger_table_id = find_sql_column(triggers, "table_id");
	rs = table_funcs.rids_select(tr, trigger_table_id, &t->base.id, &t->base.id,NULL);
	for (rid = table_funcs.rids_next(rs); !is_oid_nil(rid); rid = table_funcs.rids_next(rs)) {
		sql_trigger *k = load_trigger(tr, t, rid);

		cs_add(&t->triggers, k, 0);
		list_append(s->triggers, k);
	}
	table_funcs.rids_destroy(rs);
	return t;
}

static sql_type *
load_type(sql_trans *tr, sql_schema *s, oid rid)
{
	void *v;
	sql_type *t = SA_ZNEW(tr->sa, sql_type);
	sql_schema *syss = find_sql_schema(tr, "sys");
	sql_table *types = find_sql_table(syss, "types");
	sqlid tid;

	v = table_funcs.column_find_value(tr, find_sql_column(types, "id"), rid);
	tid = *(sqlid *)v;			_DELETE(v);
	v = table_funcs.column_find_value(tr, find_sql_column(types, "systemname"), rid);
	base_init(tr->sa, &t->base, tid, 0, v);	_DELETE(v);
	v = table_funcs.column_find_value(tr, find_sql_column(types, "sqlname"), rid);
	t->sqlname = (v)?sa_strdup(tr->sa, v):NULL; 	_DELETE(v);
	v = table_funcs.column_find_value(tr, find_sql_column(types, "digits"), rid);
	t->digits = *(int *)v; 			_DELETE(v);
	v = table_funcs.column_find_value(tr, find_sql_column(types, "scale"), rid);
	t->scale = *(int *)v;			_DELETE(v);
	v = table_funcs.column_find_value(tr, find_sql_column(types, "radix"), rid);
	t->radix = *(int *)v;			_DELETE(v);
	v = table_funcs.column_find_value(tr, find_sql_column(types, "eclass"), rid);
	t->eclass = (sql_class)(*(int *)v);			_DELETE(v);
	t->localtype = ATOMindex(t->base.name);
	t->bits = 0;
	t->s = s;
	return t;
}

static sql_arg *
load_arg(sql_trans *tr, sql_func * f, oid rid)
{
	void *v;
	sql_arg *a = SA_ZNEW(tr->sa, sql_arg);
	char *tpe;
	int digits, scale;
	sql_schema *syss = find_sql_schema(tr, "sys");
	sql_table *args = find_sql_table(syss, "args");

	(void)f;
	v = table_funcs.column_find_value(tr, find_sql_column(args, "name"), rid);
	a->name = sa_strdup(tr->sa, v);	_DELETE(v);
	v = table_funcs.column_find_value(tr, find_sql_column(args, "inout"), rid);
	a->inout = *(bte *)v;	_DELETE(v);
	v = table_funcs.column_find_value(tr, find_sql_column(args, "type_digits"), rid);
	digits = *(int *)v;	_DELETE(v);
	v = table_funcs.column_find_value(tr, find_sql_column(args, "type_scale"), rid);
	scale = *(int *)v;	_DELETE(v);

	tpe = table_funcs.column_find_value(tr, find_sql_column(args, "type"), rid);
	if (!sql_find_subtype(&a->type, tpe, digits, scale)) {
		sql_type *lt = sql_trans_bind_type(tr, f->s, tpe);
		if (lt == NULL) {
			TRC_ERROR(SQL_STORE, "SQL type '%s' is missing\n", tpe);
			_DELETE(tpe);
			return NULL;
		}
		sql_init_subtype(&a->type, lt, digits, scale);
	}
	_DELETE(tpe);
	return a;
}

static sql_func *
load_func(sql_trans *tr, sql_schema *s, sqlid fid, subrids *rs)
{
	void *v;
	sql_func *t = SA_ZNEW(tr->sa, sql_func);
	sql_schema *syss = find_sql_schema(tr, "sys");
	sql_table *funcs = find_sql_table(syss, "functions");
	oid rid;
	bool update_env;	/* hacky way to update env function */

	rid = table_funcs.column_find_row(tr, find_sql_column(funcs, "id"), &fid, NULL);
	v = table_funcs.column_find_value(tr, find_sql_column(funcs, "name"), rid);
	update_env = strcmp(v, "env") == 0;
	base_init(tr->sa, &t->base, fid, 0, v); 	_DELETE(v);
	v = table_funcs.column_find_value(tr, find_sql_column(funcs, "func"), rid);
	update_env = update_env && strstr(v, "EXTERNAL NAME sql.sql_environment") != NULL;
	if (update_env) {
		/* see creation of env in sql_create_env()
		 * also see upgrade code in sql_upgrades.c */
		_DELETE(v);
		v = "CREATE FUNCTION env() RETURNS TABLE( name varchar(1024), value varchar(2048)) EXTERNAL NAME inspect.\"getEnvironment\";";
	}
	t->imp = (v)?sa_strdup(tr->sa, v):NULL;	if (!update_env) _DELETE(v);
	if (update_env) {
		v = "inspect";
	} else {
		v = table_funcs.column_find_value(tr, find_sql_column(funcs, "mod"), rid);
	}
	t->mod = (v)?sa_strdup(tr->sa, v):NULL;	if (!update_env) _DELETE(v);
	v = table_funcs.column_find_value(tr, find_sql_column(funcs, "language"), rid);
	t->lang = (sql_flang) *(int *)v;			_DELETE(v);
	v = table_funcs.column_find_value(tr, find_sql_column(funcs, "type"), rid);
	t->sql = (t->lang==FUNC_LANG_SQL||t->lang==FUNC_LANG_MAL);
	t->type = (sql_ftype) *(int *)v;			_DELETE(v);
	v = table_funcs.column_find_value(tr, find_sql_column(funcs, "side_effect"), rid);
	t->side_effect = *(bit *)v;		_DELETE(v);
	if (t->type==F_FILT)
		t->side_effect=FALSE;
	v = table_funcs.column_find_value(tr, find_sql_column(funcs, "varres"), rid);
	t->varres = *(bit *)v;	_DELETE(v);
	v = table_funcs.column_find_value(tr, find_sql_column(funcs, "vararg"), rid);
	t->vararg = *(bit *)v;	_DELETE(v);
	v = table_funcs.column_find_value(tr, find_sql_column(funcs, "system"), rid);
	t->system = *(bit *)v;	_DELETE(v);
	v = table_funcs.column_find_value(tr, find_sql_column(funcs, "semantics"), rid);
	t->semantics = *(bit *)v;		_DELETE(v);
	t->res = NULL;
	t->s = s;
	t->fix_scale = SCALE_EQ;
	t->sa = tr->sa;
	/* convert old PYTHON2 and PYTHON2_MAP to PYTHON and PYTHON_MAP
	 * see also function sql_update_jun2020() in sql_upgrades.c */
	if ((int) t->lang == 8)		/* old FUNC_LANG_PY2 */
		t->lang = FUNC_LANG_PY;
	else if ((int) t->lang == 9)	/* old FUNC_LANG_MAP_PY2 */
		t->lang = FUNC_LANG_MAP_PY;
	if (t->lang != FUNC_LANG_INT) {
		t->query = t->imp;
		t->imp = NULL;
	}

	TRC_DEBUG(SQL_STORE, "Load function: %s\n", t->base.name);

	t->ops = list_new(tr->sa, (fdestroy)NULL);
	if (rs) {
		for (rid = table_funcs.subrids_next(rs); !is_oid_nil(rid); rid = table_funcs.subrids_next(rs)) {
			sql_arg *a = load_arg(tr, t, rid);

			if (a == NULL)
				return NULL;
			if (a->inout == ARG_OUT) {
				if (!t->res)
					t->res = sa_list(tr->sa);
				list_append(t->res, a);
			} else {
				list_append(t->ops, a);
			}
		}
	}
	if (t->type == F_FUNC && !t->res)
		t->type = F_PROC;
	t->side_effect = (t->type==F_FILT || (t->res && (t->lang==FUNC_LANG_SQL || !list_empty(t->ops))))?FALSE:TRUE;
	return t;
}

void
reset_functions(sql_trans *tr)
{
	node *n, *m;

	for (n = tr->schemas.set->h; n; n = n->next) {
		sql_schema *s = n->data;

		if (s->funcs.set) for (m = s->funcs.set->h; m; m = m->next) {
			sql_func *f = m->data;

			if (f->sql)
				f->sql = 1;
		}
	}
}

static sql_sequence *
load_seq(sql_trans *tr, sql_schema * s, oid rid)
{
	void *v;
	sql_sequence *seq = SA_ZNEW(tr->sa, sql_sequence);
	sql_schema *syss = find_sql_schema(tr, "sys");
	sql_table *seqs = find_sql_table(syss, "sequences");
	sqlid sid;

	v = table_funcs.column_find_value(tr, find_sql_column(seqs, "id"), rid);
	sid = *(sqlid *)v; 			_DELETE(v);
	v = table_funcs.column_find_value(tr, find_sql_column(seqs, "name"), rid);
	base_init(tr->sa, &seq->base, sid, 0, v); _DELETE(v);
	v = table_funcs.column_find_value(tr, find_sql_column(seqs, "start"), rid);
	seq->start = *(lng *)v;			_DELETE(v);
	v = table_funcs.column_find_value(tr, find_sql_column(seqs, "minvalue"), rid);
	seq->minvalue = *(lng *)v;		_DELETE(v);
	v = table_funcs.column_find_value(tr, find_sql_column(seqs, "maxvalue"), rid);
	seq->maxvalue = *(lng *)v; 		_DELETE(v);
	v = table_funcs.column_find_value(tr, find_sql_column(seqs, "increment"), rid);
	seq->increment = *(lng *)v; 		_DELETE(v);
	v = table_funcs.column_find_value(tr, find_sql_column(seqs, "cacheinc"), rid);
	seq->cacheinc = *(lng *)v;		_DELETE(v);
	v = table_funcs.column_find_value(tr, find_sql_column(seqs, "cycle"), rid);
	seq->cycle = *(bit *)v;			_DELETE(v);
	seq->s = s;
	return seq;
}

static void
sql_trans_update_schema(sql_trans *tr, oid rid)
{
	void *v;
	sql_schema *s = NULL, *syss = find_sql_schema(tr, "sys");
	sql_table *ss = find_sql_table(syss, "schemas");
	sqlid sid;

	v = table_funcs.column_find_value(tr, find_sql_column(ss, "id"), rid);
	sid = *(sqlid *)v; 	_DELETE(v);
	s = find_sql_schema_id(tr, sid);

	if (s==NULL)
		return ;

	TRC_DEBUG(SQL_STORE, "Update schema: %s %d\n", s->base.name, s->base.id);

	v = table_funcs.column_find_value(tr, find_sql_column(ss, "name"), rid);
	base_init(tr->sa, &s->base, sid, 0, v); _DELETE(v);
	v = table_funcs.column_find_value(tr, find_sql_column(ss, "authorization"), rid);
	s->auth_id = *(sqlid *)v; 	_DELETE(v);
	v = table_funcs.column_find_value(tr, find_sql_column(ss, "system"), rid);
	s->system = *(bit *)v;          _DELETE(v);
	v = table_funcs.column_find_value(tr, find_sql_column(ss, "owner"), rid);
	s->owner = *(sqlid *)v;		_DELETE(v);
}

static void
part_destroy(sql_part *p)
{
	node *n;
	if (p->t && p->t->members && (n=list_find(p->t->members, p, (fcmp) NULL)) != NULL)
		list_remove_node(p->t->members, n);
	if (p && p->member)
		p->member->partition--;
}

static sql_schema *
load_schema(sql_trans *tr, oid rid)
{
	void *v;
	sql_schema *s = NULL, *syss = find_sql_schema(tr, "sys");
	sql_table *ss = find_sql_table(syss, "schemas");
	sql_table *types = find_sql_table(syss, "types");
	sql_table *tables = find_sql_table(syss, "_tables");
	sql_table *funcs = find_sql_table(syss, "functions");
	sql_table *seqs = find_sql_table(syss, "sequences");
	sqlid sid;
	sql_column *type_schema, *type_id, *table_schema, *table_id;
	sql_column *func_schema, *func_id, *seq_schema, *seq_id;
	rids *rs;

	v = table_funcs.column_find_value(tr, find_sql_column(ss, "id"), rid);
	sid = *(sqlid *)v; 	_DELETE(v);
	if (instore(sid)) {
		s = find_sql_schema_id(tr, sid);

		if (s==NULL) {
			char *name;

			v = table_funcs.column_find_value(tr, find_sql_column(ss, "name"), rid);
			name = (char*)v;
			s = find_sql_schema(tr, name);
			_DELETE(v);
			if (s == NULL) {
				GDKerror("SQL schema missing or incompatible, rebuild from archive");
				return NULL;
			}
		}
		s->base.id = sid;
	} else {
		s = SA_ZNEW(tr->sa, sql_schema);
		if (s == NULL)
			return NULL;
		v = table_funcs.column_find_value(tr, find_sql_column(ss, "name"), rid);
		base_init(tr->sa, &s->base, sid, 0, v); _DELETE(v);
		v = table_funcs.column_find_value(tr, find_sql_column(ss, "authorization"), rid);
		s->auth_id = *(sqlid *)v; 	_DELETE(v);
		v = table_funcs.column_find_value(tr, find_sql_column(ss, "system"), rid);
		s->system = *(bit *)v;          _DELETE(v);
		v = table_funcs.column_find_value(tr, find_sql_column(ss, "owner"), rid);
		s->owner = *(sqlid *)v;		_DELETE(v);
		s->keys = list_new(tr->sa, (fdestroy) NULL);
		s->idxs = list_new(tr->sa, (fdestroy) NULL);
		s->triggers = list_new(tr->sa, (fdestroy) NULL);

		cs_new(&s->tables, tr->sa, (fdestroy) &table_destroy);
		cs_new(&s->types, tr->sa, (fdestroy) NULL);
		cs_new(&s->funcs, tr->sa, (fdestroy) NULL);
		cs_new(&s->seqs, tr->sa, (fdestroy) NULL);
		cs_new(&s->parts, tr->sa, (fdestroy) &part_destroy);
	}

	TRC_DEBUG(SQL_STORE, "Load schema: %s %d\n", s->base.name, s->base.id);

	sqlid tmpid = FUNC_OIDS;

	/* first load simple types */
	type_schema = find_sql_column(types, "schema_id");
	type_id = find_sql_column(types, "id");
	rs = table_funcs.rids_select(tr, type_schema, &s->base.id, &s->base.id, type_id, &tmpid, NULL, NULL);
	for (rid = table_funcs.rids_next(rs); !is_oid_nil(rid); rid = table_funcs.rids_next(rs))
		cs_add(&s->types, load_type(tr, s, rid), 0);
	table_funcs.rids_destroy(rs);

	/* second tables */
	table_schema = find_sql_column(tables, "schema_id");
	table_id = find_sql_column(tables, "id");
	/* all tables with id >= id */
	rs = table_funcs.rids_select(tr, table_schema, &sid, &sid, table_id, &tmpid, NULL, NULL);
	if (rs && !table_funcs.rids_empty(rs)) {
		sql_table *columns = find_sql_table(syss, "_columns");
		sql_column *column_table_id = find_sql_column(columns, "table_id");
		sql_column *column_number = find_sql_column(columns, "number");
		subrids *nrs = table_funcs.subrids_create(tr, rs, table_id, column_table_id, column_number);
		sqlid tid;

		for (tid = table_funcs.subrids_nextid(nrs); tid >= 0; tid = table_funcs.subrids_nextid(nrs)) {
			if (!instore(tid)) {
				sql_table *t = load_table(tr, s, tid, nrs);
				if (t == NULL) {
					table_funcs.subrids_destroy(nrs);
					table_funcs.rids_destroy(rs);
					return NULL;
				}
				cs_add(&s->tables, t, 0);
			} else
				while (!is_oid_nil(table_funcs.subrids_next(nrs)))
					;
		}
		table_funcs.subrids_destroy(nrs);
	}
	table_funcs.rids_destroy(rs);

	/* next functions which could use these types */
	func_schema = find_sql_column(funcs, "schema_id");
	func_id = find_sql_column(funcs, "id");
	rs = table_funcs.rids_select(tr, func_schema, &s->base.id, &s->base.id, func_id, &tmpid, NULL, NULL);
	if (rs && !table_funcs.rids_empty(rs)) {
		sql_table *args = find_sql_table(syss, "args");
		sql_column *arg_func_id = find_sql_column(args, "func_id");
		sql_column *arg_number = find_sql_column(args, "number");
		subrids *nrs = table_funcs.subrids_create(tr, rs, func_id, arg_func_id, arg_number);
		sqlid fid;
		sql_func *f;

		for (fid = table_funcs.subrids_nextid(nrs); fid >= 0; fid = table_funcs.subrids_nextid(nrs)) {
			f = load_func(tr, s, fid, nrs);
			if (f == NULL) {
				table_funcs.subrids_destroy(nrs);
				table_funcs.rids_destroy(rs);
				return NULL;
			}
			cs_add(&s->funcs, f, 0);
		}
		/* Handle all procedures without arguments (no args) */
		rs = table_funcs.rids_diff(tr, rs, func_id, nrs, arg_func_id);
		for (rid = table_funcs.rids_next(rs); !is_oid_nil(rid); rid = table_funcs.rids_next(rs)) {
			void *v = table_funcs.column_find_value(tr, func_id, rid);
			fid = *(sqlid*)v; _DELETE(v);
			f = load_func(tr, s, fid, NULL);
			if (f == NULL) {
				table_funcs.subrids_destroy(nrs);
				table_funcs.rids_destroy(rs);
				return NULL;
			}
			cs_add(&s->funcs, f, 0);
		}
		table_funcs.subrids_destroy(nrs);
	}
	table_funcs.rids_destroy(rs);

	/* last sequence numbers */
	seq_schema = find_sql_column(seqs, "schema_id");
	seq_id = find_sql_column(seqs, "id");
	rs = table_funcs.rids_select(tr, seq_schema, &s->base.id, &s->base.id, seq_id, &tmpid, NULL, NULL);
	for (rid = table_funcs.rids_next(rs); !is_oid_nil(rid); rid = table_funcs.rids_next(rs))
		cs_add(&s->seqs, load_seq(tr, s, rid), 0);
	table_funcs.rids_destroy(rs);

	if (s->tables.set) {
		for (node *n = s->tables.set->h; n; n = n->next) {
			sql_table *t = n->data;
			if (isMergeTable(t) || isReplicaTable(t)) {
				sql_table *objects = find_sql_table(syss, "objects");
				sql_column *mt_id = find_sql_column(objects, "id");
				sql_column *mt_nr = find_sql_column(objects, "nr");
				rids *rs = table_funcs.rids_select(tr, mt_id, &t->base.id, &t->base.id, NULL);

				rs = table_funcs.rids_orderby(tr, rs, mt_nr);
				for (rid = table_funcs.rids_next(rs); !is_oid_nil(rid); rid = table_funcs.rids_next(rs)) {
					sql_part *pt = load_part(tr, t, rid);
					if (isRangePartitionTable(t)) {
						load_range_partition(tr, syss, pt);
					} else if (isListPartitionTable(t)) {
						load_value_partition(tr, syss, pt);
					}
					cs_add(&s->parts, pt, 0);
				}
				table_funcs.rids_destroy(rs);
			}
		}
	}
	return s;
}

static sql_trans *
create_trans(sql_allocator *sa)
{
	sql_trans *t = ZNEW(sql_trans);

	if (!t)
		return NULL;

	t->sa = sa;
	t->name = NULL;
	t->wtime = t->atime = 0;
	t->stime = 0;
	t->wstime = timestamp();
	t->schema_updates = 0;
	t->status = 0;

	t->parent = NULL;

	cs_new(&t->schemas, t->sa, (fdestroy) &schema_destroy);
	return t;
}

void
sql_trans_update_schemas(sql_trans* tr)
{
	sql_schema *syss = find_sql_schema(tr, "sys");
	sql_table *sysschema = find_sql_table(syss, "schemas");
	sql_column *sysschema_ids = find_sql_column(sysschema, "id");
	rids *schemas = table_funcs.rids_select(tr, sysschema_ids, NULL, NULL);
	oid rid;

	TRC_DEBUG(SQL_STORE, "Update schemas\n");

	for (rid = table_funcs.rids_next(schemas); !is_oid_nil(rid); rid = table_funcs.rids_next(schemas)) {
		sql_trans_update_schema(tr, rid);
	}
	table_funcs.rids_destroy(schemas);
}

static bool
load_trans(sql_trans* tr)
{
	sql_schema *syss = find_sql_schema(tr, "sys");
	sql_table *sysschema = find_sql_table(syss, "schemas");
	sql_column *sysschema_ids = find_sql_column(sysschema, "id");
	rids *schemas = table_funcs.rids_select(tr, sysschema_ids, NULL, NULL);
	oid rid;

	TRC_DEBUG(SQL_STORE, "Load transaction\n");

	for (rid = table_funcs.rids_next(schemas); !is_oid_nil(rid); rid = table_funcs.rids_next(schemas)) {
		sql_schema *ns = load_schema(tr, rid);
		if (ns == NULL)
			return false;
		if (!instore(ns->base.id))
			cs_add(&tr->schemas, ns, 0);
	}
	table_funcs.rids_destroy(schemas);
	return true;
}

static sqlid
next_oid(void)
{
	sqlid id = 0;
	MT_lock_set(&bs_lock);
	id = store_oid++;
	MT_lock_unset(&bs_lock);
	return id;
}

sqlid
store_next_oid(void)
{
	return next_oid();
}

static void
insert_schemas(sql_trans *tr)
{
	sql_schema *syss = find_sql_schema(tr, "sys");
	sql_table *sysschema = find_sql_table(syss, "schemas");
	sql_table *systable = find_sql_table(syss, "_tables");
	sql_table *syscolumn = find_sql_table(syss, "_columns");
	node *n, *m, *o;

	for (n = tr->schemas.set->h; n; n = n->next) {
		sql_schema *s = n->data;

		if (isDeclaredSchema(s))
			continue;
		table_funcs.table_insert(tr, sysschema, &s->base.id, s->base.name, &s->auth_id, &s->owner, &s->system);
		for (m = s->tables.set->h; m; m = m->next) {
			sql_table *t = m->data;
			sht ca = t->commit_action;

			table_funcs.table_insert(tr, systable, &t->base.id, t->base.name, &s->base.id, ATOMnilptr(TYPE_str), &t->type, &t->system, &ca, &t->access);
			for (o = t->columns.set->h; o; o = o->next) {
				sql_column *c = o->data;

				table_funcs.table_insert(tr, syscolumn, &c->base.id, c->base.name, c->type.type->sqlname, &c->type.digits, &c->type.scale, &t->base.id, (c->def) ? c->def : ATOMnilptr(TYPE_str), &c->null, &c->colnr, (c->storage_type)? c->storage_type : ATOMnilptr(TYPE_str));
			}
		}
	}
}

static void
insert_types(sql_trans *tr, sql_table *systype)
{
	for (node *n = types->h; n; n = n->next) {
		sql_type *t = n->data;
		int radix = t->radix, eclass = (int) t->eclass;
		sqlid next_schema = t->s ? t->s->base.id : 0;

		table_funcs.table_insert(tr, systype, &t->base.id, t->base.name, t->sqlname, &t->digits, &t->scale, &radix, &eclass, &next_schema);
	}
}

static void
insert_args(sql_trans *tr, sql_table *sysarg, list *args, sqlid funcid, const char *arg_def, int *number)
{
	for (node *n = args->h; n; n = n->next) {
		sql_arg *a = n->data;
		sqlid id = next_oid();
		int next_number = (*number)++;
		char buf[32], *next_name;

		if (a->name) {
			next_name = a->name;
		} else {
			snprintf(buf, sizeof(buf), arg_def, next_number);
			next_name = buf;
		}
		table_funcs.table_insert(tr, sysarg, &id, &funcid, next_name, a->type.type->sqlname, &a->type.digits, &a->type.scale, &a->inout, &next_number);
	}
}

static void
insert_functions(sql_trans *tr, sql_table *sysfunc, list *funcs_list, sql_table *sysarg)
{
	for (node *n = funcs_list->h; n; n = n->next) {
		sql_func *f = n->data;
		bit se = (f->type == F_AGGR) ? FALSE : f->side_effect;
		int number = 0, ftype = (int) f->type, flang = (int) FUNC_LANG_INT;
		sqlid next_schema = f->s ? f->s->base.id : 0;

		table_funcs.table_insert(tr, sysfunc, &f->base.id, f->base.name, f->imp, f->mod, &flang, &ftype, &se, &f->varres, &f->vararg, &next_schema, &f->system, &f->semantics);
		if (f->res)
			insert_args(tr, sysarg, f->res, f->base.id, "res_%d", &number);
		if (f->ops)
			insert_args(tr, sysarg, f->ops, f->base.id, "arg_%d", &number);
	}
}

static int
table_next_column_nr(sql_table *t)
{
	int nr = cs_size(&t->columns);
	if (nr) {
		node *n = cs_last_node(&t->columns);
		if (n) {
			sql_column *c = n->data;

			nr = c->colnr+1;
		}
	}
	return nr;
}

static sql_column *
bootstrap_create_column(sql_trans *tr, sql_table *t, char *name, sqlid id, char *sqltype, int digits)
{
	sql_column *col = SA_ZNEW(tr->sa, sql_column);

	if (store_oid <= id)
		store_oid = id+1;
	TRC_DEBUG(SQL_STORE, "Create column: %s\n", name);
	base_init(tr->sa, &col->base, id, t->base.flags, name);
	sql_find_subtype(&col->type, sqltype, digits, 0);
	col->def = NULL;
	col->null = 1;
	col->colnr = table_next_column_nr(t);
	col->t = t;
	col->unique = 0;
	col->storage_type = NULL;
	cs_add(&t->columns, col, TR_NEW);
	col->base.wtime = col->t->base.wtime = col->t->s->base.wtime = tr->wtime = tr->wstime;

	if (isTable(col->t))
		store_funcs.create_col(tr, col);
	tr->schema_updates ++;
	return col;
}

static sql_table *
create_sql_table_with_id(sql_allocator *sa, sqlid id, const char *name, sht type, bit system, int persistence, int commit_action, bte properties)
{
	sql_table *t = SA_ZNEW(sa, sql_table);

	assert(sa);
	assert((persistence==SQL_PERSIST ||
		persistence==SQL_DECLARED_TABLE ||
		commit_action) && commit_action>=0);
	assert(id);
	base_init(sa, &t->base, id, TR_NEW, name);
	t->type = type;
	t->system = system;
	t->persistence = (temp_t)persistence;
	t->commit_action = (ca_t)commit_action;
	t->query = NULL;
	t->access = 0;
	cs_new(&t->columns, sa, (fdestroy) &column_destroy);
	cs_new(&t->idxs, sa, (fdestroy) &idx_destroy);
	cs_new(&t->keys, sa, (fdestroy) &key_destroy);
	cs_new(&t->triggers, sa, (fdestroy) &trigger_destroy);
	if (isMergeTable(t) || isReplicaTable(t))
		t->members = list_new(sa, (fdestroy) NULL);
	t->pkey = NULL;
	t->sz = COLSIZE;
	t->cleared = 0;
	t->s = NULL;
	t->properties = properties;
	memset(&t->part, 0, sizeof(t->part));
	return t;
}

sql_table *
create_sql_table(sql_allocator *sa, const char *name, sht type, bit system, int persistence, int commit_action, bte properties)
{
	return create_sql_table_with_id(sa, next_oid(), name, type, system, persistence, commit_action, properties);
}

static void
dup_sql_type(sql_trans *tr, sql_schema *s, sql_subtype *oc, sql_subtype *nc)
{
	nc->digits = oc->digits;
	nc->scale = oc->scale;
	nc->type = oc->type;
	if (s && nc->type->s) { /* user type */
		sql_type *lt = NULL;

		if (s->base.id == nc->type->s->base.id) {
			/* Current user type belongs to current schema. So search there for current user type. */
			lt = find_sql_type(s, nc->type->base.name);
		} else {
			/* Current user type belongs to another schema in the current transaction. Search there for current user type. */
			lt = sql_trans_bind_type(tr, NULL, nc->type->base.name);
		}
		if (lt == NULL)
			GDKfatal("SQL type %s missing", nc->type->base.name);
		sql_init_subtype(nc, lt, nc->digits, nc->scale);
	}
}

static sql_column *
dup_sql_column(sql_allocator *sa, sql_table *t, sql_column *c)
{
	sql_column *col = SA_ZNEW(sa, sql_column);

	base_init(sa, &col->base, c->base.id, c->base.flags, c->base.name);
	col->type = c->type; /* Both types belong to the same transaction, so no dup_sql_type call is needed */
	col->def = NULL;
	if (c->def)
		col->def = sa_strdup(sa, c->def);
	col->null = c->null;
	col->colnr = c->colnr;
	col->t = t;
	col->unique = c->unique;
	col->storage_type = NULL;
	if (c->storage_type)
		col->storage_type = sa_strdup(sa, c->storage_type);
	col->sorted = c->sorted;
	col->dcount = c->dcount;
	cs_add(&t->columns, col, TR_NEW);
	return col;
}

static sql_part *
dup_sql_part(sql_allocator *sa, sql_table *mt, sql_part *op)
{
	sql_part *p = SA_ZNEW(sa, sql_part);

	base_init(sa, &p->base, op->base.id, op->base.flags, op->base.name);
	p->tpe = op->tpe; /* No dup_sql_type call I think */
	p->with_nills = op->with_nills;

	if (isRangePartitionTable(mt)) {
		p->part.range.minvalue = sa_alloc(sa, op->part.range.minlength);
		p->part.range.maxvalue = sa_alloc(sa, op->part.range.maxlength);
		memcpy(p->part.range.minvalue, op->part.range.minvalue, op->part.range.minlength);
		memcpy(p->part.range.maxvalue, op->part.range.maxvalue, op->part.range.maxlength);
		p->part.range.minlength = op->part.range.minlength;
		p->part.range.maxlength = op->part.range.maxlength;
	} else if (isListPartitionTable(mt)) {
		p->part.values = list_new(sa, (fdestroy) NULL);
		for (node *n = op->part.values->h ; n ; n = n->next) {
			sql_part_value *prev = (sql_part_value*) n->data, *nextv = SA_ZNEW(sa, sql_part_value);
			nextv->value = sa_alloc(sa, prev->length);
			memcpy(nextv->value, prev->value, prev->length);
			nextv->length = prev->length;
			list_append(p->part.values, nextv);
		}
	}
	list_append(mt->members, p);
	p->t = mt;
	return p;
}

sql_table *
dup_sql_table(sql_allocator *sa, sql_table *t)
{
	node *n;
	sql_table *nt = create_sql_table_with_id(sa, t->base.id, t->base.name, t->type, t->system, SQL_DECLARED_TABLE, t->commit_action, t->properties);

	nt->base.flags = t->base.flags;

	nt->access = t->access;
	nt->partition = t->partition;
	nt->query = (t->query) ? sa_strdup(sa, t->query) : NULL;

	if (isPartitionedByExpressionTable(nt)) {
		nt->part.pexp = SA_ZNEW(sa, sql_expression);
		nt->part.pexp->exp = sa_strdup(sa, t->part.pexp->exp);
		nt->part.pexp->type = t->part.pexp->type; /* No dup_sql_type call needed */
		nt->part.pexp->cols = sa_list(sa);
		for (n = t->part.pexp->cols->h; n; n = n->next) {
			int *nid = sa_alloc(sa, sizeof(int));
			*nid = *(int *) n->data;
			list_append(nt->part.pexp->cols, nid);
		}
	}

	for (n = t->columns.set->h; n; n = n->next) {
		sql_column *c = n->data;
		sql_column *dup = dup_sql_column(sa, nt, c);
		if (isPartitionedByColumnTable(nt) && c->base.id == t->part.pcol->base.id)
			nt->part.pcol = dup;
	}

	nt->columns.dset = NULL;
	nt->columns.nelm = NULL;

	if (t->members)
		for (n = t->members->h; n; n = n->next)
			dup_sql_part(sa, nt, n->data);
	return nt;
}

static sql_table *
bootstrap_create_table(sql_trans *tr, sql_schema *s, char *name, sqlid id)
{
	int istmp = isTempSchema(s);
	int persistence = istmp?SQL_GLOBAL_TEMP:SQL_PERSIST;
	sht commit_action = istmp?CA_PRESERVE:CA_COMMIT;
	sql_table *t;

	if (store_oid <= id)
		store_oid = id+1;
	t = create_sql_table_with_id(tr->sa, id, name, tt_table, 1, persistence, commit_action, 0);
	t->bootstrap = 1;

	TRC_DEBUG(SQL_STORE, "Create table: %s\n", name);

	t->base.flags = s->base.flags;
	t->query = NULL;
	t->s = s;
	t->base.wtime = t->s->base.wtime = tr->wtime = tr->wstime;
	cs_add(&s->tables, t, TR_NEW);

	if (isTable(t))
		store_funcs.create_del(tr, t);
	tr->schema_updates ++;
	return t;
}

static sql_schema *
bootstrap_create_schema(sql_trans *tr, char *name, sqlid id, sqlid auth_id, int owner)
{
	sql_schema *s = SA_ZNEW(tr->sa, sql_schema);

	if (store_oid <= id)
		store_oid = id+1;
	TRC_DEBUG(SQL_STORE, "Create schema: %s %d %d\n", name, auth_id, owner);

	if (strcmp(name, dt_schema) == 0) {
		base_init(tr->sa, &s->base, (sqlid) FUNC_OIDS - 1, TR_NEW, name);
	} else {
		base_init(tr->sa, &s->base, id, TR_NEW, name);
	}
	s->auth_id = auth_id;
	s->owner = owner;
	s->system = TRUE;
	cs_new(&s->tables, tr->sa, (fdestroy) &table_destroy);
	cs_new(&s->types, tr->sa, (fdestroy) NULL);
	cs_new(&s->funcs, tr->sa, (fdestroy) NULL);
	cs_new(&s->seqs, tr->sa, (fdestroy) NULL);
	cs_new(&s->parts, tr->sa, (fdestroy) &part_destroy);
	s->keys = list_new(tr->sa, (fdestroy) NULL);
	s->idxs = list_new(tr->sa, (fdestroy) NULL);
	s->triggers = list_new(tr->sa, (fdestroy) NULL);
	s->base.wtime = tr->wtime = tr->wstime;
	cs_add(&tr->schemas, s, TR_NEW);

	tr->schema_updates ++;
	return s;
}

static int
store_schema_number(void)
{
	return schema_number;
}

static int
store_load(sql_allocator *pa) {
	int first;

	sql_allocator *sa;
	sql_trans *tr;
	sql_table *t, *types, *functions, *arguments;
	sql_schema *s;

	lng lng_store_oid;
	store_oid = 0;

	store_sa = sa_create(pa);
	sa = sa_create(pa);
	if (!sa || !store_sa)
		return -1;

	first = logger_funcs.log_isnew();

	types_init(store_sa);

	/* we store some spare oids */
	assert(store_oid < FUNC_OIDS);
	store_oid = FUNC_OIDS;

	if (!sequences_init())
		return -1;
	ATOMIC_SET(&transactions, 0);
	gtrans = tr = create_trans(sa);
	gtrans->stime = timestamp();
	if (!gtrans)
		return -1;

	/* for now use malloc and free */
	active_sessions = list_create(NULL);
	passive_sessions = list_create(NULL);

	if (first) {
		/* cannot initialize database in readonly mode */
		if (store_readonly)
			return -1;
		tr = sql_trans_create(NULL, NULL, true);
		if (!tr) {
			TRC_CRITICAL(SQL_STORE, "Failed to start a transaction while loading the storage\n");
			return -1;
		}
	}
	tr->active = 1;

	s = bootstrap_create_schema(tr, "sys", 2000, ROLE_SYSADMIN, USER_MONETDB);
	if (!first)
		s->base.flags = 0;

	t = bootstrap_create_table(tr, s, "schemas", 2001);
	bootstrap_create_column(tr, t, "id", 2002, "int", 32);
	bootstrap_create_column(tr, t, "name", 2003, "varchar", 1024);
	bootstrap_create_column(tr, t, "authorization", 2004, "int", 32);
	bootstrap_create_column(tr, t, "owner", 2005, "int", 32);
	bootstrap_create_column(tr, t, "system", 2006, "boolean", 1);

	types = t = bootstrap_create_table(tr, s, "types", 2007);
	bootstrap_create_column(tr, t, "id", 2008, "int", 32);
	bootstrap_create_column(tr, t, "systemname", 2009, "varchar", 256);
	bootstrap_create_column(tr, t, "sqlname", 2010, "varchar", 1024);
	bootstrap_create_column(tr, t, "digits", 2011, "int", 32);
	bootstrap_create_column(tr, t, "scale", 2012, "int", 32);
	bootstrap_create_column(tr, t, "radix", 2013, "int", 32);
	bootstrap_create_column(tr, t, "eclass", 2014, "int", 32);
	bootstrap_create_column(tr, t, "schema_id", 2015, "int", 32);

	functions = t = bootstrap_create_table(tr, s, "functions", 2016);
	bootstrap_create_column(tr, t, "id", 2017, "int", 32);
	bootstrap_create_column(tr, t, "name", 2018, "varchar", 256);
	bootstrap_create_column(tr, t, "func", 2019, "varchar", 8196);
	bootstrap_create_column(tr, t, "mod", 2020, "varchar", 8196);

	/* language asm=0, sql=1, R=2, C=3, J=4 */
	bootstrap_create_column(tr, t, "language", 2021, "int", 32);

	/* func, proc, aggr or filter */
	bootstrap_create_column(tr, t, "type", 2022, "int", 32);
	bootstrap_create_column(tr, t, "side_effect", 2023, "boolean", 1);
	bootstrap_create_column(tr, t, "varres", 2024, "boolean", 1);
	bootstrap_create_column(tr, t, "vararg", 2025, "boolean", 1);
	bootstrap_create_column(tr, t, "schema_id", 2026, "int", 32);
	bootstrap_create_column(tr, t, "system", 2027, "boolean", 1);
	bootstrap_create_column(tr, t, "semantics", 2162, "boolean", 1);

	arguments = t = bootstrap_create_table(tr, s, "args", 2028);
	bootstrap_create_column(tr, t, "id", 2029, "int", 32);
	bootstrap_create_column(tr, t, "func_id", 2030, "int", 32);
	bootstrap_create_column(tr, t, "name", 2031, "varchar", 256);
	bootstrap_create_column(tr, t, "type", 2032, "varchar", 1024);
	bootstrap_create_column(tr, t, "type_digits", 2033, "int", 32);
	bootstrap_create_column(tr, t, "type_scale", 2034, "int", 32);
	bootstrap_create_column(tr, t, "inout", 2035, "tinyint", 8);
	bootstrap_create_column(tr, t, "number", 2036, "int", 32);

	t = bootstrap_create_table(tr, s, "sequences", 2037);
	bootstrap_create_column(tr, t, "id", 2038, "int", 32);
	bootstrap_create_column(tr, t, "schema_id", 2039, "int", 32);
	bootstrap_create_column(tr, t, "name", 2040, "varchar", 256);
	bootstrap_create_column(tr, t, "start", 2041, "bigint", 64);
	bootstrap_create_column(tr, t, "minvalue", 2042, "bigint", 64);
	bootstrap_create_column(tr, t, "maxvalue", 2043, "bigint", 64);
	bootstrap_create_column(tr, t, "increment", 2044, "bigint", 64);
	bootstrap_create_column(tr, t, "cacheinc", 2045, "bigint", 64);
	bootstrap_create_column(tr, t, "cycle", 2046, "boolean", 1);

	t = bootstrap_create_table(tr, s, "table_partitions", 2047);
	bootstrap_create_column(tr, t, "id", 2048, "int", 32);
	bootstrap_create_column(tr, t, "table_id", 2049, "int", 32);
	bootstrap_create_column(tr, t, "column_id", 2050, "int", 32);
	bootstrap_create_column(tr, t, "expression", 2051, "varchar", STORAGE_MAX_VALUE_LENGTH);
	bootstrap_create_column(tr, t, "type", 2052, "tinyint", 8);

	t = bootstrap_create_table(tr, s, "range_partitions", 2053);
	bootstrap_create_column(tr, t, "table_id", 2054, "int", 32);
	bootstrap_create_column(tr, t, "partition_id", 2055, "int", 32);
	bootstrap_create_column(tr, t, "minimum", 2056, "varchar", STORAGE_MAX_VALUE_LENGTH);
	bootstrap_create_column(tr, t, "maximum", 2057, "varchar", STORAGE_MAX_VALUE_LENGTH);
	bootstrap_create_column(tr, t, "with_nulls", 2058, "boolean", 1);

	t = bootstrap_create_table(tr, s, "value_partitions", 2059);
	bootstrap_create_column(tr, t, "table_id", 2060, "int", 32);
	bootstrap_create_column(tr, t, "partition_id", 2061, "int", 32);
	bootstrap_create_column(tr, t, "value", 2062, "varchar", STORAGE_MAX_VALUE_LENGTH);

	t = bootstrap_create_table(tr, s, "dependencies", 2063);
	bootstrap_create_column(tr, t, "id", 2064, "int", 32);
	bootstrap_create_column(tr, t, "depend_id", 2065, "int", 32);
	bootstrap_create_column(tr, t, "depend_type", 2066, "smallint", 16);

	t = bootstrap_create_table(tr, s, "_tables", 2067);
	bootstrap_create_column(tr, t, "id", 2068, "int", 32);
	bootstrap_create_column(tr, t, "name", 2069, "varchar", 1024);
	bootstrap_create_column(tr, t, "schema_id", 2070, "int", 32);
	bootstrap_create_column(tr, t, "query", 2071, "varchar", 1 << 20);
	bootstrap_create_column(tr, t, "type", 2072, "smallint", 16);
	bootstrap_create_column(tr, t, "system", 2073, "boolean", 1);
	bootstrap_create_column(tr, t, "commit_action", 2074, "smallint", 16);
	bootstrap_create_column(tr, t, "access", 2075, "smallint", 16);

	t = bootstrap_create_table(tr, s, "_columns", 2076);
	bootstrap_create_column(tr, t, "id", 2077, "int", 32);
	bootstrap_create_column(tr, t, "name", 2078, "varchar", 1024);
	bootstrap_create_column(tr, t, "type", 2079, "varchar", 1024);
	bootstrap_create_column(tr, t, "type_digits", 2080, "int", 32);
	bootstrap_create_column(tr, t, "type_scale", 2081, "int", 32);
	bootstrap_create_column(tr, t, "table_id", 2082, "int", 32);
	bootstrap_create_column(tr, t, "default", 2083, "varchar", STORAGE_MAX_VALUE_LENGTH);
	bootstrap_create_column(tr, t, "null", 2084, "boolean", 1);
	bootstrap_create_column(tr, t, "number", 2085, "int", 32);
	bootstrap_create_column(tr, t, "storage", 2086, "varchar", 2048);

	t = bootstrap_create_table(tr, s, "keys", 2087);
	bootstrap_create_column(tr, t, "id", 2088, "int", 32);
	bootstrap_create_column(tr, t, "table_id", 2089, "int", 32);
	bootstrap_create_column(tr, t, "type", 2090, "int", 32);
	bootstrap_create_column(tr, t, "name", 2091, "varchar", 1024);
	bootstrap_create_column(tr, t, "rkey", 2092, "int", 32);
	bootstrap_create_column(tr, t, "action", 2093, "int", 32);

	t = bootstrap_create_table(tr, s, "idxs", 2094);
	bootstrap_create_column(tr, t, "id", 2095, "int", 32);
	bootstrap_create_column(tr, t, "table_id", 2096, "int", 32);
	bootstrap_create_column(tr, t, "type", 2097, "int", 32);
	bootstrap_create_column(tr, t, "name", 2098, "varchar", 1024);

	t = bootstrap_create_table(tr, s, "triggers", 2099);
	bootstrap_create_column(tr, t, "id", 2100, "int", 32);
	bootstrap_create_column(tr, t, "name", 2101, "varchar", 1024);
	bootstrap_create_column(tr, t, "table_id", 2102, "int", 32);
	bootstrap_create_column(tr, t, "time", 2103, "smallint", 16);
	bootstrap_create_column(tr, t, "orientation", 2104, "smallint", 16);
	bootstrap_create_column(tr, t, "event", 2105, "smallint", 16);
	bootstrap_create_column(tr, t, "old_name", 2106, "varchar", 1024);
	bootstrap_create_column(tr, t, "new_name", 2107, "varchar", 1024);
	bootstrap_create_column(tr, t, "condition", 2108, "varchar", 2048);
	bootstrap_create_column(tr, t, "statement", 2109, "varchar", 2048);

	t = bootstrap_create_table(tr, s, "objects", 2110);
	bootstrap_create_column(tr, t, "id", 2111, "int", 32);
	bootstrap_create_column(tr, t, "name", 2112, "varchar", 1024);
	bootstrap_create_column(tr, t, "nr", 2113, "int", 32);

	s = bootstrap_create_schema(tr, "tmp", 2114, ROLE_SYSADMIN, USER_MONETDB);

	t = bootstrap_create_table(tr, s, "_tables", 2115);
	bootstrap_create_column(tr, t, "id", 2116, "int", 32);
	bootstrap_create_column(tr, t, "name", 2117, "varchar", 1024);
	bootstrap_create_column(tr, t, "schema_id", 2118, "int", 32);
	bootstrap_create_column(tr, t, "query", 2119, "varchar", 1 << 20);
	bootstrap_create_column(tr, t, "type", 2120, "smallint", 16);
	bootstrap_create_column(tr, t, "system", 2121, "boolean", 1);
	bootstrap_create_column(tr, t, "commit_action", 2122, "smallint", 16);
	bootstrap_create_column(tr, t, "access", 2123, "smallint", 16);

	t = bootstrap_create_table(tr, s, "_columns", 2124);
	bootstrap_create_column(tr, t, "id", 2125, "int", 32);
	bootstrap_create_column(tr, t, "name", 2126, "varchar", 1024);
	bootstrap_create_column(tr, t, "type", 2127, "varchar", 1024);
	bootstrap_create_column(tr, t, "type_digits", 2128, "int", 32);
	bootstrap_create_column(tr, t, "type_scale", 2129, "int", 32);
	bootstrap_create_column(tr, t, "table_id", 2130, "int", 32);
	bootstrap_create_column(tr, t, "default", 2131, "varchar", STORAGE_MAX_VALUE_LENGTH);
	bootstrap_create_column(tr, t, "null", 2132, "boolean", 1);
	bootstrap_create_column(tr, t, "number", 2133, "int", 32);
	bootstrap_create_column(tr, t, "storage", 2134, "varchar", 2048);

	t = bootstrap_create_table(tr, s, "keys", 2135);
	bootstrap_create_column(tr, t, "id", 2136, "int", 32);
	bootstrap_create_column(tr, t, "table_id", 2137, "int", 32);
	bootstrap_create_column(tr, t, "type", 2138, "int", 32);
	bootstrap_create_column(tr, t, "name", 2139, "varchar", 1024);
	bootstrap_create_column(tr, t, "rkey", 2140, "int", 32);
	bootstrap_create_column(tr, t, "action", 2141, "int", 32);

	t = bootstrap_create_table(tr, s, "idxs", 2142);
	bootstrap_create_column(tr, t, "id", 2143, "int", 32);
	bootstrap_create_column(tr, t, "table_id", 2144, "int", 32);
	bootstrap_create_column(tr, t, "type", 2145, "int", 32);
	bootstrap_create_column(tr, t, "name", 2146, "varchar", 1024);

	t = bootstrap_create_table(tr, s, "triggers", 2147);
	bootstrap_create_column(tr, t, "id", 2148, "int", 32);
	bootstrap_create_column(tr, t, "name", 2149, "varchar", 1024);
	bootstrap_create_column(tr, t, "table_id", 2150, "int", 32);
	bootstrap_create_column(tr, t, "time", 2151, "smallint", 16);
	bootstrap_create_column(tr, t, "orientation", 2152, "smallint", 16);
	bootstrap_create_column(tr, t, "event", 2153, "smallint", 16);
	bootstrap_create_column(tr, t, "old_name", 2154, "varchar", 1024);
	bootstrap_create_column(tr, t, "new_name", 2155, "varchar", 1024);
	bootstrap_create_column(tr, t, "condition", 2156, "varchar", 2048);
	bootstrap_create_column(tr, t, "statement", 2157, "varchar", 2048);

	t = bootstrap_create_table(tr, s, "objects", 2158);
	bootstrap_create_column(tr, t, "id", 2159, "int", 32);
	bootstrap_create_column(tr, t, "name", 2160, "varchar", 1024);
	bootstrap_create_column(tr, t, "nr", 2161, "int", 32);

	(void) bootstrap_create_schema(tr, dt_schema, -1, ROLE_SYSADMIN, USER_MONETDB);

	if (first) {
		insert_types(tr, types);
		insert_functions(tr, functions, funcs, arguments);
		insert_schemas(tr);

		if (sql_trans_commit(tr) != SQL_OK) {
			TRC_CRITICAL(SQL_STORE, "Cannot commit initial transaction\n");
		}
		sql_trans_destroy(tr, true);
	}

	logger_funcs.get_sequence(OBJ_SID, &lng_store_oid);
	prev_oid = (sqlid)lng_store_oid;
	if (store_oid < prev_oid)
		store_oid = prev_oid;

	/* load remaining schemas, tables, columns etc */
	tr->active = 1;
	if (!first && !load_trans(gtrans)) {
		return -1;
	}
	store_initialized = 1;
	return first;
}

int
store_init(sql_allocator *pa, int debug, store_type store, int readonly, int singleuser)
{
	int v = 1;

	store_readonly = readonly;
	store_singleuser = singleuser;
	store_debug = debug;

	MT_lock_set(&bs_lock);
	MT_lock_set(&flush_lock);

	/* initialize empty bats */
	switch (store) {
	case store_bat:
	case store_mem:
		if (bat_utils_init() == -1) {
			MT_lock_unset(&bs_lock);
			return -1;
		}
		bat_storage_init(&store_funcs);
		bat_table_init(&table_funcs);
		bat_logger_init(&logger_funcs);
		break;
	default:
		break;
	}
	active_store_type = store;
	if (!logger_funcs.create ||
	    logger_funcs.create(debug, "sql_logs", CATALOG_VERSION*v) != LOG_OK) {
		MT_lock_unset(&bs_lock);
		return -1;
	}

	/* create the initial store structure or re-load previous data */
	MT_lock_unset(&bs_lock);
	MT_lock_unset(&flush_lock);
	return store_load(pa);
}

void
store_exit(void)
{
	MT_lock_set(&flush_lock);

	TRC_DEBUG(SQL_STORE, "Store locked\n");

	if (gtrans) {
		MT_lock_unset(&flush_lock);
		sequences_exit();
		MT_lock_set(&flush_lock);
	}
	if (spares > 0)
		destroy_spare_transactions();

	logger_funcs.destroy();

	/* Open transactions have a link to the global transaction therefore
	   we need busy waiting until all transactions have ended or
	   (current implementation) simply keep the gtrans alive and simply
	   exit (but leak memory).
	 */
	if (!ATOMIC_GET(&transactions)) {
		sql_trans_destroy(gtrans, false);
		gtrans = NULL;
	}
	list_destroy(active_sessions);
	list_destroy(passive_sessions);
	if (store_sa)
		sa_destroy(store_sa);

	TRC_DEBUG(SQL_STORE, "Store unlocked\n");
	MT_lock_unset(&flush_lock);
	store_initialized=0;
}

<<<<<<< HEAD

sql_trans *sql_trans_create(sql_trans *parent, const char *name, bool try_spare);
=======
static void
cleanup_table(sql_table *t)
{
	for (node *n = passive_sessions->h; n; n=n->next) {
		sql_session *s = n->data;

		for (node *m = s->tr->schemas.set->h; m; m = m->next) {
			sql_schema * schema = m->data;
			node *o = find_sql_table_node(schema, t->base.id);
			if (o) {
				list_remove_node(schema->tables.set, o);
				break;
			}
		}
	}
	if (spares) {
		for (int i = 0; i<spares; i++) {
			for (node *m = spare_trans[i]->schemas.set->h; m; m = m->next) {
				sql_schema * schema = m->data;
				node *o = find_sql_table_node(schema, t->base.id);
				if (o) {
					list_remove_node(schema->tables.set, o);
					break;
				}
			}
		}
	}
}

>>>>>>> afa21998
static sql_trans * trans_init(sql_trans *tr, sql_trans *otr);

/* call locked! */
static int
store_apply_deltas(void)
{
	int res = LOG_OK;

	/* make sure we reset all transactions on re-activation */
	//gtrans->wstime = timestamp();
	/* cleanup drop tables, columns and idxs first */
	if (/* DISABLES CODE */ (0))
	trans_cleanup(gtrans);

<<<<<<< HEAD
	res = logger_funcs.flush();
	if (/* DISABLES CODE */ (0) && /*gtrans->sa->nr > 40 &&*/ !(ATOMIC_GET(&nr_sessions)) /* only save when there are no dependencies on the gtrans */) { /* TODO need better estimate */
=======
	int tid = oldest_active_tid();
	lng lid = map_find_oldest_saved_id(tid);
	if (lid) {
		for (node *m = gtrans->schemas.set->h; m; m = m->next) {
			sql_schema *s = m->data;
			if (s->tables.dset) {
				for (node *o, *n = s->tables.dset->h; n; n = o) {
					o = n->next;
					sql_table *b = n->data;
					if (b->base.wtime < tid || tid < 0) { /* deleted before the oldest transaction, time to remove */
						if (b->base.refcnt > 1)
							cleanup_table(b);
						assert(b->base.refcnt == 1);
						list_remove_node(s->tables.dset, n);
					}
				}
			}
		}
	}

	if (store_funcs.gtrans_update)
		store_funcs.gtrans_update(gtrans);
	res = logger_funcs.flush(lid);
	if (res == LOG_OK) {
		if (!not_locked)
			MT_lock_unset(&bs_lock);
		res = logger_funcs.cleanup();
		if (!not_locked)
			MT_lock_set(&bs_lock);
	}
	if (/* DISABLES CODE */ (0) && /*gtrans->sa->nr > 2*new_trans_size &&*/ !(ATOMIC_GET(&nr_sessions)) /* only save when there are no dependencies on the gtrans */) {
>>>>>>> afa21998
		sql_trans *ntrans = sql_trans_create(gtrans, NULL, false);

		trans_init(ntrans, gtrans);
		if (spares > 0)
			destroy_spare_transactions();
		trans_reset_parent(ntrans);

		sql_trans_destroy(gtrans, false);
		gtrans = ntrans;
	}
	return res;
}

void
store_suspend_log(void)
{
	MT_lock_set(&flush_lock);
	MT_lock_unset(&flush_lock);
}

void
store_resume_log(void)
{
	MT_lock_set(&flush_lock);
	MT_lock_unset(&flush_lock);
}

void
store_manager(void)
{
	MT_thread_setworking("sleeping");

	// In the main loop we always hold the lock except when sleeping
	MT_lock_set(&flush_lock);

	for (;;) {
		int res;

		if (logger_funcs.changes() <= 0) {
			if (GDKexiting())
				break;
			const int sleeptime = 100;
			MT_lock_unset(&flush_lock);
			MT_sleep_ms(sleeptime);
			MT_lock_set(&flush_lock);
			continue;
		}

		MT_thread_setworking("flushing");
		res = store_apply_deltas();

		if (res != LOG_OK) {
			MT_lock_unset(&flush_lock);
			GDKfatal("write-ahead logging failure, disk full?");
		}

		store_funcs.cleanup();
		MT_thread_setworking("sleeping");
		TRC_DEBUG(SQL_STORE, "Store flusher done\n");
	}

	// End of loop, end of lock
	MT_lock_unset(&flush_lock);
}

#if 0
void
idle_manager(void)
{
	const int sleeptime = GDKdebug & FORCEMITOMASK ? 10 : 50;
	const int timeout = GDKdebug & FORCEMITOMASK ? 50 : 5000;

	MT_thread_setworking("sleeping");
	MT_lock_set(&flush_lock);

	while (!GDKexiting()) {
		int t;

		for (t = timeout; t > 0; t -= sleeptime) {
			MT_lock_unset(&flush_lock);
			MT_sleep_ms(sleeptime);
			MT_lock_set(&flush_lock);
			if (GDKexiting()) {
				MT_lock_unset(&flush_lock);
				return;
			}
		}
		/* cleanup any collected intermediate storage */
		store_funcs.cleanup();
		MT_thread_setworking("sleeping");
	}
	MT_lock_unset(&flush_lock);
}
#endif

void
store_lock(void)
{
	MT_lock_set(&bs_lock);
	/* tell GDK allocation functions to ignore limits */
	MT_thread_setworking("store locked");
}

void
store_unlock(void)
{
	TRC_DEBUG(SQL_STORE, "Store unlocked\n");
	/* tell GDK allocation functions to honor limits again */
	MT_thread_setworking("store unlocked");
	MT_lock_unset(&bs_lock);
}

// Helper function for tar_write_header.
// Our stream.h makes sure __attribute__ exists.
static void __attribute__((__format__(__printf__, 3, 4)))
tar_write_header_field(char **cursor_ptr, size_t size, const char *fmt, ...)
{
	va_list ap;

	va_start(ap, fmt);
	(void)vsnprintf(*cursor_ptr, size + 1, fmt, ap);
	va_end(ap);

	/* At first reading you might wonder why add `size` instead
	 * of the byte count returned by vsnprintf. The reason is
	 * that we want to move `*cursor_ptr` to the start of the next
	 * field, not to the unused part of this field.
	 */
	*cursor_ptr += size;
}

#define TAR_BLOCK_SIZE (512)

// Write a tar header to the given stream.
static gdk_return
tar_write_header(stream *tarfile, const char *path, time_t mtime, size_t size)
{
	char buf[TAR_BLOCK_SIZE] = {0};
	char *cursor = buf;
	char *chksum;

	// We set the uid/gid fields to 0 and the uname/gname fields to "".
	// When unpacking as a normal user, they are ignored and the files are
	// owned by that user. When unpacking as root it is reasonable that
	// the resulting files are owned by root.

	// The following is taken directly from the definition found
	// in /usr/include/tar.h on a Linux system.
	tar_write_header_field(&cursor, 100, "%s", path);   // name[100]
	tar_write_header_field(&cursor, 8, "0000644");      // mode[8]
	tar_write_header_field(&cursor, 8, "%07o", 0U);      // uid[8]
	tar_write_header_field(&cursor, 8, "%07o", 0U);      // gid[8]
	tar_write_header_field(&cursor, 12, "%011zo", size);      // size[12]
	tar_write_header_field(&cursor, 12, "%011lo", (unsigned long)mtime); // mtime[12]
	chksum = cursor; // use this later to set the computed checksum
	tar_write_header_field(&cursor, 8, "%8s", ""); // chksum[8]
	*cursor++ = '0'; // typeflag REGTYPE
	tar_write_header_field(&cursor, 100, "%s", "");  // linkname[100]
	tar_write_header_field(&cursor, 6, "%s", "ustar"); // magic[6]
	tar_write_header_field(&cursor, 2, "%02o", 0U); // version, not null terminated
	tar_write_header_field(&cursor, 32, "%s", ""); // uname[32]
	tar_write_header_field(&cursor, 32, "%s", ""); // gname[32]
	tar_write_header_field(&cursor, 8, "%07o", 0U); // devmajor[8]
	tar_write_header_field(&cursor, 8, "%07o", 0U); // devminor[8]
	tar_write_header_field(&cursor, 155, "%s", ""); // prefix[155]

	assert(cursor - buf == 500);

	unsigned sum = 0;
	for (int i = 0; i < TAR_BLOCK_SIZE; i++)
		sum += (unsigned char) buf[i];

	tar_write_header_field(&chksum, 8, "%06o", sum);

	if (mnstr_write(tarfile, buf, TAR_BLOCK_SIZE, 1) != 1) {
		char *err = mnstr_error(tarfile);
		GDKerror("error writing tar header %s: %s", path, err);
		free(err);
		return GDK_FAIL;
	}

	return GDK_SUCCEED;
}

/* Write data to the stream, padding it with zeroes up to the next
 * multiple of TAR_BLOCK_SIZE.  Make sure all writes are in multiples
 * of TAR_BLOCK_SIZE.
 */
static gdk_return
tar_write(stream *outfile, const char *data, size_t size)
{
	const size_t tail = size % TAR_BLOCK_SIZE;
	const size_t bulk = size - tail;

	if (bulk) {
		size_t written = mnstr_write(outfile, data, 1, bulk);
		if (written != bulk) {
			GDKerror("Wrote only %zu bytes instead of first %zu", written, bulk);
			return GDK_FAIL;
		}
	}

	if (tail) {
		char buf[TAR_BLOCK_SIZE] = {0};
		memcpy(buf, data + bulk, tail);
		size_t written = mnstr_write(outfile, buf, 1, TAR_BLOCK_SIZE);
		if (written != TAR_BLOCK_SIZE) {
			GDKerror("Wrote only %zu tail bytes instead of %d", written, TAR_BLOCK_SIZE);
			return GDK_FAIL;
		}
	}

	return GDK_SUCCEED;
}

static gdk_return
tar_write_data(stream *tarfile, const char *path, time_t mtime, const char *data, size_t size)
{
	gdk_return res;

	res = tar_write_header(tarfile, path, mtime, size);
	if (res != GDK_SUCCEED)
		return res;

	return tar_write(tarfile, data, size);
}

static gdk_return
tar_copy_stream(stream *tarfile, const char *path, time_t mtime, stream *contents, ssize_t size)
{
	const ssize_t bufsize = 64 * 1024;
	gdk_return ret = GDK_FAIL;
	ssize_t file_size;
	char *buf = NULL;
	ssize_t to_read;

	file_size = getFileSize(contents);
	if (file_size < size) {
		GDKerror("Have to copy %zd bytes but only %zd exist in %s", size, file_size, path);
		goto end;
	}

	assert( (bufsize % TAR_BLOCK_SIZE) == 0);
	assert(bufsize >= TAR_BLOCK_SIZE);

	buf = GDKmalloc(bufsize);
	if (!buf) {
		GDKerror("could not allocate buffer");
		goto end;
	}

	if (tar_write_header(tarfile, path, mtime, size) != GDK_SUCCEED)
		goto end;

	to_read = size;

	while (to_read > 0) {
		ssize_t chunk = (to_read <= bufsize) ? to_read : bufsize;
		ssize_t nbytes = mnstr_read(contents, buf, 1, chunk);
		if (nbytes != chunk) {
			char *err = mnstr_error(contents);
			GDKerror("Read only %zd/%zd bytes of component %s: %s", nbytes, chunk, path, err);
			free(err);
			goto end;
		}
		ret = tar_write(tarfile, buf, chunk);
		if (ret != GDK_SUCCEED)
			goto end;
		to_read -= chunk;
	}

	ret = GDK_SUCCEED;
end:
	if (buf)
		GDKfree(buf);
	return ret;
}

static gdk_return
hot_snapshot_write_tar(stream *out, const char *prefix, char *plan)
{
	gdk_return ret = GDK_FAIL;
	const char *p = plan; // our cursor in the plan
	time_t timestamp = 0;
	// Name convention: _path for the absolute path
	// and _name for the corresponding local relative path
	char abs_src_path[2 * FILENAME_MAX];
	char *src_name = abs_src_path;
	char dest_path[100]; // size imposed by tar format.
	char *dest_name = dest_path + snprintf(dest_path, sizeof(dest_path), "%s/", prefix);
	stream *infile = NULL;

	int len;
	if (sscanf(p, "%[^\n]\n%n", abs_src_path, &len) != 1) {
		GDKerror("internal error: first line of plan is malformed");
		goto end;
	}
	p += len;
	src_name = abs_src_path + len - 1; // - 1 because len includes the trailing newline
	*src_name++ = DIR_SEP;

	char command;
	long size;
	while (sscanf(p, "%c %ld %100s\n%n", &command, &size, src_name, &len) == 3) {
		p += len;
		strcpy(dest_name, src_name);
		if (size < 0) {
			GDKerror("malformed snapshot plan for %s: size %ld < 0", src_name, size);
			goto end;
		}
		switch (command) {
			case 'c':
				infile = open_rstream(abs_src_path);
				if (!infile) {
					GDKerror("%s", mnstr_peek_error(NULL));
					goto end;
				}
				if (tar_copy_stream(out, dest_path, timestamp, infile, size) != GDK_SUCCEED)
					goto end;
				close_stream(infile);
				infile = NULL;
				break;
			case 'w':
				if (tar_write_data(out, dest_path, timestamp, p, size) != GDK_SUCCEED)
					goto end;
				p += size;
				break;
			default:
				GDKerror("Unknown command in snapshot plan: %c (%s)", command, src_name);
				goto end;
		}
		mnstr_flush(out, MNSTR_FLUSH_ALL);
	}

	// write a trailing block of zeros. If it succeeds, this function succeeds.
	char a;
	a = '\0';
	ret = tar_write(out, &a, 1);
	if (ret == GDK_SUCCEED)
		ret = tar_write(out, &a, 1);

end:
	free(plan);
	if (infile)
		close_stream(infile);
	return ret;
}

/* Pick a name for the temporary tar file. Make sure it has the same extension
 * so as not to confuse the streams library.
 *
 * This function is not entirely safe as compared to for example mkstemp.
 */
static str pick_tmp_name(str filename)
{
	str name = GDKmalloc(strlen(filename) + 10);
	if (name == NULL) {
		GDKerror("malloc failed");
		return NULL;
	}
	strcpy(name, filename);

	// Look for an extension.
	// Make sure it's part of the basename

	char *ext = strrchr(name, '.');
	char *sep = strrchr(name, DIR_SEP);
	char *slash = strrchr(name, '/'); // on Windows, / and \ both work
	if (ext != NULL) {
		// is ext actually after sep and slash?
		if ((sep != NULL && sep > ext) || (slash != NULL && slash > ext))
			ext = NULL;
	}

	if (ext == NULL) {
		return strcat(name, "..tmp");
	} else {
		char *tmp = "..tmp.";
		size_t tmplen = strlen(tmp);
		memmove(ext + tmplen, ext, strlen(ext) + 1);
		memmove(ext, tmp, tmplen);
	}

	return name;
}

extern lng
store_hot_snapshot_to_stream(stream *tar_stream)
{
	int locked = 0;
	lng result = 0;
	buffer *plan_buf = NULL;
	stream *plan_stream = NULL;
	gdk_return r;

	if (!logger_funcs.get_snapshot_files) {
		GDKerror("backend does not support hot snapshots");
		goto end;
	}

	plan_buf = buffer_create(64 * 1024);
	if (!plan_buf) {
		GDKerror("Failed to allocate plan buffer");
		goto end;
	}
	plan_stream = buffer_wastream(plan_buf, "write_snapshot_plan");
	if (!plan_stream) {
		GDKerror("Failed to allocate buffer stream");
		goto end;
	}

	MT_lock_set(&bs_lock);
	locked = 1;
	if (GDKexiting())
		goto end;

	r = logger_funcs.get_snapshot_files(plan_stream);
	if (r != GDK_SUCCEED)
		goto end; // should already have set a GDK error
	close_stream(plan_stream);
	plan_stream = NULL;
	r = hot_snapshot_write_tar(tar_stream, GDKgetenv("gdk_dbname"), buffer_get_buf(plan_buf));
	if (r != GDK_SUCCEED)
		goto end;

	// the original idea was to return a sort of sequence number of the
	// database that identifies exactly which version has been snapshotted
	// but no such number is available:
	// logger_functions.read_last_transaction_id is not implemented
	// anywhere.
	//
	// So we return a random positive integer instead.
	result = 42;

end:
	if (locked)
		MT_lock_unset(&bs_lock);
	if (plan_stream)
		close_stream(plan_stream);
	if (plan_buf)
		buffer_destroy(plan_buf);
	return result;
}


extern lng
store_hot_snapshot(str tarfile)
{
	lng result = 0;
	struct stat st = {0};
	char *tmppath = NULL;
	char *dirpath = NULL;
	int do_remove = 0;
	int dir_fd = -1;
	stream *tar_stream = NULL;
	buffer *plan_buf = NULL;
	stream *plan_stream = NULL;

	if (!logger_funcs.get_snapshot_files) {
		GDKerror("backend does not support hot snapshots");
		goto end;
	}

	if (!MT_path_absolute(tarfile)) {
		GDKerror("Hot snapshot requires an absolute path");
		goto end;
	}

	if (stat(tarfile, &st) == 0) {
		GDKerror("File already exists: %s", tarfile);
		goto end;
	}

	tmppath = pick_tmp_name(tarfile);
	if (tmppath == NULL) {
		goto end;
	}
	tar_stream = open_wstream(tmppath);
	if (!tar_stream) {
		GDKerror("%s", mnstr_peek_error(NULL));
		goto end;
	}
	do_remove = 1;

#ifdef HAVE_FSYNC
	// The following only makes sense on POSIX, where fsync'ing a file
	// guarantees the bytes of the file to go to disk, but not necessarily
	// guarantees the existence of the file in a directory to be persistent.
	// Hence the fsync-the-parent ceremony.

	// Set dirpath to the directory containing the tar file.
	// Call realpath(2) to make the path absolute so it has at least
	// one DIR_SEP in it. Realpath requires the file to exist so
	// we feed it tmppath rather than tarfile.
	dirpath = GDKmalloc(PATH_MAX);
	if (dirpath == NULL) {
		GDKsyserror("malloc failed");
		goto end;
	}
	if (realpath(tmppath, dirpath) == NULL) {
		GDKsyserror("couldn't resolve path %s: %s", tarfile, strerror(errno));
		goto end;
	}
	*strrchr(dirpath, DIR_SEP) = '\0';

	// Open the directory so we can call fsync on it.
	// We use raw posix calls because this is not available in the streams library
	// and I'm not quite sure what a generic streams-api should look like.
	dir_fd = open(dirpath, O_RDONLY); // ERROR no o_rdonly
	if (dir_fd < 0) {
		GDKsyserror("couldn't open directory %s", dirpath);
		goto end;
	}

	// Fsync the directory beforehand too.
	// Postgres believes this is necessary for durability.
	if (fsync(dir_fd) < 0) {
		GDKsyserror("First fsync on %s failed", dirpath);
		goto end;
	}
#else
	(void)dirpath;
#endif

	result = store_hot_snapshot_to_stream(tar_stream);
	if (result == 0)
		goto end;

	// Now sync and atomically rename the temp file to the real file,
	// also fsync'ing the directory
	mnstr_fsync(tar_stream);
	close_stream(tar_stream);
	tar_stream = NULL;
	if (rename(tmppath, tarfile) < 0) {
		GDKsyserror("rename %s to %s failed", tmppath, tarfile);
		goto end;
	}
	do_remove = 0;
#ifdef HAVE_FSYNC
	// More POSIX fsync-the-parent-dir ceremony
	if (fsync(dir_fd) < 0) {
		GDKsyserror("fsync on dir %s failed", dirpath);
		goto end;
	}
#endif
end:
	GDKfree(dirpath);
	if (dir_fd >= 0)
		close(dir_fd);
	if (tar_stream)
		close_stream(tar_stream);
	if (plan_stream)
		close_stream(plan_stream);
	if (plan_buf)
		buffer_destroy(plan_buf);
	if (do_remove)
		(void) remove(tmppath);	// Best effort, ignore the result
	GDKfree(tmppath);
	return result;
}

static sql_kc *
kc_dup_(sql_trans *tr, int flags, sql_kc *kc, sql_table *t, int copy)
{
	sql_allocator *sa = (newFlagSet(flags) && !copy)?tr->parent->sa:tr->sa;
	sql_kc *nkc = SA_ZNEW(sa, sql_kc);
	sql_column *c = find_sql_column(t, kc->c->base.name);

	assert(c);
	nkc->c = c;
	c->unique = kc->c->unique;
	return nkc;
}

static sql_kc *
kc_dup(sql_trans *tr, int flags, sql_kc *kc, sql_table *t)
{
	return kc_dup_(tr, flags, kc, t, 0);
}

static sql_key *
key_dup_(sql_trans *tr, int flags, sql_key *k, sql_table *t, int copy)
{
	sql_trans *ltr = (newFlagSet(flags) && !copy)?tr->parent:tr;
	sql_allocator *sa = ltr->sa;
	sql_key *nk = (k->type != fkey) ? (sql_key *) SA_ZNEW(sa, sql_ukey)
	    : (sql_key *) SA_ZNEW(sa, sql_fkey);
	node *n;

	base_init(sa, &nk->base, k->base.id, tr_flag(&k->base, flags), k->base.name);

	nk->type = k->type;
	nk->columns = list_new(sa, (fdestroy) NULL);
	nk->t = t;
	nk->idx = NULL;

	if (k->idx) {
		node *n = list_find_name(nk->t->s->idxs, nk->base.name);

		if (n) {
			nk->idx = (sql_idx *) n->data;
			nk->idx->key = nk;
		}
	}

	if (nk->type != fkey) {
		sql_ukey *tk = (sql_ukey *) nk;

		tk->keys = NULL;

		if (nk->type == pkey)
			t->pkey = tk;
	} else {
		sql_fkey *tk = (sql_fkey *) nk;

		tk->rkey = NULL;
	}

	for (n = k->columns->h; n; n = n->next) {
		sql_kc *okc = n->data;

		list_append(nk->columns, kc_dup_(tr, flags, okc, t, copy));
	}

	if (nk->type == fkey) {
		sql_fkey *fk = (sql_fkey *) nk;
		sql_fkey *ok = (sql_fkey *) k;
		node *n = NULL;

		if (ok->rkey) {
			sql_schema *s;

			if ((s=find_sql_schema_id(ltr, ok->rkey->k.t->s->base.id)) == NULL)
		       		s = nk->t->s;
			n = list_find(s->keys, &ok->rkey->k.base.id, (fcmp) &key_cmp);
			if (n) {
				sql_ukey *uk = n->data;

				fk->rkey = uk;
				if (!uk->keys)
					uk->keys = list_new(sa, NULL);
				if (!list_find(uk->keys, &fk->k.base.id, (fcmp) &key_cmp))
					list_append(uk->keys, fk);
				else
					assert(0);
			}
		}
		fk->on_delete = ok->on_delete;
		fk->on_update = ok->on_update;
	} else {		/* could be a set of rkeys */
		sql_ukey *uk = (sql_ukey *) nk;
		sql_ukey *ok = (sql_ukey *) k;
		node *m;

		if (ok->keys)
			for (m = ok->keys->h; m; m = m->next) {
				sql_schema *s;
				sql_fkey *ofk = m->data;
				node *n = NULL;

				if ((s=find_sql_schema_id(ltr, ofk->k.t->s->base.id)) == NULL)
		       			s = nk->t->s;
			       	n = list_find(s->keys, &ofk->k.base.id, (fcmp) &key_cmp);
				if (n) {
					sql_fkey *fk = n->data;

					if (!uk->keys)
						uk->keys = list_new(sa, NULL);
					if (!list_find(uk->keys, &fk->k.base.id, (fcmp) &key_cmp))
						list_append(uk->keys, fk);
					fk->rkey = uk;
				}
			}
	}
	list_append(t->s->keys, nk);
	if (!copy && newFlagSet(flags) && tr->parent == gtrans)
		removeNewFlag(k);
	return nk;
}

static sql_key *
key_dup(sql_trans *tr, int flags, sql_key *k, sql_table *t)
{
	return key_dup_(tr, flags, k, t, 0);
}

sql_key *
sql_trans_copy_key( sql_trans *tr, sql_table *t, sql_key *k)
{
	sql_key *nk = key_dup_(tr, TR_NEW, k, t, 1);
	sql_fkey *fk = (sql_fkey*)nk;
	sql_schema *syss = find_sql_schema(tr, isGlobal(t)?"sys":"tmp");
	sql_table *syskey = find_sql_table(syss, "keys");
	sql_table *syskc = find_sql_table(syss, "objects");
	int neg = -1, action = -1, nr;
	node *n;

	cs_add(&t->keys, nk, TR_NEW);

	if (nk->type == fkey)
		action = (fk->on_update<<8) + fk->on_delete;

	assert( nk->type != fkey || ((sql_fkey*)nk)->rkey);
	table_funcs.table_insert(tr, syskey, &nk->base.id, &t->base.id, &nk->type, nk->base.name, (nk->type == fkey) ? &((sql_fkey *) nk)->rkey->k.base.id : &neg, &action);

	if (nk->type == fkey)
		sql_trans_create_dependency(tr, ((sql_fkey *) nk)->rkey->k.base.id, nk->base.id, FKEY_DEPENDENCY);

	for (n = nk->columns->h, nr = 0; n; n = n->next, nr++) {
		sql_kc *kc = n->data;

		table_funcs.table_insert(tr, syskc, &k->base.id, kc->c->base.name, &nr);

		if (nk->type == fkey)
			sql_trans_create_dependency(tr, kc->c->base.id, k->base.id, FKEY_DEPENDENCY);
		else if (nk->type == ukey)
			sql_trans_create_dependency(tr, kc->c->base.id, k->base.id, KEY_DEPENDENCY);
		else if (nk->type == pkey) {
			sql_trans_create_dependency(tr, kc->c->base.id, k->base.id, KEY_DEPENDENCY);
			sql_trans_alter_null(tr, kc->c, 0);
		}
	}

	syskey->base.wtime = syskey->s->base.wtime = t->base.wtime = t->s->base.wtime = tr->wtime = tr->wstime;
	if (isGlobal(t))
		tr->schema_updates ++;
	return nk;
}

#define obj_ref(o,n,flags) 		\
 	if (newFlagSet(flags)) { /* create new parent */		\
		o->po = n;		\
		n->base.refcnt++;	\
	} else {			\
		n->po = o;		\
		o->base.refcnt++;	\
	}

static sql_idx *
idx_dup(sql_trans *tr, int flags, sql_idx * i, sql_table *t)
{
	sql_allocator *sa = (newFlagSet(flags))?tr->parent->sa:tr->sa;
	sql_idx *ni = SA_ZNEW(sa, sql_idx);
	node *n;

	base_init(sa, &ni->base, i->base.id, tr_flag(&i->base, flags), i->base.name);

	ni->columns = list_new(sa, (fdestroy) NULL);
	obj_ref(i,ni,flags);
	ni->t = t;
	ni->type = i->type;
	ni->key = NULL;

	/* Needs copy when committing (ie from tr to gtrans) and
	 * on savepoints from tr->parent to new tr */
	if (flags) {
		ni->base.allocated = i->base.allocated;
		ni->data = i->data;
		i->base.allocated = 0;
		ni->base.wtime = i->base.wtime;
		i->data = NULL;
	} else
	if ((isNew(i) && newFlagSet(flags) && tr->parent == gtrans) ||
	    (i->base.allocated && tr->parent != gtrans))
		if (isTable(ni->t))
			store_funcs.dup_idx(tr, i, ni);

	if (isNew(i) && newFlagSet(flags) && tr->parent == gtrans)
		removeNewFlag(i);

	for (n = i->columns->h; n; n = n->next) {
		sql_kc *okc = n->data;

		list_append(ni->columns, kc_dup(tr, flags, okc, t));
	}
	list_append(t->s->idxs, ni);
	return ni;
}

sql_idx *
sql_trans_copy_idx( sql_trans *tr, sql_table *t, sql_idx *i)
{
	sql_schema *syss = find_sql_schema(tr, isGlobal(t)?"sys":"tmp");
	sql_table *sysidx = find_sql_table(syss, "idxs");
	sql_table *sysic = find_sql_table(syss, "objects");
	node *n;
	int nr, unique = 0;
	sql_idx *ni = SA_ZNEW(tr->sa, sql_idx);

	base_init(tr->sa, &ni->base, i->base.id, TR_NEW, i->base.name);

	ni->columns = list_new(tr->sa, (fdestroy) NULL);
	ni->t = t;
	ni->type = i->type;
	ni->key = NULL;

	if (i->type == hash_idx && list_length(i->columns) == 1)
		unique = 1;
	for (n = i->columns->h, nr = 0; n; n = n->next, nr++) {
		sql_kc *okc = n->data, *ic;

		list_append(ni->columns, ic = kc_dup_(tr, TR_NEW, okc, t, 1));
		if (ic->c->unique != (unique & !okc->c->null)) {
			ic->c->base.wtime = tr->wstime;
			okc->c->unique = ic->c->unique = (unique & (!okc->c->null));
		}

		table_funcs.table_insert(tr, sysic, &ni->base.id, ic->c->base.name, &nr);
		sysic->base.wtime = sysic->s->base.wtime = tr->wtime = tr->wstime;

		sql_trans_create_dependency(tr, ic->c->base.id, i->base.id, INDEX_DEPENDENCY);
	}
	list_append(t->s->idxs, ni);
	cs_add(&t->idxs, ni, TR_NEW);

	if (isDeclaredTable(i->t))
	if (!isDeclaredTable(t) && isTable(ni->t) && idx_has_column(ni->type))
		if (store_funcs.create_idx(tr, ni) != LOG_OK)
			return NULL;
	if (!isDeclaredTable(t))
		table_funcs.table_insert(tr, sysidx, &ni->base.id, &t->base.id, &ni->type, ni->base.name);
	ni->base.wtime = t->base.wtime = t->s->base.wtime = tr->wtime = tr->wstime;
	if (isGlobal(t))
		tr->schema_updates ++;
	return ni;
}

sql_trigger *
sql_trans_copy_trigger( sql_trans *tr, sql_table *t, sql_trigger *tri)
{
	sql_schema *syss = find_sql_schema(tr, isGlobal(t)?"sys":"tmp");
	sql_table *systr = find_sql_table(syss, "triggers");
	sql_table *sysic = find_sql_table(syss, "objects");
	node *n;
	int nr;
	sql_trigger *nt = SA_ZNEW(tr->sa, sql_trigger);
	const char *nilptr = ATOMnilptr(TYPE_str);

	base_init(tr->sa, &nt->base, tri->base.id, TR_NEW, tri->base.name);

	nt->columns = list_new(tr->sa, (fdestroy) NULL);
	nt->t = t;
	nt->time = tri->time;
	nt->orientation = tri->orientation;
	nt->event = tri->event;
	nt->old_name = nt->new_name = nt->condition = NULL;
	if (tri->old_name)
		nt->old_name = sa_strdup(tr->sa, tri->old_name);
	if (tri->new_name)
		nt->new_name = sa_strdup(tr->sa, tri->new_name);
	if (tri->condition)
		nt->condition = sa_strdup(tr->sa, tri->condition);
	nt->statement = sa_strdup(tr->sa, tri->statement);

	for (n = tri->columns->h, nr = 0; n; n = n->next, nr++) {
		sql_kc *okc = n->data, *ic;

		list_append(nt->columns, ic = kc_dup_(tr, TR_NEW, okc, t, 1));
		table_funcs.table_insert(tr, sysic, &nt->base.id, ic->c->base.name, &nr);
		sysic->base.wtime = sysic->s->base.wtime = tr->wtime = tr->wstime;
		sql_trans_create_dependency(tr, ic->c->base.id, tri->base.id, TRIGGER_DEPENDENCY);
	}
	list_append(t->s->triggers, nt);
	cs_add(&t->triggers, nt, TR_NEW);

	if (!isDeclaredTable(t))
		table_funcs.table_insert(tr, systr, &nt->base.id, nt->base.name, &t->base.id, &nt->time, &nt->orientation,
								 &nt->event, (nt->old_name)?nt->old_name:nilptr, (nt->new_name)?nt->new_name:nilptr,
								 (nt->condition)?nt->condition:nilptr, nt->statement);
	nt->base.wtime = t->base.wtime = t->s->base.wtime = tr->wtime = tr->wstime;
	if (isGlobal(t))
		tr->schema_updates ++;
	return nt;
}

sql_part *
sql_trans_copy_part( sql_trans *tr, sql_table *t, sql_part *pt)
{
	sql_schema *syss = find_sql_schema(tr, isGlobal(t)?"sys":"tmp");
	sql_table *sysic = find_sql_table(syss, "objects");
	sql_part *npt = SA_ZNEW(tr->sa, sql_part);

	base_init(tr->sa, &npt->base, pt->base.id, TR_NEW, pt->base.name);

	if (isRangePartitionTable(t) || isListPartitionTable(t))
		dup_sql_type(tr, t->s, &(pt->tpe), &(npt->tpe));
	else
		npt->tpe = pt->tpe;
	npt->with_nills = pt->with_nills;
	npt->t = t;

	assert(isMergeTable(npt->t) || isReplicaTable(npt->t));
	if (isRangePartitionTable(t)) {
		npt->part.range.minvalue = sa_alloc(tr->sa, pt->part.range.minlength);
		npt->part.range.maxvalue = sa_alloc(tr->sa, pt->part.range.maxlength);
		memcpy(npt->part.range.minvalue, pt->part.range.minvalue, pt->part.range.minlength);
		memcpy(npt->part.range.maxvalue, pt->part.range.maxvalue, pt->part.range.maxlength);
		npt->part.range.minlength = pt->part.range.minlength;
		npt->part.range.maxlength = pt->part.range.maxlength;
	} else if (isListPartitionTable(t)) {
		npt->part.values = list_new(tr->sa, (fdestroy) NULL);
		for (node *n = pt->part.values->h ; n ; n = n->next) {
			sql_part_value *prev = (sql_part_value*) n->data, *nextv = SA_ZNEW(tr->sa, sql_part_value);
			nextv->value = sa_alloc(tr->sa, prev->length);
			memcpy(nextv->value, prev->value, prev->length);
			nextv->length = prev->length;
			list_append(npt->part.values, nextv);
		}
	}

	list_append(t->members, npt);

	sql_trans_create_dependency(tr, npt->base.id, t->base.id, TABLE_DEPENDENCY);
	table_funcs.table_insert(tr, sysic, &t->base.id, npt->base.name, &npt->base.id);

	npt->base.wtime = t->base.wtime = t->s->base.wtime = tr->wtime = tr->wstime;
	if (isGlobal(t))
		tr->schema_updates ++;
	return npt;
}

static sql_trigger *
trigger_dup(sql_trans *tr, int flags, sql_trigger * i, sql_table *t)
{
	sql_allocator *sa = (newFlagSet(flags))?tr->parent->sa:tr->sa;
	sql_trigger *nt = SA_ZNEW(sa, sql_trigger);

	base_init(sa, &nt->base, i->base.id, tr_flag(&i->base, flags), i->base.name);

	nt->columns = list_new(sa, (fdestroy) NULL);
	nt->t = t;
	nt->time = i->time;
	nt->orientation = i->orientation;
	nt->event = i->event;
	nt->old_name = nt->new_name = nt->condition = NULL;
	if (i->old_name)
		nt->old_name = sa_strdup(sa, i->old_name);
	if (i->new_name)
		nt->new_name = sa_strdup(sa, i->new_name);
	if (i->condition)
		nt->condition = sa_strdup(sa, i->condition);
	nt->statement = sa_strdup(sa, i->statement);

	for (node *n = i->columns->h; n; n = n->next) {
		sql_kc *okc = n->data;

		list_append(nt->columns, kc_dup(tr, flags, okc, t));
	}
	list_append(t->s->triggers, nt);
	if (newFlagSet(flags) && tr->parent == gtrans)
		removeNewFlag(i);
	return nt;
}

/* flags 0, dup from parent to new tr
 *	 TR_NEW, dup from child tr to parent
 * */
static sql_column *
column_dup(sql_trans *tr, int flags, sql_column *oc, sql_table *t)
{
	sql_allocator *sa = (newFlagSet(flags))?tr->parent->sa:tr->sa;
	sql_column *c = SA_ZNEW(sa, sql_column);

	base_init(sa, &c->base, oc->base.id, tr_flag(&oc->base, flags), oc->base.name);
	obj_ref(oc,c,flags);
	dup_sql_type((newFlagSet(flags))?tr->parent:tr, t->s, &(oc->type), &(c->type));
	c->def = NULL;
	if (oc->def)
		c->def = sa_strdup(sa, oc->def);
	c->null = oc->null;
	c->colnr = oc->colnr;
	c->unique = oc->unique;
	c->t = t;
	c->storage_type = NULL;
	if (oc->storage_type)
		c->storage_type = sa_strdup(sa, oc->storage_type);

	/* Needs copy when committing (ie from tr to gtrans) and
	 * on savepoints from tr->parent to new tr */
	if (flags) {
		c->base.allocated = oc->base.allocated;
		c->data = oc->data;
		oc->base.allocated = 0;
		c->base.wtime = oc->base.wtime;
		oc->data = NULL;
	} else
	if ((isNew(oc) && newFlagSet(flags) && tr->parent == gtrans) ||
	    (oc->base.allocated && tr->parent != gtrans))
		if (isTable(c->t))
			store_funcs.dup_col(tr, oc, c);
	if (isNew(oc) && newFlagSet(flags) && tr->parent == gtrans)
		removeNewFlag(oc);
	return c;
}

static sql_part *
part_dup(sql_trans *tr, int flags, sql_part *op, sql_schema *s)
{
	sql_allocator *sa = (newFlagSet(flags))?tr->parent->sa:tr->sa;
	sql_part *p = SA_ZNEW(sa, sql_part);
	sql_table *mt = find_sql_table_id(s, op->t->base.id);
	sql_table *member = find_sql_table_id(s, op->base.id);

	base_init(sa, &p->base, op->base.id, tr_flag(&op->base, flags), op->base.name);
	if (isRangePartitionTable(mt) || isListPartitionTable(mt))
		dup_sql_type(tr, mt->s, &(op->tpe), &(p->tpe));
	else
		p->tpe = op->tpe;
	p->with_nills = op->with_nills;
	assert(isMergeTable(mt) || isReplicaTable(mt));
	p->t = mt;
	assert(member);
	p->member = member;
	member->partition++;
	list_append(mt->members, p);
	if (newFlagSet(flags) && tr->parent == gtrans)
		removeNewFlag(op);

	if (isRangePartitionTable(mt)) {
		p->part.range.minvalue = sa_alloc(sa, op->part.range.minlength);
		p->part.range.maxvalue = sa_alloc(sa, op->part.range.maxlength);
		memcpy(p->part.range.minvalue, op->part.range.minvalue, op->part.range.minlength);
		memcpy(p->part.range.maxvalue, op->part.range.maxvalue, op->part.range.maxlength);
		p->part.range.minlength = op->part.range.minlength;
		p->part.range.maxlength = op->part.range.maxlength;
	} else if (isListPartitionTable(mt)) {
		p->part.values = list_new(sa, (fdestroy) NULL);
		for (node *n = op->part.values->h ; n ; n = n->next) {
			sql_part_value *prev = (sql_part_value*) n->data, *nextv = SA_ZNEW(sa, sql_part_value);
			nextv->value = sa_alloc(sa, prev->length);
			memcpy(nextv->value, prev->value, prev->length);
			nextv->length = prev->length;
			list_append(p->part.values, nextv);
		}
	}
	return p;
}

static int
sql_trans_cname_conflict( sql_trans *tr, sql_table *t, const char *extra, const char *cname)
{
	const char *tmp;

	if (extra) {
		tmp = sa_message(tr->sa, "%s_%s", extra, cname);
	} else {
       		tmp = cname;
	}
	if (find_sql_column(t, tmp))
		return 1;
	return 0;
}

static int
sql_trans_tname_conflict( sql_trans *tr, sql_schema *s, const char *extra, const char *tname, const char *cname)
{
	char *tp;
	char *tmp;
	sql_table *t = NULL;

	if (extra) {
		tmp = sa_message(tr->sa, "%s_%s", extra, tname);
	} else {
       		tmp = sa_strdup(tr->sa, tname);
	}
	tp = tmp;
	while ((tp = strchr(tp, '_')) != NULL) {
		*tp = 0;
		t = find_sql_table(s, tmp);
		if (t && sql_trans_cname_conflict(tr, t, tp+1, cname))
			return 1;
		*tp++ = '_';
	}
       	tmp = sa_strdup(tr->sa, cname);
	tp = tmp;
	while ((tp = strchr(tp, '_')) != NULL) {
		char *ntmp;
		*tp = 0;
		ntmp = sa_message(tr->sa, "%s_%s", tname, tmp);
		t = find_sql_table(s, ntmp);
		if (t && sql_trans_cname_conflict(tr, t, NULL, tp+1))
			return 1;
		*tp++ = '_';
	}
	t = find_sql_table(s, tname);
	if (t && sql_trans_cname_conflict(tr, t, NULL, cname))
		return 1;
	return 0;
}

static int
sql_trans_name_conflict( sql_trans *tr, const char *sname, const char *tname, const char *cname)
{
	char *sp;
	sql_schema *s = NULL;

	sp = strchr(sname, '_');
	if (!sp && strchr(tname, '_') == 0 && strchr(cname, '_') == 0)
		return 0;

	if (sp) {
		char *tmp = sa_strdup(tr->sa, sname);
		sp = tmp;
		while ((sp = strchr(sp, '_')) != NULL) {
			*sp = 0;
			s = find_sql_schema(tr, tmp);
			if (s && sql_trans_tname_conflict(tr, s, sp+1, tname, cname))
				return 1;
			*sp++ = '_';
		}
	} else {
		s = find_sql_schema(tr, sname);
		if (s)
			return sql_trans_tname_conflict(tr, s, NULL, tname, cname);
	}
	return 0;
}

sql_column *
sql_trans_copy_column( sql_trans *tr, sql_table *t, sql_column *c)
{
	sql_schema *syss = find_sql_schema(tr, isGlobal(t)?"sys":"tmp");
	sql_table *syscolumn = find_sql_table(syss, "_columns");
	sql_column *col = SA_ZNEW(tr->sa, sql_column);

	if (t->system && sql_trans_name_conflict(tr, t->s->base.name, t->base.name, c->base.name))
		return NULL;
	base_init(tr->sa, &col->base, c->base.id, TR_NEW, c->base.name);
	dup_sql_type(tr, t->s, &(c->type), &(col->type));
	col->def = NULL;
	if (c->def)
		col->def = sa_strdup(tr->sa, c->def);
	col->null = c->null;
	col->colnr = c->colnr;
	col->unique = c->unique;
	col->t = t;
	col->storage_type = NULL;
	if (c->storage_type)
		col->storage_type = sa_strdup(tr->sa, c->storage_type);

	cs_add(&t->columns, col, TR_NEW);

	if (isDeclaredTable(c->t))
		if (isTable(t))
			if (store_funcs.create_col(tr, col) != LOG_OK)
				return NULL;
	if (!isDeclaredTable(t)) {
		table_funcs.table_insert(tr, syscolumn, &col->base.id, col->base.name, col->type.type->sqlname,
								 &col->type.digits, &col->type.scale, &t->base.id,
								 (col->def) ? col->def : ATOMnilptr(TYPE_str), &col->null, &col->colnr,
								 (col->storage_type) ? col->storage_type : ATOMnilptr(TYPE_str));
		col->base.wtime = t->base.wtime = t->s->base.wtime = tr->wtime = tr->wstime;
		if (c->type.type->s) /* column depends on type */
			sql_trans_create_dependency(tr, c->type.type->base.id, col->base.id, TYPE_DEPENDENCY);
	}
	if (isGlobal(t))
		tr->schema_updates ++;
	return col;
}

static sql_table *
table_dup(sql_trans *tr, int flags, sql_table *ot, sql_schema *s)
{
	sql_allocator *sa = (newFlagSet(flags))?tr->parent->sa:tr->sa;
	sql_table *t = SA_ZNEW(sa, sql_table);
	node *n;

	base_init(sa, &t->base, ot->base.id, tr_flag(&ot->base, flags), ot->base.name);
	obj_ref(ot,t,flags);
	t->type = ot->type;
	t->system = ot->system;
	t->bootstrap = ot->bootstrap;
	t->persistence = ot->persistence;
	t->commit_action = ot->commit_action;
	t->access = ot->access;
	t->query = (ot->query) ? sa_strdup(sa, ot->query) : NULL;
	t->properties = ot->properties;

	cs_new(&t->columns, sa, (fdestroy) &column_destroy);
	cs_new(&t->keys, sa, (fdestroy) &key_destroy);
	cs_new(&t->idxs, sa, (fdestroy) &idx_destroy);
	cs_new(&t->triggers, sa, (fdestroy) &trigger_destroy);
	if (ot->members)
		t->members = list_new(sa, (fdestroy) NULL);

	t->pkey = NULL;

	/* Needs copy when committing (ie from tr to gtrans) and
	 * on savepoints from tr->parent to new tr */
	if (flags) {
		assert(t->data == NULL);
		t->base.allocated = ot->base.allocated;
		t->base.wtime = ot->base.wtime;
		t->data = ot->data;
		ot->base.allocated = 0;
		ot->data = NULL;
	} else
	if ((isNew(ot) && newFlagSet(flags) && tr->parent == gtrans) ||
	    (ot->base.allocated && tr->parent != gtrans))
		if (isTable(t))
			store_funcs.dup_del(tr, ot, t);

	t->s = s;
	t->sz = ot->sz;
	t->cleared = 0;

	if (isPartitionedByExpressionTable(ot)) {
		t->part.pexp = SA_ZNEW(sa, sql_expression);
		t->part.pexp->exp = sa_strdup(sa, ot->part.pexp->exp);
		dup_sql_type((newFlagSet(flags))?tr->parent:tr, t->s, &(ot->part.pexp->type), &(t->part.pexp->type));
		t->part.pexp->cols = sa_list(sa);
		for (n = ot->part.pexp->cols->h; n; n = n->next) {
			int *nid = sa_alloc(sa, sizeof(int));
			*nid = *(int *) n->data;
			list_append(t->part.pexp->cols, nid);
		}
	}
	if (ot->columns.set) {
		for (n = ot->columns.set->h; n; n = n->next) {
			sql_column *c = n->data, *copy = column_dup(tr, flags, c, t);

			if (isPartitionedByColumnTable(ot) && ot->part.pcol->base.id == c->base.id)
				t->part.pcol = copy;
			cs_add(&t->columns, copy, tr_flag(&c->base, flags));
		}
		if (tr->parent == gtrans)
			ot->columns.nelm = NULL;
	}
	if (ot->idxs.set) {
		for (n = ot->idxs.set->h; n; n = n->next) {
			sql_idx *i = n->data;

			cs_add(&t->idxs, idx_dup(tr, flags, i, t), tr_flag(&i->base, flags));
		}
		if (tr->parent == gtrans)
			ot->idxs.nelm = NULL;
	}
	if (ot->keys.set) {
		for (n = ot->keys.set->h; n; n = n->next) {
			sql_key *k = n->data;

			cs_add(&t->keys, key_dup(tr, flags, k, t), tr_flag(&k->base, flags));
		}
		if (tr->parent == gtrans)
			ot->keys.nelm = NULL;
	}
	if (ot->triggers.set) {
		for (n = ot->triggers.set->h; n; n = n->next) {
			sql_trigger *k = n->data;

			cs_add(&t->triggers, trigger_dup(tr, flags, k, t), tr_flag(&k->base, flags));
		}
		if (tr->parent == gtrans)
			ot->triggers.nelm = NULL;
	}
	if (isNew(ot) && newFlagSet(flags) && tr->parent == gtrans)
		removeNewFlag(ot);
	return t;
}

static sql_type *
type_dup(sql_trans *tr, int flags, sql_type *ot, sql_schema *s)
{
	sql_allocator *sa = (newFlagSet(flags))?tr->parent->sa:tr->sa;
	sql_type *t = SA_ZNEW(sa, sql_type);

	base_init(sa, &t->base, ot->base.id, tr_flag(&ot->base, flags), ot->base.name);

	t->sqlname = sa_strdup(sa, ot->sqlname);
	t->digits = ot->digits;
	t->scale = ot->scale;
	t->radix = ot->radix;
	t->eclass = ot->eclass;
	t->bits = ot->bits;
	t->localtype = ot->localtype;
	t->s = s;
	if (isNew(ot) && newFlagSet(flags) && tr->parent == gtrans)
		removeNewFlag(ot);
	return t;
}

static sql_arg *
arg_dup(sql_trans *tr, sql_schema *s, sql_arg *oa)
{
	sql_arg *a = SA_ZNEW(tr->sa, sql_arg);

	if (a) {
		a->name = sa_strdup(tr->sa, oa->name);
		a->inout = oa->inout;
		dup_sql_type(tr, s, &(oa->type), &(a->type));
	}
	return a;
}

static sql_func *
func_dup(sql_trans *tr, int flags, sql_func *of, sql_schema *s)
{
	sql_allocator *sa = (newFlagSet(flags))?tr->parent->sa:tr->sa;
	sql_func *f = SA_ZNEW(sa, sql_func);
	node *n;

	base_init(sa, &f->base, of->base.id, tr_flag(&of->base, flags), of->base.name);

	f->imp = (of->imp)?sa_strdup(sa, of->imp):NULL;
	f->mod = (of->mod)?sa_strdup(sa, of->mod):NULL;
	f->type = of->type;
	f->query = (of->query)?sa_strdup(sa, of->query):NULL;
	f->lang = of->lang;
	f->sql = of->sql;
	f->side_effect = of->side_effect;
	f->varres = of->varres;
	f->vararg = of->vararg;
	f->ops = list_new(sa, of->ops->destroy);
	f->fix_scale = of->fix_scale;
	f->system = of->system;
	f->semantics = of->semantics;
	for (n=of->ops->h; n; n = n->next)
		list_append(f->ops, arg_dup(newFlagSet(flags)?tr->parent:tr, s, n->data));
	if (of->res) {
		f->res = list_new(sa, of->res->destroy);
		for (n=of->res->h; n; n = n->next)
			list_append(f->res, arg_dup(newFlagSet(flags)?tr->parent:tr, s, n->data));
	}
	f->s = s;
	f->sa = sa;
	if (isNew(of) && newFlagSet(flags) && tr->parent == gtrans)
		removeNewFlag(of);
	return f;
}

static sql_sequence *
seq_dup(sql_trans *tr, int flags, sql_sequence *oseq, sql_schema *s)
{
	sql_allocator *sa = (newFlagSet(flags))?tr->parent->sa:tr->sa;
	sql_sequence *seq = SA_ZNEW(sa, sql_sequence);

	base_init(sa, &seq->base, oseq->base.id, tr_flag(&oseq->base, flags), oseq->base.name);

	seq->start = oseq->start;
	seq->minvalue = oseq->minvalue;
	seq->maxvalue = oseq->maxvalue;
	seq->increment = oseq->increment;
	seq->cacheinc = oseq->cacheinc;
	seq->cycle = oseq->cycle;
	seq->s = s;
	if (isNew(oseq) && newFlagSet(flags) && tr->parent == gtrans)
		removeNewFlag(oseq);
	return seq;
}

static sql_schema *
schema_dup(sql_trans *tr, int flags, sql_schema *os, sql_trans *o)
{
	sql_allocator *sa = (newFlagSet(flags))?tr->parent->sa:tr->sa;
	sql_schema *s = SA_ZNEW(sa, sql_schema);
	node *n;

	(void) o;
	base_init(sa, &s->base, os->base.id, tr_flag(&os->base, flags), os->base.name);

	s->auth_id = os->auth_id;
	s->owner = os->owner;
	s->system = os->system;
	cs_new(&s->tables, sa, (fdestroy) &table_destroy);
	cs_new(&s->types, sa, (fdestroy) NULL);
	cs_new(&s->funcs, sa, (fdestroy) NULL);
	cs_new(&s->seqs, sa, (fdestroy) NULL);
	cs_new(&s->parts, sa, (fdestroy) &part_destroy);
	s->keys = list_new(sa, (fdestroy) NULL);
	s->idxs = list_new(sa, (fdestroy) NULL);
	s->triggers = list_new(sa, (fdestroy) NULL);

	if (os->types.set) {
		for (n = os->types.set->h; n; n = n->next) {
			cs_add(&s->types, type_dup(tr, flags, n->data, s), tr_flag(&os->base, flags));
		}
		if (tr->parent == gtrans)
			os->types.nelm = NULL;
	}
	if (os->tables.set) {
		for (n = os->tables.set->h; n; n = n->next) {
			sql_table *ot = n->data;

			if (ot->persistence != SQL_LOCAL_TEMP)
				cs_add(&s->tables, table_dup(tr, flags, ot, s), tr_flag(&ot->base, flags));
		}
		if (tr->parent == gtrans)
			os->tables.nelm = NULL;
	}
	if (os->funcs.set) {
		for (n = os->funcs.set->h; n; n = n->next) {
			cs_add(&s->funcs, func_dup(tr, flags, n->data, s), tr_flag(&os->base, flags));
		}
		if (tr->parent == gtrans)
			os->funcs.nelm = NULL;
	}
	if (os->seqs.set) {
		for (n = os->seqs.set->h; n; n = n->next) {
			cs_add(&s->seqs, seq_dup(tr, flags, n->data, s), tr_flag(&os->base, flags));
		}
		if (tr->parent == gtrans)
			os->seqs.nelm = NULL;
	}
	if (os->parts.set) {
		for (n = os->parts.set->h; n; n = n->next) {
			sql_part *pt = n->data;
			sql_part *dupped = part_dup(tr, flags, pt, s);

			cs_add(&s->parts, dupped, tr_flag(&pt->base, flags));
		}
		if (tr->parent == gtrans)
			os->parts.nelm = NULL;
	}
	if (newFlagSet(flags) && tr->parent == gtrans)
		removeNewFlag(os);
	return s;
}

static void
_trans_init(sql_trans *tr, sql_trans *otr)
{
	tr->wtime = tr->atime = 0;
	tr->stime = (otr->wtime>otr->atime?otr->wtime:otr->atime);
	tr->wstime = timestamp();
	tr->schema_updates = 0;
	tr->dropped = NULL;
	tr->status = 0;

	tr->schema_number = store_schema_number();
	tr->parent = otr;
}

static sql_trans *
trans_init(sql_trans *tr, sql_trans *otr)
{
	node *m,*n;

	_trans_init(tr, otr);

	for (m = otr->schemas.set->h, n = tr->schemas.set->h; m && n; m = m->next, n = n->next ) {
		sql_schema *ps = m->data; /* parent transactions schema */
		sql_schema *s = n->data;
		int istmp = isTempSchema(ps);

		if (s->base.id == ps->base.id) {
			node *k, *l;

			s->base.rtime = s->base.wtime = s->base.atime = 0;
			s->base.stime = (ps->base.wtime>ps->base.atime?ps->base.wtime:ps->base.atime);

			if (ps->tables.set && s->tables.set)
			for (k = ps->tables.set->h, l = s->tables.set->h; k && l; l = l->next ) {
				sql_table *pt = k->data; /* parent transactions table */
				sql_table *t = l->data;

				if (t->persistence == SQL_LOCAL_TEMP) /* skip local tables */
					continue;

				t->base.rtime = t->base.wtime = t->base.atime = 0;
				t->base.stime = (pt->base.wtime>pt->base.atime?pt->base.wtime:pt->base.atime);
				if (!istmp && !t->base.allocated)
					t->data = NULL;
				assert (istmp || !t->base.allocated);
				assert (otr != gtrans || !isTable(pt) || pt->data);

				if (pt->base.id == t->base.id) {
					node *i, *j;

					for (i = pt->columns.set->h, j = t->columns.set->h; i && j; i = i->next, j = j->next ) {
						sql_column *pc = i->data; /* parent transactions column */
						sql_column *c = j->data;

						if (pc->base.id == c->base.id) {
							c->colnr = pc->colnr;
							c->base.rtime = c->base.wtime = c->base.atime = 0;
							c->base.stime = (pc->base.wtime>pc->base.atime?pc->base.wtime:pc->base.atime);
							if (!istmp && !c->base.allocated)
								c->data = NULL;
							assert (istmp || !c->base.allocated);
						} else {
							/* for now assert */
							assert(0);
						}
					}
					if (pt->idxs.set && t->idxs.set)
					for (i = pt->idxs.set->h, j = t->idxs.set->h; i && j; i = i->next, j = j->next ) {
						sql_idx *pc = i->data; /* parent transactions column */
						sql_idx *c = j->data;

						if (pc->base.id == c->base.id) {
							c->base.rtime = c->base.wtime = c->base.atime = 0;
							c->base.stime = (pc->base.wtime>pc->base.atime?pc->base.wtime:pc->base.atime);
							if (!istmp && !c->base.allocated)
								c->data = NULL;
							assert (istmp || !c->base.allocated);
						} else {
							/* for now assert */
							assert(0);
						}
					}
<<<<<<< HEAD
					if (pt->members.set && t->members.set)
					for (i = pt->members.set->h, j = t->members.set->h; i && j; i = i->next, j = j->next ) {
						sql_part *pc = i->data; /* parent transactions part */
						sql_part *c = j->data;

						if (pc->base.id == c->base.id) {
							c->base.rtime = c->base.wtime = c->base.atime = 0;
							c->base.stime = (pc->base.wtime>pc->base.atime?pc->base.wtime:pc->base.atime);
						} else {
							/* for now assert */
							assert(0);
						}
					}
=======
>>>>>>> afa21998
				} else {
					/* for now assert */
					assert(0);
				}
				k = k->next;
			}
			if (ps->seqs.set && s->seqs.set) {
				for (k = ps->seqs.set->h, l = s->seqs.set->h; k && l; k = k->next, l = l->next ) {
					sql_sequence *pt = k->data; /* parent transactions sequence */
					sql_sequence *t = l->data;

<<<<<<< HEAD
				t->base.rtime = t->base.wtime = t->base.atime = 0;
				t->base.stime = (pt->base.wtime>pt->base.atime?pt->base.wtime:pt->base.atime);
=======
					t->base.rtime = t->base.wtime = 0;
					t->base.stime = pt->base.wtime;
				}
>>>>>>> afa21998
			}
			if (ps->funcs.set && s->funcs.set) {
				for (k = ps->funcs.set->h, l = s->funcs.set->h; k && l; k = k->next, l = l->next ) {
					sql_func *pt = k->data; /* parent transactions func */
					sql_func *t = l->data;

<<<<<<< HEAD
				t->base.rtime = t->base.wtime = t->base.atime = 0;
				t->base.stime = (pt->base.wtime>pt->base.atime?pt->base.wtime:pt->base.atime);
=======
					t->base.rtime = t->base.wtime = 0;
					t->base.stime = pt->base.wtime;
				}
>>>>>>> afa21998
			}
			if (ps->types.set && s->types.set) {
				for (k = ps->types.set->h, l = s->types.set->h; k && l; k = k->next, l = l->next ) {
					sql_type *pt = k->data; /* parent transactions type */
					sql_type *t = l->data;

<<<<<<< HEAD
				t->base.rtime = t->base.wtime = t->base.atime = 0;
				t->base.stime = (pt->base.wtime>pt->base.atime?pt->base.wtime:pt->base.atime);
=======
					t->base.rtime = t->base.wtime = 0;
					t->base.stime = pt->base.wtime;
				}
			}
			if (ps->parts.set && s->parts.set) {
				for (k = ps->parts.set->h, l = s->parts.set->h; k && l; k = k->next, l = l->next ) {
					sql_part *pc = k->data; /* parent transactions part */
					sql_part *c = l->data;

					if (pc->base.id == c->base.id) {
						c->base.rtime = c->base.wtime = 0;
						c->base.stime = pc->base.wtime;
					} else {
						/* for now assert */
						assert(0);
					}
				}
>>>>>>> afa21998
			}
		} else {
			/* for now assert */
			assert(0);
		}
	}
	tr->name = NULL;
	TRC_DEBUG(SQL_STORE, "Transaction '%p' init: %d, %d, %d\n", tr, tr->wstime, tr->stime, tr->schema_number);
	return tr;
}

static sql_trans *
trans_dup(sql_trans *ot, const char *newname)
{
	node *n;
	sql_trans *t = ZNEW(sql_trans);

	if (!t)
		return NULL;

	t->sa = sa_create(NULL);
	if (!t->sa) {
		_DELETE(t);
		return NULL;
	}
	_trans_init(t, ot);

	cs_new(&t->schemas, t->sa, (fdestroy) &schema_destroy);

	/* name the old transaction */
	if (newname) {
		assert(ot->name == NULL);
		ot->name = sa_strdup(ot->sa, newname);
	}

	if (ot->schemas.set) {
		for (n = ot->schemas.set->h; n; n = n->next) {
			cs_add(&t->schemas, schema_dup(t, 0, n->data, t), 0);
		}
		if (ot == gtrans)
			ot->schemas.nelm = NULL;
	}
	new_trans_size = t->sa->nr;
	return t;
}

#define R_LOG 		1
#define R_APPLY 	2

typedef int (*rfufunc) (sql_trans *tr, int oldest, sql_base * fs, sql_base * ts, int mode);
typedef sql_base *(*rfcfunc) (sql_trans *tr, sql_base * b, int mode);
typedef int (*rfdfunc) (sql_trans *tr, sql_base * b, int mode);
typedef sql_base *(*dupfunc) (sql_trans *tr, int flags, sql_base * b, sql_base * p);
typedef void (*cleanupfunc) (sql_base *b);

static sql_table *
conditional_table_dup(sql_trans *tr, int flags, sql_table *ot, sql_schema *s)
{
	int p = (tr->parent == gtrans);

	/* persistent columns need to be dupped */
	if ((p && isGlobal(ot)) ||
	    /* allways dup in recursive mode */
	    tr->parent != gtrans)
		return table_dup(tr, flags, ot, s);
	else if (!isGlobal(ot)) { /* is local temp, may need to be cleared */
		if (ot->commit_action == CA_DELETE) {
			sql_trans_clear_table(tr, ot);
		} else if (ot->commit_action == CA_DROP) {
			(void) sql_trans_drop_table(tr, ot->s, ot->base.id, DROP_RESTRICT);
		}
	}
	return NULL;
}

static int
rollforward_changeset_updates(sql_trans *tr, int oldest, changeset * fs, changeset * ts, sql_base * b, rfufunc rollforward_updates, rfcfunc rollforward_creates, rfdfunc rollforward_deletes, dupfunc fd, cleanupfunc cf, int mode)
{
	int ok = LOG_OK;
	int apply = (mode == R_APPLY);
	node *n = NULL;

	/* delete removed bases */
	if (fs->dset) {
#if 0
		if (!apply && ts->dset && oldest) {
			for (node *o, *n = ts->dset->h; n; n = o) {
				o = n->next;
				sql_base *b = n->data;
				if (b->wtime < oldest) { /* deleted before the oldest transaction, time to remove */
					if (b->refcnt > 1 && cf)
						cf(b);
					assert(b->refcnt == 1);
					list_remove_node(ts->dset, n);
				}
			}
		}
#endif
		for (n = fs->dset->h; ok == LOG_OK && n; n = n->next) {
			sql_base *fb = n->data;
			node *tbn = cs_find_id(ts, fb->id);

			if (tbn) {
				sql_base *tb = tbn->data;

				if (!apply && rollforward_deletes)
					ok = rollforward_deletes(tr, tb, mode);
				if (apply) {
					if (ts->nelm == tbn)
						ts->nelm = tbn->next;
					if (!ts->dset)
						ts->dset = list_new(tr->parent->sa, ts->destroy);
					tb->wtime = fb->wtime;
					list_move_data(ts->set, ts->dset, tb);
				}
			}
		}
		if (apply) {
			list_destroy(fs->dset);
			fs->dset = NULL;
		}
		/* already done
		if (!apply && ts->dset) {
			for (n = ts->dset->h; ok == LOG_OK && n; n = n->next) {
				sql_base *tb = n->data;

				if (rollforward_deletes)
					ok = rollforward_deletes(tr, tb, mode);
			}
		}
<<<<<<< HEAD
		*/
		/* only cleanup when alone */
		if (apply && ts->dset && ATOMIC_GET(&store_nr_active) == 1) {
=======
		if (apply && ts->dset && !cf) {
>>>>>>> afa21998
			list_destroy(ts->dset);
			ts->dset = NULL;
		} else if (apply && ts->dset && oldest && cf) {
			for (node *o, *n = ts->dset->h; n; n = o) {
				o = n->next;
				sql_base *b = n->data;
				if (b->wtime < oldest || oldest < 0) { /* deleted before the oldest transaction, time to remove */
					if (b->refcnt > 1 && cf)
						cf(b);
					assert(b->refcnt == 1);
					list_remove_node(ts->dset, n);
				}
			}
		}
	}
	/* changes to the existing bases */
	if (fs->set) {
		/* update existing */
		if (rollforward_updates) {
			for (n = fs->set->h; ok == LOG_OK && n && n != fs->nelm; n = n->next) {
				sql_base *fb = n->data;

				if ((fb->wtime || fb->atime) && !newFlagSet(fb->flags)) {
					node *tbn = cs_find_id(ts, fb->id);

					assert(fb->rtime <= fb->wtime || fb->atime);
					if (tbn) {
						sql_base *tb = tbn->data;

						ok = rollforward_updates(tr, oldest, fb, tb, mode);

						/* update timestamps */
						if (apply && fb->rtime && fb->rtime > tb->rtime)
							tb->rtime = fb->rtime;
						if (apply && fb->wtime && fb->wtime > tb->wtime)
							tb->wtime = fb->wtime;
						if (apply)
							fb->stime = tb->stime = (tb->wtime>tb->atime?tb->wtime:tb->atime);
						assert(!apply || tb->rtime <= tb->wtime || fb->atime);
					}
				}
			}
		}
		/* add the new bases */
		if (fd && rollforward_creates) {
			for (n = fs->nelm; ok == LOG_OK && n; ) {
				node *nxt = n->next;
				sql_base *fb = n->data;

				if (apply) {
					sql_base *tb = fd(tr, TR_NEW, fb, b);

					/* conditional add the new bases */
					if (tb) {
						sql_base *r = rollforward_creates(tr, tb, mode);

						if (r)
							cs_add(ts, r, TR_NEW);
						else
							ok = LOG_ERR;
						fb->flags = 0;
						tb->flags = 0;
						fb->stime = tb->stime = (tb->wtime>tb->atime?tb->wtime:tb->atime);
					}
				} else if (!rollforward_creates(tr, fb, mode)) {
					ok = LOG_ERR;
				}
				n = nxt;
			}
			if (apply)
				fs -> nelm = NULL;
		}
	}
	return ok;
}

static int
rollforward_changeset_creates(sql_trans *tr, changeset * cs, rfcfunc rf, int mode)
{
	int apply = (mode == R_APPLY);

	if (cs->set) {
		node *n;

		for (n = cs->set->h; n; n = n->next) {
			sql_base *b = n->data;

			if (!rf(tr, b, mode))
				return LOG_ERR;

			if (apply)
				b->flags = 0;
		}
		if (apply)
			cs->nelm = NULL;
	}
	return LOG_OK;
}

static int
rollforward_changeset_deletes(sql_trans *tr, changeset * cs, rfdfunc rf, int mode)
{
	int apply = (mode == R_APPLY);
	int ok = LOG_OK;

	if (!cs)
		return ok;
	if (cs->dset) {
	/* done allready ?
		node *n;

		for (n = cs->dset->h; ok == LOG_OK && n; n = n->next) {
			sql_base *b = n->data;

			ok = rf(tr, b, mode);
		}
	*/
		if (apply && ATOMIC_GET(&store_nr_active) == 1) {
			list_destroy(cs->dset);
			cs->dset = NULL;
		}
	}
	if (cs->set) {
		node *n;

		for (n = cs->set->h; ok == LOG_OK && n; n = n->next) {
			sql_base *b = n->data;

			ok = rf(tr, b, mode);
		}
	}
	return ok;
}

static sql_idx *
rollforward_create_idx(sql_trans *tr, sql_idx * i, int mode)
{
	if (isTable(i->t) && idx_has_column(i->type)) {
		int p = (tr->parent == gtrans && !isTempTable(i->t));

		if ((p && mode == R_LOG && store_funcs.log_create_idx(tr, i) != LOG_OK) ||
		    (mode == R_APPLY && store_funcs.create_idx(tr, i) != LOG_OK))
		return NULL;
	}
	return i;
}

static sql_key *
rollforward_create_key(sql_trans *tr, sql_key *k, int mode)
{
	(void) tr;
	(void) mode;
	return k;
}

static sql_trigger *
rollforward_create_trigger(sql_trans *tr, sql_trigger *k, int mode)
{
	(void) tr;
	(void) mode;
	return k;
}

static sql_type *
rollforward_create_type(sql_trans *tr, sql_type *k, int mode)
{
	(void) tr;
	(void) mode;
	return k;
}

static sql_func *
rollforward_create_func(sql_trans *tr, sql_func *k, int mode)
{
	(void) tr;
	(void) mode;
	return k;
}

static sql_sequence *
rollforward_create_seq(sql_trans *tr, sql_sequence *k, int mode)
{
	(void) tr;
	(void) mode;
	return k;
}

static sql_column *
rollforward_create_column(sql_trans *tr, sql_column *c, int mode)
{
	if (isTable(c->t)) {
		int p = (tr->parent == gtrans && !isTempTable(c->t));

		if ((p && mode == R_LOG && store_funcs.log_create_col(tr, c) != LOG_OK) ||
		    (mode == R_APPLY && store_funcs.create_col(tr, c) != LOG_OK))
		return NULL;
	}
	return c;
}

static sql_part *
rollforward_create_part(sql_trans *tr, sql_part *p, int mode)
{
	(void) tr;
	if (mode == R_APPLY) {
		sql_table *mt = p->t;
		//sql_table *pt = find_sql_table_id(mt->s, p->base.id);

		assert(isMergeTable(mt) || isReplicaTable(mt));
		(void)mt;
	}
	return p;
}

static int
rollforward_drop_part(sql_trans *tr, sql_part *p, int mode)
{
	(void) tr;
	if (mode == R_APPLY) {
		sql_table *mt = p->t;
		//sql_table *pt = find_sql_table_id(mt->s, p->base.id);

		assert(isMergeTable(mt) || isReplicaTable(mt));
		(void)mt;
	}
	return LOG_OK;
}

static sql_table *
rollforward_create_table(sql_trans *tr, sql_table *t, int mode)
{
	int ok = LOG_OK;
	TRC_DEBUG(SQL_STORE, "Create table: %s\n", t->base.name);

	if (isKindOfTable(t) && isGlobal(t)) {
		int p = (tr->parent == gtrans && !isTempTable(t));

		/* only register columns without commit action tables */
		ok = rollforward_changeset_creates(tr, &t->columns, (rfcfunc) &rollforward_create_column, mode);

		if (isTable(t)) {
			if (p && mode == R_LOG)
				store_funcs.log_create_del(tr, t);
			else if (mode == R_APPLY)
				store_funcs.create_del(tr, t);
		}

		if (ok == LOG_OK)
			ok = rollforward_changeset_creates(tr, &t->keys, (rfcfunc) &rollforward_create_key, mode);
		if (ok == LOG_OK)
			ok = rollforward_changeset_creates(tr, &t->idxs, (rfcfunc) &rollforward_create_idx, mode);
		if (ok == LOG_OK)
			ok = rollforward_changeset_creates(tr, &t->triggers, (rfcfunc) &rollforward_create_trigger, mode);
	}
	if (ok != LOG_OK) {
		assert(0);
		return NULL;
	}
	return t;
}

static int
rollforward_drop_column(sql_trans *tr, sql_column *c, int mode)
{
	if (isTable(c->t)) {
		int p = (tr->parent == gtrans && !isTempTable(c->t));

		if (p && mode == R_LOG)
			return store_funcs.log_destroy_col(tr, c);
		else if (mode == R_APPLY)
			return store_funcs.destroy_col(tr, c);
	}
	return LOG_OK;
}

static int
rollforward_drop_idx(sql_trans *tr, sql_idx * i, int mode)
{
	int ok = LOG_OK;

	if (isTable(i->t) && idx_has_column(i->type)) {
		int p = (tr->parent == gtrans && !isTempTable(i->t));

		if (p && mode == R_LOG)
			ok = store_funcs.log_destroy_idx(tr, i);
		else if (mode == R_APPLY)
			ok = store_funcs.destroy_idx(tr, i);
	}
	/* remove idx from schema */
	if (mode == R_APPLY)
		list_remove_data(i->t->s->idxs, i);
	return ok;
}

static int
rollforward_drop_key(sql_trans *tr, sql_key *k, int mode)
{
	node *n = NULL;
	sql_fkey *fk = NULL;

	(void) tr;		/* unused! */
	if (mode != R_APPLY)
		return LOG_OK;
	/* remove key from schema */
	list_remove_data(k->t->s->keys, k);
	if (k->t->pkey == (sql_ukey*)k)
		k->t->pkey = NULL;
	if (k->type == fkey) {
		fk = (sql_fkey *) k;

		if (fk->rkey) {
			n = list_find_name(fk->rkey->keys, fk->k.base.name);
			list_remove_node(fk->rkey->keys, n);
		}
		fk->rkey = NULL;
	}
	if (k->type == pkey) {
		sql_ukey *uk = (sql_ukey *) k;

		if (uk->keys)
			for (n = uk->keys->h; n; n= n->next) {
				fk = (sql_fkey *) n->data;
				fk->rkey = NULL;
			}
	}
	return LOG_OK;
}

static int
rollforward_drop_trigger(sql_trans *tr, sql_trigger *i, int mode)
{
	(void)tr;
	if (mode == R_APPLY)
		list_remove_data(i->t->s->triggers, i);
	return LOG_OK;
}

static int
rollforward_drop_seq(sql_trans *tr, sql_sequence *seq, int mode)
{
	(void)tr;
	(void)seq;
	(void)mode;
	/* TODO drop sequence? */
	return LOG_OK;
}

static int
rollforward_drop_type(sql_trans *tr, sql_type *t, int mode)
{
	(void)tr;
	(void)t;
	(void)mode;
	return LOG_OK;
}

static int
rollforward_drop_func(sql_trans *tr, sql_func *f, int mode)
{
	(void)tr;
	(void)f;
	(void)mode;
	return LOG_OK;
}

static int
rollforward_drop_table(sql_trans *tr, sql_table *t, int mode)
{
	int ok = LOG_OK;

	if (isTable(t)) {
		int p = (tr->parent == gtrans && !isTempTable(t));

		if (p && mode == R_LOG)
			ok = store_funcs.log_destroy_del(tr, t);
		else if (mode == R_APPLY)
			ok = store_funcs.destroy_del(tr, t);
	}
	if (ok == LOG_OK)
		ok = rollforward_changeset_deletes(tr, &t->columns, (rfdfunc) &rollforward_drop_column, mode);
	if (ok == LOG_OK)
		ok = rollforward_changeset_deletes(tr, &t->idxs, (rfdfunc) &rollforward_drop_idx, mode);
	if (ok == LOG_OK)
		ok = rollforward_changeset_deletes(tr, &t->keys, (rfdfunc) &rollforward_drop_key, mode);
	if (ok == LOG_OK)
		ok = rollforward_changeset_deletes(tr, &t->triggers, (rfdfunc) &rollforward_drop_trigger, mode);
	return ok;
}

static int
rollforward_drop_schema(sql_trans *tr, sql_schema *s, int mode)
{
	int ok = LOG_OK;

	ok = rollforward_changeset_deletes(tr, &s->types, (rfdfunc) &rollforward_drop_type, mode);
	if (ok == LOG_OK)
		ok = rollforward_changeset_deletes(tr, &s->parts, (rfdfunc) &rollforward_drop_part, mode);
	if (ok == LOG_OK)
		ok = rollforward_changeset_deletes(tr, &s->tables, (rfdfunc) &rollforward_drop_table, mode);
	if (ok == LOG_OK)
		ok = rollforward_changeset_deletes(tr, &s->funcs, (rfdfunc) &rollforward_drop_func, mode);
	if (ok == LOG_OK)
		ok = rollforward_changeset_deletes(tr, &s->seqs, (rfdfunc) &rollforward_drop_seq, mode);
	return ok;
}

static sql_schema *
rollforward_create_schema(sql_trans *tr, sql_schema *s, int mode)
{
	if (rollforward_changeset_creates(tr, &s->types, (rfcfunc) &rollforward_create_type, mode) != LOG_OK)
		return NULL;
	if (rollforward_changeset_creates(tr, &s->tables, (rfcfunc) &rollforward_create_table, mode) != LOG_OK)
		return NULL;
	if (rollforward_changeset_creates(tr, &s->funcs, (rfcfunc) &rollforward_create_func, mode) != LOG_OK)
		return NULL;
	if (rollforward_changeset_creates(tr, &s->seqs, (rfcfunc) &rollforward_create_seq, mode) != LOG_OK)
		return NULL;
	if (rollforward_changeset_creates(tr, &s->parts, (rfcfunc) &rollforward_create_part, mode) != LOG_OK)
		return NULL;
	return s;
}

static int
rollforward_update_part(sql_trans *tr, int oldest, sql_base *fpt, sql_base *tpt, int mode)
{
	(void)oldest;
	if (mode == R_APPLY) {
		sql_part *pt = (sql_part *) tpt;
		sql_part *opt = (sql_part *) fpt;

		pt->with_nills = opt->with_nills;
		if (isRangePartitionTable(opt->t)) {
			pt->part.range.minvalue = sa_alloc(tr->sa, opt->part.range.minlength);
			pt->part.range.maxvalue = sa_alloc(tr->sa, opt->part.range.maxlength);
			memcpy(pt->part.range.minvalue, opt->part.range.minvalue, opt->part.range.minlength);
			memcpy(pt->part.range.maxvalue, opt->part.range.maxvalue, opt->part.range.maxlength);
			pt->part.range.minlength = opt->part.range.minlength;
			pt->part.range.maxlength = opt->part.range.maxlength;
		} else if (isListPartitionTable(opt->t)) {
			pt->part.values = list_new(tr->sa, (fdestroy) NULL);
			for (node *n = opt->part.values->h ; n ; n = n->next) {
				sql_part_value *prev = (sql_part_value*) n->data, *nextv = SA_ZNEW(tr->sa, sql_part_value);
				nextv->value = sa_alloc(tr->sa, prev->length);
				memcpy(nextv->value, prev->value, prev->length);
				nextv->length = prev->length;
				list_append(pt->part.values, nextv);
			}
		}
	}
	return LOG_OK;
}

static int
rollforward_update_table(sql_trans *tr, int oldest, sql_table *ft, sql_table *tt, int mode)
{
	int p = (tr->parent == gtrans && !isTempTable(ft));
	int ok = LOG_OK;

	/* cannot update views */
	if (isView(ft))
		return ok;

	if (mode == R_APPLY && ok == LOG_OK) {
		ft->cleared = 0;
		tt->access = ft->access;

		if (strcmp(tt->base.name, ft->base.name) != 0) { /* apply possible renaming */
			list_hash_delete(tt->s->tables.set, tt, NULL);
			tt->base.name = sa_strdup(tr->parent->sa, ft->base.name);
			if (!list_hash_add(tt->s->tables.set, tt, NULL))
				ok = LOG_ERR;
		}
	}

	if (ok == LOG_OK)
		ok = rollforward_changeset_updates(tr, oldest, &ft->triggers, &tt->triggers, &tt->base, (rfufunc) NULL, (rfcfunc) &rollforward_create_trigger, (rfdfunc) &rollforward_drop_trigger, (dupfunc) &trigger_dup, (cleanupfunc) NULL, mode);

	if (isTempTable(ft))
		return ok;

	if (ok == LOG_OK)
		ok = rollforward_changeset_updates(tr, oldest, &ft->columns, &tt->columns, &tt->base, (rfufunc) NULL, (rfcfunc) &rollforward_create_column, (rfdfunc) &rollforward_drop_column, (dupfunc) &column_dup, (cleanupfunc) NULL, mode);
	if (ok == LOG_OK)
		ok = rollforward_changeset_updates(tr, oldest, &ft->idxs, &tt->idxs, &tt->base, (rfufunc) NULL, (rfcfunc) &rollforward_create_idx, (rfdfunc) &rollforward_drop_idx, (dupfunc) &idx_dup, (cleanupfunc) NULL, mode);
	if (ok == LOG_OK)
		ok = rollforward_changeset_updates(tr, oldest, &ft->keys, &tt->keys, &tt->base, (rfufunc) NULL, (rfcfunc) &rollforward_create_key, (rfdfunc) &rollforward_drop_key, (dupfunc) &key_dup, (cleanupfunc) NULL, mode);

	if (ok != LOG_OK)
		return LOG_ERR;

	if (isTable(ft)) {
		if (p && mode == R_LOG) {
			ok = store_funcs.log_table(tr, ft, tt);
		} else if (mode == R_APPLY) {
			assert(cs_size(&tt->columns) == cs_size(&ft->columns));
			TRC_DEBUG(SQL_STORE, "Update table: %s\n", tt->base.name);
			ok = store_funcs.update_table(tr, ft, tt);
		}
	}

	return ok;
}

static int
rollforward_update_seq(sql_trans *tr, int oldest, sql_sequence *ft, sql_sequence *tt, int mode)
{
	(void)tr;
	(void)oldest;
	if (mode != R_APPLY)
		return LOG_OK;
	if (ft->start != tt->start)
		tt->start = ft->start;
	tt->minvalue = ft->minvalue;
	tt->maxvalue = ft->maxvalue;
	tt->increment = ft->increment;
	tt->cacheinc = ft->cacheinc;
	tt->cycle = ft->cycle;
	return LOG_OK;
}

static int
rollforward_update_schema(sql_trans *tr, int oldest, sql_schema *fs, sql_schema *ts, int mode)
{
	int apply = (mode == R_APPLY);
	int ok = LOG_OK;

	if (apply && isTempSchema(fs)) {
		if (fs->tables.set) {
			node *n;
			for (n = fs->tables.set->h; n; ) {
				node *nxt = n->next;
				sql_table *t = n->data;

				if ((isTable(t) && isGlobal(t) &&
				    t->commit_action != CA_PRESERVE) ||
				    t->commit_action == CA_DELETE) {
					sql_trans_clear_table(tr, t);
				} else if (t->commit_action == CA_DROP) {
					if (sql_trans_drop_table(tr, t->s, t->base.id, DROP_RESTRICT))
						ok = LOG_ERR;
				}
				n = nxt;
			}
		}
	}

	if (ok == LOG_OK)
		ok = rollforward_changeset_updates(tr, oldest, &fs->types, &ts->types, &ts->base, (rfufunc) NULL, (rfcfunc) &rollforward_create_type, (rfdfunc) &rollforward_drop_type, (dupfunc) &type_dup, (cleanupfunc) NULL, mode);

	if (ok == LOG_OK)
		ok = rollforward_changeset_updates(tr, oldest, &fs->tables, &ts->tables, &ts->base, (rfufunc) &rollforward_update_table, (rfcfunc) &rollforward_create_table, (rfdfunc) &rollforward_drop_table, (dupfunc) &conditional_table_dup, (cleanupfunc) cleanup_table, mode);

	if (ok == LOG_OK) /* last as it may require complex (table) types */
		ok = rollforward_changeset_updates(tr, oldest, &fs->funcs, &ts->funcs, &ts->base, (rfufunc) NULL, (rfcfunc) &rollforward_create_func, (rfdfunc) &rollforward_drop_func, (dupfunc) &func_dup, (cleanupfunc) NULL, mode);

	if (ok == LOG_OK) /* last as it may require complex (table) types */
		ok = rollforward_changeset_updates(tr, oldest, &fs->seqs, &ts->seqs, &ts->base, (rfufunc) &rollforward_update_seq, (rfcfunc) &rollforward_create_seq, (rfdfunc) &rollforward_drop_seq, (dupfunc) &seq_dup, (cleanupfunc) NULL, mode);
 	if (ok == LOG_OK)
		ok = rollforward_changeset_updates(tr, oldest, &fs->parts, &ts->parts, &ts->base, (rfufunc) &rollforward_update_part, (rfcfunc) &rollforward_create_part, (rfdfunc) &rollforward_drop_part, (dupfunc) &part_dup, (cleanupfunc) NULL, mode);
	if (apply && ok == LOG_OK && ts->parts.dset) {
		list_destroy(ts->parts.dset);
		ts->parts.dset = NULL;
	}

	if (apply && ok == LOG_OK && strcmp(ts->base.name, fs->base.name) != 0) { /* apply possible renaming */
		list_hash_delete(tr->schemas.set, ts, NULL);
		ts->base.name = sa_strdup(tr->parent->sa, fs->base.name);
		if (!list_hash_add(tr->schemas.set, ts, NULL))
			ok = LOG_ERR;
	}

	return ok;
}

static int
rollforward_trans(sql_trans *tr, int oldest, int mode)
{
	int ok = LOG_OK;

	if (mode == R_APPLY && tr->parent && (tr->wtime > tr->parent->wtime || tr->atime > tr->parent->atime)) {
		tr->parent->wtime = tr->wtime;
		tr->parent->atime = tr->atime;
		tr->parent->schema_updates += tr->schema_updates;
	}

	if (tr->moved_tables) {
		for (node *n = tr->moved_tables->h ; n ; n = n->next) {
			sql_moved_table *smt = (sql_moved_table*) n->data;
			sql_schema *pfrom = find_sql_schema_id(tr->parent, smt->from->base.id);
			sql_schema *pto = find_sql_schema_id(tr->parent, smt->to->base.id);
			sql_table *pt = find_sql_table_id(pfrom, smt->t->base.id);

			assert(pfrom && pto && pt);
			cs_move(&pfrom->tables, &pto->tables, pt);
			pt->s = pto;
		}
		tr->moved_tables = NULL;
	}

	if (ok == LOG_OK)
		ok = rollforward_changeset_updates(tr, oldest, &tr->schemas, &tr->parent->schemas, (sql_base *) tr->parent, (rfufunc) &rollforward_update_schema, (rfcfunc) &rollforward_create_schema, (rfdfunc) &rollforward_drop_schema, (dupfunc) &schema_dup, (cleanupfunc) NULL, mode);
	if (mode == R_APPLY) {
		if (tr->parent == gtrans) {
			if (gtrans->stime < tr->stime)
				gtrans->stime = tr->stime;
			if (gtrans->wstime < tr->wstime)
				gtrans->wstime = tr->wstime;

			if (tr->schema_updates)
				schema_number++;
		}
	}
	return ok;
}

static int
validate_tables(sql_schema *s, sql_schema *os)
{
	node *n, *o, *p;

	if (cs_size(&s->tables))
		for (n = s->tables.set->h; n; n = n->next) {
			sql_table *t = n->data;
			sql_table *ot = NULL;

			if (!t->base.wtime && !t->base.rtime && !t->base.atime)
				continue;

			o =	list_find_base_id(os->tables.set, t->base.id);
			if (o)
				ot = o->data;
			if (!ot && os->tables.dset && list_find_base_id(os->tables.dset, t->base.id) != NULL) {
				/* dropped table */
				return 0;
			} else if (ot && isKindOfTable(ot) && isKindOfTable(t) && !isDeclaredTable(ot) && !isDeclaredTable(t)) {
				if ((t->base.wtime && (t->base.wtime < ot->base.rtime || t->base.wtime < ot->base.wtime)) ||
				    (t->base.rtime && (t->base.rtime < ot->base.wtime)))
					return 0;
				for (o = t->columns.set->h, p = ot->columns.set->h; o && p; o = o->next, p = p->next) {
					sql_column *c = o->data;
					sql_column *oc = p->data;

					if (!c->base.wtime && !c->base.rtime)
						continue;

					/* t wrote, ie. check read and write time */
					/* read or write after t's write */
					if (c->base.wtime && (c->base.wtime < oc->base.rtime
							  ||  c->base.wtime < oc->base.wtime))
						return 0;
					/* commited write before t's read */
					if (c->base.rtime && c->base.rtime < oc->base.wtime)
						return 0;
				}
			}
		}
	return 1;
}

/* merge any changes from the global transaction into the local transaction */
typedef int (*resetf) (sql_trans *tr, sql_base * fs, sql_base * pfs);

static int
reset_changeset(sql_trans *tr, changeset * fs, changeset * pfs, sql_base *b, resetf rf, dupfunc fd)
{
	int ok = LOG_OK;
	node *m = NULL, *n = NULL;

	(void)tr;
	/* first delete created */
	if (fs->nelm) {
		for (n = fs->nelm; n; ) {
			node *nxt = n->next;

			cs_remove_node(fs, n);
			n = nxt;
		}
		fs->nelm = NULL;
	}
	/* scan through the parent set,
		if child has it simply reset it (if needed)
		else add a new or add again the old
	*/
	if (fs->set)
		n = fs->set->h;
	if (pfs->set) {
		for (m = pfs->set->h; ok == LOG_OK && m && n; ) {
			sql_base *fb = n->data;
			sql_base *pfb = m->data;

			/* lists ordered on id */
			/* changes to the existing bases */
			if (fb->id == pfb->id) {
				if (rf)
					ok = rf(tr, fb, pfb);
				n = n->next;
				m = m->next;
				TRC_DEBUG(SQL_STORE, "%s\n", (fb->name) ? fb->name : "help");
			} else if (fb->id < pfb->id) {
				node *t = n->next;

				TRC_DEBUG_IF(SQL_STORE)
				{
					sql_base *b = n->data;
					TRC_DEBUG_ENDIF(SQL_STORE, "Free: %s\n", (b->name) ? b->name : "help");
				}

				cs_remove_node(fs, n);
				n = t;
			} else { /* a new id */
				sql_base *r = fd(tr, 0, pfb, b);
				/* cs_add_before add r to fs before node n */
				cs_add_before(fs, n, r);
				m = m->next;
				TRC_DEBUG(SQL_STORE, "New: %s\n", (r->name) ? r->name : "help");
			}
		}
		/* add new bases */
		for (; ok == LOG_OK && m; m = m->next ) {
			sql_base *pfb = m->data;
			sql_base *r = fd(tr, 0, pfb, b);
			cs_add(fs, r, 0);
			TRC_DEBUG(SQL_STORE, "New: %s\n", (r->name) ? r->name : "help");
		}
		while ( ok == LOG_OK && n) { /* remove remaining old stuff */
			node *t = n->next;

			TRC_DEBUG_IF(SQL_STORE)
			{
				sql_base *b = n->data;
				TRC_DEBUG_ENDIF(SQL_STORE, "Free: %s\n", (b->name) ? b->name : "help");
			}

			cs_remove_node(fs, n);
			n = t;
		}
	}
	if (fs->dset) {
		list_destroy(fs->dset);
		fs->dset = NULL;
	}
	return ok;
}

static int
reset_idx(sql_trans *tr, sql_idx *fi, sql_idx *pfi)
{
	(void)tr;
	/* did we access the idx or is the global changed after we started */
	if (fi->base.rtime || fi->base.wtime || fi->base.atime || fi->base.stime < pfi->base.wtime) {
		if (isTable(fi->t))
			store_funcs.destroy_idx(NULL, fi);
	}
	return LOG_OK;
}

static int
reset_type(sql_trans *tr, sql_type *ft, sql_type *pft)
{
	/* did we access the type or is the global changed after we started */
	if (ft->base.rtime || ft->base.wtime || ft->base.atime || ft->base.stime < pft->base.wtime) {

		ft->sqlname = pft->sqlname;
		ft->radix = pft->radix;
		ft->eclass = pft->eclass;
		ft->bits = pft->bits;
		ft->localtype = pft->localtype;
		ft->digits = pft->digits;
		ft->scale = pft->scale;
		ft->s = find_sql_schema_id(tr, pft->s->base.id);
	}
	return LOG_OK;
}

static int
reset_func(sql_trans *tr, sql_func *ff, sql_func *pff)
{
	/* did we access the type or is the global changed after we started */
	if (ff->base.rtime || ff->base.wtime || ff->base.atime || ff->base.stime < pff->base.wtime) {

		ff->imp = pff->imp;
		ff->mod = pff->mod;
		ff->type = pff->type;
		ff->query = pff->query;
		ff->lang = pff->lang;
		ff->sql = pff->sql;
		ff->side_effect = pff->side_effect;
		ff->varres = pff->varres;
		ff->vararg = pff->vararg;
		ff->ops = pff->ops;
		ff->res = pff->res;
		ff->fix_scale = pff->fix_scale;
		ff->system = pff->system;
		ff->semantics = pff->semantics;
		ff->s = find_sql_schema_id(tr, pff->s->base.id);
		ff->sa = tr->sa;
	}
	return LOG_OK;
}

static int
reset_column(sql_trans *tr, sql_column *fc, sql_column *pfc)
{
	/* did we access the column or is the global changed after we started */
	if (fc->base.rtime || fc->base.wtime || fc->base.atime || fc->base.stime < pfc->base.wtime) {

		if (isTable(fc->t))
			store_funcs.destroy_col(NULL, fc);

		/* apply possible renaming -> transaction rollbacks or when it starts, inherit from the previous transaction */
		if (strcmp(fc->base.name, pfc->base.name) != 0) {
			list_hash_delete(fc->t->columns.set, fc, NULL);
			fc->base.name = sa_strdup(tr->parent->sa, pfc->base.name);
			if (!list_hash_add(fc->t->columns.set, fc, NULL))
				return LOG_ERR;
		}

		fc->null = pfc->null;
		fc->unique = pfc->unique;
		fc->colnr = pfc->colnr;
		fc->storage_type = NULL;
		if (pfc->storage_type)
			fc->storage_type = pfc->storage_type;
		fc->def = NULL;
		if (pfc->def)
			fc->def = pfc->def;
		fc->min = fc->max = NULL;
	}
	return LOG_OK;
}

static int
reset_seq(sql_trans *tr, sql_sequence *ft, sql_sequence *pft)
{
	(void) tr;
	ft->start = pft->start;
	ft->minvalue = pft->minvalue;
	ft->maxvalue = pft->maxvalue;
	ft->increment = pft->increment;
	ft->cacheinc = pft->cacheinc;
	ft->cycle = pft->cycle;
	return LOG_OK;
}

static int
reset_part(sql_trans *tr, sql_part *ft, sql_part *pft)
{
	if (ft->base.rtime || ft->base.wtime || ft->base.atime || ft->base.stime < pft->base.wtime) {

		if (pft->t) {
			sql_table *mt = pft->t;
			sql_schema *s = find_sql_schema_id(tr, mt->s->base.id);
			if (s) {
				sql_table *fmt = find_sql_table_id(s, mt->base.id);
				assert(isMergeTable(fmt) || isReplicaTable(fmt));
				ft->t = fmt;

				ft->member = find_sql_table_id(s, pft->base.id);
				assert(ft->t && ft->member);
			}
			if (s && (isRangePartitionTable(mt) || isListPartitionTable(mt)))
				dup_sql_type(tr, s, &(pft->tpe), &(ft->tpe));
			else
				ft->tpe = pft->tpe;
		} else {
			ft->t = NULL;
			ft->tpe = pft->tpe;
		}

		ft->with_nills = pft->with_nills;
		if (pft->t && isRangePartitionTable(pft->t)) {
			ft->part.range = pft->part.range;
		} else if (pft->t && isListPartitionTable(pft->t)) {
			ft->part.values = pft->part.values;
		}
	}
	return LOG_OK;
}

static int
reset_table(sql_trans *tr, sql_table *ft, sql_table *pft)
{
	if (isView(ft))
		return LOG_OK;

	/* did we access the table or did the global change */
	if (ft->base.rtime || ft->base.wtime || ft->base.atime || ft->base.stime < pft->base.wtime) {
		int ok = LOG_OK;

		if (isTable(ft) && !isTempTable(ft))
			store_funcs.destroy_del(NULL, ft);

		ft->cleared = 0;
		ft->access = pft->access;
<<<<<<< HEAD
		if (pft->p) {
			ft->p = find_sql_table(ft->s, pft->p->base.name);
			//the parent (merge or replica table) maybe created later!
			//assert(isMergeTable(ft->p) || isReplicaTable(ft->p));
		} else
			ft->p = NULL;
=======
>>>>>>> afa21998

		/* apply possible renaming -> transaction rollbacks or when it starts, inherit from the previous transaction */
		if (strcmp(ft->base.name, pft->base.name) != 0) {
			list_hash_delete(ft->s->tables.set, ft, NULL);
			ft->base.name = sa_strdup(tr->parent->sa, pft->base.name);
			if (!list_hash_add(ft->s->tables.set, ft, NULL))
				ok = LOG_ERR;
		}

		if (ok == LOG_OK)
			ok = reset_changeset( tr, &ft->triggers, &pft->triggers, &ft->base, (resetf) NULL, (dupfunc) &trigger_dup);

		if (isTempTable(ft))
			return ok;

		if (ok == LOG_OK)
			ok = reset_changeset( tr, &ft->columns, &pft->columns, &ft->base, (resetf) &reset_column, (dupfunc) &column_dup);
		if (ok == LOG_OK)
			ok = reset_changeset( tr, &ft->idxs, &pft->idxs, &ft->base, (resetf) &reset_idx, (dupfunc) &idx_dup);
		if (ok == LOG_OK)
			ok = reset_changeset( tr, &ft->keys, &pft->keys, &ft->base, (resetf) NULL, (dupfunc) &key_dup);

		return ok;
	}
	return LOG_OK;
}

static int
reset_schema(sql_trans *tr, sql_schema *fs, sql_schema *pfs)
{
	int ok = LOG_OK;

	if (isTempSchema(fs)) { /* only add new globaly created temps and remove globaly removed temps */
		if (fs->tables.set) {
			node *n = NULL, *m = NULL;
			if (pfs->tables.set)
				m = pfs->tables.set->h;
			for (n = fs->tables.set->h; ok == LOG_OK && m && n; ) {
				sql_table *ftt = n->data;
				sql_table *pftt = m->data;

				/* lists ordered on id */
				/* changes to the existing bases */
				if (ftt->base.id == pftt->base.id) { /* global temp */
					n = n->next;
					m = m->next;
				} else if (ftt->base.id < pftt->base.id) { /* local temp or old global ? */
					node *t = n->next;

					if (isGlobal(ftt)) /* remove old global */
						cs_remove_node(&fs->tables, n);
					n = t;
				} else { /* a new global */
					sql_table *ntt = table_dup(tr, 0, pftt, fs);

					/* cs_add_before add ntt to fs before node n */
					cs_add_before(&fs->tables, n, ntt);
					m = m->next;
				}
			}
			/* add new globals */
			for (; ok == LOG_OK && m; m = m->next ) {
				sql_table *pftt = m->data;
				sql_table *ntt = table_dup(tr, 0, pftt, fs);

				assert(isGlobal(ntt));
				/* cs_add_before add ntt to fs before node n */
				cs_add_before(&fs->tables, n, ntt);
			}
			while ( ok == LOG_OK && n) { /* remove remaining old stuff */
				sql_table *ftt = n->data;
				node *t = n->next;

				if (isGlobal(ftt)) /* remove old global */
					cs_remove_node(&fs->tables, n);
				n = t;
			}
		}
	}

	/* apply possible renaming -> transaction rollbacks or when it starts, inherit from the previous transaction */
	if (strcmp(fs->base.name, pfs->base.name) != 0) {
		list_hash_delete(tr->schemas.set, fs, NULL);
		fs->base.name = sa_strdup(tr->parent->sa, pfs->base.name);
		if (!list_hash_add(tr->schemas.set, fs, NULL))
			ok = LOG_ERR;
	}

	if (ok == LOG_OK)
		ok = reset_changeset(tr, &fs->types, &pfs->types, &fs->base, (resetf) &reset_type, (dupfunc) &type_dup);
	if (ok == LOG_OK)
		ok = reset_changeset(tr, &fs->funcs, &pfs->funcs, &fs->base, (resetf) &reset_func, (dupfunc) &func_dup);
	if (ok == LOG_OK)
		ok = reset_changeset(tr, &fs->seqs, &pfs->seqs, &fs->base, (resetf) &reset_seq, (dupfunc) &seq_dup);
	if (!isTempSchema(fs) && ok == LOG_OK)
		ok = reset_changeset(tr, &fs->tables, &pfs->tables, &fs->base, (resetf) &reset_table, (dupfunc) &table_dup);
	if (!isTempSchema(fs) && ok == LOG_OK)
		ok = reset_changeset(tr, &fs->parts, &pfs->parts, &fs->base, (resetf) &reset_part, (dupfunc) &part_dup);
	return ok;
}

static int
reset_trans(sql_trans *tr, sql_trans *ptr)
{
	int res = reset_changeset(tr, &tr->schemas, &ptr->schemas, (sql_base *)tr->parent, (resetf) &reset_schema, (dupfunc) &schema_dup);
	TRC_DEBUG(SQL_STORE, "Reset transaction: %d\n", tr->wtime);
	return res;
}

sql_trans *
sql_trans_create(sql_trans *parent, const char *name, bool try_spare)
{
	sql_trans *tr = NULL;

	if (gtrans) {
		 if (!parent && spares > 0 && !name && try_spare) {
			tr = spare_trans[--spares];
			TRC_DEBUG(SQL_STORE, "Reuse transaction: %p - Spares: %d\n", tr, spares);
		} else {
			tr = trans_dup((parent) ? parent : gtrans, name);
			TRC_DEBUG(SQL_STORE, "New transaction: %p\n", tr);
			if (tr)
				(void) ATOMIC_INC(&transactions);
		}
	}
	return tr;
}

bool
sql_trans_validate(sql_trans *tr)
{
	node *n;

	/* depends on the iso level */

	/* If only 'inserts' occurred on the read columns the repeatable reads
	   iso level can continue */

	/* the hard case */
	if (cs_size(&tr->schemas))
		for (n = tr->schemas.set->h; n; n = n->next) {
			sql_schema *s = n->data;
			sql_schema *os;

			if (isTempSchema(s))
				continue;

<<<<<<< HEAD
 			os = find_sql_schema(tr->parent, s->base.name);
			if (os && (s->base.wtime != 0 || s->base.rtime != 0 || s->base.atime != 0)) {
=======
 			os = find_sql_schema_id(tr->parent, s->base.id);
			if (os && (s->base.wtime != 0 || s->base.rtime != 0)) {
>>>>>>> afa21998
				if (!validate_tables(s, os))
					return false;
			}
		}
	return true;
}

int
sql_trans_commit(sql_trans *tr)
{
	int ok = LOG_OK;
	int oldest = oldest_active_tid();

	/* write phase */
	TRC_DEBUG(SQL_STORE, "Forwarding changes (%d, %d) (%d, %d)\n", gtrans->stime, tr->stime, gtrans->wstime, tr->wstime);
	/* snap shots should be saved first */
	if (tr->parent == gtrans) {
<<<<<<< HEAD
		ok = logger_funcs.log_tstart();

		if (ok == LOG_OK)
			ok = rollforward_trans(tr, R_LOG);
=======
		lng saved_id;

		ok = rollforward_trans(tr, oldest, R_SNAPSHOT);

		if (ok == LOG_OK)
			ok = logger_funcs.log_tstart();
		saved_id = logger_funcs.log_save_id();

		if (ok == LOG_OK)
			ok = rollforward_trans(tr, oldest, R_LOG);
>>>>>>> afa21998
		if (ok == LOG_OK && prev_oid != store_oid)
			ok = logger_funcs.log_sequence(OBJ_SID, store_oid);
		prev_oid = store_oid;
		if (ok == LOG_OK)
			ok = logger_funcs.log_tend();
		map_add(tr->wstime, saved_id);
	}
	if (ok == LOG_OK) {
		/* It is save to rollforward the changes now. In case
		   of failure, the log will be replayed. */
		ok = rollforward_trans(tr, oldest, R_APPLY);
	}
	TRC_DEBUG(SQL_STORE, "Done forwarding changes '%d' and '%d'\n", gtrans->stime, gtrans->wstime);
	return (ok==LOG_OK)?SQL_OK:SQL_ERR;
}

static int
sql_trans_drop_all_dependencies(sql_trans *tr, sqlid id, sql_dependency type)
{
	sqlid dep_id=0, t_id = -1;
	sht dep_type = 0;
	list *dep = sql_trans_get_dependencies(tr, id, type, NULL);
	node *n;

	if (!dep)
		return DEPENDENCY_CHECK_ERROR;

	n = dep->h;

	while (n) {
		dep_id = *(sqlid*) n->data;
		dep_type = (sql_dependency) *(sht*) n->next->data;

		if (!list_find_id(tr->dropped, dep_id)) {

			switch (dep_type) {
				case SCHEMA_DEPENDENCY:
					//FIXME malloc failure scenario!
					(void) sql_trans_drop_schema(tr, dep_id, DROP_CASCADE);
					break;
				case TABLE_DEPENDENCY:
				case VIEW_DEPENDENCY: {
					sql_table *t = sql_trans_find_table(tr, dep_id);
					(void) sql_trans_drop_table(tr, t->s, dep_id, DROP_CASCADE);
				} break;
				case COLUMN_DEPENDENCY: {
					if ((t_id = sql_trans_get_dependency_type(tr, dep_id, TABLE_DEPENDENCY)) > 0) {
						sql_table *t = sql_trans_find_table(tr, dep_id);
						if (t)
							(void) sql_trans_drop_column(tr, t, dep_id, DROP_CASCADE);
					}
				} break;
				case TRIGGER_DEPENDENCY: {
					sql_trigger *t = sql_trans_find_trigger(tr, dep_id);
					(void) sql_trans_drop_trigger(tr, t->t->s, dep_id, DROP_CASCADE);
				} break;
				case KEY_DEPENDENCY:
				case FKEY_DEPENDENCY: {
					sql_key *k = sql_trans_find_key(tr, dep_id);
					(void) sql_trans_drop_key(tr, k->t->s, dep_id, DROP_CASCADE);
				} break;
				case INDEX_DEPENDENCY: {
					sql_idx *i = sql_trans_find_idx(tr, dep_id);
					(void) sql_trans_drop_idx(tr, i->t->s, dep_id, DROP_CASCADE);
				} break;
				case PROC_DEPENDENCY:
				case FUNC_DEPENDENCY: {
					sql_func *f = sql_trans_find_func(tr, dep_id);
					(void) sql_trans_drop_func(tr, f->s, dep_id, DROP_CASCADE);
				} break;
				case TYPE_DEPENDENCY: {
					sql_type *t = sql_trans_find_type(tr, dep_id);
					sql_trans_drop_type(tr, t->s, dep_id, DROP_CASCADE);
				} break;
				case USER_DEPENDENCY:  /*TODO schema and users dependencies*/
					break;
			}
		}

		n = n->next->next;
	}
	list_destroy(dep);
	return DEPENDENCY_CHECK_OK;
}

static void
sys_drop_kc(sql_trans *tr, sql_key *k, sql_kc *kc)
{
	sql_schema *syss = find_sql_schema(tr, isGlobal(k->t)?"sys":"tmp");
	sql_table *syskc = find_sql_table(syss, "objects");
	oid rid = table_funcs.column_find_row(tr, find_sql_column(syskc, "id"), &k->base.id, find_sql_column(syskc, "name"), kc->c->base.name, NULL);

	if (is_oid_nil(rid))
		return ;
	table_funcs.table_delete(tr, syskc, rid);

	if (isGlobal(k->t))
		tr->schema_updates ++;
}

static void
sys_drop_ic(sql_trans *tr, sql_idx * i, sql_kc *kc)
{
	sql_schema *syss = find_sql_schema(tr, isGlobal(i->t)?"sys":"tmp");
	sql_table *sysic = find_sql_table(syss, "objects");
	oid rid = table_funcs.column_find_row(tr, find_sql_column(sysic, "id"), &i->base.id, find_sql_column(sysic, "name"), kc->c->base.name, NULL);

	if (is_oid_nil(rid))
		return ;
	table_funcs.table_delete(tr, sysic, rid);

	if (isGlobal(i->t))
		tr->schema_updates ++;
}

static void
sys_drop_idx(sql_trans *tr, sql_idx * i, int drop_action)
{
	node *n;
	sql_schema *syss = find_sql_schema(tr, isGlobal(i->t)?"sys":"tmp");
	sql_table *sysidx = find_sql_table(syss, "idxs");
	oid rid = table_funcs.column_find_row(tr, find_sql_column(sysidx, "id"), &i->base.id, NULL);

	if (is_oid_nil(rid))
		return ;
	table_funcs.table_delete(tr, sysidx, rid);
	sql_trans_drop_any_comment(tr, i->base.id);
	for (n = i->columns->h; n; n = n->next) {
		sql_kc *ic = n->data;
		sys_drop_ic(tr, i, ic);
	}

	/* remove idx from schema and table*/
	list_remove_data(i->t->s->idxs, i);
	sql_trans_drop_dependencies(tr, i->base.id);

	if (isGlobal(i->t))
		tr->schema_updates ++;

	if (drop_action)
		sql_trans_drop_all_dependencies(tr, i->base.id, INDEX_DEPENDENCY);
}

static void
sys_drop_key(sql_trans *tr, sql_key *k, int drop_action)
{
	node *n;
	sql_schema *syss = find_sql_schema(tr, isGlobal(k->t)?"sys":"tmp");
	sql_table *syskey = find_sql_table(syss, "keys");
	oid rid = table_funcs.column_find_row(tr, find_sql_column(syskey, "id"), &k->base.id, NULL);

	if (is_oid_nil(rid))
		return ;
	table_funcs.table_delete(tr, syskey, rid);

	for (n = k->columns->h; n; n = n->next) {
		sql_kc *kc = n->data;
		sys_drop_kc(tr, k, kc);
	}
	/* remove key from schema */
	list_remove_data(k->t->s->keys, k);
	if (k->t->pkey == (sql_ukey*)k)
		k->t->pkey = NULL;
	if (k->type == fkey) {
		sql_fkey *fk = (sql_fkey *) k;

		assert(fk->rkey);
		if (fk->rkey) {
			n = list_find_name(fk->rkey->keys, fk->k.base.name);
			list_remove_node(fk->rkey->keys, n);
		}
		fk->rkey = NULL;
	}

	if (isGlobal(k->t))
		tr->schema_updates ++;

	sql_trans_drop_dependencies(tr, k->base.id);

	if (drop_action)
		sql_trans_drop_all_dependencies(tr, k->base.id, (k->type == fkey) ? FKEY_DEPENDENCY : KEY_DEPENDENCY);
}

static void
sys_drop_tc(sql_trans *tr, sql_trigger * i, sql_kc *kc)
{
	sql_schema *syss = find_sql_schema(tr, isGlobal(i->t)?"sys":"tmp");
	sql_table *systc = find_sql_table(syss, "objects");
	oid rid = table_funcs.column_find_row(tr, find_sql_column(systc, "id"), &i->base.id, find_sql_column(systc, "name"), kc->c->base.name, NULL);

	if (is_oid_nil(rid))
		return ;
	table_funcs.table_delete(tr, systc, rid);
	if (isGlobal(i->t))
		tr->schema_updates ++;
}

static void
sys_drop_trigger(sql_trans *tr, sql_trigger * i)
{
	node *n;
	sql_schema *syss = find_sql_schema(tr, isGlobal(i->t)?"sys":"tmp");
	sql_table *systrigger = find_sql_table(syss, "triggers");
	oid rid = table_funcs.column_find_row(tr, find_sql_column(systrigger, "id"), &i->base.id, NULL);

	if (is_oid_nil(rid))
		return ;
	table_funcs.table_delete(tr, systrigger, rid);

	for (n = i->columns->h; n; n = n->next) {
		sql_kc *tc = n->data;

		sys_drop_tc(tr, i, tc);
	}
	/* remove trigger from schema */
	list_remove_data(i->t->s->triggers, i);
	sql_trans_drop_dependencies(tr, i->base.id);
	if (isGlobal(i->t))
		tr->schema_updates ++;
}

static void
sys_drop_sequence(sql_trans *tr, sql_sequence * seq, int drop_action)
{
	sql_schema *syss = find_sql_schema(tr, "sys");
	sql_table *sysseqs = find_sql_table(syss, "sequences");
	oid rid = table_funcs.column_find_row(tr, find_sql_column(sysseqs, "id"), &seq->base.id, NULL);

	if (is_oid_nil(rid))
		return ;

	table_funcs.table_delete(tr, sysseqs, rid);
	sql_trans_drop_dependencies(tr, seq->base.id);
	sql_trans_drop_any_comment(tr, seq->base.id);
	if (drop_action)
		sql_trans_drop_all_dependencies(tr, seq->base.id, SEQ_DEPENDENCY);
}

static void
sys_drop_statistics(sql_trans *tr, sql_column *col)
{
	if (isGlobal(col->t)) {
		sql_schema *syss = find_sql_schema(tr, "sys");
		sql_table *sysstats = find_sql_table(syss, "statistics");

		oid rid = table_funcs.column_find_row(tr, find_sql_column(sysstats, "column_id"), &col->base.id, NULL);

		if (is_oid_nil(rid))
			return ;

		table_funcs.table_delete(tr, sysstats, rid);
	}
}

static int
sys_drop_default_object(sql_trans *tr, sql_column *col, int drop_action)
{
	char *seq_pos = NULL;
	const char *next_value_for = "next value for \"sys\".\"seq_";
	sql_schema *syss = find_sql_schema(tr, isGlobal(col->t)?"sys":"tmp");

	/* Drop sequence for generated column if it's the case */
	if (col->def && (seq_pos = strstr(col->def, next_value_for))) {
		sql_sequence *seq = NULL;
		char *seq_name = _STRDUP(seq_pos + (strlen(next_value_for) - strlen("seq_")));
		node *n = NULL;

		if (!seq_name)
			return -1;
		seq_name[strlen(seq_name)-1] = '\0';
		n = cs_find_name(&syss->seqs, seq_name);
		seq = find_sql_sequence(syss, seq_name);
		if (seq && sql_trans_get_dependency_type(tr, seq->base.id, BEDROPPED_DEPENDENCY) > 0) {
			sys_drop_sequence(tr, seq, drop_action);
			seq->base.wtime = syss->base.wtime = tr->wtime = tr->wstime;
			cs_del(&syss->seqs, n, seq->base.flags);
		}
		_DELETE(seq_name);
	}
	return 0;
}

static int
sys_drop_column(sql_trans *tr, sql_column *col, int drop_action)
{
	sql_schema *syss = find_sql_schema(tr, isGlobal(col->t)?"sys":"tmp");
	sql_table *syscolumn = find_sql_table(syss, "_columns");
	oid rid = table_funcs.column_find_row(tr, find_sql_column(syscolumn, "id"),
				  &col->base.id, NULL);

	if (is_oid_nil(rid))
		return 0;
	table_funcs.table_delete(tr, syscolumn, rid);
	sql_trans_drop_dependencies(tr, col->base.id);
	sql_trans_drop_any_comment(tr, col->base.id);
	sql_trans_drop_obj_priv(tr, col->base.id);
	if (sys_drop_default_object(tr, col, drop_action) == -1)
		return -1;

	if (isGlobal(col->t))
		tr->schema_updates ++;

	sys_drop_statistics(tr, col);
	if (drop_action)
		sql_trans_drop_all_dependencies(tr, col->base.id, COLUMN_DEPENDENCY);
	if (col->type.type->s)
		sql_trans_drop_dependency(tr, col->base.id, col->type.type->base.id, TYPE_DEPENDENCY);
	return 0;
}

static void
sys_drop_keys(sql_trans *tr, sql_table *t, int drop_action)
{
	node *n;

	if (cs_size(&t->keys))
		for (n = t->keys.set->h; n; n = n->next) {
			sql_key *k = n->data;

			sys_drop_key(tr, k, drop_action);
		}
}

static void
sys_drop_idxs(sql_trans *tr, sql_table *t, int drop_action)
{
	node *n;

	if (cs_size(&t->idxs))
		for (n = t->idxs.set->h; n; n = n->next) {
			sql_idx *k = n->data;

			sys_drop_idx(tr, k, drop_action);
		}
}

static int
sys_drop_columns(sql_trans *tr, sql_table *t, int drop_action)
{
	node *n;

	if (cs_size(&t->columns))
		for (n = t->columns.set->h; n; n = n->next) {
			sql_column *c = n->data;

			if (sys_drop_column(tr, c, drop_action))
				return -1;
		}
	return 0;
}

static void
sys_drop_part(sql_trans *tr, sql_table *t, int drop_action)
{
	while(t->partition>0) {
		sql_part *pt = partition_find_part(tr, t, NULL);

		assert(pt);
		sql_trans_del_table(tr, pt->t, t, drop_action);
	}
}

static void
sys_drop_parts(sql_trans *tr, sql_table *t, int drop_action)
{
	if (!list_empty(t->members)) {
		for (node *n = t->members->h; n; ) {
			sql_part *pt = n->data;

			n = n->next;
			if ((drop_action == DROP_CASCADE_START || drop_action == DROP_CASCADE) &&
				tr->dropped && list_find_id(tr->dropped, pt->base.id))
				continue;

			sql_trans_del_table(tr, t, find_sql_table_id(t->s, pt->base.id), drop_action);
		}
	}
}

static int
sys_drop_table(sql_trans *tr, sql_table *t, int drop_action)
{
	sql_schema *syss = find_sql_schema(tr, isGlobal(t)?"sys":"tmp");
	sql_table *systable = find_sql_table(syss, "_tables");
	sql_column *syscol = find_sql_column(systable, "id");
	oid rid = table_funcs.column_find_row(tr, syscol, &t->base.id, NULL);

	if (is_oid_nil(rid))
		return 0;
	table_funcs.table_delete(tr, systable, rid);
	sys_drop_keys(tr, t, drop_action);
	sys_drop_idxs(tr, t, drop_action);

	if (isPartition(t))
		sys_drop_part(tr, t, drop_action);

	if (isMergeTable(t) || isReplicaTable(t))
		sys_drop_parts(tr, t, drop_action);

	if (isRangePartitionTable(t) || isListPartitionTable(t)) {
		sql_table *partitions = find_sql_table(syss, "table_partitions");
		sql_column *pcols = find_sql_column(partitions, "table_id");
		rids *rs = table_funcs.rids_select(tr, pcols, &t->base.id, &t->base.id, NULL);
		oid poid;
		if ((poid = table_funcs.rids_next(rs)) != oid_nil)
			table_funcs.table_delete(tr, partitions, poid);
		table_funcs.rids_destroy(rs);
	}

	sql_trans_drop_any_comment(tr, t->base.id);
	sql_trans_drop_dependencies(tr, t->base.id);
	sql_trans_drop_obj_priv(tr, t->base.id);

	if (sys_drop_columns(tr, t, drop_action))
		return -1;

	if (isGlobal(t))
		tr->schema_updates ++;

	if (drop_action)
		sql_trans_drop_all_dependencies(tr, t->base.id, !isView(t) ? TABLE_DEPENDENCY : VIEW_DEPENDENCY);
	return 0;
}

static void
sys_drop_type(sql_trans *tr, sql_type *type, int drop_action)
{
	sql_schema *syss = find_sql_schema(tr, "sys");
	sql_table *sys_tab_type = find_sql_table(syss, "types");
	sql_column *sys_type_col = find_sql_column(sys_tab_type, "id");
	oid rid = table_funcs.column_find_row(tr, sys_type_col, &type->base.id, NULL);

	if (is_oid_nil(rid))
		return ;

	table_funcs.table_delete(tr, sys_tab_type, rid);
	sql_trans_drop_dependencies(tr, type->base.id);

	tr->schema_updates ++;

	if (drop_action)
		sql_trans_drop_all_dependencies(tr, type->base.id, TYPE_DEPENDENCY);
}

static void
sys_drop_func(sql_trans *tr, sql_func *func, int drop_action)
{
	sql_schema *syss = find_sql_schema(tr, "sys");
	sql_table *sys_tab_func = find_sql_table(syss, "functions");
	sql_column *sys_func_col = find_sql_column(sys_tab_func, "id");
	oid rid_func = table_funcs.column_find_row(tr, sys_func_col, &func->base.id, NULL);
	if (is_oid_nil(rid_func))
		return ;
	sql_table *sys_tab_args = find_sql_table(syss, "args");
	sql_column *sys_args_col = find_sql_column(sys_tab_args, "func_id");
	rids *args = table_funcs.rids_select(tr, sys_args_col, &func->base.id, &func->base.id, NULL);

	for (oid r = table_funcs.rids_next(args); !is_oid_nil(r); r = table_funcs.rids_next(args))
		table_funcs.table_delete(tr, sys_tab_args, r);
	table_funcs.rids_destroy(args);

	assert(!is_oid_nil(rid_func));
	table_funcs.table_delete(tr, sys_tab_func, rid_func);

	sql_trans_drop_dependencies(tr, func->base.id);
	sql_trans_drop_any_comment(tr, func->base.id);
	sql_trans_drop_obj_priv(tr, func->base.id);

	tr->schema_updates ++;

	if (drop_action)
		sql_trans_drop_all_dependencies(tr, func->base.id, !IS_PROC(func) ? FUNC_DEPENDENCY : PROC_DEPENDENCY);
}

static void
sys_drop_types(sql_trans *tr, sql_schema *s, int drop_action)
{
	node *n;

	if (cs_size(&s->types))
		for (n = s->types.set->h; n; n = n->next) {
			sql_type *t = n->data;

			sys_drop_type(tr, t, drop_action);
		}
}

static int
sys_drop_tables(sql_trans *tr, sql_schema *s, int drop_action)
{
	node *n;

	if (cs_size(&s->tables))
		for (n = s->tables.set->h; n; n = n->next) {
			sql_table *t = n->data;

			if (sys_drop_table(tr, t, drop_action))
				return -1;
		}
	return 0;
}

static void
sys_drop_funcs(sql_trans *tr, sql_schema *s, int drop_action)
{
	node *n;

	if (cs_size(&s->funcs))
		for (n = s->funcs.set->h; n; n = n->next) {
			sql_func *f = n->data;

			sys_drop_func(tr, f, drop_action);
		}
}

static void
sys_drop_sequences(sql_trans *tr, sql_schema *s, int drop_action)
{
	node *n;

	if (cs_size(&s->seqs))
		for (n = s->seqs.set->h; n; n = n->next) {
			sql_sequence *seq = n->data;

			sys_drop_sequence(tr, seq, drop_action);
		}
}

sql_type *
sql_trans_create_type(sql_trans *tr, sql_schema *s, const char *sqlname, int digits, int scale, int radix, const char *impl)
{
	sql_type *t;
	sql_table *systype;
	int localtype = ATOMindex(impl);
	sql_class eclass = EC_EXTERNAL;
	int eclass_cast = (int) eclass;

	if (localtype < 0)
		return NULL;
	t = SA_ZNEW(tr->sa, sql_type);
	systype = find_sql_table(find_sql_schema(tr, "sys"), "types");
	base_init(tr->sa, &t->base, next_oid(), TR_NEW, impl);
	t->sqlname = sa_strdup(tr->sa, sqlname);
	t->digits = digits;
	t->scale = scale;
	t->radix = radix;
	t->eclass = eclass;
	t->localtype = localtype;
	t->s = s;

	cs_add(&s->types, t, TR_NEW);
	table_funcs.table_insert(tr, systype, &t->base.id, t->base.name, t->sqlname, &t->digits, &t->scale, &radix, &eclass_cast, &s->base.id);

	t->base.wtime = s->base.wtime = tr->wtime = tr->wstime;
	tr->schema_updates ++;
	return t;
}

int
sql_trans_drop_type(sql_trans *tr, sql_schema *s, sqlid id, int drop_action)
{
	node *n = find_sql_type_node(s, id);
	sql_type *t = n->data;

	sys_drop_type(tr, t, drop_action);

	t->base.wtime = s->base.wtime = tr->wtime = tr->wstime;
	tr->schema_updates ++;
	cs_del(&s->types, n, t->base.flags);
	return 1;
}

sql_func *
create_sql_func(sql_allocator *sa, const char *func, list *args, list *res, sql_ftype type, sql_flang lang, const char *mod,
				const char *impl, const char *query, bit varres, bit vararg, bit system)
{
	sql_func *t = SA_ZNEW(sa, sql_func);

	base_init(sa, &t->base, next_oid(), TR_NEW, func);
	assert(impl && mod);
	t->imp = (impl)?sa_strdup(sa, impl):NULL;
	t->mod = (mod)?sa_strdup(sa, mod):NULL;
	t->type = type;
	t->lang = lang;
	t->sql = (lang==FUNC_LANG_SQL||lang==FUNC_LANG_MAL);
	t->semantics = TRUE;
	t->side_effect = (type==F_FILT || (res && (lang==FUNC_LANG_SQL || !list_empty(args))))?FALSE:TRUE;
	t->varres = varres;
	t->vararg = vararg;
	t->ops = args;
	t->res = res;
	t->query = (query)?sa_strdup(sa, query):NULL;
	t->fix_scale = SCALE_EQ;
	t->s = NULL;
	t->system = system;
	return t;
}

sql_func *
sql_trans_create_func(sql_trans *tr, sql_schema *s, const char *func, list *args, list *res, sql_ftype type, sql_flang lang,
					  const char *mod, const char *impl, const char *query, bit varres, bit vararg, bit system)
{
	sql_func *t = SA_ZNEW(tr->sa, sql_func);
	sql_table *sysfunc = find_sql_table(find_sql_schema(tr, "sys"), "functions");
	sql_table *sysarg = find_sql_table(find_sql_schema(tr, "sys"), "args");
	node *n;
	int number = 0, ftype = (int) type, flang = (int) lang;
	bit se;

	base_init(tr->sa, &t->base, next_oid(), TR_NEW, func);
	assert(impl && mod);
	t->imp = (impl)?sa_strdup(tr->sa, impl):NULL;
	t->mod = (mod)?sa_strdup(tr->sa, mod):NULL;
	t->type = type;
	t->lang = lang;
	t->sql = (lang==FUNC_LANG_SQL||lang==FUNC_LANG_MAL);
	t->semantics = TRUE;
	se = t->side_effect = (type==F_FILT || (res && (lang==FUNC_LANG_SQL || !list_empty(args))))?FALSE:TRUE;
	t->varres = varres;
	t->vararg = vararg;
	t->ops = sa_list(tr->sa);
	t->fix_scale = SCALE_EQ;
	t->system = system;
	for (n=args->h; n; n = n->next)
		list_append(t->ops, arg_dup(tr, s, n->data));
	if (res) {
		t->res = sa_list(tr->sa);
		for (n=res->h; n; n = n->next)
			list_append(t->res, arg_dup(tr, s, n->data));
	}
	t->query = (query)?sa_strdup(tr->sa, query):NULL;
	t->s = s;

	cs_add(&s->funcs, t, TR_NEW);
	table_funcs.table_insert(tr, sysfunc, &t->base.id, t->base.name, query?query:t->imp, t->mod, &flang, &ftype, &se,
							 &t->varres, &t->vararg, &s->base.id, &t->system, &t->semantics);
	if (t->res) for (n = t->res->h; n; n = n->next, number++) {
		sql_arg *a = n->data;
		sqlid id = next_oid();
		table_funcs.table_insert(tr, sysarg, &id, &t->base.id, a->name, a->type.type->sqlname, &a->type.digits, &a->type.scale, &a->inout, &number);
	}
	if (t->ops) for (n = t->ops->h; n; n = n->next, number++) {
		sql_arg *a = n->data;
		sqlid id = next_oid();
		table_funcs.table_insert(tr, sysarg, &id, &t->base.id, a->name, a->type.type->sqlname, &a->type.digits, &a->type.scale, &a->inout, &number);
	}

	t->base.wtime = s->base.wtime = tr->wtime = tr->wstime;
	tr->schema_updates ++;
	return t;
}

int
sql_trans_drop_func(sql_trans *tr, sql_schema *s, sqlid id, int drop_action)
{
	node *n = find_sql_func_node(s, id);
	sql_func *func = n->data;

	if (drop_action == DROP_CASCADE_START || drop_action == DROP_CASCADE) {
		sqlid *local_id = MNEW(sqlid);
		if (!local_id)
			return -1;

		if (! tr->dropped) {
			tr->dropped = list_create((fdestroy) GDKfree);
			if (!tr->dropped) {
				_DELETE(local_id);
				return -1;
			}
		}
		*local_id = func->base.id;
		list_append(tr->dropped, local_id);
	}

	sys_drop_func(tr, func, DROP_CASCADE);

	func->base.wtime = s->base.wtime = tr->wtime = tr->wstime;
	tr->schema_updates ++;
	cs_del(&s->funcs, n, func->base.flags);

	if (drop_action == DROP_CASCADE_START && tr->dropped) {
		list_destroy(tr->dropped);
		tr->dropped = NULL;
	}
	return 0;
}

static void
build_drop_func_list_item(sql_trans *tr, sql_schema *s, sqlid id)
{
	node *n = find_sql_func_node(s, id);
	sql_func *func = n->data;

	sys_drop_func(tr, func, DROP_CASCADE);

	func->base.wtime = s->base.wtime = tr->wtime = tr->wstime;
	tr->schema_updates ++;
	cs_del(&s->funcs, n, func->base.flags);
}

int
sql_trans_drop_all_func(sql_trans *tr, sql_schema *s, list *list_func, int drop_action)
{
	node *n = NULL;
	sql_func *func = NULL;
	list* to_drop = NULL;

	(void) drop_action;

	if (!tr->dropped) {
		tr->dropped = list_create((fdestroy) GDKfree);
		if (!tr->dropped)
			return -1;
	}
	for (n = list_func->h; n ; n = n->next ) {
		func = (sql_func *) n->data;

		if (! list_find_id(tr->dropped, func->base.id)){
			sqlid *local_id = MNEW(sqlid);
			if (!local_id) {
				list_destroy(tr->dropped);
				tr->dropped = NULL;
				if (to_drop)
					list_destroy(to_drop);
				return -1;
			}
			if (!to_drop) {
				to_drop = list_create(NULL);
				if (!to_drop) {
					list_destroy(tr->dropped);
					return -1;
				}
			}
			*local_id = func->base.id;
			list_append(tr->dropped, local_id);
			list_append(to_drop, func);
			//sql_trans_drop_func(tr, s, func->base.id, drop_action ? DROP_CASCADE : DROP_RESTRICT);
		}
	}

	if (to_drop) {
		for (n = to_drop->h; n ; n = n->next ) {
			func = (sql_func *) n->data;
			build_drop_func_list_item(tr, s, func->base.id);
		}
		list_destroy(to_drop);
	}

	if ( tr->dropped) {
		list_destroy(tr->dropped);
		tr->dropped = NULL;
	}
	return 0;
}

sql_schema *
sql_trans_create_schema(sql_trans *tr, const char *name, sqlid auth_id, sqlid owner)
{
	sql_schema *s = SA_ZNEW(tr->sa, sql_schema);
	sql_table *sysschema = find_sql_table(find_sql_schema(tr, "sys"), "schemas");

	base_init(tr->sa, &s->base, next_oid(), TR_NEW, name);
	s->auth_id = auth_id;
	s->owner = owner;
	s->system = FALSE;
	cs_new(&s->tables, tr->sa, (fdestroy) &table_destroy);
	cs_new(&s->types, tr->sa, (fdestroy) NULL);
	cs_new(&s->funcs, tr->sa, (fdestroy) NULL);
	cs_new(&s->seqs, tr->sa, (fdestroy) NULL);
	cs_new(&s->parts, tr->sa, (fdestroy) &part_destroy);
	s->keys = list_new(tr->sa, (fdestroy) NULL);
	s->idxs = list_new(tr->sa, (fdestroy) NULL);
	s->triggers = list_new(tr->sa, (fdestroy) NULL);
	s->tr = tr;

	cs_add(&tr->schemas, s, TR_NEW);
	table_funcs.table_insert(tr, sysschema, &s->base.id, s->base.name, &s->auth_id, &s->owner, &s->system);
	s->base.wtime = tr->wtime = tr->wstime;
	tr->schema_updates ++;
	return s;
}

sql_schema*
sql_trans_rename_schema(sql_trans *tr, sqlid id, const char *new_name)
{
	sql_table *sysschema = find_sql_table(find_sql_schema(tr, "sys"), "schemas");
	node *n = find_sql_schema_node(tr, id);
	sql_schema *s = n->data;
	oid rid;

	assert(!strNil(new_name));

	list_hash_delete(tr->schemas.set, s, NULL); /* has to re-hash the entry in the changeset */
	s->base.name = sa_strdup(tr->sa, new_name);
	if (!list_hash_add(tr->schemas.set, s, NULL))
		return NULL;

	rid = table_funcs.column_find_row(tr, find_sql_column(sysschema, "id"), &s->base.id, NULL);
	assert(!is_oid_nil(rid));
	table_funcs.column_update_value(tr, find_sql_column(sysschema, "name"), rid, (void*) new_name);

	s->base.wtime = tr->wtime = tr->wstime;
	tr->schema_updates ++;
	return s;
}

int
sql_trans_drop_schema(sql_trans *tr, sqlid id, int drop_action)
{
	node *n = find_sql_schema_node(tr, id);
	sql_schema *s = n->data;
	sql_table *sysschema = find_sql_table(find_sql_schema(tr, "sys"), "schemas");
	oid rid = table_funcs.column_find_row(tr, find_sql_column(sysschema, "id"), &s->base.id, NULL);

	if (is_oid_nil(rid))
		return 0;
	if (drop_action == DROP_CASCADE_START || drop_action == DROP_CASCADE) {
		sqlid* local_id = MNEW(sqlid);
		if (!local_id)
			return -1;

		if (!tr->dropped) {
			tr->dropped = list_create((fdestroy) GDKfree);
			if (!tr->dropped) {
				_DELETE(local_id);
				return -1;
			}
		}
		*local_id = s->base.id;
		list_append(tr->dropped, local_id);
	}

	table_funcs.table_delete(tr, sysschema, rid);
	sys_drop_funcs(tr, s, drop_action);
	if (sys_drop_tables(tr, s, drop_action))
		return -1;
	sys_drop_types(tr, s, drop_action);
	sys_drop_sequences(tr, s, drop_action);
	sql_trans_drop_any_comment(tr, s->base.id);
	sql_trans_drop_obj_priv(tr, s->base.id);

	s->base.wtime = tr->wtime = tr->wstime;
	tr->schema_updates ++;
	cs_del(&tr->schemas, n, s->base.flags);

	if (drop_action == DROP_CASCADE_START && tr->dropped) {
		list_destroy(tr->dropped);
		tr->dropped = NULL;
	}
	return 0;
}

sql_table *
sql_trans_add_table(sql_trans *tr, sql_table *mt, sql_table *pt)
{
	sql_schema *syss = find_sql_schema(tr, isGlobal(mt)?"sys":"tmp");
	sql_table *sysobj = find_sql_table(syss, "objects");
	sql_part *p = SA_ZNEW(tr->sa, sql_part);

	/* merge table depends on part table */
	sql_trans_create_dependency(tr, pt->base.id, mt->base.id, TABLE_DEPENDENCY);
	assert(isMergeTable(mt) || isReplicaTable(mt));
	p->t = mt;
	p->member = pt;
	pt->partition++;
	base_init(tr->sa, &p->base, pt->base.id, TR_NEW, pt->base.name);
	cs_add(&mt->s->parts, p, TR_NEW);
	list_append(mt->members, p);
	mt->s->base.wtime = mt->base.wtime = pt->s->base.wtime = pt->base.wtime = p->base.wtime = tr->wtime = tr->wstime;
	table_funcs.table_insert(tr, sysobj, &mt->base.id, p->base.name, &p->base.id);
	if (isGlobal(mt))
		tr->schema_updates ++;
	return mt;
}

int
sql_trans_add_range_partition(sql_trans *tr, sql_table *mt, sql_table *pt, sql_subtype tpe, ptr min, ptr max,
							  bit with_nills, int update, sql_part **err)
{
	sql_schema *syss = find_sql_schema(tr, isGlobal(mt)?"sys":"tmp");
	sql_table *sysobj = find_sql_table(syss, "objects");
	sql_table *partitions = find_sql_table(syss, "table_partitions");
	sql_table *ranges = find_sql_table(syss, "range_partitions");
	sql_part *p;
	int localtype = tpe.type->localtype, res = 0;
	ValRecord vmin, vmax;
	size_t smin, smax;
	bit to_insert = with_nills;
	oid rid;
	ptr ok;
	sqlid *v;

	vmin = vmax = (ValRecord) {.vtype = TYPE_void,};

	if (min) {
		ok = VALinit(&vmin, localtype, min);
		if (ok && localtype != TYPE_str)
			ok = VALconvert(TYPE_str, &vmin);
	} else {
		ok = VALinit(&vmin, TYPE_str, ATOMnilptr(TYPE_str));
		min = (ptr) ATOMnilptr(localtype);
	}
	if (!ok) {
		res = -1;
		goto finish;
	}
	smin = ATOMlen(localtype, min);
	if (smin > STORAGE_MAX_VALUE_LENGTH) {
		res = -2;
		goto finish;
	}

	if (max) {
		ok = VALinit(&vmax, localtype, max);
		if (ok && localtype != TYPE_str)
			ok = VALconvert(TYPE_str, &vmax);
	} else {
		ok = VALinit(&vmax, TYPE_str, ATOMnilptr(TYPE_str));
		max = (ptr) ATOMnilptr(localtype);
	}
	if (!ok) {
		res = -1;
		goto finish;
	}
	smax = ATOMlen(localtype, max);
	if (smax > STORAGE_MAX_VALUE_LENGTH) {
		res = -2;
		goto finish;
	}

	if (!update) {
		p = SA_ZNEW(tr->sa, sql_part);
		base_init(tr->sa, &p->base, pt->base.id, TR_NEW, pt->base.name);
		assert(isMergeTable(mt) || isReplicaTable(mt));
		p->t = mt;
		assert(pt);
		p->member = pt;
		dup_sql_type(tr, mt->s, &tpe, &(p->tpe));
	} else {
		p = find_sql_part_id(mt, pt->base.id);
	}

	/* add range partition values */
	p->part.range.minvalue = sa_alloc(tr->sa, smin);
	p->part.range.maxvalue = sa_alloc(tr->sa, smax);
	memcpy(p->part.range.minvalue, min, smin);
	memcpy(p->part.range.maxvalue, max, smax);
	p->part.range.minlength = smin;
	p->part.range.maxlength = smax;
	p->with_nills = with_nills;

	if (!update) {
		*err = list_append_with_validate(mt->members, p, sql_range_part_validate_and_insert);
	} else {
		*err = list_traverse_with_validate(mt->members, p, sql_range_part_validate_and_insert);
	}
	if (*err) {
		res = -4;
		goto finish;
	}

	if (!update) {
		rid = table_funcs.column_find_row(tr, find_sql_column(partitions, "table_id"), &mt->base.id, NULL);
		assert(!is_oid_nil(rid));

		/* add merge table dependency */
		sql_trans_create_dependency(tr, pt->base.id, mt->base.id, TABLE_DEPENDENCY);
		v = (sqlid*) table_funcs.column_find_value(tr, find_sql_column(partitions, "id"), rid);
		table_funcs.table_insert(tr, sysobj, &mt->base.id, p->base.name, &p->base.id);
		table_funcs.table_insert(tr, ranges, &pt->base.id, v, VALget(&vmin), VALget(&vmax), &to_insert);
		_DELETE(v);
	} else {
		sql_column *cmin = find_sql_column(ranges, "minimum"), *cmax = find_sql_column(ranges, "maximum"),
				   *wnulls = find_sql_column(ranges, "with_nulls");

		rid = table_funcs.column_find_row(tr, find_sql_column(ranges, "table_id"), &pt->base.id, NULL);
		assert(!is_oid_nil(rid));

		table_funcs.column_update_value(tr, cmin, rid, VALget(&vmin));
		table_funcs.column_update_value(tr, cmax, rid, VALget(&vmax));
		table_funcs.column_update_value(tr, wnulls, rid, &to_insert);
	}

	if (isGlobal(mt))
		tr->schema_updates ++;
	mt->s->base.wtime = mt->base.wtime = pt->s->base.wtime = pt->base.wtime = p->base.wtime = tr->wtime = tr->wstime;

	if (!update) {
		pt->partition++;
		cs_add(&mt->s->parts, p, TR_NEW);
	}
finish:
	VALclear(&vmin);
	VALclear(&vmax);
	return res;
}

int
sql_trans_add_value_partition(sql_trans *tr, sql_table *mt, sql_table *pt, sql_subtype tpe, list* vals, bit with_nills,
							  int update, sql_part **err)
{
	sql_schema *syss = find_sql_schema(tr, isGlobal(mt)?"sys":"tmp");
	sql_table *sysobj = find_sql_table(syss, "objects");
	sql_table *partitions = find_sql_table(syss, "table_partitions");
	sql_table *values = find_sql_table(syss, "value_partitions");
	sql_part *p;
	oid rid;
	int localtype = tpe.type->localtype, i = 0;
	sqlid *v;

	if (!update) {
		p = SA_ZNEW(tr->sa, sql_part);
		base_init(tr->sa, &p->base, pt->base.id, TR_NEW, pt->base.name);
		assert(isMergeTable(mt) || isReplicaTable(mt));
		p->t = mt;
		assert(pt);
		p->member = pt;
		dup_sql_type(tr, mt->s, &tpe, &(p->tpe));
	} else {
		rids *rs;
		p = find_sql_part_id(mt, pt->base.id);

		rs = table_funcs.rids_select(tr, find_sql_column(values, "table_id"), &pt->base.id, &pt->base.id, NULL);
		for (rid = table_funcs.rids_next(rs); !is_oid_nil(rid); rid = table_funcs.rids_next(rs)) {
			table_funcs.table_delete(tr, values, rid); /* eliminate the old values */
		}
		table_funcs.rids_destroy(rs);
	}
	p->with_nills = with_nills;

	rid = table_funcs.column_find_row(tr, find_sql_column(partitions, "table_id"), &mt->base.id, NULL);
	assert(!is_oid_nil(rid));

	v = (sqlid*) table_funcs.column_find_value(tr, find_sql_column(partitions, "id"), rid);

	if (with_nills) { /* store the null value first */
		ValRecord vnnil;
		if (VALinit(&vnnil, TYPE_str, ATOMnilptr(TYPE_str)) == NULL) {
			_DELETE(v);
			return -1;
		}
		table_funcs.table_insert(tr, values, &pt->base.id, v, VALget(&vnnil));
		VALclear(&vnnil);
	}

	for (node *n = vals->h ; n ; n = n->next) {
		sql_part_value *next = (sql_part_value*) n->data;
		ValRecord vvalue;
		ptr ok;

		if (ATOMlen(localtype, next->value) > STORAGE_MAX_VALUE_LENGTH) {
			_DELETE(v);
			return -i - 1;
		}
		ok = VALinit(&vvalue, localtype, next->value);
		if (ok && localtype != TYPE_str)
			ok = VALconvert(TYPE_str, &vvalue);
		if (!ok) {
			_DELETE(v);
			VALclear(&vvalue);
			return -i - 1;
		}
		table_funcs.table_insert(tr, values, &pt->base.id, v, VALget(&vvalue));
		VALclear(&vvalue);
		i++;
	}
	_DELETE(v);

	p->part.values = vals;

	if (!update) {
		*err = list_append_with_validate(mt->members, p, sql_values_part_validate_and_insert);
	} else {
		*err = list_traverse_with_validate(mt->members, p, sql_values_part_validate_and_insert);
	}
	if (*err)
		return -1;

	if (!update) {
		/* add merge table dependency */
		sql_trans_create_dependency(tr, pt->base.id, mt->base.id, TABLE_DEPENDENCY);
		table_funcs.table_insert(tr, sysobj, &mt->base.id, p->base.name, &p->base.id);
	}

	if (isGlobal(mt))
		tr->schema_updates ++;
	mt->s->base.wtime = mt->base.wtime = pt->s->base.wtime = pt->base.wtime = p->base.wtime = tr->wtime = tr->wstime;
	if (!update) {
		pt->partition++;
		cs_add(&mt->s->parts, p, TR_NEW);
	}
	return 0;
}

sql_table*
sql_trans_rename_table(sql_trans *tr, sql_schema *s, sqlid id, const char *new_name)
{
	sql_table *systable = find_sql_table(find_sql_schema(tr, isTempSchema(s) ? "tmp":"sys"), "_tables");
	node *n = find_sql_table_node(s, id);
	sql_table *t = n->data;
	oid rid;

	assert(!strNil(new_name));

	list_hash_delete(s->tables.set, t, NULL); /* has to re-hash the entry in the changeset */
	t->base.name = sa_strdup(tr->sa, new_name);
	if (!list_hash_add(s->tables.set, t, NULL))
		return NULL;

	rid = table_funcs.column_find_row(tr, find_sql_column(systable, "id"), &t->base.id, NULL);
	assert(!is_oid_nil(rid));
	table_funcs.column_update_value(tr, find_sql_column(systable, "name"), rid, (void*) new_name);

	t->base.wtime = s->base.wtime = tr->wtime = tr->wstime;
	if (isGlobal(t))
		tr->schema_updates ++;
	return t;
}

sql_table*
sql_trans_set_table_schema(sql_trans *tr, sqlid id, sql_schema *os, sql_schema *ns)
{
	sql_table *systable = find_sql_table(find_sql_schema(tr, isTempSchema(os) ? "tmp":"sys"), "_tables");
	node *n = find_sql_table_node(os, id);
	sql_table *t = n->data;
	oid rid;
	sql_moved_table *m;

	rid = table_funcs.column_find_row(tr, find_sql_column(systable, "id"), &t->base.id, NULL);
	assert(!is_oid_nil(rid));
	table_funcs.column_update_value(tr, find_sql_column(systable, "schema_id"), rid, &(ns->base.id));

	cs_move(&os->tables, &ns->tables, t);
	t->s = ns;

	if (!tr->moved_tables)
		tr->moved_tables = sa_list(tr->sa);
	m = SA_ZNEW(tr->sa, sql_moved_table); //add transaction log entry
	m->from = os;
	m->to = ns;
	m->t = t;
	list_append(tr->moved_tables, m);

	t->base.wtime = os->base.wtime = ns->base.wtime = tr->wtime = tr->wstime;
	for (node *n = t->columns.set->h ; n ; n = n->next) {
		sql_column *col = (sql_column*) n->data;
		col->base.wtime = tr->wstime; /* the table's columns types have to be set again */
	}
	if (isGlobal(t))
		tr->schema_updates ++;
	return t;
}

sql_table *
sql_trans_del_table(sql_trans *tr, sql_table *mt, sql_table *pt, int drop_action)
{
	sql_schema *syss = find_sql_schema(tr, isGlobal(mt)?"sys":"tmp");
	sql_table *sysobj = find_sql_table(syss, "objects");
	node *n = cs_find_id(&mt->s->parts, pt->base.id);
	oid obj_oid = table_funcs.column_find_row(tr, find_sql_column(sysobj, "nr"), &pt->base.id, NULL), rid;
	sql_part *p = (sql_part*) n->data;

	if (is_oid_nil(obj_oid))
		return NULL;

	if (isRangePartitionTable(mt)) {
		sql_table *ranges = find_sql_table(syss, "range_partitions");
		rid = table_funcs.column_find_row(tr, find_sql_column(ranges, "table_id"), &pt->base.id, NULL);
		table_funcs.table_delete(tr, ranges, rid);
	} else if (isListPartitionTable(mt)) {
		sql_table *values = find_sql_table(syss, "value_partitions");
		rids *rs = table_funcs.rids_select(tr, find_sql_column(values, "table_id"), &pt->base.id, &pt->base.id, NULL);
		for (rid = table_funcs.rids_next(rs); !is_oid_nil(rid); rid = table_funcs.rids_next(rs)) {
			table_funcs.table_delete(tr, values, rid);
		}
		table_funcs.rids_destroy(rs);
	}
	/* merge table depends on part table */
	sql_trans_drop_dependency(tr, pt->base.id, mt->base.id, TABLE_DEPENDENCY);

	cs_del(&mt->s->parts, n, p->base.flags);
	list_remove_data(mt->members, p);
	pt->partition--;/* check other hierarchies? */
	p->member = NULL;
	table_funcs.table_delete(tr, sysobj, obj_oid);

	mt->s->base.wtime = mt->base.wtime = pt->s->base.wtime = pt->base.wtime = p->base.wtime = tr->wtime = tr->wstime;

	if (drop_action == DROP_CASCADE)
		sql_trans_drop_table(tr, mt->s, pt->base.id, drop_action);
	if (isGlobal(mt))
		tr->schema_updates ++;
	return mt;
}

sql_table *
sql_trans_create_table(sql_trans *tr, sql_schema *s, const char *name, const char *sql, int tt, bit system,
					   int persistence, int commit_action, int sz, bte properties)
{
	sql_table *t = create_sql_table(tr->sa, name, tt, system, persistence, commit_action, properties);
	sql_schema *syss = find_sql_schema(tr, isGlobal(t)?"sys":"tmp");
	sql_table *systable = find_sql_table(syss, "_tables");
	sht ca;

	/* temps all belong to a special tmp schema and only views/remote
	   have a query */
	assert( (isTable(t) ||
		(!isTempTable(t) || (strcmp(s->base.name, "tmp") == 0) || isDeclaredTable(t))) || (isView(t) && !sql) || (isRemote(t) && !sql));

	t->query = sql ? sa_strdup(tr->sa, sql) : NULL;
	t->s = s;
	t->sz = sz;
	if (sz < 0)
		t->sz = COLSIZE;
	cs_add(&s->tables, t, TR_NEW);
	if (isRemote(t))
		t->persistence = SQL_REMOTE;

	if (isTable(t)) {
		if (store_funcs.create_del(tr, t) != LOG_OK) {
			TRC_DEBUG(SQL_STORE, "Load table '%s' is missing 'deletes'\n", t->base.name);
			t->persistence = SQL_GLOBAL_TEMP;
		}
	}
	if (isPartitionedByExpressionTable(t)) {
		t->part.pexp = SA_ZNEW(tr->sa, sql_expression);
		t->part.pexp->type = *sql_bind_localtype("void"); /* leave it non-initialized, at the backend the copy of this table will get the type */
	}

	ca = t->commit_action;
	if (!isDeclaredTable(t)) {
		table_funcs.table_insert(tr, systable, &t->base.id, t->base.name, &s->base.id,
								 (t->query) ? t->query : ATOMnilptr(TYPE_str), &t->type, &t->system, &ca, &t->access);
	}

	t->base.wtime = s->base.wtime = tr->wtime = tr->wstime;
	if (isGlobal(t))
		tr->schema_updates ++;
	return t;
}

int
sql_trans_set_partition_table(sql_trans *tr, sql_table *t)
{
	if (t && (isRangePartitionTable(t) || isListPartitionTable(t))) {
		sql_schema *syss = find_sql_schema(tr, isGlobal(t)?"sys":"tmp");
		sql_table *partitions = find_sql_table(syss, "table_partitions");
		sqlid next = next_oid();
		if (isPartitionedByColumnTable(t)) {
			assert(t->part.pcol);
			table_funcs.table_insert(tr, partitions, &next, &t->base.id, &t->part.pcol->base.id, ATOMnilptr(TYPE_str), &t->properties);
		} else if (isPartitionedByExpressionTable(t)) {
			assert(t->part.pexp->exp);
			if (strlen(t->part.pexp->exp) > STORAGE_MAX_VALUE_LENGTH)
				return -1;
			table_funcs.table_insert(tr, partitions, &next, &t->base.id, ATOMnilptr(TYPE_int), t->part.pexp->exp, &t->properties);
		} else {
			assert(0);
		}
	}
	return 0;
}

sql_key *
create_sql_kc(sql_allocator *sa, sql_key *k, sql_column *c)
{
	sql_kc *kc = SA_ZNEW(sa, sql_kc);

	kc->c = c;
	list_append(k->columns, kc);
	if (k->idx)
		create_sql_ic(sa, k->idx, c);
	if (k->type == pkey)
		c->null = 0;
	return k;
}

sql_ukey *
create_sql_ukey(sql_allocator *sa, sql_table *t, const char *name, key_type kt)
{
	sql_key *nk = NULL;
	sql_ukey *tk;

	nk = (kt != fkey) ? (sql_key *) SA_ZNEW(sa, sql_ukey) : (sql_key *) SA_ZNEW(sa, sql_fkey);
 	tk = (sql_ukey *) nk;
	assert(name);

	base_init(sa, &nk->base, next_oid(), TR_NEW, name);

	nk->type = kt;
	nk->columns = sa_list(sa);
	nk->idx = NULL;
	nk->t = t;

	tk->keys = NULL;
	if (nk->type == pkey)
		t->pkey = tk;
	cs_add(&t->keys, nk, TR_NEW);
	return tk;
}

sql_fkey *
create_sql_fkey(sql_allocator *sa, sql_table *t, const char *name, key_type kt, sql_key *rkey, int on_delete, int on_update)
{
	sql_key *nk;
	sql_fkey *fk = NULL;
	sql_ukey *uk = (sql_ukey *) rkey;

	nk = (kt != fkey) ? (sql_key *) SA_ZNEW(sa, sql_ukey) : (sql_key *) SA_ZNEW(sa, sql_fkey);

	assert(name);
	base_init(sa, &nk->base, next_oid(), TR_NEW, name);
	nk->type = kt;
	nk->columns = sa_list(sa);
	nk->t = t;
	nk->idx = create_sql_idx(sa, t, name, (nk->type == fkey) ? join_idx : hash_idx);
	nk->idx->key = nk;

	fk = (sql_fkey *) nk;

	fk->on_delete = on_delete;
	fk->on_update = on_update;

	fk->rkey = uk;
	cs_add(&t->keys, nk, TR_NEW);
	return (sql_fkey*) nk;
}

sql_idx *
create_sql_ic(sql_allocator *sa, sql_idx *i, sql_column *c)
{
	sql_kc *ic = SA_ZNEW(sa, sql_kc);

	ic->c = c;
	list_append(i->columns, ic);

	if (hash_index(i->type) && list_length(i->columns) > 1) {
		/* Correct the unique flag of the keys first column */
		c->unique = list_length(i->columns);
		if (c->unique == 2) {
			sql_kc *ic1 = i->columns->h->data;
			ic1->c->unique ++;
		}
	}

	/* should we switch to oph_idx ? */
	if (i->type == hash_idx && list_length(i->columns) == 1 && ic->c->sorted) {
		/*i->type = oph_idx;*/
		i->type = no_idx;
	}
	return i;
}

sql_idx *
create_sql_idx(sql_allocator *sa, sql_table *t, const char *name, idx_type it)
{
	sql_idx *ni = SA_ZNEW(sa, sql_idx);

	base_init(sa, &ni->base, next_oid(), TR_NEW, name);
	ni->columns = sa_list(sa);
	ni->t = t;
	ni->type = it;
	ni->key = NULL;
	cs_add(&t->idxs, ni, TR_NEW);
	return ni;
}

sql_column *
create_sql_column(sql_trans *tr, sql_table *t, const char *name, sql_subtype *tpe)
{
	sql_column *col = SA_ZNEW(tr->sa, sql_column);

	base_init(tr->sa, &col->base, next_oid(), TR_NEW, name);
	col->type = *tpe;
	col->def = NULL;
	col->null = 1;
	col->colnr = table_next_column_nr(t);
	col->t = t;
	col->unique = 0;
	col->storage_type = NULL;

	cs_add(&t->columns, col, TR_NEW);
	return col;
}

int
sql_trans_drop_table(sql_trans *tr, sql_schema *s, sqlid id, int drop_action)
{
	node *n = find_sql_table_node(s, id);
	sql_table *t = n->data;

	if ((drop_action == DROP_CASCADE_START || drop_action == DROP_CASCADE) &&
	    tr->dropped && list_find_id(tr->dropped, t->base.id))
		return 0;

	if (drop_action == DROP_CASCADE_START || drop_action == DROP_CASCADE) {
		sqlid *local_id = MNEW(sqlid);
		if (!local_id)
			return -1;

		if (! tr->dropped) {
			tr->dropped = list_create((fdestroy) GDKfree);
			if (!tr->dropped) {
				_DELETE(local_id);
				return -1;
			}
		}
		*local_id = t->base.id;
		list_append(tr->dropped, local_id);
	}

	if (!isDeclaredTable(t))
		if (sys_drop_table(tr, t, drop_action))
			return -1;

	t->base.wtime = s->base.wtime = tr->wtime = tr->wstime;
	if (isGlobal(t) || (t->commit_action != CA_DROP))
		tr->schema_updates ++;
	cs_del(&s->tables, n, t->base.flags);

	if (drop_action == DROP_CASCADE_START && tr->dropped) {
		list_destroy(tr->dropped);
		tr->dropped = NULL;
	}
	return 0;
}

BUN
sql_trans_clear_table(sql_trans *tr, sql_table *t)
{
	return store_funcs.clear_table(tr, t);
}

sql_column *
sql_trans_create_column(sql_trans *tr, sql_table *t, const char *name, sql_subtype *tpe)
{
	sql_column *col;
	sql_schema *syss = find_sql_schema(tr, isGlobal(t)?"sys":"tmp");
	sql_table *syscolumn = find_sql_table(syss, "_columns");

	if (!tpe)
		return NULL;

	if (t->system && sql_trans_name_conflict(tr, t->s->base.name, t->base.name, name))
		return NULL;
	col = create_sql_column(tr, t, name, tpe);

	if (isTable(col->t))
		if (store_funcs.create_col(tr, col) != LOG_OK)
			return NULL;
	if (!isDeclaredTable(t))
		table_funcs.table_insert(tr, syscolumn, &col->base.id, col->base.name, col->type.type->sqlname, &col->type.digits, &col->type.scale, &t->base.id, (col->def) ? col->def : ATOMnilptr(TYPE_str), &col->null, &col->colnr, (col->storage_type) ? col->storage_type : ATOMnilptr(TYPE_str));

	col->base.wtime = t->base.wtime = t->s->base.wtime = tr->wtime = tr->wstime;
	if (tpe->type->s) /* column depends on type */
		sql_trans_create_dependency(tr, tpe->type->base.id, col->base.id, TYPE_DEPENDENCY);
	if (isGlobal(t))
		tr->schema_updates ++;
	return col;
}

void
drop_sql_column(sql_table *t, sqlid id, int drop_action)
{
	node *n = list_find_base_id(t->columns.set, id);
	sql_column *col = n->data;

	col->drop_action = drop_action;
	cs_del(&t->columns, n, 0);
}

void
drop_sql_idx(sql_table *t, sqlid id)
{
	node *n = list_find_base_id(t->idxs.set, id);

	cs_del(&t->idxs, n, 0);
}

void
drop_sql_key(sql_table *t, sqlid id, int drop_action)
{
	node *n = list_find_base_id(t->keys.set, id);
	sql_key *k = n->data;

	k->drop_action = drop_action;
	cs_del(&t->keys, n, 0);
}

sql_column*
sql_trans_rename_column(sql_trans *tr, sql_table *t, const char *old_name, const char *new_name)
{
	sql_table *syscolumn = find_sql_table(find_sql_schema(tr, isGlobal(t)?"sys":"tmp"), "_columns");
	sql_column *c = find_sql_column(t, old_name);
	oid rid;

	assert(!strNil(new_name));

	list_hash_delete(t->columns.set, c, NULL); /* has to re-hash the entry in the changeset */
	c->base.name = sa_strdup(tr->sa, new_name);
	if (!list_hash_add(t->columns.set, c, NULL))
		return NULL;

	rid = table_funcs.column_find_row(tr, find_sql_column(syscolumn, "id"), &c->base.id, NULL);
	assert(!is_oid_nil(rid));
	table_funcs.column_update_value(tr, find_sql_column(syscolumn, "name"), rid, (void*) new_name);

	c->base.wtime = t->base.wtime = t->s->base.wtime = tr->wtime = tr->wstime;
	if (isGlobal(t))
		tr->schema_updates ++;
	return c;
}

int
sql_trans_drop_column(sql_trans *tr, sql_table *t, sqlid id, int drop_action)
{
	node *n = NULL;
	sql_table *syscolumn = find_sql_table(find_sql_schema(tr, isGlobal(t)?"sys":"tmp"), "_columns");
	sql_column *col = NULL, *cid = find_sql_column(syscolumn, "id"), *cnr = find_sql_column(syscolumn, "number");

	for (node *nn = t->columns.set->h ; nn ; nn = nn->next) {
		sql_column *next = (sql_column *) nn->data;
		if (next->base.id == id) {
			n = nn;
			col = next;
		} else if (col) { /* if the column to be dropped was found, decrease the column number for others after it */
			oid rid;
			next->colnr--;

			rid = table_funcs.column_find_row(tr, cid, &next->base.id, NULL);
			assert(!is_oid_nil(rid));
			table_funcs.column_update_value(tr, cnr, rid, &next->colnr);

			next->base.wtime = tr->wtime = tr->wstime;
		}
	}

	assert(n && col); /* the column to be dropped must have been found */

	if (drop_action == DROP_CASCADE_START || drop_action == DROP_CASCADE) {
		sqlid *local_id = MNEW(sqlid);
		if (!local_id)
			return -1;

		if (! tr->dropped) {
			tr->dropped = list_create((fdestroy) GDKfree);
			if (!tr->dropped) {
				_DELETE(local_id);
				return -1;
			}
		}
		*local_id = col->base.id;
		list_append(tr->dropped, local_id);
	}

	if (sys_drop_column(tr, col, drop_action))
		return -1;

	col->base.wtime = t->base.wtime = t->s->base.wtime = tr->wtime = tr->wstime;
	cs_del(&t->columns, n, col->base.flags);
	if (isGlobal(t))
		tr->schema_updates ++;

	if (drop_action == DROP_CASCADE_START && tr->dropped) {
		list_destroy(tr->dropped);
		tr->dropped = NULL;
	}
	return 0;
}

sql_column *
sql_trans_alter_null(sql_trans *tr, sql_column *col, int isnull)
{
	if (col->null != isnull) {
		sql_schema *syss = find_sql_schema(tr, isGlobal(col->t)?"sys":"tmp");
		sql_table *syscolumn = find_sql_table(syss, "_columns");
		oid rid = table_funcs.column_find_row(tr, find_sql_column(syscolumn, "id"),
					  &col->base.id, NULL);

		if (is_oid_nil(rid))
			return NULL;
		table_funcs.column_update_value(tr, find_sql_column(syscolumn, "null"), rid, &isnull);
		col->null = isnull;
		col->base.wtime = col->t->base.wtime = col->t->s->base.wtime = tr->wtime = tr->wstime;
		if (isGlobal(col->t))
			tr->schema_updates ++;
	}

	return col;
}

sql_table *
sql_trans_alter_access(sql_trans *tr, sql_table *t, sht access)
{
	if (t->access != access) {
		sql_schema *syss = find_sql_schema(tr, isGlobal(t)?"sys":"tmp");
		sql_table *systable = find_sql_table(syss, "_tables");
		oid rid = table_funcs.column_find_row(tr, find_sql_column(systable, "id"),
					  &t->base.id, NULL);

		if (is_oid_nil(rid))
			return NULL;
		table_funcs.column_update_value(tr, find_sql_column(systable, "access"), rid, &access);
		t->access = access;
		t->base.wtime = t->s->base.wtime = tr->wtime = tr->wstime;
		if (isGlobal(t))
			tr->schema_updates ++;
	}
	return t;
}

sql_column *
sql_trans_alter_default(sql_trans *tr, sql_column *col, char *val)
{
	if (!col->def && !val)
		return col;	/* no change */

	if (!col->def || !val || strcmp(col->def, val) != 0) {
		void *p = val ? val : (void *) ATOMnilptr(TYPE_str);
		sql_schema *syss = find_sql_schema(tr, isGlobal(col->t)?"sys":"tmp");
		sql_table *syscolumn = find_sql_table(syss, "_columns");
		sql_column *col_ids = find_sql_column(syscolumn, "id");
		sql_column *col_dfs = find_sql_column(syscolumn, "default");
		oid rid = table_funcs.column_find_row(tr, col_ids, &col->base.id, NULL);

		if (is_oid_nil(rid))
			return NULL;
		if (sys_drop_default_object(tr, col, 0) == -1)
			return NULL;
		table_funcs.column_update_value(tr, col_dfs, rid, p);
		col->def = NULL;
		if (val)
			col->def = sa_strdup(tr->sa, val);
		col->base.wtime = col->t->base.wtime = col->t->s->base.wtime = tr->wtime = tr->wstime;
		if (isGlobal(col->t))
			tr->schema_updates ++;
	}
	return col;
}

sql_column *
sql_trans_alter_storage(sql_trans *tr, sql_column *col, char *storage)
{
	if (!col->storage_type && !storage)
		return col;	/* no change */

	if (!col->storage_type || !storage || strcmp(col->storage_type, storage) != 0) {
		void *p = storage ? storage : (void *) ATOMnilptr(TYPE_str);
		sql_schema *syss = find_sql_schema(tr, isGlobal(col->t)?"sys":"tmp");
		sql_table *syscolumn = find_sql_table(syss, "_columns");
		sql_column *col_ids = find_sql_column(syscolumn, "id");
		sql_column *col_dfs = find_sql_column(syscolumn, "storage");
		oid rid = table_funcs.column_find_row(tr, col_ids, &col->base.id, NULL);

		if (is_oid_nil(rid))
			return NULL;
		table_funcs.column_update_value(tr, col_dfs, rid, p);
		col->storage_type = NULL;
		if (storage)
			col->storage_type = sa_strdup(tr->sa, storage);
		col->base.wtime = col->t->base.wtime = col->t->s->base.wtime = tr->wtime = tr->wstime;
		if (isGlobal(col->t))
			tr->schema_updates ++;
	}
	return col;
}

int
sql_trans_is_sorted( sql_trans *tr, sql_column *col )
{
	if (col && isTable(col->t) && store_funcs.sorted_col && store_funcs.sorted_col(tr, col))
		return 1;
	return 0;
}

int
sql_trans_is_unique( sql_trans *tr, sql_column *col )
{
	if (col && isTable(col->t) && store_funcs.unique_col && store_funcs.unique_col(tr, col))
		return 1;
	return 0;
}

int
sql_trans_is_duplicate_eliminated( sql_trans *tr, sql_column *col )
{
	if (col && isTable(col->t) && EC_VARCHAR(col->type.type->eclass) && store_funcs.double_elim_col)
		return store_funcs.double_elim_col(tr, col);
	return 0;
}

size_t
sql_trans_dist_count( sql_trans *tr, sql_column *col )
{
	if (col->dcount)
		return col->dcount;

	if (col && isTable(col->t)) {
		/* get from statistics */
		sql_schema *sys = find_sql_schema(tr, "sys");
		sql_table *stats = find_sql_table(sys, "statistics");
		if (stats) {
			sql_column *stats_column_id = find_sql_column(stats, "column_id");
			oid rid = table_funcs.column_find_row(tr, stats_column_id, &col->base.id, NULL);
			if (!is_oid_nil(rid)) {
				sql_column *stats_unique = find_sql_column(stats, "unique");
				void *v = table_funcs.column_find_value(tr, stats_unique, rid);

				col->dcount = *(size_t*)v;
				_DELETE(v);
			} else { /* sample and put in statistics */
				col->dcount = store_funcs.dcount_col(tr, col);
			}
		}
		return col->dcount;
	}
	return 0;
}

int
sql_trans_ranges( sql_trans *tr, sql_column *col, char **min, char **max )
{
	*min = NULL;
	*max = NULL;
	if (col && isTable(col->t)) {
		/* get from statistics */
		sql_schema *sys = find_sql_schema(tr, "sys");
		sql_table *stats = find_sql_table(sys, "statistics");

		if (col->min && col->max) {
			*min = col->min;
			*max = col->max;
			return 1;
		}
		if (stats) {
			sql_column *stats_column_id = find_sql_column(stats, "column_id");
			oid rid = table_funcs.column_find_row(tr, stats_column_id, &col->base.id, NULL);
			if (!is_oid_nil(rid)) {
				char *v;
				sql_column *stats_min = find_sql_column(stats, "minval");
				sql_column *stats_max = find_sql_column(stats, "maxval");

				v = table_funcs.column_find_value(tr, stats_min, rid);
				*min = col->min = sa_strdup(tr->sa, v);
				_DELETE(v);
				v = table_funcs.column_find_value(tr, stats_max, rid);
				*max = col->max = sa_strdup(tr->sa, v);
				_DELETE(v);
				return 1;
			}
		}
	}
	return 0;
}

sql_key *
sql_trans_create_ukey(sql_trans *tr, sql_table *t, const char *name, key_type kt)
{
/* can only have keys between persistent tables */
	int neg = -1;
	int action = -1;
	sql_key *nk;
	sql_schema *syss = find_sql_schema(tr, isGlobal(t)?"sys":"tmp");
	sql_table *syskey = find_sql_table(syss, "keys");
	sql_ukey *uk = NULL;

	if (isTempTable(t))
		return NULL;

	nk = (kt != fkey) ? (sql_key *) SA_ZNEW(tr->sa, sql_ukey)
	: (sql_key *) SA_ZNEW(tr->sa, sql_fkey);

	assert(name);
	base_init(tr->sa, &nk->base, next_oid(), TR_NEW, name);
	nk->type = kt;
	nk->columns = list_new(tr->sa, (fdestroy) NULL);
	nk->t = t;
	nk->idx = NULL;

	uk = (sql_ukey *) nk;

	uk->keys = NULL;

	if (nk->type == pkey)
		t->pkey = uk;

	cs_add(&t->keys, nk, TR_NEW);
	list_append(t->s->keys, nk);

	table_funcs.table_insert(tr, syskey, &nk->base.id, &t->base.id, &nk->type, nk->base.name, (nk->type == fkey) ? &((sql_fkey *) nk)->rkey->k.base.id : &neg, &action );

	syskey->base.wtime = syskey->s->base.wtime = t->base.wtime = t->s->base.wtime = tr->wtime = tr->wstime;
	if (isGlobal(t))
		tr->schema_updates ++;
	return nk;
}

sql_fkey *
sql_trans_create_fkey(sql_trans *tr, sql_table *t, const char *name, key_type kt, sql_key *rkey, int on_delete, int on_update)
{
/* can only have keys between persistent tables */
	int neg = -1;
	int action = (on_update<<8) + on_delete;
	sql_key *nk;
	sql_schema *syss = find_sql_schema(tr, isGlobal(t)?"sys":"tmp");
	sql_table *syskey = find_sql_table(syss, "keys");
	sql_fkey *fk = NULL;
	sql_ukey *uk = (sql_ukey *) rkey;

	if (isTempTable(t))
		return NULL;

	nk = (kt != fkey) ? (sql_key *) SA_ZNEW(tr->sa, sql_ukey)
	: (sql_key *) SA_ZNEW(tr->sa, sql_fkey);

	assert(name);
	base_init(tr->sa, &nk->base, next_oid(), TR_NEW, name);
	nk->type = kt;
	nk->columns = list_new(tr->sa, (fdestroy) NULL);
	nk->t = t;
	nk->idx = sql_trans_create_idx(tr, t, name, (nk->type == fkey) ? join_idx : hash_idx);
	nk->idx->key = nk;

	fk = (sql_fkey *) nk;

	fk->on_delete = on_delete;
	fk->on_update = on_update;

	fk->rkey = uk;
	if (!uk->keys)
		uk->keys = list_new(tr->sa, NULL);
	list_append(uk->keys, fk);

	cs_add(&t->keys, nk, TR_NEW);
	list_append(t->s->keys, nk);

	table_funcs.table_insert(tr, syskey, &nk->base.id, &t->base.id, &nk->type, nk->base.name, (nk->type == fkey) ? &((sql_fkey *) nk)->rkey->k.base.id : &neg, &action);

	sql_trans_create_dependency(tr, ((sql_fkey *) nk)->rkey->k.base.id, nk->base.id, FKEY_DEPENDENCY);

	syskey->base.wtime = syskey->s->base.wtime = t->base.wtime = t->s->base.wtime = tr->wtime = tr->wstime;
	if (isGlobal(t))
		tr->schema_updates ++;
	return (sql_fkey*) nk;
}

sql_key *
sql_trans_create_kc(sql_trans *tr, sql_key *k, sql_column *c )
{
	sql_kc *kc = SA_ZNEW(tr->sa, sql_kc);
	int nr = list_length(k->columns);
	sql_schema *syss = find_sql_schema(tr, isGlobal(k->t)?"sys":"tmp");
	sql_table *syskc = find_sql_table(syss, "objects");

	assert(c);
	kc->c = c;
	list_append(k->columns, kc);
	if (k->idx)
		sql_trans_create_ic(tr, k->idx, c);

	if (k->type == pkey) {
		sql_trans_create_dependency(tr, c->base.id, k->base.id, KEY_DEPENDENCY);
		sql_trans_alter_null(tr, c, 0);
	}

	table_funcs.table_insert(tr, syskc, &k->base.id, kc->c->base.name, &nr);

	syskc->base.wtime = tr->wtime = tr->wstime;
	if (isGlobal(k->t))
		tr->schema_updates ++;
	return k;
}

sql_fkey *
sql_trans_create_fkc(sql_trans *tr, sql_fkey *fk, sql_column *c )
{
	sql_key *k = (sql_key *) fk;
	sql_kc *kc = SA_ZNEW(tr->sa, sql_kc);
	int nr = list_length(k->columns);
	sql_schema *syss = find_sql_schema(tr, isGlobal(k->t)?"sys":"tmp");
	sql_table *syskc = find_sql_table(syss, "objects");

	assert(c);
	kc->c = c;
	list_append(k->columns, kc);
	if (k->idx)
		sql_trans_create_ic(tr, k->idx, c);

	sql_trans_create_dependency(tr, c->base.id, k->base.id, FKEY_DEPENDENCY);

	table_funcs.table_insert(tr, syskc, &k->base.id, kc->c->base.name, &nr);

	syskc->base.wtime = tr->wtime = tr->wstime;
	if (isGlobal(k->t))
		tr->schema_updates ++;
	return (sql_fkey*)k;
}

static sql_idx *
table_has_idx( sql_table *t, list *keycols)
{
	node *n, *m, *o;
	char *found = NULL;
	int len = list_length(keycols);
	found = NEW_ARRAY(char, len);
	if (!found)
		return NULL;
	if (t->idxs.set) for ( n = t->idxs.set->h; n; n = n->next ) {
		sql_idx *i = n->data;
		int nr;

		memset(found, 0, len);
		for (m = keycols->h, nr = 0; m; m = m->next, nr++ ) {
			sql_kc *kc = m->data;

			for (o = i->columns->h; o; o = o->next) {
				sql_kc *ikc = o->data;

				if (kc->c == ikc->c) {
					found[nr] = 1;
					break;
				}
			}
		}
		for (nr = 0; nr<len; nr++)
			if (!found[nr])
				break;
		if (nr == len) {
			_DELETE(found);
			return i;
		}
	}
	if (found)
		_DELETE(found);
	return NULL;
}

sql_key *
key_create_done(sql_allocator *sa, sql_key *k)
{
	node *n;
	sql_idx *i;

	/* for now we only mark the end of unique/primary key definitions */
	if (k->type == fkey)
		return k;

	if ((i = table_has_idx(k->t, k->columns)) != NULL) {
		/* use available hash, or use the order */
		if (hash_index(i->type)) {
			k->idx = i;
			if (!k->idx->key)
				k->idx->key = k;
		}
	}

	/* we need to create an index */
	k->idx = create_sql_idx(sa, k->t, k->base.name, hash_idx);
	k->idx->key = k;

	for (n=k->columns->h; n; n = n->next) {
		sql_kc *kc = n->data;

		create_sql_ic(sa, k->idx, kc->c);
	}
	return k;
}

sql_key *
sql_trans_key_done(sql_trans *tr, sql_key *k)
{
	node *n;
	sql_idx *i;

	/* for now we only mark the end of unique/primary key definitions */
	if (k->type == fkey)
		return k;

	if ((i = table_has_idx(k->t, k->columns)) != NULL) {
		/* use available hash, or use the order */
		if (hash_index(i->type)) {
			k->idx = i;
			if (!k->idx->key)
				k->idx->key = k;
		}
		return k;
	}

	/* we need to create an index */
	k->idx = sql_trans_create_idx(tr, k->t, k->base.name, hash_idx);
	k->idx->key = k;

	for (n=k->columns->h; n; n = n->next) {
		sql_kc *kc = n->data;

		sql_trans_create_ic(tr, k->idx, kc->c);
	}
	return k;
}

int
sql_trans_drop_key(sql_trans *tr, sql_schema *s, sqlid id, int drop_action)
{
	node *n = list_find_base_id(s->keys, id);
	sql_key *k = n->data;

	if (drop_action == DROP_CASCADE_START || drop_action == DROP_CASCADE) {
		sqlid *local_id = MNEW(sqlid);
		if (!local_id) {
			return -1;
		}

		if (!tr->dropped) {
			tr->dropped = list_create((fdestroy) GDKfree);
			if (!tr->dropped) {
				_DELETE(local_id);
				return -1;
			}
		}
		*local_id = k->base.id;
		list_append(tr->dropped, local_id);
	}

	if (k->idx)
		sql_trans_drop_idx(tr, s, k->idx->base.id, drop_action);

	if (!isTempTable(k->t))
		sys_drop_key(tr, k, drop_action);

	/*Clean the key from the keys*/
	n = cs_find_name(&k->t->keys, k->base.name);
	if (n)
		cs_del(&k->t->keys, n, k->base.flags);

	k->base.wtime = k->t->base.wtime = s->base.wtime = tr->wtime = tr->wstime;
	if (isGlobal(k->t))
		tr->schema_updates ++;

	if (drop_action == DROP_CASCADE_START && tr->dropped) {
		list_destroy(tr->dropped);
		tr->dropped = NULL;
	}
	return 0;
}

sql_idx *
sql_trans_create_idx(sql_trans *tr, sql_table *t, const char *name, idx_type it)
{
	/* can only have idxs between persistent tables */
	sql_idx *ni = SA_ZNEW(tr->sa, sql_idx);
	sql_schema *syss = find_sql_schema(tr, isGlobal(t)?"sys":"tmp");
	sql_table *sysidx = find_sql_table(syss, "idxs");

	assert(name);
	base_init(tr->sa, &ni->base, next_oid(), TR_NEW, name);
	ni->type = it;
	ni->columns = list_new(tr->sa, (fdestroy) NULL);
	ni->t = t;
	ni->key = NULL;

	cs_add(&t->idxs, ni, TR_NEW);
	list_append(t->s->idxs, ni);

	if (!isDeclaredTable(t) && isTable(ni->t) && idx_has_column(ni->type))
		store_funcs.create_idx(tr, ni);
	if (!isDeclaredTable(t))
		table_funcs.table_insert(tr, sysidx, &ni->base.id, &t->base.id, &ni->type, ni->base.name);
	ni->base.wtime = t->base.wtime = t->s->base.wtime = tr->wtime = tr->wstime;
	if (isGlobal(t))
		tr->schema_updates ++;
	return ni;
}

sql_idx *
sql_trans_create_ic(sql_trans *tr, sql_idx * i, sql_column *c)
{
	sql_kc *ic = SA_ZNEW(tr->sa, sql_kc);
	int nr = list_length(i->columns);
	sql_schema *syss = find_sql_schema(tr, isGlobal(i->t)?"sys":"tmp");
	sql_table *sysic = find_sql_table(syss, "objects");

	assert(c);
	ic->c = c;
	list_append(i->columns, ic);

	if (hash_index(i->type) && list_length(i->columns) > 1) {
		/* Correct the unique flag of the keys first column */
		c->unique = list_length(i->columns);
		if (c->unique == 2) {
			sql_kc *ic1 = i->columns->h->data;
			ic1->c->unique ++;
		}
	}

	/* should we switch to oph_idx ? */
#if 0
	if (i->type == hash_idx && list_length(i->columns) == 1 &&
	    store_funcs.count_col(tr, ic->c) && store_funcs.sorted_col(tr, ic->c)) {
		sql_table *sysidx = find_sql_table(syss, "idxs");
		sql_column *sysidxid = find_sql_column(sysidx, "id");
		sql_column *sysidxtype = find_sql_column(sysidx, "type");
		oid rid = table_funcs.column_find_row(tr, sysidxid, &i->base.id, NULL);

		if (is_oid_nil(rid))
			return NULL;
		/*i->type = oph_idx;*/
		i->type = no_idx;
		table_funcs.column_update_value(tr, sysidxtype, rid, &i->type);
	}
#endif

	table_funcs.table_insert(tr, sysic, &i->base.id, ic->c->base.name, &nr);
	sysic->base.wtime = sysic->s->base.wtime = tr->wtime = tr->wstime;
	if (isGlobal(i->t))
		tr->schema_updates ++;
	return i;
}

int
sql_trans_drop_idx(sql_trans *tr, sql_schema *s, sqlid id, int drop_action)
{
	node *n = list_find_base_id(s->idxs, id);
	sql_idx *i;

	if (!n) /* already dropped */
		return 0;

	i = n->data;
	if (drop_action == DROP_CASCADE_START || drop_action == DROP_CASCADE) {
		sqlid *local_id = MNEW(sqlid);
		if (!local_id) {
			return -1;
		}

		if (!tr->dropped) {
			tr->dropped = list_create((fdestroy) GDKfree);
			if (!tr->dropped) {
				_DELETE(local_id);
				return -1;
			}
		}
		*local_id = i->base.id;
		list_append(tr->dropped, local_id);
	}

	if (!isTempTable(i->t))
		sys_drop_idx(tr, i, drop_action);

	i->base.wtime = i->t->base.wtime = s->base.wtime = tr->wtime = tr->wstime;
	if (isGlobal(i->t))
		tr->schema_updates ++;
	n = cs_find_name(&i->t->idxs, i->base.name);
	if (n)
		cs_del(&i->t->idxs, n, i->base.flags);

	if (drop_action == DROP_CASCADE_START && tr->dropped) {
		list_destroy(tr->dropped);
		tr->dropped = NULL;
	}
	return 0;
}

sql_trigger *
sql_trans_create_trigger(sql_trans *tr, sql_table *t, const char *name,
	sht time, sht orientation, sht event, const char *old_name, const char *new_name,
	const char *condition, const char *statement )
{
	sql_trigger *ni = SA_ZNEW(tr->sa, sql_trigger);
	sql_schema *syss = find_sql_schema(tr, isGlobal(t)?"sys":"tmp");
	sql_table *systrigger = find_sql_table(syss, "triggers");
	const char *nilptr = ATOMnilptr(TYPE_str);

	assert(name);
	base_init(tr->sa, &ni->base, next_oid(), TR_NEW, name);
	ni->columns = list_new(tr->sa, (fdestroy) NULL);
	ni->t = t;
	ni->time = time;
	ni->orientation = orientation;
	ni->event = event;
	ni->old_name = ni->new_name = ni->condition = NULL;
	if (old_name)
		ni->old_name = sa_strdup(tr->sa, old_name);
	if (new_name)
		ni->new_name = sa_strdup(tr->sa, new_name);
	if (condition)
		ni->condition = sa_strdup(tr->sa, condition);
	ni->statement = sa_strdup(tr->sa, statement);

	cs_add(&t->triggers, ni, TR_NEW);
	list_append(t->s->triggers, ni);

	table_funcs.table_insert(tr, systrigger, &ni->base.id, ni->base.name, &t->base.id, &ni->time, &ni->orientation,
							 &ni->event, (ni->old_name)?ni->old_name:nilptr, (ni->new_name)?ni->new_name:nilptr,
							 (ni->condition)?ni->condition:nilptr, ni->statement);

	t->base.wtime = t->s->base.wtime = tr->wtime = tr->wstime;
	if (isGlobal(t))
		tr->schema_updates ++;
	return ni;
}

sql_trigger *
sql_trans_create_tc(sql_trans *tr, sql_trigger * i, sql_column *c )
{
	sql_kc *ic = SA_ZNEW(tr->sa, sql_kc);
	int nr = list_length(i->columns);
	sql_schema *syss = find_sql_schema(tr, isGlobal(i->t)?"sys":"tmp");
	sql_table *systc = find_sql_table(syss, "objects");

	assert(c);
	ic->c = c;
	list_append(i->columns, ic);
	table_funcs.table_insert(tr, systc, &i->base.id, ic->c->base.name, &nr);
	systc->base.wtime = systc->s->base.wtime = tr->wtime = tr->wstime;
	if (isGlobal(i->t))
		tr->schema_updates ++;
	return i;
}

int
sql_trans_drop_trigger(sql_trans *tr, sql_schema *s, sqlid id, int drop_action)
{
	node *n = list_find_base_id(s->triggers, id);
	sql_trigger *i = n->data;

	if (drop_action == DROP_CASCADE_START || drop_action == DROP_CASCADE) {
		sqlid *local_id = MNEW(sqlid);
		if (!local_id)
			return -1;

		if (! tr->dropped) {
			tr->dropped = list_create((fdestroy) GDKfree);
			if (!tr->dropped) {
				_DELETE(local_id);
				return -1;
			}
		}
		*local_id = i->base.id;
		list_append(tr->dropped, local_id);
	}

	sys_drop_trigger(tr, i);
	i->base.wtime = i->t->base.wtime = s->base.wtime = tr->wtime = tr->wstime;
	if (isGlobal(i->t))
		tr->schema_updates ++;
	n = cs_find_name(&i->t->triggers, i->base.name);
	if (n)
		cs_del(&i->t->triggers, n, i->base.flags);

	if (drop_action == DROP_CASCADE_START && tr->dropped) {
		list_destroy(tr->dropped);
		tr->dropped = NULL;
	}
	return 0;
}

sql_sequence *
create_sql_sequence(sql_allocator *sa, sql_schema *s, const char *name, lng start, lng min, lng max, lng inc,
					lng cacheinc, bit cycle)
{
	sql_sequence *seq = SA_ZNEW(sa, sql_sequence);

	assert(name);
	base_init(sa, &seq->base, next_oid(), TR_NEW, name);
	seq->start = start;
	seq->minvalue = min;
	seq->maxvalue = max;
	seq->increment = inc;
	seq->cacheinc = cacheinc;
	seq->cycle = cycle;
	seq->s = s;

	return seq;
}

sql_sequence *
sql_trans_create_sequence(sql_trans *tr, sql_schema *s, const char *name, lng start, lng min, lng max, lng inc,
						  lng cacheinc, bit cycle, bit bedropped)
{
	sql_schema *syss = find_sql_schema(tr, "sys");
	sql_table *sysseqs = find_sql_table(syss, "sequences");
	sql_sequence *seq = create_sql_sequence(tr->sa, s, name, start, min, max, inc, cacheinc, cycle);

	cs_add(&s->seqs, seq, TR_NEW);
	table_funcs.table_insert(tr, sysseqs, &seq->base.id, &s->base.id, seq->base.name, &seq->start, &seq->minvalue,
							 &seq->maxvalue, &seq->increment, &seq->cacheinc, &seq->cycle);
	s->base.wtime = tr->wtime = tr->wstime;

	/*Create a BEDROPPED dependency for a SERIAL COLUMN*/
	if (bedropped)
		sql_trans_create_dependency(tr, seq->base.id, seq->base.id, BEDROPPED_DEPENDENCY);

	return seq;
}

void
sql_trans_drop_sequence(sql_trans *tr, sql_schema *s, sql_sequence *seq, int drop_action)
{
	node *n = cs_find_name(&s->seqs, seq->base.name);
	sys_drop_sequence(tr, seq, drop_action);
	seq->base.wtime = s->base.wtime = tr->wtime = tr->wstime;
	cs_del(&s->seqs, n, seq->base.flags);
	tr->schema_updates ++;
}

sql_sequence *
sql_trans_alter_sequence(sql_trans *tr, sql_sequence *seq, lng min, lng max, lng inc, lng cache, bit cycle)
{
	sql_schema *syss = find_sql_schema(tr, "sys");
	sql_table *seqs = find_sql_table(syss, "sequences");
	oid rid = table_funcs.column_find_row(tr, find_sql_column(seqs, "id"), &seq->base.id, NULL);
	sql_column *c;
	int changed = 0;

	if (is_oid_nil(rid))
		return NULL;
	if (!is_lng_nil(min) && seq->minvalue != min) {
		seq->minvalue = min;
		c = find_sql_column(seqs, "minvalue");
		table_funcs.column_update_value(tr, c, rid, &seq->minvalue);
	}
	if (!is_lng_nil(max) && seq->maxvalue != max) {
		seq->maxvalue = max;
		changed = 1;
		c = find_sql_column(seqs, "maxvalue");
		table_funcs.column_update_value(tr, c, rid, &seq->maxvalue);
	}
	if (!is_lng_nil(inc) && seq->increment != inc) {
		seq->increment = inc;
		changed = 1;
		c = find_sql_column(seqs, "increment");
		table_funcs.column_update_value(tr, c, rid, &seq->increment);
	}
	if (!is_lng_nil(cache) && seq->cacheinc != cache) {
		seq->cacheinc = cache;
		changed = 1;
		c = find_sql_column(seqs, "cacheinc");
		table_funcs.column_update_value(tr, c, rid, &seq->cacheinc);
	}
	if (!is_lng_nil(cycle) && seq->cycle != cycle) {
		seq->cycle = cycle != 0;
		changed = 1;
		c = find_sql_column(seqs, "cycle");
		table_funcs.column_update_value(tr, c, rid, &seq->cycle);
	}

	if (changed) {
		seq->base.wtime = seq->s->base.wtime = tr->wtime = tr->wstime;
		tr->schema_updates ++;
	}
	return seq;
}

sql_sequence *
sql_trans_sequence_restart(sql_trans *tr, sql_sequence *seq, lng start)
{
	if (!is_lng_nil(start) && seq->start != start) { /* new valid value, change */
		sql_schema *syss = find_sql_schema(tr, "sys");
		sql_table *seqs = find_sql_table(syss, "sequences");
		oid rid = table_funcs.column_find_row(tr, find_sql_column(seqs, "id"), &seq->base.id, NULL);
		sql_column *c = find_sql_column(seqs, "start");

		assert(!is_oid_nil(rid));
		seq->start = start;
		table_funcs.column_update_value(tr, c, rid, &start);

		seq->base.wtime = seq->s->base.wtime = tr->wtime = tr->wstime;
		tr->schema_updates ++;
	}
	return seq_restart(seq, start) ? seq : NULL;
}

sql_sequence *
sql_trans_seqbulk_restart(sql_trans *tr, seqbulk *sb, lng start)
{
	sql_sequence *seq = sb->seq;
	if (!is_lng_nil(start) && seq->start != start) { /* new valid value, change */
		sql_schema *syss = find_sql_schema(tr, "sys");
		sql_table *seqs = find_sql_table(syss, "sequences");
		oid rid = table_funcs.column_find_row(tr, find_sql_column(seqs, "id"), &seq->base.id, NULL);
		sql_column *c = find_sql_column(seqs, "start");

		assert(!is_oid_nil(rid));
		seq->start = start;
		table_funcs.column_update_value(tr, c, rid, &start);

		seq->base.wtime = seq->s->base.wtime = tr->wtime = tr->wstime;
		tr->schema_updates ++;
	}
	return seqbulk_restart(sb, start) ? seq : NULL;
}

sql_session *
sql_session_create(int ac )
{
	sql_session *s;

	if (store_singleuser && ATOMIC_GET(&nr_sessions))
		return NULL;

	s = ZNEW(sql_session);
	if (!s)
		return NULL;
	s->tr = sql_trans_create(NULL, NULL, true);
	if (!s->tr) {
		_DELETE(s);
		return NULL;
	}
	s->schema_name = NULL;
	s->tr->active = 0;
	list_append(passive_sessions, s);
	if (!sql_session_reset(s, ac)) {
		sql_trans_destroy(s->tr, true);
		_DELETE(s);
		return NULL;
	}
	(void) ATOMIC_INC(&nr_sessions);
	return s;
}

void
sql_session_destroy(sql_session *s)
{
	assert(!s->tr || s->tr->active == 0);
	if (s->tr)
		sql_trans_destroy(s->tr, true);
	if (s->schema_name)
		_DELETE(s->schema_name);
	list_remove_data(passive_sessions, s);
	(void) ATOMIC_DEC(&nr_sessions);
	_DELETE(s);
}

static void
sql_trans_reset_tmp(sql_trans *tr, int commit)
{
	sql_schema *tmp = find_sql_schema(tr, "tmp");

	if (commit == 0 && tmp->tables.nelm) {
		for (node *n = tmp->tables.nelm; n; ) {
			node *nxt = n->next;

			cs_remove_node(&tmp->tables, n);
			n = nxt;
		}
	}
	tmp->tables.nelm = NULL;
	if (tmp->tables.set) {
		node *n;
		for (n = tmp->tables.set->h; n; ) {
			node *nxt = n->next;
			sql_table *tt = n->data;

			if ((isGlobal(tt) && tt->commit_action != CA_PRESERVE) || tt->commit_action == CA_DELETE) {
				sql_trans_clear_table(tr, tt);
			} else if (tt->commit_action == CA_DROP) {
				(void) sql_trans_drop_table(tr, tt->s, tt->base.id, DROP_RESTRICT);
			}
			n = nxt;
		}
	}
}

int
sql_session_reset(sql_session *s, int ac)
{
	sql_schema *tmp;
	char *def_schema_name = _STRDUP("sys");

	if (!s->tr || !def_schema_name) {
		if (def_schema_name)
			_DELETE(def_schema_name);
		return 0;
	}

	/* TODO cleanup "dt" schema */
	tmp = find_sql_schema(s->tr, "tmp");

	if (tmp->tables.set) {
		for (node *n = tmp->tables.set->h; n; n = n->next) {
			sql_table *t = n->data;

			if (isGlobal(t) && isKindOfTable(t))
				sql_trans_clear_table(s->tr, t);
		}
	}
	assert(s->tr && s->tr->active == 0);

	if (s->schema_name)
		_DELETE(s->schema_name);
	s->schema_name = def_schema_name;
	s->schema = NULL;
	s->auto_commit = s->ac_on_commit = ac;
	s->level = ISO_SERIALIZABLE;
	return 1;
}

int
sql_trans_begin(sql_session *s)
{
<<<<<<< HEAD
	sql_trans *tr = s->tr;
	int snr = tr->schema_number;

=======
	const int sleeptime = GDKdebug & FORCEMITOMASK ? 10 : 50;

	sql_trans *tr;
	int snr;

	/* add wait when flush is realy needed */
	while ((store_debug&16)==16 && ATOMIC_GET(&flusher.flush_now)) {
		MT_lock_unset(&bs_lock);
		MT_sleep_ms(sleeptime);
		MT_lock_set(&bs_lock);
	}

	tr = s->tr;
	snr = tr->schema_number;
>>>>>>> afa21998
	TRC_DEBUG(SQL_STORE, "Enter sql_trans_begin for transaction: %d\n", snr);
	if (tr->parent && tr->parent == gtrans &&
	    (tr->stime < gtrans->wstime || tr->wtime || tr->atime ||
			store_schema_number() != snr)) {
		if (!list_empty(tr->moved_tables)) {
			sql_trans_destroy(tr, false);
			s->tr = tr = sql_trans_create(NULL, NULL, false);
		} else {
			reset_trans(tr, gtrans);
		}
	}
	if (tr->parent == gtrans)
		tr = trans_init(tr, tr->parent);
	tr->active = 1;
	s->schema = find_sql_schema(tr, s->schema_name);
	s->tr = tr;
	if (tr->parent == gtrans) {
		(void) ATOMIC_INC(&store_nr_active);
		list_move_data(passive_sessions, active_sessions, s);
	}
	s->status = 0;
	TRC_DEBUG(SQL_STORE, "Exit sql_trans_begin for transaction: %d\n", tr->schema_number);
	return snr != tr->schema_number;
}

void
sql_trans_end(sql_session *s, int commit)
{
	TRC_DEBUG(SQL_STORE, "End of transaction: %d\n", s->tr->schema_number);
	s->tr->active = 0;
	s->auto_commit = s->ac_on_commit;
	sql_trans_reset_tmp(s->tr, commit); /* reset temp schema */
	if (s->tr->parent == gtrans) {
		list_move_data(active_sessions, passive_sessions, s);
		(void) ATOMIC_DEC(&store_nr_active);
	}
	assert(list_length(active_sessions) == (int) ATOMIC_GET(&store_nr_active));
}

void
sql_trans_drop_any_comment(sql_trans *tr, sqlid id)
{
	sql_schema *sys;
	sql_column *id_col;
	sql_table *comments;
	oid row;

	sys = find_sql_schema(tr, "sys");
	assert(sys);

	comments = find_sql_table(sys, "comments");
	if (!comments) /* for example during upgrades */
		return;

	id_col = find_sql_column(comments, "id");
	assert(id_col);

	row = table_funcs.column_find_row(tr, id_col, &id, NULL);
	if (!is_oid_nil(row)) {
		table_funcs.table_delete(tr, comments, row);
	}
}

void
sql_trans_drop_obj_priv(sql_trans *tr, sqlid obj_id)
{
	sql_schema *sys = find_sql_schema(tr, "sys");
	sql_table *privs = find_sql_table(sys, "privileges");

	assert(sys && privs);
	/* select privileges of this obj_id */
	rids *A = table_funcs.rids_select(tr, find_sql_column(privs, "obj_id"), &obj_id, &obj_id, NULL);
	/* remove them */
	for(oid rid = table_funcs.rids_next(A); !is_oid_nil(rid); rid = table_funcs.rids_next(A))
		table_funcs.table_delete(tr, privs, rid);
	table_funcs.rids_destroy(A);
}<|MERGE_RESOLUTION|>--- conflicted
+++ resolved
@@ -2165,10 +2165,6 @@
 	store_initialized=0;
 }
 
-<<<<<<< HEAD
-
-sql_trans *sql_trans_create(sql_trans *parent, const char *name, bool try_spare);
-=======
 static void
 cleanup_table(sql_table *t)
 {
@@ -2198,7 +2194,8 @@
 	}
 }
 
->>>>>>> afa21998
+
+sql_trans *sql_trans_create(sql_trans *parent, const char *name, bool try_spare);
 static sql_trans * trans_init(sql_trans *tr, sql_trans *otr);
 
 /* call locked! */
@@ -2213,13 +2210,12 @@
 	if (/* DISABLES CODE */ (0))
 	trans_cleanup(gtrans);
 
-<<<<<<< HEAD
-	res = logger_funcs.flush();
-	if (/* DISABLES CODE */ (0) && /*gtrans->sa->nr > 40 &&*/ !(ATOMIC_GET(&nr_sessions)) /* only save when there are no dependencies on the gtrans */) { /* TODO need better estimate */
-=======
+	store_lock();
 	int tid = oldest_active_tid();
+	store_unlock();
 	lng lid = map_find_oldest_saved_id(tid);
 	if (lid) {
+		store_lock();
 		for (node *m = gtrans->schemas.set->h; m; m = m->next) {
 			sql_schema *s = m->data;
 			if (s->tables.dset) {
@@ -2235,20 +2231,10 @@
 				}
 			}
 		}
-	}
-
-	if (store_funcs.gtrans_update)
-		store_funcs.gtrans_update(gtrans);
-	res = logger_funcs.flush(lid);
-	if (res == LOG_OK) {
-		if (!not_locked)
-			MT_lock_unset(&bs_lock);
-		res = logger_funcs.cleanup();
-		if (!not_locked)
-			MT_lock_set(&bs_lock);
+		store_unlock();
+		res = logger_funcs.flush(lid);
 	}
 	if (/* DISABLES CODE */ (0) && /*gtrans->sa->nr > 2*new_trans_size &&*/ !(ATOMIC_GET(&nr_sessions)) /* only save when there are no dependencies on the gtrans */) {
->>>>>>> afa21998
 		sql_trans *ntrans = sql_trans_create(gtrans, NULL, false);
 
 		trans_init(ntrans, gtrans);
@@ -2296,6 +2282,8 @@
 			MT_lock_set(&flush_lock);
 			continue;
 		}
+		if (GDKexiting())
+			break;
 
 		MT_thread_setworking("flushing");
 		res = store_apply_deltas();
@@ -2305,6 +2293,8 @@
 			GDKfatal("write-ahead logging failure, disk full?");
 		}
 
+		if (GDKexiting())
+			break;
 		store_funcs.cleanup();
 		MT_thread_setworking("sleeping");
 		TRC_DEBUG(SQL_STORE, "Store flusher done\n");
@@ -2660,6 +2650,7 @@
 		goto end;
 	}
 
+	MT_lock_set(&flush_lock);
 	MT_lock_set(&bs_lock);
 	locked = 1;
 	if (GDKexiting())
@@ -2684,8 +2675,10 @@
 	result = 42;
 
 end:
-	if (locked)
+	if (locked) {
 		MT_lock_unset(&bs_lock);
+		MT_lock_unset(&flush_lock);
+	}
 	if (plan_stream)
 		close_stream(plan_stream);
 	if (plan_buf)
@@ -3749,22 +3742,6 @@
 							assert(0);
 						}
 					}
-<<<<<<< HEAD
-					if (pt->members.set && t->members.set)
-					for (i = pt->members.set->h, j = t->members.set->h; i && j; i = i->next, j = j->next ) {
-						sql_part *pc = i->data; /* parent transactions part */
-						sql_part *c = j->data;
-
-						if (pc->base.id == c->base.id) {
-							c->base.rtime = c->base.wtime = c->base.atime = 0;
-							c->base.stime = (pc->base.wtime>pc->base.atime?pc->base.wtime:pc->base.atime);
-						} else {
-							/* for now assert */
-							assert(0);
-						}
-					}
-=======
->>>>>>> afa21998
 				} else {
 					/* for now assert */
 					assert(0);
@@ -3776,40 +3753,26 @@
 					sql_sequence *pt = k->data; /* parent transactions sequence */
 					sql_sequence *t = l->data;
 
-<<<<<<< HEAD
-				t->base.rtime = t->base.wtime = t->base.atime = 0;
-				t->base.stime = (pt->base.wtime>pt->base.atime?pt->base.wtime:pt->base.atime);
-=======
-					t->base.rtime = t->base.wtime = 0;
-					t->base.stime = pt->base.wtime;
+					t->base.rtime = t->base.wtime = t->base.atime = 0;
+					t->base.stime = (pt->base.wtime>pt->base.atime?pt->base.wtime:pt->base.atime);
 				}
->>>>>>> afa21998
 			}
 			if (ps->funcs.set && s->funcs.set) {
 				for (k = ps->funcs.set->h, l = s->funcs.set->h; k && l; k = k->next, l = l->next ) {
 					sql_func *pt = k->data; /* parent transactions func */
 					sql_func *t = l->data;
 
-<<<<<<< HEAD
-				t->base.rtime = t->base.wtime = t->base.atime = 0;
-				t->base.stime = (pt->base.wtime>pt->base.atime?pt->base.wtime:pt->base.atime);
-=======
-					t->base.rtime = t->base.wtime = 0;
-					t->base.stime = pt->base.wtime;
+					t->base.rtime = t->base.wtime = t->base.atime = 0;
+					t->base.stime = (pt->base.wtime>pt->base.atime?pt->base.wtime:pt->base.atime);
 				}
->>>>>>> afa21998
 			}
 			if (ps->types.set && s->types.set) {
 				for (k = ps->types.set->h, l = s->types.set->h; k && l; k = k->next, l = l->next ) {
 					sql_type *pt = k->data; /* parent transactions type */
 					sql_type *t = l->data;
 
-<<<<<<< HEAD
-				t->base.rtime = t->base.wtime = t->base.atime = 0;
-				t->base.stime = (pt->base.wtime>pt->base.atime?pt->base.wtime:pt->base.atime);
-=======
-					t->base.rtime = t->base.wtime = 0;
-					t->base.stime = pt->base.wtime;
+					t->base.rtime = t->base.wtime = t->base.atime = 0;
+					t->base.stime = (pt->base.wtime>pt->base.atime?pt->base.wtime:pt->base.atime);
 				}
 			}
 			if (ps->parts.set && s->parts.set) {
@@ -3818,14 +3781,13 @@
 					sql_part *c = l->data;
 
 					if (pc->base.id == c->base.id) {
-						c->base.rtime = c->base.wtime = 0;
-						c->base.stime = pc->base.wtime;
+						c->base.rtime = c->base.wtime = c->base.atime = 0;
+						c->base.stime = (pc->base.wtime>pc->base.atime?pc->base.wtime:pc->base.atime);
 					} else {
 						/* for now assert */
 						assert(0);
 					}
 				}
->>>>>>> afa21998
 			}
 		} else {
 			/* for now assert */
@@ -3938,7 +3900,7 @@
 						ts->nelm = tbn->next;
 					if (!ts->dset)
 						ts->dset = list_new(tr->parent->sa, ts->destroy);
-					tb->wtime = fb->wtime;
+					tb->wtime = (fb->wtime>fb->atime?fb->wtime:fb->atime);
 					list_move_data(ts->set, ts->dset, tb);
 				}
 			}
@@ -3947,7 +3909,7 @@
 			list_destroy(fs->dset);
 			fs->dset = NULL;
 		}
-		/* already done
+		/*
 		if (!apply && ts->dset) {
 			for (n = ts->dset->h; ok == LOG_OK && n; n = n->next) {
 				sql_base *tb = n->data;
@@ -3956,16 +3918,11 @@
 					ok = rollforward_deletes(tr, tb, mode);
 			}
 		}
-<<<<<<< HEAD
 		*/
-		/* only cleanup when alone */
-		if (apply && ts->dset && ATOMIC_GET(&store_nr_active) == 1) {
-=======
 		if (apply && ts->dset && !cf) {
->>>>>>> afa21998
 			list_destroy(ts->dset);
 			ts->dset = NULL;
-		} else if (apply && ts->dset && oldest && cf) {
+		} else  if (apply && ts->dset && oldest && cf) {
 			for (node *o, *n = ts->dset->h; n; n = o) {
 				o = n->next;
 				sql_base *b = n->data;
@@ -4071,7 +4028,7 @@
 	if (!cs)
 		return ok;
 	if (cs->dset) {
-	/* done allready ?
+		/*
 		node *n;
 
 		for (n = cs->dset->h; ok == LOG_OK && n; n = n->next) {
@@ -4079,8 +4036,8 @@
 
 			ok = rf(tr, b, mode);
 		}
-	*/
-		if (apply && ATOMIC_GET(&store_nr_active) == 1) {
+		*/
+		if (apply) {
 			list_destroy(cs->dset);
 			cs->dset = NULL;
 		}
@@ -4586,14 +4543,12 @@
 	if (cs_size(&s->tables))
 		for (n = s->tables.set->h; n; n = n->next) {
 			sql_table *t = n->data;
-			sql_table *ot = NULL;
 
 			if (!t->base.wtime && !t->base.rtime && !t->base.atime)
 				continue;
 
-			o =	list_find_base_id(os->tables.set, t->base.id);
-			if (o)
-				ot = o->data;
+			sql_table *ot = find_sql_table_id(os, t->base.id);
+
 			if (!ot && os->tables.dset && list_find_base_id(os->tables.dset, t->base.id) != NULL) {
 				/* dropped table */
 				return 0;
@@ -4732,7 +4687,7 @@
 		ft->localtype = pft->localtype;
 		ft->digits = pft->digits;
 		ft->scale = pft->scale;
-		ft->s = find_sql_schema_id(tr, pft->s->base.id);
+		ft->s = find_sql_schema(tr, pft->s->base.name);
 	}
 	return LOG_OK;
 }
@@ -4757,7 +4712,7 @@
 		ff->fix_scale = pff->fix_scale;
 		ff->system = pff->system;
 		ff->semantics = pff->semantics;
-		ff->s = find_sql_schema_id(tr, pff->s->base.id);
+		ff->s = find_sql_schema(tr, pff->s->base.name);
 		ff->sa = tr->sa;
 	}
 	return LOG_OK;
@@ -4857,15 +4812,6 @@
 
 		ft->cleared = 0;
 		ft->access = pft->access;
-<<<<<<< HEAD
-		if (pft->p) {
-			ft->p = find_sql_table(ft->s, pft->p->base.name);
-			//the parent (merge or replica table) maybe created later!
-			//assert(isMergeTable(ft->p) || isReplicaTable(ft->p));
-		} else
-			ft->p = NULL;
-=======
->>>>>>> afa21998
 
 		/* apply possible renaming -> transaction rollbacks or when it starts, inherit from the previous transaction */
 		if (strcmp(ft->base.name, pft->base.name) != 0) {
@@ -5013,13 +4959,8 @@
 			if (isTempSchema(s))
 				continue;
 
-<<<<<<< HEAD
- 			os = find_sql_schema(tr->parent, s->base.name);
+ 			os = find_sql_schema_id(tr->parent, s->base.id);
 			if (os && (s->base.wtime != 0 || s->base.rtime != 0 || s->base.atime != 0)) {
-=======
- 			os = find_sql_schema_id(tr->parent, s->base.id);
-			if (os && (s->base.wtime != 0 || s->base.rtime != 0)) {
->>>>>>> afa21998
 				if (!validate_tables(s, os))
 					return false;
 			}
@@ -5037,23 +4978,13 @@
 	TRC_DEBUG(SQL_STORE, "Forwarding changes (%d, %d) (%d, %d)\n", gtrans->stime, tr->stime, gtrans->wstime, tr->wstime);
 	/* snap shots should be saved first */
 	if (tr->parent == gtrans) {
-<<<<<<< HEAD
+		lng saved_id;
+
 		ok = logger_funcs.log_tstart();
-
-		if (ok == LOG_OK)
-			ok = rollforward_trans(tr, R_LOG);
-=======
-		lng saved_id;
-
-		ok = rollforward_trans(tr, oldest, R_SNAPSHOT);
-
-		if (ok == LOG_OK)
-			ok = logger_funcs.log_tstart();
 		saved_id = logger_funcs.log_save_id();
 
 		if (ok == LOG_OK)
 			ok = rollforward_trans(tr, oldest, R_LOG);
->>>>>>> afa21998
 		if (ok == LOG_OK && prev_oid != store_oid)
 			ok = logger_funcs.log_sequence(OBJ_SID, store_oid);
 		prev_oid = store_oid;
@@ -7554,26 +7485,9 @@
 int
 sql_trans_begin(sql_session *s)
 {
-<<<<<<< HEAD
 	sql_trans *tr = s->tr;
 	int snr = tr->schema_number;
 
-=======
-	const int sleeptime = GDKdebug & FORCEMITOMASK ? 10 : 50;
-
-	sql_trans *tr;
-	int snr;
-
-	/* add wait when flush is realy needed */
-	while ((store_debug&16)==16 && ATOMIC_GET(&flusher.flush_now)) {
-		MT_lock_unset(&bs_lock);
-		MT_sleep_ms(sleeptime);
-		MT_lock_set(&bs_lock);
-	}
-
-	tr = s->tr;
-	snr = tr->schema_number;
->>>>>>> afa21998
 	TRC_DEBUG(SQL_STORE, "Enter sql_trans_begin for transaction: %d\n", snr);
 	if (tr->parent && tr->parent == gtrans &&
 	    (tr->stime < gtrans->wstime || tr->wtime || tr->atime ||
