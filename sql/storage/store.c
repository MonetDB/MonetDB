--- conflicted
+++ resolved
@@ -4499,11 +4499,7 @@
 				return LOG_ERR;
 		}
 
-<<<<<<< HEAD
-		fc->colnr = pfc->colnr;
-=======
 		fc->type = pfc->type;
->>>>>>> afd3238b
 		fc->null = pfc->null;
 		fc->unique = pfc->unique;
 		fc->colnr = pfc->colnr;
