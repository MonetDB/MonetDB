/*
 * This Source Code Form is subject to the terms of the Mozilla Public
 * License, v. 2.0.  If a copy of the MPL was not distributed with this
 * file, You can obtain one at http://mozilla.org/MPL/2.0/.
 *
 * Copyright 1997 - July 2008 CWI, August 2008 - 2021 MonetDB B.V.
 */

#include "monetdb_config.h"
#include "sql_types.h"
#include "sql_storage.h"
#include "store_dependency.h"
#include "store_sequence.h"
#include "mutils.h"

#include "bat/bat_utils.h"
#include "bat/bat_storage.h"
#include "bat/bat_table.h"
#include "bat/bat_logger.h"

<<<<<<< HEAD
/* version 05.23.00 of catalog */
#define CATALOG_VERSION 52300
=======
/* version 05.22.06 of catalog */
#define CATALOG_VERSION 52206	/* first after Oct2020 */
>>>>>>> d6cee5b3

static int sys_drop_table(sql_trans *tr, sql_table *t, int drop_action);

static ulng
store_timestamp(sqlstore *store)
{
	ulng ts = ATOMIC_INC(&store->timestamp);
	return ts;
}

ulng
store_get_timestamp(sqlstore *store)
{
	ulng ts = ATOMIC_GET(&store->timestamp);
	return ts;
}

static ulng
store_transaction_id(sqlstore *store)
{
	ulng tid = ATOMIC_INC(&store->transaction);
	return tid;
}

static ulng
store_oldest(sqlstore *store, ulng commit_ts)
{
	ulng oldest = commit_ts;
	if (store->active && list_length(store->active) == 1)
		return commit_ts;
	if (store->active) {
		for(node *n = store->active->h; n; n=n->next) {
			sql_session *s = n->data;
			if (oldest > s->tr->ts)
				oldest = s->tr->ts;
		}
	}
	return oldest;
}

static inline bool
instore(sqlid id)
{
	if (id >= 2000 && id <= 2164)
		return true;
	return false;
}

static void
id_destroy(sqlstore *store, int *id)
{
	(void)store;
	GDKfree(id);
}

static void
type_destroy(sqlstore *store, sql_type *t)
{
	(void)store;
	assert(t->base.refcnt > 0);
	if (--(t->base.refcnt) > 0)
		return;
	_DELETE(t->sqlname);
	_DELETE(t->base.name);
	_DELETE(t);
}

void
arg_destroy(sql_store store, sql_arg *a)
{
	(void)store;
	_DELETE(a->name);
	_DELETE(a);
}

static void
func_destroy(sqlstore *store, sql_func *f)
{
	assert(f->base.refcnt > 0);
	if (--(f->base.refcnt) > 0)
		return;
	if (f->res)
		list_destroy2(f->res, store);
	list_destroy2(f->ops, store);
	_DELETE(f->imp);
	_DELETE(f->mod);
	_DELETE(f->query);
	_DELETE(f->base.name);
	_DELETE(f);
}

static void
seq_destroy(sqlstore *store, sql_sequence *s)
{
	(void)store;
	assert(s->base.refcnt > 0);
	if (--(s->base.refcnt) > 0)
		return;
	_DELETE(s->base.name);
	_DELETE(s);
}

static void
kc_destroy(sqlstore *store, sql_kc *kc)
{
	(void)store;
	_DELETE(kc);
}

static void
key_destroy(sqlstore *store, sql_key *k)
{
	assert(k->base.refcnt > 0);
	if (--(k->base.refcnt) > 0)
		return;
	list_destroy2(k->columns, store);
	k->columns = NULL;
	_DELETE(k->base.name);
	_DELETE(k);
}

static void
idx_destroy(sqlstore *store, sql_idx * i)
{
	assert(i->base.refcnt > 0);
	if (--(i->base.refcnt) > 0)
		return;
	list_destroy2(i->columns, store);
	i->columns = NULL;

	if (ATOMIC_PTR_GET(&i->data))
		store->storage_api.destroy_idx(store, i);
	_DELETE(i->base.name);
	_DELETE(i);
}

static void
trigger_destroy(sqlstore *store, sql_trigger *t)
{
	assert(t->base.refcnt > 0);
	if (--(t->base.refcnt) > 0)
		return;
	/* remove trigger from schema */
	if (t->columns) {
		list_destroy2(t->columns, store);
		t->columns = NULL;
	}
	_DELETE(t->old_name);
	_DELETE(t->new_name);
	_DELETE(t->condition);
	_DELETE(t->statement);
	_DELETE(t->base.name);
	_DELETE(t);
}

static void
column_destroy(sqlstore *store, sql_column *c)
{
	assert(c->base.refcnt > 0);
	if (--(c->base.refcnt) > 0)
		return;
	if (ATOMIC_PTR_GET(&c->data))
		store->storage_api.destroy_col(store, c);
	_DELETE(c->min);
	_DELETE(c->max);
	_DELETE(c->def);
	_DELETE(c->base.name);
	_DELETE(c);
}

static void
int_destroy(sqlstore *store, int *v)
{
	(void)store;
	_DELETE(v);
}

static void
table_destroy(sqlstore *store, sql_table *t)
{
	assert(t->base.refcnt > 0);
	if (--(t->base.refcnt) > 0)
		return;
	if (isTable(t))
		store->storage_api.destroy_del(store, t);
	/* cleanup its parts */
	cs_destroy(&t->members, store);
	cs_destroy(&t->idxs, store);
	cs_destroy(&t->keys, store);
	cs_destroy(&t->triggers, store);
	cs_destroy(&t->columns, store);
	if (isPartitionedByExpressionTable(t)) {
		if (t->part.pexp->cols)
			list_destroy2(t->part.pexp->cols, store);
		_DELETE(t->part.pexp->exp);
		_DELETE(t->part.pexp);
	}
	_DELETE(t->query);
	_DELETE(t->base.name);
	_DELETE(t);
}

void
part_value_destroy(sql_store store, sql_part_value *pv)
{
	(void)store;
	_DELETE(pv->value);
	_DELETE(pv);
}

static void
part_destroy(sqlstore *store, sql_part *p)
{
	assert(p->base.refcnt > 0);
	if (--(p->base.refcnt) > 0)
		return;
	if (p->part.range.maxvalue) {
		_DELETE(p->part.range.minvalue);
		_DELETE(p->part.range.maxvalue);
	} else if (p->part.values)
		list_destroy2(p->part.values, store);
	_DELETE(p->base.name);
	_DELETE(p);
}

static void
schema_destroy(sqlstore *store, sql_schema *s)
{
	assert(s->base.refcnt > 0);
	if (--(s->base.refcnt) > 0)
		return;
	/* cleanup its parts */
	os_destroy(s->parts, store);
	os_destroy(s->triggers, store);
	os_destroy(s->idxs, store);
	os_destroy(s->keys, store);
	os_destroy(s->seqs, store);
	os_destroy(s->tables, store);
	os_destroy(s->funcs, store);
	os_destroy(s->types, store);
	_DELETE(s->base.name);
	_DELETE(s);
}

static void
load_keycolumn(sql_trans *tr, sql_key *k, oid rid)
{
	void *v;
	sql_kc *kc = SA_ZNEW(tr->sa, sql_kc);
	sql_schema *syss = find_sql_schema(tr, "sys");
	sql_table *objects = find_sql_table(tr, syss, "objects");
	sqlstore *store = tr->store;

	v = store->table_api.column_find_value(tr, find_sql_column(objects, "name"), rid);
	kc->c = find_sql_column(k->t, v); 	_DELETE(v);
	list_append(k->columns, kc);
	assert(kc->c);
}

static sql_key *
load_key(sql_trans *tr, sql_table *t, oid rid)
{
	void *v;
	sql_key *nk;
	sql_schema *syss = find_sql_schema(tr, "sys");
	sql_table *keys = find_sql_table(tr, syss, "keys");
	sql_table *objects = find_sql_table(tr, syss, "objects");
	sql_column *kc_id, *kc_nr;
	key_type ktype;
	rids *rs;
	sqlid kid;
	oid r = oid_nil;
	sqlstore *store = tr->store;

	v = store->table_api.column_find_value(tr, find_sql_column(keys, "type"), rid);
 	ktype = (key_type) *(int *)v;		_DELETE(v);
	nk = (ktype != fkey)?(sql_key*)SA_ZNEW(tr->sa, sql_ukey):(sql_key*)SA_ZNEW(tr->sa, sql_fkey);
	v = store->table_api.column_find_value(tr, find_sql_column(keys, "id"), rid);
 	kid = *(sqlid *)v;			_DELETE(v);
	v = store->table_api.column_find_value(tr, find_sql_column(keys, "name"), rid);
	base_init(tr->sa, &nk->base, kid, 0, v);	_DELETE(v);
	nk->type = ktype;
	nk->columns = list_new(tr->sa, (fdestroy) &kc_destroy);
	nk->t = t;

	if (ktype == ukey || ktype == pkey) {
		sql_ukey *uk = (sql_ukey *) nk;

		if (ktype == pkey)
			t->pkey = uk;
	} else {
		sql_fkey *fk = (sql_fkey *) nk;
		int action;

		v = store->table_api.column_find_value(tr, find_sql_column(keys, "action"), rid);
		action = *(int *)v;		_DELETE(v);
		fk->on_delete = action & 255;
		fk->on_update = (action>>8) & 255;

		v = store->table_api.column_find_value(tr, find_sql_column(keys, "rkey"), rid);
 		fk->rkey = *(sqlid *)v; 		_DELETE(v);
	}

	kc_id = find_sql_column(objects, "id");
	kc_nr = find_sql_column(objects, "nr");
	rs = store->table_api.rids_select(tr, kc_id, &nk->base.id, &nk->base.id, NULL);
	rs = store->table_api.rids_orderby(tr, rs, kc_nr);
	for (r = store->table_api.rids_next(rs); !is_oid_nil(r); r = store->table_api.rids_next(rs))
		load_keycolumn(tr, nk, r);
	store->table_api.rids_destroy(rs);

	/* find idx with same name */
	sql_base *i = os_find_name(nk->t->s->idxs, tr, nk->base.name);
	if (i) {
		nk->idx = (sql_idx*)i;
		nk->idx->key = nk;
	}
	return nk;
}

static void
load_idxcolumn(sql_trans *tr, sql_idx * i, oid rid)
{
	void *v;
	sql_kc *kc = SA_ZNEW(tr->sa, sql_kc);
	sql_schema *syss = find_sql_schema(tr, "sys");
	sql_table *objects = find_sql_table(tr, syss, "objects");
	sqlstore *store = tr->store;

	v = store->table_api.column_find_value(tr, find_sql_column(objects, "name"), rid);
	kc->c = find_sql_column(i->t, v); 	_DELETE(v);
	assert(kc->c);
	list_append(i->columns, kc);
	if (hash_index(i->type))
		kc->c->unique = 1;
	if (hash_index(i->type) && list_length(i->columns) > 1) {
		/* Correct the unique flag of the keys first column */
		kc->c->unique = list_length(i->columns);
		if (kc->c->unique == 2) {
			sql_kc *ic1 = i->columns->h->data;
			ic1->c->unique ++;
		}
	}
}

static sql_idx *
load_idx(sql_trans *tr, sql_table *t, oid rid)
{
	void *v;
	sql_idx *ni = SA_ZNEW(tr->sa, sql_idx);
	sql_schema *syss = find_sql_schema(tr, "sys");
	sql_table *idxs = find_sql_table(tr, syss, "idxs");
	sql_table *objects = find_sql_table(tr, syss, "objects");
	sql_column *kc_id, *kc_nr;
	rids *rs;
	sqlid iid;
	sqlstore *store = tr->store;

	v = store->table_api.column_find_value(tr, find_sql_column(idxs, "id"), rid);
	iid = *(sqlid *)v;			_DELETE(v);
	v = store->table_api.column_find_value(tr, find_sql_column(idxs, "name"), rid);
	base_init(tr->sa, &ni->base, iid, 0, v);	_DELETE(v);
	v = store->table_api.column_find_value(tr, find_sql_column(idxs, "type"), rid);
	ni->type = (idx_type) *(int*)v;		_DELETE(v);
	ni->columns = list_new(tr->sa, (fdestroy) &kc_destroy);
	ni->t = t;
	ni->key = NULL;

	if (isTable(ni->t) && idx_has_column(ni->type))
		store->storage_api.create_idx(tr, ni);

	kc_id = find_sql_column(objects, "id");
	kc_nr = find_sql_column(objects, "nr");
	rs = store->table_api.rids_select(tr, kc_id, &ni->base.id, &ni->base.id, NULL);
	rs = store->table_api.rids_orderby(tr, rs, kc_nr);
	for (rid = store->table_api.rids_next(rs); !is_oid_nil(rid); rid = store->table_api.rids_next(rs))
		load_idxcolumn(tr, ni, rid);
	store->table_api.rids_destroy(rs);
	return ni;
}

static void
load_triggercolumn(sql_trans *tr, sql_trigger * i, oid rid)
{
	void *v;
	sql_kc *kc = SA_ZNEW(tr->sa, sql_kc);
	sql_schema *syss = find_sql_schema(tr, "sys");
	sql_table *objects = find_sql_table(tr, syss, "objects");
	sqlstore *store = tr->store;

	v = store->table_api.column_find_value(tr, find_sql_column(objects, "name"), rid);
	kc->c = find_sql_column(i->t, v); 	_DELETE(v);
	list_append(i->columns, kc);
	assert(kc->c);
}

static sql_trigger *
load_trigger(sql_trans *tr, sql_table *t, oid rid)
{
	void *v;
	sql_trigger *nt = SA_ZNEW(tr->sa, sql_trigger);
	sql_schema *syss = find_sql_schema(tr, "sys");
	sql_table *triggers = find_sql_table(tr, syss, "triggers");
	sql_table *objects = find_sql_table(tr, syss, "objects");
	sql_column *kc_id, *kc_nr;
	sqlid tid;
	rids *rs;
	sqlstore *store = tr->store;

	v = store->table_api.column_find_value(tr, find_sql_column(triggers, "id"), rid);
	tid = *(sqlid *)v;			_DELETE(v);
	v = store->table_api.column_find_value(tr, find_sql_column(triggers, "name"), rid);
	base_init(tr->sa, &nt->base, tid, 0, v);	_DELETE(v);

	v = store->table_api.column_find_value(tr, find_sql_column(triggers, "time"), rid);
	nt->time = *(sht*)v;			_DELETE(v);
	v = store->table_api.column_find_value(tr, find_sql_column(triggers, "orientation"),rid);
	nt->orientation = *(sht*)v;		_DELETE(v);
	v = store->table_api.column_find_value(tr, find_sql_column(triggers, "event"), rid);
	nt->event = *(sht*)v;			_DELETE(v);

	v = store->table_api.column_find_value(tr, find_sql_column(triggers, "old_name"), rid);
	if (ATOMcmp(TYPE_str, ATOMnilptr(TYPE_str), v) != 0)
		nt->old_name = SA_STRDUP(tr->sa, v);
	_DELETE(v);
	v = store->table_api.column_find_value(tr, find_sql_column(triggers, "new_name"), rid);
	if (ATOMcmp(TYPE_str, ATOMnilptr(TYPE_str), v) != 0)
		nt->new_name = SA_STRDUP(tr->sa, v);
	_DELETE(v);
	v = store->table_api.column_find_value(tr, find_sql_column(triggers, "condition"), rid);
	if (ATOMcmp(TYPE_str, ATOMnilptr(TYPE_str), v) != 0)
		nt->condition = SA_STRDUP(tr->sa, v);
	_DELETE(v);
	v = store->table_api.column_find_value(tr, find_sql_column(triggers, "statement"), rid);
	if (ATOMcmp(TYPE_str, ATOMnilptr(TYPE_str), v) != 0)
		nt->statement = SA_STRDUP(tr->sa, v);
	_DELETE(v);

	nt->t = t;
	nt->columns = list_new(tr->sa, (fdestroy) &kc_destroy);

	kc_id = find_sql_column(objects, "id");
	kc_nr = find_sql_column(objects, "nr");
	rs = store->table_api.rids_select(tr, kc_id, &nt->base.id, &nt->base.id, NULL);
	rs = store->table_api.rids_orderby(tr, rs, kc_nr);
	for (rid = store->table_api.rids_next(rs); !is_oid_nil(rid); rid = store->table_api.rids_next(rs))
		load_triggercolumn(tr, nt, rid);
	store->table_api.rids_destroy(rs);
	return nt;
}

static sql_column *
load_column(sql_trans *tr, sql_table *t, oid rid)
{
	void *v;
	char *def, *tpe, *st;
	int sz, d;
	sql_column *c = SA_ZNEW(tr->sa, sql_column);
	sql_schema *syss = find_sql_schema(tr, "sys");
	sql_table *columns = find_sql_table(tr, syss, "_columns");
	sqlid cid;
	sqlstore *store = tr->store;

	v = store->table_api.column_find_value(tr, find_sql_column(columns, "id"), rid);
	cid = *(sqlid *)v;			_DELETE(v);
	v = store->table_api.column_find_value(tr, find_sql_column(columns, "name"), rid);
	base_init(tr->sa, &c->base, cid, 0, v);	_DELETE(v);

	tpe = store->table_api.column_find_value(tr, find_sql_column(columns, "type"), rid);
	v = store->table_api.column_find_value(tr, find_sql_column(columns, "type_digits"), rid);
	sz = *(int *)v;				_DELETE(v);
	v = store->table_api.column_find_value(tr, find_sql_column(columns, "type_scale"), rid);
	d = *(int *)v;				_DELETE(v);
	if (!sql_find_subtype(&c->type, tpe, sz, d)) {
		sql_type *lt = sql_trans_bind_type(tr, t->s, tpe);
		if (lt == NULL) {
			TRC_ERROR(SQL_STORE, "SQL type '%s' is missing\n", tpe);
			_DELETE(tpe);
			return NULL;
		}
		sql_init_subtype(&c->type, lt, sz, d);
	}
	_DELETE(tpe);
	c->def = NULL;
	def = store->table_api.column_find_value(tr, find_sql_column(columns, "default"), rid);
	if (ATOMcmp(TYPE_str, ATOMnilptr(TYPE_str), def) != 0)
		c->def = SA_STRDUP(tr->sa, def);
	_DELETE(def);
	v = store->table_api.column_find_value(tr, find_sql_column(columns, "null"), rid);
	c->null = *(bit *)v;			_DELETE(v);
	v = store->table_api.column_find_value(tr, find_sql_column(columns, "number"), rid);
	c->colnr = *(int *)v;			_DELETE(v);
	c->unique = 0;
	c->storage_type = NULL;
	st = store->table_api.column_find_value(tr, find_sql_column(columns, "storage"), rid);
	if (ATOMcmp(TYPE_str, ATOMnilptr(TYPE_str), st) != 0)
		c->storage_type = SA_STRDUP(tr->sa, st);
	_DELETE(st);
	c->t = t;
	if (isTable(c->t))
		store->storage_api.create_col(tr, c);
	c->sorted = sql_trans_is_sorted(tr, c);
	c->dcount = 0;
	TRC_DEBUG(SQL_STORE, "Load column: %s\n", c->base.name);
	return c;
}

static int
load_range_partition(sql_trans *tr, sql_schema *syss, sql_part *pt)
{
	sql_table *ranges = find_sql_table(tr, syss, "range_partitions");
	oid rid;
	rids *rs;
	sqlstore *store = tr->store;

	rs = store->table_api.rids_select(tr, find_sql_column(ranges, "table_id"), &pt->member, &pt->member, NULL);
	if ((rid = store->table_api.rids_next(rs)) != oid_nil) {
		void *v1, *v2, *v3;
		ValRecord vmin, vmax;
		ptr ok;

		vmin = vmax = (ValRecord) {.vtype = TYPE_void,};

		v1 = store->table_api.column_find_value(tr, find_sql_column(ranges, "minimum"), rid);
		v2 = store->table_api.column_find_value(tr, find_sql_column(ranges, "maximum"), rid);
		ok = VALinit(&vmin, TYPE_str, v1);
		if (ok)
			ok = VALinit(&vmax, TYPE_str, v2);
		_DELETE(v1);
		_DELETE(v2);
		if (ok) {
			v3 = store->table_api.column_find_value(tr, find_sql_column(ranges, "with_nulls"), rid);
			pt->with_nills = *((bit*)v3);
			_DELETE(v3);

			pt->part.range.minvalue = SA_NEW_ARRAY(tr->sa, char, vmin.len);
			pt->part.range.maxvalue = SA_NEW_ARRAY(tr->sa, char, vmax.len);
			memcpy(pt->part.range.minvalue, VALget(&vmin), vmin.len);
			memcpy(pt->part.range.maxvalue, VALget(&vmax), vmax.len);
			pt->part.range.minlength = vmin.len;
			pt->part.range.maxlength = vmax.len;
		}
		VALclear(&vmin);
		VALclear(&vmax);
		if (!ok) {
			store->table_api.rids_destroy(rs);
			return -1;
		}
	}
	store->table_api.rids_destroy(rs);
	return 0;
}

static int
load_value_partition(sql_trans *tr, sql_schema *syss, sql_part *pt)
{
	sqlstore *store = tr->store;
	sql_table *values = find_sql_table(tr, syss, "value_partitions");
	list *vals = NULL;
	oid rid;
	rids *rs = store->table_api.rids_select(tr, find_sql_column(values, "table_id"), &pt->member, &pt->member, NULL);
	int i = 0;

	vals = SA_LIST(tr->sa, (fdestroy) &part_value_destroy);
	if (!vals) {
		store->table_api.rids_destroy(rs);
		return -1;
	}

	for (rid = store->table_api.rids_next(rs); !is_oid_nil(rid); rid = store->table_api.rids_next(rs)) {
		sql_part_value* nextv;
		ValRecord vvalue;
		ptr ok;

		vvalue = (ValRecord) {.vtype = TYPE_void,};
		void *v = store->table_api.column_find_value(tr, find_sql_column(values, "value"), rid);
		ok = VALinit(&vvalue, TYPE_str, v);
		_DELETE(v);

		if (ok) {
			if (VALisnil(&vvalue)) { /* check for null value */
				pt->with_nills = true;
			} else {
				nextv = SA_ZNEW(tr->sa, sql_part_value);
				nextv->value = SA_NEW_ARRAY(tr->sa, char, vvalue.len);
				memcpy(nextv->value, VALget(&vvalue), vvalue.len);
				nextv->length = vvalue.len;
				list_append(vals, nextv);
			}
		}
		VALclear(&vvalue);
		if (!ok) {
			store->table_api.rids_destroy(rs);
			list_destroy2(vals, tr->store);
			return -i - 1;
		}
		i++;
	}
	store->table_api.rids_destroy(rs);
	pt->part.values = vals;
	return 0;
}

static sql_part*
load_part(sql_trans *tr, sql_table *mt, oid rid)
{
	void *v;
	sql_part *pt = SA_ZNEW(tr->sa, sql_part);
	sql_schema *syss = find_sql_schema(tr, "sys");
	sql_table *objects = find_sql_table(tr, syss, "objects");
	int id;
	sqlstore *store = tr->store;

	assert(isMergeTable(mt) || isReplicaTable(mt));
	v = store->table_api.column_find_value(tr, find_sql_column(objects, "id"), rid);
	id = *(sqlid*)v; _DELETE(v);
	if (is_int_nil(id)) { /* upgrade case, the id it's not initialized */
		id = store_next_oid(store);
		store->table_api.column_update_value(tr, find_sql_column(objects, "id"), rid, &id);
	}
	v = store->table_api.column_find_value(tr, find_sql_column(objects, "name"), rid);
	base_init(tr->sa, &pt->base, (sqlid) id, 0, v);	_DELETE(v);
	v = store->table_api.column_find_value(tr, find_sql_column(objects, "sub"), rid);
	pt->t = mt;
	pt->member = *(sqlid*)v; _DELETE(v);
	cs_add(&mt->members, pt, 0);
	return pt;
}

void
sql_trans_update_tables(sql_trans* tr, sql_schema *s)
{
	(void)tr;
	(void)s;
}

static sql_base *
dup_base(sql_base *b)
{
	b->refcnt++;
	return b;
}

static sql_table *
load_table(sql_trans *tr, sql_schema *s, sqlid tid, subrids *nrs)
{
	sqlstore *store = tr->store;
	void *v;
	sql_table *t = SA_ZNEW(tr->sa, sql_table);
	sql_schema *syss = find_sql_schema(tr, "sys");
	sql_table *tables = find_sql_table(tr, syss, "_tables");
	sql_table *idxs = find_sql_table(tr, syss, "idxs");
	sql_table *keys = find_sql_table(tr, syss, "keys");
	sql_table *triggers = find_sql_table(tr, syss, "triggers");
	sql_table *partitions = find_sql_table(tr, syss, "table_partitions");
	char *query;
	sql_column *idx_table_id, *key_table_id, *trigger_table_id, *partitions_table_id;
	oid rid;
	sqlid pcolid = int_nil;
	void* exp = NULL;
	rids *rs;

	rid = store->table_api.column_find_row(tr, find_sql_column(tables, "id"), &tid, NULL);
	v = store->table_api.column_find_value(tr, find_sql_column(tables, "name"), rid);
	base_init(tr->sa, &t->base, tid, 0, v);	_DELETE(v);
	v = store->table_api.column_find_value(tr, find_sql_column(tables, "query"), rid);
	t->query = NULL;
	query = (char *)v;
	if (ATOMcmp(TYPE_str, ATOMnilptr(TYPE_str), query) != 0)
		t->query = SA_STRDUP(tr->sa, query);
	_DELETE(query);
	v = store->table_api.column_find_value(tr, find_sql_column(tables, "type"), rid);
	t->type = *(sht *)v;			_DELETE(v);
	v = store->table_api.column_find_value(tr, find_sql_column(tables, "system"), rid);
	t->system = *(bit *)v;			_DELETE(v);
	v = store->table_api.column_find_value(tr, find_sql_column(tables, "commit_action"),rid);
	t->commit_action = (ca_t)*(sht *)v;	_DELETE(v);
	t->persistence = SQL_PERSIST;
	if (t->commit_action)
		t->persistence = SQL_GLOBAL_TEMP;
	if (isRemote(t))
		t->persistence = SQL_REMOTE;
	v = store->table_api.column_find_value(tr, find_sql_column(tables, "access"),rid);
	t->access = *(sht*)v;	_DELETE(v);

	t->pkey = NULL;
	t->s = s;
	t->sz = COLSIZE;

	cs_new(&t->columns, tr->sa, (fdestroy) &column_destroy);
	cs_new(&t->idxs, tr->sa, (fdestroy) &idx_destroy);
	cs_new(&t->keys, tr->sa, (fdestroy) &key_destroy);
	cs_new(&t->triggers, tr->sa, (fdestroy) &trigger_destroy);
	if (isMergeTable(t) || isReplicaTable(t))
		cs_new(&t->members, tr->sa, (fdestroy) &part_destroy);

	if (isTable(t)) {
		if (store->storage_api.create_del(tr, t) != LOG_OK) {
			TRC_DEBUG(SQL_STORE, "Load table '%s' is missing 'deletes'", t->base.name);
			return NULL;
		}
	}

	TRC_DEBUG(SQL_STORE, "Load table: %s\n", t->base.name);

	partitions_table_id = find_sql_column(partitions, "table_id");
	rs = store->table_api.rids_select(tr, partitions_table_id, &t->base.id, &t->base.id, NULL);
	if ((rid = store->table_api.rids_next(rs)) != oid_nil) {
		v = store->table_api.column_find_value(tr, find_sql_column(partitions, "type"), rid);
		t->properties |= *(bte*)v;
		_DELETE(v);

		if (isPartitionedByColumnTable(t)) {
			v = store->table_api.column_find_value(tr, find_sql_column(partitions, "column_id"), rid);
			pcolid = *((sqlid*)v);
		} else {
			v = store->table_api.column_find_value(tr, find_sql_column(partitions, "expression"), rid);
			if (ATOMcmp(TYPE_str, ATOMnilptr(TYPE_str), v) == 0)
				assert(0);
			exp = SA_STRDUP(tr->sa, v);
		}
		_DELETE(v);
	}
	store->table_api.rids_destroy(rs);

	assert((!isRangePartitionTable(t) && !isListPartitionTable(t)) || (!exp && !is_int_nil(pcolid)) || (exp && is_int_nil(pcolid)));
	if (isPartitionedByExpressionTable(t)) {
		t->part.pexp = SA_ZNEW(tr->sa, sql_expression);
		t->part.pexp->exp = exp;
		t->part.pexp->type = *sql_bind_localtype("void"); /* initialized at initialize_sql_parts */
		t->part.pexp->cols = SA_LIST(tr->sa, (fdestroy) &int_destroy);
	}
	for (rid = store->table_api.subrids_next(nrs); !is_oid_nil(rid); rid = store->table_api.subrids_next(nrs)) {
		sql_column* next = load_column(tr, t, rid);
		if (next == NULL)
			return NULL;
		cs_add(&t->columns, next, 0);
		if (pcolid == next->base.id) {
			t->part.pcol = next;
		}
	}

	if (!isKindOfTable(t))
		return t;

	/* load idx's first as the may be needed by the keys */
	idx_table_id = find_sql_column(idxs, "table_id");
	rs = store->table_api.rids_select(tr, idx_table_id, &t->base.id, &t->base.id, NULL);
	for (rid = store->table_api.rids_next(rs); !is_oid_nil(rid); rid = store->table_api.rids_next(rs)) {
		sql_idx *i = load_idx(tr, t, rid);

		cs_add(&t->idxs, i, 0);
		if (os_add(s->idxs, tr, i->base.name, dup_base(&i->base))) {
			idx_destroy(store, i);
			table_destroy(store, t);
			return NULL;
		}
	}
	store->table_api.rids_destroy(rs);

	key_table_id = find_sql_column(keys, "table_id");
	rs = store->table_api.rids_select(tr, key_table_id, &t->base.id, &t->base.id, NULL);
	for (rid = store->table_api.rids_next(rs); !is_oid_nil(rid); rid = store->table_api.rids_next(rs)) {
		sql_key *k = load_key(tr, t, rid);

		cs_add(&t->keys, k, 0);
		if (os_add(s->keys, tr, k->base.name, dup_base(&k->base)) ||
			os_add(tr->cat->objects, tr, k->base.name, dup_base(&k->base))) {
			key_destroy(store, k);
			table_destroy(store, t);
			return NULL;
		}
	}
	store->table_api.rids_destroy(rs);

	trigger_table_id = find_sql_column(triggers, "table_id");
	rs = store->table_api.rids_select(tr, trigger_table_id, &t->base.id, &t->base.id,NULL);
	for (rid = store->table_api.rids_next(rs); !is_oid_nil(rid); rid = store->table_api.rids_next(rs)) {
		sql_trigger *k = load_trigger(tr, t, rid);

		cs_add(&t->triggers, k, 0);
		if (os_add(s->triggers, tr, k->base.name, dup_base(&k->base))) {
			trigger_destroy(store, k);
			table_destroy(store, t);
		}
	}
	store->table_api.rids_destroy(rs);
	return t;
}

static sql_type *
load_type(sql_trans *tr, sql_schema *s, oid rid)
{
	sqlstore *store = tr->store;
	void *v;
	sql_type *t = SA_ZNEW(tr->sa, sql_type);
	sql_schema *syss = find_sql_schema(tr, "sys");
	sql_table *types = find_sql_table(tr, syss, "types");
	sqlid tid;

	v = store->table_api.column_find_value(tr, find_sql_column(types, "id"), rid);
	tid = *(sqlid *)v;			_DELETE(v);
	v = store->table_api.column_find_value(tr, find_sql_column(types, "systemname"), rid);
	base_init(tr->sa, &t->base, tid, 0, v);	_DELETE(v);
	v = store->table_api.column_find_value(tr, find_sql_column(types, "sqlname"), rid);
	t->sqlname = (v)?SA_STRDUP(tr->sa, v):NULL; 	_DELETE(v);
	v = store->table_api.column_find_value(tr, find_sql_column(types, "digits"), rid);
	t->digits = *(int *)v; 			_DELETE(v);
	v = store->table_api.column_find_value(tr, find_sql_column(types, "scale"), rid);
	t->scale = *(int *)v;			_DELETE(v);
	v = store->table_api.column_find_value(tr, find_sql_column(types, "radix"), rid);
	t->radix = *(int *)v;			_DELETE(v);
	v = store->table_api.column_find_value(tr, find_sql_column(types, "eclass"), rid);
	t->eclass = (sql_class)(*(int *)v);			_DELETE(v);
	t->localtype = ATOMindex(t->base.name);
	t->bits = 0;
	t->s = s;
	return t;
}

static sql_arg *
load_arg(sql_trans *tr, sql_func * f, oid rid)
{
	sqlstore *store = tr->store;
	void *v;
	sql_arg *a = SA_ZNEW(tr->sa, sql_arg);
	char *tpe;
	unsigned int digits, scale;
	sql_schema *syss = find_sql_schema(tr, "sys");
	sql_table *args = find_sql_table(tr, syss, "args");

	(void)f;
	v = store->table_api.column_find_value(tr, find_sql_column(args, "name"), rid);
	a->name = SA_STRDUP(tr->sa, v);	_DELETE(v);
	v = store->table_api.column_find_value(tr, find_sql_column(args, "inout"), rid);
	a->inout = *(bte *)v;	_DELETE(v);
	v = store->table_api.column_find_value(tr, find_sql_column(args, "type_digits"), rid);
	digits = *(int *)v;	_DELETE(v);
	v = store->table_api.column_find_value(tr, find_sql_column(args, "type_scale"), rid);
	scale = *(int *)v;	_DELETE(v);

	tpe = store->table_api.column_find_value(tr, find_sql_column(args, "type"), rid);
	if (!sql_find_subtype(&a->type, tpe, digits, scale)) {
		sql_type *lt = sql_trans_bind_type(tr, f->s, tpe);
		if (lt == NULL) {
			TRC_ERROR(SQL_STORE, "SQL type '%s' is missing\n", tpe);
			_DELETE(tpe);
			return NULL;
		}
		sql_init_subtype(&a->type, lt, digits, scale);
	}
	_DELETE(tpe);
	return a;
}

static sql_func *
load_func(sql_trans *tr, sql_schema *s, sqlid fid, subrids *rs)
{
	sqlstore *store = tr->store;
	void *v;
	sql_func *t = SA_ZNEW(tr->sa, sql_func);
	sql_schema *syss = find_sql_schema(tr, "sys");
	sql_table *funcs = find_sql_table(tr, syss, "functions");
	oid rid;
	bool update_env;	/* hacky way to update env function */

	rid = store->table_api.column_find_row(tr, find_sql_column(funcs, "id"), &fid, NULL);
	v = store->table_api.column_find_value(tr, find_sql_column(funcs, "name"), rid);
	update_env = strcmp(v, "env") == 0;
	base_init(tr->sa, &t->base, fid, 0, v); 	_DELETE(v);
	v = store->table_api.column_find_value(tr, find_sql_column(funcs, "func"), rid);
	update_env = update_env && strstr(v, "EXTERNAL NAME sql.sql_environment") != NULL;
	if (update_env) {
		/* see creation of env in sql_create_env()
		 * also see upgrade code in sql_upgrades.c */
		_DELETE(v);
		v = "CREATE FUNCTION env() RETURNS TABLE( name varchar(1024), value varchar(2048)) EXTERNAL NAME inspect.\"getEnvironment\";";
	}
	t->imp = (v)?SA_STRDUP(tr->sa, v):NULL;	if (!update_env) _DELETE(v);
	if (update_env) {
		v = "inspect";
	} else {
		v = store->table_api.column_find_value(tr, find_sql_column(funcs, "mod"), rid);
	}
	t->mod = (v)?SA_STRDUP(tr->sa, v):NULL;	if (!update_env) _DELETE(v);
	v = store->table_api.column_find_value(tr, find_sql_column(funcs, "language"), rid);
	t->lang = (sql_flang) *(int *)v;			_DELETE(v);
	v = store->table_api.column_find_value(tr, find_sql_column(funcs, "type"), rid);
	t->sql = (t->lang==FUNC_LANG_SQL||t->lang==FUNC_LANG_MAL);
	t->type = (sql_ftype) *(int *)v;			_DELETE(v);
	v = store->table_api.column_find_value(tr, find_sql_column(funcs, "side_effect"), rid);
	t->side_effect = *(bit *)v;		_DELETE(v);
	if (t->type==F_FILT)
		t->side_effect=FALSE;
	v = store->table_api.column_find_value(tr, find_sql_column(funcs, "varres"), rid);
	t->varres = *(bit *)v;	_DELETE(v);
	v = store->table_api.column_find_value(tr, find_sql_column(funcs, "vararg"), rid);
	t->vararg = *(bit *)v;	_DELETE(v);
	v = store->table_api.column_find_value(tr, find_sql_column(funcs, "system"), rid);
	t->system = *(bit *)v;	_DELETE(v);
	v = store->table_api.column_find_value(tr, find_sql_column(funcs, "semantics"), rid);
	t->semantics = *(bit *)v;		_DELETE(v);
	t->res = NULL;
	t->s = s;
	t->fix_scale = SCALE_EQ;
	t->sa = tr->sa;
	/* convert old PYTHON2 and PYTHON2_MAP to PYTHON and PYTHON_MAP
	 * see also function sql_update_jun2020() in sql_upgrades.c */
	if ((int) t->lang == 8)		/* old FUNC_LANG_PY2 */
		t->lang = FUNC_LANG_PY;
	else if ((int) t->lang == 9)	/* old FUNC_LANG_MAP_PY2 */
		t->lang = FUNC_LANG_MAP_PY;
	if (t->lang != FUNC_LANG_INT) {
		t->query = t->imp;
		t->imp = NULL;
	}

	TRC_DEBUG(SQL_STORE, "Load function: %s\n", t->base.name);

	t->ops = list_new(tr->sa, (fdestroy) &arg_destroy);
	if (rs) {
		for (rid = store->table_api.subrids_next(rs); !is_oid_nil(rid); rid = store->table_api.subrids_next(rs)) {
			sql_arg *a = load_arg(tr, t, rid);

			if (a == NULL)
				return NULL;
			if (a->inout == ARG_OUT) {
				if (!t->res)
					t->res = list_new(tr->sa, (fdestroy) &arg_destroy);
				list_append(t->res, a);
			} else {
				list_append(t->ops, a);
			}
		}
	}
	if (t->type == F_FUNC && !t->res)
		t->type = F_PROC;
	t->side_effect = (t->type==F_FILT || (t->res && (t->lang==FUNC_LANG_SQL || !list_empty(t->ops))))?FALSE:TRUE;
	return t;
}

static sql_sequence *
load_seq(sql_trans *tr, sql_schema * s, oid rid)
{
	sqlstore *store = tr->store;
	void *v;
	sql_sequence *seq = SA_ZNEW(tr->sa, sql_sequence);
	sql_schema *syss = find_sql_schema(tr, "sys");
	sql_table *seqs = find_sql_table(tr, syss, "sequences");
	sqlid sid;

	v = store->table_api.column_find_value(tr, find_sql_column(seqs, "id"), rid);
	sid = *(sqlid *)v; 			_DELETE(v);
	v = store->table_api.column_find_value(tr, find_sql_column(seqs, "name"), rid);
	base_init(tr->sa, &seq->base, sid, 0, v); _DELETE(v);
	v = store->table_api.column_find_value(tr, find_sql_column(seqs, "start"), rid);
	seq->start = *(lng *)v;			_DELETE(v);
	v = store->table_api.column_find_value(tr, find_sql_column(seqs, "minvalue"), rid);
	seq->minvalue = *(lng *)v;		_DELETE(v);
	v = store->table_api.column_find_value(tr, find_sql_column(seqs, "maxvalue"), rid);
	seq->maxvalue = *(lng *)v; 		_DELETE(v);
	v = store->table_api.column_find_value(tr, find_sql_column(seqs, "increment"), rid);
	seq->increment = *(lng *)v; 		_DELETE(v);
	v = store->table_api.column_find_value(tr, find_sql_column(seqs, "cacheinc"), rid);
	seq->cacheinc = *(lng *)v;		_DELETE(v);
	v = store->table_api.column_find_value(tr, find_sql_column(seqs, "cycle"), rid);
	seq->cycle = *(bit *)v;			_DELETE(v);
	seq->s = s;
	return seq;
}

static void
sql_trans_update_schema(sql_trans *tr, oid rid)
{
	sqlstore *store = tr->store;
	void *v;
	sql_schema *s = NULL, *syss = find_sql_schema(tr, "sys");
	sql_table *ss = find_sql_table(tr, syss, "schemas");
	sqlid sid;

	v = store->table_api.column_find_value(tr, find_sql_column(ss, "id"), rid);
	sid = *(sqlid *)v; 	_DELETE(v);
	s = find_sql_schema_id(tr, sid);

	if (s==NULL)
		return ;

	TRC_DEBUG(SQL_STORE, "Update schema: %s %d\n", s->base.name, s->base.id);

	v = store->table_api.column_find_value(tr, find_sql_column(ss, "name"), rid);
	_DELETE(s->base.name);
	base_init(tr->sa, &s->base, sid, 0, v); _DELETE(v);
	v = store->table_api.column_find_value(tr, find_sql_column(ss, "authorization"), rid);
	s->auth_id = *(sqlid *)v; 	_DELETE(v);
	v = store->table_api.column_find_value(tr, find_sql_column(ss, "system"), rid);
	s->system = *(bit *)v;          _DELETE(v);
	v = store->table_api.column_find_value(tr, find_sql_column(ss, "owner"), rid);
	s->owner = *(sqlid *)v;		_DELETE(v);
}

static sql_schema *
load_schema(sql_trans *tr, oid rid)
{
	sqlstore *store = tr->store;
	void *v;
	sql_schema *s = NULL, *syss = find_sql_schema(tr, "sys");
	sql_table *ss = find_sql_table(tr, syss, "schemas");
	sql_table *types = find_sql_table(tr, syss, "types");
	sql_table *tables = find_sql_table(tr, syss, "_tables");
	sql_table *funcs = find_sql_table(tr, syss, "functions");
	sql_table *seqs = find_sql_table(tr, syss, "sequences");
	sqlid sid;
	sql_column *type_schema, *type_id, *table_schema, *table_id;
	sql_column *func_schema, *func_id, *seq_schema, *seq_id;
	rids *rs;

	v = store->table_api.column_find_value(tr, find_sql_column(ss, "id"), rid);
	sid = *(sqlid *)v; 	_DELETE(v);
	if (instore(sid)) {
		s = find_sql_schema_id(tr, sid);

		if (s==NULL) {
			char *name;

			v = store->table_api.column_find_value(tr, find_sql_column(ss, "name"), rid);
			name = (char*)v;
			s = find_sql_schema(tr, name);
			_DELETE(v);
			if (s == NULL) {
				GDKerror("SQL schema missing or incompatible, rebuild from archive");
				return NULL;
			}
		}
		s->base.id = sid;
	} else {
		s = SA_ZNEW(tr->sa, sql_schema);
		if (s == NULL)
			return NULL;
		v = store->table_api.column_find_value(tr, find_sql_column(ss, "name"), rid);
		base_init(tr->sa, &s->base, sid, 0, v); _DELETE(v);
		v = store->table_api.column_find_value(tr, find_sql_column(ss, "authorization"), rid);
		s->auth_id = *(sqlid *)v; 	_DELETE(v);
		v = store->table_api.column_find_value(tr, find_sql_column(ss, "system"), rid);
		s->system = *(bit *)v;          _DELETE(v);
		v = store->table_api.column_find_value(tr, find_sql_column(ss, "owner"), rid);
		s->owner = *(sqlid *)v;		_DELETE(v);

		s->tables = os_new(tr->sa, (destroy_fptr) &table_destroy, false, true);
		s->types = os_new(tr->sa, (destroy_fptr) &type_destroy, false, false);
		s->funcs = os_new(tr->sa, (destroy_fptr) &func_destroy, false, false);
		s->seqs = os_new(tr->sa, (destroy_fptr) &seq_destroy, false, true);
		s->keys = os_new(tr->sa, (destroy_fptr) &key_destroy, false, true);
		s->idxs = os_new(tr->sa, (destroy_fptr) &idx_destroy, false, true);
		s->triggers = os_new(tr->sa, (destroy_fptr) &trigger_destroy, false, true);
		s->parts = os_new(tr->sa, (destroy_fptr) &part_destroy, false, false);
	}

	TRC_DEBUG(SQL_STORE, "Load schema: %s %d\n", s->base.name, s->base.id);

	sqlid tmpid = FUNC_OIDS;

	/* first load simple types */
	type_schema = find_sql_column(types, "schema_id");
	type_id = find_sql_column(types, "id");
	rs = store->table_api.rids_select(tr, type_schema, &s->base.id, &s->base.id, type_id, &tmpid, NULL, NULL);
	for (rid = store->table_api.rids_next(rs); !is_oid_nil(rid); rid = store->table_api.rids_next(rs)) {
		sql_type *t = load_type(tr, s, rid);
		if (os_add(s->types, tr, t->base.name, &t->base)) {
			type_destroy(store, t);
			schema_destroy(store, s);
			return NULL;
		}
	}
	store->table_api.rids_destroy(rs);

	/* second tables */
	table_schema = find_sql_column(tables, "schema_id");
	table_id = find_sql_column(tables, "id");
	/* all tables with id >= id */
	rs = store->table_api.rids_select(tr, table_schema, &sid, &sid, table_id, &tmpid, NULL, NULL);
	if (rs && !store->table_api.rids_empty(rs)) {
		sql_table *columns = find_sql_table(tr, syss, "_columns");
		sql_column *column_table_id = find_sql_column(columns, "table_id");
		sql_column *column_number = find_sql_column(columns, "number");
		subrids *nrs = store->table_api.subrids_create(tr, rs, table_id, column_table_id, column_number);
		sqlid tid;

		for (tid = store->table_api.subrids_nextid(nrs); tid >= 0; tid = store->table_api.subrids_nextid(nrs)) {
			if (!instore(tid)) {
				sql_table *t = load_table(tr, s, tid, nrs);
				if (t == NULL) {
					store->table_api.subrids_destroy(nrs);
					store->table_api.rids_destroy(rs);
					schema_destroy(store, s);
					return NULL;
				}
				if (os_add(s->tables, tr, t->base.name, &t->base)) {
					table_destroy(store, t);
					schema_destroy(store, s);
					return NULL;
				}
			} else
				while (!is_oid_nil(store->table_api.subrids_next(nrs)))
					;
		}
		store->table_api.subrids_destroy(nrs);
	}
	store->table_api.rids_destroy(rs);

	/* next functions which could use these types */
	func_schema = find_sql_column(funcs, "schema_id");
	func_id = find_sql_column(funcs, "id");
	rs = store->table_api.rids_select(tr, func_schema, &s->base.id, &s->base.id, func_id, &tmpid, NULL, NULL);
	if (rs && !store->table_api.rids_empty(rs)) {
		sql_table *args = find_sql_table(tr, syss, "args");
		sql_column *arg_func_id = find_sql_column(args, "func_id");
		sql_column *arg_number = find_sql_column(args, "number");
		subrids *nrs = store->table_api.subrids_create(tr, rs, func_id, arg_func_id, arg_number);
		sqlid fid;
		sql_func *f;

		for (fid = store->table_api.subrids_nextid(nrs); fid >= 0; fid = store->table_api.subrids_nextid(nrs)) {
			f = load_func(tr, s, fid, nrs);
			if (f == NULL) {
				store->table_api.subrids_destroy(nrs);
				store->table_api.rids_destroy(rs);
				schema_destroy(store, s);
				return NULL;
			}
			if (os_add(s->funcs, tr, f->base.name, &f->base)) {
				func_destroy(store, f);
				schema_destroy(store, s);
				return NULL;
			}
		}
		/* Handle all procedures without arguments (no args) */
		rs = store->table_api.rids_diff(tr, rs, func_id, nrs, arg_func_id);
		for (rid = store->table_api.rids_next(rs); !is_oid_nil(rid); rid = store->table_api.rids_next(rs)) {
			void *v = store->table_api.column_find_value(tr, func_id, rid);
			fid = *(sqlid*)v; _DELETE(v);
			f = load_func(tr, s, fid, NULL);
			if (f == NULL) {
				store->table_api.subrids_destroy(nrs);
				store->table_api.rids_destroy(rs);
				schema_destroy(store, s);
				return NULL;
			}
			if (os_add(s->funcs, tr, f->base.name, &f->base)) {
				func_destroy(store, f);
				schema_destroy(store, s);
				return NULL;
			}
		}
		store->table_api.subrids_destroy(nrs);
	}
	store->table_api.rids_destroy(rs);

	/* last sequence numbers */
	seq_schema = find_sql_column(seqs, "schema_id");
	seq_id = find_sql_column(seqs, "id");
	rs = store->table_api.rids_select(tr, seq_schema, &s->base.id, &s->base.id, seq_id, &tmpid, NULL, NULL);
	for (rid = store->table_api.rids_next(rs); !is_oid_nil(rid); rid = store->table_api.rids_next(rs)) {
		sql_sequence *seq = load_seq(tr, s, rid);
		if (os_add(s->seqs, tr, seq->base.name, &seq->base)) {
			seq_destroy(store, seq);
			schema_destroy(store, s);
			return NULL;
		}
	}
	store->table_api.rids_destroy(rs);

	struct os_iter oi;
	os_iterator(&oi, s->tables, tr, NULL);
	for (sql_base *b = oi_next(&oi); b; b = oi_next(&oi)) {
		sql_table *t = (sql_table*)b;
		if (isMergeTable(t) || isReplicaTable(t)) {
			sql_table *objects = find_sql_table(tr, syss, "objects");
			sql_column *mt_nr = find_sql_column(objects, "nr");
			sql_column *mt_sub = find_sql_column(objects, "sub");
			rids *rs = store->table_api.rids_select(tr, mt_nr, &t->base.id, &t->base.id, NULL);

			rs = store->table_api.rids_orderby(tr, rs, mt_sub);
			for (rid = store->table_api.rids_next(rs); !is_oid_nil(rid); rid = store->table_api.rids_next(rs)) {
				sql_part *pt = load_part(tr, t, rid);
				if (isRangePartitionTable(t)) {
					load_range_partition(tr, syss, pt);
				} else if (isListPartitionTable(t)) {
					load_value_partition(tr, syss, pt);
				}
				if (os_add(s->parts, tr, pt->base.name, dup_base(&pt->base))) {
					part_destroy(store, pt);
					schema_destroy(store, s);
					return NULL;
				}
			}
			store->table_api.rids_destroy(rs);
		}
	}
	return s;
}

void
sql_trans_update_schemas(sql_trans* tr)
{
	sqlstore *store = tr->store;
	sql_schema *syss = find_sql_schema(tr, "sys");
	sql_table *sysschema = find_sql_table(tr, syss, "schemas");
	sql_column *sysschema_ids = find_sql_column(sysschema, "id");
	rids *schemas = store->table_api.rids_select(tr, sysschema_ids, NULL, NULL);
	oid rid;

	TRC_DEBUG(SQL_STORE, "Update schemas\n");

	for (rid = store->table_api.rids_next(schemas); !is_oid_nil(rid); rid = store->table_api.rids_next(schemas)) {
		sql_trans_update_schema(tr, rid);
	}
	store->table_api.rids_destroy(schemas);
}

static bool
load_trans(sql_trans* tr)
{
	sqlstore *store = tr->store;
	sql_schema *syss = find_sql_schema(tr, "sys");
	sql_table *sysschema = find_sql_table(tr, syss, "schemas");
	sql_column *sysschema_ids = find_sql_column(sysschema, "id");
	rids *schemas = store->table_api.rids_select(tr, sysschema_ids, NULL, NULL);
	oid rid;

	TRC_DEBUG(SQL_STORE, "Load transaction\n");

	for (rid = store->table_api.rids_next(schemas); !is_oid_nil(rid); rid = store->table_api.rids_next(schemas)) {
		sql_schema *ns = load_schema(tr, rid);
		if (ns == NULL)
			return false;
		if (!instore(ns->base.id)) {
			if (os_add(tr->cat->schemas, tr, ns->base.name, &ns->base)) {
				sql_trans_destroy(tr);
				return false;
			}
			if (isTempSchema(ns))
				tr->tmp = ns;
		}
	}
	store->table_api.rids_destroy(schemas);
	return true;
}

static sqlid
next_oid(sqlstore *store)
{
	sqlid id = 0;
	MT_lock_set(&store->lock);
	id = store->obj_id++;
	MT_lock_unset(&store->lock);
	return id;
}

sqlid
store_next_oid(sqlstore *store)
{
	return next_oid(store);
}

static void
insert_schemas(sql_trans *tr)
{
	sqlstore *store = tr->store;
	sql_schema *syss = find_sql_schema(tr, "sys");
	sql_table *sysschema = find_sql_table(tr, syss, "schemas");
	sql_table *systable = find_sql_table(tr, syss, "_tables");
	sql_table *syscolumn = find_sql_table(tr, syss, "_columns");
	node *o;

	struct os_iter si;
	os_iterator(&si, tr->cat->schemas, tr, NULL);
	for (sql_base *b = oi_next(&si); b; b = oi_next(&si)) {
		sql_schema *s = (sql_schema*)b;

		if (isDeclaredSchema(s))
			continue;
		store->table_api.table_insert(tr, sysschema, &s->base.id, s->base.name, &s->auth_id, &s->owner, &s->system);
		struct os_iter oi;
		os_iterator(&oi, s->tables, tr, NULL);
		for (sql_base *b = oi_next(&oi); b; b = oi_next(&oi)) {
			sql_table *t = (sql_table*)b;
			sht ca = t->commit_action;

			store->table_api.table_insert(tr, systable, &t->base.id, t->base.name, &s->base.id, ATOMnilptr(TYPE_str), &t->type, &t->system, &ca, &t->access);
			for (o = t->columns.set->h; o; o = o->next) {
				sql_column *c = o->data;

				store->table_api.table_insert(tr, syscolumn, &c->base.id, c->base.name, c->type.type->sqlname, &c->type.digits, &c->type.scale, &t->base.id, (c->def) ? c->def : ATOMnilptr(TYPE_str), &c->null, &c->colnr, (c->storage_type)? c->storage_type : ATOMnilptr(TYPE_str));
			}
		}
	}
}

static void
insert_types(sql_trans *tr, sql_table *systype)
{
	sqlstore *store = tr->store;
	for (node *n = types->h; n; n = n->next) {
		sql_type *t = n->data;
		int radix = t->radix, eclass = (int) t->eclass;
		sqlid next_schema = t->s ? t->s->base.id : 0;

		store->table_api.table_insert(tr, systype, &t->base.id, t->base.name, t->sqlname, &t->digits, &t->scale, &radix, &eclass, &next_schema);
	}
}

static void
insert_args(sql_trans *tr, sql_table *sysarg, list *args, sqlid funcid, const char *arg_def, int *number)
{
	sqlstore *store = tr->store;
	for (node *n = args->h; n; n = n->next) {
		sql_arg *a = n->data;
		sqlid id = next_oid(tr->store);
		int next_number = (*number)++;
		char buf[32], *next_name;

		if (a->name) {
			next_name = a->name;
		} else {
			snprintf(buf, sizeof(buf), arg_def, next_number);
			next_name = buf;
		}
		store->table_api.table_insert(tr, sysarg, &id, &funcid, next_name, a->type.type->sqlname, &a->type.digits, &a->type.scale, &a->inout, &next_number);
	}
}

static void
insert_functions(sql_trans *tr, sql_table *sysfunc, list *funcs_list, sql_table *sysarg)
{
	sqlstore *store = tr->store;
	for (node *n = funcs_list->h; n; n = n->next) {
		sql_func *f = n->data;
		bit se = (f->type == F_AGGR) ? FALSE : f->side_effect;
		int number = 0, ftype = (int) f->type, flang = (int) FUNC_LANG_INT;
		sqlid next_schema = f->s ? f->s->base.id : 0;

		store->table_api.table_insert(tr, sysfunc, &f->base.id, f->base.name, f->imp, f->mod, &flang, &ftype, &se, &f->varres, &f->vararg, &next_schema, &f->system, &f->semantics);
		if (f->res)
			insert_args(tr, sysarg, f->res, f->base.id, "res_%d", &number);
		if (f->ops)
			insert_args(tr, sysarg, f->ops, f->base.id, "arg_%d", &number);
	}
}

static int
table_next_column_nr(sql_table *t)
{
	int nr = cs_size(&t->columns);
	if (nr) {
		node *n = cs_last_node(&t->columns);
		if (n) {
			sql_column *c = n->data;

			nr = c->colnr+1;
		}
	}
	return nr;
}

static sql_column *
bootstrap_create_column(sql_trans *tr, sql_table *t, char *name, sqlid id, char *sqltype, unsigned int digits)
{
	sqlstore *store = tr->store;
	sql_column *col = SA_ZNEW(tr->sa, sql_column);

	if (store->obj_id <= id)
		store->obj_id = id+1;
	TRC_DEBUG(SQL_STORE, "Create column: %s\n", name);

	base_init(tr->sa, &col->base, id, t->base.flags, name);
	assert(col->base.id > 0);
	sql_find_subtype(&col->type, sqltype, digits, 0);
	col->def = NULL;
	col->null = 1;
	col->colnr = table_next_column_nr(t);
	col->t = t;
	col->unique = 0;
	col->storage_type = NULL;
	cs_add(&t->columns, col, TR_NEW);

	if (isTable(col->t))
		store->storage_api.create_col(tr, col);
	return col;
}

static sql_table *
create_sql_table_with_id(sql_allocator *sa, sqlid id, const char *name, sht type, bit system, int persistence, int commit_action, bte properties)
{
	sql_table *t = SA_ZNEW(sa, sql_table);

	assert((persistence==SQL_PERSIST ||
		persistence==SQL_DECLARED_TABLE ||
		commit_action) && commit_action>=0);
	assert(id);
	base_init(sa, &t->base, id, TR_NEW, name);
	t->type = type;
	t->system = system;
	t->persistence = (temp_t)persistence;
	t->commit_action = (ca_t)commit_action;
	t->query = NULL;
	t->access = 0;
	cs_new(&t->columns, sa, (fdestroy) &column_destroy);
	cs_new(&t->idxs, sa, (fdestroy) &idx_destroy);
	cs_new(&t->keys, sa, (fdestroy) &key_destroy);
	cs_new(&t->triggers, sa, (fdestroy) &trigger_destroy);
	if (isMergeTable(t) || isReplicaTable(t))
		cs_new(&t->members, sa, (fdestroy) &part_destroy);
	t->pkey = NULL;
	t->sz = COLSIZE;
	t->s = NULL;
	t->properties = properties;
	memset(&t->part, 0, sizeof(t->part));
	return t;
}

sql_table *
create_sql_table(sqlstore *store, sql_allocator *sa, const char *name, sht type, bit system, int persistence, int commit_action, bte properties)
{
	return create_sql_table_with_id(sa, next_oid(store), name, type, system, persistence, commit_action, properties);
}

static void
dup_sql_type(sql_trans *tr, sql_schema *s, sql_subtype *oc, sql_subtype *nc)
{
	nc->digits = oc->digits;
	nc->scale = oc->scale;
	nc->type = oc->type;
	if (s && nc->type->s) { /* user type */
		sql_type *lt = NULL;

		if (s->base.id == nc->type->s->base.id) {
			/* Current user type belongs to current schema. So search there for current user type. */
			lt = find_sql_type(tr, s, nc->type->sqlname);
		} else {
			/* Current user type belongs to another schema in the current transaction. Search there for current user type. */
			lt = sql_trans_bind_type(tr, NULL, nc->type->sqlname);
		}
		if (lt == NULL)
			GDKfatal("SQL type %s missing", nc->type->sqlname);
		sql_init_subtype(nc, lt, nc->digits, nc->scale);
	}
}

static sql_column *
dup_sql_column(sql_allocator *sa, sql_table *t, sql_column *c)
{
	sql_column *col = SA_ZNEW(sa, sql_column);

	base_init(sa, &col->base, c->base.id, c->base.flags, c->base.name);
	col->type = c->type; /* Both types belong to the same transaction, so no dup_sql_type call is needed */
	col->def = NULL;
	if (c->def)
		col->def = SA_STRDUP(sa, c->def);
	col->null = c->null;
	col->colnr = c->colnr;
	col->t = t;
	col->unique = c->unique;
	col->storage_type = NULL;
	if (c->storage_type)
		col->storage_type = SA_STRDUP(sa, c->storage_type);
	col->sorted = c->sorted;
	col->dcount = c->dcount;
	cs_add(&t->columns, col, TR_NEW);
	return col;
}

static sql_part *
dup_sql_part(sql_allocator *sa, sql_table *mt, sql_part *op)
{
	sql_part *p = SA_ZNEW(sa, sql_part);

	base_init(sa, &p->base, op->base.id, op->base.flags, op->base.name);
	p->with_nills = op->with_nills;

	if (isRangePartitionTable(mt)) {
		p->part.range.minvalue = SA_NEW_ARRAY(sa, char, op->part.range.minlength);
		p->part.range.maxvalue = SA_NEW_ARRAY(sa, char, op->part.range.maxlength);
		memcpy(p->part.range.minvalue, op->part.range.minvalue, op->part.range.minlength);
		memcpy(p->part.range.maxvalue, op->part.range.maxvalue, op->part.range.maxlength);
		p->part.range.minlength = op->part.range.minlength;
		p->part.range.maxlength = op->part.range.maxlength;
	} else if (isListPartitionTable(mt)) {
		p->part.values = list_new(sa, (fdestroy) &part_value_destroy);
		for (node *n = op->part.values->h ; n ; n = n->next) {
			sql_part_value *prev = (sql_part_value*) n->data, *nextv = SA_ZNEW(sa, sql_part_value);
			nextv->value = SA_NEW_ARRAY(sa, char, prev->length);
			memcpy(nextv->value, prev->value, prev->length);
			nextv->length = prev->length;
			list_append(p->part.values, nextv);
		}
	}
	cs_add(&mt->members, p, 0);
	p->t = mt;
	p->member = op->member;
	assert(p->member);
	return p;
}

sql_table *
dup_sql_table(sql_allocator *sa, sql_table *t)
{
	node *n;
	sql_table *nt = create_sql_table_with_id(sa, t->base.id, t->base.name, t->type, t->system, SQL_DECLARED_TABLE, t->commit_action, t->properties);

	nt->base.flags = t->base.flags;

	nt->access = t->access;
	nt->query = (t->query) ? SA_STRDUP(sa, t->query) : NULL;
	nt->s = t->s;

	if (isPartitionedByExpressionTable(nt)) {
		nt->part.pexp = SA_ZNEW(sa, sql_expression);
		nt->part.pexp->exp = SA_STRDUP(sa, t->part.pexp->exp);
		nt->part.pexp->type = t->part.pexp->type; /* No dup_sql_type call needed */
		nt->part.pexp->cols = SA_LIST(sa, (fdestroy) &int_destroy);
		for (n = t->part.pexp->cols->h; n; n = n->next) {
			int *nid = SA_NEW(sa, int);
			*nid = *(int *) n->data;
			list_append(nt->part.pexp->cols, nid);
		}
	}

	for (n = t->columns.set->h; n; n = n->next) {
		sql_column *c = n->data;
		sql_column *dup = dup_sql_column(sa, nt, c);
		if (isPartitionedByColumnTable(nt) && c->base.id == t->part.pcol->base.id)
			nt->part.pcol = dup;
	}

	nt->columns.dset = NULL;
	nt->columns.nelm = NULL;

	if (t->members.set)
		for (n = t->members.set->h; n; n = n->next)
			dup_sql_part(sa, nt, n->data);
	return nt;
}

static sql_table *
bootstrap_create_table(sql_trans *tr, sql_schema *s, char *name, sqlid id)
{
	sqlstore *store = tr->store;
	int istmp = isTempSchema(s);
	int persistence = istmp?SQL_GLOBAL_TEMP:SQL_PERSIST;
	sht commit_action = istmp?CA_PRESERVE:CA_COMMIT;
	sql_table *t;

	if (store->obj_id <= id)
		store->obj_id = id+1;
	t = create_sql_table_with_id(tr->sa, id, name, tt_table, 1, persistence, commit_action, 0);
	t->bootstrap = 1;

	TRC_DEBUG(SQL_STORE, "Create table: %s\n", name);

	t->base.flags = s->base.flags;
	t->query = NULL;
	t->s = s;
	if (os_add(s->tables, tr, name, &t->base)) {
		table_destroy(store, t);
		return NULL;
	}

	if (isTable(t))
		store->storage_api.create_del(tr, t);
	return t;
}

static sql_schema *
bootstrap_create_schema(sql_trans *tr, char *name, sqlid id, sqlid auth_id, int owner)
{
	sqlstore *store = tr->store;
	sql_schema *s = SA_ZNEW(tr->sa, sql_schema);

	if (store->obj_id <= id)
		store->obj_id = id+1;
	TRC_DEBUG(SQL_STORE, "Create schema: %s %d %d\n", name, auth_id, owner);

	if (strcmp(name, dt_schema) == 0) {
		base_init(tr->sa, &s->base, (sqlid) FUNC_OIDS - 1, TR_NEW, name);
	} else {
		base_init(tr->sa, &s->base, id, TR_NEW, name);
	}
	s->auth_id = auth_id;
	s->owner = owner;
	s->system = TRUE;
	s->tables = os_new(tr->sa, (destroy_fptr) &table_destroy, false, true);
	s->types = os_new(tr->sa, (destroy_fptr) &type_destroy, false, false);
	s->funcs = os_new(tr->sa, (destroy_fptr) &func_destroy, false, false);
	s->seqs = os_new(tr->sa, (destroy_fptr) &seq_destroy, false, true);
	s->keys = os_new(tr->sa, (destroy_fptr) &key_destroy, false, true);
	s->idxs = os_new(tr->sa, (destroy_fptr) &idx_destroy, false, true);
	s->triggers = os_new(tr->sa, (destroy_fptr) &trigger_destroy, false, true);
	s->parts = os_new(tr->sa, (destroy_fptr) &part_destroy, false, false);
	if (os_add(tr->cat->schemas, tr, s->base.name, &s->base)) {
		schema_destroy(store, s);
		return NULL;
	}
	if (isTempSchema(s))
		tr->tmp = s;

	s->store = tr->store;
	return s;
}

static sqlstore *
store_load(sqlstore *store, sql_allocator *pa)
{
	sql_allocator *sa;
	sql_trans *tr;
	sql_table *t, *types, *functions, *arguments;
	sql_schema *s;

	lng lng_store_oid;

	store->sa = pa;
	sa = sa_create(pa);
	if (!sa || !store->sa)
		return NULL;

	store->first = store->logger_api.log_isnew(store);

	types_init(store->sa); /* initialize global lists of types and functions, TODO: needs to move */

	/* we store some spare oids */
	store->obj_id = FUNC_OIDS;

	if (!sequences_init())
		return NULL;
	tr = sql_trans_create(store, NULL, NULL);
	if (!tr)
		return NULL;
	tr->store = store;

	/* for now use malloc and free */
	store->active = list_create(NULL);

	if (store->first) {
		/* cannot initialize database in readonly mode */
		if (store->readonly)
			return NULL;
		if (!tr) {
			TRC_CRITICAL(SQL_STORE, "Failed to start a transaction while loading the storage\n");
			return NULL;
		}
	}
	tr->active = 1;

	s = bootstrap_create_schema(tr, "sys", 2000, ROLE_SYSADMIN, USER_MONETDB);
	if (!store->first)
		s->base.flags = 0;

	t = bootstrap_create_table(tr, s, "schemas", 2001);
	bootstrap_create_column(tr, t, "id", 2002, "int", 32);
	bootstrap_create_column(tr, t, "name", 2003, "varchar", 1024);
	bootstrap_create_column(tr, t, "authorization", 2004, "int", 32);
	bootstrap_create_column(tr, t, "owner", 2005, "int", 32);
	bootstrap_create_column(tr, t, "system", 2006, "boolean", 1);

	types = t = bootstrap_create_table(tr, s, "types", 2007);
	bootstrap_create_column(tr, t, "id", 2008, "int", 32);
	bootstrap_create_column(tr, t, "systemname", 2009, "varchar", 256);
	bootstrap_create_column(tr, t, "sqlname", 2010, "varchar", 1024);
	bootstrap_create_column(tr, t, "digits", 2011, "int", 32);
	bootstrap_create_column(tr, t, "scale", 2012, "int", 32);
	bootstrap_create_column(tr, t, "radix", 2013, "int", 32);
	bootstrap_create_column(tr, t, "eclass", 2014, "int", 32);
	bootstrap_create_column(tr, t, "schema_id", 2015, "int", 32);

	functions = t = bootstrap_create_table(tr, s, "functions", 2016);
	bootstrap_create_column(tr, t, "id", 2017, "int", 32);
	bootstrap_create_column(tr, t, "name", 2018, "varchar", 256);
	bootstrap_create_column(tr, t, "func", 2019, "varchar", 8196);
	bootstrap_create_column(tr, t, "mod", 2020, "varchar", 8196);

	/* language asm=0, sql=1, R=2, C=3, J=4 */
	bootstrap_create_column(tr, t, "language", 2021, "int", 32);

	/* func, proc, aggr or filter */
	bootstrap_create_column(tr, t, "type", 2022, "int", 32);
	bootstrap_create_column(tr, t, "side_effect", 2023, "boolean", 1);
	bootstrap_create_column(tr, t, "varres", 2024, "boolean", 1);
	bootstrap_create_column(tr, t, "vararg", 2025, "boolean", 1);
	bootstrap_create_column(tr, t, "schema_id", 2026, "int", 32);
	bootstrap_create_column(tr, t, "system", 2027, "boolean", 1);
	bootstrap_create_column(tr, t, "semantics", 2162, "boolean", 1);

	arguments = t = bootstrap_create_table(tr, s, "args", 2028);
	bootstrap_create_column(tr, t, "id", 2029, "int", 32);
	bootstrap_create_column(tr, t, "func_id", 2030, "int", 32);
	bootstrap_create_column(tr, t, "name", 2031, "varchar", 256);
	bootstrap_create_column(tr, t, "type", 2032, "varchar", 1024);
	bootstrap_create_column(tr, t, "type_digits", 2033, "int", 32);
	bootstrap_create_column(tr, t, "type_scale", 2034, "int", 32);
	bootstrap_create_column(tr, t, "inout", 2035, "tinyint", 8);
	bootstrap_create_column(tr, t, "number", 2036, "int", 32);

	t = bootstrap_create_table(tr, s, "sequences", 2037);
	bootstrap_create_column(tr, t, "id", 2038, "int", 32);
	bootstrap_create_column(tr, t, "schema_id", 2039, "int", 32);
	bootstrap_create_column(tr, t, "name", 2040, "varchar", 256);
	bootstrap_create_column(tr, t, "start", 2041, "bigint", 64);
	bootstrap_create_column(tr, t, "minvalue", 2042, "bigint", 64);
	bootstrap_create_column(tr, t, "maxvalue", 2043, "bigint", 64);
	bootstrap_create_column(tr, t, "increment", 2044, "bigint", 64);
	bootstrap_create_column(tr, t, "cacheinc", 2045, "bigint", 64);
	bootstrap_create_column(tr, t, "cycle", 2046, "boolean", 1);

	t = bootstrap_create_table(tr, s, "table_partitions", 2047);
	bootstrap_create_column(tr, t, "id", 2048, "int", 32);
	bootstrap_create_column(tr, t, "table_id", 2049, "int", 32);
	bootstrap_create_column(tr, t, "column_id", 2050, "int", 32);
	bootstrap_create_column(tr, t, "expression", 2051, "varchar", STORAGE_MAX_VALUE_LENGTH);
	bootstrap_create_column(tr, t, "type", 2052, "tinyint", 8);

	t = bootstrap_create_table(tr, s, "range_partitions", 2053);
	bootstrap_create_column(tr, t, "table_id", 2054, "int", 32);
	bootstrap_create_column(tr, t, "partition_id", 2055, "int", 32);
	bootstrap_create_column(tr, t, "minimum", 2056, "varchar", STORAGE_MAX_VALUE_LENGTH);
	bootstrap_create_column(tr, t, "maximum", 2057, "varchar", STORAGE_MAX_VALUE_LENGTH);
	bootstrap_create_column(tr, t, "with_nulls", 2058, "boolean", 1);

	t = bootstrap_create_table(tr, s, "value_partitions", 2059);
	bootstrap_create_column(tr, t, "table_id", 2060, "int", 32);
	bootstrap_create_column(tr, t, "partition_id", 2061, "int", 32);
	bootstrap_create_column(tr, t, "value", 2062, "varchar", STORAGE_MAX_VALUE_LENGTH);

	t = bootstrap_create_table(tr, s, "dependencies", 2063);
	bootstrap_create_column(tr, t, "id", 2064, "int", 32);
	bootstrap_create_column(tr, t, "depend_id", 2065, "int", 32);
	bootstrap_create_column(tr, t, "depend_type", 2066, "smallint", 16);


	t = bootstrap_create_table(tr, s, "_tables", 2067);
	bootstrap_create_column(tr, t, "id", 2068, "int", 32);
	bootstrap_create_column(tr, t, "name", 2069, "varchar", 1024);
	bootstrap_create_column(tr, t, "schema_id", 2070, "int", 32);
	bootstrap_create_column(tr, t, "query", 2071, "varchar", 1 << 20);
	bootstrap_create_column(tr, t, "type", 2072, "smallint", 16);
	bootstrap_create_column(tr, t, "system", 2073, "boolean", 1);
	bootstrap_create_column(tr, t, "commit_action", 2074, "smallint", 16);
	bootstrap_create_column(tr, t, "access", 2075, "smallint", 16);

	t = bootstrap_create_table(tr, s, "_columns", 2076);
	bootstrap_create_column(tr, t, "id", 2077, "int", 32);
	bootstrap_create_column(tr, t, "name", 2078, "varchar", 1024);
	bootstrap_create_column(tr, t, "type", 2079, "varchar", 1024);
	bootstrap_create_column(tr, t, "type_digits", 2080, "int", 32);
	bootstrap_create_column(tr, t, "type_scale", 2081, "int", 32);
	bootstrap_create_column(tr, t, "table_id", 2082, "int", 32);
	bootstrap_create_column(tr, t, "default", 2083, "varchar", STORAGE_MAX_VALUE_LENGTH);
	bootstrap_create_column(tr, t, "null", 2084, "boolean", 1);
	bootstrap_create_column(tr, t, "number", 2085, "int", 32);
	bootstrap_create_column(tr, t, "storage", 2086, "varchar", 2048);

	t = bootstrap_create_table(tr, s, "keys", 2087);
	bootstrap_create_column(tr, t, "id", 2088, "int", 32);
	bootstrap_create_column(tr, t, "table_id", 2089, "int", 32);
	bootstrap_create_column(tr, t, "type", 2090, "int", 32);
	bootstrap_create_column(tr, t, "name", 2091, "varchar", 1024);
	bootstrap_create_column(tr, t, "rkey", 2092, "int", 32);
	bootstrap_create_column(tr, t, "action", 2093, "int", 32);

	t = bootstrap_create_table(tr, s, "idxs", 2094);
	bootstrap_create_column(tr, t, "id", 2095, "int", 32);
	bootstrap_create_column(tr, t, "table_id", 2096, "int", 32);
	bootstrap_create_column(tr, t, "type", 2097, "int", 32);
	bootstrap_create_column(tr, t, "name", 2098, "varchar", 1024);

	t = bootstrap_create_table(tr, s, "triggers", 2099);
	bootstrap_create_column(tr, t, "id", 2100, "int", 32);
	bootstrap_create_column(tr, t, "name", 2101, "varchar", 1024);
	bootstrap_create_column(tr, t, "table_id", 2102, "int", 32);
	bootstrap_create_column(tr, t, "time", 2103, "smallint", 16);
	bootstrap_create_column(tr, t, "orientation", 2104, "smallint", 16);
	bootstrap_create_column(tr, t, "event", 2105, "smallint", 16);
	bootstrap_create_column(tr, t, "old_name", 2106, "varchar", 1024);
	bootstrap_create_column(tr, t, "new_name", 2107, "varchar", 1024);
	bootstrap_create_column(tr, t, "condition", 2108, "varchar", 2048);
	bootstrap_create_column(tr, t, "statement", 2109, "varchar", 2048);

	t = bootstrap_create_table(tr, s, "objects", 2110);
	bootstrap_create_column(tr, t, "id", 2111, "int", 32);
	bootstrap_create_column(tr, t, "name", 2112, "varchar", 1024);
	bootstrap_create_column(tr, t, "nr", 2113, "int", 32);
	bootstrap_create_column(tr, t, "sub", 2163, "int", 32);

	s = bootstrap_create_schema(tr, "tmp", 2114, ROLE_SYSADMIN, USER_MONETDB);
	store->tmp = s;

	t = bootstrap_create_table(tr, s, "_tables", 2115);
	bootstrap_create_column(tr, t, "id", 2116, "int", 32);
	bootstrap_create_column(tr, t, "name", 2117, "varchar", 1024);
	bootstrap_create_column(tr, t, "schema_id", 2118, "int", 32);
	bootstrap_create_column(tr, t, "query", 2119, "varchar", 1 << 20);
	bootstrap_create_column(tr, t, "type", 2120, "smallint", 16);
	bootstrap_create_column(tr, t, "system", 2121, "boolean", 1);
	bootstrap_create_column(tr, t, "commit_action", 2122, "smallint", 16);
	bootstrap_create_column(tr, t, "access", 2123, "smallint", 16);

	t = bootstrap_create_table(tr, s, "_columns", 2124);
	bootstrap_create_column(tr, t, "id", 2125, "int", 32);
	bootstrap_create_column(tr, t, "name", 2126, "varchar", 1024);
	bootstrap_create_column(tr, t, "type", 2127, "varchar", 1024);
	bootstrap_create_column(tr, t, "type_digits", 2128, "int", 32);
	bootstrap_create_column(tr, t, "type_scale", 2129, "int", 32);
	bootstrap_create_column(tr, t, "table_id", 2130, "int", 32);
	bootstrap_create_column(tr, t, "default", 2131, "varchar", STORAGE_MAX_VALUE_LENGTH);
	bootstrap_create_column(tr, t, "null", 2132, "boolean", 1);
	bootstrap_create_column(tr, t, "number", 2133, "int", 32);
	bootstrap_create_column(tr, t, "storage", 2134, "varchar", 2048);

	t = bootstrap_create_table(tr, s, "keys", 2135);
	bootstrap_create_column(tr, t, "id", 2136, "int", 32);
	bootstrap_create_column(tr, t, "table_id", 2137, "int", 32);
	bootstrap_create_column(tr, t, "type", 2138, "int", 32);
	bootstrap_create_column(tr, t, "name", 2139, "varchar", 1024);
	bootstrap_create_column(tr, t, "rkey", 2140, "int", 32);
	bootstrap_create_column(tr, t, "action", 2141, "int", 32);

	t = bootstrap_create_table(tr, s, "idxs", 2142);
	bootstrap_create_column(tr, t, "id", 2143, "int", 32);
	bootstrap_create_column(tr, t, "table_id", 2144, "int", 32);
	bootstrap_create_column(tr, t, "type", 2145, "int", 32);
	bootstrap_create_column(tr, t, "name", 2146, "varchar", 1024);

	t = bootstrap_create_table(tr, s, "triggers", 2147);
	bootstrap_create_column(tr, t, "id", 2148, "int", 32);
	bootstrap_create_column(tr, t, "name", 2149, "varchar", 1024);
	bootstrap_create_column(tr, t, "table_id", 2150, "int", 32);
	bootstrap_create_column(tr, t, "time", 2151, "smallint", 16);
	bootstrap_create_column(tr, t, "orientation", 2152, "smallint", 16);
	bootstrap_create_column(tr, t, "event", 2153, "smallint", 16);
	bootstrap_create_column(tr, t, "old_name", 2154, "varchar", 1024);
	bootstrap_create_column(tr, t, "new_name", 2155, "varchar", 1024);
	bootstrap_create_column(tr, t, "condition", 2156, "varchar", 2048);
	bootstrap_create_column(tr, t, "statement", 2157, "varchar", 2048);

	t = bootstrap_create_table(tr, s, "objects", 2158);
	bootstrap_create_column(tr, t, "id", 2159, "int", 32);
	bootstrap_create_column(tr, t, "name", 2160, "varchar", 1024);
	bootstrap_create_column(tr, t, "nr", 2161, "int", 32);
	bootstrap_create_column(tr, t, "sub", 2164, "int", 32);

	(void) bootstrap_create_schema(tr, dt_schema, -1, ROLE_SYSADMIN, USER_MONETDB);

	if (store->first) {
		insert_types(tr, types);
		insert_functions(tr, functions, funcs, arguments);
		insert_schemas(tr);

	} else {
		tr->active = 0;
	}

	if (sql_trans_commit(tr) != SQL_OK)
		TRC_CRITICAL(SQL_STORE, "Cannot commit initial transaction\n");
	tr->ts = store_timestamp(store);

	store->logger_api.get_sequence(store, OBJ_SID, &lng_store_oid);
	store->prev_oid = (sqlid)lng_store_oid;
	if (store->obj_id < store->prev_oid)
		store->obj_id = store->prev_oid;

	/* load remaining schemas, tables, columns etc */
	tr->active = 1;
	if (!store->first && !load_trans(tr)) {
		return NULL;
	}
	tr->active = 0;
	sql_trans_destroy(tr);
	store->initialized = 1;
	return store;
}

sqlstore *
store_init(sql_allocator *pa, int debug, store_type store_tpe, int readonly, int singleuser)
{
	sqlstore *store = ZNEW(sqlstore);

	if (!store)
		return NULL;

	*store = (sqlstore) {
		.readonly = readonly,
		.singleuser = singleuser,
		.debug = debug,
		.transaction = ATOMIC_VAR_INIT(TRANSACTION_ID_BASE),
	};

	(void)store_timestamp(store); /* increment once */
	MT_lock_init(&store->lock, "sqlstore_lock");

	MT_lock_set(&store->lock);
	//MT_lock_set(&flush_lock);

	/* initialize empty bats */
	switch (store_tpe) {
	case store_bat:
	case store_mem:
		if (bat_utils_init() == -1) {
			MT_lock_unset(&store->lock);
			return NULL;
		}
		bat_storage_init(&store->storage_api);
		bat_table_init(&store->table_api);
		bat_logger_init(&store->logger_api);
		break;
	default:
		break;
	}
	store->active_type = store_tpe;
	int v = 1;
	if (!store->logger_api.create ||
	    store->logger_api.create(store, debug, "sql_logs", CATALOG_VERSION*v) != LOG_OK) {
		MT_lock_unset(&store->lock);
		return NULL;
	}

	/* create the initial store structure or re-load previous data */
	MT_lock_unset(&store->lock);
	//MT_lock_unset(&flush_lock);
	return store_load(store, pa);
}

static int
store_needs_vacuum( sqlstore *store )
{
	//size_t max_dels = GDKdebug & FORCEMITOMASK ? 1 : 128;

	(void)store;
	return 0;
#if 0
	sql_schema *s = (sql_schema*)os_find_name(store->cat->schemas, NULL, "sys"); /* sys schema if first */
	struct os_iter oi;
	os_iterator(&oi, s->tables, NULL, NULL);
	for (sql_base *b = oi_next(&oi); b; b = oi_next(&oi)) {
		sql_table *t = (sql_table*)b;
		sql_column *c = t->columns.set->h->data;

		(void)c;
		if (!t->system)
			continue;
		/* no inserts, updates and enough deletes ? */
		/*
		if (store->storage_api.count_col(tr, c, 0) == 0 &&
		    store->storage_api.count_upd(tr, t) == 0 &&
		    store->storage_api.count_del(tr, t) >= max_dels)
			return 1;
			*/
	}
	return 0;
#endif
}

static int
store_vacuum( sql_trans *tr )
{
	sqlstore *store = tr->store;
	/* tables */
	size_t max_dels = GDKdebug & FORCEMITOMASK ? 1 : 128;
	sql_schema *s = find_sql_schema(tr, "sys");

	struct os_iter oi;
	os_iterator(&oi, s->tables, tr, NULL);
	for (sql_base *b = oi_next(&oi); b; b = oi_next(&oi)) {
		sql_table *t = (sql_table*)b;
		sql_column *c = t->columns.set->h->data;

		if (!t->system)
			continue;
		if (store->storage_api.count_col(tr, c, 0) == 0 &&
		    store->storage_api.count_col(tr, c, 2) == 0 &&
		    store->storage_api.count_del(tr, t, 0) >= max_dels)
			if (store->table_api.table_vacuum(tr, t) != SQL_OK)
				return -1;
	}
	return 0;
}

// All this must only be accessed while holding the store->lock.
// The exception is flush_now, which can be set by anyone at any
// time and therefore needs some special treatment.
static struct {
	// These two are inputs, set from outside the store_manager
	bool enabled;
	ATOMIC_TYPE flush_now;
	// These are state set from within the store_manager
	bool working;
	int countdown_ms;
	unsigned int cycle;
	char *reason_to;
	char *reason_not_to;
} flusher = {
	.flush_now = ATOMIC_VAR_INIT(0),
	.enabled = true,
};

static void
flusher_new_cycle(void)
{
	int cycle_time = GDKdebug & FORCEMITOMASK ? 500 : 50000;

	// do not touch .enabled and .flush_now, those are inputs
	flusher.working = false;
	flusher.countdown_ms = cycle_time;
	flusher.cycle += 1;
	flusher.reason_to = NULL;
	flusher.reason_not_to = NULL;
}

void
store_exit(sqlstore *store)
{
	sql_allocator *sa = store->sa;
	MT_lock_set(&store->lock);

	TRC_DEBUG(SQL_STORE, "Store locked\n");
	//MT_lock_set(&flush_lock);

	if (store->cat) {
		MT_lock_unset(&store->lock);
		if (store->changes) {
			ulng oldest = store_timestamp(store)+1;
			for(node *n=store->changes->h; n; n = n->next) {
				sql_change *c = n->data;

				if (c->cleanup && !c->cleanup(store, c, oldest, oldest))
					assert(0);
				else
					_DELETE(c);
			}
			list_destroy(store->changes);
		}
		os_destroy(store->cat->objects, store);
		os_destroy(store->cat->schemas, store);
		_DELETE(store->cat);
		sequences_exit();
		MT_lock_set(&store->lock);
	}
	store->logger_api.destroy(store);

	list_destroy(store->active);

	TRC_DEBUG(SQL_STORE, "Store unlocked\n");
	MT_lock_unset(&store->lock);
	sa_destroy(sa);
	_DELETE(store);
}

/* call locked! */
static int
store_apply_deltas(sqlstore *store)
{
	int res = LOG_OK;

	flusher.working = true;

	store_lock(store);
	ulng oldest = store_oldest(store, TRANSACTION_ID_BASE);
	store_unlock(store);
	if (oldest)
	    res = store->logger_api.flush(store, oldest);
	flusher.working = false;
	return res;
}


/* Call while holding store->lock */
static void
wait_until_flusher_idle(sqlstore *store)
{
	while (flusher.working) {
		const int sleeptime = 100;
		MT_lock_unset(&store->lock);
		MT_sleep_ms(sleeptime);
		MT_lock_set(&store->lock);
	}
}
void
store_suspend_log(sqlstore *store)
{
	MT_lock_set(&store->lock);
	flusher.enabled = false;
	wait_until_flusher_idle(store);
	MT_lock_unset(&store->lock);
}

void
store_resume_log(sqlstore *store)
{
	(void)store;
	//MT_lock_set(&flush_lock);
	//flusher.enabled = true;
	//MT_lock_unset(&flush_lock);
}

void
store_manager(sqlstore *store)
{
	MT_thread_setworking("sleeping");

	// In the main loop we always hold the lock except when sleeping
	//MT_lock_set(&flush_lock);

	for (;;) {
		int res;

		if (store->logger_api.changes(store) <= 0) {
			if (GDKexiting())
				break;
			const int sleeptime = 100;
			//MT_lock_unset(&flush_lock);
			MT_sleep_ms(sleeptime);
			flusher.countdown_ms -= sleeptime;
			//MT_lock_set(&flush_lock);
			continue;
		}
		if (GDKexiting())
			break;

		MT_thread_setworking("flushing");
		res = store_apply_deltas(store);

		if (res != LOG_OK) {
			//MT_lock_unset(&flush_lock);
			GDKfatal("write-ahead logging failure, disk full?");
		}

		if (GDKexiting())
			break;
		store->storage_api.cleanup();
		flusher_new_cycle();
		MT_thread_setworking("sleeping");
		TRC_DEBUG(SQL_STORE, "Store flusher done\n");
	}

	// End of loop, end of lock
	//MT_lock_unset(&flush_lock);
}

void
idle_manager(sqlstore *store)
{
	const int sleeptime = GDKdebug & FORCEMITOMASK ? 10 : 50;
	const int timeout = GDKdebug & FORCEMITOMASK ? 50 : 5000;

	MT_thread_setworking("sleeping");
	//MT_lock_set(&flush_lock);

	while (!GDKexiting()) {
		int t;

		for (t = timeout; t > 0; t -= sleeptime) {
			//MT_lock_unset(&flush_lock);
			MT_sleep_ms(sleeptime);
			//MT_lock_set(&flush_lock);
			if (GDKexiting()) {
				//MT_lock_unset(&flush_lock);
				return;
			}
		}
		MT_lock_set(&store->lock);
		if (ATOMIC_GET(&store->nr_active) || GDKexiting() || !store_needs_vacuum(store)) {
			MT_lock_unset(&store->lock);
			continue;
		}

		sql_allocator *sa = sa_create(NULL);
		sql_session *s = sql_session_create(store, sa, 0);
		if (!s) {
			MT_lock_unset(&store->lock);
			sa_destroy(sa);
			continue;
		}
		MT_thread_setworking("vacuuming");
		sql_trans_begin(s);
		if (store_vacuum( s->tr ) == 0)
			sql_trans_commit(s->tr);
		sql_trans_end(s, 1);
		sql_session_destroy(s);
		sa_destroy(sa);

		MT_lock_unset(&store->lock);
		MT_thread_setworking("sleeping");
	}
	//MT_lock_unset(&flush_lock);
}

void
store_lock(sqlstore *store)
{
	MT_lock_set(&store->lock);
	/* tell GDK allocation functions to ignore limits */
	MT_thread_setworking("store locked");
}

void
store_unlock(sqlstore *store)
{
	TRC_DEBUG(SQL_STORE, "Store unlocked\n");
	/* tell GDK allocation functions to honor limits again */
	MT_thread_setworking("store unlocked");
	MT_lock_unset(&store->lock);
}

int
store_readonly(sqlstore *store)
{
	return store->readonly;
}

// Helper function for tar_write_header.
// Our stream.h makes sure __attribute__ exists.
static void __attribute__((__format__(__printf__, 3, 4)))
tar_write_header_field(char **cursor_ptr, size_t size, const char *fmt, ...)
{
	va_list ap;

	va_start(ap, fmt);
	(void)vsnprintf(*cursor_ptr, size + 1, fmt, ap);
	va_end(ap);

	/* At first reading you might wonder why add `size` instead
	 * of the byte count returned by vsnprintf. The reason is
	 * that we want to move `*cursor_ptr` to the start of the next
	 * field, not to the unused part of this field.
	 */
	*cursor_ptr += size;
}

#define TAR_BLOCK_SIZE (512)

// Write a tar header to the given stream.
static gdk_return
tar_write_header(stream *tarfile, const char *path, time_t mtime, size_t size)
{
	char buf[TAR_BLOCK_SIZE] = {0};
	char *cursor = buf;
	char *chksum;

	// We set the uid/gid fields to 0 and the uname/gname fields to "".
	// When unpacking as a normal user, they are ignored and the files are
	// owned by that user. When unpacking as root it is reasonable that
	// the resulting files are owned by root.

	// The following is taken directly from the definition found
	// in /usr/include/tar.h on a Linux system.
	tar_write_header_field(&cursor, 100, "%s", path);   // name[100]
	tar_write_header_field(&cursor, 8, "0000644");      // mode[8]
	tar_write_header_field(&cursor, 8, "%07o", 0U);      // uid[8]
	tar_write_header_field(&cursor, 8, "%07o", 0U);      // gid[8]
	tar_write_header_field(&cursor, 12, "%011zo", size);      // size[12]
	tar_write_header_field(&cursor, 12, "%011lo", (unsigned long)mtime); // mtime[12]
	chksum = cursor; // use this later to set the computed checksum
	tar_write_header_field(&cursor, 8, "%8s", ""); // chksum[8]
	*cursor++ = '0'; // typeflag REGTYPE
	tar_write_header_field(&cursor, 100, "%s", "");  // linkname[100]
	tar_write_header_field(&cursor, 6, "%s", "ustar"); // magic[6]
	tar_write_header_field(&cursor, 2, "%02o", 0U); // version, not null terminated
	tar_write_header_field(&cursor, 32, "%s", ""); // uname[32]
	tar_write_header_field(&cursor, 32, "%s", ""); // gname[32]
	tar_write_header_field(&cursor, 8, "%07o", 0U); // devmajor[8]
	tar_write_header_field(&cursor, 8, "%07o", 0U); // devminor[8]
	tar_write_header_field(&cursor, 155, "%s", ""); // prefix[155]

	assert(cursor - buf == 500);

	unsigned sum = 0;
	for (int i = 0; i < TAR_BLOCK_SIZE; i++)
		sum += (unsigned char) buf[i];

	tar_write_header_field(&chksum, 8, "%06o", sum);

	if (mnstr_write(tarfile, buf, TAR_BLOCK_SIZE, 1) != 1) {
		char *err = mnstr_error(tarfile);
		GDKerror("error writing tar header %s: %s", path, err);
		free(err);
		return GDK_FAIL;
	}

	return GDK_SUCCEED;
}

/* Write data to the stream, padding it with zeroes up to the next
 * multiple of TAR_BLOCK_SIZE.  Make sure all writes are in multiples
 * of TAR_BLOCK_SIZE.
 */
static gdk_return
tar_write(stream *outfile, const char *data, size_t size)
{
	const size_t tail = size % TAR_BLOCK_SIZE;
	const size_t bulk = size - tail;

	if (bulk) {
		size_t written = mnstr_write(outfile, data, 1, bulk);
		if (written != bulk) {
			GDKerror("Wrote only %zu bytes instead of first %zu", written, bulk);
			return GDK_FAIL;
		}
	}

	if (tail) {
		char buf[TAR_BLOCK_SIZE] = {0};
		memcpy(buf, data + bulk, tail);
		size_t written = mnstr_write(outfile, buf, 1, TAR_BLOCK_SIZE);
		if (written != TAR_BLOCK_SIZE) {
			GDKerror("Wrote only %zu tail bytes instead of %d", written, TAR_BLOCK_SIZE);
			return GDK_FAIL;
		}
	}

	return GDK_SUCCEED;
}

static gdk_return
tar_write_data(stream *tarfile, const char *path, time_t mtime, const char *data, size_t size)
{
	gdk_return res;

	res = tar_write_header(tarfile, path, mtime, size);
	if (res != GDK_SUCCEED)
		return res;

	return tar_write(tarfile, data, size);
}

static gdk_return
tar_copy_stream(stream *tarfile, const char *path, time_t mtime, stream *contents, ssize_t size)
{
	const ssize_t bufsize = 64 * 1024;
	gdk_return ret = GDK_FAIL;
	ssize_t file_size;
	char *buf = NULL;
	ssize_t to_read;

	file_size = getFileSize(contents);
	if (file_size < size) {
		GDKerror("Have to copy %zd bytes but only %zd exist in %s", size, file_size, path);
		goto end;
	}

	assert( (bufsize % TAR_BLOCK_SIZE) == 0);
	assert(bufsize >= TAR_BLOCK_SIZE);

	buf = GDKmalloc(bufsize);
	if (!buf) {
		GDKerror("could not allocate buffer");
		goto end;
	}

	if (tar_write_header(tarfile, path, mtime, size) != GDK_SUCCEED)
		goto end;

	to_read = size;

	while (to_read > 0) {
		ssize_t chunk = (to_read <= bufsize) ? to_read : bufsize;
		ssize_t nbytes = mnstr_read(contents, buf, 1, chunk);
		if (nbytes != chunk) {
			char *err = mnstr_error(contents);
			GDKerror("Read only %zd/%zd bytes of component %s: %s", nbytes, chunk, path, err);
			free(err);
			goto end;
		}
		ret = tar_write(tarfile, buf, chunk);
		if (ret != GDK_SUCCEED)
			goto end;
		to_read -= chunk;
	}

	ret = GDK_SUCCEED;
end:
	if (buf)
		GDKfree(buf);
	return ret;
}

static gdk_return
hot_snapshot_write_tar(stream *out, const char *prefix, char *plan)
{
	gdk_return ret = GDK_FAIL;
	const char *p = plan; // our cursor in the plan
	time_t timestamp = 0;
	// Name convention: _path for the absolute path
	// and _name for the corresponding local relative path
	char abs_src_path[2 * FILENAME_MAX];
	char *src_name = abs_src_path;
	char dest_path[100]; // size imposed by tar format.
	char *dest_name = dest_path + snprintf(dest_path, sizeof(dest_path), "%s/", prefix);
	stream *infile = NULL;

	int len;
	if (sscanf(p, "%[^\n]\n%n", abs_src_path, &len) != 1) {
		GDKerror("internal error: first line of plan is malformed");
		goto end;
	}
	p += len;
	src_name = abs_src_path + len - 1; // - 1 because len includes the trailing newline
	*src_name++ = DIR_SEP;

	char command;
	long size;
	while (sscanf(p, "%c %ld %100s\n%n", &command, &size, src_name, &len) == 3) {
		p += len;
		strcpy(dest_name, src_name);
		if (size < 0) {
			GDKerror("malformed snapshot plan for %s: size %ld < 0", src_name, size);
			goto end;
		}
		switch (command) {
			case 'c':
				infile = open_rstream(abs_src_path);
				if (!infile) {
					GDKerror("%s", mnstr_peek_error(NULL));
					goto end;
				}
				if (tar_copy_stream(out, dest_path, timestamp, infile, size) != GDK_SUCCEED)
					goto end;
				close_stream(infile);
				infile = NULL;
				break;
			case 'w':
				if (tar_write_data(out, dest_path, timestamp, p, size) != GDK_SUCCEED)
					goto end;
				p += size;
				break;
			default:
				GDKerror("Unknown command in snapshot plan: %c (%s)", command, src_name);
				goto end;
		}
		mnstr_flush(out, MNSTR_FLUSH_ALL);
	}

	// write a trailing block of zeros. If it succeeds, this function succeeds.
	char a;
	a = '\0';
	ret = tar_write(out, &a, 1);
	if (ret == GDK_SUCCEED)
		ret = tar_write(out, &a, 1);

end:
	free(plan);
	if (infile)
		close_stream(infile);
	return ret;
}

/* Pick a name for the temporary tar file. Make sure it has the same extension
 * so as not to confuse the streams library.
 *
 * This function is not entirely safe as compared to for example mkstemp.
 */
static str
pick_tmp_name(str filename)
{
	str name = GDKmalloc(strlen(filename) + 10);
	if (name == NULL) {
		GDKerror("malloc failed");
		return NULL;
	}
	strcpy(name, filename);

	// Look for an extension.
	// Make sure it's part of the basename

	char *ext = strrchr(name, '.');
	char *sep = strrchr(name, DIR_SEP);
	char *slash = strrchr(name, '/'); // on Windows, / and \ both work
	if (ext != NULL) {
		// is ext actually after sep and slash?
		if ((sep != NULL && sep > ext) || (slash != NULL && slash > ext))
			ext = NULL;
	}

	if (ext == NULL) {
		return strcat(name, "..tmp");
	} else {
		char *tmp = "..tmp.";
		size_t tmplen = strlen(tmp);
		memmove(ext + tmplen, ext, strlen(ext) + 1);
		memmove(ext, tmp, tmplen);
	}

	return name;
}

lng
store_hot_snapshot_to_stream(sqlstore *store, stream *tar_stream)
{
	int locked = 0;
	lng result = 0;
	buffer *plan_buf = NULL;
	stream *plan_stream = NULL;
	gdk_return r;

	if (!store->logger_api.get_snapshot_files) {
		GDKerror("backend does not support hot snapshots");
		goto end;
	}

	plan_buf = buffer_create(64 * 1024);
	if (!plan_buf) {
		GDKerror("Failed to allocate plan buffer");
		goto end;
	}
	plan_stream = buffer_wastream(plan_buf, "write_snapshot_plan");
	if (!plan_stream) {
		GDKerror("Failed to allocate buffer stream");
		goto end;
	}

	//MT_lock_set(&flush_lock);
	MT_lock_set(&store->lock);
	locked = 1;
	//wait_until_flusher_idle(store);
	if (GDKexiting())
		goto end;

	r = store->logger_api.get_snapshot_files(store, plan_stream);
	if (r != GDK_SUCCEED)
		goto end; // should already have set a GDK error
	close_stream(plan_stream);
	plan_stream = NULL;
	r = hot_snapshot_write_tar(tar_stream, GDKgetenv("gdk_dbname"), buffer_get_buf(plan_buf));
	if (r != GDK_SUCCEED)
		goto end;

	// the original idea was to return a sort of sequence number of the
	// database that identifies exactly which version has been snapshotted
	// but no such number is available:
	// logger_functions.read_last_transaction_id is not implemented
	// anywhere.
	//
	// So we return a random positive integer instead.
	result = 42;

end:
	if (locked) {
		MT_lock_unset(&store->lock);
		//MT_lock_unset(&flush_lock);
	}
	if (plan_stream)
		close_stream(plan_stream);
	if (plan_buf)
		buffer_destroy(plan_buf);
	return result;
}


lng
store_hot_snapshot(sqlstore *store, str tarfile)
{
	lng result = 0;
	struct stat st = {0};
	char *tmppath = NULL;
	char *dirpath = NULL;
	int do_remove = 0;
	int dir_fd = -1;
	stream *tar_stream = NULL;
	buffer *plan_buf = NULL;
	stream *plan_stream = NULL;

	if (!store->logger_api.get_snapshot_files) {
		GDKerror("backend does not support hot snapshots");
		goto end;
	}

	if (!MT_path_absolute(tarfile)) {
		GDKerror("Hot snapshot requires an absolute path");
		goto end;
	}

	if (MT_stat(tarfile, &st) == 0) {
		GDKerror("File already exists: %s", tarfile);
		goto end;
	}

	tmppath = pick_tmp_name(tarfile);
	if (tmppath == NULL) {
		goto end;
	}
	tar_stream = open_wstream(tmppath);
	if (!tar_stream) {
		GDKerror("%s", mnstr_peek_error(NULL));
		goto end;
	}
	do_remove = 1;

#ifdef HAVE_FSYNC
	// The following only makes sense on POSIX, where fsync'ing a file
	// guarantees the bytes of the file to go to disk, but not necessarily
	// guarantees the existence of the file in a directory to be persistent.
	// Hence the fsync-the-parent ceremony.

	// Set dirpath to the directory containing the tar file.
	// Call realpath(2) to make the path absolute so it has at least
	// one DIR_SEP in it. Realpath requires the file to exist so
	// we feed it tmppath rather than tarfile.
	dirpath = GDKmalloc(PATH_MAX);
	if (dirpath == NULL) {
		GDKsyserror("malloc failed");
		goto end;
	}
	if (realpath(tmppath, dirpath) == NULL) {
		GDKsyserror("couldn't resolve path %s: %s", tarfile, strerror(errno));
		goto end;
	}
	*strrchr(dirpath, DIR_SEP) = '\0';

	// Open the directory so we can call fsync on it.
	// We use raw posix calls because this is not available in the streams library
	// and I'm not quite sure what a generic streams-api should look like.
	dir_fd = open(dirpath, O_RDONLY); // ERROR no o_rdonly
	if (dir_fd < 0) {
		GDKsyserror("couldn't open directory %s", dirpath);
		goto end;
	}

	// Fsync the directory beforehand too.
	// Postgres believes this is necessary for durability.
	if (fsync(dir_fd) < 0) {
		GDKsyserror("First fsync on %s failed", dirpath);
		goto end;
	}
#else
	(void)dirpath;
#endif

	result = store_hot_snapshot_to_stream(store, tar_stream);
	if (result == 0)
		goto end;

	// Now sync and atomically rename the temp file to the real file,
	// also fsync'ing the directory
	mnstr_fsync(tar_stream);
	close_stream(tar_stream);
	tar_stream = NULL;
	if (MT_rename(tmppath, tarfile) < 0) {
		GDKsyserror("rename %s to %s failed", tmppath, tarfile);
		goto end;
	}
	do_remove = 0;
#ifdef HAVE_FSYNC
	// More POSIX fsync-the-parent-dir ceremony
	if (fsync(dir_fd) < 0) {
		GDKsyserror("fsync on dir %s failed", dirpath);
		goto end;
	}
#endif
end:
	GDKfree(dirpath);
	if (dir_fd >= 0)
		close(dir_fd);
	if (tar_stream)
		close_stream(tar_stream);
	if (plan_stream)
		close_stream(plan_stream);
	if (plan_buf)
		buffer_destroy(plan_buf);
	if (do_remove)
		(void) MT_remove(tmppath);	// Best effort, ignore the result
	GDKfree(tmppath);
	return result;
}

static sql_column *
column_dup(sql_trans *tr, sql_column *oc, sql_table *t)
{
	sqlstore *store = tr->store;
	sql_allocator *sa = tr->sa;
	sql_column *c = SA_ZNEW(sa, sql_column);

	base_init(sa, &c->base, oc->base.id, 0, oc->base.name);
	c->type = oc->type;
	c->def = NULL;
	if (oc->def)
		c->def = SA_STRDUP(sa, oc->def);
	c->null = oc->null;
	c->colnr = oc->colnr;
	c->unique = oc->unique;
	c->t = t;
	c->storage_type = NULL;
	if (oc->storage_type)
		c->storage_type = SA_STRDUP(sa, oc->storage_type);

	if (isTable(c->t)) {
		if (isTempTable(c->t)) {
			if (store->storage_api.create_col(tr, c) != LOG_OK)
				return NULL;
		} else {
			ATOMIC_PTR_SET(&c->data, store->storage_api.col_dup(oc));
		}
	}
	return c;
}

static sql_kc *
kc_dup(sql_trans *tr, sql_kc *kc, sql_table *t)
{
	sql_allocator *sa = tr->sa;
	sql_kc *nkc = SA_ZNEW(sa, sql_kc);
	sql_column *c = find_sql_column(t, kc->c->base.name);

	assert(c);
	nkc->c = c;
	c->unique = kc->c->unique;
	return nkc;
}

static sql_key *
key_dup(sql_trans *tr, sql_key *k, sql_table *t)
{
	sql_allocator *sa = tr->sa;
	sql_key *nk = (k->type != fkey) ? (sql_key *) SA_ZNEW(sa, sql_ukey)
	    : (sql_key *) SA_ZNEW(sa, sql_fkey);
	node *n;

	base_init(sa, &nk->base, k->base.id?k->base.id:next_oid(tr->store), 0, k->base.name);
	nk->type = k->type;
	nk->columns = list_new(sa, (fdestroy) &kc_destroy);
	nk->t = t;
	nk->idx = NULL;

	if (k->idx) {
		sql_base *b = os_find_name(nk->t->s->idxs, tr, nk->base.name);

		if (b) {
			nk->idx = (sql_idx *)b;
			nk->idx->key = nk;
		}
	}

	if (nk->type != fkey) {
		sql_ukey *tk = (sql_ukey *) nk;

		if (nk->type == pkey)
			t->pkey = tk;
	} else {
		sql_fkey *fk = (sql_fkey *) nk;
		sql_fkey *ok = (sql_fkey *) k;

		fk->rkey = ok->rkey;
		fk->on_delete = ok->on_delete;
		fk->on_update = ok->on_update;
	}

	for (n = k->columns->h; n; n = n->next) {
		sql_kc *okc = n->data;

		list_append(nk->columns, kc_dup(tr, okc, t));
	}

	if (isGlobal(t) &&
			(os_add(t->s->keys, tr, nk->base.name, dup_base(&nk->base)) ||
			 os_add(tr->cat->objects, tr, nk->base.name, dup_base(&nk->base)))) {
		key_destroy(tr->store, nk);
		return NULL;
	}
	return nk;
}


static sql_idx *
idx_dup(sql_trans *tr, sql_idx * i, sql_table *t)
{
	sqlstore *store = tr->store;
	sql_allocator *sa = tr->sa;
	sql_idx *ni = SA_ZNEW(sa, sql_idx);
	node *n;

	base_init(sa, &ni->base, i->base.id, 0, i->base.name);

	ni->columns = list_new(sa, (fdestroy) &kc_destroy);
	ni->t = t;
	ni->type = i->type;
	ni->key = NULL;

	if (isTable(i->t)) {
		if (isTempTable(i->t)) {
			if (store->storage_api.create_idx(tr, ni) != LOG_OK)
				return NULL;
		} else {
			ATOMIC_PTR_SET(&ni->data, store->storage_api.idx_dup(i));
		}
	}

	for (n = i->columns->h; n; n = n->next) {
		sql_kc *okc = n->data;

		list_append(ni->columns, kc_dup(tr, okc, t));
	}
	if (isGlobal(t) && os_add(t->s->idxs, tr, ni->base.name, dup_base(&ni->base))) {
		idx_destroy(store, ni);
		return NULL;
	}
	return ni;
}

static sql_part *
part_dup(sql_trans *tr, sql_part *op, sql_table *mt)
{
	sql_allocator *sa = tr->sa;
	sql_part *p = SA_ZNEW(sa, sql_part);

	assert(isMergeTable(mt) || isReplicaTable(mt));
	base_init(sa, &p->base, op->base.id, 0, op->base.name);
	p->with_nills = op->with_nills;
	p->t = mt;
	p->member = op->member;

	if (isRangePartitionTable(mt)) {
		p->part.range.minvalue = SA_NEW_ARRAY(sa, char, op->part.range.minlength);
		p->part.range.maxvalue = SA_NEW_ARRAY(sa, char, op->part.range.maxlength);
		memcpy(p->part.range.minvalue, op->part.range.minvalue, op->part.range.minlength);
		memcpy(p->part.range.maxvalue, op->part.range.maxvalue, op->part.range.maxlength);
		p->part.range.minlength = op->part.range.minlength;
		p->part.range.maxlength = op->part.range.maxlength;
	} else if (isListPartitionTable(mt)) {
		p->part.values = list_new(sa, (fdestroy) &part_value_destroy);
		for (node *n = op->part.values->h ; n ; n = n->next) {
			sql_part_value *prev = (sql_part_value*) n->data, *nextv = SA_ZNEW(sa, sql_part_value);
			nextv->value = SA_NEW_ARRAY(sa, char, prev->length);
			memcpy(nextv->value, prev->value, prev->length);
			nextv->length = prev->length;
			list_append(p->part.values, nextv);
		}
	}
	if (os_add(mt->s->parts, tr, p->base.name, dup_base(&p->base))) {
		part_destroy(tr->store, p);
		return NULL;
	}
	return p;
}

static sql_trigger *
trigger_dup(sql_trans *tr, sql_trigger * i, sql_table *t)
{
	sql_allocator *sa = tr->sa;
	sql_trigger *nt = SA_ZNEW(sa, sql_trigger);

	base_init(sa, &nt->base, i->base.id, 0, i->base.name);

	nt->columns = list_new(sa, (fdestroy) &kc_destroy);
	nt->t = t;
	nt->time = i->time;
	nt->orientation = i->orientation;
	nt->event = i->event;
	nt->old_name = nt->new_name = nt->condition = NULL;
	if (i->old_name)
		nt->old_name = SA_STRDUP(sa, i->old_name);
	if (i->new_name)
		nt->new_name = SA_STRDUP(sa, i->new_name);
	if (i->condition)
		nt->condition = SA_STRDUP(sa, i->condition);
	nt->statement = SA_STRDUP(sa, i->statement);

	for (node *n = i->columns->h; n; n = n->next) {
		sql_kc *okc = n->data;

		list_append(nt->columns, kc_dup(tr, okc, t));
	}
	if (isGlobal(t) && os_add(t->s->triggers, tr, nt->base.name, dup_base(&nt->base))) {
		trigger_destroy(tr->store, nt);
		return NULL;
	}
	return nt;
}

static sql_table *
table_dup(sql_trans *tr, sql_table *ot, sql_schema *s, const char *name)
{
	sqlstore *store = tr->store;
	sql_allocator *sa = tr->sa;
	sql_table *t = SA_ZNEW(sa, sql_table);
	node *n;

	base_init(sa, &t->base, ot->base.id, 0, name?name:ot->base.name);
	t->type = ot->type;
	t->system = ot->system;
	t->bootstrap = ot->bootstrap;
	t->persistence = ot->persistence;
	t->commit_action = ot->commit_action;
	t->access = ot->access;
	t->query = (ot->query) ? SA_STRDUP(sa, ot->query) : NULL;
	t->properties = ot->properties;

	cs_new(&t->columns, sa, (fdestroy) &column_destroy);
	cs_new(&t->idxs, sa, (fdestroy) &idx_destroy);
	cs_new(&t->keys, sa, (fdestroy) &key_destroy);
	cs_new(&t->triggers, sa, (fdestroy) &trigger_destroy);
	if (ot->members.set)
		cs_new(&t->members, sa, (fdestroy) &part_destroy);

	t->pkey = NULL;
	t->s = s;
	t->sz = ot->sz;

	if (isGlobal(t) && os_add(t->s->tables, tr, t->base.name, &t->base)) {
		table_destroy(store, t);
		return NULL;
	}

	if (isPartitionedByExpressionTable(ot)) {
		t->part.pexp = SA_ZNEW(sa, sql_expression);
		t->part.pexp->exp = SA_STRDUP(sa, ot->part.pexp->exp);
		t->part.pexp->type = ot->part.pexp->type;
		t->part.pexp->cols = SA_LIST(sa, (fdestroy) &int_destroy);
		for (n = ot->part.pexp->cols->h; n; n = n->next) {
			int *nid = SA_NEW(sa, int);
			*nid = *(int *) n->data;
			list_append(t->part.pexp->cols, nid);
		}
	}
	if (ot->columns.set)
		for (n = ot->columns.set->h; n; n = n->next) {
			sql_column *c = n->data, *col = column_dup(tr, c, t);
			if (isPartitionedByColumnTable(ot) && ot->part.pcol->base.id == c->base.id)
				t->part.pcol = col;
			cs_add(&t->columns, col, 0);
		}
	if (ot->idxs.set)
		for (n = ot->idxs.set->h; n; n = n->next)
			cs_add(&t->idxs, idx_dup(tr, n->data, t), 0);
	if (ot->keys.set)
		for (n = ot->keys.set->h; n; n = n->next)
			cs_add(&t->keys, key_dup(tr, n->data, t), 0);
	if (ot->triggers.set)
		for (n = ot->triggers.set->h; n; n = n->next)
			cs_add(&t->triggers, trigger_dup(tr, n->data, t), 0);
	if (ot->members.set)
		for (n = ot->members.set->h; n; n = n->next)
			cs_add(&t->members, part_dup(tr, n->data, t), 0);
	if (isTable(t)) {
		if (isTempTable(t)) {
			if (store->storage_api.create_del(tr, t) != LOG_OK) {
				table_destroy(store, t);
				return NULL;
			}
		} else {
			ATOMIC_PTR_SET(&t->data, store->storage_api.del_dup(ot));
		}
	}
	return t;
}

static sql_table*
new_table( sql_trans *tr, sql_table *t)
{
//	t = find_sql_table_id(tr, t->s, t->base.id); /* could have changed by depending changes */
	t = find_sql_table(tr, t->s, t->base.name); /* could have changed by depending changes */
	if (!inTransaction(tr, t))
		t = table_dup(tr, t, t->s, NULL);
	return t;
}

	sql_key *
sql_trans_copy_key( sql_trans *tr, sql_table *t, sql_key *k)
{
	sqlstore *store = tr->store;
	sql_schema *syss = find_sql_schema(tr, isGlobal(t)?"sys":"tmp");
	sql_table *syskey = find_sql_table(tr, syss, "keys");
	sql_table *syskc = find_sql_table(tr, syss, "objects");
	int neg = -1, action = -1, nr;
	node *n;

	t = new_table(tr, t);
	if (!t)
		return NULL;
	sql_key *nk = key_dup(tr, k, t);
	sql_fkey *fk = (sql_fkey*)nk;
	cs_add(&t->keys, nk, TR_NEW);

	if (nk->type == fkey)
		action = (fk->on_update<<8) + fk->on_delete;

	if (store->table_api.table_insert(tr, syskey, &nk->base.id, &t->base.id, &nk->type, nk->base.name, (nk->type == fkey) ? &((sql_fkey *) nk)->rkey : &neg, &action))
		return NULL;

	if (nk->type == fkey)
		sql_trans_create_dependency(tr, ((sql_fkey *) nk)->rkey, nk->base.id, FKEY_DEPENDENCY);

	for (n = nk->columns->h, nr = 0; n; n = n->next, nr++) {
		sql_kc *kc = n->data;

		if (store->table_api.table_insert(tr, syskc, &nk->base.id, kc->c->base.name, &nr, ATOMnilptr(TYPE_int)))
			return NULL;

		if (nk->type == fkey)
			sql_trans_create_dependency(tr, kc->c->base.id, nk->base.id, FKEY_DEPENDENCY);
		else if (nk->type == ukey)
			sql_trans_create_dependency(tr, kc->c->base.id, nk->base.id, KEY_DEPENDENCY);
		else if (nk->type == pkey) {
			sql_trans_create_dependency(tr, kc->c->base.id, nk->base.id, KEY_DEPENDENCY);
			sql_trans_alter_null(tr, kc->c, 0);
		}
	}
	return nk;
}

sql_idx *
sql_trans_copy_idx( sql_trans *tr, sql_table *t, sql_idx *i)
{
	sqlstore *store = tr->store;
	sql_schema *syss = find_sql_schema(tr, isGlobal(t)?"sys":"tmp");
	sql_table *sysidx = find_sql_table(tr, syss, "idxs");
	sql_table *sysic = find_sql_table(tr, syss, "objects");
	node *n;
	int nr, unique = 0;
	sql_idx *ni = SA_ZNEW(tr->sa, sql_idx);

	t = new_table(tr, t);
	if (!t)
		return NULL;
	base_init(tr->sa, &ni->base, i->base.id?i->base.id:next_oid(tr->store), TR_NEW, i->base.name);

	ni->columns = list_new(tr->sa, (fdestroy) &kc_destroy);
	ni->t = t;
	ni->type = i->type;
	ni->key = NULL;

	if (i->type == hash_idx && list_length(i->columns) == 1)
		unique = 1;
	for (n = i->columns->h, nr = 0; n; n = n->next, nr++) {
		sql_kc *okc = n->data, *ic;

		list_append(ni->columns, ic = kc_dup(tr, okc, t));
		if (ic->c->unique != (unique & !okc->c->null))
			okc->c->unique = ic->c->unique = (unique & (!okc->c->null));

		if (store->table_api.table_insert(tr, sysic, &ni->base.id, ic->c->base.name, &nr, ATOMnilptr(TYPE_int)))
			return NULL;

		sql_trans_create_dependency(tr, ic->c->base.id, ni->base.id, INDEX_DEPENDENCY);
	}
	cs_add(&t->idxs, ni, TR_NEW);
	if (os_add(t->s->idxs, tr, ni->base.name, dup_base(&ni->base))) {
		idx_destroy(store, ni);
		return NULL;
	}

	if (isDeclaredTable(i->t))
		if (!isDeclaredTable(t) && isTable(ni->t) && idx_has_column(ni->type))
			if (store->storage_api.create_idx(tr, ni) != LOG_OK)
				return NULL;
	if (!isDeclaredTable(t))
		if (store->table_api.table_insert(tr, sysidx, &ni->base.id, &t->base.id, &ni->type, ni->base.name))
			return NULL;
	return ni;
}

sql_trigger *
sql_trans_copy_trigger( sql_trans *tr, sql_table *t, sql_trigger *tri)
{
	sqlstore *store = tr->store;
	sql_schema *syss = find_sql_schema(tr, isGlobal(t)?"sys":"tmp");
	sql_table *systr = find_sql_table(tr, syss, "triggers");
	sql_table *sysic = find_sql_table(tr, syss, "objects");
	node *n;
	int nr;
	sql_trigger *nt = SA_ZNEW(tr->sa, sql_trigger);
	const char *nilptr = ATOMnilptr(TYPE_str);

	base_init(tr->sa, &nt->base, tri->base.id?tri->base.id:next_oid(tr->store), TR_NEW, tri->base.name);

	nt->columns = list_new(tr->sa, (fdestroy) &kc_destroy);
	nt->t = t;
	nt->time = tri->time;
	nt->orientation = tri->orientation;
	nt->event = tri->event;
	nt->old_name = nt->new_name = nt->condition = NULL;
	if (tri->old_name)
		nt->old_name = SA_STRDUP(tr->sa, tri->old_name);
	if (tri->new_name)
		nt->new_name = SA_STRDUP(tr->sa, tri->new_name);
	if (tri->condition)
		nt->condition = SA_STRDUP(tr->sa, tri->condition);
	nt->statement = SA_STRDUP(tr->sa, tri->statement);

	for (n = tri->columns->h, nr = 0; n; n = n->next, nr++) {
		sql_kc *okc = n->data, *ic;

		list_append(nt->columns, ic = kc_dup(tr, okc, t));
		if (store->table_api.table_insert(tr, sysic, &nt->base.id, ic->c->base.name, &nr, ATOMnilptr(TYPE_int)))
			return NULL;
		sql_trans_create_dependency(tr, ic->c->base.id, nt->base.id, TRIGGER_DEPENDENCY);
	}
	cs_add(&t->triggers, nt, TR_NEW);
	if (os_add(t->s->triggers, tr, nt->base.name, dup_base(&nt->base))) {
		trigger_destroy(store, nt);
		return NULL;
	}

	if (!isDeclaredTable(t))
		if (store->table_api.table_insert(tr, systr, &nt->base.id, nt->base.name, &t->base.id, &nt->time, &nt->orientation,
				&nt->event, (nt->old_name)?nt->old_name:nilptr, (nt->new_name)?nt->new_name:nilptr,
				(nt->condition)?nt->condition:nilptr, nt->statement))
			return NULL;
	return nt;
}

static int
sql_trans_cname_conflict(sql_table *t, const char *extra, const char *cname)
{
	int res = 0;
	const char *tmp = cname;

	if (extra) {
		tmp = sql_message("%s_%s", extra, cname);
	} else {
		tmp = cname;
	}
	if (find_sql_column(t, tmp))
		res = 1;
	if (tmp != cname) {
		char *ntmp = (char*)tmp;
		_DELETE(ntmp);
	}
	return res;
}

static int
sql_trans_tname_conflict( sql_trans *tr, sql_schema *s, const char *extra, const char *tname, const char *cname)
{
	char *tp;
	char *tmp;
	sql_table *t = NULL;

	if (extra) {
		tmp = sql_message("%s_%s", extra, tname);
	} else {
		tmp = _STRDUP(tname);
	}
	tp = tmp;
	while ((tp = strchr(tp, '_')) != NULL) {
		*tp = 0;
		t = find_sql_table(tr, s, tmp);
		if (t && sql_trans_cname_conflict(t, tp+1, cname)) {
			_DELETE(tmp);
			return 1;
		}
		*tp++ = '_';
	}
	_DELETE(tmp);
	tmp = _STRDUP(cname);
	tp = tmp;
	while ((tp = strchr(tp, '_')) != NULL) {
		char *ntmp;
		*tp = 0;
		ntmp = sql_message("%s_%s", tname, tmp);
		t = find_sql_table(tr, s, ntmp);
		if (t && sql_trans_cname_conflict(t, NULL, tp+1)) {
			_DELETE(ntmp);
			_DELETE(tmp);
			return 1;
		}
		_DELETE(ntmp);
		*tp++ = '_';
	}
	_DELETE(tmp);
	t = find_sql_table(tr, s, tname);
	if (t && sql_trans_cname_conflict(t, NULL, cname))
		return 1;
	return 0;
}

static int
sql_trans_name_conflict( sql_trans *tr, const char *sname, const char *tname, const char *cname)
{
	char *sp;
	sql_schema *s = NULL;

	sp = strchr(sname, '_');
	if (!sp && strchr(tname, '_') == 0 && strchr(cname, '_') == 0)
		return 0;

	if (sp) {
		char *tmp = SA_STRDUP(tr->sa, sname);
		sp = tmp;
		while ((sp = strchr(sp, '_')) != NULL) {
			*sp = 0;
			s = find_sql_schema(tr, tmp);
			if (s && sql_trans_tname_conflict(tr, s, sp+1, tname, cname))
				return 1;
			*sp++ = '_';
		}
	} else {
		s = find_sql_schema(tr, sname);
		if (s)
			return sql_trans_tname_conflict(tr, s, NULL, tname, cname);
	}
	return 0;
}

sql_column *
sql_trans_copy_column( sql_trans *tr, sql_table *t, sql_column *c)
{
	sqlstore *store = tr->store;
	sql_schema *syss = find_sql_schema(tr, isGlobal(t)?"sys":"tmp");
	sql_table *syscolumn = find_sql_table(tr, syss, "_columns");

	if (t->system && sql_trans_name_conflict(tr, t->s->base.name, t->base.name, c->base.name))
		return NULL;
	t = new_table(tr, t);
	if (!t)
		return NULL;
	sql_column *col = SA_ZNEW(tr->sa, sql_column);
	base_init(tr->sa, &col->base, c->base.id?c->base.id:next_oid(tr->store), TR_NEW, c->base.name);
	dup_sql_type(tr, t->s, &(c->type), &(col->type));
	col->def = NULL;
	if (c->def)
		col->def = SA_STRDUP(tr->sa, c->def);
	col->null = c->null;
	col->colnr = c->colnr;
	col->unique = c->unique;
	col->t = t;
	col->storage_type = NULL;
	if (c->storage_type)
		col->storage_type = SA_STRDUP(tr->sa, c->storage_type);

	cs_add(&t->columns, col, TR_NEW);

	if (isDeclaredTable(c->t))
		if (isTable(t))
			if (store->storage_api.create_col(tr, col) != LOG_OK)
				return NULL;
	if (!isDeclaredTable(t)) {
		if (store->table_api.table_insert(tr, syscolumn, &col->base.id, col->base.name, col->type.type->sqlname,
					&col->type.digits, &col->type.scale, &t->base.id,
					(col->def) ? col->def : ATOMnilptr(TYPE_str), &col->null, &col->colnr,
					(col->storage_type) ? col->storage_type : ATOMnilptr(TYPE_str)) != LOG_OK)
			return NULL;
		if (c->type.type->s) /* column depends on type */
			sql_trans_create_dependency(tr, c->type.type->base.id, col->base.id, TYPE_DEPENDENCY);
	}
	return col;
}

static void
sql_trans_rollback(sql_trans *tr)
{
	sqlstore *store = tr->store;
	ulng commit_ts = 0; /* invalid ts, ie rollback */

	/* global's are done via changes ?
	   if (0 && commit == 0) {
	   struct os_iter oi;
	   os_iterator(&oi, tr->tmp->tables, tr, NULL);
	   for (sql_base *b = oi_next(&oi); b; b = oi_next(&oi)) {
	   sql_table *tt = (sql_table*)b;

	   if (tt->base.flags == TR_NEW)
	   os_remove(tr->tmp->tables, tr, b->name);
	   }
	   }
	 * */

	if (tr->tmp) { /* handle transaction boundary */
		struct os_iter oi;
		os_iterator(&oi, tr->tmp->tables, tr, NULL);
		for (sql_base *b = oi_next(&oi); b; b = oi_next(&oi)) {
			sql_table *tt = (sql_table*)b;

			/*
			   if ((isGlobal(tt) && tt->commit_action != CA_PRESERVE) || tt->commit_action == CA_DELETE) {
			   sql_trans_clear_table(tr, tt);
			   } else*/ if (tt->commit_action == CA_DROP) {
				   //(void) sql_trans_drop_table_id(tr, tt->s, tt->base.id, DROP_RESTRICT);
				   os_remove(tr->tmp->tables, tr, tt->base.name);
			   }
		}
	}
	/* move back deleted */
	if (tr->localtmps.dset) {
		for(node *n=tr->localtmps.dset->h; n; ) {
			node *next = n->next;
			sql_table *tt = n->data;
			if (!isNew(tt))
				list_prepend(tr->localtmps.set, dup_base(&tt->base));
			n = next;
		}
	}
	if (tr->changes) {
		/* revert the change list */
		list *nl = SA_LIST(tr->sa, (fdestroy) NULL);
		for(node *n=tr->changes->h; n; n = n->next)
			list_prepend(nl, n->data);

		/* rollback */
		ulng oldest = store_oldest(store, TRANSACTION_ID_BASE);
		for(node *n=nl->h; n; n = n->next) {
			sql_change *c = n->data;

			if (c->commit)
				c->commit(tr, c, commit_ts, oldest);
		}
		if (!list_empty(store->changes)) { /* lets first cleanup old stuff */
			for(node *n=store->changes->h; n; ) {
				node *next = n->next;
				sql_change *c = n->data;

				if (!c->cleanup) {
					_DELETE(c);
				} else if (c->cleanup && c->cleanup(store, c, commit_ts, oldest)) {
					list_remove_node(store->changes, store, n);
					_DELETE(c);
				}
				n = next;
			}
		}
		for(node *n=nl->h; n; n = n->next) {
			sql_change *c = n->data;

			if (!c->cleanup) {
				_DELETE(c);
			} else if (c->cleanup && !c->cleanup(store, c, commit_ts, oldest)) {
				store->changes = sa_list_append(tr->sa, store->changes, c);
			} else
				_DELETE(c);
		}
		list_destroy(nl);
		list_destroy(tr->changes);
		tr->changes = NULL;
		tr->logchanges = 0;
	}
	if (tr->localtmps.dset) {
		list_destroy2(tr->localtmps.dset, tr->store);
		tr->localtmps.dset = NULL;
	}
	if (cs_size(&tr->localtmps)) {
		/* cleanup new */
		if (tr->localtmps.nelm) {
			for(node *n=tr->localtmps.nelm; n; ) {
				node *next = n->next;
				//sql_table *tt = n->data;
				list_remove_node(tr->localtmps.set, store, n);
				//(void) sql_trans_drop_table_id(tr, tt->s, tt->base.id, DROP_RESTRICT);
				n = next;
			}
			tr->localtmps.nelm = NULL;
		}
		/* handle content */
		for(node *n=tr->localtmps.set->h; n; ) {
			node *next = n->next;
			sql_table *tt = n->data;

			if (tt->commit_action == CA_DROP) {
				(void) sql_trans_drop_table_id(tr, tt->s, tt->base.id, DROP_RESTRICT);
				/*
				   } else if (tt->commit_action != CA_PRESERVE || tt->commit_action == CA_DELETE) {
				   sql_trans_clear_table(tr, tt);
				   */
			}
			n = next;
		}
	}
}

sql_trans *
sql_trans_destroy(sql_trans *tr)
{
	sql_trans *res = tr->parent;

	TRC_DEBUG(SQL_STORE, "Destroy transaction: %p\n", tr);
	if (tr->name) {
		_DELETE(tr->name);
		tr->name = NULL;
	}
	if (tr->changes)
		sql_trans_rollback(tr);
	cs_destroy(&tr->localtmps, tr->store);
	_DELETE(tr);
	return res;
}

static sql_trans *
sql_trans_create_(sqlstore *store, sql_trans *parent, const char *name)
{
	sql_trans *tr = ZNEW(sql_trans);

	if (!tr)
		return NULL;

	//tr->sa = store->sa;
	tr->sa = NULL;
	tr->store = store;
	tr->tid = store_transaction_id(store);

	if (name) {
		if (!parent)
			return NULL;
		parent->name = SA_STRDUP(parent->sa, name);
	}
	tr->cat = store->cat;
	if (!tr->cat) {
		store->cat = tr->cat = SA_ZNEW(tr->sa, sql_catalog);
		store->cat->schemas = os_new(tr->sa, (destroy_fptr) &schema_destroy, false, true);
		store->cat->objects = os_new(tr->sa, (destroy_fptr) &key_destroy, false, false);
	}
	tr->tmp = store->tmp;
	cs_new(&tr->localtmps, tr->sa, (fdestroy) &table_destroy);
	tr->parent = parent;
	TRC_DEBUG(SQL_STORE, "New transaction: %p\n", tr);
	return tr;
}

static sql_schema *
schema_dup(sql_trans *tr, sql_schema *s, const char *name)
{
	sql_schema *ns = SA_ZNEW(tr->sa, sql_schema);

	base_init(tr->sa, &ns->base, s->base.id, 0, name);
	ns->auth_id = s->auth_id;
	ns->owner = s->owner;
	ns->system = s->system;

	ns->tables = os_new(tr->sa, (destroy_fptr) &table_destroy, isTempSchema(s), true);
	ns->seqs = os_new(tr->sa, (destroy_fptr) &seq_destroy, isTempSchema(s), true);
	ns->keys = os_new(tr->sa, (destroy_fptr) &key_destroy, isTempSchema(s), true);
	ns->idxs = os_new(tr->sa, (destroy_fptr) &idx_destroy, isTempSchema(s), true);
	ns->triggers = os_new(tr->sa, (destroy_fptr) &trigger_destroy, isTempSchema(s), true);
	ns->parts = os_new(tr->sa, (destroy_fptr) &part_destroy, isTempSchema(s), false);

	/* table_dup will dup keys, idxs, triggers and parts */
	struct os_iter oi;
	os_iterator(&oi, s->tables, tr, NULL);
	for (sql_base *b = oi_next(&oi); b; b = oi_next(&oi)) {
		sql_table *t = table_dup(tr, (sql_table*)b, s, NULL);
		if (os_add(ns->tables, tr, t->base.name, &t->base)) {
			table_destroy(tr->store, t);
			schema_destroy(tr->store, ns);
			return NULL;
		}
	}

	/* we can share the funcs and types */
	ns->funcs = os_dup(s->funcs);
	ns->types = os_dup(s->types);
	ns->store = s->store;
	ns->internal = NULL;
	return ns;
}

	sql_trans *
sql_trans_create(sqlstore *store, sql_trans *parent, const char *name)
{
	sql_trans *tr = sql_trans_create_(store, parent, name);
	if (tr) {
		tr->ts = store_timestamp(store);
		tr->active = 1;
	}
	return tr;
}

int
sql_trans_commit(sql_trans *tr)
{
	int ok = LOG_OK;
	sqlstore *store = tr->store;
	ulng commit_ts = tr->parent ? tr->parent->tid : store_timestamp(store);
	ulng oldest = store_oldest(store, commit_ts);

	/* write phase */
	TRC_DEBUG(SQL_STORE, "Forwarding changes (" ULLFMT ", " ULLFMT ") -> " ULLFMT "\n", tr->tid, tr->ts, commit_ts);
	if (!list_empty(store->changes)) { /* lets first cleanup old stuff */
		for(node *n=store->changes->h; n; ) {
			node *next = n->next;
			sql_change *c = n->data;

			if (!c->cleanup) {
				_DELETE(c);
			} else if (c->cleanup && c->cleanup(store, c, commit_ts, oldest)) {
				list_remove_node(store->changes, store, n);
				_DELETE(c);
			}
			n = next;
		}
	}
	if (tr->changes) {
		/* log changes should only be done if there is something to log */
		if (tr->logchanges > 0) {
			ok = store->logger_api.log_tstart(store);
			/* log */
			for(node *n=tr->changes->h; n && ok == LOG_OK; n = n->next) {
				sql_change *c = n->data;

				if (c->log && ok == LOG_OK)
					ok = c->log(tr, c);
			}
			//saved_id = store->logger_api.log_save_id(store);
			if (ok == LOG_OK && store->prev_oid != store->obj_id)
				ok = store->logger_api.log_sequence(store, OBJ_SID, store->obj_id);
			store->prev_oid = store->obj_id;
			if (ok == LOG_OK)
				ok = store->logger_api.log_tend(store);
		}
		tr->logchanges = 0;
		/* apply committed changes */
		for(node *n=tr->changes->h; n && ok == LOG_OK; n = n->next) {
			sql_change *c = n->data;

			if (c->commit && ok == LOG_OK)
				ok = c->commit(tr, c, commit_ts, oldest);
			else
				c->obj->flags = 0;
		}
		/* garbage collect */
		for(node *n=tr->changes->h; n && ok == LOG_OK; ) {
			node *next = n->next;
			sql_change *c = n->data;

			if (!c->cleanup || c->cleanup(store, c, commit_ts, oldest)) {
				_DELETE(c);
			} else if (tr->parent) { /* need to keep everything */
				tr->parent->changes = sa_list_append(tr->sa, tr->parent->changes, c);
			} else {
				store->changes = sa_list_append(tr->sa, store->changes, c);
			}
			n = next;
		}
		list_destroy(tr->changes);
		tr->changes = NULL;
	}
	/* drop local temp tables with commit action CA_DROP, after cleanup */
	if (cs_size(&tr->localtmps)) {
		for(node *n=tr->localtmps.set->h; n; ) {
			node *next = n->next;
			sql_table *tt = n->data;

			if (tt->commit_action == CA_DROP)
				(void) sql_trans_drop_table_id(tr, tt->s, tt->base.id, DROP_RESTRICT);
			n = next;
		}
	}
	if (tr->localtmps.dset) {
		list_destroy2(tr->localtmps.dset, store);
		tr->localtmps.dset = NULL;
	}
	tr->localtmps.nelm = NULL;
	tr->ts = commit_ts;
	return (ok==LOG_OK)?SQL_OK:SQL_ERR;
}

static int
sql_trans_drop_all_dependencies(sql_trans *tr, sqlid id, sql_dependency type)
{
	sqlid dep_id=0, t_id = -1;
	sht dep_type = 0;
	list *dep = sql_trans_get_dependencies(tr, id, type, NULL);
	node *n;

	if (!dep)
		return DEPENDENCY_CHECK_ERROR;

	n = dep->h;

	while (n) {
		dep_id = *(sqlid*) n->data;
		dep_type = (sql_dependency) *(sht*) n->next->data;

		if (!list_find_id(tr->dropped, dep_id)) {

			switch (dep_type) {
				case SCHEMA_DEPENDENCY:
					if (sql_trans_drop_schema(tr, dep_id, DROP_CASCADE))
						return DEPENDENCY_CHECK_ERROR;
					break;
				case TABLE_DEPENDENCY:
				case VIEW_DEPENDENCY: {
										  sql_table *t = sql_trans_find_table(tr, dep_id);
										  if (t && sql_trans_drop_table_id(tr, t->s, dep_id, DROP_CASCADE))
												return DEPENDENCY_CHECK_ERROR;
									  } break;
				case COLUMN_DEPENDENCY: {
											if ((t_id = sql_trans_get_dependency_type(tr, dep_id, TABLE_DEPENDENCY)) > 0) {
												sql_table *t = sql_trans_find_table(tr, dep_id);
												if (t && sql_trans_drop_column(tr, t, dep_id, DROP_CASCADE))
													return DEPENDENCY_CHECK_ERROR;
											}
										} break;
				case TRIGGER_DEPENDENCY: {
										  sql_trigger *t = sql_trans_find_trigger(tr, dep_id);
										  if (t && !list_find_id(tr->dropped, t->t->base.id) && /* table not jet dropped */
											  sql_trans_drop_trigger(tr, t->t->s, dep_id, DROP_CASCADE))
												return DEPENDENCY_CHECK_ERROR;
										 } break;
				case KEY_DEPENDENCY:
				case FKEY_DEPENDENCY: {
										  sql_key *k = sql_trans_find_key(tr, dep_id);
										  if (k && !list_find_id(tr->dropped, k->t->base.id) && /* table not jet dropped */
										      sql_trans_drop_key(tr, k->t->s, dep_id, DROP_CASCADE))
												return DEPENDENCY_CHECK_ERROR;
									  } break;
				case INDEX_DEPENDENCY: {
										  sql_idx *i = sql_trans_find_idx(tr, dep_id);
										  if (i && !list_find_id(tr->dropped, i->t->base.id) && /* table not jet dropped */
										      sql_trans_drop_idx(tr, i->t->s, dep_id, DROP_CASCADE))
												return DEPENDENCY_CHECK_ERROR;
									   } break;
				case PROC_DEPENDENCY:
				case FUNC_DEPENDENCY: {
										  sql_func *f = sql_trans_find_func(tr, dep_id);
										  if (sql_trans_drop_func(tr, f->s, dep_id, DROP_CASCADE))
												return DEPENDENCY_CHECK_ERROR;
									  } break;
				case TYPE_DEPENDENCY: {
										  sql_type *t = sql_trans_find_type(tr, NULL, dep_id);
										  if (sql_trans_drop_type(tr, t->s, dep_id, DROP_CASCADE))
												return DEPENDENCY_CHECK_ERROR;
									  } break;
				case USER_DEPENDENCY:  /*TODO schema and users dependencies*/
									  break;
			}
		}

		n = n->next->next;
	}
	list_destroy(dep);
	return DEPENDENCY_CHECK_OK;
}

static int
sys_drop_ic(sql_trans *tr, sql_idx * i, sql_kc *kc)
{
	sqlstore *store = tr->store;
	sql_schema *syss = find_sql_schema(tr, isGlobal(i->t)?"sys":"tmp");
	sql_table *sysic = find_sql_table(tr, syss, "objects");
	oid rid = store->table_api.column_find_row(tr, find_sql_column(sysic, "id"), &i->base.id, find_sql_column(sysic, "name"), kc->c->base.name, NULL);

	if (is_oid_nil(rid))
		return -1;
	if (store->table_api.table_delete(tr, sysic, rid))
		return -2;
	return 0;
}

static int
sql_trans_drop_any_comment(sql_trans *tr, sqlid id)
{
	sqlstore *store = tr->store;
	sql_schema *sys;
	sql_column *id_col;
	sql_table *comments;
	oid row;

	sys = find_sql_schema(tr, "sys");
	assert(sys);

	comments = find_sql_table(tr, sys, "comments");
	if (!comments) /* for example during upgrades */
		return 0;

	id_col = find_sql_column(comments, "id");
	assert(id_col);

	row = store->table_api.column_find_row(tr, id_col, &id, NULL);
	if (!is_oid_nil(row)) {
		if (store->table_api.table_delete(tr, comments, row))
			return -1;
	}
	return 0;
}

static int
sys_drop_idx(sql_trans *tr, sql_idx * i, int drop_action)
{
	sqlstore *store = tr->store;
	node *n;
	sql_schema *syss = find_sql_schema(tr, isGlobal(i->t)?"sys":"tmp");
	sql_table *sysidx = find_sql_table(tr, syss, "idxs");
	oid rid = store->table_api.column_find_row(tr, find_sql_column(sysidx, "id"), &i->base.id, NULL);

	if (is_oid_nil(rid))
		return -1;
	if (store->table_api.table_delete(tr, sysidx, rid))
		return -2;
	if (sql_trans_drop_any_comment(tr, i->base.id))
		return -3;
	for (n = i->columns->h; n; n = n->next) {
		sql_kc *ic = n->data;
		if (sys_drop_ic(tr, i, ic))
			return -4;
	}

	/* remove idx from schema and table*/
	if (isGlobal(i->t))
		if (os_del(i->t->s->idxs, tr, i->base.name, dup_base(&i->base)))
			return -5;
	sql_trans_drop_dependencies(tr, i->base.id);

	if (drop_action)
		sql_trans_drop_all_dependencies(tr, i->base.id, INDEX_DEPENDENCY);
	return 0;
}

static int
sys_drop_kc(sql_trans *tr, sql_key *k, sql_kc *kc)
{
	sqlstore *store = tr->store;
	sql_schema *syss = find_sql_schema(tr, isGlobal(k->t)?"sys":"tmp");
	sql_table *syskc = find_sql_table(tr, syss, "objects");
	oid rid = store->table_api.column_find_row(tr, find_sql_column(syskc, "id"), &k->base.id, find_sql_column(syskc, "name"), kc->c->base.name, NULL);

	if (is_oid_nil(rid))
		return -1;
	if (store->table_api.table_delete(tr, syskc, rid))
		return -2;
	return 0;
}

static int
sys_drop_key(sql_trans *tr, sql_key *k, int drop_action)
{
	sqlstore *store = tr->store;
	node *n;
	sql_schema *syss = find_sql_schema(tr, isGlobal(k->t)?"sys":"tmp");
	sql_table *syskey = find_sql_table(tr, syss, "keys");
	oid rid = store->table_api.column_find_row(tr, find_sql_column(syskey, "id"), &k->base.id, NULL);

	if (is_oid_nil(rid))
		return -1;
	if (store->table_api.table_delete(tr, syskey, rid))
		return -2;

	for (n = k->columns->h; n; n = n->next) {
		sql_kc *kc = n->data;
		if (sys_drop_kc(tr, k, kc))
			return -3;
	}
	/* remove key from schema */
	if (isGlobal(k->t)) {
		if (os_del(k->t->s->keys, tr, k->base.name, dup_base(&k->base)))
			return -4;
		if (os_del(tr->cat->objects, tr, k->base.name, dup_base(&k->base)))
			return -5;
	}
	if (k->t->pkey == (sql_ukey*)k)
		k->t->pkey = NULL;

	sql_trans_drop_dependencies(tr, k->base.id);

	if (drop_action)
		sql_trans_drop_all_dependencies(tr, k->base.id, (k->type == fkey) ? FKEY_DEPENDENCY : KEY_DEPENDENCY);
	return 0;
}

static int
sys_drop_tc(sql_trans *tr, sql_trigger * i, sql_kc *kc)
{
	sqlstore *store = tr->store;
	sql_schema *syss = find_sql_schema(tr, isGlobal(i->t)?"sys":"tmp");
	sql_table *systc = find_sql_table(tr, syss, "objects");
	oid rid = store->table_api.column_find_row(tr, find_sql_column(systc, "id"), &i->base.id, find_sql_column(systc, "name"), kc->c->base.name, NULL);

	if (is_oid_nil(rid))
		return -1;
	if (store->table_api.table_delete(tr, systc, rid))
		return -2;
	return 0;
}

static int
sys_drop_sequence(sql_trans *tr, sql_sequence * seq, int drop_action)
{
	sqlstore *store = tr->store;
	sql_schema *syss = find_sql_schema(tr, "sys");
	sql_table *sysseqs = find_sql_table(tr, syss, "sequences");
	oid rid = store->table_api.column_find_row(tr, find_sql_column(sysseqs, "id"), &seq->base.id, NULL);

	if (is_oid_nil(rid))
		return -1;

	if (store->table_api.table_delete(tr, sysseqs, rid))
		return -2;
	sql_trans_drop_dependencies(tr, seq->base.id);
	if (sql_trans_drop_any_comment(tr, seq->base.id))
		return -4;
	if (drop_action)
		sql_trans_drop_all_dependencies(tr, seq->base.id, SEQ_DEPENDENCY);
	return 0;
}

static int
sys_drop_statistics(sql_trans *tr, sql_column *col)
{
	sqlstore *store = tr->store;
	if (isGlobal(col->t)) {
		sql_schema *syss = find_sql_schema(tr, "sys");
		sql_table *sysstats = find_sql_table(tr, syss, "statistics");

		oid rid = store->table_api.column_find_row(tr, find_sql_column(sysstats, "column_id"), &col->base.id, NULL);

		if (is_oid_nil(rid)) /* no statistics */
			return 0;

		if (store->table_api.table_delete(tr, sysstats, rid))
			return -2;
	}
	return 0;
}

static int
sys_drop_default_object(sql_trans *tr, sql_column *col, int drop_action)
{
	const char *next_value_for = "next value for ";

	/* Drop sequence for generated column if it's the case */
	if (col->def && !strncmp(col->def, next_value_for, strlen(next_value_for))) {
		sql_schema *s = NULL;
		sql_sequence *seq = NULL;
		char *schema = NULL, *seq_name = NULL;

		extract_schema_and_sequence_name(tr->sa, col->def + strlen(next_value_for), &schema, &seq_name);
		if (!schema || !seq_name || !(s = find_sql_schema(tr, schema))) {
			_DELETE(schema);
			_DELETE(seq_name);
			return -1;
		}

		seq = find_sql_sequence(tr, s, seq_name);
		_DELETE(schema);
		_DELETE(seq_name);
		if (seq && sql_trans_get_dependency_type(tr, seq->base.id, BEDROPPED_DEPENDENCY) > 0) {
			if (sys_drop_sequence(tr, seq, drop_action))
				return -2;
			if (os_del(s->seqs, tr, seq->base.name, dup_base(&seq->base)))
				return -2;
		}
	}
	return 0;
}

static int
sql_trans_drop_obj_priv(sql_trans *tr, sqlid obj_id)
{
	sqlstore *store = tr->store;
	sql_schema *sys = find_sql_schema(tr, "sys");
	sql_table *privs = find_sql_table(tr, sys, "privileges");

	assert(sys && privs);
	/* select privileges of this obj_id */
	rids *A = store->table_api.rids_select(tr, find_sql_column(privs, "obj_id"), &obj_id, &obj_id, NULL);
	/* remove them */
	for(oid rid = store->table_api.rids_next(A); !is_oid_nil(rid); rid = store->table_api.rids_next(A))
		if (store->table_api.table_delete(tr, privs, rid))
			return -1;
	store->table_api.rids_destroy(A);
	return 0;
}

static int
sys_drop_trigger(sql_trans *tr, sql_trigger * i)
{
	sqlstore *store = tr->store;
	node *n;
	sql_schema *syss = find_sql_schema(tr, isGlobal(i->t)?"sys":"tmp");
	sql_table *systrigger = find_sql_table(tr, syss, "triggers");
	oid rid = store->table_api.column_find_row(tr, find_sql_column(systrigger, "id"), &i->base.id, NULL);

	if (is_oid_nil(rid))
		return -1;
	if (store->table_api.table_delete(tr, systrigger, rid))
		return -2;

	for (n = i->columns->h; n; n = n->next) {
		sql_kc *tc = n->data;

		if (sys_drop_tc(tr, i, tc))
			return -3;
	}
	/* remove trigger from schema */
	if (isGlobal(i->t))
		if (os_del(i->t->s->triggers, tr, i->base.name, dup_base(&i->base)))
			return -4;
	sql_trans_drop_dependencies(tr, i->base.id);
	return 0;
}

static int
sys_drop_column(sql_trans *tr, sql_column *col, int drop_action)
{
	sqlstore *store = tr->store;
	sql_schema *syss = find_sql_schema(tr, isGlobal(col->t)?"sys":"tmp");
	sql_table *syscolumn = find_sql_table(tr, syss, "_columns");
	oid rid = store->table_api.column_find_row(tr, find_sql_column(syscolumn, "id"),
			&col->base.id, NULL);

	if (is_oid_nil(rid))
		return -1;
	if (store->table_api.table_delete(tr, syscolumn, rid))
		return -2;
	sql_trans_drop_dependencies(tr, col->base.id);
	if (sql_trans_drop_any_comment(tr, col->base.id))
		return -4;
	if (sql_trans_drop_obj_priv(tr, col->base.id))
		return -5;
	if (sys_drop_default_object(tr, col, drop_action))
		return -6;

	if (sys_drop_statistics(tr, col))
		return -7;
	if (drop_action)
		sql_trans_drop_all_dependencies(tr, col->base.id, COLUMN_DEPENDENCY);
	if (col->type.type->s)
		sql_trans_drop_dependency(tr, col->base.id, col->type.type->base.id, TYPE_DEPENDENCY);
	return 0;
}

static int
sys_drop_keys(sql_trans *tr, sql_table *t, int drop_action)
{
	node *n;

	if (cs_size(&t->keys))
		for (n = t->keys.set->h; n; n = n->next) {
			sql_key *k = n->data;

			if (sys_drop_key(tr, k, drop_action))
				return -1;
		}
	return 0;
}

static int
sys_drop_idxs(sql_trans *tr, sql_table *t, int drop_action)
{
	node *n;

	if (cs_size(&t->idxs))
		for (n = t->idxs.set->h; n; n = n->next) {
			sql_idx *k = n->data;

			if (sys_drop_idx(tr, k, drop_action))
				return -1;
		}
	return 0;
}

static int
sys_drop_triggers(sql_trans *tr, sql_table *t)
{
	node *n;

	if (cs_size(&t->triggers))
		for (n = t->triggers.set->h; n; n = n->next) {
			sql_trigger *i = n->data;

			if (sys_drop_trigger(tr, i))
				return -1;
		}
	return 0;
}

static int
sys_drop_columns(sql_trans *tr, sql_table *t, int drop_action)
{
	node *n;

	if (cs_size(&t->columns))
		for (n = t->columns.set->h; n; n = n->next) {
			sql_column *c = n->data;

			if (sys_drop_column(tr, c, drop_action))
				return -1;
		}
	return 0;
}

static int
sys_drop_part(sql_trans *tr, sql_part *pt, int drop_action)
{
	sqlstore *store = tr->store;
	sql_table *mt = pt->t;
	sql_schema *syss = find_sql_schema(tr, isGlobal(mt)?"sys":"tmp");
	sql_table *sysobj = find_sql_table(tr, syss, "objects");
	oid obj_oid = store->table_api.column_find_row(tr, find_sql_column(sysobj, "id"), &pt->base.id, NULL);

	(void)drop_action;
	if (is_oid_nil(obj_oid))
		return -1;

	if (isRangePartitionTable(mt)) {
		sql_table *ranges = find_sql_table(tr, syss, "range_partitions");
		oid rid = store->table_api.column_find_row(tr, find_sql_column(ranges, "table_id"), &pt->member, NULL);
		if (store->table_api.table_delete(tr, ranges, rid))
			return -2;
	} else if (isListPartitionTable(mt)) {
		sql_table *values = find_sql_table(tr, syss, "value_partitions");
		rids *rs = store->table_api.rids_select(tr, find_sql_column(values, "table_id"), &pt->member, &pt->member, NULL);
		for (oid rid = store->table_api.rids_next(rs); !is_oid_nil(rid); rid = store->table_api.rids_next(rs))
			if (store->table_api.table_delete(tr, values, rid))
				return -3;
		store->table_api.rids_destroy(rs);
	}
	/* merge table depends on part table */
	sql_trans_drop_dependency(tr, pt->member, mt->base.id, TABLE_DEPENDENCY);

	if (os_del(mt->s->parts, tr, pt->base.name, dup_base(&pt->base)))
		return -4;
	if (store->table_api.table_delete(tr, sysobj, obj_oid))
		return -5;
	return 0;
}

static int
sys_drop_members(sql_trans *tr, sql_table *t, int drop_action)
{
	if (!list_empty(t->members.set)) {
		for (node *n = t->members.set->h; n; ) {
			sql_part *pt = n->data;

			n = n->next;
			/*
			   if ((drop_action == DROP_CASCADE_START || drop_action == DROP_CASCADE) &&
			   tr->dropped && list_find_id(tr->dropped, pt->base.id))
			   continue;
			   */

			if (sys_drop_part(tr, pt, drop_action))
				return -1;
		}
	}
	return 0;
}

static int
sys_drop_parts(sql_trans *tr, sql_table *t, int drop_action)
{
	for(sql_part *pt = partition_find_part(tr, t, NULL); pt; pt = partition_find_part(tr, t, pt)) {
		if (sql_trans_del_table(tr, pt->t, t, drop_action))
			return -1;
	}
	return 0;
}

static int
sys_drop_table(sql_trans *tr, sql_table *t, int drop_action)
{
	sqlstore *store = tr->store;
	sql_schema *syss = find_sql_schema(tr, isGlobal(t)?"sys":"tmp");
	sql_table *systable = find_sql_table(tr, syss, "_tables");
	sql_column *syscol = find_sql_column(systable, "id");
	oid rid = store->table_api.column_find_row(tr, syscol, &t->base.id, NULL);

	if (is_oid_nil(rid))
		return -1;

	if (store->table_api.table_delete(tr, systable, rid))
		return -2;
	if (sys_drop_keys(tr, t, drop_action))
		return -3;
	if (sys_drop_idxs(tr, t, drop_action))
		return -4;
	if (sys_drop_triggers(tr, t))
		return -4;

	if (partition_find_part(tr, t, NULL))
		if (sys_drop_parts(tr, t, drop_action))
			return -5;

	if (isMergeTable(t) || isReplicaTable(t))
		if (sys_drop_members(tr, t, drop_action))
			return -6;

	if (isRangePartitionTable(t) || isListPartitionTable(t)) {
		sql_table *partitions = find_sql_table(tr, syss, "table_partitions");
		sql_column *pcols = find_sql_column(partitions, "table_id");
		rids *rs = store->table_api.rids_select(tr, pcols, &t->base.id, &t->base.id, NULL);
		oid poid;
		if ((poid = store->table_api.rids_next(rs)) != oid_nil)
			if (store->table_api.table_delete(tr, partitions, poid))
				return -7;
		store->table_api.rids_destroy(rs);
	}

	if (sql_trans_drop_any_comment(tr, t->base.id))
		return -8;
	sql_trans_drop_dependencies(tr, t->base.id);
	if (sql_trans_drop_obj_priv(tr, t->base.id))
		return -9;

	if (sys_drop_columns(tr, t, drop_action))
		return -10;

	if (drop_action)
		sql_trans_drop_all_dependencies(tr, t->base.id, !isView(t) ? TABLE_DEPENDENCY : VIEW_DEPENDENCY);
	return 0;
}

static int
sys_drop_type(sql_trans *tr, sql_type *type, int drop_action)
{
	sqlstore *store = tr->store;
	sql_schema *syss = find_sql_schema(tr, "sys");
	sql_table *sys_tab_type = find_sql_table(tr, syss, "types");
	sql_column *sys_type_col = find_sql_column(sys_tab_type, "id");
	oid rid = store->table_api.column_find_row(tr, sys_type_col, &type->base.id, NULL);

	if (is_oid_nil(rid))
		return -1;

	if (store->table_api.table_delete(tr, sys_tab_type, rid))
		return -2;
	sql_trans_drop_dependencies(tr, type->base.id);

	if (drop_action)
		sql_trans_drop_all_dependencies(tr, type->base.id, TYPE_DEPENDENCY);
	return 0;
}

static int
sys_drop_func(sql_trans *tr, sql_func *func, int drop_action)
{
	sqlstore *store = tr->store;
	sql_schema *syss = find_sql_schema(tr, "sys");
	sql_table *sys_tab_func = find_sql_table(tr, syss, "functions");
	sql_column *sys_func_col = find_sql_column(sys_tab_func, "id");
	oid rid_func = store->table_api.column_find_row(tr, sys_func_col, &func->base.id, NULL);
	if (is_oid_nil(rid_func))
		return -1;
	sql_table *sys_tab_args = find_sql_table(tr, syss, "args");
	sql_column *sys_args_col = find_sql_column(sys_tab_args, "func_id");
	rids *args = store->table_api.rids_select(tr, sys_args_col, &func->base.id, &func->base.id, NULL);

	for (oid r = store->table_api.rids_next(args); !is_oid_nil(r); r = store->table_api.rids_next(args))
		if (store->table_api.table_delete(tr, sys_tab_args, r))
			return -2;
	store->table_api.rids_destroy(args);

	assert(!is_oid_nil(rid_func));
	if (store->table_api.table_delete(tr, sys_tab_func, rid_func))
		return -3;

	sql_trans_drop_dependencies(tr, func->base.id);
	if (sql_trans_drop_any_comment(tr, func->base.id))
		return -4;
	if (sql_trans_drop_obj_priv(tr, func->base.id))
		return -4;

	if (drop_action)
		sql_trans_drop_all_dependencies(tr, func->base.id, !IS_PROC(func) ? FUNC_DEPENDENCY : PROC_DEPENDENCY);
	return 0;
}

static int
sys_drop_types(sql_trans *tr, sql_schema *s, int drop_action)
{
	struct os_iter oi;
	os_iterator(&oi, s->types, tr, NULL);
	for (sql_base *b = oi_next(&oi); b; b = oi_next(&oi)) {
		sql_type *t = (sql_type*)b;

		if (sys_drop_type(tr, t, drop_action))
			return -1;
	}
	return 0;
}

static int
sys_drop_tables(sql_trans *tr, sql_schema *s, int drop_action)
{
	struct os_iter oi;
	os_iterator(&oi, s->tables, tr, NULL);
	for (sql_base *b = oi_next(&oi); b; b = oi_next(&oi)) {
		sql_table *t = (sql_table*)b;

		if (sys_drop_table(tr, t, drop_action))
			return -1;
	}
	return 0;
}

static int
sys_drop_funcs(sql_trans *tr, sql_schema *s, int drop_action)
{
	struct os_iter oi;
	os_iterator(&oi, s->funcs, tr, NULL);
	for (sql_base *b = oi_next(&oi); b; b = oi_next(&oi)) {
		sql_func *f = (sql_func*)b;

		if (sys_drop_func(tr, f, drop_action))
			return -1;
	}
	return 0;
}

static int
sys_drop_sequences(sql_trans *tr, sql_schema *s, int drop_action)
{
	struct os_iter oi;
	os_iterator(&oi, s->seqs, tr, NULL);
	for (sql_base *b = oi_next(&oi); b; b = oi_next(&oi)) {
		sql_sequence *seq = (sql_sequence*)b;

		if (sys_drop_sequence(tr, seq, drop_action))
			return -1;
	}
	return 0;
}

sql_type *
sql_trans_create_type(sql_trans *tr, sql_schema *s, const char *sqlname, unsigned int digits, unsigned int scale, int radix, const char *impl)
{
	sqlstore *store = tr->store;
	sql_type *t;
	sql_table *systype;
	int localtype = ATOMindex(impl);
	sql_class eclass = EC_EXTERNAL;
	int eclass_cast = (int) eclass;

	if (localtype < 0)
		return NULL;
	t = SA_ZNEW(tr->sa, sql_type);
	systype = find_sql_table(tr, find_sql_schema(tr, "sys"), "types");
	base_init(tr->sa, &t->base, next_oid(tr->store), TR_NEW, impl);
	t->sqlname = SA_STRDUP(tr->sa, sqlname);
	t->digits = digits;
	t->scale = scale;
	t->radix = radix;
	t->eclass = eclass;
	t->localtype = localtype;
	t->s = s;

	if (os_add(s->types, tr, t->base.name, &t->base)) {
		type_destroy(store, t);
		return NULL;
	}
	if (store->table_api.table_insert(tr, systype, &t->base.id, t->base.name, t->sqlname, &t->digits, &t->scale, &radix, &eclass_cast, &s->base.id))
		return NULL;
	return t;
}

int
sql_trans_drop_type(sql_trans *tr, sql_schema *s, sqlid id, int drop_action)
{
	sql_type *t = sql_trans_find_type(tr, s, id);

	if (sys_drop_type(tr, t, drop_action))
		return -1;
	if (os_del(s->types, tr, t->base.name, dup_base(&t->base)))
		return -2;
	return 0;
}

sql_func *
create_sql_func(sqlstore *store, sql_allocator *sa, const char *func, list *args, list *res, sql_ftype type, sql_flang lang, const char *mod,
		const char *impl, const char *query, bit varres, bit vararg, bit system)
{
	sql_func *t = SA_ZNEW(sa, sql_func);

	base_init(sa, &t->base, next_oid(store), TR_NEW, func);
	assert(impl && mod);
	t->imp = (impl)?SA_STRDUP(sa, impl):NULL;
	t->mod = (mod)?SA_STRDUP(sa, mod):NULL;
	t->type = type;
	t->lang = lang;
	t->sql = (lang==FUNC_LANG_SQL||lang==FUNC_LANG_MAL);
	t->semantics = TRUE;
	t->side_effect = (type==F_FILT || (res && (lang==FUNC_LANG_SQL || !list_empty(args))))?FALSE:TRUE;
	t->varres = varres;
	t->vararg = vararg;
	t->ops = args;
	t->res = res;
	t->query = (query)?SA_STRDUP(sa, query):NULL;
	t->fix_scale = SCALE_EQ;
	t->s = NULL;
	t->system = system;
	return t;
}

static sql_arg *
arg_dup(sql_trans *tr, sql_schema *s, sql_arg *oa)
{
	sql_arg *a = SA_ZNEW(tr->sa, sql_arg);

	if (a) {
		a->name = SA_STRDUP(tr->sa, oa->name);
		a->inout = oa->inout;
		dup_sql_type(tr, s, &(oa->type), &(a->type));
	}
	return a;
}

sql_func *
sql_trans_create_func(sql_trans *tr, sql_schema *s, const char *func, list *args, list *res, sql_ftype type, sql_flang lang,
		const char *mod, const char *impl, const char *query, bit varres, bit vararg, bit system)
{
	sqlstore *store = tr->store;
	sql_func *t = SA_ZNEW(tr->sa, sql_func);
	sql_table *sysfunc = find_sql_table(tr, find_sql_schema(tr, "sys"), "functions");
	sql_table *sysarg = find_sql_table(tr, find_sql_schema(tr, "sys"), "args");
	node *n;
	int number = 0, ftype = (int) type, flang = (int) lang;
	bit se;

	base_init(tr->sa, &t->base, next_oid(tr->store), TR_NEW, func);
	assert(impl && mod);
	t->imp = (impl)?SA_STRDUP(tr->sa, impl):NULL;
	t->mod = (mod)?SA_STRDUP(tr->sa, mod):NULL;
	t->type = type;
	t->lang = lang;
	t->sql = (lang==FUNC_LANG_SQL||lang==FUNC_LANG_MAL);
	t->semantics = TRUE;
	se = t->side_effect = (type==F_FILT || (res && (lang==FUNC_LANG_SQL || !list_empty(args))))?FALSE:TRUE;
	t->varres = varres;
	t->vararg = vararg;
	t->ops = SA_LIST(tr->sa, (fdestroy) &arg_destroy);
	t->fix_scale = SCALE_EQ;
	t->system = system;
	for (n=args->h; n; n = n->next)
		list_append(t->ops, arg_dup(tr, s, n->data));
	if (res) {
		t->res = SA_LIST(tr->sa, (fdestroy) &arg_destroy);
		for (n=res->h; n; n = n->next)
			list_append(t->res, arg_dup(tr, s, n->data));
	}
	t->query = (query)?SA_STRDUP(tr->sa, query):NULL;
	t->s = s;

	if (os_add(s->funcs, tr, t->base.name, &t->base)) {
		func_destroy(store, t);
		return NULL;
	}
	if (store->table_api.table_insert(tr, sysfunc, &t->base.id, t->base.name, query?query:t->imp, t->mod, &flang, &ftype, &se,
			&t->varres, &t->vararg, &s->base.id, &t->system, &t->semantics))
		return NULL;
	if (t->res) for (n = t->res->h; n; n = n->next, number++) {
		sql_arg *a = n->data;
		sqlid id = next_oid(tr->store);
		if (store->table_api.table_insert(tr, sysarg, &id, &t->base.id, a->name, a->type.type->sqlname, &a->type.digits, &a->type.scale, &a->inout, &number))
			return NULL;
	}
	if (t->ops) for (n = t->ops->h; n; n = n->next, number++) {
		sql_arg *a = n->data;
		sqlid id = next_oid(tr->store);
		if (store->table_api.table_insert(tr, sysarg, &id, &t->base.id, a->name, a->type.type->sqlname, &a->type.digits, &a->type.scale, &a->inout, &number))
			return NULL;
	}
	return t;
}

int
sql_trans_drop_func(sql_trans *tr, sql_schema *s, sqlid id, int drop_action)
{
	sql_base *b = os_find_id(s->funcs, tr, id);

	if (!b)
		return 0;

	sql_func *func = (sql_func*)b;
	if (drop_action == DROP_CASCADE_START || drop_action == DROP_CASCADE) {
		sqlid *local_id = MNEW(sqlid);
		if (!local_id)
			return -1;

		if (! tr->dropped) {
			tr->dropped = list_create((fdestroy) &id_destroy);
			if (!tr->dropped) {
				_DELETE(local_id);
				return -1;
			}
		}
		*local_id = func->base.id;
		list_append(tr->dropped, local_id);
	}

	if (sys_drop_func(tr, func, DROP_CASCADE))
		return -2;
	if (os_del(s->funcs, tr, func->base.name, dup_base(&func->base)))
		return -3;

	if (drop_action == DROP_CASCADE_START && tr->dropped) {
		list_destroy(tr->dropped);
		tr->dropped = NULL;
	}
	return 0;
}

static int
build_drop_func_list_item(sql_trans *tr, sql_schema *s, sqlid id)
{
	sql_base *b = os_find_id(s->funcs, tr, id);

	if (b) {
		sql_func *func = (sql_func*)b;
		if (sys_drop_func(tr, func, DROP_CASCADE))
			return -1;
		if (os_del(s->funcs, tr, func->base.name, dup_base(&func->base)))
			return -2;
	}
	return 0;
}

int
sql_trans_drop_all_func(sql_trans *tr, sql_schema *s, list *list_func, int drop_action)
{
	node *n = NULL;
	sql_func *func = NULL;
	list* to_drop = NULL;

	(void) drop_action;

	if (!tr->dropped) {
		tr->dropped = list_create((fdestroy) &id_destroy);
		if (!tr->dropped)
			return -1;
	}
	for (n = list_func->h; n ; n = n->next ) {
		func = (sql_func *) n->data;

		if (! list_find_id(tr->dropped, func->base.id)){
			sqlid *local_id = MNEW(sqlid);
			if (!local_id) {
				list_destroy(tr->dropped);
				tr->dropped = NULL;
				if (to_drop)
					list_destroy(to_drop);
				return -1;
			}
			if (!to_drop) {
				to_drop = list_create(NULL);
				if (!to_drop) {
					list_destroy(tr->dropped);
					return -1;
				}
			}
			*local_id = func->base.id;
			list_append(tr->dropped, local_id);
			list_append(to_drop, func);
			//sql_trans_drop_func(tr, s, func->base.id, drop_action ? DROP_CASCADE : DROP_RESTRICT);
		}
	}

	if (to_drop) {
		for (n = to_drop->h; n ; n = n->next ) {
			func = (sql_func *) n->data;
			if (build_drop_func_list_item(tr, s, func->base.id))
				return -2;
		}
		list_destroy(to_drop);
	}

	if ( tr->dropped) {
		list_destroy(tr->dropped);
		tr->dropped = NULL;
	}
	return 0;
}

sql_schema *
sql_trans_create_schema(sql_trans *tr, const char *name, sqlid auth_id, sqlid owner)
{
	sqlstore *store = tr->store;
	sql_schema *s = SA_ZNEW(tr->sa, sql_schema);
	sql_table *sysschema = find_sql_table(tr, find_sql_schema(tr, "sys"), "schemas");

	base_init(tr->sa, &s->base, next_oid(tr->store), TR_NEW, name);
	s->auth_id = auth_id;
	s->owner = owner;
	s->system = FALSE;
	s->tables = os_new(tr->sa, (destroy_fptr) &table_destroy, isTempSchema(s), true);
	s->types = os_new(tr->sa, (destroy_fptr) &type_destroy, isTempSchema(s), false);
	s->funcs = os_new(tr->sa, (destroy_fptr) &func_destroy, isTempSchema(s), false);
	s->seqs = os_new(tr->sa, (destroy_fptr) &seq_destroy, isTempSchema(s), true);
	s->keys = os_new(tr->sa, (destroy_fptr) &key_destroy, isTempSchema(s), true);
	s->idxs = os_new(tr->sa, (destroy_fptr) &idx_destroy, isTempSchema(s), true);
	s->triggers = os_new(tr->sa, (destroy_fptr) &trigger_destroy, isTempSchema(s), true);
	s->parts = os_new(tr->sa, (destroy_fptr) &part_destroy, isTempSchema(s), false);
	s->store = tr->store;

	if (os_add(tr->cat->schemas, tr, s->base.name, &s->base)) {
		schema_destroy(store, s);
		return NULL;
	}
	if (store->table_api.table_insert(tr, sysschema, &s->base.id, s->base.name, &s->auth_id, &s->owner, &s->system))
		return NULL;
	return s;
}

sql_schema*
sql_trans_rename_schema(sql_trans *tr, sqlid id, const char *new_name)
{
	sqlstore *store = tr->store;
	sql_table *sysschema = find_sql_table(tr, find_sql_schema(tr, "sys"), "schemas");
	sql_schema *s = find_sql_schema_id(tr, id);
	oid rid;

	assert(!strNil(new_name));

	/* delete schema, add schema */
	if (os_del(tr->cat->schemas, tr, s->base.name, dup_base(&s->base)))
		return NULL;
	sql_schema *ns = schema_dup(tr, s, new_name);
	if (os_add(tr->cat->schemas, tr, ns->base.name, &ns->base)) {
		schema_destroy(store, ns);
		return NULL;
	}

	rid = store->table_api.column_find_row(tr, find_sql_column(sysschema, "id"), &s->base.id, NULL);
	assert(!is_oid_nil(rid));
	store->table_api.column_update_value(tr, find_sql_column(sysschema, "name"), rid, (void*) new_name);
	return s;
}

int
sql_trans_drop_schema(sql_trans *tr, sqlid id, int drop_action)
{
	sqlstore *store = tr->store;
	sql_schema *s = find_sql_schema_id(tr, id);
	sql_table *sysschema = find_sql_table(tr, find_sql_schema(tr, "sys"), "schemas");
	oid rid = store->table_api.column_find_row(tr, find_sql_column(sysschema, "id"), &s->base.id, NULL);

	if (is_oid_nil(rid))
		return 0;
	if (drop_action == DROP_CASCADE_START || drop_action == DROP_CASCADE) {
		sqlid* local_id = MNEW(sqlid);
		if (!local_id)
			return -1;

		if (!tr->dropped) {
			tr->dropped = list_create((fdestroy) &id_destroy);
			if (!tr->dropped) {
				_DELETE(local_id);
				return -1;
			}
		}
		*local_id = s->base.id;
		list_append(tr->dropped, local_id);
	}

	if (store->table_api.table_delete(tr, sysschema, rid))
		return -1;
	if (sys_drop_funcs(tr, s, drop_action))
		return -1;
	if (sys_drop_tables(tr, s, drop_action))
		return -1;
	if (sys_drop_types(tr, s, drop_action))
		return -2;
	if (sys_drop_sequences(tr, s, drop_action))
		return -3;
	if (sql_trans_drop_any_comment(tr, s->base.id))
		return -4;
	if (sql_trans_drop_obj_priv(tr, s->base.id))
		return -5;

	if (os_del(tr->cat->schemas, tr, s->base.name, dup_base(&s->base)))
		return -6;

	if (drop_action == DROP_CASCADE_START && tr->dropped) {
		list_destroy(tr->dropped);
		tr->dropped = NULL;
	}
	return 0;
}

sql_table *
sql_trans_add_table(sql_trans *tr, sql_table *mt, sql_table *pt)
{
	sqlstore *store = tr->store;
	sql_schema *syss = find_sql_schema(tr, isGlobal(mt)?"sys":"tmp");
	sql_table *sysobj = find_sql_table(tr, syss, "objects");
	sql_part *p = SA_ZNEW(tr->sa, sql_part);

	/* merge table depends on part table */
	sql_trans_create_dependency(tr, pt->base.id, mt->base.id, TABLE_DEPENDENCY);
	assert(isMergeTable(mt) || isReplicaTable(mt));
	mt = new_table(tr, mt);
	if (!mt)
		return NULL;
	if (!mt->members.set)
		cs_new(&mt->members, tr->sa, (fdestroy) &part_destroy);
	p->t = mt;
	p->member = pt->base.id;
	/* TODO parts should have a unique name - id ? */
	base_init(tr->sa, &p->base, next_oid(store), TR_NEW, pt->base.name);
	cs_add(&mt->members, p, TR_NEW);
	if (os_add(mt->s->parts, tr, p->base.name, dup_base(&p->base))) {
		part_destroy(store, p);
		return NULL;
	}
	if (store->table_api.table_insert(tr, sysobj, &p->base.id, p->base.name, &mt->base.id, &pt->base.id))
		return NULL;
	return mt;
}

int
sql_trans_add_range_partition(sql_trans *tr, sql_table *mt, sql_table *pt, sql_subtype tpe, ptr min, ptr max,
		bit with_nills, int update, sql_part **err)
{
	sqlstore *store = tr->store;
	sql_schema *syss = find_sql_schema(tr, isGlobal(mt)?"sys":"tmp");
	sql_table *sysobj = find_sql_table(tr, syss, "objects");
	sql_table *partitions = find_sql_table(tr, syss, "table_partitions");
	sql_table *ranges = find_sql_table(tr, syss, "range_partitions");
	sql_part *p;
	int localtype = tpe.type->localtype, res = 0;
	ValRecord vmin, vmax;
	size_t smin, smax;
	bit to_insert = with_nills;
	oid rid;
	ptr ok;
	sqlid *v;

	vmin = vmax = (ValRecord) {.vtype = TYPE_void,};

	mt = new_table(tr, mt);
	if (!mt)
		return -1;
	if (!mt->members.set)
		cs_new(&mt->members, tr->sa, (fdestroy) &part_destroy);
	if (min) {
		ok = VALinit(&vmin, localtype, min);
		if (ok && localtype != TYPE_str)
			ok = VALconvert(TYPE_str, &vmin);
	} else {
		ok = VALinit(&vmin, TYPE_str, ATOMnilptr(TYPE_str));
		min = (ptr) ATOMnilptr(localtype);
	}
	if (!ok) {
		res = -1;
		goto finish;
	}
	smin = ATOMlen(localtype, min);
	if (smin > STORAGE_MAX_VALUE_LENGTH) {
		res = -2;
		goto finish;
	}

	if (max) {
		ok = VALinit(&vmax, localtype, max);
		if (ok && localtype != TYPE_str)
			ok = VALconvert(TYPE_str, &vmax);
	} else {
		ok = VALinit(&vmax, TYPE_str, ATOMnilptr(TYPE_str));
		max = (ptr) ATOMnilptr(localtype);
	}
	if (!ok) {
		res = -1;
		goto finish;
	}
	smax = ATOMlen(localtype, max);
	if (smax > STORAGE_MAX_VALUE_LENGTH) {
		res = -2;
		goto finish;
	}

	if (!update) {
		p = SA_ZNEW(tr->sa, sql_part);
		base_init(tr->sa, &p->base, next_oid(store), TR_NEW, pt->base.name);
		assert(isMergeTable(mt) || isReplicaTable(mt));
		p->t = mt;
		assert(pt);
		p->member = pt->base.id;
	} else {
		node *n = members_find_child_id(mt->members.set, pt->base.id);
		p = (sql_part*) n->data;
	}

	/* add range partition values */
	if (update) {
		_DELETE(p->part.range.minvalue);
		_DELETE(p->part.range.maxvalue);
	}
	p->part.range.minvalue = SA_NEW_ARRAY(tr->sa, char, smin);
	p->part.range.maxvalue = SA_NEW_ARRAY(tr->sa, char, smax);
	memcpy(p->part.range.minvalue, min, smin);
	memcpy(p->part.range.maxvalue, max, smax);
	p->part.range.minlength = smin;
	p->part.range.maxlength = smax;
	p->with_nills = with_nills;

	if (!update) {
		*err = cs_add_with_validate(&mt->members, p, &localtype, 0, sql_range_part_validate_and_insert);
		if (*err)
			part_destroy(store, p);
	} else {
		*err = cs_transverse_with_validate(&mt->members, p, &localtype, sql_range_part_validate_and_insert);
	}
	if (*err) {
		res = -4;
		goto finish;
	}

	if (!update) {
		rid = store->table_api.column_find_row(tr, find_sql_column(partitions, "table_id"), &mt->base.id, NULL);
		assert(!is_oid_nil(rid));

		/* add merge table dependency */
		sql_trans_create_dependency(tr, pt->base.id, mt->base.id, TABLE_DEPENDENCY);
		v = (sqlid*) store->table_api.column_find_value(tr, find_sql_column(partitions, "id"), rid);
		if (store->table_api.table_insert(tr, sysobj, &p->base.id, p->base.name, &mt->base.id, &pt->base.id)) {
			_DELETE(v);
			res = -6;
			goto finish;
		}
		if (store->table_api.table_insert(tr, ranges, &pt->base.id, v, VALget(&vmin), VALget(&vmax), &to_insert)) {
			_DELETE(v);
			res = -6;
			goto finish;
		}
		_DELETE(v);
	} else {
		sql_column *cmin = find_sql_column(ranges, "minimum"), *cmax = find_sql_column(ranges, "maximum"),
				   *wnulls = find_sql_column(ranges, "with_nulls");

		rid = store->table_api.column_find_row(tr, find_sql_column(ranges, "table_id"), &pt->base.id, NULL);
		assert(!is_oid_nil(rid));

		store->table_api.column_update_value(tr, cmin, rid, VALget(&vmin));
		store->table_api.column_update_value(tr, cmax, rid, VALget(&vmax));
		store->table_api.column_update_value(tr, wnulls, rid, &to_insert);
	}

	if (!update && os_add(mt->s->parts, tr, p->base.name, dup_base(&p->base))) {
		part_destroy(store, p);
		res = -5;
	}
finish:
	VALclear(&vmin);
	VALclear(&vmax);
	return res;
}

int
sql_trans_add_value_partition(sql_trans *tr, sql_table *mt, sql_table *pt, sql_subtype tpe, list* vals, bit with_nills,
		int update, sql_part **err)
{
	sqlstore *store = tr->store;
	sql_schema *syss = find_sql_schema(tr, isGlobal(mt)?"sys":"tmp");
	sql_table *sysobj = find_sql_table(tr, syss, "objects");
	sql_table *partitions = find_sql_table(tr, syss, "table_partitions");
	sql_table *values = find_sql_table(tr, syss, "value_partitions");
	sql_part *p;
	oid rid;
	int localtype = tpe.type->localtype, i = 0;
	sqlid *v;

	mt = new_table(tr, mt);
	if (!mt)
		return -1;
	if (!mt->members.set)
		cs_new(&mt->members, tr->sa, (fdestroy) &part_destroy);
	if (!update) {
		p = SA_ZNEW(tr->sa, sql_part);
		base_init(tr->sa, &p->base, next_oid(store), TR_NEW, pt->base.name);
		assert(isMergeTable(mt) || isReplicaTable(mt));
		p->t = mt;
		assert(pt);
		p->member = pt->base.id;
	} else {
		rids *rs;
		node *n = members_find_child_id(mt->members.set, pt->base.id);
		p = (sql_part*) n->data;

		rs = store->table_api.rids_select(tr, find_sql_column(values, "table_id"), &pt->base.id, &pt->base.id, NULL);
		for (rid = store->table_api.rids_next(rs); !is_oid_nil(rid); rid = store->table_api.rids_next(rs)) {
			if (store->table_api.table_delete(tr, values, rid)) /* eliminate the old values */
				return -2;
		}
		store->table_api.rids_destroy(rs);
	}
	p->with_nills = with_nills;

	rid = store->table_api.column_find_row(tr, find_sql_column(partitions, "table_id"), &mt->base.id, NULL);
	assert(!is_oid_nil(rid));

	v = (sqlid*) store->table_api.column_find_value(tr, find_sql_column(partitions, "id"), rid);

	if (with_nills) { /* store the null value first */
		ValRecord vnnil;
		if (VALinit(&vnnil, TYPE_str, ATOMnilptr(TYPE_str)) == NULL) {
			if (!update)
				part_destroy(store, p);
			_DELETE(v);
			list_destroy2(vals, store);
			return -1;
		}
		if (store->table_api.table_insert(tr, values, &pt->base.id, v, VALget(&vnnil))) {
			_DELETE(v);
			list_destroy2(vals, store);
			return -1;
		}
		VALclear(&vnnil);
	}

	for (node *n = vals->h ; n ; n = n->next) {
		sql_part_value *next = (sql_part_value*) n->data;
		ValRecord vvalue;
		ptr ok;

		if (ATOMlen(localtype, next->value) > STORAGE_MAX_VALUE_LENGTH) {
			if (!update)
				part_destroy(store, p);
			_DELETE(v);
			list_destroy2(vals, store);
			return -i - 1;
		}
		ok = VALinit(&vvalue, localtype, next->value);
		if (ok && localtype != TYPE_str)
			ok = VALconvert(TYPE_str, &vvalue);
		if (!ok) {
			if (!update)
				part_destroy(store, p);
			_DELETE(v);
			VALclear(&vvalue);
			list_destroy2(vals, store);
			return -i - 1;
		}
		if (store->table_api.table_insert(tr, values, &pt->base.id, v, VALget(&vvalue))) {
			_DELETE(v);
			VALclear(&vvalue);
			list_destroy2(vals, store);
			return -i - 1;
		}

		VALclear(&vvalue);
		i++;
	}
	_DELETE(v);

	if (p->part.values)
		list_destroy2(p->part.values, store);
	p->part.values = vals;

	if (!update) {
		*err = cs_add_with_validate(&mt->members, p, &localtype, 0, sql_values_part_validate_and_insert);
		if (*err)
			part_destroy(store, p);
	} else {
		*err = cs_transverse_with_validate(&mt->members, p, &localtype, sql_values_part_validate_and_insert);
	}
	if (*err)
		return -1;

	if (!update) {
		/* add merge table dependency */
		sql_trans_create_dependency(tr, pt->base.id, mt->base.id, TABLE_DEPENDENCY);
		if (store->table_api.table_insert(tr, sysobj, &p->base.id, p->base.name, &mt->base.id, &pt->base.id))
			return -1;
		if (os_add(mt->s->parts, tr, p->base.name, dup_base(&p->base))) {
			part_destroy(store, p);
			return -1;
		}
	}
	return 0;
}

sql_table*
sql_trans_rename_table(sql_trans *tr, sql_schema *s, sqlid id, const char *new_name)
{
	sqlstore *store = tr->store;
	sql_table *systable = find_sql_table(tr, find_sql_schema(tr, isTempSchema(s) ? "tmp":"sys"), "_tables");
	sql_table *t = find_sql_table_id(tr, s, id);
	oid rid;

	assert(!strNil(new_name));

	if (isGlobal(t)) {
		if (os_del(s->tables, tr, t->base.name, dup_base(&t->base)))
			return NULL;
	} else {
		node *n = cs_find_id(&tr->localtmps, t->base.id);
		if (n)
			cs_del(&tr->localtmps, tr->store, n, t->base.flags);
	}
	t = table_dup(tr, t, t->s, new_name);
	if (!isGlobal(t))
		cs_add(&tr->localtmps, t, TR_NEW);

	rid = store->table_api.column_find_row(tr, find_sql_column(systable, "id"), &t->base.id, NULL);
	assert(!is_oid_nil(rid));
	store->table_api.column_update_value(tr, find_sql_column(systable, "name"), rid, (void*) new_name);
	return t;
}

sql_table*
sql_trans_set_table_schema(sql_trans *tr, sqlid id, sql_schema *os, sql_schema *ns)
{
	sqlstore *store = tr->store;
	sql_table *systable = find_sql_table(tr, find_sql_schema(tr, isTempSchema(os) ? "tmp":"sys"), "_tables");
	sql_base*b = os_find_id(os->tables, tr, id);
	sql_table *t = (sql_table*)b;
	oid rid;

	rid = store->table_api.column_find_row(tr, find_sql_column(systable, "id"), &t->base.id, NULL);
	assert(!is_oid_nil(rid));
	store->table_api.column_update_value(tr, find_sql_column(systable, "schema_id"), rid, &(ns->base.id));

	if (os_del(os->tables, tr, t->base.name, dup_base(&t->base)))
		return NULL;
	return table_dup(tr, t, ns, NULL);
}

int
sql_trans_del_table(sql_trans *tr, sql_table *mt, sql_table *pt, int drop_action)
{
	sqlstore *store = tr->store;

	mt = new_table(tr, mt);
	if (!mt)
		return -1;
	node *n = members_find_child_id(mt->members.set, pt->base.id); /* get sqlpart id*/
	sqlid part_id = ((sql_part*)n->data)->base.id;
	sql_base *b = os_find_id(mt->s->parts, tr, part_id); /* fetch updated part */
	sql_part *p = (sql_part*)b;

	sys_drop_part(tr, p, drop_action);

	/*Clean the part from members*/
	cs_del(&mt->members, store, n, p->base.flags);

	if (drop_action == DROP_CASCADE)
		sql_trans_drop_table_id(tr, mt->s, pt->base.id, drop_action);
	return 0;
}

sql_table *
sql_trans_create_table(sql_trans *tr, sql_schema *s, const char *name, const char *sql, int tt, bit system,
					   int persistence, int commit_action, int sz, bte properties)
{
	sqlstore *store = tr->store;
	sql_table *t = create_sql_table_with_id(tr->sa, next_oid(tr->store), name, tt, system, persistence, commit_action, properties);
	sql_schema *syss = find_sql_schema(tr, isGlobal(t)?"sys":"tmp");
	sql_table *systable = find_sql_table(tr, syss, "_tables");
	sht ca;

	/* temps all belong to a special tmp schema and only views/remote have a query */
	assert( (isTable(t) ||
		(!isTempTable(t) || (strcmp(s->base.name, "tmp") == 0) || isDeclaredTable(t))) || (isView(t) && !sql) || (isRemote(t) && !sql));

	t->query = sql ? SA_STRDUP(tr->sa, sql) : NULL;
	t->s = s;
	t->sz = sz;
	if (sz < 0)
		t->sz = COLSIZE;
	if (isGlobal(t)) {
		if (os_add(s->tables, tr, t->base.name, &t->base)) {
			//table_destroy(store, t);
			return NULL;
		}
	} else
		cs_add(&tr->localtmps, t, TR_NEW);
	if (isRemote(t))
		t->persistence = SQL_REMOTE;

	if (isTable(t))
		if (store->storage_api.create_del(tr, t) != LOG_OK)
			return NULL;
	if (isPartitionedByExpressionTable(t)) {
		t->part.pexp = SA_ZNEW(tr->sa, sql_expression);
		t->part.pexp->type = *sql_bind_localtype("void"); /* leave it non-initialized, at the backend the copy of this table will get the type */
		t->part.pexp->cols = SA_LIST(tr->sa, (fdestroy) &int_destroy);
	}

	ca = t->commit_action;
	if (!isDeclaredTable(t)) {
		if (store->table_api.table_insert(tr, systable, &t->base.id, t->base.name, &s->base.id,
								 (t->query) ? t->query : ATOMnilptr(TYPE_str), &t->type, &t->system, &ca, &t->access))
			return NULL;
	}
	return t;
}

int
sql_trans_set_partition_table(sql_trans *tr, sql_table *t)
{
	sqlstore *store = tr->store;
	if (t && (isRangePartitionTable(t) || isListPartitionTable(t))) {
		sql_schema *syss = find_sql_schema(tr, isGlobal(t)?"sys":"tmp");
		sql_table *partitions = find_sql_table(tr, syss, "table_partitions");
		sqlid next = next_oid(tr->store);
		if (isPartitionedByColumnTable(t)) {
			assert(t->part.pcol);
			if (store->table_api.table_insert(tr, partitions, &next, &t->base.id, &t->part.pcol->base.id, ATOMnilptr(TYPE_str), &t->properties))
				return -1;
		} else if (isPartitionedByExpressionTable(t)) {
			assert(t->part.pexp->exp);
			if (strlen(t->part.pexp->exp) > STORAGE_MAX_VALUE_LENGTH)
				return -1;
			if (store->table_api.table_insert(tr, partitions, &next, &t->base.id, ATOMnilptr(TYPE_int), t->part.pexp->exp, &t->properties))
				return -1;
		} else {
			assert(0);
		}
	}
	return 0;
}

sql_key *
create_sql_kc(sqlstore *store, sql_allocator *sa, sql_key *k, sql_column *c)
{
	sql_kc *kc = SA_ZNEW(sa, sql_kc);

	kc->c = c;
	list_append(k->columns, kc);
	if (k->idx)
		create_sql_ic(store, sa, k->idx, c);
	if (k->type == pkey)
		c->null = 0;
	return k;
}

sql_ukey *
create_sql_ukey(sqlstore *store, sql_allocator *sa, sql_table *t, const char *name, key_type kt)
{
	sql_key *nk = NULL;
	sql_ukey *tk;

	nk = (kt != fkey) ? (sql_key *) SA_ZNEW(sa, sql_ukey) : (sql_key *) SA_ZNEW(sa, sql_fkey);
 	tk = (sql_ukey *) nk;
	assert(name);

	base_init(sa, &nk->base, next_oid(store), TR_NEW, name);

	nk->type = kt;
	nk->columns = SA_LIST(sa, (fdestroy) NULL);
	nk->idx = NULL;
	nk->t = t;

	if (nk->type == pkey)
		t->pkey = tk;
	cs_add(&t->keys, nk, TR_NEW);
	return tk;
}

sql_fkey *
create_sql_fkey(sqlstore *store, sql_allocator *sa, sql_table *t, const char *name, key_type kt, sql_key *rkey, int on_delete, int on_update)
{
	sql_key *nk;
	sql_fkey *fk = NULL;

	nk = (kt != fkey) ? (sql_key *) SA_ZNEW(sa, sql_ukey) : (sql_key *) SA_ZNEW(sa, sql_fkey);

	assert(name);
	base_init(sa, &nk->base, next_oid(store), TR_NEW, name);

	nk->type = kt;
	nk->columns = SA_LIST(sa, (fdestroy) NULL);
	nk->t = t;
	nk->idx = create_sql_idx(store, sa, t, name, (nk->type == fkey) ? join_idx : hash_idx);
	nk->idx->key = nk;

	fk = (sql_fkey *) nk;

	fk->on_delete = on_delete;
	fk->on_update = on_update;

	fk->rkey = rkey->base.id;
	cs_add(&t->keys, nk, TR_NEW);
	return (sql_fkey*) nk;
}

sql_idx *
create_sql_ic(sqlstore *store, sql_allocator *sa, sql_idx *i, sql_column *c)
{
	sql_kc *ic = SA_ZNEW(sa, sql_kc);

	ic->c = c;
	list_append(i->columns, ic);

	(void)store;
	if (hash_index(i->type) && list_length(i->columns) > 1) {
		/* Correct the unique flag of the keys first column */
		c->unique = list_length(i->columns);
		if (c->unique == 2) {
			sql_kc *ic1 = i->columns->h->data;
			ic1->c->unique ++;
		}
	}

	/* should we switch to oph_idx ? */
	if (i->type == hash_idx && list_length(i->columns) == 1 && ic->c->sorted) {
		/*i->type = oph_idx;*/
		i->type = no_idx;
	}
	return i;
}

sql_idx *
create_sql_idx(sqlstore *store, sql_allocator *sa, sql_table *t, const char *name, idx_type it)
{
	sql_idx *ni = SA_ZNEW(sa, sql_idx);

	base_init(sa, &ni->base, next_oid(store), TR_NEW, name);

	ni->columns = SA_LIST(sa, (fdestroy) NULL);
	ni->t = t;
	ni->type = it;
	ni->key = NULL;
	cs_add(&t->idxs, ni, TR_NEW);
	return ni;
}

static sql_column *
create_sql_column_with_id(sql_allocator *sa, sqlid id, sql_table *t, const char *name, sql_subtype *tpe)
{
	sql_column *col = SA_ZNEW(sa, sql_column);

	base_init(sa, &col->base, id, TR_NEW, name);
	col->type = *tpe;
	col->def = NULL;
	col->null = 1;
	col->colnr = table_next_column_nr(t);
	col->t = t;
	col->unique = 0;
	col->storage_type = NULL;

	cs_add(&t->columns, col, TR_NEW);
	return col;
}

sql_column *
create_sql_column(sqlstore *store, sql_allocator *sa, sql_table *t, const char *name, sql_subtype *tpe)
{
	return create_sql_column_with_id(sa, next_oid(store), t, name, tpe);
}

int
sql_trans_drop_table(sql_trans *tr, sql_schema *s, const char *name, int drop_action)
{
	sql_table *t = find_sql_table(tr, s, name);
	int ok = LOG_OK, is_global = isGlobal(t);
	node *n = NULL;

	if (!is_global)
		n = cs_find_id(&tr->localtmps, t->base.id);

	if ((drop_action == DROP_CASCADE_START || drop_action == DROP_CASCADE) &&
	    tr->dropped && list_find_id(tr->dropped, t->base.id))
		return 0;

	if (drop_action == DROP_CASCADE_START || drop_action == DROP_CASCADE) {
		sqlid *local_id = MNEW(sqlid);
		if (!local_id)
			return -1;

		if (! tr->dropped) {
			tr->dropped = list_create((fdestroy) &id_destroy);
			if (!tr->dropped) {
				_DELETE(local_id);
				return -1;
			}
		}
		*local_id = t->base.id;
		list_append(tr->dropped, local_id);
	}

	if (!isDeclaredTable(t))
		if (sys_drop_table(tr, t, drop_action))
			return -1;

	if (is_global) {
		if (os_del(s->tables, tr, t->base.name, dup_base(&t->base)))
			return -2;
	} else if (n)
		cs_del(&tr->localtmps, tr->store, n, 0);

	if (drop_action == DROP_CASCADE_START && tr->dropped) {
		list_destroy(tr->dropped);
		tr->dropped = NULL;
	}
	return ok;
}

int
sql_trans_drop_table_id(sql_trans *tr, sql_schema *s, sqlid id, int drop_action)
{
	sql_table *t = find_sql_table_id(tr, s, id);

	if (t)
		return sql_trans_drop_table(tr, s, t->base.name, drop_action);
	else
		return SQL_ERR;
}

BUN
sql_trans_clear_table(sql_trans *tr, sql_table *t)
{
	sqlstore *store = tr->store;
	return store->storage_api.clear_table(tr, t);
}

sql_column *
sql_trans_create_column(sql_trans *tr, sql_table *t, const char *name, sql_subtype *tpe)
{
	sqlstore *store = tr->store;
	sql_column *col;
	sql_schema *syss = find_sql_schema(tr, isGlobal(t)?"sys":"tmp");
	sql_table *syscolumn = find_sql_table(tr, syss, "_columns");

	if (!tpe)
		return NULL;

	if (t->system && sql_trans_name_conflict(tr, t->s->base.name, t->base.name, name))
		return NULL;
	col = create_sql_column_with_id(tr->sa, next_oid(tr->store), t, name, tpe);

	if (isTable(col->t))
		if (store->storage_api.create_col(tr, col) != LOG_OK)
			return NULL;
	if (!isDeclaredTable(t))
		if (store->table_api.table_insert(tr, syscolumn, &col->base.id, col->base.name, col->type.type->sqlname, &col->type.digits, &col->type.scale, &t->base.id, (col->def) ? col->def : ATOMnilptr(TYPE_str), &col->null, &col->colnr, (col->storage_type) ? col->storage_type : ATOMnilptr(TYPE_str)))
			return NULL;

	if (tpe->type->s) /* column depends on type */
		sql_trans_create_dependency(tr, tpe->type->base.id, col->base.id, TYPE_DEPENDENCY);
	return col;
}

void
drop_sql_column(sql_table *t, sqlid id, int drop_action)
{
	node *n = list_find_base_id(t->columns.set, id);
	sql_column *col = n->data;

	col->drop_action = drop_action;
	cs_del(&t->columns, t->s->store, n, 0);
}

void
drop_sql_idx(sql_table *t, sqlid id)
{
	node *n = list_find_base_id(t->idxs.set, id);

	cs_del(&t->idxs, t->s->store, n, 0);
}

void
drop_sql_key(sql_table *t, sqlid id, int drop_action)
{
	node *n = list_find_base_id(t->keys.set, id);
	sql_key *k = n->data;

	k->drop_action = drop_action;
	cs_del(&t->keys, t->s->store, n, 0);
}

sql_column*
sql_trans_rename_column(sql_trans *tr, sql_table *t, const char *old_name, const char *new_name)
{
	sqlstore *store = tr->store;
	sql_table *syscolumn = find_sql_table(tr, find_sql_schema(tr, isGlobal(t)?"sys":"tmp"), "_columns");
	oid rid;

	assert(!strNil(new_name));

	t = new_table(tr, t);
	if (!t)
		return NULL;
	sql_column *c = find_sql_column(t, old_name);

	list_hash_delete(t->columns.set, c, NULL); /* has to re-hash the entry in the changeset */
	_DELETE(c->base.name);
	c->base.name = SA_STRDUP(tr->sa, new_name);
	if (!list_hash_add(t->columns.set, c, NULL))
		return NULL;

	rid = store->table_api.column_find_row(tr, find_sql_column(syscolumn, "id"), &c->base.id, NULL);
	assert(!is_oid_nil(rid));
	store->table_api.column_update_value(tr, find_sql_column(syscolumn, "name"), rid, (void*) new_name);
	return c;
}

static sql_column*
new_column(sql_trans *tr, sql_column *col)
{
		sql_table *t = new_table(tr, col->t);
		if (!t)
			return NULL;
		return find_sql_column(t, col->base.name);
}

int
sql_trans_drop_column(sql_trans *tr, sql_table *t, sqlid id, int drop_action)
{
	sqlstore *store = tr->store;
	node *n = NULL;
	sql_table *syscolumn = find_sql_table(tr, find_sql_schema(tr, isGlobal(t)?"sys":"tmp"), "_columns");
	sql_column *col = NULL, *cid = find_sql_column(syscolumn, "id"), *cnr = find_sql_column(syscolumn, "number");

	t = new_table(tr, t);
	if (!t)
		return -1;
	for (node *nn = t->columns.set->h ; nn ; nn = nn->next) {
		sql_column *next = (sql_column *) nn->data;
		if (next->base.id == id) {
			n = nn;
			col = next;
		} else if (col) { /* if the column to be dropped was found, decrease the column number for others after it */
			oid rid;
			next->colnr--;

			rid = store->table_api.column_find_row(tr, cid, &next->base.id, NULL);
			assert(!is_oid_nil(rid));
			store->table_api.column_update_value(tr, cnr, rid, &next->colnr);
		}
	}

	assert(n && col); /* the column to be dropped must have been found */

	if (drop_action == DROP_CASCADE_START || drop_action == DROP_CASCADE) {
		sqlid *local_id = MNEW(sqlid);
		if (!local_id)
			return -1;

		if (! tr->dropped) {
			tr->dropped = list_create((fdestroy) &id_destroy);
			if (!tr->dropped) {
				_DELETE(local_id);
				return -1;
			}
		}
		*local_id = col->base.id;
		list_append(tr->dropped, local_id);
	}

	if (sys_drop_column(tr, col, drop_action))
		return -1;

	cs_del(&t->columns, store, n, col->base.flags);
	if (drop_action == DROP_CASCADE_START && tr->dropped) {
		list_destroy(tr->dropped);
		tr->dropped = NULL;
	}
	return 0;
}

sql_column *
sql_trans_alter_null(sql_trans *tr, sql_column *col, int isnull)
{
	sqlstore *store = tr->store;

	if (col->null != isnull) {
		sql_schema *syss = find_sql_schema(tr, isGlobal(col->t)?"sys":"tmp");
		sql_table *syscolumn = find_sql_table(tr, syss, "_columns");
		oid rid = store->table_api.column_find_row(tr, find_sql_column(syscolumn, "id"),
					  &col->base.id, NULL);

		if (is_oid_nil(rid))
			return NULL;
		store->table_api.column_update_value(tr, find_sql_column(syscolumn, "null"), rid, &isnull);

		col = new_column(tr, col);
		col->null = isnull;
	}
	return col;
}

sql_table *
sql_trans_alter_access(sql_trans *tr, sql_table *t, sht access)
{
	sqlstore *store = tr->store;
	if (t->access != access) {
		sql_schema *syss = find_sql_schema(tr, isGlobal(t)?"sys":"tmp");
		sql_table *systable = find_sql_table(tr, syss, "_tables");
		oid rid = store->table_api.column_find_row(tr, find_sql_column(systable, "id"),
					  &t->base.id, NULL);

		if (is_oid_nil(rid))
			return NULL;
		store->table_api.column_update_value(tr, find_sql_column(systable, "access"), rid, &access);
		t = new_table(tr, t);
		if (!t)
			return NULL;
		t->access = access;
	}
	return t;
}

sql_column *
sql_trans_alter_default(sql_trans *tr, sql_column *col, char *val)
{
	sqlstore *store = tr->store;
	if (!col->def && !val)
		return col;	/* no change */

	if (!col->def || !val || strcmp(col->def, val) != 0) {
		void *p = val ? val : (void *) ATOMnilptr(TYPE_str);
		sql_schema *syss = find_sql_schema(tr, isGlobal(col->t)?"sys":"tmp");
		sql_table *syscolumn = find_sql_table(tr, syss, "_columns");
		sql_column *col_ids = find_sql_column(syscolumn, "id");
		sql_column *col_dfs = find_sql_column(syscolumn, "default");
		oid rid = store->table_api.column_find_row(tr, col_ids, &col->base.id, NULL);

		if (is_oid_nil(rid))
			return NULL;
		if (sys_drop_default_object(tr, col, 0))
			return NULL;
		store->table_api.column_update_value(tr, col_dfs, rid, p);

		col = new_column(tr, col);
		_DELETE(col->def);
		col->def = NULL;
		if (val)
			col->def = SA_STRDUP(tr->sa, val);
	}
	return col;
}

sql_column *
sql_trans_alter_storage(sql_trans *tr, sql_column *col, char *storage)
{
	sqlstore *store = tr->store;
	if (!col->storage_type && !storage)
		return col;	/* no change */

	if (!col->storage_type || !storage || strcmp(col->storage_type, storage) != 0) {
		void *p = storage ? storage : (void *) ATOMnilptr(TYPE_str);
		sql_schema *syss = find_sql_schema(tr, isGlobal(col->t)?"sys":"tmp");
		sql_table *syscolumn = find_sql_table(tr, syss, "_columns");
		sql_column *col_ids = find_sql_column(syscolumn, "id");
		sql_column *col_dfs = find_sql_column(syscolumn, "storage");
		oid rid = store->table_api.column_find_row(tr, col_ids, &col->base.id, NULL);

		if (is_oid_nil(rid))
			return NULL;
		store->table_api.column_update_value(tr, col_dfs, rid, p);

		col = new_column(tr, col);
		col->storage_type = NULL;
		if (storage)
			col->storage_type = SA_STRDUP(tr->sa, storage);
	}
	return col;
}

int
sql_trans_is_sorted( sql_trans *tr, sql_column *col )
{
	sqlstore *store = tr->store;
	if (col && isTable(col->t) && store->storage_api.sorted_col && store->storage_api.sorted_col(tr, col))
		return 1;
	return 0;
}

int
sql_trans_is_unique( sql_trans *tr, sql_column *col )
{
	sqlstore *store = tr->store;
	if (col && isTable(col->t) && store->storage_api.unique_col && store->storage_api.unique_col(tr, col))
		return 1;
	return 0;
}

int
sql_trans_is_duplicate_eliminated( sql_trans *tr, sql_column *col )
{
	sqlstore *store = tr->store;
	if (col && isTable(col->t) && EC_VARCHAR(col->type.type->eclass) && store->storage_api.double_elim_col)
		return store->storage_api.double_elim_col(tr, col);
	return 0;
}

size_t
sql_trans_dist_count( sql_trans *tr, sql_column *col )
{
	sqlstore *store = tr->store;
	if (col->dcount)
		return col->dcount;

	if (col && isTable(col->t)) {
		/* get from statistics */
		sql_schema *sys = find_sql_schema(tr, "sys");
		sql_table *stats = find_sql_table(tr, sys, "statistics");
		if (stats) {
			sql_column *stats_column_id = find_sql_column(stats, "column_id");
			oid rid = store->table_api.column_find_row(tr, stats_column_id, &col->base.id, NULL);
			if (!is_oid_nil(rid)) {
				sql_column *stats_unique = find_sql_column(stats, "unique");
				void *v = store->table_api.column_find_value(tr, stats_unique, rid);

				col->dcount = *(size_t*)v;
				_DELETE(v);
			} else { /* sample and put in statistics */
				col->dcount = store->storage_api.dcount_col(tr, col);
			}
		}
		return col->dcount;
	}
	return 0;
}

int
sql_trans_ranges( sql_trans *tr, sql_column *col, char **min, char **max )
{
	sqlstore *store = tr->store;
	*min = NULL;
	*max = NULL;
	if (col && isTable(col->t)) {
		/* get from statistics */
		sql_schema *sys = find_sql_schema(tr, "sys");
		sql_table *stats = find_sql_table(tr, sys, "statistics");

		if (col->min && col->max) {
			*min = col->min;
			*max = col->max;
			return 1;
		}
		if (stats) {
			sql_column *stats_column_id = find_sql_column(stats, "column_id");
			oid rid = store->table_api.column_find_row(tr, stats_column_id, &col->base.id, NULL);
			if (!is_oid_nil(rid)) {
				char *v;
				sql_column *stats_min = find_sql_column(stats, "minval");
				sql_column *stats_max = find_sql_column(stats, "maxval");

				v = store->table_api.column_find_value(tr, stats_min, rid);
				*min = col->min = SA_STRDUP(tr->sa, v);
				_DELETE(v);
				v = store->table_api.column_find_value(tr, stats_max, rid);
				*max = col->max = SA_STRDUP(tr->sa, v);
				_DELETE(v);
				return 1;
			}
		}
	}
	return 0;
}

sql_key *
sql_trans_create_ukey(sql_trans *tr, sql_table *t, const char *name, key_type kt)
{
/* can only have keys between persistent tables */
	sqlstore *store = tr->store;
	int neg = -1;
	int action = -1;
	sql_key *nk;
	sql_schema *syss = find_sql_schema(tr, isGlobal(t)?"sys":"tmp");
	sql_table *syskey = find_sql_table(tr, syss, "keys");
	sql_ukey *uk = NULL;

	if (isTempTable(t))
		return NULL;

	t = new_table(tr, t);
	if (!t)
		return NULL;
	nk = (kt != fkey) ? (sql_key *) SA_ZNEW(tr->sa, sql_ukey)
	: (sql_key *) SA_ZNEW(tr->sa, sql_fkey);

	assert(name);
	base_init(tr->sa, &nk->base, next_oid(tr->store), TR_NEW, name);
	nk->type = kt;
	nk->columns = list_new(tr->sa, (fdestroy) &kc_destroy);
	nk->t = t;
	nk->idx = NULL;

	uk = (sql_ukey *) nk;

	if (nk->type == pkey)
		t->pkey = uk;

	cs_add(&t->keys, nk, TR_NEW);
	if (os_add(t->s->keys, tr, nk->base.name, dup_base(&nk->base)) ||
		os_add(tr->cat->objects, tr, nk->base.name, dup_base(&nk->base))) {
		key_destroy(store, nk);
		return NULL;
	}

	if (store->table_api.table_insert(tr, syskey, &nk->base.id, &t->base.id, &nk->type, nk->base.name, (nk->type == fkey) ? &((sql_fkey *) nk)->rkey : &neg, &action ))
		return NULL;
	return nk;
}

sql_fkey *
sql_trans_create_fkey(sql_trans *tr, sql_table *t, const char *name, key_type kt, sql_key *rkey, int on_delete, int on_update)
{
/* can only have keys between persistent tables */
	sqlstore *store = tr->store;
	int neg = -1;
	int action = (on_update<<8) + on_delete;
	sql_key *nk;
	sql_schema *syss = find_sql_schema(tr, isGlobal(t)?"sys":"tmp");
	sql_table *syskey = find_sql_table(tr, syss, "keys");
	sql_fkey *fk = NULL;

	if (isTempTable(t))
		return NULL;

	nk = (kt != fkey) ? (sql_key *) SA_ZNEW(tr->sa, sql_ukey)
	: (sql_key *) SA_ZNEW(tr->sa, sql_fkey);

	assert(name);
	base_init(tr->sa, &nk->base, next_oid(tr->store), TR_NEW, name);
	nk->type = kt;
	nk->columns = list_new(tr->sa, (fdestroy) &kc_destroy);
	nk->t = t;
	nk->idx = sql_trans_create_idx(tr, t, name, (nk->type == fkey) ? join_idx : hash_idx);
	nk->idx->key = nk;

	fk = (sql_fkey *) nk;

	fk->on_delete = on_delete;
	fk->on_update = on_update;

	fk->rkey = rkey->base.id;

	cs_add(&t->keys, nk, TR_NEW);
	if (os_add(t->s->keys, tr, nk->base.name, dup_base(&nk->base)) ||
		os_add(tr->cat->objects, tr, nk->base.name, dup_base(&nk->base))) {
		key_destroy(store, nk);
		return NULL;
	}

	if (store->table_api.table_insert(tr, syskey, &nk->base.id, &t->base.id, &nk->type, nk->base.name, (nk->type == fkey) ? &((sql_fkey *) nk)->rkey : &neg, &action))
		return NULL;

	sql_trans_create_dependency(tr, ((sql_fkey *) nk)->rkey, nk->base.id, FKEY_DEPENDENCY);
	return (sql_fkey*) nk;
}

sql_key *
sql_trans_create_kc(sql_trans *tr, sql_key *k, sql_column *c )
{
	sqlstore *store = tr->store;
	sql_kc *kc = SA_ZNEW(tr->sa, sql_kc);
	int nr = list_length(k->columns);
	sql_schema *syss = find_sql_schema(tr, isGlobal(k->t)?"sys":"tmp");
	sql_table *syskc = find_sql_table(tr, syss, "objects");

	assert(c);
	kc->c = c;
	list_append(k->columns, kc);
	if (k->idx)
		sql_trans_create_ic(tr, k->idx, c);

	if (k->type == pkey) {
		sql_trans_create_dependency(tr, c->base.id, k->base.id, KEY_DEPENDENCY);
		sql_trans_alter_null(tr, c, 0);
	}

	if (store->table_api.table_insert(tr, syskc, &k->base.id, kc->c->base.name, &nr, ATOMnilptr(TYPE_int)))
		return NULL;
	return k;
}

sql_fkey *
sql_trans_create_fkc(sql_trans *tr, sql_fkey *fk, sql_column *c )
{
	sqlstore *store = tr->store;
	sql_key *k = (sql_key *) fk;
	sql_kc *kc = SA_ZNEW(tr->sa, sql_kc);
	int nr = list_length(k->columns);
	sql_schema *syss = find_sql_schema(tr, isGlobal(k->t)?"sys":"tmp");
	sql_table *syskc = find_sql_table(tr, syss, "objects");

	assert(c);
	kc->c = c;
	list_append(k->columns, kc);
	if (k->idx)
		sql_trans_create_ic(tr, k->idx, c);

	sql_trans_create_dependency(tr, c->base.id, k->base.id, FKEY_DEPENDENCY);

	if (store->table_api.table_insert(tr, syskc, &k->base.id, kc->c->base.name, &nr, ATOMnilptr(TYPE_int)))
		return NULL;
	return (sql_fkey*)k;
}

static sql_idx *
table_has_idx( sql_table *t, list *keycols)
{
	node *n, *m, *o;
	char *found = NULL;
	int len = list_length(keycols);
	found = NEW_ARRAY(char, len);
	if (!found)
		return NULL;
	if (t->idxs.set) for ( n = t->idxs.set->h; n; n = n->next ) {
		sql_idx *i = n->data;
		int nr;

		memset(found, 0, len);
		for (m = keycols->h, nr = 0; m; m = m->next, nr++ ) {
			sql_kc *kc = m->data;

			for (o = i->columns->h; o; o = o->next) {
				sql_kc *ikc = o->data;

				if (kc->c == ikc->c) {
					found[nr] = 1;
					break;
				}
			}
		}
		for (nr = 0; nr<len; nr++)
			if (!found[nr])
				break;
		if (nr == len) {
			_DELETE(found);
			return i;
		}
	}
	if (found)
		_DELETE(found);
	return NULL;
}

sql_key *
key_create_done(sqlstore *store, sql_allocator *sa, sql_key *k)
{
	node *n;
	sql_idx *i;

	/* for now we only mark the end of unique/primary key definitions */
	if (k->type == fkey)
		return k;

	if ((i = table_has_idx(k->t, k->columns)) != NULL) {
		/* use available hash, or use the order */
		if (hash_index(i->type)) {
			k->idx = i;
			if (!k->idx->key)
				k->idx->key = k;
		}
	}

	/* we need to create an index */
	k->idx = create_sql_idx(store, sa, k->t, k->base.name, hash_idx);
	k->idx->key = k;

	for (n=k->columns->h; n; n = n->next) {
		sql_kc *kc = n->data;

		create_sql_ic(store, sa, k->idx, kc->c);
	}
	return k;
}

sql_key *
sql_trans_key_done(sql_trans *tr, sql_key *k)
{
	node *n;
	sql_idx *i;

	/* for now we only mark the end of unique/primary key definitions */
	if (k->type == fkey)
		return k;

	if ((i = table_has_idx(k->t, k->columns)) != NULL) {
		/* use available hash, or use the order */
		if (hash_index(i->type)) {
			k->idx = i;
			if (!k->idx->key)
				k->idx->key = k;
		}
		return k;
	}

	/* we need to create an index */
	k->idx = sql_trans_create_idx(tr, k->t, k->base.name, hash_idx);
	k->idx->key = k;

	for (n=k->columns->h; n; n = n->next) {
		sql_kc *kc = n->data;

		sql_trans_create_ic(tr, k->idx, kc->c);
	}
	return k;
}

int
sql_trans_drop_key(sql_trans *tr, sql_schema *s, sqlid id, int drop_action)
{
	sqlstore *store = tr->store;
	sql_base *b = os_find_id(s->keys, tr, id);
	sql_key *k = (sql_key*)b;
	sql_table *t = k->t;

	t = new_table(tr, t);
	if (!t)
		return -1;
	k = (sql_key*)os_find_id(s->keys, tr, id); /* fetch updated key */

	if (drop_action == DROP_CASCADE_START || drop_action == DROP_CASCADE) {
		sqlid *local_id = MNEW(sqlid);
		if (!local_id) {
			return -1;
		}

		if (!tr->dropped) {
			tr->dropped = list_create((fdestroy) &id_destroy);
			if (!tr->dropped) {
				_DELETE(local_id);
				return -1;
			}
		}
		*local_id = k->base.id;
		list_append(tr->dropped, local_id);
	}

	if (k->idx)
		sql_trans_drop_idx(tr, s, k->idx->base.id, drop_action);

	if (!isTempTable(k->t))
		sys_drop_key(tr, k, drop_action);

	/*Clean the key from the keys*/
	node *n = cs_find_name(&k->t->keys, k->base.name);
	if (n)
		cs_del(&k->t->keys, store, n, k->base.flags);

	if (drop_action == DROP_CASCADE_START && tr->dropped) {
		list_destroy(tr->dropped);
		tr->dropped = NULL;
	}
	return 0;
}

sql_idx *
sql_trans_create_idx(sql_trans *tr, sql_table *t, const char *name, idx_type it)
{
	/* can only have idxs between persistent tables */
	sqlstore *store = tr->store;
	sql_idx *ni = SA_ZNEW(tr->sa, sql_idx);
	sql_schema *syss = find_sql_schema(tr, isGlobal(t)?"sys":"tmp");
	sql_table *sysidx = find_sql_table(tr, syss, "idxs");

	assert(name);
	base_init(tr->sa, &ni->base, next_oid(tr->store), TR_NEW, name);
	ni->type = it;
	ni->columns = list_new(tr->sa, (fdestroy) &kc_destroy);
	ni->t = t;
	ni->key = NULL;

	cs_add(&t->idxs, ni, TR_NEW);
	if (os_add(t->s->idxs, tr, ni->base.name, dup_base(&ni->base))) {
		idx_destroy(store, ni);
		return NULL;
	}

	if (!isDeclaredTable(t) && isTable(ni->t) && idx_has_column(ni->type))
		store->storage_api.create_idx(tr, ni);
	if (!isDeclaredTable(t))
		if (store->table_api.table_insert(tr, sysidx, &ni->base.id, &t->base.id, &ni->type, ni->base.name))
			return NULL;
	return ni;
}

sql_idx *
sql_trans_create_ic(sql_trans *tr, sql_idx * i, sql_column *c)
{
	sqlstore *store = tr->store;
	sql_kc *ic = SA_ZNEW(tr->sa, sql_kc);
	int nr = list_length(i->columns);
	sql_schema *syss = find_sql_schema(tr, isGlobal(i->t)?"sys":"tmp");
	sql_table *sysic = find_sql_table(tr, syss, "objects");

	assert(c);
	ic->c = c;
	list_append(i->columns, ic);

	if (hash_index(i->type) && list_length(i->columns) > 1) {
		/* Correct the unique flag of the keys first column */
		c->unique = list_length(i->columns);
		if (c->unique == 2) {
			sql_kc *ic1 = i->columns->h->data;
			ic1->c->unique ++;
		}
	}

	/* should we switch to oph_idx ? */
#if 0
	if (i->type == hash_idx && list_length(i->columns) == 1 &&
	    store->storage_api.count_col(tr, ic->c) && store->storage_api.sorted_col(tr, ic->c)) {
		sql_table *sysidx = find_sql_table(tr, syss, "idxs");
		sql_column *sysidxid = find_sql_column(sysidx, "id");
		sql_column *sysidxtype = find_sql_column(sysidx, "type");
		oid rid = store->table_api.column_find_row(tr, sysidxid, &i->base.id, NULL);

		if (is_oid_nil(rid))
			return NULL;
		/*i->type = oph_idx;*/
		i->type = no_idx;
		store->table_api.column_update_value(tr, sysidxtype, rid, &i->type);
	}
#endif
	if (store->table_api.table_insert(tr, sysic, &i->base.id, ic->c->base.name, &nr, ATOMnilptr(TYPE_int)))
		return NULL;
	return i;
}

int
sql_trans_drop_idx(sql_trans *tr, sql_schema *s, sqlid id, int drop_action)
{
	sqlstore *store = tr->store;
	sql_base *b = os_find_id(s->idxs, tr, id);

	if (!b) /* already dropped */
		return 0;

	sql_idx *i = (sql_idx*)b;
	sql_table *t = new_table(tr, i->t);
	if (!t)
		return -1;
	i = (sql_idx*)os_find_id(t->s->idxs, tr, id); /* fetch updated idx */

	if (drop_action == DROP_CASCADE_START || drop_action == DROP_CASCADE) {
		sqlid *local_id = MNEW(sqlid);
		if (!local_id) {
			return -1;
		}

		if (!tr->dropped) {
			tr->dropped = list_create((fdestroy) &id_destroy);
			if (!tr->dropped) {
				_DELETE(local_id);
				return -1;
			}
		}
		*local_id = i->base.id;
		list_append(tr->dropped, local_id);
	}

	if (!isTempTable(i->t))
		sys_drop_idx(tr, i, drop_action);

	node *n = cs_find_name(&i->t->idxs, i->base.name);
	if (n)
		cs_del(&i->t->idxs, store, n, i->base.flags);

	if (drop_action == DROP_CASCADE_START && tr->dropped) {
		list_destroy(tr->dropped);
		tr->dropped = NULL;
	}
	return 0;
}

sql_trigger *
sql_trans_create_trigger(sql_trans *tr, sql_table *t, const char *name,
	sht time, sht orientation, sht event, const char *old_name, const char *new_name,
	const char *condition, const char *statement )
{
	sqlstore *store = tr->store;
	sql_trigger *nt = SA_ZNEW(tr->sa, sql_trigger);
	sql_schema *syss = find_sql_schema(tr, isGlobal(t)?"sys":"tmp");
	sql_table *systrigger = find_sql_table(tr, syss, "triggers");
	const char *nilptr = ATOMnilptr(TYPE_str);

	assert(name);

	t = new_table(tr, t);
	if (!t)
		return NULL;
	base_init(tr->sa, &nt->base, next_oid(tr->store), TR_NEW, name);
	nt->columns = list_new(tr->sa, (fdestroy) &kc_destroy);
	nt->t = t;
	nt->time = time;
	nt->orientation = orientation;
	nt->event = event;
	nt->old_name = nt->new_name = nt->condition = NULL;
	if (old_name)
		nt->old_name = SA_STRDUP(tr->sa, old_name);
	if (new_name)
		nt->new_name = SA_STRDUP(tr->sa, new_name);
	if (condition)
		nt->condition = SA_STRDUP(tr->sa, condition);
	nt->statement = SA_STRDUP(tr->sa, statement);

	cs_add(&t->triggers, nt, TR_NEW);
	if (os_add(t->s->triggers, tr, nt->base.name, dup_base(&nt->base))) {
		trigger_destroy(store, nt);
		return NULL;
	}

	if (store->table_api.table_insert(tr, systrigger, &nt->base.id, nt->base.name, &t->base.id, &nt->time, &nt->orientation,
							 &nt->event, (nt->old_name)?nt->old_name:nilptr, (nt->new_name)?nt->new_name:nilptr,
							 (nt->condition)?nt->condition:nilptr, nt->statement))
		return NULL;
	return nt;
}

sql_trigger *
sql_trans_create_tc(sql_trans *tr, sql_trigger * i, sql_column *c )
{
	sqlstore *store = tr->store;
	sql_kc *ic = SA_ZNEW(tr->sa, sql_kc);
	int nr = list_length(i->columns);
	sql_schema *syss = find_sql_schema(tr, isGlobal(i->t)?"sys":"tmp");
	sql_table *systc = find_sql_table(tr, syss, "objects");

	assert(c);
	ic->c = c;
	list_append(i->columns, ic);
	if (store->table_api.table_insert(tr, systc, &i->base.id, ic->c->base.name, &nr, ATOMnilptr(TYPE_int)))
		return NULL;
	return i;
}

int
sql_trans_drop_trigger(sql_trans *tr, sql_schema *s, sqlid id, int drop_action)
{
	sqlstore *store = tr->store;
	sql_base *b = os_find_id(s->triggers, tr, id);

	if (!b) /* already dropped */
		return 0;

	sql_trigger *i = (sql_trigger*)b;
	if (drop_action == DROP_CASCADE_START || drop_action == DROP_CASCADE) {
		sqlid *local_id = MNEW(sqlid);
		if (!local_id)
			return -1;

		if (! tr->dropped) {
			tr->dropped = list_create((fdestroy) &id_destroy);
			if (!tr->dropped) {
				_DELETE(local_id);
				return -1;
			}
		}
		*local_id = i->base.id;
		list_append(tr->dropped, local_id);
	}

	if (sys_drop_trigger(tr, i))
		return -1;
	node *n = cs_find_name(&i->t->triggers, i->base.name);
	if (n)
		cs_del(&i->t->triggers, store, n, i->base.flags);

	if (drop_action == DROP_CASCADE_START && tr->dropped) {
		list_destroy(tr->dropped);
		tr->dropped = NULL;
	}
	return 0;
}

static sql_sequence *
create_sql_sequence_with_id(sql_allocator *sa, sqlid id, sql_schema *s, const char *name, lng start, lng min, lng max, lng inc,
					lng cacheinc, bit cycle)
{
	sql_sequence *seq = SA_ZNEW(sa, sql_sequence);

	assert(name);
	base_init(sa, &seq->base, id, TR_NEW, name);
	seq->start = start;
	seq->minvalue = min;
	seq->maxvalue = max;
	seq->increment = inc;
	seq->cacheinc = cacheinc;
	seq->cycle = cycle;
	seq->s = s;
	return seq;
}

sql_sequence *
create_sql_sequence(sqlstore *store, sql_allocator *sa, sql_schema *s, const char *name, lng start, lng min, lng max, lng inc,
					lng cacheinc, bit cycle)
{
	return create_sql_sequence_with_id(sa, next_oid(store), s, name, start, min, max, inc, cacheinc, cycle);
}

sql_sequence *
sql_trans_create_sequence(sql_trans *tr, sql_schema *s, const char *name, lng start, lng min, lng max, lng inc,
						  lng cacheinc, bit cycle, bit bedropped)
{
	sqlstore *store = tr->store;
	sql_schema *syss = find_sql_schema(tr, "sys");
	sql_table *sysseqs = find_sql_table(tr, syss, "sequences");
	sql_sequence *seq = create_sql_sequence_with_id(tr->sa, next_oid(tr->store), s, name, start, min, max, inc, cacheinc, cycle);

	if (os_add(s->seqs, tr, seq->base.name, &seq->base)) {
		seq_destroy(store, seq);
		return NULL;
	}
	if (store->table_api.table_insert(tr, sysseqs, &seq->base.id, &s->base.id, seq->base.name, &seq->start, &seq->minvalue,
							 &seq->maxvalue, &seq->increment, &seq->cacheinc, &seq->cycle))
		return NULL;

	/*Create a BEDROPPED dependency for a SERIAL COLUMN*/
	if (bedropped)
		sql_trans_create_dependency(tr, seq->base.id, seq->base.id, BEDROPPED_DEPENDENCY);
	return seq;
}

int
sql_trans_drop_sequence(sql_trans *tr, sql_schema *s, sql_sequence *seq, int drop_action)
{
	if (sys_drop_sequence(tr, seq, drop_action))
		return -1;
	if (os_del(s->seqs, tr, seq->base.name, dup_base(&seq->base)))
		return -2;
	return 0;
}

sql_sequence *
sql_trans_alter_sequence(sql_trans *tr, sql_sequence *seq, lng min, lng max, lng inc, lng cache, bit cycle)
{
	sqlstore *store = tr->store;
	sql_schema *syss = find_sql_schema(tr, "sys");
	sql_table *seqs = find_sql_table(tr, syss, "sequences");
	oid rid = store->table_api.column_find_row(tr, find_sql_column(seqs, "id"), &seq->base.id, NULL);
	sql_column *c;

	if (is_oid_nil(rid))
		return NULL;
	if (!is_lng_nil(min) && seq->minvalue != min) {
		seq->minvalue = min;
		c = find_sql_column(seqs, "minvalue");
		store->table_api.column_update_value(tr, c, rid, &seq->minvalue);
	}
	if (!is_lng_nil(max) && seq->maxvalue != max) {
		seq->maxvalue = max;
		c = find_sql_column(seqs, "maxvalue");
		store->table_api.column_update_value(tr, c, rid, &seq->maxvalue);
	}
	if (!is_lng_nil(inc) && seq->increment != inc) {
		seq->increment = inc;
		c = find_sql_column(seqs, "increment");
		store->table_api.column_update_value(tr, c, rid, &seq->increment);
	}
	if (!is_lng_nil(cache) && seq->cacheinc != cache) {
		seq->cacheinc = cache;
		c = find_sql_column(seqs, "cacheinc");
		store->table_api.column_update_value(tr, c, rid, &seq->cacheinc);
	}
	if (!is_lng_nil(cycle) && seq->cycle != cycle) {
		seq->cycle = cycle != 0;
		c = find_sql_column(seqs, "cycle");
		store->table_api.column_update_value(tr, c, rid, &seq->cycle);
	}
	return seq;
}

sql_sequence *
sql_trans_sequence_restart(sql_trans *tr, sql_sequence *seq, lng start)
{
	sqlstore *store = tr->store;
	if (!is_lng_nil(start) && seq->start != start) { /* new valid value, change */
		sql_schema *syss = find_sql_schema(tr, "sys");
		sql_table *seqs = find_sql_table(tr, syss, "sequences");
		oid rid = store->table_api.column_find_row(tr, find_sql_column(seqs, "id"), &seq->base.id, NULL);
		sql_column *c = find_sql_column(seqs, "start");

		assert(!is_oid_nil(rid));
		seq->start = start;
		store->table_api.column_update_value(tr, c, rid, &start);
	}
	return seq_restart(tr->store, seq, start) ? seq : NULL;
}

sql_sequence *
sql_trans_seqbulk_restart(sql_trans *tr, seqbulk *sb, lng start)
{
	sqlstore *store = tr->store;
	sql_sequence *seq = sb->seq;
	if (!is_lng_nil(start) && seq->start != start) { /* new valid value, change */
		sql_schema *syss = find_sql_schema(tr, "sys");
		sql_table *seqs = find_sql_table(tr, syss, "sequences");
		oid rid = store->table_api.column_find_row(tr, find_sql_column(seqs, "id"), &seq->base.id, NULL);
		sql_column *c = find_sql_column(seqs, "start");

		assert(!is_oid_nil(rid));
		seq->start = start;
		store->table_api.column_update_value(tr, c, rid, &start);
	}
	return seqbulk_restart(tr->store, sb, start) ? seq : NULL;
}

sql_session *
sql_session_create(sqlstore *store, sql_allocator *sa, int ac)
{
	sql_session *s;

	if (store->singleuser > 1)
		return NULL;

	s = SA_ZNEW(/*sa*/NULL, sql_session);
	if (!s)
		return NULL;
	s->sa = sa;
	assert(sa);
	s->tr = sql_trans_create_(store, NULL, NULL);
	if (!s->tr) {
		return NULL;
	}
	s->schema_name = NULL;
	s->tr->active = 0;
	if (!sql_session_reset(s, ac)) {
		sql_trans_destroy(s->tr);
		return NULL;
	}
	if (store->singleuser)
		store->singleuser++;
	return s;
}

void
sql_session_destroy(sql_session *s)
{
	if (s->tr) {
		sqlstore *store = s->tr->store;
		store->singleuser--;
	}
	assert(!s->tr || s->tr->active == 0);
	if (s->tr)
		sql_trans_destroy(s->tr);
	_DELETE(s);
}

int
sql_session_reset(sql_session *s, int ac)
{
	char *def_schema_name = SA_STRDUP(s->sa, "sys");

	if (!s->tr || !def_schema_name)
		return 0;

	assert(s->tr && s->tr->active == 0);
	s->schema_name = def_schema_name;
	s->schema = NULL;
	s->auto_commit = s->ac_on_commit = ac;
	s->level = ISO_SERIALIZABLE;
	return 1;
}

int
sql_trans_begin(sql_session *s)
{
	sql_trans *tr = s->tr;
	sqlstore *store = tr->store;

	TRC_DEBUG(SQL_STORE, "Enter sql_trans_begin for transaction: " ULLFMT "\n", tr->tid);
	tr->ts = store_timestamp(store);
	tr->active = 1;
	s->schema = find_sql_schema(tr, s->schema_name);
	s->tr = tr;

	(void) ATOMIC_INC(&store->nr_active);
	list_append(store->active, s);

	s->status = 0;
	TRC_DEBUG(SQL_STORE, "Exit sql_trans_begin for transaction: " ULLFMT "\n", tr->tid);
	return 0;
}

int
sql_trans_end(sql_session *s, int commit)
{
	int ok = SQL_OK;
	TRC_DEBUG(SQL_STORE, "End of transaction: " ULLFMT "\n", s->tr->tid);
	if (commit) {
		ok = sql_trans_commit(s->tr);
	}  else {
		sql_trans_rollback(s->tr);
	}
	s->tr->active = 0;
	s->auto_commit = s->ac_on_commit;
	sqlstore *store = s->tr->store;
	//if (s->tr->parent == gtrans) {
		list_remove_data(store->active, NULL, s);
		(void) ATOMIC_DEC(&store->nr_active);
	//}
	assert(list_length(store->active) == (int) ATOMIC_GET(&store->nr_active));
	return ok;
}

int
sql_trans_create_role(sql_trans *tr, str auth, sqlid grantor)
{
	sqlstore *store = tr->store;
	sqlid id;
	sql_schema *sys = find_sql_schema(tr, "sys");
	sql_table *auths = find_sql_table(tr, sys, "auths");
	sql_column *auth_name = find_sql_column(auths, "name");

	if (!is_oid_nil(store->table_api.column_find_row(tr, auth_name, auth, NULL)))
		return -1;

	id = store_next_oid(tr->store);
	if (store->table_api.table_insert(tr, auths, &id, auth, &grantor))
		return -2;
	return 0;
}<|MERGE_RESOLUTION|>--- conflicted
+++ resolved
@@ -18,13 +18,8 @@
 #include "bat/bat_table.h"
 #include "bat/bat_logger.h"
 
-<<<<<<< HEAD
 /* version 05.23.00 of catalog */
 #define CATALOG_VERSION 52300
-=======
-/* version 05.22.06 of catalog */
-#define CATALOG_VERSION 52206	/* first after Oct2020 */
->>>>>>> d6cee5b3
 
 static int sys_drop_table(sql_trans *tr, sql_table *t, int drop_action);
 
@@ -635,7 +630,7 @@
 	sql_part *pt = SA_ZNEW(tr->sa, sql_part);
 	sql_schema *syss = find_sql_schema(tr, "sys");
 	sql_table *objects = find_sql_table(tr, syss, "objects");
-	int id;
+	sqlid id;
 	sqlstore *store = tr->store;
 
 	assert(isMergeTable(mt) || isReplicaTable(mt));
@@ -646,7 +641,7 @@
 		store->table_api.column_update_value(tr, find_sql_column(objects, "id"), rid, &id);
 	}
 	v = store->table_api.column_find_value(tr, find_sql_column(objects, "name"), rid);
-	base_init(tr->sa, &pt->base, (sqlid) id, 0, v);	_DELETE(v);
+	base_init(tr->sa, &pt->base, id, 0, v);	_DELETE(v);
 	v = store->table_api.column_find_value(tr, find_sql_column(objects, "sub"), rid);
 	pt->t = mt;
 	pt->member = *(sqlid*)v; _DELETE(v);
