/*
 * This Source Code Form is subject to the terms of the Mozilla Public
 * License, v. 2.0.  If a copy of the MPL was not distributed with this
 * file, You can obtain one at http://mozilla.org/MPL/2.0/.
 *
 * Copyright 1997 - July 2008 CWI, August 2008 - 2021 MonetDB B.V.
 */

#include "monetdb_config.h"
#include "sql_types.h"
#include "sql_storage.h"
#include "store_dependency.h"
#include "store_sequence.h"

#include "bat/bat_utils.h"
#include "bat/bat_storage.h"
#include "bat/bat_table.h"
#include "bat/bat_logger.h"

/* version 05.23.00 of catalog */
#define CATALOG_VERSION 52300
int catalog_version = 0;

static MT_Lock bs_lock = MT_LOCK_INITIALIZER(bs_lock);		/* protect access of the gtrans structure */
static MT_Lock flush_lock = MT_LOCK_INITIALIZER(flush_lock);		/* protect flushing and hot snapshots */
static sqlid store_oid = 0;
static sqlid prev_oid = 0;
static size_t new_trans_size = 0;
sql_trans *gtrans = NULL;
/* keep list(s) of active and passive sessions (active started a transaction) */
list *active_sessions = NULL;
list *passive_sessions = NULL;
sql_allocator *store_sa = NULL;
ATOMIC_TYPE transactions = ATOMIC_VAR_INIT(0);
ATOMIC_TYPE nr_sessions = ATOMIC_VAR_INIT(0);
ATOMIC_TYPE store_nr_active = ATOMIC_VAR_INIT(0);
store_type active_store_type = store_bat;
int trans_id = 0;
int store_readonly = 0;
int store_singleuser = 0;
int store_initialized = 0;
int store_debug = 0;

store_functions store_funcs;
table_functions table_funcs;
logger_functions logger_funcs;

static int schema_number = 0; /* each committed schema change triggers a new
				 schema number (session wise unique number) */

#define MAX_SPARES 32
static sql_trans *spare_trans[MAX_SPARES];
static int spares = 0;

static int
key_cmp(sql_key *k, sqlid *id)
{
	if (k && id &&k->base.id == *id)
		return 0;
	return 1;
}

#define MAX_MAP 1024
static int map_first = 0;
static int map_last = 0;

static int map_timestamp[MAX_MAP];
static lng map_log_saved_id[MAX_MAP];

static void
map_add(int ts, lng saved_id)
{
	if (map_first != map_last) {
		int p = map_last-1;
		if (p < 0)
			p = MAX_MAP-1;
		if (map_log_saved_id[p] == saved_id) {
			map_timestamp[p] = ts;
			return;
		}
	}
	map_timestamp[map_last] = ts;
	map_log_saved_id[map_last] = saved_id;
	map_last++;
	if (map_last==MAX_MAP)
		map_last = 0;
	if (map_last == map_first) {
		map_first++;
		if (map_first==MAX_MAP)
			map_first = 0;
	}
}

static int
oldest_active_tid(void)
{
	if (active_sessions && active_sessions->h) {
		sql_session *s = active_sessions->h->data;
		return s->tr->stime;
	}
	return -1;
}

static lng
map_find_oldest_saved_id(int oldest_active_ts)
{
	int i;
	lng saved_id = 0;

	if (oldest_active_ts >= 0) {
		for(i = map_first; i != map_last && map_timestamp[i] < oldest_active_ts; i=((i+1)%MAX_MAP) )
			saved_id = map_log_saved_id[i];
	} else {
		i = map_last-1;
		saved_id = map_log_saved_id[i];
	}
	if (saved_id)
		map_first = i;
	return saved_id;
}

static int stamp = 1;

static int timestamp(void) {
	return stamp++;
}

static inline bool
instore(sqlid id)
{
	if (id >= 2000 && id <= 2162)
		return true;
	return false;
}

void
key_destroy(sql_key *k)
{
	node *n;

	/* remove key from schema */
	list_remove_data(k->t->s->keys,k);
	if (k->type == ukey || k->type == pkey) {
		sql_ukey *uk = (sql_ukey *) k;
		if (uk->keys) {
			for (n = uk->keys->h; n; n= n->next) {
	       	         	sql_fkey *fk = (sql_fkey *) n->data;
				fk->rkey = NULL;
			}
			list_destroy(uk->keys);
			uk->keys = NULL;
		}
	}
	/* we need to be removed from the rkey list */
	if (k->type == fkey) {
		sql_fkey *fk = (sql_fkey *) k;

		if (fk->rkey) {
			n = list_find_name(fk->rkey->keys, fk->k.base.name);
			list_remove_node(fk->rkey->keys, n);
		}
		fk->rkey = NULL;
	}
	list_destroy(k->columns);
	k->columns = NULL;
	if ((k->type == pkey) && (k->t->pkey == (sql_ukey *) k))
		k->t->pkey = NULL;
}

void
idx_destroy(sql_idx * i)
{
	if (--(i->base.refcnt) > 0)
		return;
	if (i->po)
		idx_destroy(i->po);
	/* remove idx from schema */
	list_remove_data(i->t->s->idxs, i);
	list_destroy(i->columns);
	i->columns = NULL;
	if (isTable(i->t))
		store_funcs.destroy_idx(NULL, i);
}

static void
trigger_destroy(sql_trigger *tr)
{
	/* remove trigger from schema */
	list_remove_data(tr->t->s->triggers, tr);
	if (tr->columns) {
		list_destroy(tr->columns);
		tr->columns = NULL;
	}
}

void
column_destroy(sql_column *c)
{
	if (--(c->base.refcnt) > 0)
		return;
	if (c->po)
		column_destroy(c->po);
	if (isTable(c->t))
		store_funcs.destroy_col(NULL, c);
}

void
table_destroy(sql_table *t)
{
	if (--(t->base.refcnt) > 0)
		return;
	if (t->members) {
		list_destroy(t->members);
		t->members = NULL;
	}
	cs_destroy(&t->keys);
	cs_destroy(&t->idxs);
	cs_destroy(&t->triggers);
	cs_destroy(&t->columns);
	if (t->po)
		table_destroy(t->po);
	if (isTable(t))
		store_funcs.destroy_del(NULL, t);
}

static void
table_cleanup(sql_table *t)
{
	if (t->keys.dset) {
		list_destroy(t->keys.dset);
		t->keys.dset = NULL;
	}
	if (t->idxs.dset) {
		list_destroy(t->idxs.dset);
		t->idxs.dset = NULL;
	}
	if (t->triggers.dset) {
		list_destroy(t->triggers.dset);
		t->triggers.dset = NULL;
	}
	if (t->columns.dset) {
		list_destroy(t->columns.dset);
		t->columns.dset = NULL;
	}
}

static void
table_reset_parent(sql_table *t, sql_trans *tr)
{
	sql_table *p = t->po;
	int istmp = isTempSchema(t->s) && t->base.allocated;

	if (isTable(t) && !istmp)
		store_funcs.bind_del_data(tr, t);
	t->po = NULL;
	if (t->idxs.set) {
		for(node *n = t->idxs.set->h; n; n = n->next) {
			sql_idx *i = n->data;

			if (isTable(i->t) && idx_has_column(i->type) && !istmp)
				store_funcs.bind_idx_data(tr, i);
			if (i->po)
				idx_destroy(i->po);
			i->po = NULL;
			i->base.wtime = 1;
		}
	}
	assert(t->idxs.dset == NULL);
	if (t->columns.set) {
		for(node *n = t->columns.set->h; n; n = n->next) {
			sql_column *c = n->data;

			if (isTable(c->t) && !istmp)
				store_funcs.bind_col_data(tr, c);
			if (c->po)
				column_destroy(c->po);
			c->po = NULL;
			c->base.wtime = 1;
		}
	}
	assert(t->columns.dset == NULL);
	if (p)
		table_destroy(p);
	if (isTable(t)) {
		assert(t->base.allocated);
	    t->base.wtime = 1;
	}
}

void
schema_destroy(sql_schema *s)
{
	cs_destroy(&s->parts);
	cs_destroy(&s->tables);
	cs_destroy(&s->funcs);
	cs_destroy(&s->types);
	list_destroy(s->keys);
	list_destroy(s->idxs);
	list_destroy(s->triggers);
	s->keys = NULL;
	s->idxs = NULL;
	s->triggers = NULL;
}

static void
schema_cleanup(sql_schema *s)
{
	if (s->tables.set)
		for (node *n = s->tables.set->h; n; n = n->next)
			table_cleanup(n->data);
	if (s->tables.dset) {
		list_destroy(s->tables.dset);
		s->tables.dset = NULL;
	}
	if (s->funcs.dset) {
		list_destroy(s->funcs.dset);
		s->funcs.dset = NULL;
	}
	if (s->types.dset) {
		list_destroy(s->types.dset);
		s->types.dset = NULL;
	}
	if (s->parts.dset) {
		list_destroy(s->parts.dset);
		s->parts.dset = NULL;
	}
}

static void
schema_reset_parent(sql_schema *s, sql_trans *tr)
{
	if (s->tables.set)
		for (node *n = s->tables.set->h; n; n = n->next)
			table_reset_parent(n->data, tr);
	assert(s->tables.dset == NULL);
}

static void
trans_drop_tmp(sql_trans *tr)
{
	sql_schema *tmp;

	if (!tr)
		return;

	tmp = find_sql_schema(tr, "tmp");

	if (tmp->tables.set) {
		node *n;
		for (n = tmp->tables.set->h; n; ) {
			node *nxt = n->next;
			sql_table *t = n->data;

			if (t->persistence == SQL_LOCAL_TEMP)
				cs_remove_node(&tmp->tables, n);
			n = nxt;
		}
	}
}

sql_trans *
sql_trans_destroy(sql_trans *t, bool try_spare)
{
	sql_trans *res = t->parent;

	TRC_DEBUG(SQL_STORE, "Destroy transaction: %p\n", t);

	if (t->sa->nr > 2*new_trans_size)
		try_spare = false;
	if (res == gtrans && spares < ((GDKdebug & FORCEMITOMASK) ? 0 : MAX_SPARES) && !t->name && try_spare) {
		TRC_DEBUG(SQL_STORE, "Spared '%d' transactions '%p'\n", spares, t);
		trans_drop_tmp(t);
		spare_trans[spares++] = t;
		return res;
	}

	if (t->name)
		t->name = NULL;

	cs_destroy(&t->schemas);
	sa_destroy(t->sa);
	_DELETE(t);
	(void) ATOMIC_DEC(&transactions);
	return res;
}

static void
trans_cleanup(sql_trans *t)
{
	for (node *m = t->schemas.set->h; m; m = m->next)
		schema_cleanup(m->data);
	if (t->schemas.dset) {
		list_destroy(t->schemas.dset);
		t->schemas.dset = NULL;
	}
}

static void
trans_reset_parent(sql_trans *t)
{
	for (node *m = t->schemas.set->h; m; m = m->next)
		schema_reset_parent(m->data, t);
	t->parent = NULL;
}


static void
destroy_spare_transactions(void)
{
	int i, s = spares;

	spares = (GDKdebug & FORCEMITOMASK)? 2 : MAX_SPARES; /* ie now there not spared anymore */
	for (i = 0; i < s; i++) {
		sql_trans_destroy(spare_trans[i], false);
	}
	spares = 0;
}

static int
tr_flag(sql_base * b, int flags)
{
	if (!newFlagSet(flags))
		return flags;
	return b->flags;
}

static void
load_keycolumn(sql_trans *tr, sql_key *k, oid rid)
{
	void *v;
	sql_kc *kc = SA_ZNEW(tr->sa, sql_kc);
	sql_schema *syss = find_sql_schema(tr, "sys");
	sql_table *objects = find_sql_table(syss, "objects");

	v = table_funcs.column_find_value(tr, find_sql_column(objects, "name"), rid);
	kc->c = find_sql_column(k->t, v); 	_DELETE(v);
	list_append(k->columns, kc);
	assert(kc->c);
}

static void *
find_key( sql_trans *tr, sql_table *t, sqlid rkey)
{
	node *n, *m;

	if ((n = list_find(t->s->keys, &rkey, (fcmp) &key_cmp))){
		return n->data;
	}
	for (n = tr->schemas.set->h; n; n = n->next) {
		sql_schema *s = n->data;

		if ((m = list_find(s->keys, &rkey, (fcmp) &key_cmp))){
			return m->data;
		}
	}
	return NULL;
}

static sql_key *
load_key(sql_trans *tr, sql_table *t, oid rid)
{
	void *v;
	sql_key *nk;
	sql_schema *syss = find_sql_schema(tr, "sys");
	sql_table *keys = find_sql_table(syss, "keys");
	sql_table *objects = find_sql_table(syss, "objects");
	sql_column *kc_id, *kc_nr;
	key_type ktype;
	node *n;
	rids *rs;
	sqlid kid;
	oid r = oid_nil;

	v = table_funcs.column_find_value(tr, find_sql_column(keys, "type"), rid);
 	ktype = (key_type) *(int *)v;		_DELETE(v);
	nk = (ktype != fkey)?(sql_key*)SA_ZNEW(tr->sa, sql_ukey):(sql_key*)SA_ZNEW(tr->sa, sql_fkey);
	v = table_funcs.column_find_value(tr, find_sql_column(keys, "id"), rid);
 	kid = *(sqlid *)v;			_DELETE(v);
	v = table_funcs.column_find_value(tr, find_sql_column(keys, "name"), rid);
	base_init(tr->sa, &nk->base, kid, 0, v);	_DELETE(v);
	nk->type = ktype;
	nk->columns = list_new(tr->sa, (fdestroy) NULL);
	nk->t = t;

	if (ktype == ukey || ktype == pkey) {
		sql_ukey *uk = (sql_ukey *) nk;

		uk->keys = NULL;

		if (ktype == pkey)
			t->pkey = uk;
	} else {
		sql_fkey *fk = (sql_fkey *) nk;
		int action;

		v = table_funcs.column_find_value(tr, find_sql_column(keys, "action"), rid);
		action = *(int *)v;		_DELETE(v);
		fk->rkey = NULL;
		fk->on_delete = action & 255;
		fk->on_update = (action>>8) & 255;
	}

	kc_id = find_sql_column(objects, "id");
	kc_nr = find_sql_column(objects, "nr");
	rs = table_funcs.rids_select(tr, kc_id, &nk->base.id, &nk->base.id, NULL);
	rs = table_funcs.rids_orderby(tr, rs, kc_nr);
	for (r = table_funcs.rids_next(rs); !is_oid_nil(r); r = table_funcs.rids_next(rs))
		load_keycolumn(tr, nk, r);
	table_funcs.rids_destroy(rs);

	/* find idx with same name */
	n = list_find_name(nk->t->s->idxs, nk->base.name);
	if (n) {
		nk->idx = (sql_idx *) n->data;
		nk->idx->key = nk;
	}

	if (ktype == fkey) {
		sql_fkey *fk = (sql_fkey *) nk;
		sqlid rkey;
		sql_ukey *uk = NULL;

		v = table_funcs.column_find_value(tr, find_sql_column(keys, "rkey"), rid);
 		rkey = *(sqlid *)v; 		_DELETE(v);
		if ((uk = find_key(tr, t, rkey)) != NULL) {
			fk->rkey = uk;
			if (!uk->keys)
				uk->keys = list_new(tr->sa, NULL);
			if (!list_find(uk->keys, &fk->k.base.id, (fcmp) &key_cmp))
				list_append(uk->keys, fk);
		}
	} else {		/* could be a set of rkeys */
		sql_ukey *uk = (sql_ukey *) nk;
		sql_column *key_rkey = find_sql_column(keys, "rkey");

		rs = table_funcs.rids_select(tr, key_rkey, &nk->base.id, &nk->base.id, NULL);

		for (rid = table_funcs.rids_next(rs); !is_oid_nil(rid); rid = table_funcs.rids_next(rs)) {
			sqlid fkey;
			sql_fkey *fk;

			v = table_funcs.column_find_value(tr, find_sql_column(keys, "id"), rid);
			fkey = *(sqlid *)v; 	_DELETE(v);

			if ((fk = find_key(tr, t, fkey)) != NULL) {
				if (!uk->keys)
					uk->keys = list_new(tr->sa, NULL);
				if (!list_find(uk->keys, &fk->k.base.id, (fcmp) &key_cmp))
					list_append(uk->keys, fk);
				fk->rkey = uk;
			}
		}
		table_funcs.rids_destroy(rs);
	}
	return nk;
}

static void
load_idxcolumn(sql_trans *tr, sql_idx * i, oid rid)
{
	void *v;
	sql_kc *kc = SA_ZNEW(tr->sa, sql_kc);
	sql_schema *syss = find_sql_schema(tr, "sys");
	sql_table *objects = find_sql_table(syss, "objects");

	v = table_funcs.column_find_value(tr, find_sql_column(objects, "name"), rid);
	kc->c = find_sql_column(i->t, v); 	_DELETE(v);
	assert(kc->c);
	list_append(i->columns, kc);
	if (hash_index(i->type))
		kc->c->unique = 1;
	if (hash_index(i->type) && list_length(i->columns) > 1) {
		/* Correct the unique flag of the keys first column */
		kc->c->unique = list_length(i->columns);
		if (kc->c->unique == 2) {
			sql_kc *ic1 = i->columns->h->data;
			ic1->c->unique ++;
		}
	}
}

static sql_idx *
load_idx(sql_trans *tr, sql_table *t, oid rid)
{
	void *v;
	sql_idx *ni = SA_ZNEW(tr->sa, sql_idx);
	sql_schema *syss = find_sql_schema(tr, "sys");
	sql_table *idxs = find_sql_table(syss, "idxs");
	sql_table *objects = find_sql_table(syss, "objects");
	sql_column *kc_id, *kc_nr;
	rids *rs;
	sqlid iid;

	v = table_funcs.column_find_value(tr, find_sql_column(idxs, "id"), rid);
	iid = *(sqlid *)v;			_DELETE(v);
	v = table_funcs.column_find_value(tr, find_sql_column(idxs, "name"), rid);
	base_init(tr->sa, &ni->base, iid, 0, v);	_DELETE(v);
	v = table_funcs.column_find_value(tr, find_sql_column(idxs, "type"), rid);
	ni->type = (idx_type) *(int*)v;		_DELETE(v);
	ni->columns = list_new(tr->sa, (fdestroy) NULL);
	ni->t = t;
	ni->key = NULL;

	if (isTable(ni->t) && idx_has_column(ni->type))
		store_funcs.create_idx(tr, ni);

	kc_id = find_sql_column(objects, "id");
	kc_nr = find_sql_column(objects, "nr");
	rs = table_funcs.rids_select(tr, kc_id, &ni->base.id, &ni->base.id, NULL);
	rs = table_funcs.rids_orderby(tr, rs, kc_nr);
	for (rid = table_funcs.rids_next(rs); !is_oid_nil(rid); rid = table_funcs.rids_next(rs))
		load_idxcolumn(tr, ni, rid);
	table_funcs.rids_destroy(rs);
	return ni;
}

static void
load_triggercolumn(sql_trans *tr, sql_trigger * i, oid rid)
{
	void *v;
	sql_kc *kc = SA_ZNEW(tr->sa, sql_kc);
	sql_schema *syss = find_sql_schema(tr, "sys");
	sql_table *objects = find_sql_table(syss, "objects");

	v = table_funcs.column_find_value(tr, find_sql_column(objects, "name"), rid);
	kc->c = find_sql_column(i->t, v); 	_DELETE(v);
	list_append(i->columns, kc);
	assert(kc->c);
}

static sql_trigger *
load_trigger(sql_trans *tr, sql_table *t, oid rid)
{
	void *v;
	sql_trigger *nt = SA_ZNEW(tr->sa, sql_trigger);
	sql_schema *syss = find_sql_schema(tr, "sys");
	sql_table *triggers = find_sql_table(syss, "triggers");
	sql_table *objects = find_sql_table(syss, "objects");
	sql_column *kc_id, *kc_nr;
	sqlid tid;
	rids *rs;

	v = table_funcs.column_find_value(tr, find_sql_column(triggers, "id"), rid);
	tid = *(sqlid *)v;			_DELETE(v);
	v = table_funcs.column_find_value(tr, find_sql_column(triggers, "name"), rid);
	base_init(tr->sa, &nt->base, tid, 0, v);	_DELETE(v);

	v = table_funcs.column_find_value(tr, find_sql_column(triggers, "time"), rid);
	nt->time = *(sht*)v;			_DELETE(v);
	v = table_funcs.column_find_value(tr, find_sql_column(triggers, "orientation"),rid);
	nt->orientation = *(sht*)v;		_DELETE(v);
	v = table_funcs.column_find_value(tr, find_sql_column(triggers, "event"), rid);
	nt->event = *(sht*)v;			_DELETE(v);

	v = table_funcs.column_find_value(tr, find_sql_column(triggers, "old_name"), rid);
	if (ATOMcmp(TYPE_str, ATOMnilptr(TYPE_str), v) != 0)
		nt->old_name = sa_strdup(tr->sa, v);
	_DELETE(v);
	v = table_funcs.column_find_value(tr, find_sql_column(triggers, "new_name"), rid);
	if (ATOMcmp(TYPE_str, ATOMnilptr(TYPE_str), v) != 0)
		nt->new_name = sa_strdup(tr->sa, v);
	_DELETE(v);
	v = table_funcs.column_find_value(tr, find_sql_column(triggers, "condition"), rid);
	if (ATOMcmp(TYPE_str, ATOMnilptr(TYPE_str), v) != 0)
		nt->condition = sa_strdup(tr->sa, v);
	_DELETE(v);
	v = table_funcs.column_find_value(tr, find_sql_column(triggers, "statement"), rid);
	if (ATOMcmp(TYPE_str, ATOMnilptr(TYPE_str), v) != 0)
		nt->statement = sa_strdup(tr->sa, v);
	_DELETE(v);

	nt->t = t;
	nt->columns = list_new(tr->sa, (fdestroy) NULL);

	kc_id = find_sql_column(objects, "id");
	kc_nr = find_sql_column(objects, "nr");
	rs = table_funcs.rids_select(tr, kc_id, &nt->base.id, &nt->base.id, NULL);
	rs = table_funcs.rids_orderby(tr, rs, kc_nr);
	for (rid = table_funcs.rids_next(rs); !is_oid_nil(rid); rid = table_funcs.rids_next(rs))
		load_triggercolumn(tr, nt, rid);
	table_funcs.rids_destroy(rs);
	return nt;
}

static sql_column *
load_column(sql_trans *tr, sql_table *t, oid rid)
{
	void *v;
	char *def, *tpe, *st;
	int sz, d;
	sql_column *c = SA_ZNEW(tr->sa, sql_column);
	sql_schema *syss = find_sql_schema(tr, "sys");
	sql_table *columns = find_sql_table(syss, "_columns");
	sqlid cid;

	v = table_funcs.column_find_value(tr, find_sql_column(columns, "id"), rid);
	cid = *(sqlid *)v;			_DELETE(v);
	v = table_funcs.column_find_value(tr, find_sql_column(columns, "name"), rid);
	base_init(tr->sa, &c->base, cid, 0, v);	_DELETE(v);

	tpe = table_funcs.column_find_value(tr, find_sql_column(columns, "type"), rid);
	v = table_funcs.column_find_value(tr, find_sql_column(columns, "type_digits"), rid);
	sz = *(int *)v;				_DELETE(v);
	v = table_funcs.column_find_value(tr, find_sql_column(columns, "type_scale"), rid);
	d = *(int *)v;				_DELETE(v);
	if (!sql_find_subtype(&c->type, tpe, sz, d)) {
		sql_type *lt = sql_trans_bind_type(tr, t->s, tpe);
		if (lt == NULL) {
			TRC_ERROR(SQL_STORE, "SQL type '%s' is missing\n", tpe);
			_DELETE(tpe);
			return NULL;
		}
		sql_init_subtype(&c->type, lt, sz, d);
	}
	_DELETE(tpe);
	c->def = NULL;
	def = table_funcs.column_find_value(tr, find_sql_column(columns, "default"), rid);
	if (ATOMcmp(TYPE_str, ATOMnilptr(TYPE_str), def) != 0)
		c->def = sa_strdup(tr->sa, def);
	_DELETE(def);
	v = table_funcs.column_find_value(tr, find_sql_column(columns, "null"), rid);
	c->null = *(bit *)v;			_DELETE(v);
	v = table_funcs.column_find_value(tr, find_sql_column(columns, "number"), rid);
	c->colnr = *(int *)v;			_DELETE(v);
	c->unique = 0;
	c->storage_type = NULL;
	st = table_funcs.column_find_value(tr, find_sql_column(columns, "storage"), rid);
	if (ATOMcmp(TYPE_str, ATOMnilptr(TYPE_str), st) != 0)
		c->storage_type = sa_strdup(tr->sa, st);
	_DELETE(st);
	c->t = t;
	if (isTable(c->t))
		store_funcs.create_col(tr, c);
	c->sorted = sql_trans_is_sorted(tr, c);
	c->dcount = 0;
	c->base.stime = c->base.wtime = tr->wstime;
	TRC_DEBUG(SQL_STORE, "Load column: %s\n", c->base.name);
	return c;
}

static int
load_range_partition(sql_trans *tr, sql_schema *syss, sql_part *pt)
{
	sql_table *ranges = find_sql_table(syss, "range_partitions");
	oid rid;
	rids *rs;
	sql_subtype *empty = sql_bind_localtype("void");

	pt->tpe = *empty;
	rs = table_funcs.rids_select(tr, find_sql_column(ranges, "table_id"), &pt->base.id, &pt->base.id, NULL);
	if ((rid = table_funcs.rids_next(rs)) != oid_nil) {
		void *v1, *v2, *v3;
		ValRecord vmin, vmax;
		ptr ok;

		vmin = vmax = (ValRecord) {.vtype = TYPE_void,};

		v1 = table_funcs.column_find_value(tr, find_sql_column(ranges, "minimum"), rid);
		v2 = table_funcs.column_find_value(tr, find_sql_column(ranges, "maximum"), rid);
		ok = VALinit(&vmin, TYPE_str, v1);
		if (ok)
			ok = VALinit(&vmax, TYPE_str, v2);
		_DELETE(v1);
		_DELETE(v2);
		if (ok) {
			v3 = table_funcs.column_find_value(tr, find_sql_column(ranges, "with_nulls"), rid);
			pt->with_nills = *((bit*)v3);
			_DELETE(v3);

			pt->part.range.minvalue = sa_alloc(tr->sa, vmin.len);
			pt->part.range.maxvalue = sa_alloc(tr->sa, vmax.len);
			memcpy(pt->part.range.minvalue, VALget(&vmin), vmin.len);
			memcpy(pt->part.range.maxvalue, VALget(&vmax), vmax.len);
			pt->part.range.minlength = vmin.len;
			pt->part.range.maxlength = vmax.len;
		}
		VALclear(&vmin);
		VALclear(&vmax);
		if (!ok) {
			table_funcs.rids_destroy(rs);
			return -1;
		}
	}
	table_funcs.rids_destroy(rs);
	return 0;
}

static int
load_value_partition(sql_trans *tr, sql_schema *syss, sql_part *pt)
{
	sql_table *values = find_sql_table(syss, "value_partitions");
	list *vals = NULL;
	oid rid;
	rids *rs = table_funcs.rids_select(tr, find_sql_column(values, "table_id"), &pt->base.id, &pt->base.id, NULL);
	int i = 0;
	sql_subtype *empty = sql_bind_localtype("void");

	vals = list_new(tr->sa, (fdestroy) NULL);
	if (!vals) {
		table_funcs.rids_destroy(rs);
		return -1;
	}

	pt->tpe = *empty;

	for (rid = table_funcs.rids_next(rs); !is_oid_nil(rid); rid = table_funcs.rids_next(rs)) {
		sql_part_value* nextv;
		ValRecord vvalue;
		ptr ok;

		vvalue = (ValRecord) {.vtype = TYPE_void,};
		void *v = table_funcs.column_find_value(tr, find_sql_column(values, "value"), rid);
		ok = VALinit(&vvalue, TYPE_str, v);
		_DELETE(v);

		if (ok) {
			if (VALisnil(&vvalue)) { /* check for null value */
				pt->with_nills = true;
			} else {
				nextv = SA_ZNEW(tr->sa, sql_part_value);
				nextv->value = sa_alloc(tr->sa, vvalue.len);
				memcpy(nextv->value, VALget(&vvalue), vvalue.len);
				nextv->length = vvalue.len;
				list_append(vals, nextv);
			}
		}
		VALclear(&vvalue);
		if (!ok) {
			table_funcs.rids_destroy(rs);
			list_destroy(vals);
			return -i - 1;
		}
		i++;
	}
	table_funcs.rids_destroy(rs);
	pt->part.values = vals;
	return 0;
}

static sql_part*
load_part(sql_trans *tr, sql_table *mt, oid rid)
{
	void *v;
	sql_part *pt = SA_ZNEW(tr->sa, sql_part);
	sql_schema *syss = find_sql_schema(tr, "sys");
	sql_table *objects = find_sql_table(syss, "objects");
	sqlid id;

	assert(isMergeTable(mt) || isReplicaTable(mt));
	v = table_funcs.column_find_value(tr, find_sql_column(objects, "nr"), rid);
	id = *(sqlid*)v; _DELETE(v);
	v = table_funcs.column_find_value(tr, find_sql_column(objects, "name"), rid);
	base_init(tr->sa, &pt->base, id, 0, v);	_DELETE(v);
	sql_table *member = find_sql_table_id(mt->s, pt->base.id);
	assert(member);
	pt->t = mt;
	pt->member = member;
	member->partition++;
	list_append(mt->members, pt);
	return pt;
}

void
sql_trans_update_tables(sql_trans* tr, sql_schema *s)
{
	(void)tr;
	(void)s;
}

static sql_table *
load_table(sql_trans *tr, sql_schema *s, sqlid tid, subrids *nrs)
{
	void *v;
	sql_table *t = SA_ZNEW(tr->sa, sql_table);
	sql_schema *syss = find_sql_schema(tr, "sys");
	sql_table *tables = find_sql_table(syss, "_tables");
	sql_table *idxs = find_sql_table(syss, "idxs");
	sql_table *keys = find_sql_table(syss, "keys");
	sql_table *triggers = find_sql_table(syss, "triggers");
	sql_table *partitions = find_sql_table(syss, "table_partitions");
	char *query;
	sql_column *idx_table_id, *key_table_id, *trigger_table_id, *partitions_table_id;
	oid rid;
	sqlid pcolid = int_nil;
	void* exp = NULL;
	rids *rs;

	rid = table_funcs.column_find_row(tr, find_sql_column(tables, "id"), &tid, NULL);
	v = table_funcs.column_find_value(tr, find_sql_column(tables, "name"), rid);
	base_init(tr->sa, &t->base, tid, 0, v);	_DELETE(v);
	v = table_funcs.column_find_value(tr, find_sql_column(tables, "query"), rid);
	t->query = NULL;
	query = (char *)v;
	if (ATOMcmp(TYPE_str, ATOMnilptr(TYPE_str), query) != 0)
		t->query = sa_strdup(tr->sa, query);
	_DELETE(query);
	v = table_funcs.column_find_value(tr, find_sql_column(tables, "type"), rid);
	t->type = *(sht *)v;			_DELETE(v);
	v = table_funcs.column_find_value(tr, find_sql_column(tables, "system"), rid);
	t->system = *(bit *)v;			_DELETE(v);
	v = table_funcs.column_find_value(tr, find_sql_column(tables, "commit_action"),rid);
	t->commit_action = (ca_t)*(sht *)v;	_DELETE(v);
	t->persistence = SQL_PERSIST;
	if (t->commit_action)
		t->persistence = SQL_GLOBAL_TEMP;
	if (isRemote(t))
		t->persistence = SQL_REMOTE;
	t->cleared = 0;
	v = table_funcs.column_find_value(tr, find_sql_column(tables, "access"),rid);
	t->access = *(sht*)v;	_DELETE(v);
	t->base.stime = t->base.wtime = tr->wstime;

	t->pkey = NULL;
	t->s = s;
	t->sz = COLSIZE;

	cs_new(&t->columns, tr->sa, (fdestroy) &column_destroy);
	cs_new(&t->idxs, tr->sa, (fdestroy) &idx_destroy);
	cs_new(&t->keys, tr->sa, (fdestroy) &key_destroy);
	cs_new(&t->triggers, tr->sa, (fdestroy) &trigger_destroy);
	if (isMergeTable(t) || isReplicaTable(t))
		t->members = list_new(tr->sa, (fdestroy) NULL);

	if (isTable(t)) {
		if (store_funcs.create_del(tr, t) != LOG_OK) {
			TRC_DEBUG(SQL_STORE, "Load table '%s' is missing 'deletes'", t->base.name);
			t->persistence = SQL_GLOBAL_TEMP;
		}
	}

	TRC_DEBUG(SQL_STORE, "Load table: %s\n", t->base.name);

	partitions_table_id = find_sql_column(partitions, "table_id");
	rs = table_funcs.rids_select(tr, partitions_table_id, &t->base.id, &t->base.id, NULL);
	if ((rid = table_funcs.rids_next(rs)) != oid_nil) {
		v = table_funcs.column_find_value(tr, find_sql_column(partitions, "type"), rid);
		t->properties |= *(bte*)v;
		_DELETE(v);

		if (isPartitionedByColumnTable(t)) {
			v = table_funcs.column_find_value(tr, find_sql_column(partitions, "column_id"), rid);
			pcolid = *((sqlid*)v);
		} else {
			v = table_funcs.column_find_value(tr, find_sql_column(partitions, "expression"), rid);
			if (ATOMcmp(TYPE_str, ATOMnilptr(TYPE_str), v) == 0)
				assert(0);
			exp = sa_strdup(tr->sa, v);
		}
		_DELETE(v);
	}
	table_funcs.rids_destroy(rs);

	assert((!isRangePartitionTable(t) && !isListPartitionTable(t)) || (!exp && !is_int_nil(pcolid)) || (exp && is_int_nil(pcolid)));
	if (isPartitionedByExpressionTable(t)) {
		t->part.pexp = SA_ZNEW(tr->sa, sql_expression);
		t->part.pexp->exp = exp;
		t->part.pexp->type = *sql_bind_localtype("void"); /* initialized at initialize_sql_parts */
		t->part.pexp->cols = sa_list(tr->sa);
	}
	for (rid = table_funcs.subrids_next(nrs); !is_oid_nil(rid); rid = table_funcs.subrids_next(nrs)) {
		sql_column* next = load_column(tr, t, rid);
		if (next == NULL)
			return NULL;
		cs_add(&t->columns, next, 0);
		if (pcolid == next->base.id) {
			t->part.pcol = next;
		}
	}

	if (!isKindOfTable(t))
		return t;

	/* load idx's first as the may be needed by the keys */
	idx_table_id = find_sql_column(idxs, "table_id");
	rs = table_funcs.rids_select(tr, idx_table_id, &t->base.id, &t->base.id, NULL);
	for (rid = table_funcs.rids_next(rs); !is_oid_nil(rid); rid = table_funcs.rids_next(rs)) {
		sql_idx *i = load_idx(tr, t, rid);

		cs_add(&t->idxs, i, 0);
		list_append(s->idxs, i);
	}
	table_funcs.rids_destroy(rs);

	key_table_id = find_sql_column(keys, "table_id");
	rs = table_funcs.rids_select(tr, key_table_id, &t->base.id, &t->base.id, NULL);
	for (rid = table_funcs.rids_next(rs); !is_oid_nil(rid); rid = table_funcs.rids_next(rs)) {
		sql_key *k = load_key(tr, t, rid);

		cs_add(&t->keys, k, 0);
		list_append(s->keys, k);
	}
	table_funcs.rids_destroy(rs);

	trigger_table_id = find_sql_column(triggers, "table_id");
	rs = table_funcs.rids_select(tr, trigger_table_id, &t->base.id, &t->base.id,NULL);
	for (rid = table_funcs.rids_next(rs); !is_oid_nil(rid); rid = table_funcs.rids_next(rs)) {
		sql_trigger *k = load_trigger(tr, t, rid);

		cs_add(&t->triggers, k, 0);
		list_append(s->triggers, k);
	}
	table_funcs.rids_destroy(rs);
	return t;
}

static sql_type *
load_type(sql_trans *tr, sql_schema *s, oid rid)
{
	void *v;
	sql_type *t = SA_ZNEW(tr->sa, sql_type);
	sql_schema *syss = find_sql_schema(tr, "sys");
	sql_table *types = find_sql_table(syss, "types");
	sqlid tid;

	v = table_funcs.column_find_value(tr, find_sql_column(types, "id"), rid);
	tid = *(sqlid *)v;			_DELETE(v);
	v = table_funcs.column_find_value(tr, find_sql_column(types, "systemname"), rid);
	base_init(tr->sa, &t->base, tid, 0, v);	_DELETE(v);
	v = table_funcs.column_find_value(tr, find_sql_column(types, "sqlname"), rid);
	t->sqlname = (v)?sa_strdup(tr->sa, v):NULL; 	_DELETE(v);
	v = table_funcs.column_find_value(tr, find_sql_column(types, "digits"), rid);
	t->digits = *(int *)v; 			_DELETE(v);
	v = table_funcs.column_find_value(tr, find_sql_column(types, "scale"), rid);
	t->scale = *(int *)v;			_DELETE(v);
	v = table_funcs.column_find_value(tr, find_sql_column(types, "radix"), rid);
	t->radix = *(int *)v;			_DELETE(v);
	v = table_funcs.column_find_value(tr, find_sql_column(types, "eclass"), rid);
	t->eclass = (sql_class)(*(int *)v);			_DELETE(v);
	t->localtype = ATOMindex(t->base.name);
	t->bits = 0;
	t->s = s;
	return t;
}

static sql_arg *
load_arg(sql_trans *tr, sql_func * f, oid rid)
{
	void *v;
	sql_arg *a = SA_ZNEW(tr->sa, sql_arg);
	char *tpe;
	unsigned int digits, scale;
	sql_schema *syss = find_sql_schema(tr, "sys");
	sql_table *args = find_sql_table(syss, "args");

	(void)f;
	v = table_funcs.column_find_value(tr, find_sql_column(args, "name"), rid);
	a->name = sa_strdup(tr->sa, v);	_DELETE(v);
	v = table_funcs.column_find_value(tr, find_sql_column(args, "inout"), rid);
	a->inout = *(bte *)v;	_DELETE(v);
	v = table_funcs.column_find_value(tr, find_sql_column(args, "type_digits"), rid);
	digits = *(int *)v;	_DELETE(v);
	v = table_funcs.column_find_value(tr, find_sql_column(args, "type_scale"), rid);
	scale = *(int *)v;	_DELETE(v);

	tpe = table_funcs.column_find_value(tr, find_sql_column(args, "type"), rid);
	if (!sql_find_subtype(&a->type, tpe, digits, scale)) {
		sql_type *lt = sql_trans_bind_type(tr, f->s, tpe);
		if (lt == NULL) {
			TRC_ERROR(SQL_STORE, "SQL type '%s' is missing\n", tpe);
			_DELETE(tpe);
			return NULL;
		}
		sql_init_subtype(&a->type, lt, digits, scale);
	}
	_DELETE(tpe);
	return a;
}

static sql_func *
load_func(sql_trans *tr, sql_schema *s, sqlid fid, subrids *rs)
{
	void *v;
	sql_func *t = SA_ZNEW(tr->sa, sql_func);
	sql_schema *syss = find_sql_schema(tr, "sys");
	sql_table *funcs = find_sql_table(syss, "functions");
	oid rid;
	bool update_env;	/* hacky way to update env function */

	rid = table_funcs.column_find_row(tr, find_sql_column(funcs, "id"), &fid, NULL);
	v = table_funcs.column_find_value(tr, find_sql_column(funcs, "name"), rid);
	update_env = strcmp(v, "env") == 0;
	base_init(tr->sa, &t->base, fid, 0, v); 	_DELETE(v);
	v = table_funcs.column_find_value(tr, find_sql_column(funcs, "func"), rid);
	update_env = update_env && strstr(v, "EXTERNAL NAME sql.sql_environment") != NULL;
	if (update_env) {
		/* see creation of env in sql_create_env()
		 * also see upgrade code in sql_upgrades.c */
		_DELETE(v);
		v = "CREATE FUNCTION env() RETURNS TABLE( name varchar(1024), value varchar(2048)) EXTERNAL NAME inspect.\"getEnvironment\";";
	}
	t->imp = (v)?sa_strdup(tr->sa, v):NULL;	if (!update_env) _DELETE(v);
	if (update_env) {
		v = "inspect";
	} else {
		v = table_funcs.column_find_value(tr, find_sql_column(funcs, "mod"), rid);
	}
	t->mod = (v)?sa_strdup(tr->sa, v):NULL;	if (!update_env) _DELETE(v);
	v = table_funcs.column_find_value(tr, find_sql_column(funcs, "language"), rid);
	t->lang = (sql_flang) *(int *)v;			_DELETE(v);
	v = table_funcs.column_find_value(tr, find_sql_column(funcs, "type"), rid);
	t->sql = (t->lang==FUNC_LANG_SQL||t->lang==FUNC_LANG_MAL);
	t->type = (sql_ftype) *(int *)v;			_DELETE(v);
	v = table_funcs.column_find_value(tr, find_sql_column(funcs, "side_effect"), rid);
	t->side_effect = *(bit *)v;		_DELETE(v);
	if (t->type==F_FILT)
		t->side_effect=FALSE;
	v = table_funcs.column_find_value(tr, find_sql_column(funcs, "varres"), rid);
	t->varres = *(bit *)v;	_DELETE(v);
	v = table_funcs.column_find_value(tr, find_sql_column(funcs, "vararg"), rid);
	t->vararg = *(bit *)v;	_DELETE(v);
	v = table_funcs.column_find_value(tr, find_sql_column(funcs, "system"), rid);
	t->system = *(bit *)v;	_DELETE(v);
	v = table_funcs.column_find_value(tr, find_sql_column(funcs, "semantics"), rid);
	t->semantics = *(bit *)v;		_DELETE(v);
	t->res = NULL;
	t->s = s;
	t->fix_scale = SCALE_EQ;
	t->sa = tr->sa;
	/* convert old PYTHON2 and PYTHON2_MAP to PYTHON and PYTHON_MAP
	 * see also function sql_update_jun2020() in sql_upgrades.c */
	if ((int) t->lang == 8)		/* old FUNC_LANG_PY2 */
		t->lang = FUNC_LANG_PY;
	else if ((int) t->lang == 9)	/* old FUNC_LANG_MAP_PY2 */
		t->lang = FUNC_LANG_MAP_PY;
	if (t->lang != FUNC_LANG_INT) {
		t->query = t->imp;
		t->imp = NULL;
	}

	TRC_DEBUG(SQL_STORE, "Load function: %s\n", t->base.name);

	t->ops = list_new(tr->sa, (fdestroy)NULL);
	if (rs) {
		for (rid = table_funcs.subrids_next(rs); !is_oid_nil(rid); rid = table_funcs.subrids_next(rs)) {
			sql_arg *a = load_arg(tr, t, rid);

			if (a == NULL)
				return NULL;
			if (a->inout == ARG_OUT) {
				if (!t->res)
					t->res = sa_list(tr->sa);
				list_append(t->res, a);
			} else {
				list_append(t->ops, a);
			}
		}
	}
	if (t->type == F_FUNC && !t->res)
		t->type = F_PROC;
	t->side_effect = (t->type==F_FILT || (t->res && (t->lang==FUNC_LANG_SQL || !list_empty(t->ops))))?FALSE:TRUE;
	return t;
}

void
reset_functions(sql_trans *tr)
{
	node *n, *m;

	for (n = tr->schemas.set->h; n; n = n->next) {
		sql_schema *s = n->data;

		if (s->funcs.set) for (m = s->funcs.set->h; m; m = m->next) {
			sql_func *f = m->data;

			if (f->sql)
				f->sql = 1;
		}
	}
}

static sql_sequence *
load_seq(sql_trans *tr, sql_schema * s, oid rid)
{
	void *v;
	sql_sequence *seq = SA_ZNEW(tr->sa, sql_sequence);
	sql_schema *syss = find_sql_schema(tr, "sys");
	sql_table *seqs = find_sql_table(syss, "sequences");
	sqlid sid;

	v = table_funcs.column_find_value(tr, find_sql_column(seqs, "id"), rid);
	sid = *(sqlid *)v; 			_DELETE(v);
	v = table_funcs.column_find_value(tr, find_sql_column(seqs, "name"), rid);
	base_init(tr->sa, &seq->base, sid, 0, v); _DELETE(v);
	v = table_funcs.column_find_value(tr, find_sql_column(seqs, "start"), rid);
	seq->start = *(lng *)v;			_DELETE(v);
	v = table_funcs.column_find_value(tr, find_sql_column(seqs, "minvalue"), rid);
	seq->minvalue = *(lng *)v;		_DELETE(v);
	v = table_funcs.column_find_value(tr, find_sql_column(seqs, "maxvalue"), rid);
	seq->maxvalue = *(lng *)v; 		_DELETE(v);
	v = table_funcs.column_find_value(tr, find_sql_column(seqs, "increment"), rid);
	seq->increment = *(lng *)v; 		_DELETE(v);
	v = table_funcs.column_find_value(tr, find_sql_column(seqs, "cacheinc"), rid);
	seq->cacheinc = *(lng *)v;		_DELETE(v);
	v = table_funcs.column_find_value(tr, find_sql_column(seqs, "cycle"), rid);
	seq->cycle = *(bit *)v;			_DELETE(v);
	seq->s = s;
	return seq;
}

static void
sql_trans_update_schema(sql_trans *tr, oid rid)
{
	void *v;
	sql_schema *s = NULL, *syss = find_sql_schema(tr, "sys");
	sql_table *ss = find_sql_table(syss, "schemas");
	sqlid sid;

	v = table_funcs.column_find_value(tr, find_sql_column(ss, "id"), rid);
	sid = *(sqlid *)v; 	_DELETE(v);
	s = find_sql_schema_id(tr, sid);

	if (s==NULL)
		return ;

	TRC_DEBUG(SQL_STORE, "Update schema: %s %d\n", s->base.name, s->base.id);

	v = table_funcs.column_find_value(tr, find_sql_column(ss, "name"), rid);
	base_init(tr->sa, &s->base, sid, 0, v); _DELETE(v);
	v = table_funcs.column_find_value(tr, find_sql_column(ss, "authorization"), rid);
	s->auth_id = *(sqlid *)v; 	_DELETE(v);
	v = table_funcs.column_find_value(tr, find_sql_column(ss, "system"), rid);
	s->system = *(bit *)v;          _DELETE(v);
	v = table_funcs.column_find_value(tr, find_sql_column(ss, "owner"), rid);
	s->owner = *(sqlid *)v;		_DELETE(v);
}

static void
part_destroy(sql_part *p)
{
	node *n;
	if (p->t && p->t->members && (n=list_find(p->t->members, p, (fcmp) NULL)) != NULL)
		list_remove_node(p->t->members, n);
	if (p && p->member)
		p->member->partition--;
}

static sql_schema *
load_schema(sql_trans *tr, oid rid)
{
	void *v;
	sql_schema *s = NULL, *syss = find_sql_schema(tr, "sys");
	sql_table *ss = find_sql_table(syss, "schemas");
	sql_table *types = find_sql_table(syss, "types");
	sql_table *tables = find_sql_table(syss, "_tables");
	sql_table *funcs = find_sql_table(syss, "functions");
	sql_table *seqs = find_sql_table(syss, "sequences");
	sqlid sid;
	sql_column *type_schema, *type_id, *table_schema, *table_id;
	sql_column *func_schema, *func_id, *seq_schema, *seq_id;
	rids *rs;

	v = table_funcs.column_find_value(tr, find_sql_column(ss, "id"), rid);
	sid = *(sqlid *)v; 	_DELETE(v);
	if (instore(sid)) {
		s = find_sql_schema_id(tr, sid);

		if (s==NULL) {
			char *name;

			v = table_funcs.column_find_value(tr, find_sql_column(ss, "name"), rid);
			name = (char*)v;
			s = find_sql_schema(tr, name);
			_DELETE(v);
			if (s == NULL) {
				GDKerror("SQL schema missing or incompatible, rebuild from archive");
				return NULL;
			}
		}
		s->base.id = sid;
	} else {
		s = SA_ZNEW(tr->sa, sql_schema);
		if (s == NULL)
			return NULL;
		v = table_funcs.column_find_value(tr, find_sql_column(ss, "name"), rid);
		base_init(tr->sa, &s->base, sid, 0, v); _DELETE(v);
		v = table_funcs.column_find_value(tr, find_sql_column(ss, "authorization"), rid);
		s->auth_id = *(sqlid *)v; 	_DELETE(v);
		v = table_funcs.column_find_value(tr, find_sql_column(ss, "system"), rid);
		s->system = *(bit *)v;          _DELETE(v);
		v = table_funcs.column_find_value(tr, find_sql_column(ss, "owner"), rid);
		s->owner = *(sqlid *)v;		_DELETE(v);
		s->keys = list_new(tr->sa, (fdestroy) NULL);
		s->idxs = list_new(tr->sa, (fdestroy) NULL);
		s->triggers = list_new(tr->sa, (fdestroy) NULL);

		cs_new(&s->tables, tr->sa, (fdestroy) &table_destroy);
		cs_new(&s->types, tr->sa, (fdestroy) NULL);
		cs_new(&s->funcs, tr->sa, (fdestroy) NULL);
		cs_new(&s->seqs, tr->sa, (fdestroy) NULL);
		cs_new(&s->parts, tr->sa, (fdestroy) &part_destroy);
	}

	TRC_DEBUG(SQL_STORE, "Load schema: %s %d\n", s->base.name, s->base.id);

	sqlid tmpid = FUNC_OIDS;

	/* first load simple types */
	type_schema = find_sql_column(types, "schema_id");
	type_id = find_sql_column(types, "id");
	rs = table_funcs.rids_select(tr, type_schema, &s->base.id, &s->base.id, type_id, &tmpid, NULL, NULL);
	for (rid = table_funcs.rids_next(rs); !is_oid_nil(rid); rid = table_funcs.rids_next(rs))
		cs_add(&s->types, load_type(tr, s, rid), 0);
	table_funcs.rids_destroy(rs);

	/* second tables */
	table_schema = find_sql_column(tables, "schema_id");
	table_id = find_sql_column(tables, "id");
	/* all tables with id >= id */
	rs = table_funcs.rids_select(tr, table_schema, &sid, &sid, table_id, &tmpid, NULL, NULL);
	if (rs && !table_funcs.rids_empty(rs)) {
		sql_table *columns = find_sql_table(syss, "_columns");
		sql_column *column_table_id = find_sql_column(columns, "table_id");
		sql_column *column_number = find_sql_column(columns, "number");
		subrids *nrs = table_funcs.subrids_create(tr, rs, table_id, column_table_id, column_number);
		sqlid tid;

		for (tid = table_funcs.subrids_nextid(nrs); tid >= 0; tid = table_funcs.subrids_nextid(nrs)) {
			if (!instore(tid)) {
				sql_table *t = load_table(tr, s, tid, nrs);
				if (t == NULL) {
					table_funcs.subrids_destroy(nrs);
					table_funcs.rids_destroy(rs);
					return NULL;
				}
				cs_add(&s->tables, t, 0);
			} else
				while (!is_oid_nil(table_funcs.subrids_next(nrs)))
					;
		}
		table_funcs.subrids_destroy(nrs);
	}
	table_funcs.rids_destroy(rs);

	/* next functions which could use these types */
	func_schema = find_sql_column(funcs, "schema_id");
	func_id = find_sql_column(funcs, "id");
	rs = table_funcs.rids_select(tr, func_schema, &s->base.id, &s->base.id, func_id, &tmpid, NULL, NULL);
	if (rs && !table_funcs.rids_empty(rs)) {
		sql_table *args = find_sql_table(syss, "args");
		sql_column *arg_func_id = find_sql_column(args, "func_id");
		sql_column *arg_number = find_sql_column(args, "number");
		subrids *nrs = table_funcs.subrids_create(tr, rs, func_id, arg_func_id, arg_number);
		sqlid fid;
		sql_func *f;

		for (fid = table_funcs.subrids_nextid(nrs); fid >= 0; fid = table_funcs.subrids_nextid(nrs)) {
			f = load_func(tr, s, fid, nrs);
			if (f == NULL) {
				table_funcs.subrids_destroy(nrs);
				table_funcs.rids_destroy(rs);
				return NULL;
			}
			cs_add(&s->funcs, f, 0);
		}
		/* Handle all procedures without arguments (no args) */
		rs = table_funcs.rids_diff(tr, rs, func_id, nrs, arg_func_id);
		for (rid = table_funcs.rids_next(rs); !is_oid_nil(rid); rid = table_funcs.rids_next(rs)) {
			void *v = table_funcs.column_find_value(tr, func_id, rid);
			fid = *(sqlid*)v; _DELETE(v);
			f = load_func(tr, s, fid, NULL);
			if (f == NULL) {
				table_funcs.subrids_destroy(nrs);
				table_funcs.rids_destroy(rs);
				return NULL;
			}
			cs_add(&s->funcs, f, 0);
		}
		table_funcs.subrids_destroy(nrs);
	}
	table_funcs.rids_destroy(rs);

	/* last sequence numbers */
	seq_schema = find_sql_column(seqs, "schema_id");
	seq_id = find_sql_column(seqs, "id");
	rs = table_funcs.rids_select(tr, seq_schema, &s->base.id, &s->base.id, seq_id, &tmpid, NULL, NULL);
	for (rid = table_funcs.rids_next(rs); !is_oid_nil(rid); rid = table_funcs.rids_next(rs))
		cs_add(&s->seqs, load_seq(tr, s, rid), 0);
	table_funcs.rids_destroy(rs);

	if (s->tables.set) {
		for (node *n = s->tables.set->h; n; n = n->next) {
			sql_table *t = n->data;
			if (isMergeTable(t) || isReplicaTable(t)) {
				sql_table *objects = find_sql_table(syss, "objects");
				sql_column *mt_id = find_sql_column(objects, "id");
				sql_column *mt_nr = find_sql_column(objects, "nr");
				rids *rs = table_funcs.rids_select(tr, mt_id, &t->base.id, &t->base.id, NULL);

				rs = table_funcs.rids_orderby(tr, rs, mt_nr);
				for (rid = table_funcs.rids_next(rs); !is_oid_nil(rid); rid = table_funcs.rids_next(rs)) {
					sql_part *pt = load_part(tr, t, rid);
					if (isRangePartitionTable(t)) {
						load_range_partition(tr, syss, pt);
					} else if (isListPartitionTable(t)) {
						load_value_partition(tr, syss, pt);
					}
					cs_add(&s->parts, pt, 0);
				}
				table_funcs.rids_destroy(rs);
			}
		}
	}
	return s;
}

static sql_trans *
create_trans(sql_allocator *sa)
{
	sql_trans *t = ZNEW(sql_trans);

	if (!t)
		return NULL;

	t->sa = sa;
	t->name = NULL;
	t->wtime = t->atime = 0;
	t->stime = 0;
	t->wstime = timestamp();
	t->schema_updates = 0;
	t->status = 0;

	t->parent = NULL;

	cs_new(&t->schemas, t->sa, (fdestroy) &schema_destroy);
	return t;
}

void
sql_trans_update_schemas(sql_trans* tr)
{
	sql_schema *syss = find_sql_schema(tr, "sys");
	sql_table *sysschema = find_sql_table(syss, "schemas");
	sql_column *sysschema_ids = find_sql_column(sysschema, "id");
	rids *schemas = table_funcs.rids_select(tr, sysschema_ids, NULL, NULL);
	oid rid;

	TRC_DEBUG(SQL_STORE, "Update schemas\n");

	for (rid = table_funcs.rids_next(schemas); !is_oid_nil(rid); rid = table_funcs.rids_next(schemas)) {
		sql_trans_update_schema(tr, rid);
	}
	table_funcs.rids_destroy(schemas);
}

static bool
load_trans(sql_trans* tr)
{
	sql_schema *syss = find_sql_schema(tr, "sys");
	sql_table *sysschema = find_sql_table(syss, "schemas");
	sql_column *sysschema_ids = find_sql_column(sysschema, "id");
	rids *schemas = table_funcs.rids_select(tr, sysschema_ids, NULL, NULL);
	oid rid;

	TRC_DEBUG(SQL_STORE, "Load transaction\n");

	for (rid = table_funcs.rids_next(schemas); !is_oid_nil(rid); rid = table_funcs.rids_next(schemas)) {
		sql_schema *ns = load_schema(tr, rid);
		if (ns == NULL)
			return false;
		if (!instore(ns->base.id))
			cs_add(&tr->schemas, ns, 0);
	}
	table_funcs.rids_destroy(schemas);
	return true;
}

static sqlid
next_oid(void)
{
	sqlid id = 0;
	MT_lock_set(&bs_lock);
	id = store_oid++;
	MT_lock_unset(&bs_lock);
	return id;
}

sqlid
store_next_oid(void)
{
	return next_oid();
}

static void
insert_schemas(sql_trans *tr)
{
	sql_schema *syss = find_sql_schema(tr, "sys");
	sql_table *sysschema = find_sql_table(syss, "schemas");
	sql_table *systable = find_sql_table(syss, "_tables");
	sql_table *syscolumn = find_sql_table(syss, "_columns");
	node *n, *m, *o;

	for (n = tr->schemas.set->h; n; n = n->next) {
		sql_schema *s = n->data;

		if (isDeclaredSchema(s))
			continue;
		table_funcs.table_insert(tr, sysschema, &s->base.id, s->base.name, &s->auth_id, &s->owner, &s->system);
		for (m = s->tables.set->h; m; m = m->next) {
			sql_table *t = m->data;
			sht ca = t->commit_action;

			table_funcs.table_insert(tr, systable, &t->base.id, t->base.name, &s->base.id, ATOMnilptr(TYPE_str), &t->type, &t->system, &ca, &t->access);
			for (o = t->columns.set->h; o; o = o->next) {
				sql_column *c = o->data;

				table_funcs.table_insert(tr, syscolumn, &c->base.id, c->base.name, c->type.type->sqlname, &c->type.digits, &c->type.scale, &t->base.id, (c->def) ? c->def : ATOMnilptr(TYPE_str), &c->null, &c->colnr, (c->storage_type)? c->storage_type : ATOMnilptr(TYPE_str));
			}
		}
	}
}

static void
insert_types(sql_trans *tr, sql_table *systype)
{
	for (node *n = types->h; n; n = n->next) {
		sql_type *t = n->data;
		int radix = t->radix, eclass = (int) t->eclass;
		sqlid next_schema = t->s ? t->s->base.id : 0;

		table_funcs.table_insert(tr, systype, &t->base.id, t->base.name, t->sqlname, &t->digits, &t->scale, &radix, &eclass, &next_schema);
	}
}

static void
insert_args(sql_trans *tr, sql_table *sysarg, list *args, sqlid funcid, const char *arg_def, int *number)
{
	for (node *n = args->h; n; n = n->next) {
		sql_arg *a = n->data;
		sqlid id = next_oid();
		int next_number = (*number)++;
		char buf[32], *next_name;

		if (a->name) {
			next_name = a->name;
		} else {
			snprintf(buf, sizeof(buf), arg_def, next_number);
			next_name = buf;
		}
		table_funcs.table_insert(tr, sysarg, &id, &funcid, next_name, a->type.type->sqlname, &a->type.digits, &a->type.scale, &a->inout, &next_number);
	}
}

static void
insert_functions(sql_trans *tr, sql_table *sysfunc, list *funcs_list, sql_table *sysarg)
{
	for (node *n = funcs_list->h; n; n = n->next) {
		sql_func *f = n->data;
		bit se = (f->type == F_AGGR) ? FALSE : f->side_effect;
		int number = 0, ftype = (int) f->type, flang = (int) FUNC_LANG_INT;
		sqlid next_schema = f->s ? f->s->base.id : 0;

		table_funcs.table_insert(tr, sysfunc, &f->base.id, f->base.name, f->imp, f->mod, &flang, &ftype, &se, &f->varres, &f->vararg, &next_schema, &f->system, &f->semantics);
		if (f->res)
			insert_args(tr, sysarg, f->res, f->base.id, "res_%d", &number);
		if (f->ops)
			insert_args(tr, sysarg, f->ops, f->base.id, "arg_%d", &number);
	}
}

static int
table_next_column_nr(sql_table *t)
{
	int nr = cs_size(&t->columns);
	if (nr) {
		node *n = cs_last_node(&t->columns);
		if (n) {
			sql_column *c = n->data;

			nr = c->colnr+1;
		}
	}
	return nr;
}

static sql_column *
<<<<<<< HEAD
bootstrap_create_column(sql_trans *tr, sql_table *t, char *name, sqlid id, char *sqltype, int digits)
=======
bootstrap_create_column(sql_trans *tr, sql_table *t, char *name, char *sqltype, unsigned int digits)
>>>>>>> f1065cf9
{
	sql_column *col = SA_ZNEW(tr->sa, sql_column);

	if (store_oid <= id)
		store_oid = id+1;
	TRC_DEBUG(SQL_STORE, "Create column: %s\n", name);
	base_init(tr->sa, &col->base, id, t->base.flags, name);
	sql_find_subtype(&col->type, sqltype, digits, 0);
	col->def = NULL;
	col->null = 1;
	col->colnr = table_next_column_nr(t);
	col->t = t;
	col->unique = 0;
	col->storage_type = NULL;
	cs_add(&t->columns, col, TR_NEW);
	col->base.wtime = col->t->base.wtime = col->t->s->base.wtime = tr->wtime = tr->wstime;

	if (isTable(col->t))
		store_funcs.create_col(tr, col);
	tr->schema_updates ++;
	return col;
}

static sql_table *
create_sql_table_with_id(sql_allocator *sa, sqlid id, const char *name, sht type, bit system, int persistence, int commit_action, bte properties)
{
	sql_table *t = SA_ZNEW(sa, sql_table);

	assert(sa);
	assert((persistence==SQL_PERSIST ||
		persistence==SQL_DECLARED_TABLE ||
		commit_action) && commit_action>=0);
	assert(id);
	base_init(sa, &t->base, id, TR_NEW, name);
	t->type = type;
	t->system = system;
	t->persistence = (temp_t)persistence;
	t->commit_action = (ca_t)commit_action;
	t->query = NULL;
	t->access = 0;
	cs_new(&t->columns, sa, (fdestroy) &column_destroy);
	cs_new(&t->idxs, sa, (fdestroy) &idx_destroy);
	cs_new(&t->keys, sa, (fdestroy) &key_destroy);
	cs_new(&t->triggers, sa, (fdestroy) &trigger_destroy);
	if (isMergeTable(t) || isReplicaTable(t))
		t->members = list_new(sa, (fdestroy) NULL);
	t->pkey = NULL;
	t->sz = COLSIZE;
	t->cleared = 0;
	t->s = NULL;
	t->properties = properties;
	memset(&t->part, 0, sizeof(t->part));
	return t;
}

sql_table *
create_sql_table(sql_allocator *sa, const char *name, sht type, bit system, int persistence, int commit_action, bte properties)
{
	return create_sql_table_with_id(sa, next_oid(), name, type, system, persistence, commit_action, properties);
}

static void
dup_sql_type(sql_trans *tr, sql_schema *s, sql_subtype *oc, sql_subtype *nc)
{
	nc->digits = oc->digits;
	nc->scale = oc->scale;
	nc->type = oc->type;
	if (s && nc->type->s) { /* user type */
		sql_type *lt = NULL;

		if (s->base.id == nc->type->s->base.id) {
			/* Current user type belongs to current schema. So search there for current user type. */
			lt = find_sql_type(s, nc->type->base.name);
		} else {
			/* Current user type belongs to another schema in the current transaction. Search there for current user type. */
			lt = sql_trans_bind_type(tr, NULL, nc->type->base.name);
		}
		if (lt == NULL)
			GDKfatal("SQL type %s missing", nc->type->base.name);
		sql_init_subtype(nc, lt, nc->digits, nc->scale);
	}
}

static sql_column *
dup_sql_column(sql_allocator *sa, sql_table *t, sql_column *c)
{
	sql_column *col = SA_ZNEW(sa, sql_column);

	base_init(sa, &col->base, c->base.id, c->base.flags, c->base.name);
	col->type = c->type; /* Both types belong to the same transaction, so no dup_sql_type call is needed */
	col->def = NULL;
	if (c->def)
		col->def = sa_strdup(sa, c->def);
	col->null = c->null;
	col->colnr = c->colnr;
	col->t = t;
	col->unique = c->unique;
	col->storage_type = NULL;
	if (c->storage_type)
		col->storage_type = sa_strdup(sa, c->storage_type);
	col->sorted = c->sorted;
	col->dcount = c->dcount;
	cs_add(&t->columns, col, TR_NEW);
	return col;
}

static sql_part *
dup_sql_part(sql_allocator *sa, sql_table *mt, sql_part *op)
{
	sql_part *p = SA_ZNEW(sa, sql_part);

	base_init(sa, &p->base, op->base.id, op->base.flags, op->base.name);
	p->tpe = op->tpe; /* No dup_sql_type call I think */
	p->with_nills = op->with_nills;

	if (isRangePartitionTable(mt)) {
		p->part.range.minvalue = sa_alloc(sa, op->part.range.minlength);
		p->part.range.maxvalue = sa_alloc(sa, op->part.range.maxlength);
		memcpy(p->part.range.minvalue, op->part.range.minvalue, op->part.range.minlength);
		memcpy(p->part.range.maxvalue, op->part.range.maxvalue, op->part.range.maxlength);
		p->part.range.minlength = op->part.range.minlength;
		p->part.range.maxlength = op->part.range.maxlength;
	} else if (isListPartitionTable(mt)) {
		p->part.values = list_new(sa, (fdestroy) NULL);
		for (node *n = op->part.values->h ; n ; n = n->next) {
			sql_part_value *prev = (sql_part_value*) n->data, *nextv = SA_ZNEW(sa, sql_part_value);
			nextv->value = sa_alloc(sa, prev->length);
			memcpy(nextv->value, prev->value, prev->length);
			nextv->length = prev->length;
			list_append(p->part.values, nextv);
		}
	}
	list_append(mt->members, p);
	p->t = mt;
	return p;
}

sql_table *
dup_sql_table(sql_allocator *sa, sql_table *t)
{
	node *n;
	sql_table *nt = create_sql_table_with_id(sa, t->base.id, t->base.name, t->type, t->system, SQL_DECLARED_TABLE, t->commit_action, t->properties);

	nt->base.flags = t->base.flags;

	nt->access = t->access;
	nt->partition = t->partition;
	nt->query = (t->query) ? sa_strdup(sa, t->query) : NULL;

	if (isPartitionedByExpressionTable(nt)) {
		nt->part.pexp = SA_ZNEW(sa, sql_expression);
		nt->part.pexp->exp = sa_strdup(sa, t->part.pexp->exp);
		nt->part.pexp->type = t->part.pexp->type; /* No dup_sql_type call needed */
		nt->part.pexp->cols = sa_list(sa);
		for (n = t->part.pexp->cols->h; n; n = n->next) {
			int *nid = sa_alloc(sa, sizeof(int));
			*nid = *(int *) n->data;
			list_append(nt->part.pexp->cols, nid);
		}
	}

	for (n = t->columns.set->h; n; n = n->next) {
		sql_column *c = n->data;
		sql_column *dup = dup_sql_column(sa, nt, c);
		if (isPartitionedByColumnTable(nt) && c->base.id == t->part.pcol->base.id)
			nt->part.pcol = dup;
	}

	nt->columns.dset = NULL;
	nt->columns.nelm = NULL;

	if (t->members)
		for (n = t->members->h; n; n = n->next)
			dup_sql_part(sa, nt, n->data);
	return nt;
}

static sql_table *
bootstrap_create_table(sql_trans *tr, sql_schema *s, char *name, sqlid id)
{
	int istmp = isTempSchema(s);
	int persistence = istmp?SQL_GLOBAL_TEMP:SQL_PERSIST;
	sht commit_action = istmp?CA_PRESERVE:CA_COMMIT;
	sql_table *t;

	if (store_oid <= id)
		store_oid = id+1;
	t = create_sql_table_with_id(tr->sa, id, name, tt_table, 1, persistence, commit_action, 0);
	t->bootstrap = 1;

	TRC_DEBUG(SQL_STORE, "Create table: %s\n", name);

	t->base.flags = s->base.flags;
	t->query = NULL;
	t->s = s;
	t->base.wtime = t->s->base.wtime = tr->wtime = tr->wstime;
	cs_add(&s->tables, t, TR_NEW);

	if (isTable(t))
		store_funcs.create_del(tr, t);
	tr->schema_updates ++;
	return t;
}

static sql_schema *
bootstrap_create_schema(sql_trans *tr, char *name, sqlid id, sqlid auth_id, int owner)
{
	sql_schema *s = SA_ZNEW(tr->sa, sql_schema);

	if (store_oid <= id)
		store_oid = id+1;
	TRC_DEBUG(SQL_STORE, "Create schema: %s %d %d\n", name, auth_id, owner);

	if (strcmp(name, dt_schema) == 0) {
		base_init(tr->sa, &s->base, (sqlid) FUNC_OIDS - 1, TR_NEW, name);
	} else {
		base_init(tr->sa, &s->base, id, TR_NEW, name);
	}
	s->auth_id = auth_id;
	s->owner = owner;
	s->system = TRUE;
	cs_new(&s->tables, tr->sa, (fdestroy) &table_destroy);
	cs_new(&s->types, tr->sa, (fdestroy) NULL);
	cs_new(&s->funcs, tr->sa, (fdestroy) NULL);
	cs_new(&s->seqs, tr->sa, (fdestroy) NULL);
	cs_new(&s->parts, tr->sa, (fdestroy) &part_destroy);
	s->keys = list_new(tr->sa, (fdestroy) NULL);
	s->idxs = list_new(tr->sa, (fdestroy) NULL);
	s->triggers = list_new(tr->sa, (fdestroy) NULL);
	s->base.wtime = tr->wtime = tr->wstime;
	cs_add(&tr->schemas, s, TR_NEW);

	tr->schema_updates ++;
	return s;
}

static int
store_schema_number(void)
{
	return schema_number;
}

static int
store_load(sql_allocator *pa) {
	int first;

	sql_allocator *sa;
	sql_trans *tr;
	sql_table *t, *types, *functions, *arguments;
	sql_schema *s;

	lng lng_store_oid;
	store_oid = 0;

	store_sa = sa_create(pa);
	sa = sa_create(pa);
	if (!sa || !store_sa)
		return -1;

	first = logger_funcs.log_isnew();

	types_init(store_sa);

	/* we store some spare oids */
	assert(store_oid < FUNC_OIDS);
	store_oid = FUNC_OIDS;

	if (!sequences_init())
		return -1;
	ATOMIC_SET(&transactions, 0);
	gtrans = tr = create_trans(sa);
	gtrans->stime = timestamp();
	if (!gtrans)
		return -1;

	/* for now use malloc and free */
	active_sessions = list_create(NULL);
	passive_sessions = list_create(NULL);

	if (first) {
		/* cannot initialize database in readonly mode */
		if (store_readonly)
			return -1;
		tr = sql_trans_create(NULL, NULL, true);
		if (!tr) {
			TRC_CRITICAL(SQL_STORE, "Failed to start a transaction while loading the storage\n");
			return -1;
		}
	}
	tr->active = 1;

	s = bootstrap_create_schema(tr, "sys", 2000, ROLE_SYSADMIN, USER_MONETDB);
	if (!first)
		s->base.flags = 0;

	t = bootstrap_create_table(tr, s, "schemas", 2001);
	bootstrap_create_column(tr, t, "id", 2002, "int", 32);
	bootstrap_create_column(tr, t, "name", 2003, "varchar", 1024);
	bootstrap_create_column(tr, t, "authorization", 2004, "int", 32);
	bootstrap_create_column(tr, t, "owner", 2005, "int", 32);
	bootstrap_create_column(tr, t, "system", 2006, "boolean", 1);

	types = t = bootstrap_create_table(tr, s, "types", 2007);
	bootstrap_create_column(tr, t, "id", 2008, "int", 32);
	bootstrap_create_column(tr, t, "systemname", 2009, "varchar", 256);
	bootstrap_create_column(tr, t, "sqlname", 2010, "varchar", 1024);
	bootstrap_create_column(tr, t, "digits", 2011, "int", 32);
	bootstrap_create_column(tr, t, "scale", 2012, "int", 32);
	bootstrap_create_column(tr, t, "radix", 2013, "int", 32);
	bootstrap_create_column(tr, t, "eclass", 2014, "int", 32);
	bootstrap_create_column(tr, t, "schema_id", 2015, "int", 32);

	functions = t = bootstrap_create_table(tr, s, "functions", 2016);
	bootstrap_create_column(tr, t, "id", 2017, "int", 32);
	bootstrap_create_column(tr, t, "name", 2018, "varchar", 256);
	bootstrap_create_column(tr, t, "func", 2019, "varchar", 8196);
	bootstrap_create_column(tr, t, "mod", 2020, "varchar", 8196);

	/* language asm=0, sql=1, R=2, C=3, J=4 */
	bootstrap_create_column(tr, t, "language", 2021, "int", 32);

	/* func, proc, aggr or filter */
	bootstrap_create_column(tr, t, "type", 2022, "int", 32);
	bootstrap_create_column(tr, t, "side_effect", 2023, "boolean", 1);
	bootstrap_create_column(tr, t, "varres", 2024, "boolean", 1);
	bootstrap_create_column(tr, t, "vararg", 2025, "boolean", 1);
	bootstrap_create_column(tr, t, "schema_id", 2026, "int", 32);
	bootstrap_create_column(tr, t, "system", 2027, "boolean", 1);
	bootstrap_create_column(tr, t, "semantics", 2162, "boolean", 1);

	arguments = t = bootstrap_create_table(tr, s, "args", 2028);
	bootstrap_create_column(tr, t, "id", 2029, "int", 32);
	bootstrap_create_column(tr, t, "func_id", 2030, "int", 32);
	bootstrap_create_column(tr, t, "name", 2031, "varchar", 256);
	bootstrap_create_column(tr, t, "type", 2032, "varchar", 1024);
	bootstrap_create_column(tr, t, "type_digits", 2033, "int", 32);
	bootstrap_create_column(tr, t, "type_scale", 2034, "int", 32);
	bootstrap_create_column(tr, t, "inout", 2035, "tinyint", 8);
	bootstrap_create_column(tr, t, "number", 2036, "int", 32);

	t = bootstrap_create_table(tr, s, "sequences", 2037);
	bootstrap_create_column(tr, t, "id", 2038, "int", 32);
	bootstrap_create_column(tr, t, "schema_id", 2039, "int", 32);
	bootstrap_create_column(tr, t, "name", 2040, "varchar", 256);
	bootstrap_create_column(tr, t, "start", 2041, "bigint", 64);
	bootstrap_create_column(tr, t, "minvalue", 2042, "bigint", 64);
	bootstrap_create_column(tr, t, "maxvalue", 2043, "bigint", 64);
	bootstrap_create_column(tr, t, "increment", 2044, "bigint", 64);
	bootstrap_create_column(tr, t, "cacheinc", 2045, "bigint", 64);
	bootstrap_create_column(tr, t, "cycle", 2046, "boolean", 1);

	t = bootstrap_create_table(tr, s, "table_partitions", 2047);
	bootstrap_create_column(tr, t, "id", 2048, "int", 32);
	bootstrap_create_column(tr, t, "table_id", 2049, "int", 32);
	bootstrap_create_column(tr, t, "column_id", 2050, "int", 32);
	bootstrap_create_column(tr, t, "expression", 2051, "varchar", STORAGE_MAX_VALUE_LENGTH);
	bootstrap_create_column(tr, t, "type", 2052, "tinyint", 8);

	t = bootstrap_create_table(tr, s, "range_partitions", 2053);
	bootstrap_create_column(tr, t, "table_id", 2054, "int", 32);
	bootstrap_create_column(tr, t, "partition_id", 2055, "int", 32);
	bootstrap_create_column(tr, t, "minimum", 2056, "varchar", STORAGE_MAX_VALUE_LENGTH);
	bootstrap_create_column(tr, t, "maximum", 2057, "varchar", STORAGE_MAX_VALUE_LENGTH);
	bootstrap_create_column(tr, t, "with_nulls", 2058, "boolean", 1);

	t = bootstrap_create_table(tr, s, "value_partitions", 2059);
	bootstrap_create_column(tr, t, "table_id", 2060, "int", 32);
	bootstrap_create_column(tr, t, "partition_id", 2061, "int", 32);
	bootstrap_create_column(tr, t, "value", 2062, "varchar", STORAGE_MAX_VALUE_LENGTH);

	t = bootstrap_create_table(tr, s, "dependencies", 2063);
	bootstrap_create_column(tr, t, "id", 2064, "int", 32);
	bootstrap_create_column(tr, t, "depend_id", 2065, "int", 32);
	bootstrap_create_column(tr, t, "depend_type", 2066, "smallint", 16);

	t = bootstrap_create_table(tr, s, "_tables", 2067);
	bootstrap_create_column(tr, t, "id", 2068, "int", 32);
	bootstrap_create_column(tr, t, "name", 2069, "varchar", 1024);
	bootstrap_create_column(tr, t, "schema_id", 2070, "int", 32);
	bootstrap_create_column(tr, t, "query", 2071, "varchar", 1 << 20);
	bootstrap_create_column(tr, t, "type", 2072, "smallint", 16);
	bootstrap_create_column(tr, t, "system", 2073, "boolean", 1);
	bootstrap_create_column(tr, t, "commit_action", 2074, "smallint", 16);
	bootstrap_create_column(tr, t, "access", 2075, "smallint", 16);

	t = bootstrap_create_table(tr, s, "_columns", 2076);
	bootstrap_create_column(tr, t, "id", 2077, "int", 32);
	bootstrap_create_column(tr, t, "name", 2078, "varchar", 1024);
	bootstrap_create_column(tr, t, "type", 2079, "varchar", 1024);
	bootstrap_create_column(tr, t, "type_digits", 2080, "int", 32);
	bootstrap_create_column(tr, t, "type_scale", 2081, "int", 32);
	bootstrap_create_column(tr, t, "table_id", 2082, "int", 32);
	bootstrap_create_column(tr, t, "default", 2083, "varchar", STORAGE_MAX_VALUE_LENGTH);
	bootstrap_create_column(tr, t, "null", 2084, "boolean", 1);
	bootstrap_create_column(tr, t, "number", 2085, "int", 32);
	bootstrap_create_column(tr, t, "storage", 2086, "varchar", 2048);

	t = bootstrap_create_table(tr, s, "keys", 2087);
	bootstrap_create_column(tr, t, "id", 2088, "int", 32);
	bootstrap_create_column(tr, t, "table_id", 2089, "int", 32);
	bootstrap_create_column(tr, t, "type", 2090, "int", 32);
	bootstrap_create_column(tr, t, "name", 2091, "varchar", 1024);
	bootstrap_create_column(tr, t, "rkey", 2092, "int", 32);
	bootstrap_create_column(tr, t, "action", 2093, "int", 32);

	t = bootstrap_create_table(tr, s, "idxs", 2094);
	bootstrap_create_column(tr, t, "id", 2095, "int", 32);
	bootstrap_create_column(tr, t, "table_id", 2096, "int", 32);
	bootstrap_create_column(tr, t, "type", 2097, "int", 32);
	bootstrap_create_column(tr, t, "name", 2098, "varchar", 1024);

	t = bootstrap_create_table(tr, s, "triggers", 2099);
	bootstrap_create_column(tr, t, "id", 2100, "int", 32);
	bootstrap_create_column(tr, t, "name", 2101, "varchar", 1024);
	bootstrap_create_column(tr, t, "table_id", 2102, "int", 32);
	bootstrap_create_column(tr, t, "time", 2103, "smallint", 16);
	bootstrap_create_column(tr, t, "orientation", 2104, "smallint", 16);
	bootstrap_create_column(tr, t, "event", 2105, "smallint", 16);
	bootstrap_create_column(tr, t, "old_name", 2106, "varchar", 1024);
	bootstrap_create_column(tr, t, "new_name", 2107, "varchar", 1024);
	bootstrap_create_column(tr, t, "condition", 2108, "varchar", 2048);
	bootstrap_create_column(tr, t, "statement", 2109, "varchar", 2048);

	t = bootstrap_create_table(tr, s, "objects", 2110);
	bootstrap_create_column(tr, t, "id", 2111, "int", 32);
	bootstrap_create_column(tr, t, "name", 2112, "varchar", 1024);
	bootstrap_create_column(tr, t, "nr", 2113, "int", 32);

	s = bootstrap_create_schema(tr, "tmp", 2114, ROLE_SYSADMIN, USER_MONETDB);

	t = bootstrap_create_table(tr, s, "_tables", 2115);
	bootstrap_create_column(tr, t, "id", 2116, "int", 32);
	bootstrap_create_column(tr, t, "name", 2117, "varchar", 1024);
	bootstrap_create_column(tr, t, "schema_id", 2118, "int", 32);
	bootstrap_create_column(tr, t, "query", 2119, "varchar", 1 << 20);
	bootstrap_create_column(tr, t, "type", 2120, "smallint", 16);
	bootstrap_create_column(tr, t, "system", 2121, "boolean", 1);
	bootstrap_create_column(tr, t, "commit_action", 2122, "smallint", 16);
	bootstrap_create_column(tr, t, "access", 2123, "smallint", 16);

	t = bootstrap_create_table(tr, s, "_columns", 2124);
	bootstrap_create_column(tr, t, "id", 2125, "int", 32);
	bootstrap_create_column(tr, t, "name", 2126, "varchar", 1024);
	bootstrap_create_column(tr, t, "type", 2127, "varchar", 1024);
	bootstrap_create_column(tr, t, "type_digits", 2128, "int", 32);
	bootstrap_create_column(tr, t, "type_scale", 2129, "int", 32);
	bootstrap_create_column(tr, t, "table_id", 2130, "int", 32);
	bootstrap_create_column(tr, t, "default", 2131, "varchar", STORAGE_MAX_VALUE_LENGTH);
	bootstrap_create_column(tr, t, "null", 2132, "boolean", 1);
	bootstrap_create_column(tr, t, "number", 2133, "int", 32);
	bootstrap_create_column(tr, t, "storage", 2134, "varchar", 2048);

	t = bootstrap_create_table(tr, s, "keys", 2135);
	bootstrap_create_column(tr, t, "id", 2136, "int", 32);
	bootstrap_create_column(tr, t, "table_id", 2137, "int", 32);
	bootstrap_create_column(tr, t, "type", 2138, "int", 32);
	bootstrap_create_column(tr, t, "name", 2139, "varchar", 1024);
	bootstrap_create_column(tr, t, "rkey", 2140, "int", 32);
	bootstrap_create_column(tr, t, "action", 2141, "int", 32);

	t = bootstrap_create_table(tr, s, "idxs", 2142);
	bootstrap_create_column(tr, t, "id", 2143, "int", 32);
	bootstrap_create_column(tr, t, "table_id", 2144, "int", 32);
	bootstrap_create_column(tr, t, "type", 2145, "int", 32);
	bootstrap_create_column(tr, t, "name", 2146, "varchar", 1024);

	t = bootstrap_create_table(tr, s, "triggers", 2147);
	bootstrap_create_column(tr, t, "id", 2148, "int", 32);
	bootstrap_create_column(tr, t, "name", 2149, "varchar", 1024);
	bootstrap_create_column(tr, t, "table_id", 2150, "int", 32);
	bootstrap_create_column(tr, t, "time", 2151, "smallint", 16);
	bootstrap_create_column(tr, t, "orientation", 2152, "smallint", 16);
	bootstrap_create_column(tr, t, "event", 2153, "smallint", 16);
	bootstrap_create_column(tr, t, "old_name", 2154, "varchar", 1024);
	bootstrap_create_column(tr, t, "new_name", 2155, "varchar", 1024);
	bootstrap_create_column(tr, t, "condition", 2156, "varchar", 2048);
	bootstrap_create_column(tr, t, "statement", 2157, "varchar", 2048);

	t = bootstrap_create_table(tr, s, "objects", 2158);
	bootstrap_create_column(tr, t, "id", 2159, "int", 32);
	bootstrap_create_column(tr, t, "name", 2160, "varchar", 1024);
	bootstrap_create_column(tr, t, "nr", 2161, "int", 32);

	(void) bootstrap_create_schema(tr, dt_schema, -1, ROLE_SYSADMIN, USER_MONETDB);

	if (first) {
		insert_types(tr, types);
		insert_functions(tr, functions, funcs, arguments);
		insert_schemas(tr);

		if (sql_trans_commit(tr) != SQL_OK) {
			TRC_CRITICAL(SQL_STORE, "Cannot commit initial transaction\n");
		}
		sql_trans_destroy(tr, true);
		tr = gtrans;
	}

	logger_funcs.get_sequence(OBJ_SID, &lng_store_oid);
	prev_oid = (sqlid)lng_store_oid;
	if (store_oid < prev_oid)
		store_oid = prev_oid;

	/* load remaining schemas, tables, columns etc */
	tr->active = 1;
	if (!first && !load_trans(gtrans)) {
		return -1;
	}
	tr->active = 0;
	store_initialized = 1;
	return first;
}

int
store_init(sql_allocator *pa, int debug, store_type store, int readonly, int singleuser)
{
	int v = 1;

	store_readonly = readonly;
	store_singleuser = singleuser;
	store_debug = debug;

	MT_lock_set(&bs_lock);
	MT_lock_set(&flush_lock);

	/* initialize empty bats */
	switch (store) {
	case store_bat:
	case store_mem:
		if (bat_utils_init() == -1) {
			MT_lock_unset(&bs_lock);
			return -1;
		}
		bat_storage_init(&store_funcs);
		bat_table_init(&table_funcs);
		bat_logger_init(&logger_funcs);
		break;
	default:
		break;
	}
	active_store_type = store;
	if (!logger_funcs.create ||
	    logger_funcs.create(debug, "sql_logs", CATALOG_VERSION*v) != LOG_OK) {
		MT_lock_unset(&bs_lock);
		return -1;
	}

	/* create the initial store structure or re-load previous data */
	MT_lock_unset(&bs_lock);
	MT_lock_unset(&flush_lock);
	return store_load(pa);
}

void
store_exit(void)
{
	MT_lock_set(&flush_lock);

	TRC_DEBUG(SQL_STORE, "Store locked\n");

	if (gtrans) {
		MT_lock_unset(&flush_lock);
		sequences_exit();
		MT_lock_set(&flush_lock);
	}
	if (spares > 0)
		destroy_spare_transactions();

	logger_funcs.destroy();

	/* Open transactions have a link to the global transaction therefore
	   we need busy waiting until all transactions have ended or
	   (current implementation) simply keep the gtrans alive and simply
	   exit (but leak memory).
	 */
	if (!ATOMIC_GET(&transactions)) {
		sql_trans_destroy(gtrans, false);
		gtrans = NULL;
	}
	list_destroy(active_sessions);
	list_destroy(passive_sessions);
	if (store_sa)
		sa_destroy(store_sa);

	TRC_DEBUG(SQL_STORE, "Store unlocked\n");
	MT_lock_unset(&flush_lock);
	store_initialized=0;
}

static void
cleanup_table(sql_table *t)
{
	for (node *n = passive_sessions->h; n; n=n->next) {
		sql_session *s = n->data;

		for (node *m = s->tr->schemas.set->h; m; m = m->next) {
			sql_schema * schema = m->data;
			node *o = find_sql_table_node(schema, t->base.id);
			if (o) {
				list_remove_node(schema->tables.set, o);
				break;
			}
		}
	}
	if (spares) {
		for (int i = 0; i<spares; i++) {
			for (node *m = spare_trans[i]->schemas.set->h; m; m = m->next) {
				sql_schema * schema = m->data;

				if (schema->tables.dset) {
					list_destroy(schema->tables.dset);
					schema->tables.dset = NULL;
				}
				node *o = find_sql_table_node(schema, t->base.id);
				if (o) {
					list_remove_node(schema->tables.set, o);
					break;
				}
			}
		}
	}
}


sql_trans *sql_trans_create(sql_trans *parent, const char *name, bool try_spare);
static sql_trans * trans_init(sql_trans *tr, sql_trans *otr);

/* call locked! */
static int
store_apply_deltas(void)
{
	int res = LOG_OK;

	/* make sure we reset all transactions on re-activation */
	//gtrans->wstime = timestamp();
	/* cleanup drop tables, columns and idxs first */
	if (/* DISABLES CODE */ (0))
	trans_cleanup(gtrans);

	store_lock();
	int tid = oldest_active_tid();
	store_unlock();
	lng lid = map_find_oldest_saved_id(tid);
	if (lid) {
		store_lock();
		for (node *m = gtrans->schemas.set->h; m; m = m->next) {
			sql_schema *s = m->data;
			if (s->tables.dset) {
				for (node *o, *n = s->tables.dset->h; n; n = o) {
					o = n->next;
					sql_table *b = n->data;
					if (b->base.wtime < tid || tid < 0) { /* deleted before the oldest transaction, time to remove */
						if (b->base.refcnt > 1)
							cleanup_table(b);
						assert(b->base.refcnt == 1);
						list_remove_node(s->tables.dset, n);
					}
				}
			}
		}
		store_unlock();
		res = logger_funcs.flush(lid);
	}
	if (/* DISABLES CODE */ (0) && /*gtrans->sa->nr > 2*new_trans_size &&*/ !(ATOMIC_GET(&nr_sessions)) /* only save when there are no dependencies on the gtrans */) {
		sql_trans *ntrans = sql_trans_create(gtrans, NULL, false);

		trans_init(ntrans, gtrans);
		if (spares > 0)
			destroy_spare_transactions();
		trans_reset_parent(ntrans);

		sql_trans_destroy(gtrans, false);
		gtrans = ntrans;
	}
	return res;
}

void
store_suspend_log(void)
{
	MT_lock_set(&flush_lock);
	MT_lock_unset(&flush_lock);
}

void
store_resume_log(void)
{
	MT_lock_set(&flush_lock);
	MT_lock_unset(&flush_lock);
}

void
store_manager(void)
{
	MT_thread_setworking("sleeping");

	// In the main loop we always hold the lock except when sleeping
	MT_lock_set(&flush_lock);

	for (;;) {
		int res;

		if (logger_funcs.changes() <= 0) {
			if (GDKexiting())
				break;
			const int sleeptime = 100;
			MT_lock_unset(&flush_lock);
			MT_sleep_ms(sleeptime);
			MT_lock_set(&flush_lock);
			continue;
		}
		if (GDKexiting())
			break;

		MT_thread_setworking("flushing");
		res = store_apply_deltas();

		if (res != LOG_OK) {
			MT_lock_unset(&flush_lock);
			GDKfatal("write-ahead logging failure, disk full?");
		}

		if (GDKexiting())
			break;
		store_funcs.cleanup();
		MT_thread_setworking("sleeping");
		TRC_DEBUG(SQL_STORE, "Store flusher done\n");
	}

	// End of loop, end of lock
	MT_lock_unset(&flush_lock);
}

#if 0
void
idle_manager(void)
{
	const int sleeptime = GDKdebug & FORCEMITOMASK ? 10 : 50;
	const int timeout = GDKdebug & FORCEMITOMASK ? 50 : 5000;

	MT_thread_setworking("sleeping");
	MT_lock_set(&flush_lock);

	while (!GDKexiting()) {
		int t;

		for (t = timeout; t > 0; t -= sleeptime) {
			MT_lock_unset(&flush_lock);
			MT_sleep_ms(sleeptime);
			MT_lock_set(&flush_lock);
			if (GDKexiting()) {
				MT_lock_unset(&flush_lock);
				return;
			}
		}
		/* cleanup any collected intermediate storage */
		store_funcs.cleanup();
		MT_thread_setworking("sleeping");
	}
	MT_lock_unset(&flush_lock);
}
#endif

void
store_lock(void)
{
	MT_lock_set(&bs_lock);
	/* tell GDK allocation functions to ignore limits */
	MT_thread_setworking("store locked");
}

void
store_unlock(void)
{
	TRC_DEBUG(SQL_STORE, "Store unlocked\n");
	/* tell GDK allocation functions to honor limits again */
	MT_thread_setworking("store unlocked");
	MT_lock_unset(&bs_lock);
}

// Helper function for tar_write_header.
// Our stream.h makes sure __attribute__ exists.
static void __attribute__((__format__(__printf__, 3, 4)))
tar_write_header_field(char **cursor_ptr, size_t size, const char *fmt, ...)
{
	va_list ap;

	va_start(ap, fmt);
	(void)vsnprintf(*cursor_ptr, size + 1, fmt, ap);
	va_end(ap);

	/* At first reading you might wonder why add `size` instead
	 * of the byte count returned by vsnprintf. The reason is
	 * that we want to move `*cursor_ptr` to the start of the next
	 * field, not to the unused part of this field.
	 */
	*cursor_ptr += size;
}

#define TAR_BLOCK_SIZE (512)

// Write a tar header to the given stream.
static gdk_return
tar_write_header(stream *tarfile, const char *path, time_t mtime, size_t size)
{
	char buf[TAR_BLOCK_SIZE] = {0};
	char *cursor = buf;
	char *chksum;

	// We set the uid/gid fields to 0 and the uname/gname fields to "".
	// When unpacking as a normal user, they are ignored and the files are
	// owned by that user. When unpacking as root it is reasonable that
	// the resulting files are owned by root.

	// The following is taken directly from the definition found
	// in /usr/include/tar.h on a Linux system.
	tar_write_header_field(&cursor, 100, "%s", path);   // name[100]
	tar_write_header_field(&cursor, 8, "0000644");      // mode[8]
	tar_write_header_field(&cursor, 8, "%07o", 0U);      // uid[8]
	tar_write_header_field(&cursor, 8, "%07o", 0U);      // gid[8]
	tar_write_header_field(&cursor, 12, "%011zo", size);      // size[12]
	tar_write_header_field(&cursor, 12, "%011lo", (unsigned long)mtime); // mtime[12]
	chksum = cursor; // use this later to set the computed checksum
	tar_write_header_field(&cursor, 8, "%8s", ""); // chksum[8]
	*cursor++ = '0'; // typeflag REGTYPE
	tar_write_header_field(&cursor, 100, "%s", "");  // linkname[100]
	tar_write_header_field(&cursor, 6, "%s", "ustar"); // magic[6]
	tar_write_header_field(&cursor, 2, "%02o", 0U); // version, not null terminated
	tar_write_header_field(&cursor, 32, "%s", ""); // uname[32]
	tar_write_header_field(&cursor, 32, "%s", ""); // gname[32]
	tar_write_header_field(&cursor, 8, "%07o", 0U); // devmajor[8]
	tar_write_header_field(&cursor, 8, "%07o", 0U); // devminor[8]
	tar_write_header_field(&cursor, 155, "%s", ""); // prefix[155]

	assert(cursor - buf == 500);

	unsigned sum = 0;
	for (int i = 0; i < TAR_BLOCK_SIZE; i++)
		sum += (unsigned char) buf[i];

	tar_write_header_field(&chksum, 8, "%06o", sum);

	if (mnstr_write(tarfile, buf, TAR_BLOCK_SIZE, 1) != 1) {
		char *err = mnstr_error(tarfile);
		GDKerror("error writing tar header %s: %s", path, err);
		free(err);
		return GDK_FAIL;
	}

	return GDK_SUCCEED;
}

/* Write data to the stream, padding it with zeroes up to the next
 * multiple of TAR_BLOCK_SIZE.  Make sure all writes are in multiples
 * of TAR_BLOCK_SIZE.
 */
static gdk_return
tar_write(stream *outfile, const char *data, size_t size)
{
	const size_t tail = size % TAR_BLOCK_SIZE;
	const size_t bulk = size - tail;

	if (bulk) {
		size_t written = mnstr_write(outfile, data, 1, bulk);
		if (written != bulk) {
			GDKerror("Wrote only %zu bytes instead of first %zu", written, bulk);
			return GDK_FAIL;
		}
	}

	if (tail) {
		char buf[TAR_BLOCK_SIZE] = {0};
		memcpy(buf, data + bulk, tail);
		size_t written = mnstr_write(outfile, buf, 1, TAR_BLOCK_SIZE);
		if (written != TAR_BLOCK_SIZE) {
			GDKerror("Wrote only %zu tail bytes instead of %d", written, TAR_BLOCK_SIZE);
			return GDK_FAIL;
		}
	}

	return GDK_SUCCEED;
}

static gdk_return
tar_write_data(stream *tarfile, const char *path, time_t mtime, const char *data, size_t size)
{
	gdk_return res;

	res = tar_write_header(tarfile, path, mtime, size);
	if (res != GDK_SUCCEED)
		return res;

	return tar_write(tarfile, data, size);
}

static gdk_return
tar_copy_stream(stream *tarfile, const char *path, time_t mtime, stream *contents, ssize_t size)
{
	const ssize_t bufsize = 64 * 1024;
	gdk_return ret = GDK_FAIL;
	ssize_t file_size;
	char *buf = NULL;
	ssize_t to_read;

	file_size = getFileSize(contents);
	if (file_size < size) {
		GDKerror("Have to copy %zd bytes but only %zd exist in %s", size, file_size, path);
		goto end;
	}

	assert( (bufsize % TAR_BLOCK_SIZE) == 0);
	assert(bufsize >= TAR_BLOCK_SIZE);

	buf = GDKmalloc(bufsize);
	if (!buf) {
		GDKerror("could not allocate buffer");
		goto end;
	}

	if (tar_write_header(tarfile, path, mtime, size) != GDK_SUCCEED)
		goto end;

	to_read = size;

	while (to_read > 0) {
		ssize_t chunk = (to_read <= bufsize) ? to_read : bufsize;
		ssize_t nbytes = mnstr_read(contents, buf, 1, chunk);
		if (nbytes != chunk) {
			char *err = mnstr_error(contents);
			GDKerror("Read only %zd/%zd bytes of component %s: %s", nbytes, chunk, path, err);
			free(err);
			goto end;
		}
		ret = tar_write(tarfile, buf, chunk);
		if (ret != GDK_SUCCEED)
			goto end;
		to_read -= chunk;
	}

	ret = GDK_SUCCEED;
end:
	if (buf)
		GDKfree(buf);
	return ret;
}

static gdk_return
hot_snapshot_write_tar(stream *out, const char *prefix, char *plan)
{
	gdk_return ret = GDK_FAIL;
	const char *p = plan; // our cursor in the plan
	time_t timestamp = 0;
	// Name convention: _path for the absolute path
	// and _name for the corresponding local relative path
	char abs_src_path[2 * FILENAME_MAX];
	char *src_name = abs_src_path;
	char dest_path[100]; // size imposed by tar format.
	char *dest_name = dest_path + snprintf(dest_path, sizeof(dest_path), "%s/", prefix);
	stream *infile = NULL;

	int len;
	if (sscanf(p, "%[^\n]\n%n", abs_src_path, &len) != 1) {
		GDKerror("internal error: first line of plan is malformed");
		goto end;
	}
	p += len;
	src_name = abs_src_path + len - 1; // - 1 because len includes the trailing newline
	*src_name++ = DIR_SEP;

	char command;
	long size;
	while (sscanf(p, "%c %ld %100s\n%n", &command, &size, src_name, &len) == 3) {
		p += len;
		strcpy(dest_name, src_name);
		if (size < 0) {
			GDKerror("malformed snapshot plan for %s: size %ld < 0", src_name, size);
			goto end;
		}
		switch (command) {
			case 'c':
				infile = open_rstream(abs_src_path);
				if (!infile) {
					GDKerror("%s", mnstr_peek_error(NULL));
					goto end;
				}
				if (tar_copy_stream(out, dest_path, timestamp, infile, size) != GDK_SUCCEED)
					goto end;
				close_stream(infile);
				infile = NULL;
				break;
			case 'w':
				if (tar_write_data(out, dest_path, timestamp, p, size) != GDK_SUCCEED)
					goto end;
				p += size;
				break;
			default:
				GDKerror("Unknown command in snapshot plan: %c (%s)", command, src_name);
				goto end;
		}
		mnstr_flush(out, MNSTR_FLUSH_ALL);
	}

	// write a trailing block of zeros. If it succeeds, this function succeeds.
	char a;
	a = '\0';
	ret = tar_write(out, &a, 1);
	if (ret == GDK_SUCCEED)
		ret = tar_write(out, &a, 1);

end:
	free(plan);
	if (infile)
		close_stream(infile);
	return ret;
}

/* Pick a name for the temporary tar file. Make sure it has the same extension
 * so as not to confuse the streams library.
 *
 * This function is not entirely safe as compared to for example mkstemp.
 */
static str pick_tmp_name(str filename)
{
	str name = GDKmalloc(strlen(filename) + 10);
	if (name == NULL) {
		GDKerror("malloc failed");
		return NULL;
	}
	strcpy(name, filename);

	// Look for an extension.
	// Make sure it's part of the basename

	char *ext = strrchr(name, '.');
	char *sep = strrchr(name, DIR_SEP);
	char *slash = strrchr(name, '/'); // on Windows, / and \ both work
	if (ext != NULL) {
		// is ext actually after sep and slash?
		if ((sep != NULL && sep > ext) || (slash != NULL && slash > ext))
			ext = NULL;
	}

	if (ext == NULL) {
		return strcat(name, "..tmp");
	} else {
		char *tmp = "..tmp.";
		size_t tmplen = strlen(tmp);
		memmove(ext + tmplen, ext, strlen(ext) + 1);
		memmove(ext, tmp, tmplen);
	}

	return name;
}

extern lng
store_hot_snapshot_to_stream(stream *tar_stream)
{
	int locked = 0;
	lng result = 0;
	buffer *plan_buf = NULL;
	stream *plan_stream = NULL;
	gdk_return r;

	if (!logger_funcs.get_snapshot_files) {
		GDKerror("backend does not support hot snapshots");
		goto end;
	}

	plan_buf = buffer_create(64 * 1024);
	if (!plan_buf) {
		GDKerror("Failed to allocate plan buffer");
		goto end;
	}
	plan_stream = buffer_wastream(plan_buf, "write_snapshot_plan");
	if (!plan_stream) {
		GDKerror("Failed to allocate buffer stream");
		goto end;
	}

	MT_lock_set(&flush_lock);
	MT_lock_set(&bs_lock);
	locked = 1;
	if (GDKexiting())
		goto end;

	r = logger_funcs.get_snapshot_files(plan_stream);
	if (r != GDK_SUCCEED)
		goto end; // should already have set a GDK error
	close_stream(plan_stream);
	plan_stream = NULL;
	r = hot_snapshot_write_tar(tar_stream, GDKgetenv("gdk_dbname"), buffer_get_buf(plan_buf));
	if (r != GDK_SUCCEED)
		goto end;

	// the original idea was to return a sort of sequence number of the
	// database that identifies exactly which version has been snapshotted
	// but no such number is available:
	// logger_functions.read_last_transaction_id is not implemented
	// anywhere.
	//
	// So we return a random positive integer instead.
	result = 42;

end:
	if (locked) {
		MT_lock_unset(&bs_lock);
		MT_lock_unset(&flush_lock);
	}
	if (plan_stream)
		close_stream(plan_stream);
	if (plan_buf)
		buffer_destroy(plan_buf);
	return result;
}


extern lng
store_hot_snapshot(str tarfile)
{
	lng result = 0;
	struct stat st = {0};
	char *tmppath = NULL;
	char *dirpath = NULL;
	int do_remove = 0;
	int dir_fd = -1;
	stream *tar_stream = NULL;
	buffer *plan_buf = NULL;
	stream *plan_stream = NULL;

	if (!logger_funcs.get_snapshot_files) {
		GDKerror("backend does not support hot snapshots");
		goto end;
	}

	if (!MT_path_absolute(tarfile)) {
		GDKerror("Hot snapshot requires an absolute path");
		goto end;
	}

	if (stat(tarfile, &st) == 0) {
		GDKerror("File already exists: %s", tarfile);
		goto end;
	}

	tmppath = pick_tmp_name(tarfile);
	if (tmppath == NULL) {
		goto end;
	}
	tar_stream = open_wstream(tmppath);
	if (!tar_stream) {
		GDKerror("%s", mnstr_peek_error(NULL));
		goto end;
	}
	do_remove = 1;

#ifdef HAVE_FSYNC
	// The following only makes sense on POSIX, where fsync'ing a file
	// guarantees the bytes of the file to go to disk, but not necessarily
	// guarantees the existence of the file in a directory to be persistent.
	// Hence the fsync-the-parent ceremony.

	// Set dirpath to the directory containing the tar file.
	// Call realpath(2) to make the path absolute so it has at least
	// one DIR_SEP in it. Realpath requires the file to exist so
	// we feed it tmppath rather than tarfile.
	dirpath = GDKmalloc(PATH_MAX);
	if (dirpath == NULL) {
		GDKsyserror("malloc failed");
		goto end;
	}
	if (realpath(tmppath, dirpath) == NULL) {
		GDKsyserror("couldn't resolve path %s: %s", tarfile, strerror(errno));
		goto end;
	}
	*strrchr(dirpath, DIR_SEP) = '\0';

	// Open the directory so we can call fsync on it.
	// We use raw posix calls because this is not available in the streams library
	// and I'm not quite sure what a generic streams-api should look like.
	dir_fd = open(dirpath, O_RDONLY); // ERROR no o_rdonly
	if (dir_fd < 0) {
		GDKsyserror("couldn't open directory %s", dirpath);
		goto end;
	}

	// Fsync the directory beforehand too.
	// Postgres believes this is necessary for durability.
	if (fsync(dir_fd) < 0) {
		GDKsyserror("First fsync on %s failed", dirpath);
		goto end;
	}
#else
	(void)dirpath;
#endif

	result = store_hot_snapshot_to_stream(tar_stream);
	if (result == 0)
		goto end;

	// Now sync and atomically rename the temp file to the real file,
	// also fsync'ing the directory
	mnstr_fsync(tar_stream);
	close_stream(tar_stream);
	tar_stream = NULL;
	if (rename(tmppath, tarfile) < 0) {
		GDKsyserror("rename %s to %s failed", tmppath, tarfile);
		goto end;
	}
	do_remove = 0;
#ifdef HAVE_FSYNC
	// More POSIX fsync-the-parent-dir ceremony
	if (fsync(dir_fd) < 0) {
		GDKsyserror("fsync on dir %s failed", dirpath);
		goto end;
	}
#endif
end:
	GDKfree(dirpath);
	if (dir_fd >= 0)
		close(dir_fd);
	if (tar_stream)
		close_stream(tar_stream);
	if (plan_stream)
		close_stream(plan_stream);
	if (plan_buf)
		buffer_destroy(plan_buf);
	if (do_remove)
		(void) remove(tmppath);	// Best effort, ignore the result
	GDKfree(tmppath);
	return result;
}

static sql_kc *
kc_dup_(sql_trans *tr, int flags, sql_kc *kc, sql_table *t, int copy)
{
	sql_allocator *sa = (newFlagSet(flags) && !copy)?tr->parent->sa:tr->sa;
	sql_kc *nkc = SA_ZNEW(sa, sql_kc);
	sql_column *c = find_sql_column(t, kc->c->base.name);

	assert(c);
	nkc->c = c;
	c->unique = kc->c->unique;
	return nkc;
}

static sql_kc *
kc_dup(sql_trans *tr, int flags, sql_kc *kc, sql_table *t)
{
	return kc_dup_(tr, flags, kc, t, 0);
}

static sql_key *
key_dup_(sql_trans *tr, int flags, sql_key *k, sql_table *t, int copy)
{
	sql_trans *ltr = (newFlagSet(flags) && !copy)?tr->parent:tr;
	sql_allocator *sa = ltr->sa;
	sql_key *nk = (k->type != fkey) ? (sql_key *) SA_ZNEW(sa, sql_ukey)
	    : (sql_key *) SA_ZNEW(sa, sql_fkey);
	node *n;

	base_init(sa, &nk->base, k->base.id, tr_flag(&k->base, flags), k->base.name);

	nk->type = k->type;
	nk->columns = list_new(sa, (fdestroy) NULL);
	nk->t = t;
	nk->idx = NULL;

	if (k->idx) {
		node *n = list_find_name(nk->t->s->idxs, nk->base.name);

		if (n) {
			nk->idx = (sql_idx *) n->data;
			nk->idx->key = nk;
		}
	}

	if (nk->type != fkey) {
		sql_ukey *tk = (sql_ukey *) nk;

		tk->keys = NULL;

		if (nk->type == pkey)
			t->pkey = tk;
	} else {
		sql_fkey *tk = (sql_fkey *) nk;

		tk->rkey = NULL;
	}

	for (n = k->columns->h; n; n = n->next) {
		sql_kc *okc = n->data;

		list_append(nk->columns, kc_dup_(tr, flags, okc, t, copy));
	}

	if (nk->type == fkey) {
		sql_fkey *fk = (sql_fkey *) nk;
		sql_fkey *ok = (sql_fkey *) k;
		node *n = NULL;

		if (ok->rkey) {
			sql_schema *s;

			if ((s=find_sql_schema_id(ltr, ok->rkey->k.t->s->base.id)) == NULL)
		       		s = nk->t->s;
			n = list_find(s->keys, &ok->rkey->k.base.id, (fcmp) &key_cmp);
			if (n) {
				sql_ukey *uk = n->data;

				fk->rkey = uk;
				if (!uk->keys)
					uk->keys = list_new(sa, NULL);
				if (!list_find(uk->keys, &fk->k.base.id, (fcmp) &key_cmp))
					list_append(uk->keys, fk);
				else
					assert(0);
			}
		}
		fk->on_delete = ok->on_delete;
		fk->on_update = ok->on_update;
	} else {		/* could be a set of rkeys */
		sql_ukey *uk = (sql_ukey *) nk;
		sql_ukey *ok = (sql_ukey *) k;
		node *m;

		if (ok->keys)
			for (m = ok->keys->h; m; m = m->next) {
				sql_schema *s;
				sql_fkey *ofk = m->data;
				node *n = NULL;

				if ((s=find_sql_schema_id(ltr, ofk->k.t->s->base.id)) == NULL)
		       			s = nk->t->s;
			       	n = list_find(s->keys, &ofk->k.base.id, (fcmp) &key_cmp);
				if (n) {
					sql_fkey *fk = n->data;

					if (!uk->keys)
						uk->keys = list_new(sa, NULL);
					if (!list_find(uk->keys, &fk->k.base.id, (fcmp) &key_cmp))
						list_append(uk->keys, fk);
					fk->rkey = uk;
				}
			}
	}
	list_append(t->s->keys, nk);
	if (!copy && newFlagSet(flags) && tr->parent == gtrans)
		removeNewFlag(k);
	return nk;
}

static sql_key *
key_dup(sql_trans *tr, int flags, sql_key *k, sql_table *t)
{
	return key_dup_(tr, flags, k, t, 0);
}

sql_key *
sql_trans_copy_key( sql_trans *tr, sql_table *t, sql_key *k)
{
	sql_key *nk = key_dup_(tr, TR_NEW, k, t, 1);
	sql_fkey *fk = (sql_fkey*)nk;
	sql_schema *syss = find_sql_schema(tr, isGlobal(t)?"sys":"tmp");
	sql_table *syskey = find_sql_table(syss, "keys");
	sql_table *syskc = find_sql_table(syss, "objects");
	int neg = -1, action = -1, nr;
	node *n;

	cs_add(&t->keys, nk, TR_NEW);

	if (nk->type == fkey)
		action = (fk->on_update<<8) + fk->on_delete;

	assert( nk->type != fkey || ((sql_fkey*)nk)->rkey);
	table_funcs.table_insert(tr, syskey, &nk->base.id, &t->base.id, &nk->type, nk->base.name, (nk->type == fkey) ? &((sql_fkey *) nk)->rkey->k.base.id : &neg, &action);

	if (nk->type == fkey)
		sql_trans_create_dependency(tr, ((sql_fkey *) nk)->rkey->k.base.id, nk->base.id, FKEY_DEPENDENCY);

	for (n = nk->columns->h, nr = 0; n; n = n->next, nr++) {
		sql_kc *kc = n->data;

		table_funcs.table_insert(tr, syskc, &k->base.id, kc->c->base.name, &nr);

		if (nk->type == fkey)
			sql_trans_create_dependency(tr, kc->c->base.id, k->base.id, FKEY_DEPENDENCY);
		else if (nk->type == ukey)
			sql_trans_create_dependency(tr, kc->c->base.id, k->base.id, KEY_DEPENDENCY);
		else if (nk->type == pkey) {
			sql_trans_create_dependency(tr, kc->c->base.id, k->base.id, KEY_DEPENDENCY);
			sql_trans_alter_null(tr, kc->c, 0);
		}
	}

	syskey->base.wtime = syskey->s->base.wtime = t->base.wtime = t->s->base.wtime = tr->wtime = tr->wstime;
	if (isGlobal(t))
		tr->schema_updates ++;
	return nk;
}

#define obj_ref(o,n,flags) 		\
 	if (newFlagSet(flags)) { /* create new parent */		\
		o->po = n;		\
		n->base.refcnt++;	\
	} else {			\
		n->po = o;		\
		o->base.refcnt++;	\
	}

static sql_idx *
idx_dup(sql_trans *tr, int flags, sql_idx * i, sql_table *t)
{
	sql_allocator *sa = (newFlagSet(flags))?tr->parent->sa:tr->sa;
	sql_idx *ni = SA_ZNEW(sa, sql_idx);
	node *n;

	base_init(sa, &ni->base, i->base.id, tr_flag(&i->base, flags), i->base.name);

	ni->columns = list_new(sa, (fdestroy) NULL);
	obj_ref(i,ni,flags);
	ni->t = t;
	ni->type = i->type;
	ni->key = NULL;

	/* Needs copy when committing (ie from tr to gtrans) and
	 * on savepoints from tr->parent to new tr */
	if (flags) {
		ni->base.allocated = i->base.allocated;
		ni->data = i->data;
		i->base.allocated = 0;
		ni->base.wtime = i->base.wtime;
		i->data = NULL;
	} else
	if ((isNew(i) && newFlagSet(flags) && tr->parent == gtrans) ||
	    (i->base.allocated && tr->parent != gtrans))
		if (isTable(ni->t))
			store_funcs.dup_idx(tr, i, ni);

	if (isNew(i) && newFlagSet(flags) && tr->parent == gtrans)
		removeNewFlag(i);

	for (n = i->columns->h; n; n = n->next) {
		sql_kc *okc = n->data;

		list_append(ni->columns, kc_dup(tr, flags, okc, t));
	}
	list_append(t->s->idxs, ni);
	return ni;
}

sql_idx *
sql_trans_copy_idx( sql_trans *tr, sql_table *t, sql_idx *i)
{
	sql_schema *syss = find_sql_schema(tr, isGlobal(t)?"sys":"tmp");
	sql_table *sysidx = find_sql_table(syss, "idxs");
	sql_table *sysic = find_sql_table(syss, "objects");
	node *n;
	int nr, unique = 0;
	sql_idx *ni = SA_ZNEW(tr->sa, sql_idx);

	base_init(tr->sa, &ni->base, i->base.id, TR_NEW, i->base.name);

	ni->columns = list_new(tr->sa, (fdestroy) NULL);
	ni->t = t;
	ni->type = i->type;
	ni->key = NULL;

	if (i->type == hash_idx && list_length(i->columns) == 1)
		unique = 1;
	for (n = i->columns->h, nr = 0; n; n = n->next, nr++) {
		sql_kc *okc = n->data, *ic;

		list_append(ni->columns, ic = kc_dup_(tr, TR_NEW, okc, t, 1));
		if (ic->c->unique != (unique & !okc->c->null)) {
			ic->c->base.wtime = tr->wstime;
			okc->c->unique = ic->c->unique = (unique & (!okc->c->null));
		}

		table_funcs.table_insert(tr, sysic, &ni->base.id, ic->c->base.name, &nr);
		sysic->base.wtime = sysic->s->base.wtime = tr->wtime = tr->wstime;

		sql_trans_create_dependency(tr, ic->c->base.id, i->base.id, INDEX_DEPENDENCY);
	}
	list_append(t->s->idxs, ni);
	cs_add(&t->idxs, ni, TR_NEW);

	if (isDeclaredTable(i->t))
	if (!isDeclaredTable(t) && isTable(ni->t) && idx_has_column(ni->type))
		if (store_funcs.create_idx(tr, ni) != LOG_OK)
			return NULL;
	if (!isDeclaredTable(t))
		table_funcs.table_insert(tr, sysidx, &ni->base.id, &t->base.id, &ni->type, ni->base.name);
	ni->base.wtime = t->base.wtime = t->s->base.wtime = tr->wtime = tr->wstime;
	if (isGlobal(t))
		tr->schema_updates ++;
	return ni;
}

sql_trigger *
sql_trans_copy_trigger( sql_trans *tr, sql_table *t, sql_trigger *tri)
{
	sql_schema *syss = find_sql_schema(tr, isGlobal(t)?"sys":"tmp");
	sql_table *systr = find_sql_table(syss, "triggers");
	sql_table *sysic = find_sql_table(syss, "objects");
	node *n;
	int nr;
	sql_trigger *nt = SA_ZNEW(tr->sa, sql_trigger);
	const char *nilptr = ATOMnilptr(TYPE_str);

	base_init(tr->sa, &nt->base, tri->base.id, TR_NEW, tri->base.name);

	nt->columns = list_new(tr->sa, (fdestroy) NULL);
	nt->t = t;
	nt->time = tri->time;
	nt->orientation = tri->orientation;
	nt->event = tri->event;
	nt->old_name = nt->new_name = nt->condition = NULL;
	if (tri->old_name)
		nt->old_name = sa_strdup(tr->sa, tri->old_name);
	if (tri->new_name)
		nt->new_name = sa_strdup(tr->sa, tri->new_name);
	if (tri->condition)
		nt->condition = sa_strdup(tr->sa, tri->condition);
	nt->statement = sa_strdup(tr->sa, tri->statement);

	for (n = tri->columns->h, nr = 0; n; n = n->next, nr++) {
		sql_kc *okc = n->data, *ic;

		list_append(nt->columns, ic = kc_dup_(tr, TR_NEW, okc, t, 1));
		table_funcs.table_insert(tr, sysic, &nt->base.id, ic->c->base.name, &nr);
		sysic->base.wtime = sysic->s->base.wtime = tr->wtime = tr->wstime;
		sql_trans_create_dependency(tr, ic->c->base.id, tri->base.id, TRIGGER_DEPENDENCY);
	}
	list_append(t->s->triggers, nt);
	cs_add(&t->triggers, nt, TR_NEW);

	if (!isDeclaredTable(t))
		table_funcs.table_insert(tr, systr, &nt->base.id, nt->base.name, &t->base.id, &nt->time, &nt->orientation,
								 &nt->event, (nt->old_name)?nt->old_name:nilptr, (nt->new_name)?nt->new_name:nilptr,
								 (nt->condition)?nt->condition:nilptr, nt->statement);
	nt->base.wtime = t->base.wtime = t->s->base.wtime = tr->wtime = tr->wstime;
	if (isGlobal(t))
		tr->schema_updates ++;
	return nt;
}

sql_part *
sql_trans_copy_part( sql_trans *tr, sql_table *t, sql_part *pt)
{
	sql_schema *syss = find_sql_schema(tr, isGlobal(t)?"sys":"tmp");
	sql_table *sysic = find_sql_table(syss, "objects");
	sql_part *npt = SA_ZNEW(tr->sa, sql_part);

	base_init(tr->sa, &npt->base, pt->base.id, TR_NEW, pt->base.name);

	if (isRangePartitionTable(t) || isListPartitionTable(t))
		dup_sql_type(tr, t->s, &(pt->tpe), &(npt->tpe));
	else
		npt->tpe = pt->tpe;
	npt->with_nills = pt->with_nills;
	npt->t = t;

	assert(isMergeTable(npt->t) || isReplicaTable(npt->t));
	if (isRangePartitionTable(t)) {
		npt->part.range.minvalue = sa_alloc(tr->sa, pt->part.range.minlength);
		npt->part.range.maxvalue = sa_alloc(tr->sa, pt->part.range.maxlength);
		memcpy(npt->part.range.minvalue, pt->part.range.minvalue, pt->part.range.minlength);
		memcpy(npt->part.range.maxvalue, pt->part.range.maxvalue, pt->part.range.maxlength);
		npt->part.range.minlength = pt->part.range.minlength;
		npt->part.range.maxlength = pt->part.range.maxlength;
	} else if (isListPartitionTable(t)) {
		npt->part.values = list_new(tr->sa, (fdestroy) NULL);
		for (node *n = pt->part.values->h ; n ; n = n->next) {
			sql_part_value *prev = (sql_part_value*) n->data, *nextv = SA_ZNEW(tr->sa, sql_part_value);
			nextv->value = sa_alloc(tr->sa, prev->length);
			memcpy(nextv->value, prev->value, prev->length);
			nextv->length = prev->length;
			list_append(npt->part.values, nextv);
		}
	}

	list_append(t->members, npt);

	sql_trans_create_dependency(tr, npt->base.id, t->base.id, TABLE_DEPENDENCY);
	table_funcs.table_insert(tr, sysic, &t->base.id, npt->base.name, &npt->base.id);

	npt->base.wtime = t->base.wtime = t->s->base.wtime = tr->wtime = tr->wstime;
	if (isGlobal(t))
		tr->schema_updates ++;
	return npt;
}

static sql_trigger *
trigger_dup(sql_trans *tr, int flags, sql_trigger * i, sql_table *t)
{
	sql_allocator *sa = (newFlagSet(flags))?tr->parent->sa:tr->sa;
	sql_trigger *nt = SA_ZNEW(sa, sql_trigger);

	base_init(sa, &nt->base, i->base.id, tr_flag(&i->base, flags), i->base.name);

	nt->columns = list_new(sa, (fdestroy) NULL);
	nt->t = t;
	nt->time = i->time;
	nt->orientation = i->orientation;
	nt->event = i->event;
	nt->old_name = nt->new_name = nt->condition = NULL;
	if (i->old_name)
		nt->old_name = sa_strdup(sa, i->old_name);
	if (i->new_name)
		nt->new_name = sa_strdup(sa, i->new_name);
	if (i->condition)
		nt->condition = sa_strdup(sa, i->condition);
	nt->statement = sa_strdup(sa, i->statement);

	for (node *n = i->columns->h; n; n = n->next) {
		sql_kc *okc = n->data;

		list_append(nt->columns, kc_dup(tr, flags, okc, t));
	}
	list_append(t->s->triggers, nt);
	if (newFlagSet(flags) && tr->parent == gtrans)
		removeNewFlag(i);
	return nt;
}

/* flags 0, dup from parent to new tr
 *	 TR_NEW, dup from child tr to parent
 * */
static sql_column *
column_dup(sql_trans *tr, int flags, sql_column *oc, sql_table *t)
{
	sql_allocator *sa = (newFlagSet(flags))?tr->parent->sa:tr->sa;
	sql_column *c = SA_ZNEW(sa, sql_column);

	base_init(sa, &c->base, oc->base.id, tr_flag(&oc->base, flags), oc->base.name);
	obj_ref(oc,c,flags);
	dup_sql_type((newFlagSet(flags))?tr->parent:tr, t->s, &(oc->type), &(c->type));
	c->def = NULL;
	if (oc->def)
		c->def = sa_strdup(sa, oc->def);
	c->null = oc->null;
	c->colnr = oc->colnr;
	c->unique = oc->unique;
	c->t = t;
	c->storage_type = NULL;
	if (oc->storage_type)
		c->storage_type = sa_strdup(sa, oc->storage_type);

	/* Needs copy when committing (ie from tr to gtrans) and
	 * on savepoints from tr->parent to new tr */
	if (flags) {
		c->base.allocated = oc->base.allocated;
		c->data = oc->data;
		oc->base.allocated = 0;
		c->base.wtime = oc->base.wtime;
		oc->data = NULL;
	} else
	if ((isNew(oc) && newFlagSet(flags) && tr->parent == gtrans) ||
	    (oc->base.allocated && tr->parent != gtrans))
		if (isTable(c->t))
			store_funcs.dup_col(tr, oc, c);
	if (isNew(oc) && newFlagSet(flags) && tr->parent == gtrans)
		removeNewFlag(oc);
	return c;
}

static sql_part *
part_dup(sql_trans *tr, int flags, sql_part *op, sql_schema *s)
{
	sql_allocator *sa = (newFlagSet(flags))?tr->parent->sa:tr->sa;
	sql_part *p = SA_ZNEW(sa, sql_part);
	sql_table *mt = find_sql_table_id(s, op->t->base.id);
	sql_table *member = find_sql_table_id(s, op->base.id);

	base_init(sa, &p->base, op->base.id, tr_flag(&op->base, flags), op->base.name);
	if (isRangePartitionTable(mt) || isListPartitionTable(mt))
		dup_sql_type(tr, mt->s, &(op->tpe), &(p->tpe));
	else
		p->tpe = op->tpe;
	p->with_nills = op->with_nills;
	assert(isMergeTable(mt) || isReplicaTable(mt));
	p->t = mt;
	assert(member);
	p->member = member;
	member->partition++;
	list_append(mt->members, p);
	if (newFlagSet(flags) && tr->parent == gtrans)
		removeNewFlag(op);

	if (isRangePartitionTable(mt)) {
		p->part.range.minvalue = sa_alloc(sa, op->part.range.minlength);
		p->part.range.maxvalue = sa_alloc(sa, op->part.range.maxlength);
		memcpy(p->part.range.minvalue, op->part.range.minvalue, op->part.range.minlength);
		memcpy(p->part.range.maxvalue, op->part.range.maxvalue, op->part.range.maxlength);
		p->part.range.minlength = op->part.range.minlength;
		p->part.range.maxlength = op->part.range.maxlength;
	} else if (isListPartitionTable(mt)) {
		p->part.values = list_new(sa, (fdestroy) NULL);
		for (node *n = op->part.values->h ; n ; n = n->next) {
			sql_part_value *prev = (sql_part_value*) n->data, *nextv = SA_ZNEW(sa, sql_part_value);
			nextv->value = sa_alloc(sa, prev->length);
			memcpy(nextv->value, prev->value, prev->length);
			nextv->length = prev->length;
			list_append(p->part.values, nextv);
		}
	}
	return p;
}

static int
sql_trans_cname_conflict( sql_trans *tr, sql_table *t, const char *extra, const char *cname)
{
	const char *tmp;

	if (extra) {
		tmp = sa_message(tr->sa, "%s_%s", extra, cname);
	} else {
       		tmp = cname;
	}
	if (find_sql_column(t, tmp))
		return 1;
	return 0;
}

static int
sql_trans_tname_conflict( sql_trans *tr, sql_schema *s, const char *extra, const char *tname, const char *cname)
{
	char *tp;
	char *tmp;
	sql_table *t = NULL;

	if (extra) {
		tmp = sa_message(tr->sa, "%s_%s", extra, tname);
	} else {
       		tmp = sa_strdup(tr->sa, tname);
	}
	tp = tmp;
	while ((tp = strchr(tp, '_')) != NULL) {
		*tp = 0;
		t = find_sql_table(s, tmp);
		if (t && sql_trans_cname_conflict(tr, t, tp+1, cname))
			return 1;
		*tp++ = '_';
	}
       	tmp = sa_strdup(tr->sa, cname);
	tp = tmp;
	while ((tp = strchr(tp, '_')) != NULL) {
		char *ntmp;
		*tp = 0;
		ntmp = sa_message(tr->sa, "%s_%s", tname, tmp);
		t = find_sql_table(s, ntmp);
		if (t && sql_trans_cname_conflict(tr, t, NULL, tp+1))
			return 1;
		*tp++ = '_';
	}
	t = find_sql_table(s, tname);
	if (t && sql_trans_cname_conflict(tr, t, NULL, cname))
		return 1;
	return 0;
}

static int
sql_trans_name_conflict( sql_trans *tr, const char *sname, const char *tname, const char *cname)
{
	char *sp;
	sql_schema *s = NULL;

	sp = strchr(sname, '_');
	if (!sp && strchr(tname, '_') == 0 && strchr(cname, '_') == 0)
		return 0;

	if (sp) {
		char *tmp = sa_strdup(tr->sa, sname);
		sp = tmp;
		while ((sp = strchr(sp, '_')) != NULL) {
			*sp = 0;
			s = find_sql_schema(tr, tmp);
			if (s && sql_trans_tname_conflict(tr, s, sp+1, tname, cname))
				return 1;
			*sp++ = '_';
		}
	} else {
		s = find_sql_schema(tr, sname);
		if (s)
			return sql_trans_tname_conflict(tr, s, NULL, tname, cname);
	}
	return 0;
}

sql_column *
sql_trans_copy_column( sql_trans *tr, sql_table *t, sql_column *c)
{
	sql_schema *syss = find_sql_schema(tr, isGlobal(t)?"sys":"tmp");
	sql_table *syscolumn = find_sql_table(syss, "_columns");
	sql_column *col = SA_ZNEW(tr->sa, sql_column);

	if (t->system && sql_trans_name_conflict(tr, t->s->base.name, t->base.name, c->base.name))
		return NULL;
	base_init(tr->sa, &col->base, c->base.id, TR_NEW, c->base.name);
	dup_sql_type(tr, t->s, &(c->type), &(col->type));
	col->def = NULL;
	if (c->def)
		col->def = sa_strdup(tr->sa, c->def);
	col->null = c->null;
	col->colnr = c->colnr;
	col->unique = c->unique;
	col->t = t;
	col->storage_type = NULL;
	if (c->storage_type)
		col->storage_type = sa_strdup(tr->sa, c->storage_type);

	cs_add(&t->columns, col, TR_NEW);

	if (isDeclaredTable(c->t))
		if (isTable(t))
			if (store_funcs.create_col(tr, col) != LOG_OK)
				return NULL;
	if (!isDeclaredTable(t)) {
		table_funcs.table_insert(tr, syscolumn, &col->base.id, col->base.name, col->type.type->sqlname,
								 &col->type.digits, &col->type.scale, &t->base.id,
								 (col->def) ? col->def : ATOMnilptr(TYPE_str), &col->null, &col->colnr,
								 (col->storage_type) ? col->storage_type : ATOMnilptr(TYPE_str));
		col->base.wtime = t->base.wtime = t->s->base.wtime = tr->wtime = tr->wstime;
		if (c->type.type->s) /* column depends on type */
			sql_trans_create_dependency(tr, c->type.type->base.id, col->base.id, TYPE_DEPENDENCY);
	}
	if (isGlobal(t))
		tr->schema_updates ++;
	return col;
}

static sql_table *
table_dup(sql_trans *tr, int flags, sql_table *ot, sql_schema *s)
{
	sql_allocator *sa = (newFlagSet(flags))?tr->parent->sa:tr->sa;
	sql_table *t = SA_ZNEW(sa, sql_table);
	node *n;

	base_init(sa, &t->base, ot->base.id, tr_flag(&ot->base, flags), ot->base.name);
	obj_ref(ot,t,flags);
	t->type = ot->type;
	t->system = ot->system;
	t->bootstrap = ot->bootstrap;
	t->persistence = ot->persistence;
	t->commit_action = ot->commit_action;
	t->access = ot->access;
	t->query = (ot->query) ? sa_strdup(sa, ot->query) : NULL;
	t->properties = ot->properties;

	cs_new(&t->columns, sa, (fdestroy) &column_destroy);
	cs_new(&t->keys, sa, (fdestroy) &key_destroy);
	cs_new(&t->idxs, sa, (fdestroy) &idx_destroy);
	cs_new(&t->triggers, sa, (fdestroy) &trigger_destroy);
	if (ot->members)
		t->members = list_new(sa, (fdestroy) NULL);

	t->pkey = NULL;

	/* Needs copy when committing (ie from tr to gtrans) and
	 * on savepoints from tr->parent to new tr */
	if (flags) {
		assert(t->data == NULL);
		t->base.allocated = ot->base.allocated;
		t->base.wtime = ot->base.wtime;
		t->data = ot->data;
		ot->base.allocated = 0;
		ot->data = NULL;
	} else
	if ((isNew(ot) && newFlagSet(flags) && tr->parent == gtrans) ||
	    (ot->base.allocated && tr->parent != gtrans))
		if (isTable(t))
			store_funcs.dup_del(tr, ot, t);

	t->s = s;
	t->sz = ot->sz;
	t->cleared = 0;

	if (isPartitionedByExpressionTable(ot)) {
		t->part.pexp = SA_ZNEW(sa, sql_expression);
		t->part.pexp->exp = sa_strdup(sa, ot->part.pexp->exp);
		dup_sql_type((newFlagSet(flags))?tr->parent:tr, t->s, &(ot->part.pexp->type), &(t->part.pexp->type));
		t->part.pexp->cols = sa_list(sa);
		for (n = ot->part.pexp->cols->h; n; n = n->next) {
			int *nid = sa_alloc(sa, sizeof(int));
			*nid = *(int *) n->data;
			list_append(t->part.pexp->cols, nid);
		}
	}
	if (ot->columns.set) {
		for (n = ot->columns.set->h; n; n = n->next) {
			sql_column *c = n->data, *copy = column_dup(tr, flags, c, t);

			if (isPartitionedByColumnTable(ot) && ot->part.pcol->base.id == c->base.id)
				t->part.pcol = copy;
			cs_add(&t->columns, copy, tr_flag(&c->base, flags));
		}
		if (tr->parent == gtrans)
			ot->columns.nelm = NULL;
	}
	if (ot->idxs.set) {
		for (n = ot->idxs.set->h; n; n = n->next) {
			sql_idx *i = n->data;

			cs_add(&t->idxs, idx_dup(tr, flags, i, t), tr_flag(&i->base, flags));
		}
		if (tr->parent == gtrans)
			ot->idxs.nelm = NULL;
	}
	if (ot->keys.set) {
		for (n = ot->keys.set->h; n; n = n->next) {
			sql_key *k = n->data;

			cs_add(&t->keys, key_dup(tr, flags, k, t), tr_flag(&k->base, flags));
		}
		if (tr->parent == gtrans)
			ot->keys.nelm = NULL;
	}
	if (ot->triggers.set) {
		for (n = ot->triggers.set->h; n; n = n->next) {
			sql_trigger *k = n->data;

			cs_add(&t->triggers, trigger_dup(tr, flags, k, t), tr_flag(&k->base, flags));
		}
		if (tr->parent == gtrans)
			ot->triggers.nelm = NULL;
	}
	if (isNew(ot) && newFlagSet(flags) && tr->parent == gtrans)
		removeNewFlag(ot);
	return t;
}

static sql_type *
type_dup(sql_trans *tr, int flags, sql_type *ot, sql_schema *s)
{
	sql_allocator *sa = (newFlagSet(flags))?tr->parent->sa:tr->sa;
	sql_type *t = SA_ZNEW(sa, sql_type);

	base_init(sa, &t->base, ot->base.id, tr_flag(&ot->base, flags), ot->base.name);

	t->sqlname = sa_strdup(sa, ot->sqlname);
	t->digits = ot->digits;
	t->scale = ot->scale;
	t->radix = ot->radix;
	t->eclass = ot->eclass;
	t->bits = ot->bits;
	t->localtype = ot->localtype;
	t->s = s;
	if (isNew(ot) && newFlagSet(flags) && tr->parent == gtrans)
		removeNewFlag(ot);
	return t;
}

static sql_arg *
arg_dup(sql_trans *tr, sql_schema *s, sql_arg *oa)
{
	sql_arg *a = SA_ZNEW(tr->sa, sql_arg);

	if (a) {
		a->name = sa_strdup(tr->sa, oa->name);
		a->inout = oa->inout;
		dup_sql_type(tr, s, &(oa->type), &(a->type));
	}
	return a;
}

static sql_func *
func_dup(sql_trans *tr, int flags, sql_func *of, sql_schema *s)
{
	sql_allocator *sa = (newFlagSet(flags))?tr->parent->sa:tr->sa;
	sql_func *f = SA_ZNEW(sa, sql_func);
	node *n;

	base_init(sa, &f->base, of->base.id, tr_flag(&of->base, flags), of->base.name);

	f->imp = (of->imp)?sa_strdup(sa, of->imp):NULL;
	f->mod = (of->mod)?sa_strdup(sa, of->mod):NULL;
	f->type = of->type;
	f->query = (of->query)?sa_strdup(sa, of->query):NULL;
	f->lang = of->lang;
	f->sql = of->sql;
	f->side_effect = of->side_effect;
	f->varres = of->varres;
	f->vararg = of->vararg;
	f->ops = list_new(sa, of->ops->destroy);
	f->fix_scale = of->fix_scale;
	f->system = of->system;
	f->semantics = of->semantics;
	for (n=of->ops->h; n; n = n->next)
		list_append(f->ops, arg_dup(newFlagSet(flags)?tr->parent:tr, s, n->data));
	if (of->res) {
		f->res = list_new(sa, of->res->destroy);
		for (n=of->res->h; n; n = n->next)
			list_append(f->res, arg_dup(newFlagSet(flags)?tr->parent:tr, s, n->data));
	}
	f->s = s;
	f->sa = sa;
	if (isNew(of) && newFlagSet(flags) && tr->parent == gtrans)
		removeNewFlag(of);
	return f;
}

static sql_sequence *
seq_dup(sql_trans *tr, int flags, sql_sequence *oseq, sql_schema *s)
{
	sql_allocator *sa = (newFlagSet(flags))?tr->parent->sa:tr->sa;
	sql_sequence *seq = SA_ZNEW(sa, sql_sequence);

	base_init(sa, &seq->base, oseq->base.id, tr_flag(&oseq->base, flags), oseq->base.name);

	seq->start = oseq->start;
	seq->minvalue = oseq->minvalue;
	seq->maxvalue = oseq->maxvalue;
	seq->increment = oseq->increment;
	seq->cacheinc = oseq->cacheinc;
	seq->cycle = oseq->cycle;
	seq->s = s;
	if (isNew(oseq) && newFlagSet(flags) && tr->parent == gtrans)
		removeNewFlag(oseq);
	return seq;
}

static sql_schema *
schema_dup(sql_trans *tr, int flags, sql_schema *os, sql_trans *o)
{
	sql_allocator *sa = (newFlagSet(flags))?tr->parent->sa:tr->sa;
	sql_schema *s = SA_ZNEW(sa, sql_schema);
	node *n;

	(void) o;
	base_init(sa, &s->base, os->base.id, tr_flag(&os->base, flags), os->base.name);

	s->auth_id = os->auth_id;
	s->owner = os->owner;
	s->system = os->system;
	cs_new(&s->tables, sa, (fdestroy) &table_destroy);
	cs_new(&s->types, sa, (fdestroy) NULL);
	cs_new(&s->funcs, sa, (fdestroy) NULL);
	cs_new(&s->seqs, sa, (fdestroy) NULL);
	cs_new(&s->parts, sa, (fdestroy) &part_destroy);
	s->keys = list_new(sa, (fdestroy) NULL);
	s->idxs = list_new(sa, (fdestroy) NULL);
	s->triggers = list_new(sa, (fdestroy) NULL);

	if (os->types.set) {
		for (n = os->types.set->h; n; n = n->next) {
			cs_add(&s->types, type_dup(tr, flags, n->data, s), tr_flag(&os->base, flags));
		}
		if (tr->parent == gtrans)
			os->types.nelm = NULL;
	}
	if (os->tables.set) {
		for (n = os->tables.set->h; n; n = n->next) {
			sql_table *ot = n->data;

			if (ot->persistence != SQL_LOCAL_TEMP)
				cs_add(&s->tables, table_dup(tr, flags, ot, s), tr_flag(&ot->base, flags));
		}
		if (tr->parent == gtrans)
			os->tables.nelm = NULL;
	}
	if (os->funcs.set) {
		for (n = os->funcs.set->h; n; n = n->next) {
			cs_add(&s->funcs, func_dup(tr, flags, n->data, s), tr_flag(&os->base, flags));
		}
		if (tr->parent == gtrans)
			os->funcs.nelm = NULL;
	}
	if (os->seqs.set) {
		for (n = os->seqs.set->h; n; n = n->next) {
			cs_add(&s->seqs, seq_dup(tr, flags, n->data, s), tr_flag(&os->base, flags));
		}
		if (tr->parent == gtrans)
			os->seqs.nelm = NULL;
	}
	if (os->parts.set) {
		for (n = os->parts.set->h; n; n = n->next) {
			sql_part *pt = n->data;
			sql_part *dupped = part_dup(tr, flags, pt, s);

			cs_add(&s->parts, dupped, tr_flag(&pt->base, flags));
		}
		if (tr->parent == gtrans)
			os->parts.nelm = NULL;
	}
	if (newFlagSet(flags) && tr->parent == gtrans)
		removeNewFlag(os);
	return s;
}

static void
_trans_init(sql_trans *tr, sql_trans *otr)
{
	tr->wtime = tr->atime = 0;
	tr->stime = (otr->wtime>otr->atime?otr->wtime:otr->atime);
	tr->wstime = timestamp();
	tr->schema_updates = 0;
	tr->dropped = NULL;
	tr->status = 0;

	tr->schema_number = store_schema_number();
	tr->parent = otr;
}

static sql_trans *
trans_init(sql_trans *tr, sql_trans *otr)
{
	node *m,*n;

	_trans_init(tr, otr);

	for (m = otr->schemas.set->h, n = tr->schemas.set->h; m && n; m = m->next, n = n->next ) {
		sql_schema *ps = m->data; /* parent transactions schema */
		sql_schema *s = n->data;
		int istmp = isTempSchema(ps);

		if (s->base.id == ps->base.id) {
			node *k, *l;

			s->base.rtime = s->base.wtime = s->base.atime = 0;
			s->base.stime = (ps->base.wtime>ps->base.atime?ps->base.wtime:ps->base.atime);

			if (ps->tables.set && s->tables.set)
			for (k = ps->tables.set->h, l = s->tables.set->h; k && l; l = l->next ) {
				sql_table *pt = k->data; /* parent transactions table */
				sql_table *t = l->data;

				if (t->persistence == SQL_LOCAL_TEMP) /* skip local tables */
					continue;

				t->base.rtime = t->base.wtime = t->base.atime = 0;
				t->base.stime = (pt->base.wtime>pt->base.atime?pt->base.wtime:pt->base.atime);
				if (!istmp && !t->base.allocated)
					t->data = NULL;
				assert (istmp || !t->base.allocated);
				assert (otr != gtrans || !isTable(pt) || pt->data);

				if (pt->base.id == t->base.id) {
					node *i, *j;

					for (i = pt->columns.set->h, j = t->columns.set->h; i && j; i = i->next, j = j->next ) {
						sql_column *pc = i->data; /* parent transactions column */
						sql_column *c = j->data;

						if (pc->base.id == c->base.id) {
							c->colnr = pc->colnr;
							c->base.rtime = c->base.wtime = c->base.atime = 0;
							c->base.stime = (pc->base.wtime>pc->base.atime?pc->base.wtime:pc->base.atime);
							if (!istmp && !c->base.allocated)
								c->data = NULL;
							assert (istmp || !c->base.allocated);
						} else {
							/* for now assert */
							assert(0);
						}
					}
					if (pt->idxs.set && t->idxs.set)
					for (i = pt->idxs.set->h, j = t->idxs.set->h; i && j; i = i->next, j = j->next ) {
						sql_idx *pc = i->data; /* parent transactions column */
						sql_idx *c = j->data;

						if (pc->base.id == c->base.id) {
							c->base.rtime = c->base.wtime = c->base.atime = 0;
							c->base.stime = (pc->base.wtime>pc->base.atime?pc->base.wtime:pc->base.atime);
							if (!istmp && !c->base.allocated)
								c->data = NULL;
							assert (istmp || !c->base.allocated);
						} else {
							/* for now assert */
							assert(0);
						}
					}
				} else {
					/* for now assert */
					assert(0);
				}
				k = k->next;
			}
			if (ps->seqs.set && s->seqs.set) {
				for (k = ps->seqs.set->h, l = s->seqs.set->h; k && l; k = k->next, l = l->next ) {
					sql_sequence *pt = k->data; /* parent transactions sequence */
					sql_sequence *t = l->data;

					t->base.rtime = t->base.wtime = t->base.atime = 0;
					t->base.stime = (pt->base.wtime>pt->base.atime?pt->base.wtime:pt->base.atime);
				}
			}
			if (ps->funcs.set && s->funcs.set) {
				for (k = ps->funcs.set->h, l = s->funcs.set->h; k && l; k = k->next, l = l->next ) {
					sql_func *pt = k->data; /* parent transactions func */
					sql_func *t = l->data;

					t->base.rtime = t->base.wtime = t->base.atime = 0;
					t->base.stime = (pt->base.wtime>pt->base.atime?pt->base.wtime:pt->base.atime);
				}
			}
			if (ps->types.set && s->types.set) {
				for (k = ps->types.set->h, l = s->types.set->h; k && l; k = k->next, l = l->next ) {
					sql_type *pt = k->data; /* parent transactions type */
					sql_type *t = l->data;

					t->base.rtime = t->base.wtime = t->base.atime = 0;
					t->base.stime = (pt->base.wtime>pt->base.atime?pt->base.wtime:pt->base.atime);
				}
			}
			if (ps->parts.set && s->parts.set) {
				for (k = ps->parts.set->h, l = s->parts.set->h; k && l; k = k->next, l = l->next ) {
					sql_part *pc = k->data; /* parent transactions part */
					sql_part *c = l->data;

					if (pc->base.id == c->base.id) {
						c->base.rtime = c->base.wtime = c->base.atime = 0;
						c->base.stime = (pc->base.wtime>pc->base.atime?pc->base.wtime:pc->base.atime);
					} else {
						/* for now assert */
						assert(0);
					}
				}
			}
		} else {
			/* for now assert */
			assert(0);
		}
	}
	tr->name = NULL;
	TRC_DEBUG(SQL_STORE, "Transaction '%p' init: %d, %d, %d\n", tr, tr->wstime, tr->stime, tr->schema_number);
	return tr;
}

static sql_trans *
trans_dup(sql_trans *ot, const char *newname)
{
	node *n;
	sql_trans *t = ZNEW(sql_trans);

	if (!t)
		return NULL;

	t->sa = sa_create(NULL);
	if (!t->sa) {
		_DELETE(t);
		return NULL;
	}
	_trans_init(t, ot);

	cs_new(&t->schemas, t->sa, (fdestroy) &schema_destroy);

	/* name the old transaction */
	if (newname) {
		assert(ot->name == NULL);
		ot->name = sa_strdup(ot->sa, newname);
	}

	if (ot->schemas.set) {
		for (n = ot->schemas.set->h; n; n = n->next) {
			cs_add(&t->schemas, schema_dup(t, 0, n->data, t), 0);
		}
		if (ot == gtrans)
			ot->schemas.nelm = NULL;
	}
	new_trans_size = t->sa->nr;
	return t;
}

#define R_LOG 		1
#define R_APPLY 	2

typedef int (*rfufunc) (sql_trans *tr, int oldest, sql_base * fs, sql_base * ts, int mode);
typedef sql_base *(*rfcfunc) (sql_trans *tr, sql_base * b, int mode);
typedef int (*rfdfunc) (sql_trans *tr, sql_base * b, int mode);
typedef sql_base *(*dupfunc) (sql_trans *tr, int flags, sql_base * b, sql_base * p);
typedef void (*cleanupfunc) (sql_base *b);

static sql_table *
conditional_table_dup(sql_trans *tr, int flags, sql_table *ot, sql_schema *s)
{
	int p = (tr->parent == gtrans);

	/* persistent columns need to be dupped */
	if ((p && isGlobal(ot)) ||
	    /* allways dup in recursive mode */
	    tr->parent != gtrans)
		return table_dup(tr, flags, ot, s);
	else if (!isGlobal(ot)) { /* is local temp, may need to be cleared */
		if (ot->commit_action == CA_DELETE) {
			sql_trans_clear_table(tr, ot);
		} else if (ot->commit_action == CA_DROP) {
			(void) sql_trans_drop_table(tr, ot->s, ot->base.id, DROP_RESTRICT);
		}
	}
	return NULL;
}

static int
rollforward_changeset_updates(sql_trans *tr, int oldest, changeset * fs, changeset * ts, sql_base * b, rfufunc rollforward_updates, rfcfunc rollforward_creates, rfdfunc rollforward_deletes, dupfunc fd, cleanupfunc cf, int mode)
{
	int ok = LOG_OK;
	int apply = (mode == R_APPLY);
	node *n = NULL;

	/* delete removed bases */
	if (fs->dset) {
#if 0
		if (!apply && ts->dset && oldest) {
			for (node *o, *n = ts->dset->h; n; n = o) {
				o = n->next;
				sql_base *b = n->data;
				if (b->wtime < oldest) { /* deleted before the oldest transaction, time to remove */
					if (b->refcnt > 1 && cf)
						cf(b);
					assert(b->refcnt == 1);
					list_remove_node(ts->dset, n);
				}
			}
		}
#endif
		for (n = fs->dset->h; ok == LOG_OK && n; n = n->next) {
			sql_base *fb = n->data;
			node *tbn = cs_find_id(ts, fb->id);

			if (tbn) {
				sql_base *tb = tbn->data;

				if (!apply && rollforward_deletes)
					ok = rollforward_deletes(tr, tb, mode);
				if (apply) {
					if (ts->nelm == tbn)
						ts->nelm = tbn->next;
					if (!ts->dset)
						ts->dset = list_new(tr->parent->sa, ts->destroy);
					tb->wtime = (fb->wtime>fb->atime?fb->wtime:fb->atime);
					list_move_data(ts->set, ts->dset, tb);
				}
			}
		}
		if (apply) {
			list_destroy(fs->dset);
			fs->dset = NULL;
		}
		/*
		if (!apply && ts->dset) {
			for (n = ts->dset->h; ok == LOG_OK && n; n = n->next) {
				sql_base *tb = n->data;

				if (rollforward_deletes)
					ok = rollforward_deletes(tr, tb, mode);
			}
		}
		*/
		if (apply && ts->dset && !cf) {
			list_destroy(ts->dset);
			ts->dset = NULL;
		} else  if (apply && ts->dset && oldest && cf) {
			for (node *o, *n = ts->dset->h; n; n = o) {
				o = n->next;
				sql_base *b = n->data;
				if (b->wtime < oldest || oldest < 0) { /* deleted before the oldest transaction, time to remove */
					if (b->refcnt > 1 && cf)
						cf(b);
					assert(b->refcnt == 1);
					list_remove_node(ts->dset, n);
				}
			}
		}
	}
	/* changes to the existing bases */
	if (fs->set) {
		/* update existing */
		if (rollforward_updates) {
			for (n = fs->set->h; ok == LOG_OK && n && n != fs->nelm; n = n->next) {
				sql_base *fb = n->data;

				if ((fb->wtime || fb->atime) && !newFlagSet(fb->flags)) {
					node *tbn = cs_find_id(ts, fb->id);

					assert(fb->rtime <= fb->wtime || fb->atime);
					if (tbn) {
						sql_base *tb = tbn->data;

						ok = rollforward_updates(tr, oldest, fb, tb, mode);

						/* update timestamps */
						if (apply && fb->rtime && fb->rtime > tb->rtime)
							tb->rtime = fb->rtime;
						if (apply && fb->wtime && fb->wtime > tb->wtime)
							tb->wtime = fb->wtime;
						if (apply)
							fb->stime = tb->stime = (tb->wtime>tb->atime?tb->wtime:tb->atime);
						assert(!apply || tb->rtime <= tb->wtime || fb->atime);
					}
				}
			}
		}
		/* add the new bases */
		if (fd && rollforward_creates) {
			for (n = fs->nelm; ok == LOG_OK && n; ) {
				node *nxt = n->next;
				sql_base *fb = n->data;

				if (apply) {
					sql_base *tb = fd(tr, TR_NEW, fb, b);

					/* conditional add the new bases */
					if (tb) {
						sql_base *r = rollforward_creates(tr, tb, mode);

						if (r)
							cs_add(ts, r, TR_NEW);
						else
							ok = LOG_ERR;
						fb->flags = 0;
						tb->flags = 0;
						fb->stime = tb->stime = (tb->wtime>tb->atime?tb->wtime:tb->atime);
					}
				} else if (!rollforward_creates(tr, fb, mode)) {
					ok = LOG_ERR;
				}
				n = nxt;
			}
			if (apply)
				fs -> nelm = NULL;
		}
	}
	return ok;
}

static int
rollforward_changeset_creates(sql_trans *tr, changeset * cs, rfcfunc rf, int mode)
{
	int apply = (mode == R_APPLY);

	if (cs->set) {
		node *n;

		for (n = cs->set->h; n; n = n->next) {
			sql_base *b = n->data;

			if (!rf(tr, b, mode))
				return LOG_ERR;

			if (apply)
				b->flags = 0;
		}
		if (apply)
			cs->nelm = NULL;
	}
	return LOG_OK;
}

static int
rollforward_changeset_deletes(sql_trans *tr, changeset * cs, rfdfunc rf, int mode)
{
	int apply = (mode == R_APPLY);
	int ok = LOG_OK;

	if (!cs)
		return ok;
	if (cs->dset) {
		/*
		node *n;

		for (n = cs->dset->h; ok == LOG_OK && n; n = n->next) {
			sql_base *b = n->data;

			ok = rf(tr, b, mode);
		}
		*/
		if (apply) {
			list_destroy(cs->dset);
			cs->dset = NULL;
		}
	}
	if (cs->set) {
		node *n;

		for (n = cs->set->h; ok == LOG_OK && n; n = n->next) {
			sql_base *b = n->data;

			ok = rf(tr, b, mode);
		}
	}
	return ok;
}

static sql_idx *
rollforward_create_idx(sql_trans *tr, sql_idx * i, int mode)
{
	if (isTable(i->t) && idx_has_column(i->type)) {
		int p = (tr->parent == gtrans && !isTempTable(i->t));

		if ((p && mode == R_LOG && store_funcs.log_create_idx(tr, i) != LOG_OK) ||
		    (mode == R_APPLY && store_funcs.create_idx(tr, i) != LOG_OK))
		return NULL;
	}
	return i;
}

static sql_key *
rollforward_create_key(sql_trans *tr, sql_key *k, int mode)
{
	(void) tr;
	(void) mode;
	return k;
}

static sql_trigger *
rollforward_create_trigger(sql_trans *tr, sql_trigger *k, int mode)
{
	(void) tr;
	(void) mode;
	return k;
}

static sql_type *
rollforward_create_type(sql_trans *tr, sql_type *k, int mode)
{
	(void) tr;
	(void) mode;
	return k;
}

static sql_func *
rollforward_create_func(sql_trans *tr, sql_func *k, int mode)
{
	(void) tr;
	(void) mode;
	return k;
}

static sql_sequence *
rollforward_create_seq(sql_trans *tr, sql_sequence *k, int mode)
{
	(void) tr;
	(void) mode;
	return k;
}

static sql_column *
rollforward_create_column(sql_trans *tr, sql_column *c, int mode)
{
	if (isTable(c->t)) {
		int p = (tr->parent == gtrans && !isTempTable(c->t));

		if ((p && mode == R_LOG && store_funcs.log_create_col(tr, c) != LOG_OK) ||
		    (mode == R_APPLY && store_funcs.create_col(tr, c) != LOG_OK))
		return NULL;
	}
	return c;
}

static sql_part *
rollforward_create_part(sql_trans *tr, sql_part *p, int mode)
{
	(void) tr;
	if (mode == R_APPLY) {
		sql_table *mt = p->t;
		//sql_table *pt = find_sql_table_id(mt->s, p->base.id);

		assert(isMergeTable(mt) || isReplicaTable(mt));
		(void)mt;
	}
	return p;
}

static int
rollforward_drop_part(sql_trans *tr, sql_part *p, int mode)
{
	(void) tr;
	if (mode == R_APPLY) {
		sql_table *mt = p->t;
		//sql_table *pt = find_sql_table_id(mt->s, p->base.id);

		assert(isMergeTable(mt) || isReplicaTable(mt));
		(void)mt;
	}
	return LOG_OK;
}

static sql_table *
rollforward_create_table(sql_trans *tr, sql_table *t, int mode)
{
	int ok = LOG_OK;
	TRC_DEBUG(SQL_STORE, "Create table: %s\n", t->base.name);

	if (isKindOfTable(t) && isGlobal(t)) {
		int p = (tr->parent == gtrans && !isTempTable(t));

		/* only register columns without commit action tables */
		ok = rollforward_changeset_creates(tr, &t->columns, (rfcfunc) &rollforward_create_column, mode);

		if (isTable(t)) {
			if (p && mode == R_LOG)
				store_funcs.log_create_del(tr, t);
			else if (mode == R_APPLY)
				store_funcs.create_del(tr, t);
		}

		if (ok == LOG_OK)
			ok = rollforward_changeset_creates(tr, &t->keys, (rfcfunc) &rollforward_create_key, mode);
		if (ok == LOG_OK)
			ok = rollforward_changeset_creates(tr, &t->idxs, (rfcfunc) &rollforward_create_idx, mode);
		if (ok == LOG_OK)
			ok = rollforward_changeset_creates(tr, &t->triggers, (rfcfunc) &rollforward_create_trigger, mode);
	}
	if (ok != LOG_OK) {
		assert(0);
		return NULL;
	}
	return t;
}

static int
rollforward_drop_column(sql_trans *tr, sql_column *c, int mode)
{
	if (isTable(c->t)) {
		int p = (tr->parent == gtrans && !isTempTable(c->t));

		if (p && mode == R_LOG)
			return store_funcs.log_destroy_col(tr, c);
		else if (mode == R_APPLY)
			return store_funcs.destroy_col(tr, c);
	}
	return LOG_OK;
}

static int
rollforward_drop_idx(sql_trans *tr, sql_idx * i, int mode)
{
	int ok = LOG_OK;

	if (isTable(i->t) && idx_has_column(i->type)) {
		int p = (tr->parent == gtrans && !isTempTable(i->t));

		if (p && mode == R_LOG)
			ok = store_funcs.log_destroy_idx(tr, i);
		else if (mode == R_APPLY)
			ok = store_funcs.destroy_idx(tr, i);
	}
	/* remove idx from schema */
	if (mode == R_APPLY)
		list_remove_data(i->t->s->idxs, i);
	return ok;
}

static int
rollforward_drop_key(sql_trans *tr, sql_key *k, int mode)
{
	node *n = NULL;
	sql_fkey *fk = NULL;

	(void) tr;		/* unused! */
	if (mode != R_APPLY)
		return LOG_OK;
	/* remove key from schema */
	list_remove_data(k->t->s->keys, k);
	if (k->t->pkey == (sql_ukey*)k)
		k->t->pkey = NULL;
	if (k->type == fkey) {
		fk = (sql_fkey *) k;

		if (fk->rkey) {
			n = list_find_name(fk->rkey->keys, fk->k.base.name);
			list_remove_node(fk->rkey->keys, n);
		}
		fk->rkey = NULL;
	}
	if (k->type == pkey) {
		sql_ukey *uk = (sql_ukey *) k;

		if (uk->keys)
			for (n = uk->keys->h; n; n= n->next) {
				fk = (sql_fkey *) n->data;
				fk->rkey = NULL;
			}
	}
	return LOG_OK;
}

static int
rollforward_drop_trigger(sql_trans *tr, sql_trigger *i, int mode)
{
	(void)tr;
	if (mode == R_APPLY)
		list_remove_data(i->t->s->triggers, i);
	return LOG_OK;
}

static int
rollforward_drop_seq(sql_trans *tr, sql_sequence *seq, int mode)
{
	(void)tr;
	(void)seq;
	(void)mode;
	/* TODO drop sequence? */
	return LOG_OK;
}

static int
rollforward_drop_type(sql_trans *tr, sql_type *t, int mode)
{
	(void)tr;
	(void)t;
	(void)mode;
	return LOG_OK;
}

static int
rollforward_drop_func(sql_trans *tr, sql_func *f, int mode)
{
	(void)tr;
	(void)f;
	(void)mode;
	return LOG_OK;
}

static int
rollforward_drop_table(sql_trans *tr, sql_table *t, int mode)
{
	int ok = LOG_OK;

	if (isTable(t)) {
		int p = (tr->parent == gtrans && !isTempTable(t));

		if (p && mode == R_LOG)
			ok = store_funcs.log_destroy_del(tr, t);
		else if (mode == R_APPLY)
			ok = store_funcs.destroy_del(tr, t);
	}
	if (ok == LOG_OK)
		ok = rollforward_changeset_deletes(tr, &t->columns, (rfdfunc) &rollforward_drop_column, mode);
	if (ok == LOG_OK)
		ok = rollforward_changeset_deletes(tr, &t->idxs, (rfdfunc) &rollforward_drop_idx, mode);
	if (ok == LOG_OK)
		ok = rollforward_changeset_deletes(tr, &t->keys, (rfdfunc) &rollforward_drop_key, mode);
	if (ok == LOG_OK)
		ok = rollforward_changeset_deletes(tr, &t->triggers, (rfdfunc) &rollforward_drop_trigger, mode);
	return ok;
}

static int
rollforward_drop_schema(sql_trans *tr, sql_schema *s, int mode)
{
	int ok = LOG_OK;

	ok = rollforward_changeset_deletes(tr, &s->types, (rfdfunc) &rollforward_drop_type, mode);
	if (ok == LOG_OK)
		ok = rollforward_changeset_deletes(tr, &s->parts, (rfdfunc) &rollforward_drop_part, mode);
	if (ok == LOG_OK)
		ok = rollforward_changeset_deletes(tr, &s->tables, (rfdfunc) &rollforward_drop_table, mode);
	if (ok == LOG_OK)
		ok = rollforward_changeset_deletes(tr, &s->funcs, (rfdfunc) &rollforward_drop_func, mode);
	if (ok == LOG_OK)
		ok = rollforward_changeset_deletes(tr, &s->seqs, (rfdfunc) &rollforward_drop_seq, mode);
	return ok;
}

static sql_schema *
rollforward_create_schema(sql_trans *tr, sql_schema *s, int mode)
{
	if (rollforward_changeset_creates(tr, &s->types, (rfcfunc) &rollforward_create_type, mode) != LOG_OK)
		return NULL;
	if (rollforward_changeset_creates(tr, &s->tables, (rfcfunc) &rollforward_create_table, mode) != LOG_OK)
		return NULL;
	if (rollforward_changeset_creates(tr, &s->funcs, (rfcfunc) &rollforward_create_func, mode) != LOG_OK)
		return NULL;
	if (rollforward_changeset_creates(tr, &s->seqs, (rfcfunc) &rollforward_create_seq, mode) != LOG_OK)
		return NULL;
	if (rollforward_changeset_creates(tr, &s->parts, (rfcfunc) &rollforward_create_part, mode) != LOG_OK)
		return NULL;
	return s;
}

static int
rollforward_update_part(sql_trans *tr, int oldest, sql_base *fpt, sql_base *tpt, int mode)
{
	(void)oldest;
	if (mode == R_APPLY) {
		sql_part *pt = (sql_part *) tpt;
		sql_part *opt = (sql_part *) fpt;

		pt->with_nills = opt->with_nills;
		if (isRangePartitionTable(opt->t)) {
			pt->part.range.minvalue = sa_alloc(tr->parent->sa, opt->part.range.minlength);
			pt->part.range.maxvalue = sa_alloc(tr->parent->sa, opt->part.range.maxlength);
			memcpy(pt->part.range.minvalue, opt->part.range.minvalue, opt->part.range.minlength);
			memcpy(pt->part.range.maxvalue, opt->part.range.maxvalue, opt->part.range.maxlength);
			pt->part.range.minlength = opt->part.range.minlength;
			pt->part.range.maxlength = opt->part.range.maxlength;
		} else if (isListPartitionTable(opt->t)) {
			pt->part.values = list_new(tr->parent->sa, (fdestroy) NULL);
			for (node *n = opt->part.values->h ; n ; n = n->next) {
				sql_part_value *prev = (sql_part_value*) n->data, *nextv = SA_ZNEW(tr->parent->sa, sql_part_value);
				nextv->value = sa_alloc(tr->parent->sa, prev->length);
				memcpy(nextv->value, prev->value, prev->length);
				nextv->length = prev->length;
				list_append(pt->part.values, nextv);
			}
		}
	}
	return LOG_OK;
}

static int
rollforward_update_table(sql_trans *tr, int oldest, sql_table *ft, sql_table *tt, int mode)
{
	int p = (tr->parent == gtrans && !isTempTable(ft));
	int ok = LOG_OK;

	/* cannot update views */
	if (isView(ft))
		return ok;

	if (mode == R_APPLY && ok == LOG_OK) {
		ft->cleared = 0;
		tt->access = ft->access;

		if (strcmp(tt->base.name, ft->base.name) != 0) { /* apply possible renaming */
			list_hash_delete(tt->s->tables.set, tt, NULL);
			tt->base.name = sa_strdup(tr->parent->sa, ft->base.name);
			if (!list_hash_add(tt->s->tables.set, tt, NULL))
				ok = LOG_ERR;
		}
	}

	if (ok == LOG_OK)
		ok = rollforward_changeset_updates(tr, oldest, &ft->triggers, &tt->triggers, &tt->base, (rfufunc) NULL, (rfcfunc) &rollforward_create_trigger, (rfdfunc) &rollforward_drop_trigger, (dupfunc) &trigger_dup, (cleanupfunc) NULL, mode);

	if (isTempTable(ft))
		return ok;

	if (ok == LOG_OK)
		ok = rollforward_changeset_updates(tr, oldest, &ft->columns, &tt->columns, &tt->base, (rfufunc) NULL, (rfcfunc) &rollforward_create_column, (rfdfunc) &rollforward_drop_column, (dupfunc) &column_dup, (cleanupfunc) NULL, mode);
	if (ok == LOG_OK)
		ok = rollforward_changeset_updates(tr, oldest, &ft->idxs, &tt->idxs, &tt->base, (rfufunc) NULL, (rfcfunc) &rollforward_create_idx, (rfdfunc) &rollforward_drop_idx, (dupfunc) &idx_dup, (cleanupfunc) NULL, mode);
	if (ok == LOG_OK)
		ok = rollforward_changeset_updates(tr, oldest, &ft->keys, &tt->keys, &tt->base, (rfufunc) NULL, (rfcfunc) &rollforward_create_key, (rfdfunc) &rollforward_drop_key, (dupfunc) &key_dup, (cleanupfunc) NULL, mode);

	if (ok != LOG_OK)
		return LOG_ERR;

	if (isTable(ft)) {
		if (p && mode == R_LOG) {
			ok = store_funcs.log_table(tr, ft, tt);
		} else if (mode == R_APPLY) {
			assert(cs_size(&tt->columns) == cs_size(&ft->columns));
			TRC_DEBUG(SQL_STORE, "Update table: %s\n", tt->base.name);
			ok = store_funcs.update_table(tr, ft, tt);
		}
	}

	return ok;
}

static int
rollforward_update_seq(sql_trans *tr, int oldest, sql_sequence *ft, sql_sequence *tt, int mode)
{
	(void)tr;
	(void)oldest;
	if (mode != R_APPLY)
		return LOG_OK;
	if (ft->start != tt->start)
		tt->start = ft->start;
	tt->minvalue = ft->minvalue;
	tt->maxvalue = ft->maxvalue;
	tt->increment = ft->increment;
	tt->cacheinc = ft->cacheinc;
	tt->cycle = ft->cycle;
	return LOG_OK;
}

static int
rollforward_update_schema(sql_trans *tr, int oldest, sql_schema *fs, sql_schema *ts, int mode)
{
	int apply = (mode == R_APPLY);
	int ok = LOG_OK;

	if (apply && isTempSchema(fs)) {
		if (fs->tables.set) {
			node *n;
			for (n = fs->tables.set->h; n; ) {
				node *nxt = n->next;
				sql_table *t = n->data;

				if ((isTable(t) && isGlobal(t) &&
				    t->commit_action != CA_PRESERVE) ||
				    t->commit_action == CA_DELETE) {
					sql_trans_clear_table(tr, t);
				} else if (t->commit_action == CA_DROP) {
					if (sql_trans_drop_table(tr, t->s, t->base.id, DROP_RESTRICT))
						ok = LOG_ERR;
				}
				n = nxt;
			}
		}
	}

	if (ok == LOG_OK)
		ok = rollforward_changeset_updates(tr, oldest, &fs->types, &ts->types, &ts->base, (rfufunc) NULL, (rfcfunc) &rollforward_create_type, (rfdfunc) &rollforward_drop_type, (dupfunc) &type_dup, (cleanupfunc) NULL, mode);

	if (ok == LOG_OK)
		ok = rollforward_changeset_updates(tr, oldest, &fs->tables, &ts->tables, &ts->base, (rfufunc) &rollforward_update_table, (rfcfunc) &rollforward_create_table, (rfdfunc) &rollforward_drop_table, (dupfunc) &conditional_table_dup, (cleanupfunc) cleanup_table, mode);

	if (ok == LOG_OK) /* last as it may require complex (table) types */
		ok = rollforward_changeset_updates(tr, oldest, &fs->funcs, &ts->funcs, &ts->base, (rfufunc) NULL, (rfcfunc) &rollforward_create_func, (rfdfunc) &rollforward_drop_func, (dupfunc) &func_dup, (cleanupfunc) NULL, mode);

	if (ok == LOG_OK) /* last as it may require complex (table) types */
		ok = rollforward_changeset_updates(tr, oldest, &fs->seqs, &ts->seqs, &ts->base, (rfufunc) &rollforward_update_seq, (rfcfunc) &rollforward_create_seq, (rfdfunc) &rollforward_drop_seq, (dupfunc) &seq_dup, (cleanupfunc) NULL, mode);
 	if (ok == LOG_OK)
		ok = rollforward_changeset_updates(tr, oldest, &fs->parts, &ts->parts, &ts->base, (rfufunc) &rollforward_update_part, (rfcfunc) &rollforward_create_part, (rfdfunc) &rollforward_drop_part, (dupfunc) &part_dup, (cleanupfunc) NULL, mode);
	if (apply && ok == LOG_OK && ts->parts.dset) {
		list_destroy(ts->parts.dset);
		ts->parts.dset = NULL;
	}

	if (apply && ok == LOG_OK && strcmp(ts->base.name, fs->base.name) != 0) { /* apply possible renaming */
		list_hash_delete(tr->schemas.set, ts, NULL);
		ts->base.name = sa_strdup(tr->parent->sa, fs->base.name);
		if (!list_hash_add(tr->schemas.set, ts, NULL))
			ok = LOG_ERR;
	}

	return ok;
}

static int
rollforward_trans(sql_trans *tr, int oldest, int mode)
{
	int ok = LOG_OK;

	if (mode == R_APPLY && tr->parent && (tr->wtime > tr->parent->wtime || tr->atime > tr->parent->atime)) {
		tr->parent->wtime = tr->wtime;
		tr->parent->atime = tr->atime;
		tr->parent->schema_updates += tr->schema_updates;
	}

	if (tr->moved_tables) {
		for (node *n = tr->moved_tables->h ; n ; n = n->next) {
			sql_moved_table *smt = (sql_moved_table*) n->data;
			sql_schema *pfrom = find_sql_schema_id(tr->parent, smt->from->base.id);
			sql_schema *pto = find_sql_schema_id(tr->parent, smt->to->base.id);
			sql_table *pt = find_sql_table_id(pfrom, smt->t->base.id);

			assert(pfrom && pto && pt);
			cs_move(&pfrom->tables, &pto->tables, pt);
			pt->s = pto;
		}
		tr->moved_tables = NULL;
	}

	if (ok == LOG_OK)
		ok = rollforward_changeset_updates(tr, oldest, &tr->schemas, &tr->parent->schemas, (sql_base *) tr->parent, (rfufunc) &rollforward_update_schema, (rfcfunc) &rollforward_create_schema, (rfdfunc) &rollforward_drop_schema, (dupfunc) &schema_dup, (cleanupfunc) NULL, mode);
	if (mode == R_APPLY) {
		if (tr->parent == gtrans) {
			if (gtrans->stime < tr->stime)
				gtrans->stime = tr->stime;
			if (gtrans->wstime < tr->wstime)
				gtrans->wstime = tr->wstime;

			if (tr->schema_updates)
				schema_number++;
		}
	}
	return ok;
}

static int
validate_tables(sql_schema *s, sql_schema *os)
{
	node *n, *o, *p;

	if (cs_size(&s->tables))
		for (n = s->tables.set->h; n; n = n->next) {
			sql_table *t = n->data;

			if (!t->base.wtime && !t->base.rtime && !t->base.atime)
				continue;

			sql_table *ot = find_sql_table_id(os, t->base.id);

			if (!ot && os->tables.dset && list_find_base_id(os->tables.dset, t->base.id) != NULL) {
				/* dropped table */
				return 0;
			} else if (ot && isKindOfTable(ot) && isKindOfTable(t) && !isDeclaredTable(ot) && !isDeclaredTable(t)) {
				if ((t->base.wtime && (t->base.wtime < ot->base.rtime || t->base.wtime < ot->base.wtime)) ||
				    (t->base.rtime && (t->base.rtime < ot->base.wtime)))
					return 0;
				for (o = t->columns.set->h, p = ot->columns.set->h; o && p; o = o->next, p = p->next) {
					sql_column *c = o->data;
					sql_column *oc = p->data;

					if (!c->base.wtime && !c->base.rtime)
						continue;

					/* t wrote, ie. check read and write time */
					/* read or write after t's write */
					if (c->base.wtime && (c->base.wtime < oc->base.rtime
							  ||  c->base.wtime < oc->base.wtime))
						return 0;
					/* commited write before t's read */
					if (c->base.rtime && c->base.rtime < oc->base.wtime)
						return 0;
				}
			}
		}
	return 1;
}

/* merge any changes from the global transaction into the local transaction */
typedef int (*resetf) (sql_trans *tr, sql_base * fs, sql_base * pfs);

static int
reset_changeset(sql_trans *tr, changeset * fs, changeset * pfs, sql_base *b, resetf rf, dupfunc fd)
{
	int ok = LOG_OK;
	node *m = NULL, *n = NULL;

	(void)tr;
	/* first delete created */
	if (fs->nelm) {
		for (n = fs->nelm; n; ) {
			node *nxt = n->next;

			cs_remove_node(fs, n);
			n = nxt;
		}
		fs->nelm = NULL;
	}
	/* scan through the parent set,
		if child has it simply reset it (if needed)
		else add a new or add again the old
	*/
	if (fs->set)
		n = fs->set->h;
	if (pfs->set) {
		for (m = pfs->set->h; ok == LOG_OK && m && n; ) {
			sql_base *fb = n->data;
			sql_base *pfb = m->data;

			/* lists ordered on id */
			/* changes to the existing bases */
			if (fb->id == pfb->id) {
				if (rf)
					ok = rf(tr, fb, pfb);
				n = n->next;
				m = m->next;
				TRC_DEBUG(SQL_STORE, "%s\n", (fb->name) ? fb->name : "help");
			} else if (fb->id < pfb->id) {
				node *t = n->next;

				TRC_DEBUG_IF(SQL_STORE)
				{
					sql_base *b = n->data;
					TRC_DEBUG_ENDIF(SQL_STORE, "Free: %s\n", (b->name) ? b->name : "help");
				}

				cs_remove_node(fs, n);
				n = t;
			} else { /* a new id */
				sql_base *r = fd(tr, 0, pfb, b);
				/* cs_add_before add r to fs before node n */
				cs_add_before(fs, n, r);
				m = m->next;
				TRC_DEBUG(SQL_STORE, "New: %s\n", (r->name) ? r->name : "help");
			}
		}
		/* add new bases */
		for (; ok == LOG_OK && m; m = m->next ) {
			sql_base *pfb = m->data;
			sql_base *r = fd(tr, 0, pfb, b);
			cs_add(fs, r, 0);
			TRC_DEBUG(SQL_STORE, "New: %s\n", (r->name) ? r->name : "help");
		}
		while ( ok == LOG_OK && n) { /* remove remaining old stuff */
			node *t = n->next;

			TRC_DEBUG_IF(SQL_STORE)
			{
				sql_base *b = n->data;
				TRC_DEBUG_ENDIF(SQL_STORE, "Free: %s\n", (b->name) ? b->name : "help");
			}

			cs_remove_node(fs, n);
			n = t;
		}
	}
	if (fs->dset) {
		list_destroy(fs->dset);
		fs->dset = NULL;
	}
	return ok;
}

static int
reset_idx(sql_trans *tr, sql_idx *fi, sql_idx *pfi)
{
	(void)tr;
	/* did we access the idx or is the global changed after we started */
	if (fi->base.rtime || fi->base.wtime || fi->base.atime || fi->base.stime < pfi->base.wtime) {
		if (isTable(fi->t))
			store_funcs.destroy_idx(NULL, fi);
	}
	return LOG_OK;
}

static int
reset_type(sql_trans *tr, sql_type *ft, sql_type *pft)
{
	/* did we access the type or is the global changed after we started */
	if (ft->base.rtime || ft->base.wtime || ft->base.atime || ft->base.stime < pft->base.wtime) {

		ft->sqlname = pft->sqlname;
		ft->radix = pft->radix;
		ft->eclass = pft->eclass;
		ft->bits = pft->bits;
		ft->localtype = pft->localtype;
		ft->digits = pft->digits;
		ft->scale = pft->scale;
		ft->s = find_sql_schema(tr, pft->s->base.name);
	}
	return LOG_OK;
}

static int
reset_func(sql_trans *tr, sql_func *ff, sql_func *pff)
{
	/* did we access the type or is the global changed after we started */
	if (ff->base.rtime || ff->base.wtime || ff->base.atime || ff->base.stime < pff->base.wtime) {

		ff->imp = pff->imp;
		ff->mod = pff->mod;
		ff->type = pff->type;
		ff->query = pff->query;
		ff->lang = pff->lang;
		ff->sql = pff->sql;
		ff->side_effect = pff->side_effect;
		ff->varres = pff->varres;
		ff->vararg = pff->vararg;
		ff->ops = pff->ops;
		ff->res = pff->res;
		ff->fix_scale = pff->fix_scale;
		ff->system = pff->system;
		ff->semantics = pff->semantics;
		ff->s = find_sql_schema(tr, pff->s->base.name);
		ff->sa = tr->sa;
	}
	return LOG_OK;
}

static int
reset_column(sql_trans *tr, sql_column *fc, sql_column *pfc)
{
	/* did we access the column or is the global changed after we started */
	if (fc->base.rtime || fc->base.wtime || fc->base.atime || fc->base.stime < pfc->base.wtime) {

		if (isTable(fc->t))
			store_funcs.destroy_col(NULL, fc);

		/* apply possible renaming -> transaction rollbacks or when it starts, inherit from the previous transaction */
		if (strcmp(fc->base.name, pfc->base.name) != 0) {
			list_hash_delete(fc->t->columns.set, fc, NULL);
			fc->base.name = sa_strdup(tr->parent->sa, pfc->base.name);
			if (!list_hash_add(fc->t->columns.set, fc, NULL))
				return LOG_ERR;
		}

		fc->null = pfc->null;
		fc->unique = pfc->unique;
		fc->colnr = pfc->colnr;
		fc->storage_type = NULL;
		if (pfc->storage_type)
			fc->storage_type = pfc->storage_type;
		fc->def = NULL;
		if (pfc->def)
			fc->def = pfc->def;
		fc->min = fc->max = NULL;
	}
	return LOG_OK;
}

static int
reset_seq(sql_trans *tr, sql_sequence *ft, sql_sequence *pft)
{
	(void) tr;
	ft->start = pft->start;
	ft->minvalue = pft->minvalue;
	ft->maxvalue = pft->maxvalue;
	ft->increment = pft->increment;
	ft->cacheinc = pft->cacheinc;
	ft->cycle = pft->cycle;
	return LOG_OK;
}

static int
reset_part(sql_trans *tr, sql_part *ft, sql_part *pft)
{
	if (ft->base.rtime || ft->base.wtime || ft->base.atime || ft->base.stime < pft->base.wtime) {

		if (pft->t) {
			sql_table *mt = pft->t;
			sql_schema *s = find_sql_schema_id(tr, mt->s->base.id);
			if (s) {
				sql_table *fmt = find_sql_table_id(s, mt->base.id);
				assert(isMergeTable(fmt) || isReplicaTable(fmt));
				ft->t = fmt;

				ft->member = find_sql_table_id(s, pft->base.id);
				assert(ft->t && ft->member);
			}
			if (s && (isRangePartitionTable(mt) || isListPartitionTable(mt)))
				dup_sql_type(tr, s, &(pft->tpe), &(ft->tpe));
			else
				ft->tpe = pft->tpe;
		} else {
			ft->t = NULL;
			ft->tpe = pft->tpe;
		}

		ft->with_nills = pft->with_nills;
		if (pft->t && isRangePartitionTable(pft->t)) {
			ft->part.range = pft->part.range;
		} else if (pft->t && isListPartitionTable(pft->t)) {
			ft->part.values = pft->part.values;
		}
	}
	return LOG_OK;
}

static int
reset_table(sql_trans *tr, sql_table *ft, sql_table *pft)
{
	if (isView(ft))
		return LOG_OK;

	/* did we access the table or did the global change */
	if (ft->base.rtime || ft->base.wtime || ft->base.atime || ft->base.stime < pft->base.wtime) {
		int ok = LOG_OK;

		if (isTable(ft) && !isTempTable(ft))
			store_funcs.destroy_del(NULL, ft);

		ft->cleared = 0;
		ft->access = pft->access;

		/* apply possible renaming -> transaction rollbacks or when it starts, inherit from the previous transaction */
		if (strcmp(ft->base.name, pft->base.name) != 0) {
			list_hash_delete(ft->s->tables.set, ft, NULL);
			ft->base.name = sa_strdup(tr->parent->sa, pft->base.name);
			if (!list_hash_add(ft->s->tables.set, ft, NULL))
				ok = LOG_ERR;
		}

		if (ok == LOG_OK)
			ok = reset_changeset( tr, &ft->triggers, &pft->triggers, &ft->base, (resetf) NULL, (dupfunc) &trigger_dup);

		if (isTempTable(ft))
			return ok;

		if (ok == LOG_OK)
			ok = reset_changeset( tr, &ft->columns, &pft->columns, &ft->base, (resetf) &reset_column, (dupfunc) &column_dup);
		if (ok == LOG_OK)
			ok = reset_changeset( tr, &ft->idxs, &pft->idxs, &ft->base, (resetf) &reset_idx, (dupfunc) &idx_dup);
		if (ok == LOG_OK)
			ok = reset_changeset( tr, &ft->keys, &pft->keys, &ft->base, (resetf) NULL, (dupfunc) &key_dup);

		return ok;
	}
	return LOG_OK;
}

static int
reset_schema(sql_trans *tr, sql_schema *fs, sql_schema *pfs)
{
	int ok = LOG_OK;

	if (isTempSchema(fs)) { /* only add new globaly created temps and remove globaly removed temps */
		if (fs->tables.set) {
			node *n = NULL, *m = NULL;
			if (pfs->tables.set)
				m = pfs->tables.set->h;
			for (n = fs->tables.set->h; ok == LOG_OK && m && n; ) {
				sql_table *ftt = n->data;
				sql_table *pftt = m->data;

				/* lists ordered on id */
				/* changes to the existing bases */
				if (ftt->base.id == pftt->base.id) { /* global temp */
					n = n->next;
					m = m->next;
				} else if (ftt->base.id < pftt->base.id) { /* local temp or old global ? */
					node *t = n->next;

					if (isGlobal(ftt)) /* remove old global */
						cs_remove_node(&fs->tables, n);
					n = t;
				} else { /* a new global */
					sql_table *ntt = table_dup(tr, 0, pftt, fs);

					/* cs_add_before add ntt to fs before node n */
					cs_add_before(&fs->tables, n, ntt);
					m = m->next;
				}
			}
			/* add new globals */
			for (; ok == LOG_OK && m; m = m->next ) {
				sql_table *pftt = m->data;
				sql_table *ntt = table_dup(tr, 0, pftt, fs);

				assert(isGlobal(ntt));
				/* cs_add_before add ntt to fs before node n */
				cs_add_before(&fs->tables, n, ntt);
			}
			while ( ok == LOG_OK && n) { /* remove remaining old stuff */
				sql_table *ftt = n->data;
				node *t = n->next;

				if (isGlobal(ftt)) /* remove old global */
					cs_remove_node(&fs->tables, n);
				n = t;
			}
		}
	}

	/* apply possible renaming -> transaction rollbacks or when it starts, inherit from the previous transaction */
	if (strcmp(fs->base.name, pfs->base.name) != 0) {
		list_hash_delete(tr->schemas.set, fs, NULL);
		fs->base.name = sa_strdup(tr->parent->sa, pfs->base.name);
		if (!list_hash_add(tr->schemas.set, fs, NULL))
			ok = LOG_ERR;
	}

	if (ok == LOG_OK)
		ok = reset_changeset(tr, &fs->types, &pfs->types, &fs->base, (resetf) &reset_type, (dupfunc) &type_dup);
	if (ok == LOG_OK)
		ok = reset_changeset(tr, &fs->funcs, &pfs->funcs, &fs->base, (resetf) &reset_func, (dupfunc) &func_dup);
	if (ok == LOG_OK)
		ok = reset_changeset(tr, &fs->seqs, &pfs->seqs, &fs->base, (resetf) &reset_seq, (dupfunc) &seq_dup);
	if (!isTempSchema(fs) && ok == LOG_OK)
		ok = reset_changeset(tr, &fs->tables, &pfs->tables, &fs->base, (resetf) &reset_table, (dupfunc) &table_dup);
	if (!isTempSchema(fs) && ok == LOG_OK)
		ok = reset_changeset(tr, &fs->parts, &pfs->parts, &fs->base, (resetf) &reset_part, (dupfunc) &part_dup);
	return ok;
}

static int
reset_trans(sql_trans *tr, sql_trans *ptr)
{
	int res = reset_changeset(tr, &tr->schemas, &ptr->schemas, (sql_base *)tr->parent, (resetf) &reset_schema, (dupfunc) &schema_dup);
	TRC_DEBUG(SQL_STORE, "Reset transaction: %d\n", tr->wtime);
	return res;
}

sql_trans *
sql_trans_create(sql_trans *parent, const char *name, bool try_spare)
{
	sql_trans *tr = NULL;

	if (gtrans) {
		 if (!parent && spares > 0 && !name && try_spare) {
			tr = spare_trans[--spares];
			TRC_DEBUG(SQL_STORE, "Reuse transaction: %p - Spares: %d\n", tr, spares);
		} else {
			tr = trans_dup((parent) ? parent : gtrans, name);
			TRC_DEBUG(SQL_STORE, "New transaction: %p\n", tr);
			if (tr)
				(void) ATOMIC_INC(&transactions);
		}
	}
	return tr;
}

bool
sql_trans_validate(sql_trans *tr)
{
	node *n;

	/* depends on the iso level */

	/* If only 'inserts' occurred on the read columns the repeatable reads
	   iso level can continue */

	/* the hard case */
	if (cs_size(&tr->schemas))
		for (n = tr->schemas.set->h; n; n = n->next) {
			sql_schema *s = n->data;
			sql_schema *os;

			if (isTempSchema(s))
				continue;

 			os = find_sql_schema_id(tr->parent, s->base.id);
			if (os && (s->base.wtime != 0 || s->base.rtime != 0 || s->base.atime != 0)) {
				if (!validate_tables(s, os))
					return false;
			}
		}
	return true;
}

int
sql_trans_commit(sql_trans *tr)
{
	int ok = LOG_OK;
	int oldest = (tr->parent== gtrans)?oldest_active_tid():-1;

	/* write phase */
	TRC_DEBUG(SQL_STORE, "Forwarding changes (%d, %d) (%d, %d)\n", gtrans->stime, tr->stime, gtrans->wstime, tr->wstime);
	/* snap shots should be saved first */
	if (tr->parent == gtrans) {
		lng saved_id;

		ok = logger_funcs.log_tstart();
		saved_id = logger_funcs.log_save_id();

		if (ok == LOG_OK)
			ok = rollforward_trans(tr, oldest, R_LOG);
		if (ok == LOG_OK && prev_oid != store_oid)
			ok = logger_funcs.log_sequence(OBJ_SID, store_oid);
		prev_oid = store_oid;
		if (ok == LOG_OK)
			ok = logger_funcs.log_tend();
		map_add(tr->wstime, saved_id);
	}
	if (ok == LOG_OK) {
		/* It is save to rollforward the changes now. In case
		   of failure, the log will be replayed. */
		ok = rollforward_trans(tr, oldest, R_APPLY);
	}
	TRC_DEBUG(SQL_STORE, "Done forwarding changes '%d' and '%d'\n", gtrans->stime, gtrans->wstime);
	return (ok==LOG_OK)?SQL_OK:SQL_ERR;
}

static int
sql_trans_drop_all_dependencies(sql_trans *tr, sqlid id, sql_dependency type)
{
	sqlid dep_id=0, t_id = -1;
	sht dep_type = 0;
	list *dep = sql_trans_get_dependencies(tr, id, type, NULL);
	node *n;

	if (!dep)
		return DEPENDENCY_CHECK_ERROR;

	n = dep->h;

	while (n) {
		dep_id = *(sqlid*) n->data;
		dep_type = (sql_dependency) *(sht*) n->next->data;

		if (!list_find_id(tr->dropped, dep_id)) {

			switch (dep_type) {
				case SCHEMA_DEPENDENCY:
					//FIXME malloc failure scenario!
					(void) sql_trans_drop_schema(tr, dep_id, DROP_CASCADE);
					break;
				case TABLE_DEPENDENCY:
				case VIEW_DEPENDENCY: {
					sql_table *t = sql_trans_find_table(tr, dep_id);
					(void) sql_trans_drop_table(tr, t->s, dep_id, DROP_CASCADE);
				} break;
				case COLUMN_DEPENDENCY: {
					if ((t_id = sql_trans_get_dependency_type(tr, dep_id, TABLE_DEPENDENCY)) > 0) {
						sql_table *t = sql_trans_find_table(tr, dep_id);
						if (t)
							(void) sql_trans_drop_column(tr, t, dep_id, DROP_CASCADE);
					}
				} break;
				case TRIGGER_DEPENDENCY: {
					sql_trigger *t = sql_trans_find_trigger(tr, dep_id);
					(void) sql_trans_drop_trigger(tr, t->t->s, dep_id, DROP_CASCADE);
				} break;
				case KEY_DEPENDENCY:
				case FKEY_DEPENDENCY: {
					sql_key *k = sql_trans_find_key(tr, dep_id);
					(void) sql_trans_drop_key(tr, k->t->s, dep_id, DROP_CASCADE);
				} break;
				case INDEX_DEPENDENCY: {
					sql_idx *i = sql_trans_find_idx(tr, dep_id);
					(void) sql_trans_drop_idx(tr, i->t->s, dep_id, DROP_CASCADE);
				} break;
				case PROC_DEPENDENCY:
				case FUNC_DEPENDENCY: {
					sql_func *f = sql_trans_find_func(tr, dep_id);
					(void) sql_trans_drop_func(tr, f->s, dep_id, DROP_CASCADE);
				} break;
				case TYPE_DEPENDENCY: {
					sql_type *t = sql_trans_find_type(tr, dep_id);
					sql_trans_drop_type(tr, t->s, dep_id, DROP_CASCADE);
				} break;
				case USER_DEPENDENCY:  /*TODO schema and users dependencies*/
					break;
			}
		}

		n = n->next->next;
	}
	list_destroy(dep);
	return DEPENDENCY_CHECK_OK;
}

static void
sys_drop_kc(sql_trans *tr, sql_key *k, sql_kc *kc)
{
	sql_schema *syss = find_sql_schema(tr, isGlobal(k->t)?"sys":"tmp");
	sql_table *syskc = find_sql_table(syss, "objects");
	oid rid = table_funcs.column_find_row(tr, find_sql_column(syskc, "id"), &k->base.id, find_sql_column(syskc, "name"), kc->c->base.name, NULL);

	if (is_oid_nil(rid))
		return ;
	table_funcs.table_delete(tr, syskc, rid);

	if (isGlobal(k->t))
		tr->schema_updates ++;
}

static void
sys_drop_ic(sql_trans *tr, sql_idx * i, sql_kc *kc)
{
	sql_schema *syss = find_sql_schema(tr, isGlobal(i->t)?"sys":"tmp");
	sql_table *sysic = find_sql_table(syss, "objects");
	oid rid = table_funcs.column_find_row(tr, find_sql_column(sysic, "id"), &i->base.id, find_sql_column(sysic, "name"), kc->c->base.name, NULL);

	if (is_oid_nil(rid))
		return ;
	table_funcs.table_delete(tr, sysic, rid);

	if (isGlobal(i->t))
		tr->schema_updates ++;
}

static void
sys_drop_idx(sql_trans *tr, sql_idx * i, int drop_action)
{
	node *n;
	sql_schema *syss = find_sql_schema(tr, isGlobal(i->t)?"sys":"tmp");
	sql_table *sysidx = find_sql_table(syss, "idxs");
	oid rid = table_funcs.column_find_row(tr, find_sql_column(sysidx, "id"), &i->base.id, NULL);

	if (is_oid_nil(rid))
		return ;
	table_funcs.table_delete(tr, sysidx, rid);
	sql_trans_drop_any_comment(tr, i->base.id);
	for (n = i->columns->h; n; n = n->next) {
		sql_kc *ic = n->data;
		sys_drop_ic(tr, i, ic);
	}

	/* remove idx from schema and table*/
	list_remove_data(i->t->s->idxs, i);
	sql_trans_drop_dependencies(tr, i->base.id);

	if (isGlobal(i->t))
		tr->schema_updates ++;

	if (drop_action)
		sql_trans_drop_all_dependencies(tr, i->base.id, INDEX_DEPENDENCY);
}

static void
sys_drop_key(sql_trans *tr, sql_key *k, int drop_action)
{
	node *n;
	sql_schema *syss = find_sql_schema(tr, isGlobal(k->t)?"sys":"tmp");
	sql_table *syskey = find_sql_table(syss, "keys");
	oid rid = table_funcs.column_find_row(tr, find_sql_column(syskey, "id"), &k->base.id, NULL);

	if (is_oid_nil(rid))
		return ;
	table_funcs.table_delete(tr, syskey, rid);

	for (n = k->columns->h; n; n = n->next) {
		sql_kc *kc = n->data;
		sys_drop_kc(tr, k, kc);
	}
	/* remove key from schema */
	list_remove_data(k->t->s->keys, k);
	if (k->t->pkey == (sql_ukey*)k)
		k->t->pkey = NULL;
	if (k->type == fkey) {
		sql_fkey *fk = (sql_fkey *) k;

		assert(fk->rkey);
		if (fk->rkey) {
			n = list_find_name(fk->rkey->keys, fk->k.base.name);
			list_remove_node(fk->rkey->keys, n);
		}
		fk->rkey = NULL;
	}

	if (isGlobal(k->t))
		tr->schema_updates ++;

	sql_trans_drop_dependencies(tr, k->base.id);

	if (drop_action)
		sql_trans_drop_all_dependencies(tr, k->base.id, (k->type == fkey) ? FKEY_DEPENDENCY : KEY_DEPENDENCY);
}

static void
sys_drop_tc(sql_trans *tr, sql_trigger * i, sql_kc *kc)
{
	sql_schema *syss = find_sql_schema(tr, isGlobal(i->t)?"sys":"tmp");
	sql_table *systc = find_sql_table(syss, "objects");
	oid rid = table_funcs.column_find_row(tr, find_sql_column(systc, "id"), &i->base.id, find_sql_column(systc, "name"), kc->c->base.name, NULL);

	if (is_oid_nil(rid))
		return ;
	table_funcs.table_delete(tr, systc, rid);
	if (isGlobal(i->t))
		tr->schema_updates ++;
}

static void
sys_drop_trigger(sql_trans *tr, sql_trigger * i)
{
	node *n;
	sql_schema *syss = find_sql_schema(tr, isGlobal(i->t)?"sys":"tmp");
	sql_table *systrigger = find_sql_table(syss, "triggers");
	oid rid = table_funcs.column_find_row(tr, find_sql_column(systrigger, "id"), &i->base.id, NULL);

	if (is_oid_nil(rid))
		return ;
	table_funcs.table_delete(tr, systrigger, rid);

	for (n = i->columns->h; n; n = n->next) {
		sql_kc *tc = n->data;

		sys_drop_tc(tr, i, tc);
	}
	/* remove trigger from schema */
	list_remove_data(i->t->s->triggers, i);
	sql_trans_drop_dependencies(tr, i->base.id);
	if (isGlobal(i->t))
		tr->schema_updates ++;
}

static void
sys_drop_sequence(sql_trans *tr, sql_sequence * seq, int drop_action)
{
	sql_schema *syss = find_sql_schema(tr, "sys");
	sql_table *sysseqs = find_sql_table(syss, "sequences");
	oid rid = table_funcs.column_find_row(tr, find_sql_column(sysseqs, "id"), &seq->base.id, NULL);

	if (is_oid_nil(rid))
		return ;

	table_funcs.table_delete(tr, sysseqs, rid);
	sql_trans_drop_dependencies(tr, seq->base.id);
	sql_trans_drop_any_comment(tr, seq->base.id);
	if (drop_action)
		sql_trans_drop_all_dependencies(tr, seq->base.id, SEQ_DEPENDENCY);
}

static void
sys_drop_statistics(sql_trans *tr, sql_column *col)
{
	if (isGlobal(col->t)) {
		sql_schema *syss = find_sql_schema(tr, "sys");
		sql_table *sysstats = find_sql_table(syss, "statistics");

		oid rid = table_funcs.column_find_row(tr, find_sql_column(sysstats, "column_id"), &col->base.id, NULL);

		if (is_oid_nil(rid))
			return ;

		table_funcs.table_delete(tr, sysstats, rid);
	}
}

static int
sys_drop_default_object(sql_trans *tr, sql_column *col, int drop_action)
{
	const char *next_value_for = "next value for ";

	/* Drop sequence for generated column if it's the case */
	if (col->def && !strncmp(col->def, next_value_for, strlen(next_value_for))) {
		sql_schema *s = NULL;
		sql_sequence *seq = NULL;
		node *n = NULL;
		char *schema = NULL, *seq_name = NULL;

		extract_schema_and_sequence_name(tr->sa, col->def + strlen(next_value_for), &schema, &seq_name);
		if (!schema || !seq_name || !(s = find_sql_schema(tr, schema)))
			return -1;

		n = cs_find_name(&s->seqs, seq_name);
		seq = find_sql_sequence(s, seq_name);
		if (seq && n && sql_trans_get_dependency_type(tr, seq->base.id, BEDROPPED_DEPENDENCY) > 0) {
			sys_drop_sequence(tr, seq, drop_action);
			seq->base.wtime = s->base.wtime = tr->wtime = tr->wstime;
			cs_del(&s->seqs, n, seq->base.flags);
		}
	}
	return 0;
}

static int
sys_drop_column(sql_trans *tr, sql_column *col, int drop_action)
{
	sql_schema *syss = find_sql_schema(tr, isGlobal(col->t)?"sys":"tmp");
	sql_table *syscolumn = find_sql_table(syss, "_columns");
	oid rid = table_funcs.column_find_row(tr, find_sql_column(syscolumn, "id"),
				  &col->base.id, NULL);

	if (is_oid_nil(rid))
		return 0;
	table_funcs.table_delete(tr, syscolumn, rid);
	sql_trans_drop_dependencies(tr, col->base.id);
	sql_trans_drop_any_comment(tr, col->base.id);
	sql_trans_drop_obj_priv(tr, col->base.id);
	if (sys_drop_default_object(tr, col, drop_action) == -1)
		return -1;

	if (isGlobal(col->t))
		tr->schema_updates ++;

	sys_drop_statistics(tr, col);
	if (drop_action)
		sql_trans_drop_all_dependencies(tr, col->base.id, COLUMN_DEPENDENCY);
	if (col->type.type->s)
		sql_trans_drop_dependency(tr, col->base.id, col->type.type->base.id, TYPE_DEPENDENCY);
	return 0;
}

static void
sys_drop_keys(sql_trans *tr, sql_table *t, int drop_action)
{
	node *n;

	if (cs_size(&t->keys))
		for (n = t->keys.set->h; n; n = n->next) {
			sql_key *k = n->data;

			sys_drop_key(tr, k, drop_action);
		}
}

static void
sys_drop_idxs(sql_trans *tr, sql_table *t, int drop_action)
{
	node *n;

	if (cs_size(&t->idxs))
		for (n = t->idxs.set->h; n; n = n->next) {
			sql_idx *k = n->data;

			sys_drop_idx(tr, k, drop_action);
		}
}

static int
sys_drop_columns(sql_trans *tr, sql_table *t, int drop_action)
{
	node *n;

	if (cs_size(&t->columns))
		for (n = t->columns.set->h; n; n = n->next) {
			sql_column *c = n->data;

			if (sys_drop_column(tr, c, drop_action))
				return -1;
		}
	return 0;
}

static void
sys_drop_part(sql_trans *tr, sql_table *t, int drop_action)
{
	while(t->partition>0) {
		sql_part *pt = partition_find_part(tr, t, NULL);

		assert(pt);
		sql_trans_del_table(tr, pt->t, t, drop_action);
	}
}

static void
sys_drop_parts(sql_trans *tr, sql_table *t, int drop_action)
{
	if (!list_empty(t->members)) {
		for (node *n = t->members->h; n; ) {
			sql_part *pt = n->data;

			n = n->next;
			if ((drop_action == DROP_CASCADE_START || drop_action == DROP_CASCADE) &&
				tr->dropped && list_find_id(tr->dropped, pt->base.id))
				continue;

			sql_trans_del_table(tr, t, find_sql_table_id(t->s, pt->base.id), drop_action);
		}
	}
}

static int
sys_drop_table(sql_trans *tr, sql_table *t, int drop_action)
{
	sql_schema *syss = find_sql_schema(tr, isGlobal(t)?"sys":"tmp");
	sql_table *systable = find_sql_table(syss, "_tables");
	sql_column *syscol = find_sql_column(systable, "id");
	oid rid = table_funcs.column_find_row(tr, syscol, &t->base.id, NULL);

	if (is_oid_nil(rid))
		return 0;
	table_funcs.table_delete(tr, systable, rid);
	sys_drop_keys(tr, t, drop_action);
	sys_drop_idxs(tr, t, drop_action);

	if (isPartition(t))
		sys_drop_part(tr, t, drop_action);

	if (isMergeTable(t) || isReplicaTable(t))
		sys_drop_parts(tr, t, drop_action);

	if (isRangePartitionTable(t) || isListPartitionTable(t)) {
		sql_table *partitions = find_sql_table(syss, "table_partitions");
		sql_column *pcols = find_sql_column(partitions, "table_id");
		rids *rs = table_funcs.rids_select(tr, pcols, &t->base.id, &t->base.id, NULL);
		oid poid;
		if ((poid = table_funcs.rids_next(rs)) != oid_nil)
			table_funcs.table_delete(tr, partitions, poid);
		table_funcs.rids_destroy(rs);
	}

	sql_trans_drop_any_comment(tr, t->base.id);
	sql_trans_drop_dependencies(tr, t->base.id);
	sql_trans_drop_obj_priv(tr, t->base.id);

	if (sys_drop_columns(tr, t, drop_action))
		return -1;

	if (isGlobal(t))
		tr->schema_updates ++;

	if (drop_action)
		sql_trans_drop_all_dependencies(tr, t->base.id, !isView(t) ? TABLE_DEPENDENCY : VIEW_DEPENDENCY);
	return 0;
}

static void
sys_drop_type(sql_trans *tr, sql_type *type, int drop_action)
{
	sql_schema *syss = find_sql_schema(tr, "sys");
	sql_table *sys_tab_type = find_sql_table(syss, "types");
	sql_column *sys_type_col = find_sql_column(sys_tab_type, "id");
	oid rid = table_funcs.column_find_row(tr, sys_type_col, &type->base.id, NULL);

	if (is_oid_nil(rid))
		return ;

	table_funcs.table_delete(tr, sys_tab_type, rid);
	sql_trans_drop_dependencies(tr, type->base.id);

	tr->schema_updates ++;

	if (drop_action)
		sql_trans_drop_all_dependencies(tr, type->base.id, TYPE_DEPENDENCY);
}

static void
sys_drop_func(sql_trans *tr, sql_func *func, int drop_action)
{
	sql_schema *syss = find_sql_schema(tr, "sys");
	sql_table *sys_tab_func = find_sql_table(syss, "functions");
	sql_column *sys_func_col = find_sql_column(sys_tab_func, "id");
	oid rid_func = table_funcs.column_find_row(tr, sys_func_col, &func->base.id, NULL);
	if (is_oid_nil(rid_func))
		return ;
	sql_table *sys_tab_args = find_sql_table(syss, "args");
	sql_column *sys_args_col = find_sql_column(sys_tab_args, "func_id");
	rids *args = table_funcs.rids_select(tr, sys_args_col, &func->base.id, &func->base.id, NULL);

	for (oid r = table_funcs.rids_next(args); !is_oid_nil(r); r = table_funcs.rids_next(args))
		table_funcs.table_delete(tr, sys_tab_args, r);
	table_funcs.rids_destroy(args);

	assert(!is_oid_nil(rid_func));
	table_funcs.table_delete(tr, sys_tab_func, rid_func);

	sql_trans_drop_dependencies(tr, func->base.id);
	sql_trans_drop_any_comment(tr, func->base.id);
	sql_trans_drop_obj_priv(tr, func->base.id);

	tr->schema_updates ++;

	if (drop_action)
		sql_trans_drop_all_dependencies(tr, func->base.id, !IS_PROC(func) ? FUNC_DEPENDENCY : PROC_DEPENDENCY);
}

static void
sys_drop_types(sql_trans *tr, sql_schema *s, int drop_action)
{
	node *n;

	if (cs_size(&s->types))
		for (n = s->types.set->h; n; n = n->next) {
			sql_type *t = n->data;

			sys_drop_type(tr, t, drop_action);
		}
}

static int
sys_drop_tables(sql_trans *tr, sql_schema *s, int drop_action)
{
	node *n;

	if (cs_size(&s->tables))
		for (n = s->tables.set->h; n; n = n->next) {
			sql_table *t = n->data;

			if (sys_drop_table(tr, t, drop_action))
				return -1;
		}
	return 0;
}

static void
sys_drop_funcs(sql_trans *tr, sql_schema *s, int drop_action)
{
	node *n;

	if (cs_size(&s->funcs))
		for (n = s->funcs.set->h; n; n = n->next) {
			sql_func *f = n->data;

			sys_drop_func(tr, f, drop_action);
		}
}

static void
sys_drop_sequences(sql_trans *tr, sql_schema *s, int drop_action)
{
	node *n;

	if (cs_size(&s->seqs))
		for (n = s->seqs.set->h; n; n = n->next) {
			sql_sequence *seq = n->data;

			sys_drop_sequence(tr, seq, drop_action);
		}
}

sql_type *
sql_trans_create_type(sql_trans *tr, sql_schema *s, const char *sqlname, unsigned int digits, unsigned int scale, int radix, const char *impl)
{
	sql_type *t;
	sql_table *systype;
	int localtype = ATOMindex(impl);
	sql_class eclass = EC_EXTERNAL;
	int eclass_cast = (int) eclass;

	if (localtype < 0)
		return NULL;
	t = SA_ZNEW(tr->sa, sql_type);
	systype = find_sql_table(find_sql_schema(tr, "sys"), "types");
	base_init(tr->sa, &t->base, next_oid(), TR_NEW, impl);
	t->sqlname = sa_strdup(tr->sa, sqlname);
	t->digits = digits;
	t->scale = scale;
	t->radix = radix;
	t->eclass = eclass;
	t->localtype = localtype;
	t->s = s;

	cs_add(&s->types, t, TR_NEW);
	table_funcs.table_insert(tr, systype, &t->base.id, t->base.name, t->sqlname, &t->digits, &t->scale, &radix, &eclass_cast, &s->base.id);

	t->base.wtime = s->base.wtime = tr->wtime = tr->wstime;
	tr->schema_updates ++;
	return t;
}

int
sql_trans_drop_type(sql_trans *tr, sql_schema *s, sqlid id, int drop_action)
{
	node *n = find_sql_type_node(s, id);
	sql_type *t = n->data;

	sys_drop_type(tr, t, drop_action);

	t->base.wtime = s->base.wtime = tr->wtime = tr->wstime;
	tr->schema_updates ++;
	cs_del(&s->types, n, t->base.flags);
	return 1;
}

sql_func *
create_sql_func(sql_allocator *sa, const char *func, list *args, list *res, sql_ftype type, sql_flang lang, const char *mod,
				const char *impl, const char *query, bit varres, bit vararg, bit system)
{
	sql_func *t = SA_ZNEW(sa, sql_func);

	base_init(sa, &t->base, next_oid(), TR_NEW, func);
	assert(impl && mod);
	t->imp = (impl)?sa_strdup(sa, impl):NULL;
	t->mod = (mod)?sa_strdup(sa, mod):NULL;
	t->type = type;
	t->lang = lang;
	t->sql = (lang==FUNC_LANG_SQL||lang==FUNC_LANG_MAL);
	t->semantics = TRUE;
	t->side_effect = (type==F_FILT || (res && (lang==FUNC_LANG_SQL || !list_empty(args))))?FALSE:TRUE;
	t->varres = varres;
	t->vararg = vararg;
	t->ops = args;
	t->res = res;
	t->query = (query)?sa_strdup(sa, query):NULL;
	t->fix_scale = SCALE_EQ;
	t->s = NULL;
	t->system = system;
	return t;
}

sql_func *
sql_trans_create_func(sql_trans *tr, sql_schema *s, const char *func, list *args, list *res, sql_ftype type, sql_flang lang,
					  const char *mod, const char *impl, const char *query, bit varres, bit vararg, bit system)
{
	sql_func *t = SA_ZNEW(tr->sa, sql_func);
	sql_table *sysfunc = find_sql_table(find_sql_schema(tr, "sys"), "functions");
	sql_table *sysarg = find_sql_table(find_sql_schema(tr, "sys"), "args");
	node *n;
	int number = 0, ftype = (int) type, flang = (int) lang;
	bit se;

	base_init(tr->sa, &t->base, next_oid(), TR_NEW, func);
	assert(impl && mod);
	t->imp = (impl)?sa_strdup(tr->sa, impl):NULL;
	t->mod = (mod)?sa_strdup(tr->sa, mod):NULL;
	t->type = type;
	t->lang = lang;
	t->sql = (lang==FUNC_LANG_SQL||lang==FUNC_LANG_MAL);
	t->semantics = TRUE;
	se = t->side_effect = (type==F_FILT || (res && (lang==FUNC_LANG_SQL || !list_empty(args))))?FALSE:TRUE;
	t->varres = varres;
	t->vararg = vararg;
	t->ops = sa_list(tr->sa);
	t->fix_scale = SCALE_EQ;
	t->system = system;
	for (n=args->h; n; n = n->next)
		list_append(t->ops, arg_dup(tr, s, n->data));
	if (res) {
		t->res = sa_list(tr->sa);
		for (n=res->h; n; n = n->next)
			list_append(t->res, arg_dup(tr, s, n->data));
	}
	t->query = (query)?sa_strdup(tr->sa, query):NULL;
	t->s = s;

	cs_add(&s->funcs, t, TR_NEW);
	table_funcs.table_insert(tr, sysfunc, &t->base.id, t->base.name, query?query:t->imp, t->mod, &flang, &ftype, &se,
							 &t->varres, &t->vararg, &s->base.id, &t->system, &t->semantics);
	if (t->res) for (n = t->res->h; n; n = n->next, number++) {
		sql_arg *a = n->data;
		sqlid id = next_oid();
		table_funcs.table_insert(tr, sysarg, &id, &t->base.id, a->name, a->type.type->sqlname, &a->type.digits, &a->type.scale, &a->inout, &number);
	}
	if (t->ops) for (n = t->ops->h; n; n = n->next, number++) {
		sql_arg *a = n->data;
		sqlid id = next_oid();
		table_funcs.table_insert(tr, sysarg, &id, &t->base.id, a->name, a->type.type->sqlname, &a->type.digits, &a->type.scale, &a->inout, &number);
	}

	t->base.wtime = s->base.wtime = tr->wtime = tr->wstime;
	tr->schema_updates ++;
	return t;
}

int
sql_trans_drop_func(sql_trans *tr, sql_schema *s, sqlid id, int drop_action)
{
	node *n = find_sql_func_node(s, id);
	sql_func *func = n->data;

	if (drop_action == DROP_CASCADE_START || drop_action == DROP_CASCADE) {
		sqlid *local_id = MNEW(sqlid);
		if (!local_id)
			return -1;

		if (! tr->dropped) {
			tr->dropped = list_create((fdestroy) GDKfree);
			if (!tr->dropped) {
				_DELETE(local_id);
				return -1;
			}
		}
		*local_id = func->base.id;
		list_append(tr->dropped, local_id);
	}

	sys_drop_func(tr, func, DROP_CASCADE);

	func->base.wtime = s->base.wtime = tr->wtime = tr->wstime;
	tr->schema_updates ++;
	cs_del(&s->funcs, n, func->base.flags);

	if (drop_action == DROP_CASCADE_START && tr->dropped) {
		list_destroy(tr->dropped);
		tr->dropped = NULL;
	}
	return 0;
}

static void
build_drop_func_list_item(sql_trans *tr, sql_schema *s, sqlid id)
{
	node *n = find_sql_func_node(s, id);
	sql_func *func = n->data;

	sys_drop_func(tr, func, DROP_CASCADE);

	func->base.wtime = s->base.wtime = tr->wtime = tr->wstime;
	tr->schema_updates ++;
	cs_del(&s->funcs, n, func->base.flags);
}

int
sql_trans_drop_all_func(sql_trans *tr, sql_schema *s, list *list_func, int drop_action)
{
	node *n = NULL;
	sql_func *func = NULL;
	list* to_drop = NULL;

	(void) drop_action;

	if (!tr->dropped) {
		tr->dropped = list_create((fdestroy) GDKfree);
		if (!tr->dropped)
			return -1;
	}
	for (n = list_func->h; n ; n = n->next ) {
		func = (sql_func *) n->data;

		if (! list_find_id(tr->dropped, func->base.id)){
			sqlid *local_id = MNEW(sqlid);
			if (!local_id) {
				list_destroy(tr->dropped);
				tr->dropped = NULL;
				if (to_drop)
					list_destroy(to_drop);
				return -1;
			}
			if (!to_drop) {
				to_drop = list_create(NULL);
				if (!to_drop) {
					list_destroy(tr->dropped);
					return -1;
				}
			}
			*local_id = func->base.id;
			list_append(tr->dropped, local_id);
			list_append(to_drop, func);
			//sql_trans_drop_func(tr, s, func->base.id, drop_action ? DROP_CASCADE : DROP_RESTRICT);
		}
	}

	if (to_drop) {
		for (n = to_drop->h; n ; n = n->next ) {
			func = (sql_func *) n->data;
			build_drop_func_list_item(tr, s, func->base.id);
		}
		list_destroy(to_drop);
	}

	if ( tr->dropped) {
		list_destroy(tr->dropped);
		tr->dropped = NULL;
	}
	return 0;
}

sql_schema *
sql_trans_create_schema(sql_trans *tr, const char *name, sqlid auth_id, sqlid owner)
{
	sql_schema *s = SA_ZNEW(tr->sa, sql_schema);
	sql_table *sysschema = find_sql_table(find_sql_schema(tr, "sys"), "schemas");

	base_init(tr->sa, &s->base, next_oid(), TR_NEW, name);
	s->auth_id = auth_id;
	s->owner = owner;
	s->system = FALSE;
	cs_new(&s->tables, tr->sa, (fdestroy) &table_destroy);
	cs_new(&s->types, tr->sa, (fdestroy) NULL);
	cs_new(&s->funcs, tr->sa, (fdestroy) NULL);
	cs_new(&s->seqs, tr->sa, (fdestroy) NULL);
	cs_new(&s->parts, tr->sa, (fdestroy) &part_destroy);
	s->keys = list_new(tr->sa, (fdestroy) NULL);
	s->idxs = list_new(tr->sa, (fdestroy) NULL);
	s->triggers = list_new(tr->sa, (fdestroy) NULL);
	s->tr = tr;

	cs_add(&tr->schemas, s, TR_NEW);
	table_funcs.table_insert(tr, sysschema, &s->base.id, s->base.name, &s->auth_id, &s->owner, &s->system);
	s->base.wtime = tr->wtime = tr->wstime;
	tr->schema_updates ++;
	return s;
}

sql_schema*
sql_trans_rename_schema(sql_trans *tr, sqlid id, const char *new_name)
{
	sql_table *sysschema = find_sql_table(find_sql_schema(tr, "sys"), "schemas");
	node *n = find_sql_schema_node(tr, id);
	sql_schema *s = n->data;
	oid rid;

	assert(!strNil(new_name));

	list_hash_delete(tr->schemas.set, s, NULL); /* has to re-hash the entry in the changeset */
	s->base.name = sa_strdup(tr->sa, new_name);
	if (!list_hash_add(tr->schemas.set, s, NULL))
		return NULL;

	rid = table_funcs.column_find_row(tr, find_sql_column(sysschema, "id"), &s->base.id, NULL);
	assert(!is_oid_nil(rid));
	table_funcs.column_update_value(tr, find_sql_column(sysschema, "name"), rid, (void*) new_name);

	s->base.wtime = tr->wtime = tr->wstime;
	tr->schema_updates ++;
	return s;
}

int
sql_trans_drop_schema(sql_trans *tr, sqlid id, int drop_action)
{
	node *n = find_sql_schema_node(tr, id);
	sql_schema *s = n->data;
	sql_table *sysschema = find_sql_table(find_sql_schema(tr, "sys"), "schemas");
	oid rid = table_funcs.column_find_row(tr, find_sql_column(sysschema, "id"), &s->base.id, NULL);

	if (is_oid_nil(rid))
		return 0;
	if (drop_action == DROP_CASCADE_START || drop_action == DROP_CASCADE) {
		sqlid* local_id = MNEW(sqlid);
		if (!local_id)
			return -1;

		if (!tr->dropped) {
			tr->dropped = list_create((fdestroy) GDKfree);
			if (!tr->dropped) {
				_DELETE(local_id);
				return -1;
			}
		}
		*local_id = s->base.id;
		list_append(tr->dropped, local_id);
	}

	table_funcs.table_delete(tr, sysschema, rid);
	sys_drop_funcs(tr, s, drop_action);
	if (sys_drop_tables(tr, s, drop_action))
		return -1;
	sys_drop_types(tr, s, drop_action);
	sys_drop_sequences(tr, s, drop_action);
	sql_trans_drop_any_comment(tr, s->base.id);
	sql_trans_drop_obj_priv(tr, s->base.id);

	s->base.wtime = tr->wtime = tr->wstime;
	tr->schema_updates ++;
	cs_del(&tr->schemas, n, s->base.flags);

	if (drop_action == DROP_CASCADE_START && tr->dropped) {
		list_destroy(tr->dropped);
		tr->dropped = NULL;
	}
	return 0;
}

sql_table *
sql_trans_add_table(sql_trans *tr, sql_table *mt, sql_table *pt)
{
	sql_schema *syss = find_sql_schema(tr, isGlobal(mt)?"sys":"tmp");
	sql_table *sysobj = find_sql_table(syss, "objects");
	sql_part *p = SA_ZNEW(tr->sa, sql_part);

	/* merge table depends on part table */
	sql_trans_create_dependency(tr, pt->base.id, mt->base.id, TABLE_DEPENDENCY);
	assert(isMergeTable(mt) || isReplicaTable(mt));
	p->t = mt;
	p->member = pt;
	pt->partition++;
	base_init(tr->sa, &p->base, pt->base.id, TR_NEW, pt->base.name);
	cs_add(&mt->s->parts, p, TR_NEW);
	list_append(mt->members, p);
	mt->s->base.wtime = mt->base.wtime = pt->s->base.wtime = pt->base.wtime = p->base.wtime = tr->wtime = tr->wstime;
	table_funcs.table_insert(tr, sysobj, &mt->base.id, p->base.name, &p->base.id);
	if (isGlobal(mt))
		tr->schema_updates ++;
	return mt;
}

int
sql_trans_add_range_partition(sql_trans *tr, sql_table *mt, sql_table *pt, sql_subtype tpe, ptr min, ptr max,
							  bit with_nills, int update, sql_part **err)
{
	sql_schema *syss = find_sql_schema(tr, isGlobal(mt)?"sys":"tmp");
	sql_table *sysobj = find_sql_table(syss, "objects");
	sql_table *partitions = find_sql_table(syss, "table_partitions");
	sql_table *ranges = find_sql_table(syss, "range_partitions");
	sql_part *p;
	int localtype = tpe.type->localtype, res = 0;
	ValRecord vmin, vmax;
	size_t smin, smax;
	bit to_insert = with_nills;
	oid rid;
	ptr ok;
	sqlid *v;

	vmin = vmax = (ValRecord) {.vtype = TYPE_void,};

	if (min) {
		ok = VALinit(&vmin, localtype, min);
		if (ok && localtype != TYPE_str)
			ok = VALconvert(TYPE_str, &vmin);
	} else {
		ok = VALinit(&vmin, TYPE_str, ATOMnilptr(TYPE_str));
		min = (ptr) ATOMnilptr(localtype);
	}
	if (!ok) {
		res = -1;
		goto finish;
	}
	smin = ATOMlen(localtype, min);
	if (smin > STORAGE_MAX_VALUE_LENGTH) {
		res = -2;
		goto finish;
	}

	if (max) {
		ok = VALinit(&vmax, localtype, max);
		if (ok && localtype != TYPE_str)
			ok = VALconvert(TYPE_str, &vmax);
	} else {
		ok = VALinit(&vmax, TYPE_str, ATOMnilptr(TYPE_str));
		max = (ptr) ATOMnilptr(localtype);
	}
	if (!ok) {
		res = -1;
		goto finish;
	}
	smax = ATOMlen(localtype, max);
	if (smax > STORAGE_MAX_VALUE_LENGTH) {
		res = -2;
		goto finish;
	}

	if (!update) {
		p = SA_ZNEW(tr->sa, sql_part);
		base_init(tr->sa, &p->base, pt->base.id, TR_NEW, pt->base.name);
		assert(isMergeTable(mt) || isReplicaTable(mt));
		p->t = mt;
		assert(pt);
		p->member = pt;
		dup_sql_type(tr, mt->s, &tpe, &(p->tpe));
	} else {
		p = find_sql_part_id(mt, pt->base.id);
	}

	/* add range partition values */
	p->part.range.minvalue = sa_alloc(tr->sa, smin);
	p->part.range.maxvalue = sa_alloc(tr->sa, smax);
	memcpy(p->part.range.minvalue, min, smin);
	memcpy(p->part.range.maxvalue, max, smax);
	p->part.range.minlength = smin;
	p->part.range.maxlength = smax;
	p->with_nills = with_nills;

	if (!update) {
		*err = list_append_with_validate(mt->members, p, sql_range_part_validate_and_insert);
	} else {
		*err = list_traverse_with_validate(mt->members, p, sql_range_part_validate_and_insert);
	}
	if (*err) {
		res = -4;
		goto finish;
	}

	if (!update) {
		rid = table_funcs.column_find_row(tr, find_sql_column(partitions, "table_id"), &mt->base.id, NULL);
		assert(!is_oid_nil(rid));

		/* add merge table dependency */
		sql_trans_create_dependency(tr, pt->base.id, mt->base.id, TABLE_DEPENDENCY);
		v = (sqlid*) table_funcs.column_find_value(tr, find_sql_column(partitions, "id"), rid);
		table_funcs.table_insert(tr, sysobj, &mt->base.id, p->base.name, &p->base.id);
		table_funcs.table_insert(tr, ranges, &pt->base.id, v, VALget(&vmin), VALget(&vmax), &to_insert);
		_DELETE(v);
	} else {
		sql_column *cmin = find_sql_column(ranges, "minimum"), *cmax = find_sql_column(ranges, "maximum"),
				   *wnulls = find_sql_column(ranges, "with_nulls");

		rid = table_funcs.column_find_row(tr, find_sql_column(ranges, "table_id"), &pt->base.id, NULL);
		assert(!is_oid_nil(rid));

		table_funcs.column_update_value(tr, cmin, rid, VALget(&vmin));
		table_funcs.column_update_value(tr, cmax, rid, VALget(&vmax));
		table_funcs.column_update_value(tr, wnulls, rid, &to_insert);
	}

	if (isGlobal(mt))
		tr->schema_updates ++;
	mt->s->base.wtime = mt->base.wtime = pt->s->base.wtime = pt->base.wtime = p->base.wtime = tr->wtime = tr->wstime;

	if (!update) {
		pt->partition++;
		cs_add(&mt->s->parts, p, TR_NEW);
	}
finish:
	VALclear(&vmin);
	VALclear(&vmax);
	return res;
}

int
sql_trans_add_value_partition(sql_trans *tr, sql_table *mt, sql_table *pt, sql_subtype tpe, list* vals, bit with_nills,
							  int update, sql_part **err)
{
	sql_schema *syss = find_sql_schema(tr, isGlobal(mt)?"sys":"tmp");
	sql_table *sysobj = find_sql_table(syss, "objects");
	sql_table *partitions = find_sql_table(syss, "table_partitions");
	sql_table *values = find_sql_table(syss, "value_partitions");
	sql_part *p;
	oid rid;
	int localtype = tpe.type->localtype, i = 0;
	sqlid *v;

	if (!update) {
		p = SA_ZNEW(tr->sa, sql_part);
		base_init(tr->sa, &p->base, pt->base.id, TR_NEW, pt->base.name);
		assert(isMergeTable(mt) || isReplicaTable(mt));
		p->t = mt;
		assert(pt);
		p->member = pt;
		dup_sql_type(tr, mt->s, &tpe, &(p->tpe));
	} else {
		rids *rs;
		p = find_sql_part_id(mt, pt->base.id);

		rs = table_funcs.rids_select(tr, find_sql_column(values, "table_id"), &pt->base.id, &pt->base.id, NULL);
		for (rid = table_funcs.rids_next(rs); !is_oid_nil(rid); rid = table_funcs.rids_next(rs)) {
			table_funcs.table_delete(tr, values, rid); /* eliminate the old values */
		}
		table_funcs.rids_destroy(rs);
	}
	p->with_nills = with_nills;

	rid = table_funcs.column_find_row(tr, find_sql_column(partitions, "table_id"), &mt->base.id, NULL);
	assert(!is_oid_nil(rid));

	v = (sqlid*) table_funcs.column_find_value(tr, find_sql_column(partitions, "id"), rid);

	if (with_nills) { /* store the null value first */
		ValRecord vnnil;
		if (VALinit(&vnnil, TYPE_str, ATOMnilptr(TYPE_str)) == NULL) {
			_DELETE(v);
			return -1;
		}
		table_funcs.table_insert(tr, values, &pt->base.id, v, VALget(&vnnil));
		VALclear(&vnnil);
	}

	for (node *n = vals->h ; n ; n = n->next) {
		sql_part_value *next = (sql_part_value*) n->data;
		ValRecord vvalue;
		ptr ok;

		if (ATOMlen(localtype, next->value) > STORAGE_MAX_VALUE_LENGTH) {
			_DELETE(v);
			return -i - 1;
		}
		ok = VALinit(&vvalue, localtype, next->value);
		if (ok && localtype != TYPE_str)
			ok = VALconvert(TYPE_str, &vvalue);
		if (!ok) {
			_DELETE(v);
			VALclear(&vvalue);
			return -i - 1;
		}
		table_funcs.table_insert(tr, values, &pt->base.id, v, VALget(&vvalue));
		VALclear(&vvalue);
		i++;
	}
	_DELETE(v);

	p->part.values = vals;

	if (!update) {
		*err = list_append_with_validate(mt->members, p, sql_values_part_validate_and_insert);
	} else {
		*err = list_traverse_with_validate(mt->members, p, sql_values_part_validate_and_insert);
	}
	if (*err)
		return -1;

	if (!update) {
		/* add merge table dependency */
		sql_trans_create_dependency(tr, pt->base.id, mt->base.id, TABLE_DEPENDENCY);
		table_funcs.table_insert(tr, sysobj, &mt->base.id, p->base.name, &p->base.id);
	}

	if (isGlobal(mt))
		tr->schema_updates ++;
	mt->s->base.wtime = mt->base.wtime = pt->s->base.wtime = pt->base.wtime = p->base.wtime = tr->wtime = tr->wstime;
	if (!update) {
		pt->partition++;
		cs_add(&mt->s->parts, p, TR_NEW);
	}
	return 0;
}

sql_table*
sql_trans_rename_table(sql_trans *tr, sql_schema *s, sqlid id, const char *new_name)
{
	sql_table *systable = find_sql_table(find_sql_schema(tr, isTempSchema(s) ? "tmp":"sys"), "_tables");
	node *n = find_sql_table_node(s, id);
	sql_table *t = n->data;
	oid rid;

	assert(!strNil(new_name));

	list_hash_delete(s->tables.set, t, NULL); /* has to re-hash the entry in the changeset */
	t->base.name = sa_strdup(tr->sa, new_name);
	if (!list_hash_add(s->tables.set, t, NULL))
		return NULL;

	rid = table_funcs.column_find_row(tr, find_sql_column(systable, "id"), &t->base.id, NULL);
	assert(!is_oid_nil(rid));
	table_funcs.column_update_value(tr, find_sql_column(systable, "name"), rid, (void*) new_name);

	t->base.wtime = s->base.wtime = tr->wtime = tr->wstime;
	if (isGlobal(t))
		tr->schema_updates ++;
	return t;
}

sql_table*
sql_trans_set_table_schema(sql_trans *tr, sqlid id, sql_schema *os, sql_schema *ns)
{
	sql_table *systable = find_sql_table(find_sql_schema(tr, isTempSchema(os) ? "tmp":"sys"), "_tables");
	node *n = find_sql_table_node(os, id);
	sql_table *t = n->data;
	oid rid;
	sql_moved_table *m;

	rid = table_funcs.column_find_row(tr, find_sql_column(systable, "id"), &t->base.id, NULL);
	assert(!is_oid_nil(rid));
	table_funcs.column_update_value(tr, find_sql_column(systable, "schema_id"), rid, &(ns->base.id));

	cs_move(&os->tables, &ns->tables, t);
	t->s = ns;

	if (!tr->moved_tables)
		tr->moved_tables = sa_list(tr->sa);
	m = SA_ZNEW(tr->sa, sql_moved_table); //add transaction log entry
	m->from = os;
	m->to = ns;
	m->t = t;
	list_append(tr->moved_tables, m);

	t->base.wtime = os->base.wtime = ns->base.wtime = tr->wtime = tr->wstime;
	for (node *n = t->columns.set->h ; n ; n = n->next) {
		sql_column *col = (sql_column*) n->data;
		col->base.wtime = tr->wstime; /* the table's columns types have to be set again */
	}
	if (isGlobal(t))
		tr->schema_updates ++;
	return t;
}

sql_table *
sql_trans_del_table(sql_trans *tr, sql_table *mt, sql_table *pt, int drop_action)
{
	sql_schema *syss = find_sql_schema(tr, isGlobal(mt)?"sys":"tmp");
	sql_table *sysobj = find_sql_table(syss, "objects");
	node *n = cs_find_id(&mt->s->parts, pt->base.id);
	oid obj_oid = table_funcs.column_find_row(tr, find_sql_column(sysobj, "nr"), &pt->base.id, NULL), rid;
	sql_part *p = (sql_part*) n->data;

	if (is_oid_nil(obj_oid))
		return NULL;

	if (isRangePartitionTable(mt)) {
		sql_table *ranges = find_sql_table(syss, "range_partitions");
		rid = table_funcs.column_find_row(tr, find_sql_column(ranges, "table_id"), &pt->base.id, NULL);
		table_funcs.table_delete(tr, ranges, rid);
	} else if (isListPartitionTable(mt)) {
		sql_table *values = find_sql_table(syss, "value_partitions");
		rids *rs = table_funcs.rids_select(tr, find_sql_column(values, "table_id"), &pt->base.id, &pt->base.id, NULL);
		for (rid = table_funcs.rids_next(rs); !is_oid_nil(rid); rid = table_funcs.rids_next(rs)) {
			table_funcs.table_delete(tr, values, rid);
		}
		table_funcs.rids_destroy(rs);
	}
	/* merge table depends on part table */
	sql_trans_drop_dependency(tr, pt->base.id, mt->base.id, TABLE_DEPENDENCY);

	cs_del(&mt->s->parts, n, p->base.flags);
	list_remove_data(mt->members, p);
	pt->partition--;/* check other hierarchies? */
	p->member = NULL;
	table_funcs.table_delete(tr, sysobj, obj_oid);

	mt->s->base.wtime = mt->base.wtime = pt->s->base.wtime = pt->base.wtime = p->base.wtime = tr->wtime = tr->wstime;

	if (drop_action == DROP_CASCADE)
		sql_trans_drop_table(tr, mt->s, pt->base.id, drop_action);
	if (isGlobal(mt))
		tr->schema_updates ++;
	return mt;
}

sql_table *
sql_trans_create_table(sql_trans *tr, sql_schema *s, const char *name, const char *sql, int tt, bit system,
					   int persistence, int commit_action, int sz, bte properties)
{
	sql_table *t = create_sql_table(tr->sa, name, tt, system, persistence, commit_action, properties);
	sql_schema *syss = find_sql_schema(tr, isGlobal(t)?"sys":"tmp");
	sql_table *systable = find_sql_table(syss, "_tables");
	sht ca;

	/* temps all belong to a special tmp schema and only views/remote
	   have a query */
	assert( (isTable(t) ||
		(!isTempTable(t) || (strcmp(s->base.name, "tmp") == 0) || isDeclaredTable(t))) || (isView(t) && !sql) || (isRemote(t) && !sql));

	t->query = sql ? sa_strdup(tr->sa, sql) : NULL;
	t->s = s;
	t->sz = sz;
	if (sz < 0)
		t->sz = COLSIZE;
	cs_add(&s->tables, t, TR_NEW);
	if (isRemote(t))
		t->persistence = SQL_REMOTE;

	if (isTable(t)) {
		if (store_funcs.create_del(tr, t) != LOG_OK) {
			TRC_DEBUG(SQL_STORE, "Load table '%s' is missing 'deletes'\n", t->base.name);
			t->persistence = SQL_GLOBAL_TEMP;
		}
	}
	if (isPartitionedByExpressionTable(t)) {
		t->part.pexp = SA_ZNEW(tr->sa, sql_expression);
		t->part.pexp->type = *sql_bind_localtype("void"); /* leave it non-initialized, at the backend the copy of this table will get the type */
	}

	ca = t->commit_action;
	if (!isDeclaredTable(t)) {
		table_funcs.table_insert(tr, systable, &t->base.id, t->base.name, &s->base.id,
								 (t->query) ? t->query : ATOMnilptr(TYPE_str), &t->type, &t->system, &ca, &t->access);
	}

	t->base.wtime = s->base.wtime = tr->wtime = tr->wstime;
	if (isGlobal(t))
		tr->schema_updates ++;
	return t;
}

int
sql_trans_set_partition_table(sql_trans *tr, sql_table *t)
{
	if (t && (isRangePartitionTable(t) || isListPartitionTable(t))) {
		sql_schema *syss = find_sql_schema(tr, isGlobal(t)?"sys":"tmp");
		sql_table *partitions = find_sql_table(syss, "table_partitions");
		sqlid next = next_oid();
		if (isPartitionedByColumnTable(t)) {
			assert(t->part.pcol);
			table_funcs.table_insert(tr, partitions, &next, &t->base.id, &t->part.pcol->base.id, ATOMnilptr(TYPE_str), &t->properties);
		} else if (isPartitionedByExpressionTable(t)) {
			assert(t->part.pexp->exp);
			if (strlen(t->part.pexp->exp) > STORAGE_MAX_VALUE_LENGTH)
				return -1;
			table_funcs.table_insert(tr, partitions, &next, &t->base.id, ATOMnilptr(TYPE_int), t->part.pexp->exp, &t->properties);
		} else {
			assert(0);
		}
	}
	return 0;
}

sql_key *
create_sql_kc(sql_allocator *sa, sql_key *k, sql_column *c)
{
	sql_kc *kc = SA_ZNEW(sa, sql_kc);

	kc->c = c;
	list_append(k->columns, kc);
	if (k->idx)
		create_sql_ic(sa, k->idx, c);
	if (k->type == pkey)
		c->null = 0;
	return k;
}

sql_ukey *
create_sql_ukey(sql_allocator *sa, sql_table *t, const char *name, key_type kt)
{
	sql_key *nk = NULL;
	sql_ukey *tk;

	nk = (kt != fkey) ? (sql_key *) SA_ZNEW(sa, sql_ukey) : (sql_key *) SA_ZNEW(sa, sql_fkey);
 	tk = (sql_ukey *) nk;
	assert(name);

	base_init(sa, &nk->base, next_oid(), TR_NEW, name);

	nk->type = kt;
	nk->columns = sa_list(sa);
	nk->idx = NULL;
	nk->t = t;

	tk->keys = NULL;
	if (nk->type == pkey)
		t->pkey = tk;
	cs_add(&t->keys, nk, TR_NEW);
	return tk;
}

sql_fkey *
create_sql_fkey(sql_allocator *sa, sql_table *t, const char *name, key_type kt, sql_key *rkey, int on_delete, int on_update)
{
	sql_key *nk;
	sql_fkey *fk = NULL;
	sql_ukey *uk = (sql_ukey *) rkey;

	nk = (kt != fkey) ? (sql_key *) SA_ZNEW(sa, sql_ukey) : (sql_key *) SA_ZNEW(sa, sql_fkey);

	assert(name);
	base_init(sa, &nk->base, next_oid(), TR_NEW, name);
	nk->type = kt;
	nk->columns = sa_list(sa);
	nk->t = t;
	nk->idx = create_sql_idx(sa, t, name, (nk->type == fkey) ? join_idx : hash_idx);
	nk->idx->key = nk;

	fk = (sql_fkey *) nk;

	fk->on_delete = on_delete;
	fk->on_update = on_update;

	fk->rkey = uk;
	cs_add(&t->keys, nk, TR_NEW);
	return (sql_fkey*) nk;
}

sql_idx *
create_sql_ic(sql_allocator *sa, sql_idx *i, sql_column *c)
{
	sql_kc *ic = SA_ZNEW(sa, sql_kc);

	ic->c = c;
	list_append(i->columns, ic);

	if (hash_index(i->type) && list_length(i->columns) > 1) {
		/* Correct the unique flag of the keys first column */
		c->unique = list_length(i->columns);
		if (c->unique == 2) {
			sql_kc *ic1 = i->columns->h->data;
			ic1->c->unique ++;
		}
	}

	/* should we switch to oph_idx ? */
	if (i->type == hash_idx && list_length(i->columns) == 1 && ic->c->sorted) {
		/*i->type = oph_idx;*/
		i->type = no_idx;
	}
	return i;
}

sql_idx *
create_sql_idx(sql_allocator *sa, sql_table *t, const char *name, idx_type it)
{
	sql_idx *ni = SA_ZNEW(sa, sql_idx);

	base_init(sa, &ni->base, next_oid(), TR_NEW, name);
	ni->columns = sa_list(sa);
	ni->t = t;
	ni->type = it;
	ni->key = NULL;
	cs_add(&t->idxs, ni, TR_NEW);
	return ni;
}

sql_column *
create_sql_column(sql_trans *tr, sql_table *t, const char *name, sql_subtype *tpe)
{
	sql_column *col = SA_ZNEW(tr->sa, sql_column);

	base_init(tr->sa, &col->base, next_oid(), TR_NEW, name);
	col->type = *tpe;
	col->def = NULL;
	col->null = 1;
	col->colnr = table_next_column_nr(t);
	col->t = t;
	col->unique = 0;
	col->storage_type = NULL;

	cs_add(&t->columns, col, TR_NEW);
	return col;
}

int
sql_trans_drop_table(sql_trans *tr, sql_schema *s, sqlid id, int drop_action)
{
	node *n = find_sql_table_node(s, id);
	sql_table *t = n->data;

	if ((drop_action == DROP_CASCADE_START || drop_action == DROP_CASCADE) &&
	    tr->dropped && list_find_id(tr->dropped, t->base.id))
		return 0;

	if (drop_action == DROP_CASCADE_START || drop_action == DROP_CASCADE) {
		sqlid *local_id = MNEW(sqlid);
		if (!local_id)
			return -1;

		if (! tr->dropped) {
			tr->dropped = list_create((fdestroy) GDKfree);
			if (!tr->dropped) {
				_DELETE(local_id);
				return -1;
			}
		}
		*local_id = t->base.id;
		list_append(tr->dropped, local_id);
	}

	if (!isDeclaredTable(t))
		if (sys_drop_table(tr, t, drop_action))
			return -1;

	t->base.wtime = s->base.wtime = tr->wtime = tr->wstime;
	if (isGlobal(t) || (t->commit_action != CA_DROP))
		tr->schema_updates ++;
	cs_del(&s->tables, n, t->base.flags);

	if (drop_action == DROP_CASCADE_START && tr->dropped) {
		list_destroy(tr->dropped);
		tr->dropped = NULL;
	}
	return 0;
}

BUN
sql_trans_clear_table(sql_trans *tr, sql_table *t)
{
	return store_funcs.clear_table(tr, t);
}

sql_column *
sql_trans_create_column(sql_trans *tr, sql_table *t, const char *name, sql_subtype *tpe)
{
	sql_column *col;
	sql_schema *syss = find_sql_schema(tr, isGlobal(t)?"sys":"tmp");
	sql_table *syscolumn = find_sql_table(syss, "_columns");

	if (!tpe)
		return NULL;

	if (t->system && sql_trans_name_conflict(tr, t->s->base.name, t->base.name, name))
		return NULL;
	col = create_sql_column(tr, t, name, tpe);

	if (isTable(col->t))
		if (store_funcs.create_col(tr, col) != LOG_OK)
			return NULL;
	if (!isDeclaredTable(t))
		table_funcs.table_insert(tr, syscolumn, &col->base.id, col->base.name, col->type.type->sqlname, &col->type.digits, &col->type.scale, &t->base.id, (col->def) ? col->def : ATOMnilptr(TYPE_str), &col->null, &col->colnr, (col->storage_type) ? col->storage_type : ATOMnilptr(TYPE_str));

	col->base.wtime = t->base.wtime = t->s->base.wtime = tr->wtime = tr->wstime;
	if (tpe->type->s) /* column depends on type */
		sql_trans_create_dependency(tr, tpe->type->base.id, col->base.id, TYPE_DEPENDENCY);
	if (isGlobal(t))
		tr->schema_updates ++;
	return col;
}

void
drop_sql_column(sql_table *t, sqlid id, int drop_action)
{
	node *n = list_find_base_id(t->columns.set, id);
	sql_column *col = n->data;

	col->drop_action = drop_action;
	cs_del(&t->columns, n, 0);
}

void
drop_sql_idx(sql_table *t, sqlid id)
{
	node *n = list_find_base_id(t->idxs.set, id);

	cs_del(&t->idxs, n, 0);
}

void
drop_sql_key(sql_table *t, sqlid id, int drop_action)
{
	node *n = list_find_base_id(t->keys.set, id);
	sql_key *k = n->data;

	k->drop_action = drop_action;
	cs_del(&t->keys, n, 0);
}

sql_column*
sql_trans_rename_column(sql_trans *tr, sql_table *t, const char *old_name, const char *new_name)
{
	sql_table *syscolumn = find_sql_table(find_sql_schema(tr, isGlobal(t)?"sys":"tmp"), "_columns");
	sql_column *c = find_sql_column(t, old_name);
	oid rid;

	assert(!strNil(new_name));

	list_hash_delete(t->columns.set, c, NULL); /* has to re-hash the entry in the changeset */
	c->base.name = sa_strdup(tr->sa, new_name);
	if (!list_hash_add(t->columns.set, c, NULL))
		return NULL;

	rid = table_funcs.column_find_row(tr, find_sql_column(syscolumn, "id"), &c->base.id, NULL);
	assert(!is_oid_nil(rid));
	table_funcs.column_update_value(tr, find_sql_column(syscolumn, "name"), rid, (void*) new_name);

	c->base.wtime = t->base.wtime = t->s->base.wtime = tr->wtime = tr->wstime;
	if (isGlobal(t))
		tr->schema_updates ++;
	return c;
}

int
sql_trans_drop_column(sql_trans *tr, sql_table *t, sqlid id, int drop_action)
{
	node *n = NULL;
	sql_table *syscolumn = find_sql_table(find_sql_schema(tr, isGlobal(t)?"sys":"tmp"), "_columns");
	sql_column *col = NULL, *cid = find_sql_column(syscolumn, "id"), *cnr = find_sql_column(syscolumn, "number");

	for (node *nn = t->columns.set->h ; nn ; nn = nn->next) {
		sql_column *next = (sql_column *) nn->data;
		if (next->base.id == id) {
			n = nn;
			col = next;
		} else if (col) { /* if the column to be dropped was found, decrease the column number for others after it */
			oid rid;
			next->colnr--;

			rid = table_funcs.column_find_row(tr, cid, &next->base.id, NULL);
			assert(!is_oid_nil(rid));
			table_funcs.column_update_value(tr, cnr, rid, &next->colnr);

			next->base.wtime = tr->wtime = tr->wstime;
		}
	}

	assert(n && col); /* the column to be dropped must have been found */

	if (drop_action == DROP_CASCADE_START || drop_action == DROP_CASCADE) {
		sqlid *local_id = MNEW(sqlid);
		if (!local_id)
			return -1;

		if (! tr->dropped) {
			tr->dropped = list_create((fdestroy) GDKfree);
			if (!tr->dropped) {
				_DELETE(local_id);
				return -1;
			}
		}
		*local_id = col->base.id;
		list_append(tr->dropped, local_id);
	}

	if (sys_drop_column(tr, col, drop_action))
		return -1;

	col->base.wtime = t->base.wtime = t->s->base.wtime = tr->wtime = tr->wstime;
	cs_del(&t->columns, n, col->base.flags);
	if (isGlobal(t))
		tr->schema_updates ++;

	if (drop_action == DROP_CASCADE_START && tr->dropped) {
		list_destroy(tr->dropped);
		tr->dropped = NULL;
	}
	return 0;
}

sql_column *
sql_trans_alter_null(sql_trans *tr, sql_column *col, int isnull)
{
	if (col->null != isnull) {
		sql_schema *syss = find_sql_schema(tr, isGlobal(col->t)?"sys":"tmp");
		sql_table *syscolumn = find_sql_table(syss, "_columns");
		oid rid = table_funcs.column_find_row(tr, find_sql_column(syscolumn, "id"),
					  &col->base.id, NULL);

		if (is_oid_nil(rid))
			return NULL;
		table_funcs.column_update_value(tr, find_sql_column(syscolumn, "null"), rid, &isnull);
		col->null = isnull;
		col->base.wtime = col->t->base.wtime = col->t->s->base.wtime = tr->wtime = tr->wstime;
		if (isGlobal(col->t))
			tr->schema_updates ++;
	}

	return col;
}

sql_table *
sql_trans_alter_access(sql_trans *tr, sql_table *t, sht access)
{
	if (t->access != access) {
		sql_schema *syss = find_sql_schema(tr, isGlobal(t)?"sys":"tmp");
		sql_table *systable = find_sql_table(syss, "_tables");
		oid rid = table_funcs.column_find_row(tr, find_sql_column(systable, "id"),
					  &t->base.id, NULL);

		if (is_oid_nil(rid))
			return NULL;
		table_funcs.column_update_value(tr, find_sql_column(systable, "access"), rid, &access);
		t->access = access;
		t->base.wtime = t->s->base.wtime = tr->wtime = tr->wstime;
		if (isGlobal(t))
			tr->schema_updates ++;
	}
	return t;
}

sql_column *
sql_trans_alter_default(sql_trans *tr, sql_column *col, char *val)
{
	if (!col->def && !val)
		return col;	/* no change */

	if (!col->def || !val || strcmp(col->def, val) != 0) {
		void *p = val ? val : (void *) ATOMnilptr(TYPE_str);
		sql_schema *syss = find_sql_schema(tr, isGlobal(col->t)?"sys":"tmp");
		sql_table *syscolumn = find_sql_table(syss, "_columns");
		sql_column *col_ids = find_sql_column(syscolumn, "id");
		sql_column *col_dfs = find_sql_column(syscolumn, "default");
		oid rid = table_funcs.column_find_row(tr, col_ids, &col->base.id, NULL);

		if (is_oid_nil(rid))
			return NULL;
		if (sys_drop_default_object(tr, col, 0) == -1)
			return NULL;
		table_funcs.column_update_value(tr, col_dfs, rid, p);
		col->def = NULL;
		if (val)
			col->def = sa_strdup(tr->sa, val);
		col->base.wtime = col->t->base.wtime = col->t->s->base.wtime = tr->wtime = tr->wstime;
		if (isGlobal(col->t))
			tr->schema_updates ++;
	}
	return col;
}

sql_column *
sql_trans_alter_storage(sql_trans *tr, sql_column *col, char *storage)
{
	if (!col->storage_type && !storage)
		return col;	/* no change */

	if (!col->storage_type || !storage || strcmp(col->storage_type, storage) != 0) {
		void *p = storage ? storage : (void *) ATOMnilptr(TYPE_str);
		sql_schema *syss = find_sql_schema(tr, isGlobal(col->t)?"sys":"tmp");
		sql_table *syscolumn = find_sql_table(syss, "_columns");
		sql_column *col_ids = find_sql_column(syscolumn, "id");
		sql_column *col_dfs = find_sql_column(syscolumn, "storage");
		oid rid = table_funcs.column_find_row(tr, col_ids, &col->base.id, NULL);

		if (is_oid_nil(rid))
			return NULL;
		table_funcs.column_update_value(tr, col_dfs, rid, p);
		col->storage_type = NULL;
		if (storage)
			col->storage_type = sa_strdup(tr->sa, storage);
		col->base.wtime = col->t->base.wtime = col->t->s->base.wtime = tr->wtime = tr->wstime;
		if (isGlobal(col->t))
			tr->schema_updates ++;
	}
	return col;
}

int
sql_trans_is_sorted( sql_trans *tr, sql_column *col )
{
	if (col && isTable(col->t) && store_funcs.sorted_col && store_funcs.sorted_col(tr, col))
		return 1;
	return 0;
}

int
sql_trans_is_unique( sql_trans *tr, sql_column *col )
{
	if (col && isTable(col->t) && store_funcs.unique_col && store_funcs.unique_col(tr, col))
		return 1;
	return 0;
}

int
sql_trans_is_duplicate_eliminated( sql_trans *tr, sql_column *col )
{
	if (col && isTable(col->t) && EC_VARCHAR(col->type.type->eclass) && store_funcs.double_elim_col)
		return store_funcs.double_elim_col(tr, col);
	return 0;
}

size_t
sql_trans_dist_count( sql_trans *tr, sql_column *col )
{
	if (col->dcount)
		return col->dcount;

	if (col && isTable(col->t)) {
		/* get from statistics */
		sql_schema *sys = find_sql_schema(tr, "sys");
		sql_table *stats = find_sql_table(sys, "statistics");
		if (stats) {
			sql_column *stats_column_id = find_sql_column(stats, "column_id");
			oid rid = table_funcs.column_find_row(tr, stats_column_id, &col->base.id, NULL);
			if (!is_oid_nil(rid)) {
				sql_column *stats_unique = find_sql_column(stats, "unique");
				void *v = table_funcs.column_find_value(tr, stats_unique, rid);

				col->dcount = *(size_t*)v;
				_DELETE(v);
			} else { /* sample and put in statistics */
				col->dcount = store_funcs.dcount_col(tr, col);
			}
		}
		return col->dcount;
	}
	return 0;
}

int
sql_trans_ranges( sql_trans *tr, sql_column *col, char **min, char **max )
{
	*min = NULL;
	*max = NULL;
	if (col && isTable(col->t)) {
		/* get from statistics */
		sql_schema *sys = find_sql_schema(tr, "sys");
		sql_table *stats = find_sql_table(sys, "statistics");

		if (col->min && col->max) {
			*min = col->min;
			*max = col->max;
			return 1;
		}
		if (stats) {
			sql_column *stats_column_id = find_sql_column(stats, "column_id");
			oid rid = table_funcs.column_find_row(tr, stats_column_id, &col->base.id, NULL);
			if (!is_oid_nil(rid)) {
				char *v;
				sql_column *stats_min = find_sql_column(stats, "minval");
				sql_column *stats_max = find_sql_column(stats, "maxval");

				v = table_funcs.column_find_value(tr, stats_min, rid);
				*min = col->min = sa_strdup(tr->sa, v);
				_DELETE(v);
				v = table_funcs.column_find_value(tr, stats_max, rid);
				*max = col->max = sa_strdup(tr->sa, v);
				_DELETE(v);
				return 1;
			}
		}
	}
	return 0;
}

sql_key *
sql_trans_create_ukey(sql_trans *tr, sql_table *t, const char *name, key_type kt)
{
/* can only have keys between persistent tables */
	int neg = -1;
	int action = -1;
	sql_key *nk;
	sql_schema *syss = find_sql_schema(tr, isGlobal(t)?"sys":"tmp");
	sql_table *syskey = find_sql_table(syss, "keys");
	sql_ukey *uk = NULL;

	if (isTempTable(t))
		return NULL;

	nk = (kt != fkey) ? (sql_key *) SA_ZNEW(tr->sa, sql_ukey)
	: (sql_key *) SA_ZNEW(tr->sa, sql_fkey);

	assert(name);
	base_init(tr->sa, &nk->base, next_oid(), TR_NEW, name);
	nk->type = kt;
	nk->columns = list_new(tr->sa, (fdestroy) NULL);
	nk->t = t;
	nk->idx = NULL;

	uk = (sql_ukey *) nk;

	uk->keys = NULL;

	if (nk->type == pkey)
		t->pkey = uk;

	cs_add(&t->keys, nk, TR_NEW);
	list_append(t->s->keys, nk);

	table_funcs.table_insert(tr, syskey, &nk->base.id, &t->base.id, &nk->type, nk->base.name, (nk->type == fkey) ? &((sql_fkey *) nk)->rkey->k.base.id : &neg, &action );

	syskey->base.wtime = syskey->s->base.wtime = t->base.wtime = t->s->base.wtime = tr->wtime = tr->wstime;
	if (isGlobal(t))
		tr->schema_updates ++;
	return nk;
}

sql_fkey *
sql_trans_create_fkey(sql_trans *tr, sql_table *t, const char *name, key_type kt, sql_key *rkey, int on_delete, int on_update)
{
/* can only have keys between persistent tables */
	int neg = -1;
	int action = (on_update<<8) + on_delete;
	sql_key *nk;
	sql_schema *syss = find_sql_schema(tr, isGlobal(t)?"sys":"tmp");
	sql_table *syskey = find_sql_table(syss, "keys");
	sql_fkey *fk = NULL;
	sql_ukey *uk = (sql_ukey *) rkey;

	if (isTempTable(t))
		return NULL;

	nk = (kt != fkey) ? (sql_key *) SA_ZNEW(tr->sa, sql_ukey)
	: (sql_key *) SA_ZNEW(tr->sa, sql_fkey);

	assert(name);
	base_init(tr->sa, &nk->base, next_oid(), TR_NEW, name);
	nk->type = kt;
	nk->columns = list_new(tr->sa, (fdestroy) NULL);
	nk->t = t;
	nk->idx = sql_trans_create_idx(tr, t, name, (nk->type == fkey) ? join_idx : hash_idx);
	nk->idx->key = nk;

	fk = (sql_fkey *) nk;

	fk->on_delete = on_delete;
	fk->on_update = on_update;

	fk->rkey = uk;
	if (!uk->keys)
		uk->keys = list_new(tr->sa, NULL);
	list_append(uk->keys, fk);

	cs_add(&t->keys, nk, TR_NEW);
	list_append(t->s->keys, nk);

	table_funcs.table_insert(tr, syskey, &nk->base.id, &t->base.id, &nk->type, nk->base.name, (nk->type == fkey) ? &((sql_fkey *) nk)->rkey->k.base.id : &neg, &action);

	sql_trans_create_dependency(tr, ((sql_fkey *) nk)->rkey->k.base.id, nk->base.id, FKEY_DEPENDENCY);

	syskey->base.wtime = syskey->s->base.wtime = t->base.wtime = t->s->base.wtime = tr->wtime = tr->wstime;
	if (isGlobal(t))
		tr->schema_updates ++;
	return (sql_fkey*) nk;
}

sql_key *
sql_trans_create_kc(sql_trans *tr, sql_key *k, sql_column *c )
{
	sql_kc *kc = SA_ZNEW(tr->sa, sql_kc);
	int nr = list_length(k->columns);
	sql_schema *syss = find_sql_schema(tr, isGlobal(k->t)?"sys":"tmp");
	sql_table *syskc = find_sql_table(syss, "objects");

	assert(c);
	kc->c = c;
	list_append(k->columns, kc);
	if (k->idx)
		sql_trans_create_ic(tr, k->idx, c);

	if (k->type == pkey) {
		sql_trans_create_dependency(tr, c->base.id, k->base.id, KEY_DEPENDENCY);
		sql_trans_alter_null(tr, c, 0);
	}

	table_funcs.table_insert(tr, syskc, &k->base.id, kc->c->base.name, &nr);

	syskc->base.wtime = tr->wtime = tr->wstime;
	if (isGlobal(k->t))
		tr->schema_updates ++;
	return k;
}

sql_fkey *
sql_trans_create_fkc(sql_trans *tr, sql_fkey *fk, sql_column *c )
{
	sql_key *k = (sql_key *) fk;
	sql_kc *kc = SA_ZNEW(tr->sa, sql_kc);
	int nr = list_length(k->columns);
	sql_schema *syss = find_sql_schema(tr, isGlobal(k->t)?"sys":"tmp");
	sql_table *syskc = find_sql_table(syss, "objects");

	assert(c);
	kc->c = c;
	list_append(k->columns, kc);
	if (k->idx)
		sql_trans_create_ic(tr, k->idx, c);

	sql_trans_create_dependency(tr, c->base.id, k->base.id, FKEY_DEPENDENCY);

	table_funcs.table_insert(tr, syskc, &k->base.id, kc->c->base.name, &nr);

	syskc->base.wtime = tr->wtime = tr->wstime;
	if (isGlobal(k->t))
		tr->schema_updates ++;
	return (sql_fkey*)k;
}

static sql_idx *
table_has_idx( sql_table *t, list *keycols)
{
	node *n, *m, *o;
	char *found = NULL;
	int len = list_length(keycols);
	found = NEW_ARRAY(char, len);
	if (!found)
		return NULL;
	if (t->idxs.set) for ( n = t->idxs.set->h; n; n = n->next ) {
		sql_idx *i = n->data;
		int nr;

		memset(found, 0, len);
		for (m = keycols->h, nr = 0; m; m = m->next, nr++ ) {
			sql_kc *kc = m->data;

			for (o = i->columns->h; o; o = o->next) {
				sql_kc *ikc = o->data;

				if (kc->c == ikc->c) {
					found[nr] = 1;
					break;
				}
			}
		}
		for (nr = 0; nr<len; nr++)
			if (!found[nr])
				break;
		if (nr == len) {
			_DELETE(found);
			return i;
		}
	}
	if (found)
		_DELETE(found);
	return NULL;
}

sql_key *
key_create_done(sql_allocator *sa, sql_key *k)
{
	node *n;
	sql_idx *i;

	/* for now we only mark the end of unique/primary key definitions */
	if (k->type == fkey)
		return k;

	if ((i = table_has_idx(k->t, k->columns)) != NULL) {
		/* use available hash, or use the order */
		if (hash_index(i->type)) {
			k->idx = i;
			if (!k->idx->key)
				k->idx->key = k;
		}
	}

	/* we need to create an index */
	k->idx = create_sql_idx(sa, k->t, k->base.name, hash_idx);
	k->idx->key = k;

	for (n=k->columns->h; n; n = n->next) {
		sql_kc *kc = n->data;

		create_sql_ic(sa, k->idx, kc->c);
	}
	return k;
}

sql_key *
sql_trans_key_done(sql_trans *tr, sql_key *k)
{
	node *n;
	sql_idx *i;

	/* for now we only mark the end of unique/primary key definitions */
	if (k->type == fkey)
		return k;

	if ((i = table_has_idx(k->t, k->columns)) != NULL) {
		/* use available hash, or use the order */
		if (hash_index(i->type)) {
			k->idx = i;
			if (!k->idx->key)
				k->idx->key = k;
		}
		return k;
	}

	/* we need to create an index */
	k->idx = sql_trans_create_idx(tr, k->t, k->base.name, hash_idx);
	k->idx->key = k;

	for (n=k->columns->h; n; n = n->next) {
		sql_kc *kc = n->data;

		sql_trans_create_ic(tr, k->idx, kc->c);
	}
	return k;
}

int
sql_trans_drop_key(sql_trans *tr, sql_schema *s, sqlid id, int drop_action)
{
	node *n = list_find_base_id(s->keys, id);
	sql_key *k = n->data;

	if (drop_action == DROP_CASCADE_START || drop_action == DROP_CASCADE) {
		sqlid *local_id = MNEW(sqlid);
		if (!local_id) {
			return -1;
		}

		if (!tr->dropped) {
			tr->dropped = list_create((fdestroy) GDKfree);
			if (!tr->dropped) {
				_DELETE(local_id);
				return -1;
			}
		}
		*local_id = k->base.id;
		list_append(tr->dropped, local_id);
	}

	if (k->idx)
		sql_trans_drop_idx(tr, s, k->idx->base.id, drop_action);

	if (!isTempTable(k->t))
		sys_drop_key(tr, k, drop_action);

	/*Clean the key from the keys*/
	n = cs_find_name(&k->t->keys, k->base.name);
	if (n)
		cs_del(&k->t->keys, n, k->base.flags);

	k->base.wtime = k->t->base.wtime = s->base.wtime = tr->wtime = tr->wstime;
	if (isGlobal(k->t))
		tr->schema_updates ++;

	if (drop_action == DROP_CASCADE_START && tr->dropped) {
		list_destroy(tr->dropped);
		tr->dropped = NULL;
	}
	return 0;
}

sql_idx *
sql_trans_create_idx(sql_trans *tr, sql_table *t, const char *name, idx_type it)
{
	/* can only have idxs between persistent tables */
	sql_idx *ni = SA_ZNEW(tr->sa, sql_idx);
	sql_schema *syss = find_sql_schema(tr, isGlobal(t)?"sys":"tmp");
	sql_table *sysidx = find_sql_table(syss, "idxs");

	assert(name);
	base_init(tr->sa, &ni->base, next_oid(), TR_NEW, name);
	ni->type = it;
	ni->columns = list_new(tr->sa, (fdestroy) NULL);
	ni->t = t;
	ni->key = NULL;

	cs_add(&t->idxs, ni, TR_NEW);
	list_append(t->s->idxs, ni);

	if (!isDeclaredTable(t) && isTable(ni->t) && idx_has_column(ni->type))
		store_funcs.create_idx(tr, ni);
	if (!isDeclaredTable(t))
		table_funcs.table_insert(tr, sysidx, &ni->base.id, &t->base.id, &ni->type, ni->base.name);
	ni->base.wtime = t->base.wtime = t->s->base.wtime = tr->wtime = tr->wstime;
	if (isGlobal(t))
		tr->schema_updates ++;
	return ni;
}

sql_idx *
sql_trans_create_ic(sql_trans *tr, sql_idx * i, sql_column *c)
{
	sql_kc *ic = SA_ZNEW(tr->sa, sql_kc);
	int nr = list_length(i->columns);
	sql_schema *syss = find_sql_schema(tr, isGlobal(i->t)?"sys":"tmp");
	sql_table *sysic = find_sql_table(syss, "objects");

	assert(c);
	ic->c = c;
	list_append(i->columns, ic);

	if (hash_index(i->type) && list_length(i->columns) > 1) {
		/* Correct the unique flag of the keys first column */
		c->unique = list_length(i->columns);
		if (c->unique == 2) {
			sql_kc *ic1 = i->columns->h->data;
			ic1->c->unique ++;
		}
	}

	/* should we switch to oph_idx ? */
#if 0
	if (i->type == hash_idx && list_length(i->columns) == 1 &&
	    store_funcs.count_col(tr, ic->c) && store_funcs.sorted_col(tr, ic->c)) {
		sql_table *sysidx = find_sql_table(syss, "idxs");
		sql_column *sysidxid = find_sql_column(sysidx, "id");
		sql_column *sysidxtype = find_sql_column(sysidx, "type");
		oid rid = table_funcs.column_find_row(tr, sysidxid, &i->base.id, NULL);

		if (is_oid_nil(rid))
			return NULL;
		/*i->type = oph_idx;*/
		i->type = no_idx;
		table_funcs.column_update_value(tr, sysidxtype, rid, &i->type);
	}
#endif

	table_funcs.table_insert(tr, sysic, &i->base.id, ic->c->base.name, &nr);
	sysic->base.wtime = sysic->s->base.wtime = tr->wtime = tr->wstime;
	if (isGlobal(i->t))
		tr->schema_updates ++;
	return i;
}

int
sql_trans_drop_idx(sql_trans *tr, sql_schema *s, sqlid id, int drop_action)
{
	node *n = list_find_base_id(s->idxs, id);
	sql_idx *i;

	if (!n) /* already dropped */
		return 0;

	i = n->data;
	if (drop_action == DROP_CASCADE_START || drop_action == DROP_CASCADE) {
		sqlid *local_id = MNEW(sqlid);
		if (!local_id) {
			return -1;
		}

		if (!tr->dropped) {
			tr->dropped = list_create((fdestroy) GDKfree);
			if (!tr->dropped) {
				_DELETE(local_id);
				return -1;
			}
		}
		*local_id = i->base.id;
		list_append(tr->dropped, local_id);
	}

	if (!isTempTable(i->t))
		sys_drop_idx(tr, i, drop_action);

	i->base.wtime = i->t->base.wtime = s->base.wtime = tr->wtime = tr->wstime;
	if (isGlobal(i->t))
		tr->schema_updates ++;
	n = cs_find_name(&i->t->idxs, i->base.name);
	if (n)
		cs_del(&i->t->idxs, n, i->base.flags);

	if (drop_action == DROP_CASCADE_START && tr->dropped) {
		list_destroy(tr->dropped);
		tr->dropped = NULL;
	}
	return 0;
}

sql_trigger *
sql_trans_create_trigger(sql_trans *tr, sql_table *t, const char *name,
	sht time, sht orientation, sht event, const char *old_name, const char *new_name,
	const char *condition, const char *statement )
{
	sql_trigger *ni = SA_ZNEW(tr->sa, sql_trigger);
	sql_schema *syss = find_sql_schema(tr, isGlobal(t)?"sys":"tmp");
	sql_table *systrigger = find_sql_table(syss, "triggers");
	const char *nilptr = ATOMnilptr(TYPE_str);

	assert(name);
	base_init(tr->sa, &ni->base, next_oid(), TR_NEW, name);
	ni->columns = list_new(tr->sa, (fdestroy) NULL);
	ni->t = t;
	ni->time = time;
	ni->orientation = orientation;
	ni->event = event;
	ni->old_name = ni->new_name = ni->condition = NULL;
	if (old_name)
		ni->old_name = sa_strdup(tr->sa, old_name);
	if (new_name)
		ni->new_name = sa_strdup(tr->sa, new_name);
	if (condition)
		ni->condition = sa_strdup(tr->sa, condition);
	ni->statement = sa_strdup(tr->sa, statement);

	cs_add(&t->triggers, ni, TR_NEW);
	list_append(t->s->triggers, ni);

	table_funcs.table_insert(tr, systrigger, &ni->base.id, ni->base.name, &t->base.id, &ni->time, &ni->orientation,
							 &ni->event, (ni->old_name)?ni->old_name:nilptr, (ni->new_name)?ni->new_name:nilptr,
							 (ni->condition)?ni->condition:nilptr, ni->statement);

	t->base.wtime = t->s->base.wtime = tr->wtime = tr->wstime;
	if (isGlobal(t))
		tr->schema_updates ++;
	return ni;
}

sql_trigger *
sql_trans_create_tc(sql_trans *tr, sql_trigger * i, sql_column *c )
{
	sql_kc *ic = SA_ZNEW(tr->sa, sql_kc);
	int nr = list_length(i->columns);
	sql_schema *syss = find_sql_schema(tr, isGlobal(i->t)?"sys":"tmp");
	sql_table *systc = find_sql_table(syss, "objects");

	assert(c);
	ic->c = c;
	list_append(i->columns, ic);
	table_funcs.table_insert(tr, systc, &i->base.id, ic->c->base.name, &nr);
	systc->base.wtime = systc->s->base.wtime = tr->wtime = tr->wstime;
	if (isGlobal(i->t))
		tr->schema_updates ++;
	return i;
}

int
sql_trans_drop_trigger(sql_trans *tr, sql_schema *s, sqlid id, int drop_action)
{
	node *n = list_find_base_id(s->triggers, id);
	sql_trigger *i = n->data;

	if (drop_action == DROP_CASCADE_START || drop_action == DROP_CASCADE) {
		sqlid *local_id = MNEW(sqlid);
		if (!local_id)
			return -1;

		if (! tr->dropped) {
			tr->dropped = list_create((fdestroy) GDKfree);
			if (!tr->dropped) {
				_DELETE(local_id);
				return -1;
			}
		}
		*local_id = i->base.id;
		list_append(tr->dropped, local_id);
	}

	sys_drop_trigger(tr, i);
	i->base.wtime = i->t->base.wtime = s->base.wtime = tr->wtime = tr->wstime;
	if (isGlobal(i->t))
		tr->schema_updates ++;
	n = cs_find_name(&i->t->triggers, i->base.name);
	if (n)
		cs_del(&i->t->triggers, n, i->base.flags);

	if (drop_action == DROP_CASCADE_START && tr->dropped) {
		list_destroy(tr->dropped);
		tr->dropped = NULL;
	}
	return 0;
}

sql_sequence *
create_sql_sequence(sql_allocator *sa, sql_schema *s, const char *name, lng start, lng min, lng max, lng inc,
					lng cacheinc, bit cycle)
{
	sql_sequence *seq = SA_ZNEW(sa, sql_sequence);

	assert(name);
	base_init(sa, &seq->base, next_oid(), TR_NEW, name);
	seq->start = start;
	seq->minvalue = min;
	seq->maxvalue = max;
	seq->increment = inc;
	seq->cacheinc = cacheinc;
	seq->cycle = cycle;
	seq->s = s;

	return seq;
}

sql_sequence *
sql_trans_create_sequence(sql_trans *tr, sql_schema *s, const char *name, lng start, lng min, lng max, lng inc,
						  lng cacheinc, bit cycle, bit bedropped)
{
	sql_schema *syss = find_sql_schema(tr, "sys");
	sql_table *sysseqs = find_sql_table(syss, "sequences");
	sql_sequence *seq = create_sql_sequence(tr->sa, s, name, start, min, max, inc, cacheinc, cycle);

	cs_add(&s->seqs, seq, TR_NEW);
	table_funcs.table_insert(tr, sysseqs, &seq->base.id, &s->base.id, seq->base.name, &seq->start, &seq->minvalue,
							 &seq->maxvalue, &seq->increment, &seq->cacheinc, &seq->cycle);
	s->base.wtime = tr->wtime = tr->wstime;

	/*Create a BEDROPPED dependency for a SERIAL COLUMN*/
	if (bedropped)
		sql_trans_create_dependency(tr, seq->base.id, seq->base.id, BEDROPPED_DEPENDENCY);

	return seq;
}

void
sql_trans_drop_sequence(sql_trans *tr, sql_schema *s, sql_sequence *seq, int drop_action)
{
	node *n = cs_find_name(&s->seqs, seq->base.name);
	sys_drop_sequence(tr, seq, drop_action);
	seq->base.wtime = s->base.wtime = tr->wtime = tr->wstime;
	cs_del(&s->seqs, n, seq->base.flags);
	tr->schema_updates ++;
}

sql_sequence *
sql_trans_alter_sequence(sql_trans *tr, sql_sequence *seq, lng min, lng max, lng inc, lng cache, bit cycle)
{
	sql_schema *syss = find_sql_schema(tr, "sys");
	sql_table *seqs = find_sql_table(syss, "sequences");
	oid rid = table_funcs.column_find_row(tr, find_sql_column(seqs, "id"), &seq->base.id, NULL);
	sql_column *c;
	int changed = 0;

	if (is_oid_nil(rid))
		return NULL;
	if (!is_lng_nil(min) && seq->minvalue != min) {
		seq->minvalue = min;
		c = find_sql_column(seqs, "minvalue");
		table_funcs.column_update_value(tr, c, rid, &seq->minvalue);
	}
	if (!is_lng_nil(max) && seq->maxvalue != max) {
		seq->maxvalue = max;
		changed = 1;
		c = find_sql_column(seqs, "maxvalue");
		table_funcs.column_update_value(tr, c, rid, &seq->maxvalue);
	}
	if (!is_lng_nil(inc) && seq->increment != inc) {
		seq->increment = inc;
		changed = 1;
		c = find_sql_column(seqs, "increment");
		table_funcs.column_update_value(tr, c, rid, &seq->increment);
	}
	if (!is_lng_nil(cache) && seq->cacheinc != cache) {
		seq->cacheinc = cache;
		changed = 1;
		c = find_sql_column(seqs, "cacheinc");
		table_funcs.column_update_value(tr, c, rid, &seq->cacheinc);
	}
	if (!is_lng_nil(cycle) && seq->cycle != cycle) {
		seq->cycle = cycle != 0;
		changed = 1;
		c = find_sql_column(seqs, "cycle");
		table_funcs.column_update_value(tr, c, rid, &seq->cycle);
	}

	if (changed) {
		seq->base.wtime = seq->s->base.wtime = tr->wtime = tr->wstime;
		tr->schema_updates ++;
	}
	return seq;
}

sql_sequence *
sql_trans_sequence_restart(sql_trans *tr, sql_sequence *seq, lng start)
{
	if (!is_lng_nil(start) && seq->start != start) { /* new valid value, change */
		sql_schema *syss = find_sql_schema(tr, "sys");
		sql_table *seqs = find_sql_table(syss, "sequences");
		oid rid = table_funcs.column_find_row(tr, find_sql_column(seqs, "id"), &seq->base.id, NULL);
		sql_column *c = find_sql_column(seqs, "start");

		assert(!is_oid_nil(rid));
		seq->start = start;
		table_funcs.column_update_value(tr, c, rid, &start);

		seq->base.wtime = seq->s->base.wtime = tr->wtime = tr->wstime;
		tr->schema_updates ++;
	}
	return seq_restart(seq, start) ? seq : NULL;
}

sql_sequence *
sql_trans_seqbulk_restart(sql_trans *tr, seqbulk *sb, lng start)
{
	sql_sequence *seq = sb->seq;
	if (!is_lng_nil(start) && seq->start != start) { /* new valid value, change */
		sql_schema *syss = find_sql_schema(tr, "sys");
		sql_table *seqs = find_sql_table(syss, "sequences");
		oid rid = table_funcs.column_find_row(tr, find_sql_column(seqs, "id"), &seq->base.id, NULL);
		sql_column *c = find_sql_column(seqs, "start");

		assert(!is_oid_nil(rid));
		seq->start = start;
		table_funcs.column_update_value(tr, c, rid, &start);

		seq->base.wtime = seq->s->base.wtime = tr->wtime = tr->wstime;
		tr->schema_updates ++;
	}
	return seqbulk_restart(sb, start) ? seq : NULL;
}

sql_session *
sql_session_create(int ac)
{
	sql_session *s;

	if (store_singleuser && ATOMIC_GET(&nr_sessions))
		return NULL;

	s = ZNEW(sql_session);
	if (!s)
		return NULL;
	s->tr = sql_trans_create(NULL, NULL, true);
	if (!s->tr) {
		_DELETE(s);
		return NULL;
	}
	s->schema_name = NULL;
	s->tr->active = 0;
	list_append(passive_sessions, s);
	if (!sql_session_reset(s, ac)) {
		sql_trans_destroy(s->tr, true);
		_DELETE(s);
		return NULL;
	}
	(void) ATOMIC_INC(&nr_sessions);
	return s;
}

void
sql_session_destroy(sql_session *s)
{
	assert(!s->tr || s->tr->active == 0);
	if (s->tr)
		sql_trans_destroy(s->tr, true);
	if (s->schema_name)
		_DELETE(s->schema_name);
	list_remove_data(passive_sessions, s);
	(void) ATOMIC_DEC(&nr_sessions);
	_DELETE(s);
}

static void
table_rollback(sql_trans *tr, sql_table *t)
{
	store_funcs.rollback_table(tr, t);
}

static void
schema_rollback(sql_trans *tr, sql_schema *s)
{
	if (s->tables.set) {
		for (node *n = s->tables.set->h; n; n = n->next) {
			sql_table *t = n->data;
			if (t->base.atime)
				table_rollback(tr, t);
		}
	}
}

static void
sql_trans_rollback(sql_trans *tr) 
{
	sql_schema *tmp = find_sql_schema(tr, "tmp");

	for (node *m = tr->schemas.set->h; m; m = m->next) {
		sql_schema *s = m->data;
		if (s->base.atime && s != tmp)
			schema_rollback(tr, s);
	}
}

static void
sql_trans_reset_tmp(sql_trans *tr, int commit)
{
	sql_schema *tmp = find_sql_schema(tr, "tmp");

	if (commit == 0 && tmp->tables.nelm) {
		for (node *n = tmp->tables.nelm; n; ) {
			node *nxt = n->next;

			cs_remove_node(&tmp->tables, n);
			n = nxt;
		}
	}
	tmp->tables.nelm = NULL;
	if (tmp->tables.set) {
		node *n;
		for (n = tmp->tables.set->h; n; ) {
			node *nxt = n->next;
			sql_table *tt = n->data;

			if ((isGlobal(tt) && tt->commit_action != CA_PRESERVE) || tt->commit_action == CA_DELETE) {
				sql_trans_clear_table(tr, tt);
			} else if (tt->commit_action == CA_DROP) {
				(void) sql_trans_drop_table(tr, tt->s, tt->base.id, DROP_RESTRICT);
			}
			n = nxt;
		}
	}
}

int
sql_session_reset(sql_session *s, int ac)
{
	sql_schema *tmp;
	char *def_schema_name = _STRDUP("sys");

	if (!s->tr || !def_schema_name) {
		if (def_schema_name)
			_DELETE(def_schema_name);
		return 0;
	}

	/* TODO cleanup "dt" schema */
	tmp = find_sql_schema(s->tr, "tmp");

	if (tmp->tables.set) {
		for (node *n = tmp->tables.set->h; n; n = n->next) {
			sql_table *t = n->data;

			if (isGlobal(t) && isKindOfTable(t))
				sql_trans_clear_table(s->tr, t);
		}
	}
	assert(s->tr && s->tr->active == 0);

	if (s->schema_name)
		_DELETE(s->schema_name);
	s->schema_name = def_schema_name;
	s->schema = NULL;
	s->auto_commit = s->ac_on_commit = ac;
	s->level = ISO_SERIALIZABLE;
	return 1;
}

int
sql_trans_begin(sql_session *s)
{
	sql_trans *tr = s->tr;
	int snr = tr->schema_number;

	TRC_DEBUG(SQL_STORE, "Enter sql_trans_begin for transaction: %d\n", snr);
	if (tr->parent && tr->parent == gtrans &&
	    (tr->stime < gtrans->wstime || tr->wtime || tr->atime ||
			store_schema_number() != snr)) {
		if (!list_empty(tr->moved_tables)) {
			sql_trans_destroy(tr, false);
			s->tr = tr = sql_trans_create(NULL, NULL, false);
		} else {
			reset_trans(tr, gtrans);
		}
	}
	if (tr->parent == gtrans)
		tr = trans_init(tr, tr->parent);
	tr->active = 1;
	s->schema = find_sql_schema(tr, s->schema_name);
	s->tr = tr;
	if (tr->parent == gtrans) {
		(void) ATOMIC_INC(&store_nr_active);
		list_move_data(passive_sessions, active_sessions, s);
	}
	s->status = 0;
	TRC_DEBUG(SQL_STORE, "Exit sql_trans_begin for transaction: %d\n", tr->schema_number);
	return snr != tr->schema_number;
}

void
sql_trans_end(sql_session *s, int commit)
{
	TRC_DEBUG(SQL_STORE, "End of transaction: %d\n", s->tr->schema_number);
	s->tr->active = 0;
	s->auto_commit = s->ac_on_commit;
	if(!commit && s->tr->atime)
		sql_trans_rollback(s->tr);
	sql_trans_reset_tmp(s->tr, commit); /* reset temp schema */
	if (s->tr->parent == gtrans) {
		list_move_data(active_sessions, passive_sessions, s);
		(void) ATOMIC_DEC(&store_nr_active);
	}
	assert(list_length(active_sessions) == (int) ATOMIC_GET(&store_nr_active));
}

void
sql_trans_drop_any_comment(sql_trans *tr, sqlid id)
{
	sql_schema *sys;
	sql_column *id_col;
	sql_table *comments;
	oid row;

	sys = find_sql_schema(tr, "sys");
	assert(sys);

	comments = find_sql_table(sys, "comments");
	if (!comments) /* for example during upgrades */
		return;

	id_col = find_sql_column(comments, "id");
	assert(id_col);

	row = table_funcs.column_find_row(tr, id_col, &id, NULL);
	if (!is_oid_nil(row)) {
		table_funcs.table_delete(tr, comments, row);
	}
}

void
sql_trans_drop_obj_priv(sql_trans *tr, sqlid obj_id)
{
	sql_schema *sys = find_sql_schema(tr, "sys");
	sql_table *privs = find_sql_table(sys, "privileges");

	assert(sys && privs);
	/* select privileges of this obj_id */
	rids *A = table_funcs.rids_select(tr, find_sql_column(privs, "obj_id"), &obj_id, &obj_id, NULL);
	/* remove them */
	for(oid rid = table_funcs.rids_next(A); !is_oid_nil(rid); rid = table_funcs.rids_next(A))
		table_funcs.table_delete(tr, privs, rid);
	table_funcs.rids_destroy(A);
}<|MERGE_RESOLUTION|>--- conflicted
+++ resolved
@@ -1573,11 +1573,7 @@
 }
 
 static sql_column *
-<<<<<<< HEAD
-bootstrap_create_column(sql_trans *tr, sql_table *t, char *name, sqlid id, char *sqltype, int digits)
-=======
-bootstrap_create_column(sql_trans *tr, sql_table *t, char *name, char *sqltype, unsigned int digits)
->>>>>>> f1065cf9
+bootstrap_create_column(sql_trans *tr, sql_table *t, char *name, sqlid id, char *sqltype, unsigned int digits)
 {
 	sql_column *col = SA_ZNEW(tr->sa, sql_column);
 
