--- conflicted
+++ resolved
@@ -6669,17 +6669,13 @@
 		list_append(tr->dropped, local_id);
 	}
 
-<<<<<<< HEAD
+	if (!isNew(i) && (res = sql_trans_add_dependency_change(tr, i->t->base.id, ddl)))
+		return res;
+	if (!isNew(i) && isGlobal(i->t) && !isGlobalTemp(i->t) && (res = sql_trans_add_dependency(tr, i->t->base.id, dml)))
+		return res;
 	if ((res = sys_drop_idx(tr, i, drop_action)))
 		return res;
 	if ((res = store_reset_sql_functions(tr, i->t->base.id))) /* reset sql functions depending on the table */
-=======
-	if (!isNew(i) && (res = sql_trans_add_dependency_change(tr, i->t->base.id, ddl)))
-		return res;
-	if (!isNew(i) && isGlobal(i->t) && !isGlobalTemp(i->t) && (res = sql_trans_add_dependency(tr, i->t->base.id, dml)))
-		return res;
-	if (!isTempTable(i->t) && (res = sys_drop_idx(tr, i, drop_action)))
->>>>>>> 38f3951e
 		return res;
 
 	i->base.deleted = 1;
