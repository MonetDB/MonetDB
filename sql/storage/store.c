/*
 * SPDX-License-Identifier: MPL-2.0
 *
 * This Source Code Form is subject to the terms of the Mozilla Public
 * License, v. 2.0.  If a copy of the MPL was not distributed with this
 * file, You can obtain one at http://mozilla.org/MPL/2.0/.
 *
 * Copyright 1997 - July 2008 CWI, August 2008 - 2023 MonetDB B.V.
 */

#include "monetdb_config.h"
#include "sql_types.h"
#include "sql_storage.h"
#include "store_dependency.h"
#include "store_sequence.h"
#include "mutils.h"

#include "bat/bat_utils.h"
#include "bat/bat_storage.h"
#include "bat/bat_table.h"
#include "bat/bat_logger.h"

/* version 05.23.02 of catalog */
#define CATALOG_VERSION 52302	/* first in Sep2022 */

ulng
store_function_counter(sqlstore *store)
{
	ulng ts = ATOMIC_INC(&store->function_counter);
	return ts;
}

static ulng
store_timestamp(sqlstore *store)
{
	ulng ts = ATOMIC_INC(&store->timestamp);
	return ts;
}

ulng
store_get_timestamp(sqlstore *store)
{
	ulng ts = ATOMIC_GET(&store->timestamp);
	return ts;
}

static ulng
store_transaction_id(sqlstore *store)
{
	ulng tid = ATOMIC_INC(&store->transaction);
	return tid;
}

ulng
store_oldest(sqlstore *store, sql_trans *tr)
{
	if (tr && tr->ts == store->oldest) {
		sql_session *s = store->active->h->data;
		if (s->tr == tr && store->active->h->next) {
			s = store->active->h->next->data;
			return s->tr->ts;
		}
	}
	return store->oldest;
}

static ulng
store_oldest_pending(sqlstore *store)
{
	assert(store->oldest_pending != TRANSACTION_ID_BASE);
	return store->oldest_pending;
}

static inline bool
instore(sqlid id)
{
	if (id >= 2000 && id <= 2164)
		return true;
	return false;
}

static void
id_destroy(sqlstore *store, void *p)
{
	(void)store;
	GDKfree(p);
}

static void
dep_destroy(sqlstore *store, sql_dependency_change *dep)
{
	(void)store;
	GDKfree(dep);
}

static void
type_destroy(sqlstore *store, sql_type *t)
{
	(void)store;
	assert(t->base.refcnt > 0);
	if (--(t->base.refcnt) > 0)
		return;
	_DELETE(t->impl);
	_DELETE(t->base.name);
	_DELETE(t);
}

void
arg_destroy(sql_store store, sql_arg *a)
{
	(void)store;
	_DELETE(a->name);
	_DELETE(a);
}

static void
func_destroy(sqlstore *store, sql_func *f)
{
	assert(f->base.refcnt > 0);
	if (--(f->base.refcnt) > 0)
		return;
	if (f->lang == FUNC_LANG_SQL && f->instantiated) {
		/* clean backend code */
		backend_freecode(sql_shared_module_name, 0, f->imp);
	}
	if (f->res)
		list_destroy2(f->res, store);
	list_destroy2(f->ops, store);
	_DELETE(f->imp);
	_DELETE(f->mod);
	_DELETE(f->query);
	_DELETE(f->base.name);
	_DELETE(f);
}

static void
seq_destroy(sqlstore *store, sql_sequence *s)
{
	(void)store;
	assert(s->base.refcnt > 0);
	if (--(s->base.refcnt) > 0)
		return;
	_DELETE(s->base.name);
	_DELETE(s);
}

static void
kc_destroy(sqlstore *store, sql_kc *kc)
{
	(void)store;
	_DELETE(kc);
}

static void
key_destroy(sqlstore *store, sql_key *k)
{
	assert(k->base.refcnt > 0);
	if (--(k->base.refcnt) > 0)
		return;
	list_destroy2(k->columns, store);
	k->columns = NULL;
	_DELETE(k->base.name);
	_DELETE(k);
}

void
idx_destroy(sqlstore *store, sql_idx * i)
{
	assert(i->base.refcnt > 0);
	if (--(i->base.refcnt) > 0)
		return;
	list_destroy2(i->columns, store);
	i->columns = NULL;

	if (ATOMIC_PTR_GET(&i->data))
		store->storage_api.destroy_idx(store, i);
	ATOMIC_PTR_DESTROY(&i->data);
	_DELETE(i->base.name);
	_DELETE(i);
}

static void
trigger_destroy(sqlstore *store, sql_trigger *t)
{
	assert(t->base.refcnt > 0);
	if (--(t->base.refcnt) > 0)
		return;
	/* remove trigger from schema */
	if (t->columns) {
		list_destroy2(t->columns, store);
		t->columns = NULL;
	}
	_DELETE(t->old_name);
	_DELETE(t->new_name);
	_DELETE(t->condition);
	_DELETE(t->statement);
	_DELETE(t->base.name);
	_DELETE(t);
}

void
column_destroy(sqlstore *store, sql_column *c)
{
	assert(c->base.refcnt > 0);
	if (--(c->base.refcnt) > 0)
		return;
	if (ATOMIC_PTR_GET(&c->data))
		store->storage_api.destroy_col(store, c);
	ATOMIC_PTR_DESTROY(&c->data);
	_DELETE(c->min);
	_DELETE(c->max);
	_DELETE(c->def);
	_DELETE(c->storage_type);
	_DELETE(c->base.name);
	_DELETE(c);
}

static void
int_destroy(sqlstore *store, int *v)
{
	(void)store;
	_DELETE(v);
}

void
table_destroy(sqlstore *store, sql_table *t)
{
	assert(t->base.refcnt > 0);
	if (--(t->base.refcnt) > 0)
		return;
	if (isTable(t))
		store->storage_api.destroy_del(store, t);
	ATOMIC_PTR_DESTROY(&t->data);
	/* cleanup its parts */
	list_destroy2(t->members, store);
	ol_destroy(t->idxs, store);
	ol_destroy(t->keys, store);
	ol_destroy(t->triggers, store);
	ol_destroy(t->columns, store);
	if (isPartitionedByExpressionTable(t)) {
		if (t->part.pexp->cols)
			list_destroy2(t->part.pexp->cols, store);
		_DELETE(t->part.pexp->exp);
		_DELETE(t->part.pexp);
	}
	_DELETE(t->query);
	_DELETE(t->base.name);
	_DELETE(t);
}

void
part_value_destroy(sql_store store, sql_part_value *pv)
{
	(void)store;
	_DELETE(pv->value);
	_DELETE(pv);
}

static void
part_destroy(sqlstore *store, sql_part *p)
{
	assert(p->base.refcnt > 0);
	if (--(p->base.refcnt) > 0)
		return;
	if (p->part.range.maxvalue) {
		_DELETE(p->part.range.minvalue);
		_DELETE(p->part.range.maxvalue);
	} else if (p->part.values)
		list_destroy2(p->part.values, store);
	_DELETE(p->base.name);
	_DELETE(p);
}

static void
schema_destroy(sqlstore *store, sql_schema *s)
{
	assert(s->base.refcnt > 0);
	if (--(s->base.refcnt) > 0)
		return;
	/* cleanup its parts */
	os_destroy(s->parts, store);
	os_destroy(s->triggers, store);
	os_destroy(s->idxs, store);
	os_destroy(s->keys, store);
	os_destroy(s->seqs, store);
	os_destroy(s->tables, store);
	os_destroy(s->funcs, store);
	os_destroy(s->types, store);
	_DELETE(s->base.name);
	_DELETE(s);
}

static void
predicate_destroy(sqlstore *store, pl *p)
{
	(void) store;
	if (p->r) {
		VALclear(&p->r->data);
		_DELETE(p->r);
	}
	if (p->f) {
		VALclear(&p->f->data);
		_DELETE(p->f);
	}
	_DELETE(p);
}

int
sql_trans_add_predicate(sql_trans* tr, sql_column *c, unsigned int cmp, atom *r, atom *f, bool anti, bool semantics)
{
	pl *p = ZNEW(pl);

	if (!p)
		return LOG_ERR;
	p->c = c;
	p->cmp = cmp;
	p->anti = anti;
	p->semantics = semantics;
	p->r = r;
	p->f = f;
	if (!tr->predicates && !(tr->predicates = list_create((fdestroy) &predicate_destroy))) {
		predicate_destroy(tr->store, p);
		return LOG_ERR;
	}
	if (!list_append(tr->predicates, p)) {
		predicate_destroy(tr->store, p);
		return LOG_ERR;
	}
	return LOG_OK;
}

int
sql_trans_add_dependency(sql_trans* tr, sqlid id, sql_dependency_change_type tp)
{
	sql_dependency_change *dep = MNEW(sql_dependency_change);

	if (!dep)
		return LOG_ERR;
	*dep = (sql_dependency_change) {
		.objid = id,
		.type = tp
	};
	if (!tr->dependencies && !(tr->dependencies = list_create((fdestroy) &dep_destroy))) {
		_DELETE(dep);
		return LOG_ERR;
	}
	if (!list_append(tr->dependencies, dep)) {
		_DELETE(dep);
		return LOG_ERR;
	}
	return LOG_OK;
}

int
sql_trans_add_dependency_change(sql_trans *tr, sqlid id, sql_dependency_change_type tp)
{
	sql_dependency_change *dep = MNEW(sql_dependency_change);

	if (!dep)
		return LOG_ERR;
	*dep = (sql_dependency_change) {
		.objid = id,
		.type = tp
	};
	if (!tr->depchanges && !(tr->depchanges = list_create((fdestroy) &dep_destroy))) {
		_DELETE(dep);
		return LOG_ERR;
	}
	if (!list_append(tr->depchanges, dep)) {
		_DELETE(dep);
		return LOG_ERR;
	}
	return LOG_OK;
}

static void
load_keycolumn(sql_trans *tr, sql_key *k, res_table *rt_keycols/*, oid rid*/)
{
	sql_kc *kc = ZNEW(sql_kc);
	sql_schema *syss = find_sql_schema(tr, "sys");
	sql_table *objects = find_sql_table(tr, syss, "objects");
	sqlstore *store = tr->store;

	str v = (char*)store->table_api.table_fetch_value(rt_keycols, find_sql_column(objects, "name"));
	kc->c = find_sql_column(k->t, v);
	list_append(k->columns, kc);
	assert(kc->c);
}

static sql_key *
load_key(sql_trans *tr, sql_table *t, res_table *rt_keys, res_table *rt_keycols/*, oid rid*/)
{
	sql_schema *syss = find_sql_schema(tr, "sys");
	sql_table *keys = find_sql_table(tr, syss, "keys");
	sql_table *objects = find_sql_table(tr, syss, "objects");
	sqlstore *store = tr->store;

	key_type ktype = (key_type) *(int*) store->table_api.table_fetch_value(rt_keys, find_sql_column(keys, "type"));
	sql_key *nk = (ktype != fkey)?(sql_key*)ZNEW(sql_ukey):(sql_key*)ZNEW(sql_fkey);
	sqlid kid = *(sqlid*) store->table_api.table_fetch_value(rt_keys, find_sql_column(keys, "id"));
	str v = (char*) store->table_api.table_fetch_value(rt_keys, find_sql_column(keys, "name"));

	base_init(NULL, &nk->base, kid, 0, v);
	nk->type = ktype;
	nk->columns = list_create((fdestroy) &kc_destroy);
	nk->t = t;

	if (ktype == ukey || ktype == pkey) {
		sql_ukey *uk = (sql_ukey *) nk;

		if (ktype == pkey)
			t->pkey = uk;
	} else {
		sql_fkey *fk = (sql_fkey *) nk;
		int action = *(int*)store->table_api.table_fetch_value(rt_keys, find_sql_column(keys, "action"));
		fk->on_delete = action & 255;
		fk->on_update = (action>>8) & 255;

		fk->rkey = *(sqlid*)store->table_api.table_fetch_value(rt_keys, find_sql_column(keys, "rkey"));
	}

	for ( ; rt_keycols->cur_row < rt_keycols->nr_rows; rt_keycols->cur_row++) {
		sqlid nid = *(sqlid*)store->table_api.table_fetch_value(rt_keycols, find_sql_column(objects, "id"));
		if (nid != nk->base.id)
			break;
		load_keycolumn(tr, nk, rt_keycols);
	}

	/* find idx with same name */
	node *n = ol_find_name(t->idxs, nk->base.name);
	if (n) {
		nk->idx = (sql_idx*)n->data;
		nk->idx->key = nk;
	}
	return nk;
}

static void
load_idxcolumn(sql_trans *tr, sql_idx * i, res_table *rt_idxcols/*, oid rid*/)
{
	sql_kc *kc = ZNEW(sql_kc);
	sql_schema *syss = find_sql_schema(tr, "sys");
	sql_table *objects = find_sql_table(tr, syss, "objects");
	sqlstore *store = tr->store;
	str v;

	v = (char*)store->table_api.table_fetch_value(rt_idxcols, find_sql_column(objects, "name"));
	kc->c = find_sql_column(i->t, v);
	assert(kc->c);
	list_append(i->columns, kc);
}

static sql_idx *
load_idx(sql_trans *tr, sql_table *t, res_table *rt_idx, res_table *rt_idxcols/*, oid rid*/)
{
	sql_idx *ni = ZNEW(sql_idx);
	sql_schema *syss = find_sql_schema(tr, "sys");
	sql_table *idxs = find_sql_table(tr, syss, "idxs");
	sql_table *objects = find_sql_table(tr, syss, "objects");
	sqlstore *store = tr->store;

	sqlid iid = *(sqlid*)store->table_api.table_fetch_value(rt_idx, find_sql_column(idxs, "id"));
	str v = (char*)store->table_api.table_fetch_value(rt_idx, find_sql_column(idxs, "name"));
	base_init(NULL, &ni->base, iid, 0, v);
	ni->type = (idx_type) *(int*) store->table_api.table_fetch_value(rt_idx, find_sql_column(idxs, "type"));
	ni->columns = list_create((fdestroy) &kc_destroy);
	ni->t = t;
	ni->key = NULL;
	ATOMIC_PTR_INIT(&ni->data, NULL);

	if (isTable(ni->t) && idx_has_column(ni->type))
		store->storage_api.create_idx(tr, ni);

	for ( ; rt_idxcols->cur_row < rt_idxcols->nr_rows; rt_idxcols->cur_row++) {
		sqlid nid = *(sqlid*)store->table_api.table_fetch_value(rt_idxcols, find_sql_column(objects, "id"));
		if (nid != ni->base.id)
			break;
		load_idxcolumn(tr, ni, rt_idxcols);
	}
	return ni;
}

static void
load_triggercolumn(sql_trans *tr, sql_trigger * i, res_table *rt_triggercols)
{
	sql_kc *kc = ZNEW(sql_kc);
	sql_schema *syss = find_sql_schema(tr, "sys");
	sql_table *objects = find_sql_table(tr, syss, "objects");
	sqlstore *store = tr->store;

	str v = (char*)store->table_api.table_fetch_value(rt_triggercols, find_sql_column(objects, "name"));
	kc->c = find_sql_column(i->t, v);
	list_append(i->columns, kc);
	assert(kc->c);
}

static sql_trigger *
load_trigger(sql_trans *tr, sql_table *t, res_table *rt_triggers, res_table *rt_triggercols)
{
	sql_trigger *nt = ZNEW(sql_trigger);
	sql_schema *syss = find_sql_schema(tr, "sys");
	sql_table *triggers = find_sql_table(tr, syss, "triggers");
	sql_table *objects = find_sql_table(tr, syss, "objects");
	sqlstore *store = tr->store;

	sqlid tid = *(sqlid*)store->table_api.table_fetch_value(rt_triggers, find_sql_column(triggers, "id"));
	str v = (char*)store->table_api.table_fetch_value(rt_triggers, find_sql_column(triggers, "name"));
	base_init(NULL, &nt->base, tid, 0, v);

	nt->time = *(sht*)store->table_api.table_fetch_value(rt_triggers, find_sql_column(triggers, "time"));
	nt->orientation = *(sht*)store->table_api.table_fetch_value(rt_triggers, find_sql_column(triggers, "orientation"));
	nt->event = *(sht*)store->table_api.table_fetch_value(rt_triggers, find_sql_column(triggers, "event"));

	v = (char*)store->table_api.table_fetch_value(rt_triggers, find_sql_column(triggers, "old_name"));
	if (!strNil(v))
		nt->old_name =_STRDUP(v);
	v = (char*)store->table_api.table_fetch_value(rt_triggers, find_sql_column(triggers, "new_name"));
	if (!strNil(v))
		nt->new_name =_STRDUP(v);
	v = (char*)store->table_api.table_fetch_value(rt_triggers, find_sql_column(triggers, "condition"));
	if (!strNil(v))
		nt->condition =_STRDUP(v);
	v = (char*)store->table_api.table_fetch_value(rt_triggers, find_sql_column(triggers, "statement"));
	if (!strNil(v))
		nt->statement =_STRDUP(v);

	nt->t = t;
	nt->columns = list_create((fdestroy) &kc_destroy);

	for ( ; rt_triggercols->cur_row < rt_triggercols->nr_rows; rt_triggercols->cur_row++) {
		sqlid nid = *(sqlid*)store->table_api.table_fetch_value(rt_triggercols, find_sql_column(objects, "id"));
		if (nid != nt->base.id)
			break;
		load_triggercolumn(tr, nt, rt_triggercols);
	}
	return nt;
}

static sql_column *
load_column(sql_trans *tr, sql_table *t, res_table *rt_cols)
{
	sql_column *c = ZNEW(sql_column);
	sql_schema *syss = find_sql_schema(tr, "sys");
	sql_table *columns = find_sql_table(tr, syss, "_columns");
	sqlstore *store = tr->store;
	str v, def, tpe, st;
	int sz, d;

	sqlid cid = *(sqlid*)store->table_api.table_fetch_value(rt_cols, find_sql_column(columns, "id"));
	v = (char*)store->table_api.table_fetch_value(rt_cols, find_sql_column(columns, "name"));
	base_init(NULL, &c->base, cid, 0, v);

	sz = *(int*)store->table_api.table_fetch_value(rt_cols, find_sql_column(columns, "type_digits"));
	d = *(int*)store->table_api.table_fetch_value(rt_cols, find_sql_column(columns, "type_scale"));
	tpe = (char*)store->table_api.table_fetch_value(rt_cols, find_sql_column(columns, "type"));
	if (!sql_find_subtype(&c->type, tpe, sz, d)) {
		sql_type *lt = sql_trans_bind_type(tr, t->s, tpe);
		if (lt == NULL) {
			TRC_ERROR(SQL_STORE, "SQL type '%s' is missing\n", tpe);
			return NULL;
		}
		sql_init_subtype(&c->type, lt, sz, d);
	}
	c->def = NULL;
	def = (char*)store->table_api.table_fetch_value(rt_cols, find_sql_column(columns, "default"));
	if (!strNil(def))
		c->def =_STRDUP(def);
	c->null = *(bit*)store->table_api.table_fetch_value(rt_cols, find_sql_column(columns, "null"));
	c->colnr = *(int*)store->table_api.table_fetch_value(rt_cols, find_sql_column(columns, "number"));
	c->unique = 0;
	c->storage_type = NULL;
	st = (char*)store->table_api.table_fetch_value(rt_cols, find_sql_column(columns, "storage"));
	if (!strNil(st))
		c->storage_type =_STRDUP(st);
	ATOMIC_PTR_INIT(&c->data, NULL);
	c->t = t;
	if (isTable(c->t))
		store->storage_api.create_col(tr, c);
	TRC_DEBUG(SQL_STORE, "Load column: %s\n", c->base.name);
	return c;
}

static int
load_range_partition(sql_trans *tr, sql_schema *syss, sql_part *pt)
{
	oid rid;
	rids *rs;
	sqlstore *store = tr->store;
	sql_table *ranges = find_sql_table(tr, syss, "range_partitions");
	assert(ranges);

	rs = store->table_api.rids_select(tr, find_sql_column(ranges, "table_id"), &pt->member, &pt->member, NULL);
	if (rs == NULL)
		return -1;
	if ((rid = store->table_api.rids_next(rs)) != oid_nil) {
		ptr cbat;
		const char *v;

		pt->with_nills = (bit) store->table_api.column_find_bte(tr, find_sql_column(ranges, "with_nulls"), rid);
		v = store->table_api.column_find_string_start(tr, find_sql_column(ranges, "minimum"), rid, &cbat);
		pt->part.range.minvalue =_STRDUP(v);
		pt->part.range.minlength = strLen(v);
		store->table_api.column_find_string_end(cbat);
		v = store->table_api.column_find_string_start(tr, find_sql_column(ranges, "maximum"), rid, &cbat);
		pt->part.range.maxvalue =_STRDUP(v);
		pt->part.range.maxlength = strLen(v);
		store->table_api.column_find_string_end(cbat);
	}
	store->table_api.rids_destroy(rs);
	return 0;
}

static int
load_value_partition(sql_trans *tr, sql_schema *syss, sql_part *pt)
{
	sqlstore *store = tr->store;
	list *vals = NULL;
	oid rid;
	sql_table *values = find_sql_table(tr, syss, "value_partitions");
	assert(values);

	rids *rs = store->table_api.rids_select(tr, find_sql_column(values, "table_id"), &pt->member, &pt->member, NULL);
	if (rs == NULL)
		return -1;

	vals = list_create((fdestroy) &part_value_destroy);
	if (!vals) {
		store->table_api.rids_destroy(rs);
		return -1;
	}

	for (rid = store->table_api.rids_next(rs); !is_oid_nil(rid); rid = store->table_api.rids_next(rs)) {
		ptr cbat;

		const char *v = store->table_api.column_find_string_start(tr, find_sql_column(values, "value"), rid, &cbat);
		if (strNil(v)) { /* check for null value */
			pt->with_nills = true;
		} else {
			sql_part_value *nextv = ZNEW(sql_part_value);
			nextv->value =_STRDUP(v);
			nextv->length = strLen(v);
			list_append(vals, nextv);
		}
		store->table_api.column_find_string_end(cbat);
	}
	store->table_api.rids_destroy(rs);
	pt->part.values = vals;
	return 0;
}

static sql_part*
load_part(sql_trans *tr, sql_table *mt, oid rid)
{
	sql_part *pt = ZNEW(sql_part);
	sql_schema *syss = find_sql_schema(tr, "sys");
	sql_table *objects = find_sql_table(tr, syss, "objects");
	sqlid id;
	sqlstore *store = tr->store;
	const char *v;
	ptr cbat;

	assert(isMergeTable(mt) || isReplicaTable(mt));
	id = store->table_api.column_find_sqlid(tr, find_sql_column(objects, "id"), rid);
	if (is_int_nil(id)) { /* upgrade case, the id it's not initialized */
		id = store_next_oid(store);
		store->table_api.column_update_value(tr, find_sql_column(objects, "id"), rid, &id);
	}
	v = store->table_api.column_find_string_start(tr, find_sql_column(objects, "name"), rid, &cbat);
	base_init(NULL, &pt->base, id, 0, v);
	store->table_api.column_find_string_end(cbat);
	pt->t = mt;
	pt->member = store->table_api.column_find_sqlid(tr, find_sql_column(objects, "sub"), rid);
	list_append(mt->members, pt);
	return pt;
}

void
sql_trans_update_tables(sql_trans* tr, sql_schema *s)
{
	(void)tr;
	(void)s;
}

static sql_base *
dup_base(sql_base *b)
{
	b->refcnt++;
	return b;
}

static sql_table *
load_table(sql_trans *tr, sql_schema *s, res_table *rt_tables, res_table *rt_parts,
		res_table *rt_cols, res_table *rt_idx, res_table *rt_idxcols,
		res_table *rt_keys, res_table *rt_keycols,
		res_table *rt_triggers, res_table *rt_triggercols,
		sqlid tid)
{
	sqlstore *store = tr->store;
	sql_table *t = ZNEW(sql_table);
	sql_schema *syss = find_sql_schema(tr, "sys");
	sql_table *tables = find_sql_table(tr, syss, "_tables");
	sql_table *cols = find_sql_table(tr, syss, "_columns");
	sql_table *idxs = find_sql_table(tr, syss, "idxs");
	sql_table *keys = find_sql_table(tr, syss, "keys");
	sql_table *triggers = find_sql_table(tr, syss, "triggers");
	sqlid pcolid = int_nil;
	str v, exp = NULL;

	sqlid ntid = *(sqlid*)store->table_api.table_fetch_value(rt_tables, find_sql_column(tables, "id"));
	assert(tid == ntid);
	v = (char*)store->table_api.table_fetch_value(rt_tables, find_sql_column(tables, "name"));
	base_init(NULL, &t->base, tid, 0, v);
	t->query = NULL;
	v = (char*)store->table_api.table_fetch_value(rt_tables, find_sql_column(tables, "query"));
	if (!strNil(v))
		t->query =_STRDUP(v);
	t->type = *(sht*)store->table_api.table_fetch_value(rt_tables, find_sql_column(tables, "type"));
	t->system = *(bit*)store->table_api.table_fetch_value(rt_tables, find_sql_column(tables, "system"));
	t->commit_action = (ca_t)*(sht*)store->table_api.table_fetch_value(rt_tables, find_sql_column(tables, "commit_action"));
	t->persistence = SQL_PERSIST;
	if (t->commit_action)
		t->persistence = SQL_GLOBAL_TEMP;
	if (isRemote(t))
		t->persistence = SQL_REMOTE;
	t->access = *(sht*)store->table_api.table_fetch_value(rt_tables, find_sql_column(tables, "access"));

	t->pkey = NULL;
	t->s = s;
	t->sz = COLSIZE;

	t->columns = ol_new(NULL, (destroy_fptr) &column_destroy, store);
	t->idxs = ol_new(NULL, (destroy_fptr) &idx_destroy, store);
	t->keys = ol_new(NULL, (destroy_fptr) &key_destroy, store);
	t->triggers = ol_new(NULL, (destroy_fptr) &trigger_destroy, store);
	if (isMergeTable(t) || isReplicaTable(t))
		t->members = list_create((fdestroy) &part_destroy);
	ATOMIC_PTR_INIT(&t->data, NULL);

	if (isTable(t)) {
		if (store->storage_api.create_del(tr, t) != LOG_OK) {
			TRC_DEBUG(SQL_STORE, "Load table '%s' is missing 'deletes'", t->base.name);
			ATOMIC_PTR_DESTROY(&t->data);
			return NULL;
		}
	}

	TRC_DEBUG(SQL_STORE, "Load table: %s\n", t->base.name);

	sql_table *partitions = find_sql_table(tr, syss, "table_partitions");
	assert(partitions);

	if (rt_parts->cur_row < rt_parts->nr_rows) {
		ntid = *(sqlid*)store->table_api.table_fetch_value(rt_parts, find_sql_column(partitions, "table_id"));
		if (ntid == tid) {
			t->properties |= *(bte*)store->table_api.table_fetch_value(rt_parts, find_sql_column(partitions, "type"));

			if (isPartitionedByColumnTable(t)) {
				pcolid = *(sqlid*)store->table_api.table_fetch_value(rt_parts, find_sql_column(partitions, "column_id"));
			} else {
				v = (char*)store->table_api.table_fetch_value(rt_parts, find_sql_column(partitions, "expression"));
				assert(!strNil(v));
				exp =_STRDUP(v);
			}
			rt_parts->cur_row++;
		}
	}

	assert((!isRangePartitionTable(t) && !isListPartitionTable(t)) || (!exp && !is_int_nil(pcolid)) || (exp && is_int_nil(pcolid)));
	if (isPartitionedByExpressionTable(t)) {
		t->part.pexp = ZNEW(sql_expression);
		t->part.pexp->exp = exp;
		t->part.pexp->type = *sql_bind_localtype("void"); /* initialized at initialize_sql_parts */
		t->part.pexp->cols = list_create((fdestroy) &int_destroy);
	}
	for ( ; rt_cols->cur_row < rt_cols->nr_rows; rt_cols->cur_row++) {
		ntid = *(sqlid*)store->table_api.table_fetch_value(rt_cols, find_sql_column(cols, "table_id"));
		while (instore(ntid)) {
			rt_cols->cur_row++;
			ntid = *(sqlid*)store->table_api.table_fetch_value(rt_cols, find_sql_column(cols, "table_id"));
		}

		if (ntid != t->base.id)
			break;
		sql_column* next = load_column(tr, t, rt_cols);
		if (next == NULL) {
			table_destroy(store, t);
			return NULL;
		}
		if (ol_add(t->columns, &next->base)) {
			table_destroy(store, t);
			return NULL;
		}
		if (pcolid == next->base.id)
			t->part.pcol = next;
	}

	if (!isKindOfTable(t))
		return t;

	/* load idx's first as the may be needed by the keys */
	for ( ; rt_idx->cur_row < rt_idx->nr_rows; rt_idx->cur_row++) {
		ntid = *(sqlid*)store->table_api.table_fetch_value(rt_idx, find_sql_column(idxs, "table_id"));

		if (ntid != t->base.id)
			break;
		sql_idx *i = load_idx(tr, t, rt_idx, rt_idxcols);

		if (!i || ol_add(t->idxs, &i->base) ||
		    os_add(s->idxs, tr, i->base.name, dup_base(&i->base))) {
			table_destroy(store, t);
			return NULL;
		}
	}

	for ( ; rt_keys->cur_row < rt_keys->nr_rows; rt_keys->cur_row++) {
		ntid = *(sqlid*)store->table_api.table_fetch_value(rt_keys, find_sql_column(keys, "table_id"));

		if (ntid != t->base.id)
			break;
		sql_key *k = load_key(tr, t, rt_keys, rt_keycols);

		if (!k || ol_add(t->keys, &k->base) ||
		    os_add(s->keys, tr, k->base.name, dup_base(&k->base)) ||
			(isGlobal(t) && os_add(tr->cat->objects, tr, k->base.name, dup_base(&k->base)))) {
			table_destroy(store, t);
			return NULL;
		}
	}

	/* after loading keys and idxs, update properties derived from indexes that require keys */
	if (ol_length(t->idxs))
		for (node *n = ol_first_node(t->idxs); n; n = n->next)
			create_sql_idx_done(tr, n->data);

	for ( ; rt_triggers->cur_row < rt_triggers->nr_rows; rt_triggers->cur_row++) {
		ntid = *(sqlid*)store->table_api.table_fetch_value(rt_triggers, find_sql_column(triggers, "table_id"));

		if (ntid < t->base.id && instore(ntid)) /* skip triggers on system tables ugh */
			continue;
		if (ntid != t->base.id)
			break;
		sql_trigger *k = load_trigger(tr, t, rt_triggers, rt_triggercols);

		if (!k || ol_add(t->triggers, &k->base) ||
		    os_add(s->triggers, tr, k->base.name, dup_base(&k->base))) {
			table_destroy(store, t);
			return NULL;
		}
	}
	return t;
}

static sql_type *
load_type(sql_trans *tr, sql_schema *s, oid rid)
{
	sqlstore *store = tr->store;
	sql_type *t = ZNEW(sql_type);
	sql_schema *syss = find_sql_schema(tr, "sys");
	sql_table *types = find_sql_table(tr, syss, "types");
	sqlid tid;
	const char *v;
	ptr cbat;

	tid = store->table_api.column_find_sqlid(tr, find_sql_column(types, "id"), rid);
	v = store->table_api.column_find_string_start(tr, find_sql_column(types, "sqlname"), rid, &cbat);
	base_init(NULL, &t->base, tid, 0, v);
	store->table_api.column_find_string_end(cbat);
	v = store->table_api.column_find_string_start(tr, find_sql_column(types, "systemname"), rid, &cbat);
	t->impl =_STRDUP(v);
	store->table_api.column_find_string_end(cbat);
	t->digits = store->table_api.column_find_int(tr, find_sql_column(types, "digits"), rid);
	t->scale = store->table_api.column_find_int(tr, find_sql_column(types, "scale"), rid);
	t->radix = store->table_api.column_find_int(tr, find_sql_column(types, "radix"), rid);
	t->eclass = (sql_class)store->table_api.column_find_int(tr, find_sql_column(types, "eclass"), rid);
	t->localtype = ATOMindex(t->impl);
	t->bits = 0;
	t->s = s;
	return t;
}

static sql_arg *
load_arg(sql_trans *tr, sql_func *f, oid rid)
{
	sqlstore *store = tr->store;
	sql_arg *a = ZNEW(sql_arg);
	unsigned int digits, scale;
	sql_schema *syss = find_sql_schema(tr, "sys");
	sql_table *args = find_sql_table(tr, syss, "args");
	const char *v, *tpe;
	ptr cbat;

	v = store->table_api.column_find_string_start(tr, find_sql_column(args, "name"), rid, &cbat);
	a->name =_STRDUP(v);
	store->table_api.column_find_string_end(cbat);
	a->inout = store->table_api.column_find_bte(tr, find_sql_column(args, "inout"), rid);
	digits = store->table_api.column_find_int(tr, find_sql_column(args, "type_digits"), rid);
	scale = store->table_api.column_find_int(tr, find_sql_column(args, "type_scale"), rid);

	tpe = store->table_api.column_find_string_start(tr, find_sql_column(args, "type"), rid, &cbat);
	if (!sql_find_subtype(&a->type, tpe, digits, scale)) {
		sql_type *lt = sql_trans_bind_type(tr, f->s, tpe);
		if (lt == NULL) {
			TRC_ERROR(SQL_STORE, "SQL type '%s' is missing\n", tpe);
			store->table_api.column_find_string_end(cbat);
			return NULL;
		}
		sql_init_subtype(&a->type, lt, digits, scale);
	}
	store->table_api.column_find_string_end(cbat);
	return a;
}

static sql_func *
load_func(sql_trans *tr, sql_schema *s, sqlid fid, subrids *rs)
{
	sqlstore *store = tr->store;
	sql_func *t = ZNEW(sql_func);
	sql_schema *syss = find_sql_schema(tr, "sys");
	sql_table *funcs = find_sql_table(tr, syss, "functions");
	oid rid;
	bool update_env;	/* hacky way to update env function */
	const char *v;
	ptr cbat;

	rid = store->table_api.column_find_row(tr, find_sql_column(funcs, "id"), &fid, NULL);
	v = store->table_api.column_find_string_start(tr, find_sql_column(funcs, "name"), rid, &cbat);
	update_env = strcmp(v, "env") == 0;
	base_init(NULL, &t->base, fid, 0, v);
	store->table_api.column_find_string_end(cbat);
	v = store->table_api.column_find_string_start(tr, find_sql_column(funcs, "func"), rid, &cbat);
	update_env = update_env && strstr(v, "EXTERNAL NAME sql.sql_environment") != NULL;
	if (update_env) {
		/* see creation of env in sql_create_env()
		 * also see upgrade code in sql_upgrades.c */
		v = "CREATE FUNCTION env() RETURNS TABLE( name varchar(1024), value varchar(2048)) EXTERNAL NAME inspect.\"getEnvironment\";";
	}
	t->imp =_STRDUP(v);
	store->table_api.column_find_string_end(cbat);
	if (update_env) {
		v = "inspect";
	} else {
		v = store->table_api.column_find_string_start(tr, find_sql_column(funcs, "mod"), rid, &cbat);
	}
	if (strcmp(v, "pyapi") == 0) /* pyapi module no longer used */
		t->mod =_STRDUP("pypapi3");
	else if (strcmp(v, "pyapimap") == 0) /* pyapimap module no longer used */
		t->mod =_STRDUP("pyapi3map");
	else
		t->mod =_STRDUP(v);
	if (!update_env) store->table_api.column_find_string_end(cbat);
	t->lang = (sql_flang) store->table_api.column_find_int(tr, find_sql_column(funcs, "language"), rid);
	t->instantiated = t->lang != FUNC_LANG_SQL && t->lang != FUNC_LANG_MAL;
	t->type = (sql_ftype) store->table_api.column_find_int(tr, find_sql_column(funcs, "type"), rid);
	t->side_effect = (bool) store->table_api.column_find_bte(tr, find_sql_column(funcs, "side_effect"), rid);
	t->varres = (bool) store->table_api.column_find_bte(tr, find_sql_column(funcs, "varres"), rid);
	t->vararg = (bool) store->table_api.column_find_bte(tr, find_sql_column(funcs, "vararg"), rid);
	t->system = (bool) store->table_api.column_find_bte(tr, find_sql_column(funcs, "system"), rid);
	t->semantics = (bool) store->table_api.column_find_bte(tr, find_sql_column(funcs, "semantics"), rid);
	t->res = NULL;
	t->s = s;
	t->fix_scale = SCALE_EQ;
	t->sa = NULL;
	if (t->lang != FUNC_LANG_INT) {
		t->query = t->imp;
		t->imp = NULL;
	}
	/* convert old PYTHON2 and PYTHON2_MAP to PYTHON and PYTHON_MAP
	 * see also function sql_update_jun2020() in sql_upgrades.c */
	if ((int) t->lang == 8)		/* old FUNC_LANG_PY2 */
		t->lang = FUNC_LANG_PY;
	else if ((int) t->lang == 9)	/* old FUNC_LANG_MAP_PY2 */
		t->lang = FUNC_LANG_MAP_PY;
	if (LANG_EXT(t->lang)) { /* instantiate functions other than sql and mal */
		switch(t->type) {
		case F_AGGR:
			t->imp =_STRDUP("eval_aggr");
			break;
		case F_LOADER:
			t->imp =_STRDUP("eval_loader");
			break;
		default: /* for every other function type at the moment */
			t->imp =_STRDUP("eval");
		}
	}

	TRC_DEBUG(SQL_STORE, "Load function: %s\n", t->base.name);

	t->ops = list_create((fdestroy) &arg_destroy);
	if (rs) {
		for (rid = store->table_api.subrids_next(rs); !is_oid_nil(rid); rid = store->table_api.subrids_next(rs)) {
			sql_arg *a = load_arg(tr, t, rid);

			if (a == NULL)
				return NULL;
			if (a->inout == ARG_OUT) {
				if (!t->res)
					t->res = list_create((fdestroy) &arg_destroy);
				list_append(t->res, a);
			} else {
				list_append(t->ops, a);
			}
		}
	}
	return t;
}

static sql_sequence *
load_seq(sql_trans *tr, sql_schema * s, oid rid)
{
	sqlstore *store = tr->store;
	sql_sequence *seq = ZNEW(sql_sequence);
	sql_schema *syss = find_sql_schema(tr, "sys");
	sql_table *seqs = find_sql_table(tr, syss, "sequences");
	sqlid sid;
	const char *v;
	ptr cbat;

	sid = store->table_api.column_find_sqlid(tr, find_sql_column(seqs, "id"), rid);
	v = store->table_api.column_find_string_start(tr, find_sql_column(seqs, "name"), rid, &cbat);
	base_init(NULL, &seq->base, sid, 0, v);
	store->table_api.column_find_string_end(cbat);
	seq->start = store->table_api.column_find_lng(tr, find_sql_column(seqs, "start"), rid);
	seq->minvalue = store->table_api.column_find_lng(tr, find_sql_column(seqs, "minvalue"), rid);
	seq->maxvalue = store->table_api.column_find_lng(tr, find_sql_column(seqs, "maxvalue"), rid);
	seq->increment = store->table_api.column_find_lng(tr, find_sql_column(seqs, "increment"), rid);
	seq->cacheinc = store->table_api.column_find_lng(tr, find_sql_column(seqs, "cacheinc"), rid);
	seq->cycle = (bit) store->table_api.column_find_bte(tr, find_sql_column(seqs, "cycle"), rid);
	seq->s = s;
	return seq;
}

static void
sql_trans_update_schema(sql_trans *tr, oid rid)
{
	sqlstore *store = tr->store;
	sql_schema *s = NULL, *syss = find_sql_schema(tr, "sys");
	sql_table *ss = find_sql_table(tr, syss, "schemas");
	sqlid sid;
	str v;

	sid = store->table_api.column_find_sqlid(tr, find_sql_column(ss, "id"), rid);
	s = find_sql_schema_id(tr, sid);

	if (s==NULL)
		return ;

	TRC_DEBUG(SQL_STORE, "Update schema: %s %d\n", s->base.name, s->base.id);

	v = store->table_api.column_find_value(tr, find_sql_column(ss, "name"), rid);
	if (!v)
		return; /* TODO do better than this */
	_DELETE(s->base.name);
	base_init(NULL, &s->base, sid, 0, v);
	_DELETE(v);
	s->auth_id = store->table_api.column_find_sqlid(tr, find_sql_column(ss, "authorization"), rid);
	s->system = (bit) store->table_api.column_find_bte(tr, find_sql_column(ss, "system"), rid);
	s->owner = store->table_api.column_find_sqlid(tr, find_sql_column(ss, "owner"), rid);
}

static sql_schema *
load_schema(sql_trans *tr, res_table *rt_schemas, res_table *rt_tables, res_table *rt_parts,
		    res_table *rt_cols, res_table *rt_idx, res_table *rt_idxcols,
		    res_table *rt_keys, res_table *rt_keycols,
		    res_table *rt_triggers, res_table *rt_triggercols)
{
	sqlstore *store = tr->store;
	sql_schema *s = NULL, *syss = find_sql_schema(tr, "sys");
	sql_table *ss = find_sql_table(tr, syss, "schemas");
	sql_table *types = find_sql_table(tr, syss, "types");
	sql_table *tables = find_sql_table(tr, syss, "_tables");
	sql_table *funcs = find_sql_table(tr, syss, "functions");
	sql_table *seqs = find_sql_table(tr, syss, "sequences");
	sql_column *type_schema, *type_id, *table_schema, *table_id;
	sql_column *func_schema, *func_id, *seq_schema, *seq_id;
	rids *rs;

	sqlid sid = *(sqlid*)store->table_api.table_fetch_value(rt_schemas, find_sql_column(ss, "id"));
	if (instore(sid)) {
		s = find_sql_schema_id(tr, sid);

		if (s==NULL) {
			char *name = (char*)store->table_api.table_fetch_value(rt_schemas, find_sql_column(ss, "name"));
			s = find_sql_schema(tr, name);
			if (s == NULL) {
				GDKerror("SQL schema missing or incompatible, rebuild from archive");
				return NULL;
			}
		}
		s->base.id = sid;
	} else {
		s = ZNEW(sql_schema);
		if (s == NULL)
			return NULL;
		char *name = (char*)store->table_api.table_fetch_value(rt_schemas, find_sql_column(ss, "name"));
		base_init(NULL, &s->base, sid, 0, name);
		s->auth_id = *(sqlid*)store->table_api.table_fetch_value(rt_schemas, find_sql_column(ss, "authorization"));
		s->system = *(bte*)store->table_api.table_fetch_value(rt_schemas, find_sql_column(ss, "system"));
		s->owner = *(sqlid*)store->table_api.table_fetch_value(rt_schemas, find_sql_column(ss, "owner"));

		s->tables = os_new(NULL, (destroy_fptr) &table_destroy, false, true, true, false, store);
		s->types = os_new(NULL, (destroy_fptr) &type_destroy, false, true, true, false, store);
		s->funcs = os_new(NULL, (destroy_fptr) &func_destroy, false, false, false, false, store);
		s->seqs = os_new(NULL, (destroy_fptr) &seq_destroy, false, true, true, false, store);
		s->keys = os_new(NULL, (destroy_fptr) &key_destroy, false, true, true, false, store);
		s->idxs = os_new(NULL, (destroy_fptr) &idx_destroy, false, true, true, false, store);
		s->triggers = os_new(NULL, (destroy_fptr) &trigger_destroy, false, true, true, false, store);
		s->parts = os_new(NULL, (destroy_fptr) &part_destroy, false, false, true, false, store);
	}

	TRC_DEBUG(SQL_STORE, "Load schema: %s %d\n", s->base.name, s->base.id);

	sqlid tmpid = FUNC_OIDS;

	/* first load simple types */
	type_schema = find_sql_column(types, "schema_id");
	type_id = find_sql_column(types, "id");
	rs = store->table_api.rids_select(tr, type_schema, &s->base.id, &s->base.id, type_id, &tmpid, NULL, NULL);
	if (rs == NULL)
		return NULL;
	for (oid rid = store->table_api.rids_next(rs); !is_oid_nil(rid); rid = store->table_api.rids_next(rs)) {
		sql_type *t = load_type(tr, s, rid);
		if (os_add(s->types, tr, t->base.name, &t->base)) {
			schema_destroy(store, s);
			store->table_api.rids_destroy(rs);
			return NULL;
		}
	}
	store->table_api.rids_destroy(rs);

	/* second tables */
	table_schema = find_sql_column(tables, "schema_id");
	table_id = find_sql_column(tables, "id");
	for ( ; rt_tables->cur_row < rt_tables->nr_rows; rt_tables->cur_row++) {
		sqlid nsid = *(sqlid*)store->table_api.table_fetch_value(rt_tables, table_schema);
		sqlid tid = *(sqlid*)store->table_api.table_fetch_value(rt_tables, table_id);
		if (nsid > s->base.id)
			break;
		if (nsid < s->base.id)
			assert(0);
		if (!instore(tid)) {
			sql_table *t = load_table(tr, s, rt_tables, rt_parts,
					rt_cols, rt_idx, rt_idxcols, rt_keys, rt_keycols, rt_triggers, rt_triggercols, tid);
			if (t == NULL) {
				schema_destroy(store, s);
				return NULL;
			}
			if (os_add(s->tables, tr, t->base.name, &t->base)) {
				schema_destroy(store, s);
				return NULL;
			}
		}
	}

	/* next functions which could use these types */
	func_schema = find_sql_column(funcs, "schema_id");
	func_id = find_sql_column(funcs, "id");
	rs = store->table_api.rids_select(tr, func_schema, &s->base.id, &s->base.id, func_id, &tmpid, NULL, NULL);
	if (rs == NULL) {
		schema_destroy(store, s);
		return NULL;
	}
	if (!store->table_api.rids_empty(rs)) {
		sql_table *args = find_sql_table(tr, syss, "args");
		sql_column *arg_func_id = find_sql_column(args, "func_id");
		sql_column *arg_number = find_sql_column(args, "number");
		subrids *nrs = store->table_api.subrids_create(tr, rs, func_id, arg_func_id, arg_number);
		sqlid fid;
		sql_func *f;

		for (fid = store->table_api.subrids_nextid(nrs); fid >= 0; fid = store->table_api.subrids_nextid(nrs)) {
			f = load_func(tr, s, fid, nrs);
			if (f == NULL) {
				store->table_api.subrids_destroy(nrs);
				store->table_api.rids_destroy(rs);
				schema_destroy(store, s);
				return NULL;
			}
			if (os_add(s->funcs, tr, f->base.name, &f->base)) {
				schema_destroy(store, s);
				return NULL;
			}
		}
		/* Handle all procedures without arguments (no args) */
		rs = store->table_api.rids_diff(tr, rs, func_id, nrs, arg_func_id);
		for (oid rid = store->table_api.rids_next(rs); !is_oid_nil(rid); rid = store->table_api.rids_next(rs)) {
			fid = store->table_api.column_find_sqlid(tr, func_id, rid);
			f = load_func(tr, s, fid, NULL);
			if (f == NULL) {
				store->table_api.subrids_destroy(nrs);
				store->table_api.rids_destroy(rs);
				schema_destroy(store, s);
				return NULL;
			}
			if (os_add(s->funcs, tr, f->base.name, &f->base)) {
				store->table_api.subrids_destroy(nrs);
				store->table_api.rids_destroy(rs);
				schema_destroy(store, s);
				return NULL;
			}
		}
		store->table_api.subrids_destroy(nrs);
	}
	store->table_api.rids_destroy(rs);

	/* last sequence numbers */
	seq_schema = find_sql_column(seqs, "schema_id");
	seq_id = find_sql_column(seqs, "id");
	rs = store->table_api.rids_select(tr, seq_schema, &s->base.id, &s->base.id, seq_id, &tmpid, NULL, NULL);
	if (rs == NULL) {
		schema_destroy(store, s);
		return NULL;
	}
	for (oid rid = store->table_api.rids_next(rs); !is_oid_nil(rid); rid = store->table_api.rids_next(rs)) {
		sql_sequence *seq = load_seq(tr, s, rid);
		if (os_add(s->seqs, tr, seq->base.name, &seq->base)) {
			schema_destroy(store, s);
			store->table_api.rids_destroy(rs);
			return NULL;
		}
	}
	store->table_api.rids_destroy(rs);

	struct os_iter oi;
	os_iterator(&oi, s->tables, tr, NULL);
	for (sql_base *b = oi_next(&oi); b; b = oi_next(&oi)) {
		sql_table *t = (sql_table*)b;
		if (isMergeTable(t) || isReplicaTable(t)) {
			sql_table *objects = find_sql_table(tr, syss, "objects");
			sql_column *mt_nr = find_sql_column(objects, "nr");
			sql_column *mt_sub = find_sql_column(objects, "sub");
			rids *rs = store->table_api.rids_select(tr, mt_nr, &t->base.id, &t->base.id, NULL);
			if (rs == NULL) {
				schema_destroy(store, s);
				return NULL;
			}
			rs = store->table_api.rids_orderby(tr, rs, mt_sub);
			if (rs == NULL) {
				schema_destroy(store, s);
				return NULL;
			}
			for (oid rid = store->table_api.rids_next(rs); !is_oid_nil(rid); rid = store->table_api.rids_next(rs)) {
				sql_part *pt = load_part(tr, t, rid);
				if (isRangePartitionTable(t)) {
					if (load_range_partition(tr, syss, pt) < 0) {
						schema_destroy(store, s);
						return NULL;
					}
				} else if (isListPartitionTable(t)) {
					load_value_partition(tr, syss, pt);
				}
				if (os_add(s->parts, tr, pt->base.name, dup_base(&pt->base))) {
					schema_destroy(store, s);
					store->table_api.rids_destroy(rs);
					return NULL;
				}
			}
			store->table_api.rids_destroy(rs);
		}
	}
	return s;
}

int
sql_trans_update_schemas(sql_trans* tr)
{
	sqlstore *store = tr->store;
	sql_schema *syss = find_sql_schema(tr, "sys");
	sql_table *sysschema = find_sql_table(tr, syss, "schemas");
	sql_column *sysschema_ids = find_sql_column(sysschema, "id");
	rids *schemas = store->table_api.rids_select(tr, sysschema_ids, NULL, NULL);
	oid rid;

	if (schemas == NULL)
		return -1;
	TRC_DEBUG(SQL_STORE, "Update schemas\n");

	for (rid = store->table_api.rids_next(schemas); !is_oid_nil(rid); rid = store->table_api.rids_next(schemas)) {
		sql_trans_update_schema(tr, rid);
	}
	store->table_api.rids_destroy(schemas);
	return 0;
}

static bool
load_trans(sql_trans* tr)
{
	sqlstore *store = tr->store;
	sql_schema *syss = find_sql_schema(tr, "sys");
	sql_table *sysschema = find_sql_table(tr, syss, "schemas");
	sql_table *systables = find_sql_table(tr, syss, "_tables");
	sql_table *sysparts = find_sql_table(tr, syss, "table_partitions");
	sql_table *syscols = find_sql_table(tr, syss, "_columns");
	sql_table *sysidx = find_sql_table(tr, syss, "idxs");
	sql_table *syskeys = find_sql_table(tr, syss, "keys");
	sql_table *systriggers = find_sql_table(tr, syss, "triggers");
	sql_table *sysobjects = find_sql_table(tr, syss, "objects");
	sql_column *sysschema_ids = find_sql_column(sysschema, "id");
	bool ok = true;

	TRC_DEBUG(SQL_STORE, "Load transaction\n");
	assert(sysschema);
	assert(systables);
	assert(sysparts);
	assert(syscols);
	assert(sysidx);
	assert(syskeys);
	assert(systriggers);
	assert(sysobjects);
	assert(sysschema_ids);

	res_table *rt_schemas = store->table_api.table_orderby(tr, sysschema, NULL, NULL, NULL, NULL, sysschema_ids, NULL);
	res_table *rt_tables = store->table_api.table_orderby(tr, systables, NULL, NULL, NULL, NULL,
			find_sql_column(systables, "schema_id"),
			find_sql_column(systables, "id"), NULL);
	res_table *rt_parts = store->table_api.table_orderby(tr, sysparts,
			find_sql_column(sysparts, "table_id"),
			find_sql_column(systables, "id"),
			NULL, NULL,
			find_sql_column(systables, "schema_id"), /* order also on schema_id */
			find_sql_column(sysparts, "table_id"), NULL);
	res_table *rt_cols = store->table_api.table_orderby(tr, syscols,
			find_sql_column(syscols, "table_id"),
			find_sql_column(systables, "id"),
			NULL, NULL,
			find_sql_column(systables, "schema_id"), /* order also on schema_id */
			find_sql_column(syscols, "table_id"),
			find_sql_column(syscols, "id"), NULL);

	res_table *rt_idx = store->table_api.table_orderby(tr, sysidx,
			find_sql_column(sysidx, "table_id"),
			find_sql_column(systables, "id"),
			NULL, NULL,
			find_sql_column(systables, "schema_id"), /* order also on schema_id */
			find_sql_column(sysidx, "table_id"),
			find_sql_column(sysidx, "id"), NULL);
	res_table *rt_idxcols = store->table_api.table_orderby(tr, sysobjects,
			find_sql_column(sysobjects, "id"),
			find_sql_column(sysidx, "id"),
			find_sql_column(sysidx, "table_id"),
			find_sql_column(systables, "id"),
			find_sql_column(systables, "schema_id"), /* order also on schema_id, table_id */
			find_sql_column(sysidx, "table_id"),
			find_sql_column(sysobjects, "id"),
			find_sql_column(sysobjects, "nr"), NULL);
	res_table *rt_keys = store->table_api.table_orderby(tr, syskeys,
			find_sql_column(syskeys, "table_id"),
			find_sql_column(systables, "id"),
			NULL, NULL,
			find_sql_column(systables, "schema_id"), /* order also on schema_id */
			find_sql_column(syskeys, "table_id"),
			find_sql_column(syskeys, "id"), NULL);
	res_table *rt_keycols = store->table_api.table_orderby(tr, sysobjects,
			find_sql_column(sysobjects, "id"),
			find_sql_column(syskeys, "id"),
			find_sql_column(syskeys, "table_id"),
			find_sql_column(systables, "id"),
			find_sql_column(systables, "schema_id"), /* order also on schema_id, table_id */
			find_sql_column(syskeys, "table_id"),
			find_sql_column(sysobjects, "id"),
			find_sql_column(sysobjects, "nr"), NULL);
	res_table *rt_triggers = store->table_api.table_orderby(tr, systriggers,
			find_sql_column(systriggers, "table_id"),
			find_sql_column(systables, "id"),
			NULL, NULL,
			find_sql_column(systables, "schema_id"), /* order also on schema_id */
			find_sql_column(systriggers, "table_id"),
			find_sql_column(systriggers, "id"), NULL);
	res_table *rt_triggercols = store->table_api.table_orderby(tr, sysobjects,
			find_sql_column(sysobjects, "id"),
			find_sql_column(systriggers, "id"),
			find_sql_column(systriggers, "table_id"),
			find_sql_column(systables, "id"),
			find_sql_column(systables, "schema_id"), /* order also on schema_id, table_id */
			find_sql_column(systriggers, "table_id"),
			find_sql_column(sysobjects, "id"),
			find_sql_column(sysobjects, "nr"), NULL);
	for ( ; rt_schemas->cur_row < rt_schemas->nr_rows; rt_schemas->cur_row++) {
		sql_schema *ns = load_schema(tr, rt_schemas, rt_tables, rt_parts,
				rt_cols, rt_idx, rt_idxcols, rt_keys, rt_keycols, rt_triggers, rt_triggercols);
		if (ns == NULL) {
			ok = false;
			goto finish;
		}
		if (!instore(ns->base.id)) {
			if (os_add(tr->cat->schemas, tr, ns->base.name, &ns->base)) {
				ok = false;
				goto finish;
			}
			if (isTempSchema(ns))
				tr->tmp = ns;
		}
	}

finish:
	store->table_api.table_result_destroy(rt_schemas);
	store->table_api.table_result_destroy(rt_tables);
	store->table_api.table_result_destroy(rt_parts);
	store->table_api.table_result_destroy(rt_cols);
	store->table_api.table_result_destroy(rt_idx);
	store->table_api.table_result_destroy(rt_idxcols);
	store->table_api.table_result_destroy(rt_keys);
	store->table_api.table_result_destroy(rt_keycols);
	store->table_api.table_result_destroy(rt_triggers);
	store->table_api.table_result_destroy(rt_triggercols);
	return ok;
}

static sqlid
next_oid(sqlstore *store)
{
	sqlid id = 0;
	MT_lock_set(&store->lock);
	id = store->obj_id++;
	assert(id < 2000000000);
	MT_lock_unset(&store->lock);
	return id;
}

sqlid
store_next_oid(sqlstore *store)
{
	return next_oid(store);
}

static int
insert_schemas(sql_trans *tr)
{
	int res = LOG_OK;
	sqlstore *store = tr->store;
	sql_schema *syss = find_sql_schema(tr, "sys");
	sql_table *sysschema = find_sql_table(tr, syss, "schemas");
	sql_table *systable = find_sql_table(tr, syss, "_tables");
	sql_table *syscolumn = find_sql_table(tr, syss, "_columns");
	node *o;

	struct os_iter si;
	os_iterator(&si, tr->cat->schemas, tr, NULL);
	for (sql_base *b = oi_next(&si); b; b = oi_next(&si)) {
		sql_schema *s = (sql_schema*)b;
		char *strnil = (char*)ATOMnilptr(TYPE_str);

		if (isDeclaredSchema(s))
			continue;
		if ((res = store->table_api.table_insert(tr, sysschema, &s->base.id, &s->base.name, &s->auth_id, &s->owner, &s->system)))
			return res;
		struct os_iter oi;
		os_iterator(&oi, s->tables, tr, NULL);
		for (sql_base *b = oi_next(&oi); b; b = oi_next(&oi)) {
			sql_table *t = (sql_table*)b;
			sht ca = t->commit_action;

			if ((res = store->table_api.table_insert(tr, systable, &t->base.id, &t->base.name, &s->base.id, &strnil, &t->type, &t->system, &ca, &t->access)))
				return res;
			for (o = t->columns->l->h; o; o = o->next) {
				sql_column *c = o->data;

				if ((res = store->table_api.table_insert(tr, syscolumn, &c->base.id, &c->base.name, &c->type.type->base.name, &c->type.digits, &c->type.scale,
										&t->base.id, (c->def) ? &c->def : &strnil, &c->null, &c->colnr, (c->storage_type)? &c->storage_type : &strnil)))
					return res;
			}
		}
	}
	return res;
}

static int
insert_types(sql_trans *tr, sql_table *systype)
{
	int res = LOG_OK;
	sqlstore *store = tr->store;
	for (node *n = types->h; n; n = n->next) {
		sql_type *t = n->data;
		int radix = t->radix, eclass = (int) t->eclass;
		sqlid next_schema = t->s ? t->s->base.id : 0;

		if ((res = store->table_api.table_insert(tr, systype, &t->base.id, &t->impl, &t->base.name, &t->digits, &t->scale, &radix, &eclass, &next_schema)))
			return res;
	}
	return res;
}

static int
insert_args(sql_trans *tr, sql_table *sysarg, list *args, sqlid funcid, const char *arg_def, int *number)
{
	int res = LOG_OK;
	sqlstore *store = tr->store;
	for (node *n = args->h; n; n = n->next) {
		sql_arg *a = n->data;
		sqlid id = next_oid(tr->store);
		int next_number = (*number)++;
		char buf[32], *next_name;

		if (a->name) {
			next_name = a->name;
		} else {
			snprintf(buf, sizeof(buf), arg_def, next_number);
			next_name = buf;
		}
		if ((res = store->table_api.table_insert(tr, sysarg, &id, &funcid, &next_name, &a->type.type->base.name, &a->type.digits, &a->type.scale, &a->inout, &next_number)))
			return res;
	}
	return res;
}

static int
insert_functions(sql_trans *tr, sql_table *sysfunc, list *funcs_list, sql_table *sysarg)
{
	int res = LOG_OK;
	sqlstore *store = tr->store;
	for (node *n = funcs_list->h; n; n = n->next) {
		sql_func *f = n->data;
		int number = 0, ftype = (int) f->type, flang = (int) FUNC_LANG_INT;
		sqlid next_schema = f->s ? f->s->base.id : 0;
		bit se = f->side_effect, vares = f->varres, varg = f->vararg, system = f->system, sem = f->semantics;

		if (f->private) /* don't serialize private functions because they cannot be seen by users */
			continue;
		if ((res = store->table_api.table_insert(tr, sysfunc, &f->base.id, &f->base.name, &f->imp, &f->mod, &flang, &ftype, &se, &vares, &varg, &next_schema, &system, &sem)))
			return res;
		if (f->res && (res = insert_args(tr, sysarg, f->res, f->base.id, "res_%d", &number)))
			return res;
		if (f->ops && (res = insert_args(tr, sysarg, f->ops, f->base.id, "arg_%d", &number)))
			return res;
	}
	return res;
}

static int
table_next_column_nr(sql_table *t)
{
	int nr = ol_length(t->columns);
	if (nr) {
		node *n = ol_last_node(t->columns);
		if (n) {
			sql_column *c = n->data;

			nr = c->colnr+1;
		}
	}
	return nr;
}

static sql_column *
bootstrap_create_column(sql_trans *tr, sql_table *t, const char *name, sqlid id, const char *sqltype, unsigned int digits)
{
	sqlstore *store = tr->store;
	sql_column *col = ZNEW(sql_column);

	if (store->obj_id <= id)
		store->obj_id = id+1;
	TRC_DEBUG(SQL_STORE, "Create column: %s\n", name);

	base_init(NULL, &col->base, id, t->base.new, name);
	assert(col->base.id > 0);
	sql_find_subtype(&col->type, sqltype, digits, 0);
	col->def = NULL;
	col->null = 1;
	col->colnr = table_next_column_nr(t);
	col->t = t;
	col->unique = 0;
	col->storage_type = NULL;
	if (ol_add(t->columns, &col->base))
		return NULL;

	ATOMIC_PTR_INIT(&col->data, NULL);
	if (isTable(col->t))
		store->storage_api.create_col(tr, col);
	return col;
}

static sql_table *
create_sql_table_with_id(sql_allocator *sa, sqlid id, const char *name, sht type, bit system, int persistence, int commit_action, bte properties)
{
	sql_table *t = SA_ZNEW(sa, sql_table);

	assert((persistence==SQL_PERSIST ||
		persistence==SQL_DECLARED_TABLE ||
		commit_action) && commit_action>=0);
	assert(id);
	base_init(sa, &t->base, id, true, name);
	t->type = type;
	t->system = system;
	t->persistence = (temp_t)persistence;
	t->commit_action = (ca_t)commit_action;
	t->query = NULL;
	t->access = 0;
	t->columns = ol_new(sa, (destroy_fptr) &column_destroy, NULL);
	t->idxs = ol_new(sa, (destroy_fptr) &idx_destroy, NULL);
	t->keys = ol_new(sa, (destroy_fptr) &key_destroy, NULL);
	t->triggers = ol_new(sa, (destroy_fptr) &trigger_destroy, NULL);
	if (isMergeTable(t) || isReplicaTable(t))
		t->members = list_new(sa, (fdestroy) &part_destroy);
	t->pkey = NULL;
	t->sz = COLSIZE;
	t->s = NULL;
	t->properties = properties;
	memset(&t->part, 0, sizeof(t->part));
	ATOMIC_PTR_INIT(&t->data, NULL);
	return t;
}

sql_table *
create_sql_table(sqlstore *store, sql_allocator *sa, const char *name, sht type, bit system, int persistence, int commit_action, bte properties)
{
	return create_sql_table_with_id(sa, next_oid(store), name, type, system, persistence, commit_action, properties);
}

static void
dup_sql_type(sql_trans *tr, sql_schema *s, sql_subtype *oc, sql_subtype *nc)
{
	nc->digits = oc->digits;
	nc->scale = oc->scale;
	nc->type = oc->type;
	if (s && nc->type->s) { /* user type */
		sql_type *lt = NULL;

		if (s->base.id == nc->type->s->base.id) {
			/* Current user type belongs to current schema. So search there for current user type. */
			lt = find_sql_type(tr, s, nc->type->base.name);
		} else {
			/* Current user type belongs to another schema in the current transaction. Search there for current user type. */
			lt = sql_trans_bind_type(tr, NULL, nc->type->base.name);
		}
		if (lt == NULL)
			GDKfatal("SQL type %s missing", nc->type->base.name);
		sql_init_subtype(nc, lt, nc->digits, nc->scale);
	}
}

static sql_column *
dup_sql_column(sql_allocator *sa, sql_table *t, sql_column *c)
{
	sql_column *col = SA_ZNEW(sa, sql_column);

	base_init(sa, &col->base, c->base.id, t->persistence==SQL_DECLARED_TABLE?false:c->base.new, c->base.name);
	col->type = c->type; /* Both types belong to the same transaction, so no dup_sql_type call is needed */
	col->def = NULL;
	if (c->def)
		col->def = SA_STRDUP(sa, c->def);
	col->null = c->null;
	col->colnr = c->colnr;
	col->t = t;
	col->unique = c->unique;
	col->storage_type = NULL;
	if (c->storage_type)
		col->storage_type = SA_STRDUP(sa, c->storage_type);
	if (ol_add(t->columns, &col->base))
		return NULL;
	return col;
}

static sql_part *
dup_sql_part(sql_allocator *sa, sql_table *mt, sql_part *op)
{
	sql_part *p = SA_ZNEW(sa, sql_part);

	base_init(sa, &p->base, op->base.id, mt->persistence==SQL_DECLARED_TABLE?false:op->base.new, op->base.name);
	p->with_nills = op->with_nills;

	if (isRangePartitionTable(mt)) {
		p->part.range.minvalue = SA_NEW_ARRAY(sa, char, op->part.range.minlength);
		p->part.range.maxvalue = SA_NEW_ARRAY(sa, char, op->part.range.maxlength);
		memcpy(p->part.range.minvalue, op->part.range.minvalue, op->part.range.minlength);
		memcpy(p->part.range.maxvalue, op->part.range.maxvalue, op->part.range.maxlength);
		p->part.range.minlength = op->part.range.minlength;
		p->part.range.maxlength = op->part.range.maxlength;
	} else if (isListPartitionTable(mt)) {
		p->part.values = list_new(sa, (fdestroy) &part_value_destroy);
		for (node *n = op->part.values->h ; n ; n = n->next) {
			sql_part_value *prev = (sql_part_value*) n->data, *nextv = SA_ZNEW(sa, sql_part_value);
			nextv->value = SA_NEW_ARRAY(sa, char, prev->length);
			memcpy(nextv->value, prev->value, prev->length);
			nextv->length = prev->length;
			list_append(p->part.values, nextv);
		}
	}
	list_append(mt->members, p);
	p->t = mt;
	p->member = op->member;
	assert(p->member);
	return p;
}

sql_table *
dup_sql_table(sql_allocator *sa, sql_table *t)
{
	node *n;
	sql_table *nt = create_sql_table_with_id(sa, t->base.id, t->base.name, t->type, t->system, SQL_DECLARED_TABLE, t->commit_action, t->properties);

	nt->base.new = t->base.new;

	nt->access = t->access;
	nt->query = (t->query) ? SA_STRDUP(sa, t->query) : NULL;
	nt->s = t->s;

	if (isPartitionedByExpressionTable(nt)) {
		nt->part.pexp = SA_ZNEW(sa, sql_expression);
		nt->part.pexp->exp = SA_STRDUP(sa, t->part.pexp->exp);
		nt->part.pexp->type = t->part.pexp->type; /* No dup_sql_type call needed */
		nt->part.pexp->cols = SA_LIST(sa, (fdestroy) &int_destroy);
		for (n = t->part.pexp->cols->h; n; n = n->next) {
			int *nid = SA_NEW(sa, int);
			*nid = *(int *) n->data;
			list_append(nt->part.pexp->cols, nid);
		}
	}

	for (n = t->columns->l->h; n; n = n->next) {
		sql_column *c = n->data;
		sql_column *dup = dup_sql_column(sa, nt, c);
		if (isPartitionedByColumnTable(nt) && c->base.id == t->part.pcol->base.id)
			nt->part.pcol = dup;
	}

	if (t->members)
		for (n = t->members->h; n; n = n->next)
			dup_sql_part(sa, nt, n->data);
	return nt;
}

static sql_table *
bootstrap_create_table(sql_trans *tr, sql_schema *s, const char *name, sqlid id)
{
	sqlstore *store = tr->store;
	int istmp = isTempSchema(s);
	int persistence = istmp?SQL_GLOBAL_TEMP:SQL_PERSIST;
	sht commit_action = istmp?CA_PRESERVE:CA_COMMIT;
	sql_table *t;

	if (store->obj_id <= id)
		store->obj_id = id+1;
	t = create_sql_table_with_id(NULL, id, name, tt_table, 1, persistence, commit_action, 0);
	t->bootstrap = 1;

	TRC_DEBUG(SQL_STORE, "Create table: %s\n", name);

	t->base.new = s->base.new;
	t->query = NULL;
	t->s = s;
	if (isTable(t) && store->storage_api.create_del(tr, t) != LOG_OK) {
		table_destroy(store, t);
		return NULL;
	}
	if (os_add(s->tables, tr, name, &t->base)) {
		table_destroy(store, t);
		return NULL;
	}
	return t;
}

static sql_schema *
bootstrap_create_schema(sql_trans *tr, const char *name, sqlid id, sqlid auth_id, int owner)
{
	sqlstore *store = tr->store;
	sql_schema *s = ZNEW(sql_schema);

	if (store->obj_id <= id)
		store->obj_id = id+1;
	TRC_DEBUG(SQL_STORE, "Create schema: %s %d %d\n", name, auth_id, owner);

	if (strcmp(name, dt_schema) == 0) {
		base_init(NULL, &s->base, (sqlid) FUNC_OIDS - 1, true, name);
	} else {
		base_init(NULL, &s->base, id, true, name);
	}
	s->base.new = store->first;
	s->auth_id = auth_id;
	s->owner = owner;
	s->system = TRUE;
	s->tables = os_new(NULL, (destroy_fptr) &table_destroy, false, true, true, false, store);
	s->types = os_new(NULL, (destroy_fptr) &type_destroy, false, true, true, false, store);
	s->funcs = os_new(NULL, (destroy_fptr) &func_destroy, false, false, false, false, store);
	s->seqs = os_new(NULL, (destroy_fptr) &seq_destroy, false, true, true, false, store);
	s->keys = os_new(NULL, (destroy_fptr) &key_destroy, false, true, true, false, store);
	s->idxs = os_new(NULL, (destroy_fptr) &idx_destroy, false, true, true, false, store);
	s->triggers = os_new(NULL, (destroy_fptr) &trigger_destroy, false, true, true, false, store);
	s->parts = os_new(NULL, (destroy_fptr) &part_destroy, false, false, true, false, store);
	if (os_add(tr->cat->schemas, tr, s->base.name, &s->base)) {
		return NULL;
	}
	if (isTempSchema(s))
		tr->tmp = s;

	s->store = tr->store;
	return s;
}

/* TODO clean this */
static inline int
dep_hash(sql_dependency_change *dep)
{
	return (int) BATatoms[TYPE_int].atomHash(&dep->objid);
}

static void
dep_hash_clear(sql_hash *h)
{
	if (h == NULL || h->sa || h->entries == 0)
		return;
	for (int i = 0; i < h->size; i++) {
		sql_hash_e *e = h->buckets[i];

		while (e) {
			sql_hash_e *next = e->chain;

			_DELETE(e->value);
			_DELETE(e);
			e = next;
		}
		h->buckets[i] = NULL;
	}
	h->entries = 0;
}

static void
dep_hash_destroy(sql_hash *h)
{
	if (h == NULL || h->sa)
		return;
	for (int i = 0; i < h->size; i++) {
		sql_hash_e *e = h->buckets[i];

		while (e) {
			sql_hash_e *next = e->chain;

			_DELETE(e->value);
			_DELETE(e);
			e = next;
		}
	}
	_DELETE(h->buckets);
	_DELETE(h);
}

static sqlstore *
store_load(sqlstore *store, sql_allocator *pa)
{
	sql_trans *tr;
	sql_table *t, *types, *functions, *arguments;
	sql_schema *s;
	lng lng_store_oid;

	assert(pa);
	store->sa = pa;

	store->first = store->logger_api.log_isnew(store);

	if (store->first && store->readonly) {
		/* cannot initialize database in readonly mode */
		TRC_CRITICAL(SQL_STORE, "Cannot initialize store in readonly mode\n");
		return NULL;
	}

	types_init(store->sa); /* initialize global lists of types and functions, TODO: needs to move */

	/* we store some spare oids */
	store->obj_id = FUNC_OIDS;

	tr = sql_trans_create(store, NULL, NULL);
	if (!tr) {
		TRC_CRITICAL(SQL_STORE, "Failed to start a transaction while loading the storage\n");
		return NULL;
	}
	tr->store = store;
	tr->active = 1;

	/* for now use malloc and free */
	store->active = list_create(NULL);
	store->dependencies = hash_new(NULL, 32, (fkeyvalue)&dep_hash);
	store->depchanges = hash_new(NULL, 32, (fkeyvalue)&dep_hash);
	store->sequences = hash_new(NULL, 32, (fkeyvalue)&seq_hash);
	store->seqchanges = list_create(NULL);
	if (!store->active || !store->dependencies || !store->depchanges || !store->sequences || !store->seqchanges) {
		goto critical;
	}

	s = bootstrap_create_schema(tr, "sys", 2000, ROLE_SYSADMIN, USER_MONETDB);
	if (s == NULL) {
		goto critical;
	}
	if (!store->first)
		s->base.new = 0;

	if ((t = bootstrap_create_table(tr, s, "schemas", 2001)) == NULL ||
		bootstrap_create_column(tr, t, "id", 2002, "int", 32) == NULL ||
		bootstrap_create_column(tr, t, "name", 2003, "varchar", 1024) == NULL ||
		bootstrap_create_column(tr, t, "authorization", 2004, "int", 32) == NULL ||
		bootstrap_create_column(tr, t, "owner", 2005, "int", 32) == NULL ||
		bootstrap_create_column(tr, t, "system", 2006, "boolean", 1) == NULL ||

		(types = t = bootstrap_create_table(tr, s, "types", 2007)) == NULL ||
		bootstrap_create_column(tr, t, "id", 2008, "int", 32) == NULL ||
		bootstrap_create_column(tr, t, "systemname", 2009, "varchar", 256) == NULL ||
		bootstrap_create_column(tr, t, "sqlname", 2010, "varchar", 1024) == NULL ||
		bootstrap_create_column(tr, t, "digits", 2011, "int", 32) == NULL ||
		bootstrap_create_column(tr, t, "scale", 2012, "int", 32) == NULL ||
		bootstrap_create_column(tr, t, "radix", 2013, "int", 32) == NULL ||
		bootstrap_create_column(tr, t, "eclass", 2014, "int", 32) == NULL ||
		bootstrap_create_column(tr, t, "schema_id", 2015, "int", 32) == NULL ||

		(functions = t = bootstrap_create_table(tr, s, "functions", 2016)) == NULL ||
		bootstrap_create_column(tr, t, "id", 2017, "int", 32) == NULL ||
		bootstrap_create_column(tr, t, "name", 2018, "varchar", 256) == NULL ||
		bootstrap_create_column(tr, t, "func", 2019, "varchar", 8196) == NULL ||
		bootstrap_create_column(tr, t, "mod", 2020, "varchar", 8196) == NULL ||

		/* language asm=0, sql=1, R=2, C=3, J=4 */
		bootstrap_create_column(tr, t, "language", 2021, "int", 32) == NULL ||

		/* func, proc, aggr or filter */
		bootstrap_create_column(tr, t, "type", 2022, "int", 32) == NULL ||
		bootstrap_create_column(tr, t, "side_effect", 2023, "boolean", 1) == NULL ||
		bootstrap_create_column(tr, t, "varres", 2024, "boolean", 1) == NULL ||
		bootstrap_create_column(tr, t, "vararg", 2025, "boolean", 1) == NULL ||
		bootstrap_create_column(tr, t, "schema_id", 2026, "int", 32) == NULL ||
		bootstrap_create_column(tr, t, "system", 2027, "boolean", 1) == NULL ||
		bootstrap_create_column(tr, t, "semantics", 2162, "boolean", 1) == NULL ||

		(arguments = t = bootstrap_create_table(tr, s, "args", 2028)) == NULL ||
		bootstrap_create_column(tr, t, "id", 2029, "int", 32) == NULL ||
		bootstrap_create_column(tr, t, "func_id", 2030, "int", 32) == NULL ||
		bootstrap_create_column(tr, t, "name", 2031, "varchar", 256) == NULL ||
		bootstrap_create_column(tr, t, "type", 2032, "varchar", 1024) == NULL ||
		bootstrap_create_column(tr, t, "type_digits", 2033, "int", 32) == NULL ||
		bootstrap_create_column(tr, t, "type_scale", 2034, "int", 32) == NULL ||
		bootstrap_create_column(tr, t, "inout", 2035, "tinyint", 8) == NULL ||
		bootstrap_create_column(tr, t, "number", 2036, "int", 32) == NULL ||

		(t = bootstrap_create_table(tr, s, "sequences", 2037)) == NULL ||
		bootstrap_create_column(tr, t, "id", 2038, "int", 32) == NULL ||
		bootstrap_create_column(tr, t, "schema_id", 2039, "int", 32) == NULL ||
		bootstrap_create_column(tr, t, "name", 2040, "varchar", 256) == NULL ||
		bootstrap_create_column(tr, t, "start", 2041, "bigint", 64) == NULL ||
		bootstrap_create_column(tr, t, "minvalue", 2042, "bigint", 64) == NULL ||
		bootstrap_create_column(tr, t, "maxvalue", 2043, "bigint", 64) == NULL ||
		bootstrap_create_column(tr, t, "increment", 2044, "bigint", 64) == NULL ||
		bootstrap_create_column(tr, t, "cacheinc", 2045, "bigint", 64) == NULL ||
		bootstrap_create_column(tr, t, "cycle", 2046, "boolean", 1) == NULL ||

		(t = bootstrap_create_table(tr, s, "table_partitions", 2047)) == NULL ||
		bootstrap_create_column(tr, t, "id", 2048, "int", 32) == NULL ||
		bootstrap_create_column(tr, t, "table_id", 2049, "int", 32) == NULL ||
		bootstrap_create_column(tr, t, "column_id", 2050, "int", 32) == NULL ||
		bootstrap_create_column(tr, t, "expression", 2051, "varchar", STORAGE_MAX_VALUE_LENGTH) == NULL ||
		bootstrap_create_column(tr, t, "type", 2052, "tinyint", 8) == NULL ||

		(t = bootstrap_create_table(tr, s, "range_partitions", 2053)) == NULL ||
		bootstrap_create_column(tr, t, "table_id", 2054, "int", 32) == NULL ||
		bootstrap_create_column(tr, t, "partition_id", 2055, "int", 32) == NULL ||
		bootstrap_create_column(tr, t, "minimum", 2056, "varchar", STORAGE_MAX_VALUE_LENGTH) == NULL ||
		bootstrap_create_column(tr, t, "maximum", 2057, "varchar", STORAGE_MAX_VALUE_LENGTH) == NULL ||
		bootstrap_create_column(tr, t, "with_nulls", 2058, "boolean", 1) == NULL ||

		(t = bootstrap_create_table(tr, s, "value_partitions", 2059)) == NULL ||
		bootstrap_create_column(tr, t, "table_id", 2060, "int", 32) == NULL ||
		bootstrap_create_column(tr, t, "partition_id", 2061, "int", 32) == NULL ||
		bootstrap_create_column(tr, t, "value", 2062, "varchar", STORAGE_MAX_VALUE_LENGTH) == NULL ||

		(t = bootstrap_create_table(tr, s, "dependencies", 2063)) == NULL ||
		bootstrap_create_column(tr, t, "id", 2064, "int", 32) == NULL ||
		bootstrap_create_column(tr, t, "depend_id", 2065, "int", 32) == NULL ||
		bootstrap_create_column(tr, t, "depend_type", 2066, "smallint", 16) == NULL ||


		(t = bootstrap_create_table(tr, s, "_tables", 2067)) == NULL ||
		bootstrap_create_column(tr, t, "id", 2068, "int", 32) == NULL ||
		bootstrap_create_column(tr, t, "name", 2069, "varchar", 1024) == NULL ||
		bootstrap_create_column(tr, t, "schema_id", 2070, "int", 32) == NULL ||
		bootstrap_create_column(tr, t, "query", 2071, "varchar", 1 << 20) == NULL||
		bootstrap_create_column(tr, t, "type", 2072, "smallint", 16) == NULL ||
		bootstrap_create_column(tr, t, "system", 2073, "boolean", 1) == NULL ||
		bootstrap_create_column(tr, t, "commit_action", 2074, "smallint", 16) == NULL ||
		bootstrap_create_column(tr, t, "access", 2075, "smallint", 16) == NULL ||

		(t = bootstrap_create_table(tr, s, "_columns", 2076)) == NULL ||
		bootstrap_create_column(tr, t, "id", 2077, "int", 32) == NULL ||
		bootstrap_create_column(tr, t, "name", 2078, "varchar", 1024) == NULL ||
		bootstrap_create_column(tr, t, "type", 2079, "varchar", 1024) == NULL ||
		bootstrap_create_column(tr, t, "type_digits", 2080, "int", 32) == NULL ||
		bootstrap_create_column(tr, t, "type_scale", 2081, "int", 32) == NULL ||
		bootstrap_create_column(tr, t, "table_id", 2082, "int", 32) == NULL ||
		bootstrap_create_column(tr, t, "default", 2083, "varchar", STORAGE_MAX_VALUE_LENGTH) == NULL ||
		bootstrap_create_column(tr, t, "null", 2084, "boolean", 1) == NULL ||
		bootstrap_create_column(tr, t, "number", 2085, "int", 32) == NULL ||
		bootstrap_create_column(tr, t, "storage", 2086, "varchar", 2048) == NULL ||

		(t = bootstrap_create_table(tr, s, "keys", 2087)) == NULL ||
		bootstrap_create_column(tr, t, "id", 2088, "int", 32) == NULL ||
		bootstrap_create_column(tr, t, "table_id", 2089, "int", 32) == NULL ||
		bootstrap_create_column(tr, t, "type", 2090, "int", 32) == NULL ||
		bootstrap_create_column(tr, t, "name", 2091, "varchar", 1024) == NULL ||
		bootstrap_create_column(tr, t, "rkey", 2092, "int", 32) == NULL ||
		bootstrap_create_column(tr, t, "action", 2093, "int", 32) == NULL ||

		(t = bootstrap_create_table(tr, s, "idxs", 2094)) == NULL ||
		bootstrap_create_column(tr, t, "id", 2095, "int", 32) == NULL ||
		bootstrap_create_column(tr, t, "table_id", 2096, "int", 32) == NULL ||
		bootstrap_create_column(tr, t, "type", 2097, "int", 32) == NULL ||
		bootstrap_create_column(tr, t, "name", 2098, "varchar", 1024) == NULL ||

		(t = bootstrap_create_table(tr, s, "triggers", 2099)) == NULL ||
		bootstrap_create_column(tr, t, "id", 2100, "int", 32) == NULL ||
		bootstrap_create_column(tr, t, "name", 2101, "varchar", 1024) == NULL ||
		bootstrap_create_column(tr, t, "table_id", 2102, "int", 32) == NULL ||
		bootstrap_create_column(tr, t, "time", 2103, "smallint", 16) == NULL ||
		bootstrap_create_column(tr, t, "orientation", 2104, "smallint", 16) == NULL ||
		bootstrap_create_column(tr, t, "event", 2105, "smallint", 16) == NULL ||
		bootstrap_create_column(tr, t, "old_name", 2106, "varchar", 1024) == NULL ||
		bootstrap_create_column(tr, t, "new_name", 2107, "varchar", 1024) == NULL ||
		bootstrap_create_column(tr, t, "condition", 2108, "varchar", 2048) == NULL ||
		bootstrap_create_column(tr, t, "statement", 2109, "varchar", 2048) == NULL ||

		(t = bootstrap_create_table(tr, s, "objects", 2110)) == NULL ||
		bootstrap_create_column(tr, t, "id", 2111, "int", 32) == NULL ||
		bootstrap_create_column(tr, t, "name", 2112, "varchar", 1024) == NULL ||
		bootstrap_create_column(tr, t, "nr", 2113, "int", 32) == NULL ||
		bootstrap_create_column(tr, t, "sub", 2163, "int", 32) == NULL) {
		goto critical;
	}

	if ((s = bootstrap_create_schema(tr, "tmp", 2114, ROLE_SYSADMIN, USER_MONETDB)) == NULL) {
		goto critical;
	}
	store->tmp = s;

	if ((t = bootstrap_create_table(tr, s, "_tables", 2115)) == NULL ||
		bootstrap_create_column(tr, t, "id", 2116, "int", 32) == NULL ||
		bootstrap_create_column(tr, t, "name", 2117, "varchar", 1024) == NULL ||
		bootstrap_create_column(tr, t, "schema_id", 2118, "int", 32) == NULL ||
		bootstrap_create_column(tr, t, "query", 2119, "varchar", 1 << 20) == NULL ||
		bootstrap_create_column(tr, t, "type", 2120, "smallint", 16) == NULL ||
		bootstrap_create_column(tr, t, "system", 2121, "boolean", 1) == NULL ||
		bootstrap_create_column(tr, t, "commit_action", 2122, "smallint", 16) == NULL ||
		bootstrap_create_column(tr, t, "access", 2123, "smallint", 16) == NULL ||

		(t = bootstrap_create_table(tr, s, "_columns", 2124)) == NULL ||
		bootstrap_create_column(tr, t, "id", 2125, "int", 32) == NULL ||
		bootstrap_create_column(tr, t, "name", 2126, "varchar", 1024) == NULL ||
		bootstrap_create_column(tr, t, "type", 2127, "varchar", 1024) == NULL ||
		bootstrap_create_column(tr, t, "type_digits", 2128, "int", 32) == NULL ||
		bootstrap_create_column(tr, t, "type_scale", 2129, "int", 32) == NULL ||
		bootstrap_create_column(tr, t, "table_id", 2130, "int", 32) == NULL ||
		bootstrap_create_column(tr, t, "default", 2131, "varchar", STORAGE_MAX_VALUE_LENGTH) == NULL ||
		bootstrap_create_column(tr, t, "null", 2132, "boolean", 1) == NULL ||
		bootstrap_create_column(tr, t, "number", 2133, "int", 32) == NULL ||
		bootstrap_create_column(tr, t, "storage", 2134, "varchar", 2048) == NULL ||

		(t = bootstrap_create_table(tr, s, "keys", 2135)) == NULL ||
		bootstrap_create_column(tr, t, "id", 2136, "int", 32) == NULL ||
		bootstrap_create_column(tr, t, "table_id", 2137, "int", 32) == NULL ||
		bootstrap_create_column(tr, t, "type", 2138, "int", 32) == NULL ||
		bootstrap_create_column(tr, t, "name", 2139, "varchar", 1024) == NULL ||
		bootstrap_create_column(tr, t, "rkey", 2140, "int", 32) == NULL ||
		bootstrap_create_column(tr, t, "action", 2141, "int", 32) == NULL ||

		(t = bootstrap_create_table(tr, s, "idxs", 2142)) == NULL ||
		bootstrap_create_column(tr, t, "id", 2143, "int", 32) == NULL ||
		bootstrap_create_column(tr, t, "table_id", 2144, "int", 32) == NULL ||
		bootstrap_create_column(tr, t, "type", 2145, "int", 32) == NULL ||
		bootstrap_create_column(tr, t, "name", 2146, "varchar", 1024) == NULL ||

		(t = bootstrap_create_table(tr, s, "triggers", 2147)) == NULL ||
		bootstrap_create_column(tr, t, "id", 2148, "int", 32) == NULL ||
		bootstrap_create_column(tr, t, "name", 2149, "varchar", 1024) == NULL ||
		bootstrap_create_column(tr, t, "table_id", 2150, "int", 32) == NULL ||
		bootstrap_create_column(tr, t, "time", 2151, "smallint", 16) == NULL ||
		bootstrap_create_column(tr, t, "orientation", 2152, "smallint", 16) == NULL ||
		bootstrap_create_column(tr, t, "event", 2153, "smallint", 16) == NULL ||
		bootstrap_create_column(tr, t, "old_name", 2154, "varchar", 1024) == NULL ||
		bootstrap_create_column(tr, t, "new_name", 2155, "varchar", 1024) == NULL ||
		bootstrap_create_column(tr, t, "condition", 2156, "varchar", 2048) == NULL ||
		bootstrap_create_column(tr, t, "statement", 2157, "varchar", 2048) == NULL ||

		(t = bootstrap_create_table(tr, s, "objects", 2158)) == NULL ||
		bootstrap_create_column(tr, t, "id", 2159, "int", 32) == NULL ||
		bootstrap_create_column(tr, t, "name", 2160, "varchar", 1024) == NULL ||
		bootstrap_create_column(tr, t, "nr", 2161, "int", 32) == NULL ||
		bootstrap_create_column(tr, t, "sub", 2164, "int", 32) == NULL) {
		goto critical;
	}

	if (bootstrap_create_schema(tr, dt_schema, -1, ROLE_SYSADMIN, USER_MONETDB) == NULL) {
		goto critical;
	}

	if (store->first) {
		if (insert_types(tr, types) || insert_functions(tr, functions, funcs, arguments) || insert_schemas(tr)) {
			TRC_CRITICAL(SQL_STORE, "Cannot load catalog\n");
			sql_trans_destroy(tr);
			return NULL;
		}
	} else {
		tr->active = 0;
	}

	if (sql_trans_commit(tr) != SQL_OK) {
		TRC_CRITICAL(SQL_STORE, "Cannot commit initial transaction\n");
		sql_trans_destroy(tr);
		return NULL;
	}
	tr->ts = store_timestamp(store);

	store->logger_api.get_sequence(store, OBJ_SID, &lng_store_oid);
	store->prev_oid = (sqlid)lng_store_oid;
	if (store->obj_id < store->prev_oid)
		store->obj_id = store->prev_oid;

	/* load remaining schemas, tables, columns etc */
	tr->active = 1;
	if (!store->first && !load_trans(tr)) {
		TRC_CRITICAL(SQL_STORE, "Cannot load catalog tables\n");
		sql_trans_destroy(tr);
		return NULL;
	}
	if (sql_trans_commit(tr) != SQL_OK) {
		TRC_CRITICAL(SQL_STORE, "Cannot commit loaded objects transaction\n");
		sql_trans_destroy(tr);
		return NULL;
	}
	tr->active = 0;
	sql_trans_destroy(tr);
	store->initialized = 1;
	return store;

  critical:
	TRC_CRITICAL(SQL_STORE, "Allocation failure while initializing store\n");
	sql_trans_destroy(tr);
	return NULL;
}

sqlstore *
store_init(int debug, store_type store_tpe, int readonly, int singleuser)
{
	sql_allocator *pa;
	sqlstore *store = MNEW(sqlstore);

	if (debug&2)
		GDKtracer_set_layer_level("sql_all", "debug");

	if (!store) {
		TRC_CRITICAL(SQL_STORE, "Allocation failure while initializing store\n");
		return NULL;
	}

	if (!(pa = sa_create(NULL))) {
		TRC_CRITICAL(SQL_STORE, "Allocation failure while initializing store\n");
		_DELETE(store);
		return NULL;
	}

	*store = (sqlstore) {
		.readonly = readonly,
		.singleuser = singleuser,
		.debug = debug,
		.transaction = ATOMIC_VAR_INIT(TRANSACTION_ID_BASE),
		.nr_active = ATOMIC_VAR_INIT(0),
		.timestamp = ATOMIC_VAR_INIT(0),
		.lastactive = ATOMIC_VAR_INIT(0),
		.function_counter = ATOMIC_VAR_INIT(0),
		.sa = pa,
	};

	(void)store_timestamp(store); /* increment once */
	MT_lock_init(&store->lock, "sqlstore_lock");
	MT_lock_init(&store->commit, "sqlstore_commit");
	MT_lock_init(&store->flush, "sqlstore_flush");
	for(int i = 0; i<NR_TABLE_LOCKS; i++)
		MT_lock_init(&store->table_locks[i], "sqlstore_table");
	for(int i = 0; i<NR_COLUMN_LOCKS; i++)
		MT_lock_init(&store->column_locks[i], "sqlstore_column");

	MT_lock_set(&store->flush);
	MT_lock_set(&store->lock);

	/* initialize empty bats */
	switch (store_tpe) {
	case store_bat:
	case store_mem:
		if (bat_utils_init() == -1) {
			TRC_CRITICAL(SQL_STORE, "Allocation failure while initializing store\n");
			MT_lock_unset(&store->lock);
			MT_lock_unset(&store->flush);
			store_exit(store);
			return NULL;
		}
		bat_storage_init(&store->storage_api);
		bat_table_init(&store->table_api);
		bat_logger_init(&store->logger_api);
		break;
	default:
		break;
	}
	store->active_type = store_tpe;
	int v = 1;
	if (!store->logger_api.create ||
	    store->logger_api.create(store, debug, "sql_logs", CATALOG_VERSION*v) != LOG_OK) {
		MT_lock_unset(&store->lock);
		MT_lock_unset(&store->flush);
		store_exit(store);
		return NULL;
	}

	/* create the initial store structure or re-load previous data */
	MT_lock_unset(&store->lock);
	MT_lock_unset(&store->flush);
	if (!store_load(store, pa)) {
		store_exit(store);
		return NULL;
	}
	return store;
}

void
store_exit(sqlstore *store)
{
	sql_allocator *sa = store->sa;
	MT_lock_set(&store->commit);
	MT_lock_set(&store->flush);
	MT_lock_set(&store->lock);

	TRC_DEBUG(SQL_STORE, "Store locked\n");

	if (store->cat) {
		while (ATOMIC_GET(&store->nr_active) > 0) {
			const int sleeptime = 100;
			MT_lock_unset(&store->flush);
			MT_lock_unset(&store->lock);
			MT_lock_unset(&store->commit);
			MT_sleep_ms(sleeptime);
			MT_lock_set(&store->commit);
			MT_lock_set(&store->lock);
			MT_lock_set(&store->flush);
		}
		if (!list_empty(store->changes)) {
			ulng oldest = store_timestamp(store)+1;
			for(node *n=store->changes->h; n; n = n->next) {
				sql_change *c = n->data;

				if (c->cleanup && !c->cleanup(store, c, oldest)) {
					/* try again with newer oldest, should cleanup any pending issues */
					if (!c->cleanup(store, c, oldest+1))
						TRC_DEBUG(SQL_STORE, "not deleted\n");
					else
						_DELETE(c);
				} else
					_DELETE(c);
			}
		}
		MT_lock_unset(&store->commit);
		list_destroy(store->changes);
		os_destroy(store->cat->objects, store);
		os_destroy(store->cat->schemas, store);
		_DELETE(store->cat);
	} else {
		MT_lock_unset(&store->commit);
	}
	store->logger_api.destroy(store);

	list_destroy(store->active);
	dep_hash_destroy(store->dependencies);
	dep_hash_destroy(store->depchanges);
	list_destroy(store->seqchanges);
	seq_hash_destroy(store->sequences);

	TRC_DEBUG(SQL_STORE, "Store unlocked\n");
	MT_lock_unset(&store->flush);
	MT_lock_unset(&store->lock);
	sa_destroy(sa);
	ATOMIC_DESTROY(&store->nr_active);
	ATOMIC_DESTROY(&store->lastactive);
	ATOMIC_DESTROY(&store->timestamp);
	ATOMIC_DESTROY(&store->transaction);
	ATOMIC_DESTROY(&store->function_counter);
	MT_lock_destroy(&store->lock);
	MT_lock_destroy(&store->commit);
	MT_lock_destroy(&store->flush);
	for(int i = 0; i<NR_TABLE_LOCKS; i++)
		MT_lock_destroy(&store->table_locks[i]);
	for(int i = 0; i<NR_COLUMN_LOCKS; i++)
		MT_lock_destroy(&store->column_locks[i]);
	_DELETE(store);
}

/* call locked! */
static int
store_apply_deltas(sqlstore *store)
{
	int res = LOG_OK;

	store_lock(store);
	ulng oldest = store_oldest_pending(store);
	store_unlock(store);
	TRC_DEBUG(SQL_STORE, "Store apply deltas (" ULLFMT ")\n", oldest-1);
	if (oldest)
	    res = store->logger_api.flush(store, oldest-1);
	return res;
}

void
store_suspend_log(sqlstore *store)
{
	MT_lock_set(&store->lock);
	MT_lock_unset(&store->lock);
}

void
store_resume_log(sqlstore *store)
{
	MT_lock_set(&store->flush);
	MT_lock_unset(&store->flush);
}

static void
id_hash_clear_older(sql_hash *h, ulng oldest)
{
	if (h->entries == 0)
		return;
	for (int i = 0; i < h->size; i++) {
		sql_hash_e *e = h->buckets[i], *last = NULL, *first = NULL;

		while (e) {
			sql_hash_e *next = e->chain;
			sql_dependency_change *dc = e->value;

			if (dc->ts < oldest) {
				_DELETE(e->value);
				_DELETE(e);
				h->entries--;
			} else {
				if (last)
					last->chain = e;
				else
					first = e;
				last = e;
			}
			e = next;
		}
		if (last)
			last->chain = NULL;
		h->buckets[i] = first;
	}
}

static void
store_pending_changes(sqlstore *store, ulng oldest, sql_trans *tr)
{
	ulng oldest_changes = store_get_timestamp(store);
	if (!list_empty(store->changes)) { /* lets first cleanup old stuff */
		for(node *n=store->changes->h; n; ) {
			node *next = n->next;
			sql_change *c = n->data;

			assert(c->cleanup);
			if (c->cleanup(store, c, oldest)) {
				list_remove_node(store->changes, store, n);
				_DELETE(c);
			} else if (!c->handled && c->ts < oldest_changes) {
				oldest_changes = c->ts;
			}
			n = next;
		}
	}
	if (ATOMIC_GET(&store->nr_active) < 2) { /* one or no transaction running */
		dep_hash_clear(store->dependencies);
		dep_hash_clear(store->depchanges);
	} else {
		ulng stoldest = store_oldest(store, tr);
		id_hash_clear_older(store->dependencies, stoldest);
		id_hash_clear_older(store->depchanges, stoldest);
	}
	store->oldest_pending = oldest_changes;
}

#define IDLE_TIME	30			/* in seconds */

void
store_manager(sqlstore *store)
{
	MT_thread_setworking("sleeping");

	// In the main loop we always hold the lock except when sleeping or doing cleanups
	MT_lock_set(&store->flush);

	for (;;) {
		if (ATOMIC_GET(&store->nr_active) == 0 &&
			(store->debug&128 || ATOMIC_GET(&store->lastactive) + IDLE_TIME * 1000000 < (ATOMIC_BASE_TYPE) GDKusec())) {
			MT_lock_unset(&store->flush);
			store_lock(store);
			if (ATOMIC_GET(&store->nr_active) == 0) {
				ulng oldest = store_timestamp(store)+1;
				store_pending_changes(store, oldest, NULL);
			}
			store_unlock(store);
			MT_lock_set(&store->flush);
			store->logger_api.activate(store); /* rotate to new log file */
			ATOMIC_SET(&store->lastactive, GDKusec());
		}

		if (GDKexiting())
			break;
		const int sleeptime = 100;
		MT_lock_unset(&store->flush);
		MT_sleep_ms(sleeptime);
		MT_lock_set(&store->commit);
		MT_lock_set(&store->flush);

		if (GDKexiting()) {
			MT_lock_unset(&store->commit);
			break;
		}

		if (store->logger_api.changes(store) <= 0) {
			TRC_DEBUG(SQL_STORE, "Store flusher, no changes\n");
			MT_lock_unset(&store->commit);
			continue;
		}
		MT_lock_unset(&store->commit);

		MT_thread_setworking("flushing");
		if (store_apply_deltas(store) != LOG_OK) {
			MT_lock_unset(&store->flush);
			if (!GDKexiting())
				GDKfatal("write-ahead logging failure");
		}

		if (GDKexiting())
			break;
		MT_thread_setworking("sleeping");
		TRC_DEBUG(SQL_STORE, "Store flusher done\n");
	}

	// End of loop, end of lock
	MT_lock_unset(&store->flush);
}

void
store_lock(sqlstore *store)
{
	MT_lock_set(&store->lock);
	/* tell GDK allocation functions to ignore limits */
	MT_thread_setworking("store locked");
}

void
store_unlock(sqlstore *store)
{
	TRC_DEBUG(SQL_STORE, "Store unlocked\n");
	/* tell GDK allocation functions to honor limits again */
	MT_thread_setworking("store unlocked");
	MT_lock_unset(&store->lock);
}

int
store_readonly(sqlstore *store)
{
	return store->readonly;
}

// Helper function for tar_write_header.
// Our stream.h makes sure __attribute__ exists.
static void __attribute__((__format__(__printf__, 3, 4)))
tar_write_header_field(char **cursor_ptr, size_t size, const char *fmt, ...)
{
	va_list ap;

	va_start(ap, fmt);
	(void)vsnprintf(*cursor_ptr, size + 1, fmt, ap);
	va_end(ap);

	/* At first reading you might wonder why add `size` instead
	 * of the byte count returned by vsnprintf. The reason is
	 * that we want to move `*cursor_ptr` to the start of the next
	 * field, not to the unused part of this field.
	 */
	*cursor_ptr += size;
}

#define TAR_BLOCK_SIZE (512)

// Write a tar header to the given stream.
static gdk_return __attribute__((__warn_unused_result__))
tar_write_header(stream *tarfile, const char *path, time_t mtime, size_t size)
{
	char buf[TAR_BLOCK_SIZE] = {0};
	char *cursor = buf;
	char *chksum;

	// We set the uid/gid fields to 0 and the uname/gname fields to "".
	// When unpacking as a normal user, they are ignored and the files are
	// owned by that user. When unpacking as root it is reasonable that
	// the resulting files are owned by root.

	// The following is taken directly from the definition found
	// in /usr/include/tar.h on a Linux system.
	tar_write_header_field(&cursor, 100, "%s", path);   // name[100]
	tar_write_header_field(&cursor, 8, "0000644");      // mode[8]
	tar_write_header_field(&cursor, 8, "%07o", 0U);      // uid[8]
	tar_write_header_field(&cursor, 8, "%07o", 0U);      // gid[8]
	tar_write_header_field(&cursor, 12, "%011zo", size);      // size[12]
	tar_write_header_field(&cursor, 12, "%011lo", (unsigned long)mtime); // mtime[12]
	chksum = cursor; // use this later to set the computed checksum
	tar_write_header_field(&cursor, 8, "%8s", ""); // chksum[8]
	*cursor++ = '0'; // typeflag REGTYPE
	tar_write_header_field(&cursor, 100, "%s", "");  // linkname[100]
	tar_write_header_field(&cursor, 6, "%s", "ustar"); // magic[6]
	tar_write_header_field(&cursor, 2, "%02o", 0U); // version, not null terminated
	tar_write_header_field(&cursor, 32, "%s", ""); // uname[32]
	tar_write_header_field(&cursor, 32, "%s", ""); // gname[32]
	tar_write_header_field(&cursor, 8, "%07o", 0U); // devmajor[8]
	tar_write_header_field(&cursor, 8, "%07o", 0U); // devminor[8]
	tar_write_header_field(&cursor, 155, "%s", ""); // prefix[155]

	assert(cursor - buf == 500);

	unsigned sum = 0;
	for (int i = 0; i < TAR_BLOCK_SIZE; i++)
		sum += (unsigned char) buf[i];

	tar_write_header_field(&chksum, 8, "%06o", sum);

	if (mnstr_write(tarfile, buf, TAR_BLOCK_SIZE, 1) != 1) {
		GDKerror("error writing tar header %s: %s", path, mnstr_peek_error(tarfile));
		return GDK_FAIL;
	}

	return GDK_SUCCEED;
}

/* Write data to the stream, padding it with zeroes up to the next
 * multiple of TAR_BLOCK_SIZE.  Make sure all writes are in multiples
 * of TAR_BLOCK_SIZE.
 */
static gdk_return __attribute__((__warn_unused_result__))
tar_write(stream *outfile, const char *data, size_t size)
{
	const size_t tail = size % TAR_BLOCK_SIZE;
	const size_t bulk = size - tail;

	if (bulk) {
		size_t written = mnstr_write(outfile, data, 1, bulk);
		if (written != bulk) {
			GDKerror("Wrote only %zu bytes instead of first %zu", written, bulk);
			return GDK_FAIL;
		}
	}

	if (tail) {
		char buf[TAR_BLOCK_SIZE] = {0};
		memcpy(buf, data + bulk, tail);
		size_t written = mnstr_write(outfile, buf, 1, TAR_BLOCK_SIZE);
		if (written != TAR_BLOCK_SIZE) {
			GDKerror("Wrote only %zu tail bytes instead of %d", written, TAR_BLOCK_SIZE);
			return GDK_FAIL;
		}
	}

	return GDK_SUCCEED;
}

static gdk_return __attribute__((__warn_unused_result__))
tar_write_data(stream *tarfile, const char *path, time_t mtime, const char *data, size_t size)
{
	gdk_return res;

	res = tar_write_header(tarfile, path, mtime, size);
	if (res != GDK_SUCCEED)
		return res;

	return tar_write(tarfile, data, size);
}

static gdk_return __attribute__((__warn_unused_result__))
tar_copy_stream(stream *tarfile, const char *path, time_t mtime, stream *contents, ssize_t size)
{
	const ssize_t bufsize = 64 * 1024;
	gdk_return ret = GDK_FAIL;
	ssize_t file_size;
	char *buf = NULL;
	ssize_t to_read;

	file_size = getFileSize(contents);
	if (file_size < size) {
		GDKerror("Have to copy %zd bytes but only %zd exist in %s", size, file_size, path);
		goto end;
	}

	assert( (bufsize % TAR_BLOCK_SIZE) == 0);
	assert(bufsize >= TAR_BLOCK_SIZE);

	buf = GDKmalloc(bufsize);
	if (!buf) {
		GDKerror("could not allocate buffer");
		goto end;
	}

	if (tar_write_header(tarfile, path, mtime, size) != GDK_SUCCEED)
		goto end;

	to_read = size;

	while (to_read > 0) {
		ssize_t chunk = (to_read <= bufsize) ? to_read : bufsize;
		ssize_t nbytes = mnstr_read(contents, buf, 1, chunk);
		if (nbytes != chunk) {
			GDKerror("Read only %zd/%zd bytes of component %s: %s", nbytes, chunk, path, mnstr_peek_error(contents));
			goto end;
		}
		ret = tar_write(tarfile, buf, chunk);
		if (ret != GDK_SUCCEED)
			goto end;
		to_read -= chunk;
	}

	ret = GDK_SUCCEED;
end:
	if (buf)
		GDKfree(buf);
	return ret;
}

static gdk_return __attribute__((__warn_unused_result__))
hot_snapshot_write_tar(stream *out, const char *prefix, char *plan)
{
	if (plan == NULL)
		return GDK_FAIL;

	gdk_return ret = GDK_FAIL;
	const char *p = plan; // our cursor in the plan
	time_t timestamp = 1234567890; // dummy date, Sat 14 Feb 2009 12:31:30 AM CET
	// Name convention: _path for the absolute path
	// and _name for the corresponding local relative path
	char abs_src_path[2 * FILENAME_MAX];
	char *src_name = abs_src_path;
	char dest_path[100]; // size imposed by tar format.
	char *dest_name = dest_path + snprintf(dest_path, sizeof(dest_path), "%s/", prefix);
	stream *infile = NULL;

	int len;
	if (sscanf(p, "%[^\n]\n%n", abs_src_path, &len) != 1) {
		GDKerror("internal error: first line of plan is malformed");
		goto end;
	}
	p += len;
	src_name = abs_src_path + len - 1; // - 1 because len includes the trailing newline
	*src_name++ = DIR_SEP;

	char command;
	long size;
	while (sscanf(p, "%c %ld %100s\n%n", &command, &size, src_name, &len) == 3) {
		p += len;
		strcpy(dest_name, src_name);
		if (size < 0) {
			GDKerror("malformed snapshot plan for %s: size %ld < 0", src_name, size);
			goto end;
		}
		switch (command) {
			case 'c':
				infile = open_rstream(abs_src_path);
				if (!infile) {
					GDKerror("%s", mnstr_peek_error(NULL));
					goto end;
				}
				if (tar_copy_stream(out, dest_path, timestamp, infile, size) != GDK_SUCCEED)
					goto end;
				close_stream(infile);
				infile = NULL;
				break;
			case 'w':
				if (tar_write_data(out, dest_path, timestamp, p, size) != GDK_SUCCEED)
					goto end;
				p += size;
				break;
			default:
				GDKerror("Unknown command in snapshot plan: %c (%s)", command, src_name);
				goto end;
		}
		mnstr_flush(out, MNSTR_FLUSH_ALL);
	}

	// write a trailing block of zeros. If it succeeds, this function succeeds.
	char a;
	a = '\0';
	ret = tar_write(out, &a, 1);
	if (ret == GDK_SUCCEED)
		ret = tar_write(out, &a, 1);

end:
	free(plan);
	if (infile)
		close_stream(infile);
	return ret;
}

/* Pick a name for the temporary tar file. Make sure it has the same extension
 * so as not to confuse the streams library.
 *
 * This function is not entirely safe as compared to for example mkstemp.
 */
static str __attribute__((__warn_unused_result__))
pick_tmp_name(str filename)
{
	str name = GDKmalloc(strlen(filename) + 10);
	if (name == NULL) {
		GDKerror("malloc failed");
		return NULL;
	}
	strcpy(name, filename);

	// Look for an extension.
	// Make sure it's part of the basename

	char *ext = strrchr(name, '.');
	char *sep = strrchr(name, DIR_SEP);
	char *slash = strrchr(name, '/'); // on Windows, / and \ both work
	if (ext != NULL) {
		// is ext actually after sep and slash?
		if ((sep != NULL && sep > ext) || (slash != NULL && slash > ext))
			ext = NULL;
	}

	if (ext == NULL) {
		return strcat(name, "..tmp");
	} else {
		char *tmp = "..tmp.";
		size_t tmplen = strlen(tmp);
		memmove(ext + tmplen, ext, strlen(ext) + 1);
		memmove(ext, tmp, tmplen);
	}

	return name;
}

lng
store_hot_snapshot_to_stream(sqlstore *store, stream *tar_stream)
{
	int locked = 0;
	lng result = 0;
	buffer *plan_buf = NULL;
	stream *plan_stream = NULL;
	gdk_return r;

	if (!store->logger_api.get_snapshot_files) {
		GDKerror("backend does not support hot snapshots");
		goto end;
	}

	plan_buf = buffer_create(64 * 1024);
	if (!plan_buf) {
		GDKerror("Failed to allocate plan buffer");
		goto end;
	}
	plan_stream = buffer_wastream(plan_buf, "write_snapshot_plan");
	if (!plan_stream) {
		GDKerror("Failed to allocate buffer stream");
		goto end;
	}

	MT_lock_set(&store->flush);
	MT_lock_set(&store->lock);
	BBPtmlock();
	locked = 1;
	if (GDKexiting())
		goto end;

	r = store->logger_api.get_snapshot_files(store, plan_stream);
	if (r != GDK_SUCCEED)
		goto end; // should already have set a GDK error
	close_stream(plan_stream);
	plan_stream = NULL;
	r = hot_snapshot_write_tar(tar_stream, GDKgetenv("gdk_dbname"), buffer_get_buf(plan_buf));
	if (r != GDK_SUCCEED)
		goto end;

	// the original idea was to return a sort of sequence number of the
	// database that identifies exactly which version has been snapshotted
	// but no such number is available:
	// logger_functions.read_last_transaction_id is not implemented
	// anywhere.
	//
	// So we return a random positive integer instead.
	result = 42;

end:
	if (locked) {
		BBPtmunlock();
		MT_lock_unset(&store->lock);
		MT_lock_unset(&store->flush);
	}
	if (plan_stream)
		close_stream(plan_stream);
	if (plan_buf)
		buffer_destroy(plan_buf);
	return result;
}


lng
store_hot_snapshot(sqlstore *store, str tarfile)
{
	lng result = 0;
	struct stat st = {0};
	char *tmppath = NULL;
	char *dirpath = NULL;
	int do_remove = 0;
	int dir_fd = -1;
	stream *tar_stream = NULL;
	buffer *plan_buf = NULL;
	stream *plan_stream = NULL;

	if (!store->logger_api.get_snapshot_files) {
		GDKerror("backend does not support hot snapshots");
		goto end;
	}

	if (!MT_path_absolute(tarfile)) {
		GDKerror("Hot snapshot requires an absolute path");
		goto end;
	}

	if (MT_stat(tarfile, &st) == 0) {
		GDKerror("File already exists: %s", tarfile);
		goto end;
	}

	tmppath = pick_tmp_name(tarfile);
	if (tmppath == NULL) {
		goto end;
	}
	tar_stream = open_wstream(tmppath);
	if (!tar_stream) {
		GDKerror("%s", mnstr_peek_error(NULL));
		goto end;
	}
	do_remove = 1;

#ifdef HAVE_FSYNC
	// The following only makes sense on POSIX, where fsync'ing a file
	// guarantees the bytes of the file to go to disk, but not necessarily
	// guarantees the existence of the file in a directory to be persistent.
	// Hence the fsync-the-parent ceremony.

	// Set dirpath to the directory containing the tar file.
	// Call realpath(2) to make the path absolute so it has at least
	// one DIR_SEP in it. Realpath requires the file to exist so
	// we feed it tmppath rather than tarfile.
	dirpath = GDKmalloc(PATH_MAX);
	if (dirpath == NULL) {
		GDKsyserror("malloc failed");
		goto end;
	}
	if (realpath(tmppath, dirpath) == NULL) {
		GDKsyserror("couldn't resolve path %s: %s", tarfile, strerror(errno));
		goto end;
	}
	*strrchr(dirpath, DIR_SEP) = '\0';

	// Open the directory so we can call fsync on it.
	// We use raw posix calls because this is not available in the streams library
	// and I'm not quite sure what a generic streams-api should look like.
	dir_fd = open(dirpath, O_RDONLY); // ERROR no o_rdonly
	if (dir_fd < 0) {
		GDKsyserror("couldn't open directory %s", dirpath);
		goto end;
	}

	// Fsync the directory beforehand too.
	// Postgres believes this is necessary for durability.
	if (fsync(dir_fd) < 0) {
		GDKsyserror("First fsync on %s failed", dirpath);
		goto end;
	}
#else
	(void)dirpath;
#endif

	result = store_hot_snapshot_to_stream(store, tar_stream);
	if (result == 0)
		goto end;

	// Now sync and atomically rename the temp file to the real file,
	// also fsync'ing the directory
	mnstr_fsync(tar_stream);
	close_stream(tar_stream);
	tar_stream = NULL;
	if (MT_rename(tmppath, tarfile) < 0) {
		GDKsyserror("rename %s to %s failed", tmppath, tarfile);
		goto end;
	}
	do_remove = 0;
#ifdef HAVE_FSYNC
	// More POSIX fsync-the-parent-dir ceremony
	if (fsync(dir_fd) < 0) {
		GDKsyserror("fsync on dir %s failed", dirpath);
		goto end;
	}
#endif
end:
	GDKfree(dirpath);
	if (dir_fd >= 0)
		close(dir_fd);
	if (tar_stream)
		close_stream(tar_stream);
	if (plan_stream)
		close_stream(plan_stream);
	if (plan_buf)
		buffer_destroy(plan_buf);
	if (do_remove)
		(void) MT_remove(tmppath);	// Best effort, ignore the result
	GDKfree(tmppath);
	return result;
}

static int
column_dup(sql_trans *tr, sql_column *oc, sql_table *t, sql_column **cres)
{
	sqlstore *store = tr->store;
	sql_column *c = ZNEW(sql_column);
	int res = LOG_OK;

	base_init(NULL, &c->base, oc->base.id, 0, oc->base.name);
	c->type = oc->type;
	c->def = NULL;
	if (oc->def)
		c->def =_STRDUP(oc->def);
	c->null = oc->null;
	c->colnr = oc->colnr;
	c->unique = oc->unique;
	c->t = t;
	c->storage_type = NULL;
	if (oc->storage_type)
		c->storage_type =_STRDUP(oc->storage_type);
	ATOMIC_PTR_INIT(&c->data, NULL);

	if (isTable(c->t)) {
		if (isTempTable(c->t)) {
			if ((res = store->storage_api.create_col(tr, c))) {
				ATOMIC_PTR_DESTROY(&c->data);
				return res;
			}
		} else {
			ATOMIC_PTR_SET(&c->data, store->storage_api.col_dup(oc));
		}
	}
	*cres = c;
	return res;
}

static sql_kc *
kc_dup(sql_kc *kc, sql_table *t)
{
	sql_kc *nkc = ZNEW(sql_kc);
	sql_column *c = find_sql_column(t, kc->c->base.name);

	assert(c);
	nkc->c = c;
	c->unique = kc->c->unique;
	return nkc;
}

static int
key_dup(sql_trans *tr, sql_key *k, sql_table *t, sql_key **kres)
{
	sql_key *nk = (k->type != fkey) ? (sql_key *) ZNEW(sql_ukey) : (sql_key *) ZNEW(sql_fkey);
	node *n;
	int res = LOG_OK;

	base_init(NULL, &nk->base, k->base.id?k->base.id:next_oid(tr->store), 0, k->base.name);
	nk->type = k->type;
	nk->columns = list_create((fdestroy) &kc_destroy);
	nk->t = t;
	nk->idx = NULL;

	if (k->idx) {
		node *n = ol_find_name(t->idxs, nk->base.name);
		nk->idx = (sql_idx *)n->data;
		nk->idx->key = nk;
	}

	if (nk->type != fkey) {
		sql_ukey *tk = (sql_ukey *) nk;

		if (nk->type == pkey)
			t->pkey = tk;
	} else {
		sql_fkey *fk = (sql_fkey *) nk;
		sql_fkey *ok = (sql_fkey *) k;

		fk->rkey = ok->rkey;
		fk->on_delete = ok->on_delete;
		fk->on_update = ok->on_update;
	}

	for (n = k->columns->h; n; n = n->next) {
		sql_kc *okc = n->data;

		list_append(nk->columns, kc_dup(okc, t));
	}

	if (isGlobal(t) &&
			((res = os_add(t->s->keys, tr, nk->base.name, dup_base(&nk->base))) ||
		     (res = os_add(tr->cat->objects, tr, nk->base.name, dup_base(&nk->base))))) {
		return res;
	}
	*kres = nk;
	return res;
}

static int
idx_dup(sql_trans *tr, sql_idx * i, sql_table *t, sql_idx **ires)
{
	sqlstore *store = tr->store;
	sql_idx *ni = ZNEW(sql_idx);
	node *n;
	int res = LOG_OK;

	base_init(NULL, &ni->base, i->base.id, 0, i->base.name);

	ni->columns = list_create((fdestroy) &kc_destroy);
	ni->t = t;
	ni->type = i->type;
	ni->key = NULL;
	ATOMIC_PTR_INIT(&ni->data, NULL);

	if (isTable(i->t)) {
		if (isTempTable(i->t)) {
			if ((res = store->storage_api.create_idx(tr, ni))) {
				ATOMIC_PTR_DESTROY(&ni->data);
				return res;
			}
		} else {
			ATOMIC_PTR_SET(&ni->data, store->storage_api.idx_dup(i));
		}
	}

	for (n = i->columns->h; n; n = n->next) {
		sql_kc *okc = n->data;

		list_append(ni->columns, kc_dup(okc, t));
	}
	if (isGlobal(t) && (res = os_add(t->s->idxs, tr, ni->base.name, dup_base(&ni->base)))) {
		ATOMIC_PTR_DESTROY(&ni->data);
		return res;
	}
	*ires = ni;
	return res;
}

static int
part_dup(sql_trans *tr, sql_part *op, sql_table *mt, sql_part **pres)
{
	sql_part *p = ZNEW(sql_part);
	int res = LOG_OK;

	assert(isMergeTable(mt) || isReplicaTable(mt));
	base_init(NULL, &p->base, op->base.id, 0, op->base.name);
	p->with_nills = op->with_nills;
	p->t = mt;
	p->member = op->member;

	if (isRangePartitionTable(mt)) {
		p->part.range.minvalue = NEW_ARRAY(char, op->part.range.minlength);
		p->part.range.maxvalue = NEW_ARRAY(char, op->part.range.maxlength);
		memcpy(p->part.range.minvalue, op->part.range.minvalue, op->part.range.minlength);
		memcpy(p->part.range.maxvalue, op->part.range.maxvalue, op->part.range.maxlength);
		p->part.range.minlength = op->part.range.minlength;
		p->part.range.maxlength = op->part.range.maxlength;
	} else if (isListPartitionTable(mt)) {
		p->part.values = list_create((fdestroy) &part_value_destroy);
		for (node *n = op->part.values->h ; n ; n = n->next) {
			sql_part_value *prev = (sql_part_value*) n->data, *nextv = ZNEW(sql_part_value);
			nextv->value = NEW_ARRAY(char, prev->length);
			memcpy(nextv->value, prev->value, prev->length);
			nextv->length = prev->length;
			list_append(p->part.values, nextv);
		}
	}
	if (isGlobal(mt) && (res = os_add(mt->s->parts, tr, p->base.name, dup_base(&p->base))))
		return res;
	*pres = p;
	return res;
}

static int
trigger_dup(sql_trans *tr, sql_trigger *i, sql_table *t, sql_trigger **tres)
{
	sql_trigger *nt = ZNEW(sql_trigger);
	int res = LOG_OK;

	base_init(NULL, &nt->base, i->base.id, 0, i->base.name);

	nt->columns = list_create((fdestroy) &kc_destroy);
	nt->t = t;
	nt->time = i->time;
	nt->orientation = i->orientation;
	nt->event = i->event;
	nt->old_name = nt->new_name = nt->condition = NULL;
	if (i->old_name)
		nt->old_name =_STRDUP(i->old_name);
	if (i->new_name)
		nt->new_name =_STRDUP(i->new_name);
	if (i->condition)
		nt->condition =_STRDUP(i->condition);
	nt->statement =_STRDUP(i->statement);

	for (node *n = i->columns->h; n; n = n->next) {
		sql_kc *okc = n->data;

		list_append(nt->columns, kc_dup(okc, t));
	}
	if (isGlobal(t) && (res = os_add(t->s->triggers, tr, nt->base.name, dup_base(&nt->base))))
		return res;
	*tres = nt;
	return res;
}

static int
table_dup(sql_trans *tr, sql_table *ot, sql_schema *s, const char *name, sql_table **tres, bool dup_global_as_global)
{
	sqlstore *store = tr->store;
	sql_table *t = ZNEW(sql_table);
	node *n;
	int res = LOG_OK;

	base_init(NULL, &t->base, ot->base.id, 0, name?name:ot->base.name);
	t->type = ot->type;
	t->system = ot->system;
	t->bootstrap = ot->bootstrap;
	t->persistence = (s || dup_global_as_global)?ot->persistence:SQL_LOCAL_TEMP;
	t->commit_action = ot->commit_action;
	t->access = ot->access;
	t->query = (ot->query) ?_STRDUP(ot->query) : NULL;
	t->properties = ot->properties;

	t->columns = ol_new(NULL, (destroy_fptr) &column_destroy, store);
	t->idxs = ol_new(NULL, (destroy_fptr) &idx_destroy, store);
	t->keys = ol_new(NULL, (destroy_fptr) &key_destroy, store);
	t->triggers = ol_new(NULL, (destroy_fptr) &trigger_destroy, store);
	if (ot->members)
		t->members = list_create((fdestroy) &part_destroy);

	t->pkey = NULL;
	t->s = s?s:tr->tmp;
	t->sz = ot->sz;
	ATOMIC_PTR_INIT(&t->data, NULL);

	if ((res = os_add(isLocalTemp(t) ? tr->localtmps : t->s->tables, tr, t->base.name, &t->base)))
		goto cleanup;

	if (isPartitionedByExpressionTable(ot)) {
		t->part.pexp = ZNEW(sql_expression);
		t->part.pexp->exp =_STRDUP(ot->part.pexp->exp);
		t->part.pexp->type = ot->part.pexp->type;
		t->part.pexp->cols = list_create((fdestroy) &int_destroy);
		for (n = ot->part.pexp->cols->h; n; n = n->next) {
			int *nid = MNEW(int);
			*nid = *(int *) n->data;
			list_append(t->part.pexp->cols, nid);
		}
	}
	if (ot->columns)
		for (n = ol_first_node(ot->columns); n; n = n->next) {
			sql_column *c = NULL;

			if ((res = column_dup(tr, n->data, t, &c)) || (res = ol_add(t->columns, &c->base)))
				goto cleanup;
			if (isPartitionedByColumnTable(ot) && ot->part.pcol->base.id == c->base.id)
				t->part.pcol = c;
		}
	if (ot->idxs)
		for (n = ol_first_node(ot->idxs); n; n = n->next) {
			sql_idx *i = NULL;

			if ((res = idx_dup(tr, n->data, t, &i)) || (res = ol_add(t->idxs, &i->base)))
				goto cleanup;
		}
	if (ot->keys)
		for (n = ol_first_node(ot->keys); n; n = n->next) {
			sql_key *k = NULL;

			if ((res = key_dup(tr, n->data, t, &k)) || (res = ol_add(t->keys, &k->base)))
				goto cleanup;
		}
	if (ot->triggers)
		for (n = ol_first_node(ot->triggers); n; n = n->next) {
			sql_trigger *tri = NULL;

			if ((res = trigger_dup(tr, n->data, t, &tri)) || (res = ol_add(t->triggers, &tri->base)))
				goto cleanup;
		}
	if (ot->members)
		for (n = ot->members->h; n; n = n->next) {
			sql_part *pt = NULL;

			if ((res = part_dup(tr, n->data, t, &pt)))
				goto cleanup;
			list_append(t->members, pt);
		}
	if (isTable(t)) {
		if (isTempTable(t)) {
			if ((res = store->storage_api.create_del(tr, t)))
				goto cleanup;
		} else {
			ATOMIC_PTR_SET(&t->data, store->storage_api.del_dup(ot));
		}
	}

cleanup:
	if (res) {
		ATOMIC_PTR_DESTROY(&t->data);
		t = NULL;
	}
	*tres = t;
	return res;
}

sql_table *
globaltmp_instantiate(sql_trans *tr, sql_table *ot)
{
	assert(isGlobal(ot)&& isTempTable(ot));
	sql_table *t = NULL;
	if (table_dup(tr, ot, NULL, NULL, &t, false) == LOG_OK)
		return t;
	return NULL;
}

static int
new_table(sql_trans *tr, sql_table *t, sql_table **tres)
{
	int res = LOG_OK;
	if (!isGlobalTemp(t))
		t = find_sql_table(tr, t->s, t->base.name); /* could have changed by depending changes */

	if (!isLocalTemp(t) && !isNew(t) && !os_obj_intransaction(t->s->tables, tr, &t->base))
		res = table_dup(tr, t, t->s, NULL, tres, true);
	else
		*tres = t;
	return res;
}

static sql_arg *
arg_dup(sql_trans *tr, sql_schema *s, sql_arg *oa)
{
	sql_arg *a = ZNEW(sql_arg);

	if (a) {
		a->name =_STRDUP(oa->name);
		a->inout = oa->inout;
		dup_sql_type(tr, s, &(oa->type), &(a->type));
	}
	return a;
}

static int
func_dup(sql_trans *tr, sql_func *of, sql_schema *s)
{
	sql_func *f = ZNEW(sql_func);

	/* 'func_dup' is aimed at FUNC_LANG_SQL functions ONLY, so f->imp and f->instantiated won't be set */
	base_init(NULL, &f->base, of->base.id, 0, of->base.name);
	f->mod =_STRDUP(of->mod);
	f->type = of->type;
	f->lang = of->lang;
	f->semantics = of->semantics;
	f->side_effect = of->side_effect;
	f->varres = of->varres;
	f->vararg = of->vararg;
	f->fix_scale = of->fix_scale;
	f->system = of->system;
	f->private = of->private;
	f->query = (of->query)?_STRDUP(of->query):NULL;
	f->s = s;
	f->sa = NULL;

	f->ops = list_create((fdestroy) &arg_destroy);
	for (node *n=of->ops->h; n; n = n->next)
		list_append(f->ops, arg_dup(tr, s, n->data));
	if (of->res) {
		f->res = list_create((fdestroy) &arg_destroy);
		for (node *n=of->res->h; n; n = n->next)
			list_append(f->res, arg_dup(tr, s, n->data));
	}

	return os_add(s->funcs, tr, f->base.name, &f->base);
}

static int
store_reset_sql_functions(sql_trans *tr, sqlid id)
{
	sqlstore *store = tr->store;
	int res = LOG_OK, sql_lang = (int) FUNC_LANG_SQL; /* functions other than SQL don't require to be instantiated again */
	sql_schema *syss = find_sql_schema(tr, "sys");
	sql_table *deps = find_sql_table(tr, syss, "dependencies");
	rids *sql_funcs = NULL, *depends = NULL, *joined = NULL;

	/* Find dependencies from the object */
	depends = store->table_api.rids_select(tr, find_sql_column(deps, "id"), &id, &id, NULL);
	if (depends == NULL)
		return -1;
	if (store->table_api.rids_empty(depends)) { /* nothing depends on the object, return */
		store->table_api.rids_destroy(depends);
		return res;
	}
	/* Get SQL funcions */
	sql_table *funcs = find_sql_table(tr, syss, "functions");
	sql_column *func_id = find_sql_column(funcs, "id");
	if (!(sql_funcs = store->table_api.rids_select(tr, find_sql_column(funcs, "language"), &sql_lang, &sql_lang, NULL))) {
		store->table_api.rids_destroy(depends);
		return -1;
	}
	/* Do the semijoin */
	joined = store->table_api.rids_semijoin(tr, sql_funcs, func_id, depends, find_sql_column(deps, "depend_id"));
	store->table_api.rids_destroy(depends);
	if (!joined) {
		store->table_api.rids_destroy(sql_funcs);
		return -1;
	}

	for (oid rid = store->table_api.rids_next(joined); !is_oid_nil(rid); rid = store->table_api.rids_next(joined)) {
		sqlid fid = store->table_api.column_find_sqlid(tr, func_id, rid);
		sql_func *f = sql_trans_find_func(tr, fid); /* could have changed by depending changes */
		/* if it is on the same transaction, then don't dup it again */
		if (isNew(f) || os_obj_intransaction(f->s->funcs, tr, &f->base)) {
			if (f->instantiated) {
				/* clean backend code */
				backend_freecode(sql_shared_module_name, 0, f->imp);
				f->instantiated = FALSE;
				_DELETE(f->imp);
			}
		} else if ((res = func_dup(tr, f, f->s))) {
			store->table_api.rids_destroy(joined);
			return res;
		}
	}
	store->table_api.rids_destroy(joined);
	return res;
}

int
sql_trans_copy_key( sql_trans *tr, sql_table *t, sql_key *k, sql_key **kres)
{
	sqlstore *store = tr->store;
	sql_schema *syss = find_sql_schema(tr, isGlobal(t)?"sys":"tmp");
	sql_table *syskey = find_sql_table(tr, syss, "keys");
	sql_table *syskc = find_sql_table(tr, syss, "objects");
	int neg = -1, action = -1, nr, res = LOG_OK;
	node *n;
	sql_key *nk;
	sql_table *dup = NULL;

	if ((res = new_table(tr, t, &dup)))
		return res;
	t = dup;
	if ((res = key_dup(tr, k, t, &nk)))
		return res;
	sql_fkey *fk = (sql_fkey*)nk;
	if ((res = ol_add(t->keys, &nk->base)))
		return res;

	if (nk->type == fkey)
		action = (fk->on_update<<8) + fk->on_delete;

	if ((res = store->table_api.table_insert(tr, syskey, &nk->base.id, &t->base.id, &nk->type, &nk->base.name, (nk->type == fkey) ? &((sql_fkey *) nk)->rkey : &neg, &action)))
		return res;

	if (nk->type == fkey) {
		sql_key *rkey = (sql_key*)os_find_id(tr->cat->objects, tr, ((sql_fkey*)k)->rkey);

		if ((res = sql_trans_create_dependency(tr, rkey->base.id, nk->base.id, FKEY_DEPENDENCY)))
			return res;
		/* TODO this has to be cleaned out once the sql_cat.c cleanup is done */
		if (!isNew(rkey) && (res = sql_trans_add_dependency(tr, rkey->base.id, ddl)))
			return res;
		if (!isNew(rkey) && (res = sql_trans_add_dependency(tr, rkey->t->base.id, ddl))) /* this dependency is needed for merge tables */
			return res;
		if (!isNew(rkey) && isGlobal(rkey->t) && !isGlobalTemp(rkey->t) && (res = sql_trans_add_dependency(tr, rkey->t->base.id, dml))) /* disallow concurrent updates on other key */
			return res;
		if ((res = store_reset_sql_functions(tr, rkey->t->base.id))) /* reset sql functions depending on the table */
			return res;
	}

	for (n = nk->columns->h, nr = 0; n; n = n->next, nr++) {
		sql_kc *kc = n->data;

		if ((res = store->table_api.table_insert(tr, syskc, &nk->base.id, &kc->c->base.name, &nr, ATOMnilptr(TYPE_int))))
			return res;

		if (nk->type == fkey) {
			if ((res = sql_trans_create_dependency(tr, kc->c->base.id, nk->base.id, FKEY_DEPENDENCY)))
				return res;
		} else if (nk->type == ukey) {
			if ((res = sql_trans_create_dependency(tr, kc->c->base.id, nk->base.id, KEY_DEPENDENCY)))
				return res;
		} else if (nk->type == pkey) {
			if ((res = sql_trans_create_dependency(tr, kc->c->base.id, nk->base.id, KEY_DEPENDENCY)))
				return res;
			if ((res = sql_trans_alter_null(tr, kc->c, 0)))
				return res;
		}

		/* TODO this has to be cleaned out too */
		if (!isNew(kc->c) && (res = sql_trans_add_dependency(tr, kc->c->base.id, ddl)))
			return res;
	}
	if ((res = store_reset_sql_functions(tr, t->base.id))) /* reset sql functions depending on the table */
		return res;

	/* TODO this has to be cleaned out too */
	if (!isNew(t) && (res = sql_trans_add_dependency(tr, t->base.id, ddl))) /* this dependency is needed for merge tables */
		return res;
	if (!isNew(t) && isGlobal(t) && !isGlobalTemp(t) && (res = sql_trans_add_dependency(tr, t->base.id, dml))) /* disallow concurrent updates on t */
		return res;
	if (kres)
		*kres = nk;
	return res;
}

int
sql_trans_copy_idx( sql_trans *tr, sql_table *t, sql_idx *i, sql_idx **ires)
{
	sqlstore *store = tr->store;
	sql_schema *syss = find_sql_schema(tr, isGlobal(t)?"sys":"tmp");
	sql_table *sysidx = find_sql_table(tr, syss, "idxs");
	sql_table *sysic = find_sql_table(tr, syss, "objects");
	node *n;
	int nr, res = LOG_OK, ncols = list_length(i->columns);
	sql_table *dup = NULL;

	if ((res = new_table(tr, t, &dup)))
		return res;
	t = dup;
	sql_idx *ni = ZNEW(sql_idx);
	base_init(NULL, &ni->base, i->base.id?i->base.id:next_oid(tr->store), true, i->base.name);
	ni->columns = list_create((fdestroy) &kc_destroy);
	ni->t = t;
	ni->type = i->type;
	ni->key = NULL;
	ATOMIC_PTR_INIT(&ni->data, NULL);

	for (n = i->columns->h, nr = 0; n; n = n->next, nr++) {
		sql_kc *okc = n->data, *ic;

		list_append(ni->columns, ic = kc_dup(okc, t));
		if (i->key && hash_index(i->type))
			ic->c->unique = (ncols == 1) ? 2 : MAX(ic->c->unique, 1);
		if ((res = store->table_api.table_insert(tr, sysic, &ni->base.id, &ic->c->base.name, &nr, ATOMnilptr(TYPE_int)))) {
			idx_destroy(store, ni);
			return res;
		}
		if ((res = sql_trans_create_dependency(tr, ic->c->base.id, ni->base.id, INDEX_DEPENDENCY))) {
			idx_destroy(store, ni);
			return res;
		}
	}
	if ((res = ol_add(t->idxs, &ni->base)))
		return res;

	if (isGlobal(t) && (res = os_add(t->s->idxs, tr, ni->base.name, dup_base(&ni->base))))
		return res;
	if ((res = store_reset_sql_functions(tr, t->base.id))) /* reset sql functions depending on the table */
		return res;

	/* this dependency is needed for merge tables */
	if (!isNew(t) && (res = sql_trans_add_dependency(tr, t->base.id, ddl)))
		return res;
	if (!isNew(t) && isGlobal(t) && !isGlobalTemp(t) && (res = sql_trans_add_dependency(tr, t->base.id, dml)))
		return res;

	if (isDeclaredTable(i->t))
		if (!isDeclaredTable(t) && isTable(ni->t) && idx_has_column(ni->type))
			if ((res = store->storage_api.create_idx(tr, ni))) {
				ATOMIC_PTR_DESTROY(&ni->data);
				return res;
			}
	if (!isDeclaredTable(t))
		if ((res = store->table_api.table_insert(tr, sysidx, &ni->base.id, &t->base.id, &ni->type, &ni->base.name))) {
			ATOMIC_PTR_DESTROY(&ni->data);
			return res;
		}

	if (ires)
		*ires = ni;
	return res;
}

int
sql_trans_copy_trigger( sql_trans *tr, sql_table *t, sql_trigger *tri, sql_trigger **tres)
{
	sqlstore *store = tr->store;
	sql_schema *syss = find_sql_schema(tr, isGlobal(t)?"sys":"tmp");
	sql_table *systr = find_sql_table(tr, syss, "triggers");
	sql_table *sysic = find_sql_table(tr, syss, "objects");
	node *n;
	int nr, res = LOG_OK;
	sql_trigger *nt = ZNEW(sql_trigger);
	char *strnil = (char*)ATOMnilptr(TYPE_str);

	base_init(NULL, &nt->base, tri->base.id?tri->base.id:next_oid(tr->store), true, tri->base.name);
	nt->columns = list_create((fdestroy) &kc_destroy);
	nt->t = t;
	nt->time = tri->time;
	nt->orientation = tri->orientation;
	nt->event = tri->event;
	nt->old_name = nt->new_name = nt->condition = NULL;
	if (tri->old_name)
		nt->old_name =_STRDUP(tri->old_name);
	if (tri->new_name)
		nt->new_name =_STRDUP(tri->new_name);
	if (tri->condition)
		nt->condition =_STRDUP(tri->condition);
	nt->statement =_STRDUP(tri->statement);

	for (n = tri->columns->h, nr = 0; n; n = n->next, nr++) {
		sql_kc *okc = n->data, *ic;

		list_append(nt->columns, ic = kc_dup(okc, t));
		if ((res = store->table_api.table_insert(tr, sysic, &nt->base.id, &ic->c->base.name, &nr, ATOMnilptr(TYPE_int)))) {
			trigger_destroy(store, nt);
			return res;
		}
		if ((res = sql_trans_create_dependency(tr, ic->c->base.id, nt->base.id, TRIGGER_DEPENDENCY))) {
			trigger_destroy(store, nt);
			return res;
		}
	}
	if ((res = ol_add(t->triggers, &nt->base)))
		return res;

	assert(isGlobal(t));
	if ((res = os_add(t->s->triggers, tr, nt->base.name, dup_base(&nt->base))))
		return res;
	if ((res = store_reset_sql_functions(tr, t->base.id))) /* reset sql functions depending on the table */
		return res;

	if (!isDeclaredTable(t))
		if ((res = store->table_api.table_insert(tr, systr, &nt->base.id, &nt->base.name, &t->base.id, &nt->time, &nt->orientation,
				&nt->event, (nt->old_name)?&nt->old_name:&strnil, (nt->new_name)?&nt->new_name:&strnil,
				(nt->condition)?&nt->condition:&strnil, &nt->statement))) {
			return res;
		}

	if (tres)
		*tres = nt;
	return res;
}

int
sql_trans_copy_column( sql_trans *tr, sql_table *t, sql_column *c, sql_column **cres)
{
	sqlstore *store = tr->store;
	sql_schema *syss = find_sql_schema(tr, isGlobal(t)?"sys":"tmp");
	sql_table *syscolumn = find_sql_table(tr, syss, "_columns");
	sql_table *dup = NULL;
	int res = LOG_OK;

	if ((res = new_table(tr, t, &dup)))
		return res;
	t = dup;
	sql_column *col = ZNEW(sql_column);
	base_init(NULL, &col->base, c->base.id?c->base.id:next_oid(tr->store), true, c->base.name);
	dup_sql_type(tr, t->s, &(c->type), &(col->type));
	col->def = NULL;
	if (c->def)
		col->def =_STRDUP(c->def);
	col->null = c->null;
	col->colnr = c->colnr;
	col->unique = c->unique;
	col->t = t;
	col->storage_type = NULL;
	if (c->storage_type)
		col->storage_type =_STRDUP(c->storage_type);

	if ((res = ol_add(t->columns, &col->base)))
		return res;

	/* this dependency is needed for merge tables */
	if (!isNew(t) && (res = sql_trans_add_dependency(tr, t->base.id, ddl)))
		return res;
	if (!isNew(t) && isGlobal(t) && !isGlobalTemp(t) && (res = sql_trans_add_dependency(tr, t->base.id, dml)))
		return res;

	ATOMIC_PTR_INIT(&col->data, NULL);
	if (isDeclaredTable(c->t))
		if (isTable(t))
			if ((res = store->storage_api.create_col(tr, col))) {
				ATOMIC_PTR_DESTROY(&col->data);
				return res;
			}

	if (!isDeclaredTable(t)) {
		char *strnil = (char*)ATOMnilptr(TYPE_str);
		if ((res = store->table_api.table_insert(tr, syscolumn, &col->base.id, &col->base.name, &col->type.type->base.name,
					&col->type.digits, &col->type.scale, &t->base.id,
					(col->def) ? &col->def : &strnil, &col->null, &col->colnr,
					(col->storage_type) ? &col->storage_type : &strnil))) {
			ATOMIC_PTR_DESTROY(&col->data);
			return res;
		}
		if (c->type.type->s) { /* column depends on type */
			if ((res = sql_trans_create_dependency(tr, c->type.type->base.id, col->base.id, TYPE_DEPENDENCY))) {
				ATOMIC_PTR_DESTROY(&col->data);
				return res;
			}
			if (!isNew(c->type.type) && (res = sql_trans_add_dependency(tr, c->type.type->base.id, ddl))) {
				ATOMIC_PTR_DESTROY(&col->data);
				return res;
			}
		}
	}
	if (cres)
		*cres = col;
	return res;
}

static int
clean_predicates_and_propagate_to_parent(sql_trans *tr)
{
	int res = LOG_OK;

	if (!list_empty(tr->predicates)) {
		if (tr->parent) { /* propagate to the parent */
			for(node *n=tr->predicates->h; n && res == LOG_OK ; n = n->next) {
				pl *p = (pl*) n->data;
				atom *e1 = p->r ? atom_copy(NULL, p->r) : NULL, *e2 = p->f ? atom_copy(NULL, p->f) : NULL;

				res = sql_trans_add_predicate(tr->parent, p->c, p->cmp, e1, e2, p->anti, p->semantics);
			}
		}
		list_destroy(tr->predicates);
		tr->predicates = NULL;
	}
	if (!list_empty(tr->dependencies)) {
		if (tr->parent) { /* propagate to the parent */
			for(node *n=tr->dependencies->h; n && res == LOG_OK ; n = n->next) {
				sql_dependency_change *dp = (sql_dependency_change*)n->data;
				res = sql_trans_add_dependency(tr->parent, dp->objid, dp->type);
			}
		}
		list_destroy(tr->dependencies);
		tr->dependencies = NULL;
	}
	if (!list_empty(tr->depchanges)) {
		if (tr->parent) { /* propagate to the parent */
			for(node *n=tr->depchanges->h; n && res == LOG_OK ; n = n->next) {
				sql_dependency_change *dp = (sql_dependency_change*)n->data;
				res = sql_trans_add_dependency_change(tr->parent, dp->objid, dp->type);
			}
		}
		list_destroy(tr->depchanges);
		tr->depchanges = NULL;
	}
	return res;
}

static void
sql_trans_rollback(sql_trans *tr, bool commit_lock)
{
	sqlstore *store = tr->store;
	if (!list_empty(tr->changes)) {
		struct os_iter oi;
		os_iterator(&oi, tr->localtmps, tr, NULL);
		for(sql_base *b = oi_next(&oi); b; b = oi_next(&oi)) {
			sql_table *t = (sql_table *) b;
			if (t->commit_action == CA_DROP && !b->deleted) {
				(void) sql_trans_drop_table_id(tr, t->s, b->id, DROP_RESTRICT);// TODO transaction_layer_revamp: fix result code sql_trans_drop_table_id
			}
		}
		/* revert the change list */
		list *nl = tr->changes;
		list_revert(nl);

		/* rollback */
		if (!commit_lock)
			MT_lock_set(&store->commit);
		store_lock(store);
		ulng oldest = store_oldest(store, tr);
		ulng commit_ts = store_get_timestamp(store); /* use most recent timestamp such that we can cleanup savely */
		for(node *n=nl->h; n; n = n->next) {
			sql_change *c = n->data;

			if (c->commit)
				c->commit(tr, c, 0 /* ie rollback */, oldest);
			c->ts = commit_ts;
		}
		store_pending_changes(store, oldest, tr);
		for(node *n=nl->h; n; n = n->next) {
			sql_change *c = n->data;

			if (!c->cleanup) {
				_DELETE(c);
			} else if (c->cleanup && !c->cleanup(store, c, oldest)) {
				/* TODO change to node stealing (no allocs here) */
				store->changes = list_add(store->changes, c);
			} else
				_DELETE(c);
		}
		store_unlock(store);
		if (!commit_lock)
			MT_lock_unset(&store->commit);
		list_destroy(tr->changes);
		tr->changes = NULL;
		tr->logchanges = 0;
	} else {
<<<<<<< HEAD
		if (!commit_lock)
			MT_lock_set(&store->commit);
		store_lock(store);
		ulng oldest = store_oldest(store, tr);
		store_pending_changes(store, oldest, tr);
		store_unlock(store);
		if (!commit_lock)
			MT_lock_unset(&store->commit);
=======
		if (commit_lock || MT_lock_try(&store->commit)) {
			store_lock(store);
			ulng oldest = store_oldest(store);
			store_pending_changes(store, oldest);
			store_unlock(store);
			if (!commit_lock)
				MT_lock_unset(&store->commit);
		}
>>>>>>> e23dd7ae
	}

	if (!list_empty(tr->predicates)) {
		list_destroy(tr->predicates);
		tr->predicates = NULL;
	}
	if (!list_empty(tr->dependencies)) {
		list_destroy(tr->dependencies);
		tr->dependencies = NULL;
	}
	if (!list_empty(tr->depchanges)) {
		list_destroy(tr->depchanges);
		tr->depchanges = NULL;
	}
}

sql_trans *
sql_trans_destroy(sql_trans *tr)
{
	sql_trans *res = tr->parent;

	TRC_DEBUG(SQL_STORE, "Destroy transaction: %p\n", tr);
	_DELETE(tr->name);
	if (!list_empty(tr->changes))
		sql_trans_rollback(tr, false);
	sqlstore *store = tr->store;
	os_destroy(tr->localtmps, store);
	store_lock(store);
	store_unlock(store);
	MT_lock_destroy(&tr->lock);
	if (!list_empty(tr->dropped))
		list_destroy(tr->dropped);
	_DELETE(tr);
	return res;
}

static sql_trans *
sql_trans_create_(sqlstore *store, sql_trans *parent, const char *name)
{
	sql_trans *tr = ZNEW(sql_trans);

	if (!tr)
		return NULL;
	MT_lock_init(&tr->lock, "trans_lock");
	tr->parent = parent;
	if (name) {
		if (!parent) {
			sql_trans_destroy(tr);
			return NULL;
		}
		_DELETE(parent->name);
		parent->name = _STRDUP(name);
	}

	if (!parent) {
		tr->localtmps = os_new(NULL, (destroy_fptr) &table_destroy, true, true, false, false, store);
	}
	else {
		tr->localtmps = os_dup(parent->localtmps);
	}

	store_lock(store);
	tr->store = store;
	tr->tid = store_transaction_id(store);
	tr->cat = store->cat;
	if (!tr->cat) {
		store->cat = tr->cat = ZNEW(sql_catalog);
		store->cat->schemas = os_new(NULL, (destroy_fptr) &schema_destroy, false, true, true, true, store);
		store->cat->objects = os_new(NULL, (destroy_fptr) &key_destroy, false, false, true, false, store);
	}
	tr->tmp = store->tmp;
	TRC_DEBUG(SQL_STORE, "New transaction: %p\n", tr);
	store_unlock(store);
	return tr;
}

static int
schema_dup(sql_trans *tr, sql_schema *s, const char *name, sql_schema **rs)
{
	sql_schema *ns = ZNEW(sql_schema);
	int res = LOG_OK;

	base_init(NULL, &ns->base, s->base.id, 0, name);
	ns->auth_id = s->auth_id;
	ns->owner = s->owner;
	ns->system = s->system;

	sqlstore *store = tr->store;
	assert(!isTempSchema(s)); // TODO transaction_layer_revamp: check if this is really true
	ns->tables = os_new(NULL, (destroy_fptr) &table_destroy, false, true, true, false, store);
	ns->seqs = os_new(NULL, (destroy_fptr) &seq_destroy, false, true, true, false, store);
	ns->keys = os_new(NULL, (destroy_fptr) &key_destroy, false, true, true, false, store);
	ns->idxs = os_new(NULL, (destroy_fptr) &idx_destroy, false, true, true, false, store);
	ns->triggers = os_new(NULL, (destroy_fptr) &trigger_destroy, false, true, true, false, store);
	ns->parts = os_new(NULL, (destroy_fptr) &part_destroy, false, false, true, false, store);

	/* table_dup will dup keys, idxs, triggers and parts */
	struct os_iter oi;
	os_iterator(&oi, s->tables, tr, NULL);
	for (sql_base *b = oi_next(&oi); b; b = oi_next(&oi)) {
		sql_table *t = NULL;

		if ((res = table_dup(tr, (sql_table*)b, s, NULL, &t, true)) || (res = os_add(ns->tables, tr, t->base.name, &t->base))) {
			schema_destroy(tr->store, ns);
			return res;
		}
	}

	/* we can share the funcs and types */
	ns->funcs = os_dup(s->funcs);
	ns->types = os_dup(s->types);
	ns->store = s->store;
	ns->internal = NULL;
	*rs = ns;
	return res;
}

sql_trans *
sql_trans_create(sqlstore *store, sql_trans *parent, const char *name)
{
	sql_trans *tr = sql_trans_create_(store, parent, name);
	if (tr) {
		tr->ts = store_timestamp(store);
		tr->active = 1;
	}
	return tr;
}

static int
sql_trans_valid(sql_trans *tr)
{
	int ok = LOG_OK;
	sqlstore *store = tr->store;

	if (!list_empty(tr->predicates)) {
		/* for each predicate check if that table/column has changes */
		for(node *n = tr->predicates->h; n; n = n->next) {
			pl *p = n->data;
			sql_column *c = p->c;

			if (c->t && isTable(c->t) && !isNew(c) && !isTempTable(c->t)) {
				if ((ok = store->storage_api.tab_validate(tr, c->t, 0)))
					break;
			}
		}
	}
	return ok;
}

static inline int
transaction_add_hash_entry(sql_hash *h, sqlid id, sql_dependency_change_type tpe, ulng ts)
{
	sql_dependency_change *next_change = MNEW(sql_dependency_change);

	if (!next_change)
		return LOG_ERR;
	*next_change = (sql_dependency_change) {
		.objid = id,
		.type = tpe,
		.ts = ts
	};

	int key = h->key(next_change);
	sql_hash_e *he = h->buckets[key&(h->size-1)];

	for (; he ; he = he->chain) { /* find if the entry is already present */
		sql_dependency_change *schange = (sql_dependency_change*) he->value;

		if (schange->objid == id && schange->ts == ts && schange->type == tpe) {
			_DELETE(next_change);
			return LOG_OK;
		}
	}

	if (!hash_add(h, key, next_change)) {
		_DELETE(next_change);
		return LOG_ERR;
	}
	return LOG_OK;
}

static int
transaction_check_dependencies_and_removals(sql_trans *tr)
{
	int ok = LOG_OK;
	sqlstore *store = tr->store;

	/* test dependencies and removals crossed for conflicts */
	if (!list_empty(tr->dependencies) && !hash_empty(store->depchanges)) {
		for (node *n = tr->dependencies->h; n && ok == LOG_OK; n = n->next) {
			sql_dependency_change *lchange = (sql_dependency_change*) n->data;
			int key = store->depchanges->key(lchange);
			sql_hash_e *he = store->depchanges->buckets[key&(store->depchanges->size-1)];

			for (; he && ok == LOG_OK; he = he->chain) {
				sql_dependency_change *schange = (sql_dependency_change*) he->value;

				/* conflict only if transactions overlap */
				if (schange->ts >= tr->ts && lchange->objid == schange->objid && lchange->type == schange->type)
					ok = LOG_CONFLICT;
			}
		}
	}
	if (ok == LOG_OK && !list_empty(tr->depchanges) && !hash_empty(store->dependencies)) {
		for (node *n = tr->depchanges->h; n && ok == LOG_OK; n = n->next) {
			sql_dependency_change *lchange = (sql_dependency_change*) n->data;
			int key = store->dependencies->key(lchange);
			sql_hash_e *he = store->dependencies->buckets[key&(store->dependencies->size-1)];

			for (; he && ok == LOG_OK; he = he->chain) {
				sql_dependency_change *schange = (sql_dependency_change*) he->value;

				/* conflict only if transactions overlap */
				if (schange->ts >= tr->ts && lchange->objid == schange->objid && lchange->type == schange->type)
					ok = LOG_CONFLICT;
			}
		}
	}
	return ok;
}

int
sql_trans_commit(sql_trans *tr)
{
	int ok = LOG_OK;
	sqlstore *store = tr->store;

	if (!list_empty(tr->changes)) {
		struct os_iter oi;
		os_iterator(&oi, tr->localtmps, tr, NULL);
		for(sql_base *b = oi_next(&oi); b; b = oi_next(&oi)) {
			sql_table *t = (sql_table *) b;
			if (t->commit_action == CA_DROP && !b->deleted) {
				(void) sql_trans_drop_table_id(tr, t->s, b->id, DROP_RESTRICT);;// TODO transaction_layer_revamp: fix result code sql_trans_drop_table_id
			}
		}

		bool flush = false;
		ulng commit_ts = 0, oldest = 0, log_file_id = 0;

		MT_lock_set(&store->commit);

		if (!tr->parent && !list_empty(tr->predicates)) {
			ok = sql_trans_valid(tr);
			if (ok != LOG_OK) {
				sql_trans_rollback(tr, true);
				MT_lock_unset(&store->commit);
				return ok == LOG_CONFLICT ? SQL_CONFLICT : SQL_ERR;
			}
		}

		if (!tr->parent &&
			(!list_empty(tr->dependencies) || !list_empty(tr->depchanges))) {
			ok = transaction_check_dependencies_and_removals(tr);
			if (ok != LOG_OK) {
				sql_trans_rollback(tr, true);
				MT_lock_unset(&store->commit);
				return ok == LOG_CONFLICT ? SQL_CONFLICT : SQL_ERR;
			}
		}

		/* log changes should only be done if there is something to log */
		const bool log = !tr->parent && tr->logchanges > 0;

		if (log) {
			const int min_changes = GDKdebug & FORCEMITOMASK ? 5 : 1000000;
			flush = (tr->logchanges > min_changes && list_empty(store->changes));
		}

		if (flush)
			MT_lock_set(&store->flush);
		if (log) {
			ok = store->logger_api.log_tstart(store, flush, &log_file_id); /* wal start */
			/* log */
			for(node *n=tr->changes->h; n && ok == LOG_OK; n = n->next) {
				sql_change *c = n->data;

				if (c->log && ok == LOG_OK)
					ok = c->log(tr, c);
			}
			if (ok == LOG_OK && !list_empty(store->seqchanges)) {
				sequences_lock(store);
				for(node *n = store->seqchanges->h; n; ) {
					node *next = n->next;
					log_store_sequence(store, n->data);
					list_remove_node(store->seqchanges, NULL, n);
					n = next;
				}
				sequences_unlock(store);
			}
			if (ok == LOG_OK && store->prev_oid != store->obj_id)
				ok = store->logger_api.log_tsequence(store, OBJ_SID, store->obj_id);
			store->prev_oid = store->obj_id;


			if (ok == LOG_OK)
				ok = store->logger_api.log_tend(store); /* wal end */
		}
		store_lock(store);

		if (tr->parent) {
			commit_ts = oldest = tr->parent->tid;
			tr->parent->logchanges += tr->logchanges;
		}
		else {
			commit_ts = store_timestamp(store);
			oldest = store_oldest(store, tr);
		}
		tr->logchanges = 0;
		TRC_DEBUG(SQL_STORE, "Forwarding changes (" ULLFMT ", " ULLFMT ") -> " ULLFMT "\n", tr->tid, tr->ts, commit_ts);
		/* apply committed changes */
		if (ATOMIC_GET(&store->nr_active) == 1 && !tr->parent)
			oldest = commit_ts;
		store_pending_changes(store, oldest, tr);
		for(node *n=tr->changes->h; n && ok == LOG_OK; n = n->next) {
			sql_change *c = n->data;

			if (c->commit && ok == LOG_OK)
				ok = c->commit(tr, c, commit_ts, oldest);
			else
				c->obj->new = 0;
			c->ts = commit_ts;
		}
		/* propagate transaction dependencies to the storage only if other transactions are running */
		if (ok == LOG_OK && !tr->parent && ATOMIC_GET(&store->nr_active) > 1) {
			if (!list_empty(tr->dependencies)) {
				for (node *n = tr->dependencies->h; n && ok == LOG_OK; n = n->next) {
					sql_dependency_change *lchange = (sql_dependency_change*) n->data;
					ok = transaction_add_hash_entry(store->dependencies, lchange->objid, lchange->type, commit_ts);
				}
			}
			if (!list_empty(tr->depchanges)) {
				for (node *n = tr->depchanges->h; n && ok == LOG_OK; n = n->next) {
					sql_dependency_change *lchange = (sql_dependency_change*) n->data;
					ok = transaction_add_hash_entry(store->depchanges, lchange->objid, lchange->type, commit_ts);
				}
			}
		}
		/* garbage collect */
		for(node *n=tr->changes->h; n && ok == LOG_OK; ) {
			node *next = n->next;
			sql_change *c = n->data;

			if (!c->cleanup || c->cleanup(store, c, oldest)) {
				_DELETE(c);
			} else if (tr->parent) { /* need to keep everything */
				tr->parent->changes = list_add(tr->parent->changes, c);
			} else {
				store->changes = list_add(store->changes, c);
			}
			n = next;
		}
		tr->active = 2; /* small hack enabling to signal that this transaction has committed */
		tr->ts = commit_ts; /* fix profiler output */
		store_unlock(store);
		/* flush the log structure */
		if (log) {
			if (!flush)
				MT_lock_unset(&store->commit); /* release the commit log when flushing to disk */
			if (ok == LOG_OK)
				ok = store->logger_api.log_tflush(store, log_file_id, commit_ts); /* flush/sync */
			if (!flush)
				MT_lock_set(&store->commit); /* release the commit log when flushing to disk */
			if (flush)
				MT_lock_unset(&store->flush);
		}
		MT_lock_unset(&store->commit);
		list_destroy(tr->changes);
		tr->changes = NULL;
	} else if (ATOMIC_GET(&store->nr_active) == 1) { /* just me cleanup */
		MT_lock_set(&store->commit);
		store_lock(store);
		ulng oldest = store_timestamp(store);
		store_pending_changes(store, oldest, tr);
		store_unlock(store);
		MT_lock_unset(&store->commit);
	}

	if (ok == LOG_OK)
		ok = clean_predicates_and_propagate_to_parent(tr);

	return (ok==LOG_OK)?SQL_OK:SQL_ERR;
}

static sql_table *
find_table_by_columnid(sql_trans *tr, const char *schema, sqlid id)
{
	sqlstore *store = tr->store;
	sql_table *syscolumn = find_sql_table(tr, find_sql_schema(tr, schema), "_columns");

	oid rid = store->table_api.column_find_row(tr, find_sql_column(syscolumn, "id"), &id, NULL);
	if (!is_oid_nil(rid)) {
		sqlid tid = store->table_api.column_find_sqlid(tr, find_sql_column(syscolumn, "table_id"), rid);
		return sql_trans_find_table(tr, tid);
	}
	return NULL;
}

static int
sql_trans_drop_all_dependencies(sql_trans *tr, sqlid id, sql_dependency type)
{
	sqlid dep_id=0, t_id = -1;
	sht dep_type = 0;
	list *dep = sql_trans_get_dependencies(tr, id, type, NULL);
	node *n;
	int res = LOG_OK;

	if (!dep)
		return -1;

	n = dep->h;

	while (n && !res) {
		dep_id = *(sqlid*) n->data;
		dep_type = (sql_dependency) *(sht*) n->next->data;

		if (!list_find_id(tr->dropped, dep_id)) {

			switch (dep_type) {
				case SCHEMA_DEPENDENCY:
					res = sql_trans_drop_schema(tr, dep_id, DROP_CASCADE);
					break;
				case TABLE_DEPENDENCY:
				case VIEW_DEPENDENCY: {
					sql_table *t = sql_trans_find_table(tr, dep_id);
					if (t)
						res = sql_trans_drop_table_id(tr, t->s, dep_id, DROP_CASCADE);
					} break;
				case COLUMN_DEPENDENCY: {
					if ((t_id = sql_trans_get_dependency_type(tr, dep_id, TABLE_DEPENDENCY)) > 0) {
						sql_table *t = sql_trans_find_table(tr, dep_id);
						if (t && ol_length(t->columns) == 1) /* only column left, drop the table instead */
							res = sql_trans_drop_table_id(tr, t->s, t->base.id, DROP_CASCADE);
						else if (t)
							res = sql_trans_drop_column(tr, t, dep_id, DROP_CASCADE);
					}
					} break;
				case TRIGGER_DEPENDENCY: {
					sql_trigger *t = sql_trans_find_trigger(tr, dep_id);
					if (t && !list_find_id(tr->dropped, t->t->base.id)) /* table not yet dropped */
						 res = sql_trans_drop_trigger(tr, t->t->s, dep_id, DROP_CASCADE);
					} break;
				case KEY_DEPENDENCY:
				case FKEY_DEPENDENCY: {
					sql_key *k = sql_trans_find_key(tr, dep_id);
					if (k && !list_find_id(tr->dropped, k->t->base.id)) /* table not yet dropped */
						res = sql_trans_drop_key(tr, k->t->s, dep_id, DROP_CASCADE);
					} break;
				case INDEX_DEPENDENCY: {
					sql_idx *i = sql_trans_find_idx(tr, dep_id);
					if (i && !list_find_id(tr->dropped, i->t->base.id)) /* table not yet dropped */
						res = sql_trans_drop_idx(tr, i->t->s, dep_id, DROP_CASCADE);
					} break;
				case PROC_DEPENDENCY:
				case FUNC_DEPENDENCY: {
					sql_func *f = sql_trans_find_func(tr, dep_id);
					if (f)
						res = sql_trans_drop_func(tr, f->s, dep_id, DROP_CASCADE);
					} break;
				case TYPE_DEPENDENCY: {
					/* Unlike other dependencies, for type dependencies,
					   the dependent object depends on the type, rather the other way around.
					   At this moment, only functions or columns depend on types, so try both */
					sql_table *t = NULL;
					sql_func *f = sql_trans_find_func(tr, dep_id);
					if (f) {
						res = sql_trans_drop_func(tr, f->s, dep_id, DROP_CASCADE);
					} else if ((t = find_table_by_columnid(tr, "sys", dep_id)) ||
							   (t = find_table_by_columnid(tr, "tmp", dep_id))) {
						if (ol_length(t->columns) == 1) /* only column left, drop the table instead */
							res = sql_trans_drop_table_id(tr, t->s, t->base.id, DROP_CASCADE);
						else
							res = sql_trans_drop_column(tr, t, dep_id, DROP_CASCADE);
					}
					} break;
				case USER_DEPENDENCY:  /*TODO schema and users dependencies*/
					break;
			}
		}

		n = n->next->next;
	}
	list_destroy(dep);
	return res;
}

static int
sys_drop_ic(sql_trans *tr, sql_idx * i, sql_kc *kc)
{
	sqlstore *store = tr->store;
	sql_schema *syss = find_sql_schema(tr, isGlobal(i->t)?"sys":"tmp");
	sql_table *sysic = find_sql_table(tr, syss, "objects");
	oid rid = store->table_api.column_find_row(tr, find_sql_column(sysic, "id"), &i->base.id, find_sql_column(sysic, "name"), kc->c->base.name, NULL);
	int res = LOG_OK;

	if (is_oid_nil(rid))
		return -1;
	if ((res = store->table_api.table_delete(tr, sysic, rid)))
		return res;
	return res;
}

static int
sql_trans_drop_any_comment(sql_trans *tr, sqlid id)
{
	sqlstore *store = tr->store;
	sql_table *comments;
	sql_column *id_col;
	oid row;

	comments = find_sql_table(tr, find_sql_schema(tr, "sys"), "comments");
	if (!comments) /* for example during upgrades */
		return 0;

	id_col = find_sql_column(comments, "id");
	assert(id_col);

	row = store->table_api.column_find_row(tr, id_col, &id, NULL);
	if (!is_oid_nil(row) && store->table_api.table_delete(tr, comments, row))
		return -2;
	return 0;
}

static int
sys_drop_idx(sql_trans *tr, sql_idx * i, int drop_action)
{
	sqlstore *store = tr->store;
	node *n;
	sql_schema *syss = find_sql_schema(tr, isGlobal(i->t)?"sys":"tmp");
	sql_table *sysidx = find_sql_table(tr, syss, "idxs");
	oid rid = store->table_api.column_find_row(tr, find_sql_column(sysidx, "id"), &i->base.id, NULL);
	int res = LOG_OK;

	if (is_oid_nil(rid))
		return -1;
	if ((res = store->table_api.table_delete(tr, sysidx, rid)))
		return res;
	if ((res = sql_trans_drop_any_comment(tr, i->base.id)))
		return res;
	for (n = i->columns->h; n; n = n->next) {
		sql_kc *ic = n->data;

		if (i->key && hash_index(i->type)) { /* update new column's unique value */
			int unique = 0;
			sqlid cid = ic->c->base.id;
			struct os_iter oi;

			os_iterator(&oi, i->t->s->idxs, tr, NULL);
			for (sql_base *b = oi_next(&oi); b; b = oi_next(&oi)) {
				sql_idx *ti = (sql_idx*)b;

				if (ti->base.id != i->base.id && ti->key && hash_index(ti->type)) {
					bool found = false;
					for (node *m = ti->columns->h; m && !found; m = m->next) {
						sql_kc *tic = m->data;

						found |= tic->c->base.id == cid;
					}
					if (found)
						unique = MAX(unique, list_length(ti->columns) == 1 ? 2 : 1);
				}
			}
			ic->c->unique = unique;
		}
		if ((res = sys_drop_ic(tr, i, ic)))
			return res;
	}

	/* remove idx from schema and table */
	if (isGlobal(i->t) && (res = os_del(i->t->s->idxs, tr, i->base.name, dup_base(&i->base))))
		return res;
	if (!isNew(i) && (res = sql_trans_add_dependency_change(tr, i->base.id, ddl)))
		return res;
	if ((res = sql_trans_drop_dependencies(tr, i->base.id)))
		return res;

	if (drop_action && (res = sql_trans_drop_all_dependencies(tr, i->base.id, INDEX_DEPENDENCY)))
		return res;
	return res;
}

static int
sys_drop_kc(sql_trans *tr, sql_key *k, sql_kc *kc)
{
	sqlstore *store = tr->store;
	sql_schema *syss = find_sql_schema(tr, isGlobal(k->t)?"sys":"tmp");
	sql_table *syskc = find_sql_table(tr, syss, "objects");
	oid rid = store->table_api.column_find_row(tr, find_sql_column(syskc, "id"), &k->base.id, find_sql_column(syskc, "name"), kc->c->base.name, NULL);
	int res = LOG_OK;

	if (is_oid_nil(rid))
		return -1;
	if ((res = store->table_api.table_delete(tr, syskc, rid)))
		return res;
	return res;
}

static int
sys_drop_key(sql_trans *tr, sql_key *k, int drop_action)
{
	sqlstore *store = tr->store;
	node *n;
	sql_schema *syss = find_sql_schema(tr, isGlobal(k->t)?"sys":"tmp");
	sql_table *syskey = find_sql_table(tr, syss, "keys");
	oid rid = store->table_api.column_find_row(tr, find_sql_column(syskey, "id"), &k->base.id, NULL);
	int res = LOG_OK;

	if (is_oid_nil(rid))
		return -1;
	if ((res = store->table_api.table_delete(tr, syskey, rid)))
		return res;

	for (n = k->columns->h; n; n = n->next) {
		sql_kc *kc = n->data;
		if ((res = sys_drop_kc(tr, k, kc)))
			return res;
	}
	/* remove key from schema */
	if (isGlobal(k->t) && (res = os_del(k->t->s->keys, tr, k->base.name, dup_base(&k->base))))
		return res;
	if (isGlobal(k->t) && (res = os_del(tr->cat->objects, tr, k->base.name, dup_base(&k->base))))
		return res;
	if (k->t->pkey == (sql_ukey*)k)
		k->t->pkey = NULL;

	if (!isNew(k) && (res = sql_trans_add_dependency_change(tr, k->base.id, ddl)))
		return res;
	if ((res = sql_trans_drop_dependencies(tr, k->base.id)))
		return res;

	if (drop_action && (res = sql_trans_drop_all_dependencies(tr, k->base.id, (k->type == fkey) ? FKEY_DEPENDENCY : KEY_DEPENDENCY)))
		return res;
	return res;
}

static int
sys_drop_tc(sql_trans *tr, sql_trigger * i, sql_kc *kc)
{
	sqlstore *store = tr->store;
	sql_schema *syss = find_sql_schema(tr, isGlobal(i->t)?"sys":"tmp");
	sql_table *systc = find_sql_table(tr, syss, "objects");
	oid rid = store->table_api.column_find_row(tr, find_sql_column(systc, "id"), &i->base.id, find_sql_column(systc, "name"), kc->c->base.name, NULL);
	int res = LOG_OK;

	if (is_oid_nil(rid))
		return -1;
	if ((res = store->table_api.table_delete(tr, systc, rid)))
		return res;
	return res;
}

static int
sys_drop_sequence(sql_trans *tr, sql_sequence * seq, int drop_action)
{
	sqlstore *store = tr->store;
	sql_schema *syss = find_sql_schema(tr, "sys");
	sql_table *sysseqs = find_sql_table(tr, syss, "sequences");
	oid rid = store->table_api.column_find_row(tr, find_sql_column(sysseqs, "id"), &seq->base.id, NULL);
	int res = LOG_OK;

	if (is_oid_nil(rid))
		return -1;

	if ((res = store->table_api.table_delete(tr, sysseqs, rid)))
		return res;
	if (!isNew(seq) && (res = sql_trans_add_dependency_change(tr, seq->base.id, ddl)))
		return res;
	if ((res = sql_trans_drop_dependencies(tr, seq->base.id)))
		return res;
	if ((res = sql_trans_drop_any_comment(tr, seq->base.id)))
		return res;
	if (drop_action && (res = sql_trans_drop_all_dependencies(tr, seq->base.id, SEQ_DEPENDENCY)))
		return res;
	return res;
}

static int
sys_drop_default_object(sql_trans *tr, sql_column *col, int drop_action)
{
	const char *next_value_for = "next value for ";
	int res = LOG_OK;

	/* Drop sequence for generated column if it's the case */
	if (col->def && !strncmp(col->def, next_value_for, strlen(next_value_for))) {
		sql_schema *s = NULL;
		sql_sequence *seq = NULL;
		char *schema = NULL, *seq_name = NULL;

		extract_schema_and_sequence_name(NULL, col->def + strlen(next_value_for), &schema, &seq_name);
		if (!schema || !seq_name || !(s = find_sql_schema(tr, schema))) {
			_DELETE(schema);
			_DELETE(seq_name);
			return -1;
		}

		seq = find_sql_sequence(tr, s, seq_name);
		_DELETE(schema);
		_DELETE(seq_name);
		if (seq && sql_trans_get_dependency_type(tr, seq->base.id, BEDROPPED_DEPENDENCY) > 0) {
			if ((res = sys_drop_sequence(tr, seq, drop_action)))
				return res;
			if ((res = os_del(s->seqs, tr, seq->base.name, dup_base(&seq->base))))
				return res;
		}
	}
	return res;
}

static int
sql_trans_drop_obj_priv(sql_trans *tr, sqlid obj_id)
{
	sqlstore *store = tr->store;
	sql_schema *sys = find_sql_schema(tr, "sys");
	sql_table *privs = find_sql_table(tr, sys, "privileges");
	int res = LOG_OK;

	assert(sys && privs);
	/* select privileges of this obj_id */
	rids *A = store->table_api.rids_select(tr, find_sql_column(privs, "obj_id"), &obj_id, &obj_id, NULL);
	if (A == NULL)
		return LOG_ERR;
	/* remove them */
	for(oid rid = store->table_api.rids_next(A); !is_oid_nil(rid) && res == LOG_OK; rid = store->table_api.rids_next(A))
		res = store->table_api.table_delete(tr, privs, rid);
	store->table_api.rids_destroy(A);
	return res;
}

static int
sys_drop_trigger(sql_trans *tr, sql_trigger * i)
{
	sqlstore *store = tr->store;
	node *n;
	sql_schema *syss = find_sql_schema(tr, isGlobal(i->t)?"sys":"tmp");
	sql_table *systrigger = find_sql_table(tr, syss, "triggers");
	oid rid = store->table_api.column_find_row(tr, find_sql_column(systrigger, "id"), &i->base.id, NULL);
	int res = LOG_OK;

	if (is_oid_nil(rid))
		return -1;
	if ((res = store->table_api.table_delete(tr, systrigger, rid)))
		return res;

	for (n = i->columns->h; n; n = n->next) {
		sql_kc *tc = n->data;

		if ((res = sys_drop_tc(tr, i, tc)))
			return res;
	}
	/* remove trigger from schema */
	if ((res = os_del(i->t->s->triggers, tr, i->base.name, dup_base(&i->base))))
		return res;
	if (!isNew(i) && (res = sql_trans_add_dependency_change(tr, i->base.id, ddl)))
		return res;
	if ((res = sql_trans_drop_dependencies(tr, i->base.id)))
		return res;
	return res;
}

static int
sys_drop_column(sql_trans *tr, sql_column *col, int drop_action)
{
	sqlstore *store = tr->store;
	sql_schema *syss = find_sql_schema(tr, isGlobal(col->t)?"sys":"tmp");
	sql_table *syscolumn = find_sql_table(tr, syss, "_columns");
	oid rid = store->table_api.column_find_row(tr, find_sql_column(syscolumn, "id"), &col->base.id, NULL);
	int res = LOG_OK;

	if (is_oid_nil(rid))
		return -1;
	if ((res = store->table_api.table_delete(tr, syscolumn, rid)))
		return res;
	if (!isNew(col) && (res = sql_trans_add_dependency_change(tr, col->base.id, ddl)))
		return res;
	if ((res = sql_trans_drop_dependencies(tr, col->base.id)))
		return res;
	if ((res = sql_trans_drop_any_comment(tr, col->base.id)))
		return res;
	if ((res = sql_trans_drop_obj_priv(tr, col->base.id)))
		return res;
	if ((res = sys_drop_default_object(tr, col, drop_action)))
		return res;

	if (drop_action && (res = sql_trans_drop_all_dependencies(tr, col->base.id, COLUMN_DEPENDENCY)))
		return res;
	if (col->type.type->s && (res = sql_trans_drop_dependency(tr, col->type.type->base.id, col->base.id, TYPE_DEPENDENCY)))
		return res;
	return res;
}

static int
sys_drop_keys(sql_trans *tr, sql_table *t, int drop_action)
{
	node *n;
	int res = LOG_OK;

	if (ol_length(t->keys))
		for (n = ol_first_node(t->keys); n; n = n->next) {
			sql_key *k = n->data;

			if ((res = sys_drop_key(tr, k, drop_action)))
				return res;
		}
	return res;
}

static int
sys_drop_idxs(sql_trans *tr, sql_table *t, int drop_action)
{
	node *n;
	int res = LOG_OK;

	if (ol_length(t->idxs))
		for (n = ol_first_node(t->idxs); n; n = n->next) {
			sql_idx *k = n->data;

			if ((res = sys_drop_idx(tr, k, drop_action)))
				return res;
		}
	return res;
}

static int
sys_drop_triggers(sql_trans *tr, sql_table *t)
{
	node *n;
	int res = LOG_OK;

	if (ol_length(t->triggers))
		for (n = ol_first_node(t->triggers); n; n = n->next) {
			sql_trigger *i = n->data;

			if ((res = sys_drop_trigger(tr, i)))
				return res;
		}
	return res;
}

static int
sys_drop_columns(sql_trans *tr, sql_table *t, int drop_action)
{
	node *n;
	int res = LOG_OK;

	if (ol_length(t->columns))
		for (n = t->columns->l->h; n; n = n->next) {
			sql_column *c = n->data;

			if ((res = sys_drop_column(tr, c, drop_action)))
				return res;
		}
	return res;
}

static int
sys_drop_part(sql_trans *tr, sql_part *pt, int drop_action)
{
	sqlstore *store = tr->store;
	sql_table *mt = pt->t;
	sql_schema *syss = find_sql_schema(tr, isGlobal(mt)?"sys":"tmp");
	sql_table *sysobj = find_sql_table(tr, syss, "objects");
	oid obj_oid = store->table_api.column_find_row(tr, find_sql_column(sysobj, "id"), &pt->base.id, NULL);
	int res = LOG_OK;

	(void)drop_action;
	if (is_oid_nil(obj_oid))
		return -1;

	if ((res = store->table_api.table_delete(tr, sysobj, obj_oid)))
		return res;
	if (isRangePartitionTable(mt)) {
		sql_table *ranges = find_sql_table(tr, syss, "range_partitions");
		assert(ranges);
		oid rid = store->table_api.column_find_row(tr, find_sql_column(ranges, "table_id"), &pt->member, NULL);
		if ((res = store->table_api.table_delete(tr, ranges, rid)))
			return res;
	} else if (isListPartitionTable(mt)) {
		sql_table *values = find_sql_table(tr, syss, "value_partitions");
		assert(values);
		rids *rs = store->table_api.rids_select(tr, find_sql_column(values, "table_id"), &pt->member, &pt->member, NULL);
		if (rs == NULL)
			return LOG_ERR;
		for (oid rid = store->table_api.rids_next(rs); !is_oid_nil(rid); rid = store->table_api.rids_next(rs)) {
			if ((res = store->table_api.table_delete(tr, values, rid))) {
				store->table_api.rids_destroy(rs);
				return res;
			}
		}
		store->table_api.rids_destroy(rs);
	}
	/* merge table depends on part table */
	if (!isNew(pt) && (res = sql_trans_add_dependency_change(tr, mt->base.id, ddl)))
		return res;
	if ((res = sql_trans_drop_dependency(tr, pt->member, mt->base.id, TABLE_DEPENDENCY)))
		return res;

	if ((res = os_del(mt->s->parts, tr, pt->base.name, dup_base(&pt->base))))
		return res;
	return res;
}

static int
sys_drop_members(sql_trans *tr, sql_table *t, int drop_action)
{
	int res = LOG_OK;

	if (!list_empty(t->members)) {
		for (node *n = t->members->h; n; ) {
			sql_part *pt = n->data;

			n = n->next;
			if ((res = sys_drop_part(tr, pt, drop_action)))
				return res;
		}
	}
	return res;
}

static int
sys_drop_parts(sql_trans *tr, sql_table *t, int drop_action)
{
	int res = LOG_OK;

	for(sql_part *pt = partition_find_part(tr, t, NULL); pt; pt = partition_find_part(tr, t, pt)) {
		if ((res = sql_trans_del_table(tr, pt->t, t, drop_action)))
			return res;
	}
	return res;
}

static int
sys_drop_table(sql_trans *tr, sql_table *t, int drop_action)
{
	sqlstore *store = tr->store;
	sql_schema *syss = find_sql_schema(tr, isGlobal(t)?"sys":"tmp");
	sql_table *systable = find_sql_table(tr, syss, "_tables");
	sql_column *syscol = find_sql_column(systable, "id");
	oid rid = store->table_api.column_find_row(tr, syscol, &t->base.id, NULL);
	int res = LOG_OK;

	if (is_oid_nil(rid))
		return -1;

	if ((res = store->table_api.table_delete(tr, systable, rid)))
		return res;
	if ((res = sys_drop_keys(tr, t, drop_action)))
		return res;
	if ((res = sys_drop_idxs(tr, t, drop_action)))
		return res;
	if ((res = sys_drop_triggers(tr, t)))
		return res;

	if (partition_find_part(tr, t, NULL))
		if ((res = sys_drop_parts(tr, t, drop_action)))
			return res;

	if (isMergeTable(t) || isReplicaTable(t))
		if ((res = sys_drop_members(tr, t, drop_action)))
			return res;

	if (isRangePartitionTable(t) || isListPartitionTable(t)) {
		sql_table *partitions = find_sql_table(tr, syss, "table_partitions");
		assert(partitions);
		sql_column *pcols = find_sql_column(partitions, "table_id");
		assert(pcols);
		rids *rs = store->table_api.rids_select(tr, pcols, &t->base.id, &t->base.id, NULL);
		oid poid;
		if (rs == NULL)
			return LOG_ERR;
		if ((poid = store->table_api.rids_next(rs)) != oid_nil) {
			if ((res = store->table_api.table_delete(tr, partitions, poid))) {
				store->table_api.rids_destroy(rs);
				return res;
			}
		}
		store->table_api.rids_destroy(rs);
	}

	if ((res = sql_trans_drop_any_comment(tr, t->base.id)))
		return res;
	if (!isNew(t) && (res = sql_trans_add_dependency_change(tr, t->base.id, ddl)))
		return res;
	if ((res = sql_trans_drop_dependencies(tr, t->base.id)))
		return res;
	if ((res = sql_trans_drop_obj_priv(tr, t->base.id)))
		return res;
	if ((res = sys_drop_columns(tr, t, drop_action)))
		return res;

	if (drop_action && (res = sql_trans_drop_all_dependencies(tr, t->base.id, !isView(t) ? TABLE_DEPENDENCY : VIEW_DEPENDENCY)))
		return res;
	return res;
}

static int
sys_drop_type(sql_trans *tr, sql_type *type, int drop_action)
{
	sqlstore *store = tr->store;
	sql_schema *syss = find_sql_schema(tr, "sys");
	sql_table *sys_tab_type = find_sql_table(tr, syss, "types");
	sql_column *sys_type_col = find_sql_column(sys_tab_type, "id");
	oid rid = store->table_api.column_find_row(tr, sys_type_col, &type->base.id, NULL);
	int res = LOG_OK;

	if (is_oid_nil(rid))
		return -1;

	if ((res = store->table_api.table_delete(tr, sys_tab_type, rid)))
		return res;
	if (!isNew(type) && (res = sql_trans_add_dependency_change(tr, type->base.id, ddl)))
		return res;
	if ((res = sql_trans_drop_dependencies(tr, type->base.id)))
		return res;

	if (drop_action && (res = sql_trans_drop_all_dependencies(tr, type->base.id, TYPE_DEPENDENCY)))
		return res;
	return res;
}

static int
sys_drop_func(sql_trans *tr, sql_func *func, int drop_action)
{
	sqlstore *store = tr->store;
	sql_schema *syss = find_sql_schema(tr, "sys");
	sql_table *sys_tab_func = find_sql_table(tr, syss, "functions");
	sql_column *sys_func_col = find_sql_column(sys_tab_func, "id");
	oid rid_func = store->table_api.column_find_row(tr, sys_func_col, &func->base.id, NULL);
	if (is_oid_nil(rid_func))
		return -1;
	sql_table *sys_tab_args = find_sql_table(tr, syss, "args");
	sql_column *sys_args_col = find_sql_column(sys_tab_args, "func_id");
	rids *args = store->table_api.rids_select(tr, sys_args_col, &func->base.id, &func->base.id, NULL);
	int res = LOG_OK;

	if (args == NULL)
		return LOG_ERR;
	for (oid r = store->table_api.rids_next(args); !is_oid_nil(r); r = store->table_api.rids_next(args)) {
		if ((res = store->table_api.table_delete(tr, sys_tab_args, r))) {
			store->table_api.rids_destroy(args);
			return res;
		}
	}
	store->table_api.rids_destroy(args);

	assert(!is_oid_nil(rid_func));
	if ((res = store->table_api.table_delete(tr, sys_tab_func, rid_func)))
		return res;

	if (!isNew(func) && (res = sql_trans_add_dependency_change(tr, func->base.id, ddl)))
		return res;
	if ((res = sql_trans_drop_dependencies(tr, func->base.id)))
		return res;
	if ((res = sql_trans_drop_any_comment(tr, func->base.id)))
		return res;
	if ((res = sql_trans_drop_obj_priv(tr, func->base.id)))
		return res;

	if (drop_action && (res = sql_trans_drop_all_dependencies(tr, func->base.id, !IS_PROC(func) ? FUNC_DEPENDENCY : PROC_DEPENDENCY)))
		return res;
	if (!func->vararg && func->ops) {
		for (node *n = func->ops->h; n; n = n->next) {
			sql_arg *a = n->data;

			if (a->type.type->s && (res = sql_trans_drop_dependency(tr, a->type.type->base.id, func->base.id, TYPE_DEPENDENCY)))
				return res;
		}
	}
	if (!func->varres && func->res) {
		for (node *n = func->res->h; n; n = n->next) {
			sql_arg *a = n->data;

			if (a->type.type->s && (res = sql_trans_drop_dependency(tr, a->type.type->base.id, func->base.id, TYPE_DEPENDENCY)))
				return res;
		}
	}
	return res;
}

static int
sys_drop_types(sql_trans *tr, sql_schema *s, int drop_action)
{
	int res = LOG_OK;
	struct os_iter oi;
	os_iterator(&oi, s->types, tr, NULL);
	for (sql_base *b = oi_next(&oi); b; b = oi_next(&oi)) {
		sql_type *t = (sql_type*)b;

		if ((res = sys_drop_type(tr, t, drop_action)))
			return res;
	}
	return res;
}

static int
sys_drop_tables(sql_trans *tr, sql_schema *s, int drop_action)
{
	int res = LOG_OK;
	struct os_iter oi;
	os_iterator(&oi, s->tables, tr, NULL);
	for (sql_base *b = oi_next(&oi); b; b = oi_next(&oi)) {
		sql_table *t = (sql_table*)b;

		if ((res = sys_drop_table(tr, t, drop_action)))
			return res;
	}
	return res;
}

static int
sys_drop_funcs(sql_trans *tr, sql_schema *s, int drop_action)
{
	int res = LOG_OK;
	struct os_iter oi;
	os_iterator(&oi, s->funcs, tr, NULL);
	for (sql_base *b = oi_next(&oi); b; b = oi_next(&oi)) {
		sql_func *f = (sql_func*)b;

		if ((res = sys_drop_func(tr, f, drop_action)))
			return res;
	}
	return res;
}

static int
sys_drop_sequences(sql_trans *tr, sql_schema *s, int drop_action)
{
	int res = LOG_OK;
	struct os_iter oi;
	os_iterator(&oi, s->seqs, tr, NULL);
	for (sql_base *b = oi_next(&oi); b; b = oi_next(&oi)) {
		sql_sequence *seq = (sql_sequence*)b;

		if ((res = sys_drop_sequence(tr, seq, drop_action)))
			return res;
	}
	return res;
}

int
sql_trans_create_type(sql_trans *tr, sql_schema *s, const char *sqlname, unsigned int digits, unsigned int scale, int radix, const char *impl)
{
	sqlstore *store = tr->store;
	sql_type *t;
	sql_table *systype;
	int localtype = ATOMindex(impl);
	sql_class eclass = EC_EXTERNAL;
	int eclass_cast = (int) eclass, res = LOG_OK;

	if (localtype < 0)
		return -4;
	t = ZNEW(sql_type);
	systype = find_sql_table(tr, find_sql_schema(tr, "sys"), "types");
	base_init(NULL, &t->base, next_oid(tr->store), true, sqlname);
	t->impl =_STRDUP(impl);
	t->digits = digits;
	t->scale = scale;
	t->radix = radix;
	t->eclass = eclass;
	t->localtype = localtype;
	t->s = s;

	if ((res = os_add(s->types, tr, t->base.name, &t->base)))
		return res;
	if ((res = store->table_api.table_insert(tr, systype, &t->base.id, &t->impl, &t->base.name, &t->digits, &t->scale, &radix, &eclass_cast, &s->base.id)))
		return res;
	return res;
}

int
sql_trans_drop_type(sql_trans *tr, sql_schema *s, sqlid id, int drop_action)
{
	sql_type *t = sql_trans_find_type(tr, s, id);
	int res = LOG_OK;

	if (drop_action == DROP_CASCADE_START || drop_action == DROP_CASCADE) {
		sqlid* local_id = MNEW(sqlid);
		if (!local_id)
			return -1;

		if (!tr->dropped) {
			tr->dropped = list_create((fdestroy) &id_destroy);
			if (!tr->dropped) {
				_DELETE(local_id);
				return -1;
			}
		}
		*local_id = t->base.id;
		list_append(tr->dropped, local_id);
	}

	if ((res = sys_drop_type(tr, t, drop_action)))
		return res;
	if ((res = os_del(s->types, tr, t->base.name, dup_base(&t->base))))
		return res;

	if (drop_action == DROP_CASCADE_START && tr->dropped) {
		list_destroy(tr->dropped);
		tr->dropped = NULL;
	}
	return res;
}

sql_func *
create_sql_func(sqlstore *store, sql_allocator *sa, const char *func, list *args, list *res, sql_ftype type, sql_flang lang, const char *mod,
				const char *impl, const char *query, bit varres, bit vararg, bit system, bit side_effect)
{
	sql_func *t = SA_ZNEW(sa, sql_func);

	base_init(sa, &t->base, next_oid(store), true, func);
	assert(mod);
	t->imp = (impl)?SA_STRDUP(sa, impl):NULL;
	t->mod = SA_STRDUP(sa, mod);
	t->type = type;
	t->lang = lang;
	t->instantiated = lang != FUNC_LANG_SQL && lang != FUNC_LANG_MAL;
	t->semantics = TRUE;
	t->side_effect = side_effect;
	t->varres = varres;
	t->vararg = vararg;
	t->ops = args;
	t->res = res;
	t->query = (query)?SA_STRDUP(sa, query):NULL;
	t->fix_scale = SCALE_EQ;
	t->s = NULL;
	t->system = system;
	return t;
}

int
sql_trans_create_func(sql_func **fres, sql_trans *tr, sql_schema *s, const char *func, list *args, list *ffres, sql_ftype type, sql_flang lang,
					  const char *mod, const char *impl, const char *query, bit varres, bit vararg, bit system, bit side_effect)
{
	sqlstore *store = tr->store;
	sql_schema *syss = find_sql_schema(tr, "sys");
	sql_table *sysfunc = find_sql_table(tr, syss, "functions");
	sql_table *sysarg = find_sql_table(tr, syss, "args");
	node *n;
	int number = 0, ftype = (int) type, flang = (int) lang, res = LOG_OK;
	bit semantics = TRUE;

	sql_func *t = ZNEW(sql_func);
	base_init(NULL, &t->base, next_oid(tr->store), true, func);
	assert(mod);
	t->imp = (impl)?_STRDUP(impl):NULL;
	t->mod =_STRDUP(mod);
	t->type = type;
	t->lang = lang;
	t->instantiated = lang != FUNC_LANG_SQL && lang != FUNC_LANG_MAL;
	t->semantics = semantics;
	t->side_effect = side_effect;
	t->varres = varres;
	t->vararg = vararg;
	t->ops = list_create((fdestroy) &arg_destroy);
	t->fix_scale = SCALE_EQ;
	t->system = system;
	for (n=args->h; n; n = n->next)
		list_append(t->ops, arg_dup(tr, s, n->data));
	if (ffres) {
		t->res = list_create((fdestroy) &arg_destroy);
		for (n=ffres->h; n; n = n->next)
			list_append(t->res, arg_dup(tr, s, n->data));
	}
	t->query = (query)?_STRDUP(query):NULL;
	t->s = s;

	if ((res = os_add(s->funcs, tr, t->base.name, &t->base)))
		return res;
	if ((res = store->table_api.table_insert(tr, sysfunc, &t->base.id, &t->base.name, query?(char**)&query:&t->imp, &t->mod, &flang, &ftype, &side_effect,
			&varres, &vararg, &s->base.id, &system, &semantics)))
		return res;
	if (t->res) for (n = t->res->h; n; n = n->next, number++) {
		sql_arg *a = n->data;
		sqlid id = next_oid(tr->store);
		if ((res = store->table_api.table_insert(tr, sysarg, &id, &t->base.id, &a->name, &a->type.type->base.name, &a->type.digits, &a->type.scale, &a->inout, &number)))
			return res;
	}
	if (t->ops) for (n = t->ops->h; n; n = n->next, number++) {
		sql_arg *a = n->data;
		sqlid id = next_oid(tr->store);
		if ((res = store->table_api.table_insert(tr, sysarg, &id, &t->base.id, &a->name, &a->type.type->base.name, &a->type.digits, &a->type.scale, &a->inout, &number)))
			return res;
	}
	*fres = t;
	return res;
}

int
sql_trans_drop_func(sql_trans *tr, sql_schema *s, sqlid id, int drop_action)
{
	sql_base *b = os_find_id(s->funcs, tr, id);
	int res = LOG_OK;

	if (!b)
		return res;

	sql_func *func = (sql_func*)b;
	if (drop_action == DROP_CASCADE_START || drop_action == DROP_CASCADE) {
		sqlid *local_id = MNEW(sqlid);
		if (!local_id)
			return -1;

		if (! tr->dropped) {
			tr->dropped = list_create((fdestroy) &id_destroy);
			if (!tr->dropped) {
				_DELETE(local_id);
				return -1;
			}
		}
		*local_id = func->base.id;
		list_append(tr->dropped, local_id);
	}

	if ((res = sys_drop_func(tr, func, DROP_CASCADE)))
		return res;
	if ((res = os_del(s->funcs, tr, func->base.name, dup_base(&func->base))))
		return res;

	if (drop_action == DROP_CASCADE_START && tr->dropped) {
		list_destroy(tr->dropped);
		tr->dropped = NULL;
	}
	return res;
}

static int
build_drop_func_list_item(sql_trans *tr, sql_schema *s, sqlid id)
{
	sql_base *b = os_find_id(s->funcs, tr, id);
	int res = LOG_OK;

	if (b) {
		sql_func *func = (sql_func*)b;
		if ((res = sys_drop_func(tr, func, DROP_CASCADE)))
			return res;
		if ((res = os_del(s->funcs, tr, func->base.name, dup_base(&func->base))))
			return res;
	}
	return res;
}

int
sql_trans_drop_all_func(sql_trans *tr, sql_schema *s, list *list_func, int drop_action)
{
	list *to_drop = NULL;
	int res = LOG_OK;

	(void) drop_action;
	if (!tr->dropped && !(tr->dropped = list_create((fdestroy) &id_destroy)))
		return -1;

	for (node *n = list_func->h; n ; n = n->next ) {
		sql_func *func = (sql_func *) n->data;

		if (!list_find_id(tr->dropped, func->base.id)) {
			sqlid *local_id = MNEW(sqlid);
			if (!local_id) {
				list_destroy(tr->dropped);
				tr->dropped = NULL;
				if (to_drop)
					list_destroy(to_drop);
				return -1;
			}
			if (!to_drop && !(to_drop = list_create(NULL))) {
				list_destroy(tr->dropped);
				tr->dropped = NULL;
				return -1;
			}
			*local_id = func->base.id;
			list_append(tr->dropped, local_id);
			list_append(to_drop, func);
		}
	}

	if (to_drop) {
		for (node *n = to_drop->h; n ; n = n->next ) {
			sql_func *func = (sql_func *) n->data;
			if ((res = build_drop_func_list_item(tr, s, func->base.id))) {
				list_destroy(tr->dropped);
				tr->dropped = NULL;
				list_destroy(to_drop);
				return res;
			}
		}
		list_destroy(to_drop);
	}

	list_destroy(tr->dropped);
	tr->dropped = NULL;
	return res;
}

int
sql_trans_create_schema(sql_trans *tr, const char *name, sqlid auth_id, sqlid owner, sqlid *schema_id_ptr)
{
	sqlstore *store = tr->store;
	sql_schema *s = ZNEW(sql_schema);
	sql_table *sysschema = find_sql_table(tr, find_sql_schema(tr, "sys"), "schemas");
	int res = LOG_OK;

	base_init(NULL, &s->base, next_oid(tr->store), true, name);
	s->auth_id = auth_id;
	s->owner = owner;
	s->system = FALSE;
	assert(!isTempSchema(s)); // TODO transaction_layer_revamp: check if this is really true
	s->tables = os_new(NULL, (destroy_fptr) &table_destroy, false, true, true, false, store);
	s->types = os_new(NULL, (destroy_fptr) &type_destroy, false, true, true, false, store);
	s->funcs = os_new(NULL, (destroy_fptr) &func_destroy, false, false, false, false, store);
	s->seqs = os_new(NULL, (destroy_fptr) &seq_destroy, false, true, true, false, store);
	s->keys = os_new(NULL, (destroy_fptr) &key_destroy, false, true, true, false, store);
	s->idxs = os_new(NULL, (destroy_fptr) &idx_destroy, false, true, true, false, store);
	s->triggers = os_new(NULL, (destroy_fptr) &trigger_destroy, false, true, true, false, store);
	s->parts = os_new(NULL, (destroy_fptr) &part_destroy, false, false, true, false, store);
	s->store = tr->store;

	if ((res = store->table_api.table_insert(tr, sysschema, &s->base.id, &s->base.name, &s->auth_id, &s->owner, &s->system))) {
		schema_destroy(store, s);
		return res;
	}
	if ((res = os_add(tr->cat->schemas, tr, s->base.name, &s->base)))
		return res;
	if ((res = sql_trans_add_dependency(tr, s->auth_id, ddl)))
		return res;
	if ((res = sql_trans_add_dependency(tr, s->owner, ddl)))
		return res;
	if (schema_id_ptr)
		*schema_id_ptr = s->base.id;
	return res;
}

int
sql_trans_rename_schema(sql_trans *tr, sqlid id, const char *new_name)
{
	sqlstore *store = tr->store;
	sql_table *sysschema = find_sql_table(tr, find_sql_schema(tr, "sys"), "schemas");
	sql_schema *s = find_sql_schema_id(tr, id), *ns = NULL;
	oid rid;
	int res = LOG_OK;

	assert(!strNil(new_name));

	rid = store->table_api.column_find_row(tr, find_sql_column(sysschema, "id"), &id, NULL);
	assert(!is_oid_nil(rid));
	if ((res = store->table_api.column_update_value(tr, find_sql_column(sysschema, "name"), rid, (void*) new_name)))
		return res;

	if (!isNew(s) && (res = sql_trans_add_dependency_change(tr, id, ddl)))
		return res;
	/* delete schema, add schema */
	if ((res = os_del(tr->cat->schemas, tr, s->base.name, dup_base(&s->base))))
		return res;
	if ((res = schema_dup(tr, s, new_name, &ns)) || (res = os_add(tr->cat->schemas, tr, ns->base.name, &ns->base))) {
		return res;
	}
	return res;
}

int
sql_trans_change_schema_authorization(sql_trans *tr, sqlid id, sqlid auth_id)
{
	sqlstore *store = tr->store;
	sql_table *sysschema = find_sql_table(tr, find_sql_schema(tr, "sys"), "schemas");
	sql_schema *s = find_sql_schema_id(tr, id), *ns = NULL;
	oid rid;
	int res = LOG_OK;

	assert(auth_id);
	s->auth_id = auth_id;

	rid = store->table_api.column_find_row(tr, find_sql_column(sysschema, "id"), &id, NULL);
	assert(!is_oid_nil(rid));
	if ((res = store->table_api.column_update_value(tr, find_sql_column(sysschema, "authorization"), rid, &auth_id)))
		return res;

	if (!isNew(s) && (res = sql_trans_add_dependency_change(tr, id, ddl)))
		return res;
	/* delete schema, add schema */
	if ((res = os_del(tr->cat->schemas, tr, s->base.name, dup_base(&s->base))))
		return res;
	if ((res = schema_dup(tr, s, s->base.name, &ns)) || (res = os_add(tr->cat->schemas, tr, ns->base.name, &ns->base))) {
		return res;
	}
	return res;
}

int
sql_trans_drop_schema(sql_trans *tr, sqlid id, int drop_action)
{
	sqlstore *store = tr->store;
	sql_schema *s = find_sql_schema_id(tr, id);
	sql_table *sysschema = find_sql_table(tr, find_sql_schema(tr, "sys"), "schemas");
	oid rid = store->table_api.column_find_row(tr, find_sql_column(sysschema, "id"), &s->base.id, NULL);
	int res = LOG_OK;

	if (is_oid_nil(rid))
		return 0;
	if (drop_action == DROP_CASCADE_START || drop_action == DROP_CASCADE) {
		sqlid* local_id = MNEW(sqlid);
		if (!local_id)
			return -1;

		if (!tr->dropped) {
			tr->dropped = list_create((fdestroy) &id_destroy);
			if (!tr->dropped) {
				_DELETE(local_id);
				return -1;
			}
		}
		*local_id = s->base.id;
		list_append(tr->dropped, local_id);
	}

	if ((res = store->table_api.table_delete(tr, sysschema, rid)))
		return res;
	if (!isNew(s) && (res = sql_trans_add_dependency_change(tr, id, ddl)))
		return res;
	if ((res = sys_drop_funcs(tr, s, drop_action)))
		return res;
	if ((res = sys_drop_tables(tr, s, drop_action)))
		return res;
	if ((res = sys_drop_types(tr, s, drop_action)))
		return res;
	if ((res = sys_drop_sequences(tr, s, drop_action)))
		return res;
	if ((res = sql_trans_drop_any_comment(tr, s->base.id)))
		return res;
	if ((res = sql_trans_drop_obj_priv(tr, s->base.id)))
		return res;

	if ((res = os_del(tr->cat->schemas, tr, s->base.name, dup_base(&s->base))))
		return res;

	if (drop_action == DROP_CASCADE_START && tr->dropped) {
		list_destroy(tr->dropped);
		tr->dropped = NULL;
	}
	return res;
}

static int
sql_trans_propagate_dependencies_parents(sql_trans *tr, sql_table *mt, bool *child_of_partitioned)
{
	int res = LOG_OK;
	sql_part *pt = NULL;

	for (; mt; mt = pt?pt->t:NULL) {
		if ((res = store_reset_sql_functions(tr, mt->base.id))) /* reset sql functions depending on the table */
			return res;
		if (!isNew(mt) && (res = sql_trans_add_dependency(tr, mt->base.id, ddl))) /* protect from another transaction changing the table's schema */
			return res;
		if (child_of_partitioned)
			*child_of_partitioned |= (isRangePartitionTable(mt) || isListPartitionTable(mt));
		pt = partition_find_part(tr, mt, NULL);
	}
	return res;
}

static int
sql_trans_propagate_dependencies_children(sql_trans *tr, sql_table *pt, bool child_of_partitioned)
{
	int res = LOG_OK;

	if (THRhighwater()) /* for now throw malloc failure error */
		return -1;

	if ((res = store_reset_sql_functions(tr, pt->base.id))) /* reset sql functions depending on the table */
		return res;
	if (!isNew(pt)) {
		if ((res = sql_trans_add_dependency(tr, pt->base.id, ddl))) /* protect from another transaction changing the table's schema */
			return res;
		if ((res = sql_trans_add_dependency_change(tr, pt->base.id, ddl))) /* protect from being added twice */
			return res;
		if (child_of_partitioned && isTable(pt) && (res = sql_trans_add_dependency(tr, pt->base.id, dml))) /* disallow concurrent updates on pt */
			return res;
	}
	if ((isMergeTable(pt) || isReplicaTable(pt)) && !list_empty(pt->members)) {
		for (node *nt = pt->members->h; nt; nt = nt->next) {
			sql_part *pd = nt->data;
			sql_table *t = find_sql_table_id(tr, pt->s, pd->member);

			child_of_partitioned |= (isRangePartitionTable(t) || isListPartitionTable(t));
			if ((res = sql_trans_propagate_dependencies_children(tr, t, child_of_partitioned)))
				return res;
		}
	}
	return res;
}

int
sql_trans_add_table(sql_trans *tr, sql_table *mt, sql_table *pt)
{
	sqlstore *store = tr->store;
	sql_schema *syss = find_sql_schema(tr, isGlobal(mt)?"sys":"tmp");
	sql_table *sysobj = find_sql_table(tr, syss, "objects");
	int res = LOG_OK;
	sql_table *dup = NULL;
	bool child_of_partitioned = false;

	/* merge table depends on part table */
	if ((res = sql_trans_create_dependency(tr, pt->base.id, mt->base.id, TABLE_DEPENDENCY)))
		return res;
	assert(isMergeTable(mt) || isReplicaTable(mt));

	if ((res = new_table(tr, mt, &dup)))
		return res;
	mt = dup;
	if (!mt->members)
		mt->members = list_create((fdestroy) &part_destroy);
	sql_part *p = ZNEW(sql_part);
	p->t = mt;
	p->member = pt->base.id;

	base_init(NULL, &p->base, next_oid(store), true, pt->base.name);
	list_append(mt->members, p);
	if ((res = store->table_api.table_insert(tr, sysobj, &p->base.id, &p->base.name, &mt->base.id, &pt->base.id)))
		return res;
	if ((res = os_add(mt->s->parts, tr, p->base.name, dup_base(&p->base))))
		return res;
	if ((res = sql_trans_propagate_dependencies_parents(tr, mt, &child_of_partitioned)))
		return res;
	if ((res = sql_trans_propagate_dependencies_children(tr, pt, child_of_partitioned)))
		return res;
	return res;
}

int
sql_trans_add_range_partition(sql_trans *tr, sql_table *mt, sql_table *pt, sql_subtype tpe, ptr min, ptr max,
		bit with_nills, int update, sql_part **err)
{
	sqlstore *store = tr->store;
	sql_schema *syss = find_sql_schema(tr, isGlobal(mt)?"sys":"tmp");
	sql_table *sysobj = find_sql_table(tr, syss, "objects");
	sql_table *partitions = find_sql_table(tr, syss, "table_partitions");
	sql_table *ranges = find_sql_table(tr, syss, "range_partitions");
	sql_part *p;
	int localtype = tpe.type->localtype, res = LOG_OK;
	ValRecord vmin, vmax;
	size_t smin, smax;
	bit to_insert = with_nills;
	oid rid;
	ptr ok;
	sql_table *dup = NULL;

	assert(sysobj);
	assert(partitions);
	assert(ranges);

	vmin = vmax = (ValRecord) {.vtype = TYPE_void,};

	if ((res = new_table(tr, mt, &dup)))
		return res;
	mt = dup;
	if (!mt->members)
		mt->members = list_create((fdestroy) &part_destroy);
	if (min) {
		ok = VALinit(&vmin, localtype, min);
		if (ok && localtype != TYPE_str)
			ok = VALconvert(TYPE_str, &vmin);
	} else {
		ok = VALinit(&vmin, TYPE_str, ATOMnilptr(TYPE_str));
		min = (ptr) ATOMnilptr(localtype);
	}
	if (!ok) {
		res = -1;
		goto finish;
	}
	smin = ATOMlen(localtype, min);
	if (smin > STORAGE_MAX_VALUE_LENGTH) {
		res = -10;
		goto finish;
	}

	if (max) {
		ok = VALinit(&vmax, localtype, max);
		if (ok && localtype != TYPE_str)
			ok = VALconvert(TYPE_str, &vmax);
	} else {
		ok = VALinit(&vmax, TYPE_str, ATOMnilptr(TYPE_str));
		max = (ptr) ATOMnilptr(localtype);
	}
	if (!ok) {
		res = -1;
		goto finish;
	}
	smax = ATOMlen(localtype, max);
	if (smax > STORAGE_MAX_VALUE_LENGTH) {
		res = -11;
		goto finish;
	}

	if (!update) {
		p = ZNEW(sql_part);
		base_init(NULL, &p->base, next_oid(store), true, pt->base.name);
		assert(isMergeTable(mt) || isReplicaTable(mt));
		p->t = mt;
		assert(pt);
		p->member = pt->base.id;
	} else {
		node *n = members_find_child_id(mt->members, pt->base.id);
		p = (sql_part*) n->data;
	}

	/* add range partition values */
	if (update) {
		_DELETE(p->part.range.minvalue);
		_DELETE(p->part.range.maxvalue);
	}
	p->part.range.minvalue = NEW_ARRAY(char, smin);
	p->part.range.maxvalue = NEW_ARRAY(char, smax);
	memcpy(p->part.range.minvalue, min, smin);
	memcpy(p->part.range.maxvalue, max, smax);
	p->part.range.minlength = smin;
	p->part.range.maxlength = smax;
	p->with_nills = with_nills;

	if (!update) {
		*err = list_append_with_validate(mt->members, p, &localtype, sql_range_part_validate_and_insert);
		if (*err)
			part_destroy(store, p);
	} else {
		*err = list_transverse_with_validate(mt->members, p, &localtype, sql_range_part_validate_and_insert);
	}
	if (*err) {
		res = -12;
		goto finish;
	}

	if (!update) {
		rid = store->table_api.column_find_row(tr, find_sql_column(partitions, "table_id"), &mt->base.id, NULL);
		assert(!is_oid_nil(rid));

		/* add merge table dependency */
		if ((res = sql_trans_create_dependency(tr, pt->base.id, mt->base.id, TABLE_DEPENDENCY)))
			goto finish;
		sqlid id = store->table_api.column_find_sqlid(tr, find_sql_column(partitions, "id"), rid);
		if ((res = store->table_api.table_insert(tr, sysobj, &p->base.id, &p->base.name, &mt->base.id, &pt->base.id)))
			goto finish;
		char *vmin_val = VALget(&vmin);
		char *vmax_val = VALget(&vmax);
		if ((res = store->table_api.table_insert(tr, ranges, &pt->base.id, &id, &vmin_val, &vmax_val, &to_insert)))
			goto finish;
	} else {
		sql_column *cmin = find_sql_column(ranges, "minimum"), *cmax = find_sql_column(ranges, "maximum"),
				   *wnulls = find_sql_column(ranges, "with_nulls");

		rid = store->table_api.column_find_row(tr, find_sql_column(ranges, "table_id"), &pt->base.id, NULL);
		assert(!is_oid_nil(rid));

		if ((res = store->table_api.column_update_value(tr, cmin, rid, VALget(&vmin))))
			goto finish;
		if ((res = store->table_api.column_update_value(tr, cmax, rid, VALget(&vmax))))
			goto finish;
		if ((res = store->table_api.column_update_value(tr, wnulls, rid, &to_insert)))
			goto finish;
	}

	if (!update && (res = os_add(mt->s->parts, tr, p->base.name, dup_base(&p->base))))
		goto finish;
	if ((res = sql_trans_propagate_dependencies_parents(tr, mt, NULL)))
		goto finish;
	res = sql_trans_propagate_dependencies_children(tr, pt, true);

finish:
	VALclear(&vmin);
	VALclear(&vmax);
	return res;
}

int
sql_trans_add_value_partition(sql_trans *tr, sql_table *mt, sql_table *pt, sql_subtype tpe, list* vals, bit with_nills,
		int update, sql_part **err)
{
	sqlstore *store = tr->store;
	sql_schema *syss = find_sql_schema(tr, isGlobal(mt)?"sys":"tmp");
	sql_table *sysobj = find_sql_table(tr, syss, "objects");
	sql_table *partitions = find_sql_table(tr, syss, "table_partitions");
	sql_table *values = find_sql_table(tr, syss, "value_partitions");
	sql_part *p;
	oid rid;
	int localtype = tpe.type->localtype, i = 0, res = LOG_OK;
	sql_table *dup = NULL;

	assert(sysobj);
	assert(partitions);
	assert(values);

	if ((res = new_table(tr, mt, &dup)))
		return res;
	mt = dup;
	if (!mt->members)
		mt->members = list_create((fdestroy) &part_destroy);
	if (!update) {
		p = ZNEW(sql_part);
		base_init(NULL, &p->base, next_oid(store), true, pt->base.name);
		assert(isMergeTable(mt) || isReplicaTable(mt));
		p->t = mt;
		assert(pt);
		p->member = pt->base.id;
	} else {
		rids *rs;
		node *n = members_find_child_id(mt->members, pt->base.id);
		p = (sql_part*) n->data;

		rs = store->table_api.rids_select(tr, find_sql_column(values, "table_id"), &pt->base.id, &pt->base.id, NULL);
		if (rs == NULL)
			return LOG_ERR;
		for (rid = store->table_api.rids_next(rs); !is_oid_nil(rid); rid = store->table_api.rids_next(rs)) {
			if ((res = store->table_api.table_delete(tr, values, rid))) { /* eliminate the old values */
				store->table_api.rids_destroy(rs);
				return res;
			}
		}
		store->table_api.rids_destroy(rs);
	}
	p->with_nills = with_nills;

	rid = store->table_api.column_find_row(tr, find_sql_column(partitions, "table_id"), &mt->base.id, NULL);
	assert(!is_oid_nil(rid));

	sqlid id = store->table_api.column_find_sqlid(tr, find_sql_column(partitions, "id"), rid);

	if (with_nills) { /* store the null value first */
		ValRecord vnnil;
		if (VALinit(&vnnil, TYPE_str, ATOMnilptr(TYPE_str)) == NULL) {
			if (!update)
				part_destroy(store, p);
			list_destroy2(vals, store);
			return -1;
		}
		char *vnnil_val = VALget(&vnnil);
		if ((res = store->table_api.table_insert(tr, values, &pt->base.id, &id, &vnnil_val))) {
			list_destroy2(vals, store);
			return res;
		}
		VALclear(&vnnil);
	}

	for (node *n = vals->h ; n ; n = n->next) {
		sql_part_value *next = (sql_part_value*) n->data;
		ValRecord vvalue;
		ptr ok;

		if (ATOMlen(localtype, next->value) > STORAGE_MAX_VALUE_LENGTH) {
			if (!update)
				part_destroy(store, p);
			list_destroy2(vals, store);
			return -i - 10;
		}
		ok = VALinit(&vvalue, localtype, next->value);
		if (ok && localtype != TYPE_str)
			ok = VALconvert(TYPE_str, &vvalue);
		if (!ok) {
			if (!update)
				part_destroy(store, p);
			VALclear(&vvalue);
			list_destroy2(vals, store);
			return -i - 10;
		}
		char *vvalue_val = VALget(&vvalue);
		if ((res = store->table_api.table_insert(tr, values, &pt->base.id, &id, &vvalue_val))) {
			VALclear(&vvalue);
			list_destroy2(vals, store);
			return res;
		}

		VALclear(&vvalue);
		i++;
	}

	if (p->part.values)
		list_destroy2(p->part.values, store);
	p->part.values = vals;

	if (!update) {
		*err = list_append_with_validate(mt->members, p, &localtype, sql_values_part_validate_and_insert);
		if (*err)
			part_destroy(store, p);
	} else {
		*err = list_transverse_with_validate(mt->members, p, &localtype, sql_values_part_validate_and_insert);
	}
	if (*err)
		return -4;

	if (!update) {
		/* add merge table dependency */
		if ((res = sql_trans_create_dependency(tr, pt->base.id, mt->base.id, TABLE_DEPENDENCY)))
			return res;
		if ((res = store->table_api.table_insert(tr, sysobj, &p->base.id, &p->base.name, &mt->base.id, &pt->base.id)))
			return res;
		if ((res = os_add(mt->s->parts, tr, p->base.name, dup_base(&p->base))))
			return res;
	}
	if ((res = sql_trans_propagate_dependencies_parents(tr, mt, NULL)))
		return res;
	if ((res = sql_trans_propagate_dependencies_children(tr, pt, true)))
		return res;
	return res;
}

int
sql_trans_rename_table(sql_trans *tr, sql_schema *s, sqlid id, const char *new_name)
{
	sqlstore *store = tr->store;
	sql_table *systable = find_sql_table(tr, find_sql_schema(tr, isTempSchema(s) ? "tmp":"sys"), "_tables");
	sql_table *t = find_sql_table_id(tr, s, id), *dup = NULL;
	oid rid;
	int res = LOG_OK;

	assert(!strNil(new_name));

	rid = store->table_api.column_find_row(tr, find_sql_column(systable, "id"), &id, NULL);
	assert(!is_oid_nil(rid));
	if ((res = store->table_api.column_update_value(tr, find_sql_column(systable, "name"), rid, (void*) new_name)))
		return res;

	if (isGlobal(t)) {
		if (!isNew(t) && (res = sql_trans_add_dependency_change(tr, id, ddl)))
			return res;
		if ((res = os_del(s->tables, tr, t->base.name, dup_base(&t->base))))
			return res;
	} else {
		assert(isTempTable(t));
		sql_base *b = os_find_id(tr->localtmps, tr, t->base.id);
		if ((res = os_del(tr->localtmps, tr, b->name, dup_base(b))))
			return res;
	}

	if ((res = table_dup(tr, t, t->s, new_name, &dup, true)))
		return res;
	return res;
}

int
sql_trans_set_table_schema(sql_trans *tr, sqlid id, sql_schema *os, sql_schema *ns)
{
	sqlstore *store = tr->store;
	sql_table *systable = find_sql_table(tr, find_sql_schema(tr, isTempSchema(os) ? "tmp":"sys"), "_tables");
	sql_base *b = os_find_id(os->tables, tr, id);
	sql_table *t = (sql_table*)b, *dup = NULL;
	oid rid;
	int res = LOG_OK;

	rid = store->table_api.column_find_row(tr, find_sql_column(systable, "id"), &t->base.id, NULL);
	assert(!is_oid_nil(rid));
	if ((res = store->table_api.column_update_value(tr, find_sql_column(systable, "schema_id"), rid, &(ns->base.id))))
		return res;

	if (!isNew(t) && (res = sql_trans_add_dependency_change(tr, id, ddl)))
		return res;
	if ((res = os_del(os->tables, tr, t->base.name, dup_base(&t->base))))
		return res;
	return table_dup(tr, t, ns, NULL, &dup, true);
}

int
sql_trans_del_table(sql_trans *tr, sql_table *mt, sql_table *pt, int drop_action)
{
	int res = LOG_OK;
	sqlstore *store = tr->store;
	sql_table *dup = NULL, *mt_it;
	sql_part *mti_part = NULL;

	if ((res = new_table(tr, mt, &dup)))
		return res;
	mt = dup;
	node *n = members_find_child_id(mt->members, pt->base.id); /* get sqlpart id*/
	sqlid part_id = ((sql_part*)n->data)->base.id;
	sql_base *b = os_find_id(mt->s->parts, tr, part_id); /* fetch updated part */
	sql_part *p = (sql_part*)b;

	if ((res = sys_drop_part(tr, p, drop_action)))
		return res;
	/*Clean the part from members*/
	list_remove_node(mt->members, store, n);

	if (drop_action == DROP_CASCADE && (res = sql_trans_drop_table_id(tr, mt->s, pt->base.id, drop_action)))
		return res;
	for (mt_it = mt; mt_it; mt_it = mti_part?mti_part->t:NULL) {
		/* functions depending on parent tables need to be recompiled, ugh */
		if ((res = store_reset_sql_functions(tr, mt_it->base.id))) /* reset sql functions depending on the table */
			return res;
		mti_part = partition_find_part(tr, mt_it, NULL);
	}
	if ((res = store_reset_sql_functions(tr, pt->base.id))) /* reset sql functions depending on the table */
		return res;
	return res;
}

int
sql_trans_create_table(sql_table **tres, sql_trans *tr, sql_schema *s, const char *name, const char *sql, int tt, bit system,
					   int persistence, int commit_action, int sz, bte properties)
{
	sqlstore *store = tr->store;
	sql_table *t = create_sql_table_with_id(NULL, next_oid(tr->store), name, tt, system, persistence, commit_action, properties);
	sql_schema *syss = find_sql_schema(tr, isGlobal(t)?"sys":"tmp");
	sql_table *systable = find_sql_table(tr, syss, "_tables");
	sht ca;
	int res = LOG_OK;

	/* temps all belong to a special tmp schema and only views/remote have a query */
	assert( (isTable(t) ||
		(!isTempTable(t) || (strcmp(s->base.name, "tmp") == 0) || isDeclaredTable(t))) || (isView(t) && !sql) || (isRemote(t) && !sql));

	t->query = sql ?_STRDUP(sql) : NULL;
	t->s = s;
	t->sz = sz;
	if (sz < 0)
		t->sz = COLSIZE;

	if ((res = os_add(isGlobal(t)?s->tables:tr->localtmps, tr, t->base.name, &t->base)))
		return res;

	if (isUnloggedTable(t))
		t->persistence = SQL_PERSIST; // It's not a temporary

	if (isRemote(t))
		t->persistence = SQL_REMOTE;

	if (isTable(t))
		if ((res = store->storage_api.create_del(tr, t))) {
			ATOMIC_PTR_DESTROY(&t->data);
			return res;
		}
	if (isPartitionedByExpressionTable(t)) {
		t->part.pexp = ZNEW(sql_expression);
		t->part.pexp->type = *sql_bind_localtype("void"); /* leave it non-initialized, at the backend the copy of this table will get the type */
		t->part.pexp->cols = list_create((fdestroy) &int_destroy);
	}

	ca = t->commit_action;
	if (!isDeclaredTable(t)) {
		char *strnil = (char*)ATOMnilptr(TYPE_str);
		if ((res = store->table_api.table_insert(tr, systable, &t->base.id, &t->base.name, &s->base.id,
										  (t->query) ? &t->query : &strnil, &t->type, &t->system, &ca, &t->access))) {
			ATOMIC_PTR_DESTROY(&t->data);
			return res;
		}
	}
	*tres = t;
	return res;
}

int
sql_trans_set_partition_table(sql_trans *tr, sql_table *t)
{
	int res = LOG_OK;
	sqlstore *store = tr->store;

	if (t && (isRangePartitionTable(t) || isListPartitionTable(t))) {
		sql_schema *syss = find_sql_schema(tr, isGlobal(t)?"sys":"tmp");
		sql_table *partitions = find_sql_table(tr, syss, "table_partitions");
		assert(partitions);
		sqlid next = next_oid(tr->store);
		if (isPartitionedByColumnTable(t)) {
			assert(t->part.pcol);
			if ((res = store->table_api.table_insert(tr, partitions, &next, &t->base.id, &t->part.pcol->base.id, &ATOMnilptr(TYPE_str), &t->properties)))
				return res;
		} else if (isPartitionedByExpressionTable(t)) {
			assert(t->part.pexp->exp);
			if (strlen(t->part.pexp->exp) > STORAGE_MAX_VALUE_LENGTH)
				return -4;
			if ((res = store->table_api.table_insert(tr, partitions, &next, &t->base.id, ATOMnilptr(TYPE_int), &t->part.pexp->exp, &t->properties)))
				return res;
		} else {
			assert(0);
		}
	}
	return res;
}

sql_key *
create_sql_kc(sqlstore *store, sql_allocator *sa, sql_key *k, sql_column *c)
{
	sql_kc *kc = SA_ZNEW(sa, sql_kc);

	kc->c = c;
	list_append(k->columns, kc);
	if (k->idx)
		create_sql_ic(store, sa, k->idx, c);
	if (k->type == pkey)
		c->null = 0;
	return k;
}

sql_key *
create_sql_ukey(sqlstore *store, sql_allocator *sa, sql_table *t, const char *name, key_type kt)
{
	sql_key *nk = NULL;
	sql_ukey *tk;

	nk = (kt != fkey) ? (sql_key *) SA_ZNEW(sa, sql_ukey) : (sql_key *) SA_ZNEW(sa, sql_fkey);
	tk = (sql_ukey *) nk;
	assert(name);

	base_init(sa, &nk->base, next_oid(store), true, name);
	nk->type = kt;
	nk->columns = SA_LIST(sa, (fdestroy) NULL);
	nk->idx = NULL;
	nk->t = t;

	if (nk->type == pkey)
		t->pkey = tk;
	if (ol_add(t->keys, &nk->base))
		return NULL;
	return nk;
}

sql_fkey *
create_sql_fkey(sqlstore *store, sql_allocator *sa, sql_table *t, const char *name, key_type kt, sql_key *rkey, int on_delete, int on_update)
{
	sql_key *nk;
	sql_fkey *fk = NULL;

	nk = (kt != fkey) ? (sql_key *) SA_ZNEW(sa, sql_ukey) : (sql_key *) SA_ZNEW(sa, sql_fkey);

	assert(name);
	base_init(sa, &nk->base, next_oid(store), true, name);
	nk->type = kt;
	nk->columns = SA_LIST(sa, (fdestroy) NULL);
	nk->t = t;
	nk->idx = create_sql_idx(store, sa, t, name, (nk->type == fkey) ? join_idx : hash_idx);
	nk->idx->key = nk;

	fk = (sql_fkey *) nk;

	fk->on_delete = on_delete;
	fk->on_update = on_update;

	fk->rkey = rkey->base.id;
	if (ol_add(t->keys, &nk->base))
		return NULL;
	return (sql_fkey*) nk;
}

sql_idx *
create_sql_idx(sqlstore *store, sql_allocator *sa, sql_table *t, const char *name, idx_type it)
{
	sql_idx *ni = SA_ZNEW(sa, sql_idx);

	base_init(sa, &ni->base, next_oid(store), true, name);
	ni->columns = SA_LIST(sa, (fdestroy) NULL);
	ni->t = t;
	ni->type = it;
	ni->key = NULL;
	if (ol_add(t->idxs, &ni->base))
		return NULL;
	return ni;
}

sql_idx *
create_sql_ic(sqlstore *store, sql_allocator *sa, sql_idx *i, sql_column *c)
{
	sql_kc *ic = SA_ZNEW(sa, sql_kc);

	ic->c = c;
	list_append(i->columns, ic);

	(void)store;
	return i;
}

sql_idx *
create_sql_idx_done(sql_trans *tr, sql_idx *i)
{
	(void) tr;
	if (i && i->key && hash_index(i->type)) {
		int ncols = list_length(i->columns);
		for (node *n = i->columns->h ; n ; n = n->next) {
			sql_kc *kc = n->data;

			kc->c->unique = (ncols == 1) ? 2 : MAX(kc->c->unique, 1);
		}
	}
	return i;
}

static sql_column *
create_sql_column_with_id(sql_allocator *sa, sqlid id, sql_table *t, const char *name, sql_subtype *tpe)
{
	sql_column *col = SA_ZNEW(sa, sql_column);

	base_init(sa, &col->base, id, true, name);
	col->type = *tpe;
	col->def = NULL;
	col->null = 1;
	col->colnr = table_next_column_nr(t);
	col->t = t;
	col->unique = 0;
	col->storage_type = NULL;

	if (ol_add(t->columns, &col->base))
		return NULL;
	ATOMIC_PTR_INIT(&col->data, NULL);
	return col;
}

sql_column *
create_sql_column(sqlstore *store, sql_allocator *sa, sql_table *t, const char *name, sql_subtype *tpe)
{
	return create_sql_column_with_id(sa, next_oid(store), t, name, tpe);
}

int
sql_trans_drop_table(sql_trans *tr, sql_schema *s, const char *name, int drop_action)
{
	sql_table *t = find_sql_table(tr, s, name);

	if (!t) {
		TRC_ERROR(SQL_STORE, "sql_trans_drop_table: Table %s.%s does not exist\n", s->base.name, name);
		return -1;
	}

	sql_table *gt = t;
	if (t && isTempTable(t)) {
		gt = (sql_table*)os_find_id(s->tables, tr, t->base.id);
	}

	assert(t == gt || !gt || (isTempTable(gt) && !isLocalTemp(gt) && isLocalTemp(t)));

	int res = LOG_OK;

	if ((drop_action == DROP_CASCADE_START || drop_action == DROP_CASCADE) &&
	    tr->dropped && list_find_id(tr->dropped, t->base.id))
		return res;

	if (drop_action == DROP_CASCADE_START || drop_action == DROP_CASCADE) {
		sqlid *local_id = MNEW(sqlid);
		if (!local_id)
			return -1;

		if (! tr->dropped) {
			tr->dropped = list_create((fdestroy) &id_destroy);
			if (!tr->dropped) {
				_DELETE(local_id);
				return -1;
			}
		}
		*local_id = t->base.id;
		list_append(tr->dropped, local_id);
	}

	if (!isDeclaredTable(t))
		if ((res = sys_drop_table(tr, gt?gt:t, drop_action)))
			return res;

	t->base.deleted = 1;

	if (gt && (res = os_del(s->tables, tr, gt->base.name, dup_base(&gt->base))))
		return res;
	if (t != gt && (res =os_del(tr->localtmps, tr, t->base.name, dup_base(&t->base))))
		return res;

	sqlstore *store = tr->store;
	if (isTable(t) && !isNew(t))
		if ((res = store->storage_api.drop_del(tr, t)))
			return res;

	if (drop_action == DROP_CASCADE_START && tr->dropped) {
		list_destroy(tr->dropped);
		tr->dropped = NULL;
	}
	return res;
}

int
sql_trans_drop_table_id(sql_trans *tr, sql_schema *s, sqlid id, int drop_action)
{
	sql_table *t = find_sql_table_id(tr, s, id);

	if (t)
		return sql_trans_drop_table(tr, s, t->base.name, drop_action);
	else
		return SQL_ERR;
}

BUN
sql_trans_clear_table(sql_trans *tr, sql_table *t)
{
	sqlstore *store = tr->store;
	return store->storage_api.clear_table(tr, t);
}

int
sql_trans_create_column(sql_column **rcol, sql_trans *tr, sql_table *t, const char *name, sql_subtype *tpe)
{
	sqlstore *store = tr->store;
	sql_column *col;
	sql_schema *syss = find_sql_schema(tr, isGlobal(t)?"sys":"tmp");
	sql_table *syscolumn = find_sql_table(tr, syss, "_columns");
	int res = LOG_OK;

	if (!tpe)
		return -1; /* TODO not sure what to do here */

	col = create_sql_column_with_id(NULL, next_oid(tr->store), t, name, tpe);

	if (isTable(col->t))
		if ((res = store->storage_api.create_col(tr, col))) {
			ATOMIC_PTR_DESTROY(&col->data);
			return res;
		}
	if (!isDeclaredTable(t)) {
		char *strnil = (char*)ATOMnilptr(TYPE_str);
		if ((res = store->table_api.table_insert(tr, syscolumn, &col->base.id, &col->base.name, &col->type.type->base.name, &col->type.digits, &col->type.scale,
										  &t->base.id, (col->def) ? &col->def : &strnil, &col->null, &col->colnr, (col->storage_type) ? &col->storage_type : &strnil))) {
			ATOMIC_PTR_DESTROY(&col->data);
			return res;
		}
	}

	if (tpe->type->s) {/* column depends on type */
		if ((res = sql_trans_create_dependency(tr, tpe->type->base.id, col->base.id, TYPE_DEPENDENCY))) {
			ATOMIC_PTR_DESTROY(&col->data);
			return res;
		}
		if (!isNew(tpe->type) && (res = sql_trans_add_dependency(tr, tpe->type->base.id, ddl))) {
			ATOMIC_PTR_DESTROY(&col->data);
			return res;
		}
	}
	*rcol = col;
	return res;
}

void
drop_sql_column(sql_table *t, sqlid id, int drop_action)
{
	node *n = ol_find_id(t->columns, id);
	sql_column *col = n->data;

	col->drop_action = drop_action;
	col->base.deleted = 1;
	//ol_del(t->columns, t->s->store, n);
}

void
drop_sql_idx(sql_table *t, sqlid id)
{
	node *n = ol_find_id(t->idxs, id);
	sql_idx *i = n->data;

	i->base.deleted = 1;
	//ol_del(t->idxs, t->s->store, n);
}

void
drop_sql_key(sql_table *t, sqlid id, int drop_action)
{
	node *n = ol_find_id(t->keys, id);
	sql_key *k = n->data;

	k->drop_action = drop_action;
	k->base.deleted = 1;
	//ol_del(t->keys, t->s->store, n);
}

int
sql_trans_rename_column(sql_trans *tr, sql_table *t, sqlid id, const char *old_name, const char *new_name)
{
	sqlstore *store = tr->store;
	sql_table *syscolumn = find_sql_table(tr, find_sql_schema(tr, isGlobal(t)?"sys":"tmp"), "_columns");
	oid rid;
	int res = LOG_OK;
	sql_table *dup = NULL;
	node *n;

	assert(!strNil(new_name));

	rid = store->table_api.column_find_row(tr, find_sql_column(syscolumn, "id"), &id, NULL);
	assert(!is_oid_nil(rid));
	if ((res = store->table_api.column_update_value(tr, find_sql_column(syscolumn, "name"), rid, (void*) new_name)))
		return res;

	if ((res = new_table(tr, t, &dup)))
		return res;
	t = dup;
	if (!(n = ol_find_name(t->columns, old_name)))
		return -1;
	sql_column *c = n->data;

	if (!isNew(c) && (res = sql_trans_add_dependency_change(tr, c->t->base.id, ddl)))
		return res;
	if (!isNew(c) && (res = sql_trans_add_dependency_change(tr, id, ddl)))
		return res;

	_DELETE(c->base.name);
	c->base.name =_STRDUP(new_name);
	if (ol_rehash(t->columns, old_name, n) == NULL)
		return -1;
	return res;
}

static int
new_column(sql_trans *tr, sql_column *col, sql_column **cres)
{
	int res = LOG_OK;
	sql_table *t = NULL;

	if ((res = new_table(tr, col->t, &t)))
		return res;
	*cres = find_sql_column(t, col->base.name);
	return res;
}

int
sql_trans_drop_column(sql_trans *tr, sql_table *t, sqlid id, int drop_action)
{
	sqlstore *store = tr->store;
	node *n = NULL;
	sql_table *syscolumn = find_sql_table(tr, find_sql_schema(tr, isGlobal(t)?"sys":"tmp"), "_columns");
	sql_column *col = NULL, *cid = find_sql_column(syscolumn, "id"), *cnr = find_sql_column(syscolumn, "number");
	int res = LOG_OK;
	sql_table *dup = NULL;

	if ((res = new_table(tr, t, &dup)))
		return res;
	t = dup;
	for (node *nn = t->columns->l->h ; nn ; nn = nn->next) {
		sql_column *next = (sql_column *) nn->data;
		if (next->base.id == id) {
			n = nn;
			col = next;
		} else if (col) { /* if the column to be dropped was found, decrease the column number for others after it */
			next->colnr--;

			if (!isDeclaredTable(t)) {
				oid rid = store->table_api.column_find_row(tr, cid, &next->base.id, NULL);
				assert(!is_oid_nil(rid));
				if ((res = store->table_api.column_update_value(tr, cnr, rid, &next->colnr)))
					return res;
			}
		}
	}

	assert(n && col); /* the column to be dropped must have been found */

	if (drop_action == DROP_CASCADE_START || drop_action == DROP_CASCADE) {
		sqlid *local_id = MNEW(sqlid);
		if (!local_id)
			return -1;

		if (! tr->dropped) {
			tr->dropped = list_create((fdestroy) &id_destroy);
			if (!tr->dropped) {
				_DELETE(local_id);
				return -1;
			}
		}
		*local_id = col->base.id;
		list_append(tr->dropped, local_id);
	}

	if (!isNew(col) && (res = sql_trans_add_dependency_change(tr, col->t->base.id, ddl)))
		return res;
	if (!isNew(col) && isGlobal(col->t) && !isGlobalTemp(col->t) && (res = sql_trans_add_dependency(tr, col->t->base.id, dml)))
		return res;
	if ((res = sys_drop_column(tr, col, drop_action)))
		return res;

	col->base.deleted = 1;
	if (!isNew(col) && !isTempTable(col->t))
		if ((res = store->storage_api.drop_col(tr, (sql_column*)dup_base(&col->base))))
			return res;

	ol_del(t->columns, store, n);

	if (drop_action == DROP_CASCADE_START && tr->dropped) {
		list_destroy(tr->dropped);
		tr->dropped = NULL;
	}
	return res;
}

int
sql_trans_alter_null(sql_trans *tr, sql_column *col, int isnull)
{
	int res = LOG_OK;
	sqlstore *store = tr->store;

	if (col->null != isnull) {
		sql_schema *syss = find_sql_schema(tr, isGlobal(col->t)?"sys":"tmp");
		sql_table *syscolumn = find_sql_table(tr, syss, "_columns");
		oid rid = store->table_api.column_find_row(tr, find_sql_column(syscolumn, "id"),
					  &col->base.id, NULL);
		sql_column *dup = NULL;

		if (is_oid_nil(rid))
			return -1;
		if ((res = store->table_api.column_update_value(tr, find_sql_column(syscolumn, "null"), rid, &isnull)))
			return res;

		if ((res = new_column(tr, col, &dup)))
			return res;
		dup->null = isnull;

		/* disallow concurrent updates on the column if not null is set */
		/* this dependency is needed for merge tables */
		if (!isNew(col) && (res = sql_trans_add_dependency(tr, col->t->base.id, ddl)))
			return res;
		if (!isnull && !isNew(col) && isGlobal(col->t) && !isGlobalTemp(col->t) && (res = sql_trans_add_dependency(tr, col->t->base.id, dml)))
			return res;
		if ((res = store_reset_sql_functions(tr, col->t->base.id))) /* reset sql functions depending on the table */
			return res;
	}
	return res;
}

int
sql_trans_alter_access(sql_trans *tr, sql_table *t, sht access)
{
	int res = LOG_OK;
	sqlstore *store = tr->store;

	if (t->access != access) {
		sql_schema *syss = find_sql_schema(tr, isGlobal(t)?"sys":"tmp");
		sql_table *systable = find_sql_table(tr, syss, "_tables");
		oid rid = store->table_api.column_find_row(tr, find_sql_column(systable, "id"),
					  &t->base.id, NULL);
		sql_table *dup = NULL;

		if (is_oid_nil(rid))
			return -1;
		if ((res = store->table_api.column_update_value(tr, find_sql_column(systable, "access"), rid, &access)))
			return res;
		if ((res = new_table(tr, t, &dup)))
			return res;
		t = dup;
		t->access = access;
		if (!isNew(t) && isGlobal(t) && !isGlobalTemp(t) && (res = sql_trans_add_dependency(tr, t->base.id, dml)))
			return res;
		if ((res = store_reset_sql_functions(tr, t->base.id))) /* reset sql functions depending on the table */
			return res;
	}
	return res;
}

int
sql_trans_alter_default(sql_trans *tr, sql_column *col, char *val)
{
	int res = LOG_OK;
	sqlstore *store = tr->store;

	if ((col->def || val) && (!col->def || !val || strcmp(col->def, val) != 0)) {
		void *p = val ? val : (void *) ATOMnilptr(TYPE_str);
		sql_schema *syss = find_sql_schema(tr, isGlobal(col->t)?"sys":"tmp");
		sql_table *syscolumn = find_sql_table(tr, syss, "_columns");
		sql_column *col_ids = find_sql_column(syscolumn, "id");
		sql_column *col_dfs = find_sql_column(syscolumn, "default");
		oid rid = store->table_api.column_find_row(tr, col_ids, &col->base.id, NULL);
		sql_column *dup = NULL;

		if (is_oid_nil(rid))
			return -1;
		if ((res = sys_drop_default_object(tr, col, 0)))
			return res;
		if ((res = store->table_api.column_update_value(tr, col_dfs, rid, p)))
			return res;

		if ((res = new_column(tr, col, &dup)))
			return res;
		_DELETE(dup->def);
		if (val)
			dup->def =_STRDUP(val);
		if ((res = store_reset_sql_functions(tr, col->t->base.id))) /* reset sql functions depending on the table */
			return res;
	}
	return res;
}

int
sql_trans_alter_storage(sql_trans *tr, sql_column *col, char *storage)
{
	int res = LOG_OK;
	sqlstore *store = tr->store;

	if ((col->storage_type || storage) && (!col->storage_type || !storage || strcmp(col->storage_type, storage) != 0)) {
		void *p = storage ? storage : (void *) ATOMnilptr(TYPE_str);
		sql_schema *syss = find_sql_schema(tr, isGlobal(col->t)?"sys":"tmp");
		sql_table *syscolumn = find_sql_table(tr, syss, "_columns");
		sql_column *col_ids = find_sql_column(syscolumn, "id");
		sql_column *col_dfs = find_sql_column(syscolumn, "storage");
		oid rid = store->table_api.column_find_row(tr, col_ids, &col->base.id, NULL);
		sql_column *dup = NULL;

		if (is_oid_nil(rid))
			return -1;
		if ((res = store->table_api.column_update_value(tr, col_dfs, rid, p)))
			return res;

		if ((res = new_column(tr, col, &dup)))
			return res;
		_DELETE(dup->storage_type);
		if (storage)
			dup->storage_type =_STRDUP(storage);
		if (!isNew(col) && isGlobal(col->t) && !isGlobalTemp(col->t) && (res = sql_trans_add_dependency(tr, col->t->base.id, dml)))
			return res;
		if ((res = store_reset_sql_functions(tr, col->t->base.id))) /* reset sql functions depending on the table */
			return res;
	}
	return res;
}

int
sql_trans_is_sorted( sql_trans *tr, sql_column *col )
{
	sqlstore *store = tr->store;
	if (col && isTable(col->t) && store->storage_api.sorted_col && store->storage_api.sorted_col(tr, col))
		return 1;
	return 0;
}

int
sql_trans_is_unique( sql_trans *tr, sql_column *col )
{
	sqlstore *store = tr->store;
	if (col && isTable(col->t) && store->storage_api.unique_col && store->storage_api.unique_col(tr, col))
		return 1;
	return 0;
}

int
sql_trans_is_duplicate_eliminated( sql_trans *tr, sql_column *col )
{
	sqlstore *store = tr->store;
	if (col && isTable(col->t) && store->storage_api.double_elim_col)
		return store->storage_api.double_elim_col(tr, col);
	return 0;
}

int
sql_trans_col_stats( sql_trans *tr, sql_column *col, bool *nonil, bool *unique, double *unique_est, ValPtr min, ValPtr max )
{
	sqlstore *store = tr->store;
	if (col && isTable(col->t) && store->storage_api.col_stats)
		return store->storage_api.col_stats(tr, col, nonil, unique, unique_est, min, max);
	return 0;
}

size_t
sql_trans_dist_count( sql_trans *tr, sql_column *col )
{
	sqlstore *store = tr->store;

	if (col && isTable(col->t)) {
		if (!col->dcount)
			col->dcount = store->storage_api.dcount_col(tr, col);
		return col->dcount;
	}
	return 0;
}

int
sql_trans_ranges( sql_trans *tr, sql_column *col, void **min, void **max )
{
	sqlstore *store = tr->store;

	*min = NULL;
	*max = NULL;
	if (col && isTable(col->t)) {
		if (!col->min || !col->max)
			(void) store->storage_api.min_max_col(tr, col);
		*min = col->min;
		*max = col->max;
	}
	return *min != NULL && *max != NULL;
}

int
sql_trans_create_ukey(sql_key **kres, sql_trans *tr, sql_table *t, const char *name, key_type kt)
{
/* can only have keys between persistent tables */
	sqlstore *store = tr->store;
	int neg = -1, action = -1, res = LOG_OK;
	sql_key *nk;
	sql_schema *syss = find_sql_schema(tr, isGlobal(t)?"sys":"tmp");
	sql_table *syskey = find_sql_table(tr, syss, "keys");
	sql_ukey *uk = NULL;
	sql_table *dup = NULL;

	if (isTempTable(t))
		return -1; /* TODO not sure here */

	if ((res = new_table(tr, t, &dup)))
		return res;
	t = dup;
	nk = (kt != fkey) ? (sql_key *) ZNEW(sql_ukey)
	: (sql_key *) ZNEW(sql_fkey);

	assert(name);
	base_init(NULL, &nk->base, next_oid(tr->store), true, name);
	nk->type = kt;
	nk->columns = list_create((fdestroy) &kc_destroy);
	nk->t = t;
	nk->idx = NULL;

	uk = (sql_ukey *) nk;

	if (nk->type == pkey)
		t->pkey = uk;

	if ((res = ol_add(t->keys, &nk->base)))
		return res;
	if ((res = os_add(t->s->keys, tr, nk->base.name, dup_base(&nk->base))) ||
		(isGlobal(t) && (res = os_add(tr->cat->objects, tr, nk->base.name, dup_base(&nk->base)))))
		return res;

	if ((res = store->table_api.table_insert(tr, syskey, &nk->base.id, &t->base.id, &nk->type, &nk->base.name, (nk->type == fkey) ? &((sql_fkey *) nk)->rkey : &neg, &action)))
		return res;
	*kres = nk;
	return res;
}

int
sql_trans_create_fkey(sql_fkey **kres, sql_trans *tr, sql_table *t, const char *name, key_type kt, sql_key *rkey, int on_delete, int on_update)
{
/* can only have keys between persistent tables */
	sqlstore *store = tr->store;
	int neg = -1, action = (on_update<<8) + on_delete, res = LOG_OK;
	sql_key *nk;
	sql_schema *syss = find_sql_schema(tr, isGlobal(t)?"sys":"tmp");
	sql_table *syskey = find_sql_table(tr, syss, "keys");
	sql_fkey *fk = NULL;
	sql_table *dup = NULL;

	if (isTempTable(t))
		return -1; /* TODO not sure here */

	if ((res = new_table(tr, t, &dup)))
		return res;
	t = dup;
	nk = (kt != fkey) ? (sql_key *) ZNEW(sql_ukey)
	: (sql_key *) ZNEW(sql_fkey);

	assert(name);
	base_init(NULL, &nk->base, next_oid(tr->store), true, name);
	nk->type = kt;
	nk->columns = list_create((fdestroy) &kc_destroy);
	nk->t = t;
	if ((res = sql_trans_create_idx(&nk->idx, tr, t, name, (nk->type == fkey) ? join_idx : hash_idx)))
		return res;
	nk->idx->key = nk;

	fk = (sql_fkey *) nk;

	fk->on_delete = on_delete;
	fk->on_update = on_update;

	fk->rkey = rkey->base.id;

	if ((res = ol_add(t->keys, &nk->base)))
		return res;
	if ((res = os_add(t->s->keys, tr, nk->base.name, dup_base(&nk->base))) ||
		(isGlobal(t) && (res = os_add(tr->cat->objects, tr, nk->base.name, dup_base(&nk->base)))))
		return res;

	if ((res = store->table_api.table_insert(tr, syskey, &nk->base.id, &t->base.id, &nk->type, &nk->base.name, (nk->type == fkey) ? &((sql_fkey *) nk)->rkey : &neg, &action)))
		return res;

	if ((res = sql_trans_create_dependency(tr, ((sql_fkey *) nk)->rkey, nk->base.id, FKEY_DEPENDENCY)))
		return res;
	*kres = (sql_fkey*) nk;
	return res;
}

int
sql_trans_create_kc(sql_trans *tr, sql_key *k, sql_column *c)
{
	sqlstore *store = tr->store;
	sql_kc *kc = ZNEW(sql_kc);
	int nr = list_length(k->columns);
	sql_schema *syss = find_sql_schema(tr, isGlobal(k->t)?"sys":"tmp");
	sql_table *syskc = find_sql_table(tr, syss, "objects");
	int res = LOG_OK;

	assert(c);
	kc->c = c;
	list_append(k->columns, kc);
	if (k->idx && (res = sql_trans_create_ic(tr, k->idx, c)))
		return res;

	if (k->type == pkey) {
		if ((res = sql_trans_create_dependency(tr, c->base.id, k->base.id, KEY_DEPENDENCY)))
			return res;
		if ((res = sql_trans_alter_null(tr, c, 0))) /* should never trigger error */
			return res;
	}

	if ((res = store->table_api.table_insert(tr, syskc, &k->base.id, &kc->c->base.name, &nr, ATOMnilptr(TYPE_int))))
		return res;
	return res;
}

int
sql_trans_create_fkc(sql_trans *tr, sql_fkey *fk, sql_column *c)
{
	sqlstore *store = tr->store;
	sql_key *k = (sql_key *) fk;
	sql_kc *kc = ZNEW(sql_kc);
	int nr = list_length(k->columns);
	sql_schema *syss = find_sql_schema(tr, isGlobal(k->t)?"sys":"tmp");
	sql_table *syskc = find_sql_table(tr, syss, "objects");
	int res = LOG_OK;

	assert(c);
	kc->c = c;
	list_append(k->columns, kc);
	if (k->idx && (res = sql_trans_create_ic(tr, k->idx, c)))
		return res;

	if ((res = sql_trans_create_dependency(tr, c->base.id, k->base.id, FKEY_DEPENDENCY)))
		return res;

	if ((res = store->table_api.table_insert(tr, syskc, &k->base.id, &kc->c->base.name, &nr, ATOMnilptr(TYPE_int))))
		return res;
	return res;
}

static sql_idx *
table_has_idx( sql_table *t, list *keycols)
{
	node *n, *m, *o;
	char *found = NULL;
	int len = list_length(keycols);
	found = NEW_ARRAY(char, len);
	if (!found)
		return NULL;
	if (t->idxs) for ( n = ol_first_node(t->idxs); n; n = n->next ) {
		sql_idx *i = n->data;
		int nr;

		memset(found, 0, len);
		for (m = keycols->h, nr = 0; m; m = m->next, nr++ ) {
			sql_kc *kc = m->data;

			for (o = i->columns->h; o; o = o->next) {
				sql_kc *ikc = o->data;

				if (kc->c == ikc->c) {
					found[nr] = 1;
					break;
				}
			}
		}
		for (nr = 0; nr<len; nr++)
			if (!found[nr])
				break;
		if (nr == len) {
			_DELETE(found);
			return i;
		}
	}
	if (found)
		_DELETE(found);
	return NULL;
}

sql_key *
key_create_done(sql_trans *tr, sql_allocator *sa, sql_key *k)
{
	sql_idx *i;
	sqlstore *store = tr->store;

	if (k->type != fkey) {
		if ((i = table_has_idx(k->t, k->columns)) != NULL) {
			/* use available hash, or use the order */
			if (hash_index(i->type)) {
				k->idx = i;
				if (!k->idx->key)
					k->idx->key = k;
			}
		}

		/* we need to create an index */
		k->idx = create_sql_idx(store, sa, k->t, k->base.name, hash_idx);
		k->idx->key = k;

		for (node *n=k->columns->h; n; n = n->next) {
			sql_kc *kc = n->data;

			create_sql_ic(store, sa, k->idx, kc->c);
		}
	}
	k->idx = create_sql_idx_done(tr, k->idx);
	return k;
}

int
sql_trans_key_done(sql_trans *tr, sql_key *k)
{
	sql_idx *i;
	int res = LOG_OK;

	if (k->type != fkey) {
		if ((i = table_has_idx(k->t, k->columns)) != NULL) {
			/* use available hash, or use the order */
			if (hash_index(i->type)) {
				k->idx = i;
				if (!k->idx->key)
					k->idx->key = k;
			}
			return res;
		}

		/* we need to create an index */
		if ((res = sql_trans_create_idx(&k->idx, tr, k->t, k->base.name, hash_idx)))
			return res;
		k->idx->key = k;

		for (node *n=k->columns->h; n; n = n->next) {
			sql_kc *kc = n->data;

			if ((res = sql_trans_create_ic(tr, k->idx, kc->c)))
				return res;
		}
	}
	k->idx = create_sql_idx_done(tr, k->idx);
	return res;
}

int
sql_trans_drop_key(sql_trans *tr, sql_schema *s, sqlid id, int drop_action)
{
	sqlstore *store = tr->store;
	sql_base *b = os_find_id(s->keys, tr, id);
	sql_key *k = (sql_key*)b;
	sql_table *t = k->t;
	int res = LOG_OK;
	sql_table *dup = NULL;

	if ((res = new_table(tr, t, &dup)))
		return res;
	t = dup;
	k = (sql_key*)os_find_id(s->keys, tr, id); /* fetch updated key */

	if (drop_action == DROP_CASCADE_START || drop_action == DROP_CASCADE) {
		sqlid *local_id = MNEW(sqlid);
		if (!local_id)
			return -1;

		if (!tr->dropped) {
			tr->dropped = list_create((fdestroy) &id_destroy);
			if (!tr->dropped) {
				_DELETE(local_id);
				return -1;
			}
		}
		*local_id = k->base.id;
		list_append(tr->dropped, local_id);
	}

	if (k->idx && (res = sql_trans_drop_idx(tr, s, k->idx->base.id, drop_action)))
		return res;
	if ((res = store_reset_sql_functions(tr, t->base.id))) /* reset sql functions depending on the table */
		return res;

	if ((res = sys_drop_key(tr, k, drop_action)))
		return res;

	/*Clean the key from the keys*/
	node *n = ol_find_name(k->t->keys, k->base.name);
	if (n)
		ol_del(k->t->keys, store, n);

	if (drop_action == DROP_CASCADE_START && tr->dropped) {
		list_destroy(tr->dropped);
		tr->dropped = NULL;
	}
	return res;
}

int
sql_trans_create_idx(sql_idx **i, sql_trans *tr, sql_table *t, const char *name, idx_type it)
{
	/* can only have idxs between persistent tables */
	sqlstore *store = tr->store;
	sql_idx *ni = ZNEW(sql_idx);
	sql_schema *syss = find_sql_schema(tr, isGlobal(t)?"sys":"tmp");
	sql_table *sysidx = find_sql_table(tr, syss, "idxs");
	int res = LOG_OK;

	assert(name);
	base_init(NULL, &ni->base, next_oid(tr->store), true, name);
	ni->type = it;
	ni->columns = list_create((fdestroy) &kc_destroy);
	ni->t = t;
	ni->key = NULL;

	if ((res = ol_add(t->idxs, &ni->base)))
		return res;
	if (isGlobal(t) && (res = os_add(t->s->idxs, tr, ni->base.name, dup_base(&ni->base))))
		return res;

	ATOMIC_PTR_INIT(&ni->data, NULL);
	if (!isDeclaredTable(t) && isTable(ni->t) && idx_has_column(ni->type))
		if ((res = store->storage_api.create_idx(tr, ni))) {
			ATOMIC_PTR_DESTROY(&ni->data);
			return res;
		}
	if (!isDeclaredTable(t))
		if ((res = store->table_api.table_insert(tr, sysidx, &ni->base.id, &t->base.id, &ni->type, &ni->base.name))) {
			ATOMIC_PTR_DESTROY(&ni->data);
			return res;
		}
	*i = ni;
	return res;
}

int
sql_trans_create_ic(sql_trans *tr, sql_idx *i, sql_column *c)
{
	sqlstore *store = tr->store;
	sql_kc *ic = ZNEW(sql_kc);
	int nr = list_length(i->columns);
	sql_schema *syss = find_sql_schema(tr, isGlobal(i->t)?"sys":"tmp");
	sql_table *sysic = find_sql_table(tr, syss, "objects");
	int res = LOG_OK;

	assert(c);
	ic->c = c;
	list_append(i->columns, ic);

	if ((res = store->table_api.table_insert(tr, sysic, &i->base.id, &ic->c->base.name, &nr, ATOMnilptr(TYPE_int))))
		return res;
	return res;
}

int
sql_trans_drop_idx(sql_trans *tr, sql_schema *s, sqlid id, int drop_action)
{
	sqlstore *store = tr->store;
	sql_idx *i = schema_find_idx_id(tr, s, id);
	int res = LOG_OK;

	if (!i) /* already dropped */
		return res;

	sql_table *t = NULL;
	if ((res = new_table(tr, i->t, &t)))
		return res;
	i = schema_find_idx_id(tr, s, id); /* fetch updated idx */

	if (drop_action == DROP_CASCADE_START || drop_action == DROP_CASCADE) {
		sqlid *local_id = MNEW(sqlid);
		if (!local_id)
			return -1;

		if (!tr->dropped) {
			tr->dropped = list_create((fdestroy) &id_destroy);
			if (!tr->dropped) {
				_DELETE(local_id);
				return -1;
			}
		}
		*local_id = i->base.id;
		list_append(tr->dropped, local_id);
	}

	if (!isNew(i) && (res = sql_trans_add_dependency_change(tr, i->t->base.id, ddl)))
		return res;
	if (!isNew(i) && isGlobal(i->t) && !isGlobalTemp(i->t) && (res = sql_trans_add_dependency(tr, i->t->base.id, dml)))
		return res;
	if ((res = sys_drop_idx(tr, i, drop_action)))
		return res;
	if ((res = store_reset_sql_functions(tr, i->t->base.id))) /* reset sql functions depending on the table */
		return res;

	i->base.deleted = 1;
	if (!isNew(i) && !isTempTable(i->t))
		if ((res = store->storage_api.drop_idx(tr, (sql_idx*)dup_base(&i->base))))
			return res;

	node *n = ol_find_name(i->t->idxs, i->base.name);
	if (n)
		ol_del(i->t->idxs, store, n);

	if (drop_action == DROP_CASCADE_START && tr->dropped) {
		list_destroy(tr->dropped);
		tr->dropped = NULL;
	}
	return res;
}


static int
sql_trans_create_table_trigger(sql_trigger **tres, sql_trans *tr, sql_table *t, const char *name,
	sht time, sht orientation, sht event, const char *old_name, const char *new_name,
	const char *condition, const char *statement )
{
	sqlstore *store = tr->store;
	sql_schema *syss = (t != NULL) ? find_sql_schema(tr, isGlobal(t) ? "sys":"tmp") : find_sql_schema(tr, "sys");
	sql_table *systrigger = find_sql_table(tr, syss, "triggers");
	char *strnil = (char*)ATOMnilptr(TYPE_str);
	sql_table *dup = NULL;
	int res = LOG_OK;

	assert(name);

	if ( t && (res = new_table(tr, t, &dup)))
		return res;
	t = dup;
	sql_trigger *nt = ZNEW(sql_trigger);
	base_init(NULL, &nt->base, next_oid(tr->store), true, name);
	nt->columns = list_create((fdestroy) &kc_destroy);
	nt->t = t;
	nt->time = time;
	nt->orientation = orientation;
	nt->event = event;
	nt->old_name = nt->new_name = nt->condition = NULL;
	if (old_name)
		nt->old_name =_STRDUP(old_name);
	if (new_name)
		nt->new_name =_STRDUP(new_name);
	if (condition)
		nt->condition =_STRDUP(condition);
	nt->statement =_STRDUP(statement);
	if(t) {
		assert(isGlobal(t));
		if ((res = ol_add(t->triggers, &nt->base)) ||
			(res = os_add(t->s->triggers, tr, nt->base.name, dup_base(&nt->base)))) {
			return res;
		}
	}
	sqlid tid = t? t->base.id : int_nil;

	if ((res = store->table_api.table_insert(tr, systrigger, &nt->base.id, &nt->base.name, &tid, &nt->time, &nt->orientation,
							 &nt->event, (nt->old_name)?&nt->old_name:&strnil, (nt->new_name)?&nt->new_name:&strnil,
							 (nt->condition)?&nt->condition:&strnil, &nt->statement))) {
		return res;
	}
	*tres = nt;
	return res;
}

int
sql_trans_create_trigger(sql_trigger **tres, sql_trans *tr, sql_table *t, const char *name,
	sht time, sht orientation, sht event, const char *old_name, const char *new_name,
	const char *condition, const char *statement )
{
	if (t)
		return sql_trans_create_table_trigger(
				tres, tr, t, name, time,
			   	orientation, event, old_name,
			   	new_name, condition, statement);

	// triggers not bound to objects (e.g. table)
	// are added to sys->triggers

	sqlstore *store = tr->store;
	sql_schema *syss = find_sql_schema(tr, "sys");
	sql_table *systrigger = find_sql_table(tr, syss, "triggers");
	char *strnil = (char*)ATOMnilptr(TYPE_str);
	int res = LOG_OK;

	assert(name);

	sql_trigger *nt = ZNEW(sql_trigger);
	base_init(NULL, &nt->base, next_oid(tr->store), true, name);
	nt->time = time;
	nt->orientation = orientation;
	nt->event = event;
	nt->old_name = nt->new_name = nt->condition = NULL;
	if (old_name)
		nt->old_name =_STRDUP(old_name);
	if (new_name)
		nt->new_name =_STRDUP(new_name);
	if (condition)
		nt->condition =_STRDUP(condition);
	nt->statement =_STRDUP(statement);
	if ((res = os_add(syss->triggers, tr, nt->base.name, &nt->base))) {
		trigger_destroy(store, nt);
		return res;
	}
	sqlid tid = int_nil;

	if ((res = store->table_api.table_insert(tr, systrigger, &nt->base.id, &nt->base.name, &tid, &nt->time, &nt->orientation,
							 &nt->event, (nt->old_name)?&nt->old_name:&strnil, (nt->new_name)?&nt->new_name:&strnil,
							 (nt->condition)?&nt->condition:&strnil, &nt->statement))) {
		trigger_destroy(store, nt);
		return res;
	}

	*tres = nt;
	return res;
}

int
sql_trans_drop_trigger(sql_trans *tr, sql_schema *s, sqlid id, int drop_action)
{
	sqlstore *store = tr->store;
	sql_base *b = os_find_id(s->triggers, tr, id);
	int res = LOG_OK;

	if (!b) /* already dropped */
		return res;

	sql_trigger *i = (sql_trigger*)b;
	if (drop_action == DROP_CASCADE_START || drop_action == DROP_CASCADE) {
		sqlid *local_id = MNEW(sqlid);
		if (!local_id)
			return -1;

		if (! tr->dropped) {
			tr->dropped = list_create((fdestroy) &id_destroy);
			if (!tr->dropped) {
				_DELETE(local_id);
				return -1;
			}
		}
		*local_id = i->base.id;
		list_append(tr->dropped, local_id);
	}

	if ((res = store_reset_sql_functions(tr, i->t->base.id))) /* reset sql functions depending on the table */
		return res;
	if ((res = sys_drop_trigger(tr, i)))
		return res;
	node *n = ol_find_name(i->t->triggers, i->base.name);
	if (n)
		ol_del(i->t->triggers, store, n);

	if (drop_action == DROP_CASCADE_START && tr->dropped) {
		list_destroy(tr->dropped);
		tr->dropped = NULL;
	}
	return res;
}

static sql_sequence *
create_sql_sequence_with_id(sql_allocator *sa, sqlid id, sql_schema *s, const char *name, lng start, lng min, lng max, lng inc,
					lng cacheinc, bit cycle)
{
	sql_sequence *seq = SA_ZNEW(sa, sql_sequence);

	assert(name);
	base_init(sa, &seq->base, id, true, name);
	seq->start = start;
	seq->minvalue = min;
	seq->maxvalue = max;
	seq->increment = inc;
	seq->cacheinc = cacheinc;
	seq->cycle = cycle;
	seq->s = s;
	return seq;
}

sql_sequence *
create_sql_sequence(sqlstore *store, sql_allocator *sa, sql_schema *s, const char *name, lng start, lng min, lng max, lng inc,
					lng cacheinc, bit cycle)
{
	return create_sql_sequence_with_id(sa, next_oid(store), s, name, start, min, max, inc, cacheinc, cycle);
}

int
sql_trans_create_sequence(sql_trans *tr, sql_schema *s, const char *name, lng start, lng min, lng max, lng inc,
						  lng cacheinc, bit cycle, bit bedropped)
{
	sqlstore *store = tr->store;
	sql_schema *syss = find_sql_schema(tr, "sys");
	sql_table *sysseqs = find_sql_table(tr, syss, "sequences");
	sql_sequence *seq = create_sql_sequence_with_id(NULL, next_oid(tr->store), s, name, start, min, max, inc, cacheinc, cycle);
	int res = LOG_OK;

	if ((res = os_add(s->seqs, tr, seq->base.name, &seq->base)))
		return res;
	if ((res = store->table_api.table_insert(tr, sysseqs, &seq->base.id, &s->base.id, &seq->base.name, &seq->start, &seq->minvalue,
							 &seq->maxvalue, &seq->increment, &seq->cacheinc, &seq->cycle)))
		return res;

	/*Create a BEDROPPED dependency for a SERIAL COLUMN*/
	if (bedropped) {
		if ((res = sql_trans_create_dependency(tr, seq->base.id, seq->base.id, BEDROPPED_DEPENDENCY)))
			return res;
		if (!isNew(seq) && (res = sql_trans_add_dependency(tr, seq->base.id, ddl)))
			return res;
	}
	return res;
}

int
sql_trans_drop_sequence(sql_trans *tr, sql_schema *s, sql_sequence *seq, int drop_action)
{
	int res = LOG_OK;

	if (drop_action == DROP_CASCADE_START || drop_action == DROP_CASCADE) {
		sqlid* local_id = MNEW(sqlid);
		if (!local_id)
			return -1;

		if (!tr->dropped) {
			tr->dropped = list_create((fdestroy) &id_destroy);
			if (!tr->dropped) {
				_DELETE(local_id);
				return -1;
			}
		}
		*local_id = seq->base.id;
		list_append(tr->dropped, local_id);
	}

	if ((res = sys_drop_sequence(tr, seq, drop_action)))
		return res;
	if ((res = os_del(s->seqs, tr, seq->base.name, dup_base(&seq->base))))
		return res;

	if (drop_action == DROP_CASCADE_START && tr->dropped) {
		list_destroy(tr->dropped);
		tr->dropped = NULL;
	}
	return res;
}

int
sql_trans_alter_sequence(sql_trans *tr, sql_sequence *seq, lng min, lng max, lng inc, lng cache, bit cycle)
{
	sqlstore *store = tr->store;
	sql_schema *syss = find_sql_schema(tr, "sys");
	sql_table *seqs = find_sql_table(tr, syss, "sequences");
	oid rid = store->table_api.column_find_row(tr, find_sql_column(seqs, "id"), &seq->base.id, NULL);
	sql_column *c;
	int res = LOG_OK;

	if (is_oid_nil(rid))
		return -1;
	if (!is_lng_nil(min) && seq->minvalue != min) {
		seq->minvalue = min;
		c = find_sql_column(seqs, "minvalue");
		if ((res = store->table_api.column_update_value(tr, c, rid, &seq->minvalue)))
			return res;
	}
	if (!is_lng_nil(max) && seq->maxvalue != max) {
		seq->maxvalue = max;
		c = find_sql_column(seqs, "maxvalue");
		if ((res = store->table_api.column_update_value(tr, c, rid, &seq->maxvalue)))
			return res;
	}
	if (!is_lng_nil(inc) && seq->increment != inc) {
		seq->increment = inc;
		c = find_sql_column(seqs, "increment");
		if ((res = store->table_api.column_update_value(tr, c, rid, &seq->increment)))
			return res;
	}
	if (!is_lng_nil(cache) && seq->cacheinc != cache) {
		seq->cacheinc = cache;
		c = find_sql_column(seqs, "cacheinc");
		if ((res = store->table_api.column_update_value(tr, c, rid, &seq->cacheinc)))
			return res;
	}
	if (!is_bit_nil(cycle) && seq->cycle != cycle) {
		seq->cycle = cycle != 0;
		c = find_sql_column(seqs, "cycle");
		if ((res = store->table_api.column_update_value(tr, c, rid, &seq->cycle)))
			return res;
	}
	return res;
}

int
sql_trans_sequence_restart(sql_trans *tr, sql_sequence *seq, lng start)
{
	int res = LOG_OK;
	sqlstore *store = tr->store;

	if (!is_lng_nil(start) && seq->start != start) { /* new valid value, change */
		sql_schema *syss = find_sql_schema(tr, "sys");
		sql_table *seqs = find_sql_table(tr, syss, "sequences");
		oid rid = store->table_api.column_find_row(tr, find_sql_column(seqs, "id"), &seq->base.id, NULL);
		sql_column *c = find_sql_column(seqs, "start");

		assert(!is_oid_nil(rid));
		seq->start = start;
		if ((res = store->table_api.column_update_value(tr, c, rid, &start)))
			return res;
	}
	return seq_restart(tr->store, seq, start) ? 0 : -4;
}

sql_session *
sql_session_create(sqlstore *store, sql_allocator *sa, int ac)
{
	sql_session *s;

	if (store->singleuser > 1)
		return NULL;

	s = ZNEW(sql_session);
	if (!s)
		return NULL;
	s->sa = sa;
	assert(sa);
	s->tr = sql_trans_create_(store, NULL, NULL);
	if (!s->tr) {
		_DELETE(s);
		return NULL;
	}
	s->tr->active = 0;
	if (!sql_session_reset(s, ac)) {
		sql_trans_destroy(s->tr);
		_DELETE(s);
		return NULL;
	}
	if (store->singleuser)
		store->singleuser++;
	return s;
}

void
sql_session_destroy(sql_session *s)
{
	if (s->tr) {
		sqlstore *store = s->tr->store;
		store->singleuser--;
	}
	// TODO check if s->tr is not always there
	assert(!s->tr || s->tr->active == 0);
	if (s->tr)
		sql_trans_destroy(s->tr);
	_DELETE(s);
}

int
sql_session_reset(sql_session *s, int ac)
{
	char *def_schema_name = SA_STRDUP(s->sa, "sys");

	if (!s->tr || !def_schema_name)
		return 0;

	assert(s->tr && s->tr->active == 0);
	s->schema_name = def_schema_name;
	s->schema = NULL;
	s->auto_commit = s->ac_on_commit = ac;
	s->level = tr_serializable;
	return 1;
}

int
sql_trans_begin(sql_session *s)
{
	sql_trans *tr = s->tr;
	sqlstore *store = tr->store;

	store_lock(store);
	TRC_DEBUG(SQL_STORE, "Enter sql_trans_begin for transaction: " ULLFMT "\n", tr->tid);
	tr->ts = store_timestamp(store);
	if (!(s->schema = find_sql_schema(tr, s->schema_name))) {
		TRC_DEBUG(SQL_STORE, "Exit sql_trans_begin for transaction: " ULLFMT " with error, the schema %s was not found\n", tr->tid, s->schema_name);
		store_unlock(store);
		return -3;
	}
	tr->active = 1;

	(void) ATOMIC_INC(&store->nr_active);
	list_append(store->active, tr);

	TRC_DEBUG(SQL_STORE, "Exit sql_trans_begin for transaction: " ULLFMT "\n", tr->tid);
	store_unlock(store);
	s->status = tr->status = 0;
	return 0;
}

int
sql_trans_end(sql_session *s, int ok)
{
	TRC_DEBUG(SQL_STORE, "End of transaction: " ULLFMT "\n", s->tr->tid);
	if (ok == SQL_OK) {
		ok = sql_trans_commit(s->tr);
	} else if (ok == SQL_ERR) { /* if a conflict happened, it was already rollbacked */
		sql_trans_rollback(s->tr, false);
	}
	assert(s->tr->active);
	sqlstore *store = s->tr->store;
	store_lock(store);
	s->tr->active = 0;
	s->tr->status = 0;
	s->auto_commit = s->ac_on_commit;
	list_remove_data(store->active, NULL, s->tr);
	ATOMIC_SET(&store->lastactive, GDKusec());
	(void) ATOMIC_DEC(&store->nr_active);
	ulng oldest = store_get_timestamp(store);
	if (store->active && store->active->h) {
		for(node *n = store->active->h; n; n = n->next) {
			sql_trans *tr = n->data;
			if (tr->ts < oldest)
				oldest = tr->ts;
		}
	}
	store->oldest = oldest;
	assert(list_length(store->active) == (int) ATOMIC_GET(&store->nr_active));
	store_unlock(store);

	return ok;
}<|MERGE_RESOLUTION|>--- conflicted
+++ resolved
@@ -3700,25 +3700,14 @@
 		tr->changes = NULL;
 		tr->logchanges = 0;
 	} else {
-<<<<<<< HEAD
-		if (!commit_lock)
-			MT_lock_set(&store->commit);
-		store_lock(store);
-		ulng oldest = store_oldest(store, tr);
-		store_pending_changes(store, oldest, tr);
-		store_unlock(store);
-		if (!commit_lock)
-			MT_lock_unset(&store->commit);
-=======
 		if (commit_lock || MT_lock_try(&store->commit)) {
 			store_lock(store);
-			ulng oldest = store_oldest(store);
-			store_pending_changes(store, oldest);
+			ulng oldest = store_oldest(store, tr);
+			store_pending_changes(store, oldest, tr);
 			store_unlock(store);
 			if (!commit_lock)
 				MT_lock_unset(&store->commit);
 		}
->>>>>>> e23dd7ae
 	}
 
 	if (!list_empty(tr->predicates)) {
