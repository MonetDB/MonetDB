--- conflicted
+++ resolved
@@ -3917,7 +3917,6 @@
 	sqlstore *store = tr->store;
 
 	if (!list_empty(tr->changes)) {
-<<<<<<< HEAD
 		struct os_iter oi;
 		os_iterator(&oi, tr->localtmps, tr, NULL);
 		for(sql_base *b = oi_next(&oi); b; b = oi_next(&oi)) {
@@ -3927,10 +3926,7 @@
 			}
 		}
 
-		int flush = 0;
-=======
 		bool flush = false;
->>>>>>> 91e6a1d6
 		ulng commit_ts = 0, oldest = 0, log_file_id = 0;
 
 		MT_lock_set(&store->commit);
