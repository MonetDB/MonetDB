/*
 * This Source Code Form is subject to the terms of the Mozilla Public
 * License, v. 2.0.  If a copy of the MPL was not distributed with this
 * file, You can obtain one at http://mozilla.org/MPL/2.0/.
 *
 * Copyright 1997 - July 2008 CWI, August 2008 - 2020 MonetDB B.V.
 */

#include "monetdb_config.h"
#include "sql_types.h"
#include "sql_storage.h"
#include "store_dependency.h"
#include "store_sequence.h"

#include "bat/bat_utils.h"
#include "bat/bat_storage.h"
#include "bat/bat_table.h"
#include "bat/bat_logger.h"

/* version 05.23.00 of catalog */
#define CATALOG_VERSION 52300
int catalog_version = 0;

static MT_Lock bs_lock = MT_LOCK_INITIALIZER(bs_lock);		/* protect access of the gtrans structure */
static MT_Lock flush_lock = MT_LOCK_INITIALIZER(flush_lock);		/* protect flushing and hot snapshots */
static sqlid store_oid = 0;
static sqlid prev_oid = 0;
static size_t new_trans_size = 0;
sql_trans *gtrans = NULL;
/* keep list(s) of active and passive sessions (active started a transaction) */
list *active_sessions = NULL;
list *passive_sessions = NULL;
sql_allocator *store_sa = NULL;
ATOMIC_TYPE transactions = ATOMIC_VAR_INIT(0);
ATOMIC_TYPE nr_sessions = ATOMIC_VAR_INIT(0);
ATOMIC_TYPE store_nr_active = ATOMIC_VAR_INIT(0);
store_type active_store_type = store_bat;
int trans_id = 0;
int store_readonly = 0;
int store_singleuser = 0;
int store_initialized = 0;
int store_debug = 0;

store_functions store_funcs;
table_functions table_funcs;
logger_functions logger_funcs;

static int schema_number = 0; /* each committed schema change triggers a new
				 schema number (session wise unique number) */

#define MAX_SPARES 32
static sql_trans *spare_trans[MAX_SPARES];
static int spares = 0;

static int
key_cmp(sql_key *k, sqlid *id)
{
	if (k && id &&k->base.id == *id)
		return 0;
	return 1;
}

#define MAX_MAP 1024
static int map_first = 0;
static int map_last = 0;

static int map_timestamp[MAX_MAP];
static lng map_log_saved_id[MAX_MAP];

static void
map_add(int ts, lng saved_id)
{
	if (map_first != map_last) {
		int p = map_last-1;
		if (p < 0)
			p = MAX_MAP-1;
		if (map_log_saved_id[p] == saved_id) {
			map_timestamp[p] = ts;
			return;
		}
	}
	map_timestamp[map_last] = ts;
	map_log_saved_id[map_last] = saved_id;
	map_last++;
	if (map_last==MAX_MAP)
		map_last = 0;
	if (map_last == map_first) {
		map_first++;
		if (map_first==MAX_MAP)
			map_first = 0;
	}
}

static int
oldest_active_tid(void)
{
	if (active_sessions && active_sessions->h) {
		sql_session *s = active_sessions->h->data;
		return s->tr->stime;
	}
	return -1;
}

static lng
map_find_oldest_saved_id(int oldest_active_ts)
{
	int i;
	lng saved_id = 0;

	if (oldest_active_ts >= 0) {
		for(i = map_first; i != map_last && map_timestamp[i] < oldest_active_ts; i=((i+1)%MAX_MAP) )
			saved_id = map_log_saved_id[i];
	} else {
		i = map_last-1;
		saved_id = map_log_saved_id[i];
	}
	if (saved_id)
		map_first = i;
	return saved_id;
}

static int stamp = 1;

static int timestamp(void) {
	return stamp++;
}

static inline bool
instore(sqlid id)
{
	if (id >= 2000 && id <= 2162)
		return true;
	return false;
}

void
key_destroy(sql_key *k)
{
	node *n;

	/* remove key from schema */
	list_remove_data(k->t->s->keys,k);
	if (k->type == ukey || k->type == pkey) {
		sql_ukey *uk = (sql_ukey *) k;
		if (uk->keys) {
			for (n = uk->keys->h; n; n= n->next) {
	       	         	sql_fkey *fk = (sql_fkey *) n->data;
				fk->rkey = NULL;
			}
			list_destroy(uk->keys);
			uk->keys = NULL;
		}
	}
	/* we need to be removed from the rkey list */
	if (k->type == fkey) {
		sql_fkey *fk = (sql_fkey *) k;

		if (fk->rkey) {
			n = list_find_name(fk->rkey->keys, fk->k.base.name);
			list_remove_node(fk->rkey->keys, n);
		}
		fk->rkey = NULL;
	}
	list_destroy(k->columns);
	k->columns = NULL;
	if ((k->type == pkey) && (k->t->pkey == (sql_ukey *) k))
		k->t->pkey = NULL;
}

void
idx_destroy(sql_idx * i)
{
	if (--(i->base.refcnt) > 0)
		return;
	if (i->po)
		idx_destroy(i->po);
	/* remove idx from schema */
	list_remove_data(i->t->s->idxs, i);
	list_destroy(i->columns);
	i->columns = NULL;
	if (isTable(i->t))
		store_funcs.destroy_idx(NULL, i);
}

static void
trigger_destroy(sql_trigger *tr)
{
	/* remove trigger from schema */
	list_remove_data(tr->t->s->triggers, tr);
	if (tr->columns) {
		list_destroy(tr->columns);
		tr->columns = NULL;
	}
}

void
column_destroy(sql_column *c)
{
	if (--(c->base.refcnt) > 0)
		return;
	if (c->po)
		column_destroy(c->po);
	if (isTable(c->t))
		store_funcs.destroy_col(NULL, c);
}

void
table_destroy(sql_table *t)
{
	if (--(t->base.refcnt) > 0)
		return;
	if (t->members) {
		list_destroy(t->members);
		t->members = NULL;
	}
	cs_destroy(&t->keys);
	cs_destroy(&t->idxs);
	cs_destroy(&t->triggers);
	cs_destroy(&t->columns);
	if (t->po)
		table_destroy(t->po);
	if (isTable(t))
		store_funcs.destroy_del(NULL, t);
}

static void
table_cleanup(sql_table *t)
{
	if (t->keys.dset) {
		list_destroy(t->keys.dset);
		t->keys.dset = NULL;
	}
	if (t->idxs.dset) {
		list_destroy(t->idxs.dset);
		t->idxs.dset = NULL;
	}
	if (t->triggers.dset) {
		list_destroy(t->triggers.dset);
		t->triggers.dset = NULL;
	}
	if (t->columns.dset) {
		list_destroy(t->columns.dset);
		t->columns.dset = NULL;
	}
}

static void
table_reset_parent(sql_table *t, sql_trans *tr)
{
	sql_table *p = t->po;
	int istmp = isTempSchema(t->s) && t->base.allocated;

	if (isTable(t) && !istmp)
		store_funcs.bind_del_data(tr, t);
	t->po = NULL;
	if (t->idxs.set) {
		for(node *n = t->idxs.set->h; n; n = n->next) {
			sql_idx *i = n->data;

			if (isTable(i->t) && idx_has_column(i->type) && !istmp)
				store_funcs.bind_idx_data(tr, i);
			if (i->po)
				idx_destroy(i->po);
			i->po = NULL;
			i->base.wtime = 1;
		}
	}
	assert(t->idxs.dset == NULL);
	if (t->columns.set) {
		for(node *n = t->columns.set->h; n; n = n->next) {
			sql_column *c = n->data;

			if (isTable(c->t) && !istmp)
				store_funcs.bind_col_data(tr, c);
			if (c->po)
				column_destroy(c->po);
			c->po = NULL;
			c->base.wtime = 1;
		}
	}
	assert(t->columns.dset == NULL);
	if (p)
		table_destroy(p);
	if (isTable(t)) {
		assert(t->base.allocated);
	    t->base.wtime = 1;
	}
}

void
schema_destroy(sql_schema *s)
{
	cs_destroy(&s->parts);
	cs_destroy(&s->tables);
	cs_destroy(&s->funcs);
	cs_destroy(&s->types);
	list_destroy(s->keys);
	list_destroy(s->idxs);
	list_destroy(s->triggers);
	s->keys = NULL;
	s->idxs = NULL;
	s->triggers = NULL;
}

static void
schema_cleanup(sql_schema *s)
{
	if (s->tables.set)
		for (node *n = s->tables.set->h; n; n = n->next)
			table_cleanup(n->data);
	if (s->tables.dset) {
		list_destroy(s->tables.dset);
		s->tables.dset = NULL;
	}
	if (s->funcs.dset) {
		list_destroy(s->funcs.dset);
		s->funcs.dset = NULL;
	}
	if (s->types.dset) {
		list_destroy(s->types.dset);
		s->types.dset = NULL;
	}
	if (s->parts.dset) {
		list_destroy(s->parts.dset);
		s->parts.dset = NULL;
	}
}

static void
schema_reset_parent(sql_schema *s, sql_trans *tr)
{
	if (s->tables.set)
		for (node *n = s->tables.set->h; n; n = n->next)
			table_reset_parent(n->data, tr);
	assert(s->tables.dset == NULL);
}

static void
trans_drop_tmp(sql_trans *tr)
{
	sql_schema *tmp;

	if (!tr)
		return;

	tmp = find_sql_schema(tr, "tmp");

	if (tmp->tables.set) {
		node *n;
		for (n = tmp->tables.set->h; n; ) {
			node *nxt = n->next;
			sql_table *t = n->data;

			if (t->persistence == SQL_LOCAL_TEMP)
				cs_remove_node(&tmp->tables, n);
			n = nxt;
		}
	}
}

sql_trans *
sql_trans_destroy(sql_trans *t, bool try_spare)
{
	sql_trans *res = t->parent;

	TRC_DEBUG(SQL_STORE, "Destroy transaction: %p\n", t);

	if (t->sa->nr > 2*new_trans_size)
		try_spare = false;
	if (res == gtrans && spares < ((GDKdebug & FORCEMITOMASK) ? 0 : MAX_SPARES) && !t->name && try_spare) {
		TRC_DEBUG(SQL_STORE, "Spared '%d' transactions '%p'\n", spares, t);
		trans_drop_tmp(t);
		spare_trans[spares++] = t;
		return res;
	}

	if (t->name)
		t->name = NULL;

	cs_destroy(&t->schemas);
	sa_destroy(t->sa);
	_DELETE(t);
	(void) ATOMIC_DEC(&transactions);
	return res;
}

static void
trans_cleanup(sql_trans *t)
{
	for (node *m = t->schemas.set->h; m; m = m->next)
		schema_cleanup(m->data);
	if (t->schemas.dset) {
		list_destroy(t->schemas.dset);
		t->schemas.dset = NULL;
	}
}

static void
trans_reset_parent(sql_trans *t)
{
	for (node *m = t->schemas.set->h; m; m = m->next)
		schema_reset_parent(m->data, t);
	t->parent = NULL;
}


static void
destroy_spare_transactions(void)
{
	int i, s = spares;

	spares = (GDKdebug & FORCEMITOMASK)? 2 : MAX_SPARES; /* ie now there not spared anymore */
	for (i = 0; i < s; i++) {
		sql_trans_destroy(spare_trans[i], false);
	}
	spares = 0;
}

static int
tr_flag(sql_base * b, int flags)
{
	if (!newFlagSet(flags))
		return flags;
	return b->flags;
}

static void
load_keycolumn(sql_trans *tr, sql_key *k, oid rid)
{
	void *v;
	sql_kc *kc = SA_ZNEW(tr->sa, sql_kc);
	sql_schema *syss = find_sql_schema(tr, "sys");
	sql_table *objects = find_sql_table(syss, "objects");

	v = table_funcs.column_find_value(tr, find_sql_column(objects, "name"), rid);
	kc->c = find_sql_column(k->t, v); 	_DELETE(v);
	list_append(k->columns, kc);
	assert(kc->c);
}

static void *
find_key( sql_trans *tr, sql_table *t, sqlid rkey)
{
	node *n, *m;

	if ((n = list_find(t->s->keys, &rkey, (fcmp) &key_cmp))){
		return n->data;
	}
	for (n = tr->schemas.set->h; n; n = n->next) {
		sql_schema *s = n->data;

		if ((m = list_find(s->keys, &rkey, (fcmp) &key_cmp))){
			return m->data;
		}
	}
	return NULL;
}

static sql_key *
load_key(sql_trans *tr, sql_table *t, oid rid)
{
	void *v;
	sql_key *nk;
	sql_schema *syss = find_sql_schema(tr, "sys");
	sql_table *keys = find_sql_table(syss, "keys");
	sql_table *objects = find_sql_table(syss, "objects");
	sql_column *kc_id, *kc_nr;
	key_type ktype;
	node *n;
	rids *rs;
	sqlid kid;
	oid r = oid_nil;

	v = table_funcs.column_find_value(tr, find_sql_column(keys, "type"), rid);
 	ktype = (key_type) *(int *)v;		_DELETE(v);
	nk = (ktype != fkey)?(sql_key*)SA_ZNEW(tr->sa, sql_ukey):(sql_key*)SA_ZNEW(tr->sa, sql_fkey);
	v = table_funcs.column_find_value(tr, find_sql_column(keys, "id"), rid);
 	kid = *(sqlid *)v;			_DELETE(v);
	v = table_funcs.column_find_value(tr, find_sql_column(keys, "name"), rid);
	base_init(tr->sa, &nk->base, kid, 0, v);	_DELETE(v);
	nk->type = ktype;
	nk->columns = list_new(tr->sa, (fdestroy) NULL);
	nk->t = t;

	if (ktype == ukey || ktype == pkey) {
		sql_ukey *uk = (sql_ukey *) nk;

		uk->keys = NULL;

		if (ktype == pkey)
			t->pkey = uk;
	} else {
		sql_fkey *fk = (sql_fkey *) nk;
		int action;

		v = table_funcs.column_find_value(tr, find_sql_column(keys, "action"), rid);
		action = *(int *)v;		_DELETE(v);
		fk->rkey = NULL;
		fk->on_delete = action & 255;
		fk->on_update = (action>>8) & 255;
	}

	kc_id = find_sql_column(objects, "id");
	kc_nr = find_sql_column(objects, "nr");
	rs = table_funcs.rids_select(tr, kc_id, &nk->base.id, &nk->base.id, NULL);
	rs = table_funcs.rids_orderby(tr, rs, kc_nr);
	for (r = table_funcs.rids_next(rs); !is_oid_nil(r); r = table_funcs.rids_next(rs))
		load_keycolumn(tr, nk, r);
	table_funcs.rids_destroy(rs);

	/* find idx with same name */
	n = list_find_name(nk->t->s->idxs, nk->base.name);
	if (n) {
		nk->idx = (sql_idx *) n->data;
		nk->idx->key = nk;
	}

	if (ktype == fkey) {
		sql_fkey *fk = (sql_fkey *) nk;
		sqlid rkey;
		sql_ukey *uk = NULL;

		v = table_funcs.column_find_value(tr, find_sql_column(keys, "rkey"), rid);
 		rkey = *(sqlid *)v; 		_DELETE(v);
		if ((uk = find_key(tr, t, rkey)) != NULL) {
			fk->rkey = uk;
			if (!uk->keys)
				uk->keys = list_new(tr->sa, NULL);
			if (!list_find(uk->keys, &fk->k.base.id, (fcmp) &key_cmp))
				list_append(uk->keys, fk);
		}
	} else {		/* could be a set of rkeys */
		sql_ukey *uk = (sql_ukey *) nk;
		sql_column *key_rkey = find_sql_column(keys, "rkey");

		rs = table_funcs.rids_select(tr, key_rkey, &nk->base.id, &nk->base.id, NULL);

		for (rid = table_funcs.rids_next(rs); !is_oid_nil(rid); rid = table_funcs.rids_next(rs)) {
			sqlid fkey;
			sql_fkey *fk;

			v = table_funcs.column_find_value(tr, find_sql_column(keys, "id"), rid);
			fkey = *(sqlid *)v; 	_DELETE(v);

			if ((fk = find_key(tr, t, fkey)) != NULL) {
				if (!uk->keys)
					uk->keys = list_new(tr->sa, NULL);
				if (!list_find(uk->keys, &fk->k.base.id, (fcmp) &key_cmp))
					list_append(uk->keys, fk);
				fk->rkey = uk;
			}
		}
		table_funcs.rids_destroy(rs);
	}
	return nk;
}

static void
load_idxcolumn(sql_trans *tr, sql_idx * i, oid rid)
{
	void *v;
	sql_kc *kc = SA_ZNEW(tr->sa, sql_kc);
	sql_schema *syss = find_sql_schema(tr, "sys");
	sql_table *objects = find_sql_table(syss, "objects");

	v = table_funcs.column_find_value(tr, find_sql_column(objects, "name"), rid);
	kc->c = find_sql_column(i->t, v); 	_DELETE(v);
	assert(kc->c);
	list_append(i->columns, kc);
	if (hash_index(i->type))
		kc->c->unique = 1;
	if (hash_index(i->type) && list_length(i->columns) > 1) {
		/* Correct the unique flag of the keys first column */
		kc->c->unique = list_length(i->columns);
		if (kc->c->unique == 2) {
			sql_kc *ic1 = i->columns->h->data;
			ic1->c->unique ++;
		}
	}
}

static sql_idx *
load_idx(sql_trans *tr, sql_table *t, oid rid)
{
	void *v;
	sql_idx *ni = SA_ZNEW(tr->sa, sql_idx);
	sql_schema *syss = find_sql_schema(tr, "sys");
	sql_table *idxs = find_sql_table(syss, "idxs");
	sql_table *objects = find_sql_table(syss, "objects");
	sql_column *kc_id, *kc_nr;
	rids *rs;
	sqlid iid;

	v = table_funcs.column_find_value(tr, find_sql_column(idxs, "id"), rid);
	iid = *(sqlid *)v;			_DELETE(v);
	v = table_funcs.column_find_value(tr, find_sql_column(idxs, "name"), rid);
	base_init(tr->sa, &ni->base, iid, 0, v);	_DELETE(v);
	v = table_funcs.column_find_value(tr, find_sql_column(idxs, "type"), rid);
	ni->type = (idx_type) *(int*)v;		_DELETE(v);
	ni->columns = list_new(tr->sa, (fdestroy) NULL);
	ni->t = t;
	ni->key = NULL;

	if (isTable(ni->t) && idx_has_column(ni->type))
		store_funcs.create_idx(tr, ni);

	kc_id = find_sql_column(objects, "id");
	kc_nr = find_sql_column(objects, "nr");
	rs = table_funcs.rids_select(tr, kc_id, &ni->base.id, &ni->base.id, NULL);
	rs = table_funcs.rids_orderby(tr, rs, kc_nr);
	for (rid = table_funcs.rids_next(rs); !is_oid_nil(rid); rid = table_funcs.rids_next(rs))
		load_idxcolumn(tr, ni, rid);
	table_funcs.rids_destroy(rs);
	return ni;
}

static void
load_triggercolumn(sql_trans *tr, sql_trigger * i, oid rid)
{
	void *v;
	sql_kc *kc = SA_ZNEW(tr->sa, sql_kc);
	sql_schema *syss = find_sql_schema(tr, "sys");
	sql_table *objects = find_sql_table(syss, "objects");

	v = table_funcs.column_find_value(tr, find_sql_column(objects, "name"), rid);
	kc->c = find_sql_column(i->t, v); 	_DELETE(v);
	list_append(i->columns, kc);
	assert(kc->c);
}

static sql_trigger *
load_trigger(sql_trans *tr, sql_table *t, oid rid)
{
	void *v;
	sql_trigger *nt = SA_ZNEW(tr->sa, sql_trigger);
	sql_schema *syss = find_sql_schema(tr, "sys");
	sql_table *triggers = find_sql_table(syss, "triggers");
	sql_table *objects = find_sql_table(syss, "objects");
	sql_column *kc_id, *kc_nr;
	sqlid tid;
	rids *rs;

	v = table_funcs.column_find_value(tr, find_sql_column(triggers, "id"), rid);
	tid = *(sqlid *)v;			_DELETE(v);
	v = table_funcs.column_find_value(tr, find_sql_column(triggers, "name"), rid);
	base_init(tr->sa, &nt->base, tid, 0, v);	_DELETE(v);

	v = table_funcs.column_find_value(tr, find_sql_column(triggers, "time"), rid);
	nt->time = *(sht*)v;			_DELETE(v);
	v = table_funcs.column_find_value(tr, find_sql_column(triggers, "orientation"),rid);
	nt->orientation = *(sht*)v;		_DELETE(v);
	v = table_funcs.column_find_value(tr, find_sql_column(triggers, "event"), rid);
	nt->event = *(sht*)v;			_DELETE(v);

	v = table_funcs.column_find_value(tr, find_sql_column(triggers, "old_name"), rid);
	if (ATOMcmp(TYPE_str, ATOMnilptr(TYPE_str), v) != 0)
		nt->old_name = sa_strdup(tr->sa, v);
	_DELETE(v);
	v = table_funcs.column_find_value(tr, find_sql_column(triggers, "new_name"), rid);
	if (ATOMcmp(TYPE_str, ATOMnilptr(TYPE_str), v) != 0)
		nt->new_name = sa_strdup(tr->sa, v);
	_DELETE(v);
	v = table_funcs.column_find_value(tr, find_sql_column(triggers, "condition"), rid);
	if (ATOMcmp(TYPE_str, ATOMnilptr(TYPE_str), v) != 0)
		nt->condition = sa_strdup(tr->sa, v);
	_DELETE(v);
	v = table_funcs.column_find_value(tr, find_sql_column(triggers, "statement"), rid);
	if (ATOMcmp(TYPE_str, ATOMnilptr(TYPE_str), v) != 0)
		nt->statement = sa_strdup(tr->sa, v);
	_DELETE(v);

	nt->t = t;
	nt->columns = list_new(tr->sa, (fdestroy) NULL);

	kc_id = find_sql_column(objects, "id");
	kc_nr = find_sql_column(objects, "nr");
	rs = table_funcs.rids_select(tr, kc_id, &nt->base.id, &nt->base.id, NULL);
	rs = table_funcs.rids_orderby(tr, rs, kc_nr);
	for (rid = table_funcs.rids_next(rs); !is_oid_nil(rid); rid = table_funcs.rids_next(rs))
		load_triggercolumn(tr, nt, rid);
	table_funcs.rids_destroy(rs);
	return nt;
}

static sql_column *
load_column(sql_trans *tr, sql_table *t, oid rid)
{
	void *v;
	char *def, *tpe, *st;
	int sz, d;
	sql_column *c = SA_ZNEW(tr->sa, sql_column);
	sql_schema *syss = find_sql_schema(tr, "sys");
	sql_table *columns = find_sql_table(syss, "_columns");
	sqlid cid;

	v = table_funcs.column_find_value(tr, find_sql_column(columns, "id"), rid);
	cid = *(sqlid *)v;			_DELETE(v);
	v = table_funcs.column_find_value(tr, find_sql_column(columns, "name"), rid);
	base_init(tr->sa, &c->base, cid, 0, v);	_DELETE(v);

	tpe = table_funcs.column_find_value(tr, find_sql_column(columns, "type"), rid);
	v = table_funcs.column_find_value(tr, find_sql_column(columns, "type_digits"), rid);
	sz = *(int *)v;				_DELETE(v);
	v = table_funcs.column_find_value(tr, find_sql_column(columns, "type_scale"), rid);
	d = *(int *)v;				_DELETE(v);
	if (!sql_find_subtype(&c->type, tpe, sz, d)) {
		sql_type *lt = sql_trans_bind_type(tr, t->s, tpe);
		if (lt == NULL) {
			TRC_ERROR(SQL_STORE, "SQL type '%s' is missing\n", tpe);
			_DELETE(tpe);
			return NULL;
		}
		sql_init_subtype(&c->type, lt, sz, d);
	}
	_DELETE(tpe);
	c->def = NULL;
	def = table_funcs.column_find_value(tr, find_sql_column(columns, "default"), rid);
	if (ATOMcmp(TYPE_str, ATOMnilptr(TYPE_str), def) != 0)
		c->def = sa_strdup(tr->sa, def);
	_DELETE(def);
	v = table_funcs.column_find_value(tr, find_sql_column(columns, "null"), rid);
	c->null = *(bit *)v;			_DELETE(v);
	v = table_funcs.column_find_value(tr, find_sql_column(columns, "number"), rid);
	c->colnr = *(int *)v;			_DELETE(v);
	c->unique = 0;
	c->storage_type = NULL;
	st = table_funcs.column_find_value(tr, find_sql_column(columns, "storage"), rid);
	if (ATOMcmp(TYPE_str, ATOMnilptr(TYPE_str), st) != 0)
		c->storage_type = sa_strdup(tr->sa, st);
	_DELETE(st);
	c->t = t;
	if (isTable(c->t))
		store_funcs.create_col(tr, c);
	c->sorted = sql_trans_is_sorted(tr, c);
	c->dcount = 0;
	c->base.stime = c->base.wtime = tr->wstime;
	TRC_DEBUG(SQL_STORE, "Load column: %s\n", c->base.name);
	return c;
}

static int
load_range_partition(sql_trans *tr, sql_schema *syss, sql_part *pt)
{
	sql_table *ranges = find_sql_table(syss, "range_partitions");
	oid rid;
	rids *rs;
	sql_subtype *empty = sql_bind_localtype("void");

	pt->tpe = *empty;
	rs = table_funcs.rids_select(tr, find_sql_column(ranges, "table_id"), &pt->base.id, &pt->base.id, NULL);
	if ((rid = table_funcs.rids_next(rs)) != oid_nil) {
		void *v1, *v2, *v3;
		ValRecord vmin, vmax;
		ptr ok;

		vmin = vmax = (ValRecord) {.vtype = TYPE_void,};

		v1 = table_funcs.column_find_value(tr, find_sql_column(ranges, "minimum"), rid);
		v2 = table_funcs.column_find_value(tr, find_sql_column(ranges, "maximum"), rid);
		ok = VALinit(&vmin, TYPE_str, v1);
		if (ok)
			ok = VALinit(&vmax, TYPE_str, v2);
		_DELETE(v1);
		_DELETE(v2);
		if (ok) {
			v3 = table_funcs.column_find_value(tr, find_sql_column(ranges, "with_nulls"), rid);
			pt->with_nills = *((bit*)v3);
			_DELETE(v3);

			pt->part.range.minvalue = sa_alloc(tr->sa, vmin.len);
			pt->part.range.maxvalue = sa_alloc(tr->sa, vmax.len);
			memcpy(pt->part.range.minvalue, VALget(&vmin), vmin.len);
			memcpy(pt->part.range.maxvalue, VALget(&vmax), vmax.len);
			pt->part.range.minlength = vmin.len;
			pt->part.range.maxlength = vmax.len;
		}
		VALclear(&vmin);
		VALclear(&vmax);
		if (!ok) {
			table_funcs.rids_destroy(rs);
			return -1;
		}
	}
	table_funcs.rids_destroy(rs);
	return 0;
}

static int
load_value_partition(sql_trans *tr, sql_schema *syss, sql_part *pt)
{
	sql_table *values = find_sql_table(syss, "value_partitions");
	list *vals = NULL;
	oid rid;
	rids *rs = table_funcs.rids_select(tr, find_sql_column(values, "table_id"), &pt->base.id, &pt->base.id, NULL);
	int i = 0;
	sql_subtype *empty = sql_bind_localtype("void");

	vals = list_new(tr->sa, (fdestroy) NULL);
	if (!vals) {
		table_funcs.rids_destroy(rs);
		return -1;
	}

	pt->tpe = *empty;

	for (rid = table_funcs.rids_next(rs); !is_oid_nil(rid); rid = table_funcs.rids_next(rs)) {
		sql_part_value* nextv;
		ValRecord vvalue;
		ptr ok;

		vvalue = (ValRecord) {.vtype = TYPE_void,};
		void *v = table_funcs.column_find_value(tr, find_sql_column(values, "value"), rid);
		ok = VALinit(&vvalue, TYPE_str, v);
		_DELETE(v);

		if (ok) {
			if (VALisnil(&vvalue)) { /* check for null value */
				pt->with_nills = true;
			} else {
				nextv = SA_ZNEW(tr->sa, sql_part_value);
				nextv->value = sa_alloc(tr->sa, vvalue.len);
				memcpy(nextv->value, VALget(&vvalue), vvalue.len);
				nextv->length = vvalue.len;
				list_append(vals, nextv);
			}
		}
		VALclear(&vvalue);
		if (!ok) {
			table_funcs.rids_destroy(rs);
			list_destroy(vals);
			return -i - 1;
		}
		i++;
	}
	table_funcs.rids_destroy(rs);
	pt->part.values = vals;
	return 0;
}

static sql_part*
load_part(sql_trans *tr, sql_table *mt, oid rid)
{
	void *v;
	sql_part *pt = SA_ZNEW(tr->sa, sql_part);
	sql_schema *syss = find_sql_schema(tr, "sys");
	sql_table *objects = find_sql_table(syss, "objects");
	sqlid id;

	assert(isMergeTable(mt) || isReplicaTable(mt));
	v = table_funcs.column_find_value(tr, find_sql_column(objects, "nr"), rid);
	id = *(sqlid*)v; _DELETE(v);
	v = table_funcs.column_find_value(tr, find_sql_column(objects, "name"), rid);
	base_init(tr->sa, &pt->base, id, 0, v);	_DELETE(v);
	sql_table *member = find_sql_table_id(mt->s, pt->base.id);
	assert(member);
	pt->t = mt;
	pt->member = member;
	member->partition++;
	list_append(mt->members, pt);
	return pt;
}

void
sql_trans_update_tables(sql_trans* tr, sql_schema *s)
{
	(void)tr;
	(void)s;
}

static sql_table *
load_table(sql_trans *tr, sql_schema *s, sqlid tid, subrids *nrs)
{
	void *v;
	sql_table *t = SA_ZNEW(tr->sa, sql_table);
	sql_schema *syss = find_sql_schema(tr, "sys");
	sql_table *tables = find_sql_table(syss, "_tables");
	sql_table *idxs = find_sql_table(syss, "idxs");
	sql_table *keys = find_sql_table(syss, "keys");
	sql_table *triggers = find_sql_table(syss, "triggers");
	sql_table *partitions = find_sql_table(syss, "table_partitions");
	char *query;
	sql_column *idx_table_id, *key_table_id, *trigger_table_id, *partitions_table_id;
	oid rid;
	sqlid pcolid = int_nil;
	void* exp = NULL;
	rids *rs;

	rid = table_funcs.column_find_row(tr, find_sql_column(tables, "id"), &tid, NULL);
	v = table_funcs.column_find_value(tr, find_sql_column(tables, "name"), rid);
	base_init(tr->sa, &t->base, tid, 0, v);	_DELETE(v);
	v = table_funcs.column_find_value(tr, find_sql_column(tables, "query"), rid);
	t->query = NULL;
	query = (char *)v;
	if (ATOMcmp(TYPE_str, ATOMnilptr(TYPE_str), query) != 0)
		t->query = sa_strdup(tr->sa, query);
	_DELETE(query);
	v = table_funcs.column_find_value(tr, find_sql_column(tables, "type"), rid);
	t->type = *(sht *)v;			_DELETE(v);
	v = table_funcs.column_find_value(tr, find_sql_column(tables, "system"), rid);
	t->system = *(bit *)v;			_DELETE(v);
	v = table_funcs.column_find_value(tr, find_sql_column(tables, "commit_action"),rid);
	t->commit_action = (ca_t)*(sht *)v;	_DELETE(v);
	t->persistence = SQL_PERSIST;
	if (t->commit_action)
		t->persistence = SQL_GLOBAL_TEMP;
	if (isRemote(t))
		t->persistence = SQL_REMOTE;
	t->cleared = 0;
	v = table_funcs.column_find_value(tr, find_sql_column(tables, "access"),rid);
	t->access = *(sht*)v;	_DELETE(v);
	t->base.stime = t->base.wtime = tr->wstime;

	t->pkey = NULL;
	t->s = s;
	t->sz = COLSIZE;

	cs_new(&t->columns, tr->sa, (fdestroy) &column_destroy);
	cs_new(&t->idxs, tr->sa, (fdestroy) &idx_destroy);
	cs_new(&t->keys, tr->sa, (fdestroy) &key_destroy);
	cs_new(&t->triggers, tr->sa, (fdestroy) &trigger_destroy);
	if (isMergeTable(t) || isReplicaTable(t))
		t->members = list_new(tr->sa, (fdestroy) NULL);

	if (isTable(t)) {
		if (store_funcs.create_del(tr, t) != LOG_OK) {
			TRC_DEBUG(SQL_STORE, "Load table '%s' is missing 'deletes'", t->base.name);
			t->persistence = SQL_GLOBAL_TEMP;
		}
	}

	TRC_DEBUG(SQL_STORE, "Load table: %s\n", t->base.name);

	partitions_table_id = find_sql_column(partitions, "table_id");
	rs = table_funcs.rids_select(tr, partitions_table_id, &t->base.id, &t->base.id, NULL);
	if ((rid = table_funcs.rids_next(rs)) != oid_nil) {
		v = table_funcs.column_find_value(tr, find_sql_column(partitions, "type"), rid);
		t->properties |= *(bte*)v;
		_DELETE(v);

		if (isPartitionedByColumnTable(t)) {
			v = table_funcs.column_find_value(tr, find_sql_column(partitions, "column_id"), rid);
			pcolid = *((sqlid*)v);
		} else {
			v = table_funcs.column_find_value(tr, find_sql_column(partitions, "expression"), rid);
			if (ATOMcmp(TYPE_str, ATOMnilptr(TYPE_str), v) == 0)
				assert(0);
			exp = sa_strdup(tr->sa, v);
		}
		_DELETE(v);
	}
	table_funcs.rids_destroy(rs);

	assert((!isRangePartitionTable(t) && !isListPartitionTable(t)) || (!exp && !is_int_nil(pcolid)) || (exp && is_int_nil(pcolid)));
	if (isPartitionedByExpressionTable(t)) {
		t->part.pexp = SA_ZNEW(tr->sa, sql_expression);
		t->part.pexp->exp = exp;
		t->part.pexp->type = *sql_bind_localtype("void"); /* initialized at initialize_sql_parts */
		t->part.pexp->cols = sa_list(tr->sa);
	}
	for (rid = table_funcs.subrids_next(nrs); !is_oid_nil(rid); rid = table_funcs.subrids_next(nrs)) {
		sql_column* next = load_column(tr, t, rid);
		if (next == NULL)
			return NULL;
		cs_add(&t->columns, next, 0);
		if (pcolid == next->base.id) {
			t->part.pcol = next;
		}
	}

	if (!isKindOfTable(t))
		return t;

	/* load idx's first as the may be needed by the keys */
	idx_table_id = find_sql_column(idxs, "table_id");
	rs = table_funcs.rids_select(tr, idx_table_id, &t->base.id, &t->base.id, NULL);
	for (rid = table_funcs.rids_next(rs); !is_oid_nil(rid); rid = table_funcs.rids_next(rs)) {
		sql_idx *i = load_idx(tr, t, rid);

		cs_add(&t->idxs, i, 0);
		list_append(s->idxs, i);
	}
	table_funcs.rids_destroy(rs);

	key_table_id = find_sql_column(keys, "table_id");
	rs = table_funcs.rids_select(tr, key_table_id, &t->base.id, &t->base.id, NULL);
	for (rid = table_funcs.rids_next(rs); !is_oid_nil(rid); rid = table_funcs.rids_next(rs)) {
		sql_key *k = load_key(tr, t, rid);

		cs_add(&t->keys, k, 0);
		list_append(s->keys, k);
	}
	table_funcs.rids_destroy(rs);

	trigger_table_id = find_sql_column(triggers, "table_id");
	rs = table_funcs.rids_select(tr, trigger_table_id, &t->base.id, &t->base.id,NULL);
	for (rid = table_funcs.rids_next(rs); !is_oid_nil(rid); rid = table_funcs.rids_next(rs)) {
		sql_trigger *k = load_trigger(tr, t, rid);

		cs_add(&t->triggers, k, 0);
		list_append(s->triggers, k);
	}
	table_funcs.rids_destroy(rs);
	return t;
}

static sql_type *
load_type(sql_trans *tr, sql_schema *s, oid rid)
{
	void *v;
	sql_type *t = SA_ZNEW(tr->sa, sql_type);
	sql_schema *syss = find_sql_schema(tr, "sys");
	sql_table *types = find_sql_table(syss, "types");
	sqlid tid;

	v = table_funcs.column_find_value(tr, find_sql_column(types, "id"), rid);
	tid = *(sqlid *)v;			_DELETE(v);
	v = table_funcs.column_find_value(tr, find_sql_column(types, "systemname"), rid);
	base_init(tr->sa, &t->base, tid, 0, v);	_DELETE(v);
	v = table_funcs.column_find_value(tr, find_sql_column(types, "sqlname"), rid);
	t->sqlname = (v)?sa_strdup(tr->sa, v):NULL; 	_DELETE(v);
	v = table_funcs.column_find_value(tr, find_sql_column(types, "digits"), rid);
	t->digits = *(int *)v; 			_DELETE(v);
	v = table_funcs.column_find_value(tr, find_sql_column(types, "scale"), rid);
	t->scale = *(int *)v;			_DELETE(v);
	v = table_funcs.column_find_value(tr, find_sql_column(types, "radix"), rid);
	t->radix = *(int *)v;			_DELETE(v);
	v = table_funcs.column_find_value(tr, find_sql_column(types, "eclass"), rid);
	t->eclass = (sql_class)(*(int *)v);			_DELETE(v);
	t->localtype = ATOMindex(t->base.name);
	t->bits = 0;
	t->s = s;
	return t;
}

static sql_arg *
load_arg(sql_trans *tr, sql_func * f, oid rid)
{
	void *v;
	sql_arg *a = SA_ZNEW(tr->sa, sql_arg);
	char *tpe;
	int digits, scale;
	sql_schema *syss = find_sql_schema(tr, "sys");
	sql_table *args = find_sql_table(syss, "args");

	(void)f;
	v = table_funcs.column_find_value(tr, find_sql_column(args, "name"), rid);
	a->name = sa_strdup(tr->sa, v);	_DELETE(v);
	v = table_funcs.column_find_value(tr, find_sql_column(args, "inout"), rid);
	a->inout = *(bte *)v;	_DELETE(v);
	v = table_funcs.column_find_value(tr, find_sql_column(args, "type_digits"), rid);
	digits = *(int *)v;	_DELETE(v);
	v = table_funcs.column_find_value(tr, find_sql_column(args, "type_scale"), rid);
	scale = *(int *)v;	_DELETE(v);

	tpe = table_funcs.column_find_value(tr, find_sql_column(args, "type"), rid);
	if (!sql_find_subtype(&a->type, tpe, digits, scale)) {
		sql_type *lt = sql_trans_bind_type(tr, f->s, tpe);
		if (lt == NULL) {
			TRC_ERROR(SQL_STORE, "SQL type '%s' is missing\n", tpe);
			_DELETE(tpe);
			return NULL;
		}
		sql_init_subtype(&a->type, lt, digits, scale);
	}
	_DELETE(tpe);
	return a;
}

static sql_func *
load_func(sql_trans *tr, sql_schema *s, sqlid fid, subrids *rs)
{
	void *v;
	sql_func *t = SA_ZNEW(tr->sa, sql_func);
	sql_schema *syss = find_sql_schema(tr, "sys");
	sql_table *funcs = find_sql_table(syss, "functions");
	oid rid;
	bool update_env;	/* hacky way to update env function */

	rid = table_funcs.column_find_row(tr, find_sql_column(funcs, "id"), &fid, NULL);
	v = table_funcs.column_find_value(tr, find_sql_column(funcs, "name"), rid);
	update_env = strcmp(v, "env") == 0;
	base_init(tr->sa, &t->base, fid, 0, v); 	_DELETE(v);
	v = table_funcs.column_find_value(tr, find_sql_column(funcs, "func"), rid);
	update_env = update_env && strstr(v, "EXTERNAL NAME sql.sql_environment") != NULL;
	if (update_env) {
		/* see creation of env in sql_create_env()
		 * also see upgrade code in sql_upgrades.c */
		_DELETE(v);
		v = "CREATE FUNCTION env() RETURNS TABLE( name varchar(1024), value varchar(2048)) EXTERNAL NAME inspect.\"getEnvironment\";";
	}
	t->imp = (v)?sa_strdup(tr->sa, v):NULL;	if (!update_env) _DELETE(v);
	if (update_env) {
		v = "inspect";
	} else {
		v = table_funcs.column_find_value(tr, find_sql_column(funcs, "mod"), rid);
	}
	t->mod = (v)?sa_strdup(tr->sa, v):NULL;	if (!update_env) _DELETE(v);
	v = table_funcs.column_find_value(tr, find_sql_column(funcs, "language"), rid);
	t->lang = (sql_flang) *(int *)v;			_DELETE(v);
	v = table_funcs.column_find_value(tr, find_sql_column(funcs, "type"), rid);
	t->sql = (t->lang==FUNC_LANG_SQL||t->lang==FUNC_LANG_MAL);
	t->type = (sql_ftype) *(int *)v;			_DELETE(v);
	v = table_funcs.column_find_value(tr, find_sql_column(funcs, "side_effect"), rid);
	t->side_effect = *(bit *)v;		_DELETE(v);
	if (t->type==F_FILT)
		t->side_effect=FALSE;
	v = table_funcs.column_find_value(tr, find_sql_column(funcs, "varres"), rid);
	t->varres = *(bit *)v;	_DELETE(v);
	v = table_funcs.column_find_value(tr, find_sql_column(funcs, "vararg"), rid);
	t->vararg = *(bit *)v;	_DELETE(v);
	v = table_funcs.column_find_value(tr, find_sql_column(funcs, "system"), rid);
	t->system = *(bit *)v;	_DELETE(v);
	v = table_funcs.column_find_value(tr, find_sql_column(funcs, "semantics"), rid);
	t->semantics = *(bit *)v;		_DELETE(v);
	t->res = NULL;
	t->s = s;
	t->fix_scale = SCALE_EQ;
	t->sa = tr->sa;
	/* convert old PYTHON2 and PYTHON2_MAP to PYTHON and PYTHON_MAP
	 * see also function sql_update_jun2020() in sql_upgrades.c */
	if ((int) t->lang == 8)		/* old FUNC_LANG_PY2 */
		t->lang = FUNC_LANG_PY;
	else if ((int) t->lang == 9)	/* old FUNC_LANG_MAP_PY2 */
		t->lang = FUNC_LANG_MAP_PY;
	if (t->lang != FUNC_LANG_INT) {
		t->query = t->imp;
		t->imp = NULL;
	}

	TRC_DEBUG(SQL_STORE, "Load function: %s\n", t->base.name);

	t->ops = list_new(tr->sa, (fdestroy)NULL);
	if (rs) {
		for (rid = table_funcs.subrids_next(rs); !is_oid_nil(rid); rid = table_funcs.subrids_next(rs)) {
			sql_arg *a = load_arg(tr, t, rid);

			if (a == NULL)
				return NULL;
			if (a->inout == ARG_OUT) {
				if (!t->res)
					t->res = sa_list(tr->sa);
				list_append(t->res, a);
			} else {
				list_append(t->ops, a);
			}
		}
	}
	if (t->type == F_FUNC && !t->res)
		t->type = F_PROC;
	t->side_effect = (t->type==F_FILT || (t->res && (t->lang==FUNC_LANG_SQL || !list_empty(t->ops))))?FALSE:TRUE;
	return t;
}

void
reset_functions(sql_trans *tr)
{
	node *n, *m;

	for (n = tr->schemas.set->h; n; n = n->next) {
		sql_schema *s = n->data;

		if (s->funcs.set) for (m = s->funcs.set->h; m; m = m->next) {
			sql_func *f = m->data;

			if (f->sql)
				f->sql = 1;
		}
	}
}

static sql_sequence *
load_seq(sql_trans *tr, sql_schema * s, oid rid)
{
	void *v;
	sql_sequence *seq = SA_ZNEW(tr->sa, sql_sequence);
	sql_schema *syss = find_sql_schema(tr, "sys");
	sql_table *seqs = find_sql_table(syss, "sequences");
	sqlid sid;

	v = table_funcs.column_find_value(tr, find_sql_column(seqs, "id"), rid);
	sid = *(sqlid *)v; 			_DELETE(v);
	v = table_funcs.column_find_value(tr, find_sql_column(seqs, "name"), rid);
	base_init(tr->sa, &seq->base, sid, 0, v); _DELETE(v);
	v = table_funcs.column_find_value(tr, find_sql_column(seqs, "start"), rid);
	seq->start = *(lng *)v;			_DELETE(v);
	v = table_funcs.column_find_value(tr, find_sql_column(seqs, "minvalue"), rid);
	seq->minvalue = *(lng *)v;		_DELETE(v);
	v = table_funcs.column_find_value(tr, find_sql_column(seqs, "maxvalue"), rid);
	seq->maxvalue = *(lng *)v; 		_DELETE(v);
	v = table_funcs.column_find_value(tr, find_sql_column(seqs, "increment"), rid);
	seq->increment = *(lng *)v; 		_DELETE(v);
	v = table_funcs.column_find_value(tr, find_sql_column(seqs, "cacheinc"), rid);
	seq->cacheinc = *(lng *)v;		_DELETE(v);
	v = table_funcs.column_find_value(tr, find_sql_column(seqs, "cycle"), rid);
	seq->cycle = *(bit *)v;			_DELETE(v);
	seq->s = s;
	return seq;
}

static void
sql_trans_update_schema(sql_trans *tr, oid rid)
{
	void *v;
	sql_schema *s = NULL, *syss = find_sql_schema(tr, "sys");
	sql_table *ss = find_sql_table(syss, "schemas");
	sqlid sid;

	v = table_funcs.column_find_value(tr, find_sql_column(ss, "id"), rid);
	sid = *(sqlid *)v; 	_DELETE(v);
	s = find_sql_schema_id(tr, sid);

	if (s==NULL)
		return ;

	TRC_DEBUG(SQL_STORE, "Update schema: %s %d\n", s->base.name, s->base.id);

	v = table_funcs.column_find_value(tr, find_sql_column(ss, "name"), rid);
	base_init(tr->sa, &s->base, sid, 0, v); _DELETE(v);
	v = table_funcs.column_find_value(tr, find_sql_column(ss, "authorization"), rid);
	s->auth_id = *(sqlid *)v; 	_DELETE(v);
	v = table_funcs.column_find_value(tr, find_sql_column(ss, "system"), rid);
	s->system = *(bit *)v;          _DELETE(v);
	v = table_funcs.column_find_value(tr, find_sql_column(ss, "owner"), rid);
	s->owner = *(sqlid *)v;		_DELETE(v);
}

static void
part_destroy(sql_part *p)
{
	node *n;
	if (p->t && p->t->members && (n=list_find(p->t->members, p, (fcmp) NULL)) != NULL)
		list_remove_node(p->t->members, n);
	if (p && p->member)
		p->member->partition--;
}

static sql_schema *
load_schema(sql_trans *tr, oid rid)
{
	void *v;
	sql_schema *s = NULL, *syss = find_sql_schema(tr, "sys");
	sql_table *ss = find_sql_table(syss, "schemas");
	sql_table *types = find_sql_table(syss, "types");
	sql_table *tables = find_sql_table(syss, "_tables");
	sql_table *funcs = find_sql_table(syss, "functions");
	sql_table *seqs = find_sql_table(syss, "sequences");
	sqlid sid;
	sql_column *type_schema, *type_id, *table_schema, *table_id;
	sql_column *func_schema, *func_id, *seq_schema, *seq_id;
	rids *rs;

	v = table_funcs.column_find_value(tr, find_sql_column(ss, "id"), rid);
	sid = *(sqlid *)v; 	_DELETE(v);
	if (instore(sid)) {
		s = find_sql_schema_id(tr, sid);

		if (s==NULL) {
			char *name;

			v = table_funcs.column_find_value(tr, find_sql_column(ss, "name"), rid);
			name = (char*)v;
			s = find_sql_schema(tr, name);
			_DELETE(v);
			if (s == NULL) {
				GDKerror("SQL schema missing or incompatible, rebuild from archive");
				return NULL;
			}
		}
		s->base.id = sid;
	} else {
		s = SA_ZNEW(tr->sa, sql_schema);
		if (s == NULL)
			return NULL;
		v = table_funcs.column_find_value(tr, find_sql_column(ss, "name"), rid);
		base_init(tr->sa, &s->base, sid, 0, v); _DELETE(v);
		v = table_funcs.column_find_value(tr, find_sql_column(ss, "authorization"), rid);
		s->auth_id = *(sqlid *)v; 	_DELETE(v);
		v = table_funcs.column_find_value(tr, find_sql_column(ss, "system"), rid);
		s->system = *(bit *)v;          _DELETE(v);
		v = table_funcs.column_find_value(tr, find_sql_column(ss, "owner"), rid);
		s->owner = *(sqlid *)v;		_DELETE(v);
		s->keys = list_new(tr->sa, (fdestroy) NULL);
		s->idxs = list_new(tr->sa, (fdestroy) NULL);
		s->triggers = list_new(tr->sa, (fdestroy) NULL);

		cs_new(&s->tables, tr->sa, (fdestroy) &table_destroy);
		cs_new(&s->types, tr->sa, (fdestroy) NULL);
		cs_new(&s->funcs, tr->sa, (fdestroy) NULL);
		cs_new(&s->seqs, tr->sa, (fdestroy) NULL);
		cs_new(&s->parts, tr->sa, (fdestroy) &part_destroy);
	}

	TRC_DEBUG(SQL_STORE, "Load schema: %s %d\n", s->base.name, s->base.id);

	sqlid tmpid = FUNC_OIDS;

	/* first load simple types */
	type_schema = find_sql_column(types, "schema_id");
	type_id = find_sql_column(types, "id");
	rs = table_funcs.rids_select(tr, type_schema, &s->base.id, &s->base.id, type_id, &tmpid, NULL, NULL);
	for (rid = table_funcs.rids_next(rs); !is_oid_nil(rid); rid = table_funcs.rids_next(rs))
		cs_add(&s->types, load_type(tr, s, rid), 0);
	table_funcs.rids_destroy(rs);

	/* second tables */
	table_schema = find_sql_column(tables, "schema_id");
	table_id = find_sql_column(tables, "id");
	/* all tables with id >= id */
	rs = table_funcs.rids_select(tr, table_schema, &sid, &sid, table_id, &tmpid, NULL, NULL);
	if (rs && !table_funcs.rids_empty(rs)) {
		sql_table *columns = find_sql_table(syss, "_columns");
		sql_column *column_table_id = find_sql_column(columns, "table_id");
		sql_column *column_number = find_sql_column(columns, "number");
		subrids *nrs = table_funcs.subrids_create(tr, rs, table_id, column_table_id, column_number);
		sqlid tid;

		for (tid = table_funcs.subrids_nextid(nrs); tid >= 0; tid = table_funcs.subrids_nextid(nrs)) {
			if (!instore(tid)) {
				sql_table *t = load_table(tr, s, tid, nrs);
				if (t == NULL) {
					table_funcs.subrids_destroy(nrs);
					table_funcs.rids_destroy(rs);
					return NULL;
				}
				cs_add(&s->tables, t, 0);
			} else
				while (!is_oid_nil(table_funcs.subrids_next(nrs)))
					;
		}
		table_funcs.subrids_destroy(nrs);
	}
	table_funcs.rids_destroy(rs);

	/* next functions which could use these types */
	func_schema = find_sql_column(funcs, "schema_id");
	func_id = find_sql_column(funcs, "id");
	rs = table_funcs.rids_select(tr, func_schema, &s->base.id, &s->base.id, func_id, &tmpid, NULL, NULL);
	if (rs && !table_funcs.rids_empty(rs)) {
		sql_table *args = find_sql_table(syss, "args");
		sql_column *arg_func_id = find_sql_column(args, "func_id");
		sql_column *arg_number = find_sql_column(args, "number");
		subrids *nrs = table_funcs.subrids_create(tr, rs, func_id, arg_func_id, arg_number);
		sqlid fid;
		sql_func *f;

		for (fid = table_funcs.subrids_nextid(nrs); fid >= 0; fid = table_funcs.subrids_nextid(nrs)) {
			f = load_func(tr, s, fid, nrs);
			if (f == NULL) {
				table_funcs.subrids_destroy(nrs);
				table_funcs.rids_destroy(rs);
				return NULL;
			}
			cs_add(&s->funcs, f, 0);
		}
		/* Handle all procedures without arguments (no args) */
		rs = table_funcs.rids_diff(tr, rs, func_id, nrs, arg_func_id);
		for (rid = table_funcs.rids_next(rs); !is_oid_nil(rid); rid = table_funcs.rids_next(rs)) {
			void *v = table_funcs.column_find_value(tr, func_id, rid);
			fid = *(sqlid*)v; _DELETE(v);
			f = load_func(tr, s, fid, NULL);
			if (f == NULL) {
				table_funcs.subrids_destroy(nrs);
				table_funcs.rids_destroy(rs);
				return NULL;
			}
			cs_add(&s->funcs, f, 0);
		}
		table_funcs.subrids_destroy(nrs);
	}
	table_funcs.rids_destroy(rs);

	/* last sequence numbers */
	seq_schema = find_sql_column(seqs, "schema_id");
	seq_id = find_sql_column(seqs, "id");
	rs = table_funcs.rids_select(tr, seq_schema, &s->base.id, &s->base.id, seq_id, &tmpid, NULL, NULL);
	for (rid = table_funcs.rids_next(rs); !is_oid_nil(rid); rid = table_funcs.rids_next(rs))
		cs_add(&s->seqs, load_seq(tr, s, rid), 0);
	table_funcs.rids_destroy(rs);

	if (s->tables.set) {
		for (node *n = s->tables.set->h; n; n = n->next) {
			sql_table *t = n->data;
			if (isMergeTable(t) || isReplicaTable(t)) {
				sql_table *objects = find_sql_table(syss, "objects");
				sql_column *mt_id = find_sql_column(objects, "id");
				sql_column *mt_nr = find_sql_column(objects, "nr");
				rids *rs = table_funcs.rids_select(tr, mt_id, &t->base.id, &t->base.id, NULL);

				rs = table_funcs.rids_orderby(tr, rs, mt_nr);
				for (rid = table_funcs.rids_next(rs); !is_oid_nil(rid); rid = table_funcs.rids_next(rs)) {
					sql_part *pt = load_part(tr, t, rid);
					if (isRangePartitionTable(t)) {
						load_range_partition(tr, syss, pt);
					} else if (isListPartitionTable(t)) {
						load_value_partition(tr, syss, pt);
					}
					cs_add(&s->parts, pt, 0);
				}
				table_funcs.rids_destroy(rs);
			}
		}
	}
	return s;
}

static sql_trans *
create_trans(sql_allocator *sa)
{
	sql_trans *t = ZNEW(sql_trans);

	if (!t)
		return NULL;

	t->sa = sa;
	t->name = NULL;
	t->wtime = t->atime = 0;
	t->stime = 0;
	t->wstime = timestamp();
	t->schema_updates = 0;
	t->status = 0;

	t->parent = NULL;

	cs_new(&t->schemas, t->sa, (fdestroy) &schema_destroy);
	return t;
}

void
sql_trans_update_schemas(sql_trans* tr)
{
	sql_schema *syss = find_sql_schema(tr, "sys");
	sql_table *sysschema = find_sql_table(syss, "schemas");
	sql_column *sysschema_ids = find_sql_column(sysschema, "id");
	rids *schemas = table_funcs.rids_select(tr, sysschema_ids, NULL, NULL);
	oid rid;

	TRC_DEBUG(SQL_STORE, "Update schemas\n");

	for (rid = table_funcs.rids_next(schemas); !is_oid_nil(rid); rid = table_funcs.rids_next(schemas)) {
		sql_trans_update_schema(tr, rid);
	}
	table_funcs.rids_destroy(schemas);
}

static bool
load_trans(sql_trans* tr)
{
	sql_schema *syss = find_sql_schema(tr, "sys");
	sql_table *sysschema = find_sql_table(syss, "schemas");
	sql_column *sysschema_ids = find_sql_column(sysschema, "id");
	rids *schemas = table_funcs.rids_select(tr, sysschema_ids, NULL, NULL);
	oid rid;

	TRC_DEBUG(SQL_STORE, "Load transaction\n");

	for (rid = table_funcs.rids_next(schemas); !is_oid_nil(rid); rid = table_funcs.rids_next(schemas)) {
		sql_schema *ns = load_schema(tr, rid);
		if (ns == NULL)
			return false;
		if (!instore(ns->base.id))
			cs_add(&tr->schemas, ns, 0);
	}
	table_funcs.rids_destroy(schemas);
	return true;
}

static sqlid
next_oid(void)
{
	sqlid id = 0;
	MT_lock_set(&bs_lock);
	id = store_oid++;
	MT_lock_unset(&bs_lock);
	return id;
}

sqlid
store_next_oid(void)
{
	return next_oid();
}

static void
insert_schemas(sql_trans *tr)
{
	sql_schema *syss = find_sql_schema(tr, "sys");
	sql_table *sysschema = find_sql_table(syss, "schemas");
	sql_table *systable = find_sql_table(syss, "_tables");
	sql_table *syscolumn = find_sql_table(syss, "_columns");
	node *n, *m, *o;

	for (n = tr->schemas.set->h; n; n = n->next) {
		sql_schema *s = n->data;

		if (isDeclaredSchema(s))
			continue;
		table_funcs.table_insert(tr, sysschema, &s->base.id, s->base.name, &s->auth_id, &s->owner, &s->system);
		for (m = s->tables.set->h; m; m = m->next) {
			sql_table *t = m->data;
			sht ca = t->commit_action;

			table_funcs.table_insert(tr, systable, &t->base.id, t->base.name, &s->base.id, ATOMnilptr(TYPE_str), &t->type, &t->system, &ca, &t->access);
			for (o = t->columns.set->h; o; o = o->next) {
				sql_column *c = o->data;

				table_funcs.table_insert(tr, syscolumn, &c->base.id, c->base.name, c->type.type->sqlname, &c->type.digits, &c->type.scale, &t->base.id, (c->def) ? c->def : ATOMnilptr(TYPE_str), &c->null, &c->colnr, (c->storage_type)? c->storage_type : ATOMnilptr(TYPE_str));
			}
		}
	}
}

static void
insert_types(sql_trans *tr, sql_table *systype)
{
	for (node *n = types->h; n; n = n->next) {
		sql_type *t = n->data;
		int radix = t->radix, eclass = (int) t->eclass;
		sqlid next_schema = t->s ? t->s->base.id : 0;

		table_funcs.table_insert(tr, systype, &t->base.id, t->base.name, t->sqlname, &t->digits, &t->scale, &radix, &eclass, &next_schema);
	}
}

static void
insert_args(sql_trans *tr, sql_table *sysarg, list *args, sqlid funcid, const char *arg_def, int *number)
{
	for (node *n = args->h; n; n = n->next) {
		sql_arg *a = n->data;
		sqlid id = next_oid();
		int next_number = (*number)++;
		char buf[32], *next_name;

		if (a->name) {
			next_name = a->name;
		} else {
			snprintf(buf, sizeof(buf), arg_def, next_number);
			next_name = buf;
		}
		table_funcs.table_insert(tr, sysarg, &id, &funcid, next_name, a->type.type->sqlname, &a->type.digits, &a->type.scale, &a->inout, &next_number);
	}
}

static void
insert_functions(sql_trans *tr, sql_table *sysfunc, list *funcs_list, sql_table *sysarg)
{
	for (node *n = funcs_list->h; n; n = n->next) {
		sql_func *f = n->data;
		bit se = (f->type == F_AGGR) ? FALSE : f->side_effect;
		int number = 0, ftype = (int) f->type, flang = (int) FUNC_LANG_INT;
		sqlid next_schema = f->s ? f->s->base.id : 0;

		table_funcs.table_insert(tr, sysfunc, &f->base.id, f->base.name, f->imp, f->mod, &flang, &ftype, &se, &f->varres, &f->vararg, &next_schema, &f->system, &f->semantics);
		if (f->res)
			insert_args(tr, sysarg, f->res, f->base.id, "res_%d", &number);
		if (f->ops)
			insert_args(tr, sysarg, f->ops, f->base.id, "arg_%d", &number);
	}
}

static int
table_next_column_nr(sql_table *t)
{
	int nr = cs_size(&t->columns);
	if (nr) {
		node *n = cs_last_node(&t->columns);
		if (n) {
			sql_column *c = n->data;

			nr = c->colnr+1;
		}
	}
	return nr;
}

static sql_column *
bootstrap_create_column(sql_trans *tr, sql_table *t, char *name, sqlid id, char *sqltype, int digits)
{
	sql_column *col = SA_ZNEW(tr->sa, sql_column);

	if (store_oid <= id)
		store_oid = id+1;
	TRC_DEBUG(SQL_STORE, "Create column: %s\n", name);
	base_init(tr->sa, &col->base, id, t->base.flags, name);
	sql_find_subtype(&col->type, sqltype, digits, 0);
	col->def = NULL;
	col->null = 1;
	col->colnr = table_next_column_nr(t);
	col->t = t;
	col->unique = 0;
	col->storage_type = NULL;
	cs_add(&t->columns, col, TR_NEW);
	col->base.wtime = col->t->base.wtime = col->t->s->base.wtime = tr->wtime = tr->wstime;

	if (isTable(col->t))
		store_funcs.create_col(tr, col);
	tr->schema_updates ++;
	return col;
}

static sql_table *
create_sql_table_with_id(sql_allocator *sa, sqlid id, const char *name, sht type, bit system, int persistence, int commit_action, bte properties)
{
	sql_table *t = SA_ZNEW(sa, sql_table);

	assert(sa);
	assert((persistence==SQL_PERSIST ||
		persistence==SQL_DECLARED_TABLE ||
		commit_action) && commit_action>=0);
	assert(id);
	base_init(sa, &t->base, id, TR_NEW, name);
	t->type = type;
	t->system = system;
	t->persistence = (temp_t)persistence;
	t->commit_action = (ca_t)commit_action;
	t->query = NULL;
	t->access = 0;
	cs_new(&t->columns, sa, (fdestroy) &column_destroy);
	cs_new(&t->idxs, sa, (fdestroy) &idx_destroy);
	cs_new(&t->keys, sa, (fdestroy) &key_destroy);
	cs_new(&t->triggers, sa, (fdestroy) &trigger_destroy);
	if (isMergeTable(t) || isReplicaTable(t))
		t->members = list_new(sa, (fdestroy) NULL);
	t->pkey = NULL;
	t->sz = COLSIZE;
	t->cleared = 0;
	t->s = NULL;
	t->properties = properties;
	memset(&t->part, 0, sizeof(t->part));
	return t;
}

sql_table *
create_sql_table(sql_allocator *sa, const char *name, sht type, bit system, int persistence, int commit_action, bte properties)
{
	return create_sql_table_with_id(sa, next_oid(), name, type, system, persistence, commit_action, properties);
}

static void
dup_sql_type(sql_trans *tr, sql_schema *s, sql_subtype *oc, sql_subtype *nc)
{
	nc->digits = oc->digits;
	nc->scale = oc->scale;
	nc->type = oc->type;
	if (s && nc->type->s) { /* user type */
		sql_type *lt = NULL;

		if (s->base.id == nc->type->s->base.id) {
			/* Current user type belongs to current schema. So search there for current user type. */
			lt = find_sql_type(s, nc->type->base.name);
		} else {
			/* Current user type belongs to another schema in the current transaction. Search there for current user type. */
			lt = sql_trans_bind_type(tr, NULL, nc->type->base.name);
		}
		if (lt == NULL)
			GDKfatal("SQL type %s missing", nc->type->base.name);
		sql_init_subtype(nc, lt, nc->digits, nc->scale);
	}
}

static sql_column *
dup_sql_column(sql_allocator *sa, sql_table *t, sql_column *c)
{
	sql_column *col = SA_ZNEW(sa, sql_column);

	base_init(sa, &col->base, c->base.id, c->base.flags, c->base.name);
	col->type = c->type; /* Both types belong to the same transaction, so no dup_sql_type call is needed */
	col->def = NULL;
	if (c->def)
		col->def = sa_strdup(sa, c->def);
	col->null = c->null;
	col->colnr = c->colnr;
	col->t = t;
	col->unique = c->unique;
	col->storage_type = NULL;
	if (c->storage_type)
		col->storage_type = sa_strdup(sa, c->storage_type);
	col->sorted = c->sorted;
	col->dcount = c->dcount;
	cs_add(&t->columns, col, TR_NEW);
	return col;
}

static sql_part *
dup_sql_part(sql_allocator *sa, sql_table *mt, sql_part *op)
{
	sql_part *p = SA_ZNEW(sa, sql_part);

	base_init(sa, &p->base, op->base.id, op->base.flags, op->base.name);
	p->tpe = op->tpe; /* No dup_sql_type call I think */
	p->with_nills = op->with_nills;

	if (isRangePartitionTable(mt)) {
		p->part.range.minvalue = sa_alloc(sa, op->part.range.minlength);
		p->part.range.maxvalue = sa_alloc(sa, op->part.range.maxlength);
		memcpy(p->part.range.minvalue, op->part.range.minvalue, op->part.range.minlength);
		memcpy(p->part.range.maxvalue, op->part.range.maxvalue, op->part.range.maxlength);
		p->part.range.minlength = op->part.range.minlength;
		p->part.range.maxlength = op->part.range.maxlength;
	} else if (isListPartitionTable(mt)) {
		p->part.values = list_new(sa, (fdestroy) NULL);
		for (node *n = op->part.values->h ; n ; n = n->next) {
			sql_part_value *prev = (sql_part_value*) n->data, *nextv = SA_ZNEW(sa, sql_part_value);
			nextv->value = sa_alloc(sa, prev->length);
			memcpy(nextv->value, prev->value, prev->length);
			nextv->length = prev->length;
			list_append(p->part.values, nextv);
		}
	}
	list_append(mt->members, p);
	p->t = mt;
	return p;
}

sql_table *
dup_sql_table(sql_allocator *sa, sql_table *t)
{
	node *n;
	sql_table *nt = create_sql_table_with_id(sa, t->base.id, t->base.name, t->type, t->system, SQL_DECLARED_TABLE, t->commit_action, t->properties);

	nt->base.flags = t->base.flags;

	nt->access = t->access;
	nt->partition = t->partition;
	nt->query = (t->query) ? sa_strdup(sa, t->query) : NULL;

	if (isPartitionedByExpressionTable(nt)) {
		nt->part.pexp = SA_ZNEW(sa, sql_expression);
		nt->part.pexp->exp = sa_strdup(sa, t->part.pexp->exp);
		nt->part.pexp->type = t->part.pexp->type; /* No dup_sql_type call needed */
		nt->part.pexp->cols = sa_list(sa);
		for (n = t->part.pexp->cols->h; n; n = n->next) {
			int *nid = sa_alloc(sa, sizeof(int));
			*nid = *(int *) n->data;
			list_append(nt->part.pexp->cols, nid);
		}
	}

	for (n = t->columns.set->h; n; n = n->next) {
		sql_column *c = n->data;
		sql_column *dup = dup_sql_column(sa, nt, c);
		if (isPartitionedByColumnTable(nt) && c->base.id == t->part.pcol->base.id)
			nt->part.pcol = dup;
	}

	nt->columns.dset = NULL;
	nt->columns.nelm = NULL;

	if (t->members)
		for (n = t->members->h; n; n = n->next)
			dup_sql_part(sa, nt, n->data);
	return nt;
}

static sql_table *
bootstrap_create_table(sql_trans *tr, sql_schema *s, char *name, sqlid id)
{
	int istmp = isTempSchema(s);
	int persistence = istmp?SQL_GLOBAL_TEMP:SQL_PERSIST;
	sht commit_action = istmp?CA_PRESERVE:CA_COMMIT;
	sql_table *t;

	if (store_oid <= id)
		store_oid = id+1;
	t = create_sql_table_with_id(tr->sa, id, name, tt_table, 1, persistence, commit_action, 0);
	t->bootstrap = 1;

	TRC_DEBUG(SQL_STORE, "Create table: %s\n", name);

	t->base.flags = s->base.flags;
	t->query = NULL;
	t->s = s;
	t->base.wtime = t->s->base.wtime = tr->wtime = tr->wstime;
	cs_add(&s->tables, t, TR_NEW);

	if (isTable(t))
		store_funcs.create_del(tr, t);
	tr->schema_updates ++;
	return t;
}

static sql_schema *
bootstrap_create_schema(sql_trans *tr, char *name, sqlid id, sqlid auth_id, int owner)
{
	sql_schema *s = SA_ZNEW(tr->sa, sql_schema);

	if (store_oid <= id)
		store_oid = id+1;
	TRC_DEBUG(SQL_STORE, "Create schema: %s %d %d\n", name, auth_id, owner);

	if (strcmp(name, dt_schema) == 0) {
		base_init(tr->sa, &s->base, (sqlid) FUNC_OIDS - 1, TR_NEW, name);
	} else {
		base_init(tr->sa, &s->base, id, TR_NEW, name);
	}
	s->auth_id = auth_id;
	s->owner = owner;
	s->system = TRUE;
	cs_new(&s->tables, tr->sa, (fdestroy) &table_destroy);
	cs_new(&s->types, tr->sa, (fdestroy) NULL);
	cs_new(&s->funcs, tr->sa, (fdestroy) NULL);
	cs_new(&s->seqs, tr->sa, (fdestroy) NULL);
	cs_new(&s->parts, tr->sa, (fdestroy) &part_destroy);
	s->keys = list_new(tr->sa, (fdestroy) NULL);
	s->idxs = list_new(tr->sa, (fdestroy) NULL);
	s->triggers = list_new(tr->sa, (fdestroy) NULL);
	s->base.wtime = tr->wtime = tr->wstime;
	cs_add(&tr->schemas, s, TR_NEW);

	tr->schema_updates ++;
	return s;
}

static int
store_schema_number(void)
{
	return schema_number;
}

static int
store_load(sql_allocator *pa) {
	int first;

	sql_allocator *sa;
	sql_trans *tr;
	sql_table *t, *types, *functions, *arguments;
	sql_schema *s;

	lng lng_store_oid;
	store_oid = 0;

	store_sa = sa_create(pa);
	sa = sa_create(pa);
	if (!sa || !store_sa)
		return -1;

	first = logger_funcs.log_isnew();

	types_init(store_sa);

	/* we store some spare oids */
	assert(store_oid < FUNC_OIDS);
	store_oid = FUNC_OIDS;

	if (!sequences_init())
		return -1;
	ATOMIC_SET(&transactions, 0);
	gtrans = tr = create_trans(sa);
	gtrans->stime = timestamp();
	if (!gtrans)
		return -1;

	/* for now use malloc and free */
	active_sessions = list_create(NULL);
	passive_sessions = list_create(NULL);

	if (first) {
		/* cannot initialize database in readonly mode */
		if (store_readonly)
			return -1;
		tr = sql_trans_create(NULL, NULL, true);
		if (!tr) {
			TRC_CRITICAL(SQL_STORE, "Failed to start a transaction while loading the storage\n");
			return -1;
		}
	}
	tr->active = 1;

	s = bootstrap_create_schema(tr, "sys", 2000, ROLE_SYSADMIN, USER_MONETDB);
	if (!first)
		s->base.flags = 0;

	t = bootstrap_create_table(tr, s, "schemas", 2001);
	bootstrap_create_column(tr, t, "id", 2002, "int", 32);
	bootstrap_create_column(tr, t, "name", 2003, "varchar", 1024);
	bootstrap_create_column(tr, t, "authorization", 2004, "int", 32);
	bootstrap_create_column(tr, t, "owner", 2005, "int", 32);
	bootstrap_create_column(tr, t, "system", 2006, "boolean", 1);

	types = t = bootstrap_create_table(tr, s, "types", 2007);
	bootstrap_create_column(tr, t, "id", 2008, "int", 32);
	bootstrap_create_column(tr, t, "systemname", 2009, "varchar", 256);
	bootstrap_create_column(tr, t, "sqlname", 2010, "varchar", 1024);
	bootstrap_create_column(tr, t, "digits", 2011, "int", 32);
	bootstrap_create_column(tr, t, "scale", 2012, "int", 32);
	bootstrap_create_column(tr, t, "radix", 2013, "int", 32);
	bootstrap_create_column(tr, t, "eclass", 2014, "int", 32);
	bootstrap_create_column(tr, t, "schema_id", 2015, "int", 32);

	functions = t = bootstrap_create_table(tr, s, "functions", 2016);
	bootstrap_create_column(tr, t, "id", 2017, "int", 32);
	bootstrap_create_column(tr, t, "name", 2018, "varchar", 256);
	bootstrap_create_column(tr, t, "func", 2019, "varchar", 8196);
	bootstrap_create_column(tr, t, "mod", 2020, "varchar", 8196);

	/* language asm=0, sql=1, R=2, C=3, J=4 */
	bootstrap_create_column(tr, t, "language", 2021, "int", 32);

	/* func, proc, aggr or filter */
	bootstrap_create_column(tr, t, "type", 2022, "int", 32);
	bootstrap_create_column(tr, t, "side_effect", 2023, "boolean", 1);
	bootstrap_create_column(tr, t, "varres", 2024, "boolean", 1);
	bootstrap_create_column(tr, t, "vararg", 2025, "boolean", 1);
	bootstrap_create_column(tr, t, "schema_id", 2026, "int", 32);
	bootstrap_create_column(tr, t, "system", 2027, "boolean", 1);
	bootstrap_create_column(tr, t, "semantics", 2162, "boolean", 1);

	arguments = t = bootstrap_create_table(tr, s, "args", 2028);
	bootstrap_create_column(tr, t, "id", 2029, "int", 32);
	bootstrap_create_column(tr, t, "func_id", 2030, "int", 32);
	bootstrap_create_column(tr, t, "name", 2031, "varchar", 256);
	bootstrap_create_column(tr, t, "type", 2032, "varchar", 1024);
	bootstrap_create_column(tr, t, "type_digits", 2033, "int", 32);
	bootstrap_create_column(tr, t, "type_scale", 2034, "int", 32);
	bootstrap_create_column(tr, t, "inout", 2035, "tinyint", 8);
	bootstrap_create_column(tr, t, "number", 2036, "int", 32);

	t = bootstrap_create_table(tr, s, "sequences", 2037);
	bootstrap_create_column(tr, t, "id", 2038, "int", 32);
	bootstrap_create_column(tr, t, "schema_id", 2039, "int", 32);
	bootstrap_create_column(tr, t, "name", 2040, "varchar", 256);
	bootstrap_create_column(tr, t, "start", 2041, "bigint", 64);
	bootstrap_create_column(tr, t, "minvalue", 2042, "bigint", 64);
	bootstrap_create_column(tr, t, "maxvalue", 2043, "bigint", 64);
	bootstrap_create_column(tr, t, "increment", 2044, "bigint", 64);
	bootstrap_create_column(tr, t, "cacheinc", 2045, "bigint", 64);
	bootstrap_create_column(tr, t, "cycle", 2046, "boolean", 1);

	t = bootstrap_create_table(tr, s, "table_partitions", 2047);
	bootstrap_create_column(tr, t, "id", 2048, "int", 32);
	bootstrap_create_column(tr, t, "table_id", 2049, "int", 32);
	bootstrap_create_column(tr, t, "column_id", 2050, "int", 32);
	bootstrap_create_column(tr, t, "expression", 2051, "varchar", STORAGE_MAX_VALUE_LENGTH);
	bootstrap_create_column(tr, t, "type", 2052, "tinyint", 8);

	t = bootstrap_create_table(tr, s, "range_partitions", 2053);
	bootstrap_create_column(tr, t, "table_id", 2054, "int", 32);
	bootstrap_create_column(tr, t, "partition_id", 2055, "int", 32);
	bootstrap_create_column(tr, t, "minimum", 2056, "varchar", STORAGE_MAX_VALUE_LENGTH);
	bootstrap_create_column(tr, t, "maximum", 2057, "varchar", STORAGE_MAX_VALUE_LENGTH);
	bootstrap_create_column(tr, t, "with_nulls", 2058, "boolean", 1);

	t = bootstrap_create_table(tr, s, "value_partitions", 2059);
	bootstrap_create_column(tr, t, "table_id", 2060, "int", 32);
	bootstrap_create_column(tr, t, "partition_id", 2061, "int", 32);
	bootstrap_create_column(tr, t, "value", 2062, "varchar", STORAGE_MAX_VALUE_LENGTH);

	t = bootstrap_create_table(tr, s, "dependencies", 2063);
	bootstrap_create_column(tr, t, "id", 2064, "int", 32);
	bootstrap_create_column(tr, t, "depend_id", 2065, "int", 32);
	bootstrap_create_column(tr, t, "depend_type", 2066, "smallint", 16);

	t = bootstrap_create_table(tr, s, "_tables", 2067);
	bootstrap_create_column(tr, t, "id", 2068, "int", 32);
	bootstrap_create_column(tr, t, "name", 2069, "varchar", 1024);
	bootstrap_create_column(tr, t, "schema_id", 2070, "int", 32);
	bootstrap_create_column(tr, t, "query", 2071, "varchar", 1 << 20);
	bootstrap_create_column(tr, t, "type", 2072, "smallint", 16);
	bootstrap_create_column(tr, t, "system", 2073, "boolean", 1);
	bootstrap_create_column(tr, t, "commit_action", 2074, "smallint", 16);
	bootstrap_create_column(tr, t, "access", 2075, "smallint", 16);

	t = bootstrap_create_table(tr, s, "_columns", 2076);
	bootstrap_create_column(tr, t, "id", 2077, "int", 32);
	bootstrap_create_column(tr, t, "name", 2078, "varchar", 1024);
	bootstrap_create_column(tr, t, "type", 2079, "varchar", 1024);
	bootstrap_create_column(tr, t, "type_digits", 2080, "int", 32);
	bootstrap_create_column(tr, t, "type_scale", 2081, "int", 32);
	bootstrap_create_column(tr, t, "table_id", 2082, "int", 32);
	bootstrap_create_column(tr, t, "default", 2083, "varchar", STORAGE_MAX_VALUE_LENGTH);
	bootstrap_create_column(tr, t, "null", 2084, "boolean", 1);
	bootstrap_create_column(tr, t, "number", 2085, "int", 32);
	bootstrap_create_column(tr, t, "storage", 2086, "varchar", 2048);

	t = bootstrap_create_table(tr, s, "keys", 2087);
	bootstrap_create_column(tr, t, "id", 2088, "int", 32);
	bootstrap_create_column(tr, t, "table_id", 2089, "int", 32);
	bootstrap_create_column(tr, t, "type", 2090, "int", 32);
	bootstrap_create_column(tr, t, "name", 2091, "varchar", 1024);
	bootstrap_create_column(tr, t, "rkey", 2092, "int", 32);
	bootstrap_create_column(tr, t, "action", 2093, "int", 32);

	t = bootstrap_create_table(tr, s, "idxs", 2094);
	bootstrap_create_column(tr, t, "id", 2095, "int", 32);
	bootstrap_create_column(tr, t, "table_id", 2096, "int", 32);
	bootstrap_create_column(tr, t, "type", 2097, "int", 32);
	bootstrap_create_column(tr, t, "name", 2098, "varchar", 1024);

	t = bootstrap_create_table(tr, s, "triggers", 2099);
	bootstrap_create_column(tr, t, "id", 2100, "int", 32);
	bootstrap_create_column(tr, t, "name", 2101, "varchar", 1024);
	bootstrap_create_column(tr, t, "table_id", 2102, "int", 32);
	bootstrap_create_column(tr, t, "time", 2103, "smallint", 16);
	bootstrap_create_column(tr, t, "orientation", 2104, "smallint", 16);
	bootstrap_create_column(tr, t, "event", 2105, "smallint", 16);
	bootstrap_create_column(tr, t, "old_name", 2106, "varchar", 1024);
	bootstrap_create_column(tr, t, "new_name", 2107, "varchar", 1024);
	bootstrap_create_column(tr, t, "condition", 2108, "varchar", 2048);
	bootstrap_create_column(tr, t, "statement", 2109, "varchar", 2048);

	t = bootstrap_create_table(tr, s, "objects", 2110);
	bootstrap_create_column(tr, t, "id", 2111, "int", 32);
	bootstrap_create_column(tr, t, "name", 2112, "varchar", 1024);
	bootstrap_create_column(tr, t, "nr", 2113, "int", 32);

	s = bootstrap_create_schema(tr, "tmp", 2114, ROLE_SYSADMIN, USER_MONETDB);

	t = bootstrap_create_table(tr, s, "_tables", 2115);
	bootstrap_create_column(tr, t, "id", 2116, "int", 32);
	bootstrap_create_column(tr, t, "name", 2117, "varchar", 1024);
	bootstrap_create_column(tr, t, "schema_id", 2118, "int", 32);
	bootstrap_create_column(tr, t, "query", 2119, "varchar", 1 << 20);
	bootstrap_create_column(tr, t, "type", 2120, "smallint", 16);
	bootstrap_create_column(tr, t, "system", 2121, "boolean", 1);
	bootstrap_create_column(tr, t, "commit_action", 2122, "smallint", 16);
	bootstrap_create_column(tr, t, "access", 2123, "smallint", 16);

	t = bootstrap_create_table(tr, s, "_columns", 2124);
	bootstrap_create_column(tr, t, "id", 2125, "int", 32);
	bootstrap_create_column(tr, t, "name", 2126, "varchar", 1024);
	bootstrap_create_column(tr, t, "type", 2127, "varchar", 1024);
	bootstrap_create_column(tr, t, "type_digits", 2128, "int", 32);
	bootstrap_create_column(tr, t, "type_scale", 2129, "int", 32);
	bootstrap_create_column(tr, t, "table_id", 2130, "int", 32);
	bootstrap_create_column(tr, t, "default", 2131, "varchar", STORAGE_MAX_VALUE_LENGTH);
	bootstrap_create_column(tr, t, "null", 2132, "boolean", 1);
	bootstrap_create_column(tr, t, "number", 2133, "int", 32);
	bootstrap_create_column(tr, t, "storage", 2134, "varchar", 2048);

	t = bootstrap_create_table(tr, s, "keys", 2135);
	bootstrap_create_column(tr, t, "id", 2136, "int", 32);
	bootstrap_create_column(tr, t, "table_id", 2137, "int", 32);
	bootstrap_create_column(tr, t, "type", 2138, "int", 32);
	bootstrap_create_column(tr, t, "name", 2139, "varchar", 1024);
	bootstrap_create_column(tr, t, "rkey", 2140, "int", 32);
	bootstrap_create_column(tr, t, "action", 2141, "int", 32);

	t = bootstrap_create_table(tr, s, "idxs", 2142);
	bootstrap_create_column(tr, t, "id", 2143, "int", 32);
	bootstrap_create_column(tr, t, "table_id", 2144, "int", 32);
	bootstrap_create_column(tr, t, "type", 2145, "int", 32);
	bootstrap_create_column(tr, t, "name", 2146, "varchar", 1024);

	t = bootstrap_create_table(tr, s, "triggers", 2147);
	bootstrap_create_column(tr, t, "id", 2148, "int", 32);
	bootstrap_create_column(tr, t, "name", 2149, "varchar", 1024);
	bootstrap_create_column(tr, t, "table_id", 2150, "int", 32);
	bootstrap_create_column(tr, t, "time", 2151, "smallint", 16);
	bootstrap_create_column(tr, t, "orientation", 2152, "smallint", 16);
	bootstrap_create_column(tr, t, "event", 2153, "smallint", 16);
	bootstrap_create_column(tr, t, "old_name", 2154, "varchar", 1024);
	bootstrap_create_column(tr, t, "new_name", 2155, "varchar", 1024);
	bootstrap_create_column(tr, t, "condition", 2156, "varchar", 2048);
	bootstrap_create_column(tr, t, "statement", 2157, "varchar", 2048);

	t = bootstrap_create_table(tr, s, "objects", 2158);
	bootstrap_create_column(tr, t, "id", 2159, "int", 32);
	bootstrap_create_column(tr, t, "name", 2160, "varchar", 1024);
	bootstrap_create_column(tr, t, "nr", 2161, "int", 32);

	(void) bootstrap_create_schema(tr, dt_schema, -1, ROLE_SYSADMIN, USER_MONETDB);

	if (first) {
		insert_types(tr, types);
		insert_functions(tr, functions, funcs, arguments);
		insert_schemas(tr);

		if (sql_trans_commit(tr) != SQL_OK) {
			TRC_CRITICAL(SQL_STORE, "Cannot commit initial transaction\n");
		}
		sql_trans_destroy(tr, true);
<<<<<<< HEAD
=======
		tr = gtrans;
	} else {
		tr->active = 0;
		GDKqsort(store_oids, NULL, NULL, nstore_oids, sizeof(sqlid), 0, TYPE_int, false, false);
		store_oid = store_oids[nstore_oids - 1] + 1;
>>>>>>> 23114a33
	}

	logger_funcs.get_sequence(OBJ_SID, &lng_store_oid);
	prev_oid = (sqlid)lng_store_oid;
	if (store_oid < prev_oid)
		store_oid = prev_oid;

	/* load remaining schemas, tables, columns etc */
	tr->active = 1;
	if (!first && !load_trans(gtrans)) {
		return -1;
	}
	store_initialized = 1;
	return first;
}

int
store_init(sql_allocator *pa, int debug, store_type store, int readonly, int singleuser)
{
	int v = 1;

	store_readonly = readonly;
	store_singleuser = singleuser;
	store_debug = debug;

	MT_lock_set(&bs_lock);
	MT_lock_set(&flush_lock);

	/* initialize empty bats */
	switch (store) {
	case store_bat:
	case store_mem:
		if (bat_utils_init() == -1) {
			MT_lock_unset(&bs_lock);
			return -1;
		}
		bat_storage_init(&store_funcs);
		bat_table_init(&table_funcs);
		bat_logger_init(&logger_funcs);
		break;
	default:
		break;
	}
	active_store_type = store;
	if (!logger_funcs.create ||
	    logger_funcs.create(debug, "sql_logs", CATALOG_VERSION*v) != LOG_OK) {
		MT_lock_unset(&bs_lock);
		return -1;
	}

	/* create the initial store structure or re-load previous data */
	MT_lock_unset(&bs_lock);
	MT_lock_unset(&flush_lock);
	return store_load(pa);
}

void
store_exit(void)
{
	MT_lock_set(&flush_lock);

	TRC_DEBUG(SQL_STORE, "Store locked\n");

	if (gtrans) {
		MT_lock_unset(&flush_lock);
		sequences_exit();
		MT_lock_set(&flush_lock);
	}
	if (spares > 0)
		destroy_spare_transactions();

	logger_funcs.destroy();

	/* Open transactions have a link to the global transaction therefore
	   we need busy waiting until all transactions have ended or
	   (current implementation) simply keep the gtrans alive and simply
	   exit (but leak memory).
	 */
	if (!ATOMIC_GET(&transactions)) {
		sql_trans_destroy(gtrans, false);
		gtrans = NULL;
	}
	list_destroy(active_sessions);
	list_destroy(passive_sessions);
	if (store_sa)
		sa_destroy(store_sa);

	TRC_DEBUG(SQL_STORE, "Store unlocked\n");
	MT_lock_unset(&flush_lock);
	store_initialized=0;
}

static void
cleanup_table(sql_table *t)
{
	for (node *n = passive_sessions->h; n; n=n->next) {
		sql_session *s = n->data;

		for (node *m = s->tr->schemas.set->h; m; m = m->next) {
			sql_schema * schema = m->data;
			node *o = find_sql_table_node(schema, t->base.id);
			if (o) {
				list_remove_node(schema->tables.set, o);
				break;
			}
		}
	}
	if (spares) {
		for (int i = 0; i<spares; i++) {
			for (node *m = spare_trans[i]->schemas.set->h; m; m = m->next) {
				sql_schema * schema = m->data;

				if (schema->tables.dset) {
					list_destroy(schema->tables.dset);
					schema->tables.dset = NULL;
				}
				node *o = find_sql_table_node(schema, t->base.id);
				if (o) {
					list_remove_node(schema->tables.set, o);
					break;
				}
			}
		}
	}
}


sql_trans *sql_trans_create(sql_trans *parent, const char *name, bool try_spare);
static sql_trans * trans_init(sql_trans *tr, sql_trans *otr);

/* call locked! */
static int
store_apply_deltas(void)
{
	int res = LOG_OK;

	/* make sure we reset all transactions on re-activation */
	//gtrans->wstime = timestamp();
	/* cleanup drop tables, columns and idxs first */
	if (/* DISABLES CODE */ (0))
	trans_cleanup(gtrans);

	store_lock();
	int tid = oldest_active_tid();
	store_unlock();
	lng lid = map_find_oldest_saved_id(tid);
	if (lid) {
		store_lock();
		for (node *m = gtrans->schemas.set->h; m; m = m->next) {
			sql_schema *s = m->data;
			if (s->tables.dset) {
				for (node *o, *n = s->tables.dset->h; n; n = o) {
					o = n->next;
					sql_table *b = n->data;
					if (b->base.wtime < tid || tid < 0) { /* deleted before the oldest transaction, time to remove */
						if (b->base.refcnt > 1)
							cleanup_table(b);
						assert(b->base.refcnt == 1);
						list_remove_node(s->tables.dset, n);
					}
				}
			}
		}
		store_unlock();
		res = logger_funcs.flush(lid);
	}
	if (/* DISABLES CODE */ (0) && /*gtrans->sa->nr > 2*new_trans_size &&*/ !(ATOMIC_GET(&nr_sessions)) /* only save when there are no dependencies on the gtrans */) {
		sql_trans *ntrans = sql_trans_create(gtrans, NULL, false);

		trans_init(ntrans, gtrans);
		if (spares > 0)
			destroy_spare_transactions();
		trans_reset_parent(ntrans);

		sql_trans_destroy(gtrans, false);
		gtrans = ntrans;
	}
	return res;
}

void
store_suspend_log(void)
{
	MT_lock_set(&flush_lock);
	MT_lock_unset(&flush_lock);
}

void
store_resume_log(void)
{
	MT_lock_set(&flush_lock);
	MT_lock_unset(&flush_lock);
}

void
store_manager(void)
{
	MT_thread_setworking("sleeping");

	// In the main loop we always hold the lock except when sleeping
	MT_lock_set(&flush_lock);

	for (;;) {
		int res;

		if (logger_funcs.changes() <= 0) {
			if (GDKexiting())
				break;
			const int sleeptime = 100;
			MT_lock_unset(&flush_lock);
			MT_sleep_ms(sleeptime);
			MT_lock_set(&flush_lock);
			continue;
		}
		if (GDKexiting())
			break;

		MT_thread_setworking("flushing");
		res = store_apply_deltas();

		if (res != LOG_OK) {
			MT_lock_unset(&flush_lock);
			GDKfatal("write-ahead logging failure, disk full?");
		}

		if (GDKexiting())
			break;
		store_funcs.cleanup();
		MT_thread_setworking("sleeping");
		TRC_DEBUG(SQL_STORE, "Store flusher done\n");
	}

	// End of loop, end of lock
	MT_lock_unset(&flush_lock);
}

#if 0
void
idle_manager(void)
{
	const int sleeptime = GDKdebug & FORCEMITOMASK ? 10 : 50;
	const int timeout = GDKdebug & FORCEMITOMASK ? 50 : 5000;

	MT_thread_setworking("sleeping");
	MT_lock_set(&flush_lock);

	while (!GDKexiting()) {
		int t;

		for (t = timeout; t > 0; t -= sleeptime) {
			MT_lock_unset(&flush_lock);
			MT_sleep_ms(sleeptime);
			MT_lock_set(&flush_lock);
			if (GDKexiting()) {
				MT_lock_unset(&flush_lock);
				return;
			}
		}
		/* cleanup any collected intermediate storage */
		store_funcs.cleanup();
		MT_thread_setworking("sleeping");
	}
	MT_lock_unset(&flush_lock);
}
#endif

void
store_lock(void)
{
	MT_lock_set(&bs_lock);
	/* tell GDK allocation functions to ignore limits */
	MT_thread_setworking("store locked");
}

void
store_unlock(void)
{
	TRC_DEBUG(SQL_STORE, "Store unlocked\n");
	/* tell GDK allocation functions to honor limits again */
	MT_thread_setworking("store unlocked");
	MT_lock_unset(&bs_lock);
}

// Helper function for tar_write_header.
// Our stream.h makes sure __attribute__ exists.
static void __attribute__((__format__(__printf__, 3, 4)))
tar_write_header_field(char **cursor_ptr, size_t size, const char *fmt, ...)
{
	va_list ap;

	va_start(ap, fmt);
	(void)vsnprintf(*cursor_ptr, size + 1, fmt, ap);
	va_end(ap);

	/* At first reading you might wonder why add `size` instead
	 * of the byte count returned by vsnprintf. The reason is
	 * that we want to move `*cursor_ptr` to the start of the next
	 * field, not to the unused part of this field.
	 */
	*cursor_ptr += size;
}

#define TAR_BLOCK_SIZE (512)

// Write a tar header to the given stream.
static gdk_return
tar_write_header(stream *tarfile, const char *path, time_t mtime, size_t size)
{
	char buf[TAR_BLOCK_SIZE] = {0};
	char *cursor = buf;
	char *chksum;

	// We set the uid/gid fields to 0 and the uname/gname fields to "".
	// When unpacking as a normal user, they are ignored and the files are
	// owned by that user. When unpacking as root it is reasonable that
	// the resulting files are owned by root.

	// The following is taken directly from the definition found
	// in /usr/include/tar.h on a Linux system.
	tar_write_header_field(&cursor, 100, "%s", path);   // name[100]
	tar_write_header_field(&cursor, 8, "0000644");      // mode[8]
	tar_write_header_field(&cursor, 8, "%07o", 0U);      // uid[8]
	tar_write_header_field(&cursor, 8, "%07o", 0U);      // gid[8]
	tar_write_header_field(&cursor, 12, "%011zo", size);      // size[12]
	tar_write_header_field(&cursor, 12, "%011lo", (unsigned long)mtime); // mtime[12]
	chksum = cursor; // use this later to set the computed checksum
	tar_write_header_field(&cursor, 8, "%8s", ""); // chksum[8]
	*cursor++ = '0'; // typeflag REGTYPE
	tar_write_header_field(&cursor, 100, "%s", "");  // linkname[100]
	tar_write_header_field(&cursor, 6, "%s", "ustar"); // magic[6]
	tar_write_header_field(&cursor, 2, "%02o", 0U); // version, not null terminated
	tar_write_header_field(&cursor, 32, "%s", ""); // uname[32]
	tar_write_header_field(&cursor, 32, "%s", ""); // gname[32]
	tar_write_header_field(&cursor, 8, "%07o", 0U); // devmajor[8]
	tar_write_header_field(&cursor, 8, "%07o", 0U); // devminor[8]
	tar_write_header_field(&cursor, 155, "%s", ""); // prefix[155]

	assert(cursor - buf == 500);

	unsigned sum = 0;
	for (int i = 0; i < TAR_BLOCK_SIZE; i++)
		sum += (unsigned char) buf[i];

	tar_write_header_field(&chksum, 8, "%06o", sum);

	if (mnstr_write(tarfile, buf, TAR_BLOCK_SIZE, 1) != 1) {
		char *err = mnstr_error(tarfile);
		GDKerror("error writing tar header %s: %s", path, err);
		free(err);
		return GDK_FAIL;
	}

	return GDK_SUCCEED;
}

/* Write data to the stream, padding it with zeroes up to the next
 * multiple of TAR_BLOCK_SIZE.  Make sure all writes are in multiples
 * of TAR_BLOCK_SIZE.
 */
static gdk_return
tar_write(stream *outfile, const char *data, size_t size)
{
	const size_t tail = size % TAR_BLOCK_SIZE;
	const size_t bulk = size - tail;

	if (bulk) {
		size_t written = mnstr_write(outfile, data, 1, bulk);
		if (written != bulk) {
			GDKerror("Wrote only %zu bytes instead of first %zu", written, bulk);
			return GDK_FAIL;
		}
	}

	if (tail) {
		char buf[TAR_BLOCK_SIZE] = {0};
		memcpy(buf, data + bulk, tail);
		size_t written = mnstr_write(outfile, buf, 1, TAR_BLOCK_SIZE);
		if (written != TAR_BLOCK_SIZE) {
			GDKerror("Wrote only %zu tail bytes instead of %d", written, TAR_BLOCK_SIZE);
			return GDK_FAIL;
		}
	}

	return GDK_SUCCEED;
}

static gdk_return
tar_write_data(stream *tarfile, const char *path, time_t mtime, const char *data, size_t size)
{
	gdk_return res;

	res = tar_write_header(tarfile, path, mtime, size);
	if (res != GDK_SUCCEED)
		return res;

	return tar_write(tarfile, data, size);
}

static gdk_return
tar_copy_stream(stream *tarfile, const char *path, time_t mtime, stream *contents, ssize_t size)
{
	const ssize_t bufsize = 64 * 1024;
	gdk_return ret = GDK_FAIL;
	ssize_t file_size;
	char *buf = NULL;
	ssize_t to_read;

	file_size = getFileSize(contents);
	if (file_size < size) {
		GDKerror("Have to copy %zd bytes but only %zd exist in %s", size, file_size, path);
		goto end;
	}

	assert( (bufsize % TAR_BLOCK_SIZE) == 0);
	assert(bufsize >= TAR_BLOCK_SIZE);

	buf = GDKmalloc(bufsize);
	if (!buf) {
		GDKerror("could not allocate buffer");
		goto end;
	}

	if (tar_write_header(tarfile, path, mtime, size) != GDK_SUCCEED)
		goto end;

	to_read = size;

	while (to_read > 0) {
		ssize_t chunk = (to_read <= bufsize) ? to_read : bufsize;
		ssize_t nbytes = mnstr_read(contents, buf, 1, chunk);
		if (nbytes != chunk) {
			char *err = mnstr_error(contents);
			GDKerror("Read only %zd/%zd bytes of component %s: %s", nbytes, chunk, path, err);
			free(err);
			goto end;
		}
		ret = tar_write(tarfile, buf, chunk);
		if (ret != GDK_SUCCEED)
			goto end;
		to_read -= chunk;
	}

	ret = GDK_SUCCEED;
end:
	if (buf)
		GDKfree(buf);
	return ret;
}

static gdk_return
hot_snapshot_write_tar(stream *out, const char *prefix, char *plan)
{
	gdk_return ret = GDK_FAIL;
	const char *p = plan; // our cursor in the plan
	time_t timestamp = 0;
	// Name convention: _path for the absolute path
	// and _name for the corresponding local relative path
	char abs_src_path[2 * FILENAME_MAX];
	char *src_name = abs_src_path;
	char dest_path[100]; // size imposed by tar format.
	char *dest_name = dest_path + snprintf(dest_path, sizeof(dest_path), "%s/", prefix);
	stream *infile = NULL;

	int len;
	if (sscanf(p, "%[^\n]\n%n", abs_src_path, &len) != 1) {
		GDKerror("internal error: first line of plan is malformed");
		goto end;
	}
	p += len;
	src_name = abs_src_path + len - 1; // - 1 because len includes the trailing newline
	*src_name++ = DIR_SEP;

	char command;
	long size;
	while (sscanf(p, "%c %ld %100s\n%n", &command, &size, src_name, &len) == 3) {
		p += len;
		strcpy(dest_name, src_name);
		if (size < 0) {
			GDKerror("malformed snapshot plan for %s: size %ld < 0", src_name, size);
			goto end;
		}
		switch (command) {
			case 'c':
				infile = open_rstream(abs_src_path);
				if (!infile) {
					GDKerror("%s", mnstr_peek_error(NULL));
					goto end;
				}
				if (tar_copy_stream(out, dest_path, timestamp, infile, size) != GDK_SUCCEED)
					goto end;
				close_stream(infile);
				infile = NULL;
				break;
			case 'w':
				if (tar_write_data(out, dest_path, timestamp, p, size) != GDK_SUCCEED)
					goto end;
				p += size;
				break;
			default:
				GDKerror("Unknown command in snapshot plan: %c (%s)", command, src_name);
				goto end;
		}
		mnstr_flush(out, MNSTR_FLUSH_ALL);
	}

	// write a trailing block of zeros. If it succeeds, this function succeeds.
	char a;
	a = '\0';
	ret = tar_write(out, &a, 1);
	if (ret == GDK_SUCCEED)
		ret = tar_write(out, &a, 1);

end:
	free(plan);
	if (infile)
		close_stream(infile);
	return ret;
}

/* Pick a name for the temporary tar file. Make sure it has the same extension
 * so as not to confuse the streams library.
 *
 * This function is not entirely safe as compared to for example mkstemp.
 */
static str pick_tmp_name(str filename)
{
	str name = GDKmalloc(strlen(filename) + 10);
	if (name == NULL) {
		GDKerror("malloc failed");
		return NULL;
	}
	strcpy(name, filename);

	// Look for an extension.
	// Make sure it's part of the basename

	char *ext = strrchr(name, '.');
	char *sep = strrchr(name, DIR_SEP);
	char *slash = strrchr(name, '/'); // on Windows, / and \ both work
	if (ext != NULL) {
		// is ext actually after sep and slash?
		if ((sep != NULL && sep > ext) || (slash != NULL && slash > ext))
			ext = NULL;
	}

	if (ext == NULL) {
		return strcat(name, "..tmp");
	} else {
		char *tmp = "..tmp.";
		size_t tmplen = strlen(tmp);
		memmove(ext + tmplen, ext, strlen(ext) + 1);
		memmove(ext, tmp, tmplen);
	}

	return name;
}

extern lng
store_hot_snapshot_to_stream(stream *tar_stream)
{
	int locked = 0;
	lng result = 0;
	buffer *plan_buf = NULL;
	stream *plan_stream = NULL;
	gdk_return r;

	if (!logger_funcs.get_snapshot_files) {
		GDKerror("backend does not support hot snapshots");
		goto end;
	}

	plan_buf = buffer_create(64 * 1024);
	if (!plan_buf) {
		GDKerror("Failed to allocate plan buffer");
		goto end;
	}
	plan_stream = buffer_wastream(plan_buf, "write_snapshot_plan");
	if (!plan_stream) {
		GDKerror("Failed to allocate buffer stream");
		goto end;
	}

	MT_lock_set(&flush_lock);
	MT_lock_set(&bs_lock);
	locked = 1;
	if (GDKexiting())
		goto end;

	r = logger_funcs.get_snapshot_files(plan_stream);
	if (r != GDK_SUCCEED)
		goto end; // should already have set a GDK error
	close_stream(plan_stream);
	plan_stream = NULL;
	r = hot_snapshot_write_tar(tar_stream, GDKgetenv("gdk_dbname"), buffer_get_buf(plan_buf));
	if (r != GDK_SUCCEED)
		goto end;

	// the original idea was to return a sort of sequence number of the
	// database that identifies exactly which version has been snapshotted
	// but no such number is available:
	// logger_functions.read_last_transaction_id is not implemented
	// anywhere.
	//
	// So we return a random positive integer instead.
	result = 42;

end:
	if (locked) {
		MT_lock_unset(&bs_lock);
		MT_lock_unset(&flush_lock);
	}
	if (plan_stream)
		close_stream(plan_stream);
	if (plan_buf)
		buffer_destroy(plan_buf);
	return result;
}


extern lng
store_hot_snapshot(str tarfile)
{
	lng result = 0;
	struct stat st = {0};
	char *tmppath = NULL;
	char *dirpath = NULL;
	int do_remove = 0;
	int dir_fd = -1;
	stream *tar_stream = NULL;
	buffer *plan_buf = NULL;
	stream *plan_stream = NULL;

	if (!logger_funcs.get_snapshot_files) {
		GDKerror("backend does not support hot snapshots");
		goto end;
	}

	if (!MT_path_absolute(tarfile)) {
		GDKerror("Hot snapshot requires an absolute path");
		goto end;
	}

	if (stat(tarfile, &st) == 0) {
		GDKerror("File already exists: %s", tarfile);
		goto end;
	}

	tmppath = pick_tmp_name(tarfile);
	if (tmppath == NULL) {
		goto end;
	}
	tar_stream = open_wstream(tmppath);
	if (!tar_stream) {
		GDKerror("%s", mnstr_peek_error(NULL));
		goto end;
	}
	do_remove = 1;

#ifdef HAVE_FSYNC
	// The following only makes sense on POSIX, where fsync'ing a file
	// guarantees the bytes of the file to go to disk, but not necessarily
	// guarantees the existence of the file in a directory to be persistent.
	// Hence the fsync-the-parent ceremony.

	// Set dirpath to the directory containing the tar file.
	// Call realpath(2) to make the path absolute so it has at least
	// one DIR_SEP in it. Realpath requires the file to exist so
	// we feed it tmppath rather than tarfile.
	dirpath = GDKmalloc(PATH_MAX);
	if (dirpath == NULL) {
		GDKsyserror("malloc failed");
		goto end;
	}
	if (realpath(tmppath, dirpath) == NULL) {
		GDKsyserror("couldn't resolve path %s: %s", tarfile, strerror(errno));
		goto end;
	}
	*strrchr(dirpath, DIR_SEP) = '\0';

	// Open the directory so we can call fsync on it.
	// We use raw posix calls because this is not available in the streams library
	// and I'm not quite sure what a generic streams-api should look like.
	dir_fd = open(dirpath, O_RDONLY); // ERROR no o_rdonly
	if (dir_fd < 0) {
		GDKsyserror("couldn't open directory %s", dirpath);
		goto end;
	}

	// Fsync the directory beforehand too.
	// Postgres believes this is necessary for durability.
	if (fsync(dir_fd) < 0) {
		GDKsyserror("First fsync on %s failed", dirpath);
		goto end;
	}
#else
	(void)dirpath;
#endif

	result = store_hot_snapshot_to_stream(tar_stream);
	if (result == 0)
		goto end;

	// Now sync and atomically rename the temp file to the real file,
	// also fsync'ing the directory
	mnstr_fsync(tar_stream);
	close_stream(tar_stream);
	tar_stream = NULL;
	if (rename(tmppath, tarfile) < 0) {
		GDKsyserror("rename %s to %s failed", tmppath, tarfile);
		goto end;
	}
	do_remove = 0;
#ifdef HAVE_FSYNC
	// More POSIX fsync-the-parent-dir ceremony
	if (fsync(dir_fd) < 0) {
		GDKsyserror("fsync on dir %s failed", dirpath);
		goto end;
	}
#endif
end:
	GDKfree(dirpath);
	if (dir_fd >= 0)
		close(dir_fd);
	if (tar_stream)
		close_stream(tar_stream);
	if (plan_stream)
		close_stream(plan_stream);
	if (plan_buf)
		buffer_destroy(plan_buf);
	if (do_remove)
		(void) remove(tmppath);	// Best effort, ignore the result
	GDKfree(tmppath);
	return result;
}

static sql_kc *
kc_dup_(sql_trans *tr, int flags, sql_kc *kc, sql_table *t, int copy)
{
	sql_allocator *sa = (newFlagSet(flags) && !copy)?tr->parent->sa:tr->sa;
	sql_kc *nkc = SA_ZNEW(sa, sql_kc);
	sql_column *c = find_sql_column(t, kc->c->base.name);

	assert(c);
	nkc->c = c;
	c->unique = kc->c->unique;
	return nkc;
}

static sql_kc *
kc_dup(sql_trans *tr, int flags, sql_kc *kc, sql_table *t)
{
	return kc_dup_(tr, flags, kc, t, 0);
}

static sql_key *
key_dup_(sql_trans *tr, int flags, sql_key *k, sql_table *t, int copy)
{
	sql_trans *ltr = (newFlagSet(flags) && !copy)?tr->parent:tr;
	sql_allocator *sa = ltr->sa;
	sql_key *nk = (k->type != fkey) ? (sql_key *) SA_ZNEW(sa, sql_ukey)
	    : (sql_key *) SA_ZNEW(sa, sql_fkey);
	node *n;

	base_init(sa, &nk->base, k->base.id, tr_flag(&k->base, flags), k->base.name);

	nk->type = k->type;
	nk->columns = list_new(sa, (fdestroy) NULL);
	nk->t = t;
	nk->idx = NULL;

	if (k->idx) {
		node *n = list_find_name(nk->t->s->idxs, nk->base.name);

		if (n) {
			nk->idx = (sql_idx *) n->data;
			nk->idx->key = nk;
		}
	}

	if (nk->type != fkey) {
		sql_ukey *tk = (sql_ukey *) nk;

		tk->keys = NULL;

		if (nk->type == pkey)
			t->pkey = tk;
	} else {
		sql_fkey *tk = (sql_fkey *) nk;

		tk->rkey = NULL;
	}

	for (n = k->columns->h; n; n = n->next) {
		sql_kc *okc = n->data;

		list_append(nk->columns, kc_dup_(tr, flags, okc, t, copy));
	}

	if (nk->type == fkey) {
		sql_fkey *fk = (sql_fkey *) nk;
		sql_fkey *ok = (sql_fkey *) k;
		node *n = NULL;

		if (ok->rkey) {
			sql_schema *s;

			if ((s=find_sql_schema_id(ltr, ok->rkey->k.t->s->base.id)) == NULL)
		       		s = nk->t->s;
			n = list_find(s->keys, &ok->rkey->k.base.id, (fcmp) &key_cmp);
			if (n) {
				sql_ukey *uk = n->data;

				fk->rkey = uk;
				if (!uk->keys)
					uk->keys = list_new(sa, NULL);
				if (!list_find(uk->keys, &fk->k.base.id, (fcmp) &key_cmp))
					list_append(uk->keys, fk);
				else
					assert(0);
			}
		}
		fk->on_delete = ok->on_delete;
		fk->on_update = ok->on_update;
	} else {		/* could be a set of rkeys */
		sql_ukey *uk = (sql_ukey *) nk;
		sql_ukey *ok = (sql_ukey *) k;
		node *m;

		if (ok->keys)
			for (m = ok->keys->h; m; m = m->next) {
				sql_schema *s;
				sql_fkey *ofk = m->data;
				node *n = NULL;

				if ((s=find_sql_schema_id(ltr, ofk->k.t->s->base.id)) == NULL)
		       			s = nk->t->s;
			       	n = list_find(s->keys, &ofk->k.base.id, (fcmp) &key_cmp);
				if (n) {
					sql_fkey *fk = n->data;

					if (!uk->keys)
						uk->keys = list_new(sa, NULL);
					if (!list_find(uk->keys, &fk->k.base.id, (fcmp) &key_cmp))
						list_append(uk->keys, fk);
					fk->rkey = uk;
				}
			}
	}
	list_append(t->s->keys, nk);
	if (!copy && newFlagSet(flags) && tr->parent == gtrans)
		removeNewFlag(k);
	return nk;
}

static sql_key *
key_dup(sql_trans *tr, int flags, sql_key *k, sql_table *t)
{
	return key_dup_(tr, flags, k, t, 0);
}

sql_key *
sql_trans_copy_key( sql_trans *tr, sql_table *t, sql_key *k)
{
	sql_key *nk = key_dup_(tr, TR_NEW, k, t, 1);
	sql_fkey *fk = (sql_fkey*)nk;
	sql_schema *syss = find_sql_schema(tr, isGlobal(t)?"sys":"tmp");
	sql_table *syskey = find_sql_table(syss, "keys");
	sql_table *syskc = find_sql_table(syss, "objects");
	int neg = -1, action = -1, nr;
	node *n;

	cs_add(&t->keys, nk, TR_NEW);

	if (nk->type == fkey)
		action = (fk->on_update<<8) + fk->on_delete;

	assert( nk->type != fkey || ((sql_fkey*)nk)->rkey);
	table_funcs.table_insert(tr, syskey, &nk->base.id, &t->base.id, &nk->type, nk->base.name, (nk->type == fkey) ? &((sql_fkey *) nk)->rkey->k.base.id : &neg, &action);

	if (nk->type == fkey)
		sql_trans_create_dependency(tr, ((sql_fkey *) nk)->rkey->k.base.id, nk->base.id, FKEY_DEPENDENCY);

	for (n = nk->columns->h, nr = 0; n; n = n->next, nr++) {
		sql_kc *kc = n->data;

		table_funcs.table_insert(tr, syskc, &k->base.id, kc->c->base.name, &nr);

		if (nk->type == fkey)
			sql_trans_create_dependency(tr, kc->c->base.id, k->base.id, FKEY_DEPENDENCY);
		else if (nk->type == ukey)
			sql_trans_create_dependency(tr, kc->c->base.id, k->base.id, KEY_DEPENDENCY);
		else if (nk->type == pkey) {
			sql_trans_create_dependency(tr, kc->c->base.id, k->base.id, KEY_DEPENDENCY);
			sql_trans_alter_null(tr, kc->c, 0);
		}
	}

	syskey->base.wtime = syskey->s->base.wtime = t->base.wtime = t->s->base.wtime = tr->wtime = tr->wstime;
	if (isGlobal(t))
		tr->schema_updates ++;
	return nk;
}

#define obj_ref(o,n,flags) 		\
 	if (newFlagSet(flags)) { /* create new parent */		\
		o->po = n;		\
		n->base.refcnt++;	\
	} else {			\
		n->po = o;		\
		o->base.refcnt++;	\
	}

static sql_idx *
idx_dup(sql_trans *tr, int flags, sql_idx * i, sql_table *t)
{
	sql_allocator *sa = (newFlagSet(flags))?tr->parent->sa:tr->sa;
	sql_idx *ni = SA_ZNEW(sa, sql_idx);
	node *n;

	base_init(sa, &ni->base, i->base.id, tr_flag(&i->base, flags), i->base.name);

	ni->columns = list_new(sa, (fdestroy) NULL);
	obj_ref(i,ni,flags);
	ni->t = t;
	ni->type = i->type;
	ni->key = NULL;

	/* Needs copy when committing (ie from tr to gtrans) and
	 * on savepoints from tr->parent to new tr */
	if (flags) {
		ni->base.allocated = i->base.allocated;
		ni->data = i->data;
		i->base.allocated = 0;
		ni->base.wtime = i->base.wtime;
		i->data = NULL;
	} else
	if ((isNew(i) && newFlagSet(flags) && tr->parent == gtrans) ||
	    (i->base.allocated && tr->parent != gtrans))
		if (isTable(ni->t))
			store_funcs.dup_idx(tr, i, ni);

	if (isNew(i) && newFlagSet(flags) && tr->parent == gtrans)
		removeNewFlag(i);

	for (n = i->columns->h; n; n = n->next) {
		sql_kc *okc = n->data;

		list_append(ni->columns, kc_dup(tr, flags, okc, t));
	}
	list_append(t->s->idxs, ni);
	return ni;
}

sql_idx *
sql_trans_copy_idx( sql_trans *tr, sql_table *t, sql_idx *i)
{
	sql_schema *syss = find_sql_schema(tr, isGlobal(t)?"sys":"tmp");
	sql_table *sysidx = find_sql_table(syss, "idxs");
	sql_table *sysic = find_sql_table(syss, "objects");
	node *n;
	int nr, unique = 0;
	sql_idx *ni = SA_ZNEW(tr->sa, sql_idx);

	base_init(tr->sa, &ni->base, i->base.id, TR_NEW, i->base.name);

	ni->columns = list_new(tr->sa, (fdestroy) NULL);
	ni->t = t;
	ni->type = i->type;
	ni->key = NULL;

	if (i->type == hash_idx && list_length(i->columns) == 1)
		unique = 1;
	for (n = i->columns->h, nr = 0; n; n = n->next, nr++) {
		sql_kc *okc = n->data, *ic;

		list_append(ni->columns, ic = kc_dup_(tr, TR_NEW, okc, t, 1));
		if (ic->c->unique != (unique & !okc->c->null)) {
			ic->c->base.wtime = tr->wstime;
			okc->c->unique = ic->c->unique = (unique & (!okc->c->null));
		}

		table_funcs.table_insert(tr, sysic, &ni->base.id, ic->c->base.name, &nr);
		sysic->base.wtime = sysic->s->base.wtime = tr->wtime = tr->wstime;

		sql_trans_create_dependency(tr, ic->c->base.id, i->base.id, INDEX_DEPENDENCY);
	}
	list_append(t->s->idxs, ni);
	cs_add(&t->idxs, ni, TR_NEW);

	if (isDeclaredTable(i->t))
	if (!isDeclaredTable(t) && isTable(ni->t) && idx_has_column(ni->type))
		if (store_funcs.create_idx(tr, ni) != LOG_OK)
			return NULL;
	if (!isDeclaredTable(t))
		table_funcs.table_insert(tr, sysidx, &ni->base.id, &t->base.id, &ni->type, ni->base.name);
	ni->base.wtime = t->base.wtime = t->s->base.wtime = tr->wtime = tr->wstime;
	if (isGlobal(t))
		tr->schema_updates ++;
	return ni;
}

sql_trigger *
sql_trans_copy_trigger( sql_trans *tr, sql_table *t, sql_trigger *tri)
{
	sql_schema *syss = find_sql_schema(tr, isGlobal(t)?"sys":"tmp");
	sql_table *systr = find_sql_table(syss, "triggers");
	sql_table *sysic = find_sql_table(syss, "objects");
	node *n;
	int nr;
	sql_trigger *nt = SA_ZNEW(tr->sa, sql_trigger);
	const char *nilptr = ATOMnilptr(TYPE_str);

	base_init(tr->sa, &nt->base, tri->base.id, TR_NEW, tri->base.name);

	nt->columns = list_new(tr->sa, (fdestroy) NULL);
	nt->t = t;
	nt->time = tri->time;
	nt->orientation = tri->orientation;
	nt->event = tri->event;
	nt->old_name = nt->new_name = nt->condition = NULL;
	if (tri->old_name)
		nt->old_name = sa_strdup(tr->sa, tri->old_name);
	if (tri->new_name)
		nt->new_name = sa_strdup(tr->sa, tri->new_name);
	if (tri->condition)
		nt->condition = sa_strdup(tr->sa, tri->condition);
	nt->statement = sa_strdup(tr->sa, tri->statement);

	for (n = tri->columns->h, nr = 0; n; n = n->next, nr++) {
		sql_kc *okc = n->data, *ic;

		list_append(nt->columns, ic = kc_dup_(tr, TR_NEW, okc, t, 1));
		table_funcs.table_insert(tr, sysic, &nt->base.id, ic->c->base.name, &nr);
		sysic->base.wtime = sysic->s->base.wtime = tr->wtime = tr->wstime;
		sql_trans_create_dependency(tr, ic->c->base.id, tri->base.id, TRIGGER_DEPENDENCY);
	}
	list_append(t->s->triggers, nt);
	cs_add(&t->triggers, nt, TR_NEW);

	if (!isDeclaredTable(t))
		table_funcs.table_insert(tr, systr, &nt->base.id, nt->base.name, &t->base.id, &nt->time, &nt->orientation,
								 &nt->event, (nt->old_name)?nt->old_name:nilptr, (nt->new_name)?nt->new_name:nilptr,
								 (nt->condition)?nt->condition:nilptr, nt->statement);
	nt->base.wtime = t->base.wtime = t->s->base.wtime = tr->wtime = tr->wstime;
	if (isGlobal(t))
		tr->schema_updates ++;
	return nt;
}

sql_part *
sql_trans_copy_part( sql_trans *tr, sql_table *t, sql_part *pt)
{
	sql_schema *syss = find_sql_schema(tr, isGlobal(t)?"sys":"tmp");
	sql_table *sysic = find_sql_table(syss, "objects");
	sql_part *npt = SA_ZNEW(tr->sa, sql_part);

	base_init(tr->sa, &npt->base, pt->base.id, TR_NEW, pt->base.name);

	if (isRangePartitionTable(t) || isListPartitionTable(t))
		dup_sql_type(tr, t->s, &(pt->tpe), &(npt->tpe));
	else
		npt->tpe = pt->tpe;
	npt->with_nills = pt->with_nills;
	npt->t = t;

	assert(isMergeTable(npt->t) || isReplicaTable(npt->t));
	if (isRangePartitionTable(t)) {
		npt->part.range.minvalue = sa_alloc(tr->sa, pt->part.range.minlength);
		npt->part.range.maxvalue = sa_alloc(tr->sa, pt->part.range.maxlength);
		memcpy(npt->part.range.minvalue, pt->part.range.minvalue, pt->part.range.minlength);
		memcpy(npt->part.range.maxvalue, pt->part.range.maxvalue, pt->part.range.maxlength);
		npt->part.range.minlength = pt->part.range.minlength;
		npt->part.range.maxlength = pt->part.range.maxlength;
	} else if (isListPartitionTable(t)) {
		npt->part.values = list_new(tr->sa, (fdestroy) NULL);
		for (node *n = pt->part.values->h ; n ; n = n->next) {
			sql_part_value *prev = (sql_part_value*) n->data, *nextv = SA_ZNEW(tr->sa, sql_part_value);
			nextv->value = sa_alloc(tr->sa, prev->length);
			memcpy(nextv->value, prev->value, prev->length);
			nextv->length = prev->length;
			list_append(npt->part.values, nextv);
		}
	}

	list_append(t->members, npt);

	sql_trans_create_dependency(tr, npt->base.id, t->base.id, TABLE_DEPENDENCY);
	table_funcs.table_insert(tr, sysic, &t->base.id, npt->base.name, &npt->base.id);

	npt->base.wtime = t->base.wtime = t->s->base.wtime = tr->wtime = tr->wstime;
	if (isGlobal(t))
		tr->schema_updates ++;
	return npt;
}

static sql_trigger *
trigger_dup(sql_trans *tr, int flags, sql_trigger * i, sql_table *t)
{
	sql_allocator *sa = (newFlagSet(flags))?tr->parent->sa:tr->sa;
	sql_trigger *nt = SA_ZNEW(sa, sql_trigger);

	base_init(sa, &nt->base, i->base.id, tr_flag(&i->base, flags), i->base.name);

	nt->columns = list_new(sa, (fdestroy) NULL);
	nt->t = t;
	nt->time = i->time;
	nt->orientation = i->orientation;
	nt->event = i->event;
	nt->old_name = nt->new_name = nt->condition = NULL;
	if (i->old_name)
		nt->old_name = sa_strdup(sa, i->old_name);
	if (i->new_name)
		nt->new_name = sa_strdup(sa, i->new_name);
	if (i->condition)
		nt->condition = sa_strdup(sa, i->condition);
	nt->statement = sa_strdup(sa, i->statement);

	for (node *n = i->columns->h; n; n = n->next) {
		sql_kc *okc = n->data;

		list_append(nt->columns, kc_dup(tr, flags, okc, t));
	}
	list_append(t->s->triggers, nt);
	if (newFlagSet(flags) && tr->parent == gtrans)
		removeNewFlag(i);
	return nt;
}

/* flags 0, dup from parent to new tr
 *	 TR_NEW, dup from child tr to parent
 * */
static sql_column *
column_dup(sql_trans *tr, int flags, sql_column *oc, sql_table *t)
{
	sql_allocator *sa = (newFlagSet(flags))?tr->parent->sa:tr->sa;
	sql_column *c = SA_ZNEW(sa, sql_column);

	base_init(sa, &c->base, oc->base.id, tr_flag(&oc->base, flags), oc->base.name);
	obj_ref(oc,c,flags);
	dup_sql_type((newFlagSet(flags))?tr->parent:tr, t->s, &(oc->type), &(c->type));
	c->def = NULL;
	if (oc->def)
		c->def = sa_strdup(sa, oc->def);
	c->null = oc->null;
	c->colnr = oc->colnr;
	c->unique = oc->unique;
	c->t = t;
	c->storage_type = NULL;
	if (oc->storage_type)
		c->storage_type = sa_strdup(sa, oc->storage_type);

	/* Needs copy when committing (ie from tr to gtrans) and
	 * on savepoints from tr->parent to new tr */
	if (flags) {
		c->base.allocated = oc->base.allocated;
		c->data = oc->data;
		oc->base.allocated = 0;
		c->base.wtime = oc->base.wtime;
		oc->data = NULL;
	} else
	if ((isNew(oc) && newFlagSet(flags) && tr->parent == gtrans) ||
	    (oc->base.allocated && tr->parent != gtrans))
		if (isTable(c->t))
			store_funcs.dup_col(tr, oc, c);
	if (isNew(oc) && newFlagSet(flags) && tr->parent == gtrans)
		removeNewFlag(oc);
	return c;
}

static sql_part *
part_dup(sql_trans *tr, int flags, sql_part *op, sql_schema *s)
{
	sql_allocator *sa = (newFlagSet(flags))?tr->parent->sa:tr->sa;
	sql_part *p = SA_ZNEW(sa, sql_part);
	sql_table *mt = find_sql_table_id(s, op->t->base.id);
	sql_table *member = find_sql_table_id(s, op->base.id);

	base_init(sa, &p->base, op->base.id, tr_flag(&op->base, flags), op->base.name);
	if (isRangePartitionTable(mt) || isListPartitionTable(mt))
		dup_sql_type(tr, mt->s, &(op->tpe), &(p->tpe));
	else
		p->tpe = op->tpe;
	p->with_nills = op->with_nills;
	assert(isMergeTable(mt) || isReplicaTable(mt));
	p->t = mt;
	assert(member);
	p->member = member;
	member->partition++;
	list_append(mt->members, p);
	if (newFlagSet(flags) && tr->parent == gtrans)
		removeNewFlag(op);

	if (isRangePartitionTable(mt)) {
		p->part.range.minvalue = sa_alloc(sa, op->part.range.minlength);
		p->part.range.maxvalue = sa_alloc(sa, op->part.range.maxlength);
		memcpy(p->part.range.minvalue, op->part.range.minvalue, op->part.range.minlength);
		memcpy(p->part.range.maxvalue, op->part.range.maxvalue, op->part.range.maxlength);
		p->part.range.minlength = op->part.range.minlength;
		p->part.range.maxlength = op->part.range.maxlength;
	} else if (isListPartitionTable(mt)) {
		p->part.values = list_new(sa, (fdestroy) NULL);
		for (node *n = op->part.values->h ; n ; n = n->next) {
			sql_part_value *prev = (sql_part_value*) n->data, *nextv = SA_ZNEW(sa, sql_part_value);
			nextv->value = sa_alloc(sa, prev->length);
			memcpy(nextv->value, prev->value, prev->length);
			nextv->length = prev->length;
			list_append(p->part.values, nextv);
		}
	}
	return p;
}

static int
sql_trans_cname_conflict( sql_trans *tr, sql_table *t, const char *extra, const char *cname)
{
	const char *tmp;

	if (extra) {
		tmp = sa_message(tr->sa, "%s_%s", extra, cname);
	} else {
       		tmp = cname;
	}
	if (find_sql_column(t, tmp))
		return 1;
	return 0;
}

static int
sql_trans_tname_conflict( sql_trans *tr, sql_schema *s, const char *extra, const char *tname, const char *cname)
{
	char *tp;
	char *tmp;
	sql_table *t = NULL;

	if (extra) {
		tmp = sa_message(tr->sa, "%s_%s", extra, tname);
	} else {
       		tmp = sa_strdup(tr->sa, tname);
	}
	tp = tmp;
	while ((tp = strchr(tp, '_')) != NULL) {
		*tp = 0;
		t = find_sql_table(s, tmp);
		if (t && sql_trans_cname_conflict(tr, t, tp+1, cname))
			return 1;
		*tp++ = '_';
	}
       	tmp = sa_strdup(tr->sa, cname);
	tp = tmp;
	while ((tp = strchr(tp, '_')) != NULL) {
		char *ntmp;
		*tp = 0;
		ntmp = sa_message(tr->sa, "%s_%s", tname, tmp);
		t = find_sql_table(s, ntmp);
		if (t && sql_trans_cname_conflict(tr, t, NULL, tp+1))
			return 1;
		*tp++ = '_';
	}
	t = find_sql_table(s, tname);
	if (t && sql_trans_cname_conflict(tr, t, NULL, cname))
		return 1;
	return 0;
}

static int
sql_trans_name_conflict( sql_trans *tr, const char *sname, const char *tname, const char *cname)
{
	char *sp;
	sql_schema *s = NULL;

	sp = strchr(sname, '_');
	if (!sp && strchr(tname, '_') == 0 && strchr(cname, '_') == 0)
		return 0;

	if (sp) {
		char *tmp = sa_strdup(tr->sa, sname);
		sp = tmp;
		while ((sp = strchr(sp, '_')) != NULL) {
			*sp = 0;
			s = find_sql_schema(tr, tmp);
			if (s && sql_trans_tname_conflict(tr, s, sp+1, tname, cname))
				return 1;
			*sp++ = '_';
		}
	} else {
		s = find_sql_schema(tr, sname);
		if (s)
			return sql_trans_tname_conflict(tr, s, NULL, tname, cname);
	}
	return 0;
}

sql_column *
sql_trans_copy_column( sql_trans *tr, sql_table *t, sql_column *c)
{
	sql_schema *syss = find_sql_schema(tr, isGlobal(t)?"sys":"tmp");
	sql_table *syscolumn = find_sql_table(syss, "_columns");
	sql_column *col = SA_ZNEW(tr->sa, sql_column);

	if (t->system && sql_trans_name_conflict(tr, t->s->base.name, t->base.name, c->base.name))
		return NULL;
	base_init(tr->sa, &col->base, c->base.id, TR_NEW, c->base.name);
	dup_sql_type(tr, t->s, &(c->type), &(col->type));
	col->def = NULL;
	if (c->def)
		col->def = sa_strdup(tr->sa, c->def);
	col->null = c->null;
	col->colnr = c->colnr;
	col->unique = c->unique;
	col->t = t;
	col->storage_type = NULL;
	if (c->storage_type)
		col->storage_type = sa_strdup(tr->sa, c->storage_type);

	cs_add(&t->columns, col, TR_NEW);

	if (isDeclaredTable(c->t))
		if (isTable(t))
			if (store_funcs.create_col(tr, col) != LOG_OK)
				return NULL;
	if (!isDeclaredTable(t)) {
		table_funcs.table_insert(tr, syscolumn, &col->base.id, col->base.name, col->type.type->sqlname,
								 &col->type.digits, &col->type.scale, &t->base.id,
								 (col->def) ? col->def : ATOMnilptr(TYPE_str), &col->null, &col->colnr,
								 (col->storage_type) ? col->storage_type : ATOMnilptr(TYPE_str));
		col->base.wtime = t->base.wtime = t->s->base.wtime = tr->wtime = tr->wstime;
		if (c->type.type->s) /* column depends on type */
			sql_trans_create_dependency(tr, c->type.type->base.id, col->base.id, TYPE_DEPENDENCY);
	}
	if (isGlobal(t))
		tr->schema_updates ++;
	return col;
}

static sql_table *
table_dup(sql_trans *tr, int flags, sql_table *ot, sql_schema *s)
{
	sql_allocator *sa = (newFlagSet(flags))?tr->parent->sa:tr->sa;
	sql_table *t = SA_ZNEW(sa, sql_table);
	node *n;

	base_init(sa, &t->base, ot->base.id, tr_flag(&ot->base, flags), ot->base.name);
	obj_ref(ot,t,flags);
	t->type = ot->type;
	t->system = ot->system;
	t->bootstrap = ot->bootstrap;
	t->persistence = ot->persistence;
	t->commit_action = ot->commit_action;
	t->access = ot->access;
	t->query = (ot->query) ? sa_strdup(sa, ot->query) : NULL;
	t->properties = ot->properties;

	cs_new(&t->columns, sa, (fdestroy) &column_destroy);
	cs_new(&t->keys, sa, (fdestroy) &key_destroy);
	cs_new(&t->idxs, sa, (fdestroy) &idx_destroy);
	cs_new(&t->triggers, sa, (fdestroy) &trigger_destroy);
	if (ot->members)
		t->members = list_new(sa, (fdestroy) NULL);

	t->pkey = NULL;

	/* Needs copy when committing (ie from tr to gtrans) and
	 * on savepoints from tr->parent to new tr */
	if (flags) {
		assert(t->data == NULL);
		t->base.allocated = ot->base.allocated;
		t->base.wtime = ot->base.wtime;
		t->data = ot->data;
		ot->base.allocated = 0;
		ot->data = NULL;
	} else
	if ((isNew(ot) && newFlagSet(flags) && tr->parent == gtrans) ||
	    (ot->base.allocated && tr->parent != gtrans))
		if (isTable(t))
			store_funcs.dup_del(tr, ot, t);

	t->s = s;
	t->sz = ot->sz;
	t->cleared = 0;

	if (isPartitionedByExpressionTable(ot)) {
		t->part.pexp = SA_ZNEW(sa, sql_expression);
		t->part.pexp->exp = sa_strdup(sa, ot->part.pexp->exp);
		dup_sql_type((newFlagSet(flags))?tr->parent:tr, t->s, &(ot->part.pexp->type), &(t->part.pexp->type));
		t->part.pexp->cols = sa_list(sa);
		for (n = ot->part.pexp->cols->h; n; n = n->next) {
			int *nid = sa_alloc(sa, sizeof(int));
			*nid = *(int *) n->data;
			list_append(t->part.pexp->cols, nid);
		}
	}
	if (ot->columns.set) {
		for (n = ot->columns.set->h; n; n = n->next) {
			sql_column *c = n->data, *copy = column_dup(tr, flags, c, t);

			if (isPartitionedByColumnTable(ot) && ot->part.pcol->base.id == c->base.id)
				t->part.pcol = copy;
			cs_add(&t->columns, copy, tr_flag(&c->base, flags));
		}
		if (tr->parent == gtrans)
			ot->columns.nelm = NULL;
	}
	if (ot->idxs.set) {
		for (n = ot->idxs.set->h; n; n = n->next) {
			sql_idx *i = n->data;

			cs_add(&t->idxs, idx_dup(tr, flags, i, t), tr_flag(&i->base, flags));
		}
		if (tr->parent == gtrans)
			ot->idxs.nelm = NULL;
	}
	if (ot->keys.set) {
		for (n = ot->keys.set->h; n; n = n->next) {
			sql_key *k = n->data;

			cs_add(&t->keys, key_dup(tr, flags, k, t), tr_flag(&k->base, flags));
		}
		if (tr->parent == gtrans)
			ot->keys.nelm = NULL;
	}
	if (ot->triggers.set) {
		for (n = ot->triggers.set->h; n; n = n->next) {
			sql_trigger *k = n->data;

			cs_add(&t->triggers, trigger_dup(tr, flags, k, t), tr_flag(&k->base, flags));
		}
		if (tr->parent == gtrans)
			ot->triggers.nelm = NULL;
	}
	if (isNew(ot) && newFlagSet(flags) && tr->parent == gtrans)
		removeNewFlag(ot);
	return t;
}

static sql_type *
type_dup(sql_trans *tr, int flags, sql_type *ot, sql_schema *s)
{
	sql_allocator *sa = (newFlagSet(flags))?tr->parent->sa:tr->sa;
	sql_type *t = SA_ZNEW(sa, sql_type);

	base_init(sa, &t->base, ot->base.id, tr_flag(&ot->base, flags), ot->base.name);

	t->sqlname = sa_strdup(sa, ot->sqlname);
	t->digits = ot->digits;
	t->scale = ot->scale;
	t->radix = ot->radix;
	t->eclass = ot->eclass;
	t->bits = ot->bits;
	t->localtype = ot->localtype;
	t->s = s;
	if (isNew(ot) && newFlagSet(flags) && tr->parent == gtrans)
		removeNewFlag(ot);
	return t;
}

static sql_arg *
arg_dup(sql_trans *tr, sql_schema *s, sql_arg *oa)
{
	sql_arg *a = SA_ZNEW(tr->sa, sql_arg);

	if (a) {
		a->name = sa_strdup(tr->sa, oa->name);
		a->inout = oa->inout;
		dup_sql_type(tr, s, &(oa->type), &(a->type));
	}
	return a;
}

static sql_func *
func_dup(sql_trans *tr, int flags, sql_func *of, sql_schema *s)
{
	sql_allocator *sa = (newFlagSet(flags))?tr->parent->sa:tr->sa;
	sql_func *f = SA_ZNEW(sa, sql_func);
	node *n;

	base_init(sa, &f->base, of->base.id, tr_flag(&of->base, flags), of->base.name);

	f->imp = (of->imp)?sa_strdup(sa, of->imp):NULL;
	f->mod = (of->mod)?sa_strdup(sa, of->mod):NULL;
	f->type = of->type;
	f->query = (of->query)?sa_strdup(sa, of->query):NULL;
	f->lang = of->lang;
	f->sql = of->sql;
	f->side_effect = of->side_effect;
	f->varres = of->varres;
	f->vararg = of->vararg;
	f->ops = list_new(sa, of->ops->destroy);
	f->fix_scale = of->fix_scale;
	f->system = of->system;
	f->semantics = of->semantics;
	for (n=of->ops->h; n; n = n->next)
		list_append(f->ops, arg_dup(newFlagSet(flags)?tr->parent:tr, s, n->data));
	if (of->res) {
		f->res = list_new(sa, of->res->destroy);
		for (n=of->res->h; n; n = n->next)
			list_append(f->res, arg_dup(newFlagSet(flags)?tr->parent:tr, s, n->data));
	}
	f->s = s;
	f->sa = sa;
	if (isNew(of) && newFlagSet(flags) && tr->parent == gtrans)
		removeNewFlag(of);
	return f;
}

static sql_sequence *
seq_dup(sql_trans *tr, int flags, sql_sequence *oseq, sql_schema *s)
{
	sql_allocator *sa = (newFlagSet(flags))?tr->parent->sa:tr->sa;
	sql_sequence *seq = SA_ZNEW(sa, sql_sequence);

	base_init(sa, &seq->base, oseq->base.id, tr_flag(&oseq->base, flags), oseq->base.name);

	seq->start = oseq->start;
	seq->minvalue = oseq->minvalue;
	seq->maxvalue = oseq->maxvalue;
	seq->increment = oseq->increment;
	seq->cacheinc = oseq->cacheinc;
	seq->cycle = oseq->cycle;
	seq->s = s;
	if (isNew(oseq) && newFlagSet(flags) && tr->parent == gtrans)
		removeNewFlag(oseq);
	return seq;
}

static sql_schema *
schema_dup(sql_trans *tr, int flags, sql_schema *os, sql_trans *o)
{
	sql_allocator *sa = (newFlagSet(flags))?tr->parent->sa:tr->sa;
	sql_schema *s = SA_ZNEW(sa, sql_schema);
	node *n;

	(void) o;
	base_init(sa, &s->base, os->base.id, tr_flag(&os->base, flags), os->base.name);

	s->auth_id = os->auth_id;
	s->owner = os->owner;
	s->system = os->system;
	cs_new(&s->tables, sa, (fdestroy) &table_destroy);
	cs_new(&s->types, sa, (fdestroy) NULL);
	cs_new(&s->funcs, sa, (fdestroy) NULL);
	cs_new(&s->seqs, sa, (fdestroy) NULL);
	cs_new(&s->parts, sa, (fdestroy) &part_destroy);
	s->keys = list_new(sa, (fdestroy) NULL);
	s->idxs = list_new(sa, (fdestroy) NULL);
	s->triggers = list_new(sa, (fdestroy) NULL);

	if (os->types.set) {
		for (n = os->types.set->h; n; n = n->next) {
			cs_add(&s->types, type_dup(tr, flags, n->data, s), tr_flag(&os->base, flags));
		}
		if (tr->parent == gtrans)
			os->types.nelm = NULL;
	}
	if (os->tables.set) {
		for (n = os->tables.set->h; n; n = n->next) {
			sql_table *ot = n->data;

			if (ot->persistence != SQL_LOCAL_TEMP)
				cs_add(&s->tables, table_dup(tr, flags, ot, s), tr_flag(&ot->base, flags));
		}
		if (tr->parent == gtrans)
			os->tables.nelm = NULL;
	}
	if (os->funcs.set) {
		for (n = os->funcs.set->h; n; n = n->next) {
			cs_add(&s->funcs, func_dup(tr, flags, n->data, s), tr_flag(&os->base, flags));
		}
		if (tr->parent == gtrans)
			os->funcs.nelm = NULL;
	}
	if (os->seqs.set) {
		for (n = os->seqs.set->h; n; n = n->next) {
			cs_add(&s->seqs, seq_dup(tr, flags, n->data, s), tr_flag(&os->base, flags));
		}
		if (tr->parent == gtrans)
			os->seqs.nelm = NULL;
	}
	if (os->parts.set) {
		for (n = os->parts.set->h; n; n = n->next) {
			sql_part *pt = n->data;
			sql_part *dupped = part_dup(tr, flags, pt, s);

			cs_add(&s->parts, dupped, tr_flag(&pt->base, flags));
		}
		if (tr->parent == gtrans)
			os->parts.nelm = NULL;
	}
	if (newFlagSet(flags) && tr->parent == gtrans)
		removeNewFlag(os);
	return s;
}

static void
_trans_init(sql_trans *tr, sql_trans *otr)
{
	tr->wtime = tr->atime = 0;
	tr->stime = (otr->wtime>otr->atime?otr->wtime:otr->atime);
	tr->wstime = timestamp();
	tr->schema_updates = 0;
	tr->dropped = NULL;
	tr->status = 0;

	tr->schema_number = store_schema_number();
	tr->parent = otr;
}

static sql_trans *
trans_init(sql_trans *tr, sql_trans *otr)
{
	node *m,*n;

	_trans_init(tr, otr);

	for (m = otr->schemas.set->h, n = tr->schemas.set->h; m && n; m = m->next, n = n->next ) {
		sql_schema *ps = m->data; /* parent transactions schema */
		sql_schema *s = n->data;
		int istmp = isTempSchema(ps);

		if (s->base.id == ps->base.id) {
			node *k, *l;

			s->base.rtime = s->base.wtime = s->base.atime = 0;
			s->base.stime = (ps->base.wtime>ps->base.atime?ps->base.wtime:ps->base.atime);

			if (ps->tables.set && s->tables.set)
			for (k = ps->tables.set->h, l = s->tables.set->h; k && l; l = l->next ) {
				sql_table *pt = k->data; /* parent transactions table */
				sql_table *t = l->data;

				if (t->persistence == SQL_LOCAL_TEMP) /* skip local tables */
					continue;

				t->base.rtime = t->base.wtime = t->base.atime = 0;
				t->base.stime = (pt->base.wtime>pt->base.atime?pt->base.wtime:pt->base.atime);
				if (!istmp && !t->base.allocated)
					t->data = NULL;
				assert (istmp || !t->base.allocated);
				assert (otr != gtrans || !isTable(pt) || pt->data);

				if (pt->base.id == t->base.id) {
					node *i, *j;

					for (i = pt->columns.set->h, j = t->columns.set->h; i && j; i = i->next, j = j->next ) {
						sql_column *pc = i->data; /* parent transactions column */
						sql_column *c = j->data;

						if (pc->base.id == c->base.id) {
							c->colnr = pc->colnr;
							c->base.rtime = c->base.wtime = c->base.atime = 0;
							c->base.stime = (pc->base.wtime>pc->base.atime?pc->base.wtime:pc->base.atime);
							if (!istmp && !c->base.allocated)
								c->data = NULL;
							assert (istmp || !c->base.allocated);
						} else {
							/* for now assert */
							assert(0);
						}
					}
					if (pt->idxs.set && t->idxs.set)
					for (i = pt->idxs.set->h, j = t->idxs.set->h; i && j; i = i->next, j = j->next ) {
						sql_idx *pc = i->data; /* parent transactions column */
						sql_idx *c = j->data;

						if (pc->base.id == c->base.id) {
							c->base.rtime = c->base.wtime = c->base.atime = 0;
							c->base.stime = (pc->base.wtime>pc->base.atime?pc->base.wtime:pc->base.atime);
							if (!istmp && !c->base.allocated)
								c->data = NULL;
							assert (istmp || !c->base.allocated);
						} else {
							/* for now assert */
							assert(0);
						}
					}
				} else {
					/* for now assert */
					assert(0);
				}
				k = k->next;
			}
			if (ps->seqs.set && s->seqs.set) {
				for (k = ps->seqs.set->h, l = s->seqs.set->h; k && l; k = k->next, l = l->next ) {
					sql_sequence *pt = k->data; /* parent transactions sequence */
					sql_sequence *t = l->data;

					t->base.rtime = t->base.wtime = t->base.atime = 0;
					t->base.stime = (pt->base.wtime>pt->base.atime?pt->base.wtime:pt->base.atime);
				}
			}
			if (ps->funcs.set && s->funcs.set) {
				for (k = ps->funcs.set->h, l = s->funcs.set->h; k && l; k = k->next, l = l->next ) {
					sql_func *pt = k->data; /* parent transactions func */
					sql_func *t = l->data;

					t->base.rtime = t->base.wtime = t->base.atime = 0;
					t->base.stime = (pt->base.wtime>pt->base.atime?pt->base.wtime:pt->base.atime);
				}
			}
			if (ps->types.set && s->types.set) {
				for (k = ps->types.set->h, l = s->types.set->h; k && l; k = k->next, l = l->next ) {
					sql_type *pt = k->data; /* parent transactions type */
					sql_type *t = l->data;

					t->base.rtime = t->base.wtime = t->base.atime = 0;
					t->base.stime = (pt->base.wtime>pt->base.atime?pt->base.wtime:pt->base.atime);
				}
			}
			if (ps->parts.set && s->parts.set) {
				for (k = ps->parts.set->h, l = s->parts.set->h; k && l; k = k->next, l = l->next ) {
					sql_part *pc = k->data; /* parent transactions part */
					sql_part *c = l->data;

					if (pc->base.id == c->base.id) {
						c->base.rtime = c->base.wtime = c->base.atime = 0;
						c->base.stime = (pc->base.wtime>pc->base.atime?pc->base.wtime:pc->base.atime);
					} else {
						/* for now assert */
						assert(0);
					}
				}
			}
		} else {
			/* for now assert */
			assert(0);
		}
	}
	tr->name = NULL;
	TRC_DEBUG(SQL_STORE, "Transaction '%p' init: %d, %d, %d\n", tr, tr->wstime, tr->stime, tr->schema_number);
	return tr;
}

static sql_trans *
trans_dup(sql_trans *ot, const char *newname)
{
	node *n;
	sql_trans *t = ZNEW(sql_trans);

	if (!t)
		return NULL;

	t->sa = sa_create(NULL);
	if (!t->sa) {
		_DELETE(t);
		return NULL;
	}
	_trans_init(t, ot);

	cs_new(&t->schemas, t->sa, (fdestroy) &schema_destroy);

	/* name the old transaction */
	if (newname) {
		assert(ot->name == NULL);
		ot->name = sa_strdup(ot->sa, newname);
	}

	if (ot->schemas.set) {
		for (n = ot->schemas.set->h; n; n = n->next) {
			cs_add(&t->schemas, schema_dup(t, 0, n->data, t), 0);
		}
		if (ot == gtrans)
			ot->schemas.nelm = NULL;
	}
	new_trans_size = t->sa->nr;
	return t;
}

#define R_LOG 		1
#define R_APPLY 	2

typedef int (*rfufunc) (sql_trans *tr, int oldest, sql_base * fs, sql_base * ts, int mode);
typedef sql_base *(*rfcfunc) (sql_trans *tr, sql_base * b, int mode);
typedef int (*rfdfunc) (sql_trans *tr, sql_base * b, int mode);
typedef sql_base *(*dupfunc) (sql_trans *tr, int flags, sql_base * b, sql_base * p);
typedef void (*cleanupfunc) (sql_base *b);

static sql_table *
conditional_table_dup(sql_trans *tr, int flags, sql_table *ot, sql_schema *s)
{
	int p = (tr->parent == gtrans);

	/* persistent columns need to be dupped */
	if ((p && isGlobal(ot)) ||
	    /* allways dup in recursive mode */
	    tr->parent != gtrans)
		return table_dup(tr, flags, ot, s);
	else if (!isGlobal(ot)) { /* is local temp, may need to be cleared */
		if (ot->commit_action == CA_DELETE) {
			sql_trans_clear_table(tr, ot);
		} else if (ot->commit_action == CA_DROP) {
			(void) sql_trans_drop_table(tr, ot->s, ot->base.id, DROP_RESTRICT);
		}
	}
	return NULL;
}

static int
rollforward_changeset_updates(sql_trans *tr, int oldest, changeset * fs, changeset * ts, sql_base * b, rfufunc rollforward_updates, rfcfunc rollforward_creates, rfdfunc rollforward_deletes, dupfunc fd, cleanupfunc cf, int mode)
{
	int ok = LOG_OK;
	int apply = (mode == R_APPLY);
	node *n = NULL;

	/* delete removed bases */
	if (fs->dset) {
#if 0
		if (!apply && ts->dset && oldest) {
			for (node *o, *n = ts->dset->h; n; n = o) {
				o = n->next;
				sql_base *b = n->data;
				if (b->wtime < oldest) { /* deleted before the oldest transaction, time to remove */
					if (b->refcnt > 1 && cf)
						cf(b);
					assert(b->refcnt == 1);
					list_remove_node(ts->dset, n);
				}
			}
		}
#endif
		for (n = fs->dset->h; ok == LOG_OK && n; n = n->next) {
			sql_base *fb = n->data;
			node *tbn = cs_find_id(ts, fb->id);

			if (tbn) {
				sql_base *tb = tbn->data;

				if (!apply && rollforward_deletes)
					ok = rollforward_deletes(tr, tb, mode);
				if (apply) {
					if (ts->nelm == tbn)
						ts->nelm = tbn->next;
					if (!ts->dset)
						ts->dset = list_new(tr->parent->sa, ts->destroy);
					tb->wtime = (fb->wtime>fb->atime?fb->wtime:fb->atime);
					list_move_data(ts->set, ts->dset, tb);
				}
			}
		}
		if (apply) {
			list_destroy(fs->dset);
			fs->dset = NULL;
		}
		/*
		if (!apply && ts->dset) {
			for (n = ts->dset->h; ok == LOG_OK && n; n = n->next) {
				sql_base *tb = n->data;

				if (rollforward_deletes)
					ok = rollforward_deletes(tr, tb, mode);
			}
		}
		*/
		if (apply && ts->dset && !cf) {
			list_destroy(ts->dset);
			ts->dset = NULL;
		} else  if (apply && ts->dset && oldest && cf) {
			for (node *o, *n = ts->dset->h; n; n = o) {
				o = n->next;
				sql_base *b = n->data;
				if (b->wtime < oldest || oldest < 0) { /* deleted before the oldest transaction, time to remove */
					if (b->refcnt > 1 && cf)
						cf(b);
					assert(b->refcnt == 1);
					list_remove_node(ts->dset, n);
				}
			}
		}
	}
	/* changes to the existing bases */
	if (fs->set) {
		/* update existing */
		if (rollforward_updates) {
			for (n = fs->set->h; ok == LOG_OK && n && n != fs->nelm; n = n->next) {
				sql_base *fb = n->data;

				if ((fb->wtime || fb->atime) && !newFlagSet(fb->flags)) {
					node *tbn = cs_find_id(ts, fb->id);

					assert(fb->rtime <= fb->wtime || fb->atime);
					if (tbn) {
						sql_base *tb = tbn->data;

						ok = rollforward_updates(tr, oldest, fb, tb, mode);

						/* update timestamps */
						if (apply && fb->rtime && fb->rtime > tb->rtime)
							tb->rtime = fb->rtime;
						if (apply && fb->wtime && fb->wtime > tb->wtime)
							tb->wtime = fb->wtime;
						if (apply)
							fb->stime = tb->stime = (tb->wtime>tb->atime?tb->wtime:tb->atime);
						assert(!apply || tb->rtime <= tb->wtime || fb->atime);
					}
				}
			}
		}
		/* add the new bases */
		if (fd && rollforward_creates) {
			for (n = fs->nelm; ok == LOG_OK && n; ) {
				node *nxt = n->next;
				sql_base *fb = n->data;

				if (apply) {
					sql_base *tb = fd(tr, TR_NEW, fb, b);

					/* conditional add the new bases */
					if (tb) {
						sql_base *r = rollforward_creates(tr, tb, mode);

						if (r)
							cs_add(ts, r, TR_NEW);
						else
							ok = LOG_ERR;
						fb->flags = 0;
						tb->flags = 0;
						fb->stime = tb->stime = (tb->wtime>tb->atime?tb->wtime:tb->atime);
					}
				} else if (!rollforward_creates(tr, fb, mode)) {
					ok = LOG_ERR;
				}
				n = nxt;
			}
			if (apply)
				fs -> nelm = NULL;
		}
	}
	return ok;
}

static int
rollforward_changeset_creates(sql_trans *tr, changeset * cs, rfcfunc rf, int mode)
{
	int apply = (mode == R_APPLY);

	if (cs->set) {
		node *n;

		for (n = cs->set->h; n; n = n->next) {
			sql_base *b = n->data;

			if (!rf(tr, b, mode))
				return LOG_ERR;

			if (apply)
				b->flags = 0;
		}
		if (apply)
			cs->nelm = NULL;
	}
	return LOG_OK;
}

static int
rollforward_changeset_deletes(sql_trans *tr, changeset * cs, rfdfunc rf, int mode)
{
	int apply = (mode == R_APPLY);
	int ok = LOG_OK;

	if (!cs)
		return ok;
	if (cs->dset) {
		/*
		node *n;

		for (n = cs->dset->h; ok == LOG_OK && n; n = n->next) {
			sql_base *b = n->data;

			ok = rf(tr, b, mode);
		}
		*/
		if (apply) {
			list_destroy(cs->dset);
			cs->dset = NULL;
		}
	}
	if (cs->set) {
		node *n;

		for (n = cs->set->h; ok == LOG_OK && n; n = n->next) {
			sql_base *b = n->data;

			ok = rf(tr, b, mode);
		}
	}
	return ok;
}

static sql_idx *
rollforward_create_idx(sql_trans *tr, sql_idx * i, int mode)
{
	if (isTable(i->t) && idx_has_column(i->type)) {
		int p = (tr->parent == gtrans && !isTempTable(i->t));

		if ((p && mode == R_LOG && store_funcs.log_create_idx(tr, i) != LOG_OK) ||
		    (mode == R_APPLY && store_funcs.create_idx(tr, i) != LOG_OK))
		return NULL;
	}
	return i;
}

static sql_key *
rollforward_create_key(sql_trans *tr, sql_key *k, int mode)
{
	(void) tr;
	(void) mode;
	return k;
}

static sql_trigger *
rollforward_create_trigger(sql_trans *tr, sql_trigger *k, int mode)
{
	(void) tr;
	(void) mode;
	return k;
}

static sql_type *
rollforward_create_type(sql_trans *tr, sql_type *k, int mode)
{
	(void) tr;
	(void) mode;
	return k;
}

static sql_func *
rollforward_create_func(sql_trans *tr, sql_func *k, int mode)
{
	(void) tr;
	(void) mode;
	return k;
}

static sql_sequence *
rollforward_create_seq(sql_trans *tr, sql_sequence *k, int mode)
{
	(void) tr;
	(void) mode;
	return k;
}

static sql_column *
rollforward_create_column(sql_trans *tr, sql_column *c, int mode)
{
	if (isTable(c->t)) {
		int p = (tr->parent == gtrans && !isTempTable(c->t));

		if ((p && mode == R_LOG && store_funcs.log_create_col(tr, c) != LOG_OK) ||
		    (mode == R_APPLY && store_funcs.create_col(tr, c) != LOG_OK))
		return NULL;
	}
	return c;
}

static sql_part *
rollforward_create_part(sql_trans *tr, sql_part *p, int mode)
{
	(void) tr;
	if (mode == R_APPLY) {
		sql_table *mt = p->t;
		//sql_table *pt = find_sql_table_id(mt->s, p->base.id);

		assert(isMergeTable(mt) || isReplicaTable(mt));
		(void)mt;
	}
	return p;
}

static int
rollforward_drop_part(sql_trans *tr, sql_part *p, int mode)
{
	(void) tr;
	if (mode == R_APPLY) {
		sql_table *mt = p->t;
		//sql_table *pt = find_sql_table_id(mt->s, p->base.id);

		assert(isMergeTable(mt) || isReplicaTable(mt));
		(void)mt;
	}
	return LOG_OK;
}

static sql_table *
rollforward_create_table(sql_trans *tr, sql_table *t, int mode)
{
	int ok = LOG_OK;
	TRC_DEBUG(SQL_STORE, "Create table: %s\n", t->base.name);

	if (isKindOfTable(t) && isGlobal(t)) {
		int p = (tr->parent == gtrans && !isTempTable(t));

		/* only register columns without commit action tables */
		ok = rollforward_changeset_creates(tr, &t->columns, (rfcfunc) &rollforward_create_column, mode);

		if (isTable(t)) {
			if (p && mode == R_LOG)
				store_funcs.log_create_del(tr, t);
			else if (mode == R_APPLY)
				store_funcs.create_del(tr, t);
		}

		if (ok == LOG_OK)
			ok = rollforward_changeset_creates(tr, &t->keys, (rfcfunc) &rollforward_create_key, mode);
		if (ok == LOG_OK)
			ok = rollforward_changeset_creates(tr, &t->idxs, (rfcfunc) &rollforward_create_idx, mode);
		if (ok == LOG_OK)
			ok = rollforward_changeset_creates(tr, &t->triggers, (rfcfunc) &rollforward_create_trigger, mode);
	}
	if (ok != LOG_OK) {
		assert(0);
		return NULL;
	}
	return t;
}

static int
rollforward_drop_column(sql_trans *tr, sql_column *c, int mode)
{
	if (isTable(c->t)) {
		int p = (tr->parent == gtrans && !isTempTable(c->t));

		if (p && mode == R_LOG)
			return store_funcs.log_destroy_col(tr, c);
		else if (mode == R_APPLY)
			return store_funcs.destroy_col(tr, c);
	}
	return LOG_OK;
}

static int
rollforward_drop_idx(sql_trans *tr, sql_idx * i, int mode)
{
	int ok = LOG_OK;

	if (isTable(i->t) && idx_has_column(i->type)) {
		int p = (tr->parent == gtrans && !isTempTable(i->t));

		if (p && mode == R_LOG)
			ok = store_funcs.log_destroy_idx(tr, i);
		else if (mode == R_APPLY)
			ok = store_funcs.destroy_idx(tr, i);
	}
	/* remove idx from schema */
	if (mode == R_APPLY)
		list_remove_data(i->t->s->idxs, i);
	return ok;
}

static int
rollforward_drop_key(sql_trans *tr, sql_key *k, int mode)
{
	node *n = NULL;
	sql_fkey *fk = NULL;

	(void) tr;		/* unused! */
	if (mode != R_APPLY)
		return LOG_OK;
	/* remove key from schema */
	list_remove_data(k->t->s->keys, k);
	if (k->t->pkey == (sql_ukey*)k)
		k->t->pkey = NULL;
	if (k->type == fkey) {
		fk = (sql_fkey *) k;

		if (fk->rkey) {
			n = list_find_name(fk->rkey->keys, fk->k.base.name);
			list_remove_node(fk->rkey->keys, n);
		}
		fk->rkey = NULL;
	}
	if (k->type == pkey) {
		sql_ukey *uk = (sql_ukey *) k;

		if (uk->keys)
			for (n = uk->keys->h; n; n= n->next) {
				fk = (sql_fkey *) n->data;
				fk->rkey = NULL;
			}
	}
	return LOG_OK;
}

static int
rollforward_drop_trigger(sql_trans *tr, sql_trigger *i, int mode)
{
	(void)tr;
	if (mode == R_APPLY)
		list_remove_data(i->t->s->triggers, i);
	return LOG_OK;
}

static int
rollforward_drop_seq(sql_trans *tr, sql_sequence *seq, int mode)
{
	(void)tr;
	(void)seq;
	(void)mode;
	/* TODO drop sequence? */
	return LOG_OK;
}

static int
rollforward_drop_type(sql_trans *tr, sql_type *t, int mode)
{
	(void)tr;
	(void)t;
	(void)mode;
	return LOG_OK;
}

static int
rollforward_drop_func(sql_trans *tr, sql_func *f, int mode)
{
	(void)tr;
	(void)f;
	(void)mode;
	return LOG_OK;
}

static int
rollforward_drop_table(sql_trans *tr, sql_table *t, int mode)
{
	int ok = LOG_OK;

	if (isTable(t)) {
		int p = (tr->parent == gtrans && !isTempTable(t));

		if (p && mode == R_LOG)
			ok = store_funcs.log_destroy_del(tr, t);
		else if (mode == R_APPLY)
			ok = store_funcs.destroy_del(tr, t);
	}
	if (ok == LOG_OK)
		ok = rollforward_changeset_deletes(tr, &t->columns, (rfdfunc) &rollforward_drop_column, mode);
	if (ok == LOG_OK)
		ok = rollforward_changeset_deletes(tr, &t->idxs, (rfdfunc) &rollforward_drop_idx, mode);
	if (ok == LOG_OK)
		ok = rollforward_changeset_deletes(tr, &t->keys, (rfdfunc) &rollforward_drop_key, mode);
	if (ok == LOG_OK)
		ok = rollforward_changeset_deletes(tr, &t->triggers, (rfdfunc) &rollforward_drop_trigger, mode);
	return ok;
}

static int
rollforward_drop_schema(sql_trans *tr, sql_schema *s, int mode)
{
	int ok = LOG_OK;

	ok = rollforward_changeset_deletes(tr, &s->types, (rfdfunc) &rollforward_drop_type, mode);
	if (ok == LOG_OK)
		ok = rollforward_changeset_deletes(tr, &s->parts, (rfdfunc) &rollforward_drop_part, mode);
	if (ok == LOG_OK)
		ok = rollforward_changeset_deletes(tr, &s->tables, (rfdfunc) &rollforward_drop_table, mode);
	if (ok == LOG_OK)
		ok = rollforward_changeset_deletes(tr, &s->funcs, (rfdfunc) &rollforward_drop_func, mode);
	if (ok == LOG_OK)
		ok = rollforward_changeset_deletes(tr, &s->seqs, (rfdfunc) &rollforward_drop_seq, mode);
	return ok;
}

static sql_schema *
rollforward_create_schema(sql_trans *tr, sql_schema *s, int mode)
{
	if (rollforward_changeset_creates(tr, &s->types, (rfcfunc) &rollforward_create_type, mode) != LOG_OK)
		return NULL;
	if (rollforward_changeset_creates(tr, &s->tables, (rfcfunc) &rollforward_create_table, mode) != LOG_OK)
		return NULL;
	if (rollforward_changeset_creates(tr, &s->funcs, (rfcfunc) &rollforward_create_func, mode) != LOG_OK)
		return NULL;
	if (rollforward_changeset_creates(tr, &s->seqs, (rfcfunc) &rollforward_create_seq, mode) != LOG_OK)
		return NULL;
	if (rollforward_changeset_creates(tr, &s->parts, (rfcfunc) &rollforward_create_part, mode) != LOG_OK)
		return NULL;
	return s;
}

static int
rollforward_update_part(sql_trans *tr, int oldest, sql_base *fpt, sql_base *tpt, int mode)
{
	(void)oldest;
	if (mode == R_APPLY) {
		sql_part *pt = (sql_part *) tpt;
		sql_part *opt = (sql_part *) fpt;

		pt->with_nills = opt->with_nills;
		if (isRangePartitionTable(opt->t)) {
			pt->part.range.minvalue = sa_alloc(tr->sa, opt->part.range.minlength);
			pt->part.range.maxvalue = sa_alloc(tr->sa, opt->part.range.maxlength);
			memcpy(pt->part.range.minvalue, opt->part.range.minvalue, opt->part.range.minlength);
			memcpy(pt->part.range.maxvalue, opt->part.range.maxvalue, opt->part.range.maxlength);
			pt->part.range.minlength = opt->part.range.minlength;
			pt->part.range.maxlength = opt->part.range.maxlength;
		} else if (isListPartitionTable(opt->t)) {
			pt->part.values = list_new(tr->sa, (fdestroy) NULL);
			for (node *n = opt->part.values->h ; n ; n = n->next) {
				sql_part_value *prev = (sql_part_value*) n->data, *nextv = SA_ZNEW(tr->sa, sql_part_value);
				nextv->value = sa_alloc(tr->sa, prev->length);
				memcpy(nextv->value, prev->value, prev->length);
				nextv->length = prev->length;
				list_append(pt->part.values, nextv);
			}
		}
	}
	return LOG_OK;
}

static int
rollforward_update_table(sql_trans *tr, int oldest, sql_table *ft, sql_table *tt, int mode)
{
	int p = (tr->parent == gtrans && !isTempTable(ft));
	int ok = LOG_OK;

	/* cannot update views */
	if (isView(ft))
		return ok;

	if (mode == R_APPLY && ok == LOG_OK) {
		ft->cleared = 0;
		tt->access = ft->access;

		if (strcmp(tt->base.name, ft->base.name) != 0) { /* apply possible renaming */
			list_hash_delete(tt->s->tables.set, tt, NULL);
			tt->base.name = sa_strdup(tr->parent->sa, ft->base.name);
			if (!list_hash_add(tt->s->tables.set, tt, NULL))
				ok = LOG_ERR;
		}
	}

	if (ok == LOG_OK)
		ok = rollforward_changeset_updates(tr, oldest, &ft->triggers, &tt->triggers, &tt->base, (rfufunc) NULL, (rfcfunc) &rollforward_create_trigger, (rfdfunc) &rollforward_drop_trigger, (dupfunc) &trigger_dup, (cleanupfunc) NULL, mode);

	if (isTempTable(ft))
		return ok;

	if (ok == LOG_OK)
		ok = rollforward_changeset_updates(tr, oldest, &ft->columns, &tt->columns, &tt->base, (rfufunc) NULL, (rfcfunc) &rollforward_create_column, (rfdfunc) &rollforward_drop_column, (dupfunc) &column_dup, (cleanupfunc) NULL, mode);
	if (ok == LOG_OK)
		ok = rollforward_changeset_updates(tr, oldest, &ft->idxs, &tt->idxs, &tt->base, (rfufunc) NULL, (rfcfunc) &rollforward_create_idx, (rfdfunc) &rollforward_drop_idx, (dupfunc) &idx_dup, (cleanupfunc) NULL, mode);
	if (ok == LOG_OK)
		ok = rollforward_changeset_updates(tr, oldest, &ft->keys, &tt->keys, &tt->base, (rfufunc) NULL, (rfcfunc) &rollforward_create_key, (rfdfunc) &rollforward_drop_key, (dupfunc) &key_dup, (cleanupfunc) NULL, mode);

	if (ok != LOG_OK)
		return LOG_ERR;

	if (isTable(ft)) {
		if (p && mode == R_LOG) {
			ok = store_funcs.log_table(tr, ft, tt);
		} else if (mode == R_APPLY) {
			assert(cs_size(&tt->columns) == cs_size(&ft->columns));
			TRC_DEBUG(SQL_STORE, "Update table: %s\n", tt->base.name);
			ok = store_funcs.update_table(tr, ft, tt);
		}
	}

	return ok;
}

static int
rollforward_update_seq(sql_trans *tr, int oldest, sql_sequence *ft, sql_sequence *tt, int mode)
{
	(void)tr;
	(void)oldest;
	if (mode != R_APPLY)
		return LOG_OK;
	if (ft->start != tt->start)
		tt->start = ft->start;
	tt->minvalue = ft->minvalue;
	tt->maxvalue = ft->maxvalue;
	tt->increment = ft->increment;
	tt->cacheinc = ft->cacheinc;
	tt->cycle = ft->cycle;
	return LOG_OK;
}

static int
rollforward_update_schema(sql_trans *tr, int oldest, sql_schema *fs, sql_schema *ts, int mode)
{
	int apply = (mode == R_APPLY);
	int ok = LOG_OK;

	if (apply && isTempSchema(fs)) {
		if (fs->tables.set) {
			node *n;
			for (n = fs->tables.set->h; n; ) {
				node *nxt = n->next;
				sql_table *t = n->data;

				if ((isTable(t) && isGlobal(t) &&
				    t->commit_action != CA_PRESERVE) ||
				    t->commit_action == CA_DELETE) {
					sql_trans_clear_table(tr, t);
				} else if (t->commit_action == CA_DROP) {
					if (sql_trans_drop_table(tr, t->s, t->base.id, DROP_RESTRICT))
						ok = LOG_ERR;
				}
				n = nxt;
			}
		}
	}

	if (ok == LOG_OK)
		ok = rollforward_changeset_updates(tr, oldest, &fs->types, &ts->types, &ts->base, (rfufunc) NULL, (rfcfunc) &rollforward_create_type, (rfdfunc) &rollforward_drop_type, (dupfunc) &type_dup, (cleanupfunc) NULL, mode);

	if (ok == LOG_OK)
		ok = rollforward_changeset_updates(tr, oldest, &fs->tables, &ts->tables, &ts->base, (rfufunc) &rollforward_update_table, (rfcfunc) &rollforward_create_table, (rfdfunc) &rollforward_drop_table, (dupfunc) &conditional_table_dup, (cleanupfunc) cleanup_table, mode);

	if (ok == LOG_OK) /* last as it may require complex (table) types */
		ok = rollforward_changeset_updates(tr, oldest, &fs->funcs, &ts->funcs, &ts->base, (rfufunc) NULL, (rfcfunc) &rollforward_create_func, (rfdfunc) &rollforward_drop_func, (dupfunc) &func_dup, (cleanupfunc) NULL, mode);

	if (ok == LOG_OK) /* last as it may require complex (table) types */
		ok = rollforward_changeset_updates(tr, oldest, &fs->seqs, &ts->seqs, &ts->base, (rfufunc) &rollforward_update_seq, (rfcfunc) &rollforward_create_seq, (rfdfunc) &rollforward_drop_seq, (dupfunc) &seq_dup, (cleanupfunc) NULL, mode);
 	if (ok == LOG_OK)
		ok = rollforward_changeset_updates(tr, oldest, &fs->parts, &ts->parts, &ts->base, (rfufunc) &rollforward_update_part, (rfcfunc) &rollforward_create_part, (rfdfunc) &rollforward_drop_part, (dupfunc) &part_dup, (cleanupfunc) NULL, mode);
	if (apply && ok == LOG_OK && ts->parts.dset) {
		list_destroy(ts->parts.dset);
		ts->parts.dset = NULL;
	}

	if (apply && ok == LOG_OK && strcmp(ts->base.name, fs->base.name) != 0) { /* apply possible renaming */
		list_hash_delete(tr->schemas.set, ts, NULL);
		ts->base.name = sa_strdup(tr->parent->sa, fs->base.name);
		if (!list_hash_add(tr->schemas.set, ts, NULL))
			ok = LOG_ERR;
	}

	return ok;
}

static int
rollforward_trans(sql_trans *tr, int oldest, int mode)
{
	int ok = LOG_OK;

	if (mode == R_APPLY && tr->parent && (tr->wtime > tr->parent->wtime || tr->atime > tr->parent->atime)) {
		tr->parent->wtime = tr->wtime;
		tr->parent->atime = tr->atime;
		tr->parent->schema_updates += tr->schema_updates;
	}

	if (tr->moved_tables) {
		for (node *n = tr->moved_tables->h ; n ; n = n->next) {
			sql_moved_table *smt = (sql_moved_table*) n->data;
			sql_schema *pfrom = find_sql_schema_id(tr->parent, smt->from->base.id);
			sql_schema *pto = find_sql_schema_id(tr->parent, smt->to->base.id);
			sql_table *pt = find_sql_table_id(pfrom, smt->t->base.id);

			assert(pfrom && pto && pt);
			cs_move(&pfrom->tables, &pto->tables, pt);
			pt->s = pto;
		}
		tr->moved_tables = NULL;
	}

	if (ok == LOG_OK)
		ok = rollforward_changeset_updates(tr, oldest, &tr->schemas, &tr->parent->schemas, (sql_base *) tr->parent, (rfufunc) &rollforward_update_schema, (rfcfunc) &rollforward_create_schema, (rfdfunc) &rollforward_drop_schema, (dupfunc) &schema_dup, (cleanupfunc) NULL, mode);
	if (mode == R_APPLY) {
		if (tr->parent == gtrans) {
			if (gtrans->stime < tr->stime)
				gtrans->stime = tr->stime;
			if (gtrans->wstime < tr->wstime)
				gtrans->wstime = tr->wstime;

			if (tr->schema_updates)
				schema_number++;
		}
	}
	return ok;
}

static int
validate_tables(sql_schema *s, sql_schema *os)
{
	node *n, *o, *p;

	if (cs_size(&s->tables))
		for (n = s->tables.set->h; n; n = n->next) {
			sql_table *t = n->data;

			if (!t->base.wtime && !t->base.rtime && !t->base.atime)
				continue;

			sql_table *ot = find_sql_table_id(os, t->base.id);

			if (!ot && os->tables.dset && list_find_base_id(os->tables.dset, t->base.id) != NULL) {
				/* dropped table */
				return 0;
			} else if (ot && isKindOfTable(ot) && isKindOfTable(t) && !isDeclaredTable(ot) && !isDeclaredTable(t)) {
				if ((t->base.wtime && (t->base.wtime < ot->base.rtime || t->base.wtime < ot->base.wtime)) ||
				    (t->base.rtime && (t->base.rtime < ot->base.wtime)))
					return 0;
				for (o = t->columns.set->h, p = ot->columns.set->h; o && p; o = o->next, p = p->next) {
					sql_column *c = o->data;
					sql_column *oc = p->data;

					if (!c->base.wtime && !c->base.rtime)
						continue;

					/* t wrote, ie. check read and write time */
					/* read or write after t's write */
					if (c->base.wtime && (c->base.wtime < oc->base.rtime
							  ||  c->base.wtime < oc->base.wtime))
						return 0;
					/* commited write before t's read */
					if (c->base.rtime && c->base.rtime < oc->base.wtime)
						return 0;
				}
			}
		}
	return 1;
}

/* merge any changes from the global transaction into the local transaction */
typedef int (*resetf) (sql_trans *tr, sql_base * fs, sql_base * pfs);

static int
reset_changeset(sql_trans *tr, changeset * fs, changeset * pfs, sql_base *b, resetf rf, dupfunc fd)
{
	int ok = LOG_OK;
	node *m = NULL, *n = NULL;

	(void)tr;
	/* first delete created */
	if (fs->nelm) {
		for (n = fs->nelm; n; ) {
			node *nxt = n->next;

			cs_remove_node(fs, n);
			n = nxt;
		}
		fs->nelm = NULL;
	}
	/* scan through the parent set,
		if child has it simply reset it (if needed)
		else add a new or add again the old
	*/
	if (fs->set)
		n = fs->set->h;
	if (pfs->set) {
		for (m = pfs->set->h; ok == LOG_OK && m && n; ) {
			sql_base *fb = n->data;
			sql_base *pfb = m->data;

			/* lists ordered on id */
			/* changes to the existing bases */
			if (fb->id == pfb->id) {
				if (rf)
					ok = rf(tr, fb, pfb);
				n = n->next;
				m = m->next;
				TRC_DEBUG(SQL_STORE, "%s\n", (fb->name) ? fb->name : "help");
			} else if (fb->id < pfb->id) {
				node *t = n->next;

				TRC_DEBUG_IF(SQL_STORE)
				{
					sql_base *b = n->data;
					TRC_DEBUG_ENDIF(SQL_STORE, "Free: %s\n", (b->name) ? b->name : "help");
				}

				cs_remove_node(fs, n);
				n = t;
			} else { /* a new id */
				sql_base *r = fd(tr, 0, pfb, b);
				/* cs_add_before add r to fs before node n */
				cs_add_before(fs, n, r);
				m = m->next;
				TRC_DEBUG(SQL_STORE, "New: %s\n", (r->name) ? r->name : "help");
			}
		}
		/* add new bases */
		for (; ok == LOG_OK && m; m = m->next ) {
			sql_base *pfb = m->data;
			sql_base *r = fd(tr, 0, pfb, b);
			cs_add(fs, r, 0);
			TRC_DEBUG(SQL_STORE, "New: %s\n", (r->name) ? r->name : "help");
		}
		while ( ok == LOG_OK && n) { /* remove remaining old stuff */
			node *t = n->next;

			TRC_DEBUG_IF(SQL_STORE)
			{
				sql_base *b = n->data;
				TRC_DEBUG_ENDIF(SQL_STORE, "Free: %s\n", (b->name) ? b->name : "help");
			}

			cs_remove_node(fs, n);
			n = t;
		}
	}
	if (fs->dset) {
		list_destroy(fs->dset);
		fs->dset = NULL;
	}
	return ok;
}

static int
reset_idx(sql_trans *tr, sql_idx *fi, sql_idx *pfi)
{
	(void)tr;
	/* did we access the idx or is the global changed after we started */
	if (fi->base.rtime || fi->base.wtime || fi->base.atime || fi->base.stime < pfi->base.wtime) {
		if (isTable(fi->t))
			store_funcs.destroy_idx(NULL, fi);
	}
	return LOG_OK;
}

static int
reset_type(sql_trans *tr, sql_type *ft, sql_type *pft)
{
	/* did we access the type or is the global changed after we started */
	if (ft->base.rtime || ft->base.wtime || ft->base.atime || ft->base.stime < pft->base.wtime) {

		ft->sqlname = pft->sqlname;
		ft->radix = pft->radix;
		ft->eclass = pft->eclass;
		ft->bits = pft->bits;
		ft->localtype = pft->localtype;
		ft->digits = pft->digits;
		ft->scale = pft->scale;
		ft->s = find_sql_schema(tr, pft->s->base.name);
	}
	return LOG_OK;
}

static int
reset_func(sql_trans *tr, sql_func *ff, sql_func *pff)
{
	/* did we access the type or is the global changed after we started */
	if (ff->base.rtime || ff->base.wtime || ff->base.atime || ff->base.stime < pff->base.wtime) {

		ff->imp = pff->imp;
		ff->mod = pff->mod;
		ff->type = pff->type;
		ff->query = pff->query;
		ff->lang = pff->lang;
		ff->sql = pff->sql;
		ff->side_effect = pff->side_effect;
		ff->varres = pff->varres;
		ff->vararg = pff->vararg;
		ff->ops = pff->ops;
		ff->res = pff->res;
		ff->fix_scale = pff->fix_scale;
		ff->system = pff->system;
		ff->semantics = pff->semantics;
		ff->s = find_sql_schema(tr, pff->s->base.name);
		ff->sa = tr->sa;
	}
	return LOG_OK;
}

static int
reset_column(sql_trans *tr, sql_column *fc, sql_column *pfc)
{
	/* did we access the column or is the global changed after we started */
	if (fc->base.rtime || fc->base.wtime || fc->base.atime || fc->base.stime < pfc->base.wtime) {

		if (isTable(fc->t))
			store_funcs.destroy_col(NULL, fc);

		/* apply possible renaming -> transaction rollbacks or when it starts, inherit from the previous transaction */
		if (strcmp(fc->base.name, pfc->base.name) != 0) {
			list_hash_delete(fc->t->columns.set, fc, NULL);
			fc->base.name = sa_strdup(tr->parent->sa, pfc->base.name);
			if (!list_hash_add(fc->t->columns.set, fc, NULL))
				return LOG_ERR;
		}

		fc->null = pfc->null;
		fc->unique = pfc->unique;
		fc->colnr = pfc->colnr;
		fc->storage_type = NULL;
		if (pfc->storage_type)
			fc->storage_type = pfc->storage_type;
		fc->def = NULL;
		if (pfc->def)
			fc->def = pfc->def;
		fc->min = fc->max = NULL;
	}
	return LOG_OK;
}

static int
reset_seq(sql_trans *tr, sql_sequence *ft, sql_sequence *pft)
{
	(void) tr;
	ft->start = pft->start;
	ft->minvalue = pft->minvalue;
	ft->maxvalue = pft->maxvalue;
	ft->increment = pft->increment;
	ft->cacheinc = pft->cacheinc;
	ft->cycle = pft->cycle;
	return LOG_OK;
}

static int
reset_part(sql_trans *tr, sql_part *ft, sql_part *pft)
{
	if (ft->base.rtime || ft->base.wtime || ft->base.atime || ft->base.stime < pft->base.wtime) {

		if (pft->t) {
			sql_table *mt = pft->t;
			sql_schema *s = find_sql_schema_id(tr, mt->s->base.id);
			if (s) {
				sql_table *fmt = find_sql_table_id(s, mt->base.id);
				assert(isMergeTable(fmt) || isReplicaTable(fmt));
				ft->t = fmt;

				ft->member = find_sql_table_id(s, pft->base.id);
				assert(ft->t && ft->member);
			}
			if (s && (isRangePartitionTable(mt) || isListPartitionTable(mt)))
				dup_sql_type(tr, s, &(pft->tpe), &(ft->tpe));
			else
				ft->tpe = pft->tpe;
		} else {
			ft->t = NULL;
			ft->tpe = pft->tpe;
		}

		ft->with_nills = pft->with_nills;
		if (pft->t && isRangePartitionTable(pft->t)) {
			ft->part.range = pft->part.range;
		} else if (pft->t && isListPartitionTable(pft->t)) {
			ft->part.values = pft->part.values;
		}
	}
	return LOG_OK;
}

static int
reset_table(sql_trans *tr, sql_table *ft, sql_table *pft)
{
	if (isView(ft))
		return LOG_OK;

	/* did we access the table or did the global change */
	if (ft->base.rtime || ft->base.wtime || ft->base.atime || ft->base.stime < pft->base.wtime) {
		int ok = LOG_OK;

		if (isTable(ft) && !isTempTable(ft))
			store_funcs.destroy_del(NULL, ft);

		ft->cleared = 0;
		ft->access = pft->access;

		/* apply possible renaming -> transaction rollbacks or when it starts, inherit from the previous transaction */
		if (strcmp(ft->base.name, pft->base.name) != 0) {
			list_hash_delete(ft->s->tables.set, ft, NULL);
			ft->base.name = sa_strdup(tr->parent->sa, pft->base.name);
			if (!list_hash_add(ft->s->tables.set, ft, NULL))
				ok = LOG_ERR;
		}

		if (ok == LOG_OK)
			ok = reset_changeset( tr, &ft->triggers, &pft->triggers, &ft->base, (resetf) NULL, (dupfunc) &trigger_dup);

		if (isTempTable(ft))
			return ok;

		if (ok == LOG_OK)
			ok = reset_changeset( tr, &ft->columns, &pft->columns, &ft->base, (resetf) &reset_column, (dupfunc) &column_dup);
		if (ok == LOG_OK)
			ok = reset_changeset( tr, &ft->idxs, &pft->idxs, &ft->base, (resetf) &reset_idx, (dupfunc) &idx_dup);
		if (ok == LOG_OK)
			ok = reset_changeset( tr, &ft->keys, &pft->keys, &ft->base, (resetf) NULL, (dupfunc) &key_dup);

		return ok;
	}
	return LOG_OK;
}

static int
reset_schema(sql_trans *tr, sql_schema *fs, sql_schema *pfs)
{
	int ok = LOG_OK;

	if (isTempSchema(fs)) { /* only add new globaly created temps and remove globaly removed temps */
		if (fs->tables.set) {
			node *n = NULL, *m = NULL;
			if (pfs->tables.set)
				m = pfs->tables.set->h;
			for (n = fs->tables.set->h; ok == LOG_OK && m && n; ) {
				sql_table *ftt = n->data;
				sql_table *pftt = m->data;

				/* lists ordered on id */
				/* changes to the existing bases */
				if (ftt->base.id == pftt->base.id) { /* global temp */
					n = n->next;
					m = m->next;
				} else if (ftt->base.id < pftt->base.id) { /* local temp or old global ? */
					node *t = n->next;

					if (isGlobal(ftt)) /* remove old global */
						cs_remove_node(&fs->tables, n);
					n = t;
				} else { /* a new global */
					sql_table *ntt = table_dup(tr, 0, pftt, fs);

					/* cs_add_before add ntt to fs before node n */
					cs_add_before(&fs->tables, n, ntt);
					m = m->next;
				}
			}
			/* add new globals */
			for (; ok == LOG_OK && m; m = m->next ) {
				sql_table *pftt = m->data;
				sql_table *ntt = table_dup(tr, 0, pftt, fs);

				assert(isGlobal(ntt));
				/* cs_add_before add ntt to fs before node n */
				cs_add_before(&fs->tables, n, ntt);
			}
			while ( ok == LOG_OK && n) { /* remove remaining old stuff */
				sql_table *ftt = n->data;
				node *t = n->next;

				if (isGlobal(ftt)) /* remove old global */
					cs_remove_node(&fs->tables, n);
				n = t;
			}
		}
	}

	/* apply possible renaming -> transaction rollbacks or when it starts, inherit from the previous transaction */
	if (strcmp(fs->base.name, pfs->base.name) != 0) {
		list_hash_delete(tr->schemas.set, fs, NULL);
		fs->base.name = sa_strdup(tr->parent->sa, pfs->base.name);
		if (!list_hash_add(tr->schemas.set, fs, NULL))
			ok = LOG_ERR;
	}

	if (ok == LOG_OK)
		ok = reset_changeset(tr, &fs->types, &pfs->types, &fs->base, (resetf) &reset_type, (dupfunc) &type_dup);
	if (ok == LOG_OK)
		ok = reset_changeset(tr, &fs->funcs, &pfs->funcs, &fs->base, (resetf) &reset_func, (dupfunc) &func_dup);
	if (ok == LOG_OK)
		ok = reset_changeset(tr, &fs->seqs, &pfs->seqs, &fs->base, (resetf) &reset_seq, (dupfunc) &seq_dup);
	if (!isTempSchema(fs) && ok == LOG_OK)
		ok = reset_changeset(tr, &fs->tables, &pfs->tables, &fs->base, (resetf) &reset_table, (dupfunc) &table_dup);
	if (!isTempSchema(fs) && ok == LOG_OK)
		ok = reset_changeset(tr, &fs->parts, &pfs->parts, &fs->base, (resetf) &reset_part, (dupfunc) &part_dup);
	return ok;
}

static int
reset_trans(sql_trans *tr, sql_trans *ptr)
{
	int res = reset_changeset(tr, &tr->schemas, &ptr->schemas, (sql_base *)tr->parent, (resetf) &reset_schema, (dupfunc) &schema_dup);
	TRC_DEBUG(SQL_STORE, "Reset transaction: %d\n", tr->wtime);
	return res;
}

sql_trans *
sql_trans_create(sql_trans *parent, const char *name, bool try_spare)
{
	sql_trans *tr = NULL;

	if (gtrans) {
		 if (!parent && spares > 0 && !name && try_spare) {
			tr = spare_trans[--spares];
			TRC_DEBUG(SQL_STORE, "Reuse transaction: %p - Spares: %d\n", tr, spares);
		} else {
			tr = trans_dup((parent) ? parent : gtrans, name);
			TRC_DEBUG(SQL_STORE, "New transaction: %p\n", tr);
			if (tr)
				(void) ATOMIC_INC(&transactions);
		}
	}
	return tr;
}

bool
sql_trans_validate(sql_trans *tr)
{
	node *n;

	/* depends on the iso level */

	/* If only 'inserts' occurred on the read columns the repeatable reads
	   iso level can continue */

	/* the hard case */
	if (cs_size(&tr->schemas))
		for (n = tr->schemas.set->h; n; n = n->next) {
			sql_schema *s = n->data;
			sql_schema *os;

			if (isTempSchema(s))
				continue;

 			os = find_sql_schema_id(tr->parent, s->base.id);
			if (os && (s->base.wtime != 0 || s->base.rtime != 0 || s->base.atime != 0)) {
				if (!validate_tables(s, os))
					return false;
			}
		}
	return true;
}

int
sql_trans_commit(sql_trans *tr)
{
	int ok = LOG_OK;
	int oldest = (tr->parent== gtrans)?oldest_active_tid():-1;

	/* write phase */
	TRC_DEBUG(SQL_STORE, "Forwarding changes (%d, %d) (%d, %d)\n", gtrans->stime, tr->stime, gtrans->wstime, tr->wstime);
	/* snap shots should be saved first */
	if (tr->parent == gtrans) {
		lng saved_id;

		ok = logger_funcs.log_tstart();
		saved_id = logger_funcs.log_save_id();

		if (ok == LOG_OK)
			ok = rollforward_trans(tr, oldest, R_LOG);
		if (ok == LOG_OK && prev_oid != store_oid)
			ok = logger_funcs.log_sequence(OBJ_SID, store_oid);
		prev_oid = store_oid;
		if (ok == LOG_OK)
			ok = logger_funcs.log_tend();
		map_add(tr->wstime, saved_id);
	}
	if (ok == LOG_OK) {
		/* It is save to rollforward the changes now. In case
		   of failure, the log will be replayed. */
		ok = rollforward_trans(tr, oldest, R_APPLY);
	}
	TRC_DEBUG(SQL_STORE, "Done forwarding changes '%d' and '%d'\n", gtrans->stime, gtrans->wstime);
	return (ok==LOG_OK)?SQL_OK:SQL_ERR;
}

static int
sql_trans_drop_all_dependencies(sql_trans *tr, sqlid id, sql_dependency type)
{
	sqlid dep_id=0, t_id = -1;
	sht dep_type = 0;
	list *dep = sql_trans_get_dependencies(tr, id, type, NULL);
	node *n;

	if (!dep)
		return DEPENDENCY_CHECK_ERROR;

	n = dep->h;

	while (n) {
		dep_id = *(sqlid*) n->data;
		dep_type = (sql_dependency) *(sht*) n->next->data;

		if (!list_find_id(tr->dropped, dep_id)) {

			switch (dep_type) {
				case SCHEMA_DEPENDENCY:
					//FIXME malloc failure scenario!
					(void) sql_trans_drop_schema(tr, dep_id, DROP_CASCADE);
					break;
				case TABLE_DEPENDENCY:
				case VIEW_DEPENDENCY: {
					sql_table *t = sql_trans_find_table(tr, dep_id);
					(void) sql_trans_drop_table(tr, t->s, dep_id, DROP_CASCADE);
				} break;
				case COLUMN_DEPENDENCY: {
					if ((t_id = sql_trans_get_dependency_type(tr, dep_id, TABLE_DEPENDENCY)) > 0) {
						sql_table *t = sql_trans_find_table(tr, dep_id);
						if (t)
							(void) sql_trans_drop_column(tr, t, dep_id, DROP_CASCADE);
					}
				} break;
				case TRIGGER_DEPENDENCY: {
					sql_trigger *t = sql_trans_find_trigger(tr, dep_id);
					(void) sql_trans_drop_trigger(tr, t->t->s, dep_id, DROP_CASCADE);
				} break;
				case KEY_DEPENDENCY:
				case FKEY_DEPENDENCY: {
					sql_key *k = sql_trans_find_key(tr, dep_id);
					(void) sql_trans_drop_key(tr, k->t->s, dep_id, DROP_CASCADE);
				} break;
				case INDEX_DEPENDENCY: {
					sql_idx *i = sql_trans_find_idx(tr, dep_id);
					(void) sql_trans_drop_idx(tr, i->t->s, dep_id, DROP_CASCADE);
				} break;
				case PROC_DEPENDENCY:
				case FUNC_DEPENDENCY: {
					sql_func *f = sql_trans_find_func(tr, dep_id);
					(void) sql_trans_drop_func(tr, f->s, dep_id, DROP_CASCADE);
				} break;
				case TYPE_DEPENDENCY: {
					sql_type *t = sql_trans_find_type(tr, dep_id);
					sql_trans_drop_type(tr, t->s, dep_id, DROP_CASCADE);
				} break;
				case USER_DEPENDENCY:  /*TODO schema and users dependencies*/
					break;
			}
		}

		n = n->next->next;
	}
	list_destroy(dep);
	return DEPENDENCY_CHECK_OK;
}

static void
sys_drop_kc(sql_trans *tr, sql_key *k, sql_kc *kc)
{
	sql_schema *syss = find_sql_schema(tr, isGlobal(k->t)?"sys":"tmp");
	sql_table *syskc = find_sql_table(syss, "objects");
	oid rid = table_funcs.column_find_row(tr, find_sql_column(syskc, "id"), &k->base.id, find_sql_column(syskc, "name"), kc->c->base.name, NULL);

	if (is_oid_nil(rid))
		return ;
	table_funcs.table_delete(tr, syskc, rid);

	if (isGlobal(k->t))
		tr->schema_updates ++;
}

static void
sys_drop_ic(sql_trans *tr, sql_idx * i, sql_kc *kc)
{
	sql_schema *syss = find_sql_schema(tr, isGlobal(i->t)?"sys":"tmp");
	sql_table *sysic = find_sql_table(syss, "objects");
	oid rid = table_funcs.column_find_row(tr, find_sql_column(sysic, "id"), &i->base.id, find_sql_column(sysic, "name"), kc->c->base.name, NULL);

	if (is_oid_nil(rid))
		return ;
	table_funcs.table_delete(tr, sysic, rid);

	if (isGlobal(i->t))
		tr->schema_updates ++;
}

static void
sys_drop_idx(sql_trans *tr, sql_idx * i, int drop_action)
{
	node *n;
	sql_schema *syss = find_sql_schema(tr, isGlobal(i->t)?"sys":"tmp");
	sql_table *sysidx = find_sql_table(syss, "idxs");
	oid rid = table_funcs.column_find_row(tr, find_sql_column(sysidx, "id"), &i->base.id, NULL);

	if (is_oid_nil(rid))
		return ;
	table_funcs.table_delete(tr, sysidx, rid);
	sql_trans_drop_any_comment(tr, i->base.id);
	for (n = i->columns->h; n; n = n->next) {
		sql_kc *ic = n->data;
		sys_drop_ic(tr, i, ic);
	}

	/* remove idx from schema and table*/
	list_remove_data(i->t->s->idxs, i);
	sql_trans_drop_dependencies(tr, i->base.id);

	if (isGlobal(i->t))
		tr->schema_updates ++;

	if (drop_action)
		sql_trans_drop_all_dependencies(tr, i->base.id, INDEX_DEPENDENCY);
}

static void
sys_drop_key(sql_trans *tr, sql_key *k, int drop_action)
{
	node *n;
	sql_schema *syss = find_sql_schema(tr, isGlobal(k->t)?"sys":"tmp");
	sql_table *syskey = find_sql_table(syss, "keys");
	oid rid = table_funcs.column_find_row(tr, find_sql_column(syskey, "id"), &k->base.id, NULL);

	if (is_oid_nil(rid))
		return ;
	table_funcs.table_delete(tr, syskey, rid);

	for (n = k->columns->h; n; n = n->next) {
		sql_kc *kc = n->data;
		sys_drop_kc(tr, k, kc);
	}
	/* remove key from schema */
	list_remove_data(k->t->s->keys, k);
	if (k->t->pkey == (sql_ukey*)k)
		k->t->pkey = NULL;
	if (k->type == fkey) {
		sql_fkey *fk = (sql_fkey *) k;

		assert(fk->rkey);
		if (fk->rkey) {
			n = list_find_name(fk->rkey->keys, fk->k.base.name);
			list_remove_node(fk->rkey->keys, n);
		}
		fk->rkey = NULL;
	}

	if (isGlobal(k->t))
		tr->schema_updates ++;

	sql_trans_drop_dependencies(tr, k->base.id);

	if (drop_action)
		sql_trans_drop_all_dependencies(tr, k->base.id, (k->type == fkey) ? FKEY_DEPENDENCY : KEY_DEPENDENCY);
}

static void
sys_drop_tc(sql_trans *tr, sql_trigger * i, sql_kc *kc)
{
	sql_schema *syss = find_sql_schema(tr, isGlobal(i->t)?"sys":"tmp");
	sql_table *systc = find_sql_table(syss, "objects");
	oid rid = table_funcs.column_find_row(tr, find_sql_column(systc, "id"), &i->base.id, find_sql_column(systc, "name"), kc->c->base.name, NULL);

	if (is_oid_nil(rid))
		return ;
	table_funcs.table_delete(tr, systc, rid);
	if (isGlobal(i->t))
		tr->schema_updates ++;
}

static void
sys_drop_trigger(sql_trans *tr, sql_trigger * i)
{
	node *n;
	sql_schema *syss = find_sql_schema(tr, isGlobal(i->t)?"sys":"tmp");
	sql_table *systrigger = find_sql_table(syss, "triggers");
	oid rid = table_funcs.column_find_row(tr, find_sql_column(systrigger, "id"), &i->base.id, NULL);

	if (is_oid_nil(rid))
		return ;
	table_funcs.table_delete(tr, systrigger, rid);

	for (n = i->columns->h; n; n = n->next) {
		sql_kc *tc = n->data;

		sys_drop_tc(tr, i, tc);
	}
	/* remove trigger from schema */
	list_remove_data(i->t->s->triggers, i);
	sql_trans_drop_dependencies(tr, i->base.id);
	if (isGlobal(i->t))
		tr->schema_updates ++;
}

static void
sys_drop_sequence(sql_trans *tr, sql_sequence * seq, int drop_action)
{
	sql_schema *syss = find_sql_schema(tr, "sys");
	sql_table *sysseqs = find_sql_table(syss, "sequences");
	oid rid = table_funcs.column_find_row(tr, find_sql_column(sysseqs, "id"), &seq->base.id, NULL);

	if (is_oid_nil(rid))
		return ;

	table_funcs.table_delete(tr, sysseqs, rid);
	sql_trans_drop_dependencies(tr, seq->base.id);
	sql_trans_drop_any_comment(tr, seq->base.id);
	if (drop_action)
		sql_trans_drop_all_dependencies(tr, seq->base.id, SEQ_DEPENDENCY);
}

static void
sys_drop_statistics(sql_trans *tr, sql_column *col)
{
	if (isGlobal(col->t)) {
		sql_schema *syss = find_sql_schema(tr, "sys");
		sql_table *sysstats = find_sql_table(syss, "statistics");

		oid rid = table_funcs.column_find_row(tr, find_sql_column(sysstats, "column_id"), &col->base.id, NULL);

		if (is_oid_nil(rid))
			return ;

		table_funcs.table_delete(tr, sysstats, rid);
	}
}

static int
sys_drop_default_object(sql_trans *tr, sql_column *col, int drop_action)
{
	char *seq_pos = NULL;
	const char *next_value_for = "next value for \"sys\".\"seq_";
	sql_schema *syss = find_sql_schema(tr, isGlobal(col->t)?"sys":"tmp");

	/* Drop sequence for generated column if it's the case */
	if (col->def && (seq_pos = strstr(col->def, next_value_for))) {
		sql_sequence *seq = NULL;
		char *seq_name = _STRDUP(seq_pos + (strlen(next_value_for) - strlen("seq_")));
		node *n = NULL;

		if (!seq_name)
			return -1;
		seq_name[strlen(seq_name)-1] = '\0';
		n = cs_find_name(&syss->seqs, seq_name);
		seq = find_sql_sequence(syss, seq_name);
		if (seq && sql_trans_get_dependency_type(tr, seq->base.id, BEDROPPED_DEPENDENCY) > 0) {
			sys_drop_sequence(tr, seq, drop_action);
			seq->base.wtime = syss->base.wtime = tr->wtime = tr->wstime;
			cs_del(&syss->seqs, n, seq->base.flags);
		}
		_DELETE(seq_name);
	}
	return 0;
}

static int
sys_drop_column(sql_trans *tr, sql_column *col, int drop_action)
{
	sql_schema *syss = find_sql_schema(tr, isGlobal(col->t)?"sys":"tmp");
	sql_table *syscolumn = find_sql_table(syss, "_columns");
	oid rid = table_funcs.column_find_row(tr, find_sql_column(syscolumn, "id"),
				  &col->base.id, NULL);

	if (is_oid_nil(rid))
		return 0;
	table_funcs.table_delete(tr, syscolumn, rid);
	sql_trans_drop_dependencies(tr, col->base.id);
	sql_trans_drop_any_comment(tr, col->base.id);
	sql_trans_drop_obj_priv(tr, col->base.id);
	if (sys_drop_default_object(tr, col, drop_action) == -1)
		return -1;

	if (isGlobal(col->t))
		tr->schema_updates ++;

	sys_drop_statistics(tr, col);
	if (drop_action)
		sql_trans_drop_all_dependencies(tr, col->base.id, COLUMN_DEPENDENCY);
	if (col->type.type->s)
		sql_trans_drop_dependency(tr, col->base.id, col->type.type->base.id, TYPE_DEPENDENCY);
	return 0;
}

static void
sys_drop_keys(sql_trans *tr, sql_table *t, int drop_action)
{
	node *n;

	if (cs_size(&t->keys))
		for (n = t->keys.set->h; n; n = n->next) {
			sql_key *k = n->data;

			sys_drop_key(tr, k, drop_action);
		}
}

static void
sys_drop_idxs(sql_trans *tr, sql_table *t, int drop_action)
{
	node *n;

	if (cs_size(&t->idxs))
		for (n = t->idxs.set->h; n; n = n->next) {
			sql_idx *k = n->data;

			sys_drop_idx(tr, k, drop_action);
		}
}

static int
sys_drop_columns(sql_trans *tr, sql_table *t, int drop_action)
{
	node *n;

	if (cs_size(&t->columns))
		for (n = t->columns.set->h; n; n = n->next) {
			sql_column *c = n->data;

			if (sys_drop_column(tr, c, drop_action))
				return -1;
		}
	return 0;
}

static void
sys_drop_part(sql_trans *tr, sql_table *t, int drop_action)
{
	while(t->partition>0) {
		sql_part *pt = partition_find_part(tr, t, NULL);

		assert(pt);
		sql_trans_del_table(tr, pt->t, t, drop_action);
	}
}

static void
sys_drop_parts(sql_trans *tr, sql_table *t, int drop_action)
{
	if (!list_empty(t->members)) {
		for (node *n = t->members->h; n; ) {
			sql_part *pt = n->data;

			n = n->next;
			if ((drop_action == DROP_CASCADE_START || drop_action == DROP_CASCADE) &&
				tr->dropped && list_find_id(tr->dropped, pt->base.id))
				continue;

			sql_trans_del_table(tr, t, find_sql_table_id(t->s, pt->base.id), drop_action);
		}
	}
}

static int
sys_drop_table(sql_trans *tr, sql_table *t, int drop_action)
{
	sql_schema *syss = find_sql_schema(tr, isGlobal(t)?"sys":"tmp");
	sql_table *systable = find_sql_table(syss, "_tables");
	sql_column *syscol = find_sql_column(systable, "id");
	oid rid = table_funcs.column_find_row(tr, syscol, &t->base.id, NULL);

	if (is_oid_nil(rid))
		return 0;
	table_funcs.table_delete(tr, systable, rid);
	sys_drop_keys(tr, t, drop_action);
	sys_drop_idxs(tr, t, drop_action);

	if (isPartition(t))
		sys_drop_part(tr, t, drop_action);

	if (isMergeTable(t) || isReplicaTable(t))
		sys_drop_parts(tr, t, drop_action);

	if (isRangePartitionTable(t) || isListPartitionTable(t)) {
		sql_table *partitions = find_sql_table(syss, "table_partitions");
		sql_column *pcols = find_sql_column(partitions, "table_id");
		rids *rs = table_funcs.rids_select(tr, pcols, &t->base.id, &t->base.id, NULL);
		oid poid;
		if ((poid = table_funcs.rids_next(rs)) != oid_nil)
			table_funcs.table_delete(tr, partitions, poid);
		table_funcs.rids_destroy(rs);
	}

	sql_trans_drop_any_comment(tr, t->base.id);
	sql_trans_drop_dependencies(tr, t->base.id);
	sql_trans_drop_obj_priv(tr, t->base.id);

	if (sys_drop_columns(tr, t, drop_action))
		return -1;

	if (isGlobal(t))
		tr->schema_updates ++;

	if (drop_action)
		sql_trans_drop_all_dependencies(tr, t->base.id, !isView(t) ? TABLE_DEPENDENCY : VIEW_DEPENDENCY);
	return 0;
}

static void
sys_drop_type(sql_trans *tr, sql_type *type, int drop_action)
{
	sql_schema *syss = find_sql_schema(tr, "sys");
	sql_table *sys_tab_type = find_sql_table(syss, "types");
	sql_column *sys_type_col = find_sql_column(sys_tab_type, "id");
	oid rid = table_funcs.column_find_row(tr, sys_type_col, &type->base.id, NULL);

	if (is_oid_nil(rid))
		return ;

	table_funcs.table_delete(tr, sys_tab_type, rid);
	sql_trans_drop_dependencies(tr, type->base.id);

	tr->schema_updates ++;

	if (drop_action)
		sql_trans_drop_all_dependencies(tr, type->base.id, TYPE_DEPENDENCY);
}

static void
sys_drop_func(sql_trans *tr, sql_func *func, int drop_action)
{
	sql_schema *syss = find_sql_schema(tr, "sys");
	sql_table *sys_tab_func = find_sql_table(syss, "functions");
	sql_column *sys_func_col = find_sql_column(sys_tab_func, "id");
	oid rid_func = table_funcs.column_find_row(tr, sys_func_col, &func->base.id, NULL);
	if (is_oid_nil(rid_func))
		return ;
	sql_table *sys_tab_args = find_sql_table(syss, "args");
	sql_column *sys_args_col = find_sql_column(sys_tab_args, "func_id");
	rids *args = table_funcs.rids_select(tr, sys_args_col, &func->base.id, &func->base.id, NULL);

	for (oid r = table_funcs.rids_next(args); !is_oid_nil(r); r = table_funcs.rids_next(args))
		table_funcs.table_delete(tr, sys_tab_args, r);
	table_funcs.rids_destroy(args);

	assert(!is_oid_nil(rid_func));
	table_funcs.table_delete(tr, sys_tab_func, rid_func);

	sql_trans_drop_dependencies(tr, func->base.id);
	sql_trans_drop_any_comment(tr, func->base.id);
	sql_trans_drop_obj_priv(tr, func->base.id);

	tr->schema_updates ++;

	if (drop_action)
		sql_trans_drop_all_dependencies(tr, func->base.id, !IS_PROC(func) ? FUNC_DEPENDENCY : PROC_DEPENDENCY);
}

static void
sys_drop_types(sql_trans *tr, sql_schema *s, int drop_action)
{
	node *n;

	if (cs_size(&s->types))
		for (n = s->types.set->h; n; n = n->next) {
			sql_type *t = n->data;

			sys_drop_type(tr, t, drop_action);
		}
}

static int
sys_drop_tables(sql_trans *tr, sql_schema *s, int drop_action)
{
	node *n;

	if (cs_size(&s->tables))
		for (n = s->tables.set->h; n; n = n->next) {
			sql_table *t = n->data;

			if (sys_drop_table(tr, t, drop_action))
				return -1;
		}
	return 0;
}

static void
sys_drop_funcs(sql_trans *tr, sql_schema *s, int drop_action)
{
	node *n;

	if (cs_size(&s->funcs))
		for (n = s->funcs.set->h; n; n = n->next) {
			sql_func *f = n->data;

			sys_drop_func(tr, f, drop_action);
		}
}

static void
sys_drop_sequences(sql_trans *tr, sql_schema *s, int drop_action)
{
	node *n;

	if (cs_size(&s->seqs))
		for (n = s->seqs.set->h; n; n = n->next) {
			sql_sequence *seq = n->data;

			sys_drop_sequence(tr, seq, drop_action);
		}
}

sql_type *
sql_trans_create_type(sql_trans *tr, sql_schema *s, const char *sqlname, int digits, int scale, int radix, const char *impl)
{
	sql_type *t;
	sql_table *systype;
	int localtype = ATOMindex(impl);
	sql_class eclass = EC_EXTERNAL;
	int eclass_cast = (int) eclass;

	if (localtype < 0)
		return NULL;
	t = SA_ZNEW(tr->sa, sql_type);
	systype = find_sql_table(find_sql_schema(tr, "sys"), "types");
	base_init(tr->sa, &t->base, next_oid(), TR_NEW, impl);
	t->sqlname = sa_strdup(tr->sa, sqlname);
	t->digits = digits;
	t->scale = scale;
	t->radix = radix;
	t->eclass = eclass;
	t->localtype = localtype;
	t->s = s;

	cs_add(&s->types, t, TR_NEW);
	table_funcs.table_insert(tr, systype, &t->base.id, t->base.name, t->sqlname, &t->digits, &t->scale, &radix, &eclass_cast, &s->base.id);

	t->base.wtime = s->base.wtime = tr->wtime = tr->wstime;
	tr->schema_updates ++;
	return t;
}

int
sql_trans_drop_type(sql_trans *tr, sql_schema *s, sqlid id, int drop_action)
{
	node *n = find_sql_type_node(s, id);
	sql_type *t = n->data;

	sys_drop_type(tr, t, drop_action);

	t->base.wtime = s->base.wtime = tr->wtime = tr->wstime;
	tr->schema_updates ++;
	cs_del(&s->types, n, t->base.flags);
	return 1;
}

sql_func *
create_sql_func(sql_allocator *sa, const char *func, list *args, list *res, sql_ftype type, sql_flang lang, const char *mod,
				const char *impl, const char *query, bit varres, bit vararg, bit system)
{
	sql_func *t = SA_ZNEW(sa, sql_func);

	base_init(sa, &t->base, next_oid(), TR_NEW, func);
	assert(impl && mod);
	t->imp = (impl)?sa_strdup(sa, impl):NULL;
	t->mod = (mod)?sa_strdup(sa, mod):NULL;
	t->type = type;
	t->lang = lang;
	t->sql = (lang==FUNC_LANG_SQL||lang==FUNC_LANG_MAL);
	t->semantics = TRUE;
	t->side_effect = (type==F_FILT || (res && (lang==FUNC_LANG_SQL || !list_empty(args))))?FALSE:TRUE;
	t->varres = varres;
	t->vararg = vararg;
	t->ops = args;
	t->res = res;
	t->query = (query)?sa_strdup(sa, query):NULL;
	t->fix_scale = SCALE_EQ;
	t->s = NULL;
	t->system = system;
	return t;
}

sql_func *
sql_trans_create_func(sql_trans *tr, sql_schema *s, const char *func, list *args, list *res, sql_ftype type, sql_flang lang,
					  const char *mod, const char *impl, const char *query, bit varres, bit vararg, bit system)
{
	sql_func *t = SA_ZNEW(tr->sa, sql_func);
	sql_table *sysfunc = find_sql_table(find_sql_schema(tr, "sys"), "functions");
	sql_table *sysarg = find_sql_table(find_sql_schema(tr, "sys"), "args");
	node *n;
	int number = 0, ftype = (int) type, flang = (int) lang;
	bit se;

	base_init(tr->sa, &t->base, next_oid(), TR_NEW, func);
	assert(impl && mod);
	t->imp = (impl)?sa_strdup(tr->sa, impl):NULL;
	t->mod = (mod)?sa_strdup(tr->sa, mod):NULL;
	t->type = type;
	t->lang = lang;
	t->sql = (lang==FUNC_LANG_SQL||lang==FUNC_LANG_MAL);
	t->semantics = TRUE;
	se = t->side_effect = (type==F_FILT || (res && (lang==FUNC_LANG_SQL || !list_empty(args))))?FALSE:TRUE;
	t->varres = varres;
	t->vararg = vararg;
	t->ops = sa_list(tr->sa);
	t->fix_scale = SCALE_EQ;
	t->system = system;
	for (n=args->h; n; n = n->next)
		list_append(t->ops, arg_dup(tr, s, n->data));
	if (res) {
		t->res = sa_list(tr->sa);
		for (n=res->h; n; n = n->next)
			list_append(t->res, arg_dup(tr, s, n->data));
	}
	t->query = (query)?sa_strdup(tr->sa, query):NULL;
	t->s = s;

	cs_add(&s->funcs, t, TR_NEW);
	table_funcs.table_insert(tr, sysfunc, &t->base.id, t->base.name, query?query:t->imp, t->mod, &flang, &ftype, &se,
							 &t->varres, &t->vararg, &s->base.id, &t->system, &t->semantics);
	if (t->res) for (n = t->res->h; n; n = n->next, number++) {
		sql_arg *a = n->data;
		sqlid id = next_oid();
		table_funcs.table_insert(tr, sysarg, &id, &t->base.id, a->name, a->type.type->sqlname, &a->type.digits, &a->type.scale, &a->inout, &number);
	}
	if (t->ops) for (n = t->ops->h; n; n = n->next, number++) {
		sql_arg *a = n->data;
		sqlid id = next_oid();
		table_funcs.table_insert(tr, sysarg, &id, &t->base.id, a->name, a->type.type->sqlname, &a->type.digits, &a->type.scale, &a->inout, &number);
	}

	t->base.wtime = s->base.wtime = tr->wtime = tr->wstime;
	tr->schema_updates ++;
	return t;
}

int
sql_trans_drop_func(sql_trans *tr, sql_schema *s, sqlid id, int drop_action)
{
	node *n = find_sql_func_node(s, id);
	sql_func *func = n->data;

	if (drop_action == DROP_CASCADE_START || drop_action == DROP_CASCADE) {
		sqlid *local_id = MNEW(sqlid);
		if (!local_id)
			return -1;

		if (! tr->dropped) {
			tr->dropped = list_create((fdestroy) GDKfree);
			if (!tr->dropped) {
				_DELETE(local_id);
				return -1;
			}
		}
		*local_id = func->base.id;
		list_append(tr->dropped, local_id);
	}

	sys_drop_func(tr, func, DROP_CASCADE);

	func->base.wtime = s->base.wtime = tr->wtime = tr->wstime;
	tr->schema_updates ++;
	cs_del(&s->funcs, n, func->base.flags);

	if (drop_action == DROP_CASCADE_START && tr->dropped) {
		list_destroy(tr->dropped);
		tr->dropped = NULL;
	}
	return 0;
}

static void
build_drop_func_list_item(sql_trans *tr, sql_schema *s, sqlid id)
{
	node *n = find_sql_func_node(s, id);
	sql_func *func = n->data;

	sys_drop_func(tr, func, DROP_CASCADE);

	func->base.wtime = s->base.wtime = tr->wtime = tr->wstime;
	tr->schema_updates ++;
	cs_del(&s->funcs, n, func->base.flags);
}

int
sql_trans_drop_all_func(sql_trans *tr, sql_schema *s, list *list_func, int drop_action)
{
	node *n = NULL;
	sql_func *func = NULL;
	list* to_drop = NULL;

	(void) drop_action;

	if (!tr->dropped) {
		tr->dropped = list_create((fdestroy) GDKfree);
		if (!tr->dropped)
			return -1;
	}
	for (n = list_func->h; n ; n = n->next ) {
		func = (sql_func *) n->data;

		if (! list_find_id(tr->dropped, func->base.id)){
			sqlid *local_id = MNEW(sqlid);
			if (!local_id) {
				list_destroy(tr->dropped);
				tr->dropped = NULL;
				if (to_drop)
					list_destroy(to_drop);
				return -1;
			}
			if (!to_drop) {
				to_drop = list_create(NULL);
				if (!to_drop) {
					list_destroy(tr->dropped);
					return -1;
				}
			}
			*local_id = func->base.id;
			list_append(tr->dropped, local_id);
			list_append(to_drop, func);
			//sql_trans_drop_func(tr, s, func->base.id, drop_action ? DROP_CASCADE : DROP_RESTRICT);
		}
	}

	if (to_drop) {
		for (n = to_drop->h; n ; n = n->next ) {
			func = (sql_func *) n->data;
			build_drop_func_list_item(tr, s, func->base.id);
		}
		list_destroy(to_drop);
	}

	if ( tr->dropped) {
		list_destroy(tr->dropped);
		tr->dropped = NULL;
	}
	return 0;
}

sql_schema *
sql_trans_create_schema(sql_trans *tr, const char *name, sqlid auth_id, sqlid owner)
{
	sql_schema *s = SA_ZNEW(tr->sa, sql_schema);
	sql_table *sysschema = find_sql_table(find_sql_schema(tr, "sys"), "schemas");

	base_init(tr->sa, &s->base, next_oid(), TR_NEW, name);
	s->auth_id = auth_id;
	s->owner = owner;
	s->system = FALSE;
	cs_new(&s->tables, tr->sa, (fdestroy) &table_destroy);
	cs_new(&s->types, tr->sa, (fdestroy) NULL);
	cs_new(&s->funcs, tr->sa, (fdestroy) NULL);
	cs_new(&s->seqs, tr->sa, (fdestroy) NULL);
	cs_new(&s->parts, tr->sa, (fdestroy) &part_destroy);
	s->keys = list_new(tr->sa, (fdestroy) NULL);
	s->idxs = list_new(tr->sa, (fdestroy) NULL);
	s->triggers = list_new(tr->sa, (fdestroy) NULL);
	s->tr = tr;

	cs_add(&tr->schemas, s, TR_NEW);
	table_funcs.table_insert(tr, sysschema, &s->base.id, s->base.name, &s->auth_id, &s->owner, &s->system);
	s->base.wtime = tr->wtime = tr->wstime;
	tr->schema_updates ++;
	return s;
}

sql_schema*
sql_trans_rename_schema(sql_trans *tr, sqlid id, const char *new_name)
{
	sql_table *sysschema = find_sql_table(find_sql_schema(tr, "sys"), "schemas");
	node *n = find_sql_schema_node(tr, id);
	sql_schema *s = n->data;
	oid rid;

	assert(!strNil(new_name));

	list_hash_delete(tr->schemas.set, s, NULL); /* has to re-hash the entry in the changeset */
	s->base.name = sa_strdup(tr->sa, new_name);
	if (!list_hash_add(tr->schemas.set, s, NULL))
		return NULL;

	rid = table_funcs.column_find_row(tr, find_sql_column(sysschema, "id"), &s->base.id, NULL);
	assert(!is_oid_nil(rid));
	table_funcs.column_update_value(tr, find_sql_column(sysschema, "name"), rid, (void*) new_name);

	s->base.wtime = tr->wtime = tr->wstime;
	tr->schema_updates ++;
	return s;
}

int
sql_trans_drop_schema(sql_trans *tr, sqlid id, int drop_action)
{
	node *n = find_sql_schema_node(tr, id);
	sql_schema *s = n->data;
	sql_table *sysschema = find_sql_table(find_sql_schema(tr, "sys"), "schemas");
	oid rid = table_funcs.column_find_row(tr, find_sql_column(sysschema, "id"), &s->base.id, NULL);

	if (is_oid_nil(rid))
		return 0;
	if (drop_action == DROP_CASCADE_START || drop_action == DROP_CASCADE) {
		sqlid* local_id = MNEW(sqlid);
		if (!local_id)
			return -1;

		if (!tr->dropped) {
			tr->dropped = list_create((fdestroy) GDKfree);
			if (!tr->dropped) {
				_DELETE(local_id);
				return -1;
			}
		}
		*local_id = s->base.id;
		list_append(tr->dropped, local_id);
	}

	table_funcs.table_delete(tr, sysschema, rid);
	sys_drop_funcs(tr, s, drop_action);
	if (sys_drop_tables(tr, s, drop_action))
		return -1;
	sys_drop_types(tr, s, drop_action);
	sys_drop_sequences(tr, s, drop_action);
	sql_trans_drop_any_comment(tr, s->base.id);
	sql_trans_drop_obj_priv(tr, s->base.id);

	s->base.wtime = tr->wtime = tr->wstime;
	tr->schema_updates ++;
	cs_del(&tr->schemas, n, s->base.flags);

	if (drop_action == DROP_CASCADE_START && tr->dropped) {
		list_destroy(tr->dropped);
		tr->dropped = NULL;
	}
	return 0;
}

sql_table *
sql_trans_add_table(sql_trans *tr, sql_table *mt, sql_table *pt)
{
	sql_schema *syss = find_sql_schema(tr, isGlobal(mt)?"sys":"tmp");
	sql_table *sysobj = find_sql_table(syss, "objects");
	sql_part *p = SA_ZNEW(tr->sa, sql_part);

	/* merge table depends on part table */
	sql_trans_create_dependency(tr, pt->base.id, mt->base.id, TABLE_DEPENDENCY);
	assert(isMergeTable(mt) || isReplicaTable(mt));
	p->t = mt;
	p->member = pt;
	pt->partition++;
	base_init(tr->sa, &p->base, pt->base.id, TR_NEW, pt->base.name);
	cs_add(&mt->s->parts, p, TR_NEW);
	list_append(mt->members, p);
	mt->s->base.wtime = mt->base.wtime = pt->s->base.wtime = pt->base.wtime = p->base.wtime = tr->wtime = tr->wstime;
	table_funcs.table_insert(tr, sysobj, &mt->base.id, p->base.name, &p->base.id);
	if (isGlobal(mt))
		tr->schema_updates ++;
	return mt;
}

int
sql_trans_add_range_partition(sql_trans *tr, sql_table *mt, sql_table *pt, sql_subtype tpe, ptr min, ptr max,
							  bit with_nills, int update, sql_part **err)
{
	sql_schema *syss = find_sql_schema(tr, isGlobal(mt)?"sys":"tmp");
	sql_table *sysobj = find_sql_table(syss, "objects");
	sql_table *partitions = find_sql_table(syss, "table_partitions");
	sql_table *ranges = find_sql_table(syss, "range_partitions");
	sql_part *p;
	int localtype = tpe.type->localtype, res = 0;
	ValRecord vmin, vmax;
	size_t smin, smax;
	bit to_insert = with_nills;
	oid rid;
	ptr ok;
	sqlid *v;

	vmin = vmax = (ValRecord) {.vtype = TYPE_void,};

	if (min) {
		ok = VALinit(&vmin, localtype, min);
		if (ok && localtype != TYPE_str)
			ok = VALconvert(TYPE_str, &vmin);
	} else {
		ok = VALinit(&vmin, TYPE_str, ATOMnilptr(TYPE_str));
		min = (ptr) ATOMnilptr(localtype);
	}
	if (!ok) {
		res = -1;
		goto finish;
	}
	smin = ATOMlen(localtype, min);
	if (smin > STORAGE_MAX_VALUE_LENGTH) {
		res = -2;
		goto finish;
	}

	if (max) {
		ok = VALinit(&vmax, localtype, max);
		if (ok && localtype != TYPE_str)
			ok = VALconvert(TYPE_str, &vmax);
	} else {
		ok = VALinit(&vmax, TYPE_str, ATOMnilptr(TYPE_str));
		max = (ptr) ATOMnilptr(localtype);
	}
	if (!ok) {
		res = -1;
		goto finish;
	}
	smax = ATOMlen(localtype, max);
	if (smax > STORAGE_MAX_VALUE_LENGTH) {
		res = -2;
		goto finish;
	}

	if (!update) {
		p = SA_ZNEW(tr->sa, sql_part);
		base_init(tr->sa, &p->base, pt->base.id, TR_NEW, pt->base.name);
		assert(isMergeTable(mt) || isReplicaTable(mt));
		p->t = mt;
		assert(pt);
		p->member = pt;
		dup_sql_type(tr, mt->s, &tpe, &(p->tpe));
	} else {
		p = find_sql_part_id(mt, pt->base.id);
	}

	/* add range partition values */
	p->part.range.minvalue = sa_alloc(tr->sa, smin);
	p->part.range.maxvalue = sa_alloc(tr->sa, smax);
	memcpy(p->part.range.minvalue, min, smin);
	memcpy(p->part.range.maxvalue, max, smax);
	p->part.range.minlength = smin;
	p->part.range.maxlength = smax;
	p->with_nills = with_nills;

	if (!update) {
		*err = list_append_with_validate(mt->members, p, sql_range_part_validate_and_insert);
	} else {
		*err = list_traverse_with_validate(mt->members, p, sql_range_part_validate_and_insert);
	}
	if (*err) {
		res = -4;
		goto finish;
	}

	if (!update) {
		rid = table_funcs.column_find_row(tr, find_sql_column(partitions, "table_id"), &mt->base.id, NULL);
		assert(!is_oid_nil(rid));

		/* add merge table dependency */
		sql_trans_create_dependency(tr, pt->base.id, mt->base.id, TABLE_DEPENDENCY);
		v = (sqlid*) table_funcs.column_find_value(tr, find_sql_column(partitions, "id"), rid);
		table_funcs.table_insert(tr, sysobj, &mt->base.id, p->base.name, &p->base.id);
		table_funcs.table_insert(tr, ranges, &pt->base.id, v, VALget(&vmin), VALget(&vmax), &to_insert);
		_DELETE(v);
	} else {
		sql_column *cmin = find_sql_column(ranges, "minimum"), *cmax = find_sql_column(ranges, "maximum"),
				   *wnulls = find_sql_column(ranges, "with_nulls");

		rid = table_funcs.column_find_row(tr, find_sql_column(ranges, "table_id"), &pt->base.id, NULL);
		assert(!is_oid_nil(rid));

		table_funcs.column_update_value(tr, cmin, rid, VALget(&vmin));
		table_funcs.column_update_value(tr, cmax, rid, VALget(&vmax));
		table_funcs.column_update_value(tr, wnulls, rid, &to_insert);
	}

	if (isGlobal(mt))
		tr->schema_updates ++;
	mt->s->base.wtime = mt->base.wtime = pt->s->base.wtime = pt->base.wtime = p->base.wtime = tr->wtime = tr->wstime;

	if (!update) {
		pt->partition++;
		cs_add(&mt->s->parts, p, TR_NEW);
	}
finish:
	VALclear(&vmin);
	VALclear(&vmax);
	return res;
}

int
sql_trans_add_value_partition(sql_trans *tr, sql_table *mt, sql_table *pt, sql_subtype tpe, list* vals, bit with_nills,
							  int update, sql_part **err)
{
	sql_schema *syss = find_sql_schema(tr, isGlobal(mt)?"sys":"tmp");
	sql_table *sysobj = find_sql_table(syss, "objects");
	sql_table *partitions = find_sql_table(syss, "table_partitions");
	sql_table *values = find_sql_table(syss, "value_partitions");
	sql_part *p;
	oid rid;
	int localtype = tpe.type->localtype, i = 0;
	sqlid *v;

	if (!update) {
		p = SA_ZNEW(tr->sa, sql_part);
		base_init(tr->sa, &p->base, pt->base.id, TR_NEW, pt->base.name);
		assert(isMergeTable(mt) || isReplicaTable(mt));
		p->t = mt;
		assert(pt);
		p->member = pt;
		dup_sql_type(tr, mt->s, &tpe, &(p->tpe));
	} else {
		rids *rs;
		p = find_sql_part_id(mt, pt->base.id);

		rs = table_funcs.rids_select(tr, find_sql_column(values, "table_id"), &pt->base.id, &pt->base.id, NULL);
		for (rid = table_funcs.rids_next(rs); !is_oid_nil(rid); rid = table_funcs.rids_next(rs)) {
			table_funcs.table_delete(tr, values, rid); /* eliminate the old values */
		}
		table_funcs.rids_destroy(rs);
	}
	p->with_nills = with_nills;

	rid = table_funcs.column_find_row(tr, find_sql_column(partitions, "table_id"), &mt->base.id, NULL);
	assert(!is_oid_nil(rid));

	v = (sqlid*) table_funcs.column_find_value(tr, find_sql_column(partitions, "id"), rid);

	if (with_nills) { /* store the null value first */
		ValRecord vnnil;
		if (VALinit(&vnnil, TYPE_str, ATOMnilptr(TYPE_str)) == NULL) {
			_DELETE(v);
			return -1;
		}
		table_funcs.table_insert(tr, values, &pt->base.id, v, VALget(&vnnil));
		VALclear(&vnnil);
	}

	for (node *n = vals->h ; n ; n = n->next) {
		sql_part_value *next = (sql_part_value*) n->data;
		ValRecord vvalue;
		ptr ok;

		if (ATOMlen(localtype, next->value) > STORAGE_MAX_VALUE_LENGTH) {
			_DELETE(v);
			return -i - 1;
		}
		ok = VALinit(&vvalue, localtype, next->value);
		if (ok && localtype != TYPE_str)
			ok = VALconvert(TYPE_str, &vvalue);
		if (!ok) {
			_DELETE(v);
			VALclear(&vvalue);
			return -i - 1;
		}
		table_funcs.table_insert(tr, values, &pt->base.id, v, VALget(&vvalue));
		VALclear(&vvalue);
		i++;
	}
	_DELETE(v);

	p->part.values = vals;

	if (!update) {
		*err = list_append_with_validate(mt->members, p, sql_values_part_validate_and_insert);
	} else {
		*err = list_traverse_with_validate(mt->members, p, sql_values_part_validate_and_insert);
	}
	if (*err)
		return -1;

	if (!update) {
		/* add merge table dependency */
		sql_trans_create_dependency(tr, pt->base.id, mt->base.id, TABLE_DEPENDENCY);
		table_funcs.table_insert(tr, sysobj, &mt->base.id, p->base.name, &p->base.id);
	}

	if (isGlobal(mt))
		tr->schema_updates ++;
	mt->s->base.wtime = mt->base.wtime = pt->s->base.wtime = pt->base.wtime = p->base.wtime = tr->wtime = tr->wstime;
	if (!update) {
		pt->partition++;
		cs_add(&mt->s->parts, p, TR_NEW);
	}
	return 0;
}

sql_table*
sql_trans_rename_table(sql_trans *tr, sql_schema *s, sqlid id, const char *new_name)
{
	sql_table *systable = find_sql_table(find_sql_schema(tr, isTempSchema(s) ? "tmp":"sys"), "_tables");
	node *n = find_sql_table_node(s, id);
	sql_table *t = n->data;
	oid rid;

	assert(!strNil(new_name));

	list_hash_delete(s->tables.set, t, NULL); /* has to re-hash the entry in the changeset */
	t->base.name = sa_strdup(tr->sa, new_name);
	if (!list_hash_add(s->tables.set, t, NULL))
		return NULL;

	rid = table_funcs.column_find_row(tr, find_sql_column(systable, "id"), &t->base.id, NULL);
	assert(!is_oid_nil(rid));
	table_funcs.column_update_value(tr, find_sql_column(systable, "name"), rid, (void*) new_name);

	t->base.wtime = s->base.wtime = tr->wtime = tr->wstime;
	if (isGlobal(t))
		tr->schema_updates ++;
	return t;
}

sql_table*
sql_trans_set_table_schema(sql_trans *tr, sqlid id, sql_schema *os, sql_schema *ns)
{
	sql_table *systable = find_sql_table(find_sql_schema(tr, isTempSchema(os) ? "tmp":"sys"), "_tables");
	node *n = find_sql_table_node(os, id);
	sql_table *t = n->data;
	oid rid;
	sql_moved_table *m;

	rid = table_funcs.column_find_row(tr, find_sql_column(systable, "id"), &t->base.id, NULL);
	assert(!is_oid_nil(rid));
	table_funcs.column_update_value(tr, find_sql_column(systable, "schema_id"), rid, &(ns->base.id));

	cs_move(&os->tables, &ns->tables, t);
	t->s = ns;

	if (!tr->moved_tables)
		tr->moved_tables = sa_list(tr->sa);
	m = SA_ZNEW(tr->sa, sql_moved_table); //add transaction log entry
	m->from = os;
	m->to = ns;
	m->t = t;
	list_append(tr->moved_tables, m);

	t->base.wtime = os->base.wtime = ns->base.wtime = tr->wtime = tr->wstime;
	for (node *n = t->columns.set->h ; n ; n = n->next) {
		sql_column *col = (sql_column*) n->data;
		col->base.wtime = tr->wstime; /* the table's columns types have to be set again */
	}
	if (isGlobal(t))
		tr->schema_updates ++;
	return t;
}

sql_table *
sql_trans_del_table(sql_trans *tr, sql_table *mt, sql_table *pt, int drop_action)
{
	sql_schema *syss = find_sql_schema(tr, isGlobal(mt)?"sys":"tmp");
	sql_table *sysobj = find_sql_table(syss, "objects");
	node *n = cs_find_id(&mt->s->parts, pt->base.id);
	oid obj_oid = table_funcs.column_find_row(tr, find_sql_column(sysobj, "nr"), &pt->base.id, NULL), rid;
	sql_part *p = (sql_part*) n->data;

	if (is_oid_nil(obj_oid))
		return NULL;

	if (isRangePartitionTable(mt)) {
		sql_table *ranges = find_sql_table(syss, "range_partitions");
		rid = table_funcs.column_find_row(tr, find_sql_column(ranges, "table_id"), &pt->base.id, NULL);
		table_funcs.table_delete(tr, ranges, rid);
	} else if (isListPartitionTable(mt)) {
		sql_table *values = find_sql_table(syss, "value_partitions");
		rids *rs = table_funcs.rids_select(tr, find_sql_column(values, "table_id"), &pt->base.id, &pt->base.id, NULL);
		for (rid = table_funcs.rids_next(rs); !is_oid_nil(rid); rid = table_funcs.rids_next(rs)) {
			table_funcs.table_delete(tr, values, rid);
		}
		table_funcs.rids_destroy(rs);
	}
	/* merge table depends on part table */
	sql_trans_drop_dependency(tr, pt->base.id, mt->base.id, TABLE_DEPENDENCY);

	cs_del(&mt->s->parts, n, p->base.flags);
	list_remove_data(mt->members, p);
	pt->partition--;/* check other hierarchies? */
	p->member = NULL;
	table_funcs.table_delete(tr, sysobj, obj_oid);

	mt->s->base.wtime = mt->base.wtime = pt->s->base.wtime = pt->base.wtime = p->base.wtime = tr->wtime = tr->wstime;

	if (drop_action == DROP_CASCADE)
		sql_trans_drop_table(tr, mt->s, pt->base.id, drop_action);
	if (isGlobal(mt))
		tr->schema_updates ++;
	return mt;
}

sql_table *
sql_trans_create_table(sql_trans *tr, sql_schema *s, const char *name, const char *sql, int tt, bit system,
					   int persistence, int commit_action, int sz, bte properties)
{
	sql_table *t = create_sql_table(tr->sa, name, tt, system, persistence, commit_action, properties);
	sql_schema *syss = find_sql_schema(tr, isGlobal(t)?"sys":"tmp");
	sql_table *systable = find_sql_table(syss, "_tables");
	sht ca;

	/* temps all belong to a special tmp schema and only views/remote
	   have a query */
	assert( (isTable(t) ||
		(!isTempTable(t) || (strcmp(s->base.name, "tmp") == 0) || isDeclaredTable(t))) || (isView(t) && !sql) || (isRemote(t) && !sql));

	t->query = sql ? sa_strdup(tr->sa, sql) : NULL;
	t->s = s;
	t->sz = sz;
	if (sz < 0)
		t->sz = COLSIZE;
	cs_add(&s->tables, t, TR_NEW);
	if (isRemote(t))
		t->persistence = SQL_REMOTE;

	if (isTable(t)) {
		if (store_funcs.create_del(tr, t) != LOG_OK) {
			TRC_DEBUG(SQL_STORE, "Load table '%s' is missing 'deletes'\n", t->base.name);
			t->persistence = SQL_GLOBAL_TEMP;
		}
	}
	if (isPartitionedByExpressionTable(t)) {
		t->part.pexp = SA_ZNEW(tr->sa, sql_expression);
		t->part.pexp->type = *sql_bind_localtype("void"); /* leave it non-initialized, at the backend the copy of this table will get the type */
	}

	ca = t->commit_action;
	if (!isDeclaredTable(t)) {
		table_funcs.table_insert(tr, systable, &t->base.id, t->base.name, &s->base.id,
								 (t->query) ? t->query : ATOMnilptr(TYPE_str), &t->type, &t->system, &ca, &t->access);
	}

	t->base.wtime = s->base.wtime = tr->wtime = tr->wstime;
	if (isGlobal(t))
		tr->schema_updates ++;
	return t;
}

int
sql_trans_set_partition_table(sql_trans *tr, sql_table *t)
{
	if (t && (isRangePartitionTable(t) || isListPartitionTable(t))) {
		sql_schema *syss = find_sql_schema(tr, isGlobal(t)?"sys":"tmp");
		sql_table *partitions = find_sql_table(syss, "table_partitions");
		sqlid next = next_oid();
		if (isPartitionedByColumnTable(t)) {
			assert(t->part.pcol);
			table_funcs.table_insert(tr, partitions, &next, &t->base.id, &t->part.pcol->base.id, ATOMnilptr(TYPE_str), &t->properties);
		} else if (isPartitionedByExpressionTable(t)) {
			assert(t->part.pexp->exp);
			if (strlen(t->part.pexp->exp) > STORAGE_MAX_VALUE_LENGTH)
				return -1;
			table_funcs.table_insert(tr, partitions, &next, &t->base.id, ATOMnilptr(TYPE_int), t->part.pexp->exp, &t->properties);
		} else {
			assert(0);
		}
	}
	return 0;
}

sql_key *
create_sql_kc(sql_allocator *sa, sql_key *k, sql_column *c)
{
	sql_kc *kc = SA_ZNEW(sa, sql_kc);

	kc->c = c;
	list_append(k->columns, kc);
	if (k->idx)
		create_sql_ic(sa, k->idx, c);
	if (k->type == pkey)
		c->null = 0;
	return k;
}

sql_ukey *
create_sql_ukey(sql_allocator *sa, sql_table *t, const char *name, key_type kt)
{
	sql_key *nk = NULL;
	sql_ukey *tk;

	nk = (kt != fkey) ? (sql_key *) SA_ZNEW(sa, sql_ukey) : (sql_key *) SA_ZNEW(sa, sql_fkey);
 	tk = (sql_ukey *) nk;
	assert(name);

	base_init(sa, &nk->base, next_oid(), TR_NEW, name);

	nk->type = kt;
	nk->columns = sa_list(sa);
	nk->idx = NULL;
	nk->t = t;

	tk->keys = NULL;
	if (nk->type == pkey)
		t->pkey = tk;
	cs_add(&t->keys, nk, TR_NEW);
	return tk;
}

sql_fkey *
create_sql_fkey(sql_allocator *sa, sql_table *t, const char *name, key_type kt, sql_key *rkey, int on_delete, int on_update)
{
	sql_key *nk;
	sql_fkey *fk = NULL;
	sql_ukey *uk = (sql_ukey *) rkey;

	nk = (kt != fkey) ? (sql_key *) SA_ZNEW(sa, sql_ukey) : (sql_key *) SA_ZNEW(sa, sql_fkey);

	assert(name);
	base_init(sa, &nk->base, next_oid(), TR_NEW, name);
	nk->type = kt;
	nk->columns = sa_list(sa);
	nk->t = t;
	nk->idx = create_sql_idx(sa, t, name, (nk->type == fkey) ? join_idx : hash_idx);
	nk->idx->key = nk;

	fk = (sql_fkey *) nk;

	fk->on_delete = on_delete;
	fk->on_update = on_update;

	fk->rkey = uk;
	cs_add(&t->keys, nk, TR_NEW);
	return (sql_fkey*) nk;
}

sql_idx *
create_sql_ic(sql_allocator *sa, sql_idx *i, sql_column *c)
{
	sql_kc *ic = SA_ZNEW(sa, sql_kc);

	ic->c = c;
	list_append(i->columns, ic);

	if (hash_index(i->type) && list_length(i->columns) > 1) {
		/* Correct the unique flag of the keys first column */
		c->unique = list_length(i->columns);
		if (c->unique == 2) {
			sql_kc *ic1 = i->columns->h->data;
			ic1->c->unique ++;
		}
	}

	/* should we switch to oph_idx ? */
	if (i->type == hash_idx && list_length(i->columns) == 1 && ic->c->sorted) {
		/*i->type = oph_idx;*/
		i->type = no_idx;
	}
	return i;
}

sql_idx *
create_sql_idx(sql_allocator *sa, sql_table *t, const char *name, idx_type it)
{
	sql_idx *ni = SA_ZNEW(sa, sql_idx);

	base_init(sa, &ni->base, next_oid(), TR_NEW, name);
	ni->columns = sa_list(sa);
	ni->t = t;
	ni->type = it;
	ni->key = NULL;
	cs_add(&t->idxs, ni, TR_NEW);
	return ni;
}

sql_column *
create_sql_column(sql_trans *tr, sql_table *t, const char *name, sql_subtype *tpe)
{
	sql_column *col = SA_ZNEW(tr->sa, sql_column);

	base_init(tr->sa, &col->base, next_oid(), TR_NEW, name);
	col->type = *tpe;
	col->def = NULL;
	col->null = 1;
	col->colnr = table_next_column_nr(t);
	col->t = t;
	col->unique = 0;
	col->storage_type = NULL;

	cs_add(&t->columns, col, TR_NEW);
	return col;
}

int
sql_trans_drop_table(sql_trans *tr, sql_schema *s, sqlid id, int drop_action)
{
	node *n = find_sql_table_node(s, id);
	sql_table *t = n->data;

	if ((drop_action == DROP_CASCADE_START || drop_action == DROP_CASCADE) &&
	    tr->dropped && list_find_id(tr->dropped, t->base.id))
		return 0;

	if (drop_action == DROP_CASCADE_START || drop_action == DROP_CASCADE) {
		sqlid *local_id = MNEW(sqlid);
		if (!local_id)
			return -1;

		if (! tr->dropped) {
			tr->dropped = list_create((fdestroy) GDKfree);
			if (!tr->dropped) {
				_DELETE(local_id);
				return -1;
			}
		}
		*local_id = t->base.id;
		list_append(tr->dropped, local_id);
	}

	if (!isDeclaredTable(t))
		if (sys_drop_table(tr, t, drop_action))
			return -1;

	t->base.wtime = s->base.wtime = tr->wtime = tr->wstime;
	if (isGlobal(t) || (t->commit_action != CA_DROP))
		tr->schema_updates ++;
	cs_del(&s->tables, n, t->base.flags);

	if (drop_action == DROP_CASCADE_START && tr->dropped) {
		list_destroy(tr->dropped);
		tr->dropped = NULL;
	}
	return 0;
}

BUN
sql_trans_clear_table(sql_trans *tr, sql_table *t)
{
<<<<<<< HEAD
	return store_funcs.clear_table(tr, t);
=======
	node *n = t->columns.set->h;
	sql_column *c = n->data;
	BUN sz = 0, nsz = 0;

	if (!isNew(t))
		t->cleared = 1;
	t->base.wtime = t->s->base.wtime = tr->wtime = tr->wstime;
	c->base.wtime = tr->wstime;

	if ((nsz = store_funcs.clear_col(tr, c)) == BUN_NONE)
		return BUN_NONE;
	sz += nsz;
	if ((nsz = store_funcs.clear_del(tr, t)) == BUN_NONE)
		return BUN_NONE;
	sz -= nsz;

	for (n = n->next; n; n = n->next) {
		c = n->data;
		c->base.wtime = tr->wstime;

		if (store_funcs.clear_col(tr, c) == BUN_NONE)
			return BUN_NONE;
	}
	if (t->idxs.set) {
		for (n = t->idxs.set->h; n; n = n->next) {
			sql_idx *ci = n->data;

			ci->base.wtime = tr->wstime;
			if (isTable(ci->t) && idx_has_column(ci->type) &&
				store_funcs.clear_idx(tr, ci) == BUN_NONE)
				return BUN_NONE;
		}
	}
	return sz;
>>>>>>> 23114a33
}

sql_column *
sql_trans_create_column(sql_trans *tr, sql_table *t, const char *name, sql_subtype *tpe)
{
	sql_column *col;
	sql_schema *syss = find_sql_schema(tr, isGlobal(t)?"sys":"tmp");
	sql_table *syscolumn = find_sql_table(syss, "_columns");

	if (!tpe)
		return NULL;

	if (t->system && sql_trans_name_conflict(tr, t->s->base.name, t->base.name, name))
		return NULL;
	col = create_sql_column(tr, t, name, tpe);

	if (isTable(col->t))
		if (store_funcs.create_col(tr, col) != LOG_OK)
			return NULL;
	if (!isDeclaredTable(t))
		table_funcs.table_insert(tr, syscolumn, &col->base.id, col->base.name, col->type.type->sqlname, &col->type.digits, &col->type.scale, &t->base.id, (col->def) ? col->def : ATOMnilptr(TYPE_str), &col->null, &col->colnr, (col->storage_type) ? col->storage_type : ATOMnilptr(TYPE_str));

	col->base.wtime = t->base.wtime = t->s->base.wtime = tr->wtime = tr->wstime;
	if (tpe->type->s) /* column depends on type */
		sql_trans_create_dependency(tr, tpe->type->base.id, col->base.id, TYPE_DEPENDENCY);
	if (isGlobal(t))
		tr->schema_updates ++;
	return col;
}

void
drop_sql_column(sql_table *t, sqlid id, int drop_action)
{
	node *n = list_find_base_id(t->columns.set, id);
	sql_column *col = n->data;

	col->drop_action = drop_action;
	cs_del(&t->columns, n, 0);
}

void
drop_sql_idx(sql_table *t, sqlid id)
{
	node *n = list_find_base_id(t->idxs.set, id);

	cs_del(&t->idxs, n, 0);
}

void
drop_sql_key(sql_table *t, sqlid id, int drop_action)
{
	node *n = list_find_base_id(t->keys.set, id);
	sql_key *k = n->data;

	k->drop_action = drop_action;
	cs_del(&t->keys, n, 0);
}

sql_column*
sql_trans_rename_column(sql_trans *tr, sql_table *t, const char *old_name, const char *new_name)
{
	sql_table *syscolumn = find_sql_table(find_sql_schema(tr, isGlobal(t)?"sys":"tmp"), "_columns");
	sql_column *c = find_sql_column(t, old_name);
	oid rid;

	assert(!strNil(new_name));

	list_hash_delete(t->columns.set, c, NULL); /* has to re-hash the entry in the changeset */
	c->base.name = sa_strdup(tr->sa, new_name);
	if (!list_hash_add(t->columns.set, c, NULL))
		return NULL;

	rid = table_funcs.column_find_row(tr, find_sql_column(syscolumn, "id"), &c->base.id, NULL);
	assert(!is_oid_nil(rid));
	table_funcs.column_update_value(tr, find_sql_column(syscolumn, "name"), rid, (void*) new_name);

	c->base.wtime = t->base.wtime = t->s->base.wtime = tr->wtime = tr->wstime;
	if (isGlobal(t))
		tr->schema_updates ++;
	return c;
}

int
sql_trans_drop_column(sql_trans *tr, sql_table *t, sqlid id, int drop_action)
{
	node *n = NULL;
	sql_table *syscolumn = find_sql_table(find_sql_schema(tr, isGlobal(t)?"sys":"tmp"), "_columns");
	sql_column *col = NULL, *cid = find_sql_column(syscolumn, "id"), *cnr = find_sql_column(syscolumn, "number");

	for (node *nn = t->columns.set->h ; nn ; nn = nn->next) {
		sql_column *next = (sql_column *) nn->data;
		if (next->base.id == id) {
			n = nn;
			col = next;
		} else if (col) { /* if the column to be dropped was found, decrease the column number for others after it */
			oid rid;
			next->colnr--;

			rid = table_funcs.column_find_row(tr, cid, &next->base.id, NULL);
			assert(!is_oid_nil(rid));
			table_funcs.column_update_value(tr, cnr, rid, &next->colnr);

			next->base.wtime = tr->wtime = tr->wstime;
		}
	}

	assert(n && col); /* the column to be dropped must have been found */

	if (drop_action == DROP_CASCADE_START || drop_action == DROP_CASCADE) {
		sqlid *local_id = MNEW(sqlid);
		if (!local_id)
			return -1;

		if (! tr->dropped) {
			tr->dropped = list_create((fdestroy) GDKfree);
			if (!tr->dropped) {
				_DELETE(local_id);
				return -1;
			}
		}
		*local_id = col->base.id;
		list_append(tr->dropped, local_id);
	}

	if (sys_drop_column(tr, col, drop_action))
		return -1;

	col->base.wtime = t->base.wtime = t->s->base.wtime = tr->wtime = tr->wstime;
	cs_del(&t->columns, n, col->base.flags);
	if (isGlobal(t))
		tr->schema_updates ++;

	if (drop_action == DROP_CASCADE_START && tr->dropped) {
		list_destroy(tr->dropped);
		tr->dropped = NULL;
	}
	return 0;
}

sql_column *
sql_trans_alter_null(sql_trans *tr, sql_column *col, int isnull)
{
	if (col->null != isnull) {
		sql_schema *syss = find_sql_schema(tr, isGlobal(col->t)?"sys":"tmp");
		sql_table *syscolumn = find_sql_table(syss, "_columns");
		oid rid = table_funcs.column_find_row(tr, find_sql_column(syscolumn, "id"),
					  &col->base.id, NULL);

		if (is_oid_nil(rid))
			return NULL;
		table_funcs.column_update_value(tr, find_sql_column(syscolumn, "null"), rid, &isnull);
		col->null = isnull;
		col->base.wtime = col->t->base.wtime = col->t->s->base.wtime = tr->wtime = tr->wstime;
		if (isGlobal(col->t))
			tr->schema_updates ++;
	}

	return col;
}

sql_table *
sql_trans_alter_access(sql_trans *tr, sql_table *t, sht access)
{
	if (t->access != access) {
		sql_schema *syss = find_sql_schema(tr, isGlobal(t)?"sys":"tmp");
		sql_table *systable = find_sql_table(syss, "_tables");
		oid rid = table_funcs.column_find_row(tr, find_sql_column(systable, "id"),
					  &t->base.id, NULL);

		if (is_oid_nil(rid))
			return NULL;
		table_funcs.column_update_value(tr, find_sql_column(systable, "access"), rid, &access);
		t->access = access;
		t->base.wtime = t->s->base.wtime = tr->wtime = tr->wstime;
		if (isGlobal(t))
			tr->schema_updates ++;
	}
	return t;
}

sql_column *
sql_trans_alter_default(sql_trans *tr, sql_column *col, char *val)
{
	if (!col->def && !val)
		return col;	/* no change */

	if (!col->def || !val || strcmp(col->def, val) != 0) {
		void *p = val ? val : (void *) ATOMnilptr(TYPE_str);
		sql_schema *syss = find_sql_schema(tr, isGlobal(col->t)?"sys":"tmp");
		sql_table *syscolumn = find_sql_table(syss, "_columns");
		sql_column *col_ids = find_sql_column(syscolumn, "id");
		sql_column *col_dfs = find_sql_column(syscolumn, "default");
		oid rid = table_funcs.column_find_row(tr, col_ids, &col->base.id, NULL);

		if (is_oid_nil(rid))
			return NULL;
		if (sys_drop_default_object(tr, col, 0) == -1)
			return NULL;
		table_funcs.column_update_value(tr, col_dfs, rid, p);
		col->def = NULL;
		if (val)
			col->def = sa_strdup(tr->sa, val);
		col->base.wtime = col->t->base.wtime = col->t->s->base.wtime = tr->wtime = tr->wstime;
		if (isGlobal(col->t))
			tr->schema_updates ++;
	}
	return col;
}

sql_column *
sql_trans_alter_storage(sql_trans *tr, sql_column *col, char *storage)
{
	if (!col->storage_type && !storage)
		return col;	/* no change */

	if (!col->storage_type || !storage || strcmp(col->storage_type, storage) != 0) {
		void *p = storage ? storage : (void *) ATOMnilptr(TYPE_str);
		sql_schema *syss = find_sql_schema(tr, isGlobal(col->t)?"sys":"tmp");
		sql_table *syscolumn = find_sql_table(syss, "_columns");
		sql_column *col_ids = find_sql_column(syscolumn, "id");
		sql_column *col_dfs = find_sql_column(syscolumn, "storage");
		oid rid = table_funcs.column_find_row(tr, col_ids, &col->base.id, NULL);

		if (is_oid_nil(rid))
			return NULL;
		table_funcs.column_update_value(tr, col_dfs, rid, p);
		col->storage_type = NULL;
		if (storage)
			col->storage_type = sa_strdup(tr->sa, storage);
		col->base.wtime = col->t->base.wtime = col->t->s->base.wtime = tr->wtime = tr->wstime;
		if (isGlobal(col->t))
			tr->schema_updates ++;
	}
	return col;
}

int
sql_trans_is_sorted( sql_trans *tr, sql_column *col )
{
	if (col && isTable(col->t) && store_funcs.sorted_col && store_funcs.sorted_col(tr, col))
		return 1;
	return 0;
}

int
sql_trans_is_unique( sql_trans *tr, sql_column *col )
{
	if (col && isTable(col->t) && store_funcs.unique_col && store_funcs.unique_col(tr, col))
		return 1;
	return 0;
}

int
sql_trans_is_duplicate_eliminated( sql_trans *tr, sql_column *col )
{
	if (col && isTable(col->t) && EC_VARCHAR(col->type.type->eclass) && store_funcs.double_elim_col)
		return store_funcs.double_elim_col(tr, col);
	return 0;
}

size_t
sql_trans_dist_count( sql_trans *tr, sql_column *col )
{
	if (col->dcount)
		return col->dcount;

	if (col && isTable(col->t)) {
		/* get from statistics */
		sql_schema *sys = find_sql_schema(tr, "sys");
		sql_table *stats = find_sql_table(sys, "statistics");
		if (stats) {
			sql_column *stats_column_id = find_sql_column(stats, "column_id");
			oid rid = table_funcs.column_find_row(tr, stats_column_id, &col->base.id, NULL);
			if (!is_oid_nil(rid)) {
				sql_column *stats_unique = find_sql_column(stats, "unique");
				void *v = table_funcs.column_find_value(tr, stats_unique, rid);

				col->dcount = *(size_t*)v;
				_DELETE(v);
			} else { /* sample and put in statistics */
				col->dcount = store_funcs.dcount_col(tr, col);
			}
		}
		return col->dcount;
	}
	return 0;
}

int
sql_trans_ranges( sql_trans *tr, sql_column *col, char **min, char **max )
{
	*min = NULL;
	*max = NULL;
	if (col && isTable(col->t)) {
		/* get from statistics */
		sql_schema *sys = find_sql_schema(tr, "sys");
		sql_table *stats = find_sql_table(sys, "statistics");

		if (col->min && col->max) {
			*min = col->min;
			*max = col->max;
			return 1;
		}
		if (stats) {
			sql_column *stats_column_id = find_sql_column(stats, "column_id");
			oid rid = table_funcs.column_find_row(tr, stats_column_id, &col->base.id, NULL);
			if (!is_oid_nil(rid)) {
				char *v;
				sql_column *stats_min = find_sql_column(stats, "minval");
				sql_column *stats_max = find_sql_column(stats, "maxval");

				v = table_funcs.column_find_value(tr, stats_min, rid);
				*min = col->min = sa_strdup(tr->sa, v);
				_DELETE(v);
				v = table_funcs.column_find_value(tr, stats_max, rid);
				*max = col->max = sa_strdup(tr->sa, v);
				_DELETE(v);
				return 1;
			}
		}
	}
	return 0;
}

sql_key *
sql_trans_create_ukey(sql_trans *tr, sql_table *t, const char *name, key_type kt)
{
/* can only have keys between persistent tables */
	int neg = -1;
	int action = -1;
	sql_key *nk;
	sql_schema *syss = find_sql_schema(tr, isGlobal(t)?"sys":"tmp");
	sql_table *syskey = find_sql_table(syss, "keys");
	sql_ukey *uk = NULL;

	if (isTempTable(t))
		return NULL;

	nk = (kt != fkey) ? (sql_key *) SA_ZNEW(tr->sa, sql_ukey)
	: (sql_key *) SA_ZNEW(tr->sa, sql_fkey);

	assert(name);
	base_init(tr->sa, &nk->base, next_oid(), TR_NEW, name);
	nk->type = kt;
	nk->columns = list_new(tr->sa, (fdestroy) NULL);
	nk->t = t;
	nk->idx = NULL;

	uk = (sql_ukey *) nk;

	uk->keys = NULL;

	if (nk->type == pkey)
		t->pkey = uk;

	cs_add(&t->keys, nk, TR_NEW);
	list_append(t->s->keys, nk);

	table_funcs.table_insert(tr, syskey, &nk->base.id, &t->base.id, &nk->type, nk->base.name, (nk->type == fkey) ? &((sql_fkey *) nk)->rkey->k.base.id : &neg, &action );

	syskey->base.wtime = syskey->s->base.wtime = t->base.wtime = t->s->base.wtime = tr->wtime = tr->wstime;
	if (isGlobal(t))
		tr->schema_updates ++;
	return nk;
}

sql_fkey *
sql_trans_create_fkey(sql_trans *tr, sql_table *t, const char *name, key_type kt, sql_key *rkey, int on_delete, int on_update)
{
/* can only have keys between persistent tables */
	int neg = -1;
	int action = (on_update<<8) + on_delete;
	sql_key *nk;
	sql_schema *syss = find_sql_schema(tr, isGlobal(t)?"sys":"tmp");
	sql_table *syskey = find_sql_table(syss, "keys");
	sql_fkey *fk = NULL;
	sql_ukey *uk = (sql_ukey *) rkey;

	if (isTempTable(t))
		return NULL;

	nk = (kt != fkey) ? (sql_key *) SA_ZNEW(tr->sa, sql_ukey)
	: (sql_key *) SA_ZNEW(tr->sa, sql_fkey);

	assert(name);
	base_init(tr->sa, &nk->base, next_oid(), TR_NEW, name);
	nk->type = kt;
	nk->columns = list_new(tr->sa, (fdestroy) NULL);
	nk->t = t;
	nk->idx = sql_trans_create_idx(tr, t, name, (nk->type == fkey) ? join_idx : hash_idx);
	nk->idx->key = nk;

	fk = (sql_fkey *) nk;

	fk->on_delete = on_delete;
	fk->on_update = on_update;

	fk->rkey = uk;
	if (!uk->keys)
		uk->keys = list_new(tr->sa, NULL);
	list_append(uk->keys, fk);

	cs_add(&t->keys, nk, TR_NEW);
	list_append(t->s->keys, nk);

	table_funcs.table_insert(tr, syskey, &nk->base.id, &t->base.id, &nk->type, nk->base.name, (nk->type == fkey) ? &((sql_fkey *) nk)->rkey->k.base.id : &neg, &action);

	sql_trans_create_dependency(tr, ((sql_fkey *) nk)->rkey->k.base.id, nk->base.id, FKEY_DEPENDENCY);

	syskey->base.wtime = syskey->s->base.wtime = t->base.wtime = t->s->base.wtime = tr->wtime = tr->wstime;
	if (isGlobal(t))
		tr->schema_updates ++;
	return (sql_fkey*) nk;
}

sql_key *
sql_trans_create_kc(sql_trans *tr, sql_key *k, sql_column *c )
{
	sql_kc *kc = SA_ZNEW(tr->sa, sql_kc);
	int nr = list_length(k->columns);
	sql_schema *syss = find_sql_schema(tr, isGlobal(k->t)?"sys":"tmp");
	sql_table *syskc = find_sql_table(syss, "objects");

	assert(c);
	kc->c = c;
	list_append(k->columns, kc);
	if (k->idx)
		sql_trans_create_ic(tr, k->idx, c);

	if (k->type == pkey) {
		sql_trans_create_dependency(tr, c->base.id, k->base.id, KEY_DEPENDENCY);
		sql_trans_alter_null(tr, c, 0);
	}

	table_funcs.table_insert(tr, syskc, &k->base.id, kc->c->base.name, &nr);

	syskc->base.wtime = tr->wtime = tr->wstime;
	if (isGlobal(k->t))
		tr->schema_updates ++;
	return k;
}

sql_fkey *
sql_trans_create_fkc(sql_trans *tr, sql_fkey *fk, sql_column *c )
{
	sql_key *k = (sql_key *) fk;
	sql_kc *kc = SA_ZNEW(tr->sa, sql_kc);
	int nr = list_length(k->columns);
	sql_schema *syss = find_sql_schema(tr, isGlobal(k->t)?"sys":"tmp");
	sql_table *syskc = find_sql_table(syss, "objects");

	assert(c);
	kc->c = c;
	list_append(k->columns, kc);
	if (k->idx)
		sql_trans_create_ic(tr, k->idx, c);

	sql_trans_create_dependency(tr, c->base.id, k->base.id, FKEY_DEPENDENCY);

	table_funcs.table_insert(tr, syskc, &k->base.id, kc->c->base.name, &nr);

	syskc->base.wtime = tr->wtime = tr->wstime;
	if (isGlobal(k->t))
		tr->schema_updates ++;
	return (sql_fkey*)k;
}

static sql_idx *
table_has_idx( sql_table *t, list *keycols)
{
	node *n, *m, *o;
	char *found = NULL;
	int len = list_length(keycols);
	found = NEW_ARRAY(char, len);
	if (!found)
		return NULL;
	if (t->idxs.set) for ( n = t->idxs.set->h; n; n = n->next ) {
		sql_idx *i = n->data;
		int nr;

		memset(found, 0, len);
		for (m = keycols->h, nr = 0; m; m = m->next, nr++ ) {
			sql_kc *kc = m->data;

			for (o = i->columns->h; o; o = o->next) {
				sql_kc *ikc = o->data;

				if (kc->c == ikc->c) {
					found[nr] = 1;
					break;
				}
			}
		}
		for (nr = 0; nr<len; nr++)
			if (!found[nr])
				break;
		if (nr == len) {
			_DELETE(found);
			return i;
		}
	}
	if (found)
		_DELETE(found);
	return NULL;
}

sql_key *
key_create_done(sql_allocator *sa, sql_key *k)
{
	node *n;
	sql_idx *i;

	/* for now we only mark the end of unique/primary key definitions */
	if (k->type == fkey)
		return k;

	if ((i = table_has_idx(k->t, k->columns)) != NULL) {
		/* use available hash, or use the order */
		if (hash_index(i->type)) {
			k->idx = i;
			if (!k->idx->key)
				k->idx->key = k;
		}
	}

	/* we need to create an index */
	k->idx = create_sql_idx(sa, k->t, k->base.name, hash_idx);
	k->idx->key = k;

	for (n=k->columns->h; n; n = n->next) {
		sql_kc *kc = n->data;

		create_sql_ic(sa, k->idx, kc->c);
	}
	return k;
}

sql_key *
sql_trans_key_done(sql_trans *tr, sql_key *k)
{
	node *n;
	sql_idx *i;

	/* for now we only mark the end of unique/primary key definitions */
	if (k->type == fkey)
		return k;

	if ((i = table_has_idx(k->t, k->columns)) != NULL) {
		/* use available hash, or use the order */
		if (hash_index(i->type)) {
			k->idx = i;
			if (!k->idx->key)
				k->idx->key = k;
		}
		return k;
	}

	/* we need to create an index */
	k->idx = sql_trans_create_idx(tr, k->t, k->base.name, hash_idx);
	k->idx->key = k;

	for (n=k->columns->h; n; n = n->next) {
		sql_kc *kc = n->data;

		sql_trans_create_ic(tr, k->idx, kc->c);
	}
	return k;
}

int
sql_trans_drop_key(sql_trans *tr, sql_schema *s, sqlid id, int drop_action)
{
	node *n = list_find_base_id(s->keys, id);
	sql_key *k = n->data;

	if (drop_action == DROP_CASCADE_START || drop_action == DROP_CASCADE) {
		sqlid *local_id = MNEW(sqlid);
		if (!local_id) {
			return -1;
		}

		if (!tr->dropped) {
			tr->dropped = list_create((fdestroy) GDKfree);
			if (!tr->dropped) {
				_DELETE(local_id);
				return -1;
			}
		}
		*local_id = k->base.id;
		list_append(tr->dropped, local_id);
	}

	if (k->idx)
		sql_trans_drop_idx(tr, s, k->idx->base.id, drop_action);

	if (!isTempTable(k->t))
		sys_drop_key(tr, k, drop_action);

	/*Clean the key from the keys*/
	n = cs_find_name(&k->t->keys, k->base.name);
	if (n)
		cs_del(&k->t->keys, n, k->base.flags);

	k->base.wtime = k->t->base.wtime = s->base.wtime = tr->wtime = tr->wstime;
	if (isGlobal(k->t))
		tr->schema_updates ++;

	if (drop_action == DROP_CASCADE_START && tr->dropped) {
		list_destroy(tr->dropped);
		tr->dropped = NULL;
	}
	return 0;
}

sql_idx *
sql_trans_create_idx(sql_trans *tr, sql_table *t, const char *name, idx_type it)
{
	/* can only have idxs between persistent tables */
	sql_idx *ni = SA_ZNEW(tr->sa, sql_idx);
	sql_schema *syss = find_sql_schema(tr, isGlobal(t)?"sys":"tmp");
	sql_table *sysidx = find_sql_table(syss, "idxs");

	assert(name);
	base_init(tr->sa, &ni->base, next_oid(), TR_NEW, name);
	ni->type = it;
	ni->columns = list_new(tr->sa, (fdestroy) NULL);
	ni->t = t;
	ni->key = NULL;

	cs_add(&t->idxs, ni, TR_NEW);
	list_append(t->s->idxs, ni);

	if (!isDeclaredTable(t) && isTable(ni->t) && idx_has_column(ni->type))
		store_funcs.create_idx(tr, ni);
	if (!isDeclaredTable(t))
		table_funcs.table_insert(tr, sysidx, &ni->base.id, &t->base.id, &ni->type, ni->base.name);
	ni->base.wtime = t->base.wtime = t->s->base.wtime = tr->wtime = tr->wstime;
	if (isGlobal(t))
		tr->schema_updates ++;
	return ni;
}

sql_idx *
sql_trans_create_ic(sql_trans *tr, sql_idx * i, sql_column *c)
{
	sql_kc *ic = SA_ZNEW(tr->sa, sql_kc);
	int nr = list_length(i->columns);
	sql_schema *syss = find_sql_schema(tr, isGlobal(i->t)?"sys":"tmp");
	sql_table *sysic = find_sql_table(syss, "objects");

	assert(c);
	ic->c = c;
	list_append(i->columns, ic);

	if (hash_index(i->type) && list_length(i->columns) > 1) {
		/* Correct the unique flag of the keys first column */
		c->unique = list_length(i->columns);
		if (c->unique == 2) {
			sql_kc *ic1 = i->columns->h->data;
			ic1->c->unique ++;
		}
	}

	/* should we switch to oph_idx ? */
#if 0
	if (i->type == hash_idx && list_length(i->columns) == 1 &&
	    store_funcs.count_col(tr, ic->c) && store_funcs.sorted_col(tr, ic->c)) {
		sql_table *sysidx = find_sql_table(syss, "idxs");
		sql_column *sysidxid = find_sql_column(sysidx, "id");
		sql_column *sysidxtype = find_sql_column(sysidx, "type");
		oid rid = table_funcs.column_find_row(tr, sysidxid, &i->base.id, NULL);

		if (is_oid_nil(rid))
			return NULL;
		/*i->type = oph_idx;*/
		i->type = no_idx;
		table_funcs.column_update_value(tr, sysidxtype, rid, &i->type);
	}
#endif

	table_funcs.table_insert(tr, sysic, &i->base.id, ic->c->base.name, &nr);
	sysic->base.wtime = sysic->s->base.wtime = tr->wtime = tr->wstime;
	if (isGlobal(i->t))
		tr->schema_updates ++;
	return i;
}

int
sql_trans_drop_idx(sql_trans *tr, sql_schema *s, sqlid id, int drop_action)
{
	node *n = list_find_base_id(s->idxs, id);
	sql_idx *i;

	if (!n) /* already dropped */
		return 0;

	i = n->data;
	if (drop_action == DROP_CASCADE_START || drop_action == DROP_CASCADE) {
		sqlid *local_id = MNEW(sqlid);
		if (!local_id) {
			return -1;
		}

		if (!tr->dropped) {
			tr->dropped = list_create((fdestroy) GDKfree);
			if (!tr->dropped) {
				_DELETE(local_id);
				return -1;
			}
		}
		*local_id = i->base.id;
		list_append(tr->dropped, local_id);
	}

	if (!isTempTable(i->t))
		sys_drop_idx(tr, i, drop_action);

	i->base.wtime = i->t->base.wtime = s->base.wtime = tr->wtime = tr->wstime;
	if (isGlobal(i->t))
		tr->schema_updates ++;
	n = cs_find_name(&i->t->idxs, i->base.name);
	if (n)
		cs_del(&i->t->idxs, n, i->base.flags);

	if (drop_action == DROP_CASCADE_START && tr->dropped) {
		list_destroy(tr->dropped);
		tr->dropped = NULL;
	}
	return 0;
}

sql_trigger *
sql_trans_create_trigger(sql_trans *tr, sql_table *t, const char *name,
	sht time, sht orientation, sht event, const char *old_name, const char *new_name,
	const char *condition, const char *statement )
{
	sql_trigger *ni = SA_ZNEW(tr->sa, sql_trigger);
	sql_schema *syss = find_sql_schema(tr, isGlobal(t)?"sys":"tmp");
	sql_table *systrigger = find_sql_table(syss, "triggers");
	const char *nilptr = ATOMnilptr(TYPE_str);

	assert(name);
	base_init(tr->sa, &ni->base, next_oid(), TR_NEW, name);
	ni->columns = list_new(tr->sa, (fdestroy) NULL);
	ni->t = t;
	ni->time = time;
	ni->orientation = orientation;
	ni->event = event;
	ni->old_name = ni->new_name = ni->condition = NULL;
	if (old_name)
		ni->old_name = sa_strdup(tr->sa, old_name);
	if (new_name)
		ni->new_name = sa_strdup(tr->sa, new_name);
	if (condition)
		ni->condition = sa_strdup(tr->sa, condition);
	ni->statement = sa_strdup(tr->sa, statement);

	cs_add(&t->triggers, ni, TR_NEW);
	list_append(t->s->triggers, ni);

	table_funcs.table_insert(tr, systrigger, &ni->base.id, ni->base.name, &t->base.id, &ni->time, &ni->orientation,
							 &ni->event, (ni->old_name)?ni->old_name:nilptr, (ni->new_name)?ni->new_name:nilptr,
							 (ni->condition)?ni->condition:nilptr, ni->statement);

	t->base.wtime = t->s->base.wtime = tr->wtime = tr->wstime;
	if (isGlobal(t))
		tr->schema_updates ++;
	return ni;
}

sql_trigger *
sql_trans_create_tc(sql_trans *tr, sql_trigger * i, sql_column *c )
{
	sql_kc *ic = SA_ZNEW(tr->sa, sql_kc);
	int nr = list_length(i->columns);
	sql_schema *syss = find_sql_schema(tr, isGlobal(i->t)?"sys":"tmp");
	sql_table *systc = find_sql_table(syss, "objects");

	assert(c);
	ic->c = c;
	list_append(i->columns, ic);
	table_funcs.table_insert(tr, systc, &i->base.id, ic->c->base.name, &nr);
	systc->base.wtime = systc->s->base.wtime = tr->wtime = tr->wstime;
	if (isGlobal(i->t))
		tr->schema_updates ++;
	return i;
}

int
sql_trans_drop_trigger(sql_trans *tr, sql_schema *s, sqlid id, int drop_action)
{
	node *n = list_find_base_id(s->triggers, id);
	sql_trigger *i = n->data;

	if (drop_action == DROP_CASCADE_START || drop_action == DROP_CASCADE) {
		sqlid *local_id = MNEW(sqlid);
		if (!local_id)
			return -1;

		if (! tr->dropped) {
			tr->dropped = list_create((fdestroy) GDKfree);
			if (!tr->dropped) {
				_DELETE(local_id);
				return -1;
			}
		}
		*local_id = i->base.id;
		list_append(tr->dropped, local_id);
	}

	sys_drop_trigger(tr, i);
	i->base.wtime = i->t->base.wtime = s->base.wtime = tr->wtime = tr->wstime;
	if (isGlobal(i->t))
		tr->schema_updates ++;
	n = cs_find_name(&i->t->triggers, i->base.name);
	if (n)
		cs_del(&i->t->triggers, n, i->base.flags);

	if (drop_action == DROP_CASCADE_START && tr->dropped) {
		list_destroy(tr->dropped);
		tr->dropped = NULL;
	}
	return 0;
}

sql_sequence *
create_sql_sequence(sql_allocator *sa, sql_schema *s, const char *name, lng start, lng min, lng max, lng inc,
					lng cacheinc, bit cycle)
{
	sql_sequence *seq = SA_ZNEW(sa, sql_sequence);

	assert(name);
	base_init(sa, &seq->base, next_oid(), TR_NEW, name);
	seq->start = start;
	seq->minvalue = min;
	seq->maxvalue = max;
	seq->increment = inc;
	seq->cacheinc = cacheinc;
	seq->cycle = cycle;
	seq->s = s;

	return seq;
}

sql_sequence *
sql_trans_create_sequence(sql_trans *tr, sql_schema *s, const char *name, lng start, lng min, lng max, lng inc,
						  lng cacheinc, bit cycle, bit bedropped)
{
	sql_schema *syss = find_sql_schema(tr, "sys");
	sql_table *sysseqs = find_sql_table(syss, "sequences");
	sql_sequence *seq = create_sql_sequence(tr->sa, s, name, start, min, max, inc, cacheinc, cycle);

	cs_add(&s->seqs, seq, TR_NEW);
	table_funcs.table_insert(tr, sysseqs, &seq->base.id, &s->base.id, seq->base.name, &seq->start, &seq->minvalue,
							 &seq->maxvalue, &seq->increment, &seq->cacheinc, &seq->cycle);
	s->base.wtime = tr->wtime = tr->wstime;

	/*Create a BEDROPPED dependency for a SERIAL COLUMN*/
	if (bedropped)
		sql_trans_create_dependency(tr, seq->base.id, seq->base.id, BEDROPPED_DEPENDENCY);

	return seq;
}

void
sql_trans_drop_sequence(sql_trans *tr, sql_schema *s, sql_sequence *seq, int drop_action)
{
	node *n = cs_find_name(&s->seqs, seq->base.name);
	sys_drop_sequence(tr, seq, drop_action);
	seq->base.wtime = s->base.wtime = tr->wtime = tr->wstime;
	cs_del(&s->seqs, n, seq->base.flags);
	tr->schema_updates ++;
}

sql_sequence *
sql_trans_alter_sequence(sql_trans *tr, sql_sequence *seq, lng min, lng max, lng inc, lng cache, bit cycle)
{
	sql_schema *syss = find_sql_schema(tr, "sys");
	sql_table *seqs = find_sql_table(syss, "sequences");
	oid rid = table_funcs.column_find_row(tr, find_sql_column(seqs, "id"), &seq->base.id, NULL);
	sql_column *c;
	int changed = 0;

	if (is_oid_nil(rid))
		return NULL;
	if (!is_lng_nil(min) && seq->minvalue != min) {
		seq->minvalue = min;
		c = find_sql_column(seqs, "minvalue");
		table_funcs.column_update_value(tr, c, rid, &seq->minvalue);
	}
	if (!is_lng_nil(max) && seq->maxvalue != max) {
		seq->maxvalue = max;
		changed = 1;
		c = find_sql_column(seqs, "maxvalue");
		table_funcs.column_update_value(tr, c, rid, &seq->maxvalue);
	}
	if (!is_lng_nil(inc) && seq->increment != inc) {
		seq->increment = inc;
		changed = 1;
		c = find_sql_column(seqs, "increment");
		table_funcs.column_update_value(tr, c, rid, &seq->increment);
	}
	if (!is_lng_nil(cache) && seq->cacheinc != cache) {
		seq->cacheinc = cache;
		changed = 1;
		c = find_sql_column(seqs, "cacheinc");
		table_funcs.column_update_value(tr, c, rid, &seq->cacheinc);
	}
	if (!is_lng_nil(cycle) && seq->cycle != cycle) {
		seq->cycle = cycle != 0;
		changed = 1;
		c = find_sql_column(seqs, "cycle");
		table_funcs.column_update_value(tr, c, rid, &seq->cycle);
	}

	if (changed) {
		seq->base.wtime = seq->s->base.wtime = tr->wtime = tr->wstime;
		tr->schema_updates ++;
	}
	return seq;
}

sql_sequence *
sql_trans_sequence_restart(sql_trans *tr, sql_sequence *seq, lng start)
{
	if (!is_lng_nil(start) && seq->start != start) { /* new valid value, change */
		sql_schema *syss = find_sql_schema(tr, "sys");
		sql_table *seqs = find_sql_table(syss, "sequences");
		oid rid = table_funcs.column_find_row(tr, find_sql_column(seqs, "id"), &seq->base.id, NULL);
		sql_column *c = find_sql_column(seqs, "start");

		assert(!is_oid_nil(rid));
		seq->start = start;
		table_funcs.column_update_value(tr, c, rid, &start);

		seq->base.wtime = seq->s->base.wtime = tr->wtime = tr->wstime;
		tr->schema_updates ++;
	}
	return seq_restart(seq, start) ? seq : NULL;
}

sql_sequence *
sql_trans_seqbulk_restart(sql_trans *tr, seqbulk *sb, lng start)
{
	sql_sequence *seq = sb->seq;
	if (!is_lng_nil(start) && seq->start != start) { /* new valid value, change */
		sql_schema *syss = find_sql_schema(tr, "sys");
		sql_table *seqs = find_sql_table(syss, "sequences");
		oid rid = table_funcs.column_find_row(tr, find_sql_column(seqs, "id"), &seq->base.id, NULL);
		sql_column *c = find_sql_column(seqs, "start");

		assert(!is_oid_nil(rid));
		seq->start = start;
		table_funcs.column_update_value(tr, c, rid, &start);

		seq->base.wtime = seq->s->base.wtime = tr->wtime = tr->wstime;
		tr->schema_updates ++;
	}
	return seqbulk_restart(sb, start) ? seq : NULL;
}

sql_session *
sql_session_create(int ac )
{
	sql_session *s;

	if (store_singleuser && ATOMIC_GET(&nr_sessions))
		return NULL;

	s = ZNEW(sql_session);
	if (!s)
		return NULL;
	s->tr = sql_trans_create(NULL, NULL, true);
	if (!s->tr) {
		_DELETE(s);
		return NULL;
	}
	s->schema_name = NULL;
	s->tr->active = 0;
	list_append(passive_sessions, s);
	if (!sql_session_reset(s, ac)) {
		sql_trans_destroy(s->tr, true);
		_DELETE(s);
		return NULL;
	}
	(void) ATOMIC_INC(&nr_sessions);
	return s;
}

void
sql_session_destroy(sql_session *s)
{
	assert(!s->tr || s->tr->active == 0);
	if (s->tr)
		sql_trans_destroy(s->tr, true);
	if (s->schema_name)
		_DELETE(s->schema_name);
	list_remove_data(passive_sessions, s);
	(void) ATOMIC_DEC(&nr_sessions);
	_DELETE(s);
}

static void
sql_trans_reset_tmp(sql_trans *tr, int commit)
{
	sql_schema *tmp = find_sql_schema(tr, "tmp");

	if (commit == 0 && tmp->tables.nelm) {
		for (node *n = tmp->tables.nelm; n; ) {
			node *nxt = n->next;

			cs_remove_node(&tmp->tables, n);
			n = nxt;
		}
	}
	tmp->tables.nelm = NULL;
	if (tmp->tables.set) {
		node *n;
		for (n = tmp->tables.set->h; n; ) {
			node *nxt = n->next;
			sql_table *tt = n->data;

			if ((isGlobal(tt) && tt->commit_action != CA_PRESERVE) || tt->commit_action == CA_DELETE) {
				sql_trans_clear_table(tr, tt);
			} else if (tt->commit_action == CA_DROP) {
				(void) sql_trans_drop_table(tr, tt->s, tt->base.id, DROP_RESTRICT);
			}
			n = nxt;
		}
	}
}

int
sql_session_reset(sql_session *s, int ac)
{
	sql_schema *tmp;
	char *def_schema_name = _STRDUP("sys");

	if (!s->tr || !def_schema_name) {
		if (def_schema_name)
			_DELETE(def_schema_name);
		return 0;
	}

	/* TODO cleanup "dt" schema */
	tmp = find_sql_schema(s->tr, "tmp");

	if (tmp->tables.set) {
		for (node *n = tmp->tables.set->h; n; n = n->next) {
			sql_table *t = n->data;

			if (isGlobal(t) && isKindOfTable(t))
				sql_trans_clear_table(s->tr, t);
		}
	}
	assert(s->tr && s->tr->active == 0);

	if (s->schema_name)
		_DELETE(s->schema_name);
	s->schema_name = def_schema_name;
	s->schema = NULL;
	s->auto_commit = s->ac_on_commit = ac;
	s->level = ISO_SERIALIZABLE;
	return 1;
}

int
sql_trans_begin(sql_session *s)
{
	sql_trans *tr = s->tr;
	int snr = tr->schema_number;

	TRC_DEBUG(SQL_STORE, "Enter sql_trans_begin for transaction: %d\n", snr);
	if (tr->parent && tr->parent == gtrans &&
	    (tr->stime < gtrans->wstime || tr->wtime || tr->atime ||
			store_schema_number() != snr)) {
		if (!list_empty(tr->moved_tables)) {
			sql_trans_destroy(tr, false);
			s->tr = tr = sql_trans_create(NULL, NULL, false);
		} else {
			reset_trans(tr, gtrans);
		}
	}
	if (tr->parent == gtrans)
		tr = trans_init(tr, tr->parent);
	tr->active = 1;
	s->schema = find_sql_schema(tr, s->schema_name);
	s->tr = tr;
	if (tr->parent == gtrans) {
		(void) ATOMIC_INC(&store_nr_active);
		list_move_data(passive_sessions, active_sessions, s);
	}
	s->status = 0;
	TRC_DEBUG(SQL_STORE, "Exit sql_trans_begin for transaction: %d\n", tr->schema_number);
	return snr != tr->schema_number;
}

void
sql_trans_end(sql_session *s, int commit)
{
	TRC_DEBUG(SQL_STORE, "End of transaction: %d\n", s->tr->schema_number);
	s->tr->active = 0;
	s->auto_commit = s->ac_on_commit;
	sql_trans_reset_tmp(s->tr, commit); /* reset temp schema */
	if (s->tr->parent == gtrans) {
		list_move_data(active_sessions, passive_sessions, s);
		(void) ATOMIC_DEC(&store_nr_active);
	}
	assert(list_length(active_sessions) == (int) ATOMIC_GET(&store_nr_active));
}

void
sql_trans_drop_any_comment(sql_trans *tr, sqlid id)
{
	sql_schema *sys;
	sql_column *id_col;
	sql_table *comments;
	oid row;

	sys = find_sql_schema(tr, "sys");
	assert(sys);

	comments = find_sql_table(sys, "comments");
	if (!comments) /* for example during upgrades */
		return;

	id_col = find_sql_column(comments, "id");
	assert(id_col);

	row = table_funcs.column_find_row(tr, id_col, &id, NULL);
	if (!is_oid_nil(row)) {
		table_funcs.table_delete(tr, comments, row);
	}
}

void
sql_trans_drop_obj_priv(sql_trans *tr, sqlid obj_id)
{
	sql_schema *sys = find_sql_schema(tr, "sys");
	sql_table *privs = find_sql_table(sys, "privileges");

	assert(sys && privs);
	/* select privileges of this obj_id */
	rids *A = table_funcs.rids_select(tr, find_sql_column(privs, "obj_id"), &obj_id, &obj_id, NULL);
	/* remove them */
	for(oid rid = table_funcs.rids_next(A); !is_oid_nil(rid); rid = table_funcs.rids_next(A))
		table_funcs.table_delete(tr, privs, rid);
	table_funcs.rids_destroy(A);
}<|MERGE_RESOLUTION|>--- conflicted
+++ resolved
@@ -2068,14 +2068,7 @@
 			TRC_CRITICAL(SQL_STORE, "Cannot commit initial transaction\n");
 		}
 		sql_trans_destroy(tr, true);
-<<<<<<< HEAD
-=======
 		tr = gtrans;
-	} else {
-		tr->active = 0;
-		GDKqsort(store_oids, NULL, NULL, nstore_oids, sizeof(sqlid), 0, TYPE_int, false, false);
-		store_oid = store_oids[nstore_oids - 1] + 1;
->>>>>>> 23114a33
 	}
 
 	logger_funcs.get_sequence(OBJ_SID, &lng_store_oid);
@@ -2088,6 +2081,7 @@
 	if (!first && !load_trans(gtrans)) {
 		return -1;
 	}
+	tr->active = 0;
 	store_initialized = 1;
 	return first;
 }
@@ -4036,7 +4030,6 @@
 	if (!cs)
 		return ok;
 	if (cs->dset) {
-		/*
 		node *n;
 
 		for (n = cs->dset->h; ok == LOG_OK && n; n = n->next) {
@@ -4044,7 +4037,6 @@
 
 			ok = rf(tr, b, mode);
 		}
-		*/
 		if (apply) {
 			list_destroy(cs->dset);
 			cs->dset = NULL;
@@ -6423,44 +6415,7 @@
 BUN
 sql_trans_clear_table(sql_trans *tr, sql_table *t)
 {
-<<<<<<< HEAD
 	return store_funcs.clear_table(tr, t);
-=======
-	node *n = t->columns.set->h;
-	sql_column *c = n->data;
-	BUN sz = 0, nsz = 0;
-
-	if (!isNew(t))
-		t->cleared = 1;
-	t->base.wtime = t->s->base.wtime = tr->wtime = tr->wstime;
-	c->base.wtime = tr->wstime;
-
-	if ((nsz = store_funcs.clear_col(tr, c)) == BUN_NONE)
-		return BUN_NONE;
-	sz += nsz;
-	if ((nsz = store_funcs.clear_del(tr, t)) == BUN_NONE)
-		return BUN_NONE;
-	sz -= nsz;
-
-	for (n = n->next; n; n = n->next) {
-		c = n->data;
-		c->base.wtime = tr->wstime;
-
-		if (store_funcs.clear_col(tr, c) == BUN_NONE)
-			return BUN_NONE;
-	}
-	if (t->idxs.set) {
-		for (n = t->idxs.set->h; n; n = n->next) {
-			sql_idx *ci = n->data;
-
-			ci->base.wtime = tr->wstime;
-			if (isTable(ci->t) && idx_has_column(ci->type) &&
-				store_funcs.clear_idx(tr, ci) == BUN_NONE)
-				return BUN_NONE;
-		}
-	}
-	return sz;
->>>>>>> 23114a33
 }
 
 sql_column *
@@ -7423,7 +7378,7 @@
 }
 
 sql_session *
-sql_session_create(int ac )
+sql_session_create(int ac)
 {
 	sql_session *s;
 
