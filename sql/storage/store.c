/*
 * This Source Code Form is subject to the terms of the Mozilla Public
 * License, v. 2.0.  If a copy of the MPL was not distributed with this
 * file, You can obtain one at http://mozilla.org/MPL/2.0/.
 *
 * Copyright 1997 - July 2008 CWI, August 2008 - 2018 MonetDB B.V.
 */

#include "monetdb_config.h"
#include "sql_types.h"
#include "sql_storage.h"
#include "store_dependency.h"
#include "store_sequence.h"

#include "bat/bat_utils.h"
#include "bat/bat_storage.h"
#include "bat/bat_table.h"
#include "bat/bat_logger.h"

/* version 05.21.00 of catalog */
#define CATALOG_VERSION 52201
int catalog_version = 0;

static MT_Lock bs_lock MT_LOCK_INITIALIZER("bs_lock");
static int store_oid = 0;
static int prev_oid = 0;
static int nr_sessions = 0;
static int transactions = 0;
sql_trans *gtrans = NULL;
list *active_sessions = NULL;
int store_nr_active = 0;
store_type active_store_type = store_bat;
int store_readonly = 0;
int store_singleuser = 0;
int store_initialized = 0;

static int keep_persisted_log_files = 0;
static int create_shared_logger = 0;
static int shared_drift_threshold = -1;

backend_stack backend_stk;

store_functions store_funcs;
table_functions table_funcs;
logger_functions logger_funcs;
logger_functions shared_logger_funcs;

static int schema_number = 0; /* each committed schema change triggers a new
				 schema number (session wise unique number) */
static int bs_debug = 0;
static int logger_debug = 0;

#define MAX_SPARES 32
static sql_trans *spare_trans[MAX_SPARES];
static int spares = 0;

static int
key_cmp(sql_key *k, sqlid *id)
{
	if (k && id &&k->base.id == *id)
		return 0;
	return 1;
}

static int stamp = 1;

static int timestamp (void) {
	return stamp++;
}

void
key_destroy(sql_key *k)
{
	node *n;

	/* remove key from schema */
	list_remove_data(k->t->s->keys,k);
	if (k->type == ukey || k->type == pkey) {
		sql_ukey *uk = (sql_ukey *) k;
		if (uk->keys) {
			for (n = uk->keys->h; n; n= n->next) {
						sql_fkey *fk = (sql_fkey *) n->data;
				fk->rkey = NULL;
			}
			list_destroy(uk->keys);
			uk->keys = NULL;
		}
	}
	/* we need to be removed from the rkey list */
	if (k->type == fkey) {
		sql_fkey *fk = (sql_fkey *) k;

		if (fk->rkey) {
			n = list_find_name(fk->rkey->keys, fk->k.base.name);
			list_remove_node(fk->rkey->keys, n);
		}
		fk->rkey = NULL;
	}
	list_destroy(k->columns);
	k->columns = NULL;
	if ((k->type == pkey) && (k->t->pkey == (sql_ukey *) k))
		k->t->pkey = NULL;
}

void
idx_destroy(sql_idx * i)
{
	if (--(i->base.refcnt) > 0)
		return;
	if (i->po)
		idx_destroy(i->po);
	/* remove idx from schema */
	list_remove_data(i->t->s->idxs, i);
	list_destroy(i->columns);
	i->columns = NULL;
	if (isTable(i->t))
		store_funcs.destroy_idx(NULL, i);
}

static void
trigger_destroy(sql_trigger *tr)
{
	/* remove trigger from schema */
	list_remove_data(tr->t->s->triggers, tr);
	if (tr->columns) {
		list_destroy(tr->columns);
		tr->columns = NULL;
	}
}

void
column_destroy(sql_column *c)
{
	if (--(c->base.refcnt) > 0)
		return;
	if (c->po)
		column_destroy(c->po);
	if (isTable(c->t))
		store_funcs.destroy_col(NULL, c);
}

void
table_destroy(sql_table *t)
{
	if (--(t->base.refcnt) > 0)
		return;
	if (t->po)
		table_destroy(t->po);
	cs_destroy(&t->keys);
	cs_destroy(&t->idxs);
	cs_destroy(&t->triggers);
	cs_destroy(&t->columns);
	cs_destroy(&t->members);
	if (isTable(t))
		store_funcs.destroy_del(NULL, t);
}

void
schema_destroy(sql_schema *s)
{
	cs_destroy(&s->tables);
	cs_destroy(&s->funcs);
	cs_destroy(&s->types);
	list_destroy(s->keys);
	list_destroy(s->idxs);
	list_destroy(s->triggers);
	list_destroy(s->streams);
	s->keys = NULL;
	s->idxs = NULL;
	s->triggers = NULL;
	s->streams = NULL;
}

static void
trans_drop_tmp(sql_trans *tr) 
{
	sql_schema *tmp;

	if (!tr)
		return;

	tmp = find_sql_schema(tr, "tmp");
		
	if (tmp->tables.set) {
		node *n;
		for (n = tmp->tables.set->h; n; ) {
			node *nxt = n->next;
			sql_table *t = n->data;

			if (t->persistence == SQL_LOCAL_TEMP)
				cs_remove_node(&tmp->tables, n);
			n = nxt;
		}
	}
}

/*#define STORE_DEBUG 1*/

sql_trans *
sql_trans_destroy(sql_trans *t)
{
	sql_trans *res = t->parent;

#ifdef STORE_DEBUG
	fprintf(stderr, "#destroy trans (%p)\n", t);
#endif

	if (res == gtrans && spares < MAX_SPARES && !t->name) {
#ifdef STORE_DEBUG
		fprintf(stderr, "#spared (%d) trans (%p)\n", spares, t);
#endif
		trans_drop_tmp(t);
		spare_trans[spares++] = t;
		return res;
	}

	if (t->name) 
		t->name = NULL;

	cs_destroy(&t->schemas);
	sa_destroy(t->sa);
	_DELETE(t);
	transactions--;
	return res;
}

static void
destroy_spare_transactions(void) 
{
	int i, s = spares;

	spares = MAX_SPARES; /* ie now there not spared anymore */
	for (i = 0; i < s; i++) {
		sql_trans_destroy(spare_trans[i]);
	}
	spares = 0;
}

static int
tr_flag(sql_base * b, int flag)
{
	if (flag == TR_OLD)
		return flag;
	return b->flag;
}

static void
load_keycolumn(sql_trans *tr, sql_key *k, oid rid)
{
	void *v;
	sql_kc *kc = SA_ZNEW(tr->sa, sql_kc);
	sql_schema *syss = find_sql_schema(tr, "sys");
	sql_table *objects = find_sql_table(syss, "objects");

	v = table_funcs.column_find_value(tr, find_sql_column(objects, "name"), rid);
	kc->c = find_sql_column(k->t, v); 	_DELETE(v);
	list_append(k->columns, kc);
	assert(kc->c);
}

static void *
find_key( sql_trans *tr, sql_table *t, sqlid rkey)
{
	node *n, *m;

	if ((n = list_find(t->s->keys, &rkey, (fcmp) &key_cmp))){
		return n->data;
	}
	for (n = tr->schemas.set->h; n; n = n->next) {
		sql_schema *s = n->data;

		if ((m = list_find(s->keys, &rkey, (fcmp) &key_cmp))){
			return m->data;
		}
	}
	return NULL;
}
			
static sql_key *
load_key(sql_trans *tr, sql_table *t, oid rid)
{
	void *v;
	sql_key *nk;
	sql_schema *syss = find_sql_schema(tr, "sys");
	sql_table *keys = find_sql_table(syss, "keys");
	sql_table *objects = find_sql_table(syss, "objects");
	sql_column *kc_id, *kc_nr;
	key_type ktype;
	node *n;
	rids *rs;
	sqlid kid;
	oid r = oid_nil;

	v = table_funcs.column_find_value(tr, find_sql_column(keys, "type"), rid);
	ktype = (key_type) *(int *)v;		_DELETE(v);
	nk = (ktype != fkey)?(sql_key*)SA_ZNEW(tr->sa, sql_ukey):(sql_key*)SA_ZNEW(tr->sa, sql_fkey);
	v = table_funcs.column_find_value(tr, find_sql_column(keys, "id"), rid);
	kid = *(sqlid *)v;			_DELETE(v);
	v = table_funcs.column_find_value(tr, find_sql_column(keys, "name"), rid);
	base_init(tr->sa, &nk->base, kid, TR_OLD, v);	_DELETE(v);
	nk->type = ktype;
	nk->columns = list_new(tr->sa, (fdestroy) NULL);
	nk->t = t;

	if (ktype == ukey || ktype == pkey) {
		sql_ukey *uk = (sql_ukey *) nk;

		uk->keys = NULL;

		if (ktype == pkey)
			t->pkey = uk;
	} else {
		sql_fkey *fk = (sql_fkey *) nk;
		int action;

		v = table_funcs.column_find_value(tr, find_sql_column(keys, "action"), rid);
		action = *(int *)v;		_DELETE(v);
		fk->rkey = NULL;
		fk->on_delete = action & 255;
		fk->on_update = (action>>8) & 255;
	}

	kc_id = find_sql_column(objects, "id");
	kc_nr = find_sql_column(objects, "nr");
	rs = table_funcs.rids_select(tr, kc_id, &nk->base.id, &nk->base.id, NULL);
	rs = table_funcs.rids_orderby(tr, rs, kc_nr); 
	for(r = table_funcs.rids_next(rs); !is_oid_nil(r); r = table_funcs.rids_next(rs)) 
		load_keycolumn(tr, nk, r);
	table_funcs.rids_destroy(rs);

	/* find idx with same name */
	n = list_find_name(nk->t->s->idxs, nk->base.name);
	if (n) {
		nk->idx = (sql_idx *) n->data;
		nk->idx->key = nk;
	}

	if (ktype == fkey) {
		sql_fkey *fk = (sql_fkey *) nk;
		sqlid rkey;
		sql_ukey *uk = NULL;

		v = table_funcs.column_find_value(tr, find_sql_column(keys, "rkey"), rid);
		rkey = *(sqlid *)v; 		_DELETE(v);
		if ((uk = find_key(tr, t, rkey)) != NULL) {
			fk->rkey = uk;
			if (!uk->keys)
				uk->keys = list_new(tr->sa, NULL);
			if (!list_find(uk->keys, &fk->k.base.id, (fcmp) &key_cmp))
				list_append(uk->keys, fk);
		}
	} else {		/* could be a set of rkeys */
		sql_ukey *uk = (sql_ukey *) nk;
		sql_column *key_rkey = find_sql_column(keys, "rkey");

		rs = table_funcs.rids_select(tr, key_rkey, &nk->base.id, &nk->base.id, NULL);

		for(rid = table_funcs.rids_next(rs); !is_oid_nil(rid); rid = table_funcs.rids_next(rs)) {
			sqlid fkey;
			sql_fkey *fk;

			v = table_funcs.column_find_value(tr, find_sql_column(keys, "id"), rid);
			fkey = *(sqlid *)v; 	_DELETE(v);

			if ((fk = find_key(tr, t, fkey)) != NULL) {
				if (!uk->keys)
					uk->keys = list_new(tr->sa, NULL);
				if (!list_find(uk->keys, &fk->k.base.id, (fcmp) &key_cmp))
					list_append(uk->keys, fk);
				fk->rkey = uk;
			}
		}
		table_funcs.rids_destroy(rs);
	}
	return nk;
}

static void
load_idxcolumn(sql_trans *tr, sql_idx * i, oid rid)
{
	void *v;
	sql_kc *kc = SA_ZNEW(tr->sa, sql_kc);
	sql_schema *syss = find_sql_schema(tr, "sys");
	sql_table *objects = find_sql_table(syss, "objects");

	v = table_funcs.column_find_value(tr, find_sql_column(objects, "name"), rid);
	kc->c = find_sql_column(i->t, v); 	_DELETE(v);
	assert(kc->c);
	list_append(i->columns, kc);
	if (hash_index(i->type)) 
		kc->c->unique = 1;
	if (hash_index(i->type) && list_length(i->columns) > 1) {
		/* Correct the unique flag of the keys first column */
		kc->c->unique = list_length(i->columns); 
		if (kc->c->unique == 2) {
			sql_kc *ic1 = i->columns->h->data;
			ic1->c->unique ++;
		}
	}
}

static sql_idx *
load_idx(sql_trans *tr, sql_table *t, oid rid)
{
	void *v;
	sql_idx *ni = SA_ZNEW(tr->sa, sql_idx);
	sql_schema *syss = find_sql_schema(tr, "sys");
	sql_table *idxs = find_sql_table(syss, "idxs");
	sql_table *objects = find_sql_table(syss, "objects");
	sql_column *kc_id, *kc_nr;
	rids *rs;
	sqlid iid;

	v = table_funcs.column_find_value(tr, find_sql_column(idxs, "id"), rid);
	iid = *(sqlid *)v;			_DELETE(v);	
	v = table_funcs.column_find_value(tr, find_sql_column(idxs, "name"), rid);
	base_init(tr->sa, &ni->base, iid, TR_OLD, v);	_DELETE(v);
	v = table_funcs.column_find_value(tr, find_sql_column(idxs, "type"), rid);
	ni->type = (idx_type) *(int*)v;		_DELETE(v);
	ni->columns = list_new(tr->sa, (fdestroy) NULL);
	ni->t = t;
	ni->key = NULL;

	if (isTable(ni->t) && idx_has_column(ni->type))
		store_funcs.create_idx(tr, ni);

	kc_id = find_sql_column(objects, "id");
	kc_nr = find_sql_column(objects, "nr");
	rs = table_funcs.rids_select(tr, kc_id, &ni->base.id, &ni->base.id, NULL);
	rs = table_funcs.rids_orderby(tr, rs, kc_nr); 
	for(rid = table_funcs.rids_next(rs); !is_oid_nil(rid); rid = table_funcs.rids_next(rs)) 
		load_idxcolumn(tr, ni, rid);
	table_funcs.rids_destroy(rs);
	return ni;
}

static void
load_triggercolumn(sql_trans *tr, sql_trigger * i, oid rid)
{
	void *v;
	sql_kc *kc = SA_ZNEW(tr->sa, sql_kc);
	sql_schema *syss = find_sql_schema(tr, "sys");
	sql_table *objects = find_sql_table(syss, "objects");

	v = table_funcs.column_find_value(tr, find_sql_column(objects, "name"), rid);
	kc->c = find_sql_column(i->t, v); 	_DELETE(v);
	list_append(i->columns, kc);
	assert(kc->c);
}

static sql_trigger *
load_trigger(sql_trans *tr, sql_table *t, oid rid)
{
	void *v;
	sql_trigger *nt = SA_ZNEW(tr->sa, sql_trigger);
	sql_schema *syss = find_sql_schema(tr, "sys");
	sql_table *triggers = find_sql_table(syss, "triggers");
	sql_table *objects = find_sql_table(syss, "objects");
	sql_column *kc_id, *kc_nr;
	sqlid tid;
	rids *rs;

	v = table_funcs.column_find_value(tr, find_sql_column(triggers, "id"), rid);
	tid = *(sqlid *)v;			_DELETE(v);	
	v = table_funcs.column_find_value(tr, find_sql_column(triggers, "name"), rid);
	base_init(tr->sa, &nt->base, tid, TR_OLD, v);	_DELETE(v);

	v = table_funcs.column_find_value(tr, find_sql_column(triggers, "time"), rid);
	nt->time = *(sht*)v;			_DELETE(v);
	v = table_funcs.column_find_value(tr, find_sql_column(triggers, "orientation"),rid);
	nt->orientation = *(sht*)v;		_DELETE(v);
	v = table_funcs.column_find_value(tr, find_sql_column(triggers, "event"), rid);
	nt->event = *(sht*)v;			_DELETE(v);

	v = table_funcs.column_find_value(tr, find_sql_column(triggers, "old_name"), rid);
	if (ATOMcmp(TYPE_str, ATOMnilptr(TYPE_str), v) != 0) 
		nt->old_name = sa_strdup(tr->sa, v);
	_DELETE(v);	
	v = table_funcs.column_find_value(tr, find_sql_column(triggers, "new_name"), rid);
	if (ATOMcmp(TYPE_str, ATOMnilptr(TYPE_str), v) != 0) 
		nt->new_name = sa_strdup(tr->sa, v);
	_DELETE(v);	
	v = table_funcs.column_find_value(tr, find_sql_column(triggers, "condition"), rid);
	if (ATOMcmp(TYPE_str, ATOMnilptr(TYPE_str), v) != 0)
		nt->condition = sa_strdup(tr->sa, v);
	_DELETE(v);	
	v = table_funcs.column_find_value(tr, find_sql_column(triggers, "statement"), rid);
	if (ATOMcmp(TYPE_str, ATOMnilptr(TYPE_str), v) != 0) 
		nt->statement = sa_strdup(tr->sa, v);
	_DELETE(v);

	nt->t = t;
	nt->columns = list_new(tr->sa, (fdestroy) NULL);

	kc_id = find_sql_column(objects, "id");
	kc_nr = find_sql_column(objects, "nr");
	rs = table_funcs.rids_select(tr, kc_id, &nt->base.id, &nt->base.id, NULL);
	rs = table_funcs.rids_orderby(tr, rs, kc_nr); 
	for(rid = table_funcs.rids_next(rs); !is_oid_nil(rid); rid = table_funcs.rids_next(rs)) 
		load_triggercolumn(tr, nt, rid);
	table_funcs.rids_destroy(rs);
	return nt;
}

static sql_stream *
load_sql_stream(sql_trans *tr, sql_table *t, oid rid)
{
	void *v;
	sql_stream *nt = SA_ZNEW(tr->sa, sql_stream);
	sql_schema *syss = find_sql_schema(tr, "sys");
	sql_table *streams = find_sql_table(syss, "_streams");
	sqlid tid;

	v = table_funcs.column_find_value(tr, find_sql_column(streams, "id"), rid);
	tid = *(sqlid *)v;			_DELETE(v);
	base_init(tr->sa, &nt->base, tid, TR_OLD, NULL); //no name for streams!

	v = table_funcs.column_find_value(tr, find_sql_column(streams, "window"), rid);
	nt->window = *(int*)v;			_DELETE(v);
	v = table_funcs.column_find_value(tr, find_sql_column(streams, "stride"), rid);
	nt->stride = *(int*)v;		_DELETE(v);

	nt->t = t;
	return nt;
}

static sql_column *
load_column(sql_trans *tr, sql_table *t, oid rid)
{
	void *v;
	char *def, *tpe, *st;
	int sz, d;
	sql_column *c = SA_ZNEW(tr->sa, sql_column);
	sql_schema *syss = find_sql_schema(tr, "sys");
	sql_table *columns = find_sql_table(syss, "_columns");
	sqlid cid;

	v = table_funcs.column_find_value(tr, find_sql_column(columns, "id"), rid);
	cid = *(sqlid *)v;			_DELETE(v);	
	v = table_funcs.column_find_value(tr, find_sql_column(columns, "name"), rid);
	base_init(tr->sa, &c->base, cid, TR_OLD, v);	_DELETE(v);

	tpe = table_funcs.column_find_value(tr, find_sql_column(columns, "type"), rid);
	v = table_funcs.column_find_value(tr, find_sql_column(columns, "type_digits"), rid);
	sz = *(int *)v;				_DELETE(v);
	v = table_funcs.column_find_value(tr, find_sql_column(columns, "type_scale"), rid);
	d = *(int *)v;				_DELETE(v);
	if (!sql_find_subtype(&c->type, tpe, sz, d)) {
		sql_type *lt = sql_trans_bind_type(tr, t->s, tpe);
		if (lt == NULL) 
			GDKfatal("SQL type %s missing", tpe);
		sql_init_subtype(&c->type, lt, sz, d);
	}
	_DELETE(tpe);
	c->def = NULL;
	def = table_funcs.column_find_value(tr, find_sql_column(columns, "default"), rid);
	if (ATOMcmp(TYPE_str, ATOMnilptr(TYPE_str), def) != 0)
		c->def = sa_strdup(tr->sa, def);
	_DELETE(def);
	v = table_funcs.column_find_value(tr, find_sql_column(columns, "null"), rid);
	c->null = *(bit *)v;			_DELETE(v);
	v = table_funcs.column_find_value(tr, find_sql_column(columns, "number"), rid);
	c->colnr = *(int *)v;			_DELETE(v);
	c->unique = 0;
	c->storage_type = NULL;
	st = table_funcs.column_find_value(tr, find_sql_column(columns, "storage"), rid);
	if (ATOMcmp(TYPE_str, ATOMnilptr(TYPE_str), st) != 0)
		c->storage_type = sa_strdup(tr->sa, st);
	_DELETE(st);
	c->t = t;
	if (isTable(c->t))
		store_funcs.create_col(tr, c);
	c->sorted = sql_trans_is_sorted(tr, c);
	c->dcount = 0;
	if (bs_debug)
		fprintf(stderr, "#\t\tload column %s\n", c->base.name);
	return c;
}

static void
load_part(sql_trans *tr, sql_table *t, oid rid)
{
	void *v;
	sql_part *pt = SA_ZNEW(tr->sa, sql_part);
	sql_schema *syss = find_sql_schema(tr, "sys");
	sql_table *objects = find_sql_table(syss, "objects");
	sqlid id;

	v = table_funcs.column_find_value(tr, find_sql_column(objects, "nr"), rid);
	id = *(sqlid*)v; _DELETE(v);
	v = table_funcs.column_find_value(tr, find_sql_column(objects, "name"), rid);
	/* limitation, parts can only be within the same schema */
	base_init(tr->sa, &pt->base, id, TR_OLD, v);	_DELETE(v);
	cs_add(&t->members, pt, TR_OLD);
}

void
sql_trans_update_tables(sql_trans* tr, sql_schema *s)
{
	(void)tr;
	(void)s;
}

static sql_table *
load_table(sql_trans *tr, sql_schema *s, sqlid tid, subrids *nrs)
{
	void *v;
	sql_table *t = SA_ZNEW(tr->sa, sql_table);
	sql_schema *syss = find_sql_schema(tr, "sys");
	sql_table *tables = find_sql_table(syss, "_tables");
	sql_table *idxs = find_sql_table(syss, "idxs");
	sql_table *keys = find_sql_table(syss, "keys");
	sql_table *triggers = find_sql_table(syss, "triggers");
	sql_table *streams = find_sql_table(syss, "_streams");
	char *query;
	sql_column *idx_table_id, *key_table_id, *trigger_table_id, *streams_table_id;
	oid rid;
	rids *rs;

	rid = table_funcs.column_find_row(tr, find_sql_column(tables, "id"), &tid, NULL);
	v = table_funcs.column_find_value(tr, find_sql_column(tables, "name"), rid);
	base_init(tr->sa, &t->base, tid, TR_OLD, v);	_DELETE(v);
	v = table_funcs.column_find_value(tr, find_sql_column(tables, "query"), rid);
	t->query = NULL;
	query = (char *)v;
	if (ATOMcmp(TYPE_str, ATOMnilptr(TYPE_str), query) != 0)
		t->query = sa_strdup(tr->sa, query);
	_DELETE(query);
	v = table_funcs.column_find_value(tr, find_sql_column(tables, "type"), rid);
	t->type = *(sht *)v;			_DELETE(v);
	v = table_funcs.column_find_value(tr, find_sql_column(tables, "system"), rid);
	t->system = *(bit *)v;			_DELETE(v);
	v = table_funcs.column_find_value(tr, find_sql_column(tables, "commit_action"),rid);
	t->commit_action = (ca_t)*(sht *)v;	_DELETE(v);
	t->persistence = SQL_PERSIST; 
	if (t->commit_action)
		t->persistence = SQL_GLOBAL_TEMP;
	if (isRemote(t))
		t->persistence = SQL_REMOTE;
	if (isPerStream(t))
		t->persistence = SQL_PERSISTED_STREAM;
	if (isTempStream(t))
		t->persistence = SQL_TEMP_STREAM;
	t->cleared = 0;
	v = table_funcs.column_find_value(tr, find_sql_column(tables, "access"),rid);
	t->access = *(sht*)v;	_DELETE(v);

	t->pkey = NULL;
	t->s = s;
	t->sz = COLSIZE;

	cs_new(&t->columns, tr->sa, (fdestroy) &column_destroy);
	cs_new(&t->idxs, tr->sa, (fdestroy) &idx_destroy);
	cs_new(&t->keys, tr->sa, (fdestroy) &key_destroy);
	cs_new(&t->triggers, tr->sa, (fdestroy) &trigger_destroy);
	cs_new(&t->members, tr->sa, (fdestroy) NULL);

	if (isTable(t)) {
		if (store_funcs.create_del(tr, t) != LOG_OK) {
			if (bs_debug)
				fprintf(stderr, "#\tload table %s missing 'deletes'", t->base.name);
			t->persistence = SQL_GLOBAL_TEMP;
		}
	}

	if (bs_debug)
		fprintf(stderr, "#\tload table %s\n", t->base.name);

	for(rid = table_funcs.subrids_next(nrs); !is_oid_nil(rid); rid = table_funcs.subrids_next(nrs)) 
		cs_add(&t->columns, load_column(tr, t, rid), TR_OLD);

	if (!isKindOfTable(t))
		return t;

	/* load idx's first as the may be needed by the keys */
	idx_table_id = find_sql_column(idxs, "table_id");
	rs = table_funcs.rids_select(tr, idx_table_id, &t->base.id, &t->base.id, NULL);
	for(rid = table_funcs.rids_next(rs); !is_oid_nil(rid); rid = table_funcs.rids_next(rs)) {
		sql_idx *i = load_idx(tr, t, rid);

		cs_add(&t->idxs, i, TR_OLD);
		list_append(s->idxs, i);
	}
	table_funcs.rids_destroy(rs);

	key_table_id = find_sql_column(keys, "table_id");
	rs = table_funcs.rids_select(tr, key_table_id, &t->base.id, &t->base.id, NULL);
	for(rid = table_funcs.rids_next(rs); !is_oid_nil(rid); rid = table_funcs.rids_next(rs)) {
		sql_key *k = load_key(tr, t, rid);

		cs_add(&t->keys, k, TR_OLD);
		list_append(s->keys, k);
	}
	table_funcs.rids_destroy(rs);

	trigger_table_id = find_sql_column(triggers, "table_id");
	rs = table_funcs.rids_select(tr, trigger_table_id, &t->base.id, &t->base.id,NULL);
	for(rid = table_funcs.rids_next(rs); !is_oid_nil(rid); rid = table_funcs.rids_next(rs)) {
		sql_trigger *k = load_trigger(tr, t, rid);

		cs_add(&t->triggers, k, TR_OLD);
		list_append(s->triggers, k);
	}
	table_funcs.rids_destroy(rs);

	if (isStream(t)) {
		streams_table_id = find_sql_column(streams, "table_id");
		rs = table_funcs.rids_select(tr, streams_table_id, &t->base.id, &t->base.id, NULL);
		if((rid = table_funcs.rids_next(rs)) != oid_nil) {
			sql_stream *st = load_sql_stream(tr, t, rid); //there will be always only one stream entry per table
			t->stream = st;
			st->t = t;
			list_append(s->streams, st);
		}
		table_funcs.rids_destroy(rs);
	}

	if (isMergeTable(t) || isReplicaTable(t)) {
		sql_table *objects = find_sql_table(syss, "objects");
		sql_column *mt_id = find_sql_column(objects, "id");
		sql_column *mt_nr = find_sql_column(objects, "nr");
		rids *rs = table_funcs.rids_select(tr, mt_id, &t->base.id, &t->base.id, NULL);

		rs = table_funcs.rids_orderby(tr, rs, mt_nr); 
		for(rid = table_funcs.rids_next(rs); !is_oid_nil(rid); rid = table_funcs.rids_next(rs)) 
			load_part(tr, t, rid);
		table_funcs.rids_destroy(rs);
	}
	return t;
}

static sql_type *
load_type(sql_trans *tr, sql_schema *s, oid rid)
{
	void *v;
	sql_type *t = SA_ZNEW(tr->sa, sql_type);
	sql_schema *syss = find_sql_schema(tr, "sys");
	sql_table *types = find_sql_table(syss, "types");
	sqlid tid;

	v = table_funcs.column_find_value(tr, find_sql_column(types, "id"), rid);
	tid = *(sqlid *)v;			_DELETE(v);
	v = table_funcs.column_find_value(tr, find_sql_column(types, "systemname"), rid);
	base_init(tr->sa, &t->base, tid, TR_OLD, v);	_DELETE(v);
	v = table_funcs.column_find_value(tr, find_sql_column(types, "sqlname"), rid);
	t->sqlname = (v)?sa_strdup(tr->sa, v):NULL; 	_DELETE(v);
	v = table_funcs.column_find_value(tr, find_sql_column(types, "digits"), rid);
	t->digits = *(int *)v; 			_DELETE(v); 
	v = table_funcs.column_find_value(tr, find_sql_column(types, "scale"), rid);
	t->scale = *(int *)v;			_DELETE(v);
	v = table_funcs.column_find_value(tr, find_sql_column(types, "radix"), rid);
	t->radix = *(int *)v;			_DELETE(v);
	v = table_funcs.column_find_value(tr, find_sql_column(types, "eclass"), rid);
	t->eclass = *(int *)v;			_DELETE(v);
	t->localtype = ATOMindex(t->base.name);
	t->bits = 0;
	t->s = s;
	return t;
}

static sql_arg *
load_arg(sql_trans *tr, sql_func * f, oid rid)
{
	void *v;
	sql_arg *a = SA_ZNEW(tr->sa, sql_arg);
	char *tpe;
	int digits, scale;
	sql_schema *syss = find_sql_schema(tr, "sys");
	sql_table *args = find_sql_table(syss, "args");

	(void)f;
	v = table_funcs.column_find_value(tr, find_sql_column(args, "name"), rid);
	a->name = sa_strdup(tr->sa, v);	_DELETE(v);
	v = table_funcs.column_find_value(tr, find_sql_column(args, "inout"), rid);
	a->inout = *(bte *)v;	_DELETE(v);
	v = table_funcs.column_find_value(tr, find_sql_column(args, "type_digits"), rid);
	digits = *(int *)v;	_DELETE(v);
	v = table_funcs.column_find_value(tr, find_sql_column(args, "type_scale"), rid);
	scale = *(int *)v;	_DELETE(v);

	tpe = table_funcs.column_find_value(tr, find_sql_column(args, "type"), rid);
	if (!sql_find_subtype(&a->type, tpe, digits, scale)) {
		sql_type *lt = sql_trans_bind_type(tr, f->s, tpe);
		if (lt == NULL) 
			GDKfatal("SQL type %s missing", tpe);
		sql_init_subtype(&a->type, lt, digits, scale);
	}
	_DELETE(tpe);
	return a;
}

static sql_func *
load_func(sql_trans *tr, sql_schema *s, sqlid fid, subrids *rs)
{
	void *v;
	sql_func *t = SA_ZNEW(tr->sa, sql_func);
	sql_schema *syss = find_sql_schema(tr, "sys");
	sql_table *funcs = find_sql_table(syss, "functions");
	oid rid;

	rid = table_funcs.column_find_row(tr, find_sql_column(funcs, "id"), &fid, NULL);
	v = table_funcs.column_find_value(tr, find_sql_column(funcs, "name"), rid);
	base_init(tr->sa, &t->base, fid, TR_OLD, v); 	_DELETE(v);
	v = table_funcs.column_find_value(tr, find_sql_column(funcs, "func"), rid);
	t->imp = (v)?sa_strdup(tr->sa, v):NULL;	_DELETE(v);
	v = table_funcs.column_find_value(tr, find_sql_column(funcs, "mod"), rid);
	t->mod = (v)?sa_strdup(tr->sa, v):NULL;	_DELETE(v);
	v = table_funcs.column_find_value(tr, find_sql_column(funcs, "language"), rid);
	t->lang = *(int *)v;			_DELETE(v);
	v = table_funcs.column_find_value(tr, find_sql_column(funcs, "type"), rid);
	t->sql = (t->lang==FUNC_LANG_SQL||t->lang==FUNC_LANG_MAL);
	t->type = *(int *)v;			_DELETE(v);
	v = table_funcs.column_find_value(tr, find_sql_column(funcs, "side_effect"), rid);
	t->side_effect = *(bit *)v;		_DELETE(v);
	if (t->type==F_FILT)
		t->side_effect=FALSE;
	v = table_funcs.column_find_value(tr, find_sql_column(funcs, "varres"), rid);
	t->varres = *(bit *)v;	_DELETE(v);
	v = table_funcs.column_find_value(tr, find_sql_column(funcs, "vararg"), rid);
	t->vararg = *(bit *)v;	_DELETE(v);
	t->res = NULL;
	t->s = s;
	t->fix_scale = SCALE_EQ;
	t->sa = tr->sa;
	if (t->lang != FUNC_LANG_INT) {
		t->query = t->imp;
		t->imp = NULL;
	}

	if (bs_debug)
		fprintf(stderr, "#\tload func %s\n", t->base.name);

	t->ops = list_new(tr->sa, (fdestroy)NULL);
	if (rs)
	for(rid = table_funcs.subrids_next(rs); !is_oid_nil(rid); rid = table_funcs.subrids_next(rs)) {
		sql_arg *a = load_arg(tr, t, rid);

		if (a->inout == ARG_OUT) {
			if (!t->res)
				t->res = sa_list(tr->sa);
			list_append(t->res, a);
		} else {
			list_append(t->ops, a);
		}
	}
	if (t->type == F_FUNC && !t->res)
		t->type = F_PROC;
	return t;
}

void
reset_functions(sql_trans *tr) 
{
	node *n, *m;

	for (n = tr->schemas.set->h; n; n = n->next) {
		sql_schema *s = n->data; 

		if (s->funcs.set) for (m = s->funcs.set->h; m; m = m->next) {
			sql_func *f = m->data;

			if (f->sql)
				f->sql = 1; 
		}
	}
}

static sql_sequence *
load_seq(sql_trans *tr, sql_schema * s, oid rid)
{
	void *v;
	sql_sequence *seq = SA_ZNEW(tr->sa, sql_sequence);
	sql_schema *syss = find_sql_schema(tr, "sys");
	sql_table *seqs = find_sql_table(syss, "sequences");
	sqlid sid;

	v = table_funcs.column_find_value(tr, find_sql_column(seqs, "id"), rid);
	sid = *(sqlid *)v; 			_DELETE(v);
	v = table_funcs.column_find_value(tr, find_sql_column(seqs, "name"), rid);
	base_init(tr->sa, &seq->base, sid, TR_OLD, v); _DELETE(v);
	v = table_funcs.column_find_value(tr, find_sql_column(seqs, "start"), rid);
	seq->start = *(lng *)v;			_DELETE(v);
	v = table_funcs.column_find_value(tr, find_sql_column(seqs, "minvalue"), rid);
	seq->minvalue = *(lng *)v;		_DELETE(v); 
	v = table_funcs.column_find_value(tr, find_sql_column(seqs, "maxvalue"), rid);
	seq->maxvalue = *(lng *)v; 		_DELETE(v);
	v = table_funcs.column_find_value(tr, find_sql_column(seqs, "increment"), rid);
	seq->increment = *(lng *)v; 		_DELETE(v);
	v = table_funcs.column_find_value(tr, find_sql_column(seqs, "cacheinc"), rid);
	seq->cacheinc = *(lng *)v;		_DELETE(v);
	v = table_funcs.column_find_value(tr, find_sql_column(seqs, "cycle"), rid);
	seq->cycle = *(bit *)v;			_DELETE(v);
	seq->s = s;
	return seq;
}

static void
set_members(changeset *ts)
{
	node *n, *m;

	if (ts && ts->set)
	for (n = ts->set->h; n; n = n->next) {
		sql_table *t = n->data;

		if (isMergeTable(t) || isReplicaTable(t)) {
			if (t->members.set)
			for (m = t->members.set->h; m; m = m->next) {
				sql_part *p = m->data;
				sql_table *pt = find_sql_table(t->s, p->base.name);

				pt->p = t;
			}
		}
	}
}

static void 
sql_trans_update_schema(sql_trans *tr, oid rid)
{
	void *v;
	sql_schema *s = NULL, *syss = find_sql_schema(tr, "sys");
	sql_table *ss = find_sql_table(syss, "schemas");
	sqlid sid;

	v = table_funcs.column_find_value(tr, find_sql_column(ss, "id"), rid);
	sid = *(sqlid *)v; 	_DELETE(v);
	s = find_sql_schema_id(tr, sid);

	if (s==NULL) 
		return ;

	if (bs_debug)
		fprintf(stderr, "#update schema %s %d\n", s->base.name, s->base.id);

	v = table_funcs.column_find_value(tr, find_sql_column(ss, "name"), rid);
	base_init(tr->sa, &s->base, sid, TR_OLD, v); _DELETE(v);
	v = table_funcs.column_find_value(tr, find_sql_column(ss, "authorization"), rid);
	s->auth_id = *(sqlid *)v; 	_DELETE(v);
	v = table_funcs.column_find_value(tr, find_sql_column(ss, "system"), rid);
	s->system = *(bit *)v;          _DELETE(v);
	v = table_funcs.column_find_value(tr, find_sql_column(ss, "owner"), rid);
	s->owner = *(sqlid *)v;		_DELETE(v);
}

static sql_schema *
load_schema(sql_trans *tr, sqlid id, oid rid)
{
	void *v;
	sql_schema *s = NULL, *syss = find_sql_schema(tr, "sys");
	sql_table *ss = find_sql_table(syss, "schemas");
	sql_table *types = find_sql_table(syss, "types");
	sql_table *tables = find_sql_table(syss, "_tables");
	sql_table *funcs = find_sql_table(syss, "functions");
	sql_table *seqs = find_sql_table(syss, "sequences");
	sqlid sid;
	sql_column *type_schema, *type_id, *table_schema, *table_id;
	sql_column *func_schema, *func_id, *seq_schema, *seq_id;
	rids *rs;

	v = table_funcs.column_find_value(tr, find_sql_column(ss, "id"), rid);
	sid = *(sqlid *)v; 	_DELETE(v);
	if (sid < id) {
		s = find_sql_schema_id(tr, sid);

		if (s==NULL) {
			char *name;

			v = table_funcs.column_find_value(tr, find_sql_column(ss, "name"), rid);
			name = (char*)v;
			s = find_sql_schema(tr, name);
			_DELETE(v);
			if (s == NULL) 
				GDKfatal("SQL schema missing or incompatible, rebuild from archive");
		}
		s->base.id = sid;
	} else {
		s = SA_ZNEW(tr->sa, sql_schema);
		v = table_funcs.column_find_value(tr, find_sql_column(ss, "name"), rid);
		base_init(tr->sa, &s->base, sid, TR_OLD, v); _DELETE(v);
		v = table_funcs.column_find_value(tr, find_sql_column(ss, "authorization"), rid);
		s->auth_id = *(sqlid *)v; 	_DELETE(v);
		v = table_funcs.column_find_value(tr, find_sql_column(ss, "system"), rid);
		s->system = *(bit *)v;          _DELETE(v);
		v = table_funcs.column_find_value(tr, find_sql_column(ss, "owner"), rid);
		s->owner = *(sqlid *)v;		_DELETE(v);
		s->keys = list_new(tr->sa, (fdestroy) NULL);
		s->idxs = list_new(tr->sa, (fdestroy) NULL);
		s->triggers = list_new(tr->sa, (fdestroy) NULL);
		s->streams = list_new(tr->sa, (fdestroy) NULL);

		cs_new(&s->tables, tr->sa, (fdestroy) &table_destroy);
		cs_new(&s->types, tr->sa, (fdestroy) NULL);
		cs_new(&s->funcs, tr->sa, (fdestroy) NULL);
		cs_new(&s->seqs, tr->sa, (fdestroy) NULL);
	}

	if (bs_debug)
		fprintf(stderr, "#load schema %s %d\n", s->base.name, s->base.id);

	/* first load simple types */
	type_schema = find_sql_column(types, "schema_id");
	type_id = find_sql_column(types, "id");
	rs = table_funcs.rids_select(tr, type_schema, &s->base.id, &s->base.id, type_id, &id, NULL, NULL);
	for(rid = table_funcs.rids_next(rs); !is_oid_nil(rid); rid = table_funcs.rids_next(rs)) 
		cs_add(&s->types, load_type(tr, s, rid), TR_OLD);
	table_funcs.rids_destroy(rs);

	/* second tables */
	table_schema = find_sql_column(tables, "schema_id");
	table_id = find_sql_column(tables, "id");
	/* all tables with id >= id */
	rs = table_funcs.rids_select(tr, table_schema, &sid, &sid, table_id, &id, NULL, NULL);
	if (rs && !table_funcs.rids_empty(rs)) {
		sql_table *columns = find_sql_table(syss, "_columns");
		sql_column *column_table_id = find_sql_column(columns, "table_id");
		sql_column *column_number = find_sql_column(columns, "number");
		subrids *nrs = table_funcs.subrids_create(tr, rs, table_id, column_table_id, column_number);
		sqlid tid;

		for(tid = table_funcs.subrids_nextid(nrs); tid >= 0; tid = table_funcs.subrids_nextid(nrs))
			cs_add(&s->tables, load_table(tr, s, tid, nrs), TR_OLD);
		table_funcs.subrids_destroy(nrs);
	}
	table_funcs.rids_destroy(rs);

	/* next functions which could use these types */
	func_schema = find_sql_column(funcs, "schema_id");
	func_id = find_sql_column(funcs, "id");
	rs = table_funcs.rids_select(tr, func_schema, &s->base.id, &s->base.id, func_id, &id, NULL, NULL);
	if (rs && !table_funcs.rids_empty(rs)) {
		sql_table *args = find_sql_table(syss, "args");
		sql_column *arg_func_id = find_sql_column(args, "func_id");
		sql_column *arg_number = find_sql_column(args, "number");
		subrids *nrs = table_funcs.subrids_create(tr, rs, func_id, arg_func_id, arg_number);
		sqlid fid;

		for(fid = table_funcs.subrids_nextid(nrs); fid >= 0; fid = table_funcs.subrids_nextid(nrs)) 
			cs_add(&s->funcs, load_func(tr, s, fid, nrs), TR_OLD);
		/* Handle all procedures without arguments (no args) */
		rs = table_funcs.rids_diff(tr, rs, func_id, nrs, arg_func_id);
		for(rid = table_funcs.rids_next(rs); !is_oid_nil(rid); rid = table_funcs.rids_next(rs)) {
			void *v = table_funcs.column_find_value(tr, func_id, rid);
			fid = *(sqlid*)v; _DELETE(v);
			cs_add(&s->funcs, load_func(tr, s, fid, NULL), TR_OLD);
		}
		table_funcs.subrids_destroy(nrs);
	}
	table_funcs.rids_destroy(rs);

	/* last sequence numbers */
	seq_schema = find_sql_column(seqs, "schema_id");
	seq_id = find_sql_column(seqs, "id");
	rs = table_funcs.rids_select(tr, seq_schema, &s->base.id, &s->base.id, seq_id, &id, NULL, NULL);
	for(rid = table_funcs.rids_next(rs); !is_oid_nil(rid); rid = table_funcs.rids_next(rs)) 
		cs_add(&s->seqs, load_seq(tr, s, rid), TR_OLD);
	table_funcs.rids_destroy(rs);
	set_members(&s->tables);
	return s;
}

static sql_trans *
create_trans(sql_allocator *sa, backend_stack stk)
{
	sql_trans *t = ZNEW(sql_trans);

	if(!t)
		return NULL;

	t->sa = sa;
	t->name = NULL;
	t->wtime = t->rtime = 0;
	t->stime = 0;
	t->wstime = timestamp ();
	t->schema_updates = 0;
	t->status = 0;

	t->parent = NULL;
	t->stk = stk;

	cs_new(&t->schemas, t->sa, (fdestroy) &schema_destroy);
	return t;
}

void
sql_trans_update_schemas(sql_trans* tr)
{
	sql_schema *syss = find_sql_schema(tr, "sys");
	sql_table *sysschema = find_sql_table(syss, "schemas");
	sql_column *sysschema_ids = find_sql_column(sysschema, "id");
	rids *schemas = table_funcs.rids_select(tr, sysschema_ids, NULL, NULL);
	oid rid;
	
	if (bs_debug)
		fprintf(stderr, "#update schemas\n");

	for(rid = table_funcs.rids_next(schemas); !is_oid_nil(rid); rid = table_funcs.rids_next(schemas)) {
		sql_trans_update_schema(tr, rid);
	}
	table_funcs.rids_destroy(schemas);
}

static void
load_trans(sql_trans* tr, sqlid id)
{
	sql_schema *syss = find_sql_schema(tr, "sys");
	sql_table *sysschema = find_sql_table(syss, "schemas");
	sql_column *sysschema_ids = find_sql_column(sysschema, "id");
	rids *schemas = table_funcs.rids_select(tr, sysschema_ids, NULL, NULL);
	oid rid;
	
	if (bs_debug)
		fprintf(stderr, "#load trans\n");

	for(rid = table_funcs.rids_next(schemas); !is_oid_nil(rid); rid = table_funcs.rids_next(schemas)) {
		sql_schema *ns = load_schema(tr, id, rid);
		if (ns && ns->base.id > id)
			cs_add(&tr->schemas, ns, TR_OLD);
	}
	table_funcs.rids_destroy(schemas);
}

static sqlid
next_oid(void)
{
	int id = 0;
	MT_lock_set(&bs_lock);
	id = store_oid++;
	MT_lock_unset(&bs_lock);
	return id;
}

int
store_next_oid(void)
{
	return next_oid();
}

static void
insert_schemas(sql_trans *tr)
{
	sql_schema *syss = find_sql_schema(tr, "sys");
	sql_table *sysschema = find_sql_table(syss, "schemas");
	sql_table *systable = find_sql_table(syss, "_tables");
	sql_table *syscolumn = find_sql_table(syss, "_columns");
	node *n, *m, *o;

	for (n = tr->schemas.set->h; n; n = n->next) {
		sql_schema *s = n->data;

		if (isDeclaredSchema(s))
			continue;
		table_funcs.table_insert(tr, sysschema, &s->base.id, s->base.name, &s->auth_id, &s->owner, &s->system);
		for (m = s->tables.set->h; m; m = m->next) {
			sql_table *t = m->data;
			sht ca = t->commit_action;

			table_funcs.table_insert(tr, systable, &t->base.id, t->base.name, &s->base.id, ATOMnilptr(TYPE_str), &t->type, &t->system, &ca, &t->access);
			for (o = t->columns.set->h; o; o = o->next) {
				sql_column *c = o->data;

				table_funcs.table_insert(tr, syscolumn, &c->base.id, c->base.name, c->type.type->sqlname, &c->type.digits, &c->type.scale, &t->base.id, (c->def) ? c->def : ATOMnilptr(TYPE_str), &c->null, &c->colnr, (c->storage_type)? c->storage_type : ATOMnilptr(TYPE_str));
			}
		}
	}
}

static void
insert_types(sql_trans *tr, sql_table *systype)
{
	int zero = 0;
	node *n;

	for (n = types->h; n; n = n->next) {
		sql_type *t = n->data;
		int radix = t->radix;
		int eclass = t->eclass;

		if (t->s)
			table_funcs.table_insert(tr, systype, &t->base.id, t->base.name, t->sqlname, &t->digits, &t->scale, &radix, &eclass, &t->s->base.id);
		else
			table_funcs.table_insert(tr, systype, &t->base.id, t->base.name, t->sqlname, &t->digits, &t->scale, &radix, &eclass, &zero);
	}
}

static void
insert_functions(sql_trans *tr, sql_table *sysfunc, sql_table *sysarg)
{
	int zero = 0;
	node *n = NULL, *m = NULL;

	for (n = funcs->h; n; n = n->next) {
		sql_func *f = n->data;
		int lang = FUNC_LANG_INT;
		bit se = f->side_effect;
		sqlid id;
		int number = 0;
		char arg_nme[7] = "arg_0";

		if (f->s)
			table_funcs.table_insert(tr, sysfunc, &f->base.id, f->base.name, f->imp, f->mod, &lang, &f->type, &se, &f->varres, &f->vararg, &f->s->base.id);
		else
			table_funcs.table_insert(tr, sysfunc, &f->base.id, f->base.name, f->imp, f->mod, &lang, &f->type, &se, &f->varres, &f->vararg, &zero);

		if (f->res) {
			char res_nme[] = "res_0";

			for (m = f->res->h; m; m = m->next, number++) {
				sql_arg *a = m->data;
				res_nme[4] = '0' + number;

				id = next_oid();
				table_funcs.table_insert(tr, sysarg, &id, &f->base.id, res_nme, a->type.type->sqlname, &a->type.digits, &a->type.scale, &a->inout, &number);
			}
		}
		for (m = f->ops->h; m; m = m->next, number++) {
			sql_arg *a = m->data;

			id = next_oid();
			if (a->name) {
				table_funcs.table_insert(tr, sysarg, &id, &f->base.id, a->name, a->type.type->sqlname, &a->type.digits, &a->type.scale, &a->inout, &number);
			} else {
				if (number < 10) {
					arg_nme[4] = '0' + number;
					arg_nme[5] = 0;
				} else {
					arg_nme[4] = '0' + number / 10;
					arg_nme[5] = '0' + number % 10;
					arg_nme[6] = 0;
				}
				table_funcs.table_insert(tr, sysarg, &id, &f->base.id, arg_nme, a->type.type->sqlname, &a->type.digits, &a->type.scale, &a->inout, &number);
			}
		}
	}
}

static void
insert_aggrs(sql_trans *tr, sql_table *sysfunc, sql_table *sysarg)
{
	int zero = 0;
	int lang = FUNC_LANG_INT;
	bit F = FALSE;
	node *n = NULL;

	for (n = aggrs->h; n; n = n->next) {
		char *name1 = "res";
		char *name2 = "arg";
		sql_arg *res = NULL;
		sql_func *aggr = n->data;
		sqlid id;
		int number = 0;

		if (aggr->s)
			table_funcs.table_insert(tr, sysfunc, &aggr->base.id, aggr->base.name, aggr->imp, aggr->mod, &lang, &aggr->type, &F, &aggr->varres, &aggr->vararg, &aggr->s->base.id);
		else
			table_funcs.table_insert(tr, sysfunc, &aggr->base.id, aggr->base.name, aggr->imp, aggr->mod, &lang, &aggr->type, &F, &aggr->varres, &aggr->vararg, &zero);
		
		res = aggr->res->h->data;
		id = next_oid();
		table_funcs.table_insert(tr, sysarg, &id, &aggr->base.id, name1, res->type.type->sqlname, &res->type.digits, &res->type.scale, &res->inout, &number);

		if (aggr->ops->h) {
			sql_arg *arg = aggr->ops->h->data;

			number++;
			id = next_oid();
			table_funcs.table_insert(tr, sysarg, &id, &aggr->base.id, name2, arg->type.type->sqlname, &arg->type.digits, &arg->type.scale, &arg->inout, &number);
		}
	}
}

static int
table_next_column_nr(sql_table *t)
{
	int nr = cs_size(&t->columns);
	if (nr) {
		node *n = cs_last_node(&t->columns);
		if (n) {
			sql_column *c = n->data;

			nr = c->colnr+1;
		}
	}
	return nr;
}

static sql_column *
bootstrap_create_column(sql_trans *tr, sql_table *t, char *name, char *sqltype, int digits)
{
	sql_column *col = SA_ZNEW(tr->sa, sql_column);

	if (bs_debug)
		fprintf(stderr, "#bootstrap_create_column %s\n", name );

	base_init(tr->sa, &col->base, next_oid(), t->base.flag, name);
	sql_find_subtype(&col->type, sqltype, digits, 0);
	col->def = NULL;
	col->null = 1;
	col->colnr = table_next_column_nr(t);
	col->t = t;
	col->unique = 0;
	col->storage_type = NULL;
	cs_add(&t->columns, col, TR_NEW);

	if (isTable(col->t))
		store_funcs.create_col(tr, col);
	tr->schema_updates ++;
	return col;
}

static sql_table *
create_sql_table_with_id(sql_allocator *sa, int id, const char *name, sht type, bit system, int persistence, int commit_action)
{
	sql_table *t = SA_ZNEW(sa, sql_table);

	assert(sa);
	assert((persistence==SQL_PERSIST || persistence==SQL_PERSISTED_STREAM || persistence==SQL_DECLARED_TABLE ||
		commit_action) && commit_action>=0);
	assert(id);
	base_init(sa, &t->base, id, TR_NEW, name);
	t->type = type;
	t->system = system;
	t->persistence = (temp_t)persistence;
	t->commit_action = (ca_t)commit_action;
	t->query = NULL;
	t->access = 0;
	cs_new(&t->columns, sa, (fdestroy) &column_destroy);
	cs_new(&t->idxs, sa, (fdestroy) &idx_destroy);
	cs_new(&t->keys, sa, (fdestroy) &key_destroy);
	cs_new(&t->triggers, sa, (fdestroy) &trigger_destroy);
	t->stream = NULL;
	cs_new(&t->members, sa, (fdestroy) NULL);
	t->pkey = NULL;
	t->sz = COLSIZE;
	t->cleared = 0;
	t->s = NULL;
	return t;
}

sql_table *
create_sql_table(sql_allocator *sa, const char *name, sht type, bit system, int persistence, int commit_action, int window, int stride)
{
	sql_table *res = create_sql_table_with_id(sa, next_oid(), name, type, system, persistence, commit_action);
	if(isStream(res)) {
		res->stream = SA_ZNEW(sa, sql_stream);
		if(!(res->stream)) {
			return NULL;
		}
		res->stream->window = window;
		res->stream->stride = stride;
		res->stream->t = res;
	}
	return res;
}

static sql_column *
dup_sql_column(sql_allocator *sa, sql_table *t, sql_column *c)
{
	sql_column *col = SA_ZNEW(sa, sql_column);

	base_init(sa, &col->base, c->base.id, c->base.flag, c->base.name);
	col->type = c->type;
	col->def = NULL;
	if (c->def)
		col->def = sa_strdup(sa, c->def);
	col->null = c->null;
	col->colnr = c->colnr;
	col->t = t;
	col->unique = c->unique;
	col->storage_type = NULL;
	if (c->storage_type)
		col->storage_type = sa_strdup(sa, c->storage_type);
	col->sorted = c->sorted;
	col->dcount = c->dcount;
	cs_add(&t->columns, col, TR_NEW);
	return col;
}

static sql_part *
dup_sql_part(sql_allocator *sa, sql_table *mt, sql_part *opt)
{
	sql_part *pt = SA_ZNEW(sa, sql_part);

	base_init(sa, &pt->base, opt->base.id, opt->base.flag, opt->base.name);
	cs_add(&mt->members, pt, TR_NEW);
	return pt;
}

sql_table *
dup_sql_table(sql_allocator *sa, sql_table *t)
{
	node *n;
	sql_table *nt = create_sql_table_with_id(sa, t->base.id, t->base.name, t->type, t->system, SQL_DECLARED_TABLE, t->commit_action);

	nt->base.flag = t->base.flag;

	nt->access = t->access;
	nt->query = (t->query) ? sa_strdup(sa, t->query) : NULL;
	nt->p = t->p;

	for (n = t->columns.set->h; n; n = n->next) 
		dup_sql_column(sa, nt, n->data);
	nt->columns.dset = NULL;
	nt->columns.nelm = NULL;

	if (t->members.set)
		for (n = t->members.set->h; n; n = n->next) 
			dup_sql_part(sa, nt, n->data);
	nt->members.dset = NULL;
	nt->members.nelm = NULL;
	return nt;
}

static sql_table *
bootstrap_create_table(sql_trans *tr, sql_schema *s, char *name)
{
	int istmp = isTempSchema(s);
	int persistence = istmp?SQL_GLOBAL_TEMP:SQL_PERSIST;
	sht commit_action = istmp?CA_PRESERVE:CA_COMMIT;
	sql_table *t = create_sql_table(tr->sa, name, tt_table, 1, persistence, commit_action, 0, 0);

	if (bs_debug)
		fprintf(stderr, "#bootstrap_create_table %s\n", name );

	t->base.flag = s->base.flag;
	t->query = NULL;
	t->s = s;
	cs_add(&s->tables, t, TR_NEW);

	if (isTable(t))
		store_funcs.create_del(tr, t);
	tr->schema_updates ++;
	return t;
}


static sql_schema *
bootstrap_create_schema(sql_trans *tr, char *name, int auth_id, int owner)
{
	sql_schema *s = SA_ZNEW(tr->sa, sql_schema);

	if (bs_debug)
		fprintf(stderr, "#bootstrap_create_schema %s %d %d\n", name, auth_id, owner);

	base_init(tr->sa, &s->base, next_oid(), TR_NEW, name);
	s->auth_id = auth_id;
	s->owner = owner;
	s->system = TRUE;
	cs_new(&s->tables, tr->sa, (fdestroy) &table_destroy);
	cs_new(&s->types, tr->sa, (fdestroy) NULL);
	cs_new(&s->funcs, tr->sa, (fdestroy) NULL);
	cs_new(&s->seqs, tr->sa, (fdestroy) NULL);
	s->keys = list_new(tr->sa, (fdestroy) NULL);
	s->idxs = list_new(tr->sa, (fdestroy) NULL);
	s->triggers = list_new(tr->sa, (fdestroy) NULL);
	s->streams = list_new(tr->sa, (fdestroy) NULL);

	cs_add(&tr->schemas, s, TR_NEW);

	tr->schema_updates ++;
	return s;
}

static int
store_schema_number(void)
{
	return schema_number;
}

static int
store_load(void) {
	int first = 1;

	sql_allocator *sa;
	sql_trans *tr;
	sql_table *t, *types, *funcs, *args;
	sql_schema *s, *p = NULL;

	lng lng_store_oid;
	sqlid id = 0;

	sa = sa_create();
	if(!sa)
		return -1;
	types_init(sa, logger_debug);

#define FUNC_OIDS 2000
	// TODO: Niels: Are we fine running this twice?

	/* we store some spare oids */
	store_oid = FUNC_OIDS;

	if(!sequences_init())
		return -1;
	gtrans = tr = create_trans(sa, backend_stk);
	if(!gtrans)
		return -1;

	transactions = 0;
	active_sessions = sa_list(sa);

	if (logger_funcs.log_isnew()) {
		/* cannot initialize database in readonly mode
		 * unless this is a slave instance with a read-only/shared logger */
		if (store_readonly && !create_shared_logger) {
			return -1;
		}
		tr = sql_trans_create(backend_stk, NULL, NULL);
		if(!tr)
			return -1;
	} else {
		first = 0;
	}

	s = bootstrap_create_schema(tr, "sys", ROLE_SYSADMIN, USER_MONETDB);
	if (!first) {
		s->base.flag = TR_OLD;
	}

	t = bootstrap_create_table(tr, s, "schemas");
	bootstrap_create_column(tr, t, "id", "int", 32);
	bootstrap_create_column(tr, t, "name", "varchar", 1024);
	bootstrap_create_column(tr, t, "authorization", "int", 32);
	bootstrap_create_column(tr, t, "owner", "int", 32);
	bootstrap_create_column(tr, t, "system", "boolean", 1);

	types = t = bootstrap_create_table(tr, s, "types");
	bootstrap_create_column(tr, t, "id", "int", 32);
	bootstrap_create_column(tr, t, "systemname", "varchar", 256);
	bootstrap_create_column(tr, t, "sqlname", "varchar", 1024);
	bootstrap_create_column(tr, t, "digits", "int", 32);
	bootstrap_create_column(tr, t, "scale", "int", 32);
	bootstrap_create_column(tr, t, "radix", "int", 32);
	bootstrap_create_column(tr, t, "eclass", "int", 32);
	bootstrap_create_column(tr, t, "schema_id", "int", 32);

	funcs = t = bootstrap_create_table(tr, s, "functions");
	bootstrap_create_column(tr, t, "id", "int", 32);
	bootstrap_create_column(tr, t, "name", "varchar", 256);
	bootstrap_create_column(tr, t, "func", "varchar", 8196);
	bootstrap_create_column(tr, t, "mod", "varchar", 8196);

	/* language asm=0, sql=1, R=2, C=3, J=4 */
	bootstrap_create_column(tr, t, "language", "int", 32);

	/* func, proc, aggr or filter */
	bootstrap_create_column(tr, t, "type", "int", 32);
	bootstrap_create_column(tr, t, "side_effect", "boolean", 1);
	bootstrap_create_column(tr, t, "varres", "boolean", 1);
	bootstrap_create_column(tr, t, "vararg", "boolean", 1);
	bootstrap_create_column(tr, t, "schema_id", "int", 32);

	args = t = bootstrap_create_table(tr, s, "args");
	bootstrap_create_column(tr, t, "id", "int", 32);
	bootstrap_create_column(tr, t, "func_id", "int", 32);
	bootstrap_create_column(tr, t, "name", "varchar", 256);
	bootstrap_create_column(tr, t, "type", "varchar", 1024);
	bootstrap_create_column(tr, t, "type_digits", "int", 32);
	bootstrap_create_column(tr, t, "type_scale", "int", 32);
	bootstrap_create_column(tr, t, "inout", "tinyint", 8);
	bootstrap_create_column(tr, t, "number", "int", 32);

	t = bootstrap_create_table(tr, s, "sequences");
	bootstrap_create_column(tr, t, "id", "int", 32);
	bootstrap_create_column(tr, t, "schema_id", "int", 32);
	bootstrap_create_column(tr, t, "name", "varchar", 256);
	bootstrap_create_column(tr, t, "start", "bigint", 64);
	bootstrap_create_column(tr, t, "minvalue", "bigint", 64);
	bootstrap_create_column(tr, t, "maxvalue", "bigint", 64);
	bootstrap_create_column(tr, t, "increment", "bigint", 64);
	bootstrap_create_column(tr, t, "cacheinc", "bigint", 64);
	bootstrap_create_column(tr, t, "cycle", "boolean", 1);

	t = bootstrap_create_table(tr, s, "dependencies");
	bootstrap_create_column(tr, t, "id", "int", 32);
	bootstrap_create_column(tr, t, "depend_id", "int", 32);
	bootstrap_create_column(tr, t, "depend_type", "smallint", 16);

	while(s) {
		t = bootstrap_create_table(tr, s, "_tables");
		bootstrap_create_column(tr, t, "id", "int", 32);
		bootstrap_create_column(tr, t, "name", "varchar", 1024);
		bootstrap_create_column(tr, t, "schema_id", "int", 32);
		bootstrap_create_column(tr, t, "query", "varchar", 2048);
		bootstrap_create_column(tr, t, "type", "smallint", 16);
		bootstrap_create_column(tr, t, "system", "boolean", 1);
		bootstrap_create_column(tr, t, "commit_action", "smallint", 16);
		bootstrap_create_column(tr, t, "access", "smallint", 16);

		t = bootstrap_create_table(tr, s, "_streams");
		bootstrap_create_column(tr, t, "id", "int", 32);
		bootstrap_create_column(tr, t, "table_id", "int", 32);
		bootstrap_create_column(tr, t, "window", "int", 32);
		bootstrap_create_column(tr, t, "stride", "int", 32);

		t = bootstrap_create_table(tr, s, "_columns");
		bootstrap_create_column(tr, t, "id", "int", 32);
		bootstrap_create_column(tr, t, "name", "varchar", 1024);
		bootstrap_create_column(tr, t, "type", "varchar", 1024);
		bootstrap_create_column(tr, t, "type_digits", "int", 32);
		bootstrap_create_column(tr, t, "type_scale", "int", 32);
		bootstrap_create_column(tr, t, "table_id", "int", 32);
		bootstrap_create_column(tr, t, "default", "varchar", 2048);
		bootstrap_create_column(tr, t, "null", "boolean", 1);
		bootstrap_create_column(tr, t, "number", "int", 32);
		bootstrap_create_column(tr, t, "storage", "varchar", 2048);

		t = bootstrap_create_table(tr, s, "keys");
		bootstrap_create_column(tr, t, "id", "int", 32);
		bootstrap_create_column(tr, t, "table_id", "int", 32);
		bootstrap_create_column(tr, t, "type", "int", 32);
		bootstrap_create_column(tr, t, "name", "varchar", 1024);
		bootstrap_create_column(tr, t, "rkey", "int", 32);
		bootstrap_create_column(tr, t, "action", "int", 32);

		t = bootstrap_create_table(tr, s, "idxs");
		bootstrap_create_column(tr, t, "id", "int", 32);
		bootstrap_create_column(tr, t, "table_id", "int", 32);
		bootstrap_create_column(tr, t, "type", "int", 32);
		bootstrap_create_column(tr, t, "name", "varchar", 1024);

		t = bootstrap_create_table(tr, s, "triggers");
		bootstrap_create_column(tr, t, "id", "int", 32);
		bootstrap_create_column(tr, t, "name", "varchar", 1024);
		bootstrap_create_column(tr, t, "table_id", "int", 32);
		bootstrap_create_column(tr, t, "time", "smallint", 16);
		bootstrap_create_column(tr, t, "orientation", "smallint", 16);
		bootstrap_create_column(tr, t, "event", "smallint", 16);
		bootstrap_create_column(tr, t, "old_name", "varchar", 1024);
		bootstrap_create_column(tr, t, "new_name", "varchar", 1024);
		bootstrap_create_column(tr, t, "condition", "varchar", 2048);
		bootstrap_create_column(tr, t, "statement", "varchar", 2048);

		t = bootstrap_create_table(tr, s, "objects");
		bootstrap_create_column(tr, t, "id", "int", 32);
		bootstrap_create_column(tr, t, "name", "varchar", 1024);
		bootstrap_create_column(tr, t, "nr", "int", 32);

		if (!p) {
			p = s;
			/* now the same tables for temporaries */
			s = bootstrap_create_schema(tr, "tmp", ROLE_SYSADMIN, USER_MONETDB);
		} else {
			s = NULL;
		}
	}

	(void) bootstrap_create_schema(tr, dt_schema, ROLE_SYSADMIN, USER_MONETDB);

	if (first) {
		insert_types(tr, types);
		insert_functions(tr, funcs, args);
		insert_aggrs(tr, funcs, args);
		insert_schemas(tr);

		if (sql_trans_commit(tr) != SQL_OK) {
			fprintf(stderr, "cannot commit initial transaction\n");
		}
		sql_trans_destroy(tr);
	}

	id = store_oid; /* db objects up till id are already created */
	if (!create_shared_logger) {
		logger_funcs.get_sequence(OBJ_SID, &lng_store_oid);
	} else {
		shared_logger_funcs.get_sequence(OBJ_SID, &lng_store_oid);
	}
	prev_oid = store_oid = (sqlid)lng_store_oid;

	/* load remaining schemas, tables, columns etc */
	if (!first)
		load_trans(gtrans, id);
	store_initialized = 1;
	return first;
}

int
store_init(int debug, store_type store, int readonly, int singleuser, logger_settings *log_settings, backend_stack stk)
{

	int v = 1;

	backend_stk = stk;
	logger_debug = debug;
	bs_debug = debug&2;
	store_readonly = readonly;
	store_singleuser = singleuser;
	/* get the set shared_drift_threshold
	 * we will need it later in store_manager */
	shared_drift_threshold = log_settings->shared_drift_threshold;
	/* get the set keep_persisted_log_files
	 * we will need it later when calling logger_cleanup */
	keep_persisted_log_files = log_settings->keep_persisted_log_files;

#ifdef NEED_MT_LOCK_INIT
	MT_lock_init(&bs_lock, "SQL_bs_lock");
#endif
	MT_lock_set(&bs_lock);

	/* check if all parameters for a shared log are set */
	if (store_readonly && log_settings->shared_logdir != NULL && log_settings->shared_drift_threshold >= 0) {
		create_shared_logger = 1;
	}

	/* initialize empty bats */
	if (store == store_bat) {
		if(bat_utils_init() == -1) {
			MT_lock_unset(&bs_lock);
			return -1;
		}
		bat_storage_init(&store_funcs);
		bat_table_init(&table_funcs);
		bat_logger_init(&logger_funcs);
		if (create_shared_logger) {
			bat_logger_init_shared(&shared_logger_funcs);
		}
	}
	active_store_type = store;
	if (!logger_funcs.create ||
		logger_funcs.create(debug, log_settings->logdir, CATALOG_VERSION*v, keep_persisted_log_files) != LOG_OK) {
		MT_lock_unset(&bs_lock);
		return -1;
	}

	if (create_shared_logger) {
		/* create a read-only logger for the shared directory */
#ifdef STORE_DEBUG
	fprintf(stderr, "#store_init creating shared logger\n");
#endif
		if (!shared_logger_funcs.create_shared || shared_logger_funcs.create_shared(debug, log_settings->shared_logdir, CATALOG_VERSION*v, log_settings->logdir) != LOG_OK) {
			MT_lock_unset(&bs_lock);
			return -1;
		}
	}

	/* create the initial store structure or re-load previous data */
	MT_lock_unset(&bs_lock);
	return store_load();
}

static int logging = 0;

void
store_exit(void)
{
	MT_lock_set(&bs_lock);

#ifdef STORE_DEBUG
	fprintf(stderr, "#store exit locked\n");
#endif
	/* busy wait till the logmanager is ready */
	while (logging) {
		MT_lock_unset(&bs_lock);
		MT_sleep_ms(100);
		MT_lock_set(&bs_lock);
	}

	if (gtrans) {
		MT_lock_unset(&bs_lock);
		sequences_exit();
		MT_lock_set(&bs_lock);
	}
	if (spares > 0)
		destroy_spare_transactions();

	logger_funcs.destroy();
	if (create_shared_logger) {
		shared_logger_funcs.destroy();
	}

	/* Open transactions have a link to the global transaction therefore
	   we need busy waiting until all transactions have ended or
	   (current implementation) simply keep the gtrans alive and simply
	   exit (but leak memory).
	 */
	if (!transactions) {
		sql_trans_destroy(gtrans);
		gtrans = NULL;
	}
#ifdef STORE_DEBUG
	fprintf(stderr, "#store exit unlocked\n");
#endif
	MT_lock_unset(&bs_lock);
}

/* call locked ! */
void
store_apply_deltas(void)
{
	int res = LOG_OK;

	logging = 1;
	/* make sure we reset all transactions on re-activation */
	gtrans->wstime = timestamp();
	if (store_funcs.gtrans_update)
		store_funcs.gtrans_update(gtrans);
	res = logger_funcs.restart();
	if (logging && res == LOG_OK)
		res = logger_funcs.cleanup(keep_persisted_log_files);
	logging = 0;
}

static int need_flush = 0;

void
store_flush_log(void)
{
	need_flush = 1;
}

static int
store_needs_vacuum( sql_trans *tr )
{
	size_t max_dels = GDKdebug & FORCEMITOMASK ? 1 : 128;
	sql_schema *s = find_sql_schema(tr, "sys");
	node *n;

	for( n = s->tables.set->h; n; n = n->next) {
		sql_table *t = n->data;
		sql_column *c = t->columns.set->h->data;

		if (!t->system)
			continue;
		/* no inserts, updates and enough deletes ? */
		if (store_funcs.count_col(tr, c, 0) == 0 &&
		    store_funcs.count_upd(tr, t) == 0 &&
		    store_funcs.count_del(tr, t) >= max_dels)
			return 1;
	}
	return 0;
}

static int
store_vacuum( sql_trans *tr )
{
	/* tables */
	size_t max_dels = GDKdebug & FORCEMITOMASK ? 1 : 128;
	sql_schema *s = find_sql_schema(tr, "sys");
	node *n;

	for( n = s->tables.set->h; n; n = n->next) {
		sql_table *t = n->data;
		sql_column *c = t->columns.set->h->data;

		if (!t->system)
			continue;
		if (store_funcs.count_col(tr, c, 0) == 0 &&
		    store_funcs.count_upd(tr, t) == 0 &&
		    store_funcs.count_del(tr, t) >= max_dels)
			if (table_funcs.table_vacuum(tr, t) != SQL_OK)
				return -1;
	}
	return 0;
}

void
store_manager(void)
{
	const int sleeptime = GDKdebug & FORCEMITOMASK ? 10 : 50;
	const int timeout = GDKdebug & FORCEMITOMASK ? 500 : 50000;

	while (!GDKexiting()) {
		int res = LOG_OK;
		int t;
		lng shared_transactions_drift = -1;

		for (t = timeout; t > 0 && !need_flush; t -= sleeptime) {
			MT_sleep_ms(sleeptime);
			if (GDKexiting())
				return;
		}
		/* check if we have a shared logger as well */
		if (create_shared_logger) {
			/* get the shared transactions drift */
			shared_transactions_drift = shared_logger_funcs.get_transaction_drift();
#ifdef STORE_DEBUG
	fprintf(stderr, "#store_manager shared_transactions_drift is " LLFMT "\n", shared_transactions_drift);
#endif
			if (shared_transactions_drift == -1) {
				GDKfatal("shared write-ahead log last transaction read failure");
			}
		}

		MT_lock_set(&bs_lock);
		if (GDKexiting()) {
			MT_lock_unset(&bs_lock);
			return;
		}
		if ((!need_flush && logger_funcs.changes() < 1000000 && shared_transactions_drift < shared_drift_threshold)) {
			MT_lock_unset(&bs_lock);
			continue;
		}
		need_flush = 0;
		while (store_nr_active) { /* find a moment to flush */
			MT_lock_unset(&bs_lock);
			if (GDKexiting())
				return;
			MT_sleep_ms(sleeptime);
			MT_lock_set(&bs_lock);
		}

		if (create_shared_logger) {
			/* (re)load data from shared write-ahead log */
			res = shared_logger_funcs.reload();
			if (res != LOG_OK) {
				MT_lock_unset(&bs_lock);
				GDKfatal("shared write-ahead log loading failure");
			}
			/* destroy all global transactions
			 * we will re-load the new later */
			sql_trans_destroy(gtrans);
			destroy_spare_transactions();

			/* re-set the store_oid */
			store_oid = 0;
			/* reload the store and the global transactions */
			MT_lock_unset(&bs_lock);
			res = store_load();
			if (res < 0) {
				GDKfatal("shared write-ahead log store re-load failure");
			}
			MT_lock_set(&bs_lock);
		}

		logging = 1;
		/* make sure we reset all transactions on re-activation */
		gtrans->wstime = timestamp();
		if (store_funcs.gtrans_update) {
			store_funcs.gtrans_update(gtrans);
		}
		res = logger_funcs.restart();

		MT_lock_unset(&bs_lock);
		if (logging && res == LOG_OK) {
			res = logger_funcs.cleanup(keep_persisted_log_files);
		}

		MT_lock_set(&bs_lock);
		logging = 0;
		MT_lock_unset(&bs_lock);

		if (res != LOG_OK)
			GDKfatal("write-ahead logging failure, disk full?");
	}
}

void
idle_manager(void)
{
	const int sleeptime = GDKdebug & FORCEMITOMASK ? 10 : 50;
	const int timeout = GDKdebug & FORCEMITOMASK ? 50 : 5000;

	while (!GDKexiting()) {
		sql_session *s;
		int t;

		for (t = timeout; t > 0; t -= sleeptime) {
			MT_sleep_ms(sleeptime);
			if (GDKexiting())
				return;
		}
		MT_lock_set(&bs_lock);
		if (store_nr_active || GDKexiting() || !store_needs_vacuum(gtrans)) {
			MT_lock_unset(&bs_lock);
			continue;
		}

		s = sql_session_create(gtrans->stk, 0);
		if(!s) {
			MT_lock_unset(&bs_lock);
			continue;
		}
		sql_trans_begin(s);
		if (store_vacuum( s->tr ) == 0)
			sql_trans_commit(s->tr);
		sql_trans_end(s);
		sql_session_destroy(s);

		MT_lock_unset(&bs_lock);
	}
}


void
store_lock(void)
{
	MT_lock_set(&bs_lock);
#ifdef STORE_DEBUG
	fprintf(stderr, "#locked\n");
#endif
}

void
store_unlock(void)
{
#ifdef STORE_DEBUG
	fprintf(stderr, "#unlocked\n");
#endif
	MT_lock_unset(&bs_lock);
}

static sql_kc *
kc_dup_(sql_trans *tr, int flag, sql_kc *kc, sql_table *t, int copy)
{
	sql_allocator *sa = (flag == TR_NEW && !copy)?tr->parent->sa:tr->sa;
	sql_kc *nkc = SA_ZNEW(sa, sql_kc);
	sql_column *c = find_sql_column(t, kc->c->base.name);

	assert(c);
	nkc->c = c;
	c->unique = kc->c->unique;
	return nkc;
}

static sql_kc *
kc_dup(sql_trans *tr, int flag, sql_kc *kc, sql_table *t)
{
	return kc_dup_(tr, flag, kc, t, 0);
}

static sql_key *
key_dup_(sql_trans *tr, int flag, sql_key *k, sql_table *t, int copy)
{
	sql_trans *ltr = (flag == TR_NEW && !copy)?tr->parent:tr;
	sql_allocator *sa = ltr->sa;
	sql_key *nk = (k->type != fkey) ? (sql_key *) SA_ZNEW(sa, sql_ukey)
		: (sql_key *) SA_ZNEW(sa, sql_fkey);
	node *n;

	base_init(sa, &nk->base, k->base.id, tr_flag(&k->base, flag), k->base.name);

	nk->type = k->type;
	nk->columns = list_new(sa, (fdestroy) NULL);
	nk->t = t;
	nk->idx = NULL;

	if (k->idx) {
		node *n = list_find_name(nk->t->s->idxs, nk->base.name);

		if (n) {
			nk->idx = (sql_idx *) n->data;
			nk->idx->key = nk;
		}
	}

	if (nk->type != fkey) {
		sql_ukey *tk = (sql_ukey *) nk;

		tk->keys = NULL;

		if (nk->type == pkey)
			t->pkey = tk;
	} else {
		sql_fkey *tk = (sql_fkey *) nk;

		tk->rkey = NULL;
	}

	for (n = k->columns->h; n; n = n->next) {
		sql_kc *okc = n->data;

		list_append(nk->columns, kc_dup_(tr, flag, okc, t, copy));
	}

	if (nk->type == fkey) {
		sql_fkey *fk = (sql_fkey *) nk;
		sql_fkey *ok = (sql_fkey *) k;
		node *n = NULL;

		if (ok->rkey) {
			sql_schema *s;

			if ((s=find_sql_schema_id(ltr, ok->rkey->k.t->s->base.id)) == NULL)
					s = nk->t->s;
			n = list_find(s->keys, &ok->rkey->k.base.id, (fcmp) &key_cmp);
			if (n) {
				sql_ukey *uk = n->data;
	
				fk->rkey = uk;
				if (!uk->keys)
					uk->keys = list_new(sa, NULL);
				if (!list_find(uk->keys, &fk->k.base.id, (fcmp) &key_cmp))
					list_append(uk->keys, fk);
				else
					assert(0);
			}
		}
		fk->on_delete = ok->on_delete;
		fk->on_update = ok->on_update;
	} else {		/* could be a set of rkeys */
		sql_ukey *uk = (sql_ukey *) nk;
		sql_ukey *ok = (sql_ukey *) k;
		node *m;

		if (ok->keys)
			for (m = ok->keys->h; m; m = m->next) {
				sql_schema *s;
				sql_fkey *ofk = m->data;
				node *n = NULL;

				if ((s=find_sql_schema_id(ltr, ofk->k.t->s->base.id)) == NULL)
						s = nk->t->s;
					n = list_find(s->keys, &ofk->k.base.id, (fcmp) &key_cmp);
				if (n) {
					sql_fkey *fk = n->data;

					if (!uk->keys)
						uk->keys = list_new(sa, NULL);
					if (!list_find(uk->keys, &fk->k.base.id, (fcmp) &key_cmp))
						list_append(uk->keys, fk);
					fk->rkey = uk;
				}
			}
	}
	list_append(t->s->keys, nk);
	if (!copy && flag == TR_NEW && tr->parent == gtrans) 
		k->base.flag = TR_OLD;
	return nk;
}

static sql_key *
key_dup(sql_trans *tr, int flag, sql_key *k, sql_table *t)
{
	return key_dup_(tr, flag, k, t, 0);
}

sql_key *
sql_trans_copy_key( sql_trans *tr, sql_table *t, sql_key *k )
{
	sql_key *nk = key_dup_(tr, TR_NEW, k, t, 1);
	sql_fkey *fk = (sql_fkey*)nk;
	sql_schema *syss = find_sql_schema(tr, isGlobal(t)?"sys":"tmp");
	sql_table *syskey = find_sql_table(syss, "keys");
	sql_table *syskc = find_sql_table(syss, "objects");
	int neg = -1, action = -1, nr;
	node *n;

	cs_add(&t->keys, nk, TR_NEW);

	if (nk->type == fkey) 
		action = (fk->on_update<<8) + fk->on_delete;

	assert( nk->type != fkey || ((sql_fkey*)nk)->rkey);
	table_funcs.table_insert(tr, syskey, &nk->base.id, &t->base.id, &nk->type, nk->base.name, (nk->type == fkey) ? &((sql_fkey *) nk)->rkey->k.base.id : &neg, &action);

	if (nk->type == fkey)
		sql_trans_create_dependency(tr, ((sql_fkey *) nk)->rkey->k.base.id, nk->base.id, FKEY_DEPENDENCY);

	for (n = nk->columns->h, nr = 0; n; n = n->next, nr++) {
		sql_kc *kc = n->data;

		table_funcs.table_insert(tr, syskc, &k->base.id, kc->c->base.name, &nr);

		if (nk->type == fkey)
			sql_trans_create_dependency(tr, kc->c->base.id, k->base.id, FKEY_DEPENDENCY);
		if (nk->type == pkey) {
			sql_trans_create_dependency(tr, kc->c->base.id, k->base.id, KEY_DEPENDENCY);
			sql_trans_alter_null(tr, kc->c, 0);
		}
	}

	syskey->base.wtime = syskey->s->base.wtime = t->base.wtime = t->s->base.wtime = tr->wtime = tr->wstime;
	if (isGlobal(t)) 
		tr->schema_updates ++;
	return nk;
}

#define obj_ref(o,n,flag) 		\
	if (flag == TR_NEW) { /* create new partent */		\
		o->po = n;		\
		n->base.refcnt++;	\
	} else {			\
		n->po = o;		\
		o->base.refcnt++;	\
	}
	
static sql_idx *
idx_dup(sql_trans *tr, int flag, sql_idx * i, sql_table *t)
{
	sql_allocator *sa = (flag == TR_NEW)?tr->parent->sa:tr->sa;
	sql_idx *ni = SA_ZNEW(sa, sql_idx);
	node *n;

	base_init(sa, &ni->base, i->base.id, tr_flag(&i->base, flag), i->base.name);

	ni->columns = list_new(sa, (fdestroy) NULL);
	obj_ref(i,ni,flag);
	ni->t = t;
	ni->type = i->type;
	ni->key = NULL;

	/* Needs copy when committing (ie from tr to gtrans) and 
	 * on savepoints from tr->parent to new tr */
	if ((isNew(i) && flag == TR_NEW && tr->parent == gtrans) ||
		(i->base.allocated && tr->parent != gtrans))
		if (isTable(ni->t)) 
			store_funcs.dup_idx(tr, i, ni);

	if (isNew(i) && flag == TR_NEW && tr->parent == gtrans) 
		i->base.flag = TR_OLD;

	for (n = i->columns->h; n; n = n->next) {
		sql_kc *okc = n->data;

		list_append(ni->columns, kc_dup(tr, flag, okc, t));
	}
	list_append(t->s->idxs, ni);
	return ni;
}

sql_idx *
sql_trans_copy_idx( sql_trans *tr, sql_table *t, sql_idx *i )
{
	sql_schema *syss = find_sql_schema(tr, isGlobal(t)?"sys":"tmp");
	sql_table *sysidx = find_sql_table(syss, "idxs");
	sql_table *sysic = find_sql_table(syss, "objects");
	node *n;
	int nr, unique = 0;
	sql_idx *ni = SA_ZNEW(tr->sa, sql_idx);

	base_init(tr->sa, &ni->base, i->base.id, TR_NEW, i->base.name);

	ni->columns = list_new(tr->sa, (fdestroy) NULL);
	ni->t = t;
	ni->type = i->type;
	ni->key = NULL;

	if (i->type == hash_idx && list_length(i->columns) == 1)
		unique = 1;
	for (n = i->columns->h, nr = 0; n; n = n->next, nr++) {
		sql_kc *okc = n->data, *ic;

		list_append(ni->columns, ic = kc_dup_(tr, TR_NEW, okc, t, 1));
		if (ic->c->unique != (unique & !okc->c->null)) {
			ic->c->base.wtime = tr->wstime;
			okc->c->unique = ic->c->unique = (unique & (!okc->c->null));
		}

		table_funcs.table_insert(tr, sysic, &ni->base.id, ic->c->base.name, &nr);
		sysic->base.wtime = sysic->s->base.wtime = tr->wtime = tr->wstime;

		sql_trans_create_dependency(tr, ic->c->base.id, i->base.id, INDEX_DEPENDENCY);
	}
	list_append(t->s->idxs, ni);
	cs_add(&t->idxs, ni, TR_NEW);

	if (isDeclaredTable(i->t)) 
	if (!isDeclaredTable(t) && isTable(ni->t) && idx_has_column(ni->type))
		store_funcs.create_idx(tr, ni);
	if (!isDeclaredTable(t))
		table_funcs.table_insert(tr, sysidx, &ni->base.id, &t->base.id, &ni->type, ni->base.name);
	ni->base.wtime = t->base.wtime = t->s->base.wtime = tr->wtime = tr->wstime;
	if (isGlobal(t)) 
		tr->schema_updates ++;
	return ni;
}

static sql_trigger *
trigger_dup(sql_trans *tr, int flag, sql_trigger * i, sql_table *t)
{
	sql_allocator *sa = (flag == TR_NEW)?tr->parent->sa:tr->sa;
	sql_trigger *nt = SA_ZNEW(sa, sql_trigger);
	node *n;

	base_init(sa, &nt->base, i->base.id, tr_flag(&i->base, flag), i->base.name);

	nt->columns = list_new(sa, (fdestroy) NULL);
	nt->t = t;
	nt->time = i->time;
	nt->orientation = i->orientation;
	nt->event = i->event;
	nt->old_name = nt->new_name = nt->condition = NULL;
	if (i->old_name)
		nt->old_name = sa_strdup(sa, i->old_name);
	if (i->new_name)
		nt->new_name = sa_strdup(sa, i->new_name);
	if (i->condition)
		nt->condition = sa_strdup(sa, i->condition);
	nt->statement = sa_strdup(sa, i->statement);

	for (n = i->columns->h; n; n = n->next) {
		sql_kc *okc = n->data;

		list_append(nt->columns, kc_dup(tr, flag, okc, t));
	}
	list_append(t->s->triggers, nt);
	if (flag == TR_NEW && tr->parent == gtrans) 
		i->base.flag = TR_OLD;
	return nt;
}

static sql_stream *
stream_dup(sql_trans *tr, int flag, sql_stream * i, sql_table *t)
{
	sql_allocator *sa = (flag == TR_NEW)?tr->parent->sa:tr->sa;
	sql_stream *nt = SA_ZNEW(sa, sql_stream);

	base_init(sa, &nt->base, i->base.id, tr_flag(&i->base, flag), i->base.name);

	nt->t = t;
	nt->window = i->window;
	nt->stride = i->stride;

	list_append(t->s->streams, nt);
	if (flag == TR_NEW && tr->parent == gtrans)
		i->base.flag = TR_OLD;
	return nt;
}

static sql_column *
column_dup(sql_trans *tr, int flag, sql_column *oc, sql_table *t)
{
	sql_allocator *sa = (flag == TR_NEW)?tr->parent->sa:tr->sa;
	sql_column *c = SA_ZNEW(sa, sql_column);

	base_init(sa, &c->base, oc->base.id, tr_flag(&oc->base, flag), oc->base.name);
	obj_ref(oc,c,flag);
	c->type = oc->type;
	c->def = NULL;
	if (oc->def)
		c->def = sa_strdup(sa, oc->def);
	c->null = oc->null;
	c->colnr = oc->colnr;
	c->unique = oc->unique;
	c->t = t;
	c->storage_type = NULL;
	if (oc->storage_type)
		c->storage_type = sa_strdup(sa, oc->storage_type);

	/* Needs copy when committing (ie from tr to gtrans) and 
	 * on savepoints from tr->parent to new tr */
	if ((isNew(oc) && flag == TR_NEW && tr->parent == gtrans) ||
		(oc->base.allocated && tr->parent != gtrans))
		if (isTable(c->t)) 
			store_funcs.dup_col(tr, oc, c);
	if (isNew(oc) && flag == TR_NEW && tr->parent == gtrans) 
		oc->base.flag = TR_OLD;
	return c;
}

static sql_part *
part_dup(sql_trans *tr, int flag, sql_part *opt)
{
	sql_allocator *sa = (flag == TR_NEW)?tr->parent->sa:tr->sa;
	sql_part *pt = SA_ZNEW(sa, sql_part);

	base_init(sa, &pt->base, opt->base.id, tr_flag(&opt->base, flag), opt->base.name);
	if (isNew(opt) && flag == TR_NEW && tr->parent == gtrans) 
		opt->base.flag = TR_OLD;
	return pt;
}

static int
sql_trans_cname_conflict( sql_trans *tr, sql_table *t, const char *extra, const char *cname)
{
	const char *tmp;

	if (extra) {
		tmp = sa_message(tr->sa, "%s_%s", extra, cname);
	} else {
			tmp = cname;
	}
	if (find_sql_column(t, tmp))
		return 1;
	return 0;
}

static int
sql_trans_tname_conflict( sql_trans *tr, sql_schema *s, const char *extra, const char *tname, const char *cname)
{
	char *tp;
	char *tmp;
	sql_table *t = NULL;

	if (extra) {
		tmp = sa_message(tr->sa, "%s_%s", extra, tname);
	} else {
			tmp = sa_strdup(tr->sa, tname);
	}
	tp = tmp;
	while ((tp = strchr(tp, '_')) != NULL) {
		*tp = 0;
		t = find_sql_table(s, tmp);
		if (t && sql_trans_cname_conflict(tr, t, tp+1, cname))
			return 1;
		*tp++ = '_';
	}
		tmp = sa_strdup(tr->sa, cname);
	tp = tmp;
	while ((tp = strchr(tp, '_')) != NULL) {
		char *ntmp;
		*tp = 0;
		ntmp = sa_message(tr->sa, "%s_%s", tname, tmp);
		t = find_sql_table(s, ntmp);
		if (t && sql_trans_cname_conflict(tr, t, NULL, tp+1))
			return 1;
		*tp++ = '_';
	}
	t = find_sql_table(s, tname);
	if (t && sql_trans_cname_conflict(tr, t, NULL, cname))
		return 1;
	return 0;
}

static int
sql_trans_name_conflict( sql_trans *tr, const char *sname, const char *tname, const char *cname)
{
	char *sp;
	sql_schema *s = NULL;

	sp = strchr(sname, '_');
	if (!sp && strchr(tname, '_') == 0 && strchr(cname, '_') == 0)
		return 0;

	if (sp) {
		char *tmp = sa_strdup(tr->sa, sname);
		sp = tmp;
		while ((sp = strchr(sp, '_')) != NULL) {
			*sp = 0;
			s = find_sql_schema(tr, tmp);
			if (s && sql_trans_tname_conflict(tr, s, sp+1, tname, cname))
				return 1;
			*sp++ = '_';
		}
	} else {
		s = find_sql_schema(tr, sname);
		if (s)
			return sql_trans_tname_conflict(tr, s, NULL, tname, cname);
	}
	return 0;

}

sql_column *
sql_trans_copy_column( sql_trans *tr, sql_table *t, sql_column *c )
{
	sql_schema *syss = find_sql_schema(tr, isGlobal(t)?"sys":"tmp");
	sql_table *syscolumn = find_sql_table(syss, "_columns");
	sql_column *col = SA_ZNEW(tr->sa, sql_column);

	if (sql_trans_name_conflict(tr, t->s->base.name, t->base.name, c->base.name))
		return NULL;
	base_init(tr->sa, &col->base, c->base.id, TR_NEW, c->base.name);
	col->type = c->type;
	col->def = NULL;
	if (c->def)
		col->def = sa_strdup(tr->sa, c->def);
	col->null = c->null;
	col->colnr = c->colnr;
	col->unique = c->unique;
	col->t = t;
	col->storage_type = NULL;
	if (c->storage_type)
		col->storage_type = sa_strdup(tr->sa, c->storage_type);

	cs_add(&t->columns, col, TR_NEW);

	if (isDeclaredTable(c->t)) 
	if (isTable(t))
		if (store_funcs.create_col(tr, col) != LOG_OK)
			return NULL;
	if (!isDeclaredTable(t)) {
		table_funcs.table_insert(tr, syscolumn, &col->base.id, col->base.name, col->type.type->sqlname, &col->type.digits, &col->type.scale, &t->base.id, (col->def) ? col->def : ATOMnilptr(TYPE_str), &col->null, &col->colnr, (col->storage_type) ? col->storage_type : ATOMnilptr(TYPE_str));
	col->base.wtime = t->base.wtime = t->s->base.wtime = tr->wtime = tr->wstime;
		if (c->type.type->s) /* column depends on type */
			sql_trans_create_dependency(tr, c->type.type->base.id, col->base.id, TYPE_DEPENDENCY);
	}
	if (isGlobal(t)) 
		tr->schema_updates ++;
	return col;
}

static sql_table *
table_dup(sql_trans *tr, int flag, sql_table *ot, sql_schema *s)
{
	sql_allocator *sa = (flag == TR_NEW)?tr->parent->sa:tr->sa;
	sql_table *t = SA_ZNEW(sa, sql_table);
	node *n;

	base_init(sa, &t->base, ot->base.id, tr_flag(&ot->base, flag), ot->base.name);
	obj_ref(ot,t,flag);
	t->type = ot->type;
	t->system = ot->system;
	t->persistence = ot->persistence;
	t->commit_action = ot->commit_action;
	t->access = ot->access;
	t->query = (ot->query) ? sa_strdup(sa, ot->query) : NULL;

	cs_new(&t->columns, sa, (fdestroy) &column_destroy);
	cs_new(&t->keys, sa, (fdestroy) &key_destroy);
	cs_new(&t->idxs, sa, (fdestroy) &idx_destroy);
	cs_new(&t->triggers, sa, (fdestroy) &trigger_destroy);
	cs_new(&t->members, sa, (fdestroy) NULL);

	t->pkey = NULL;

	/* Needs copy when committing (ie from tr to gtrans) and 
	 * on savepoints from tr->parent to new tr */
	if ((isNew(ot) && flag == TR_NEW && tr->parent == gtrans) ||
		(ot->base.allocated && tr->parent != gtrans))
		if (isTable(t)) 
			store_funcs.dup_del(tr, ot, t);

	t->s = s;
	t->sz = ot->sz;
	t->cleared = 0;

	if (ot->columns.set) {
		for (n = ot->columns.set->h; n; n = n->next) {
			sql_column *c = n->data;

			cs_add(&t->columns, column_dup(tr, flag, c, t), tr_flag(&c->base, flag));
		}
		if (tr->parent == gtrans)
			ot->columns.nelm = NULL;
	}
	if (ot->members.set) {
		for (n = ot->members.set->h; n; n = n->next) {
			sql_part *pt = n->data;

			cs_add(&t->members, part_dup(tr, flag, pt), tr_flag(&pt->base, flag));
		}
		if (tr->parent == gtrans)
			ot->members.nelm = NULL;
	}
	if (ot->idxs.set) {
		for (n = ot->idxs.set->h; n; n = n->next) {
			sql_idx *i = n->data;

			cs_add(&t->idxs, idx_dup(tr, flag, i, t), tr_flag(&i->base, flag));
		}
		if (tr->parent == gtrans)
			ot->idxs.nelm = NULL;
	}
	if (ot->keys.set) {
		for (n = ot->keys.set->h; n; n = n->next) {
			sql_key *k = n->data;

			cs_add(&t->keys, key_dup(tr, flag, k, t), tr_flag(&k->base, flag));
		}
		if (tr->parent == gtrans)
			ot->keys.nelm = NULL;
	}
	if (ot->triggers.set) {
		for (n = ot->triggers.set->h; n; n = n->next) {
			sql_trigger *k = n->data;

			cs_add(&t->triggers, trigger_dup(tr, flag, k, t), tr_flag(&k->base, flag));
		}
		if (tr->parent == gtrans)
			ot->triggers.nelm = NULL;
	}
	if(isStream(ot)) {
		t->stream = stream_dup(tr, flag, ot->stream, t);
	}
	if (isNew(ot) && flag == TR_NEW && tr->parent == gtrans) 
		ot->base.flag = TR_OLD;
	return t;
}

static sql_type *
type_dup(sql_trans *tr, int flag, sql_type *ot, sql_schema * s)
{
	sql_allocator *sa = (flag == TR_NEW)?tr->parent->sa:tr->sa;
	sql_type *t = SA_ZNEW(sa, sql_type);

	base_init(sa, &t->base, ot->base.id, tr_flag(&ot->base, flag), ot->base.name);

	t->sqlname = sa_strdup(sa, ot->sqlname);
	t->digits = ot->digits;
	t->scale = ot->scale;
	t->radix = ot->radix;
	t->eclass = ot->eclass;
	t->bits = ot->bits;
	t->localtype = ot->localtype;
	t->s = s;
	return t;
}

static sql_func *
func_dup(sql_trans *tr, int flag, sql_func *of, sql_schema * s)
{
	sql_allocator *sa = (flag == TR_NEW)?tr->parent->sa:tr->sa;
	sql_func *f = SA_ZNEW(sa, sql_func);
	node *n;

	base_init(sa, &f->base, of->base.id, tr_flag(&of->base, flag), of->base.name);

	f->imp = (of->imp)?sa_strdup(sa, of->imp):NULL;
	f->mod = (of->mod)?sa_strdup(sa, of->mod):NULL;
	f->type = of->type;
	f->query = (of->query)?sa_strdup(sa, of->query):NULL;
	f->lang = of->lang;
	f->sql = of->sql;
	f->side_effect = of->side_effect;
	f->varres = of->varres;
	f->vararg = of->vararg;
	f->ops = list_new(sa, of->ops->destroy);
	f->fix_scale = of->fix_scale;
	for(n=of->ops->h; n; n = n->next) 
		list_append(f->ops, arg_dup(sa, n->data));
	if (of->res) {
		f->res = list_new(sa, of->res->destroy);
		for(n=of->res->h; n; n = n->next) 
			list_append(f->res, arg_dup(sa, n->data));
	}
	f->s = s;
	f->sa = sa;
	return f;
}

static sql_sequence *
seq_dup(sql_trans *tr, int flag, sql_sequence *oseq, sql_schema * s)
{
	sql_allocator *sa = (flag == TR_NEW)?tr->parent->sa:tr->sa;
	sql_sequence *seq = SA_ZNEW(sa, sql_sequence);

	base_init(sa, &seq->base, oseq->base.id, tr_flag(&oseq->base, flag), oseq->base.name);

	seq->start = oseq->start;
	seq->minvalue = oseq->minvalue;
	seq->maxvalue = oseq->maxvalue;
	seq->increment = oseq->increment;
	seq->cacheinc = oseq->cacheinc;
	seq->cycle = oseq->cycle;
	seq->s = s;
	return seq;
}

static sql_schema *
schema_dup(sql_trans *tr, int flag, sql_schema *os, sql_trans *o)
{
	sql_allocator *sa = (flag == TR_NEW)?tr->parent->sa:tr->sa;
	sql_schema *s = SA_ZNEW(sa, sql_schema);
	node *n;

	(void) o;
	base_init(sa, &s->base, os->base.id, tr_flag(&os->base, flag), os->base.name);

	s->auth_id = os->auth_id;
	s->owner = os->owner;
	s->system = os->system;
	cs_new(&s->tables, sa, (fdestroy) &table_destroy);
	cs_new(&s->types, sa, (fdestroy) NULL);
	cs_new(&s->funcs, sa, (fdestroy) NULL);
	cs_new(&s->seqs, sa, (fdestroy) NULL);
	s->keys = list_new(sa, (fdestroy) NULL);
	s->idxs = list_new(sa, (fdestroy) NULL);
	s->triggers = list_new(sa, (fdestroy) NULL);
	s->streams = list_new(sa, (fdestroy) NULL);

	if (os->types.set) {
		for (n = os->types.set->h; n; n = n->next) {
			cs_add(&s->types, type_dup(tr, flag, n->data, s), tr_flag(&os->base, flag));
		}
		if (tr->parent == gtrans)
			os->types.nelm = NULL;
	}
	if (os->tables.set) {
		for (n = os->tables.set->h; n; n = n->next) {
			sql_table *ot = n->data;

			if (ot->persistence != SQL_LOCAL_TEMP)
				cs_add(&s->tables, table_dup(tr, flag, ot, s), tr_flag(&ot->base, flag));
		}
		if (tr->parent == gtrans)
			os->tables.nelm = NULL;
	}
	if (os->funcs.set) {
		for (n = os->funcs.set->h; n; n = n->next) {
			cs_add(&s->funcs, func_dup(tr, flag, n->data, s), tr_flag(&os->base, flag));
		}
		if (tr->parent == gtrans)
			os->funcs.nelm = NULL;
	}
	if (os->seqs.set) {
		for (n = os->seqs.set->h; n; n = n->next) {
			cs_add(&s->seqs, seq_dup(tr, flag, n->data, s), tr_flag(&os->base, flag));
		}
		if (tr->parent == gtrans)
			os->seqs.nelm = NULL;
	}
	if (flag == TR_NEW && tr->parent == gtrans) 
		os->base.flag = TR_OLD;
	return s;
}

static sql_trans *
trans_init(sql_trans *t, backend_stack stk, sql_trans *ot)
{
	t->wtime = t->rtime = 0;
	t->stime = ot->wtime;
	t->wstime = timestamp ();
	t->schema_updates = 0;
	t->dropped = NULL;
	t->status = 0;
	if (ot != gtrans)
		t->schema_updates = ot->schema_updates;

	t->schema_number = store_schema_number();
	t->parent = ot;
	t->stk = stk;

	t->name = NULL;
	if (bs_debug) 
		fprintf(stderr, "#trans (%p) init (%d,%d,%d)\n", 
			t, t->wstime, t->stime, t->schema_number ); 
	return t;
}

static sql_trans *
trans_dup(backend_stack stk, sql_trans *ot, const char *newname)
{
	node *n;
	sql_trans *t = ZNEW(sql_trans);

	if(!t)
		return NULL;

	t->sa = sa_create();
	if(!t->sa) {
		_DELETE(t);
		return NULL;
	}
	t = trans_init(t, stk, ot);

	cs_new(&t->schemas, t->sa, (fdestroy) &schema_destroy);

	/* name the old transaction */
	if (newname) {
		assert(ot->name == NULL);
		ot->name = sa_strdup(ot->sa, newname);
	}

	if (ot->schemas.set) {
		for (n = ot->schemas.set->h; n; n = n->next) {
			cs_add(&t->schemas, schema_dup(t, TR_OLD, n->data, t), TR_OLD);
		}
		if (ot == gtrans)
			ot->schemas.nelm = NULL;
	}
	return t;
}

#define R_SNAPSHOT 	1
#define R_LOG 		2
#define R_APPLY 	3

typedef int (*rfufunc) (sql_trans *tr, sql_base * fs, sql_base * ts, int mode);
typedef sql_base *(*rfcfunc) (sql_trans *tr, sql_base * b, int mode);
typedef int (*rfdfunc) (sql_trans *tr, sql_base * b, int mode);
typedef sql_base *(*dupfunc) (sql_trans *tr, int flag, sql_base * b, sql_base * p);

static int
rollforward_changeset_updates(sql_trans *tr, changeset * fs, changeset * ts, sql_base * b, rfufunc rollforward_updates, rfcfunc rollforward_creates, rfdfunc rollforward_deletes, dupfunc fd, int mode)
{
	int ok = LOG_OK;
	int apply = (mode == R_APPLY);
	node *n = NULL;

	/* delete removed bases */
	if (fs->dset) {
		for (n = fs->dset->h; ok == LOG_OK && n; n = n->next) {
			sql_base *fb = n->data;
			node *tbn = cs_find_id(ts, fb->id);

			if (tbn) {
				sql_base *tb = tbn->data;

				if (!apply && rollforward_deletes)
					ok = rollforward_deletes(tr, tb, mode);
				if (apply) {
					if (ts->nelm == tbn)
						ts->nelm = tbn->next;
					//if (tr->parent != gtrans) {
						if (!ts->dset)
							ts->dset = list_new(tr->parent->sa, ts->destroy);
						list_move_data(ts->set, ts->dset, tb);
					//} else {
						//cs_remove_node(ts, tbn);
					//}
				}
			}
		}
		if (apply) {
			list_destroy(fs->dset);
			fs->dset = NULL;
		}
		/* only cleanup when alone */
		if (apply && ts->dset && store_nr_active == 1) {
			for (n = ts->dset->h; ok == LOG_OK && n; n = n->next) {
				sql_base *tb = n->data;

				if (rollforward_deletes)
					ok = rollforward_deletes(tr, tb, mode);
			}
			list_destroy(ts->dset);
			ts->dset = NULL;
		}
	}
	/* changes to the existing bases */
	if (fs->set) {
		/* update existing */
		if (rollforward_updates) {
			for (n = fs->set->h; ok == LOG_OK && n && n != fs->nelm; n = n->next) {
				sql_base *fb = n->data;

				if (fb->wtime && fb->flag == TR_OLD) {
					node *tbn = cs_find_id(ts, fb->id);

					if (tbn) {
						sql_base *tb = tbn->data;

						ok = rollforward_updates(tr, fb, tb, mode);

						/* update timestamps */
						if (apply && fb->rtime && fb->rtime > tb->rtime)
							tb->rtime = fb->rtime;
						if (apply && fb->wtime && fb->wtime > tb->wtime)
							tb->wtime = fb->wtime;
					}
				}
			}
		}
		/* add the new bases */
		if (fd && rollforward_creates) {
			for (n = fs->nelm; ok == LOG_OK && n; ) {
				node *nxt = n->next;
				sql_base *fb = n->data;

				if (apply) {
					sql_base *tb = fd(tr, TR_NEW, fb, b);

					/* conditional add the new bases */
					if (tb) {
						sql_base *r = rollforward_creates(tr, tb, mode);

						if (r)
							cs_add(ts, r, TR_NEW);
						else
							ok = LOG_ERR;
						fb->flag = TR_OLD;
					}
					tb->flag = TR_OLD;
				} else if (!rollforward_creates(tr, fb, mode)) {
					ok = LOG_ERR;
				}
				n = nxt;
			}
			if (apply)
				fs -> nelm = NULL;
		}
	}
	return ok;
}

static int
rollforward_changeset_creates(sql_trans *tr, changeset * cs, rfcfunc rf, int mode)
{
	int apply = (mode == R_APPLY);

	if (cs->set) {
		node *n;

		for (n = cs->set->h; n; n = n->next) {
			sql_base *b = n->data;

			if (!rf(tr, b, mode))
				return LOG_ERR;

			if (apply) 
				b->flag = TR_OLD;
		}
		if (apply) 
			cs->nelm = NULL;
	}
	return LOG_OK;
}

static int
rollforward_changeset_deletes(sql_trans *tr, changeset * cs, rfdfunc rf, int mode)
{
	int apply = (mode == R_APPLY);
	int ok = LOG_OK;

	if (!cs)
		return ok;
	if (cs->dset) {
		node *n;

		for (n = cs->dset->h; ok == LOG_OK && n; n = n->next) {
			sql_base *b = n->data;

			ok = rf(tr, b, mode);
		}
		if (apply) {
			list_destroy(cs->dset);
			cs->dset = NULL;
		}
	}
	if (cs->set) {
		node *n;

		for (n = cs->set->h; ok == LOG_OK && n; n = n->next) {
			sql_base *b = n->data;

			ok = rf(tr, b, mode);
		}
	}
	return ok;
}

static sql_idx *
rollforward_create_idx(sql_trans *tr, sql_idx * i, int mode)
{

	if (isTable(i->t) && idx_has_column(i->type)) {
		int p = (tr->parent == gtrans && !isTempTable(i->t));

		if ((p && mode == R_SNAPSHOT && store_funcs.snapshot_create_idx(tr, i) != LOG_OK) ||
			(p && mode == R_LOG && store_funcs.log_create_idx(tr, i) != LOG_OK) ||
			(mode == R_APPLY && store_funcs.create_idx(tr, i) != LOG_OK))
		return NULL;
	}
	return i;
}

static sql_key *
rollforward_create_key(sql_trans *tr, sql_key *k, int mode)
{
	(void) tr;
	(void) mode;
	return k;
}

static sql_trigger *
rollforward_create_trigger(sql_trans *tr, sql_trigger *k, int mode)
{
	(void) tr;
	(void) mode;
	return k;
}

static sql_type *
rollforward_create_type(sql_trans *tr, sql_type *k, int mode)
{
	(void) tr;
	(void) mode;
	return k;
}

static sql_func *
rollforward_create_func(sql_trans *tr, sql_func *k, int mode)
{
	(void) tr;
	(void) mode;
	return k;
}

static sql_sequence *
rollforward_create_seq(sql_trans *tr, sql_sequence *k, int mode)
{
	(void) tr;
	(void) mode;
	return k;
}

static sql_column *
rollforward_create_column(sql_trans *tr, sql_column *c, int mode)
{
	if (isTable(c->t)) {
		int p = (tr->parent == gtrans && !isTempTable(c->t));

		if ((p && mode == R_SNAPSHOT && store_funcs.snapshot_create_col(tr, c) != LOG_OK) ||
			(p && mode == R_LOG && store_funcs.log_create_col(tr, c) != LOG_OK) ||
			(mode == R_APPLY && store_funcs.create_col(tr, c) != LOG_OK))
		return NULL;
	}
	return c;
}

static sql_part *
rollforward_create_part(sql_trans *tr, sql_part *p, int mode)
{
	(void) tr;
	(void) mode;
	return p;
}

static int
rollforward_drop_part(sql_trans *tr, sql_part *p, int mode)
{
	(void) tr;
	(void) p;
	(void) mode;
	return LOG_OK;
}

static sql_table *
rollforward_create_table(sql_trans *tr, sql_table *t, int mode)
{
	int ok = LOG_OK;

	if (bs_debug) 
		fprintf(stderr, "#create table %s\n", t->base.name);

	if (isKindOfTable(t) && isGlobal(t)) {
		int p = (tr->parent == gtrans && !isTempTable(t));

		/* only register columns without commit action tables */
		ok = rollforward_changeset_creates(tr, &t->columns, (rfcfunc) &rollforward_create_column, mode);

		if (isTable(t)) {
			if (p && mode == R_SNAPSHOT)
				store_funcs.snapshot_create_del(tr, t);
			else if (p && mode == R_LOG)
				store_funcs.log_create_del(tr, t);
			else if (mode == R_APPLY)
				store_funcs.create_del(tr, t);
		}
	
		if (ok == LOG_OK)
			ok = rollforward_changeset_creates(tr, &t->members, (rfcfunc) &rollforward_create_part, mode);
		if (ok == LOG_OK)
			ok = rollforward_changeset_creates(tr, &t->keys, (rfcfunc) &rollforward_create_key, mode);
		if (ok == LOG_OK)
			ok = rollforward_changeset_creates(tr, &t->idxs, (rfcfunc) &rollforward_create_idx, mode);
		if (ok == LOG_OK)
			ok = rollforward_changeset_creates(tr, &t->triggers, (rfcfunc) &rollforward_create_trigger, mode);
	}
	if (ok != LOG_OK) {
		assert(0);
		return NULL;
	}
	return t;
}

static int
rollforward_drop_column(sql_trans *tr, sql_column *c, int mode)
{
	if (isTable(c->t)) {
		int p = (tr->parent == gtrans);

		if (p && mode == R_LOG)
			return store_funcs.log_destroy_col(tr, c);
		else if (mode == R_APPLY)
			return store_funcs.destroy_col(tr, c);
	}
	return LOG_OK;
}

static int
rollforward_drop_idx(sql_trans *tr, sql_idx * i, int mode)
{
	int ok = LOG_OK;

	if (isTable(i->t)) {
		int p = (tr->parent == gtrans);

		if (p && mode == R_LOG)
			ok = store_funcs.log_destroy_idx(tr, i);
		else if (mode == R_APPLY)
			ok = store_funcs.destroy_idx(tr, i);
	}
	/* remove idx from schema */
	if (mode == R_APPLY)
		list_remove_data(i->t->s->idxs, i);
	return ok;
}

static int
rollforward_drop_key(sql_trans *tr, sql_key *k, int mode)
{
	node *n = NULL;
	sql_fkey *fk = NULL;

	(void) tr;		/* unused! */
	if (mode != R_APPLY)
		return LOG_OK;
	/* remove key from schema */
	list_remove_data(k->t->s->keys, k);
	if (k->t->pkey == (sql_ukey*)k)
		k->t->pkey = NULL;
	if (k->type == fkey) {
		fk = (sql_fkey *) k;
		
		if (fk->rkey) {
			n = list_find_name(fk->rkey->keys, fk->k.base.name);
			list_remove_node(fk->rkey->keys, n);
		}
		fk->rkey = NULL;
	}
	if (k->type == pkey) {	
		sql_ukey *uk = (sql_ukey *) k;

		if (uk->keys)
			for (n = uk->keys->h; n; n= n->next) {
						fk = (sql_fkey *) n->data;
				fk->rkey = NULL;
			}
	}
	return LOG_OK;
}

static int
rollforward_drop_trigger(sql_trans *tr, sql_trigger * i, int mode)
{
	(void)tr;
	if (mode == R_APPLY)
		list_remove_data(i->t->s->triggers, i);
	return LOG_OK;
}

static int
rollforward_drop_seq(sql_trans *tr, sql_sequence * seq, int mode)
{
	(void)tr;
	(void)seq;
	(void)mode;
	/* TODO drop sequence? */
	return LOG_OK;
}

static int
rollforward_drop_table(sql_trans *tr, sql_table *t, int mode)
{
	int ok = LOG_OK;

	if (isTable(t)) {
		int p = (tr->parent == gtrans);

		if (p && mode == R_LOG)
			ok = store_funcs.log_destroy_del(tr, t);
		else if (mode == R_APPLY)
			ok = store_funcs.destroy_del(tr, t);
	}
	if (ok == LOG_OK)
		ok = rollforward_changeset_deletes(tr, &t->columns, (rfdfunc) &rollforward_drop_column, mode);
	if (ok == LOG_OK)
		ok = rollforward_changeset_deletes(tr, &t->members, (rfdfunc) &rollforward_drop_part, mode);
	if (ok == LOG_OK)
		ok = rollforward_changeset_deletes(tr, &t->idxs, (rfdfunc) &rollforward_drop_idx, mode);
	if (ok == LOG_OK)
		ok = rollforward_changeset_deletes(tr, &t->keys, (rfdfunc) &rollforward_drop_key, mode);
	if (ok == LOG_OK)
		ok = rollforward_changeset_deletes(tr, &t->triggers, (rfdfunc) &rollforward_drop_trigger, mode);
	return ok;
}

static int
rollforward_drop_schema(sql_trans *tr, sql_schema *s, int mode)
{
	int ok = LOG_OK;

	ok = rollforward_changeset_deletes(tr, &s->seqs, (rfdfunc) &rollforward_drop_seq, mode);
	if (ok == LOG_OK)
		return rollforward_changeset_deletes(tr, &s->tables, (rfdfunc) &rollforward_drop_table, mode);
	return ok;
}

static sql_schema *
rollforward_create_schema(sql_trans *tr, sql_schema *s, int mode)
{
	if (rollforward_changeset_creates(tr, &s->tables, (rfcfunc) &rollforward_create_table, mode) != LOG_OK)
		return NULL;
	set_members(&s->tables);
	return s;
}

static int
rollforward_update_table(sql_trans *tr, sql_table *ft, sql_table *tt, int mode)
{
	int p = (tr->parent == gtrans && !isTempTable(ft));
	int ok = LOG_OK;

	/* cannot update views and temporary tables */
	if (isView(ft) || isTempTable(ft))
		return ok;

	ok = rollforward_changeset_updates(tr, &ft->columns, &tt->columns, &tt->base, (rfufunc) NULL, (rfcfunc) &rollforward_create_column, (rfdfunc) &rollforward_drop_column, (dupfunc) &column_dup, mode);
	if (ok == LOG_OK)
		ok = rollforward_changeset_updates(tr, &ft->members, &tt->members, &tt->base, (rfufunc) NULL, (rfcfunc) &rollforward_create_part, (rfdfunc) &rollforward_drop_part, (dupfunc) &part_dup, mode);
	if (ok == LOG_OK)
		ok = rollforward_changeset_updates(tr, &ft->idxs, &tt->idxs, &tt->base, (rfufunc) NULL, (rfcfunc) &rollforward_create_idx, (rfdfunc) &rollforward_drop_idx, (dupfunc) &idx_dup, mode);
	if (ok == LOG_OK)
		ok = rollforward_changeset_updates(tr, &ft->keys, &tt->keys, &tt->base, (rfufunc) NULL, (rfcfunc) &rollforward_create_key, (rfdfunc) &rollforward_drop_key, (dupfunc) &key_dup, mode);
	if (ok == LOG_OK)
		ok = rollforward_changeset_updates(tr, &ft->triggers, &tt->triggers, &tt->base, (rfufunc) NULL, (rfcfunc) &rollforward_create_trigger, (rfdfunc) &rollforward_drop_trigger, (dupfunc) &trigger_dup, mode);

	if (ok != LOG_OK) 
		return LOG_ERR;

	if (isTable(ft)) {
		if (p && mode == R_SNAPSHOT) {
			ok = store_funcs.snapshot_table(tr, ft, tt);
		} else if (p && mode == R_LOG) {
			ok = store_funcs.log_table(tr, ft, tt);
		} else if (mode == R_APPLY) {
			assert(cs_size(&tt->columns) == cs_size(&ft->columns));
			if (bs_debug) 
				fprintf(stderr, "#update table %s\n", tt->base.name);
			ok = store_funcs.update_table(tr, ft, tt);
			ft->cleared = 0;
			ft->base.rtime = ft->base.wtime = 0;
			tt->access = ft->access;
		}
	}
	return ok;
}

static int
rollforward_update_seq(sql_trans *tr, sql_sequence *ft, sql_sequence *tt, int mode)
{
	(void)tr;
	if (mode != R_APPLY)
		return LOG_OK;
	if (ft->start != tt->start)
		tt->start = ft->start;
	tt->minvalue = ft->minvalue;
	tt->maxvalue = ft->maxvalue;
	tt->increment = ft->increment;
	tt->cacheinc = ft->cacheinc;
	tt->cycle = ft->cycle;
	return LOG_OK;
}

static sql_table *
conditional_table_dup(sql_trans *tr, int flag, sql_table *ot, sql_schema *s)
{
	int p = (tr->parent == gtrans);

	/* persistent columns need to be dupped */
	if ((p && isGlobal(ot)) ||
		/* allways dup in recursive mode */
		tr->parent != gtrans)
		return table_dup(tr, flag, ot, s);
	else if (!isGlobal(ot)){/* is local temp, may need to be cleared */
		if (ot->commit_action == CA_DELETE) {
			sql_trans_clear_table(tr, ot);
		} else if (ot->commit_action == CA_DROP) {
			(void) sql_trans_drop_table(tr, ot->s, ot->base.id, DROP_RESTRICT);
		}
	}
	return NULL;
}

static int
rollforward_update_schema(sql_trans *tr, sql_schema *fs, sql_schema *ts, int mode)
{
	int apply = (mode == R_APPLY);
	int ok = LOG_OK;

	if (apply && isTempSchema(fs)) {
		fs->tables.nelm = NULL;
		if (fs->tables.set) {
			node *n;
			for (n = fs->tables.set->h; n; ) {
				node *nxt = n->next;
				sql_table *t = n->data;
	
				if ((isTable(t) && isGlobal(t) &&
					t->commit_action != CA_PRESERVE) ||
					t->commit_action == CA_DELETE) {
					sql_trans_clear_table(tr, t);
				} else if (t->commit_action == CA_DROP) {
					if(sql_trans_drop_table(tr, t->s, t->base.id, DROP_RESTRICT))
						ok = LOG_ERR;
				}
				n = nxt;
			}
		}
		return ok;
	}

	if (ok == LOG_OK)
		ok = rollforward_changeset_updates(tr, &fs->types, &ts->types, &ts->base, (rfufunc) NULL, (rfcfunc) &rollforward_create_type, (rfdfunc) NULL, (dupfunc) &type_dup, mode);

	if (ok == LOG_OK)
		ok = rollforward_changeset_updates(tr, &fs->tables, &ts->tables, &ts->base, (rfufunc) &rollforward_update_table, (rfcfunc) &rollforward_create_table, (rfdfunc) &rollforward_drop_table, (dupfunc) &conditional_table_dup, mode);

	if (ok == LOG_OK) /* last as it may require complex (table) types */
		ok = rollforward_changeset_updates(tr, &fs->funcs, &ts->funcs, &ts->base, (rfufunc) NULL, (rfcfunc) &rollforward_create_func, (rfdfunc) NULL, (dupfunc) &func_dup, mode);

	if (ok == LOG_OK) /* last as it may require complex (table) types */
		ok = rollforward_changeset_updates(tr, &fs->seqs, &ts->seqs, &ts->base, (rfufunc) &rollforward_update_seq, (rfcfunc) &rollforward_create_seq, (rfdfunc) &rollforward_drop_seq, (dupfunc) &seq_dup, mode);

	set_members(&fs->tables);
	return ok;
}

static int
rollforward_trans(sql_trans *tr, int mode)
{
	int ok = LOG_OK;

	if (mode == R_APPLY && tr->parent && tr->wtime > tr->parent->wtime) {
		tr->parent->wtime = tr->wtime;
		tr->parent->schema_updates = tr->schema_updates;
	}

	if (ok == LOG_OK)
		ok = rollforward_changeset_updates(tr, &tr->schemas, &tr->parent->schemas, (sql_base *) tr->parent, (rfufunc) &rollforward_update_schema, (rfcfunc) &rollforward_create_schema, (rfdfunc) &rollforward_drop_schema, (dupfunc) &schema_dup, mode);
	if (mode == R_APPLY) {
		if (tr->parent == gtrans) {
			if (gtrans->stime < tr->stime)
				gtrans->stime = tr->stime;
			if (gtrans->wstime < tr->wstime)
				gtrans->wstime = tr->wstime;
			
			if (tr->schema_updates) 
				schema_number++;
		}
		//tr->wtime = tr->rtime = 0;
	//	assert(gtrans->wstime == gtrans->wtime);
	}
	return ok;
}

static int
validate_tables(sql_schema *s, sql_schema *os)
{
	node *n, *o, *p;

	if (cs_size(&s->tables))
		for (n = s->tables.set->h; n; n = n->next) {
			sql_table *t = n->data;
			sql_table *ot;

			if (!t->base.wtime && !t->base.rtime)
				continue;

			ot = find_sql_table(os, t->base.name);
			if (ot && isKindOfTable(ot) && isKindOfTable(t)) {
				if ((t->base.wtime && (t->base.wtime < ot->base.rtime || t->base.wtime < ot->base.wtime)) ||
					(t->base.rtime && (t->base.rtime < ot->base.wtime)))
					return 0;
				for (o = t->columns.set->h, p = ot->columns.set->h; o && p; o = o->next, p = p->next) {
					sql_column *c = o->data;
					sql_column *oc = p->data;

					if (!c->base.wtime && !c->base.rtime)
						continue;

					/* t wrote, ie. check read and write time */
					/* read or write after t's write */
					if (c->base.wtime && (c->base.wtime < oc->base.rtime
							  ||  c->base.wtime < oc->base.wtime)) 
						return 0;
					/* commited write before t's read */
					if (c->base.rtime && c->base.rtime < oc->base.wtime) 
						return 0;
				}
			}
		}
	return 1;
}

/* merge any changes from the global transaction into the local transaction */
typedef int (*resetf) (sql_trans *tr, sql_base * fs, sql_base * pfs);

static int
reset_changeset(sql_trans *tr, changeset * fs, changeset * pfs, sql_base *b, resetf rf, dupfunc fd)
{
	int ok = LOG_OK;
	node *m = NULL, *n = NULL;

	(void)tr;
	/* first delete created */
	if (fs->nelm) {
		for (n = fs->nelm; n; ) {
			node *nxt = n->next;

			cs_remove_node(fs, n);
			n = nxt;
		}
		fs->nelm = NULL;
	}
	/* scan through the parent set, 
		if child has it simply reset it (if needed)
		else add a new or add again the old
	*/
	if (fs->set)
		n = fs->set->h;
	if (pfs->set) {
		for (m = pfs->set->h; ok == LOG_OK && m && n; ) { 
			sql_base *fb = n->data;
			sql_base *pfb = m->data;

			/* lists ordered on id */
			/* changes to the existing bases */
			if (fb->id == pfb->id) {
				if (rf) 
					ok = rf(tr, fb, pfb);
				fb->rtime = fb->wtime = 0;
				n = n->next;
				m = m->next;
				if (bs_debug) 
					fprintf(stderr, "#reset_cs %s\n", (fb->name)?fb->name:"help");
			} else if (fb->id < pfb->id) {  
				node *t = n->next;

				if (bs_debug) {
					sql_base *b = n->data;
					fprintf(stderr, "#reset_cs free %s\n", (b->name)?b->name:"help");
				}
				cs_remove_node(fs, n);
				n = t;
			} else { /* a new id */
				sql_base *r = fd(tr, TR_OLD, pfb,  b);
				/* cs_add_before add r to fs before node n */
				cs_add_before(fs, n, r);
				r->rtime = r->wtime = 0;
				m = m->next;
				if (bs_debug) 
					fprintf(stderr, "#reset_cs new %s\n", (r->name)?r->name:"help");
			}
		}
		/* add new bases */
		for (; ok == LOG_OK && m; m = m->next ) {
			sql_base *pfb = m->data;
			sql_base *r = fd(tr, TR_OLD, pfb,  b);
			cs_add(fs, r, TR_OLD);
			r->rtime = r->wtime = 0;
			if (bs_debug) {
				fprintf(stderr, "#reset_cs new %s\n",
					(r->name)?r->name:"help");
			}
		}
		while ( ok == LOG_OK && n) { /* remove remaining old stuff */
			node *t = n->next;

			if (bs_debug) {
				sql_base *b = n->data;
				fprintf(stderr, "#reset_cs free %s\n",
					(b->name)?b->name:"help");
			}
			cs_remove_node(fs, n);
			n = t;
		}
	}
	if (fs->dset) {
		list_destroy(fs->dset);
		fs->dset = NULL;
	}
	return ok;
}

static int
reset_idx(sql_trans *tr, sql_idx *fi, sql_idx *pfi)
{
	/* did we access the idx or is the global changed after we started */
	if (fi->base.rtime || fi->base.wtime || tr->stime < pfi->base.wtime) {
		if (isTable(fi->t)) 
			store_funcs.destroy_idx(NULL, fi);
		fi->base.wtime = fi->base.rtime = 0;
	}
	return LOG_OK;
}

static int
reset_column(sql_trans *tr, sql_column *fc, sql_column *pfc)
{
	/* did we access the column or is the global changed after we started */
	if (fc->base.rtime || fc->base.wtime || tr->stime < pfc->base.wtime) {

		if (isTable(fc->t)) 
			store_funcs.destroy_col(NULL, fc);

		fc->null = pfc->null;
		fc->unique = pfc->unique;
		fc->storage_type = NULL;
		if (pfc->storage_type)
			fc->storage_type = pfc->storage_type;
		fc->def = NULL;
		if (pfc->def)
			fc->def = pfc->def;
		fc->base.wtime = fc->base.rtime = 0;
		fc->min = fc->max = NULL;
	}
	return LOG_OK;
}

static int
reset_seq(sql_trans *tr, sql_sequence *ft, sql_sequence *pft)
{
	(void)tr;
	ft->start = pft->start;
	ft->minvalue = pft->minvalue;
	ft->maxvalue = pft->maxvalue;
	ft->increment = pft->increment;
	ft->cacheinc = pft->cacheinc;
	ft->cycle = pft->cycle;
	return LOG_OK;
}


static int
reset_table(sql_trans *tr, sql_table *ft, sql_table *pft)
{
	if (isView(ft) || isTempTable(ft))
		return LOG_OK;

	/* did we access the table or did the global change */
	if (ft->base.rtime || ft->base.wtime || tr->stime < pft->base.wtime) {
		int ok = LOG_OK;

		if (isTable(ft)) 
			store_funcs.destroy_del(NULL, ft);

		ft->base.wtime = ft->base.rtime = 0;
		ft->cleared = 0;
		ft->access = pft->access;
		ok = reset_changeset( tr, &ft->columns, &pft->columns, &ft->base, (resetf) &reset_column, (dupfunc) &column_dup);
		if (ok == LOG_OK)
			ok = reset_changeset( tr, &ft->idxs, &pft->idxs, &ft->base, (resetf) &reset_idx, (dupfunc) &idx_dup);
		if (ok == LOG_OK)
			ok = reset_changeset( tr, &ft->keys, &pft->keys, &ft->base, (resetf) NULL, (dupfunc) &key_dup);
		if (ok == LOG_OK)
			ok = reset_changeset( tr, &ft->triggers, &pft->triggers, &ft->base, (resetf) NULL, (dupfunc) &trigger_dup);
		if (ok == LOG_OK)
			ok = reset_changeset( tr, &ft->members, &pft->members, &ft->base, (resetf) NULL, (dupfunc) &part_dup);
		return ok;
	}
	return LOG_OK;
}

static int
reset_schema(sql_trans *tr, sql_schema *fs, sql_schema *pfs)
{
	int ok = LOG_OK;

	if (isTempSchema(fs)) {
		if (fs->tables.set) {
			node *n;
			for (n = fs->tables.nelm; n; ) {
				node *nxt = n->next;

				cs_remove_node(&fs->tables, n);
				n = nxt;
			}
			fs->tables.nelm = NULL;
			for (n = fs->tables.set->h; n; ) {
				node *nxt = n->next;
				sql_table *t = n->data;
	
				if ((isTable(t) && isGlobal(t) &&
					t->commit_action != CA_PRESERVE) ||
					t->commit_action == CA_DELETE) {
					sql_trans_clear_table(tr, t);
				} else if (t->commit_action == CA_DROP) {
					if(sql_trans_drop_table(tr, t->s, t->base.id, DROP_RESTRICT))
						ok = LOG_ERR;
				}
				n = nxt;
			}
		}
		fs->base.wtime = fs->base.rtime = 0;
		return ok;
	}

	/* did we access the schema or is the global changed after we started */
	if (fs->base.rtime || fs->base.wtime || tr->stime < pfs->base.wtime) {
		fs->base.wtime = fs->base.rtime = 0;

		ok = reset_changeset(tr, &fs->types, &pfs->types, &fs->base, (resetf) NULL, (dupfunc) &type_dup);
		if (ok == LOG_OK)
			ok = reset_changeset(tr, &fs->funcs, &pfs->funcs, &fs->base, (resetf) NULL, (dupfunc) &func_dup);

		if (ok == LOG_OK)
			ok = reset_changeset(tr, &fs->seqs, &pfs->seqs, &fs->base, (resetf) &reset_seq, (dupfunc) &seq_dup);

		if (ok == LOG_OK)
			ok = reset_changeset(tr, &fs->tables, &pfs->tables, &fs->base, (resetf) &reset_table, (dupfunc) &table_dup);
		set_members(&fs->tables);
	}
	return ok;
}

static int
reset_trans(sql_trans *tr, sql_trans *ptr)
{
	int res = reset_changeset(tr, &tr->schemas, &ptr->schemas, (sql_base *)tr->parent, (resetf) &reset_schema, (dupfunc) &schema_dup);
#ifdef STORE_DEBUG
	fprintf(stderr,"#reset trans %d\n", tr->wtime);
#endif
	tr->wtime = tr->rtime = 0;
	return res;
}

sql_trans *
sql_trans_create(backend_stack stk, sql_trans *parent, const char *name)
{
	sql_trans *tr = NULL;

	if (gtrans) {
		if (!parent && spares > 0 && !name) {
			tr = spare_trans[--spares];
#ifdef STORE_DEBUG
			fprintf(stderr, "#reuse trans (%p) %d\n", tr, spares);
#endif
		} else {
			tr = trans_dup(stk, (parent) ? parent : gtrans, name);
#ifdef STORE_DEBUG
			fprintf(stderr, "#new trans (%p)\n", tr);
#endif
			if(tr)
				transactions++;
		}
	}
	return tr;
}

int
sql_trans_validate(sql_trans *tr)
{
	node *n;

	/* depends on the iso level */

	if (tr->schema_number != store_schema_number())
		return 0;

	/* since we protect usage through private copies both the iso levels
	   read uncommited and read commited always succeed.
	if (tr->level == ISO_READ_UNCOMMITED || tr->level == ISO_READ_COMMITED)
		return 1;
	 */

	/* If only 'inserts' occurred on the read columns the repeatable reads
	   iso level can continue */

	/* the hard case */
	if (cs_size(&tr->schemas))
		for (n = tr->schemas.set->h; n; n = n->next) {
			sql_schema *s = n->data;
			sql_schema *os;

			if (isTempSchema(s))
				continue;

			os = find_sql_schema(tr->parent, s->base.name);
			if (os && (s->base.wtime != 0 || s->base.rtime != 0)) {
				if (!validate_tables(s, os)) 
					return 0;
			}
		}
	return 1;
}

#ifdef CAT_DEBUG
void
catalog_corrupt( sql_trans *tr )
{
	node *k,*l;
	if (cs_size(&tr->schemas)) 
	for (k = tr->schemas.set->h; k; k = k->next) {
		sql_schema *s = k->data;

		if (cs_size(&s->tables))
		for (l = s->tables.set->h; l; l = l->next) {
			sql_table *t = l->data;

			if (!t->query && !isTempTable(t))
				table_check(tr, t);
		}
	}
}
#endif /*CAT_DEBUG*/

int
sql_trans_commit(sql_trans *tr)
{
	int ok = LOG_OK;

	/* write phase */
	if (bs_debug)
		fprintf(stderr, "#forwarding changes %d,%d %d,%d\n", gtrans->stime, tr->stime, gtrans->wstime, tr->wstime);
	/* snap shots should be saved first */
	if (tr->parent == gtrans) {
		ok = rollforward_trans(tr, R_SNAPSHOT);

		if (ok == LOG_OK) 
			ok = logger_funcs.log_tstart();
		if (ok == LOG_OK) 
			ok = rollforward_trans(tr, R_LOG);
		if (ok == LOG_OK && prev_oid != store_oid)
			ok = logger_funcs.log_sequence(OBJ_SID, store_oid);
		prev_oid = store_oid;
		if (ok == LOG_OK)
			ok = logger_funcs.log_tend();
		tr->schema_number = store_schema_number();
	}
	if (ok == LOG_OK) {
		/* It is save to rollforward the changes now. In case 
		   of failure, the log will be replayed. */
		ok = rollforward_trans(tr, R_APPLY);
	}
	if (bs_debug)
		fprintf(stderr, "#done forwarding changes %d,%d\n", gtrans->stime, gtrans->wstime);
	return (ok==LOG_OK)?SQL_OK:SQL_ERR;
}


static int
sql_trans_drop_all_dependencies(sql_trans *tr, sql_schema *s, int id, short type)
{
	int dep_id=0, t_id = -1;
	short dep_type = 0;
	sql_table *t = NULL;

	list *dep = sql_trans_get_dependencies(tr, id, type, NULL);
	node *n;

	if(!dep)
		return DEPENDENCY_CHECK_ERROR;

	n = dep->h;

	while (n) {
		dep_id = *(int*) n->data;
		dep_type = *(short*) n->next->data;

		if (! list_find_id(tr->dropped, dep_id)) {

			switch (dep_type){
				case SCHEMA_DEPENDENCY :
							//FIXME malloc failure scenario!
							(void) sql_trans_drop_schema(tr, dep_id, DROP_CASCADE);
							break;
				case TABLE_DEPENDENCY :
							(void) sql_trans_drop_table(tr, s, dep_id, DROP_CASCADE);
							break;
				case COLUMN_DEPENDENCY :
							t_id = sql_trans_get_dependency_type(tr, dep_id, TABLE_DEPENDENCY);
							t = find_sql_table_id(s, t_id);
							(void) sql_trans_drop_column(tr, t, dep_id, DROP_CASCADE);
							t = NULL;
							break;
				case VIEW_DEPENDENCY :
							(void) sql_trans_drop_table(tr, s, dep_id, DROP_CASCADE );
							break;
				case TRIGGER_DEPENDENCY :
							(void) sql_trans_drop_trigger(tr, s, dep_id, DROP_CASCADE);
							break;
				case KEY_DEPENDENCY :
							(void) sql_trans_drop_key(tr, s, dep_id, DROP_CASCADE);
							break;
				case FKEY_DEPENDENCY :
							(void) sql_trans_drop_key(tr, s, dep_id, DROP_CASCADE);
							break;
				case INDEX_DEPENDENCY :
							(void) sql_trans_drop_idx(tr, s, dep_id, DROP_CASCADE);
							break;
				case PROC_DEPENDENCY :
				case FUNC_DEPENDENCY :
							(void) sql_trans_drop_func(tr, s, dep_id, DROP_CASCADE);
							break;
				case TYPE_DEPENDENCY :
							sql_trans_drop_type(tr, s, dep_id, DROP_CASCADE);
							break;
				case USER_DEPENDENCY :  /*TODO schema and users dependencies*/
							break;
			}
		}

		n = n->next->next;
	}
	list_destroy(dep);
	return DEPENDENCY_CHECK_OK;
}

static void
sys_drop_kc(sql_trans *tr, sql_key *k, sql_kc *kc)
{
	sql_schema *syss = find_sql_schema(tr, isGlobal(k->t)?"sys":"tmp");
	sql_table *syskc = find_sql_table(syss, "objects");
	oid rid = table_funcs.column_find_row(tr, find_sql_column(syskc, "id"), &k->base.id, find_sql_column(syskc, "name"), kc->c->base.name, NULL);

	if (is_oid_nil(rid))
		return ;
	table_funcs.table_delete(tr, syskc, rid);

	if (isGlobal(k->t)) 
		tr->schema_updates ++;
}

static void
sys_drop_ic(sql_trans *tr, sql_idx * i, sql_kc *kc)
{
	sql_schema *syss = find_sql_schema(tr, isGlobal(i->t)?"sys":"tmp");
	sql_table *sysic = find_sql_table(syss, "objects");
	oid rid = table_funcs.column_find_row(tr, find_sql_column(sysic, "id"), &i->base.id, find_sql_column(sysic, "name"), kc->c->base.name, NULL);

	if (is_oid_nil(rid))
		return ;
	table_funcs.table_delete(tr, sysic, rid);

	if (isGlobal(i->t)) 
		tr->schema_updates ++;
}

static void
sys_drop_idx(sql_trans *tr, sql_idx * i, int drop_action)
{
	node *n;
	sql_schema *syss = find_sql_schema(tr, isGlobal(i->t)?"sys":"tmp");
	sql_table *sysidx = find_sql_table(syss, "idxs");
	oid rid = table_funcs.column_find_row(tr, find_sql_column(sysidx, "id"), &i->base.id, NULL);

	if (is_oid_nil(rid))
		return ;
	table_funcs.table_delete(tr, sysidx, rid);
	sql_trans_drop_any_comment(tr, i->base.id);

	for (n = i->columns->h; n; n = n->next) {
		sql_kc *ic = n->data;

		sys_drop_ic(tr, i, ic);
	}

	/* remove idx from schema and table*/
	list_remove_data(i->t->s->idxs, i);
	sql_trans_drop_dependencies(tr, i->base.id);
	if (isGlobal(i->t)) 
		tr->schema_updates ++;

	if (drop_action)
		sql_trans_drop_all_dependencies(tr, i->t->s, i->base.id, INDEX_DEPENDENCY);
}

static void
sys_drop_key(sql_trans *tr, sql_key *k, int drop_action)
{
	node *n;
	sql_schema *syss = find_sql_schema(tr, isGlobal(k->t)?"sys":"tmp");
	sql_table *syskey = find_sql_table(syss, "keys");
	oid rid = table_funcs.column_find_row(tr, find_sql_column(syskey, "id"), &k->base.id, NULL);

	if (is_oid_nil(rid))
		return ;
	table_funcs.table_delete(tr, syskey, rid);

	for (n = k->columns->h; n; n = n->next) {
		sql_kc *kc = n->data;

		sys_drop_kc(tr, k, kc);
	}
	/* remove key from schema */
	list_remove_data(k->t->s->keys, k);
	if (k->t->pkey == (sql_ukey*)k)
		k->t->pkey = NULL;
	if (k->type == fkey) {
		sql_fkey *fk = (sql_fkey *) k;
		
		assert(fk->rkey);
		if (fk->rkey) {
			n = list_find_name(fk->rkey->keys, fk->k.base.name);
			list_remove_node(fk->rkey->keys, n);
		}
		fk->rkey = NULL;
	}

	if (isGlobal(k->t)) 
		tr->schema_updates ++;

	sql_trans_drop_dependencies(tr, k->base.id);

	if (drop_action) 
		sql_trans_drop_all_dependencies(tr, k->t->s, k->base.id, (k->type == fkey) ? FKEY_DEPENDENCY : KEY_DEPENDENCY);

}

static void
sys_drop_tc(sql_trans *tr, sql_trigger * i, sql_kc *kc)
{
	sql_schema *syss = find_sql_schema(tr, isGlobal(i->t)?"sys":"tmp");
	sql_table *systc = find_sql_table(syss, "objects");
	oid rid = table_funcs.column_find_row(tr, find_sql_column(systc, "id"), &i->base.id, find_sql_column(systc, "name"), kc->c->base.name, NULL);

	if (is_oid_nil(rid))
		return ;
	table_funcs.table_delete(tr, systc, rid);
	if (isGlobal(i->t)) 
		tr->schema_updates ++;
}

static void
sys_drop_trigger(sql_trans *tr, sql_trigger * i)
{
	node *n;
	sql_schema *syss = find_sql_schema(tr, isGlobal(i->t)?"sys":"tmp");
	sql_table *systrigger = find_sql_table(syss, "triggers");
	oid rid = table_funcs.column_find_row(tr, find_sql_column(systrigger, "id"), &i->base.id, NULL);

	if (is_oid_nil(rid))
		return ;
	table_funcs.table_delete(tr, systrigger, rid);

	for (n = i->columns->h; n; n = n->next) {
		sql_kc *tc = n->data;

		sys_drop_tc(tr, i, tc);
	}
	/* remove trigger from schema */
	list_remove_data(i->t->s->triggers, i);
	sql_trans_drop_dependencies(tr, i->base.id);
	if (isGlobal(i->t)) 
		tr->schema_updates ++;
}

static void
sys_drop_sql_stream(sql_trans *tr, sql_stream * st)
{
	sql_schema *syss = find_sql_schema(tr, isGlobal(st->t)?"sys":"tmp");
	sql_table *sysstreams = find_sql_table(syss, "_streams");
	oid rid = table_funcs.column_find_row(tr, find_sql_column(sysstreams, "id"), &st->base.id, NULL);

	if (rid == oid_nil)
		return ;
	table_funcs.table_delete(tr, sysstreams, rid);

	/* remove stream from schema */
	list_remove_data(st->t->s->streams, st);
}

static void
sys_drop_sequence(sql_trans *tr, sql_sequence * seq, int drop_action)
{
	sql_schema *syss = find_sql_schema(tr, "sys");
	sql_table *sysseqs = find_sql_table(syss, "sequences");
	oid rid = table_funcs.column_find_row(tr, find_sql_column(sysseqs, "id"), &seq->base.id, NULL);

	if (is_oid_nil(rid))
		return ;
	table_funcs.table_delete(tr, sysseqs, rid);
	sql_trans_drop_dependencies(tr, seq->base.id);
	sql_trans_drop_any_comment(tr, seq->base.id);

	if (drop_action)
		sql_trans_drop_all_dependencies(tr, seq->s, seq->base.id, SEQ_DEPENDENCY);

}

static void
sys_drop_statistics(sql_trans *tr, sql_column *col)
{
	if (isGlobal(col->t)) {
		sql_schema *syss = find_sql_schema(tr, "sys"); 
		sql_table *sysstats = find_sql_table(syss, "statistics");

		oid rid = table_funcs.column_find_row(tr, find_sql_column(sysstats, "column_id"), &col->base.id, NULL);

		if (is_oid_nil(rid))
			return ;

		table_funcs.table_delete(tr, sysstats, rid);
	}
}

static void
sys_drop_column(sql_trans *tr, sql_column *col, int drop_action)
{
	str seq_pos = NULL;
	const char *next_value_for = "next value for \"sys\".\"seq_";
	sql_schema *syss = find_sql_schema(tr, isGlobal(col->t)?"sys":"tmp"); 
	sql_table *syscolumn = find_sql_table(syss, "_columns");
	oid rid = table_funcs.column_find_row(tr, find_sql_column(syscolumn, "id"),
				  &col->base.id, NULL);

	if (is_oid_nil(rid))
		return ;
	table_funcs.table_delete(tr, syscolumn, rid);
	sql_trans_drop_dependencies(tr, col->base.id);
	sql_trans_drop_any_comment(tr, col->base.id);

	if (col->def && (seq_pos = strstr(col->def, next_value_for))) {
		sql_sequence * seq = NULL;
		char *seq_name = _STRDUP(seq_pos + (strlen(next_value_for) - strlen("seq_")));
		node *n = NULL;
		seq_name[strlen(seq_name)-1] = '\0';
		n = cs_find_name(&syss->seqs, seq_name);
		seq = find_sql_sequence(syss, seq_name);
		if (seq && sql_trans_get_dependency_type(tr, seq->base.id, BEDROPPED_DEPENDENCY)) {
			sys_drop_sequence(tr, seq, drop_action);		
			seq->base.wtime = syss->base.wtime = tr->wtime = tr->wstime;
			cs_del(&syss->seqs, n, seq->base.flag);
		}
		_DELETE(seq_name);
	}
	
	if (isGlobal(col->t)) 
		tr->schema_updates ++;

	sys_drop_statistics(tr, col);
	if (drop_action) 
		sql_trans_drop_all_dependencies(tr, col->t->s, col->base.id, COLUMN_DEPENDENCY);
	if (col->type.type->s) 
		sql_trans_drop_dependency(tr, col->base.id, col->type.type->base.id, TYPE_DEPENDENCY);
}

static void
sys_drop_keys(sql_trans *tr, sql_table *t, int drop_action)
{
	node *n;

	if (cs_size(&t->keys))
		for (n = t->keys.set->h; n; n = n->next) {
			sql_key *k = n->data;

			sys_drop_key(tr, k, drop_action);
		}
}

static void
sys_drop_idxs(sql_trans *tr, sql_table *t, int drop_action)
{
	node *n;

	if (cs_size(&t->idxs))
		for (n = t->idxs.set->h; n; n = n->next) {
			sql_idx *k = n->data;

			sys_drop_idx(tr, k, drop_action);
		}
}

static void
sys_drop_columns(sql_trans *tr, sql_table *t, int drop_action)
{
	node *n;

	if (cs_size(&t->columns))
		for (n = t->columns.set->h; n; n = n->next) {
			sql_column *c = n->data;

			sys_drop_column(tr, c, drop_action);
		}
}

static void
sys_drop_parts(sql_trans *tr, sql_table *t, int drop_action)
{
	node *n;

	if (cs_size(&t->members)) {
		for (n = t->members.set->h; n; ) {
			sql_part *pt = n->data;
			sql_table *tt = find_sql_table(t->s, pt->base.name);

			n = n->next;
			sql_trans_del_table(tr, t, tt, drop_action);
		}
	}
}


static void
sys_drop_table(sql_trans *tr, sql_table *t, int drop_action)
{
	sql_schema *syss = find_sql_schema(tr, isGlobal(t)?"sys":"tmp");
	sql_table *systable = find_sql_table(syss, "_tables");
	sql_column *syscol = find_sql_column(systable, "id");
	oid rid = table_funcs.column_find_row(tr, syscol, &t->base.id, NULL);

	if (is_oid_nil(rid))
		return ;
	table_funcs.table_delete(tr, systable, rid);
	sys_drop_keys(tr, t, drop_action);
	sys_drop_idxs(tr, t, drop_action);

	if (isMergeTable(t) || isReplicaTable(t))
		sys_drop_parts(tr, t, drop_action);

	sql_trans_drop_any_comment(tr, t->base.id);
	sql_trans_drop_dependencies(tr, t->base.id);

	if (isKindOfTable(t) || isView(t))
		sys_drop_columns(tr, t, drop_action);

	if (isStream(t))
		sys_drop_sql_stream(tr, t->stream);

	if (isGlobal(t)) 
		tr->schema_updates ++;

	if (drop_action) 
		sql_trans_drop_all_dependencies(tr, t->s, t->base.id, !isView(t) ? TABLE_DEPENDENCY : VIEW_DEPENDENCY);
}

static void
sys_drop_type(sql_trans *tr, sql_type *type, int drop_action)
{
	sql_schema *syss = find_sql_schema(tr, "sys");
	sql_table *sys_tab_type = find_sql_table(syss, "types");
	sql_column *sys_type_col = find_sql_column(sys_tab_type, "id");
	oid rid = table_funcs.column_find_row(tr, sys_type_col, &type->base.id, NULL);

	if (is_oid_nil(rid))
		return ;
	table_funcs.table_delete(tr, sys_tab_type, rid);

	sql_trans_drop_dependencies(tr, type->base.id);

	tr->schema_updates ++;

	if (drop_action)
		sql_trans_drop_all_dependencies(tr, type->s, type->base.id, TYPE_DEPENDENCY);
}


static void
sys_drop_func(sql_trans *tr, sql_func *func, int drop_action)
{
	sql_schema *syss = find_sql_schema(tr, "sys");
	sql_table *sys_tab_func = find_sql_table(syss, "functions");
	sql_column *sys_func_col = find_sql_column(sys_tab_func, "id");
	oid rid_func = table_funcs.column_find_row(tr, sys_func_col, &func->base.id, NULL);
	if (is_oid_nil(rid_func))
		return ;
	if (IS_AGGR(func) || 1) {
		sql_table *sys_tab_args = find_sql_table(syss, "args");
		sql_column *sys_args_col = find_sql_column(sys_tab_args, "func_id");
		rids *args = table_funcs.rids_select(tr, sys_args_col, &func->base.id, &func->base.id, NULL);
		oid r = oid_nil;


		for(r = table_funcs.rids_next(args); !is_oid_nil(r); r = table_funcs.rids_next(args)) 
			table_funcs.table_delete(tr, sys_tab_args, r);
		table_funcs.rids_destroy(args);
	}

	assert(!is_oid_nil(rid_func));
	table_funcs.table_delete(tr, sys_tab_func, rid_func);

	sql_trans_drop_dependencies(tr, func->base.id);
	sql_trans_drop_any_comment(tr, func->base.id);

	tr->schema_updates ++;

	if (drop_action)
		sql_trans_drop_all_dependencies(tr, func->s, func->base.id, !IS_PROC(func) ? FUNC_DEPENDENCY : PROC_DEPENDENCY);
}

static void
sys_drop_types(sql_trans *tr, sql_schema *s, int drop_action)
{
	node *n;

	if (cs_size(&s->types))
		for (n = s->types.set->h; n; n = n->next) {
			sql_type *t = n->data;

			sys_drop_type(tr, t, drop_action);
		}
}

static void
sys_drop_tables(sql_trans *tr, sql_schema *s, int drop_action)
{
	node *n;

	if (cs_size(&s->tables))
		for (n = s->tables.set->h; n; n = n->next) {
			sql_table *t = n->data;

			sys_drop_table(tr, t, drop_action);
		}
}

static void
sys_drop_funcs(sql_trans *tr, sql_schema *s, int drop_action)
{
	node *n;

	if (cs_size(&s->funcs))
		for (n = s->funcs.set->h; n; n = n->next) {
			sql_func *f = n->data;

			sys_drop_func(tr, f, drop_action);
		}
}

static void
sys_drop_sequences(sql_trans *tr, sql_schema *s, int drop_action)
{
	node *n;

	if (cs_size(&s->seqs))
		for (n = s->seqs.set->h; n; n = n->next) {
			sql_sequence *seq = n->data;

			sys_drop_sequence(tr, seq, drop_action);
		}
}


sql_type *
sql_trans_create_type(sql_trans *tr, sql_schema * s, const char *sqlname, int digits, int scale, int radix, const char *impl)
{
	sql_type *t;
	sql_table *systype;
	int localtype = ATOMindex(impl);
	int eclass = EC_EXTERNAL;

	if (localtype < 0) 
		return NULL;
	t = SA_ZNEW(tr->sa, sql_type);
	systype = find_sql_table(find_sql_schema(tr, "sys"), "types");
	base_init(tr->sa, &t->base, next_oid(), TR_NEW, impl);
	t->sqlname = sa_strdup(tr->sa, sqlname);
	t->digits = digits;
	t->scale = scale;
	t->radix = radix;
	t->eclass = eclass;
	t->localtype = localtype;
	t->s = s;

	cs_add(&s->types, t, TR_NEW);
	table_funcs.table_insert(tr, systype, &t->base.id, t->base.name, t->sqlname, &t->digits, &t->scale, &radix, &eclass, &s->base.id);

	t->base.wtime = s->base.wtime = tr->wtime = tr->wstime;
	tr->schema_updates ++;
	return t;
}

int
sql_trans_drop_type(sql_trans *tr, sql_schema *s, int id, int drop_action)
{
	node *n = find_sql_type_node(s, id);
	sql_type *t = n->data;

	sys_drop_type(tr, t, drop_action);

	t->base.wtime = s->base.wtime = tr->wtime = tr->wstime;
	tr->schema_updates ++;
	cs_del(&s->types, n, t->base.flag);
	return 1;
}

sql_func *
create_sql_func(sql_allocator *sa, const char *func, list *args, list *res, int type, int lang, const char *mod, const char *impl, const char *query, bit varres, bit vararg)
{
	sql_func *t = SA_ZNEW(sa, sql_func);

	base_init(sa, &t->base, next_oid(), TR_NEW, func);
	assert(impl && mod);
	t->imp = (impl)?sa_strdup(sa, impl):NULL;
	t->mod = (mod)?sa_strdup(sa, mod):NULL; 
	t->type = type;
	t->lang = lang;
	t->sql = (lang==FUNC_LANG_SQL||lang==FUNC_LANG_MAL);
	t->side_effect = (type==F_FILT||res)?FALSE:TRUE;
	t->varres = varres;
	t->vararg = vararg;
	t->ops = args;
	t->res = res;
	t->query = (query)?sa_strdup(sa, query):NULL;
	t->fix_scale = SCALE_EQ;
	t->s = NULL;
	return t;
}

sql_func *
sql_trans_create_func(sql_trans *tr, sql_schema * s, const char *func, list *args, list *res, int type, int lang, const char *mod, const char *impl, const char *query, bit varres, bit vararg)
{
	sql_func *t = SA_ZNEW(tr->sa, sql_func);
	sql_table *sysfunc = find_sql_table(find_sql_schema(tr, "sys"), "functions");
	sql_table *sysarg = find_sql_table(find_sql_schema(tr, "sys"), "args");
	node *n;
	int number = 0;
	bit se;

	base_init(tr->sa, &t->base, next_oid(), TR_NEW, func);
	assert(impl && mod);
	t->imp = (impl)?sa_strdup(tr->sa, impl):NULL;
	t->mod = (mod)?sa_strdup(tr->sa, mod):NULL; 
	t->type = type;
	t->lang = lang;
	t->sql = (lang==FUNC_LANG_SQL||lang==FUNC_LANG_MAL);
	se = t->side_effect = (type==F_FILT||res)?FALSE:TRUE;
	t->varres = varres;
	t->vararg = vararg;
	t->ops = sa_list(tr->sa);
	t->fix_scale = SCALE_EQ;
	for(n=args->h; n; n = n->next) 
		list_append(t->ops, arg_dup(tr->sa, n->data));
	if (res) {
		t->res = sa_list(tr->sa);
		for(n=res->h; n; n = n->next) 
			list_append(t->res, arg_dup(tr->sa, n->data));
	}
	t->query = (query)?sa_strdup(tr->sa, query):NULL;
	t->s = s;

	cs_add(&s->funcs, t, TR_NEW);
	table_funcs.table_insert(tr, sysfunc, &t->base.id, t->base.name, query?query:t->imp, t->mod, &lang, &type, &se, &t->varres, &t->vararg, &s->base.id);
	if (t->res) for (n = t->res->h; n; n = n->next, number++) {
		sql_arg *a = n->data;
		sqlid id = next_oid();

		table_funcs.table_insert(tr, sysarg, &id, &t->base.id, a->name, a->type.type->sqlname, &a->type.digits, &a->type.scale, &a->inout, &number);
	}
	if (t->ops) for (n = t->ops->h; n; n = n->next, number++) {
		sql_arg *a = n->data;
		sqlid id = next_oid();

		table_funcs.table_insert(tr, sysarg, &id, &t->base.id, a->name, a->type.type->sqlname, &a->type.digits, &a->type.scale, &a->inout, &number);
	}

	t->base.wtime = s->base.wtime = tr->wtime = tr->wstime;
	tr->schema_updates ++;
	return t;
}

int
sql_trans_drop_func(sql_trans *tr, sql_schema *s, int id, int drop_action)
{
	node *n = find_sql_func_node(s, id);
	sql_func *func = n->data;

	if (drop_action == DROP_CASCADE_START || drop_action == DROP_CASCADE) {
		int *local_id = MNEW(int);
		if(!local_id)
			return -1;

		if (! tr->dropped) {
			tr->dropped = list_create((fdestroy) GDKfree);
			if(!tr->dropped) {
				_DELETE(local_id);
				return -1;
			}
		}
		*local_id = func->base.id;
		list_append(tr->dropped, local_id);
	}

	sys_drop_func(tr, func, DROP_CASCADE);

	func->base.wtime = s->base.wtime = tr->wtime = tr->wstime;
	tr->schema_updates ++;
	cs_del(&s->funcs, n, func->base.flag);

	if (drop_action == DROP_CASCADE_START && tr->dropped) {
		list_destroy(tr->dropped);
		tr->dropped = NULL;
	}
	return 0;
}

static void
build_drop_func_list_item(sql_trans *tr, sql_schema *s, int id) {
	node *n = find_sql_func_node(s, id);
	sql_func *func = n->data;

	sys_drop_func(tr, func, DROP_CASCADE);

	func->base.wtime = s->base.wtime = tr->wtime = tr->wstime;
	tr->schema_updates ++;
	cs_del(&s->funcs, n, func->base.flag);
}

int
sql_trans_drop_all_func(sql_trans *tr, sql_schema *s, list * list_func, int drop_action)
{
	node *n = NULL;
	sql_func *func = NULL;
	list* to_drop = NULL;

	(void) drop_action;

	if (!tr->dropped) {
		tr->dropped = list_create((fdestroy) GDKfree);
		if(!tr->dropped)
			return -1;
	}
	for (n = list_func->h; n ; n = n->next ) {
		func = (sql_func *) n->data;

		if (! list_find_id(tr->dropped, func->base.id)){
			int *local_id = MNEW(int);
			if(!local_id) {
				list_destroy(tr->dropped);
				tr->dropped = NULL;
				if(to_drop)
					list_destroy(to_drop);
				return -1;
			}
			if(!to_drop) {
				to_drop = list_create(NULL);
				if(!to_drop) {
					list_destroy(tr->dropped);
					return -1;
				}
			}
			*local_id = func->base.id;
			list_append(tr->dropped, local_id);
			list_append(to_drop, func);
			//sql_trans_drop_func(tr, s, func->base.id, drop_action ? DROP_CASCADE : DROP_RESTRICT);
		}
	}

	if(to_drop) {
		for (n = to_drop->h; n ; n = n->next ) {
			func = (sql_func *) n->data;
			build_drop_func_list_item(tr, s, func->base.id);
		}
		list_destroy(to_drop);
	}

	if ( tr->dropped) {
		list_destroy(tr->dropped);
		tr->dropped = NULL;
	}
	return 0;
}

sql_schema *
sql_trans_create_schema(sql_trans *tr, const char *name, int auth_id, int owner)
{
	sql_schema *s = SA_ZNEW(tr->sa, sql_schema);
	sql_table *sysschema = find_sql_table(find_sql_schema(tr, "sys"), "schemas");

	base_init(tr->sa, &s->base, next_oid(), TR_NEW, name);
	s->auth_id = auth_id;
	s->owner = owner;
	s->system = FALSE;
	cs_new(&s->tables, tr->sa, (fdestroy) &table_destroy);
	cs_new(&s->types, tr->sa, (fdestroy) NULL);
	cs_new(&s->funcs, tr->sa, (fdestroy) NULL);
	cs_new(&s->seqs, tr->sa, (fdestroy) NULL);
	s->keys = list_new(tr->sa, (fdestroy) NULL);
	s->idxs = list_new(tr->sa, (fdestroy) NULL);
	s->triggers = list_new(tr->sa, (fdestroy) NULL);
	s->streams = list_new(tr->sa, (fdestroy) NULL);
	s->tr = tr;

	cs_add(&tr->schemas, s, TR_NEW);
	table_funcs.table_insert(tr, sysschema, &s->base.id, s->base.name, &s->auth_id, &s->owner, &s->system);
	s->base.wtime = tr->wtime = tr->wstime;
	tr->schema_updates ++;
	return s;
}

int
sql_trans_drop_schema(sql_trans *tr, int id, int drop_action)
{
	node *n = find_sql_schema_node(tr, id);
	sql_schema *s = n->data;
	sql_table *sysschema = find_sql_table(find_sql_schema(tr, "sys"), "schemas");
	oid rid = table_funcs.column_find_row(tr, find_sql_column(sysschema, "id"), &s->base.id, NULL);

	if (is_oid_nil(rid))
		return 0;
	if (drop_action == DROP_CASCADE_START || drop_action == DROP_CASCADE) {
		int* local_id = MNEW(int);
		if(!local_id)
			return -1;

		if (! tr->dropped) {
			tr->dropped = list_create((fdestroy) GDKfree);
			if(!tr->dropped) {
				_DELETE(local_id);
				return -1;
			}
		}
		*local_id = s->base.id;
		list_append(tr->dropped, local_id);
	} 

	table_funcs.table_delete(tr, sysschema, rid);
	sys_drop_funcs(tr, s, drop_action);
	sys_drop_tables(tr, s, drop_action);
	sys_drop_types(tr, s, drop_action);
	sys_drop_sequences(tr, s, drop_action);
	sql_trans_drop_any_comment(tr, s->base.id);

	s->base.wtime = tr->wtime = tr->wstime;
	tr->schema_updates ++;
	cs_del(&tr->schemas, n, s->base.flag);
	
	if (drop_action == DROP_CASCADE_START && tr->dropped) {
		list_destroy(tr->dropped);
		tr->dropped = NULL;
	}
	return 0;
}

sql_table *
sql_trans_add_table(sql_trans *tr, sql_table *mt, sql_table *pt)
{
	sql_schema *syss = find_sql_schema(tr, isGlobal(mt)?"sys":"tmp");
	sql_table *sysobj = find_sql_table(syss, "objects");
	sql_part *p = SA_ZNEW(tr->sa, sql_part);

	/* merge table depends on part table */
	sql_trans_create_dependency(tr, pt->base.id, mt->base.id, TABLE_DEPENDENCY);
	pt->p = mt;
	base_init(tr->sa, &p->base, pt->base.id, TR_NEW, pt->base.name);
	cs_add(&mt->members, p, TR_NEW);
	mt->s->base.wtime = mt->base.wtime = tr->wtime = tr->wstime;
	table_funcs.table_insert(tr, sysobj, &mt->base.id, p->base.name, &p->base.id);
	return mt;
}

sql_table *
sql_trans_del_table(sql_trans *tr, sql_table *mt, sql_table *pt, int drop_action)
{
	sql_schema *syss = find_sql_schema(tr, isGlobal(mt)?"sys":"tmp");
	sql_table *sysobj = find_sql_table(syss, "objects");
	node *n = cs_find_name(&mt->members, pt->base.name);
	oid rid = table_funcs.column_find_row(tr, find_sql_column(sysobj, "nr"), &pt->base.id, NULL);

	if (is_oid_nil(rid))
		return NULL;

	/* merge table depends on part table */
	sql_trans_drop_dependency(tr, pt->base.id, mt->base.id, TABLE_DEPENDENCY);
	
	cs_del(&mt->members, n, pt->base.flag);
	pt->p = NULL;
	mt->s->base.wtime = mt->base.wtime = tr->wtime = tr->wstime;
	table_funcs.table_delete(tr, sysobj, rid);
	if (drop_action == DROP_CASCADE) 
		sql_trans_drop_table(tr, mt->s, pt->base.id, drop_action);
	return mt;
}

sql_table *
sql_trans_create_table(sql_trans *tr, sql_schema *s, const char *name, const char *sql, int tt, bit system, int persistence, int commit_action, int sz, int window, int stride)
{
	sql_table *t = create_sql_table(tr->sa, name, tt, system, persistence, commit_action, window, stride);
	sql_schema *syss = find_sql_schema(tr, isGlobal(t)?"sys":"tmp");
	sql_table *systable = find_sql_table(syss, "_tables");
	sql_table *streamtable;
	sht ca;

	/* temps all belong to a special tmp schema and only views/remote
	   have a query */
	assert( (isTable(t) ||
		(!isTempTable(t) || (strcmp(s->base.name, "tmp") == 0) || isDeclaredTable(t))) || (isView(t) && !sql) || isStream(t) || (isRemote(t) && !sql));

	t->query = sql ? sa_strdup(tr->sa, sql) : NULL;
	t->s = s;
	t->sz = sz;
	if (sz < 0)
		t->sz = COLSIZE;
	if(isStream(t)) {
		base_init(tr->sa, &t->stream->base, next_oid(), TR_NEW, name);
		list_append(t->s->streams, t->stream);
	}
	cs_add(&s->tables, t, TR_NEW);
	if (isRemote(t))
		t->persistence = SQL_REMOTE;
	if (isPerStream(t))
		t->persistence = SQL_PERSISTED_STREAM;
	if (isTempStream(t))
		t->persistence = SQL_TEMP_STREAM;

	if (isTable(t)) {
		if (store_funcs.create_del(tr, t) != LOG_OK) {
			if (bs_debug)
				fprintf(stderr, "#\tload table %s missing 'deletes'", t->base.name);
			t->persistence = SQL_GLOBAL_TEMP;
		}
	}

	ca = t->commit_action;
	if (!isDeclaredTable(t)) {
		table_funcs.table_insert(tr, systable, &t->base.id, t->base.name, &s->base.id,
								 (t->query) ? t->query : ATOMnilptr(TYPE_str), &t->type, &t->system, &ca, &t->access);
		if(isStream(t)) {
			streamtable = find_sql_table(syss, "_streams");
			table_funcs.table_insert(tr, streamtable, &t->stream->base.id, &t->base.id, &t->stream->window, &t->stream->stride);
		}
	}

	t->base.wtime = s->base.wtime = tr->wtime = tr->wstime;
	if (isStream(t))
		t->stream->base.wtime = t->base.wtime;
	if (isGlobal(t)) 
		tr->schema_updates ++;
	return t;
}

sql_key *
create_sql_kc(sql_allocator *sa, sql_key *k, sql_column *c)
{
	sql_kc *kc = SA_ZNEW(sa, sql_kc);

	kc->c = c;
	list_append(k->columns, kc);
	if (k->idx)
		create_sql_ic(sa, k->idx, c);
	if (k->type == pkey)
		c->null = 0;
	return k;
}

sql_ukey *
create_sql_ukey(sql_allocator *sa, sql_table *t, const char *name, key_type kt)
{
	sql_key *nk = NULL;
	sql_ukey *tk;

	nk = (kt != fkey) ? (sql_key *) SA_ZNEW(sa, sql_ukey) : (sql_key *) SA_ZNEW(sa, sql_fkey);
	tk = (sql_ukey *) nk;
	assert(name);

	base_init(sa, &nk->base, next_oid(), TR_NEW, name);

	nk->type = kt;
	nk->columns = sa_list(sa);
	nk->idx = NULL;
	nk->t = t;

	tk->keys = NULL;
	if (nk->type == pkey)
		t->pkey = tk;
	cs_add(&t->keys, nk, TR_NEW);
	return tk;
}

sql_fkey *
create_sql_fkey(sql_allocator *sa, sql_table *t, const char *name, key_type kt, sql_key *rkey, int on_delete, int on_update)
{
	sql_key *nk;
	sql_fkey *fk = NULL;
	sql_ukey *uk = (sql_ukey *) rkey;

	nk = (kt != fkey) ? (sql_key *) SA_ZNEW(sa, sql_ukey) : (sql_key *) SA_ZNEW(sa, sql_fkey);

	assert(name);
	base_init(sa, &nk->base, next_oid(), TR_NEW, name);
	nk->type = kt;
	nk->columns = sa_list(sa);
	nk->t = t;
	nk->idx = create_sql_idx(sa, t, name, (nk->type == fkey) ? join_idx : hash_idx);
	nk->idx->key = nk;

	fk = (sql_fkey *) nk;

	fk->on_delete = on_delete;
	fk->on_update = on_update;	

	fk->rkey = uk;
	cs_add(&t->keys, nk, TR_NEW);
	return (sql_fkey*) nk;
}

sql_idx *
create_sql_ic(sql_allocator *sa, sql_idx *i, sql_column *c)
{
	sql_kc *ic = SA_ZNEW(sa, sql_kc);

	ic->c = c;
	list_append(i->columns, ic);

	if (hash_index(i->type) && list_length(i->columns) > 1) {
		/* Correct the unique flag of the keys first column */
		c->unique = list_length(i->columns); 
		if (c->unique == 2) {
			sql_kc *ic1 = i->columns->h->data;
			ic1->c->unique ++;
		}
	}

	/* should we switch to oph_idx ? */
	if (i->type == hash_idx && list_length(i->columns) == 1 && ic->c->sorted) {
		/*i->type = oph_idx;*/
		i->type = no_idx;
	}
	return i;
}

sql_idx *
create_sql_idx(sql_allocator *sa, sql_table *t, const char *name, idx_type it)
{
	sql_idx *ni = SA_ZNEW(sa, sql_idx);

	base_init(sa, &ni->base, next_oid(), TR_NEW, name);
	ni->columns = sa_list(sa);
	ni->t = t;
	ni->type = it;
	ni->key = NULL;
	cs_add(&t->idxs, ni, TR_NEW);
	return ni;
}

sql_column *
create_sql_column(sql_allocator *sa, sql_table *t, const char *name, sql_subtype *tpe)
{
	sql_column *col = SA_ZNEW(sa, sql_column);

	base_init(sa, &col->base, next_oid(), TR_NEW, name);
	col->type = *tpe;
	col->def = NULL;
	col->null = 1;
	col->colnr = table_next_column_nr(t);
	col->t = t;
	col->unique = 0;
	col->storage_type = NULL;

	cs_add(&t->columns, col, TR_NEW);
	return col;
}

int
sql_trans_drop_table(sql_trans *tr, sql_schema *s, int id, int drop_action)
{
	node *n = find_sql_table_node(s, id);
	sql_table *t = n->data;

	if ((drop_action == DROP_CASCADE_START || drop_action == DROP_CASCADE) && 
<<<<<<< HEAD
		tr->dropped && list_find_id(tr->dropped, t->base.id))
		return;
=======
	    tr->dropped && list_find_id(tr->dropped, t->base.id))
		return 0;
>>>>>>> a86cf5a9

	if (drop_action == DROP_CASCADE_START || drop_action == DROP_CASCADE) {
		int *local_id = MNEW(int);
		if(!local_id)
			return -1;

		if (! tr->dropped) {
			tr->dropped = list_create((fdestroy) GDKfree);
			if(!tr->dropped) {
				_DELETE(local_id);
				return -1;
			}
		}
		*local_id = t->base.id;
		list_append(tr->dropped, local_id);
	}
		
	if (!isDeclaredTable(t))
		sys_drop_table(tr, t, drop_action);

	t->base.wtime = s->base.wtime = tr->wtime = tr->wstime;
	if (isGlobal(t) || (t->commit_action != CA_DROP)) 
		tr->schema_updates ++;
	cs_del(&s->tables, n, t->base.flag);

	if (drop_action == DROP_CASCADE_START && tr->dropped) {
		list_destroy(tr->dropped);
		tr->dropped = NULL;
	}
	return 0;
}

void
sql_trans_drop_all_tables(sql_trans *tr, sql_schema *s, list * list_tables, int drop_action)
{
	node *n = NULL;
	sql_table *table = NULL;

	for (n = list_tables->h; n ; n = n->next ) {
		table = (sql_table *) n->data;
		sql_trans_drop_table(tr, s, table->base.id, drop_action);
	}
}

BUN
sql_trans_clear_table(sql_trans *tr, sql_table *t)
{
	node *n = t->columns.set->h;
	sql_column *c = n->data;
	BUN sz = 0;

	t->cleared = 1;
	t->base.wtime = t->s->base.wtime = tr->wtime = tr->wstime;
	c->base.wtime = tr->wstime;

	sz += store_funcs.clear_col(tr, c);
	sz -= store_funcs.clear_del(tr, t);

	for (n = n->next; n; n = n->next) {
		c = n->data;
		c->base.wtime = tr->wstime;

		(void)store_funcs.clear_col(tr, c);
	}
	if (t->idxs.set) {
		for (n = t->idxs.set->h; n; n = n->next) {
			sql_idx *ci = n->data;

			ci->base.wtime = tr->wstime;
			if (isTable(ci->t) && idx_has_column(ci->type))
				(void)store_funcs.clear_idx(tr, ci);
		}
	}
	return sz;
}

sql_column *
sql_trans_create_column(sql_trans *tr, sql_table *t, const char *name, sql_subtype *tpe)
{
	sql_column *col;
	sql_schema *syss = find_sql_schema(tr, isGlobal(t)?"sys":"tmp");
	sql_table *syscolumn = find_sql_table(syss, "_columns");

	if (!tpe)
		return NULL;

	if (sql_trans_name_conflict(tr, t->s->base.name, t->base.name, name))
		return NULL;
	col = create_sql_column(tr->sa, t, name, tpe );

	if (isTable(col->t))
		if (store_funcs.create_col(tr, col) != LOG_OK)
			return NULL;
	if (!isDeclaredTable(t))
		table_funcs.table_insert(tr, syscolumn, &col->base.id, col->base.name, col->type.type->sqlname, &col->type.digits, &col->type.scale, &t->base.id, (col->def) ? col->def : ATOMnilptr(TYPE_str), &col->null, &col->colnr, (col->storage_type) ? col->storage_type : ATOMnilptr(TYPE_str));

	col->base.wtime = t->base.wtime = t->s->base.wtime = tr->wtime = tr->wstime;
	if (tpe->type->s) /* column depends on type */
		sql_trans_create_dependency(tr, tpe->type->base.id, col->base.id, TYPE_DEPENDENCY);
	if (isGlobal(t)) 
		tr->schema_updates ++;
	return col;
}

void 
drop_sql_column(sql_table *t, int id, int drop_action)
{
	node *n = list_find_base_id(t->columns.set, id);
	sql_column *col = n->data;

	col->drop_action = drop_action; 
	cs_del(&t->columns, n, TR_OLD);
}

void 
drop_sql_idx(sql_table *t, int id)
{
	node *n = list_find_base_id(t->idxs.set, id);

	cs_del(&t->idxs, n, TR_OLD);
}

void 
drop_sql_key(sql_table *t, int id, int drop_action)
{
	node *n = list_find_base_id(t->keys.set, id);
	sql_key *k = n->data;

	k->drop_action = drop_action; 
	cs_del(&t->keys, n, TR_OLD);
}

int
sql_trans_drop_column(sql_trans *tr, sql_table *t, int id, int drop_action)
{
	node *n = list_find_base_id(t->columns.set, id);
	sql_column *col = n->data;

	if (drop_action == DROP_CASCADE_START || drop_action == DROP_CASCADE) {
		int *local_id = MNEW(int);
		if(!local_id)
			return -1;

		if (! tr->dropped) {
			tr->dropped = list_create((fdestroy) GDKfree);
			if(!tr->dropped) {
				_DELETE(local_id);
				return -1;
			}
		}
		*local_id = col->base.id;
		list_append(tr->dropped, local_id);
	}
	
	if (isKindOfTable(t))
		sys_drop_column(tr, col, drop_action);

	col->base.wtime = t->base.wtime = t->s->base.wtime = tr->wtime = tr->wstime;
	cs_del(&t->columns, n, col->base.flag);
	if (isGlobal(t)) 
		tr->schema_updates ++;
	
	if (drop_action == DROP_CASCADE_START && tr->dropped) {
		list_destroy(tr->dropped);
		tr->dropped = NULL;
	}
	return 0;
}

sql_column *
sql_trans_alter_null(sql_trans *tr, sql_column *col, int isnull)
{
	if (col->null != isnull) {
		sql_schema *syss = find_sql_schema(tr, isGlobal(col->t)?"sys":"tmp"); 
		sql_table *syscolumn = find_sql_table(syss, "_columns");
		oid rid = table_funcs.column_find_row(tr, find_sql_column(syscolumn, "id"),
					  &col->base.id, NULL);

		if (is_oid_nil(rid))
			return NULL;
		table_funcs.column_update_value(tr, find_sql_column(syscolumn, "null"), rid, &isnull);
		col->null = isnull;
		col->base.wtime = col->t->base.wtime = col->t->s->base.wtime = tr->wtime = tr->wstime;
		if (isGlobal(col->t)) 
			tr->schema_updates ++;
	}

	return col;
}

sql_table *
sql_trans_alter_access(sql_trans *tr, sql_table *t, sht access)
{
	if (t->access != access) {
		sql_schema *syss = find_sql_schema(tr, isGlobal(t)?"sys":"tmp"); 
		sql_table *systable = find_sql_table(syss, "_tables");
		oid rid = table_funcs.column_find_row(tr, find_sql_column(systable, "id"),
					  &t->base.id, NULL);

		if (is_oid_nil(rid))
			return NULL;
		table_funcs.column_update_value(tr, find_sql_column(systable, "access"), rid, &access);
		t->access = access;
		t->base.wtime = t->s->base.wtime = tr->wtime = tr->wstime;
		if (isGlobal(t)) 
			tr->schema_updates ++;
	}
	return t;
}

sql_table *
sql_trans_alter_stream_table(sql_trans *tr, sql_table *t, int operation, int value)
{
	char* which_column = NULL;
	int to_change = 0;

	switch(operation) {
		case CHANGE_WINDOW:
			which_column = "window";
			to_change = t->stream->window != value;
			break;
		case CHANGE_STRIDE:
			which_column = "stride";
			to_change = t->stream->stride != value;
			break;
		default:
			assert(0);
	}
	if (to_change) {
		sql_schema *syss = find_sql_schema(tr, isGlobal(t)?"sys":"tmp");
		sql_table *sysstreams = find_sql_table(syss, "_streams");

		oid rid = table_funcs.column_find_row(tr, find_sql_column(sysstreams, "id"), &t->stream->base.id, NULL);
		if (rid == oid_nil)
			return NULL;

		table_funcs.column_update_value(tr, find_sql_column(sysstreams, which_column), rid, &value);
		switch(operation) {
			case CHANGE_WINDOW:
				t->stream->window = value;
				break;
			case CHANGE_STRIDE:
				t->stream->stride = value;
				break;
			default:
				assert(0);
		}
		t->base.wtime = t->s->base.wtime = tr->wtime = tr->wstime;
		if (isGlobal(t))
			tr->schema_updates ++;
	}
	return t;
}

sql_column *
sql_trans_alter_default(sql_trans *tr, sql_column *col, char *val)
{
	if (!col->def && !val)
		return col;	/* no change */

	if (!col->def || !val || strcmp(col->def, val) != 0) {
		void *p = val ? val : (void *) ATOMnilptr(TYPE_str);
		sql_schema *syss = find_sql_schema(tr, isGlobal(col->t)?"sys":"tmp"); 
		sql_table *syscolumn = find_sql_table(syss, "_columns");
		sql_column *col_ids = find_sql_column(syscolumn, "id");
		sql_column *col_dfs = find_sql_column(syscolumn, "default");
		oid rid = table_funcs.column_find_row(tr, col_ids, &col->base.id, NULL);

		if (is_oid_nil(rid))
			return NULL;
		table_funcs.column_update_value(tr, col_dfs, rid, p);
		col->def = NULL;
		if (val)
			col->def = sa_strdup(tr->sa, val);
		col->base.wtime = col->t->base.wtime = col->t->s->base.wtime = tr->wtime = tr->wstime;
		if (isGlobal(col->t)) 
			tr->schema_updates ++;
	}
	return col;
}

sql_column *
sql_trans_alter_storage(sql_trans *tr, sql_column *col, char *storage)
{
	if (!col->storage_type && !storage)
		return col;	/* no change */

	if (!col->storage_type || !storage || strcmp(col->storage_type, storage) != 0) {
		void *p = storage ? storage : (void *) ATOMnilptr(TYPE_str);
		sql_schema *syss = find_sql_schema(tr, isGlobal(col->t)?"sys":"tmp"); 
		sql_table *syscolumn = find_sql_table(syss, "_columns");
		sql_column *col_ids = find_sql_column(syscolumn, "id");
		sql_column *col_dfs = find_sql_column(syscolumn, "storage");
		oid rid = table_funcs.column_find_row(tr, col_ids, &col->base.id, NULL);

		if (is_oid_nil(rid))
			return NULL;
		table_funcs.column_update_value(tr, col_dfs, rid, p);
		col->storage_type = NULL;
		if (storage)
			col->storage_type = sa_strdup(tr->sa, storage);
		col->base.wtime = col->t->base.wtime = col->t->s->base.wtime = tr->wtime = tr->wstime;
		if (isGlobal(col->t)) 
			tr->schema_updates ++;
	}
	return col;
}

int
sql_trans_is_sorted( sql_trans *tr, sql_column *col )
{
	if (col && isTable(col->t) && store_funcs.sorted_col && store_funcs.sorted_col(tr, col))
		return 1;
	return 0;
}

size_t
sql_trans_dist_count( sql_trans *tr, sql_column *col )
{
	if (col->dcount)
		return col->dcount;

	if (col && isTable(col->t)) {
		/* get from statistics */
		sql_schema *sys = find_sql_schema(tr, "sys");
		sql_table *stats = find_sql_table(sys, "statistics");
		if (stats) {
			sql_column *stats_column_id = find_sql_column(stats, "column_id");
			oid rid = table_funcs.column_find_row(tr, stats_column_id, &col->base.id, NULL);
			if (!is_oid_nil(rid)) {
				sql_column *stats_unique = find_sql_column(stats, "unique");
				void *v = table_funcs.column_find_value(tr, stats_unique, rid);

				col->dcount = *(size_t*)v; 
				_DELETE(v);
			} else { /* sample and put in statistics */
				col->dcount = store_funcs.dcount_col(tr, col);
			}
		}
		return col->dcount;
	}
	return 0;
}

int
sql_trans_ranges( sql_trans *tr, sql_column *col, void **min, void **max )
{
	if (col && isTable(col->t)) {
		/* get from statistics */
		sql_schema *sys = find_sql_schema(tr, "sys");
		sql_table *stats = find_sql_table(sys, "statistics");

		if (col->min && col->max) {
			*min = col->min;
			*max = col->max;
			return 1;
		}
		if (stats) {
			sql_column *stats_column_id = find_sql_column(stats, "column_id");
			oid rid = table_funcs.column_find_row(tr, stats_column_id, &col->base.id, NULL);
			if (!is_oid_nil(rid)) {
				char *v;
				sql_column *stats_min = find_sql_column(stats, "minval");
				sql_column *stats_max = find_sql_column(stats, "maxval");

				v = table_funcs.column_find_value(tr, stats_min, rid);
				*min = col->min = sa_strdup(tr->sa, v);
				_DELETE(v);
				v = table_funcs.column_find_value(tr, stats_max, rid);
				*max = col->max = sa_strdup(tr->sa, v);
				_DELETE(v);
				return 1;
			}
		}
	}
	return 0;
}


sql_key *
sql_trans_create_ukey(sql_trans *tr, sql_table *t, const char *name, key_type kt)
{
/* can only have keys between persistent tables */
	int neg = -1;
	int action = -1;
	sql_key *nk;
	sql_schema *syss = find_sql_schema(tr, isGlobal(t)?"sys":"tmp");
	sql_table *syskey = find_sql_table(syss, "keys");
	sql_ukey *uk = NULL;

	if (isTempTable(t))
		return NULL;

	nk = (kt != fkey) ? (sql_key *) SA_ZNEW(tr->sa, sql_ukey)
	: (sql_key *) SA_ZNEW(tr->sa, sql_fkey);

	assert(name);
	base_init(tr->sa, &nk->base, next_oid(), TR_NEW, name);
	nk->type = kt;
	nk->columns = list_new(tr->sa, (fdestroy) NULL);
	nk->t = t;
	nk->idx = NULL;

	uk = (sql_ukey *) nk;

	uk->keys = NULL;

	if (nk->type == pkey) 
		t->pkey = uk;

	cs_add(&t->keys, nk, TR_NEW);
	list_append(t->s->keys, nk);

	table_funcs.table_insert(tr, syskey, &nk->base.id, &t->base.id, &nk->type, nk->base.name, (nk->type == fkey) ? &((sql_fkey *) nk)->rkey->k.base.id : &neg, &action );

	syskey->base.wtime = syskey->s->base.wtime = t->base.wtime = t->s->base.wtime = tr->wtime = tr->wstime;
	if (isGlobal(t)) 
		tr->schema_updates ++;
	return nk;
}

sql_fkey *
sql_trans_create_fkey(sql_trans *tr, sql_table *t, const char *name, key_type kt, sql_key *rkey, int on_delete, int on_update)
{
/* can only have keys between persistent tables */
	int neg = -1;
	int action = (on_update<<8) + on_delete;
	sql_key *nk;
	sql_schema *syss = find_sql_schema(tr, isGlobal(t)?"sys":"tmp");
	sql_table *syskey = find_sql_table(syss, "keys");
	sql_fkey *fk = NULL;
	sql_ukey *uk = (sql_ukey *) rkey;

	if (isTempTable(t))
		return NULL;

	nk = (kt != fkey) ? (sql_key *) SA_ZNEW(tr->sa, sql_ukey)
	: (sql_key *) SA_ZNEW(tr->sa, sql_fkey);

	assert(name);
	base_init(tr->sa, &nk->base, next_oid(), TR_NEW, name);
	nk->type = kt;
	nk->columns = list_new(tr->sa, (fdestroy) NULL);
	nk->t = t;
	nk->idx = sql_trans_create_idx(tr, t, name, (nk->type == fkey) ? join_idx : hash_idx);
	nk->idx->key = nk;

	fk = (sql_fkey *) nk;

	fk->on_delete = on_delete;
	fk->on_update = on_update;	

	fk->rkey = uk;
	if (!uk->keys)
		uk->keys = list_new(tr->sa, NULL);
	list_append(uk->keys, fk);

	cs_add(&t->keys, nk, TR_NEW);
	list_append(t->s->keys, nk);

	table_funcs.table_insert(tr, syskey, &nk->base.id, &t->base.id, &nk->type, nk->base.name, (nk->type == fkey) ? &((sql_fkey *) nk)->rkey->k.base.id : &neg, &action);

	sql_trans_create_dependency(tr, ((sql_fkey *) nk)->rkey->k.base.id, nk->base.id, FKEY_DEPENDENCY);

	syskey->base.wtime = syskey->s->base.wtime = t->base.wtime = t->s->base.wtime = tr->wtime = tr->wstime;
	if (isGlobal(t)) 
		tr->schema_updates ++;
	return (sql_fkey*) nk;
}


sql_key *
sql_trans_create_kc(sql_trans *tr, sql_key *k, sql_column *c )
{
	sql_kc *kc = SA_ZNEW(tr->sa, sql_kc);
	int nr = list_length(k->columns);
	sql_schema *syss = find_sql_schema(tr, isGlobal(k->t)?"sys":"tmp");
	sql_table *syskc = find_sql_table(syss, "objects"); 

	assert(c);
	kc->c = c;
	list_append(k->columns, kc);
	if (k->idx)
		sql_trans_create_ic(tr, k->idx, c);

	if (k->type == pkey) {
		sql_trans_create_dependency(tr, c->base.id, k->base.id, KEY_DEPENDENCY);
		sql_trans_alter_null(tr, c, 0);
	}

	table_funcs.table_insert(tr, syskc, &k->base.id, kc->c->base.name, &nr);

	syskc->base.wtime = tr->wtime = tr->wstime;
	if (isGlobal(k->t)) 
		tr->schema_updates ++;
	return k;
}


sql_fkey *
sql_trans_create_fkc(sql_trans *tr, sql_fkey *fk, sql_column *c )
{
	sql_key *k = (sql_key *) fk;
	sql_kc *kc = SA_ZNEW(tr->sa, sql_kc);
	int nr = list_length(k->columns);
	sql_schema *syss = find_sql_schema(tr, isGlobal(k->t)?"sys":"tmp");
	sql_table *syskc = find_sql_table(syss, "objects");

	assert(c);
	kc->c = c;
	list_append(k->columns, kc);
	if (k->idx)
		sql_trans_create_ic(tr, k->idx, c);

	sql_trans_create_dependency(tr, c->base.id, k->base.id, FKEY_DEPENDENCY);

	table_funcs.table_insert(tr, syskc, &k->base.id, kc->c->base.name, &nr);

	syskc->base.wtime = tr->wtime = tr->wstime;
	if (isGlobal(k->t)) 
		tr->schema_updates ++;
	return (sql_fkey*)k;
}

static sql_idx *
table_has_idx( sql_table *t, list *keycols)
{
	node *n, *m, *o;
	char *found = NULL;
	int len = list_length(keycols);
	found = NEW_ARRAY(char, len);
	if(!found)
		return NULL;
	if (t->idxs.set) for ( n = t->idxs.set->h; n; n = n->next ) {
		sql_idx *i = n->data;
		int nr;
		
		memset(found, 0, len);
		for (m = keycols->h, nr = 0; m; m = m->next, nr++ ) {
			sql_kc *kc = m->data;

			for (o = i->columns->h; o; o = o->next) {
				sql_kc *ikc = o->data;

				if (kc->c == ikc->c) {
					found[nr] = 1;
					break;
				}
			}
		}
		for(nr = 0; nr<len; nr++)
			if (!found[nr])
				break;
		if (nr == len) {
			_DELETE(found);
			return i;
		}
	}
	if (found)
		_DELETE(found);
	return NULL;
}

sql_key *
key_create_done(sql_allocator *sa, sql_key *k) 
{
	node *n;
	sql_idx *i;

	/* for now we only mark the end of unique/primary key definitions */ 
	if (k->type == fkey) 
		return k;

	if ((i = table_has_idx(k->t, k->columns)) != NULL) {
		/* use available hash, or use the order */
		if (hash_index(i->type)) {
			k->idx = i;
			if (!k->idx->key)
				k->idx->key = k;
		}
	}

	/* we need to create an index */
	k->idx = create_sql_idx(sa, k->t, k->base.name, hash_idx);
	k->idx->key = k;

	for (n=k->columns->h; n; n = n->next) {
		sql_kc *kc = n->data;

		create_sql_ic(sa, k->idx, kc->c);
	}
	return k;
}

sql_key *
sql_trans_key_done(sql_trans *tr, sql_key *k) 
{
	node *n;
	sql_idx *i;

	/* for now we only mark the end of unique/primary key definitions */ 
	if (k->type == fkey) 
		return k;

	if ((i = table_has_idx(k->t, k->columns)) != NULL) {
		/* use available hash, or use the order */
		if (hash_index(i->type)) {
			k->idx = i;
			if (!k->idx->key)
				k->idx->key = k;
		}
		return k;
	}

	/* we need to create an index */
	k->idx = sql_trans_create_idx(tr, k->t, k->base.name, hash_idx);
	k->idx->key = k;

	for (n=k->columns->h; n; n = n->next) {
		sql_kc *kc = n->data;

		sql_trans_create_ic(tr, k->idx, kc->c);
	}
	return k;
}

int
sql_trans_drop_key(sql_trans *tr, sql_schema *s, int id, int drop_action)
{
	node *n = list_find_base_id(s->keys, id);
	sql_key *k = n->data;

	if (drop_action == DROP_CASCADE_START || drop_action == DROP_CASCADE) {
		int *local_id = MNEW(int);
		if(!local_id) {
			return -1;
		}

		if (! tr->dropped) {
			tr->dropped = list_create((fdestroy) GDKfree);
			if(!tr->dropped) {
				_DELETE(local_id);
				return -1;
			}
		}
		*local_id = k->base.id;
		list_append(tr->dropped, local_id);
	}

	if (k->idx)
		sql_trans_drop_idx(tr, s, k->idx->base.id, drop_action);

	/*Clean the key from the keys*/
	n = cs_find_name(&k->t->keys, k->base.name);
	if (n)
		cs_del(&k->t->keys, n, k->base.flag);

	if (!isTempTable(k->t)) 
		sys_drop_key(tr, k, drop_action);

	k->base.wtime = k->t->base.wtime = s->base.wtime = tr->wtime = tr->wstime;
	if (isGlobal(k->t)) 
		tr->schema_updates ++;

	if (  drop_action == DROP_CASCADE_START && tr->dropped) {
		list_destroy(tr->dropped);
		tr->dropped = NULL;
	}
	return 0;
}

sql_idx *
sql_trans_create_idx(sql_trans *tr, sql_table *t, const char *name, idx_type it)
{
	/* can only have idxs between persistent tables */
	sql_idx *ni = SA_ZNEW(tr->sa, sql_idx);
	sql_schema *syss = find_sql_schema(tr, isGlobal(t)?"sys":"tmp");
	sql_table *sysidx = find_sql_table(syss, "idxs");

	assert(name);
	base_init(tr->sa, &ni->base, next_oid(), TR_NEW, name);
	ni->type = it;
	ni->columns = list_new(tr->sa, (fdestroy) NULL);
	ni->t = t;
	ni->key = NULL;

	cs_add(&t->idxs, ni, TR_NEW);
	list_append(t->s->idxs, ni);

	if (!isDeclaredTable(t) && isTable(ni->t) && idx_has_column(ni->type))
		store_funcs.create_idx(tr, ni);
	if (!isDeclaredTable(t))
		table_funcs.table_insert(tr, sysidx, &ni->base.id, &t->base.id, &ni->type, ni->base.name);
	ni->base.wtime = t->base.wtime = t->s->base.wtime = tr->wtime = tr->wstime;
	if (isGlobal(t)) 
		tr->schema_updates ++;
	return ni;
}

sql_idx *
sql_trans_create_ic(sql_trans *tr, sql_idx * i, sql_column *c)
{
	sql_kc *ic = SA_ZNEW(tr->sa, sql_kc);
	int nr = list_length(i->columns);
	sql_schema *syss = find_sql_schema(tr, isGlobal(i->t)?"sys":"tmp");
	sql_table *sysic = find_sql_table(syss, "objects");

	assert(c);
	ic->c = c;
	list_append(i->columns, ic);

	if (hash_index(i->type) && list_length(i->columns) > 1) {
		/* Correct the unique flag of the keys first column */
		c->unique = list_length(i->columns); 
		if (c->unique == 2) {
			sql_kc *ic1 = i->columns->h->data;
			ic1->c->unique ++;
		}
	}

	/* should we switch to oph_idx ? */
#if 0
	if (i->type == hash_idx && list_length(i->columns) == 1 &&
		store_funcs.count_col(tr, ic->c) && store_funcs.sorted_col(tr, ic->c)) {
		sql_table *sysidx = find_sql_table(syss, "idxs");
		sql_column *sysidxid = find_sql_column(sysidx, "id");
		sql_column *sysidxtype = find_sql_column(sysidx, "type");
		oid rid = table_funcs.column_find_row(tr, sysidxid, &i->base.id, NULL);
	
		if (is_oid_nil(rid))
			return NULL;
		/*i->type = oph_idx;*/
		i->type = no_idx;
		table_funcs.column_update_value(tr, sysidxtype, rid, &i->type);
	}
#endif

	table_funcs.table_insert(tr, sysic, &i->base.id, ic->c->base.name, &nr);
	sysic->base.wtime = sysic->s->base.wtime = tr->wtime = tr->wstime;
	if (isGlobal(i->t)) 
		tr->schema_updates ++;
	return i;
}

int
sql_trans_drop_idx(sql_trans *tr, sql_schema *s, int id, int drop_action)
{
	node *n = list_find_base_id(s->idxs, id);
	sql_idx *i;

	if (!n) /* already dropped */
		return 0;

	i = n->data;
	if (drop_action == DROP_CASCADE_START || drop_action == DROP_CASCADE) {
		int *local_id = MNEW(int);
		if(!local_id) {
			return -1;
		}

		if (! tr->dropped) {
			tr->dropped = list_create((fdestroy) GDKfree);
			if(!tr->dropped) {
				_DELETE(local_id);
				return -1;
			}
		}
		*local_id = i->base.id;
		list_append(tr->dropped, local_id);
	}
	

	if (!isTempTable(i->t))
		sys_drop_idx(tr, i, drop_action);

	i->base.wtime = i->t->base.wtime = s->base.wtime = tr->wtime = tr->wstime;
	if (isGlobal(i->t)) 
		tr->schema_updates ++;
	n = cs_find_name(&i->t->idxs, i->base.name);
	if (n)
		cs_del(&i->t->idxs, n, i->base.flag);
	
	if (  drop_action == DROP_CASCADE_START && tr->dropped) {
		list_destroy(tr->dropped);
		tr->dropped = NULL;
	}
	return 0;
}

sql_trigger *
sql_trans_create_trigger(sql_trans *tr, sql_table *t, const char *name, 
	sht time, sht orientation, sht event, const char *old_name, const char *new_name,
	const char *condition, const char *statement )
{
	sql_trigger *ni = SA_ZNEW(tr->sa, sql_trigger);
	sql_schema *syss = find_sql_schema(tr, isGlobal(t)?"sys":"tmp");
	sql_table *systrigger = find_sql_table(syss, "triggers");
	const char *nilptr = ATOMnilptr(TYPE_str);

	assert(name);
	base_init(tr->sa, &ni->base, next_oid(), TR_NEW, name);
	ni->columns = list_new(tr->sa, (fdestroy) NULL);
	ni->t = t;
	ni->time = time;
	ni->orientation = orientation;
	ni->event = event;
	ni->old_name = ni->new_name = ni->condition = NULL; 
	if (old_name)
		ni->old_name = sa_strdup(tr->sa, old_name);
	if (new_name)
		ni->new_name = sa_strdup(tr->sa, new_name);
	if (condition)
		ni->condition = sa_strdup(tr->sa, condition);
	ni->statement = sa_strdup(tr->sa, statement);

	cs_add(&t->triggers, ni, TR_NEW);
	list_append(t->s->triggers, ni);

	table_funcs.table_insert(tr, systrigger, &ni->base.id, ni->base.name, &t->base.id, &ni->time, &ni->orientation, &ni->event, (ni->old_name)?ni->old_name:nilptr, (ni->new_name)?ni->new_name:nilptr, (ni->condition)?ni->condition:nilptr, ni->statement);

	t->base.wtime = t->s->base.wtime = tr->wtime = tr->wstime;
	if (isGlobal(t)) 
		tr->schema_updates ++;
	return ni;
}

sql_trigger *
sql_trans_create_tc(sql_trans *tr, sql_trigger * i, sql_column *c )
{
	sql_kc *ic = SA_ZNEW(tr->sa, sql_kc);
	int nr = list_length(i->columns);
	sql_schema *syss = find_sql_schema(tr, isGlobal(i->t)?"sys":"tmp");
	sql_table *systc = find_sql_table(syss, "objects");

	assert(c);
	ic->c = c;
	list_append(i->columns, ic);
	table_funcs.table_insert(tr, systc, &i->base.id, ic->c->base.name, &nr);
	systc->base.wtime = systc->s->base.wtime = tr->wtime = tr->wstime;
	if (isGlobal(i->t)) 
		tr->schema_updates ++;
	return i;
}

int
sql_trans_drop_trigger(sql_trans *tr, sql_schema *s, int id, int drop_action)
{
	node *n = list_find_base_id(s->triggers, id);
	sql_trigger *i = n->data;
	
	if (drop_action == DROP_CASCADE_START || drop_action == DROP_CASCADE) {
		int *local_id = MNEW(int);
		if(!local_id)
			return -1;

		if (! tr->dropped) {
			tr->dropped = list_create((fdestroy) GDKfree);
			if(!tr->dropped) {
				_DELETE(local_id);
				return -1;
			}
		}
		*local_id = i->base.id;
		list_append(tr->dropped, local_id);
	}
	
	sys_drop_trigger(tr, i);
	i->base.wtime = i->t->base.wtime = s->base.wtime = tr->wtime = tr->wstime;
	if (isGlobal(i->t)) 
		tr->schema_updates ++;
	n = cs_find_name(&i->t->triggers, i->base.name);
	if (n)
		cs_del(&i->t->triggers, n, i->base.flag);
	
	if (  drop_action == DROP_CASCADE_START && tr->dropped) {
		list_destroy(tr->dropped);
		tr->dropped = NULL;
	}
	return 0;
}

sql_sequence *
create_sql_sequence(sql_allocator *sa, sql_schema *s, const char *name, lng start, lng min, lng max, lng inc, lng cacheinc, bit cycle) 
{
	sql_sequence *seq = SA_ZNEW(sa, sql_sequence);

	assert(name);
	base_init(sa, &seq->base, next_oid(), TR_NEW, name);
	seq->start = start;
	seq->minvalue = min;
	seq->maxvalue = max;
	seq->increment = inc;
	seq->cacheinc = cacheinc;
	seq->cycle = cycle;
	seq->s = s;

	return seq;
}

sql_sequence * 
sql_trans_create_sequence(sql_trans *tr, sql_schema *s, const char *name, lng start, lng min, lng max, lng inc, lng cacheinc, bit cycle, bit bedropped )
{
	sql_schema *syss = find_sql_schema(tr, "sys");
	sql_table *sysseqs = find_sql_table(syss, "sequences");
	sql_sequence *seq = create_sql_sequence(tr->sa, s, name, start, min, max, inc, cacheinc, cycle);

	cs_add(&s->seqs, seq, TR_NEW);
	table_funcs.table_insert(tr, sysseqs, &seq->base.id, &s->base.id, seq->base.name, &seq->start, &seq->minvalue, &seq->maxvalue, &seq->increment, &seq->cacheinc, &seq->cycle);
	s->base.wtime = tr->wtime = tr->wstime;

	/*Create a BEDROPPED dependency for a SERIAL COLUMN*/
	if (bedropped)
		sql_trans_create_dependency(tr, seq->base.id, seq->base.id, BEDROPPED_DEPENDENCY);

	return seq;
}

void
sql_trans_drop_sequence(sql_trans *tr, sql_schema *s, sql_sequence *seq, int drop_action)
{
	node *n = cs_find_name(&s->seqs, seq->base.name);
	sys_drop_sequence(tr, seq, drop_action);
	seq->base.wtime = s->base.wtime = tr->wtime = tr->wstime;
	cs_del(&s->seqs, n, seq->base.flag);
	tr->schema_updates ++;
}

sql_sequence *
sql_trans_alter_sequence(sql_trans *tr, sql_sequence *seq, lng min, lng max, lng inc, lng cache, lng cycle)
{
	sql_schema *syss = find_sql_schema(tr, "sys"); 
	sql_table *seqs = find_sql_table(syss, "sequences");
	oid rid = table_funcs.column_find_row(tr, find_sql_column(seqs, "id"), &seq->base.id, NULL);
	sql_column *c;
	int changed = 0;

	if (is_oid_nil(rid))
		return NULL;
	if (min >= 0 && seq->minvalue != min) {
		seq->minvalue = min; 
		c = find_sql_column(seqs, "minvalue");
		table_funcs.column_update_value(tr, c, rid, &seq->minvalue);
	}
	if (max >= 0 && seq->maxvalue != max) {
		seq->maxvalue = max; 
		changed = 1;
		c = find_sql_column(seqs, "maxvalue");
		table_funcs.column_update_value(tr, c, rid, &seq->maxvalue);
	}
	if (inc >= 0 && seq->increment != inc) {
		seq->increment = inc; 
		changed = 1;
		c = find_sql_column(seqs, "increment");
		table_funcs.column_update_value(tr, c, rid, &seq->increment);
	}
	if (cache >= 0 && seq->cacheinc != cache) {
		seq->cacheinc = cache; 
		changed = 1;
		c = find_sql_column(seqs, "cacheinc");
		table_funcs.column_update_value(tr, c, rid, &seq->cacheinc);
	}
	if (seq->cycle != cycle) {
		seq->cycle = cycle != 0; 
		changed = 1;
		c = find_sql_column(seqs, "cycle");
		table_funcs.column_update_value(tr, c, rid, &seq->cycle);
	}

	if (changed) {
		seq->base.wtime = seq->s->base.wtime = tr->wtime = tr->wstime;
		tr->schema_updates ++;
	}
	return seq;
}

lng 
sql_trans_sequence_restart(sql_trans *tr, sql_sequence *seq, lng start)
{
	if (seq->start != start) {
		sql_schema *syss = find_sql_schema(tr, "sys"); 
		sql_table *seqs = find_sql_table(syss, "sequences");
		oid rid = table_funcs.column_find_row(tr, find_sql_column(seqs, "id"),
				  &seq->base.id, NULL);
		sql_column *c = find_sql_column(seqs, "start");

		if (is_oid_nil(rid))
			return -1;
		assert(!is_oid_nil(rid));
		seq->start = start; 
		table_funcs.column_update_value(tr, c, rid, &seq->start);

		seq->base.wtime = seq->s->base.wtime = tr->wtime = tr->wstime;
		tr->schema_updates ++;
	}
	seq_restart(seq, seq->start);
	return seq->start;
}

sql_session *
sql_session_create(backend_stack stk, int ac )
{
	sql_session *s;

	if (store_singleuser && nr_sessions)
		return NULL;

	s = ZNEW(sql_session);
	if (!s)
		return NULL;
	s->tr = sql_trans_create(s->stk, NULL, NULL);
	if(!s->tr) {
		_DELETE(s);
		return NULL;
	}
	s->schema_name = NULL;
	s->active = 0;
	s->stk = stk;
	if(!sql_session_reset(s, ac)) {
		sql_trans_destroy(s->tr);
		_DELETE(s);
		return NULL;
	}
	nr_sessions++;
	return s;
}

void
sql_session_destroy(sql_session *s) 
{
	assert(s->active == 0);
	if (s->tr)
		sql_trans_destroy(s->tr);
	if (s->schema_name)
		_DELETE(s->schema_name);
	_DELETE(s);
	nr_sessions--;
}

int
sql_session_reset(sql_session *s, int ac) 
{
	sql_schema *tmp;
	char *def_schema_name = _STRDUP("sys");

	if (!s->tr || !def_schema_name) {
		if(def_schema_name)
			_DELETE(def_schema_name);
		return 0;
	}

	/* TODO cleanup "dt" schema */
	tmp = find_sql_schema(s->tr, "tmp");

	if (tmp->tables.set) {
		node *n;
		for (n = tmp->tables.set->h; n; n = n->next) {
			sql_table *t = n->data;

			if (isGlobal(t) && isKindOfTable(t))
				sql_trans_clear_table(s->tr, t);
		}
	}
	assert(s->active == 0);

	if (s->schema_name)
		_DELETE(s->schema_name);
	s->schema_name = def_schema_name;
	s->schema = NULL;
	s->auto_commit = s->ac_on_commit = ac;
	s->level = ISO_SERIALIZABLE;
	return 1;
}

int
sql_trans_begin(sql_session *s)
{
	sql_trans *tr = s->tr;
	int snr = tr->schema_number;

#ifdef STORE_DEBUG
	fprintf(stderr,"#sql trans begin %d\n", snr);
#endif
	if (tr->stime < gtrans->wstime || tr->wtime || 
			store_schema_number() != snr) 
		reset_trans(tr, gtrans);
	tr = trans_init(tr, tr->stk, tr->parent);
	s->active = 1;
	s->schema = find_sql_schema(tr, s->schema_name);
	s->tr = tr;
	store_nr_active ++;
	list_append(active_sessions, s); 
	s->status = 0;
#ifdef STORE_DEBUG
	fprintf(stderr,"#sql trans begin (%d)\n", tr->schema_number);
#endif
	return snr != tr->schema_number;
}

void
sql_trans_end(sql_session *s)
{
#ifdef STORE_DEBUG
	fprintf(stderr,"#sql trans end (%d)\n", s->tr->schema_number);
#endif
	s->active = 0;
	s->auto_commit = s->ac_on_commit;
	list_remove_data(active_sessions, s);
	store_nr_active --;
	assert(list_length(active_sessions) == store_nr_active);
}

void
sql_trans_drop_any_comment(sql_trans *tr, int id) {
	sql_schema *sys;
	sql_column *id_col;
	sql_table *comments;
	oid row;

	sys = find_sql_schema(tr, "sys");
	assert(sys);

	comments = find_sql_table(sys, "comments");
	if (!comments) /* for example during upgrades */
		return;

	id_col = find_sql_column(comments, "id");
	assert(id_col);

	row = table_funcs.column_find_row(tr, id_col, &id, NULL);
	if (!is_oid_nil(row)) {
		table_funcs.table_delete(tr, comments, row);
	}
}<|MERGE_RESOLUTION|>--- conflicted
+++ resolved
@@ -4710,14 +4710,9 @@
 	node *n = find_sql_table_node(s, id);
 	sql_table *t = n->data;
 
-	if ((drop_action == DROP_CASCADE_START || drop_action == DROP_CASCADE) && 
-<<<<<<< HEAD
-		tr->dropped && list_find_id(tr->dropped, t->base.id))
-		return;
-=======
+	if ((drop_action == DROP_CASCADE_START || drop_action == DROP_CASCADE) &&
 	    tr->dropped && list_find_id(tr->dropped, t->base.id))
 		return 0;
->>>>>>> a86cf5a9
 
 	if (drop_action == DROP_CASCADE_START || drop_action == DROP_CASCADE) {
 		int *local_id = MNEW(int);
@@ -4750,16 +4745,50 @@
 	return 0;
 }
 
-void
+int
 sql_trans_drop_all_tables(sql_trans *tr, sql_schema *s, list * list_tables, int drop_action)
 {
 	node *n = NULL;
 	sql_table *table = NULL;
 
+	if (!tr->dropped) {
+		tr->dropped = list_create((fdestroy) GDKfree);
+		if(!tr->dropped)
+			return -1;
+	}
+
 	for (n = list_tables->h; n ; n = n->next ) {
 		table = (sql_table *) n->data;
-		sql_trans_drop_table(tr, s, table->base.id, drop_action);
-	}
+		if (! list_find_id(tr->dropped, table->base.id) &&
+			  (drop_action == DROP_CASCADE_START || drop_action == DROP_CASCADE)) {
+			int *local_id = MNEW(int);
+			if(!local_id) {
+				list_destroy(tr->dropped);
+				tr->dropped = NULL;
+				return -1;
+			}
+			*local_id = table->base.id;
+			list_append(tr->dropped, local_id);
+		}
+	}
+
+	for (n = list_tables->h; n ; n = n->next ) {
+		sql_table *t = (sql_table *) n->data;
+
+		if (!isDeclaredTable(t))
+			sys_drop_table(tr, t, drop_action);
+
+		t->base.wtime = s->base.wtime = tr->wtime = tr->wstime;
+		if (isGlobal(t) || (t->commit_action != CA_DROP))
+			tr->schema_updates ++;
+		cs_del(&s->tables, n, t->base.flag);
+	}
+
+	if (drop_action == DROP_CASCADE_START && tr->dropped) {
+		list_destroy(tr->dropped);
+		tr->dropped = NULL;
+	}
+	return 0;
 }
 
 BUN
