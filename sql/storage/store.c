--- conflicted
+++ resolved
@@ -895,11 +895,7 @@
 	t->radix = store->table_api.column_find_int(tr, find_sql_column(types, "radix"), rid);
 	t->eclass = (sql_class)store->table_api.column_find_int(tr, find_sql_column(types, "eclass"), rid);
 	t->localtype = ATOMindex(t->impl);
-<<<<<<< HEAD
 	t->nonull = !ATOMnilptr(t->localtype);
-	t->bits = 0;
-=======
->>>>>>> d8cd3d3b
 	t->s = s;
 	return t;
 }
