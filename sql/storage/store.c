--- conflicted
+++ resolved
@@ -5845,14 +5845,9 @@
 	if (is_global) {
 		if ((res = os_del(s->tables, tr, t->base.name, dup_base(&t->base))))
 			return res;
-<<<<<<< HEAD
-	} else if (n && !cs_del(&tr->localtmps, tr->store, n, 0))
+	}
+	if (n && !cs_del(&tr->localtmps, tr->store, n, 0))
 		return -1;
-=======
-	}
-	if (n)
-		cs_del(&tr->localtmps, tr->store, n, 0);
->>>>>>> 4a8326b7
 
 	sqlstore *store = tr->store;
 	if (isTable(t) && !isNew(t))
