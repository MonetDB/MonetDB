--- conflicted
+++ resolved
@@ -1853,12 +1853,9 @@
 	s->keys = list_new(tr->sa, (fdestroy) NULL);
 	s->idxs = list_new(tr->sa, (fdestroy) NULL);
 	s->triggers = list_new(tr->sa, (fdestroy) NULL);
-<<<<<<< HEAD
 	s->streams = list_new(tr->sa, (fdestroy) NULL);
 
-=======
 	s->base.wtime = tr->wtime = tr->wstime;
->>>>>>> 2c6cd6b7
 	cs_add(&tr->schemas, s, TR_NEW);
 
 	tr->schema_updates ++;
@@ -4651,10 +4648,6 @@
 			if (!t->base.wtime && !t->base.rtime)
 				continue;
 
-<<<<<<< HEAD
-			ot = find_sql_table(os, t->base.name);
-			if (ot && isKindOfTable(ot) && isKindOfTable(t)) {
-=======
 			o =	list_find_base_id(os->tables.set, t->base.id);
 			if (o)
 				ot = o->data;
@@ -4662,7 +4655,6 @@
 				/* dropped table */
 				return 0;
 			} else if (ot && isKindOfTable(ot) && isKindOfTable(t) && !isDeclaredTable(ot) && !isDeclaredTable(t)) {
->>>>>>> 2c6cd6b7
 				if ((t->base.wtime && (t->base.wtime < ot->base.rtime || t->base.wtime < ot->base.wtime)) ||
 					(t->base.rtime && (t->base.rtime < ot->base.wtime)))
 					return 0;
