/*
 * This Source Code Form is subject to the terms of the Mozilla Public
 * License, v. 2.0.  If a copy of the MPH was not distributed with this
 * file, You can obtain one at http://mozilla.org/MPL/2.0/.
 *
 * Copyright 1997 - July 2008 CWI, August 2008 - 2020 MonetDB B.V.
 */

#include "monetdb_config.h"
#include "sql_types.h"
#include "sql_storage.h"
#include "store_dependency.h"
#include "store_sequence.h"

#include "bat/bat_utils.h"
#include "bat/bat_storage.h"
#include "bat/bat_table.h"
#include "bat/bat_logger.h"

/* version 05.22.04 of catalog */
#define CATALOG_VERSION 52204
int catalog_version = 0;

static MT_Lock bs_lock = MT_LOCK_INITIALIZER("bs_lock");
static sqlid store_oid = 0;
static sqlid prev_oid = 0;
static sqlid *store_oids = NULL;
static int nstore_oids = 0;
static size_t new_trans_size = 0;
sql_trans *gtrans = NULL;
list *active_sessions = NULL;
sql_allocator *store_sa = NULL;
ATOMIC_TYPE transactions = ATOMIC_VAR_INIT(0);
ATOMIC_TYPE nr_sessions = ATOMIC_VAR_INIT(0);
ATOMIC_TYPE store_nr_active = ATOMIC_VAR_INIT(0);
store_type active_store_type = store_bat;
int store_readonly = 0;
int store_singleuser = 0;
int store_initialized = 0;

store_functions store_funcs;
table_functions table_funcs;
logger_functions logger_funcs;

static int schema_number = 0; /* each committed schema change triggers a new
				 schema number (session wise unique number) */

#define MAX_SPARES 32
static sql_trans *spare_trans[MAX_SPARES];
static int spares = 0;

static int
key_cmp(sql_key *k, sqlid *id)
{
	if (k && id &&k->base.id == *id)
		return 0;
	return 1;
}

static int stamp = 1;

static int timestamp(void) {
	return stamp++;
}

static inline bool
instore(sqlid id, sqlid maxid)
{
	if (store_oids == NULL)
		return id < maxid;
	int lo = 0, hi = nstore_oids - 1;
	if (id < store_oids[0] || id > store_oids[hi])
		return false;
	while (hi > lo) {
		int mid = (lo + hi) / 2;
		if (store_oids[mid] == id)
			return true;
		if (store_oids[mid] < id)
			lo = mid + 1;
		else
			hi = mid - 1;
	}
	return store_oids[lo] == id;
}

void
key_destroy(sql_key *k)
{
	node *n;

	/* remove key from schema */
	list_remove_data(k->t->s->keys,k);
	if (k->type == ukey || k->type == pkey) {
		sql_ukey *uk = (sql_ukey *) k;
		if (uk->keys) {
			for (n = uk->keys->h; n; n= n->next) {
						sql_fkey *fk = (sql_fkey *) n->data;
				fk->rkey = NULL;
			}
			list_destroy(uk->keys);
			uk->keys = NULL;
		}
	}
	/* we need to be removed from the rkey list */
	if (k->type == fkey) {
		sql_fkey *fk = (sql_fkey *) k;

		if (fk->rkey) {
			n = list_find_name(fk->rkey->keys, fk->k.base.name);
			list_remove_node(fk->rkey->keys, n);
		}
		fk->rkey = NULL;
	}
	list_destroy(k->columns);
	k->columns = NULL;
	if ((k->type == pkey) && (k->t->pkey == (sql_ukey *) k))
		k->t->pkey = NULL;
}

void
idx_destroy(sql_idx * i)
{
	if (--(i->base.refcnt) > 0)
		return;
	if (i->po)
		idx_destroy(i->po);
	/* remove idx from schema */
	list_remove_data(i->t->s->idxs, i);
	list_destroy(i->columns);
	i->columns = NULL;
	if (isTable(i->t))
		store_funcs.destroy_idx(NULL, i);
}

static void
trigger_destroy(sql_trigger *tr)
{
	/* remove trigger from schema */
	list_remove_data(tr->t->s->triggers, tr);
	if (tr->columns) {
		list_destroy(tr->columns);
		tr->columns = NULL;
	}
}

void
column_destroy(sql_column *c)
{
	if (--(c->base.refcnt) > 0)
		return;
	if (c->po)
		column_destroy(c->po);
	if (isTable(c->t))
		store_funcs.destroy_col(NULL, c);
}

void
table_destroy(sql_table *t)
{
	if (--(t->base.refcnt) > 0)
		return;
	cs_destroy(&t->keys);
	cs_destroy(&t->idxs);
	cs_destroy(&t->triggers);
	cs_destroy(&t->columns);
	cs_destroy(&t->members);
	if (t->po)
		table_destroy(t->po);
	if (isTable(t))
		store_funcs.destroy_del(NULL, t);
}

static void
table_cleanup(sql_table *t)
{
	if (t->keys.dset) {
		list_destroy(t->keys.dset);
		t->keys.dset = NULL;
	}
	if (t->idxs.dset) {
		list_destroy(t->idxs.dset);
		t->idxs.dset = NULL;
	}
	if (t->triggers.dset) {
		list_destroy(t->triggers.dset);
		t->triggers.dset = NULL;
	}
	if (t->columns.dset) {
		list_destroy(t->columns.dset);
		t->columns.dset = NULL;
	}
	if (t->members.dset) {
		list_destroy(t->members.dset);
		t->members.dset = NULL;
	}
}

static void
table_reset_parent(sql_table *t, sql_trans *tr)
{
	sql_table *p = t->po;
	int istmp = isTempSchema(t->s) && t->base.allocated;

	if (isTable(t) && !istmp)
		store_funcs.bind_del_data(tr, t);
	t->po = NULL;
	if (t->idxs.set) {
		for(node *n = t->idxs.set->h; n; n = n->next) {
			sql_idx *i = n->data;

			if (isTable(i->t) && idx_has_column(i->type) && !istmp)
				store_funcs.bind_idx_data(tr, i);
			if (i->po)
				idx_destroy(i->po);
			i->po = NULL;
		}
	}
	assert(t->idxs.dset == NULL);
	if (t->columns.set) {
		for(node *n = t->columns.set->h; n; n = n->next) {
			sql_column *c = n->data;

			if (isTable(c->t) && !istmp)
				store_funcs.bind_col_data(tr, c);
			if (c->po)
				column_destroy(c->po);
			c->po = NULL;
		}
	}
	assert(t->columns.dset == NULL);
	if (p)
		table_destroy(p);
	if (isTable(t))
		assert(t->base.allocated);
}

void
schema_destroy(sql_schema *s)
{
	cs_destroy(&s->tables);
	cs_destroy(&s->funcs);
	cs_destroy(&s->types);
	list_destroy(s->keys);
	list_destroy(s->idxs);
	list_destroy(s->triggers);
	list_destroy(s->streams);
	s->keys = NULL;
	s->idxs = NULL;
	s->triggers = NULL;
	s->streams = NULL;
}

static void
schema_cleanup(sql_schema *s)
{
	if (s->tables.set)
		for (node *n = s->tables.set->h; n; n = n->next)
			table_cleanup(n->data);
	if (s->tables.dset) {
		list_destroy(s->tables.dset);
		s->tables.dset = NULL;
	}
	if (s->funcs.dset) {
		list_destroy(s->funcs.dset);
		s->funcs.dset = NULL;
	}
	if (s->types.dset) {
		list_destroy(s->types.dset);
		s->types.dset = NULL;
	}
}

static void
schema_reset_parent(sql_schema *s, sql_trans *tr)
{
	if (s->tables.set)
		for (node *n = s->tables.set->h; n; n = n->next)
			table_reset_parent(n->data, tr);
	assert(s->tables.dset == NULL);
}

static void
trans_drop_tmp(sql_trans *tr)
{
	sql_schema *tmp;

	if (!tr)
		return;

	tmp = find_sql_schema(tr, "tmp");

	if (tmp->tables.set) {
		node *n;
		for (n = tmp->tables.set->h; n; ) {
			node *nxt = n->next;
			sql_table *t = n->data;

			if (t->persistence == SQL_LOCAL_TEMP)
				cs_remove_node(&tmp->tables, n);
			n = nxt;
		}
	}
}

sql_trans *
sql_trans_destroy(sql_trans *t, bool try_spare)
{
	sql_trans *res = t->parent;

	TRC_DEBUG(SQL_STORE, "Destroy transaction: %p\n", t);

	if (t->sa->nr > 2*new_trans_size)
		try_spare = 0;
	if (res == gtrans && spares < ((GDKdebug & FORCEMITOMASK) ? 2 : MAX_SPARES) && !t->name && try_spare) {
		TRC_DEBUG(SQL_STORE, "Spared '%d' transactions '%p'\n", spares, t);
		trans_drop_tmp(t);
		spare_trans[spares++] = t;
		return res;
	}

	if (t->name)
		t->name = NULL;

	cs_destroy(&t->schemas);
	sa_destroy(t->sa);
	_DELETE(t);
	(void) ATOMIC_DEC(&transactions);
	return res;
}

static void
trans_cleanup(sql_trans *t)
{
	for (node *m = t->schemas.set->h; m; m = m->next)
		schema_cleanup(m->data);
	if (t->schemas.dset) {
		list_destroy(t->schemas.dset);
		t->schemas.dset = NULL;
	}
}

static void
trans_reset_parent(sql_trans *t)
{
	for (node *m = t->schemas.set->h; m; m = m->next)
		schema_reset_parent(m->data, t);
	t->parent = NULL;
}


static void
destroy_spare_transactions(void)
{
	int i, s = spares;

	spares = (GDKdebug & FORCEMITOMASK)? 2 : MAX_SPARES; /* ie now there not spared anymore */
	for (i = 0; i < s; i++) {
		sql_trans_destroy(spare_trans[i], false);
	}
	spares = 0;
}

static int
tr_flag(sql_base * b, int flags)
{
	if (!newFlagSet(flags))
		return flags;
	return b->flags;
}

static void
load_keycolumn(sql_trans *tr, sql_key *k, oid rid)
{
	void *v;
	sql_kc *kc = SA_ZNEW(tr->sa, sql_kc);
	sql_schema *syss = find_sql_schema(tr, "sys");
	sql_table *objects = find_sql_table(syss, "objects");

	v = table_funcs.column_find_value(tr, find_sql_column(objects, "name"), rid);
	kc->c = find_sql_column(k->t, v); 	_DELETE(v);
	list_append(k->columns, kc);
	assert(kc->c);
}

static void *
find_key( sql_trans *tr, sql_table *t, sqlid rkey)
{
	node *n, *m;

	if ((n = list_find(t->s->keys, &rkey, (fcmp) &key_cmp))){
		return n->data;
	}
	for (n = tr->schemas.set->h; n; n = n->next) {
		sql_schema *s = n->data;

		if ((m = list_find(s->keys, &rkey, (fcmp) &key_cmp))){
			return m->data;
		}
	}
	return NULL;
}

static sql_key *
load_key(sql_trans *tr, sql_table *t, oid rid)
{
	void *v;
	sql_key *nk;
	sql_schema *syss = find_sql_schema(tr, "sys");
	sql_table *keys = find_sql_table(syss, "keys");
	sql_table *objects = find_sql_table(syss, "objects");
	sql_column *kc_id, *kc_nr;
	key_type ktype;
	node *n;
	rids *rs;
	sqlid kid;
	oid r = oid_nil;

	v = table_funcs.column_find_value(tr, find_sql_column(keys, "type"), rid);
	ktype = (key_type) *(int *)v;		_DELETE(v);
	nk = (ktype != fkey)?(sql_key*)SA_ZNEW(tr->sa, sql_ukey):(sql_key*)SA_ZNEW(tr->sa, sql_fkey);
	v = table_funcs.column_find_value(tr, find_sql_column(keys, "id"), rid);
	kid = *(sqlid *)v;			_DELETE(v);
	v = table_funcs.column_find_value(tr, find_sql_column(keys, "name"), rid);
	base_init(tr->sa, &nk->base, kid, 0, v);	_DELETE(v);
	nk->type = ktype;
	nk->columns = list_new(tr->sa, (fdestroy) NULL);
	nk->t = t;

	if (ktype == ukey || ktype == pkey) {
		sql_ukey *uk = (sql_ukey *) nk;

		uk->keys = NULL;

		if (ktype == pkey)
			t->pkey = uk;
	} else {
		sql_fkey *fk = (sql_fkey *) nk;
		int action;

		v = table_funcs.column_find_value(tr, find_sql_column(keys, "action"), rid);
		action = *(int *)v;		_DELETE(v);
		fk->rkey = NULL;
		fk->on_delete = action & 255;
		fk->on_update = (action>>8) & 255;
	}

	kc_id = find_sql_column(objects, "id");
	kc_nr = find_sql_column(objects, "nr");
	rs = table_funcs.rids_select(tr, kc_id, &nk->base.id, &nk->base.id, NULL);
	rs = table_funcs.rids_orderby(tr, rs, kc_nr);
	for (r = table_funcs.rids_next(rs); !is_oid_nil(r); r = table_funcs.rids_next(rs))
		load_keycolumn(tr, nk, r);
	table_funcs.rids_destroy(rs);

	/* find idx with same name */
	n = list_find_name(nk->t->s->idxs, nk->base.name);
	if (n) {
		nk->idx = (sql_idx *) n->data;
		nk->idx->key = nk;
	}

	if (ktype == fkey) {
		sql_fkey *fk = (sql_fkey *) nk;
		sqlid rkey;
		sql_ukey *uk = NULL;

		v = table_funcs.column_find_value(tr, find_sql_column(keys, "rkey"), rid);
		rkey = *(sqlid *)v; 		_DELETE(v);
		if ((uk = find_key(tr, t, rkey)) != NULL) {
			fk->rkey = uk;
			if (!uk->keys)
				uk->keys = list_new(tr->sa, NULL);
			if (!list_find(uk->keys, &fk->k.base.id, (fcmp) &key_cmp))
				list_append(uk->keys, fk);
		}
	} else {		/* could be a set of rkeys */
		sql_ukey *uk = (sql_ukey *) nk;
		sql_column *key_rkey = find_sql_column(keys, "rkey");

		rs = table_funcs.rids_select(tr, key_rkey, &nk->base.id, &nk->base.id, NULL);

		for (rid = table_funcs.rids_next(rs); !is_oid_nil(rid); rid = table_funcs.rids_next(rs)) {
			sqlid fkey;
			sql_fkey *fk;

			v = table_funcs.column_find_value(tr, find_sql_column(keys, "id"), rid);
			fkey = *(sqlid *)v; 	_DELETE(v);

			if ((fk = find_key(tr, t, fkey)) != NULL) {
				if (!uk->keys)
					uk->keys = list_new(tr->sa, NULL);
				if (!list_find(uk->keys, &fk->k.base.id, (fcmp) &key_cmp))
					list_append(uk->keys, fk);
				fk->rkey = uk;
			}
		}
		table_funcs.rids_destroy(rs);
	}
	return nk;
}

static void
load_idxcolumn(sql_trans *tr, sql_idx * i, oid rid)
{
	void *v;
	sql_kc *kc = SA_ZNEW(tr->sa, sql_kc);
	sql_schema *syss = find_sql_schema(tr, "sys");
	sql_table *objects = find_sql_table(syss, "objects");

	v = table_funcs.column_find_value(tr, find_sql_column(objects, "name"), rid);
	kc->c = find_sql_column(i->t, v); 	_DELETE(v);
	assert(kc->c);
	list_append(i->columns, kc);
	if (hash_index(i->type))
		kc->c->unique = 1;
	if (hash_index(i->type) && list_length(i->columns) > 1) {
		/* Correct the unique flag of the keys first column */
		kc->c->unique = list_length(i->columns);
		if (kc->c->unique == 2) {
			sql_kc *ic1 = i->columns->h->data;
			ic1->c->unique ++;
		}
	}
}

static sql_idx *
load_idx(sql_trans *tr, sql_table *t, oid rid)
{
	void *v;
	sql_idx *ni = SA_ZNEW(tr->sa, sql_idx);
	sql_schema *syss = find_sql_schema(tr, "sys");
	sql_table *idxs = find_sql_table(syss, "idxs");
	sql_table *objects = find_sql_table(syss, "objects");
	sql_column *kc_id, *kc_nr;
	rids *rs;
	sqlid iid;

	v = table_funcs.column_find_value(tr, find_sql_column(idxs, "id"), rid);
	iid = *(sqlid *)v;			_DELETE(v);
	v = table_funcs.column_find_value(tr, find_sql_column(idxs, "name"), rid);
	base_init(tr->sa, &ni->base, iid, 0, v);	_DELETE(v);
	v = table_funcs.column_find_value(tr, find_sql_column(idxs, "type"), rid);
	ni->type = (idx_type) *(int*)v;		_DELETE(v);
	ni->columns = list_new(tr->sa, (fdestroy) NULL);
	ni->t = t;
	ni->key = NULL;

	if (isTable(ni->t) && idx_has_column(ni->type))
		store_funcs.create_idx(tr, ni);

	kc_id = find_sql_column(objects, "id");
	kc_nr = find_sql_column(objects, "nr");
	rs = table_funcs.rids_select(tr, kc_id, &ni->base.id, &ni->base.id, NULL);
	rs = table_funcs.rids_orderby(tr, rs, kc_nr);
	for (rid = table_funcs.rids_next(rs); !is_oid_nil(rid); rid = table_funcs.rids_next(rs))
		load_idxcolumn(tr, ni, rid);
	table_funcs.rids_destroy(rs);
	return ni;
}

static void
load_triggercolumn(sql_trans *tr, sql_trigger * i, oid rid)
{
	void *v;
	sql_kc *kc = SA_ZNEW(tr->sa, sql_kc);
	sql_schema *syss = find_sql_schema(tr, "sys");
	sql_table *objects = find_sql_table(syss, "objects");

	v = table_funcs.column_find_value(tr, find_sql_column(objects, "name"), rid);
	kc->c = find_sql_column(i->t, v); 	_DELETE(v);
	list_append(i->columns, kc);
	assert(kc->c);
}

static sql_trigger *
load_trigger(sql_trans *tr, sql_table *t, oid rid)
{
	void *v;
	sql_trigger *nt = SA_ZNEW(tr->sa, sql_trigger);
	sql_schema *syss = find_sql_schema(tr, "sys");
	sql_table *triggers = find_sql_table(syss, "triggers");
	sql_table *objects = find_sql_table(syss, "objects");
	sql_column *kc_id, *kc_nr;
	sqlid tid;
	rids *rs;

	v = table_funcs.column_find_value(tr, find_sql_column(triggers, "id"), rid);
	tid = *(sqlid *)v;			_DELETE(v);
	v = table_funcs.column_find_value(tr, find_sql_column(triggers, "name"), rid);
	base_init(tr->sa, &nt->base, tid, 0, v);	_DELETE(v);

	v = table_funcs.column_find_value(tr, find_sql_column(triggers, "time"), rid);
	nt->time = *(sht*)v;			_DELETE(v);
	v = table_funcs.column_find_value(tr, find_sql_column(triggers, "orientation"),rid);
	nt->orientation = *(sht*)v;		_DELETE(v);
	v = table_funcs.column_find_value(tr, find_sql_column(triggers, "event"), rid);
	nt->event = *(sht*)v;			_DELETE(v);

	v = table_funcs.column_find_value(tr, find_sql_column(triggers, "old_name"), rid);
	if (ATOMcmp(TYPE_str, ATOMnilptr(TYPE_str), v) != 0)
		nt->old_name = sa_strdup(tr->sa, v);
	_DELETE(v);
	v = table_funcs.column_find_value(tr, find_sql_column(triggers, "new_name"), rid);
	if (ATOMcmp(TYPE_str, ATOMnilptr(TYPE_str), v) != 0)
		nt->new_name = sa_strdup(tr->sa, v);
	_DELETE(v);
	v = table_funcs.column_find_value(tr, find_sql_column(triggers, "condition"), rid);
	if (ATOMcmp(TYPE_str, ATOMnilptr(TYPE_str), v) != 0)
		nt->condition = sa_strdup(tr->sa, v);
	_DELETE(v);
	v = table_funcs.column_find_value(tr, find_sql_column(triggers, "statement"), rid);
	if (ATOMcmp(TYPE_str, ATOMnilptr(TYPE_str), v) != 0)
		nt->statement = sa_strdup(tr->sa, v);
	_DELETE(v);

	nt->t = t;
	nt->columns = list_new(tr->sa, (fdestroy) NULL);

	kc_id = find_sql_column(objects, "id");
	kc_nr = find_sql_column(objects, "nr");
	rs = table_funcs.rids_select(tr, kc_id, &nt->base.id, &nt->base.id, NULL);
	rs = table_funcs.rids_orderby(tr, rs, kc_nr);
	for (rid = table_funcs.rids_next(rs); !is_oid_nil(rid); rid = table_funcs.rids_next(rs))
		load_triggercolumn(tr, nt, rid);
	table_funcs.rids_destroy(rs);
	return nt;
}

static sql_stream *
load_sql_stream(sql_trans *tr, sql_table *t, oid rid)
{
	void *v;
	sql_stream *nt = SA_ZNEW(tr->sa, sql_stream);
	sql_schema *syss = find_sql_schema(tr, "sys");
	sql_table *streams = find_sql_table(syss, "_streams");
	sqlid tid;

	v = table_funcs.column_find_value(tr, find_sql_column(streams, "id"), rid);
	tid = *(sqlid *)v;			_DELETE(v);
	base_init(tr->sa, &nt->base, tid, 0, NULL); //no name for streams!

	v = table_funcs.column_find_value(tr, find_sql_column(streams, "window"), rid);
	nt->window = *(int*)v;			_DELETE(v);
	v = table_funcs.column_find_value(tr, find_sql_column(streams, "stride"), rid);
	nt->stride = *(int*)v;		_DELETE(v);

	nt->t = t;
	return nt;
}

static sql_column *
load_column(sql_trans *tr, sql_table *t, oid rid)
{
	void *v;
	char *def, *tpe, *st;
	int sz, d;
	sql_column *c = SA_ZNEW(tr->sa, sql_column);
	sql_schema *syss = find_sql_schema(tr, "sys");
	sql_table *columns = find_sql_table(syss, "_columns");
	sqlid cid;

	v = table_funcs.column_find_value(tr, find_sql_column(columns, "id"), rid);
	cid = *(sqlid *)v;			_DELETE(v);
	v = table_funcs.column_find_value(tr, find_sql_column(columns, "name"), rid);
	base_init(tr->sa, &c->base, cid, 0, v);	_DELETE(v);

	tpe = table_funcs.column_find_value(tr, find_sql_column(columns, "type"), rid);
	v = table_funcs.column_find_value(tr, find_sql_column(columns, "type_digits"), rid);
	sz = *(int *)v;				_DELETE(v);
	v = table_funcs.column_find_value(tr, find_sql_column(columns, "type_scale"), rid);
	d = *(int *)v;				_DELETE(v);
	if (!sql_find_subtype(&c->type, tpe, sz, d)) {
		sql_type *lt = sql_trans_bind_type(tr, t->s, tpe);
		if (lt == NULL) {
			TRC_ERROR(SQL_STORE, "SQL type '%s' is missing\n", tpe);
			_DELETE(tpe);
			return NULL;
		}
		sql_init_subtype(&c->type, lt, sz, d);
	}
	_DELETE(tpe);
	c->def = NULL;
	def = table_funcs.column_find_value(tr, find_sql_column(columns, "default"), rid);
	if (ATOMcmp(TYPE_str, ATOMnilptr(TYPE_str), def) != 0)
		c->def = sa_strdup(tr->sa, def);
	_DELETE(def);
	v = table_funcs.column_find_value(tr, find_sql_column(columns, "null"), rid);
	c->null = *(bit *)v;			_DELETE(v);
	v = table_funcs.column_find_value(tr, find_sql_column(columns, "number"), rid);
	c->colnr = *(int *)v;			_DELETE(v);
	c->unique = 0;
	c->storage_type = NULL;
	st = table_funcs.column_find_value(tr, find_sql_column(columns, "storage"), rid);
	if (ATOMcmp(TYPE_str, ATOMnilptr(TYPE_str), st) != 0)
		c->storage_type = sa_strdup(tr->sa, st);
	_DELETE(st);
	c->t = t;
	if (isTable(c->t))
		store_funcs.create_col(tr, c);
	c->sorted = sql_trans_is_sorted(tr, c);
	c->dcount = 0;
	TRC_DEBUG(SQL_STORE, "Load column: %s\n", c->base.name);
	return c;
}

static int
load_range_partition(sql_trans *tr, sql_schema *syss, sql_part *pt)
{
	sql_table *ranges = find_sql_table(syss, "range_partitions");
	oid rid;
	rids *rs;
	sql_subtype *empty = sql_bind_localtype("void");

	pt->tpe = *empty;
	rs = table_funcs.rids_select(tr, find_sql_column(ranges, "table_id"), &pt->base.id, &pt->base.id, NULL);
	if ((rid = table_funcs.rids_next(rs)) != oid_nil) {
		void *v1, *v2, *v3;
		ValRecord vmin, vmax;
		ptr ok;

		vmin = vmax = (ValRecord) {.vtype = TYPE_void,};

		v1 = table_funcs.column_find_value(tr, find_sql_column(ranges, "minimum"), rid);
		v2 = table_funcs.column_find_value(tr, find_sql_column(ranges, "maximum"), rid);
		ok = VALinit(&vmin, TYPE_str, v1);
		if (ok)
			ok = VALinit(&vmax, TYPE_str, v2);
		_DELETE(v1);
		_DELETE(v2);
		if (ok) {
			v3 = table_funcs.column_find_value(tr, find_sql_column(ranges, "with_nulls"), rid);
			pt->with_nills = *((bit*)v3);
			_DELETE(v3);

			pt->part.range.minvalue = sa_alloc(tr->sa, vmin.len);
			pt->part.range.maxvalue = sa_alloc(tr->sa, vmax.len);
			memcpy(pt->part.range.minvalue, VALget(&vmin), vmin.len);
			memcpy(pt->part.range.maxvalue, VALget(&vmax), vmax.len);
			pt->part.range.minlength = vmin.len;
			pt->part.range.maxlength = vmax.len;
		}
		VALclear(&vmin);
		VALclear(&vmax);
		if (!ok) {
			table_funcs.rids_destroy(rs);
			return -1;
		}
	}
	table_funcs.rids_destroy(rs);
	return 0;
}

static int
load_value_partition(sql_trans *tr, sql_schema *syss, sql_part *pt)
{
	sql_table *values = find_sql_table(syss, "value_partitions");
	list *vals = NULL;
	oid rid;
	rids *rs = table_funcs.rids_select(tr, find_sql_column(values, "table_id"), &pt->base.id, &pt->base.id, NULL);
	int i = 0;
	sql_subtype *empty = sql_bind_localtype("void");

	vals = list_new(tr->sa, (fdestroy) NULL);
	if (!vals) {
		table_funcs.rids_destroy(rs);
		return -1;
	}

	pt->tpe = *empty;

	for (rid = table_funcs.rids_next(rs); !is_oid_nil(rid); rid = table_funcs.rids_next(rs)) {
		sql_part_value* nextv;
		ValRecord vvalue;
		ptr ok;

		vvalue = (ValRecord) {.vtype = TYPE_void,};
		void *v = table_funcs.column_find_value(tr, find_sql_column(values, "value"), rid);
		ok = VALinit(&vvalue, TYPE_str, v);
		_DELETE(v);

		if (ok) {
			if (VALisnil(&vvalue)) { /* check for null value */
				pt->with_nills = true;
			} else {
				nextv = SA_ZNEW(tr->sa, sql_part_value);
				nextv->value = sa_alloc(tr->sa, vvalue.len);
				memcpy(nextv->value, VALget(&vvalue), vvalue.len);
				nextv->length = vvalue.len;
				if (list_append_sorted(vals, nextv, empty, sql_values_list_element_validate_and_insert) != NULL) {
					VALclear(&vvalue);
					table_funcs.rids_destroy(rs);
					list_destroy(vals);
					return -i - 1;
				}
			}
		}
		VALclear(&vvalue);
		if (!ok) {
			table_funcs.rids_destroy(rs);
			list_destroy(vals);
			return -i - 1;
		}
		i++;
	}
	table_funcs.rids_destroy(rs);
	pt->part.values = vals;
	return 0;
}

static sql_part*
load_part(sql_trans *tr, sql_table *t, oid rid)
{
	void *v;
	sql_part *pt = SA_ZNEW(tr->sa, sql_part);
	sql_schema *syss = find_sql_schema(tr, "sys");
	sql_table *objects = find_sql_table(syss, "objects");
	sqlid id;

	pt->t = t;
	assert(isMergeTable(t) || isReplicaTable(t));
	v = table_funcs.column_find_value(tr, find_sql_column(objects, "nr"), rid);
	id = *(sqlid*)v; _DELETE(v);
	v = table_funcs.column_find_value(tr, find_sql_column(objects, "name"), rid);
	base_init(tr->sa, &pt->base, id, 0, v);	_DELETE(v);
	return pt;
}

void
sql_trans_update_tables(sql_trans* tr, sql_schema *s)
{
	(void)tr;
	(void)s;
}

static sql_table *
load_table(sql_trans *tr, sql_schema *s, sqlid tid, subrids *nrs)
{
	void *v;
	sql_table *t = SA_ZNEW(tr->sa, sql_table);
	sql_schema *syss = find_sql_schema(tr, "sys");
	sql_table *tables = find_sql_table(syss, "_tables");
	sql_table *idxs = find_sql_table(syss, "idxs");
	sql_table *keys = find_sql_table(syss, "keys");
	sql_table *triggers = find_sql_table(syss, "triggers");
	sql_table *partitions = find_sql_table(syss, "table_partitions");
	char *query;
	sql_column *idx_table_id, *key_table_id, *trigger_table_id, *partitions_table_id;
	oid rid;
	sqlid pcolid = int_nil;
	void* exp = NULL;
	rids *rs;

	rid = table_funcs.column_find_row(tr, find_sql_column(tables, "id"), &tid, NULL);
	v = table_funcs.column_find_value(tr, find_sql_column(tables, "name"), rid);
	base_init(tr->sa, &t->base, tid, 0, v);	_DELETE(v);
	v = table_funcs.column_find_value(tr, find_sql_column(tables, "query"), rid);
	t->query = NULL;
	query = (char *)v;
	if (ATOMcmp(TYPE_str, ATOMnilptr(TYPE_str), query) != 0)
		t->query = sa_strdup(tr->sa, query);
	_DELETE(query);
	v = table_funcs.column_find_value(tr, find_sql_column(tables, "type"), rid);
	t->type = *(sht *)v;			_DELETE(v);
	v = table_funcs.column_find_value(tr, find_sql_column(tables, "system"), rid);
	t->system = *(bit *)v;			_DELETE(v);
	v = table_funcs.column_find_value(tr, find_sql_column(tables, "commit_action"),rid);
	t->commit_action = (ca_t)*(sht *)v;	_DELETE(v);
	t->persistence = SQL_PERSIST;
	if (t->commit_action)
		t->persistence = SQL_GLOBAL_TEMP;
	if (isRemote(t))
		t->persistence = SQL_REMOTE;
	if (isPerStream(t))
		t->persistence = SQL_PERSISTED_STREAM;
	if (isTempStream(t))
		t->persistence = SQL_TEMP_STREAM;
	t->cleared = 0;
	v = table_funcs.column_find_value(tr, find_sql_column(tables, "access"),rid);
	t->access = *(sht*)v;	_DELETE(v);

	t->pkey = NULL;
	t->s = s;
	t->sz = COLSIZE;

	cs_new(&t->columns, tr->sa, (fdestroy) &column_destroy);
	cs_new(&t->idxs, tr->sa, (fdestroy) &idx_destroy);
	cs_new(&t->keys, tr->sa, (fdestroy) &key_destroy);
	cs_new(&t->triggers, tr->sa, (fdestroy) &trigger_destroy);
	cs_new(&t->members, tr->sa, (fdestroy) NULL);

	if (isTable(t)) {
		if (store_funcs.create_del(tr, t) != LOG_OK) {
			TRC_DEBUG(SQL_STORE, "Load table '%s' is missing 'deletes'", t->base.name);
			t->persistence = SQL_GLOBAL_TEMP;
		}
	}

	TRC_DEBUG(SQL_STORE, "Load table: %s\n", t->base.name);

	partitions_table_id = find_sql_column(partitions, "table_id");
	rs = table_funcs.rids_select(tr, partitions_table_id, &t->base.id, &t->base.id, NULL);
	if ((rid = table_funcs.rids_next(rs)) != oid_nil) {
		v = table_funcs.column_find_value(tr, find_sql_column(partitions, "type"), rid);
		t->properties |= *(bte*)v;
		_DELETE(v);

		if (isPartitionedByColumnTable(t)) {
			v = table_funcs.column_find_value(tr, find_sql_column(partitions, "column_id"), rid);
			pcolid = *((sqlid*)v);
		} else {
			v = table_funcs.column_find_value(tr, find_sql_column(partitions, "expression"), rid);
			if (ATOMcmp(TYPE_str, ATOMnilptr(TYPE_str), v) == 0)
				assert(0);
			exp = sa_strdup(tr->sa, v);
		}
		_DELETE(v);
	}
	table_funcs.rids_destroy(rs);

	assert((!isRangePartitionTable(t) && !isListPartitionTable(t)) || (!exp && !is_int_nil(pcolid)) || (exp && is_int_nil(pcolid)));
	if (isPartitionedByExpressionTable(t)) {
		t->part.pexp = SA_ZNEW(tr->sa, sql_expression);
		t->part.pexp->exp = exp;
		t->part.pexp->type = *sql_bind_localtype("void"); /* initialized at initialize_sql_parts */
		t->part.pexp->cols = sa_list(tr->sa);
	}
	for (rid = table_funcs.subrids_next(nrs); !is_oid_nil(rid); rid = table_funcs.subrids_next(nrs)) {
		sql_column* next = load_column(tr, t, rid);
		if (next == NULL)
			return NULL;
		cs_add(&t->columns, next, 0);
		if (pcolid == next->base.id) {
			t->part.pcol = next;
		}
	}

	if (!isKindOfTable(t))
		return t;

	/* load idx's first as the may be needed by the keys */
	idx_table_id = find_sql_column(idxs, "table_id");
	rs = table_funcs.rids_select(tr, idx_table_id, &t->base.id, &t->base.id, NULL);
	for (rid = table_funcs.rids_next(rs); !is_oid_nil(rid); rid = table_funcs.rids_next(rs)) {
		sql_idx *i = load_idx(tr, t, rid);

		cs_add(&t->idxs, i, 0);
		list_append(s->idxs, i);
	}
	table_funcs.rids_destroy(rs);

	key_table_id = find_sql_column(keys, "table_id");
	rs = table_funcs.rids_select(tr, key_table_id, &t->base.id, &t->base.id, NULL);
	for (rid = table_funcs.rids_next(rs); !is_oid_nil(rid); rid = table_funcs.rids_next(rs)) {
		sql_key *k = load_key(tr, t, rid);

		cs_add(&t->keys, k, 0);
		list_append(s->keys, k);
	}
	table_funcs.rids_destroy(rs);

	trigger_table_id = find_sql_column(triggers, "table_id");
	rs = table_funcs.rids_select(tr, trigger_table_id, &t->base.id, &t->base.id,NULL);
	for (rid = table_funcs.rids_next(rs); !is_oid_nil(rid); rid = table_funcs.rids_next(rs)) {
		sql_trigger *k = load_trigger(tr, t, rid);

		cs_add(&t->triggers, k, 0);
		list_append(s->triggers, k);
	}
	table_funcs.rids_destroy(rs);

	if (isStream(t)) {
		sql_table *streams = find_sql_table(syss, "_streams");
		sql_column *streams_table_id = find_sql_column(streams, "table_id");
		rs = table_funcs.rids_select(tr, streams_table_id, &t->base.id, &t->base.id, NULL);
		if((rid = table_funcs.rids_next(rs)) != oid_nil) {
			sql_stream *st = load_sql_stream(tr, t, rid); //there will be always only one stream entry per table
			t->stream = st;
			st->t = t;
			list_append(s->streams, st);
		}
		table_funcs.rids_destroy(rs);
	}

	if (isMergeTable(t) || isReplicaTable(t)) {
		sql_table *objects = find_sql_table(syss, "objects");
		sql_column *mt_id = find_sql_column(objects, "id");
		sql_column *mt_nr = find_sql_column(objects, "nr");
		rids *rs = table_funcs.rids_select(tr, mt_id, &t->base.id, &t->base.id, NULL);

		rs = table_funcs.rids_orderby(tr, rs, mt_nr);
		for (rid = table_funcs.rids_next(rs); !is_oid_nil(rid); rid = table_funcs.rids_next(rs)) {
			sql_part *pt = load_part(tr, t, rid);
			if (isRangePartitionTable(t)) {
				load_range_partition(tr, syss, pt);
			} else if (isListPartitionTable(t)) {
				load_value_partition(tr, syss, pt);
			}
			cs_add(&t->members, pt, 0);
		}
		table_funcs.rids_destroy(rs);
	}
	return t;
}

static sql_type *
load_type(sql_trans *tr, sql_schema *s, oid rid)
{
	void *v;
	sql_type *t = SA_ZNEW(tr->sa, sql_type);
	sql_schema *syss = find_sql_schema(tr, "sys");
	sql_table *types = find_sql_table(syss, "types");
	sqlid tid;

	v = table_funcs.column_find_value(tr, find_sql_column(types, "id"), rid);
	tid = *(sqlid *)v;			_DELETE(v);
	v = table_funcs.column_find_value(tr, find_sql_column(types, "systemname"), rid);
	base_init(tr->sa, &t->base, tid, 0, v);	_DELETE(v);
	v = table_funcs.column_find_value(tr, find_sql_column(types, "sqlname"), rid);
	t->sqlname = (v)?sa_strdup(tr->sa, v):NULL; 	_DELETE(v);
	v = table_funcs.column_find_value(tr, find_sql_column(types, "digits"), rid);
	t->digits = *(int *)v; 			_DELETE(v);
	v = table_funcs.column_find_value(tr, find_sql_column(types, "scale"), rid);
	t->scale = *(int *)v;			_DELETE(v);
	v = table_funcs.column_find_value(tr, find_sql_column(types, "radix"), rid);
	t->radix = *(int *)v;			_DELETE(v);
	v = table_funcs.column_find_value(tr, find_sql_column(types, "eclass"), rid);
	t->eclass = (sql_class)(*(int *)v);			_DELETE(v);
	t->localtype = ATOMindex(t->base.name);
	t->bits = 0;
	t->s = s;
	return t;
}

static sql_arg *
load_arg(sql_trans *tr, sql_func * f, oid rid)
{
	void *v;
	sql_arg *a = SA_ZNEW(tr->sa, sql_arg);
	char *tpe;
	int digits, scale;
	sql_schema *syss = find_sql_schema(tr, "sys");
	sql_table *args = find_sql_table(syss, "args");

	(void)f;
	v = table_funcs.column_find_value(tr, find_sql_column(args, "name"), rid);
	a->name = sa_strdup(tr->sa, v);	_DELETE(v);
	v = table_funcs.column_find_value(tr, find_sql_column(args, "inout"), rid);
	a->inout = *(bte *)v;	_DELETE(v);
	v = table_funcs.column_find_value(tr, find_sql_column(args, "type_digits"), rid);
	digits = *(int *)v;	_DELETE(v);
	v = table_funcs.column_find_value(tr, find_sql_column(args, "type_scale"), rid);
	scale = *(int *)v;	_DELETE(v);

	tpe = table_funcs.column_find_value(tr, find_sql_column(args, "type"), rid);
	if (!sql_find_subtype(&a->type, tpe, digits, scale)) {
		sql_type *lt = sql_trans_bind_type(tr, f->s, tpe);
		if (lt == NULL) {
			TRC_ERROR(SQL_STORE, "SQL type '%s' is missing\n", tpe);
			_DELETE(tpe);
			return NULL;
		}
		sql_init_subtype(&a->type, lt, digits, scale);
	}
	_DELETE(tpe);
	return a;
}

static sql_func *
load_func(sql_trans *tr, sql_schema *s, sqlid fid, subrids *rs)
{
	void *v;
	sql_func *t = SA_ZNEW(tr->sa, sql_func);
	sql_schema *syss = find_sql_schema(tr, "sys");
	sql_table *funcs = find_sql_table(syss, "functions");
	oid rid;

	rid = table_funcs.column_find_row(tr, find_sql_column(funcs, "id"), &fid, NULL);
	v = table_funcs.column_find_value(tr, find_sql_column(funcs, "name"), rid);
	base_init(tr->sa, &t->base, fid, 0, v); 	_DELETE(v);
	v = table_funcs.column_find_value(tr, find_sql_column(funcs, "func"), rid);
	t->imp = (v)?sa_strdup(tr->sa, v):NULL;	_DELETE(v);
	v = table_funcs.column_find_value(tr, find_sql_column(funcs, "mod"), rid);
	t->mod = (v)?sa_strdup(tr->sa, v):NULL;	_DELETE(v);
	v = table_funcs.column_find_value(tr, find_sql_column(funcs, "language"), rid);
	t->lang = (sql_flang) *(int *)v;			_DELETE(v);
	v = table_funcs.column_find_value(tr, find_sql_column(funcs, "type"), rid);
	t->sql = (t->lang==FUNC_LANG_SQL||t->lang==FUNC_LANG_MAL);
	t->type = (sql_ftype) *(int *)v;			_DELETE(v);
	v = table_funcs.column_find_value(tr, find_sql_column(funcs, "side_effect"), rid);
	t->side_effect = *(bit *)v;		_DELETE(v);
	if (t->type==F_FILT)
		t->side_effect=FALSE;
	v = table_funcs.column_find_value(tr, find_sql_column(funcs, "varres"), rid);
	t->varres = *(bit *)v;	_DELETE(v);
	v = table_funcs.column_find_value(tr, find_sql_column(funcs, "vararg"), rid);
	t->vararg = *(bit *)v;	_DELETE(v);
	v = table_funcs.column_find_value(tr, find_sql_column(funcs, "system"), rid);
	t->system = *(bit *)v;	_DELETE(v);
	t->res = NULL;
	t->s = s;
	t->fix_scale = SCALE_EQ;
	t->sa = tr->sa;
	/* convert old PYTHON2 and PYTHON2_MAP to PYTHON and PYTHON_MAP
	 * see also function sql_update_jun2020() in sql_upgrades.c */
	if ((int) t->lang == 8)		/* old FUNC_LANG_PY2 */
		t->lang = FUNC_LANG_PY;
	else if ((int) t->lang == 9)	/* old FUNC_LANG_MAP_PY2 */
		t->lang = FUNC_LANG_MAP_PY;
	if (t->lang != FUNC_LANG_INT) {
		t->query = t->imp;
		t->imp = NULL;
	}

	TRC_DEBUG(SQL_STORE, "Load function: %s\n", t->base.name);

	t->ops = list_new(tr->sa, (fdestroy)NULL);
	if (rs) {
		for (rid = table_funcs.subrids_next(rs); !is_oid_nil(rid); rid = table_funcs.subrids_next(rs)) {
			sql_arg *a = load_arg(tr, t, rid);

			if (a == NULL)
				return NULL;
			if (a->inout == ARG_OUT) {
				if (!t->res)
					t->res = sa_list(tr->sa);
				list_append(t->res, a);
			} else {
				list_append(t->ops, a);
			}
		}
	}
	if (t->type == F_FUNC && !t->res)
		t->type = F_PROC;
	t->side_effect = (t->type==F_FILT || (t->res && (t->lang==FUNC_LANG_SQL || !list_empty(t->ops))))?FALSE:TRUE;
	return t;
}

void
reset_functions(sql_trans *tr)
{
	node *n, *m;

	for (n = tr->schemas.set->h; n; n = n->next) {
		sql_schema *s = n->data;

		if (s->funcs.set) for (m = s->funcs.set->h; m; m = m->next) {
			sql_func *f = m->data;

			if (f->sql)
				f->sql = 1;
		}
	}
}

static sql_sequence *
load_seq(sql_trans *tr, sql_schema * s, oid rid)
{
	void *v;
	sql_sequence *seq = SA_ZNEW(tr->sa, sql_sequence);
	sql_schema *syss = find_sql_schema(tr, "sys");
	sql_table *seqs = find_sql_table(syss, "sequences");
	sqlid sid;

	v = table_funcs.column_find_value(tr, find_sql_column(seqs, "id"), rid);
	sid = *(sqlid *)v; 			_DELETE(v);
	v = table_funcs.column_find_value(tr, find_sql_column(seqs, "name"), rid);
	base_init(tr->sa, &seq->base, sid, 0, v); _DELETE(v);
	v = table_funcs.column_find_value(tr, find_sql_column(seqs, "start"), rid);
	seq->start = *(lng *)v;			_DELETE(v);
	v = table_funcs.column_find_value(tr, find_sql_column(seqs, "minvalue"), rid);
	seq->minvalue = *(lng *)v;		_DELETE(v);
	v = table_funcs.column_find_value(tr, find_sql_column(seqs, "maxvalue"), rid);
	seq->maxvalue = *(lng *)v; 		_DELETE(v);
	v = table_funcs.column_find_value(tr, find_sql_column(seqs, "increment"), rid);
	seq->increment = *(lng *)v; 		_DELETE(v);
	v = table_funcs.column_find_value(tr, find_sql_column(seqs, "cacheinc"), rid);
	seq->cacheinc = *(lng *)v;		_DELETE(v);
	v = table_funcs.column_find_value(tr, find_sql_column(seqs, "cycle"), rid);
	seq->cycle = *(bit *)v;			_DELETE(v);
	seq->s = s;
	return seq;
}

static void
set_members(changeset *ts)
{
	node *n, *m;

	if (ts && ts->set) {
		for (n = ts->set->h; n; n = n->next) {
			sql_table *t = n->data;

			if (isMergeTable(t) || isReplicaTable(t)) {
				if (t->members.set)
				for (m = t->members.set->h; m; m = m->next) {
					sql_part *p = m->data;
					sql_table *pt = find_sql_table(t->s, p->base.name);

					pt->p = t;
				}
			}
		}
	}
}

static void
sql_trans_update_schema(sql_trans *tr, oid rid)
{
	void *v;
	sql_schema *s = NULL, *syss = find_sql_schema(tr, "sys");
	sql_table *ss = find_sql_table(syss, "schemas");
	sqlid sid;

	v = table_funcs.column_find_value(tr, find_sql_column(ss, "id"), rid);
	sid = *(sqlid *)v; 	_DELETE(v);
	s = find_sql_schema_id(tr, sid);

	if (s==NULL)
		return ;

	TRC_DEBUG(SQL_STORE, "Update schema: %s %d\n", s->base.name, s->base.id);

	v = table_funcs.column_find_value(tr, find_sql_column(ss, "name"), rid);
	base_init(tr->sa, &s->base, sid, 0, v); _DELETE(v);
	v = table_funcs.column_find_value(tr, find_sql_column(ss, "authorization"), rid);
	s->auth_id = *(sqlid *)v; 	_DELETE(v);
	v = table_funcs.column_find_value(tr, find_sql_column(ss, "system"), rid);
	s->system = *(bit *)v;          _DELETE(v);
	v = table_funcs.column_find_value(tr, find_sql_column(ss, "owner"), rid);
	s->owner = *(sqlid *)v;		_DELETE(v);
}

static sql_schema *
load_schema(sql_trans *tr, sqlid id, oid rid)
{
	void *v;
	sql_schema *s = NULL, *syss = find_sql_schema(tr, "sys");
	sql_table *ss = find_sql_table(syss, "schemas");
	sql_table *types = find_sql_table(syss, "types");
	sql_table *tables = find_sql_table(syss, "_tables");
	sql_table *funcs = find_sql_table(syss, "functions");
	sql_table *seqs = find_sql_table(syss, "sequences");
	sqlid sid;
	sql_column *type_schema, *type_id, *table_schema, *table_id;
	sql_column *func_schema, *func_id, *seq_schema, *seq_id;
	rids *rs;

	v = table_funcs.column_find_value(tr, find_sql_column(ss, "id"), rid);
	sid = *(sqlid *)v; 	_DELETE(v);
	if (instore(sid, id)) {
		s = find_sql_schema_id(tr, sid);

		if (s==NULL) {
			char *name;

			v = table_funcs.column_find_value(tr, find_sql_column(ss, "name"), rid);
			name = (char*)v;
			s = find_sql_schema(tr, name);
			_DELETE(v);
			if (s == NULL) {
				GDKerror("SQL schema missing or incompatible, rebuild from archive");
				return NULL;
			}
		}
		s->base.id = sid;
	} else {
		s = SA_ZNEW(tr->sa, sql_schema);
		if (s == NULL)
			return NULL;
		v = table_funcs.column_find_value(tr, find_sql_column(ss, "name"), rid);
		base_init(tr->sa, &s->base, sid, 0, v); _DELETE(v);
		v = table_funcs.column_find_value(tr, find_sql_column(ss, "authorization"), rid);
		s->auth_id = *(sqlid *)v; 	_DELETE(v);
		v = table_funcs.column_find_value(tr, find_sql_column(ss, "system"), rid);
		s->system = *(bit *)v;          _DELETE(v);
		v = table_funcs.column_find_value(tr, find_sql_column(ss, "owner"), rid);
		s->owner = *(sqlid *)v;		_DELETE(v);
		s->keys = list_new(tr->sa, (fdestroy) NULL);
		s->idxs = list_new(tr->sa, (fdestroy) NULL);
		s->triggers = list_new(tr->sa, (fdestroy) NULL);
		s->streams = list_new(tr->sa, (fdestroy) NULL);

		cs_new(&s->tables, tr->sa, (fdestroy) &table_destroy);
		cs_new(&s->types, tr->sa, (fdestroy) NULL);
		cs_new(&s->funcs, tr->sa, (fdestroy) NULL);
		cs_new(&s->seqs, tr->sa, (fdestroy) NULL);
	}

	TRC_DEBUG(SQL_STORE, "Load schema: %s %d\n", s->base.name, s->base.id);

	sqlid tmpid = store_oids ? FUNC_OIDS : id;

	/* first load simple types */
	type_schema = find_sql_column(types, "schema_id");
	type_id = find_sql_column(types, "id");
	rs = table_funcs.rids_select(tr, type_schema, &s->base.id, &s->base.id, type_id, &tmpid, NULL, NULL);
	for (rid = table_funcs.rids_next(rs); !is_oid_nil(rid); rid = table_funcs.rids_next(rs))
		cs_add(&s->types, load_type(tr, s, rid), 0);
	table_funcs.rids_destroy(rs);

	/* second tables */
	table_schema = find_sql_column(tables, "schema_id");
	table_id = find_sql_column(tables, "id");
	/* all tables with id >= id */
	rs = table_funcs.rids_select(tr, table_schema, &sid, &sid, table_id, &tmpid, NULL, NULL);
	if (rs && !table_funcs.rids_empty(rs)) {
		sql_table *columns = find_sql_table(syss, "_columns");
		sql_column *column_table_id = find_sql_column(columns, "table_id");
		sql_column *column_number = find_sql_column(columns, "number");
		subrids *nrs = table_funcs.subrids_create(tr, rs, table_id, column_table_id, column_number);
		sqlid tid;

		for (tid = table_funcs.subrids_nextid(nrs); tid >= 0; tid = table_funcs.subrids_nextid(nrs)) {
			if (!instore(tid, id)) {
				sql_table *t = load_table(tr, s, tid, nrs);
				if (t == NULL) {
					table_funcs.subrids_destroy(nrs);
					table_funcs.rids_destroy(rs);
					return NULL;
				}
				cs_add(&s->tables, t, 0);
			} else
				while (!is_oid_nil(table_funcs.subrids_next(nrs)))
					;
		}
		table_funcs.subrids_destroy(nrs);
	}
	table_funcs.rids_destroy(rs);

	/* next functions which could use these types */
	func_schema = find_sql_column(funcs, "schema_id");
	func_id = find_sql_column(funcs, "id");
	rs = table_funcs.rids_select(tr, func_schema, &s->base.id, &s->base.id, func_id, &tmpid, NULL, NULL);
	if (rs && !table_funcs.rids_empty(rs)) {
		sql_table *args = find_sql_table(syss, "args");
		sql_column *arg_func_id = find_sql_column(args, "func_id");
		sql_column *arg_number = find_sql_column(args, "number");
		subrids *nrs = table_funcs.subrids_create(tr, rs, func_id, arg_func_id, arg_number);
		sqlid fid;
		sql_func *f;

		for (fid = table_funcs.subrids_nextid(nrs); fid >= 0; fid = table_funcs.subrids_nextid(nrs)) {
			f = load_func(tr, s, fid, nrs);
			if (f == NULL) {
				table_funcs.subrids_destroy(nrs);
				table_funcs.rids_destroy(rs);
				return NULL;
			}
			cs_add(&s->funcs, f, 0);
		}
		/* Handle all procedures without arguments (no args) */
		rs = table_funcs.rids_diff(tr, rs, func_id, nrs, arg_func_id);
		for (rid = table_funcs.rids_next(rs); !is_oid_nil(rid); rid = table_funcs.rids_next(rs)) {
			void *v = table_funcs.column_find_value(tr, func_id, rid);
			fid = *(sqlid*)v; _DELETE(v);
			f = load_func(tr, s, fid, NULL);
			if (f == NULL) {
				table_funcs.subrids_destroy(nrs);
				table_funcs.rids_destroy(rs);
				return NULL;
			}
			cs_add(&s->funcs, f, 0);
		}
		table_funcs.subrids_destroy(nrs);
	}
	table_funcs.rids_destroy(rs);

	/* last sequence numbers */
	seq_schema = find_sql_column(seqs, "schema_id");
	seq_id = find_sql_column(seqs, "id");
	rs = table_funcs.rids_select(tr, seq_schema, &s->base.id, &s->base.id, seq_id, &tmpid, NULL, NULL);
	for (rid = table_funcs.rids_next(rs); !is_oid_nil(rid); rid = table_funcs.rids_next(rs))
		cs_add(&s->seqs, load_seq(tr, s, rid), 0);
	table_funcs.rids_destroy(rs);
	return s;
}

static sql_trans *
create_trans(sql_allocator *sa, backend_stack stk)
{
	sql_trans *t = ZNEW(sql_trans);

	if (!t)
		return NULL;

	t->sa = sa;
	t->name = NULL;
	t->wtime = t->rtime = 0;
	t->stime = 0;
	t->wstime = timestamp();
	t->schema_updates = 0;
	t->status = 0;

	t->parent = NULL;
	t->stk = stk;

	cs_new(&t->schemas, t->sa, (fdestroy) &schema_destroy);
	return t;
}

void
sql_trans_update_schemas(sql_trans* tr)
{
	sql_schema *syss = find_sql_schema(tr, "sys");
	sql_table *sysschema = find_sql_table(syss, "schemas");
	sql_column *sysschema_ids = find_sql_column(sysschema, "id");
	rids *schemas = table_funcs.rids_select(tr, sysschema_ids, NULL, NULL);
	oid rid;

	TRC_DEBUG(SQL_STORE, "Update schemas\n");

	for (rid = table_funcs.rids_next(schemas); !is_oid_nil(rid); rid = table_funcs.rids_next(schemas)) {
		sql_trans_update_schema(tr, rid);
	}
	table_funcs.rids_destroy(schemas);
}

static bool
load_trans(sql_trans* tr, sqlid id)
{
	sql_schema *syss = find_sql_schema(tr, "sys");
	sql_table *sysschema = find_sql_table(syss, "schemas");
	sql_column *sysschema_ids = find_sql_column(sysschema, "id");
	rids *schemas = table_funcs.rids_select(tr, sysschema_ids, NULL, NULL);
	oid rid;
	node *n;

	TRC_DEBUG(SQL_STORE, "Load transaction\n");

	for (rid = table_funcs.rids_next(schemas); !is_oid_nil(rid); rid = table_funcs.rids_next(schemas)) {
		sql_schema *ns = load_schema(tr, id, rid);
		if (ns == NULL)
			return false;
		if (!instore(ns->base.id, id))
			cs_add(&tr->schemas, ns, 0);
	}

	for (n = tr->schemas.set->h; n; n = n->next) { /* Set table members */
		sql_schema *s = n->data;

		set_members(&s->tables);
	}
	table_funcs.rids_destroy(schemas);
	return true;
}

static int
store_upgrade_ids(sql_trans* tr)
{
	node *n, *m, *o;
	for (n = tr->schemas.set->h; n; n = n->next) {
		sql_schema *s = n->data;

		if (isDeclaredSchema(s))
			continue;
		if (s->tables.set == NULL)
			continue;
		for (m = s->tables.set->h; m; m = m->next) {
			sql_table *t = m->data;

			if (!isTable(t))
				continue;
			if (store_funcs.upgrade_del(t) != LOG_OK)
				return SQL_ERR;
			for (o = t->columns.set->h; o; o = o->next) {
				sql_column *c = o->data;

				if (store_funcs.upgrade_col(c) != LOG_OK)
					return SQL_ERR;
			}
			if (t->idxs.set == NULL)
				continue;
			for (o = t->idxs.set->h; o; o = o->next) {
				sql_idx *i = o->data;

				if (store_funcs.upgrade_idx(i) != LOG_OK)
					return SQL_ERR;
			}
		}
	}
	store_apply_deltas(true);
	logger_funcs.with_ids();
	return SQL_OK;
}

static sqlid
next_oid(void)
{
	sqlid id = 0;
	MT_lock_set(&bs_lock);
	id = store_oid++;
	MT_lock_unset(&bs_lock);
	return id;
}

sqlid
store_next_oid(void)
{
	return next_oid();
}

static void
insert_schemas(sql_trans *tr)
{
	sql_schema *syss = find_sql_schema(tr, "sys");
	sql_table *sysschema = find_sql_table(syss, "schemas");
	sql_table *systable = find_sql_table(syss, "_tables");
	sql_table *syscolumn = find_sql_table(syss, "_columns");
	node *n, *m, *o;

	for (n = tr->schemas.set->h; n; n = n->next) {
		sql_schema *s = n->data;

		if (isDeclaredSchema(s))
			continue;
		table_funcs.table_insert(tr, sysschema, &s->base.id, s->base.name, &s->auth_id, &s->owner, &s->system);
		for (m = s->tables.set->h; m; m = m->next) {
			sql_table *t = m->data;
			sht ca = t->commit_action;

			table_funcs.table_insert(tr, systable, &t->base.id, t->base.name, &s->base.id, ATOMnilptr(TYPE_str), &t->type, &t->system, &ca, &t->access);
			for (o = t->columns.set->h; o; o = o->next) {
				sql_column *c = o->data;

				table_funcs.table_insert(tr, syscolumn, &c->base.id, c->base.name, c->type.type->sqlname, &c->type.digits, &c->type.scale, &t->base.id, (c->def) ? c->def : ATOMnilptr(TYPE_str), &c->null, &c->colnr, (c->storage_type)? c->storage_type : ATOMnilptr(TYPE_str));
			}
		}
	}
}

static void
insert_types(sql_trans *tr, sql_table *systype)
{
	for (node *n = types->h; n; n = n->next) {
		sql_type *t = n->data;
		int radix = t->radix, eclass = (int) t->eclass;
		sqlid next_schema = t->s ? t->s->base.id : 0;

		table_funcs.table_insert(tr, systype, &t->base.id, t->base.name, t->sqlname, &t->digits, &t->scale, &radix, &eclass, &next_schema);
	}
}

static void
insert_args(sql_trans *tr, sql_table *sysarg, list *args, sqlid funcid, const char *arg_def, int *number)
{
	for (node *n = args->h; n; n = n->next) {
		sql_arg *a = n->data;
		sqlid id = next_oid();
		int next_number = (*number)++;
		char buf[32], *next_name;

		if (a->name) {
			next_name = a->name;
		} else {
			snprintf(buf, sizeof(buf), arg_def, next_number);
			next_name = buf;
		}
		table_funcs.table_insert(tr, sysarg, &id, &funcid, next_name, a->type.type->sqlname, &a->type.digits, &a->type.scale, &a->inout, &next_number);
	}
}

static void
insert_functions(sql_trans *tr, sql_table *sysfunc, sql_table *sysarg)
{
	for (node *n = funcs->h; n; n = n->next) {
		sql_func *f = n->data;
		bit se = (f->type == F_AGGR) ? FALSE : f->side_effect;
		int number = 0, ftype = (int) f->type, flang = (int) FUNC_LANG_INT;
		sqlid next_schema = f->s ? f->s->base.id : 0;

		table_funcs.table_insert(tr, sysfunc, &f->base.id, f->base.name, f->imp, f->mod, &flang, &ftype, &se, &f->varres, &f->vararg, &next_schema, &f->system);
		if (f->res)
			insert_args(tr, sysarg, f->res, f->base.id, "res_%d", &number);
		if (f->ops)
			insert_args(tr, sysarg, f->ops, f->base.id, "arg_%d", &number);
	}
}

static int
table_next_column_nr(sql_table *t)
{
	int nr = cs_size(&t->columns);
	if (nr) {
		node *n = cs_last_node(&t->columns);
		if (n) {
			sql_column *c = n->data;

			nr = c->colnr+1;
		}
	}
	return nr;
}

static sql_column *
bootstrap_create_column(sql_trans *tr, sql_table *t, char *name, char *sqltype, int digits)
{
	sql_column *col = SA_ZNEW(tr->sa, sql_column);

	TRC_DEBUG(SQL_STORE, "Create column: %s\n", name);

	if (store_oids) {
		sqlid *idp = logger_funcs.log_find_table_value("sys__columns_id", "sys__columns_name", name, "sys__columns_table_id", &t->base.id, NULL, NULL);
		base_init(tr->sa, &col->base, *idp, t->base.flags, name);
		store_oids[nstore_oids++] = *idp;
		GDKfree(idp);
	} else {
		base_init(tr->sa, &col->base, next_oid(), t->base.flags, name);
	}
	sql_find_subtype(&col->type, sqltype, digits, 0);
	col->def = NULL;
	col->null = 1;
	col->colnr = table_next_column_nr(t);
	col->t = t;
	col->unique = 0;
	col->storage_type = NULL;
	cs_add(&t->columns, col, TR_NEW);

	if (isTable(col->t))
		store_funcs.create_col(tr, col);
	tr->schema_updates ++;
	return col;
}

static sql_table *
create_sql_table_with_id(sql_allocator *sa, sqlid id, const char *name, sht type, bit system, int persistence, int commit_action, bte properties)
{
	sql_table *t = SA_ZNEW(sa, sql_table);

	assert(sa);
<<<<<<< HEAD
	assert((persistence==SQL_PERSIST || persistence==SQL_PERSISTED_STREAM || persistence==SQL_DECLARED_TABLE ||
=======
	assert((persistence==SQL_PERSIST ||
		persistence==SQL_DECLARED_TABLE ||
>>>>>>> 0b782f68
		commit_action) && commit_action>=0);
	assert(id);
	base_init(sa, &t->base, id, TR_NEW, name);
	t->type = type;
	t->system = system;
	t->persistence = (temp_t)persistence;
	t->commit_action = (ca_t)commit_action;
	t->query = NULL;
	t->access = 0;
	cs_new(&t->columns, sa, (fdestroy) &column_destroy);
	cs_new(&t->idxs, sa, (fdestroy) &idx_destroy);
	cs_new(&t->keys, sa, (fdestroy) &key_destroy);
	cs_new(&t->triggers, sa, (fdestroy) &trigger_destroy);
	t->stream = NULL;
	cs_new(&t->members, sa, (fdestroy) NULL);
	t->pkey = NULL;
	t->sz = COLSIZE;
	t->cleared = 0;
	t->s = NULL;
	t->properties = properties;
	memset(&t->part, 0, sizeof(t->part));
	return t;
}

sql_table *
create_sql_table(sql_allocator *sa, const char *name, sht type, bit system, int persistence, int commit_action, bte properties, int window, int stride)
{
	sql_table *res = create_sql_table_with_id(sa, next_oid(), name, type, system, persistence, commit_action, properties);
	if(isStream(res)) {
		res->stream = SA_ZNEW(sa, sql_stream);
		if(!(res->stream)) {
			return NULL;
		}
		res->stream->window = window;
		res->stream->stride = stride;
		res->stream->t = res;
	}
	return res;
}

static void
dup_sql_type(sql_trans *tr, sql_schema *s, sql_subtype *oc, sql_subtype *nc)
{
	nc->digits = oc->digits;
	nc->scale = oc->scale;
	nc->type = oc->type;
	if (s && nc->type->s) { /* user type */
		sql_type *lt = NULL;

		if (s->base.id == nc->type->s->base.id) {
			/* Current user type belongs to current schema. So search there for current user type. */
			lt = find_sql_type(s, nc->type->base.name);
		} else {
			/* Current user type belongs to another schema in the current transaction. Search there for current user type. */
			lt = sql_trans_bind_type(tr, NULL, nc->type->base.name);
		}
		if (lt == NULL)
			GDKfatal("SQL type %s missing", nc->type->base.name);
		sql_init_subtype(nc, lt, nc->digits, nc->scale);
	}
}

static sql_column *
dup_sql_column(sql_allocator *sa, sql_table *t, sql_column *c)
{
	sql_column *col = SA_ZNEW(sa, sql_column);

	base_init(sa, &col->base, c->base.id, c->base.flags, c->base.name);
	col->type = c->type; /* Both types belong to the same transaction, so no dup_sql_type call is needed */
	col->def = NULL;
	if (c->def)
		col->def = sa_strdup(sa, c->def);
	col->null = c->null;
	col->colnr = c->colnr;
	col->t = t;
	col->unique = c->unique;
	col->storage_type = NULL;
	if (c->storage_type)
		col->storage_type = sa_strdup(sa, c->storage_type);
	col->sorted = c->sorted;
	col->dcount = c->dcount;
	cs_add(&t->columns, col, TR_NEW);
	return col;
}

static sql_part *
dup_sql_part(sql_allocator *sa, sql_table *mt, sql_part *op)
{
	sql_part *p = SA_ZNEW(sa, sql_part);

	base_init(sa, &p->base, op->base.id, op->base.flags, op->base.name);
	p->tpe = op->tpe; /* No dup_sql_type call I think */
	p->with_nills = op->with_nills;

	if (isRangePartitionTable(mt)) {
		p->part.range.minvalue = sa_alloc(sa, op->part.range.minlength);
		p->part.range.maxvalue = sa_alloc(sa, op->part.range.maxlength);
		memcpy(p->part.range.minvalue, op->part.range.minvalue, op->part.range.minlength);
		memcpy(p->part.range.maxvalue, op->part.range.maxvalue, op->part.range.maxlength);
		p->part.range.minlength = op->part.range.minlength;
		p->part.range.maxlength = op->part.range.maxlength;
	} else if (isListPartitionTable(mt)) {
		p->part.values = list_new(sa, (fdestroy) NULL);
		for (node *n = op->part.values->h ; n ; n = n->next) {
			sql_part_value *prev = (sql_part_value*) n->data, *nextv = SA_ZNEW(sa, sql_part_value);
			nextv->value = sa_alloc(sa, prev->length);
			memcpy(nextv->value, prev->value, prev->length);
			nextv->length = prev->length;
			list_append(p->part.values, nextv);
		}
	}
	cs_add(&mt->members, p, TR_NEW);
	return p;
}

sql_table *
dup_sql_table(sql_allocator *sa, sql_table *t)
{
	node *n;
	sql_table *nt = create_sql_table_with_id(sa, t->base.id, t->base.name, t->type, t->system, SQL_DECLARED_TABLE, t->commit_action, t->properties);

	nt->base.flags = t->base.flags;

	nt->access = t->access;
	nt->query = (t->query) ? sa_strdup(sa, t->query) : NULL;
	assert(!t->p || isMergeTable(t->p) || isReplicaTable(t->p));
	nt->p = t->p;

	if (isPartitionedByExpressionTable(nt)) {
		nt->part.pexp = SA_ZNEW(sa, sql_expression);
		nt->part.pexp->exp = sa_strdup(sa, t->part.pexp->exp);
		nt->part.pexp->type = t->part.pexp->type; /* No dup_sql_type call needed */
		nt->part.pexp->cols = sa_list(sa);
		for (n = t->part.pexp->cols->h; n; n = n->next) {
			int *nid = sa_alloc(sa, sizeof(int));
			*nid = *(int *) n->data;
			list_append(nt->part.pexp->cols, nid);
		}
	}

	for (n = t->columns.set->h; n; n = n->next) {
		sql_column *c = n->data;
		sql_column *dup = dup_sql_column(sa, nt, c);
		if (isPartitionedByColumnTable(nt) && c->base.id == t->part.pcol->base.id)
			nt->part.pcol = dup;
	}

	nt->columns.dset = NULL;
	nt->columns.nelm = NULL;

	if (t->members.set)
		for (n = t->members.set->h; n; n = n->next)
			dup_sql_part(sa, nt, n->data);
	nt->members.dset = NULL;
	nt->members.nelm = NULL;
	return nt;
}

static sql_table *
bootstrap_create_table(sql_trans *tr, sql_schema *s, char *name)
{
	int istmp = isTempSchema(s);
	int persistence = istmp?SQL_GLOBAL_TEMP:SQL_PERSIST;
	sht commit_action = istmp?CA_PRESERVE:CA_COMMIT;
	sql_table *t;
	if (store_oids) {
		sqlid *idp = logger_funcs.log_find_table_value("sys__tables_id", "sys__tables_name", name, "sys__tables_schema_id", &s->base.id, NULL, NULL);
		t = create_sql_table_with_id(tr->sa, *idp, name, tt_table, 1, persistence, commit_action, 0);
		store_oids[nstore_oids++] = *idp;
		GDKfree(idp);
	} else {
		t = create_sql_table(tr->sa, name, tt_table, 1, persistence, commit_action, 0, 0, 0);
	}
	t->bootstrap = 1;

	TRC_DEBUG(SQL_STORE, "Create table: %s\n", name);

	t->base.flags = s->base.flags;
	t->query = NULL;
	t->s = s;
	cs_add(&s->tables, t, TR_NEW);

	if (isTable(t))
		store_funcs.create_del(tr, t);
	tr->schema_updates ++;
	return t;
}

static sql_schema *
bootstrap_create_schema(sql_trans *tr, char *name, sqlid auth_id, int owner)
{
	sql_schema *s = SA_ZNEW(tr->sa, sql_schema);

	TRC_DEBUG(SQL_STORE, "Create schema: %s %d %d\n", name, auth_id, owner);

	if (store_oids) {
		sqlid *idp = logger_funcs.log_find_table_value("sys_schemas_id", "sys_schemas_name", name, NULL, NULL);
		if (idp == NULL && strcmp(name, dt_schema) == 0)
			base_init(tr->sa, &s->base, (sqlid) FUNC_OIDS - 1, TR_NEW, name);
		else {
			base_init(tr->sa, &s->base, *idp, TR_NEW, name);
			store_oids[nstore_oids++] = *idp;
			GDKfree(idp);
		}
	} else {
		base_init(tr->sa, &s->base, next_oid(), TR_NEW, name);
	}
	s->auth_id = auth_id;
	s->owner = owner;
	s->system = TRUE;
	cs_new(&s->tables, tr->sa, (fdestroy) &table_destroy);
	cs_new(&s->types, tr->sa, (fdestroy) NULL);
	cs_new(&s->funcs, tr->sa, (fdestroy) NULL);
	cs_new(&s->seqs, tr->sa, (fdestroy) NULL);
	s->keys = list_new(tr->sa, (fdestroy) NULL);
	s->idxs = list_new(tr->sa, (fdestroy) NULL);
	s->triggers = list_new(tr->sa, (fdestroy) NULL);
	s->streams = list_new(tr->sa, (fdestroy) NULL);

	cs_add(&tr->schemas, s, TR_NEW);

	tr->schema_updates ++;
	return s;
}

static int
store_schema_number(void)
{
	return schema_number;
}

static int
store_load(backend_stack stk) {
	int first;

	sql_allocator *sa;
	sql_trans *tr;
	sql_table *t, *types, *funcs, *args;
	sql_schema *s, *p = NULL;

	lng lng_store_oid;
	sqlid id = 0;

	store_sa = sa_create();
	sa = sa_create();
	if (!sa || !store_sa)
		return -1;

	first = logger_funcs.log_isnew();

	types_init(store_sa);

	/* we store some spare oids */
	store_oid = FUNC_OIDS;

	if (!sequences_init())
		return -1;
	ATOMIC_SET(&transactions, 0);
	gtrans = tr = create_trans(sa, stk);
	if (!gtrans)
		return -1;

	active_sessions = list_create(NULL);

	if (first) {
		/* cannot initialize database in readonly mode */
		if (store_readonly)
			return -1;
		tr = sql_trans_create(stk, NULL, NULL, true);
		if (!tr) {
			TRC_CRITICAL(SQL_STORE, "Failed to start a transaction while loading the storage\n");
			return -1;
		}
	} else {
		if (!(store_oids = GDKzalloc(300 * sizeof(sqlid)))) { /* 150 suffices */
			TRC_CRITICAL(SQL_STORE, "Allocation failure while loading the storage\n");
			return -1;
		}
	}

	s = bootstrap_create_schema(tr, "sys", ROLE_SYSADMIN, USER_MONETDB);
	if (!first)
		s->base.flags = 0;

	t = bootstrap_create_table(tr, s, "schemas");
	bootstrap_create_column(tr, t, "id", "int", 32);
	bootstrap_create_column(tr, t, "name", "varchar", 1024);
	bootstrap_create_column(tr, t, "authorization", "int", 32);
	bootstrap_create_column(tr, t, "owner", "int", 32);
	bootstrap_create_column(tr, t, "system", "boolean", 1);

	types = t = bootstrap_create_table(tr, s, "types");
	bootstrap_create_column(tr, t, "id", "int", 32);
	bootstrap_create_column(tr, t, "systemname", "varchar", 256);
	bootstrap_create_column(tr, t, "sqlname", "varchar", 1024);
	bootstrap_create_column(tr, t, "digits", "int", 32);
	bootstrap_create_column(tr, t, "scale", "int", 32);
	bootstrap_create_column(tr, t, "radix", "int", 32);
	bootstrap_create_column(tr, t, "eclass", "int", 32);
	bootstrap_create_column(tr, t, "schema_id", "int", 32);

	funcs = t = bootstrap_create_table(tr, s, "functions");
	bootstrap_create_column(tr, t, "id", "int", 32);
	bootstrap_create_column(tr, t, "name", "varchar", 256);
	bootstrap_create_column(tr, t, "func", "varchar", 8196);
	bootstrap_create_column(tr, t, "mod", "varchar", 8196);

	/* language asm=0, sql=1, R=2, C=3, J=4 */
	bootstrap_create_column(tr, t, "language", "int", 32);

	/* func, proc, aggr or filter */
	bootstrap_create_column(tr, t, "type", "int", 32);
	bootstrap_create_column(tr, t, "side_effect", "boolean", 1);
	bootstrap_create_column(tr, t, "varres", "boolean", 1);
	bootstrap_create_column(tr, t, "vararg", "boolean", 1);
	bootstrap_create_column(tr, t, "schema_id", "int", 32);
	bootstrap_create_column(tr, t, "system", "boolean", 1);

	args = t = bootstrap_create_table(tr, s, "args");
	bootstrap_create_column(tr, t, "id", "int", 32);
	bootstrap_create_column(tr, t, "func_id", "int", 32);
	bootstrap_create_column(tr, t, "name", "varchar", 256);
	bootstrap_create_column(tr, t, "type", "varchar", 1024);
	bootstrap_create_column(tr, t, "type_digits", "int", 32);
	bootstrap_create_column(tr, t, "type_scale", "int", 32);
	bootstrap_create_column(tr, t, "inout", "tinyint", 8);
	bootstrap_create_column(tr, t, "number", "int", 32);

	t = bootstrap_create_table(tr, s, "sequences");
	bootstrap_create_column(tr, t, "id", "int", 32);
	bootstrap_create_column(tr, t, "schema_id", "int", 32);
	bootstrap_create_column(tr, t, "name", "varchar", 256);
	bootstrap_create_column(tr, t, "start", "bigint", 64);
	bootstrap_create_column(tr, t, "minvalue", "bigint", 64);
	bootstrap_create_column(tr, t, "maxvalue", "bigint", 64);
	bootstrap_create_column(tr, t, "increment", "bigint", 64);
	bootstrap_create_column(tr, t, "cacheinc", "bigint", 64);
	bootstrap_create_column(tr, t, "cycle", "boolean", 1);

	t = bootstrap_create_table(tr, s, "table_partitions");
	bootstrap_create_column(tr, t, "id", "int", 32);
	bootstrap_create_column(tr, t, "table_id", "int", 32);
	bootstrap_create_column(tr, t, "column_id", "int", 32);
	bootstrap_create_column(tr, t, "expression", "varchar", STORAGE_MAX_VALUE_LENGTH);
	bootstrap_create_column(tr, t, "type", "tinyint", 8);

	t = bootstrap_create_table(tr, s, "range_partitions");
	bootstrap_create_column(tr, t, "table_id", "int", 32);
	bootstrap_create_column(tr, t, "partition_id", "int", 32);
	bootstrap_create_column(tr, t, "minimum", "varchar", STORAGE_MAX_VALUE_LENGTH);
	bootstrap_create_column(tr, t, "maximum", "varchar", STORAGE_MAX_VALUE_LENGTH);
	bootstrap_create_column(tr, t, "with_nulls", "boolean", 1);

	t = bootstrap_create_table(tr, s, "value_partitions");
	bootstrap_create_column(tr, t, "table_id", "int", 32);
	bootstrap_create_column(tr, t, "partition_id", "int", 32);
	bootstrap_create_column(tr, t, "value", "varchar", STORAGE_MAX_VALUE_LENGTH);

	t = bootstrap_create_table(tr, s, "dependencies");
	bootstrap_create_column(tr, t, "id", "int", 32);
	bootstrap_create_column(tr, t, "depend_id", "int", 32);
	bootstrap_create_column(tr, t, "depend_type", "smallint", 16);

	while(s) {
		t = bootstrap_create_table(tr, s, "_tables");
		bootstrap_create_column(tr, t, "id", "int", 32);
		bootstrap_create_column(tr, t, "name", "varchar", 1024);
		bootstrap_create_column(tr, t, "schema_id", "int", 32);
		bootstrap_create_column(tr, t, "query", "varchar", 1 << 20);
		bootstrap_create_column(tr, t, "type", "smallint", 16);
		bootstrap_create_column(tr, t, "system", "boolean", 1);
		bootstrap_create_column(tr, t, "commit_action", "smallint", 16);
		bootstrap_create_column(tr, t, "access", "smallint", 16);

		t = bootstrap_create_table(tr, s, "_streams");
		bootstrap_create_column(tr, t, "id", "int", 32);
		bootstrap_create_column(tr, t, "table_id", "int", 32);
		bootstrap_create_column(tr, t, "window", "int", 32);
		bootstrap_create_column(tr, t, "stride", "int", 32);

		t = bootstrap_create_table(tr, s, "_columns");
		bootstrap_create_column(tr, t, "id", "int", 32);
		bootstrap_create_column(tr, t, "name", "varchar", 1024);
		bootstrap_create_column(tr, t, "type", "varchar", 1024);
		bootstrap_create_column(tr, t, "type_digits", "int", 32);
		bootstrap_create_column(tr, t, "type_scale", "int", 32);
		bootstrap_create_column(tr, t, "table_id", "int", 32);
		bootstrap_create_column(tr, t, "default", "varchar", STORAGE_MAX_VALUE_LENGTH);
		bootstrap_create_column(tr, t, "null", "boolean", 1);
		bootstrap_create_column(tr, t, "number", "int", 32);
		bootstrap_create_column(tr, t, "storage", "varchar", 2048);

		t = bootstrap_create_table(tr, s, "keys");
		bootstrap_create_column(tr, t, "id", "int", 32);
		bootstrap_create_column(tr, t, "table_id", "int", 32);
		bootstrap_create_column(tr, t, "type", "int", 32);
		bootstrap_create_column(tr, t, "name", "varchar", 1024);
		bootstrap_create_column(tr, t, "rkey", "int", 32);
		bootstrap_create_column(tr, t, "action", "int", 32);

		t = bootstrap_create_table(tr, s, "idxs");
		bootstrap_create_column(tr, t, "id", "int", 32);
		bootstrap_create_column(tr, t, "table_id", "int", 32);
		bootstrap_create_column(tr, t, "type", "int", 32);
		bootstrap_create_column(tr, t, "name", "varchar", 1024);

		t = bootstrap_create_table(tr, s, "triggers");
		bootstrap_create_column(tr, t, "id", "int", 32);
		bootstrap_create_column(tr, t, "name", "varchar", 1024);
		bootstrap_create_column(tr, t, "table_id", "int", 32);
		bootstrap_create_column(tr, t, "time", "smallint", 16);
		bootstrap_create_column(tr, t, "orientation", "smallint", 16);
		bootstrap_create_column(tr, t, "event", "smallint", 16);
		bootstrap_create_column(tr, t, "old_name", "varchar", 1024);
		bootstrap_create_column(tr, t, "new_name", "varchar", 1024);
		bootstrap_create_column(tr, t, "condition", "varchar", 2048);
		bootstrap_create_column(tr, t, "statement", "varchar", 2048);

		t = bootstrap_create_table(tr, s, "objects");
		bootstrap_create_column(tr, t, "id", "int", 32);
		bootstrap_create_column(tr, t, "name", "varchar", 1024);
		bootstrap_create_column(tr, t, "nr", "int", 32);

		if (!p) {
			p = s;
			/* now the same tables for temporaries */
			s = bootstrap_create_schema(tr, "tmp", ROLE_SYSADMIN, USER_MONETDB);
		} else {
			s = NULL;
		}
	}

	(void) bootstrap_create_schema(tr, dt_schema, ROLE_SYSADMIN, USER_MONETDB);

	if (first) {
		insert_types(tr, types);
		insert_functions(tr, funcs, args);
		insert_schemas(tr);

		if (sql_trans_commit(tr) != SQL_OK) {
			TRC_CRITICAL(SQL_STORE, "Cannot commit initial transaction\n");
		}
		sql_trans_destroy(tr, true);
	} else {
		GDKqsort(store_oids, NULL, NULL, nstore_oids, sizeof(sqlid), 0, TYPE_int, false, false);
		store_oid = store_oids[nstore_oids - 1] + 1;
	}

	id = store_oid; /* db objects up till id are already created */
	logger_funcs.get_sequence(OBJ_SID, &lng_store_oid);
	prev_oid = (sqlid)lng_store_oid;
	if (store_oid < prev_oid)
		store_oid = prev_oid;

	/* load remaining schemas, tables, columns etc */
	if (!first && !load_trans(gtrans, id)) {
		GDKfree(store_oids);
		store_oids = NULL;
		nstore_oids = 0;
		return -1;
	}
	store_initialized = 1;
	GDKfree(store_oids);
	store_oids = NULL;
	nstore_oids = 0;
	if (logger_funcs.log_needs_update())
		if (store_upgrade_ids(gtrans) != SQL_OK)
			TRC_CRITICAL(SQL_STORE, "Cannot commit upgrade transaction\n");
	return first;
}

int
store_init(int debug, store_type store, int readonly, int singleuser, backend_stack stk)
{
	int v = 1;

	store_readonly = readonly;
	store_singleuser = singleuser;

	MT_lock_set(&bs_lock);

	/* initialize empty bats */
	switch (store) {
	case store_bat:
	case store_mem:
		if (bat_utils_init() == -1) {
			MT_lock_unset(&bs_lock);
			return -1;
		}
		bat_storage_init(&store_funcs);
		bat_table_init(&table_funcs);
		bat_logger_init(&logger_funcs);
		break;
	default:
		break;
	}
	active_store_type = store;
	if (!logger_funcs.create ||
	    logger_funcs.create(debug, "sql_logs", CATALOG_VERSION*v) != LOG_OK) {
		MT_lock_unset(&bs_lock);
		return -1;
	}

	/* create the initial store structure or re-load previous data */
	MT_lock_unset(&bs_lock);
	return store_load(stk);
}

static int
store_needs_vacuum( sql_trans *tr )
{
	size_t max_dels = GDKdebug & FORCEMITOMASK ? 1 : 128;
	sql_schema *s = find_sql_schema(tr, "sys");
	node *n;

	for ( n = s->tables.set->h; n; n = n->next) {
		sql_table *t = n->data;
		sql_column *c = t->columns.set->h->data;

		if (!t->system)
			continue;
		/* no inserts, updates and enough deletes ? */
		if (store_funcs.count_col(tr, c, 0) == 0 &&
		    store_funcs.count_upd(tr, t) == 0 &&
		    store_funcs.count_del(tr, t) >= max_dels)
			return 1;
	}
	return 0;
}

static int
store_vacuum( sql_trans *tr )
{
	/* tables */
	size_t max_dels = GDKdebug & FORCEMITOMASK ? 1 : 128;
	sql_schema *s = find_sql_schema(tr, "sys");
	node *n;

	for ( n = s->tables.set->h; n; n = n->next) {
		sql_table *t = n->data;
		sql_column *c = t->columns.set->h->data;

		if (!t->system)
			continue;
		if (store_funcs.count_col(tr, c, 0) == 0 &&
		    store_funcs.count_upd(tr, t) == 0 &&
		    store_funcs.count_del(tr, t) >= max_dels)
			if (table_funcs.table_vacuum(tr, t) != SQL_OK)
				return -1;
	}
	return 0;
}

// All this must only be accessed while holding the bs_lock.
// The exception is flush_now, which can be set by anyone at any
// time and therefore needs some special treatment.
static struct {
	// These two are inputs, set from outside the store_manager
	bool enabled;
	ATOMIC_TYPE flush_now;
	// These are state set from within the store_manager
	bool working;
	int countdown_ms;
	unsigned int cycle;
	char *reason_to;
	char *reason_not_to;
} flusher = {
	.flush_now = ATOMIC_VAR_INIT(0),
	.enabled = true,
};

static void
flusher_new_cycle(void)
{
	int cycle_time = GDKdebug & FORCEMITOMASK ? 500 : 50000;

	// do not touch .enabled and .flush_now, those are inputs
	flusher.working = false;
	flusher.countdown_ms = cycle_time;
	flusher.cycle += 1;
	flusher.reason_to = NULL;
	flusher.reason_not_to = NULL;
}

/* Determine whether this is a good moment to flush the log.
 * Note: this function clears flusher.flush_now if it was set,
 * so if it returns true you must either flush the log or
 * set flush_log to true again, otherwise the request will
 * be lost.
 *
 * This is done this way because flush_now can be set at any time
 * without first obtaining bs_lock. To avoid time-of-check-to-time-of-use
 * issues, this function both checks and clears the flag.
 */
static bool
flusher_should_run(void)
{
	// We will flush if we have a reason to and no reason not to.
	char *reason_to = NULL, *reason_not_to = NULL;
	int changes;

	if (flusher.countdown_ms <= 0)
		reason_to = "timer expired";

	int many_changes = GDKdebug & FORCEMITOMASK ? 100 : 1000000;
	if ((changes = logger_funcs.changes()) >= many_changes)
		reason_to = "many changes";
	else if (changes == 0)
		reason_not_to = "no changes";

	// Read and clear flush_now. If we decide not to flush
	// we'll put it back.
	bool my_flush_now = (bool) ATOMIC_XCG(&flusher.flush_now, 0);
	if (my_flush_now) {
		reason_to = "user request";
		reason_not_to = NULL;
	}

	if (ATOMIC_GET(&store_nr_active) > 0)
		reason_not_to = "awaiting idle time";

	if (!flusher.enabled && !my_flush_now)
		reason_not_to = "disabled";

	bool do_it = (reason_to && !reason_not_to);

	TRC_DEBUG_IF(SQL_STORE)
	{
		if (reason_to != flusher.reason_to || reason_not_to != flusher.reason_not_to) {
			TRC_DEBUG_ENDIF(SQL_STORE, "Store flusher: %s, reason to flush: %s, reason not to: %s\n",
										do_it ? "flushing" : "not flushing",
										reason_to ? reason_to : "none",
										reason_not_to ? reason_not_to : "none");
		}
	}

	flusher.reason_to = reason_to;
	flusher.reason_not_to = reason_not_to;

	// Remember the request for next time.
	if (!do_it && my_flush_now)
		ATOMIC_SET(&flusher.flush_now, 1);

	return do_it;
}

void
store_exit(void)
{
	MT_lock_set(&bs_lock);

	TRC_DEBUG(SQL_STORE, "Store locked\n");

	/* busy wait till the logmanager is ready */
	while (flusher.working) {
		MT_lock_unset(&bs_lock);
		MT_sleep_ms(100);
		MT_lock_set(&bs_lock);
	}

	if (gtrans) {
		MT_lock_unset(&bs_lock);
		sequences_exit();
		MT_lock_set(&bs_lock);
	}
	if (spares > 0)
		destroy_spare_transactions();

	logger_funcs.destroy();

	/* Open transactions have a link to the global transaction therefore
	   we need busy waiting until all transactions have ended or
	   (current implementation) simply keep the gtrans alive and simply
	   exit (but leak memory).
	 */
	if (!ATOMIC_GET(&transactions)) {
		sql_trans_destroy(gtrans, false);
		gtrans = NULL;
	}
	list_destroy(active_sessions);
	if (store_sa)
		sa_destroy(store_sa);

	TRC_DEBUG(SQL_STORE, "Store unlocked\n");
	MT_lock_unset(&bs_lock);
	store_initialized=0;
}


sql_trans *sql_trans_create(backend_stack stk, sql_trans *parent, const char *name, bool try_spare);
static sql_trans * trans_init(sql_trans *tr, backend_stack stk, sql_trans *otr);

/* call locked! */
int
store_apply_deltas(bool not_locked)
{
	int res = LOG_OK;

	flusher.working = true;
	/* make sure we reset all transactions on re-activation */
	gtrans->wstime = timestamp();
	/* cleanup drop tables, columns and idxs first */
	trans_cleanup(gtrans);

	if (store_funcs.gtrans_update)
		store_funcs.gtrans_update(gtrans);
	res = logger_funcs.restart();
	if (res == LOG_OK) {
		if (!not_locked)
			MT_lock_unset(&bs_lock);
		res = logger_funcs.cleanup();
		if (!not_locked)
			MT_lock_set(&bs_lock);
	}

	if (gtrans->sa->nr > 2*new_trans_size && !(ATOMIC_GET(&nr_sessions)) /* only save when there are no dependencies on the gtrans */) {
		sql_trans *ntrans = sql_trans_create(gtrans->stk, gtrans, NULL, false);

		trans_init(ntrans, ntrans->stk, gtrans);
		if (spares > 0)
			destroy_spare_transactions();
		trans_reset_parent(ntrans);

		sql_trans_destroy(gtrans, false);
		gtrans = ntrans;
	}
	flusher.working = false;

	return res;
}

void
store_flush_log(void)
{
	ATOMIC_SET(&flusher.flush_now, 1);
}

/* Call while holding bs_lock */
static void
wait_until_flusher_idle(void)
{
	while (flusher.working) {
		const int sleeptime = 100;
		MT_lock_unset(&bs_lock);
		MT_sleep_ms(sleeptime);
		MT_lock_set(&bs_lock);
	}
}
void
store_suspend_log(void)
{
	MT_lock_set(&bs_lock);
	flusher.enabled = false;
	wait_until_flusher_idle();
	MT_lock_unset(&bs_lock);
}

void
store_resume_log(void)
{
	MT_lock_set(&bs_lock);
	flusher.enabled = true;
	MT_lock_unset(&bs_lock);
}

void
store_manager(void)
{
	MT_thread_setworking("sleeping");

	// In the main loop we always hold the lock except when sleeping
	MT_lock_set(&bs_lock);

	while (!GDKexiting()) {
		int res;

		if (!flusher_should_run()) {
			const int sleeptime = 100;
			MT_lock_unset(&bs_lock);
			MT_sleep_ms(sleeptime);
			flusher.countdown_ms -= sleeptime;
			MT_lock_set(&bs_lock);
			continue;
		}

		MT_thread_setworking("flushing");
		res = store_apply_deltas(false);

		if (res != LOG_OK) {
			MT_lock_unset(&bs_lock);
			GDKfatal("write-ahead logging failure, disk full?");
		}

		flusher_new_cycle();
		MT_thread_setworking("sleeping");
		TRC_DEBUG(SQL_STORE, "Store flusher done\n");
	}

	// End of loop, end of lock
	MT_lock_unset(&bs_lock);
}

void
idle_manager(void)
{
	const int sleeptime = GDKdebug & FORCEMITOMASK ? 10 : 50;
	const int timeout = GDKdebug & FORCEMITOMASK ? 50 : 5000;

	MT_thread_setworking("sleeping");
	while (!GDKexiting()) {
		sql_session *s;
		int t;

		for (t = timeout; t > 0; t -= sleeptime) {
			MT_sleep_ms(sleeptime);
			if (GDKexiting())
				return;
		}
		/* cleanup any collected intermediate storage */
		store_funcs.cleanup();
		MT_lock_set(&bs_lock);
		if (ATOMIC_GET(&store_nr_active) || GDKexiting() || !store_needs_vacuum(gtrans)) {
			MT_lock_unset(&bs_lock);
			continue;
		}

		s = sql_session_create(gtrans->stk, 0);
		if (!s) {
			MT_lock_unset(&bs_lock);
			continue;
		}
		MT_thread_setworking("vacuuming");
		sql_trans_begin(s);
		if (store_vacuum( s->tr ) == 0)
			sql_trans_commit(s->tr);
		sql_trans_end(s, 1);
		sql_session_destroy(s);

		MT_lock_unset(&bs_lock);
		MT_thread_setworking("sleeping");
	}
}

void
store_lock(void)
{
	MT_lock_set(&bs_lock);
	/* tell GDK allocation functions to ignore limits */
	MT_thread_setworking("store locked");
}

void
store_unlock(void)
{
	TRC_DEBUG(SQL_STORE, "Store unlocked\n");
	/* tell GDK allocation functions to honor limits again */
	MT_thread_setworking("store unlocked");
	MT_lock_unset(&bs_lock);
}

// Helper function for tar_write_header.
// Our stream.h makes sure __attribute__ exists.
static void __attribute__((__format__(__printf__, 3, 4)))
tar_write_header_field(char **cursor_ptr, size_t size, const char *fmt, ...)
{
	va_list ap;

	va_start(ap, fmt);
	(void)vsnprintf(*cursor_ptr, size + 1, fmt, ap);
	va_end(ap);

	/* At first reading you might wonder why add `size` instead
	 * of the byte count returned by vsnprintf. The reason is
	 * that we want to move `*cursor_ptr` to the start of the next
	 * field, not to the unused part of this field.
	 */
	*cursor_ptr += size;
}

#define TAR_BLOCK_SIZE (512)

// Write a tar header to the given stream.
static gdk_return
tar_write_header(stream *tarfile, const char *path, time_t mtime, size_t size)
{
	char buf[TAR_BLOCK_SIZE] = {0};
	char *cursor = buf;
	char *chksum;

	// We set the uid/gid fields to 0 and the uname/gname fields to "".
	// When unpacking as a normal user, they are ignored and the files are
	// owned by that user. When unpacking as root it is reasonable that
	// the resulting files are owned by root.

	// The following is taken directly from the definition found
	// in /usr/include/tar.h on a Linux system.
	tar_write_header_field(&cursor, 100, "%s", path);   // name[100]
	tar_write_header_field(&cursor, 8, "0000644");      // mode[8]
	tar_write_header_field(&cursor, 8, "%07o", 0U);      // uid[8]
	tar_write_header_field(&cursor, 8, "%07o", 0U);      // gid[8]
	tar_write_header_field(&cursor, 12, "%011zo", size);      // size[12]
	tar_write_header_field(&cursor, 12, "%011lo", (unsigned long)mtime); // mtime[12]
	chksum = cursor; // use this later to set the computed checksum
	tar_write_header_field(&cursor, 8, "%8s", ""); // chksum[8]
	*cursor++ = '0'; // typeflag REGTYPE
	tar_write_header_field(&cursor, 100, "%s", "");  // linkname[100]
	tar_write_header_field(&cursor, 6, "%s", "ustar"); // magic[6]
	tar_write_header_field(&cursor, 2, "%02o", 0U); // version, not null terminated
	tar_write_header_field(&cursor, 32, "%s", ""); // uname[32]
	tar_write_header_field(&cursor, 32, "%s", ""); // gname[32]
	tar_write_header_field(&cursor, 8, "%07o", 0U); // devmajor[8]
	tar_write_header_field(&cursor, 8, "%07o", 0U); // devminor[8]
	tar_write_header_field(&cursor, 155, "%s", ""); // prefix[155]

	assert(cursor - buf == 500);

	unsigned sum = 0;
	for (int i = 0; i < TAR_BLOCK_SIZE; i++)
		sum += (unsigned char) buf[i];

	tar_write_header_field(&chksum, 8, "%06o", sum);

	if (mnstr_write(tarfile, buf, TAR_BLOCK_SIZE, 1) != 1) {
		GDKerror("error writing tar header %s: %s", path, mnstr_error(tarfile));
		return GDK_FAIL;
	}

	return GDK_SUCCEED;
}

/* Write data to the stream, padding it with zeroes up to the next
 * multiple of TAR_BLOCK_SIZE.  Make sure all writes are in multiples
 * of TAR_BLOCK_SIZE.
 */
static gdk_return
tar_write(stream *outfile, const char *data, size_t size)
{
	const size_t tail = size % TAR_BLOCK_SIZE;
	const size_t bulk = size - tail;

	size_t written = mnstr_write(outfile, data, 1, bulk);
	if (written != bulk) {
		GDKerror("Wrote only %zu bytes instead of first %zu", written, bulk);
		return GDK_FAIL;
	}

	if (tail) {
		char buf[TAR_BLOCK_SIZE] = {0};
		memcpy(buf, data + bulk, tail);
		written = mnstr_write(outfile, buf, 1, TAR_BLOCK_SIZE);
		if (written != TAR_BLOCK_SIZE) {
			GDKerror("Wrote only %zu tail bytes instead of %d", written, TAR_BLOCK_SIZE);
			return GDK_FAIL;
		}
	}

	return GDK_SUCCEED;
}

static gdk_return
tar_write_data(stream *tarfile, const char *path, time_t mtime, const char *data, size_t size)
{
	gdk_return res;

	res = tar_write_header(tarfile, path, mtime, size);
	if (res != GDK_SUCCEED)
		return res;

	return tar_write(tarfile, data, size);
}

static gdk_return
tar_copy_stream(stream *tarfile, const char *path, time_t mtime, stream *contents, ssize_t size)
{
	const ssize_t bufsize = 64 * 1024;
	gdk_return ret = GDK_FAIL;
	ssize_t file_size;
	char *buf = NULL;
	ssize_t to_read;

	file_size = getFileSize(contents);
	if (file_size < size) {
		GDKerror("Have to copy %zd bytes but only %zd exist in %s", size, file_size, path);
		goto end;
	}

	assert( (bufsize % TAR_BLOCK_SIZE) == 0);
	assert(bufsize >= TAR_BLOCK_SIZE);

	buf = GDKmalloc(bufsize);
	if (!buf) {
		GDKerror("could not allocate buffer");
		goto end;
	}

	if (tar_write_header(tarfile, path, mtime, size) != GDK_SUCCEED)
		goto end;

	to_read = size;

	while (to_read > 0) {
		ssize_t chunk = (to_read <= bufsize) ? to_read : bufsize;
		ssize_t nbytes = mnstr_read(contents, buf, 1, chunk);
		if (nbytes != chunk) {
			GDKerror("Read only %zd/%zd bytes of component %s: %s", nbytes, chunk, path, mnstr_error(contents));
			goto end;
		}
		ret = tar_write(tarfile, buf, chunk);
		if (ret != GDK_SUCCEED)
			goto end;
		to_read -= chunk;
	}

	ret = GDK_SUCCEED;
end:
	if (buf)
		GDKfree(buf);
	return ret;
}

static gdk_return
hot_snapshot_write_tar(stream *out, const char *prefix, char *plan)
{
	gdk_return ret = GDK_FAIL;
	const char *p = plan; // our cursor in the plan
	time_t timestamp = time(NULL);
	// Name convention: _path for the absolute path
	// and _name for the corresponding local relative path
	char abs_src_path[2 * FILENAME_MAX];
	char *src_name = abs_src_path;
	char dest_path[100]; // size imposed by tar format.
	char *dest_name = dest_path + snprintf(dest_path, sizeof(dest_path), "%s/", prefix);
	stream *infile = NULL;

	int len;
	if (sscanf(p, "%[^\n]\n%n", abs_src_path, &len) != 1) {
		GDKerror("internal error: first line of plan is malformed");
		goto end;
	}
	p += len;
	src_name = abs_src_path + len - 1; // - 1 because len includes the trailing newline
	*src_name++ = DIR_SEP;

	char command;
	long size;
	while (sscanf(p, "%c %ld %100s\n%n", &command, &size, src_name, &len) == 3) {
		p += len;
		strcpy(dest_name, src_name);
		if (size < 0) {
			GDKerror("malformed snapshot plan for %s: size %ld < 0", src_name, size);
			goto end;
		}
		switch (command) {
			case 'c':
				infile = open_rstream(abs_src_path);
				if (!infile) {
					GDKerror("Could not open %s", abs_src_path);
					goto end;
				}
				if (tar_copy_stream(out, dest_path, timestamp, infile, size) != GDK_SUCCEED)
					goto end;
				close_stream(infile);
				infile = NULL;
				break;
			case 'w':
				if (tar_write_data(out, dest_path, timestamp, p, size) != GDK_SUCCEED)
					goto end;
				p += size;
				break;
			default:
				GDKerror("Unknown command in snapshot plan: %c (%s)", command, src_name);
				goto end;
		}
	}

	// write a trailing block of zeros. If it succeeds, this function succeeds.
	char a;
	a = '\0';
	ret = tar_write(out, &a, 1);
	if (ret == GDK_SUCCEED)
		ret = tar_write(out, &a, 1);

end:
	free(plan);
	if (infile)
		close_stream(infile);
	return ret;
}

/* Pick a name for the temporary tar file. Make sure it has the same extension
 * so as not to confuse the streams library.
 *
 * This function is not entirely safe as compared to for example mkstemp.
 */
static str pick_tmp_name(str filename)
{
	str name = GDKmalloc(strlen(filename) + 10);
	if (name == NULL) {
		GDKerror("malloc failed");
		return NULL;
	}
	strcpy(name, filename);

	// Look for an extension.
	// Make sure it's part of the basename

	char *ext = strrchr(name, '.');
	char *sep = strrchr(name, DIR_SEP);
	char *slash = strrchr(name, '/'); // on Windows, / and \ both work
	if (ext != NULL) {
		// is ext actually after sep and slash?
		if ((sep != NULL && sep > ext) || (slash != NULL && slash > ext))
			ext = NULL;
	}

	if (ext == NULL) {
		return strcat(name, "..tmp");
	} else {
		char *tmp = "..tmp.";
		size_t tmplen = strlen(tmp);
		memmove(ext + tmplen, ext, strlen(ext) + 1);
		memmove(ext, tmp, tmplen);
	}

	return name;
}

extern lng
store_hot_snapshot(str tarfile)
{
	int locked = 0;
	lng result = 0;
	struct stat st = {0};
	char *tmppath = NULL;
	char dirpath[FILENAME_MAX];
	int do_remove = 0;
	int dir_fd = -1;
	stream *tar_stream = NULL;
	buffer *plan_buf = NULL;
	stream *plan_stream = NULL;
	gdk_return r;

	if (!logger_funcs.get_snapshot_files) {
		GDKerror("backend does not support hot snapshots");
		goto end;
	}

	if (!MT_path_absolute(tarfile)) {
		GDKerror("Hot snapshot requires an absolute path");
		goto end;
	}

	if (stat(tarfile, &st) == 0) {
		GDKerror("File already exists: %s", tarfile);
		goto end;
	}

	tmppath = pick_tmp_name(tarfile);
	if (tmppath == NULL) {
		goto end;
	}
	tar_stream = open_wstream(tmppath);
	if (!tar_stream) {
		GDKerror("Failed to open %s for writing", tmppath);
		goto end;
	}
	do_remove = 1;

#ifdef HAVE_FSYNC
	// The following only makes sense on POSIX, where fsync'ing a file
	// guarantees the bytes of the file to go to disk, but not necessarily
	// guarantees the existence of the file in a directory to be persistent.
	// Hence the fsync-the-parent ceremony.

	// Set dirpath to the directory containing the tar file.
	// Call realpath(2) to make the path absolute so it has at least
	// one DIR_SEP in it. Realpath requires the file to exist so
	// we feed it tmppath rather than tarfile.
	if (realpath(tmppath, dirpath) == NULL) { // ERROR no realpath
		GDKsyserror("couldn't resolve path %s", tarfile);
		goto end;
	}
	*strrchr(dirpath, DIR_SEP) = '\0';

	// Open the directory so we can call fsync on it.
	// We use raw posix calls because this is not available in the streams library
	// and I'm not quite sure what a generic streams-api should look like.
	dir_fd = open(dirpath, O_RDONLY); // ERROR no o_rdonly
	if (dir_fd < 0) {
		GDKsyserror("couldn't open directory %s", dirpath);
		goto end;
	}

	// Fsync the directory. Postgres believes this is necessary for durability.
	if (fsync(dir_fd) < 0) { // ERROR no fsync
		GDKsyserror("First fsync on %s failed", dirpath);
		goto end;
	}
#else
	(void)dirpath;
#endif


	plan_buf = buffer_create(64 * 1024);
	if (!plan_buf) {
		GDKerror("Failed to allocate plan buffer");
		goto end;
	}
	plan_stream = buffer_wastream(plan_buf, "write_snapshot_plan");
	if (!plan_stream) {
		GDKerror("Failed to allocate buffer stream");
		goto end;
	}

	MT_lock_set(&bs_lock);
	locked = 1;
	wait_until_flusher_idle();
	if (GDKexiting())
		goto end;

	r = logger_funcs.get_snapshot_files(plan_stream);
	if (r != GDK_SUCCEED)
		goto end; // should already have set a GDK error
	close_stream(plan_stream);
	plan_stream = NULL;
	r = hot_snapshot_write_tar(tar_stream, GDKgetenv("gdk_dbname"), buffer_get_buf(plan_buf));
	if (r != GDK_SUCCEED)
		goto end;

	// Now sync and atomically rename the temp file to the real file,
	// also fsync'ing the directory
	mnstr_fsync(tar_stream);
	close_stream(tar_stream);
	tar_stream = NULL;
	if (rename(tmppath, tarfile) < 0) {
		GDKsyserror("rename %s to %s failed", tmppath, tarfile);
		goto end;
	}
	do_remove = 0;
#ifdef HAVE_FSYNC
	// More POSIX fsync-the-parent-dir ceremony
	if (fsync(dir_fd) < 0) {
		GDKsyserror("fsync on dir %s failed", dirpath);
		goto end;
	}
#endif
	// the original idea was to return a sort of sequence number of the
	// database that identifies exactly which version has been snapshotted
	// but no such number is available:
	// logger_functions.read_last_transaction_id is not implemented
	// anywhere.
	//
	// So we return a random positive integer instead.
	result = 42;

end:
	if (dir_fd >= 0)
		close(dir_fd);
	if (locked)
		MT_lock_unset(&bs_lock);
	if (tar_stream)
		close_stream(tar_stream);
	if (plan_stream)
		close_stream(plan_stream);
	if (plan_buf)
		buffer_destroy(plan_buf);
	if (do_remove)
		(void) remove(tmppath);	// Best effort, ignore the result
	GDKfree(tmppath);
	return result;
}

static sql_kc *
kc_dup_(sql_trans *tr, int flags, sql_kc *kc, sql_table *t, int copy)
{
	sql_allocator *sa = (newFlagSet(flags) && !copy)?tr->parent->sa:tr->sa;
	sql_kc *nkc = SA_ZNEW(sa, sql_kc);
	sql_column *c = find_sql_column(t, kc->c->base.name);

	assert(c);
	nkc->c = c;
	c->unique = kc->c->unique;
	return nkc;
}

static sql_kc *
kc_dup(sql_trans *tr, int flags, sql_kc *kc, sql_table *t)
{
	return kc_dup_(tr, flags, kc, t, 0);
}

static sql_key *
key_dup_(sql_trans *tr, int flags, sql_key *k, sql_table *t, int copy)
{
	sql_trans *ltr = (newFlagSet(flags) && !copy)?tr->parent:tr;
	sql_allocator *sa = ltr->sa;
	sql_key *nk = (k->type != fkey) ? (sql_key *) SA_ZNEW(sa, sql_ukey)
		: (sql_key *) SA_ZNEW(sa, sql_fkey);
	node *n;

	base_init(sa, &nk->base, k->base.id, tr_flag(&k->base, flags), k->base.name);

	nk->type = k->type;
	nk->columns = list_new(sa, (fdestroy) NULL);
	nk->t = t;
	nk->idx = NULL;

	if (k->idx) {
		node *n = list_find_name(nk->t->s->idxs, nk->base.name);

		if (n) {
			nk->idx = (sql_idx *) n->data;
			nk->idx->key = nk;
		}
	}

	if (nk->type != fkey) {
		sql_ukey *tk = (sql_ukey *) nk;

		tk->keys = NULL;

		if (nk->type == pkey)
			t->pkey = tk;
	} else {
		sql_fkey *tk = (sql_fkey *) nk;

		tk->rkey = NULL;
	}

	for (n = k->columns->h; n; n = n->next) {
		sql_kc *okc = n->data;

		list_append(nk->columns, kc_dup_(tr, flags, okc, t, copy));
	}

	if (nk->type == fkey) {
		sql_fkey *fk = (sql_fkey *) nk;
		sql_fkey *ok = (sql_fkey *) k;
		node *n = NULL;

		if (ok->rkey) {
			sql_schema *s;

			if ((s=find_sql_schema_id(ltr, ok->rkey->k.t->s->base.id)) == NULL)
					s = nk->t->s;
			n = list_find(s->keys, &ok->rkey->k.base.id, (fcmp) &key_cmp);
			if (n) {
				sql_ukey *uk = n->data;

				fk->rkey = uk;
				if (!uk->keys)
					uk->keys = list_new(sa, NULL);
				if (!list_find(uk->keys, &fk->k.base.id, (fcmp) &key_cmp))
					list_append(uk->keys, fk);
				else
					assert(0);
			}
		}
		fk->on_delete = ok->on_delete;
		fk->on_update = ok->on_update;
	} else {		/* could be a set of rkeys */
		sql_ukey *uk = (sql_ukey *) nk;
		sql_ukey *ok = (sql_ukey *) k;
		node *m;

		if (ok->keys)
			for (m = ok->keys->h; m; m = m->next) {
				sql_schema *s;
				sql_fkey *ofk = m->data;
				node *n = NULL;

				if ((s=find_sql_schema_id(ltr, ofk->k.t->s->base.id)) == NULL)
						s = nk->t->s;
					n = list_find(s->keys, &ofk->k.base.id, (fcmp) &key_cmp);
				if (n) {
					sql_fkey *fk = n->data;

					if (!uk->keys)
						uk->keys = list_new(sa, NULL);
					if (!list_find(uk->keys, &fk->k.base.id, (fcmp) &key_cmp))
						list_append(uk->keys, fk);
					fk->rkey = uk;
				}
			}
	}
	list_append(t->s->keys, nk);
	if (!copy && newFlagSet(flags) && tr->parent == gtrans)
		removeNewFlag(k);
	return nk;
}

static sql_key *
key_dup(sql_trans *tr, int flags, sql_key *k, sql_table *t)
{
	return key_dup_(tr, flags, k, t, 0);
}

sql_key *
sql_trans_copy_key( sql_trans *tr, sql_table *t, sql_key *k)
{
	sql_key *nk = key_dup_(tr, TR_NEW, k, t, 1);
	sql_fkey *fk = (sql_fkey*)nk;
	sql_schema *syss = find_sql_schema(tr, isGlobal(t)?"sys":"tmp");
	sql_table *syskey = find_sql_table(syss, "keys");
	sql_table *syskc = find_sql_table(syss, "objects");
	int neg = -1, action = -1, nr;
	node *n;

	cs_add(&t->keys, nk, TR_NEW);

	if (nk->type == fkey)
		action = (fk->on_update<<8) + fk->on_delete;

	assert( nk->type != fkey || ((sql_fkey*)nk)->rkey);
	table_funcs.table_insert(tr, syskey, &nk->base.id, &t->base.id, &nk->type, nk->base.name, (nk->type == fkey) ? &((sql_fkey *) nk)->rkey->k.base.id : &neg, &action);

	if (nk->type == fkey)
		sql_trans_create_dependency(tr, ((sql_fkey *) nk)->rkey->k.base.id, nk->base.id, FKEY_DEPENDENCY);

	for (n = nk->columns->h, nr = 0; n; n = n->next, nr++) {
		sql_kc *kc = n->data;

		table_funcs.table_insert(tr, syskc, &k->base.id, kc->c->base.name, &nr);

		if (nk->type == fkey)
			sql_trans_create_dependency(tr, kc->c->base.id, k->base.id, FKEY_DEPENDENCY);
		else if (nk->type == ukey)
			sql_trans_create_dependency(tr, kc->c->base.id, k->base.id, KEY_DEPENDENCY);
		else if (nk->type == pkey) {
			sql_trans_create_dependency(tr, kc->c->base.id, k->base.id, KEY_DEPENDENCY);
			sql_trans_alter_null(tr, kc->c, 0);
		}
	}

	syskey->base.wtime = syskey->s->base.wtime = t->base.wtime = t->s->base.wtime = tr->wtime = tr->wstime;
	if (isGlobal(t))
		tr->schema_updates ++;
	return nk;
}

#define obj_ref(o,n,flags) 		\
 	if (newFlagSet(flags)) { /* create new parent */		\
		o->po = n;		\
		n->base.refcnt++;	\
	} else {			\
		n->po = o;		\
		o->base.refcnt++;	\
	}

static sql_idx *
idx_dup(sql_trans *tr, int flags, sql_idx * i, sql_table *t)
{
	sql_allocator *sa = (newFlagSet(flags))?tr->parent->sa:tr->sa;
	sql_idx *ni = SA_ZNEW(sa, sql_idx);
	node *n;

	base_init(sa, &ni->base, i->base.id, tr_flag(&i->base, flags), i->base.name);

	ni->columns = list_new(sa, (fdestroy) NULL);
	obj_ref(i,ni,flags);
	ni->t = t;
	ni->type = i->type;
	ni->key = NULL;

	/* Needs copy when committing (ie from tr to gtrans) and
	 * on savepoints from tr->parent to new tr */
	if (flags) {
		ni->base.allocated = i->base.allocated;
		ni->data = i->data;
		i->base.allocated = 0;
		i->data = NULL;
	} else
	if ((isNew(i) && newFlagSet(flags) && tr->parent == gtrans) ||
	    (i->base.allocated && tr->parent != gtrans))
		if (isTable(ni->t))
			store_funcs.dup_idx(tr, i, ni);

	if (isNew(i) && newFlagSet(flags) && tr->parent == gtrans)
		removeNewFlag(i);

	for (n = i->columns->h; n; n = n->next) {
		sql_kc *okc = n->data;

		list_append(ni->columns, kc_dup(tr, flags, okc, t));
	}
	list_append(t->s->idxs, ni);
	return ni;
}

sql_idx *
sql_trans_copy_idx( sql_trans *tr, sql_table *t, sql_idx *i)
{
	sql_schema *syss = find_sql_schema(tr, isGlobal(t)?"sys":"tmp");
	sql_table *sysidx = find_sql_table(syss, "idxs");
	sql_table *sysic = find_sql_table(syss, "objects");
	node *n;
	int nr, unique = 0;
	sql_idx *ni = SA_ZNEW(tr->sa, sql_idx);

	base_init(tr->sa, &ni->base, i->base.id, TR_NEW, i->base.name);

	ni->columns = list_new(tr->sa, (fdestroy) NULL);
	ni->t = t;
	ni->type = i->type;
	ni->key = NULL;

	if (i->type == hash_idx && list_length(i->columns) == 1)
		unique = 1;
	for (n = i->columns->h, nr = 0; n; n = n->next, nr++) {
		sql_kc *okc = n->data, *ic;

		list_append(ni->columns, ic = kc_dup_(tr, TR_NEW, okc, t, 1));
		if (ic->c->unique != (unique & !okc->c->null)) {
			ic->c->base.wtime = tr->wstime;
			okc->c->unique = ic->c->unique = (unique & (!okc->c->null));
		}

		table_funcs.table_insert(tr, sysic, &ni->base.id, ic->c->base.name, &nr);
		sysic->base.wtime = sysic->s->base.wtime = tr->wtime = tr->wstime;

		sql_trans_create_dependency(tr, ic->c->base.id, i->base.id, INDEX_DEPENDENCY);
	}
	list_append(t->s->idxs, ni);
	cs_add(&t->idxs, ni, TR_NEW);

	if (isDeclaredTable(i->t))
	if (!isDeclaredTable(t) && isTable(ni->t) && idx_has_column(ni->type))
		if (store_funcs.create_idx(tr, ni) != LOG_OK)
			return NULL;
	if (!isDeclaredTable(t))
		table_funcs.table_insert(tr, sysidx, &ni->base.id, &t->base.id, &ni->type, ni->base.name);
	ni->base.wtime = t->base.wtime = t->s->base.wtime = tr->wtime = tr->wstime;
	if (isGlobal(t))
		tr->schema_updates ++;
	return ni;
}

sql_trigger *
sql_trans_copy_trigger( sql_trans *tr, sql_table *t, sql_trigger *tri)
{
	sql_schema *syss = find_sql_schema(tr, isGlobal(t)?"sys":"tmp");
	sql_table *systr = find_sql_table(syss, "triggers");
	sql_table *sysic = find_sql_table(syss, "objects");
	node *n;
	int nr;
	sql_trigger *nt = SA_ZNEW(tr->sa, sql_trigger);
	const char *nilptr = ATOMnilptr(TYPE_str);

	base_init(tr->sa, &nt->base, tri->base.id, TR_NEW, tri->base.name);

	nt->columns = list_new(tr->sa, (fdestroy) NULL);
	nt->t = t;
	nt->time = tri->time;
	nt->orientation = tri->orientation;
	nt->event = tri->event;
	nt->old_name = nt->new_name = nt->condition = NULL;
	if (tri->old_name)
		nt->old_name = sa_strdup(tr->sa, tri->old_name);
	if (tri->new_name)
		nt->new_name = sa_strdup(tr->sa, tri->new_name);
	if (tri->condition)
		nt->condition = sa_strdup(tr->sa, tri->condition);
	nt->statement = sa_strdup(tr->sa, tri->statement);

	for (n = tri->columns->h, nr = 0; n; n = n->next, nr++) {
		sql_kc *okc = n->data, *ic;

		list_append(nt->columns, ic = kc_dup_(tr, TR_NEW, okc, t, 1));
		table_funcs.table_insert(tr, sysic, &nt->base.id, ic->c->base.name, &nr);
		sysic->base.wtime = sysic->s->base.wtime = tr->wtime = tr->wstime;
		sql_trans_create_dependency(tr, ic->c->base.id, tri->base.id, TRIGGER_DEPENDENCY);
	}
	list_append(t->s->triggers, nt);
	cs_add(&t->triggers, nt, TR_NEW);

	if (!isDeclaredTable(t))
		table_funcs.table_insert(tr, systr, &nt->base.id, nt->base.name, &t->base.id, &nt->time, &nt->orientation,
								 &nt->event, (nt->old_name)?nt->old_name:nilptr, (nt->new_name)?nt->new_name:nilptr,
								 (nt->condition)?nt->condition:nilptr, nt->statement);
	nt->base.wtime = t->base.wtime = t->s->base.wtime = tr->wtime = tr->wstime;
	if (isGlobal(t))
		tr->schema_updates ++;
	return nt;
}

sql_part *
sql_trans_copy_part( sql_trans *tr, sql_table *t, sql_part *pt)
{
	sql_schema *syss = find_sql_schema(tr, isGlobal(t)?"sys":"tmp");
	sql_table *sysic = find_sql_table(syss, "objects");
	sql_part *npt = SA_ZNEW(tr->sa, sql_part);

	base_init(tr->sa, &npt->base, pt->base.id, TR_NEW, npt->base.name);

	if (isRangePartitionTable(t) || isListPartitionTable(t))
		dup_sql_type(tr, t->s, &(pt->tpe), &(npt->tpe));
	else
		npt->tpe = pt->tpe;
	npt->with_nills = pt->with_nills;
	npt->t = t;

	assert(isMergeTable(npt->t) || isReplicaTable(npt->t));
	if (isRangePartitionTable(t)) {
		npt->part.range.minvalue = sa_alloc(tr->sa, pt->part.range.minlength);
		npt->part.range.maxvalue = sa_alloc(tr->sa, pt->part.range.maxlength);
		memcpy(npt->part.range.minvalue, pt->part.range.minvalue, pt->part.range.minlength);
		memcpy(npt->part.range.maxvalue, pt->part.range.maxvalue, pt->part.range.maxlength);
		npt->part.range.minlength = pt->part.range.minlength;
		npt->part.range.maxlength = pt->part.range.maxlength;
	} else if (isListPartitionTable(t)) {
		npt->part.values = list_new(tr->sa, (fdestroy) NULL);
		for (node *n = pt->part.values->h ; n ; n = n->next) {
			sql_part_value *prev = (sql_part_value*) n->data, *nextv = SA_ZNEW(tr->sa, sql_part_value);
			nextv->value = sa_alloc(tr->sa, prev->length);
			memcpy(nextv->value, prev->value, prev->length);
			nextv->length = prev->length;
			list_append(npt->part.values, nextv);
		}
	}

	cs_add(&t->members, npt, TR_NEW);

	sql_trans_create_dependency(tr, npt->base.id, t->base.id, TABLE_DEPENDENCY);
	table_funcs.table_insert(tr, sysic, &t->base.id, npt->base.name, &npt->base.id);

	npt->base.wtime = t->base.wtime = t->s->base.wtime = tr->wtime = tr->wstime;
	if (isGlobal(t))
		tr->schema_updates ++;
	return npt;
}

static sql_trigger *
trigger_dup(sql_trans *tr, int flags, sql_trigger * i, sql_table *t)
{
	sql_allocator *sa = (newFlagSet(flags))?tr->parent->sa:tr->sa;
	sql_trigger *nt = SA_ZNEW(sa, sql_trigger);

	base_init(sa, &nt->base, i->base.id, tr_flag(&i->base, flags), i->base.name);

	nt->columns = list_new(sa, (fdestroy) NULL);
	nt->t = t;
	nt->time = i->time;
	nt->orientation = i->orientation;
	nt->event = i->event;
	nt->old_name = nt->new_name = nt->condition = NULL;
	if (i->old_name)
		nt->old_name = sa_strdup(sa, i->old_name);
	if (i->new_name)
		nt->new_name = sa_strdup(sa, i->new_name);
	if (i->condition)
		nt->condition = sa_strdup(sa, i->condition);
	nt->statement = sa_strdup(sa, i->statement);

	for (node *n = i->columns->h; n; n = n->next) {
		sql_kc *okc = n->data;

		list_append(nt->columns, kc_dup(tr, flags, okc, t));
	}
	list_append(t->s->triggers, nt);
	if (newFlagSet(flags) && tr->parent == gtrans)
		removeNewFlag(i);
	return nt;
}

<<<<<<< HEAD
static sql_stream *
stream_dup(sql_trans *tr, int flags, sql_stream *os, sql_table *t)
{
	sql_allocator *sa = (newFlagSet(flags))?tr->parent->sa:tr->sa;
	sql_stream *nt = SA_ZNEW(sa, sql_stream);

	base_init(sa, &nt->base, os->base.id, tr_flag(&os->base, flags), os->base.name);

	nt->t = t;
	nt->window = os->window;
	nt->stride = os->stride;

	list_append(t->s->streams, nt);
	if (isNew(os) && newFlagSet(flags) && tr->parent == gtrans)
		removeNewFlag(os);
	return nt;
}

/* flags 0, dup from parent to new tr 
=======
/* flags 0, dup from parent to new tr
>>>>>>> 0b782f68
 *	 TR_NEW, dup from child tr to parent
 * */
static sql_column *
column_dup(sql_trans *tr, int flags, sql_column *oc, sql_table *t)
{
	sql_allocator *sa = (newFlagSet(flags))?tr->parent->sa:tr->sa;
	sql_column *c = SA_ZNEW(sa, sql_column);

	base_init(sa, &c->base, oc->base.id, tr_flag(&oc->base, flags), oc->base.name);
	obj_ref(oc,c,flags);
	dup_sql_type((newFlagSet(flags))?tr->parent:tr, t->s, &(oc->type), &(c->type));
	c->def = NULL;
	if (oc->def)
		c->def = sa_strdup(sa, oc->def);
	c->null = oc->null;
	c->colnr = oc->colnr;
	c->unique = oc->unique;
	c->t = t;
	c->storage_type = NULL;
	if (oc->storage_type)
		c->storage_type = sa_strdup(sa, oc->storage_type);

	/* Needs copy when committing (ie from tr to gtrans) and
	 * on savepoints from tr->parent to new tr */
	if (flags) {
		c->base.allocated = oc->base.allocated;
		c->data = oc->data;
		oc->base.allocated = 0;
		oc->data = NULL;
	} else
	if ((isNew(oc) && newFlagSet(flags) && tr->parent == gtrans) ||
	    (oc->base.allocated && tr->parent != gtrans))
		if (isTable(c->t))
			store_funcs.dup_col(tr, oc, c);
	if (isNew(oc) && newFlagSet(flags) && tr->parent == gtrans)
		removeNewFlag(oc);
	return c;
}

static sql_part *
part_dup(sql_trans *tr, int flags, sql_part *op, sql_table *mt)
{
	sql_allocator *sa = (newFlagSet(flags))?tr->parent->sa:tr->sa;
	sql_part *p = SA_ZNEW(sa, sql_part);
	sql_table *pt = find_sql_table(mt->s, op->base.name);

	base_init(sa, &p->base, op->base.id, tr_flag(&op->base, flags), op->base.name);
	if (isRangePartitionTable(mt) || isListPartitionTable(mt))
		dup_sql_type(tr, mt->s, &(op->tpe), &(p->tpe));
	else
		p->tpe = op->tpe;
	p->with_nills = op->with_nills;
	p->t = mt;
	assert(isMergeTable(mt) || isReplicaTable(mt));
	if (pt) /* during loading we use set_members */
		pt->p = mt;
	if (newFlagSet(flags) && tr->parent == gtrans)
		removeNewFlag(op);

	if (isRangePartitionTable(mt)) {
		p->part.range.minvalue = sa_alloc(sa, op->part.range.minlength);
		p->part.range.maxvalue = sa_alloc(sa, op->part.range.maxlength);
		memcpy(p->part.range.minvalue, op->part.range.minvalue, op->part.range.minlength);
		memcpy(p->part.range.maxvalue, op->part.range.maxvalue, op->part.range.maxlength);
		p->part.range.minlength = op->part.range.minlength;
		p->part.range.maxlength = op->part.range.maxlength;
	} else if (isListPartitionTable(mt)) {
		p->part.values = list_new(sa, (fdestroy) NULL);
		for (node *n = op->part.values->h ; n ; n = n->next) {
			sql_part_value *prev = (sql_part_value*) n->data, *nextv = SA_ZNEW(sa, sql_part_value);
			nextv->value = sa_alloc(sa, prev->length);
			memcpy(nextv->value, prev->value, prev->length);
			nextv->length = prev->length;
			list_append(p->part.values, nextv);
		}
	}
	return p;
}

static int
sql_trans_cname_conflict( sql_trans *tr, sql_table *t, const char *extra, const char *cname)
{
	const char *tmp;

	if (extra) {
		tmp = sa_message(tr->sa, "%s_%s", extra, cname);
	} else {
			tmp = cname;
	}
	if (find_sql_column(t, tmp))
		return 1;
	return 0;
}

static int
sql_trans_tname_conflict( sql_trans *tr, sql_schema *s, const char *extra, const char *tname, const char *cname)
{
	char *tp;
	char *tmp;
	sql_table *t = NULL;

	if (extra) {
		tmp = sa_message(tr->sa, "%s_%s", extra, tname);
	} else {
			tmp = sa_strdup(tr->sa, tname);
	}
	tp = tmp;
	while ((tp = strchr(tp, '_')) != NULL) {
		*tp = 0;
		t = find_sql_table(s, tmp);
		if (t && sql_trans_cname_conflict(tr, t, tp+1, cname))
			return 1;
		*tp++ = '_';
	}
		tmp = sa_strdup(tr->sa, cname);
	tp = tmp;
	while ((tp = strchr(tp, '_')) != NULL) {
		char *ntmp;
		*tp = 0;
		ntmp = sa_message(tr->sa, "%s_%s", tname, tmp);
		t = find_sql_table(s, ntmp);
		if (t && sql_trans_cname_conflict(tr, t, NULL, tp+1))
			return 1;
		*tp++ = '_';
	}
	t = find_sql_table(s, tname);
	if (t && sql_trans_cname_conflict(tr, t, NULL, cname))
		return 1;
	return 0;
}

static int
sql_trans_name_conflict( sql_trans *tr, const char *sname, const char *tname, const char *cname)
{
	char *sp;
	sql_schema *s = NULL;

	sp = strchr(sname, '_');
	if (!sp && strchr(tname, '_') == 0 && strchr(cname, '_') == 0)
		return 0;

	if (sp) {
		char *tmp = sa_strdup(tr->sa, sname);
		sp = tmp;
		while ((sp = strchr(sp, '_')) != NULL) {
			*sp = 0;
			s = find_sql_schema(tr, tmp);
			if (s && sql_trans_tname_conflict(tr, s, sp+1, tname, cname))
				return 1;
			*sp++ = '_';
		}
	} else {
		s = find_sql_schema(tr, sname);
		if (s)
			return sql_trans_tname_conflict(tr, s, NULL, tname, cname);
	}
	return 0;
}

sql_column *
sql_trans_copy_column( sql_trans *tr, sql_table *t, sql_column *c)
{
	sql_schema *syss = find_sql_schema(tr, isGlobal(t)?"sys":"tmp");
	sql_table *syscolumn = find_sql_table(syss, "_columns");
	sql_column *col = SA_ZNEW(tr->sa, sql_column);

	if (t->system && sql_trans_name_conflict(tr, t->s->base.name, t->base.name, c->base.name))
		return NULL;
	base_init(tr->sa, &col->base, c->base.id, TR_NEW, c->base.name);
	dup_sql_type(tr, t->s, &(c->type), &(col->type));
	col->def = NULL;
	if (c->def)
		col->def = sa_strdup(tr->sa, c->def);
	col->null = c->null;
	col->colnr = c->colnr;
	col->unique = c->unique;
	col->t = t;
	col->storage_type = NULL;
	if (c->storage_type)
		col->storage_type = sa_strdup(tr->sa, c->storage_type);

	cs_add(&t->columns, col, TR_NEW);

	if (isDeclaredTable(c->t))
		if (isTable(t))
			if (store_funcs.create_col(tr, col) != LOG_OK)
				return NULL;
	if (!isDeclaredTable(t)) {
		table_funcs.table_insert(tr, syscolumn, &col->base.id, col->base.name, col->type.type->sqlname,
								 &col->type.digits, &col->type.scale, &t->base.id,
								 (col->def) ? col->def : ATOMnilptr(TYPE_str), &col->null, &col->colnr,
								 (col->storage_type) ? col->storage_type : ATOMnilptr(TYPE_str));
		col->base.wtime = t->base.wtime = t->s->base.wtime = tr->wtime = tr->wstime;
		if (c->type.type->s) /* column depends on type */
			sql_trans_create_dependency(tr, c->type.type->base.id, col->base.id, TYPE_DEPENDENCY);
	}
	if (isGlobal(t))
		tr->schema_updates ++;
	return col;
}

static sql_table *
table_dup(sql_trans *tr, int flags, sql_table *ot, sql_schema *s)
{
	sql_allocator *sa = (newFlagSet(flags))?tr->parent->sa:tr->sa;
	sql_table *t = SA_ZNEW(sa, sql_table);
	node *n;

	base_init(sa, &t->base, ot->base.id, tr_flag(&ot->base, flags), ot->base.name);
	obj_ref(ot,t,flags);
	t->type = ot->type;
	t->system = ot->system;
	t->bootstrap = ot->bootstrap;
	t->persistence = ot->persistence;
	t->commit_action = ot->commit_action;
	t->access = ot->access;
	t->query = (ot->query) ? sa_strdup(sa, ot->query) : NULL;
	t->properties = ot->properties;

	cs_new(&t->columns, sa, (fdestroy) &column_destroy);
	cs_new(&t->keys, sa, (fdestroy) &key_destroy);
	cs_new(&t->idxs, sa, (fdestroy) &idx_destroy);
	cs_new(&t->triggers, sa, (fdestroy) &trigger_destroy);
	cs_new(&t->members, sa, (fdestroy) NULL);

	t->pkey = NULL;

	/* Needs copy when committing (ie from tr to gtrans) and
	 * on savepoints from tr->parent to new tr */
	if (flags) {
		t->base.allocated = ot->base.allocated;
		t->data = ot->data;
		ot->base.allocated = 0;
		ot->data = NULL;
	} else
	if ((isNew(ot) && newFlagSet(flags) && tr->parent == gtrans) ||
	    (ot->base.allocated && tr->parent != gtrans))
		if (isTable(t))
			store_funcs.dup_del(tr, ot, t);

	t->s = s;
	t->sz = ot->sz;
	t->cleared = 0;

	if (isPartitionedByExpressionTable(ot)) {
		t->part.pexp = SA_ZNEW(sa, sql_expression);
		t->part.pexp->exp = sa_strdup(sa, ot->part.pexp->exp);
		dup_sql_type((newFlagSet(flags))?tr->parent:tr, t->s, &(ot->part.pexp->type), &(t->part.pexp->type));
		t->part.pexp->cols = sa_list(sa);
		for (n = ot->part.pexp->cols->h; n; n = n->next) {
			int *nid = sa_alloc(sa, sizeof(int));
			*nid = *(int *) n->data;
			list_append(t->part.pexp->cols, nid);
		}
	}
	if (ot->columns.set) {
		for (n = ot->columns.set->h; n; n = n->next) {
			sql_column *c = n->data, *copy = column_dup(tr, flags, c, t);

			if (isPartitionedByColumnTable(ot) && ot->part.pcol->base.id == c->base.id)
				t->part.pcol = copy;
			cs_add(&t->columns, copy, tr_flag(&c->base, flags));
		}
		if (tr->parent == gtrans)
			ot->columns.nelm = NULL;
	}
	if (ot->members.set) {
		for (n = ot->members.set->h; n; n = n->next) {
			sql_part *pt = n->data, *dupped = part_dup(tr, flags, pt, t);

			cs_add(&t->members, dupped, tr_flag(&pt->base, flags));
		}
		if (tr->parent == gtrans)
			ot->members.nelm = NULL;
	}
	if (ot->idxs.set) {
		for (n = ot->idxs.set->h; n; n = n->next) {
			sql_idx *i = n->data;

			cs_add(&t->idxs, idx_dup(tr, flags, i, t), tr_flag(&i->base, flags));
		}
		if (tr->parent == gtrans)
			ot->idxs.nelm = NULL;
	}
	if (ot->keys.set) {
		for (n = ot->keys.set->h; n; n = n->next) {
			sql_key *k = n->data;

			cs_add(&t->keys, key_dup(tr, flags, k, t), tr_flag(&k->base, flags));
		}
		if (tr->parent == gtrans)
			ot->keys.nelm = NULL;
	}
	if (ot->triggers.set) {
		for (n = ot->triggers.set->h; n; n = n->next) {
			sql_trigger *k = n->data;

			cs_add(&t->triggers, trigger_dup(tr, flags, k, t), tr_flag(&k->base, flags));
		}
		if (tr->parent == gtrans)
			ot->triggers.nelm = NULL;
	}
	if(isStream(ot))
		t->stream = stream_dup(tr, flags, ot->stream, t);
	if (isNew(ot) && newFlagSet(flags) && tr->parent == gtrans)
		removeNewFlag(ot);
	return t;
}

static sql_type *
type_dup(sql_trans *tr, int flags, sql_type *ot, sql_schema *s)
{
	sql_allocator *sa = (newFlagSet(flags))?tr->parent->sa:tr->sa;
	sql_type *t = SA_ZNEW(sa, sql_type);

	base_init(sa, &t->base, ot->base.id, tr_flag(&ot->base, flags), ot->base.name);

	t->sqlname = sa_strdup(sa, ot->sqlname);
	t->digits = ot->digits;
	t->scale = ot->scale;
	t->radix = ot->radix;
	t->eclass = ot->eclass;
	t->bits = ot->bits;
	t->localtype = ot->localtype;
	t->s = s;
	if (isNew(ot) && newFlagSet(flags) && tr->parent == gtrans)
		removeNewFlag(ot);
	return t;
}

static sql_arg *
arg_dup(sql_trans *tr, sql_schema *s, sql_arg *oa)
{
	sql_arg *a = SA_ZNEW(tr->sa, sql_arg);

	if (a) {
		a->name = sa_strdup(tr->sa, oa->name);
		a->inout = oa->inout;
		dup_sql_type(tr, s, &(oa->type), &(a->type));
	}
	return a;
}

static sql_func *
func_dup(sql_trans *tr, int flags, sql_func *of, sql_schema *s)
{
	sql_allocator *sa = (newFlagSet(flags))?tr->parent->sa:tr->sa;
	sql_func *f = SA_ZNEW(sa, sql_func);
	node *n;

	base_init(sa, &f->base, of->base.id, tr_flag(&of->base, flags), of->base.name);

	f->imp = (of->imp)?sa_strdup(sa, of->imp):NULL;
	f->mod = (of->mod)?sa_strdup(sa, of->mod):NULL;
	f->type = of->type;
	f->query = (of->query)?sa_strdup(sa, of->query):NULL;
	f->lang = of->lang;
	f->sql = of->sql;
	f->side_effect = of->side_effect;
	f->varres = of->varres;
	f->vararg = of->vararg;
	f->ops = list_new(sa, of->ops->destroy);
	f->fix_scale = of->fix_scale;
	f->system = of->system;
	for (n=of->ops->h; n; n = n->next)
		list_append(f->ops, arg_dup(newFlagSet(flags)?tr->parent:tr, s, n->data));
	if (of->res) {
		f->res = list_new(sa, of->res->destroy);
		for (n=of->res->h; n; n = n->next)
			list_append(f->res, arg_dup(newFlagSet(flags)?tr->parent:tr, s, n->data));
	}
	f->s = s;
	f->sa = sa;
	if (isNew(of) && newFlagSet(flags) && tr->parent == gtrans)
		removeNewFlag(of);
	return f;
}

static sql_sequence *
seq_dup(sql_trans *tr, int flags, sql_sequence *oseq, sql_schema *s)
{
	sql_allocator *sa = (newFlagSet(flags))?tr->parent->sa:tr->sa;
	sql_sequence *seq = SA_ZNEW(sa, sql_sequence);

	base_init(sa, &seq->base, oseq->base.id, tr_flag(&oseq->base, flags), oseq->base.name);

	seq->start = oseq->start;
	seq->minvalue = oseq->minvalue;
	seq->maxvalue = oseq->maxvalue;
	seq->increment = oseq->increment;
	seq->cacheinc = oseq->cacheinc;
	seq->cycle = oseq->cycle;
	seq->s = s;
	if (isNew(oseq) && newFlagSet(flags) && tr->parent == gtrans)
		removeNewFlag(oseq);
	return seq;
}

static sql_schema *
schema_dup(sql_trans *tr, int flags, sql_schema *os, sql_trans *o)
{
	sql_allocator *sa = (newFlagSet(flags))?tr->parent->sa:tr->sa;
	sql_schema *s = SA_ZNEW(sa, sql_schema);
	node *n;

	(void) o;
	base_init(sa, &s->base, os->base.id, tr_flag(&os->base, flags), os->base.name);

	s->auth_id = os->auth_id;
	s->owner = os->owner;
	s->system = os->system;
	cs_new(&s->tables, sa, (fdestroy) &table_destroy);
	cs_new(&s->types, sa, (fdestroy) NULL);
	cs_new(&s->funcs, sa, (fdestroy) NULL);
	cs_new(&s->seqs, sa, (fdestroy) NULL);
	s->keys = list_new(sa, (fdestroy) NULL);
	s->idxs = list_new(sa, (fdestroy) NULL);
	s->triggers = list_new(sa, (fdestroy) NULL);
	s->streams = list_new(sa, (fdestroy) NULL);

	if (os->types.set) {
		for (n = os->types.set->h; n; n = n->next) {
			cs_add(&s->types, type_dup(tr, flags, n->data, s), tr_flag(&os->base, flags));
		}
		if (tr->parent == gtrans)
			os->types.nelm = NULL;
	}
	if (os->tables.set) {
		for (n = os->tables.set->h; n; n = n->next) {
			sql_table *ot = n->data;

			if (ot->persistence != SQL_LOCAL_TEMP)
				cs_add(&s->tables, table_dup(tr, flags, ot, s), tr_flag(&ot->base, flags));
		}
		if (tr->parent == gtrans)
			os->tables.nelm = NULL;
	}
	if (os->funcs.set) {
		for (n = os->funcs.set->h; n; n = n->next) {
			cs_add(&s->funcs, func_dup(tr, flags, n->data, s), tr_flag(&os->base, flags));
		}
		if (tr->parent == gtrans)
			os->funcs.nelm = NULL;
	}
	if (os->seqs.set) {
		for (n = os->seqs.set->h; n; n = n->next) {
			cs_add(&s->seqs, seq_dup(tr, flags, n->data, s), tr_flag(&os->base, flags));
		}
		if (tr->parent == gtrans)
			os->seqs.nelm = NULL;
	}
	if (newFlagSet(flags) && tr->parent == gtrans)
		removeNewFlag(os);
	return s;
}

static void
_trans_init(sql_trans *tr, backend_stack stk, sql_trans *otr)
{
	tr->wtime = tr->rtime = 0;
	tr->stime = otr->wtime;
	tr->wstime = timestamp();
	tr->schema_updates = 0;
	tr->dropped = NULL;
	tr->status = 0;

	tr->schema_number = store_schema_number();
	tr->parent = otr;
	tr->stk = stk;
}

static sql_trans *
trans_init(sql_trans *tr, backend_stack stk, sql_trans *otr)
{
	node *m,*n;

	_trans_init(tr, stk, otr);

	for (m = otr->schemas.set->h, n = tr->schemas.set->h; m && n; m = m->next, n = n->next ) {
		sql_schema *ps = m->data; /* parent transactions schema */
		sql_schema *s = n->data;
		int istmp = isTempSchema(ps);

		if (s->base.id == ps->base.id) {
			node *k, *l;

			s->base.rtime = s->base.wtime = 0;
			s->base.stime = ps->base.wtime;

			if (ps->tables.set && s->tables.set)
			for (k = ps->tables.set->h, l = s->tables.set->h; k && l; l = l->next ) {
				sql_table *pt = k->data; /* parent transactions table */
				sql_table *t = l->data;

				if (t->persistence == SQL_LOCAL_TEMP) /* skip local tables */
					continue;

				t->base.rtime = t->base.wtime = 0;
				t->base.stime = pt->base.wtime;
				if (!istmp && !t->base.allocated)
					t->data = NULL;
				assert (istmp || !t->base.allocated);

				if (pt->base.id == t->base.id) {
					node *i, *j;

					for (i = pt->columns.set->h, j = t->columns.set->h; i && j; i = i->next, j = j->next ) {
						sql_column *pc = i->data; /* parent transactions column */
						sql_column *c = j->data;

						if (pc->base.id == c->base.id) {
							c->colnr = pc->colnr;
							c->base.rtime = c->base.wtime = 0;
							c->base.stime = pc->base.wtime;
							if (!istmp && !c->base.allocated)
								c->data = NULL;
							assert (istmp || !c->base.allocated);
						} else {
							/* for now assert */
							assert(0);
						}
					}
					if (pt->idxs.set && t->idxs.set)
					for (i = pt->idxs.set->h, j = t->idxs.set->h; i && j; i = i->next, j = j->next ) {
						sql_idx *pc = i->data; /* parent transactions column */
						sql_idx *c = j->data;

						if (pc->base.id == c->base.id) {
							c->base.rtime = c->base.wtime = 0;
							c->base.stime = pc->base.wtime;
							if (!istmp && !c->base.allocated)
								c->data = NULL;
							assert (istmp || !c->base.allocated);
						} else {
							/* for now assert */
							assert(0);
						}
					}
					if (pt->members.set && t->members.set)
					for (i = pt->members.set->h, j = t->members.set->h; i && j; i = i->next, j = j->next ) {
						sql_part *pc = i->data; /* parent transactions part */
						sql_part *c = j->data;

						if (pc->base.id == c->base.id) {
							c->base.rtime = c->base.wtime = 0;
							c->base.stime = pc->base.wtime;
						} else {
							/* for now assert */
							assert(0);
						}
					}
				} else {
					/* for now assert */
					assert(0);
				}
				k = k->next;
			}
			if (ps->seqs.set && s->seqs.set)
			for (k = ps->seqs.set->h, l = s->seqs.set->h; k && l; k = k->next, l = l->next ) {
				sql_sequence *pt = k->data; /* parent transactions sequence */
				sql_sequence *t = l->data;

				t->base.rtime = t->base.wtime = 0;
				t->base.stime = pt->base.wtime;
			}
			if (ps->funcs.set && s->funcs.set)
			for (k = ps->funcs.set->h, l = s->funcs.set->h; k && l; k = k->next, l = l->next ) {
				sql_func *pt = k->data; /* parent transactions func */
				sql_func *t = l->data;

				t->base.rtime = t->base.wtime = 0;
				t->base.stime = pt->base.wtime;
			}
			if (ps->types.set && s->types.set)
			for (k = ps->types.set->h, l = s->types.set->h; k && l; k = k->next, l = l->next ) {
				sql_type *pt = k->data; /* parent transactions type */
				sql_type *t = l->data;

				t->base.rtime = t->base.wtime = 0;
				t->base.stime = pt->base.wtime;
			}
		} else {
			/* for now assert */
			assert(0);
		}
	}
	tr->name = NULL;
	TRC_DEBUG(SQL_STORE, "Transaction '%p' init: %d, %d, %d\n", tr, tr->wstime, tr->stime, tr->schema_number);
	return tr;
}

static sql_trans *
trans_dup(backend_stack stk, sql_trans *ot, const char *newname)
{
	node *n;
	sql_trans *t = ZNEW(sql_trans);

	if (!t)
		return NULL;

	t->sa = sa_create();
	if (!t->sa) {
		_DELETE(t);
		return NULL;
	}
	_trans_init(t, stk, ot);

	cs_new(&t->schemas, t->sa, (fdestroy) &schema_destroy);

	/* name the old transaction */
	if (newname) {
		assert(ot->name == NULL);
		ot->name = sa_strdup(ot->sa, newname);
	}

	if (ot->schemas.set) {
		for (n = ot->schemas.set->h; n; n = n->next) {
			cs_add(&t->schemas, schema_dup(t, 0, n->data, t), 0);
		}
		if (ot == gtrans)
			ot->schemas.nelm = NULL;
	}
	new_trans_size = t->sa->nr;
	return t;
}

#define R_SNAPSHOT 	1
#define R_LOG 		2
#define R_APPLY 	3

typedef int (*rfufunc) (sql_trans *tr, sql_base * fs, sql_base * ts, int mode);
typedef sql_base *(*rfcfunc) (sql_trans *tr, sql_base * b, int mode);
typedef int (*rfdfunc) (sql_trans *tr, sql_base * b, int mode);
typedef sql_base *(*dupfunc) (sql_trans *tr, int flags, sql_base * b, sql_base * p);

static sql_table *
conditional_table_dup(sql_trans *tr, int flags, sql_table *ot, sql_schema *s)
{
	int p = (tr->parent == gtrans);

	/* persistent columns need to be dupped */
	if ((p && isGlobal(ot)) ||
	    /* allways dup in recursive mode */
	    tr->parent != gtrans)
		return table_dup(tr, flags, ot, s);
	else if (!isGlobal(ot)){/* is local temp, may need to be cleared */
		if (ot->commit_action == CA_DELETE) {
			sql_trans_clear_table(tr, ot);
		} else if (ot->commit_action == CA_DROP) {
			(void) sql_trans_drop_table(tr, ot->s, ot->base.id, DROP_RESTRICT);
		}
	}
	return NULL;
}

static int
rollforward_changeset_updates(sql_trans *tr, changeset * fs, changeset * ts, sql_base * b, rfufunc rollforward_updates, rfcfunc rollforward_creates, rfdfunc rollforward_deletes, dupfunc fd, int mode)
{
	int ok = LOG_OK;
	int apply = (mode == R_APPLY);
	node *n = NULL;

	/* delete removed bases */
	if (fs->dset) {
		for (n = fs->dset->h; ok == LOG_OK && n; n = n->next) {
			sql_base *fb = n->data;
			node *tbn = cs_find_id(ts, fb->id);

			if (tbn) {
				sql_base *tb = tbn->data;

				if (!apply && rollforward_deletes)
					ok = rollforward_deletes(tr, tb, mode);
				if (apply) {
					if (ts->nelm == tbn)
						ts->nelm = tbn->next;
					if (!ts->dset)
						ts->dset = list_new(tr->parent->sa, ts->destroy);
					list_move_data(ts->set, ts->dset, tb);
				}
			}
		}
		if (apply) {
			list_destroy(fs->dset);
			fs->dset = NULL;
		}
		if (!apply && ts->dset) {
			for (n = ts->dset->h; ok == LOG_OK && n; n = n->next) {
				sql_base *tb = n->data;

				if (rollforward_deletes)
					ok = rollforward_deletes(tr, tb, mode);
			}
		}
		/* only cleanup when alone */
		if (apply && ts->dset && ATOMIC_GET(&store_nr_active) == 1) {
			list_destroy(ts->dset);
			ts->dset = NULL;
		}
	}
	/* changes to the existing bases */
	if (fs->set) {
		/* update existing */
		if (rollforward_updates) {
			for (n = fs->set->h; ok == LOG_OK && n && n != fs->nelm; n = n->next) {
				sql_base *fb = n->data;

				if (fb->wtime && !newFlagSet(fb->flags)) {
					node *tbn = cs_find_id(ts, fb->id);

					assert(fb->rtime <= fb->wtime);
					if (tbn) {
						sql_base *tb = tbn->data;

						ok = rollforward_updates(tr, fb, tb, mode);

						/* update timestamps */
						if (apply && fb->rtime && fb->rtime > tb->rtime)
							tb->rtime = fb->rtime;
						if (apply && fb->wtime && fb->wtime > tb->wtime)
							tb->wtime = fb->wtime;
						if (apply)
							fb->stime = tb->stime = tb->wtime;
						assert(!apply || tb->rtime <= tb->wtime);
					}
				}
			}
		}
		/* add the new bases */
		if (fd && rollforward_creates) {
			for (n = fs->nelm; ok == LOG_OK && n; ) {
				node *nxt = n->next;
				sql_base *fb = n->data;

				if (apply) {
					sql_base *tb = fd(tr, TR_NEW, fb, b);

					/* conditional add the new bases */
					if (tb) {
						sql_base *r = rollforward_creates(tr, tb, mode);

						if (r)
							cs_add(ts, r, TR_NEW);
						else
							ok = LOG_ERR;
						fb->flags = 0;
						tb->flags = 0;
						fb->stime = tb->stime = tb->wtime;
					}
				} else if (!rollforward_creates(tr, fb, mode)) {
					ok = LOG_ERR;
				}
				n = nxt;
			}
			if (apply)
				fs -> nelm = NULL;
		}
	}
	return ok;
}

static int
rollforward_changeset_creates(sql_trans *tr, changeset * cs, rfcfunc rf, int mode)
{
	int apply = (mode == R_APPLY);

	if (cs->set) {
		node *n;

		for (n = cs->set->h; n; n = n->next) {
			sql_base *b = n->data;

			if (!rf(tr, b, mode))
				return LOG_ERR;

			if (apply)
				b->flags = 0;
		}
		if (apply)
			cs->nelm = NULL;
	}
	return LOG_OK;
}

static int
rollforward_changeset_deletes(sql_trans *tr, changeset * cs, rfdfunc rf, int mode)
{
	int apply = (mode == R_APPLY);
	int ok = LOG_OK;

	if (!cs)
		return ok;
	if (cs->dset) {
		node *n;

		for (n = cs->dset->h; ok == LOG_OK && n; n = n->next) {
			sql_base *b = n->data;

			ok = rf(tr, b, mode);
		}
		if (apply) {
			list_destroy(cs->dset);
			cs->dset = NULL;
		}
	}
	if (cs->set) {
		node *n;

		for (n = cs->set->h; ok == LOG_OK && n; n = n->next) {
			sql_base *b = n->data;

			ok = rf(tr, b, mode);
		}
	}
	return ok;
}

static sql_idx *
rollforward_create_idx(sql_trans *tr, sql_idx * i, int mode)
{
	if (isTable(i->t) && idx_has_column(i->type)) {
		int p = (tr->parent == gtrans && !isTempTable(i->t));

		if ((p && mode == R_SNAPSHOT && store_funcs.snapshot_create_idx(tr, i) != LOG_OK) ||
			(p && mode == R_LOG && store_funcs.log_create_idx(tr, i) != LOG_OK) ||
			(mode == R_APPLY && store_funcs.create_idx(tr, i) != LOG_OK))
		return NULL;
	}
	return i;
}

static sql_key *
rollforward_create_key(sql_trans *tr, sql_key *k, int mode)
{
	(void) tr;
	(void) mode;
	return k;
}

static sql_trigger *
rollforward_create_trigger(sql_trans *tr, sql_trigger *k, int mode)
{
	(void) tr;
	(void) mode;
	return k;
}

static sql_type *
rollforward_create_type(sql_trans *tr, sql_type *k, int mode)
{
	(void) tr;
	(void) mode;
	return k;
}

static sql_func *
rollforward_create_func(sql_trans *tr, sql_func *k, int mode)
{
	(void) tr;
	(void) mode;
	return k;
}

static sql_sequence *
rollforward_create_seq(sql_trans *tr, sql_sequence *k, int mode)
{
	(void) tr;
	(void) mode;
	return k;
}

static sql_column *
rollforward_create_column(sql_trans *tr, sql_column *c, int mode)
{
	if (isTable(c->t)) {
		int p = (tr->parent == gtrans && !isTempTable(c->t));

		if ((p && mode == R_SNAPSHOT && store_funcs.snapshot_create_col(tr, c) != LOG_OK) ||
			(p && mode == R_LOG && store_funcs.log_create_col(tr, c) != LOG_OK) ||
			(mode == R_APPLY && store_funcs.create_col(tr, c) != LOG_OK))
		return NULL;
	}
	return c;
}

static sql_part *
rollforward_create_part(sql_trans *tr, sql_part *p, int mode)
{
	(void) tr;
	if (mode == R_APPLY) {
		sql_table *mt = p->t;
		sql_table *pt = find_sql_table(mt->s, p->base.name);

		assert(isMergeTable(mt) || isReplicaTable(mt));
		if (pt)
			pt->p = mt;
	}
	return p;
}

static int
rollforward_drop_part(sql_trans *tr, sql_part *p, int mode)
{
	(void) tr;
	if (mode == R_APPLY) {
		sql_table *mt = p->t;
		sql_table *pt = find_sql_table(mt->s, p->base.name);

		assert(isMergeTable(mt) || isReplicaTable(mt));
		if (pt)
			pt->p = NULL;
	}
	return LOG_OK;
}

static sql_table *
rollforward_create_table(sql_trans *tr, sql_table *t, int mode)
{
	int ok = LOG_OK;
	TRC_DEBUG(SQL_STORE, "Create table: %s\n", t->base.name);

	if (isKindOfTable(t) && isGlobal(t)) {
		int p = (tr->parent == gtrans && !isTempTable(t));

		/* only register columns without commit action tables */
		ok = rollforward_changeset_creates(tr, &t->columns, (rfcfunc) &rollforward_create_column, mode);

		if (isTable(t)) {
			if (p && mode == R_SNAPSHOT)
				store_funcs.snapshot_create_del(tr, t);
			else if (p && mode == R_LOG)
				store_funcs.log_create_del(tr, t);
			else if (mode == R_APPLY)
				store_funcs.create_del(tr, t);
		}

		if (ok == LOG_OK)
			ok = rollforward_changeset_creates(tr, &t->members, (rfcfunc) &rollforward_create_part, mode);
		if (ok == LOG_OK)
			ok = rollforward_changeset_creates(tr, &t->keys, (rfcfunc) &rollforward_create_key, mode);
		if (ok == LOG_OK)
			ok = rollforward_changeset_creates(tr, &t->idxs, (rfcfunc) &rollforward_create_idx, mode);
		if (ok == LOG_OK)
			ok = rollforward_changeset_creates(tr, &t->triggers, (rfcfunc) &rollforward_create_trigger, mode);
	}
	if (ok != LOG_OK) {
		assert(0);
		return NULL;
	}
	return t;
}

static int
rollforward_drop_column(sql_trans *tr, sql_column *c, int mode)
{
	if (isTable(c->t)) {
		int p = (tr->parent == gtrans && !isTempTable(c->t));

		if (p && mode == R_LOG)
			return store_funcs.log_destroy_col(tr, c);
		else if (mode == R_APPLY)
			return store_funcs.destroy_col(tr, c);
	}
	return LOG_OK;
}

static int
rollforward_drop_idx(sql_trans *tr, sql_idx * i, int mode)
{
	int ok = LOG_OK;

	if (isTable(i->t)) {
		int p = (tr->parent == gtrans && !isTempTable(i->t));

		if (p && mode == R_LOG)
			ok = store_funcs.log_destroy_idx(tr, i);
		else if (mode == R_APPLY)
			ok = store_funcs.destroy_idx(tr, i);
	}
	/* remove idx from schema */
	if (mode == R_APPLY)
		list_remove_data(i->t->s->idxs, i);
	return ok;
}

static int
rollforward_drop_key(sql_trans *tr, sql_key *k, int mode)
{
	node *n = NULL;
	sql_fkey *fk = NULL;

	(void) tr;		/* unused! */
	if (mode != R_APPLY)
		return LOG_OK;
	/* remove key from schema */
	list_remove_data(k->t->s->keys, k);
	if (k->t->pkey == (sql_ukey*)k)
		k->t->pkey = NULL;
	if (k->type == fkey) {
		fk = (sql_fkey *) k;

		if (fk->rkey) {
			n = list_find_name(fk->rkey->keys, fk->k.base.name);
			list_remove_node(fk->rkey->keys, n);
		}
		fk->rkey = NULL;
	}
	if (k->type == pkey) {
		sql_ukey *uk = (sql_ukey *) k;

		if (uk->keys)
			for (n = uk->keys->h; n; n= n->next) {
				fk = (sql_fkey *) n->data;
				fk->rkey = NULL;
			}
	}
	return LOG_OK;
}

static int
rollforward_drop_trigger(sql_trans *tr, sql_trigger *i, int mode)
{
	(void)tr;
	if (mode == R_APPLY)
		list_remove_data(i->t->s->triggers, i);
	return LOG_OK;
}

static int
rollforward_drop_seq(sql_trans *tr, sql_sequence *seq, int mode)
{
	(void)tr;
	(void)seq;
	(void)mode;
	/* TODO drop sequence? */
	return LOG_OK;
}

static int
rollforward_drop_type(sql_trans *tr, sql_type *t, int mode)
{
	(void)tr;
	(void)t;
	(void)mode;
	return LOG_OK;
}

static int
rollforward_drop_func(sql_trans *tr, sql_func *f, int mode)
{
	(void)tr;
	(void)f;
	(void)mode;
	return LOG_OK;
}

static int
rollforward_drop_table(sql_trans *tr, sql_table *t, int mode)
{
	int ok = LOG_OK;

	if (isTable(t)) {
		int p = (tr->parent == gtrans && !isTempTable(t));

		if (p && mode == R_LOG)
			ok = store_funcs.log_destroy_del(tr, t);
		else if (mode == R_APPLY)
			ok = store_funcs.destroy_del(tr, t);
	}
	if (ok == LOG_OK)
		ok = rollforward_changeset_deletes(tr, &t->columns, (rfdfunc) &rollforward_drop_column, mode);
	if (ok == LOG_OK)
		ok = rollforward_changeset_deletes(tr, &t->members, (rfdfunc) &rollforward_drop_part, mode);
	if (ok == LOG_OK)
		ok = rollforward_changeset_deletes(tr, &t->idxs, (rfdfunc) &rollforward_drop_idx, mode);
	if (ok == LOG_OK)
		ok = rollforward_changeset_deletes(tr, &t->keys, (rfdfunc) &rollforward_drop_key, mode);
	if (ok == LOG_OK)
		ok = rollforward_changeset_deletes(tr, &t->triggers, (rfdfunc) &rollforward_drop_trigger, mode);
	return ok;
}

static int
rollforward_drop_schema(sql_trans *tr, sql_schema *s, int mode)
{
	int ok = LOG_OK;

	ok = rollforward_changeset_deletes(tr, &s->types, (rfdfunc) &rollforward_drop_type, mode);
	if (ok == LOG_OK)
		ok = rollforward_changeset_deletes(tr, &s->tables, (rfdfunc) &rollforward_drop_table, mode);
	if (ok == LOG_OK)
		ok = rollforward_changeset_deletes(tr, &s->funcs, (rfdfunc) &rollforward_drop_func, mode);
	if (ok == LOG_OK)
		ok = rollforward_changeset_deletes(tr, &s->seqs, (rfdfunc) &rollforward_drop_seq, mode);
	return ok;
}

static sql_schema *
rollforward_create_schema(sql_trans *tr, sql_schema *s, int mode)
{
	if (rollforward_changeset_creates(tr, &s->types, (rfcfunc) &rollforward_create_type, mode) != LOG_OK)
		return NULL;
	if (rollforward_changeset_creates(tr, &s->tables, (rfcfunc) &rollforward_create_table, mode) != LOG_OK)
		return NULL;
	if (rollforward_changeset_creates(tr, &s->funcs, (rfcfunc) &rollforward_create_func, mode) != LOG_OK)
		return NULL;
	if (rollforward_changeset_creates(tr, &s->seqs, (rfcfunc) &rollforward_create_seq, mode) != LOG_OK)
		return NULL;
	return s;
}

static int
rollforward_update_part(sql_trans *tr, sql_base *fpt, sql_base *tpt, int mode)
{
	if (mode == R_APPLY) {
		sql_part *pt = (sql_part *) tpt;
		sql_part *opt = (sql_part *) fpt;

		pt->with_nills = opt->with_nills;
		if (isRangePartitionTable(opt->t)) {
			pt->part.range.minvalue = sa_alloc(tr->sa, opt->part.range.minlength);
			pt->part.range.maxvalue = sa_alloc(tr->sa, opt->part.range.maxlength);
			memcpy(pt->part.range.minvalue, opt->part.range.minvalue, opt->part.range.minlength);
			memcpy(pt->part.range.maxvalue, opt->part.range.maxvalue, opt->part.range.maxlength);
			pt->part.range.minlength = opt->part.range.minlength;
			pt->part.range.maxlength = opt->part.range.maxlength;
		} else if (isListPartitionTable(opt->t)) {
			pt->part.values = list_new(tr->sa, (fdestroy) NULL);
			for (node *n = opt->part.values->h ; n ; n = n->next) {
				sql_part_value *prev = (sql_part_value*) n->data, *nextv = SA_ZNEW(tr->sa, sql_part_value);
				nextv->value = sa_alloc(tr->sa, prev->length);
				memcpy(nextv->value, prev->value, prev->length);
				nextv->length = prev->length;
				list_append(pt->part.values, nextv);
			}
		}
	}
	return LOG_OK;
}

static int
rollforward_update_table(sql_trans *tr, sql_table *ft, sql_table *tt, int mode)
{
	int p = (tr->parent == gtrans && !isTempTable(ft));
	int ok = LOG_OK;

	/* cannot update views */
	if (isView(ft))
		return ok;

	if (mode == R_APPLY && ok == LOG_OK) {
		ft->cleared = 0;
		tt->access = ft->access;
		if (ft->p) {
			tt->p = find_sql_table(tt->s, ft->p->base.name);
			assert(isMergeTable(tt->p) || isReplicaTable(tt->p));
		} else
			tt->p = NULL;

		if (strcmp(tt->base.name, ft->base.name) != 0) { /* apply possible renaming */
			list_hash_delete(tt->s->tables.set, tt, NULL);
			tt->base.name = sa_strdup(tr->parent->sa, ft->base.name);
			if (!list_hash_add(tt->s->tables.set, tt, NULL))
				ok = LOG_ERR;
		}
	}

 	if (ok == LOG_OK)
		ok = rollforward_changeset_updates(tr, &ft->members, &tt->members, &tt->base, (rfufunc) &rollforward_update_part, (rfcfunc) &rollforward_create_part, (rfdfunc) &rollforward_drop_part, (dupfunc) &part_dup, mode);
	if (ok == LOG_OK)
		ok = rollforward_changeset_updates(tr, &ft->triggers, &tt->triggers, &tt->base, (rfufunc) NULL, (rfcfunc) &rollforward_create_trigger, (rfdfunc) &rollforward_drop_trigger, (dupfunc) &trigger_dup, mode);

	if (isTempTable(ft))
		return ok;

	if (ok == LOG_OK)
		ok = rollforward_changeset_updates(tr, &ft->columns, &tt->columns, &tt->base, (rfufunc) NULL, (rfcfunc) &rollforward_create_column, (rfdfunc) &rollforward_drop_column, (dupfunc) &column_dup, mode);
	if (ok == LOG_OK)
		ok = rollforward_changeset_updates(tr, &ft->idxs, &tt->idxs, &tt->base, (rfufunc) NULL, (rfcfunc) &rollforward_create_idx, (rfdfunc) &rollforward_drop_idx, (dupfunc) &idx_dup, mode);
	if (ok == LOG_OK)
		ok = rollforward_changeset_updates(tr, &ft->keys, &tt->keys, &tt->base, (rfufunc) NULL, (rfcfunc) &rollforward_create_key, (rfdfunc) &rollforward_drop_key, (dupfunc) &key_dup, mode);

	if (ok != LOG_OK)
		return LOG_ERR;

	if (isTable(ft)) {
		if (p && mode == R_SNAPSHOT) {
			ok = store_funcs.snapshot_table(tr, ft, tt);
		} else if (p && mode == R_LOG) {
			ok = store_funcs.log_table(tr, ft, tt);
		} else if (mode == R_APPLY) {
			assert(cs_size(&tt->columns) == cs_size(&ft->columns));
			TRC_DEBUG(SQL_STORE, "Update table: %s\n", tt->base.name);
			ok = store_funcs.update_table(tr, ft, tt);
		}
	}

	return ok;
}

static int
rollforward_update_seq(sql_trans *tr, sql_sequence *ft, sql_sequence *tt, int mode)
{
	(void)tr;
	if (mode != R_APPLY)
		return LOG_OK;
	if (ft->start != tt->start)
		tt->start = ft->start;
	tt->minvalue = ft->minvalue;
	tt->maxvalue = ft->maxvalue;
	tt->increment = ft->increment;
	tt->cacheinc = ft->cacheinc;
	tt->cycle = ft->cycle;
	return LOG_OK;
}

static int
rollforward_update_schema(sql_trans *tr, sql_schema *fs, sql_schema *ts, int mode)
{
	int apply = (mode == R_APPLY);
	int ok = LOG_OK;

	if (apply && isTempSchema(fs)) {
		if (fs->tables.set) {
			node *n;
			for (n = fs->tables.set->h; n; ) {
				node *nxt = n->next;
				sql_table *t = n->data;

				if ((isTable(t) && isGlobal(t) &&
				    t->commit_action != CA_PRESERVE) ||
				    t->commit_action == CA_DELETE) {
					sql_trans_clear_table(tr, t);
				} else if (t->commit_action == CA_DROP) {
					if (sql_trans_drop_table(tr, t->s, t->base.id, DROP_RESTRICT))
						ok = LOG_ERR;
				}
				n = nxt;
			}
		}
	}

	if (ok == LOG_OK)
		ok = rollforward_changeset_updates(tr, &fs->types, &ts->types, &ts->base, (rfufunc) NULL, (rfcfunc) &rollforward_create_type, (rfdfunc) &rollforward_drop_type, (dupfunc) &type_dup, mode);

	if (ok == LOG_OK)
		ok = rollforward_changeset_updates(tr, &fs->tables, &ts->tables, &ts->base, (rfufunc) &rollforward_update_table, (rfcfunc) &rollforward_create_table, (rfdfunc) &rollforward_drop_table, (dupfunc) &conditional_table_dup, mode);

	if (ok == LOG_OK) /* last as it may require complex (table) types */
		ok = rollforward_changeset_updates(tr, &fs->funcs, &ts->funcs, &ts->base, (rfufunc) NULL, (rfcfunc) &rollforward_create_func, (rfdfunc) &rollforward_drop_func, (dupfunc) &func_dup, mode);

	if (ok == LOG_OK) /* last as it may require complex (table) types */
		ok = rollforward_changeset_updates(tr, &fs->seqs, &ts->seqs, &ts->base, (rfufunc) &rollforward_update_seq, (rfcfunc) &rollforward_create_seq, (rfdfunc) &rollforward_drop_seq, (dupfunc) &seq_dup, mode);

	if (apply && ok == LOG_OK && strcmp(ts->base.name, fs->base.name) != 0) { /* apply possible renaming */
		list_hash_delete(tr->schemas.set, ts, NULL);
		ts->base.name = sa_strdup(tr->parent->sa, fs->base.name);
		if (!list_hash_add(tr->schemas.set, ts, NULL))
			ok = LOG_ERR;
	}

	return ok;
}

static int
rollforward_trans(sql_trans *tr, int mode)
{
	int ok = LOG_OK;

	if (mode == R_APPLY && tr->parent && tr->wtime > tr->parent->wtime) {
		tr->parent->wtime = tr->wtime;
		tr->parent->schema_updates += tr->schema_updates;
	}

	if (tr->moved_tables) {
		for (node *n = tr->moved_tables->h ; n ; n = n->next) {
			sql_moved_table *smt = (sql_moved_table*) n->data;
			sql_schema *pfrom = find_sql_schema_id(tr->parent, smt->from->base.id);
			sql_schema *pto = find_sql_schema_id(tr->parent, smt->to->base.id);
			sql_table *pt = find_sql_table_id(pfrom, smt->t->base.id);

			assert(pfrom && pto && pt);
			cs_move(&pfrom->tables, &pto->tables, pt);
			pt->s = pto;
		}
		tr->moved_tables = NULL;
	}

	if (ok == LOG_OK)
		ok = rollforward_changeset_updates(tr, &tr->schemas, &tr->parent->schemas, (sql_base *) tr->parent, (rfufunc) &rollforward_update_schema, (rfcfunc) &rollforward_create_schema, (rfdfunc) &rollforward_drop_schema, (dupfunc) &schema_dup, mode);
	if (mode == R_APPLY) {
		if (tr->parent == gtrans) {
			if (gtrans->stime < tr->stime)
				gtrans->stime = tr->stime;
			if (gtrans->wstime < tr->wstime)
				gtrans->wstime = tr->wstime;

			if (tr->schema_updates)
				schema_number++;
		}
	}
	return ok;
}

static int
validate_tables(sql_schema *s, sql_schema *os)
{
	node *n, *o, *p;

	if (cs_size(&s->tables))
		for (n = s->tables.set->h; n; n = n->next) {
			sql_table *t = n->data;
			sql_table *ot;

			if (!t->base.wtime && !t->base.rtime)
				continue;

			ot = find_sql_table(os, t->base.name);
			if (ot && isKindOfTable(ot) && isKindOfTable(t)) {
				if ((t->base.wtime && (t->base.wtime < ot->base.rtime || t->base.wtime < ot->base.wtime)) ||
<<<<<<< HEAD
					(t->base.rtime && (t->base.rtime < ot->base.wtime)))
=======
				    (t->base.rtime && (t->base.rtime < ot->base.wtime)))
>>>>>>> 0b782f68
					return 0;
				for (o = t->columns.set->h, p = ot->columns.set->h; o && p; o = o->next, p = p->next) {
					sql_column *c = o->data;
					sql_column *oc = p->data;

					if (!c->base.wtime && !c->base.rtime)
						continue;

					/* t wrote, ie. check read and write time */
					/* read or write after t's write */
					if (c->base.wtime && (c->base.wtime < oc->base.rtime
							  ||  c->base.wtime < oc->base.wtime))
						return 0;
					/* commited write before t's read */
					if (c->base.rtime && c->base.rtime < oc->base.wtime)
						return 0;
				}
			}
		}
	return 1;
}

/* merge any changes from the global transaction into the local transaction */
typedef int (*resetf) (sql_trans *tr, sql_base * fs, sql_base * pfs);

static int
reset_changeset(sql_trans *tr, changeset * fs, changeset * pfs, sql_base *b, resetf rf, dupfunc fd)
{
	int ok = LOG_OK;
	node *m = NULL, *n = NULL;

	(void)tr;
	/* first delete created */
	if (fs->nelm) {
		for (n = fs->nelm; n; ) {
			node *nxt = n->next;

			cs_remove_node(fs, n);
			n = nxt;
		}
		fs->nelm = NULL;
	}
	/* scan through the parent set,
		if child has it simply reset it (if needed)
		else add a new or add again the old
	*/
	if (fs->set)
		n = fs->set->h;
	if (pfs->set) {
		for (m = pfs->set->h; ok == LOG_OK && m && n; ) {
			sql_base *fb = n->data;
			sql_base *pfb = m->data;

			/* lists ordered on id */
			/* changes to the existing bases */
			if (fb->id == pfb->id) {
				if (rf)
					ok = rf(tr, fb, pfb);
				n = n->next;
				m = m->next;
				TRC_DEBUG(SQL_STORE, "%s\n", (fb->name) ? fb->name : "help");
			} else if (fb->id < pfb->id) {
				node *t = n->next;

				TRC_DEBUG_IF(SQL_STORE)
				{
					sql_base *b = n->data;
					TRC_DEBUG_ENDIF(SQL_STORE, "Free: %s\n", (b->name) ? b->name : "help");
				}

				cs_remove_node(fs, n);
				n = t;
			} else { /* a new id */
				sql_base *r = fd(tr, 0, pfb, b);
				/* cs_add_before add r to fs before node n */
				cs_add_before(fs, n, r);
				m = m->next;
				TRC_DEBUG(SQL_STORE, "New: %s\n", (r->name) ? r->name : "help");
			}
		}
		/* add new bases */
		for (; ok == LOG_OK && m; m = m->next ) {
			sql_base *pfb = m->data;
			sql_base *r = fd(tr, 0, pfb, b);
			cs_add(fs, r, 0);
			TRC_DEBUG(SQL_STORE, "New: %s\n", (r->name) ? r->name : "help");
		}
		while ( ok == LOG_OK && n) { /* remove remaining old stuff */
			node *t = n->next;

			TRC_DEBUG_IF(SQL_STORE)
			{
				sql_base *b = n->data;
				TRC_DEBUG_ENDIF(SQL_STORE, "Free: %s\n", (b->name) ? b->name : "help");
			}

			cs_remove_node(fs, n);
			n = t;
		}
	}
	if (fs->dset) {
		list_destroy(fs->dset);
		fs->dset = NULL;
	}
	return ok;
}

static int
reset_idx(sql_trans *tr, sql_idx *fi, sql_idx *pfi)
{
	(void)tr;
	/* did we access the idx or is the global changed after we started */
	if (fi->base.rtime || fi->base.wtime || fi->base.stime < pfi->base.wtime) {
		if (isTable(fi->t))
			store_funcs.destroy_idx(NULL, fi);
	}
	return LOG_OK;
}

static int
reset_type(sql_trans *tr, sql_type *ft, sql_type *pft)
{
	/* did we access the type or is the global changed after we started */
	if (ft->base.rtime || ft->base.wtime || ft->base.stime < pft->base.wtime) {

		ft->sqlname = pft->sqlname;
		ft->radix = pft->radix;
		ft->eclass = pft->eclass;
		ft->bits = pft->bits;
		ft->localtype = pft->localtype;
		ft->digits = pft->digits;
		ft->scale = pft->scale;
		ft->s = find_sql_schema(tr, pft->s->base.name);
	}
	return LOG_OK;
}

static int
reset_func(sql_trans *tr, sql_func *ff, sql_func *pff)
{
	/* did we access the type or is the global changed after we started */
	if (ff->base.rtime || ff->base.wtime || ff->base.stime < pff->base.wtime) {

		ff->imp = pff->imp;
		ff->mod = pff->mod;
		ff->type = pff->type;
		ff->query = pff->query;
		ff->lang = pff->lang;
		ff->sql = pff->sql;
		ff->side_effect = pff->side_effect;
		ff->varres = pff->varres;
		ff->vararg = pff->vararg;
		ff->ops = pff->ops;
		ff->res = pff->res;
		ff->fix_scale = pff->fix_scale;
		ff->system = pff->system;
		ff->ops = pff->ops;
		ff->s = find_sql_schema(tr, pff->s->base.name);
		ff->sa = tr->sa;
	}
	return LOG_OK;
}

static int
reset_column(sql_trans *tr, sql_column *fc, sql_column *pfc)
{
	/* did we access the column or is the global changed after we started */
	if (fc->base.rtime || fc->base.wtime || fc->base.stime < pfc->base.wtime) {

		if (isTable(fc->t))
			store_funcs.destroy_col(NULL, fc);

		/* apply possible renaming -> transaction rollbacks or when it starts, inherit from the previous transaction */
		if (strcmp(fc->base.name, pfc->base.name) != 0) {
			list_hash_delete(fc->t->columns.set, fc, NULL);
			fc->base.name = sa_strdup(tr->parent->sa, pfc->base.name);
			if (!list_hash_add(fc->t->columns.set, fc, NULL))
				return LOG_ERR;
		}

		fc->null = pfc->null;
		fc->unique = pfc->unique;
		fc->colnr = pfc->colnr;
		fc->storage_type = NULL;
		if (pfc->storage_type)
			fc->storage_type = pfc->storage_type;
		fc->def = NULL;
		if (pfc->def)
			fc->def = pfc->def;
		fc->min = fc->max = NULL;
	}
	return LOG_OK;
}

static int
reset_seq(sql_trans *tr, sql_sequence *ft, sql_sequence *pft)
{
	(void) tr;
	ft->start = pft->start;
	ft->minvalue = pft->minvalue;
	ft->maxvalue = pft->maxvalue;
	ft->increment = pft->increment;
	ft->cacheinc = pft->cacheinc;
	ft->cycle = pft->cycle;
	return LOG_OK;
}

static int
reset_part(sql_trans *tr, sql_part *ft, sql_part *pft)
{
	if (ft->base.rtime || ft->base.wtime || ft->base.stime < pft->base.wtime) {

		if (pft->t) {
			sql_table *mt = pft->t;
			sql_schema *s = find_sql_schema(tr, mt->s->base.name);
			if (s) {
				sql_table *fmt = find_sql_table(s, mt->base.name);
				assert(isMergeTable(fmt) || isReplicaTable(fmt));
				ft->t = fmt;
			}
			if (s && (isRangePartitionTable(mt) || isListPartitionTable(mt)))
				dup_sql_type(tr, s, &(pft->tpe), &(ft->tpe));
			else
				ft->tpe = pft->tpe;
		} else {
			ft->t = NULL;
			ft->tpe = pft->tpe;
		}

		ft->with_nills = pft->with_nills;
		if (pft->t && isRangePartitionTable(pft->t)) {
			ft->part.range = pft->part.range;
		} else if (pft->t && isListPartitionTable(pft->t)) {
			ft->part.values = pft->part.values;
		}
	}
	return LOG_OK;
}

static int
reset_table(sql_trans *tr, sql_table *ft, sql_table *pft)
{
	if (isView(ft))
		return LOG_OK;

	/* did we access the table or did the global change */
	if (ft->base.rtime || ft->base.wtime || ft->base.stime < pft->base.wtime) {
		int ok = LOG_OK;

		if (isTable(ft) && !isTempTable(ft))
			store_funcs.destroy_del(NULL, ft);

		ft->cleared = 0;
		ft->access = pft->access;
		if (pft->p) {
			ft->p = find_sql_table(ft->s, pft->p->base.name);
			assert(isMergeTable(ft->p) || isReplicaTable(ft->p));
		} else
			ft->p = NULL;

		/* apply possible renaming -> transaction rollbacks or when it starts, inherit from the previous transaction */
		if (strcmp(ft->base.name, pft->base.name) != 0) {
			list_hash_delete(ft->s->tables.set, ft, NULL);
			ft->base.name = sa_strdup(tr->parent->sa, pft->base.name);
			if (!list_hash_add(ft->s->tables.set, ft, NULL))
				ok = LOG_ERR;
		}

		if (ok == LOG_OK)
			ok = reset_changeset( tr, &ft->members, &pft->members, &ft->base, (resetf) &reset_part, (dupfunc) &part_dup);
		if (ok == LOG_OK)
			ok = reset_changeset( tr, &ft->triggers, &pft->triggers, &ft->base, (resetf) NULL, (dupfunc) &trigger_dup);

		if (isTempTable(ft))
			return ok;

		if (ok == LOG_OK)
			ok = reset_changeset( tr, &ft->columns, &pft->columns, &ft->base, (resetf) &reset_column, (dupfunc) &column_dup);
		if (ok == LOG_OK)
			ok = reset_changeset( tr, &ft->idxs, &pft->idxs, &ft->base, (resetf) &reset_idx, (dupfunc) &idx_dup);
		if (ok == LOG_OK)
			ok = reset_changeset( tr, &ft->keys, &pft->keys, &ft->base, (resetf) NULL, (dupfunc) &key_dup);

		return ok;
	}
	return LOG_OK;
}

static int
reset_schema(sql_trans *tr, sql_schema *fs, sql_schema *pfs)
{
	int ok = LOG_OK;

	if (isTempSchema(fs)) { /* only add new globaly created temps and remove globaly removed temps */
		if (fs->tables.set) {
<<<<<<< HEAD
			node *n;
			for (n = fs->tables.nelm; n; ) {
				node *nxt = n->next;

				cs_remove_node(&fs->tables, n);
				n = nxt;
			}
			fs->tables.nelm = NULL;
			for (n = fs->tables.set->h; n; ) {
				node *nxt = n->next;
				sql_table *t = n->data;
	
				if ((isTable(t) && isGlobal(t) &&
					t->commit_action != CA_PRESERVE) ||
					t->commit_action == CA_DELETE) {
					sql_trans_clear_table(tr, t);
				} else if (t->commit_action == CA_DROP) {
					if (sql_trans_drop_table(tr, t->s, t->base.id, DROP_RESTRICT))
						ok = LOG_ERR;
=======
			node *n = NULL, *m = NULL;
			if (pfs->tables.set)
				m = pfs->tables.set->h;
			for (n = fs->tables.set->h; ok == LOG_OK && m && n; ) {
				sql_table *ftt = n->data;
				sql_table *pftt = m->data;

				/* lists ordered on id */
				/* changes to the existing bases */
				if (ftt->base.id == pftt->base.id) { /* global temp */
					n = n->next;
					m = m->next;
				} else if (ftt->base.id < pftt->base.id) { /* local temp or old global ? */
					node *t = n->next;

					if (isGlobal(ftt)) /* remove old global */
						cs_remove_node(&fs->tables, n);
					n = t;
				} else { /* a new global */
					sql_table *ntt = table_dup(tr, 0, pftt, fs);

					/* cs_add_before add ntt to fs before node n */
					cs_add_before(&fs->tables, n, ntt);
					m = m->next;
>>>>>>> 0b782f68
				}
			}
			/* add new globals */
			for (; ok == LOG_OK && m; m = m->next ) {
				sql_table *pftt = m->data;
				sql_table *ntt = table_dup(tr, 0, pftt, fs);

				assert(isGlobal(ntt));
				/* cs_add_before add ntt to fs before node n */
				cs_add_before(&fs->tables, n, ntt);
			}
			while ( ok == LOG_OK && n) { /* remove remaining old stuff */
				sql_table *ftt = n->data;
				node *t = n->next;

				if (isGlobal(ftt)) /* remove old global */
					cs_remove_node(&fs->tables, n);
				n = t;
			}
		}
	}

	/* apply possible renaming -> transaction rollbacks or when it starts, inherit from the previous transaction */
	if (strcmp(fs->base.name, pfs->base.name) != 0) {
		list_hash_delete(tr->schemas.set, fs, NULL);
		fs->base.name = sa_strdup(tr->parent->sa, pfs->base.name);
		if (!list_hash_add(tr->schemas.set, fs, NULL))
			ok = LOG_ERR;
	}

	if (ok == LOG_OK)
		ok = reset_changeset(tr, &fs->types, &pfs->types, &fs->base, (resetf) &reset_type, (dupfunc) &type_dup);
	if (ok == LOG_OK)
		ok = reset_changeset(tr, &fs->funcs, &pfs->funcs, &fs->base, (resetf) &reset_func, (dupfunc) &func_dup);
	if (ok == LOG_OK)
		ok = reset_changeset(tr, &fs->seqs, &pfs->seqs, &fs->base, (resetf) &reset_seq, (dupfunc) &seq_dup);
	if (!isTempSchema(fs) && ok == LOG_OK)
		ok = reset_changeset(tr, &fs->tables, &pfs->tables, &fs->base, (resetf) &reset_table, (dupfunc) &table_dup);
	return ok;
}

static int
reset_trans(sql_trans *tr, sql_trans *ptr)
{
	int res = reset_changeset(tr, &tr->schemas, &ptr->schemas, (sql_base *)tr->parent, (resetf) &reset_schema, (dupfunc) &schema_dup);
	TRC_DEBUG(SQL_STORE, "Reset transaction: %d\n", tr->wtime);
	return res;
}

sql_trans *
sql_trans_create(backend_stack stk, sql_trans *parent, const char *name, bool try_spare)
{
	sql_trans *tr = NULL;

	if (gtrans) {
		 if (!parent && spares > 0 && !name && try_spare) {
			tr = spare_trans[--spares];
			TRC_DEBUG(SQL_STORE, "Reuse transaction: %p - Spares: %d\n", tr, spares);
		} else {
			tr = trans_dup(stk, (parent) ? parent : gtrans, name);
			TRC_DEBUG(SQL_STORE, "New transaction: %p\n", tr);
			if (tr)
				(void) ATOMIC_INC(&transactions);
		}
	}
	return tr;
}

bool
sql_trans_validate(sql_trans *tr)
{
	node *n;

	/* depends on the iso level */

	/* If only 'inserts' occurred on the read columns the repeatable reads
	   iso level can continue */

	/* the hard case */
	if (cs_size(&tr->schemas))
		for (n = tr->schemas.set->h; n; n = n->next) {
			sql_schema *s = n->data;
			sql_schema *os;

			if (isTempSchema(s))
				continue;

			os = find_sql_schema(tr->parent, s->base.name);
			if (os && (s->base.wtime != 0 || s->base.rtime != 0)) {
				if (!validate_tables(s, os))
					return false;
			}
		}
	return true;
}

static int
save_tables_snapshots(sql_schema *s)
{
	node *n;

	if (cs_size(&s->tables))
		for (n = s->tables.set->h; n; n = n->next) {
			sql_table *t = n->data;

			if (!t->base.wtime)
				continue;

			if (isKindOfTable(t)) {
				if (store_funcs.save_snapshot(t) != LOG_OK)
					return SQL_ERR;
			}
		}
	return SQL_OK;
}

int
sql_save_snapshots(sql_trans *tr)
{
	node *n;

	if (cs_size(&tr->schemas)) {
		for (n = tr->schemas.set->h; n; n = n->next) {
			sql_schema *s = n->data;

			if (isTempSchema(s))
				continue;

			if (s->base.wtime != 0)
				if (save_tables_snapshots(s) != SQL_OK)
					return SQL_ERR;
		}
	}
	return SQL_OK;
}

int
sql_trans_commit(sql_trans *tr)
{
	int ok = LOG_OK;

	/* write phase */
	TRC_DEBUG(SQL_STORE, "Forwarding changes (%d, %d) (%d, %d)\n", gtrans->stime, tr->stime, gtrans->wstime, tr->wstime);
	/* snap shots should be saved first */
	if (tr->parent == gtrans) {
		ok = rollforward_trans(tr, R_SNAPSHOT);

		if (ok == LOG_OK)
			ok = logger_funcs.log_tstart();
		if (ok == LOG_OK)
			ok = rollforward_trans(tr, R_LOG);
		if (ok == LOG_OK && prev_oid != store_oid)
			ok = logger_funcs.log_sequence(OBJ_SID, store_oid);
		prev_oid = store_oid;
		if (ok == LOG_OK)
			ok = logger_funcs.log_tend();
	}
	if (ok == LOG_OK) {
		/* It is save to rollforward the changes now. In case
		   of failure, the log will be replayed. */
		ok = rollforward_trans(tr, R_APPLY);
	}
	TRC_DEBUG(SQL_STORE, "Done forwarding changes '%d' and '%d'\n", gtrans->stime, gtrans->wstime);
	return (ok==LOG_OK)?SQL_OK:SQL_ERR;
}

static int
sql_trans_drop_all_dependencies(sql_trans *tr, sqlid id, sql_dependency type)
{
	sqlid dep_id=0, t_id = -1;
	sht dep_type = 0;
	list *dep = sql_trans_get_dependencies(tr, id, type, NULL);
	node *n;

	if (!dep)
		return DEPENDENCY_CHECK_ERROR;

	n = dep->h;

	while (n) {
		dep_id = *(sqlid*) n->data;
		dep_type = (sql_dependency) *(sht*) n->next->data;

		if (!list_find_id(tr->dropped, dep_id)) {

			switch (dep_type) {
				case SCHEMA_DEPENDENCY:
					//FIXME malloc failure scenario!
					(void) sql_trans_drop_schema(tr, dep_id, DROP_CASCADE);
					break;
				case TABLE_DEPENDENCY:
				case VIEW_DEPENDENCY: {
					sql_table *t = sql_trans_find_table(tr, dep_id);
					(void) sql_trans_drop_table(tr, t->s, dep_id, DROP_CASCADE);
				} break;
				case COLUMN_DEPENDENCY: {
					if ((t_id = sql_trans_get_dependency_type(tr, dep_id, TABLE_DEPENDENCY)) > 0) {
						sql_table *t = sql_trans_find_table(tr, dep_id);
						if (t)
							(void) sql_trans_drop_column(tr, t, dep_id, DROP_CASCADE);
					}
				} break;
				case TRIGGER_DEPENDENCY: {
					sql_trigger *t = sql_trans_find_trigger(tr, dep_id);
					(void) sql_trans_drop_trigger(tr, t->t->s, dep_id, DROP_CASCADE);
				} break;
				case KEY_DEPENDENCY:
				case FKEY_DEPENDENCY: {
					sql_key *k = sql_trans_find_key(tr, dep_id);
					(void) sql_trans_drop_key(tr, k->t->s, dep_id, DROP_CASCADE);
				} break;
				case INDEX_DEPENDENCY: {
					sql_idx *i = sql_trans_find_idx(tr, dep_id);
					(void) sql_trans_drop_idx(tr, i->t->s, dep_id, DROP_CASCADE);
				} break;
				case PROC_DEPENDENCY:
				case FUNC_DEPENDENCY: {
					sql_func *f = sql_trans_find_func(tr, dep_id);
					(void) sql_trans_drop_func(tr, f->s, dep_id, DROP_CASCADE);
				} break;
				case TYPE_DEPENDENCY: {
					sql_type *t = sql_trans_find_type(tr, dep_id);
					sql_trans_drop_type(tr, t->s, dep_id, DROP_CASCADE);
				} break;
				case USER_DEPENDENCY:  /*TODO schema and users dependencies*/
					break;
			}
		}

		n = n->next->next;
	}
	list_destroy(dep);
	return DEPENDENCY_CHECK_OK;
}

static void
sys_drop_kc(sql_trans *tr, sql_key *k, sql_kc *kc)
{
	sql_schema *syss = find_sql_schema(tr, isGlobal(k->t)?"sys":"tmp");
	sql_table *syskc = find_sql_table(syss, "objects");
	oid rid = table_funcs.column_find_row(tr, find_sql_column(syskc, "id"), &k->base.id, find_sql_column(syskc, "name"), kc->c->base.name, NULL);

	if (is_oid_nil(rid))
		return ;
	table_funcs.table_delete(tr, syskc, rid);

	if (isGlobal(k->t))
		tr->schema_updates ++;
}

static void
sys_drop_ic(sql_trans *tr, sql_idx * i, sql_kc *kc)
{
	sql_schema *syss = find_sql_schema(tr, isGlobal(i->t)?"sys":"tmp");
	sql_table *sysic = find_sql_table(syss, "objects");
	oid rid = table_funcs.column_find_row(tr, find_sql_column(sysic, "id"), &i->base.id, find_sql_column(sysic, "name"), kc->c->base.name, NULL);

	if (is_oid_nil(rid))
		return ;
	table_funcs.table_delete(tr, sysic, rid);

	if (isGlobal(i->t))
		tr->schema_updates ++;
}

static void
sys_drop_idx(sql_trans *tr, sql_idx * i, int drop_action)
{
	node *n;
	sql_schema *syss = find_sql_schema(tr, isGlobal(i->t)?"sys":"tmp");
	sql_table *sysidx = find_sql_table(syss, "idxs");
	oid rid = table_funcs.column_find_row(tr, find_sql_column(sysidx, "id"), &i->base.id, NULL);

	if (is_oid_nil(rid))
		return ;
	table_funcs.table_delete(tr, sysidx, rid);
	sql_trans_drop_any_comment(tr, i->base.id);
	for (n = i->columns->h; n; n = n->next) {
		sql_kc *ic = n->data;
		sys_drop_ic(tr, i, ic);
	}

	/* remove idx from schema and table*/
	list_remove_data(i->t->s->idxs, i);
	sql_trans_drop_dependencies(tr, i->base.id);

	if (isGlobal(i->t))
		tr->schema_updates ++;

	if (drop_action)
		sql_trans_drop_all_dependencies(tr, i->base.id, INDEX_DEPENDENCY);
}

static void
sys_drop_key(sql_trans *tr, sql_key *k, int drop_action)
{
	node *n;
	sql_schema *syss = find_sql_schema(tr, isGlobal(k->t)?"sys":"tmp");
	sql_table *syskey = find_sql_table(syss, "keys");
	oid rid = table_funcs.column_find_row(tr, find_sql_column(syskey, "id"), &k->base.id, NULL);

	if (is_oid_nil(rid))
		return ;
	table_funcs.table_delete(tr, syskey, rid);

	for (n = k->columns->h; n; n = n->next) {
		sql_kc *kc = n->data;
		sys_drop_kc(tr, k, kc);
	}
	/* remove key from schema */
	list_remove_data(k->t->s->keys, k);
	if (k->t->pkey == (sql_ukey*)k)
		k->t->pkey = NULL;
	if (k->type == fkey) {
		sql_fkey *fk = (sql_fkey *) k;

		assert(fk->rkey);
		if (fk->rkey) {
			n = list_find_name(fk->rkey->keys, fk->k.base.name);
			list_remove_node(fk->rkey->keys, n);
		}
		fk->rkey = NULL;
	}

	if (isGlobal(k->t))
		tr->schema_updates ++;

	sql_trans_drop_dependencies(tr, k->base.id);

	if (drop_action)
		sql_trans_drop_all_dependencies(tr, k->base.id, (k->type == fkey) ? FKEY_DEPENDENCY : KEY_DEPENDENCY);
}

static void
sys_drop_tc(sql_trans *tr, sql_trigger * i, sql_kc *kc)
{
	sql_schema *syss = find_sql_schema(tr, isGlobal(i->t)?"sys":"tmp");
	sql_table *systc = find_sql_table(syss, "objects");
	oid rid = table_funcs.column_find_row(tr, find_sql_column(systc, "id"), &i->base.id, find_sql_column(systc, "name"), kc->c->base.name, NULL);

	if (is_oid_nil(rid))
		return ;
	table_funcs.table_delete(tr, systc, rid);
	if (isGlobal(i->t))
		tr->schema_updates ++;
}

static void
sys_drop_trigger(sql_trans *tr, sql_trigger * i)
{
	node *n;
	sql_schema *syss = find_sql_schema(tr, isGlobal(i->t)?"sys":"tmp");
	sql_table *systrigger = find_sql_table(syss, "triggers");
	oid rid = table_funcs.column_find_row(tr, find_sql_column(systrigger, "id"), &i->base.id, NULL);

	if (is_oid_nil(rid))
		return ;
	table_funcs.table_delete(tr, systrigger, rid);

	for (n = i->columns->h; n; n = n->next) {
		sql_kc *tc = n->data;

		sys_drop_tc(tr, i, tc);
	}
	/* remove trigger from schema */
	list_remove_data(i->t->s->triggers, i);
	sql_trans_drop_dependencies(tr, i->base.id);
	if (isGlobal(i->t))
		tr->schema_updates ++;
}

static void
sys_drop_sql_stream(sql_trans *tr, sql_stream * st)
{
	sql_schema *syss = find_sql_schema(tr, isGlobal(st->t)?"sys":"tmp");
	sql_table *sysstreams = find_sql_table(syss, "_streams");
	oid rid = table_funcs.column_find_row(tr, find_sql_column(sysstreams, "id"), &st->base.id, NULL);

	if (rid == oid_nil)
		return ;
	table_funcs.table_delete(tr, sysstreams, rid);

	/* remove stream from schema */
	list_remove_data(st->t->s->streams, st);
}

static void
sys_drop_sequence(sql_trans *tr, sql_sequence * seq, int drop_action)
{
	sql_schema *syss = find_sql_schema(tr, "sys");
	sql_table *sysseqs = find_sql_table(syss, "sequences");
	oid rid = table_funcs.column_find_row(tr, find_sql_column(sysseqs, "id"), &seq->base.id, NULL);

	if (is_oid_nil(rid))
		return ;

	table_funcs.table_delete(tr, sysseqs, rid);
	sql_trans_drop_dependencies(tr, seq->base.id);
	sql_trans_drop_any_comment(tr, seq->base.id);
	if (drop_action)
		sql_trans_drop_all_dependencies(tr, seq->base.id, SEQ_DEPENDENCY);
}

static void
sys_drop_statistics(sql_trans *tr, sql_column *col)
{
	if (isGlobal(col->t)) {
		sql_schema *syss = find_sql_schema(tr, "sys");
		sql_table *sysstats = find_sql_table(syss, "statistics");

		oid rid = table_funcs.column_find_row(tr, find_sql_column(sysstats, "column_id"), &col->base.id, NULL);

		if (is_oid_nil(rid))
			return ;

		table_funcs.table_delete(tr, sysstats, rid);
	}
}

static int
sys_drop_default_object(sql_trans *tr, sql_column *col, int drop_action)
{
	char *seq_pos = NULL;
	const char *next_value_for = "next value for \"sys\".\"seq_";
	sql_schema *syss = find_sql_schema(tr, isGlobal(col->t)?"sys":"tmp");

	/* Drop sequence for generated column if it's the case */
	if (col->def && (seq_pos = strstr(col->def, next_value_for))) {
		sql_sequence *seq = NULL;
		char *seq_name = _STRDUP(seq_pos + (strlen(next_value_for) - strlen("seq_")));
		node *n = NULL;

		if (!seq_name)
			return -1;
		seq_name[strlen(seq_name)-1] = '\0';
		n = cs_find_name(&syss->seqs, seq_name);
		seq = find_sql_sequence(syss, seq_name);
		if (seq && sql_trans_get_dependency_type(tr, seq->base.id, BEDROPPED_DEPENDENCY) > 0) {
			sys_drop_sequence(tr, seq, drop_action);
			seq->base.wtime = syss->base.wtime = tr->wtime = tr->wstime;
			cs_del(&syss->seqs, n, seq->base.flags);
		}
		_DELETE(seq_name);
	}
	return 0;
}

static int
sys_drop_column(sql_trans *tr, sql_column *col, int drop_action)
{
	sql_schema *syss = find_sql_schema(tr, isGlobal(col->t)?"sys":"tmp");
	sql_table *syscolumn = find_sql_table(syss, "_columns");
	oid rid = table_funcs.column_find_row(tr, find_sql_column(syscolumn, "id"),
				  &col->base.id, NULL);

	if (is_oid_nil(rid))
		return 0;
	table_funcs.table_delete(tr, syscolumn, rid);
	sql_trans_drop_dependencies(tr, col->base.id);
	sql_trans_drop_any_comment(tr, col->base.id);
	sql_trans_drop_obj_priv(tr, col->base.id);
	if (sys_drop_default_object(tr, col, drop_action) == -1)
		return -1;

	if (isGlobal(col->t))
		tr->schema_updates ++;

	sys_drop_statistics(tr, col);
	if (drop_action)
		sql_trans_drop_all_dependencies(tr, col->base.id, COLUMN_DEPENDENCY);
	if (col->type.type->s)
		sql_trans_drop_dependency(tr, col->base.id, col->type.type->base.id, TYPE_DEPENDENCY);
	return 0;
}

static void
sys_drop_keys(sql_trans *tr, sql_table *t, int drop_action)
{
	node *n;

	if (cs_size(&t->keys))
		for (n = t->keys.set->h; n; n = n->next) {
			sql_key *k = n->data;

			sys_drop_key(tr, k, drop_action);
		}
}

static void
sys_drop_idxs(sql_trans *tr, sql_table *t, int drop_action)
{
	node *n;

	if (cs_size(&t->idxs))
		for (n = t->idxs.set->h; n; n = n->next) {
			sql_idx *k = n->data;

			sys_drop_idx(tr, k, drop_action);
		}
}

static int
sys_drop_columns(sql_trans *tr, sql_table *t, int drop_action)
{
	node *n;

	if (cs_size(&t->columns))
		for (n = t->columns.set->h; n; n = n->next) {
			sql_column *c = n->data;

			if (sys_drop_column(tr, c, drop_action))
				return -1;
		}
	return 0;
}

static void
sys_drop_parts(sql_trans *tr, sql_table *t, int drop_action)
{
	node *n;

	if (cs_size(&t->members)) {
		for (n = t->members.set->h; n; ) {
			sql_part *pt = n->data;
			sql_table *tt = find_sql_table(t->s, pt->base.name);

			n = n->next;
			sql_trans_del_table(tr, t, tt, drop_action);
		}
	}
}

static int
sys_drop_table(sql_trans *tr, sql_table *t, int drop_action)
{
	sql_schema *syss = find_sql_schema(tr, isGlobal(t)?"sys":"tmp");
	sql_table *systable = find_sql_table(syss, "_tables");
	sql_column *syscol = find_sql_column(systable, "id");
	oid rid = table_funcs.column_find_row(tr, syscol, &t->base.id, NULL);

	if (is_oid_nil(rid))
		return 0;
	table_funcs.table_delete(tr, systable, rid);
	sys_drop_keys(tr, t, drop_action);
	sys_drop_idxs(tr, t, drop_action);

	if (isMergeTable(t) || isReplicaTable(t))
		sys_drop_parts(tr, t, drop_action);

	if (isRangePartitionTable(t) || isListPartitionTable(t)) {
		sql_table *partitions = find_sql_table(syss, "table_partitions");
		sql_column *pcols = find_sql_column(partitions, "table_id");
		rids *rs = table_funcs.rids_select(tr, pcols, &t->base.id, &t->base.id, NULL);
		oid poid;
		if ((poid = table_funcs.rids_next(rs)) != oid_nil)
			table_funcs.table_delete(tr, partitions, poid);
		table_funcs.rids_destroy(rs);
	}

	sql_trans_drop_any_comment(tr, t->base.id);
	sql_trans_drop_dependencies(tr, t->base.id);
	sql_trans_drop_obj_priv(tr, t->base.id);

	if (isKindOfTable(t) || isView(t))
		if (sys_drop_columns(tr, t, drop_action))
			return -1;

<<<<<<< HEAD
	if (isStream(t))
		sys_drop_sql_stream(tr, t->stream);

	if (isGlobal(t)) 
=======
	if (isGlobal(t))
>>>>>>> 0b782f68
		tr->schema_updates ++;

	if (drop_action)
		sql_trans_drop_all_dependencies(tr, t->base.id, !isView(t) ? TABLE_DEPENDENCY : VIEW_DEPENDENCY);
	return 0;
}

static void
sys_drop_type(sql_trans *tr, sql_type *type, int drop_action)
{
	sql_schema *syss = find_sql_schema(tr, "sys");
	sql_table *sys_tab_type = find_sql_table(syss, "types");
	sql_column *sys_type_col = find_sql_column(sys_tab_type, "id");
	oid rid = table_funcs.column_find_row(tr, sys_type_col, &type->base.id, NULL);

	if (is_oid_nil(rid))
		return ;

	table_funcs.table_delete(tr, sys_tab_type, rid);
	sql_trans_drop_dependencies(tr, type->base.id);

	tr->schema_updates ++;

	if (drop_action)
		sql_trans_drop_all_dependencies(tr, type->base.id, TYPE_DEPENDENCY);
}

static void
sys_drop_func(sql_trans *tr, sql_func *func, int drop_action)
{
	sql_schema *syss = find_sql_schema(tr, "sys");
	sql_table *sys_tab_func = find_sql_table(syss, "functions");
	sql_column *sys_func_col = find_sql_column(sys_tab_func, "id");
	oid rid_func = table_funcs.column_find_row(tr, sys_func_col, &func->base.id, NULL);
	if (is_oid_nil(rid_func))
		return ;
	if (IS_AGGR(func)) {
		sql_table *sys_tab_args = find_sql_table(syss, "args");
		sql_column *sys_args_col = find_sql_column(sys_tab_args, "func_id");
		rids *args = table_funcs.rids_select(tr, sys_args_col, &func->base.id, &func->base.id, NULL);

		for (oid r = table_funcs.rids_next(args); !is_oid_nil(r); r = table_funcs.rids_next(args))
			table_funcs.table_delete(tr, sys_tab_args, r);
		table_funcs.rids_destroy(args);
	}

	assert(!is_oid_nil(rid_func));
	table_funcs.table_delete(tr, sys_tab_func, rid_func);

	sql_trans_drop_dependencies(tr, func->base.id);
	sql_trans_drop_any_comment(tr, func->base.id);
	sql_trans_drop_obj_priv(tr, func->base.id);

	tr->schema_updates ++;

	if (drop_action)
		sql_trans_drop_all_dependencies(tr, func->base.id, !IS_PROC(func) ? FUNC_DEPENDENCY : PROC_DEPENDENCY);
}

static void
sys_drop_types(sql_trans *tr, sql_schema *s, int drop_action)
{
	node *n;

	if (cs_size(&s->types))
		for (n = s->types.set->h; n; n = n->next) {
			sql_type *t = n->data;

			sys_drop_type(tr, t, drop_action);
		}
}

static int
sys_drop_tables(sql_trans *tr, sql_schema *s, int drop_action)
{
	node *n;

	if (cs_size(&s->tables))
		for (n = s->tables.set->h; n; n = n->next) {
			sql_table *t = n->data;

			if (sys_drop_table(tr, t, drop_action))
				return -1;
		}
	return 0;
}

static void
sys_drop_funcs(sql_trans *tr, sql_schema *s, int drop_action)
{
	node *n;

	if (cs_size(&s->funcs))
		for (n = s->funcs.set->h; n; n = n->next) {
			sql_func *f = n->data;

			sys_drop_func(tr, f, drop_action);
		}
}

static void
sys_drop_sequences(sql_trans *tr, sql_schema *s, int drop_action)
{
	node *n;

	if (cs_size(&s->seqs))
		for (n = s->seqs.set->h; n; n = n->next) {
			sql_sequence *seq = n->data;

			sys_drop_sequence(tr, seq, drop_action);
		}
}

sql_type *
sql_trans_create_type(sql_trans *tr, sql_schema *s, const char *sqlname, int digits, int scale, int radix, const char *impl)
{
	sql_type *t;
	sql_table *systype;
	int localtype = ATOMindex(impl);
	sql_class eclass = EC_EXTERNAL;
	int eclass_cast = (int) eclass;

	if (localtype < 0)
		return NULL;
	t = SA_ZNEW(tr->sa, sql_type);
	systype = find_sql_table(find_sql_schema(tr, "sys"), "types");
	base_init(tr->sa, &t->base, next_oid(), TR_NEW, impl);
	t->sqlname = sa_strdup(tr->sa, sqlname);
	t->digits = digits;
	t->scale = scale;
	t->radix = radix;
	t->eclass = eclass;
	t->localtype = localtype;
	t->s = s;

	cs_add(&s->types, t, TR_NEW);
	table_funcs.table_insert(tr, systype, &t->base.id, t->base.name, t->sqlname, &t->digits, &t->scale, &radix, &eclass_cast, &s->base.id);

	t->base.wtime = s->base.wtime = tr->wtime = tr->wstime;
	tr->schema_updates ++;
	return t;
}

int
sql_trans_drop_type(sql_trans *tr, sql_schema *s, sqlid id, int drop_action)
{
	node *n = find_sql_type_node(s, id);
	sql_type *t = n->data;

	sys_drop_type(tr, t, drop_action);

	t->base.wtime = s->base.wtime = tr->wtime = tr->wstime;
	tr->schema_updates ++;
	cs_del(&s->types, n, t->base.flags);
	return 1;
}

sql_func *
create_sql_func(sql_allocator *sa, const char *func, list *args, list *res, sql_ftype type, sql_flang lang, const char *mod,
				const char *impl, const char *query, bit varres, bit vararg, bit system)
{
	sql_func *t = SA_ZNEW(sa, sql_func);

	base_init(sa, &t->base, next_oid(), TR_NEW, func);
	assert(impl && mod);
	t->imp = (impl)?sa_strdup(sa, impl):NULL;
	t->mod = (mod)?sa_strdup(sa, mod):NULL;
	t->type = type;
	t->lang = lang;
	t->sql = (lang==FUNC_LANG_SQL||lang==FUNC_LANG_MAL);
	t->side_effect = (type==F_FILT || (res && (lang==FUNC_LANG_SQL || !list_empty(args))))?FALSE:TRUE;
	t->varres = varres;
	t->vararg = vararg;
	t->ops = args;
	t->res = res;
	t->query = (query)?sa_strdup(sa, query):NULL;
	t->fix_scale = SCALE_EQ;
	t->s = NULL;
	t->system = system;
	return t;
}

sql_func *
sql_trans_create_func(sql_trans *tr, sql_schema *s, const char *func, list *args, list *res, sql_ftype type, sql_flang lang,
					  const char *mod, const char *impl, const char *query, bit varres, bit vararg, bit system)
{
	sql_func *t = SA_ZNEW(tr->sa, sql_func);
	sql_table *sysfunc = find_sql_table(find_sql_schema(tr, "sys"), "functions");
	sql_table *sysarg = find_sql_table(find_sql_schema(tr, "sys"), "args");
	node *n;
	int number = 0, ftype = (int) type, flang = (int) lang;
	bit se;

	base_init(tr->sa, &t->base, next_oid(), TR_NEW, func);
	assert(impl && mod);
	t->imp = (impl)?sa_strdup(tr->sa, impl):NULL;
	t->mod = (mod)?sa_strdup(tr->sa, mod):NULL;
	t->type = type;
	t->lang = lang;
	t->sql = (lang==FUNC_LANG_SQL||lang==FUNC_LANG_MAL);
	se = t->side_effect = (type==F_FILT || (res && (lang==FUNC_LANG_SQL || !list_empty(args))))?FALSE:TRUE;
	t->varres = varres;
	t->vararg = vararg;
	t->ops = sa_list(tr->sa);
	t->fix_scale = SCALE_EQ;
	t->system = system;
	for (n=args->h; n; n = n->next)
		list_append(t->ops, arg_dup(tr, s, n->data));
	if (res) {
		t->res = sa_list(tr->sa);
		for (n=res->h; n; n = n->next)
			list_append(t->res, arg_dup(tr, s, n->data));
	}
	t->query = (query)?sa_strdup(tr->sa, query):NULL;
	t->s = s;

	cs_add(&s->funcs, t, TR_NEW);
	table_funcs.table_insert(tr, sysfunc, &t->base.id, t->base.name, query?query:t->imp, t->mod, &flang, &ftype, &se,
							 &t->varres, &t->vararg, &s->base.id, &t->system);
	if (t->res) for (n = t->res->h; n; n = n->next, number++) {
		sql_arg *a = n->data;
		sqlid id = next_oid();
		table_funcs.table_insert(tr, sysarg, &id, &t->base.id, a->name, a->type.type->sqlname, &a->type.digits, &a->type.scale, &a->inout, &number);
	}
	if (t->ops) for (n = t->ops->h; n; n = n->next, number++) {
		sql_arg *a = n->data;
		sqlid id = next_oid();
		table_funcs.table_insert(tr, sysarg, &id, &t->base.id, a->name, a->type.type->sqlname, &a->type.digits, &a->type.scale, &a->inout, &number);
	}

	t->base.wtime = s->base.wtime = tr->wtime = tr->wstime;
	tr->schema_updates ++;
	return t;
}

int
sql_trans_drop_func(sql_trans *tr, sql_schema *s, sqlid id, int drop_action)
{
	node *n = find_sql_func_node(s, id);
	sql_func *func = n->data;

	if (drop_action == DROP_CASCADE_START || drop_action == DROP_CASCADE) {
		sqlid *local_id = MNEW(sqlid);
		if (!local_id)
			return -1;

		if (! tr->dropped) {
			tr->dropped = list_create((fdestroy) GDKfree);
			if (!tr->dropped) {
				_DELETE(local_id);
				return -1;
			}
		}
		*local_id = func->base.id;
		list_append(tr->dropped, local_id);
	}

	sys_drop_func(tr, func, DROP_CASCADE);

	func->base.wtime = s->base.wtime = tr->wtime = tr->wstime;
	tr->schema_updates ++;
	cs_del(&s->funcs, n, func->base.flags);

	if (drop_action == DROP_CASCADE_START && tr->dropped) {
		list_destroy(tr->dropped);
		tr->dropped = NULL;
	}
	return 0;
}

static void
build_drop_func_list_item(sql_trans *tr, sql_schema *s, sqlid id)
{
	node *n = find_sql_func_node(s, id);
	sql_func *func = n->data;

	sys_drop_func(tr, func, DROP_CASCADE);

	func->base.wtime = s->base.wtime = tr->wtime = tr->wstime;
	tr->schema_updates ++;
	cs_del(&s->funcs, n, func->base.flags);
}

int
sql_trans_drop_all_func(sql_trans *tr, sql_schema *s, list *list_func, int drop_action)
{
	node *n = NULL;
	sql_func *func = NULL;
	list* to_drop = NULL;

	(void) drop_action;

	if (!tr->dropped) {
		tr->dropped = list_create((fdestroy) GDKfree);
		if (!tr->dropped)
			return -1;
	}
	for (n = list_func->h; n ; n = n->next ) {
		func = (sql_func *) n->data;

		if (! list_find_id(tr->dropped, func->base.id)){
			sqlid *local_id = MNEW(sqlid);
			if (!local_id) {
				list_destroy(tr->dropped);
				tr->dropped = NULL;
				if (to_drop)
					list_destroy(to_drop);
				return -1;
			}
			if (!to_drop) {
				to_drop = list_create(NULL);
				if (!to_drop) {
					list_destroy(tr->dropped);
					return -1;
				}
			}
			*local_id = func->base.id;
			list_append(tr->dropped, local_id);
			list_append(to_drop, func);
			//sql_trans_drop_func(tr, s, func->base.id, drop_action ? DROP_CASCADE : DROP_RESTRICT);
		}
	}

	if (to_drop) {
		for (n = to_drop->h; n ; n = n->next ) {
			func = (sql_func *) n->data;
			build_drop_func_list_item(tr, s, func->base.id);
		}
		list_destroy(to_drop);
	}

	if ( tr->dropped) {
		list_destroy(tr->dropped);
		tr->dropped = NULL;
	}
	return 0;
}

sql_schema *
sql_trans_create_schema(sql_trans *tr, const char *name, sqlid auth_id, sqlid owner)
{
	sql_schema *s = SA_ZNEW(tr->sa, sql_schema);
	sql_table *sysschema = find_sql_table(find_sql_schema(tr, "sys"), "schemas");

	base_init(tr->sa, &s->base, next_oid(), TR_NEW, name);
	s->auth_id = auth_id;
	s->owner = owner;
	s->system = FALSE;
	cs_new(&s->tables, tr->sa, (fdestroy) &table_destroy);
	cs_new(&s->types, tr->sa, (fdestroy) NULL);
	cs_new(&s->funcs, tr->sa, (fdestroy) NULL);
	cs_new(&s->seqs, tr->sa, (fdestroy) NULL);
	s->keys = list_new(tr->sa, (fdestroy) NULL);
	s->idxs = list_new(tr->sa, (fdestroy) NULL);
	s->triggers = list_new(tr->sa, (fdestroy) NULL);
	s->streams = list_new(tr->sa, (fdestroy) NULL);
	s->tr = tr;

	cs_add(&tr->schemas, s, TR_NEW);
	table_funcs.table_insert(tr, sysschema, &s->base.id, s->base.name, &s->auth_id, &s->owner, &s->system);
	s->base.wtime = tr->wtime = tr->wstime;
	tr->schema_updates ++;
	return s;
}

sql_schema*
sql_trans_rename_schema(sql_trans *tr, sqlid id, const char *new_name)
{
	sql_table *sysschema = find_sql_table(find_sql_schema(tr, "sys"), "schemas");
	node *n = find_sql_schema_node(tr, id);
	sql_schema *s = n->data;
	oid rid;

	assert(!strNil(new_name));

	list_hash_delete(tr->schemas.set, s, NULL); /* has to re-hash the entry in the changeset */
	s->base.name = sa_strdup(tr->sa, new_name);
	if (!list_hash_add(tr->schemas.set, s, NULL))
		return NULL;

	rid = table_funcs.column_find_row(tr, find_sql_column(sysschema, "id"), &s->base.id, NULL);
	assert(!is_oid_nil(rid));
	table_funcs.column_update_value(tr, find_sql_column(sysschema, "name"), rid, (void*) new_name);

	s->base.wtime = tr->wtime = tr->wstime;
	tr->schema_updates ++;
	return s;
}

int
sql_trans_drop_schema(sql_trans *tr, sqlid id, int drop_action)
{
	node *n = find_sql_schema_node(tr, id);
	sql_schema *s = n->data;
	sql_table *sysschema = find_sql_table(find_sql_schema(tr, "sys"), "schemas");
	oid rid = table_funcs.column_find_row(tr, find_sql_column(sysschema, "id"), &s->base.id, NULL);

	if (is_oid_nil(rid))
		return 0;
	if (drop_action == DROP_CASCADE_START || drop_action == DROP_CASCADE) {
		sqlid* local_id = MNEW(sqlid);
		if (!local_id)
			return -1;

		if (!tr->dropped) {
			tr->dropped = list_create((fdestroy) GDKfree);
			if (!tr->dropped) {
				_DELETE(local_id);
				return -1;
			}
		}
		*local_id = s->base.id;
		list_append(tr->dropped, local_id);
	}

	table_funcs.table_delete(tr, sysschema, rid);
	sys_drop_funcs(tr, s, drop_action);
	if (sys_drop_tables(tr, s, drop_action))
		return -1;
	sys_drop_types(tr, s, drop_action);
	sys_drop_sequences(tr, s, drop_action);
	sql_trans_drop_any_comment(tr, s->base.id);
	sql_trans_drop_obj_priv(tr, s->base.id);

	s->base.wtime = tr->wtime = tr->wstime;
	tr->schema_updates ++;
	cs_del(&tr->schemas, n, s->base.flags);

	if (drop_action == DROP_CASCADE_START && tr->dropped) {
		list_destroy(tr->dropped);
		tr->dropped = NULL;
	}
	return 0;
}

sql_table *
sql_trans_add_table(sql_trans *tr, sql_table *mt, sql_table *pt)
{
	sql_schema *syss = find_sql_schema(tr, isGlobal(mt)?"sys":"tmp");
	sql_table *sysobj = find_sql_table(syss, "objects");
	sql_part *p = SA_ZNEW(tr->sa, sql_part);

	/* merge table depends on part table */
	sql_trans_create_dependency(tr, pt->base.id, mt->base.id, TABLE_DEPENDENCY);
	assert(isMergeTable(mt) || isReplicaTable(mt));
	pt->p = mt;
	p->t = mt;
	base_init(tr->sa, &p->base, pt->base.id, TR_NEW, pt->base.name);
	cs_add(&mt->members, p, TR_NEW);
	mt->s->base.wtime = mt->base.wtime = pt->s->base.wtime = pt->base.wtime = p->base.wtime = tr->wtime = tr->wstime;
	table_funcs.table_insert(tr, sysobj, &mt->base.id, p->base.name, &p->base.id);
	if (isGlobal(mt))
		tr->schema_updates ++;
	return mt;
}

int
sql_trans_add_range_partition(sql_trans *tr, sql_table *mt, sql_table *pt, sql_subtype tpe, ptr min, ptr max,
							  bit with_nills, int update, sql_part **err)
{
	sql_schema *syss = find_sql_schema(tr, isGlobal(mt)?"sys":"tmp");
	sql_table *sysobj = find_sql_table(syss, "objects");
	sql_table *partitions = find_sql_table(syss, "table_partitions");
	sql_table *ranges = find_sql_table(syss, "range_partitions");
	sql_part *p;
	int localtype = tpe.type->localtype, res = 0;
	ValRecord vmin, vmax;
	size_t smin, smax;
	bit to_insert = with_nills;
	oid rid;
	ptr ok;
	sqlid *v;

	vmin = vmax = (ValRecord) {.vtype = TYPE_void,};

	if (min) {
		ok = VALinit(&vmin, localtype, min);
		if (ok && localtype != TYPE_str)
			ok = VALconvert(TYPE_str, &vmin);
	} else {
		ok = VALinit(&vmin, TYPE_str, ATOMnilptr(TYPE_str));
		min = (ptr) ATOMnilptr(localtype);
	}
	if (!ok) {
		res = -1;
		goto finish;
	}
	smin = ATOMlen(localtype, min);
	if (smin > STORAGE_MAX_VALUE_LENGTH) {
		res = -2;
		goto finish;
	}

	if (max) {
		ok = VALinit(&vmax, localtype, max);
		if (ok && localtype != TYPE_str)
			ok = VALconvert(TYPE_str, &vmax);
	} else {
		ok = VALinit(&vmax, TYPE_str, ATOMnilptr(TYPE_str));
		max = (ptr) ATOMnilptr(localtype);
	}
	if (!ok) {
		res = -1;
		goto finish;
	}
	smax = ATOMlen(localtype, max);
	if (smax > STORAGE_MAX_VALUE_LENGTH) {
		res = -2;
		goto finish;
	}

	if (!update) {
		p = SA_ZNEW(tr->sa, sql_part);
		base_init(tr->sa, &p->base, pt->base.id, TR_NEW, pt->base.name);
		assert(isMergeTable(mt) || isReplicaTable(mt));
		pt->p = mt;
		p->t = mt;
		dup_sql_type(tr, mt->s, &tpe, &(p->tpe));
	} else {
		p = find_sql_part(mt, pt->base.name);
	}

	/* add range partition values */
	p->part.range.minvalue = sa_alloc(tr->sa, smin);
	p->part.range.maxvalue = sa_alloc(tr->sa, smax);
	memcpy(p->part.range.minvalue, min, smin);
	memcpy(p->part.range.maxvalue, max, smax);
	p->part.range.minlength = smin;
	p->part.range.maxlength = smax;
	p->with_nills = with_nills;

	if (!update) {
		*err = cs_add_with_validate(&mt->members, p, TR_NEW, sql_range_part_validate_and_insert);
	} else {
		*err = cs_transverse_with_validate(&mt->members, p, sql_range_part_validate_and_insert);
	}
	if (*err) {
		res = -4;
		goto finish;
	}

	if (!update) {
		rid = table_funcs.column_find_row(tr, find_sql_column(partitions, "table_id"), &mt->base.id, NULL);
		assert(!is_oid_nil(rid));

		/* add merge table dependency */
		sql_trans_create_dependency(tr, pt->base.id, mt->base.id, TABLE_DEPENDENCY);
		v = (sqlid*) table_funcs.column_find_value(tr, find_sql_column(partitions, "id"), rid);
		table_funcs.table_insert(tr, sysobj, &mt->base.id, p->base.name, &p->base.id);
		table_funcs.table_insert(tr, ranges, &pt->base.id, v, VALget(&vmin), VALget(&vmax), &to_insert);
		_DELETE(v);
	} else {
		sql_column *cmin = find_sql_column(ranges, "minimum"), *cmax = find_sql_column(ranges, "maximum"),
				   *wnulls = find_sql_column(ranges, "with_nulls");

		rid = table_funcs.column_find_row(tr, find_sql_column(ranges, "table_id"), &pt->base.id, NULL);
		assert(!is_oid_nil(rid));

		table_funcs.column_update_value(tr, cmin, rid, VALget(&vmin));
		table_funcs.column_update_value(tr, cmax, rid, VALget(&vmax));
		table_funcs.column_update_value(tr, wnulls, rid, &to_insert);
	}

	if (isGlobal(mt))
		tr->schema_updates ++;
	mt->s->base.wtime = mt->base.wtime = pt->s->base.wtime = pt->base.wtime = p->base.wtime = tr->wtime = tr->wstime;

finish:
	VALclear(&vmin);
	VALclear(&vmax);
	return res;
}

int
sql_trans_add_value_partition(sql_trans *tr, sql_table *mt, sql_table *pt, sql_subtype tpe, list* vals, bit with_nills,
							  int update, sql_part **err)
{
	sql_schema *syss = find_sql_schema(tr, isGlobal(mt)?"sys":"tmp");
	sql_table *sysobj = find_sql_table(syss, "objects");
	sql_table *partitions = find_sql_table(syss, "table_partitions");
	sql_table *values = find_sql_table(syss, "value_partitions");
	sql_part *p;
	oid rid;
	int localtype = tpe.type->localtype, i = 0;
	sqlid *v;

	if (!update) {
		p = SA_ZNEW(tr->sa, sql_part);
		base_init(tr->sa, &p->base, pt->base.id, TR_NEW, pt->base.name);
		assert(isMergeTable(mt) || isReplicaTable(mt));
		pt->p = mt;
		p->t = mt;
		dup_sql_type(tr, mt->s, &tpe, &(p->tpe));
	} else {
		rids *rs;
		p = find_sql_part(mt, pt->base.name);

		rs = table_funcs.rids_select(tr, find_sql_column(values, "table_id"), &pt->base.id, &pt->base.id, NULL);
		for (rid = table_funcs.rids_next(rs); !is_oid_nil(rid); rid = table_funcs.rids_next(rs)) {
			table_funcs.table_delete(tr, values, rid); /* eliminate the old values */
		}
		table_funcs.rids_destroy(rs);
	}
	p->with_nills = with_nills;

	rid = table_funcs.column_find_row(tr, find_sql_column(partitions, "table_id"), &mt->base.id, NULL);
	assert(!is_oid_nil(rid));

	v = (sqlid*) table_funcs.column_find_value(tr, find_sql_column(partitions, "id"), rid);

	if (with_nills) { /* store the null value first */
		ValRecord vnnil;
		if (VALinit(&vnnil, TYPE_str, ATOMnilptr(TYPE_str)) == NULL) {
			_DELETE(v);
			return -1;
		}
		table_funcs.table_insert(tr, values, &pt->base.id, v, VALget(&vnnil));
		VALclear(&vnnil);
	}

	for (node *n = vals->h ; n ; n = n->next) {
		sql_part_value *next = (sql_part_value*) n->data;
		ValRecord vvalue;
		ptr ok;

		if (ATOMlen(localtype, next->value) > STORAGE_MAX_VALUE_LENGTH) {
			_DELETE(v);
			return -i - 1;
		}
		ok = VALinit(&vvalue, localtype, next->value);
		if (ok && localtype != TYPE_str)
			ok = VALconvert(TYPE_str, &vvalue);
		if (!ok) {
			_DELETE(v);
			VALclear(&vvalue);
			return -i - 1;
		}
		table_funcs.table_insert(tr, values, &pt->base.id, v, VALget(&vvalue));
		VALclear(&vvalue);
		i++;
	}
	_DELETE(v);

	p->part.values = vals;

	if (!update) {
		*err = cs_add_with_validate(&mt->members, p, TR_NEW, sql_values_part_validate_and_insert);
	} else {
		*err = cs_transverse_with_validate(&mt->members, p, sql_values_part_validate_and_insert);
	}
	if (*err)
		return -1;

	if (!update) {
		/* add merge table dependency */
		sql_trans_create_dependency(tr, pt->base.id, mt->base.id, TABLE_DEPENDENCY);
		table_funcs.table_insert(tr, sysobj, &mt->base.id, p->base.name, &p->base.id);
	}

	if (isGlobal(mt))
		tr->schema_updates ++;
	mt->s->base.wtime = mt->base.wtime = pt->s->base.wtime = pt->base.wtime = p->base.wtime = tr->wtime = tr->wstime;

	return 0;
}

sql_table*
sql_trans_rename_table(sql_trans *tr, sql_schema *s, sqlid id, const char *new_name)
{
	sql_table *systable = find_sql_table(find_sql_schema(tr, isTempSchema(s) ? "tmp":"sys"), "_tables");
	node *n = find_sql_table_node(s, id);
	sql_table *t = n->data;
	oid rid;

	assert(!strNil(new_name));

	list_hash_delete(s->tables.set, t, NULL); /* has to re-hash the entry in the changeset */
	t->base.name = sa_strdup(tr->sa, new_name);
	if (!list_hash_add(s->tables.set, t, NULL))
		return NULL;

	rid = table_funcs.column_find_row(tr, find_sql_column(systable, "id"), &t->base.id, NULL);
	assert(!is_oid_nil(rid));
	table_funcs.column_update_value(tr, find_sql_column(systable, "name"), rid, (void*) new_name);

	t->base.wtime = s->base.wtime = tr->wtime = tr->wstime;
	if (isGlobal(t))
		tr->schema_updates ++;
	return t;
}

sql_table*
sql_trans_set_table_schema(sql_trans *tr, sqlid id, sql_schema *os, sql_schema *ns)
{
	sql_table *systable = find_sql_table(find_sql_schema(tr, isTempSchema(os) ? "tmp":"sys"), "_tables");
	node *n = find_sql_table_node(os, id);
	sql_table *t = n->data;
	oid rid;
	sql_moved_table *m;

	rid = table_funcs.column_find_row(tr, find_sql_column(systable, "id"), &t->base.id, NULL);
	assert(!is_oid_nil(rid));
	table_funcs.column_update_value(tr, find_sql_column(systable, "schema_id"), rid, &(ns->base.id));

	cs_move(&os->tables, &ns->tables, t);
	t->s = ns;

	if (!tr->moved_tables)
		tr->moved_tables = sa_list(tr->sa);
	m = SA_ZNEW(tr->sa, sql_moved_table); //add transaction log entry
	m->from = os;
	m->to = ns;
	m->t = t;
	list_append(tr->moved_tables, m);

	t->base.wtime = os->base.wtime = ns->base.wtime = tr->wtime = tr->wstime;
	for (node *n = t->columns.set->h ; n ; n = n->next) {
		sql_column *col = (sql_column*) n->data;
		col->base.wtime = tr->wstime; /* the table's columns types have to be set again */
	}
	if (isGlobal(t))
		tr->schema_updates ++;
	return t;
}

sql_table *
sql_trans_del_table(sql_trans *tr, sql_table *mt, sql_table *pt, int drop_action)
{
	sql_schema *syss = find_sql_schema(tr, isGlobal(mt)?"sys":"tmp");
	sql_table *sysobj = find_sql_table(syss, "objects");
	node *n = cs_find_name(&mt->members, pt->base.name);
	oid obj_oid = table_funcs.column_find_row(tr, find_sql_column(sysobj, "nr"), &pt->base.id, NULL), rid;
	sql_part *p = (sql_part*) n->data;

	if (is_oid_nil(obj_oid))
		return NULL;

	if (isRangePartitionTable(mt)) {
		sql_table *ranges = find_sql_table(syss, "range_partitions");
		rid = table_funcs.column_find_row(tr, find_sql_column(ranges, "table_id"), &pt->base.id, NULL);
		table_funcs.table_delete(tr, ranges, rid);
	} else if (isListPartitionTable(mt)) {
		sql_table *values = find_sql_table(syss, "value_partitions");
		rids *rs = table_funcs.rids_select(tr, find_sql_column(values, "table_id"), &pt->base.id, &pt->base.id, NULL);
		for (rid = table_funcs.rids_next(rs); !is_oid_nil(rid); rid = table_funcs.rids_next(rs)) {
			table_funcs.table_delete(tr, values, rid);
		}
		table_funcs.rids_destroy(rs);
	}
	/* merge table depends on part table */
	sql_trans_drop_dependency(tr, pt->base.id, mt->base.id, TABLE_DEPENDENCY);

	cs_del(&mt->members, n, p->base.flags);
	pt->p = NULL;
	table_funcs.table_delete(tr, sysobj, obj_oid);

	mt->s->base.wtime = mt->base.wtime = pt->s->base.wtime = pt->base.wtime = p->base.wtime = tr->wtime = tr->wstime;

	if (drop_action == DROP_CASCADE)
		sql_trans_drop_table(tr, mt->s, pt->base.id, drop_action);
	if (isGlobal(mt))
		tr->schema_updates ++;
	return mt;
}

sql_table *
sql_trans_create_table(sql_trans *tr, sql_schema *s, const char *name, const char *sql, int tt, bit system,
					   int persistence, int commit_action, int sz, bte properties, int window, int stride)
{
	sql_table *t = create_sql_table(tr->sa, name, tt, system, persistence, commit_action, properties, window, stride);
	sql_schema *syss = find_sql_schema(tr, isGlobal(t)?"sys":"tmp");
	sql_table *systable = find_sql_table(syss, "_tables"), *streamtable;
	sht ca;

	/* temps all belong to a special tmp schema and only views/remote
	   have a query */
	assert( (isTable(t) ||
		(!isTempTable(t) || (strcmp(s->base.name, "tmp") == 0) || isDeclaredTable(t))) || (isView(t) && !sql) || isStream(t) || (isRemote(t) && !sql));

	t->query = sql ? sa_strdup(tr->sa, sql) : NULL;
	t->s = s;
	t->sz = sz;
	if (sz < 0)
		t->sz = COLSIZE;
	if(isStream(t)) {
		base_init(tr->sa, &t->stream->base, next_oid(), TR_NEW, name);
		list_append(t->s->streams, t->stream);
	}
	cs_add(&s->tables, t, TR_NEW);
	if (isRemote(t))
		t->persistence = SQL_REMOTE;
	if (isPerStream(t))
		t->persistence = SQL_PERSISTED_STREAM;
	if (isTempStream(t))
		t->persistence = SQL_TEMP_STREAM;

	if (isTable(t)) {
		if (store_funcs.create_del(tr, t) != LOG_OK) {
			TRC_DEBUG(SQL_STORE, "Load table '%s' is missing 'deletes'\n", t->base.name);
			t->persistence = SQL_GLOBAL_TEMP;
		}
	}
	if (isPartitionedByExpressionTable(t)) {
		t->part.pexp = SA_ZNEW(tr->sa, sql_expression);
		t->part.pexp->type = *sql_bind_localtype("void"); /* leave it non-initialized, at the backend the copy of this table will get the type */
	}

	ca = t->commit_action;
	if (!isDeclaredTable(t)) {
		table_funcs.table_insert(tr, systable, &t->base.id, t->base.name, &s->base.id,
								 (t->query) ? t->query : ATOMnilptr(TYPE_str), &t->type, &t->system, &ca, &t->access);
		if(isStream(t)) {
			streamtable = find_sql_table(syss, "_streams");
			table_funcs.table_insert(tr, streamtable, &t->stream->base.id, &t->base.id, &t->stream->window, &t->stream->stride);
		}
	}

	t->base.wtime = s->base.wtime = tr->wtime = tr->wstime;
<<<<<<< HEAD
	if (isStream(t))
		t->stream->base.wtime = t->base.wtime;
	if (isGlobal(t)) 
=======
	if (isGlobal(t))
>>>>>>> 0b782f68
		tr->schema_updates ++;
	return t;
}

int
sql_trans_set_partition_table(sql_trans *tr, sql_table *t)
{
	if (t && (isRangePartitionTable(t) || isListPartitionTable(t))) {
		sql_schema *syss = find_sql_schema(tr, isGlobal(t)?"sys":"tmp");
		sql_table *partitions = find_sql_table(syss, "table_partitions");
		sqlid next = next_oid();
		if (isPartitionedByColumnTable(t)) {
			assert(t->part.pcol);
			table_funcs.table_insert(tr, partitions, &next, &t->base.id, &t->part.pcol->base.id, ATOMnilptr(TYPE_str), &t->properties);
		} else if (isPartitionedByExpressionTable(t)) {
			assert(t->part.pexp->exp);
			if (strlen(t->part.pexp->exp) > STORAGE_MAX_VALUE_LENGTH)
				return -1;
			table_funcs.table_insert(tr, partitions, &next, &t->base.id, ATOMnilptr(TYPE_int), t->part.pexp->exp, &t->properties);
		} else {
			assert(0);
		}
	}
	return 0;
}

sql_key *
create_sql_kc(sql_allocator *sa, sql_key *k, sql_column *c)
{
	sql_kc *kc = SA_ZNEW(sa, sql_kc);

	kc->c = c;
	list_append(k->columns, kc);
	if (k->idx)
		create_sql_ic(sa, k->idx, c);
	if (k->type == pkey)
		c->null = 0;
	return k;
}

sql_ukey *
create_sql_ukey(sql_allocator *sa, sql_table *t, const char *name, key_type kt)
{
	sql_key *nk = NULL;
	sql_ukey *tk;

	nk = (kt != fkey) ? (sql_key *) SA_ZNEW(sa, sql_ukey) : (sql_key *) SA_ZNEW(sa, sql_fkey);
	tk = (sql_ukey *) nk;
	assert(name);

	base_init(sa, &nk->base, next_oid(), TR_NEW, name);

	nk->type = kt;
	nk->columns = sa_list(sa);
	nk->idx = NULL;
	nk->t = t;

	tk->keys = NULL;
	if (nk->type == pkey)
		t->pkey = tk;
	cs_add(&t->keys, nk, TR_NEW);
	return tk;
}

sql_fkey *
create_sql_fkey(sql_allocator *sa, sql_table *t, const char *name, key_type kt, sql_key *rkey, int on_delete, int on_update)
{
	sql_key *nk;
	sql_fkey *fk = NULL;
	sql_ukey *uk = (sql_ukey *) rkey;

	nk = (kt != fkey) ? (sql_key *) SA_ZNEW(sa, sql_ukey) : (sql_key *) SA_ZNEW(sa, sql_fkey);

	assert(name);
	base_init(sa, &nk->base, next_oid(), TR_NEW, name);
	nk->type = kt;
	nk->columns = sa_list(sa);
	nk->t = t;
	nk->idx = create_sql_idx(sa, t, name, (nk->type == fkey) ? join_idx : hash_idx);
	nk->idx->key = nk;

	fk = (sql_fkey *) nk;

	fk->on_delete = on_delete;
	fk->on_update = on_update;

	fk->rkey = uk;
	cs_add(&t->keys, nk, TR_NEW);
	return (sql_fkey*) nk;
}

sql_idx *
create_sql_ic(sql_allocator *sa, sql_idx *i, sql_column *c)
{
	sql_kc *ic = SA_ZNEW(sa, sql_kc);

	ic->c = c;
	list_append(i->columns, ic);

	if (hash_index(i->type) && list_length(i->columns) > 1) {
		/* Correct the unique flag of the keys first column */
		c->unique = list_length(i->columns);
		if (c->unique == 2) {
			sql_kc *ic1 = i->columns->h->data;
			ic1->c->unique ++;
		}
	}

	/* should we switch to oph_idx ? */
	if (i->type == hash_idx && list_length(i->columns) == 1 && ic->c->sorted) {
		/*i->type = oph_idx;*/
		i->type = no_idx;
	}
	return i;
}

sql_idx *
create_sql_idx(sql_allocator *sa, sql_table *t, const char *name, idx_type it)
{
	sql_idx *ni = SA_ZNEW(sa, sql_idx);

	base_init(sa, &ni->base, next_oid(), TR_NEW, name);
	ni->columns = sa_list(sa);
	ni->t = t;
	ni->type = it;
	ni->key = NULL;
	cs_add(&t->idxs, ni, TR_NEW);
	return ni;
}

sql_column *
create_sql_column(sql_trans *tr, sql_table *t, const char *name, sql_subtype *tpe)
{
	sql_column *col = SA_ZNEW(tr->sa, sql_column);

	base_init(tr->sa, &col->base, next_oid(), TR_NEW, name);
	col->type = *tpe;
	col->def = NULL;
	col->null = 1;
	col->colnr = table_next_column_nr(t);
	col->t = t;
	col->unique = 0;
	col->storage_type = NULL;

	cs_add(&t->columns, col, TR_NEW);
	return col;
}

int
sql_trans_drop_table(sql_trans *tr, sql_schema *s, sqlid id, int drop_action)
{
	node *n = find_sql_table_node(s, id);
	sql_table *t = n->data;

	if ((drop_action == DROP_CASCADE_START || drop_action == DROP_CASCADE) &&
	    tr->dropped && list_find_id(tr->dropped, t->base.id))
		return 0;

	if (drop_action == DROP_CASCADE_START || drop_action == DROP_CASCADE) {
		sqlid *local_id = MNEW(sqlid);
		if (!local_id)
			return -1;

		if (! tr->dropped) {
			tr->dropped = list_create((fdestroy) GDKfree);
			if (!tr->dropped) {
				_DELETE(local_id);
				return -1;
			}
		}
		*local_id = t->base.id;
		list_append(tr->dropped, local_id);
	}

	if (!isDeclaredTable(t))
		if (sys_drop_table(tr, t, drop_action))
			return -1;

	t->base.wtime = s->base.wtime = tr->wtime = tr->wstime;
	if (isGlobal(t) || (t->commit_action != CA_DROP))
		tr->schema_updates ++;
	cs_del(&s->tables, n, t->base.flags);

<<<<<<< HEAD
	if (drop_action == DROP_CASCADE_START && tr->dropped) {
		list_destroy(tr->dropped);
		tr->dropped = NULL;
	}
	return 0;
}

int
sql_trans_drop_all_tables(sql_trans *tr, sql_schema *s, list *list_tables, int drop_action)
{
	node *n = NULL;
	sql_table *table = NULL;

	if (!tr->dropped) {
		tr->dropped = list_create((fdestroy) GDKfree);
		if(!tr->dropped)
			return -1;
	}

	for (n = list_tables->h; n ; n = n->next ) {
		table = (sql_table *) n->data;
		if (! list_find_id(tr->dropped, table->base.id) &&
			  (drop_action == DROP_CASCADE_START || drop_action == DROP_CASCADE)) {
			sqlid *local_id = MNEW(sqlid);
			if(!local_id) {
				list_destroy(tr->dropped);
				tr->dropped = NULL;
				return -1;
			}
			*local_id = table->base.id;
			list_append(tr->dropped, local_id);
		}
	}

	for (n = list_tables->h; n ; n = n->next ) {
		sql_table *t = (sql_table *) n->data;

		if (!isDeclaredTable(t))
			sys_drop_table(tr, t, drop_action);

		t->base.wtime = s->base.wtime = tr->wtime = tr->wstime;
		if (isGlobal(t) || (t->commit_action != CA_DROP))
			tr->schema_updates ++;
		cs_del(&s->tables, n, t->base.flags);
	}

=======
>>>>>>> 0b782f68
	if (drop_action == DROP_CASCADE_START && tr->dropped) {
		list_destroy(tr->dropped);
		tr->dropped = NULL;
	}
	return 0;
}

BUN
sql_trans_clear_table(sql_trans *tr, sql_table *t)
{
	node *n = t->columns.set->h;
	sql_column *c = n->data;
	BUN sz = 0;

	t->cleared = 1;
	t->base.wtime = t->s->base.wtime = tr->wtime = tr->wstime;
	c->base.wtime = tr->wstime;

	sz += store_funcs.clear_col(tr, c);
	sz -= store_funcs.clear_del(tr, t);

	for (n = n->next; n; n = n->next) {
		c = n->data;
		c->base.wtime = tr->wstime;

		(void)store_funcs.clear_col(tr, c);
	}
	if (t->idxs.set) {
		for (n = t->idxs.set->h; n; n = n->next) {
			sql_idx *ci = n->data;

			ci->base.wtime = tr->wstime;
			if (isTable(ci->t) && idx_has_column(ci->type))
				(void)store_funcs.clear_idx(tr, ci);
		}
	}
	return sz;
}

sql_column *
sql_trans_create_column(sql_trans *tr, sql_table *t, const char *name, sql_subtype *tpe)
{
	sql_column *col;
	sql_schema *syss = find_sql_schema(tr, isGlobal(t)?"sys":"tmp");
	sql_table *syscolumn = find_sql_table(syss, "_columns");

	if (!tpe)
		return NULL;

	if (t->system && sql_trans_name_conflict(tr, t->s->base.name, t->base.name, name))
		return NULL;
	col = create_sql_column(tr, t, name, tpe);

	if (isTable(col->t))
		if (store_funcs.create_col(tr, col) != LOG_OK)
			return NULL;
	if (!isDeclaredTable(t))
		table_funcs.table_insert(tr, syscolumn, &col->base.id, col->base.name, col->type.type->sqlname, &col->type.digits, &col->type.scale, &t->base.id, (col->def) ? col->def : ATOMnilptr(TYPE_str), &col->null, &col->colnr, (col->storage_type) ? col->storage_type : ATOMnilptr(TYPE_str));

	col->base.wtime = t->base.wtime = t->s->base.wtime = tr->wtime = tr->wstime;
	if (tpe->type->s) /* column depends on type */
		sql_trans_create_dependency(tr, tpe->type->base.id, col->base.id, TYPE_DEPENDENCY);
	if (isGlobal(t))
		tr->schema_updates ++;
	return col;
}

void
drop_sql_column(sql_table *t, sqlid id, int drop_action)
{
	node *n = list_find_base_id(t->columns.set, id);
	sql_column *col = n->data;

	col->drop_action = drop_action;
	cs_del(&t->columns, n, 0);
}

void
drop_sql_idx(sql_table *t, sqlid id)
{
	node *n = list_find_base_id(t->idxs.set, id);

	cs_del(&t->idxs, n, 0);
}

void
drop_sql_key(sql_table *t, sqlid id, int drop_action)
{
	node *n = list_find_base_id(t->keys.set, id);
	sql_key *k = n->data;

	k->drop_action = drop_action;
	cs_del(&t->keys, n, 0);
}

sql_column*
sql_trans_rename_column(sql_trans *tr, sql_table *t, const char *old_name, const char *new_name)
{
	sql_table *syscolumn = find_sql_table(find_sql_schema(tr, isGlobal(t)?"sys":"tmp"), "_columns");
	sql_column *c = find_sql_column(t, old_name);
	oid rid;

	assert(!strNil(new_name));

	list_hash_delete(t->columns.set, c, NULL); /* has to re-hash the entry in the changeset */
	c->base.name = sa_strdup(tr->sa, new_name);
	if (!list_hash_add(t->columns.set, c, NULL))
		return NULL;

	rid = table_funcs.column_find_row(tr, find_sql_column(syscolumn, "id"), &c->base.id, NULL);
	assert(!is_oid_nil(rid));
	table_funcs.column_update_value(tr, find_sql_column(syscolumn, "name"), rid, (void*) new_name);

	c->base.wtime = t->base.wtime = t->s->base.wtime = tr->wtime = tr->wstime;
	if (isGlobal(t))
		tr->schema_updates ++;
	return c;
}

int
sql_trans_drop_column(sql_trans *tr, sql_table *t, sqlid id, int drop_action)
{
	node *n = NULL;
	sql_table *syscolumn = find_sql_table(find_sql_schema(tr, isGlobal(t)?"sys":"tmp"), "_columns");
	sql_column *col = NULL, *cid = find_sql_column(syscolumn, "id"), *cnr = find_sql_column(syscolumn, "number");

	for (node *nn = t->columns.set->h ; nn ; nn = nn->next) {
		sql_column *next = (sql_column *) nn->data;
		if (next->base.id == id) {
			n = nn;
			col = next;
		} else if (col) { /* if the column to be dropped was found, decrease the column number for others after it */
			oid rid;
			next->colnr--;

			rid = table_funcs.column_find_row(tr, cid, &next->base.id, NULL);
			assert(!is_oid_nil(rid));
			table_funcs.column_update_value(tr, cnr, rid, &next->colnr);

			next->base.wtime = tr->wtime = tr->wstime;
		}
	}

	assert(n && col); /* the column to be dropped must have been found */

	if (drop_action == DROP_CASCADE_START || drop_action == DROP_CASCADE) {
		sqlid *local_id = MNEW(sqlid);
		if (!local_id)
			return -1;

		if (! tr->dropped) {
			tr->dropped = list_create((fdestroy) GDKfree);
			if (!tr->dropped) {
				_DELETE(local_id);
				return -1;
			}
		}
		*local_id = col->base.id;
		list_append(tr->dropped, local_id);
	}

	if (isKindOfTable(t))
		if (sys_drop_column(tr, col, drop_action))
			return -1;

	col->base.wtime = t->base.wtime = t->s->base.wtime = tr->wtime = tr->wstime;
	cs_del(&t->columns, n, col->base.flags);
	if (isGlobal(t))
		tr->schema_updates ++;

	if (drop_action == DROP_CASCADE_START && tr->dropped) {
		list_destroy(tr->dropped);
		tr->dropped = NULL;
	}
	return 0;
}

sql_column *
sql_trans_alter_null(sql_trans *tr, sql_column *col, int isnull)
{
	if (col->null != isnull) {
		sql_schema *syss = find_sql_schema(tr, isGlobal(col->t)?"sys":"tmp");
		sql_table *syscolumn = find_sql_table(syss, "_columns");
		oid rid = table_funcs.column_find_row(tr, find_sql_column(syscolumn, "id"),
					  &col->base.id, NULL);

		if (is_oid_nil(rid))
			return NULL;
		table_funcs.column_update_value(tr, find_sql_column(syscolumn, "null"), rid, &isnull);
		col->null = isnull;
		col->base.wtime = col->t->base.wtime = col->t->s->base.wtime = tr->wtime = tr->wstime;
		if (isGlobal(col->t))
			tr->schema_updates ++;
	}

	return col;
}

sql_table *
sql_trans_alter_access(sql_trans *tr, sql_table *t, sht access)
{
	if (t->access != access) {
		sql_schema *syss = find_sql_schema(tr, isGlobal(t)?"sys":"tmp");
		sql_table *systable = find_sql_table(syss, "_tables");
		oid rid = table_funcs.column_find_row(tr, find_sql_column(systable, "id"),
					  &t->base.id, NULL);

		if (is_oid_nil(rid))
			return NULL;
		table_funcs.column_update_value(tr, find_sql_column(systable, "access"), rid, &access);
		t->access = access;
		t->base.wtime = t->s->base.wtime = tr->wtime = tr->wstime;
		if (isGlobal(t))
			tr->schema_updates ++;
	}
	return t;
}

sql_table *
sql_trans_alter_stream_table(sql_trans *tr, sql_table *t, int operation, int value)
{
	char* which_column = NULL;
	int to_change = 0;

	switch(operation) {
		case CHANGE_WINDOW:
			which_column = "window";
			to_change = t->stream->window != value;
			break;
		case CHANGE_STRIDE:
			which_column = "stride";
			to_change = t->stream->stride != value;
			break;
		default:
			assert(0);
	}
	if (to_change) {
		sql_schema *syss = find_sql_schema(tr, isGlobal(t)?"sys":"tmp");
		sql_table *sysstreams = find_sql_table(syss, "_streams");

		oid rid = table_funcs.column_find_row(tr, find_sql_column(sysstreams, "id"), &t->stream->base.id, NULL);
		if (rid == oid_nil)
			return NULL;

		table_funcs.column_update_value(tr, find_sql_column(sysstreams, which_column), rid, &value);
		switch(operation) {
			case CHANGE_WINDOW:
				t->stream->window = value;
				break;
			case CHANGE_STRIDE:
				t->stream->stride = value;
				break;
			default:
				assert(0);
		}
		t->base.wtime = t->s->base.wtime = tr->wtime = tr->wstime;
		if (isGlobal(t))
			tr->schema_updates ++;
	}
	return t;
}

sql_column *
sql_trans_alter_default(sql_trans *tr, sql_column *col, char *val)
{
	if (!col->def && !val)
		return col;	/* no change */

	if (!col->def || !val || strcmp(col->def, val) != 0) {
		void *p = val ? val : (void *) ATOMnilptr(TYPE_str);
		sql_schema *syss = find_sql_schema(tr, isGlobal(col->t)?"sys":"tmp");
		sql_table *syscolumn = find_sql_table(syss, "_columns");
		sql_column *col_ids = find_sql_column(syscolumn, "id");
		sql_column *col_dfs = find_sql_column(syscolumn, "default");
		oid rid = table_funcs.column_find_row(tr, col_ids, &col->base.id, NULL);

		if (is_oid_nil(rid))
			return NULL;
		if (sys_drop_default_object(tr, col, 0) == -1)
			return NULL;
		table_funcs.column_update_value(tr, col_dfs, rid, p);
		col->def = NULL;
		if (val)
			col->def = sa_strdup(tr->sa, val);
		col->base.wtime = col->t->base.wtime = col->t->s->base.wtime = tr->wtime = tr->wstime;
		if (isGlobal(col->t))
			tr->schema_updates ++;
	}
	return col;
}

sql_column *
sql_trans_alter_storage(sql_trans *tr, sql_column *col, char *storage)
{
	if (!col->storage_type && !storage)
		return col;	/* no change */

	if (!col->storage_type || !storage || strcmp(col->storage_type, storage) != 0) {
		void *p = storage ? storage : (void *) ATOMnilptr(TYPE_str);
		sql_schema *syss = find_sql_schema(tr, isGlobal(col->t)?"sys":"tmp");
		sql_table *syscolumn = find_sql_table(syss, "_columns");
		sql_column *col_ids = find_sql_column(syscolumn, "id");
		sql_column *col_dfs = find_sql_column(syscolumn, "storage");
		oid rid = table_funcs.column_find_row(tr, col_ids, &col->base.id, NULL);

		if (is_oid_nil(rid))
			return NULL;
		table_funcs.column_update_value(tr, col_dfs, rid, p);
		col->storage_type = NULL;
		if (storage)
			col->storage_type = sa_strdup(tr->sa, storage);
		col->base.wtime = col->t->base.wtime = col->t->s->base.wtime = tr->wtime = tr->wstime;
		if (isGlobal(col->t))
			tr->schema_updates ++;
	}
	return col;
}

int
sql_trans_is_sorted( sql_trans *tr, sql_column *col )
{
	if (col && isTable(col->t) && store_funcs.sorted_col && store_funcs.sorted_col(tr, col))
		return 1;
	return 0;
}

size_t
sql_trans_dist_count( sql_trans *tr, sql_column *col )
{
	if (col->dcount)
		return col->dcount;

	if (col && isTable(col->t)) {
		/* get from statistics */
		sql_schema *sys = find_sql_schema(tr, "sys");
		sql_table *stats = find_sql_table(sys, "statistics");
		if (stats) {
			sql_column *stats_column_id = find_sql_column(stats, "column_id");
			oid rid = table_funcs.column_find_row(tr, stats_column_id, &col->base.id, NULL);
			if (!is_oid_nil(rid)) {
				sql_column *stats_unique = find_sql_column(stats, "unique");
				void *v = table_funcs.column_find_value(tr, stats_unique, rid);

				col->dcount = *(size_t*)v;
				_DELETE(v);
			} else { /* sample and put in statistics */
				col->dcount = store_funcs.dcount_col(tr, col);
			}
		}
		return col->dcount;
	}
	return 0;
}

int
sql_trans_ranges( sql_trans *tr, sql_column *col, char **min, char **max )
{
	if (col && isTable(col->t)) {
		/* get from statistics */
		sql_schema *sys = find_sql_schema(tr, "sys");
		sql_table *stats = find_sql_table(sys, "statistics");

		if (col->min && col->max) {
			*min = col->min;
			*max = col->max;
			return 1;
		}
		if (stats) {
			sql_column *stats_column_id = find_sql_column(stats, "column_id");
			oid rid = table_funcs.column_find_row(tr, stats_column_id, &col->base.id, NULL);
			if (!is_oid_nil(rid)) {
				char *v;
				sql_column *stats_min = find_sql_column(stats, "minval");
				sql_column *stats_max = find_sql_column(stats, "maxval");

				v = table_funcs.column_find_value(tr, stats_min, rid);
				*min = col->min = sa_strdup(tr->sa, v);
				_DELETE(v);
				v = table_funcs.column_find_value(tr, stats_max, rid);
				*max = col->max = sa_strdup(tr->sa, v);
				_DELETE(v);
				return 1;
			}
		}
	}
	return 0;
}

sql_key *
sql_trans_create_ukey(sql_trans *tr, sql_table *t, const char *name, key_type kt)
{
/* can only have keys between persistent tables */
	int neg = -1;
	int action = -1;
	sql_key *nk;
	sql_schema *syss = find_sql_schema(tr, isGlobal(t)?"sys":"tmp");
	sql_table *syskey = find_sql_table(syss, "keys");
	sql_ukey *uk = NULL;

	if (isTempTable(t))
		return NULL;

	nk = (kt != fkey) ? (sql_key *) SA_ZNEW(tr->sa, sql_ukey)
	: (sql_key *) SA_ZNEW(tr->sa, sql_fkey);

	assert(name);
	base_init(tr->sa, &nk->base, next_oid(), TR_NEW, name);
	nk->type = kt;
	nk->columns = list_new(tr->sa, (fdestroy) NULL);
	nk->t = t;
	nk->idx = NULL;

	uk = (sql_ukey *) nk;

	uk->keys = NULL;

	if (nk->type == pkey)
		t->pkey = uk;

	cs_add(&t->keys, nk, TR_NEW);
	list_append(t->s->keys, nk);

	table_funcs.table_insert(tr, syskey, &nk->base.id, &t->base.id, &nk->type, nk->base.name, (nk->type == fkey) ? &((sql_fkey *) nk)->rkey->k.base.id : &neg, &action );

	syskey->base.wtime = syskey->s->base.wtime = t->base.wtime = t->s->base.wtime = tr->wtime = tr->wstime;
	if (isGlobal(t))
		tr->schema_updates ++;
	return nk;
}

sql_fkey *
sql_trans_create_fkey(sql_trans *tr, sql_table *t, const char *name, key_type kt, sql_key *rkey, int on_delete, int on_update)
{
/* can only have keys between persistent tables */
	int neg = -1;
	int action = (on_update<<8) + on_delete;
	sql_key *nk;
	sql_schema *syss = find_sql_schema(tr, isGlobal(t)?"sys":"tmp");
	sql_table *syskey = find_sql_table(syss, "keys");
	sql_fkey *fk = NULL;
	sql_ukey *uk = (sql_ukey *) rkey;

	if (isTempTable(t))
		return NULL;

	nk = (kt != fkey) ? (sql_key *) SA_ZNEW(tr->sa, sql_ukey)
	: (sql_key *) SA_ZNEW(tr->sa, sql_fkey);

	assert(name);
	base_init(tr->sa, &nk->base, next_oid(), TR_NEW, name);
	nk->type = kt;
	nk->columns = list_new(tr->sa, (fdestroy) NULL);
	nk->t = t;
	nk->idx = sql_trans_create_idx(tr, t, name, (nk->type == fkey) ? join_idx : hash_idx);
	nk->idx->key = nk;

	fk = (sql_fkey *) nk;

	fk->on_delete = on_delete;
	fk->on_update = on_update;

	fk->rkey = uk;
	if (!uk->keys)
		uk->keys = list_new(tr->sa, NULL);
	list_append(uk->keys, fk);

	cs_add(&t->keys, nk, TR_NEW);
	list_append(t->s->keys, nk);

	table_funcs.table_insert(tr, syskey, &nk->base.id, &t->base.id, &nk->type, nk->base.name, (nk->type == fkey) ? &((sql_fkey *) nk)->rkey->k.base.id : &neg, &action);

	sql_trans_create_dependency(tr, ((sql_fkey *) nk)->rkey->k.base.id, nk->base.id, FKEY_DEPENDENCY);

	syskey->base.wtime = syskey->s->base.wtime = t->base.wtime = t->s->base.wtime = tr->wtime = tr->wstime;
	if (isGlobal(t))
		tr->schema_updates ++;
	return (sql_fkey*) nk;
}

sql_key *
sql_trans_create_kc(sql_trans *tr, sql_key *k, sql_column *c )
{
	sql_kc *kc = SA_ZNEW(tr->sa, sql_kc);
	int nr = list_length(k->columns);
	sql_schema *syss = find_sql_schema(tr, isGlobal(k->t)?"sys":"tmp");
	sql_table *syskc = find_sql_table(syss, "objects");

	assert(c);
	kc->c = c;
	list_append(k->columns, kc);
	if (k->idx)
		sql_trans_create_ic(tr, k->idx, c);

	if (k->type == pkey) {
		sql_trans_create_dependency(tr, c->base.id, k->base.id, KEY_DEPENDENCY);
		sql_trans_alter_null(tr, c, 0);
	}

	table_funcs.table_insert(tr, syskc, &k->base.id, kc->c->base.name, &nr);

	syskc->base.wtime = tr->wtime = tr->wstime;
	if (isGlobal(k->t))
		tr->schema_updates ++;
	return k;
}

sql_fkey *
sql_trans_create_fkc(sql_trans *tr, sql_fkey *fk, sql_column *c )
{
	sql_key *k = (sql_key *) fk;
	sql_kc *kc = SA_ZNEW(tr->sa, sql_kc);
	int nr = list_length(k->columns);
	sql_schema *syss = find_sql_schema(tr, isGlobal(k->t)?"sys":"tmp");
	sql_table *syskc = find_sql_table(syss, "objects");

	assert(c);
	kc->c = c;
	list_append(k->columns, kc);
	if (k->idx)
		sql_trans_create_ic(tr, k->idx, c);

	sql_trans_create_dependency(tr, c->base.id, k->base.id, FKEY_DEPENDENCY);

	table_funcs.table_insert(tr, syskc, &k->base.id, kc->c->base.name, &nr);

	syskc->base.wtime = tr->wtime = tr->wstime;
	if (isGlobal(k->t))
		tr->schema_updates ++;
	return (sql_fkey*)k;
}

static sql_idx *
table_has_idx( sql_table *t, list *keycols)
{
	node *n, *m, *o;
	char *found = NULL;
	int len = list_length(keycols);
	found = NEW_ARRAY(char, len);
	if (!found)
		return NULL;
	if (t->idxs.set) for ( n = t->idxs.set->h; n; n = n->next ) {
		sql_idx *i = n->data;
		int nr;

		memset(found, 0, len);
		for (m = keycols->h, nr = 0; m; m = m->next, nr++ ) {
			sql_kc *kc = m->data;

			for (o = i->columns->h; o; o = o->next) {
				sql_kc *ikc = o->data;

				if (kc->c == ikc->c) {
					found[nr] = 1;
					break;
				}
			}
		}
		for (nr = 0; nr<len; nr++)
			if (!found[nr])
				break;
		if (nr == len) {
			_DELETE(found);
			return i;
		}
	}
	if (found)
		_DELETE(found);
	return NULL;
}

sql_key *
key_create_done(sql_allocator *sa, sql_key *k)
{
	node *n;
	sql_idx *i;

	/* for now we only mark the end of unique/primary key definitions */
	if (k->type == fkey)
		return k;

	if ((i = table_has_idx(k->t, k->columns)) != NULL) {
		/* use available hash, or use the order */
		if (hash_index(i->type)) {
			k->idx = i;
			if (!k->idx->key)
				k->idx->key = k;
		}
	}

	/* we need to create an index */
	k->idx = create_sql_idx(sa, k->t, k->base.name, hash_idx);
	k->idx->key = k;

	for (n=k->columns->h; n; n = n->next) {
		sql_kc *kc = n->data;

		create_sql_ic(sa, k->idx, kc->c);
	}
	return k;
}

sql_key *
sql_trans_key_done(sql_trans *tr, sql_key *k)
{
	node *n;
	sql_idx *i;

	/* for now we only mark the end of unique/primary key definitions */
	if (k->type == fkey)
		return k;

	if ((i = table_has_idx(k->t, k->columns)) != NULL) {
		/* use available hash, or use the order */
		if (hash_index(i->type)) {
			k->idx = i;
			if (!k->idx->key)
				k->idx->key = k;
		}
		return k;
	}

	/* we need to create an index */
	k->idx = sql_trans_create_idx(tr, k->t, k->base.name, hash_idx);
	k->idx->key = k;

	for (n=k->columns->h; n; n = n->next) {
		sql_kc *kc = n->data;

		sql_trans_create_ic(tr, k->idx, kc->c);
	}
	return k;
}

int
sql_trans_drop_key(sql_trans *tr, sql_schema *s, sqlid id, int drop_action)
{
	node *n = list_find_base_id(s->keys, id);
	sql_key *k = n->data;

	if (drop_action == DROP_CASCADE_START || drop_action == DROP_CASCADE) {
		sqlid *local_id = MNEW(sqlid);
		if (!local_id) {
			return -1;
		}

		if (!tr->dropped) {
			tr->dropped = list_create((fdestroy) GDKfree);
			if (!tr->dropped) {
				_DELETE(local_id);
				return -1;
			}
		}
		*local_id = k->base.id;
		list_append(tr->dropped, local_id);
	}

	if (k->idx)
		sql_trans_drop_idx(tr, s, k->idx->base.id, drop_action);

	if (!isTempTable(k->t))
		sys_drop_key(tr, k, drop_action);

	/*Clean the key from the keys*/
	n = cs_find_name(&k->t->keys, k->base.name);
	if (n)
		cs_del(&k->t->keys, n, k->base.flags);

	k->base.wtime = k->t->base.wtime = s->base.wtime = tr->wtime = tr->wstime;
	if (isGlobal(k->t))
		tr->schema_updates ++;

	if (drop_action == DROP_CASCADE_START && tr->dropped) {
		list_destroy(tr->dropped);
		tr->dropped = NULL;
	}
	return 0;
}

sql_idx *
sql_trans_create_idx(sql_trans *tr, sql_table *t, const char *name, idx_type it)
{
	/* can only have idxs between persistent tables */
	sql_idx *ni = SA_ZNEW(tr->sa, sql_idx);
	sql_schema *syss = find_sql_schema(tr, isGlobal(t)?"sys":"tmp");
	sql_table *sysidx = find_sql_table(syss, "idxs");

	assert(name);
	base_init(tr->sa, &ni->base, next_oid(), TR_NEW, name);
	ni->type = it;
	ni->columns = list_new(tr->sa, (fdestroy) NULL);
	ni->t = t;
	ni->key = NULL;

	cs_add(&t->idxs, ni, TR_NEW);
	list_append(t->s->idxs, ni);

	if (!isDeclaredTable(t) && isTable(ni->t) && idx_has_column(ni->type))
		store_funcs.create_idx(tr, ni);
	if (!isDeclaredTable(t))
		table_funcs.table_insert(tr, sysidx, &ni->base.id, &t->base.id, &ni->type, ni->base.name);
	ni->base.wtime = t->base.wtime = t->s->base.wtime = tr->wtime = tr->wstime;
	if (isGlobal(t))
		tr->schema_updates ++;
	return ni;
}

sql_idx *
sql_trans_create_ic(sql_trans *tr, sql_idx * i, sql_column *c)
{
	sql_kc *ic = SA_ZNEW(tr->sa, sql_kc);
	int nr = list_length(i->columns);
	sql_schema *syss = find_sql_schema(tr, isGlobal(i->t)?"sys":"tmp");
	sql_table *sysic = find_sql_table(syss, "objects");

	assert(c);
	ic->c = c;
	list_append(i->columns, ic);

	if (hash_index(i->type) && list_length(i->columns) > 1) {
		/* Correct the unique flag of the keys first column */
		c->unique = list_length(i->columns);
		if (c->unique == 2) {
			sql_kc *ic1 = i->columns->h->data;
			ic1->c->unique ++;
		}
	}

	/* should we switch to oph_idx ? */
#if 0
	if (i->type == hash_idx && list_length(i->columns) == 1 &&
		store_funcs.count_col(tr, ic->c) && store_funcs.sorted_col(tr, ic->c)) {
		sql_table *sysidx = find_sql_table(syss, "idxs");
		sql_column *sysidxid = find_sql_column(sysidx, "id");
		sql_column *sysidxtype = find_sql_column(sysidx, "type");
		oid rid = table_funcs.column_find_row(tr, sysidxid, &i->base.id, NULL);

		if (is_oid_nil(rid))
			return NULL;
		/*i->type = oph_idx;*/
		i->type = no_idx;
		table_funcs.column_update_value(tr, sysidxtype, rid, &i->type);
	}
#endif

	table_funcs.table_insert(tr, sysic, &i->base.id, ic->c->base.name, &nr);
	sysic->base.wtime = sysic->s->base.wtime = tr->wtime = tr->wstime;
	if (isGlobal(i->t))
		tr->schema_updates ++;
	return i;
}

int
sql_trans_drop_idx(sql_trans *tr, sql_schema *s, sqlid id, int drop_action)
{
	node *n = list_find_base_id(s->idxs, id);
	sql_idx *i;

	if (!n) /* already dropped */
		return 0;

	i = n->data;
	if (drop_action == DROP_CASCADE_START || drop_action == DROP_CASCADE) {
		sqlid *local_id = MNEW(sqlid);
		if (!local_id) {
			return -1;
		}

		if (!tr->dropped) {
			tr->dropped = list_create((fdestroy) GDKfree);
			if (!tr->dropped) {
				_DELETE(local_id);
				return -1;
			}
		}
		*local_id = i->base.id;
		list_append(tr->dropped, local_id);
	}

	if (!isTempTable(i->t))
		sys_drop_idx(tr, i, drop_action);

	i->base.wtime = i->t->base.wtime = s->base.wtime = tr->wtime = tr->wstime;
	if (isGlobal(i->t))
		tr->schema_updates ++;
	n = cs_find_name(&i->t->idxs, i->base.name);
	if (n)
		cs_del(&i->t->idxs, n, i->base.flags);

	if (drop_action == DROP_CASCADE_START && tr->dropped) {
		list_destroy(tr->dropped);
		tr->dropped = NULL;
	}
	return 0;
}

sql_trigger *
sql_trans_create_trigger(sql_trans *tr, sql_table *t, const char *name,
	sht time, sht orientation, sht event, const char *old_name, const char *new_name,
	const char *condition, const char *statement )
{
	sql_trigger *ni = SA_ZNEW(tr->sa, sql_trigger);
	sql_schema *syss = find_sql_schema(tr, isGlobal(t)?"sys":"tmp");
	sql_table *systrigger = find_sql_table(syss, "triggers");
	const char *nilptr = ATOMnilptr(TYPE_str);

	assert(name);
	base_init(tr->sa, &ni->base, next_oid(), TR_NEW, name);
	ni->columns = list_new(tr->sa, (fdestroy) NULL);
	ni->t = t;
	ni->time = time;
	ni->orientation = orientation;
	ni->event = event;
	ni->old_name = ni->new_name = ni->condition = NULL;
	if (old_name)
		ni->old_name = sa_strdup(tr->sa, old_name);
	if (new_name)
		ni->new_name = sa_strdup(tr->sa, new_name);
	if (condition)
		ni->condition = sa_strdup(tr->sa, condition);
	ni->statement = sa_strdup(tr->sa, statement);

	cs_add(&t->triggers, ni, TR_NEW);
	list_append(t->s->triggers, ni);

	table_funcs.table_insert(tr, systrigger, &ni->base.id, ni->base.name, &t->base.id, &ni->time, &ni->orientation,
							 &ni->event, (ni->old_name)?ni->old_name:nilptr, (ni->new_name)?ni->new_name:nilptr,
							 (ni->condition)?ni->condition:nilptr, ni->statement);

	t->base.wtime = t->s->base.wtime = tr->wtime = tr->wstime;
	if (isGlobal(t))
		tr->schema_updates ++;
	return ni;
}

sql_trigger *
sql_trans_create_tc(sql_trans *tr, sql_trigger * i, sql_column *c )
{
	sql_kc *ic = SA_ZNEW(tr->sa, sql_kc);
	int nr = list_length(i->columns);
	sql_schema *syss = find_sql_schema(tr, isGlobal(i->t)?"sys":"tmp");
	sql_table *systc = find_sql_table(syss, "objects");

	assert(c);
	ic->c = c;
	list_append(i->columns, ic);
	table_funcs.table_insert(tr, systc, &i->base.id, ic->c->base.name, &nr);
	systc->base.wtime = systc->s->base.wtime = tr->wtime = tr->wstime;
	if (isGlobal(i->t))
		tr->schema_updates ++;
	return i;
}

int
sql_trans_drop_trigger(sql_trans *tr, sql_schema *s, sqlid id, int drop_action)
{
	node *n = list_find_base_id(s->triggers, id);
	sql_trigger *i = n->data;

	if (drop_action == DROP_CASCADE_START || drop_action == DROP_CASCADE) {
		sqlid *local_id = MNEW(sqlid);
		if (!local_id)
			return -1;

		if (! tr->dropped) {
			tr->dropped = list_create((fdestroy) GDKfree);
			if (!tr->dropped) {
				_DELETE(local_id);
				return -1;
			}
		}
		*local_id = i->base.id;
		list_append(tr->dropped, local_id);
	}

	sys_drop_trigger(tr, i);
	i->base.wtime = i->t->base.wtime = s->base.wtime = tr->wtime = tr->wstime;
	if (isGlobal(i->t))
		tr->schema_updates ++;
	n = cs_find_name(&i->t->triggers, i->base.name);
	if (n)
		cs_del(&i->t->triggers, n, i->base.flags);

	if (drop_action == DROP_CASCADE_START && tr->dropped) {
		list_destroy(tr->dropped);
		tr->dropped = NULL;
	}
	return 0;
}

sql_sequence *
create_sql_sequence(sql_allocator *sa, sql_schema *s, const char *name, lng start, lng min, lng max, lng inc,
					lng cacheinc, bit cycle)
{
	sql_sequence *seq = SA_ZNEW(sa, sql_sequence);

	assert(name);
	base_init(sa, &seq->base, next_oid(), TR_NEW, name);
	seq->start = start;
	seq->minvalue = min;
	seq->maxvalue = max;
	seq->increment = inc;
	seq->cacheinc = cacheinc;
	seq->cycle = cycle;
	seq->s = s;

	return seq;
}

sql_sequence *
sql_trans_create_sequence(sql_trans *tr, sql_schema *s, const char *name, lng start, lng min, lng max, lng inc,
						  lng cacheinc, bit cycle, bit bedropped)
{
	sql_schema *syss = find_sql_schema(tr, "sys");
	sql_table *sysseqs = find_sql_table(syss, "sequences");
	sql_sequence *seq = create_sql_sequence(tr->sa, s, name, start, min, max, inc, cacheinc, cycle);

	cs_add(&s->seqs, seq, TR_NEW);
	table_funcs.table_insert(tr, sysseqs, &seq->base.id, &s->base.id, seq->base.name, &seq->start, &seq->minvalue,
							 &seq->maxvalue, &seq->increment, &seq->cacheinc, &seq->cycle);
	s->base.wtime = tr->wtime = tr->wstime;

	/*Create a BEDROPPED dependency for a SERIAL COLUMN*/
	if (bedropped)
		sql_trans_create_dependency(tr, seq->base.id, seq->base.id, BEDROPPED_DEPENDENCY);

	return seq;
}

void
sql_trans_drop_sequence(sql_trans *tr, sql_schema *s, sql_sequence *seq, int drop_action)
{
	node *n = cs_find_name(&s->seqs, seq->base.name);
	sys_drop_sequence(tr, seq, drop_action);
	seq->base.wtime = s->base.wtime = tr->wtime = tr->wstime;
	cs_del(&s->seqs, n, seq->base.flags);
	tr->schema_updates ++;
}

sql_sequence *
sql_trans_alter_sequence(sql_trans *tr, sql_sequence *seq, lng min, lng max, lng inc, lng cache, bit cycle)
{
	sql_schema *syss = find_sql_schema(tr, "sys");
	sql_table *seqs = find_sql_table(syss, "sequences");
	oid rid = table_funcs.column_find_row(tr, find_sql_column(seqs, "id"), &seq->base.id, NULL);
	sql_column *c;
	int changed = 0;

	if (is_oid_nil(rid))
		return NULL;
	if (!is_lng_nil(min) && seq->minvalue != min) {
		seq->minvalue = min;
		c = find_sql_column(seqs, "minvalue");
		table_funcs.column_update_value(tr, c, rid, &seq->minvalue);
	}
	if (!is_lng_nil(max) && seq->maxvalue != max) {
		seq->maxvalue = max;
		changed = 1;
		c = find_sql_column(seqs, "maxvalue");
		table_funcs.column_update_value(tr, c, rid, &seq->maxvalue);
	}
	if (!is_lng_nil(inc) && seq->increment != inc) {
		seq->increment = inc;
		changed = 1;
		c = find_sql_column(seqs, "increment");
		table_funcs.column_update_value(tr, c, rid, &seq->increment);
	}
	if (!is_lng_nil(cache) && seq->cacheinc != cache) {
		seq->cacheinc = cache;
		changed = 1;
		c = find_sql_column(seqs, "cacheinc");
		table_funcs.column_update_value(tr, c, rid, &seq->cacheinc);
	}
	if (!is_lng_nil(cycle) && seq->cycle != cycle) {
		seq->cycle = cycle != 0;
		changed = 1;
		c = find_sql_column(seqs, "cycle");
		table_funcs.column_update_value(tr, c, rid, &seq->cycle);
	}

	if (changed) {
		seq->base.wtime = seq->s->base.wtime = tr->wtime = tr->wstime;
		tr->schema_updates ++;
	}
	return seq;
}

sql_sequence *
sql_trans_sequence_restart(sql_trans *tr, sql_sequence *seq, lng start)
{
	if (!is_lng_nil(start) && seq->start != start) { /* new valid value, change */
		sql_schema *syss = find_sql_schema(tr, "sys");
		sql_table *seqs = find_sql_table(syss, "sequences");
		oid rid = table_funcs.column_find_row(tr, find_sql_column(seqs, "id"), &seq->base.id, NULL);
		sql_column *c = find_sql_column(seqs, "start");

		assert(!is_oid_nil(rid));
		seq->start = start;
		table_funcs.column_update_value(tr, c, rid, &start);

		seq->base.wtime = seq->s->base.wtime = tr->wtime = tr->wstime;
		tr->schema_updates ++;
	}
	return seq_restart(seq, start) ? seq : NULL;
}

sql_sequence *
sql_trans_seqbulk_restart(sql_trans *tr, seqbulk *sb, lng start)
{
	sql_sequence *seq = sb->seq;
	if (!is_lng_nil(start) && seq->start != start) { /* new valid value, change */
		sql_schema *syss = find_sql_schema(tr, "sys");
		sql_table *seqs = find_sql_table(syss, "sequences");
		oid rid = table_funcs.column_find_row(tr, find_sql_column(seqs, "id"), &seq->base.id, NULL);
		sql_column *c = find_sql_column(seqs, "start");

		assert(!is_oid_nil(rid));
		seq->start = start;
		table_funcs.column_update_value(tr, c, rid, &start);

		seq->base.wtime = seq->s->base.wtime = tr->wtime = tr->wstime;
		tr->schema_updates ++;
	}
	return seqbulk_restart(sb, start) ? seq : NULL;
}

sql_session *
sql_session_create(backend_stack stk, int ac )
{
	sql_session *s;

	if (store_singleuser && ATOMIC_GET(&nr_sessions))
		return NULL;

	s = ZNEW(sql_session);
	if (!s)
		return NULL;
	s->tr = sql_trans_create(s->stk, NULL, NULL, true);
	if (!s->tr) {
		_DELETE(s);
		return NULL;
	}
	s->schema_name = NULL;
	s->tr->active = 0;
	s->stk = stk;
	if (!sql_session_reset(s, ac)) {
		sql_trans_destroy(s->tr, true);
		_DELETE(s);
		return NULL;
	}
	(void) ATOMIC_INC(&nr_sessions);
	return s;
}

void
sql_session_destroy(sql_session *s)
{
	assert(!s->tr || s->tr->active == 0);
	if (s->tr)
		sql_trans_destroy(s->tr, true);
	if (s->schema_name)
		_DELETE(s->schema_name);
	(void) ATOMIC_DEC(&nr_sessions);
	_DELETE(s);
}

static void
sql_trans_reset_tmp(sql_trans *tr, int commit)
{
	sql_schema *tmp = find_sql_schema(tr, "tmp");

	if (commit == 0 && tmp->tables.nelm) {
		for (node *n = tmp->tables.nelm; n; ) {
			node *nxt = n->next;

			cs_remove_node(&tmp->tables, n);
			n = nxt;
		}
	}
	tmp->tables.nelm = NULL;
	if (tmp->tables.set) {
		node *n;
		for (n = tmp->tables.set->h; n; ) {
			node *nxt = n->next;
			sql_table *tt = n->data;

			if ((isGlobal(tt) && tt->commit_action != CA_PRESERVE) || tt->commit_action == CA_DELETE) {
				sql_trans_clear_table(tr, tt);
			} else if (tt->commit_action == CA_DROP) {
				(void) sql_trans_drop_table(tr, tt->s, tt->base.id, DROP_RESTRICT);
			}
			n = nxt;
		}
	}
}

int
sql_session_reset(sql_session *s, int ac)
{
	sql_schema *tmp;
	char *def_schema_name = _STRDUP("sys");

	if (!s->tr || !def_schema_name) {
		if (def_schema_name)
			_DELETE(def_schema_name);
		return 0;
	}

	/* TODO cleanup "dt" schema */
	tmp = find_sql_schema(s->tr, "tmp");

	if (tmp->tables.set) {
		node *n;
		for (n = tmp->tables.set->h; n; n = n->next) {
			sql_table *t = n->data;

			if (isGlobal(t) && isKindOfTable(t))
				sql_trans_clear_table(s->tr, t);
		}
	}
	assert(s->tr && s->tr->active == 0);

	if (s->schema_name)
		_DELETE(s->schema_name);
	s->schema_name = def_schema_name;
	s->schema = NULL;
	s->auto_commit = s->ac_on_commit = ac;
	s->level = ISO_SERIALIZABLE;
	return 1;
}

int
sql_trans_begin(sql_session *s)
{
	sql_trans *tr;
	int snr;

	tr = s->tr;
	snr = tr->schema_number;
	TRC_DEBUG(SQL_STORE, "Enter sql_trans_begin for transaction: %d\n", snr);
	if (tr->parent && tr->parent == gtrans &&
	    (tr->stime < gtrans->wstime || tr->wtime ||
			store_schema_number() != snr)) {
		if (!list_empty(tr->moved_tables)) {
			sql_trans_destroy(tr, false);
			s->tr = tr = sql_trans_create(s->stk, NULL, NULL, false);
		} else {
			reset_trans(tr, gtrans);
		}
	}
	if (tr->parent == gtrans)
		tr = trans_init(tr, tr->stk, tr->parent);
	tr->active = 1;
	s->schema = find_sql_schema(tr, s->schema_name);
	s->tr = tr;
	if (tr->parent == gtrans) {
		(void) ATOMIC_INC(&store_nr_active);
		list_append(active_sessions, s);
	}
	s->status = 0;
	TRC_DEBUG(SQL_STORE, "Exit sql_trans_begin for transaction: %d\n", tr->schema_number);
	return snr != tr->schema_number;
}

void
sql_trans_end(sql_session *s, int commit)
{
	TRC_DEBUG(SQL_STORE, "End of transaction: %d\n", s->tr->schema_number);
	s->tr->active = 0;
	s->auto_commit = s->ac_on_commit;
	sql_trans_reset_tmp(s->tr, commit); /* reset temp schema */
	if (s->tr->parent == gtrans) {
		list_remove_data(active_sessions, s);
		(void) ATOMIC_DEC(&store_nr_active);
	}
	assert(list_length(active_sessions) == (int) ATOMIC_GET(&store_nr_active));
}

void
sql_trans_drop_any_comment(sql_trans *tr, sqlid id)
{
	sql_schema *sys;
	sql_column *id_col;
	sql_table *comments;
	oid row;

	sys = find_sql_schema(tr, "sys");
	assert(sys);

	comments = find_sql_table(sys, "comments");
	if (!comments) /* for example during upgrades */
		return;

	id_col = find_sql_column(comments, "id");
	assert(id_col);

	row = table_funcs.column_find_row(tr, id_col, &id, NULL);
	if (!is_oid_nil(row)) {
		table_funcs.table_delete(tr, comments, row);
	}
}

void
sql_trans_drop_obj_priv(sql_trans *tr, sqlid obj_id)
{
	sql_schema *sys = find_sql_schema(tr, "sys");
	sql_table *privs = find_sql_table(sys, "privileges");

	assert(sys && privs);
	/* select privileges of this obj_id */
	rids *A = table_funcs.rids_select(tr, find_sql_column(privs, "obj_id"), &obj_id, &obj_id, NULL);
	/* remove them */
	for(oid rid = table_funcs.rids_next(A); !is_oid_nil(rid); rid = table_funcs.rids_next(A))
		table_funcs.table_delete(tr, privs, rid);
	table_funcs.rids_destroy(A);
}<|MERGE_RESOLUTION|>--- conflicted
+++ resolved
@@ -1627,12 +1627,7 @@
 	sql_table *t = SA_ZNEW(sa, sql_table);
 
 	assert(sa);
-<<<<<<< HEAD
 	assert((persistence==SQL_PERSIST || persistence==SQL_PERSISTED_STREAM || persistence==SQL_DECLARED_TABLE ||
-=======
-	assert((persistence==SQL_PERSIST ||
-		persistence==SQL_DECLARED_TABLE ||
->>>>>>> 0b782f68
 		commit_action) && commit_action>=0);
 	assert(id);
 	base_init(sa, &t->base, id, TR_NEW, name);
@@ -3297,7 +3292,6 @@
 	return nt;
 }
 
-<<<<<<< HEAD
 static sql_stream *
 stream_dup(sql_trans *tr, int flags, sql_stream *os, sql_table *t)
 {
@@ -3317,9 +3311,6 @@
 }
 
 /* flags 0, dup from parent to new tr 
-=======
-/* flags 0, dup from parent to new tr
->>>>>>> 0b782f68
  *	 TR_NEW, dup from child tr to parent
  * */
 static sql_column *
@@ -4640,11 +4631,7 @@
 			ot = find_sql_table(os, t->base.name);
 			if (ot && isKindOfTable(ot) && isKindOfTable(t)) {
 				if ((t->base.wtime && (t->base.wtime < ot->base.rtime || t->base.wtime < ot->base.wtime)) ||
-<<<<<<< HEAD
 					(t->base.rtime && (t->base.rtime < ot->base.wtime)))
-=======
-				    (t->base.rtime && (t->base.rtime < ot->base.wtime)))
->>>>>>> 0b782f68
 					return 0;
 				for (o = t->columns.set->h, p = ot->columns.set->h; o && p; o = o->next, p = p->next) {
 					sql_column *c = o->data;
@@ -4940,27 +4927,6 @@
 
 	if (isTempSchema(fs)) { /* only add new globaly created temps and remove globaly removed temps */
 		if (fs->tables.set) {
-<<<<<<< HEAD
-			node *n;
-			for (n = fs->tables.nelm; n; ) {
-				node *nxt = n->next;
-
-				cs_remove_node(&fs->tables, n);
-				n = nxt;
-			}
-			fs->tables.nelm = NULL;
-			for (n = fs->tables.set->h; n; ) {
-				node *nxt = n->next;
-				sql_table *t = n->data;
-	
-				if ((isTable(t) && isGlobal(t) &&
-					t->commit_action != CA_PRESERVE) ||
-					t->commit_action == CA_DELETE) {
-					sql_trans_clear_table(tr, t);
-				} else if (t->commit_action == CA_DROP) {
-					if (sql_trans_drop_table(tr, t->s, t->base.id, DROP_RESTRICT))
-						ok = LOG_ERR;
-=======
 			node *n = NULL, *m = NULL;
 			if (pfs->tables.set)
 				m = pfs->tables.set->h;
@@ -4985,7 +4951,6 @@
 					/* cs_add_before add ntt to fs before node n */
 					cs_add_before(&fs->tables, n, ntt);
 					m = m->next;
->>>>>>> 0b782f68
 				}
 			}
 			/* add new globals */
@@ -5553,14 +5518,10 @@
 		if (sys_drop_columns(tr, t, drop_action))
 			return -1;
 
-<<<<<<< HEAD
 	if (isStream(t))
 		sys_drop_sql_stream(tr, t->stream);
 
 	if (isGlobal(t)) 
-=======
-	if (isGlobal(t))
->>>>>>> 0b782f68
 		tr->schema_updates ++;
 
 	if (drop_action)
@@ -6379,13 +6340,9 @@
 	}
 
 	t->base.wtime = s->base.wtime = tr->wtime = tr->wstime;
-<<<<<<< HEAD
 	if (isStream(t))
 		t->stream->base.wtime = t->base.wtime;
 	if (isGlobal(t)) 
-=======
-	if (isGlobal(t))
->>>>>>> 0b782f68
 		tr->schema_updates ++;
 	return t;
 }
@@ -6569,7 +6526,6 @@
 		tr->schema_updates ++;
 	cs_del(&s->tables, n, t->base.flags);
 
-<<<<<<< HEAD
 	if (drop_action == DROP_CASCADE_START && tr->dropped) {
 		list_destroy(tr->dropped);
 		tr->dropped = NULL;
@@ -6616,8 +6572,6 @@
 		cs_del(&s->tables, n, t->base.flags);
 	}
 
-=======
->>>>>>> 0b782f68
 	if (drop_action == DROP_CASCADE_START && tr->dropped) {
 		list_destroy(tr->dropped);
 		tr->dropped = NULL;
