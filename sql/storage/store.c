--- conflicted
+++ resolved
@@ -1509,11 +1509,7 @@
 }
 
 static sql_table *
-<<<<<<< HEAD
-create_sql_table_with_id(sql_allocator *sa, sqlid id, const char *name, sht type, bit system, int persistence, int commit_action)
-=======
-create_sql_table_with_id(sql_allocator *sa, int id, const char *name, sht type, bit system, int persistence, int commit_action, bte properties)
->>>>>>> 82118d57
+create_sql_table_with_id(sql_allocator *sa, sqlid id, const char *name, sht type, bit system, int persistence, int commit_action, bte properties)
 {
 	sql_table *t = SA_ZNEW(sa, sql_table);
 
@@ -1544,15 +1540,9 @@
 }
 
 sql_table *
-<<<<<<< HEAD
-create_sql_table(sql_allocator *sa, const char *name, sht type, bit system, int persistence, int commit_action, sqlid reuse)
-{
-	return create_sql_table_with_id(sa, reuse ? reuse : next_oid(), name, type, system, persistence, commit_action);
-=======
-create_sql_table(sql_allocator *sa, const char *name, sht type, bit system, int persistence, int commit_action, bte properties)
-{
-	return create_sql_table_with_id(sa, next_oid(), name, type, system, persistence, commit_action, properties);
->>>>>>> 82118d57
+create_sql_table(sql_allocator *sa, const char *name, sht type, bit system, int persistence, int commit_action, bte properties, sqlid reuse)
+{
+	return create_sql_table_with_id(sa, reuse ? reuse : next_oid(), name, type, system, persistence, commit_action, properties);
 }
 
 static sql_column *
@@ -1659,9 +1649,6 @@
 	int istmp = isTempSchema(s);
 	int persistence = istmp?SQL_GLOBAL_TEMP:SQL_PERSIST;
 	sht commit_action = istmp?CA_PRESERVE:CA_COMMIT;
-<<<<<<< HEAD
-	sql_table *t = create_sql_table(tr->sa, name, tt_table, 1, persistence, commit_action, 0);
-=======
 	sql_table *t;
 	if (store_oids) {
 		int *idp = logger_funcs.log_find_table_value("sys__tables_id", "sys__tables_name", name, "sys__tables_schema_id", &s->base.id, NULL, NULL);
@@ -1669,10 +1656,9 @@
 		store_oids[nstore_oids++] = *idp;
 		GDKfree(idp);
 	} else {
-		t = create_sql_table(tr->sa, name, tt_table, 1, persistence, commit_action, 0);
+		t = create_sql_table(tr->sa, name, tt_table, 1, persistence, commit_action, 0, 0);
 	}
 	t->bootstrap = 1;
->>>>>>> 82118d57
 
 	if (bs_debug)
 		fprintf(stderr, "#bootstrap_create_table %s\n", name );
@@ -4449,12 +4435,8 @@
 		n = cs_find_name(&syss->seqs, seq_name);
 		seq = find_sql_sequence(syss, seq_name);
 		if (seq && sql_trans_get_dependency_type(tr, seq->base.id, BEDROPPED_DEPENDENCY)) {
-<<<<<<< HEAD
 			if (delete_row)
 				sys_drop_sequence(tr, seq, drop_action, delete_row);
-=======
-			sys_drop_sequence(tr, seq, drop_action);
->>>>>>> 82118d57
 			seq->base.wtime = syss->base.wtime = tr->wtime = tr->wstime;
 			cs_del(&syss->seqs, n, seq->base.flag);
 		}
@@ -4752,12 +4734,8 @@
 }
 
 sql_func *
-<<<<<<< HEAD
 sql_trans_create_func(sql_trans *tr, sql_schema * s, const char *func, list *args, list *res, int type, int lang,
-					  const char *mod, const char *impl, const char *query, bit varres, bit vararg, sqlid reuse)
-=======
-sql_trans_create_func(sql_trans *tr, sql_schema * s, const char *func, list *args, list *res, int type, int lang, const char *mod, const char *impl, const char *query, bit varres, bit vararg, bit system)
->>>>>>> 82118d57
+					  const char *mod, const char *impl, const char *query, bit varres, bit vararg, bit system, sqlid reuse)
 {
 	sql_func *t = SA_ZNEW(tr->sa, sql_func);
 	sql_table *sysfunc = find_sql_table(find_sql_schema(tr, "sys"), "functions");
@@ -4790,27 +4768,19 @@
 	t->s = s;
 
 	cs_add(&s->funcs, t, TR_NEW);
-<<<<<<< HEAD
 	if(!reuse) {
-		table_funcs.table_insert(tr, sysfunc, &t->base.id, t->base.name, query?query:t->imp, t->mod, &lang, &type, &se, &t->varres, &t->vararg, &s->base.id);
+		table_funcs.table_insert(tr, sysfunc, &t->base.id, t->base.name, query?query:t->imp, t->mod, &lang, &type, &se,
+								 &t->varres, &t->vararg, &s->base.id, &t->system);
 		if (t->res) for (n = t->res->h; n; n = n->next, number++) {
-				sql_arg *a = n->data;
-				sqlid id = next_oid();
-=======
-	table_funcs.table_insert(tr, sysfunc, &t->base.id, t->base.name, query?query:t->imp, t->mod, &lang, &type, &se, &t->varres, &t->vararg, &s->base.id, &t->system);
-	if (t->res) for (n = t->res->h; n; n = n->next, number++) {
-		sql_arg *a = n->data;
-		sqlid id = next_oid();
->>>>>>> 82118d57
-
-				table_funcs.table_insert(tr, sysarg, &id, &t->base.id, a->name, a->type.type->sqlname, &a->type.digits, &a->type.scale, &a->inout, &number);
-			}
+			sql_arg *a = n->data;
+			sqlid id = next_oid();
+			table_funcs.table_insert(tr, sysarg, &id, &t->base.id, a->name, a->type.type->sqlname, &a->type.digits, &a->type.scale, &a->inout, &number);
+		}
 		if (t->ops) for (n = t->ops->h; n; n = n->next, number++) {
-				sql_arg *a = n->data;
-				sqlid id = next_oid();
-
-				table_funcs.table_insert(tr, sysarg, &id, &t->base.id, a->name, a->type.type->sqlname, &a->type.digits, &a->type.scale, &a->inout, &number);
-			}
+			sql_arg *a = n->data;
+			sqlid id = next_oid();
+			table_funcs.table_insert(tr, sysarg, &id, &t->base.id, a->name, a->type.type->sqlname, &a->type.digits, &a->type.scale, &a->inout, &number);
+		}
 	}
 
 	t->base.wtime = s->base.wtime = tr->wtime = tr->wstime;
@@ -5269,16 +5239,10 @@
 }
 
 sql_table *
-<<<<<<< HEAD
 sql_trans_create_table(sql_trans *tr, sql_schema *s, const char *name, const char *sql, int tt, bit system,
-					   int persistence, int commit_action, int sz, sqlid reuse)
-{
-	sql_table *t = create_sql_table(tr->sa, name, tt, system, persistence, commit_action, reuse);
-=======
-sql_trans_create_table(sql_trans *tr, sql_schema *s, const char *name, const char *sql, int tt, bit system, int persistence, int commit_action, int sz, bte properties)
-{
-	sql_table *t = create_sql_table(tr->sa, name, tt, system, persistence, commit_action, properties);
->>>>>>> 82118d57
+					   int persistence, int commit_action, int sz, bte properties, sqlid reuse)
+{
+	sql_table *t = create_sql_table(tr->sa, name, tt, system, persistence, commit_action, properties, reuse);
 	sql_schema *syss = find_sql_schema(tr, isGlobal(t)?"sys":"tmp");
 	sql_table *systable = find_sql_table(syss, "_tables");
 	sht ca;
