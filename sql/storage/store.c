--- conflicted
+++ resolved
@@ -1879,24 +1879,6 @@
 		}
 
 		MT_lock_set(&bs_lock);
-<<<<<<< HEAD
-			if (GDKexiting()) {
-					MT_lock_unset(&bs_lock);
-					return;
-			}
-			if ((!need_flush && logger_funcs.changes() < 1000000 && shared_transactions_drift < shared_drift_threshold)) {
-					MT_lock_unset(&bs_lock);
-					continue;
-			}
-		need_flush = 0;
-			while (store_nr_active) { /* find a moment to flush */
-					MT_lock_unset(&bs_lock);
-			if (GDKexiting())
-				return;
-					MT_sleep_ms(sleeptime);
-					MT_lock_set(&bs_lock);
-			}
-=======
 		if (GDKexiting()) {
 			MT_lock_unset(&bs_lock);
 			return;
@@ -1913,7 +1895,6 @@
 			MT_sleep_ms(sleeptime);
 			MT_lock_set(&bs_lock);
 		}
->>>>>>> 982ca4f7
 
 		if (create_shared_logger) {
 			/* (re)load data from shared write-ahead log */
