--- conflicted
+++ resolved
@@ -5977,21 +5977,12 @@
 		if ((res = sys_drop_table(tr, gt?gt:t, drop_action)))
 			return res;
 
-<<<<<<< HEAD
-	if (gt && (res = os_del(s->tables, tr, gt->base.name, dup_base(&gt->base))))
-		return res;
-	if (t != gt && (res =os_del(tr->localtmps, tr, t->base.name, dup_base(&t->base))))
-		return res;
-=======
 	if (isNew(t))
 		t->base.deleted = 1;
-	if (is_global) {
-		if ((res = os_del(s->tables, tr, t->base.name, dup_base(&t->base))))
-			return res;
-	}
-	if (n && !cs_del(&tr->localtmps, tr->store, n, 0))
-		return -1;
->>>>>>> 4fd98218
+	if (gt && (res = os_del(s->tables, tr, gt->base.name, dup_base(&gt->base))))
+		return res;
+	if (t != gt && (res =os_del(tr->localtmps, tr, t->base.name, dup_base(&t->base))))
+		return res;
 
 	sqlstore *store = tr->store;
 	if (isTable(t) && !isNew(t))
