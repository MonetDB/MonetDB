/*
 * This Source Code Form is subject to the terms of the Mozilla Public
 * License, v. 2.0.  If a copy of the MPL was not distributed with this
 * file, You can obtain one at http://mozilla.org/MPL/2.0/.
 *
 * Copyright 1997 - July 2008 CWI, August 2008 - 2021 MonetDB B.V.
 */

#include "monetdb_config.h"
#include "sql_types.h"
#include "sql_storage.h"
#include "store_dependency.h"
#include "store_sequence.h"
#include "mutils.h"

#include "bat/bat_utils.h"
#include "bat/bat_storage.h"
#include "bat/bat_table.h"
#include "bat/bat_logger.h"

/* version 05.23.00 of catalog */
#define CATALOG_VERSION 52300	/* first after Oct2020 */

static int sys_drop_table(sql_trans *tr, sql_table *t, int drop_action);

static ulng
store_timestamp(sqlstore *store)
{
	ulng ts = ATOMIC_INC(&store->timestamp);
	return ts;
}

ulng
store_get_timestamp(sqlstore *store)
{
	ulng ts = ATOMIC_GET(&store->timestamp);
	return ts;
}

static ulng
store_transaction_id(sqlstore *store)
{
	ulng tid = ATOMIC_INC(&store->transaction);
	return tid;
}

ulng
store_oldest(sqlstore *store)
{
	return store->oldest;
}

static ulng
store_oldest_pending(sqlstore *store)
{
	assert(store->oldest_pending != TRANSACTION_ID_BASE);
	return store->oldest_pending;
}

static inline bool
instore(sqlid id)
{
	if (id >= 2000 && id <= 2164)
		return true;
	return false;
}

static void
id_destroy(sqlstore *store, int *id)
{
	(void)store;
	GDKfree(id);
}

static void
type_destroy(sqlstore *store, sql_type *t)
{
	(void)store;
	assert(t->base.refcnt > 0);
	if (--(t->base.refcnt) > 0)
		return;
	_DELETE(t->impl);
	_DELETE(t->base.name);
	_DELETE(t);
}

void
arg_destroy(sql_store store, sql_arg *a)
{
	(void)store;
	_DELETE(a->name);
	_DELETE(a);
}

static void
func_destroy(sqlstore *store, sql_func *f)
{
	assert(f->base.refcnt > 0);
	if (--(f->base.refcnt) > 0)
		return;
	if (f->res)
		list_destroy2(f->res, store);
	list_destroy2(f->ops, store);
	_DELETE(f->imp);
	_DELETE(f->mod);
	_DELETE(f->query);
	_DELETE(f->base.name);
	_DELETE(f);
}

static void
seq_destroy(sqlstore *store, sql_sequence *s)
{
	(void)store;
	assert(s->base.refcnt > 0);
	if (--(s->base.refcnt) > 0)
		return;
	_DELETE(s->base.name);
	_DELETE(s);
}

static void
kc_destroy(sqlstore *store, sql_kc *kc)
{
	(void)store;
	_DELETE(kc);
}

static void
key_destroy(sqlstore *store, sql_key *k)
{
	assert(k->base.refcnt > 0);
	if (--(k->base.refcnt) > 0)
		return;
	list_destroy2(k->columns, store);
	k->columns = NULL;
	_DELETE(k->base.name);
	_DELETE(k);
}

void
idx_destroy(sqlstore *store, sql_idx * i)
{
	assert(i->base.refcnt > 0);
	if (--(i->base.refcnt) > 0)
		return;
	list_destroy2(i->columns, store);
	i->columns = NULL;

	if (ATOMIC_PTR_GET(&i->data))
		store->storage_api.destroy_idx(store, i);
	_DELETE(i->base.name);
	_DELETE(i);
}

static void
trigger_destroy(sqlstore *store, sql_trigger *t)
{
	assert(t->base.refcnt > 0);
	if (--(t->base.refcnt) > 0)
		return;
	/* remove trigger from schema */
	if (t->columns) {
		list_destroy2(t->columns, store);
		t->columns = NULL;
	}
	_DELETE(t->old_name);
	_DELETE(t->new_name);
	_DELETE(t->condition);
	_DELETE(t->statement);
	_DELETE(t->base.name);
	_DELETE(t);
}

void
column_destroy(sqlstore *store, sql_column *c)
{
	assert(c->base.refcnt > 0);
	if (--(c->base.refcnt) > 0)
		return;
	if (ATOMIC_PTR_GET(&c->data))
		store->storage_api.destroy_col(store, c);
	_DELETE(c->min);
	_DELETE(c->max);
	_DELETE(c->def);
	_DELETE(c->base.name);
	_DELETE(c);
}

static void
int_destroy(sqlstore *store, int *v)
{
	(void)store;
	_DELETE(v);
}

void
table_destroy(sqlstore *store, sql_table *t)
{
	assert(t->base.refcnt > 0);
	if (--(t->base.refcnt) > 0)
		return;
	if (isTable(t))
		store->storage_api.destroy_del(store, t);
	/* cleanup its parts */
	list_destroy2(t->members, store);
	ol_destroy(t->idxs, store);
	ol_destroy(t->keys, store);
	ol_destroy(t->triggers, store);
	ol_destroy(t->columns, store);
	if (isPartitionedByExpressionTable(t)) {
		if (t->part.pexp->cols)
			list_destroy2(t->part.pexp->cols, store);
		_DELETE(t->part.pexp->exp);
		_DELETE(t->part.pexp);
	}
	_DELETE(t->query);
	_DELETE(t->base.name);
	_DELETE(t);
}

void
part_value_destroy(sql_store store, sql_part_value *pv)
{
	(void)store;
	_DELETE(pv->value);
	_DELETE(pv);
}

static void
part_destroy(sqlstore *store, sql_part *p)
{
	assert(p->base.refcnt > 0);
	if (--(p->base.refcnt) > 0)
		return;
	if (p->part.range.maxvalue) {
		_DELETE(p->part.range.minvalue);
		_DELETE(p->part.range.maxvalue);
	} else if (p->part.values)
		list_destroy2(p->part.values, store);
	_DELETE(p->base.name);
	_DELETE(p);
}

static void
schema_destroy(sqlstore *store, sql_schema *s)
{
	assert(s->base.refcnt > 0);
	if (--(s->base.refcnt) > 0)
		return;
	/* cleanup its parts */
	os_destroy(s->parts, store);
	os_destroy(s->triggers, store);
	os_destroy(s->idxs, store);
	os_destroy(s->keys, store);
	os_destroy(s->seqs, store);
	os_destroy(s->tables, store);
	os_destroy(s->funcs, store);
	os_destroy(s->types, store);
	_DELETE(s->base.name);
	_DELETE(s);
}

static void
load_keycolumn(sql_trans *tr, sql_key *k, oid rid)
{
	sql_kc *kc = SA_ZNEW(tr->sa, sql_kc);
	sql_schema *syss = find_sql_schema(tr, "sys");
	sql_table *objects = find_sql_table(tr, syss, "objects");
	sqlstore *store = tr->store;
	str v;
	ptr cbat;

	v = store->table_api.column_find_string_start(tr, find_sql_column(objects, "name"), rid, &cbat);
	kc->c = find_sql_column(k->t, v);
	store->table_api.column_find_string_end(cbat);
	list_append(k->columns, kc);
	assert(kc->c);
}

static sql_key *
load_key(sql_trans *tr, sql_table *t, oid rid)
{
	sql_key *nk;
	sql_schema *syss = find_sql_schema(tr, "sys");
	sql_table *keys = find_sql_table(tr, syss, "keys");
	sql_table *objects = find_sql_table(tr, syss, "objects");
	sql_column *kc_id, *kc_nr;
	key_type ktype;
	rids *rs;
	sqlid kid;
	oid r = oid_nil;
	sqlstore *store = tr->store;
	str v;
	ptr cbat;

 	ktype = (key_type) store->table_api.column_find_int(tr, find_sql_column(keys, "type"), rid);
	nk = (ktype != fkey)?(sql_key*)SA_ZNEW(tr->sa, sql_ukey):(sql_key*)SA_ZNEW(tr->sa, sql_fkey);
 	kid = store->table_api.column_find_sqlid(tr, find_sql_column(keys, "id"), rid);
	v = store->table_api.column_find_string_start(tr, find_sql_column(keys, "name"), rid, &cbat);
	base_init(tr->sa, &nk->base, kid, 0, v);
	store->table_api.column_find_string_end(cbat);
	nk->type = ktype;
	nk->columns = list_new(tr->sa, (fdestroy) &kc_destroy);
	nk->t = t;

	if (ktype == ukey || ktype == pkey) {
		sql_ukey *uk = (sql_ukey *) nk;

		if (ktype == pkey)
			t->pkey = uk;
	} else {
		sql_fkey *fk = (sql_fkey *) nk;
		int action;

		action = store->table_api.column_find_int(tr, find_sql_column(keys, "action"), rid);
		fk->on_delete = action & 255;
		fk->on_update = (action>>8) & 255;

		fk->rkey = store->table_api.column_find_sqlid(tr, find_sql_column(keys, "rkey"), rid);
	}

	kc_id = find_sql_column(objects, "id");
	kc_nr = find_sql_column(objects, "nr");
	rs = store->table_api.rids_select(tr, kc_id, &nk->base.id, &nk->base.id, NULL);
	rs = store->table_api.rids_orderby(tr, rs, kc_nr);
	for (r = store->table_api.rids_next(rs); !is_oid_nil(r); r = store->table_api.rids_next(rs))
		load_keycolumn(tr, nk, r);
	store->table_api.rids_destroy(rs);

	/* find idx with same name */
	sql_base *i = os_find_name(nk->t->s->idxs, tr, nk->base.name);
	if (i) {
		nk->idx = (sql_idx*)i;
		nk->idx->key = nk;
	}
	return nk;
}

static void
load_idxcolumn(sql_trans *tr, sql_idx * i, oid rid)
{
	sql_kc *kc = SA_ZNEW(tr->sa, sql_kc);
	sql_schema *syss = find_sql_schema(tr, "sys");
	sql_table *objects = find_sql_table(tr, syss, "objects");
	sqlstore *store = tr->store;
	str v;
	ptr cbat;

	v = store->table_api.column_find_string_start(tr, find_sql_column(objects, "name"), rid, &cbat);
	kc->c = find_sql_column(i->t, v);
	store->table_api.column_find_string_end(cbat);
	assert(kc->c);
	list_append(i->columns, kc);
	if (hash_index(i->type))
		kc->c->unique = 1;
	if (hash_index(i->type) && list_length(i->columns) > 1) {
		/* Correct the unique flag of the keys first column */
		kc->c->unique = list_length(i->columns);
		if (kc->c->unique == 2) {
			sql_kc *ic1 = i->columns->h->data;
			ic1->c->unique ++;
		}
	}
}

static sql_idx *
load_idx(sql_trans *tr, sql_table *t, oid rid)
{
	sql_idx *ni = SA_ZNEW(tr->sa, sql_idx);
	sql_schema *syss = find_sql_schema(tr, "sys");
	sql_table *idxs = find_sql_table(tr, syss, "idxs");
	sql_table *objects = find_sql_table(tr, syss, "objects");
	sql_column *kc_id, *kc_nr;
	rids *rs;
	sqlid iid;
	sqlstore *store = tr->store;
	str v;
	ptr cbat;

	iid = store->table_api.column_find_sqlid(tr, find_sql_column(idxs, "id"), rid);
	v = store->table_api.column_find_string_start(tr, find_sql_column(idxs, "name"), rid, &cbat);
	base_init(tr->sa, &ni->base, iid, 0, v);
	store->table_api.column_find_string_end(cbat);
	ni->type = (idx_type) store->table_api.column_find_int(tr, find_sql_column(idxs, "type"), rid);
	ni->columns = list_new(tr->sa, (fdestroy) &kc_destroy);
	ni->t = t;
	ni->key = NULL;

	if (isTable(ni->t) && idx_has_column(ni->type))
		store->storage_api.create_idx(tr, ni);

	kc_id = find_sql_column(objects, "id");
	kc_nr = find_sql_column(objects, "nr");
	rs = store->table_api.rids_select(tr, kc_id, &ni->base.id, &ni->base.id, NULL);
	rs = store->table_api.rids_orderby(tr, rs, kc_nr);
	for (rid = store->table_api.rids_next(rs); !is_oid_nil(rid); rid = store->table_api.rids_next(rs))
		load_idxcolumn(tr, ni, rid);
	store->table_api.rids_destroy(rs);
	return ni;
}

static void
load_triggercolumn(sql_trans *tr, sql_trigger * i, oid rid)
{
	sql_kc *kc = SA_ZNEW(tr->sa, sql_kc);
	sql_schema *syss = find_sql_schema(tr, "sys");
	sql_table *objects = find_sql_table(tr, syss, "objects");
	sqlstore *store = tr->store;
	str v;
	ptr cbat;

	v = store->table_api.column_find_string_start(tr, find_sql_column(objects, "name"), rid, &cbat);
	kc->c = find_sql_column(i->t, v);
	store->table_api.column_find_string_end(cbat);
	list_append(i->columns, kc);
	assert(kc->c);
}

static sql_trigger *
load_trigger(sql_trans *tr, sql_table *t, oid rid)
{
	sql_trigger *nt = SA_ZNEW(tr->sa, sql_trigger);
	sql_schema *syss = find_sql_schema(tr, "sys");
	sql_table *triggers = find_sql_table(tr, syss, "triggers");
	sql_table *objects = find_sql_table(tr, syss, "objects");
	sql_column *kc_id, *kc_nr;
	sqlid tid;
	rids *rs;
	sqlstore *store = tr->store;
	str v;
	ptr cbat;

	tid = store->table_api.column_find_sqlid(tr, find_sql_column(triggers, "id"), rid);
	v = store->table_api.column_find_string_start(tr, find_sql_column(triggers, "name"), rid, &cbat);
	base_init(tr->sa, &nt->base, tid, 0, v);
	store->table_api.column_find_string_end(cbat);

	nt->time = store->table_api.column_find_sht(tr, find_sql_column(triggers, "time"), rid);
	nt->orientation = store->table_api.column_find_sht(tr, find_sql_column(triggers, "orientation"),rid);
	nt->event = store->table_api.column_find_sht(tr, find_sql_column(triggers, "event"), rid);

	v = store->table_api.column_find_string_start(tr, find_sql_column(triggers, "old_name"), rid, &cbat);
	if (!strNil(v))
		nt->old_name = SA_STRDUP(tr->sa, v);
	store->table_api.column_find_string_end(cbat);
	v = store->table_api.column_find_string_start(tr, find_sql_column(triggers, "new_name"), rid, &cbat);
	if (!strNil(v))
		nt->new_name = SA_STRDUP(tr->sa, v);
	store->table_api.column_find_string_end(cbat);
	v = store->table_api.column_find_string_start(tr, find_sql_column(triggers, "condition"), rid, &cbat);
	if (!strNil(v))
		nt->condition = SA_STRDUP(tr->sa, v);
	store->table_api.column_find_string_end(cbat);
	v = store->table_api.column_find_string_start(tr, find_sql_column(triggers, "statement"), rid, &cbat);
	if (!strNil(v))
		nt->statement = SA_STRDUP(tr->sa, v);
	store->table_api.column_find_string_end(cbat);

	nt->t = t;
	nt->columns = list_new(tr->sa, (fdestroy) &kc_destroy);

	kc_id = find_sql_column(objects, "id");
	kc_nr = find_sql_column(objects, "nr");
	rs = store->table_api.rids_select(tr, kc_id, &nt->base.id, &nt->base.id, NULL);
	rs = store->table_api.rids_orderby(tr, rs, kc_nr);
	for (rid = store->table_api.rids_next(rs); !is_oid_nil(rid); rid = store->table_api.rids_next(rs))
		load_triggercolumn(tr, nt, rid);
	store->table_api.rids_destroy(rs);
	return nt;
}

static sql_column *
load_column(sql_trans *tr, sql_table *t, oid rid)
{
	sql_column *c = SA_ZNEW(tr->sa, sql_column);
	sql_schema *syss = find_sql_schema(tr, "sys");
	sql_table *columns = find_sql_table(tr, syss, "_columns");
	sqlid cid;
	sqlstore *store = tr->store;
	str v, def, tpe, st;
	ptr cbat;
	int sz, d;

	cid = store->table_api.column_find_sqlid(tr, find_sql_column(columns, "id"), rid);
	v = store->table_api.column_find_string_start(tr, find_sql_column(columns, "name"), rid, &cbat);
	base_init(tr->sa, &c->base, cid, 0, v);
	store->table_api.column_find_string_end(cbat);

	sz = store->table_api.column_find_int(tr, find_sql_column(columns, "type_digits"), rid);
	d = store->table_api.column_find_int(tr, find_sql_column(columns, "type_scale"), rid);
	tpe = store->table_api.column_find_string_start(tr, find_sql_column(columns, "type"), rid, &cbat);
	if (!sql_find_subtype(&c->type, tpe, sz, d)) {
		sql_type *lt = sql_trans_bind_type(tr, t->s, tpe);
		if (lt == NULL) {
			TRC_ERROR(SQL_STORE, "SQL type '%s' is missing\n", tpe);
			store->table_api.column_find_string_end(cbat);
			return NULL;
		}
		sql_init_subtype(&c->type, lt, sz, d);
	}
	store->table_api.column_find_string_end(cbat);
	c->def = NULL;
	def = store->table_api.column_find_string_start(tr, find_sql_column(columns, "default"), rid, &cbat);
	if (!strNil(def))
		c->def = SA_STRDUP(tr->sa, def);
	store->table_api.column_find_string_end(cbat);
	c->null = (bit) store->table_api.column_find_bte(tr, find_sql_column(columns, "null"), rid);
	c->colnr = store->table_api.column_find_int(tr, find_sql_column(columns, "number"), rid);
	c->unique = 0;
	c->storage_type = NULL;
	st = store->table_api.column_find_string_start(tr, find_sql_column(columns, "storage"), rid, &cbat);
	if (!strNil(st))
		c->storage_type = SA_STRDUP(tr->sa, st);
	store->table_api.column_find_string_end(cbat);
	c->t = t;
	if (isTable(c->t))
		store->storage_api.create_col(tr, c);
	c->sorted = sql_trans_is_sorted(tr, c);
	c->dcount = 0;
	TRC_DEBUG(SQL_STORE, "Load column: %s\n", c->base.name);
	return c;
}

static int
load_range_partition(sql_trans *tr, sql_schema *syss, sql_part *pt)
{
	sql_table *ranges = find_sql_table(tr, syss, "range_partitions");
	oid rid;
	rids *rs;
	sqlstore *store = tr->store;

	rs = store->table_api.rids_select(tr, find_sql_column(ranges, "table_id"), &pt->member, &pt->member, NULL);
	if ((rid = store->table_api.rids_next(rs)) != oid_nil) {
		ptr cbat;
		str v;

		pt->with_nills = (bit) store->table_api.column_find_bte(tr, find_sql_column(ranges, "with_nulls"), rid);
		v = store->table_api.column_find_string_start(tr, find_sql_column(ranges, "minimum"), rid, &cbat);
		pt->part.range.minvalue = SA_STRDUP(tr->sa, v);
		pt->part.range.minlength = strLen(v);
		store->table_api.column_find_string_end(cbat);
		v = store->table_api.column_find_string_start(tr, find_sql_column(ranges, "maximum"), rid, &cbat);
		pt->part.range.maxvalue = SA_STRDUP(tr->sa, v);
		pt->part.range.maxlength = strLen(v);
		store->table_api.column_find_string_end(cbat);
	}
	store->table_api.rids_destroy(rs);
	return 0;
}

static int
load_value_partition(sql_trans *tr, sql_schema *syss, sql_part *pt)
{
	sqlstore *store = tr->store;
	sql_table *values = find_sql_table(tr, syss, "value_partitions");
	list *vals = NULL;
	oid rid;
	rids *rs = store->table_api.rids_select(tr, find_sql_column(values, "table_id"), &pt->member, &pt->member, NULL);

	vals = SA_LIST(tr->sa, (fdestroy) &part_value_destroy);
	if (!vals) {
		store->table_api.rids_destroy(rs);
		return -1;
	}

	for (rid = store->table_api.rids_next(rs); !is_oid_nil(rid); rid = store->table_api.rids_next(rs)) {
		ptr cbat;
		str v;

		v = store->table_api.column_find_string_start(tr, find_sql_column(values, "value"), rid, &cbat);
		if (strNil(v)) { /* check for null value */
			pt->with_nills = true;
		} else {
			sql_part_value *nextv = SA_ZNEW(tr->sa, sql_part_value);
			nextv->value = SA_STRDUP(tr->sa, v);
			nextv->length = strLen(v);
			list_append(vals, nextv);
		}
		store->table_api.column_find_string_end(cbat);
	}
	store->table_api.rids_destroy(rs);
	pt->part.values = vals;
	return 0;
}

static sql_part*
load_part(sql_trans *tr, sql_table *mt, oid rid)
{
	sql_part *pt = SA_ZNEW(tr->sa, sql_part);
	sql_schema *syss = find_sql_schema(tr, "sys");
	sql_table *objects = find_sql_table(tr, syss, "objects");
	sqlid id;
	sqlstore *store = tr->store;
	str v;
	ptr cbat;

	assert(isMergeTable(mt) || isReplicaTable(mt));
	id = store->table_api.column_find_sqlid(tr, find_sql_column(objects, "id"), rid);
	if (is_int_nil(id)) { /* upgrade case, the id it's not initialized */
		id = store_next_oid(store);
		store->table_api.column_update_value(tr, find_sql_column(objects, "id"), rid, &id);
	}
	v = store->table_api.column_find_string_start(tr, find_sql_column(objects, "name"), rid, &cbat);
	base_init(tr->sa, &pt->base, id, 0, v);
	store->table_api.column_find_string_end(cbat);
	pt->t = mt;
	pt->member = store->table_api.column_find_sqlid(tr, find_sql_column(objects, "sub"), rid);
	list_append(mt->members, pt);
	return pt;
}

void
sql_trans_update_tables(sql_trans* tr, sql_schema *s)
{
	(void)tr;
	(void)s;
}

static sql_base *
dup_base(sql_base *b)
{
	b->refcnt++;
	return b;
}

static sql_table *
load_table(sql_trans *tr, sql_schema *s, sqlid tid, subrids *nrs)
{
	sqlstore *store = tr->store;
	sql_table *t = SA_ZNEW(tr->sa, sql_table);
	sql_schema *syss = find_sql_schema(tr, "sys");
	sql_table *tables = find_sql_table(tr, syss, "_tables");
	sql_table *idxs = find_sql_table(tr, syss, "idxs");
	sql_table *keys = find_sql_table(tr, syss, "keys");
	sql_table *triggers = find_sql_table(tr, syss, "triggers");
	sql_table *partitions = find_sql_table(tr, syss, "table_partitions");
	sql_column *idx_table_id, *key_table_id, *trigger_table_id, *partitions_table_id;
	oid rid;
	sqlid pcolid = int_nil;
	rids *rs;
	str v, exp = NULL;
	ptr cbat;

	rid = store->table_api.column_find_row(tr, find_sql_column(tables, "id"), &tid, NULL);
	v = store->table_api.column_find_string_start(tr, find_sql_column(tables, "name"), rid, &cbat);
	base_init(tr->sa, &t->base, tid, 0, v);
	store->table_api.column_find_string_end(cbat);
	t->query = NULL;
	v = store->table_api.column_find_string_start(tr, find_sql_column(tables, "query"), rid, &cbat);
	if (!strNil(v))
		t->query = SA_STRDUP(tr->sa, v);
	store->table_api.column_find_string_end(cbat);
	t->type = store->table_api.column_find_sht(tr, find_sql_column(tables, "type"), rid);
	t->system = (bit) store->table_api.column_find_bte(tr, find_sql_column(tables, "system"), rid);
	t->commit_action = (ca_t) store->table_api.column_find_sht(tr, find_sql_column(tables, "commit_action"),rid);
	t->persistence = SQL_PERSIST;
	if (t->commit_action)
		t->persistence = SQL_GLOBAL_TEMP;
	if (isRemote(t))
		t->persistence = SQL_REMOTE;
	t->access = store->table_api.column_find_sht(tr, find_sql_column(tables, "access"),rid);

	t->pkey = NULL;
	t->s = s;
	t->sz = COLSIZE;

	t->columns = ol_new(tr->sa, (destroy_fptr) &column_destroy, store);
	t->idxs = ol_new(tr->sa, (destroy_fptr) &idx_destroy, store);
	t->keys = ol_new(tr->sa, (destroy_fptr) &key_destroy, store);
	t->triggers = ol_new(tr->sa, (destroy_fptr) &trigger_destroy, store);
	if (isMergeTable(t) || isReplicaTable(t))
		t->members = list_new(tr->sa, (fdestroy) &part_destroy);

	if (isTable(t)) {
		if (store->storage_api.create_del(tr, t) != LOG_OK) {
			TRC_DEBUG(SQL_STORE, "Load table '%s' is missing 'deletes'", t->base.name);
			return NULL;
		}
	}

	TRC_DEBUG(SQL_STORE, "Load table: %s\n", t->base.name);

	partitions_table_id = find_sql_column(partitions, "table_id");
	rs = store->table_api.rids_select(tr, partitions_table_id, &t->base.id, &t->base.id, NULL);
	if ((rid = store->table_api.rids_next(rs)) != oid_nil) {
		t->properties |= store->table_api.column_find_bte(tr, find_sql_column(partitions, "type"), rid);

		if (isPartitionedByColumnTable(t)) {
			pcolid = store->table_api.column_find_sqlid(tr, find_sql_column(partitions, "column_id"), rid);
		} else {
			v = store->table_api.column_find_string_start(tr, find_sql_column(partitions, "expression"), rid, &cbat);
			assert(!strNil(v));
			exp = SA_STRDUP(tr->sa, v);
			store->table_api.column_find_string_end(cbat);
		}
	}
	store->table_api.rids_destroy(rs);

	assert((!isRangePartitionTable(t) && !isListPartitionTable(t)) || (!exp && !is_int_nil(pcolid)) || (exp && is_int_nil(pcolid)));
	if (isPartitionedByExpressionTable(t)) {
		t->part.pexp = SA_ZNEW(tr->sa, sql_expression);
		t->part.pexp->exp = exp;
		t->part.pexp->type = *sql_bind_localtype("void"); /* initialized at initialize_sql_parts */
		t->part.pexp->cols = SA_LIST(tr->sa, (fdestroy) &int_destroy);
	}
	for (rid = store->table_api.subrids_next(nrs); !is_oid_nil(rid); rid = store->table_api.subrids_next(nrs)) {
		sql_column* next = load_column(tr, t, rid);
		if (next == NULL)
			return NULL;
		if (ol_add(t->columns, &next->base)) {
			table_destroy(store, t);
			return NULL;
		}
		if (pcolid == next->base.id) {
			t->part.pcol = next;
		}
	}

	if (!isKindOfTable(t))
		return t;

	/* load idx's first as the may be needed by the keys */
	idx_table_id = find_sql_column(idxs, "table_id");
	rs = store->table_api.rids_select(tr, idx_table_id, &t->base.id, &t->base.id, NULL);
	for (rid = store->table_api.rids_next(rs); !is_oid_nil(rid); rid = store->table_api.rids_next(rs)) {
		sql_idx *i = load_idx(tr, t, rid);

		if (ol_add(t->idxs, &i->base) ||
		    os_add(s->idxs, tr, i->base.name, dup_base(&i->base))) {
			table_destroy(store, t);
			store->table_api.rids_destroy(rs);
			return NULL;
		}
	}
	store->table_api.rids_destroy(rs);

	key_table_id = find_sql_column(keys, "table_id");
	rs = store->table_api.rids_select(tr, key_table_id, &t->base.id, &t->base.id, NULL);
	for (rid = store->table_api.rids_next(rs); !is_oid_nil(rid); rid = store->table_api.rids_next(rs)) {
		sql_key *k = load_key(tr, t, rid);

		if (ol_add(t->keys, &k->base) ||
		    os_add(s->keys, tr, k->base.name, dup_base(&k->base)) ||
			os_add(tr->cat->objects, tr, k->base.name, dup_base(&k->base))) {
			table_destroy(store, t);
			store->table_api.rids_destroy(rs);
			return NULL;
		}
	}
	store->table_api.rids_destroy(rs);

	trigger_table_id = find_sql_column(triggers, "table_id");
	rs = store->table_api.rids_select(tr, trigger_table_id, &t->base.id, &t->base.id,NULL);
	for (rid = store->table_api.rids_next(rs); !is_oid_nil(rid); rid = store->table_api.rids_next(rs)) {
		sql_trigger *k = load_trigger(tr, t, rid);

		if (ol_add(t->triggers, &k->base) ||
		    os_add(s->triggers, tr, k->base.name, dup_base(&k->base))) {
			table_destroy(store, t);
			store->table_api.rids_destroy(rs);
		}
	}
	store->table_api.rids_destroy(rs);
	return t;
}

static sql_type *
load_type(sql_trans *tr, sql_schema *s, oid rid)
{
	sqlstore *store = tr->store;
	sql_type *t = SA_ZNEW(tr->sa, sql_type);
	sql_schema *syss = find_sql_schema(tr, "sys");
	sql_table *types = find_sql_table(tr, syss, "types");
	sqlid tid;
	str v;
	ptr cbat;

	tid = store->table_api.column_find_sqlid(tr, find_sql_column(types, "id"), rid);
	v = store->table_api.column_find_string_start(tr, find_sql_column(types, "sqlname"), rid, &cbat);
	base_init(tr->sa, &t->base, tid, 0, v);
	store->table_api.column_find_string_end(cbat);
	v = store->table_api.column_find_string_start(tr, find_sql_column(types, "systemname"), rid, &cbat);
	t->impl = SA_STRDUP(tr->sa, v);
	store->table_api.column_find_string_end(cbat);
	t->digits = store->table_api.column_find_int(tr, find_sql_column(types, "digits"), rid);
	t->scale = store->table_api.column_find_int(tr, find_sql_column(types, "scale"), rid);
	t->radix = store->table_api.column_find_int(tr, find_sql_column(types, "radix"), rid);
	t->eclass = (sql_class)store->table_api.column_find_int(tr, find_sql_column(types, "eclass"), rid);
	t->localtype = ATOMindex(t->impl);
	t->bits = 0;
	t->s = s;
	return t;
}

static sql_arg *
load_arg(sql_trans *tr, sql_func *f, oid rid)
{
	sqlstore *store = tr->store;
	sql_arg *a = SA_ZNEW(tr->sa, sql_arg);
	unsigned int digits, scale;
	sql_schema *syss = find_sql_schema(tr, "sys");
	sql_table *args = find_sql_table(tr, syss, "args");
	str v, tpe;
	ptr cbat;

	v = store->table_api.column_find_string_start(tr, find_sql_column(args, "name"), rid, &cbat);
	a->name = SA_STRDUP(tr->sa, v);
	store->table_api.column_find_string_end(cbat);
	a->inout = store->table_api.column_find_bte(tr, find_sql_column(args, "inout"), rid);
	digits = store->table_api.column_find_int(tr, find_sql_column(args, "type_digits"), rid);
	scale = store->table_api.column_find_int(tr, find_sql_column(args, "type_scale"), rid);

	tpe = store->table_api.column_find_string_start(tr, find_sql_column(args, "type"), rid, &cbat);
	if (!sql_find_subtype(&a->type, tpe, digits, scale)) {
		sql_type *lt = sql_trans_bind_type(tr, f->s, tpe);
		if (lt == NULL) {
			TRC_ERROR(SQL_STORE, "SQL type '%s' is missing\n", tpe);
			store->table_api.column_find_string_end(cbat);
			return NULL;
		}
		sql_init_subtype(&a->type, lt, digits, scale);
	}
	store->table_api.column_find_string_end(cbat);
	return a;
}

static sql_func *
load_func(sql_trans *tr, sql_schema *s, sqlid fid, subrids *rs)
{
	sqlstore *store = tr->store;
	sql_func *t = SA_ZNEW(tr->sa, sql_func);
	sql_schema *syss = find_sql_schema(tr, "sys");
	sql_table *funcs = find_sql_table(tr, syss, "functions");
	oid rid;
	bool update_env;	/* hacky way to update env function */
	str v;
	ptr cbat;

	rid = store->table_api.column_find_row(tr, find_sql_column(funcs, "id"), &fid, NULL);
	v = store->table_api.column_find_string_start(tr, find_sql_column(funcs, "name"), rid, &cbat);
	update_env = strcmp(v, "env") == 0;
	base_init(tr->sa, &t->base, fid, 0, v);
	store->table_api.column_find_string_end(cbat);
	v = store->table_api.column_find_string_start(tr, find_sql_column(funcs, "func"), rid, &cbat);
	update_env = update_env && strstr(v, "EXTERNAL NAME sql.sql_environment") != NULL;
	if (update_env) {
		/* see creation of env in sql_create_env()
		 * also see upgrade code in sql_upgrades.c */
		v = "CREATE FUNCTION env() RETURNS TABLE( name varchar(1024), value varchar(2048)) EXTERNAL NAME inspect.\"getEnvironment\";";
	}
	t->imp = SA_STRDUP(tr->sa, v);
	store->table_api.column_find_string_end(cbat);
	if (update_env) {
		v = "inspect";
	} else {
		v = store->table_api.column_find_string_start(tr, find_sql_column(funcs, "mod"), rid, &cbat);
	}
	t->mod = SA_STRDUP(tr->sa, v);	if (!update_env) store->table_api.column_find_string_end(cbat);
	t->lang = (sql_flang) store->table_api.column_find_int(tr, find_sql_column(funcs, "language"), rid);
	t->sql = (t->lang==FUNC_LANG_SQL||t->lang==FUNC_LANG_MAL);
	t->type = (sql_ftype) store->table_api.column_find_int(tr, find_sql_column(funcs, "type"), rid);
	t->side_effect = (bit) store->table_api.column_find_bte(tr, find_sql_column(funcs, "side_effect"), rid);
	if (t->type==F_FILT)
		t->side_effect=FALSE;
	t->varres = (bit) store->table_api.column_find_bte(tr, find_sql_column(funcs, "varres"), rid);
	t->vararg = (bit) store->table_api.column_find_bte(tr, find_sql_column(funcs, "vararg"), rid);
	t->system = (bit) store->table_api.column_find_bte(tr, find_sql_column(funcs, "system"), rid);
	t->semantics = (bit) store->table_api.column_find_bte(tr, find_sql_column(funcs, "semantics"), rid);
	t->res = NULL;
	t->s = s;
	t->fix_scale = SCALE_EQ;
	t->sa = tr->sa;
	/* convert old PYTHON2 and PYTHON2_MAP to PYTHON and PYTHON_MAP
	 * see also function sql_update_jun2020() in sql_upgrades.c */
	if ((int) t->lang == 8)		/* old FUNC_LANG_PY2 */
		t->lang = FUNC_LANG_PY;
	else if ((int) t->lang == 9)	/* old FUNC_LANG_MAP_PY2 */
		t->lang = FUNC_LANG_MAP_PY;
	if (t->lang != FUNC_LANG_INT) {
		t->query = t->imp;
		t->imp = NULL;
	}

	TRC_DEBUG(SQL_STORE, "Load function: %s\n", t->base.name);

	t->ops = list_new(tr->sa, (fdestroy) &arg_destroy);
	if (rs) {
		for (rid = store->table_api.subrids_next(rs); !is_oid_nil(rid); rid = store->table_api.subrids_next(rs)) {
			sql_arg *a = load_arg(tr, t, rid);

			if (a == NULL)
				return NULL;
			if (a->inout == ARG_OUT) {
				if (!t->res)
					t->res = list_new(tr->sa, (fdestroy) &arg_destroy);
				list_append(t->res, a);
			} else {
				list_append(t->ops, a);
			}
		}
	}
	if (t->type == F_FUNC && !t->res)
		t->type = F_PROC;
	t->side_effect = (t->type==F_FILT || (t->res && (t->lang==FUNC_LANG_SQL || !list_empty(t->ops))))?FALSE:TRUE;
	return t;
}

static sql_sequence *
load_seq(sql_trans *tr, sql_schema * s, oid rid)
{
	sqlstore *store = tr->store;
	sql_sequence *seq = SA_ZNEW(tr->sa, sql_sequence);
	sql_schema *syss = find_sql_schema(tr, "sys");
	sql_table *seqs = find_sql_table(tr, syss, "sequences");
	sqlid sid;
	str v;
	ptr cbat;

	sid = store->table_api.column_find_sqlid(tr, find_sql_column(seqs, "id"), rid);
	v = store->table_api.column_find_string_start(tr, find_sql_column(seqs, "name"), rid, &cbat);
	base_init(tr->sa, &seq->base, sid, 0, v);
	store->table_api.column_find_string_end(cbat);
	seq->start = store->table_api.column_find_lng(tr, find_sql_column(seqs, "start"), rid);
	seq->minvalue = store->table_api.column_find_lng(tr, find_sql_column(seqs, "minvalue"), rid);
	seq->maxvalue = store->table_api.column_find_lng(tr, find_sql_column(seqs, "maxvalue"), rid);
	seq->increment = store->table_api.column_find_lng(tr, find_sql_column(seqs, "increment"), rid);
	seq->cacheinc = store->table_api.column_find_lng(tr, find_sql_column(seqs, "cacheinc"), rid);
	seq->cycle = (bit) store->table_api.column_find_bte(tr, find_sql_column(seqs, "cycle"), rid);
	seq->s = s;
	return seq;
}

static void
sql_trans_update_schema(sql_trans *tr, oid rid)
{
	sqlstore *store = tr->store;
	sql_schema *s = NULL, *syss = find_sql_schema(tr, "sys");
	sql_table *ss = find_sql_table(tr, syss, "schemas");
	sqlid sid;
	str v;
	ptr cbat;

	sid = store->table_api.column_find_sqlid(tr, find_sql_column(ss, "id"), rid);
	s = find_sql_schema_id(tr, sid);

	if (s==NULL)
		return ;

	TRC_DEBUG(SQL_STORE, "Update schema: %s %d\n", s->base.name, s->base.id);

	_DELETE(s->base.name);
	v = store->table_api.column_find_string_start(tr, find_sql_column(ss, "name"), rid, &cbat);
	base_init(tr->sa, &s->base, sid, 0, v);
	store->table_api.column_find_string_end(cbat);
	s->auth_id = store->table_api.column_find_sqlid(tr, find_sql_column(ss, "authorization"), rid);
	s->system = (bit) store->table_api.column_find_bte(tr, find_sql_column(ss, "system"), rid);
	s->owner = store->table_api.column_find_sqlid(tr, find_sql_column(ss, "owner"), rid);
}

static sql_schema *
load_schema(sql_trans *tr, oid rid)
{
	sqlstore *store = tr->store;
	sql_schema *s = NULL, *syss = find_sql_schema(tr, "sys");
	sql_table *ss = find_sql_table(tr, syss, "schemas");
	sql_table *types = find_sql_table(tr, syss, "types");
	sql_table *tables = find_sql_table(tr, syss, "_tables");
	sql_table *funcs = find_sql_table(tr, syss, "functions");
	sql_table *seqs = find_sql_table(tr, syss, "sequences");
	sqlid sid;
	sql_column *type_schema, *type_id, *table_schema, *table_id;
	sql_column *func_schema, *func_id, *seq_schema, *seq_id;
	rids *rs;
	str v;
	ptr cbat;

	sid = store->table_api.column_find_sqlid(tr, find_sql_column(ss, "id"), rid);
	if (instore(sid)) {
		s = find_sql_schema_id(tr, sid);

		if (s==NULL) {
			v = store->table_api.column_find_string_start(tr, find_sql_column(ss, "name"), rid, &cbat);
			s = find_sql_schema(tr, v);
			store->table_api.column_find_string_end(cbat);
			if (s == NULL) {
				GDKerror("SQL schema missing or incompatible, rebuild from archive");
				return NULL;
			}
		}
		s->base.id = sid;
	} else {
		s = SA_ZNEW(tr->sa, sql_schema);
		if (s == NULL)
			return NULL;
		v = store->table_api.column_find_string_start(tr, find_sql_column(ss, "name"), rid, &cbat);
		base_init(tr->sa, &s->base, sid, 0, v);
		store->table_api.column_find_string_end(cbat);
		s->auth_id = store->table_api.column_find_sqlid(tr, find_sql_column(ss, "authorization"), rid);
		s->system = (bit) store->table_api.column_find_bte(tr, find_sql_column(ss, "system"), rid);
		s->owner = store->table_api.column_find_sqlid(tr, find_sql_column(ss, "owner"), rid);

		s->tables = os_new(tr->sa, (destroy_fptr) &table_destroy, false, true, store);
		s->types = os_new(tr->sa, (destroy_fptr) &type_destroy, false, true, store);
		s->funcs = os_new(tr->sa, (destroy_fptr) &func_destroy, false, false, store);
		s->seqs = os_new(tr->sa, (destroy_fptr) &seq_destroy, false, true, store);
		s->keys = os_new(tr->sa, (destroy_fptr) &key_destroy, false, true, store);
		s->idxs = os_new(tr->sa, (destroy_fptr) &idx_destroy, false, true, store);
		s->triggers = os_new(tr->sa, (destroy_fptr) &trigger_destroy, false, true, store);
		s->parts = os_new(tr->sa, (destroy_fptr) &part_destroy, false, false, store);
	}

	TRC_DEBUG(SQL_STORE, "Load schema: %s %d\n", s->base.name, s->base.id);

	sqlid tmpid = FUNC_OIDS;

	/* first load simple types */
	type_schema = find_sql_column(types, "schema_id");
	type_id = find_sql_column(types, "id");
	rs = store->table_api.rids_select(tr, type_schema, &s->base.id, &s->base.id, type_id, &tmpid, NULL, NULL);
	for (rid = store->table_api.rids_next(rs); !is_oid_nil(rid); rid = store->table_api.rids_next(rs)) {
		sql_type *t = load_type(tr, s, rid);
		if (os_add(s->types, tr, t->base.name, &t->base)) {
			schema_destroy(store, s);
			store->table_api.rids_destroy(rs);
			return NULL;
		}
	}
	store->table_api.rids_destroy(rs);

	/* second tables */
	table_schema = find_sql_column(tables, "schema_id");
	table_id = find_sql_column(tables, "id");
	/* all tables with id >= id */
	rs = store->table_api.rids_select(tr, table_schema, &sid, &sid, table_id, &tmpid, NULL, NULL);
	if (rs && !store->table_api.rids_empty(rs)) {
		sql_table *columns = find_sql_table(tr, syss, "_columns");
		sql_column *column_table_id = find_sql_column(columns, "table_id");
		sql_column *column_number = find_sql_column(columns, "number");
		subrids *nrs = store->table_api.subrids_create(tr, rs, table_id, column_table_id, column_number);
		sqlid tid;

		for (tid = store->table_api.subrids_nextid(nrs); tid >= 0; tid = store->table_api.subrids_nextid(nrs)) {
			if (!instore(tid)) {
				sql_table *t = load_table(tr, s, tid, nrs);
				if (t == NULL) {
					store->table_api.subrids_destroy(nrs);
					store->table_api.rids_destroy(rs);
					schema_destroy(store, s);
					return NULL;
				}
				if (os_add(s->tables, tr, t->base.name, &t->base)) {
					schema_destroy(store, s);
					return NULL;
				}
			} else
				while (!is_oid_nil(store->table_api.subrids_next(nrs)))
					;
		}
		store->table_api.subrids_destroy(nrs);
	}
	store->table_api.rids_destroy(rs);

	/* next functions which could use these types */
	func_schema = find_sql_column(funcs, "schema_id");
	func_id = find_sql_column(funcs, "id");
	rs = store->table_api.rids_select(tr, func_schema, &s->base.id, &s->base.id, func_id, &tmpid, NULL, NULL);
	if (rs && !store->table_api.rids_empty(rs)) {
		sql_table *args = find_sql_table(tr, syss, "args");
		sql_column *arg_func_id = find_sql_column(args, "func_id");
		sql_column *arg_number = find_sql_column(args, "number");
		subrids *nrs = store->table_api.subrids_create(tr, rs, func_id, arg_func_id, arg_number);
		sqlid fid;
		sql_func *f;

		for (fid = store->table_api.subrids_nextid(nrs); fid >= 0; fid = store->table_api.subrids_nextid(nrs)) {
			f = load_func(tr, s, fid, nrs);
			if (f == NULL) {
				store->table_api.subrids_destroy(nrs);
				store->table_api.rids_destroy(rs);
				schema_destroy(store, s);
				return NULL;
			}
			if (os_add(s->funcs, tr, f->base.name, &f->base)) {
				schema_destroy(store, s);
				return NULL;
			}
		}
		/* Handle all procedures without arguments (no args) */
		rs = store->table_api.rids_diff(tr, rs, func_id, nrs, arg_func_id);
		for (rid = store->table_api.rids_next(rs); !is_oid_nil(rid); rid = store->table_api.rids_next(rs)) {
			fid = store->table_api.column_find_sqlid(tr, func_id, rid);
			f = load_func(tr, s, fid, NULL);
			if (f == NULL) {
				store->table_api.subrids_destroy(nrs);
				store->table_api.rids_destroy(rs);
				schema_destroy(store, s);
				return NULL;
			}
			if (os_add(s->funcs, tr, f->base.name, &f->base)) {
				store->table_api.subrids_destroy(nrs);
				store->table_api.rids_destroy(rs);
				schema_destroy(store, s);
				return NULL;
			}
		}
		store->table_api.subrids_destroy(nrs);
	}
	store->table_api.rids_destroy(rs);

	/* last sequence numbers */
	seq_schema = find_sql_column(seqs, "schema_id");
	seq_id = find_sql_column(seqs, "id");
	rs = store->table_api.rids_select(tr, seq_schema, &s->base.id, &s->base.id, seq_id, &tmpid, NULL, NULL);
	for (rid = store->table_api.rids_next(rs); !is_oid_nil(rid); rid = store->table_api.rids_next(rs)) {
		sql_sequence *seq = load_seq(tr, s, rid);
		if (os_add(s->seqs, tr, seq->base.name, &seq->base)) {
			schema_destroy(store, s);
			store->table_api.rids_destroy(rs);
			return NULL;
		}
	}
	store->table_api.rids_destroy(rs);

	struct os_iter oi;
	os_iterator(&oi, s->tables, tr, NULL);
	for (sql_base *b = oi_next(&oi); b; b = oi_next(&oi)) {
		sql_table *t = (sql_table*)b;
		if (isMergeTable(t) || isReplicaTable(t)) {
			sql_table *objects = find_sql_table(tr, syss, "objects");
			sql_column *mt_nr = find_sql_column(objects, "nr");
			sql_column *mt_sub = find_sql_column(objects, "sub");
			rids *rs = store->table_api.rids_select(tr, mt_nr, &t->base.id, &t->base.id, NULL);

			rs = store->table_api.rids_orderby(tr, rs, mt_sub);
			for (rid = store->table_api.rids_next(rs); !is_oid_nil(rid); rid = store->table_api.rids_next(rs)) {
				sql_part *pt = load_part(tr, t, rid);
				if (isRangePartitionTable(t)) {
					load_range_partition(tr, syss, pt);
				} else if (isListPartitionTable(t)) {
					load_value_partition(tr, syss, pt);
				}
				if (os_add(s->parts, tr, pt->base.name, dup_base(&pt->base))) {
					schema_destroy(store, s);
					store->table_api.rids_destroy(rs);
					return NULL;
				}
			}
			store->table_api.rids_destroy(rs);
		}
	}
	return s;
}

void
sql_trans_update_schemas(sql_trans* tr)
{
	sqlstore *store = tr->store;
	sql_schema *syss = find_sql_schema(tr, "sys");
	sql_table *sysschema = find_sql_table(tr, syss, "schemas");
	sql_column *sysschema_ids = find_sql_column(sysschema, "id");
	rids *schemas = store->table_api.rids_select(tr, sysschema_ids, NULL, NULL);
	oid rid;

	TRC_DEBUG(SQL_STORE, "Update schemas\n");

	for (rid = store->table_api.rids_next(schemas); !is_oid_nil(rid); rid = store->table_api.rids_next(schemas)) {
		sql_trans_update_schema(tr, rid);
	}
	store->table_api.rids_destroy(schemas);
}

static bool
load_trans(sql_trans* tr)
{
	sqlstore *store = tr->store;
	sql_schema *syss = find_sql_schema(tr, "sys");
	sql_table *sysschema = find_sql_table(tr, syss, "schemas");
	sql_column *sysschema_ids = find_sql_column(sysschema, "id");
	rids *schemas = store->table_api.rids_select(tr, sysschema_ids, NULL, NULL);
	oid rid;

	TRC_DEBUG(SQL_STORE, "Load transaction\n");

	for (rid = store->table_api.rids_next(schemas); !is_oid_nil(rid); rid = store->table_api.rids_next(schemas)) {
		sql_schema *ns = load_schema(tr, rid);
		if (ns == NULL)
			return false;
		if (!instore(ns->base.id)) {
			if (os_add(tr->cat->schemas, tr, ns->base.name, &ns->base)) {
				sql_trans_destroy(tr);
				store->table_api.rids_destroy(schemas);
				return false;
			}
			if (isTempSchema(ns))
				tr->tmp = ns;
		}
	}
	store->table_api.rids_destroy(schemas);
	return true;
}

static sqlid
next_oid(sqlstore *store)
{
	sqlid id = 0;
	MT_lock_set(&store->lock);
	id = store->obj_id++;
	MT_lock_unset(&store->lock);
	return id;
}

sqlid
store_next_oid(sqlstore *store)
{
	return next_oid(store);
}

static void
insert_schemas(sql_trans *tr)
{
	sqlstore *store = tr->store;
	sql_schema *syss = find_sql_schema(tr, "sys");
	sql_table *sysschema = find_sql_table(tr, syss, "schemas");
	sql_table *systable = find_sql_table(tr, syss, "_tables");
	sql_table *syscolumn = find_sql_table(tr, syss, "_columns");
	node *o;

	struct os_iter si;
	os_iterator(&si, tr->cat->schemas, tr, NULL);
	for (sql_base *b = oi_next(&si); b; b = oi_next(&si)) {
		sql_schema *s = (sql_schema*)b;
		char *strnil = (char*)ATOMnilptr(TYPE_str);

		if (isDeclaredSchema(s))
			continue;
		store->table_api.table_insert(tr, sysschema, &s->base.id, &s->base.name, &s->auth_id, &s->owner, &s->system);
		struct os_iter oi;
		os_iterator(&oi, s->tables, tr, NULL);
		for (sql_base *b = oi_next(&oi); b; b = oi_next(&oi)) {
			sql_table *t = (sql_table*)b;
			sht ca = t->commit_action;

			store->table_api.table_insert(tr, systable, &t->base.id, &t->base.name, &s->base.id, &strnil, &t->type, &t->system, &ca, &t->access);
			for (o = t->columns->l->h; o; o = o->next) {
				sql_column *c = o->data;

				store->table_api.table_insert(tr, syscolumn, &c->base.id, &c->base.name, &c->type.type->base.name, &c->type.digits, &c->type.scale,
											  &t->base.id, (c->def) ? &c->def : &strnil, &c->null, &c->colnr, (c->storage_type)? &c->storage_type : &strnil);
			}
		}
	}
}

static void
insert_types(sql_trans *tr, sql_table *systype)
{
	sqlstore *store = tr->store;
	for (node *n = types->h; n; n = n->next) {
		sql_type *t = n->data;
		int radix = t->radix, eclass = (int) t->eclass;
		sqlid next_schema = t->s ? t->s->base.id : 0;

		store->table_api.table_insert(tr, systype, &t->base.id, &t->impl, &t->base.name, &t->digits, &t->scale, &radix, &eclass, &next_schema);
	}
}

static void
insert_args(sql_trans *tr, sql_table *sysarg, list *args, sqlid funcid, const char *arg_def, int *number)
{
	sqlstore *store = tr->store;
	for (node *n = args->h; n; n = n->next) {
		sql_arg *a = n->data;
		sqlid id = next_oid(tr->store);
		int next_number = (*number)++;
		char buf[32], *next_name;

		if (a->name) {
			next_name = a->name;
		} else {
			snprintf(buf, sizeof(buf), arg_def, next_number);
			next_name = buf;
		}
		store->table_api.table_insert(tr, sysarg, &id, &funcid, &next_name, &a->type.type->base.name, &a->type.digits, &a->type.scale, &a->inout, &next_number);
	}
}

static void
insert_functions(sql_trans *tr, sql_table *sysfunc, list *funcs_list, sql_table *sysarg)
{
	sqlstore *store = tr->store;
	for (node *n = funcs_list->h; n; n = n->next) {
		sql_func *f = n->data;
		bit se = (f->type == F_AGGR) ? FALSE : f->side_effect;
		int number = 0, ftype = (int) f->type, flang = (int) FUNC_LANG_INT;
		sqlid next_schema = f->s ? f->s->base.id : 0;

		store->table_api.table_insert(tr, sysfunc, &f->base.id, &f->base.name, &f->imp, &f->mod, &flang, &ftype, &se, &f->varres, &f->vararg, &next_schema, &f->system, &f->semantics);
		if (f->res)
			insert_args(tr, sysarg, f->res, f->base.id, "res_%d", &number);
		if (f->ops)
			insert_args(tr, sysarg, f->ops, f->base.id, "arg_%d", &number);
	}
}

static int
table_next_column_nr(sql_table *t)
{
	int nr = ol_length(t->columns);
	if (nr) {
		node *n = ol_last_node(t->columns);
		if (n) {
			sql_column *c = n->data;

			nr = c->colnr+1;
		}
	}
	return nr;
}

static sql_column *
bootstrap_create_column(sql_trans *tr, sql_table *t, char *name, sqlid id, char *sqltype, unsigned int digits)
{
	sqlstore *store = tr->store;
	sql_column *col = SA_ZNEW(tr->sa, sql_column);

	if (store->obj_id <= id)
		store->obj_id = id+1;
	TRC_DEBUG(SQL_STORE, "Create column: %s\n", name);

	base_init(tr->sa, &col->base, id, t->base.flags, name);
	assert(col->base.id > 0);
	sql_find_subtype(&col->type, sqltype, digits, 0);
	col->def = NULL;
	col->null = 1;
	col->colnr = table_next_column_nr(t);
	col->t = t;
	col->unique = 0;
	col->storage_type = NULL;
	if (ol_add(t->columns, &col->base))
		return NULL;

	if (isTable(col->t))
		store->storage_api.create_col(tr, col);
	return col;
}

static sql_table *
create_sql_table_with_id(sql_allocator *sa, sqlid id, const char *name, sht type, bit system, int persistence, int commit_action, bte properties)
{
	sql_table *t = SA_ZNEW(sa, sql_table);

	assert((persistence==SQL_PERSIST ||
		persistence==SQL_DECLARED_TABLE ||
		commit_action) && commit_action>=0);
	assert(id);
	base_init(sa, &t->base, id, TR_NEW, name);
	t->type = type;
	t->system = system;
	t->persistence = (temp_t)persistence;
	t->commit_action = (ca_t)commit_action;
	t->query = NULL;
	t->access = 0;
	t->columns = ol_new(sa, (destroy_fptr) &column_destroy, NULL);
	t->idxs = ol_new(sa, (destroy_fptr) &idx_destroy, NULL);
	t->keys = ol_new(sa, (destroy_fptr) &key_destroy, NULL);
	t->triggers = ol_new(sa, (destroy_fptr) &trigger_destroy, NULL);
	if (isMergeTable(t) || isReplicaTable(t))
		t->members = list_new(sa, (fdestroy) &part_destroy);
	t->pkey = NULL;
	t->sz = COLSIZE;
	t->s = NULL;
	t->properties = properties;
	memset(&t->part, 0, sizeof(t->part));
	return t;
}

sql_table *
create_sql_table(sqlstore *store, sql_allocator *sa, const char *name, sht type, bit system, int persistence, int commit_action, bte properties)
{
	return create_sql_table_with_id(sa, next_oid(store), name, type, system, persistence, commit_action, properties);
}

static void
dup_sql_type(sql_trans *tr, sql_schema *s, sql_subtype *oc, sql_subtype *nc)
{
	nc->digits = oc->digits;
	nc->scale = oc->scale;
	nc->type = oc->type;
	if (s && nc->type->s) { /* user type */
		sql_type *lt = NULL;

		if (s->base.id == nc->type->s->base.id) {
			/* Current user type belongs to current schema. So search there for current user type. */
			lt = find_sql_type(tr, s, nc->type->base.name);
		} else {
			/* Current user type belongs to another schema in the current transaction. Search there for current user type. */
			lt = sql_trans_bind_type(tr, NULL, nc->type->base.name);
		}
		if (lt == NULL)
			GDKfatal("SQL type %s missing", nc->type->base.name);
		sql_init_subtype(nc, lt, nc->digits, nc->scale);
	}
}

static sql_column *
dup_sql_column(sql_allocator *sa, sql_table *t, sql_column *c)
{
	sql_column *col = SA_ZNEW(sa, sql_column);

	base_init(sa, &col->base, c->base.id, c->base.flags, c->base.name);
	col->type = c->type; /* Both types belong to the same transaction, so no dup_sql_type call is needed */
	col->def = NULL;
	if (c->def)
		col->def = SA_STRDUP(sa, c->def);
	col->null = c->null;
	col->colnr = c->colnr;
	col->t = t;
	col->unique = c->unique;
	col->storage_type = NULL;
	if (c->storage_type)
		col->storage_type = SA_STRDUP(sa, c->storage_type);
	col->sorted = c->sorted;
	col->dcount = c->dcount;
	if (ol_add(t->columns, &col->base))
		return NULL;
	return col;
}

static sql_part *
dup_sql_part(sql_allocator *sa, sql_table *mt, sql_part *op)
{
	sql_part *p = SA_ZNEW(sa, sql_part);

	base_init(sa, &p->base, op->base.id, op->base.flags, op->base.name);
	p->with_nills = op->with_nills;

	if (isRangePartitionTable(mt)) {
		p->part.range.minvalue = SA_NEW_ARRAY(sa, char, op->part.range.minlength);
		p->part.range.maxvalue = SA_NEW_ARRAY(sa, char, op->part.range.maxlength);
		memcpy(p->part.range.minvalue, op->part.range.minvalue, op->part.range.minlength);
		memcpy(p->part.range.maxvalue, op->part.range.maxvalue, op->part.range.maxlength);
		p->part.range.minlength = op->part.range.minlength;
		p->part.range.maxlength = op->part.range.maxlength;
	} else if (isListPartitionTable(mt)) {
		p->part.values = list_new(sa, (fdestroy) &part_value_destroy);
		for (node *n = op->part.values->h ; n ; n = n->next) {
			sql_part_value *prev = (sql_part_value*) n->data, *nextv = SA_ZNEW(sa, sql_part_value);
			nextv->value = SA_NEW_ARRAY(sa, char, prev->length);
			memcpy(nextv->value, prev->value, prev->length);
			nextv->length = prev->length;
			list_append(p->part.values, nextv);
		}
	}
	list_append(mt->members, p);
	p->t = mt;
	p->member = op->member;
	assert(p->member);
	return p;
}

sql_table *
dup_sql_table(sql_allocator *sa, sql_table *t)
{
	node *n;
	sql_table *nt = create_sql_table_with_id(sa, t->base.id, t->base.name, t->type, t->system, SQL_DECLARED_TABLE, t->commit_action, t->properties);

	nt->base.flags = t->base.flags;

	nt->access = t->access;
	nt->query = (t->query) ? SA_STRDUP(sa, t->query) : NULL;
	nt->s = t->s;

	if (isPartitionedByExpressionTable(nt)) {
		nt->part.pexp = SA_ZNEW(sa, sql_expression);
		nt->part.pexp->exp = SA_STRDUP(sa, t->part.pexp->exp);
		nt->part.pexp->type = t->part.pexp->type; /* No dup_sql_type call needed */
		nt->part.pexp->cols = SA_LIST(sa, (fdestroy) &int_destroy);
		for (n = t->part.pexp->cols->h; n; n = n->next) {
			int *nid = SA_NEW(sa, int);
			*nid = *(int *) n->data;
			list_append(nt->part.pexp->cols, nid);
		}
	}

	for (n = t->columns->l->h; n; n = n->next) {
		sql_column *c = n->data;
		sql_column *dup = dup_sql_column(sa, nt, c);
		if (isPartitionedByColumnTable(nt) && c->base.id == t->part.pcol->base.id)
			nt->part.pcol = dup;
	}

	if (t->members)
		for (n = t->members->h; n; n = n->next)
			dup_sql_part(sa, nt, n->data);
	return nt;
}

static sql_table *
bootstrap_create_table(sql_trans *tr, sql_schema *s, char *name, sqlid id)
{
	sqlstore *store = tr->store;
	int istmp = isTempSchema(s);
	int persistence = istmp?SQL_GLOBAL_TEMP:SQL_PERSIST;
	sht commit_action = istmp?CA_PRESERVE:CA_COMMIT;
	sql_table *t;

	if (store->obj_id <= id)
		store->obj_id = id+1;
	t = create_sql_table_with_id(tr->sa, id, name, tt_table, 1, persistence, commit_action, 0);
	t->bootstrap = 1;

	TRC_DEBUG(SQL_STORE, "Create table: %s\n", name);

	t->base.flags = s->base.flags;
	t->query = NULL;
	t->s = s;
	if (isTable(t) && store->storage_api.create_del(tr, t) != LOG_OK) {
		table_destroy(store, t);
		return NULL;
	}
	if (os_add(s->tables, tr, name, &t->base)) {
		return NULL;
	}
	return t;
}

static sql_schema *
bootstrap_create_schema(sql_trans *tr, char *name, sqlid id, sqlid auth_id, int owner)
{
	sqlstore *store = tr->store;
	sql_schema *s = SA_ZNEW(tr->sa, sql_schema);

	if (store->obj_id <= id)
		store->obj_id = id+1;
	TRC_DEBUG(SQL_STORE, "Create schema: %s %d %d\n", name, auth_id, owner);

	if (strcmp(name, dt_schema) == 0) {
		base_init(tr->sa, &s->base, (sqlid) FUNC_OIDS - 1, TR_NEW, name);
	} else {
		base_init(tr->sa, &s->base, id, TR_NEW, name);
	}
	s->auth_id = auth_id;
	s->owner = owner;
	s->system = TRUE;
	s->tables = os_new(tr->sa, (destroy_fptr) &table_destroy, false, true, store);
	s->types = os_new(tr->sa, (destroy_fptr) &type_destroy, false, true, store);
	s->funcs = os_new(tr->sa, (destroy_fptr) &func_destroy, false, false, store);
	s->seqs = os_new(tr->sa, (destroy_fptr) &seq_destroy, false, true, store);
	s->keys = os_new(tr->sa, (destroy_fptr) &key_destroy, false, true, store);
	s->idxs = os_new(tr->sa, (destroy_fptr) &idx_destroy, false, true, store);
	s->triggers = os_new(tr->sa, (destroy_fptr) &trigger_destroy, false, true, store);
	s->parts = os_new(tr->sa, (destroy_fptr) &part_destroy, false, false, store);
	if (os_add(tr->cat->schemas, tr, s->base.name, &s->base)) {
		return NULL;
	}
	if (isTempSchema(s))
		tr->tmp = s;

	s->store = tr->store;
	return s;
}

static sqlstore *
store_load(sqlstore *store, sql_allocator *pa)
{
	sql_allocator *sa;
	sql_trans *tr;
	sql_table *t, *types, *functions, *arguments;
	sql_schema *s;

	lng lng_store_oid;

	store->sa = pa;
	sa = sa_create(pa);
	if (!sa || !store->sa)
		return NULL;

	store->first = store->logger_api.log_isnew(store);

	types_init(store->sa); /* initialize global lists of types and functions, TODO: needs to move */

	/* we store some spare oids */
	store->obj_id = FUNC_OIDS;

	if (!sequences_init())
		return NULL;
	tr = sql_trans_create(store, NULL, NULL);
	if (!tr)
		return NULL;
	tr->store = store;

	/* for now use malloc and free */
	store->active = list_create(NULL);

	if (store->first) {
		/* cannot initialize database in readonly mode */
		if (store->readonly)
			return NULL;
		if (!tr) {
			TRC_CRITICAL(SQL_STORE, "Failed to start a transaction while loading the storage\n");
			return NULL;
		}
	}
	tr->active = 1;

	s = bootstrap_create_schema(tr, "sys", 2000, ROLE_SYSADMIN, USER_MONETDB);
	if (!store->first)
		s->base.flags = 0;

	t = bootstrap_create_table(tr, s, "schemas", 2001);
	bootstrap_create_column(tr, t, "id", 2002, "int", 32);
	bootstrap_create_column(tr, t, "name", 2003, "varchar", 1024);
	bootstrap_create_column(tr, t, "authorization", 2004, "int", 32);
	bootstrap_create_column(tr, t, "owner", 2005, "int", 32);
	bootstrap_create_column(tr, t, "system", 2006, "boolean", 1);

	types = t = bootstrap_create_table(tr, s, "types", 2007);
	bootstrap_create_column(tr, t, "id", 2008, "int", 32);
	bootstrap_create_column(tr, t, "systemname", 2009, "varchar", 256);
	bootstrap_create_column(tr, t, "sqlname", 2010, "varchar", 1024);
	bootstrap_create_column(tr, t, "digits", 2011, "int", 32);
	bootstrap_create_column(tr, t, "scale", 2012, "int", 32);
	bootstrap_create_column(tr, t, "radix", 2013, "int", 32);
	bootstrap_create_column(tr, t, "eclass", 2014, "int", 32);
	bootstrap_create_column(tr, t, "schema_id", 2015, "int", 32);

	functions = t = bootstrap_create_table(tr, s, "functions", 2016);
	bootstrap_create_column(tr, t, "id", 2017, "int", 32);
	bootstrap_create_column(tr, t, "name", 2018, "varchar", 256);
	bootstrap_create_column(tr, t, "func", 2019, "varchar", 8196);
	bootstrap_create_column(tr, t, "mod", 2020, "varchar", 8196);

	/* language asm=0, sql=1, R=2, C=3, J=4 */
	bootstrap_create_column(tr, t, "language", 2021, "int", 32);

	/* func, proc, aggr or filter */
	bootstrap_create_column(tr, t, "type", 2022, "int", 32);
	bootstrap_create_column(tr, t, "side_effect", 2023, "boolean", 1);
	bootstrap_create_column(tr, t, "varres", 2024, "boolean", 1);
	bootstrap_create_column(tr, t, "vararg", 2025, "boolean", 1);
	bootstrap_create_column(tr, t, "schema_id", 2026, "int", 32);
	bootstrap_create_column(tr, t, "system", 2027, "boolean", 1);
	bootstrap_create_column(tr, t, "semantics", 2162, "boolean", 1);

	arguments = t = bootstrap_create_table(tr, s, "args", 2028);
	bootstrap_create_column(tr, t, "id", 2029, "int", 32);
	bootstrap_create_column(tr, t, "func_id", 2030, "int", 32);
	bootstrap_create_column(tr, t, "name", 2031, "varchar", 256);
	bootstrap_create_column(tr, t, "type", 2032, "varchar", 1024);
	bootstrap_create_column(tr, t, "type_digits", 2033, "int", 32);
	bootstrap_create_column(tr, t, "type_scale", 2034, "int", 32);
	bootstrap_create_column(tr, t, "inout", 2035, "tinyint", 8);
	bootstrap_create_column(tr, t, "number", 2036, "int", 32);

	t = bootstrap_create_table(tr, s, "sequences", 2037);
	bootstrap_create_column(tr, t, "id", 2038, "int", 32);
	bootstrap_create_column(tr, t, "schema_id", 2039, "int", 32);
	bootstrap_create_column(tr, t, "name", 2040, "varchar", 256);
	bootstrap_create_column(tr, t, "start", 2041, "bigint", 64);
	bootstrap_create_column(tr, t, "minvalue", 2042, "bigint", 64);
	bootstrap_create_column(tr, t, "maxvalue", 2043, "bigint", 64);
	bootstrap_create_column(tr, t, "increment", 2044, "bigint", 64);
	bootstrap_create_column(tr, t, "cacheinc", 2045, "bigint", 64);
	bootstrap_create_column(tr, t, "cycle", 2046, "boolean", 1);

	t = bootstrap_create_table(tr, s, "table_partitions", 2047);
	bootstrap_create_column(tr, t, "id", 2048, "int", 32);
	bootstrap_create_column(tr, t, "table_id", 2049, "int", 32);
	bootstrap_create_column(tr, t, "column_id", 2050, "int", 32);
	bootstrap_create_column(tr, t, "expression", 2051, "varchar", STORAGE_MAX_VALUE_LENGTH);
	bootstrap_create_column(tr, t, "type", 2052, "tinyint", 8);

	t = bootstrap_create_table(tr, s, "range_partitions", 2053);
	bootstrap_create_column(tr, t, "table_id", 2054, "int", 32);
	bootstrap_create_column(tr, t, "partition_id", 2055, "int", 32);
	bootstrap_create_column(tr, t, "minimum", 2056, "varchar", STORAGE_MAX_VALUE_LENGTH);
	bootstrap_create_column(tr, t, "maximum", 2057, "varchar", STORAGE_MAX_VALUE_LENGTH);
	bootstrap_create_column(tr, t, "with_nulls", 2058, "boolean", 1);

	t = bootstrap_create_table(tr, s, "value_partitions", 2059);
	bootstrap_create_column(tr, t, "table_id", 2060, "int", 32);
	bootstrap_create_column(tr, t, "partition_id", 2061, "int", 32);
	bootstrap_create_column(tr, t, "value", 2062, "varchar", STORAGE_MAX_VALUE_LENGTH);

	t = bootstrap_create_table(tr, s, "dependencies", 2063);
	bootstrap_create_column(tr, t, "id", 2064, "int", 32);
	bootstrap_create_column(tr, t, "depend_id", 2065, "int", 32);
	bootstrap_create_column(tr, t, "depend_type", 2066, "smallint", 16);


	t = bootstrap_create_table(tr, s, "_tables", 2067);
	bootstrap_create_column(tr, t, "id", 2068, "int", 32);
	bootstrap_create_column(tr, t, "name", 2069, "varchar", 1024);
	bootstrap_create_column(tr, t, "schema_id", 2070, "int", 32);
	bootstrap_create_column(tr, t, "query", 2071, "varchar", 1 << 20);
	bootstrap_create_column(tr, t, "type", 2072, "smallint", 16);
	bootstrap_create_column(tr, t, "system", 2073, "boolean", 1);
	bootstrap_create_column(tr, t, "commit_action", 2074, "smallint", 16);
	bootstrap_create_column(tr, t, "access", 2075, "smallint", 16);

	t = bootstrap_create_table(tr, s, "_columns", 2076);
	bootstrap_create_column(tr, t, "id", 2077, "int", 32);
	bootstrap_create_column(tr, t, "name", 2078, "varchar", 1024);
	bootstrap_create_column(tr, t, "type", 2079, "varchar", 1024);
	bootstrap_create_column(tr, t, "type_digits", 2080, "int", 32);
	bootstrap_create_column(tr, t, "type_scale", 2081, "int", 32);
	bootstrap_create_column(tr, t, "table_id", 2082, "int", 32);
	bootstrap_create_column(tr, t, "default", 2083, "varchar", STORAGE_MAX_VALUE_LENGTH);
	bootstrap_create_column(tr, t, "null", 2084, "boolean", 1);
	bootstrap_create_column(tr, t, "number", 2085, "int", 32);
	bootstrap_create_column(tr, t, "storage", 2086, "varchar", 2048);

	t = bootstrap_create_table(tr, s, "keys", 2087);
	bootstrap_create_column(tr, t, "id", 2088, "int", 32);
	bootstrap_create_column(tr, t, "table_id", 2089, "int", 32);
	bootstrap_create_column(tr, t, "type", 2090, "int", 32);
	bootstrap_create_column(tr, t, "name", 2091, "varchar", 1024);
	bootstrap_create_column(tr, t, "rkey", 2092, "int", 32);
	bootstrap_create_column(tr, t, "action", 2093, "int", 32);

	t = bootstrap_create_table(tr, s, "idxs", 2094);
	bootstrap_create_column(tr, t, "id", 2095, "int", 32);
	bootstrap_create_column(tr, t, "table_id", 2096, "int", 32);
	bootstrap_create_column(tr, t, "type", 2097, "int", 32);
	bootstrap_create_column(tr, t, "name", 2098, "varchar", 1024);

	t = bootstrap_create_table(tr, s, "triggers", 2099);
	bootstrap_create_column(tr, t, "id", 2100, "int", 32);
	bootstrap_create_column(tr, t, "name", 2101, "varchar", 1024);
	bootstrap_create_column(tr, t, "table_id", 2102, "int", 32);
	bootstrap_create_column(tr, t, "time", 2103, "smallint", 16);
	bootstrap_create_column(tr, t, "orientation", 2104, "smallint", 16);
	bootstrap_create_column(tr, t, "event", 2105, "smallint", 16);
	bootstrap_create_column(tr, t, "old_name", 2106, "varchar", 1024);
	bootstrap_create_column(tr, t, "new_name", 2107, "varchar", 1024);
	bootstrap_create_column(tr, t, "condition", 2108, "varchar", 2048);
	bootstrap_create_column(tr, t, "statement", 2109, "varchar", 2048);

	t = bootstrap_create_table(tr, s, "objects", 2110);
	bootstrap_create_column(tr, t, "id", 2111, "int", 32);
	bootstrap_create_column(tr, t, "name", 2112, "varchar", 1024);
	bootstrap_create_column(tr, t, "nr", 2113, "int", 32);
	bootstrap_create_column(tr, t, "sub", 2163, "int", 32);

	s = bootstrap_create_schema(tr, "tmp", 2114, ROLE_SYSADMIN, USER_MONETDB);
	store->tmp = s;

	t = bootstrap_create_table(tr, s, "_tables", 2115);
	bootstrap_create_column(tr, t, "id", 2116, "int", 32);
	bootstrap_create_column(tr, t, "name", 2117, "varchar", 1024);
	bootstrap_create_column(tr, t, "schema_id", 2118, "int", 32);
	bootstrap_create_column(tr, t, "query", 2119, "varchar", 1 << 20);
	bootstrap_create_column(tr, t, "type", 2120, "smallint", 16);
	bootstrap_create_column(tr, t, "system", 2121, "boolean", 1);
	bootstrap_create_column(tr, t, "commit_action", 2122, "smallint", 16);
	bootstrap_create_column(tr, t, "access", 2123, "smallint", 16);

	t = bootstrap_create_table(tr, s, "_columns", 2124);
	bootstrap_create_column(tr, t, "id", 2125, "int", 32);
	bootstrap_create_column(tr, t, "name", 2126, "varchar", 1024);
	bootstrap_create_column(tr, t, "type", 2127, "varchar", 1024);
	bootstrap_create_column(tr, t, "type_digits", 2128, "int", 32);
	bootstrap_create_column(tr, t, "type_scale", 2129, "int", 32);
	bootstrap_create_column(tr, t, "table_id", 2130, "int", 32);
	bootstrap_create_column(tr, t, "default", 2131, "varchar", STORAGE_MAX_VALUE_LENGTH);
	bootstrap_create_column(tr, t, "null", 2132, "boolean", 1);
	bootstrap_create_column(tr, t, "number", 2133, "int", 32);
	bootstrap_create_column(tr, t, "storage", 2134, "varchar", 2048);

	t = bootstrap_create_table(tr, s, "keys", 2135);
	bootstrap_create_column(tr, t, "id", 2136, "int", 32);
	bootstrap_create_column(tr, t, "table_id", 2137, "int", 32);
	bootstrap_create_column(tr, t, "type", 2138, "int", 32);
	bootstrap_create_column(tr, t, "name", 2139, "varchar", 1024);
	bootstrap_create_column(tr, t, "rkey", 2140, "int", 32);
	bootstrap_create_column(tr, t, "action", 2141, "int", 32);

	t = bootstrap_create_table(tr, s, "idxs", 2142);
	bootstrap_create_column(tr, t, "id", 2143, "int", 32);
	bootstrap_create_column(tr, t, "table_id", 2144, "int", 32);
	bootstrap_create_column(tr, t, "type", 2145, "int", 32);
	bootstrap_create_column(tr, t, "name", 2146, "varchar", 1024);

	t = bootstrap_create_table(tr, s, "triggers", 2147);
	bootstrap_create_column(tr, t, "id", 2148, "int", 32);
	bootstrap_create_column(tr, t, "name", 2149, "varchar", 1024);
	bootstrap_create_column(tr, t, "table_id", 2150, "int", 32);
	bootstrap_create_column(tr, t, "time", 2151, "smallint", 16);
	bootstrap_create_column(tr, t, "orientation", 2152, "smallint", 16);
	bootstrap_create_column(tr, t, "event", 2153, "smallint", 16);
	bootstrap_create_column(tr, t, "old_name", 2154, "varchar", 1024);
	bootstrap_create_column(tr, t, "new_name", 2155, "varchar", 1024);
	bootstrap_create_column(tr, t, "condition", 2156, "varchar", 2048);
	bootstrap_create_column(tr, t, "statement", 2157, "varchar", 2048);

	t = bootstrap_create_table(tr, s, "objects", 2158);
	bootstrap_create_column(tr, t, "id", 2159, "int", 32);
	bootstrap_create_column(tr, t, "name", 2160, "varchar", 1024);
	bootstrap_create_column(tr, t, "nr", 2161, "int", 32);
	bootstrap_create_column(tr, t, "sub", 2164, "int", 32);

	(void) bootstrap_create_schema(tr, dt_schema, -1, ROLE_SYSADMIN, USER_MONETDB);

	if (store->first) {
		insert_types(tr, types);
		insert_functions(tr, functions, funcs, arguments);
		insert_schemas(tr);

	} else {
		tr->active = 0;
	}

	if (sql_trans_commit(tr) != SQL_OK)
		TRC_CRITICAL(SQL_STORE, "Cannot commit initial transaction\n");
	tr->ts = store_timestamp(store);

	store->logger_api.get_sequence(store, OBJ_SID, &lng_store_oid);
	store->prev_oid = (sqlid)lng_store_oid;
	if (store->obj_id < store->prev_oid)
		store->obj_id = store->prev_oid;

	/* load remaining schemas, tables, columns etc */
	tr->active = 1;
	if (!store->first && !load_trans(tr)) {
		return NULL;
	}
	if (sql_trans_commit(tr) != SQL_OK)
		TRC_CRITICAL(SQL_STORE, "Cannot commit loaded objects transaction\n");
	tr->active = 0;
	sql_trans_destroy(tr);
	store->initialized = 1;
	return store;
}

sqlstore *
store_init(sql_allocator *pa, int debug, store_type store_tpe, int readonly, int singleuser)
{
	sqlstore *store = ZNEW(sqlstore);

	if (!store)
		return NULL;

	*store = (sqlstore) {
		.readonly = readonly,
		.singleuser = singleuser,
		.debug = debug,
		.transaction = ATOMIC_VAR_INIT(TRANSACTION_ID_BASE),
	};

	(void)store_timestamp(store); /* increment once */
	MT_lock_init(&store->lock, "sqlstore_lock");
	MT_lock_init(&store->flush, "sqlstore_flush");
	for(int i = 0; i<NR_TABLE_LOCKS; i++)
		MT_lock_init(&store->table_locks[i], "sqlstore_table");

	MT_lock_set(&store->lock);
	MT_lock_set(&store->flush);

	/* initialize empty bats */
	switch (store_tpe) {
	case store_bat:
	case store_mem:
		if (bat_utils_init() == -1) {
			MT_lock_unset(&store->lock);
			MT_lock_unset(&store->flush);
			return NULL;
		}
		bat_storage_init(&store->storage_api);
		bat_table_init(&store->table_api);
		bat_logger_init(&store->logger_api);
		break;
	default:
		break;
	}
	store->active_type = store_tpe;
	int v = 1;
	if (!store->logger_api.create ||
	    store->logger_api.create(store, debug, "sql_logs", CATALOG_VERSION*v) != LOG_OK) {
		MT_lock_unset(&store->lock);
		MT_lock_unset(&store->flush);
		return NULL;
	}

	/* create the initial store structure or re-load previous data */
	MT_lock_unset(&store->lock);
	MT_lock_unset(&store->flush);
	return store_load(store, pa);
}

// All this must only be accessed while holding the store->flush.
// The exception is flush_now, which can be set by anyone at any
// time and therefore needs some special treatment.
static struct {
	// These two are inputs, set from outside the store_manager
	bool enabled;
	ATOMIC_TYPE flush_now;
	// These are state set from within the store_manager
	bool working;
	int countdown_ms;
	unsigned int cycle;
	char *reason_to;
	char *reason_not_to;
} flusher = {
	.flush_now = ATOMIC_VAR_INIT(0),
	.enabled = true,
};

static void
flusher_new_cycle(void)
{
	int cycle_time = GDKdebug & FORCEMITOMASK ? 500 : 50000;

	// do not touch .enabled and .flush_now, those are inputs
	flusher.working = false;
	flusher.countdown_ms = cycle_time;
	flusher.cycle += 1;
	flusher.reason_to = NULL;
	flusher.reason_not_to = NULL;
}

void
store_exit(sqlstore *store)
{
	sql_allocator *sa = store->sa;
	MT_lock_set(&store->lock);
	MT_lock_set(&store->flush);

	TRC_DEBUG(SQL_STORE, "Store locked\n");

	if (store->cat) {
		while (ATOMIC_GET(&store->nr_active) > 0) {
			const int sleeptime = 100;
			MT_lock_unset(&store->flush);
			MT_lock_unset(&store->lock);
			MT_sleep_ms(sleeptime);
			MT_lock_set(&store->lock);
			MT_lock_set(&store->flush);
		}
		if (store->changes) {
			ulng oldest = store_timestamp(store)+1;
			for(node *n=store->changes->h; n; n = n->next) {
				sql_change *c = n->data;

				if (c->cleanup && !c->cleanup(store, c, oldest)) {
					/* try again with newer oldest, should cleanup any pending issues */
					if (!c->cleanup(store, c, oldest+1))
						printf("not deleted\n");
					else
						_DELETE(c);
				} else
					_DELETE(c);
			}
			list_destroy(store->changes);
		}
		os_destroy(store->cat->objects, store);
		os_destroy(store->cat->schemas, store);
		_DELETE(store->cat);
		sequences_exit();
	}
	store->logger_api.destroy(store);

	list_destroy(store->active);

	TRC_DEBUG(SQL_STORE, "Store unlocked\n");
	MT_lock_unset(&store->flush);
	MT_lock_unset(&store->lock);
	sa_destroy(sa);
	_DELETE(store);
}

/* call locked! */
static int
store_apply_deltas(sqlstore *store)
{
	int res = LOG_OK;

	flusher.working = true;

	store_lock(store);
	ulng oldest = store_oldest_pending(store);
	store_unlock(store);
	if (oldest)
	    res = store->logger_api.flush(store, oldest-1);
	flusher.working = false;
	return res;
}

void
store_suspend_log(sqlstore *store)
{
	MT_lock_set(&store->lock);
	flusher.enabled = false;
	MT_lock_unset(&store->lock);
}

void
store_resume_log(sqlstore *store)
{
	MT_lock_set(&store->flush);
	flusher.enabled = true;
	MT_lock_unset(&store->flush);
}

static void
store_pending_changes(sqlstore *store, ulng oldest)
{
	ulng oldest_changes = TRANSACTION_ID_BASE;
	if (!list_empty(store->changes)) { /* lets first cleanup old stuff */
		for(node *n=store->changes->h; n; ) {
			node *next = n->next;
			sql_change *c = n->data;

			if (!c->cleanup) {
				_DELETE(c);
			} else if (c->cleanup && c->cleanup(store, c, oldest)) {
				list_remove_node(store->changes, store, n);
				_DELETE(c);
			} else if (c->ts < oldest_changes) {
				oldest_changes = c->ts;
			}
			n = next;
		}
		if (oldest_changes < TRANSACTION_ID_BASE)
			store->oldest_pending = oldest_changes;
	}
}

void
store_manager(sqlstore *store)
{
	MT_thread_setworking("sleeping");

	// In the main loop we always hold the lock except when sleeping
	MT_lock_set(&store->flush);

	for (;;) {
		int res;

		if (ATOMIC_GET(&store->nr_active) == 0) {
			store_lock(store);
			if (ATOMIC_GET(&store->nr_active) == 0) {
				ulng oldest = store_timestamp(store)+1;
				store_pending_changes(store, oldest);
			}
			store->logger_api.activate(store); /* rotate too new log file */
			store_unlock(store);
		}
		if (GDKexiting())
			break;
		const int sleeptime = 100;
		MT_lock_unset(&store->flush);
		MT_sleep_ms(sleeptime);
		flusher.countdown_ms -= sleeptime;
		MT_lock_set(&store->flush);
		if (store->logger_api.changes(store) <= 0)
			continue;
		if (GDKexiting())
			break;

		MT_thread_setworking("flushing");
		res = store_apply_deltas(store);

		if (res != LOG_OK) {
			MT_lock_unset(&store->flush);
			GDKfatal("write-ahead logging failure, disk full?");
		}

		if (GDKexiting())
			break;
		flusher_new_cycle();
		MT_thread_setworking("sleeping");
		TRC_DEBUG(SQL_STORE, "Store flusher done\n");
	}

	// End of loop, end of lock
	MT_lock_unset(&store->flush);
}

void
store_lock(sqlstore *store)
{
	MT_lock_set(&store->lock);
	/* tell GDK allocation functions to ignore limits */
	MT_thread_setworking("store locked");
}

void
store_unlock(sqlstore *store)
{
	TRC_DEBUG(SQL_STORE, "Store unlocked\n");
	/* tell GDK allocation functions to honor limits again */
	MT_thread_setworking("store unlocked");
	MT_lock_unset(&store->lock);
}

int
store_readonly(sqlstore *store)
{
	return store->readonly;
}

// Helper function for tar_write_header.
// Our stream.h makes sure __attribute__ exists.
static void __attribute__((__format__(__printf__, 3, 4)))
tar_write_header_field(char **cursor_ptr, size_t size, const char *fmt, ...)
{
	va_list ap;

	va_start(ap, fmt);
	(void)vsnprintf(*cursor_ptr, size + 1, fmt, ap);
	va_end(ap);

	/* At first reading you might wonder why add `size` instead
	 * of the byte count returned by vsnprintf. The reason is
	 * that we want to move `*cursor_ptr` to the start of the next
	 * field, not to the unused part of this field.
	 */
	*cursor_ptr += size;
}

#define TAR_BLOCK_SIZE (512)

// Write a tar header to the given stream.
static gdk_return
tar_write_header(stream *tarfile, const char *path, time_t mtime, size_t size)
{
	char buf[TAR_BLOCK_SIZE] = {0};
	char *cursor = buf;
	char *chksum;

	// We set the uid/gid fields to 0 and the uname/gname fields to "".
	// When unpacking as a normal user, they are ignored and the files are
	// owned by that user. When unpacking as root it is reasonable that
	// the resulting files are owned by root.

	// The following is taken directly from the definition found
	// in /usr/include/tar.h on a Linux system.
	tar_write_header_field(&cursor, 100, "%s", path);   // name[100]
	tar_write_header_field(&cursor, 8, "0000644");      // mode[8]
	tar_write_header_field(&cursor, 8, "%07o", 0U);      // uid[8]
	tar_write_header_field(&cursor, 8, "%07o", 0U);      // gid[8]
	tar_write_header_field(&cursor, 12, "%011zo", size);      // size[12]
	tar_write_header_field(&cursor, 12, "%011lo", (unsigned long)mtime); // mtime[12]
	chksum = cursor; // use this later to set the computed checksum
	tar_write_header_field(&cursor, 8, "%8s", ""); // chksum[8]
	*cursor++ = '0'; // typeflag REGTYPE
	tar_write_header_field(&cursor, 100, "%s", "");  // linkname[100]
	tar_write_header_field(&cursor, 6, "%s", "ustar"); // magic[6]
	tar_write_header_field(&cursor, 2, "%02o", 0U); // version, not null terminated
	tar_write_header_field(&cursor, 32, "%s", ""); // uname[32]
	tar_write_header_field(&cursor, 32, "%s", ""); // gname[32]
	tar_write_header_field(&cursor, 8, "%07o", 0U); // devmajor[8]
	tar_write_header_field(&cursor, 8, "%07o", 0U); // devminor[8]
	tar_write_header_field(&cursor, 155, "%s", ""); // prefix[155]

	assert(cursor - buf == 500);

	unsigned sum = 0;
	for (int i = 0; i < TAR_BLOCK_SIZE; i++)
		sum += (unsigned char) buf[i];

	tar_write_header_field(&chksum, 8, "%06o", sum);

	if (mnstr_write(tarfile, buf, TAR_BLOCK_SIZE, 1) != 1) {
		char *err = mnstr_error(tarfile);
		GDKerror("error writing tar header %s: %s", path, err);
		free(err);
		return GDK_FAIL;
	}

	return GDK_SUCCEED;
}

/* Write data to the stream, padding it with zeroes up to the next
 * multiple of TAR_BLOCK_SIZE.  Make sure all writes are in multiples
 * of TAR_BLOCK_SIZE.
 */
static gdk_return
tar_write(stream *outfile, const char *data, size_t size)
{
	const size_t tail = size % TAR_BLOCK_SIZE;
	const size_t bulk = size - tail;

	if (bulk) {
		size_t written = mnstr_write(outfile, data, 1, bulk);
		if (written != bulk) {
			GDKerror("Wrote only %zu bytes instead of first %zu", written, bulk);
			return GDK_FAIL;
		}
	}

	if (tail) {
		char buf[TAR_BLOCK_SIZE] = {0};
		memcpy(buf, data + bulk, tail);
		size_t written = mnstr_write(outfile, buf, 1, TAR_BLOCK_SIZE);
		if (written != TAR_BLOCK_SIZE) {
			GDKerror("Wrote only %zu tail bytes instead of %d", written, TAR_BLOCK_SIZE);
			return GDK_FAIL;
		}
	}

	return GDK_SUCCEED;
}

static gdk_return
tar_write_data(stream *tarfile, const char *path, time_t mtime, const char *data, size_t size)
{
	gdk_return res;

	res = tar_write_header(tarfile, path, mtime, size);
	if (res != GDK_SUCCEED)
		return res;

	return tar_write(tarfile, data, size);
}

static gdk_return
tar_copy_stream(stream *tarfile, const char *path, time_t mtime, stream *contents, ssize_t size)
{
	const ssize_t bufsize = 64 * 1024;
	gdk_return ret = GDK_FAIL;
	ssize_t file_size;
	char *buf = NULL;
	ssize_t to_read;

	file_size = getFileSize(contents);
	if (file_size < size) {
		GDKerror("Have to copy %zd bytes but only %zd exist in %s", size, file_size, path);
		goto end;
	}

	assert( (bufsize % TAR_BLOCK_SIZE) == 0);
	assert(bufsize >= TAR_BLOCK_SIZE);

	buf = GDKmalloc(bufsize);
	if (!buf) {
		GDKerror("could not allocate buffer");
		goto end;
	}

	if (tar_write_header(tarfile, path, mtime, size) != GDK_SUCCEED)
		goto end;

	to_read = size;

	while (to_read > 0) {
		ssize_t chunk = (to_read <= bufsize) ? to_read : bufsize;
		ssize_t nbytes = mnstr_read(contents, buf, 1, chunk);
		if (nbytes != chunk) {
			char *err = mnstr_error(contents);
			GDKerror("Read only %zd/%zd bytes of component %s: %s", nbytes, chunk, path, err);
			free(err);
			goto end;
		}
		ret = tar_write(tarfile, buf, chunk);
		if (ret != GDK_SUCCEED)
			goto end;
		to_read -= chunk;
	}

	ret = GDK_SUCCEED;
end:
	if (buf)
		GDKfree(buf);
	return ret;
}

static gdk_return
hot_snapshot_write_tar(stream *out, const char *prefix, char *plan)
{
	gdk_return ret = GDK_FAIL;
	const char *p = plan; // our cursor in the plan
	time_t timestamp = 0;
	// Name convention: _path for the absolute path
	// and _name for the corresponding local relative path
	char abs_src_path[2 * FILENAME_MAX];
	char *src_name = abs_src_path;
	char dest_path[100]; // size imposed by tar format.
	char *dest_name = dest_path + snprintf(dest_path, sizeof(dest_path), "%s/", prefix);
	stream *infile = NULL;

	int len;
	if (sscanf(p, "%[^\n]\n%n", abs_src_path, &len) != 1) {
		GDKerror("internal error: first line of plan is malformed");
		goto end;
	}
	p += len;
	src_name = abs_src_path + len - 1; // - 1 because len includes the trailing newline
	*src_name++ = DIR_SEP;

	char command;
	long size;
	while (sscanf(p, "%c %ld %100s\n%n", &command, &size, src_name, &len) == 3) {
		p += len;
		strcpy(dest_name, src_name);
		if (size < 0) {
			GDKerror("malformed snapshot plan for %s: size %ld < 0", src_name, size);
			goto end;
		}
		switch (command) {
			case 'c':
				infile = open_rstream(abs_src_path);
				if (!infile) {
					GDKerror("%s", mnstr_peek_error(NULL));
					goto end;
				}
				if (tar_copy_stream(out, dest_path, timestamp, infile, size) != GDK_SUCCEED)
					goto end;
				close_stream(infile);
				infile = NULL;
				break;
			case 'w':
				if (tar_write_data(out, dest_path, timestamp, p, size) != GDK_SUCCEED)
					goto end;
				p += size;
				break;
			default:
				GDKerror("Unknown command in snapshot plan: %c (%s)", command, src_name);
				goto end;
		}
		mnstr_flush(out, MNSTR_FLUSH_ALL);
	}

	// write a trailing block of zeros. If it succeeds, this function succeeds.
	char a;
	a = '\0';
	ret = tar_write(out, &a, 1);
	if (ret == GDK_SUCCEED)
		ret = tar_write(out, &a, 1);

end:
	free(plan);
	if (infile)
		close_stream(infile);
	return ret;
}

/* Pick a name for the temporary tar file. Make sure it has the same extension
 * so as not to confuse the streams library.
 *
 * This function is not entirely safe as compared to for example mkstemp.
 */
static str
pick_tmp_name(str filename)
{
	str name = GDKmalloc(strlen(filename) + 10);
	if (name == NULL) {
		GDKerror("malloc failed");
		return NULL;
	}
	strcpy(name, filename);

	// Look for an extension.
	// Make sure it's part of the basename

	char *ext = strrchr(name, '.');
	char *sep = strrchr(name, DIR_SEP);
	char *slash = strrchr(name, '/'); // on Windows, / and \ both work
	if (ext != NULL) {
		// is ext actually after sep and slash?
		if ((sep != NULL && sep > ext) || (slash != NULL && slash > ext))
			ext = NULL;
	}

	if (ext == NULL) {
		return strcat(name, "..tmp");
	} else {
		char *tmp = "..tmp.";
		size_t tmplen = strlen(tmp);
		memmove(ext + tmplen, ext, strlen(ext) + 1);
		memmove(ext, tmp, tmplen);
	}

	return name;
}

lng
store_hot_snapshot_to_stream(sqlstore *store, stream *tar_stream)
{
	int locked = 0;
	lng result = 0;
	buffer *plan_buf = NULL;
	stream *plan_stream = NULL;
	gdk_return r;

	if (!store->logger_api.get_snapshot_files) {
		GDKerror("backend does not support hot snapshots");
		goto end;
	}

	plan_buf = buffer_create(64 * 1024);
	if (!plan_buf) {
		GDKerror("Failed to allocate plan buffer");
		goto end;
	}
	plan_stream = buffer_wastream(plan_buf, "write_snapshot_plan");
	if (!plan_stream) {
		GDKerror("Failed to allocate buffer stream");
		goto end;
	}

	MT_lock_set(&store->flush);
	MT_lock_set(&store->lock);
	locked = 1;
	if (GDKexiting())
		goto end;

	r = store->logger_api.get_snapshot_files(store, plan_stream);
	if (r != GDK_SUCCEED)
		goto end; // should already have set a GDK error
	close_stream(plan_stream);
	plan_stream = NULL;
	r = hot_snapshot_write_tar(tar_stream, GDKgetenv("gdk_dbname"), buffer_get_buf(plan_buf));
	if (r != GDK_SUCCEED)
		goto end;

	// the original idea was to return a sort of sequence number of the
	// database that identifies exactly which version has been snapshotted
	// but no such number is available:
	// logger_functions.read_last_transaction_id is not implemented
	// anywhere.
	//
	// So we return a random positive integer instead.
	result = 42;

end:
	if (locked) {
		MT_lock_unset(&store->lock);
		MT_lock_unset(&store->flush);
	}
	if (plan_stream)
		close_stream(plan_stream);
	if (plan_buf)
		buffer_destroy(plan_buf);
	return result;
}


lng
store_hot_snapshot(sqlstore *store, str tarfile)
{
	lng result = 0;
	struct stat st = {0};
	char *tmppath = NULL;
	char *dirpath = NULL;
	int do_remove = 0;
	int dir_fd = -1;
	stream *tar_stream = NULL;
	buffer *plan_buf = NULL;
	stream *plan_stream = NULL;

	if (!store->logger_api.get_snapshot_files) {
		GDKerror("backend does not support hot snapshots");
		goto end;
	}

	if (!MT_path_absolute(tarfile)) {
		GDKerror("Hot snapshot requires an absolute path");
		goto end;
	}

	if (MT_stat(tarfile, &st) == 0) {
		GDKerror("File already exists: %s", tarfile);
		goto end;
	}

	tmppath = pick_tmp_name(tarfile);
	if (tmppath == NULL) {
		goto end;
	}
	tar_stream = open_wstream(tmppath);
	if (!tar_stream) {
		GDKerror("%s", mnstr_peek_error(NULL));
		goto end;
	}
	do_remove = 1;

#ifdef HAVE_FSYNC
	// The following only makes sense on POSIX, where fsync'ing a file
	// guarantees the bytes of the file to go to disk, but not necessarily
	// guarantees the existence of the file in a directory to be persistent.
	// Hence the fsync-the-parent ceremony.

	// Set dirpath to the directory containing the tar file.
	// Call realpath(2) to make the path absolute so it has at least
	// one DIR_SEP in it. Realpath requires the file to exist so
	// we feed it tmppath rather than tarfile.
	dirpath = GDKmalloc(PATH_MAX);
	if (dirpath == NULL) {
		GDKsyserror("malloc failed");
		goto end;
	}
	if (realpath(tmppath, dirpath) == NULL) {
		GDKsyserror("couldn't resolve path %s: %s", tarfile, strerror(errno));
		goto end;
	}
	*strrchr(dirpath, DIR_SEP) = '\0';

	// Open the directory so we can call fsync on it.
	// We use raw posix calls because this is not available in the streams library
	// and I'm not quite sure what a generic streams-api should look like.
	dir_fd = open(dirpath, O_RDONLY); // ERROR no o_rdonly
	if (dir_fd < 0) {
		GDKsyserror("couldn't open directory %s", dirpath);
		goto end;
	}

	// Fsync the directory beforehand too.
	// Postgres believes this is necessary for durability.
	if (fsync(dir_fd) < 0) {
		GDKsyserror("First fsync on %s failed", dirpath);
		goto end;
	}
#else
	(void)dirpath;
#endif

	result = store_hot_snapshot_to_stream(store, tar_stream);
	if (result == 0)
		goto end;

	// Now sync and atomically rename the temp file to the real file,
	// also fsync'ing the directory
	mnstr_fsync(tar_stream);
	close_stream(tar_stream);
	tar_stream = NULL;
	if (MT_rename(tmppath, tarfile) < 0) {
		GDKsyserror("rename %s to %s failed", tmppath, tarfile);
		goto end;
	}
	do_remove = 0;
#ifdef HAVE_FSYNC
	// More POSIX fsync-the-parent-dir ceremony
	if (fsync(dir_fd) < 0) {
		GDKsyserror("fsync on dir %s failed", dirpath);
		goto end;
	}
#endif
end:
	GDKfree(dirpath);
	if (dir_fd >= 0)
		close(dir_fd);
	if (tar_stream)
		close_stream(tar_stream);
	if (plan_stream)
		close_stream(plan_stream);
	if (plan_buf)
		buffer_destroy(plan_buf);
	if (do_remove)
		(void) MT_remove(tmppath);	// Best effort, ignore the result
	GDKfree(tmppath);
	return result;
}

static int
column_dup(sql_trans *tr, sql_column *oc, sql_table *t, sql_column **cres)
{
	sqlstore *store = tr->store;
	sql_allocator *sa = tr->sa;
	sql_column *c = SA_ZNEW(sa, sql_column);
	int res = 0;

	base_init(sa, &c->base, oc->base.id, 0, oc->base.name);
	c->type = oc->type;
	c->def = NULL;
	if (oc->def)
		c->def = SA_STRDUP(sa, oc->def);
	c->null = oc->null;
	c->colnr = oc->colnr;
	c->unique = oc->unique;
	c->t = t;
	c->storage_type = NULL;
	if (oc->storage_type)
		c->storage_type = SA_STRDUP(sa, oc->storage_type);

	if (isTable(c->t)) {
		if (isTempTable(c->t)) {
			if ((res = store->storage_api.create_col(tr, c)))
				return res;
		} else {
			ATOMIC_PTR_SET(&c->data, store->storage_api.col_dup(oc));
		}
	}
	*cres = c;
	return res;
}

static sql_kc *
kc_dup(sql_trans *tr, sql_kc *kc, sql_table *t)
{
	sql_allocator *sa = tr->sa;
	sql_kc *nkc = SA_ZNEW(sa, sql_kc);
	sql_column *c = find_sql_column(t, kc->c->base.name);

	assert(c);
	nkc->c = c;
	c->unique = kc->c->unique;
	return nkc;
}

static int
key_dup(sql_trans *tr, sql_key *k, sql_table *t, sql_key **kres)
{
	sql_allocator *sa = tr->sa;
	sql_key *nk = (k->type != fkey) ? (sql_key *) SA_ZNEW(sa, sql_ukey)
	    : (sql_key *) SA_ZNEW(sa, sql_fkey);
	node *n;
	int res = 0;

	base_init(sa, &nk->base, k->base.id?k->base.id:next_oid(tr->store), 0, k->base.name);
	nk->type = k->type;
	nk->columns = list_new(sa, (fdestroy) &kc_destroy);
	nk->t = t;
	nk->idx = NULL;

	if (k->idx) {
		sql_base *b = os_find_name(nk->t->s->idxs, tr, nk->base.name);

		if (b) {
			nk->idx = (sql_idx *)b;
			nk->idx->key = nk;
		}
	}

	if (nk->type != fkey) {
		sql_ukey *tk = (sql_ukey *) nk;

		if (nk->type == pkey)
			t->pkey = tk;
	} else {
		sql_fkey *fk = (sql_fkey *) nk;
		sql_fkey *ok = (sql_fkey *) k;

		fk->rkey = ok->rkey;
		fk->on_delete = ok->on_delete;
		fk->on_update = ok->on_update;
	}

	for (n = k->columns->h; n; n = n->next) {
		sql_kc *okc = n->data;

		list_append(nk->columns, kc_dup(tr, okc, t));
	}

	if (isGlobal(t) &&
			((res = os_add(t->s->keys, tr, nk->base.name, dup_base(&nk->base))) ||
			 (res = os_add(tr->cat->objects, tr, nk->base.name, dup_base(&nk->base))))) {
		return res;
	}
	*kres = nk;
	return res;
}


static int
idx_dup(sql_trans *tr, sql_idx * i, sql_table *t, sql_idx **ires)
{
	sqlstore *store = tr->store;
	sql_allocator *sa = tr->sa;
	sql_idx *ni = SA_ZNEW(sa, sql_idx);
	node *n;
	int res = 0;

	base_init(sa, &ni->base, i->base.id, 0, i->base.name);

	ni->columns = list_new(sa, (fdestroy) &kc_destroy);
	ni->t = t;
	ni->type = i->type;
	ni->key = NULL;

	if (isTable(i->t)) {
		if (isTempTable(i->t)) {
			if ((res = store->storage_api.create_idx(tr, ni)))
				return res;
		} else {
			ATOMIC_PTR_SET(&ni->data, store->storage_api.idx_dup(i));
		}
	}

	for (n = i->columns->h; n; n = n->next) {
		sql_kc *okc = n->data;

		list_append(ni->columns, kc_dup(tr, okc, t));
	}
	if (isGlobal(t) && (res = os_add(t->s->idxs, tr, ni->base.name, dup_base(&ni->base)))) {
		return res;
	}
	*ires = ni;
	return res;
}

static int
part_dup(sql_trans *tr, sql_part *op, sql_table *mt, sql_part **pres)
{
	sql_allocator *sa = tr->sa;
	sql_part *p = SA_ZNEW(sa, sql_part);
	int res = 0;

	assert(isMergeTable(mt) || isReplicaTable(mt));
	base_init(sa, &p->base, op->base.id, 0, op->base.name);
	p->with_nills = op->with_nills;
	p->t = mt;
	p->member = op->member;

	if (isRangePartitionTable(mt)) {
		p->part.range.minvalue = SA_NEW_ARRAY(sa, char, op->part.range.minlength);
		p->part.range.maxvalue = SA_NEW_ARRAY(sa, char, op->part.range.maxlength);
		memcpy(p->part.range.minvalue, op->part.range.minvalue, op->part.range.minlength);
		memcpy(p->part.range.maxvalue, op->part.range.maxvalue, op->part.range.maxlength);
		p->part.range.minlength = op->part.range.minlength;
		p->part.range.maxlength = op->part.range.maxlength;
	} else if (isListPartitionTable(mt)) {
		p->part.values = list_new(sa, (fdestroy) &part_value_destroy);
		for (node *n = op->part.values->h ; n ; n = n->next) {
			sql_part_value *prev = (sql_part_value*) n->data, *nextv = SA_ZNEW(sa, sql_part_value);
			nextv->value = SA_NEW_ARRAY(sa, char, prev->length);
			memcpy(nextv->value, prev->value, prev->length);
			nextv->length = prev->length;
			list_append(p->part.values, nextv);
		}
	}
	if ((res = os_add(mt->s->parts, tr, p->base.name, dup_base(&p->base)))) {
		return res;
	}
	*pres = p;
	return res;
}

static int
trigger_dup(sql_trans *tr, sql_trigger *i, sql_table *t, sql_trigger **tres)
{
	sql_allocator *sa = tr->sa;
	sql_trigger *nt = SA_ZNEW(sa, sql_trigger);
	int res = 0;

	base_init(sa, &nt->base, i->base.id, 0, i->base.name);

	nt->columns = list_new(sa, (fdestroy) &kc_destroy);
	nt->t = t;
	nt->time = i->time;
	nt->orientation = i->orientation;
	nt->event = i->event;
	nt->old_name = nt->new_name = nt->condition = NULL;
	if (i->old_name)
		nt->old_name = SA_STRDUP(sa, i->old_name);
	if (i->new_name)
		nt->new_name = SA_STRDUP(sa, i->new_name);
	if (i->condition)
		nt->condition = SA_STRDUP(sa, i->condition);
	nt->statement = SA_STRDUP(sa, i->statement);

	for (node *n = i->columns->h; n; n = n->next) {
		sql_kc *okc = n->data;

		list_append(nt->columns, kc_dup(tr, okc, t));
	}
	if (isGlobal(t) && (res = os_add(t->s->triggers, tr, nt->base.name, dup_base(&nt->base)))) {
		return res;
	}
	*tres = nt;
	return res;
}

static int
table_dup(sql_trans *tr, sql_table *ot, sql_schema *s, const char *name, sql_table **tres)
{
	sqlstore *store = tr->store;
	sql_allocator *sa = tr->sa;
	sql_table *t = SA_ZNEW(sa, sql_table);
	node *n;
	int res = 0;

	base_init(sa, &t->base, ot->base.id, 0, name?name:ot->base.name);
	t->type = ot->type;
	t->system = ot->system;
	t->bootstrap = ot->bootstrap;
	t->persistence = ot->persistence;
	t->commit_action = ot->commit_action;
	t->access = ot->access;
	t->query = (ot->query) ? SA_STRDUP(sa, ot->query) : NULL;
	t->properties = ot->properties;

	t->columns = ol_new(sa, (destroy_fptr) &column_destroy, store);
	t->idxs = ol_new(sa, (destroy_fptr) &idx_destroy, store);
	t->keys = ol_new(sa, (destroy_fptr) &key_destroy, store);
	t->triggers = ol_new(sa, (destroy_fptr) &trigger_destroy, store);
	if (ot->members)
		t->members = list_new(sa, (fdestroy) &part_destroy);

	t->pkey = NULL;
	t->s = s;
	t->sz = ot->sz;

	if (isGlobal(t) && (res = os_add(t->s->tables, tr, t->base.name, &t->base)))
		goto cleanup;

	if (isPartitionedByExpressionTable(ot)) {
		t->part.pexp = SA_ZNEW(sa, sql_expression);
		t->part.pexp->exp = SA_STRDUP(sa, ot->part.pexp->exp);
		t->part.pexp->type = ot->part.pexp->type;
		t->part.pexp->cols = SA_LIST(sa, (fdestroy) &int_destroy);
		for (n = ot->part.pexp->cols->h; n; n = n->next) {
			int *nid = SA_NEW(sa, int);
			*nid = *(int *) n->data;
			list_append(t->part.pexp->cols, nid);
		}
	}
	if (ot->columns)
		for (n = ol_first_node(ot->columns); n; n = n->next) {
			sql_column *c = NULL;

			if ((res = column_dup(tr, n->data, t, &c)) || (res = ol_add(t->columns, &c->base)))
				goto cleanup;
			if (isPartitionedByColumnTable(ot) && ot->part.pcol->base.id == c->base.id)
				t->part.pcol = c;
		}
	if (ot->idxs)
		for (n = ol_first_node(ot->idxs); n; n = n->next) {
			sql_idx *i = NULL;

			if ((res = idx_dup(tr, n->data, t, &i)) || (res = ol_add(t->idxs, &i->base)))
				goto cleanup;
		}
	if (ot->keys)
		for (n = ol_first_node(ot->keys); n; n = n->next) {
			sql_key *k = NULL;

			if ((res = key_dup(tr, n->data, t, &k)) || (res = ol_add(t->keys, &k->base)))
				goto cleanup;
		}
	if (ot->triggers)
		for (n = ol_first_node(ot->triggers); n; n = n->next) {
			sql_trigger *tri = NULL;

			if ((res = trigger_dup(tr, n->data, t, &tri)) || (res = ol_add(t->triggers, &tri->base)))
				goto cleanup;
		}
	if (ot->members)
		for (n = ot->members->h; n; n = n->next) {
			sql_part *pt = NULL;

			if ((res = part_dup(tr, n->data, t, &pt)))
				goto cleanup;
			list_append(t->members, pt);
		}
	if (isTable(t)) {
		if (isTempTable(t)) {
			if ((res = store->storage_api.create_del(tr, t)))
				goto cleanup;
		} else {
			ATOMIC_PTR_SET(&t->data, store->storage_api.del_dup(ot));
		}
	}

cleanup:
	if (res) {
		t = NULL;
	}
	*tres = t;
	return res;
}

static int
new_table(sql_trans *tr, sql_table *t, sql_table **tres)
{
	int res = 0;
	t = find_sql_table(tr, t->s, t->base.name); /* could have changed by depending changes */
	if (!isLocalTemp(t) && !os_obj_intransaction(t->s->tables, tr, &t->base))
		res = table_dup(tr, t, t->s, NULL, tres);
	else
		*tres = t;
	return res;
}

int
sql_trans_copy_key( sql_trans *tr, sql_table *t, sql_key *k, sql_key **kres)
{
	sqlstore *store = tr->store;
	sql_schema *syss = find_sql_schema(tr, isGlobal(t)?"sys":"tmp");
	sql_table *syskey = find_sql_table(tr, syss, "keys");
	sql_table *syskc = find_sql_table(tr, syss, "objects");
	int neg = -1, action = -1, nr, res = 0;
	node *n;
	sql_key *nk;
	sql_table *dup = NULL;

	if ((res = new_table(tr, t, &dup)))
		return res;
	t = dup;
	if ((res = key_dup(tr, k, t, &nk)))
		return res;
	sql_fkey *fk = (sql_fkey*)nk;
	if ((res = ol_add(t->keys, &nk->base)))
		return res;

	if (nk->type == fkey)
		action = (fk->on_update<<8) + fk->on_delete;

	if ((res = store->table_api.table_insert(tr, syskey, &nk->base.id, &t->base.id, &nk->type, &nk->base.name, (nk->type == fkey) ? &((sql_fkey *) nk)->rkey : &neg, &action)))
		return res;

	if (nk->type == fkey && (res = sql_trans_create_dependency(tr, ((sql_fkey *) nk)->rkey, nk->base.id, FKEY_DEPENDENCY)))
		return res;
	for (n = nk->columns->h, nr = 0; n; n = n->next, nr++) {
		sql_kc *kc = n->data;

		if ((res = store->table_api.table_insert(tr, syskc, &nk->base.id, &kc->c->base.name, &nr, ATOMnilptr(TYPE_int))))
			return res;

		if (nk->type == fkey) {
			if ((res = sql_trans_create_dependency(tr, kc->c->base.id, nk->base.id, FKEY_DEPENDENCY)))
				return res;
		} else if (nk->type == ukey) {
			if ((res = sql_trans_create_dependency(tr, kc->c->base.id, nk->base.id, KEY_DEPENDENCY)))
				return res;
		} else if (nk->type == pkey) {
			if ((res = sql_trans_create_dependency(tr, kc->c->base.id, nk->base.id, KEY_DEPENDENCY)))
				return res;
			if ((res = sql_trans_alter_null(tr, kc->c, 0)))
				return res;
		}
	}
	if (kres)
		*kres = nk;
	return res;
}

int
sql_trans_copy_idx( sql_trans *tr, sql_table *t, sql_idx *i, sql_idx **ires)
{
	sqlstore *store = tr->store;
	sql_schema *syss = find_sql_schema(tr, isGlobal(t)?"sys":"tmp");
	sql_table *sysidx = find_sql_table(tr, syss, "idxs");
	sql_table *sysic = find_sql_table(tr, syss, "objects");
	node *n;
	int nr, unique = 0, res = 0;
	sql_table *dup = NULL;

	if ((res = new_table(tr, t, &dup)))
		return res;
	t = dup;
	sql_idx *ni = SA_ZNEW(tr->sa, sql_idx);
	base_init(tr->sa, &ni->base, i->base.id?i->base.id:next_oid(tr->store), TR_NEW, i->base.name);

	ni->columns = list_new(tr->sa, (fdestroy) &kc_destroy);
	ni->t = t;
	ni->type = i->type;
	ni->key = NULL;

	if (i->type == hash_idx && list_length(i->columns) == 1)
		unique = 1;
	for (n = i->columns->h, nr = 0; n; n = n->next, nr++) {
		sql_kc *okc = n->data, *ic;

		list_append(ni->columns, ic = kc_dup(tr, okc, t));
		if (ic->c->unique != (unique & !okc->c->null))
			okc->c->unique = ic->c->unique = (unique & (!okc->c->null));

		if ((res = store->table_api.table_insert(tr, sysic, &ni->base.id, &ic->c->base.name, &nr, ATOMnilptr(TYPE_int)))) {
			idx_destroy(store, ni);
			return res;
		}
		if ((res = sql_trans_create_dependency(tr, ic->c->base.id, ni->base.id, INDEX_DEPENDENCY))) {
			idx_destroy(store, ni);
			return res;
		}
	}
	if ((res = ol_add(t->idxs, &ni->base)))
		return res;

	if ((res = os_add(t->s->idxs, tr, ni->base.name, dup_base(&ni->base))))
		return res;

	if (isDeclaredTable(i->t))
		if (!isDeclaredTable(t) && isTable(ni->t) && idx_has_column(ni->type))
			if ((res = store->storage_api.create_idx(tr, ni)))
				return res;
	if (!isDeclaredTable(t))
		if ((res = store->table_api.table_insert(tr, sysidx, &ni->base.id, &t->base.id, &ni->type, &ni->base.name)))
			return res;

	if (ires)
		*ires = ni;
	return res;
}

int
sql_trans_copy_trigger( sql_trans *tr, sql_table *t, sql_trigger *tri, sql_trigger **tres)
{
	sqlstore *store = tr->store;
	sql_schema *syss = find_sql_schema(tr, isGlobal(t)?"sys":"tmp");
	sql_table *systr = find_sql_table(tr, syss, "triggers");
	sql_table *sysic = find_sql_table(tr, syss, "objects");
	node *n;
	int nr, res = 0;
	sql_trigger *nt = SA_ZNEW(tr->sa, sql_trigger);
	char *strnil = (char*)ATOMnilptr(TYPE_str);

	base_init(tr->sa, &nt->base, tri->base.id?tri->base.id:next_oid(tr->store), TR_NEW, tri->base.name);

	nt->columns = list_new(tr->sa, (fdestroy) &kc_destroy);
	nt->t = t;
	nt->time = tri->time;
	nt->orientation = tri->orientation;
	nt->event = tri->event;
	nt->old_name = nt->new_name = nt->condition = NULL;
	if (tri->old_name)
		nt->old_name = SA_STRDUP(tr->sa, tri->old_name);
	if (tri->new_name)
		nt->new_name = SA_STRDUP(tr->sa, tri->new_name);
	if (tri->condition)
		nt->condition = SA_STRDUP(tr->sa, tri->condition);
	nt->statement = SA_STRDUP(tr->sa, tri->statement);

	for (n = tri->columns->h, nr = 0; n; n = n->next, nr++) {
		sql_kc *okc = n->data, *ic;

		list_append(nt->columns, ic = kc_dup(tr, okc, t));
		if ((res = store->table_api.table_insert(tr, sysic, &nt->base.id, &ic->c->base.name, &nr, ATOMnilptr(TYPE_int)))) {
			trigger_destroy(store, nt);
			return res;
		}
		if ((res = sql_trans_create_dependency(tr, ic->c->base.id, nt->base.id, TRIGGER_DEPENDENCY))) {
			trigger_destroy(store, nt);
			return res;
		}
	}
	if ((res = ol_add(t->triggers, &nt->base)))
		return res;

	if ((res = os_add(t->s->triggers, tr, nt->base.name, dup_base(&nt->base))))
		return res;

	if (!isDeclaredTable(t))
		if ((res = store->table_api.table_insert(tr, systr, &nt->base.id, &nt->base.name, &t->base.id, &nt->time, &nt->orientation,
				&nt->event, (nt->old_name)?&nt->old_name:&strnil, (nt->new_name)?&nt->new_name:&strnil,
				(nt->condition)?&nt->condition:&strnil, &nt->statement))) {
			return res;
		}

	if (tres)
		*tres = nt;
	return res;
}

static int
sql_trans_cname_conflict(sql_table *t, const char *extra, const char *cname)
{
	int res = 0;
	const char *tmp = cname;

	if (extra) {
		tmp = sql_message("%s_%s", extra, cname);
	} else {
		tmp = cname;
	}
	if (find_sql_column(t, tmp))
		res = 1;
	if (tmp != cname) {
		char *ntmp = (char*)tmp;
		_DELETE(ntmp);
	}
	return res;
}

static int
sql_trans_tname_conflict( sql_trans *tr, sql_schema *s, const char *extra, const char *tname, const char *cname)
{
	char *tp;
	char *tmp;
	sql_table *t = NULL;

	if (extra) {
		tmp = sql_message("%s_%s", extra, tname);
	} else {
		tmp = _STRDUP(tname);
	}
	tp = tmp;
	while ((tp = strchr(tp, '_')) != NULL) {
		*tp = 0;
		t = find_sql_table(tr, s, tmp);
		if (t && sql_trans_cname_conflict(t, tp+1, cname)) {
			_DELETE(tmp);
			return 1;
		}
		*tp++ = '_';
	}
	_DELETE(tmp);
	tmp = _STRDUP(cname);
	tp = tmp;
	while ((tp = strchr(tp, '_')) != NULL) {
		char *ntmp;
		*tp = 0;
		ntmp = sql_message("%s_%s", tname, tmp);
		t = find_sql_table(tr, s, ntmp);
		if (t && sql_trans_cname_conflict(t, NULL, tp+1)) {
			_DELETE(ntmp);
			_DELETE(tmp);
			return 1;
		}
		_DELETE(ntmp);
		*tp++ = '_';
	}
	_DELETE(tmp);
	t = find_sql_table(tr, s, tname);
	if (t && sql_trans_cname_conflict(t, NULL, cname))
		return 1;
	return 0;
}

static int
sql_trans_name_conflict( sql_trans *tr, const char *sname, const char *tname, const char *cname)
{
	char *sp;
	sql_schema *s = NULL;

	sp = strchr(sname, '_');
	if (!sp && strchr(tname, '_') == 0 && strchr(cname, '_') == 0)
		return 0;

	if (sp) {
		char *tmp = SA_STRDUP(tr->sa, sname);
		sp = tmp;
		while ((sp = strchr(sp, '_')) != NULL) {
			*sp = 0;
			s = find_sql_schema(tr, tmp);
			if (s && sql_trans_tname_conflict(tr, s, sp+1, tname, cname))
				return 1;
			*sp++ = '_';
		}
	} else {
		s = find_sql_schema(tr, sname);
		if (s)
			return sql_trans_tname_conflict(tr, s, NULL, tname, cname);
	}
	return 0;
}

int
sql_trans_copy_column( sql_trans *tr, sql_table *t, sql_column *c, sql_column **cres)
{
	sqlstore *store = tr->store;
	sql_schema *syss = find_sql_schema(tr, isGlobal(t)?"sys":"tmp");
	sql_table *syscolumn = find_sql_table(tr, syss, "_columns");
	sql_table *dup = NULL;
	int res = 0;

	if (t->system && sql_trans_name_conflict(tr, t->s->base.name, t->base.name, c->base.name))
		return -2;

	if ((res = new_table(tr, t, &dup)))
		return res;
	t = dup;
	sql_column *col = SA_ZNEW(tr->sa, sql_column);
	base_init(tr->sa, &col->base, c->base.id?c->base.id:next_oid(tr->store), TR_NEW, c->base.name);
	dup_sql_type(tr, t->s, &(c->type), &(col->type));
	col->def = NULL;
	if (c->def)
		col->def = SA_STRDUP(tr->sa, c->def);
	col->null = c->null;
	col->colnr = c->colnr;
	col->unique = c->unique;
	col->t = t;
	col->storage_type = NULL;
	if (c->storage_type)
		col->storage_type = SA_STRDUP(tr->sa, c->storage_type);

	if ((res = ol_add(t->columns, &col->base)))
		return res;

	if (isDeclaredTable(c->t))
		if (isTable(t))
			if ((res = store->storage_api.create_col(tr, col)))
				return res;

	if (!isDeclaredTable(t)) {
		char *strnil = (char*)ATOMnilptr(TYPE_str);
		if ((res = store->table_api.table_insert(tr, syscolumn, &col->base.id, &col->base.name, &col->type.type->base.name,
					&col->type.digits, &col->type.scale, &t->base.id,
					(col->def) ? &col->def : &strnil, &col->null, &col->colnr,
					(col->storage_type) ? &col->storage_type : &strnil))) {
			return res;
		}
		if (c->type.type->s) /* column depends on type */
			if ((res = sql_trans_create_dependency(tr, c->type.type->base.id, col->base.id, TYPE_DEPENDENCY)))
				return res;
	}
	if (cres)
		*cres = col;
	return res;
}

static void
sql_trans_rollback(sql_trans *tr)
{
	sqlstore *store = tr->store;

	if (tr->predicates) {
		list_destroy(tr->predicates);
		tr->predicates = NULL;
	}

	/* move back deleted */
	if (tr->localtmps.dset) {
		for(node *n=tr->localtmps.dset->h; n; ) {
			node *next = n->next;
			sql_table *tt = n->data;
			if (!isNew(tt))
				list_prepend(tr->localtmps.set, dup_base(&tt->base));
			n = next;
		}
	}
	if (tr->changes) {
		store_lock(store);
		/* revert the change list */
		list *nl = SA_LIST(tr->sa, (fdestroy) NULL);
		for(node *n=tr->changes->h; n; n = n->next)
			list_prepend(nl, n->data);

		/* rollback */
		ulng oldest = store_oldest(store);
		ulng commit_ts = store_get_timestamp(store); /* use most recent timestamp such that we can cleanup savely */
		for(node *n=nl->h; n; n = n->next) {
			sql_change *c = n->data;

			if (c->commit)
				c->commit(tr, c, 0 /* ie rollback */, oldest);
			c->ts = commit_ts;
		}
		store_pending_changes(store, oldest);
		for(node *n=nl->h; n; n = n->next) {
			sql_change *c = n->data;

			if (!c->cleanup) {
				_DELETE(c);
			} else if (c->cleanup && !c->cleanup(store, c, oldest)) {
				store->changes = sa_list_append(tr->sa, store->changes, c);
			} else
				_DELETE(c);
		}
		list_destroy(nl);
		list_destroy(tr->changes);
		tr->changes = NULL;
		tr->logchanges = 0;
		store_unlock(store);
	}
	if (tr->localtmps.dset) {
		list_destroy2(tr->localtmps.dset, tr->store);
		tr->localtmps.dset = NULL;
	}
	if (cs_size(&tr->localtmps)) {
		/* cleanup new */
		if (tr->localtmps.nelm) {
			for(node *n=tr->localtmps.nelm; n; ) {
				node *next = n->next;
				list_remove_node(tr->localtmps.set, store, n);
				n = next;
			}
			tr->localtmps.nelm = NULL;
		}
		/* handle content */
		for(node *n=tr->localtmps.set->h; n; ) {
			node *next = n->next;
			sql_table *tt = n->data;

			if (tt->commit_action == CA_DROP) {
				(void) sql_trans_drop_table_id(tr, tt->s, tt->base.id, DROP_RESTRICT);
			}
			n = next;
		}
	}
}

sql_trans *
sql_trans_destroy(sql_trans *tr)
{
	sql_trans *res = tr->parent;

	TRC_DEBUG(SQL_STORE, "Destroy transaction: %p\n", tr);
	if (tr->name) {
		_DELETE(tr->name);
		tr->name = NULL;
	}
	if (tr->changes)
		sql_trans_rollback(tr);
	sqlstore *store = tr->store;
	store_lock(store);
	cs_destroy(&tr->localtmps, tr->store);
	_DELETE(tr);
	store_unlock(store);
	return res;
}

static sql_trans *
sql_trans_create_(sqlstore *store, sql_trans *parent, const char *name)
{
	sql_trans *tr = ZNEW(sql_trans);

	if (!tr)
		return NULL;

	store_lock(store);
	tr->sa = NULL;
	tr->store = store;
	tr->tid = store_transaction_id(store);
	MT_lock_init(&tr->lock, "trans_lock");

	if (name) {
		if (!parent)
			return NULL;
		parent->name = SA_STRDUP(parent->sa, name);
	}
	tr->cat = store->cat;
	if (!tr->cat) {
		store->cat = tr->cat = SA_ZNEW(tr->sa, sql_catalog);
		store->cat->schemas = os_new(tr->sa, (destroy_fptr) &schema_destroy, false, true, store);
		store->cat->objects = os_new(tr->sa, (destroy_fptr) &key_destroy, false, false, store);
	}
	tr->tmp = store->tmp;
	cs_new(&tr->localtmps, tr->sa, (fdestroy) &table_destroy);
	tr->parent = parent;
	TRC_DEBUG(SQL_STORE, "New transaction: %p\n", tr);
	store_unlock(store);
	return tr;
}

static int
schema_dup(sql_trans *tr, sql_schema *s, const char *name, sql_schema **rs)
{
	sql_schema *ns = SA_ZNEW(tr->sa, sql_schema);
	int res = 0;

	base_init(tr->sa, &ns->base, s->base.id, 0, name);
	ns->auth_id = s->auth_id;
	ns->owner = s->owner;
	ns->system = s->system;

	sqlstore *store = tr->store;
	ns->tables = os_new(tr->sa, (destroy_fptr) &table_destroy, isTempSchema(s), true, store);
	ns->seqs = os_new(tr->sa, (destroy_fptr) &seq_destroy, isTempSchema(s), true, store);
	ns->keys = os_new(tr->sa, (destroy_fptr) &key_destroy, isTempSchema(s), true, store);
	ns->idxs = os_new(tr->sa, (destroy_fptr) &idx_destroy, isTempSchema(s), true, store);
	ns->triggers = os_new(tr->sa, (destroy_fptr) &trigger_destroy, isTempSchema(s), true, store);
	ns->parts = os_new(tr->sa, (destroy_fptr) &part_destroy, isTempSchema(s), false, store);

	/* table_dup will dup keys, idxs, triggers and parts */
	struct os_iter oi;
	os_iterator(&oi, s->tables, tr, NULL);
	for (sql_base *b = oi_next(&oi); b; b = oi_next(&oi)) {
		sql_table *t = NULL;

		if ((res = table_dup(tr, (sql_table*)b, s, NULL, &t)) || (res = os_add(ns->tables, tr, t->base.name, &t->base))) {
			schema_destroy(tr->store, ns);
			return res;
		}
	}

	/* we can share the funcs and types */
	ns->funcs = os_dup(s->funcs);
	ns->types = os_dup(s->types);
	ns->store = s->store;
	ns->internal = NULL;
	*rs = ns;
	return res;
}

sql_trans *
sql_trans_create(sqlstore *store, sql_trans *parent, const char *name)
{
	sql_trans *tr = sql_trans_create_(store, parent, name);
	if (tr) {
		tr->ts = store_timestamp(store);
		tr->active = 1;
	}
	return tr;
}

static int
sql_trans_valid(sql_trans *tr)
{
		printf("# handle prediates\n");
		list_destroy(tr->predicates);
		tr->predicates = NULL;
		return 0;
}

int
sql_trans_commit(sql_trans *tr)
{
	int ok = LOG_OK;
	sqlstore *store = tr->store;

	store_lock(store);
	ulng oldest = store_oldest(store);
<<<<<<< HEAD

	if (tr->predicates && !sql_trans_valid(tr))
			return LOG_ERR;

	/* write phase */
	TRC_DEBUG(SQL_STORE, "Forwarding changes (" ULLFMT ", " ULLFMT ") -> " ULLFMT "\n", tr->tid, tr->ts, commit_ts);
=======
>>>>>>> 67459da7
	store_pending_changes(store, oldest);
	oldest = store_oldest_pending(store);
	store_unlock(store);
	if (tr->changes) {
		ulng commit_ts = 0;
		int min_changes = GDKdebug & FORCEMITOMASK ? 5 : 100000;
		int flush = (tr->logchanges > min_changes && !store->changes);
		/* log changes should only be done if there is something to log */
		if (tr->logchanges > 0) {
			ok = store->logger_api.log_tstart(store, flush);
			/* log */
			for(node *n=tr->changes->h; n && ok == LOG_OK; n = n->next) {
				sql_change *c = n->data;

				if (c->log && ok == LOG_OK)
					ok = c->log(tr, c);
			}
			if (ok == LOG_OK && store->prev_oid != store->obj_id)
				ok = store->logger_api.log_sequence(store, OBJ_SID, store->obj_id);
			store->prev_oid = store->obj_id;
			store_lock(store);
			commit_ts = tr->parent ? tr->parent->tid : store_timestamp(store);
			if (ok == LOG_OK && !flush)
				ok = store->logger_api.log_tend(store, commit_ts);
		} else {
			store_lock(store);
			commit_ts = tr->parent ? tr->parent->tid : store_timestamp(store);
		}
		tr->logchanges = 0;
		TRC_DEBUG(SQL_STORE, "Forwarding changes (" ULLFMT ", " ULLFMT ") -> " ULLFMT "\n", tr->tid, tr->ts, commit_ts);
		/* apply committed changes */
		if (ATOMIC_GET(&store->nr_active) == 1) {
			oldest = commit_ts;
			store_pending_changes(store, oldest);
		}
		for(node *n=tr->changes->h; n && ok == LOG_OK; n = n->next) {
			sql_change *c = n->data;

			if (c->commit && ok == LOG_OK)
				ok = c->commit(tr, c, commit_ts, oldest);
			else
				c->obj->flags = 0;
			c->ts = commit_ts;
		}
		/* flush logger after changes got applied */
		if (ok == LOG_OK && flush)
			ok = store->logger_api.log_tend(store, commit_ts);
		/* garbage collect */
		for(node *n=tr->changes->h; n && ok == LOG_OK; ) {
			node *next = n->next;
			sql_change *c = n->data;

			if (!c->cleanup || c->cleanup(store, c, oldest)) {
				_DELETE(c);
			} else if (tr->parent) { /* need to keep everything */
				tr->parent->changes = sa_list_append(tr->sa, tr->parent->changes, c);
			} else {
				store->changes = sa_list_append(tr->sa, store->changes, c);
			}
			n = next;
		}
		list_destroy(tr->changes);
		tr->changes = NULL;
		tr->ts = commit_ts;
		store_unlock(store);
	}
	/* drop local temp tables with commit action CA_DROP, after cleanup */
	if (cs_size(&tr->localtmps)) {
		for(node *n=tr->localtmps.set->h; n; ) {
			node *next = n->next;
			sql_table *tt = n->data;

			if (tt->commit_action == CA_DROP)
				(void) sql_trans_drop_table_id(tr, tt->s, tt->base.id, DROP_RESTRICT);
			n = next;
		}
	}
	if (tr->localtmps.dset) {
		list_destroy2(tr->localtmps.dset, store);
		tr->localtmps.dset = NULL;
	}
	tr->localtmps.nelm = NULL;
	return (ok==LOG_OK)?SQL_OK:SQL_ERR;
}

static int
sql_trans_drop_all_dependencies(sql_trans *tr, sqlid id, sql_dependency type)
{
	sqlid dep_id=0, t_id = -1;
	sht dep_type = 0;
	list *dep = sql_trans_get_dependencies(tr, id, type, NULL);
	node *n;
	int res = 0;

	if (!dep)
		return -1;

	n = dep->h;

	while (n && !res) {
		dep_id = *(sqlid*) n->data;
		dep_type = (sql_dependency) *(sht*) n->next->data;

		if (!list_find_id(tr->dropped, dep_id)) {

			switch (dep_type) {
				case SCHEMA_DEPENDENCY:
					res = sql_trans_drop_schema(tr, dep_id, DROP_CASCADE);
					break;
				case TABLE_DEPENDENCY:
				case VIEW_DEPENDENCY: {
					sql_table *t = sql_trans_find_table(tr, dep_id);
					if (t)
						res = sql_trans_drop_table_id(tr, t->s, dep_id, DROP_CASCADE);
					} break;
				case COLUMN_DEPENDENCY: {
					if ((t_id = sql_trans_get_dependency_type(tr, dep_id, TABLE_DEPENDENCY)) > 0) {
						sql_table *t = sql_trans_find_table(tr, dep_id);
						if (t)
							res = sql_trans_drop_column(tr, t, dep_id, DROP_CASCADE);
					}
					} break;
				case TRIGGER_DEPENDENCY: {
					sql_trigger *t = sql_trans_find_trigger(tr, dep_id);
					if (t && !list_find_id(tr->dropped, t->t->base.id)) /* table not yet dropped */
						 res = sql_trans_drop_trigger(tr, t->t->s, dep_id, DROP_CASCADE);
					} break;
				case KEY_DEPENDENCY:
				case FKEY_DEPENDENCY: {
					sql_key *k = sql_trans_find_key(tr, dep_id);
					if (k && !list_find_id(tr->dropped, k->t->base.id)) /* table not yet dropped */
						res = sql_trans_drop_key(tr, k->t->s, dep_id, DROP_CASCADE);
					} break;
				case INDEX_DEPENDENCY: {
					sql_idx *i = sql_trans_find_idx(tr, dep_id);
					if (i && !list_find_id(tr->dropped, i->t->base.id)) /* table not yet dropped */
						res = sql_trans_drop_idx(tr, i->t->s, dep_id, DROP_CASCADE);
					} break;
				case PROC_DEPENDENCY:
				case FUNC_DEPENDENCY: {
					sql_func *f = sql_trans_find_func(tr, dep_id);
					res = sql_trans_drop_func(tr, f->s, dep_id, DROP_CASCADE);
					} break;
				case TYPE_DEPENDENCY: {
					sql_type *t = sql_trans_find_type(tr, NULL, dep_id);
					res = sql_trans_drop_type(tr, t->s, dep_id, DROP_CASCADE);
					} break;
				case USER_DEPENDENCY:  /*TODO schema and users dependencies*/
					break;
			}
		}

		n = n->next->next;
	}
	list_destroy(dep);
	return res;
}

static int
sys_drop_ic(sql_trans *tr, sql_idx * i, sql_kc *kc)
{
	sqlstore *store = tr->store;
	sql_schema *syss = find_sql_schema(tr, isGlobal(i->t)?"sys":"tmp");
	sql_table *sysic = find_sql_table(tr, syss, "objects");
	oid rid = store->table_api.column_find_row(tr, find_sql_column(sysic, "id"), &i->base.id, find_sql_column(sysic, "name"), kc->c->base.name, NULL);
	int res = 0;

	if (is_oid_nil(rid))
		return -1;
	if ((res = store->table_api.table_delete(tr, sysic, rid)))
		return res;
	return 0;
}

static int
sql_trans_drop_any_comment(sql_trans *tr, sqlid id)
{
	sqlstore *store = tr->store;
	sql_schema *sys;
	sql_column *id_col;
	sql_table *comments;
	oid row;

	sys = find_sql_schema(tr, "sys");
	assert(sys);

	comments = find_sql_table(tr, sys, "comments");
	if (!comments) /* for example during upgrades */
		return 0;

	id_col = find_sql_column(comments, "id");
	assert(id_col);

	row = store->table_api.column_find_row(tr, id_col, &id, NULL);
	if (!is_oid_nil(row) && store->table_api.table_delete(tr, comments, row))
		return -2;
	return 0;
}

static int
sys_drop_idx(sql_trans *tr, sql_idx * i, int drop_action)
{
	sqlstore *store = tr->store;
	node *n;
	sql_schema *syss = find_sql_schema(tr, isGlobal(i->t)?"sys":"tmp");
	sql_table *sysidx = find_sql_table(tr, syss, "idxs");
	oid rid = store->table_api.column_find_row(tr, find_sql_column(sysidx, "id"), &i->base.id, NULL);
	int res = 0;

	if (is_oid_nil(rid))
		return -1;
	if ((res = store->table_api.table_delete(tr, sysidx, rid)))
		return res;
	if ((res = sql_trans_drop_any_comment(tr, i->base.id)))
		return res;
	for (n = i->columns->h; n; n = n->next) {
		sql_kc *ic = n->data;
		if ((res = sys_drop_ic(tr, i, ic)))
			return res;
	}

	/* remove idx from schema and table*/
	if (isGlobal(i->t))
		if ((res = os_del(i->t->s->idxs, tr, i->base.name, dup_base(&i->base))))
			return res;
	if ((res = sql_trans_drop_dependencies(tr, i->base.id)))
		return res;

	if (drop_action && (res = sql_trans_drop_all_dependencies(tr, i->base.id, INDEX_DEPENDENCY)))
		return res;
	return 0;
}

static int
sys_drop_kc(sql_trans *tr, sql_key *k, sql_kc *kc)
{
	sqlstore *store = tr->store;
	sql_schema *syss = find_sql_schema(tr, isGlobal(k->t)?"sys":"tmp");
	sql_table *syskc = find_sql_table(tr, syss, "objects");
	oid rid = store->table_api.column_find_row(tr, find_sql_column(syskc, "id"), &k->base.id, find_sql_column(syskc, "name"), kc->c->base.name, NULL);
	int res = 0;

	if (is_oid_nil(rid))
		return -1;
	if ((res = store->table_api.table_delete(tr, syskc, rid)))
		return res;
	return 0;
}

static int
sys_drop_key(sql_trans *tr, sql_key *k, int drop_action)
{
	sqlstore *store = tr->store;
	node *n;
	sql_schema *syss = find_sql_schema(tr, isGlobal(k->t)?"sys":"tmp");
	sql_table *syskey = find_sql_table(tr, syss, "keys");
	oid rid = store->table_api.column_find_row(tr, find_sql_column(syskey, "id"), &k->base.id, NULL);
	int res = 0;

	if (is_oid_nil(rid))
		return -1;
	if ((res = store->table_api.table_delete(tr, syskey, rid)))
		return res;

	for (n = k->columns->h; n; n = n->next) {
		sql_kc *kc = n->data;
		if ((res = sys_drop_kc(tr, k, kc)))
			return res;
	}
	/* remove key from schema */
	if (isGlobal(k->t)) {
		if ((res = os_del(k->t->s->keys, tr, k->base.name, dup_base(&k->base))))
			return res;
		if ((res = os_del(tr->cat->objects, tr, k->base.name, dup_base(&k->base))))
			return res;
	}
	if (k->t->pkey == (sql_ukey*)k)
		k->t->pkey = NULL;

	if ((res = sql_trans_drop_dependencies(tr, k->base.id)))
		return res;

	if (drop_action && (res = sql_trans_drop_all_dependencies(tr, k->base.id, (k->type == fkey) ? FKEY_DEPENDENCY : KEY_DEPENDENCY)))
		return res;
	return 0;
}

static int
sys_drop_tc(sql_trans *tr, sql_trigger * i, sql_kc *kc)
{
	sqlstore *store = tr->store;
	sql_schema *syss = find_sql_schema(tr, isGlobal(i->t)?"sys":"tmp");
	sql_table *systc = find_sql_table(tr, syss, "objects");
	oid rid = store->table_api.column_find_row(tr, find_sql_column(systc, "id"), &i->base.id, find_sql_column(systc, "name"), kc->c->base.name, NULL);
	int res = 0;

	if (is_oid_nil(rid))
		return -1;
	if ((res = store->table_api.table_delete(tr, systc, rid)))
		return res;
	return 0;
}

static int
sys_drop_sequence(sql_trans *tr, sql_sequence * seq, int drop_action)
{
	sqlstore *store = tr->store;
	sql_schema *syss = find_sql_schema(tr, "sys");
	sql_table *sysseqs = find_sql_table(tr, syss, "sequences");
	oid rid = store->table_api.column_find_row(tr, find_sql_column(sysseqs, "id"), &seq->base.id, NULL);
	int res = 0;

	if (is_oid_nil(rid))
		return -1;

	if ((res = store->table_api.table_delete(tr, sysseqs, rid)))
		return res;
	if ((res = sql_trans_drop_dependencies(tr, seq->base.id)))
		return res;
	if ((res = sql_trans_drop_any_comment(tr, seq->base.id)))
		return res;
	if (drop_action && (res = sql_trans_drop_all_dependencies(tr, seq->base.id, SEQ_DEPENDENCY)))
		return res;
	return 0;
}

static int
sys_drop_statistics(sql_trans *tr, sql_column *col)
{
	sqlstore *store = tr->store;
	int res = 0;

	if (isGlobal(col->t)) {
		sql_schema *syss = find_sql_schema(tr, "sys");
		sql_table *sysstats = find_sql_table(tr, syss, "statistics");

		oid rid = store->table_api.column_find_row(tr, find_sql_column(sysstats, "column_id"), &col->base.id, NULL);

		if (is_oid_nil(rid)) /* no statistics */
			return 0;

		if ((res = store->table_api.table_delete(tr, sysstats, rid)))
			return res;
	}
	return 0;
}

static int
sys_drop_default_object(sql_trans *tr, sql_column *col, int drop_action)
{
	const char *next_value_for = "next value for ";
	int res = 0;

	/* Drop sequence for generated column if it's the case */
	if (col->def && !strncmp(col->def, next_value_for, strlen(next_value_for))) {
		sql_schema *s = NULL;
		sql_sequence *seq = NULL;
		char *schema = NULL, *seq_name = NULL;

		extract_schema_and_sequence_name(tr->sa, col->def + strlen(next_value_for), &schema, &seq_name);
		if (!schema || !seq_name || !(s = find_sql_schema(tr, schema))) {
			_DELETE(schema);
			_DELETE(seq_name);
			return -1;
		}

		seq = find_sql_sequence(tr, s, seq_name);
		_DELETE(schema);
		_DELETE(seq_name);
		if (seq && sql_trans_get_dependency_type(tr, seq->base.id, BEDROPPED_DEPENDENCY) > 0) {
			if ((res = sys_drop_sequence(tr, seq, drop_action)))
				return res;
			if ((res = os_del(s->seqs, tr, seq->base.name, dup_base(&seq->base))))
				return res;
		}
	}
	return 0;
}

static int
sql_trans_drop_obj_priv(sql_trans *tr, sqlid obj_id)
{
	sqlstore *store = tr->store;
	sql_schema *sys = find_sql_schema(tr, "sys");
	sql_table *privs = find_sql_table(tr, sys, "privileges");
	int res = LOG_OK;

	assert(sys && privs);
	/* select privileges of this obj_id */
	rids *A = store->table_api.rids_select(tr, find_sql_column(privs, "obj_id"), &obj_id, &obj_id, NULL);
	/* remove them */
	for(oid rid = store->table_api.rids_next(A); !is_oid_nil(rid) && res == LOG_OK; rid = store->table_api.rids_next(A))
		res = store->table_api.table_delete(tr, privs, rid);
	store->table_api.rids_destroy(A);
	return res;
}

static int
sys_drop_trigger(sql_trans *tr, sql_trigger * i)
{
	sqlstore *store = tr->store;
	node *n;
	sql_schema *syss = find_sql_schema(tr, isGlobal(i->t)?"sys":"tmp");
	sql_table *systrigger = find_sql_table(tr, syss, "triggers");
	oid rid = store->table_api.column_find_row(tr, find_sql_column(systrigger, "id"), &i->base.id, NULL);
	int res = 0;

	if (is_oid_nil(rid))
		return -1;
	if ((res = store->table_api.table_delete(tr, systrigger, rid)))
		return res;

	for (n = i->columns->h; n; n = n->next) {
		sql_kc *tc = n->data;

		if ((res = sys_drop_tc(tr, i, tc)))
			return res;
	}
	/* remove trigger from schema */
	if (isGlobal(i->t))
		if ((res = os_del(i->t->s->triggers, tr, i->base.name, dup_base(&i->base))))
			return res;
	if ((res = sql_trans_drop_dependencies(tr, i->base.id)))
		return res;
	return 0;
}

static int
sys_drop_column(sql_trans *tr, sql_column *col, int drop_action)
{
	sqlstore *store = tr->store;
	sql_schema *syss = find_sql_schema(tr, isGlobal(col->t)?"sys":"tmp");
	sql_table *syscolumn = find_sql_table(tr, syss, "_columns");
	oid rid = store->table_api.column_find_row(tr, find_sql_column(syscolumn, "id"), &col->base.id, NULL);
	int res = 0;

	if (is_oid_nil(rid))
		return -1;
	if ((res = store->table_api.table_delete(tr, syscolumn, rid)))
		return res;
	if ((res = sql_trans_drop_dependencies(tr, col->base.id)))
		return res;
	if ((res = sql_trans_drop_any_comment(tr, col->base.id)))
		return res;
	if ((res = sql_trans_drop_obj_priv(tr, col->base.id)))
		return res;
	if ((res = sys_drop_default_object(tr, col, drop_action)))
		return res;

	if ((res = sys_drop_statistics(tr, col)))
		return res;
	if (drop_action && (res = sql_trans_drop_all_dependencies(tr, col->base.id, COLUMN_DEPENDENCY)))
		return res;
	if (col->type.type->s && (res = sql_trans_drop_dependency(tr, col->base.id, col->type.type->base.id, TYPE_DEPENDENCY)))
		return res;
	return 0;
}

static int
sys_drop_keys(sql_trans *tr, sql_table *t, int drop_action)
{
	node *n;
	int res = 0;

	if (ol_length(t->keys))
		for (n = ol_first_node(t->keys); n; n = n->next) {
			sql_key *k = n->data;

			if ((res = sys_drop_key(tr, k, drop_action)))
				return res;
		}
	return 0;
}

static int
sys_drop_idxs(sql_trans *tr, sql_table *t, int drop_action)
{
	node *n;
	int res = 0;

	if (ol_length(t->idxs))
		for (n = ol_first_node(t->idxs); n; n = n->next) {
			sql_idx *k = n->data;

			if ((res = sys_drop_idx(tr, k, drop_action)))
				return res;
		}
	return 0;
}

static int
sys_drop_triggers(sql_trans *tr, sql_table *t)
{
	node *n;
	int res = 0;

	if (ol_length(t->triggers))
		for (n = ol_first_node(t->triggers); n; n = n->next) {
			sql_trigger *i = n->data;

			if ((res = sys_drop_trigger(tr, i)))
				return res;
		}
	return 0;
}

static int
sys_drop_columns(sql_trans *tr, sql_table *t, int drop_action)
{
	node *n;
	int res = 0;

	if (ol_length(t->columns))
		for (n = t->columns->l->h; n; n = n->next) {
			sql_column *c = n->data;

			if ((res = sys_drop_column(tr, c, drop_action)))
				return res;
		}
	return 0;
}

static int
sys_drop_part(sql_trans *tr, sql_part *pt, int drop_action)
{
	sqlstore *store = tr->store;
	sql_table *mt = pt->t;
	sql_schema *syss = find_sql_schema(tr, isGlobal(mt)?"sys":"tmp");
	sql_table *sysobj = find_sql_table(tr, syss, "objects");
	oid obj_oid = store->table_api.column_find_row(tr, find_sql_column(sysobj, "id"), &pt->base.id, NULL);
	int res = 0;

	(void)drop_action;
	if (is_oid_nil(obj_oid))
		return -1;

	if ((res = store->table_api.table_delete(tr, sysobj, obj_oid)))
		return res;
	if (isRangePartitionTable(mt)) {
		sql_table *ranges = find_sql_table(tr, syss, "range_partitions");
		oid rid = store->table_api.column_find_row(tr, find_sql_column(ranges, "table_id"), &pt->member, NULL);
		if ((res = store->table_api.table_delete(tr, ranges, rid)))
			return res;
	} else if (isListPartitionTable(mt)) {
		sql_table *values = find_sql_table(tr, syss, "value_partitions");
		rids *rs = store->table_api.rids_select(tr, find_sql_column(values, "table_id"), &pt->member, &pt->member, NULL);
		for (oid rid = store->table_api.rids_next(rs); !is_oid_nil(rid); rid = store->table_api.rids_next(rs)) {
			if ((res = store->table_api.table_delete(tr, values, rid))) {
				store->table_api.rids_destroy(rs);
				return res;
			}
		}
		store->table_api.rids_destroy(rs);
	}
	/* merge table depends on part table */
	if ((res = sql_trans_drop_dependency(tr, pt->member, mt->base.id, TABLE_DEPENDENCY)))
		return res;

	if ((res = os_del(mt->s->parts, tr, pt->base.name, dup_base(&pt->base))))
		return res;
	return 0;
}

static int
sys_drop_members(sql_trans *tr, sql_table *t, int drop_action)
{
	int res = 0;

	if (!list_empty(t->members)) {
		for (node *n = t->members->h; n; ) {
			sql_part *pt = n->data;

			n = n->next;
			if ((res = sys_drop_part(tr, pt, drop_action)))
				return res;
		}
	}
	return 0;
}

static int
sys_drop_parts(sql_trans *tr, sql_table *t, int drop_action)
{
	int res = 0;

	for(sql_part *pt = partition_find_part(tr, t, NULL); pt; pt = partition_find_part(tr, t, pt)) {
		if ((res = sql_trans_del_table(tr, pt->t, t, drop_action)))
			return res;
	}
	return 0;
}

static int
sys_drop_table(sql_trans *tr, sql_table *t, int drop_action)
{
	sqlstore *store = tr->store;
	sql_schema *syss = find_sql_schema(tr, isGlobal(t)?"sys":"tmp");
	sql_table *systable = find_sql_table(tr, syss, "_tables");
	sql_column *syscol = find_sql_column(systable, "id");
	oid rid = store->table_api.column_find_row(tr, syscol, &t->base.id, NULL);
	int res = 0;

	if (is_oid_nil(rid))
		return -1;

	if ((res = store->table_api.table_delete(tr, systable, rid)))
		return res;
	if ((res = sys_drop_keys(tr, t, drop_action)))
		return res;
	if ((res = sys_drop_idxs(tr, t, drop_action)))
		return res;
	if ((res = sys_drop_triggers(tr, t)))
		return res;

	if (partition_find_part(tr, t, NULL))
		if ((res = sys_drop_parts(tr, t, drop_action)))
			return res;

	if (isMergeTable(t) || isReplicaTable(t))
		if ((res = sys_drop_members(tr, t, drop_action)))
			return res;

	if (isRangePartitionTable(t) || isListPartitionTable(t)) {
		sql_table *partitions = find_sql_table(tr, syss, "table_partitions");
		sql_column *pcols = find_sql_column(partitions, "table_id");
		rids *rs = store->table_api.rids_select(tr, pcols, &t->base.id, &t->base.id, NULL);
		oid poid;
		if ((poid = store->table_api.rids_next(rs)) != oid_nil) {
			if ((res = store->table_api.table_delete(tr, partitions, poid))) {
				store->table_api.rids_destroy(rs);
				return res;
			}
		}
		store->table_api.rids_destroy(rs);
	}

	if ((res = sql_trans_drop_any_comment(tr, t->base.id)))
		return res;
	if ((res = sql_trans_drop_dependencies(tr, t->base.id)))
		return res;
	if ((res = sql_trans_drop_obj_priv(tr, t->base.id)))
		return res;
	if ((res = sys_drop_columns(tr, t, drop_action)))
		return res;

	if (drop_action && (res = sql_trans_drop_all_dependencies(tr, t->base.id, !isView(t) ? TABLE_DEPENDENCY : VIEW_DEPENDENCY)))
		return res;
	return 0;
}

static int
sys_drop_type(sql_trans *tr, sql_type *type, int drop_action)
{
	sqlstore *store = tr->store;
	sql_schema *syss = find_sql_schema(tr, "sys");
	sql_table *sys_tab_type = find_sql_table(tr, syss, "types");
	sql_column *sys_type_col = find_sql_column(sys_tab_type, "id");
	oid rid = store->table_api.column_find_row(tr, sys_type_col, &type->base.id, NULL);
	int res = 0;

	if (is_oid_nil(rid))
		return -1;

	if ((res = store->table_api.table_delete(tr, sys_tab_type, rid)))
		return res;
	if ((res = sql_trans_drop_dependencies(tr, type->base.id)))
		return res;

	if (drop_action && (res = sql_trans_drop_all_dependencies(tr, type->base.id, TYPE_DEPENDENCY)))
		return res;
	return 0;
}

static int
sys_drop_func(sql_trans *tr, sql_func *func, int drop_action)
{
	sqlstore *store = tr->store;
	sql_schema *syss = find_sql_schema(tr, "sys");
	sql_table *sys_tab_func = find_sql_table(tr, syss, "functions");
	sql_column *sys_func_col = find_sql_column(sys_tab_func, "id");
	oid rid_func = store->table_api.column_find_row(tr, sys_func_col, &func->base.id, NULL);
	if (is_oid_nil(rid_func))
		return -1;
	sql_table *sys_tab_args = find_sql_table(tr, syss, "args");
	sql_column *sys_args_col = find_sql_column(sys_tab_args, "func_id");
	rids *args = store->table_api.rids_select(tr, sys_args_col, &func->base.id, &func->base.id, NULL);
	int res = 0;

	for (oid r = store->table_api.rids_next(args); !is_oid_nil(r); r = store->table_api.rids_next(args)) {
		if ((res = store->table_api.table_delete(tr, sys_tab_args, r))) {
			store->table_api.rids_destroy(args);
			return res;
		}
	}
	store->table_api.rids_destroy(args);

	assert(!is_oid_nil(rid_func));
	if ((res = store->table_api.table_delete(tr, sys_tab_func, rid_func)))
		return res;

	if ((res = sql_trans_drop_dependencies(tr, func->base.id)))
		return res;
	if ((res = sql_trans_drop_any_comment(tr, func->base.id)))
		return res;
	if ((res = sql_trans_drop_obj_priv(tr, func->base.id)))
		return res;

	if (drop_action && (res = sql_trans_drop_all_dependencies(tr, func->base.id, !IS_PROC(func) ? FUNC_DEPENDENCY : PROC_DEPENDENCY)))
		return res;
	return 0;
}

static int
sys_drop_types(sql_trans *tr, sql_schema *s, int drop_action)
{
	int res = 0;
	struct os_iter oi;
	os_iterator(&oi, s->types, tr, NULL);
	for (sql_base *b = oi_next(&oi); b; b = oi_next(&oi)) {
		sql_type *t = (sql_type*)b;

		if ((res = sys_drop_type(tr, t, drop_action)))
			return res;
	}
	return 0;
}

static int
sys_drop_tables(sql_trans *tr, sql_schema *s, int drop_action)
{
	int res = 0;
	struct os_iter oi;
	os_iterator(&oi, s->tables, tr, NULL);
	for (sql_base *b = oi_next(&oi); b; b = oi_next(&oi)) {
		sql_table *t = (sql_table*)b;

		if ((res = sys_drop_table(tr, t, drop_action)))
			return res;
	}
	return 0;
}

static int
sys_drop_funcs(sql_trans *tr, sql_schema *s, int drop_action)
{
	int res = 0;
	struct os_iter oi;
	os_iterator(&oi, s->funcs, tr, NULL);
	for (sql_base *b = oi_next(&oi); b; b = oi_next(&oi)) {
		sql_func *f = (sql_func*)b;

		if ((res = sys_drop_func(tr, f, drop_action)))
			return res;
	}
	return 0;
}

static int
sys_drop_sequences(sql_trans *tr, sql_schema *s, int drop_action)
{
	int res = 0;
	struct os_iter oi;
	os_iterator(&oi, s->seqs, tr, NULL);
	for (sql_base *b = oi_next(&oi); b; b = oi_next(&oi)) {
		sql_sequence *seq = (sql_sequence*)b;

		if ((res = sys_drop_sequence(tr, seq, drop_action)))
			return res;
	}
	return 0;
}

int
sql_trans_create_type(sql_trans *tr, sql_schema *s, const char *sqlname, unsigned int digits, unsigned int scale, int radix, const char *impl)
{
	sqlstore *store = tr->store;
	sql_type *t;
	sql_table *systype;
	int localtype = ATOMindex(impl);
	sql_class eclass = EC_EXTERNAL;
	int eclass_cast = (int) eclass, res = 0;

	if (localtype < 0)
		return -4;
	t = SA_ZNEW(tr->sa, sql_type);
	systype = find_sql_table(tr, find_sql_schema(tr, "sys"), "types");
	base_init(tr->sa, &t->base, next_oid(tr->store), TR_NEW, sqlname);
	t->impl = SA_STRDUP(tr->sa, impl);
	t->digits = digits;
	t->scale = scale;
	t->radix = radix;
	t->eclass = eclass;
	t->localtype = localtype;
	t->s = s;

	if ((res = os_add(s->types, tr, t->base.name, &t->base)))
		return res;
	if ((res = store->table_api.table_insert(tr, systype, &t->base.id, &t->impl, &t->base.name, &t->digits, &t->scale, &radix, &eclass_cast, &s->base.id)))
		return res;
	return 0;
}

int
sql_trans_drop_type(sql_trans *tr, sql_schema *s, sqlid id, int drop_action)
{
	sql_type *t = sql_trans_find_type(tr, s, id);
	int res = 0;

	if ((res = sys_drop_type(tr, t, drop_action)))
		return res;
	if ((res = os_del(s->types, tr, t->base.name, dup_base(&t->base))))
		return res;
	return 0;
}

sql_func *
create_sql_func(sqlstore *store, sql_allocator *sa, const char *func, list *args, list *res, sql_ftype type, sql_flang lang, const char *mod,
		const char *impl, const char *query, bit varres, bit vararg, bit system)
{
	sql_func *t = SA_ZNEW(sa, sql_func);

	base_init(sa, &t->base, next_oid(store), TR_NEW, func);
	assert(impl && mod);
	t->imp = (impl)?SA_STRDUP(sa, impl):NULL;
	t->mod = (mod)?SA_STRDUP(sa, mod):NULL;
	t->type = type;
	t->lang = lang;
	t->sql = (lang==FUNC_LANG_SQL||lang==FUNC_LANG_MAL);
	t->semantics = TRUE;
	t->side_effect = (type==F_FILT || (res && (lang==FUNC_LANG_SQL || !list_empty(args))))?FALSE:TRUE;
	t->varres = varres;
	t->vararg = vararg;
	t->ops = args;
	t->res = res;
	t->query = (query)?SA_STRDUP(sa, query):NULL;
	t->fix_scale = SCALE_EQ;
	t->s = NULL;
	t->system = system;
	return t;
}

static sql_arg *
arg_dup(sql_trans *tr, sql_schema *s, sql_arg *oa)
{
	sql_arg *a = SA_ZNEW(tr->sa, sql_arg);

	if (a) {
		a->name = SA_STRDUP(tr->sa, oa->name);
		a->inout = oa->inout;
		dup_sql_type(tr, s, &(oa->type), &(a->type));
	}
	return a;
}

sql_func *
sql_trans_create_func(sql_trans *tr, sql_schema *s, const char *func, list *args, list *res, sql_ftype type, sql_flang lang,
		const char *mod, const char *impl, const char *query, bit varres, bit vararg, bit system)
{
	sqlstore *store = tr->store;
	sql_func *t = SA_ZNEW(tr->sa, sql_func);
	sql_table *sysfunc = find_sql_table(tr, find_sql_schema(tr, "sys"), "functions");
	sql_table *sysarg = find_sql_table(tr, find_sql_schema(tr, "sys"), "args");
	node *n;
	int number = 0, ftype = (int) type, flang = (int) lang;
	bit se;

	base_init(tr->sa, &t->base, next_oid(tr->store), TR_NEW, func);
	assert(impl && mod);
	t->imp = (impl)?SA_STRDUP(tr->sa, impl):NULL;
	t->mod = (mod)?SA_STRDUP(tr->sa, mod):NULL;
	t->type = type;
	t->lang = lang;
	t->sql = (lang==FUNC_LANG_SQL||lang==FUNC_LANG_MAL);
	t->semantics = TRUE;
	se = t->side_effect = (type==F_FILT || (res && (lang==FUNC_LANG_SQL || !list_empty(args))))?FALSE:TRUE;
	t->varres = varres;
	t->vararg = vararg;
	t->ops = SA_LIST(tr->sa, (fdestroy) &arg_destroy);
	t->fix_scale = SCALE_EQ;
	t->system = system;
	for (n=args->h; n; n = n->next)
		list_append(t->ops, arg_dup(tr, s, n->data));
	if (res) {
		t->res = SA_LIST(tr->sa, (fdestroy) &arg_destroy);
		for (n=res->h; n; n = n->next)
			list_append(t->res, arg_dup(tr, s, n->data));
	}
	t->query = (query)?SA_STRDUP(tr->sa, query):NULL;
	t->s = s;

	if (os_add(s->funcs, tr, t->base.name, &t->base)) {
		return NULL;
	}
	if (store->table_api.table_insert(tr, sysfunc, &t->base.id, &t->base.name, query?(char**)&query:&t->imp, &t->mod, &flang, &ftype, &se,
			&t->varres, &t->vararg, &s->base.id, &t->system, &t->semantics))
		return NULL;
	if (t->res) for (n = t->res->h; n; n = n->next, number++) {
		sql_arg *a = n->data;
		sqlid id = next_oid(tr->store);
		if (store->table_api.table_insert(tr, sysarg, &id, &t->base.id, &a->name, &a->type.type->base.name, &a->type.digits, &a->type.scale, &a->inout, &number))
			return NULL;
	}
	if (t->ops) for (n = t->ops->h; n; n = n->next, number++) {
		sql_arg *a = n->data;
		sqlid id = next_oid(tr->store);
		if (store->table_api.table_insert(tr, sysarg, &id, &t->base.id, &a->name, &a->type.type->base.name, &a->type.digits, &a->type.scale, &a->inout, &number))
			return NULL;
	}
	return t;
}

int
sql_trans_drop_func(sql_trans *tr, sql_schema *s, sqlid id, int drop_action)
{
	sql_base *b = os_find_id(s->funcs, tr, id);
	int res = 0;

	if (!b)
		return 0;

	sql_func *func = (sql_func*)b;
	if (drop_action == DROP_CASCADE_START || drop_action == DROP_CASCADE) {
		sqlid *local_id = MNEW(sqlid);
		if (!local_id)
			return -1;

		if (! tr->dropped) {
			tr->dropped = list_create((fdestroy) &id_destroy);
			if (!tr->dropped) {
				_DELETE(local_id);
				return -1;
			}
		}
		*local_id = func->base.id;
		list_append(tr->dropped, local_id);
	}

	if ((res = sys_drop_func(tr, func, DROP_CASCADE)))
		return res;
	if ((res = os_del(s->funcs, tr, func->base.name, dup_base(&func->base))))
		return res;

	if (drop_action == DROP_CASCADE_START && tr->dropped) {
		list_destroy(tr->dropped);
		tr->dropped = NULL;
	}
	return 0;
}

static int
build_drop_func_list_item(sql_trans *tr, sql_schema *s, sqlid id)
{
	sql_base *b = os_find_id(s->funcs, tr, id);
	int res = 0;

	if (b) {
		sql_func *func = (sql_func*)b;
		if ((res = sys_drop_func(tr, func, DROP_CASCADE)))
			return res;
		if ((res = os_del(s->funcs, tr, func->base.name, dup_base(&func->base))))
			return res;
	}
	return 0;
}

int
sql_trans_drop_all_func(sql_trans *tr, sql_schema *s, list *list_func, int drop_action)
{
	node *n = NULL;
	sql_func *func = NULL;
	list* to_drop = NULL;
	int res = 0;

	(void) drop_action;

	if (!tr->dropped) {
		tr->dropped = list_create((fdestroy) &id_destroy);
		if (!tr->dropped)
			return -1;
	}
	for (n = list_func->h; n ; n = n->next ) {
		func = (sql_func *) n->data;

		if (! list_find_id(tr->dropped, func->base.id)){
			sqlid *local_id = MNEW(sqlid);
			if (!local_id) {
				list_destroy(tr->dropped);
				tr->dropped = NULL;
				if (to_drop)
					list_destroy(to_drop);
				return -1;
			}
			if (!to_drop) {
				to_drop = list_create(NULL);
				if (!to_drop) {
					list_destroy(tr->dropped);
					return -1;
				}
			}
			*local_id = func->base.id;
			list_append(tr->dropped, local_id);
			list_append(to_drop, func);
			//sql_trans_drop_func(tr, s, func->base.id, drop_action ? DROP_CASCADE : DROP_RESTRICT);
		}
	}

	if (to_drop) {
		for (n = to_drop->h; n ; n = n->next ) {
			func = (sql_func *) n->data;
			if ((res = build_drop_func_list_item(tr, s, func->base.id)))
				return res;
		}
		list_destroy(to_drop);
	}

	if ( tr->dropped) {
		list_destroy(tr->dropped);
		tr->dropped = NULL;
	}
	return 0;
}

sql_schema *
sql_trans_create_schema(sql_trans *tr, const char *name, sqlid auth_id, sqlid owner)
{
	sqlstore *store = tr->store;
	sql_schema *s = SA_ZNEW(tr->sa, sql_schema);
	sql_table *sysschema = find_sql_table(tr, find_sql_schema(tr, "sys"), "schemas");

	base_init(tr->sa, &s->base, next_oid(tr->store), TR_NEW, name);
	s->auth_id = auth_id;
	s->owner = owner;
	s->system = FALSE;
	s->tables = os_new(tr->sa, (destroy_fptr) &table_destroy, isTempSchema(s), true, store);
	s->types = os_new(tr->sa, (destroy_fptr) &type_destroy, isTempSchema(s), true, store);
	s->funcs = os_new(tr->sa, (destroy_fptr) &func_destroy, isTempSchema(s), false, store);
	s->seqs = os_new(tr->sa, (destroy_fptr) &seq_destroy, isTempSchema(s), true, store);
	s->keys = os_new(tr->sa, (destroy_fptr) &key_destroy, isTempSchema(s), true, store);
	s->idxs = os_new(tr->sa, (destroy_fptr) &idx_destroy, isTempSchema(s), true, store);
	s->triggers = os_new(tr->sa, (destroy_fptr) &trigger_destroy, isTempSchema(s), true, store);
	s->parts = os_new(tr->sa, (destroy_fptr) &part_destroy, isTempSchema(s), false, store);
	s->store = tr->store;

	if (store->table_api.table_insert(tr, sysschema, &s->base.id, &s->base.name, &s->auth_id, &s->owner, &s->system)) {
		schema_destroy(store, s);
		return NULL;
	}
	if (os_add(tr->cat->schemas, tr, s->base.name, &s->base)) {
		return NULL;
	}
	return s;
}

int
sql_trans_rename_schema(sql_trans *tr, sqlid id, const char *new_name)
{
	sqlstore *store = tr->store;
	sql_table *sysschema = find_sql_table(tr, find_sql_schema(tr, "sys"), "schemas");
	sql_schema *s = find_sql_schema_id(tr, id), *ns = NULL;
	oid rid;
	int res = 0;

	assert(!strNil(new_name));

	rid = store->table_api.column_find_row(tr, find_sql_column(sysschema, "id"), &id, NULL);
	assert(!is_oid_nil(rid));
	if ((res = store->table_api.column_update_value(tr, find_sql_column(sysschema, "name"), rid, (void*) new_name)))
		return res;

	/* delete schema, add schema */
	if ((res = os_del(tr->cat->schemas, tr, s->base.name, dup_base(&s->base))))
		return res;
	if ((res = schema_dup(tr, s, new_name, &ns)) || (res = os_add(tr->cat->schemas, tr, ns->base.name, &ns->base))) {
		return res;
	}
	return res;
}

int
sql_trans_drop_schema(sql_trans *tr, sqlid id, int drop_action)
{
	sqlstore *store = tr->store;
	sql_schema *s = find_sql_schema_id(tr, id);
	sql_table *sysschema = find_sql_table(tr, find_sql_schema(tr, "sys"), "schemas");
	oid rid = store->table_api.column_find_row(tr, find_sql_column(sysschema, "id"), &s->base.id, NULL);
	int res = 0;

	if (is_oid_nil(rid))
		return 0;
	if (drop_action == DROP_CASCADE_START || drop_action == DROP_CASCADE) {
		sqlid* local_id = MNEW(sqlid);
		if (!local_id)
			return -1;

		if (!tr->dropped) {
			tr->dropped = list_create((fdestroy) &id_destroy);
			if (!tr->dropped) {
				_DELETE(local_id);
				return -1;
			}
		}
		*local_id = s->base.id;
		list_append(tr->dropped, local_id);
	}

	if ((res = store->table_api.table_delete(tr, sysschema, rid)))
		return res;
	if ((res = sys_drop_funcs(tr, s, drop_action)))
		return res;
	if ((res = sys_drop_tables(tr, s, drop_action)))
		return res;
	if ((res = sys_drop_types(tr, s, drop_action)))
		return res;
	if ((res = sys_drop_sequences(tr, s, drop_action)))
		return res;
	if ((res = sql_trans_drop_any_comment(tr, s->base.id)))
		return res;
	if ((res = sql_trans_drop_obj_priv(tr, s->base.id)))
		return res;

	if ((res = os_del(tr->cat->schemas, tr, s->base.name, dup_base(&s->base))))
		return res;

	if (drop_action == DROP_CASCADE_START && tr->dropped) {
		list_destroy(tr->dropped);
		tr->dropped = NULL;
	}
	return 0;
}

int
sql_trans_add_table(sql_trans *tr, sql_table *mt, sql_table *pt)
{
	sqlstore *store = tr->store;
	sql_schema *syss = find_sql_schema(tr, isGlobal(mt)?"sys":"tmp");
	sql_table *sysobj = find_sql_table(tr, syss, "objects");
	int res = 0;
	sql_table *dup = NULL;

	/* merge table depends on part table */
	if ((res = sql_trans_create_dependency(tr, pt->base.id, mt->base.id, TABLE_DEPENDENCY)))
		return res;
	assert(isMergeTable(mt) || isReplicaTable(mt));

	if ((res = new_table(tr, mt, &dup)))
		return res;
	mt = dup;
	if (!mt->members)
		mt->members = list_new(tr->sa, (fdestroy) &part_destroy);
	sql_part *p = SA_ZNEW(tr->sa, sql_part);
	p->t = mt;
	p->member = pt->base.id;

	base_init(tr->sa, &p->base, next_oid(store), TR_NEW, pt->base.name);
	list_append(mt->members, p);
	if ((res = store->table_api.table_insert(tr, sysobj, &p->base.id, &p->base.name, &mt->base.id, &pt->base.id))) {
		part_destroy(store, p);
		return res;
	}
	if ((res = os_add(mt->s->parts, tr, p->base.name, dup_base(&p->base)))) {
		return res;
	}
	return res;
}

int
sql_trans_add_range_partition(sql_trans *tr, sql_table *mt, sql_table *pt, sql_subtype tpe, ptr min, ptr max,
		bit with_nills, int update, sql_part **err)
{
	sqlstore *store = tr->store;
	sql_schema *syss = find_sql_schema(tr, isGlobal(mt)?"sys":"tmp");
	sql_table *sysobj = find_sql_table(tr, syss, "objects");
	sql_table *partitions = find_sql_table(tr, syss, "table_partitions");
	sql_table *ranges = find_sql_table(tr, syss, "range_partitions");
	sql_part *p;
	int localtype = tpe.type->localtype, res = 0;
	ValRecord vmin, vmax;
	size_t smin, smax;
	bit to_insert = with_nills;
	oid rid;
	ptr ok;
	sql_table *dup = NULL;

	vmin = vmax = (ValRecord) {.vtype = TYPE_void,};

	if ((res = new_table(tr, mt, &dup)))
		return res;
	mt = dup;
	if (!mt->members)
		mt->members = list_new(tr->sa, (fdestroy) &part_destroy);
	if (min) {
		ok = VALinit(&vmin, localtype, min);
		if (ok && localtype != TYPE_str)
			ok = VALconvert(TYPE_str, &vmin);
	} else {
		ok = VALinit(&vmin, TYPE_str, ATOMnilptr(TYPE_str));
		min = (ptr) ATOMnilptr(localtype);
	}
	if (!ok) {
		res = -1;
		goto finish;
	}
	smin = ATOMlen(localtype, min);
	if (smin > STORAGE_MAX_VALUE_LENGTH) {
		res = -10;
		goto finish;
	}

	if (max) {
		ok = VALinit(&vmax, localtype, max);
		if (ok && localtype != TYPE_str)
			ok = VALconvert(TYPE_str, &vmax);
	} else {
		ok = VALinit(&vmax, TYPE_str, ATOMnilptr(TYPE_str));
		max = (ptr) ATOMnilptr(localtype);
	}
	if (!ok) {
		res = -1;
		goto finish;
	}
	smax = ATOMlen(localtype, max);
	if (smax > STORAGE_MAX_VALUE_LENGTH) {
		res = -11;
		goto finish;
	}

	if (!update) {
		p = SA_ZNEW(tr->sa, sql_part);
		base_init(tr->sa, &p->base, next_oid(store), TR_NEW, pt->base.name);
		assert(isMergeTable(mt) || isReplicaTable(mt));
		p->t = mt;
		assert(pt);
		p->member = pt->base.id;
	} else {
		node *n = members_find_child_id(mt->members, pt->base.id);
		p = (sql_part*) n->data;
	}

	/* add range partition values */
	if (update) {
		_DELETE(p->part.range.minvalue);
		_DELETE(p->part.range.maxvalue);
	}
	p->part.range.minvalue = SA_NEW_ARRAY(tr->sa, char, smin);
	p->part.range.maxvalue = SA_NEW_ARRAY(tr->sa, char, smax);
	memcpy(p->part.range.minvalue, min, smin);
	memcpy(p->part.range.maxvalue, max, smax);
	p->part.range.minlength = smin;
	p->part.range.maxlength = smax;
	p->with_nills = with_nills;

	if (!update) {
		*err = list_append_with_validate(mt->members, p, &localtype, sql_range_part_validate_and_insert);
		if (*err)
			part_destroy(store, p);
	} else {
		*err = list_transverse_with_validate(mt->members, p, &localtype, sql_range_part_validate_and_insert);
	}
	if (*err) {
		res = -12;
		goto finish;
	}

	if (!update) {
		rid = store->table_api.column_find_row(tr, find_sql_column(partitions, "table_id"), &mt->base.id, NULL);
		assert(!is_oid_nil(rid));

		/* add merge table dependency */
		if ((res = sql_trans_create_dependency(tr, pt->base.id, mt->base.id, TABLE_DEPENDENCY))) {
			part_destroy(store, p);
			goto finish;
		}
		sqlid id = store->table_api.column_find_sqlid(tr, find_sql_column(partitions, "id"), rid);
		if ((res = store->table_api.table_insert(tr, sysobj, &p->base.id, &p->base.name, &mt->base.id, &pt->base.id))) {
			part_destroy(store, p);
			goto finish;
		}
		char *vmin_val = VALget(&vmin);
		char *vmax_val = VALget(&vmax);
		if ((res = store->table_api.table_insert(tr, ranges, &pt->base.id, &id, &vmin_val, &vmax_val, &to_insert))) {
			part_destroy(store, p);
			goto finish;
		}
	} else {
		sql_column *cmin = find_sql_column(ranges, "minimum"), *cmax = find_sql_column(ranges, "maximum"),
				   *wnulls = find_sql_column(ranges, "with_nulls");

		rid = store->table_api.column_find_row(tr, find_sql_column(ranges, "table_id"), &pt->base.id, NULL);
		assert(!is_oid_nil(rid));

		if ((res = store->table_api.column_update_value(tr, cmin, rid, VALget(&vmin))))
			goto finish;
		if ((res = store->table_api.column_update_value(tr, cmax, rid, VALget(&vmax))))
			goto finish;
		if ((res = store->table_api.column_update_value(tr, wnulls, rid, &to_insert)))
			goto finish;
	}

	if (!update)
		res = os_add(mt->s->parts, tr, p->base.name, dup_base(&p->base));
finish:
	VALclear(&vmin);
	VALclear(&vmax);
	return res;
}

int
sql_trans_add_value_partition(sql_trans *tr, sql_table *mt, sql_table *pt, sql_subtype tpe, list* vals, bit with_nills,
		int update, sql_part **err)
{
	sqlstore *store = tr->store;
	sql_schema *syss = find_sql_schema(tr, isGlobal(mt)?"sys":"tmp");
	sql_table *sysobj = find_sql_table(tr, syss, "objects");
	sql_table *partitions = find_sql_table(tr, syss, "table_partitions");
	sql_table *values = find_sql_table(tr, syss, "value_partitions");
	sql_part *p;
	oid rid;
	int localtype = tpe.type->localtype, i = 0, res = 0;
	sql_table *dup = NULL;

	if ((res = new_table(tr, mt, &dup)))
		return res;
	mt = dup;
	if (!mt->members)
		mt->members = list_new(tr->sa, (fdestroy) &part_destroy);
	if (!update) {
		p = SA_ZNEW(tr->sa, sql_part);
		base_init(tr->sa, &p->base, next_oid(store), TR_NEW, pt->base.name);
		assert(isMergeTable(mt) || isReplicaTable(mt));
		p->t = mt;
		assert(pt);
		p->member = pt->base.id;
	} else {
		rids *rs;
		node *n = members_find_child_id(mt->members, pt->base.id);
		p = (sql_part*) n->data;

		rs = store->table_api.rids_select(tr, find_sql_column(values, "table_id"), &pt->base.id, &pt->base.id, NULL);
		for (rid = store->table_api.rids_next(rs); !is_oid_nil(rid); rid = store->table_api.rids_next(rs)) {
			if ((res = store->table_api.table_delete(tr, values, rid))) { /* eliminate the old values */
				store->table_api.rids_destroy(rs);
				return res;
			}
		}
		store->table_api.rids_destroy(rs);
	}
	p->with_nills = with_nills;

	rid = store->table_api.column_find_row(tr, find_sql_column(partitions, "table_id"), &mt->base.id, NULL);
	assert(!is_oid_nil(rid));

	sqlid id = store->table_api.column_find_sqlid(tr, find_sql_column(partitions, "id"), rid);

	if (with_nills) { /* store the null value first */
		ValRecord vnnil;
		if (VALinit(&vnnil, TYPE_str, ATOMnilptr(TYPE_str)) == NULL) {
			if (!update)
				part_destroy(store, p);
			list_destroy2(vals, store);
			return -1;
		}
		char *vnnil_val = VALget(&vnnil);
		if (store->table_api.table_insert(tr, values, &pt->base.id, &id, &vnnil_val)) {
			list_destroy2(vals, store);
			return -2;
		}
		VALclear(&vnnil);
	}

	for (node *n = vals->h ; n ; n = n->next) {
		sql_part_value *next = (sql_part_value*) n->data;
		ValRecord vvalue;
		ptr ok;

		if (ATOMlen(localtype, next->value) > STORAGE_MAX_VALUE_LENGTH) {
			if (!update)
				part_destroy(store, p);
			list_destroy2(vals, store);
			return -i - 10;
		}
		ok = VALinit(&vvalue, localtype, next->value);
		if (ok && localtype != TYPE_str)
			ok = VALconvert(TYPE_str, &vvalue);
		if (!ok) {
			if (!update)
				part_destroy(store, p);
			VALclear(&vvalue);
			list_destroy2(vals, store);
			return -i - 10;
		}
		char *vvalue_val = VALget(&vvalue);
		if (store->table_api.table_insert(tr, values, &pt->base.id, &id, &vvalue_val)) {
			VALclear(&vvalue);
			list_destroy2(vals, store);
			return -i - 10;
		}

		VALclear(&vvalue);
		i++;
	}

	if (p->part.values)
		list_destroy2(p->part.values, store);
	p->part.values = vals;

	if (!update) {
		*err = list_append_with_validate(mt->members, p, &localtype, sql_values_part_validate_and_insert);
		if (*err)
			part_destroy(store, p);
	} else {
		*err = list_transverse_with_validate(mt->members, p, &localtype, sql_values_part_validate_and_insert);
	}
	if (*err)
		return -4;

	if (!update) {
		/* add merge table dependency */
		if ((res = sql_trans_create_dependency(tr, pt->base.id, mt->base.id, TABLE_DEPENDENCY))) {
			part_destroy(store, p);
			return res;
		}
		if ((res = store->table_api.table_insert(tr, sysobj, &p->base.id, &p->base.name, &mt->base.id, &pt->base.id))) {
			part_destroy(store, p);
			return res;
		}
		if ((res = os_add(mt->s->parts, tr, p->base.name, dup_base(&p->base)))) {
			return res;
		}
	}
	return 0;
}

int
sql_trans_rename_table(sql_trans *tr, sql_schema *s, sqlid id, const char *new_name)
{
	sqlstore *store = tr->store;
	sql_table *systable = find_sql_table(tr, find_sql_schema(tr, isTempSchema(s) ? "tmp":"sys"), "_tables");
	sql_table *t = find_sql_table_id(tr, s, id), *dup = NULL;
	oid rid;
	int res = 0;

	assert(!strNil(new_name));

	rid = store->table_api.column_find_row(tr, find_sql_column(systable, "id"), &id, NULL);
	assert(!is_oid_nil(rid));
	if ((res = store->table_api.column_update_value(tr, find_sql_column(systable, "name"), rid, (void*) new_name)))
		return res;

	if (isGlobal(t)) {
		if ((res = os_del(s->tables, tr, t->base.name, dup_base(&t->base))))
			return res;
	} else {
		node *n = cs_find_id(&tr->localtmps, t->base.id);
		if (n)
			cs_del(&tr->localtmps, tr->store, n, t->base.flags);
	}

	if ((res = table_dup(tr, t, t->s, new_name, &dup)))
		return res;
	t = dup;
	if (!isGlobal(t))
		cs_add(&tr->localtmps, t, TR_NEW);
	return res;
}

int
sql_trans_set_table_schema(sql_trans *tr, sqlid id, sql_schema *os, sql_schema *ns)
{
	sqlstore *store = tr->store;
	sql_table *systable = find_sql_table(tr, find_sql_schema(tr, isTempSchema(os) ? "tmp":"sys"), "_tables");
	sql_base*b = os_find_id(os->tables, tr, id);
	sql_table *t = (sql_table*)b, *dup = NULL;
	oid rid;
	int res = 0;

	rid = store->table_api.column_find_row(tr, find_sql_column(systable, "id"), &t->base.id, NULL);
	assert(!is_oid_nil(rid));
	if ((res = store->table_api.column_update_value(tr, find_sql_column(systable, "schema_id"), rid, &(ns->base.id))))
		return res;

	if ((res = os_del(os->tables, tr, t->base.name, dup_base(&t->base))))
		return res;
	return table_dup(tr, t, ns, NULL, &dup);
}

int
sql_trans_del_table(sql_trans *tr, sql_table *mt, sql_table *pt, int drop_action)
{
	int res = 0;
	sqlstore *store = tr->store;
	sql_table *dup = NULL;

	if ((res = new_table(tr, mt, &dup)))
		return res;
	mt = dup;
	node *n = members_find_child_id(mt->members, pt->base.id); /* get sqlpart id*/
	sqlid part_id = ((sql_part*)n->data)->base.id;
	sql_base *b = os_find_id(mt->s->parts, tr, part_id); /* fetch updated part */
	sql_part *p = (sql_part*)b;

	if ((res = sys_drop_part(tr, p, drop_action)))
		return res;
	/*Clean the part from members*/
	list_remove_node(mt->members, store, n);

	if (drop_action == DROP_CASCADE && (res = sql_trans_drop_table_id(tr, mt->s, pt->base.id, drop_action)))
		return res;
	return res;
}

sql_table *
sql_trans_create_table(sql_trans *tr, sql_schema *s, const char *name, const char *sql, int tt, bit system,
					   int persistence, int commit_action, int sz, bte properties)
{
	sqlstore *store = tr->store;
	sql_table *t = create_sql_table_with_id(tr->sa, next_oid(tr->store), name, tt, system, persistence, commit_action, properties);
	sql_schema *syss = find_sql_schema(tr, isGlobal(t)?"sys":"tmp");
	sql_table *systable = find_sql_table(tr, syss, "_tables");
	sht ca;

	/* temps all belong to a special tmp schema and only views/remote have a query */
	assert( (isTable(t) ||
		(!isTempTable(t) || (strcmp(s->base.name, "tmp") == 0) || isDeclaredTable(t))) || (isView(t) && !sql) || (isRemote(t) && !sql));

	t->query = sql ? SA_STRDUP(tr->sa, sql) : NULL;
	t->s = s;
	t->sz = sz;
	if (sz < 0)
		t->sz = COLSIZE;
	if (isGlobal(t)) {
		if (os_add(s->tables, tr, t->base.name, &t->base)) {
			return NULL;
		}
	} else
		cs_add(&tr->localtmps, t, TR_NEW);
	if (isRemote(t))
		t->persistence = SQL_REMOTE;

	if (isTable(t))
		if (store->storage_api.create_del(tr, t) != LOG_OK)
			return NULL;
	if (isPartitionedByExpressionTable(t)) {
		t->part.pexp = SA_ZNEW(tr->sa, sql_expression);
		t->part.pexp->type = *sql_bind_localtype("void"); /* leave it non-initialized, at the backend the copy of this table will get the type */
		t->part.pexp->cols = SA_LIST(tr->sa, (fdestroy) &int_destroy);
	}

	ca = t->commit_action;
	if (!isDeclaredTable(t)) {
		char *strnil = (char*)ATOMnilptr(TYPE_str);
		if (store->table_api.table_insert(tr, systable, &t->base.id, &t->base.name, &s->base.id,
								 (t->query) ? &t->query : &strnil, &t->type, &t->system, &ca, &t->access))
			return NULL;
	}
	return t;
}

int
sql_trans_set_partition_table(sql_trans *tr, sql_table *t)
{
	sqlstore *store = tr->store;
	if (t && (isRangePartitionTable(t) || isListPartitionTable(t))) {
		sql_schema *syss = find_sql_schema(tr, isGlobal(t)?"sys":"tmp");
		sql_table *partitions = find_sql_table(tr, syss, "table_partitions");
		sqlid next = next_oid(tr->store);
		if (isPartitionedByColumnTable(t)) {
			assert(t->part.pcol);
			if (store->table_api.table_insert(tr, partitions, &next, &t->base.id, &t->part.pcol->base.id, &ATOMnilptr(TYPE_str), &t->properties))
				return -1;
		} else if (isPartitionedByExpressionTable(t)) {
			assert(t->part.pexp->exp);
			if (strlen(t->part.pexp->exp) > STORAGE_MAX_VALUE_LENGTH)
				return -1;
			if (store->table_api.table_insert(tr, partitions, &next, &t->base.id, ATOMnilptr(TYPE_int), &t->part.pexp->exp, &t->properties))
				return -1;
		} else {
			assert(0);
		}
	}
	return 0;
}

sql_key *
create_sql_kc(sqlstore *store, sql_allocator *sa, sql_key *k, sql_column *c)
{
	sql_kc *kc = SA_ZNEW(sa, sql_kc);

	kc->c = c;
	list_append(k->columns, kc);
	if (k->idx)
		create_sql_ic(store, sa, k->idx, c);
	if (k->type == pkey)
		c->null = 0;
	return k;
}

sql_ukey *
create_sql_ukey(sqlstore *store, sql_allocator *sa, sql_table *t, const char *name, key_type kt)
{
	sql_key *nk = NULL;
	sql_ukey *tk;

	nk = (kt != fkey) ? (sql_key *) SA_ZNEW(sa, sql_ukey) : (sql_key *) SA_ZNEW(sa, sql_fkey);
 	tk = (sql_ukey *) nk;
	assert(name);

	base_init(sa, &nk->base, next_oid(store), TR_NEW, name);

	nk->type = kt;
	nk->columns = SA_LIST(sa, (fdestroy) NULL);
	nk->idx = NULL;
	nk->t = t;

	if (nk->type == pkey)
		t->pkey = tk;
	if (ol_add(t->keys, &nk->base))
		return NULL;
	return tk;
}

sql_fkey *
create_sql_fkey(sqlstore *store, sql_allocator *sa, sql_table *t, const char *name, key_type kt, sql_key *rkey, int on_delete, int on_update)
{
	sql_key *nk;
	sql_fkey *fk = NULL;

	nk = (kt != fkey) ? (sql_key *) SA_ZNEW(sa, sql_ukey) : (sql_key *) SA_ZNEW(sa, sql_fkey);

	assert(name);
	base_init(sa, &nk->base, next_oid(store), TR_NEW, name);

	nk->type = kt;
	nk->columns = SA_LIST(sa, (fdestroy) NULL);
	nk->t = t;
	nk->idx = create_sql_idx(store, sa, t, name, (nk->type == fkey) ? join_idx : hash_idx);
	nk->idx->key = nk;

	fk = (sql_fkey *) nk;

	fk->on_delete = on_delete;
	fk->on_update = on_update;

	fk->rkey = rkey->base.id;
	if (ol_add(t->keys, &nk->base))
		return NULL;
	return (sql_fkey*) nk;
}

sql_idx *
create_sql_ic(sqlstore *store, sql_allocator *sa, sql_idx *i, sql_column *c)
{
	sql_kc *ic = SA_ZNEW(sa, sql_kc);

	ic->c = c;
	list_append(i->columns, ic);

	(void)store;
	if (hash_index(i->type) && list_length(i->columns) > 1) {
		/* Correct the unique flag of the keys first column */
		c->unique = list_length(i->columns);
		if (c->unique == 2) {
			sql_kc *ic1 = i->columns->h->data;
			ic1->c->unique ++;
		}
	}

	/* should we switch to oph_idx ? */
	if (i->type == hash_idx && list_length(i->columns) == 1 && ic->c->sorted) {
		/*i->type = oph_idx;*/
		i->type = no_idx;
	}
	return i;
}

sql_idx *
create_sql_idx(sqlstore *store, sql_allocator *sa, sql_table *t, const char *name, idx_type it)
{
	sql_idx *ni = SA_ZNEW(sa, sql_idx);

	base_init(sa, &ni->base, next_oid(store), TR_NEW, name);
	ni->base.new = 1;

	ni->columns = SA_LIST(sa, (fdestroy) NULL);
	ni->t = t;
	ni->type = it;
	ni->key = NULL;
	if (ol_add(t->idxs, &ni->base))
		return NULL;
	return ni;
}

static sql_column *
create_sql_column_with_id(sql_allocator *sa, sqlid id, sql_table *t, const char *name, sql_subtype *tpe)
{
	sql_column *col = SA_ZNEW(sa, sql_column);

	base_init(sa, &col->base, id, TR_NEW, name);
	col->type = *tpe;
	col->def = NULL;
	col->null = 1;
	col->colnr = table_next_column_nr(t);
	col->t = t;
	col->unique = 0;
	col->storage_type = NULL;

	if (ol_add(t->columns, &col->base))
		return NULL;
	return col;
}

sql_column *
create_sql_column(sqlstore *store, sql_allocator *sa, sql_table *t, const char *name, sql_subtype *tpe)
{
	return create_sql_column_with_id(sa, next_oid(store), t, name, tpe);
}

int
sql_trans_drop_table(sql_trans *tr, sql_schema *s, const char *name, int drop_action)
{
	sql_table *t = find_sql_table(tr, s, name);
	int ok = LOG_OK, is_global = isGlobal(t), res = 0;
	node *n = NULL;

	if (!is_global)
		n = cs_find_id(&tr->localtmps, t->base.id);

	if ((drop_action == DROP_CASCADE_START || drop_action == DROP_CASCADE) &&
	    tr->dropped && list_find_id(tr->dropped, t->base.id))
		return 0;

	if (drop_action == DROP_CASCADE_START || drop_action == DROP_CASCADE) {
		sqlid *local_id = MNEW(sqlid);
		if (!local_id)
			return -1;

		if (! tr->dropped) {
			tr->dropped = list_create((fdestroy) &id_destroy);
			if (!tr->dropped) {
				_DELETE(local_id);
				return -1;
			}
		}
		*local_id = t->base.id;
		list_append(tr->dropped, local_id);
	}

	if (!isDeclaredTable(t))
		if ((res = sys_drop_table(tr, t, drop_action)))
			return res;

	t->base.deleted = 1;
	if (is_global) {
		if ((res = os_del(s->tables, tr, t->base.name, dup_base(&t->base))))
			return res;
	} else if (n)
		cs_del(&tr->localtmps, tr->store, n, 0);

	sqlstore *store = tr->store;
	if (isTable(t) && !isNew(t))
		if ((res = store->storage_api.drop_del(tr, t)))
			return res;

	if (drop_action == DROP_CASCADE_START && tr->dropped) {
		list_destroy(tr->dropped);
		tr->dropped = NULL;
	}
	return ok;
}

int
sql_trans_drop_table_id(sql_trans *tr, sql_schema *s, sqlid id, int drop_action)
{
	sql_table *t = find_sql_table_id(tr, s, id);

	if (t)
		return sql_trans_drop_table(tr, s, t->base.name, drop_action);
	else
		return SQL_ERR;
}

BUN
sql_trans_clear_table(sql_trans *tr, sql_table *t)
{
	sqlstore *store = tr->store;
	return store->storage_api.clear_table(tr, t);
}

sql_column *
sql_trans_create_column(sql_trans *tr, sql_table *t, const char *name, sql_subtype *tpe)
{
	sqlstore *store = tr->store;
	sql_column *col;
	sql_schema *syss = find_sql_schema(tr, isGlobal(t)?"sys":"tmp");
	sql_table *syscolumn = find_sql_table(tr, syss, "_columns");

	if (!tpe)
		return NULL;

	if (t->system && sql_trans_name_conflict(tr, t->s->base.name, t->base.name, name))
		return NULL;
	col = create_sql_column_with_id(tr->sa, next_oid(tr->store), t, name, tpe);

	if (isTable(col->t))
		if (store->storage_api.create_col(tr, col) != LOG_OK)
			return NULL;
	if (!isDeclaredTable(t)) {
		char *strnil = (char*)ATOMnilptr(TYPE_str);
		if (store->table_api.table_insert(tr, syscolumn, &col->base.id, &col->base.name, &col->type.type->base.name, &col->type.digits, &col->type.scale,
			&t->base.id, (col->def) ? &col->def : &strnil, &col->null, &col->colnr, (col->storage_type) ? &col->storage_type : &strnil))
			return NULL;
	}

	if (tpe->type->s) /* column depends on type */
		sql_trans_create_dependency(tr, tpe->type->base.id, col->base.id, TYPE_DEPENDENCY);
	return col;
}

void
drop_sql_column(sql_table *t, sqlid id, int drop_action)
{
	node *n = ol_find_id(t->columns, id);
	sql_column *col = n->data;

	col->drop_action = drop_action;
	col->base.deleted = 1;
	//ol_del(t->columns, t->s->store, n);
}

void
drop_sql_idx(sql_table *t, sqlid id)
{
	node *n = ol_find_id(t->idxs, id);
	sql_idx *i = n->data;

	i->base.deleted = 1;
	//ol_del(t->idxs, t->s->store, n);
}

void
drop_sql_key(sql_table *t, sqlid id, int drop_action)
{
	node *n = ol_find_id(t->keys, id);
	sql_key *k = n->data;

	k->drop_action = drop_action;
	k->base.deleted = 1;
	//ol_del(t->keys, t->s->store, n);
}

int
sql_trans_rename_column(sql_trans *tr, sql_table *t, sqlid id, const char *old_name, const char *new_name)
{
	sqlstore *store = tr->store;
	sql_table *syscolumn = find_sql_table(tr, find_sql_schema(tr, isGlobal(t)?"sys":"tmp"), "_columns");
	oid rid;
	int res = 0;
	sql_table *dup = NULL;
	node *n;

	assert(!strNil(new_name));

	rid = store->table_api.column_find_row(tr, find_sql_column(syscolumn, "id"), &id, NULL);
	assert(!is_oid_nil(rid));
	if ((res = store->table_api.column_update_value(tr, find_sql_column(syscolumn, "name"), rid, (void*) new_name)))
		return res;

	if ((res = new_table(tr, t, &dup)))
		return res;
	t = dup;
	if (!(n = ol_find_name(t->columns, old_name)))
		return -1;
	sql_column *c = n->data;

	_DELETE(c->base.name);
	c->base.name = SA_STRDUP(tr->sa, new_name);
	if (ol_rehash(t->columns, old_name, n) == NULL)
		return -1;
	return res;
}

static int
new_column(sql_trans *tr, sql_column *col, sql_column **cres)
{
	int res = 0;
	sql_table *t = NULL;

	if ((res = new_table(tr, col->t, &t)))
		return res;
	*cres = find_sql_column(t, col->base.name);
	return res;
}

int
sql_trans_drop_column(sql_trans *tr, sql_table *t, sqlid id, int drop_action)
{
	sqlstore *store = tr->store;
	node *n = NULL;
	sql_table *syscolumn = find_sql_table(tr, find_sql_schema(tr, isGlobal(t)?"sys":"tmp"), "_columns");
	sql_column *col = NULL, *cid = find_sql_column(syscolumn, "id"), *cnr = find_sql_column(syscolumn, "number");
	int res = 0;
	sql_table *dup = NULL;

	if ((res = new_table(tr, t, &dup)))
		return res;
	t = dup;
	for (node *nn = t->columns->l->h ; nn ; nn = nn->next) {
		sql_column *next = (sql_column *) nn->data;
		if (next->base.id == id) {
			n = nn;
			col = next;
		} else if (col) { /* if the column to be dropped was found, decrease the column number for others after it */
			oid rid;
			next->colnr--;

			rid = store->table_api.column_find_row(tr, cid, &next->base.id, NULL);
			assert(!is_oid_nil(rid));
			if ((res = store->table_api.column_update_value(tr, cnr, rid, &next->colnr)))
				return res;
		}
	}

	assert(n && col); /* the column to be dropped must have been found */

	if (drop_action == DROP_CASCADE_START || drop_action == DROP_CASCADE) {
		sqlid *local_id = MNEW(sqlid);
		if (!local_id)
			return -1;

		if (! tr->dropped) {
			tr->dropped = list_create((fdestroy) &id_destroy);
			if (!tr->dropped) {
				_DELETE(local_id);
				return -1;
			}
		}
		*local_id = col->base.id;
		list_append(tr->dropped, local_id);
	}

	if ((res = sys_drop_column(tr, col, drop_action)))
		return res;

	if (!isNew(col) && !isTempTable(col->t))
		if ((res = store->storage_api.drop_col(tr, (sql_column*)dup_base(&col->base))))
			return res;

	ol_del(t->columns, store, n);

	if (drop_action == DROP_CASCADE_START && tr->dropped) {
		list_destroy(tr->dropped);
		tr->dropped = NULL;
	}
	return 0;
}

int
sql_trans_alter_null(sql_trans *tr, sql_column *col, int isnull)
{
	int res = 0;
	sqlstore *store = tr->store;

	if (col->null != isnull) {
		sql_schema *syss = find_sql_schema(tr, isGlobal(col->t)?"sys":"tmp");
		sql_table *syscolumn = find_sql_table(tr, syss, "_columns");
		oid rid = store->table_api.column_find_row(tr, find_sql_column(syscolumn, "id"),
					  &col->base.id, NULL);
		sql_column *dup = NULL;

		if (is_oid_nil(rid))
			return -1;
		if ((res = store->table_api.column_update_value(tr, find_sql_column(syscolumn, "null"), rid, &isnull)))
			return res;

		if ((res = new_column(tr, col, &dup)))
			return res;
		dup->null = isnull;
	}
	return res;
}

int
sql_trans_alter_access(sql_trans *tr, sql_table *t, sht access)
{
	int res = 0;
	sqlstore *store = tr->store;

	if (t->access != access) {
		sql_schema *syss = find_sql_schema(tr, isGlobal(t)?"sys":"tmp");
		sql_table *systable = find_sql_table(tr, syss, "_tables");
		oid rid = store->table_api.column_find_row(tr, find_sql_column(systable, "id"),
					  &t->base.id, NULL);
		sql_table *dup = NULL;

		if (is_oid_nil(rid))
			return -1;
		if ((res = store->table_api.column_update_value(tr, find_sql_column(systable, "access"), rid, &access)))
			return res;
		if ((res = new_table(tr, t, &dup)))
			return res;
		dup->access = access;
	}
	return res;
}

int
sql_trans_alter_default(sql_trans *tr, sql_column *col, char *val)
{
	int res = 0;
	sqlstore *store = tr->store;
	if (!col->def && !val)
		return 0;	/* no change */

	if (!col->def || !val || strcmp(col->def, val) != 0) {
		void *p = val ? val : (void *) ATOMnilptr(TYPE_str);
		sql_schema *syss = find_sql_schema(tr, isGlobal(col->t)?"sys":"tmp");
		sql_table *syscolumn = find_sql_table(tr, syss, "_columns");
		sql_column *col_ids = find_sql_column(syscolumn, "id");
		sql_column *col_dfs = find_sql_column(syscolumn, "default");
		oid rid = store->table_api.column_find_row(tr, col_ids, &col->base.id, NULL);
		sql_column *dup = NULL;

		if (is_oid_nil(rid))
			return -1;
		if ((res = sys_drop_default_object(tr, col, 0)))
			return res;
		if ((res = store->table_api.column_update_value(tr, col_dfs, rid, p)))
			return res;

		if ((res = new_column(tr, col, &dup)))
			return res;
		_DELETE(dup->def);
		dup->def = NULL;
		if (val)
			dup->def = SA_STRDUP(tr->sa, val);
	}
	return res;
}

int
sql_trans_alter_storage(sql_trans *tr, sql_column *col, char *storage)
{
	int res = 0;
	sqlstore *store = tr->store;
	if (!col->storage_type && !storage)
		return 0;	/* no change */

	if (!col->storage_type || !storage || strcmp(col->storage_type, storage) != 0) {
		void *p = storage ? storage : (void *) ATOMnilptr(TYPE_str);
		sql_schema *syss = find_sql_schema(tr, isGlobal(col->t)?"sys":"tmp");
		sql_table *syscolumn = find_sql_table(tr, syss, "_columns");
		sql_column *col_ids = find_sql_column(syscolumn, "id");
		sql_column *col_dfs = find_sql_column(syscolumn, "storage");
		oid rid = store->table_api.column_find_row(tr, col_ids, &col->base.id, NULL);
		sql_column *dup = NULL;

		if (is_oid_nil(rid))
			return -1;
		if ((res = store->table_api.column_update_value(tr, col_dfs, rid, p)))
			return res;

		if ((res = new_column(tr, col, &dup)))
			return res;
		dup->storage_type = NULL;
		if (storage)
			dup->storage_type = SA_STRDUP(tr->sa, storage);
	}
	return res;
}

int
sql_trans_is_sorted( sql_trans *tr, sql_column *col )
{
	sqlstore *store = tr->store;
	if (col && isTable(col->t) && store->storage_api.sorted_col && store->storage_api.sorted_col(tr, col))
		return 1;
	return 0;
}

int
sql_trans_is_unique( sql_trans *tr, sql_column *col )
{
	sqlstore *store = tr->store;
	if (col && isTable(col->t) && store->storage_api.unique_col && store->storage_api.unique_col(tr, col))
		return 1;
	return 0;
}

int
sql_trans_is_duplicate_eliminated( sql_trans *tr, sql_column *col )
{
	sqlstore *store = tr->store;
	if (col && isTable(col->t) && EC_VARCHAR(col->type.type->eclass) && store->storage_api.double_elim_col)
		return store->storage_api.double_elim_col(tr, col);
	return 0;
}

size_t
sql_trans_dist_count( sql_trans *tr, sql_column *col )
{
	sqlstore *store = tr->store;
	if (col->dcount)
		return col->dcount;

	if (col && isTable(col->t)) {
		/* get from statistics */
		sql_schema *sys = find_sql_schema(tr, "sys");
		sql_table *stats = find_sql_table(tr, sys, "statistics");
		if (stats) {
			sql_column *stats_column_id = find_sql_column(stats, "column_id");
			oid rid = store->table_api.column_find_row(tr, stats_column_id, &col->base.id, NULL);
			if (!is_oid_nil(rid)) {
				col->dcount = (size_t) store->table_api.column_find_lng(tr, find_sql_column(stats, "unique"), rid);
			} else { /* sample and put in statistics */
				col->dcount = store->storage_api.dcount_col(tr, col);
			}
		}
		return col->dcount;
	}
	return 0;
}

int
sql_trans_ranges( sql_trans *tr, sql_column *col, char **min, char **max )
{
	sqlstore *store = tr->store;
	*min = NULL;
	*max = NULL;
	if (col && isTable(col->t)) {
		/* get from statistics */
		sql_schema *sys = find_sql_schema(tr, "sys");
		sql_table *stats = find_sql_table(tr, sys, "statistics");

		if (col->min && col->max) {
			*min = col->min;
			*max = col->max;
			return 1;
		}
		if (stats) {
			sql_column *stats_column_id = find_sql_column(stats, "column_id");
			oid rid = store->table_api.column_find_row(tr, stats_column_id, &col->base.id, NULL);
			if (!is_oid_nil(rid)) {
				ptr cbat;
				char *v;
				sql_column *stats_min = find_sql_column(stats, "minval");
				sql_column *stats_max = find_sql_column(stats, "maxval");

				v = store->table_api.column_find_string_start(tr, stats_min, rid, &cbat);
				*min = col->min = SA_STRDUP(tr->sa, v);
				store->table_api.column_find_string_end(cbat);
				v = store->table_api.column_find_string_start(tr, stats_max, rid, &cbat);
				*max = col->max = SA_STRDUP(tr->sa, v);
				store->table_api.column_find_string_end(cbat);
				return 1;
			}
		}
	}
	return 0;
}

sql_key *
sql_trans_create_ukey(sql_trans *tr, sql_table *t, const char *name, key_type kt)
{
/* can only have keys between persistent tables */
	sqlstore *store = tr->store;
	int neg = -1, action = -1, res = 0;
	sql_key *nk;
	sql_schema *syss = find_sql_schema(tr, isGlobal(t)?"sys":"tmp");
	sql_table *syskey = find_sql_table(tr, syss, "keys");
	sql_ukey *uk = NULL;
	sql_table *dup = NULL;

	if (isTempTable(t))
		return NULL;

	if ((res = new_table(tr, t, &dup)))
		return NULL;
	t = dup;
	nk = (kt != fkey) ? (sql_key *) SA_ZNEW(tr->sa, sql_ukey)
	: (sql_key *) SA_ZNEW(tr->sa, sql_fkey);

	assert(name);
	base_init(tr->sa, &nk->base, next_oid(tr->store), TR_NEW, name);
	nk->type = kt;
	nk->columns = list_new(tr->sa, (fdestroy) &kc_destroy);
	nk->t = t;
	nk->idx = NULL;

	uk = (sql_ukey *) nk;

	if (nk->type == pkey)
		t->pkey = uk;

	if ((res = ol_add(t->keys, &nk->base)))
		return NULL;
	if ((res = os_add(t->s->keys, tr, nk->base.name, dup_base(&nk->base))) ||
		(res = os_add(tr->cat->objects, tr, nk->base.name, dup_base(&nk->base))))
		return NULL;

	if ((res = store->table_api.table_insert(tr, syskey, &nk->base.id, &t->base.id, &nk->type, &nk->base.name, (nk->type == fkey) ? &((sql_fkey *) nk)->rkey : &neg, &action)))
		return NULL;
	return nk;
}

sql_fkey *
sql_trans_create_fkey(sql_trans *tr, sql_table *t, const char *name, key_type kt, sql_key *rkey, int on_delete, int on_update)
{
/* can only have keys between persistent tables */
	sqlstore *store = tr->store;
	int neg = -1, action = (on_update<<8) + on_delete, res = 0;
	sql_key *nk;
	sql_schema *syss = find_sql_schema(tr, isGlobal(t)?"sys":"tmp");
	sql_table *syskey = find_sql_table(tr, syss, "keys");
	sql_fkey *fk = NULL;
	sql_table *dup = NULL;

	if (isTempTable(t))
		return NULL;

	if ((res = new_table(tr, t, &dup)))
		return NULL;
	t = dup;
	nk = (kt != fkey) ? (sql_key *) SA_ZNEW(tr->sa, sql_ukey)
	: (sql_key *) SA_ZNEW(tr->sa, sql_fkey);

	assert(name);
	base_init(tr->sa, &nk->base, next_oid(tr->store), TR_NEW, name);
	nk->type = kt;
	nk->columns = list_new(tr->sa, (fdestroy) &kc_destroy);
	nk->t = t;
	if (!(nk->idx = sql_trans_create_idx(tr, t, name, (nk->type == fkey) ? join_idx : hash_idx)))
		return NULL;
	nk->idx->key = nk;

	fk = (sql_fkey *) nk;

	fk->on_delete = on_delete;
	fk->on_update = on_update;

	fk->rkey = rkey->base.id;

	if ((res = ol_add(t->keys, &nk->base)))
		return NULL;
	if ((res = os_add(t->s->keys, tr, nk->base.name, dup_base(&nk->base))) ||
		(res = os_add(tr->cat->objects, tr, nk->base.name, dup_base(&nk->base))))
		return NULL;

	if ((res = store->table_api.table_insert(tr, syskey, &nk->base.id, &t->base.id, &nk->type, &nk->base.name, (nk->type == fkey) ? &((sql_fkey *) nk)->rkey : &neg, &action)))
		return NULL;

	sql_trans_create_dependency(tr, ((sql_fkey *) nk)->rkey, nk->base.id, FKEY_DEPENDENCY);
	return (sql_fkey*) nk;
}

sql_key *
sql_trans_create_kc(sql_trans *tr, sql_key *k, sql_column *c )
{
	sqlstore *store = tr->store;
	sql_kc *kc = SA_ZNEW(tr->sa, sql_kc);
	int nr = list_length(k->columns);
	sql_schema *syss = find_sql_schema(tr, isGlobal(k->t)?"sys":"tmp");
	sql_table *syskc = find_sql_table(tr, syss, "objects");

	assert(c);
	kc->c = c;
	list_append(k->columns, kc);
	if (k->idx)
		sql_trans_create_ic(tr, k->idx, c);

	if (k->type == pkey) {
		sql_trans_create_dependency(tr, c->base.id, k->base.id, KEY_DEPENDENCY);
		if (sql_trans_alter_null(tr, c, 0)) /* should never happen */
			return NULL;
	}

	if (store->table_api.table_insert(tr, syskc, &k->base.id, &kc->c->base.name, &nr, ATOMnilptr(TYPE_int)))
		return NULL;
	return k;
}

sql_fkey *
sql_trans_create_fkc(sql_trans *tr, sql_fkey *fk, sql_column *c )
{
	sqlstore *store = tr->store;
	sql_key *k = (sql_key *) fk;
	sql_kc *kc = SA_ZNEW(tr->sa, sql_kc);
	int nr = list_length(k->columns);
	sql_schema *syss = find_sql_schema(tr, isGlobal(k->t)?"sys":"tmp");
	sql_table *syskc = find_sql_table(tr, syss, "objects");

	assert(c);
	kc->c = c;
	list_append(k->columns, kc);
	if (k->idx)
		sql_trans_create_ic(tr, k->idx, c);

	sql_trans_create_dependency(tr, c->base.id, k->base.id, FKEY_DEPENDENCY);

	if (store->table_api.table_insert(tr, syskc, &k->base.id, &kc->c->base.name, &nr, ATOMnilptr(TYPE_int)))
		return NULL;
	return (sql_fkey*)k;
}

static sql_idx *
table_has_idx( sql_table *t, list *keycols)
{
	node *n, *m, *o;
	char *found = NULL;
	int len = list_length(keycols);
	found = NEW_ARRAY(char, len);
	if (!found)
		return NULL;
	if (t->idxs) for ( n = ol_first_node(t->idxs); n; n = n->next ) {
		sql_idx *i = n->data;
		int nr;

		memset(found, 0, len);
		for (m = keycols->h, nr = 0; m; m = m->next, nr++ ) {
			sql_kc *kc = m->data;

			for (o = i->columns->h; o; o = o->next) {
				sql_kc *ikc = o->data;

				if (kc->c == ikc->c) {
					found[nr] = 1;
					break;
				}
			}
		}
		for (nr = 0; nr<len; nr++)
			if (!found[nr])
				break;
		if (nr == len) {
			_DELETE(found);
			return i;
		}
	}
	if (found)
		_DELETE(found);
	return NULL;
}

sql_key *
key_create_done(sqlstore *store, sql_allocator *sa, sql_key *k)
{
	node *n;
	sql_idx *i;

	/* for now we only mark the end of unique/primary key definitions */
	if (k->type == fkey)
		return k;

	if ((i = table_has_idx(k->t, k->columns)) != NULL) {
		/* use available hash, or use the order */
		if (hash_index(i->type)) {
			k->idx = i;
			if (!k->idx->key)
				k->idx->key = k;
		}
	}

	/* we need to create an index */
	k->idx = create_sql_idx(store, sa, k->t, k->base.name, hash_idx);
	k->idx->key = k;

	for (n=k->columns->h; n; n = n->next) {
		sql_kc *kc = n->data;

		create_sql_ic(store, sa, k->idx, kc->c);
	}
	return k;
}

sql_key *
sql_trans_key_done(sql_trans *tr, sql_key *k)
{
	node *n;
	sql_idx *i;

	/* for now we only mark the end of unique/primary key definitions */
	if (k->type == fkey)
		return k;

	if ((i = table_has_idx(k->t, k->columns)) != NULL) {
		/* use available hash, or use the order */
		if (hash_index(i->type)) {
			k->idx = i;
			if (!k->idx->key)
				k->idx->key = k;
		}
		return k;
	}

	/* we need to create an index */
	if (!(k->idx = sql_trans_create_idx(tr, k->t, k->base.name, hash_idx)))
		return NULL;
	k->idx->key = k;

	for (n=k->columns->h; n; n = n->next) {
		sql_kc *kc = n->data;

		sql_trans_create_ic(tr, k->idx, kc->c);
	}
	return k;
}

int
sql_trans_drop_key(sql_trans *tr, sql_schema *s, sqlid id, int drop_action)
{
	sqlstore *store = tr->store;
	sql_base *b = os_find_id(s->keys, tr, id);
	sql_key *k = (sql_key*)b;
	sql_table *t = k->t;
	int res = 0;
	sql_table *dup = NULL;

	if ((res = new_table(tr, t, &dup)))
		return res;
	t = dup;
	k = (sql_key*)os_find_id(s->keys, tr, id); /* fetch updated key */

	if (drop_action == DROP_CASCADE_START || drop_action == DROP_CASCADE) {
		sqlid *local_id = MNEW(sqlid);
		if (!local_id) {
			return -1;
		}

		if (!tr->dropped) {
			tr->dropped = list_create((fdestroy) &id_destroy);
			if (!tr->dropped) {
				_DELETE(local_id);
				return -1;
			}
		}
		*local_id = k->base.id;
		list_append(tr->dropped, local_id);
	}

	if (k->idx && (res = sql_trans_drop_idx(tr, s, k->idx->base.id, drop_action)))
		return res;

	if (!isTempTable(k->t) && (res = sys_drop_key(tr, k, drop_action)))
		return res;

	/*Clean the key from the keys*/
	node *n = ol_find_name(k->t->keys, k->base.name);
	if (n)
		ol_del(k->t->keys, store, n);

	if (drop_action == DROP_CASCADE_START && tr->dropped) {
		list_destroy(tr->dropped);
		tr->dropped = NULL;
	}
	return 0;
}

sql_idx *
sql_trans_create_idx(sql_trans *tr, sql_table *t, const char *name, idx_type it)
{
	/* can only have idxs between persistent tables */
	sqlstore *store = tr->store;
	sql_idx *ni = SA_ZNEW(tr->sa, sql_idx);
	sql_schema *syss = find_sql_schema(tr, isGlobal(t)?"sys":"tmp");
	sql_table *sysidx = find_sql_table(tr, syss, "idxs");

	assert(name);
	base_init(tr->sa, &ni->base, next_oid(tr->store), TR_NEW, name);
	ni->type = it;
	ni->columns = list_new(tr->sa, (fdestroy) &kc_destroy);
	ni->t = t;
	ni->key = NULL;

	if (ol_add(t->idxs, &ni->base))
		return NULL;
	if (os_add(t->s->idxs, tr, ni->base.name, dup_base(&ni->base)))
		return NULL;

	if (!isDeclaredTable(t) && isTable(ni->t) && idx_has_column(ni->type))
		store->storage_api.create_idx(tr, ni);
	if (!isDeclaredTable(t))
		if (store->table_api.table_insert(tr, sysidx, &ni->base.id, &t->base.id, &ni->type, &ni->base.name))
			return NULL;
	return ni;
}

sql_idx *
sql_trans_create_ic(sql_trans *tr, sql_idx * i, sql_column *c)
{
	sqlstore *store = tr->store;
	sql_kc *ic = SA_ZNEW(tr->sa, sql_kc);
	int nr = list_length(i->columns);
	sql_schema *syss = find_sql_schema(tr, isGlobal(i->t)?"sys":"tmp");
	sql_table *sysic = find_sql_table(tr, syss, "objects");

	assert(c);
	ic->c = c;
	list_append(i->columns, ic);

	if (hash_index(i->type) && list_length(i->columns) > 1) {
		/* Correct the unique flag of the keys first column */
		c->unique = list_length(i->columns);
		if (c->unique == 2) {
			sql_kc *ic1 = i->columns->h->data;
			ic1->c->unique ++;
		}
	}

	if (store->table_api.table_insert(tr, sysic, &i->base.id, &ic->c->base.name, &nr, ATOMnilptr(TYPE_int)))
		return NULL;
	return i;
}

int
sql_trans_drop_idx(sql_trans *tr, sql_schema *s, sqlid id, int drop_action)
{
	sqlstore *store = tr->store;
	sql_base *b = os_find_id(s->idxs, tr, id);
	int res = 0;

	if (!b) /* already dropped */
		return 0;

	sql_idx *i = (sql_idx*)b;
	sql_table *t = NULL;

	if ((res = new_table(tr, i->t, &t)))
		return res;
	i = (sql_idx*)os_find_id(t->s->idxs, tr, id); /* fetch updated idx */

	if (drop_action == DROP_CASCADE_START || drop_action == DROP_CASCADE) {
		sqlid *local_id = MNEW(sqlid);
		if (!local_id) {
			return -1;
		}

		if (!tr->dropped) {
			tr->dropped = list_create((fdestroy) &id_destroy);
			if (!tr->dropped) {
				_DELETE(local_id);
				return -1;
			}
		}
		*local_id = i->base.id;
		list_append(tr->dropped, local_id);
	}

	if (!isTempTable(i->t) && (res = sys_drop_idx(tr, i, drop_action)))
		return res;

	if (!isNew(i) && !isTempTable(i->t))
		if ((res = store->storage_api.drop_idx(tr, (sql_idx*)dup_base(&i->base))))
			return res;

	node *n = ol_find_name(i->t->idxs, i->base.name);
	if (n)
		ol_del(i->t->idxs, store, n);

	if (drop_action == DROP_CASCADE_START && tr->dropped) {
		list_destroy(tr->dropped);
		tr->dropped = NULL;
	}
	return 0;
}

sql_trigger *
sql_trans_create_trigger(sql_trans *tr, sql_table *t, const char *name,
	sht time, sht orientation, sht event, const char *old_name, const char *new_name,
	const char *condition, const char *statement )
{
	sqlstore *store = tr->store;
	sql_schema *syss = find_sql_schema(tr, isGlobal(t)?"sys":"tmp");
	sql_table *systrigger = find_sql_table(tr, syss, "triggers");
	char *strnil = (char*)ATOMnilptr(TYPE_str);
	sql_table *dup = NULL;
	int res = 0;

	assert(name);

	if ((res = new_table(tr, t, &dup)))
		return NULL;
	t = dup;
	sql_trigger *nt = SA_ZNEW(tr->sa, sql_trigger);
	base_init(tr->sa, &nt->base, next_oid(tr->store), TR_NEW, name);
	nt->columns = list_new(tr->sa, (fdestroy) &kc_destroy);
	nt->t = t;
	nt->time = time;
	nt->orientation = orientation;
	nt->event = event;
	nt->old_name = nt->new_name = nt->condition = NULL;
	if (old_name)
		nt->old_name = SA_STRDUP(tr->sa, old_name);
	if (new_name)
		nt->new_name = SA_STRDUP(tr->sa, new_name);
	if (condition)
		nt->condition = SA_STRDUP(tr->sa, condition);
	nt->statement = SA_STRDUP(tr->sa, statement);

	if (ol_add(t->triggers, &nt->base) ||
	    os_add(t->s->triggers, tr, nt->base.name, dup_base(&nt->base))) {
		return NULL;
	}

	if (store->table_api.table_insert(tr, systrigger, &nt->base.id, &nt->base.name, &t->base.id, &nt->time, &nt->orientation,
							 &nt->event, (nt->old_name)?&nt->old_name:&strnil, (nt->new_name)?&nt->new_name:&strnil,
							 (nt->condition)?&nt->condition:&strnil, &nt->statement))
		return NULL;
	return nt;
}

int
sql_trans_drop_trigger(sql_trans *tr, sql_schema *s, sqlid id, int drop_action)
{
	sqlstore *store = tr->store;
	sql_base *b = os_find_id(s->triggers, tr, id);
	int res = 0;

	if (!b) /* already dropped */
		return 0;

	sql_trigger *i = (sql_trigger*)b;
	if (drop_action == DROP_CASCADE_START || drop_action == DROP_CASCADE) {
		sqlid *local_id = MNEW(sqlid);
		if (!local_id)
			return -1;

		if (! tr->dropped) {
			tr->dropped = list_create((fdestroy) &id_destroy);
			if (!tr->dropped) {
				_DELETE(local_id);
				return -1;
			}
		}
		*local_id = i->base.id;
		list_append(tr->dropped, local_id);
	}

	if ((res = sys_drop_trigger(tr, i)))
		return res;
	node *n = ol_find_name(i->t->triggers, i->base.name);
	if (n)
		ol_del(i->t->triggers, store, n);

	if (drop_action == DROP_CASCADE_START && tr->dropped) {
		list_destroy(tr->dropped);
		tr->dropped = NULL;
	}
	return 0;
}

static sql_sequence *
create_sql_sequence_with_id(sql_allocator *sa, sqlid id, sql_schema *s, const char *name, lng start, lng min, lng max, lng inc,
					lng cacheinc, bit cycle)
{
	sql_sequence *seq = SA_ZNEW(sa, sql_sequence);

	assert(name);
	base_init(sa, &seq->base, id, TR_NEW, name);
	seq->start = start;
	seq->minvalue = min;
	seq->maxvalue = max;
	seq->increment = inc;
	seq->cacheinc = cacheinc;
	seq->cycle = cycle;
	seq->s = s;
	return seq;
}

sql_sequence *
create_sql_sequence(sqlstore *store, sql_allocator *sa, sql_schema *s, const char *name, lng start, lng min, lng max, lng inc,
					lng cacheinc, bit cycle)
{
	return create_sql_sequence_with_id(sa, next_oid(store), s, name, start, min, max, inc, cacheinc, cycle);
}

sql_sequence *
sql_trans_create_sequence(sql_trans *tr, sql_schema *s, const char *name, lng start, lng min, lng max, lng inc,
						  lng cacheinc, bit cycle, bit bedropped)
{
	sqlstore *store = tr->store;
	sql_schema *syss = find_sql_schema(tr, "sys");
	sql_table *sysseqs = find_sql_table(tr, syss, "sequences");
	sql_sequence *seq = create_sql_sequence_with_id(tr->sa, next_oid(tr->store), s, name, start, min, max, inc, cacheinc, cycle);

	if (os_add(s->seqs, tr, seq->base.name, &seq->base))
		return NULL;
	if (store->table_api.table_insert(tr, sysseqs, &seq->base.id, &s->base.id, &seq->base.name, &seq->start, &seq->minvalue,
							 &seq->maxvalue, &seq->increment, &seq->cacheinc, &seq->cycle))
		return NULL;

	/*Create a BEDROPPED dependency for a SERIAL COLUMN*/
	if (bedropped)
		sql_trans_create_dependency(tr, seq->base.id, seq->base.id, BEDROPPED_DEPENDENCY);
	return seq;
}

int
sql_trans_drop_sequence(sql_trans *tr, sql_schema *s, sql_sequence *seq, int drop_action)
{
	int res = 0;

	if ((res = sys_drop_sequence(tr, seq, drop_action)))
		return res;
	if ((res = os_del(s->seqs, tr, seq->base.name, dup_base(&seq->base))))
		return res;
	return 0;
}

int
sql_trans_alter_sequence(sql_trans *tr, sql_sequence *seq, lng min, lng max, lng inc, lng cache, bit cycle)
{
	sqlstore *store = tr->store;
	sql_schema *syss = find_sql_schema(tr, "sys");
	sql_table *seqs = find_sql_table(tr, syss, "sequences");
	oid rid = store->table_api.column_find_row(tr, find_sql_column(seqs, "id"), &seq->base.id, NULL);
	sql_column *c;
	int res = 0;

	if (is_oid_nil(rid))
		return -1;
	if (!is_lng_nil(min) && seq->minvalue != min) {
		seq->minvalue = min;
		c = find_sql_column(seqs, "minvalue");
		if ((res = store->table_api.column_update_value(tr, c, rid, &seq->minvalue)))
			return res;
	}
	if (!is_lng_nil(max) && seq->maxvalue != max) {
		seq->maxvalue = max;
		c = find_sql_column(seqs, "maxvalue");
		if ((res = store->table_api.column_update_value(tr, c, rid, &seq->maxvalue)))
			return res;
	}
	if (!is_lng_nil(inc) && seq->increment != inc) {
		seq->increment = inc;
		c = find_sql_column(seqs, "increment");
		if ((res = store->table_api.column_update_value(tr, c, rid, &seq->increment)))
			return res;
	}
	if (!is_lng_nil(cache) && seq->cacheinc != cache) {
		seq->cacheinc = cache;
		c = find_sql_column(seqs, "cacheinc");
		if ((res = store->table_api.column_update_value(tr, c, rid, &seq->cacheinc)))
			return res;
	}
	if (!is_lng_nil(cycle) && seq->cycle != cycle) {
		seq->cycle = cycle != 0;
		c = find_sql_column(seqs, "cycle");
		if ((res = store->table_api.column_update_value(tr, c, rid, &seq->cycle)))
			return res;
	}
	return res;
}

int
sql_trans_sequence_restart(sql_trans *tr, sql_sequence *seq, lng start)
{
	int res = 0;
	sqlstore *store = tr->store;

	if (!is_lng_nil(start) && seq->start != start) { /* new valid value, change */
		sql_schema *syss = find_sql_schema(tr, "sys");
		sql_table *seqs = find_sql_table(tr, syss, "sequences");
		oid rid = store->table_api.column_find_row(tr, find_sql_column(seqs, "id"), &seq->base.id, NULL);
		sql_column *c = find_sql_column(seqs, "start");

		assert(!is_oid_nil(rid));
		seq->start = start;
		if ((res = store->table_api.column_update_value(tr, c, rid, &start)))
			return res;
	}
	return seq_restart(tr->store, seq, start) ? 0 : -4;
}

int
sql_trans_seqbulk_restart(sql_trans *tr, seqbulk *sb, lng start)
{
	int res = 0;
	sqlstore *store = tr->store;
	sql_sequence *seq = sb->seq;

	if (!is_lng_nil(start) && seq->start != start) { /* new valid value, change */
		sql_schema *syss = find_sql_schema(tr, "sys");
		sql_table *seqs = find_sql_table(tr, syss, "sequences");
		oid rid = store->table_api.column_find_row(tr, find_sql_column(seqs, "id"), &seq->base.id, NULL);
		sql_column *c = find_sql_column(seqs, "start");

		assert(!is_oid_nil(rid));
		seq->start = start;
		if ((res = store->table_api.column_update_value(tr, c, rid, &start)))
			return res;
	}
	return seqbulk_restart(tr->store, sb, start) ? 0 : -4;
}

sql_session *
sql_session_create(sqlstore *store, sql_allocator *sa, int ac)
{
	sql_session *s;

	if (store->singleuser > 1)
		return NULL;

	s = SA_ZNEW(/*sa*/NULL, sql_session);
	if (!s)
		return NULL;
	s->sa = sa;
	assert(sa);
	s->tr = sql_trans_create_(store, NULL, NULL);
	if (!s->tr) {
		return NULL;
	}
	s->schema_name = NULL;
	s->tr->active = 0;
	if (!sql_session_reset(s, ac)) {
		sql_trans_destroy(s->tr);
		return NULL;
	}
	if (store->singleuser)
		store->singleuser++;
	return s;
}

void
sql_session_destroy(sql_session *s)
{
	if (s->tr) {
		sqlstore *store = s->tr->store;
		store->singleuser--;
	}
	assert(!s->tr || s->tr->active == 0);
	if (s->tr)
		sql_trans_destroy(s->tr);
	_DELETE(s);
}

int
sql_session_reset(sql_session *s, int ac)
{
	char *def_schema_name = SA_STRDUP(s->sa, "sys");

	if (!s->tr || !def_schema_name)
		return 0;

	assert(s->tr && s->tr->active == 0);
	s->schema_name = def_schema_name;
	s->schema = NULL;
	s->auto_commit = s->ac_on_commit = ac;
	s->level = ISO_SERIALIZABLE;
	return 1;
}

int
sql_trans_begin(sql_session *s)
{
	sql_trans *tr = s->tr;
	sqlstore *store = tr->store;

	store_lock(store);
	TRC_DEBUG(SQL_STORE, "Enter sql_trans_begin for transaction: " ULLFMT "\n", tr->tid);
	tr->ts = store_timestamp(store);
	tr->active = 1;
	s->schema = find_sql_schema(tr, s->schema_name);
	s->tr = tr;

	(void) ATOMIC_INC(&store->nr_active);
	list_append(store->active, s);

	s->status = 0;
	TRC_DEBUG(SQL_STORE, "Exit sql_trans_begin for transaction: " ULLFMT "\n", tr->tid);
	store_unlock(store);
	return 0;
}

int
sql_trans_end(sql_session *s, int commit)
{
	int ok = SQL_OK;

	TRC_DEBUG(SQL_STORE, "End of transaction: " ULLFMT "\n", s->tr->tid);
	if (commit) {
		ok = sql_trans_commit(s->tr);
	}  else {
		sql_trans_rollback(s->tr);
	}
	s->tr->active = 0;
	s->auto_commit = s->ac_on_commit;
	sqlstore *store = s->tr->store;
	store_lock(store);
	list_remove_data(store->active, NULL, s);
	(void) ATOMIC_DEC(&store->nr_active);
	if (store->active && store->active->h) {
		ulng oldest = TRANSACTION_ID_BASE;
		for(node *n = store->active->h; n; n = n->next) {
			sql_session *s = n->data;
			if (s->tr->ts < oldest)
				oldest = s->tr->ts;
		}
		store->oldest = oldest;
	}
	assert(list_length(store->active) == (int) ATOMIC_GET(&store->nr_active));
	store_unlock(store);
	return ok;
}

int
sql_trans_create_role(sql_trans *tr, str auth, sqlid grantor)
{
	sqlstore *store = tr->store;
	sqlid id;
	sql_schema *sys = find_sql_schema(tr, "sys");
	sql_table *auths = find_sql_table(tr, sys, "auths");
	sql_column *auth_name = find_sql_column(auths, "name");

	if (!is_oid_nil(store->table_api.column_find_row(tr, auth_name, auth, NULL)))
		return -1;

	id = store_next_oid(tr->store);
	if (store->table_api.table_insert(tr, auths, &id, &auth, &grantor))
		return -2;
	return 0;
}<|MERGE_RESOLUTION|>--- conflicted
+++ resolved
@@ -3393,15 +3393,10 @@
 
 	store_lock(store);
 	ulng oldest = store_oldest(store);
-<<<<<<< HEAD
 
 	if (tr->predicates && !sql_trans_valid(tr))
 			return LOG_ERR;
 
-	/* write phase */
-	TRC_DEBUG(SQL_STORE, "Forwarding changes (" ULLFMT ", " ULLFMT ") -> " ULLFMT "\n", tr->tid, tr->ts, commit_ts);
-=======
->>>>>>> 67459da7
 	store_pending_changes(store, oldest);
 	oldest = store_oldest_pending(store);
 	store_unlock(store);
