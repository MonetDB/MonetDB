--- conflicted
+++ resolved
@@ -212,16 +212,12 @@
 	}
 }
 
-<<<<<<< HEAD
-#define STORE_DEBUG 1
-=======
 /*#define STORE_DEBUG 1*/
 /*#define STORE_FLUSHER_DEBUG 1 */
 
 #ifdef STORE_DEBUG
 #define STORE_FLUSHER_DEBUG 1
 #endif
->>>>>>> c69c0e2d
 
 sql_trans *
 sql_trans_destroy(sql_trans *t, bool try_spare)
@@ -2035,10 +2031,6 @@
 	return store_load();
 }
 
-<<<<<<< HEAD
-static int logging_enabled = 1; /* disabled during snapshots */
-static int currently_logging = 0;
-=======
 static int
 store_needs_vacuum( sql_trans *tr )
 {
@@ -2170,7 +2162,6 @@
 
 	return do_it;
 }
->>>>>>> c69c0e2d
 
 void
 store_exit(void)
@@ -2181,11 +2172,7 @@
 	fprintf(stderr, "#store exit locked\n");
 #endif
 	/* busy wait till the logmanager is ready */
-<<<<<<< HEAD
-	while (currently_logging) {
-=======
 	while (flusher.working) {
->>>>>>> c69c0e2d
 		MT_lock_unset(&bs_lock);
 		MT_sleep_ms(100);
 		MT_lock_set(&bs_lock);
@@ -2224,29 +2211,12 @@
 {
 	int res = LOG_OK;
 
-<<<<<<< HEAD
-	if (!logging_enabled) {
-#ifdef STORE_DEBUG
-		fprintf(stderr, "#not applying deltas because logging disabled\n");
-#endif
-		return;
-	}
-
-	currently_logging = 1;
-=======
 	flusher.working = true;
->>>>>>> c69c0e2d
 	/* make sure we reset all transactions on re-activation */
 	gtrans->wstime = timestamp();
 	if (store_funcs.gtrans_update)
 		store_funcs.gtrans_update(gtrans);
 	res = logger_funcs.restart();
-<<<<<<< HEAD
-	if (currently_logging && res == LOG_OK)
-		res = logger_funcs.cleanup(keep_persisted_log_files);
-	currently_logging = 0;
-}
-=======
 	if (res == LOG_OK) {
 		if (!locked)
 			MT_lock_unset(&bs_lock);
@@ -2255,7 +2225,6 @@
 			MT_lock_set(&bs_lock);
 	}
 	flusher.working = false;
->>>>>>> c69c0e2d
 
 	return res;
 }
@@ -2263,386 +2232,13 @@
 void
 store_flush_log(void)
 {
-<<<<<<< HEAD
-	MT_lock_set(&bs_lock);
-	need_flush = 1;
-	MT_lock_unset(&bs_lock);
-}
-
-void
-store_resume_log(void)
-{
-	MT_lock_set(&bs_lock);
-	logging_enabled = 1;
-	MT_lock_unset(&bs_lock);
-}
-
-void
-store_suspend_log(void)
-{
-	MT_lock_set(&bs_lock);
-	logging_enabled = 0;
-	/* busy wait till the logmanager is ready */
-	while (currently_logging && !GDKexiting()) {
-		MT_lock_unset(&bs_lock);
-		MT_sleep_ms(100);
-		MT_lock_set(&bs_lock);
-	}
-	MT_lock_unset(&bs_lock);
-}
-
-static const char *
-snapshot_prepare_target(const char *dest)
-{
-	struct stat statbuf;
-	char path[FILENAME_MAX];
-	DIR *dir;
-	struct dirent *dirent;
-
-	if (!MT_path_absolute(dest))
-		return "destination must be absolute path";
-
-	// check if parent dir exists
-	strncpy(path, dest, sizeof(path));
-	*strrchr(path, DIR_SEP) = '\0';
-	if (stat(path, &statbuf) < 0)
-		return errno == ENOENT ? "parent of destdir must exist" : strerror(errno);
-	if ((statbuf.st_mode & S_IFDIR) == 0)
-		return "parent of destdir must be a directory";
-
-	// create dir if necessary
-	if (mkdir(dest, 0755) < 0 && errno != EEXIST)
-		return strerror(errno);
-	// EEXIST may also mean it's an existing FILE
-	if (stat(dest, &statbuf) < 0)
-		return strerror(errno);
-	if ((statbuf.st_mode & S_IFDIR) == 0)
-		return "destdir must be a directory";
-
-	// if it already existed it should be empty
-	dir = opendir(dest);
-	if (!dir)
-		return strerror(errno); // unlikely
-	while ((dirent = readdir(dir)) != NULL) {
-		if (strcmp(".", dirent->d_name) == 0)
-			continue;
-		if (strcmp("..", dirent->d_name) == 0)
-			continue;
-		closedir(dir);
-		if (dirent->d_name[0] == '.')
-			return "destdir must be empty but contains a hidden file";
-		else
-			return "if destdir exists it must be empty";
-	}
-	closedir(dir);
-	
-	return NULL;
-}
-
-static const char *
-snapshot_copy_file(const char *src_file, const char *dest_file, size_t bytes)
-{
-	const char *err = NULL;
-	FILE *src = NULL;
-	FILE *dest = NULL;
-	char *buf = NULL;
-	const size_t bufsize = 64 * 1024;
-	size_t bytes_read;
-	size_t bytes_written;
-
-	// there are many ways to make this more efficient.
-	if (GDKcreatedir(dest_file) != GDK_SUCCEED) {
-		err = "can't create directory";
-		goto end;
-	}
-
-	src = fopen(src_file, "rb");
-	if (!src) {
-		err = strerror(errno);
-		goto end;
-	}
-	dest = fopen(dest_file, "wb");
-	if (!dest) {
-		err = strerror(errno);
-		goto end;
-	}
-
-	buf = malloc(bufsize);
-	if (!buf) {
-		err = "malloc(buf)";
-		goto end;
-	}
-
-	while (bytes > 0) {
-		size_t to_read = (bytes > bufsize) ? bufsize : bytes;
-		bytes_read = fread(buf, 1, to_read, src);
-		if (bytes_read < to_read) {
-			if (ferror(src)) 
-				err = strerror(errno);
-			else if (feof(src)) 
-				err = "source file shorter than expected";
-			else
-				err = "unexplainable short read";
-			goto end;
-		}
-		bytes_written = fwrite(buf, 1, bytes_read, dest);
-		if (bytes_read < to_read) {
-			err = strerror(errno);
-			goto end;
-		}
-		bytes -= bytes_written;
-	}
-
-end:
-	free(buf);
-	if (src)
-		fclose(src);
-	if (dest)
-		fclose(dest);
-	return err;
-}
-
-static const char *
-snapshot_write_file(const char *dest_file, const char *data, size_t size)
-{
-	const char *err = NULL;
-	FILE *dest = NULL;
-	size_t bytes_written;
-
-	if (GDKcreatedir(dest_file) != GDK_SUCCEED) {
-		err = "can't create directory";
-		goto end;
-	}
-
-	dest = fopen(dest_file, "wb");
-	if (!dest) {
-		err = strerror(errno);
-		goto end;
-	}
-	
-	bytes_written = fwrite(data, 1, size, dest);
-	if (bytes_written < size) {
-		err = strerror(errno);
-		goto end;
-	}
-
-end:
-	if (dest)
-		fclose(dest);
-	return err;
-}
-
-static const char *
-snapshot_copy_data(const char *plan, const char *dest_dir)
-{
-	const char *p = plan;
-	int len;
-	char abs_src[2 * FILENAME_MAX];
-	char abs_dest[2 * FILENAME_MAX];
-	int scanned;
-	char command;
-	long size;
-	char *src;
-	char *dest;
-
-	strncpy(abs_dest, dest_dir, sizeof(abs_dest));
-	dest = abs_dest + strlen(abs_dest);
-	*dest++ = DIR_SEP;
-
-	if (sscanf(p, "%[^\n]\n%n", abs_src, &len) == 1) {
-		p += len;
-	} else {
-		return "no dest!";
-	}
-	src = abs_src + strlen(abs_src);
-	*src++ = DIR_SEP;
-
-	while ((scanned = sscanf(p, "%c %ld %200s\n%n", &command, &size, src, &len)) == 3) {
-		const char *err;
-
-		p += len;
-		strcpy(dest, src);
-		if (size < 0)
-			return "malformed plan: size < 0";
-		switch (command) {
-			case 'c':
-				err = snapshot_copy_file(abs_src, abs_dest, size);
-				break;
-			case 'w':
-				err = snapshot_write_file(abs_dest, p, size);
-				p += size;
-				break;
-			default:
-				err = "unknown command";
-				break;
-		}
-		if (err) {
-			fprintf(stderr, "#snapshot: %s[%ld] %s\n", src, size, err);
-			return err;
-		}
-	}
-	if (scanned != EOF) {
-		return "malformed plan";
-	}
-
-	*src = *dest = '\0';
-	fprintf(stderr, "ALL THIS FROM %s TO %s\n", abs_src, abs_dest);
-
-	len = strlen(plan);
-	assert(len == p - plan);
-	
-	return NULL;
-}
-
-const char *
-store_hot_snapshot(const char *dir)
-{
-	buffer *plan_buf = NULL;
-	stream *plan_stream = NULL;
-	char *final_plan = NULL;
-	const char *err;
-	int reenable_logging = 0;
-
-	if (!logger_funcs.snapshot) {
-		err = "backend does not support snapshots";
-		goto end;
-	}
-
-	if (strlen(dir) >= FILENAME_MAX) {
-		// The path in `dir` may not be normalized and
-		// might contain /../../../blaaaaaaaaaaaaaaaaaaaa/bla/bla
-		// or similar.
-		// We must catch this because we use `char path[FILENAME_MAX]`
-		// all over the place.
-		err = "destdir path too long";
-		goto end;
-	}
-
-	plan_buf = buffer_create(16 * 1024);
-	if (!plan_buf) {
-		err = "buffer_create()";
-		goto end;
-	}
-	plan_stream = buffer_wastream(plan_buf, "snapshot_plan");
-	if (!plan_stream) {
-		err = "buffer_wastream(snapshot_plan)";
-		goto end;
-	}
-
-	fprintf(stderr, "#suspend logger for hot_snapshot %s\n", dir);
-	MT_lock_set(&bs_lock);
-	reenable_logging = logging_enabled;
-	logging_enabled = 0;
-	while (currently_logging) {
-		/* logging in progress, wait for it to finish */
-		MT_lock_unset(&bs_lock);
-		MT_sleep_ms(100);
-		if (GDKexiting()) {
-			err = "server is exiting";
-			goto end;  /* note lock not held */
-		}
-		MT_lock_set(&bs_lock);
-	}
-
-	/* WE STILL HAVE THE LOCK */
-	fprintf(stderr, "#begin prepare hot_snapshot %s\n", dir);
-	err = logger_funcs.snapshot(plan_stream);
-	MT_lock_unset(&bs_lock);
-
-	if (err)
-		goto end;  /* note lock not held */
-	fprintf(stderr, "#end prepare hot_snapshot %s\n", dir);
-
-	fprintf(stderr, "#begin execute hot_snapshot %s\n", dir);
-	err = snapshot_prepare_target(dir);
-	if (err)
-		goto end;
-	final_plan = buffer_get_buf(plan_buf);
-	if (!final_plan) {
-		err = "buffer_get_buf";
-		goto end;
-	}
-	fprintf(stderr, "%s", final_plan);
-	err = snapshot_copy_data(final_plan, dir);
-	if (err)
-		goto end;
-	fprintf(stderr, "#end execute hot_snapshot %s\n", dir);
-
-end:
-	if (reenable_logging) {
-		fprintf(stderr, "#resume logger for hot_snapshot %s\n", dir);
-		MT_lock_set(&bs_lock);
-		logging_enabled = reenable_logging;
-		MT_lock_unset(&bs_lock);
-	}
-	if (plan_stream)
-		close_stream(plan_stream);
-	if (plan_buf)
-		buffer_destroy(plan_buf);
-	if (final_plan)
-		free(final_plan);
-	if (err)
-		fprintf(stderr, "#abort hot_snapshot: %s\n", err);
-	return err;
-}
-
-static int
-store_needs_vacuum( sql_trans *tr )
-{
-	size_t max_dels = GDKdebug & FORCEMITOMASK ? 1 : 128;
-	sql_schema *s = find_sql_schema(tr, "sys");
-	node *n;
-
-	for( n = s->tables.set->h; n; n = n->next) {
-		sql_table *t = n->data;
-		sql_column *c = t->columns.set->h->data;
-
-		if (!t->system)
-			continue;
-		/* no inserts, updates and enough deletes ? */
-		if (store_funcs.count_col(tr, c, 0) == 0 &&
-		    store_funcs.count_upd(tr, t) == 0 &&
-		    store_funcs.count_del(tr, t) >= max_dels)
-			return 1;
-	}
-	return 0;
-}
-
-static int
-store_vacuum( sql_trans *tr )
-{
-	/* tables */
-	size_t max_dels = GDKdebug & FORCEMITOMASK ? 1 : 128;
-	sql_schema *s = find_sql_schema(tr, "sys");
-	node *n;
-
-	for( n = s->tables.set->h; n; n = n->next) {
-		sql_table *t = n->data;
-		sql_column *c = t->columns.set->h->data;
-
-		if (!t->system)
-			continue;
-		if (store_funcs.count_col(tr, c, 0) == 0 &&
-		    store_funcs.count_upd(tr, t) == 0 &&
-		    store_funcs.count_del(tr, t) >= max_dels)
-			if (table_funcs.table_vacuum(tr, t) != SQL_OK)
-				return -1;
-	}
-	return 0;
-=======
 	ATOMIC_SET(&flusher.flush_now, 1);
->>>>>>> c69c0e2d
 }
 
 void
 store_manager(void)
 {
-<<<<<<< HEAD
-	const int sleeptime = GDKdebug & FORCEMITOMASK ? 10 : 50;
-	const int timeout = GDKdebug & FORCEMITOMASK ? 500 : 5000;
-=======
 	MT_thread_setworking("sleeping");
->>>>>>> c69c0e2d
 
 	// In the main loop we always hold the lock except when sleeping
 	MT_lock_set(&bs_lock);
@@ -2653,87 +2249,12 @@
 		if (!flusher_should_run()) {
 			const int sleeptime = 100;
 			MT_lock_unset(&bs_lock);
-<<<<<<< HEAD
-			return;
-		}
-		t = logger_funcs.changes();
-		if ((!need_flush && t < 1000000 && shared_transactions_drift < shared_drift_threshold)) {
-			MT_lock_unset(&bs_lock);
-			continue;
-		}
-
-		while (store_nr_active) { /* find a moment to flush */
-			MT_lock_unset(&bs_lock);
-			if (GDKexiting())
-				return;
-=======
->>>>>>> c69c0e2d
 			MT_sleep_ms(sleeptime);
 			flusher.countdown_ms -= sleeptime;
 			MT_lock_set(&bs_lock);
 			continue;
 		}
 
-<<<<<<< HEAD
-		if (create_shared_logger) {
-			/* (re)load data from shared write-ahead log */
-			res = shared_logger_funcs.reload();
-			if (res != LOG_OK) {
-				MT_lock_unset(&bs_lock);
-				GDKfatal("shared write-ahead log loading failure");
-			}
-			/* destroy all global transactions
-			 * we will re-load the new later */
-			sql_trans_destroy(gtrans);
-			destroy_spare_transactions();
-
-			/* re-set the store_oid */
-			store_oid = 0;
-			/* reload the store and the global transactions */
-			MT_lock_unset(&bs_lock);
-			res = store_load();
-			if (res < 0) {
-				GDKfatal("shared write-ahead log store re-load failure");
-			}
-			MT_lock_set(&bs_lock);
-		}
-
-		if (!logging_enabled) {
-			MT_lock_unset(&bs_lock);
-#ifdef STORE_DEBUG
-			fprintf(stderr, "#not logging because it is disabled\n");
-#endif
-			continue;
-		}
-
-		need_flush = 0;
-		currently_logging = 1;
-
-#ifdef STORE_DEBUG
-			fprintf(stderr, "#begin logging\n");
-#endif
-		/* make sure we reset all transactions on re-activation */
-		gtrans->wstime = timestamp();
-		if (store_funcs.gtrans_update) {
-			store_funcs.gtrans_update(gtrans);
-		}
-		res = logger_funcs.restart();
-
-		MT_lock_unset(&bs_lock);
-		if (currently_logging && res == LOG_OK) {
-			res = logger_funcs.cleanup(keep_persisted_log_files);
-		}
-
-		MT_lock_set(&bs_lock);
-		currently_logging = 0;
-		MT_lock_unset(&bs_lock);
-#ifdef STORE_DEBUG
-			fprintf(stderr, "#done logging\n");
-#endif
-
-		if (res != LOG_OK)
-			GDKfatal("write-ahead logging failure, disk full?");
-=======
 		MT_thread_setworking("flushing");
 		res = store_apply_deltas(false);
 
@@ -2747,7 +2268,6 @@
 #ifdef STORE_FLUSHER_DEBUG
 		fprintf(stderr, "#store flusher done\n");
 #endif
->>>>>>> c69c0e2d
 	}
 
 	// End of loop, end of lock
