/*
 * SPDX-License-Identifier: MPL-2.0
 *
 * This Source Code Form is subject to the terms of the Mozilla Public
 * License, v. 2.0.  If a copy of the MPL was not distributed with this
 * file, You can obtain one at http://mozilla.org/MPL/2.0/.
 *
 * Copyright 1997 - July 2008 CWI, August 2008 - 2023 MonetDB B.V.
 */

#include "monetdb_config.h"
#include "sql_types.h"
#include "sql_storage.h"
#include "store_dependency.h"
#include "store_sequence.h"
#include "mutils.h"

#include "bat/bat_utils.h"
#include "bat/bat_storage.h"
#include "bat/bat_table.h"
#include "bat/bat_logger.h"

/* version 05.23.02 of catalog */
#define CATALOG_VERSION 52302	/* first in Sep2022 */

ulng
store_function_counter(sqlstore *store)
{
	ulng ts = ATOMIC_INC(&store->function_counter);
	return ts;
}

static ulng
store_timestamp(sqlstore *store)
{
	ulng ts = ATOMIC_INC(&store->timestamp);
	return ts;
}

ulng
store_get_timestamp(sqlstore *store)
{
	ulng ts = ATOMIC_GET(&store->timestamp);
	return ts;
}

static ulng
store_transaction_id(sqlstore *store)
{
	ulng tid = ATOMIC_INC(&store->transaction);
	return tid;
}

ulng
store_oldest(sqlstore *store, sql_trans *tr)
{
	if (tr && tr->ts == store->oldest) {
		sql_session *s = store->active->h->data;
		if (s->tr == tr && store->active->h->next) {
			s = store->active->h->next->data;
			return s->tr->ts;
		}
	}
	return store->oldest;
}

static ulng
store_oldest_pending(sqlstore *store)
{
	assert(store->oldest_pending != TRANSACTION_ID_BASE);
	return store->oldest_pending;
}

static inline bool
instore(sqlid id)
{
	if (id >= 2000 && id <= 2164)
		return true;
	return false;
}

static void
id_destroy(sqlstore *store, void *p)
{
	(void)store;
	GDKfree(p);
}

static void
dep_destroy(sqlstore *store, sql_dependency_change *dep)
{
	(void)store;
	GDKfree(dep);
}

static void
type_destroy(sqlstore *store, sql_type *t)
{
	(void)store;
	assert(t->base.refcnt > 0);
	if (--(t->base.refcnt) > 0)
		return;
	_DELETE(t->impl);
	_DELETE(t->base.name);
	_DELETE(t);
}

void
arg_destroy(sql_store store, sql_arg *a)
{
	(void)store;
	_DELETE(a->name);
	_DELETE(a);
}

static void
func_destroy(sqlstore *store, sql_func *f)
{
	assert(f->base.refcnt > 0);
	if (--(f->base.refcnt) > 0)
		return;
	if (f->lang == FUNC_LANG_SQL && f->instantiated) {
		/* clean backend code */
		backend_freecode(sql_shared_module_name, 0, f->imp);
	}
	if (f->res)
		list_destroy2(f->res, store);
	list_destroy2(f->ops, store);
	_DELETE(f->imp);
	_DELETE(f->mod);
	_DELETE(f->query);
	_DELETE(f->base.name);
	_DELETE(f);
}

static void
seq_destroy(sqlstore *store, sql_sequence *s)
{
	(void)store;
	assert(s->base.refcnt > 0);
	if (--(s->base.refcnt) > 0)
		return;
	_DELETE(s->base.name);
	_DELETE(s);
}

static void
kc_destroy(sqlstore *store, sql_kc *kc)
{
	(void)store;
	_DELETE(kc);
}

static void
key_destroy(sqlstore *store, sql_key *k)
{
	assert(k->base.refcnt > 0);
	if (--(k->base.refcnt) > 0)
		return;
	list_destroy2(k->columns, store);
	k->columns = NULL;
	_DELETE(k->base.name);
	_DELETE(k);
}

void
idx_destroy(sqlstore *store, sql_idx * i)
{
	assert(i->base.refcnt > 0);
	if (--(i->base.refcnt) > 0)
		return;
	list_destroy2(i->columns, store);
	i->columns = NULL;

	if (ATOMIC_PTR_GET(&i->data))
		store->storage_api.destroy_idx(store, i);
	ATOMIC_PTR_DESTROY(&i->data);
	_DELETE(i->base.name);
	_DELETE(i);
}

static void
trigger_destroy(sqlstore *store, sql_trigger *t)
{
	assert(t->base.refcnt > 0);
	if (--(t->base.refcnt) > 0)
		return;
	/* remove trigger from schema */
	if (t->columns) {
		list_destroy2(t->columns, store);
		t->columns = NULL;
	}
	_DELETE(t->old_name);
	_DELETE(t->new_name);
	_DELETE(t->condition);
	_DELETE(t->statement);
	_DELETE(t->base.name);
	_DELETE(t);
}

void
column_destroy(sqlstore *store, sql_column *c)
{
	assert(c->base.refcnt > 0);
	if (--(c->base.refcnt) > 0)
		return;
	if (ATOMIC_PTR_GET(&c->data))
		store->storage_api.destroy_col(store, c);
	ATOMIC_PTR_DESTROY(&c->data);
	_DELETE(c->min);
	_DELETE(c->max);
	_DELETE(c->def);
	_DELETE(c->storage_type);
	_DELETE(c->base.name);
	_DELETE(c);
}

static void
int_destroy(sqlstore *store, int *v)
{
	(void)store;
	_DELETE(v);
}

void
table_destroy(sqlstore *store, sql_table *t)
{
	assert(t->base.refcnt > 0);
	if (--(t->base.refcnt) > 0)
		return;
	if (isTable(t))
		store->storage_api.destroy_del(store, t);
	ATOMIC_PTR_DESTROY(&t->data);
	/* cleanup its parts */
	list_destroy2(t->members, store);
	ol_destroy(t->idxs, store);
	ol_destroy(t->keys, store);
	ol_destroy(t->triggers, store);
	ol_destroy(t->columns, store);
	if (isPartitionedByExpressionTable(t)) {
		if (t->part.pexp->cols)
			list_destroy2(t->part.pexp->cols, store);
		_DELETE(t->part.pexp->exp);
		_DELETE(t->part.pexp);
	}
	_DELETE(t->query);
	_DELETE(t->base.name);
	_DELETE(t);
}

void
part_value_destroy(sql_store store, sql_part_value *pv)
{
	(void)store;
	_DELETE(pv->value);
	_DELETE(pv);
}

static void
part_destroy(sqlstore *store, sql_part *p)
{
	assert(p->base.refcnt > 0);
	if (--(p->base.refcnt) > 0)
		return;
	if (p->part.range.maxvalue) {
		_DELETE(p->part.range.minvalue);
		_DELETE(p->part.range.maxvalue);
	} else if (p->part.values)
		list_destroy2(p->part.values, store);
	_DELETE(p->base.name);
	_DELETE(p);
}

static void
schema_destroy(sqlstore *store, sql_schema *s)
{
	assert(s->base.refcnt > 0);
	if (--(s->base.refcnt) > 0)
		return;
	/* cleanup its parts */
	os_destroy(s->parts, store);
	os_destroy(s->triggers, store);
	os_destroy(s->idxs, store);
	os_destroy(s->keys, store);
	os_destroy(s->seqs, store);
	os_destroy(s->tables, store);
	os_destroy(s->funcs, store);
	os_destroy(s->types, store);
	_DELETE(s->base.name);
	_DELETE(s);
}

static void
predicate_destroy(sqlstore *store, pl *p)
{
	(void) store;
	if (p->r) {
		VALclear(&p->r->data);
		_DELETE(p->r);
	}
	if (p->f) {
		VALclear(&p->f->data);
		_DELETE(p->f);
	}
	_DELETE(p);
}

int
sql_trans_add_predicate(sql_trans* tr, sql_column *c, unsigned int cmp, atom *r, atom *f, bool anti, bool semantics)
{
	pl *p = ZNEW(pl);

	if (!p)
		return LOG_ERR;
	p->c = c;
	p->cmp = cmp;
	p->anti = anti;
	p->semantics = semantics;
	p->r = r;
	p->f = f;
	if (!tr->predicates && !(tr->predicates = list_create((fdestroy) &predicate_destroy))) {
		predicate_destroy(tr->store, p);
		return LOG_ERR;
	}
	if (!list_append(tr->predicates, p)) {
		predicate_destroy(tr->store, p);
		return LOG_ERR;
	}
	return LOG_OK;
}

int
sql_trans_add_dependency(sql_trans* tr, sqlid id, sql_dependency_change_type tp)
{
	sql_dependency_change *dep = MNEW(sql_dependency_change);

	if (!dep)
		return LOG_ERR;
	*dep = (sql_dependency_change) {
		.objid = id,
		.type = tp
	};
	if (!tr->dependencies && !(tr->dependencies = list_create((fdestroy) &dep_destroy))) {
		_DELETE(dep);
		return LOG_ERR;
	}
	if (!list_append(tr->dependencies, dep)) {
		_DELETE(dep);
		return LOG_ERR;
	}
	return LOG_OK;
}

int
sql_trans_add_dependency_change(sql_trans *tr, sqlid id, sql_dependency_change_type tp)
{
	sql_dependency_change *dep = MNEW(sql_dependency_change);

	if (!dep)
		return LOG_ERR;
	*dep = (sql_dependency_change) {
		.objid = id,
		.type = tp
	};
	if (!tr->depchanges && !(tr->depchanges = list_create((fdestroy) &dep_destroy))) {
		_DELETE(dep);
		return LOG_ERR;
	}
	if (!list_append(tr->depchanges, dep)) {
		_DELETE(dep);
		return LOG_ERR;
	}
	return LOG_OK;
}

static void
load_keycolumn(sql_trans *tr, sql_key *k, res_table *rt_keycols/*, oid rid*/)
{
	sql_kc *kc = ZNEW(sql_kc);
	sql_schema *syss = find_sql_schema(tr, "sys");
	sql_table *objects = find_sql_table(tr, syss, "objects");
	sqlstore *store = tr->store;

	str v = (char*)store->table_api.table_fetch_value(rt_keycols, find_sql_column(objects, "name"));
	kc->c = find_sql_column(k->t, v);
	list_append(k->columns, kc);
	assert(kc->c);
}

static sql_key *
load_key(sql_trans *tr, sql_table *t, res_table *rt_keys, res_table *rt_keycols/*, oid rid*/)
{
	sql_schema *syss = find_sql_schema(tr, "sys");
	sql_table *keys = find_sql_table(tr, syss, "keys");
	sql_table *objects = find_sql_table(tr, syss, "objects");
	sqlstore *store = tr->store;

	key_type ktype = (key_type) *(int*) store->table_api.table_fetch_value(rt_keys, find_sql_column(keys, "type"));
	sql_key *nk = (ktype != fkey)?(sql_key*)ZNEW(sql_ukey):(sql_key*)ZNEW(sql_fkey);
	sqlid kid = *(sqlid*) store->table_api.table_fetch_value(rt_keys, find_sql_column(keys, "id"));
	str v = (char*) store->table_api.table_fetch_value(rt_keys, find_sql_column(keys, "name"));

	base_init(NULL, &nk->base, kid, 0, v);
	nk->type = ktype;
	nk->columns = list_create((fdestroy) &kc_destroy);
	nk->t = t;

	if (ktype == ukey || ktype == pkey) {
		sql_ukey *uk = (sql_ukey *) nk;

		if (ktype == pkey)
			t->pkey = uk;
	} else {
		sql_fkey *fk = (sql_fkey *) nk;
		int action = *(int*)store->table_api.table_fetch_value(rt_keys, find_sql_column(keys, "action"));
		fk->on_delete = action & 255;
		fk->on_update = (action>>8) & 255;

		fk->rkey = *(sqlid*)store->table_api.table_fetch_value(rt_keys, find_sql_column(keys, "rkey"));
	}

	for ( ; rt_keycols->cur_row < rt_keycols->nr_rows; rt_keycols->cur_row++) {
		sqlid nid = *(sqlid*)store->table_api.table_fetch_value(rt_keycols, find_sql_column(objects, "id"));
		if (nid != nk->base.id)
			break;
		load_keycolumn(tr, nk, rt_keycols);
	}

	/* find idx with same name */
	node *n = ol_find_name(t->idxs, nk->base.name);
	if (n) {
		nk->idx = (sql_idx*)n->data;
		nk->idx->key = nk;
	}
	return nk;
}

static void
load_idxcolumn(sql_trans *tr, sql_idx * i, res_table *rt_idxcols/*, oid rid*/)
{
	sql_kc *kc = ZNEW(sql_kc);
	sql_schema *syss = find_sql_schema(tr, "sys");
	sql_table *objects = find_sql_table(tr, syss, "objects");
	sqlstore *store = tr->store;
	str v;

	v = (char*)store->table_api.table_fetch_value(rt_idxcols, find_sql_column(objects, "name"));
	kc->c = find_sql_column(i->t, v);
	assert(kc->c);
	list_append(i->columns, kc);
}

static sql_idx *
load_idx(sql_trans *tr, sql_table *t, res_table *rt_idx, res_table *rt_idxcols/*, oid rid*/)
{
	sql_idx *ni = ZNEW(sql_idx);
	sql_schema *syss = find_sql_schema(tr, "sys");
	sql_table *idxs = find_sql_table(tr, syss, "idxs");
	sql_table *objects = find_sql_table(tr, syss, "objects");
	sqlstore *store = tr->store;

	sqlid iid = *(sqlid*)store->table_api.table_fetch_value(rt_idx, find_sql_column(idxs, "id"));
	str v = (char*)store->table_api.table_fetch_value(rt_idx, find_sql_column(idxs, "name"));
	base_init(NULL, &ni->base, iid, 0, v);
	ni->type = (idx_type) *(int*) store->table_api.table_fetch_value(rt_idx, find_sql_column(idxs, "type"));
	ni->columns = list_create((fdestroy) &kc_destroy);
	ni->t = t;
	ni->key = NULL;
	ATOMIC_PTR_INIT(&ni->data, NULL);

	if (isTable(ni->t) && idx_has_column(ni->type))
		store->storage_api.create_idx(tr, ni);

	for ( ; rt_idxcols->cur_row < rt_idxcols->nr_rows; rt_idxcols->cur_row++) {
		sqlid nid = *(sqlid*)store->table_api.table_fetch_value(rt_idxcols, find_sql_column(objects, "id"));
		if (nid != ni->base.id)
			break;
		load_idxcolumn(tr, ni, rt_idxcols);
	}
	return ni;
}

static void
load_triggercolumn(sql_trans *tr, sql_trigger * i, res_table *rt_triggercols)
{
	sql_kc *kc = ZNEW(sql_kc);
	sql_schema *syss = find_sql_schema(tr, "sys");
	sql_table *objects = find_sql_table(tr, syss, "objects");
	sqlstore *store = tr->store;

	str v = (char*)store->table_api.table_fetch_value(rt_triggercols, find_sql_column(objects, "name"));
	kc->c = find_sql_column(i->t, v);
	list_append(i->columns, kc);
	assert(kc->c);
}

static sql_trigger *
load_trigger(sql_trans *tr, sql_table *t, res_table *rt_triggers, res_table *rt_triggercols)
{
	sql_trigger *nt = ZNEW(sql_trigger);
	sql_schema *syss = find_sql_schema(tr, "sys");
	sql_table *triggers = find_sql_table(tr, syss, "triggers");
	sql_table *objects = find_sql_table(tr, syss, "objects");
	sqlstore *store = tr->store;

	sqlid tid = *(sqlid*)store->table_api.table_fetch_value(rt_triggers, find_sql_column(triggers, "id"));
	str v = (char*)store->table_api.table_fetch_value(rt_triggers, find_sql_column(triggers, "name"));
	base_init(NULL, &nt->base, tid, 0, v);

	nt->time = *(sht*)store->table_api.table_fetch_value(rt_triggers, find_sql_column(triggers, "time"));
	nt->orientation = *(sht*)store->table_api.table_fetch_value(rt_triggers, find_sql_column(triggers, "orientation"));
	nt->event = *(sht*)store->table_api.table_fetch_value(rt_triggers, find_sql_column(triggers, "event"));

	v = (char*)store->table_api.table_fetch_value(rt_triggers, find_sql_column(triggers, "old_name"));
	if (!strNil(v))
		nt->old_name =_STRDUP(v);
	v = (char*)store->table_api.table_fetch_value(rt_triggers, find_sql_column(triggers, "new_name"));
	if (!strNil(v))
		nt->new_name =_STRDUP(v);
	v = (char*)store->table_api.table_fetch_value(rt_triggers, find_sql_column(triggers, "condition"));
	if (!strNil(v))
		nt->condition =_STRDUP(v);
	v = (char*)store->table_api.table_fetch_value(rt_triggers, find_sql_column(triggers, "statement"));
	if (!strNil(v))
		nt->statement =_STRDUP(v);

	nt->t = t;
	nt->columns = list_create((fdestroy) &kc_destroy);

	for ( ; rt_triggercols->cur_row < rt_triggercols->nr_rows; rt_triggercols->cur_row++) {
		sqlid nid = *(sqlid*)store->table_api.table_fetch_value(rt_triggercols, find_sql_column(objects, "id"));
		if (nid != nt->base.id)
			break;
		load_triggercolumn(tr, nt, rt_triggercols);
	}
	return nt;
}

static sql_column *
load_column(sql_trans *tr, sql_table *t, res_table *rt_cols)
{
	sql_column *c = ZNEW(sql_column);
	sql_schema *syss = find_sql_schema(tr, "sys");
	sql_table *columns = find_sql_table(tr, syss, "_columns");
	sqlstore *store = tr->store;
	str v, def, tpe, st;
	int sz, d;

	sqlid cid = *(sqlid*)store->table_api.table_fetch_value(rt_cols, find_sql_column(columns, "id"));
	v = (char*)store->table_api.table_fetch_value(rt_cols, find_sql_column(columns, "name"));
	base_init(NULL, &c->base, cid, 0, v);

	sz = *(int*)store->table_api.table_fetch_value(rt_cols, find_sql_column(columns, "type_digits"));
	d = *(int*)store->table_api.table_fetch_value(rt_cols, find_sql_column(columns, "type_scale"));
	tpe = (char*)store->table_api.table_fetch_value(rt_cols, find_sql_column(columns, "type"));
	if (!sql_find_subtype(&c->type, tpe, sz, d)) {
		sql_type *lt = sql_trans_bind_type(tr, t->s, tpe);
		if (lt == NULL) {
			TRC_ERROR(SQL_STORE, "SQL type '%s' is missing\n", tpe);
			return NULL;
		}
		sql_init_subtype(&c->type, lt, sz, d);
	}
	c->def = NULL;
	def = (char*)store->table_api.table_fetch_value(rt_cols, find_sql_column(columns, "default"));
	if (!strNil(def))
		c->def =_STRDUP(def);
	c->null = *(bit*)store->table_api.table_fetch_value(rt_cols, find_sql_column(columns, "null"));
	c->colnr = *(int*)store->table_api.table_fetch_value(rt_cols, find_sql_column(columns, "number"));
	c->unique = 0;
	c->storage_type = NULL;
	st = (char*)store->table_api.table_fetch_value(rt_cols, find_sql_column(columns, "storage"));
	if (!strNil(st))
		c->storage_type =_STRDUP(st);
	ATOMIC_PTR_INIT(&c->data, NULL);
	c->t = t;
	if (isTable(c->t))
		store->storage_api.create_col(tr, c);
	TRC_DEBUG(SQL_STORE, "Load column: %s\n", c->base.name);
	return c;
}

static int
load_range_partition(sql_trans *tr, sql_schema *syss, sql_part *pt)
{
	oid rid;
	rids *rs;
	sqlstore *store = tr->store;
	sql_table *ranges = find_sql_table(tr, syss, "range_partitions");
	assert(ranges);

	rs = store->table_api.rids_select(tr, find_sql_column(ranges, "table_id"), &pt->member, &pt->member, NULL);
	if (rs == NULL)
		return -1;
	if ((rid = store->table_api.rids_next(rs)) != oid_nil) {
		ptr cbat;
		const char *v;

		pt->with_nills = (bit) store->table_api.column_find_bte(tr, find_sql_column(ranges, "with_nulls"), rid);
		v = store->table_api.column_find_string_start(tr, find_sql_column(ranges, "minimum"), rid, &cbat);
		pt->part.range.minvalue =_STRDUP(v);
		pt->part.range.minlength = strLen(v);
		store->table_api.column_find_string_end(cbat);
		v = store->table_api.column_find_string_start(tr, find_sql_column(ranges, "maximum"), rid, &cbat);
		pt->part.range.maxvalue =_STRDUP(v);
		pt->part.range.maxlength = strLen(v);
		store->table_api.column_find_string_end(cbat);
	}
	store->table_api.rids_destroy(rs);
	return 0;
}

static int
load_value_partition(sql_trans *tr, sql_schema *syss, sql_part *pt)
{
	sqlstore *store = tr->store;
	list *vals = NULL;
	oid rid;
	sql_table *values = find_sql_table(tr, syss, "value_partitions");
	assert(values);

	rids *rs = store->table_api.rids_select(tr, find_sql_column(values, "table_id"), &pt->member, &pt->member, NULL);
	if (rs == NULL)
		return -1;

	if (!rs)
		return -1;
	vals = list_create((fdestroy) &part_value_destroy);
	if (!vals) {
		store->table_api.rids_destroy(rs);
		return -1;
	}

	for (rid = store->table_api.rids_next(rs); !is_oid_nil(rid); rid = store->table_api.rids_next(rs)) {
		ptr cbat;

		const char *v = store->table_api.column_find_string_start(tr, find_sql_column(values, "value"), rid, &cbat);
		if (strNil(v)) { /* check for null value */
			pt->with_nills = true;
		} else {
			sql_part_value *nextv = ZNEW(sql_part_value);
			nextv->value =_STRDUP(v);
			nextv->length = strLen(v);
			list_append(vals, nextv);
		}
		store->table_api.column_find_string_end(cbat);
	}
	store->table_api.rids_destroy(rs);
	pt->part.values = vals;
	return 0;
}

static sql_part*
load_part(sql_trans *tr, sql_table *mt, oid rid)
{
	sql_part *pt = ZNEW(sql_part);
	sql_schema *syss = find_sql_schema(tr, "sys");
	sql_table *objects = find_sql_table(tr, syss, "objects");
	sqlid id;
	sqlstore *store = tr->store;
	const char *v;
	ptr cbat;

	assert(isMergeTable(mt) || isReplicaTable(mt));
	id = store->table_api.column_find_sqlid(tr, find_sql_column(objects, "id"), rid);
	if (is_int_nil(id)) { /* upgrade case, the id it's not initialized */
		id = store_next_oid(store);
		store->table_api.column_update_value(tr, find_sql_column(objects, "id"), rid, &id);
	}
	v = store->table_api.column_find_string_start(tr, find_sql_column(objects, "name"), rid, &cbat);
	base_init(NULL, &pt->base, id, 0, v);
	store->table_api.column_find_string_end(cbat);
	pt->t = mt;
	pt->member = store->table_api.column_find_sqlid(tr, find_sql_column(objects, "sub"), rid);
	list_append(mt->members, pt);
	return pt;
}

void
sql_trans_update_tables(sql_trans* tr, sql_schema *s)
{
	(void)tr;
	(void)s;
}

static sql_base *
dup_base(sql_base *b)
{
	b->refcnt++;
	return b;
}

static sql_table *
load_table(sql_trans *tr, sql_schema *s, res_table *rt_tables, res_table *rt_parts,
		res_table *rt_cols, res_table *rt_idx, res_table *rt_idxcols,
		res_table *rt_keys, res_table *rt_keycols,
		res_table *rt_triggers, res_table *rt_triggercols,
		sqlid tid)
{
	sqlstore *store = tr->store;
	sql_table *t = ZNEW(sql_table);
	sql_schema *syss = find_sql_schema(tr, "sys");
	sql_table *tables = find_sql_table(tr, syss, "_tables");
	sql_table *cols = find_sql_table(tr, syss, "_columns");
	sql_table *idxs = find_sql_table(tr, syss, "idxs");
	sql_table *keys = find_sql_table(tr, syss, "keys");
	sql_table *triggers = find_sql_table(tr, syss, "triggers");
	sqlid pcolid = int_nil;
	str v, exp = NULL;

	sqlid ntid = *(sqlid*)store->table_api.table_fetch_value(rt_tables, find_sql_column(tables, "id"));
	assert(tid == ntid);
	v = (char*)store->table_api.table_fetch_value(rt_tables, find_sql_column(tables, "name"));
	base_init(NULL, &t->base, tid, 0, v);
	t->query = NULL;
	v = (char*)store->table_api.table_fetch_value(rt_tables, find_sql_column(tables, "query"));
	if (!strNil(v))
		t->query =_STRDUP(v);
	t->type = *(sht*)store->table_api.table_fetch_value(rt_tables, find_sql_column(tables, "type"));
	t->system = *(bit*)store->table_api.table_fetch_value(rt_tables, find_sql_column(tables, "system"));
	t->commit_action = (ca_t)*(sht*)store->table_api.table_fetch_value(rt_tables, find_sql_column(tables, "commit_action"));
	t->persistence = SQL_PERSIST;
	if (t->commit_action)
		t->persistence = SQL_GLOBAL_TEMP;
	if (isRemote(t))
		t->persistence = SQL_REMOTE;
	t->access = *(sht*)store->table_api.table_fetch_value(rt_tables, find_sql_column(tables, "access"));

	t->pkey = NULL;
	t->s = s;
	t->sz = COLSIZE;

	t->columns = ol_new(NULL, (destroy_fptr) &column_destroy, store);
	t->idxs = ol_new(NULL, (destroy_fptr) &idx_destroy, store);
	t->keys = ol_new(NULL, (destroy_fptr) &key_destroy, store);
	t->triggers = ol_new(NULL, (destroy_fptr) &trigger_destroy, store);
	if (isMergeTable(t) || isReplicaTable(t))
		t->members = list_create((fdestroy) &part_destroy);
	ATOMIC_PTR_INIT(&t->data, NULL);

	if (isTable(t)) {
		if (store->storage_api.create_del(tr, t) != LOG_OK) {
			TRC_DEBUG(SQL_STORE, "Load table '%s' is missing 'deletes'", t->base.name);
			ATOMIC_PTR_DESTROY(&t->data);
			return NULL;
		}
	}

	TRC_DEBUG(SQL_STORE, "Load table: %s\n", t->base.name);

	sql_table *partitions = find_sql_table(tr, syss, "table_partitions");
	assert(partitions);

	if (rt_parts->cur_row < rt_parts->nr_rows) {
		ntid = *(sqlid*)store->table_api.table_fetch_value(rt_parts, find_sql_column(partitions, "table_id"));
		if (ntid == tid) {
			t->properties |= *(bte*)store->table_api.table_fetch_value(rt_parts, find_sql_column(partitions, "type"));

			if (isPartitionedByColumnTable(t)) {
				pcolid = *(sqlid*)store->table_api.table_fetch_value(rt_parts, find_sql_column(partitions, "column_id"));
			} else {
				v = (char*)store->table_api.table_fetch_value(rt_parts, find_sql_column(partitions, "expression"));
				assert(!strNil(v));
				exp =_STRDUP(v);
			}
			rt_parts->cur_row++;
		}
	}

	assert((!isRangePartitionTable(t) && !isListPartitionTable(t)) || (!exp && !is_int_nil(pcolid)) || (exp && is_int_nil(pcolid)));
	if (isPartitionedByExpressionTable(t)) {
		t->part.pexp = ZNEW(sql_expression);
		t->part.pexp->exp = exp;
		t->part.pexp->type = *sql_bind_localtype("void"); /* initialized at initialize_sql_parts */
		t->part.pexp->cols = list_create((fdestroy) &int_destroy);
	}
	for ( ; rt_cols->cur_row < rt_cols->nr_rows; rt_cols->cur_row++) {
		ntid = *(sqlid*)store->table_api.table_fetch_value(rt_cols, find_sql_column(cols, "table_id"));
		while (instore(ntid)) {
			rt_cols->cur_row++;
			ntid = *(sqlid*)store->table_api.table_fetch_value(rt_cols, find_sql_column(cols, "table_id"));
		}

		if (ntid != t->base.id)
			break;
		sql_column* next = load_column(tr, t, rt_cols);
		if (next == NULL) {
			table_destroy(store, t);
			return NULL;
		}
		if (ol_add(t->columns, &next->base)) {
			table_destroy(store, t);
			return NULL;
		}
		if (pcolid == next->base.id)
			t->part.pcol = next;
	}

	if (!isKindOfTable(t))
		return t;

	/* load idx's first as the may be needed by the keys */
	for ( ; rt_idx->cur_row < rt_idx->nr_rows; rt_idx->cur_row++) {
		ntid = *(sqlid*)store->table_api.table_fetch_value(rt_idx, find_sql_column(idxs, "table_id"));

		if (ntid != t->base.id)
			break;
		sql_idx *i = load_idx(tr, t, rt_idx, rt_idxcols);

		if (!i || ol_add(t->idxs, &i->base) ||
		    os_add(s->idxs, tr, i->base.name, dup_base(&i->base))) {
			table_destroy(store, t);
			return NULL;
		}
	}

	for ( ; rt_keys->cur_row < rt_keys->nr_rows; rt_keys->cur_row++) {
		ntid = *(sqlid*)store->table_api.table_fetch_value(rt_keys, find_sql_column(keys, "table_id"));

		if (ntid != t->base.id)
			break;
		sql_key *k = load_key(tr, t, rt_keys, rt_keycols);

		if (!k || ol_add(t->keys, &k->base) ||
		    os_add(s->keys, tr, k->base.name, dup_base(&k->base)) ||
			(isGlobal(t) && os_add(tr->cat->objects, tr, k->base.name, dup_base(&k->base)))) {
			table_destroy(store, t);
			return NULL;
		}
	}

	/* after loading keys and idxs, update properties derived from indexes that require keys */
	if (ol_length(t->idxs))
		for (node *n = ol_first_node(t->idxs); n; n = n->next)
			create_sql_idx_done(tr, n->data);

	for ( ; rt_triggers->cur_row < rt_triggers->nr_rows; rt_triggers->cur_row++) {
		ntid = *(sqlid*)store->table_api.table_fetch_value(rt_triggers, find_sql_column(triggers, "table_id"));

		if (ntid < t->base.id && instore(ntid)) /* skip triggers on system tables ugh */
			continue;
		if (ntid != t->base.id)
			break;
		sql_trigger *k = load_trigger(tr, t, rt_triggers, rt_triggercols);

		if (!k || ol_add(t->triggers, &k->base) ||
		    os_add(s->triggers, tr, k->base.name, dup_base(&k->base))) {
			table_destroy(store, t);
			return NULL;
		}
	}
	return t;
}

static sql_type *
load_type(sql_trans *tr, sql_schema *s, oid rid)
{
	sqlstore *store = tr->store;
	sql_type *t = ZNEW(sql_type);
	sql_schema *syss = find_sql_schema(tr, "sys");
	sql_table *types = find_sql_table(tr, syss, "types");
	sqlid tid;
	const char *v;
	ptr cbat;

	tid = store->table_api.column_find_sqlid(tr, find_sql_column(types, "id"), rid);
	v = store->table_api.column_find_string_start(tr, find_sql_column(types, "sqlname"), rid, &cbat);
	base_init(NULL, &t->base, tid, 0, v);
	store->table_api.column_find_string_end(cbat);
	v = store->table_api.column_find_string_start(tr, find_sql_column(types, "systemname"), rid, &cbat);
	t->impl =_STRDUP(v);
	store->table_api.column_find_string_end(cbat);
	t->digits = store->table_api.column_find_int(tr, find_sql_column(types, "digits"), rid);
	t->scale = store->table_api.column_find_int(tr, find_sql_column(types, "scale"), rid);
	t->radix = store->table_api.column_find_int(tr, find_sql_column(types, "radix"), rid);
	t->eclass = (sql_class)store->table_api.column_find_int(tr, find_sql_column(types, "eclass"), rid);
	t->localtype = ATOMindex(t->impl);
	t->bits = 0;
	t->s = s;
	return t;
}

static sql_arg *
load_arg(sql_trans *tr, sql_func *f, oid rid)
{
	sqlstore *store = tr->store;
	sql_arg *a = ZNEW(sql_arg);
	unsigned int digits, scale;
	sql_schema *syss = find_sql_schema(tr, "sys");
	sql_table *args = find_sql_table(tr, syss, "args");
	const char *v, *tpe;
	ptr cbat;

	v = store->table_api.column_find_string_start(tr, find_sql_column(args, "name"), rid, &cbat);
	a->name =_STRDUP(v);
	store->table_api.column_find_string_end(cbat);
	a->inout = store->table_api.column_find_bte(tr, find_sql_column(args, "inout"), rid);
	digits = store->table_api.column_find_int(tr, find_sql_column(args, "type_digits"), rid);
	scale = store->table_api.column_find_int(tr, find_sql_column(args, "type_scale"), rid);

	tpe = store->table_api.column_find_string_start(tr, find_sql_column(args, "type"), rid, &cbat);
	if (!sql_find_subtype(&a->type, tpe, digits, scale)) {
		sql_type *lt = sql_trans_bind_type(tr, f->s, tpe);
		if (lt == NULL) {
			TRC_ERROR(SQL_STORE, "SQL type '%s' is missing\n", tpe);
			store->table_api.column_find_string_end(cbat);
			return NULL;
		}
		sql_init_subtype(&a->type, lt, digits, scale);
	}
	store->table_api.column_find_string_end(cbat);
	return a;
}

static sql_func *
load_func(sql_trans *tr, sql_schema *s, sqlid fid, subrids *rs)
{
	sqlstore *store = tr->store;
	sql_func *t = ZNEW(sql_func);
	sql_schema *syss = find_sql_schema(tr, "sys");
	sql_table *funcs = find_sql_table(tr, syss, "functions");
	oid rid;
	bool update_env;	/* hacky way to update env function */
	const char *v;
	ptr cbat;

	rid = store->table_api.column_find_row(tr, find_sql_column(funcs, "id"), &fid, NULL);
	v = store->table_api.column_find_string_start(tr, find_sql_column(funcs, "name"), rid, &cbat);
	update_env = strcmp(v, "env") == 0;
	base_init(NULL, &t->base, fid, 0, v);
	store->table_api.column_find_string_end(cbat);
	v = store->table_api.column_find_string_start(tr, find_sql_column(funcs, "func"), rid, &cbat);
	update_env = update_env && strstr(v, "EXTERNAL NAME sql.sql_environment") != NULL;
	if (update_env) {
		/* see creation of env in sql_create_env()
		 * also see upgrade code in sql_upgrades.c */
		v = "CREATE FUNCTION env() RETURNS TABLE( name varchar(1024), value varchar(2048)) EXTERNAL NAME inspect.\"getEnvironment\";";
	}
	t->imp =_STRDUP(v);
	store->table_api.column_find_string_end(cbat);
	if (update_env) {
		v = "inspect";
	} else {
		v = store->table_api.column_find_string_start(tr, find_sql_column(funcs, "mod"), rid, &cbat);
	}
	if (strcmp(v, "pyapi") == 0) /* pyapi module no longer used */
		t->mod =_STRDUP("pypapi3");
	else if (strcmp(v, "pyapimap") == 0) /* pyapimap module no longer used */
		t->mod =_STRDUP("pyapi3map");
	else
		t->mod =_STRDUP(v);
	if (!update_env) store->table_api.column_find_string_end(cbat);
	t->lang = (sql_flang) store->table_api.column_find_int(tr, find_sql_column(funcs, "language"), rid);
	t->instantiated = t->lang != FUNC_LANG_SQL && t->lang != FUNC_LANG_MAL;
	t->type = (sql_ftype) store->table_api.column_find_int(tr, find_sql_column(funcs, "type"), rid);
	t->side_effect = (bool) store->table_api.column_find_bte(tr, find_sql_column(funcs, "side_effect"), rid);
	t->varres = (bool) store->table_api.column_find_bte(tr, find_sql_column(funcs, "varres"), rid);
	t->vararg = (bool) store->table_api.column_find_bte(tr, find_sql_column(funcs, "vararg"), rid);
	t->system = (bool) store->table_api.column_find_bte(tr, find_sql_column(funcs, "system"), rid);
	t->semantics = (bool) store->table_api.column_find_bte(tr, find_sql_column(funcs, "semantics"), rid);
	t->res = NULL;
	t->s = s;
	t->fix_scale = SCALE_EQ;
	t->sa = NULL;
	if (t->lang != FUNC_LANG_INT) {
		t->query = t->imp;
		t->imp = NULL;
	}
	/* convert old PYTHON2 and PYTHON2_MAP to PYTHON and PYTHON_MAP
	 * see also function sql_update_jun2020() in sql_upgrades.c */
	if ((int) t->lang == 8)		/* old FUNC_LANG_PY2 */
		t->lang = FUNC_LANG_PY;
	else if ((int) t->lang == 9)	/* old FUNC_LANG_MAP_PY2 */
		t->lang = FUNC_LANG_MAP_PY;
	if (LANG_EXT(t->lang)) { /* instantiate functions other than sql and mal */
		switch(t->type) {
		case F_AGGR:
			t->imp =_STRDUP("eval_aggr");
			break;
		case F_LOADER:
			t->imp =_STRDUP("eval_loader");
			break;
		default: /* for every other function type at the moment */
			t->imp =_STRDUP("eval");
		}
	}

	TRC_DEBUG(SQL_STORE, "Load function: %s\n", t->base.name);

	t->ops = list_create((fdestroy) &arg_destroy);
	if (rs) {
		for (rid = store->table_api.subrids_next(rs); !is_oid_nil(rid); rid = store->table_api.subrids_next(rs)) {
			sql_arg *a = load_arg(tr, t, rid);

			if (a == NULL)
				return NULL;
			if (a->inout == ARG_OUT) {
				if (!t->res)
					t->res = list_create((fdestroy) &arg_destroy);
				list_append(t->res, a);
			} else {
				list_append(t->ops, a);
			}
		}
	}
	return t;
}

static sql_sequence *
load_seq(sql_trans *tr, sql_schema * s, oid rid)
{
	sqlstore *store = tr->store;
	sql_sequence *seq = ZNEW(sql_sequence);
	sql_schema *syss = find_sql_schema(tr, "sys");
	sql_table *seqs = find_sql_table(tr, syss, "sequences");
	sqlid sid;
	const char *v;
	ptr cbat;

	sid = store->table_api.column_find_sqlid(tr, find_sql_column(seqs, "id"), rid);
	v = store->table_api.column_find_string_start(tr, find_sql_column(seqs, "name"), rid, &cbat);
	base_init(NULL, &seq->base, sid, 0, v);
	store->table_api.column_find_string_end(cbat);
	seq->start = store->table_api.column_find_lng(tr, find_sql_column(seqs, "start"), rid);
	seq->minvalue = store->table_api.column_find_lng(tr, find_sql_column(seqs, "minvalue"), rid);
	seq->maxvalue = store->table_api.column_find_lng(tr, find_sql_column(seqs, "maxvalue"), rid);
	seq->increment = store->table_api.column_find_lng(tr, find_sql_column(seqs, "increment"), rid);
	seq->cacheinc = store->table_api.column_find_lng(tr, find_sql_column(seqs, "cacheinc"), rid);
	seq->cycle = (bit) store->table_api.column_find_bte(tr, find_sql_column(seqs, "cycle"), rid);
	seq->s = s;
	return seq;
}

static void
sql_trans_update_schema(sql_trans *tr, oid rid)
{
	sqlstore *store = tr->store;
	sql_schema *s = NULL, *syss = find_sql_schema(tr, "sys");
	sql_table *ss = find_sql_table(tr, syss, "schemas");
	sqlid sid;
	str v;

	sid = store->table_api.column_find_sqlid(tr, find_sql_column(ss, "id"), rid);
	s = find_sql_schema_id(tr, sid);

	if (s==NULL)
		return ;

	TRC_DEBUG(SQL_STORE, "Update schema: %s %d\n", s->base.name, s->base.id);

	v = store->table_api.column_find_value(tr, find_sql_column(ss, "name"), rid);
	if (!v)
		return; /* TODO do better than this */
	_DELETE(s->base.name);
	base_init(NULL, &s->base, sid, 0, v);
	_DELETE(v);
	s->auth_id = store->table_api.column_find_sqlid(tr, find_sql_column(ss, "authorization"), rid);
	s->system = (bit) store->table_api.column_find_bte(tr, find_sql_column(ss, "system"), rid);
	s->owner = store->table_api.column_find_sqlid(tr, find_sql_column(ss, "owner"), rid);
}

static sql_schema *
load_schema(sql_trans *tr, res_table *rt_schemas, res_table *rt_tables, res_table *rt_parts,
		    res_table *rt_cols, res_table *rt_idx, res_table *rt_idxcols,
		    res_table *rt_keys, res_table *rt_keycols,
		    res_table *rt_triggers, res_table *rt_triggercols)
{
	sqlstore *store = tr->store;
	sql_schema *s = NULL, *syss = find_sql_schema(tr, "sys");
	sql_table *ss = find_sql_table(tr, syss, "schemas");
	sql_table *types = find_sql_table(tr, syss, "types");
	sql_table *tables = find_sql_table(tr, syss, "_tables");
	sql_table *funcs = find_sql_table(tr, syss, "functions");
	sql_table *seqs = find_sql_table(tr, syss, "sequences");
	sql_column *type_schema, *type_id, *table_schema, *table_id;
	sql_column *func_schema, *func_id, *seq_schema, *seq_id;
	rids *rs;

	sqlid sid = *(sqlid*)store->table_api.table_fetch_value(rt_schemas, find_sql_column(ss, "id"));
	if (instore(sid)) {
		s = find_sql_schema_id(tr, sid);

		if (s==NULL) {
			char *name = (char*)store->table_api.table_fetch_value(rt_schemas, find_sql_column(ss, "name"));
			s = find_sql_schema(tr, name);
			if (s == NULL) {
				GDKerror("SQL schema missing or incompatible, rebuild from archive");
				return NULL;
			}
		}
		s->base.id = sid;
	} else {
		s = ZNEW(sql_schema);
		if (s == NULL)
			return NULL;
		char *name = (char*)store->table_api.table_fetch_value(rt_schemas, find_sql_column(ss, "name"));
		base_init(NULL, &s->base, sid, 0, name);
		s->auth_id = *(sqlid*)store->table_api.table_fetch_value(rt_schemas, find_sql_column(ss, "authorization"));
		s->system = *(bte*)store->table_api.table_fetch_value(rt_schemas, find_sql_column(ss, "system"));
		s->owner = *(sqlid*)store->table_api.table_fetch_value(rt_schemas, find_sql_column(ss, "owner"));

		s->tables = os_new(NULL, (destroy_fptr) &table_destroy, false, true, true, false, store);
		s->types = os_new(NULL, (destroy_fptr) &type_destroy, false, true, true, false, store);
		s->funcs = os_new(NULL, (destroy_fptr) &func_destroy, false, false, false, false, store);
		s->seqs = os_new(NULL, (destroy_fptr) &seq_destroy, false, true, true, false, store);
		s->keys = os_new(NULL, (destroy_fptr) &key_destroy, false, true, true, false, store);
		s->idxs = os_new(NULL, (destroy_fptr) &idx_destroy, false, true, true, false, store);
		s->triggers = os_new(NULL, (destroy_fptr) &trigger_destroy, false, true, true, false, store);
		s->parts = os_new(NULL, (destroy_fptr) &part_destroy, false, false, true, false, store);
	}

	TRC_DEBUG(SQL_STORE, "Load schema: %s %d\n", s->base.name, s->base.id);

	sqlid tmpid = FUNC_OIDS;

	/* first load simple types */
	type_schema = find_sql_column(types, "schema_id");
	type_id = find_sql_column(types, "id");
	rs = store->table_api.rids_select(tr, type_schema, &s->base.id, &s->base.id, type_id, &tmpid, NULL, NULL);
	if (!rs) {
		schema_destroy(store, s);
		return NULL;
	}
	for (oid rid = store->table_api.rids_next(rs); !is_oid_nil(rid); rid = store->table_api.rids_next(rs)) {
		sql_type *t = load_type(tr, s, rid);
		if (os_add(s->types, tr, t->base.name, &t->base)) {
			schema_destroy(store, s);
			store->table_api.rids_destroy(rs);
			return NULL;
		}
	}
	store->table_api.rids_destroy(rs);

	/* second tables */
	table_schema = find_sql_column(tables, "schema_id");
	table_id = find_sql_column(tables, "id");
	for ( ; rt_tables->cur_row < rt_tables->nr_rows; rt_tables->cur_row++) {
		sqlid nsid = *(sqlid*)store->table_api.table_fetch_value(rt_tables, table_schema);
		sqlid tid = *(sqlid*)store->table_api.table_fetch_value(rt_tables, table_id);
		if (nsid > s->base.id)
			break;
		if (nsid < s->base.id)
			assert(0);
		if (!instore(tid)) {
			sql_table *t = load_table(tr, s, rt_tables, rt_parts,
					rt_cols, rt_idx, rt_idxcols, rt_keys, rt_keycols, rt_triggers, rt_triggercols, tid);
			if (t == NULL) {
				schema_destroy(store, s);
				return NULL;
			}
			if (os_add(s->tables, tr, t->base.name, &t->base)) {
				schema_destroy(store, s);
				return NULL;
			}
		}
	}

	/* next functions which could use these types */
	func_schema = find_sql_column(funcs, "schema_id");
	func_id = find_sql_column(funcs, "id");
	rs = store->table_api.rids_select(tr, func_schema, &s->base.id, &s->base.id, func_id, &tmpid, NULL, NULL);
	if (rs == NULL) {
		schema_destroy(store, s);
		return NULL;
	}
	if (!store->table_api.rids_empty(rs)) {
		sql_table *args = find_sql_table(tr, syss, "args");
		sql_column *arg_func_id = find_sql_column(args, "func_id");
		sql_column *arg_number = find_sql_column(args, "number");
		subrids *nrs = store->table_api.subrids_create(tr, rs, func_id, arg_func_id, arg_number);
		if (!nrs) {
			store->table_api.rids_destroy(rs);
			schema_destroy(store, s);
			return NULL;
		}
		sqlid fid;
		sql_func *f;

		for (fid = store->table_api.subrids_nextid(nrs); fid >= 0; fid = store->table_api.subrids_nextid(nrs)) {
			f = load_func(tr, s, fid, nrs);
			if (f == NULL) {
				store->table_api.subrids_destroy(nrs);
				store->table_api.rids_destroy(rs);
				schema_destroy(store, s);
				return NULL;
			}
			if (os_add(s->funcs, tr, f->base.name, &f->base)) {
				schema_destroy(store, s);
				return NULL;
			}
		}
		/* Handle all procedures without arguments (no args) */
		rs = store->table_api.rids_diff(tr, rs, func_id, nrs, arg_func_id);
		if (!rs) {
			store->table_api.subrids_destroy(nrs);
			schema_destroy(store, s);
			return NULL;
		}
		for (oid rid = store->table_api.rids_next(rs); !is_oid_nil(rid); rid = store->table_api.rids_next(rs)) {
			fid = store->table_api.column_find_sqlid(tr, func_id, rid);
			f = load_func(tr, s, fid, NULL);
			if (f == NULL) {
				store->table_api.subrids_destroy(nrs);
				store->table_api.rids_destroy(rs);
				schema_destroy(store, s);
				return NULL;
			}
			if (os_add(s->funcs, tr, f->base.name, &f->base)) {
				store->table_api.subrids_destroy(nrs);
				store->table_api.rids_destroy(rs);
				schema_destroy(store, s);
				return NULL;
			}
		}
		store->table_api.subrids_destroy(nrs);
	}
	store->table_api.rids_destroy(rs);

	/* last sequence numbers */
	seq_schema = find_sql_column(seqs, "schema_id");
	seq_id = find_sql_column(seqs, "id");
	rs = store->table_api.rids_select(tr, seq_schema, &s->base.id, &s->base.id, seq_id, &tmpid, NULL, NULL);
	if (rs == NULL) {
		schema_destroy(store, s);
		return NULL;
	}
	for (oid rid = store->table_api.rids_next(rs); !is_oid_nil(rid); rid = store->table_api.rids_next(rs)) {
		sql_sequence *seq = load_seq(tr, s, rid);
		if (os_add(s->seqs, tr, seq->base.name, &seq->base)) {
			schema_destroy(store, s);
			store->table_api.rids_destroy(rs);
			return NULL;
		}
	}
	store->table_api.rids_destroy(rs);

	struct os_iter oi;
	os_iterator(&oi, s->tables, tr, NULL);
	for (sql_base *b = oi_next(&oi); b; b = oi_next(&oi)) {
		sql_table *t = (sql_table*)b;
		if (isMergeTable(t) || isReplicaTable(t)) {
			sql_table *objects = find_sql_table(tr, syss, "objects");
			sql_column *mt_nr = find_sql_column(objects, "nr");
			sql_column *mt_sub = find_sql_column(objects, "sub");
			rids *rs = store->table_api.rids_select(tr, mt_nr, &t->base.id, &t->base.id, NULL);
			if (rs == NULL) {
				schema_destroy(store, s);
				return NULL;
			}
			rs = store->table_api.rids_orderby(tr, rs, mt_sub);
			if (rs == NULL) {
				schema_destroy(store, s);
				return NULL;
			}
			for (oid rid = store->table_api.rids_next(rs); !is_oid_nil(rid); rid = store->table_api.rids_next(rs)) {
				sql_part *pt = load_part(tr, t, rid);
				if (isRangePartitionTable(t)) {
					if (load_range_partition(tr, syss, pt) < 0) {
						schema_destroy(store, s);
						return NULL;
					}
				} else if (isListPartitionTable(t)) {
					load_value_partition(tr, syss, pt);
				}
				if (os_add(s->parts, tr, pt->base.name, dup_base(&pt->base))) {
					schema_destroy(store, s);
					store->table_api.rids_destroy(rs);
					return NULL;
				}
			}
			store->table_api.rids_destroy(rs);
		}
	}
	return s;
}

int
sql_trans_update_schemas(sql_trans* tr)
{
	sqlstore *store = tr->store;
	sql_schema *syss = find_sql_schema(tr, "sys");
	sql_table *sysschema = find_sql_table(tr, syss, "schemas");
	sql_column *sysschema_ids = find_sql_column(sysschema, "id");
	rids *schemas = store->table_api.rids_select(tr, sysschema_ids, NULL, NULL);
	oid rid;

	if (schemas == NULL)
		return -1;
	TRC_DEBUG(SQL_STORE, "Update schemas\n");

	for (rid = store->table_api.rids_next(schemas); !is_oid_nil(rid); rid = store->table_api.rids_next(schemas)) {
		sql_trans_update_schema(tr, rid);
	}
	store->table_api.rids_destroy(schemas);
	return 0;
}

static bool
load_trans(sql_trans* tr)
{
	sqlstore *store = tr->store;
	sql_schema *syss = find_sql_schema(tr, "sys");
	sql_table *sysschema = find_sql_table(tr, syss, "schemas");
	sql_table *systables = find_sql_table(tr, syss, "_tables");
	sql_table *sysparts = find_sql_table(tr, syss, "table_partitions");
	sql_table *syscols = find_sql_table(tr, syss, "_columns");
	sql_table *sysidx = find_sql_table(tr, syss, "idxs");
	sql_table *syskeys = find_sql_table(tr, syss, "keys");
	sql_table *systriggers = find_sql_table(tr, syss, "triggers");
	sql_table *sysobjects = find_sql_table(tr, syss, "objects");
	sql_column *sysschema_ids = find_sql_column(sysschema, "id");
	bool ok = true;

	TRC_DEBUG(SQL_STORE, "Load transaction\n");
	assert(sysschema);
	assert(systables);
	assert(sysparts);
	assert(syscols);
	assert(sysidx);
	assert(syskeys);
	assert(systriggers);
	assert(sysobjects);
	assert(sysschema_ids);

	res_table *rt_schemas = store->table_api.table_orderby(tr, sysschema, NULL, NULL, NULL, NULL, sysschema_ids, NULL);
	res_table *rt_tables = store->table_api.table_orderby(tr, systables, NULL, NULL, NULL, NULL,
			find_sql_column(systables, "schema_id"),
			find_sql_column(systables, "id"), NULL);
	res_table *rt_parts = store->table_api.table_orderby(tr, sysparts,
			find_sql_column(sysparts, "table_id"),
			find_sql_column(systables, "id"),
			NULL, NULL,
			find_sql_column(systables, "schema_id"), /* order also on schema_id */
			find_sql_column(sysparts, "table_id"), NULL);
	res_table *rt_cols = store->table_api.table_orderby(tr, syscols,
			find_sql_column(syscols, "table_id"),
			find_sql_column(systables, "id"),
			NULL, NULL,
			find_sql_column(systables, "schema_id"), /* order also on schema_id */
			find_sql_column(syscols, "table_id"),
			find_sql_column(syscols, "id"), NULL);

	res_table *rt_idx = store->table_api.table_orderby(tr, sysidx,
			find_sql_column(sysidx, "table_id"),
			find_sql_column(systables, "id"),
			NULL, NULL,
			find_sql_column(systables, "schema_id"), /* order also on schema_id */
			find_sql_column(sysidx, "table_id"),
			find_sql_column(sysidx, "id"), NULL);
	res_table *rt_idxcols = store->table_api.table_orderby(tr, sysobjects,
			find_sql_column(sysobjects, "id"),
			find_sql_column(sysidx, "id"),
			find_sql_column(sysidx, "table_id"),
			find_sql_column(systables, "id"),
			find_sql_column(systables, "schema_id"), /* order also on schema_id, table_id */
			find_sql_column(sysidx, "table_id"),
			find_sql_column(sysobjects, "id"),
			find_sql_column(sysobjects, "nr"), NULL);
	res_table *rt_keys = store->table_api.table_orderby(tr, syskeys,
			find_sql_column(syskeys, "table_id"),
			find_sql_column(systables, "id"),
			NULL, NULL,
			find_sql_column(systables, "schema_id"), /* order also on schema_id */
			find_sql_column(syskeys, "table_id"),
			find_sql_column(syskeys, "id"), NULL);
	res_table *rt_keycols = store->table_api.table_orderby(tr, sysobjects,
			find_sql_column(sysobjects, "id"),
			find_sql_column(syskeys, "id"),
			find_sql_column(syskeys, "table_id"),
			find_sql_column(systables, "id"),
			find_sql_column(systables, "schema_id"), /* order also on schema_id, table_id */
			find_sql_column(syskeys, "table_id"),
			find_sql_column(sysobjects, "id"),
			find_sql_column(sysobjects, "nr"), NULL);
	res_table *rt_triggers = store->table_api.table_orderby(tr, systriggers,
			find_sql_column(systriggers, "table_id"),
			find_sql_column(systables, "id"),
			NULL, NULL,
			find_sql_column(systables, "schema_id"), /* order also on schema_id */
			find_sql_column(systriggers, "table_id"),
			find_sql_column(systriggers, "id"), NULL);
	res_table *rt_triggercols = store->table_api.table_orderby(tr, sysobjects,
			find_sql_column(sysobjects, "id"),
			find_sql_column(systriggers, "id"),
			find_sql_column(systriggers, "table_id"),
			find_sql_column(systables, "id"),
			find_sql_column(systables, "schema_id"), /* order also on schema_id, table_id */
			find_sql_column(systriggers, "table_id"),
			find_sql_column(sysobjects, "id"),
			find_sql_column(sysobjects, "nr"), NULL);
	for ( ; rt_schemas->cur_row < rt_schemas->nr_rows; rt_schemas->cur_row++) {
		sql_schema *ns = load_schema(tr, rt_schemas, rt_tables, rt_parts,
				rt_cols, rt_idx, rt_idxcols, rt_keys, rt_keycols, rt_triggers, rt_triggercols);
		if (ns == NULL) {
			ok = false;
			goto finish;
		}
		if (!instore(ns->base.id)) {
			if (os_add(tr->cat->schemas, tr, ns->base.name, &ns->base)) {
				ok = false;
				goto finish;
			}
			if (isTempSchema(ns))
				tr->tmp = ns;
		}
	}

finish:
	store->table_api.table_result_destroy(rt_schemas);
	store->table_api.table_result_destroy(rt_tables);
	store->table_api.table_result_destroy(rt_parts);
	store->table_api.table_result_destroy(rt_cols);
	store->table_api.table_result_destroy(rt_idx);
	store->table_api.table_result_destroy(rt_idxcols);
	store->table_api.table_result_destroy(rt_keys);
	store->table_api.table_result_destroy(rt_keycols);
	store->table_api.table_result_destroy(rt_triggers);
	store->table_api.table_result_destroy(rt_triggercols);
	return ok;
}

static sqlid
next_oid(sqlstore *store)
{
	sqlid id = 0;
	MT_lock_set(&store->lock);
	id = store->obj_id++;
	assert(id < 2000000000);
	MT_lock_unset(&store->lock);
	return id;
}

sqlid
store_next_oid(sqlstore *store)
{
	return next_oid(store);
}

static int
insert_schemas(sql_trans *tr)
{
	int res = LOG_OK;
	sqlstore *store = tr->store;
	sql_schema *syss = find_sql_schema(tr, "sys");
	sql_table *sysschema = find_sql_table(tr, syss, "schemas");
	sql_table *systable = find_sql_table(tr, syss, "_tables");
	sql_table *syscolumn = find_sql_table(tr, syss, "_columns");
	node *o;

	struct os_iter si;
	os_iterator(&si, tr->cat->schemas, tr, NULL);
	for (sql_base *b = oi_next(&si); b; b = oi_next(&si)) {
		sql_schema *s = (sql_schema*)b;
		char *strnil = (char*)ATOMnilptr(TYPE_str);

		if (isDeclaredSchema(s))
			continue;
		if ((res = store->table_api.table_insert(tr, sysschema, &s->base.id, &s->base.name, &s->auth_id, &s->owner, &s->system)))
			return res;
		struct os_iter oi;
		os_iterator(&oi, s->tables, tr, NULL);
		for (sql_base *b = oi_next(&oi); b; b = oi_next(&oi)) {
			sql_table *t = (sql_table*)b;
			sht ca = t->commit_action;

			if ((res = store->table_api.table_insert(tr, systable, &t->base.id, &t->base.name, &s->base.id, &strnil, &t->type, &t->system, &ca, &t->access)))
				return res;
			for (o = t->columns->l->h; o; o = o->next) {
				sql_column *c = o->data;

				if ((res = store->table_api.table_insert(tr, syscolumn, &c->base.id, &c->base.name, &c->type.type->base.name, &c->type.digits, &c->type.scale,
										&t->base.id, (c->def) ? &c->def : &strnil, &c->null, &c->colnr, (c->storage_type)? &c->storage_type : &strnil)))
					return res;
			}
		}
	}
	return res;
}

static int
insert_types(sql_trans *tr, sql_table *systype)
{
	int res = LOG_OK;
	sqlstore *store = tr->store;
	for (node *n = types->h; n; n = n->next) {
		sql_type *t = n->data;
		int radix = t->radix, eclass = (int) t->eclass;
		sqlid next_schema = t->s ? t->s->base.id : 0;

		if ((res = store->table_api.table_insert(tr, systype, &t->base.id, &t->impl, &t->base.name, &t->digits, &t->scale, &radix, &eclass, &next_schema)))
			return res;
	}
	return res;
}

static int
insert_args(sql_trans *tr, sql_table *sysarg, list *args, sqlid funcid, const char *arg_def, int *number)
{
	int res = LOG_OK;
	sqlstore *store = tr->store;
	for (node *n = args->h; n; n = n->next) {
		sql_arg *a = n->data;
		sqlid id = next_oid(tr->store);
		int next_number = (*number)++;
		char buf[32], *next_name;

		if (a->name) {
			next_name = a->name;
		} else {
			snprintf(buf, sizeof(buf), arg_def, next_number);
			next_name = buf;
		}
		if ((res = store->table_api.table_insert(tr, sysarg, &id, &funcid, &next_name, &a->type.type->base.name, &a->type.digits, &a->type.scale, &a->inout, &next_number)))
			return res;
	}
	return res;
}

static int
insert_functions(sql_trans *tr, sql_table *sysfunc, list *funcs_list, sql_table *sysarg)
{
	int res = LOG_OK;
	sqlstore *store = tr->store;
	for (node *n = funcs_list->h; n; n = n->next) {
		sql_func *f = n->data;
		int number = 0, ftype = (int) f->type, flang = (int) FUNC_LANG_INT;
		sqlid next_schema = f->s ? f->s->base.id : 0;
		bit se = f->side_effect, vares = f->varres, varg = f->vararg, system = f->system, sem = f->semantics;

		if (f->private) /* don't serialize private functions because they cannot be seen by users */
			continue;
		if ((res = store->table_api.table_insert(tr, sysfunc, &f->base.id, &f->base.name, &f->imp, &f->mod, &flang, &ftype, &se, &vares, &varg, &next_schema, &system, &sem)))
			return res;
		if (f->res && (res = insert_args(tr, sysarg, f->res, f->base.id, "res_%d", &number)))
			return res;
		if (f->ops && (res = insert_args(tr, sysarg, f->ops, f->base.id, "arg_%d", &number)))
			return res;
	}
	return res;
}

static int
table_next_column_nr(sql_table *t)
{
	int nr = ol_length(t->columns);
	if (nr) {
		node *n = ol_last_node(t->columns);
		if (n) {
			sql_column *c = n->data;

			nr = c->colnr+1;
		}
	}
	return nr;
}

static sql_column *
bootstrap_create_column(sql_trans *tr, sql_table *t, const char *name, sqlid id, const char *sqltype, unsigned int digits)
{
	sqlstore *store = tr->store;
	sql_column *col = ZNEW(sql_column);

	if (store->obj_id <= id)
		store->obj_id = id+1;
	TRC_DEBUG(SQL_STORE, "Create column: %s\n", name);

	base_init(NULL, &col->base, id, t->base.new, name);
	assert(col->base.id > 0);
	sql_find_subtype(&col->type, sqltype, digits, 0);
	col->def = NULL;
	col->null = 1;
	col->colnr = table_next_column_nr(t);
	col->t = t;
	col->unique = 0;
	col->storage_type = NULL;
	if (ol_add(t->columns, &col->base))
		return NULL;

	ATOMIC_PTR_INIT(&col->data, NULL);
	if (isTable(col->t))
		store->storage_api.create_col(tr, col);
	return col;
}

static sql_table *
create_sql_table_with_id(sql_allocator *sa, sqlid id, const char *name, sht type, bit system, int persistence, int commit_action, bte properties)
{
	sql_table *t = SA_ZNEW(sa, sql_table);

	assert((persistence==SQL_PERSIST ||
		persistence==SQL_DECLARED_TABLE ||
		commit_action) && commit_action>=0);
	assert(id);
	base_init(sa, &t->base, id, true, name);
	t->type = type;
	t->system = system;
	t->persistence = (temp_t)persistence;
	t->commit_action = (ca_t)commit_action;
	t->query = NULL;
	t->access = 0;
	t->columns = ol_new(sa, (destroy_fptr) &column_destroy, NULL);
	t->idxs = ol_new(sa, (destroy_fptr) &idx_destroy, NULL);
	t->keys = ol_new(sa, (destroy_fptr) &key_destroy, NULL);
	t->triggers = ol_new(sa, (destroy_fptr) &trigger_destroy, NULL);
	if (isMergeTable(t) || isReplicaTable(t))
		t->members = list_new(sa, (fdestroy) &part_destroy);
	t->pkey = NULL;
	t->sz = COLSIZE;
	t->s = NULL;
	t->properties = properties;
	memset(&t->part, 0, sizeof(t->part));
	ATOMIC_PTR_INIT(&t->data, NULL);
	return t;
}

sql_table *
create_sql_table(sqlstore *store, sql_allocator *sa, const char *name, sht type, bit system, int persistence, int commit_action, bte properties)
{
	return create_sql_table_with_id(sa, next_oid(store), name, type, system, persistence, commit_action, properties);
}

static void
dup_sql_type(sql_trans *tr, sql_schema *s, sql_subtype *oc, sql_subtype *nc)
{
	nc->digits = oc->digits;
	nc->scale = oc->scale;
	nc->type = oc->type;
	if (s && nc->type->s) { /* user type */
		sql_type *lt = NULL;

		if (s->base.id == nc->type->s->base.id) {
			/* Current user type belongs to current schema. So search there for current user type. */
			lt = find_sql_type(tr, s, nc->type->base.name);
		} else {
			/* Current user type belongs to another schema in the current transaction. Search there for current user type. */
			lt = sql_trans_bind_type(tr, NULL, nc->type->base.name);
		}
		if (lt == NULL)
			GDKfatal("SQL type %s missing", nc->type->base.name);
		sql_init_subtype(nc, lt, nc->digits, nc->scale);
	}
}

static sql_column *
dup_sql_column(sql_allocator *sa, sql_table *t, sql_column *c)
{
	sql_column *col = SA_ZNEW(sa, sql_column);

	base_init(sa, &col->base, c->base.id, t->persistence==SQL_DECLARED_TABLE?false:c->base.new, c->base.name);
	col->type = c->type; /* Both types belong to the same transaction, so no dup_sql_type call is needed */
	col->def = NULL;
	if (c->def)
		col->def = SA_STRDUP(sa, c->def);
	col->null = c->null;
	col->colnr = c->colnr;
	col->t = t;
	col->unique = c->unique;
	col->storage_type = NULL;
	if (c->storage_type)
		col->storage_type = SA_STRDUP(sa, c->storage_type);
	if (ol_add(t->columns, &col->base))
		return NULL;
	return col;
}

static sql_part *
dup_sql_part(sql_allocator *sa, sql_table *mt, sql_part *op)
{
	sql_part *p = SA_ZNEW(sa, sql_part);

	base_init(sa, &p->base, op->base.id, mt->persistence==SQL_DECLARED_TABLE?false:op->base.new, op->base.name);
	p->with_nills = op->with_nills;

	if (isRangePartitionTable(mt)) {
		p->part.range.minvalue = SA_NEW_ARRAY(sa, char, op->part.range.minlength);
		p->part.range.maxvalue = SA_NEW_ARRAY(sa, char, op->part.range.maxlength);
		memcpy(p->part.range.minvalue, op->part.range.minvalue, op->part.range.minlength);
		memcpy(p->part.range.maxvalue, op->part.range.maxvalue, op->part.range.maxlength);
		p->part.range.minlength = op->part.range.minlength;
		p->part.range.maxlength = op->part.range.maxlength;
	} else if (isListPartitionTable(mt)) {
		p->part.values = list_new(sa, (fdestroy) &part_value_destroy);
		for (node *n = op->part.values->h ; n ; n = n->next) {
			sql_part_value *prev = (sql_part_value*) n->data, *nextv = SA_ZNEW(sa, sql_part_value);
			nextv->value = SA_NEW_ARRAY(sa, char, prev->length);
			memcpy(nextv->value, prev->value, prev->length);
			nextv->length = prev->length;
			list_append(p->part.values, nextv);
		}
	}
	list_append(mt->members, p);
	p->t = mt;
	p->member = op->member;
	assert(p->member);
	return p;
}

sql_table *
dup_sql_table(sql_allocator *sa, sql_table *t)
{
	node *n;
	sql_table *nt = create_sql_table_with_id(sa, t->base.id, t->base.name, t->type, t->system, SQL_DECLARED_TABLE, t->commit_action, t->properties);

	nt->base.new = t->base.new;

	nt->access = t->access;
	nt->query = (t->query) ? SA_STRDUP(sa, t->query) : NULL;
	nt->s = t->s;

	if (isPartitionedByExpressionTable(nt)) {
		nt->part.pexp = SA_ZNEW(sa, sql_expression);
		nt->part.pexp->exp = SA_STRDUP(sa, t->part.pexp->exp);
		nt->part.pexp->type = t->part.pexp->type; /* No dup_sql_type call needed */
		nt->part.pexp->cols = SA_LIST(sa, (fdestroy) &int_destroy);
		for (n = t->part.pexp->cols->h; n; n = n->next) {
			int *nid = SA_NEW(sa, int);
			*nid = *(int *) n->data;
			list_append(nt->part.pexp->cols, nid);
		}
	}

	for (n = t->columns->l->h; n; n = n->next) {
		sql_column *c = n->data;
		sql_column *dup = dup_sql_column(sa, nt, c);
		if (isPartitionedByColumnTable(nt) && c->base.id == t->part.pcol->base.id)
			nt->part.pcol = dup;
	}

	if (t->members)
		for (n = t->members->h; n; n = n->next)
			dup_sql_part(sa, nt, n->data);
	return nt;
}

static sql_table *
bootstrap_create_table(sql_trans *tr, sql_schema *s, const char *name, sqlid id)
{
	sqlstore *store = tr->store;
	int istmp = isTempSchema(s);
	int persistence = istmp?SQL_GLOBAL_TEMP:SQL_PERSIST;
	sht commit_action = istmp?CA_PRESERVE:CA_COMMIT;
	sql_table *t;

	if (store->obj_id <= id)
		store->obj_id = id+1;
	t = create_sql_table_with_id(NULL, id, name, tt_table, 1, persistence, commit_action, 0);
	t->bootstrap = 1;

	TRC_DEBUG(SQL_STORE, "Create table: %s\n", name);

	t->base.new = s->base.new;
	t->query = NULL;
	t->s = s;
	if (isTable(t) && store->storage_api.create_del(tr, t) != LOG_OK) {
		table_destroy(store, t);
		return NULL;
	}
	if (os_add(s->tables, tr, name, &t->base)) {
		table_destroy(store, t);
		return NULL;
	}
	return t;
}

static sql_schema *
bootstrap_create_schema(sql_trans *tr, const char *name, sqlid id, sqlid auth_id, int owner)
{
	sqlstore *store = tr->store;
	sql_schema *s = ZNEW(sql_schema);

	if (store->obj_id <= id)
		store->obj_id = id+1;
	TRC_DEBUG(SQL_STORE, "Create schema: %s %d %d\n", name, auth_id, owner);

	if (strcmp(name, dt_schema) == 0) {
		base_init(NULL, &s->base, (sqlid) FUNC_OIDS - 1, true, name);
	} else {
		base_init(NULL, &s->base, id, true, name);
	}
	s->base.new = store->first;
	s->auth_id = auth_id;
	s->owner = owner;
	s->system = TRUE;
	s->tables = os_new(NULL, (destroy_fptr) &table_destroy, false, true, true, false, store);
	s->types = os_new(NULL, (destroy_fptr) &type_destroy, false, true, true, false, store);
	s->funcs = os_new(NULL, (destroy_fptr) &func_destroy, false, false, false, false, store);
	s->seqs = os_new(NULL, (destroy_fptr) &seq_destroy, false, true, true, false, store);
	s->keys = os_new(NULL, (destroy_fptr) &key_destroy, false, true, true, false, store);
	s->idxs = os_new(NULL, (destroy_fptr) &idx_destroy, false, true, true, false, store);
	s->triggers = os_new(NULL, (destroy_fptr) &trigger_destroy, false, true, true, false, store);
	s->parts = os_new(NULL, (destroy_fptr) &part_destroy, false, false, true, false, store);
	if (os_add(tr->cat->schemas, tr, s->base.name, &s->base)) {
		return NULL;
	}
	if (isTempSchema(s))
		tr->tmp = s;

	s->store = tr->store;
	return s;
}

/* TODO clean this */
static inline int
dep_hash(sql_dependency_change *dep)
{
	return (int) BATatoms[TYPE_int].atomHash(&dep->objid);
}

static void
dep_hash_clear(sql_hash *h)
{
	if (h == NULL || h->sa || h->entries == 0)
		return;
	for (int i = 0; i < h->size; i++) {
		sql_hash_e *e = h->buckets[i];

		while (e) {
			sql_hash_e *next = e->chain;

			_DELETE(e->value);
			_DELETE(e);
			e = next;
		}
		h->buckets[i] = NULL;
	}
	h->entries = 0;
}

static void
dep_hash_destroy(sql_hash *h)
{
	if (h == NULL || h->sa)
		return;
	for (int i = 0; i < h->size; i++) {
		sql_hash_e *e = h->buckets[i];

		while (e) {
			sql_hash_e *next = e->chain;

			_DELETE(e->value);
			_DELETE(e);
			e = next;
		}
	}
	_DELETE(h->buckets);
	_DELETE(h);
}

static sqlstore *
store_load(sqlstore *store, sql_allocator *pa)
{
	sql_trans *tr;
	sql_table *t, *types, *functions, *arguments;
	sql_schema *s;
	lng lng_store_oid;

	assert(pa);
	store->sa = pa;

	store->first = store->logger_api.log_isnew(store);

	if (store->first && store->readonly) {
		/* cannot initialize database in readonly mode */
		TRC_CRITICAL(SQL_STORE, "Cannot initialize store in readonly mode\n");
		return NULL;
	}

	types_init(store->sa); /* initialize global lists of types and functions, TODO: needs to move */

	/* we store some spare oids */
	store->obj_id = FUNC_OIDS;

	tr = sql_trans_create(store, NULL, NULL);
	if (!tr) {
		TRC_CRITICAL(SQL_STORE, "Failed to start a transaction while loading the storage\n");
		return NULL;
	}
	tr->store = store;
	tr->active = 1;

	/* for now use malloc and free */
	store->active = list_create(NULL);
	store->dependencies = hash_new(NULL, 32, (fkeyvalue)&dep_hash);
	store->depchanges = hash_new(NULL, 32, (fkeyvalue)&dep_hash);
	store->sequences = hash_new(NULL, 32, (fkeyvalue)&seq_hash);
	store->seqchanges = list_create(NULL);
	if (!store->active || !store->dependencies || !store->depchanges || !store->sequences || !store->seqchanges) {
		goto critical;
	}

	s = bootstrap_create_schema(tr, "sys", 2000, ROLE_SYSADMIN, USER_MONETDB);
	if (s == NULL) {
		goto critical;
	}
	if (!store->first)
		s->base.new = 0;

	if ((t = bootstrap_create_table(tr, s, "schemas", 2001)) == NULL ||
		bootstrap_create_column(tr, t, "id", 2002, "int", 32) == NULL ||
		bootstrap_create_column(tr, t, "name", 2003, "varchar", 1024) == NULL ||
		bootstrap_create_column(tr, t, "authorization", 2004, "int", 32) == NULL ||
		bootstrap_create_column(tr, t, "owner", 2005, "int", 32) == NULL ||
		bootstrap_create_column(tr, t, "system", 2006, "boolean", 1) == NULL ||

		(types = t = bootstrap_create_table(tr, s, "types", 2007)) == NULL ||
		bootstrap_create_column(tr, t, "id", 2008, "int", 32) == NULL ||
		bootstrap_create_column(tr, t, "systemname", 2009, "varchar", 256) == NULL ||
		bootstrap_create_column(tr, t, "sqlname", 2010, "varchar", 1024) == NULL ||
		bootstrap_create_column(tr, t, "digits", 2011, "int", 32) == NULL ||
		bootstrap_create_column(tr, t, "scale", 2012, "int", 32) == NULL ||
		bootstrap_create_column(tr, t, "radix", 2013, "int", 32) == NULL ||
		bootstrap_create_column(tr, t, "eclass", 2014, "int", 32) == NULL ||
		bootstrap_create_column(tr, t, "schema_id", 2015, "int", 32) == NULL ||

		(functions = t = bootstrap_create_table(tr, s, "functions", 2016)) == NULL ||
		bootstrap_create_column(tr, t, "id", 2017, "int", 32) == NULL ||
		bootstrap_create_column(tr, t, "name", 2018, "varchar", 256) == NULL ||
		bootstrap_create_column(tr, t, "func", 2019, "varchar", 8196) == NULL ||
		bootstrap_create_column(tr, t, "mod", 2020, "varchar", 8196) == NULL ||

		/* language asm=0, sql=1, R=2, C=3, J=4 */
		bootstrap_create_column(tr, t, "language", 2021, "int", 32) == NULL ||

		/* func, proc, aggr or filter */
		bootstrap_create_column(tr, t, "type", 2022, "int", 32) == NULL ||
		bootstrap_create_column(tr, t, "side_effect", 2023, "boolean", 1) == NULL ||
		bootstrap_create_column(tr, t, "varres", 2024, "boolean", 1) == NULL ||
		bootstrap_create_column(tr, t, "vararg", 2025, "boolean", 1) == NULL ||
		bootstrap_create_column(tr, t, "schema_id", 2026, "int", 32) == NULL ||
		bootstrap_create_column(tr, t, "system", 2027, "boolean", 1) == NULL ||
		bootstrap_create_column(tr, t, "semantics", 2162, "boolean", 1) == NULL ||

		(arguments = t = bootstrap_create_table(tr, s, "args", 2028)) == NULL ||
		bootstrap_create_column(tr, t, "id", 2029, "int", 32) == NULL ||
		bootstrap_create_column(tr, t, "func_id", 2030, "int", 32) == NULL ||
		bootstrap_create_column(tr, t, "name", 2031, "varchar", 256) == NULL ||
		bootstrap_create_column(tr, t, "type", 2032, "varchar", 1024) == NULL ||
		bootstrap_create_column(tr, t, "type_digits", 2033, "int", 32) == NULL ||
		bootstrap_create_column(tr, t, "type_scale", 2034, "int", 32) == NULL ||
		bootstrap_create_column(tr, t, "inout", 2035, "tinyint", 8) == NULL ||
		bootstrap_create_column(tr, t, "number", 2036, "int", 32) == NULL ||

		(t = bootstrap_create_table(tr, s, "sequences", 2037)) == NULL ||
		bootstrap_create_column(tr, t, "id", 2038, "int", 32) == NULL ||
		bootstrap_create_column(tr, t, "schema_id", 2039, "int", 32) == NULL ||
		bootstrap_create_column(tr, t, "name", 2040, "varchar", 256) == NULL ||
		bootstrap_create_column(tr, t, "start", 2041, "bigint", 64) == NULL ||
		bootstrap_create_column(tr, t, "minvalue", 2042, "bigint", 64) == NULL ||
		bootstrap_create_column(tr, t, "maxvalue", 2043, "bigint", 64) == NULL ||
		bootstrap_create_column(tr, t, "increment", 2044, "bigint", 64) == NULL ||
		bootstrap_create_column(tr, t, "cacheinc", 2045, "bigint", 64) == NULL ||
		bootstrap_create_column(tr, t, "cycle", 2046, "boolean", 1) == NULL ||

		(t = bootstrap_create_table(tr, s, "table_partitions", 2047)) == NULL ||
		bootstrap_create_column(tr, t, "id", 2048, "int", 32) == NULL ||
		bootstrap_create_column(tr, t, "table_id", 2049, "int", 32) == NULL ||
		bootstrap_create_column(tr, t, "column_id", 2050, "int", 32) == NULL ||
		bootstrap_create_column(tr, t, "expression", 2051, "varchar", STORAGE_MAX_VALUE_LENGTH) == NULL ||
		bootstrap_create_column(tr, t, "type", 2052, "tinyint", 8) == NULL ||

		(t = bootstrap_create_table(tr, s, "range_partitions", 2053)) == NULL ||
		bootstrap_create_column(tr, t, "table_id", 2054, "int", 32) == NULL ||
		bootstrap_create_column(tr, t, "partition_id", 2055, "int", 32) == NULL ||
		bootstrap_create_column(tr, t, "minimum", 2056, "varchar", STORAGE_MAX_VALUE_LENGTH) == NULL ||
		bootstrap_create_column(tr, t, "maximum", 2057, "varchar", STORAGE_MAX_VALUE_LENGTH) == NULL ||
		bootstrap_create_column(tr, t, "with_nulls", 2058, "boolean", 1) == NULL ||

		(t = bootstrap_create_table(tr, s, "value_partitions", 2059)) == NULL ||
		bootstrap_create_column(tr, t, "table_id", 2060, "int", 32) == NULL ||
		bootstrap_create_column(tr, t, "partition_id", 2061, "int", 32) == NULL ||
		bootstrap_create_column(tr, t, "value", 2062, "varchar", STORAGE_MAX_VALUE_LENGTH) == NULL ||

		(t = bootstrap_create_table(tr, s, "dependencies", 2063)) == NULL ||
		bootstrap_create_column(tr, t, "id", 2064, "int", 32) == NULL ||
		bootstrap_create_column(tr, t, "depend_id", 2065, "int", 32) == NULL ||
		bootstrap_create_column(tr, t, "depend_type", 2066, "smallint", 16) == NULL ||


		(t = bootstrap_create_table(tr, s, "_tables", 2067)) == NULL ||
		bootstrap_create_column(tr, t, "id", 2068, "int", 32) == NULL ||
		bootstrap_create_column(tr, t, "name", 2069, "varchar", 1024) == NULL ||
		bootstrap_create_column(tr, t, "schema_id", 2070, "int", 32) == NULL ||
		bootstrap_create_column(tr, t, "query", 2071, "varchar", 1 << 20) == NULL||
		bootstrap_create_column(tr, t, "type", 2072, "smallint", 16) == NULL ||
		bootstrap_create_column(tr, t, "system", 2073, "boolean", 1) == NULL ||
		bootstrap_create_column(tr, t, "commit_action", 2074, "smallint", 16) == NULL ||
		bootstrap_create_column(tr, t, "access", 2075, "smallint", 16) == NULL ||

		(t = bootstrap_create_table(tr, s, "_columns", 2076)) == NULL ||
		bootstrap_create_column(tr, t, "id", 2077, "int", 32) == NULL ||
		bootstrap_create_column(tr, t, "name", 2078, "varchar", 1024) == NULL ||
		bootstrap_create_column(tr, t, "type", 2079, "varchar", 1024) == NULL ||
		bootstrap_create_column(tr, t, "type_digits", 2080, "int", 32) == NULL ||
		bootstrap_create_column(tr, t, "type_scale", 2081, "int", 32) == NULL ||
		bootstrap_create_column(tr, t, "table_id", 2082, "int", 32) == NULL ||
		bootstrap_create_column(tr, t, "default", 2083, "varchar", STORAGE_MAX_VALUE_LENGTH) == NULL ||
		bootstrap_create_column(tr, t, "null", 2084, "boolean", 1) == NULL ||
		bootstrap_create_column(tr, t, "number", 2085, "int", 32) == NULL ||
		bootstrap_create_column(tr, t, "storage", 2086, "varchar", 2048) == NULL ||

		(t = bootstrap_create_table(tr, s, "keys", 2087)) == NULL ||
		bootstrap_create_column(tr, t, "id", 2088, "int", 32) == NULL ||
		bootstrap_create_column(tr, t, "table_id", 2089, "int", 32) == NULL ||
		bootstrap_create_column(tr, t, "type", 2090, "int", 32) == NULL ||
		bootstrap_create_column(tr, t, "name", 2091, "varchar", 1024) == NULL ||
		bootstrap_create_column(tr, t, "rkey", 2092, "int", 32) == NULL ||
		bootstrap_create_column(tr, t, "action", 2093, "int", 32) == NULL ||

		(t = bootstrap_create_table(tr, s, "idxs", 2094)) == NULL ||
		bootstrap_create_column(tr, t, "id", 2095, "int", 32) == NULL ||
		bootstrap_create_column(tr, t, "table_id", 2096, "int", 32) == NULL ||
		bootstrap_create_column(tr, t, "type", 2097, "int", 32) == NULL ||
		bootstrap_create_column(tr, t, "name", 2098, "varchar", 1024) == NULL ||

		(t = bootstrap_create_table(tr, s, "triggers", 2099)) == NULL ||
		bootstrap_create_column(tr, t, "id", 2100, "int", 32) == NULL ||
		bootstrap_create_column(tr, t, "name", 2101, "varchar", 1024) == NULL ||
		bootstrap_create_column(tr, t, "table_id", 2102, "int", 32) == NULL ||
		bootstrap_create_column(tr, t, "time", 2103, "smallint", 16) == NULL ||
		bootstrap_create_column(tr, t, "orientation", 2104, "smallint", 16) == NULL ||
		bootstrap_create_column(tr, t, "event", 2105, "smallint", 16) == NULL ||
		bootstrap_create_column(tr, t, "old_name", 2106, "varchar", 1024) == NULL ||
		bootstrap_create_column(tr, t, "new_name", 2107, "varchar", 1024) == NULL ||
		bootstrap_create_column(tr, t, "condition", 2108, "varchar", 2048) == NULL ||
		bootstrap_create_column(tr, t, "statement", 2109, "varchar", 2048) == NULL ||

		(t = bootstrap_create_table(tr, s, "objects", 2110)) == NULL ||
		bootstrap_create_column(tr, t, "id", 2111, "int", 32) == NULL ||
		bootstrap_create_column(tr, t, "name", 2112, "varchar", 1024) == NULL ||
		bootstrap_create_column(tr, t, "nr", 2113, "int", 32) == NULL ||
		bootstrap_create_column(tr, t, "sub", 2163, "int", 32) == NULL) {
		goto critical;
	}

	if ((s = bootstrap_create_schema(tr, "tmp", 2114, ROLE_SYSADMIN, USER_MONETDB)) == NULL) {
		goto critical;
	}
	store->tmp = s;

	if ((t = bootstrap_create_table(tr, s, "_tables", 2115)) == NULL ||
		bootstrap_create_column(tr, t, "id", 2116, "int", 32) == NULL ||
		bootstrap_create_column(tr, t, "name", 2117, "varchar", 1024) == NULL ||
		bootstrap_create_column(tr, t, "schema_id", 2118, "int", 32) == NULL ||
		bootstrap_create_column(tr, t, "query", 2119, "varchar", 1 << 20) == NULL ||
		bootstrap_create_column(tr, t, "type", 2120, "smallint", 16) == NULL ||
		bootstrap_create_column(tr, t, "system", 2121, "boolean", 1) == NULL ||
		bootstrap_create_column(tr, t, "commit_action", 2122, "smallint", 16) == NULL ||
		bootstrap_create_column(tr, t, "access", 2123, "smallint", 16) == NULL ||

		(t = bootstrap_create_table(tr, s, "_columns", 2124)) == NULL ||
		bootstrap_create_column(tr, t, "id", 2125, "int", 32) == NULL ||
		bootstrap_create_column(tr, t, "name", 2126, "varchar", 1024) == NULL ||
		bootstrap_create_column(tr, t, "type", 2127, "varchar", 1024) == NULL ||
		bootstrap_create_column(tr, t, "type_digits", 2128, "int", 32) == NULL ||
		bootstrap_create_column(tr, t, "type_scale", 2129, "int", 32) == NULL ||
		bootstrap_create_column(tr, t, "table_id", 2130, "int", 32) == NULL ||
		bootstrap_create_column(tr, t, "default", 2131, "varchar", STORAGE_MAX_VALUE_LENGTH) == NULL ||
		bootstrap_create_column(tr, t, "null", 2132, "boolean", 1) == NULL ||
		bootstrap_create_column(tr, t, "number", 2133, "int", 32) == NULL ||
		bootstrap_create_column(tr, t, "storage", 2134, "varchar", 2048) == NULL ||

		(t = bootstrap_create_table(tr, s, "keys", 2135)) == NULL ||
		bootstrap_create_column(tr, t, "id", 2136, "int", 32) == NULL ||
		bootstrap_create_column(tr, t, "table_id", 2137, "int", 32) == NULL ||
		bootstrap_create_column(tr, t, "type", 2138, "int", 32) == NULL ||
		bootstrap_create_column(tr, t, "name", 2139, "varchar", 1024) == NULL ||
		bootstrap_create_column(tr, t, "rkey", 2140, "int", 32) == NULL ||
		bootstrap_create_column(tr, t, "action", 2141, "int", 32) == NULL ||

		(t = bootstrap_create_table(tr, s, "idxs", 2142)) == NULL ||
		bootstrap_create_column(tr, t, "id", 2143, "int", 32) == NULL ||
		bootstrap_create_column(tr, t, "table_id", 2144, "int", 32) == NULL ||
		bootstrap_create_column(tr, t, "type", 2145, "int", 32) == NULL ||
		bootstrap_create_column(tr, t, "name", 2146, "varchar", 1024) == NULL ||

		(t = bootstrap_create_table(tr, s, "triggers", 2147)) == NULL ||
		bootstrap_create_column(tr, t, "id", 2148, "int", 32) == NULL ||
		bootstrap_create_column(tr, t, "name", 2149, "varchar", 1024) == NULL ||
		bootstrap_create_column(tr, t, "table_id", 2150, "int", 32) == NULL ||
		bootstrap_create_column(tr, t, "time", 2151, "smallint", 16) == NULL ||
		bootstrap_create_column(tr, t, "orientation", 2152, "smallint", 16) == NULL ||
		bootstrap_create_column(tr, t, "event", 2153, "smallint", 16) == NULL ||
		bootstrap_create_column(tr, t, "old_name", 2154, "varchar", 1024) == NULL ||
		bootstrap_create_column(tr, t, "new_name", 2155, "varchar", 1024) == NULL ||
		bootstrap_create_column(tr, t, "condition", 2156, "varchar", 2048) == NULL ||
		bootstrap_create_column(tr, t, "statement", 2157, "varchar", 2048) == NULL ||

		(t = bootstrap_create_table(tr, s, "objects", 2158)) == NULL ||
		bootstrap_create_column(tr, t, "id", 2159, "int", 32) == NULL ||
		bootstrap_create_column(tr, t, "name", 2160, "varchar", 1024) == NULL ||
		bootstrap_create_column(tr, t, "nr", 2161, "int", 32) == NULL ||
		bootstrap_create_column(tr, t, "sub", 2164, "int", 32) == NULL) {
		goto critical;
	}

	if (bootstrap_create_schema(tr, dt_schema, -1, ROLE_SYSADMIN, USER_MONETDB) == NULL) {
		goto critical;
	}

	if (store->first) {
		if (insert_types(tr, types) || insert_functions(tr, functions, funcs, arguments) || insert_schemas(tr)) {
			TRC_CRITICAL(SQL_STORE, "Cannot load catalog\n");
			sql_trans_destroy(tr);
			return NULL;
		}
	} else {
		tr->active = 0;
	}

	if (sql_trans_commit(tr) != SQL_OK) {
		TRC_CRITICAL(SQL_STORE, "Cannot commit initial transaction\n");
		sql_trans_destroy(tr);
		return NULL;
	}
	tr->ts = store_timestamp(store);

	store->logger_api.get_sequence(store, OBJ_SID, &lng_store_oid);
	store->prev_oid = (sqlid)lng_store_oid;
	if (store->obj_id < store->prev_oid)
		store->obj_id = store->prev_oid;

	/* load remaining schemas, tables, columns etc */
	tr->active = 1;
	if (!store->first && !load_trans(tr)) {
		TRC_CRITICAL(SQL_STORE, "Cannot load catalog tables\n");
		sql_trans_destroy(tr);
		return NULL;
	}
	if (sql_trans_commit(tr) != SQL_OK) {
		TRC_CRITICAL(SQL_STORE, "Cannot commit loaded objects transaction\n");
		sql_trans_destroy(tr);
		return NULL;
	}
	tr->active = 0;
	sql_trans_destroy(tr);
	store->initialized = 1;
	return store;

  critical:
	TRC_CRITICAL(SQL_STORE, "Allocation failure while initializing store\n");
	sql_trans_destroy(tr);
	return NULL;
}

sqlstore *
store_init(int debug, store_type store_tpe, int readonly, int singleuser)
{
	sql_allocator *pa;
	sqlstore *store = MNEW(sqlstore);

	if (debug&2)
		GDKtracer_set_layer_level("sql_all", "debug");

	if (!store) {
		TRC_CRITICAL(SQL_STORE, "Allocation failure while initializing store\n");
		return NULL;
	}

	if (!(pa = sa_create(NULL))) {
		TRC_CRITICAL(SQL_STORE, "Allocation failure while initializing store\n");
		_DELETE(store);
		return NULL;
	}

	*store = (sqlstore) {
		.readonly = readonly,
		.singleuser = singleuser,
		.debug = debug,
		.transaction = ATOMIC_VAR_INIT(TRANSACTION_ID_BASE),
		.nr_active = ATOMIC_VAR_INIT(0),
		.timestamp = ATOMIC_VAR_INIT(0),
		.lastactive = ATOMIC_VAR_INIT(0),
		.function_counter = ATOMIC_VAR_INIT(0),
		.sa = pa,
	};

	(void)store_timestamp(store); /* increment once */
	MT_lock_init(&store->lock, "sqlstore_lock");
	MT_lock_init(&store->commit, "sqlstore_commit");
	MT_lock_init(&store->flush, "sqlstore_flush");
	for(int i = 0; i<NR_TABLE_LOCKS; i++)
		MT_lock_init(&store->table_locks[i], "sqlstore_table");
	for(int i = 0; i<NR_COLUMN_LOCKS; i++)
		MT_lock_init(&store->column_locks[i], "sqlstore_column");

	MT_lock_set(&store->flush);
	MT_lock_set(&store->lock);

	/* initialize empty bats */
	switch (store_tpe) {
	case store_bat:
	case store_mem:
		if (bat_utils_init() == -1) {
			TRC_CRITICAL(SQL_STORE, "Allocation failure while initializing store\n");
			MT_lock_unset(&store->lock);
			MT_lock_unset(&store->flush);
			store_exit(store);
			return NULL;
		}
		bat_storage_init(&store->storage_api);
		bat_table_init(&store->table_api);
		bat_logger_init(&store->logger_api);
		break;
	default:
		break;
	}
	store->active_type = store_tpe;
	int v = 1;
	if (!store->logger_api.create ||
	    store->logger_api.create(store, debug, "sql_logs", CATALOG_VERSION*v) != LOG_OK) {
		MT_lock_unset(&store->lock);
		MT_lock_unset(&store->flush);
		store_exit(store);
		return NULL;
	}

	/* create the initial store structure or re-load previous data */
	MT_lock_unset(&store->lock);
	MT_lock_unset(&store->flush);
	if (!store_load(store, pa)) {
		store_exit(store);
		return NULL;
	}
	return store;
}

void
store_exit(sqlstore *store)
{
	sql_allocator *sa = store->sa;
	MT_lock_set(&store->commit);
	MT_lock_set(&store->flush);
	MT_lock_set(&store->lock);

	TRC_DEBUG(SQL_STORE, "Store locked\n");

	if (store->cat) {
		while (ATOMIC_GET(&store->nr_active) > 0) {
			const int sleeptime = 100;
			MT_lock_unset(&store->flush);
			MT_lock_unset(&store->lock);
			MT_lock_unset(&store->commit);
			MT_sleep_ms(sleeptime);
			MT_lock_set(&store->commit);
			MT_lock_set(&store->lock);
			MT_lock_set(&store->flush);
		}
		if (!list_empty(store->changes)) {
			ulng oldest = store_timestamp(store)+1;
			for(node *n=store->changes->h; n; n = n->next) {
				sql_change *c = n->data;

				if (c->cleanup && !c->cleanup(store, c, oldest)) {
					/* try again with newer oldest, should cleanup any pending issues */
					if (!c->cleanup(store, c, oldest+1))
						TRC_DEBUG(SQL_STORE, "not deleted\n");
					else
						_DELETE(c);
				} else
					_DELETE(c);
			}
		}
		MT_lock_unset(&store->commit);
		list_destroy(store->changes);
		os_destroy(store->cat->objects, store);
		os_destroy(store->cat->schemas, store);
		_DELETE(store->cat);
	} else {
		MT_lock_unset(&store->commit);
	}
	store->logger_api.destroy(store);

	list_destroy(store->active);
	dep_hash_destroy(store->dependencies);
	dep_hash_destroy(store->depchanges);
	list_destroy(store->seqchanges);
	seq_hash_destroy(store->sequences);

	TRC_DEBUG(SQL_STORE, "Store unlocked\n");
	MT_lock_unset(&store->flush);
	MT_lock_unset(&store->lock);
	sa_destroy(sa);
	ATOMIC_DESTROY(&store->nr_active);
	ATOMIC_DESTROY(&store->lastactive);
	ATOMIC_DESTROY(&store->timestamp);
	ATOMIC_DESTROY(&store->transaction);
	ATOMIC_DESTROY(&store->function_counter);
	MT_lock_destroy(&store->lock);
	MT_lock_destroy(&store->commit);
	MT_lock_destroy(&store->flush);
	for(int i = 0; i<NR_TABLE_LOCKS; i++)
		MT_lock_destroy(&store->table_locks[i]);
	for(int i = 0; i<NR_COLUMN_LOCKS; i++)
		MT_lock_destroy(&store->column_locks[i]);
	_DELETE(store);
}

/* call locked! */
static int
store_apply_deltas(sqlstore *store)
{
	int res = LOG_OK;

	store_lock(store);
	ulng oldest = store_oldest_pending(store);
	store_unlock(store);
	TRC_DEBUG(SQL_STORE, "Store apply deltas (" ULLFMT ")\n", oldest-1);
	if (oldest)
	    res = store->logger_api.flush(store, oldest-1);
	return res;
}

void
store_suspend_log(sqlstore *store)
{
	MT_lock_set(&store->lock);
	MT_lock_unset(&store->lock);
}

void
store_resume_log(sqlstore *store)
{
	MT_lock_set(&store->flush);
	MT_lock_unset(&store->flush);
}

static void
id_hash_clear_older(sql_hash *h, ulng oldest)
{
	if (h->entries == 0)
		return;
	for (int i = 0; i < h->size; i++) {
		sql_hash_e *e = h->buckets[i], *last = NULL, *first = NULL;

		while (e) {
			sql_hash_e *next = e->chain;
			sql_dependency_change *dc = e->value;

			if (dc->ts < oldest) {
				_DELETE(e->value);
				_DELETE(e);
				h->entries--;
			} else {
				if (last)
					last->chain = e;
				else
					first = e;
				last = e;
			}
			e = next;
		}
		if (last)
			last->chain = NULL;
		h->buckets[i] = first;
	}
}

static void
store_pending_changes(sqlstore *store, ulng oldest, sql_trans *tr)
{
	ulng oldest_changes = store_get_timestamp(store);
	if (!list_empty(store->changes)) { /* lets first cleanup old stuff */
		for(node *n=store->changes->h; n; ) {
			node *next = n->next;
			sql_change *c = n->data;

			assert(c->cleanup);
			if (c->cleanup(store, c, oldest)) {
				list_remove_node(store->changes, store, n);
				_DELETE(c);
			} else if (!c->handled && c->ts < oldest_changes) {
				oldest_changes = c->ts;
			}
			n = next;
		}
	}
	if (ATOMIC_GET(&store->nr_active) < 2) { /* one or no transaction running */
		dep_hash_clear(store->dependencies);
		dep_hash_clear(store->depchanges);
	} else {
		ulng stoldest = store_oldest(store, tr);
		id_hash_clear_older(store->dependencies, stoldest);
		id_hash_clear_older(store->depchanges, stoldest);
	}
	store->oldest_pending = oldest_changes;
}

#define IDLE_TIME	30			/* in seconds */

void
store_manager(sqlstore *store)
{
	MT_thread_setworking("sleeping");

	// In the main loop we always hold the lock except when sleeping or doing cleanups
	MT_lock_set(&store->flush);

	for (;;) {
		if (ATOMIC_GET(&store->nr_active) == 0 &&
			(store->debug&128 || ATOMIC_GET(&store->lastactive) + IDLE_TIME * 1000000 < (ATOMIC_BASE_TYPE) GDKusec())) {
			MT_lock_unset(&store->flush);
			store_lock(store);
			if (ATOMIC_GET(&store->nr_active) == 0) {
				ulng oldest = store_timestamp(store)+1;
				store_pending_changes(store, oldest, NULL);
			}
			store_unlock(store);
			MT_lock_set(&store->flush);
			store->logger_api.activate(store); /* rotate to new log file */
			ATOMIC_SET(&store->lastactive, GDKusec());
		}

		if (GDKexiting())
			break;
		const int sleeptime = 100;
		MT_lock_unset(&store->flush);
		MT_sleep_ms(sleeptime);
		for (;;) {
			MT_lock_set(&store->commit);
			if (MT_lock_try(&store->flush))
				break;
			MT_lock_unset(&store->commit);
			MT_sleep_ms(sleeptime);
		}

		if (GDKexiting()) {
			MT_lock_unset(&store->commit);
			break;
		}

		if (store->logger_api.changes(store) <= 0) {
			TRC_DEBUG(SQL_STORE, "Store flusher, no changes\n");
			MT_lock_unset(&store->commit);
			continue;
		}
		MT_lock_unset(&store->commit);

		MT_thread_setworking("flushing");
		if (store_apply_deltas(store) != LOG_OK) {
			MT_lock_unset(&store->flush);
			if (!GDKexiting())
				GDKfatal("write-ahead logging failure");
		}

		if (GDKexiting())
			break;
		MT_thread_setworking("sleeping");
		TRC_DEBUG(SQL_STORE, "Store flusher done\n");
	}

	// End of loop, end of lock
	MT_lock_unset(&store->flush);
}

void
store_lock(sqlstore *store)
{
	MT_lock_set(&store->lock);
	/* tell GDK allocation functions to ignore limits */
	MT_thread_setworking("store locked");
}

void
store_unlock(sqlstore *store)
{
	TRC_DEBUG(SQL_STORE, "Store unlocked\n");
	/* tell GDK allocation functions to honor limits again */
	MT_thread_setworking("store unlocked");
	MT_lock_unset(&store->lock);
}

int
store_readonly(sqlstore *store)
{
	return store->readonly;
}

// Helper function for tar_write_header.
// Our stream.h makes sure __attribute__ exists.
static void __attribute__((__format__(__printf__, 3, 4)))
tar_write_header_field(char **cursor_ptr, size_t size, const char *fmt, ...)
{
	va_list ap;

	va_start(ap, fmt);
	(void)vsnprintf(*cursor_ptr, size + 1, fmt, ap);
	va_end(ap);

	/* At first reading you might wonder why add `size` instead
	 * of the byte count returned by vsnprintf. The reason is
	 * that we want to move `*cursor_ptr` to the start of the next
	 * field, not to the unused part of this field.
	 */
	*cursor_ptr += size;
}

#define TAR_BLOCK_SIZE (512)

// Write a tar header to the given stream.
static gdk_return __attribute__((__warn_unused_result__))
tar_write_header(stream *tarfile, const char *path, time_t mtime, size_t size)
{
	char buf[TAR_BLOCK_SIZE] = {0};
	char *cursor = buf;
	char *chksum;

	// We set the uid/gid fields to 0 and the uname/gname fields to "".
	// When unpacking as a normal user, they are ignored and the files are
	// owned by that user. When unpacking as root it is reasonable that
	// the resulting files are owned by root.

	// The following is taken directly from the definition found
	// in /usr/include/tar.h on a Linux system.
	tar_write_header_field(&cursor, 100, "%s", path);   // name[100]
	tar_write_header_field(&cursor, 8, "0000644");      // mode[8]
	tar_write_header_field(&cursor, 8, "%07o", 0U);      // uid[8]
	tar_write_header_field(&cursor, 8, "%07o", 0U);      // gid[8]
	tar_write_header_field(&cursor, 12, "%011zo", size);      // size[12]
	tar_write_header_field(&cursor, 12, "%011lo", (unsigned long)mtime); // mtime[12]
	chksum = cursor; // use this later to set the computed checksum
	tar_write_header_field(&cursor, 8, "%8s", ""); // chksum[8]
	*cursor++ = '0'; // typeflag REGTYPE
	tar_write_header_field(&cursor, 100, "%s", "");  // linkname[100]
	tar_write_header_field(&cursor, 6, "%s", "ustar"); // magic[6]
	tar_write_header_field(&cursor, 2, "%02o", 0U); // version, not null terminated
	tar_write_header_field(&cursor, 32, "%s", ""); // uname[32]
	tar_write_header_field(&cursor, 32, "%s", ""); // gname[32]
	tar_write_header_field(&cursor, 8, "%07o", 0U); // devmajor[8]
	tar_write_header_field(&cursor, 8, "%07o", 0U); // devminor[8]
	tar_write_header_field(&cursor, 155, "%s", ""); // prefix[155]

	assert(cursor - buf == 500);

	unsigned sum = 0;
	for (int i = 0; i < TAR_BLOCK_SIZE; i++)
		sum += (unsigned char) buf[i];

	tar_write_header_field(&chksum, 8, "%06o", sum);

	if (mnstr_write(tarfile, buf, TAR_BLOCK_SIZE, 1) != 1) {
		GDKerror("error writing tar header %s: %s", path, mnstr_peek_error(tarfile));
		return GDK_FAIL;
	}

	return GDK_SUCCEED;
}

/* Write data to the stream, padding it with zeroes up to the next
 * multiple of TAR_BLOCK_SIZE.  Make sure all writes are in multiples
 * of TAR_BLOCK_SIZE.
 */
static gdk_return __attribute__((__warn_unused_result__))
tar_write(stream *outfile, const char *data, size_t size)
{
	const size_t tail = size % TAR_BLOCK_SIZE;
	const size_t bulk = size - tail;

	if (bulk) {
		size_t written = mnstr_write(outfile, data, 1, bulk);
		if (written != bulk) {
			GDKerror("Wrote only %zu bytes instead of first %zu", written, bulk);
			return GDK_FAIL;
		}
	}

	if (tail) {
		char buf[TAR_BLOCK_SIZE] = {0};
		memcpy(buf, data + bulk, tail);
		size_t written = mnstr_write(outfile, buf, 1, TAR_BLOCK_SIZE);
		if (written != TAR_BLOCK_SIZE) {
			GDKerror("Wrote only %zu tail bytes instead of %d", written, TAR_BLOCK_SIZE);
			return GDK_FAIL;
		}
	}

	return GDK_SUCCEED;
}

static gdk_return __attribute__((__warn_unused_result__))
tar_write_data(stream *tarfile, const char *path, time_t mtime, const char *data, size_t size)
{
	gdk_return res;

	res = tar_write_header(tarfile, path, mtime, size);
	if (res != GDK_SUCCEED)
		return res;

	return tar_write(tarfile, data, size);
}

static gdk_return __attribute__((__warn_unused_result__))
tar_copy_stream(stream *tarfile, const char *path, time_t mtime, stream *contents, ssize_t size)
{
	const ssize_t bufsize = 64 * 1024;
	gdk_return ret = GDK_FAIL;
	ssize_t file_size;
	char *buf = NULL;
	ssize_t to_read;

	file_size = getFileSize(contents);
	if (file_size < size) {
		GDKerror("Have to copy %zd bytes but only %zd exist in %s", size, file_size, path);
		goto end;
	}

	assert( (bufsize % TAR_BLOCK_SIZE) == 0);
	assert(bufsize >= TAR_BLOCK_SIZE);

	buf = GDKmalloc(bufsize);
	if (!buf) {
		GDKerror("could not allocate buffer");
		goto end;
	}

	if (tar_write_header(tarfile, path, mtime, size) != GDK_SUCCEED)
		goto end;

	to_read = size;

	while (to_read > 0) {
		ssize_t chunk = (to_read <= bufsize) ? to_read : bufsize;
		ssize_t nbytes = mnstr_read(contents, buf, 1, chunk);
		if (nbytes != chunk) {
			GDKerror("Read only %zd/%zd bytes of component %s: %s", nbytes, chunk, path, mnstr_peek_error(contents));
			goto end;
		}
		ret = tar_write(tarfile, buf, chunk);
		if (ret != GDK_SUCCEED)
			goto end;
		to_read -= chunk;
	}

	ret = GDK_SUCCEED;
end:
	if (buf)
		GDKfree(buf);
	return ret;
}

static gdk_return __attribute__((__warn_unused_result__))
hot_snapshot_write_tar(stream *out, const char *prefix, char *plan)
{
	if (plan == NULL)
		return GDK_FAIL;

	gdk_return ret = GDK_FAIL;
	const char *p = plan; // our cursor in the plan
	time_t timestamp = 1234567890; // dummy date, Sat 14 Feb 2009 12:31:30 AM CET
	// Name convention: _path for the absolute path
	// and _name for the corresponding local relative path
	char abs_src_path[2 * FILENAME_MAX];
	char *src_name = abs_src_path;
	char dest_path[100]; // size imposed by tar format.
	char *dest_name = dest_path + snprintf(dest_path, sizeof(dest_path), "%s/", prefix);
	stream *infile = NULL;

	int len;
	if (sscanf(p, "%[^\n]\n%n", abs_src_path, &len) != 1) {
		GDKerror("internal error: first line of plan is malformed");
		goto end;
	}
	p += len;
	src_name = abs_src_path + len - 1; // - 1 because len includes the trailing newline
	*src_name++ = DIR_SEP;

	char command;
	long size;
	while (sscanf(p, "%c %ld %100s\n%n", &command, &size, src_name, &len) == 3) {
		p += len;
		strcpy(dest_name, src_name);
		if (size < 0) {
			GDKerror("malformed snapshot plan for %s: size %ld < 0", src_name, size);
			goto end;
		}
		switch (command) {
			case 'c':
				infile = open_rstream(abs_src_path);
				if (!infile) {
					GDKerror("%s", mnstr_peek_error(NULL));
					goto end;
				}
				if (tar_copy_stream(out, dest_path, timestamp, infile, size) != GDK_SUCCEED)
					goto end;
				close_stream(infile);
				infile = NULL;
				break;
			case 'w':
				if (tar_write_data(out, dest_path, timestamp, p, size) != GDK_SUCCEED)
					goto end;
				p += size;
				break;
			default:
				GDKerror("Unknown command in snapshot plan: %c (%s)", command, src_name);
				goto end;
		}
		mnstr_flush(out, MNSTR_FLUSH_ALL);
	}

	// write a trailing block of zeros. If it succeeds, this function succeeds.
	char a;
	a = '\0';
	ret = tar_write(out, &a, 1);
	if (ret == GDK_SUCCEED)
		ret = tar_write(out, &a, 1);

end:
	free(plan);
	if (infile)
		close_stream(infile);
	return ret;
}

/* Pick a name for the temporary tar file. Make sure it has the same extension
 * so as not to confuse the streams library.
 *
 * This function is not entirely safe as compared to for example mkstemp.
 */
static str __attribute__((__warn_unused_result__))
pick_tmp_name(str filename)
{
	str name = GDKmalloc(strlen(filename) + 10);
	if (name == NULL) {
		GDKerror("malloc failed");
		return NULL;
	}
	strcpy(name, filename);

	// Look for an extension.
	// Make sure it's part of the basename

	char *ext = strrchr(name, '.');
	char *sep = strrchr(name, DIR_SEP);
	char *slash = strrchr(name, '/'); // on Windows, / and \ both work
	if (ext != NULL) {
		// is ext actually after sep and slash?
		if ((sep != NULL && sep > ext) || (slash != NULL && slash > ext))
			ext = NULL;
	}

	if (ext == NULL) {
		return strcat(name, "..tmp");
	} else {
		char *tmp = "..tmp.";
		size_t tmplen = strlen(tmp);
		memmove(ext + tmplen, ext, strlen(ext) + 1);
		memmove(ext, tmp, tmplen);
	}

	return name;
}

lng
store_hot_snapshot_to_stream(sqlstore *store, stream *tar_stream)
{
	int locked = 0;
	lng result = 0;
	buffer *plan_buf = NULL;
	stream *plan_stream = NULL;
	gdk_return r;

	if (!store->logger_api.get_snapshot_files) {
		GDKerror("backend does not support hot snapshots");
		goto end;
	}

	plan_buf = buffer_create(64 * 1024);
	if (!plan_buf) {
		GDKerror("Failed to allocate plan buffer");
		goto end;
	}
	plan_stream = buffer_wastream(plan_buf, "write_snapshot_plan");
	if (!plan_stream) {
		GDKerror("Failed to allocate buffer stream");
		goto end;
	}

	MT_lock_set(&store->flush);
	MT_lock_set(&store->lock);
	BBPtmlock();
	locked = 1;
	if (GDKexiting())
		goto end;

	r = store->logger_api.get_snapshot_files(store, plan_stream);
	if (r != GDK_SUCCEED)
		goto end; // should already have set a GDK error
	close_stream(plan_stream);
	plan_stream = NULL;
	MT_lock_unset(&store->lock);
	locked = 2;
	r = hot_snapshot_write_tar(tar_stream, GDKgetenv("gdk_dbname"), buffer_get_buf(plan_buf));
	if (r != GDK_SUCCEED)
		goto end;

	// the original idea was to return a sort of sequence number of the
	// database that identifies exactly which version has been snapshotted
	// but no such number is available:
	// logger_functions.read_last_transaction_id is not implemented
	// anywhere.
	//
	// So we return a random positive integer instead.
	result = 42;

end:
	if (locked) {
		BBPtmunlock();
		if (locked == 1)
			MT_lock_unset(&store->lock);
		MT_lock_unset(&store->flush);
	}
	if (plan_stream)
		close_stream(plan_stream);
	if (plan_buf)
		buffer_destroy(plan_buf);
	return result;
}


lng
store_hot_snapshot(sqlstore *store, str tarfile)
{
	lng result = 0;
	struct stat st = {0};
	char *tmppath = NULL;
	char *dirpath = NULL;
	int do_remove = 0;
	int dir_fd = -1;
	stream *tar_stream = NULL;
	buffer *plan_buf = NULL;
	stream *plan_stream = NULL;

	if (!store->logger_api.get_snapshot_files) {
		GDKerror("backend does not support hot snapshots");
		goto end;
	}

	if (!MT_path_absolute(tarfile)) {
		GDKerror("Hot snapshot requires an absolute path");
		goto end;
	}

	if (MT_stat(tarfile, &st) == 0) {
		GDKerror("File already exists: %s", tarfile);
		goto end;
	}

	tmppath = pick_tmp_name(tarfile);
	if (tmppath == NULL) {
		goto end;
	}
	tar_stream = open_wstream(tmppath);
	if (!tar_stream) {
		GDKerror("%s", mnstr_peek_error(NULL));
		goto end;
	}
	do_remove = 1;

#ifdef HAVE_FSYNC
	// The following only makes sense on POSIX, where fsync'ing a file
	// guarantees the bytes of the file to go to disk, but not necessarily
	// guarantees the existence of the file in a directory to be persistent.
	// Hence the fsync-the-parent ceremony.

	// Set dirpath to the directory containing the tar file.
	// Call realpath(2) to make the path absolute so it has at least
	// one DIR_SEP in it. Realpath requires the file to exist so
	// we feed it tmppath rather than tarfile.
	dirpath = GDKmalloc(PATH_MAX);
	if (dirpath == NULL) {
		GDKsyserror("malloc failed");
		goto end;
	}
	if (realpath(tmppath, dirpath) == NULL) {
		GDKsyserror("couldn't resolve path %s: %s", tarfile, strerror(errno));
		goto end;
	}
	*strrchr(dirpath, DIR_SEP) = '\0';

	// Open the directory so we can call fsync on it.
	// We use raw posix calls because this is not available in the streams library
	// and I'm not quite sure what a generic streams-api should look like.
	dir_fd = open(dirpath, O_RDONLY); // ERROR no o_rdonly
	if (dir_fd < 0) {
		GDKsyserror("couldn't open directory %s", dirpath);
		goto end;
	}

	// Fsync the directory beforehand too.
	// Postgres believes this is necessary for durability.
	if (fsync(dir_fd) < 0) {
		GDKsyserror("First fsync on %s failed", dirpath);
		goto end;
	}
#else
	(void)dirpath;
#endif

	result = store_hot_snapshot_to_stream(store, tar_stream);
	if (result == 0)
		goto end;

	// Now sync and atomically rename the temp file to the real file,
	// also fsync'ing the directory
	mnstr_fsync(tar_stream);
	close_stream(tar_stream);
	tar_stream = NULL;
	if (MT_rename(tmppath, tarfile) < 0) {
		GDKsyserror("rename %s to %s failed", tmppath, tarfile);
		goto end;
	}
	do_remove = 0;
#ifdef HAVE_FSYNC
	// More POSIX fsync-the-parent-dir ceremony
	if (fsync(dir_fd) < 0) {
		GDKsyserror("fsync on dir %s failed", dirpath);
		goto end;
	}
#endif
end:
	GDKfree(dirpath);
	if (dir_fd >= 0)
		close(dir_fd);
	if (tar_stream)
		close_stream(tar_stream);
	if (plan_stream)
		close_stream(plan_stream);
	if (plan_buf)
		buffer_destroy(plan_buf);
	if (do_remove)
		(void) MT_remove(tmppath);	// Best effort, ignore the result
	GDKfree(tmppath);
	return result;
}

static int
column_dup(sql_trans *tr, sql_column *oc, sql_table *t, sql_column **cres)
{
	sqlstore *store = tr->store;
	sql_column *c = ZNEW(sql_column);
	int res = LOG_OK;

	base_init(NULL, &c->base, oc->base.id, 0, oc->base.name);
	c->type = oc->type;
	c->def = NULL;
	if (oc->def)
		c->def =_STRDUP(oc->def);
	c->null = oc->null;
	c->colnr = oc->colnr;
	c->unique = oc->unique;
	c->t = t;
	c->storage_type = NULL;
	if (oc->storage_type)
		c->storage_type =_STRDUP(oc->storage_type);
	ATOMIC_PTR_INIT(&c->data, NULL);

	if (isTable(c->t)) {
		if (isTempTable(c->t)) {
			if ((res = store->storage_api.create_col(tr, c))) {
				ATOMIC_PTR_DESTROY(&c->data);
				return res;
			}
		} else {
			ATOMIC_PTR_SET(&c->data, store->storage_api.col_dup(oc));
		}
	}
	*cres = c;
	return res;
}

static sql_kc *
kc_dup(sql_kc *kc, sql_table *t)
{
	sql_kc *nkc = ZNEW(sql_kc);
	sql_column *c = find_sql_column(t, kc->c->base.name);

	assert(c);
	nkc->c = c;
	c->unique = kc->c->unique;
	return nkc;
}

static int
key_dup(sql_trans *tr, sql_key *k, sql_table *t, sql_key **kres)
{
	sql_key *nk = (k->type != fkey) ? (sql_key *) ZNEW(sql_ukey) : (sql_key *) ZNEW(sql_fkey);
	node *n;
	int res = LOG_OK;

	base_init(NULL, &nk->base, k->base.id?k->base.id:next_oid(tr->store), 0, k->base.name);
	nk->type = k->type;
	nk->columns = list_create((fdestroy) &kc_destroy);
	nk->t = t;
	nk->idx = NULL;

	if (k->idx) {
		node *n = ol_find_name(t->idxs, nk->base.name);
		nk->idx = (sql_idx *)n->data;
		nk->idx->key = nk;
	}

	if (nk->type != fkey) {
		sql_ukey *tk = (sql_ukey *) nk;

		if (nk->type == pkey)
			t->pkey = tk;
	} else {
		sql_fkey *fk = (sql_fkey *) nk;
		sql_fkey *ok = (sql_fkey *) k;

		fk->rkey = ok->rkey;
		fk->on_delete = ok->on_delete;
		fk->on_update = ok->on_update;
	}

	for (n = k->columns->h; n; n = n->next) {
		sql_kc *okc = n->data;

		list_append(nk->columns, kc_dup(okc, t));
	}

	if (isGlobal(t) &&
			((res = os_add(t->s->keys, tr, nk->base.name, dup_base(&nk->base))) ||
		     (res = os_add(tr->cat->objects, tr, nk->base.name, dup_base(&nk->base))))) {
		return res;
	}
	*kres = nk;
	return res;
}

static int
idx_dup(sql_trans *tr, sql_idx * i, sql_table *t, sql_idx **ires)
{
	sqlstore *store = tr->store;
	sql_idx *ni = ZNEW(sql_idx);
	node *n;
	int res = LOG_OK;

	base_init(NULL, &ni->base, i->base.id, 0, i->base.name);

	ni->columns = list_create((fdestroy) &kc_destroy);
	ni->t = t;
	ni->type = i->type;
	ni->key = NULL;
	ATOMIC_PTR_INIT(&ni->data, NULL);

	if (isTable(i->t)) {
		if (isTempTable(i->t)) {
			if ((res = store->storage_api.create_idx(tr, ni))) {
				ATOMIC_PTR_DESTROY(&ni->data);
				return res;
			}
		} else {
			ATOMIC_PTR_SET(&ni->data, store->storage_api.idx_dup(i));
		}
	}

	for (n = i->columns->h; n; n = n->next) {
		sql_kc *okc = n->data;

		list_append(ni->columns, kc_dup(okc, t));
	}
	if (isGlobal(t) && (res = os_add(t->s->idxs, tr, ni->base.name, dup_base(&ni->base)))) {
		ATOMIC_PTR_DESTROY(&ni->data);
		return res;
	}
	*ires = ni;
	return res;
}

static int
part_dup(sql_trans *tr, sql_part *op, sql_table *mt, sql_part **pres)
{
	sql_part *p = ZNEW(sql_part);
	int res = LOG_OK;

	assert(isMergeTable(mt) || isReplicaTable(mt));
	base_init(NULL, &p->base, op->base.id, 0, op->base.name);
	p->with_nills = op->with_nills;
	p->t = mt;
	p->member = op->member;

	if (isRangePartitionTable(mt)) {
		p->part.range.minvalue = NEW_ARRAY(char, op->part.range.minlength);
		p->part.range.maxvalue = NEW_ARRAY(char, op->part.range.maxlength);
		memcpy(p->part.range.minvalue, op->part.range.minvalue, op->part.range.minlength);
		memcpy(p->part.range.maxvalue, op->part.range.maxvalue, op->part.range.maxlength);
		p->part.range.minlength = op->part.range.minlength;
		p->part.range.maxlength = op->part.range.maxlength;
	} else if (isListPartitionTable(mt)) {
		p->part.values = list_create((fdestroy) &part_value_destroy);
		for (node *n = op->part.values->h ; n ; n = n->next) {
			sql_part_value *prev = (sql_part_value*) n->data, *nextv = ZNEW(sql_part_value);
			nextv->value = NEW_ARRAY(char, prev->length);
			memcpy(nextv->value, prev->value, prev->length);
			nextv->length = prev->length;
			list_append(p->part.values, nextv);
		}
	}
	if (isGlobal(mt) && (res = os_add(mt->s->parts, tr, p->base.name, dup_base(&p->base))))
		return res;
	*pres = p;
	return res;
}

static int
trigger_dup(sql_trans *tr, sql_trigger *i, sql_table *t, sql_trigger **tres)
{
	sql_trigger *nt = ZNEW(sql_trigger);
	int res = LOG_OK;

	base_init(NULL, &nt->base, i->base.id, 0, i->base.name);

	nt->columns = list_create((fdestroy) &kc_destroy);
	nt->t = t;
	nt->time = i->time;
	nt->orientation = i->orientation;
	nt->event = i->event;
	nt->old_name = nt->new_name = nt->condition = NULL;
	if (i->old_name)
		nt->old_name =_STRDUP(i->old_name);
	if (i->new_name)
		nt->new_name =_STRDUP(i->new_name);
	if (i->condition)
		nt->condition =_STRDUP(i->condition);
	nt->statement =_STRDUP(i->statement);

	for (node *n = i->columns->h; n; n = n->next) {
		sql_kc *okc = n->data;

		list_append(nt->columns, kc_dup(okc, t));
	}
	if (isGlobal(t) && (res = os_add(t->s->triggers, tr, nt->base.name, dup_base(&nt->base))))
		return res;
	*tres = nt;
	return res;
}

static int
table_dup(sql_trans *tr, sql_table *ot, sql_schema *s, const char *name, sql_table **tres, bool dup_global_as_global)
{
	sqlstore *store = tr->store;
	sql_table *t = ZNEW(sql_table);
	node *n;
	int res = LOG_OK;

	base_init(NULL, &t->base, ot->base.id, 0, name?name:ot->base.name);
	t->type = ot->type;
	t->system = ot->system;
	t->bootstrap = ot->bootstrap;
	t->persistence = (s || dup_global_as_global)?ot->persistence:SQL_LOCAL_TEMP;
	t->commit_action = ot->commit_action;
	t->access = ot->access;
	t->query = (ot->query) ?_STRDUP(ot->query) : NULL;
	t->properties = ot->properties;

	t->columns = ol_new(NULL, (destroy_fptr) &column_destroy, store);
	t->idxs = ol_new(NULL, (destroy_fptr) &idx_destroy, store);
	t->keys = ol_new(NULL, (destroy_fptr) &key_destroy, store);
	t->triggers = ol_new(NULL, (destroy_fptr) &trigger_destroy, store);
	if (ot->members)
		t->members = list_create((fdestroy) &part_destroy);

	t->pkey = NULL;
	t->s = s?s:tr->tmp;
	t->sz = ot->sz;
	ATOMIC_PTR_INIT(&t->data, NULL);

	if ((res = os_add(isLocalTemp(t) ? tr->localtmps : t->s->tables, tr, t->base.name, &t->base)))
		goto cleanup;

	if (isPartitionedByExpressionTable(ot)) {
		t->part.pexp = ZNEW(sql_expression);
		t->part.pexp->exp =_STRDUP(ot->part.pexp->exp);
		t->part.pexp->type = ot->part.pexp->type;
		t->part.pexp->cols = list_create((fdestroy) &int_destroy);
		for (n = ot->part.pexp->cols->h; n; n = n->next) {
			int *nid = MNEW(int);
			*nid = *(int *) n->data;
			list_append(t->part.pexp->cols, nid);
		}
	}
	if (ot->columns)
		for (n = ol_first_node(ot->columns); n; n = n->next) {
			sql_column *c = NULL;

			if ((res = column_dup(tr, n->data, t, &c)) || (res = ol_add(t->columns, &c->base)))
				goto cleanup;
			if (isPartitionedByColumnTable(ot) && ot->part.pcol->base.id == c->base.id)
				t->part.pcol = c;
		}
	if (ot->idxs)
		for (n = ol_first_node(ot->idxs); n; n = n->next) {
			sql_idx *i = NULL;

			if ((res = idx_dup(tr, n->data, t, &i)) || (res = ol_add(t->idxs, &i->base)))
				goto cleanup;
		}
	if (ot->keys)
		for (n = ol_first_node(ot->keys); n; n = n->next) {
			sql_key *k = NULL;

			if ((res = key_dup(tr, n->data, t, &k)) || (res = ol_add(t->keys, &k->base)))
				goto cleanup;
		}
	if (ot->triggers)
		for (n = ol_first_node(ot->triggers); n; n = n->next) {
			sql_trigger *tri = NULL;

			if ((res = trigger_dup(tr, n->data, t, &tri)) || (res = ol_add(t->triggers, &tri->base)))
				goto cleanup;
		}
	if (ot->members)
		for (n = ot->members->h; n; n = n->next) {
			sql_part *pt = NULL;

			if ((res = part_dup(tr, n->data, t, &pt)))
				goto cleanup;
			list_append(t->members, pt);
		}
	if (isTable(t)) {
		if (isTempTable(t)) {
			if ((res = store->storage_api.create_del(tr, t)))
				goto cleanup;
		} else {
			ATOMIC_PTR_SET(&t->data, store->storage_api.del_dup(ot));
		}
	}

cleanup:
	if (res) {
		ATOMIC_PTR_DESTROY(&t->data);
		t = NULL;
	}
	*tres = t;
	return res;
}

sql_table *
globaltmp_instantiate(sql_trans *tr, sql_table *ot)
{
	assert(isGlobal(ot)&& isTempTable(ot));
	sql_table *t = NULL;
	if (table_dup(tr, ot, NULL, NULL, &t, false) == LOG_OK)
		return t;
	return NULL;
}

static int
new_table(sql_trans *tr, sql_table *t, sql_table **tres)
{
	int res = LOG_OK;
	if (!isGlobalTemp(t))
		t = find_sql_table(tr, t->s, t->base.name); /* could have changed by depending changes */

	if (!isLocalTemp(t) && !isNew(t) && !os_obj_intransaction(t->s->tables, tr, &t->base))
		res = table_dup(tr, t, t->s, NULL, tres, true);
	else
		*tres = t;
	return res;
}

static sql_arg *
arg_dup(sql_trans *tr, sql_schema *s, sql_arg *oa)
{
	sql_arg *a = ZNEW(sql_arg);

	if (a) {
		a->name =_STRDUP(oa->name);
		a->inout = oa->inout;
		dup_sql_type(tr, s, &(oa->type), &(a->type));
	}
	return a;
}

static int
func_dup(sql_trans *tr, sql_func *of, sql_schema *s)
{
	sql_func *f = ZNEW(sql_func);

	/* 'func_dup' is aimed at FUNC_LANG_SQL functions ONLY, so f->imp and f->instantiated won't be set */
	base_init(NULL, &f->base, of->base.id, 0, of->base.name);
	f->mod =_STRDUP(of->mod);
	f->type = of->type;
	f->lang = of->lang;
	f->semantics = of->semantics;
	f->side_effect = of->side_effect;
	f->varres = of->varres;
	f->vararg = of->vararg;
	f->fix_scale = of->fix_scale;
	f->system = of->system;
	f->private = of->private;
	f->query = (of->query)?_STRDUP(of->query):NULL;
	f->s = s;
	f->sa = NULL;

	f->ops = list_create((fdestroy) &arg_destroy);
	for (node *n=of->ops->h; n; n = n->next)
		list_append(f->ops, arg_dup(tr, s, n->data));
	if (of->res) {
		f->res = list_create((fdestroy) &arg_destroy);
		for (node *n=of->res->h; n; n = n->next)
			list_append(f->res, arg_dup(tr, s, n->data));
	}

	return os_add(s->funcs, tr, f->base.name, &f->base);
}

static int
store_reset_sql_functions(sql_trans *tr, sqlid id)
{
	sqlstore *store = tr->store;
	int res = LOG_OK, sql_lang = (int) FUNC_LANG_SQL; /* functions other than SQL don't require to be instantiated again */
	sql_schema *syss = find_sql_schema(tr, "sys");
	sql_table *deps = find_sql_table(tr, syss, "dependencies");
	rids *sql_funcs = NULL, *depends = NULL, *joined = NULL;

	/* Find dependencies from the object */
	depends = store->table_api.rids_select(tr, find_sql_column(deps, "id"), &id, &id, NULL);
	if (depends == NULL)
		return -1;
	if (store->table_api.rids_empty(depends)) { /* nothing depends on the object, return */
		store->table_api.rids_destroy(depends);
		return res;
	}
	/* Get SQL funcions */
	sql_table *funcs = find_sql_table(tr, syss, "functions");
	sql_column *func_id = find_sql_column(funcs, "id");
	if (!(sql_funcs = store->table_api.rids_select(tr, find_sql_column(funcs, "language"), &sql_lang, &sql_lang, NULL))) {
		store->table_api.rids_destroy(depends);
		return -1;
	}
	/* Do the semijoin */
	joined = store->table_api.rids_semijoin(tr, sql_funcs, func_id, depends, find_sql_column(deps, "depend_id"));
	store->table_api.rids_destroy(depends);
	if (!joined) {
		store->table_api.rids_destroy(sql_funcs);
		return -1;
	}

	for (oid rid = store->table_api.rids_next(joined); !is_oid_nil(rid); rid = store->table_api.rids_next(joined)) {
		sqlid fid = store->table_api.column_find_sqlid(tr, func_id, rid);
		sql_func *f = sql_trans_find_func(tr, fid); /* could have changed by depending changes */
		/* if it is on the same transaction, then don't dup it again */
		if (isNew(f) || os_obj_intransaction(f->s->funcs, tr, &f->base)) {
			if (f->instantiated) {
				/* clean backend code */
				backend_freecode(sql_shared_module_name, 0, f->imp);
				f->instantiated = FALSE;
				_DELETE(f->imp);
			}
		} else if ((res = func_dup(tr, f, f->s))) {
			store->table_api.rids_destroy(joined);
			return res;
		}
	}
	store->table_api.rids_destroy(joined);
	return res;
}

int
sql_trans_copy_key( sql_trans *tr, sql_table *t, sql_key *k, sql_key **kres)
{
	sqlstore *store = tr->store;
	sql_schema *syss = find_sql_schema(tr, isGlobal(t)?"sys":"tmp");
	sql_table *syskey = find_sql_table(tr, syss, "keys");
	sql_table *syskc = find_sql_table(tr, syss, "objects");
	int neg = -1, action = -1, nr, res = LOG_OK;
	node *n;
	sql_key *nk;
	sql_table *dup = NULL;

	if ((res = new_table(tr, t, &dup)))
		return res;
	t = dup;
	if ((res = key_dup(tr, k, t, &nk)))
		return res;
	sql_fkey *fk = (sql_fkey*)nk;
	if ((res = ol_add(t->keys, &nk->base)))
		return res;

	if (nk->type == fkey)
		action = (fk->on_update<<8) + fk->on_delete;

	if ((res = store->table_api.table_insert(tr, syskey, &nk->base.id, &t->base.id, &nk->type, &nk->base.name, (nk->type == fkey) ? &((sql_fkey *) nk)->rkey : &neg, &action)))
		return res;

	if (nk->type == fkey) {
		sql_key *rkey = (sql_key*)os_find_id(tr->cat->objects, tr, ((sql_fkey*)k)->rkey);

		if ((res = sql_trans_create_dependency(tr, rkey->base.id, nk->base.id, FKEY_DEPENDENCY)))
			return res;
		/* TODO this has to be cleaned out once the sql_cat.c cleanup is done */
		if (!isNew(rkey) && (res = sql_trans_add_dependency(tr, rkey->base.id, ddl)))
			return res;
		if (!isNew(rkey) && (res = sql_trans_add_dependency(tr, rkey->t->base.id, ddl))) /* this dependency is needed for merge tables */
			return res;
		if (!isNew(rkey) && isGlobal(rkey->t) && !isGlobalTemp(rkey->t) && (res = sql_trans_add_dependency(tr, rkey->t->base.id, dml))) /* disallow concurrent updates on other key */
			return res;
		if ((res = store_reset_sql_functions(tr, rkey->t->base.id))) /* reset sql functions depending on the table */
			return res;
	}

	for (n = nk->columns->h, nr = 0; n; n = n->next, nr++) {
		sql_kc *kc = n->data;

		if ((res = store->table_api.table_insert(tr, syskc, &nk->base.id, &kc->c->base.name, &nr, ATOMnilptr(TYPE_int))))
			return res;

		if (nk->type == fkey) {
			if ((res = sql_trans_create_dependency(tr, kc->c->base.id, nk->base.id, FKEY_DEPENDENCY)))
				return res;
		} else if (nk->type == ukey) {
			if ((res = sql_trans_create_dependency(tr, kc->c->base.id, nk->base.id, KEY_DEPENDENCY)))
				return res;
		} else if (nk->type == pkey) {
			if ((res = sql_trans_create_dependency(tr, kc->c->base.id, nk->base.id, KEY_DEPENDENCY)))
				return res;
			if ((res = sql_trans_alter_null(tr, kc->c, 0)))
				return res;
		}

		/* TODO this has to be cleaned out too */
		if (!isNew(kc->c) && (res = sql_trans_add_dependency(tr, kc->c->base.id, ddl)))
			return res;
	}
	if ((res = store_reset_sql_functions(tr, t->base.id))) /* reset sql functions depending on the table */
		return res;

	/* TODO this has to be cleaned out too */
	if (!isNew(t) && (res = sql_trans_add_dependency(tr, t->base.id, ddl))) /* this dependency is needed for merge tables */
		return res;
	if (!isNew(t) && isGlobal(t) && !isGlobalTemp(t) && (res = sql_trans_add_dependency(tr, t->base.id, dml))) /* disallow concurrent updates on t */
		return res;
	if (kres)
		*kres = nk;
	return res;
}

int
sql_trans_copy_idx( sql_trans *tr, sql_table *t, sql_idx *i, sql_idx **ires)
{
	sqlstore *store = tr->store;
	sql_schema *syss = find_sql_schema(tr, isGlobal(t)?"sys":"tmp");
	sql_table *sysidx = find_sql_table(tr, syss, "idxs");
	sql_table *sysic = find_sql_table(tr, syss, "objects");
	node *n;
	int nr, res = LOG_OK, ncols = list_length(i->columns);
	sql_table *dup = NULL;

	if ((res = new_table(tr, t, &dup)))
		return res;
	t = dup;
	sql_idx *ni = ZNEW(sql_idx);
	base_init(NULL, &ni->base, i->base.id?i->base.id:next_oid(tr->store), true, i->base.name);
	ni->columns = list_create((fdestroy) &kc_destroy);
	ni->t = t;
	ni->type = i->type;
	ni->key = NULL;
	ATOMIC_PTR_INIT(&ni->data, NULL);

	for (n = i->columns->h, nr = 0; n; n = n->next, nr++) {
		sql_kc *okc = n->data, *ic;

		list_append(ni->columns, ic = kc_dup(okc, t));
		if (i->key && hash_index(i->type))
			ic->c->unique = (ncols == 1) ? 2 : MAX(ic->c->unique, 1);
		if ((res = store->table_api.table_insert(tr, sysic, &ni->base.id, &ic->c->base.name, &nr, ATOMnilptr(TYPE_int)))) {
			idx_destroy(store, ni);
			return res;
		}
		if ((res = sql_trans_create_dependency(tr, ic->c->base.id, ni->base.id, INDEX_DEPENDENCY))) {
			idx_destroy(store, ni);
			return res;
		}
	}
	if ((res = ol_add(t->idxs, &ni->base)))
		return res;

	if (isGlobal(t) && (res = os_add(t->s->idxs, tr, ni->base.name, dup_base(&ni->base))))
		return res;
	if ((res = store_reset_sql_functions(tr, t->base.id))) /* reset sql functions depending on the table */
		return res;

	/* this dependency is needed for merge tables */
	if (!isNew(t) && (res = sql_trans_add_dependency(tr, t->base.id, ddl)))
		return res;
	if (!isNew(t) && isGlobal(t) && !isGlobalTemp(t) && (res = sql_trans_add_dependency(tr, t->base.id, dml)))
		return res;

	if (isDeclaredTable(i->t))
		if (!isDeclaredTable(t) && isTable(ni->t) && idx_has_column(ni->type))
			if ((res = store->storage_api.create_idx(tr, ni))) {
				ATOMIC_PTR_DESTROY(&ni->data);
				return res;
			}
	if (!isDeclaredTable(t))
		if ((res = store->table_api.table_insert(tr, sysidx, &ni->base.id, &t->base.id, &ni->type, &ni->base.name))) {
			ATOMIC_PTR_DESTROY(&ni->data);
			return res;
		}

	if (ires)
		*ires = ni;
	return res;
}

int
sql_trans_copy_trigger( sql_trans *tr, sql_table *t, sql_trigger *tri, sql_trigger **tres)
{
	sqlstore *store = tr->store;
	sql_schema *syss = find_sql_schema(tr, isGlobal(t)?"sys":"tmp");
	sql_table *systr = find_sql_table(tr, syss, "triggers");
	sql_table *sysic = find_sql_table(tr, syss, "objects");
	node *n;
	int nr, res = LOG_OK;
	sql_trigger *nt = ZNEW(sql_trigger);
	char *strnil = (char*)ATOMnilptr(TYPE_str);

	base_init(NULL, &nt->base, tri->base.id?tri->base.id:next_oid(tr->store), true, tri->base.name);
	nt->columns = list_create((fdestroy) &kc_destroy);
	nt->t = t;
	nt->time = tri->time;
	nt->orientation = tri->orientation;
	nt->event = tri->event;
	nt->old_name = nt->new_name = nt->condition = NULL;
	if (tri->old_name)
		nt->old_name =_STRDUP(tri->old_name);
	if (tri->new_name)
		nt->new_name =_STRDUP(tri->new_name);
	if (tri->condition)
		nt->condition =_STRDUP(tri->condition);
	nt->statement =_STRDUP(tri->statement);

	for (n = tri->columns->h, nr = 0; n; n = n->next, nr++) {
		sql_kc *okc = n->data, *ic;

		list_append(nt->columns, ic = kc_dup(okc, t));
		if ((res = store->table_api.table_insert(tr, sysic, &nt->base.id, &ic->c->base.name, &nr, ATOMnilptr(TYPE_int)))) {
			trigger_destroy(store, nt);
			return res;
		}
		if ((res = sql_trans_create_dependency(tr, ic->c->base.id, nt->base.id, TRIGGER_DEPENDENCY))) {
			trigger_destroy(store, nt);
			return res;
		}
	}
	if ((res = ol_add(t->triggers, &nt->base)))
		return res;

	assert(isGlobal(t));
	if ((res = os_add(t->s->triggers, tr, nt->base.name, dup_base(&nt->base))))
		return res;
	if ((res = store_reset_sql_functions(tr, t->base.id))) /* reset sql functions depending on the table */
		return res;

	if (!isDeclaredTable(t))
		if ((res = store->table_api.table_insert(tr, systr, &nt->base.id, &nt->base.name, &t->base.id, &nt->time, &nt->orientation,
				&nt->event, (nt->old_name)?&nt->old_name:&strnil, (nt->new_name)?&nt->new_name:&strnil,
				(nt->condition)?&nt->condition:&strnil, &nt->statement))) {
			return res;
		}

	if (tres)
		*tres = nt;
	return res;
}

int
sql_trans_copy_column( sql_trans *tr, sql_table *t, sql_column *c, sql_column **cres)
{
	sqlstore *store = tr->store;
	sql_schema *syss = find_sql_schema(tr, isGlobal(t)?"sys":"tmp");
	sql_table *syscolumn = find_sql_table(tr, syss, "_columns");
	sql_table *dup = NULL;
	int res = LOG_OK;

	if ((res = new_table(tr, t, &dup)))
		return res;
	t = dup;
	sql_column *col = ZNEW(sql_column);
	base_init(NULL, &col->base, c->base.id?c->base.id:next_oid(tr->store), true, c->base.name);
	dup_sql_type(tr, t->s, &(c->type), &(col->type));
	col->def = NULL;
	if (c->def)
		col->def =_STRDUP(c->def);
	col->null = c->null;
	col->colnr = c->colnr;
	col->unique = c->unique;
	col->t = t;
	col->storage_type = NULL;
	if (c->storage_type)
		col->storage_type =_STRDUP(c->storage_type);

	if ((res = ol_add(t->columns, &col->base)))
		return res;

	/* this dependency is needed for merge tables */
	if (!isNew(t) && (res = sql_trans_add_dependency(tr, t->base.id, ddl)))
		return res;
	if (!isNew(t) && isGlobal(t) && !isGlobalTemp(t) && (res = sql_trans_add_dependency(tr, t->base.id, dml)))
		return res;

	ATOMIC_PTR_INIT(&col->data, NULL);
	if (isDeclaredTable(c->t))
		if (isTable(t))
			if ((res = store->storage_api.create_col(tr, col))) {
				ATOMIC_PTR_DESTROY(&col->data);
				return res;
			}

	if (!isDeclaredTable(t)) {
		char *strnil = (char*)ATOMnilptr(TYPE_str);
		if ((res = store->table_api.table_insert(tr, syscolumn, &col->base.id, &col->base.name, &col->type.type->base.name,
					&col->type.digits, &col->type.scale, &t->base.id,
					(col->def) ? &col->def : &strnil, &col->null, &col->colnr,
					(col->storage_type) ? &col->storage_type : &strnil))) {
			ATOMIC_PTR_DESTROY(&col->data);
			return res;
		}
		if (c->type.type->s) { /* column depends on type */
			if ((res = sql_trans_create_dependency(tr, c->type.type->base.id, col->base.id, TYPE_DEPENDENCY))) {
				ATOMIC_PTR_DESTROY(&col->data);
				return res;
			}
			if (!isNew(c->type.type) && (res = sql_trans_add_dependency(tr, c->type.type->base.id, ddl))) {
				ATOMIC_PTR_DESTROY(&col->data);
				return res;
			}
		}
	}
	if (cres)
		*cres = col;
	return res;
}

static int
clean_predicates_and_propagate_to_parent(sql_trans *tr)
{
	int res = LOG_OK;

	if (!list_empty(tr->predicates)) {
		if (tr->parent) { /* propagate to the parent */
			for(node *n=tr->predicates->h; n && res == LOG_OK ; n = n->next) {
				pl *p = (pl*) n->data;
				atom *e1 = p->r ? atom_copy(NULL, p->r) : NULL, *e2 = p->f ? atom_copy(NULL, p->f) : NULL;

				res = sql_trans_add_predicate(tr->parent, p->c, p->cmp, e1, e2, p->anti, p->semantics);
			}
		}
		list_destroy(tr->predicates);
		tr->predicates = NULL;
	}
	if (!list_empty(tr->dependencies)) {
		if (tr->parent) { /* propagate to the parent */
			for(node *n=tr->dependencies->h; n && res == LOG_OK ; n = n->next) {
				sql_dependency_change *dp = (sql_dependency_change*)n->data;
				res = sql_trans_add_dependency(tr->parent, dp->objid, dp->type);
			}
		}
		list_destroy(tr->dependencies);
		tr->dependencies = NULL;
	}
	if (!list_empty(tr->depchanges)) {
		if (tr->parent) { /* propagate to the parent */
			for(node *n=tr->depchanges->h; n && res == LOG_OK ; n = n->next) {
				sql_dependency_change *dp = (sql_dependency_change*)n->data;
				res = sql_trans_add_dependency_change(tr->parent, dp->objid, dp->type);
			}
		}
		list_destroy(tr->depchanges);
		tr->depchanges = NULL;
	}
	return res;
}

static void
sql_trans_rollback(sql_trans *tr, bool commit_lock)
{
	sqlstore *store = tr->store;
	if (!list_empty(tr->changes)) {
		struct os_iter oi;
		os_iterator(&oi, tr->localtmps, tr, NULL);
		for(sql_base *b = oi_next(&oi); b; b = oi_next(&oi)) {
			sql_table *t = (sql_table *) b;
			if (t->commit_action == CA_DROP && !b->deleted) {
				(void) sql_trans_drop_table_id(tr, t->s, b->id, DROP_RESTRICT);// TODO transaction_layer_revamp: fix result code sql_trans_drop_table_id
			}
		}
		/* revert the change list */
		list *nl = tr->changes;
		list_revert(nl);

		/* rollback */
		if (!commit_lock)
			MT_lock_set(&store->commit);
		store_lock(store);
		ulng oldest = store_oldest(store, tr);
		ulng commit_ts = store_get_timestamp(store); /* use most recent timestamp such that we can cleanup savely */
		for(node *n=nl->h; n; n = n->next) {
			sql_change *c = n->data;

			if (c->commit)
				c->commit(tr, c, 0 /* ie rollback */, oldest);
			c->ts = commit_ts;
		}
		store_pending_changes(store, oldest, tr);
		for(node *n=nl->h; n; n = n->next) {
			sql_change *c = n->data;

			if (!c->cleanup) {
				_DELETE(c);
			} else if (c->cleanup && !c->cleanup(store, c, oldest)) {
				/* TODO change to node stealing (no allocs here) */
				store->changes = list_add(store->changes, c);
			} else
				_DELETE(c);
		}
		store_unlock(store);
		if (!commit_lock)
			MT_lock_unset(&store->commit);
		list_destroy(tr->changes);
		tr->changes = NULL;
		tr->logchanges = 0;
	} else {
		if (commit_lock || MT_lock_try(&store->commit)) {
			store_lock(store);
			ulng oldest = store_oldest(store, tr);
			store_pending_changes(store, oldest, tr);
			store_unlock(store);
			if (!commit_lock)
				MT_lock_unset(&store->commit);
		}
	}

	if (!list_empty(tr->predicates)) {
		list_destroy(tr->predicates);
		tr->predicates = NULL;
	}
	if (!list_empty(tr->dependencies)) {
		list_destroy(tr->dependencies);
		tr->dependencies = NULL;
	}
	if (!list_empty(tr->depchanges)) {
		list_destroy(tr->depchanges);
		tr->depchanges = NULL;
	}
}

sql_trans *
sql_trans_destroy(sql_trans *tr)
{
	sql_trans *res = tr->parent;

	TRC_DEBUG(SQL_STORE, "Destroy transaction: %p\n", tr);
	_DELETE(tr->name);
	if (!list_empty(tr->changes))
		sql_trans_rollback(tr, false);
	sqlstore *store = tr->store;
	os_destroy(tr->localtmps, store);
	store_lock(store);
	store_unlock(store);
	MT_lock_destroy(&tr->lock);
	if (!list_empty(tr->dropped))
		list_destroy(tr->dropped);
	_DELETE(tr);
	return res;
}

static sql_trans *
sql_trans_create_(sqlstore *store, sql_trans *parent, const char *name)
{
	sql_trans *tr = ZNEW(sql_trans);

	if (!tr)
		return NULL;
	MT_lock_init(&tr->lock, "trans_lock");
	tr->parent = parent;
	if (name) {
		if (!parent) {
			sql_trans_destroy(tr);
			return NULL;
		}
		_DELETE(parent->name);
		parent->name = _STRDUP(name);
	}

	if (!parent) {
		tr->localtmps = os_new(NULL, (destroy_fptr) &table_destroy, true, true, false, false, store);
	}
	else {
		tr->localtmps = os_dup(parent->localtmps);
	}

	store_lock(store);
	tr->store = store;
	tr->tid = store_transaction_id(store);
	tr->cat = store->cat;
	if (!tr->cat) {
		store->cat = tr->cat = ZNEW(sql_catalog);
		store->cat->schemas = os_new(NULL, (destroy_fptr) &schema_destroy, false, true, true, true, store);
		store->cat->objects = os_new(NULL, (destroy_fptr) &key_destroy, false, false, true, false, store);
	}
	tr->tmp = store->tmp;
	TRC_DEBUG(SQL_STORE, "New transaction: %p\n", tr);
	store_unlock(store);
	return tr;
}

static int
schema_dup(sql_trans *tr, sql_schema *s, const char *name, sql_schema **rs)
{
	sql_schema *ns = ZNEW(sql_schema);
	int res = LOG_OK;

	base_init(NULL, &ns->base, s->base.id, 0, name);
	ns->auth_id = s->auth_id;
	ns->owner = s->owner;
	ns->system = s->system;

	sqlstore *store = tr->store;
	assert(!isTempSchema(s)); // TODO transaction_layer_revamp: check if this is really true
	ns->tables = os_new(NULL, (destroy_fptr) &table_destroy, false, true, true, false, store);
	ns->seqs = os_new(NULL, (destroy_fptr) &seq_destroy, false, true, true, false, store);
	ns->keys = os_new(NULL, (destroy_fptr) &key_destroy, false, true, true, false, store);
	ns->idxs = os_new(NULL, (destroy_fptr) &idx_destroy, false, true, true, false, store);
	ns->triggers = os_new(NULL, (destroy_fptr) &trigger_destroy, false, true, true, false, store);
	ns->parts = os_new(NULL, (destroy_fptr) &part_destroy, false, false, true, false, store);

	/* table_dup will dup keys, idxs, triggers and parts */
	struct os_iter oi;
	os_iterator(&oi, s->tables, tr, NULL);
	for (sql_base *b = oi_next(&oi); b; b = oi_next(&oi)) {
		sql_table *t = NULL;

		if ((res = table_dup(tr, (sql_table*)b, s, NULL, &t, true)) || (res = os_add(ns->tables, tr, t->base.name, &t->base))) {
			schema_destroy(tr->store, ns);
			return res;
		}
	}

	/* we can share the funcs and types */
	ns->funcs = os_dup(s->funcs);
	ns->types = os_dup(s->types);
	ns->store = s->store;
	ns->internal = NULL;
	*rs = ns;
	return res;
}

sql_trans *
sql_trans_create(sqlstore *store, sql_trans *parent, const char *name)
{
	sql_trans *tr = sql_trans_create_(store, parent, name);
	if (tr) {
		tr->ts = store_timestamp(store);
		tr->active = 1;
	}
	return tr;
}

static int
sql_trans_valid(sql_trans *tr)
{
	int ok = LOG_OK;
	sqlstore *store = tr->store;

	if (!list_empty(tr->predicates)) {
		/* for each predicate check if that table/column has changes */
		for(node *n = tr->predicates->h; n; n = n->next) {
			pl *p = n->data;
			sql_column *c = p->c;

			if (c->t && isTable(c->t) && !isNew(c) && !isTempTable(c->t)) {
				if ((ok = store->storage_api.tab_validate(tr, c->t, 0)))
					break;
			}
		}
	}
	return ok;
}

static inline int
transaction_add_hash_entry(sql_hash *h, sqlid id, sql_dependency_change_type tpe, ulng ts)
{
	sql_dependency_change *next_change = MNEW(sql_dependency_change);

	if (!next_change)
		return LOG_ERR;
	*next_change = (sql_dependency_change) {
		.objid = id,
		.type = tpe,
		.ts = ts
	};

	int key = h->key(next_change);
	sql_hash_e *he = h->buckets[key&(h->size-1)];

	for (; he ; he = he->chain) { /* find if the entry is already present */
		sql_dependency_change *schange = (sql_dependency_change*) he->value;

		if (schange->objid == id && schange->ts == ts && schange->type == tpe) {
			_DELETE(next_change);
			return LOG_OK;
		}
	}

	if (!hash_add(h, key, next_change)) {
		_DELETE(next_change);
		return LOG_ERR;
	}
	return LOG_OK;
}

static int
transaction_check_dependencies_and_removals(sql_trans *tr)
{
	int ok = LOG_OK;
	sqlstore *store = tr->store;

	/* test dependencies and removals crossed for conflicts */
	if (!list_empty(tr->dependencies) && !hash_empty(store->depchanges)) {
		for (node *n = tr->dependencies->h; n && ok == LOG_OK; n = n->next) {
			sql_dependency_change *lchange = (sql_dependency_change*) n->data;
			int key = store->depchanges->key(lchange);
			sql_hash_e *he = store->depchanges->buckets[key&(store->depchanges->size-1)];

			for (; he && ok == LOG_OK; he = he->chain) {
				sql_dependency_change *schange = (sql_dependency_change*) he->value;

				/* conflict only if transactions overlap */
				if (schange->ts >= tr->ts && lchange->objid == schange->objid && lchange->type == schange->type)
					ok = LOG_CONFLICT;
			}
		}
	}
	if (ok == LOG_OK && !list_empty(tr->depchanges) && !hash_empty(store->dependencies)) {
		for (node *n = tr->depchanges->h; n && ok == LOG_OK; n = n->next) {
			sql_dependency_change *lchange = (sql_dependency_change*) n->data;
			int key = store->dependencies->key(lchange);
			sql_hash_e *he = store->dependencies->buckets[key&(store->dependencies->size-1)];

			for (; he && ok == LOG_OK; he = he->chain) {
				sql_dependency_change *schange = (sql_dependency_change*) he->value;

				/* conflict only if transactions overlap */
				if (schange->ts >= tr->ts && lchange->objid == schange->objid && lchange->type == schange->type)
					ok = LOG_CONFLICT;
			}
		}
	}
	return ok;
}

int
sql_trans_commit(sql_trans *tr)
{
	int ok = LOG_OK;
	sqlstore *store = tr->store;

	if (!list_empty(tr->changes)) {
		struct os_iter oi;
		os_iterator(&oi, tr->localtmps, tr, NULL);
		for(sql_base *b = oi_next(&oi); b; b = oi_next(&oi)) {
			sql_table *t = (sql_table *) b;
			if (t->commit_action == CA_DROP && !b->deleted) {
				(void) sql_trans_drop_table_id(tr, t->s, b->id, DROP_RESTRICT);;// TODO transaction_layer_revamp: fix result code sql_trans_drop_table_id
			}
		}

		bool flush = false;
		ulng commit_ts = 0, oldest = 0, log_file_id = 0;

		MT_lock_set(&store->commit);

		if (!tr->parent && !list_empty(tr->predicates)) {
			ok = sql_trans_valid(tr);
			if (ok != LOG_OK) {
				sql_trans_rollback(tr, true);
				MT_lock_unset(&store->commit);
				return ok == LOG_CONFLICT ? SQL_CONFLICT : SQL_ERR;
			}
		}

		if (!tr->parent &&
			(!list_empty(tr->dependencies) || !list_empty(tr->depchanges))) {
			ok = transaction_check_dependencies_and_removals(tr);
			if (ok != LOG_OK) {
				sql_trans_rollback(tr, true);
				MT_lock_unset(&store->commit);
				return ok == LOG_CONFLICT ? SQL_CONFLICT : SQL_ERR;
			}
		}

		/* log changes should only be done if there is something to log */
		const bool log = !tr->parent && tr->logchanges > 0;

		if (log) {
			const int min_changes = ATOMIC_GET(&GDKdebug) & FORCEMITOMASK ? 5 : 1000000;
			flush = (tr->logchanges > min_changes && list_empty(store->changes));
		}

		if (flush)
			MT_lock_set(&store->flush);
		if (log) {
			ok = store->logger_api.log_tstart(store, flush, &log_file_id); /* wal start */
			/* log */
			for(node *n=tr->changes->h; n && ok == LOG_OK; n = n->next) {
				sql_change *c = n->data;

				if (c->log && ok == LOG_OK)
					ok = c->log(tr, c);
			}
			if (ok == LOG_OK && !list_empty(store->seqchanges)) {
				sequences_lock(store);
				for(node *n = store->seqchanges->h; n; ) {
					node *next = n->next;
					log_store_sequence(store, n->data);
					list_remove_node(store->seqchanges, NULL, n);
					n = next;
				}
				sequences_unlock(store);
			}
			if (ok == LOG_OK && store->prev_oid != store->obj_id)
				ok = store->logger_api.log_tsequence(store, OBJ_SID, store->obj_id);
			store->prev_oid = store->obj_id;


			if (ok == LOG_OK)
				ok = store->logger_api.log_tend(store); /* wal end */
		}
		store_lock(store);

		if (tr->parent) {
			commit_ts = oldest = tr->parent->tid;
			tr->parent->logchanges += tr->logchanges;
		}
		else {
			commit_ts = store_timestamp(store);
			oldest = store_oldest(store, tr);
		}
		tr->logchanges = 0;
		TRC_DEBUG(SQL_STORE, "Forwarding changes (" ULLFMT ", " ULLFMT ") -> " ULLFMT "\n", tr->tid, tr->ts, commit_ts);
		/* apply committed changes */
		if (ATOMIC_GET(&store->nr_active) == 1 && !tr->parent)
			oldest = commit_ts;
		store_pending_changes(store, oldest, tr);
		for(node *n=tr->changes->h; n && ok == LOG_OK; n = n->next) {
			sql_change *c = n->data;

			if (c->commit && ok == LOG_OK)
				ok = c->commit(tr, c, commit_ts, oldest);
			else
				c->obj->new = 0;
			c->ts = commit_ts;
		}
		/* propagate transaction dependencies to the storage only if other transactions are running */
		if (ok == LOG_OK && !tr->parent && ATOMIC_GET(&store->nr_active) > 1) {
			if (!list_empty(tr->dependencies)) {
				for (node *n = tr->dependencies->h; n && ok == LOG_OK; n = n->next) {
					sql_dependency_change *lchange = (sql_dependency_change*) n->data;
					ok = transaction_add_hash_entry(store->dependencies, lchange->objid, lchange->type, commit_ts);
				}
			}
			if (!list_empty(tr->depchanges)) {
				for (node *n = tr->depchanges->h; n && ok == LOG_OK; n = n->next) {
					sql_dependency_change *lchange = (sql_dependency_change*) n->data;
					ok = transaction_add_hash_entry(store->depchanges, lchange->objid, lchange->type, commit_ts);
				}
			}
		}
		/* garbage collect */
		for(node *n=tr->changes->h; n && ok == LOG_OK; ) {
			node *next = n->next;
			sql_change *c = n->data;

			if (!c->cleanup || c->cleanup(store, c, oldest)) {
				_DELETE(c);
			} else if (tr->parent) { /* need to keep everything */
				tr->parent->changes = list_add(tr->parent->changes, c);
			} else {
				store->changes = list_add(store->changes, c);
			}
			n = next;
		}
		tr->active = 2; /* small hack enabling to signal that this transaction has committed */
		tr->ts = commit_ts; /* fix profiler output */
		store_unlock(store);
		/* flush the log structure */
		if (log) {
			if (!flush)
				MT_lock_unset(&store->commit); /* release the commit log when flushing to disk */
			if (ok == LOG_OK)
				ok = store->logger_api.log_tflush(store, log_file_id, commit_ts); /* flush/sync */
			if (!flush)
				MT_lock_set(&store->commit); /* release the commit log when flushing to disk */
			if (flush)
				MT_lock_unset(&store->flush);
		}
		MT_lock_unset(&store->commit);
		list_destroy(tr->changes);
		tr->changes = NULL;
	} else if (ATOMIC_GET(&store->nr_active) == 1) { /* just me cleanup */
		MT_lock_set(&store->commit);
		store_lock(store);
		ulng oldest = store_timestamp(store);
		store_pending_changes(store, oldest, tr);
		store_unlock(store);
		MT_lock_unset(&store->commit);
	}

	if (ok == LOG_OK)
		ok = clean_predicates_and_propagate_to_parent(tr);

	return (ok==LOG_OK)?SQL_OK:SQL_ERR;
}

static sql_table *
find_table_by_columnid(sql_trans *tr, const char *schema, sqlid id)
{
	sqlstore *store = tr->store;
	sql_table *syscolumn = find_sql_table(tr, find_sql_schema(tr, schema), "_columns");

	oid rid = store->table_api.column_find_row(tr, find_sql_column(syscolumn, "id"), &id, NULL);
	if (!is_oid_nil(rid)) {
		sqlid tid = store->table_api.column_find_sqlid(tr, find_sql_column(syscolumn, "table_id"), rid);
		return sql_trans_find_table(tr, tid);
	}
	return NULL;
}

static int
sql_trans_drop_all_dependencies(sql_trans *tr, sqlid id, sql_dependency type)
{
	sqlid dep_id=0, t_id = -1;
	sht dep_type = 0;
	list *dep = sql_trans_get_dependencies(tr, id, type, NULL);
	node *n;
	int res = LOG_OK;

	if (!dep)
		return -1;

	n = dep->h;

	while (n && !res) {
		dep_id = *(sqlid*) n->data;
		dep_type = (sql_dependency) *(sht*) n->next->data;

		if (!list_find_id(tr->dropped, dep_id)) {

			switch (dep_type) {
				case SCHEMA_DEPENDENCY:
					res = sql_trans_drop_schema(tr, dep_id, DROP_CASCADE);
					break;
				case TABLE_DEPENDENCY:
				case VIEW_DEPENDENCY: {
					sql_table *t = sql_trans_find_table(tr, dep_id);
					if (t)
						res = sql_trans_drop_table_id(tr, t->s, dep_id, DROP_CASCADE);
					} break;
				case COLUMN_DEPENDENCY: {
					if ((t_id = sql_trans_get_dependency_type(tr, dep_id, TABLE_DEPENDENCY)) > 0) {
						sql_table *t = sql_trans_find_table(tr, dep_id);
						if (t && ol_length(t->columns) == 1) /* only column left, drop the table instead */
							res = sql_trans_drop_table_id(tr, t->s, t->base.id, DROP_CASCADE);
						else if (t)
							res = sql_trans_drop_column(tr, t, dep_id, DROP_CASCADE);
					}
					} break;
				case TRIGGER_DEPENDENCY: {
					sql_trigger *t = sql_trans_find_trigger(tr, dep_id);
					if (t && !list_find_id(tr->dropped, t->t->base.id)) /* table not yet dropped */
						 res = sql_trans_drop_trigger(tr, t->t->s, dep_id, DROP_CASCADE);
					} break;
				case KEY_DEPENDENCY:
				case FKEY_DEPENDENCY: {
					sql_key *k = sql_trans_find_key(tr, dep_id);
					if (k && !list_find_id(tr->dropped, k->t->base.id)) /* table not yet dropped */
						res = sql_trans_drop_key(tr, k->t->s, dep_id, DROP_CASCADE);
					} break;
				case INDEX_DEPENDENCY: {
					sql_idx *i = sql_trans_find_idx(tr, dep_id);
					if (i && !list_find_id(tr->dropped, i->t->base.id)) /* table not yet dropped */
						res = sql_trans_drop_idx(tr, i->t->s, dep_id, DROP_CASCADE);
					} break;
				case PROC_DEPENDENCY:
				case FUNC_DEPENDENCY: {
					sql_func *f = sql_trans_find_func(tr, dep_id);
					if (f)
						res = sql_trans_drop_func(tr, f->s, dep_id, DROP_CASCADE);
					} break;
				case TYPE_DEPENDENCY: {
					/* Unlike other dependencies, for type dependencies,
					   the dependent object depends on the type, rather the other way around.
					   At this moment, only functions or columns depend on types, so try both */
					sql_table *t = NULL;
					sql_func *f = sql_trans_find_func(tr, dep_id);
					if (f) {
						res = sql_trans_drop_func(tr, f->s, dep_id, DROP_CASCADE);
					} else if ((t = find_table_by_columnid(tr, "sys", dep_id)) ||
							   (t = find_table_by_columnid(tr, "tmp", dep_id))) {
						if (ol_length(t->columns) == 1) /* only column left, drop the table instead */
							res = sql_trans_drop_table_id(tr, t->s, t->base.id, DROP_CASCADE);
						else
							res = sql_trans_drop_column(tr, t, dep_id, DROP_CASCADE);
					}
					} break;
				case USER_DEPENDENCY:  /*TODO schema and users dependencies*/
					break;
			}
		}

		n = n->next->next;
	}
	list_destroy(dep);
	return res;
}

static int
sys_drop_ic(sql_trans *tr, sql_idx * i, sql_kc *kc)
{
	sqlstore *store = tr->store;
	sql_schema *syss = find_sql_schema(tr, isGlobal(i->t)?"sys":"tmp");
	sql_table *sysic = find_sql_table(tr, syss, "objects");
	oid rid = store->table_api.column_find_row(tr, find_sql_column(sysic, "id"), &i->base.id, find_sql_column(sysic, "name"), kc->c->base.name, NULL);
	int res = LOG_OK;

	if (is_oid_nil(rid))
		return -1;
	if ((res = store->table_api.table_delete(tr, sysic, rid)))
		return res;
	return res;
}

static int
sql_trans_drop_any_comment(sql_trans *tr, sqlid id)
{
	sqlstore *store = tr->store;
	sql_table *comments;
	sql_column *id_col;
	oid row;

	comments = find_sql_table(tr, find_sql_schema(tr, "sys"), "comments");
	if (!comments) /* for example during upgrades */
		return 0;

	id_col = find_sql_column(comments, "id");
	assert(id_col);

	row = store->table_api.column_find_row(tr, id_col, &id, NULL);
	if (!is_oid_nil(row) && store->table_api.table_delete(tr, comments, row))
		return -2;
	return 0;
}

static int
sys_drop_idx(sql_trans *tr, sql_idx * i, int drop_action)
{
	sqlstore *store = tr->store;
	node *n;
	sql_schema *syss = find_sql_schema(tr, isGlobal(i->t)?"sys":"tmp");
	sql_table *sysidx = find_sql_table(tr, syss, "idxs");
	oid rid = store->table_api.column_find_row(tr, find_sql_column(sysidx, "id"), &i->base.id, NULL);
	int res = LOG_OK;

	if (is_oid_nil(rid))
		return -1;
	if ((res = store->table_api.table_delete(tr, sysidx, rid)))
		return res;
	if ((res = sql_trans_drop_any_comment(tr, i->base.id)))
		return res;
	for (n = i->columns->h; n; n = n->next) {
		sql_kc *ic = n->data;

		if (i->key && hash_index(i->type)) { /* update new column's unique value */
			int unique = 0;
			sqlid cid = ic->c->base.id;
			struct os_iter oi;

			os_iterator(&oi, i->t->s->idxs, tr, NULL);
			for (sql_base *b = oi_next(&oi); b; b = oi_next(&oi)) {
				sql_idx *ti = (sql_idx*)b;

				if (ti->base.id != i->base.id && ti->key && hash_index(ti->type)) {
					bool found = false;
					for (node *m = ti->columns->h; m && !found; m = m->next) {
						sql_kc *tic = m->data;

						found |= tic->c->base.id == cid;
					}
					if (found)
						unique = MAX(unique, list_length(ti->columns) == 1 ? 2 : 1);
				}
			}
			ic->c->unique = unique;
		}
		if ((res = sys_drop_ic(tr, i, ic)))
			return res;
	}

	/* remove idx from schema and table */
	if (isGlobal(i->t) && (res = os_del(i->t->s->idxs, tr, i->base.name, dup_base(&i->base))))
		return res;
	if (!isNew(i) && (res = sql_trans_add_dependency_change(tr, i->base.id, ddl)))
		return res;
	if ((res = sql_trans_drop_dependencies(tr, i->base.id)))
		return res;

	if (drop_action && (res = sql_trans_drop_all_dependencies(tr, i->base.id, INDEX_DEPENDENCY)))
		return res;
	return res;
}

static int
sys_drop_kc(sql_trans *tr, sql_key *k, sql_kc *kc)
{
	sqlstore *store = tr->store;
	sql_schema *syss = find_sql_schema(tr, isGlobal(k->t)?"sys":"tmp");
	sql_table *syskc = find_sql_table(tr, syss, "objects");
	oid rid = store->table_api.column_find_row(tr, find_sql_column(syskc, "id"), &k->base.id, find_sql_column(syskc, "name"), kc->c->base.name, NULL);
	int res = LOG_OK;

	if (is_oid_nil(rid))
		return -1;
	if ((res = store->table_api.table_delete(tr, syskc, rid)))
		return res;
	return res;
}

static int
sys_drop_key(sql_trans *tr, sql_key *k, int drop_action)
{
	sqlstore *store = tr->store;
	node *n;
	sql_schema *syss = find_sql_schema(tr, isGlobal(k->t)?"sys":"tmp");
	sql_table *syskey = find_sql_table(tr, syss, "keys");
	oid rid = store->table_api.column_find_row(tr, find_sql_column(syskey, "id"), &k->base.id, NULL);
	int res = LOG_OK;

	if (is_oid_nil(rid))
		return -1;
	if ((res = store->table_api.table_delete(tr, syskey, rid)))
		return res;

	for (n = k->columns->h; n; n = n->next) {
		sql_kc *kc = n->data;
		if ((res = sys_drop_kc(tr, k, kc)))
			return res;
	}
	/* remove key from schema */
	if (isGlobal(k->t) && (res = os_del(k->t->s->keys, tr, k->base.name, dup_base(&k->base))))
		return res;
	if (isGlobal(k->t) && (res = os_del(tr->cat->objects, tr, k->base.name, dup_base(&k->base))))
		return res;
	if (k->t->pkey == (sql_ukey*)k)
		k->t->pkey = NULL;

	if (!isNew(k) && (res = sql_trans_add_dependency_change(tr, k->base.id, ddl)))
		return res;
	if ((res = sql_trans_drop_dependencies(tr, k->base.id)))
		return res;

	if (drop_action && (res = sql_trans_drop_all_dependencies(tr, k->base.id, (k->type == fkey) ? FKEY_DEPENDENCY : KEY_DEPENDENCY)))
		return res;
	return res;
}

static int
sys_drop_tc(sql_trans *tr, sql_trigger * i, sql_kc *kc)
{
	sqlstore *store = tr->store;
	sql_schema *syss = find_sql_schema(tr, isGlobal(i->t)?"sys":"tmp");
	sql_table *systc = find_sql_table(tr, syss, "objects");
	oid rid = store->table_api.column_find_row(tr, find_sql_column(systc, "id"), &i->base.id, find_sql_column(systc, "name"), kc->c->base.name, NULL);
	int res = LOG_OK;

	if (is_oid_nil(rid))
		return -1;
	if ((res = store->table_api.table_delete(tr, systc, rid)))
		return res;
	return res;
}

static int
sys_drop_sequence(sql_trans *tr, sql_sequence * seq, int drop_action)
{
	sqlstore *store = tr->store;
	sql_schema *syss = find_sql_schema(tr, "sys");
	sql_table *sysseqs = find_sql_table(tr, syss, "sequences");
	oid rid = store->table_api.column_find_row(tr, find_sql_column(sysseqs, "id"), &seq->base.id, NULL);
	int res = LOG_OK;

	if (is_oid_nil(rid))
		return -1;

	if ((res = store->table_api.table_delete(tr, sysseqs, rid)))
		return res;
	if (!isNew(seq) && (res = sql_trans_add_dependency_change(tr, seq->base.id, ddl)))
		return res;
	if ((res = sql_trans_drop_dependencies(tr, seq->base.id)))
		return res;
	if ((res = sql_trans_drop_any_comment(tr, seq->base.id)))
		return res;
	if (drop_action && (res = sql_trans_drop_all_dependencies(tr, seq->base.id, SEQ_DEPENDENCY)))
		return res;
	return res;
}

static int
sys_drop_default_object(sql_trans *tr, sql_column *col, int drop_action)
{
	const char *next_value_for = "next value for ";
	int res = LOG_OK;

	/* Drop sequence for generated column if it's the case */
	if (col->def && !strncmp(col->def, next_value_for, strlen(next_value_for))) {
		sql_schema *s = NULL;
		sql_sequence *seq = NULL;
		char *schema = NULL, *seq_name = NULL;

		extract_schema_and_sequence_name(NULL, col->def + strlen(next_value_for), &schema, &seq_name);
		if (!schema || !seq_name || !(s = find_sql_schema(tr, schema))) {
			_DELETE(schema);
			_DELETE(seq_name);
			return -1;
		}

		seq = find_sql_sequence(tr, s, seq_name);
		_DELETE(schema);
		_DELETE(seq_name);
		if (seq && sql_trans_get_dependency_type(tr, seq->base.id, BEDROPPED_DEPENDENCY) > 0) {
			if ((res = sys_drop_sequence(tr, seq, drop_action)))
				return res;
			if ((res = os_del(s->seqs, tr, seq->base.name, dup_base(&seq->base))))
				return res;
		}
	}
	return res;
}

static int
sql_trans_drop_obj_priv(sql_trans *tr, sqlid obj_id)
{
	sqlstore *store = tr->store;
	sql_schema *sys = find_sql_schema(tr, "sys");
	sql_table *privs = find_sql_table(tr, sys, "privileges");
	int res = LOG_OK;

	assert(sys && privs);
	/* select privileges of this obj_id */
	rids *A = store->table_api.rids_select(tr, find_sql_column(privs, "obj_id"), &obj_id, &obj_id, NULL);
	if (A == NULL)
		return LOG_ERR;
	/* remove them */
	for(oid rid = store->table_api.rids_next(A); !is_oid_nil(rid) && res == LOG_OK; rid = store->table_api.rids_next(A))
		res = store->table_api.table_delete(tr, privs, rid);
	store->table_api.rids_destroy(A);
	return res;
}

static int
sys_drop_trigger(sql_trans *tr, sql_trigger * i)
{
	sqlstore *store = tr->store;
	node *n;
	sql_schema *syss = find_sql_schema(tr, isGlobal(i->t)?"sys":"tmp");
	sql_table *systrigger = find_sql_table(tr, syss, "triggers");
	oid rid = store->table_api.column_find_row(tr, find_sql_column(systrigger, "id"), &i->base.id, NULL);
	int res = LOG_OK;

	if (is_oid_nil(rid))
		return -1;
	if ((res = store->table_api.table_delete(tr, systrigger, rid)))
		return res;

	for (n = i->columns->h; n; n = n->next) {
		sql_kc *tc = n->data;

		if ((res = sys_drop_tc(tr, i, tc)))
			return res;
	}
	/* remove trigger from schema */
	if ((res = os_del(i->t->s->triggers, tr, i->base.name, dup_base(&i->base))))
		return res;
	if (!isNew(i) && (res = sql_trans_add_dependency_change(tr, i->base.id, ddl)))
		return res;
	if ((res = sql_trans_drop_dependencies(tr, i->base.id)))
		return res;
	return res;
}

static int
sys_drop_column(sql_trans *tr, sql_column *col, int drop_action)
{
	sqlstore *store = tr->store;
	sql_schema *syss = find_sql_schema(tr, isGlobal(col->t)?"sys":"tmp");
	sql_table *syscolumn = find_sql_table(tr, syss, "_columns");
	oid rid = store->table_api.column_find_row(tr, find_sql_column(syscolumn, "id"), &col->base.id, NULL);
	int res = LOG_OK;

	if (is_oid_nil(rid))
		return -1;
	if ((res = store->table_api.table_delete(tr, syscolumn, rid)))
		return res;
	if (!isNew(col) && (res = sql_trans_add_dependency_change(tr, col->base.id, ddl)))
		return res;
	if ((res = sql_trans_drop_dependencies(tr, col->base.id)))
		return res;
	if ((res = sql_trans_drop_any_comment(tr, col->base.id)))
		return res;
	if ((res = sql_trans_drop_obj_priv(tr, col->base.id)))
		return res;
	if ((res = sys_drop_default_object(tr, col, drop_action)))
		return res;

	if (drop_action && (res = sql_trans_drop_all_dependencies(tr, col->base.id, COLUMN_DEPENDENCY)))
		return res;
	if (col->type.type->s && (res = sql_trans_drop_dependency(tr, col->type.type->base.id, col->base.id, TYPE_DEPENDENCY)))
		return res;
	return res;
}

static int
sys_drop_keys(sql_trans *tr, sql_table *t, int drop_action)
{
	node *n;
	int res = LOG_OK;

	if (ol_length(t->keys))
		for (n = ol_first_node(t->keys); n; n = n->next) {
			sql_key *k = n->data;

			if ((res = sys_drop_key(tr, k, drop_action)))
				return res;
		}
	return res;
}

static int
sys_drop_idxs(sql_trans *tr, sql_table *t, int drop_action)
{
	node *n;
	int res = LOG_OK;

	if (ol_length(t->idxs))
		for (n = ol_first_node(t->idxs); n; n = n->next) {
			sql_idx *k = n->data;

			if ((res = sys_drop_idx(tr, k, drop_action)))
				return res;
		}
	return res;
}

static int
sys_drop_triggers(sql_trans *tr, sql_table *t)
{
	node *n;
	int res = LOG_OK;

	if (ol_length(t->triggers))
		for (n = ol_first_node(t->triggers); n; n = n->next) {
			sql_trigger *i = n->data;

			if ((res = sys_drop_trigger(tr, i)))
				return res;
		}
	return res;
}

static int
sys_drop_columns(sql_trans *tr, sql_table *t, int drop_action)
{
	node *n;
	int res = LOG_OK;

	if (ol_length(t->columns))
		for (n = t->columns->l->h; n; n = n->next) {
			sql_column *c = n->data;

			if ((res = sys_drop_column(tr, c, drop_action)))
				return res;
		}
	return res;
}

static int
sys_drop_part(sql_trans *tr, sql_part *pt, int drop_action)
{
	sqlstore *store = tr->store;
	sql_table *mt = pt->t;
	sql_schema *syss = find_sql_schema(tr, isGlobal(mt)?"sys":"tmp");
	sql_table *sysobj = find_sql_table(tr, syss, "objects");
	oid obj_oid = store->table_api.column_find_row(tr, find_sql_column(sysobj, "id"), &pt->base.id, NULL);
	int res = LOG_OK;

	(void)drop_action;
	if (is_oid_nil(obj_oid))
		return -1;

	if ((res = store->table_api.table_delete(tr, sysobj, obj_oid)))
		return res;
	if (isRangePartitionTable(mt)) {
		sql_table *ranges = find_sql_table(tr, syss, "range_partitions");
		assert(ranges);
		oid rid = store->table_api.column_find_row(tr, find_sql_column(ranges, "table_id"), &pt->member, NULL);
		if ((res = store->table_api.table_delete(tr, ranges, rid)))
			return res;
	} else if (isListPartitionTable(mt)) {
		sql_table *values = find_sql_table(tr, syss, "value_partitions");
		assert(values);
		rids *rs = store->table_api.rids_select(tr, find_sql_column(values, "table_id"), &pt->member, &pt->member, NULL);
		if (rs == NULL)
			return LOG_ERR;
		for (oid rid = store->table_api.rids_next(rs); !is_oid_nil(rid); rid = store->table_api.rids_next(rs)) {
			if ((res = store->table_api.table_delete(tr, values, rid))) {
				store->table_api.rids_destroy(rs);
				return res;
			}
		}
		store->table_api.rids_destroy(rs);
	}
	/* merge table depends on part table */
	if (!isNew(pt) && (res = sql_trans_add_dependency_change(tr, mt->base.id, ddl)))
		return res;
	if ((res = sql_trans_drop_dependency(tr, pt->member, mt->base.id, TABLE_DEPENDENCY)))
		return res;

	if ((res = os_del(mt->s->parts, tr, pt->base.name, dup_base(&pt->base))))
		return res;
	return res;
}

static int
sys_drop_members(sql_trans *tr, sql_table *t, int drop_action)
{
	int res = LOG_OK;

	if (!list_empty(t->members)) {
		for (node *n = t->members->h; n; ) {
			sql_part *pt = n->data;

			n = n->next;
			if ((res = sys_drop_part(tr, pt, drop_action)))
				return res;
		}
	}
	return res;
}

static int
sys_drop_parts(sql_trans *tr, sql_table *t, int drop_action)
{
	int res = LOG_OK;

	for(sql_part *pt = partition_find_part(tr, t, NULL); pt; pt = partition_find_part(tr, t, pt)) {
		if ((res = sql_trans_del_table(tr, pt->t, t, drop_action)))
			return res;
	}
	return res;
}

static int
sys_drop_table(sql_trans *tr, sql_table *t, int drop_action)
{
	sqlstore *store = tr->store;
	sql_schema *syss = find_sql_schema(tr, isGlobal(t)?"sys":"tmp");
	sql_table *systable = find_sql_table(tr, syss, "_tables");
	sql_column *syscol = find_sql_column(systable, "id");
	oid rid = store->table_api.column_find_row(tr, syscol, &t->base.id, NULL);
	int res = LOG_OK;

	if (is_oid_nil(rid))
		return -1;

	if ((res = store->table_api.table_delete(tr, systable, rid)))
		return res;
	if ((res = sys_drop_keys(tr, t, drop_action)))
		return res;
	if ((res = sys_drop_idxs(tr, t, drop_action)))
		return res;
	if ((res = sys_drop_triggers(tr, t)))
		return res;

	if (partition_find_part(tr, t, NULL))
		if ((res = sys_drop_parts(tr, t, drop_action)))
			return res;

	if (isMergeTable(t) || isReplicaTable(t))
		if ((res = sys_drop_members(tr, t, drop_action)))
			return res;

	if (isRangePartitionTable(t) || isListPartitionTable(t)) {
		sql_table *partitions = find_sql_table(tr, syss, "table_partitions");
		assert(partitions);
		sql_column *pcols = find_sql_column(partitions, "table_id");
		assert(pcols);
		rids *rs = store->table_api.rids_select(tr, pcols, &t->base.id, &t->base.id, NULL);
		if (!rs)
			return -1;
		oid poid;
		if (rs == NULL)
			return LOG_ERR;
		if ((poid = store->table_api.rids_next(rs)) != oid_nil) {
			if ((res = store->table_api.table_delete(tr, partitions, poid))) {
				store->table_api.rids_destroy(rs);
				return res;
			}
		}
		store->table_api.rids_destroy(rs);
	}

	if ((res = sql_trans_drop_any_comment(tr, t->base.id)))
		return res;
	if (!isNew(t) && (res = sql_trans_add_dependency_change(tr, t->base.id, ddl)))
		return res;
	if ((res = sql_trans_drop_dependencies(tr, t->base.id)))
		return res;
	if ((res = sql_trans_drop_obj_priv(tr, t->base.id)))
		return res;
	if ((res = sys_drop_columns(tr, t, drop_action)))
		return res;

	if (drop_action && (res = sql_trans_drop_all_dependencies(tr, t->base.id, !isView(t) ? TABLE_DEPENDENCY : VIEW_DEPENDENCY)))
		return res;
	return res;
}

static int
sys_drop_type(sql_trans *tr, sql_type *type, int drop_action)
{
	sqlstore *store = tr->store;
	sql_schema *syss = find_sql_schema(tr, "sys");
	sql_table *sys_tab_type = find_sql_table(tr, syss, "types");
	sql_column *sys_type_col = find_sql_column(sys_tab_type, "id");
	oid rid = store->table_api.column_find_row(tr, sys_type_col, &type->base.id, NULL);
	int res = LOG_OK;

	if (is_oid_nil(rid))
		return -1;

	if ((res = store->table_api.table_delete(tr, sys_tab_type, rid)))
		return res;
	if (!isNew(type) && (res = sql_trans_add_dependency_change(tr, type->base.id, ddl)))
		return res;
	if ((res = sql_trans_drop_dependencies(tr, type->base.id)))
		return res;

	if (drop_action && (res = sql_trans_drop_all_dependencies(tr, type->base.id, TYPE_DEPENDENCY)))
		return res;
	return res;
}

static int
sys_drop_func(sql_trans *tr, sql_func *func, int drop_action)
{
	sqlstore *store = tr->store;
	sql_schema *syss = find_sql_schema(tr, "sys");
	sql_table *sys_tab_func = find_sql_table(tr, syss, "functions");
	sql_column *sys_func_col = find_sql_column(sys_tab_func, "id");
	oid rid_func = store->table_api.column_find_row(tr, sys_func_col, &func->base.id, NULL);
	if (is_oid_nil(rid_func))
		return -1;
	sql_table *sys_tab_args = find_sql_table(tr, syss, "args");
	sql_column *sys_args_col = find_sql_column(sys_tab_args, "func_id");
	rids *args = store->table_api.rids_select(tr, sys_args_col, &func->base.id, &func->base.id, NULL);
	int res = LOG_OK;

	if (args == NULL)
		return LOG_ERR;
	for (oid r = store->table_api.rids_next(args); !is_oid_nil(r); r = store->table_api.rids_next(args)) {
		if ((res = store->table_api.table_delete(tr, sys_tab_args, r))) {
			store->table_api.rids_destroy(args);
			return res;
		}
	}
	store->table_api.rids_destroy(args);

	assert(!is_oid_nil(rid_func));
	if ((res = store->table_api.table_delete(tr, sys_tab_func, rid_func)))
		return res;

	if (!isNew(func) && (res = sql_trans_add_dependency_change(tr, func->base.id, ddl)))
		return res;
	if ((res = sql_trans_drop_dependencies(tr, func->base.id)))
		return res;
	if ((res = sql_trans_drop_any_comment(tr, func->base.id)))
		return res;
	if ((res = sql_trans_drop_obj_priv(tr, func->base.id)))
		return res;

	if (drop_action && (res = sql_trans_drop_all_dependencies(tr, func->base.id, !IS_PROC(func) ? FUNC_DEPENDENCY : PROC_DEPENDENCY)))
		return res;
	if (!func->vararg && func->ops) {
		for (node *n = func->ops->h; n; n = n->next) {
			sql_arg *a = n->data;

			if (a->type.type->s && (res = sql_trans_drop_dependency(tr, a->type.type->base.id, func->base.id, TYPE_DEPENDENCY)))
				return res;
		}
	}
	if (!func->varres && func->res) {
		for (node *n = func->res->h; n; n = n->next) {
			sql_arg *a = n->data;

			if (a->type.type->s && (res = sql_trans_drop_dependency(tr, a->type.type->base.id, func->base.id, TYPE_DEPENDENCY)))
				return res;
		}
	}
	return res;
}

static int
sys_drop_types(sql_trans *tr, sql_schema *s, int drop_action)
{
	int res = LOG_OK;
	struct os_iter oi;
	os_iterator(&oi, s->types, tr, NULL);
	for (sql_base *b = oi_next(&oi); b; b = oi_next(&oi)) {
		sql_type *t = (sql_type*)b;

		if ((res = sys_drop_type(tr, t, drop_action)))
			return res;
	}
	return res;
}

static int
sys_drop_tables(sql_trans *tr, sql_schema *s, int drop_action)
{
	int res = LOG_OK;
	struct os_iter oi;
	os_iterator(&oi, s->tables, tr, NULL);
	for (sql_base *b = oi_next(&oi); b; b = oi_next(&oi)) {
		sql_table *t = (sql_table*)b;

		if ((res = sys_drop_table(tr, t, drop_action)))
			return res;
	}
	return res;
}

static int
sys_drop_funcs(sql_trans *tr, sql_schema *s, int drop_action)
{
	int res = LOG_OK;
	struct os_iter oi;
	os_iterator(&oi, s->funcs, tr, NULL);
	for (sql_base *b = oi_next(&oi); b; b = oi_next(&oi)) {
		sql_func *f = (sql_func*)b;

		if ((res = sys_drop_func(tr, f, drop_action)))
			return res;
	}
	return res;
}

static int
sys_drop_sequences(sql_trans *tr, sql_schema *s, int drop_action)
{
	int res = LOG_OK;
	struct os_iter oi;
	os_iterator(&oi, s->seqs, tr, NULL);
	for (sql_base *b = oi_next(&oi); b; b = oi_next(&oi)) {
		sql_sequence *seq = (sql_sequence*)b;

		if ((res = sys_drop_sequence(tr, seq, drop_action)))
			return res;
	}
	return res;
}

int
sql_trans_create_type(sql_trans *tr, sql_schema *s, const char *sqlname, unsigned int digits, unsigned int scale, int radix, const char *impl)
{
	sqlstore *store = tr->store;
	sql_type *t;
	sql_table *systype;
	int localtype = ATOMindex(impl);
	sql_class eclass = EC_EXTERNAL;
	int eclass_cast = (int) eclass, res = LOG_OK;

	if (localtype < 0)
		return -4;
	t = ZNEW(sql_type);
	systype = find_sql_table(tr, find_sql_schema(tr, "sys"), "types");
	base_init(NULL, &t->base, next_oid(tr->store), true, sqlname);
	t->impl =_STRDUP(impl);
	t->digits = digits;
	t->scale = scale;
	t->radix = radix;
	t->eclass = eclass;
	t->localtype = localtype;
	t->s = s;

	if ((res = os_add(s->types, tr, t->base.name, &t->base)))
		return res;
	if ((res = store->table_api.table_insert(tr, systype, &t->base.id, &t->impl, &t->base.name, &t->digits, &t->scale, &radix, &eclass_cast, &s->base.id)))
		return res;
	return res;
}

int
sql_trans_drop_type(sql_trans *tr, sql_schema *s, sqlid id, int drop_action)
{
	sql_type *t = sql_trans_find_type(tr, s, id);
	int res = LOG_OK;

	if (drop_action == DROP_CASCADE_START || drop_action == DROP_CASCADE) {
		sqlid* local_id = MNEW(sqlid);
		if (!local_id)
			return -1;

		if (!tr->dropped) {
			tr->dropped = list_create((fdestroy) &id_destroy);
			if (!tr->dropped) {
				_DELETE(local_id);
				return -1;
			}
		}
		*local_id = t->base.id;
		list_append(tr->dropped, local_id);
	}

	if ((res = sys_drop_type(tr, t, drop_action)))
		return res;
	if ((res = os_del(s->types, tr, t->base.name, dup_base(&t->base))))
		return res;

	if (drop_action == DROP_CASCADE_START && tr->dropped) {
		list_destroy(tr->dropped);
		tr->dropped = NULL;
	}
	return res;
}

sql_func *
create_sql_func(sqlstore *store, sql_allocator *sa, const char *func, list *args, list *res, sql_ftype type, sql_flang lang, const char *mod,
				const char *impl, const char *query, bit varres, bit vararg, bit system, bit side_effect)
{
	sql_func *t = SA_ZNEW(sa, sql_func);

	base_init(sa, &t->base, next_oid(store), true, func);
	assert(mod);
	t->imp = (impl)?SA_STRDUP(sa, impl):NULL;
	t->mod = SA_STRDUP(sa, mod);
	t->type = type;
	t->lang = lang;
	t->instantiated = lang != FUNC_LANG_SQL && lang != FUNC_LANG_MAL;
	t->semantics = TRUE;
	t->side_effect = side_effect;
	t->varres = varres;
	t->vararg = vararg;
	t->ops = args;
	t->res = res;
	t->query = (query)?SA_STRDUP(sa, query):NULL;
	t->fix_scale = SCALE_EQ;
	t->s = NULL;
	t->system = system;
	return t;
}

int
sql_trans_create_func(sql_func **fres, sql_trans *tr, sql_schema *s, const char *func, list *args, list *ffres, sql_ftype type, sql_flang lang,
					  const char *mod, const char *impl, const char *query, bit varres, bit vararg, bit system, bit side_effect)
{
	sqlstore *store = tr->store;
	sql_schema *syss = find_sql_schema(tr, "sys");
	sql_table *sysfunc = find_sql_table(tr, syss, "functions");
	sql_table *sysarg = find_sql_table(tr, syss, "args");
	node *n;
	int number = 0, ftype = (int) type, flang = (int) lang, res = LOG_OK;
	bit semantics = TRUE;

	sql_func *t = ZNEW(sql_func);
	base_init(NULL, &t->base, next_oid(tr->store), true, func);
	assert(mod);
	t->imp = (impl)?_STRDUP(impl):NULL;
	t->mod =_STRDUP(mod);
	t->type = type;
	t->lang = lang;
	t->instantiated = lang != FUNC_LANG_SQL && lang != FUNC_LANG_MAL;
	t->semantics = semantics;
	t->side_effect = side_effect;
	t->varres = varres;
	t->vararg = vararg;
	t->ops = list_create((fdestroy) &arg_destroy);
	t->fix_scale = SCALE_EQ;
	t->system = system;
	for (n=args->h; n; n = n->next)
		list_append(t->ops, arg_dup(tr, s, n->data));
	if (ffres) {
		t->res = list_create((fdestroy) &arg_destroy);
		for (n=ffres->h; n; n = n->next)
			list_append(t->res, arg_dup(tr, s, n->data));
	}
	t->query = (query)?_STRDUP(query):NULL;
	t->s = s;

	if ((res = os_add(s->funcs, tr, t->base.name, &t->base)))
		return res;
	if ((res = store->table_api.table_insert(tr, sysfunc, &t->base.id, &t->base.name, query?(char**)&query:&t->imp, &t->mod, &flang, &ftype, &side_effect,
			&varres, &vararg, &s->base.id, &system, &semantics)))
		return res;
	if (t->res) for (n = t->res->h; n; n = n->next, number++) {
		sql_arg *a = n->data;
		sqlid id = next_oid(tr->store);
		if ((res = store->table_api.table_insert(tr, sysarg, &id, &t->base.id, &a->name, &a->type.type->base.name, &a->type.digits, &a->type.scale, &a->inout, &number)))
			return res;
	}
	if (t->ops) for (n = t->ops->h; n; n = n->next, number++) {
		sql_arg *a = n->data;
		sqlid id = next_oid(tr->store);
		if ((res = store->table_api.table_insert(tr, sysarg, &id, &t->base.id, &a->name, &a->type.type->base.name, &a->type.digits, &a->type.scale, &a->inout, &number)))
			return res;
	}
	*fres = t;
	return res;
}

int
sql_trans_drop_func(sql_trans *tr, sql_schema *s, sqlid id, int drop_action)
{
	sql_base *b = os_find_id(s->funcs, tr, id);
	int res = LOG_OK;

	if (!b)
		return res;

	sql_func *func = (sql_func*)b;
	if (drop_action == DROP_CASCADE_START || drop_action == DROP_CASCADE) {
		sqlid *local_id = MNEW(sqlid);
		if (!local_id)
			return -1;

		if (! tr->dropped) {
			tr->dropped = list_create((fdestroy) &id_destroy);
			if (!tr->dropped) {
				_DELETE(local_id);
				return -1;
			}
		}
		*local_id = func->base.id;
		list_append(tr->dropped, local_id);
	}

	if ((res = sys_drop_func(tr, func, DROP_CASCADE)))
		return res;
	if ((res = os_del(s->funcs, tr, func->base.name, dup_base(&func->base))))
		return res;

	if (drop_action == DROP_CASCADE_START && tr->dropped) {
		list_destroy(tr->dropped);
		tr->dropped = NULL;
	}
	return res;
}

static int
build_drop_func_list_item(sql_trans *tr, sql_schema *s, sqlid id)
{
	sql_base *b = os_find_id(s->funcs, tr, id);
	int res = LOG_OK;

	if (b) {
		sql_func *func = (sql_func*)b;
		if ((res = sys_drop_func(tr, func, DROP_CASCADE)))
			return res;
		if ((res = os_del(s->funcs, tr, func->base.name, dup_base(&func->base))))
			return res;
	}
	return res;
}

int
sql_trans_drop_all_func(sql_trans *tr, sql_schema *s, list *list_func, int drop_action)
{
	list *to_drop = NULL;
	int res = LOG_OK;

	(void) drop_action;
	if (!tr->dropped && !(tr->dropped = list_create((fdestroy) &id_destroy)))
		return -1;

	for (node *n = list_func->h; n ; n = n->next ) {
		sql_func *func = (sql_func *) n->data;

		if (!list_find_id(tr->dropped, func->base.id)) {
			sqlid *local_id = MNEW(sqlid);
			if (!local_id) {
				list_destroy(tr->dropped);
				tr->dropped = NULL;
				if (to_drop)
					list_destroy(to_drop);
				return -1;
			}
			if (!to_drop && !(to_drop = list_create(NULL))) {
				list_destroy(tr->dropped);
				tr->dropped = NULL;
				return -1;
			}
			*local_id = func->base.id;
			list_append(tr->dropped, local_id);
			list_append(to_drop, func);
		}
	}

	if (to_drop) {
		for (node *n = to_drop->h; n ; n = n->next ) {
			sql_func *func = (sql_func *) n->data;
			if ((res = build_drop_func_list_item(tr, s, func->base.id))) {
				list_destroy(tr->dropped);
				tr->dropped = NULL;
				list_destroy(to_drop);
				return res;
			}
		}
		list_destroy(to_drop);
	}

	list_destroy(tr->dropped);
	tr->dropped = NULL;
	return res;
}

int
sql_trans_create_schema(sql_trans *tr, const char *name, sqlid auth_id, sqlid owner, sqlid *schema_id_ptr)
{
	sqlstore *store = tr->store;
	sql_schema *s = ZNEW(sql_schema);
	sql_table *sysschema = find_sql_table(tr, find_sql_schema(tr, "sys"), "schemas");
	int res = LOG_OK;

	base_init(NULL, &s->base, next_oid(tr->store), true, name);
	s->auth_id = auth_id;
	s->owner = owner;
	s->system = FALSE;
	assert(!isTempSchema(s)); // TODO transaction_layer_revamp: check if this is really true
	s->tables = os_new(NULL, (destroy_fptr) &table_destroy, false, true, true, false, store);
	s->types = os_new(NULL, (destroy_fptr) &type_destroy, false, true, true, false, store);
	s->funcs = os_new(NULL, (destroy_fptr) &func_destroy, false, false, false, false, store);
	s->seqs = os_new(NULL, (destroy_fptr) &seq_destroy, false, true, true, false, store);
	s->keys = os_new(NULL, (destroy_fptr) &key_destroy, false, true, true, false, store);
	s->idxs = os_new(NULL, (destroy_fptr) &idx_destroy, false, true, true, false, store);
	s->triggers = os_new(NULL, (destroy_fptr) &trigger_destroy, false, true, true, false, store);
	s->parts = os_new(NULL, (destroy_fptr) &part_destroy, false, false, true, false, store);
	s->store = tr->store;

	if ((res = store->table_api.table_insert(tr, sysschema, &s->base.id, &s->base.name, &s->auth_id, &s->owner, &s->system))) {
		schema_destroy(store, s);
		return res;
	}
	if ((res = os_add(tr->cat->schemas, tr, s->base.name, &s->base)))
		return res;
	if ((res = sql_trans_add_dependency(tr, s->auth_id, ddl)))
		return res;
	if ((res = sql_trans_add_dependency(tr, s->owner, ddl)))
		return res;
	if (schema_id_ptr)
		*schema_id_ptr = s->base.id;
	return res;
}

int
sql_trans_rename_schema(sql_trans *tr, sqlid id, const char *new_name)
{
	sqlstore *store = tr->store;
	sql_table *sysschema = find_sql_table(tr, find_sql_schema(tr, "sys"), "schemas");
	sql_schema *s = find_sql_schema_id(tr, id), *ns = NULL;
	oid rid;
	int res = LOG_OK;

	assert(!strNil(new_name));

	rid = store->table_api.column_find_row(tr, find_sql_column(sysschema, "id"), &id, NULL);
	assert(!is_oid_nil(rid));
	if ((res = store->table_api.column_update_value(tr, find_sql_column(sysschema, "name"), rid, (void*) new_name)))
		return res;

	if (!isNew(s) && (res = sql_trans_add_dependency_change(tr, id, ddl)))
		return res;
	/* delete schema, add schema */
	if ((res = os_del(tr->cat->schemas, tr, s->base.name, dup_base(&s->base))))
		return res;
	if ((res = schema_dup(tr, s, new_name, &ns)) || (res = os_add(tr->cat->schemas, tr, ns->base.name, &ns->base))) {
		return res;
	}
	return res;
}

int
sql_trans_change_schema_authorization(sql_trans *tr, sqlid id, sqlid auth_id)
{
	sqlstore *store = tr->store;
	sql_table *sysschema = find_sql_table(tr, find_sql_schema(tr, "sys"), "schemas");
	sql_schema *s = find_sql_schema_id(tr, id), *ns = NULL;
	oid rid;
	int res = LOG_OK;

	assert(auth_id);
	s->auth_id = auth_id;

	rid = store->table_api.column_find_row(tr, find_sql_column(sysschema, "id"), &id, NULL);
	assert(!is_oid_nil(rid));
	if ((res = store->table_api.column_update_value(tr, find_sql_column(sysschema, "authorization"), rid, &auth_id)))
		return res;

	if (!isNew(s) && (res = sql_trans_add_dependency_change(tr, id, ddl)))
		return res;
	/* delete schema, add schema */
	if ((res = os_del(tr->cat->schemas, tr, s->base.name, dup_base(&s->base))))
		return res;
	if ((res = schema_dup(tr, s, s->base.name, &ns)) || (res = os_add(tr->cat->schemas, tr, ns->base.name, &ns->base))) {
		return res;
	}
	return res;
}

int
sql_trans_drop_schema(sql_trans *tr, sqlid id, int drop_action)
{
	sqlstore *store = tr->store;
	sql_schema *s = find_sql_schema_id(tr, id);
	sql_table *sysschema = find_sql_table(tr, find_sql_schema(tr, "sys"), "schemas");
	oid rid = store->table_api.column_find_row(tr, find_sql_column(sysschema, "id"), &s->base.id, NULL);
	int res = LOG_OK;

	if (is_oid_nil(rid))
		return 0;
	if (drop_action == DROP_CASCADE_START || drop_action == DROP_CASCADE) {
		sqlid* local_id = MNEW(sqlid);
		if (!local_id)
			return -1;

		if (!tr->dropped) {
			tr->dropped = list_create((fdestroy) &id_destroy);
			if (!tr->dropped) {
				_DELETE(local_id);
				return -1;
			}
		}
		*local_id = s->base.id;
		list_append(tr->dropped, local_id);
	}

	if ((res = store->table_api.table_delete(tr, sysschema, rid)))
		return res;
	if (!isNew(s) && (res = sql_trans_add_dependency_change(tr, id, ddl)))
		return res;
	if ((res = sys_drop_funcs(tr, s, drop_action)))
		return res;
	if ((res = sys_drop_tables(tr, s, drop_action)))
		return res;
	if ((res = sys_drop_types(tr, s, drop_action)))
		return res;
	if ((res = sys_drop_sequences(tr, s, drop_action)))
		return res;
	if ((res = sql_trans_drop_any_comment(tr, s->base.id)))
		return res;
	if ((res = sql_trans_drop_obj_priv(tr, s->base.id)))
		return res;

	if ((res = os_del(tr->cat->schemas, tr, s->base.name, dup_base(&s->base))))
		return res;

	if (drop_action == DROP_CASCADE_START && tr->dropped) {
		list_destroy(tr->dropped);
		tr->dropped = NULL;
	}
	return res;
}

static int
sql_trans_propagate_dependencies_parents(sql_trans *tr, sql_table *mt, bool *child_of_partitioned)
{
	int res = LOG_OK;
	sql_part *pt = NULL;

	for (; mt; mt = pt?pt->t:NULL) {
		if ((res = store_reset_sql_functions(tr, mt->base.id))) /* reset sql functions depending on the table */
			return res;
		if (!isNew(mt) && (res = sql_trans_add_dependency(tr, mt->base.id, ddl))) /* protect from another transaction changing the table's schema */
			return res;
		if (child_of_partitioned)
			*child_of_partitioned |= (isRangePartitionTable(mt) || isListPartitionTable(mt));
		pt = partition_find_part(tr, mt, NULL);
	}
	return res;
}

static int
sql_trans_propagate_dependencies_children(sql_trans *tr, sql_table *pt, bool child_of_partitioned)
{
	int res = LOG_OK;

	if (THRhighwater()) /* for now throw malloc failure error */
		return -1;

	if ((res = store_reset_sql_functions(tr, pt->base.id))) /* reset sql functions depending on the table */
		return res;
	if (!isNew(pt)) {
		if ((res = sql_trans_add_dependency(tr, pt->base.id, ddl))) /* protect from another transaction changing the table's schema */
			return res;
		if ((res = sql_trans_add_dependency_change(tr, pt->base.id, ddl))) /* protect from being added twice */
			return res;
		if (child_of_partitioned && isTable(pt) && (res = sql_trans_add_dependency(tr, pt->base.id, dml))) /* disallow concurrent updates on pt */
			return res;
	}
	if ((isMergeTable(pt) || isReplicaTable(pt)) && !list_empty(pt->members)) {
		for (node *nt = pt->members->h; nt; nt = nt->next) {
			sql_part *pd = nt->data;
			sql_table *t = find_sql_table_id(tr, pt->s, pd->member);

			child_of_partitioned |= (isRangePartitionTable(t) || isListPartitionTable(t));
			if ((res = sql_trans_propagate_dependencies_children(tr, t, child_of_partitioned)))
				return res;
		}
	}
	return res;
}

int
sql_trans_add_table(sql_trans *tr, sql_table *mt, sql_table *pt)
{
	sqlstore *store = tr->store;
	sql_schema *syss = find_sql_schema(tr, isGlobal(mt)?"sys":"tmp");
	sql_table *sysobj = find_sql_table(tr, syss, "objects");
	int res = LOG_OK;
	sql_table *dup = NULL;
	bool child_of_partitioned = false;

	/* merge table depends on part table */
	if ((res = sql_trans_create_dependency(tr, pt->base.id, mt->base.id, TABLE_DEPENDENCY)))
		return res;
	assert(isMergeTable(mt) || isReplicaTable(mt));

	if ((res = new_table(tr, mt, &dup)))
		return res;
	mt = dup;
	if (!mt->members)
		mt->members = list_create((fdestroy) &part_destroy);
	sql_part *p = ZNEW(sql_part);
	p->t = mt;
	p->member = pt->base.id;

	base_init(NULL, &p->base, next_oid(store), true, pt->base.name);
	list_append(mt->members, p);
	if ((res = store->table_api.table_insert(tr, sysobj, &p->base.id, &p->base.name, &mt->base.id, &pt->base.id)))
		return res;
	if ((res = os_add(mt->s->parts, tr, p->base.name, dup_base(&p->base))))
		return res;
	if ((res = sql_trans_propagate_dependencies_parents(tr, mt, &child_of_partitioned)))
		return res;
	if ((res = sql_trans_propagate_dependencies_children(tr, pt, child_of_partitioned)))
		return res;
	return res;
}

int
sql_trans_add_range_partition(sql_trans *tr, sql_table *mt, sql_table *pt, sql_subtype tpe, ptr min, ptr max,
		bit with_nills, int update, sql_part **err)
{
	sqlstore *store = tr->store;
	sql_schema *syss = find_sql_schema(tr, isGlobal(mt)?"sys":"tmp");
	sql_table *sysobj = find_sql_table(tr, syss, "objects");
	sql_table *partitions = find_sql_table(tr, syss, "table_partitions");
	sql_table *ranges = find_sql_table(tr, syss, "range_partitions");
	sql_part *p;
	int localtype = tpe.type->localtype, res = LOG_OK;
	ValRecord vmin, vmax;
	size_t smin, smax;
	bit to_insert = with_nills;
	oid rid;
	ptr ok;
	sql_table *dup = NULL;

	assert(sysobj);
	assert(partitions);
	assert(ranges);

	vmin = vmax = (ValRecord) {.vtype = TYPE_void,};

	if ((res = new_table(tr, mt, &dup)))
		return res;
	mt = dup;
	if (!mt->members)
		mt->members = list_create((fdestroy) &part_destroy);
	if (min) {
		ok = VALinit(&vmin, localtype, min);
		if (ok && localtype != TYPE_str)
			ok = VALconvert(TYPE_str, &vmin);
	} else {
		ok = VALinit(&vmin, TYPE_str, ATOMnilptr(TYPE_str));
		min = (ptr) ATOMnilptr(localtype);
	}
	if (!ok) {
		res = -1;
		goto finish;
	}
	smin = ATOMlen(localtype, min);
	if (smin > STORAGE_MAX_VALUE_LENGTH) {
		res = -10;
		goto finish;
	}

	if (max) {
		ok = VALinit(&vmax, localtype, max);
		if (ok && localtype != TYPE_str)
			ok = VALconvert(TYPE_str, &vmax);
	} else {
		ok = VALinit(&vmax, TYPE_str, ATOMnilptr(TYPE_str));
		max = (ptr) ATOMnilptr(localtype);
	}
	if (!ok) {
		res = -1;
		goto finish;
	}
	smax = ATOMlen(localtype, max);
	if (smax > STORAGE_MAX_VALUE_LENGTH) {
		res = -11;
		goto finish;
	}

	if (!update) {
		p = ZNEW(sql_part);
		base_init(NULL, &p->base, next_oid(store), true, pt->base.name);
		assert(isMergeTable(mt) || isReplicaTable(mt));
		p->t = mt;
		assert(pt);
		p->member = pt->base.id;
	} else {
		node *n = members_find_child_id(mt->members, pt->base.id);
		p = (sql_part*) n->data;
	}

	/* add range partition values */
	if (update) {
		_DELETE(p->part.range.minvalue);
		_DELETE(p->part.range.maxvalue);
	}
	p->part.range.minvalue = NEW_ARRAY(char, smin);
	p->part.range.maxvalue = NEW_ARRAY(char, smax);
	memcpy(p->part.range.minvalue, min, smin);
	memcpy(p->part.range.maxvalue, max, smax);
	p->part.range.minlength = smin;
	p->part.range.maxlength = smax;
	p->with_nills = with_nills;

	if (!update) {
		*err = list_append_with_validate(mt->members, p, &localtype, sql_range_part_validate_and_insert);
		if (*err)
			part_destroy(store, p);
	} else {
		*err = list_transverse_with_validate(mt->members, p, &localtype, sql_range_part_validate_and_insert);
	}
	if (*err) {
		res = -12;
		goto finish;
	}

	if (!update) {
		rid = store->table_api.column_find_row(tr, find_sql_column(partitions, "table_id"), &mt->base.id, NULL);
		assert(!is_oid_nil(rid));

		/* add merge table dependency */
		if ((res = sql_trans_create_dependency(tr, pt->base.id, mt->base.id, TABLE_DEPENDENCY)))
			goto finish;
		sqlid id = store->table_api.column_find_sqlid(tr, find_sql_column(partitions, "id"), rid);
		if ((res = store->table_api.table_insert(tr, sysobj, &p->base.id, &p->base.name, &mt->base.id, &pt->base.id)))
			goto finish;
		char *vmin_val = VALget(&vmin);
		char *vmax_val = VALget(&vmax);
		if ((res = store->table_api.table_insert(tr, ranges, &pt->base.id, &id, &vmin_val, &vmax_val, &to_insert)))
			goto finish;
	} else {
		sql_column *cmin = find_sql_column(ranges, "minimum"), *cmax = find_sql_column(ranges, "maximum"),
				   *wnulls = find_sql_column(ranges, "with_nulls");

		rid = store->table_api.column_find_row(tr, find_sql_column(ranges, "table_id"), &pt->base.id, NULL);
		assert(!is_oid_nil(rid));

		if ((res = store->table_api.column_update_value(tr, cmin, rid, VALget(&vmin))))
			goto finish;
		if ((res = store->table_api.column_update_value(tr, cmax, rid, VALget(&vmax))))
			goto finish;
		if ((res = store->table_api.column_update_value(tr, wnulls, rid, &to_insert)))
			goto finish;
	}

	if (!update && (res = os_add(mt->s->parts, tr, p->base.name, dup_base(&p->base))))
		goto finish;
	if ((res = sql_trans_propagate_dependencies_parents(tr, mt, NULL)))
		goto finish;
	res = sql_trans_propagate_dependencies_children(tr, pt, true);

finish:
	VALclear(&vmin);
	VALclear(&vmax);
	return res;
}

int
sql_trans_add_value_partition(sql_trans *tr, sql_table *mt, sql_table *pt, sql_subtype tpe, list* vals, bit with_nills,
		int update, sql_part **err)
{
	sqlstore *store = tr->store;
	sql_schema *syss = find_sql_schema(tr, isGlobal(mt)?"sys":"tmp");
	sql_table *sysobj = find_sql_table(tr, syss, "objects");
	sql_table *partitions = find_sql_table(tr, syss, "table_partitions");
	sql_table *values = find_sql_table(tr, syss, "value_partitions");
	sql_part *p;
	oid rid;
	int localtype = tpe.type->localtype, i = 0, res = LOG_OK;
	sql_table *dup = NULL;

	assert(sysobj);
	assert(partitions);
	assert(values);

	if ((res = new_table(tr, mt, &dup)))
		return res;
	mt = dup;
	if (!mt->members)
		mt->members = list_create((fdestroy) &part_destroy);
	if (!update) {
		p = ZNEW(sql_part);
		base_init(NULL, &p->base, next_oid(store), true, pt->base.name);
		assert(isMergeTable(mt) || isReplicaTable(mt));
		p->t = mt;
		assert(pt);
		p->member = pt->base.id;
	} else {
		rids *rs;
		node *n = members_find_child_id(mt->members, pt->base.id);
		p = (sql_part*) n->data;

		rs = store->table_api.rids_select(tr, find_sql_column(values, "table_id"), &pt->base.id, &pt->base.id, NULL);
		if (rs == NULL)
			return LOG_ERR;
		for (rid = store->table_api.rids_next(rs); !is_oid_nil(rid); rid = store->table_api.rids_next(rs)) {
			if ((res = store->table_api.table_delete(tr, values, rid))) { /* eliminate the old values */
				store->table_api.rids_destroy(rs);
				return res;
			}
		}
		store->table_api.rids_destroy(rs);
	}
	p->with_nills = with_nills;

	rid = store->table_api.column_find_row(tr, find_sql_column(partitions, "table_id"), &mt->base.id, NULL);
	assert(!is_oid_nil(rid));

	sqlid id = store->table_api.column_find_sqlid(tr, find_sql_column(partitions, "id"), rid);

	if (with_nills) { /* store the null value first */
		ValRecord vnnil;
		if (VALinit(&vnnil, TYPE_str, ATOMnilptr(TYPE_str)) == NULL) {
			if (!update)
				part_destroy(store, p);
			list_destroy2(vals, store);
			return -1;
		}
		char *vnnil_val = VALget(&vnnil);
		if ((res = store->table_api.table_insert(tr, values, &pt->base.id, &id, &vnnil_val))) {
			list_destroy2(vals, store);
			return res;
		}
		VALclear(&vnnil);
	}

	for (node *n = vals->h ; n ; n = n->next) {
		sql_part_value *next = (sql_part_value*) n->data;
		ValRecord vvalue;
		ptr ok;

		if (ATOMlen(localtype, next->value) > STORAGE_MAX_VALUE_LENGTH) {
			if (!update)
				part_destroy(store, p);
			list_destroy2(vals, store);
			return -i - 10;
		}
		ok = VALinit(&vvalue, localtype, next->value);
		if (ok && localtype != TYPE_str)
			ok = VALconvert(TYPE_str, &vvalue);
		if (!ok) {
			if (!update)
				part_destroy(store, p);
			VALclear(&vvalue);
			list_destroy2(vals, store);
			return -i - 10;
		}
		char *vvalue_val = VALget(&vvalue);
		if ((res = store->table_api.table_insert(tr, values, &pt->base.id, &id, &vvalue_val))) {
			VALclear(&vvalue);
			list_destroy2(vals, store);
			return res;
		}

		VALclear(&vvalue);
		i++;
	}

	if (p->part.values)
		list_destroy2(p->part.values, store);
	p->part.values = vals;

	if (!update) {
		*err = list_append_with_validate(mt->members, p, &localtype, sql_values_part_validate_and_insert);
		if (*err)
			part_destroy(store, p);
	} else {
		*err = list_transverse_with_validate(mt->members, p, &localtype, sql_values_part_validate_and_insert);
	}
	if (*err)
		return -4;

	if (!update) {
		/* add merge table dependency */
		if ((res = sql_trans_create_dependency(tr, pt->base.id, mt->base.id, TABLE_DEPENDENCY)))
			return res;
		if ((res = store->table_api.table_insert(tr, sysobj, &p->base.id, &p->base.name, &mt->base.id, &pt->base.id)))
			return res;
		if ((res = os_add(mt->s->parts, tr, p->base.name, dup_base(&p->base))))
			return res;
	}
	if ((res = sql_trans_propagate_dependencies_parents(tr, mt, NULL)))
		return res;
	if ((res = sql_trans_propagate_dependencies_children(tr, pt, true)))
		return res;
	return res;
}

int
sql_trans_rename_table(sql_trans *tr, sql_schema *s, sqlid id, const char *new_name)
{
	sqlstore *store = tr->store;
	sql_table *systable = find_sql_table(tr, find_sql_schema(tr, isTempSchema(s) ? "tmp":"sys"), "_tables");
	sql_table *t = find_sql_table_id(tr, s, id), *dup = NULL;
	oid rid;
	int res = LOG_OK;

	assert(!strNil(new_name));

	rid = store->table_api.column_find_row(tr, find_sql_column(systable, "id"), &id, NULL);
	assert(!is_oid_nil(rid));
	if ((res = store->table_api.column_update_value(tr, find_sql_column(systable, "name"), rid, (void*) new_name)))
		return res;

	if (isGlobal(t)) {
		if (!isNew(t) && (res = sql_trans_add_dependency_change(tr, id, ddl)))
			return res;
		if ((res = os_del(s->tables, tr, t->base.name, dup_base(&t->base))))
			return res;
	} else {
		assert(isTempTable(t));
		sql_base *b = os_find_id(tr->localtmps, tr, t->base.id);
		if ((res = os_del(tr->localtmps, tr, b->name, dup_base(b))))
			return res;
	}

	if ((res = table_dup(tr, t, t->s, new_name, &dup, true)))
		return res;
	return res;
}

int
sql_trans_set_table_schema(sql_trans *tr, sqlid id, sql_schema *os, sql_schema *ns)
{
	sqlstore *store = tr->store;
	sql_table *systable = find_sql_table(tr, find_sql_schema(tr, isTempSchema(os) ? "tmp":"sys"), "_tables");
	sql_base *b = os_find_id(os->tables, tr, id);
	sql_table *t = (sql_table*)b, *dup = NULL;
	oid rid;
	int res = LOG_OK;

	rid = store->table_api.column_find_row(tr, find_sql_column(systable, "id"), &t->base.id, NULL);
	assert(!is_oid_nil(rid));
	if ((res = store->table_api.column_update_value(tr, find_sql_column(systable, "schema_id"), rid, &(ns->base.id))))
		return res;

	if (!isNew(t) && (res = sql_trans_add_dependency_change(tr, id, ddl)))
		return res;
	if ((res = os_del(os->tables, tr, t->base.name, dup_base(&t->base))))
		return res;
	return table_dup(tr, t, ns, NULL, &dup, true);
}

int
sql_trans_del_table(sql_trans *tr, sql_table *mt, sql_table *pt, int drop_action)
{
	int res = LOG_OK;
	sqlstore *store = tr->store;
	sql_table *dup = NULL, *mt_it;
	sql_part *mti_part = NULL;

	if ((res = new_table(tr, mt, &dup)))
		return res;
	mt = dup;
	node *n = members_find_child_id(mt->members, pt->base.id); /* get sqlpart id*/
	sqlid part_id = ((sql_part*)n->data)->base.id;
	sql_base *b = os_find_id(mt->s->parts, tr, part_id); /* fetch updated part */
	sql_part *p = (sql_part*)b;

	if ((res = sys_drop_part(tr, p, drop_action)))
		return res;
	/*Clean the part from members*/
	list_remove_node(mt->members, store, n);

	if (drop_action == DROP_CASCADE && (res = sql_trans_drop_table_id(tr, mt->s, pt->base.id, drop_action)))
		return res;
	for (mt_it = mt; mt_it; mt_it = mti_part?mti_part->t:NULL) {
		/* functions depending on parent tables need to be recompiled, ugh */
		if ((res = store_reset_sql_functions(tr, mt_it->base.id))) /* reset sql functions depending on the table */
			return res;
		mti_part = partition_find_part(tr, mt_it, NULL);
	}
	if ((res = store_reset_sql_functions(tr, pt->base.id))) /* reset sql functions depending on the table */
		return res;
	return res;
}

int
sql_trans_create_table(sql_table **tres, sql_trans *tr, sql_schema *s, const char *name, const char *sql, int tt, bit system,
					   int persistence, int commit_action, int sz, bte properties)
{
	sqlstore *store = tr->store;
	sql_table *t = create_sql_table_with_id(NULL, next_oid(tr->store), name, tt, system, persistence, commit_action, properties);
	sql_schema *syss = find_sql_schema(tr, isGlobal(t)?"sys":"tmp");
	sql_table *systable = find_sql_table(tr, syss, "_tables");
	sht ca;
	int res = LOG_OK;

	/* temps all belong to a special tmp schema and only views/remote have a query */
	assert( (isTable(t) ||
		(!isTempTable(t) || (strcmp(s->base.name, "tmp") == 0) || isDeclaredTable(t))) || (isView(t) && !sql) || (isRemote(t) && !sql));

	t->query = sql ?_STRDUP(sql) : NULL;
	t->s = s;
	t->sz = sz;
	if (sz < 0)
		t->sz = COLSIZE;

	if ((res = os_add(isGlobal(t)?s->tables:tr->localtmps, tr, t->base.name, &t->base)))
		return res;

	if (isUnloggedTable(t))
		t->persistence = SQL_PERSIST; // It's not a temporary

	if (isRemote(t))
		t->persistence = SQL_REMOTE;

	if (isTable(t))
		if ((res = store->storage_api.create_del(tr, t))) {
			ATOMIC_PTR_DESTROY(&t->data);
			return res;
		}
	if (isPartitionedByExpressionTable(t)) {
		t->part.pexp = ZNEW(sql_expression);
		t->part.pexp->type = *sql_bind_localtype("void"); /* leave it non-initialized, at the backend the copy of this table will get the type */
		t->part.pexp->cols = list_create((fdestroy) &int_destroy);
	}

	ca = t->commit_action;
	if (!isDeclaredTable(t)) {
		char *strnil = (char*)ATOMnilptr(TYPE_str);
		if ((res = store->table_api.table_insert(tr, systable, &t->base.id, &t->base.name, &s->base.id,
										  (t->query) ? &t->query : &strnil, &t->type, &t->system, &ca, &t->access))) {
			ATOMIC_PTR_DESTROY(&t->data);
			return res;
		}
	}
	*tres = t;
	return res;
}

int
sql_trans_set_partition_table(sql_trans *tr, sql_table *t)
{
	int res = LOG_OK;
	sqlstore *store = tr->store;

	if (t && (isRangePartitionTable(t) || isListPartitionTable(t))) {
		sql_schema *syss = find_sql_schema(tr, isGlobal(t)?"sys":"tmp");
		sql_table *partitions = find_sql_table(tr, syss, "table_partitions");
		assert(partitions);
		sqlid next = next_oid(tr->store);
		if (isPartitionedByColumnTable(t)) {
			assert(t->part.pcol);
			if ((res = store->table_api.table_insert(tr, partitions, &next, &t->base.id, &t->part.pcol->base.id, &ATOMnilptr(TYPE_str), &t->properties)))
				return res;
		} else if (isPartitionedByExpressionTable(t)) {
			assert(t->part.pexp->exp);
			if (strlen(t->part.pexp->exp) > STORAGE_MAX_VALUE_LENGTH)
				return -4;
			if ((res = store->table_api.table_insert(tr, partitions, &next, &t->base.id, ATOMnilptr(TYPE_int), &t->part.pexp->exp, &t->properties)))
				return res;
		} else {
			assert(0);
		}
	}
	return res;
}

sql_key *
create_sql_kc(sqlstore *store, sql_allocator *sa, sql_key *k, sql_column *c)
{
	sql_kc *kc = SA_ZNEW(sa, sql_kc);

	kc->c = c;
	list_append(k->columns, kc);
	if (k->idx)
		create_sql_ic(store, sa, k->idx, c);
	if (k->type == pkey)
		c->null = 0;
	return k;
}

sql_key *
create_sql_ukey(sqlstore *store, sql_allocator *sa, sql_table *t, const char *name, key_type kt)
{
	sql_key *nk = NULL;
	sql_ukey *tk;

	nk = (kt != fkey) ? (sql_key *) SA_ZNEW(sa, sql_ukey) : (sql_key *) SA_ZNEW(sa, sql_fkey);
	tk = (sql_ukey *) nk;
	assert(name);

	base_init(sa, &nk->base, next_oid(store), true, name);
	nk->type = kt;
	nk->columns = SA_LIST(sa, (fdestroy) NULL);
	nk->idx = NULL;
	nk->t = t;

	if (nk->type == pkey)
		t->pkey = tk;
	if (ol_add(t->keys, &nk->base))
		return NULL;
	return nk;
}

sql_fkey *
create_sql_fkey(sqlstore *store, sql_allocator *sa, sql_table *t, const char *name, key_type kt, sql_key *rkey, int on_delete, int on_update)
{
	sql_key *nk;
	sql_fkey *fk = NULL;

	nk = (kt != fkey) ? (sql_key *) SA_ZNEW(sa, sql_ukey) : (sql_key *) SA_ZNEW(sa, sql_fkey);

	assert(name);
	base_init(sa, &nk->base, next_oid(store), true, name);
	nk->type = kt;
	nk->columns = SA_LIST(sa, (fdestroy) NULL);
	nk->t = t;
	nk->idx = create_sql_idx(store, sa, t, name, (nk->type == fkey) ? join_idx : hash_idx);
	nk->idx->key = nk;

	fk = (sql_fkey *) nk;

	fk->on_delete = on_delete;
	fk->on_update = on_update;

	fk->rkey = rkey->base.id;
	if (ol_add(t->keys, &nk->base))
		return NULL;
	return (sql_fkey*) nk;
}

sql_idx *
create_sql_idx(sqlstore *store, sql_allocator *sa, sql_table *t, const char *name, idx_type it)
{
	sql_idx *ni = SA_ZNEW(sa, sql_idx);

	base_init(sa, &ni->base, next_oid(store), true, name);
	ni->columns = SA_LIST(sa, (fdestroy) NULL);
	ni->t = t;
	ni->type = it;
	ni->key = NULL;
	if (ol_add(t->idxs, &ni->base))
		return NULL;
	return ni;
}

sql_idx *
create_sql_ic(sqlstore *store, sql_allocator *sa, sql_idx *i, sql_column *c)
{
	sql_kc *ic = SA_ZNEW(sa, sql_kc);

	ic->c = c;
	list_append(i->columns, ic);

	(void)store;
	return i;
}

sql_idx *
create_sql_idx_done(sql_trans *tr, sql_idx *i)
{
	(void) tr;
	if (i && i->key && hash_index(i->type)) {
		int ncols = list_length(i->columns);
		for (node *n = i->columns->h ; n ; n = n->next) {
			sql_kc *kc = n->data;

			kc->c->unique = (ncols == 1) ? 2 : MAX(kc->c->unique, 1);
		}
	}
	return i;
}

static sql_column *
create_sql_column_with_id(sql_allocator *sa, sqlid id, sql_table *t, const char *name, sql_subtype *tpe)
{
	sql_column *col = SA_ZNEW(sa, sql_column);

	base_init(sa, &col->base, id, true, name);
	col->type = *tpe;
	col->def = NULL;
	col->null = 1;
	col->colnr = table_next_column_nr(t);
	col->t = t;
	col->unique = 0;
	col->storage_type = NULL;

	if (ol_add(t->columns, &col->base))
		return NULL;
	ATOMIC_PTR_INIT(&col->data, NULL);
	return col;
}

sql_column *
create_sql_column(sqlstore *store, sql_allocator *sa, sql_table *t, const char *name, sql_subtype *tpe)
{
	return create_sql_column_with_id(sa, next_oid(store), t, name, tpe);
}

int
sql_trans_drop_table(sql_trans *tr, sql_schema *s, const char *name, int drop_action)
{
	sql_table *t = find_sql_table(tr, s, name);

	if (!t) {
		TRC_ERROR(SQL_STORE, "sql_trans_drop_table: Table %s.%s does not exist\n", s->base.name, name);
		return -1;
	}

	sql_table *gt = t;
	if (t && isTempTable(t)) {
		gt = (sql_table*)os_find_id(s->tables, tr, t->base.id);
	}

	assert(t == gt || !gt || (isTempTable(gt) && !isLocalTemp(gt) && isLocalTemp(t)));

	int res = LOG_OK;

	if ((drop_action == DROP_CASCADE_START || drop_action == DROP_CASCADE) &&
	    tr->dropped && list_find_id(tr->dropped, t->base.id))
		return res;

	if (drop_action == DROP_CASCADE_START || drop_action == DROP_CASCADE) {
		sqlid *local_id = MNEW(sqlid);
		if (!local_id)
			return -1;

		if (! tr->dropped) {
			tr->dropped = list_create((fdestroy) &id_destroy);
			if (!tr->dropped) {
				_DELETE(local_id);
				return -1;
			}
		}
		*local_id = t->base.id;
		list_append(tr->dropped, local_id);
	}

	if (!isDeclaredTable(t))
		if ((res = sys_drop_table(tr, gt?gt:t, drop_action)))
			return res;

<<<<<<< HEAD
	t->base.deleted = 1;

	if (gt && (res = os_del(s->tables, tr, gt->base.name, dup_base(&gt->base))))
		return res;
	if (t != gt && (res =os_del(tr->localtmps, tr, t->base.name, dup_base(&t->base))))
		return res;
=======
	if (is_global) {
		if ((res = os_del(s->tables, tr, t->base.name, dup_base(&t->base))))
			return res;
	}
	if (n && !cs_del(&tr->localtmps, tr->store, n, 0))
		return -1;
>>>>>>> 158488a3

	sqlstore *store = tr->store;
	if (isTable(t) && !isNew(t))
		if ((res = store->storage_api.drop_del(tr, t)))
			return res;

	if (drop_action == DROP_CASCADE_START && tr->dropped) {
		list_destroy(tr->dropped);
		tr->dropped = NULL;
	}
	return res;
}

int
sql_trans_drop_table_id(sql_trans *tr, sql_schema *s, sqlid id, int drop_action)
{
	sql_table *t = find_sql_table_id(tr, s, id);

	if (t)
		return sql_trans_drop_table(tr, s, t->base.name, drop_action);
	else
		return SQL_ERR;
}

BUN
sql_trans_clear_table(sql_trans *tr, sql_table *t)
{
	sqlstore *store = tr->store;
	return store->storage_api.clear_table(tr, t);
}

int
sql_trans_create_column(sql_column **rcol, sql_trans *tr, sql_table *t, const char *name, sql_subtype *tpe)
{
	sqlstore *store = tr->store;
	sql_column *col;
	sql_schema *syss = find_sql_schema(tr, isGlobal(t)?"sys":"tmp");
	sql_table *syscolumn = find_sql_table(tr, syss, "_columns");
	int res = LOG_OK;

	if (!tpe)
		return -1; /* TODO not sure what to do here */

	col = create_sql_column_with_id(NULL, next_oid(tr->store), t, name, tpe);

	if (isTable(col->t))
		if ((res = store->storage_api.create_col(tr, col))) {
			ATOMIC_PTR_DESTROY(&col->data);
			return res;
		}
	if (!isDeclaredTable(t)) {
		char *strnil = (char*)ATOMnilptr(TYPE_str);
		if ((res = store->table_api.table_insert(tr, syscolumn, &col->base.id, &col->base.name, &col->type.type->base.name, &col->type.digits, &col->type.scale,
										  &t->base.id, (col->def) ? &col->def : &strnil, &col->null, &col->colnr, (col->storage_type) ? &col->storage_type : &strnil))) {
			ATOMIC_PTR_DESTROY(&col->data);
			return res;
		}
	}

	if (tpe->type->s) {/* column depends on type */
		if ((res = sql_trans_create_dependency(tr, tpe->type->base.id, col->base.id, TYPE_DEPENDENCY))) {
			ATOMIC_PTR_DESTROY(&col->data);
			return res;
		}
		if (!isNew(tpe->type) && (res = sql_trans_add_dependency(tr, tpe->type->base.id, ddl))) {
			ATOMIC_PTR_DESTROY(&col->data);
			return res;
		}
	}
	*rcol = col;
	return res;
}

void
drop_sql_column(sql_table *t, sqlid id, int drop_action)
{
	node *n = ol_find_id(t->columns, id);
	sql_column *col = n->data;

	col->drop_action = drop_action;
	col->base.deleted = 1;
	//ol_del(t->columns, t->s->store, n);
}

void
drop_sql_idx(sql_table *t, sqlid id)
{
	node *n = ol_find_id(t->idxs, id);
	sql_idx *i = n->data;

	i->base.deleted = 1;
	//ol_del(t->idxs, t->s->store, n);
}

void
drop_sql_key(sql_table *t, sqlid id, int drop_action)
{
	node *n = ol_find_id(t->keys, id);
	sql_key *k = n->data;

	k->drop_action = drop_action;
	k->base.deleted = 1;
	//ol_del(t->keys, t->s->store, n);
}

int
sql_trans_rename_column(sql_trans *tr, sql_table *t, sqlid id, const char *old_name, const char *new_name)
{
	sqlstore *store = tr->store;
	sql_table *syscolumn = find_sql_table(tr, find_sql_schema(tr, isGlobal(t)?"sys":"tmp"), "_columns");
	oid rid;
	int res = LOG_OK;
	sql_table *dup = NULL;
	node *n;

	assert(!strNil(new_name));

	rid = store->table_api.column_find_row(tr, find_sql_column(syscolumn, "id"), &id, NULL);
	assert(!is_oid_nil(rid));
	if ((res = store->table_api.column_update_value(tr, find_sql_column(syscolumn, "name"), rid, (void*) new_name)))
		return res;

	if ((res = new_table(tr, t, &dup)))
		return res;
	t = dup;
	if (!(n = ol_find_name(t->columns, old_name)))
		return -1;
	sql_column *c = n->data;

	if (!isNew(c) && (res = sql_trans_add_dependency_change(tr, c->t->base.id, ddl)))
		return res;
	if (!isNew(c) && (res = sql_trans_add_dependency_change(tr, id, ddl)))
		return res;

	_DELETE(c->base.name);
	c->base.name =_STRDUP(new_name);
	if (ol_rehash(t->columns, old_name, n) == NULL)
		return -1;
	return res;
}

static int
new_column(sql_trans *tr, sql_column *col, sql_column **cres)
{
	int res = LOG_OK;
	sql_table *t = NULL;

	if ((res = new_table(tr, col->t, &t)))
		return res;
	*cres = find_sql_column(t, col->base.name);
	return res;
}

int
sql_trans_drop_column(sql_trans *tr, sql_table *t, sqlid id, int drop_action)
{
	sqlstore *store = tr->store;
	node *n = NULL;
	sql_table *syscolumn = find_sql_table(tr, find_sql_schema(tr, isGlobal(t)?"sys":"tmp"), "_columns");
	sql_column *col = NULL, *cid = find_sql_column(syscolumn, "id"), *cnr = find_sql_column(syscolumn, "number");
	int res = LOG_OK;
	sql_table *dup = NULL;

	if ((res = new_table(tr, t, &dup)))
		return res;
	t = dup;
	for (node *nn = t->columns->l->h ; nn ; nn = nn->next) {
		sql_column *next = (sql_column *) nn->data;
		if (next->base.id == id) {
			n = nn;
			col = next;
		} else if (col) { /* if the column to be dropped was found, decrease the column number for others after it */
			next->colnr--;

			if (!isDeclaredTable(t)) {
				oid rid = store->table_api.column_find_row(tr, cid, &next->base.id, NULL);
				assert(!is_oid_nil(rid));
				if ((res = store->table_api.column_update_value(tr, cnr, rid, &next->colnr)))
					return res;
			}
		}
	}

	assert(n && col); /* the column to be dropped must have been found */

	if (drop_action == DROP_CASCADE_START || drop_action == DROP_CASCADE) {
		sqlid *local_id = MNEW(sqlid);
		if (!local_id)
			return -1;

		if (! tr->dropped) {
			tr->dropped = list_create((fdestroy) &id_destroy);
			if (!tr->dropped) {
				_DELETE(local_id);
				return -1;
			}
		}
		*local_id = col->base.id;
		list_append(tr->dropped, local_id);
	}

	if (!isNew(col) && (res = sql_trans_add_dependency_change(tr, col->t->base.id, ddl)))
		return res;
	if (!isNew(col) && isGlobal(col->t) && !isGlobalTemp(col->t) && (res = sql_trans_add_dependency(tr, col->t->base.id, dml)))
		return res;
	if ((res = sys_drop_column(tr, col, drop_action)))
		return res;

	col->base.deleted = 1;
	if (!isNew(col) && !isTempTable(col->t))
		if ((res = store->storage_api.drop_col(tr, (sql_column*)dup_base(&col->base))))
			return res;

	ol_del(t->columns, store, n);

	if (drop_action == DROP_CASCADE_START && tr->dropped) {
		list_destroy(tr->dropped);
		tr->dropped = NULL;
	}
	return res;
}

int
sql_trans_alter_null(sql_trans *tr, sql_column *col, int isnull)
{
	int res = LOG_OK;
	sqlstore *store = tr->store;

	if (col->null != isnull) {
		sql_schema *syss = find_sql_schema(tr, isGlobal(col->t)?"sys":"tmp");
		sql_table *syscolumn = find_sql_table(tr, syss, "_columns");
		oid rid = store->table_api.column_find_row(tr, find_sql_column(syscolumn, "id"),
					  &col->base.id, NULL);
		sql_column *dup = NULL;

		if (is_oid_nil(rid))
			return -1;
		if ((res = store->table_api.column_update_value(tr, find_sql_column(syscolumn, "null"), rid, &isnull)))
			return res;

		if ((res = new_column(tr, col, &dup)))
			return res;
		dup->null = isnull;

		/* disallow concurrent updates on the column if not null is set */
		/* this dependency is needed for merge tables */
		if (!isNew(col) && (res = sql_trans_add_dependency(tr, col->t->base.id, ddl)))
			return res;
		if (!isnull && !isNew(col) && isGlobal(col->t) && !isGlobalTemp(col->t) && (res = sql_trans_add_dependency(tr, col->t->base.id, dml)))
			return res;
		if ((res = store_reset_sql_functions(tr, col->t->base.id))) /* reset sql functions depending on the table */
			return res;
	}
	return res;
}

int
sql_trans_alter_access(sql_trans *tr, sql_table *t, sht access)
{
	int res = LOG_OK;
	sqlstore *store = tr->store;

	if (t->access != access) {
		sql_schema *syss = find_sql_schema(tr, isGlobal(t)?"sys":"tmp");
		sql_table *systable = find_sql_table(tr, syss, "_tables");
		oid rid = store->table_api.column_find_row(tr, find_sql_column(systable, "id"),
					  &t->base.id, NULL);
		sql_table *dup = NULL;

		if (is_oid_nil(rid))
			return -1;
		if ((res = store->table_api.column_update_value(tr, find_sql_column(systable, "access"), rid, &access)))
			return res;
		if ((res = new_table(tr, t, &dup)))
			return res;
		t = dup;
		t->access = access;
		if (!isNew(t) && isGlobal(t) && !isGlobalTemp(t) && (res = sql_trans_add_dependency(tr, t->base.id, dml)))
			return res;
		if ((res = store_reset_sql_functions(tr, t->base.id))) /* reset sql functions depending on the table */
			return res;
	}
	return res;
}

int
sql_trans_alter_default(sql_trans *tr, sql_column *col, char *val)
{
	int res = LOG_OK;
	sqlstore *store = tr->store;

	if ((col->def || val) && (!col->def || !val || strcmp(col->def, val) != 0)) {
		void *p = val ? val : (void *) ATOMnilptr(TYPE_str);
		sql_schema *syss = find_sql_schema(tr, isGlobal(col->t)?"sys":"tmp");
		sql_table *syscolumn = find_sql_table(tr, syss, "_columns");
		sql_column *col_ids = find_sql_column(syscolumn, "id");
		sql_column *col_dfs = find_sql_column(syscolumn, "default");
		oid rid = store->table_api.column_find_row(tr, col_ids, &col->base.id, NULL);
		sql_column *dup = NULL;

		if (is_oid_nil(rid))
			return -1;
		if ((res = sys_drop_default_object(tr, col, 0)))
			return res;
		if ((res = store->table_api.column_update_value(tr, col_dfs, rid, p)))
			return res;

		if ((res = new_column(tr, col, &dup)))
			return res;
		_DELETE(dup->def);
		if (val)
			dup->def =_STRDUP(val);
		if ((res = store_reset_sql_functions(tr, col->t->base.id))) /* reset sql functions depending on the table */
			return res;
	}
	return res;
}

int
sql_trans_alter_storage(sql_trans *tr, sql_column *col, char *storage)
{
	int res = LOG_OK;
	sqlstore *store = tr->store;

	if ((col->storage_type || storage) && (!col->storage_type || !storage || strcmp(col->storage_type, storage) != 0)) {
		void *p = storage ? storage : (void *) ATOMnilptr(TYPE_str);
		sql_schema *syss = find_sql_schema(tr, isGlobal(col->t)?"sys":"tmp");
		sql_table *syscolumn = find_sql_table(tr, syss, "_columns");
		sql_column *col_ids = find_sql_column(syscolumn, "id");
		sql_column *col_dfs = find_sql_column(syscolumn, "storage");
		oid rid = store->table_api.column_find_row(tr, col_ids, &col->base.id, NULL);
		sql_column *dup = NULL;

		if (is_oid_nil(rid))
			return -1;
		if ((res = store->table_api.column_update_value(tr, col_dfs, rid, p)))
			return res;

		if ((res = new_column(tr, col, &dup)))
			return res;
		_DELETE(dup->storage_type);
		if (storage)
			dup->storage_type =_STRDUP(storage);
		if (!isNew(col) && isGlobal(col->t) && !isGlobalTemp(col->t) && (res = sql_trans_add_dependency(tr, col->t->base.id, dml)))
			return res;
		if ((res = store_reset_sql_functions(tr, col->t->base.id))) /* reset sql functions depending on the table */
			return res;
	}
	return res;
}

int
sql_trans_is_sorted( sql_trans *tr, sql_column *col )
{
	sqlstore *store = tr->store;
	if (col && isTable(col->t) && store->storage_api.sorted_col && store->storage_api.sorted_col(tr, col))
		return 1;
	return 0;
}

int
sql_trans_is_unique( sql_trans *tr, sql_column *col )
{
	sqlstore *store = tr->store;
	if (col && isTable(col->t) && store->storage_api.unique_col && store->storage_api.unique_col(tr, col))
		return 1;
	return 0;
}

int
sql_trans_is_duplicate_eliminated( sql_trans *tr, sql_column *col )
{
	sqlstore *store = tr->store;
	if (col && isTable(col->t) && store->storage_api.double_elim_col)
		return store->storage_api.double_elim_col(tr, col);
	return 0;
}

int
sql_trans_col_stats( sql_trans *tr, sql_column *col, bool *nonil, bool *unique, double *unique_est, ValPtr min, ValPtr max )
{
	sqlstore *store = tr->store;
	if (col && isTable(col->t) && store->storage_api.col_stats)
		return store->storage_api.col_stats(tr, col, nonil, unique, unique_est, min, max);
	return 0;
}

size_t
sql_trans_dist_count( sql_trans *tr, sql_column *col )
{
	sqlstore *store = tr->store;

	if (col && isTable(col->t)) {
		if (!col->dcount)
			col->dcount = store->storage_api.dcount_col(tr, col);
		return col->dcount;
	}
	return 0;
}

int
sql_trans_ranges( sql_trans *tr, sql_column *col, void **min, void **max )
{
	sqlstore *store = tr->store;

	*min = NULL;
	*max = NULL;
	if (col && isTable(col->t)) {
		if (!col->min || !col->max)
			(void) store->storage_api.min_max_col(tr, col);
		*min = col->min;
		*max = col->max;
	}
	return *min != NULL && *max != NULL;
}

int
sql_trans_create_ukey(sql_key **kres, sql_trans *tr, sql_table *t, const char *name, key_type kt)
{
/* can only have keys between persistent tables */
	sqlstore *store = tr->store;
	int neg = -1, action = -1, res = LOG_OK;
	sql_key *nk;
	sql_schema *syss = find_sql_schema(tr, isGlobal(t)?"sys":"tmp");
	sql_table *syskey = find_sql_table(tr, syss, "keys");
	sql_ukey *uk = NULL;
	sql_table *dup = NULL;

	if (isTempTable(t))
		return -1; /* TODO not sure here */

	if ((res = new_table(tr, t, &dup)))
		return res;
	t = dup;
	nk = (kt != fkey) ? (sql_key *) ZNEW(sql_ukey)
	: (sql_key *) ZNEW(sql_fkey);

	assert(name);
	base_init(NULL, &nk->base, next_oid(tr->store), true, name);
	nk->type = kt;
	nk->columns = list_create((fdestroy) &kc_destroy);
	nk->t = t;
	nk->idx = NULL;

	uk = (sql_ukey *) nk;

	if (nk->type == pkey)
		t->pkey = uk;

	if ((res = ol_add(t->keys, &nk->base)))
		return res;
	if ((res = os_add(t->s->keys, tr, nk->base.name, dup_base(&nk->base))) ||
		(isGlobal(t) && (res = os_add(tr->cat->objects, tr, nk->base.name, dup_base(&nk->base)))))
		return res;

	if ((res = store->table_api.table_insert(tr, syskey, &nk->base.id, &t->base.id, &nk->type, &nk->base.name, (nk->type == fkey) ? &((sql_fkey *) nk)->rkey : &neg, &action)))
		return res;
	*kres = nk;
	return res;
}

int
sql_trans_create_fkey(sql_fkey **kres, sql_trans *tr, sql_table *t, const char *name, key_type kt, sql_key *rkey, int on_delete, int on_update)
{
/* can only have keys between persistent tables */
	sqlstore *store = tr->store;
	int neg = -1, action = (on_update<<8) + on_delete, res = LOG_OK;
	sql_key *nk;
	sql_schema *syss = find_sql_schema(tr, isGlobal(t)?"sys":"tmp");
	sql_table *syskey = find_sql_table(tr, syss, "keys");
	sql_fkey *fk = NULL;
	sql_table *dup = NULL;

	if (isTempTable(t))
		return -1; /* TODO not sure here */

	if ((res = new_table(tr, t, &dup)))
		return res;
	t = dup;
	nk = (kt != fkey) ? (sql_key *) ZNEW(sql_ukey)
	: (sql_key *) ZNEW(sql_fkey);

	assert(name);
	base_init(NULL, &nk->base, next_oid(tr->store), true, name);
	nk->type = kt;
	nk->columns = list_create((fdestroy) &kc_destroy);
	nk->t = t;
	if ((res = sql_trans_create_idx(&nk->idx, tr, t, name, (nk->type == fkey) ? join_idx : hash_idx)))
		return res;
	nk->idx->key = nk;

	fk = (sql_fkey *) nk;

	fk->on_delete = on_delete;
	fk->on_update = on_update;

	fk->rkey = rkey->base.id;

	if ((res = ol_add(t->keys, &nk->base)))
		return res;
	if ((res = os_add(t->s->keys, tr, nk->base.name, dup_base(&nk->base))) ||
		(isGlobal(t) && (res = os_add(tr->cat->objects, tr, nk->base.name, dup_base(&nk->base)))))
		return res;

	if ((res = store->table_api.table_insert(tr, syskey, &nk->base.id, &t->base.id, &nk->type, &nk->base.name, (nk->type == fkey) ? &((sql_fkey *) nk)->rkey : &neg, &action)))
		return res;

	if ((res = sql_trans_create_dependency(tr, ((sql_fkey *) nk)->rkey, nk->base.id, FKEY_DEPENDENCY)))
		return res;
	*kres = (sql_fkey*) nk;
	return res;
}

int
sql_trans_create_kc(sql_trans *tr, sql_key *k, sql_column *c)
{
	sqlstore *store = tr->store;
	sql_kc *kc = ZNEW(sql_kc);
	int nr = list_length(k->columns);
	sql_schema *syss = find_sql_schema(tr, isGlobal(k->t)?"sys":"tmp");
	sql_table *syskc = find_sql_table(tr, syss, "objects");
	int res = LOG_OK;

	assert(c);
	kc->c = c;
	list_append(k->columns, kc);
	if (k->idx && (res = sql_trans_create_ic(tr, k->idx, c)))
		return res;

	if (k->type == pkey) {
		if ((res = sql_trans_create_dependency(tr, c->base.id, k->base.id, KEY_DEPENDENCY)))
			return res;
		if ((res = sql_trans_alter_null(tr, c, 0))) /* should never trigger error */
			return res;
	}

	if ((res = store->table_api.table_insert(tr, syskc, &k->base.id, &kc->c->base.name, &nr, ATOMnilptr(TYPE_int))))
		return res;
	return res;
}

int
sql_trans_create_fkc(sql_trans *tr, sql_fkey *fk, sql_column *c)
{
	sqlstore *store = tr->store;
	sql_key *k = (sql_key *) fk;
	sql_kc *kc = ZNEW(sql_kc);
	int nr = list_length(k->columns);
	sql_schema *syss = find_sql_schema(tr, isGlobal(k->t)?"sys":"tmp");
	sql_table *syskc = find_sql_table(tr, syss, "objects");
	int res = LOG_OK;

	assert(c);
	kc->c = c;
	list_append(k->columns, kc);
	if (k->idx && (res = sql_trans_create_ic(tr, k->idx, c)))
		return res;

	if ((res = sql_trans_create_dependency(tr, c->base.id, k->base.id, FKEY_DEPENDENCY)))
		return res;

	if ((res = store->table_api.table_insert(tr, syskc, &k->base.id, &kc->c->base.name, &nr, ATOMnilptr(TYPE_int))))
		return res;
	return res;
}

static sql_idx *
table_has_idx( sql_table *t, list *keycols)
{
	node *n, *m, *o;
	char *found = NULL;
	int len = list_length(keycols);
	found = NEW_ARRAY(char, len);
	if (!found)
		return NULL;
	if (t->idxs) for ( n = ol_first_node(t->idxs); n; n = n->next ) {
		sql_idx *i = n->data;
		int nr;

		memset(found, 0, len);
		for (m = keycols->h, nr = 0; m; m = m->next, nr++ ) {
			sql_kc *kc = m->data;

			for (o = i->columns->h; o; o = o->next) {
				sql_kc *ikc = o->data;

				if (kc->c == ikc->c) {
					found[nr] = 1;
					break;
				}
			}
		}
		for (nr = 0; nr<len; nr++)
			if (!found[nr])
				break;
		if (nr == len) {
			_DELETE(found);
			return i;
		}
	}
	if (found)
		_DELETE(found);
	return NULL;
}

sql_key *
key_create_done(sql_trans *tr, sql_allocator *sa, sql_key *k)
{
	sql_idx *i;
	sqlstore *store = tr->store;

	if (k->type != fkey) {
		if ((i = table_has_idx(k->t, k->columns)) != NULL) {
			/* use available hash, or use the order */
			if (hash_index(i->type)) {
				k->idx = i;
				if (!k->idx->key)
					k->idx->key = k;
			}
		}

		/* we need to create an index */
		k->idx = create_sql_idx(store, sa, k->t, k->base.name, hash_idx);
		k->idx->key = k;

		for (node *n=k->columns->h; n; n = n->next) {
			sql_kc *kc = n->data;

			create_sql_ic(store, sa, k->idx, kc->c);
		}
	}
	k->idx = create_sql_idx_done(tr, k->idx);
	return k;
}

int
sql_trans_key_done(sql_trans *tr, sql_key *k)
{
	sql_idx *i;
	int res = LOG_OK;

	if (k->type != fkey) {
		if ((i = table_has_idx(k->t, k->columns)) != NULL) {
			/* use available hash, or use the order */
			if (hash_index(i->type)) {
				k->idx = i;
				if (!k->idx->key)
					k->idx->key = k;
			}
			return res;
		}

		/* we need to create an index */
		if ((res = sql_trans_create_idx(&k->idx, tr, k->t, k->base.name, hash_idx)))
			return res;
		k->idx->key = k;

		for (node *n=k->columns->h; n; n = n->next) {
			sql_kc *kc = n->data;

			if ((res = sql_trans_create_ic(tr, k->idx, kc->c)))
				return res;
		}
	}
	k->idx = create_sql_idx_done(tr, k->idx);
	return res;
}

int
sql_trans_drop_key(sql_trans *tr, sql_schema *s, sqlid id, int drop_action)
{
	sqlstore *store = tr->store;
	sql_base *b = os_find_id(s->keys, tr, id);
	sql_key *k = (sql_key*)b;
	sql_table *t = k->t;
	int res = LOG_OK;
	sql_table *dup = NULL;

	if ((res = new_table(tr, t, &dup)))
		return res;
	t = dup;
	k = (sql_key*)os_find_id(s->keys, tr, id); /* fetch updated key */

	if (drop_action == DROP_CASCADE_START || drop_action == DROP_CASCADE) {
		sqlid *local_id = MNEW(sqlid);
		if (!local_id)
			return -1;

		if (!tr->dropped) {
			tr->dropped = list_create((fdestroy) &id_destroy);
			if (!tr->dropped) {
				_DELETE(local_id);
				return -1;
			}
		}
		*local_id = k->base.id;
		list_append(tr->dropped, local_id);
	}

	if (k->idx && (res = sql_trans_drop_idx(tr, s, k->idx->base.id, drop_action)))
		return res;
	if ((res = store_reset_sql_functions(tr, t->base.id))) /* reset sql functions depending on the table */
		return res;

	if ((res = sys_drop_key(tr, k, drop_action)))
		return res;

	/*Clean the key from the keys*/
	node *n = ol_find_name(k->t->keys, k->base.name);
	if (n)
		ol_del(k->t->keys, store, n);

	if (drop_action == DROP_CASCADE_START && tr->dropped) {
		list_destroy(tr->dropped);
		tr->dropped = NULL;
	}
	return res;
}

int
sql_trans_create_idx(sql_idx **i, sql_trans *tr, sql_table *t, const char *name, idx_type it)
{
	/* can only have idxs between persistent tables */
	sqlstore *store = tr->store;
	sql_idx *ni = ZNEW(sql_idx);
	sql_schema *syss = find_sql_schema(tr, isGlobal(t)?"sys":"tmp");
	sql_table *sysidx = find_sql_table(tr, syss, "idxs");
	int res = LOG_OK;

	assert(name);
	base_init(NULL, &ni->base, next_oid(tr->store), true, name);
	ni->type = it;
	ni->columns = list_create((fdestroy) &kc_destroy);
	ni->t = t;
	ni->key = NULL;

	if ((res = ol_add(t->idxs, &ni->base)))
		return res;
	if (isGlobal(t) && (res = os_add(t->s->idxs, tr, ni->base.name, dup_base(&ni->base))))
		return res;

	ATOMIC_PTR_INIT(&ni->data, NULL);
	if (!isDeclaredTable(t) && isTable(ni->t) && idx_has_column(ni->type))
		if ((res = store->storage_api.create_idx(tr, ni))) {
			ATOMIC_PTR_DESTROY(&ni->data);
			return res;
		}
	if (!isDeclaredTable(t))
		if ((res = store->table_api.table_insert(tr, sysidx, &ni->base.id, &t->base.id, &ni->type, &ni->base.name))) {
			ATOMIC_PTR_DESTROY(&ni->data);
			return res;
		}
	*i = ni;
	return res;
}

int
sql_trans_create_ic(sql_trans *tr, sql_idx *i, sql_column *c)
{
	sqlstore *store = tr->store;
	sql_kc *ic = ZNEW(sql_kc);
	int nr = list_length(i->columns);
	sql_schema *syss = find_sql_schema(tr, isGlobal(i->t)?"sys":"tmp");
	sql_table *sysic = find_sql_table(tr, syss, "objects");
	int res = LOG_OK;

	assert(c);
	ic->c = c;
	list_append(i->columns, ic);

	if ((res = store->table_api.table_insert(tr, sysic, &i->base.id, &ic->c->base.name, &nr, ATOMnilptr(TYPE_int))))
		return res;
	return res;
}

int
sql_trans_drop_idx(sql_trans *tr, sql_schema *s, sqlid id, int drop_action)
{
	sqlstore *store = tr->store;
	sql_idx *i = schema_find_idx_id(tr, s, id);
	int res = LOG_OK;

	if (!i) /* already dropped */
		return res;

	sql_table *t = NULL;
	if ((res = new_table(tr, i->t, &t)))
		return res;
	i = schema_find_idx_id(tr, s, id); /* fetch updated idx */

	if (drop_action == DROP_CASCADE_START || drop_action == DROP_CASCADE) {
		sqlid *local_id = MNEW(sqlid);
		if (!local_id)
			return -1;

		if (!tr->dropped) {
			tr->dropped = list_create((fdestroy) &id_destroy);
			if (!tr->dropped) {
				_DELETE(local_id);
				return -1;
			}
		}
		*local_id = i->base.id;
		list_append(tr->dropped, local_id);
	}

	if (!isNew(i) && (res = sql_trans_add_dependency_change(tr, i->t->base.id, ddl)))
		return res;
	if (!isNew(i) && isGlobal(i->t) && !isGlobalTemp(i->t) && (res = sql_trans_add_dependency(tr, i->t->base.id, dml)))
		return res;
	if ((res = sys_drop_idx(tr, i, drop_action)))
		return res;
	if ((res = store_reset_sql_functions(tr, i->t->base.id))) /* reset sql functions depending on the table */
		return res;

	i->base.deleted = 1;
	if (!isNew(i) && !isTempTable(i->t))
		if ((res = store->storage_api.drop_idx(tr, (sql_idx*)dup_base(&i->base))))
			return res;

	node *n = ol_find_name(i->t->idxs, i->base.name);
	if (n)
		ol_del(i->t->idxs, store, n);

	if (drop_action == DROP_CASCADE_START && tr->dropped) {
		list_destroy(tr->dropped);
		tr->dropped = NULL;
	}
	return res;
}


static int
sql_trans_create_table_trigger(sql_trigger **tres, sql_trans *tr, sql_table *t, const char *name,
	sht time, sht orientation, sht event, const char *old_name, const char *new_name,
	const char *condition, const char *statement )
{
	sqlstore *store = tr->store;
	sql_schema *syss = (t != NULL) ? find_sql_schema(tr, isGlobal(t) ? "sys":"tmp") : find_sql_schema(tr, "sys");
	sql_table *systrigger = find_sql_table(tr, syss, "triggers");
	char *strnil = (char*)ATOMnilptr(TYPE_str);
	sql_table *dup = NULL;
	int res = LOG_OK;

	assert(name);

	if ( t && (res = new_table(tr, t, &dup)))
		return res;
	t = dup;
	sql_trigger *nt = ZNEW(sql_trigger);
	base_init(NULL, &nt->base, next_oid(tr->store), true, name);
	nt->columns = list_create((fdestroy) &kc_destroy);
	nt->t = t;
	nt->time = time;
	nt->orientation = orientation;
	nt->event = event;
	nt->old_name = nt->new_name = nt->condition = NULL;
	if (old_name)
		nt->old_name =_STRDUP(old_name);
	if (new_name)
		nt->new_name =_STRDUP(new_name);
	if (condition)
		nt->condition =_STRDUP(condition);
	nt->statement =_STRDUP(statement);
	if(t) {
		assert(isGlobal(t));
		if ((res = ol_add(t->triggers, &nt->base)) ||
			(res = os_add(t->s->triggers, tr, nt->base.name, dup_base(&nt->base)))) {
			return res;
		}
	}
	sqlid tid = t? t->base.id : int_nil;

	if ((res = store->table_api.table_insert(tr, systrigger, &nt->base.id, &nt->base.name, &tid, &nt->time, &nt->orientation,
							 &nt->event, (nt->old_name)?&nt->old_name:&strnil, (nt->new_name)?&nt->new_name:&strnil,
							 (nt->condition)?&nt->condition:&strnil, &nt->statement))) {
		return res;
	}
	*tres = nt;
	return res;
}

int
sql_trans_create_trigger(sql_trigger **tres, sql_trans *tr, sql_table *t, const char *name,
	sht time, sht orientation, sht event, const char *old_name, const char *new_name,
	const char *condition, const char *statement )
{
	if (t)
		return sql_trans_create_table_trigger(
				tres, tr, t, name, time,
			   	orientation, event, old_name,
			   	new_name, condition, statement);

	// triggers not bound to objects (e.g. table)
	// are added to sys->triggers

	sqlstore *store = tr->store;
	sql_schema *syss = find_sql_schema(tr, "sys");
	sql_table *systrigger = find_sql_table(tr, syss, "triggers");
	char *strnil = (char*)ATOMnilptr(TYPE_str);
	int res = LOG_OK;

	assert(name);

	sql_trigger *nt = ZNEW(sql_trigger);
	base_init(NULL, &nt->base, next_oid(tr->store), true, name);
	nt->time = time;
	nt->orientation = orientation;
	nt->event = event;
	nt->old_name = nt->new_name = nt->condition = NULL;
	if (old_name)
		nt->old_name =_STRDUP(old_name);
	if (new_name)
		nt->new_name =_STRDUP(new_name);
	if (condition)
		nt->condition =_STRDUP(condition);
	nt->statement =_STRDUP(statement);
	if ((res = os_add(syss->triggers, tr, nt->base.name, &nt->base))) {
		trigger_destroy(store, nt);
		return res;
	}
	sqlid tid = int_nil;

	if ((res = store->table_api.table_insert(tr, systrigger, &nt->base.id, &nt->base.name, &tid, &nt->time, &nt->orientation,
							 &nt->event, (nt->old_name)?&nt->old_name:&strnil, (nt->new_name)?&nt->new_name:&strnil,
							 (nt->condition)?&nt->condition:&strnil, &nt->statement))) {
		trigger_destroy(store, nt);
		return res;
	}

	*tres = nt;
	return res;
}

int
sql_trans_drop_trigger(sql_trans *tr, sql_schema *s, sqlid id, int drop_action)
{
	sqlstore *store = tr->store;
	sql_base *b = os_find_id(s->triggers, tr, id);
	int res = LOG_OK;

	if (!b) /* already dropped */
		return res;

	sql_trigger *i = (sql_trigger*)b;
	if (drop_action == DROP_CASCADE_START || drop_action == DROP_CASCADE) {
		sqlid *local_id = MNEW(sqlid);
		if (!local_id)
			return -1;

		if (! tr->dropped) {
			tr->dropped = list_create((fdestroy) &id_destroy);
			if (!tr->dropped) {
				_DELETE(local_id);
				return -1;
			}
		}
		*local_id = i->base.id;
		list_append(tr->dropped, local_id);
	}

	if ((res = store_reset_sql_functions(tr, i->t->base.id))) /* reset sql functions depending on the table */
		return res;
	if ((res = sys_drop_trigger(tr, i)))
		return res;
	node *n = ol_find_name(i->t->triggers, i->base.name);
	if (n)
		ol_del(i->t->triggers, store, n);

	if (drop_action == DROP_CASCADE_START && tr->dropped) {
		list_destroy(tr->dropped);
		tr->dropped = NULL;
	}
	return res;
}

static sql_sequence *
create_sql_sequence_with_id(sql_allocator *sa, sqlid id, sql_schema *s, const char *name, lng start, lng min, lng max, lng inc,
					lng cacheinc, bit cycle)
{
	sql_sequence *seq = SA_ZNEW(sa, sql_sequence);

	assert(name);
	base_init(sa, &seq->base, id, true, name);
	seq->start = start;
	seq->minvalue = min;
	seq->maxvalue = max;
	seq->increment = inc;
	seq->cacheinc = cacheinc;
	seq->cycle = cycle;
	seq->s = s;
	return seq;
}

sql_sequence *
create_sql_sequence(sqlstore *store, sql_allocator *sa, sql_schema *s, const char *name, lng start, lng min, lng max, lng inc,
					lng cacheinc, bit cycle)
{
	return create_sql_sequence_with_id(sa, next_oid(store), s, name, start, min, max, inc, cacheinc, cycle);
}

int
sql_trans_create_sequence(sql_trans *tr, sql_schema *s, const char *name, lng start, lng min, lng max, lng inc,
						  lng cacheinc, bit cycle, bit bedropped)
{
	sqlstore *store = tr->store;
	sql_schema *syss = find_sql_schema(tr, "sys");
	sql_table *sysseqs = find_sql_table(tr, syss, "sequences");
	sql_sequence *seq = create_sql_sequence_with_id(NULL, next_oid(tr->store), s, name, start, min, max, inc, cacheinc, cycle);
	int res = LOG_OK;

	if ((res = os_add(s->seqs, tr, seq->base.name, &seq->base)))
		return res;
	if ((res = store->table_api.table_insert(tr, sysseqs, &seq->base.id, &s->base.id, &seq->base.name, &seq->start, &seq->minvalue,
							 &seq->maxvalue, &seq->increment, &seq->cacheinc, &seq->cycle)))
		return res;

	/*Create a BEDROPPED dependency for a SERIAL COLUMN*/
	if (bedropped) {
		if ((res = sql_trans_create_dependency(tr, seq->base.id, seq->base.id, BEDROPPED_DEPENDENCY)))
			return res;
		if (!isNew(seq) && (res = sql_trans_add_dependency(tr, seq->base.id, ddl)))
			return res;
	}
	return res;
}

int
sql_trans_drop_sequence(sql_trans *tr, sql_schema *s, sql_sequence *seq, int drop_action)
{
	int res = LOG_OK;

	if (drop_action == DROP_CASCADE_START || drop_action == DROP_CASCADE) {
		sqlid* local_id = MNEW(sqlid);
		if (!local_id)
			return -1;

		if (!tr->dropped) {
			tr->dropped = list_create((fdestroy) &id_destroy);
			if (!tr->dropped) {
				_DELETE(local_id);
				return -1;
			}
		}
		*local_id = seq->base.id;
		list_append(tr->dropped, local_id);
	}

	if ((res = sys_drop_sequence(tr, seq, drop_action)))
		return res;
	if ((res = os_del(s->seqs, tr, seq->base.name, dup_base(&seq->base))))
		return res;

	if (drop_action == DROP_CASCADE_START && tr->dropped) {
		list_destroy(tr->dropped);
		tr->dropped = NULL;
	}
	return res;
}

int
sql_trans_alter_sequence(sql_trans *tr, sql_sequence *seq, lng min, lng max, lng inc, lng cache, bit cycle)
{
	sqlstore *store = tr->store;
	sql_schema *syss = find_sql_schema(tr, "sys");
	sql_table *seqs = find_sql_table(tr, syss, "sequences");
	oid rid = store->table_api.column_find_row(tr, find_sql_column(seqs, "id"), &seq->base.id, NULL);
	sql_column *c;
	int res = LOG_OK;

	if (is_oid_nil(rid))
		return -1;
	if (!is_lng_nil(min) && seq->minvalue != min) {
		seq->minvalue = min;
		c = find_sql_column(seqs, "minvalue");
		if ((res = store->table_api.column_update_value(tr, c, rid, &seq->minvalue)))
			return res;
	}
	if (!is_lng_nil(max) && seq->maxvalue != max) {
		seq->maxvalue = max;
		c = find_sql_column(seqs, "maxvalue");
		if ((res = store->table_api.column_update_value(tr, c, rid, &seq->maxvalue)))
			return res;
	}
	if (!is_lng_nil(inc) && seq->increment != inc) {
		seq->increment = inc;
		c = find_sql_column(seqs, "increment");
		if ((res = store->table_api.column_update_value(tr, c, rid, &seq->increment)))
			return res;
	}
	if (!is_lng_nil(cache) && seq->cacheinc != cache) {
		seq->cacheinc = cache;
		c = find_sql_column(seqs, "cacheinc");
		if ((res = store->table_api.column_update_value(tr, c, rid, &seq->cacheinc)))
			return res;
	}
	if (!is_bit_nil(cycle) && seq->cycle != cycle) {
		seq->cycle = cycle != 0;
		c = find_sql_column(seqs, "cycle");
		if ((res = store->table_api.column_update_value(tr, c, rid, &seq->cycle)))
			return res;
	}
	return res;
}

int
sql_trans_sequence_restart(sql_trans *tr, sql_sequence *seq, lng start)
{
	int res = LOG_OK;
	sqlstore *store = tr->store;

	if (!is_lng_nil(start) && seq->start != start) { /* new valid value, change */
		sql_schema *syss = find_sql_schema(tr, "sys");
		sql_table *seqs = find_sql_table(tr, syss, "sequences");
		oid rid = store->table_api.column_find_row(tr, find_sql_column(seqs, "id"), &seq->base.id, NULL);
		sql_column *c = find_sql_column(seqs, "start");

		assert(!is_oid_nil(rid));
		seq->start = start;
		if ((res = store->table_api.column_update_value(tr, c, rid, &start)))
			return res;
	}
	return seq_restart(tr->store, seq, start) ? 0 : -4;
}

sql_session *
sql_session_create(sqlstore *store, sql_allocator *sa, int ac)
{
	sql_session *s;

	if (store->singleuser > 1)
		return NULL;

	s = ZNEW(sql_session);
	if (!s)
		return NULL;
	s->sa = sa;
	assert(sa);
	s->tr = sql_trans_create_(store, NULL, NULL);
	if (!s->tr) {
		_DELETE(s);
		return NULL;
	}
	s->tr->active = 0;
	if (!sql_session_reset(s, ac)) {
		sql_trans_destroy(s->tr);
		_DELETE(s);
		return NULL;
	}
	if (store->singleuser)
		store->singleuser++;
	return s;
}

void
sql_session_destroy(sql_session *s)
{
	if (s->tr) {
		sqlstore *store = s->tr->store;
		store->singleuser--;
	}
	// TODO check if s->tr is not always there
	assert(!s->tr || s->tr->active == 0);
	if (s->tr)
		sql_trans_destroy(s->tr);
	_DELETE(s);
}

int
sql_session_reset(sql_session *s, int ac)
{
	char *def_schema_name = SA_STRDUP(s->sa, "sys");

	if (!s->tr || !def_schema_name)
		return 0;

	assert(s->tr && s->tr->active == 0);
	s->schema_name = def_schema_name;
	s->schema = NULL;
	s->auto_commit = s->ac_on_commit = ac;
	s->level = tr_serializable;
	return 1;
}

int
sql_trans_begin(sql_session *s)
{
	sql_trans *tr = s->tr;
	sqlstore *store = tr->store;

	store_lock(store);
	TRC_DEBUG(SQL_STORE, "Enter sql_trans_begin for transaction: " ULLFMT "\n", tr->tid);
	tr->ts = store_timestamp(store);
	if (!(s->schema = find_sql_schema(tr, s->schema_name))) {
		TRC_DEBUG(SQL_STORE, "Exit sql_trans_begin for transaction: " ULLFMT " with error, the schema %s was not found\n", tr->tid, s->schema_name);
		store_unlock(store);
		return -3;
	}
	tr->active = 1;

	ATOMIC_INC(&store->nr_active);
	list_append(store->active, tr);

	TRC_DEBUG(SQL_STORE, "Exit sql_trans_begin for transaction: " ULLFMT "\n", tr->tid);
	store_unlock(store);
	s->status = tr->status = 0;
	return 0;
}

int
sql_trans_end(sql_session *s, int ok)
{
	TRC_DEBUG(SQL_STORE, "End of transaction: " ULLFMT "\n", s->tr->tid);
	if (ok == SQL_OK) {
		ok = sql_trans_commit(s->tr);
	} else if (ok == SQL_ERR) { /* if a conflict happened, it was already rollbacked */
		sql_trans_rollback(s->tr, false);
	}
	assert(s->tr->active);
	sqlstore *store = s->tr->store;
	store_lock(store);
	s->tr->active = 0;
	s->tr->status = 0;
	s->auto_commit = s->ac_on_commit;
	list_remove_data(store->active, NULL, s->tr);
	ATOMIC_SET(&store->lastactive, GDKusec());
	ATOMIC_DEC(&store->nr_active);
	ulng oldest = store_get_timestamp(store);
	if (store->active && store->active->h) {
		for(node *n = store->active->h; n; n = n->next) {
			sql_trans *tr = n->data;
			if (tr->ts < oldest)
				oldest = tr->ts;
		}
	}
	store->oldest = oldest;
	assert(list_length(store->active) == (int) ATOMIC_GET(&store->nr_active));
	store_unlock(store);

	return ok;
}<|MERGE_RESOLUTION|>--- conflicted
+++ resolved
@@ -5976,21 +5976,10 @@
 		if ((res = sys_drop_table(tr, gt?gt:t, drop_action)))
 			return res;
 
-<<<<<<< HEAD
-	t->base.deleted = 1;
-
 	if (gt && (res = os_del(s->tables, tr, gt->base.name, dup_base(&gt->base))))
 		return res;
 	if (t != gt && (res =os_del(tr->localtmps, tr, t->base.name, dup_base(&t->base))))
 		return res;
-=======
-	if (is_global) {
-		if ((res = os_del(s->tables, tr, t->base.name, dup_base(&t->base))))
-			return res;
-	}
-	if (n && !cs_del(&tr->localtmps, tr->store, n, 0))
-		return -1;
->>>>>>> 158488a3
 
 	sqlstore *store = tr->store;
 	if (isTable(t) && !isNew(t))
