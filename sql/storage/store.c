/*
 * This Source Code Form is subject to the terms of the Mozilla Public
 * License, v. 2.0.  If a copy of the MPL was not distributed with this
 * file, You can obtain one at http://mozilla.org/MPL/2.0/.
 *
 * Copyright 1997 - July 2008 CWI, August 2008 - 2020 MonetDB B.V.
 */

#include "monetdb_config.h"
#include "sql_types.h"
#include "sql_storage.h"
#include "store_dependency.h"
#include "store_sequence.h"

#include "bat/bat_utils.h"
#include "bat/bat_storage.h"
#include "bat/bat_table.h"
#include "bat/bat_logger.h"

/* version 05.22.05 of catalog */
#define CATALOG_VERSION 52205
int catalog_version = 0;

static MT_Lock bs_lock = MT_LOCK_INITIALIZER("bs_lock");
static sqlid store_oid = 0;
static sqlid prev_oid = 0;
static sqlid *store_oids = NULL;
static int nstore_oids = 0;
static size_t new_trans_size = 0;
sql_trans *gtrans = NULL;
list *active_sessions = NULL;
sql_allocator *store_sa = NULL;
ATOMIC_TYPE transactions = ATOMIC_VAR_INIT(0);
ATOMIC_TYPE nr_sessions = ATOMIC_VAR_INIT(0);
ATOMIC_TYPE store_nr_active = ATOMIC_VAR_INIT(0);
store_type active_store_type = store_bat;
int store_readonly = 0;
int store_singleuser = 0;
int store_initialized = 0;

store_functions store_funcs;
table_functions table_funcs;
logger_functions logger_funcs;

static int schema_number = 0; /* each committed schema change triggers a new
				 schema number (session wise unique number) */

#define MAX_SPARES 32
static sql_trans *spare_trans[MAX_SPARES];
static int spares = 0;

static int
key_cmp(sql_key *k, sqlid *id)
{
	if (k && id &&k->base.id == *id)
		return 0;
	return 1;
}

static int stamp = 1;

static int timestamp(void) {
	return stamp++;
}

static inline bool
instore(sqlid id, sqlid maxid)
{
	if (store_oids == NULL)
		return id < maxid;
	int lo = 0, hi = nstore_oids - 1;
	if (id < store_oids[0] || id > store_oids[hi])
		return false;
	while (hi > lo) {
		int mid = (lo + hi) / 2;
		if (store_oids[mid] == id)
			return true;
		if (store_oids[mid] < id)
			lo = mid + 1;
		else
			hi = mid - 1;
	}
	return store_oids[lo] == id;
}

void
key_destroy(sql_key *k)
{
	node *n;

	/* remove key from schema */
	list_remove_data(k->t->s->keys,k);
	if (k->type == ukey || k->type == pkey) {
		sql_ukey *uk = (sql_ukey *) k;
		if (uk->keys) {
			for (n = uk->keys->h; n; n= n->next) {
	       	         	sql_fkey *fk = (sql_fkey *) n->data;
				fk->rkey = NULL;
			}
			list_destroy(uk->keys);
			uk->keys = NULL;
		}
	}
	/* we need to be removed from the rkey list */
	if (k->type == fkey) {
		sql_fkey *fk = (sql_fkey *) k;

		if (fk->rkey) {
			n = list_find_name(fk->rkey->keys, fk->k.base.name);
			list_remove_node(fk->rkey->keys, n);
		}
		fk->rkey = NULL;
	}
	list_destroy(k->columns);
	k->columns = NULL;
	if ((k->type == pkey) && (k->t->pkey == (sql_ukey *) k))
		k->t->pkey = NULL;
}

void
idx_destroy(sql_idx * i)
{
	if (--(i->base.refcnt) > 0)
		return;
	if (i->po)
		idx_destroy(i->po);
	/* remove idx from schema */
	list_remove_data(i->t->s->idxs, i);
	list_destroy(i->columns);
	i->columns = NULL;
	if (isTable(i->t))
		store_funcs.destroy_idx(NULL, i);
}

static void
trigger_destroy(sql_trigger *tr)
{
	/* remove trigger from schema */
	list_remove_data(tr->t->s->triggers, tr);
	if (tr->columns) {
		list_destroy(tr->columns);
		tr->columns = NULL;
	}
}

void
column_destroy(sql_column *c)
{
	if (--(c->base.refcnt) > 0)
		return;
	if (c->po)
		column_destroy(c->po);
	if (isTable(c->t))
		store_funcs.destroy_col(NULL, c);
}

void
table_destroy(sql_table *t)
{
	if (--(t->base.refcnt) > 0)
		return;
	cs_destroy(&t->keys);
	cs_destroy(&t->idxs);
	cs_destroy(&t->triggers);
	cs_destroy(&t->columns);
	cs_destroy(&t->members);
	if (t->po)
		table_destroy(t->po);
	if (isTable(t))
		store_funcs.destroy_del(NULL, t);
}

static void
table_cleanup(sql_table *t)
{
	if (t->keys.dset) {
		list_destroy(t->keys.dset);
		t->keys.dset = NULL;
	}
	if (t->idxs.dset) {
		list_destroy(t->idxs.dset);
		t->idxs.dset = NULL;
	}
	if (t->triggers.dset) {
		list_destroy(t->triggers.dset);
		t->triggers.dset = NULL;
	}
	if (t->columns.dset) {
		list_destroy(t->columns.dset);
		t->columns.dset = NULL;
	}
	if (t->members.dset) {
		list_destroy(t->members.dset);
		t->members.dset = NULL;
	}
}

static void
table_reset_parent(sql_table *t, sql_trans *tr)
{
	sql_table *p = t->po;
	int istmp = isTempSchema(t->s) && t->base.allocated;

	if (isTable(t) && !istmp)
		store_funcs.bind_del_data(tr, t);
	t->po = NULL;
	if (t->idxs.set) {
		for(node *n = t->idxs.set->h; n; n = n->next) {
			sql_idx *i = n->data;

			if (isTable(i->t) && idx_has_column(i->type) && !istmp)
				store_funcs.bind_idx_data(tr, i);
			if (i->po)
				idx_destroy(i->po);
			i->po = NULL;
			i->base.wtime = 1;
		}
	}
	assert(t->idxs.dset == NULL);
	if (t->columns.set) {
		for(node *n = t->columns.set->h; n; n = n->next) {
			sql_column *c = n->data;

			if (isTable(c->t) && !istmp)
				store_funcs.bind_col_data(tr, c);
			if (c->po)
				column_destroy(c->po);
			c->po = NULL;
			c->base.wtime = 1;
		}
	}
	assert(t->columns.dset == NULL);
	if (p)
		table_destroy(p);
	if (isTable(t)) {
		assert(t->base.allocated);
	    t->base.wtime = 1;
	}
}

void
schema_destroy(sql_schema *s)
{
	cs_destroy(&s->tables);
	cs_destroy(&s->funcs);
	cs_destroy(&s->types);
	list_destroy(s->keys);
	list_destroy(s->idxs);
	list_destroy(s->triggers);
	s->keys = NULL;
	s->idxs = NULL;
	s->triggers = NULL;
}

static void
schema_cleanup(sql_schema *s)
{
	if (s->tables.set)
		for (node *n = s->tables.set->h; n; n = n->next)
			table_cleanup(n->data);
	if (s->tables.dset) {
		list_destroy(s->tables.dset);
		s->tables.dset = NULL;
	}
	if (s->funcs.dset) {
		list_destroy(s->funcs.dset);
		s->funcs.dset = NULL;
	}
	if (s->types.dset) {
		list_destroy(s->types.dset);
		s->types.dset = NULL;
	}
}

static void
schema_reset_parent(sql_schema *s, sql_trans *tr)
{
	if (s->tables.set)
		for (node *n = s->tables.set->h; n; n = n->next)
			table_reset_parent(n->data, tr);
	assert(s->tables.dset == NULL);
}

static void
trans_drop_tmp(sql_trans *tr)
{
	sql_schema *tmp;

	if (!tr)
		return;

	tmp = find_sql_schema(tr, "tmp");

	if (tmp->tables.set) {
		node *n;
		for (n = tmp->tables.set->h; n; ) {
			node *nxt = n->next;
			sql_table *t = n->data;

			if (t->persistence == SQL_LOCAL_TEMP)
				cs_remove_node(&tmp->tables, n);
			n = nxt;
		}
	}
}

sql_trans *
sql_trans_destroy(sql_trans *t, bool try_spare)
{
	sql_trans *res = t->parent;

	TRC_DEBUG(SQL_STORE, "Destroy transaction: %p\n", t);

	if (t->sa->nr > 2*new_trans_size)
		try_spare = 0;
	if (res == gtrans && spares < ((GDKdebug & FORCEMITOMASK) ? 2 : MAX_SPARES) && !t->name && try_spare) {
		TRC_DEBUG(SQL_STORE, "Spared '%d' transactions '%p'\n", spares, t);
		trans_drop_tmp(t);
		spare_trans[spares++] = t;
		return res;
	}

	if (t->name)
		t->name = NULL;

	cs_destroy(&t->schemas);
	sa_destroy(t->sa);
	_DELETE(t);
	(void) ATOMIC_DEC(&transactions);
	return res;
}

static void
trans_cleanup(sql_trans *t)
{
	for (node *m = t->schemas.set->h; m; m = m->next)
		schema_cleanup(m->data);
	if (t->schemas.dset) {
		list_destroy(t->schemas.dset);
		t->schemas.dset = NULL;
	}
}

static void
trans_reset_parent(sql_trans *t)
{
	for (node *m = t->schemas.set->h; m; m = m->next)
		schema_reset_parent(m->data, t);
	t->parent = NULL;
}


static void
destroy_spare_transactions(void)
{
	int i, s = spares;

	spares = (GDKdebug & FORCEMITOMASK)? 2 : MAX_SPARES; /* ie now there not spared anymore */
	for (i = 0; i < s; i++) {
		sql_trans_destroy(spare_trans[i], false);
	}
	spares = 0;
}

static int
tr_flag(sql_base * b, int flags)
{
	if (!newFlagSet(flags))
		return flags;
	return b->flags;
}

static void
load_keycolumn(sql_trans *tr, sql_key *k, oid rid)
{
	void *v;
	sql_kc *kc = SA_ZNEW(tr->sa, sql_kc);
	sql_schema *syss = find_sql_schema(tr, "sys");
	sql_table *objects = find_sql_table(syss, "objects");

	v = table_funcs.column_find_value(tr, find_sql_column(objects, "name"), rid);
	kc->c = find_sql_column(k->t, v); 	_DELETE(v);
	list_append(k->columns, kc);
	assert(kc->c);
}

static void *
find_key( sql_trans *tr, sql_table *t, sqlid rkey)
{
	node *n, *m;

	if ((n = list_find(t->s->keys, &rkey, (fcmp) &key_cmp))){
		return n->data;
	}
	for (n = tr->schemas.set->h; n; n = n->next) {
		sql_schema *s = n->data;

		if ((m = list_find(s->keys, &rkey, (fcmp) &key_cmp))){
			return m->data;
		}
	}
	return NULL;
}

static sql_key *
load_key(sql_trans *tr, sql_table *t, oid rid)
{
	void *v;
	sql_key *nk;
	sql_schema *syss = find_sql_schema(tr, "sys");
	sql_table *keys = find_sql_table(syss, "keys");
	sql_table *objects = find_sql_table(syss, "objects");
	sql_column *kc_id, *kc_nr;
	key_type ktype;
	node *n;
	rids *rs;
	sqlid kid;
	oid r = oid_nil;

	v = table_funcs.column_find_value(tr, find_sql_column(keys, "type"), rid);
 	ktype = (key_type) *(int *)v;		_DELETE(v);
	nk = (ktype != fkey)?(sql_key*)SA_ZNEW(tr->sa, sql_ukey):(sql_key*)SA_ZNEW(tr->sa, sql_fkey);
	v = table_funcs.column_find_value(tr, find_sql_column(keys, "id"), rid);
 	kid = *(sqlid *)v;			_DELETE(v);
	v = table_funcs.column_find_value(tr, find_sql_column(keys, "name"), rid);
	base_init(tr->sa, &nk->base, kid, 0, v);	_DELETE(v);
	nk->type = ktype;
	nk->columns = list_new(tr->sa, (fdestroy) NULL);
	nk->t = t;

	if (ktype == ukey || ktype == pkey) {
		sql_ukey *uk = (sql_ukey *) nk;

		uk->keys = NULL;

		if (ktype == pkey)
			t->pkey = uk;
	} else {
		sql_fkey *fk = (sql_fkey *) nk;
		int action;

		v = table_funcs.column_find_value(tr, find_sql_column(keys, "action"), rid);
		action = *(int *)v;		_DELETE(v);
		fk->rkey = NULL;
		fk->on_delete = action & 255;
		fk->on_update = (action>>8) & 255;
	}

	kc_id = find_sql_column(objects, "id");
	kc_nr = find_sql_column(objects, "nr");
	rs = table_funcs.rids_select(tr, kc_id, &nk->base.id, &nk->base.id, NULL);
	rs = table_funcs.rids_orderby(tr, rs, kc_nr);
	for (r = table_funcs.rids_next(rs); !is_oid_nil(r); r = table_funcs.rids_next(rs))
		load_keycolumn(tr, nk, r);
	table_funcs.rids_destroy(rs);

	/* find idx with same name */
	n = list_find_name(nk->t->s->idxs, nk->base.name);
	if (n) {
		nk->idx = (sql_idx *) n->data;
		nk->idx->key = nk;
	}

	if (ktype == fkey) {
		sql_fkey *fk = (sql_fkey *) nk;
		sqlid rkey;
		sql_ukey *uk = NULL;

		v = table_funcs.column_find_value(tr, find_sql_column(keys, "rkey"), rid);
 		rkey = *(sqlid *)v; 		_DELETE(v);
		if ((uk = find_key(tr, t, rkey)) != NULL) {
			fk->rkey = uk;
			if (!uk->keys)
				uk->keys = list_new(tr->sa, NULL);
			if (!list_find(uk->keys, &fk->k.base.id, (fcmp) &key_cmp))
				list_append(uk->keys, fk);
		}
	} else {		/* could be a set of rkeys */
		sql_ukey *uk = (sql_ukey *) nk;
		sql_column *key_rkey = find_sql_column(keys, "rkey");

		rs = table_funcs.rids_select(tr, key_rkey, &nk->base.id, &nk->base.id, NULL);

		for (rid = table_funcs.rids_next(rs); !is_oid_nil(rid); rid = table_funcs.rids_next(rs)) {
			sqlid fkey;
			sql_fkey *fk;

			v = table_funcs.column_find_value(tr, find_sql_column(keys, "id"), rid);
			fkey = *(sqlid *)v; 	_DELETE(v);

			if ((fk = find_key(tr, t, fkey)) != NULL) {
				if (!uk->keys)
					uk->keys = list_new(tr->sa, NULL);
				if (!list_find(uk->keys, &fk->k.base.id, (fcmp) &key_cmp))
					list_append(uk->keys, fk);
				fk->rkey = uk;
			}
		}
		table_funcs.rids_destroy(rs);
	}
	return nk;
}

static void
load_idxcolumn(sql_trans *tr, sql_idx * i, oid rid)
{
	void *v;
	sql_kc *kc = SA_ZNEW(tr->sa, sql_kc);
	sql_schema *syss = find_sql_schema(tr, "sys");
	sql_table *objects = find_sql_table(syss, "objects");

	v = table_funcs.column_find_value(tr, find_sql_column(objects, "name"), rid);
	kc->c = find_sql_column(i->t, v); 	_DELETE(v);
	assert(kc->c);
	list_append(i->columns, kc);
	if (hash_index(i->type))
		kc->c->unique = 1;
	if (hash_index(i->type) && list_length(i->columns) > 1) {
		/* Correct the unique flag of the keys first column */
		kc->c->unique = list_length(i->columns);
		if (kc->c->unique == 2) {
			sql_kc *ic1 = i->columns->h->data;
			ic1->c->unique ++;
		}
	}
}

static sql_idx *
load_idx(sql_trans *tr, sql_table *t, oid rid)
{
	void *v;
	sql_idx *ni = SA_ZNEW(tr->sa, sql_idx);
	sql_schema *syss = find_sql_schema(tr, "sys");
	sql_table *idxs = find_sql_table(syss, "idxs");
	sql_table *objects = find_sql_table(syss, "objects");
	sql_column *kc_id, *kc_nr;
	rids *rs;
	sqlid iid;

	v = table_funcs.column_find_value(tr, find_sql_column(idxs, "id"), rid);
	iid = *(sqlid *)v;			_DELETE(v);
	v = table_funcs.column_find_value(tr, find_sql_column(idxs, "name"), rid);
	base_init(tr->sa, &ni->base, iid, 0, v);	_DELETE(v);
	v = table_funcs.column_find_value(tr, find_sql_column(idxs, "type"), rid);
	ni->type = (idx_type) *(int*)v;		_DELETE(v);
	ni->columns = list_new(tr->sa, (fdestroy) NULL);
	ni->t = t;
	ni->key = NULL;

	if (isTable(ni->t) && idx_has_column(ni->type))
		store_funcs.create_idx(tr, ni);

	kc_id = find_sql_column(objects, "id");
	kc_nr = find_sql_column(objects, "nr");
	rs = table_funcs.rids_select(tr, kc_id, &ni->base.id, &ni->base.id, NULL);
	rs = table_funcs.rids_orderby(tr, rs, kc_nr);
	for (rid = table_funcs.rids_next(rs); !is_oid_nil(rid); rid = table_funcs.rids_next(rs))
		load_idxcolumn(tr, ni, rid);
	table_funcs.rids_destroy(rs);
	return ni;
}

static void
load_triggercolumn(sql_trans *tr, sql_trigger * i, oid rid)
{
	void *v;
	sql_kc *kc = SA_ZNEW(tr->sa, sql_kc);
	sql_schema *syss = find_sql_schema(tr, "sys");
	sql_table *objects = find_sql_table(syss, "objects");

	v = table_funcs.column_find_value(tr, find_sql_column(objects, "name"), rid);
	kc->c = find_sql_column(i->t, v); 	_DELETE(v);
	list_append(i->columns, kc);
	assert(kc->c);
}

static sql_trigger *
load_trigger(sql_trans *tr, sql_table *t, oid rid)
{
	void *v;
	sql_trigger *nt = SA_ZNEW(tr->sa, sql_trigger);
	sql_schema *syss = find_sql_schema(tr, "sys");
	sql_table *triggers = find_sql_table(syss, "triggers");
	sql_table *objects = find_sql_table(syss, "objects");
	sql_column *kc_id, *kc_nr;
	sqlid tid;
	rids *rs;

	v = table_funcs.column_find_value(tr, find_sql_column(triggers, "id"), rid);
	tid = *(sqlid *)v;			_DELETE(v);
	v = table_funcs.column_find_value(tr, find_sql_column(triggers, "name"), rid);
	base_init(tr->sa, &nt->base, tid, 0, v);	_DELETE(v);

	v = table_funcs.column_find_value(tr, find_sql_column(triggers, "time"), rid);
	nt->time = *(sht*)v;			_DELETE(v);
	v = table_funcs.column_find_value(tr, find_sql_column(triggers, "orientation"),rid);
	nt->orientation = *(sht*)v;		_DELETE(v);
	v = table_funcs.column_find_value(tr, find_sql_column(triggers, "event"), rid);
	nt->event = *(sht*)v;			_DELETE(v);

	v = table_funcs.column_find_value(tr, find_sql_column(triggers, "old_name"), rid);
	if (ATOMcmp(TYPE_str, ATOMnilptr(TYPE_str), v) != 0)
		nt->old_name = sa_strdup(tr->sa, v);
	_DELETE(v);
	v = table_funcs.column_find_value(tr, find_sql_column(triggers, "new_name"), rid);
	if (ATOMcmp(TYPE_str, ATOMnilptr(TYPE_str), v) != 0)
		nt->new_name = sa_strdup(tr->sa, v);
	_DELETE(v);
	v = table_funcs.column_find_value(tr, find_sql_column(triggers, "condition"), rid);
	if (ATOMcmp(TYPE_str, ATOMnilptr(TYPE_str), v) != 0)
		nt->condition = sa_strdup(tr->sa, v);
	_DELETE(v);
	v = table_funcs.column_find_value(tr, find_sql_column(triggers, "statement"), rid);
	if (ATOMcmp(TYPE_str, ATOMnilptr(TYPE_str), v) != 0)
		nt->statement = sa_strdup(tr->sa, v);
	_DELETE(v);

	nt->t = t;
	nt->columns = list_new(tr->sa, (fdestroy) NULL);

	kc_id = find_sql_column(objects, "id");
	kc_nr = find_sql_column(objects, "nr");
	rs = table_funcs.rids_select(tr, kc_id, &nt->base.id, &nt->base.id, NULL);
	rs = table_funcs.rids_orderby(tr, rs, kc_nr);
	for (rid = table_funcs.rids_next(rs); !is_oid_nil(rid); rid = table_funcs.rids_next(rs))
		load_triggercolumn(tr, nt, rid);
	table_funcs.rids_destroy(rs);
	return nt;
}

static sql_column *
load_column(sql_trans *tr, sql_table *t, oid rid)
{
	void *v;
	char *def, *tpe, *st;
	int sz, d;
	sql_column *c = SA_ZNEW(tr->sa, sql_column);
	sql_schema *syss = find_sql_schema(tr, "sys");
	sql_table *columns = find_sql_table(syss, "_columns");
	sqlid cid;

	v = table_funcs.column_find_value(tr, find_sql_column(columns, "id"), rid);
	cid = *(sqlid *)v;			_DELETE(v);
	v = table_funcs.column_find_value(tr, find_sql_column(columns, "name"), rid);
	base_init(tr->sa, &c->base, cid, 0, v);	_DELETE(v);

	tpe = table_funcs.column_find_value(tr, find_sql_column(columns, "type"), rid);
	v = table_funcs.column_find_value(tr, find_sql_column(columns, "type_digits"), rid);
	sz = *(int *)v;				_DELETE(v);
	v = table_funcs.column_find_value(tr, find_sql_column(columns, "type_scale"), rid);
	d = *(int *)v;				_DELETE(v);
	if (!sql_find_subtype(&c->type, tpe, sz, d)) {
		sql_type *lt = sql_trans_bind_type(tr, t->s, tpe);
		if (lt == NULL) {
			TRC_ERROR(SQL_STORE, "SQL type '%s' is missing\n", tpe);
			_DELETE(tpe);
			return NULL;
		}
		sql_init_subtype(&c->type, lt, sz, d);
	}
	_DELETE(tpe);
	c->def = NULL;
	def = table_funcs.column_find_value(tr, find_sql_column(columns, "default"), rid);
	if (ATOMcmp(TYPE_str, ATOMnilptr(TYPE_str), def) != 0)
		c->def = sa_strdup(tr->sa, def);
	_DELETE(def);
	v = table_funcs.column_find_value(tr, find_sql_column(columns, "null"), rid);
	c->null = *(bit *)v;			_DELETE(v);
	v = table_funcs.column_find_value(tr, find_sql_column(columns, "number"), rid);
	c->colnr = *(int *)v;			_DELETE(v);
	c->unique = 0;
	c->storage_type = NULL;
	st = table_funcs.column_find_value(tr, find_sql_column(columns, "storage"), rid);
	if (ATOMcmp(TYPE_str, ATOMnilptr(TYPE_str), st) != 0)
		c->storage_type = sa_strdup(tr->sa, st);
	_DELETE(st);
	c->t = t;
	if (isTable(c->t))
		store_funcs.create_col(tr, c);
	c->sorted = sql_trans_is_sorted(tr, c);
	c->dcount = 0;
	c->base.stime = c->base.wtime = tr->wstime;
	TRC_DEBUG(SQL_STORE, "Load column: %s\n", c->base.name);
	return c;
}

static int
load_range_partition(sql_trans *tr, sql_schema *syss, sql_part *pt)
{
	sql_table *ranges = find_sql_table(syss, "range_partitions");
	oid rid;
	rids *rs;
	sql_subtype *empty = sql_bind_localtype("void");

	pt->tpe = *empty;
	rs = table_funcs.rids_select(tr, find_sql_column(ranges, "table_id"), &pt->base.id, &pt->base.id, NULL);
	if ((rid = table_funcs.rids_next(rs)) != oid_nil) {
		void *v1, *v2, *v3;
		ValRecord vmin, vmax;
		ptr ok;

		vmin = vmax = (ValRecord) {.vtype = TYPE_void,};

		v1 = table_funcs.column_find_value(tr, find_sql_column(ranges, "minimum"), rid);
		v2 = table_funcs.column_find_value(tr, find_sql_column(ranges, "maximum"), rid);
		ok = VALinit(&vmin, TYPE_str, v1);
		if (ok)
			ok = VALinit(&vmax, TYPE_str, v2);
		_DELETE(v1);
		_DELETE(v2);
		if (ok) {
			v3 = table_funcs.column_find_value(tr, find_sql_column(ranges, "with_nulls"), rid);
			pt->with_nills = *((bit*)v3);
			_DELETE(v3);

			pt->part.range.minvalue = sa_alloc(tr->sa, vmin.len);
			pt->part.range.maxvalue = sa_alloc(tr->sa, vmax.len);
			memcpy(pt->part.range.minvalue, VALget(&vmin), vmin.len);
			memcpy(pt->part.range.maxvalue, VALget(&vmax), vmax.len);
			pt->part.range.minlength = vmin.len;
			pt->part.range.maxlength = vmax.len;
		}
		VALclear(&vmin);
		VALclear(&vmax);
		if (!ok) {
			table_funcs.rids_destroy(rs);
			return -1;
		}
	}
	table_funcs.rids_destroy(rs);
	return 0;
}

static int
load_value_partition(sql_trans *tr, sql_schema *syss, sql_part *pt)
{
	sql_table *values = find_sql_table(syss, "value_partitions");
	list *vals = NULL;
	oid rid;
	rids *rs = table_funcs.rids_select(tr, find_sql_column(values, "table_id"), &pt->base.id, &pt->base.id, NULL);
	int i = 0;
	sql_subtype *empty = sql_bind_localtype("void");

	vals = list_new(tr->sa, (fdestroy) NULL);
	if (!vals) {
		table_funcs.rids_destroy(rs);
		return -1;
	}

	pt->tpe = *empty;

	for (rid = table_funcs.rids_next(rs); !is_oid_nil(rid); rid = table_funcs.rids_next(rs)) {
		sql_part_value* nextv;
		ValRecord vvalue;
		ptr ok;

		vvalue = (ValRecord) {.vtype = TYPE_void,};
		void *v = table_funcs.column_find_value(tr, find_sql_column(values, "value"), rid);
		ok = VALinit(&vvalue, TYPE_str, v);
		_DELETE(v);

		if (ok) {
			if (VALisnil(&vvalue)) { /* check for null value */
				pt->with_nills = true;
			} else {
				nextv = SA_ZNEW(tr->sa, sql_part_value);
				nextv->value = sa_alloc(tr->sa, vvalue.len);
				memcpy(nextv->value, VALget(&vvalue), vvalue.len);
				nextv->length = vvalue.len;
				if (list_append_sorted(vals, nextv, empty, sql_values_list_element_validate_and_insert) != NULL) {
					VALclear(&vvalue);
					table_funcs.rids_destroy(rs);
					list_destroy(vals);
					return -i - 1;
				}
			}
		}
		VALclear(&vvalue);
		if (!ok) {
			table_funcs.rids_destroy(rs);
			list_destroy(vals);
			return -i - 1;
		}
		i++;
	}
	table_funcs.rids_destroy(rs);
	pt->part.values = vals;
	return 0;
}

static sql_part*
load_part(sql_trans *tr, sql_table *t, oid rid)
{
	void *v;
	sql_part *pt = SA_ZNEW(tr->sa, sql_part);
	sql_schema *syss = find_sql_schema(tr, "sys");
	sql_table *objects = find_sql_table(syss, "objects");
	sqlid id;

	pt->t = t;
	assert(isMergeTable(t) || isReplicaTable(t));
	v = table_funcs.column_find_value(tr, find_sql_column(objects, "nr"), rid);
	id = *(sqlid*)v; _DELETE(v);
	v = table_funcs.column_find_value(tr, find_sql_column(objects, "name"), rid);
	base_init(tr->sa, &pt->base, id, 0, v);	_DELETE(v);
	return pt;
}

void
sql_trans_update_tables(sql_trans* tr, sql_schema *s)
{
	(void)tr;
	(void)s;
}

static sql_table *
load_table(sql_trans *tr, sql_schema *s, sqlid tid, subrids *nrs)
{
	void *v;
	sql_table *t = SA_ZNEW(tr->sa, sql_table);
	sql_schema *syss = find_sql_schema(tr, "sys");
	sql_table *tables = find_sql_table(syss, "_tables");
	sql_table *idxs = find_sql_table(syss, "idxs");
	sql_table *keys = find_sql_table(syss, "keys");
	sql_table *triggers = find_sql_table(syss, "triggers");
	sql_table *partitions = find_sql_table(syss, "table_partitions");
	char *query;
	sql_column *idx_table_id, *key_table_id, *trigger_table_id, *partitions_table_id;
	oid rid;
	sqlid pcolid = int_nil;
	void* exp = NULL;
	rids *rs;

	rid = table_funcs.column_find_row(tr, find_sql_column(tables, "id"), &tid, NULL);
	v = table_funcs.column_find_value(tr, find_sql_column(tables, "name"), rid);
	base_init(tr->sa, &t->base, tid, 0, v);	_DELETE(v);
	v = table_funcs.column_find_value(tr, find_sql_column(tables, "query"), rid);
	t->query = NULL;
	query = (char *)v;
	if (ATOMcmp(TYPE_str, ATOMnilptr(TYPE_str), query) != 0)
		t->query = sa_strdup(tr->sa, query);
	_DELETE(query);
	v = table_funcs.column_find_value(tr, find_sql_column(tables, "type"), rid);
	t->type = *(sht *)v;			_DELETE(v);
	v = table_funcs.column_find_value(tr, find_sql_column(tables, "system"), rid);
	t->system = *(bit *)v;			_DELETE(v);
	v = table_funcs.column_find_value(tr, find_sql_column(tables, "commit_action"),rid);
	t->commit_action = (ca_t)*(sht *)v;	_DELETE(v);
	t->persistence = SQL_PERSIST;
	if (t->commit_action)
		t->persistence = SQL_GLOBAL_TEMP;
	if (isStream(t))
		t->persistence = SQL_STREAM;
	if (isRemote(t))
		t->persistence = SQL_REMOTE;
	t->cleared = 0;
	v = table_funcs.column_find_value(tr, find_sql_column(tables, "access"),rid);
	t->access = *(sht*)v;	_DELETE(v);
	t->base.stime = t->base.wtime = tr->wstime;

	t->pkey = NULL;
	t->s = s;
	t->sz = COLSIZE;

	cs_new(&t->columns, tr->sa, (fdestroy) &column_destroy);
	cs_new(&t->idxs, tr->sa, (fdestroy) &idx_destroy);
	cs_new(&t->keys, tr->sa, (fdestroy) &key_destroy);
	cs_new(&t->triggers, tr->sa, (fdestroy) &trigger_destroy);
	cs_new(&t->members, tr->sa, (fdestroy) NULL);

	if (isTable(t)) {
		if (store_funcs.create_del(tr, t) != LOG_OK) {
			TRC_DEBUG(SQL_STORE, "Load table '%s' is missing 'deletes'", t->base.name);
			t->persistence = SQL_GLOBAL_TEMP;
		}
	}

	TRC_DEBUG(SQL_STORE, "Load table: %s\n", t->base.name);

	partitions_table_id = find_sql_column(partitions, "table_id");
	rs = table_funcs.rids_select(tr, partitions_table_id, &t->base.id, &t->base.id, NULL);
	if ((rid = table_funcs.rids_next(rs)) != oid_nil) {
		v = table_funcs.column_find_value(tr, find_sql_column(partitions, "type"), rid);
		t->properties |= *(bte*)v;
		_DELETE(v);

		if (isPartitionedByColumnTable(t)) {
			v = table_funcs.column_find_value(tr, find_sql_column(partitions, "column_id"), rid);
			pcolid = *((sqlid*)v);
		} else {
			v = table_funcs.column_find_value(tr, find_sql_column(partitions, "expression"), rid);
			if (ATOMcmp(TYPE_str, ATOMnilptr(TYPE_str), v) == 0)
				assert(0);
			exp = sa_strdup(tr->sa, v);
		}
		_DELETE(v);
	}
	table_funcs.rids_destroy(rs);

	assert((!isRangePartitionTable(t) && !isListPartitionTable(t)) || (!exp && !is_int_nil(pcolid)) || (exp && is_int_nil(pcolid)));
	if (isPartitionedByExpressionTable(t)) {
		t->part.pexp = SA_ZNEW(tr->sa, sql_expression);
		t->part.pexp->exp = exp;
		t->part.pexp->type = *sql_bind_localtype("void"); /* initialized at initialize_sql_parts */
		t->part.pexp->cols = sa_list(tr->sa);
	}
	for (rid = table_funcs.subrids_next(nrs); !is_oid_nil(rid); rid = table_funcs.subrids_next(nrs)) {
		sql_column* next = load_column(tr, t, rid);
		if (next == NULL)
			return NULL;
		cs_add(&t->columns, next, 0);
		if (pcolid == next->base.id) {
			t->part.pcol = next;
		}
	}

	if (!isKindOfTable(t))
		return t;

	/* load idx's first as the may be needed by the keys */
	idx_table_id = find_sql_column(idxs, "table_id");
	rs = table_funcs.rids_select(tr, idx_table_id, &t->base.id, &t->base.id, NULL);
	for (rid = table_funcs.rids_next(rs); !is_oid_nil(rid); rid = table_funcs.rids_next(rs)) {
		sql_idx *i = load_idx(tr, t, rid);

		cs_add(&t->idxs, i, 0);
		list_append(s->idxs, i);
	}
	table_funcs.rids_destroy(rs);

	key_table_id = find_sql_column(keys, "table_id");
	rs = table_funcs.rids_select(tr, key_table_id, &t->base.id, &t->base.id, NULL);
	for (rid = table_funcs.rids_next(rs); !is_oid_nil(rid); rid = table_funcs.rids_next(rs)) {
		sql_key *k = load_key(tr, t, rid);

		cs_add(&t->keys, k, 0);
		list_append(s->keys, k);
	}
	table_funcs.rids_destroy(rs);

	trigger_table_id = find_sql_column(triggers, "table_id");
	rs = table_funcs.rids_select(tr, trigger_table_id, &t->base.id, &t->base.id,NULL);
	for (rid = table_funcs.rids_next(rs); !is_oid_nil(rid); rid = table_funcs.rids_next(rs)) {
		sql_trigger *k = load_trigger(tr, t, rid);

		cs_add(&t->triggers, k, 0);
		list_append(s->triggers, k);
	}
	table_funcs.rids_destroy(rs);

	if (isMergeTable(t) || isReplicaTable(t)) {
		sql_table *objects = find_sql_table(syss, "objects");
		sql_column *mt_id = find_sql_column(objects, "id");
		sql_column *mt_nr = find_sql_column(objects, "nr");
		rids *rs = table_funcs.rids_select(tr, mt_id, &t->base.id, &t->base.id, NULL);

		rs = table_funcs.rids_orderby(tr, rs, mt_nr);
		for (rid = table_funcs.rids_next(rs); !is_oid_nil(rid); rid = table_funcs.rids_next(rs)) {
			sql_part *pt = load_part(tr, t, rid);
			if (isRangePartitionTable(t)) {
				load_range_partition(tr, syss, pt);
			} else if (isListPartitionTable(t)) {
				load_value_partition(tr, syss, pt);
			}
			cs_add(&t->members, pt, 0);
		}
		table_funcs.rids_destroy(rs);
	}
	return t;
}

static sql_type *
load_type(sql_trans *tr, sql_schema *s, oid rid)
{
	void *v;
	sql_type *t = SA_ZNEW(tr->sa, sql_type);
	sql_schema *syss = find_sql_schema(tr, "sys");
	sql_table *types = find_sql_table(syss, "types");
	sqlid tid;

	v = table_funcs.column_find_value(tr, find_sql_column(types, "id"), rid);
	tid = *(sqlid *)v;			_DELETE(v);
	v = table_funcs.column_find_value(tr, find_sql_column(types, "systemname"), rid);
	base_init(tr->sa, &t->base, tid, 0, v);	_DELETE(v);
	v = table_funcs.column_find_value(tr, find_sql_column(types, "sqlname"), rid);
	t->sqlname = (v)?sa_strdup(tr->sa, v):NULL; 	_DELETE(v);
	v = table_funcs.column_find_value(tr, find_sql_column(types, "digits"), rid);
	t->digits = *(int *)v; 			_DELETE(v);
	v = table_funcs.column_find_value(tr, find_sql_column(types, "scale"), rid);
	t->scale = *(int *)v;			_DELETE(v);
	v = table_funcs.column_find_value(tr, find_sql_column(types, "radix"), rid);
	t->radix = *(int *)v;			_DELETE(v);
	v = table_funcs.column_find_value(tr, find_sql_column(types, "eclass"), rid);
	t->eclass = (sql_class)(*(int *)v);			_DELETE(v);
	t->localtype = ATOMindex(t->base.name);
	t->bits = 0;
	t->s = s;
	return t;
}

static sql_arg *
load_arg(sql_trans *tr, sql_func * f, oid rid)
{
	void *v;
	sql_arg *a = SA_ZNEW(tr->sa, sql_arg);
	char *tpe;
	int digits, scale;
	sql_schema *syss = find_sql_schema(tr, "sys");
	sql_table *args = find_sql_table(syss, "args");

	(void)f;
	v = table_funcs.column_find_value(tr, find_sql_column(args, "name"), rid);
	a->name = sa_strdup(tr->sa, v);	_DELETE(v);
	v = table_funcs.column_find_value(tr, find_sql_column(args, "inout"), rid);
	a->inout = *(bte *)v;	_DELETE(v);
	v = table_funcs.column_find_value(tr, find_sql_column(args, "type_digits"), rid);
	digits = *(int *)v;	_DELETE(v);
	v = table_funcs.column_find_value(tr, find_sql_column(args, "type_scale"), rid);
	scale = *(int *)v;	_DELETE(v);

	tpe = table_funcs.column_find_value(tr, find_sql_column(args, "type"), rid);
	if (!sql_find_subtype(&a->type, tpe, digits, scale)) {
		sql_type *lt = sql_trans_bind_type(tr, f->s, tpe);
		if (lt == NULL) {
			TRC_ERROR(SQL_STORE, "SQL type '%s' is missing\n", tpe);
			_DELETE(tpe);
			return NULL;
		}
		sql_init_subtype(&a->type, lt, digits, scale);
	}
	_DELETE(tpe);
	return a;
}

static sql_func *
load_func(sql_trans *tr, sql_schema *s, sqlid fid, subrids *rs)
{
	void *v;
	sql_func *t = SA_ZNEW(tr->sa, sql_func);
	sql_schema *syss = find_sql_schema(tr, "sys");
	sql_table *funcs = find_sql_table(syss, "functions");
	oid rid;
	bool update_env;	/* hacky way to update env function */

	rid = table_funcs.column_find_row(tr, find_sql_column(funcs, "id"), &fid, NULL);
	v = table_funcs.column_find_value(tr, find_sql_column(funcs, "name"), rid);
	update_env = strcmp(v, "env") == 0;
	base_init(tr->sa, &t->base, fid, 0, v); 	_DELETE(v);
	v = table_funcs.column_find_value(tr, find_sql_column(funcs, "func"), rid);
	update_env = update_env && strstr(v, "EXTERNAL NAME sql.sql_environment") != NULL;
	if (update_env) {
		/* see creation of env in sql_create_env()
		 * also see upgrade code in sql_upgrades.c */
		_DELETE(v);
		v = "CREATE FUNCTION env() RETURNS TABLE( name varchar(1024), value varchar(2048)) EXTERNAL NAME inspect.\"getEnvironment\";";
	}
	t->imp = (v)?sa_strdup(tr->sa, v):NULL;	if (!update_env) _DELETE(v);
	if (update_env) {
		v = "inspect";
	} else {
		v = table_funcs.column_find_value(tr, find_sql_column(funcs, "mod"), rid);
	}
	t->mod = (v)?sa_strdup(tr->sa, v):NULL;	if (!update_env) _DELETE(v);
	v = table_funcs.column_find_value(tr, find_sql_column(funcs, "language"), rid);
	t->lang = (sql_flang) *(int *)v;			_DELETE(v);
	v = table_funcs.column_find_value(tr, find_sql_column(funcs, "type"), rid);
	t->sql = (t->lang==FUNC_LANG_SQL||t->lang==FUNC_LANG_MAL);
	t->type = (sql_ftype) *(int *)v;			_DELETE(v);
	v = table_funcs.column_find_value(tr, find_sql_column(funcs, "side_effect"), rid);
	t->side_effect = *(bit *)v;		_DELETE(v);
	if (t->type==F_FILT)
		t->side_effect=FALSE;
	v = table_funcs.column_find_value(tr, find_sql_column(funcs, "varres"), rid);
	t->varres = *(bit *)v;	_DELETE(v);
	v = table_funcs.column_find_value(tr, find_sql_column(funcs, "vararg"), rid);
	t->vararg = *(bit *)v;	_DELETE(v);
	v = table_funcs.column_find_value(tr, find_sql_column(funcs, "system"), rid);
	t->system = *(bit *)v;	_DELETE(v);
	v = table_funcs.column_find_value(tr, find_sql_column(funcs, "semantics"), rid);
	t->semantics = *(bit *)v;		_DELETE(v);
	t->res = NULL;
	t->s = s;
	t->fix_scale = SCALE_EQ;
	t->sa = tr->sa;
	/* convert old PYTHON2 and PYTHON2_MAP to PYTHON and PYTHON_MAP
	 * see also function sql_update_jun2020() in sql_upgrades.c */
	if ((int) t->lang == 8)		/* old FUNC_LANG_PY2 */
		t->lang = FUNC_LANG_PY;
	else if ((int) t->lang == 9)	/* old FUNC_LANG_MAP_PY2 */
		t->lang = FUNC_LANG_MAP_PY;
	if (t->lang != FUNC_LANG_INT) {
		t->query = t->imp;
		t->imp = NULL;
	}

	TRC_DEBUG(SQL_STORE, "Load function: %s\n", t->base.name);

	t->ops = list_new(tr->sa, (fdestroy)NULL);
	if (rs) {
		for (rid = table_funcs.subrids_next(rs); !is_oid_nil(rid); rid = table_funcs.subrids_next(rs)) {
			sql_arg *a = load_arg(tr, t, rid);

			if (a == NULL)
				return NULL;
			if (a->inout == ARG_OUT) {
				if (!t->res)
					t->res = sa_list(tr->sa);
				list_append(t->res, a);
			} else {
				list_append(t->ops, a);
			}
		}
	}
	if (t->type == F_FUNC && !t->res)
		t->type = F_PROC;
	t->side_effect = (t->type==F_FILT || (t->res && (t->lang==FUNC_LANG_SQL || !list_empty(t->ops))))?FALSE:TRUE;
	return t;
}

void
reset_functions(sql_trans *tr)
{
	node *n, *m;

	for (n = tr->schemas.set->h; n; n = n->next) {
		sql_schema *s = n->data;

		if (s->funcs.set) for (m = s->funcs.set->h; m; m = m->next) {
			sql_func *f = m->data;

			if (f->sql)
				f->sql = 1;
		}
	}
}

static sql_sequence *
load_seq(sql_trans *tr, sql_schema * s, oid rid)
{
	void *v;
	sql_sequence *seq = SA_ZNEW(tr->sa, sql_sequence);
	sql_schema *syss = find_sql_schema(tr, "sys");
	sql_table *seqs = find_sql_table(syss, "sequences");
	sqlid sid;

	v = table_funcs.column_find_value(tr, find_sql_column(seqs, "id"), rid);
	sid = *(sqlid *)v; 			_DELETE(v);
	v = table_funcs.column_find_value(tr, find_sql_column(seqs, "name"), rid);
	base_init(tr->sa, &seq->base, sid, 0, v); _DELETE(v);
	v = table_funcs.column_find_value(tr, find_sql_column(seqs, "start"), rid);
	seq->start = *(lng *)v;			_DELETE(v);
	v = table_funcs.column_find_value(tr, find_sql_column(seqs, "minvalue"), rid);
	seq->minvalue = *(lng *)v;		_DELETE(v);
	v = table_funcs.column_find_value(tr, find_sql_column(seqs, "maxvalue"), rid);
	seq->maxvalue = *(lng *)v; 		_DELETE(v);
	v = table_funcs.column_find_value(tr, find_sql_column(seqs, "increment"), rid);
	seq->increment = *(lng *)v; 		_DELETE(v);
	v = table_funcs.column_find_value(tr, find_sql_column(seqs, "cacheinc"), rid);
	seq->cacheinc = *(lng *)v;		_DELETE(v);
	v = table_funcs.column_find_value(tr, find_sql_column(seqs, "cycle"), rid);
	seq->cycle = *(bit *)v;			_DELETE(v);
	seq->s = s;
	return seq;
}

static void
set_members(changeset *ts)
{
	node *n, *m;

	if (ts && ts->set) {
		for (n = ts->set->h; n; n = n->next) {
			sql_table *t = n->data;

			if (isMergeTable(t) || isReplicaTable(t)) {
				if (t->members.set)
				for (m = t->members.set->h; m; m = m->next) {
					sql_part *p = m->data;
					sql_table *pt = find_sql_table(t->s, p->base.name);

					pt->p = t;
				}
			}
		}
	}
}

static void
sql_trans_update_schema(sql_trans *tr, oid rid)
{
	void *v;
	sql_schema *s = NULL, *syss = find_sql_schema(tr, "sys");
	sql_table *ss = find_sql_table(syss, "schemas");
	sqlid sid;

	v = table_funcs.column_find_value(tr, find_sql_column(ss, "id"), rid);
	sid = *(sqlid *)v; 	_DELETE(v);
	s = find_sql_schema_id(tr, sid);

	if (s==NULL)
		return ;

	TRC_DEBUG(SQL_STORE, "Update schema: %s %d\n", s->base.name, s->base.id);

	v = table_funcs.column_find_value(tr, find_sql_column(ss, "name"), rid);
	base_init(tr->sa, &s->base, sid, 0, v); _DELETE(v);
	v = table_funcs.column_find_value(tr, find_sql_column(ss, "authorization"), rid);
	s->auth_id = *(sqlid *)v; 	_DELETE(v);
	v = table_funcs.column_find_value(tr, find_sql_column(ss, "system"), rid);
	s->system = *(bit *)v;          _DELETE(v);
	v = table_funcs.column_find_value(tr, find_sql_column(ss, "owner"), rid);
	s->owner = *(sqlid *)v;		_DELETE(v);
}

static sql_schema *
load_schema(sql_trans *tr, sqlid id, oid rid)
{
	void *v;
	sql_schema *s = NULL, *syss = find_sql_schema(tr, "sys");
	sql_table *ss = find_sql_table(syss, "schemas");
	sql_table *types = find_sql_table(syss, "types");
	sql_table *tables = find_sql_table(syss, "_tables");
	sql_table *funcs = find_sql_table(syss, "functions");
	sql_table *seqs = find_sql_table(syss, "sequences");
	sqlid sid;
	sql_column *type_schema, *type_id, *table_schema, *table_id;
	sql_column *func_schema, *func_id, *seq_schema, *seq_id;
	rids *rs;

	v = table_funcs.column_find_value(tr, find_sql_column(ss, "id"), rid);
	sid = *(sqlid *)v; 	_DELETE(v);
	if (instore(sid, id)) {
		s = find_sql_schema_id(tr, sid);

		if (s==NULL) {
			char *name;

			v = table_funcs.column_find_value(tr, find_sql_column(ss, "name"), rid);
			name = (char*)v;
			s = find_sql_schema(tr, name);
			_DELETE(v);
			if (s == NULL) {
				GDKerror("SQL schema missing or incompatible, rebuild from archive");
				return NULL;
			}
		}
		s->base.id = sid;
	} else {
		s = SA_ZNEW(tr->sa, sql_schema);
		if (s == NULL)
			return NULL;
		v = table_funcs.column_find_value(tr, find_sql_column(ss, "name"), rid);
		base_init(tr->sa, &s->base, sid, 0, v); _DELETE(v);
		v = table_funcs.column_find_value(tr, find_sql_column(ss, "authorization"), rid);
		s->auth_id = *(sqlid *)v; 	_DELETE(v);
		v = table_funcs.column_find_value(tr, find_sql_column(ss, "system"), rid);
		s->system = *(bit *)v;          _DELETE(v);
		v = table_funcs.column_find_value(tr, find_sql_column(ss, "owner"), rid);
		s->owner = *(sqlid *)v;		_DELETE(v);
		s->keys = list_new(tr->sa, (fdestroy) NULL);
		s->idxs = list_new(tr->sa, (fdestroy) NULL);
		s->triggers = list_new(tr->sa, (fdestroy) NULL);

		cs_new(&s->tables, tr->sa, (fdestroy) &table_destroy);
		cs_new(&s->types, tr->sa, (fdestroy) NULL);
		cs_new(&s->funcs, tr->sa, (fdestroy) NULL);
		cs_new(&s->seqs, tr->sa, (fdestroy) NULL);
	}

	TRC_DEBUG(SQL_STORE, "Load schema: %s %d\n", s->base.name, s->base.id);

	sqlid tmpid = store_oids ? FUNC_OIDS : id;

	/* first load simple types */
	type_schema = find_sql_column(types, "schema_id");
	type_id = find_sql_column(types, "id");
	rs = table_funcs.rids_select(tr, type_schema, &s->base.id, &s->base.id, type_id, &tmpid, NULL, NULL);
	for (rid = table_funcs.rids_next(rs); !is_oid_nil(rid); rid = table_funcs.rids_next(rs))
		cs_add(&s->types, load_type(tr, s, rid), 0);
	table_funcs.rids_destroy(rs);

	/* second tables */
	table_schema = find_sql_column(tables, "schema_id");
	table_id = find_sql_column(tables, "id");
	/* all tables with id >= id */
	rs = table_funcs.rids_select(tr, table_schema, &sid, &sid, table_id, &tmpid, NULL, NULL);
	if (rs && !table_funcs.rids_empty(rs)) {
		sql_table *columns = find_sql_table(syss, "_columns");
		sql_column *column_table_id = find_sql_column(columns, "table_id");
		sql_column *column_number = find_sql_column(columns, "number");
		subrids *nrs = table_funcs.subrids_create(tr, rs, table_id, column_table_id, column_number);
		sqlid tid;

		for (tid = table_funcs.subrids_nextid(nrs); tid >= 0; tid = table_funcs.subrids_nextid(nrs)) {
			if (!instore(tid, id)) {
				sql_table *t = load_table(tr, s, tid, nrs);
				if (t == NULL) {
					table_funcs.subrids_destroy(nrs);
					table_funcs.rids_destroy(rs);
					return NULL;
				}
				cs_add(&s->tables, t, 0);
			} else
				while (!is_oid_nil(table_funcs.subrids_next(nrs)))
					;
		}
		table_funcs.subrids_destroy(nrs);
	}
	table_funcs.rids_destroy(rs);

	/* next functions which could use these types */
	func_schema = find_sql_column(funcs, "schema_id");
	func_id = find_sql_column(funcs, "id");
	rs = table_funcs.rids_select(tr, func_schema, &s->base.id, &s->base.id, func_id, &tmpid, NULL, NULL);
	if (rs && !table_funcs.rids_empty(rs)) {
		sql_table *args = find_sql_table(syss, "args");
		sql_column *arg_func_id = find_sql_column(args, "func_id");
		sql_column *arg_number = find_sql_column(args, "number");
		subrids *nrs = table_funcs.subrids_create(tr, rs, func_id, arg_func_id, arg_number);
		sqlid fid;
		sql_func *f;

		for (fid = table_funcs.subrids_nextid(nrs); fid >= 0; fid = table_funcs.subrids_nextid(nrs)) {
			f = load_func(tr, s, fid, nrs);
			if (f == NULL) {
				table_funcs.subrids_destroy(nrs);
				table_funcs.rids_destroy(rs);
				return NULL;
			}
			cs_add(&s->funcs, f, 0);
		}
		/* Handle all procedures without arguments (no args) */
		rs = table_funcs.rids_diff(tr, rs, func_id, nrs, arg_func_id);
		for (rid = table_funcs.rids_next(rs); !is_oid_nil(rid); rid = table_funcs.rids_next(rs)) {
			void *v = table_funcs.column_find_value(tr, func_id, rid);
			fid = *(sqlid*)v; _DELETE(v);
			f = load_func(tr, s, fid, NULL);
			if (f == NULL) {
				table_funcs.subrids_destroy(nrs);
				table_funcs.rids_destroy(rs);
				return NULL;
			}
			cs_add(&s->funcs, f, 0);
		}
		table_funcs.subrids_destroy(nrs);
	}
	table_funcs.rids_destroy(rs);

	/* last sequence numbers */
	seq_schema = find_sql_column(seqs, "schema_id");
	seq_id = find_sql_column(seqs, "id");
	rs = table_funcs.rids_select(tr, seq_schema, &s->base.id, &s->base.id, seq_id, &tmpid, NULL, NULL);
	for (rid = table_funcs.rids_next(rs); !is_oid_nil(rid); rid = table_funcs.rids_next(rs))
		cs_add(&s->seqs, load_seq(tr, s, rid), 0);
	table_funcs.rids_destroy(rs);
	return s;
}

static sql_trans *
create_trans(sql_allocator *sa)
{
	sql_trans *t = ZNEW(sql_trans);

	if (!t)
		return NULL;

	t->sa = sa;
	t->name = NULL;
	t->wtime = 0;
	t->stime = 0;
	t->wstime = timestamp();
	t->schema_updates = 0;
	t->status = 0;

	t->parent = NULL;

	cs_new(&t->schemas, t->sa, (fdestroy) &schema_destroy);
	return t;
}

void
sql_trans_update_schemas(sql_trans* tr)
{
	sql_schema *syss = find_sql_schema(tr, "sys");
	sql_table *sysschema = find_sql_table(syss, "schemas");
	sql_column *sysschema_ids = find_sql_column(sysschema, "id");
	rids *schemas = table_funcs.rids_select(tr, sysschema_ids, NULL, NULL);
	oid rid;

	TRC_DEBUG(SQL_STORE, "Update schemas\n");

	for (rid = table_funcs.rids_next(schemas); !is_oid_nil(rid); rid = table_funcs.rids_next(schemas)) {
		sql_trans_update_schema(tr, rid);
	}
	table_funcs.rids_destroy(schemas);
}

static bool
load_trans(sql_trans* tr, sqlid id)
{
	sql_schema *syss = find_sql_schema(tr, "sys");
	sql_table *sysschema = find_sql_table(syss, "schemas");
	sql_column *sysschema_ids = find_sql_column(sysschema, "id");
	rids *schemas = table_funcs.rids_select(tr, sysschema_ids, NULL, NULL);
	oid rid;
	node *n;

	TRC_DEBUG(SQL_STORE, "Load transaction\n");

	for (rid = table_funcs.rids_next(schemas); !is_oid_nil(rid); rid = table_funcs.rids_next(schemas)) {
		sql_schema *ns = load_schema(tr, id, rid);
		if (ns == NULL)
			return false;
		if (!instore(ns->base.id, id))
			cs_add(&tr->schemas, ns, 0);
	}

	for (n = tr->schemas.set->h; n; n = n->next) { /* Set table members */
		sql_schema *s = n->data;

		set_members(&s->tables);
	}
	table_funcs.rids_destroy(schemas);
	return true;
}

static int
store_upgrade_ids(sql_trans* tr)
{
	node *n, *m, *o;
	for (n = tr->schemas.set->h; n; n = n->next) {
		sql_schema *s = n->data;

		if (isDeclaredSchema(s))
			continue;
		if (s->tables.set == NULL)
			continue;
		for (m = s->tables.set->h; m; m = m->next) {
			sql_table *t = m->data;

			if (!isTable(t))
				continue;
			if (store_funcs.upgrade_del(t) != LOG_OK)
				return SQL_ERR;
			for (o = t->columns.set->h; o; o = o->next) {
				sql_column *c = o->data;

				if (store_funcs.upgrade_col(c) != LOG_OK)
					return SQL_ERR;
			}
			if (t->idxs.set == NULL)
				continue;
			for (o = t->idxs.set->h; o; o = o->next) {
				sql_idx *i = o->data;

				if (store_funcs.upgrade_idx(i) != LOG_OK)
					return SQL_ERR;
			}
		}
	}
	store_apply_deltas(true);
	logger_funcs.with_ids();
	return SQL_OK;
}

static sqlid
next_oid(void)
{
	sqlid id = 0;
	MT_lock_set(&bs_lock);
	id = store_oid++;
	MT_lock_unset(&bs_lock);
	return id;
}

sqlid
store_next_oid(void)
{
	return next_oid();
}

static void
insert_schemas(sql_trans *tr)
{
	sql_schema *syss = find_sql_schema(tr, "sys");
	sql_table *sysschema = find_sql_table(syss, "schemas");
	sql_table *systable = find_sql_table(syss, "_tables");
	sql_table *syscolumn = find_sql_table(syss, "_columns");
	node *n, *m, *o;

	for (n = tr->schemas.set->h; n; n = n->next) {
		sql_schema *s = n->data;

		if (isDeclaredSchema(s))
			continue;
		table_funcs.table_insert(tr, sysschema, &s->base.id, s->base.name, &s->auth_id, &s->owner, &s->system);
		for (m = s->tables.set->h; m; m = m->next) {
			sql_table *t = m->data;
			sht ca = t->commit_action;

			table_funcs.table_insert(tr, systable, &t->base.id, t->base.name, &s->base.id, ATOMnilptr(TYPE_str), &t->type, &t->system, &ca, &t->access);
			for (o = t->columns.set->h; o; o = o->next) {
				sql_column *c = o->data;

				table_funcs.table_insert(tr, syscolumn, &c->base.id, c->base.name, c->type.type->sqlname, &c->type.digits, &c->type.scale, &t->base.id, (c->def) ? c->def : ATOMnilptr(TYPE_str), &c->null, &c->colnr, (c->storage_type)? c->storage_type : ATOMnilptr(TYPE_str));
			}
		}
	}
}

static void
insert_types(sql_trans *tr, sql_table *systype)
{
	for (node *n = types->h; n; n = n->next) {
		sql_type *t = n->data;
		int radix = t->radix, eclass = (int) t->eclass;
		sqlid next_schema = t->s ? t->s->base.id : 0;

		table_funcs.table_insert(tr, systype, &t->base.id, t->base.name, t->sqlname, &t->digits, &t->scale, &radix, &eclass, &next_schema);
	}
}

static void
insert_args(sql_trans *tr, sql_table *sysarg, list *args, sqlid funcid, const char *arg_def, int *number)
{
	for (node *n = args->h; n; n = n->next) {
		sql_arg *a = n->data;
		sqlid id = next_oid();
		int next_number = (*number)++;
		char buf[32], *next_name;

		if (a->name) {
			next_name = a->name;
		} else {
			snprintf(buf, sizeof(buf), arg_def, next_number);
			next_name = buf;
		}
		table_funcs.table_insert(tr, sysarg, &id, &funcid, next_name, a->type.type->sqlname, &a->type.digits, &a->type.scale, &a->inout, &next_number);
	}
}

static void
insert_functions(sql_trans *tr, sql_table *sysfunc, list *funcs_list, sql_table *sysarg)
{
	for (node *n = funcs_list->h; n; n = n->next) {
		sql_func *f = n->data;
		bit se = (f->type == F_AGGR) ? FALSE : f->side_effect;
		int number = 0, ftype = (int) f->type, flang = (int) FUNC_LANG_INT;
		sqlid next_schema = f->s ? f->s->base.id : 0;

		table_funcs.table_insert(tr, sysfunc, &f->base.id, f->base.name, f->imp, f->mod, &flang, &ftype, &se, &f->varres, &f->vararg, &next_schema, &f->system, &f->semantics);
		if (f->res)
			insert_args(tr, sysarg, f->res, f->base.id, "res_%d", &number);
		if (f->ops)
			insert_args(tr, sysarg, f->ops, f->base.id, "arg_%d", &number);
	}
}

static int
table_next_column_nr(sql_table *t)
{
	int nr = cs_size(&t->columns);
	if (nr) {
		node *n = cs_last_node(&t->columns);
		if (n) {
			sql_column *c = n->data;

			nr = c->colnr+1;
		}
	}
	return nr;
}

static sql_column *
bootstrap_create_column(sql_trans *tr, sql_table *t, char *name, char *sqltype, int digits)
{
	sql_column *col = SA_ZNEW(tr->sa, sql_column);

	TRC_DEBUG(SQL_STORE, "Create column: %s\n", name);

	if (store_oids) {
		sqlid *idp = logger_funcs.log_find_table_value("sys__columns_id", "sys__columns_name", name, "sys__columns_table_id", &t->base.id, NULL, NULL);
		base_init(tr->sa, &col->base, *idp, t->base.flags, name);
		store_oids[nstore_oids++] = *idp;
		GDKfree(idp);
	} else {
		base_init(tr->sa, &col->base, next_oid(), t->base.flags, name);
	}
	sql_find_subtype(&col->type, sqltype, digits, 0);
	col->def = NULL;
	col->null = 1;
	col->colnr = table_next_column_nr(t);
	col->t = t;
	col->unique = 0;
	col->storage_type = NULL;
	cs_add(&t->columns, col, TR_NEW);
	col->base.wtime = col->t->base.wtime = col->t->s->base.wtime = tr->wtime = tr->wstime;

	if (isTable(col->t))
		store_funcs.create_col(tr, col);
	tr->schema_updates ++;
	return col;
}

static sql_table *
create_sql_table_with_id(sql_allocator *sa, sqlid id, const char *name, sht type, bit system, int persistence, int commit_action, bte properties)
{
	sql_table *t = SA_ZNEW(sa, sql_table);

	assert(sa);
	assert((persistence==SQL_PERSIST ||
		persistence==SQL_DECLARED_TABLE ||
		commit_action) && commit_action>=0);
	assert(id);
	base_init(sa, &t->base, id, TR_NEW, name);
	t->type = type;
	t->system = system;
	t->persistence = (temp_t)persistence;
	t->commit_action = (ca_t)commit_action;
	t->query = NULL;
	t->access = 0;
	cs_new(&t->columns, sa, (fdestroy) &column_destroy);
	cs_new(&t->idxs, sa, (fdestroy) &idx_destroy);
	cs_new(&t->keys, sa, (fdestroy) &key_destroy);
	cs_new(&t->triggers, sa, (fdestroy) &trigger_destroy);
	cs_new(&t->members, sa, (fdestroy) NULL);
	t->pkey = NULL;
	t->sz = COLSIZE;
	t->cleared = 0;
	t->s = NULL;
	t->properties = properties;
	memset(&t->part, 0, sizeof(t->part));
	return t;
}

sql_table *
create_sql_table(sql_allocator *sa, const char *name, sht type, bit system, int persistence, int commit_action, bte properties)
{
	return create_sql_table_with_id(sa, next_oid(), name, type, system, persistence, commit_action, properties);
}

static void
dup_sql_type(sql_trans *tr, sql_schema *s, sql_subtype *oc, sql_subtype *nc)
{
	nc->digits = oc->digits;
	nc->scale = oc->scale;
	nc->type = oc->type;
	if (s && nc->type->s) { /* user type */
		sql_type *lt = NULL;

		if (s->base.id == nc->type->s->base.id) {
			/* Current user type belongs to current schema. So search there for current user type. */
			lt = find_sql_type(s, nc->type->base.name);
		} else {
			/* Current user type belongs to another schema in the current transaction. Search there for current user type. */
			lt = sql_trans_bind_type(tr, NULL, nc->type->base.name);
		}
		if (lt == NULL)
			GDKfatal("SQL type %s missing", nc->type->base.name);
		sql_init_subtype(nc, lt, nc->digits, nc->scale);
	}
}

static sql_column *
dup_sql_column(sql_allocator *sa, sql_table *t, sql_column *c)
{
	sql_column *col = SA_ZNEW(sa, sql_column);

	base_init(sa, &col->base, c->base.id, c->base.flags, c->base.name);
	col->type = c->type; /* Both types belong to the same transaction, so no dup_sql_type call is needed */
	col->def = NULL;
	if (c->def)
		col->def = sa_strdup(sa, c->def);
	col->null = c->null;
	col->colnr = c->colnr;
	col->t = t;
	col->unique = c->unique;
	col->storage_type = NULL;
	if (c->storage_type)
		col->storage_type = sa_strdup(sa, c->storage_type);
	col->sorted = c->sorted;
	col->dcount = c->dcount;
	cs_add(&t->columns, col, TR_NEW);
	return col;
}

static sql_part *
dup_sql_part(sql_allocator *sa, sql_table *mt, sql_part *op)
{
	sql_part *p = SA_ZNEW(sa, sql_part);

	base_init(sa, &p->base, op->base.id, op->base.flags, op->base.name);
	p->tpe = op->tpe; /* No dup_sql_type call I think */
	p->with_nills = op->with_nills;

	if (isRangePartitionTable(mt)) {
		p->part.range.minvalue = sa_alloc(sa, op->part.range.minlength);
		p->part.range.maxvalue = sa_alloc(sa, op->part.range.maxlength);
		memcpy(p->part.range.minvalue, op->part.range.minvalue, op->part.range.minlength);
		memcpy(p->part.range.maxvalue, op->part.range.maxvalue, op->part.range.maxlength);
		p->part.range.minlength = op->part.range.minlength;
		p->part.range.maxlength = op->part.range.maxlength;
	} else if (isListPartitionTable(mt)) {
		p->part.values = list_new(sa, (fdestroy) NULL);
		for (node *n = op->part.values->h ; n ; n = n->next) {
			sql_part_value *prev = (sql_part_value*) n->data, *nextv = SA_ZNEW(sa, sql_part_value);
			nextv->value = sa_alloc(sa, prev->length);
			memcpy(nextv->value, prev->value, prev->length);
			nextv->length = prev->length;
			list_append(p->part.values, nextv);
		}
	}
	cs_add(&mt->members, p, TR_NEW);
	return p;
}

sql_table *
dup_sql_table(sql_allocator *sa, sql_table *t)
{
	node *n;
	sql_table *nt = create_sql_table_with_id(sa, t->base.id, t->base.name, t->type, t->system, SQL_DECLARED_TABLE, t->commit_action, t->properties);

	nt->base.flags = t->base.flags;

	nt->access = t->access;
	nt->query = (t->query) ? sa_strdup(sa, t->query) : NULL;
	assert(!t->p || isMergeTable(t->p) || isReplicaTable(t->p));
	nt->p = t->p;

	if (isPartitionedByExpressionTable(nt)) {
		nt->part.pexp = SA_ZNEW(sa, sql_expression);
		nt->part.pexp->exp = sa_strdup(sa, t->part.pexp->exp);
		nt->part.pexp->type = t->part.pexp->type; /* No dup_sql_type call needed */
		nt->part.pexp->cols = sa_list(sa);
		for (n = t->part.pexp->cols->h; n; n = n->next) {
			int *nid = sa_alloc(sa, sizeof(int));
			*nid = *(int *) n->data;
			list_append(nt->part.pexp->cols, nid);
		}
	}

	for (n = t->columns.set->h; n; n = n->next) {
		sql_column *c = n->data;
		sql_column *dup = dup_sql_column(sa, nt, c);
		if (isPartitionedByColumnTable(nt) && c->base.id == t->part.pcol->base.id)
			nt->part.pcol = dup;
	}

	nt->columns.dset = NULL;
	nt->columns.nelm = NULL;

	if (t->members.set)
		for (n = t->members.set->h; n; n = n->next)
			dup_sql_part(sa, nt, n->data);
	nt->members.dset = NULL;
	nt->members.nelm = NULL;
	return nt;
}

static sql_table *
bootstrap_create_table(sql_trans *tr, sql_schema *s, char *name)
{
	int istmp = isTempSchema(s);
	int persistence = istmp?SQL_GLOBAL_TEMP:SQL_PERSIST;
	sht commit_action = istmp?CA_PRESERVE:CA_COMMIT;
	sql_table *t;
	if (store_oids) {
		sqlid *idp = logger_funcs.log_find_table_value("sys__tables_id", "sys__tables_name", name, "sys__tables_schema_id", &s->base.id, NULL, NULL);
		t = create_sql_table_with_id(tr->sa, *idp, name, tt_table, 1, persistence, commit_action, 0);
		store_oids[nstore_oids++] = *idp;
		GDKfree(idp);
	} else {
		t = create_sql_table(tr->sa, name, tt_table, 1, persistence, commit_action, 0);
	}
	t->bootstrap = 1;

	TRC_DEBUG(SQL_STORE, "Create table: %s\n", name);

	t->base.flags = s->base.flags;
	t->query = NULL;
	t->s = s;
	t->base.wtime = t->s->base.wtime = tr->wtime = tr->wstime;
	cs_add(&s->tables, t, TR_NEW);

	if (isTable(t))
		store_funcs.create_del(tr, t);
	tr->schema_updates ++;
	return t;
}

static sql_schema *
bootstrap_create_schema(sql_trans *tr, char *name, sqlid auth_id, int owner)
{
	sql_schema *s = SA_ZNEW(tr->sa, sql_schema);

	TRC_DEBUG(SQL_STORE, "Create schema: %s %d %d\n", name, auth_id, owner);

	if (store_oids) {
		sqlid *idp = logger_funcs.log_find_table_value("sys_schemas_id", "sys_schemas_name", name, NULL, NULL);
		if (idp == NULL && strcmp(name, dt_schema) == 0)
			base_init(tr->sa, &s->base, (sqlid) FUNC_OIDS - 1, TR_NEW, name);
		else {
			base_init(tr->sa, &s->base, *idp, TR_NEW, name);
			store_oids[nstore_oids++] = *idp;
			GDKfree(idp);
		}
	} else {
		base_init(tr->sa, &s->base, next_oid(), TR_NEW, name);
	}
	s->auth_id = auth_id;
	s->owner = owner;
	s->system = TRUE;
	cs_new(&s->tables, tr->sa, (fdestroy) &table_destroy);
	cs_new(&s->types, tr->sa, (fdestroy) NULL);
	cs_new(&s->funcs, tr->sa, (fdestroy) NULL);
	cs_new(&s->seqs, tr->sa, (fdestroy) NULL);
	s->keys = list_new(tr->sa, (fdestroy) NULL);
	s->idxs = list_new(tr->sa, (fdestroy) NULL);
	s->triggers = list_new(tr->sa, (fdestroy) NULL);
	s->base.wtime = tr->wtime = tr->wstime;
	cs_add(&tr->schemas, s, TR_NEW);

	tr->schema_updates ++;
	return s;
}

static int
store_schema_number(void)
{
	return schema_number;
}

static int
store_load(sql_allocator *pa) {
	int first;

	sql_allocator *sa;
	sql_trans *tr;
	sql_table *t, *types, *functions, *arguments;
	sql_schema *s, *p = NULL;

	lng lng_store_oid;
	sqlid id = 0;

	store_sa = sa_create(pa);
	sa = sa_create(pa);
	if (!sa || !store_sa)
		return -1;

	first = logger_funcs.log_isnew();

	types_init(store_sa);

	/* we store some spare oids */
	store_oid = FUNC_OIDS;

	if (!sequences_init())
		return -1;
	ATOMIC_SET(&transactions, 0);
	gtrans = tr = create_trans(sa);
	gtrans->stime = timestamp();
	if (!gtrans)
		return -1;

	/* for now use malloc and free */
	active_sessions = list_create(NULL);

	if (first) {
		/* cannot initialize database in readonly mode */
		if (store_readonly)
			return -1;
		tr = sql_trans_create(NULL, NULL, true);
		if (!tr) {
			TRC_CRITICAL(SQL_STORE, "Failed to start a transaction while loading the storage\n");
			return -1;
		}
	} else {
		if (!(store_oids = GDKzalloc(300 * sizeof(sqlid)))) { /* 150 suffices */
			TRC_CRITICAL(SQL_STORE, "Allocation failure while loading the storage\n");
			return -1;
		}
	}
	tr->active = 1;

	s = bootstrap_create_schema(tr, "sys", ROLE_SYSADMIN, USER_MONETDB);
	if (!first)
		s->base.flags = 0;

	t = bootstrap_create_table(tr, s, "schemas");
	bootstrap_create_column(tr, t, "id", "int", 32);
	bootstrap_create_column(tr, t, "name", "varchar", 1024);
	bootstrap_create_column(tr, t, "authorization", "int", 32);
	bootstrap_create_column(tr, t, "owner", "int", 32);
	bootstrap_create_column(tr, t, "system", "boolean", 1);

	types = t = bootstrap_create_table(tr, s, "types");
	bootstrap_create_column(tr, t, "id", "int", 32);
	bootstrap_create_column(tr, t, "systemname", "varchar", 256);
	bootstrap_create_column(tr, t, "sqlname", "varchar", 1024);
	bootstrap_create_column(tr, t, "digits", "int", 32);
	bootstrap_create_column(tr, t, "scale", "int", 32);
	bootstrap_create_column(tr, t, "radix", "int", 32);
	bootstrap_create_column(tr, t, "eclass", "int", 32);
	bootstrap_create_column(tr, t, "schema_id", "int", 32);

	functions = t = bootstrap_create_table(tr, s, "functions");
	bootstrap_create_column(tr, t, "id", "int", 32);
	bootstrap_create_column(tr, t, "name", "varchar", 256);
	bootstrap_create_column(tr, t, "func", "varchar", 8196);
	bootstrap_create_column(tr, t, "mod", "varchar", 8196);

	/* language asm=0, sql=1, R=2, C=3, J=4 */
	bootstrap_create_column(tr, t, "language", "int", 32);

	/* func, proc, aggr or filter */
	bootstrap_create_column(tr, t, "type", "int", 32);
	bootstrap_create_column(tr, t, "side_effect", "boolean", 1);
	bootstrap_create_column(tr, t, "varres", "boolean", 1);
	bootstrap_create_column(tr, t, "vararg", "boolean", 1);
	bootstrap_create_column(tr, t, "schema_id", "int", 32);
	bootstrap_create_column(tr, t, "system", "boolean", 1);
	bootstrap_create_column(tr, t, "semantics", "boolean", 1);

	arguments = t = bootstrap_create_table(tr, s, "args");
	bootstrap_create_column(tr, t, "id", "int", 32);
	bootstrap_create_column(tr, t, "func_id", "int", 32);
	bootstrap_create_column(tr, t, "name", "varchar", 256);
	bootstrap_create_column(tr, t, "type", "varchar", 1024);
	bootstrap_create_column(tr, t, "type_digits", "int", 32);
	bootstrap_create_column(tr, t, "type_scale", "int", 32);
	bootstrap_create_column(tr, t, "inout", "tinyint", 8);
	bootstrap_create_column(tr, t, "number", "int", 32);

	t = bootstrap_create_table(tr, s, "sequences");
	bootstrap_create_column(tr, t, "id", "int", 32);
	bootstrap_create_column(tr, t, "schema_id", "int", 32);
	bootstrap_create_column(tr, t, "name", "varchar", 256);
	bootstrap_create_column(tr, t, "start", "bigint", 64);
	bootstrap_create_column(tr, t, "minvalue", "bigint", 64);
	bootstrap_create_column(tr, t, "maxvalue", "bigint", 64);
	bootstrap_create_column(tr, t, "increment", "bigint", 64);
	bootstrap_create_column(tr, t, "cacheinc", "bigint", 64);
	bootstrap_create_column(tr, t, "cycle", "boolean", 1);

	t = bootstrap_create_table(tr, s, "table_partitions");
	bootstrap_create_column(tr, t, "id", "int", 32);
	bootstrap_create_column(tr, t, "table_id", "int", 32);
	bootstrap_create_column(tr, t, "column_id", "int", 32);
	bootstrap_create_column(tr, t, "expression", "varchar", STORAGE_MAX_VALUE_LENGTH);
	bootstrap_create_column(tr, t, "type", "tinyint", 8);

	t = bootstrap_create_table(tr, s, "range_partitions");
	bootstrap_create_column(tr, t, "table_id", "int", 32);
	bootstrap_create_column(tr, t, "partition_id", "int", 32);
	bootstrap_create_column(tr, t, "minimum", "varchar", STORAGE_MAX_VALUE_LENGTH);
	bootstrap_create_column(tr, t, "maximum", "varchar", STORAGE_MAX_VALUE_LENGTH);
	bootstrap_create_column(tr, t, "with_nulls", "boolean", 1);

	t = bootstrap_create_table(tr, s, "value_partitions");
	bootstrap_create_column(tr, t, "table_id", "int", 32);
	bootstrap_create_column(tr, t, "partition_id", "int", 32);
	bootstrap_create_column(tr, t, "value", "varchar", STORAGE_MAX_VALUE_LENGTH);

	t = bootstrap_create_table(tr, s, "dependencies");
	bootstrap_create_column(tr, t, "id", "int", 32);
	bootstrap_create_column(tr, t, "depend_id", "int", 32);
	bootstrap_create_column(tr, t, "depend_type", "smallint", 16);

	while(s) {
		t = bootstrap_create_table(tr, s, "_tables");
		bootstrap_create_column(tr, t, "id", "int", 32);
		bootstrap_create_column(tr, t, "name", "varchar", 1024);
		bootstrap_create_column(tr, t, "schema_id", "int", 32);
		bootstrap_create_column(tr, t, "query", "varchar", 1 << 20);
		bootstrap_create_column(tr, t, "type", "smallint", 16);
		bootstrap_create_column(tr, t, "system", "boolean", 1);
		bootstrap_create_column(tr, t, "commit_action", "smallint", 16);
		bootstrap_create_column(tr, t, "access", "smallint", 16);

		t = bootstrap_create_table(tr, s, "_columns");
		bootstrap_create_column(tr, t, "id", "int", 32);
		bootstrap_create_column(tr, t, "name", "varchar", 1024);
		bootstrap_create_column(tr, t, "type", "varchar", 1024);
		bootstrap_create_column(tr, t, "type_digits", "int", 32);
		bootstrap_create_column(tr, t, "type_scale", "int", 32);
		bootstrap_create_column(tr, t, "table_id", "int", 32);
		bootstrap_create_column(tr, t, "default", "varchar", STORAGE_MAX_VALUE_LENGTH);
		bootstrap_create_column(tr, t, "null", "boolean", 1);
		bootstrap_create_column(tr, t, "number", "int", 32);
		bootstrap_create_column(tr, t, "storage", "varchar", 2048);

		t = bootstrap_create_table(tr, s, "keys");
		bootstrap_create_column(tr, t, "id", "int", 32);
		bootstrap_create_column(tr, t, "table_id", "int", 32);
		bootstrap_create_column(tr, t, "type", "int", 32);
		bootstrap_create_column(tr, t, "name", "varchar", 1024);
		bootstrap_create_column(tr, t, "rkey", "int", 32);
		bootstrap_create_column(tr, t, "action", "int", 32);

		t = bootstrap_create_table(tr, s, "idxs");
		bootstrap_create_column(tr, t, "id", "int", 32);
		bootstrap_create_column(tr, t, "table_id", "int", 32);
		bootstrap_create_column(tr, t, "type", "int", 32);
		bootstrap_create_column(tr, t, "name", "varchar", 1024);

		t = bootstrap_create_table(tr, s, "triggers");
		bootstrap_create_column(tr, t, "id", "int", 32);
		bootstrap_create_column(tr, t, "name", "varchar", 1024);
		bootstrap_create_column(tr, t, "table_id", "int", 32);
		bootstrap_create_column(tr, t, "time", "smallint", 16);
		bootstrap_create_column(tr, t, "orientation", "smallint", 16);
		bootstrap_create_column(tr, t, "event", "smallint", 16);
		bootstrap_create_column(tr, t, "old_name", "varchar", 1024);
		bootstrap_create_column(tr, t, "new_name", "varchar", 1024);
		bootstrap_create_column(tr, t, "condition", "varchar", 2048);
		bootstrap_create_column(tr, t, "statement", "varchar", 2048);

		t = bootstrap_create_table(tr, s, "objects");
		bootstrap_create_column(tr, t, "id", "int", 32);
		bootstrap_create_column(tr, t, "name", "varchar", 1024);
		bootstrap_create_column(tr, t, "nr", "int", 32);

		if (!p) {
			p = s;
			/* now the same tables for temporaries */
			s = bootstrap_create_schema(tr, "tmp", ROLE_SYSADMIN, USER_MONETDB);
		} else {
			s = NULL;
		}
	}

	if (first) {
		insert_types(tr, types);
		insert_functions(tr, functions, funcs, arguments);
		insert_schemas(tr);

		if (sql_trans_commit(tr) != SQL_OK) {
			TRC_CRITICAL(SQL_STORE, "Cannot commit initial transaction\n");
		}
		sql_trans_destroy(tr, true);
	} else {
		tr->active = 0;
		GDKqsort(store_oids, NULL, NULL, nstore_oids, sizeof(sqlid), 0, TYPE_int, false, false);
		store_oid = store_oids[nstore_oids - 1] + 1;
	}

	id = store_oid; /* db objects up till id are already created */
	logger_funcs.get_sequence(OBJ_SID, &lng_store_oid);
	prev_oid = (sqlid)lng_store_oid;
	if (store_oid < prev_oid)
		store_oid = prev_oid;

	/* load remaining schemas, tables, columns etc */
	tr->active = 1;
	if (!first && !load_trans(gtrans, id)) {
		GDKfree(store_oids);
		store_oids = NULL;
		nstore_oids = 0;
		return -1;
	}
	tr->active = 0;
	store_initialized = 1;
	GDKfree(store_oids);
	store_oids = NULL;
	nstore_oids = 0;
	if (logger_funcs.log_needs_update())
		if (store_upgrade_ids(gtrans) != SQL_OK)
			TRC_CRITICAL(SQL_STORE, "Cannot commit upgrade transaction\n");
	return first;
}

int
store_init(sql_allocator *pa, int debug, store_type store, int readonly, int singleuser)
{
	int v = 1;

	store_readonly = readonly;
	store_singleuser = singleuser;

	MT_lock_set(&bs_lock);

	/* initialize empty bats */
	switch (store) {
	case store_bat:
	case store_mem:
		if (bat_utils_init() == -1) {
			MT_lock_unset(&bs_lock);
			return -1;
		}
		bat_storage_init(&store_funcs);
		bat_table_init(&table_funcs);
		bat_logger_init(&logger_funcs);
		break;
	default:
		break;
	}
	active_store_type = store;
	if (!logger_funcs.create ||
	    logger_funcs.create(debug, "sql_logs", CATALOG_VERSION*v) != LOG_OK) {
		MT_lock_unset(&bs_lock);
		return -1;
	}

	/* create the initial store structure or re-load previous data */
	MT_lock_unset(&bs_lock);
	return store_load(pa);
}

static int
store_needs_vacuum( sql_trans *tr )
{
	size_t max_dels = GDKdebug & FORCEMITOMASK ? 1 : 128;
	sql_schema *s = find_sql_schema(tr, "sys");
	node *n;

	for ( n = s->tables.set->h; n; n = n->next) {
		sql_table *t = n->data;
		sql_column *c = t->columns.set->h->data;

		if (!t->system)
			continue;
		/* no inserts, updates and enough deletes ? */
		if (store_funcs.count_col(tr, c, 0) == 0 &&
		    store_funcs.count_upd(tr, t) == 0 &&
		    store_funcs.count_del(tr, t) >= max_dels)
			return 1;
	}
	return 0;
}

static int
store_vacuum( sql_trans *tr )
{
	/* tables */
	size_t max_dels = GDKdebug & FORCEMITOMASK ? 1 : 128;
	sql_schema *s = find_sql_schema(tr, "sys");
	node *n;

	for ( n = s->tables.set->h; n; n = n->next) {
		sql_table *t = n->data;
		sql_column *c = t->columns.set->h->data;

		if (!t->system)
			continue;
		if (store_funcs.count_col(tr, c, 0) == 0 &&
		    store_funcs.count_upd(tr, t) == 0 &&
		    store_funcs.count_del(tr, t) >= max_dels)
			if (table_funcs.table_vacuum(tr, t) != SQL_OK)
				return -1;
	}
	return 0;
}

// All this must only be accessed while holding the bs_lock.
// The exception is flush_now, which can be set by anyone at any
// time and therefore needs some special treatment.
static struct {
	// These two are inputs, set from outside the store_manager
	bool enabled;
	ATOMIC_TYPE flush_now;
	// These are state set from within the store_manager
	bool working;
	int countdown_ms;
	unsigned int cycle;
	char *reason_to;
	char *reason_not_to;
} flusher = {
	.flush_now = ATOMIC_VAR_INIT(0),
	.enabled = true,
};

static void
flusher_new_cycle(void)
{
	int cycle_time = GDKdebug & FORCEMITOMASK ? 500 : 50000;

	// do not touch .enabled and .flush_now, those are inputs
	flusher.working = false;
	flusher.countdown_ms = cycle_time;
	flusher.cycle += 1;
	flusher.reason_to = NULL;
	flusher.reason_not_to = NULL;
}

/* Determine whether this is a good moment to flush the log.
 * Note: this function clears flusher.flush_now if it was set,
 * so if it returns true you must either flush the log or
 * set flush_log to true again, otherwise the request will
 * be lost.
 *
 * This is done this way because flush_now can be set at any time
 * without first obtaining bs_lock. To avoid time-of-check-to-time-of-use
 * issues, this function both checks and clears the flag.
 */
static bool
flusher_should_run(void)
{
	// We will flush if we have a reason to and no reason not to.
	char *reason_to = NULL, *reason_not_to = NULL;
	int changes;

	if (logger_funcs.changes() >= 1000000)
		ATOMIC_SET(&flusher.flush_now, 1);

	if (flusher.countdown_ms <= 0)
		reason_to = "timer expired";

	int many_changes = GDKdebug & FORCEMITOMASK ? 100 : 100000;
	if ((changes = logger_funcs.changes()) >= many_changes)
		reason_to = "many changes";
	else if (changes == 0)
		reason_not_to = "no changes";

	// Read and clear flush_now. If we decide not to flush
	// we'll put it back.
	bool my_flush_now = (bool) ATOMIC_XCG(&flusher.flush_now, 0);
	if (my_flush_now) {
		reason_to = "user request";
		reason_not_to = NULL;
	}

	if (ATOMIC_GET(&store_nr_active) > 0)
		reason_not_to = "awaiting idle time";

	if (!flusher.enabled && !my_flush_now)
		reason_not_to = "disabled";

	bool do_it = (reason_to && !reason_not_to);

	TRC_DEBUG_IF(SQL_STORE)
	{
		if (reason_to != flusher.reason_to || reason_not_to != flusher.reason_not_to) {
			TRC_DEBUG_ENDIF(SQL_STORE, "Store flusher: %s, reason to flush: %s, reason not to: %s\n",
										do_it ? "flushing" : "not flushing",
										reason_to ? reason_to : "none",
										reason_not_to ? reason_not_to : "none");
		}
	}

	flusher.reason_to = reason_to;
	flusher.reason_not_to = reason_not_to;

	// Remember the request for next time.
	if (!do_it && my_flush_now)
		ATOMIC_SET(&flusher.flush_now, 1);

	return do_it;
}

void
store_exit(void)
{
	MT_lock_set(&bs_lock);

	TRC_DEBUG(SQL_STORE, "Store locked\n");

	/* busy wait till the logmanager is ready */
	while (flusher.working) {
		MT_lock_unset(&bs_lock);
		MT_sleep_ms(100);
		MT_lock_set(&bs_lock);
	}

	if (gtrans) {
		MT_lock_unset(&bs_lock);
		sequences_exit();
		MT_lock_set(&bs_lock);
	}
	if (spares > 0)
		destroy_spare_transactions();

	logger_funcs.destroy();

	/* Open transactions have a link to the global transaction therefore
	   we need busy waiting until all transactions have ended or
	   (current implementation) simply keep the gtrans alive and simply
	   exit (but leak memory).
	 */
	if (!ATOMIC_GET(&transactions)) {
		sql_trans_destroy(gtrans, false);
		gtrans = NULL;
	}
	list_destroy(active_sessions);
	if (store_sa)
		sa_destroy(store_sa);

	TRC_DEBUG(SQL_STORE, "Store unlocked\n");
	MT_lock_unset(&bs_lock);
	store_initialized=0;
}

static sql_trans * trans_init(sql_trans *tr, sql_trans *otr);

/* call locked! */
int
store_apply_deltas(bool not_locked)
{
	int res = LOG_OK;

	flusher.working = true;
	/* make sure we reset all transactions on re-activation */
	gtrans->wstime = timestamp();
	/* cleanup drop tables, columns and idxs first */
	trans_cleanup(gtrans);

	if (store_funcs.gtrans_update)
		store_funcs.gtrans_update(gtrans);
	res = logger_funcs.restart();
	if (res == LOG_OK) {
		if (!not_locked)
			MT_lock_unset(&bs_lock);
		res = logger_funcs.cleanup();
		if (!not_locked)
			MT_lock_set(&bs_lock);
	}

	if (gtrans->sa->nr > 2*new_trans_size && !(ATOMIC_GET(&nr_sessions)) /* only save when there are no dependencies on the gtrans */) {
		sql_trans *ntrans = sql_trans_create(gtrans, NULL, false);

		trans_init(ntrans, gtrans);
		if (spares > 0)
			destroy_spare_transactions();
		trans_reset_parent(ntrans);

		sql_trans_destroy(gtrans, false);
		gtrans = ntrans;
	}
	flusher.working = false;

	return res;
}

void
store_flush_log(void)
{
	if (logger_funcs.changes() >= 1000000)
		ATOMIC_SET(&flusher.flush_now, 1);
}

/* Call while holding bs_lock */
static void
wait_until_flusher_idle(void)
{
	while (flusher.working) {
		const int sleeptime = 100;
		MT_lock_unset(&bs_lock);
		MT_sleep_ms(sleeptime);
		MT_lock_set(&bs_lock);
	}
}
void
store_suspend_log(void)
{
	MT_lock_set(&bs_lock);
	flusher.enabled = false;
	wait_until_flusher_idle();
	MT_lock_unset(&bs_lock);
}

void
store_resume_log(void)
{
	MT_lock_set(&bs_lock);
	flusher.enabled = true;
	MT_lock_unset(&bs_lock);
}

void
store_manager(void)
{
	MT_thread_setworking("sleeping");

	// In the main loop we always hold the lock except when sleeping
	MT_lock_set(&bs_lock);

	for (;;) {
		int res;

		if (!flusher_should_run()) {
			if (GDKexiting())
				break;
			const int sleeptime = 100;
			MT_lock_unset(&bs_lock);
			MT_sleep_ms(sleeptime);
			flusher.countdown_ms -= sleeptime;
			MT_lock_set(&bs_lock);
			continue;
		}

		MT_thread_setworking("flushing");
		res = store_apply_deltas(false);

		if (res != LOG_OK) {
			MT_lock_unset(&bs_lock);
			GDKfatal("write-ahead logging failure, disk full?");
		}

		flusher_new_cycle();
		MT_thread_setworking("sleeping");
		TRC_DEBUG(SQL_STORE, "Store flusher done\n");
	}

	// End of loop, end of lock
	MT_lock_unset(&bs_lock);
}

void
idle_manager(void)
{
	const int sleeptime = GDKdebug & FORCEMITOMASK ? 10 : 50;
	const int timeout = GDKdebug & FORCEMITOMASK ? 50 : 5000;

	MT_thread_setworking("sleeping");
	while (!GDKexiting()) {
		sql_session *s;
		int t;

		for (t = timeout; t > 0; t -= sleeptime) {
			MT_sleep_ms(sleeptime);
			if (GDKexiting())
				return;
		}
		/* cleanup any collected intermediate storage */
		store_funcs.cleanup();
		MT_lock_set(&bs_lock);
		if (ATOMIC_GET(&store_nr_active) || GDKexiting() || !store_needs_vacuum(gtrans)) {
			MT_lock_unset(&bs_lock);
			continue;
		}

		s = sql_session_create(0);
		if (!s) {
			MT_lock_unset(&bs_lock);
			continue;
		}
		MT_thread_setworking("vacuuming");
		sql_trans_begin(s);
		if (store_vacuum( s->tr ) == 0)
			sql_trans_commit(s->tr);
		sql_trans_end(s, 1);
		sql_session_destroy(s);

		MT_lock_unset(&bs_lock);
		MT_thread_setworking("sleeping");
	}
}

void
store_lock(void)
{
	MT_lock_set(&bs_lock);
	/* tell GDK allocation functions to ignore limits */
	MT_thread_setworking("store locked");
}

void
store_unlock(void)
{
	TRC_DEBUG(SQL_STORE, "Store unlocked\n");
	/* tell GDK allocation functions to honor limits again */
	MT_thread_setworking("store unlocked");
	MT_lock_unset(&bs_lock);
}

// Helper function for tar_write_header.
// Our stream.h makes sure __attribute__ exists.
static void __attribute__((__format__(__printf__, 3, 4)))
tar_write_header_field(char **cursor_ptr, size_t size, const char *fmt, ...)
{
	va_list ap;

	va_start(ap, fmt);
	(void)vsnprintf(*cursor_ptr, size + 1, fmt, ap);
	va_end(ap);

	/* At first reading you might wonder why add `size` instead
	 * of the byte count returned by vsnprintf. The reason is
	 * that we want to move `*cursor_ptr` to the start of the next
	 * field, not to the unused part of this field.
	 */
	*cursor_ptr += size;
}

#define TAR_BLOCK_SIZE (512)

// Write a tar header to the given stream.
static gdk_return
tar_write_header(stream *tarfile, const char *path, time_t mtime, size_t size)
{
	char buf[TAR_BLOCK_SIZE] = {0};
	char *cursor = buf;
	char *chksum;

	// We set the uid/gid fields to 0 and the uname/gname fields to "".
	// When unpacking as a normal user, they are ignored and the files are
	// owned by that user. When unpacking as root it is reasonable that
	// the resulting files are owned by root.

	// The following is taken directly from the definition found
	// in /usr/include/tar.h on a Linux system.
	tar_write_header_field(&cursor, 100, "%s", path);   // name[100]
	tar_write_header_field(&cursor, 8, "0000644");      // mode[8]
	tar_write_header_field(&cursor, 8, "%07o", 0U);      // uid[8]
	tar_write_header_field(&cursor, 8, "%07o", 0U);      // gid[8]
	tar_write_header_field(&cursor, 12, "%011zo", size);      // size[12]
	tar_write_header_field(&cursor, 12, "%011lo", (unsigned long)mtime); // mtime[12]
	chksum = cursor; // use this later to set the computed checksum
	tar_write_header_field(&cursor, 8, "%8s", ""); // chksum[8]
	*cursor++ = '0'; // typeflag REGTYPE
	tar_write_header_field(&cursor, 100, "%s", "");  // linkname[100]
	tar_write_header_field(&cursor, 6, "%s", "ustar"); // magic[6]
	tar_write_header_field(&cursor, 2, "%02o", 0U); // version, not null terminated
	tar_write_header_field(&cursor, 32, "%s", ""); // uname[32]
	tar_write_header_field(&cursor, 32, "%s", ""); // gname[32]
	tar_write_header_field(&cursor, 8, "%07o", 0U); // devmajor[8]
	tar_write_header_field(&cursor, 8, "%07o", 0U); // devminor[8]
	tar_write_header_field(&cursor, 155, "%s", ""); // prefix[155]

	assert(cursor - buf == 500);

	unsigned sum = 0;
	for (int i = 0; i < TAR_BLOCK_SIZE; i++)
		sum += (unsigned char) buf[i];

	tar_write_header_field(&chksum, 8, "%06o", sum);

	if (mnstr_write(tarfile, buf, TAR_BLOCK_SIZE, 1) != 1) {
		GDKerror("error writing tar header %s: %s", path, mnstr_error(tarfile));
		return GDK_FAIL;
	}

	return GDK_SUCCEED;
}

/* Write data to the stream, padding it with zeroes up to the next
 * multiple of TAR_BLOCK_SIZE.  Make sure all writes are in multiples
 * of TAR_BLOCK_SIZE.
 */
static gdk_return
tar_write(stream *outfile, const char *data, size_t size)
{
	const size_t tail = size % TAR_BLOCK_SIZE;
	const size_t bulk = size - tail;

	if (bulk) {
		size_t written = mnstr_write(outfile, data, 1, bulk);
		if (written != bulk) {
			GDKerror("Wrote only %zu bytes instead of first %zu", written, bulk);
			return GDK_FAIL;
		}
	}

	if (tail) {
		char buf[TAR_BLOCK_SIZE] = {0};
		memcpy(buf, data + bulk, tail);
		size_t written = mnstr_write(outfile, buf, 1, TAR_BLOCK_SIZE);
		if (written != TAR_BLOCK_SIZE) {
			GDKerror("Wrote only %zu tail bytes instead of %d", written, TAR_BLOCK_SIZE);
			return GDK_FAIL;
		}
	}

	return GDK_SUCCEED;
}

static gdk_return
tar_write_data(stream *tarfile, const char *path, time_t mtime, const char *data, size_t size)
{
	gdk_return res;

	res = tar_write_header(tarfile, path, mtime, size);
	if (res != GDK_SUCCEED)
		return res;

	return tar_write(tarfile, data, size);
}

static gdk_return
tar_copy_stream(stream *tarfile, const char *path, time_t mtime, stream *contents, ssize_t size)
{
	const ssize_t bufsize = 64 * 1024;
	gdk_return ret = GDK_FAIL;
	ssize_t file_size;
	char *buf = NULL;
	ssize_t to_read;

	file_size = getFileSize(contents);
	if (file_size < size) {
		GDKerror("Have to copy %zd bytes but only %zd exist in %s", size, file_size, path);
		goto end;
	}

	assert( (bufsize % TAR_BLOCK_SIZE) == 0);
	assert(bufsize >= TAR_BLOCK_SIZE);

	buf = GDKmalloc(bufsize);
	if (!buf) {
		GDKerror("could not allocate buffer");
		goto end;
	}

	if (tar_write_header(tarfile, path, mtime, size) != GDK_SUCCEED)
		goto end;

	to_read = size;

	while (to_read > 0) {
		ssize_t chunk = (to_read <= bufsize) ? to_read : bufsize;
		ssize_t nbytes = mnstr_read(contents, buf, 1, chunk);
		if (nbytes != chunk) {
			GDKerror("Read only %zd/%zd bytes of component %s: %s", nbytes, chunk, path, mnstr_error(contents));
			goto end;
		}
		ret = tar_write(tarfile, buf, chunk);
		if (ret != GDK_SUCCEED)
			goto end;
		to_read -= chunk;
	}

	ret = GDK_SUCCEED;
end:
	if (buf)
		GDKfree(buf);
	return ret;
}

static gdk_return
hot_snapshot_write_tar(stream *out, const char *prefix, char *plan)
{
	gdk_return ret = GDK_FAIL;
	const char *p = plan; // our cursor in the plan
	time_t timestamp = 0;
	// Name convention: _path for the absolute path
	// and _name for the corresponding local relative path
	char abs_src_path[2 * FILENAME_MAX];
	char *src_name = abs_src_path;
	char dest_path[100]; // size imposed by tar format.
	char *dest_name = dest_path + snprintf(dest_path, sizeof(dest_path), "%s/", prefix);
	stream *infile = NULL;

	int len;
	if (sscanf(p, "%[^\n]\n%n", abs_src_path, &len) != 1) {
		GDKerror("internal error: first line of plan is malformed");
		goto end;
	}
	p += len;
	src_name = abs_src_path + len - 1; // - 1 because len includes the trailing newline
	*src_name++ = DIR_SEP;

	char command;
	long size;
	while (sscanf(p, "%c %ld %100s\n%n", &command, &size, src_name, &len) == 3) {
		p += len;
		strcpy(dest_name, src_name);
		if (size < 0) {
			GDKerror("malformed snapshot plan for %s: size %ld < 0", src_name, size);
			goto end;
		}
		switch (command) {
			case 'c':
				infile = open_rstream(abs_src_path);
				if (!infile) {
					GDKerror("%s", mnstr_peek_error(NULL));
					goto end;
				}
				if (tar_copy_stream(out, dest_path, timestamp, infile, size) != GDK_SUCCEED)
					goto end;
				close_stream(infile);
				infile = NULL;
				break;
			case 'w':
				if (tar_write_data(out, dest_path, timestamp, p, size) != GDK_SUCCEED)
					goto end;
				p += size;
				break;
			default:
				GDKerror("Unknown command in snapshot plan: %c (%s)", command, src_name);
				goto end;
		}
		mnstr_flush(out, MNSTR_FLUSH_ALL);
	}

	// write a trailing block of zeros. If it succeeds, this function succeeds.
	char a;
	a = '\0';
	ret = tar_write(out, &a, 1);
	if (ret == GDK_SUCCEED)
		ret = tar_write(out, &a, 1);

end:
	free(plan);
	if (infile)
		close_stream(infile);
	return ret;
}

/* Pick a name for the temporary tar file. Make sure it has the same extension
 * so as not to confuse the streams library.
 *
 * This function is not entirely safe as compared to for example mkstemp.
 */
static str pick_tmp_name(str filename)
{
	str name = GDKmalloc(strlen(filename) + 10);
	if (name == NULL) {
		GDKerror("malloc failed");
		return NULL;
	}
	strcpy(name, filename);

	// Look for an extension.
	// Make sure it's part of the basename

	char *ext = strrchr(name, '.');
	char *sep = strrchr(name, DIR_SEP);
	char *slash = strrchr(name, '/'); // on Windows, / and \ both work
	if (ext != NULL) {
		// is ext actually after sep and slash?
		if ((sep != NULL && sep > ext) || (slash != NULL && slash > ext))
			ext = NULL;
	}

	if (ext == NULL) {
		return strcat(name, "..tmp");
	} else {
		char *tmp = "..tmp.";
		size_t tmplen = strlen(tmp);
		memmove(ext + tmplen, ext, strlen(ext) + 1);
		memmove(ext, tmp, tmplen);
	}

	return name;
}

extern lng
store_hot_snapshot_to_stream(stream *tar_stream)
{
	int locked = 0;
	lng result = 0;
	buffer *plan_buf = NULL;
	stream *plan_stream = NULL;
	gdk_return r;

	if (!logger_funcs.get_snapshot_files) {
		GDKerror("backend does not support hot snapshots");
		goto end;
	}

	plan_buf = buffer_create(64 * 1024);
	if (!plan_buf) {
		GDKerror("Failed to allocate plan buffer");
		goto end;
	}
	plan_stream = buffer_wastream(plan_buf, "write_snapshot_plan");
	if (!plan_stream) {
		GDKerror("Failed to allocate buffer stream");
		goto end;
	}

	MT_lock_set(&bs_lock);
	locked = 1;
	wait_until_flusher_idle();
	if (GDKexiting())
		goto end;

	r = logger_funcs.get_snapshot_files(plan_stream);
	if (r != GDK_SUCCEED)
		goto end; // should already have set a GDK error
	close_stream(plan_stream);
	plan_stream = NULL;
	r = hot_snapshot_write_tar(tar_stream, GDKgetenv("gdk_dbname"), buffer_get_buf(plan_buf));
	if (r != GDK_SUCCEED)
		goto end;

	// the original idea was to return a sort of sequence number of the
	// database that identifies exactly which version has been snapshotted
	// but no such number is available:
	// logger_functions.read_last_transaction_id is not implemented
	// anywhere.
	//
	// So we return a random positive integer instead.
	result = 42;

end:
	if (locked)
		MT_lock_unset(&bs_lock);
	if (plan_stream)
		close_stream(plan_stream);
	if (plan_buf)
		buffer_destroy(plan_buf);
	return result;
}


extern lng
store_hot_snapshot(str tarfile)
{
	lng result = 0;
	struct stat st = {0};
	char *tmppath = NULL;
	char *dirpath = NULL;
	int do_remove = 0;
	int dir_fd = -1;
	stream *tar_stream = NULL;
	buffer *plan_buf = NULL;
	stream *plan_stream = NULL;

	if (!logger_funcs.get_snapshot_files) {
		GDKerror("backend does not support hot snapshots");
		goto end;
	}

	if (!MT_path_absolute(tarfile)) {
		GDKerror("Hot snapshot requires an absolute path");
		goto end;
	}

	if (stat(tarfile, &st) == 0) {
		GDKerror("File already exists: %s", tarfile);
		goto end;
	}

	tmppath = pick_tmp_name(tarfile);
	if (tmppath == NULL) {
		goto end;
	}
	tar_stream = open_wstream(tmppath);
	if (!tar_stream) {
		GDKerror("%s", mnstr_peek_error(NULL));
		goto end;
	}
	do_remove = 1;

#ifdef HAVE_FSYNC
	// The following only makes sense on POSIX, where fsync'ing a file
	// guarantees the bytes of the file to go to disk, but not necessarily
	// guarantees the existence of the file in a directory to be persistent.
	// Hence the fsync-the-parent ceremony.

	// Set dirpath to the directory containing the tar file.
	// Call realpath(2) to make the path absolute so it has at least
	// one DIR_SEP in it. Realpath requires the file to exist so
	// we feed it tmppath rather than tarfile.
	dirpath = GDKmalloc(PATH_MAX);
	if (dirpath == NULL) {
		GDKsyserror("malloc failed");
		goto end;
	}
	if (realpath(tmppath, dirpath) == NULL) {
		GDKsyserror("couldn't resolve path %s: %s", tarfile, strerror(errno));
		goto end;
	}
	*strrchr(dirpath, DIR_SEP) = '\0';

	// Open the directory so we can call fsync on it.
	// We use raw posix calls because this is not available in the streams library
	// and I'm not quite sure what a generic streams-api should look like.
	dir_fd = open(dirpath, O_RDONLY); // ERROR no o_rdonly
	if (dir_fd < 0) {
		GDKsyserror("couldn't open directory %s", dirpath);
		goto end;
	}

	// Fsync the directory beforehand too.
	// Postgres believes this is necessary for durability.
	if (fsync(dir_fd) < 0) {
		GDKsyserror("First fsync on %s failed", dirpath);
		goto end;
	}
#else
	(void)dirpath;
#endif

	result = store_hot_snapshot_to_stream(tar_stream);
	if (result == 0)
		goto end;

	// Now sync and atomically rename the temp file to the real file,
	// also fsync'ing the directory
	mnstr_fsync(tar_stream);
	close_stream(tar_stream);
	tar_stream = NULL;
	if (rename(tmppath, tarfile) < 0) {
		GDKsyserror("rename %s to %s failed", tmppath, tarfile);
		goto end;
	}
	do_remove = 0;
#ifdef HAVE_FSYNC
	// More POSIX fsync-the-parent-dir ceremony
	if (fsync(dir_fd) < 0) {
		GDKsyserror("fsync on dir %s failed", dirpath);
		goto end;
	}
#endif
end:
	GDKfree(dirpath);
	if (dir_fd >= 0)
		close(dir_fd);
	if (tar_stream)
		close_stream(tar_stream);
	if (plan_stream)
		close_stream(plan_stream);
	if (plan_buf)
		buffer_destroy(plan_buf);
	if (do_remove)
		(void) remove(tmppath);	// Best effort, ignore the result
	GDKfree(tmppath);
	return result;
}

static sql_kc *
kc_dup_(sql_trans *tr, int flags, sql_kc *kc, sql_table *t, int copy)
{
	sql_allocator *sa = (newFlagSet(flags) && !copy)?tr->parent->sa:tr->sa;
	sql_kc *nkc = SA_ZNEW(sa, sql_kc);
	sql_column *c = find_sql_column(t, kc->c->base.name);

	assert(c);
	nkc->c = c;
	c->unique = kc->c->unique;
	return nkc;
}

static sql_kc *
kc_dup(sql_trans *tr, int flags, sql_kc *kc, sql_table *t)
{
	return kc_dup_(tr, flags, kc, t, 0);
}

static sql_key *
key_dup_(sql_trans *tr, int flags, sql_key *k, sql_table *t, int copy)
{
	sql_trans *ltr = (newFlagSet(flags) && !copy)?tr->parent:tr;
	sql_allocator *sa = ltr->sa;
	sql_key *nk = (k->type != fkey) ? (sql_key *) SA_ZNEW(sa, sql_ukey)
	    : (sql_key *) SA_ZNEW(sa, sql_fkey);
	node *n;

	base_init(sa, &nk->base, k->base.id, tr_flag(&k->base, flags), k->base.name);

	nk->type = k->type;
	nk->columns = list_new(sa, (fdestroy) NULL);
	nk->t = t;
	nk->idx = NULL;

	if (k->idx) {
		node *n = list_find_name(nk->t->s->idxs, nk->base.name);

		if (n) {
			nk->idx = (sql_idx *) n->data;
			nk->idx->key = nk;
		}
	}

	if (nk->type != fkey) {
		sql_ukey *tk = (sql_ukey *) nk;

		tk->keys = NULL;

		if (nk->type == pkey)
			t->pkey = tk;
	} else {
		sql_fkey *tk = (sql_fkey *) nk;

		tk->rkey = NULL;
	}

	for (n = k->columns->h; n; n = n->next) {
		sql_kc *okc = n->data;

		list_append(nk->columns, kc_dup_(tr, flags, okc, t, copy));
	}

	if (nk->type == fkey) {
		sql_fkey *fk = (sql_fkey *) nk;
		sql_fkey *ok = (sql_fkey *) k;
		node *n = NULL;

		if (ok->rkey) {
			sql_schema *s;

			if ((s=find_sql_schema_id(ltr, ok->rkey->k.t->s->base.id)) == NULL)
		       		s = nk->t->s;
			n = list_find(s->keys, &ok->rkey->k.base.id, (fcmp) &key_cmp);
			if (n) {
				sql_ukey *uk = n->data;

				fk->rkey = uk;
				if (!uk->keys)
					uk->keys = list_new(sa, NULL);
				if (!list_find(uk->keys, &fk->k.base.id, (fcmp) &key_cmp))
					list_append(uk->keys, fk);
				else
					assert(0);
			}
		}
		fk->on_delete = ok->on_delete;
		fk->on_update = ok->on_update;
	} else {		/* could be a set of rkeys */
		sql_ukey *uk = (sql_ukey *) nk;
		sql_ukey *ok = (sql_ukey *) k;
		node *m;

		if (ok->keys)
			for (m = ok->keys->h; m; m = m->next) {
				sql_schema *s;
				sql_fkey *ofk = m->data;
				node *n = NULL;

				if ((s=find_sql_schema_id(ltr, ofk->k.t->s->base.id)) == NULL)
		       			s = nk->t->s;
			       	n = list_find(s->keys, &ofk->k.base.id, (fcmp) &key_cmp);
				if (n) {
					sql_fkey *fk = n->data;

					if (!uk->keys)
						uk->keys = list_new(sa, NULL);
					if (!list_find(uk->keys, &fk->k.base.id, (fcmp) &key_cmp))
						list_append(uk->keys, fk);
					fk->rkey = uk;
				}
			}
	}
	list_append(t->s->keys, nk);
	if (!copy && newFlagSet(flags) && tr->parent == gtrans)
		removeNewFlag(k);
	return nk;
}

static sql_key *
key_dup(sql_trans *tr, int flags, sql_key *k, sql_table *t)
{
	return key_dup_(tr, flags, k, t, 0);
}

sql_key *
sql_trans_copy_key( sql_trans *tr, sql_table *t, sql_key *k)
{
	sql_key *nk = key_dup_(tr, TR_NEW, k, t, 1);
	sql_fkey *fk = (sql_fkey*)nk;
	sql_schema *syss = find_sql_schema(tr, isGlobal(t)?"sys":"tmp");
	sql_table *syskey = find_sql_table(syss, "keys");
	sql_table *syskc = find_sql_table(syss, "objects");
	int neg = -1, action = -1, nr;
	node *n;

	cs_add(&t->keys, nk, TR_NEW);

	if (nk->type == fkey)
		action = (fk->on_update<<8) + fk->on_delete;

	assert( nk->type != fkey || ((sql_fkey*)nk)->rkey);
	table_funcs.table_insert(tr, syskey, &nk->base.id, &t->base.id, &nk->type, nk->base.name, (nk->type == fkey) ? &((sql_fkey *) nk)->rkey->k.base.id : &neg, &action);

	if (nk->type == fkey)
		sql_trans_create_dependency(tr, ((sql_fkey *) nk)->rkey->k.base.id, nk->base.id, FKEY_DEPENDENCY);

	for (n = nk->columns->h, nr = 0; n; n = n->next, nr++) {
		sql_kc *kc = n->data;

		table_funcs.table_insert(tr, syskc, &k->base.id, kc->c->base.name, &nr);

		if (nk->type == fkey)
			sql_trans_create_dependency(tr, kc->c->base.id, k->base.id, FKEY_DEPENDENCY);
		else if (nk->type == ukey)
			sql_trans_create_dependency(tr, kc->c->base.id, k->base.id, KEY_DEPENDENCY);
		else if (nk->type == pkey) {
			sql_trans_create_dependency(tr, kc->c->base.id, k->base.id, KEY_DEPENDENCY);
			sql_trans_alter_null(tr, kc->c, 0);
		}
	}

	syskey->base.wtime = syskey->s->base.wtime = t->base.wtime = t->s->base.wtime = tr->wtime = tr->wstime;
	if (isGlobal(t))
		tr->schema_updates ++;
	return nk;
}

#define obj_ref(o,n,flags) 		\
 	if (newFlagSet(flags)) { /* create new parent */		\
		o->po = n;		\
		n->base.refcnt++;	\
	} else {			\
		n->po = o;		\
		o->base.refcnt++;	\
	}

static sql_idx *
idx_dup(sql_trans *tr, int flags, sql_idx * i, sql_table *t)
{
	sql_allocator *sa = (newFlagSet(flags))?tr->parent->sa:tr->sa;
	sql_idx *ni = SA_ZNEW(sa, sql_idx);
	node *n;

	base_init(sa, &ni->base, i->base.id, tr_flag(&i->base, flags), i->base.name);

	ni->columns = list_new(sa, (fdestroy) NULL);
	obj_ref(i,ni,flags);
	ni->t = t;
	ni->type = i->type;
	ni->key = NULL;

	/* Needs copy when committing (ie from tr to gtrans) and
	 * on savepoints from tr->parent to new tr */
	if (flags) {
		ni->base.allocated = i->base.allocated;
		ni->data = i->data;
		i->base.allocated = 0;
		ni->base.wtime = i->base.wtime;
		i->data = NULL;
	} else
	if ((isNew(i) && newFlagSet(flags) && tr->parent == gtrans) ||
	    (i->base.allocated && tr->parent != gtrans))
		if (isTable(ni->t))
			store_funcs.dup_idx(tr, i, ni);

	if (isNew(i) && newFlagSet(flags) && tr->parent == gtrans)
		removeNewFlag(i);

	for (n = i->columns->h; n; n = n->next) {
		sql_kc *okc = n->data;

		list_append(ni->columns, kc_dup(tr, flags, okc, t));
	}
	list_append(t->s->idxs, ni);
	return ni;
}

sql_idx *
sql_trans_copy_idx( sql_trans *tr, sql_table *t, sql_idx *i)
{
	sql_schema *syss = find_sql_schema(tr, isGlobal(t)?"sys":"tmp");
	sql_table *sysidx = find_sql_table(syss, "idxs");
	sql_table *sysic = find_sql_table(syss, "objects");
	node *n;
	int nr, unique = 0;
	sql_idx *ni = SA_ZNEW(tr->sa, sql_idx);

	base_init(tr->sa, &ni->base, i->base.id, TR_NEW, i->base.name);

	ni->columns = list_new(tr->sa, (fdestroy) NULL);
	ni->t = t;
	ni->type = i->type;
	ni->key = NULL;

	if (i->type == hash_idx && list_length(i->columns) == 1)
		unique = 1;
	for (n = i->columns->h, nr = 0; n; n = n->next, nr++) {
		sql_kc *okc = n->data, *ic;

		list_append(ni->columns, ic = kc_dup_(tr, TR_NEW, okc, t, 1));
		if (ic->c->unique != (unique & !okc->c->null)) {
			ic->c->base.wtime = tr->wstime;
			okc->c->unique = ic->c->unique = (unique & (!okc->c->null));
		}

		table_funcs.table_insert(tr, sysic, &ni->base.id, ic->c->base.name, &nr);
		sysic->base.wtime = sysic->s->base.wtime = tr->wtime = tr->wstime;

		sql_trans_create_dependency(tr, ic->c->base.id, i->base.id, INDEX_DEPENDENCY);
	}
	list_append(t->s->idxs, ni);
	cs_add(&t->idxs, ni, TR_NEW);

	if (isDeclaredTable(i->t))
	if (!isDeclaredTable(t) && isTable(ni->t) && idx_has_column(ni->type))
		if (store_funcs.create_idx(tr, ni) != LOG_OK)
			return NULL;
	if (!isDeclaredTable(t))
		table_funcs.table_insert(tr, sysidx, &ni->base.id, &t->base.id, &ni->type, ni->base.name);
	ni->base.wtime = t->base.wtime = t->s->base.wtime = tr->wtime = tr->wstime;
	if (isGlobal(t))
		tr->schema_updates ++;
	return ni;
}

sql_trigger *
sql_trans_copy_trigger( sql_trans *tr, sql_table *t, sql_trigger *tri)
{
	sql_schema *syss = find_sql_schema(tr, isGlobal(t)?"sys":"tmp");
	sql_table *systr = find_sql_table(syss, "triggers");
	sql_table *sysic = find_sql_table(syss, "objects");
	node *n;
	int nr;
	sql_trigger *nt = SA_ZNEW(tr->sa, sql_trigger);
	const char *nilptr = ATOMnilptr(TYPE_str);

	base_init(tr->sa, &nt->base, tri->base.id, TR_NEW, tri->base.name);

	nt->columns = list_new(tr->sa, (fdestroy) NULL);
	nt->t = t;
	nt->time = tri->time;
	nt->orientation = tri->orientation;
	nt->event = tri->event;
	nt->old_name = nt->new_name = nt->condition = NULL;
	if (tri->old_name)
		nt->old_name = sa_strdup(tr->sa, tri->old_name);
	if (tri->new_name)
		nt->new_name = sa_strdup(tr->sa, tri->new_name);
	if (tri->condition)
		nt->condition = sa_strdup(tr->sa, tri->condition);
	nt->statement = sa_strdup(tr->sa, tri->statement);

	for (n = tri->columns->h, nr = 0; n; n = n->next, nr++) {
		sql_kc *okc = n->data, *ic;

		list_append(nt->columns, ic = kc_dup_(tr, TR_NEW, okc, t, 1));
		table_funcs.table_insert(tr, sysic, &nt->base.id, ic->c->base.name, &nr);
		sysic->base.wtime = sysic->s->base.wtime = tr->wtime = tr->wstime;
		sql_trans_create_dependency(tr, ic->c->base.id, tri->base.id, TRIGGER_DEPENDENCY);
	}
	list_append(t->s->triggers, nt);
	cs_add(&t->triggers, nt, TR_NEW);

	if (!isDeclaredTable(t))
		table_funcs.table_insert(tr, systr, &nt->base.id, nt->base.name, &t->base.id, &nt->time, &nt->orientation,
								 &nt->event, (nt->old_name)?nt->old_name:nilptr, (nt->new_name)?nt->new_name:nilptr,
								 (nt->condition)?nt->condition:nilptr, nt->statement);
	nt->base.wtime = t->base.wtime = t->s->base.wtime = tr->wtime = tr->wstime;
	if (isGlobal(t))
		tr->schema_updates ++;
	return nt;
}

sql_part *
sql_trans_copy_part( sql_trans *tr, sql_table *t, sql_part *pt)
{
	sql_schema *syss = find_sql_schema(tr, isGlobal(t)?"sys":"tmp");
	sql_table *sysic = find_sql_table(syss, "objects");
	sql_part *npt = SA_ZNEW(tr->sa, sql_part);

	base_init(tr->sa, &npt->base, pt->base.id, TR_NEW, npt->base.name);

	if (isRangePartitionTable(t) || isListPartitionTable(t))
		dup_sql_type(tr, t->s, &(pt->tpe), &(npt->tpe));
	else
		npt->tpe = pt->tpe;
	npt->with_nills = pt->with_nills;
	npt->t = t;

	assert(isMergeTable(npt->t) || isReplicaTable(npt->t));
	if (isRangePartitionTable(t)) {
		npt->part.range.minvalue = sa_alloc(tr->sa, pt->part.range.minlength);
		npt->part.range.maxvalue = sa_alloc(tr->sa, pt->part.range.maxlength);
		memcpy(npt->part.range.minvalue, pt->part.range.minvalue, pt->part.range.minlength);
		memcpy(npt->part.range.maxvalue, pt->part.range.maxvalue, pt->part.range.maxlength);
		npt->part.range.minlength = pt->part.range.minlength;
		npt->part.range.maxlength = pt->part.range.maxlength;
	} else if (isListPartitionTable(t)) {
		npt->part.values = list_new(tr->sa, (fdestroy) NULL);
		for (node *n = pt->part.values->h ; n ; n = n->next) {
			sql_part_value *prev = (sql_part_value*) n->data, *nextv = SA_ZNEW(tr->sa, sql_part_value);
			nextv->value = sa_alloc(tr->sa, prev->length);
			memcpy(nextv->value, prev->value, prev->length);
			nextv->length = prev->length;
			list_append(npt->part.values, nextv);
		}
	}

	cs_add(&t->members, npt, TR_NEW);

	sql_trans_create_dependency(tr, npt->base.id, t->base.id, TABLE_DEPENDENCY);
	table_funcs.table_insert(tr, sysic, &t->base.id, npt->base.name, &npt->base.id);

	npt->base.wtime = t->base.wtime = t->s->base.wtime = tr->wtime = tr->wstime;
	if (isGlobal(t))
		tr->schema_updates ++;
	return npt;
}

static sql_trigger *
trigger_dup(sql_trans *tr, int flags, sql_trigger * i, sql_table *t)
{
	sql_allocator *sa = (newFlagSet(flags))?tr->parent->sa:tr->sa;
	sql_trigger *nt = SA_ZNEW(sa, sql_trigger);

	base_init(sa, &nt->base, i->base.id, tr_flag(&i->base, flags), i->base.name);

	nt->columns = list_new(sa, (fdestroy) NULL);
	nt->t = t;
	nt->time = i->time;
	nt->orientation = i->orientation;
	nt->event = i->event;
	nt->old_name = nt->new_name = nt->condition = NULL;
	if (i->old_name)
		nt->old_name = sa_strdup(sa, i->old_name);
	if (i->new_name)
		nt->new_name = sa_strdup(sa, i->new_name);
	if (i->condition)
		nt->condition = sa_strdup(sa, i->condition);
	nt->statement = sa_strdup(sa, i->statement);

	for (node *n = i->columns->h; n; n = n->next) {
		sql_kc *okc = n->data;

		list_append(nt->columns, kc_dup(tr, flags, okc, t));
	}
	list_append(t->s->triggers, nt);
	if (newFlagSet(flags) && tr->parent == gtrans)
		removeNewFlag(i);
	return nt;
}

/* flags 0, dup from parent to new tr
 *	 TR_NEW, dup from child tr to parent
 * */
static sql_column *
column_dup(sql_trans *tr, int flags, sql_column *oc, sql_table *t)
{
	sql_allocator *sa = (newFlagSet(flags))?tr->parent->sa:tr->sa;
	sql_column *c = SA_ZNEW(sa, sql_column);

	base_init(sa, &c->base, oc->base.id, tr_flag(&oc->base, flags), oc->base.name);
	obj_ref(oc,c,flags);
	dup_sql_type((newFlagSet(flags))?tr->parent:tr, t->s, &(oc->type), &(c->type));
	c->def = NULL;
	if (oc->def)
		c->def = sa_strdup(sa, oc->def);
	c->null = oc->null;
	c->colnr = oc->colnr;
	c->unique = oc->unique;
	c->t = t;
	c->storage_type = NULL;
	if (oc->storage_type)
		c->storage_type = sa_strdup(sa, oc->storage_type);

	/* Needs copy when committing (ie from tr to gtrans) and
	 * on savepoints from tr->parent to new tr */
	if (flags) {
		c->base.allocated = oc->base.allocated;
		c->data = oc->data;
		oc->base.allocated = 0;
		c->base.wtime = oc->base.wtime;
		oc->data = NULL;
	} else
	if ((isNew(oc) && newFlagSet(flags) && tr->parent == gtrans) ||
	    (oc->base.allocated && tr->parent != gtrans))
		if (isTable(c->t))
			store_funcs.dup_col(tr, oc, c);
	if (isNew(oc) && newFlagSet(flags) && tr->parent == gtrans)
		removeNewFlag(oc);
	return c;
}

static sql_part *
part_dup(sql_trans *tr, int flags, sql_part *op, sql_table *mt)
{
	sql_allocator *sa = (newFlagSet(flags))?tr->parent->sa:tr->sa;
	sql_part *p = SA_ZNEW(sa, sql_part);
	sql_table *pt = find_sql_table(mt->s, op->base.name);

	base_init(sa, &p->base, op->base.id, tr_flag(&op->base, flags), op->base.name);
	if (isRangePartitionTable(mt) || isListPartitionTable(mt))
		dup_sql_type(tr, mt->s, &(op->tpe), &(p->tpe));
	else
		p->tpe = op->tpe;
	p->with_nills = op->with_nills;
	p->t = mt;
	assert(isMergeTable(mt) || isReplicaTable(mt));
	if (pt) /* during loading we use set_members */
		pt->p = mt;
	if (newFlagSet(flags) && tr->parent == gtrans)
		removeNewFlag(op);

	if (isRangePartitionTable(mt)) {
		p->part.range.minvalue = sa_alloc(sa, op->part.range.minlength);
		p->part.range.maxvalue = sa_alloc(sa, op->part.range.maxlength);
		memcpy(p->part.range.minvalue, op->part.range.minvalue, op->part.range.minlength);
		memcpy(p->part.range.maxvalue, op->part.range.maxvalue, op->part.range.maxlength);
		p->part.range.minlength = op->part.range.minlength;
		p->part.range.maxlength = op->part.range.maxlength;
	} else if (isListPartitionTable(mt)) {
		p->part.values = list_new(sa, (fdestroy) NULL);
		for (node *n = op->part.values->h ; n ; n = n->next) {
			sql_part_value *prev = (sql_part_value*) n->data, *nextv = SA_ZNEW(sa, sql_part_value);
			nextv->value = sa_alloc(sa, prev->length);
			memcpy(nextv->value, prev->value, prev->length);
			nextv->length = prev->length;
			list_append(p->part.values, nextv);
		}
	}
	return p;
}

static int
sql_trans_cname_conflict( sql_trans *tr, sql_table *t, const char *extra, const char *cname)
{
	const char *tmp;

	if (extra) {
		tmp = sa_message(tr->sa, "%s_%s", extra, cname);
	} else {
       		tmp = cname;
	}
	if (find_sql_column(t, tmp))
		return 1;
	return 0;
}

static int
sql_trans_tname_conflict( sql_trans *tr, sql_schema *s, const char *extra, const char *tname, const char *cname)
{
	char *tp;
	char *tmp;
	sql_table *t = NULL;

	if (extra) {
		tmp = sa_message(tr->sa, "%s_%s", extra, tname);
	} else {
       		tmp = sa_strdup(tr->sa, tname);
	}
	tp = tmp;
	while ((tp = strchr(tp, '_')) != NULL) {
		*tp = 0;
		t = find_sql_table(s, tmp);
		if (t && sql_trans_cname_conflict(tr, t, tp+1, cname))
			return 1;
		*tp++ = '_';
	}
       	tmp = sa_strdup(tr->sa, cname);
	tp = tmp;
	while ((tp = strchr(tp, '_')) != NULL) {
		char *ntmp;
		*tp = 0;
		ntmp = sa_message(tr->sa, "%s_%s", tname, tmp);
		t = find_sql_table(s, ntmp);
		if (t && sql_trans_cname_conflict(tr, t, NULL, tp+1))
			return 1;
		*tp++ = '_';
	}
	t = find_sql_table(s, tname);
	if (t && sql_trans_cname_conflict(tr, t, NULL, cname))
		return 1;
	return 0;
}

static int
sql_trans_name_conflict( sql_trans *tr, const char *sname, const char *tname, const char *cname)
{
	char *sp;
	sql_schema *s = NULL;

	sp = strchr(sname, '_');
	if (!sp && strchr(tname, '_') == 0 && strchr(cname, '_') == 0)
		return 0;

	if (sp) {
		char *tmp = sa_strdup(tr->sa, sname);
		sp = tmp;
		while ((sp = strchr(sp, '_')) != NULL) {
			*sp = 0;
			s = find_sql_schema(tr, tmp);
			if (s && sql_trans_tname_conflict(tr, s, sp+1, tname, cname))
				return 1;
			*sp++ = '_';
		}
	} else {
		s = find_sql_schema(tr, sname);
		if (s)
			return sql_trans_tname_conflict(tr, s, NULL, tname, cname);
	}
	return 0;
}

sql_column *
sql_trans_copy_column( sql_trans *tr, sql_table *t, sql_column *c)
{
	sql_schema *syss = find_sql_schema(tr, isGlobal(t)?"sys":"tmp");
	sql_table *syscolumn = find_sql_table(syss, "_columns");
	sql_column *col = SA_ZNEW(tr->sa, sql_column);

	if (t->system && sql_trans_name_conflict(tr, t->s->base.name, t->base.name, c->base.name))
		return NULL;
	base_init(tr->sa, &col->base, c->base.id, TR_NEW, c->base.name);
	dup_sql_type(tr, t->s, &(c->type), &(col->type));
	col->def = NULL;
	if (c->def)
		col->def = sa_strdup(tr->sa, c->def);
	col->null = c->null;
	col->colnr = c->colnr;
	col->unique = c->unique;
	col->t = t;
	col->storage_type = NULL;
	if (c->storage_type)
		col->storage_type = sa_strdup(tr->sa, c->storage_type);

	cs_add(&t->columns, col, TR_NEW);

	if (isDeclaredTable(c->t))
		if (isTable(t))
			if (store_funcs.create_col(tr, col) != LOG_OK)
				return NULL;
	if (!isDeclaredTable(t)) {
		table_funcs.table_insert(tr, syscolumn, &col->base.id, col->base.name, col->type.type->sqlname,
								 &col->type.digits, &col->type.scale, &t->base.id,
								 (col->def) ? col->def : ATOMnilptr(TYPE_str), &col->null, &col->colnr,
								 (col->storage_type) ? col->storage_type : ATOMnilptr(TYPE_str));
		col->base.wtime = t->base.wtime = t->s->base.wtime = tr->wtime = tr->wstime;
		if (c->type.type->s) /* column depends on type */
			sql_trans_create_dependency(tr, c->type.type->base.id, col->base.id, TYPE_DEPENDENCY);
	}
	if (isGlobal(t))
		tr->schema_updates ++;
	return col;
}

static sql_table *
table_dup(sql_trans *tr, int flags, sql_table *ot, sql_schema *s)
{
	sql_allocator *sa = (newFlagSet(flags))?tr->parent->sa:tr->sa;
	sql_table *t = SA_ZNEW(sa, sql_table);
	node *n;

	base_init(sa, &t->base, ot->base.id, tr_flag(&ot->base, flags), ot->base.name);
	obj_ref(ot,t,flags);
	t->type = ot->type;
	t->system = ot->system;
	t->bootstrap = ot->bootstrap;
	t->persistence = ot->persistence;
	t->commit_action = ot->commit_action;
	t->access = ot->access;
	t->query = (ot->query) ? sa_strdup(sa, ot->query) : NULL;
	t->properties = ot->properties;

	cs_new(&t->columns, sa, (fdestroy) &column_destroy);
	cs_new(&t->keys, sa, (fdestroy) &key_destroy);
	cs_new(&t->idxs, sa, (fdestroy) &idx_destroy);
	cs_new(&t->triggers, sa, (fdestroy) &trigger_destroy);
	cs_new(&t->members, sa, (fdestroy) NULL);

	t->pkey = NULL;

	/* Needs copy when committing (ie from tr to gtrans) and
	 * on savepoints from tr->parent to new tr */
	if (flags) {
		assert(t->data == NULL);
		t->base.allocated = ot->base.allocated;
		t->base.wtime = ot->base.wtime;
		t->data = ot->data;
		ot->base.allocated = 0;
		ot->data = NULL;
	} else
	if ((isNew(ot) && newFlagSet(flags) && tr->parent == gtrans) ||
	    (ot->base.allocated && tr->parent != gtrans))
		if (isTable(t))
			store_funcs.dup_del(tr, ot, t);

	t->s = s;
	t->sz = ot->sz;
	t->cleared = 0;

	if (isPartitionedByExpressionTable(ot)) {
		t->part.pexp = SA_ZNEW(sa, sql_expression);
		t->part.pexp->exp = sa_strdup(sa, ot->part.pexp->exp);
		dup_sql_type((newFlagSet(flags))?tr->parent:tr, t->s, &(ot->part.pexp->type), &(t->part.pexp->type));
		t->part.pexp->cols = sa_list(sa);
		for (n = ot->part.pexp->cols->h; n; n = n->next) {
			int *nid = sa_alloc(sa, sizeof(int));
			*nid = *(int *) n->data;
			list_append(t->part.pexp->cols, nid);
		}
	}
	if (ot->columns.set) {
		for (n = ot->columns.set->h; n; n = n->next) {
			sql_column *c = n->data, *copy = column_dup(tr, flags, c, t);

			if (isPartitionedByColumnTable(ot) && ot->part.pcol->base.id == c->base.id)
				t->part.pcol = copy;
			cs_add(&t->columns, copy, tr_flag(&c->base, flags));
		}
		if (tr->parent == gtrans)
			ot->columns.nelm = NULL;
	}
	if (ot->members.set) {
		for (n = ot->members.set->h; n; n = n->next) {
			sql_part *pt = n->data, *dupped = part_dup(tr, flags, pt, t);

			cs_add(&t->members, dupped, tr_flag(&pt->base, flags));
		}
		if (tr->parent == gtrans)
			ot->members.nelm = NULL;
	}
	if (ot->idxs.set) {
		for (n = ot->idxs.set->h; n; n = n->next) {
			sql_idx *i = n->data;

			cs_add(&t->idxs, idx_dup(tr, flags, i, t), tr_flag(&i->base, flags));
		}
		if (tr->parent == gtrans)
			ot->idxs.nelm = NULL;
	}
	if (ot->keys.set) {
		for (n = ot->keys.set->h; n; n = n->next) {
			sql_key *k = n->data;

			cs_add(&t->keys, key_dup(tr, flags, k, t), tr_flag(&k->base, flags));
		}
		if (tr->parent == gtrans)
			ot->keys.nelm = NULL;
	}
	if (ot->triggers.set) {
		for (n = ot->triggers.set->h; n; n = n->next) {
			sql_trigger *k = n->data;

			cs_add(&t->triggers, trigger_dup(tr, flags, k, t), tr_flag(&k->base, flags));
		}
		if (tr->parent == gtrans)
			ot->triggers.nelm = NULL;
	}
	if (isNew(ot) && newFlagSet(flags) && tr->parent == gtrans)
		removeNewFlag(ot);
	return t;
}

static sql_type *
type_dup(sql_trans *tr, int flags, sql_type *ot, sql_schema *s)
{
	sql_allocator *sa = (newFlagSet(flags))?tr->parent->sa:tr->sa;
	sql_type *t = SA_ZNEW(sa, sql_type);

	base_init(sa, &t->base, ot->base.id, tr_flag(&ot->base, flags), ot->base.name);

	t->sqlname = sa_strdup(sa, ot->sqlname);
	t->digits = ot->digits;
	t->scale = ot->scale;
	t->radix = ot->radix;
	t->eclass = ot->eclass;
	t->bits = ot->bits;
	t->localtype = ot->localtype;
	t->s = s;
	if (isNew(ot) && newFlagSet(flags) && tr->parent == gtrans)
		removeNewFlag(ot);
	return t;
}

static sql_arg *
arg_dup(sql_trans *tr, sql_schema *s, sql_arg *oa)
{
	sql_arg *a = SA_ZNEW(tr->sa, sql_arg);

	if (a) {
		a->name = sa_strdup(tr->sa, oa->name);
		a->inout = oa->inout;
		dup_sql_type(tr, s, &(oa->type), &(a->type));
	}
	return a;
}

static sql_func *
func_dup(sql_trans *tr, int flags, sql_func *of, sql_schema *s)
{
	sql_allocator *sa = (newFlagSet(flags))?tr->parent->sa:tr->sa;
	sql_func *f = SA_ZNEW(sa, sql_func);
	node *n;

	base_init(sa, &f->base, of->base.id, tr_flag(&of->base, flags), of->base.name);

	f->imp = (of->imp)?sa_strdup(sa, of->imp):NULL;
	f->mod = (of->mod)?sa_strdup(sa, of->mod):NULL;
	f->type = of->type;
	f->query = (of->query)?sa_strdup(sa, of->query):NULL;
	f->lang = of->lang;
	f->sql = of->sql;
	f->side_effect = of->side_effect;
	f->varres = of->varres;
	f->vararg = of->vararg;
	f->ops = list_new(sa, of->ops->destroy);
	f->fix_scale = of->fix_scale;
	f->system = of->system;
	f->semantics = of->semantics;
	for (n=of->ops->h; n; n = n->next)
		list_append(f->ops, arg_dup(newFlagSet(flags)?tr->parent:tr, s, n->data));
	if (of->res) {
		f->res = list_new(sa, of->res->destroy);
		for (n=of->res->h; n; n = n->next)
			list_append(f->res, arg_dup(newFlagSet(flags)?tr->parent:tr, s, n->data));
	}
	f->s = s;
	f->sa = sa;
	if (isNew(of) && newFlagSet(flags) && tr->parent == gtrans)
		removeNewFlag(of);
	return f;
}

static sql_sequence *
seq_dup(sql_trans *tr, int flags, sql_sequence *oseq, sql_schema *s)
{
	sql_allocator *sa = (newFlagSet(flags))?tr->parent->sa:tr->sa;
	sql_sequence *seq = SA_ZNEW(sa, sql_sequence);

	base_init(sa, &seq->base, oseq->base.id, tr_flag(&oseq->base, flags), oseq->base.name);

	seq->start = oseq->start;
	seq->minvalue = oseq->minvalue;
	seq->maxvalue = oseq->maxvalue;
	seq->increment = oseq->increment;
	seq->cacheinc = oseq->cacheinc;
	seq->cycle = oseq->cycle;
	seq->s = s;
	if (isNew(oseq) && newFlagSet(flags) && tr->parent == gtrans)
		removeNewFlag(oseq);
	return seq;
}

static sql_schema *
schema_dup(sql_trans *tr, int flags, sql_schema *os, sql_trans *o)
{
	sql_allocator *sa = (newFlagSet(flags))?tr->parent->sa:tr->sa;
	sql_schema *s = SA_ZNEW(sa, sql_schema);
	node *n;

	(void) o;
	base_init(sa, &s->base, os->base.id, tr_flag(&os->base, flags), os->base.name);

	s->auth_id = os->auth_id;
	s->owner = os->owner;
	s->system = os->system;
	cs_new(&s->tables, sa, (fdestroy) &table_destroy);
	cs_new(&s->types, sa, (fdestroy) NULL);
	cs_new(&s->funcs, sa, (fdestroy) NULL);
	cs_new(&s->seqs, sa, (fdestroy) NULL);
	s->keys = list_new(sa, (fdestroy) NULL);
	s->idxs = list_new(sa, (fdestroy) NULL);
	s->triggers = list_new(sa, (fdestroy) NULL);

	if (os->types.set) {
		for (n = os->types.set->h; n; n = n->next) {
			cs_add(&s->types, type_dup(tr, flags, n->data, s), tr_flag(&os->base, flags));
		}
		if (tr->parent == gtrans)
			os->types.nelm = NULL;
	}
	if (os->tables.set) {
		for (n = os->tables.set->h; n; n = n->next) {
			sql_table *ot = n->data;

			if (ot->persistence != SQL_LOCAL_TEMP)
				cs_add(&s->tables, table_dup(tr, flags, ot, s), tr_flag(&ot->base, flags));
		}
		if (tr->parent == gtrans)
			os->tables.nelm = NULL;

		// Set the ->p member for each sql_table that is a child of some other merge table.
		set_members(&s->tables);
	}
	if (os->funcs.set) {
		for (n = os->funcs.set->h; n; n = n->next) {
			cs_add(&s->funcs, func_dup(tr, flags, n->data, s), tr_flag(&os->base, flags));
		}
		if (tr->parent == gtrans)
			os->funcs.nelm = NULL;
	}
	if (os->seqs.set) {
		for (n = os->seqs.set->h; n; n = n->next) {
			cs_add(&s->seqs, seq_dup(tr, flags, n->data, s), tr_flag(&os->base, flags));
		}
		if (tr->parent == gtrans)
			os->seqs.nelm = NULL;
	}
	if (newFlagSet(flags) && tr->parent == gtrans)
		removeNewFlag(os);
	return s;
}

static void
_trans_init(sql_trans *tr, sql_trans *otr)
{
	tr->wtime = 0;
	tr->stime = otr->wtime;
	tr->wstime = timestamp();
	tr->schema_updates = 0;
	tr->dropped = NULL;
	tr->status = 0;

	tr->schema_number = store_schema_number();
	tr->parent = otr;
}

static sql_trans *
trans_init(sql_trans *tr, sql_trans *otr)
{
	node *m,*n;

	_trans_init(tr, otr);

	for (m = otr->schemas.set->h, n = tr->schemas.set->h; m && n; m = m->next, n = n->next ) {
		sql_schema *ps = m->data; /* parent transactions schema */
		sql_schema *s = n->data;
		int istmp = isTempSchema(ps);

		if (s->base.id == ps->base.id) {
			node *k, *l;

			s->base.rtime = s->base.wtime = 0;
			s->base.stime = ps->base.wtime;

			if (ps->tables.set && s->tables.set)
			for (k = ps->tables.set->h, l = s->tables.set->h; k && l; l = l->next ) {
				sql_table *pt = k->data; /* parent transactions table */
				sql_table *t = l->data;

				if (t->persistence == SQL_LOCAL_TEMP) /* skip local tables */
					continue;

				t->base.rtime = t->base.wtime = 0;
				t->base.stime = pt->base.wtime;
//				assert(t->base.stime > 0 || !isTable(t));
				if (!istmp && !t->base.allocated) {
					t->data = NULL;
				}
				assert (istmp || !t->base.allocated);

				if (pt->base.id == t->base.id) {
					node *i, *j;

					for (i = pt->columns.set->h, j = t->columns.set->h; i && j; i = i->next, j = j->next ) {
						sql_column *pc = i->data; /* parent transactions column */
						sql_column *c = j->data;

						if (pc->base.id == c->base.id) {
							c->colnr = pc->colnr;
							c->base.rtime = c->base.wtime = 0;
							c->base.stime = pc->base.wtime;
							if (!istmp && !c->base.allocated)
								c->data = NULL;
							assert (istmp || !c->base.allocated);
						} else {
							/* for now assert */
							assert(0);
						}
					}
					if (pt->idxs.set && t->idxs.set)
					for (i = pt->idxs.set->h, j = t->idxs.set->h; i && j; i = i->next, j = j->next ) {
						sql_idx *pc = i->data; /* parent transactions column */
						sql_idx *c = j->data;

						if (pc->base.id == c->base.id) {
							c->base.rtime = c->base.wtime = 0;
							c->base.stime = pc->base.wtime;
							if (!istmp && !c->base.allocated)
								c->data = NULL;
							assert (istmp || !c->base.allocated);
						} else {
							/* for now assert */
							assert(0);
						}
					}
					if (pt->members.set && t->members.set)
					for (i = pt->members.set->h, j = t->members.set->h; i && j; i = i->next, j = j->next ) {
						sql_part *pc = i->data; /* parent transactions part */
						sql_part *c = j->data;

						if (pc->base.id == c->base.id) {
							c->base.rtime = c->base.wtime = 0;
							c->base.stime = pc->base.wtime;
						} else {
							/* for now assert */
							assert(0);
						}
					}
				} else {
					/* for now assert */
					assert(0);
				}
				k = k->next;
			}
			if (ps->seqs.set && s->seqs.set)
			for (k = ps->seqs.set->h, l = s->seqs.set->h; k && l; k = k->next, l = l->next ) {
				sql_sequence *pt = k->data; /* parent transactions sequence */
				sql_sequence *t = l->data;

				t->base.rtime = t->base.wtime = 0;
				t->base.stime = pt->base.wtime;
			}
			if (ps->funcs.set && s->funcs.set)
			for (k = ps->funcs.set->h, l = s->funcs.set->h; k && l; k = k->next, l = l->next ) {
				sql_func *pt = k->data; /* parent transactions func */
				sql_func *t = l->data;

				t->base.rtime = t->base.wtime = 0;
				t->base.stime = pt->base.wtime;
			}
			if (ps->types.set && s->types.set)
			for (k = ps->types.set->h, l = s->types.set->h; k && l; k = k->next, l = l->next ) {
				sql_type *pt = k->data; /* parent transactions type */
				sql_type *t = l->data;

				t->base.rtime = t->base.wtime = 0;
				t->base.stime = pt->base.wtime;
			}
		} else {
			/* for now assert */
			assert(0);
		}
	}
	tr->name = NULL;
	TRC_DEBUG(SQL_STORE, "Transaction '%p' init: %d, %d, %d\n", tr, tr->wstime, tr->stime, tr->schema_number);
	return tr;
}

static sql_trans *
trans_dup(sql_trans *ot, const char *newname)
{
	node *n;
	sql_trans *t = ZNEW(sql_trans);

	if (!t)
		return NULL;

	t->sa = sa_create(NULL);
	if (!t->sa) {
		_DELETE(t);
		return NULL;
	}
	_trans_init(t, ot);

	cs_new(&t->schemas, t->sa, (fdestroy) &schema_destroy);

	/* name the old transaction */
	if (newname) {
		assert(ot->name == NULL);
		ot->name = sa_strdup(ot->sa, newname);
	}

	if (ot->schemas.set) {
		for (n = ot->schemas.set->h; n; n = n->next) {
			cs_add(&t->schemas, schema_dup(t, 0, n->data, t), 0);
		}
		if (ot == gtrans)
			ot->schemas.nelm = NULL;
	}
	new_trans_size = t->sa->nr;
	return t;
}

#define R_SNAPSHOT 	1
#define R_LOG 		2
#define R_APPLY 	3

typedef int (*rfufunc) (sql_trans *tr, sql_base * fs, sql_base * ts, int mode);
typedef sql_base *(*rfcfunc) (sql_trans *tr, sql_base * b, int mode);
typedef int (*rfdfunc) (sql_trans *tr, sql_base * b, int mode);
typedef sql_base *(*dupfunc) (sql_trans *tr, int flags, sql_base * b, sql_base * p);

static sql_table *
conditional_table_dup(sql_trans *tr, int flags, sql_table *ot, sql_schema *s)
{
	int p = (tr->parent == gtrans);

	/* persistent columns need to be dupped */
	if ((p && isGlobal(ot)) ||
	    /* allways dup in recursive mode */
	    tr->parent != gtrans)
		return table_dup(tr, flags, ot, s);
	else if (!isGlobal(ot)) { /* is local temp, may need to be cleared */
		if (ot->commit_action == CA_DELETE) {
			sql_trans_clear_table(tr, ot);
		} else if (ot->commit_action == CA_DROP) {
			(void) sql_trans_drop_table(tr, ot->s, ot->base.id, DROP_RESTRICT);
		}
	}
	return NULL;
}

static int
rollforward_changeset_updates(sql_trans *tr, changeset * fs, changeset * ts, sql_base * b, rfufunc rollforward_updates, rfcfunc rollforward_creates, rfdfunc rollforward_deletes, dupfunc fd, int mode)
{
	int ok = LOG_OK;
	int apply = (mode == R_APPLY);
	node *n = NULL;

	/* delete removed bases */
	if (fs->dset) {
		for (n = fs->dset->h; ok == LOG_OK && n; n = n->next) {
			sql_base *fb = n->data;
			node *tbn = cs_find_id(ts, fb->id);

			if (tbn) {
				sql_base *tb = tbn->data;

				if (!apply && rollforward_deletes)
					ok = rollforward_deletes(tr, tb, mode);
				if (apply) {
					if (ts->nelm == tbn)
						ts->nelm = tbn->next;
					if (!ts->dset)
						ts->dset = list_new(tr->parent->sa, ts->destroy);
					list_move_data(ts->set, ts->dset, tb);
				}
			}
		}
		if (apply) {
			list_destroy(fs->dset);
			fs->dset = NULL;
		}
		if (!apply && ts->dset) {
			for (n = ts->dset->h; ok == LOG_OK && n; n = n->next) {
				sql_base *tb = n->data;

				if (rollforward_deletes)
					ok = rollforward_deletes(tr, tb, mode);
			}
		}
		/* only cleanup when alone */
		if (apply && ts->dset && ATOMIC_GET(&store_nr_active) == 1) {
			list_destroy(ts->dset);
			ts->dset = NULL;
		}
	}
	/* changes to the existing bases */
	if (fs->set) {
		/* update existing */
		if (rollforward_updates) {
			for (n = fs->set->h; ok == LOG_OK && n && n != fs->nelm; n = n->next) {
				sql_base *fb = n->data;

				if (fb->wtime && !newFlagSet(fb->flags)) {
					node *tbn = cs_find_id(ts, fb->id);

					assert(fb->rtime <= fb->wtime);
					if (tbn) {
						sql_base *tb = tbn->data;

						ok = rollforward_updates(tr, fb, tb, mode);

						/* update timestamps */
						if (apply && fb->rtime && fb->rtime > tb->rtime)
							tb->rtime = fb->rtime;
						if (apply && fb->wtime && fb->wtime > tb->wtime)
							tb->wtime = fb->wtime;
						if (apply)
							fb->stime = tb->stime = tb->wtime;
						assert(!apply || tb->rtime <= tb->wtime);
					}
				}
			}
		}
		/* add the new bases */
		if (fd && rollforward_creates) {
			for (n = fs->nelm; ok == LOG_OK && n; ) {
				node *nxt = n->next;
				sql_base *fb = n->data;

				if (apply) {
					sql_base *tb = fd(tr, TR_NEW, fb, b);

					/* conditional add the new bases */
					if (tb) {
						sql_base *r = rollforward_creates(tr, tb, mode);

						if (r)
							cs_add(ts, r, TR_NEW);
						else
							ok = LOG_ERR;
						fb->flags = 0;
						tb->flags = 0;
						fb->stime = tb->stime = tb->wtime;
					}
				} else if (!rollforward_creates(tr, fb, mode)) {
					ok = LOG_ERR;
				}
				n = nxt;
			}
			if (apply)
				fs -> nelm = NULL;
		}
	}
	return ok;
}

static int
rollforward_changeset_creates(sql_trans *tr, changeset * cs, rfcfunc rf, int mode)
{
	int apply = (mode == R_APPLY);

	if (cs->set) {
		node *n;

		for (n = cs->set->h; n; n = n->next) {
			sql_base *b = n->data;

			if (!rf(tr, b, mode))
				return LOG_ERR;

			if (apply)
				b->flags = 0;
		}
		if (apply)
			cs->nelm = NULL;
	}
	return LOG_OK;
}

static int
rollforward_changeset_deletes(sql_trans *tr, changeset * cs, rfdfunc rf, int mode)
{
	int apply = (mode == R_APPLY);
	int ok = LOG_OK;

	if (!cs)
		return ok;
	if (cs->dset) {
		node *n;

		for (n = cs->dset->h; ok == LOG_OK && n; n = n->next) {
			sql_base *b = n->data;

			ok = rf(tr, b, mode);
		}
		if (apply) {
			list_destroy(cs->dset);
			cs->dset = NULL;
		}
	}
	if (cs->set) {
		node *n;

		for (n = cs->set->h; ok == LOG_OK && n; n = n->next) {
			sql_base *b = n->data;

			ok = rf(tr, b, mode);
		}
	}
	return ok;
}

static sql_idx *
rollforward_create_idx(sql_trans *tr, sql_idx * i, int mode)
{
	if (isTable(i->t) && idx_has_column(i->type)) {
		int p = (tr->parent == gtrans && !isTempTable(i->t));

		if ((p && mode == R_SNAPSHOT && store_funcs.snapshot_create_idx(tr, i) != LOG_OK) ||
		    (p && mode == R_LOG && store_funcs.log_create_idx(tr, i) != LOG_OK) ||
		    (mode == R_APPLY && store_funcs.create_idx(tr, i) != LOG_OK))
		return NULL;
	}
	return i;
}

static sql_key *
rollforward_create_key(sql_trans *tr, sql_key *k, int mode)
{
	(void) tr;
	(void) mode;
	return k;
}

static sql_trigger *
rollforward_create_trigger(sql_trans *tr, sql_trigger *k, int mode)
{
	(void) tr;
	(void) mode;
	return k;
}

static sql_type *
rollforward_create_type(sql_trans *tr, sql_type *k, int mode)
{
	(void) tr;
	(void) mode;
	return k;
}

static sql_func *
rollforward_create_func(sql_trans *tr, sql_func *k, int mode)
{
	(void) tr;
	(void) mode;
	return k;
}

static sql_sequence *
rollforward_create_seq(sql_trans *tr, sql_sequence *k, int mode)
{
	(void) tr;
	(void) mode;
	return k;
}

static sql_column *
rollforward_create_column(sql_trans *tr, sql_column *c, int mode)
{
	if (isTable(c->t)) {
		int p = (tr->parent == gtrans && !isTempTable(c->t));

		if ((p && mode == R_SNAPSHOT && store_funcs.snapshot_create_col(tr, c) != LOG_OK) ||
		    (p && mode == R_LOG && store_funcs.log_create_col(tr, c) != LOG_OK) ||
		    (mode == R_APPLY && store_funcs.create_col(tr, c) != LOG_OK))
		return NULL;
	}
	return c;
}

static sql_part *
rollforward_create_part(sql_trans *tr, sql_part *p, int mode)
{
	(void) tr;
	if (mode == R_APPLY) {
		sql_table *mt = p->t;
		sql_table *pt = find_sql_table(mt->s, p->base.name);

		assert(isMergeTable(mt) || isReplicaTable(mt));
		if (pt)
			pt->p = mt;
	}
	return p;
}

static int
rollforward_drop_part(sql_trans *tr, sql_part *p, int mode)
{
	(void) tr;
	if (mode == R_APPLY) {
		sql_table *mt = p->t;
		sql_table *pt = find_sql_table(mt->s, p->base.name);

		assert(isMergeTable(mt) || isReplicaTable(mt));
		if (pt)
			pt->p = NULL;
	}
	return LOG_OK;
}

static sql_table *
rollforward_create_table(sql_trans *tr, sql_table *t, int mode)
{
	int ok = LOG_OK;
	TRC_DEBUG(SQL_STORE, "Create table: %s\n", t->base.name);

	if (isKindOfTable(t) && isGlobal(t)) {
		int p = (tr->parent == gtrans && !isTempTable(t));

		/* only register columns without commit action tables */
		ok = rollforward_changeset_creates(tr, &t->columns, (rfcfunc) &rollforward_create_column, mode);

		if (isTable(t)) {
			if (p && mode == R_SNAPSHOT)
				store_funcs.snapshot_create_del(tr, t);
			else if (p && mode == R_LOG)
				store_funcs.log_create_del(tr, t);
			else if (mode == R_APPLY)
				store_funcs.create_del(tr, t);
		}

		if (ok == LOG_OK)
			ok = rollforward_changeset_creates(tr, &t->members, (rfcfunc) &rollforward_create_part, mode);
		if (ok == LOG_OK)
			ok = rollforward_changeset_creates(tr, &t->keys, (rfcfunc) &rollforward_create_key, mode);
		if (ok == LOG_OK)
			ok = rollforward_changeset_creates(tr, &t->idxs, (rfcfunc) &rollforward_create_idx, mode);
		if (ok == LOG_OK)
			ok = rollforward_changeset_creates(tr, &t->triggers, (rfcfunc) &rollforward_create_trigger, mode);
	}
	if (ok != LOG_OK) {
		assert(0);
		return NULL;
	}
	return t;
}

static int
rollforward_drop_column(sql_trans *tr, sql_column *c, int mode)
{
	if (isTable(c->t)) {
		int p = (tr->parent == gtrans && !isTempTable(c->t));

		if (p && mode == R_LOG)
			return store_funcs.log_destroy_col(tr, c);
		else if (mode == R_APPLY)
			return store_funcs.destroy_col(tr, c);
	}
	return LOG_OK;
}

static int
rollforward_drop_idx(sql_trans *tr, sql_idx * i, int mode)
{
	int ok = LOG_OK;

	if (isTable(i->t)) {
		int p = (tr->parent == gtrans && !isTempTable(i->t));

		if (p && mode == R_LOG)
			ok = store_funcs.log_destroy_idx(tr, i);
		else if (mode == R_APPLY)
			ok = store_funcs.destroy_idx(tr, i);
	}
	/* remove idx from schema */
	if (mode == R_APPLY)
		list_remove_data(i->t->s->idxs, i);
	return ok;
}

static int
rollforward_drop_key(sql_trans *tr, sql_key *k, int mode)
{
	node *n = NULL;
	sql_fkey *fk = NULL;

	(void) tr;		/* unused! */
	if (mode != R_APPLY)
		return LOG_OK;
	/* remove key from schema */
	list_remove_data(k->t->s->keys, k);
	if (k->t->pkey == (sql_ukey*)k)
		k->t->pkey = NULL;
	if (k->type == fkey) {
		fk = (sql_fkey *) k;

		if (fk->rkey) {
			n = list_find_name(fk->rkey->keys, fk->k.base.name);
			list_remove_node(fk->rkey->keys, n);
		}
		fk->rkey = NULL;
	}
	if (k->type == pkey) {
		sql_ukey *uk = (sql_ukey *) k;

		if (uk->keys)
			for (n = uk->keys->h; n; n= n->next) {
				fk = (sql_fkey *) n->data;
				fk->rkey = NULL;
			}
	}
	return LOG_OK;
}

static int
rollforward_drop_trigger(sql_trans *tr, sql_trigger *i, int mode)
{
	(void)tr;
	if (mode == R_APPLY)
		list_remove_data(i->t->s->triggers, i);
	return LOG_OK;
}

static int
rollforward_drop_seq(sql_trans *tr, sql_sequence *seq, int mode)
{
	(void)tr;
	(void)seq;
	(void)mode;
	/* TODO drop sequence? */
	return LOG_OK;
}

static int
rollforward_drop_type(sql_trans *tr, sql_type *t, int mode)
{
	(void)tr;
	(void)t;
	(void)mode;
	return LOG_OK;
}

static int
rollforward_drop_func(sql_trans *tr, sql_func *f, int mode)
{
	(void)tr;
	(void)f;
	(void)mode;
	return LOG_OK;
}

static int
rollforward_drop_table(sql_trans *tr, sql_table *t, int mode)
{
	int ok = LOG_OK;

	if (isTable(t)) {
		int p = (tr->parent == gtrans && !isTempTable(t));

		if (p && mode == R_LOG)
			ok = store_funcs.log_destroy_del(tr, t);
		else if (mode == R_APPLY)
			ok = store_funcs.destroy_del(tr, t);
	}
	if (ok == LOG_OK)
		ok = rollforward_changeset_deletes(tr, &t->columns, (rfdfunc) &rollforward_drop_column, mode);
	if (ok == LOG_OK)
		ok = rollforward_changeset_deletes(tr, &t->members, (rfdfunc) &rollforward_drop_part, mode);
	if (ok == LOG_OK)
		ok = rollforward_changeset_deletes(tr, &t->idxs, (rfdfunc) &rollforward_drop_idx, mode);
	if (ok == LOG_OK)
		ok = rollforward_changeset_deletes(tr, &t->keys, (rfdfunc) &rollforward_drop_key, mode);
	if (ok == LOG_OK)
		ok = rollforward_changeset_deletes(tr, &t->triggers, (rfdfunc) &rollforward_drop_trigger, mode);
	return ok;
}

static int
rollforward_drop_schema(sql_trans *tr, sql_schema *s, int mode)
{
	int ok = LOG_OK;

	ok = rollforward_changeset_deletes(tr, &s->types, (rfdfunc) &rollforward_drop_type, mode);
	if (ok == LOG_OK)
		ok = rollforward_changeset_deletes(tr, &s->tables, (rfdfunc) &rollforward_drop_table, mode);
	if (ok == LOG_OK)
		ok = rollforward_changeset_deletes(tr, &s->funcs, (rfdfunc) &rollforward_drop_func, mode);
	if (ok == LOG_OK)
		ok = rollforward_changeset_deletes(tr, &s->seqs, (rfdfunc) &rollforward_drop_seq, mode);
	return ok;
}

static sql_schema *
rollforward_create_schema(sql_trans *tr, sql_schema *s, int mode)
{
	if (rollforward_changeset_creates(tr, &s->types, (rfcfunc) &rollforward_create_type, mode) != LOG_OK)
		return NULL;
	if (rollforward_changeset_creates(tr, &s->tables, (rfcfunc) &rollforward_create_table, mode) != LOG_OK)
		return NULL;
	if (rollforward_changeset_creates(tr, &s->funcs, (rfcfunc) &rollforward_create_func, mode) != LOG_OK)
		return NULL;
	if (rollforward_changeset_creates(tr, &s->seqs, (rfcfunc) &rollforward_create_seq, mode) != LOG_OK)
		return NULL;
	return s;
}

static int
rollforward_update_part(sql_trans *tr, sql_base *fpt, sql_base *tpt, int mode)
{
	if (mode == R_APPLY) {
		sql_part *pt = (sql_part *) tpt;
		sql_part *opt = (sql_part *) fpt;

		pt->with_nills = opt->with_nills;
		if (isRangePartitionTable(opt->t)) {
			pt->part.range.minvalue = sa_alloc(tr->sa, opt->part.range.minlength);
			pt->part.range.maxvalue = sa_alloc(tr->sa, opt->part.range.maxlength);
			memcpy(pt->part.range.minvalue, opt->part.range.minvalue, opt->part.range.minlength);
			memcpy(pt->part.range.maxvalue, opt->part.range.maxvalue, opt->part.range.maxlength);
			pt->part.range.minlength = opt->part.range.minlength;
			pt->part.range.maxlength = opt->part.range.maxlength;
		} else if (isListPartitionTable(opt->t)) {
			pt->part.values = list_new(tr->sa, (fdestroy) NULL);
			for (node *n = opt->part.values->h ; n ; n = n->next) {
				sql_part_value *prev = (sql_part_value*) n->data, *nextv = SA_ZNEW(tr->sa, sql_part_value);
				nextv->value = sa_alloc(tr->sa, prev->length);
				memcpy(nextv->value, prev->value, prev->length);
				nextv->length = prev->length;
				list_append(pt->part.values, nextv);
			}
		}
	}
	return LOG_OK;
}

static int
rollforward_update_table(sql_trans *tr, sql_table *ft, sql_table *tt, int mode)
{
	int p = (tr->parent == gtrans && !isTempTable(ft));
	int ok = LOG_OK;

	/* cannot update views */
	if (isView(ft))
		return ok;

	if (mode == R_APPLY && ok == LOG_OK) {
		ft->cleared = 0;
		tt->access = ft->access;
		if (ft->p) {
			tt->p = find_sql_table(tt->s, ft->p->base.name);
			assert(isMergeTable(tt->p) || isReplicaTable(tt->p));
		} else
			tt->p = NULL;

		if (strcmp(tt->base.name, ft->base.name) != 0) { /* apply possible renaming */
			list_hash_delete(tt->s->tables.set, tt, NULL);
			tt->base.name = sa_strdup(tr->parent->sa, ft->base.name);
			if (!list_hash_add(tt->s->tables.set, tt, NULL))
				ok = LOG_ERR;
		}
	}

 	if (ok == LOG_OK)
		ok = rollforward_changeset_updates(tr, &ft->members, &tt->members, &tt->base, (rfufunc) &rollforward_update_part, (rfcfunc) &rollforward_create_part, (rfdfunc) &rollforward_drop_part, (dupfunc) &part_dup, mode);
	if (ok == LOG_OK)
		ok = rollforward_changeset_updates(tr, &ft->triggers, &tt->triggers, &tt->base, (rfufunc) NULL, (rfcfunc) &rollforward_create_trigger, (rfdfunc) &rollforward_drop_trigger, (dupfunc) &trigger_dup, mode);

	if (isTempTable(ft))
		return ok;

	if (ok == LOG_OK)
		ok = rollforward_changeset_updates(tr, &ft->columns, &tt->columns, &tt->base, (rfufunc) NULL, (rfcfunc) &rollforward_create_column, (rfdfunc) &rollforward_drop_column, (dupfunc) &column_dup, mode);
	if (ok == LOG_OK)
		ok = rollforward_changeset_updates(tr, &ft->idxs, &tt->idxs, &tt->base, (rfufunc) NULL, (rfcfunc) &rollforward_create_idx, (rfdfunc) &rollforward_drop_idx, (dupfunc) &idx_dup, mode);
	if (ok == LOG_OK)
		ok = rollforward_changeset_updates(tr, &ft->keys, &tt->keys, &tt->base, (rfufunc) NULL, (rfcfunc) &rollforward_create_key, (rfdfunc) &rollforward_drop_key, (dupfunc) &key_dup, mode);

	if (ok != LOG_OK)
		return LOG_ERR;

	if (isTable(ft)) {
		if (p && mode == R_SNAPSHOT) {
			ok = store_funcs.snapshot_table(tr, ft, tt);
		} else if (p && mode == R_LOG) {
			ok = store_funcs.log_table(tr, ft, tt);
		} else if (mode == R_APPLY) {
			assert(cs_size(&tt->columns) == cs_size(&ft->columns));
			TRC_DEBUG(SQL_STORE, "Update table: %s\n", tt->base.name);
			ok = store_funcs.update_table(tr, ft, tt);
		}
	}

	return ok;
}

static int
rollforward_update_seq(sql_trans *tr, sql_sequence *ft, sql_sequence *tt, int mode)
{
	(void)tr;
	if (mode != R_APPLY)
		return LOG_OK;
	if (ft->start != tt->start)
		tt->start = ft->start;
	tt->minvalue = ft->minvalue;
	tt->maxvalue = ft->maxvalue;
	tt->increment = ft->increment;
	tt->cacheinc = ft->cacheinc;
	tt->cycle = ft->cycle;
	return LOG_OK;
}

static int
rollforward_update_schema(sql_trans *tr, sql_schema *fs, sql_schema *ts, int mode)
{
	int apply = (mode == R_APPLY);
	int ok = LOG_OK;

	if (apply && isTempSchema(fs)) {
		if (fs->tables.set) {
			node *n;
			for (n = fs->tables.set->h; n; ) {
				node *nxt = n->next;
				sql_table *t = n->data;

				if ((isTable(t) && isGlobal(t) &&
				    t->commit_action != CA_PRESERVE) ||
				    t->commit_action == CA_DELETE) {
					sql_trans_clear_table(tr, t);
				} else if (t->commit_action == CA_DROP) {
					if (sql_trans_drop_table(tr, t->s, t->base.id, DROP_RESTRICT))
						ok = LOG_ERR;
				}
				n = nxt;
			}
		}
	}

	if (ok == LOG_OK)
		ok = rollforward_changeset_updates(tr, &fs->types, &ts->types, &ts->base, (rfufunc) NULL, (rfcfunc) &rollforward_create_type, (rfdfunc) &rollforward_drop_type, (dupfunc) &type_dup, mode);

	if (ok == LOG_OK)
		ok = rollforward_changeset_updates(tr, &fs->tables, &ts->tables, &ts->base, (rfufunc) &rollforward_update_table, (rfcfunc) &rollforward_create_table, (rfdfunc) &rollforward_drop_table, (dupfunc) &conditional_table_dup, mode);

	if (ok == LOG_OK) /* last as it may require complex (table) types */
		ok = rollforward_changeset_updates(tr, &fs->funcs, &ts->funcs, &ts->base, (rfufunc) NULL, (rfcfunc) &rollforward_create_func, (rfdfunc) &rollforward_drop_func, (dupfunc) &func_dup, mode);

	if (ok == LOG_OK) /* last as it may require complex (table) types */
		ok = rollforward_changeset_updates(tr, &fs->seqs, &ts->seqs, &ts->base, (rfufunc) &rollforward_update_seq, (rfcfunc) &rollforward_create_seq, (rfdfunc) &rollforward_drop_seq, (dupfunc) &seq_dup, mode);

	if (apply && ok == LOG_OK && strcmp(ts->base.name, fs->base.name) != 0) { /* apply possible renaming */
		list_hash_delete(tr->schemas.set, ts, NULL);
		ts->base.name = sa_strdup(tr->parent->sa, fs->base.name);
		if (!list_hash_add(tr->schemas.set, ts, NULL))
			ok = LOG_ERR;
	}

	return ok;
}

static int
rollforward_trans(sql_trans *tr, int mode)
{
	int ok = LOG_OK;

	if (mode == R_APPLY && tr->parent && tr->wtime > tr->parent->wtime) {
		tr->parent->wtime = tr->wtime;
		tr->parent->schema_updates += tr->schema_updates;
	}

	if (tr->moved_tables) {
		for (node *n = tr->moved_tables->h ; n ; n = n->next) {
			sql_moved_table *smt = (sql_moved_table*) n->data;
			sql_schema *pfrom = find_sql_schema_id(tr->parent, smt->from->base.id);
			sql_schema *pto = find_sql_schema_id(tr->parent, smt->to->base.id);
			sql_table *pt = find_sql_table_id(pfrom, smt->t->base.id);

			assert(pfrom && pto && pt);
			cs_move(&pfrom->tables, &pto->tables, pt);
			pt->s = pto;
		}
		tr->moved_tables = NULL;
	}

	if (ok == LOG_OK)
		ok = rollforward_changeset_updates(tr, &tr->schemas, &tr->parent->schemas, (sql_base *) tr->parent, (rfufunc) &rollforward_update_schema, (rfcfunc) &rollforward_create_schema, (rfdfunc) &rollforward_drop_schema, (dupfunc) &schema_dup, mode);
	if (mode == R_APPLY) {
		if (tr->parent == gtrans) {
			if (gtrans->stime < tr->stime)
				gtrans->stime = tr->stime;
			if (gtrans->wstime < tr->wstime)
				gtrans->wstime = tr->wstime;

			if (tr->schema_updates)
				schema_number++;
		}
	}
	return ok;
}

static int
validate_tables(sql_schema *s, sql_schema *os)
{
	node *n, *o, *p;

	if (cs_size(&s->tables))
		for (n = s->tables.set->h; n; n = n->next) {
			sql_table *t = n->data;

			if (!t->base.wtime && !t->base.rtime)
				continue;

			sql_table *ot = find_sql_table_id(os, t->base.id);

			if (!ot && os->tables.dset && list_find_base_id(os->tables.dset, t->base.id) != NULL) {
				/* dropped table */
				return 0;
			} else if (ot && isKindOfTable(ot) && isKindOfTable(t) && !isDeclaredTable(ot) && !isDeclaredTable(t)) {
				if ((t->base.wtime && (t->base.wtime < ot->base.rtime || t->base.wtime < ot->base.wtime)) ||
				    (t->base.rtime && (t->base.rtime < ot->base.wtime)))
					return 0;
				for (o = t->columns.set->h, p = ot->columns.set->h; o && p; o = o->next, p = p->next) {
					sql_column *c = o->data;
					sql_column *oc = p->data;

					if (!c->base.wtime && !c->base.rtime)
						continue;

					/* t wrote, ie. check read and write time */
					/* read or write after t's write */
					if (c->base.wtime && (c->base.wtime < oc->base.rtime
							  ||  c->base.wtime < oc->base.wtime))
						return 0;
					/* commited write before t's read */
					if (c->base.rtime && c->base.rtime < oc->base.wtime)
						return 0;
				}
			}
		}
	return 1;
}

/* merge any changes from the global transaction into the local transaction */
typedef int (*resetf) (sql_trans *tr, sql_base * fs, sql_base * pfs);

static int
reset_changeset(sql_trans *tr, changeset * fs, changeset * pfs, sql_base *b, resetf rf, dupfunc fd)
{
	int ok = LOG_OK;
	node *m = NULL, *n = NULL;

	(void)tr;
	/* first delete created */
	if (fs->nelm) {
		for (n = fs->nelm; n; ) {
			node *nxt = n->next;

			cs_remove_node(fs, n);
			n = nxt;
		}
		fs->nelm = NULL;
	}
	/* scan through the parent set,
		if child has it simply reset it (if needed)
		else add a new or add again the old
	*/
	if (fs->set)
		n = fs->set->h;
	if (pfs->set) {
		for (m = pfs->set->h; ok == LOG_OK && m && n; ) {
			sql_base *fb = n->data;
			sql_base *pfb = m->data;

			/* lists ordered on id */
			/* changes to the existing bases */
			if (fb->id == pfb->id) {
				if (rf)
					ok = rf(tr, fb, pfb);
				n = n->next;
				m = m->next;
				TRC_DEBUG(SQL_STORE, "%s\n", (fb->name) ? fb->name : "help");
			} else if (fb->id < pfb->id) {
				node *t = n->next;

				TRC_DEBUG_IF(SQL_STORE)
				{
					sql_base *b = n->data;
					TRC_DEBUG_ENDIF(SQL_STORE, "Free: %s\n", (b->name) ? b->name : "help");
				}

				cs_remove_node(fs, n);
				n = t;
			} else { /* a new id */
				sql_base *r = fd(tr, 0, pfb, b);
				/* cs_add_before add r to fs before node n */
				cs_add_before(fs, n, r);
				m = m->next;
				TRC_DEBUG(SQL_STORE, "New: %s\n", (r->name) ? r->name : "help");
			}
		}
		/* add new bases */
		for (; ok == LOG_OK && m; m = m->next ) {
			sql_base *pfb = m->data;
			sql_base *r = fd(tr, 0, pfb, b);
			cs_add(fs, r, 0);
			TRC_DEBUG(SQL_STORE, "New: %s\n", (r->name) ? r->name : "help");
		}
		while ( ok == LOG_OK && n) { /* remove remaining old stuff */
			node *t = n->next;

			TRC_DEBUG_IF(SQL_STORE)
			{
				sql_base *b = n->data;
				TRC_DEBUG_ENDIF(SQL_STORE, "Free: %s\n", (b->name) ? b->name : "help");
			}

			cs_remove_node(fs, n);
			n = t;
		}
	}
	if (fs->dset) {
		list_destroy(fs->dset);
		fs->dset = NULL;
	}
	return ok;
}

static int
reset_idx(sql_trans *tr, sql_idx *fi, sql_idx *pfi)
{
	(void)tr;
	/* did we access the idx or is the global changed after we started */
	if (fi->base.rtime || fi->base.wtime || fi->base.stime < pfi->base.wtime) {
		if (isTable(fi->t))
			store_funcs.destroy_idx(NULL, fi);
	}
	return LOG_OK;
}

static int
reset_type(sql_trans *tr, sql_type *ft, sql_type *pft)
{
	/* did we access the type or is the global changed after we started */
	if (ft->base.rtime || ft->base.wtime || ft->base.stime < pft->base.wtime) {

		ft->sqlname = pft->sqlname;
		ft->radix = pft->radix;
		ft->eclass = pft->eclass;
		ft->bits = pft->bits;
		ft->localtype = pft->localtype;
		ft->digits = pft->digits;
		ft->scale = pft->scale;
		ft->s = find_sql_schema(tr, pft->s->base.name);
	}
	return LOG_OK;
}

static int
reset_func(sql_trans *tr, sql_func *ff, sql_func *pff)
{
	/* did we access the type or is the global changed after we started */
	if (ff->base.rtime || ff->base.wtime || ff->base.stime < pff->base.wtime) {

		ff->imp = pff->imp;
		ff->mod = pff->mod;
		ff->type = pff->type;
		ff->query = pff->query;
		ff->lang = pff->lang;
		ff->sql = pff->sql;
		ff->side_effect = pff->side_effect;
		ff->varres = pff->varres;
		ff->vararg = pff->vararg;
		ff->ops = pff->ops;
		ff->res = pff->res;
		ff->fix_scale = pff->fix_scale;
		ff->system = pff->system;
		ff->semantics = pff->semantics;
		ff->s = find_sql_schema(tr, pff->s->base.name);
		ff->sa = tr->sa;
	}
	return LOG_OK;
}

static int
reset_column(sql_trans *tr, sql_column *fc, sql_column *pfc)
{
	/* did we access the column or is the global changed after we started */
	if (fc->base.rtime || fc->base.wtime || fc->base.stime < pfc->base.wtime) {

		if (isTable(fc->t))
			store_funcs.destroy_col(NULL, fc);

		/* apply possible renaming -> transaction rollbacks or when it starts, inherit from the previous transaction */
		if (strcmp(fc->base.name, pfc->base.name) != 0) {
			list_hash_delete(fc->t->columns.set, fc, NULL);
			fc->base.name = sa_strdup(tr->parent->sa, pfc->base.name);
			if (!list_hash_add(fc->t->columns.set, fc, NULL))
				return LOG_ERR;
		}

		fc->null = pfc->null;
		fc->unique = pfc->unique;
		fc->colnr = pfc->colnr;
		fc->storage_type = NULL;
		if (pfc->storage_type)
			fc->storage_type = pfc->storage_type;
		fc->def = NULL;
		if (pfc->def)
			fc->def = pfc->def;
		fc->min = fc->max = NULL;
	}
	return LOG_OK;
}

static int
reset_seq(sql_trans *tr, sql_sequence *ft, sql_sequence *pft)
{
	(void) tr;
	ft->start = pft->start;
	ft->minvalue = pft->minvalue;
	ft->maxvalue = pft->maxvalue;
	ft->increment = pft->increment;
	ft->cacheinc = pft->cacheinc;
	ft->cycle = pft->cycle;
	return LOG_OK;
}

static int
reset_part(sql_trans *tr, sql_part *ft, sql_part *pft)
{
	if (ft->base.rtime || ft->base.wtime || ft->base.stime < pft->base.wtime) {

		if (pft->t) {
			sql_table *mt = pft->t;
			sql_schema *s = find_sql_schema(tr, mt->s->base.name);
			if (s) {
				sql_table *fmt = find_sql_table(s, mt->base.name);
				assert(isMergeTable(fmt) || isReplicaTable(fmt));
				ft->t = fmt;
			}
			if (s && (isRangePartitionTable(mt) || isListPartitionTable(mt)))
				dup_sql_type(tr, s, &(pft->tpe), &(ft->tpe));
			else
				ft->tpe = pft->tpe;
		} else {
			ft->t = NULL;
			ft->tpe = pft->tpe;
		}

		ft->with_nills = pft->with_nills;
		if (pft->t && isRangePartitionTable(pft->t)) {
			ft->part.range = pft->part.range;
		} else if (pft->t && isListPartitionTable(pft->t)) {
			ft->part.values = pft->part.values;
		}
	}
	return LOG_OK;
}

static int
reset_table(sql_trans *tr, sql_table *ft, sql_table *pft)
{
	if (isView(ft))
		return LOG_OK;

	/* did we access the table or did the global change */
	if (ft->base.rtime || ft->base.wtime || ft->base.stime < pft->base.wtime) {
		int ok = LOG_OK;

		if (isTable(ft) && !isTempTable(ft))
			store_funcs.destroy_del(NULL, ft);

		ft->cleared = 0;
		ft->access = pft->access;
		if (pft->p) {
			ft->p = find_sql_table(ft->s, pft->p->base.name);
			//Check if this assert can be removed definitely.
			//the parent (merge or replica table) maybe created later!
			//assert(isMergeTable(ft->p) || isReplicaTable(ft->p));
		} else
			ft->p = NULL;

		/* apply possible renaming -> transaction rollbacks or when it starts, inherit from the previous transaction */
		if (strcmp(ft->base.name, pft->base.name) != 0) {
			list_hash_delete(ft->s->tables.set, ft, NULL);
			ft->base.name = sa_strdup(tr->parent->sa, pft->base.name);
			if (!list_hash_add(ft->s->tables.set, ft, NULL))
				ok = LOG_ERR;
		}

		if (ok == LOG_OK)
			ok = reset_changeset( tr, &ft->members, &pft->members, &ft->base, (resetf) &reset_part, (dupfunc) &part_dup);
		if (ok == LOG_OK)
			ok = reset_changeset( tr, &ft->triggers, &pft->triggers, &ft->base, (resetf) NULL, (dupfunc) &trigger_dup);

		if (isTempTable(ft))
			return ok;

		if (ok == LOG_OK)
			ok = reset_changeset( tr, &ft->columns, &pft->columns, &ft->base, (resetf) &reset_column, (dupfunc) &column_dup);
		if (ok == LOG_OK)
			ok = reset_changeset( tr, &ft->idxs, &pft->idxs, &ft->base, (resetf) &reset_idx, (dupfunc) &idx_dup);
		if (ok == LOG_OK)
			ok = reset_changeset( tr, &ft->keys, &pft->keys, &ft->base, (resetf) NULL, (dupfunc) &key_dup);

		return ok;
	}
	return LOG_OK;
}

static int
reset_schema(sql_trans *tr, sql_schema *fs, sql_schema *pfs)
{
	int ok = LOG_OK;

	if (isTempSchema(fs)) { /* only add new globaly created temps and remove globaly removed temps */
		if (fs->tables.set) {
			node *n = NULL, *m = NULL;
			if (pfs->tables.set)
				m = pfs->tables.set->h;
			for (n = fs->tables.set->h; ok == LOG_OK && m && n; ) {
				sql_table *ftt = n->data;
				sql_table *pftt = m->data;

				/* lists ordered on id */
				/* changes to the existing bases */
				if (ftt->base.id == pftt->base.id) { /* global temp */
					n = n->next;
					m = m->next;
				} else if (ftt->base.id < pftt->base.id) { /* local temp or old global ? */
					node *t = n->next;

					if (isGlobal(ftt)) /* remove old global */
						cs_remove_node(&fs->tables, n);
					n = t;
				} else { /* a new global */
					sql_table *ntt = table_dup(tr, 0, pftt, fs);

					/* cs_add_before add ntt to fs before node n */
					cs_add_before(&fs->tables, n, ntt);
					m = m->next;
				}
			}
			/* add new globals */
			for (; ok == LOG_OK && m; m = m->next ) {
				sql_table *pftt = m->data;
				sql_table *ntt = table_dup(tr, 0, pftt, fs);

				assert(isGlobal(ntt));
				/* cs_add_before add ntt to fs before node n */
				cs_add_before(&fs->tables, n, ntt);
			}
			while ( ok == LOG_OK && n) { /* remove remaining old stuff */
				sql_table *ftt = n->data;
				node *t = n->next;

				if (isGlobal(ftt)) /* remove old global */
					cs_remove_node(&fs->tables, n);
				n = t;
			}
		}
	}

	/* apply possible renaming -> transaction rollbacks or when it starts, inherit from the previous transaction */
	if (strcmp(fs->base.name, pfs->base.name) != 0) {
		list_hash_delete(tr->schemas.set, fs, NULL);
		fs->base.name = sa_strdup(tr->parent->sa, pfs->base.name);
		if (!list_hash_add(tr->schemas.set, fs, NULL))
			ok = LOG_ERR;
	}

	if (ok == LOG_OK)
		ok = reset_changeset(tr, &fs->types, &pfs->types, &fs->base, (resetf) &reset_type, (dupfunc) &type_dup);
	if (ok == LOG_OK)
		ok = reset_changeset(tr, &fs->funcs, &pfs->funcs, &fs->base, (resetf) &reset_func, (dupfunc) &func_dup);
	if (ok == LOG_OK)
		ok = reset_changeset(tr, &fs->seqs, &pfs->seqs, &fs->base, (resetf) &reset_seq, (dupfunc) &seq_dup);
	if (!isTempSchema(fs) && ok == LOG_OK)
		ok = reset_changeset(tr, &fs->tables, &pfs->tables, &fs->base, (resetf) &reset_table, (dupfunc) &table_dup);
	return ok;
}

static int
reset_trans(sql_trans *tr, sql_trans *ptr)
{
	int res = reset_changeset(tr, &tr->schemas, &ptr->schemas, (sql_base *)tr->parent, (resetf) &reset_schema, (dupfunc) &schema_dup);
	TRC_DEBUG(SQL_STORE, "Reset transaction: %d\n", tr->wtime);

	for (node *n = tr->schemas.set->h; n; n = n->next) { /* Set table members */
		sql_schema *s = n->data;

		set_members(&s->tables);
	}
	return res;
}

sql_trans *
sql_trans_create(sql_trans *parent, const char *name, bool try_spare)
{
	sql_trans *tr = NULL;

	if (gtrans) {
		 if (!parent && spares > 0 && !name && try_spare) {
			tr = spare_trans[--spares];
			TRC_DEBUG(SQL_STORE, "Reuse transaction: %p - Spares: %d\n", tr, spares);
		} else {
			tr = trans_dup((parent) ? parent : gtrans, name);
			TRC_DEBUG(SQL_STORE, "New transaction: %p\n", tr);
			if (tr)
				(void) ATOMIC_INC(&transactions);
		}
	}
	return tr;
}

bool
sql_trans_validate(sql_trans *tr)
{
	node *n;

	/* depends on the iso level */

	/* If only 'inserts' occurred on the read columns the repeatable reads
	   iso level can continue */

	/* the hard case */
	if (cs_size(&tr->schemas))
		for (n = tr->schemas.set->h; n; n = n->next) {
			sql_schema *s = n->data;
			sql_schema *os;

			if (isTempSchema(s))
				continue;

 			os = find_sql_schema(tr->parent, s->base.name);
			if (os && (s->base.wtime != 0 || s->base.rtime != 0)) {
				if (!validate_tables(s, os))
					return false;
			}
		}
	return true;
}

static int
save_tables_snapshots(sql_schema *s)
{
	node *n;

	if (cs_size(&s->tables))
		for (n = s->tables.set->h; n; n = n->next) {
			sql_table *t = n->data;

			if (!t->base.wtime)
				continue;

			if (isKindOfTable(t) && !isDeclaredTable(t)) {
				if (store_funcs.save_snapshot(t) != LOG_OK)
					return SQL_ERR;
			}
		}
	return SQL_OK;
}

int
sql_save_snapshots(sql_trans *tr)
{
	node *n;

	if (cs_size(&tr->schemas)) {
		for (n = tr->schemas.set->h; n; n = n->next) {
			sql_schema *s = n->data;

			if (isTempSchema(s))
				continue;

			if (s->base.wtime != 0)
				if (save_tables_snapshots(s) != SQL_OK)
					return SQL_ERR;
		}
	}
	return SQL_OK;
}

int
sql_trans_commit(sql_trans *tr)
{
	int ok = LOG_OK;

	/* write phase */
	TRC_DEBUG(SQL_STORE, "Forwarding changes (%d, %d) (%d, %d)\n", gtrans->stime, tr->stime, gtrans->wstime, tr->wstime);
	/* snap shots should be saved first */
	if (tr->parent == gtrans) {
		ok = rollforward_trans(tr, R_SNAPSHOT);

		if (ok == LOG_OK)
			ok = logger_funcs.log_tstart();
		if (ok == LOG_OK)
			ok = rollforward_trans(tr, R_LOG);
		if (ok == LOG_OK && prev_oid != store_oid)
			ok = logger_funcs.log_sequence(OBJ_SID, store_oid);
		prev_oid = store_oid;
		if (ok == LOG_OK)
			ok = logger_funcs.log_tend();
	}
	if (ok == LOG_OK) {
		/* It is save to rollforward the changes now. In case
		   of failure, the log will be replayed. */
		ok = rollforward_trans(tr, R_APPLY);
	}
	TRC_DEBUG(SQL_STORE, "Done forwarding changes '%d' and '%d'\n", gtrans->stime, gtrans->wstime);
	return (ok==LOG_OK)?SQL_OK:SQL_ERR;
}

static int
sql_trans_drop_all_dependencies(sql_trans *tr, sqlid id, sql_dependency type)
{
	sqlid dep_id=0, t_id = -1;
	sht dep_type = 0;
	list *dep = sql_trans_get_dependencies(tr, id, type, NULL);
	node *n;

	if (!dep)
		return DEPENDENCY_CHECK_ERROR;

	n = dep->h;

	while (n) {
		dep_id = *(sqlid*) n->data;
		dep_type = (sql_dependency) *(sht*) n->next->data;

		if (!list_find_id(tr->dropped, dep_id)) {

			switch (dep_type) {
				case SCHEMA_DEPENDENCY:
					//FIXME malloc failure scenario!
					(void) sql_trans_drop_schema(tr, dep_id, DROP_CASCADE);
					break;
				case TABLE_DEPENDENCY:
				case VIEW_DEPENDENCY: {
					sql_table *t = sql_trans_find_table(tr, dep_id);
					(void) sql_trans_drop_table(tr, t->s, dep_id, DROP_CASCADE);
				} break;
				case COLUMN_DEPENDENCY: {
					if ((t_id = sql_trans_get_dependency_type(tr, dep_id, TABLE_DEPENDENCY)) > 0) {
						sql_table *t = sql_trans_find_table(tr, dep_id);
						if (t)
							(void) sql_trans_drop_column(tr, t, dep_id, DROP_CASCADE);
					}
				} break;
				case TRIGGER_DEPENDENCY: {
					sql_trigger *t = sql_trans_find_trigger(tr, dep_id);
					(void) sql_trans_drop_trigger(tr, t->t->s, dep_id, DROP_CASCADE);
				} break;
				case KEY_DEPENDENCY:
				case FKEY_DEPENDENCY: {
					sql_key *k = sql_trans_find_key(tr, dep_id);
					(void) sql_trans_drop_key(tr, k->t->s, dep_id, DROP_CASCADE);
				} break;
				case INDEX_DEPENDENCY: {
					sql_idx *i = sql_trans_find_idx(tr, dep_id);
					(void) sql_trans_drop_idx(tr, i->t->s, dep_id, DROP_CASCADE);
				} break;
				case PROC_DEPENDENCY:
				case FUNC_DEPENDENCY: {
					sql_func *f = sql_trans_find_func(tr, dep_id);
					(void) sql_trans_drop_func(tr, f->s, dep_id, DROP_CASCADE);
				} break;
				case TYPE_DEPENDENCY: {
					sql_type *t = sql_trans_find_type(tr, dep_id);
					sql_trans_drop_type(tr, t->s, dep_id, DROP_CASCADE);
				} break;
				case USER_DEPENDENCY:  /*TODO schema and users dependencies*/
					break;
			}
		}

		n = n->next->next;
	}
	list_destroy(dep);
	return DEPENDENCY_CHECK_OK;
}

static void
sys_drop_kc(sql_trans *tr, sql_key *k, sql_kc *kc)
{
	sql_schema *syss = find_sql_schema(tr, isGlobal(k->t)?"sys":"tmp");
	sql_table *syskc = find_sql_table(syss, "objects");
	oid rid = table_funcs.column_find_row(tr, find_sql_column(syskc, "id"), &k->base.id, find_sql_column(syskc, "name"), kc->c->base.name, NULL);

	if (is_oid_nil(rid))
		return ;
	table_funcs.table_delete(tr, syskc, rid);

	if (isGlobal(k->t))
		tr->schema_updates ++;
}

static void
sys_drop_ic(sql_trans *tr, sql_idx * i, sql_kc *kc)
{
	sql_schema *syss = find_sql_schema(tr, isGlobal(i->t)?"sys":"tmp");
	sql_table *sysic = find_sql_table(syss, "objects");
	oid rid = table_funcs.column_find_row(tr, find_sql_column(sysic, "id"), &i->base.id, find_sql_column(sysic, "name"), kc->c->base.name, NULL);

	if (is_oid_nil(rid))
		return ;
	table_funcs.table_delete(tr, sysic, rid);

	if (isGlobal(i->t))
		tr->schema_updates ++;
}

static void
sys_drop_idx(sql_trans *tr, sql_idx * i, int drop_action)
{
	node *n;
	sql_schema *syss = find_sql_schema(tr, isGlobal(i->t)?"sys":"tmp");
	sql_table *sysidx = find_sql_table(syss, "idxs");
	oid rid = table_funcs.column_find_row(tr, find_sql_column(sysidx, "id"), &i->base.id, NULL);

	if (is_oid_nil(rid))
		return ;
	table_funcs.table_delete(tr, sysidx, rid);
	sql_trans_drop_any_comment(tr, i->base.id);
	for (n = i->columns->h; n; n = n->next) {
		sql_kc *ic = n->data;
		sys_drop_ic(tr, i, ic);
	}

	/* remove idx from schema and table*/
	list_remove_data(i->t->s->idxs, i);
	sql_trans_drop_dependencies(tr, i->base.id);

	if (isGlobal(i->t))
		tr->schema_updates ++;

	if (drop_action)
		sql_trans_drop_all_dependencies(tr, i->base.id, INDEX_DEPENDENCY);
}

static void
sys_drop_key(sql_trans *tr, sql_key *k, int drop_action)
{
	node *n;
	sql_schema *syss = find_sql_schema(tr, isGlobal(k->t)?"sys":"tmp");
	sql_table *syskey = find_sql_table(syss, "keys");
	oid rid = table_funcs.column_find_row(tr, find_sql_column(syskey, "id"), &k->base.id, NULL);

	if (is_oid_nil(rid))
		return ;
	table_funcs.table_delete(tr, syskey, rid);

	for (n = k->columns->h; n; n = n->next) {
		sql_kc *kc = n->data;
		sys_drop_kc(tr, k, kc);
	}
	/* remove key from schema */
	list_remove_data(k->t->s->keys, k);
	if (k->t->pkey == (sql_ukey*)k)
		k->t->pkey = NULL;
	if (k->type == fkey) {
		sql_fkey *fk = (sql_fkey *) k;

		assert(fk->rkey);
		if (fk->rkey) {
			n = list_find_name(fk->rkey->keys, fk->k.base.name);
			list_remove_node(fk->rkey->keys, n);
		}
		fk->rkey = NULL;
	}

	if (isGlobal(k->t))
		tr->schema_updates ++;

	sql_trans_drop_dependencies(tr, k->base.id);

	if (drop_action)
		sql_trans_drop_all_dependencies(tr, k->base.id, (k->type == fkey) ? FKEY_DEPENDENCY : KEY_DEPENDENCY);
}

static void
sys_drop_tc(sql_trans *tr, sql_trigger * i, sql_kc *kc)
{
	sql_schema *syss = find_sql_schema(tr, isGlobal(i->t)?"sys":"tmp");
	sql_table *systc = find_sql_table(syss, "objects");
	oid rid = table_funcs.column_find_row(tr, find_sql_column(systc, "id"), &i->base.id, find_sql_column(systc, "name"), kc->c->base.name, NULL);

	if (is_oid_nil(rid))
		return ;
	table_funcs.table_delete(tr, systc, rid);
	if (isGlobal(i->t))
		tr->schema_updates ++;
}

static void
sys_drop_trigger(sql_trans *tr, sql_trigger * i)
{
	node *n;
	sql_schema *syss = find_sql_schema(tr, isGlobal(i->t)?"sys":"tmp");
	sql_table *systrigger = find_sql_table(syss, "triggers");
	oid rid = table_funcs.column_find_row(tr, find_sql_column(systrigger, "id"), &i->base.id, NULL);

	if (is_oid_nil(rid))
		return ;
	table_funcs.table_delete(tr, systrigger, rid);

	for (n = i->columns->h; n; n = n->next) {
		sql_kc *tc = n->data;

		sys_drop_tc(tr, i, tc);
	}
	/* remove trigger from schema */
	list_remove_data(i->t->s->triggers, i);
	sql_trans_drop_dependencies(tr, i->base.id);
	if (isGlobal(i->t))
		tr->schema_updates ++;
}

static void
sys_drop_sequence(sql_trans *tr, sql_sequence * seq, int drop_action)
{
	sql_schema *syss = find_sql_schema(tr, "sys");
	sql_table *sysseqs = find_sql_table(syss, "sequences");
	oid rid = table_funcs.column_find_row(tr, find_sql_column(sysseqs, "id"), &seq->base.id, NULL);

	if (is_oid_nil(rid))
		return ;

	table_funcs.table_delete(tr, sysseqs, rid);
	sql_trans_drop_dependencies(tr, seq->base.id);
	sql_trans_drop_any_comment(tr, seq->base.id);
	if (drop_action)
		sql_trans_drop_all_dependencies(tr, seq->base.id, SEQ_DEPENDENCY);
}

static void
sys_drop_statistics(sql_trans *tr, sql_column *col)
{
	if (isGlobal(col->t)) {
		sql_schema *syss = find_sql_schema(tr, "sys");
		sql_table *sysstats = find_sql_table(syss, "statistics");

		oid rid = table_funcs.column_find_row(tr, find_sql_column(sysstats, "column_id"), &col->base.id, NULL);

		if (is_oid_nil(rid))
			return ;

		table_funcs.table_delete(tr, sysstats, rid);
	}
}

static int
sys_drop_default_object(sql_trans *tr, sql_column *col, int drop_action)
{
	char *seq_pos = NULL;
	const char *next_value_for = "next value for \"sys\".\"seq_";
	sql_schema *syss = find_sql_schema(tr, isGlobal(col->t)?"sys":"tmp");

	/* Drop sequence for generated column if it's the case */
	if (col->def && (seq_pos = strstr(col->def, next_value_for))) {
		sql_sequence *seq = NULL;
		char *seq_name = _STRDUP(seq_pos + (strlen(next_value_for) - strlen("seq_")));
		node *n = NULL;

		if (!seq_name)
			return -1;
		seq_name[strlen(seq_name)-1] = '\0';
		n = cs_find_name(&syss->seqs, seq_name);
		seq = find_sql_sequence(syss, seq_name);
		if (seq && sql_trans_get_dependency_type(tr, seq->base.id, BEDROPPED_DEPENDENCY) > 0) {
			sys_drop_sequence(tr, seq, drop_action);
			seq->base.wtime = syss->base.wtime = tr->wtime = tr->wstime;
			cs_del(&syss->seqs, n, seq->base.flags);
		}
		_DELETE(seq_name);
	}
	return 0;
}

static int
sys_drop_column(sql_trans *tr, sql_column *col, int drop_action)
{
	sql_schema *syss = find_sql_schema(tr, isGlobal(col->t)?"sys":"tmp");
	sql_table *syscolumn = find_sql_table(syss, "_columns");
	oid rid = table_funcs.column_find_row(tr, find_sql_column(syscolumn, "id"),
				  &col->base.id, NULL);

	if (is_oid_nil(rid))
		return 0;
	table_funcs.table_delete(tr, syscolumn, rid);
	sql_trans_drop_dependencies(tr, col->base.id);
	sql_trans_drop_any_comment(tr, col->base.id);
	sql_trans_drop_obj_priv(tr, col->base.id);
	if (sys_drop_default_object(tr, col, drop_action) == -1)
		return -1;

	if (isGlobal(col->t))
		tr->schema_updates ++;

	sys_drop_statistics(tr, col);
	if (drop_action)
		sql_trans_drop_all_dependencies(tr, col->base.id, COLUMN_DEPENDENCY);
	if (col->type.type->s)
		sql_trans_drop_dependency(tr, col->base.id, col->type.type->base.id, TYPE_DEPENDENCY);
	return 0;
}

static void
sys_drop_keys(sql_trans *tr, sql_table *t, int drop_action)
{
	node *n;

	if (cs_size(&t->keys))
		for (n = t->keys.set->h; n; n = n->next) {
			sql_key *k = n->data;

			sys_drop_key(tr, k, drop_action);
		}
}

static void
sys_drop_idxs(sql_trans *tr, sql_table *t, int drop_action)
{
	node *n;

	if (cs_size(&t->idxs))
		for (n = t->idxs.set->h; n; n = n->next) {
			sql_idx *k = n->data;

			sys_drop_idx(tr, k, drop_action);
		}
}

static int
sys_drop_columns(sql_trans *tr, sql_table *t, int drop_action)
{
	node *n;

	if (cs_size(&t->columns))
		for (n = t->columns.set->h; n; n = n->next) {
			sql_column *c = n->data;

			if (sys_drop_column(tr, c, drop_action))
				return -1;
		}
	return 0;
}

static void
sys_drop_parts(sql_trans *tr, sql_table *t, int drop_action)
{
	node *n;

	if (cs_size(&t->members)) {
		for (n = t->members.set->h; n; ) {
			sql_part *pt = n->data;
			sql_table *tt = find_sql_table(t->s, pt->base.name);

			n = n->next;
			sql_trans_del_table(tr, t, tt, drop_action);
		}
	}
}

static int
sys_drop_table(sql_trans *tr, sql_table *t, int drop_action)
{
	sql_schema *syss = find_sql_schema(tr, isGlobal(t)?"sys":"tmp");
	sql_table *systable = find_sql_table(syss, "_tables");
	sql_column *syscol = find_sql_column(systable, "id");
	oid rid = table_funcs.column_find_row(tr, syscol, &t->base.id, NULL);

	if (is_oid_nil(rid))
		return 0;
	table_funcs.table_delete(tr, systable, rid);
	sys_drop_keys(tr, t, drop_action);
	sys_drop_idxs(tr, t, drop_action);

	if (isMergeTable(t) || isReplicaTable(t))
		sys_drop_parts(tr, t, drop_action);

	if (isRangePartitionTable(t) || isListPartitionTable(t)) {
		sql_table *partitions = find_sql_table(syss, "table_partitions");
		sql_column *pcols = find_sql_column(partitions, "table_id");
		rids *rs = table_funcs.rids_select(tr, pcols, &t->base.id, &t->base.id, NULL);
		oid poid;
		if ((poid = table_funcs.rids_next(rs)) != oid_nil)
			table_funcs.table_delete(tr, partitions, poid);
		table_funcs.rids_destroy(rs);
	}

	sql_trans_drop_any_comment(tr, t->base.id);
	sql_trans_drop_dependencies(tr, t->base.id);
	sql_trans_drop_obj_priv(tr, t->base.id);

	if (isKindOfTable(t) || isView(t))
		if (sys_drop_columns(tr, t, drop_action))
			return -1;

	if (isGlobal(t))
		tr->schema_updates ++;

	if (drop_action)
		sql_trans_drop_all_dependencies(tr, t->base.id, !isView(t) ? TABLE_DEPENDENCY : VIEW_DEPENDENCY);
	return 0;
}

static void
sys_drop_type(sql_trans *tr, sql_type *type, int drop_action)
{
	sql_schema *syss = find_sql_schema(tr, "sys");
	sql_table *sys_tab_type = find_sql_table(syss, "types");
	sql_column *sys_type_col = find_sql_column(sys_tab_type, "id");
	oid rid = table_funcs.column_find_row(tr, sys_type_col, &type->base.id, NULL);

	if (is_oid_nil(rid))
		return ;

	table_funcs.table_delete(tr, sys_tab_type, rid);
	sql_trans_drop_dependencies(tr, type->base.id);

	tr->schema_updates ++;

	if (drop_action)
		sql_trans_drop_all_dependencies(tr, type->base.id, TYPE_DEPENDENCY);
}

static void
sys_drop_func(sql_trans *tr, sql_func *func, int drop_action)
{
	sql_schema *syss = find_sql_schema(tr, "sys");
	sql_table *sys_tab_func = find_sql_table(syss, "functions");
	sql_column *sys_func_col = find_sql_column(sys_tab_func, "id");
	oid rid_func = table_funcs.column_find_row(tr, sys_func_col, &func->base.id, NULL);
	if (is_oid_nil(rid_func))
		return ;
	sql_table *sys_tab_args = find_sql_table(syss, "args");
	sql_column *sys_args_col = find_sql_column(sys_tab_args, "func_id");
	rids *args = table_funcs.rids_select(tr, sys_args_col, &func->base.id, &func->base.id, NULL);

	for (oid r = table_funcs.rids_next(args); !is_oid_nil(r); r = table_funcs.rids_next(args))
		table_funcs.table_delete(tr, sys_tab_args, r);
	table_funcs.rids_destroy(args);

	assert(!is_oid_nil(rid_func));
	table_funcs.table_delete(tr, sys_tab_func, rid_func);

	sql_trans_drop_dependencies(tr, func->base.id);
	sql_trans_drop_any_comment(tr, func->base.id);
	sql_trans_drop_obj_priv(tr, func->base.id);

	tr->schema_updates ++;

	if (drop_action)
		sql_trans_drop_all_dependencies(tr, func->base.id, !IS_PROC(func) ? FUNC_DEPENDENCY : PROC_DEPENDENCY);
}

static void
sys_drop_types(sql_trans *tr, sql_schema *s, int drop_action)
{
	node *n;

	if (cs_size(&s->types))
		for (n = s->types.set->h; n; n = n->next) {
			sql_type *t = n->data;

			sys_drop_type(tr, t, drop_action);
		}
}

static int
sys_drop_tables(sql_trans *tr, sql_schema *s, int drop_action)
{
	node *n;

	if (cs_size(&s->tables))
		for (n = s->tables.set->h; n; n = n->next) {
			sql_table *t = n->data;

			if (sys_drop_table(tr, t, drop_action))
				return -1;
		}
	return 0;
}

static void
sys_drop_funcs(sql_trans *tr, sql_schema *s, int drop_action)
{
	node *n;

	if (cs_size(&s->funcs))
		for (n = s->funcs.set->h; n; n = n->next) {
			sql_func *f = n->data;

			sys_drop_func(tr, f, drop_action);
		}
}

static void
sys_drop_sequences(sql_trans *tr, sql_schema *s, int drop_action)
{
	node *n;

	if (cs_size(&s->seqs))
		for (n = s->seqs.set->h; n; n = n->next) {
			sql_sequence *seq = n->data;

			sys_drop_sequence(tr, seq, drop_action);
		}
}

sql_type *
sql_trans_create_type(sql_trans *tr, sql_schema *s, const char *sqlname, int digits, int scale, int radix, const char *impl)
{
	sql_type *t;
	sql_table *systype;
	int localtype = ATOMindex(impl);
	sql_class eclass = EC_EXTERNAL;
	int eclass_cast = (int) eclass;

	if (localtype < 0)
		return NULL;
	t = SA_ZNEW(tr->sa, sql_type);
	systype = find_sql_table(find_sql_schema(tr, "sys"), "types");
	base_init(tr->sa, &t->base, next_oid(), TR_NEW, impl);
	t->sqlname = sa_strdup(tr->sa, sqlname);
	t->digits = digits;
	t->scale = scale;
	t->radix = radix;
	t->eclass = eclass;
	t->localtype = localtype;
	t->s = s;

	cs_add(&s->types, t, TR_NEW);
	table_funcs.table_insert(tr, systype, &t->base.id, t->base.name, t->sqlname, &t->digits, &t->scale, &radix, &eclass_cast, &s->base.id);

	t->base.wtime = s->base.wtime = tr->wtime = tr->wstime;
	tr->schema_updates ++;
	return t;
}

int
sql_trans_drop_type(sql_trans *tr, sql_schema *s, sqlid id, int drop_action)
{
	node *n = find_sql_type_node(s, id);
	sql_type *t = n->data;

	sys_drop_type(tr, t, drop_action);

	t->base.wtime = s->base.wtime = tr->wtime = tr->wstime;
	tr->schema_updates ++;
	cs_del(&s->types, n, t->base.flags);
	return 1;
}

sql_func *
create_sql_func(sql_allocator *sa, const char *func, list *args, list *res, sql_ftype type, sql_flang lang, const char *mod,
				const char *impl, const char *query, bit varres, bit vararg, bit system)
{
	sql_func *t = SA_ZNEW(sa, sql_func);

	base_init(sa, &t->base, next_oid(), TR_NEW, func);
	assert(impl && mod);
	t->imp = (impl)?sa_strdup(sa, impl):NULL;
	t->mod = (mod)?sa_strdup(sa, mod):NULL;
	t->type = type;
	t->lang = lang;
	t->sql = (lang==FUNC_LANG_SQL||lang==FUNC_LANG_MAL);
	t->semantics = TRUE;
	t->side_effect = (type==F_FILT || (res && (lang==FUNC_LANG_SQL || !list_empty(args))))?FALSE:TRUE;
	t->varres = varres;
	t->vararg = vararg;
	t->ops = args;
	t->res = res;
	t->query = (query)?sa_strdup(sa, query):NULL;
	t->fix_scale = SCALE_EQ;
	t->s = NULL;
	t->system = system;
	return t;
}

sql_func *
sql_trans_create_func(sql_trans *tr, sql_schema *s, const char *func, list *args, list *res, sql_ftype type, sql_flang lang,
					  const char *mod, const char *impl, const char *query, bit varres, bit vararg, bit system)
{
	sql_func *t = SA_ZNEW(tr->sa, sql_func);
	sql_table *sysfunc = find_sql_table(find_sql_schema(tr, "sys"), "functions");
	sql_table *sysarg = find_sql_table(find_sql_schema(tr, "sys"), "args");
	node *n;
	int number = 0, ftype = (int) type, flang = (int) lang;
	bit se;

	base_init(tr->sa, &t->base, next_oid(), TR_NEW, func);
	assert(impl && mod);
	t->imp = (impl)?sa_strdup(tr->sa, impl):NULL;
	t->mod = (mod)?sa_strdup(tr->sa, mod):NULL;
	t->type = type;
	t->lang = lang;
	t->sql = (lang==FUNC_LANG_SQL||lang==FUNC_LANG_MAL);
	t->semantics = TRUE;
	se = t->side_effect = (type==F_FILT || (res && (lang==FUNC_LANG_SQL || !list_empty(args))))?FALSE:TRUE;
	t->varres = varres;
	t->vararg = vararg;
	t->ops = sa_list(tr->sa);
	t->fix_scale = SCALE_EQ;
	t->system = system;
	for (n=args->h; n; n = n->next)
		list_append(t->ops, arg_dup(tr, s, n->data));
	if (res) {
		t->res = sa_list(tr->sa);
		for (n=res->h; n; n = n->next)
			list_append(t->res, arg_dup(tr, s, n->data));
	}
	t->query = (query)?sa_strdup(tr->sa, query):NULL;
	t->s = s;

	cs_add(&s->funcs, t, TR_NEW);
	table_funcs.table_insert(tr, sysfunc, &t->base.id, t->base.name, query?query:t->imp, t->mod, &flang, &ftype, &se,
							 &t->varres, &t->vararg, &s->base.id, &t->system, &t->semantics);
	if (t->res) for (n = t->res->h; n; n = n->next, number++) {
		sql_arg *a = n->data;
		sqlid id = next_oid();
		table_funcs.table_insert(tr, sysarg, &id, &t->base.id, a->name, a->type.type->sqlname, &a->type.digits, &a->type.scale, &a->inout, &number);
	}
	if (t->ops) for (n = t->ops->h; n; n = n->next, number++) {
		sql_arg *a = n->data;
		sqlid id = next_oid();
		table_funcs.table_insert(tr, sysarg, &id, &t->base.id, a->name, a->type.type->sqlname, &a->type.digits, &a->type.scale, &a->inout, &number);
	}

	t->base.wtime = s->base.wtime = tr->wtime = tr->wstime;
	tr->schema_updates ++;
	return t;
}

int
sql_trans_drop_func(sql_trans *tr, sql_schema *s, sqlid id, int drop_action)
{
	node *n = find_sql_func_node(s, id);
	sql_func *func = n->data;

	if (drop_action == DROP_CASCADE_START || drop_action == DROP_CASCADE) {
		sqlid *local_id = MNEW(sqlid);
		if (!local_id)
			return -1;

		if (! tr->dropped) {
			tr->dropped = list_create((fdestroy) GDKfree);
			if (!tr->dropped) {
				_DELETE(local_id);
				return -1;
			}
		}
		*local_id = func->base.id;
		list_append(tr->dropped, local_id);
	}

	sys_drop_func(tr, func, DROP_CASCADE);

	func->base.wtime = s->base.wtime = tr->wtime = tr->wstime;
	tr->schema_updates ++;
	cs_del(&s->funcs, n, func->base.flags);

	if (drop_action == DROP_CASCADE_START && tr->dropped) {
		list_destroy(tr->dropped);
		tr->dropped = NULL;
	}
	return 0;
}

static void
build_drop_func_list_item(sql_trans *tr, sql_schema *s, sqlid id)
{
	node *n = find_sql_func_node(s, id);
	sql_func *func = n->data;

	sys_drop_func(tr, func, DROP_CASCADE);

	func->base.wtime = s->base.wtime = tr->wtime = tr->wstime;
	tr->schema_updates ++;
	cs_del(&s->funcs, n, func->base.flags);
}

int
sql_trans_drop_all_func(sql_trans *tr, sql_schema *s, list *list_func, int drop_action)
{
	node *n = NULL;
	sql_func *func = NULL;
	list* to_drop = NULL;

	(void) drop_action;

	if (!tr->dropped) {
		tr->dropped = list_create((fdestroy) GDKfree);
		if (!tr->dropped)
			return -1;
	}
	for (n = list_func->h; n ; n = n->next ) {
		func = (sql_func *) n->data;

		if (! list_find_id(tr->dropped, func->base.id)){
			sqlid *local_id = MNEW(sqlid);
			if (!local_id) {
				list_destroy(tr->dropped);
				tr->dropped = NULL;
				if (to_drop)
					list_destroy(to_drop);
				return -1;
			}
			if (!to_drop) {
				to_drop = list_create(NULL);
				if (!to_drop) {
					list_destroy(tr->dropped);
					return -1;
				}
			}
			*local_id = func->base.id;
			list_append(tr->dropped, local_id);
			list_append(to_drop, func);
			//sql_trans_drop_func(tr, s, func->base.id, drop_action ? DROP_CASCADE : DROP_RESTRICT);
		}
	}

	if (to_drop) {
		for (n = to_drop->h; n ; n = n->next ) {
			func = (sql_func *) n->data;
			build_drop_func_list_item(tr, s, func->base.id);
		}
		list_destroy(to_drop);
	}

	if ( tr->dropped) {
		list_destroy(tr->dropped);
		tr->dropped = NULL;
	}
	return 0;
}

sql_schema *
sql_trans_create_schema(sql_trans *tr, const char *name, sqlid auth_id, sqlid owner)
{
	sql_schema *s = SA_ZNEW(tr->sa, sql_schema);
	sql_table *sysschema = find_sql_table(find_sql_schema(tr, "sys"), "schemas");

	base_init(tr->sa, &s->base, next_oid(), TR_NEW, name);
	s->auth_id = auth_id;
	s->owner = owner;
	s->system = FALSE;
	cs_new(&s->tables, tr->sa, (fdestroy) &table_destroy);
	cs_new(&s->types, tr->sa, (fdestroy) NULL);
	cs_new(&s->funcs, tr->sa, (fdestroy) NULL);
	cs_new(&s->seqs, tr->sa, (fdestroy) NULL);
	s->keys = list_new(tr->sa, (fdestroy) NULL);
	s->idxs = list_new(tr->sa, (fdestroy) NULL);
	s->triggers = list_new(tr->sa, (fdestroy) NULL);
	s->tr = tr;

	cs_add(&tr->schemas, s, TR_NEW);
	table_funcs.table_insert(tr, sysschema, &s->base.id, s->base.name, &s->auth_id, &s->owner, &s->system);
	s->base.wtime = tr->wtime = tr->wstime;
	tr->schema_updates ++;
	return s;
}

sql_schema*
sql_trans_rename_schema(sql_trans *tr, sqlid id, const char *new_name)
{
	sql_table *sysschema = find_sql_table(find_sql_schema(tr, "sys"), "schemas");
	node *n = find_sql_schema_node(tr, id);
	sql_schema *s = n->data;
	oid rid;

	assert(!strNil(new_name));

	list_hash_delete(tr->schemas.set, s, NULL); /* has to re-hash the entry in the changeset */
	s->base.name = sa_strdup(tr->sa, new_name);
	if (!list_hash_add(tr->schemas.set, s, NULL))
		return NULL;

	rid = table_funcs.column_find_row(tr, find_sql_column(sysschema, "id"), &s->base.id, NULL);
	assert(!is_oid_nil(rid));
	table_funcs.column_update_value(tr, find_sql_column(sysschema, "name"), rid, (void*) new_name);

	s->base.wtime = tr->wtime = tr->wstime;
	tr->schema_updates ++;
	return s;
}

int
sql_trans_drop_schema(sql_trans *tr, sqlid id, int drop_action)
{
	node *n = find_sql_schema_node(tr, id);
	sql_schema *s = n->data;
	sql_table *sysschema = find_sql_table(find_sql_schema(tr, "sys"), "schemas");
	oid rid = table_funcs.column_find_row(tr, find_sql_column(sysschema, "id"), &s->base.id, NULL);

	if (is_oid_nil(rid))
		return 0;
	if (drop_action == DROP_CASCADE_START || drop_action == DROP_CASCADE) {
		sqlid* local_id = MNEW(sqlid);
		if (!local_id)
			return -1;

		if (!tr->dropped) {
			tr->dropped = list_create((fdestroy) GDKfree);
			if (!tr->dropped) {
				_DELETE(local_id);
				return -1;
			}
		}
		*local_id = s->base.id;
		list_append(tr->dropped, local_id);
	}

	table_funcs.table_delete(tr, sysschema, rid);
	sys_drop_funcs(tr, s, drop_action);
	if (sys_drop_tables(tr, s, drop_action))
		return -1;
	sys_drop_types(tr, s, drop_action);
	sys_drop_sequences(tr, s, drop_action);
	sql_trans_drop_any_comment(tr, s->base.id);
	sql_trans_drop_obj_priv(tr, s->base.id);

	s->base.wtime = tr->wtime = tr->wstime;
	tr->schema_updates ++;
	cs_del(&tr->schemas, n, s->base.flags);

	if (drop_action == DROP_CASCADE_START && tr->dropped) {
		list_destroy(tr->dropped);
		tr->dropped = NULL;
	}
	return 0;
}

sql_table *
sql_trans_add_table(sql_trans *tr, sql_table *mt, sql_table *pt)
{
	sql_schema *syss = find_sql_schema(tr, isGlobal(mt)?"sys":"tmp");
	sql_table *sysobj = find_sql_table(syss, "objects");
	sql_part *p = SA_ZNEW(tr->sa, sql_part);

	/* merge table depends on part table */
	sql_trans_create_dependency(tr, pt->base.id, mt->base.id, TABLE_DEPENDENCY);
	assert(isMergeTable(mt) || isReplicaTable(mt));
	pt->p = mt;
	p->t = mt;
	base_init(tr->sa, &p->base, pt->base.id, TR_NEW, pt->base.name);
	cs_add(&mt->members, p, TR_NEW);
	mt->s->base.wtime = mt->base.wtime = pt->s->base.wtime = pt->base.wtime = p->base.wtime = tr->wtime = tr->wstime;
	table_funcs.table_insert(tr, sysobj, &mt->base.id, p->base.name, &p->base.id);
	if (isGlobal(mt))
		tr->schema_updates ++;
	return mt;
}

int
sql_trans_add_range_partition(sql_trans *tr, sql_table *mt, sql_table *pt, sql_subtype tpe, ptr min, ptr max,
							  bit with_nills, int update, sql_part **err)
{
	sql_schema *syss = find_sql_schema(tr, isGlobal(mt)?"sys":"tmp");
	sql_table *sysobj = find_sql_table(syss, "objects");
	sql_table *partitions = find_sql_table(syss, "table_partitions");
	sql_table *ranges = find_sql_table(syss, "range_partitions");
	sql_part *p;
	int localtype = tpe.type->localtype, res = 0;
	ValRecord vmin, vmax;
	size_t smin, smax;
	bit to_insert = with_nills;
	oid rid;
	ptr ok;
	sqlid *v;

	vmin = vmax = (ValRecord) {.vtype = TYPE_void,};

	if (min) {
		ok = VALinit(&vmin, localtype, min);
		if (ok && localtype != TYPE_str)
			ok = VALconvert(TYPE_str, &vmin);
	} else {
		ok = VALinit(&vmin, TYPE_str, ATOMnilptr(TYPE_str));
		min = (ptr) ATOMnilptr(localtype);
	}
	if (!ok) {
		res = -1;
		goto finish;
	}
	smin = ATOMlen(localtype, min);
	if (smin > STORAGE_MAX_VALUE_LENGTH) {
		res = -2;
		goto finish;
	}

	if (max) {
		ok = VALinit(&vmax, localtype, max);
		if (ok && localtype != TYPE_str)
			ok = VALconvert(TYPE_str, &vmax);
	} else {
		ok = VALinit(&vmax, TYPE_str, ATOMnilptr(TYPE_str));
		max = (ptr) ATOMnilptr(localtype);
	}
	if (!ok) {
		res = -1;
		goto finish;
	}
	smax = ATOMlen(localtype, max);
	if (smax > STORAGE_MAX_VALUE_LENGTH) {
		res = -2;
		goto finish;
	}

	if (!update) {
		p = SA_ZNEW(tr->sa, sql_part);
		base_init(tr->sa, &p->base, pt->base.id, TR_NEW, pt->base.name);
		assert(isMergeTable(mt) || isReplicaTable(mt));
		pt->p = mt;
		p->t = mt;
		dup_sql_type(tr, mt->s, &tpe, &(p->tpe));
	} else {
		p = find_sql_part(mt, pt->base.name);
	}

	/* add range partition values */
	p->part.range.minvalue = sa_alloc(tr->sa, smin);
	p->part.range.maxvalue = sa_alloc(tr->sa, smax);
	memcpy(p->part.range.minvalue, min, smin);
	memcpy(p->part.range.maxvalue, max, smax);
	p->part.range.minlength = smin;
	p->part.range.maxlength = smax;
	p->with_nills = with_nills;

	if (!update) {
		*err = cs_add_with_validate(&mt->members, p, TR_NEW, sql_range_part_validate_and_insert);
	} else {
		*err = cs_transverse_with_validate(&mt->members, p, sql_range_part_validate_and_insert);
	}
	if (*err) {
		res = -4;
		goto finish;
	}

	if (!update) {
		rid = table_funcs.column_find_row(tr, find_sql_column(partitions, "table_id"), &mt->base.id, NULL);
		assert(!is_oid_nil(rid));

		/* add merge table dependency */
		sql_trans_create_dependency(tr, pt->base.id, mt->base.id, TABLE_DEPENDENCY);
		v = (sqlid*) table_funcs.column_find_value(tr, find_sql_column(partitions, "id"), rid);
		table_funcs.table_insert(tr, sysobj, &mt->base.id, p->base.name, &p->base.id);
		table_funcs.table_insert(tr, ranges, &pt->base.id, v, VALget(&vmin), VALget(&vmax), &to_insert);
		_DELETE(v);
	} else {
		sql_column *cmin = find_sql_column(ranges, "minimum"), *cmax = find_sql_column(ranges, "maximum"),
				   *wnulls = find_sql_column(ranges, "with_nulls");

		rid = table_funcs.column_find_row(tr, find_sql_column(ranges, "table_id"), &pt->base.id, NULL);
		assert(!is_oid_nil(rid));

		table_funcs.column_update_value(tr, cmin, rid, VALget(&vmin));
		table_funcs.column_update_value(tr, cmax, rid, VALget(&vmax));
		table_funcs.column_update_value(tr, wnulls, rid, &to_insert);
	}

	if (isGlobal(mt))
		tr->schema_updates ++;
	mt->s->base.wtime = mt->base.wtime = pt->s->base.wtime = pt->base.wtime = p->base.wtime = tr->wtime = tr->wstime;

finish:
	VALclear(&vmin);
	VALclear(&vmax);
	return res;
}

int
sql_trans_add_value_partition(sql_trans *tr, sql_table *mt, sql_table *pt, sql_subtype tpe, list* vals, bit with_nills,
							  int update, sql_part **err)
{
	sql_schema *syss = find_sql_schema(tr, isGlobal(mt)?"sys":"tmp");
	sql_table *sysobj = find_sql_table(syss, "objects");
	sql_table *partitions = find_sql_table(syss, "table_partitions");
	sql_table *values = find_sql_table(syss, "value_partitions");
	sql_part *p;
	oid rid;
	int localtype = tpe.type->localtype, i = 0;
	sqlid *v;

	if (!update) {
		p = SA_ZNEW(tr->sa, sql_part);
		base_init(tr->sa, &p->base, pt->base.id, TR_NEW, pt->base.name);
		assert(isMergeTable(mt) || isReplicaTable(mt));
		pt->p = mt;
		p->t = mt;
		dup_sql_type(tr, mt->s, &tpe, &(p->tpe));
	} else {
		rids *rs;
		p = find_sql_part(mt, pt->base.name);

		rs = table_funcs.rids_select(tr, find_sql_column(values, "table_id"), &pt->base.id, &pt->base.id, NULL);
		for (rid = table_funcs.rids_next(rs); !is_oid_nil(rid); rid = table_funcs.rids_next(rs)) {
			table_funcs.table_delete(tr, values, rid); /* eliminate the old values */
		}
		table_funcs.rids_destroy(rs);
	}
	p->with_nills = with_nills;

	rid = table_funcs.column_find_row(tr, find_sql_column(partitions, "table_id"), &mt->base.id, NULL);
	assert(!is_oid_nil(rid));

	v = (sqlid*) table_funcs.column_find_value(tr, find_sql_column(partitions, "id"), rid);

	if (with_nills) { /* store the null value first */
		ValRecord vnnil;
		if (VALinit(&vnnil, TYPE_str, ATOMnilptr(TYPE_str)) == NULL) {
			_DELETE(v);
			return -1;
		}
		table_funcs.table_insert(tr, values, &pt->base.id, v, VALget(&vnnil));
		VALclear(&vnnil);
	}

	for (node *n = vals->h ; n ; n = n->next) {
		sql_part_value *next = (sql_part_value*) n->data;
		ValRecord vvalue;
		ptr ok;

		if (ATOMlen(localtype, next->value) > STORAGE_MAX_VALUE_LENGTH) {
			_DELETE(v);
			return -i - 1;
		}
		ok = VALinit(&vvalue, localtype, next->value);
		if (ok && localtype != TYPE_str)
			ok = VALconvert(TYPE_str, &vvalue);
		if (!ok) {
			_DELETE(v);
			VALclear(&vvalue);
			return -i - 1;
		}
		table_funcs.table_insert(tr, values, &pt->base.id, v, VALget(&vvalue));
		VALclear(&vvalue);
		i++;
	}
	_DELETE(v);

	p->part.values = vals;

	if (!update) {
		*err = cs_add_with_validate(&mt->members, p, TR_NEW, sql_values_part_validate_and_insert);
	} else {
		*err = cs_transverse_with_validate(&mt->members, p, sql_values_part_validate_and_insert);
	}
	if (*err)
		return -1;

	if (!update) {
		/* add merge table dependency */
		sql_trans_create_dependency(tr, pt->base.id, mt->base.id, TABLE_DEPENDENCY);
		table_funcs.table_insert(tr, sysobj, &mt->base.id, p->base.name, &p->base.id);
	}

	if (isGlobal(mt))
		tr->schema_updates ++;
	mt->s->base.wtime = mt->base.wtime = pt->s->base.wtime = pt->base.wtime = p->base.wtime = tr->wtime = tr->wstime;

	return 0;
}

sql_table*
sql_trans_rename_table(sql_trans *tr, sql_schema *s, sqlid id, const char *new_name)
{
	sql_table *systable = find_sql_table(find_sql_schema(tr, isTempSchema(s) ? "tmp":"sys"), "_tables");
	node *n = find_sql_table_node(s, id);
	sql_table *t = n->data;
	oid rid;

	assert(!strNil(new_name));

	list_hash_delete(s->tables.set, t, NULL); /* has to re-hash the entry in the changeset */
	t->base.name = sa_strdup(tr->sa, new_name);
	if (!list_hash_add(s->tables.set, t, NULL))
		return NULL;

	rid = table_funcs.column_find_row(tr, find_sql_column(systable, "id"), &t->base.id, NULL);
	assert(!is_oid_nil(rid));
	table_funcs.column_update_value(tr, find_sql_column(systable, "name"), rid, (void*) new_name);

	t->base.wtime = s->base.wtime = tr->wtime = tr->wstime;
	if (isGlobal(t))
		tr->schema_updates ++;
	return t;
}

sql_table*
sql_trans_set_table_schema(sql_trans *tr, sqlid id, sql_schema *os, sql_schema *ns)
{
	sql_table *systable = find_sql_table(find_sql_schema(tr, isTempSchema(os) ? "tmp":"sys"), "_tables");
	node *n = find_sql_table_node(os, id);
	sql_table *t = n->data;
	oid rid;
	sql_moved_table *m;

	rid = table_funcs.column_find_row(tr, find_sql_column(systable, "id"), &t->base.id, NULL);
	assert(!is_oid_nil(rid));
	table_funcs.column_update_value(tr, find_sql_column(systable, "schema_id"), rid, &(ns->base.id));

	cs_move(&os->tables, &ns->tables, t);
	t->s = ns;

	if (!tr->moved_tables)
		tr->moved_tables = sa_list(tr->sa);
	m = SA_ZNEW(tr->sa, sql_moved_table); //add transaction log entry
	m->from = os;
	m->to = ns;
	m->t = t;
	list_append(tr->moved_tables, m);

	t->base.wtime = os->base.wtime = ns->base.wtime = tr->wtime = tr->wstime;
	for (node *n = t->columns.set->h ; n ; n = n->next) {
		sql_column *col = (sql_column*) n->data;
		col->base.wtime = tr->wstime; /* the table's columns types have to be set again */
	}
	if (isGlobal(t))
		tr->schema_updates ++;
	return t;
}

sql_table *
sql_trans_del_table(sql_trans *tr, sql_table *mt, sql_table *pt, int drop_action)
{
	sql_schema *syss = find_sql_schema(tr, isGlobal(mt)?"sys":"tmp");
	sql_table *sysobj = find_sql_table(syss, "objects");
	node *n = cs_find_name(&mt->members, pt->base.name);
	oid obj_oid = table_funcs.column_find_row(tr, find_sql_column(sysobj, "nr"), &pt->base.id, NULL), rid;
	sql_part *p = (sql_part*) n->data;

	if (is_oid_nil(obj_oid))
		return NULL;

	if (isRangePartitionTable(mt)) {
		sql_table *ranges = find_sql_table(syss, "range_partitions");
		rid = table_funcs.column_find_row(tr, find_sql_column(ranges, "table_id"), &pt->base.id, NULL);
		table_funcs.table_delete(tr, ranges, rid);
	} else if (isListPartitionTable(mt)) {
		sql_table *values = find_sql_table(syss, "value_partitions");
		rids *rs = table_funcs.rids_select(tr, find_sql_column(values, "table_id"), &pt->base.id, &pt->base.id, NULL);
		for (rid = table_funcs.rids_next(rs); !is_oid_nil(rid); rid = table_funcs.rids_next(rs)) {
			table_funcs.table_delete(tr, values, rid);
		}
		table_funcs.rids_destroy(rs);
	}
	/* merge table depends on part table */
	sql_trans_drop_dependency(tr, pt->base.id, mt->base.id, TABLE_DEPENDENCY);

	cs_del(&mt->members, n, p->base.flags);
	pt->p = NULL;
	table_funcs.table_delete(tr, sysobj, obj_oid);

	mt->s->base.wtime = mt->base.wtime = pt->s->base.wtime = pt->base.wtime = p->base.wtime = tr->wtime = tr->wstime;

	if (drop_action == DROP_CASCADE)
		sql_trans_drop_table(tr, mt->s, pt->base.id, drop_action);
	if (isGlobal(mt))
		tr->schema_updates ++;
	return mt;
}

sql_table *
sql_trans_create_table(sql_trans *tr, sql_schema *s, const char *name, const char *sql, int tt, bit system,
					   int persistence, int commit_action, int sz, bte properties)
{
	sql_table *t = create_sql_table(tr->sa, name, tt, system, persistence, commit_action, properties);
	sql_schema *syss = find_sql_schema(tr, isGlobal(t)?"sys":"tmp");
	sql_table *systable = find_sql_table(syss, "_tables");
	sht ca;

	/* temps all belong to a special tmp schema and only views/remote
	   have a query */
	assert( (isTable(t) ||
		(!isTempTable(t) || (strcmp(s->base.name, "tmp") == 0) || isDeclaredTable(t))) || (isView(t) && !sql) || isStream(t) || (isRemote(t) && !sql));

	t->query = sql ? sa_strdup(tr->sa, sql) : NULL;
	t->s = s;
	t->sz = sz;
	if (sz < 0)
		t->sz = COLSIZE;
	cs_add(&s->tables, t, TR_NEW);
	if (isStream(t))
		t->persistence = SQL_STREAM;
	if (isRemote(t))
		t->persistence = SQL_REMOTE;

	if (isTable(t)) {
		if (store_funcs.create_del(tr, t) != LOG_OK) {
			TRC_DEBUG(SQL_STORE, "Load table '%s' is missing 'deletes'\n", t->base.name);
			t->persistence = SQL_GLOBAL_TEMP;
		}
	}
	if (isPartitionedByExpressionTable(t)) {
		t->part.pexp = SA_ZNEW(tr->sa, sql_expression);
		t->part.pexp->type = *sql_bind_localtype("void"); /* leave it non-initialized, at the backend the copy of this table will get the type */
	}

	ca = t->commit_action;
	if (!isDeclaredTable(t)) {
		table_funcs.table_insert(tr, systable, &t->base.id, t->base.name, &s->base.id,
								 (t->query) ? t->query : ATOMnilptr(TYPE_str), &t->type, &t->system, &ca, &t->access);
	}

	t->base.wtime = s->base.wtime = tr->wtime = tr->wstime;
	if (isGlobal(t))
		tr->schema_updates ++;
	return t;
}

int
sql_trans_set_partition_table(sql_trans *tr, sql_table *t)
{
	if (t && (isRangePartitionTable(t) || isListPartitionTable(t))) {
		sql_schema *syss = find_sql_schema(tr, isGlobal(t)?"sys":"tmp");
		sql_table *partitions = find_sql_table(syss, "table_partitions");
		sqlid next = next_oid();
		if (isPartitionedByColumnTable(t)) {
			assert(t->part.pcol);
			table_funcs.table_insert(tr, partitions, &next, &t->base.id, &t->part.pcol->base.id, ATOMnilptr(TYPE_str), &t->properties);
		} else if (isPartitionedByExpressionTable(t)) {
			assert(t->part.pexp->exp);
			if (strlen(t->part.pexp->exp) > STORAGE_MAX_VALUE_LENGTH)
				return -1;
			table_funcs.table_insert(tr, partitions, &next, &t->base.id, ATOMnilptr(TYPE_int), t->part.pexp->exp, &t->properties);
		} else {
			assert(0);
		}
	}
	return 0;
}

sql_key *
create_sql_kc(sql_allocator *sa, sql_key *k, sql_column *c)
{
	sql_kc *kc = SA_ZNEW(sa, sql_kc);

	kc->c = c;
	list_append(k->columns, kc);
	if (k->idx)
		create_sql_ic(sa, k->idx, c);
	if (k->type == pkey)
		c->null = 0;
	return k;
}

sql_ukey *
create_sql_ukey(sql_allocator *sa, sql_table *t, const char *name, key_type kt)
{
	sql_key *nk = NULL;
	sql_ukey *tk;

	nk = (kt != fkey) ? (sql_key *) SA_ZNEW(sa, sql_ukey) : (sql_key *) SA_ZNEW(sa, sql_fkey);
 	tk = (sql_ukey *) nk;
	assert(name);

	base_init(sa, &nk->base, next_oid(), TR_NEW, name);

	nk->type = kt;
	nk->columns = sa_list(sa);
	nk->idx = NULL;
	nk->t = t;

	tk->keys = NULL;
	if (nk->type == pkey)
		t->pkey = tk;
	cs_add(&t->keys, nk, TR_NEW);
	return tk;
}

sql_fkey *
create_sql_fkey(sql_allocator *sa, sql_table *t, const char *name, key_type kt, sql_key *rkey, int on_delete, int on_update)
{
	sql_key *nk;
	sql_fkey *fk = NULL;
	sql_ukey *uk = (sql_ukey *) rkey;

	nk = (kt != fkey) ? (sql_key *) SA_ZNEW(sa, sql_ukey) : (sql_key *) SA_ZNEW(sa, sql_fkey);

	assert(name);
	base_init(sa, &nk->base, next_oid(), TR_NEW, name);
	nk->type = kt;
	nk->columns = sa_list(sa);
	nk->t = t;
	nk->idx = create_sql_idx(sa, t, name, (nk->type == fkey) ? join_idx : hash_idx);
	nk->idx->key = nk;

	fk = (sql_fkey *) nk;

	fk->on_delete = on_delete;
	fk->on_update = on_update;

	fk->rkey = uk;
	cs_add(&t->keys, nk, TR_NEW);
	return (sql_fkey*) nk;
}

sql_idx *
create_sql_ic(sql_allocator *sa, sql_idx *i, sql_column *c)
{
	sql_kc *ic = SA_ZNEW(sa, sql_kc);

	ic->c = c;
	list_append(i->columns, ic);

	if (hash_index(i->type) && list_length(i->columns) > 1) {
		/* Correct the unique flag of the keys first column */
		c->unique = list_length(i->columns);
		if (c->unique == 2) {
			sql_kc *ic1 = i->columns->h->data;
			ic1->c->unique ++;
		}
	}

	/* should we switch to oph_idx ? */
	if (i->type == hash_idx && list_length(i->columns) == 1 && ic->c->sorted) {
		/*i->type = oph_idx;*/
		i->type = no_idx;
	}
	return i;
}

sql_idx *
create_sql_idx(sql_allocator *sa, sql_table *t, const char *name, idx_type it)
{
	sql_idx *ni = SA_ZNEW(sa, sql_idx);

	base_init(sa, &ni->base, next_oid(), TR_NEW, name);
	ni->columns = sa_list(sa);
	ni->t = t;
	ni->type = it;
	ni->key = NULL;
	cs_add(&t->idxs, ni, TR_NEW);
	return ni;
}

sql_column *
create_sql_column(sql_trans *tr, sql_table *t, const char *name, sql_subtype *tpe)
{
	sql_column *col = SA_ZNEW(tr->sa, sql_column);

	base_init(tr->sa, &col->base, next_oid(), TR_NEW, name);
	col->type = *tpe;
	col->def = NULL;
	col->null = 1;
	col->colnr = table_next_column_nr(t);
	col->t = t;
	col->unique = 0;
	col->storage_type = NULL;

	cs_add(&t->columns, col, TR_NEW);
	return col;
}

int
sql_trans_drop_table(sql_trans *tr, sql_schema *s, sqlid id, int drop_action)
{
	node *n = find_sql_table_node(s, id);
	sql_table *t = n->data;

	if ((drop_action == DROP_CASCADE_START || drop_action == DROP_CASCADE) &&
	    tr->dropped && list_find_id(tr->dropped, t->base.id))
		return 0;

	if (drop_action == DROP_CASCADE_START || drop_action == DROP_CASCADE) {
		sqlid *local_id = MNEW(sqlid);
		if (!local_id)
			return -1;

		if (! tr->dropped) {
			tr->dropped = list_create((fdestroy) GDKfree);
			if (!tr->dropped) {
				_DELETE(local_id);
				return -1;
			}
		}
		*local_id = t->base.id;
		list_append(tr->dropped, local_id);
	}

	if (!isDeclaredTable(t))
		if (sys_drop_table(tr, t, drop_action))
			return -1;

	t->base.wtime = s->base.wtime = tr->wtime = tr->wstime;
	if (isGlobal(t) || (t->commit_action != CA_DROP))
		tr->schema_updates ++;
	cs_del(&s->tables, n, t->base.flags);

	if (drop_action == DROP_CASCADE_START && tr->dropped) {
		list_destroy(tr->dropped);
		tr->dropped = NULL;
	}
	return 0;
}

BUN
sql_trans_clear_table(sql_trans *tr, sql_table *t)
{
	node *n = t->columns.set->h;
	sql_column *c = n->data;
	BUN sz = 0;

	t->cleared = 1;
	t->base.wtime = t->s->base.wtime = tr->wtime = tr->wstime;
	c->base.wtime = tr->wstime;

	sz += store_funcs.clear_col(tr, c);
	sz -= store_funcs.clear_del(tr, t);

	for (n = n->next; n; n = n->next) {
		c = n->data;
		c->base.wtime = tr->wstime;

		(void)store_funcs.clear_col(tr, c);
	}
	if (t->idxs.set) {
		for (n = t->idxs.set->h; n; n = n->next) {
			sql_idx *ci = n->data;

			ci->base.wtime = tr->wstime;
			if (isTable(ci->t) && idx_has_column(ci->type))
				(void)store_funcs.clear_idx(tr, ci);
		}
	}
	return sz;
}

sql_column *
sql_trans_create_column(sql_trans *tr, sql_table *t, const char *name, sql_subtype *tpe)
{
	sql_column *col;
	sql_schema *syss = find_sql_schema(tr, isGlobal(t)?"sys":"tmp");
	sql_table *syscolumn = find_sql_table(syss, "_columns");

	if (!tpe)
		return NULL;

	if (t->system && sql_trans_name_conflict(tr, t->s->base.name, t->base.name, name))
		return NULL;
	col = create_sql_column(tr, t, name, tpe);

	if (isTable(col->t))
		if (store_funcs.create_col(tr, col) != LOG_OK)
			return NULL;
	if (!isDeclaredTable(t))
		table_funcs.table_insert(tr, syscolumn, &col->base.id, col->base.name, col->type.type->sqlname, &col->type.digits, &col->type.scale, &t->base.id, (col->def) ? col->def : ATOMnilptr(TYPE_str), &col->null, &col->colnr, (col->storage_type) ? col->storage_type : ATOMnilptr(TYPE_str));

	col->base.wtime = t->base.wtime = t->s->base.wtime = tr->wtime = tr->wstime;
	if (tpe->type->s) /* column depends on type */
		sql_trans_create_dependency(tr, tpe->type->base.id, col->base.id, TYPE_DEPENDENCY);
	if (isGlobal(t))
		tr->schema_updates ++;
	return col;
}

void
drop_sql_column(sql_table *t, sqlid id, int drop_action)
{
	node *n = list_find_base_id(t->columns.set, id);
	sql_column *col = n->data;

	col->drop_action = drop_action;
	cs_del(&t->columns, n, 0);
}

void
drop_sql_idx(sql_table *t, sqlid id)
{
	node *n = list_find_base_id(t->idxs.set, id);

	cs_del(&t->idxs, n, 0);
}

void
drop_sql_key(sql_table *t, sqlid id, int drop_action)
{
	node *n = list_find_base_id(t->keys.set, id);
	sql_key *k = n->data;

	k->drop_action = drop_action;
	cs_del(&t->keys, n, 0);
}

sql_column*
sql_trans_rename_column(sql_trans *tr, sql_table *t, const char *old_name, const char *new_name)
{
	sql_table *syscolumn = find_sql_table(find_sql_schema(tr, isGlobal(t)?"sys":"tmp"), "_columns");
	sql_column *c = find_sql_column(t, old_name);
	oid rid;

	assert(!strNil(new_name));

	list_hash_delete(t->columns.set, c, NULL); /* has to re-hash the entry in the changeset */
	c->base.name = sa_strdup(tr->sa, new_name);
	if (!list_hash_add(t->columns.set, c, NULL))
		return NULL;

	rid = table_funcs.column_find_row(tr, find_sql_column(syscolumn, "id"), &c->base.id, NULL);
	assert(!is_oid_nil(rid));
	table_funcs.column_update_value(tr, find_sql_column(syscolumn, "name"), rid, (void*) new_name);

	c->base.wtime = t->base.wtime = t->s->base.wtime = tr->wtime = tr->wstime;
	if (isGlobal(t))
		tr->schema_updates ++;
	return c;
}

int
sql_trans_drop_column(sql_trans *tr, sql_table *t, sqlid id, int drop_action)
{
	node *n = NULL;
	sql_table *syscolumn = find_sql_table(find_sql_schema(tr, isGlobal(t)?"sys":"tmp"), "_columns");
	sql_column *col = NULL, *cid = find_sql_column(syscolumn, "id"), *cnr = find_sql_column(syscolumn, "number");

	for (node *nn = t->columns.set->h ; nn ; nn = nn->next) {
		sql_column *next = (sql_column *) nn->data;
		if (next->base.id == id) {
			n = nn;
			col = next;
		} else if (col) { /* if the column to be dropped was found, decrease the column number for others after it */
			oid rid;
			next->colnr--;

			rid = table_funcs.column_find_row(tr, cid, &next->base.id, NULL);
			assert(!is_oid_nil(rid));
			table_funcs.column_update_value(tr, cnr, rid, &next->colnr);

			next->base.wtime = tr->wtime = tr->wstime;
		}
	}

	assert(n && col); /* the column to be dropped must have been found */

	if (drop_action == DROP_CASCADE_START || drop_action == DROP_CASCADE) {
		sqlid *local_id = MNEW(sqlid);
		if (!local_id)
			return -1;

		if (! tr->dropped) {
			tr->dropped = list_create((fdestroy) GDKfree);
			if (!tr->dropped) {
				_DELETE(local_id);
				return -1;
			}
		}
		*local_id = col->base.id;
		list_append(tr->dropped, local_id);
	}

	if (isKindOfTable(t))
		if (sys_drop_column(tr, col, drop_action))
			return -1;

	col->base.wtime = t->base.wtime = t->s->base.wtime = tr->wtime = tr->wstime;
	cs_del(&t->columns, n, col->base.flags);
	if (isGlobal(t))
		tr->schema_updates ++;

	if (drop_action == DROP_CASCADE_START && tr->dropped) {
		list_destroy(tr->dropped);
		tr->dropped = NULL;
	}
	return 0;
}

sql_column *
sql_trans_alter_null(sql_trans *tr, sql_column *col, int isnull)
{
	if (col->null != isnull) {
		sql_schema *syss = find_sql_schema(tr, isGlobal(col->t)?"sys":"tmp");
		sql_table *syscolumn = find_sql_table(syss, "_columns");
		oid rid = table_funcs.column_find_row(tr, find_sql_column(syscolumn, "id"),
					  &col->base.id, NULL);

		if (is_oid_nil(rid))
			return NULL;
		table_funcs.column_update_value(tr, find_sql_column(syscolumn, "null"), rid, &isnull);
		col->null = isnull;
		col->base.wtime = col->t->base.wtime = col->t->s->base.wtime = tr->wtime = tr->wstime;
		if (isGlobal(col->t))
			tr->schema_updates ++;
	}

	return col;
}

sql_table *
sql_trans_alter_access(sql_trans *tr, sql_table *t, sht access)
{
	if (t->access != access) {
		sql_schema *syss = find_sql_schema(tr, isGlobal(t)?"sys":"tmp");
		sql_table *systable = find_sql_table(syss, "_tables");
		oid rid = table_funcs.column_find_row(tr, find_sql_column(systable, "id"),
					  &t->base.id, NULL);

		if (is_oid_nil(rid))
			return NULL;
		table_funcs.column_update_value(tr, find_sql_column(systable, "access"), rid, &access);
		t->access = access;
		t->base.wtime = t->s->base.wtime = tr->wtime = tr->wstime;
		if (isGlobal(t))
			tr->schema_updates ++;
	}
	return t;
}

sql_column *
sql_trans_alter_default(sql_trans *tr, sql_column *col, char *val)
{
	if (!col->def && !val)
		return col;	/* no change */

	if (!col->def || !val || strcmp(col->def, val) != 0) {
		void *p = val ? val : (void *) ATOMnilptr(TYPE_str);
		sql_schema *syss = find_sql_schema(tr, isGlobal(col->t)?"sys":"tmp");
		sql_table *syscolumn = find_sql_table(syss, "_columns");
		sql_column *col_ids = find_sql_column(syscolumn, "id");
		sql_column *col_dfs = find_sql_column(syscolumn, "default");
		oid rid = table_funcs.column_find_row(tr, col_ids, &col->base.id, NULL);

		if (is_oid_nil(rid))
			return NULL;
		if (sys_drop_default_object(tr, col, 0) == -1)
			return NULL;
		table_funcs.column_update_value(tr, col_dfs, rid, p);
		col->def = NULL;
		if (val)
			col->def = sa_strdup(tr->sa, val);
		col->base.wtime = col->t->base.wtime = col->t->s->base.wtime = tr->wtime = tr->wstime;
		if (isGlobal(col->t))
			tr->schema_updates ++;
	}
	return col;
}

sql_column *
sql_trans_alter_storage(sql_trans *tr, sql_column *col, char *storage)
{
	if (!col->storage_type && !storage)
		return col;	/* no change */

	if (!col->storage_type || !storage || strcmp(col->storage_type, storage) != 0) {
		void *p = storage ? storage : (void *) ATOMnilptr(TYPE_str);
		sql_schema *syss = find_sql_schema(tr, isGlobal(col->t)?"sys":"tmp");
		sql_table *syscolumn = find_sql_table(syss, "_columns");
		sql_column *col_ids = find_sql_column(syscolumn, "id");
		sql_column *col_dfs = find_sql_column(syscolumn, "storage");
		oid rid = table_funcs.column_find_row(tr, col_ids, &col->base.id, NULL);

		if (is_oid_nil(rid))
			return NULL;
		table_funcs.column_update_value(tr, col_dfs, rid, p);
		col->storage_type = NULL;
		if (storage)
			col->storage_type = sa_strdup(tr->sa, storage);
		col->base.wtime = col->t->base.wtime = col->t->s->base.wtime = tr->wtime = tr->wstime;
		if (isGlobal(col->t))
			tr->schema_updates ++;
	}
	return col;
}

int
sql_trans_is_sorted( sql_trans *tr, sql_column *col )
{
	if (col && isTable(col->t) && store_funcs.sorted_col && store_funcs.sorted_col(tr, col))
		return 1;
	return 0;
}

int
sql_trans_is_unique( sql_trans *tr, sql_column *col )
{
	if (col && isTable(col->t) && store_funcs.unique_col && store_funcs.unique_col(tr, col))
		return 1;
	return 0;
}

int
sql_trans_is_duplicate_eliminated( sql_trans *tr, sql_column *col )
{
	if (col && isTable(col->t) && EC_VARCHAR(col->type.type->eclass) && store_funcs.double_elim_col)
		return store_funcs.double_elim_col(tr, col);
	return 0;
}

size_t
sql_trans_dist_count( sql_trans *tr, sql_column *col )
{
	if (col->dcount)
		return col->dcount;

	if (col && isTable(col->t)) {
		/* get from statistics */
		sql_schema *sys = find_sql_schema(tr, "sys");
		sql_table *stats = find_sql_table(sys, "statistics");
		if (stats) {
			sql_column *stats_column_id = find_sql_column(stats, "column_id");
			oid rid = table_funcs.column_find_row(tr, stats_column_id, &col->base.id, NULL);
			if (!is_oid_nil(rid)) {
				sql_column *stats_unique = find_sql_column(stats, "unique");
				void *v = table_funcs.column_find_value(tr, stats_unique, rid);

				col->dcount = *(size_t*)v;
				_DELETE(v);
			} else { /* sample and put in statistics */
				col->dcount = store_funcs.dcount_col(tr, col);
			}
		}
		return col->dcount;
	}
	return 0;
}

int
sql_trans_ranges( sql_trans *tr, sql_column *col, char **min, char **max )
{
	*min = NULL;
	*max = NULL;
	if (col && isTable(col->t)) {
		/* get from statistics */
		sql_schema *sys = find_sql_schema(tr, "sys");
		sql_table *stats = find_sql_table(sys, "statistics");

		if (col->min && col->max) {
			*min = col->min;
			*max = col->max;
			return 1;
		}
		if (stats) {
			sql_column *stats_column_id = find_sql_column(stats, "column_id");
			oid rid = table_funcs.column_find_row(tr, stats_column_id, &col->base.id, NULL);
			if (!is_oid_nil(rid)) {
				char *v;
				sql_column *stats_min = find_sql_column(stats, "minval");
				sql_column *stats_max = find_sql_column(stats, "maxval");

				v = table_funcs.column_find_value(tr, stats_min, rid);
				*min = col->min = sa_strdup(tr->sa, v);
				_DELETE(v);
				v = table_funcs.column_find_value(tr, stats_max, rid);
				*max = col->max = sa_strdup(tr->sa, v);
				_DELETE(v);
				return 1;
			}
		}
	}
	return 0;
}

sql_key *
sql_trans_create_ukey(sql_trans *tr, sql_table *t, const char *name, key_type kt)
{
/* can only have keys between persistent tables */
	int neg = -1;
	int action = -1;
	sql_key *nk;
	sql_schema *syss = find_sql_schema(tr, isGlobal(t)?"sys":"tmp");
	sql_table *syskey = find_sql_table(syss, "keys");
	sql_ukey *uk = NULL;

	if (isTempTable(t))
		return NULL;

	nk = (kt != fkey) ? (sql_key *) SA_ZNEW(tr->sa, sql_ukey)
	: (sql_key *) SA_ZNEW(tr->sa, sql_fkey);

	assert(name);
	base_init(tr->sa, &nk->base, next_oid(), TR_NEW, name);
	nk->type = kt;
	nk->columns = list_new(tr->sa, (fdestroy) NULL);
	nk->t = t;
	nk->idx = NULL;

	uk = (sql_ukey *) nk;

	uk->keys = NULL;

	if (nk->type == pkey)
		t->pkey = uk;

	cs_add(&t->keys, nk, TR_NEW);
	list_append(t->s->keys, nk);

	table_funcs.table_insert(tr, syskey, &nk->base.id, &t->base.id, &nk->type, nk->base.name, (nk->type == fkey) ? &((sql_fkey *) nk)->rkey->k.base.id : &neg, &action );

	syskey->base.wtime = syskey->s->base.wtime = t->base.wtime = t->s->base.wtime = tr->wtime = tr->wstime;
	if (isGlobal(t))
		tr->schema_updates ++;
	return nk;
}

sql_fkey *
sql_trans_create_fkey(sql_trans *tr, sql_table *t, const char *name, key_type kt, sql_key *rkey, int on_delete, int on_update)
{
/* can only have keys between persistent tables */
	int neg = -1;
	int action = (on_update<<8) + on_delete;
	sql_key *nk;
	sql_schema *syss = find_sql_schema(tr, isGlobal(t)?"sys":"tmp");
	sql_table *syskey = find_sql_table(syss, "keys");
	sql_fkey *fk = NULL;
	sql_ukey *uk = (sql_ukey *) rkey;

	if (isTempTable(t))
		return NULL;

	nk = (kt != fkey) ? (sql_key *) SA_ZNEW(tr->sa, sql_ukey)
	: (sql_key *) SA_ZNEW(tr->sa, sql_fkey);

	assert(name);
	base_init(tr->sa, &nk->base, next_oid(), TR_NEW, name);
	nk->type = kt;
	nk->columns = list_new(tr->sa, (fdestroy) NULL);
	nk->t = t;
	nk->idx = sql_trans_create_idx(tr, t, name, (nk->type == fkey) ? join_idx : hash_idx);
	nk->idx->key = nk;

	fk = (sql_fkey *) nk;

	fk->on_delete = on_delete;
	fk->on_update = on_update;

	fk->rkey = uk;
	if (!uk->keys)
		uk->keys = list_new(tr->sa, NULL);
	list_append(uk->keys, fk);

	cs_add(&t->keys, nk, TR_NEW);
	list_append(t->s->keys, nk);

	table_funcs.table_insert(tr, syskey, &nk->base.id, &t->base.id, &nk->type, nk->base.name, (nk->type == fkey) ? &((sql_fkey *) nk)->rkey->k.base.id : &neg, &action);

	sql_trans_create_dependency(tr, ((sql_fkey *) nk)->rkey->k.base.id, nk->base.id, FKEY_DEPENDENCY);

	syskey->base.wtime = syskey->s->base.wtime = t->base.wtime = t->s->base.wtime = tr->wtime = tr->wstime;
	if (isGlobal(t))
		tr->schema_updates ++;
	return (sql_fkey*) nk;
}

sql_key *
sql_trans_create_kc(sql_trans *tr, sql_key *k, sql_column *c )
{
	sql_kc *kc = SA_ZNEW(tr->sa, sql_kc);
	int nr = list_length(k->columns);
	sql_schema *syss = find_sql_schema(tr, isGlobal(k->t)?"sys":"tmp");
	sql_table *syskc = find_sql_table(syss, "objects");

	assert(c);
	kc->c = c;
	list_append(k->columns, kc);
	if (k->idx)
		sql_trans_create_ic(tr, k->idx, c);

	if (k->type == pkey) {
		sql_trans_create_dependency(tr, c->base.id, k->base.id, KEY_DEPENDENCY);
		sql_trans_alter_null(tr, c, 0);
	}

	table_funcs.table_insert(tr, syskc, &k->base.id, kc->c->base.name, &nr);

	syskc->base.wtime = tr->wtime = tr->wstime;
	if (isGlobal(k->t))
		tr->schema_updates ++;
	return k;
}

sql_fkey *
sql_trans_create_fkc(sql_trans *tr, sql_fkey *fk, sql_column *c )
{
	sql_key *k = (sql_key *) fk;
	sql_kc *kc = SA_ZNEW(tr->sa, sql_kc);
	int nr = list_length(k->columns);
	sql_schema *syss = find_sql_schema(tr, isGlobal(k->t)?"sys":"tmp");
	sql_table *syskc = find_sql_table(syss, "objects");

	assert(c);
	kc->c = c;
	list_append(k->columns, kc);
	if (k->idx)
		sql_trans_create_ic(tr, k->idx, c);

	sql_trans_create_dependency(tr, c->base.id, k->base.id, FKEY_DEPENDENCY);

	table_funcs.table_insert(tr, syskc, &k->base.id, kc->c->base.name, &nr);

	syskc->base.wtime = tr->wtime = tr->wstime;
	if (isGlobal(k->t))
		tr->schema_updates ++;
	return (sql_fkey*)k;
}

static sql_idx *
table_has_idx( sql_table *t, list *keycols)
{
	node *n, *m, *o;
	char *found = NULL;
	int len = list_length(keycols);
	found = NEW_ARRAY(char, len);
	if (!found)
		return NULL;
	if (t->idxs.set) for ( n = t->idxs.set->h; n; n = n->next ) {
		sql_idx *i = n->data;
		int nr;

		memset(found, 0, len);
		for (m = keycols->h, nr = 0; m; m = m->next, nr++ ) {
			sql_kc *kc = m->data;

			for (o = i->columns->h; o; o = o->next) {
				sql_kc *ikc = o->data;

				if (kc->c == ikc->c) {
					found[nr] = 1;
					break;
				}
			}
		}
		for (nr = 0; nr<len; nr++)
			if (!found[nr])
				break;
		if (nr == len) {
			_DELETE(found);
			return i;
		}
	}
	if (found)
		_DELETE(found);
	return NULL;
}

sql_key *
key_create_done(sql_allocator *sa, sql_key *k)
{
	node *n;
	sql_idx *i;

	/* for now we only mark the end of unique/primary key definitions */
	if (k->type == fkey)
		return k;

	if ((i = table_has_idx(k->t, k->columns)) != NULL) {
		/* use available hash, or use the order */
		if (hash_index(i->type)) {
			k->idx = i;
			if (!k->idx->key)
				k->idx->key = k;
		}
	}

	/* we need to create an index */
	k->idx = create_sql_idx(sa, k->t, k->base.name, hash_idx);
	k->idx->key = k;

	for (n=k->columns->h; n; n = n->next) {
		sql_kc *kc = n->data;

		create_sql_ic(sa, k->idx, kc->c);
	}
	return k;
}

sql_key *
sql_trans_key_done(sql_trans *tr, sql_key *k)
{
	node *n;
	sql_idx *i;

	/* for now we only mark the end of unique/primary key definitions */
	if (k->type == fkey)
		return k;

	if ((i = table_has_idx(k->t, k->columns)) != NULL) {
		/* use available hash, or use the order */
		if (hash_index(i->type)) {
			k->idx = i;
			if (!k->idx->key)
				k->idx->key = k;
		}
		return k;
	}

	/* we need to create an index */
	k->idx = sql_trans_create_idx(tr, k->t, k->base.name, hash_idx);
	k->idx->key = k;

	for (n=k->columns->h; n; n = n->next) {
		sql_kc *kc = n->data;

		sql_trans_create_ic(tr, k->idx, kc->c);
	}
	return k;
}

int
sql_trans_drop_key(sql_trans *tr, sql_schema *s, sqlid id, int drop_action)
{
	node *n = list_find_base_id(s->keys, id);
	sql_key *k = n->data;

	if (drop_action == DROP_CASCADE_START || drop_action == DROP_CASCADE) {
		sqlid *local_id = MNEW(sqlid);
		if (!local_id) {
			return -1;
		}

		if (!tr->dropped) {
			tr->dropped = list_create((fdestroy) GDKfree);
			if (!tr->dropped) {
				_DELETE(local_id);
				return -1;
			}
		}
		*local_id = k->base.id;
		list_append(tr->dropped, local_id);
	}

	if (k->idx)
		sql_trans_drop_idx(tr, s, k->idx->base.id, drop_action);

	if (!isTempTable(k->t))
		sys_drop_key(tr, k, drop_action);

	/*Clean the key from the keys*/
	n = cs_find_name(&k->t->keys, k->base.name);
	if (n)
		cs_del(&k->t->keys, n, k->base.flags);

	k->base.wtime = k->t->base.wtime = s->base.wtime = tr->wtime = tr->wstime;
	if (isGlobal(k->t))
		tr->schema_updates ++;

	if (drop_action == DROP_CASCADE_START && tr->dropped) {
		list_destroy(tr->dropped);
		tr->dropped = NULL;
	}
	return 0;
}

sql_idx *
sql_trans_create_idx(sql_trans *tr, sql_table *t, const char *name, idx_type it)
{
	/* can only have idxs between persistent tables */
	sql_idx *ni = SA_ZNEW(tr->sa, sql_idx);
	sql_schema *syss = find_sql_schema(tr, isGlobal(t)?"sys":"tmp");
	sql_table *sysidx = find_sql_table(syss, "idxs");

	assert(name);
	base_init(tr->sa, &ni->base, next_oid(), TR_NEW, name);
	ni->type = it;
	ni->columns = list_new(tr->sa, (fdestroy) NULL);
	ni->t = t;
	ni->key = NULL;

	cs_add(&t->idxs, ni, TR_NEW);
	list_append(t->s->idxs, ni);

	if (!isDeclaredTable(t) && isTable(ni->t) && idx_has_column(ni->type))
		store_funcs.create_idx(tr, ni);
	if (!isDeclaredTable(t))
		table_funcs.table_insert(tr, sysidx, &ni->base.id, &t->base.id, &ni->type, ni->base.name);
	ni->base.wtime = t->base.wtime = t->s->base.wtime = tr->wtime = tr->wstime;
	if (isGlobal(t))
		tr->schema_updates ++;
	return ni;
}

sql_idx *
sql_trans_create_ic(sql_trans *tr, sql_idx * i, sql_column *c)
{
	sql_kc *ic = SA_ZNEW(tr->sa, sql_kc);
	int nr = list_length(i->columns);
	sql_schema *syss = find_sql_schema(tr, isGlobal(i->t)?"sys":"tmp");
	sql_table *sysic = find_sql_table(syss, "objects");

	assert(c);
	ic->c = c;
	list_append(i->columns, ic);

	if (hash_index(i->type) && list_length(i->columns) > 1) {
		/* Correct the unique flag of the keys first column */
		c->unique = list_length(i->columns);
		if (c->unique == 2) {
			sql_kc *ic1 = i->columns->h->data;
			ic1->c->unique ++;
		}
	}

	/* should we switch to oph_idx ? */
#if 0
	if (i->type == hash_idx && list_length(i->columns) == 1 &&
	    store_funcs.count_col(tr, ic->c) && store_funcs.sorted_col(tr, ic->c)) {
		sql_table *sysidx = find_sql_table(syss, "idxs");
		sql_column *sysidxid = find_sql_column(sysidx, "id");
		sql_column *sysidxtype = find_sql_column(sysidx, "type");
		oid rid = table_funcs.column_find_row(tr, sysidxid, &i->base.id, NULL);

		if (is_oid_nil(rid))
			return NULL;
		/*i->type = oph_idx;*/
		i->type = no_idx;
		table_funcs.column_update_value(tr, sysidxtype, rid, &i->type);
	}
#endif

	table_funcs.table_insert(tr, sysic, &i->base.id, ic->c->base.name, &nr);
	sysic->base.wtime = sysic->s->base.wtime = tr->wtime = tr->wstime;
	if (isGlobal(i->t))
		tr->schema_updates ++;
	return i;
}

int
sql_trans_drop_idx(sql_trans *tr, sql_schema *s, sqlid id, int drop_action)
{
	node *n = list_find_base_id(s->idxs, id);
	sql_idx *i;

	if (!n) /* already dropped */
		return 0;

	i = n->data;
	if (drop_action == DROP_CASCADE_START || drop_action == DROP_CASCADE) {
		sqlid *local_id = MNEW(sqlid);
		if (!local_id) {
			return -1;
		}

		if (!tr->dropped) {
			tr->dropped = list_create((fdestroy) GDKfree);
			if (!tr->dropped) {
				_DELETE(local_id);
				return -1;
			}
		}
		*local_id = i->base.id;
		list_append(tr->dropped, local_id);
	}

	if (!isTempTable(i->t))
		sys_drop_idx(tr, i, drop_action);

	i->base.wtime = i->t->base.wtime = s->base.wtime = tr->wtime = tr->wstime;
	if (isGlobal(i->t))
		tr->schema_updates ++;
	n = cs_find_name(&i->t->idxs, i->base.name);
	if (n)
		cs_del(&i->t->idxs, n, i->base.flags);

	if (drop_action == DROP_CASCADE_START && tr->dropped) {
		list_destroy(tr->dropped);
		tr->dropped = NULL;
	}
	return 0;
}

sql_trigger *
sql_trans_create_trigger(sql_trans *tr, sql_table *t, const char *name,
	sht time, sht orientation, sht event, const char *old_name, const char *new_name,
	const char *condition, const char *statement )
{
	sql_trigger *ni = SA_ZNEW(tr->sa, sql_trigger);
	sql_schema *syss = find_sql_schema(tr, isGlobal(t)?"sys":"tmp");
	sql_table *systrigger = find_sql_table(syss, "triggers");
	const char *nilptr = ATOMnilptr(TYPE_str);

	assert(name);
	base_init(tr->sa, &ni->base, next_oid(), TR_NEW, name);
	ni->columns = list_new(tr->sa, (fdestroy) NULL);
	ni->t = t;
	ni->time = time;
	ni->orientation = orientation;
	ni->event = event;
	ni->old_name = ni->new_name = ni->condition = NULL;
	if (old_name)
		ni->old_name = sa_strdup(tr->sa, old_name);
	if (new_name)
		ni->new_name = sa_strdup(tr->sa, new_name);
	if (condition)
		ni->condition = sa_strdup(tr->sa, condition);
	ni->statement = sa_strdup(tr->sa, statement);

	cs_add(&t->triggers, ni, TR_NEW);
	list_append(t->s->triggers, ni);

	table_funcs.table_insert(tr, systrigger, &ni->base.id, ni->base.name, &t->base.id, &ni->time, &ni->orientation,
							 &ni->event, (ni->old_name)?ni->old_name:nilptr, (ni->new_name)?ni->new_name:nilptr,
							 (ni->condition)?ni->condition:nilptr, ni->statement);

	t->base.wtime = t->s->base.wtime = tr->wtime = tr->wstime;
	if (isGlobal(t))
		tr->schema_updates ++;
	return ni;
}

sql_trigger *
sql_trans_create_tc(sql_trans *tr, sql_trigger * i, sql_column *c )
{
	sql_kc *ic = SA_ZNEW(tr->sa, sql_kc);
	int nr = list_length(i->columns);
	sql_schema *syss = find_sql_schema(tr, isGlobal(i->t)?"sys":"tmp");
	sql_table *systc = find_sql_table(syss, "objects");

	assert(c);
	ic->c = c;
	list_append(i->columns, ic);
	table_funcs.table_insert(tr, systc, &i->base.id, ic->c->base.name, &nr);
	systc->base.wtime = systc->s->base.wtime = tr->wtime = tr->wstime;
	if (isGlobal(i->t))
		tr->schema_updates ++;
	return i;
}

int
sql_trans_drop_trigger(sql_trans *tr, sql_schema *s, sqlid id, int drop_action)
{
	node *n = list_find_base_id(s->triggers, id);
	sql_trigger *i = n->data;

	if (drop_action == DROP_CASCADE_START || drop_action == DROP_CASCADE) {
		sqlid *local_id = MNEW(sqlid);
		if (!local_id)
			return -1;

		if (! tr->dropped) {
			tr->dropped = list_create((fdestroy) GDKfree);
			if (!tr->dropped) {
				_DELETE(local_id);
				return -1;
			}
		}
		*local_id = i->base.id;
		list_append(tr->dropped, local_id);
	}

	sys_drop_trigger(tr, i);
	i->base.wtime = i->t->base.wtime = s->base.wtime = tr->wtime = tr->wstime;
	if (isGlobal(i->t))
		tr->schema_updates ++;
	n = cs_find_name(&i->t->triggers, i->base.name);
	if (n)
		cs_del(&i->t->triggers, n, i->base.flags);

	if (drop_action == DROP_CASCADE_START && tr->dropped) {
		list_destroy(tr->dropped);
		tr->dropped = NULL;
	}
	return 0;
}

sql_sequence *
create_sql_sequence(sql_allocator *sa, sql_schema *s, const char *name, lng start, lng min, lng max, lng inc,
					lng cacheinc, bit cycle)
{
	sql_sequence *seq = SA_ZNEW(sa, sql_sequence);

	assert(name);
	base_init(sa, &seq->base, next_oid(), TR_NEW, name);
	seq->start = start;
	seq->minvalue = min;
	seq->maxvalue = max;
	seq->increment = inc;
	seq->cacheinc = cacheinc;
	seq->cycle = cycle;
	seq->s = s;

	return seq;
}

sql_sequence *
sql_trans_create_sequence(sql_trans *tr, sql_schema *s, const char *name, lng start, lng min, lng max, lng inc,
						  lng cacheinc, bit cycle, bit bedropped)
{
	sql_schema *syss = find_sql_schema(tr, "sys");
	sql_table *sysseqs = find_sql_table(syss, "sequences");
	sql_sequence *seq = create_sql_sequence(tr->sa, s, name, start, min, max, inc, cacheinc, cycle);

	cs_add(&s->seqs, seq, TR_NEW);
	table_funcs.table_insert(tr, sysseqs, &seq->base.id, &s->base.id, seq->base.name, &seq->start, &seq->minvalue,
							 &seq->maxvalue, &seq->increment, &seq->cacheinc, &seq->cycle);
	s->base.wtime = tr->wtime = tr->wstime;

	/*Create a BEDROPPED dependency for a SERIAL COLUMN*/
	if (bedropped)
		sql_trans_create_dependency(tr, seq->base.id, seq->base.id, BEDROPPED_DEPENDENCY);

	return seq;
}

void
sql_trans_drop_sequence(sql_trans *tr, sql_schema *s, sql_sequence *seq, int drop_action)
{
	node *n = cs_find_name(&s->seqs, seq->base.name);
	sys_drop_sequence(tr, seq, drop_action);
	seq->base.wtime = s->base.wtime = tr->wtime = tr->wstime;
	cs_del(&s->seqs, n, seq->base.flags);
	tr->schema_updates ++;
}

sql_sequence *
sql_trans_alter_sequence(sql_trans *tr, sql_sequence *seq, lng min, lng max, lng inc, lng cache, bit cycle)
{
	sql_schema *syss = find_sql_schema(tr, "sys");
	sql_table *seqs = find_sql_table(syss, "sequences");
	oid rid = table_funcs.column_find_row(tr, find_sql_column(seqs, "id"), &seq->base.id, NULL);
	sql_column *c;
	int changed = 0;

	if (is_oid_nil(rid))
		return NULL;
	if (!is_lng_nil(min) && seq->minvalue != min) {
		seq->minvalue = min;
		c = find_sql_column(seqs, "minvalue");
		table_funcs.column_update_value(tr, c, rid, &seq->minvalue);
	}
	if (!is_lng_nil(max) && seq->maxvalue != max) {
		seq->maxvalue = max;
		changed = 1;
		c = find_sql_column(seqs, "maxvalue");
		table_funcs.column_update_value(tr, c, rid, &seq->maxvalue);
	}
	if (!is_lng_nil(inc) && seq->increment != inc) {
		seq->increment = inc;
		changed = 1;
		c = find_sql_column(seqs, "increment");
		table_funcs.column_update_value(tr, c, rid, &seq->increment);
	}
	if (!is_lng_nil(cache) && seq->cacheinc != cache) {
		seq->cacheinc = cache;
		changed = 1;
		c = find_sql_column(seqs, "cacheinc");
		table_funcs.column_update_value(tr, c, rid, &seq->cacheinc);
	}
	if (!is_lng_nil(cycle) && seq->cycle != cycle) {
		seq->cycle = cycle != 0;
		changed = 1;
		c = find_sql_column(seqs, "cycle");
		table_funcs.column_update_value(tr, c, rid, &seq->cycle);
	}

	if (changed) {
		seq->base.wtime = seq->s->base.wtime = tr->wtime = tr->wstime;
		tr->schema_updates ++;
	}
	return seq;
}

sql_sequence *
sql_trans_sequence_restart(sql_trans *tr, sql_sequence *seq, lng start)
{
	if (!is_lng_nil(start) && seq->start != start) { /* new valid value, change */
		sql_schema *syss = find_sql_schema(tr, "sys");
		sql_table *seqs = find_sql_table(syss, "sequences");
		oid rid = table_funcs.column_find_row(tr, find_sql_column(seqs, "id"), &seq->base.id, NULL);
		sql_column *c = find_sql_column(seqs, "start");

		assert(!is_oid_nil(rid));
		seq->start = start;
		table_funcs.column_update_value(tr, c, rid, &start);

		seq->base.wtime = seq->s->base.wtime = tr->wtime = tr->wstime;
		tr->schema_updates ++;
	}
	return seq_restart(seq, start) ? seq : NULL;
}

sql_sequence *
sql_trans_seqbulk_restart(sql_trans *tr, seqbulk *sb, lng start)
{
	sql_sequence *seq = sb->seq;
	if (!is_lng_nil(start) && seq->start != start) { /* new valid value, change */
		sql_schema *syss = find_sql_schema(tr, "sys");
		sql_table *seqs = find_sql_table(syss, "sequences");
		oid rid = table_funcs.column_find_row(tr, find_sql_column(seqs, "id"), &seq->base.id, NULL);
		sql_column *c = find_sql_column(seqs, "start");

		assert(!is_oid_nil(rid));
		seq->start = start;
		table_funcs.column_update_value(tr, c, rid, &start);

		seq->base.wtime = seq->s->base.wtime = tr->wtime = tr->wstime;
		tr->schema_updates ++;
	}
	return seqbulk_restart(sb, start) ? seq : NULL;
}

sql_session *
sql_session_create(int ac)
{
	sql_session *s;

	if (store_singleuser && ATOMIC_GET(&nr_sessions))
		return NULL;

	s = ZNEW(sql_session);
	if (!s)
		return NULL;
	s->tr = sql_trans_create(NULL, NULL, true);
	if (!s->tr) {
		_DELETE(s);
		return NULL;
	}
	s->schema_name = NULL;
	s->tr->active = 0;
	if (!sql_session_reset(s, ac)) {
		sql_trans_destroy(s->tr, true);
		_DELETE(s);
		return NULL;
	}
	(void) ATOMIC_INC(&nr_sessions);
	return s;
}

void
sql_session_destroy(sql_session *s)
{
	assert(!s->tr || s->tr->active == 0);
	if (s->tr)
		sql_trans_destroy(s->tr, true);
	if (s->schema_name)
		_DELETE(s->schema_name);
	(void) ATOMIC_DEC(&nr_sessions);
	_DELETE(s);
}

static void
sql_trans_reset_tmp(sql_trans *tr, int commit)
{
	sql_schema *tmp = find_sql_schema(tr, "tmp");

	if (commit == 0 && tmp->tables.nelm) {
		for (node *n = tmp->tables.nelm; n; ) {
			node *nxt = n->next;

			cs_remove_node(&tmp->tables, n);
			n = nxt;
		}
	}
	tmp->tables.nelm = NULL;
	if (tmp->tables.set) {
		node *n;
		for (n = tmp->tables.set->h; n; ) {
			node *nxt = n->next;
			sql_table *tt = n->data;

			if ((isGlobal(tt) && tt->commit_action != CA_PRESERVE) || tt->commit_action == CA_DELETE) {
				sql_trans_clear_table(tr, tt);
			} else if (tt->commit_action == CA_DROP) {
				(void) sql_trans_drop_table(tr, tt->s, tt->base.id, DROP_RESTRICT);
			}
			n = nxt;
		}
	}
}

int
sql_session_reset(sql_session *s, int ac)
{
	sql_schema *tmp;
	char *def_schema_name = _STRDUP("sys");

	if (!s->tr || !def_schema_name) {
		if (def_schema_name)
			_DELETE(def_schema_name);
		return 0;
	}

	/* TODO cleanup "dt" schema */
	tmp = find_sql_schema(s->tr, "tmp");

	if (tmp->tables.set) {
		for (node *n = tmp->tables.set->h; n; n = n->next) {
			sql_table *t = n->data;

			if (isGlobal(t) && isKindOfTable(t))
				sql_trans_clear_table(s->tr, t);
		}
	}
	assert(s->tr && s->tr->active == 0);

	if (s->schema_name)
		_DELETE(s->schema_name);
	s->schema_name = def_schema_name;
	s->schema = NULL;
	s->auto_commit = s->ac_on_commit = ac;
	s->level = ISO_SERIALIZABLE;
	return 1;
}

int
sql_trans_begin(sql_session *s)
{
<<<<<<< HEAD
	sql_trans *tr = s->tr;
	int snr = tr->schema_number;

=======
	const int sleeptime = GDKdebug & FORCEMITOMASK ? 10 : 50;

	sql_trans *tr;
	int snr;

	/* add wait when flush is realy needed */
	while (ATOMIC_GET(&flusher.flush_now)) {
		MT_lock_unset(&bs_lock);
		MT_sleep_ms(sleeptime);
		MT_lock_set(&bs_lock);
	}

	tr = s->tr;
	snr = tr->schema_number;
>>>>>>> 58a5dce7
	TRC_DEBUG(SQL_STORE, "Enter sql_trans_begin for transaction: %d\n", snr);
	if (tr->parent && tr->parent == gtrans &&
	    (tr->stime < gtrans->wstime || tr->wtime ||
			store_schema_number() != snr)) {
		if (!list_empty(tr->moved_tables)) {
			sql_trans_destroy(tr, false);
			s->tr = tr = sql_trans_create(NULL, NULL, false);
		} else {
			reset_trans(tr, gtrans);
		}
	}
	if (tr->parent == gtrans)
		tr = trans_init(tr, tr->parent);
	tr->active = 1;
	s->schema = find_sql_schema(tr, s->schema_name);
	s->tr = tr;
	if (tr->parent == gtrans) {
		(void) ATOMIC_INC(&store_nr_active);
		list_append(active_sessions, s);
	}
	s->status = 0;
	TRC_DEBUG(SQL_STORE, "Exit sql_trans_begin for transaction: %d\n", tr->schema_number);
	return snr != tr->schema_number;
}

void
sql_trans_end(sql_session *s, int commit)
{
	TRC_DEBUG(SQL_STORE, "End of transaction: %d\n", s->tr->schema_number);
	s->tr->active = 0;
	s->auto_commit = s->ac_on_commit;
	sql_trans_reset_tmp(s->tr, commit); /* reset temp schema */
	if (s->tr->parent == gtrans) {
		list_remove_data(active_sessions, s);
		(void) ATOMIC_DEC(&store_nr_active);
	}
	assert(list_length(active_sessions) == (int) ATOMIC_GET(&store_nr_active));
}

void
sql_trans_drop_any_comment(sql_trans *tr, sqlid id)
{
	sql_schema *sys;
	sql_column *id_col;
	sql_table *comments;
	oid row;

	sys = find_sql_schema(tr, "sys");
	assert(sys);

	comments = find_sql_table(sys, "comments");
	if (!comments) /* for example during upgrades */
		return;

	id_col = find_sql_column(comments, "id");
	assert(id_col);

	row = table_funcs.column_find_row(tr, id_col, &id, NULL);
	if (!is_oid_nil(row)) {
		table_funcs.table_delete(tr, comments, row);
	}
}

void
sql_trans_drop_obj_priv(sql_trans *tr, sqlid obj_id)
{
	sql_schema *sys = find_sql_schema(tr, "sys");
	sql_table *privs = find_sql_table(sys, "privileges");

	assert(sys && privs);
	/* select privileges of this obj_id */
	rids *A = table_funcs.rids_select(tr, find_sql_column(privs, "obj_id"), &obj_id, &obj_id, NULL);
	/* remove them */
	for(oid rid = table_funcs.rids_next(A); !is_oid_nil(rid); rid = table_funcs.rids_next(A))
		table_funcs.table_delete(tr, privs, rid);
	table_funcs.rids_destroy(A);
}<|MERGE_RESOLUTION|>--- conflicted
+++ resolved
@@ -7607,15 +7607,10 @@
 int
 sql_trans_begin(sql_session *s)
 {
-<<<<<<< HEAD
+	const int sleeptime = GDKdebug & FORCEMITOMASK ? 10 : 50;
+
 	sql_trans *tr = s->tr;
 	int snr = tr->schema_number;
-
-=======
-	const int sleeptime = GDKdebug & FORCEMITOMASK ? 10 : 50;
-
-	sql_trans *tr;
-	int snr;
 
 	/* add wait when flush is realy needed */
 	while (ATOMIC_GET(&flusher.flush_now)) {
@@ -7624,9 +7619,6 @@
 		MT_lock_set(&bs_lock);
 	}
 
-	tr = s->tr;
-	snr = tr->schema_number;
->>>>>>> 58a5dce7
 	TRC_DEBUG(SQL_STORE, "Enter sql_trans_begin for transaction: %d\n", snr);
 	if (tr->parent && tr->parent == gtrans &&
 	    (tr->stime < gtrans->wstime || tr->wtime ||
