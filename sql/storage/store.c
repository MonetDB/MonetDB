--- conflicted
+++ resolved
@@ -215,13 +215,7 @@
 	TRC_DEBUG(SQL_STORE, "Destroy transaction: %p\n", t);
 
 	if (res == gtrans && spares < ((GDKdebug & FORCEMITOMASK) ? 2 : MAX_SPARES) && !t->name && try_spare) {
-<<<<<<< HEAD
 		TRC_DEBUG(SQL_STORE, "Spared '%d' transactions '%p'\n", spares, t);
-=======
-#ifdef STORE_DEBUG
-		fprintf(stderr, "#spared (%d) trans (%p)\n", spares, t);
-#endif
->>>>>>> 8b7e7e38
 		trans_drop_tmp(t);
 		spare_trans[spares++] = t;
 		return res;
