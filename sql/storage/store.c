--- conflicted
+++ resolved
@@ -2644,18 +2644,13 @@
 	// Call realpath(2) to make the path absolute so it has at least
 	// one DIR_SEP in it. Realpath requires the file to exist so
 	// we feed it tmppath rather than tarfile.
-<<<<<<< HEAD
 	dirpath = GDKmalloc(PATH_MAX);
 	if (dirpath == NULL) {
-		GDKerror("malloc failed");
+		GDKsyserror("malloc failed");
 		goto end;
 	}
 	if (realpath(tmppath, dirpath) == NULL) {
-		GDKerror("couldn't resolve path %s: %s", tarfile, strerror(errno));
-=======
-	if (realpath(tmppath, dirpath) == NULL) { // ERROR no realpath
-		GDKsyserror("couldn't resolve path %s", tarfile);
->>>>>>> deb7876e
+		GDKsyserror("couldn't resolve path %s: %s", tarfile, strerror(errno));
 		goto end;
 	}
 	*strrchr(dirpath, DIR_SEP) = '\0';
@@ -2670,7 +2665,7 @@
 	}
 
 	// Fsync the directory. Postgres believes this is necessary for durability.
-	if (fsync(dir_fd) < 0) { // ERROR no fsync
+	if (fsync(dir_fd) < 0) {
 		GDKsyserror("First fsync on %s failed", dirpath);
 		goto end;
 	}
