--- conflicted
+++ resolved
@@ -1354,11 +1354,7 @@
 
 	t->sa = sa;
 	t->name = NULL;
-<<<<<<< HEAD
-	t->wtime = t->rtime = t->atime = 0;
-=======
-	t->wtime = 0;
->>>>>>> 417b0ce5
+	t->wtime = t->atime = 0;
 	t->stime = 0;
 	t->wstime = timestamp();
 	t->schema_updates = 0;
@@ -1756,7 +1752,6 @@
 	s->idxs = list_new(tr->sa, (fdestroy) NULL);
 	s->triggers = list_new(tr->sa, (fdestroy) NULL);
 	s->base.wtime = tr->wtime = tr->wstime;
-
 	cs_add(&tr->schemas, s, TR_NEW);
 
 	tr->schema_updates ++;
@@ -1779,8 +1774,8 @@
 	sql_schema *s;
 
 	lng lng_store_oid;
-
 	store_oid = 0;
+
 	store_sa = sa_create(pa);
 	sa = sa_create(pa);
 	if (!sa || !store_sa)
@@ -3538,13 +3533,8 @@
 static void
 _trans_init(sql_trans *tr, sql_trans *otr)
 {
-<<<<<<< HEAD
-	tr->wtime = tr->rtime = tr->atime = 0;
+	tr->wtime = tr->atime = 0;
 	tr->stime = (otr->wtime>otr->atime?otr->wtime:otr->atime);
-=======
-	tr->wtime = 0;
-	tr->stime = otr->wtime;
->>>>>>> 417b0ce5
 	tr->wstime = timestamp();
 	tr->schema_updates = 0;
 	tr->dropped = NULL;
@@ -4393,12 +4383,14 @@
 	if (cs_size(&s->tables))
 		for (n = s->tables.set->h; n; n = n->next) {
 			sql_table *t = n->data;
+			sql_table *ot = NULL;
 
 			if (!t->base.wtime && !t->base.rtime && !t->base.atime)
 				continue;
 
-			sql_table *ot = find_sql_table_id(os, t->base.id);
-
+			o =	list_find_base_id(os->tables.set, t->base.id);
+			if (o)
+				ot = o->data;
 			if (!ot && os->tables.dset && list_find_base_id(os->tables.dset, t->base.id) != NULL) {
 				/* dropped table */
 				return 0;
@@ -4661,7 +4653,6 @@
 		ft->access = pft->access;
 		if (pft->p) {
 			ft->p = find_sql_table(ft->s, pft->p->base.name);
-			//Check if this assert can be removed definitely.
 			//the parent (merge or replica table) maybe created later!
 			//assert(isMergeTable(ft->p) || isReplicaTable(ft->p));
 		} else
