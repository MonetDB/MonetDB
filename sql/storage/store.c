/*
 * SPDX-License-Identifier: MPL-2.0
 *
 * This Source Code Form is subject to the terms of the Mozilla Public
 * License, v. 2.0.  If a copy of the MPL was not distributed with this
 * file, You can obtain one at http://mozilla.org/MPL/2.0/.
 *
 * Copyright 1997 - July 2008 CWI, August 2008 - 2023 MonetDB B.V.
 */

#include "monetdb_config.h"
#include "sql_types.h"
#include "sql_storage.h"
#include "store_dependency.h"
#include "store_sequence.h"
#include "mutils.h"

#include "bat/bat_utils.h"
#include "bat/bat_storage.h"
#include "bat/bat_table.h"
#include "bat/bat_logger.h"

/* version 05.23.02 of catalog */
#define CATALOG_VERSION 52302	/* first in Sep2022 */

ulng
store_function_counter(sqlstore *store)
{
	ulng ts = ATOMIC_INC(&store->function_counter);
	return ts;
}

static ulng
store_timestamp(sqlstore *store)
{
	ulng ts = ATOMIC_INC(&store->timestamp);
	return ts;
}

ulng
store_get_timestamp(sqlstore *store)
{
	ulng ts = ATOMIC_GET(&store->timestamp);
	return ts;
}

static ulng
store_transaction_id(sqlstore *store)
{
	ulng tid = ATOMIC_INC(&store->transaction);
	return tid;
}

ulng
store_oldest(sqlstore *store)
{
	return store->oldest;
}

static ulng
store_oldest_pending(sqlstore *store)
{
	assert(store->oldest_pending != TRANSACTION_ID_BASE);
	return store->oldest_pending;
}

static inline bool
instore(sqlid id)
{
	if (id >= 2000 && id <= 2164)
		return true;
	return false;
}

static void
id_destroy(sqlstore *store, void *p)
{
	(void)store;
	GDKfree(p);
}

static void
dep_destroy(sqlstore *store, sql_dependency_change *dep)
{
	(void)store;
	GDKfree(dep);
}

static void
type_destroy(sqlstore *store, sql_type *t)
{
	(void)store;
	assert(t->base.refcnt > 0);
	if (--(t->base.refcnt) > 0)
		return;
	_DELETE(t->impl);
	_DELETE(t->base.name);
	_DELETE(t);
}

void
arg_destroy(sql_store store, sql_arg *a)
{
	(void)store;
	_DELETE(a->name);
	_DELETE(a);
}

static void
func_destroy(sqlstore *store, sql_func *f)
{
	assert(f->base.refcnt > 0);
	if (--(f->base.refcnt) > 0)
		return;
	if (f->lang == FUNC_LANG_SQL && f->instantiated) {
		/* clean backend code */
		backend_freecode(sql_shared_module_name, 0, f->imp);
	}
	if (f->res)
		list_destroy2(f->res, store);
	list_destroy2(f->ops, store);
	_DELETE(f->imp);
	_DELETE(f->mod);
	_DELETE(f->query);
	_DELETE(f->base.name);
	_DELETE(f);
}

static void
seq_destroy(sqlstore *store, sql_sequence *s)
{
	(void)store;
	assert(s->base.refcnt > 0);
	if (--(s->base.refcnt) > 0)
		return;
	_DELETE(s->base.name);
	_DELETE(s);
}

static void
kc_destroy(sqlstore *store, sql_kc *kc)
{
	(void)store;
	_DELETE(kc);
}

static void
key_destroy(sqlstore *store, sql_key *k)
{
	assert(k->base.refcnt > 0);
	if (--(k->base.refcnt) > 0)
		return;
	list_destroy2(k->columns, store);
	k->columns = NULL;
	_DELETE(k->base.name);
	_DELETE(k);
}

void
idx_destroy(sqlstore *store, sql_idx * i)
{
	assert(i->base.refcnt > 0);
	if (--(i->base.refcnt) > 0)
		return;
	list_destroy2(i->columns, store);
	i->columns = NULL;

	if (ATOMIC_PTR_GET(&i->data))
		store->storage_api.destroy_idx(store, i);
	ATOMIC_PTR_DESTROY(&i->data);
	_DELETE(i->base.name);
	_DELETE(i);
}

static void
trigger_destroy(sqlstore *store, sql_trigger *t)
{
	assert(t->base.refcnt > 0);
	if (--(t->base.refcnt) > 0)
		return;
	/* remove trigger from schema */
	if (t->columns) {
		list_destroy2(t->columns, store);
		t->columns = NULL;
	}
	_DELETE(t->old_name);
	_DELETE(t->new_name);
	_DELETE(t->condition);
	_DELETE(t->statement);
	_DELETE(t->base.name);
	_DELETE(t);
}

void
column_destroy(sqlstore *store, sql_column *c)
{
	assert(c->base.refcnt > 0);
	if (--(c->base.refcnt) > 0)
		return;
	if (ATOMIC_PTR_GET(&c->data))
		store->storage_api.destroy_col(store, c);
	ATOMIC_PTR_DESTROY(&c->data);
	_DELETE(c->min);
	_DELETE(c->max);
	_DELETE(c->def);
	_DELETE(c->storage_type);
	_DELETE(c->base.name);
	_DELETE(c);
}

static void
int_destroy(sqlstore *store, int *v)
{
	(void)store;
	_DELETE(v);
}

void
table_destroy(sqlstore *store, sql_table *t)
{
	assert(t->base.refcnt > 0);
	if (--(t->base.refcnt) > 0)
		return;
	if (isTable(t))
		store->storage_api.destroy_del(store, t);
	ATOMIC_PTR_DESTROY(&t->data);
	/* cleanup its parts */
	list_destroy2(t->members, store);
	ol_destroy(t->idxs, store);
	ol_destroy(t->keys, store);
	ol_destroy(t->triggers, store);
	ol_destroy(t->columns, store);
	if (isPartitionedByExpressionTable(t)) {
		if (t->part.pexp->cols)
			list_destroy2(t->part.pexp->cols, store);
		_DELETE(t->part.pexp->exp);
		_DELETE(t->part.pexp);
	}
	_DELETE(t->query);
	_DELETE(t->base.name);
	_DELETE(t);
}

void
part_value_destroy(sql_store store, sql_part_value *pv)
{
	(void)store;
	_DELETE(pv->value);
	_DELETE(pv);
}

static void
part_destroy(sqlstore *store, sql_part *p)
{
	assert(p->base.refcnt > 0);
	if (--(p->base.refcnt) > 0)
		return;
	if (p->part.range.maxvalue) {
		_DELETE(p->part.range.minvalue);
		_DELETE(p->part.range.maxvalue);
	} else if (p->part.values)
		list_destroy2(p->part.values, store);
	_DELETE(p->base.name);
	_DELETE(p);
}

static void
schema_destroy(sqlstore *store, sql_schema *s)
{
	assert(s->base.refcnt > 0);
	if (--(s->base.refcnt) > 0)
		return;
	/* cleanup its parts */
	os_destroy(s->parts, store);
	os_destroy(s->triggers, store);
	os_destroy(s->idxs, store);
	os_destroy(s->keys, store);
	os_destroy(s->seqs, store);
	os_destroy(s->tables, store);
	os_destroy(s->funcs, store);
	os_destroy(s->types, store);
	_DELETE(s->base.name);
	_DELETE(s);
}

static void
predicate_destroy(sqlstore *store, pl *p)
{
	(void) store;
	if (p->r) {
		VALclear(&p->r->data);
		_DELETE(p->r);
	}
	if (p->f) {
		VALclear(&p->f->data);
		_DELETE(p->f);
	}
	_DELETE(p);
}

int
sql_trans_add_predicate(sql_trans* tr, sql_column *c, unsigned int cmp, atom *r, atom *f, bool anti, bool semantics)
{
	pl *p = ZNEW(pl);

	if (!p)
		return LOG_ERR;
	p->c = c;
	p->cmp = cmp;
	p->anti = anti;
	p->semantics = semantics;
	p->r = r;
	p->f = f;
	if (!tr->predicates && !(tr->predicates = list_create((fdestroy) &predicate_destroy))) {
		predicate_destroy(tr->store, p);
		return LOG_ERR;
	}
	if (!list_append(tr->predicates, p)) {
		predicate_destroy(tr->store, p);
		return LOG_ERR;
	}
	return LOG_OK;
}

int
sql_trans_add_dependency(sql_trans* tr, sqlid id, sql_dependency_change_type tp)
{
	sql_dependency_change *dep = MNEW(sql_dependency_change);

	if (!dep)
		return LOG_ERR;
	*dep = (sql_dependency_change) {
		.objid = id,
		.type = tp
	};
	if (!tr->dependencies && !(tr->dependencies = list_create((fdestroy) &dep_destroy))) {
		_DELETE(dep);
		return LOG_ERR;
	}
	if (!list_append(tr->dependencies, dep)) {
		_DELETE(dep);
		return LOG_ERR;
	}
	return LOG_OK;
}

int
sql_trans_add_dependency_change(sql_trans *tr, sqlid id, sql_dependency_change_type tp)
{
	sql_dependency_change *dep = MNEW(sql_dependency_change);

	if (!dep)
		return LOG_ERR;
	*dep = (sql_dependency_change) {
		.objid = id,
		.type = tp
	};
	if (!tr->depchanges && !(tr->depchanges = list_create((fdestroy) &dep_destroy))) {
		_DELETE(dep);
		return LOG_ERR;
	}
	if (!list_append(tr->depchanges, dep)) {
		_DELETE(dep);
		return LOG_ERR;
	}
	return LOG_OK;
}

static void
load_keycolumn(sql_trans *tr, sql_key *k, res_table *rt_keycols/*, oid rid*/)
{
	sql_kc *kc = ZNEW(sql_kc);
	sql_schema *syss = find_sql_schema(tr, "sys");
	sql_table *objects = find_sql_table(tr, syss, "objects");
	sqlstore *store = tr->store;

	str v = (char*)store->table_api.table_fetch_value(rt_keycols, find_sql_column(objects, "name"));
	kc->c = find_sql_column(k->t, v);
	list_append(k->columns, kc);
	assert(kc->c);
}

static sql_key *
load_key(sql_trans *tr, sql_table *t, res_table *rt_keys, res_table *rt_keycols/*, oid rid*/)
{
	sql_schema *syss = find_sql_schema(tr, "sys");
	sql_table *keys = find_sql_table(tr, syss, "keys");
	sql_table *objects = find_sql_table(tr, syss, "objects");
	sqlstore *store = tr->store;

	key_type ktype = (key_type) *(int*) store->table_api.table_fetch_value(rt_keys, find_sql_column(keys, "type"));
	sql_key *nk = (ktype != fkey)?(sql_key*)ZNEW(sql_ukey):(sql_key*)ZNEW(sql_fkey);
	sqlid kid = *(sqlid*) store->table_api.table_fetch_value(rt_keys, find_sql_column(keys, "id"));
	str v = (char*) store->table_api.table_fetch_value(rt_keys, find_sql_column(keys, "name"));

	base_init(NULL, &nk->base, kid, 0, v);
	nk->type = ktype;
	nk->columns = list_create((fdestroy) &kc_destroy);
	nk->t = t;

	if (ktype == ukey || ktype == pkey) {
		sql_ukey *uk = (sql_ukey *) nk;

		if (ktype == pkey)
			t->pkey = uk;
	} else {
		sql_fkey *fk = (sql_fkey *) nk;
		int action = *(int*)store->table_api.table_fetch_value(rt_keys, find_sql_column(keys, "action"));
		fk->on_delete = action & 255;
		fk->on_update = (action>>8) & 255;

		fk->rkey = *(sqlid*)store->table_api.table_fetch_value(rt_keys, find_sql_column(keys, "rkey"));
	}

	for ( ; rt_keycols->cur_row < rt_keycols->nr_rows; rt_keycols->cur_row++) {
		sqlid nid = *(sqlid*)store->table_api.table_fetch_value(rt_keycols, find_sql_column(objects, "id"));
		if (nid != nk->base.id)
			break;
		load_keycolumn(tr, nk, rt_keycols);
	}

	/* find idx with same name */
	node *n = ol_find_name(t->idxs, nk->base.name);
	if (n) {
		nk->idx = (sql_idx*)n->data;
		nk->idx->key = nk;
	}
	return nk;
}

static void
load_idxcolumn(sql_trans *tr, sql_idx * i, res_table *rt_idxcols/*, oid rid*/)
{
	sql_kc *kc = ZNEW(sql_kc);
	sql_schema *syss = find_sql_schema(tr, "sys");
	sql_table *objects = find_sql_table(tr, syss, "objects");
	sqlstore *store = tr->store;
	str v;

	v = (char*)store->table_api.table_fetch_value(rt_idxcols, find_sql_column(objects, "name"));
	kc->c = find_sql_column(i->t, v);
	assert(kc->c);
	list_append(i->columns, kc);
}

static sql_idx *
load_idx(sql_trans *tr, sql_table *t, res_table *rt_idx, res_table *rt_idxcols/*, oid rid*/)
{
	sql_idx *ni = ZNEW(sql_idx);
	sql_schema *syss = find_sql_schema(tr, "sys");
	sql_table *idxs = find_sql_table(tr, syss, "idxs");
	sql_table *objects = find_sql_table(tr, syss, "objects");
	sqlstore *store = tr->store;

	sqlid iid = *(sqlid*)store->table_api.table_fetch_value(rt_idx, find_sql_column(idxs, "id"));
	str v = (char*)store->table_api.table_fetch_value(rt_idx, find_sql_column(idxs, "name"));
	base_init(NULL, &ni->base, iid, 0, v);
	ni->type = (idx_type) *(int*) store->table_api.table_fetch_value(rt_idx, find_sql_column(idxs, "type"));
	ni->columns = list_create((fdestroy) &kc_destroy);
	ni->t = t;
	ni->key = NULL;
	ATOMIC_PTR_INIT(&ni->data, NULL);

	if (isTable(ni->t) && idx_has_column(ni->type))
		store->storage_api.create_idx(tr, ni);

	for ( ; rt_idxcols->cur_row < rt_idxcols->nr_rows; rt_idxcols->cur_row++) {
		sqlid nid = *(sqlid*)store->table_api.table_fetch_value(rt_idxcols, find_sql_column(objects, "id"));
		if (nid != ni->base.id)
			break;
		load_idxcolumn(tr, ni, rt_idxcols);
	}
	return ni;
}

static void
load_triggercolumn(sql_trans *tr, sql_trigger * i, res_table *rt_triggercols)
{
	sql_kc *kc = ZNEW(sql_kc);
	sql_schema *syss = find_sql_schema(tr, "sys");
	sql_table *objects = find_sql_table(tr, syss, "objects");
	sqlstore *store = tr->store;

	str v = (char*)store->table_api.table_fetch_value(rt_triggercols, find_sql_column(objects, "name"));
	kc->c = find_sql_column(i->t, v);
	list_append(i->columns, kc);
	assert(kc->c);
}

static sql_trigger *
load_trigger(sql_trans *tr, sql_table *t, res_table *rt_triggers, res_table *rt_triggercols)
{
	sql_trigger *nt = ZNEW(sql_trigger);
	sql_schema *syss = find_sql_schema(tr, "sys");
	sql_table *triggers = find_sql_table(tr, syss, "triggers");
	sql_table *objects = find_sql_table(tr, syss, "objects");
	sqlstore *store = tr->store;

	sqlid tid = *(sqlid*)store->table_api.table_fetch_value(rt_triggers, find_sql_column(triggers, "id"));
	str v = (char*)store->table_api.table_fetch_value(rt_triggers, find_sql_column(triggers, "name"));
	base_init(NULL, &nt->base, tid, 0, v);

	nt->time = *(sht*)store->table_api.table_fetch_value(rt_triggers, find_sql_column(triggers, "time"));
	nt->orientation = *(sht*)store->table_api.table_fetch_value(rt_triggers, find_sql_column(triggers, "orientation"));
	nt->event = *(sht*)store->table_api.table_fetch_value(rt_triggers, find_sql_column(triggers, "event"));

	v = (char*)store->table_api.table_fetch_value(rt_triggers, find_sql_column(triggers, "old_name"));
	if (!strNil(v))
		nt->old_name =_STRDUP(v);
	v = (char*)store->table_api.table_fetch_value(rt_triggers, find_sql_column(triggers, "new_name"));
	if (!strNil(v))
		nt->new_name =_STRDUP(v);
	v = (char*)store->table_api.table_fetch_value(rt_triggers, find_sql_column(triggers, "condition"));
	if (!strNil(v))
		nt->condition =_STRDUP(v);
	v = (char*)store->table_api.table_fetch_value(rt_triggers, find_sql_column(triggers, "statement"));
	if (!strNil(v))
		nt->statement =_STRDUP(v);

	nt->t = t;
	nt->columns = list_create((fdestroy) &kc_destroy);

	for ( ; rt_triggercols->cur_row < rt_triggercols->nr_rows; rt_triggercols->cur_row++) {
		sqlid nid = *(sqlid*)store->table_api.table_fetch_value(rt_triggercols, find_sql_column(objects, "id"));
		if (nid != nt->base.id)
			break;
		load_triggercolumn(tr, nt, rt_triggercols);
	}
	return nt;
}

static sql_column *
load_column(sql_trans *tr, sql_table *t, res_table *rt_cols)
{
	sql_column *c = ZNEW(sql_column);
	sql_schema *syss = find_sql_schema(tr, "sys");
	sql_table *columns = find_sql_table(tr, syss, "_columns");
	sqlstore *store = tr->store;
	str v, def, tpe, st;
	int sz, d;

	sqlid cid = *(sqlid*)store->table_api.table_fetch_value(rt_cols, find_sql_column(columns, "id"));
	v = (char*)store->table_api.table_fetch_value(rt_cols, find_sql_column(columns, "name"));
	base_init(NULL, &c->base, cid, 0, v);

	sz = *(int*)store->table_api.table_fetch_value(rt_cols, find_sql_column(columns, "type_digits"));
	d = *(int*)store->table_api.table_fetch_value(rt_cols, find_sql_column(columns, "type_scale"));
	tpe = (char*)store->table_api.table_fetch_value(rt_cols, find_sql_column(columns, "type"));
	if (!sql_find_subtype(&c->type, tpe, sz, d)) {
		sql_type *lt = sql_trans_bind_type(tr, t->s, tpe);
		if (lt == NULL) {
			TRC_ERROR(SQL_STORE, "SQL type '%s' is missing\n", tpe);
			return NULL;
		}
		sql_init_subtype(&c->type, lt, sz, d);
	}
	c->def = NULL;
	def = (char*)store->table_api.table_fetch_value(rt_cols, find_sql_column(columns, "default"));
	if (!strNil(def))
		c->def =_STRDUP(def);
	c->null = *(bit*)store->table_api.table_fetch_value(rt_cols, find_sql_column(columns, "null"));
	c->colnr = *(int*)store->table_api.table_fetch_value(rt_cols, find_sql_column(columns, "number"));
	c->unique = 0;
	c->storage_type = NULL;
	st = (char*)store->table_api.table_fetch_value(rt_cols, find_sql_column(columns, "storage"));
	if (!strNil(st))
		c->storage_type =_STRDUP(st);
	ATOMIC_PTR_INIT(&c->data, NULL);
	c->t = t;
	if (isTable(c->t))
		store->storage_api.create_col(tr, c);
	TRC_DEBUG(SQL_STORE, "Load column: %s\n", c->base.name);
	return c;
}

static int
load_range_partition(sql_trans *tr, sql_schema *syss, sql_part *pt)
{
	oid rid;
	rids *rs;
	sqlstore *store = tr->store;
	sql_table *ranges = find_sql_table(tr, syss, "range_partitions");
	assert(ranges);

	rs = store->table_api.rids_select(tr, find_sql_column(ranges, "table_id"), &pt->member, &pt->member, NULL);
	if ((rid = store->table_api.rids_next(rs)) != oid_nil) {
		ptr cbat;
		const char *v;

		pt->with_nills = (bit) store->table_api.column_find_bte(tr, find_sql_column(ranges, "with_nulls"), rid);
		v = store->table_api.column_find_string_start(tr, find_sql_column(ranges, "minimum"), rid, &cbat);
		pt->part.range.minvalue =_STRDUP(v);
		pt->part.range.minlength = strLen(v);
		store->table_api.column_find_string_end(cbat);
		v = store->table_api.column_find_string_start(tr, find_sql_column(ranges, "maximum"), rid, &cbat);
		pt->part.range.maxvalue =_STRDUP(v);
		pt->part.range.maxlength = strLen(v);
		store->table_api.column_find_string_end(cbat);
	}
	store->table_api.rids_destroy(rs);
	return 0;
}

static int
load_value_partition(sql_trans *tr, sql_schema *syss, sql_part *pt)
{
	sqlstore *store = tr->store;
	list *vals = NULL;
	oid rid;
	sql_table *values = find_sql_table(tr, syss, "value_partitions");
	assert(values);

	rids *rs = store->table_api.rids_select(tr, find_sql_column(values, "table_id"), &pt->member, &pt->member, NULL);

	vals = list_create((fdestroy) &part_value_destroy);
	if (!vals) {
		store->table_api.rids_destroy(rs);
		return -1;
	}

	for (rid = store->table_api.rids_next(rs); !is_oid_nil(rid); rid = store->table_api.rids_next(rs)) {
		ptr cbat;

		const char *v = store->table_api.column_find_string_start(tr, find_sql_column(values, "value"), rid, &cbat);
		if (strNil(v)) { /* check for null value */
			pt->with_nills = true;
		} else {
			sql_part_value *nextv = ZNEW(sql_part_value);
			nextv->value =_STRDUP(v);
			nextv->length = strLen(v);
			list_append(vals, nextv);
		}
		store->table_api.column_find_string_end(cbat);
	}
	store->table_api.rids_destroy(rs);
	pt->part.values = vals;
	return 0;
}

static sql_part*
load_part(sql_trans *tr, sql_table *mt, oid rid)
{
	sql_part *pt = ZNEW(sql_part);
	sql_schema *syss = find_sql_schema(tr, "sys");
	sql_table *objects = find_sql_table(tr, syss, "objects");
	sqlid id;
	sqlstore *store = tr->store;
	const char *v;
	ptr cbat;

	assert(isMergeTable(mt) || isReplicaTable(mt));
	id = store->table_api.column_find_sqlid(tr, find_sql_column(objects, "id"), rid);
	if (is_int_nil(id)) { /* upgrade case, the id it's not initialized */
		id = store_next_oid(store);
		store->table_api.column_update_value(tr, find_sql_column(objects, "id"), rid, &id);
	}
	v = store->table_api.column_find_string_start(tr, find_sql_column(objects, "name"), rid, &cbat);
	base_init(NULL, &pt->base, id, 0, v);
	store->table_api.column_find_string_end(cbat);
	pt->t = mt;
	pt->member = store->table_api.column_find_sqlid(tr, find_sql_column(objects, "sub"), rid);
	list_append(mt->members, pt);
	return pt;
}

void
sql_trans_update_tables(sql_trans* tr, sql_schema *s)
{
	(void)tr;
	(void)s;
}

static sql_base *
dup_base(sql_base *b)
{
	b->refcnt++;
	return b;
}

static sql_table *
load_table(sql_trans *tr, sql_schema *s, res_table *rt_tables, res_table *rt_parts,
		res_table *rt_cols, res_table *rt_idx, res_table *rt_idxcols,
		res_table *rt_keys, res_table *rt_keycols,
		res_table *rt_triggers, res_table *rt_triggercols,
		sqlid tid)
{
	sqlstore *store = tr->store;
	sql_table *t = ZNEW(sql_table);
	sql_schema *syss = find_sql_schema(tr, "sys");
	sql_table *tables = find_sql_table(tr, syss, "_tables");
	sql_table *cols = find_sql_table(tr, syss, "_columns");
	sql_table *idxs = find_sql_table(tr, syss, "idxs");
	sql_table *keys = find_sql_table(tr, syss, "keys");
	sql_table *triggers = find_sql_table(tr, syss, "triggers");
	sqlid pcolid = int_nil;
	str v, exp = NULL;

	sqlid ntid = *(sqlid*)store->table_api.table_fetch_value(rt_tables, find_sql_column(tables, "id"));
	assert(tid == ntid);
	v = (char*)store->table_api.table_fetch_value(rt_tables, find_sql_column(tables, "name"));
	base_init(NULL, &t->base, tid, 0, v);
	t->query = NULL;
	v = (char*)store->table_api.table_fetch_value(rt_tables, find_sql_column(tables, "query"));
	if (!strNil(v))
		t->query =_STRDUP(v);
	t->type = *(sht*)store->table_api.table_fetch_value(rt_tables, find_sql_column(tables, "type"));
	t->system = *(bit*)store->table_api.table_fetch_value(rt_tables, find_sql_column(tables, "system"));
	t->commit_action = (ca_t)*(sht*)store->table_api.table_fetch_value(rt_tables, find_sql_column(tables, "commit_action"));
	t->persistence = SQL_PERSIST;
	if (t->commit_action)
		t->persistence = SQL_GLOBAL_TEMP;
	if (isRemote(t))
		t->persistence = SQL_REMOTE;
	t->access = *(sht*)store->table_api.table_fetch_value(rt_tables, find_sql_column(tables, "access"));

	t->pkey = NULL;
	t->s = s;
	t->sz = COLSIZE;

	t->columns = ol_new(NULL, (destroy_fptr) &column_destroy, store);
	t->idxs = ol_new(NULL, (destroy_fptr) &idx_destroy, store);
	t->keys = ol_new(NULL, (destroy_fptr) &key_destroy, store);
	t->triggers = ol_new(NULL, (destroy_fptr) &trigger_destroy, store);
	if (isMergeTable(t) || isReplicaTable(t))
		t->members = list_create((fdestroy) &part_destroy);
	ATOMIC_PTR_INIT(&t->data, NULL);

	if (isTable(t)) {
		if (store->storage_api.create_del(tr, t) != LOG_OK) {
			TRC_DEBUG(SQL_STORE, "Load table '%s' is missing 'deletes'", t->base.name);
			ATOMIC_PTR_DESTROY(&t->data);
			return NULL;
		}
	}

	TRC_DEBUG(SQL_STORE, "Load table: %s\n", t->base.name);

	sql_table *partitions = find_sql_table(tr, syss, "table_partitions");
	assert(partitions);

	if (rt_parts->cur_row < rt_parts->nr_rows) {
		ntid = *(sqlid*)store->table_api.table_fetch_value(rt_parts, find_sql_column(partitions, "table_id"));
		if (ntid == tid) {
			t->properties |= *(bte*)store->table_api.table_fetch_value(rt_parts, find_sql_column(partitions, "type"));

			if (isPartitionedByColumnTable(t)) {
				pcolid = *(sqlid*)store->table_api.table_fetch_value(rt_parts, find_sql_column(partitions, "column_id"));
			} else {
				v = (char*)store->table_api.table_fetch_value(rt_parts, find_sql_column(partitions, "expression"));
				assert(!strNil(v));
				exp =_STRDUP(v);
			}
			rt_parts->cur_row++;
		}
	}

	assert((!isRangePartitionTable(t) && !isListPartitionTable(t)) || (!exp && !is_int_nil(pcolid)) || (exp && is_int_nil(pcolid)));
	if (isPartitionedByExpressionTable(t)) {
		t->part.pexp = ZNEW(sql_expression);
		t->part.pexp->exp = exp;
		t->part.pexp->type = *sql_bind_localtype("void"); /* initialized at initialize_sql_parts */
		t->part.pexp->cols = list_create((fdestroy) &int_destroy);
	}
	for ( ; rt_cols->cur_row < rt_cols->nr_rows; rt_cols->cur_row++) {
		ntid = *(sqlid*)store->table_api.table_fetch_value(rt_cols, find_sql_column(cols, "table_id"));
		while (instore(ntid)) {
			rt_cols->cur_row++;
			ntid = *(sqlid*)store->table_api.table_fetch_value(rt_cols, find_sql_column(cols, "table_id"));
		}

		if (ntid != t->base.id)
			break;
		sql_column* next = load_column(tr, t, rt_cols);
		if (next == NULL) {
			table_destroy(store, t);
			return NULL;
		}
		if (ol_add(t->columns, &next->base)) {
			table_destroy(store, t);
			return NULL;
		}
		if (pcolid == next->base.id)
			t->part.pcol = next;
	}

	if (!isKindOfTable(t))
		return t;

	/* load idx's first as the may be needed by the keys */
	for ( ; rt_idx->cur_row < rt_idx->nr_rows; rt_idx->cur_row++) {
		ntid = *(sqlid*)store->table_api.table_fetch_value(rt_idx, find_sql_column(idxs, "table_id"));

		if (ntid != t->base.id)
			break;
		sql_idx *i = load_idx(tr, t, rt_idx, rt_idxcols);

		if (!i || ol_add(t->idxs, &i->base) ||
		    os_add(s->idxs, tr, i->base.name, dup_base(&i->base))) {
			table_destroy(store, t);
			return NULL;
		}
	}

	for ( ; rt_keys->cur_row < rt_keys->nr_rows; rt_keys->cur_row++) {
		ntid = *(sqlid*)store->table_api.table_fetch_value(rt_keys, find_sql_column(keys, "table_id"));

		if (ntid != t->base.id)
			break;
		sql_key *k = load_key(tr, t, rt_keys, rt_keycols);

		if (!k || ol_add(t->keys, &k->base) ||
		    os_add(s->keys, tr, k->base.name, dup_base(&k->base)) ||
			(isGlobal(t) && os_add(tr->cat->objects, tr, k->base.name, dup_base(&k->base)))) {
			table_destroy(store, t);
			return NULL;
		}
	}

	/* after loading keys and idxs, update properties derived from indexes that require keys */
	if (ol_length(t->idxs))
		for (node *n = ol_first_node(t->idxs); n; n = n->next)
			create_sql_idx_done(tr, n->data);

	for ( ; rt_triggers->cur_row < rt_triggers->nr_rows; rt_triggers->cur_row++) {
		ntid = *(sqlid*)store->table_api.table_fetch_value(rt_triggers, find_sql_column(triggers, "table_id"));

		if (ntid < t->base.id && instore(ntid)) /* skip triggers on system tables ugh */
			continue;
		if (ntid != t->base.id)
			break;
		sql_trigger *k = load_trigger(tr, t, rt_triggers, rt_triggercols);

		if (!k || ol_add(t->triggers, &k->base) ||
		    os_add(s->triggers, tr, k->base.name, dup_base(&k->base))) {
			table_destroy(store, t);
			return NULL;
		}
	}
	return t;
}

static sql_type *
load_type(sql_trans *tr, sql_schema *s, oid rid)
{
	sqlstore *store = tr->store;
	sql_type *t = ZNEW(sql_type);
	sql_schema *syss = find_sql_schema(tr, "sys");
	sql_table *types = find_sql_table(tr, syss, "types");
	sqlid tid;
	const char *v;
	ptr cbat;

	tid = store->table_api.column_find_sqlid(tr, find_sql_column(types, "id"), rid);
	v = store->table_api.column_find_string_start(tr, find_sql_column(types, "sqlname"), rid, &cbat);
	base_init(NULL, &t->base, tid, 0, v);
	store->table_api.column_find_string_end(cbat);
	v = store->table_api.column_find_string_start(tr, find_sql_column(types, "systemname"), rid, &cbat);
	t->impl =_STRDUP(v);
	store->table_api.column_find_string_end(cbat);
	t->digits = store->table_api.column_find_int(tr, find_sql_column(types, "digits"), rid);
	t->scale = store->table_api.column_find_int(tr, find_sql_column(types, "scale"), rid);
	t->radix = store->table_api.column_find_int(tr, find_sql_column(types, "radix"), rid);
	t->eclass = (sql_class)store->table_api.column_find_int(tr, find_sql_column(types, "eclass"), rid);
	t->localtype = ATOMindex(t->impl);
	t->bits = 0;
	t->s = s;
	return t;
}

static sql_arg *
load_arg(sql_trans *tr, sql_func *f, oid rid)
{
	sqlstore *store = tr->store;
	sql_arg *a = ZNEW(sql_arg);
	unsigned int digits, scale;
	sql_schema *syss = find_sql_schema(tr, "sys");
	sql_table *args = find_sql_table(tr, syss, "args");
	const char *v, *tpe;
	ptr cbat;

	v = store->table_api.column_find_string_start(tr, find_sql_column(args, "name"), rid, &cbat);
	a->name =_STRDUP(v);
	store->table_api.column_find_string_end(cbat);
	a->inout = store->table_api.column_find_bte(tr, find_sql_column(args, "inout"), rid);
	digits = store->table_api.column_find_int(tr, find_sql_column(args, "type_digits"), rid);
	scale = store->table_api.column_find_int(tr, find_sql_column(args, "type_scale"), rid);

	tpe = store->table_api.column_find_string_start(tr, find_sql_column(args, "type"), rid, &cbat);
	if (!sql_find_subtype(&a->type, tpe, digits, scale)) {
		sql_type *lt = sql_trans_bind_type(tr, f->s, tpe);
		if (lt == NULL) {
			TRC_ERROR(SQL_STORE, "SQL type '%s' is missing\n", tpe);
			store->table_api.column_find_string_end(cbat);
			return NULL;
		}
		sql_init_subtype(&a->type, lt, digits, scale);
	}
	store->table_api.column_find_string_end(cbat);
	return a;
}

static sql_func *
load_func(sql_trans *tr, sql_schema *s, sqlid fid, subrids *rs)
{
	sqlstore *store = tr->store;
	sql_func *t = ZNEW(sql_func);
	sql_schema *syss = find_sql_schema(tr, "sys");
	sql_table *funcs = find_sql_table(tr, syss, "functions");
	oid rid;
	bool update_env;	/* hacky way to update env function */
	const char *v;
	ptr cbat;

	rid = store->table_api.column_find_row(tr, find_sql_column(funcs, "id"), &fid, NULL);
	v = store->table_api.column_find_string_start(tr, find_sql_column(funcs, "name"), rid, &cbat);
	update_env = strcmp(v, "env") == 0;
	base_init(NULL, &t->base, fid, 0, v);
	store->table_api.column_find_string_end(cbat);
	v = store->table_api.column_find_string_start(tr, find_sql_column(funcs, "func"), rid, &cbat);
	update_env = update_env && strstr(v, "EXTERNAL NAME sql.sql_environment") != NULL;
	if (update_env) {
		/* see creation of env in sql_create_env()
		 * also see upgrade code in sql_upgrades.c */
		v = "CREATE FUNCTION env() RETURNS TABLE( name varchar(1024), value varchar(2048)) EXTERNAL NAME inspect.\"getEnvironment\";";
	}
	t->imp =_STRDUP(v);
	store->table_api.column_find_string_end(cbat);
	if (update_env) {
		v = "inspect";
	} else {
		v = store->table_api.column_find_string_start(tr, find_sql_column(funcs, "mod"), rid, &cbat);
	}
	if (strcmp(v, "pyapi") == 0) /* pyapi module no longer used */
		t->mod =_STRDUP("pypapi3");
	else if (strcmp(v, "pyapimap") == 0) /* pyapimap module no longer used */
		t->mod =_STRDUP("pyapi3map");
	else
		t->mod =_STRDUP(v);
	if (!update_env) store->table_api.column_find_string_end(cbat);
	t->lang = (sql_flang) store->table_api.column_find_int(tr, find_sql_column(funcs, "language"), rid);
	t->instantiated = t->lang != FUNC_LANG_SQL && t->lang != FUNC_LANG_MAL;
	t->type = (sql_ftype) store->table_api.column_find_int(tr, find_sql_column(funcs, "type"), rid);
	t->side_effect = (bool) store->table_api.column_find_bte(tr, find_sql_column(funcs, "side_effect"), rid);
	t->varres = (bool) store->table_api.column_find_bte(tr, find_sql_column(funcs, "varres"), rid);
	t->vararg = (bool) store->table_api.column_find_bte(tr, find_sql_column(funcs, "vararg"), rid);
	t->system = (bool) store->table_api.column_find_bte(tr, find_sql_column(funcs, "system"), rid);
	t->semantics = (bool) store->table_api.column_find_bte(tr, find_sql_column(funcs, "semantics"), rid);
	t->res = NULL;
	t->s = s;
	t->fix_scale = SCALE_EQ;
	t->sa = NULL;
	if (t->lang != FUNC_LANG_INT) {
		t->query = t->imp;
		t->imp = NULL;
	}
	/* convert old PYTHON2 and PYTHON2_MAP to PYTHON and PYTHON_MAP
	 * see also function sql_update_jun2020() in sql_upgrades.c */
	if ((int) t->lang == 8)		/* old FUNC_LANG_PY2 */
		t->lang = FUNC_LANG_PY;
	else if ((int) t->lang == 9)	/* old FUNC_LANG_MAP_PY2 */
		t->lang = FUNC_LANG_MAP_PY;
	if (LANG_EXT(t->lang)) { /* instantiate functions other than sql and mal */
		switch(t->type) {
		case F_AGGR:
			t->imp =_STRDUP("eval_aggr");
			break;
		case F_LOADER:
			t->imp =_STRDUP("eval_loader");
			break;
		default: /* for every other function type at the moment */
			t->imp =_STRDUP("eval");
		}
	}

	TRC_DEBUG(SQL_STORE, "Load function: %s\n", t->base.name);

	t->ops = list_create((fdestroy) &arg_destroy);
	if (rs) {
		for (rid = store->table_api.subrids_next(rs); !is_oid_nil(rid); rid = store->table_api.subrids_next(rs)) {
			sql_arg *a = load_arg(tr, t, rid);

			if (a == NULL)
				return NULL;
			if (a->inout == ARG_OUT) {
				if (!t->res)
					t->res = list_create((fdestroy) &arg_destroy);
				list_append(t->res, a);
			} else {
				list_append(t->ops, a);
			}
		}
	}
	return t;
}

static sql_sequence *
load_seq(sql_trans *tr, sql_schema * s, oid rid)
{
	sqlstore *store = tr->store;
	sql_sequence *seq = ZNEW(sql_sequence);
	sql_schema *syss = find_sql_schema(tr, "sys");
	sql_table *seqs = find_sql_table(tr, syss, "sequences");
	sqlid sid;
	const char *v;
	ptr cbat;

	sid = store->table_api.column_find_sqlid(tr, find_sql_column(seqs, "id"), rid);
	v = store->table_api.column_find_string_start(tr, find_sql_column(seqs, "name"), rid, &cbat);
	base_init(NULL, &seq->base, sid, 0, v);
	store->table_api.column_find_string_end(cbat);
	seq->start = store->table_api.column_find_lng(tr, find_sql_column(seqs, "start"), rid);
	seq->minvalue = store->table_api.column_find_lng(tr, find_sql_column(seqs, "minvalue"), rid);
	seq->maxvalue = store->table_api.column_find_lng(tr, find_sql_column(seqs, "maxvalue"), rid);
	seq->increment = store->table_api.column_find_lng(tr, find_sql_column(seqs, "increment"), rid);
	seq->cacheinc = store->table_api.column_find_lng(tr, find_sql_column(seqs, "cacheinc"), rid);
	seq->cycle = (bit) store->table_api.column_find_bte(tr, find_sql_column(seqs, "cycle"), rid);
	seq->s = s;
	return seq;
}

static void
sql_trans_update_schema(sql_trans *tr, oid rid)
{
	sqlstore *store = tr->store;
	sql_schema *s = NULL, *syss = find_sql_schema(tr, "sys");
	sql_table *ss = find_sql_table(tr, syss, "schemas");
	sqlid sid;
	str v;

	sid = store->table_api.column_find_sqlid(tr, find_sql_column(ss, "id"), rid);
	s = find_sql_schema_id(tr, sid);

	if (s==NULL)
		return ;

	TRC_DEBUG(SQL_STORE, "Update schema: %s %d\n", s->base.name, s->base.id);

	v = store->table_api.column_find_value(tr, find_sql_column(ss, "name"), rid);
	if (!v)
		return; /* TODO do better than this */
	_DELETE(s->base.name);
	base_init(NULL, &s->base, sid, 0, v);
	_DELETE(v);
	s->auth_id = store->table_api.column_find_sqlid(tr, find_sql_column(ss, "authorization"), rid);
	s->system = (bit) store->table_api.column_find_bte(tr, find_sql_column(ss, "system"), rid);
	s->owner = store->table_api.column_find_sqlid(tr, find_sql_column(ss, "owner"), rid);
}

static sql_schema *
load_schema(sql_trans *tr, res_table *rt_schemas, res_table *rt_tables, res_table *rt_parts,
		    res_table *rt_cols, res_table *rt_idx, res_table *rt_idxcols,
		    res_table *rt_keys, res_table *rt_keycols,
		    res_table *rt_triggers, res_table *rt_triggercols)
{
	sqlstore *store = tr->store;
	sql_schema *s = NULL, *syss = find_sql_schema(tr, "sys");
	sql_table *ss = find_sql_table(tr, syss, "schemas");
	sql_table *types = find_sql_table(tr, syss, "types");
	sql_table *tables = find_sql_table(tr, syss, "_tables");
	sql_table *funcs = find_sql_table(tr, syss, "functions");
	sql_table *seqs = find_sql_table(tr, syss, "sequences");
	sql_column *type_schema, *type_id, *table_schema, *table_id;
	sql_column *func_schema, *func_id, *seq_schema, *seq_id;
	rids *rs;

	sqlid sid = *(sqlid*)store->table_api.table_fetch_value(rt_schemas, find_sql_column(ss, "id"));
	if (instore(sid)) {
		s = find_sql_schema_id(tr, sid);

		if (s==NULL) {
			char *name = (char*)store->table_api.table_fetch_value(rt_schemas, find_sql_column(ss, "name"));
			s = find_sql_schema(tr, name);
			if (s == NULL) {
				GDKerror("SQL schema missing or incompatible, rebuild from archive");
				return NULL;
			}
		}
		s->base.id = sid;
	} else {
		s = ZNEW(sql_schema);
		if (s == NULL)
			return NULL;
		char *name = (char*)store->table_api.table_fetch_value(rt_schemas, find_sql_column(ss, "name"));
		base_init(NULL, &s->base, sid, 0, name);
		s->auth_id = *(sqlid*)store->table_api.table_fetch_value(rt_schemas, find_sql_column(ss, "authorization"));
		s->system = *(bte*)store->table_api.table_fetch_value(rt_schemas, find_sql_column(ss, "system"));
		s->owner = *(sqlid*)store->table_api.table_fetch_value(rt_schemas, find_sql_column(ss, "owner"));

		s->tables = os_new(NULL, (destroy_fptr) &table_destroy, false, true, true, store);
		s->types = os_new(NULL, (destroy_fptr) &type_destroy, false, true, true, store);
		s->funcs = os_new(NULL, (destroy_fptr) &func_destroy, false, false, false, store);
		s->seqs = os_new(NULL, (destroy_fptr) &seq_destroy, false, true, true, store);
		s->keys = os_new(NULL, (destroy_fptr) &key_destroy, false, true, true, store);
		s->idxs = os_new(NULL, (destroy_fptr) &idx_destroy, false, true, true, store);
		s->triggers = os_new(NULL, (destroy_fptr) &trigger_destroy, false, true, true, store);
		s->parts = os_new(NULL, (destroy_fptr) &part_destroy, false, false, true, store);
	}

	TRC_DEBUG(SQL_STORE, "Load schema: %s %d\n", s->base.name, s->base.id);

	sqlid tmpid = FUNC_OIDS;

	/* first load simple types */
	type_schema = find_sql_column(types, "schema_id");
	type_id = find_sql_column(types, "id");
	rs = store->table_api.rids_select(tr, type_schema, &s->base.id, &s->base.id, type_id, &tmpid, NULL, NULL);
	for (oid rid = store->table_api.rids_next(rs); !is_oid_nil(rid); rid = store->table_api.rids_next(rs)) {
		sql_type *t = load_type(tr, s, rid);
		if (os_add(s->types, tr, t->base.name, &t->base)) {
			schema_destroy(store, s);
			store->table_api.rids_destroy(rs);
			return NULL;
		}
	}
	store->table_api.rids_destroy(rs);

	/* second tables */
	table_schema = find_sql_column(tables, "schema_id");
	table_id = find_sql_column(tables, "id");
	for ( ; rt_tables->cur_row < rt_tables->nr_rows; rt_tables->cur_row++) {
		sqlid nsid = *(sqlid*)store->table_api.table_fetch_value(rt_tables, table_schema);
		sqlid tid = *(sqlid*)store->table_api.table_fetch_value(rt_tables, table_id);
		if (nsid > s->base.id)
			break;
		if (nsid < s->base.id)
			assert(0);
		if (!instore(tid)) {
			sql_table *t = load_table(tr, s, rt_tables, rt_parts,
					rt_cols, rt_idx, rt_idxcols, rt_keys, rt_keycols, rt_triggers, rt_triggercols, tid);
			if (t == NULL) {
				schema_destroy(store, s);
				return NULL;
			}
			if (os_add(s->tables, tr, t->base.name, &t->base)) {
				schema_destroy(store, s);
				return NULL;
			}
		}
	}

	/* next functions which could use these types */
	func_schema = find_sql_column(funcs, "schema_id");
	func_id = find_sql_column(funcs, "id");
	rs = store->table_api.rids_select(tr, func_schema, &s->base.id, &s->base.id, func_id, &tmpid, NULL, NULL);
	if (rs && !store->table_api.rids_empty(rs)) {
		sql_table *args = find_sql_table(tr, syss, "args");
		sql_column *arg_func_id = find_sql_column(args, "func_id");
		sql_column *arg_number = find_sql_column(args, "number");
		subrids *nrs = store->table_api.subrids_create(tr, rs, func_id, arg_func_id, arg_number);
		sqlid fid;
		sql_func *f;

		for (fid = store->table_api.subrids_nextid(nrs); fid >= 0; fid = store->table_api.subrids_nextid(nrs)) {
			f = load_func(tr, s, fid, nrs);
			if (f == NULL) {
				store->table_api.subrids_destroy(nrs);
				store->table_api.rids_destroy(rs);
				schema_destroy(store, s);
				return NULL;
			}
			if (os_add(s->funcs, tr, f->base.name, &f->base)) {
				schema_destroy(store, s);
				return NULL;
			}
		}
		/* Handle all procedures without arguments (no args) */
		rs = store->table_api.rids_diff(tr, rs, func_id, nrs, arg_func_id);
		for (oid rid = store->table_api.rids_next(rs); !is_oid_nil(rid); rid = store->table_api.rids_next(rs)) {
			fid = store->table_api.column_find_sqlid(tr, func_id, rid);
			f = load_func(tr, s, fid, NULL);
			if (f == NULL) {
				store->table_api.subrids_destroy(nrs);
				store->table_api.rids_destroy(rs);
				schema_destroy(store, s);
				return NULL;
			}
			if (os_add(s->funcs, tr, f->base.name, &f->base)) {
				store->table_api.subrids_destroy(nrs);
				store->table_api.rids_destroy(rs);
				schema_destroy(store, s);
				return NULL;
			}
		}
		store->table_api.subrids_destroy(nrs);
	}
	store->table_api.rids_destroy(rs);

	/* last sequence numbers */
	seq_schema = find_sql_column(seqs, "schema_id");
	seq_id = find_sql_column(seqs, "id");
	rs = store->table_api.rids_select(tr, seq_schema, &s->base.id, &s->base.id, seq_id, &tmpid, NULL, NULL);
	for (oid rid = store->table_api.rids_next(rs); !is_oid_nil(rid); rid = store->table_api.rids_next(rs)) {
		sql_sequence *seq = load_seq(tr, s, rid);
		if (os_add(s->seqs, tr, seq->base.name, &seq->base)) {
			schema_destroy(store, s);
			store->table_api.rids_destroy(rs);
			return NULL;
		}
	}
	store->table_api.rids_destroy(rs);

	struct os_iter oi;
	os_iterator(&oi, s->tables, tr, NULL);
	for (sql_base *b = oi_next(&oi); b; b = oi_next(&oi)) {
		sql_table *t = (sql_table*)b;
		if (isMergeTable(t) || isReplicaTable(t)) {
			sql_table *objects = find_sql_table(tr, syss, "objects");
			sql_column *mt_nr = find_sql_column(objects, "nr");
			sql_column *mt_sub = find_sql_column(objects, "sub");
			rids *rs = store->table_api.rids_select(tr, mt_nr, &t->base.id, &t->base.id, NULL);

			rs = store->table_api.rids_orderby(tr, rs, mt_sub);
			for (oid rid = store->table_api.rids_next(rs); !is_oid_nil(rid); rid = store->table_api.rids_next(rs)) {
				sql_part *pt = load_part(tr, t, rid);
				if (isRangePartitionTable(t)) {
					load_range_partition(tr, syss, pt);
				} else if (isListPartitionTable(t)) {
					load_value_partition(tr, syss, pt);
				}
				if (os_add(s->parts, tr, pt->base.name, dup_base(&pt->base))) {
					schema_destroy(store, s);
					store->table_api.rids_destroy(rs);
					return NULL;
				}
			}
			store->table_api.rids_destroy(rs);
		}
	}
	return s;
}

void
sql_trans_update_schemas(sql_trans* tr)
{
	sqlstore *store = tr->store;
	sql_schema *syss = find_sql_schema(tr, "sys");
	sql_table *sysschema = find_sql_table(tr, syss, "schemas");
	sql_column *sysschema_ids = find_sql_column(sysschema, "id");
	rids *schemas = store->table_api.rids_select(tr, sysschema_ids, NULL, NULL);
	oid rid;

	TRC_DEBUG(SQL_STORE, "Update schemas\n");

	for (rid = store->table_api.rids_next(schemas); !is_oid_nil(rid); rid = store->table_api.rids_next(schemas)) {
		sql_trans_update_schema(tr, rid);
	}
	store->table_api.rids_destroy(schemas);
}

static bool
load_trans(sql_trans* tr)
{
	sqlstore *store = tr->store;
	sql_schema *syss = find_sql_schema(tr, "sys");
	sql_table *sysschema = find_sql_table(tr, syss, "schemas");
	sql_table *systables = find_sql_table(tr, syss, "_tables");
	sql_table *sysparts = find_sql_table(tr, syss, "table_partitions");
	sql_table *syscols = find_sql_table(tr, syss, "_columns");
	sql_table *sysidx = find_sql_table(tr, syss, "idxs");
	sql_table *syskeys = find_sql_table(tr, syss, "keys");
	sql_table *systriggers = find_sql_table(tr, syss, "triggers");
	sql_table *sysobjects = find_sql_table(tr, syss, "objects");
	sql_column *sysschema_ids = find_sql_column(sysschema, "id");
	bool ok = true;

	TRC_DEBUG(SQL_STORE, "Load transaction\n");
	assert(sysschema);
	assert(systables);
	assert(sysparts);
	assert(syscols);
	assert(sysidx);
	assert(syskeys);
	assert(systriggers);
	assert(sysobjects);
	assert(sysschema_ids);

	res_table *rt_schemas = store->table_api.table_orderby(tr, sysschema, NULL, NULL, NULL, NULL, sysschema_ids, NULL);
	res_table *rt_tables = store->table_api.table_orderby(tr, systables, NULL, NULL, NULL, NULL,
			find_sql_column(systables, "schema_id"),
			find_sql_column(systables, "id"), NULL);
	res_table *rt_parts = store->table_api.table_orderby(tr, sysparts,
			find_sql_column(sysparts, "table_id"),
			find_sql_column(systables, "id"),
			NULL, NULL,
			find_sql_column(systables, "schema_id"), /* order also on schema_id */
			find_sql_column(sysparts, "table_id"), NULL);
	res_table *rt_cols = store->table_api.table_orderby(tr, syscols,
			find_sql_column(syscols, "table_id"),
			find_sql_column(systables, "id"),
			NULL, NULL,
			find_sql_column(systables, "schema_id"), /* order also on schema_id */
			find_sql_column(syscols, "table_id"),
			find_sql_column(syscols, "id"), NULL);

	res_table *rt_idx = store->table_api.table_orderby(tr, sysidx,
			find_sql_column(sysidx, "table_id"),
			find_sql_column(systables, "id"),
			NULL, NULL,
			find_sql_column(systables, "schema_id"), /* order also on schema_id */
			find_sql_column(sysidx, "table_id"),
			find_sql_column(sysidx, "id"), NULL);
	res_table *rt_idxcols = store->table_api.table_orderby(tr, sysobjects,
			find_sql_column(sysobjects, "id"),
			find_sql_column(sysidx, "id"),
			find_sql_column(sysidx, "table_id"),
			find_sql_column(systables, "id"),
			find_sql_column(systables, "schema_id"), /* order also on schema_id, table_id */
			find_sql_column(sysidx, "table_id"),
			find_sql_column(sysobjects, "id"),
			find_sql_column(sysobjects, "nr"), NULL);
	res_table *rt_keys = store->table_api.table_orderby(tr, syskeys,
			find_sql_column(syskeys, "table_id"),
			find_sql_column(systables, "id"),
			NULL, NULL,
			find_sql_column(systables, "schema_id"), /* order also on schema_id */
			find_sql_column(syskeys, "table_id"),
			find_sql_column(syskeys, "id"), NULL);
	res_table *rt_keycols = store->table_api.table_orderby(tr, sysobjects,
			find_sql_column(sysobjects, "id"),
			find_sql_column(syskeys, "id"),
			find_sql_column(syskeys, "table_id"),
			find_sql_column(systables, "id"),
			find_sql_column(systables, "schema_id"), /* order also on schema_id, table_id */
			find_sql_column(syskeys, "table_id"),
			find_sql_column(sysobjects, "id"),
			find_sql_column(sysobjects, "nr"), NULL);
	res_table *rt_triggers = store->table_api.table_orderby(tr, systriggers,
			find_sql_column(systriggers, "table_id"),
			find_sql_column(systables, "id"),
			NULL, NULL,
			find_sql_column(systables, "schema_id"), /* order also on schema_id */
			find_sql_column(systriggers, "table_id"),
			find_sql_column(systriggers, "id"), NULL);
	res_table *rt_triggercols = store->table_api.table_orderby(tr, sysobjects,
			find_sql_column(sysobjects, "id"),
			find_sql_column(systriggers, "id"),
			find_sql_column(systriggers, "table_id"),
			find_sql_column(systables, "id"),
			find_sql_column(systables, "schema_id"), /* order also on schema_id, table_id */
			find_sql_column(systriggers, "table_id"),
			find_sql_column(sysobjects, "id"),
			find_sql_column(sysobjects, "nr"), NULL);
	for ( ; rt_schemas->cur_row < rt_schemas->nr_rows; rt_schemas->cur_row++) {
		sql_schema *ns = load_schema(tr, rt_schemas, rt_tables, rt_parts,
				rt_cols, rt_idx, rt_idxcols, rt_keys, rt_keycols, rt_triggers, rt_triggercols);
		if (ns == NULL) {
			ok = false;
			goto finish;
		}
		if (!instore(ns->base.id)) {
			if (os_add(tr->cat->schemas, tr, ns->base.name, &ns->base)) {
				ok = false;
				goto finish;
			}
			if (isTempSchema(ns))
				tr->tmp = ns;
		}
	}

finish:
	store->table_api.table_result_destroy(rt_schemas);
	store->table_api.table_result_destroy(rt_tables);
	store->table_api.table_result_destroy(rt_parts);
	store->table_api.table_result_destroy(rt_cols);
	store->table_api.table_result_destroy(rt_idx);
	store->table_api.table_result_destroy(rt_idxcols);
	store->table_api.table_result_destroy(rt_keys);
	store->table_api.table_result_destroy(rt_keycols);
	store->table_api.table_result_destroy(rt_triggers);
	store->table_api.table_result_destroy(rt_triggercols);
	return ok;
}

static sqlid
next_oid(sqlstore *store)
{
	sqlid id = 0;
	MT_lock_set(&store->lock);
	id = store->obj_id++;
	assert(id < 2000000000);
	MT_lock_unset(&store->lock);
	return id;
}

sqlid
store_next_oid(sqlstore *store)
{
	return next_oid(store);
}

static int
insert_schemas(sql_trans *tr)
{
	int res = LOG_OK;
	sqlstore *store = tr->store;
	sql_schema *syss = find_sql_schema(tr, "sys");
	sql_table *sysschema = find_sql_table(tr, syss, "schemas");
	sql_table *systable = find_sql_table(tr, syss, "_tables");
	sql_table *syscolumn = find_sql_table(tr, syss, "_columns");
	node *o;

	struct os_iter si;
	os_iterator(&si, tr->cat->schemas, tr, NULL);
	for (sql_base *b = oi_next(&si); b; b = oi_next(&si)) {
		sql_schema *s = (sql_schema*)b;
		char *strnil = (char*)ATOMnilptr(TYPE_str);

		if (isDeclaredSchema(s))
			continue;
		if ((res = store->table_api.table_insert(tr, sysschema, &s->base.id, &s->base.name, &s->auth_id, &s->owner, &s->system)))
			return res;
		struct os_iter oi;
		os_iterator(&oi, s->tables, tr, NULL);
		for (sql_base *b = oi_next(&oi); b; b = oi_next(&oi)) {
			sql_table *t = (sql_table*)b;
			sht ca = t->commit_action;

			if ((res = store->table_api.table_insert(tr, systable, &t->base.id, &t->base.name, &s->base.id, &strnil, &t->type, &t->system, &ca, &t->access)))
				return res;
			for (o = t->columns->l->h; o; o = o->next) {
				sql_column *c = o->data;

				if ((res = store->table_api.table_insert(tr, syscolumn, &c->base.id, &c->base.name, &c->type.type->base.name, &c->type.digits, &c->type.scale,
										&t->base.id, (c->def) ? &c->def : &strnil, &c->null, &c->colnr, (c->storage_type)? &c->storage_type : &strnil)))
					return res;
			}
		}
	}
	return res;
}

static int
insert_types(sql_trans *tr, sql_table *systype)
{
	int res = LOG_OK;
	sqlstore *store = tr->store;
	for (node *n = types->h; n; n = n->next) {
		sql_type *t = n->data;
		int radix = t->radix, eclass = (int) t->eclass;
		sqlid next_schema = t->s ? t->s->base.id : 0;

		if ((res = store->table_api.table_insert(tr, systype, &t->base.id, &t->impl, &t->base.name, &t->digits, &t->scale, &radix, &eclass, &next_schema)))
			return res;
	}
	return res;
}

static int
insert_args(sql_trans *tr, sql_table *sysarg, list *args, sqlid funcid, const char *arg_def, int *number)
{
	int res = LOG_OK;
	sqlstore *store = tr->store;
	for (node *n = args->h; n; n = n->next) {
		sql_arg *a = n->data;
		sqlid id = next_oid(tr->store);
		int next_number = (*number)++;
		char buf[32], *next_name;

		if (a->name) {
			next_name = a->name;
		} else {
			snprintf(buf, sizeof(buf), arg_def, next_number);
			next_name = buf;
		}
		if ((res = store->table_api.table_insert(tr, sysarg, &id, &funcid, &next_name, &a->type.type->base.name, &a->type.digits, &a->type.scale, &a->inout, &next_number)))
			return res;
	}
	return res;
}

static int
insert_functions(sql_trans *tr, sql_table *sysfunc, list *funcs_list, sql_table *sysarg)
{
	int res = LOG_OK;
	sqlstore *store = tr->store;
	for (node *n = funcs_list->h; n; n = n->next) {
		sql_func *f = n->data;
		int number = 0, ftype = (int) f->type, flang = (int) FUNC_LANG_INT;
		sqlid next_schema = f->s ? f->s->base.id : 0;
		bit se = f->side_effect, vares = f->varres, varg = f->vararg, system = f->system, sem = f->semantics;

		if (f->private) /* don't serialize private functions because they cannot be seen by users */
			continue;
		if ((res = store->table_api.table_insert(tr, sysfunc, &f->base.id, &f->base.name, &f->imp, &f->mod, &flang, &ftype, &se, &vares, &varg, &next_schema, &system, &sem)))
			return res;
		if (f->res && (res = insert_args(tr, sysarg, f->res, f->base.id, "res_%d", &number)))
			return res;
		if (f->ops && (res = insert_args(tr, sysarg, f->ops, f->base.id, "arg_%d", &number)))
			return res;
	}
	return res;
}

static int
table_next_column_nr(sql_table *t)
{
	int nr = ol_length(t->columns);
	if (nr) {
		node *n = ol_last_node(t->columns);
		if (n) {
			sql_column *c = n->data;

			nr = c->colnr+1;
		}
	}
	return nr;
}

static sql_column *
bootstrap_create_column(sql_trans *tr, sql_table *t, char *name, sqlid id, char *sqltype, unsigned int digits)
{
	sqlstore *store = tr->store;
	sql_column *col = ZNEW(sql_column);

	if (store->obj_id <= id)
		store->obj_id = id+1;
	TRC_DEBUG(SQL_STORE, "Create column: %s\n", name);

	base_init(NULL, &col->base, id, t->base.new, name);
	assert(col->base.id > 0);
	sql_find_subtype(&col->type, sqltype, digits, 0);
	col->def = NULL;
	col->null = 1;
	col->colnr = table_next_column_nr(t);
	col->t = t;
	col->unique = 0;
	col->storage_type = NULL;
	if (ol_add(t->columns, &col->base))
		return NULL;

	ATOMIC_PTR_INIT(&col->data, NULL);
	if (isTable(col->t))
		store->storage_api.create_col(tr, col);
	return col;
}

static sql_table *
create_sql_table_with_id(sql_allocator *sa, sqlid id, const char *name, sht type, bit system, int persistence, int commit_action, bte properties)
{
	sql_table *t = SA_ZNEW(sa, sql_table);

	assert((persistence==SQL_PERSIST ||
		persistence==SQL_DECLARED_TABLE ||
		commit_action) && commit_action>=0);
	assert(id);
	base_init(sa, &t->base, id, true, name);
	t->type = type;
	t->system = system;
	t->persistence = (temp_t)persistence;
	t->commit_action = (ca_t)commit_action;
	t->query = NULL;
	t->access = 0;
	t->columns = ol_new(sa, (destroy_fptr) &column_destroy, NULL);
	t->idxs = ol_new(sa, (destroy_fptr) &idx_destroy, NULL);
	t->keys = ol_new(sa, (destroy_fptr) &key_destroy, NULL);
	t->triggers = ol_new(sa, (destroy_fptr) &trigger_destroy, NULL);
	if (isMergeTable(t) || isReplicaTable(t))
		t->members = list_new(sa, (fdestroy) &part_destroy);
	t->pkey = NULL;
	t->sz = COLSIZE;
	t->s = NULL;
	t->properties = properties;
	memset(&t->part, 0, sizeof(t->part));
	ATOMIC_PTR_INIT(&t->data, NULL);
	return t;
}

sql_table *
create_sql_table(sqlstore *store, sql_allocator *sa, const char *name, sht type, bit system, int persistence, int commit_action, bte properties)
{
	return create_sql_table_with_id(sa, next_oid(store), name, type, system, persistence, commit_action, properties);
}

static void
dup_sql_type(sql_trans *tr, sql_schema *s, sql_subtype *oc, sql_subtype *nc)
{
	nc->digits = oc->digits;
	nc->scale = oc->scale;
	nc->type = oc->type;
	if (s && nc->type->s) { /* user type */
		sql_type *lt = NULL;

		if (s->base.id == nc->type->s->base.id) {
			/* Current user type belongs to current schema. So search there for current user type. */
			lt = find_sql_type(tr, s, nc->type->base.name);
		} else {
			/* Current user type belongs to another schema in the current transaction. Search there for current user type. */
			lt = sql_trans_bind_type(tr, NULL, nc->type->base.name);
		}
		if (lt == NULL)
			GDKfatal("SQL type %s missing", nc->type->base.name);
		sql_init_subtype(nc, lt, nc->digits, nc->scale);
	}
}

static sql_column *
dup_sql_column(sql_allocator *sa, sql_table *t, sql_column *c)
{
	sql_column *col = SA_ZNEW(sa, sql_column);

	base_init(sa, &col->base, c->base.id, t->persistence==SQL_DECLARED_TABLE?false:c->base.new, c->base.name);
	col->type = c->type; /* Both types belong to the same transaction, so no dup_sql_type call is needed */
	col->def = NULL;
	if (c->def)
		col->def = SA_STRDUP(sa, c->def);
	col->null = c->null;
	col->colnr = c->colnr;
	col->t = t;
	col->unique = c->unique;
	col->storage_type = NULL;
	if (c->storage_type)
		col->storage_type = SA_STRDUP(sa, c->storage_type);
	if (ol_add(t->columns, &col->base))
		return NULL;
	return col;
}

static sql_part *
dup_sql_part(sql_allocator *sa, sql_table *mt, sql_part *op)
{
	sql_part *p = SA_ZNEW(sa, sql_part);

	base_init(sa, &p->base, op->base.id, mt->persistence==SQL_DECLARED_TABLE?false:op->base.new, op->base.name);
	p->with_nills = op->with_nills;

	if (isRangePartitionTable(mt)) {
		p->part.range.minvalue = SA_NEW_ARRAY(sa, char, op->part.range.minlength);
		p->part.range.maxvalue = SA_NEW_ARRAY(sa, char, op->part.range.maxlength);
		memcpy(p->part.range.minvalue, op->part.range.minvalue, op->part.range.minlength);
		memcpy(p->part.range.maxvalue, op->part.range.maxvalue, op->part.range.maxlength);
		p->part.range.minlength = op->part.range.minlength;
		p->part.range.maxlength = op->part.range.maxlength;
	} else if (isListPartitionTable(mt)) {
		p->part.values = list_new(sa, (fdestroy) &part_value_destroy);
		for (node *n = op->part.values->h ; n ; n = n->next) {
			sql_part_value *prev = (sql_part_value*) n->data, *nextv = SA_ZNEW(sa, sql_part_value);
			nextv->value = SA_NEW_ARRAY(sa, char, prev->length);
			memcpy(nextv->value, prev->value, prev->length);
			nextv->length = prev->length;
			list_append(p->part.values, nextv);
		}
	}
	list_append(mt->members, p);
	p->t = mt;
	p->member = op->member;
	assert(p->member);
	return p;
}

sql_table *
dup_sql_table(sql_allocator *sa, sql_table *t)
{
	node *n;
	sql_table *nt = create_sql_table_with_id(sa, t->base.id, t->base.name, t->type, t->system, SQL_DECLARED_TABLE, t->commit_action, t->properties);

	nt->base.new = t->base.new;

	nt->access = t->access;
	nt->query = (t->query) ? SA_STRDUP(sa, t->query) : NULL;
	nt->s = t->s;

	if (isPartitionedByExpressionTable(nt)) {
		nt->part.pexp = SA_ZNEW(sa, sql_expression);
		nt->part.pexp->exp = SA_STRDUP(sa, t->part.pexp->exp);
		nt->part.pexp->type = t->part.pexp->type; /* No dup_sql_type call needed */
		nt->part.pexp->cols = SA_LIST(sa, (fdestroy) &int_destroy);
		for (n = t->part.pexp->cols->h; n; n = n->next) {
			int *nid = SA_NEW(sa, int);
			*nid = *(int *) n->data;
			list_append(nt->part.pexp->cols, nid);
		}
	}

	for (n = t->columns->l->h; n; n = n->next) {
		sql_column *c = n->data;
		sql_column *dup = dup_sql_column(sa, nt, c);
		if (isPartitionedByColumnTable(nt) && c->base.id == t->part.pcol->base.id)
			nt->part.pcol = dup;
	}

	if (t->members)
		for (n = t->members->h; n; n = n->next)
			dup_sql_part(sa, nt, n->data);
	return nt;
}

static sql_table *
bootstrap_create_table(sql_trans *tr, sql_schema *s, char *name, sqlid id)
{
	sqlstore *store = tr->store;
	int istmp = isTempSchema(s);
	int persistence = istmp?SQL_GLOBAL_TEMP:SQL_PERSIST;
	sht commit_action = istmp?CA_PRESERVE:CA_COMMIT;
	sql_table *t;

	if (store->obj_id <= id)
		store->obj_id = id+1;
	t = create_sql_table_with_id(NULL, id, name, tt_table, 1, persistence, commit_action, 0);
	t->bootstrap = 1;

	TRC_DEBUG(SQL_STORE, "Create table: %s\n", name);

	t->base.new = s->base.new;
	t->query = NULL;
	t->s = s;
	if (isTable(t) && store->storage_api.create_del(tr, t) != LOG_OK) {
		table_destroy(store, t);
		return NULL;
	}
	if (os_add(s->tables, tr, name, &t->base)) {
		table_destroy(store, t);
		return NULL;
	}
	return t;
}

static sql_schema *
bootstrap_create_schema(sql_trans *tr, char *name, sqlid id, sqlid auth_id, int owner)
{
	sqlstore *store = tr->store;
	sql_schema *s = ZNEW(sql_schema);

	if (store->obj_id <= id)
		store->obj_id = id+1;
	TRC_DEBUG(SQL_STORE, "Create schema: %s %d %d\n", name, auth_id, owner);

	if (strcmp(name, dt_schema) == 0) {
		base_init(NULL, &s->base, (sqlid) FUNC_OIDS - 1, true, name);
	} else {
		base_init(NULL, &s->base, id, true, name);
	}
	s->auth_id = auth_id;
	s->owner = owner;
	s->system = TRUE;
	s->tables = os_new(NULL, (destroy_fptr) &table_destroy, false, true, true, store);
	s->types = os_new(NULL, (destroy_fptr) &type_destroy, false, true, true, store);
	s->funcs = os_new(NULL, (destroy_fptr) &func_destroy, false, false, false, store);
	s->seqs = os_new(NULL, (destroy_fptr) &seq_destroy, false, true, true, store);
	s->keys = os_new(NULL, (destroy_fptr) &key_destroy, false, true, true, store);
	s->idxs = os_new(NULL, (destroy_fptr) &idx_destroy, false, true, true, store);
	s->triggers = os_new(NULL, (destroy_fptr) &trigger_destroy, false, true, true, store);
	s->parts = os_new(NULL, (destroy_fptr) &part_destroy, false, false, true, store);
	if (os_add(tr->cat->schemas, tr, s->base.name, &s->base)) {
		return NULL;
	}
	if (isTempSchema(s))
		tr->tmp = s;

	s->store = tr->store;
	return s;
}

/* TODO clean this */
static inline int
dep_hash(sql_dependency_change *dep)
{
	return (int) BATatoms[TYPE_int].atomHash(&dep->objid);
}

static void
dep_hash_clear(sql_hash *h)
{
	if (h == NULL || h->sa || h->entries == 0)
		return;
	for (int i = 0; i < h->size; i++) {
		sql_hash_e *e = h->buckets[i];

		while (e) {
			sql_hash_e *next = e->chain;

			_DELETE(e->value);
			_DELETE(e);
			e = next;
		}
		h->buckets[i] = NULL;
	}
	h->entries = 0;
}

static void
dep_hash_destroy(sql_hash *h)
{
	if (h == NULL || h->sa)
		return;
	for (int i = 0; i < h->size; i++) {
		sql_hash_e *e = h->buckets[i];

		while (e) {
			sql_hash_e *next = e->chain;

			_DELETE(e->value);
			_DELETE(e);
			e = next;
		}
	}
	_DELETE(h->buckets);
	_DELETE(h);
}

static sqlstore *
store_load(sqlstore *store, sql_allocator *pa)
{
	sql_trans *tr;
	sql_table *t, *types, *functions, *arguments;
	sql_schema *s;
	lng lng_store_oid;

	assert(pa);
	store->sa = pa;

	store->first = store->logger_api.log_isnew(store);

	if (store->first && store->readonly) {
		/* cannot initialize database in readonly mode */
		TRC_CRITICAL(SQL_STORE, "Cannot initialize store in readonly mode\n");
		return NULL;
	}

	types_init(store->sa); /* initialize global lists of types and functions, TODO: needs to move */

	/* we store some spare oids */
	store->obj_id = FUNC_OIDS;

	tr = sql_trans_create(store, NULL, NULL);
	if (!tr) {
		TRC_CRITICAL(SQL_STORE, "Failed to start a transaction while loading the storage\n");
		return NULL;
	}
	tr->store = store;
	tr->active = 1;

	/* for now use malloc and free */
	store->active = list_create(NULL);
	store->dependencies = hash_new(NULL, 32, (fkeyvalue)&dep_hash);
	store->depchanges = hash_new(NULL, 32, (fkeyvalue)&dep_hash);
	store->sequences = hash_new(NULL, 32, (fkeyvalue)&seq_hash);
	store->seqchanges = list_create(NULL);
	if (!store->active || !store->dependencies || !store->depchanges || !store->sequences || !store->seqchanges) {
		TRC_CRITICAL(SQL_STORE, "Allocation failure while initializing store\n");
		sql_trans_destroy(tr);
		return NULL;
	}

	s = bootstrap_create_schema(tr, "sys", 2000, ROLE_SYSADMIN, USER_MONETDB);
	if (!store->first)
		s->base.new = 0;

	t = bootstrap_create_table(tr, s, "schemas", 2001);
	bootstrap_create_column(tr, t, "id", 2002, "int", 32);
	bootstrap_create_column(tr, t, "name", 2003, "varchar", 1024);
	bootstrap_create_column(tr, t, "authorization", 2004, "int", 32);
	bootstrap_create_column(tr, t, "owner", 2005, "int", 32);
	bootstrap_create_column(tr, t, "system", 2006, "boolean", 1);

	types = t = bootstrap_create_table(tr, s, "types", 2007);
	bootstrap_create_column(tr, t, "id", 2008, "int", 32);
	bootstrap_create_column(tr, t, "systemname", 2009, "varchar", 256);
	bootstrap_create_column(tr, t, "sqlname", 2010, "varchar", 1024);
	bootstrap_create_column(tr, t, "digits", 2011, "int", 32);
	bootstrap_create_column(tr, t, "scale", 2012, "int", 32);
	bootstrap_create_column(tr, t, "radix", 2013, "int", 32);
	bootstrap_create_column(tr, t, "eclass", 2014, "int", 32);
	bootstrap_create_column(tr, t, "schema_id", 2015, "int", 32);

	functions = t = bootstrap_create_table(tr, s, "functions", 2016);
	bootstrap_create_column(tr, t, "id", 2017, "int", 32);
	bootstrap_create_column(tr, t, "name", 2018, "varchar", 256);
	bootstrap_create_column(tr, t, "func", 2019, "varchar", 8196);
	bootstrap_create_column(tr, t, "mod", 2020, "varchar", 8196);

	/* language asm=0, sql=1, R=2, C=3, J=4 */
	bootstrap_create_column(tr, t, "language", 2021, "int", 32);

	/* func, proc, aggr or filter */
	bootstrap_create_column(tr, t, "type", 2022, "int", 32);
	bootstrap_create_column(tr, t, "side_effect", 2023, "boolean", 1);
	bootstrap_create_column(tr, t, "varres", 2024, "boolean", 1);
	bootstrap_create_column(tr, t, "vararg", 2025, "boolean", 1);
	bootstrap_create_column(tr, t, "schema_id", 2026, "int", 32);
	bootstrap_create_column(tr, t, "system", 2027, "boolean", 1);
	bootstrap_create_column(tr, t, "semantics", 2162, "boolean", 1);

	arguments = t = bootstrap_create_table(tr, s, "args", 2028);
	bootstrap_create_column(tr, t, "id", 2029, "int", 32);
	bootstrap_create_column(tr, t, "func_id", 2030, "int", 32);
	bootstrap_create_column(tr, t, "name", 2031, "varchar", 256);
	bootstrap_create_column(tr, t, "type", 2032, "varchar", 1024);
	bootstrap_create_column(tr, t, "type_digits", 2033, "int", 32);
	bootstrap_create_column(tr, t, "type_scale", 2034, "int", 32);
	bootstrap_create_column(tr, t, "inout", 2035, "tinyint", 8);
	bootstrap_create_column(tr, t, "number", 2036, "int", 32);

	t = bootstrap_create_table(tr, s, "sequences", 2037);
	bootstrap_create_column(tr, t, "id", 2038, "int", 32);
	bootstrap_create_column(tr, t, "schema_id", 2039, "int", 32);
	bootstrap_create_column(tr, t, "name", 2040, "varchar", 256);
	bootstrap_create_column(tr, t, "start", 2041, "bigint", 64);
	bootstrap_create_column(tr, t, "minvalue", 2042, "bigint", 64);
	bootstrap_create_column(tr, t, "maxvalue", 2043, "bigint", 64);
	bootstrap_create_column(tr, t, "increment", 2044, "bigint", 64);
	bootstrap_create_column(tr, t, "cacheinc", 2045, "bigint", 64);
	bootstrap_create_column(tr, t, "cycle", 2046, "boolean", 1);

	t = bootstrap_create_table(tr, s, "table_partitions", 2047);
	bootstrap_create_column(tr, t, "id", 2048, "int", 32);
	bootstrap_create_column(tr, t, "table_id", 2049, "int", 32);
	bootstrap_create_column(tr, t, "column_id", 2050, "int", 32);
	bootstrap_create_column(tr, t, "expression", 2051, "varchar", STORAGE_MAX_VALUE_LENGTH);
	bootstrap_create_column(tr, t, "type", 2052, "tinyint", 8);

	t = bootstrap_create_table(tr, s, "range_partitions", 2053);
	bootstrap_create_column(tr, t, "table_id", 2054, "int", 32);
	bootstrap_create_column(tr, t, "partition_id", 2055, "int", 32);
	bootstrap_create_column(tr, t, "minimum", 2056, "varchar", STORAGE_MAX_VALUE_LENGTH);
	bootstrap_create_column(tr, t, "maximum", 2057, "varchar", STORAGE_MAX_VALUE_LENGTH);
	bootstrap_create_column(tr, t, "with_nulls", 2058, "boolean", 1);

	t = bootstrap_create_table(tr, s, "value_partitions", 2059);
	bootstrap_create_column(tr, t, "table_id", 2060, "int", 32);
	bootstrap_create_column(tr, t, "partition_id", 2061, "int", 32);
	bootstrap_create_column(tr, t, "value", 2062, "varchar", STORAGE_MAX_VALUE_LENGTH);

	t = bootstrap_create_table(tr, s, "dependencies", 2063);
	bootstrap_create_column(tr, t, "id", 2064, "int", 32);
	bootstrap_create_column(tr, t, "depend_id", 2065, "int", 32);
	bootstrap_create_column(tr, t, "depend_type", 2066, "smallint", 16);


	t = bootstrap_create_table(tr, s, "_tables", 2067);
	bootstrap_create_column(tr, t, "id", 2068, "int", 32);
	bootstrap_create_column(tr, t, "name", 2069, "varchar", 1024);
	bootstrap_create_column(tr, t, "schema_id", 2070, "int", 32);
	bootstrap_create_column(tr, t, "query", 2071, "varchar", 1 << 20);
	bootstrap_create_column(tr, t, "type", 2072, "smallint", 16);
	bootstrap_create_column(tr, t, "system", 2073, "boolean", 1);
	bootstrap_create_column(tr, t, "commit_action", 2074, "smallint", 16);
	bootstrap_create_column(tr, t, "access", 2075, "smallint", 16);

	t = bootstrap_create_table(tr, s, "_columns", 2076);
	bootstrap_create_column(tr, t, "id", 2077, "int", 32);
	bootstrap_create_column(tr, t, "name", 2078, "varchar", 1024);
	bootstrap_create_column(tr, t, "type", 2079, "varchar", 1024);
	bootstrap_create_column(tr, t, "type_digits", 2080, "int", 32);
	bootstrap_create_column(tr, t, "type_scale", 2081, "int", 32);
	bootstrap_create_column(tr, t, "table_id", 2082, "int", 32);
	bootstrap_create_column(tr, t, "default", 2083, "varchar", STORAGE_MAX_VALUE_LENGTH);
	bootstrap_create_column(tr, t, "null", 2084, "boolean", 1);
	bootstrap_create_column(tr, t, "number", 2085, "int", 32);
	bootstrap_create_column(tr, t, "storage", 2086, "varchar", 2048);

	t = bootstrap_create_table(tr, s, "keys", 2087);
	bootstrap_create_column(tr, t, "id", 2088, "int", 32);
	bootstrap_create_column(tr, t, "table_id", 2089, "int", 32);
	bootstrap_create_column(tr, t, "type", 2090, "int", 32);
	bootstrap_create_column(tr, t, "name", 2091, "varchar", 1024);
	bootstrap_create_column(tr, t, "rkey", 2092, "int", 32);
	bootstrap_create_column(tr, t, "action", 2093, "int", 32);

	t = bootstrap_create_table(tr, s, "idxs", 2094);
	bootstrap_create_column(tr, t, "id", 2095, "int", 32);
	bootstrap_create_column(tr, t, "table_id", 2096, "int", 32);
	bootstrap_create_column(tr, t, "type", 2097, "int", 32);
	bootstrap_create_column(tr, t, "name", 2098, "varchar", 1024);

	t = bootstrap_create_table(tr, s, "triggers", 2099);
	bootstrap_create_column(tr, t, "id", 2100, "int", 32);
	bootstrap_create_column(tr, t, "name", 2101, "varchar", 1024);
	bootstrap_create_column(tr, t, "table_id", 2102, "int", 32);
	bootstrap_create_column(tr, t, "time", 2103, "smallint", 16);
	bootstrap_create_column(tr, t, "orientation", 2104, "smallint", 16);
	bootstrap_create_column(tr, t, "event", 2105, "smallint", 16);
	bootstrap_create_column(tr, t, "old_name", 2106, "varchar", 1024);
	bootstrap_create_column(tr, t, "new_name", 2107, "varchar", 1024);
	bootstrap_create_column(tr, t, "condition", 2108, "varchar", 2048);
	bootstrap_create_column(tr, t, "statement", 2109, "varchar", 2048);

	t = bootstrap_create_table(tr, s, "objects", 2110);
	bootstrap_create_column(tr, t, "id", 2111, "int", 32);
	bootstrap_create_column(tr, t, "name", 2112, "varchar", 1024);
	bootstrap_create_column(tr, t, "nr", 2113, "int", 32);
	bootstrap_create_column(tr, t, "sub", 2163, "int", 32);

	s = bootstrap_create_schema(tr, "tmp", 2114, ROLE_SYSADMIN, USER_MONETDB);
	store->tmp = s;

	t = bootstrap_create_table(tr, s, "_tables", 2115);
	bootstrap_create_column(tr, t, "id", 2116, "int", 32);
	bootstrap_create_column(tr, t, "name", 2117, "varchar", 1024);
	bootstrap_create_column(tr, t, "schema_id", 2118, "int", 32);
	bootstrap_create_column(tr, t, "query", 2119, "varchar", 1 << 20);
	bootstrap_create_column(tr, t, "type", 2120, "smallint", 16);
	bootstrap_create_column(tr, t, "system", 2121, "boolean", 1);
	bootstrap_create_column(tr, t, "commit_action", 2122, "smallint", 16);
	bootstrap_create_column(tr, t, "access", 2123, "smallint", 16);

	t = bootstrap_create_table(tr, s, "_columns", 2124);
	bootstrap_create_column(tr, t, "id", 2125, "int", 32);
	bootstrap_create_column(tr, t, "name", 2126, "varchar", 1024);
	bootstrap_create_column(tr, t, "type", 2127, "varchar", 1024);
	bootstrap_create_column(tr, t, "type_digits", 2128, "int", 32);
	bootstrap_create_column(tr, t, "type_scale", 2129, "int", 32);
	bootstrap_create_column(tr, t, "table_id", 2130, "int", 32);
	bootstrap_create_column(tr, t, "default", 2131, "varchar", STORAGE_MAX_VALUE_LENGTH);
	bootstrap_create_column(tr, t, "null", 2132, "boolean", 1);
	bootstrap_create_column(tr, t, "number", 2133, "int", 32);
	bootstrap_create_column(tr, t, "storage", 2134, "varchar", 2048);

	t = bootstrap_create_table(tr, s, "keys", 2135);
	bootstrap_create_column(tr, t, "id", 2136, "int", 32);
	bootstrap_create_column(tr, t, "table_id", 2137, "int", 32);
	bootstrap_create_column(tr, t, "type", 2138, "int", 32);
	bootstrap_create_column(tr, t, "name", 2139, "varchar", 1024);
	bootstrap_create_column(tr, t, "rkey", 2140, "int", 32);
	bootstrap_create_column(tr, t, "action", 2141, "int", 32);

	t = bootstrap_create_table(tr, s, "idxs", 2142);
	bootstrap_create_column(tr, t, "id", 2143, "int", 32);
	bootstrap_create_column(tr, t, "table_id", 2144, "int", 32);
	bootstrap_create_column(tr, t, "type", 2145, "int", 32);
	bootstrap_create_column(tr, t, "name", 2146, "varchar", 1024);

	t = bootstrap_create_table(tr, s, "triggers", 2147);
	bootstrap_create_column(tr, t, "id", 2148, "int", 32);
	bootstrap_create_column(tr, t, "name", 2149, "varchar", 1024);
	bootstrap_create_column(tr, t, "table_id", 2150, "int", 32);
	bootstrap_create_column(tr, t, "time", 2151, "smallint", 16);
	bootstrap_create_column(tr, t, "orientation", 2152, "smallint", 16);
	bootstrap_create_column(tr, t, "event", 2153, "smallint", 16);
	bootstrap_create_column(tr, t, "old_name", 2154, "varchar", 1024);
	bootstrap_create_column(tr, t, "new_name", 2155, "varchar", 1024);
	bootstrap_create_column(tr, t, "condition", 2156, "varchar", 2048);
	bootstrap_create_column(tr, t, "statement", 2157, "varchar", 2048);

	t = bootstrap_create_table(tr, s, "objects", 2158);
	bootstrap_create_column(tr, t, "id", 2159, "int", 32);
	bootstrap_create_column(tr, t, "name", 2160, "varchar", 1024);
	bootstrap_create_column(tr, t, "nr", 2161, "int", 32);
	bootstrap_create_column(tr, t, "sub", 2164, "int", 32);

	(void) bootstrap_create_schema(tr, dt_schema, -1, ROLE_SYSADMIN, USER_MONETDB);

	if (store->first) {
		if (insert_types(tr, types) || insert_functions(tr, functions, funcs, arguments) || insert_schemas(tr)) {
			TRC_CRITICAL(SQL_STORE, "Cannot load catalog\n");
			sql_trans_destroy(tr);
			return NULL;
		}
	} else {
		tr->active = 0;
	}

	if (sql_trans_commit(tr) != SQL_OK) {
		TRC_CRITICAL(SQL_STORE, "Cannot commit initial transaction\n");
		sql_trans_destroy(tr);
		return NULL;
	}
	tr->ts = store_timestamp(store);

	store->logger_api.get_sequence(store, OBJ_SID, &lng_store_oid);
	store->prev_oid = (sqlid)lng_store_oid;
	if (store->obj_id < store->prev_oid)
		store->obj_id = store->prev_oid;

	/* load remaining schemas, tables, columns etc */
	tr->active = 1;
	if (!store->first && !load_trans(tr)) {
		TRC_CRITICAL(SQL_STORE, "Cannot load catalog tables\n");
		sql_trans_destroy(tr);
		return NULL;
	}
	if (sql_trans_commit(tr) != SQL_OK) {
		TRC_CRITICAL(SQL_STORE, "Cannot commit loaded objects transaction\n");
		sql_trans_destroy(tr);
		return NULL;
	}
	tr->active = 0;
	sql_trans_destroy(tr);
	store->initialized = 1;
	return store;
}

sqlstore *
store_init(int debug, store_type store_tpe, int readonly, int singleuser)
{
	sql_allocator *pa;
	sqlstore *store = MNEW(sqlstore);

	if (debug&2)
		GDKtracer_set_layer_level("sql_all", "debug");

	if (!store) {
		TRC_CRITICAL(SQL_STORE, "Allocation failure while initializing store\n");
		return NULL;
	}

	if (!(pa = sa_create(NULL))) {
		TRC_CRITICAL(SQL_STORE, "Allocation failure while initializing store\n");
		_DELETE(store);
		return NULL;
	}

	*store = (sqlstore) {
		.readonly = readonly,
		.singleuser = singleuser,
		.debug = debug,
		.transaction = ATOMIC_VAR_INIT(TRANSACTION_ID_BASE),
		.nr_active = ATOMIC_VAR_INIT(0),
		.timestamp = ATOMIC_VAR_INIT(0),
		.lastactive = ATOMIC_VAR_INIT(0),
		.function_counter = ATOMIC_VAR_INIT(0),
		.sa = pa,
	};

	(void)store_timestamp(store); /* increment once */
	MT_lock_init(&store->lock, "sqlstore_lock");
	MT_lock_init(&store->commit, "sqlstore_commit");
	MT_lock_init(&store->flush, "sqlstore_flush");
	for(int i = 0; i<NR_TABLE_LOCKS; i++)
		MT_lock_init(&store->table_locks[i], "sqlstore_table");
	for(int i = 0; i<NR_COLUMN_LOCKS; i++)
		MT_lock_init(&store->column_locks[i], "sqlstore_column");

	MT_lock_set(&store->flush);
	MT_lock_set(&store->lock);

	/* initialize empty bats */
	switch (store_tpe) {
	case store_bat:
	case store_mem:
		if (bat_utils_init() == -1) {
			TRC_CRITICAL(SQL_STORE, "Allocation failure while initializing store\n");
			MT_lock_unset(&store->lock);
			MT_lock_unset(&store->flush);
			store_exit(store);
			return NULL;
		}
		bat_storage_init(&store->storage_api);
		bat_table_init(&store->table_api);
		bat_logger_init(&store->logger_api);
		break;
	default:
		break;
	}
	store->active_type = store_tpe;
	int v = 1;
	if (!store->logger_api.create ||
	    store->logger_api.create(store, debug, "sql_logs", CATALOG_VERSION*v) != LOG_OK) {
		MT_lock_unset(&store->lock);
		MT_lock_unset(&store->flush);
		store_exit(store);
		return NULL;
	}

	/* create the initial store structure or re-load previous data */
	MT_lock_unset(&store->lock);
	MT_lock_unset(&store->flush);
	if (!store_load(store, pa)) {
		store_exit(store);
		return NULL;
	}
	return store;
}

void
store_exit(sqlstore *store)
{
	sql_allocator *sa = store->sa;
	MT_lock_set(&store->commit);
	MT_lock_set(&store->flush);
	MT_lock_set(&store->lock);

	TRC_DEBUG(SQL_STORE, "Store locked\n");

	if (store->cat) {
		while (ATOMIC_GET(&store->nr_active) > 0) {
			const int sleeptime = 100;
			MT_lock_unset(&store->flush);
			MT_lock_unset(&store->lock);
			MT_lock_unset(&store->commit);
			MT_sleep_ms(sleeptime);
			MT_lock_set(&store->commit);
			MT_lock_set(&store->lock);
			MT_lock_set(&store->flush);
		}
		if (!list_empty(store->changes)) {
			ulng oldest = store_timestamp(store)+1;
			for(node *n=store->changes->h; n; n = n->next) {
				sql_change *c = n->data;

				if (c->cleanup && !c->cleanup(store, c, oldest)) {
					/* try again with newer oldest, should cleanup any pending issues */
					if (!c->cleanup(store, c, oldest+1))
						TRC_DEBUG(SQL_STORE, "not deleted\n");
					else
						_DELETE(c);
				} else
					_DELETE(c);
			}
		}
		MT_lock_unset(&store->commit);
		list_destroy(store->changes);
		os_destroy(store->cat->objects, store);
		os_destroy(store->cat->schemas, store);
		_DELETE(store->cat);
	}
	store->logger_api.destroy(store);

	list_destroy(store->active);
	dep_hash_destroy(store->dependencies);
	dep_hash_destroy(store->depchanges);
	list_destroy(store->seqchanges);
	seq_hash_destroy(store->sequences);

	TRC_DEBUG(SQL_STORE, "Store unlocked\n");
	MT_lock_unset(&store->flush);
	MT_lock_unset(&store->lock);
	sa_destroy(sa);
	ATOMIC_DESTROY(&store->nr_active);
	ATOMIC_DESTROY(&store->lastactive);
	ATOMIC_DESTROY(&store->timestamp);
	ATOMIC_DESTROY(&store->transaction);
	ATOMIC_DESTROY(&store->function_counter);
	MT_lock_destroy(&store->lock);
	MT_lock_destroy(&store->commit);
	MT_lock_destroy(&store->flush);
	for(int i = 0; i<NR_TABLE_LOCKS; i++)
		MT_lock_destroy(&store->table_locks[i]);
	for(int i = 0; i<NR_COLUMN_LOCKS; i++)
		MT_lock_destroy(&store->column_locks[i]);
	_DELETE(store);
}

/* call locked! */
static int
store_apply_deltas(sqlstore *store)
{
	int res = LOG_OK;

	store_lock(store);
	ulng oldest = store_oldest_pending(store);
	store_unlock(store);
	TRC_DEBUG(SQL_STORE, "Store apply deltas (" ULLFMT ")\n", oldest-1);
	if (oldest)
	    res = store->logger_api.flush(store, oldest-1);
	return res;
}

void
store_suspend_log(sqlstore *store)
{
	MT_lock_set(&store->lock);
	MT_lock_unset(&store->lock);
}

void
store_resume_log(sqlstore *store)
{
	MT_lock_set(&store->flush);
	MT_lock_unset(&store->flush);
}

static void
id_hash_clear_older(sql_hash *h, ulng oldest)
{
	if (h->entries == 0)
		return;
	for (int i = 0; i < h->size; i++) {
		sql_hash_e *e = h->buckets[i], *last = NULL, *first = NULL;

		while (e) {
			sql_hash_e *next = e->chain;
			sql_dependency_change *dc = e->value;

			if (dc->ts < oldest) {
				_DELETE(e->value);
				_DELETE(e);
				h->entries--;
			} else {
				if (last)
					last->chain = e;
				else
					first = e;
				last = e;
			}
			e = next;
		}
		if (last)
			last->chain = NULL;
		h->buckets[i] = first;
	}
}

static void
store_pending_changes(sqlstore *store, ulng oldest)
{
	ulng oldest_changes = store_get_timestamp(store);
	if (!list_empty(store->changes)) { /* lets first cleanup old stuff */
		for(node *n=store->changes->h; n; ) {
			node *next = n->next;
			sql_change *c = n->data;

			assert(c->cleanup);
			if (c->cleanup(store, c, oldest)) {
				list_remove_node(store->changes, store, n);
				_DELETE(c);
			} else if (c->ts < oldest_changes) {
				oldest_changes = c->ts;
			}
			n = next;
		}
	}
	if (ATOMIC_GET(&store->nr_active) < 2) { /* one or no transaction running */
		dep_hash_clear(store->dependencies);
		dep_hash_clear(store->depchanges);
	} else {
		ulng stoldest = store_oldest(store);
		id_hash_clear_older(store->dependencies, stoldest);
		id_hash_clear_older(store->depchanges, stoldest);
	}
	store->oldest_pending = oldest_changes;
}

#define IDLE_TIME	30			/* in seconds */

void
store_manager(sqlstore *store)
{
	MT_thread_setworking("sleeping");

	// In the main loop we always hold the lock except when sleeping or doing cleanups
	MT_lock_set(&store->flush);

	for (;;) {
		if (ATOMIC_GET(&store->nr_active) == 0 &&
			(store->debug&128 || ATOMIC_GET(&store->lastactive) + IDLE_TIME * 1000000 < (ATOMIC_BASE_TYPE) GDKusec())) {
			MT_lock_unset(&store->flush);
			store_lock(store);
			if (ATOMIC_GET(&store->nr_active) == 0) {
				ulng oldest = store_timestamp(store)+1;
				store_pending_changes(store, oldest);
			}
			store_unlock(store);
			MT_lock_set(&store->flush);
			store->logger_api.activate(store); /* rotate to new log file */
			ATOMIC_SET(&store->lastactive, GDKusec());
		}

		if (GDKexiting())
			break;
		const int sleeptime = 100;
		MT_lock_unset(&store->flush);
		MT_sleep_ms(sleeptime);
		MT_lock_set(&store->commit);
		MT_lock_set(&store->flush);

		if (GDKexiting()) {
			MT_lock_unset(&store->commit);
			break;
		}

		if (store->logger_api.changes(store) <= 0) {
			TRC_DEBUG(SQL_STORE, "Store flusher, no changes\n");
			MT_lock_unset(&store->commit);
			continue;
		}
		MT_lock_unset(&store->commit);

		MT_thread_setworking("flushing");
		if (store_apply_deltas(store) != LOG_OK) {
			MT_lock_unset(&store->flush);
			if (!GDKexiting())
				GDKfatal("write-ahead logging failure");
		}

		if (GDKexiting())
			break;
		MT_thread_setworking("sleeping");
		TRC_DEBUG(SQL_STORE, "Store flusher done\n");
	}

	// End of loop, end of lock
	MT_lock_unset(&store->flush);
}

void
store_lock(sqlstore *store)
{
	MT_lock_set(&store->lock);
	/* tell GDK allocation functions to ignore limits */
	MT_thread_setworking("store locked");
}

void
store_unlock(sqlstore *store)
{
	TRC_DEBUG(SQL_STORE, "Store unlocked\n");
	/* tell GDK allocation functions to honor limits again */
	MT_thread_setworking("store unlocked");
	MT_lock_unset(&store->lock);
}

int
store_readonly(sqlstore *store)
{
	return store->readonly;
}

// Helper function for tar_write_header.
// Our stream.h makes sure __attribute__ exists.
static void __attribute__((__format__(__printf__, 3, 4)))
tar_write_header_field(char **cursor_ptr, size_t size, const char *fmt, ...)
{
	va_list ap;

	va_start(ap, fmt);
	(void)vsnprintf(*cursor_ptr, size + 1, fmt, ap);
	va_end(ap);

	/* At first reading you might wonder why add `size` instead
	 * of the byte count returned by vsnprintf. The reason is
	 * that we want to move `*cursor_ptr` to the start of the next
	 * field, not to the unused part of this field.
	 */
	*cursor_ptr += size;
}

#define TAR_BLOCK_SIZE (512)

// Write a tar header to the given stream.
static gdk_return __attribute__((__warn_unused_result__))
tar_write_header(stream *tarfile, const char *path, time_t mtime, size_t size)
{
	char buf[TAR_BLOCK_SIZE] = {0};
	char *cursor = buf;
	char *chksum;

	// We set the uid/gid fields to 0 and the uname/gname fields to "".
	// When unpacking as a normal user, they are ignored and the files are
	// owned by that user. When unpacking as root it is reasonable that
	// the resulting files are owned by root.

	// The following is taken directly from the definition found
	// in /usr/include/tar.h on a Linux system.
	tar_write_header_field(&cursor, 100, "%s", path);   // name[100]
	tar_write_header_field(&cursor, 8, "0000644");      // mode[8]
	tar_write_header_field(&cursor, 8, "%07o", 0U);      // uid[8]
	tar_write_header_field(&cursor, 8, "%07o", 0U);      // gid[8]
	tar_write_header_field(&cursor, 12, "%011zo", size);      // size[12]
	tar_write_header_field(&cursor, 12, "%011lo", (unsigned long)mtime); // mtime[12]
	chksum = cursor; // use this later to set the computed checksum
	tar_write_header_field(&cursor, 8, "%8s", ""); // chksum[8]
	*cursor++ = '0'; // typeflag REGTYPE
	tar_write_header_field(&cursor, 100, "%s", "");  // linkname[100]
	tar_write_header_field(&cursor, 6, "%s", "ustar"); // magic[6]
	tar_write_header_field(&cursor, 2, "%02o", 0U); // version, not null terminated
	tar_write_header_field(&cursor, 32, "%s", ""); // uname[32]
	tar_write_header_field(&cursor, 32, "%s", ""); // gname[32]
	tar_write_header_field(&cursor, 8, "%07o", 0U); // devmajor[8]
	tar_write_header_field(&cursor, 8, "%07o", 0U); // devminor[8]
	tar_write_header_field(&cursor, 155, "%s", ""); // prefix[155]

	assert(cursor - buf == 500);

	unsigned sum = 0;
	for (int i = 0; i < TAR_BLOCK_SIZE; i++)
		sum += (unsigned char) buf[i];

	tar_write_header_field(&chksum, 8, "%06o", sum);

	if (mnstr_write(tarfile, buf, TAR_BLOCK_SIZE, 1) != 1) {
		GDKerror("error writing tar header %s: %s", path, mnstr_peek_error(tarfile));
		return GDK_FAIL;
	}

	return GDK_SUCCEED;
}

/* Write data to the stream, padding it with zeroes up to the next
 * multiple of TAR_BLOCK_SIZE.  Make sure all writes are in multiples
 * of TAR_BLOCK_SIZE.
 */
static gdk_return __attribute__((__warn_unused_result__))
tar_write(stream *outfile, const char *data, size_t size)
{
	const size_t tail = size % TAR_BLOCK_SIZE;
	const size_t bulk = size - tail;

	if (bulk) {
		size_t written = mnstr_write(outfile, data, 1, bulk);
		if (written != bulk) {
			GDKerror("Wrote only %zu bytes instead of first %zu", written, bulk);
			return GDK_FAIL;
		}
	}

	if (tail) {
		char buf[TAR_BLOCK_SIZE] = {0};
		memcpy(buf, data + bulk, tail);
		size_t written = mnstr_write(outfile, buf, 1, TAR_BLOCK_SIZE);
		if (written != TAR_BLOCK_SIZE) {
			GDKerror("Wrote only %zu tail bytes instead of %d", written, TAR_BLOCK_SIZE);
			return GDK_FAIL;
		}
	}

	return GDK_SUCCEED;
}

static gdk_return __attribute__((__warn_unused_result__))
tar_write_data(stream *tarfile, const char *path, time_t mtime, const char *data, size_t size)
{
	gdk_return res;

	res = tar_write_header(tarfile, path, mtime, size);
	if (res != GDK_SUCCEED)
		return res;

	return tar_write(tarfile, data, size);
}

static gdk_return __attribute__((__warn_unused_result__))
tar_copy_stream(stream *tarfile, const char *path, time_t mtime, stream *contents, ssize_t size)
{
	const ssize_t bufsize = 64 * 1024;
	gdk_return ret = GDK_FAIL;
	ssize_t file_size;
	char *buf = NULL;
	ssize_t to_read;

	file_size = getFileSize(contents);
	if (file_size < size) {
		GDKerror("Have to copy %zd bytes but only %zd exist in %s", size, file_size, path);
		goto end;
	}

	assert( (bufsize % TAR_BLOCK_SIZE) == 0);
	assert(bufsize >= TAR_BLOCK_SIZE);

	buf = GDKmalloc(bufsize);
	if (!buf) {
		GDKerror("could not allocate buffer");
		goto end;
	}

	if (tar_write_header(tarfile, path, mtime, size) != GDK_SUCCEED)
		goto end;

	to_read = size;

	while (to_read > 0) {
		ssize_t chunk = (to_read <= bufsize) ? to_read : bufsize;
		ssize_t nbytes = mnstr_read(contents, buf, 1, chunk);
		if (nbytes != chunk) {
			GDKerror("Read only %zd/%zd bytes of component %s: %s", nbytes, chunk, path, mnstr_peek_error(contents));
			goto end;
		}
		ret = tar_write(tarfile, buf, chunk);
		if (ret != GDK_SUCCEED)
			goto end;
		to_read -= chunk;
	}

	ret = GDK_SUCCEED;
end:
	if (buf)
		GDKfree(buf);
	return ret;
}

static gdk_return __attribute__((__warn_unused_result__))
hot_snapshot_write_tar(stream *out, const char *prefix, char *plan)
{
	if (plan == NULL)
		return GDK_FAIL;

	gdk_return ret = GDK_FAIL;
	const char *p = plan; // our cursor in the plan
	time_t timestamp = 1234567890; // dummy date, Sat 14 Feb 2009 12:31:30 AM CET
	// Name convention: _path for the absolute path
	// and _name for the corresponding local relative path
	char abs_src_path[2 * FILENAME_MAX];
	char *src_name = abs_src_path;
	char dest_path[100]; // size imposed by tar format.
	char *dest_name = dest_path + snprintf(dest_path, sizeof(dest_path), "%s/", prefix);
	stream *infile = NULL;

	int len;
	if (sscanf(p, "%[^\n]\n%n", abs_src_path, &len) != 1) {
		GDKerror("internal error: first line of plan is malformed");
		goto end;
	}
	p += len;
	src_name = abs_src_path + len - 1; // - 1 because len includes the trailing newline
	*src_name++ = DIR_SEP;

	char command;
	long size;
	while (sscanf(p, "%c %ld %100s\n%n", &command, &size, src_name, &len) == 3) {
		p += len;
		strcpy(dest_name, src_name);
		if (size < 0) {
			GDKerror("malformed snapshot plan for %s: size %ld < 0", src_name, size);
			goto end;
		}
		switch (command) {
			case 'c':
				infile = open_rstream(abs_src_path);
				if (!infile) {
					GDKerror("%s", mnstr_peek_error(NULL));
					goto end;
				}
				if (tar_copy_stream(out, dest_path, timestamp, infile, size) != GDK_SUCCEED)
					goto end;
				close_stream(infile);
				infile = NULL;
				break;
			case 'w':
				if (tar_write_data(out, dest_path, timestamp, p, size) != GDK_SUCCEED)
					goto end;
				p += size;
				break;
			default:
				GDKerror("Unknown command in snapshot plan: %c (%s)", command, src_name);
				goto end;
		}
		mnstr_flush(out, MNSTR_FLUSH_ALL);
	}

	// write a trailing block of zeros. If it succeeds, this function succeeds.
	char a;
	a = '\0';
	ret = tar_write(out, &a, 1);
	if (ret == GDK_SUCCEED)
		ret = tar_write(out, &a, 1);

end:
	free(plan);
	if (infile)
		close_stream(infile);
	return ret;
}

/* Pick a name for the temporary tar file. Make sure it has the same extension
 * so as not to confuse the streams library.
 *
 * This function is not entirely safe as compared to for example mkstemp.
 */
static str __attribute__((__warn_unused_result__))
pick_tmp_name(str filename)
{
	str name = GDKmalloc(strlen(filename) + 10);
	if (name == NULL) {
		GDKerror("malloc failed");
		return NULL;
	}
	strcpy(name, filename);

	// Look for an extension.
	// Make sure it's part of the basename

	char *ext = strrchr(name, '.');
	char *sep = strrchr(name, DIR_SEP);
	char *slash = strrchr(name, '/'); // on Windows, / and \ both work
	if (ext != NULL) {
		// is ext actually after sep and slash?
		if ((sep != NULL && sep > ext) || (slash != NULL && slash > ext))
			ext = NULL;
	}

	if (ext == NULL) {
		return strcat(name, "..tmp");
	} else {
		char *tmp = "..tmp.";
		size_t tmplen = strlen(tmp);
		memmove(ext + tmplen, ext, strlen(ext) + 1);
		memmove(ext, tmp, tmplen);
	}

	return name;
}

lng
store_hot_snapshot_to_stream(sqlstore *store, stream *tar_stream)
{
	int locked = 0;
	lng result = 0;
	buffer *plan_buf = NULL;
	stream *plan_stream = NULL;
	gdk_return r;

	if (!store->logger_api.get_snapshot_files) {
		GDKerror("backend does not support hot snapshots");
		goto end;
	}

	plan_buf = buffer_create(64 * 1024);
	if (!plan_buf) {
		GDKerror("Failed to allocate plan buffer");
		goto end;
	}
	plan_stream = buffer_wastream(plan_buf, "write_snapshot_plan");
	if (!plan_stream) {
		GDKerror("Failed to allocate buffer stream");
		goto end;
	}

	MT_lock_set(&store->flush);
	MT_lock_set(&store->lock);
	BBPtmlock();
	locked = 1;
	if (GDKexiting())
		goto end;

	r = store->logger_api.get_snapshot_files(store, plan_stream);
	if (r != GDK_SUCCEED)
		goto end; // should already have set a GDK error
	close_stream(plan_stream);
	plan_stream = NULL;
	r = hot_snapshot_write_tar(tar_stream, GDKgetenv("gdk_dbname"), buffer_get_buf(plan_buf));
	if (r != GDK_SUCCEED)
		goto end;

	// the original idea was to return a sort of sequence number of the
	// database that identifies exactly which version has been snapshotted
	// but no such number is available:
	// logger_functions.read_last_transaction_id is not implemented
	// anywhere.
	//
	// So we return a random positive integer instead.
	result = 42;

end:
	if (locked) {
		BBPtmunlock();
		MT_lock_unset(&store->lock);
		MT_lock_unset(&store->flush);
	}
	if (plan_stream)
		close_stream(plan_stream);
	if (plan_buf)
		buffer_destroy(plan_buf);
	return result;
}


lng
store_hot_snapshot(sqlstore *store, str tarfile)
{
	lng result = 0;
	struct stat st = {0};
	char *tmppath = NULL;
	char *dirpath = NULL;
	int do_remove = 0;
	int dir_fd = -1;
	stream *tar_stream = NULL;
	buffer *plan_buf = NULL;
	stream *plan_stream = NULL;

	if (!store->logger_api.get_snapshot_files) {
		GDKerror("backend does not support hot snapshots");
		goto end;
	}

	if (!MT_path_absolute(tarfile)) {
		GDKerror("Hot snapshot requires an absolute path");
		goto end;
	}

	if (MT_stat(tarfile, &st) == 0) {
		GDKerror("File already exists: %s", tarfile);
		goto end;
	}

	tmppath = pick_tmp_name(tarfile);
	if (tmppath == NULL) {
		goto end;
	}
	tar_stream = open_wstream(tmppath);
	if (!tar_stream) {
		GDKerror("%s", mnstr_peek_error(NULL));
		goto end;
	}
	do_remove = 1;

#ifdef HAVE_FSYNC
	// The following only makes sense on POSIX, where fsync'ing a file
	// guarantees the bytes of the file to go to disk, but not necessarily
	// guarantees the existence of the file in a directory to be persistent.
	// Hence the fsync-the-parent ceremony.

	// Set dirpath to the directory containing the tar file.
	// Call realpath(2) to make the path absolute so it has at least
	// one DIR_SEP in it. Realpath requires the file to exist so
	// we feed it tmppath rather than tarfile.
	dirpath = GDKmalloc(PATH_MAX);
	if (dirpath == NULL) {
		GDKsyserror("malloc failed");
		goto end;
	}
	if (realpath(tmppath, dirpath) == NULL) {
		GDKsyserror("couldn't resolve path %s: %s", tarfile, strerror(errno));
		goto end;
	}
	*strrchr(dirpath, DIR_SEP) = '\0';

	// Open the directory so we can call fsync on it.
	// We use raw posix calls because this is not available in the streams library
	// and I'm not quite sure what a generic streams-api should look like.
	dir_fd = open(dirpath, O_RDONLY); // ERROR no o_rdonly
	if (dir_fd < 0) {
		GDKsyserror("couldn't open directory %s", dirpath);
		goto end;
	}

	// Fsync the directory beforehand too.
	// Postgres believes this is necessary for durability.
	if (fsync(dir_fd) < 0) {
		GDKsyserror("First fsync on %s failed", dirpath);
		goto end;
	}
#else
	(void)dirpath;
#endif

	result = store_hot_snapshot_to_stream(store, tar_stream);
	if (result == 0)
		goto end;

	// Now sync and atomically rename the temp file to the real file,
	// also fsync'ing the directory
	mnstr_fsync(tar_stream);
	close_stream(tar_stream);
	tar_stream = NULL;
	if (MT_rename(tmppath, tarfile) < 0) {
		GDKsyserror("rename %s to %s failed", tmppath, tarfile);
		goto end;
	}
	do_remove = 0;
#ifdef HAVE_FSYNC
	// More POSIX fsync-the-parent-dir ceremony
	if (fsync(dir_fd) < 0) {
		GDKsyserror("fsync on dir %s failed", dirpath);
		goto end;
	}
#endif
end:
	GDKfree(dirpath);
	if (dir_fd >= 0)
		close(dir_fd);
	if (tar_stream)
		close_stream(tar_stream);
	if (plan_stream)
		close_stream(plan_stream);
	if (plan_buf)
		buffer_destroy(plan_buf);
	if (do_remove)
		(void) MT_remove(tmppath);	// Best effort, ignore the result
	GDKfree(tmppath);
	return result;
}

static int
column_dup(sql_trans *tr, sql_column *oc, sql_table *t, sql_column **cres)
{
	sqlstore *store = tr->store;
	sql_column *c = ZNEW(sql_column);
	int res = LOG_OK;

	base_init(NULL, &c->base, oc->base.id, 0, oc->base.name);
	c->type = oc->type;
	c->def = NULL;
	if (oc->def)
		c->def =_STRDUP(oc->def);
	c->null = oc->null;
	c->colnr = oc->colnr;
	c->unique = oc->unique;
	c->t = t;
	c->storage_type = NULL;
	if (oc->storage_type)
		c->storage_type =_STRDUP(oc->storage_type);
	ATOMIC_PTR_INIT(&c->data, NULL);

	if (isTable(c->t)) {
		if (isTempTable(c->t)) {
			if ((res = store->storage_api.create_col(tr, c))) {
				ATOMIC_PTR_DESTROY(&c->data);
				return res;
			}
		} else {
			ATOMIC_PTR_SET(&c->data, store->storage_api.col_dup(oc));
		}
	}
	*cres = c;
	return res;
}

static sql_kc *
kc_dup(sql_kc *kc, sql_table *t)
{
	sql_kc *nkc = ZNEW(sql_kc);
	sql_column *c = find_sql_column(t, kc->c->base.name);

	assert(c);
	nkc->c = c;
	c->unique = kc->c->unique;
	return nkc;
}

static int
key_dup(sql_trans *tr, sql_key *k, sql_table *t, sql_key **kres)
{
	sql_key *nk = (k->type != fkey) ? (sql_key *) ZNEW(sql_ukey) : (sql_key *) ZNEW(sql_fkey);
	node *n;
	int res = LOG_OK;

	base_init(NULL, &nk->base, k->base.id?k->base.id:next_oid(tr->store), 0, k->base.name);
	nk->type = k->type;
	nk->columns = list_create((fdestroy) &kc_destroy);
	nk->t = t;
	nk->idx = NULL;

	if (k->idx) {
		node *n = ol_find_name(t->idxs, nk->base.name);
		nk->idx = (sql_idx *)n->data;
		nk->idx->key = nk;
	}

	if (nk->type != fkey) {
		sql_ukey *tk = (sql_ukey *) nk;

		if (nk->type == pkey)
			t->pkey = tk;
	} else {
		sql_fkey *fk = (sql_fkey *) nk;
		sql_fkey *ok = (sql_fkey *) k;

		fk->rkey = ok->rkey;
		fk->on_delete = ok->on_delete;
		fk->on_update = ok->on_update;
	}

	for (n = k->columns->h; n; n = n->next) {
		sql_kc *okc = n->data;

		list_append(nk->columns, kc_dup(okc, t));
	}

	if (isGlobal(t) &&
			((res = os_add(t->s->keys, tr, nk->base.name, dup_base(&nk->base))) ||
		     (res = os_add(tr->cat->objects, tr, nk->base.name, dup_base(&nk->base))))) {
		return res;
	}
	*kres = nk;
	return res;
}

static int
idx_dup(sql_trans *tr, sql_idx * i, sql_table *t, sql_idx **ires)
{
	sqlstore *store = tr->store;
	sql_idx *ni = ZNEW(sql_idx);
	node *n;
	int res = LOG_OK;

	base_init(NULL, &ni->base, i->base.id, 0, i->base.name);

	ni->columns = list_create((fdestroy) &kc_destroy);
	ni->t = t;
	ni->type = i->type;
	ni->key = NULL;
	ATOMIC_PTR_INIT(&ni->data, NULL);

	if (isTable(i->t)) {
		if (isTempTable(i->t)) {
			if ((res = store->storage_api.create_idx(tr, ni))) {
				ATOMIC_PTR_DESTROY(&ni->data);
				return res;
			}
		} else {
			ATOMIC_PTR_SET(&ni->data, store->storage_api.idx_dup(i));
		}
	}

	for (n = i->columns->h; n; n = n->next) {
		sql_kc *okc = n->data;

		list_append(ni->columns, kc_dup(okc, t));
	}
	if (isGlobal(t) && (res = os_add(t->s->idxs, tr, ni->base.name, dup_base(&ni->base)))) {
		ATOMIC_PTR_DESTROY(&ni->data);
		return res;
	}
	*ires = ni;
	return res;
}

static int
part_dup(sql_trans *tr, sql_part *op, sql_table *mt, sql_part **pres)
{
	sql_part *p = ZNEW(sql_part);
	int res = LOG_OK;

	assert(isMergeTable(mt) || isReplicaTable(mt));
	base_init(NULL, &p->base, op->base.id, 0, op->base.name);
	p->with_nills = op->with_nills;
	p->t = mt;
	p->member = op->member;

	if (isRangePartitionTable(mt)) {
		p->part.range.minvalue = NEW_ARRAY(char, op->part.range.minlength);
		p->part.range.maxvalue = NEW_ARRAY(char, op->part.range.maxlength);
		memcpy(p->part.range.minvalue, op->part.range.minvalue, op->part.range.minlength);
		memcpy(p->part.range.maxvalue, op->part.range.maxvalue, op->part.range.maxlength);
		p->part.range.minlength = op->part.range.minlength;
		p->part.range.maxlength = op->part.range.maxlength;
	} else if (isListPartitionTable(mt)) {
		p->part.values = list_create((fdestroy) &part_value_destroy);
		for (node *n = op->part.values->h ; n ; n = n->next) {
			sql_part_value *prev = (sql_part_value*) n->data, *nextv = ZNEW(sql_part_value);
			nextv->value = NEW_ARRAY(char, prev->length);
			memcpy(nextv->value, prev->value, prev->length);
			nextv->length = prev->length;
			list_append(p->part.values, nextv);
		}
	}
	if (isGlobal(mt) && (res = os_add(mt->s->parts, tr, p->base.name, dup_base(&p->base))))
		return res;
	*pres = p;
	return res;
}

static int
trigger_dup(sql_trans *tr, sql_trigger *i, sql_table *t, sql_trigger **tres)
{
	sql_trigger *nt = ZNEW(sql_trigger);
	int res = LOG_OK;

	base_init(NULL, &nt->base, i->base.id, 0, i->base.name);

	nt->columns = list_create((fdestroy) &kc_destroy);
	nt->t = t;
	nt->time = i->time;
	nt->orientation = i->orientation;
	nt->event = i->event;
	nt->old_name = nt->new_name = nt->condition = NULL;
	if (i->old_name)
		nt->old_name =_STRDUP(i->old_name);
	if (i->new_name)
		nt->new_name =_STRDUP(i->new_name);
	if (i->condition)
		nt->condition =_STRDUP(i->condition);
	nt->statement =_STRDUP(i->statement);

	for (node *n = i->columns->h; n; n = n->next) {
		sql_kc *okc = n->data;

		list_append(nt->columns, kc_dup(okc, t));
	}
	if (isGlobal(t) && (res = os_add(t->s->triggers, tr, nt->base.name, dup_base(&nt->base))))
		return res;
	*tres = nt;
	return res;
}

static int
table_dup(sql_trans *tr, sql_table *ot, sql_schema *s, const char *name, sql_table **tres, bool dup_global_as_global)
{
	sqlstore *store = tr->store;
	sql_table *t = ZNEW(sql_table);
	node *n;
	int res = LOG_OK;

	base_init(NULL, &t->base, ot->base.id, 0, name?name:ot->base.name);
	t->type = ot->type;
	t->system = ot->system;
	t->bootstrap = ot->bootstrap;
	t->persistence = (s || dup_global_as_global)?ot->persistence:SQL_LOCAL_TEMP;
	t->commit_action = ot->commit_action;
	t->access = ot->access;
	t->query = (ot->query) ?_STRDUP(ot->query) : NULL;
	t->properties = ot->properties;

	t->columns = ol_new(NULL, (destroy_fptr) &column_destroy, store);
	t->idxs = ol_new(NULL, (destroy_fptr) &idx_destroy, store);
	t->keys = ol_new(NULL, (destroy_fptr) &key_destroy, store);
	t->triggers = ol_new(NULL, (destroy_fptr) &trigger_destroy, store);
	if (ot->members)
		t->members = list_create((fdestroy) &part_destroy);

	t->pkey = NULL;
	t->s = s?s:tr->tmp;
	t->sz = ot->sz;
	ATOMIC_PTR_INIT(&t->data, NULL);

	if ((res = os_add(isLocalTemp(t) ? tr->localtmps : t->s->tables, tr, t->base.name, &t->base)))
		goto cleanup;

	if (isPartitionedByExpressionTable(ot)) {
		t->part.pexp = ZNEW(sql_expression);
		t->part.pexp->exp =_STRDUP(ot->part.pexp->exp);
		t->part.pexp->type = ot->part.pexp->type;
		t->part.pexp->cols = list_create((fdestroy) &int_destroy);
		for (n = ot->part.pexp->cols->h; n; n = n->next) {
			int *nid = MNEW(int);
			*nid = *(int *) n->data;
			list_append(t->part.pexp->cols, nid);
		}
	}
	if (ot->columns)
		for (n = ol_first_node(ot->columns); n; n = n->next) {
			sql_column *c = NULL;

			if ((res = column_dup(tr, n->data, t, &c)) || (res = ol_add(t->columns, &c->base)))
				goto cleanup;
			if (isPartitionedByColumnTable(ot) && ot->part.pcol->base.id == c->base.id)
				t->part.pcol = c;
		}
	if (ot->idxs)
		for (n = ol_first_node(ot->idxs); n; n = n->next) {
			sql_idx *i = NULL;

			if ((res = idx_dup(tr, n->data, t, &i)) || (res = ol_add(t->idxs, &i->base)))
				goto cleanup;
		}
	if (ot->keys)
		for (n = ol_first_node(ot->keys); n; n = n->next) {
			sql_key *k = NULL;

			if ((res = key_dup(tr, n->data, t, &k)) || (res = ol_add(t->keys, &k->base)))
				goto cleanup;
		}
	if (ot->triggers)
		for (n = ol_first_node(ot->triggers); n; n = n->next) {
			sql_trigger *tri = NULL;

			if ((res = trigger_dup(tr, n->data, t, &tri)) || (res = ol_add(t->triggers, &tri->base)))
				goto cleanup;
		}
	if (ot->members)
		for (n = ot->members->h; n; n = n->next) {
			sql_part *pt = NULL;

			if ((res = part_dup(tr, n->data, t, &pt)))
				goto cleanup;
			list_append(t->members, pt);
		}
	if (isTable(t)) {
		if (isTempTable(t)) {
			if ((res = store->storage_api.create_del(tr, t)))
				goto cleanup;
		} else {
			ATOMIC_PTR_SET(&t->data, store->storage_api.del_dup(ot));
		}
	}

cleanup:
	if (res) {
		ATOMIC_PTR_DESTROY(&t->data);
		t = NULL;
	}
	*tres = t;
	return res;
}

sql_table *
globaltmp_instantiate(sql_trans *tr, sql_table *ot)
{
	assert(isGlobal(ot)&& isTempTable(ot));
	sql_table *t = NULL;
	if (table_dup(tr, ot, NULL, NULL, &t, false) == LOG_OK)
		return t;
	return NULL;
}

static int
new_table(sql_trans *tr, sql_table *t, sql_table **tres)
{
	int res = LOG_OK;
	if (!isGlobalTemp(t))
		t = find_sql_table(tr, t->s, t->base.name); /* could have changed by depending changes */

	if (!isLocalTemp(t) && !isNew(t) && !os_obj_intransaction(t->s->tables, tr, &t->base))
		res = table_dup(tr, t, t->s, NULL, tres, true);
	else
		*tres = t;
	return res;
}

static sql_arg *
arg_dup(sql_trans *tr, sql_schema *s, sql_arg *oa)
{
	sql_arg *a = ZNEW(sql_arg);

	if (a) {
		a->name =_STRDUP(oa->name);
		a->inout = oa->inout;
		dup_sql_type(tr, s, &(oa->type), &(a->type));
	}
	return a;
}

static int
func_dup(sql_trans *tr, sql_func *of, sql_schema *s)
{
	sql_func *f = ZNEW(sql_func);

	/* 'func_dup' is aimed at FUNC_LANG_SQL functions ONLY, so f->imp and f->instantiated won't be set */
	base_init(NULL, &f->base, of->base.id, 0, of->base.name);
	f->mod =_STRDUP(of->mod);
	f->type = of->type;
	f->lang = of->lang;
	f->semantics = of->semantics;
	f->side_effect = of->side_effect;
	f->varres = of->varres;
	f->vararg = of->vararg;
	f->fix_scale = of->fix_scale;
	f->system = of->system;
	f->private = of->private;
	f->query = (of->query)?_STRDUP(of->query):NULL;
	f->s = s;
	f->sa = NULL;

	f->ops = list_create((fdestroy) &arg_destroy);
	for (node *n=of->ops->h; n; n = n->next)
		list_append(f->ops, arg_dup(tr, s, n->data));
	if (of->res) {
		f->res = list_create((fdestroy) &arg_destroy);
		for (node *n=of->res->h; n; n = n->next)
			list_append(f->res, arg_dup(tr, s, n->data));
	}

	return os_add(s->funcs, tr, f->base.name, &f->base);
}

static int
store_reset_sql_functions(sql_trans *tr, sqlid id)
{
	sqlstore *store = tr->store;
	int res = LOG_OK, sql_lang = (int) FUNC_LANG_SQL; /* functions other than SQL don't require to be instantiated again */
	sql_schema *syss = find_sql_schema(tr, "sys");
	sql_table *deps = find_sql_table(tr, syss, "dependencies");
	rids *sql_funcs = NULL, *depends = NULL, *joined = NULL;

	/* Find dependencies from the object */
	depends = store->table_api.rids_select(tr, find_sql_column(deps, "id"), &id, &id, NULL);
	if (store->table_api.rids_empty(depends)) { /* nothing depends on the object, return */
		store->table_api.rids_destroy(depends);
		return res;
	}
	/* Get SQL funcions */
	sql_table *funcs = find_sql_table(tr, syss, "functions");
	sql_column *func_id = find_sql_column(funcs, "id");
	if (!(sql_funcs = store->table_api.rids_select(tr, find_sql_column(funcs, "language"), &sql_lang, &sql_lang, NULL))) {
		store->table_api.rids_destroy(depends);
		return -1;
	}
	/* Do the semijoin */
	joined = store->table_api.rids_semijoin(tr, sql_funcs, func_id, depends, find_sql_column(deps, "depend_id"));
	store->table_api.rids_destroy(depends);
	if (!joined) {
		store->table_api.rids_destroy(sql_funcs);
		return -1;
	}

	for (oid rid = store->table_api.rids_next(joined); !is_oid_nil(rid); rid = store->table_api.rids_next(joined)) {
		sqlid fid = store->table_api.column_find_sqlid(tr, func_id, rid);
		sql_func *f = sql_trans_find_func(tr, fid); /* could have changed by depending changes */
		/* if it is on the same transaction, then don't dup it again */
		if (isNew(f) || os_obj_intransaction(f->s->funcs, tr, &f->base)) {
			if (f->instantiated) {
				/* clean backend code */
				backend_freecode(sql_shared_module_name, 0, f->imp);
				f->instantiated = FALSE;
				_DELETE(f->imp);
			}
		} else if ((res = func_dup(tr, f, f->s))) {
			store->table_api.rids_destroy(joined);
			return res;
		}
	}
	store->table_api.rids_destroy(joined);
	return res;
}

int
sql_trans_copy_key( sql_trans *tr, sql_table *t, sql_key *k, sql_key **kres)
{
	sqlstore *store = tr->store;
	sql_schema *syss = find_sql_schema(tr, isGlobal(t)?"sys":"tmp");
	sql_table *syskey = find_sql_table(tr, syss, "keys");
	sql_table *syskc = find_sql_table(tr, syss, "objects");
	int neg = -1, action = -1, nr, res = LOG_OK;
	node *n;
	sql_key *nk;
	sql_table *dup = NULL;

	if ((res = new_table(tr, t, &dup)))
		return res;
	t = dup;
	if ((res = key_dup(tr, k, t, &nk)))
		return res;
	sql_fkey *fk = (sql_fkey*)nk;
	if ((res = ol_add(t->keys, &nk->base)))
		return res;

	if (nk->type == fkey)
		action = (fk->on_update<<8) + fk->on_delete;

	if ((res = store->table_api.table_insert(tr, syskey, &nk->base.id, &t->base.id, &nk->type, &nk->base.name, (nk->type == fkey) ? &((sql_fkey *) nk)->rkey : &neg, &action)))
		return res;

	if (nk->type == fkey) {
		sql_key *rkey = (sql_key*)os_find_id(tr->cat->objects, tr, ((sql_fkey*)k)->rkey);

		if ((res = sql_trans_create_dependency(tr, rkey->base.id, nk->base.id, FKEY_DEPENDENCY)))
			return res;
		/* TODO this has to be cleaned out once the sql_cat.c cleanup is done */
		if (!isNew(rkey) && (res = sql_trans_add_dependency(tr, rkey->base.id, ddl)))
			return res;
		if (!isNew(rkey) && (res = sql_trans_add_dependency(tr, rkey->t->base.id, ddl))) /* this dependency is needed for merge tables */
			return res;
		if (!isNew(rkey) && isGlobal(rkey->t) && !isGlobalTemp(rkey->t) && (res = sql_trans_add_dependency(tr, rkey->t->base.id, dml))) /* disallow concurrent updates on other key */
			return res;
		if ((res = store_reset_sql_functions(tr, rkey->t->base.id))) /* reset sql functions depending on the table */
			return res;
	}

	for (n = nk->columns->h, nr = 0; n; n = n->next, nr++) {
		sql_kc *kc = n->data;

		if ((res = store->table_api.table_insert(tr, syskc, &nk->base.id, &kc->c->base.name, &nr, ATOMnilptr(TYPE_int))))
			return res;

		if (nk->type == fkey) {
			if ((res = sql_trans_create_dependency(tr, kc->c->base.id, nk->base.id, FKEY_DEPENDENCY)))
				return res;
		} else if (nk->type == ukey) {
			if ((res = sql_trans_create_dependency(tr, kc->c->base.id, nk->base.id, KEY_DEPENDENCY)))
				return res;
		} else if (nk->type == pkey) {
			if ((res = sql_trans_create_dependency(tr, kc->c->base.id, nk->base.id, KEY_DEPENDENCY)))
				return res;
			if ((res = sql_trans_alter_null(tr, kc->c, 0)))
				return res;
		}

		/* TODO this has to be cleaned out too */
		if (!isNew(kc->c) && (res = sql_trans_add_dependency(tr, kc->c->base.id, ddl)))
			return res;
	}
	if ((res = store_reset_sql_functions(tr, t->base.id))) /* reset sql functions depending on the table */
		return res;

	/* TODO this has to be cleaned out too */
	if (!isNew(t) && (res = sql_trans_add_dependency(tr, t->base.id, ddl))) /* this dependency is needed for merge tables */
		return res;
	if (!isNew(t) && isGlobal(t) && !isGlobalTemp(t) && (res = sql_trans_add_dependency(tr, t->base.id, dml))) /* disallow concurrent updates on t */
		return res;
	if (kres)
		*kres = nk;
	return res;
}

int
sql_trans_copy_idx( sql_trans *tr, sql_table *t, sql_idx *i, sql_idx **ires)
{
	sqlstore *store = tr->store;
	sql_schema *syss = find_sql_schema(tr, isGlobal(t)?"sys":"tmp");
	sql_table *sysidx = find_sql_table(tr, syss, "idxs");
	sql_table *sysic = find_sql_table(tr, syss, "objects");
	node *n;
	int nr, res = LOG_OK, ncols = list_length(i->columns);
	sql_table *dup = NULL;

	if ((res = new_table(tr, t, &dup)))
		return res;
	t = dup;
	sql_idx *ni = ZNEW(sql_idx);
	base_init(NULL, &ni->base, i->base.id?i->base.id:next_oid(tr->store), true, i->base.name);
	ni->columns = list_create((fdestroy) &kc_destroy);
	ni->t = t;
	ni->type = i->type;
	ni->key = NULL;
	ATOMIC_PTR_INIT(&ni->data, NULL);

	for (n = i->columns->h, nr = 0; n; n = n->next, nr++) {
		sql_kc *okc = n->data, *ic;

		list_append(ni->columns, ic = kc_dup(okc, t));
		if (i->key && hash_index(i->type))
			ic->c->unique = (ncols == 1) ? 2 : MAX(ic->c->unique, 1);
		if ((res = store->table_api.table_insert(tr, sysic, &ni->base.id, &ic->c->base.name, &nr, ATOMnilptr(TYPE_int)))) {
			idx_destroy(store, ni);
			return res;
		}
		if ((res = sql_trans_create_dependency(tr, ic->c->base.id, ni->base.id, INDEX_DEPENDENCY))) {
			idx_destroy(store, ni);
			return res;
		}
	}
	if ((res = ol_add(t->idxs, &ni->base)))
		return res;

	if (isGlobal(t) && (res = os_add(t->s->idxs, tr, ni->base.name, dup_base(&ni->base))))
		return res;
	if ((res = store_reset_sql_functions(tr, t->base.id))) /* reset sql functions depending on the table */
		return res;

	/* this dependency is needed for merge tables */
	if (!isNew(t) && (res = sql_trans_add_dependency(tr, t->base.id, ddl)))
		return res;
	if (!isNew(t) && isGlobal(t) && !isGlobalTemp(t) && (res = sql_trans_add_dependency(tr, t->base.id, dml)))
		return res;

	if (isDeclaredTable(i->t))
		if (!isDeclaredTable(t) && isTable(ni->t) && idx_has_column(ni->type))
			if ((res = store->storage_api.create_idx(tr, ni))) {
				ATOMIC_PTR_DESTROY(&ni->data);
				return res;
			}
	if (!isDeclaredTable(t))
		if ((res = store->table_api.table_insert(tr, sysidx, &ni->base.id, &t->base.id, &ni->type, &ni->base.name))) {
			ATOMIC_PTR_DESTROY(&ni->data);
			return res;
		}

	if (ires)
		*ires = ni;
	return res;
}

int
sql_trans_copy_trigger( sql_trans *tr, sql_table *t, sql_trigger *tri, sql_trigger **tres)
{
	sqlstore *store = tr->store;
	sql_schema *syss = find_sql_schema(tr, isGlobal(t)?"sys":"tmp");
	sql_table *systr = find_sql_table(tr, syss, "triggers");
	sql_table *sysic = find_sql_table(tr, syss, "objects");
	node *n;
	int nr, res = LOG_OK;
	sql_trigger *nt = ZNEW(sql_trigger);
	char *strnil = (char*)ATOMnilptr(TYPE_str);

	base_init(NULL, &nt->base, tri->base.id?tri->base.id:next_oid(tr->store), true, tri->base.name);
	nt->columns = list_create((fdestroy) &kc_destroy);
	nt->t = t;
	nt->time = tri->time;
	nt->orientation = tri->orientation;
	nt->event = tri->event;
	nt->old_name = nt->new_name = nt->condition = NULL;
	if (tri->old_name)
		nt->old_name =_STRDUP(tri->old_name);
	if (tri->new_name)
		nt->new_name =_STRDUP(tri->new_name);
	if (tri->condition)
		nt->condition =_STRDUP(tri->condition);
	nt->statement =_STRDUP(tri->statement);

	for (n = tri->columns->h, nr = 0; n; n = n->next, nr++) {
		sql_kc *okc = n->data, *ic;

		list_append(nt->columns, ic = kc_dup(okc, t));
		if ((res = store->table_api.table_insert(tr, sysic, &nt->base.id, &ic->c->base.name, &nr, ATOMnilptr(TYPE_int)))) {
			trigger_destroy(store, nt);
			return res;
		}
		if ((res = sql_trans_create_dependency(tr, ic->c->base.id, nt->base.id, TRIGGER_DEPENDENCY))) {
			trigger_destroy(store, nt);
			return res;
		}
	}
	if ((res = ol_add(t->triggers, &nt->base)))
		return res;

	assert(isGlobal(t));
	if ((res = os_add(t->s->triggers, tr, nt->base.name, dup_base(&nt->base))))
		return res;
	if ((res = store_reset_sql_functions(tr, t->base.id))) /* reset sql functions depending on the table */
		return res;

	if (!isDeclaredTable(t))
		if ((res = store->table_api.table_insert(tr, systr, &nt->base.id, &nt->base.name, &t->base.id, &nt->time, &nt->orientation,
				&nt->event, (nt->old_name)?&nt->old_name:&strnil, (nt->new_name)?&nt->new_name:&strnil,
				(nt->condition)?&nt->condition:&strnil, &nt->statement))) {
			return res;
		}

	if (tres)
		*tres = nt;
	return res;
}

int
sql_trans_copy_column( sql_trans *tr, sql_table *t, sql_column *c, sql_column **cres)
{
	sqlstore *store = tr->store;
	sql_schema *syss = find_sql_schema(tr, isGlobal(t)?"sys":"tmp");
	sql_table *syscolumn = find_sql_table(tr, syss, "_columns");
	sql_table *dup = NULL;
	int res = LOG_OK;

	if ((res = new_table(tr, t, &dup)))
		return res;
	t = dup;
	sql_column *col = ZNEW(sql_column);
	base_init(NULL, &col->base, c->base.id?c->base.id:next_oid(tr->store), true, c->base.name);
	dup_sql_type(tr, t->s, &(c->type), &(col->type));
	col->def = NULL;
	if (c->def)
		col->def =_STRDUP(c->def);
	col->null = c->null;
	col->colnr = c->colnr;
	col->unique = c->unique;
	col->t = t;
	col->storage_type = NULL;
	if (c->storage_type)
		col->storage_type =_STRDUP(c->storage_type);

	if ((res = ol_add(t->columns, &col->base)))
		return res;

	/* this dependency is needed for merge tables */
	if (!isNew(t) && (res = sql_trans_add_dependency(tr, t->base.id, ddl)))
		return res;
	if (!isNew(t) && isGlobal(t) && !isGlobalTemp(t) && (res = sql_trans_add_dependency(tr, t->base.id, dml)))
		return res;

	ATOMIC_PTR_INIT(&col->data, NULL);
	if (isDeclaredTable(c->t))
		if (isTable(t))
			if ((res = store->storage_api.create_col(tr, col))) {
				ATOMIC_PTR_DESTROY(&col->data);
				return res;
			}

	if (!isDeclaredTable(t)) {
		char *strnil = (char*)ATOMnilptr(TYPE_str);
		if ((res = store->table_api.table_insert(tr, syscolumn, &col->base.id, &col->base.name, &col->type.type->base.name,
					&col->type.digits, &col->type.scale, &t->base.id,
					(col->def) ? &col->def : &strnil, &col->null, &col->colnr,
					(col->storage_type) ? &col->storage_type : &strnil))) {
			ATOMIC_PTR_DESTROY(&col->data);
			return res;
		}
		if (c->type.type->s) { /* column depends on type */
			if ((res = sql_trans_create_dependency(tr, c->type.type->base.id, col->base.id, TYPE_DEPENDENCY))) {
				ATOMIC_PTR_DESTROY(&col->data);
				return res;
			}
			if (!isNew(c->type.type) && (res = sql_trans_add_dependency(tr, c->type.type->base.id, ddl))) {
				ATOMIC_PTR_DESTROY(&col->data);
				return res;
			}
		}
	}
	if (cres)
		*cres = col;
	return res;
}

static int
clean_predicates_and_propagate_to_parent(sql_trans *tr)
{
	int res = LOG_OK;

	if (!list_empty(tr->predicates)) {
		if (tr->parent) { /* propagate to the parent */
			for(node *n=tr->predicates->h; n && res == LOG_OK ; n = n->next) {
				pl *p = (pl*) n->data;
				atom *e1 = p->r ? atom_copy(NULL, p->r) : NULL, *e2 = p->f ? atom_copy(NULL, p->f) : NULL;

				res = sql_trans_add_predicate(tr->parent, p->c, p->cmp, e1, e2, p->anti, p->semantics);
			}
		}
		list_destroy(tr->predicates);
		tr->predicates = NULL;
	}
	if (!list_empty(tr->dependencies)) {
		if (tr->parent) { /* propagate to the parent */
			for(node *n=tr->dependencies->h; n && res == LOG_OK ; n = n->next) {
				sql_dependency_change *dp = (sql_dependency_change*)n->data;
				res = sql_trans_add_dependency(tr->parent, dp->objid, dp->type);
			}
		}
		list_destroy(tr->dependencies);
		tr->dependencies = NULL;
	}
	if (!list_empty(tr->depchanges)) {
		if (tr->parent) { /* propagate to the parent */
			for(node *n=tr->depchanges->h; n && res == LOG_OK ; n = n->next) {
				sql_dependency_change *dp = (sql_dependency_change*)n->data;
				res = sql_trans_add_dependency_change(tr->parent, dp->objid, dp->type);
			}
		}
		list_destroy(tr->depchanges);
		tr->depchanges = NULL;
	}
	return res;
}

static void
sql_trans_rollback(sql_trans *tr, bool commit_lock)
{
	sqlstore *store = tr->store;
	if (!list_empty(tr->changes)) {
		struct os_iter oi;
		os_iterator(&oi, tr->localtmps, tr, NULL);
		for(sql_base *b = oi_next(&oi); b; b = oi_next(&oi)) {
			sql_table *t = (sql_table *) b;
			if (t->commit_action == CA_DROP && !b->deleted) {
				(void) sql_trans_drop_table_id(tr, t->s, b->id, DROP_RESTRICT);// TODO transaction_layer_revamp: fix result code sql_trans_drop_table_id
			}
		}
		/* revert the change list */
		list *nl = list_create((fdestroy) NULL);
		for(node *n=tr->changes->h; n; n = n->next)
			list_prepend(nl, n->data);

		/* rollback */
		if (!commit_lock)
			MT_lock_set(&store->commit);
		store_lock(store);
		ulng oldest = store_oldest(store);
		ulng commit_ts = store_get_timestamp(store); /* use most recent timestamp such that we can cleanup savely */
		for(node *n=nl->h; n; n = n->next) {
			sql_change *c = n->data;

			if (c->commit)
				c->commit(tr, c, 0 /* ie rollback */, oldest);
			c->ts = commit_ts;
		}
		store_pending_changes(store, oldest);
		for(node *n=nl->h; n; n = n->next) {
			sql_change *c = n->data;

			if (!c->cleanup) {
				_DELETE(c);
			} else if (c->cleanup && !c->cleanup(store, c, oldest)) {
				store->changes = list_add(store->changes, c);
			} else
				_DELETE(c);
		}
		store_unlock(store);
		if (!commit_lock)
			MT_lock_unset(&store->commit);
		list_destroy(nl);
		list_destroy(tr->changes);
		tr->changes = NULL;
		tr->logchanges = 0;
	} else if (ATOMIC_GET(&store->nr_active) == 1) { /* just me cleanup */
		if (!commit_lock)
			MT_lock_set(&store->commit);
		store_lock(store);
		if (ATOMIC_GET(&store->nr_active) == 1) { /* still just me */
			ulng oldest = store_timestamp(store);
			store_pending_changes(store, oldest);
		}
		store_unlock(store);
		if (!commit_lock)
			MT_lock_unset(&store->commit);
	}

	if (!list_empty(tr->predicates)) {
		list_destroy(tr->predicates);
		tr->predicates = NULL;
	}
	if (!list_empty(tr->dependencies)) {
		list_destroy(tr->dependencies);
		tr->dependencies = NULL;
	}
	if (!list_empty(tr->depchanges)) {
		list_destroy(tr->depchanges);
		tr->depchanges = NULL;
	}
}

sql_trans *
sql_trans_destroy(sql_trans *tr)
{
	sql_trans *res = tr->parent;

	TRC_DEBUG(SQL_STORE, "Destroy transaction: %p\n", tr);
	_DELETE(tr->name);
	if (!list_empty(tr->changes))
		sql_trans_rollback(tr, false);
	sqlstore *store = tr->store;
	os_destroy(tr->localtmps, store);
	store_lock(store);
	store_unlock(store);
	MT_lock_destroy(&tr->lock);
	if (!list_empty(tr->dropped))
		list_destroy(tr->dropped);
	_DELETE(tr);
	return res;
}

static sql_trans *
sql_trans_create_(sqlstore *store, sql_trans *parent, const char *name)
{
	sql_trans *tr = ZNEW(sql_trans);

	if (!tr)
		return NULL;
	MT_lock_init(&tr->lock, "trans_lock");
	tr->parent = parent;
	if (name) {
		if (!parent) {
			sql_trans_destroy(tr);
			return NULL;
		}
		_DELETE(parent->name);
		parent->name = _STRDUP(name);
	}

	if (!parent) {
		tr->localtmps = os_new(tr->sa, (destroy_fptr) &table_destroy, true, true, false, store);
	}
	else {
		tr->localtmps = os_dup(parent->localtmps);
	}

	store_lock(store);
	tr->store = store;
	tr->tid = store_transaction_id(store);
	tr->cat = store->cat;
	if (!tr->cat) {
		store->cat = tr->cat = ZNEW(sql_catalog);
		store->cat->schemas = os_new(NULL, (destroy_fptr) &schema_destroy, false, true, true, store);
		store->cat->objects = os_new(NULL, (destroy_fptr) &key_destroy, false, false, true, store);
	}
	tr->tmp = store->tmp;
	TRC_DEBUG(SQL_STORE, "New transaction: %p\n", tr);
	store_unlock(store);
	return tr;
}

static int
schema_dup(sql_trans *tr, sql_schema *s, const char *name, sql_schema **rs)
{
	sql_schema *ns = ZNEW(sql_schema);
	int res = LOG_OK;

	base_init(NULL, &ns->base, s->base.id, 0, name);
	ns->auth_id = s->auth_id;
	ns->owner = s->owner;
	ns->system = s->system;

	sqlstore *store = tr->store;
<<<<<<< HEAD
	assert(!isTempSchema(s)); // TODO transaction_layer_revamp: check if this is really true
	ns->tables = os_new(tr->sa, (destroy_fptr) &table_destroy, false, true, true, store);
	ns->seqs = os_new(tr->sa, (destroy_fptr) &seq_destroy, false, true, true, store);
	ns->keys = os_new(tr->sa, (destroy_fptr) &key_destroy, false, true, true, store);
	ns->idxs = os_new(tr->sa, (destroy_fptr) &idx_destroy, false, true, true, store);
	ns->triggers = os_new(tr->sa, (destroy_fptr) &trigger_destroy, false, true, true, store);
	ns->parts = os_new(tr->sa, (destroy_fptr) &part_destroy, false, false, true, store);
=======
	ns->tables = os_new(NULL, (destroy_fptr) &table_destroy, isTempSchema(s), true, true, store);
	ns->seqs = os_new(NULL, (destroy_fptr) &seq_destroy, isTempSchema(s), true, true, store);
	ns->keys = os_new(NULL, (destroy_fptr) &key_destroy, isTempSchema(s), true, true, store);
	ns->idxs = os_new(NULL, (destroy_fptr) &idx_destroy, isTempSchema(s), true, true, store);
	ns->triggers = os_new(NULL, (destroy_fptr) &trigger_destroy, isTempSchema(s), true, true, store);
	ns->parts = os_new(NULL, (destroy_fptr) &part_destroy, isTempSchema(s), false, true, store);
>>>>>>> 2b041e15

	/* table_dup will dup keys, idxs, triggers and parts */
	struct os_iter oi;
	os_iterator(&oi, s->tables, tr, NULL);
	for (sql_base *b = oi_next(&oi); b; b = oi_next(&oi)) {
		sql_table *t = NULL;

		if ((res = table_dup(tr, (sql_table*)b, s, NULL, &t, true)) || (res = os_add(ns->tables, tr, t->base.name, &t->base))) {
			schema_destroy(tr->store, ns);
			return res;
		}
	}

	/* we can share the funcs and types */
	ns->funcs = os_dup(s->funcs);
	ns->types = os_dup(s->types);
	ns->store = s->store;
	ns->internal = NULL;
	*rs = ns;
	return res;
}

sql_trans *
sql_trans_create(sqlstore *store, sql_trans *parent, const char *name)
{
	sql_trans *tr = sql_trans_create_(store, parent, name);
	if (tr) {
		tr->ts = store_timestamp(store);
		tr->active = 1;
	}
	return tr;
}

static int
sql_trans_valid(sql_trans *tr)
{
	int ok = LOG_OK;
	sqlstore *store = tr->store;

	if (!list_empty(tr->predicates)) {
		/* for each predicate check if that table/column has changes */
		for(node *n = tr->predicates->h; n; n = n->next) {
			pl *p = n->data;
			sql_column *c = p->c;

			if (c->t && isTable(c->t) && !isNew(c) && !isTempTable(c->t)) {
				if ((ok = store->storage_api.tab_validate(tr, c->t, 0)))
					break;
			}
		}
	}
	return ok;
}

static inline int
transaction_add_hash_entry(sql_hash *h, sqlid id, sql_dependency_change_type tpe, ulng ts)
{
	sql_dependency_change *next_change = MNEW(sql_dependency_change);

	if (!next_change)
		return LOG_ERR;
	*next_change = (sql_dependency_change) {
		.objid = id,
		.type = tpe,
		.ts = ts
	};

	int key = h->key(next_change);
	sql_hash_e *he = h->buckets[key&(h->size-1)];

	for (; he ; he = he->chain) { /* find if the entry is already present */
		sql_dependency_change *schange = (sql_dependency_change*) he->value;

		if (schange->objid == id && schange->ts == ts && schange->type == tpe) {
			_DELETE(next_change);
			return LOG_OK;
		}
	}

	if (!hash_add(h, key, next_change)) {
		_DELETE(next_change);
		return LOG_ERR;
	}
	return LOG_OK;
}

static int
transaction_check_dependencies_and_removals(sql_trans *tr)
{
	int ok = LOG_OK;
	sqlstore *store = tr->store;

	/* test dependencies and removals crossed for conflicts */
	if (!list_empty(tr->dependencies) && !hash_empty(store->depchanges)) {
		for (node *n = tr->dependencies->h; n && ok == LOG_OK; n = n->next) {
			sql_dependency_change *lchange = (sql_dependency_change*) n->data;
			int key = store->depchanges->key(lchange);
			sql_hash_e *he = store->depchanges->buckets[key&(store->depchanges->size-1)];

			for (; he && ok == LOG_OK; he = he->chain) {
				sql_dependency_change *schange = (sql_dependency_change*) he->value;

				/* conflict only if transactions overlap */
				if (schange->ts >= tr->ts && lchange->objid == schange->objid && lchange->type == schange->type)
					ok = LOG_CONFLICT;
			}
		}
	}
	if (ok == LOG_OK && !list_empty(tr->depchanges) && !hash_empty(store->dependencies)) {
		for (node *n = tr->depchanges->h; n && ok == LOG_OK; n = n->next) {
			sql_dependency_change *lchange = (sql_dependency_change*) n->data;
			int key = store->dependencies->key(lchange);
			sql_hash_e *he = store->dependencies->buckets[key&(store->dependencies->size-1)];

			for (; he && ok == LOG_OK; he = he->chain) {
				sql_dependency_change *schange = (sql_dependency_change*) he->value;

				/* conflict only if transactions overlap */
				if (schange->ts >= tr->ts && lchange->objid == schange->objid && lchange->type == schange->type)
					ok = LOG_CONFLICT;
			}
		}
	}
	return ok;
}

int
sql_trans_commit(sql_trans *tr)
{
	int ok = LOG_OK;
	sqlstore *store = tr->store;

	if (!list_empty(tr->changes)) {
		struct os_iter oi;
		os_iterator(&oi, tr->localtmps, tr, NULL);
		for(sql_base *b = oi_next(&oi); b; b = oi_next(&oi)) {
			sql_table *t = (sql_table *) b;
			if (t->commit_action == CA_DROP && !b->deleted) {
				(void) sql_trans_drop_table_id(tr, t->s, b->id, DROP_RESTRICT);;// TODO transaction_layer_revamp: fix result code sql_trans_drop_table_id
			}
		}

		int flush = 0;
		ulng commit_ts = 0, oldest = 0, log_file_id = 0;

		MT_lock_set(&store->commit);

		if (!tr->parent && !list_empty(tr->predicates)) {
			ok = sql_trans_valid(tr);
			if (ok != LOG_OK) {
				sql_trans_rollback(tr, true);
				MT_lock_unset(&store->commit);
				return ok == LOG_CONFLICT ? SQL_CONFLICT : SQL_ERR;
			}
		}

		if (!tr->parent &&
			(!list_empty(tr->dependencies) || !list_empty(tr->depchanges))) {
			ok = transaction_check_dependencies_and_removals(tr);
			if (ok != LOG_OK) {
				sql_trans_rollback(tr, true);
				MT_lock_unset(&store->commit);
				return ok == LOG_CONFLICT ? SQL_CONFLICT : SQL_ERR;
			}
		}

		/* log changes should only be done if there is something to log */
		const bool log = !tr->parent && tr->logchanges > 0;

		if (log) {
			const int min_changes = GDKdebug & FORCEMITOMASK ? 5 : 1000000;
			flush = log && (tr->logchanges > min_changes && list_empty(store->changes));
		}

		if (flush)
			MT_lock_set(&store->flush);
		if (log) {
			ok = store->logger_api.log_tstart(store, flush, &log_file_id); /* wal start */
			/* log */
			for(node *n=tr->changes->h; n && ok == LOG_OK; n = n->next) {
				sql_change *c = n->data;

				if (c->log && ok == LOG_OK)
					ok = c->log(tr, c);
			}
			if (ok == LOG_OK && !list_empty(store->seqchanges)) {
				sequences_lock(store);
				for(node *n = store->seqchanges->h; n; ) {
					node *next = n->next;
					log_store_sequence(store, n->data);
					list_remove_node(store->seqchanges, NULL, n);
					n = next;
				}
				sequences_unlock(store);
			}
			if (ok == LOG_OK && store->prev_oid != store->obj_id)
				ok = store->logger_api.log_tsequence(store, OBJ_SID, store->obj_id);
			store->prev_oid = store->obj_id;


			if (ok == LOG_OK)
				ok = store->logger_api.log_tend(store); /* wal end */
		}
		store_lock(store);

		if (tr->parent) {
			commit_ts = oldest = tr->parent->tid;
			tr->parent->logchanges += tr->logchanges;
		}
		else {
			commit_ts = store_timestamp(store);
			oldest = store_oldest(store);
		}
		tr->logchanges = 0;
		TRC_DEBUG(SQL_STORE, "Forwarding changes (" ULLFMT ", " ULLFMT ") -> " ULLFMT "\n", tr->tid, tr->ts, commit_ts);
		/* apply committed changes */
		if (ATOMIC_GET(&store->nr_active) == 1 && !tr->parent)
			oldest = commit_ts;
		store_pending_changes(store, oldest);
		for(node *n=tr->changes->h; n && ok == LOG_OK; n = n->next) {
			sql_change *c = n->data;

			if (c->commit && ok == LOG_OK)
				ok = c->commit(tr, c, commit_ts, oldest);
			else
				c->obj->new = 0;
			c->ts = commit_ts;
		}
		/* propagate transaction dependencies to the storage only if other transactions are running */
		if (ok == LOG_OK && !tr->parent && ATOMIC_GET(&store->nr_active) > 1) {
			if (!list_empty(tr->dependencies)) {
				for (node *n = tr->dependencies->h; n && ok == LOG_OK; n = n->next) {
					sql_dependency_change *lchange = (sql_dependency_change*) n->data;
					ok = transaction_add_hash_entry(store->dependencies, lchange->objid, lchange->type, commit_ts);
				}
			}
			if (!list_empty(tr->depchanges)) {
				for (node *n = tr->depchanges->h; n && ok == LOG_OK; n = n->next) {
					sql_dependency_change *lchange = (sql_dependency_change*) n->data;
					ok = transaction_add_hash_entry(store->depchanges, lchange->objid, lchange->type, commit_ts);
				}
			}
		}
		/* garbage collect */
		for(node *n=tr->changes->h; n && ok == LOG_OK; ) {
			node *next = n->next;
			sql_change *c = n->data;

			if (!c->cleanup || c->cleanup(store, c, oldest)) {
				_DELETE(c);
			} else if (tr->parent) { /* need to keep everything */
				tr->parent->changes = list_add(tr->parent->changes, c);
			} else {
				store->changes = list_add(store->changes, c);
			}
			n = next;
		}
		tr->active = 2; /* small hack enabling to signal that this transaction has committed */
		tr->ts = commit_ts; /* fix profiler output */
		store_unlock(store);
		/* flush the log structure */
		if (log) {
			if (!flush)
				MT_lock_unset(&store->commit); /* release the commit log when flushing to disk */
			if (ok == LOG_OK)
				ok = store->logger_api.log_tflush(store, log_file_id, commit_ts); /* flush/sync */
			if (!flush)
				MT_lock_set(&store->commit); /* release the commit log when flushing to disk */
			if (flush)
				MT_lock_unset(&store->flush);
		}
		MT_lock_unset(&store->commit);
		list_destroy(tr->changes);
		tr->changes = NULL;
	} else if (ATOMIC_GET(&store->nr_active) == 1) { /* just me cleanup */
		MT_lock_set(&store->commit);
		store_lock(store);
		ulng oldest = store_timestamp(store);
		store_pending_changes(store, oldest);
		store_unlock(store);
		MT_lock_unset(&store->commit);
	}

	if (ok == LOG_OK)
		ok = clean_predicates_and_propagate_to_parent(tr);

	return (ok==LOG_OK)?SQL_OK:SQL_ERR;
}

static sql_table *
find_table_by_columnid(sql_trans *tr, const char *schema, sqlid id)
{
	sqlstore *store = tr->store;
	sql_table *syscolumn = find_sql_table(tr, find_sql_schema(tr, schema), "_columns");

	oid rid = store->table_api.column_find_row(tr, find_sql_column(syscolumn, "id"), &id, NULL);
	if (!is_oid_nil(rid)) {
		sqlid tid = store->table_api.column_find_sqlid(tr, find_sql_column(syscolumn, "table_id"), rid);
		return sql_trans_find_table(tr, tid);
	}
	return NULL;
}

static int
sql_trans_drop_all_dependencies(sql_trans *tr, sqlid id, sql_dependency type)
{
	sqlid dep_id=0, t_id = -1;
	sht dep_type = 0;
	list *dep = sql_trans_get_dependencies(tr, id, type, NULL);
	node *n;
	int res = LOG_OK;

	if (!dep)
		return -1;

	n = dep->h;

	while (n && !res) {
		dep_id = *(sqlid*) n->data;
		dep_type = (sql_dependency) *(sht*) n->next->data;

		if (!list_find_id(tr->dropped, dep_id)) {

			switch (dep_type) {
				case SCHEMA_DEPENDENCY:
					res = sql_trans_drop_schema(tr, dep_id, DROP_CASCADE);
					break;
				case TABLE_DEPENDENCY:
				case VIEW_DEPENDENCY: {
					sql_table *t = sql_trans_find_table(tr, dep_id);
					if (t)
						res = sql_trans_drop_table_id(tr, t->s, dep_id, DROP_CASCADE);
					} break;
				case COLUMN_DEPENDENCY: {
					if ((t_id = sql_trans_get_dependency_type(tr, dep_id, TABLE_DEPENDENCY)) > 0) {
						sql_table *t = sql_trans_find_table(tr, dep_id);
						if (t && ol_length(t->columns) == 1) /* only column left, drop the table instead */
							res = sql_trans_drop_table_id(tr, t->s, t->base.id, DROP_CASCADE);
						else if (t)
							res = sql_trans_drop_column(tr, t, dep_id, DROP_CASCADE);
					}
					} break;
				case TRIGGER_DEPENDENCY: {
					sql_trigger *t = sql_trans_find_trigger(tr, dep_id);
					if (t && !list_find_id(tr->dropped, t->t->base.id)) /* table not yet dropped */
						 res = sql_trans_drop_trigger(tr, t->t->s, dep_id, DROP_CASCADE);
					} break;
				case KEY_DEPENDENCY:
				case FKEY_DEPENDENCY: {
					sql_key *k = sql_trans_find_key(tr, dep_id);
					if (k && !list_find_id(tr->dropped, k->t->base.id)) /* table not yet dropped */
						res = sql_trans_drop_key(tr, k->t->s, dep_id, DROP_CASCADE);
					} break;
				case INDEX_DEPENDENCY: {
					sql_idx *i = sql_trans_find_idx(tr, dep_id);
					if (i && !list_find_id(tr->dropped, i->t->base.id)) /* table not yet dropped */
						res = sql_trans_drop_idx(tr, i->t->s, dep_id, DROP_CASCADE);
					} break;
				case PROC_DEPENDENCY:
				case FUNC_DEPENDENCY: {
					sql_func *f = sql_trans_find_func(tr, dep_id);
					if (f)
						res = sql_trans_drop_func(tr, f->s, dep_id, DROP_CASCADE);
					} break;
				case TYPE_DEPENDENCY: {
					/* Unlike other dependencies, for type dependencies,
					   the dependent object depends on the type, rather the other way around.
					   At this moment, only functions or columns depend on types, so try both */
					sql_table *t = NULL;
					sql_func *f = sql_trans_find_func(tr, dep_id);
					if (f) {
						res = sql_trans_drop_func(tr, f->s, dep_id, DROP_CASCADE);
					} else if ((t = find_table_by_columnid(tr, "sys", dep_id)) ||
							   (t = find_table_by_columnid(tr, "tmp", dep_id))) {
						if (ol_length(t->columns) == 1) /* only column left, drop the table instead */
							res = sql_trans_drop_table_id(tr, t->s, t->base.id, DROP_CASCADE);
						else
							res = sql_trans_drop_column(tr, t, dep_id, DROP_CASCADE);
					}
					} break;
				case USER_DEPENDENCY:  /*TODO schema and users dependencies*/
					break;
			}
		}

		n = n->next->next;
	}
	list_destroy(dep);
	return res;
}

static int
sys_drop_ic(sql_trans *tr, sql_idx * i, sql_kc *kc)
{
	sqlstore *store = tr->store;
	sql_schema *syss = find_sql_schema(tr, isGlobal(i->t)?"sys":"tmp");
	sql_table *sysic = find_sql_table(tr, syss, "objects");
	oid rid = store->table_api.column_find_row(tr, find_sql_column(sysic, "id"), &i->base.id, find_sql_column(sysic, "name"), kc->c->base.name, NULL);
	int res = LOG_OK;

	if (is_oid_nil(rid))
		return -1;
	if ((res = store->table_api.table_delete(tr, sysic, rid)))
		return res;
	return res;
}

static int
sql_trans_drop_any_comment(sql_trans *tr, sqlid id)
{
	sqlstore *store = tr->store;
	sql_table *comments;
	sql_column *id_col;
	oid row;

	comments = find_sql_table(tr, find_sql_schema(tr, "sys"), "comments");
	if (!comments) /* for example during upgrades */
		return 0;

	id_col = find_sql_column(comments, "id");
	assert(id_col);

	row = store->table_api.column_find_row(tr, id_col, &id, NULL);
	if (!is_oid_nil(row) && store->table_api.table_delete(tr, comments, row))
		return -2;
	return 0;
}

static int
sys_drop_idx(sql_trans *tr, sql_idx * i, int drop_action)
{
	sqlstore *store = tr->store;
	node *n;
	sql_schema *syss = find_sql_schema(tr, isGlobal(i->t)?"sys":"tmp");
	sql_table *sysidx = find_sql_table(tr, syss, "idxs");
	oid rid = store->table_api.column_find_row(tr, find_sql_column(sysidx, "id"), &i->base.id, NULL);
	int res = LOG_OK;

	if (is_oid_nil(rid))
		return -1;
	if ((res = store->table_api.table_delete(tr, sysidx, rid)))
		return res;
	if ((res = sql_trans_drop_any_comment(tr, i->base.id)))
		return res;
	for (n = i->columns->h; n; n = n->next) {
		sql_kc *ic = n->data;

		if (i->key && hash_index(i->type)) { /* update new column's unique value */
			int unique = 0;
			sqlid cid = ic->c->base.id;
			struct os_iter oi;

			os_iterator(&oi, i->t->s->idxs, tr, NULL);
			for (sql_base *b = oi_next(&oi); b; b = oi_next(&oi)) {
				sql_idx *ti = (sql_idx*)b;

				if (ti->base.id != i->base.id && ti->key && hash_index(ti->type)) {
					bool found = false;
					for (node *m = ti->columns->h; m && !found; m = m->next) {
						sql_kc *tic = m->data;

						found |= tic->c->base.id == cid;
					}
					if (found)
						unique = MAX(unique, list_length(ti->columns) == 1 ? 2 : 1);
				}
			}
			ic->c->unique = unique;
		}
		if ((res = sys_drop_ic(tr, i, ic)))
			return res;
	}

	/* remove idx from schema and table */
	if (isGlobal(i->t) && (res = os_del(i->t->s->idxs, tr, i->base.name, dup_base(&i->base))))
		return res;
	if (!isNew(i) && (res = sql_trans_add_dependency_change(tr, i->base.id, ddl)))
		return res;
	if ((res = sql_trans_drop_dependencies(tr, i->base.id)))
		return res;

	if (drop_action && (res = sql_trans_drop_all_dependencies(tr, i->base.id, INDEX_DEPENDENCY)))
		return res;
	return res;
}

static int
sys_drop_kc(sql_trans *tr, sql_key *k, sql_kc *kc)
{
	sqlstore *store = tr->store;
	sql_schema *syss = find_sql_schema(tr, isGlobal(k->t)?"sys":"tmp");
	sql_table *syskc = find_sql_table(tr, syss, "objects");
	oid rid = store->table_api.column_find_row(tr, find_sql_column(syskc, "id"), &k->base.id, find_sql_column(syskc, "name"), kc->c->base.name, NULL);
	int res = LOG_OK;

	if (is_oid_nil(rid))
		return -1;
	if ((res = store->table_api.table_delete(tr, syskc, rid)))
		return res;
	return res;
}

static int
sys_drop_key(sql_trans *tr, sql_key *k, int drop_action)
{
	sqlstore *store = tr->store;
	node *n;
	sql_schema *syss = find_sql_schema(tr, isGlobal(k->t)?"sys":"tmp");
	sql_table *syskey = find_sql_table(tr, syss, "keys");
	oid rid = store->table_api.column_find_row(tr, find_sql_column(syskey, "id"), &k->base.id, NULL);
	int res = LOG_OK;

	if (is_oid_nil(rid))
		return -1;
	if ((res = store->table_api.table_delete(tr, syskey, rid)))
		return res;

	for (n = k->columns->h; n; n = n->next) {
		sql_kc *kc = n->data;
		if ((res = sys_drop_kc(tr, k, kc)))
			return res;
	}
	/* remove key from schema */
	if (isGlobal(k->t) && (res = os_del(k->t->s->keys, tr, k->base.name, dup_base(&k->base))))
		return res;
	if (isGlobal(k->t) && (res = os_del(tr->cat->objects, tr, k->base.name, dup_base(&k->base))))
		return res;
	if (k->t->pkey == (sql_ukey*)k)
		k->t->pkey = NULL;

	if (!isNew(k) && (res = sql_trans_add_dependency_change(tr, k->base.id, ddl)))
		return res;
	if ((res = sql_trans_drop_dependencies(tr, k->base.id)))
		return res;

	if (drop_action && (res = sql_trans_drop_all_dependencies(tr, k->base.id, (k->type == fkey) ? FKEY_DEPENDENCY : KEY_DEPENDENCY)))
		return res;
	return res;
}

static int
sys_drop_tc(sql_trans *tr, sql_trigger * i, sql_kc *kc)
{
	sqlstore *store = tr->store;
	sql_schema *syss = find_sql_schema(tr, isGlobal(i->t)?"sys":"tmp");
	sql_table *systc = find_sql_table(tr, syss, "objects");
	oid rid = store->table_api.column_find_row(tr, find_sql_column(systc, "id"), &i->base.id, find_sql_column(systc, "name"), kc->c->base.name, NULL);
	int res = LOG_OK;

	if (is_oid_nil(rid))
		return -1;
	if ((res = store->table_api.table_delete(tr, systc, rid)))
		return res;
	return res;
}

static int
sys_drop_sequence(sql_trans *tr, sql_sequence * seq, int drop_action)
{
	sqlstore *store = tr->store;
	sql_schema *syss = find_sql_schema(tr, "sys");
	sql_table *sysseqs = find_sql_table(tr, syss, "sequences");
	oid rid = store->table_api.column_find_row(tr, find_sql_column(sysseqs, "id"), &seq->base.id, NULL);
	int res = LOG_OK;

	if (is_oid_nil(rid))
		return -1;

	if ((res = store->table_api.table_delete(tr, sysseqs, rid)))
		return res;
	if (!isNew(seq) && (res = sql_trans_add_dependency_change(tr, seq->base.id, ddl)))
		return res;
	if ((res = sql_trans_drop_dependencies(tr, seq->base.id)))
		return res;
	if ((res = sql_trans_drop_any_comment(tr, seq->base.id)))
		return res;
	if (drop_action && (res = sql_trans_drop_all_dependencies(tr, seq->base.id, SEQ_DEPENDENCY)))
		return res;
	return res;
}

static int
sys_drop_default_object(sql_trans *tr, sql_column *col, int drop_action)
{
	const char *next_value_for = "next value for ";
	int res = LOG_OK;

	/* Drop sequence for generated column if it's the case */
	if (col->def && !strncmp(col->def, next_value_for, strlen(next_value_for))) {
		sql_schema *s = NULL;
		sql_sequence *seq = NULL;
		char *schema = NULL, *seq_name = NULL;

		extract_schema_and_sequence_name(NULL, col->def + strlen(next_value_for), &schema, &seq_name);
		if (!schema || !seq_name || !(s = find_sql_schema(tr, schema))) {
			_DELETE(schema);
			_DELETE(seq_name);
			return -1;
		}

		seq = find_sql_sequence(tr, s, seq_name);
		_DELETE(schema);
		_DELETE(seq_name);
		if (seq && sql_trans_get_dependency_type(tr, seq->base.id, BEDROPPED_DEPENDENCY) > 0) {
			if ((res = sys_drop_sequence(tr, seq, drop_action)))
				return res;
			if ((res = os_del(s->seqs, tr, seq->base.name, dup_base(&seq->base))))
				return res;
		}
	}
	return res;
}

static int
sql_trans_drop_obj_priv(sql_trans *tr, sqlid obj_id)
{
	sqlstore *store = tr->store;
	sql_schema *sys = find_sql_schema(tr, "sys");
	sql_table *privs = find_sql_table(tr, sys, "privileges");
	int res = LOG_OK;

	assert(sys && privs);
	/* select privileges of this obj_id */
	rids *A = store->table_api.rids_select(tr, find_sql_column(privs, "obj_id"), &obj_id, &obj_id, NULL);
	/* remove them */
	for(oid rid = store->table_api.rids_next(A); !is_oid_nil(rid) && res == LOG_OK; rid = store->table_api.rids_next(A))
		res = store->table_api.table_delete(tr, privs, rid);
	store->table_api.rids_destroy(A);
	return res;
}

static int
sys_drop_trigger(sql_trans *tr, sql_trigger * i)
{
	sqlstore *store = tr->store;
	node *n;
	sql_schema *syss = find_sql_schema(tr, isGlobal(i->t)?"sys":"tmp");
	sql_table *systrigger = find_sql_table(tr, syss, "triggers");
	oid rid = store->table_api.column_find_row(tr, find_sql_column(systrigger, "id"), &i->base.id, NULL);
	int res = LOG_OK;

	if (is_oid_nil(rid))
		return -1;
	if ((res = store->table_api.table_delete(tr, systrigger, rid)))
		return res;

	for (n = i->columns->h; n; n = n->next) {
		sql_kc *tc = n->data;

		if ((res = sys_drop_tc(tr, i, tc)))
			return res;
	}
	/* remove trigger from schema */
	if ((res = os_del(i->t->s->triggers, tr, i->base.name, dup_base(&i->base))))
		return res;
	if (!isNew(i) && (res = sql_trans_add_dependency_change(tr, i->base.id, ddl)))
		return res;
	if ((res = sql_trans_drop_dependencies(tr, i->base.id)))
		return res;
	return res;
}

static int
sys_drop_column(sql_trans *tr, sql_column *col, int drop_action)
{
	sqlstore *store = tr->store;
	sql_schema *syss = find_sql_schema(tr, isGlobal(col->t)?"sys":"tmp");
	sql_table *syscolumn = find_sql_table(tr, syss, "_columns");
	oid rid = store->table_api.column_find_row(tr, find_sql_column(syscolumn, "id"), &col->base.id, NULL);
	int res = LOG_OK;

	if (is_oid_nil(rid))
		return -1;
	if ((res = store->table_api.table_delete(tr, syscolumn, rid)))
		return res;
	if (!isNew(col) && (res = sql_trans_add_dependency_change(tr, col->base.id, ddl)))
		return res;
	if ((res = sql_trans_drop_dependencies(tr, col->base.id)))
		return res;
	if ((res = sql_trans_drop_any_comment(tr, col->base.id)))
		return res;
	if ((res = sql_trans_drop_obj_priv(tr, col->base.id)))
		return res;
	if ((res = sys_drop_default_object(tr, col, drop_action)))
		return res;

	if (drop_action && (res = sql_trans_drop_all_dependencies(tr, col->base.id, COLUMN_DEPENDENCY)))
		return res;
	if (col->type.type->s && (res = sql_trans_drop_dependency(tr, col->type.type->base.id, col->base.id, TYPE_DEPENDENCY)))
		return res;
	return res;
}

static int
sys_drop_keys(sql_trans *tr, sql_table *t, int drop_action)
{
	node *n;
	int res = LOG_OK;

	if (ol_length(t->keys))
		for (n = ol_first_node(t->keys); n; n = n->next) {
			sql_key *k = n->data;

			if ((res = sys_drop_key(tr, k, drop_action)))
				return res;
		}
	return res;
}

static int
sys_drop_idxs(sql_trans *tr, sql_table *t, int drop_action)
{
	node *n;
	int res = LOG_OK;

	if (ol_length(t->idxs))
		for (n = ol_first_node(t->idxs); n; n = n->next) {
			sql_idx *k = n->data;

			if ((res = sys_drop_idx(tr, k, drop_action)))
				return res;
		}
	return res;
}

static int
sys_drop_triggers(sql_trans *tr, sql_table *t)
{
	node *n;
	int res = LOG_OK;

	if (ol_length(t->triggers))
		for (n = ol_first_node(t->triggers); n; n = n->next) {
			sql_trigger *i = n->data;

			if ((res = sys_drop_trigger(tr, i)))
				return res;
		}
	return res;
}

static int
sys_drop_columns(sql_trans *tr, sql_table *t, int drop_action)
{
	node *n;
	int res = LOG_OK;

	if (ol_length(t->columns))
		for (n = t->columns->l->h; n; n = n->next) {
			sql_column *c = n->data;

			if ((res = sys_drop_column(tr, c, drop_action)))
				return res;
		}
	return res;
}

static int
sys_drop_part(sql_trans *tr, sql_part *pt, int drop_action)
{
	sqlstore *store = tr->store;
	sql_table *mt = pt->t;
	sql_schema *syss = find_sql_schema(tr, isGlobal(mt)?"sys":"tmp");
	sql_table *sysobj = find_sql_table(tr, syss, "objects");
	oid obj_oid = store->table_api.column_find_row(tr, find_sql_column(sysobj, "id"), &pt->base.id, NULL);
	int res = LOG_OK;

	(void)drop_action;
	if (is_oid_nil(obj_oid))
		return -1;

	if ((res = store->table_api.table_delete(tr, sysobj, obj_oid)))
		return res;
	if (isRangePartitionTable(mt)) {
		sql_table *ranges = find_sql_table(tr, syss, "range_partitions");
		assert(ranges);
		oid rid = store->table_api.column_find_row(tr, find_sql_column(ranges, "table_id"), &pt->member, NULL);
		if ((res = store->table_api.table_delete(tr, ranges, rid)))
			return res;
	} else if (isListPartitionTable(mt)) {
		sql_table *values = find_sql_table(tr, syss, "value_partitions");
		assert(values);
		rids *rs = store->table_api.rids_select(tr, find_sql_column(values, "table_id"), &pt->member, &pt->member, NULL);
		for (oid rid = store->table_api.rids_next(rs); !is_oid_nil(rid); rid = store->table_api.rids_next(rs)) {
			if ((res = store->table_api.table_delete(tr, values, rid))) {
				store->table_api.rids_destroy(rs);
				return res;
			}
		}
		store->table_api.rids_destroy(rs);
	}
	/* merge table depends on part table */
	if (!isNew(pt) && (res = sql_trans_add_dependency_change(tr, mt->base.id, ddl)))
		return res;
	if ((res = sql_trans_drop_dependency(tr, pt->member, mt->base.id, TABLE_DEPENDENCY)))
		return res;

	if ((res = os_del(mt->s->parts, tr, pt->base.name, dup_base(&pt->base))))
		return res;
	return res;
}

static int
sys_drop_members(sql_trans *tr, sql_table *t, int drop_action)
{
	int res = LOG_OK;

	if (!list_empty(t->members)) {
		for (node *n = t->members->h; n; ) {
			sql_part *pt = n->data;

			n = n->next;
			if ((res = sys_drop_part(tr, pt, drop_action)))
				return res;
		}
	}
	return res;
}

static int
sys_drop_parts(sql_trans *tr, sql_table *t, int drop_action)
{
	int res = LOG_OK;

	for(sql_part *pt = partition_find_part(tr, t, NULL); pt; pt = partition_find_part(tr, t, pt)) {
		if ((res = sql_trans_del_table(tr, pt->t, t, drop_action)))
			return res;
	}
	return res;
}

static int
sys_drop_table(sql_trans *tr, sql_table *t, int drop_action)
{
	sqlstore *store = tr->store;
	sql_schema *syss = find_sql_schema(tr, isGlobal(t)?"sys":"tmp");
	sql_table *systable = find_sql_table(tr, syss, "_tables");
	sql_column *syscol = find_sql_column(systable, "id");
	oid rid = store->table_api.column_find_row(tr, syscol, &t->base.id, NULL);
	int res = LOG_OK;

	if (is_oid_nil(rid))
		return -1;

	if ((res = store->table_api.table_delete(tr, systable, rid)))
		return res;
	if ((res = sys_drop_keys(tr, t, drop_action)))
		return res;
	if ((res = sys_drop_idxs(tr, t, drop_action)))
		return res;
	if ((res = sys_drop_triggers(tr, t)))
		return res;

	if (partition_find_part(tr, t, NULL))
		if ((res = sys_drop_parts(tr, t, drop_action)))
			return res;

	if (isMergeTable(t) || isReplicaTable(t))
		if ((res = sys_drop_members(tr, t, drop_action)))
			return res;

	if (isRangePartitionTable(t) || isListPartitionTable(t)) {
		sql_table *partitions = find_sql_table(tr, syss, "table_partitions");
		assert(partitions);
		sql_column *pcols = find_sql_column(partitions, "table_id");
		assert(pcols);
		rids *rs = store->table_api.rids_select(tr, pcols, &t->base.id, &t->base.id, NULL);
		oid poid;
		if ((poid = store->table_api.rids_next(rs)) != oid_nil) {
			if ((res = store->table_api.table_delete(tr, partitions, poid))) {
				store->table_api.rids_destroy(rs);
				return res;
			}
		}
		store->table_api.rids_destroy(rs);
	}

	if ((res = sql_trans_drop_any_comment(tr, t->base.id)))
		return res;
	if (!isNew(t) && (res = sql_trans_add_dependency_change(tr, t->base.id, ddl)))
		return res;
	if ((res = sql_trans_drop_dependencies(tr, t->base.id)))
		return res;
	if ((res = sql_trans_drop_obj_priv(tr, t->base.id)))
		return res;
	if ((res = sys_drop_columns(tr, t, drop_action)))
		return res;

	if (drop_action && (res = sql_trans_drop_all_dependencies(tr, t->base.id, !isView(t) ? TABLE_DEPENDENCY : VIEW_DEPENDENCY)))
		return res;
	return res;
}

static int
sys_drop_type(sql_trans *tr, sql_type *type, int drop_action)
{
	sqlstore *store = tr->store;
	sql_schema *syss = find_sql_schema(tr, "sys");
	sql_table *sys_tab_type = find_sql_table(tr, syss, "types");
	sql_column *sys_type_col = find_sql_column(sys_tab_type, "id");
	oid rid = store->table_api.column_find_row(tr, sys_type_col, &type->base.id, NULL);
	int res = LOG_OK;

	if (is_oid_nil(rid))
		return -1;

	if ((res = store->table_api.table_delete(tr, sys_tab_type, rid)))
		return res;
	if (!isNew(type) && (res = sql_trans_add_dependency_change(tr, type->base.id, ddl)))
		return res;
	if ((res = sql_trans_drop_dependencies(tr, type->base.id)))
		return res;

	if (drop_action && (res = sql_trans_drop_all_dependencies(tr, type->base.id, TYPE_DEPENDENCY)))
		return res;
	return res;
}

static int
sys_drop_func(sql_trans *tr, sql_func *func, int drop_action)
{
	sqlstore *store = tr->store;
	sql_schema *syss = find_sql_schema(tr, "sys");
	sql_table *sys_tab_func = find_sql_table(tr, syss, "functions");
	sql_column *sys_func_col = find_sql_column(sys_tab_func, "id");
	oid rid_func = store->table_api.column_find_row(tr, sys_func_col, &func->base.id, NULL);
	if (is_oid_nil(rid_func))
		return -1;
	sql_table *sys_tab_args = find_sql_table(tr, syss, "args");
	sql_column *sys_args_col = find_sql_column(sys_tab_args, "func_id");
	rids *args = store->table_api.rids_select(tr, sys_args_col, &func->base.id, &func->base.id, NULL);
	int res = LOG_OK;

	for (oid r = store->table_api.rids_next(args); !is_oid_nil(r); r = store->table_api.rids_next(args)) {
		if ((res = store->table_api.table_delete(tr, sys_tab_args, r))) {
			store->table_api.rids_destroy(args);
			return res;
		}
	}
	store->table_api.rids_destroy(args);

	assert(!is_oid_nil(rid_func));
	if ((res = store->table_api.table_delete(tr, sys_tab_func, rid_func)))
		return res;

	if (!isNew(func) && (res = sql_trans_add_dependency_change(tr, func->base.id, ddl)))
		return res;
	if ((res = sql_trans_drop_dependencies(tr, func->base.id)))
		return res;
	if ((res = sql_trans_drop_any_comment(tr, func->base.id)))
		return res;
	if ((res = sql_trans_drop_obj_priv(tr, func->base.id)))
		return res;

	if (drop_action && (res = sql_trans_drop_all_dependencies(tr, func->base.id, !IS_PROC(func) ? FUNC_DEPENDENCY : PROC_DEPENDENCY)))
		return res;
	if (!func->vararg && func->ops) {
		for (node *n = func->ops->h; n; n = n->next) {
			sql_arg *a = n->data;

			if (a->type.type->s && (res = sql_trans_drop_dependency(tr, a->type.type->base.id, func->base.id, TYPE_DEPENDENCY)))
				return res;
		}
	}
	if (!func->varres && func->res) {
		for (node *n = func->res->h; n; n = n->next) {
			sql_arg *a = n->data;

			if (a->type.type->s && (res = sql_trans_drop_dependency(tr, a->type.type->base.id, func->base.id, TYPE_DEPENDENCY)))
				return res;
		}
	}
	return res;
}

static int
sys_drop_types(sql_trans *tr, sql_schema *s, int drop_action)
{
	int res = LOG_OK;
	struct os_iter oi;
	os_iterator(&oi, s->types, tr, NULL);
	for (sql_base *b = oi_next(&oi); b; b = oi_next(&oi)) {
		sql_type *t = (sql_type*)b;

		if ((res = sys_drop_type(tr, t, drop_action)))
			return res;
	}
	return res;
}

static int
sys_drop_tables(sql_trans *tr, sql_schema *s, int drop_action)
{
	int res = LOG_OK;
	struct os_iter oi;
	os_iterator(&oi, s->tables, tr, NULL);
	for (sql_base *b = oi_next(&oi); b; b = oi_next(&oi)) {
		sql_table *t = (sql_table*)b;

		if ((res = sys_drop_table(tr, t, drop_action)))
			return res;
	}
	return res;
}

static int
sys_drop_funcs(sql_trans *tr, sql_schema *s, int drop_action)
{
	int res = LOG_OK;
	struct os_iter oi;
	os_iterator(&oi, s->funcs, tr, NULL);
	for (sql_base *b = oi_next(&oi); b; b = oi_next(&oi)) {
		sql_func *f = (sql_func*)b;

		if ((res = sys_drop_func(tr, f, drop_action)))
			return res;
	}
	return res;
}

static int
sys_drop_sequences(sql_trans *tr, sql_schema *s, int drop_action)
{
	int res = LOG_OK;
	struct os_iter oi;
	os_iterator(&oi, s->seqs, tr, NULL);
	for (sql_base *b = oi_next(&oi); b; b = oi_next(&oi)) {
		sql_sequence *seq = (sql_sequence*)b;

		if ((res = sys_drop_sequence(tr, seq, drop_action)))
			return res;
	}
	return res;
}

int
sql_trans_create_type(sql_trans *tr, sql_schema *s, const char *sqlname, unsigned int digits, unsigned int scale, int radix, const char *impl)
{
	sqlstore *store = tr->store;
	sql_type *t;
	sql_table *systype;
	int localtype = ATOMindex(impl);
	sql_class eclass = EC_EXTERNAL;
	int eclass_cast = (int) eclass, res = LOG_OK;

	if (localtype < 0)
		return -4;
	t = ZNEW(sql_type);
	systype = find_sql_table(tr, find_sql_schema(tr, "sys"), "types");
	base_init(NULL, &t->base, next_oid(tr->store), true, sqlname);
	t->impl =_STRDUP(impl);
	t->digits = digits;
	t->scale = scale;
	t->radix = radix;
	t->eclass = eclass;
	t->localtype = localtype;
	t->s = s;

	if ((res = os_add(s->types, tr, t->base.name, &t->base)))
		return res;
	if ((res = store->table_api.table_insert(tr, systype, &t->base.id, &t->impl, &t->base.name, &t->digits, &t->scale, &radix, &eclass_cast, &s->base.id)))
		return res;
	return res;
}

int
sql_trans_drop_type(sql_trans *tr, sql_schema *s, sqlid id, int drop_action)
{
	sql_type *t = sql_trans_find_type(tr, s, id);
	int res = LOG_OK;

	if (drop_action == DROP_CASCADE_START || drop_action == DROP_CASCADE) {
		sqlid* local_id = MNEW(sqlid);
		if (!local_id)
			return -1;

		if (!tr->dropped) {
			tr->dropped = list_create((fdestroy) &id_destroy);
			if (!tr->dropped) {
				_DELETE(local_id);
				return -1;
			}
		}
		*local_id = t->base.id;
		list_append(tr->dropped, local_id);
	}

	if ((res = sys_drop_type(tr, t, drop_action)))
		return res;
	if ((res = os_del(s->types, tr, t->base.name, dup_base(&t->base))))
		return res;

	if (drop_action == DROP_CASCADE_START && tr->dropped) {
		list_destroy(tr->dropped);
		tr->dropped = NULL;
	}
	return res;
}

sql_func *
create_sql_func(sqlstore *store, sql_allocator *sa, const char *func, list *args, list *res, sql_ftype type, sql_flang lang, const char *mod,
				const char *impl, const char *query, bit varres, bit vararg, bit system, bit side_effect)
{
	sql_func *t = SA_ZNEW(sa, sql_func);

	base_init(sa, &t->base, next_oid(store), true, func);
	assert(mod);
	t->imp = (impl)?SA_STRDUP(sa, impl):NULL;
	t->mod = SA_STRDUP(sa, mod);
	t->type = type;
	t->lang = lang;
	t->instantiated = lang != FUNC_LANG_SQL && lang != FUNC_LANG_MAL;
	t->semantics = TRUE;
	t->side_effect = side_effect;
	t->varres = varres;
	t->vararg = vararg;
	t->ops = args;
	t->res = res;
	t->query = (query)?SA_STRDUP(sa, query):NULL;
	t->fix_scale = SCALE_EQ;
	t->s = NULL;
	t->system = system;
	return t;
}

int
sql_trans_create_func(sql_func **fres, sql_trans *tr, sql_schema *s, const char *func, list *args, list *ffres, sql_ftype type, sql_flang lang,
					  const char *mod, const char *impl, const char *query, bit varres, bit vararg, bit system, bit side_effect)
{
	sqlstore *store = tr->store;
	sql_schema *syss = find_sql_schema(tr, "sys");
	sql_table *sysfunc = find_sql_table(tr, syss, "functions");
	sql_table *sysarg = find_sql_table(tr, syss, "args");
	node *n;
	int number = 0, ftype = (int) type, flang = (int) lang, res = LOG_OK;
	bit semantics = TRUE;

	sql_func *t = ZNEW(sql_func);
	base_init(NULL, &t->base, next_oid(tr->store), true, func);
	assert(mod);
	t->imp = (impl)?_STRDUP(impl):NULL;
	t->mod =_STRDUP(mod);
	t->type = type;
	t->lang = lang;
	t->instantiated = lang != FUNC_LANG_SQL && lang != FUNC_LANG_MAL;
	t->semantics = semantics;
	t->side_effect = side_effect;
	t->varres = varres;
	t->vararg = vararg;
	t->ops = list_create((fdestroy) &arg_destroy);
	t->fix_scale = SCALE_EQ;
	t->system = system;
	for (n=args->h; n; n = n->next)
		list_append(t->ops, arg_dup(tr, s, n->data));
	if (ffres) {
		t->res = list_create((fdestroy) &arg_destroy);
		for (n=ffres->h; n; n = n->next)
			list_append(t->res, arg_dup(tr, s, n->data));
	}
	t->query = (query)?_STRDUP(query):NULL;
	t->s = s;

	if ((res = os_add(s->funcs, tr, t->base.name, &t->base)))
		return res;
	if ((res = store->table_api.table_insert(tr, sysfunc, &t->base.id, &t->base.name, query?(char**)&query:&t->imp, &t->mod, &flang, &ftype, &side_effect,
			&varres, &vararg, &s->base.id, &system, &semantics)))
		return res;
	if (t->res) for (n = t->res->h; n; n = n->next, number++) {
		sql_arg *a = n->data;
		sqlid id = next_oid(tr->store);
		if ((res = store->table_api.table_insert(tr, sysarg, &id, &t->base.id, &a->name, &a->type.type->base.name, &a->type.digits, &a->type.scale, &a->inout, &number)))
			return res;
	}
	if (t->ops) for (n = t->ops->h; n; n = n->next, number++) {
		sql_arg *a = n->data;
		sqlid id = next_oid(tr->store);
		if ((res = store->table_api.table_insert(tr, sysarg, &id, &t->base.id, &a->name, &a->type.type->base.name, &a->type.digits, &a->type.scale, &a->inout, &number)))
			return res;
	}
	*fres = t;
	return res;
}

int
sql_trans_drop_func(sql_trans *tr, sql_schema *s, sqlid id, int drop_action)
{
	sql_base *b = os_find_id(s->funcs, tr, id);
	int res = LOG_OK;

	if (!b)
		return res;

	sql_func *func = (sql_func*)b;
	if (drop_action == DROP_CASCADE_START || drop_action == DROP_CASCADE) {
		sqlid *local_id = MNEW(sqlid);
		if (!local_id)
			return -1;

		if (! tr->dropped) {
			tr->dropped = list_create((fdestroy) &id_destroy);
			if (!tr->dropped) {
				_DELETE(local_id);
				return -1;
			}
		}
		*local_id = func->base.id;
		list_append(tr->dropped, local_id);
	}

	if ((res = sys_drop_func(tr, func, DROP_CASCADE)))
		return res;
	if ((res = os_del(s->funcs, tr, func->base.name, dup_base(&func->base))))
		return res;

	if (drop_action == DROP_CASCADE_START && tr->dropped) {
		list_destroy(tr->dropped);
		tr->dropped = NULL;
	}
	return res;
}

static int
build_drop_func_list_item(sql_trans *tr, sql_schema *s, sqlid id)
{
	sql_base *b = os_find_id(s->funcs, tr, id);
	int res = LOG_OK;

	if (b) {
		sql_func *func = (sql_func*)b;
		if ((res = sys_drop_func(tr, func, DROP_CASCADE)))
			return res;
		if ((res = os_del(s->funcs, tr, func->base.name, dup_base(&func->base))))
			return res;
	}
	return res;
}

int
sql_trans_drop_all_func(sql_trans *tr, sql_schema *s, list *list_func, int drop_action)
{
	list *to_drop = NULL;
	int res = LOG_OK;

	(void) drop_action;
	if (!tr->dropped && !(tr->dropped = list_create((fdestroy) &id_destroy)))
		return -1;

	for (node *n = list_func->h; n ; n = n->next ) {
		sql_func *func = (sql_func *) n->data;

		if (!list_find_id(tr->dropped, func->base.id)) {
			sqlid *local_id = MNEW(sqlid);
			if (!local_id) {
				list_destroy(tr->dropped);
				tr->dropped = NULL;
				if (to_drop)
					list_destroy(to_drop);
				return -1;
			}
			if (!to_drop && !(to_drop = list_create(NULL))) {
				list_destroy(tr->dropped);
				tr->dropped = NULL;
				return -1;
			}
			*local_id = func->base.id;
			list_append(tr->dropped, local_id);
			list_append(to_drop, func);
		}
	}

	if (to_drop) {
		for (node *n = to_drop->h; n ; n = n->next ) {
			sql_func *func = (sql_func *) n->data;
			if ((res = build_drop_func_list_item(tr, s, func->base.id))) {
				list_destroy(tr->dropped);
				tr->dropped = NULL;
				list_destroy(to_drop);
				return res;
			}
		}
		list_destroy(to_drop);
	}

	list_destroy(tr->dropped);
	tr->dropped = NULL;
	return res;
}

int
sql_trans_create_schema(sql_trans *tr, const char *name, sqlid auth_id, sqlid owner, sqlid *schema_id_ptr)
{
	sqlstore *store = tr->store;
	sql_schema *s = ZNEW(sql_schema);
	sql_table *sysschema = find_sql_table(tr, find_sql_schema(tr, "sys"), "schemas");
	int res = LOG_OK;

	base_init(NULL, &s->base, next_oid(tr->store), true, name);
	s->auth_id = auth_id;
	s->owner = owner;
	s->system = FALSE;
<<<<<<< HEAD
	assert(!isTempSchema(s)); // TODO transaction_layer_revamp: check if this is really true
	s->tables = os_new(tr->sa, (destroy_fptr) &table_destroy, false, true, true, store);
	s->types = os_new(tr->sa, (destroy_fptr) &type_destroy, false, true, true, store);
	s->funcs = os_new(tr->sa, (destroy_fptr) &func_destroy, false, false, false, store);
	s->seqs = os_new(tr->sa, (destroy_fptr) &seq_destroy, false, true, true, store);
	s->keys = os_new(tr->sa, (destroy_fptr) &key_destroy, false, true, true, store);
	s->idxs = os_new(tr->sa, (destroy_fptr) &idx_destroy, false, true, true, store);
	s->triggers = os_new(tr->sa, (destroy_fptr) &trigger_destroy, false, true, true, store);
	s->parts = os_new(tr->sa, (destroy_fptr) &part_destroy, false, false, true, store);
=======
	s->tables = os_new(NULL, (destroy_fptr) &table_destroy, isTempSchema(s), true, true, store);
	s->types = os_new(NULL, (destroy_fptr) &type_destroy, isTempSchema(s), true, true, store);
	s->funcs = os_new(NULL, (destroy_fptr) &func_destroy, isTempSchema(s), false, false, store);
	s->seqs = os_new(NULL, (destroy_fptr) &seq_destroy, isTempSchema(s), true, true, store);
	s->keys = os_new(NULL, (destroy_fptr) &key_destroy, isTempSchema(s), true, true, store);
	s->idxs = os_new(NULL, (destroy_fptr) &idx_destroy, isTempSchema(s), true, true, store);
	s->triggers = os_new(NULL, (destroy_fptr) &trigger_destroy, isTempSchema(s), true, true, store);
	s->parts = os_new(NULL, (destroy_fptr) &part_destroy, isTempSchema(s), false, true, store);
>>>>>>> 2b041e15
	s->store = tr->store;

	if ((res = store->table_api.table_insert(tr, sysschema, &s->base.id, &s->base.name, &s->auth_id, &s->owner, &s->system))) {
		schema_destroy(store, s);
		return res;
	}
	if ((res = os_add(tr->cat->schemas, tr, s->base.name, &s->base)))
		return res;
	if ((res = sql_trans_add_dependency(tr, s->auth_id, ddl)))
		return res;
	if ((res = sql_trans_add_dependency(tr, s->owner, ddl)))
		return res;
	if (schema_id_ptr)
		*schema_id_ptr = s->base.id;
	return res;
}

int
sql_trans_rename_schema(sql_trans *tr, sqlid id, const char *new_name)
{
	sqlstore *store = tr->store;
	sql_table *sysschema = find_sql_table(tr, find_sql_schema(tr, "sys"), "schemas");
	sql_schema *s = find_sql_schema_id(tr, id), *ns = NULL;
	oid rid;
	int res = LOG_OK;

	assert(!strNil(new_name));

	rid = store->table_api.column_find_row(tr, find_sql_column(sysschema, "id"), &id, NULL);
	assert(!is_oid_nil(rid));
	if ((res = store->table_api.column_update_value(tr, find_sql_column(sysschema, "name"), rid, (void*) new_name)))
		return res;

	if (!isNew(s) && (res = sql_trans_add_dependency_change(tr, id, ddl)))
		return res;
	/* delete schema, add schema */
	if ((res = os_del(tr->cat->schemas, tr, s->base.name, dup_base(&s->base))))
		return res;
	if ((res = schema_dup(tr, s, new_name, &ns)) || (res = os_add(tr->cat->schemas, tr, ns->base.name, &ns->base))) {
		return res;
	}
	return res;
}

int
sql_trans_change_schema_authorization(sql_trans *tr, sqlid id, sqlid auth_id)
{
	sqlstore *store = tr->store;
	sql_table *sysschema = find_sql_table(tr, find_sql_schema(tr, "sys"), "schemas");
	sql_schema *s = find_sql_schema_id(tr, id), *ns = NULL;
	oid rid;
	int res = LOG_OK;

	assert(auth_id);
	s->auth_id = auth_id;

	rid = store->table_api.column_find_row(tr, find_sql_column(sysschema, "id"), &id, NULL);
	assert(!is_oid_nil(rid));
	if ((res = store->table_api.column_update_value(tr, find_sql_column(sysschema, "authorization"), rid, &auth_id)))
		return res;

	if (!isNew(s) && (res = sql_trans_add_dependency_change(tr, id, ddl)))
		return res;
	/* delete schema, add schema */
	if ((res = os_del(tr->cat->schemas, tr, s->base.name, dup_base(&s->base))))
		return res;
	if ((res = schema_dup(tr, s, s->base.name, &ns)) || (res = os_add(tr->cat->schemas, tr, ns->base.name, &ns->base))) {
		return res;
	}
	return res;
}

int
sql_trans_drop_schema(sql_trans *tr, sqlid id, int drop_action)
{
	sqlstore *store = tr->store;
	sql_schema *s = find_sql_schema_id(tr, id);
	sql_table *sysschema = find_sql_table(tr, find_sql_schema(tr, "sys"), "schemas");
	oid rid = store->table_api.column_find_row(tr, find_sql_column(sysschema, "id"), &s->base.id, NULL);
	int res = LOG_OK;

	if (is_oid_nil(rid))
		return 0;
	if (drop_action == DROP_CASCADE_START || drop_action == DROP_CASCADE) {
		sqlid* local_id = MNEW(sqlid);
		if (!local_id)
			return -1;

		if (!tr->dropped) {
			tr->dropped = list_create((fdestroy) &id_destroy);
			if (!tr->dropped) {
				_DELETE(local_id);
				return -1;
			}
		}
		*local_id = s->base.id;
		list_append(tr->dropped, local_id);
	}

	if ((res = store->table_api.table_delete(tr, sysschema, rid)))
		return res;
	if (!isNew(s) && (res = sql_trans_add_dependency_change(tr, id, ddl)))
		return res;
	if ((res = sys_drop_funcs(tr, s, drop_action)))
		return res;
	if ((res = sys_drop_tables(tr, s, drop_action)))
		return res;
	if ((res = sys_drop_types(tr, s, drop_action)))
		return res;
	if ((res = sys_drop_sequences(tr, s, drop_action)))
		return res;
	if ((res = sql_trans_drop_any_comment(tr, s->base.id)))
		return res;
	if ((res = sql_trans_drop_obj_priv(tr, s->base.id)))
		return res;

	if ((res = os_del(tr->cat->schemas, tr, s->base.name, dup_base(&s->base))))
		return res;

	if (drop_action == DROP_CASCADE_START && tr->dropped) {
		list_destroy(tr->dropped);
		tr->dropped = NULL;
	}
	return res;
}

static int
sql_trans_propagate_dependencies_parents(sql_trans *tr, sql_table *mt, bool *child_of_partitioned)
{
	int res = LOG_OK;
	sql_part *pt = NULL;

	for (; mt; mt = pt?pt->t:NULL) {
		if ((res = store_reset_sql_functions(tr, mt->base.id))) /* reset sql functions depending on the table */
			return res;
		if (!isNew(mt) && (res = sql_trans_add_dependency(tr, mt->base.id, ddl))) /* protect from another transaction changing the table's schema */
			return res;
		if (child_of_partitioned)
			*child_of_partitioned |= (isRangePartitionTable(mt) || isListPartitionTable(mt));
		pt = partition_find_part(tr, mt, NULL);
	}
	return res;
}

static int
sql_trans_propagate_dependencies_children(sql_trans *tr, sql_table *pt, bool child_of_partitioned)
{
	int res = LOG_OK;

	if (THRhighwater()) /* for now throw malloc failure error */
		return -1;

	if ((res = store_reset_sql_functions(tr, pt->base.id))) /* reset sql functions depending on the table */
		return res;
	if (!isNew(pt)) {
		if ((res = sql_trans_add_dependency(tr, pt->base.id, ddl))) /* protect from another transaction changing the table's schema */
			return res;
		if ((res = sql_trans_add_dependency_change(tr, pt->base.id, ddl))) /* protect from being added twice */
			return res;
		if (child_of_partitioned && isTable(pt) && (res = sql_trans_add_dependency(tr, pt->base.id, dml))) /* disallow concurrent updates on pt */
			return res;
	}
	if ((isMergeTable(pt) || isReplicaTable(pt)) && !list_empty(pt->members)) {
		for (node *nt = pt->members->h; nt; nt = nt->next) {
			sql_part *pd = nt->data;
			sql_table *t = find_sql_table_id(tr, pt->s, pd->member);

			child_of_partitioned |= (isRangePartitionTable(t) || isListPartitionTable(t));
			if ((res = sql_trans_propagate_dependencies_children(tr, t, child_of_partitioned)))
				return res;
		}
	}
	return res;
}

int
sql_trans_add_table(sql_trans *tr, sql_table *mt, sql_table *pt)
{
	sqlstore *store = tr->store;
	sql_schema *syss = find_sql_schema(tr, isGlobal(mt)?"sys":"tmp");
	sql_table *sysobj = find_sql_table(tr, syss, "objects");
	int res = LOG_OK;
	sql_table *dup = NULL;
	bool child_of_partitioned = false;

	/* merge table depends on part table */
	if ((res = sql_trans_create_dependency(tr, pt->base.id, mt->base.id, TABLE_DEPENDENCY)))
		return res;
	assert(isMergeTable(mt) || isReplicaTable(mt));

	if ((res = new_table(tr, mt, &dup)))
		return res;
	mt = dup;
	if (!mt->members)
		mt->members = list_create((fdestroy) &part_destroy);
	sql_part *p = ZNEW(sql_part);
	p->t = mt;
	p->member = pt->base.id;

	base_init(NULL, &p->base, next_oid(store), true, pt->base.name);
	list_append(mt->members, p);
	if ((res = store->table_api.table_insert(tr, sysobj, &p->base.id, &p->base.name, &mt->base.id, &pt->base.id)))
		return res;
	if ((res = os_add(mt->s->parts, tr, p->base.name, dup_base(&p->base))))
		return res;
	if ((res = sql_trans_propagate_dependencies_parents(tr, mt, &child_of_partitioned)))
		return res;
	if ((res = sql_trans_propagate_dependencies_children(tr, pt, child_of_partitioned)))
		return res;
	return res;
}

int
sql_trans_add_range_partition(sql_trans *tr, sql_table *mt, sql_table *pt, sql_subtype tpe, ptr min, ptr max,
		bit with_nills, int update, sql_part **err)
{
	sqlstore *store = tr->store;
	sql_schema *syss = find_sql_schema(tr, isGlobal(mt)?"sys":"tmp");
	sql_table *sysobj = find_sql_table(tr, syss, "objects");
	sql_table *partitions = find_sql_table(tr, syss, "table_partitions");
	sql_table *ranges = find_sql_table(tr, syss, "range_partitions");
	sql_part *p;
	int localtype = tpe.type->localtype, res = LOG_OK;
	ValRecord vmin, vmax;
	size_t smin, smax;
	bit to_insert = with_nills;
	oid rid;
	ptr ok;
	sql_table *dup = NULL;

	assert(sysobj);
	assert(partitions);
	assert(ranges);

	vmin = vmax = (ValRecord) {.vtype = TYPE_void,};

	if ((res = new_table(tr, mt, &dup)))
		return res;
	mt = dup;
	if (!mt->members)
		mt->members = list_create((fdestroy) &part_destroy);
	if (min) {
		ok = VALinit(&vmin, localtype, min);
		if (ok && localtype != TYPE_str)
			ok = VALconvert(TYPE_str, &vmin);
	} else {
		ok = VALinit(&vmin, TYPE_str, ATOMnilptr(TYPE_str));
		min = (ptr) ATOMnilptr(localtype);
	}
	if (!ok) {
		res = -1;
		goto finish;
	}
	smin = ATOMlen(localtype, min);
	if (smin > STORAGE_MAX_VALUE_LENGTH) {
		res = -10;
		goto finish;
	}

	if (max) {
		ok = VALinit(&vmax, localtype, max);
		if (ok && localtype != TYPE_str)
			ok = VALconvert(TYPE_str, &vmax);
	} else {
		ok = VALinit(&vmax, TYPE_str, ATOMnilptr(TYPE_str));
		max = (ptr) ATOMnilptr(localtype);
	}
	if (!ok) {
		res = -1;
		goto finish;
	}
	smax = ATOMlen(localtype, max);
	if (smax > STORAGE_MAX_VALUE_LENGTH) {
		res = -11;
		goto finish;
	}

	if (!update) {
		p = ZNEW(sql_part);
		base_init(NULL, &p->base, next_oid(store), true, pt->base.name);
		assert(isMergeTable(mt) || isReplicaTable(mt));
		p->t = mt;
		assert(pt);
		p->member = pt->base.id;
	} else {
		node *n = members_find_child_id(mt->members, pt->base.id);
		p = (sql_part*) n->data;
	}

	/* add range partition values */
	if (update) {
		_DELETE(p->part.range.minvalue);
		_DELETE(p->part.range.maxvalue);
	}
	p->part.range.minvalue = NEW_ARRAY(char, smin);
	p->part.range.maxvalue = NEW_ARRAY(char, smax);
	memcpy(p->part.range.minvalue, min, smin);
	memcpy(p->part.range.maxvalue, max, smax);
	p->part.range.minlength = smin;
	p->part.range.maxlength = smax;
	p->with_nills = with_nills;

	if (!update) {
		*err = list_append_with_validate(mt->members, p, &localtype, sql_range_part_validate_and_insert);
		if (*err)
			part_destroy(store, p);
	} else {
		*err = list_transverse_with_validate(mt->members, p, &localtype, sql_range_part_validate_and_insert);
	}
	if (*err) {
		res = -12;
		goto finish;
	}

	if (!update) {
		rid = store->table_api.column_find_row(tr, find_sql_column(partitions, "table_id"), &mt->base.id, NULL);
		assert(!is_oid_nil(rid));

		/* add merge table dependency */
		if ((res = sql_trans_create_dependency(tr, pt->base.id, mt->base.id, TABLE_DEPENDENCY)))
			goto finish;
		sqlid id = store->table_api.column_find_sqlid(tr, find_sql_column(partitions, "id"), rid);
		if ((res = store->table_api.table_insert(tr, sysobj, &p->base.id, &p->base.name, &mt->base.id, &pt->base.id)))
			goto finish;
		char *vmin_val = VALget(&vmin);
		char *vmax_val = VALget(&vmax);
		if ((res = store->table_api.table_insert(tr, ranges, &pt->base.id, &id, &vmin_val, &vmax_val, &to_insert)))
			goto finish;
	} else {
		sql_column *cmin = find_sql_column(ranges, "minimum"), *cmax = find_sql_column(ranges, "maximum"),
				   *wnulls = find_sql_column(ranges, "with_nulls");

		rid = store->table_api.column_find_row(tr, find_sql_column(ranges, "table_id"), &pt->base.id, NULL);
		assert(!is_oid_nil(rid));

		if ((res = store->table_api.column_update_value(tr, cmin, rid, VALget(&vmin))))
			goto finish;
		if ((res = store->table_api.column_update_value(tr, cmax, rid, VALget(&vmax))))
			goto finish;
		if ((res = store->table_api.column_update_value(tr, wnulls, rid, &to_insert)))
			goto finish;
	}

	if (!update && (res = os_add(mt->s->parts, tr, p->base.name, dup_base(&p->base))))
		goto finish;
	if ((res = sql_trans_propagate_dependencies_parents(tr, mt, NULL)))
		goto finish;
	res = sql_trans_propagate_dependencies_children(tr, pt, true);

finish:
	VALclear(&vmin);
	VALclear(&vmax);
	return res;
}

int
sql_trans_add_value_partition(sql_trans *tr, sql_table *mt, sql_table *pt, sql_subtype tpe, list* vals, bit with_nills,
		int update, sql_part **err)
{
	sqlstore *store = tr->store;
	sql_schema *syss = find_sql_schema(tr, isGlobal(mt)?"sys":"tmp");
	sql_table *sysobj = find_sql_table(tr, syss, "objects");
	sql_table *partitions = find_sql_table(tr, syss, "table_partitions");
	sql_table *values = find_sql_table(tr, syss, "value_partitions");
	sql_part *p;
	oid rid;
	int localtype = tpe.type->localtype, i = 0, res = LOG_OK;
	sql_table *dup = NULL;

	assert(sysobj);
	assert(partitions);
	assert(values);

	if ((res = new_table(tr, mt, &dup)))
		return res;
	mt = dup;
	if (!mt->members)
		mt->members = list_create((fdestroy) &part_destroy);
	if (!update) {
		p = ZNEW(sql_part);
		base_init(NULL, &p->base, next_oid(store), true, pt->base.name);
		assert(isMergeTable(mt) || isReplicaTable(mt));
		p->t = mt;
		assert(pt);
		p->member = pt->base.id;
	} else {
		rids *rs;
		node *n = members_find_child_id(mt->members, pt->base.id);
		p = (sql_part*) n->data;

		rs = store->table_api.rids_select(tr, find_sql_column(values, "table_id"), &pt->base.id, &pt->base.id, NULL);
		for (rid = store->table_api.rids_next(rs); !is_oid_nil(rid); rid = store->table_api.rids_next(rs)) {
			if ((res = store->table_api.table_delete(tr, values, rid))) { /* eliminate the old values */
				store->table_api.rids_destroy(rs);
				return res;
			}
		}
		store->table_api.rids_destroy(rs);
	}
	p->with_nills = with_nills;

	rid = store->table_api.column_find_row(tr, find_sql_column(partitions, "table_id"), &mt->base.id, NULL);
	assert(!is_oid_nil(rid));

	sqlid id = store->table_api.column_find_sqlid(tr, find_sql_column(partitions, "id"), rid);

	if (with_nills) { /* store the null value first */
		ValRecord vnnil;
		if (VALinit(&vnnil, TYPE_str, ATOMnilptr(TYPE_str)) == NULL) {
			if (!update)
				part_destroy(store, p);
			list_destroy2(vals, store);
			return -1;
		}
		char *vnnil_val = VALget(&vnnil);
		if ((res = store->table_api.table_insert(tr, values, &pt->base.id, &id, &vnnil_val))) {
			list_destroy2(vals, store);
			return res;
		}
		VALclear(&vnnil);
	}

	for (node *n = vals->h ; n ; n = n->next) {
		sql_part_value *next = (sql_part_value*) n->data;
		ValRecord vvalue;
		ptr ok;

		if (ATOMlen(localtype, next->value) > STORAGE_MAX_VALUE_LENGTH) {
			if (!update)
				part_destroy(store, p);
			list_destroy2(vals, store);
			return -i - 10;
		}
		ok = VALinit(&vvalue, localtype, next->value);
		if (ok && localtype != TYPE_str)
			ok = VALconvert(TYPE_str, &vvalue);
		if (!ok) {
			if (!update)
				part_destroy(store, p);
			VALclear(&vvalue);
			list_destroy2(vals, store);
			return -i - 10;
		}
		char *vvalue_val = VALget(&vvalue);
		if ((res = store->table_api.table_insert(tr, values, &pt->base.id, &id, &vvalue_val))) {
			VALclear(&vvalue);
			list_destroy2(vals, store);
			return res;
		}

		VALclear(&vvalue);
		i++;
	}

	if (p->part.values)
		list_destroy2(p->part.values, store);
	p->part.values = vals;

	if (!update) {
		*err = list_append_with_validate(mt->members, p, &localtype, sql_values_part_validate_and_insert);
		if (*err)
			part_destroy(store, p);
	} else {
		*err = list_transverse_with_validate(mt->members, p, &localtype, sql_values_part_validate_and_insert);
	}
	if (*err)
		return -4;

	if (!update) {
		/* add merge table dependency */
		if ((res = sql_trans_create_dependency(tr, pt->base.id, mt->base.id, TABLE_DEPENDENCY)))
			return res;
		if ((res = store->table_api.table_insert(tr, sysobj, &p->base.id, &p->base.name, &mt->base.id, &pt->base.id)))
			return res;
		if ((res = os_add(mt->s->parts, tr, p->base.name, dup_base(&p->base))))
			return res;
	}
	if ((res = sql_trans_propagate_dependencies_parents(tr, mt, NULL)))
		return res;
	if ((res = sql_trans_propagate_dependencies_children(tr, pt, true)))
		return res;
	return res;
}

int
sql_trans_rename_table(sql_trans *tr, sql_schema *s, sqlid id, const char *new_name)
{
	sqlstore *store = tr->store;
	sql_table *systable = find_sql_table(tr, find_sql_schema(tr, isTempSchema(s) ? "tmp":"sys"), "_tables");
	sql_table *t = find_sql_table_id(tr, s, id), *dup = NULL;
	oid rid;
	int res = LOG_OK;

	assert(!strNil(new_name));

	rid = store->table_api.column_find_row(tr, find_sql_column(systable, "id"), &id, NULL);
	assert(!is_oid_nil(rid));
	if ((res = store->table_api.column_update_value(tr, find_sql_column(systable, "name"), rid, (void*) new_name)))
		return res;

	if (isGlobal(t)) {
		if (!isNew(t) && (res = sql_trans_add_dependency_change(tr, id, ddl)))
			return res;
		if ((res = os_del(s->tables, tr, t->base.name, dup_base(&t->base))))
			return res;
	} else {
		assert(isTempTable(t));
		sql_base *b = os_find_id(tr->localtmps, tr, t->base.id);
		if ((res = os_del(tr->localtmps, tr, b->name, dup_base(b))))
			return res;
	}

	if ((res = table_dup(tr, t, t->s, new_name, &dup, true)))
		return res;
	return res;
}

int
sql_trans_set_table_schema(sql_trans *tr, sqlid id, sql_schema *os, sql_schema *ns)
{
	sqlstore *store = tr->store;
	sql_table *systable = find_sql_table(tr, find_sql_schema(tr, isTempSchema(os) ? "tmp":"sys"), "_tables");
	sql_base *b = os_find_id(os->tables, tr, id);
	sql_table *t = (sql_table*)b, *dup = NULL;
	oid rid;
	int res = LOG_OK;

	rid = store->table_api.column_find_row(tr, find_sql_column(systable, "id"), &t->base.id, NULL);
	assert(!is_oid_nil(rid));
	if ((res = store->table_api.column_update_value(tr, find_sql_column(systable, "schema_id"), rid, &(ns->base.id))))
		return res;

	if (!isNew(t) && (res = sql_trans_add_dependency_change(tr, id, ddl)))
		return res;
	if ((res = os_del(os->tables, tr, t->base.name, dup_base(&t->base))))
		return res;
	return table_dup(tr, t, ns, NULL, &dup, true);
}

int
sql_trans_del_table(sql_trans *tr, sql_table *mt, sql_table *pt, int drop_action)
{
	int res = LOG_OK;
	sqlstore *store = tr->store;
	sql_table *dup = NULL, *mt_it;
	sql_part *mti_part = NULL;

	if ((res = new_table(tr, mt, &dup)))
		return res;
	mt = dup;
	node *n = members_find_child_id(mt->members, pt->base.id); /* get sqlpart id*/
	sqlid part_id = ((sql_part*)n->data)->base.id;
	sql_base *b = os_find_id(mt->s->parts, tr, part_id); /* fetch updated part */
	sql_part *p = (sql_part*)b;

	if ((res = sys_drop_part(tr, p, drop_action)))
		return res;
	/*Clean the part from members*/
	list_remove_node(mt->members, store, n);

	if (drop_action == DROP_CASCADE && (res = sql_trans_drop_table_id(tr, mt->s, pt->base.id, drop_action)))
		return res;
	for (mt_it = mt; mt_it; mt_it = mti_part?mti_part->t:NULL) {
		/* functions depending on parent tables need to be recompiled, ugh */
		if ((res = store_reset_sql_functions(tr, mt_it->base.id))) /* reset sql functions depending on the table */
			return res;
		mti_part = partition_find_part(tr, mt_it, NULL);
	}
	if ((res = store_reset_sql_functions(tr, pt->base.id))) /* reset sql functions depending on the table */
		return res;
	return res;
}

int
sql_trans_create_table(sql_table **tres, sql_trans *tr, sql_schema *s, const char *name, const char *sql, int tt, bit system,
					   int persistence, int commit_action, int sz, bte properties)
{
	sqlstore *store = tr->store;
	sql_table *t = create_sql_table_with_id(NULL, next_oid(tr->store), name, tt, system, persistence, commit_action, properties);
	sql_schema *syss = find_sql_schema(tr, isGlobal(t)?"sys":"tmp");
	sql_table *systable = find_sql_table(tr, syss, "_tables");
	sht ca;
	int res = LOG_OK;

	/* temps all belong to a special tmp schema and only views/remote have a query */
	assert( (isTable(t) ||
		(!isTempTable(t) || (strcmp(s->base.name, "tmp") == 0) || isDeclaredTable(t))) || (isView(t) && !sql) || (isRemote(t) && !sql));

	t->query = sql ?_STRDUP(sql) : NULL;
	t->s = s;
	t->sz = sz;
	if (sz < 0)
		t->sz = COLSIZE;

	if ((res = os_add(isGlobal(t)?s->tables:tr->localtmps, tr, t->base.name, &t->base)))
		return res;

	if (isUnloggedTable(t))
		t->persistence = SQL_PERSIST; // It's not a temporary

	if (isRemote(t))
		t->persistence = SQL_REMOTE;

	if (isTable(t))
		if ((res = store->storage_api.create_del(tr, t))) {
			ATOMIC_PTR_DESTROY(&t->data);
			return res;
		}
	if (isPartitionedByExpressionTable(t)) {
		t->part.pexp = ZNEW(sql_expression);
		t->part.pexp->type = *sql_bind_localtype("void"); /* leave it non-initialized, at the backend the copy of this table will get the type */
		t->part.pexp->cols = list_create((fdestroy) &int_destroy);
	}

	ca = t->commit_action;
	if (!isDeclaredTable(t)) {
		char *strnil = (char*)ATOMnilptr(TYPE_str);
		if ((res = store->table_api.table_insert(tr, systable, &t->base.id, &t->base.name, &s->base.id,
										  (t->query) ? &t->query : &strnil, &t->type, &t->system, &ca, &t->access))) {
			ATOMIC_PTR_DESTROY(&t->data);
			return res;
		}
	}
	*tres = t;
	return res;
}

int
sql_trans_set_partition_table(sql_trans *tr, sql_table *t)
{
	int res = LOG_OK;
	sqlstore *store = tr->store;

	if (t && (isRangePartitionTable(t) || isListPartitionTable(t))) {
		sql_schema *syss = find_sql_schema(tr, isGlobal(t)?"sys":"tmp");
		sql_table *partitions = find_sql_table(tr, syss, "table_partitions");
		assert(partitions);
		sqlid next = next_oid(tr->store);
		if (isPartitionedByColumnTable(t)) {
			assert(t->part.pcol);
			if ((res = store->table_api.table_insert(tr, partitions, &next, &t->base.id, &t->part.pcol->base.id, &ATOMnilptr(TYPE_str), &t->properties)))
				return res;
		} else if (isPartitionedByExpressionTable(t)) {
			assert(t->part.pexp->exp);
			if (strlen(t->part.pexp->exp) > STORAGE_MAX_VALUE_LENGTH)
				return -4;
			if ((res = store->table_api.table_insert(tr, partitions, &next, &t->base.id, ATOMnilptr(TYPE_int), &t->part.pexp->exp, &t->properties)))
				return res;
		} else {
			assert(0);
		}
	}
	return res;
}

sql_key *
create_sql_kc(sqlstore *store, sql_allocator *sa, sql_key *k, sql_column *c)
{
	sql_kc *kc = SA_ZNEW(sa, sql_kc);

	kc->c = c;
	list_append(k->columns, kc);
	if (k->idx)
		create_sql_ic(store, sa, k->idx, c);
	if (k->type == pkey)
		c->null = 0;
	return k;
}

sql_key *
create_sql_ukey(sqlstore *store, sql_allocator *sa, sql_table *t, const char *name, key_type kt)
{
	sql_key *nk = NULL;
	sql_ukey *tk;

	nk = (kt != fkey) ? (sql_key *) SA_ZNEW(sa, sql_ukey) : (sql_key *) SA_ZNEW(sa, sql_fkey);
	tk = (sql_ukey *) nk;
	assert(name);

	base_init(sa, &nk->base, next_oid(store), true, name);
	nk->type = kt;
	nk->columns = SA_LIST(sa, (fdestroy) NULL);
	nk->idx = NULL;
	nk->t = t;

	if (nk->type == pkey)
		t->pkey = tk;
	if (ol_add(t->keys, &nk->base))
		return NULL;
	return nk;
}

sql_fkey *
create_sql_fkey(sqlstore *store, sql_allocator *sa, sql_table *t, const char *name, key_type kt, sql_key *rkey, int on_delete, int on_update)
{
	sql_key *nk;
	sql_fkey *fk = NULL;

	nk = (kt != fkey) ? (sql_key *) SA_ZNEW(sa, sql_ukey) : (sql_key *) SA_ZNEW(sa, sql_fkey);

	assert(name);
	base_init(sa, &nk->base, next_oid(store), true, name);
	nk->type = kt;
	nk->columns = SA_LIST(sa, (fdestroy) NULL);
	nk->t = t;
	nk->idx = create_sql_idx(store, sa, t, name, (nk->type == fkey) ? join_idx : hash_idx);
	nk->idx->key = nk;

	fk = (sql_fkey *) nk;

	fk->on_delete = on_delete;
	fk->on_update = on_update;

	fk->rkey = rkey->base.id;
	if (ol_add(t->keys, &nk->base))
		return NULL;
	return (sql_fkey*) nk;
}

sql_idx *
create_sql_idx(sqlstore *store, sql_allocator *sa, sql_table *t, const char *name, idx_type it)
{
	sql_idx *ni = SA_ZNEW(sa, sql_idx);

	base_init(sa, &ni->base, next_oid(store), true, name);
	ni->columns = SA_LIST(sa, (fdestroy) NULL);
	ni->t = t;
	ni->type = it;
	ni->key = NULL;
	if (ol_add(t->idxs, &ni->base))
		return NULL;
	return ni;
}

sql_idx *
create_sql_ic(sqlstore *store, sql_allocator *sa, sql_idx *i, sql_column *c)
{
	sql_kc *ic = SA_ZNEW(sa, sql_kc);

	ic->c = c;
	list_append(i->columns, ic);

	(void)store;
	return i;
}

sql_idx *
create_sql_idx_done(sql_trans *tr, sql_idx *i)
{
	(void) tr;
	if (i && i->key && hash_index(i->type)) {
		int ncols = list_length(i->columns);
		for (node *n = i->columns->h ; n ; n = n->next) {
			sql_kc *kc = n->data;

			kc->c->unique = (ncols == 1) ? 2 : MAX(kc->c->unique, 1);
		}
	}
	return i;
}

static sql_column *
create_sql_column_with_id(sql_allocator *sa, sqlid id, sql_table *t, const char *name, sql_subtype *tpe)
{
	sql_column *col = SA_ZNEW(sa, sql_column);

	base_init(sa, &col->base, id, true, name);
	col->type = *tpe;
	col->def = NULL;
	col->null = 1;
	col->colnr = table_next_column_nr(t);
	col->t = t;
	col->unique = 0;
	col->storage_type = NULL;

	if (ol_add(t->columns, &col->base))
		return NULL;
	ATOMIC_PTR_INIT(&col->data, NULL);
	return col;
}

sql_column *
create_sql_column(sqlstore *store, sql_allocator *sa, sql_table *t, const char *name, sql_subtype *tpe)
{
	return create_sql_column_with_id(sa, next_oid(store), t, name, tpe);
}

int
sql_trans_drop_table(sql_trans *tr, sql_schema *s, const char *name, int drop_action)
{
	sql_table *t = find_sql_table(tr, s, name);

	if (!t) {
		TRC_ERROR(SQL_STORE, "sql_trans_drop_table: Table %s.%s does not exist\n", s->base.name, name);
		return -1;
	}

	sql_table *gt = t;
	if (t && isTempTable(t)) {
		gt = (sql_table*)os_find_id(s->tables, tr, t->base.id);
	}

	assert(t == gt || !gt || (isTempTable(gt) && !isLocalTemp(gt) && isLocalTemp(t)));

	int res = LOG_OK;

	if ((drop_action == DROP_CASCADE_START || drop_action == DROP_CASCADE) &&
	    tr->dropped && list_find_id(tr->dropped, t->base.id))
		return res;

	if (drop_action == DROP_CASCADE_START || drop_action == DROP_CASCADE) {
		sqlid *local_id = MNEW(sqlid);
		if (!local_id)
			return -1;

		if (! tr->dropped) {
			tr->dropped = list_create((fdestroy) &id_destroy);
			if (!tr->dropped) {
				_DELETE(local_id);
				return -1;
			}
		}
		*local_id = t->base.id;
		list_append(tr->dropped, local_id);
	}

	if (!isDeclaredTable(t))
		if ((res = sys_drop_table(tr, gt?gt:t, drop_action)))
			return res;

	t->base.deleted = 1;
	
	if (gt && (res = os_del(s->tables, tr, gt->base.name, dup_base(&gt->base))))
		return res;
	if (t != gt && (res =os_del(tr->localtmps, tr, t->base.name, dup_base(&t->base))))
		return res;

	sqlstore *store = tr->store;
	if (isTable(t) && !isNew(t))
		if ((res = store->storage_api.drop_del(tr, t)))
			return res;

	if (drop_action == DROP_CASCADE_START && tr->dropped) {
		list_destroy(tr->dropped);
		tr->dropped = NULL;
	}
	return res;
}

int
sql_trans_drop_table_id(sql_trans *tr, sql_schema *s, sqlid id, int drop_action)
{
	sql_table *t = find_sql_table_id(tr, s, id);

	if (t)
		return sql_trans_drop_table(tr, s, t->base.name, drop_action);
	else
		return SQL_ERR;
}

BUN
sql_trans_clear_table(sql_trans *tr, sql_table *t)
{
	sqlstore *store = tr->store;
	return store->storage_api.clear_table(tr, t);
}

int
sql_trans_create_column(sql_column **rcol, sql_trans *tr, sql_table *t, const char *name, sql_subtype *tpe)
{
	sqlstore *store = tr->store;
	sql_column *col;
	sql_schema *syss = find_sql_schema(tr, isGlobal(t)?"sys":"tmp");
	sql_table *syscolumn = find_sql_table(tr, syss, "_columns");
	int res = LOG_OK;

	if (!tpe)
		return -1; /* TODO not sure what to do here */

	col = create_sql_column_with_id(NULL, next_oid(tr->store), t, name, tpe);

	if (isTable(col->t))
		if ((res = store->storage_api.create_col(tr, col))) {
			ATOMIC_PTR_DESTROY(&col->data);
			return res;
		}
	if (!isDeclaredTable(t)) {
		char *strnil = (char*)ATOMnilptr(TYPE_str);
		if ((res = store->table_api.table_insert(tr, syscolumn, &col->base.id, &col->base.name, &col->type.type->base.name, &col->type.digits, &col->type.scale,
										  &t->base.id, (col->def) ? &col->def : &strnil, &col->null, &col->colnr, (col->storage_type) ? &col->storage_type : &strnil))) {
			ATOMIC_PTR_DESTROY(&col->data);
			return res;
		}
	}

	if (tpe->type->s) {/* column depends on type */
		if ((res = sql_trans_create_dependency(tr, tpe->type->base.id, col->base.id, TYPE_DEPENDENCY))) {
			ATOMIC_PTR_DESTROY(&col->data);
			return res;
		}
		if (!isNew(tpe->type) && (res = sql_trans_add_dependency(tr, tpe->type->base.id, ddl))) {
			ATOMIC_PTR_DESTROY(&col->data);
			return res;
		}
	}
	*rcol = col;
	return res;
}

void
drop_sql_column(sql_table *t, sqlid id, int drop_action)
{
	node *n = ol_find_id(t->columns, id);
	sql_column *col = n->data;

	col->drop_action = drop_action;
	col->base.deleted = 1;
	//ol_del(t->columns, t->s->store, n);
}

void
drop_sql_idx(sql_table *t, sqlid id)
{
	node *n = ol_find_id(t->idxs, id);
	sql_idx *i = n->data;

	i->base.deleted = 1;
	//ol_del(t->idxs, t->s->store, n);
}

void
drop_sql_key(sql_table *t, sqlid id, int drop_action)
{
	node *n = ol_find_id(t->keys, id);
	sql_key *k = n->data;

	k->drop_action = drop_action;
	k->base.deleted = 1;
	//ol_del(t->keys, t->s->store, n);
}

int
sql_trans_rename_column(sql_trans *tr, sql_table *t, sqlid id, const char *old_name, const char *new_name)
{
	sqlstore *store = tr->store;
	sql_table *syscolumn = find_sql_table(tr, find_sql_schema(tr, isGlobal(t)?"sys":"tmp"), "_columns");
	oid rid;
	int res = LOG_OK;
	sql_table *dup = NULL;
	node *n;

	assert(!strNil(new_name));

	rid = store->table_api.column_find_row(tr, find_sql_column(syscolumn, "id"), &id, NULL);
	assert(!is_oid_nil(rid));
	if ((res = store->table_api.column_update_value(tr, find_sql_column(syscolumn, "name"), rid, (void*) new_name)))
		return res;

	if ((res = new_table(tr, t, &dup)))
		return res;
	t = dup;
	if (!(n = ol_find_name(t->columns, old_name)))
		return -1;
	sql_column *c = n->data;

	if (!isNew(c) && (res = sql_trans_add_dependency_change(tr, c->t->base.id, ddl)))
		return res;
	if (!isNew(c) && (res = sql_trans_add_dependency_change(tr, id, ddl)))
		return res;

	_DELETE(c->base.name);
	c->base.name =_STRDUP(new_name);
	if (ol_rehash(t->columns, old_name, n) == NULL)
		return -1;
	return res;
}

static int
new_column(sql_trans *tr, sql_column *col, sql_column **cres)
{
	int res = LOG_OK;
	sql_table *t = NULL;

	if ((res = new_table(tr, col->t, &t)))
		return res;
	*cres = find_sql_column(t, col->base.name);
	return res;
}

int
sql_trans_drop_column(sql_trans *tr, sql_table *t, sqlid id, int drop_action)
{
	sqlstore *store = tr->store;
	node *n = NULL;
	sql_table *syscolumn = find_sql_table(tr, find_sql_schema(tr, isGlobal(t)?"sys":"tmp"), "_columns");
	sql_column *col = NULL, *cid = find_sql_column(syscolumn, "id"), *cnr = find_sql_column(syscolumn, "number");
	int res = LOG_OK;
	sql_table *dup = NULL;

	if ((res = new_table(tr, t, &dup)))
		return res;
	t = dup;
	for (node *nn = t->columns->l->h ; nn ; nn = nn->next) {
		sql_column *next = (sql_column *) nn->data;
		if (next->base.id == id) {
			n = nn;
			col = next;
		} else if (col) { /* if the column to be dropped was found, decrease the column number for others after it */
			next->colnr--;

			if (!isDeclaredTable(t)) {
				oid rid = store->table_api.column_find_row(tr, cid, &next->base.id, NULL);
				assert(!is_oid_nil(rid));
				if ((res = store->table_api.column_update_value(tr, cnr, rid, &next->colnr)))
					return res;
			}
		}
	}

	assert(n && col); /* the column to be dropped must have been found */

	if (drop_action == DROP_CASCADE_START || drop_action == DROP_CASCADE) {
		sqlid *local_id = MNEW(sqlid);
		if (!local_id)
			return -1;

		if (! tr->dropped) {
			tr->dropped = list_create((fdestroy) &id_destroy);
			if (!tr->dropped) {
				_DELETE(local_id);
				return -1;
			}
		}
		*local_id = col->base.id;
		list_append(tr->dropped, local_id);
	}

	if (!isNew(col) && (res = sql_trans_add_dependency_change(tr, col->t->base.id, ddl)))
		return res;
	if ((res = sys_drop_column(tr, col, drop_action)))
		return res;

	col->base.deleted = 1;
	if (!isNew(col) && !isTempTable(col->t))
		if ((res = store->storage_api.drop_col(tr, (sql_column*)dup_base(&col->base))))
			return res;

	ol_del(t->columns, store, n);

	if (drop_action == DROP_CASCADE_START && tr->dropped) {
		list_destroy(tr->dropped);
		tr->dropped = NULL;
	}
	return res;
}

int
sql_trans_alter_null(sql_trans *tr, sql_column *col, int isnull)
{
	int res = LOG_OK;
	sqlstore *store = tr->store;

	if (col->null != isnull) {
		sql_schema *syss = find_sql_schema(tr, isGlobal(col->t)?"sys":"tmp");
		sql_table *syscolumn = find_sql_table(tr, syss, "_columns");
		oid rid = store->table_api.column_find_row(tr, find_sql_column(syscolumn, "id"),
					  &col->base.id, NULL);
		sql_column *dup = NULL;

		if (is_oid_nil(rid))
			return -1;
		if ((res = store->table_api.column_update_value(tr, find_sql_column(syscolumn, "null"), rid, &isnull)))
			return res;

		if ((res = new_column(tr, col, &dup)))
			return res;
		dup->null = isnull;

		/* disallow concurrent updates on the column if not null is set */
		/* this dependency is needed for merge tables */
		if (!isNew(col) && (res = sql_trans_add_dependency(tr, col->t->base.id, ddl)))
			return res;
		if (!isnull && !isNew(col) && isGlobal(col->t) && !isGlobalTemp(col->t) && (res = sql_trans_add_dependency(tr, col->t->base.id, dml)))
			return res;
		if ((res = store_reset_sql_functions(tr, col->t->base.id))) /* reset sql functions depending on the table */
			return res;
	}
	return res;
}

int
sql_trans_alter_access(sql_trans *tr, sql_table *t, sht access)
{
	int res = LOG_OK;
	sqlstore *store = tr->store;

	if (t->access != access) {
		sql_schema *syss = find_sql_schema(tr, isGlobal(t)?"sys":"tmp");
		sql_table *systable = find_sql_table(tr, syss, "_tables");
		oid rid = store->table_api.column_find_row(tr, find_sql_column(systable, "id"),
					  &t->base.id, NULL);
		sql_table *dup = NULL;

		if (is_oid_nil(rid))
			return -1;
		if ((res = store->table_api.column_update_value(tr, find_sql_column(systable, "access"), rid, &access)))
			return res;
		if ((res = new_table(tr, t, &dup)))
			return res;
		t = dup;
		t->access = access;
		if (!isNew(t) && isGlobal(t) && !isGlobalTemp(t) && (res = sql_trans_add_dependency(tr, t->base.id, dml)))
			return res;
		if ((res = store_reset_sql_functions(tr, t->base.id))) /* reset sql functions depending on the table */
			return res;
	}
	return res;
}

int
sql_trans_alter_default(sql_trans *tr, sql_column *col, char *val)
{
	int res = LOG_OK;
	sqlstore *store = tr->store;

	if ((col->def || val) && (!col->def || !val || strcmp(col->def, val) != 0)) {
		void *p = val ? val : (void *) ATOMnilptr(TYPE_str);
		sql_schema *syss = find_sql_schema(tr, isGlobal(col->t)?"sys":"tmp");
		sql_table *syscolumn = find_sql_table(tr, syss, "_columns");
		sql_column *col_ids = find_sql_column(syscolumn, "id");
		sql_column *col_dfs = find_sql_column(syscolumn, "default");
		oid rid = store->table_api.column_find_row(tr, col_ids, &col->base.id, NULL);
		sql_column *dup = NULL;

		if (is_oid_nil(rid))
			return -1;
		if ((res = sys_drop_default_object(tr, col, 0)))
			return res;
		if ((res = store->table_api.column_update_value(tr, col_dfs, rid, p)))
			return res;

		if ((res = new_column(tr, col, &dup)))
			return res;
		_DELETE(dup->def);
		if (val)
			dup->def =_STRDUP(val);
		if ((res = store_reset_sql_functions(tr, col->t->base.id))) /* reset sql functions depending on the table */
			return res;
	}
	return res;
}

int
sql_trans_alter_storage(sql_trans *tr, sql_column *col, char *storage)
{
	int res = LOG_OK;
	sqlstore *store = tr->store;

	if ((col->storage_type || storage) && (!col->storage_type || !storage || strcmp(col->storage_type, storage) != 0)) {
		void *p = storage ? storage : (void *) ATOMnilptr(TYPE_str);
		sql_schema *syss = find_sql_schema(tr, isGlobal(col->t)?"sys":"tmp");
		sql_table *syscolumn = find_sql_table(tr, syss, "_columns");
		sql_column *col_ids = find_sql_column(syscolumn, "id");
		sql_column *col_dfs = find_sql_column(syscolumn, "storage");
		oid rid = store->table_api.column_find_row(tr, col_ids, &col->base.id, NULL);
		sql_column *dup = NULL;

		if (is_oid_nil(rid))
			return -1;
		if ((res = store->table_api.column_update_value(tr, col_dfs, rid, p)))
			return res;

		if ((res = new_column(tr, col, &dup)))
			return res;
		_DELETE(dup->storage_type);
		if (storage)
			dup->storage_type =_STRDUP(storage);
		if (!isNew(col) && isGlobal(col->t) && !isGlobalTemp(col->t) && (res = sql_trans_add_dependency(tr, col->t->base.id, dml)))
			return res;
		if ((res = store_reset_sql_functions(tr, col->t->base.id))) /* reset sql functions depending on the table */
			return res;
	}
	return res;
}

int
sql_trans_is_sorted( sql_trans *tr, sql_column *col )
{
	sqlstore *store = tr->store;
	if (col && isTable(col->t) && store->storage_api.sorted_col && store->storage_api.sorted_col(tr, col))
		return 1;
	return 0;
}

int
sql_trans_is_unique( sql_trans *tr, sql_column *col )
{
	sqlstore *store = tr->store;
	if (col && isTable(col->t) && store->storage_api.unique_col && store->storage_api.unique_col(tr, col))
		return 1;
	return 0;
}

int
sql_trans_is_duplicate_eliminated( sql_trans *tr, sql_column *col )
{
	sqlstore *store = tr->store;
	if (col && isTable(col->t) && store->storage_api.double_elim_col)
		return store->storage_api.double_elim_col(tr, col);
	return 0;
}

int
sql_trans_col_stats( sql_trans *tr, sql_column *col, bool *nonil, bool *unique, double *unique_est, ValPtr min, ValPtr max )
{
	sqlstore *store = tr->store;
	if (col && isTable(col->t) && store->storage_api.col_stats)
		return store->storage_api.col_stats(tr, col, nonil, unique, unique_est, min, max);
	return 0;
}

size_t
sql_trans_dist_count( sql_trans *tr, sql_column *col )
{
	sqlstore *store = tr->store;

	if (col && isTable(col->t)) {
		if (!col->dcount)
			col->dcount = store->storage_api.dcount_col(tr, col);
		return col->dcount;
	}
	return 0;
}

int
sql_trans_ranges( sql_trans *tr, sql_column *col, void **min, void **max )
{
	sqlstore *store = tr->store;

	*min = NULL;
	*max = NULL;
	if (col && isTable(col->t)) {
		if (!col->min || !col->max)
			(void) store->storage_api.min_max_col(tr, col);
		*min = col->min;
		*max = col->max;
	}
	return *min != NULL && *max != NULL;
}

int
sql_trans_create_ukey(sql_key **kres, sql_trans *tr, sql_table *t, const char *name, key_type kt)
{
/* can only have keys between persistent tables */
	sqlstore *store = tr->store;
	int neg = -1, action = -1, res = LOG_OK;
	sql_key *nk;
	sql_schema *syss = find_sql_schema(tr, isGlobal(t)?"sys":"tmp");
	sql_table *syskey = find_sql_table(tr, syss, "keys");
	sql_ukey *uk = NULL;
	sql_table *dup = NULL;

	if (isTempTable(t))
		return -1; /* TODO not sure here */

	if ((res = new_table(tr, t, &dup)))
		return res;
	t = dup;
	nk = (kt != fkey) ? (sql_key *) ZNEW(sql_ukey)
	: (sql_key *) ZNEW(sql_fkey);

	assert(name);
	base_init(NULL, &nk->base, next_oid(tr->store), true, name);
	nk->type = kt;
	nk->columns = list_create((fdestroy) &kc_destroy);
	nk->t = t;
	nk->idx = NULL;

	uk = (sql_ukey *) nk;

	if (nk->type == pkey)
		t->pkey = uk;

	if ((res = ol_add(t->keys, &nk->base)))
		return res;
	if ((res = os_add(t->s->keys, tr, nk->base.name, dup_base(&nk->base))) ||
		(isGlobal(t) && (res = os_add(tr->cat->objects, tr, nk->base.name, dup_base(&nk->base)))))
		return res;

	if ((res = store->table_api.table_insert(tr, syskey, &nk->base.id, &t->base.id, &nk->type, &nk->base.name, (nk->type == fkey) ? &((sql_fkey *) nk)->rkey : &neg, &action)))
		return res;
	*kres = nk;
	return res;
}

int
sql_trans_create_fkey(sql_fkey **kres, sql_trans *tr, sql_table *t, const char *name, key_type kt, sql_key *rkey, int on_delete, int on_update)
{
/* can only have keys between persistent tables */
	sqlstore *store = tr->store;
	int neg = -1, action = (on_update<<8) + on_delete, res = LOG_OK;
	sql_key *nk;
	sql_schema *syss = find_sql_schema(tr, isGlobal(t)?"sys":"tmp");
	sql_table *syskey = find_sql_table(tr, syss, "keys");
	sql_fkey *fk = NULL;
	sql_table *dup = NULL;

	if (isTempTable(t))
		return -1; /* TODO not sure here */

	if ((res = new_table(tr, t, &dup)))
		return res;
	t = dup;
	nk = (kt != fkey) ? (sql_key *) ZNEW(sql_ukey)
	: (sql_key *) ZNEW(sql_fkey);

	assert(name);
	base_init(NULL, &nk->base, next_oid(tr->store), true, name);
	nk->type = kt;
	nk->columns = list_create((fdestroy) &kc_destroy);
	nk->t = t;
	if ((res = sql_trans_create_idx(&nk->idx, tr, t, name, (nk->type == fkey) ? join_idx : hash_idx)))
		return res;
	nk->idx->key = nk;

	fk = (sql_fkey *) nk;

	fk->on_delete = on_delete;
	fk->on_update = on_update;

	fk->rkey = rkey->base.id;

	if ((res = ol_add(t->keys, &nk->base)))
		return res;
	if ((res = os_add(t->s->keys, tr, nk->base.name, dup_base(&nk->base))) ||
		(isGlobal(t) && (res = os_add(tr->cat->objects, tr, nk->base.name, dup_base(&nk->base)))))
		return res;

	if ((res = store->table_api.table_insert(tr, syskey, &nk->base.id, &t->base.id, &nk->type, &nk->base.name, (nk->type == fkey) ? &((sql_fkey *) nk)->rkey : &neg, &action)))
		return res;

	if ((res = sql_trans_create_dependency(tr, ((sql_fkey *) nk)->rkey, nk->base.id, FKEY_DEPENDENCY)))
		return res;
	*kres = (sql_fkey*) nk;
	return res;
}

int
sql_trans_create_kc(sql_trans *tr, sql_key *k, sql_column *c)
{
	sqlstore *store = tr->store;
	sql_kc *kc = ZNEW(sql_kc);
	int nr = list_length(k->columns);
	sql_schema *syss = find_sql_schema(tr, isGlobal(k->t)?"sys":"tmp");
	sql_table *syskc = find_sql_table(tr, syss, "objects");
	int res = LOG_OK;

	assert(c);
	kc->c = c;
	list_append(k->columns, kc);
	if (k->idx && (res = sql_trans_create_ic(tr, k->idx, c)))
		return res;

	if (k->type == pkey) {
		if ((res = sql_trans_create_dependency(tr, c->base.id, k->base.id, KEY_DEPENDENCY)))
			return res;
		if ((res = sql_trans_alter_null(tr, c, 0))) /* should never trigger error */
			return res;
	}

	if ((res = store->table_api.table_insert(tr, syskc, &k->base.id, &kc->c->base.name, &nr, ATOMnilptr(TYPE_int))))
		return res;
	return res;
}

int
sql_trans_create_fkc(sql_trans *tr, sql_fkey *fk, sql_column *c)
{
	sqlstore *store = tr->store;
	sql_key *k = (sql_key *) fk;
	sql_kc *kc = ZNEW(sql_kc);
	int nr = list_length(k->columns);
	sql_schema *syss = find_sql_schema(tr, isGlobal(k->t)?"sys":"tmp");
	sql_table *syskc = find_sql_table(tr, syss, "objects");
	int res = LOG_OK;

	assert(c);
	kc->c = c;
	list_append(k->columns, kc);
	if (k->idx && (res = sql_trans_create_ic(tr, k->idx, c)))
		return res;

	if ((res = sql_trans_create_dependency(tr, c->base.id, k->base.id, FKEY_DEPENDENCY)))
		return res;

	if ((res = store->table_api.table_insert(tr, syskc, &k->base.id, &kc->c->base.name, &nr, ATOMnilptr(TYPE_int))))
		return res;
	return res;
}

static sql_idx *
table_has_idx( sql_table *t, list *keycols)
{
	node *n, *m, *o;
	char *found = NULL;
	int len = list_length(keycols);
	found = NEW_ARRAY(char, len);
	if (!found)
		return NULL;
	if (t->idxs) for ( n = ol_first_node(t->idxs); n; n = n->next ) {
		sql_idx *i = n->data;
		int nr;

		memset(found, 0, len);
		for (m = keycols->h, nr = 0; m; m = m->next, nr++ ) {
			sql_kc *kc = m->data;

			for (o = i->columns->h; o; o = o->next) {
				sql_kc *ikc = o->data;

				if (kc->c == ikc->c) {
					found[nr] = 1;
					break;
				}
			}
		}
		for (nr = 0; nr<len; nr++)
			if (!found[nr])
				break;
		if (nr == len) {
			_DELETE(found);
			return i;
		}
	}
	if (found)
		_DELETE(found);
	return NULL;
}

sql_key *
key_create_done(sql_trans *tr, sql_allocator *sa, sql_key *k)
{
	sql_idx *i;
	sqlstore *store = tr->store;

	if (k->type != fkey) {
		if ((i = table_has_idx(k->t, k->columns)) != NULL) {
			/* use available hash, or use the order */
			if (hash_index(i->type)) {
				k->idx = i;
				if (!k->idx->key)
					k->idx->key = k;
			}
		}

		/* we need to create an index */
		k->idx = create_sql_idx(store, sa, k->t, k->base.name, hash_idx);
		k->idx->key = k;

		for (node *n=k->columns->h; n; n = n->next) {
			sql_kc *kc = n->data;

			create_sql_ic(store, sa, k->idx, kc->c);
		}
	}
	k->idx = create_sql_idx_done(tr, k->idx);
	return k;
}

int
sql_trans_key_done(sql_trans *tr, sql_key *k)
{
	sql_idx *i;
	int res = LOG_OK;

	if (k->type != fkey) {
		if ((i = table_has_idx(k->t, k->columns)) != NULL) {
			/* use available hash, or use the order */
			if (hash_index(i->type)) {
				k->idx = i;
				if (!k->idx->key)
					k->idx->key = k;
			}
			return res;
		}

		/* we need to create an index */
		if ((res = sql_trans_create_idx(&k->idx, tr, k->t, k->base.name, hash_idx)))
			return res;
		k->idx->key = k;

		for (node *n=k->columns->h; n; n = n->next) {
			sql_kc *kc = n->data;

			if ((res = sql_trans_create_ic(tr, k->idx, kc->c)))
				return res;
		}
	}
	k->idx = create_sql_idx_done(tr, k->idx);
	return res;
}

int
sql_trans_drop_key(sql_trans *tr, sql_schema *s, sqlid id, int drop_action)
{
	sqlstore *store = tr->store;
	sql_base *b = os_find_id(s->keys, tr, id);
	sql_key *k = (sql_key*)b;
	sql_table *t = k->t;
	int res = LOG_OK;
	sql_table *dup = NULL;

	if ((res = new_table(tr, t, &dup)))
		return res;
	t = dup;
	k = (sql_key*)os_find_id(s->keys, tr, id); /* fetch updated key */

	if (drop_action == DROP_CASCADE_START || drop_action == DROP_CASCADE) {
		sqlid *local_id = MNEW(sqlid);
		if (!local_id)
			return -1;

		if (!tr->dropped) {
			tr->dropped = list_create((fdestroy) &id_destroy);
			if (!tr->dropped) {
				_DELETE(local_id);
				return -1;
			}
		}
		*local_id = k->base.id;
		list_append(tr->dropped, local_id);
	}

	if (k->idx && (res = sql_trans_drop_idx(tr, s, k->idx->base.id, drop_action)))
		return res;
	if ((res = store_reset_sql_functions(tr, t->base.id))) /* reset sql functions depending on the table */
		return res;

	if ((res = sys_drop_key(tr, k, drop_action)))
		return res;

	/*Clean the key from the keys*/
	node *n = ol_find_name(k->t->keys, k->base.name);
	if (n)
		ol_del(k->t->keys, store, n);

	if (drop_action == DROP_CASCADE_START && tr->dropped) {
		list_destroy(tr->dropped);
		tr->dropped = NULL;
	}
	return res;
}

int
sql_trans_create_idx(sql_idx **i, sql_trans *tr, sql_table *t, const char *name, idx_type it)
{
	/* can only have idxs between persistent tables */
	sqlstore *store = tr->store;
	sql_idx *ni = ZNEW(sql_idx);
	sql_schema *syss = find_sql_schema(tr, isGlobal(t)?"sys":"tmp");
	sql_table *sysidx = find_sql_table(tr, syss, "idxs");
	int res = LOG_OK;

	assert(name);
	base_init(NULL, &ni->base, next_oid(tr->store), true, name);
	ni->type = it;
	ni->columns = list_create((fdestroy) &kc_destroy);
	ni->t = t;
	ni->key = NULL;

	if ((res = ol_add(t->idxs, &ni->base)))
		return res;
	if (isGlobal(t) && (res = os_add(t->s->idxs, tr, ni->base.name, dup_base(&ni->base))))
		return res;

	ATOMIC_PTR_INIT(&ni->data, NULL);
	if (!isDeclaredTable(t) && isTable(ni->t) && idx_has_column(ni->type))
		if ((res = store->storage_api.create_idx(tr, ni))) {
			ATOMIC_PTR_DESTROY(&ni->data);
			return res;
		}
	if (!isDeclaredTable(t))
		if ((res = store->table_api.table_insert(tr, sysidx, &ni->base.id, &t->base.id, &ni->type, &ni->base.name))) {
			ATOMIC_PTR_DESTROY(&ni->data);
			return res;
		}
	*i = ni;
	return res;
}

int
sql_trans_create_ic(sql_trans *tr, sql_idx *i, sql_column *c)
{
	sqlstore *store = tr->store;
	sql_kc *ic = ZNEW(sql_kc);
	int nr = list_length(i->columns);
	sql_schema *syss = find_sql_schema(tr, isGlobal(i->t)?"sys":"tmp");
	sql_table *sysic = find_sql_table(tr, syss, "objects");
	int res = LOG_OK;

	assert(c);
	ic->c = c;
	list_append(i->columns, ic);

	if ((res = store->table_api.table_insert(tr, sysic, &i->base.id, &ic->c->base.name, &nr, ATOMnilptr(TYPE_int))))
		return res;
	return res;
}

int
sql_trans_drop_idx(sql_trans *tr, sql_schema *s, sqlid id, int drop_action)
{
	sqlstore *store = tr->store;
	sql_idx *i = schema_find_idx_id(tr, s, id);
	int res = LOG_OK;

	if (!i) /* already dropped */
		return res;

	sql_table *t = NULL;
	if ((res = new_table(tr, i->t, &t)))
		return res;
	i = schema_find_idx_id(tr, s, id); /* fetch updated idx */

	if (drop_action == DROP_CASCADE_START || drop_action == DROP_CASCADE) {
		sqlid *local_id = MNEW(sqlid);
		if (!local_id)
			return -1;

		if (!tr->dropped) {
			tr->dropped = list_create((fdestroy) &id_destroy);
			if (!tr->dropped) {
				_DELETE(local_id);
				return -1;
			}
		}
		*local_id = i->base.id;
		list_append(tr->dropped, local_id);
	}

	if ((res = sys_drop_idx(tr, i, drop_action)))
		return res;
	if ((res = store_reset_sql_functions(tr, i->t->base.id))) /* reset sql functions depending on the table */
		return res;

	i->base.deleted = 1;
	if (!isNew(i) && !isTempTable(i->t))
		if ((res = store->storage_api.drop_idx(tr, (sql_idx*)dup_base(&i->base))))
			return res;

	node *n = ol_find_name(i->t->idxs, i->base.name);
	if (n)
		ol_del(i->t->idxs, store, n);

	if (drop_action == DROP_CASCADE_START && tr->dropped) {
		list_destroy(tr->dropped);
		tr->dropped = NULL;
	}
	return res;
}

int
sql_trans_create_trigger(sql_trigger **tres, sql_trans *tr, sql_table *t, const char *name,
	sht time, sht orientation, sht event, const char *old_name, const char *new_name,
	const char *condition, const char *statement )
{
	sqlstore *store = tr->store;
	sql_schema *syss = find_sql_schema(tr, isGlobal(t)?"sys":"tmp");
	sql_table *systrigger = find_sql_table(tr, syss, "triggers");
	char *strnil = (char*)ATOMnilptr(TYPE_str);
	sql_table *dup = NULL;
	int res = LOG_OK;

	assert(name);

	if ((res = new_table(tr, t, &dup)))
		return res;
	t = dup;
	sql_trigger *nt = ZNEW(sql_trigger);
	base_init(NULL, &nt->base, next_oid(tr->store), true, name);
	nt->columns = list_create((fdestroy) &kc_destroy);
	nt->t = t;
	nt->time = time;
	nt->orientation = orientation;
	nt->event = event;
	nt->old_name = nt->new_name = nt->condition = NULL;
	if (old_name)
		nt->old_name =_STRDUP(old_name);
	if (new_name)
		nt->new_name =_STRDUP(new_name);
	if (condition)
		nt->condition =_STRDUP(condition);
	nt->statement =_STRDUP(statement);

	assert(isGlobal(t));
	if ((res = ol_add(t->triggers, &nt->base)) ||
		(res = os_add(t->s->triggers, tr, nt->base.name, dup_base(&nt->base))))
		return res;

	if ((res = store->table_api.table_insert(tr, systrigger, &nt->base.id, &nt->base.name, &t->base.id, &nt->time, &nt->orientation,
							 &nt->event, (nt->old_name)?&nt->old_name:&strnil, (nt->new_name)?&nt->new_name:&strnil,
							 (nt->condition)?&nt->condition:&strnil, &nt->statement)))
		return res;
	*tres = nt;
	return res;
}

int
sql_trans_drop_trigger(sql_trans *tr, sql_schema *s, sqlid id, int drop_action)
{
	sqlstore *store = tr->store;
	sql_base *b = os_find_id(s->triggers, tr, id);
	int res = LOG_OK;

	if (!b) /* already dropped */
		return res;

	sql_trigger *i = (sql_trigger*)b;
	if (drop_action == DROP_CASCADE_START || drop_action == DROP_CASCADE) {
		sqlid *local_id = MNEW(sqlid);
		if (!local_id)
			return -1;

		if (! tr->dropped) {
			tr->dropped = list_create((fdestroy) &id_destroy);
			if (!tr->dropped) {
				_DELETE(local_id);
				return -1;
			}
		}
		*local_id = i->base.id;
		list_append(tr->dropped, local_id);
	}

	if ((res = store_reset_sql_functions(tr, i->t->base.id))) /* reset sql functions depending on the table */
		return res;
	if ((res = sys_drop_trigger(tr, i)))
		return res;
	node *n = ol_find_name(i->t->triggers, i->base.name);
	if (n)
		ol_del(i->t->triggers, store, n);

	if (drop_action == DROP_CASCADE_START && tr->dropped) {
		list_destroy(tr->dropped);
		tr->dropped = NULL;
	}
	return res;
}

static sql_sequence *
create_sql_sequence_with_id(sql_allocator *sa, sqlid id, sql_schema *s, const char *name, lng start, lng min, lng max, lng inc,
					lng cacheinc, bit cycle)
{
	sql_sequence *seq = SA_ZNEW(sa, sql_sequence);

	assert(name);
	base_init(sa, &seq->base, id, true, name);
	seq->start = start;
	seq->minvalue = min;
	seq->maxvalue = max;
	seq->increment = inc;
	seq->cacheinc = cacheinc;
	seq->cycle = cycle;
	seq->s = s;
	return seq;
}

sql_sequence *
create_sql_sequence(sqlstore *store, sql_allocator *sa, sql_schema *s, const char *name, lng start, lng min, lng max, lng inc,
					lng cacheinc, bit cycle)
{
	return create_sql_sequence_with_id(sa, next_oid(store), s, name, start, min, max, inc, cacheinc, cycle);
}

int
sql_trans_create_sequence(sql_trans *tr, sql_schema *s, const char *name, lng start, lng min, lng max, lng inc,
						  lng cacheinc, bit cycle, bit bedropped)
{
	sqlstore *store = tr->store;
	sql_schema *syss = find_sql_schema(tr, "sys");
	sql_table *sysseqs = find_sql_table(tr, syss, "sequences");
	sql_sequence *seq = create_sql_sequence_with_id(NULL, next_oid(tr->store), s, name, start, min, max, inc, cacheinc, cycle);
	int res = LOG_OK;

	if ((res = os_add(s->seqs, tr, seq->base.name, &seq->base)))
		return res;
	if ((res = store->table_api.table_insert(tr, sysseqs, &seq->base.id, &s->base.id, &seq->base.name, &seq->start, &seq->minvalue,
							 &seq->maxvalue, &seq->increment, &seq->cacheinc, &seq->cycle)))
		return res;

	/*Create a BEDROPPED dependency for a SERIAL COLUMN*/
	if (bedropped) {
		if ((res = sql_trans_create_dependency(tr, seq->base.id, seq->base.id, BEDROPPED_DEPENDENCY)))
			return res;
		if (!isNew(seq) && (res = sql_trans_add_dependency(tr, seq->base.id, ddl)))
			return res;
	}
	return res;
}

int
sql_trans_drop_sequence(sql_trans *tr, sql_schema *s, sql_sequence *seq, int drop_action)
{
	int res = LOG_OK;

	if (drop_action == DROP_CASCADE_START || drop_action == DROP_CASCADE) {
		sqlid* local_id = MNEW(sqlid);
		if (!local_id)
			return -1;

		if (!tr->dropped) {
			tr->dropped = list_create((fdestroy) &id_destroy);
			if (!tr->dropped) {
				_DELETE(local_id);
				return -1;
			}
		}
		*local_id = seq->base.id;
		list_append(tr->dropped, local_id);
	}

	if ((res = sys_drop_sequence(tr, seq, drop_action)))
		return res;
	if ((res = os_del(s->seqs, tr, seq->base.name, dup_base(&seq->base))))
		return res;

	if (drop_action == DROP_CASCADE_START && tr->dropped) {
		list_destroy(tr->dropped);
		tr->dropped = NULL;
	}
	return res;
}

int
sql_trans_alter_sequence(sql_trans *tr, sql_sequence *seq, lng min, lng max, lng inc, lng cache, bit cycle)
{
	sqlstore *store = tr->store;
	sql_schema *syss = find_sql_schema(tr, "sys");
	sql_table *seqs = find_sql_table(tr, syss, "sequences");
	oid rid = store->table_api.column_find_row(tr, find_sql_column(seqs, "id"), &seq->base.id, NULL);
	sql_column *c;
	int res = LOG_OK;

	if (is_oid_nil(rid))
		return -1;
	if (!is_lng_nil(min) && seq->minvalue != min) {
		seq->minvalue = min;
		c = find_sql_column(seqs, "minvalue");
		if ((res = store->table_api.column_update_value(tr, c, rid, &seq->minvalue)))
			return res;
	}
	if (!is_lng_nil(max) && seq->maxvalue != max) {
		seq->maxvalue = max;
		c = find_sql_column(seqs, "maxvalue");
		if ((res = store->table_api.column_update_value(tr, c, rid, &seq->maxvalue)))
			return res;
	}
	if (!is_lng_nil(inc) && seq->increment != inc) {
		seq->increment = inc;
		c = find_sql_column(seqs, "increment");
		if ((res = store->table_api.column_update_value(tr, c, rid, &seq->increment)))
			return res;
	}
	if (!is_lng_nil(cache) && seq->cacheinc != cache) {
		seq->cacheinc = cache;
		c = find_sql_column(seqs, "cacheinc");
		if ((res = store->table_api.column_update_value(tr, c, rid, &seq->cacheinc)))
			return res;
	}
	if (!is_bit_nil(cycle) && seq->cycle != cycle) {
		seq->cycle = cycle != 0;
		c = find_sql_column(seqs, "cycle");
		if ((res = store->table_api.column_update_value(tr, c, rid, &seq->cycle)))
			return res;
	}
	return res;
}

int
sql_trans_sequence_restart(sql_trans *tr, sql_sequence *seq, lng start)
{
	int res = LOG_OK;
	sqlstore *store = tr->store;

	if (!is_lng_nil(start) && seq->start != start) { /* new valid value, change */
		sql_schema *syss = find_sql_schema(tr, "sys");
		sql_table *seqs = find_sql_table(tr, syss, "sequences");
		oid rid = store->table_api.column_find_row(tr, find_sql_column(seqs, "id"), &seq->base.id, NULL);
		sql_column *c = find_sql_column(seqs, "start");

		assert(!is_oid_nil(rid));
		seq->start = start;
		if ((res = store->table_api.column_update_value(tr, c, rid, &start)))
			return res;
	}
	return seq_restart(tr->store, seq, start) ? 0 : -4;
}

sql_session *
sql_session_create(sqlstore *store, sql_allocator *sa, int ac)
{
	sql_session *s;

	if (store->singleuser > 1)
		return NULL;

	s = ZNEW(sql_session);
	if (!s)
		return NULL;
	s->sa = sa;
	assert(sa);
	s->tr = sql_trans_create_(store, NULL, NULL);
	if (!s->tr) {
		_DELETE(s);
		return NULL;
	}
	s->tr->active = 0;
	if (!sql_session_reset(s, ac)) {
		sql_trans_destroy(s->tr);
		_DELETE(s);
		return NULL;
	}
	if (store->singleuser)
		store->singleuser++;
	return s;
}

void
sql_session_destroy(sql_session *s)
{
	if (s->tr) {
		sqlstore *store = s->tr->store;
		store->singleuser--;
	}
	// TODO check if s->tr is not always there
	assert(!s->tr || s->tr->active == 0);
	if (s->tr)
		sql_trans_destroy(s->tr);
	_DELETE(s);
}

int
sql_session_reset(sql_session *s, int ac)
{
	char *def_schema_name = SA_STRDUP(s->sa, "sys");

	if (!s->tr || !def_schema_name)
		return 0;

	assert(s->tr && s->tr->active == 0);
	s->schema_name = def_schema_name;
	s->schema = NULL;
	s->auto_commit = s->ac_on_commit = ac;
	s->level = tr_serializable;
	return 1;
}

int
sql_trans_begin(sql_session *s)
{
	sql_trans *tr = s->tr;
	sqlstore *store = tr->store;

	store_lock(store);
	TRC_DEBUG(SQL_STORE, "Enter sql_trans_begin for transaction: " ULLFMT "\n", tr->tid);
	tr->ts = store_timestamp(store);
	if (!(s->schema = find_sql_schema(tr, s->schema_name))) {
		TRC_DEBUG(SQL_STORE, "Exit sql_trans_begin for transaction: " ULLFMT " with error, the schema %s was not found\n", tr->tid, s->schema_name);
		store_unlock(store);
		return -3;
	}
	tr->active = 1;

	(void) ATOMIC_INC(&store->nr_active);
	list_append(store->active, tr);

	TRC_DEBUG(SQL_STORE, "Exit sql_trans_begin for transaction: " ULLFMT "\n", tr->tid);
	store_unlock(store);
	s->status = tr->status = 0;
	return 0;
}

int
sql_trans_end(sql_session *s, int ok)
{
	TRC_DEBUG(SQL_STORE, "End of transaction: " ULLFMT "\n", s->tr->tid);
	if (ok == SQL_OK) {
		ok = sql_trans_commit(s->tr);
	} else if (ok == SQL_ERR) { /* if a conflict happened, it was already rollbacked */
		sql_trans_rollback(s->tr, false);
	}
	assert(s->tr->active);
	sqlstore *store = s->tr->store;
	store_lock(store);
	s->tr->active = 0;
	s->tr->status = 0;
	s->auto_commit = s->ac_on_commit;
	list_remove_data(store->active, NULL, s->tr);
	ATOMIC_SET(&store->lastactive, GDKusec());
	(void) ATOMIC_DEC(&store->nr_active);
	ulng oldest = store_get_timestamp(store);
	if (store->active && store->active->h) {
		for(node *n = store->active->h; n; n = n->next) {
			sql_trans *tr = n->data;
			if (tr->ts < oldest)
				oldest = tr->ts;
		}
	}
	store->oldest = oldest;
	assert(list_length(store->active) == (int) ATOMIC_GET(&store->nr_active));
	store_unlock(store);

	return ok;
}<|MERGE_RESOLUTION|>--- conflicted
+++ resolved
@@ -3713,7 +3713,7 @@
 	}
 
 	if (!parent) {
-		tr->localtmps = os_new(tr->sa, (destroy_fptr) &table_destroy, true, true, false, store);
+		tr->localtmps = os_new(NULL, (destroy_fptr) &table_destroy, true, true, false, store);
 	}
 	else {
 		tr->localtmps = os_dup(parent->localtmps);
@@ -3746,22 +3746,13 @@
 	ns->system = s->system;
 
 	sqlstore *store = tr->store;
-<<<<<<< HEAD
 	assert(!isTempSchema(s)); // TODO transaction_layer_revamp: check if this is really true
-	ns->tables = os_new(tr->sa, (destroy_fptr) &table_destroy, false, true, true, store);
-	ns->seqs = os_new(tr->sa, (destroy_fptr) &seq_destroy, false, true, true, store);
-	ns->keys = os_new(tr->sa, (destroy_fptr) &key_destroy, false, true, true, store);
-	ns->idxs = os_new(tr->sa, (destroy_fptr) &idx_destroy, false, true, true, store);
-	ns->triggers = os_new(tr->sa, (destroy_fptr) &trigger_destroy, false, true, true, store);
-	ns->parts = os_new(tr->sa, (destroy_fptr) &part_destroy, false, false, true, store);
-=======
-	ns->tables = os_new(NULL, (destroy_fptr) &table_destroy, isTempSchema(s), true, true, store);
-	ns->seqs = os_new(NULL, (destroy_fptr) &seq_destroy, isTempSchema(s), true, true, store);
-	ns->keys = os_new(NULL, (destroy_fptr) &key_destroy, isTempSchema(s), true, true, store);
-	ns->idxs = os_new(NULL, (destroy_fptr) &idx_destroy, isTempSchema(s), true, true, store);
-	ns->triggers = os_new(NULL, (destroy_fptr) &trigger_destroy, isTempSchema(s), true, true, store);
-	ns->parts = os_new(NULL, (destroy_fptr) &part_destroy, isTempSchema(s), false, true, store);
->>>>>>> 2b041e15
+	ns->tables = os_new(NULL, (destroy_fptr) &table_destroy, false, true, true, store);
+	ns->seqs = os_new(NULL, (destroy_fptr) &seq_destroy, false, true, true, store);
+	ns->keys = os_new(NULL, (destroy_fptr) &key_destroy, false, true, true, store);
+	ns->idxs = os_new(NULL, (destroy_fptr) &idx_destroy, false, true, true, store);
+	ns->triggers = os_new(NULL, (destroy_fptr) &trigger_destroy, false, true, true, store);
+	ns->parts = os_new(NULL, (destroy_fptr) &part_destroy, false, false, true, store);
 
 	/* table_dup will dup keys, idxs, triggers and parts */
 	struct os_iter oi;
@@ -5062,26 +5053,15 @@
 	s->auth_id = auth_id;
 	s->owner = owner;
 	s->system = FALSE;
-<<<<<<< HEAD
 	assert(!isTempSchema(s)); // TODO transaction_layer_revamp: check if this is really true
-	s->tables = os_new(tr->sa, (destroy_fptr) &table_destroy, false, true, true, store);
-	s->types = os_new(tr->sa, (destroy_fptr) &type_destroy, false, true, true, store);
-	s->funcs = os_new(tr->sa, (destroy_fptr) &func_destroy, false, false, false, store);
-	s->seqs = os_new(tr->sa, (destroy_fptr) &seq_destroy, false, true, true, store);
-	s->keys = os_new(tr->sa, (destroy_fptr) &key_destroy, false, true, true, store);
-	s->idxs = os_new(tr->sa, (destroy_fptr) &idx_destroy, false, true, true, store);
-	s->triggers = os_new(tr->sa, (destroy_fptr) &trigger_destroy, false, true, true, store);
-	s->parts = os_new(tr->sa, (destroy_fptr) &part_destroy, false, false, true, store);
-=======
-	s->tables = os_new(NULL, (destroy_fptr) &table_destroy, isTempSchema(s), true, true, store);
-	s->types = os_new(NULL, (destroy_fptr) &type_destroy, isTempSchema(s), true, true, store);
-	s->funcs = os_new(NULL, (destroy_fptr) &func_destroy, isTempSchema(s), false, false, store);
-	s->seqs = os_new(NULL, (destroy_fptr) &seq_destroy, isTempSchema(s), true, true, store);
-	s->keys = os_new(NULL, (destroy_fptr) &key_destroy, isTempSchema(s), true, true, store);
-	s->idxs = os_new(NULL, (destroy_fptr) &idx_destroy, isTempSchema(s), true, true, store);
-	s->triggers = os_new(NULL, (destroy_fptr) &trigger_destroy, isTempSchema(s), true, true, store);
-	s->parts = os_new(NULL, (destroy_fptr) &part_destroy, isTempSchema(s), false, true, store);
->>>>>>> 2b041e15
+	s->tables = os_new(NULL, (destroy_fptr) &table_destroy, false, true, true, store);
+	s->types = os_new(NULL, (destroy_fptr) &type_destroy, false, true, true, store);
+	s->funcs = os_new(NULL, (destroy_fptr) &func_destroy, false, false, false, store);
+	s->seqs = os_new(NULL, (destroy_fptr) &seq_destroy, false, true, true, store);
+	s->keys = os_new(NULL, (destroy_fptr) &key_destroy, false, true, true, store);
+	s->idxs = os_new(NULL, (destroy_fptr) &idx_destroy, false, true, true, store);
+	s->triggers = os_new(NULL, (destroy_fptr) &trigger_destroy, false, true, true, store);
+	s->parts = os_new(NULL, (destroy_fptr) &part_destroy, false, false, true, store);
 	s->store = tr->store;
 
 	if ((res = store->table_api.table_insert(tr, sysschema, &s->base.id, &s->base.name, &s->auth_id, &s->owner, &s->system))) {
