/*
 * This Source Code Form is subject to the terms of the Mozilla Public
 * License, v. 2.0.  If a copy of the MPH was not distributed with this
 * file, You can obtain one at http://mozilla.org/MPL/2.0/.
 *
 * Copyright 1997 - July 2008 CWI, August 2008 - 2019 MonetDB B.V.
 */

#include "monetdb_config.h"
#include "sql_types.h"
#include "sql_storage.h"
#include "store_dependency.h"
#include "store_sequence.h"

#include "bat/bat_utils.h"
#include "bat/bat_storage.h"
#include "bat/bat_table.h"
#include "bat/bat_logger.h"

/* version 05.22.03 of catalog */
#define CATALOG_VERSION 52203
int catalog_version = 0;

static MT_Lock bs_lock = MT_LOCK_INITIALIZER("bs_lock");
static sqlid store_oid = 0;
static sqlid prev_oid = 0;
static int nr_sessions = 0;
static int transactions = 0;
static sqlid *store_oids = NULL;
static int nstore_oids = 0;
sql_trans *gtrans = NULL;
list *active_sessions = NULL;
ATOMIC_TYPE store_nr_active = ATOMIC_VAR_INIT(0);
store_type active_store_type = store_bat;
int store_readonly = 0;
int store_singleuser = 0;
int store_initialized = 0;

backend_stack backend_stk;

store_functions store_funcs;
table_functions table_funcs;
logger_functions logger_funcs;

static int schema_number = 0; /* each committed schema change triggers a new
				 schema number (session wise unique number) */

#define MAX_SPARES 32
static sql_trans *spare_trans[MAX_SPARES];
static int spares = 0;

static int
key_cmp(sql_key *k, sqlid *id)
{
	if (k && id &&k->base.id == *id)
		return 0;
	return 1;
}

static int stamp = 1;

static int timestamp(void) {
	return stamp++;
}

static inline bool
instore(sqlid id, sqlid maxid)
{
	if (store_oids == NULL)
		return id < maxid;
	int lo = 0, hi = nstore_oids - 1;
	if (id < store_oids[0] || id > store_oids[hi])
		return false;
	while (hi > lo) {
		int mid = (lo + hi) / 2;
		if (store_oids[mid] == id)
			return true;
		if (store_oids[mid] < id)
			lo = mid + 1;
		else
			hi = mid - 1;
	}
	return store_oids[lo] == id;
}

void
key_destroy(sql_key *k)
{
	node *n;

	/* remove key from schema */
	list_remove_data(k->t->s->keys,k);
	if (k->type == ukey || k->type == pkey) {
		sql_ukey *uk = (sql_ukey *) k;
		if (uk->keys) {
			for (n = uk->keys->h; n; n= n->next) {
	       	         	sql_fkey *fk = (sql_fkey *) n->data;
				fk->rkey = NULL;
			}
			list_destroy(uk->keys);
			uk->keys = NULL;
		}
	}
	/* we need to be removed from the rkey list */
	if (k->type == fkey) {
		sql_fkey *fk = (sql_fkey *) k;

		if (fk->rkey) {
			n = list_find_name(fk->rkey->keys, fk->k.base.name);
			list_remove_node(fk->rkey->keys, n);
		}
		fk->rkey = NULL;
	}
	list_destroy(k->columns);
	k->columns = NULL;
	if ((k->type == pkey) && (k->t->pkey == (sql_ukey *) k))
		k->t->pkey = NULL;
}

void
idx_destroy(sql_idx * i)
{
	if (--(i->base.refcnt) > 0)
		return;
	if (i->po)
		idx_destroy(i->po);
	/* remove idx from schema */
	list_remove_data(i->t->s->idxs, i);
	list_destroy(i->columns);
	i->columns = NULL;
	if (isTable(i->t))
		store_funcs.destroy_idx(NULL, i);
}

static void
trigger_destroy(sql_trigger *tr)
{
	/* remove trigger from schema */
	list_remove_data(tr->t->s->triggers, tr);
	if (tr->columns) {
		list_destroy(tr->columns);
		tr->columns = NULL;
	}
}

void
column_destroy(sql_column *c)
{
	if (--(c->base.refcnt) > 0)
		return;
	if (c->po)
		column_destroy(c->po);
	if (isTable(c->t))
		store_funcs.destroy_col(NULL, c);
}

void
table_destroy(sql_table *t)
{
	if (--(t->base.refcnt) > 0)
		return;
	if (t->po)
		table_destroy(t->po);
	cs_destroy(&t->keys);
	cs_destroy(&t->idxs);
	cs_destroy(&t->triggers);
	cs_destroy(&t->columns);
	cs_destroy(&t->members);
	if (isTable(t))
		store_funcs.destroy_del(NULL, t);
}

void
schema_destroy(sql_schema *s)
{
	cs_destroy(&s->tables);
	cs_destroy(&s->funcs);
	cs_destroy(&s->types);
	list_destroy(s->keys);
	list_destroy(s->idxs);
	list_destroy(s->triggers);
	s->keys = NULL;
	s->idxs = NULL;
	s->triggers = NULL;
}

static void
trans_drop_tmp(sql_trans *tr) 
{
	sql_schema *tmp;

	if (!tr)
		return;

	tmp = find_sql_schema(tr, "tmp");
		
	if (tmp->tables.set) {
		node *n;
		for (n = tmp->tables.set->h; n; ) {
			node *nxt = n->next;
			sql_table *t = n->data;

			if (t->persistence == SQL_LOCAL_TEMP)
				cs_remove_node(&tmp->tables, n);
			n = nxt;
		}
	}
}

sql_trans *
sql_trans_destroy(sql_trans *t, bool try_spare)
{
	sql_trans *res = t->parent;

	TRC_DEBUG(SQL_STORE, "Destroy transaction: %p\n", t);

<<<<<<< HEAD
	if (res == gtrans && spares < MAX_SPARES && !t->name && try_spare) {
		TRC_DEBUG(SQL_STORE, "Spared '%d' transactions '%p'\n", spares, t);
=======
	if (res == gtrans && spares < ((GDKdebug & FORCEMITOMASK) ? 2 : MAX_SPARES) && !t->name && try_spare) {
#ifdef STORE_DEBUG
		fprintf(stderr, "#spared (%d) trans (%p)\n", spares, t);
#endif
>>>>>>> f372812d
		trans_drop_tmp(t);
		spare_trans[spares++] = t;
		return res;
	}

	if (t->name) 
		t->name = NULL;

	cs_destroy(&t->schemas);
	sa_destroy(t->sa);
	_DELETE(t);
	transactions--;
	return res;
}

static void
destroy_spare_transactions(void) 
{
	int i, s = spares;

	spares = (GDKdebug & FORCEMITOMASK)? 2 : MAX_SPARES; /* ie now there not spared anymore */
	for (i = 0; i < s; i++) {
		sql_trans_destroy(spare_trans[i], false);
	}
	spares = 0;
}

static int
tr_flag(sql_base * b, int flags)
{
	if (!newFlagSet(flags))
		return flags;
	return b->flags;
}

static void
load_keycolumn(sql_trans *tr, sql_key *k, oid rid)
{
	void *v;
	sql_kc *kc = SA_ZNEW(tr->sa, sql_kc);
	sql_schema *syss = find_sql_schema(tr, "sys");
	sql_table *objects = find_sql_table(syss, "objects");

	v = table_funcs.column_find_value(tr, find_sql_column(objects, "name"), rid);
	kc->c = find_sql_column(k->t, v); 	_DELETE(v);
	list_append(k->columns, kc);
	assert(kc->c);
}

static void *
find_key( sql_trans *tr, sql_table *t, sqlid rkey)
{
	node *n, *m;

	if ((n = list_find(t->s->keys, &rkey, (fcmp) &key_cmp))){
		return n->data;
	}
	for (n = tr->schemas.set->h; n; n = n->next) {
		sql_schema *s = n->data;

		if ((m = list_find(s->keys, &rkey, (fcmp) &key_cmp))){
			return m->data;
		}
	}
	return NULL;
}
			
static sql_key *
load_key(sql_trans *tr, sql_table *t, oid rid)
{
	void *v;
	sql_key *nk;
	sql_schema *syss = find_sql_schema(tr, "sys");
	sql_table *keys = find_sql_table(syss, "keys");
	sql_table *objects = find_sql_table(syss, "objects");
	sql_column *kc_id, *kc_nr;
	key_type ktype;
	node *n;
	rids *rs;
	sqlid kid;
	oid r = oid_nil;

	v = table_funcs.column_find_value(tr, find_sql_column(keys, "type"), rid);
 	ktype = (key_type) *(int *)v;		_DELETE(v);
	nk = (ktype != fkey)?(sql_key*)SA_ZNEW(tr->sa, sql_ukey):(sql_key*)SA_ZNEW(tr->sa, sql_fkey);
	v = table_funcs.column_find_value(tr, find_sql_column(keys, "id"), rid);
 	kid = *(sqlid *)v;			_DELETE(v);
	v = table_funcs.column_find_value(tr, find_sql_column(keys, "name"), rid);
	base_init(tr->sa, &nk->base, kid, 0, v);	_DELETE(v);
	nk->type = ktype;
	nk->columns = list_new(tr->sa, (fdestroy) NULL);
	nk->t = t;

	if (ktype == ukey || ktype == pkey) {
		sql_ukey *uk = (sql_ukey *) nk;

		uk->keys = NULL;

		if (ktype == pkey)
			t->pkey = uk;
	} else {
		sql_fkey *fk = (sql_fkey *) nk;
		int action;

		v = table_funcs.column_find_value(tr, find_sql_column(keys, "action"), rid);
		action = *(int *)v;		_DELETE(v);
		fk->rkey = NULL;
		fk->on_delete = action & 255;
		fk->on_update = (action>>8) & 255;
	}

	kc_id = find_sql_column(objects, "id");
	kc_nr = find_sql_column(objects, "nr");
	rs = table_funcs.rids_select(tr, kc_id, &nk->base.id, &nk->base.id, NULL);
	rs = table_funcs.rids_orderby(tr, rs, kc_nr); 
	for (r = table_funcs.rids_next(rs); !is_oid_nil(r); r = table_funcs.rids_next(rs)) 
		load_keycolumn(tr, nk, r);
	table_funcs.rids_destroy(rs);

	/* find idx with same name */
	n = list_find_name(nk->t->s->idxs, nk->base.name);
	if (n) {
		nk->idx = (sql_idx *) n->data;
		nk->idx->key = nk;
	}

	if (ktype == fkey) {
		sql_fkey *fk = (sql_fkey *) nk;
		sqlid rkey;
		sql_ukey *uk = NULL;

		v = table_funcs.column_find_value(tr, find_sql_column(keys, "rkey"), rid);
 		rkey = *(sqlid *)v; 		_DELETE(v);
		if ((uk = find_key(tr, t, rkey)) != NULL) {
			fk->rkey = uk;
			if (!uk->keys)
				uk->keys = list_new(tr->sa, NULL);
			if (!list_find(uk->keys, &fk->k.base.id, (fcmp) &key_cmp))
				list_append(uk->keys, fk);
		}
	} else {		/* could be a set of rkeys */
		sql_ukey *uk = (sql_ukey *) nk;
		sql_column *key_rkey = find_sql_column(keys, "rkey");

		rs = table_funcs.rids_select(tr, key_rkey, &nk->base.id, &nk->base.id, NULL);

		for (rid = table_funcs.rids_next(rs); !is_oid_nil(rid); rid = table_funcs.rids_next(rs)) {
			sqlid fkey;
			sql_fkey *fk;

			v = table_funcs.column_find_value(tr, find_sql_column(keys, "id"), rid);
			fkey = *(sqlid *)v; 	_DELETE(v);

			if ((fk = find_key(tr, t, fkey)) != NULL) {
				if (!uk->keys)
					uk->keys = list_new(tr->sa, NULL);
				if (!list_find(uk->keys, &fk->k.base.id, (fcmp) &key_cmp))
					list_append(uk->keys, fk);
				fk->rkey = uk;
			}
		}
		table_funcs.rids_destroy(rs);
	}
	return nk;
}

static void
load_idxcolumn(sql_trans *tr, sql_idx * i, oid rid)
{
	void *v;
	sql_kc *kc = SA_ZNEW(tr->sa, sql_kc);
	sql_schema *syss = find_sql_schema(tr, "sys");
	sql_table *objects = find_sql_table(syss, "objects");

	v = table_funcs.column_find_value(tr, find_sql_column(objects, "name"), rid);
	kc->c = find_sql_column(i->t, v); 	_DELETE(v);
	assert(kc->c);
	list_append(i->columns, kc);
	if (hash_index(i->type)) 
		kc->c->unique = 1;
	if (hash_index(i->type) && list_length(i->columns) > 1) {
		/* Correct the unique flag of the keys first column */
		kc->c->unique = list_length(i->columns); 
		if (kc->c->unique == 2) {
			sql_kc *ic1 = i->columns->h->data;
			ic1->c->unique ++;
		}
	}
}

static sql_idx *
load_idx(sql_trans *tr, sql_table *t, oid rid)
{
	void *v;
	sql_idx *ni = SA_ZNEW(tr->sa, sql_idx);
	sql_schema *syss = find_sql_schema(tr, "sys");
	sql_table *idxs = find_sql_table(syss, "idxs");
	sql_table *objects = find_sql_table(syss, "objects");
	sql_column *kc_id, *kc_nr;
	rids *rs;
	sqlid iid;

	v = table_funcs.column_find_value(tr, find_sql_column(idxs, "id"), rid);
	iid = *(sqlid *)v;			_DELETE(v);	
	v = table_funcs.column_find_value(tr, find_sql_column(idxs, "name"), rid);
	base_init(tr->sa, &ni->base, iid, 0, v);	_DELETE(v);
	v = table_funcs.column_find_value(tr, find_sql_column(idxs, "type"), rid);
	ni->type = (idx_type) *(int*)v;		_DELETE(v);
	ni->columns = list_new(tr->sa, (fdestroy) NULL);
	ni->t = t;
	ni->key = NULL;

	if (isTable(ni->t) && idx_has_column(ni->type))
		store_funcs.create_idx(tr, ni);

	kc_id = find_sql_column(objects, "id");
	kc_nr = find_sql_column(objects, "nr");
	rs = table_funcs.rids_select(tr, kc_id, &ni->base.id, &ni->base.id, NULL);
	rs = table_funcs.rids_orderby(tr, rs, kc_nr); 
	for (rid = table_funcs.rids_next(rs); !is_oid_nil(rid); rid = table_funcs.rids_next(rs)) 
		load_idxcolumn(tr, ni, rid);
	table_funcs.rids_destroy(rs);
	return ni;
}

static void
load_triggercolumn(sql_trans *tr, sql_trigger * i, oid rid)
{
	void *v;
	sql_kc *kc = SA_ZNEW(tr->sa, sql_kc);
	sql_schema *syss = find_sql_schema(tr, "sys");
	sql_table *objects = find_sql_table(syss, "objects");

	v = table_funcs.column_find_value(tr, find_sql_column(objects, "name"), rid);
	kc->c = find_sql_column(i->t, v); 	_DELETE(v);
	list_append(i->columns, kc);
	assert(kc->c);
}

static sql_trigger *
load_trigger(sql_trans *tr, sql_table *t, oid rid)
{
	void *v;
	sql_trigger *nt = SA_ZNEW(tr->sa, sql_trigger);
	sql_schema *syss = find_sql_schema(tr, "sys");
	sql_table *triggers = find_sql_table(syss, "triggers");
	sql_table *objects = find_sql_table(syss, "objects");
	sql_column *kc_id, *kc_nr;
	sqlid tid;
	rids *rs;

	v = table_funcs.column_find_value(tr, find_sql_column(triggers, "id"), rid);
	tid = *(sqlid *)v;			_DELETE(v);	
	v = table_funcs.column_find_value(tr, find_sql_column(triggers, "name"), rid);
	base_init(tr->sa, &nt->base, tid, 0, v);	_DELETE(v);

	v = table_funcs.column_find_value(tr, find_sql_column(triggers, "time"), rid);
	nt->time = *(sht*)v;			_DELETE(v);
	v = table_funcs.column_find_value(tr, find_sql_column(triggers, "orientation"),rid);
	nt->orientation = *(sht*)v;		_DELETE(v);
	v = table_funcs.column_find_value(tr, find_sql_column(triggers, "event"), rid);
	nt->event = *(sht*)v;			_DELETE(v);

	v = table_funcs.column_find_value(tr, find_sql_column(triggers, "old_name"), rid);
	if (ATOMcmp(TYPE_str, ATOMnilptr(TYPE_str), v) != 0) 
		nt->old_name = sa_strdup(tr->sa, v);
	_DELETE(v);	
	v = table_funcs.column_find_value(tr, find_sql_column(triggers, "new_name"), rid);
	if (ATOMcmp(TYPE_str, ATOMnilptr(TYPE_str), v) != 0) 
		nt->new_name = sa_strdup(tr->sa, v);
	_DELETE(v);	
	v = table_funcs.column_find_value(tr, find_sql_column(triggers, "condition"), rid);
	if (ATOMcmp(TYPE_str, ATOMnilptr(TYPE_str), v) != 0)
		nt->condition = sa_strdup(tr->sa, v);
	_DELETE(v);	
	v = table_funcs.column_find_value(tr, find_sql_column(triggers, "statement"), rid);
	if (ATOMcmp(TYPE_str, ATOMnilptr(TYPE_str), v) != 0) 
		nt->statement = sa_strdup(tr->sa, v);
	_DELETE(v);

	nt->t = t;
	nt->columns = list_new(tr->sa, (fdestroy) NULL);

	kc_id = find_sql_column(objects, "id");
	kc_nr = find_sql_column(objects, "nr");
	rs = table_funcs.rids_select(tr, kc_id, &nt->base.id, &nt->base.id, NULL);
	rs = table_funcs.rids_orderby(tr, rs, kc_nr); 
	for (rid = table_funcs.rids_next(rs); !is_oid_nil(rid); rid = table_funcs.rids_next(rs)) 
		load_triggercolumn(tr, nt, rid);
	table_funcs.rids_destroy(rs);
	return nt;
}

static sql_column *
load_column(sql_trans *tr, sql_table *t, oid rid)
{
	void *v;
	char *def, *tpe, *st;
	int sz, d;
	sql_column *c = SA_ZNEW(tr->sa, sql_column);
	sql_schema *syss = find_sql_schema(tr, "sys");
	sql_table *columns = find_sql_table(syss, "_columns");
	sqlid cid;

	v = table_funcs.column_find_value(tr, find_sql_column(columns, "id"), rid);
	cid = *(sqlid *)v;			_DELETE(v);	
	v = table_funcs.column_find_value(tr, find_sql_column(columns, "name"), rid);
	base_init(tr->sa, &c->base, cid, 0, v);	_DELETE(v);

	tpe = table_funcs.column_find_value(tr, find_sql_column(columns, "type"), rid);
	v = table_funcs.column_find_value(tr, find_sql_column(columns, "type_digits"), rid);
	sz = *(int *)v;				_DELETE(v);
	v = table_funcs.column_find_value(tr, find_sql_column(columns, "type_scale"), rid);
	d = *(int *)v;				_DELETE(v);
	if (!sql_find_subtype(&c->type, tpe, sz, d)) {
		sql_type *lt = sql_trans_bind_type(tr, t->s, tpe);
		if (lt == NULL) {
			TRC_ERROR(SQL_STORE, "SQL type '%s' is missing\n", tpe);
			_DELETE(tpe);
			return NULL;
		}
		sql_init_subtype(&c->type, lt, sz, d);
	}
	_DELETE(tpe);
	c->def = NULL;
	def = table_funcs.column_find_value(tr, find_sql_column(columns, "default"), rid);
	if (ATOMcmp(TYPE_str, ATOMnilptr(TYPE_str), def) != 0)
		c->def = sa_strdup(tr->sa, def);
	_DELETE(def);
	v = table_funcs.column_find_value(tr, find_sql_column(columns, "null"), rid);
	c->null = *(bit *)v;			_DELETE(v);
	v = table_funcs.column_find_value(tr, find_sql_column(columns, "number"), rid);
	c->colnr = *(int *)v;			_DELETE(v);
	c->unique = 0;
	c->storage_type = NULL;
	st = table_funcs.column_find_value(tr, find_sql_column(columns, "storage"), rid);
	if (ATOMcmp(TYPE_str, ATOMnilptr(TYPE_str), st) != 0)
		c->storage_type = sa_strdup(tr->sa, st);
	_DELETE(st);
	c->t = t;
	if (isTable(c->t))
		store_funcs.create_col(tr, c);
	c->sorted = sql_trans_is_sorted(tr, c);
	c->dcount = 0;
	TRC_DEBUG(SQL_STORE, "Load column: %s\n", c->base.name);
	return c;
}

static int
load_range_partition(sql_trans *tr, sql_schema *syss, sql_part *pt)
{
	sql_table *ranges = find_sql_table(syss, "range_partitions");
	oid rid;
	rids *rs;
	sql_subtype *empty = sql_bind_localtype("void");

	pt->tpe = *empty;
	rs = table_funcs.rids_select(tr, find_sql_column(ranges, "table_id"), &pt->base.id, &pt->base.id, NULL);
	if ((rid = table_funcs.rids_next(rs)) != oid_nil) {
		void *v1, *v2, *v3;
		ValRecord vmin, vmax;
		ptr ok;

		vmin = vmax = (ValRecord) {.vtype = TYPE_void,};

		v1 = table_funcs.column_find_value(tr, find_sql_column(ranges, "minimum"), rid);
		v2 = table_funcs.column_find_value(tr, find_sql_column(ranges, "maximum"), rid);
		ok = VALinit(&vmin, TYPE_str, v1);
		if (ok)
			ok = VALinit(&vmax, TYPE_str, v2);
		_DELETE(v1);
		_DELETE(v2);
		if (ok) {
			v3 = table_funcs.column_find_value(tr, find_sql_column(ranges, "with_nulls"), rid);
			pt->with_nills = (int)*((bit*)v3);
			_DELETE(v3);

			pt->part.range.minvalue = sa_alloc(tr->sa, vmin.len);
			pt->part.range.maxvalue = sa_alloc(tr->sa, vmax.len);
			memcpy(pt->part.range.minvalue, VALget(&vmin), vmin.len);
			memcpy(pt->part.range.maxvalue, VALget(&vmax), vmax.len);
			pt->part.range.minlength = vmin.len;
			pt->part.range.maxlength = vmax.len;
		}
		VALclear(&vmin);
		VALclear(&vmax);
		if (!ok) {
			table_funcs.rids_destroy(rs);
			return -1;
		}
	}
	table_funcs.rids_destroy(rs);
	return 0;
}

static int
load_value_partition(sql_trans *tr, sql_schema *syss, sql_part *pt)
{
	sql_table *values = find_sql_table(syss, "value_partitions");
	list *vals = NULL;
	oid rid;
	rids *rs = table_funcs.rids_select(tr, find_sql_column(values, "table_id"), &pt->base.id, &pt->base.id, NULL);
	int i = 0;
	sql_subtype *empty = sql_bind_localtype("void");

	vals = list_new(tr->sa, (fdestroy) NULL);
	if (!vals) {
		table_funcs.rids_destroy(rs);
		return -1;
	}

	pt->tpe = *empty;

	for (rid = table_funcs.rids_next(rs); !is_oid_nil(rid); rid = table_funcs.rids_next(rs)) {
		sql_part_value* nextv;
		ValRecord vvalue;
		ptr ok;

		vvalue = (ValRecord) {.vtype = TYPE_void,};
		void *v = table_funcs.column_find_value(tr, find_sql_column(values, "value"), rid);
		ok = VALinit(&vvalue, TYPE_str, v);
		_DELETE(v);

		if (ok) {
			if (VALisnil(&vvalue)) { /* check for null value */
				pt->with_nills = 1;
			} else {
				nextv = SA_ZNEW(tr->sa, sql_part_value);
				nextv->tpe = *empty;
				nextv->value = sa_alloc(tr->sa, vvalue.len);
				memcpy(nextv->value, VALget(&vvalue), vvalue.len);
				nextv->length = vvalue.len;
				if (list_append_sorted(vals, nextv, sql_values_list_element_validate_and_insert) != NULL) {
					VALclear(&vvalue);
					table_funcs.rids_destroy(rs);
					list_destroy(vals);
					return -i - 1;
				}
			}
		}
		VALclear(&vvalue);
		if (!ok) {
			table_funcs.rids_destroy(rs);
			list_destroy(vals);
			return -i - 1;
		}
		i++;
	}
	table_funcs.rids_destroy(rs);
	pt->part.values = vals;
	return 0;
}

static sql_part*
load_part(sql_trans *tr, sql_table *t, oid rid)
{
	void *v;
	sql_part *pt = SA_ZNEW(tr->sa, sql_part);
	sql_schema *syss = find_sql_schema(tr, "sys");
	sql_table *objects = find_sql_table(syss, "objects");
	sqlid id;

	pt->t = t;
	assert(isMergeTable(t) || isReplicaTable(t));
	v = table_funcs.column_find_value(tr, find_sql_column(objects, "nr"), rid);
	id = *(sqlid*)v; _DELETE(v);
	v = table_funcs.column_find_value(tr, find_sql_column(objects, "name"), rid);
	base_init(tr->sa, &pt->base, id, 0, v);	_DELETE(v);
	return pt;
}

void
sql_trans_update_tables(sql_trans* tr, sql_schema *s)
{
	(void)tr;
	(void)s;
}

static sql_table *
load_table(sql_trans *tr, sql_schema *s, sqlid tid, subrids *nrs)
{
	void *v;
	sql_table *t = SA_ZNEW(tr->sa, sql_table);
	sql_schema *syss = find_sql_schema(tr, "sys");
	sql_table *tables = find_sql_table(syss, "_tables");
	sql_table *idxs = find_sql_table(syss, "idxs");
	sql_table *keys = find_sql_table(syss, "keys");
	sql_table *triggers = find_sql_table(syss, "triggers");
	sql_table *partitions = find_sql_table(syss, "table_partitions");
	char *query;
	sql_column *idx_table_id, *key_table_id, *trigger_table_id, *partitions_table_id;
	oid rid;
	sqlid pcolid = int_nil;
	void* exp = NULL;
	rids *rs;

	rid = table_funcs.column_find_row(tr, find_sql_column(tables, "id"), &tid, NULL);
	v = table_funcs.column_find_value(tr, find_sql_column(tables, "name"), rid);
	base_init(tr->sa, &t->base, tid, 0, v);	_DELETE(v);
	v = table_funcs.column_find_value(tr, find_sql_column(tables, "query"), rid);
	t->query = NULL;
	query = (char *)v;
	if (ATOMcmp(TYPE_str, ATOMnilptr(TYPE_str), query) != 0)
		t->query = sa_strdup(tr->sa, query);
	_DELETE(query);
	v = table_funcs.column_find_value(tr, find_sql_column(tables, "type"), rid);
	t->type = *(sht *)v;			_DELETE(v);
	v = table_funcs.column_find_value(tr, find_sql_column(tables, "system"), rid);
	t->system = *(bit *)v;			_DELETE(v);
	v = table_funcs.column_find_value(tr, find_sql_column(tables, "commit_action"),rid);
	t->commit_action = (ca_t)*(sht *)v;	_DELETE(v);
	t->persistence = SQL_PERSIST; 
	if (t->commit_action)
		t->persistence = SQL_GLOBAL_TEMP;
	if (isStream(t))
		t->persistence = SQL_STREAM;
	if (isRemote(t))
		t->persistence = SQL_REMOTE;
	t->cleared = 0;
	v = table_funcs.column_find_value(tr, find_sql_column(tables, "access"),rid);
	t->access = *(sht*)v;	_DELETE(v);

	t->pkey = NULL;
	t->s = s;
	t->sz = COLSIZE;

	cs_new(&t->columns, tr->sa, (fdestroy) &column_destroy);
	cs_new(&t->idxs, tr->sa, (fdestroy) &idx_destroy);
	cs_new(&t->keys, tr->sa, (fdestroy) &key_destroy);
	cs_new(&t->triggers, tr->sa, (fdestroy) &trigger_destroy);
	cs_new(&t->members, tr->sa, (fdestroy) NULL);

	if (isTable(t)) {
		if (store_funcs.create_del(tr, t) != LOG_OK) {
			TRC_DEBUG(SQL_STORE, "Load table '%s' is missing 'deletes'", t->base.name);
			t->persistence = SQL_GLOBAL_TEMP;
		}
	}

	TRC_DEBUG(SQL_STORE, "Load table: %s\n", t->base.name);

	partitions_table_id = find_sql_column(partitions, "table_id");
	rs = table_funcs.rids_select(tr, partitions_table_id, &t->base.id, &t->base.id, NULL);
	if ((rid = table_funcs.rids_next(rs)) != oid_nil) {
		v = table_funcs.column_find_value(tr, find_sql_column(partitions, "type"), rid);
		t->properties |= *(bte*)v;
		_DELETE(v);

		if (isPartitionedByColumnTable(t)) {
			v = table_funcs.column_find_value(tr, find_sql_column(partitions, "column_id"), rid);
			pcolid = *((sqlid*)v);
		} else {
			v = table_funcs.column_find_value(tr, find_sql_column(partitions, "expression"), rid);
			if (ATOMcmp(TYPE_str, ATOMnilptr(TYPE_str), v) == 0)
				assert(0);
			exp = sa_strdup(tr->sa, v);
		}
		_DELETE(v);
	}
	table_funcs.rids_destroy(rs);

	assert((!isRangePartitionTable(t) && !isListPartitionTable(t)) || (!exp && !is_int_nil(pcolid)) || (exp && is_int_nil(pcolid)));
	if (isPartitionedByExpressionTable(t)) {
		sql_subtype *empty = sql_bind_localtype("void");
		t->part.pexp = SA_ZNEW(tr->sa, sql_expression);
		t->part.pexp->exp = exp;
		t->part.pexp->type = *empty;
		t->part.pexp->cols = sa_list(tr->sa);
	}
	for (rid = table_funcs.subrids_next(nrs); !is_oid_nil(rid); rid = table_funcs.subrids_next(nrs)) {
		sql_column* next = load_column(tr, t, rid);
		if (next == NULL)
			return NULL;
		cs_add(&t->columns, next, 0);
		if (pcolid == next->base.id) {
			t->part.pcol = next;
		}
	}

	if (!isKindOfTable(t))
		return t;

	/* load idx's first as the may be needed by the keys */
	idx_table_id = find_sql_column(idxs, "table_id");
	rs = table_funcs.rids_select(tr, idx_table_id, &t->base.id, &t->base.id, NULL);
	for (rid = table_funcs.rids_next(rs); !is_oid_nil(rid); rid = table_funcs.rids_next(rs)) {
		sql_idx *i = load_idx(tr, t, rid);

		cs_add(&t->idxs, i, 0);
		list_append(s->idxs, i);
	}
	table_funcs.rids_destroy(rs);

	key_table_id = find_sql_column(keys, "table_id");
	rs = table_funcs.rids_select(tr, key_table_id, &t->base.id, &t->base.id, NULL);
	for (rid = table_funcs.rids_next(rs); !is_oid_nil(rid); rid = table_funcs.rids_next(rs)) {
		sql_key *k = load_key(tr, t, rid);

		cs_add(&t->keys, k, 0);
		list_append(s->keys, k);
	}
	table_funcs.rids_destroy(rs);

	trigger_table_id = find_sql_column(triggers, "table_id");
	rs = table_funcs.rids_select(tr, trigger_table_id, &t->base.id, &t->base.id,NULL);
	for (rid = table_funcs.rids_next(rs); !is_oid_nil(rid); rid = table_funcs.rids_next(rs)) {
		sql_trigger *k = load_trigger(tr, t, rid);

		cs_add(&t->triggers, k, 0);
		list_append(s->triggers, k);
	}
	table_funcs.rids_destroy(rs);

	if (isMergeTable(t) || isReplicaTable(t)) {
		sql_table *objects = find_sql_table(syss, "objects");
		sql_column *mt_id = find_sql_column(objects, "id");
		sql_column *mt_nr = find_sql_column(objects, "nr");
		rids *rs = table_funcs.rids_select(tr, mt_id, &t->base.id, &t->base.id, NULL);

		rs = table_funcs.rids_orderby(tr, rs, mt_nr);
		for (rid = table_funcs.rids_next(rs); !is_oid_nil(rid); rid = table_funcs.rids_next(rs)) {
			sql_part *pt = load_part(tr, t, rid);
			if (isRangePartitionTable(t)) {
				load_range_partition(tr, syss, pt);
			} else if (isListPartitionTable(t)) {
				load_value_partition(tr, syss, pt);
			}
			cs_add(&t->members, pt, 0);
		}
		table_funcs.rids_destroy(rs);
	}
	return t;
}

static sql_type *
load_type(sql_trans *tr, sql_schema *s, oid rid)
{
	void *v;
	sql_type *t = SA_ZNEW(tr->sa, sql_type);
	sql_schema *syss = find_sql_schema(tr, "sys");
	sql_table *types = find_sql_table(syss, "types");
	sqlid tid;

	v = table_funcs.column_find_value(tr, find_sql_column(types, "id"), rid);
	tid = *(sqlid *)v;			_DELETE(v);
	v = table_funcs.column_find_value(tr, find_sql_column(types, "systemname"), rid);
	base_init(tr->sa, &t->base, tid, 0, v);	_DELETE(v);
	v = table_funcs.column_find_value(tr, find_sql_column(types, "sqlname"), rid);
	t->sqlname = (v)?sa_strdup(tr->sa, v):NULL; 	_DELETE(v);
	v = table_funcs.column_find_value(tr, find_sql_column(types, "digits"), rid);
	t->digits = *(int *)v; 			_DELETE(v); 
	v = table_funcs.column_find_value(tr, find_sql_column(types, "scale"), rid);
	t->scale = *(int *)v;			_DELETE(v);
	v = table_funcs.column_find_value(tr, find_sql_column(types, "radix"), rid);
	t->radix = *(int *)v;			_DELETE(v);
	v = table_funcs.column_find_value(tr, find_sql_column(types, "eclass"), rid);
	t->eclass = (sql_class)(*(int *)v);			_DELETE(v);
	t->localtype = ATOMindex(t->base.name);
	t->bits = 0;
	t->s = s;
	return t;
}

static sql_arg *
load_arg(sql_trans *tr, sql_func * f, oid rid)
{
	void *v;
	sql_arg *a = SA_ZNEW(tr->sa, sql_arg);
	char *tpe;
	int digits, scale;
	sql_schema *syss = find_sql_schema(tr, "sys");
	sql_table *args = find_sql_table(syss, "args");

	(void)f;
	v = table_funcs.column_find_value(tr, find_sql_column(args, "name"), rid);
	a->name = sa_strdup(tr->sa, v);	_DELETE(v);
	v = table_funcs.column_find_value(tr, find_sql_column(args, "inout"), rid);
	a->inout = *(bte *)v;	_DELETE(v);
	v = table_funcs.column_find_value(tr, find_sql_column(args, "type_digits"), rid);
	digits = *(int *)v;	_DELETE(v);
	v = table_funcs.column_find_value(tr, find_sql_column(args, "type_scale"), rid);
	scale = *(int *)v;	_DELETE(v);

	tpe = table_funcs.column_find_value(tr, find_sql_column(args, "type"), rid);
	if (!sql_find_subtype(&a->type, tpe, digits, scale)) {
		sql_type *lt = sql_trans_bind_type(tr, f->s, tpe);
		if (lt == NULL) {
			TRC_ERROR(SQL_STORE, "SQL type '%s' is missing\n", tpe);
			_DELETE(tpe);
			return NULL;
		}
		sql_init_subtype(&a->type, lt, digits, scale);
	}
	_DELETE(tpe);
	return a;
}

static sql_func *
load_func(sql_trans *tr, sql_schema *s, sqlid fid, subrids *rs)
{
	void *v;
	sql_func *t = SA_ZNEW(tr->sa, sql_func);
	sql_schema *syss = find_sql_schema(tr, "sys");
	sql_table *funcs = find_sql_table(syss, "functions");
	oid rid;

	rid = table_funcs.column_find_row(tr, find_sql_column(funcs, "id"), &fid, NULL);
	v = table_funcs.column_find_value(tr, find_sql_column(funcs, "name"), rid);
	base_init(tr->sa, &t->base, fid, 0, v); 	_DELETE(v);
	v = table_funcs.column_find_value(tr, find_sql_column(funcs, "func"), rid);
	t->imp = (v)?sa_strdup(tr->sa, v):NULL;	_DELETE(v);
	v = table_funcs.column_find_value(tr, find_sql_column(funcs, "mod"), rid);
	t->mod = (v)?sa_strdup(tr->sa, v):NULL;	_DELETE(v);
	v = table_funcs.column_find_value(tr, find_sql_column(funcs, "language"), rid);
	t->lang = (sql_flang) *(int *)v;			_DELETE(v);
	v = table_funcs.column_find_value(tr, find_sql_column(funcs, "type"), rid);
	t->sql = (t->lang==FUNC_LANG_SQL||t->lang==FUNC_LANG_MAL);
	t->type = (sql_ftype) *(int *)v;			_DELETE(v);
	v = table_funcs.column_find_value(tr, find_sql_column(funcs, "side_effect"), rid);
	t->side_effect = *(bit *)v;		_DELETE(v);
	if (t->type==F_FILT)
		t->side_effect=FALSE;
	v = table_funcs.column_find_value(tr, find_sql_column(funcs, "varres"), rid);
	t->varres = *(bit *)v;	_DELETE(v);
	v = table_funcs.column_find_value(tr, find_sql_column(funcs, "vararg"), rid);
	t->vararg = *(bit *)v;	_DELETE(v);
	v = table_funcs.column_find_value(tr, find_sql_column(funcs, "system"), rid);
	t->system = *(bit *)v;	_DELETE(v);
	t->res = NULL;
	t->s = s;
	t->fix_scale = SCALE_EQ;
	t->sa = tr->sa;
	if (t->lang != FUNC_LANG_INT) {
		t->query = t->imp;
		t->imp = NULL;
	}

	TRC_DEBUG(SQL_STORE, "Load function: %s\n", t->base.name);

	t->ops = list_new(tr->sa, (fdestroy)NULL);
	if (rs) {
		for (rid = table_funcs.subrids_next(rs); !is_oid_nil(rid); rid = table_funcs.subrids_next(rs)) {
			sql_arg *a = load_arg(tr, t, rid);

			if (a == NULL)
				return NULL;
			if (a->inout == ARG_OUT) {
				if (!t->res)
					t->res = sa_list(tr->sa);
				list_append(t->res, a);
			} else {
				list_append(t->ops, a);
			}
		}
	}
	if (t->type == F_FUNC && !t->res)
		t->type = F_PROC;
	t->side_effect = (t->type==F_FILT || (t->res && (t->lang==FUNC_LANG_SQL || !list_empty(t->ops))))?FALSE:TRUE;
	return t;
}

void
reset_functions(sql_trans *tr) 
{
	node *n, *m;

	for (n = tr->schemas.set->h; n; n = n->next) {
		sql_schema *s = n->data; 

		if (s->funcs.set) for (m = s->funcs.set->h; m; m = m->next) {
			sql_func *f = m->data;

			if (f->sql)
				f->sql = 1; 
		}
	}
}

static sql_sequence *
load_seq(sql_trans *tr, sql_schema * s, oid rid)
{
	void *v;
	sql_sequence *seq = SA_ZNEW(tr->sa, sql_sequence);
	sql_schema *syss = find_sql_schema(tr, "sys");
	sql_table *seqs = find_sql_table(syss, "sequences");
	sqlid sid;

	v = table_funcs.column_find_value(tr, find_sql_column(seqs, "id"), rid);
	sid = *(sqlid *)v; 			_DELETE(v);
	v = table_funcs.column_find_value(tr, find_sql_column(seqs, "name"), rid);
	base_init(tr->sa, &seq->base, sid, 0, v); _DELETE(v);
	v = table_funcs.column_find_value(tr, find_sql_column(seqs, "start"), rid);
	seq->start = *(lng *)v;			_DELETE(v);
	v = table_funcs.column_find_value(tr, find_sql_column(seqs, "minvalue"), rid);
	seq->minvalue = *(lng *)v;		_DELETE(v); 
	v = table_funcs.column_find_value(tr, find_sql_column(seqs, "maxvalue"), rid);
	seq->maxvalue = *(lng *)v; 		_DELETE(v);
	v = table_funcs.column_find_value(tr, find_sql_column(seqs, "increment"), rid);
	seq->increment = *(lng *)v; 		_DELETE(v);
	v = table_funcs.column_find_value(tr, find_sql_column(seqs, "cacheinc"), rid);
	seq->cacheinc = *(lng *)v;		_DELETE(v);
	v = table_funcs.column_find_value(tr, find_sql_column(seqs, "cycle"), rid);
	seq->cycle = *(bit *)v;			_DELETE(v);
	seq->s = s;
	return seq;
}

static void
set_members(changeset *ts)
{
	node *n, *m;

	if (ts && ts->set) {
		for (n = ts->set->h; n; n = n->next) {
			sql_table *t = n->data;

			if (isMergeTable(t) || isReplicaTable(t)) {
				if (t->members.set)
				for (m = t->members.set->h; m; m = m->next) {
					sql_part *p = m->data;
					sql_table *pt = find_sql_table(t->s, p->base.name);

					pt->p = t;
				}
			}
		}
	}
}

static void 
sql_trans_update_schema(sql_trans *tr, oid rid)
{
	void *v;
	sql_schema *s = NULL, *syss = find_sql_schema(tr, "sys");
	sql_table *ss = find_sql_table(syss, "schemas");
	sqlid sid;

	v = table_funcs.column_find_value(tr, find_sql_column(ss, "id"), rid);
	sid = *(sqlid *)v; 	_DELETE(v);
	s = find_sql_schema_id(tr, sid);

	if (s==NULL) 
		return ;

	TRC_DEBUG(SQL_STORE, "Update schema: %s %d\n", s->base.name, s->base.id);

	v = table_funcs.column_find_value(tr, find_sql_column(ss, "name"), rid);
	base_init(tr->sa, &s->base, sid, 0, v); _DELETE(v);
	v = table_funcs.column_find_value(tr, find_sql_column(ss, "authorization"), rid);
	s->auth_id = *(sqlid *)v; 	_DELETE(v);
	v = table_funcs.column_find_value(tr, find_sql_column(ss, "system"), rid);
	s->system = *(bit *)v;          _DELETE(v);
	v = table_funcs.column_find_value(tr, find_sql_column(ss, "owner"), rid);
	s->owner = *(sqlid *)v;		_DELETE(v);
}

static sql_schema *
load_schema(sql_trans *tr, sqlid id, oid rid)
{
	void *v;
	sql_schema *s = NULL, *syss = find_sql_schema(tr, "sys");
	sql_table *ss = find_sql_table(syss, "schemas");
	sql_table *types = find_sql_table(syss, "types");
	sql_table *tables = find_sql_table(syss, "_tables");
	sql_table *funcs = find_sql_table(syss, "functions");
	sql_table *seqs = find_sql_table(syss, "sequences");
	sqlid sid;
	sql_column *type_schema, *type_id, *table_schema, *table_id;
	sql_column *func_schema, *func_id, *seq_schema, *seq_id;
	rids *rs;

	v = table_funcs.column_find_value(tr, find_sql_column(ss, "id"), rid);
	sid = *(sqlid *)v; 	_DELETE(v);
	if (instore(sid, id)) {
		s = find_sql_schema_id(tr, sid);

		if (s==NULL) {
			char *name;

			v = table_funcs.column_find_value(tr, find_sql_column(ss, "name"), rid);
			name = (char*)v;
			s = find_sql_schema(tr, name);
			_DELETE(v);
			if (s == NULL) {
				GDKerror("SQL schema missing or incompatible, rebuild from archive");
				return NULL;
			}
		}
		s->base.id = sid;
	} else {
		s = SA_ZNEW(tr->sa, sql_schema);
		if (s == NULL)
			return NULL;
		v = table_funcs.column_find_value(tr, find_sql_column(ss, "name"), rid);
		base_init(tr->sa, &s->base, sid, 0, v); _DELETE(v);
		v = table_funcs.column_find_value(tr, find_sql_column(ss, "authorization"), rid);
		s->auth_id = *(sqlid *)v; 	_DELETE(v);
		v = table_funcs.column_find_value(tr, find_sql_column(ss, "system"), rid);
		s->system = *(bit *)v;          _DELETE(v);
		v = table_funcs.column_find_value(tr, find_sql_column(ss, "owner"), rid);
		s->owner = *(sqlid *)v;		_DELETE(v);
		s->keys = list_new(tr->sa, (fdestroy) NULL);
		s->idxs = list_new(tr->sa, (fdestroy) NULL);
		s->triggers = list_new(tr->sa, (fdestroy) NULL);

		cs_new(&s->tables, tr->sa, (fdestroy) &table_destroy);
		cs_new(&s->types, tr->sa, (fdestroy) NULL);
		cs_new(&s->funcs, tr->sa, (fdestroy) NULL);
		cs_new(&s->seqs, tr->sa, (fdestroy) NULL);
	}

	TRC_DEBUG(SQL_STORE, "Load schema: %s %d\n", s->base.name, s->base.id);

	sqlid tmpid = store_oids ? FUNC_OIDS : id;

	/* first load simple types */
	type_schema = find_sql_column(types, "schema_id");
	type_id = find_sql_column(types, "id");
	rs = table_funcs.rids_select(tr, type_schema, &s->base.id, &s->base.id, type_id, &tmpid, NULL, NULL);
	for (rid = table_funcs.rids_next(rs); !is_oid_nil(rid); rid = table_funcs.rids_next(rs)) 
		cs_add(&s->types, load_type(tr, s, rid), 0);
	table_funcs.rids_destroy(rs);

	/* second tables */
	table_schema = find_sql_column(tables, "schema_id");
	table_id = find_sql_column(tables, "id");
	/* all tables with id >= id */
	rs = table_funcs.rids_select(tr, table_schema, &sid, &sid, table_id, &tmpid, NULL, NULL);
	if (rs && !table_funcs.rids_empty(rs)) {
		sql_table *columns = find_sql_table(syss, "_columns");
		sql_column *column_table_id = find_sql_column(columns, "table_id");
		sql_column *column_number = find_sql_column(columns, "number");
		subrids *nrs = table_funcs.subrids_create(tr, rs, table_id, column_table_id, column_number);
		sqlid tid;

		for (tid = table_funcs.subrids_nextid(nrs); tid >= 0; tid = table_funcs.subrids_nextid(nrs)) {
			if (!instore(tid, id)) {
				sql_table *t = load_table(tr, s, tid, nrs);
				if (t == NULL) {
					table_funcs.subrids_destroy(nrs);
					table_funcs.rids_destroy(rs);
					return NULL;
				}
				cs_add(&s->tables, t, 0);
			} else
				while (!is_oid_nil(table_funcs.subrids_next(nrs)))
					;
		}
		table_funcs.subrids_destroy(nrs);
	}
	table_funcs.rids_destroy(rs);

	/* next functions which could use these types */
	func_schema = find_sql_column(funcs, "schema_id");
	func_id = find_sql_column(funcs, "id");
	rs = table_funcs.rids_select(tr, func_schema, &s->base.id, &s->base.id, func_id, &tmpid, NULL, NULL);
	if (rs && !table_funcs.rids_empty(rs)) {
		sql_table *args = find_sql_table(syss, "args");
		sql_column *arg_func_id = find_sql_column(args, "func_id");
		sql_column *arg_number = find_sql_column(args, "number");
		subrids *nrs = table_funcs.subrids_create(tr, rs, func_id, arg_func_id, arg_number);
		sqlid fid;
		sql_func *f;

		for (fid = table_funcs.subrids_nextid(nrs); fid >= 0; fid = table_funcs.subrids_nextid(nrs)) {
			f = load_func(tr, s, fid, nrs);
			if (f == NULL) {
				table_funcs.subrids_destroy(nrs);
				table_funcs.rids_destroy(rs);
				return NULL;
			}
			cs_add(&s->funcs, f, 0);
		}
		/* Handle all procedures without arguments (no args) */
		rs = table_funcs.rids_diff(tr, rs, func_id, nrs, arg_func_id);
		for (rid = table_funcs.rids_next(rs); !is_oid_nil(rid); rid = table_funcs.rids_next(rs)) {
			void *v = table_funcs.column_find_value(tr, func_id, rid);
			fid = *(sqlid*)v; _DELETE(v);
			f = load_func(tr, s, fid, NULL);
			if (f == NULL) {
				table_funcs.subrids_destroy(nrs);
				table_funcs.rids_destroy(rs);
				return NULL;
			}
			cs_add(&s->funcs, f, 0);
		}
		table_funcs.subrids_destroy(nrs);
	}
	table_funcs.rids_destroy(rs);

	/* last sequence numbers */
	seq_schema = find_sql_column(seqs, "schema_id");
	seq_id = find_sql_column(seqs, "id");
	rs = table_funcs.rids_select(tr, seq_schema, &s->base.id, &s->base.id, seq_id, &tmpid, NULL, NULL);
	for (rid = table_funcs.rids_next(rs); !is_oid_nil(rid); rid = table_funcs.rids_next(rs)) 
		cs_add(&s->seqs, load_seq(tr, s, rid), 0);
	table_funcs.rids_destroy(rs);
	return s;
}

static sql_trans *
create_trans(sql_allocator *sa, backend_stack stk)
{
	sql_trans *t = ZNEW(sql_trans);

	if (!t)
		return NULL;

	t->sa = sa;
	t->name = NULL;
	t->wtime = t->rtime = 0;
	t->stime = 0;
	t->wstime = timestamp();
	t->schema_updates = 0;
	t->status = 0;

	t->parent = NULL;
	t->stk = stk;

	cs_new(&t->schemas, t->sa, (fdestroy) &schema_destroy);
	return t;
}

void
sql_trans_update_schemas(sql_trans* tr)
{
	sql_schema *syss = find_sql_schema(tr, "sys");
	sql_table *sysschema = find_sql_table(syss, "schemas");
	sql_column *sysschema_ids = find_sql_column(sysschema, "id");
	rids *schemas = table_funcs.rids_select(tr, sysschema_ids, NULL, NULL);
	oid rid;
	
	TRC_DEBUG(SQL_STORE, "Update schemas\n");

	for (rid = table_funcs.rids_next(schemas); !is_oid_nil(rid); rid = table_funcs.rids_next(schemas)) {
		sql_trans_update_schema(tr, rid);
	}
	table_funcs.rids_destroy(schemas);
}

static bool
load_trans(sql_trans* tr, sqlid id)
{
	sql_schema *syss = find_sql_schema(tr, "sys");
	sql_table *sysschema = find_sql_table(syss, "schemas");
	sql_column *sysschema_ids = find_sql_column(sysschema, "id");
	rids *schemas = table_funcs.rids_select(tr, sysschema_ids, NULL, NULL);
	oid rid;
	node *n;
	
	TRC_DEBUG(SQL_STORE, "Load transaction\n");

	for (rid = table_funcs.rids_next(schemas); !is_oid_nil(rid); rid = table_funcs.rids_next(schemas)) {
		sql_schema *ns = load_schema(tr, id, rid);
		if (ns == NULL)
			return false;
		if (!instore(ns->base.id, id))
			cs_add(&tr->schemas, ns, 0);
	}

	for (n = tr->schemas.set->h; n; n = n->next) { /* Set table members */
		sql_schema *s = n->data;

		set_members(&s->tables);
	}
	table_funcs.rids_destroy(schemas);
	return true;
}

static int
store_upgrade_ids(sql_trans* tr)
{
	node *n, *m, *o;
	for (n = tr->schemas.set->h; n; n = n->next) {
		sql_schema *s = n->data;

		if (isDeclaredSchema(s))
			continue;
		if (s->tables.set == NULL)
			continue;
		for (m = s->tables.set->h; m; m = m->next) {
			sql_table *t = m->data;

			if (!isTable(t))
				continue;
			if (store_funcs.upgrade_del(t) != LOG_OK)
				return SQL_ERR;
			for (o = t->columns.set->h; o; o = o->next) {
				sql_column *c = o->data;

				if (store_funcs.upgrade_col(c) != LOG_OK)
					return SQL_ERR;
			}
			if (t->idxs.set == NULL)
				continue;
			for (o = t->idxs.set->h; o; o = o->next) {
				sql_idx *i = o->data;

				if (store_funcs.upgrade_idx(i) != LOG_OK)
					return SQL_ERR;
			}
		}
	}
	store_apply_deltas(true);
	logger_funcs.with_ids();
	return SQL_OK;
}

static sqlid
next_oid(void)
{
	sqlid id = 0;
	MT_lock_set(&bs_lock);
	id = store_oid++;
	MT_lock_unset(&bs_lock);
	return id;
}

sqlid
store_next_oid(void)
{
	return next_oid();
}

static void
insert_schemas(sql_trans *tr)
{
	sql_schema *syss = find_sql_schema(tr, "sys");
	sql_table *sysschema = find_sql_table(syss, "schemas");
	sql_table *systable = find_sql_table(syss, "_tables");
	sql_table *syscolumn = find_sql_table(syss, "_columns");
	node *n, *m, *o;

	for (n = tr->schemas.set->h; n; n = n->next) {
		sql_schema *s = n->data;

		if (isDeclaredSchema(s))
			continue;
		table_funcs.table_insert(tr, sysschema, &s->base.id, s->base.name, &s->auth_id, &s->owner, &s->system);
		for (m = s->tables.set->h; m; m = m->next) {
			sql_table *t = m->data;
			sht ca = t->commit_action;

			table_funcs.table_insert(tr, systable, &t->base.id, t->base.name, &s->base.id, ATOMnilptr(TYPE_str), &t->type, &t->system, &ca, &t->access);
			for (o = t->columns.set->h; o; o = o->next) {
				sql_column *c = o->data;

				table_funcs.table_insert(tr, syscolumn, &c->base.id, c->base.name, c->type.type->sqlname, &c->type.digits, &c->type.scale, &t->base.id, (c->def) ? c->def : ATOMnilptr(TYPE_str), &c->null, &c->colnr, (c->storage_type)? c->storage_type : ATOMnilptr(TYPE_str));
			}
		}
	}
}

static void
insert_types(sql_trans *tr, sql_table *systype)
{
	int zero = 0;
	node *n;

	for (n = types->h; n; n = n->next) {
		sql_type *t = n->data;
		int radix = t->radix;
		int eclass = (int) t->eclass;

		if (t->s)
			table_funcs.table_insert(tr, systype, &t->base.id, t->base.name, t->sqlname, &t->digits, &t->scale, &radix, &eclass, &t->s->base.id);
		else
			table_funcs.table_insert(tr, systype, &t->base.id, t->base.name, t->sqlname, &t->digits, &t->scale, &radix, &eclass, &zero);
	}
}

static void
insert_functions(sql_trans *tr, sql_table *sysfunc, sql_table *sysarg)
{
	int zero = 0;
	node *n = NULL, *m = NULL;

	for (n = funcs->h; n; n = n->next) {
		sql_func *f = n->data;
		bit se = f->side_effect;
		sqlid id;
		int number = 0, ftype = (int) f->type, flang = (int) FUNC_LANG_INT;
		char arg_nme[7] = "arg_0";

		if (f->s)
			table_funcs.table_insert(tr, sysfunc, &f->base.id, f->base.name, f->imp, f->mod, &flang, &ftype, &se, &f->varres, &f->vararg, &f->s->base.id, &f->system);
		else
			table_funcs.table_insert(tr, sysfunc, &f->base.id, f->base.name, f->imp, f->mod, &flang, &ftype, &se, &f->varres, &f->vararg, &zero, &f->system);

		if (f->res) {
			char res_nme[] = "res_0";

			for (m = f->res->h; m; m = m->next, number++) {
				sql_arg *a = m->data;
				res_nme[4] = '0' + number;

				id = next_oid();
				table_funcs.table_insert(tr, sysarg, &id, &f->base.id, res_nme, a->type.type->sqlname, &a->type.digits, &a->type.scale, &a->inout, &number);
			}
		}
		for (m = f->ops->h; m; m = m->next, number++) {
			sql_arg *a = m->data;

			id = next_oid();
			if (a->name) {
				table_funcs.table_insert(tr, sysarg, &id, &f->base.id, a->name, a->type.type->sqlname, &a->type.digits, &a->type.scale, &a->inout, &number);
			} else {
				if (number < 10) {
					arg_nme[4] = '0' + number;
					arg_nme[5] = 0;
				} else {
					arg_nme[4] = '0' + number / 10;
					arg_nme[5] = '0' + number % 10;
					arg_nme[6] = 0;
				}
				table_funcs.table_insert(tr, sysarg, &id, &f->base.id, arg_nme, a->type.type->sqlname, &a->type.digits, &a->type.scale, &a->inout, &number);
			}
		}
	}
}

static void
insert_aggrs(sql_trans *tr, sql_table *sysfunc, sql_table *sysarg)
{
	int zero = 0, lang = (int) FUNC_LANG_INT;
	bit F = FALSE;
	node *n = NULL;

	for (n = aggrs->h; n; n = n->next) {
		char *name1 = "res";
		char *name2 = "arg";
		sql_arg *res = NULL;
		sql_func *aggr = n->data;
		sqlid id;
		int number = 0, atype = (int) aggr->type;

		if (aggr->s)
			table_funcs.table_insert(tr, sysfunc, &aggr->base.id, aggr->base.name, aggr->imp, aggr->mod, &lang, &atype, &F, &aggr->varres, &aggr->vararg, &aggr->s->base.id, &aggr->system);
		else
			table_funcs.table_insert(tr, sysfunc, &aggr->base.id, aggr->base.name, aggr->imp, aggr->mod, &lang, &atype, &F, &aggr->varres, &aggr->vararg, &zero, &aggr->system);
		
		res = aggr->res->h->data;
		id = next_oid();
		table_funcs.table_insert(tr, sysarg, &id, &aggr->base.id, name1, res->type.type->sqlname, &res->type.digits, &res->type.scale, &res->inout, &number);

		if (aggr->ops->h) {
			sql_arg *arg = aggr->ops->h->data;

			number++;
			id = next_oid();
			table_funcs.table_insert(tr, sysarg, &id, &aggr->base.id, name2, arg->type.type->sqlname, &arg->type.digits, &arg->type.scale, &arg->inout, &number);
		}
	}
}

static int
table_next_column_nr(sql_table *t)
{
	int nr = cs_size(&t->columns);
	if (nr) {
		node *n = cs_last_node(&t->columns);
		if (n) {
			sql_column *c = n->data;

			nr = c->colnr+1;
		}
	}
	return nr;
}

static sql_column *
bootstrap_create_column(sql_trans *tr, sql_table *t, char *name, char *sqltype, int digits)
{
	sql_column *col = SA_ZNEW(tr->sa, sql_column);

	TRC_DEBUG(SQL_STORE, "Create column: %s\n", name);

	if (store_oids) {
		sqlid *idp = logger_funcs.log_find_table_value("sys__columns_id", "sys__columns_name", name, "sys__columns_table_id", &t->base.id, NULL, NULL);
		base_init(tr->sa, &col->base, *idp, t->base.flags, name);
		store_oids[nstore_oids++] = *idp;
		GDKfree(idp);
	} else {
		base_init(tr->sa, &col->base, next_oid(), t->base.flags, name);
	}
	sql_find_subtype(&col->type, sqltype, digits, 0);
	col->def = NULL;
	col->null = 1;
	col->colnr = table_next_column_nr(t);
	col->t = t;
	col->unique = 0;
	col->storage_type = NULL;
	cs_add(&t->columns, col, TR_NEW);

	if (isTable(col->t))
		store_funcs.create_col(tr, col);
	tr->schema_updates ++;
	return col;
}

static sql_table *
create_sql_table_with_id(sql_allocator *sa, sqlid id, const char *name, sht type, bit system, int persistence, int commit_action, bte properties)
{
	sql_table *t = SA_ZNEW(sa, sql_table);

	assert(sa);
	assert((persistence==SQL_PERSIST ||
		persistence==SQL_DECLARED_TABLE || 
		commit_action) && commit_action>=0);
	assert(id);
	base_init(sa, &t->base, id, TR_NEW, name);
	t->type = type;
	t->system = system;
	t->persistence = (temp_t)persistence;
	t->commit_action = (ca_t)commit_action;
	t->query = NULL;
	t->access = 0;
	cs_new(&t->columns, sa, (fdestroy) &column_destroy);
	cs_new(&t->idxs, sa, (fdestroy) &idx_destroy);
	cs_new(&t->keys, sa, (fdestroy) &key_destroy);
	cs_new(&t->triggers, sa, (fdestroy) &trigger_destroy);
	cs_new(&t->members, sa, (fdestroy) NULL);
	t->pkey = NULL;
	t->sz = COLSIZE;
	t->cleared = 0;
	t->s = NULL;
	t->properties = properties;
	memset(&t->part, 0, sizeof(t->part));
	return t;
}

sql_table *
create_sql_table(sql_allocator *sa, const char *name, sht type, bit system, int persistence, int commit_action, bte properties)
{
	return create_sql_table_with_id(sa, next_oid(), name, type, system, persistence, commit_action, properties);
}

static sql_column *
dup_sql_column(sql_allocator *sa, sql_table *t, sql_column *c)
{
	sql_column *col = SA_ZNEW(sa, sql_column);

	base_init(sa, &col->base, c->base.id, c->base.flags, c->base.name);
	col->type = c->type;
	col->def = NULL;
	if (c->def)
		col->def = sa_strdup(sa, c->def);
	col->null = c->null;
	col->colnr = c->colnr;
	col->t = t;
	col->unique = c->unique;
	col->storage_type = NULL;
	if (c->storage_type)
		col->storage_type = sa_strdup(sa, c->storage_type);
	col->sorted = c->sorted;
	col->dcount = c->dcount;
	cs_add(&t->columns, col, TR_NEW);
	return col;
}

static sql_part *
dup_sql_part(sql_allocator *sa, sql_table *mt, sql_part *op)
{
	sql_part *p = SA_ZNEW(sa, sql_part);

	base_init(sa, &p->base, op->base.id, op->base.flags, op->base.name);
	p->tpe = op->tpe;
	p->with_nills = op->with_nills;

	if (isRangePartitionTable(mt)) {
		p->part.range.minvalue = sa_alloc(sa, op->part.range.minlength);
		p->part.range.maxvalue = sa_alloc(sa, op->part.range.maxlength);
		memcpy(p->part.range.minvalue, op->part.range.minvalue, op->part.range.minlength);
		memcpy(p->part.range.maxvalue, op->part.range.maxvalue, op->part.range.maxlength);
		p->part.range.minlength = op->part.range.minlength;
		p->part.range.maxlength = op->part.range.maxlength;
	} else if (isListPartitionTable(mt)) {
		p->part.values = list_new(sa, (fdestroy) NULL);
		for (node *n = op->part.values->h ; n ; n = n->next) {
			sql_part_value *prev = (sql_part_value*) n->data, *nextv = SA_ZNEW(sa, sql_part_value);
			nextv->tpe = prev->tpe;
			nextv->value = sa_alloc(sa, prev->length);
			memcpy(nextv->value, prev->value, prev->length);
			nextv->length = prev->length;
			list_append(p->part.values, nextv);
		}
	}
	cs_add(&mt->members, p, TR_NEW);
	return p;
}

sql_table *
dup_sql_table(sql_allocator *sa, sql_table *t)
{
	node *n;
	sql_table *nt = create_sql_table_with_id(sa, t->base.id, t->base.name, t->type, t->system, SQL_DECLARED_TABLE, t->commit_action, t->properties);

	nt->base.flags = t->base.flags;

	nt->access = t->access;
	nt->query = (t->query) ? sa_strdup(sa, t->query) : NULL;
	assert(!t->p || isMergeTable(t->p) || isReplicaTable(t->p));
	nt->p = t->p;

	if (isPartitionedByExpressionTable(nt)) {
		nt->part.pexp = SA_ZNEW(sa, sql_expression);
		nt->part.pexp->exp = sa_strdup(sa, t->part.pexp->exp);
		nt->part.pexp->type = t->part.pexp->type;
		nt->part.pexp->cols = sa_list(sa);
		for (n = t->part.pexp->cols->h; n; n = n->next) {
			int *nid = sa_alloc(sa, sizeof(int));
			*nid = *(int *) n->data;
			list_append(nt->part.pexp->cols, nid);
		}
	}

	for (n = t->columns.set->h; n; n = n->next) {
		sql_column *c = n->data;
		sql_column *dup = dup_sql_column(sa, nt, c);
		if (isPartitionedByColumnTable(nt) && c->base.id == t->part.pcol->base.id)
			nt->part.pcol = dup;
	}

	nt->columns.dset = NULL;
	nt->columns.nelm = NULL;

	if (t->members.set)
		for (n = t->members.set->h; n; n = n->next) 
			dup_sql_part(sa, nt, n->data);
	nt->members.dset = NULL;
	nt->members.nelm = NULL;
	return nt;
}

static sql_table *
bootstrap_create_table(sql_trans *tr, sql_schema *s, char *name)
{
	int istmp = isTempSchema(s);
	int persistence = istmp?SQL_GLOBAL_TEMP:SQL_PERSIST;
	sht commit_action = istmp?CA_PRESERVE:CA_COMMIT;
	sql_table *t;
	if (store_oids) {
		sqlid *idp = logger_funcs.log_find_table_value("sys__tables_id", "sys__tables_name", name, "sys__tables_schema_id", &s->base.id, NULL, NULL);
		t = create_sql_table_with_id(tr->sa, *idp, name, tt_table, 1, persistence, commit_action, 0);
		store_oids[nstore_oids++] = *idp;
		GDKfree(idp);
	} else {
		t = create_sql_table(tr->sa, name, tt_table, 1, persistence, commit_action, 0);
	}
	t->bootstrap = 1;

	TRC_DEBUG(SQL_STORE, "Create table: %s\n", name);

	t->base.flags = s->base.flags;
	t->query = NULL;
	t->s = s;
	cs_add(&s->tables, t, TR_NEW);

	if (isTable(t))
		store_funcs.create_del(tr, t);
	tr->schema_updates ++;
	return t;
}

static sql_schema *
bootstrap_create_schema(sql_trans *tr, char *name, sqlid auth_id, int owner)
{
	sql_schema *s = SA_ZNEW(tr->sa, sql_schema);

	TRC_DEBUG(SQL_STORE, "Create schema: %s %d %d\n", name, auth_id, owner);

	if (store_oids) {
		sqlid *idp = logger_funcs.log_find_table_value("sys_schemas_id", "sys_schemas_name", name, NULL, NULL);
		if (idp == NULL && strcmp(name, dt_schema) == 0)
			base_init(tr->sa, &s->base, (sqlid) FUNC_OIDS - 1, TR_NEW, name);
		else {
			base_init(tr->sa, &s->base, *idp, TR_NEW, name);
			store_oids[nstore_oids++] = *idp;
			GDKfree(idp);
		}
	} else {
		base_init(tr->sa, &s->base, next_oid(), TR_NEW, name);
	}
	s->auth_id = auth_id;
	s->owner = owner;
	s->system = TRUE;
	cs_new(&s->tables, tr->sa, (fdestroy) &table_destroy);
	cs_new(&s->types, tr->sa, (fdestroy) NULL);
	cs_new(&s->funcs, tr->sa, (fdestroy) NULL);
	cs_new(&s->seqs, tr->sa, (fdestroy) NULL);
	s->keys = list_new(tr->sa, (fdestroy) NULL);
	s->idxs = list_new(tr->sa, (fdestroy) NULL);
	s->triggers = list_new(tr->sa, (fdestroy) NULL);

	cs_add(&tr->schemas, s, TR_NEW);

	tr->schema_updates ++;
	return s;
}

static int
store_schema_number(void)
{
	return schema_number;
}

static int
store_load(void) {
	int first;

	sql_allocator *sa;
	sql_trans *tr;
	sql_table *t, *types, *funcs, *args;
	sql_schema *s, *p = NULL;

	lng lng_store_oid;
	sqlid id = 0;

	sa = sa_create();
	if (!sa)
		return -1;

	first = logger_funcs.log_isnew();

	types_init(sa);

	// TODO: Niels: Are we fine running this twice?

	/* we store some spare oids */
	store_oid = FUNC_OIDS;

	if (!sequences_init())
		return -1;
	gtrans = tr = create_trans(sa, backend_stk);
	if (!gtrans)
		return -1;

	transactions = 0;
	active_sessions = sa_list(sa);

	if (first) {
		/* cannot initialize database in readonly mode */
		if (store_readonly)
			return -1;
		tr = sql_trans_create(backend_stk, NULL, NULL, true);
		if (!tr) {
			TRC_CRITICAL(SQL_STORE, "Failed to start a transaction while loading the storage\n");
			return -1;
		}
	} else {
		if (!(store_oids = GDKzalloc(300 * sizeof(sqlid)))) { /* 150 suffices */
			TRC_CRITICAL(SQL_STORE, "Allocation failure while loading the storage\n");
			return -1;
		}
	}

	s = bootstrap_create_schema(tr, "sys", ROLE_SYSADMIN, USER_MONETDB);
	if (!first)
		s->base.flags = 0;

	t = bootstrap_create_table(tr, s, "schemas");
	bootstrap_create_column(tr, t, "id", "int", 32);
	bootstrap_create_column(tr, t, "name", "varchar", 1024);
	bootstrap_create_column(tr, t, "authorization", "int", 32);
	bootstrap_create_column(tr, t, "owner", "int", 32);
	bootstrap_create_column(tr, t, "system", "boolean", 1);

	types = t = bootstrap_create_table(tr, s, "types");
	bootstrap_create_column(tr, t, "id", "int", 32);
	bootstrap_create_column(tr, t, "systemname", "varchar", 256);
	bootstrap_create_column(tr, t, "sqlname", "varchar", 1024);
	bootstrap_create_column(tr, t, "digits", "int", 32);
	bootstrap_create_column(tr, t, "scale", "int", 32);
	bootstrap_create_column(tr, t, "radix", "int", 32);
	bootstrap_create_column(tr, t, "eclass", "int", 32);
	bootstrap_create_column(tr, t, "schema_id", "int", 32);

	funcs = t = bootstrap_create_table(tr, s, "functions");
	bootstrap_create_column(tr, t, "id", "int", 32);
	bootstrap_create_column(tr, t, "name", "varchar", 256);
	bootstrap_create_column(tr, t, "func", "varchar", 8196);
	bootstrap_create_column(tr, t, "mod", "varchar", 8196);

	/* language asm=0, sql=1, R=2, C=3, J=4 */
	bootstrap_create_column(tr, t, "language", "int", 32);

	/* func, proc, aggr or filter */
	bootstrap_create_column(tr, t, "type", "int", 32);
	bootstrap_create_column(tr, t, "side_effect", "boolean", 1);
	bootstrap_create_column(tr, t, "varres", "boolean", 1);
	bootstrap_create_column(tr, t, "vararg", "boolean", 1);
	bootstrap_create_column(tr, t, "schema_id", "int", 32);
	bootstrap_create_column(tr, t, "system", "boolean", 1);

	args = t = bootstrap_create_table(tr, s, "args");
	bootstrap_create_column(tr, t, "id", "int", 32);
	bootstrap_create_column(tr, t, "func_id", "int", 32);
	bootstrap_create_column(tr, t, "name", "varchar", 256);
	bootstrap_create_column(tr, t, "type", "varchar", 1024);
	bootstrap_create_column(tr, t, "type_digits", "int", 32);
	bootstrap_create_column(tr, t, "type_scale", "int", 32);
	bootstrap_create_column(tr, t, "inout", "tinyint", 8);
	bootstrap_create_column(tr, t, "number", "int", 32);

	t = bootstrap_create_table(tr, s, "sequences");
	bootstrap_create_column(tr, t, "id", "int", 32);
	bootstrap_create_column(tr, t, "schema_id", "int", 32);
	bootstrap_create_column(tr, t, "name", "varchar", 256);
	bootstrap_create_column(tr, t, "start", "bigint", 64);
	bootstrap_create_column(tr, t, "minvalue", "bigint", 64);
	bootstrap_create_column(tr, t, "maxvalue", "bigint", 64);
	bootstrap_create_column(tr, t, "increment", "bigint", 64);
	bootstrap_create_column(tr, t, "cacheinc", "bigint", 64);
	bootstrap_create_column(tr, t, "cycle", "boolean", 1);

	t = bootstrap_create_table(tr, s, "table_partitions");
	bootstrap_create_column(tr, t, "id", "int", 32);
	bootstrap_create_column(tr, t, "table_id", "int", 32);
	bootstrap_create_column(tr, t, "column_id", "int", 32);
	bootstrap_create_column(tr, t, "expression", "varchar", STORAGE_MAX_VALUE_LENGTH);
	bootstrap_create_column(tr, t, "type", "tinyint", 8);

	t = bootstrap_create_table(tr, s, "range_partitions");
	bootstrap_create_column(tr, t, "table_id", "int", 32);
	bootstrap_create_column(tr, t, "partition_id", "int", 32);
	bootstrap_create_column(tr, t, "minimum", "varchar", STORAGE_MAX_VALUE_LENGTH);
	bootstrap_create_column(tr, t, "maximum", "varchar", STORAGE_MAX_VALUE_LENGTH);
	bootstrap_create_column(tr, t, "with_nulls", "boolean", 1);

	t = bootstrap_create_table(tr, s, "value_partitions");
	bootstrap_create_column(tr, t, "table_id", "int", 32);
	bootstrap_create_column(tr, t, "partition_id", "int", 32);
	bootstrap_create_column(tr, t, "value", "varchar", STORAGE_MAX_VALUE_LENGTH);

	t = bootstrap_create_table(tr, s, "dependencies");
	bootstrap_create_column(tr, t, "id", "int", 32);
	bootstrap_create_column(tr, t, "depend_id", "int", 32);
	bootstrap_create_column(tr, t, "depend_type", "smallint", 16);

	while(s) {
		t = bootstrap_create_table(tr, s, "_tables");
		bootstrap_create_column(tr, t, "id", "int", 32);
		bootstrap_create_column(tr, t, "name", "varchar", 1024);
		bootstrap_create_column(tr, t, "schema_id", "int", 32);
		bootstrap_create_column(tr, t, "query", "varchar", 1 << 20);
		bootstrap_create_column(tr, t, "type", "smallint", 16);
		bootstrap_create_column(tr, t, "system", "boolean", 1);
		bootstrap_create_column(tr, t, "commit_action", "smallint", 16);
		bootstrap_create_column(tr, t, "access", "smallint", 16);

		t = bootstrap_create_table(tr, s, "_columns");
		bootstrap_create_column(tr, t, "id", "int", 32);
		bootstrap_create_column(tr, t, "name", "varchar", 1024);
		bootstrap_create_column(tr, t, "type", "varchar", 1024);
		bootstrap_create_column(tr, t, "type_digits", "int", 32);
		bootstrap_create_column(tr, t, "type_scale", "int", 32);
		bootstrap_create_column(tr, t, "table_id", "int", 32);
		bootstrap_create_column(tr, t, "default", "varchar", STORAGE_MAX_VALUE_LENGTH);
		bootstrap_create_column(tr, t, "null", "boolean", 1);
		bootstrap_create_column(tr, t, "number", "int", 32);
		bootstrap_create_column(tr, t, "storage", "varchar", 2048);

		t = bootstrap_create_table(tr, s, "keys");
		bootstrap_create_column(tr, t, "id", "int", 32);
		bootstrap_create_column(tr, t, "table_id", "int", 32);
		bootstrap_create_column(tr, t, "type", "int", 32);
		bootstrap_create_column(tr, t, "name", "varchar", 1024);
		bootstrap_create_column(tr, t, "rkey", "int", 32);
		bootstrap_create_column(tr, t, "action", "int", 32);

		t = bootstrap_create_table(tr, s, "idxs");
		bootstrap_create_column(tr, t, "id", "int", 32);
		bootstrap_create_column(tr, t, "table_id", "int", 32);
		bootstrap_create_column(tr, t, "type", "int", 32);
		bootstrap_create_column(tr, t, "name", "varchar", 1024);

		t = bootstrap_create_table(tr, s, "triggers");
		bootstrap_create_column(tr, t, "id", "int", 32);
		bootstrap_create_column(tr, t, "name", "varchar", 1024);
		bootstrap_create_column(tr, t, "table_id", "int", 32);
		bootstrap_create_column(tr, t, "time", "smallint", 16);
		bootstrap_create_column(tr, t, "orientation", "smallint", 16);
		bootstrap_create_column(tr, t, "event", "smallint", 16);
		bootstrap_create_column(tr, t, "old_name", "varchar", 1024);
		bootstrap_create_column(tr, t, "new_name", "varchar", 1024);
		bootstrap_create_column(tr, t, "condition", "varchar", 2048);
		bootstrap_create_column(tr, t, "statement", "varchar", 2048);

		t = bootstrap_create_table(tr, s, "objects");
		bootstrap_create_column(tr, t, "id", "int", 32);
		bootstrap_create_column(tr, t, "name", "varchar", 1024);
		bootstrap_create_column(tr, t, "nr", "int", 32);

		if (!p) {
			p = s;
			/* now the same tables for temporaries */
			s = bootstrap_create_schema(tr, "tmp", ROLE_SYSADMIN, USER_MONETDB);
		} else {
			s = NULL;
		}
	}

	(void) bootstrap_create_schema(tr, dt_schema, ROLE_SYSADMIN, USER_MONETDB);

	if (first) {
		insert_types(tr, types);
		insert_functions(tr, funcs, args);
		insert_aggrs(tr, funcs, args);
		insert_schemas(tr);

		if (sql_trans_commit(tr) != SQL_OK) {
			TRC_CRITICAL(SQL_STORE, "Cannot commit initial transaction\n");
		}
		sql_trans_destroy(tr, true);
	} else {
		GDKqsort(store_oids, NULL, NULL, nstore_oids, sizeof(sqlid), 0, TYPE_int, false, false);
		store_oid = store_oids[nstore_oids - 1] + 1;
	}

	id = store_oid; /* db objects up till id are already created */
	logger_funcs.get_sequence(OBJ_SID, &lng_store_oid);
	prev_oid = (sqlid)lng_store_oid;
	if (store_oid < prev_oid)
		store_oid = prev_oid;

	/* load remaining schemas, tables, columns etc */
	if (!first && !load_trans(gtrans, id)) {
		GDKfree(store_oids);
		store_oids = NULL;
		nstore_oids = 0;
		return -1;
	}
	store_initialized = 1;
	GDKfree(store_oids);
	store_oids = NULL;
	nstore_oids = 0;
	if (logger_funcs.log_needs_update())
		if (store_upgrade_ids(gtrans) != SQL_OK)
			TRC_CRITICAL(SQL_STORE, "Cannot commit upgrade transaction\n");
	return first;
}

int
store_init(int debug, store_type store, int readonly, int singleuser, backend_stack stk)
{
	int v = 1;

	backend_stk = stk;
	store_readonly = readonly;
	store_singleuser = singleuser;

	MT_lock_set(&bs_lock);

	/* initialize empty bats */
	switch (store) {
	case store_bat:
	case store_mem:
		if (bat_utils_init() == -1) {
			MT_lock_unset(&bs_lock);
			return -1;
		}
		bat_storage_init(&store_funcs);
		bat_table_init(&table_funcs);
		bat_logger_init(&logger_funcs);
		break;
	default:
		break;
	}
	active_store_type = store;
	if (!logger_funcs.create ||
	    logger_funcs.create(debug, "sql_logs", CATALOG_VERSION*v) != LOG_OK) {
		MT_lock_unset(&bs_lock);
		return -1;
	}

	/* create the initial store structure or re-load previous data */
	MT_lock_unset(&bs_lock);
	return store_load();
}

static int
store_needs_vacuum( sql_trans *tr )
{
	size_t max_dels = GDKdebug & FORCEMITOMASK ? 1 : 128;
	sql_schema *s = find_sql_schema(tr, "sys");
	node *n;

	for ( n = s->tables.set->h; n; n = n->next) {
		sql_table *t = n->data;
		sql_column *c = t->columns.set->h->data;

		if (!t->system)
			continue;
		/* no inserts, updates and enough deletes ? */
		if (store_funcs.count_col(tr, c, 0) == 0 &&
		    store_funcs.count_upd(tr, t) == 0 &&
		    store_funcs.count_del(tr, t) >= max_dels)
			return 1;
	}
	return 0;
}

static int
store_vacuum( sql_trans *tr )
{
	/* tables */
	size_t max_dels = GDKdebug & FORCEMITOMASK ? 1 : 128;
	sql_schema *s = find_sql_schema(tr, "sys");
	node *n;

	for ( n = s->tables.set->h; n; n = n->next) {
		sql_table *t = n->data;
		sql_column *c = t->columns.set->h->data;

		if (!t->system)
			continue;
		if (store_funcs.count_col(tr, c, 0) == 0 &&
		    store_funcs.count_upd(tr, t) == 0 &&
		    store_funcs.count_del(tr, t) >= max_dels)
			if (table_funcs.table_vacuum(tr, t) != SQL_OK)
				return -1;
	}
	return 0;
}

// All this must only be accessed while holding the bs_lock.
// The exception is flush_now, which can be set by anyone at any
// time and therefore needs some special treatment.
static struct {
	// These two are inputs, set from outside the store_manager
	bool enabled;
	ATOMIC_TYPE flush_now;
	// These are state set from within the store_manager
	bool working;
	int countdown_ms;
	unsigned int cycle;
	char *reason_to;
	char *reason_not_to;
} flusher = {
	.flush_now = ATOMIC_VAR_INIT(0),
	.enabled = true,
};

static void
flusher_new_cycle(void)
{
	int cycle_time = GDKdebug & FORCEMITOMASK ? 500 : 50000;

	// do not touch .enabled and .flush_now, those are inputs
	flusher.working = false;
	flusher.countdown_ms = cycle_time;
	flusher.cycle += 1;
	flusher.reason_to = NULL;
	flusher.reason_not_to = NULL;
}

/* Determine whether this is a good moment to flush the log.
 * Note: this function clears flusher.flush_now if it was set,
 * so if it returns true you must either flush the log or 
 * set flush_log to true again, otherwise the request will
 * be lost.
 *
 * This is done this way because flush_now can be set at any time
 * without first obtaining bs_lock. To avoid time-of-check-to-time-of-use
 * issues, this function both checks and clears the flag.
 */
static bool
flusher_should_run(void)
{
	// We will flush if we have a reason to and no reason not to.
	char *reason_to = NULL, *reason_not_to = NULL;
	int changes;

	if (flusher.countdown_ms <= 0)
		reason_to = "timer expired";

	int many_changes = GDKdebug & FORCEMITOMASK ? 100 : 1000000;
	if ((changes = logger_funcs.changes()) >= many_changes)
		reason_to = "many changes";
	else if (changes == 0)
		reason_not_to = "no changes";

	// Read and clear flush_now. If we decide not to flush
	// we'll put it back.
	bool my_flush_now = (bool) ATOMIC_XCG(&flusher.flush_now, 0);
	if (my_flush_now) {
		reason_to = "user request";
		reason_not_to = NULL;
	}

	if (ATOMIC_GET(&store_nr_active) > 0)
		reason_not_to = "awaiting idle time";

	if (!flusher.enabled && !my_flush_now)
		reason_not_to = "disabled";

	bool do_it = (reason_to && !reason_not_to);

	TRC_DEBUG_IF(SQL_STORE)
	{
		if (reason_to != flusher.reason_to || reason_not_to != flusher.reason_not_to) {
			TRC_DEBUG_ENDIF(SQL_STORE, "Store flusher: %s, reason to flush: %s, reason not to: %s\n",
										do_it ? "flushing" : "not flushing",
										reason_to ? reason_to : "none",
										reason_not_to ? reason_not_to : "none");
		}
	}

	flusher.reason_to = reason_to;
	flusher.reason_not_to = reason_not_to;

	// Remember the request for next time.
	if (!do_it && my_flush_now)
		ATOMIC_SET(&flusher.flush_now, 1);

	return do_it;
}

void
store_exit(void)
{
	MT_lock_set(&bs_lock);

	TRC_DEBUG(SQL_STORE, "Store locked\n");

	/* busy wait till the logmanager is ready */
	while (flusher.working) {
		MT_lock_unset(&bs_lock);
		MT_sleep_ms(100);
		MT_lock_set(&bs_lock);
	}

	if (gtrans) {
		MT_lock_unset(&bs_lock);
		sequences_exit();
		MT_lock_set(&bs_lock);
	}
	if (spares > 0)
		destroy_spare_transactions();

	logger_funcs.destroy();

	/* Open transactions have a link to the global transaction therefore
	   we need busy waiting until all transactions have ended or
	   (current implementation) simply keep the gtrans alive and simply
	   exit (but leak memory).
	 */
	if (!transactions) {
		sql_trans_destroy(gtrans, false);
		gtrans = NULL;
	}

	TRC_DEBUG(SQL_STORE, "Store unlocked\n");
	MT_lock_unset(&bs_lock);
	store_initialized=0;
}

/* call locked! */
int
store_apply_deltas(bool not_locked)
{
	int res = LOG_OK;

	flusher.working = true;
	/* make sure we reset all transactions on re-activation */
	gtrans->wstime = timestamp();
	if (store_funcs.gtrans_update)
		store_funcs.gtrans_update(gtrans);
	res = logger_funcs.restart();
	if (res == LOG_OK) {
		if (!not_locked)
			MT_lock_unset(&bs_lock);
		res = logger_funcs.cleanup();
		if (!not_locked)
			MT_lock_set(&bs_lock);
	}
	flusher.working = false;

	return res;
}

void
store_flush_log(void)
{
	ATOMIC_SET(&flusher.flush_now, 1);
}

/* Call while holding bs_lock */
static void
wait_until_flusher_idle(void)
{
	while (flusher.working) {
		const int sleeptime = 100;
		MT_lock_unset(&bs_lock);
		MT_sleep_ms(sleeptime);
		MT_lock_set(&bs_lock);
	}
}
void
store_suspend_log(void)
{
	MT_lock_set(&bs_lock);
	flusher.enabled = false;
	wait_until_flusher_idle();
	MT_lock_unset(&bs_lock);
}

void
store_resume_log(void)
{
	MT_lock_set(&bs_lock);
	flusher.enabled = true;
	MT_lock_unset(&bs_lock);
}

void
store_manager(void)
{
	MT_thread_setworking("sleeping");

	// In the main loop we always hold the lock except when sleeping
	MT_lock_set(&bs_lock);

	while (!GDKexiting()) {
		int res;

		if (!flusher_should_run()) {
			const int sleeptime = 100;
			MT_lock_unset(&bs_lock);
			MT_sleep_ms(sleeptime);
			flusher.countdown_ms -= sleeptime;
			MT_lock_set(&bs_lock);
			continue;
		}

		MT_thread_setworking("flushing");
		res = store_apply_deltas(false);

		if (res != LOG_OK) {
			MT_lock_unset(&bs_lock);
			GDKfatal("write-ahead logging failure, disk full?");
		}

		flusher_new_cycle();
		MT_thread_setworking("sleeping");
		TRC_DEBUG(SQL_STORE, "Store flusher done\n");
	}

	// End of loop, end of lock
	MT_lock_unset(&bs_lock);
}

void
idle_manager(void)
{
	const int sleeptime = GDKdebug & FORCEMITOMASK ? 10 : 50;
	const int timeout = GDKdebug & FORCEMITOMASK ? 50 : 5000;

	MT_thread_setworking("sleeping");
	while (!GDKexiting()) {
		sql_session *s;
		int t;

		for (t = timeout; t > 0; t -= sleeptime) {
			MT_sleep_ms(sleeptime);
			if (GDKexiting())
				return;
		}
		/* cleanup any collected intermediate storage */
		store_funcs.cleanup();
		MT_lock_set(&bs_lock);
		if (ATOMIC_GET(&store_nr_active) || GDKexiting() || !store_needs_vacuum(gtrans)) {
			MT_lock_unset(&bs_lock);
			continue;
		}

		s = sql_session_create(gtrans->stk, 0);
		if (!s) {
			MT_lock_unset(&bs_lock);
			continue;
		}
		MT_thread_setworking("vacuuming");
		sql_trans_begin(s);
		if (store_vacuum( s->tr ) == 0)
			sql_trans_commit(s->tr);
		sql_trans_end(s);
		sql_session_destroy(s);

		MT_lock_unset(&bs_lock);
		MT_thread_setworking("sleeping");
	}
}

void
store_lock(void)
{
	MT_lock_set(&bs_lock);
	TRC_DEBUG(SQL_STORE, "Store locked\n");
}

void
store_unlock(void)
{
	TRC_DEBUG(SQL_STORE, "Store unlocked\n");
	MT_lock_unset(&bs_lock);
}

// Helper function for tar_write_header.
// Our stream.h makes sure __attribute__ exists.
static void tar_write_header_field(char **cursor_ptr, size_t size, const char *fmt, ...)
	__attribute__((__format__(__printf__, 3, 4)));
static void
tar_write_header_field(char **cursor_ptr, size_t size, const char *fmt, ...)
{
	va_list ap;

	va_start(ap, fmt);
	(void)vsnprintf(*cursor_ptr, size + 1, fmt, ap);
	va_end(ap);

	/* At first reading you might wonder why add `size` instead
	 * of the byte count returned by vsnprintf. The reason is
	 * that we want to move `*cursor_ptr` to the start of the next
	 * field, not to the unused part of this field.
	 */
	*cursor_ptr += size;
}

#define TAR_BLOCK_SIZE (512)

// Write a tar header to the given stream.
static gdk_return
tar_write_header(stream *tarfile, const char *path, time_t mtime, size_t size)
{
	char buf[TAR_BLOCK_SIZE] = {0};
	char *cursor = buf;
	char *chksum;

	// We set the uid/gid fields to 0 and the uname/gname fields to "".
	// When unpacking as a normal user, they are ignored and the files are
	// owned by that user. When unpacking as root it is reasonable that
	// the resulting files are owned by root.

	// The following is taken directly from the definition found
	// in /usr/include/tar.h on a Linux system.
	tar_write_header_field(&cursor, 100, "%s", path);   // name[100]
	tar_write_header_field(&cursor, 8, "0000644");      // mode[8]
	tar_write_header_field(&cursor, 8, "%07o", 0);      // uid[8]
	tar_write_header_field(&cursor, 8, "%07o", 0);      // gid[8]
	tar_write_header_field(&cursor, 12, "%011zo", size);      // size[12]
	tar_write_header_field(&cursor, 12, "%011lo", (long)mtime); // mtime[12]
	chksum = cursor; // use this later to set the computed checksum
	tar_write_header_field(&cursor, 8, "%8s", ""); // chksum[8]
	*cursor++ = '0'; // typeflag REGTYPE
	tar_write_header_field(&cursor, 100, "%s", "");  // linkname[100]
	tar_write_header_field(&cursor, 6, "%s", "ustar"); // magic[6]
	tar_write_header_field(&cursor, 2, "%02o", 0); // version, not null terminated
	tar_write_header_field(&cursor, 32, "%s", ""); // uname[32]
	tar_write_header_field(&cursor, 32, "%s", ""); // gname[32]
	tar_write_header_field(&cursor, 8, "%07o", 0); // devmajor[8]
	tar_write_header_field(&cursor, 8, "%07o", 0); // devminor[8]
	tar_write_header_field(&cursor, 155, "%s", ""); // prefix[155]

	assert(cursor - buf == 500);

	int sum = 0;
	for (int i = 0; i < TAR_BLOCK_SIZE; i++)
		sum += buf[i];

	tar_write_header_field(&chksum, 8, "%06o", sum);

	if (mnstr_write(tarfile, buf, TAR_BLOCK_SIZE, 1) != 1) {
		GDKerror("error writing tar header %s: %s", path, mnstr_error(tarfile));
		return GDK_FAIL;
	}

	return GDK_SUCCEED;
}

/* Write data to the stream, padding it with zeroes up to the next
 * multiple of TAR_BLOCK_SIZE.  Make sure all writes are in multiples
 * of TAR_BLOCK_SIZE.
 */
static gdk_return
tar_write(stream *outfile, const char *data, size_t size)
{
	const size_t tail = size % TAR_BLOCK_SIZE;
	const size_t bulk = size - tail;

	size_t written = mnstr_write(outfile, data, 1, bulk);
	if (written != bulk) {
		GDKerror("Wrote only %zu bytes instead of first %zu", written, bulk);
		return GDK_FAIL;
	}

	if (tail) {
		char buf[TAR_BLOCK_SIZE] = {0};
		memcpy(buf, data + bulk, tail);
		written = mnstr_write(outfile, buf, 1, TAR_BLOCK_SIZE);
		if (written != TAR_BLOCK_SIZE) {
			GDKerror("Wrote only %zu tail bytes instead of %d", written, TAR_BLOCK_SIZE);
			return GDK_FAIL;
		}
	}

	return GDK_SUCCEED;
}

static gdk_return
tar_write_data(stream *tarfile, const char *path, time_t mtime, const char *data, size_t size)
{
	gdk_return res;

	res = tar_write_header(tarfile, path, mtime, size);
	if (res != GDK_SUCCEED)
		return res;
	
	return tar_write(tarfile, data, size);
}

static gdk_return
tar_copy_stream(stream *tarfile, const char *path, time_t mtime, stream *contents, ssize_t size)
{
	const ssize_t bufsize = 64 * 1024;
	gdk_return ret = GDK_FAIL;
	ssize_t file_size;
	char *buf = NULL;
	ssize_t to_read;

	file_size = getFileSize(contents);
	if (file_size < size) {
		GDKerror("Have to copy %zd bytes but only %zd exist in %s", size, file_size, path);
		goto end;
	}

	assert( (bufsize % TAR_BLOCK_SIZE) == 0);
	assert(bufsize >= TAR_BLOCK_SIZE);

	buf = malloc(bufsize);
	if (!buf) {
		GDKerror("could not allocate buffer");
		goto end;
	}

	if (tar_write_header(tarfile, path, mtime, size) != GDK_SUCCEED)
		goto end;

	to_read = size;

	while (to_read > 0) {
		ssize_t chunk = (to_read <= bufsize) ? to_read : bufsize;
		ssize_t nbytes = mnstr_read(contents, buf, 1, chunk);
		if (nbytes != chunk) {
			GDKerror("Read only %zd/%zd bytes of component %s: %s", nbytes, chunk, path, mnstr_error(contents));
			goto end;
		}
		ret = tar_write(tarfile, buf, chunk);
		if (ret != GDK_SUCCEED)
			goto end;
		to_read -= chunk;
	}

	ret = GDK_SUCCEED;
end:
	if (buf)
		free(buf);
	return ret;
}

static gdk_return
hot_snapshot_write_tar(stream *out, const char *prefix, char *plan)
{
	gdk_return ret = GDK_FAIL;
	const char *p = plan; // our cursor in the plan
	time_t timestamp = time(NULL);
	// Name convention: _path for the absolute path
	// and _name for the corresponding local relative path
	char abs_src_path[2 * FILENAME_MAX];
	char *src_name = abs_src_path;
	char dest_path[100]; // size imposed by tar format.
	char *dest_name = dest_path + snprintf(dest_path, sizeof(dest_path), "%s/", prefix);
	stream *infile = NULL;

	int len;
	if (sscanf(p, "%[^\n]\n%n", abs_src_path, &len) != 1) {
		GDKerror("internal error: first line of plan is malformed");
		goto end;
	}
	p += len;
	src_name = abs_src_path + len - 1; // - 1 because len includes the trailing newline
	*src_name++ = DIR_SEP;

	char command;
	long size;
	while (sscanf(p, "%c %ld %100s\n%n", &command, &size, src_name, &len) == 3) {
		p += len;
		strcpy(dest_name, src_name);
		if (size < 0) {
			GDKerror("malformed snapshot plan for %s: size %ld < 0", src_name, size);
			goto end;
		}
		switch (command) {
			case 'c':
				infile = open_rstream(abs_src_path);
				if (!infile) {
					GDKerror("Could not open %s", abs_src_path);
					goto end;
				}
				if (tar_copy_stream(out, dest_path, timestamp, infile, size) != GDK_SUCCEED)
					goto end;
				close_stream(infile);
				infile = NULL;
				break;
			case 'w':
				if (tar_write_data(out, dest_path, timestamp, p, size) != GDK_SUCCEED)
					goto end;
				p += size;
				break;
			default:
				GDKerror("Unknown command in snapshot plan: %c (%s)", command, src_name);
				goto end;
		}
	}
	ret = GDK_SUCCEED;

end:
	free(plan);
	if (infile)
		close_stream(infile);
	return ret;
}

extern lng
store_hot_snapshot(str tarfile)
{
	int locked = 0;
	lng result = 0;
	char tmppath[FILENAME_MAX];
	char dirpath[FILENAME_MAX];
	int do_remove = 0;
	int dir_fd = -1;
	stream *tar_stream = NULL;
	buffer *plan_buf = NULL;
	stream *plan_stream = NULL;
	gdk_return r;

	if (!logger_funcs.get_snapshot_files) {
		GDKerror("backend does not support hot snapshots");
		goto end;
	}

	snprintf(tmppath, sizeof(tmppath), "%s.tmp", tarfile);
	tar_stream = open_wstream(tmppath);
	if (!tar_stream) {
		GDKerror("Failed to open %s for writing", tmppath);
		goto end;
	}
	do_remove = 1;

#ifdef HAVE_FSYNC
	// The following only makes sense on POSIX, where fsync'ing a file
	// guarantees the bytes of the file to go to disk, but not necessarily
	// guarantees the existence of the file in a directory to be persistent.
	// Hence the fsync-the-parent ceremony.

	// Set dirpath to the directory containing the tar file.
	// Call realpath(2) to make the path absolute so it has at least
	// one DIR_SEP in it. Realpath requires the file to exist so
	// we feed it tmppath rather than tarfile.
	if (realpath(tmppath, dirpath) == NULL) { // ERROR no realpath
		GDKerror("couldn't resolve path %s: %s", tarfile, strerror(errno));
		goto end;
	}
	*strrchr(dirpath, DIR_SEP) = '\0';

	// Open the directory so we can call fsync on it.
	// We use raw posix calls because this is not available in the streams library
	// and I'm not quite sure what a generic streams-api should look like.
	dir_fd = open(dirpath, O_RDONLY); // ERROR no o_rdonly
	if (dir_fd < 0) {
		GDKerror("couldn't open directory %s: %s", dirpath, strerror(errno));
		goto end;
	}

	// Fsync the directory. Postgres believes this is necessary for durability.
	if (fsync(dir_fd) < 0) { // ERROR no fsync
		GDKerror("First fsync on %s failed: %s", dirpath, strerror(errno));
		goto end;
	}
#else
	(void)dirpath;
#endif


	plan_buf = buffer_create(64 * 1024);
	if (!plan_buf) {
		GDKerror("Failed to allocate plan buffer");
		goto end;
	}
	plan_stream = buffer_wastream(plan_buf, "write_snapshot_plan");
	if (!plan_stream) {
		GDKerror("Failed to allocate buffer stream");
		goto end;
	}

	MT_lock_set(&bs_lock);
	locked = 1;
	wait_until_flusher_idle();
	if (GDKexiting())
		goto end;

	r = logger_funcs.get_snapshot_files(plan_stream);
	if (r != GDK_SUCCEED)
		goto end; // should already have set a GDK error
	close_stream(plan_stream);
	plan_stream = NULL;
	r = hot_snapshot_write_tar(tar_stream, GDKgetenv("gdk_dbname"), buffer_get_buf(plan_buf));
	if (r != GDK_SUCCEED)
		goto end;

	// Now sync and atomically rename the temp file to the real file,
	// also fsync'ing the directory
	mnstr_fsync(tar_stream);
	close_stream(tar_stream);
	tar_stream = NULL;
	if (rename(tmppath, tarfile) < 0) {
		GDKerror("rename %s to %s failed: %s", tmppath, tarfile, strerror(errno));
		goto end;
	}
	do_remove = 0;
#ifdef HAVE_FSYNC
	// More POSIX fsync-the-parent-dir ceremony
	if (fsync(dir_fd) < 0) {
		GDKerror("fsync on dir %s failed: %s", dirpath, strerror(errno));
		goto end;
	}
#endif
	// the original idea was to return a sort of sequence number of the
	// database that identifies exactly which version has been snapshotted
	// but no such number is available:
	// logger_functions.read_last_transaction_id is not implemented
	// anywhere.
	//
	// So we return a random positive integer instead.
	result = 42;

end:
	if (dir_fd >= 0)
		close(dir_fd);
	if (locked)
		MT_lock_unset(&bs_lock);
	if (tar_stream)
		close_stream(tar_stream);
	if (plan_stream)
		close_stream(plan_stream);
	if (plan_buf)
		buffer_destroy(plan_buf);
	if (do_remove) // ERROR no unlink
		(void) remove(tmppath);	// Best effort, ignore the result
	return result;
}

static sql_kc *
kc_dup_(sql_trans *tr, int flags, sql_kc *kc, sql_table *t, int copy)
{
	sql_allocator *sa = (newFlagSet(flags) && !copy)?tr->parent->sa:tr->sa;
	sql_kc *nkc = SA_ZNEW(sa, sql_kc);
	sql_column *c = find_sql_column(t, kc->c->base.name);

	assert(c);
	nkc->c = c;
	c->unique = kc->c->unique;
	return nkc;
}

static sql_kc *
kc_dup(sql_trans *tr, int flags, sql_kc *kc, sql_table *t)
{
	return kc_dup_(tr, flags, kc, t, 0);
}

static sql_key *
key_dup_(sql_trans *tr, int flags, sql_key *k, sql_table *t, int copy)
{
	sql_trans *ltr = (newFlagSet(flags) && !copy)?tr->parent:tr;
	sql_allocator *sa = ltr->sa;
	sql_key *nk = (k->type != fkey) ? (sql_key *) SA_ZNEW(sa, sql_ukey)
	    : (sql_key *) SA_ZNEW(sa, sql_fkey);
	node *n;

	base_init(sa, &nk->base, k->base.id, tr_flag(&k->base, flags), k->base.name);

	nk->type = k->type;
	nk->columns = list_new(sa, (fdestroy) NULL);
	nk->t = t;
	nk->idx = NULL;

	if (k->idx) {
		node *n = list_find_name(nk->t->s->idxs, nk->base.name);

		if (n) {
			nk->idx = (sql_idx *) n->data;
			nk->idx->key = nk;
		}
	}

	if (nk->type != fkey) {
		sql_ukey *tk = (sql_ukey *) nk;

		tk->keys = NULL;

		if (nk->type == pkey)
			t->pkey = tk;
	} else {
		sql_fkey *tk = (sql_fkey *) nk;

		tk->rkey = NULL;
	}

	for (n = k->columns->h; n; n = n->next) {
		sql_kc *okc = n->data;

		list_append(nk->columns, kc_dup_(tr, flags, okc, t, copy));
	}

	if (nk->type == fkey) {
		sql_fkey *fk = (sql_fkey *) nk;
		sql_fkey *ok = (sql_fkey *) k;
		node *n = NULL;

		if (ok->rkey) {
			sql_schema *s;

			if ((s=find_sql_schema_id(ltr, ok->rkey->k.t->s->base.id)) == NULL)
		       		s = nk->t->s;
			n = list_find(s->keys, &ok->rkey->k.base.id, (fcmp) &key_cmp);
			if (n) {
				sql_ukey *uk = n->data;
	
				fk->rkey = uk;
				if (!uk->keys)
					uk->keys = list_new(sa, NULL);
				if (!list_find(uk->keys, &fk->k.base.id, (fcmp) &key_cmp))
					list_append(uk->keys, fk);
				else
					assert(0);
			}
		}
		fk->on_delete = ok->on_delete;
		fk->on_update = ok->on_update;
	} else {		/* could be a set of rkeys */
		sql_ukey *uk = (sql_ukey *) nk;
		sql_ukey *ok = (sql_ukey *) k;
		node *m;

		if (ok->keys)
			for (m = ok->keys->h; m; m = m->next) {
				sql_schema *s;
				sql_fkey *ofk = m->data;
				node *n = NULL;

				if ((s=find_sql_schema_id(ltr, ofk->k.t->s->base.id)) == NULL)
		       			s = nk->t->s;
			       	n = list_find(s->keys, &ofk->k.base.id, (fcmp) &key_cmp);
				if (n) {
					sql_fkey *fk = n->data;

					if (!uk->keys)
						uk->keys = list_new(sa, NULL);
					if (!list_find(uk->keys, &fk->k.base.id, (fcmp) &key_cmp))
						list_append(uk->keys, fk);
					fk->rkey = uk;
				}
			}
	}
	list_append(t->s->keys, nk);
	if (!copy && newFlagSet(flags) && tr->parent == gtrans)
		removeNewFlag(k);
	return nk;
}

static sql_key *
key_dup(sql_trans *tr, int flags, sql_key *k, sql_table *t)
{
	return key_dup_(tr, flags, k, t, 0);
}

sql_key *
sql_trans_copy_key( sql_trans *tr, sql_table *t, sql_key *k)
{
	sql_key *nk = key_dup_(tr, TR_NEW, k, t, 1);
	sql_fkey *fk = (sql_fkey*)nk;
	sql_schema *syss = find_sql_schema(tr, isGlobal(t)?"sys":"tmp");
	sql_table *syskey = find_sql_table(syss, "keys");
	sql_table *syskc = find_sql_table(syss, "objects");
	int neg = -1, action = -1, nr;
	node *n;

	cs_add(&t->keys, nk, TR_NEW);

	if (nk->type == fkey) 
		action = (fk->on_update<<8) + fk->on_delete;

	assert( nk->type != fkey || ((sql_fkey*)nk)->rkey);
	table_funcs.table_insert(tr, syskey, &nk->base.id, &t->base.id, &nk->type, nk->base.name, (nk->type == fkey) ? &((sql_fkey *) nk)->rkey->k.base.id : &neg, &action);

	if (nk->type == fkey)
		sql_trans_create_dependency(tr, ((sql_fkey *) nk)->rkey->k.base.id, nk->base.id, FKEY_DEPENDENCY);

	for (n = nk->columns->h, nr = 0; n; n = n->next, nr++) {
		sql_kc *kc = n->data;

		table_funcs.table_insert(tr, syskc, &k->base.id, kc->c->base.name, &nr);

		if (nk->type == fkey)
			sql_trans_create_dependency(tr, kc->c->base.id, k->base.id, FKEY_DEPENDENCY);
		else if (nk->type == ukey)
			sql_trans_create_dependency(tr, kc->c->base.id, k->base.id, KEY_DEPENDENCY);
		else if (nk->type == pkey) {
			sql_trans_create_dependency(tr, kc->c->base.id, k->base.id, KEY_DEPENDENCY);
			sql_trans_alter_null(tr, kc->c, 0);
		}
	}

	syskey->base.wtime = syskey->s->base.wtime = t->base.wtime = t->s->base.wtime = tr->wtime = tr->wstime;
	if (isGlobal(t)) 
		tr->schema_updates ++;
	return nk;
}

#define obj_ref(o,n,flags) 		\
 	if (newFlagSet(flags)) { /* create new parent */		\
		o->po = n;		\
		n->base.refcnt++;	\
	} else {			\
		n->po = o;		\
		o->base.refcnt++;	\
	}
	
static sql_idx *
idx_dup(sql_trans *tr, int flags, sql_idx * i, sql_table *t)
{
	sql_allocator *sa = (newFlagSet(flags))?tr->parent->sa:tr->sa;
	sql_idx *ni = SA_ZNEW(sa, sql_idx);
	node *n;

	base_init(sa, &ni->base, i->base.id, tr_flag(&i->base, flags), i->base.name);

	ni->columns = list_new(sa, (fdestroy) NULL);
	obj_ref(i,ni,flags);
	ni->t = t;
	ni->type = i->type;
	ni->key = NULL;

	/* Needs copy when committing (ie from tr to gtrans) and 
	 * on savepoints from tr->parent to new tr */
	if (flags) {
		ni->base.allocated = i->base.allocated;
		ni->data = i->data;
		i->base.allocated = 0;
		i->data = NULL;
	} else
	if ((isNew(i) && newFlagSet(flags) && tr->parent == gtrans) ||
	    (i->base.allocated && tr->parent != gtrans))
		if (isTable(ni->t)) 
			store_funcs.dup_idx(tr, i, ni);

	if (isNew(i) && newFlagSet(flags) && tr->parent == gtrans)
		removeNewFlag(i);

	for (n = i->columns->h; n; n = n->next) {
		sql_kc *okc = n->data;

		list_append(ni->columns, kc_dup(tr, flags, okc, t));
	}
	list_append(t->s->idxs, ni);
	return ni;
}

sql_idx *
sql_trans_copy_idx( sql_trans *tr, sql_table *t, sql_idx *i)
{
	sql_schema *syss = find_sql_schema(tr, isGlobal(t)?"sys":"tmp");
	sql_table *sysidx = find_sql_table(syss, "idxs");
	sql_table *sysic = find_sql_table(syss, "objects");
	node *n;
	int nr, unique = 0;
	sql_idx *ni = SA_ZNEW(tr->sa, sql_idx);

	base_init(tr->sa, &ni->base, i->base.id, TR_NEW, i->base.name);

	ni->columns = list_new(tr->sa, (fdestroy) NULL);
	ni->t = t;
	ni->type = i->type;
	ni->key = NULL;

	if (i->type == hash_idx && list_length(i->columns) == 1)
		unique = 1;
	for (n = i->columns->h, nr = 0; n; n = n->next, nr++) {
		sql_kc *okc = n->data, *ic;

		list_append(ni->columns, ic = kc_dup_(tr, TR_NEW, okc, t, 1));
		if (ic->c->unique != (unique & !okc->c->null)) {
			ic->c->base.wtime = tr->wstime;
			okc->c->unique = ic->c->unique = (unique & (!okc->c->null));
		}

		table_funcs.table_insert(tr, sysic, &ni->base.id, ic->c->base.name, &nr);
		sysic->base.wtime = sysic->s->base.wtime = tr->wtime = tr->wstime;

		sql_trans_create_dependency(tr, ic->c->base.id, i->base.id, INDEX_DEPENDENCY);
	}
	list_append(t->s->idxs, ni);
	cs_add(&t->idxs, ni, TR_NEW);

	if (isDeclaredTable(i->t)) 
	if (!isDeclaredTable(t) && isTable(ni->t) && idx_has_column(ni->type))
		if (store_funcs.create_idx(tr, ni) != LOG_OK)
			return NULL;
	if (!isDeclaredTable(t))
		table_funcs.table_insert(tr, sysidx, &ni->base.id, &t->base.id, &ni->type, ni->base.name);
	ni->base.wtime = t->base.wtime = t->s->base.wtime = tr->wtime = tr->wstime;
	if (isGlobal(t)) 
		tr->schema_updates ++;
	return ni;
}

sql_trigger *
sql_trans_copy_trigger( sql_trans *tr, sql_table *t, sql_trigger *tri)
{
	sql_schema *syss = find_sql_schema(tr, isGlobal(t)?"sys":"tmp");
	sql_table *systr = find_sql_table(syss, "triggers");
	sql_table *sysic = find_sql_table(syss, "objects");
	node *n;
	int nr;
	sql_trigger *nt = SA_ZNEW(tr->sa, sql_trigger);
	const char *nilptr = ATOMnilptr(TYPE_str);

	base_init(tr->sa, &nt->base, tri->base.id, TR_NEW, tri->base.name);

	nt->columns = list_new(tr->sa, (fdestroy) NULL);
	nt->t = t;
	nt->time = tri->time;
	nt->orientation = tri->orientation;
	nt->event = tri->event;
	nt->old_name = nt->new_name = nt->condition = NULL;
	if (tri->old_name)
		nt->old_name = sa_strdup(tr->sa, tri->old_name);
	if (tri->new_name)
		nt->new_name = sa_strdup(tr->sa, tri->new_name);
	if (tri->condition)
		nt->condition = sa_strdup(tr->sa, tri->condition);
	nt->statement = sa_strdup(tr->sa, tri->statement);

	for (n = tri->columns->h, nr = 0; n; n = n->next, nr++) {
		sql_kc *okc = n->data, *ic;

		list_append(nt->columns, ic = kc_dup_(tr, TR_NEW, okc, t, 1));
		table_funcs.table_insert(tr, sysic, &nt->base.id, ic->c->base.name, &nr);
		sysic->base.wtime = sysic->s->base.wtime = tr->wtime = tr->wstime;
		sql_trans_create_dependency(tr, ic->c->base.id, tri->base.id, TRIGGER_DEPENDENCY);
	}
	list_append(t->s->triggers, nt);
	cs_add(&t->triggers, nt, TR_NEW);

	if (!isDeclaredTable(t))
		table_funcs.table_insert(tr, systr, &nt->base.id, nt->base.name, &t->base.id, &nt->time, &nt->orientation,
								 &nt->event, (nt->old_name)?nt->old_name:nilptr, (nt->new_name)?nt->new_name:nilptr,
								 (nt->condition)?nt->condition:nilptr, nt->statement);
	nt->base.wtime = t->base.wtime = t->s->base.wtime = tr->wtime = tr->wstime;
	if (isGlobal(t))
		tr->schema_updates ++;
	return nt;
}

sql_part *
sql_trans_copy_part( sql_trans *tr, sql_table *t, sql_part *pt)
{
	sql_schema *syss = find_sql_schema(tr, isGlobal(t)?"sys":"tmp");
	sql_table *sysic = find_sql_table(syss, "objects");
	sql_part *npt = SA_ZNEW(tr->sa, sql_part);

	base_init(tr->sa, &npt->base, pt->base.id, TR_NEW, npt->base.name);

	npt->tpe = pt->tpe;
	npt->with_nills = pt->with_nills;
	npt->t = t;

	assert(isMergeTable(npt->t) || isReplicaTable(npt->t));
	if (isRangePartitionTable(t)) {
		npt->part.range.minvalue = sa_alloc(tr->sa, pt->part.range.minlength);
		npt->part.range.maxvalue = sa_alloc(tr->sa, pt->part.range.maxlength);
		memcpy(npt->part.range.minvalue, pt->part.range.minvalue, pt->part.range.minlength);
		memcpy(npt->part.range.maxvalue, pt->part.range.maxvalue, pt->part.range.maxlength);
		npt->part.range.minlength = pt->part.range.minlength;
		npt->part.range.maxlength = pt->part.range.maxlength;
	} else if (isListPartitionTable(t)) {
		npt->part.values = list_new(tr->sa, (fdestroy) NULL);
		for (node *n = pt->part.values->h ; n ; n = n->next) {
			sql_part_value *prev = (sql_part_value*) n->data, *nextv = SA_ZNEW(tr->sa, sql_part_value);
			nextv->tpe = prev->tpe;
			nextv->value = sa_alloc(tr->sa, prev->length);
			memcpy(nextv->value, prev->value, prev->length);
			nextv->length = prev->length;
			list_append(npt->part.values, nextv);
		}
	}

	cs_add(&t->members, npt, TR_NEW);

	sql_trans_create_dependency(tr, npt->base.id, t->base.id, TABLE_DEPENDENCY);
	table_funcs.table_insert(tr, sysic, &t->base.id, npt->base.name, &npt->base.id);

	npt->base.wtime = t->base.wtime = t->s->base.wtime = tr->wtime = tr->wstime;
	if (isGlobal(t))
		tr->schema_updates ++;
	return npt;
}

static sql_trigger *
trigger_dup(sql_trans *tr, int flags, sql_trigger * i, sql_table *t)
{
	sql_allocator *sa = (newFlagSet(flags))?tr->parent->sa:tr->sa;
	sql_trigger *nt = SA_ZNEW(sa, sql_trigger);

	base_init(sa, &nt->base, i->base.id, tr_flag(&i->base, flags), i->base.name);

	nt->columns = list_new(sa, (fdestroy) NULL);
	nt->t = t;
	nt->time = i->time;
	nt->orientation = i->orientation;
	nt->event = i->event;
	nt->old_name = nt->new_name = nt->condition = NULL;
	if (i->old_name)
		nt->old_name = sa_strdup(sa, i->old_name);
	if (i->new_name)
		nt->new_name = sa_strdup(sa, i->new_name);
	if (i->condition)
		nt->condition = sa_strdup(sa, i->condition);
	nt->statement = sa_strdup(sa, i->statement);

	for (node *n = i->columns->h; n; n = n->next) {
		sql_kc *okc = n->data;

		list_append(nt->columns, kc_dup(tr, flags, okc, t));
	}
	list_append(t->s->triggers, nt);
	if (newFlagSet(flags) && tr->parent == gtrans)
		removeNewFlag(i);
	return nt;
}

/* flags 0, dup from parent to new tr 
 *	 TR_NEW, dup from child tr to parent
 * */
static sql_column *
column_dup(sql_trans *tr, int flags, sql_column *oc, sql_table *t)
{
	sql_allocator *sa = (newFlagSet(flags))?tr->parent->sa:tr->sa;
	sql_column *c = SA_ZNEW(sa, sql_column);

	base_init(sa, &c->base, oc->base.id, tr_flag(&oc->base, flags), oc->base.name);
	obj_ref(oc,c,flags);
	c->type = oc->type;
	if (c->type.type->s) { /* user type */
		sql_schema *s = t->s;
		sql_type *lt = NULL;

		if (s->base.id == c->type.type->s->base.id) {
			/* Current user type belongs to current schema. So search there for current user type. */
			lt = find_sql_type(s, c->type.type->base.name);
		} else {
			/* Current user type belongs to another schema in the current transaction. Search there for current user type. */
			lt = sql_trans_bind_type((newFlagSet(flags))?tr->parent:tr, NULL, c->type.type->base.name);
		}
		if (lt == NULL) 
			GDKfatal("SQL type %s missing", c->type.type->base.name);
		sql_init_subtype(&c->type, lt, c->type.digits, c->type.scale);
	}
	c->def = NULL;
	if (oc->def)
		c->def = sa_strdup(sa, oc->def);
	c->null = oc->null;
	c->colnr = oc->colnr;
	c->unique = oc->unique;
	c->t = t;
	c->storage_type = NULL;
	if (oc->storage_type)
		c->storage_type = sa_strdup(sa, oc->storage_type);

	/* Needs copy when committing (ie from tr to gtrans) and 
	 * on savepoints from tr->parent to new tr */
	if (flags) {
		c->base.allocated = oc->base.allocated;
		c->data = oc->data;
		oc->base.allocated = 0;
		oc->data = NULL;
	} else 
	if ((isNew(oc) && newFlagSet(flags) && tr->parent == gtrans) ||
	    (oc->base.allocated && tr->parent != gtrans))
		if (isTable(c->t)) 
			store_funcs.dup_col(tr, oc, c);
	if (isNew(oc) && newFlagSet(flags) && tr->parent == gtrans)
		removeNewFlag(oc);
	return c;
}

static sql_part *
part_dup(sql_trans *tr, int flags, sql_part *op, sql_table *mt)
{
	sql_allocator *sa = (newFlagSet(flags))?tr->parent->sa:tr->sa;
	sql_part *p = SA_ZNEW(sa, sql_part);
	sql_table *pt = find_sql_table(mt->s, op->base.name);

	base_init(sa, &p->base, op->base.id, tr_flag(&op->base, flags), op->base.name);
	p->tpe = op->tpe;
	p->with_nills = op->with_nills;
	p->t = mt;
	assert(isMergeTable(mt) || isReplicaTable(mt));
	if (pt) /* during loading we use set_members */
		pt->p = mt;
	if (newFlagSet(flags) && tr->parent == gtrans)
		removeNewFlag(op);

	if (isRangePartitionTable(mt)) {
		p->part.range.minvalue = sa_alloc(sa, op->part.range.minlength);
		p->part.range.maxvalue = sa_alloc(sa, op->part.range.maxlength);
		memcpy(p->part.range.minvalue, op->part.range.minvalue, op->part.range.minlength);
		memcpy(p->part.range.maxvalue, op->part.range.maxvalue, op->part.range.maxlength);
		p->part.range.minlength = op->part.range.minlength;
		p->part.range.maxlength = op->part.range.maxlength;
	} else if (isListPartitionTable(mt)) {
		p->part.values = list_new(sa, (fdestroy) NULL);
		for (node *n = op->part.values->h ; n ; n = n->next) {
			sql_part_value *prev = (sql_part_value*) n->data, *nextv = SA_ZNEW(sa, sql_part_value);
			nextv->tpe = prev->tpe;
			nextv->value = sa_alloc(sa, prev->length);
			memcpy(nextv->value, prev->value, prev->length);
			nextv->length = prev->length;
			list_append(p->part.values, nextv);
		}
	}
	return p;
}

static int
sql_trans_cname_conflict( sql_trans *tr, sql_table *t, const char *extra, const char *cname)
{
	const char *tmp;

	if (extra) {
		tmp = sa_message(tr->sa, "%s_%s", extra, cname);
	} else {
       		tmp = cname;
	}
	if (find_sql_column(t, tmp))
		return 1;
	return 0;
}

static int
sql_trans_tname_conflict( sql_trans *tr, sql_schema *s, const char *extra, const char *tname, const char *cname)
{
	char *tp;
	char *tmp;
	sql_table *t = NULL;

	if (extra) {
		tmp = sa_message(tr->sa, "%s_%s", extra, tname);
	} else {
       		tmp = sa_strdup(tr->sa, tname);
	}
	tp = tmp;
	while ((tp = strchr(tp, '_')) != NULL) {
		*tp = 0;
		t = find_sql_table(s, tmp);
		if (t && sql_trans_cname_conflict(tr, t, tp+1, cname))
			return 1;
		*tp++ = '_';
	}
       	tmp = sa_strdup(tr->sa, cname);
	tp = tmp;
	while ((tp = strchr(tp, '_')) != NULL) {
		char *ntmp;
		*tp = 0;
		ntmp = sa_message(tr->sa, "%s_%s", tname, tmp);
		t = find_sql_table(s, ntmp);
		if (t && sql_trans_cname_conflict(tr, t, NULL, tp+1))
			return 1;
		*tp++ = '_';
	}
	t = find_sql_table(s, tname);
	if (t && sql_trans_cname_conflict(tr, t, NULL, cname))
		return 1;
	return 0;
}

static int
sql_trans_name_conflict( sql_trans *tr, const char *sname, const char *tname, const char *cname)
{
	char *sp;
	sql_schema *s = NULL;

	sp = strchr(sname, '_');
	if (!sp && strchr(tname, '_') == 0 && strchr(cname, '_') == 0)
		return 0;

	if (sp) {
		char *tmp = sa_strdup(tr->sa, sname);
		sp = tmp;
		while ((sp = strchr(sp, '_')) != NULL) {
			*sp = 0;
			s = find_sql_schema(tr, tmp);
			if (s && sql_trans_tname_conflict(tr, s, sp+1, tname, cname))
				return 1;
			*sp++ = '_';
		}
	} else {
		s = find_sql_schema(tr, sname);
		if (s)
			return sql_trans_tname_conflict(tr, s, NULL, tname, cname);
	}
	return 0;

}

sql_column *
sql_trans_copy_column( sql_trans *tr, sql_table *t, sql_column *c)
{
	sql_schema *syss = find_sql_schema(tr, isGlobal(t)?"sys":"tmp");
	sql_table *syscolumn = find_sql_table(syss, "_columns");
	sql_column *col = SA_ZNEW(tr->sa, sql_column);

	if (t->system && sql_trans_name_conflict(tr, t->s->base.name, t->base.name, c->base.name))
		return NULL;
	base_init(tr->sa, &col->base, c->base.id, TR_NEW, c->base.name);
	col->type = c->type;
	col->def = NULL;
	if (c->def)
		col->def = sa_strdup(tr->sa, c->def);
	col->null = c->null;
	col->colnr = c->colnr;
	col->unique = c->unique;
	col->t = t;
	col->storage_type = NULL;
	if (c->storage_type)
		col->storage_type = sa_strdup(tr->sa, c->storage_type);

	cs_add(&t->columns, col, TR_NEW);

	if (isDeclaredTable(c->t))
		if (isTable(t))
			if (store_funcs.create_col(tr, col) != LOG_OK)
				return NULL;
	if (!isDeclaredTable(t)) {
		table_funcs.table_insert(tr, syscolumn, &col->base.id, col->base.name, col->type.type->sqlname,
								 &col->type.digits, &col->type.scale, &t->base.id,
								 (col->def) ? col->def : ATOMnilptr(TYPE_str), &col->null, &col->colnr,
								 (col->storage_type) ? col->storage_type : ATOMnilptr(TYPE_str));
		col->base.wtime = t->base.wtime = t->s->base.wtime = tr->wtime = tr->wstime;
		if (c->type.type->s) /* column depends on type */
			sql_trans_create_dependency(tr, c->type.type->base.id, col->base.id, TYPE_DEPENDENCY);
	}
	if (isGlobal(t))
		tr->schema_updates ++;
	return col;
}

static sql_table *
table_dup(sql_trans *tr, int flags, sql_table *ot, sql_schema *s)
{
	sql_allocator *sa = (newFlagSet(flags))?tr->parent->sa:tr->sa;
	sql_table *t = SA_ZNEW(sa, sql_table);
	node *n;

	base_init(sa, &t->base, ot->base.id, tr_flag(&ot->base, flags), ot->base.name);
	obj_ref(ot,t,flags);
	t->type = ot->type;
	t->system = ot->system;
	t->bootstrap = ot->bootstrap;
	t->persistence = ot->persistence;
	t->commit_action = ot->commit_action;
	t->access = ot->access;
	t->query = (ot->query) ? sa_strdup(sa, ot->query) : NULL;
	t->properties = ot->properties;

	cs_new(&t->columns, sa, (fdestroy) &column_destroy);
	cs_new(&t->keys, sa, (fdestroy) &key_destroy);
	cs_new(&t->idxs, sa, (fdestroy) &idx_destroy);
	cs_new(&t->triggers, sa, (fdestroy) &trigger_destroy);
	cs_new(&t->members, sa, (fdestroy) NULL);

	t->pkey = NULL;

	/* Needs copy when committing (ie from tr to gtrans) and 
	 * on savepoints from tr->parent to new tr */
	if (flags) {
		t->base.allocated = ot->base.allocated;
		t->data = ot->data;
		ot->base.allocated = 0;
		ot->data = NULL;
	} else 
	if ((isNew(ot) && newFlagSet(flags) && tr->parent == gtrans) ||
	    (ot->base.allocated && tr->parent != gtrans))
		if (isTable(t))
			store_funcs.dup_del(tr, ot, t);

	t->s = s;
	t->sz = ot->sz;
	t->cleared = 0;

	if (isPartitionedByExpressionTable(ot)) {
		sql_subtype *empty = sql_bind_localtype("void");
		t->part.pexp = SA_ZNEW(sa, sql_expression);
		t->part.pexp->exp = sa_strdup(sa, ot->part.pexp->exp);
		t->part.pexp->type = *empty;
		t->part.pexp->cols = sa_list(sa);
		for (n = ot->part.pexp->cols->h; n; n = n->next) {
			int *nid = sa_alloc(sa, sizeof(int));
			*nid = *(int *) n->data;
			list_append(t->part.pexp->cols, nid);
		}
	}
	if (ot->columns.set) {
		for (n = ot->columns.set->h; n; n = n->next) {
			sql_column *c = n->data, *copy = column_dup(tr, flags, c, t);

			if (isPartitionedByColumnTable(ot) && ot->part.pcol->base.id == c->base.id)
				t->part.pcol = copy;
			cs_add(&t->columns, copy, tr_flag(&c->base, flags));
		}
		if (tr->parent == gtrans)
			ot->columns.nelm = NULL;
	}
	if (ot->members.set) {
		for (n = ot->members.set->h; n; n = n->next) {
			sql_part *pt = n->data, *dupped = part_dup(tr, flags, pt, t);

			cs_add(&t->members, dupped, tr_flag(&pt->base, flags));
		}
		if (tr->parent == gtrans)
			ot->members.nelm = NULL;
	}
	if (ot->idxs.set) {
		for (n = ot->idxs.set->h; n; n = n->next) {
			sql_idx *i = n->data;

			cs_add(&t->idxs, idx_dup(tr, flags, i, t), tr_flag(&i->base, flags));
		}
		if (tr->parent == gtrans)
			ot->idxs.nelm = NULL;
	}
	if (ot->keys.set) {
		for (n = ot->keys.set->h; n; n = n->next) {
			sql_key *k = n->data;

			cs_add(&t->keys, key_dup(tr, flags, k, t), tr_flag(&k->base, flags));
		}
		if (tr->parent == gtrans)
			ot->keys.nelm = NULL;
	}
	if (ot->triggers.set) {
		for (n = ot->triggers.set->h; n; n = n->next) {
			sql_trigger *k = n->data;

			cs_add(&t->triggers, trigger_dup(tr, flags, k, t), tr_flag(&k->base, flags));
		}
		if (tr->parent == gtrans)
			ot->triggers.nelm = NULL;
	}
	if (isNew(ot) && newFlagSet(flags) && tr->parent == gtrans)
		removeNewFlag(ot);
	return t;
}

static sql_type *
type_dup(sql_trans *tr, int flags, sql_type *ot, sql_schema * s)
{
	sql_allocator *sa = (newFlagSet(flags))?tr->parent->sa:tr->sa;
	sql_type *t = SA_ZNEW(sa, sql_type);

	base_init(sa, &t->base, ot->base.id, tr_flag(&ot->base, flags), ot->base.name);

	t->sqlname = sa_strdup(sa, ot->sqlname);
	t->digits = ot->digits;
	t->scale = ot->scale;
	t->radix = ot->radix;
	t->eclass = ot->eclass;
	t->bits = ot->bits;
	t->localtype = ot->localtype;
	t->s = s;
	return t;
}

static sql_func *
func_dup(sql_trans *tr, int flags, sql_func *of, sql_schema * s)
{
	sql_allocator *sa = (newFlagSet(flags))?tr->parent->sa:tr->sa;
	sql_func *f = SA_ZNEW(sa, sql_func);
	node *n;

	base_init(sa, &f->base, of->base.id, tr_flag(&of->base, flags), of->base.name);

	f->imp = (of->imp)?sa_strdup(sa, of->imp):NULL;
	f->mod = (of->mod)?sa_strdup(sa, of->mod):NULL;
	f->type = of->type;
	f->query = (of->query)?sa_strdup(sa, of->query):NULL;
	f->lang = of->lang;
	f->sql = of->sql;
	f->side_effect = of->side_effect;
	f->varres = of->varres;
	f->vararg = of->vararg;
	f->ops = list_new(sa, of->ops->destroy);
	f->fix_scale = of->fix_scale;
	f->system = of->system;
	for (n=of->ops->h; n; n = n->next) 
		list_append(f->ops, arg_dup(sa, n->data));
	if (of->res) {
		f->res = list_new(sa, of->res->destroy);
		for (n=of->res->h; n; n = n->next) 
			list_append(f->res, arg_dup(sa, n->data));
	}
	f->s = s;
	f->sa = sa;
	return f;
}

static sql_sequence *
seq_dup(sql_trans *tr, int flags, sql_sequence *oseq, sql_schema * s)
{
	sql_allocator *sa = (newFlagSet(flags))?tr->parent->sa:tr->sa;
	sql_sequence *seq = SA_ZNEW(sa, sql_sequence);

	base_init(sa, &seq->base, oseq->base.id, tr_flag(&oseq->base, flags), oseq->base.name);

	seq->start = oseq->start;
	seq->minvalue = oseq->minvalue;
	seq->maxvalue = oseq->maxvalue;
	seq->increment = oseq->increment;
	seq->cacheinc = oseq->cacheinc;
	seq->cycle = oseq->cycle;
	seq->s = s;
	return seq;
}

static sql_schema *
schema_dup(sql_trans *tr, int flags, sql_schema *os, sql_trans *o)
{
	sql_allocator *sa = (newFlagSet(flags))?tr->parent->sa:tr->sa;
	sql_schema *s = SA_ZNEW(sa, sql_schema);
	node *n;

	(void) o;
	base_init(sa, &s->base, os->base.id, tr_flag(&os->base, flags), os->base.name);

	s->auth_id = os->auth_id;
	s->owner = os->owner;
	s->system = os->system;
	cs_new(&s->tables, sa, (fdestroy) &table_destroy);
	cs_new(&s->types, sa, (fdestroy) NULL);
	cs_new(&s->funcs, sa, (fdestroy) NULL);
	cs_new(&s->seqs, sa, (fdestroy) NULL);
	s->keys = list_new(sa, (fdestroy) NULL);
	s->idxs = list_new(sa, (fdestroy) NULL);
	s->triggers = list_new(sa, (fdestroy) NULL);

	if (os->types.set) {
		for (n = os->types.set->h; n; n = n->next) {
			cs_add(&s->types, type_dup(tr, flags, n->data, s), tr_flag(&os->base, flags));
		}
		if (tr->parent == gtrans)
			os->types.nelm = NULL;
	}
	if (os->tables.set) {
		for (n = os->tables.set->h; n; n = n->next) {
			sql_table *ot = n->data;

			if (ot->persistence != SQL_LOCAL_TEMP)
				cs_add(&s->tables, table_dup(tr, flags, ot, s), tr_flag(&ot->base, flags));
		}
		if (tr->parent == gtrans)
			os->tables.nelm = NULL;
	}
	if (os->funcs.set) {
		for (n = os->funcs.set->h; n; n = n->next) {
			cs_add(&s->funcs, func_dup(tr, flags, n->data, s), tr_flag(&os->base, flags));
		}
		if (tr->parent == gtrans)
			os->funcs.nelm = NULL;
	}
	if (os->seqs.set) {
		for (n = os->seqs.set->h; n; n = n->next) {
			cs_add(&s->seqs, seq_dup(tr, flags, n->data, s), tr_flag(&os->base, flags));
		}
		if (tr->parent == gtrans)
			os->seqs.nelm = NULL;
	}
	if (newFlagSet(flags) && tr->parent == gtrans)
		removeNewFlag(os);
	return s;
}

static void
_trans_init(sql_trans *tr, backend_stack stk, sql_trans *otr)
{
	tr->wtime = tr->rtime = 0;
	tr->stime = otr->wtime;
	tr->wstime = timestamp();
	tr->schema_updates = 0;
	tr->dropped = NULL;
	tr->status = 0;
	if (otr != gtrans)
		tr->schema_updates = otr->schema_updates;

	tr->schema_number = store_schema_number();
	tr->parent = otr;
	tr->stk = stk;
}

static sql_trans *
trans_init(sql_trans *tr, backend_stack stk, sql_trans *otr)
{
	node *m,*n;

	_trans_init(tr, stk, otr);

	for (m = otr->schemas.set->h, n = tr->schemas.set->h; m && n; m = m->next, n = n->next ) { 
		sql_schema *ps = m->data; /* parent transactions schema */
		sql_schema *s = n->data; 
		int istmp = isTempSchema(ps);
	
		if (s->base.id == ps->base.id) {
			node *k, *l;

			s->base.rtime = s->base.wtime = 0;
			s->base.stime = ps->base.wtime;

			if (ps->tables.set && s->tables.set)
			for (k = ps->tables.set->h, l = s->tables.set->h; k && l; k = k->next, l = l->next ) { 
				sql_table *pt = k->data; /* parent transactions table */
				sql_table *t = l->data; 

				t->base.rtime = t->base.wtime = 0;
				t->base.stime = pt->base.wtime;
				if (!istmp && !t->base.allocated)
					t->data = NULL;
				assert (istmp || !t->base.allocated);

				if (pt->base.id == t->base.id) {
					node *i, *j;

					for (i = pt->columns.set->h, j = t->columns.set->h; i && j; i = i->next, j = j->next ) { 
						sql_column *pc = i->data; /* parent transactions column */
						sql_column *c = j->data; 

						if (pc->base.id == c->base.id) {
							c->colnr = pc->colnr;
							c->base.rtime = c->base.wtime = 0;
							c->base.stime = pc->base.wtime;
							if (!istmp && !c->base.allocated)
								c->data = NULL;
							assert (istmp || !c->base.allocated);
						} else {
							/* for now assert */
							assert(0);
						}
					}
				} else {
					/* for now assert */
					assert(0);
				}
			}
		} else {
			/* for now assert */
			assert(0);
		}
	}
	tr->name = NULL;
	TRC_DEBUG(SQL_STORE, "Transaction '%p' init: %d, %d, %d\n", tr, tr->wstime, tr->stime, tr->schema_number);
	return tr;
}

static sql_trans *
trans_dup(backend_stack stk, sql_trans *ot, const char *newname)
{
	node *n;
	sql_trans *t = ZNEW(sql_trans);

	if (!t)
		return NULL;

	t->sa = sa_create();
	if (!t->sa) {
		_DELETE(t);
		return NULL;
	}
	_trans_init(t, stk, ot);

	cs_new(&t->schemas, t->sa, (fdestroy) &schema_destroy);

	/* name the old transaction */
	if (newname) {
		assert(ot->name == NULL);
		ot->name = sa_strdup(ot->sa, newname);
	}

	if (ot->schemas.set) {
		for (n = ot->schemas.set->h; n; n = n->next) {
			cs_add(&t->schemas, schema_dup(t, 0, n->data, t), 0);
		}
		if (ot == gtrans)
			ot->schemas.nelm = NULL;
	}
	return t;
}

#define R_SNAPSHOT 	1
#define R_LOG 		2
#define R_APPLY 	3

typedef int (*rfufunc) (sql_trans *tr, sql_base * fs, sql_base * ts, int mode);
typedef sql_base *(*rfcfunc) (sql_trans *tr, sql_base * b, int mode);
typedef int (*rfdfunc) (sql_trans *tr, sql_base * b, int mode);
typedef sql_base *(*dupfunc) (sql_trans *tr, int flags, sql_base * b, sql_base * p);

static int
rollforward_changeset_updates(sql_trans *tr, changeset * fs, changeset * ts, sql_base * b, rfufunc rollforward_updates, rfcfunc rollforward_creates, rfdfunc rollforward_deletes, dupfunc fd, int mode)
{
	int ok = LOG_OK;
	int apply = (mode == R_APPLY);
	node *n = NULL;

	/* delete removed bases */
	if (fs->dset) {
		for (n = fs->dset->h; ok == LOG_OK && n; n = n->next) {
			sql_base *fb = n->data;
			node *tbn = cs_find_id(ts, fb->id);

			if (tbn) {
				sql_base *tb = tbn->data;

				if (!apply && rollforward_deletes)
					ok = rollforward_deletes(tr, tb, mode);
				if (apply) {
					if (ts->nelm == tbn)
						ts->nelm = tbn->next;
					//if (tr->parent != gtrans) {
						if (!ts->dset)
							ts->dset = list_new(tr->parent->sa, ts->destroy);
						list_move_data(ts->set, ts->dset, tb);
					//} else {
						//cs_remove_node(ts, tbn);
					//}
				}
			}
		}
		if (apply) {
			list_destroy(fs->dset);
			fs->dset = NULL;
		}
		/* only cleanup when alone */
		if (apply && ts->dset && ATOMIC_GET(&store_nr_active) == 1) {
			for (n = ts->dset->h; ok == LOG_OK && n; n = n->next) {
				sql_base *tb = n->data;

				if (rollforward_deletes)
					ok = rollforward_deletes(tr, tb, mode);
			}
			list_destroy(ts->dset);
			ts->dset = NULL;
		}
	}
	/* changes to the existing bases */
	if (fs->set) {
		/* update existing */
		if (rollforward_updates) {
			for (n = fs->set->h; ok == LOG_OK && n && n != fs->nelm; n = n->next) {
				sql_base *fb = n->data;

				if (fb->wtime && !newFlagSet(fb->flags)) {
					node *tbn = cs_find_id(ts, fb->id);

					assert(fb->rtime <= fb->wtime);
					if (tbn) {
						sql_base *tb = tbn->data;

						ok = rollforward_updates(tr, fb, tb, mode);

						/* update timestamps */
						if (apply && fb->rtime && fb->rtime > tb->rtime)
							tb->rtime = fb->rtime;
						if (apply && fb->wtime && fb->wtime > tb->wtime)
							tb->wtime = fb->wtime;
						if (apply)
							fb->stime = tb->stime = tb->wtime;
						assert(!apply || tb->rtime <= tb->wtime);
					}
				}
			}
		}
		/* add the new bases */
		if (fd && rollforward_creates) {
			for (n = fs->nelm; ok == LOG_OK && n; ) {
				node *nxt = n->next;
				sql_base *fb = n->data;

				if (apply) {
					sql_base *tb = fd(tr, TR_NEW, fb, b);

					/* conditional add the new bases */
					if (tb) {
						sql_base *r = rollforward_creates(tr, tb, mode);

						if (r)
							cs_add(ts, r, TR_NEW);
						else
							ok = LOG_ERR;
						fb->flags = 0;
					}
					tb->flags = 0;
					fb->stime = tb->stime = tb->wtime;
				} else if (!rollforward_creates(tr, fb, mode)) {
					ok = LOG_ERR;
				}
				n = nxt;
			}
			if (apply)
				fs -> nelm = NULL;
		}
	}
	return ok;
}

static int
rollforward_changeset_creates(sql_trans *tr, changeset * cs, rfcfunc rf, int mode)
{
	int apply = (mode == R_APPLY);

	if (cs->set) {
		node *n;

		for (n = cs->set->h; n; n = n->next) {
			sql_base *b = n->data;

			if (!rf(tr, b, mode))
				return LOG_ERR;

			if (apply)
				b->flags = 0;
		}
		if (apply) 
			cs->nelm = NULL;
	}
	return LOG_OK;
}

static int
rollforward_changeset_deletes(sql_trans *tr, changeset * cs, rfdfunc rf, int mode)
{
	int apply = (mode == R_APPLY);
	int ok = LOG_OK;

	if (!cs)
		return ok;
	if (cs->dset) {
		node *n;

		for (n = cs->dset->h; ok == LOG_OK && n; n = n->next) {
			sql_base *b = n->data;

			ok = rf(tr, b, mode);
		}
		if (apply) {
			list_destroy(cs->dset);
			cs->dset = NULL;
		}
	}
	if (cs->set) {
		node *n;

		for (n = cs->set->h; ok == LOG_OK && n; n = n->next) {
			sql_base *b = n->data;

			ok = rf(tr, b, mode);
		}
	}
	return ok;
}

static sql_idx *
rollforward_create_idx(sql_trans *tr, sql_idx * i, int mode)
{
	if (isTable(i->t) && idx_has_column(i->type)) {
		int p = (tr->parent == gtrans && !isTempTable(i->t));

		if ((p && mode == R_SNAPSHOT && store_funcs.snapshot_create_idx(tr, i) != LOG_OK) ||
		    (p && mode == R_LOG && store_funcs.log_create_idx(tr, i) != LOG_OK) ||
		    (mode == R_APPLY && store_funcs.create_idx(tr, i) != LOG_OK))
		return NULL;
	}
	return i;
}

static sql_key *
rollforward_create_key(sql_trans *tr, sql_key *k, int mode)
{
	(void) tr;
	(void) mode;
	return k;
}

static sql_trigger *
rollforward_create_trigger(sql_trans *tr, sql_trigger *k, int mode)
{
	(void) tr;
	(void) mode;
	return k;
}

static sql_type *
rollforward_create_type(sql_trans *tr, sql_type *k, int mode)
{
	(void) tr;
	(void) mode;
	return k;
}

static sql_func *
rollforward_create_func(sql_trans *tr, sql_func *k, int mode)
{
	(void) tr;
	(void) mode;
	return k;
}

static sql_sequence *
rollforward_create_seq(sql_trans *tr, sql_sequence *k, int mode)
{
	(void) tr;
	(void) mode;
	return k;
}

static sql_column *
rollforward_create_column(sql_trans *tr, sql_column *c, int mode)
{
	if (isTable(c->t)) {
		int p = (tr->parent == gtrans && !isTempTable(c->t));

		if ((p && mode == R_SNAPSHOT && store_funcs.snapshot_create_col(tr, c) != LOG_OK) ||
		    (p && mode == R_LOG && store_funcs.log_create_col(tr, c) != LOG_OK) ||
		    (mode == R_APPLY && store_funcs.create_col(tr, c) != LOG_OK))
		return NULL;
	}
	return c;
}

static sql_part *
rollforward_create_part(sql_trans *tr, sql_part *p, int mode)
{
	(void) tr;
	if (mode == R_APPLY) {
		sql_table *mt = p->t;
		sql_table *pt = find_sql_table(mt->s, p->base.name);

		assert(isMergeTable(mt) || isReplicaTable(mt));
		if (pt)
			pt->p = mt;
	}
	return p;
}

static int
rollforward_drop_part(sql_trans *tr, sql_part *p, int mode)
{
	(void) tr;
	if (mode == R_APPLY) {
		sql_table *mt = p->t;
		sql_table *pt = find_sql_table(mt->s, p->base.name);

		assert(isMergeTable(mt) || isReplicaTable(mt));
		if (pt)
			pt->p = NULL;
	}
	return LOG_OK;
}

static sql_table *
rollforward_create_table(sql_trans *tr, sql_table *t, int mode)
{
	int ok = LOG_OK;
	TRC_DEBUG(SQL_STORE, "Create table: %s\n", t->base.name);

	if (isKindOfTable(t) && isGlobal(t)) {
		int p = (tr->parent == gtrans && !isTempTable(t));

		/* only register columns without commit action tables */
		ok = rollforward_changeset_creates(tr, &t->columns, (rfcfunc) &rollforward_create_column, mode);

		if (isTable(t)) {
			if (p && mode == R_SNAPSHOT)
				store_funcs.snapshot_create_del(tr, t);
			else if (p && mode == R_LOG)
				store_funcs.log_create_del(tr, t);
			else if (mode == R_APPLY)
				store_funcs.create_del(tr, t);
		}

		if (ok == LOG_OK)
			ok = rollforward_changeset_creates(tr, &t->members, (rfcfunc) &rollforward_create_part, mode);
		if (ok == LOG_OK)
			ok = rollforward_changeset_creates(tr, &t->keys, (rfcfunc) &rollforward_create_key, mode);
		if (ok == LOG_OK)
			ok = rollforward_changeset_creates(tr, &t->idxs, (rfcfunc) &rollforward_create_idx, mode);
		if (ok == LOG_OK)
			ok = rollforward_changeset_creates(tr, &t->triggers, (rfcfunc) &rollforward_create_trigger, mode);
	}
	if (ok != LOG_OK) {
		assert(0);
		return NULL;
	}
	return t;
}

static int
rollforward_drop_column(sql_trans *tr, sql_column *c, int mode)
{
	if (isTable(c->t)) {
		int p = (tr->parent == gtrans);

		if (p && mode == R_LOG)
			return store_funcs.log_destroy_col(tr, c);
		else if (mode == R_APPLY)
			return store_funcs.destroy_col(tr, c);
	}
	return LOG_OK;
}

static int
rollforward_drop_idx(sql_trans *tr, sql_idx * i, int mode)
{
	int ok = LOG_OK;

	if (isTable(i->t)) {
		int p = (tr->parent == gtrans);

		if (p && mode == R_LOG)
			ok = store_funcs.log_destroy_idx(tr, i);
		else if (mode == R_APPLY)
			ok = store_funcs.destroy_idx(tr, i);
	}
	/* remove idx from schema */
	if (mode == R_APPLY)
		list_remove_data(i->t->s->idxs, i);
	return ok;
}

static int
rollforward_drop_key(sql_trans *tr, sql_key *k, int mode)
{
	node *n = NULL;
	sql_fkey *fk = NULL;

	(void) tr;		/* unused! */
	if (mode != R_APPLY)
		return LOG_OK;
	/* remove key from schema */
	list_remove_data(k->t->s->keys, k);
	if (k->t->pkey == (sql_ukey*)k)
		k->t->pkey = NULL;
	if (k->type == fkey) {
		fk = (sql_fkey *) k;
		
		if (fk->rkey) {
			n = list_find_name(fk->rkey->keys, fk->k.base.name);
			list_remove_node(fk->rkey->keys, n);
		}
		fk->rkey = NULL;
	}
	if (k->type == pkey) {	
		sql_ukey *uk = (sql_ukey *) k;

		if (uk->keys)
			for (n = uk->keys->h; n; n= n->next) {
				fk = (sql_fkey *) n->data;
				fk->rkey = NULL;
			}
	}
	return LOG_OK;
}

static int
rollforward_drop_trigger(sql_trans *tr, sql_trigger * i, int mode)
{
	(void)tr;
	if (mode == R_APPLY)
		list_remove_data(i->t->s->triggers, i);
	return LOG_OK;
}

static int
rollforward_drop_seq(sql_trans *tr, sql_sequence * seq, int mode)
{
	(void)tr;
	(void)seq;
	(void)mode;
	/* TODO drop sequence? */
	return LOG_OK;
}

static int
rollforward_drop_table(sql_trans *tr, sql_table *t, int mode)
{
	int ok = LOG_OK;

	if (isTable(t)) {
		int p = (tr->parent == gtrans);

		if (p && mode == R_LOG)
			ok = store_funcs.log_destroy_del(tr, t);
		else if (mode == R_APPLY)
			ok = store_funcs.destroy_del(tr, t);
	}
	if (ok == LOG_OK)
		ok = rollforward_changeset_deletes(tr, &t->columns, (rfdfunc) &rollforward_drop_column, mode);
	if (ok == LOG_OK)
		ok = rollforward_changeset_deletes(tr, &t->members, (rfdfunc) &rollforward_drop_part, mode);
	if (ok == LOG_OK)
		ok = rollforward_changeset_deletes(tr, &t->idxs, (rfdfunc) &rollforward_drop_idx, mode);
	if (ok == LOG_OK)
		ok = rollforward_changeset_deletes(tr, &t->keys, (rfdfunc) &rollforward_drop_key, mode);
	if (ok == LOG_OK)
		ok = rollforward_changeset_deletes(tr, &t->triggers, (rfdfunc) &rollforward_drop_trigger, mode);
	return ok;
}

static int
rollforward_drop_schema(sql_trans *tr, sql_schema *s, int mode)
{
	int ok = LOG_OK;

	ok = rollforward_changeset_deletes(tr, &s->seqs, (rfdfunc) &rollforward_drop_seq, mode);
	if (ok == LOG_OK)
		return rollforward_changeset_deletes(tr, &s->tables, (rfdfunc) &rollforward_drop_table, mode);
	return ok;
}

static sql_schema *
rollforward_create_schema(sql_trans *tr, sql_schema *s, int mode)
{
	if (rollforward_changeset_creates(tr, &s->tables, (rfcfunc) &rollforward_create_table, mode) != LOG_OK)
		return NULL;
	return s;
}

static int
rollforward_update_part(sql_trans *tr, sql_base *fpt, sql_base *tpt, int mode)
{
	if (mode == R_APPLY) {
		sql_part *pt = (sql_part *) tpt;
		sql_part *opt = (sql_part *) fpt;

		if (isRangePartitionTable(opt->t)) {
			pt->part.range.minvalue = sa_alloc(tr->sa, opt->part.range.minlength);
			pt->part.range.maxvalue = sa_alloc(tr->sa, opt->part.range.maxlength);
			memcpy(pt->part.range.minvalue, opt->part.range.minvalue, opt->part.range.minlength);
			memcpy(pt->part.range.maxvalue, opt->part.range.maxvalue, opt->part.range.maxlength);
			pt->part.range.minlength = opt->part.range.minlength;
			pt->part.range.maxlength = opt->part.range.maxlength;
		} else if (isListPartitionTable(opt->t)) {
			pt->part.values = list_new(tr->sa, (fdestroy) NULL);
			for (node *n = opt->part.values->h ; n ; n = n->next) {
				sql_part_value *prev = (sql_part_value*) n->data, *nextv = SA_ZNEW(tr->sa, sql_part_value);
				nextv->tpe = prev->tpe;
				nextv->value = sa_alloc(tr->sa, prev->length);
				memcpy(nextv->value, prev->value, prev->length);
				nextv->length = prev->length;
				list_append(pt->part.values, nextv);
			}
		}

		if (tpt->rtime < fpt->rtime)
			tpt->rtime = fpt->rtime;
		if (tpt->wtime < fpt->wtime)
			tpt->wtime = fpt->wtime;
		fpt->rtime = fpt->wtime = 0;
	}
	return LOG_OK;
}

static int
rollforward_update_table(sql_trans *tr, sql_table *ft, sql_table *tt, int mode)
{
	int p = (tr->parent == gtrans && !isTempTable(ft));
	int ok = LOG_OK;

	/* cannot update views */
	if (isView(ft))
		return ok;

	if (mode == R_APPLY && ok == LOG_OK) {
		ft->cleared = 0;
		tt->access = ft->access;
		if (ft->p) {
			tt->p = find_sql_table(tt->s, ft->p->base.name);
			assert(isMergeTable(tt->p) || isReplicaTable(tt->p));
		} else
			tt->p = NULL;

		if (strcmp(tt->base.name, ft->base.name) != 0) { /* apply possible renaming */
			list_hash_delete(tt->s->tables.set, tt, NULL);
			tt->base.name = sa_strdup(tr->parent->sa, ft->base.name);
			if (!list_hash_add(tt->s->tables.set, tt, NULL))
				ok = LOG_ERR;
		}
	}

 	if (ok == LOG_OK)
		ok = rollforward_changeset_updates(tr, &ft->members, &tt->members, &tt->base, (rfufunc) &rollforward_update_part, (rfcfunc) &rollforward_create_part, (rfdfunc) &rollforward_drop_part, (dupfunc) &part_dup, mode);
	if (ok == LOG_OK)
		ok = rollforward_changeset_updates(tr, &ft->triggers, &tt->triggers, &tt->base, (rfufunc) NULL, (rfcfunc) &rollforward_create_trigger, (rfdfunc) &rollforward_drop_trigger, (dupfunc) &trigger_dup, mode);

	if (isTempTable(ft))
		return ok;

	if (ok == LOG_OK)
		ok = rollforward_changeset_updates(tr, &ft->columns, &tt->columns, &tt->base, (rfufunc) NULL, (rfcfunc) &rollforward_create_column, (rfdfunc) &rollforward_drop_column, (dupfunc) &column_dup, mode);
	if (ok == LOG_OK)
		ok = rollforward_changeset_updates(tr, &ft->idxs, &tt->idxs, &tt->base, (rfufunc) NULL, (rfcfunc) &rollforward_create_idx, (rfdfunc) &rollforward_drop_idx, (dupfunc) &idx_dup, mode);
	if (ok == LOG_OK)
		ok = rollforward_changeset_updates(tr, &ft->keys, &tt->keys, &tt->base, (rfufunc) NULL, (rfcfunc) &rollforward_create_key, (rfdfunc) &rollforward_drop_key, (dupfunc) &key_dup, mode);

	if (ok != LOG_OK) 
		return LOG_ERR;

	if (isTable(ft)) {
		if (p && mode == R_SNAPSHOT) {
			ok = store_funcs.snapshot_table(tr, ft, tt);
		} else if (p && mode == R_LOG) {
			ok = store_funcs.log_table(tr, ft, tt);
		} else if (mode == R_APPLY) {
			assert(cs_size(&tt->columns) == cs_size(&ft->columns));
			TRC_DEBUG(SQL_STORE, "Update table: %s\n", tt->base.name);
			ok = store_funcs.update_table(tr, ft, tt);
		}
	}

	return ok;
}

static int
rollforward_update_seq(sql_trans *tr, sql_sequence *ft, sql_sequence *tt, int mode)
{
	(void)tr;
	if (mode != R_APPLY)
		return LOG_OK;
	if (ft->start != tt->start)
		tt->start = ft->start;
	tt->minvalue = ft->minvalue;
	tt->maxvalue = ft->maxvalue;
	tt->increment = ft->increment;
	tt->cacheinc = ft->cacheinc;
	tt->cycle = ft->cycle;
	return LOG_OK;
}

static sql_table *
conditional_table_dup(sql_trans *tr, int flags, sql_table *ot, sql_schema *s)
{
	int p = (tr->parent == gtrans);

	/* persistent columns need to be dupped */
	if ((p && isGlobal(ot)) ||
	    /* allways dup in recursive mode */
	    tr->parent != gtrans)
		return table_dup(tr, flags, ot, s);
	else if (!isGlobal(ot)){/* is local temp, may need to be cleared */
		if (ot->commit_action == CA_DELETE) {
			sql_trans_clear_table(tr, ot);
		} else if (ot->commit_action == CA_DROP) {
			(void) sql_trans_drop_table(tr, ot->s, ot->base.id, DROP_RESTRICT);
		}
	}
	return NULL;
}

static int
rollforward_update_schema(sql_trans *tr, sql_schema *fs, sql_schema *ts, int mode)
{
	int apply = (mode == R_APPLY);
	int ok = LOG_OK;

	if (apply && isTempSchema(fs)) {
		fs->tables.nelm = NULL;
		if (fs->tables.set) {
			node *n;
			for (n = fs->tables.set->h; n; ) {
				node *nxt = n->next;
				sql_table *t = n->data;

				if ((isTable(t) && isGlobal(t) &&
				    t->commit_action != CA_PRESERVE) ||
				    t->commit_action == CA_DELETE) {
					sql_trans_clear_table(tr, t);
				} else if (t->commit_action == CA_DROP) {
					if (sql_trans_drop_table(tr, t->s, t->base.id, DROP_RESTRICT))
						ok = LOG_ERR;
				}
				n = nxt;
			}
		}
		return ok;
	}

	if (ok == LOG_OK)
		ok = rollforward_changeset_updates(tr, &fs->types, &ts->types, &ts->base, (rfufunc) NULL, (rfcfunc) &rollforward_create_type, (rfdfunc) NULL, (dupfunc) &type_dup, mode);

	if (ok == LOG_OK)
		ok = rollforward_changeset_updates(tr, &fs->tables, &ts->tables, &ts->base, (rfufunc) &rollforward_update_table, (rfcfunc) &rollforward_create_table, (rfdfunc) &rollforward_drop_table, (dupfunc) &conditional_table_dup, mode);

	if (ok == LOG_OK) /* last as it may require complex (table) types */
		ok = rollforward_changeset_updates(tr, &fs->funcs, &ts->funcs, &ts->base, (rfufunc) NULL, (rfcfunc) &rollforward_create_func, (rfdfunc) NULL, (dupfunc) &func_dup, mode);

	if (ok == LOG_OK) /* last as it may require complex (table) types */
		ok = rollforward_changeset_updates(tr, &fs->seqs, &ts->seqs, &ts->base, (rfufunc) &rollforward_update_seq, (rfcfunc) &rollforward_create_seq, (rfdfunc) &rollforward_drop_seq, (dupfunc) &seq_dup, mode);

	if (apply && ok == LOG_OK && strcmp(ts->base.name, fs->base.name) != 0) { /* apply possible renaming */
		list_hash_delete(tr->schemas.set, ts, NULL);
		ts->base.name = sa_strdup(tr->parent->sa, fs->base.name);
		if (!list_hash_add(tr->schemas.set, ts, NULL))
			ok = LOG_ERR;
	}

	return ok;
}

static int
rollforward_trans(sql_trans *tr, int mode)
{
	int ok = LOG_OK;

	if (mode == R_APPLY && tr->parent && tr->wtime > tr->parent->wtime) {
		tr->parent->wtime = tr->wtime;
		tr->parent->schema_updates = tr->schema_updates;
	}

	if (tr->moved_tables) {
		for (node *n = tr->moved_tables->h ; n ; n = n->next) {
			sql_moved_table *smt = (sql_moved_table*) n->data;
			sql_schema *pfrom = find_sql_schema_id(tr->parent, smt->from->base.id);
			sql_schema *pto = find_sql_schema_id(tr->parent, smt->to->base.id);
			sql_table *pt = find_sql_table_id(pfrom, smt->t->base.id);

			assert(pfrom && pto && pt);
			cs_move(&pfrom->tables, &pto->tables, pt);
			pt->s = pto;
		}
		tr->moved_tables = NULL;
	}

	if (ok == LOG_OK)
		ok = rollforward_changeset_updates(tr, &tr->schemas, &tr->parent->schemas, (sql_base *) tr->parent, (rfufunc) &rollforward_update_schema, (rfcfunc) &rollforward_create_schema, (rfdfunc) &rollforward_drop_schema, (dupfunc) &schema_dup, mode);
	if (mode == R_APPLY) {
		if (tr->parent == gtrans) {
			if (gtrans->stime < tr->stime)
				gtrans->stime = tr->stime;
			if (gtrans->wstime < tr->wstime)
				gtrans->wstime = tr->wstime;
			
			if (tr->schema_updates) 
				schema_number++;
		}
	}
	return ok;
}

static int
validate_tables(sql_schema *s, sql_schema *os)
{
	node *n, *o, *p;

	if (cs_size(&s->tables))
		for (n = s->tables.set->h; n; n = n->next) {
			sql_table *t = n->data;
			sql_table *ot;

			if (!t->base.wtime && !t->base.rtime)
				continue;

 			ot = find_sql_table(os, t->base.name);
			if (ot && isKindOfTable(ot) && isKindOfTable(t)) {
				if ((t->base.wtime && (t->base.wtime < ot->base.rtime || t->base.wtime < ot->base.wtime)) ||
				    (t->base.rtime && (t->base.rtime < ot->base.wtime))) 
					return 0;
				for (o = t->columns.set->h, p = ot->columns.set->h; o && p; o = o->next, p = p->next) {
					sql_column *c = o->data;
					sql_column *oc = p->data;

					if (!c->base.wtime && !c->base.rtime)
						continue;

					/* t wrote, ie. check read and write time */
					/* read or write after t's write */
					if (c->base.wtime && (c->base.wtime < oc->base.rtime
							  ||  c->base.wtime < oc->base.wtime)) 
						return 0;
					/* commited write before t's read */
					if (c->base.rtime && c->base.rtime < oc->base.wtime) 
						return 0;
				}
			}
		}
	return 1;
}

/* merge any changes from the global transaction into the local transaction */
typedef int (*resetf) (sql_trans *tr, sql_base * fs, sql_base * pfs);

static int
reset_changeset(sql_trans *tr, changeset * fs, changeset * pfs, sql_base *b, resetf rf, dupfunc fd)
{
	int ok = LOG_OK;
	node *m = NULL, *n = NULL;

	(void)tr;
	/* first delete created */
	if (fs->nelm) {
		for (n = fs->nelm; n; ) {
			node *nxt = n->next;

			cs_remove_node(fs, n);
			n = nxt;
		}
		fs->nelm = NULL;
	}
	/* scan through the parent set, 
		if child has it simply reset it (if needed)
		else add a new or add again the old
	*/
	if (fs->set)
		n = fs->set->h;
	if (pfs->set) {
		for (m = pfs->set->h; ok == LOG_OK && m && n; ) { 
			sql_base *fb = n->data;
			sql_base *pfb = m->data;

			/* lists ordered on id */
			/* changes to the existing bases */
			if (fb->id == pfb->id) {
				if (rf)
					ok = rf(tr, fb, pfb);
				n = n->next;
				m = m->next;
				TRC_DEBUG(SQL_STORE, "%s\n", (fb->name) ? fb->name : "help");
			} else if (fb->id < pfb->id) {  
				node *t = n->next;

				TRC_DEBUG_IF(SQL_STORE)
				{
					sql_base *b = n->data;
					TRC_DEBUG_ENDIF(SQL_STORE, "Free: %s\n", (b->name) ? b->name : "help");
				}

				cs_remove_node(fs, n);
				n = t;
			} else { /* a new id */
				sql_base *r = fd(tr, 0, pfb, b);
				/* cs_add_before add r to fs before node n */
				cs_add_before(fs, n, r);
				m = m->next;
				TRC_DEBUG(SQL_STORE, "New: %s\n", (r->name) ? r->name : "help");
			}
		}
		/* add new bases */
		for (; ok == LOG_OK && m; m = m->next ) {
			sql_base *pfb = m->data;
			sql_base *r = fd(tr, 0, pfb, b);
			cs_add(fs, r, 0);
			TRC_DEBUG(SQL_STORE, "New: %s\n", (r->name) ? r->name : "help");
		}
		while ( ok == LOG_OK && n) { /* remove remaining old stuff */
			node *t = n->next;
			
			TRC_DEBUG_IF(SQL_STORE)
			{
				sql_base *b = n->data;
				TRC_DEBUG_ENDIF(SQL_STORE, "Free: %s\n", (b->name) ? b->name : "help");
			}

			cs_remove_node(fs, n);
			n = t;
		}
	}
	if (fs->dset) {
		list_destroy(fs->dset);
		fs->dset = NULL;
	}
	return ok;
}

static int
reset_idx(sql_trans *tr, sql_idx *fi, sql_idx *pfi)
{
	/* did we access the idx or is the global changed after we started */
	if (fi->base.rtime || fi->base.wtime || tr->stime < pfi->base.wtime) {
		if (isTable(fi->t)) 
			store_funcs.destroy_idx(NULL, fi);
	}
	return LOG_OK;
}

static int
reset_column(sql_trans *tr, sql_column *fc, sql_column *pfc)
{
	/* did we access the column or is the global changed after we started */
	if (fc->base.rtime || fc->base.wtime || tr->stime < pfc->base.wtime) {

		if (isTable(fc->t)) 
			store_funcs.destroy_col(NULL, fc);

		/* apply possible renaming -> transaction rollbacks or when it starts, inherit from the previous transaction */
		if (strcmp(fc->base.name, pfc->base.name) != 0) {
			list_hash_delete(fc->t->columns.set, fc, NULL);
			fc->base.name = sa_strdup(tr->parent->sa, pfc->base.name);
			if (!list_hash_add(fc->t->columns.set, fc, NULL))
				return LOG_ERR;
		}

		fc->colnr = pfc->colnr;
		fc->null = pfc->null;
		fc->unique = pfc->unique;
		fc->storage_type = NULL;
		if (pfc->storage_type)
			fc->storage_type = pfc->storage_type;
		fc->def = NULL;
		if (pfc->def)
			fc->def = pfc->def;
		fc->min = fc->max = NULL;
	}
	return LOG_OK;
}

static int
reset_seq(sql_trans *tr, sql_sequence *ft, sql_sequence *pft)
{
	(void) tr;
	ft->start = pft->start;
	ft->minvalue = pft->minvalue;
	ft->maxvalue = pft->maxvalue;
	ft->increment = pft->increment;
	ft->cacheinc = pft->cacheinc;
	ft->cycle = pft->cycle;
	return LOG_OK;
}

static int
reset_part(sql_trans *tr, sql_part *ft, sql_part *pft)
{
	if (ft->base.rtime || ft->base.wtime || tr->stime < pft->base.wtime) {

		if (pft->t) {
			sql_table *mt = pft->t;
			sql_schema *s = find_sql_schema(tr, mt->s->base.name);
			if (s) {
				sql_table *fmt = find_sql_table(s, mt->base.name);
				assert(isMergeTable(fmt) || isReplicaTable(fmt));
				ft->t = fmt;
			}
		} else {
			ft->t = NULL;
		}

		ft->with_nills = pft->with_nills;
		if (pft->t && isRangePartitionTable(pft->t)) {
			ft->part.range = pft->part.range;
		} else if (pft->t && isListPartitionTable(pft->t)) {
			ft->part.values = pft->part.values;
		}

		ft->base.wtime = ft->base.rtime = 0;
	}
	return LOG_OK;
}

static int
reset_table(sql_trans *tr, sql_table *ft, sql_table *pft)
{
	if (isView(ft))
		return LOG_OK;

	/* did we access the table or did the global change */
	if (ft->base.rtime || ft->base.wtime || tr->stime < pft->base.wtime) {
		int ok = LOG_OK;

		if (isTable(ft) && !isTempTable(ft)) 
			store_funcs.destroy_del(NULL, ft);

		ft->cleared = 0;
		ft->access = pft->access;
		if (pft->p) {
			ft->p = find_sql_table(ft->s, pft->p->base.name);
			assert(isMergeTable(ft->p) || isReplicaTable(ft->p));
		} else
			ft->p = NULL;

		/* apply possible renaming -> transaction rollbacks or when it starts, inherit from the previous transaction */
		if (strcmp(ft->base.name, pft->base.name) != 0) {
			list_hash_delete(ft->s->tables.set, ft, NULL);
			ft->base.name = sa_strdup(tr->parent->sa, pft->base.name);
			if (!list_hash_add(ft->s->tables.set, ft, NULL))
				ok = LOG_ERR;
		}

		if (ok == LOG_OK)
			ok = reset_changeset( tr, &ft->members, &pft->members, &ft->base, (resetf) &reset_part, (dupfunc) &part_dup);
		if (ok == LOG_OK)
			ok = reset_changeset( tr, &ft->triggers, &pft->triggers, &ft->base, (resetf) NULL, (dupfunc) &trigger_dup);

		if (isTempTable(ft))
			return ok;

		if (ok == LOG_OK)
			ok = reset_changeset( tr, &ft->columns, &pft->columns, &ft->base, (resetf) &reset_column, (dupfunc) &column_dup);
		if (ok == LOG_OK)
			ok = reset_changeset( tr, &ft->idxs, &pft->idxs, &ft->base, (resetf) &reset_idx, (dupfunc) &idx_dup);
		if (ok == LOG_OK)
			ok = reset_changeset( tr, &ft->keys, &pft->keys, &ft->base, (resetf) NULL, (dupfunc) &key_dup);

		return ok;
	}
	return LOG_OK;
}

static int
reset_schema(sql_trans *tr, sql_schema *fs, sql_schema *pfs)
{
	int ok = LOG_OK;

	if (isTempSchema(fs)) {
		if (fs->tables.set) {
			node *n;
			for (n = fs->tables.nelm; n; ) {
				node *nxt = n->next;

				cs_remove_node(&fs->tables, n);
				n = nxt;
			}
			fs->tables.nelm = NULL;
			for (n = fs->tables.set->h; n; ) {
				node *nxt = n->next;
				sql_table *t = n->data;
	
				if ((isTable(t) && isGlobal(t) &&
				    t->commit_action != CA_PRESERVE) || 
				    t->commit_action == CA_DELETE) {
					sql_trans_clear_table(tr, t);
				} else if (t->commit_action == CA_DROP) {
					if (sql_trans_drop_table(tr, t->s, t->base.id, DROP_RESTRICT))
						ok = LOG_ERR;
				}
				n = nxt;
			}
		}
		return ok;
	}

	/* did we access the schema or is the global changed after we started */
	if (fs->base.rtime || fs->base.wtime || tr->stime < pfs->base.wtime) {

		/* apply possible renaming -> transaction rollbacks or when it starts, inherit from the previous transaction */
		if (strcmp(fs->base.name, pfs->base.name) != 0) {
			list_hash_delete(tr->schemas.set, fs, NULL);
			fs->base.name = sa_strdup(tr->parent->sa, pfs->base.name);
			if (!list_hash_add(tr->schemas.set, fs, NULL))
				ok = LOG_ERR;
		}

		if (ok == LOG_OK)
			ok = reset_changeset(tr, &fs->types, &pfs->types, &fs->base, (resetf) NULL, (dupfunc) &type_dup);
		if (ok == LOG_OK)
			ok = reset_changeset(tr, &fs->funcs, &pfs->funcs, &fs->base, (resetf) NULL, (dupfunc) &func_dup);
		if (ok == LOG_OK)
			ok = reset_changeset(tr, &fs->seqs, &pfs->seqs, &fs->base, (resetf) &reset_seq, (dupfunc) &seq_dup);
		if (ok == LOG_OK)
			ok = reset_changeset(tr, &fs->tables, &pfs->tables, &fs->base, (resetf) &reset_table, (dupfunc) &table_dup);
	}
	return ok;
}

static int
reset_trans(sql_trans *tr, sql_trans *ptr)
{
	int res = reset_changeset(tr, &tr->schemas, &ptr->schemas, (sql_base *)tr->parent, (resetf) &reset_schema, (dupfunc) &schema_dup);
	TRC_DEBUG(SQL_STORE, "Reset transaction: %d", tr->wtime);
	return res;
}

sql_trans *
sql_trans_create(backend_stack stk, sql_trans *parent, const char *name, bool try_spare)
{
	sql_trans *tr = NULL;

	if (gtrans) {
		 if (!parent && spares > 0 && !name && try_spare) {
			tr = spare_trans[--spares];
			TRC_DEBUG(SQL_STORE, "Reuse transaction: %p - Spares: %d\n", tr, spares);
		} else {
			tr = trans_dup(stk, (parent) ? parent : gtrans, name);
			TRC_DEBUG(SQL_STORE, "New transaction: %p\n", tr);
			if (tr)
				transactions++;
		}
	}
	return tr;
}

bool
sql_trans_validate(sql_trans *tr)
{
	node *n;

	/* depends on the iso level */

	if (tr->schema_number != store_schema_number())
		return false;

	/* since we protect usage through private copies both the iso levels
	   read uncommited and read commited always succeed.
	if (tr->level == ISO_READ_UNCOMMITED || tr->level == ISO_READ_COMMITED)
		return true;
	 */

	/* If only 'inserts' occurred on the read columns the repeatable reads
	   iso level can continue */

	/* the hard case */
	if (cs_size(&tr->schemas))
		for (n = tr->schemas.set->h; n; n = n->next) {
			sql_schema *s = n->data;
			sql_schema *os;

			if (isTempSchema(s))
				continue;

 			os = find_sql_schema(tr->parent, s->base.name);
			if (os && (s->base.wtime != 0 || s->base.rtime != 0)) {
				if (!validate_tables(s, os)) 
					return false;
			}
		}
	return true;
}

static int
save_tables_snapshots(sql_schema *s)
{
	node *n;

	if (cs_size(&s->tables))
		for (n = s->tables.set->h; n; n = n->next) {
			sql_table *t = n->data;

			if (!t->base.wtime)
				continue;

			if (isKindOfTable(t)) {
				if (store_funcs.save_snapshot(t) != LOG_OK)
					return SQL_ERR;
			}
		}
	return SQL_OK;
}

int
sql_save_snapshots(sql_trans *tr)
{
	node *n;

	if (cs_size(&tr->schemas)) {
		for (n = tr->schemas.set->h; n; n = n->next) {
			sql_schema *s = n->data;

			if (isTempSchema(s))
				continue;

			if (s->base.wtime != 0)
				if (save_tables_snapshots(s) != SQL_OK)
					return SQL_ERR;
		}
	}
	return SQL_OK;
}

#ifdef CAT_DEBUG
void
catalog_corrupt( sql_trans *tr )
{
	node *k,*l;
	if (cs_size(&tr->schemas)) 
	for (k = tr->schemas.set->h; k; k = k->next) {
		sql_schema *s = k->data;

		if (cs_size(&s->tables))
		for (l = s->tables.set->h; l; l = l->next) {
			sql_table *t = l->data;

			if (!t->query && !isTempTable(t))
				table_check(tr, t);
		}
	}
}
#endif /*CAT_DEBUG*/

int
sql_trans_commit(sql_trans *tr)
{
	int ok = LOG_OK;

	/* write phase */
	TRC_DEBUG(SQL_STORE, "Forwarding changes (%d, %d) (%d, %d)\n", gtrans->stime, tr->stime, gtrans->wstime, tr->wstime);
	/* snap shots should be saved first */
	if (tr->parent == gtrans) {
		ok = rollforward_trans(tr, R_SNAPSHOT);

		if (ok == LOG_OK) 
			ok = logger_funcs.log_tstart();
		if (ok == LOG_OK) 
			ok = rollforward_trans(tr, R_LOG);
		if (ok == LOG_OK && prev_oid != store_oid)
			ok = logger_funcs.log_sequence(OBJ_SID, store_oid);
		prev_oid = store_oid;
		if (ok == LOG_OK)
			ok = logger_funcs.log_tend();
		tr->schema_number = store_schema_number();
	}
	if (ok == LOG_OK) {
		/* It is save to rollforward the changes now. In case 
		   of failure, the log will be replayed. */
		ok = rollforward_trans(tr, R_APPLY);
	}
	TRC_DEBUG(SQL_STORE, "Done forwarding changes '%d' and '%d'\n", gtrans->stime, gtrans->wstime);
	return (ok==LOG_OK)?SQL_OK:SQL_ERR;
}

static int
sql_trans_drop_all_dependencies(sql_trans *tr, sqlid id, sql_dependency type)
{
	sqlid dep_id=0, t_id = -1;
	sht dep_type = 0;
	list *dep = sql_trans_get_dependencies(tr, id, type, NULL);
	node *n;

	if (!dep)
		return DEPENDENCY_CHECK_ERROR;

	n = dep->h;

	while (n) {
		dep_id = *(sqlid*) n->data;
		dep_type = (sql_dependency) *(sht*) n->next->data;

		if (!list_find_id(tr->dropped, dep_id)) {

			switch (dep_type) {
				case SCHEMA_DEPENDENCY:
					//FIXME malloc failure scenario!
					(void) sql_trans_drop_schema(tr, dep_id, DROP_CASCADE);
					break;
				case TABLE_DEPENDENCY:
				case VIEW_DEPENDENCY: {
					sql_table *t = sql_trans_find_table(tr, dep_id);
					(void) sql_trans_drop_table(tr, t->s, dep_id, DROP_CASCADE);
				} break;
				case COLUMN_DEPENDENCY: {
					if ((t_id = sql_trans_get_dependency_type(tr, dep_id, TABLE_DEPENDENCY)) > 0) {
						sql_table *t = sql_trans_find_table(tr, dep_id);
						if (t)
							(void) sql_trans_drop_column(tr, t, dep_id, DROP_CASCADE);
					}
				} break;
				case TRIGGER_DEPENDENCY: {
					sql_trigger *t = sql_trans_find_trigger(tr, dep_id);
					(void) sql_trans_drop_trigger(tr, t->t->s, dep_id, DROP_CASCADE);
				} break;
				case KEY_DEPENDENCY:
				case FKEY_DEPENDENCY: {
					sql_key *k = sql_trans_find_key(tr, dep_id);
					(void) sql_trans_drop_key(tr, k->t->s, dep_id, DROP_CASCADE);
				} break;
				case INDEX_DEPENDENCY: {
					sql_idx *i = sql_trans_find_idx(tr, dep_id);
					(void) sql_trans_drop_idx(tr, i->t->s, dep_id, DROP_CASCADE);
				} break;
				case PROC_DEPENDENCY:
				case FUNC_DEPENDENCY: {
					sql_func *f = sql_trans_find_func(tr, dep_id);
					(void) sql_trans_drop_func(tr, f->s, dep_id, DROP_CASCADE);
				} break;
				case TYPE_DEPENDENCY: {
					sql_type *t = sql_trans_find_type(tr, dep_id);
					sql_trans_drop_type(tr, t->s, dep_id, DROP_CASCADE);
				} break;
				case USER_DEPENDENCY:  /*TODO schema and users dependencies*/
					break;
			}
		}

		n = n->next->next;
	}
	list_destroy(dep);
	return DEPENDENCY_CHECK_OK;
}

static void
sys_drop_kc(sql_trans *tr, sql_key *k, sql_kc *kc)
{
	sql_schema *syss = find_sql_schema(tr, isGlobal(k->t)?"sys":"tmp");
	sql_table *syskc = find_sql_table(syss, "objects");
	oid rid = table_funcs.column_find_row(tr, find_sql_column(syskc, "id"), &k->base.id, find_sql_column(syskc, "name"), kc->c->base.name, NULL);

	if (is_oid_nil(rid))
		return ;
	table_funcs.table_delete(tr, syskc, rid);

	if (isGlobal(k->t)) 
		tr->schema_updates ++;
}

static void
sys_drop_ic(sql_trans *tr, sql_idx * i, sql_kc *kc)
{
	sql_schema *syss = find_sql_schema(tr, isGlobal(i->t)?"sys":"tmp");
	sql_table *sysic = find_sql_table(syss, "objects");
	oid rid = table_funcs.column_find_row(tr, find_sql_column(sysic, "id"), &i->base.id, find_sql_column(sysic, "name"), kc->c->base.name, NULL);

	if (is_oid_nil(rid))
		return ;
	table_funcs.table_delete(tr, sysic, rid);

	if (isGlobal(i->t)) 
		tr->schema_updates ++;
}

static void
sys_drop_idx(sql_trans *tr, sql_idx * i, int drop_action)
{
	node *n;
	sql_schema *syss = find_sql_schema(tr, isGlobal(i->t)?"sys":"tmp");
	sql_table *sysidx = find_sql_table(syss, "idxs");
	oid rid = table_funcs.column_find_row(tr, find_sql_column(sysidx, "id"), &i->base.id, NULL);

	if (is_oid_nil(rid))
		return ;
	table_funcs.table_delete(tr, sysidx, rid);
	sql_trans_drop_any_comment(tr, i->base.id);
	for (n = i->columns->h; n; n = n->next) {
		sql_kc *ic = n->data;
		sys_drop_ic(tr, i, ic);
	}

	/* remove idx from schema and table*/
	list_remove_data(i->t->s->idxs, i);
	sql_trans_drop_dependencies(tr, i->base.id);

	if (isGlobal(i->t)) 
		tr->schema_updates ++;

	if (drop_action)
		sql_trans_drop_all_dependencies(tr, i->base.id, INDEX_DEPENDENCY);
}

static void
sys_drop_key(sql_trans *tr, sql_key *k, int drop_action)
{
	node *n;
	sql_schema *syss = find_sql_schema(tr, isGlobal(k->t)?"sys":"tmp");
	sql_table *syskey = find_sql_table(syss, "keys");
	oid rid = table_funcs.column_find_row(tr, find_sql_column(syskey, "id"), &k->base.id, NULL);

	if (is_oid_nil(rid))
		return ;
	table_funcs.table_delete(tr, syskey, rid);

	for (n = k->columns->h; n; n = n->next) {
		sql_kc *kc = n->data;
		sys_drop_kc(tr, k, kc);
	}
	/* remove key from schema */
	list_remove_data(k->t->s->keys, k);
	if (k->t->pkey == (sql_ukey*)k)
		k->t->pkey = NULL;
	if (k->type == fkey) {
		sql_fkey *fk = (sql_fkey *) k;

		assert(fk->rkey);
		if (fk->rkey) {
			n = list_find_name(fk->rkey->keys, fk->k.base.name);
			list_remove_node(fk->rkey->keys, n);
		}
		fk->rkey = NULL;
	}

	if (isGlobal(k->t))
		tr->schema_updates ++;

	sql_trans_drop_dependencies(tr, k->base.id);

	if (drop_action)
		sql_trans_drop_all_dependencies(tr, k->base.id, (k->type == fkey) ? FKEY_DEPENDENCY : KEY_DEPENDENCY);
}

static void
sys_drop_tc(sql_trans *tr, sql_trigger * i, sql_kc *kc)
{
	sql_schema *syss = find_sql_schema(tr, isGlobal(i->t)?"sys":"tmp");
	sql_table *systc = find_sql_table(syss, "objects");
	oid rid = table_funcs.column_find_row(tr, find_sql_column(systc, "id"), &i->base.id, find_sql_column(systc, "name"), kc->c->base.name, NULL);

	if (is_oid_nil(rid))
		return ;
	table_funcs.table_delete(tr, systc, rid);
	if (isGlobal(i->t)) 
		tr->schema_updates ++;
}

static void
sys_drop_trigger(sql_trans *tr, sql_trigger * i)
{
	node *n;
	sql_schema *syss = find_sql_schema(tr, isGlobal(i->t)?"sys":"tmp");
	sql_table *systrigger = find_sql_table(syss, "triggers");
	oid rid = table_funcs.column_find_row(tr, find_sql_column(systrigger, "id"), &i->base.id, NULL);

	if (is_oid_nil(rid))
		return ;
	table_funcs.table_delete(tr, systrigger, rid);

	for (n = i->columns->h; n; n = n->next) {
		sql_kc *tc = n->data;

		sys_drop_tc(tr, i, tc);
	}
	/* remove trigger from schema */
	list_remove_data(i->t->s->triggers, i);
	sql_trans_drop_dependencies(tr, i->base.id);
	if (isGlobal(i->t)) 
		tr->schema_updates ++;
}

static void
sys_drop_sequence(sql_trans *tr, sql_sequence * seq, int drop_action)
{
	sql_schema *syss = find_sql_schema(tr, "sys");
	sql_table *sysseqs = find_sql_table(syss, "sequences");
	oid rid = table_funcs.column_find_row(tr, find_sql_column(sysseqs, "id"), &seq->base.id, NULL);

	if (is_oid_nil(rid))
		return ;

	table_funcs.table_delete(tr, sysseqs, rid);
	sql_trans_drop_dependencies(tr, seq->base.id);
	sql_trans_drop_any_comment(tr, seq->base.id);
	if (drop_action)
		sql_trans_drop_all_dependencies(tr, seq->base.id, SEQ_DEPENDENCY);
}

static void
sys_drop_statistics(sql_trans *tr, sql_column *col)
{
	if (isGlobal(col->t)) {
		sql_schema *syss = find_sql_schema(tr, "sys"); 
		sql_table *sysstats = find_sql_table(syss, "statistics");

		oid rid = table_funcs.column_find_row(tr, find_sql_column(sysstats, "column_id"), &col->base.id, NULL);

		if (is_oid_nil(rid))
			return ;

		table_funcs.table_delete(tr, sysstats, rid);
	}
}

static int
sys_drop_column(sql_trans *tr, sql_column *col, int drop_action)
{
	str seq_pos = NULL;
	const char *next_value_for = "next value for \"sys\".\"seq_";
	sql_schema *syss = find_sql_schema(tr, isGlobal(col->t)?"sys":"tmp"); 
	sql_table *syscolumn = find_sql_table(syss, "_columns");
	oid rid = table_funcs.column_find_row(tr, find_sql_column(syscolumn, "id"),
				  &col->base.id, NULL);

	if (is_oid_nil(rid))
		return 0;
	table_funcs.table_delete(tr, syscolumn, rid);
	sql_trans_drop_dependencies(tr, col->base.id);
	sql_trans_drop_any_comment(tr, col->base.id);

	if (col->def && (seq_pos = strstr(col->def, next_value_for))) {
		sql_sequence * seq = NULL;
		char *seq_name = _STRDUP(seq_pos + (strlen(next_value_for) - strlen("seq_")));
		node *n = NULL;

		if (!seq_name)
			return -1;
		seq_name[strlen(seq_name)-1] = '\0';
		n = cs_find_name(&syss->seqs, seq_name);
		seq = find_sql_sequence(syss, seq_name);
		if (seq && sql_trans_get_dependency_type(tr, seq->base.id, BEDROPPED_DEPENDENCY) > 0) {
			sys_drop_sequence(tr, seq, drop_action);
			seq->base.wtime = syss->base.wtime = tr->wtime = tr->wstime;
			cs_del(&syss->seqs, n, seq->base.flags);
		}
		_DELETE(seq_name);
	}

	if (isGlobal(col->t)) 
		tr->schema_updates ++;

	sys_drop_statistics(tr, col);
	if (drop_action)
		sql_trans_drop_all_dependencies(tr, col->base.id, COLUMN_DEPENDENCY);
	if (col->type.type->s)
		sql_trans_drop_dependency(tr, col->base.id, col->type.type->base.id, TYPE_DEPENDENCY);
	return 0;
}

static void
sys_drop_keys(sql_trans *tr, sql_table *t, int drop_action)
{
	node *n;

	if (cs_size(&t->keys))
		for (n = t->keys.set->h; n; n = n->next) {
			sql_key *k = n->data;

			sys_drop_key(tr, k, drop_action);
		}
}

static void
sys_drop_idxs(sql_trans *tr, sql_table *t, int drop_action)
{
	node *n;

	if (cs_size(&t->idxs))
		for (n = t->idxs.set->h; n; n = n->next) {
			sql_idx *k = n->data;

			sys_drop_idx(tr, k, drop_action);
		}
}

static int
sys_drop_columns(sql_trans *tr, sql_table *t, int drop_action)
{
	node *n;

	if (cs_size(&t->columns))
		for (n = t->columns.set->h; n; n = n->next) {
			sql_column *c = n->data;

			if (sys_drop_column(tr, c, drop_action))
				return -1;
		}
	return 0;
}

static void
sys_drop_parts(sql_trans *tr, sql_table *t, int drop_action)
{
	node *n;

	if (cs_size(&t->members)) {
		for (n = t->members.set->h; n; ) {
			sql_part *pt = n->data;
			sql_table *tt = find_sql_table(t->s, pt->base.name);

			n = n->next;
			sql_trans_del_table(tr, t, tt, drop_action);
		}
	}
}

static int
sys_drop_table(sql_trans *tr, sql_table *t, int drop_action)
{
	sql_schema *syss = find_sql_schema(tr, isGlobal(t)?"sys":"tmp");
	sql_table *systable = find_sql_table(syss, "_tables");
	sql_column *syscol = find_sql_column(systable, "id");
	oid rid = table_funcs.column_find_row(tr, syscol, &t->base.id, NULL);

	if (is_oid_nil(rid))
		return 0;
	table_funcs.table_delete(tr, systable, rid);
	sys_drop_keys(tr, t, drop_action);
	sys_drop_idxs(tr, t, drop_action);

	if (isMergeTable(t) || isReplicaTable(t))
		sys_drop_parts(tr, t, drop_action);

	if (isRangePartitionTable(t) || isListPartitionTable(t)) {
		sql_table *partitions = find_sql_table(syss, "table_partitions");
		sql_column *pcols = find_sql_column(partitions, "table_id");
		rids *rs = table_funcs.rids_select(tr, pcols, &t->base.id, &t->base.id, NULL);
		oid poid;
		if ((poid = table_funcs.rids_next(rs)) != oid_nil)
			table_funcs.table_delete(tr, partitions, poid);
		table_funcs.rids_destroy(rs);
	}

	sql_trans_drop_any_comment(tr, t->base.id);
	sql_trans_drop_dependencies(tr, t->base.id);

	if (isKindOfTable(t) || isView(t))
		if (sys_drop_columns(tr, t, drop_action))
			return -1;

	if (isGlobal(t)) 
		tr->schema_updates ++;

	if (drop_action)
		sql_trans_drop_all_dependencies(tr, t->base.id, !isView(t) ? TABLE_DEPENDENCY : VIEW_DEPENDENCY);
	return 0;
}

static void
sys_drop_type(sql_trans *tr, sql_type *type, int drop_action)
{
	sql_schema *syss = find_sql_schema(tr, "sys");
	sql_table *sys_tab_type = find_sql_table(syss, "types");
	sql_column *sys_type_col = find_sql_column(sys_tab_type, "id");
	oid rid = table_funcs.column_find_row(tr, sys_type_col, &type->base.id, NULL);

	if (is_oid_nil(rid))
		return ;

	table_funcs.table_delete(tr, sys_tab_type, rid);
	sql_trans_drop_dependencies(tr, type->base.id);

	tr->schema_updates ++;

	if (drop_action)
		sql_trans_drop_all_dependencies(tr, type->base.id, TYPE_DEPENDENCY);
}

static void
sys_drop_func(sql_trans *tr, sql_func *func, int drop_action)
{
	sql_schema *syss = find_sql_schema(tr, "sys");
	sql_table *sys_tab_func = find_sql_table(syss, "functions");
	sql_column *sys_func_col = find_sql_column(sys_tab_func, "id");
	oid rid_func = table_funcs.column_find_row(tr, sys_func_col, &func->base.id, NULL);
	if (is_oid_nil(rid_func))
		return ;
	if (IS_AGGR(func)) {
		sql_table *sys_tab_args = find_sql_table(syss, "args");
		sql_column *sys_args_col = find_sql_column(sys_tab_args, "func_id");
		rids *args = table_funcs.rids_select(tr, sys_args_col, &func->base.id, &func->base.id, NULL);

		for (oid r = table_funcs.rids_next(args); !is_oid_nil(r); r = table_funcs.rids_next(args))
			table_funcs.table_delete(tr, sys_tab_args, r);
		table_funcs.rids_destroy(args);
	}

	assert(!is_oid_nil(rid_func));
	table_funcs.table_delete(tr, sys_tab_func, rid_func);

	sql_trans_drop_dependencies(tr, func->base.id);
	sql_trans_drop_any_comment(tr, func->base.id);

	tr->schema_updates ++;

	if (drop_action)
		sql_trans_drop_all_dependencies(tr, func->base.id, !IS_PROC(func) ? FUNC_DEPENDENCY : PROC_DEPENDENCY);
}

static void
sys_drop_types(sql_trans *tr, sql_schema *s, int drop_action)
{
	node *n;

	if (cs_size(&s->types))
		for (n = s->types.set->h; n; n = n->next) {
			sql_type *t = n->data;

			sys_drop_type(tr, t, drop_action);
		}
}

static int
sys_drop_tables(sql_trans *tr, sql_schema *s, int drop_action)
{
	node *n;

	if (cs_size(&s->tables))
		for (n = s->tables.set->h; n; n = n->next) {
			sql_table *t = n->data;

			if (sys_drop_table(tr, t, drop_action))
				return -1;
		}
	return 0;
}

static void
sys_drop_funcs(sql_trans *tr, sql_schema *s, int drop_action)
{
	node *n;

	if (cs_size(&s->funcs))
		for (n = s->funcs.set->h; n; n = n->next) {
			sql_func *f = n->data;

			sys_drop_func(tr, f, drop_action);
		}
}

static void
sys_drop_sequences(sql_trans *tr, sql_schema *s, int drop_action)
{
	node *n;

	if (cs_size(&s->seqs))
		for (n = s->seqs.set->h; n; n = n->next) {
			sql_sequence *seq = n->data;

			sys_drop_sequence(tr, seq, drop_action);
		}
}

sql_type *
sql_trans_create_type(sql_trans *tr, sql_schema * s, const char *sqlname, int digits, int scale, int radix, const char *impl)
{
	sql_type *t;
	sql_table *systype;
	int localtype = ATOMindex(impl);
	sql_class eclass = EC_EXTERNAL;
	int eclass_cast = (int) eclass;

	if (localtype < 0) 
		return NULL;
	t = SA_ZNEW(tr->sa, sql_type);
	systype = find_sql_table(find_sql_schema(tr, "sys"), "types");
	base_init(tr->sa, &t->base, next_oid(), TR_NEW, impl);
	t->sqlname = sa_strdup(tr->sa, sqlname);
	t->digits = digits;
	t->scale = scale;
	t->radix = radix;
	t->eclass = eclass;
	t->localtype = localtype;
	t->s = s;

	cs_add(&s->types, t, TR_NEW);
	table_funcs.table_insert(tr, systype, &t->base.id, t->base.name, t->sqlname, &t->digits, &t->scale, &radix, &eclass_cast, &s->base.id);

	t->base.wtime = s->base.wtime = tr->wtime = tr->wstime;
	tr->schema_updates ++;
	return t;
}

int
sql_trans_drop_type(sql_trans *tr, sql_schema *s, sqlid id, int drop_action)
{
	node *n = find_sql_type_node(s, id);
	sql_type *t = n->data;

	sys_drop_type(tr, t, drop_action);

	t->base.wtime = s->base.wtime = tr->wtime = tr->wstime;
	tr->schema_updates ++;
	cs_del(&s->types, n, t->base.flags);
	return 1;
}

sql_func *
create_sql_func(sql_allocator *sa, const char *func, list *args, list *res, sql_ftype type, sql_flang lang, const char *mod,
				const char *impl, const char *query, bit varres, bit vararg, bit system)
{
	sql_func *t = SA_ZNEW(sa, sql_func);

	base_init(sa, &t->base, next_oid(), TR_NEW, func);
	assert(impl && mod);
	t->imp = (impl)?sa_strdup(sa, impl):NULL;
	t->mod = (mod)?sa_strdup(sa, mod):NULL; 
	t->type = type;
	t->lang = lang;
	t->sql = (lang==FUNC_LANG_SQL||lang==FUNC_LANG_MAL);
	t->side_effect = (type==F_FILT || (res && (lang==FUNC_LANG_SQL || !list_empty(args))))?FALSE:TRUE;
	t->varres = varres;
	t->vararg = vararg;
	t->ops = args;
	t->res = res;
	t->query = (query)?sa_strdup(sa, query):NULL;
	t->fix_scale = SCALE_EQ;
	t->s = NULL;
	t->system = system;
	return t;
}

sql_func *
sql_trans_create_func(sql_trans *tr, sql_schema *s, const char *func, list *args, list *res, sql_ftype type, sql_flang lang,
					  const char *mod, const char *impl, const char *query, bit varres, bit vararg, bit system)
{
	sql_func *t = SA_ZNEW(tr->sa, sql_func);
	sql_table *sysfunc = find_sql_table(find_sql_schema(tr, "sys"), "functions");
	sql_table *sysarg = find_sql_table(find_sql_schema(tr, "sys"), "args");
	node *n;
	int number = 0, ftype = (int) type, flang = (int) lang;
	bit se;

	base_init(tr->sa, &t->base, next_oid(), TR_NEW, func);
	assert(impl && mod);
	t->imp = (impl)?sa_strdup(tr->sa, impl):NULL;
	t->mod = (mod)?sa_strdup(tr->sa, mod):NULL; 
	t->type = type;
	t->lang = lang;
	t->sql = (lang==FUNC_LANG_SQL||lang==FUNC_LANG_MAL);
	se = t->side_effect = (type==F_FILT || (res && (lang==FUNC_LANG_SQL || !list_empty(args))))?FALSE:TRUE;
	t->varres = varres;
	t->vararg = vararg;
	t->ops = sa_list(tr->sa);
	t->fix_scale = SCALE_EQ;
	t->system = system;
	for (n=args->h; n; n = n->next) 
		list_append(t->ops, arg_dup(tr->sa, n->data));
	if (res) {
		t->res = sa_list(tr->sa);
		for (n=res->h; n; n = n->next)
			list_append(t->res, arg_dup(tr->sa, n->data));
	}
	t->query = (query)?sa_strdup(tr->sa, query):NULL;
	t->s = s;

	cs_add(&s->funcs, t, TR_NEW);
	table_funcs.table_insert(tr, sysfunc, &t->base.id, t->base.name, query?query:t->imp, t->mod, &flang, &ftype, &se,
							 &t->varres, &t->vararg, &s->base.id, &t->system);
	if (t->res) for (n = t->res->h; n; n = n->next, number++) {
		sql_arg *a = n->data;
		sqlid id = next_oid();
		table_funcs.table_insert(tr, sysarg, &id, &t->base.id, a->name, a->type.type->sqlname, &a->type.digits, &a->type.scale, &a->inout, &number);
	}
	if (t->ops) for (n = t->ops->h; n; n = n->next, number++) {
		sql_arg *a = n->data;
		sqlid id = next_oid();
		table_funcs.table_insert(tr, sysarg, &id, &t->base.id, a->name, a->type.type->sqlname, &a->type.digits, &a->type.scale, &a->inout, &number);
	}

	t->base.wtime = s->base.wtime = tr->wtime = tr->wstime;
	tr->schema_updates ++;
	return t;
}

int
sql_trans_drop_func(sql_trans *tr, sql_schema *s, sqlid id, int drop_action)
{
	node *n = find_sql_func_node(s, id);
	sql_func *func = n->data;

	if (drop_action == DROP_CASCADE_START || drop_action == DROP_CASCADE) {
		sqlid *local_id = MNEW(sqlid);
		if (!local_id)
			return -1;

		if (! tr->dropped) {
			tr->dropped = list_create((fdestroy) GDKfree);
			if (!tr->dropped) {
				_DELETE(local_id);
				return -1;
			}
		}
		*local_id = func->base.id;
		list_append(tr->dropped, local_id);
	}

	sys_drop_func(tr, func, DROP_CASCADE);

	func->base.wtime = s->base.wtime = tr->wtime = tr->wstime;
	tr->schema_updates ++;
	cs_del(&s->funcs, n, func->base.flags);

	if (drop_action == DROP_CASCADE_START && tr->dropped) {
		list_destroy(tr->dropped);
		tr->dropped = NULL;
	}
	return 0;
}

static void
build_drop_func_list_item(sql_trans *tr, sql_schema *s, sqlid id)
{
	node *n = find_sql_func_node(s, id);
	sql_func *func = n->data;

	sys_drop_func(tr, func, DROP_CASCADE);

	func->base.wtime = s->base.wtime = tr->wtime = tr->wstime;
	tr->schema_updates ++;
	cs_del(&s->funcs, n, func->base.flags);
}

int
sql_trans_drop_all_func(sql_trans *tr, sql_schema *s, list *list_func, int drop_action)
{
	node *n = NULL;
	sql_func *func = NULL;
	list* to_drop = NULL;

	(void) drop_action;

	if (!tr->dropped) {
		tr->dropped = list_create((fdestroy) GDKfree);
		if (!tr->dropped)
			return -1;
	}
	for (n = list_func->h; n ; n = n->next ) {
		func = (sql_func *) n->data;

		if (! list_find_id(tr->dropped, func->base.id)){
			sqlid *local_id = MNEW(sqlid);
			if (!local_id) {
				list_destroy(tr->dropped);
				tr->dropped = NULL;
				if (to_drop)
					list_destroy(to_drop);
				return -1;
			}
			if (!to_drop) {
				to_drop = list_create(NULL);
				if (!to_drop) {
					list_destroy(tr->dropped);
					return -1;
				}
			}
			*local_id = func->base.id;
			list_append(tr->dropped, local_id);
			list_append(to_drop, func);
			//sql_trans_drop_func(tr, s, func->base.id, drop_action ? DROP_CASCADE : DROP_RESTRICT);
		}
	}

	if (to_drop) {
		for (n = to_drop->h; n ; n = n->next ) {
			func = (sql_func *) n->data;
			build_drop_func_list_item(tr, s, func->base.id);
		}
		list_destroy(to_drop);
	}

	if ( tr->dropped) {
		list_destroy(tr->dropped);
		tr->dropped = NULL;
	}
	return 0;
}

sql_schema *
sql_trans_create_schema(sql_trans *tr, const char *name, sqlid auth_id, sqlid owner)
{
	sql_schema *s = SA_ZNEW(tr->sa, sql_schema);
	sql_table *sysschema = find_sql_table(find_sql_schema(tr, "sys"), "schemas");

	base_init(tr->sa, &s->base, next_oid(), TR_NEW, name);
	s->auth_id = auth_id;
	s->owner = owner;
	s->system = FALSE;
	cs_new(&s->tables, tr->sa, (fdestroy) &table_destroy);
	cs_new(&s->types, tr->sa, (fdestroy) NULL);
	cs_new(&s->funcs, tr->sa, (fdestroy) NULL);
	cs_new(&s->seqs, tr->sa, (fdestroy) NULL);
	s->keys = list_new(tr->sa, (fdestroy) NULL);
	s->idxs = list_new(tr->sa, (fdestroy) NULL);
	s->triggers = list_new(tr->sa, (fdestroy) NULL);
	s->tr = tr;

	cs_add(&tr->schemas, s, TR_NEW);
	table_funcs.table_insert(tr, sysschema, &s->base.id, s->base.name, &s->auth_id, &s->owner, &s->system);
	s->base.wtime = tr->wtime = tr->wstime;
	tr->schema_updates ++;
	return s;
}

sql_schema*
sql_trans_rename_schema(sql_trans *tr, sqlid id, const char *new_name)
{
	sql_table *sysschema = find_sql_table(find_sql_schema(tr, "sys"), "schemas");
	node *n = find_sql_schema_node(tr, id);
	sql_schema *s = n->data;
	oid rid;

	assert(new_name && strcmp(new_name, str_nil) != 0);

	list_hash_delete(tr->schemas.set, s, NULL); /* has to re-hash the entry in the changeset */
	s->base.name = sa_strdup(tr->sa, new_name);
	if (!list_hash_add(tr->schemas.set, s, NULL))
		return NULL;

	rid = table_funcs.column_find_row(tr, find_sql_column(sysschema, "id"), &s->base.id, NULL);
	assert(!is_oid_nil(rid));
	table_funcs.column_update_value(tr, find_sql_column(sysschema, "name"), rid, (void*) new_name);

	s->base.wtime = tr->wtime = tr->wstime;
	tr->schema_updates ++;
	return s;
}

int
sql_trans_drop_schema(sql_trans *tr, sqlid id, int drop_action)
{
	node *n = find_sql_schema_node(tr, id);
	sql_schema *s = n->data;
	sql_table *sysschema = find_sql_table(find_sql_schema(tr, "sys"), "schemas");
	oid rid = table_funcs.column_find_row(tr, find_sql_column(sysschema, "id"), &s->base.id, NULL);

	if (is_oid_nil(rid))
		return 0;
	if (drop_action == DROP_CASCADE_START || drop_action == DROP_CASCADE) {
		sqlid* local_id = MNEW(sqlid);
		if (!local_id)
			return -1;

		if (!tr->dropped) {
			tr->dropped = list_create((fdestroy) GDKfree);
			if (!tr->dropped) {
				_DELETE(local_id);
				return -1;
			}
		}
		*local_id = s->base.id;
		list_append(tr->dropped, local_id);
	} 

	table_funcs.table_delete(tr, sysschema, rid);
	sys_drop_funcs(tr, s, drop_action);
	if (sys_drop_tables(tr, s, drop_action))
		return -1;
	sys_drop_types(tr, s, drop_action);
	sys_drop_sequences(tr, s, drop_action);
	sql_trans_drop_any_comment(tr, s->base.id);

	s->base.wtime = tr->wtime = tr->wstime;
	tr->schema_updates ++;
	cs_del(&tr->schemas, n, s->base.flags);

	if (drop_action == DROP_CASCADE_START && tr->dropped) {
		list_destroy(tr->dropped);
		tr->dropped = NULL;
	}
	return 0;
}

sql_table *
sql_trans_add_table(sql_trans *tr, sql_table *mt, sql_table *pt)
{
	sql_schema *syss = find_sql_schema(tr, isGlobal(mt)?"sys":"tmp");
	sql_table *sysobj = find_sql_table(syss, "objects");
	sql_part *p = SA_ZNEW(tr->sa, sql_part);

	/* merge table depends on part table */
	sql_trans_create_dependency(tr, pt->base.id, mt->base.id, TABLE_DEPENDENCY);
	assert(isMergeTable(mt) || isReplicaTable(mt));
	pt->p = mt;
	p->t = mt;
	base_init(tr->sa, &p->base, pt->base.id, TR_NEW, pt->base.name);
	cs_add(&mt->members, p, TR_NEW);
	mt->s->base.wtime = mt->base.wtime = pt->s->base.wtime = pt->base.wtime = tr->wtime = tr->wstime;
	table_funcs.table_insert(tr, sysobj, &mt->base.id, p->base.name, &p->base.id);
	return mt;
}

int
sql_trans_add_range_partition(sql_trans *tr, sql_table *mt, sql_table *pt, sql_subtype tpe, ptr min, ptr max,
							  int with_nills, int update, sql_part **err)
{
	sql_schema *syss = find_sql_schema(tr, "sys");
	sql_table *sysobj = find_sql_table(syss, "objects");
	sql_table *partitions = find_sql_table(syss, "table_partitions");
	sql_table *ranges = find_sql_table(syss, "range_partitions");
	sql_part *p;
	int localtype = tpe.type->localtype, res = 0;
	ValRecord vmin, vmax;
	size_t smin, smax;
	bit to_insert = (bit) with_nills;
	oid rid;
	ptr ok;
	sqlid *v;

	assert(isGlobal(mt));
	vmin = vmax = (ValRecord) {.vtype = TYPE_void,};

	if (min) {
		ok = VALinit(&vmin, localtype, min);
		if (ok && localtype != TYPE_str)
			ok = VALconvert(TYPE_str, &vmin);
	} else {
		ok = VALinit(&vmin, TYPE_str, ATOMnilptr(TYPE_str));
		min = (ptr) ATOMnilptr(localtype);
	}
	if (!ok) {
		res = -1;
		goto finish;
	}
	smin = ATOMlen(localtype, min);
	if (smin > STORAGE_MAX_VALUE_LENGTH) {
		res = -2;
		goto finish;
	}

	if (max) {
		ok = VALinit(&vmax, localtype, max);
		if (ok && localtype != TYPE_str)
			ok = VALconvert(TYPE_str, &vmax);
	} else {
		ok = VALinit(&vmax, TYPE_str, ATOMnilptr(TYPE_str));
		max = (ptr) ATOMnilptr(localtype);
	}
	if (!ok) {
		res = -1;
		goto finish;
	}
	smax = ATOMlen(localtype, max);
	if (smax > STORAGE_MAX_VALUE_LENGTH) {
		res = -2;
		goto finish;
	}

	if (!update) {
		p = SA_ZNEW(tr->sa, sql_part);
		base_init(tr->sa, &p->base, pt->base.id, TR_NEW, pt->base.name);
		assert(isMergeTable(mt) || isReplicaTable(mt));
		pt->p = mt;
		p->t = mt;
		p->tpe = tpe;
	} else {
		p = find_sql_part(mt, pt->base.name);
	}

	/* add range partition values */
	p->part.range.minvalue = sa_alloc(tr->sa, smin);
	p->part.range.maxvalue = sa_alloc(tr->sa, smax);
	memcpy(p->part.range.minvalue, min, smin);
	memcpy(p->part.range.maxvalue, max, smax);
	p->part.range.minlength = smin;
	p->part.range.maxlength = smax;
	p->with_nills = with_nills;

	if (!update) {
		*err = cs_add_with_validate(&mt->members, p, TR_NEW, sql_range_part_validate_and_insert);
	} else {
		*err = cs_transverse_with_validate(&mt->members, p, sql_range_part_validate_and_insert);
	}
	if (*err) {
		res = -4;
		goto finish;
	}

	if (!update) {
		rid = table_funcs.column_find_row(tr, find_sql_column(partitions, "table_id"), &mt->base.id, NULL);
		assert(!is_oid_nil(rid));

		/* add merge table dependency */
		sql_trans_create_dependency(tr, pt->base.id, mt->base.id, TABLE_DEPENDENCY);
		v = (sqlid*) table_funcs.column_find_value(tr, find_sql_column(partitions, "id"), rid);
		table_funcs.table_insert(tr, sysobj, &mt->base.id, p->base.name, &p->base.id);
		table_funcs.table_insert(tr, ranges, &pt->base.id, v, VALget(&vmin), VALget(&vmax), &to_insert);
		_DELETE(v);
	} else {
		sql_column *cmin = find_sql_column(ranges, "minimum"), *cmax = find_sql_column(ranges, "maximum"),
				   *wnulls = find_sql_column(ranges, "with_nulls");

		rid = table_funcs.column_find_row(tr, find_sql_column(ranges, "table_id"), &pt->base.id, NULL);
		assert(!is_oid_nil(rid));

		table_funcs.column_update_value(tr, cmin, rid, VALget(&vmin));
		table_funcs.column_update_value(tr, cmax, rid, VALget(&vmax));
		table_funcs.column_update_value(tr, wnulls, rid, &to_insert);
		if (isGlobal(mt))
			tr->schema_updates ++;
	}

	mt->s->base.wtime = mt->base.wtime = pt->s->base.wtime = pt->base.wtime = p->base.wtime = tr->wtime = tr->wstime;

finish:
	VALclear(&vmin);
	VALclear(&vmax);
	return res;
}

int
sql_trans_add_value_partition(sql_trans *tr, sql_table *mt, sql_table *pt, sql_subtype tpe, list* vals, int with_nills,
							  int update, sql_part **err)
{
	sql_schema *syss = find_sql_schema(tr, "sys");
	sql_table *sysobj = find_sql_table(syss, "objects");
	sql_table *partitions = find_sql_table(syss, "table_partitions");
	sql_table *values = find_sql_table(syss, "value_partitions");
	sql_part *p;
	oid rid;
	int localtype = tpe.type->localtype, i = 0;
	sqlid *v;

	assert(isGlobal(mt));
	if (!update) {
		p = SA_ZNEW(tr->sa, sql_part);
		base_init(tr->sa, &p->base, pt->base.id, TR_NEW, pt->base.name);
		assert(isMergeTable(mt) || isReplicaTable(mt));
		pt->p = mt;
		p->t = mt;
		p->tpe = tpe;
	} else {
		rids *rs;
		p = find_sql_part(mt, pt->base.name);

		rs = table_funcs.rids_select(tr, find_sql_column(values, "table_id"), &pt->base.id, &pt->base.id, NULL);
		for (rid = table_funcs.rids_next(rs); !is_oid_nil(rid); rid = table_funcs.rids_next(rs)) {
			table_funcs.table_delete(tr, values, rid); /* eliminate the old values */
		}
		table_funcs.rids_destroy(rs);
	}
	p->with_nills = with_nills;

	rid = table_funcs.column_find_row(tr, find_sql_column(partitions, "table_id"), &mt->base.id, NULL);
	assert(!is_oid_nil(rid));

	v = (sqlid*) table_funcs.column_find_value(tr, find_sql_column(partitions, "id"), rid);

	if (with_nills) { /* store the null value first */
		ValRecord vnnil;
		if (VALinit(&vnnil, TYPE_str, ATOMnilptr(TYPE_str)) == NULL) {
			_DELETE(v);
			return -1;
		}
		table_funcs.table_insert(tr, values, &pt->base.id, v, VALget(&vnnil));
		VALclear(&vnnil);
	}

	for (node *n = vals->h ; n ; n = n->next) {
		sql_part_value *next = (sql_part_value*) n->data;
		ValRecord vvalue;
		ptr ok;

		if (ATOMlen(localtype, next->value) > STORAGE_MAX_VALUE_LENGTH) {
			_DELETE(v);
			return -i - 1;
		}
		ok = VALinit(&vvalue, localtype, next->value);
		if (ok && localtype != TYPE_str)
			ok = VALconvert(TYPE_str, &vvalue);
		if (!ok) {
			_DELETE(v);
			VALclear(&vvalue);
			return -i - 1;
		}
		table_funcs.table_insert(tr, values, &pt->base.id, v, VALget(&vvalue));
		VALclear(&vvalue);
		i++;
	}
	_DELETE(v);

	p->part.values = vals;

	if (!update) {
		*err = cs_add_with_validate(&mt->members, p, TR_NEW, sql_values_part_validate_and_insert);
	} else {
		*err = cs_transverse_with_validate(&mt->members, p, sql_values_part_validate_and_insert);
	}
	if (*err)
		return -1;

	if (!update) {
		/* add merge table dependency */
		sql_trans_create_dependency(tr, pt->base.id, mt->base.id, TABLE_DEPENDENCY);
		table_funcs.table_insert(tr, sysobj, &mt->base.id, p->base.name, &p->base.id);
	} else {
		if (isGlobal(mt))
			tr->schema_updates ++;
	}

	mt->s->base.wtime = mt->base.wtime = pt->s->base.wtime = pt->base.wtime = p->base.wtime = tr->wtime = tr->wstime;

	return 0;
}

sql_table*
sql_trans_rename_table(sql_trans *tr, sql_schema *s, sqlid id, const char *new_name)
{
	sql_table *systable = find_sql_table(find_sql_schema(tr, "sys"), "_tables");
	node *n = find_sql_table_node(s, id);
	sql_table *t = n->data;
	oid rid;

	assert(new_name && strcmp(new_name, str_nil) != 0);

	list_hash_delete(s->tables.set, t, NULL); /* has to re-hash the entry in the changeset */
	t->base.name = sa_strdup(tr->sa, new_name);
	if (!list_hash_add(s->tables.set, t, NULL))
		return NULL;

	rid = table_funcs.column_find_row(tr, find_sql_column(systable, "id"), &t->base.id, NULL);
	assert(!is_oid_nil(rid));
	table_funcs.column_update_value(tr, find_sql_column(systable, "name"), rid, (void*) new_name);

	t->base.wtime = s->base.wtime = tr->wtime = tr->wstime;
	tr->schema_updates ++;
	return t;
}

sql_table*
sql_trans_set_table_schema(sql_trans *tr, sqlid id, sql_schema *os, sql_schema *ns)
{
	sql_table *systable = find_sql_table(find_sql_schema(tr, "sys"), "_tables");
	node *n = find_sql_table_node(os, id);
	sql_table *t = n->data;
	oid rid;
	sql_moved_table *m;

	rid = table_funcs.column_find_row(tr, find_sql_column(systable, "id"), &t->base.id, NULL);
	assert(!is_oid_nil(rid));
	table_funcs.column_update_value(tr, find_sql_column(systable, "schema_id"), rid, &(ns->base.id));

	cs_move(&os->tables, &ns->tables, t);
	t->s = ns;

	if (!tr->moved_tables)
		tr->moved_tables = sa_list(tr->sa);
	m = SA_ZNEW(tr->sa, sql_moved_table); //add transaction log entry
	m->from = os;
	m->to = ns;
	m->t = t;
	list_append(tr->moved_tables, m);

	tr->wtime = tr->wstime;
	tr->schema_updates ++;
	return t;
}

sql_table *
sql_trans_del_table(sql_trans *tr, sql_table *mt, sql_table *pt, int drop_action)
{
	sql_schema *syss = find_sql_schema(tr, isGlobal(mt)?"sys":"tmp");
	sql_table *sysobj = find_sql_table(syss, "objects");
	node *n = cs_find_name(&mt->members, pt->base.name);
	oid obj_oid = table_funcs.column_find_row(tr, find_sql_column(sysobj, "nr"), &pt->base.id, NULL), rid;
	sql_part *p = (sql_part*) n->data;

	if (is_oid_nil(obj_oid))
		return NULL;

	if (isRangePartitionTable(mt)) {
		assert(isGlobal(mt));
		sql_table *ranges = find_sql_table(syss, "range_partitions");
		rid = table_funcs.column_find_row(tr, find_sql_column(ranges, "table_id"), &pt->base.id, NULL);
		table_funcs.table_delete(tr, ranges, rid);
	} else if (isListPartitionTable(mt)) {
		assert(isGlobal(mt));
		sql_table *values = find_sql_table(syss, "value_partitions");
		rids *rs = table_funcs.rids_select(tr, find_sql_column(values, "table_id"), &pt->base.id, &pt->base.id, NULL);
		for (rid = table_funcs.rids_next(rs); !is_oid_nil(rid); rid = table_funcs.rids_next(rs)) {
			table_funcs.table_delete(tr, values, rid);
		}
		table_funcs.rids_destroy(rs);
	}
	/* merge table depends on part table */
	sql_trans_drop_dependency(tr, pt->base.id, mt->base.id, TABLE_DEPENDENCY);

	cs_del(&mt->members, n, p->base.flags);
	pt->p = NULL;
	table_funcs.table_delete(tr, sysobj, obj_oid);

	mt->s->base.wtime = mt->base.wtime = pt->s->base.wtime = pt->base.wtime = tr->wtime = tr->wstime;

	if (drop_action == DROP_CASCADE)
		sql_trans_drop_table(tr, mt->s, pt->base.id, drop_action);
	return mt;
}

sql_table *
sql_trans_create_table(sql_trans *tr, sql_schema *s, const char *name, const char *sql, int tt, bit system,
					   int persistence, int commit_action, int sz, bte properties)
{
	sql_table *t = create_sql_table(tr->sa, name, tt, system, persistence, commit_action, properties);
	sql_schema *syss = find_sql_schema(tr, isGlobal(t)?"sys":"tmp");
	sql_table *systable = find_sql_table(syss, "_tables");
	sht ca;

	/* temps all belong to a special tmp schema and only views/remote
	   have a query */
	assert( (isTable(t) ||
		(!isTempTable(t) || (strcmp(s->base.name, "tmp") == 0) || isDeclaredTable(t))) || (isView(t) && !sql) || isStream(t) || (isRemote(t) && !sql));

	t->query = sql ? sa_strdup(tr->sa, sql) : NULL;
	t->s = s;
	t->sz = sz;
	if (sz < 0)
		t->sz = COLSIZE;
	cs_add(&s->tables, t, TR_NEW);
	if (isStream(t))
		t->persistence = SQL_STREAM;
	if (isRemote(t))
		t->persistence = SQL_REMOTE;

	if (isTable(t)) {
		if (store_funcs.create_del(tr, t) != LOG_OK) {
			TRC_DEBUG(SQL_STORE, "Load table '%s' is missing 'deletes'\n", t->base.name);
			t->persistence = SQL_GLOBAL_TEMP;
		}
	}
	if (isPartitionedByExpressionTable(t)) {
		sql_subtype *empty = sql_bind_localtype("void");
		t->part.pexp = SA_ZNEW(tr->sa, sql_expression);
		t->part.pexp->type = *empty;
	}

	ca = t->commit_action;
	if (!isDeclaredTable(t)) {
		table_funcs.table_insert(tr, systable, &t->base.id, t->base.name, &s->base.id,
								 (t->query) ? t->query : ATOMnilptr(TYPE_str), &t->type, &t->system, &ca, &t->access);
	}

	t->base.wtime = s->base.wtime = tr->wtime = tr->wstime;
	if (isGlobal(t)) 
		tr->schema_updates ++;
	return t;
}

int
sql_trans_set_partition_table(sql_trans *tr, sql_table *t)
{
	if (t && (isRangePartitionTable(t) || isListPartitionTable(t))) {
		sql_schema *syss = find_sql_schema(tr, isGlobal(t)?"sys":"tmp");
		sql_table *partitions = find_sql_table(syss, "table_partitions");
		sqlid next = next_oid();
		if (isPartitionedByColumnTable(t)) {
			assert(t->part.pcol);
			table_funcs.table_insert(tr, partitions, &next, &t->base.id, &t->part.pcol->base.id, ATOMnilptr(TYPE_str), &t->properties);
		} else if (isPartitionedByExpressionTable(t)) {
			assert(t->part.pexp->exp);
			if (strlen(t->part.pexp->exp) > STORAGE_MAX_VALUE_LENGTH)
				return -1;
			table_funcs.table_insert(tr, partitions, &next, &t->base.id, ATOMnilptr(TYPE_int), t->part.pexp->exp, &t->properties);
		} else {
			assert(0);
		}
	}
	return 0;
}

sql_key *
create_sql_kc(sql_allocator *sa, sql_key *k, sql_column *c)
{
	sql_kc *kc = SA_ZNEW(sa, sql_kc);

	kc->c = c;
	list_append(k->columns, kc);
	if (k->idx)
		create_sql_ic(sa, k->idx, c);
	if (k->type == pkey)
		c->null = 0;
	return k;
}

sql_ukey *
create_sql_ukey(sql_allocator *sa, sql_table *t, const char *name, key_type kt)
{
	sql_key *nk = NULL;
	sql_ukey *tk;

	nk = (kt != fkey) ? (sql_key *) SA_ZNEW(sa, sql_ukey) : (sql_key *) SA_ZNEW(sa, sql_fkey);
 	tk = (sql_ukey *) nk;
	assert(name);

	base_init(sa, &nk->base, next_oid(), TR_NEW, name);

	nk->type = kt;
	nk->columns = sa_list(sa);
	nk->idx = NULL;
	nk->t = t;

	tk->keys = NULL;
	if (nk->type == pkey)
		t->pkey = tk;
	cs_add(&t->keys, nk, TR_NEW);
	return tk;
}

sql_fkey *
create_sql_fkey(sql_allocator *sa, sql_table *t, const char *name, key_type kt, sql_key *rkey, int on_delete, int on_update)
{
	sql_key *nk;
	sql_fkey *fk = NULL;
	sql_ukey *uk = (sql_ukey *) rkey;

	nk = (kt != fkey) ? (sql_key *) SA_ZNEW(sa, sql_ukey) : (sql_key *) SA_ZNEW(sa, sql_fkey);

	assert(name);
	base_init(sa, &nk->base, next_oid(), TR_NEW, name);
	nk->type = kt;
	nk->columns = sa_list(sa);
	nk->t = t;
	nk->idx = create_sql_idx(sa, t, name, (nk->type == fkey) ? join_idx : hash_idx);
	nk->idx->key = nk;

	fk = (sql_fkey *) nk;

	fk->on_delete = on_delete;
	fk->on_update = on_update;	

	fk->rkey = uk;
	cs_add(&t->keys, nk, TR_NEW);
	return (sql_fkey*) nk;
}

sql_idx *
create_sql_ic(sql_allocator *sa, sql_idx *i, sql_column *c)
{
	sql_kc *ic = SA_ZNEW(sa, sql_kc);

	ic->c = c;
	list_append(i->columns, ic);

	if (hash_index(i->type) && list_length(i->columns) > 1) {
		/* Correct the unique flag of the keys first column */
		c->unique = list_length(i->columns); 
		if (c->unique == 2) {
			sql_kc *ic1 = i->columns->h->data;
			ic1->c->unique ++;
		}
	}

	/* should we switch to oph_idx ? */
	if (i->type == hash_idx && list_length(i->columns) == 1 && ic->c->sorted) {
		/*i->type = oph_idx;*/
		i->type = no_idx;
	}
	return i;
}

sql_idx *
create_sql_idx(sql_allocator *sa, sql_table *t, const char *name, idx_type it)
{
	sql_idx *ni = SA_ZNEW(sa, sql_idx);

	base_init(sa, &ni->base, next_oid(), TR_NEW, name);
	ni->columns = sa_list(sa);
	ni->t = t;
	ni->type = it;
	ni->key = NULL;
	cs_add(&t->idxs, ni, TR_NEW);
	return ni;
}

sql_column *
create_sql_column(sql_allocator *sa, sql_table *t, const char *name, sql_subtype *tpe)
{
	sql_column *col = SA_ZNEW(sa, sql_column);

	base_init(sa, &col->base, next_oid(), TR_NEW, name);
	col->type = *tpe;
	col->def = NULL;
	col->null = 1;
	col->colnr = table_next_column_nr(t);
	col->t = t;
	col->unique = 0;
	col->storage_type = NULL;

	cs_add(&t->columns, col, TR_NEW);
	return col;
}

int
sql_trans_drop_table(sql_trans *tr, sql_schema *s, sqlid id, int drop_action)
{
	node *n = find_sql_table_node(s, id);
	sql_table *t = n->data;

	if ((drop_action == DROP_CASCADE_START || drop_action == DROP_CASCADE) && 
	    tr->dropped && list_find_id(tr->dropped, t->base.id))
		return 0;

	if (drop_action == DROP_CASCADE_START || drop_action == DROP_CASCADE) {
		sqlid *local_id = MNEW(sqlid);
		if (!local_id)
			return -1;

		if (! tr->dropped) {
			tr->dropped = list_create((fdestroy) GDKfree);
			if (!tr->dropped) {
				_DELETE(local_id);
				return -1;
			}
		}
		*local_id = t->base.id;
		list_append(tr->dropped, local_id);
	}

	if (!isDeclaredTable(t))
		if (sys_drop_table(tr, t, drop_action))
			return -1;

	t->base.wtime = s->base.wtime = tr->wtime = tr->wstime;
	if (isGlobal(t) || (t->commit_action != CA_DROP)) 
		tr->schema_updates ++;
	cs_del(&s->tables, n, t->base.flags);
	
	if (drop_action == DROP_CASCADE_START && tr->dropped) {
		list_destroy(tr->dropped);
		tr->dropped = NULL;
	}
	return 0;
}

BUN
sql_trans_clear_table(sql_trans *tr, sql_table *t)
{
	node *n = t->columns.set->h;
	sql_column *c = n->data;
	BUN sz = 0;

	t->cleared = 1;
	t->base.wtime = t->s->base.wtime = tr->wtime = tr->wstime;
	c->base.wtime = tr->wstime;

	sz += store_funcs.clear_col(tr, c);
	sz -= store_funcs.clear_del(tr, t);

	for (n = n->next; n; n = n->next) {
		c = n->data;
		c->base.wtime = tr->wstime;

		(void)store_funcs.clear_col(tr, c);
	}
	if (t->idxs.set) {
		for (n = t->idxs.set->h; n; n = n->next) {
			sql_idx *ci = n->data;

			ci->base.wtime = tr->wstime;
			if (isTable(ci->t) && idx_has_column(ci->type))
				(void)store_funcs.clear_idx(tr, ci);
		}
	}
	return sz;
}

sql_column *
sql_trans_create_column(sql_trans *tr, sql_table *t, const char *name, sql_subtype *tpe)
{
	sql_column *col;
	sql_schema *syss = find_sql_schema(tr, isGlobal(t)?"sys":"tmp");
	sql_table *syscolumn = find_sql_table(syss, "_columns");

	if (!tpe)
		return NULL;

	if (t->system && sql_trans_name_conflict(tr, t->s->base.name, t->base.name, name))
		return NULL;
	col = create_sql_column(tr->sa, t, name, tpe);

	if (isTable(col->t))
		if (store_funcs.create_col(tr, col) != LOG_OK)
			return NULL;
	if (!isDeclaredTable(t))
		table_funcs.table_insert(tr, syscolumn, &col->base.id, col->base.name, col->type.type->sqlname, &col->type.digits, &col->type.scale, &t->base.id, (col->def) ? col->def : ATOMnilptr(TYPE_str), &col->null, &col->colnr, (col->storage_type) ? col->storage_type : ATOMnilptr(TYPE_str));

	col->base.wtime = t->base.wtime = t->s->base.wtime = tr->wtime = tr->wstime;
	if (tpe->type->s) /* column depends on type */
		sql_trans_create_dependency(tr, tpe->type->base.id, col->base.id, TYPE_DEPENDENCY);
	if (isGlobal(t)) 
		tr->schema_updates ++;
	return col;
}

void 
drop_sql_column(sql_table *t, sqlid id, int drop_action)
{
	node *n = list_find_base_id(t->columns.set, id);
	sql_column *col = n->data;

	col->drop_action = drop_action; 
	cs_del(&t->columns, n, 0);
}

void 
drop_sql_idx(sql_table *t, sqlid id)
{
	node *n = list_find_base_id(t->idxs.set, id);

	cs_del(&t->idxs, n, 0);
}

void 
drop_sql_key(sql_table *t, sqlid id, int drop_action)
{
	node *n = list_find_base_id(t->keys.set, id);
	sql_key *k = n->data;

	k->drop_action = drop_action; 
	cs_del(&t->keys, n, 0);
}

sql_column*
sql_trans_rename_column(sql_trans *tr, sql_table *t, const char *old_name, const char *new_name)
{
	sql_table *syscolumn = find_sql_table(find_sql_schema(tr, "sys"), "_columns");
	sql_column *c = find_sql_column(t, old_name);
	oid rid;

	assert(new_name && strcmp(new_name, str_nil) != 0);

	list_hash_delete(t->columns.set, c, NULL); /* has to re-hash the entry in the changeset */
	c->base.name = sa_strdup(tr->sa, new_name);
	if (!list_hash_add(t->columns.set, c, NULL))
		return NULL;

	rid = table_funcs.column_find_row(tr, find_sql_column(syscolumn, "id"), &c->base.id, NULL);
	assert(!is_oid_nil(rid));
	table_funcs.column_update_value(tr, find_sql_column(syscolumn, "name"), rid, (void*) new_name);

	c->base.wtime = t->base.wtime = t->s->base.wtime = tr->wtime = tr->wstime;
	tr->schema_updates ++;
	return c;
}

int
sql_trans_drop_column(sql_trans *tr, sql_table *t, sqlid id, int drop_action)
{
	node *n = NULL;
	sql_table *syscolumn = find_sql_table(find_sql_schema(tr, "sys"), "_columns");
	sql_column *col = NULL, *cid = find_sql_column(syscolumn, "id"), *cnr = find_sql_column(syscolumn, "number");

	for (node *nn = t->columns.set->h ; nn ; nn = nn->next) {
		sql_column *next = (sql_column *) nn->data;
		if (next->base.id == id) {
			n = nn;
			col = next;
		} else if (col) { /* if the column to be dropped was found, decrease the column number for others after it */
			oid rid;
			next->colnr--;

			rid = table_funcs.column_find_row(tr, cid, &next->base.id, NULL);
			assert(!is_oid_nil(rid));
			table_funcs.column_update_value(tr, cnr, rid, &next->colnr);

			next->base.wtime = tr->wtime = tr->wstime;
		}
	}

	assert(n && col); /* the column to be dropped must have been found */

	if (drop_action == DROP_CASCADE_START || drop_action == DROP_CASCADE) {
		sqlid *local_id = MNEW(sqlid);
		if (!local_id)
			return -1;

		if (! tr->dropped) {
			tr->dropped = list_create((fdestroy) GDKfree);
			if (!tr->dropped) {
				_DELETE(local_id);
				return -1;
			}
		}
		*local_id = col->base.id;
		list_append(tr->dropped, local_id);
	}
	
	if (isKindOfTable(t))
		if (sys_drop_column(tr, col, drop_action))
			return -1;

	col->base.wtime = t->base.wtime = t->s->base.wtime = tr->wtime = tr->wstime;
	cs_del(&t->columns, n, col->base.flags);
	if (isGlobal(t)) 
		tr->schema_updates ++;
	
	if (drop_action == DROP_CASCADE_START && tr->dropped) {
		list_destroy(tr->dropped);
		tr->dropped = NULL;
	}
	return 0;
}

sql_column *
sql_trans_alter_null(sql_trans *tr, sql_column *col, int isnull)
{
	if (col->null != isnull) {
		sql_schema *syss = find_sql_schema(tr, isGlobal(col->t)?"sys":"tmp"); 
		sql_table *syscolumn = find_sql_table(syss, "_columns");
		oid rid = table_funcs.column_find_row(tr, find_sql_column(syscolumn, "id"),
					  &col->base.id, NULL);

		if (is_oid_nil(rid))
			return NULL;
		table_funcs.column_update_value(tr, find_sql_column(syscolumn, "null"), rid, &isnull);
		col->null = isnull;
		col->base.wtime = col->t->base.wtime = col->t->s->base.wtime = tr->wtime = tr->wstime;
		if (isGlobal(col->t)) 
			tr->schema_updates ++;
	}

	return col;
}

sql_table *
sql_trans_alter_access(sql_trans *tr, sql_table *t, sht access)
{
	if (t->access != access) {
		sql_schema *syss = find_sql_schema(tr, isGlobal(t)?"sys":"tmp"); 
		sql_table *systable = find_sql_table(syss, "_tables");
		oid rid = table_funcs.column_find_row(tr, find_sql_column(systable, "id"),
					  &t->base.id, NULL);

		if (is_oid_nil(rid))
			return NULL;
		table_funcs.column_update_value(tr, find_sql_column(systable, "access"), rid, &access);
		t->access = access;
		t->base.wtime = t->s->base.wtime = tr->wtime = tr->wstime;
		if (isGlobal(t)) 
			tr->schema_updates ++;
	}
	return t;
}

sql_column *
sql_trans_alter_default(sql_trans *tr, sql_column *col, char *val)
{
	if (!col->def && !val)
		return col;	/* no change */

	if (!col->def || !val || strcmp(col->def, val) != 0) {
		void *p = val ? val : (void *) ATOMnilptr(TYPE_str);
		sql_schema *syss = find_sql_schema(tr, isGlobal(col->t)?"sys":"tmp"); 
		sql_table *syscolumn = find_sql_table(syss, "_columns");
		sql_column *col_ids = find_sql_column(syscolumn, "id");
		sql_column *col_dfs = find_sql_column(syscolumn, "default");
		oid rid = table_funcs.column_find_row(tr, col_ids, &col->base.id, NULL);

		if (is_oid_nil(rid))
			return NULL;
		table_funcs.column_update_value(tr, col_dfs, rid, p);
		col->def = NULL;
		if (val)
			col->def = sa_strdup(tr->sa, val);
		col->base.wtime = col->t->base.wtime = col->t->s->base.wtime = tr->wtime = tr->wstime;
		if (isGlobal(col->t)) 
			tr->schema_updates ++;
	}
	return col;
}

sql_column *
sql_trans_alter_storage(sql_trans *tr, sql_column *col, char *storage)
{
	if (!col->storage_type && !storage)
		return col;	/* no change */

	if (!col->storage_type || !storage || strcmp(col->storage_type, storage) != 0) {
		void *p = storage ? storage : (void *) ATOMnilptr(TYPE_str);
		sql_schema *syss = find_sql_schema(tr, isGlobal(col->t)?"sys":"tmp"); 
		sql_table *syscolumn = find_sql_table(syss, "_columns");
		sql_column *col_ids = find_sql_column(syscolumn, "id");
		sql_column *col_dfs = find_sql_column(syscolumn, "storage");
		oid rid = table_funcs.column_find_row(tr, col_ids, &col->base.id, NULL);

		if (is_oid_nil(rid))
			return NULL;
		table_funcs.column_update_value(tr, col_dfs, rid, p);
		col->storage_type = NULL;
		if (storage)
			col->storage_type = sa_strdup(tr->sa, storage);
		col->base.wtime = col->t->base.wtime = col->t->s->base.wtime = tr->wtime = tr->wstime;
		if (isGlobal(col->t)) 
			tr->schema_updates ++;
	}
	return col;
}

int
sql_trans_is_sorted( sql_trans *tr, sql_column *col )
{
	if (col && isTable(col->t) && store_funcs.sorted_col && store_funcs.sorted_col(tr, col))
		return 1;
	return 0;
}

size_t
sql_trans_dist_count( sql_trans *tr, sql_column *col )
{
	if (col->dcount)
		return col->dcount;

	if (col && isTable(col->t)) {
		/* get from statistics */
		sql_schema *sys = find_sql_schema(tr, "sys");
		sql_table *stats = find_sql_table(sys, "statistics");
		if (stats) {
			sql_column *stats_column_id = find_sql_column(stats, "column_id");
			oid rid = table_funcs.column_find_row(tr, stats_column_id, &col->base.id, NULL);
			if (!is_oid_nil(rid)) {
				sql_column *stats_unique = find_sql_column(stats, "unique");
				void *v = table_funcs.column_find_value(tr, stats_unique, rid);

				col->dcount = *(size_t*)v; 
				_DELETE(v);
			} else { /* sample and put in statistics */
				col->dcount = store_funcs.dcount_col(tr, col);
			}
		}
		return col->dcount;
	}
	return 0;
}

int
sql_trans_ranges( sql_trans *tr, sql_column *col, char **min, char **max )
{
	if (col && isTable(col->t)) {
		/* get from statistics */
		sql_schema *sys = find_sql_schema(tr, "sys");
		sql_table *stats = find_sql_table(sys, "statistics");

		if (col->min && col->max) {
			*min = col->min;
			*max = col->max;
			return 1;
		}
		if (stats) {
			sql_column *stats_column_id = find_sql_column(stats, "column_id");
			oid rid = table_funcs.column_find_row(tr, stats_column_id, &col->base.id, NULL);
			if (!is_oid_nil(rid)) {
				char *v;
				sql_column *stats_min = find_sql_column(stats, "minval");
				sql_column *stats_max = find_sql_column(stats, "maxval");

				v = table_funcs.column_find_value(tr, stats_min, rid);
				*min = col->min = sa_strdup(tr->sa, v);
				_DELETE(v);
				v = table_funcs.column_find_value(tr, stats_max, rid);
				*max = col->max = sa_strdup(tr->sa, v);
				_DELETE(v);
				return 1;
			}
		}
	}
	return 0;
}

sql_key *
sql_trans_create_ukey(sql_trans *tr, sql_table *t, const char *name, key_type kt)
{
/* can only have keys between persistent tables */
	int neg = -1;
	int action = -1;
	sql_key *nk;
	sql_schema *syss = find_sql_schema(tr, isGlobal(t)?"sys":"tmp");
	sql_table *syskey = find_sql_table(syss, "keys");
	sql_ukey *uk = NULL;

	if (isTempTable(t))
		return NULL;

	nk = (kt != fkey) ? (sql_key *) SA_ZNEW(tr->sa, sql_ukey)
	: (sql_key *) SA_ZNEW(tr->sa, sql_fkey);

	assert(name);
	base_init(tr->sa, &nk->base, next_oid(), TR_NEW, name);
	nk->type = kt;
	nk->columns = list_new(tr->sa, (fdestroy) NULL);
	nk->t = t;
	nk->idx = NULL;

	uk = (sql_ukey *) nk;

	uk->keys = NULL;

	if (nk->type == pkey) 
		t->pkey = uk;

	cs_add(&t->keys, nk, TR_NEW);
	list_append(t->s->keys, nk);

	table_funcs.table_insert(tr, syskey, &nk->base.id, &t->base.id, &nk->type, nk->base.name, (nk->type == fkey) ? &((sql_fkey *) nk)->rkey->k.base.id : &neg, &action );

	syskey->base.wtime = syskey->s->base.wtime = t->base.wtime = t->s->base.wtime = tr->wtime = tr->wstime;
	if (isGlobal(t)) 
		tr->schema_updates ++;
	return nk;
}

sql_fkey *
sql_trans_create_fkey(sql_trans *tr, sql_table *t, const char *name, key_type kt, sql_key *rkey, int on_delete, int on_update)
{
/* can only have keys between persistent tables */
	int neg = -1;
	int action = (on_update<<8) + on_delete;
	sql_key *nk;
	sql_schema *syss = find_sql_schema(tr, isGlobal(t)?"sys":"tmp");
	sql_table *syskey = find_sql_table(syss, "keys");
	sql_fkey *fk = NULL;
	sql_ukey *uk = (sql_ukey *) rkey;

	if (isTempTable(t))
		return NULL;

	nk = (kt != fkey) ? (sql_key *) SA_ZNEW(tr->sa, sql_ukey)
	: (sql_key *) SA_ZNEW(tr->sa, sql_fkey);

	assert(name);
	base_init(tr->sa, &nk->base, next_oid(), TR_NEW, name);
	nk->type = kt;
	nk->columns = list_new(tr->sa, (fdestroy) NULL);
	nk->t = t;
	nk->idx = sql_trans_create_idx(tr, t, name, (nk->type == fkey) ? join_idx : hash_idx);
	nk->idx->key = nk;

	fk = (sql_fkey *) nk;

	fk->on_delete = on_delete;
	fk->on_update = on_update;	

	fk->rkey = uk;
	if (!uk->keys)
		uk->keys = list_new(tr->sa, NULL);
	list_append(uk->keys, fk);

	cs_add(&t->keys, nk, TR_NEW);
	list_append(t->s->keys, nk);

	table_funcs.table_insert(tr, syskey, &nk->base.id, &t->base.id, &nk->type, nk->base.name, (nk->type == fkey) ? &((sql_fkey *) nk)->rkey->k.base.id : &neg, &action);

	sql_trans_create_dependency(tr, ((sql_fkey *) nk)->rkey->k.base.id, nk->base.id, FKEY_DEPENDENCY);

	syskey->base.wtime = syskey->s->base.wtime = t->base.wtime = t->s->base.wtime = tr->wtime = tr->wstime;
	if (isGlobal(t)) 
		tr->schema_updates ++;
	return (sql_fkey*) nk;
}

sql_key *
sql_trans_create_kc(sql_trans *tr, sql_key *k, sql_column *c )
{
	sql_kc *kc = SA_ZNEW(tr->sa, sql_kc);
	int nr = list_length(k->columns);
	sql_schema *syss = find_sql_schema(tr, isGlobal(k->t)?"sys":"tmp");
	sql_table *syskc = find_sql_table(syss, "objects"); 

	assert(c);
	kc->c = c;
	list_append(k->columns, kc);
	if (k->idx)
		sql_trans_create_ic(tr, k->idx, c);

	if (k->type == pkey) {
		sql_trans_create_dependency(tr, c->base.id, k->base.id, KEY_DEPENDENCY);
		sql_trans_alter_null(tr, c, 0);
	}

	table_funcs.table_insert(tr, syskc, &k->base.id, kc->c->base.name, &nr);

	syskc->base.wtime = tr->wtime = tr->wstime;
	if (isGlobal(k->t)) 
		tr->schema_updates ++;
	return k;
}

sql_fkey *
sql_trans_create_fkc(sql_trans *tr, sql_fkey *fk, sql_column *c )
{
	sql_key *k = (sql_key *) fk;
	sql_kc *kc = SA_ZNEW(tr->sa, sql_kc);
	int nr = list_length(k->columns);
	sql_schema *syss = find_sql_schema(tr, isGlobal(k->t)?"sys":"tmp");
	sql_table *syskc = find_sql_table(syss, "objects");

	assert(c);
	kc->c = c;
	list_append(k->columns, kc);
	if (k->idx)
		sql_trans_create_ic(tr, k->idx, c);

	sql_trans_create_dependency(tr, c->base.id, k->base.id, FKEY_DEPENDENCY);

	table_funcs.table_insert(tr, syskc, &k->base.id, kc->c->base.name, &nr);

	syskc->base.wtime = tr->wtime = tr->wstime;
	if (isGlobal(k->t)) 
		tr->schema_updates ++;
	return (sql_fkey*)k;
}

static sql_idx *
table_has_idx( sql_table *t, list *keycols)
{
	node *n, *m, *o;
	char *found = NULL;
	int len = list_length(keycols);
	found = NEW_ARRAY(char, len);
	if (!found)
		return NULL;
	if (t->idxs.set) for ( n = t->idxs.set->h; n; n = n->next ) {
		sql_idx *i = n->data;
		int nr;

		memset(found, 0, len);
		for (m = keycols->h, nr = 0; m; m = m->next, nr++ ) {
			sql_kc *kc = m->data;

			for (o = i->columns->h; o; o = o->next) {
				sql_kc *ikc = o->data;

				if (kc->c == ikc->c) {
					found[nr] = 1;
					break;
				}
			}
		}
		for (nr = 0; nr<len; nr++)
			if (!found[nr])
				break;
		if (nr == len) {
			_DELETE(found);
			return i;
		}
	}
	if (found)
		_DELETE(found);
	return NULL;
}

sql_key *
key_create_done(sql_allocator *sa, sql_key *k) 
{
	node *n;
	sql_idx *i;

	/* for now we only mark the end of unique/primary key definitions */ 
	if (k->type == fkey) 
		return k;

	if ((i = table_has_idx(k->t, k->columns)) != NULL) {
		/* use available hash, or use the order */
		if (hash_index(i->type)) {
			k->idx = i;
			if (!k->idx->key)
				k->idx->key = k;
		}
	}

	/* we need to create an index */
	k->idx = create_sql_idx(sa, k->t, k->base.name, hash_idx);
	k->idx->key = k;

	for (n=k->columns->h; n; n = n->next) {
		sql_kc *kc = n->data;

		create_sql_ic(sa, k->idx, kc->c);
	}
	return k;
}

sql_key *
sql_trans_key_done(sql_trans *tr, sql_key *k) 
{
	node *n;
	sql_idx *i;

	/* for now we only mark the end of unique/primary key definitions */ 
	if (k->type == fkey) 
		return k;

	if ((i = table_has_idx(k->t, k->columns)) != NULL) {
		/* use available hash, or use the order */
		if (hash_index(i->type)) {
			k->idx = i;
			if (!k->idx->key)
				k->idx->key = k;
		}
		return k;
	}

	/* we need to create an index */
	k->idx = sql_trans_create_idx(tr, k->t, k->base.name, hash_idx);
	k->idx->key = k;

	for (n=k->columns->h; n; n = n->next) {
		sql_kc *kc = n->data;

		sql_trans_create_ic(tr, k->idx, kc->c);
	}
	return k;
}

int
sql_trans_drop_key(sql_trans *tr, sql_schema *s, sqlid id, int drop_action)
{
	node *n = list_find_base_id(s->keys, id);
	sql_key *k = n->data;

	if (drop_action == DROP_CASCADE_START || drop_action == DROP_CASCADE) {
		sqlid *local_id = MNEW(sqlid);
		if (!local_id) {
			return -1;
		}

		if (!tr->dropped) {
			tr->dropped = list_create((fdestroy) GDKfree);
			if (!tr->dropped) {
				_DELETE(local_id);
				return -1;
			}
		}
		*local_id = k->base.id;
		list_append(tr->dropped, local_id);
	}

	if (k->idx)
		sql_trans_drop_idx(tr, s, k->idx->base.id, drop_action);

	if (!isTempTable(k->t)) 
		sys_drop_key(tr, k, drop_action);

	/*Clean the key from the keys*/
	n = cs_find_name(&k->t->keys, k->base.name);
	if (n)
		cs_del(&k->t->keys, n, k->base.flags);

	k->base.wtime = k->t->base.wtime = s->base.wtime = tr->wtime = tr->wstime;
	if (isGlobal(k->t)) 
		tr->schema_updates ++;

	if (drop_action == DROP_CASCADE_START && tr->dropped) {
		list_destroy(tr->dropped);
		tr->dropped = NULL;
	}
	return 0;
}

sql_idx *
sql_trans_create_idx(sql_trans *tr, sql_table *t, const char *name, idx_type it)
{
	/* can only have idxs between persistent tables */
	sql_idx *ni = SA_ZNEW(tr->sa, sql_idx);
	sql_schema *syss = find_sql_schema(tr, isGlobal(t)?"sys":"tmp");
	sql_table *sysidx = find_sql_table(syss, "idxs");

	assert(name);
	base_init(tr->sa, &ni->base, next_oid(), TR_NEW, name);
	ni->type = it;
	ni->columns = list_new(tr->sa, (fdestroy) NULL);
	ni->t = t;
	ni->key = NULL;

	cs_add(&t->idxs, ni, TR_NEW);
	list_append(t->s->idxs, ni);

	if (!isDeclaredTable(t) && isTable(ni->t) && idx_has_column(ni->type))
		store_funcs.create_idx(tr, ni);
	if (!isDeclaredTable(t))
		table_funcs.table_insert(tr, sysidx, &ni->base.id, &t->base.id, &ni->type, ni->base.name);
	ni->base.wtime = t->base.wtime = t->s->base.wtime = tr->wtime = tr->wstime;
	if (isGlobal(t)) 
		tr->schema_updates ++;
	return ni;
}

sql_idx *
sql_trans_create_ic(sql_trans *tr, sql_idx * i, sql_column *c)
{
	sql_kc *ic = SA_ZNEW(tr->sa, sql_kc);
	int nr = list_length(i->columns);
	sql_schema *syss = find_sql_schema(tr, isGlobal(i->t)?"sys":"tmp");
	sql_table *sysic = find_sql_table(syss, "objects");

	assert(c);
	ic->c = c;
	list_append(i->columns, ic);

	if (hash_index(i->type) && list_length(i->columns) > 1) {
		/* Correct the unique flag of the keys first column */
		c->unique = list_length(i->columns); 
		if (c->unique == 2) {
			sql_kc *ic1 = i->columns->h->data;
			ic1->c->unique ++;
		}
	}

	/* should we switch to oph_idx ? */
#if 0
	if (i->type == hash_idx && list_length(i->columns) == 1 &&
	    store_funcs.count_col(tr, ic->c) && store_funcs.sorted_col(tr, ic->c)) {
		sql_table *sysidx = find_sql_table(syss, "idxs");
		sql_column *sysidxid = find_sql_column(sysidx, "id");
		sql_column *sysidxtype = find_sql_column(sysidx, "type");
		oid rid = table_funcs.column_find_row(tr, sysidxid, &i->base.id, NULL);
	
		if (is_oid_nil(rid))
			return NULL;
		/*i->type = oph_idx;*/
		i->type = no_idx;
		table_funcs.column_update_value(tr, sysidxtype, rid, &i->type);
	}
#endif

	table_funcs.table_insert(tr, sysic, &i->base.id, ic->c->base.name, &nr);
	sysic->base.wtime = sysic->s->base.wtime = tr->wtime = tr->wstime;
	if (isGlobal(i->t)) 
		tr->schema_updates ++;
	return i;
}

int
sql_trans_drop_idx(sql_trans *tr, sql_schema *s, sqlid id, int drop_action)
{
	node *n = list_find_base_id(s->idxs, id);
	sql_idx *i;

	if (!n) /* already dropped */
		return 0;

	i = n->data;
	if (drop_action == DROP_CASCADE_START || drop_action == DROP_CASCADE) {
		sqlid *local_id = MNEW(sqlid);
		if (!local_id) {
			return -1;
		}

		if (!tr->dropped) {
			tr->dropped = list_create((fdestroy) GDKfree);
			if (!tr->dropped) {
				_DELETE(local_id);
				return -1;
			}
		}
		*local_id = i->base.id;
		list_append(tr->dropped, local_id);
	}

	if (!isTempTable(i->t))
		sys_drop_idx(tr, i, drop_action);

	i->base.wtime = i->t->base.wtime = s->base.wtime = tr->wtime = tr->wstime;
	if (isGlobal(i->t)) 
		tr->schema_updates ++;
	n = cs_find_name(&i->t->idxs, i->base.name);
	if (n)
		cs_del(&i->t->idxs, n, i->base.flags);
	
	if (drop_action == DROP_CASCADE_START && tr->dropped) {
		list_destroy(tr->dropped);
		tr->dropped = NULL;
	}
	return 0;
}

sql_trigger *
sql_trans_create_trigger(sql_trans *tr, sql_table *t, const char *name, 
	sht time, sht orientation, sht event, const char *old_name, const char *new_name,
	const char *condition, const char *statement )
{
	sql_trigger *ni = SA_ZNEW(tr->sa, sql_trigger);
	sql_schema *syss = find_sql_schema(tr, isGlobal(t)?"sys":"tmp");
	sql_table *systrigger = find_sql_table(syss, "triggers");
	const char *nilptr = ATOMnilptr(TYPE_str);

	assert(name);
	base_init(tr->sa, &ni->base, next_oid(), TR_NEW, name);
	ni->columns = list_new(tr->sa, (fdestroy) NULL);
	ni->t = t;
	ni->time = time;
	ni->orientation = orientation;
	ni->event = event;
	ni->old_name = ni->new_name = ni->condition = NULL; 
	if (old_name)
		ni->old_name = sa_strdup(tr->sa, old_name);
	if (new_name)
		ni->new_name = sa_strdup(tr->sa, new_name);
	if (condition)
		ni->condition = sa_strdup(tr->sa, condition);
	ni->statement = sa_strdup(tr->sa, statement);

	cs_add(&t->triggers, ni, TR_NEW);
	list_append(t->s->triggers, ni);

	table_funcs.table_insert(tr, systrigger, &ni->base.id, ni->base.name, &t->base.id, &ni->time, &ni->orientation,
							 &ni->event, (ni->old_name)?ni->old_name:nilptr, (ni->new_name)?ni->new_name:nilptr,
							 (ni->condition)?ni->condition:nilptr, ni->statement);

	t->base.wtime = t->s->base.wtime = tr->wtime = tr->wstime;
	if (isGlobal(t)) 
		tr->schema_updates ++;
	return ni;
}

sql_trigger *
sql_trans_create_tc(sql_trans *tr, sql_trigger * i, sql_column *c )
{
	sql_kc *ic = SA_ZNEW(tr->sa, sql_kc);
	int nr = list_length(i->columns);
	sql_schema *syss = find_sql_schema(tr, isGlobal(i->t)?"sys":"tmp");
	sql_table *systc = find_sql_table(syss, "objects");

	assert(c);
	ic->c = c;
	list_append(i->columns, ic);
	table_funcs.table_insert(tr, systc, &i->base.id, ic->c->base.name, &nr);
	systc->base.wtime = systc->s->base.wtime = tr->wtime = tr->wstime;
	if (isGlobal(i->t)) 
		tr->schema_updates ++;
	return i;
}

int
sql_trans_drop_trigger(sql_trans *tr, sql_schema *s, sqlid id, int drop_action)
{
	node *n = list_find_base_id(s->triggers, id);
	sql_trigger *i = n->data;
	
	if (drop_action == DROP_CASCADE_START || drop_action == DROP_CASCADE) {
		sqlid *local_id = MNEW(sqlid);
		if (!local_id)
			return -1;

		if (! tr->dropped) {
			tr->dropped = list_create((fdestroy) GDKfree);
			if (!tr->dropped) {
				_DELETE(local_id);
				return -1;
			}
		}
		*local_id = i->base.id;
		list_append(tr->dropped, local_id);
	}
	
	sys_drop_trigger(tr, i);
	i->base.wtime = i->t->base.wtime = s->base.wtime = tr->wtime = tr->wstime;
	if (isGlobal(i->t)) 
		tr->schema_updates ++;
	n = cs_find_name(&i->t->triggers, i->base.name);
	if (n)
		cs_del(&i->t->triggers, n, i->base.flags);
	
	if (drop_action == DROP_CASCADE_START && tr->dropped) {
		list_destroy(tr->dropped);
		tr->dropped = NULL;
	}
	return 0;
}

sql_sequence *
create_sql_sequence(sql_allocator *sa, sql_schema *s, const char *name, lng start, lng min, lng max, lng inc,
					lng cacheinc, bit cycle)
{
	sql_sequence *seq = SA_ZNEW(sa, sql_sequence);

	assert(name);
	base_init(sa, &seq->base, next_oid(), TR_NEW, name);
	seq->start = start;
	seq->minvalue = min;
	seq->maxvalue = max;
	seq->increment = inc;
	seq->cacheinc = cacheinc;
	seq->cycle = cycle;
	seq->s = s;

	return seq;
}

sql_sequence * 
sql_trans_create_sequence(sql_trans *tr, sql_schema *s, const char *name, lng start, lng min, lng max, lng inc,
						  lng cacheinc, bit cycle, bit bedropped)
{
	sql_schema *syss = find_sql_schema(tr, "sys");
	sql_table *sysseqs = find_sql_table(syss, "sequences");
	sql_sequence *seq = create_sql_sequence(tr->sa, s, name, start, min, max, inc, cacheinc, cycle);

	cs_add(&s->seqs, seq, TR_NEW);
	table_funcs.table_insert(tr, sysseqs, &seq->base.id, &s->base.id, seq->base.name, &seq->start, &seq->minvalue,
							 &seq->maxvalue, &seq->increment, &seq->cacheinc, &seq->cycle);
	s->base.wtime = tr->wtime = tr->wstime;

	/*Create a BEDROPPED dependency for a SERIAL COLUMN*/
	if (bedropped)
		sql_trans_create_dependency(tr, seq->base.id, seq->base.id, BEDROPPED_DEPENDENCY);

	return seq;
}

void
sql_trans_drop_sequence(sql_trans *tr, sql_schema *s, sql_sequence *seq, int drop_action)
{
	node *n = cs_find_name(&s->seqs, seq->base.name);
	sys_drop_sequence(tr, seq, drop_action);
	seq->base.wtime = s->base.wtime = tr->wtime = tr->wstime;
	cs_del(&s->seqs, n, seq->base.flags);
	tr->schema_updates ++;
}

sql_sequence *
sql_trans_alter_sequence(sql_trans *tr, sql_sequence *seq, lng min, lng max, lng inc, lng cache, bit cycle)
{
	sql_schema *syss = find_sql_schema(tr, "sys"); 
	sql_table *seqs = find_sql_table(syss, "sequences");
	oid rid = table_funcs.column_find_row(tr, find_sql_column(seqs, "id"), &seq->base.id, NULL);
	sql_column *c;
	int changed = 0;

	if (is_oid_nil(rid))
		return NULL;
	if (!is_lng_nil(min) && seq->minvalue != min) {
		seq->minvalue = min; 
		c = find_sql_column(seqs, "minvalue");
		table_funcs.column_update_value(tr, c, rid, &seq->minvalue);
	}
	if (!is_lng_nil(max) && seq->maxvalue != max) {
		seq->maxvalue = max; 
		changed = 1;
		c = find_sql_column(seqs, "maxvalue");
		table_funcs.column_update_value(tr, c, rid, &seq->maxvalue);
	}
	if (!is_lng_nil(inc) && seq->increment != inc) {
		seq->increment = inc; 
		changed = 1;
		c = find_sql_column(seqs, "increment");
		table_funcs.column_update_value(tr, c, rid, &seq->increment);
	}
	if (!is_lng_nil(cache) && seq->cacheinc != cache) {
		seq->cacheinc = cache; 
		changed = 1;
		c = find_sql_column(seqs, "cacheinc");
		table_funcs.column_update_value(tr, c, rid, &seq->cacheinc);
	}
	if (!is_lng_nil(cycle) && seq->cycle != cycle) {
		seq->cycle = cycle != 0; 
		changed = 1;
		c = find_sql_column(seqs, "cycle");
		table_funcs.column_update_value(tr, c, rid, &seq->cycle);
	}

	if (changed) {
		seq->base.wtime = seq->s->base.wtime = tr->wtime = tr->wstime;
		tr->schema_updates ++;
	}
	return seq;
}

sql_sequence *
sql_trans_sequence_restart(sql_trans *tr, sql_sequence *seq, lng start)
{
	if (!is_lng_nil(start) && seq->start != start) { /* new valid value, change */
		sql_schema *syss = find_sql_schema(tr, "sys"); 
		sql_table *seqs = find_sql_table(syss, "sequences");
		oid rid = table_funcs.column_find_row(tr, find_sql_column(seqs, "id"), &seq->base.id, NULL);
		sql_column *c = find_sql_column(seqs, "start");

		assert(!is_oid_nil(rid));
		seq->start = start; 
		table_funcs.column_update_value(tr, c, rid, &start);

		seq->base.wtime = seq->s->base.wtime = tr->wtime = tr->wstime;
		tr->schema_updates ++;
	}
	return seq_restart(seq, start) ? seq : NULL;
}

sql_sequence *
sql_trans_seqbulk_restart(sql_trans *tr, seqbulk *sb, lng start)
{
	sql_sequence *seq = sb->seq;
	if (!is_lng_nil(start) && seq->start != start) { /* new valid value, change */
		sql_schema *syss = find_sql_schema(tr, "sys");
		sql_table *seqs = find_sql_table(syss, "sequences");
		oid rid = table_funcs.column_find_row(tr, find_sql_column(seqs, "id"), &seq->base.id, NULL);
		sql_column *c = find_sql_column(seqs, "start");

		assert(!is_oid_nil(rid));
		seq->start = start; 
		table_funcs.column_update_value(tr, c, rid, &start);

		seq->base.wtime = seq->s->base.wtime = tr->wtime = tr->wstime;
		tr->schema_updates ++;
	}
	return seqbulk_restart(sb, start) ? seq : NULL;
}

sql_session *
sql_session_create(backend_stack stk, int ac )
{
	sql_session *s;

	if (store_singleuser && nr_sessions)
		return NULL;

	s = ZNEW(sql_session);
	if (!s)
		return NULL;
	s->tr = sql_trans_create(s->stk, NULL, NULL, true);
	if (!s->tr) {
		_DELETE(s);
		return NULL;
	}
	s->schema_name = NULL;
	s->tr->active = 0;
	s->stk = stk;
	if (!sql_session_reset(s, ac)) {
		sql_trans_destroy(s->tr, true);
		_DELETE(s);
		return NULL;
	}
	nr_sessions++;
	return s;
}

void
sql_session_destroy(sql_session *s) 
{
	assert(!s->tr || s->tr->active == 0);
	if (s->tr)
		sql_trans_destroy(s->tr, true);
	if (s->schema_name)
		_DELETE(s->schema_name);
	_DELETE(s);
	nr_sessions--;
}

int
sql_session_reset(sql_session *s, int ac) 
{
	sql_schema *tmp;
	char *def_schema_name = _STRDUP("sys");

	if (!s->tr || !def_schema_name) {
		if (def_schema_name)
			_DELETE(def_schema_name);
		return 0;
	}

	/* TODO cleanup "dt" schema */
	tmp = find_sql_schema(s->tr, "tmp");

	if (tmp->tables.set) {
		node *n;
		for (n = tmp->tables.set->h; n; n = n->next) {
			sql_table *t = n->data;

			if (isGlobal(t) && isKindOfTable(t))
				sql_trans_clear_table(s->tr, t);
		}
	}
	assert(s->tr && s->tr->active == 0);

	if (s->schema_name)
		_DELETE(s->schema_name);
	s->schema_name = def_schema_name;
	s->schema = NULL;
	s->auto_commit = s->ac_on_commit = ac;
	s->level = ISO_SERIALIZABLE;
	return 1;
}

int
sql_trans_begin(sql_session *s)
{
	sql_trans *tr;
	int snr;

	tr = s->tr;
	snr = tr->schema_number;
	TRC_DEBUG(SQL_STORE, "Enter sql_trans_begin for transaction: %d\n", snr);
	if (tr->parent && tr->parent == gtrans && 
	    (tr->stime < gtrans->wstime || tr->wtime || 
			store_schema_number() != snr)) {
		if (!list_empty(tr->moved_tables)) {
			sql_trans_destroy(tr, false);
			s->tr = tr = sql_trans_create(s->stk, NULL, NULL, false);
		} else {
			reset_trans(tr, gtrans);
		}
	}
	if (tr->parent == gtrans)
		tr = trans_init(tr, tr->stk, tr->parent);
	tr->active = 1;
	s->schema = find_sql_schema(tr, s->schema_name);
	s->tr = tr;
	if (tr->parent == gtrans) {
		(void) ATOMIC_INC(&store_nr_active);
		list_append(active_sessions, s); 
	}
	s->status = 0;
	TRC_DEBUG(SQL_STORE, "Exit sql_trans_begin for transaction: %d\n", tr->schema_number);
	return snr != tr->schema_number;
}

void
sql_trans_end(sql_session *s)
{
	TRC_DEBUG(SQL_STORE, "End of transaction: %d\n", s->tr->schema_number);
	s->tr->active = 0;
	s->auto_commit = s->ac_on_commit;
	if (s->tr->parent == gtrans) {
		list_remove_data(active_sessions, s);
		(void) ATOMIC_DEC(&store_nr_active);
	}
	assert(list_length(active_sessions) == (int) ATOMIC_GET(&store_nr_active));
}

void
sql_trans_drop_any_comment(sql_trans *tr, sqlid id)
{
	sql_schema *sys;
	sql_column *id_col;
	sql_table *comments;
	oid row;

	sys = find_sql_schema(tr, "sys");
	assert(sys);

	comments = find_sql_table(sys, "comments");
	if (!comments) /* for example during upgrades */
		return;

	id_col = find_sql_column(comments, "id");
	assert(id_col);

	row = table_funcs.column_find_row(tr, id_col, &id, NULL);
	if (!is_oid_nil(row)) {
		table_funcs.table_delete(tr, comments, row);
	}
}<|MERGE_RESOLUTION|>--- conflicted
+++ resolved
@@ -214,15 +214,8 @@
 
 	TRC_DEBUG(SQL_STORE, "Destroy transaction: %p\n", t);
 
-<<<<<<< HEAD
-	if (res == gtrans && spares < MAX_SPARES && !t->name && try_spare) {
+	if (res == gtrans && spares < ((GDKdebug & FORCEMITOMASK) ? 2 : MAX_SPARES) && !t->name && try_spare) {
 		TRC_DEBUG(SQL_STORE, "Spared '%d' transactions '%p'\n", spares, t);
-=======
-	if (res == gtrans && spares < ((GDKdebug & FORCEMITOMASK) ? 2 : MAX_SPARES) && !t->name && try_spare) {
-#ifdef STORE_DEBUG
-		fprintf(stderr, "#spared (%d) trans (%p)\n", spares, t);
-#endif
->>>>>>> f372812d
 		trans_drop_tmp(t);
 		spare_trans[spares++] = t;
 		return res;
