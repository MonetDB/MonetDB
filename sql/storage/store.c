/*
 * SPDX-License-Identifier: MPL-2.0
 *
 * This Source Code Form is subject to the terms of the Mozilla Public
 * License, v. 2.0.  If a copy of the MPL was not distributed with this
 * file, You can obtain one at http://mozilla.org/MPL/2.0/.
 *
 * Copyright 2024, 2025 MonetDB Foundation;
 * Copyright August 2008 - 2023 MonetDB B.V.;
 * Copyright 1997 - July 2008 CWI.
 */

#include "monetdb_config.h"
#include "sql_types.h"
#include "sql_storage.h"
#include "store_dependency.h"
#include "store_sequence.h"
#include "mutils.h"
#include "sql_keyword.h"

#include "bat/bat_utils.h"
#include "bat/bat_storage.h"
#include "bat/bat_table.h"
#include "bat/bat_logger.h"

/* version 05.23.04 of catalog */
#define CATALOG_VERSION 52304	/* first after Aug2024 */

ulng
store_function_counter(sqlstore *store)
{
	ulng ts = ATOMIC_INC(&store->function_counter);
	return ts;
}

static ulng
store_timestamp(sqlstore *store)
{
	ulng ts = ATOMIC_INC(&store->timestamp);
	return ts;
}

ulng
store_get_timestamp(sqlstore *store)
{
	ulng ts = ATOMIC_GET(&store->timestamp);
	return ts;
}

static ulng
store_transaction_id(sqlstore *store)
{
	ulng tid = ATOMIC_INC(&store->transaction);
	return tid;
}

ulng
store_oldest(sqlstore *store, sql_trans *tr)
{
	if (tr && tr->ts == (ulng) ATOMIC_GET(&store->oldest)) {
		sql_trans *otr = store->active->h->data;
		if (otr == tr && store->active->h->next) {
			otr = store->active->h->next->data;
			return otr->ts;
		}
	}
	return (ulng) ATOMIC_GET(&store->oldest);
}

static ulng
store_oldest_pending(sqlstore *store)
{
	assert(store->oldest_pending != TRANSACTION_ID_BASE);
	return store->oldest_pending;
}

static inline bool
instore(sqlid id)
{
	if (id >= 2000 && id <= 2172)
		return true;
	return false;
}

static void
id_destroy(sqlstore *store, void *p)
{
	(void)store;
	GDKfree(p);
}

static void
dep_destroy(sqlstore *store, sql_dependency_change *dep)
{
	(void)store;
	GDKfree(dep);
}

static void
type_destroy(sqlstore *store, sql_type *t)
{
	(void)store;
	assert(t->base.refcnt > 0);
	if (ATOMIC_DEC(&t->base.refcnt) > 0)
		return;
	if (!t->composite)
		_DELETE(t->d.impl);
	else
		list_destroy(t->d.fields);
	_DELETE(t->base.name);
	_DELETE(t);
}

void
arg_destroy(sql_store store, sql_arg *a)
{
	(void)store;
	_DELETE(a->name);
	_DELETE(a);
}

static void
func_destroy(sqlstore *store, sql_func *f)
{
	assert(f->base.refcnt > 0);
	if (ATOMIC_DEC(&f->base.refcnt) > 0)
		return;
	if (f->lang == FUNC_LANG_SQL && f->instantiated) {
		/* clean backend code */
		backend_freecode(sql_shared_module_name, 0, f->imp);
	}
	if (f->res)
		list_destroy2(f->res, store);
	list_destroy2(f->ops, store);
	_DELETE(f->imp);
	_DELETE(f->mod);
	_DELETE(f->query);
	_DELETE(f->base.name);
	_DELETE(f);
}

static void
seq_destroy(sqlstore *store, sql_sequence *s)
{
	(void)store;
	assert(s->base.refcnt > 0);
	if (ATOMIC_DEC(&s->base.refcnt) > 0)
		return;
	_DELETE(s->base.name);
	_DELETE(s);
}

static void
kc_destroy(sqlstore *store, sql_kc *kc)
{
	(void)store;
	_DELETE(kc);
}

static void
key_destroy(sqlstore *store, sql_key *k)
{
	assert(k->base.refcnt > 0);
	if (ATOMIC_DEC(&k->base.refcnt) > 0)
		return;
	list_destroy2(k->columns, store);
	_DELETE(k->check);
	k->columns = NULL;
	_DELETE(k->base.name);
	_DELETE(k);
}

void
idx_destroy(sqlstore *store, sql_idx * i)
{
	assert(i->base.refcnt > 0);
	if (ATOMIC_DEC(&i->base.refcnt) > 0)
		return;
	list_destroy2(i->columns, store);
	i->columns = NULL;

	if (ATOMIC_PTR_GET(&i->data))
		store->storage_api.destroy_idx(store, i);
	_DELETE(i->base.name);
	_DELETE(i);
}

static void
trigger_destroy(sqlstore *store, sql_trigger *t)
{
	assert(t->base.refcnt > 0);
	if (ATOMIC_DEC(&t->base.refcnt) > 0)
		return;
	/* remove trigger from schema */
	if (t->columns) {
		list_destroy2(t->columns, store);
		t->columns = NULL;
	}
	_DELETE(t->old_name);
	_DELETE(t->new_name);
	_DELETE(t->condition);
	_DELETE(t->statement);
	_DELETE(t->base.name);
	_DELETE(t);
}

void
column_destroy(sqlstore *store, sql_column *c)
{
	assert(c->base.refcnt > 0);
	if (ATOMIC_DEC(&c->base.refcnt) > 0)
		return;
	if (ATOMIC_PTR_GET(&c->data))
		store->storage_api.destroy_col(store, c);
	_DELETE(c->min);
	_DELETE(c->max);
	_DELETE(c->def);
	_DELETE(c->storage_type);
	_DELETE(c->base.name);
	_DELETE(c);
}

static void
int_destroy(sqlstore *store, int *v)
{
	(void)store;
	_DELETE(v);
}

void
table_destroy(sqlstore *store, sql_table *t)
{
	assert(t->base.refcnt > 0);
	if (ATOMIC_DEC(&t->base.refcnt) > 0)
		return;
	if (isTable(t))
		store->storage_api.destroy_del(store, t);
	/* cleanup its parts */
	list_destroy2(t->members, store);
	ol_destroy(t->idxs, store);
	ol_destroy(t->keys, store);
	ol_destroy(t->triggers, store);
	ol_destroy(t->columns, store);
	if (isPartitionedByExpressionTable(t)) {
		if (t->part.pexp->cols)
			list_destroy2(t->part.pexp->cols, store);
		_DELETE(t->part.pexp->exp);
		_DELETE(t->part.pexp);
	}
	_DELETE(t->query);
	_DELETE(t->base.name);
	_DELETE(t);
}

void
part_value_destroy(sql_store store, sql_part_value *pv)
{
	(void)store;
	_DELETE(pv->value);
	_DELETE(pv);
}

static void
part_destroy(sqlstore *store, sql_part *p)
{
	assert(p->base.refcnt > 0);
	if (ATOMIC_DEC(&p->base.refcnt) > 0)
		return;
	if (p->part.range.maxvalue) {
		_DELETE(p->part.range.minvalue);
		_DELETE(p->part.range.maxvalue);
	} else if (p->part.values)
		list_destroy2(p->part.values, store);
	_DELETE(p->base.name);
	_DELETE(p);
}

static void
schema_destroy(sqlstore *store, sql_schema *s)
{
	assert(s->base.refcnt > 0);
	if (ATOMIC_DEC(&s->base.refcnt) > 0)
		return;
	/* cleanup its parts */
	os_destroy(s->parts, store);
	os_destroy(s->triggers, store);
	os_destroy(s->idxs, store);
	os_destroy(s->keys, store);
	os_destroy(s->seqs, store);
	os_destroy(s->tables, store);
	os_destroy(s->funcs, store);
	os_destroy(s->types, store);
	_DELETE(s->base.name);
	_DELETE(s);
}

static void
predicate_destroy(sqlstore *store, pl *p)
{
	(void) store;
	if (p->r) {
		VALclear(&p->r->data);
		_DELETE(p->r);
	}
	if (p->f) {
		VALclear(&p->f->data);
		_DELETE(p->f);
	}
	_DELETE(p);
}

int
sql_trans_add_predicate(sql_trans* tr, sql_column *c, unsigned int cmp, atom *r, atom *f, bool anti, bool semantics)
{
	pl *p = ZNEW(pl);

	if (!p)
		return LOG_ERR;
	p->c = c;
	p->cmp = cmp;
	p->anti = anti;
	p->semantics = semantics;
	p->r = r;
	p->f = f;
	if (!tr->predicates && !(tr->predicates = list_create((fdestroy) &predicate_destroy))) {
		predicate_destroy(tr->store, p);
		return LOG_ERR;
	}
	if (!list_append(tr->predicates, p)) {
		predicate_destroy(tr->store, p);
		return LOG_ERR;
	}
	return LOG_OK;
}

int
sql_trans_add_dependency(sql_trans* tr, sqlid id, sql_dependency_change_type tp)
{
	sql_dependency_change *dep = MNEW(sql_dependency_change);

	if (!dep)
		return LOG_ERR;
	*dep = (sql_dependency_change) {
		.objid = id,
		.type = tp
	};
	if (!tr->dependencies && !(tr->dependencies = list_create((fdestroy) &dep_destroy))) {
		_DELETE(dep);
		return LOG_ERR;
	}
	if (!list_append(tr->dependencies, dep)) {
		_DELETE(dep);
		return LOG_ERR;
	}
	return LOG_OK;
}

int
sql_trans_add_dependency_change(sql_trans *tr, sqlid id, sql_dependency_change_type tp)
{
	sql_dependency_change *dep = MNEW(sql_dependency_change);

	if (!dep)
		return LOG_ERR;
	*dep = (sql_dependency_change) {
		.objid = id,
		.type = tp
	};
	if (!tr->depchanges && !(tr->depchanges = list_create((fdestroy) &dep_destroy))) {
		_DELETE(dep);
		return LOG_ERR;
	}
	if (!list_append(tr->depchanges, dep)) {
		_DELETE(dep);
		return LOG_ERR;
	}
	return LOG_OK;
}

static void
load_keycolumn(sql_trans *tr, sql_key *k, res_table *rt_keycols/*, oid rid*/)
{
	sql_kc *kc = ZNEW(sql_kc);
	sql_schema *syss = find_sql_schema(tr, "sys");
	sql_table *objects = find_sql_table(tr, syss, "objects");
	sqlstore *store = tr->store;

	str v = (char*)store->table_api.table_fetch_value(rt_keycols, find_sql_column(objects, "name"));
	kc->c = find_sql_column(k->t, v);
	list_append(k->columns, kc);
	assert(kc->c);
}

static sql_key *
load_key(sql_trans *tr, sql_table *t, res_table *rt_keys, res_table *rt_keycols/*, oid rid*/)
{
	sql_schema *syss = find_sql_schema(tr, "sys");
	sql_table *keys = find_sql_table(tr, syss, "keys");
	sql_table *objects = find_sql_table(tr, syss, "objects");
	sqlstore *store = tr->store;

	key_type ktype = (key_type) *(int*) store->table_api.table_fetch_value(rt_keys, find_sql_column(keys, "type"));
	sql_key *nk = (ktype != fkey)?(sql_key*)ZNEW(sql_ukey):(sql_key*)ZNEW(sql_fkey);
	sqlid kid = *(sqlid*) store->table_api.table_fetch_value(rt_keys, find_sql_column(keys, "id"));
	str v = (char*) store->table_api.table_fetch_value(rt_keys, find_sql_column(keys, "name"));

	base_init(NULL, &nk->base, kid, 0, v);
	nk->type = ktype;
	nk->columns = list_create((fdestroy) &kc_destroy);
	nk->t = t;

	switch (ktype) {
	case ckey: {
		str ch = (char*)store->table_api.table_fetch_value(rt_keys, find_sql_column(keys, "check"));
		if (!strNil(ch))
			nk->check =_STRDUP(ch);
	}	break;
	case ukey:
	case unndkey:
	case pkey: {
		sql_ukey *uk = (sql_ukey *) nk;

		if (ktype == pkey)
			t->pkey = uk;
		break;
	}
	case fkey: {
		sql_fkey *fk = (sql_fkey *) nk;
		int action = *(int*)store->table_api.table_fetch_value(rt_keys, find_sql_column(keys, "action"));
		fk->on_delete = action & 255;
		fk->on_update = (action>>8) & 255;

		fk->rkey = *(sqlid*)store->table_api.table_fetch_value(rt_keys, find_sql_column(keys, "rkey"));
		break;
	}
	}

	for ( ; rt_keycols->cur_row < rt_keycols->nr_rows; rt_keycols->cur_row++) {
		sqlid nid = *(sqlid*)store->table_api.table_fetch_value(rt_keycols, find_sql_column(objects, "id"));
		if (nid != nk->base.id)
			break;
		load_keycolumn(tr, nk, rt_keycols);
	}

	/* find idx with same name */
	node *n = ol_find_name(t->idxs, nk->base.name);
	if (n) {
		nk->idx = (sql_idx*)n->data;
		nk->idx->key = nk;
	}
	return nk;
}

static void
load_idxcolumn(sql_trans *tr, sql_idx * i, res_table *rt_idxcols/*, oid rid*/)
{
	sql_kc *kc = ZNEW(sql_kc);
	sql_schema *syss = find_sql_schema(tr, "sys");
	sql_table *objects = find_sql_table(tr, syss, "objects");
	sqlstore *store = tr->store;
	str v;

	v = (char*)store->table_api.table_fetch_value(rt_idxcols, find_sql_column(objects, "name"));
	kc->c = find_sql_column(i->t, v);
	assert(kc->c);
	list_append(i->columns, kc);
}

static sql_idx *
load_idx(sql_trans *tr, sql_table *t, res_table *rt_idx, res_table *rt_idxcols/*, oid rid*/)
{
	sql_idx *ni = ZNEW(sql_idx);
	sql_schema *syss = find_sql_schema(tr, "sys");
	sql_table *idxs = find_sql_table(tr, syss, "idxs");
	sql_table *objects = find_sql_table(tr, syss, "objects");
	sqlstore *store = tr->store;

	sqlid iid = *(sqlid*)store->table_api.table_fetch_value(rt_idx, find_sql_column(idxs, "id"));
	str v = (char*)store->table_api.table_fetch_value(rt_idx, find_sql_column(idxs, "name"));
	base_init(NULL, &ni->base, iid, 0, v);
	ni->type = (idx_type) *(int*) store->table_api.table_fetch_value(rt_idx, find_sql_column(idxs, "type"));
	ni->columns = list_create((fdestroy) &kc_destroy);
	ni->t = t;
	ni->key = NULL;
	ATOMIC_PTR_INIT(&ni->data, NULL);

	if (isTable(ni->t) && idx_has_column(ni->type))
		store->storage_api.create_idx(tr, ni);

	for ( ; rt_idxcols->cur_row < rt_idxcols->nr_rows; rt_idxcols->cur_row++) {
		sqlid nid = *(sqlid*)store->table_api.table_fetch_value(rt_idxcols, find_sql_column(objects, "id"));
		if (nid != ni->base.id)
			break;
		load_idxcolumn(tr, ni, rt_idxcols);
	}
	return ni;
}

static void
load_triggercolumn(sql_trans *tr, sql_trigger * i, res_table *rt_triggercols)
{
	sql_kc *kc = ZNEW(sql_kc);
	sql_schema *syss = find_sql_schema(tr, "sys");
	sql_table *objects = find_sql_table(tr, syss, "objects");
	sqlstore *store = tr->store;

	str v = (char*)store->table_api.table_fetch_value(rt_triggercols, find_sql_column(objects, "name"));
	kc->c = find_sql_column(i->t, v);
	list_append(i->columns, kc);
	assert(kc->c);
}

static sql_trigger *
load_trigger(sql_trans *tr, sql_table *t, res_table *rt_triggers, res_table *rt_triggercols)
{
	sql_trigger *nt = ZNEW(sql_trigger);
	sql_schema *syss = find_sql_schema(tr, "sys");
	sql_table *triggers = find_sql_table(tr, syss, "triggers");
	sql_table *objects = find_sql_table(tr, syss, "objects");
	sqlstore *store = tr->store;

	sqlid tid = *(sqlid*)store->table_api.table_fetch_value(rt_triggers, find_sql_column(triggers, "id"));
	str v = (char*)store->table_api.table_fetch_value(rt_triggers, find_sql_column(triggers, "name"));
	base_init(NULL, &nt->base, tid, 0, v);

	nt->time = *(sht*)store->table_api.table_fetch_value(rt_triggers, find_sql_column(triggers, "time"));
	nt->orientation = *(sht*)store->table_api.table_fetch_value(rt_triggers, find_sql_column(triggers, "orientation"));
	nt->event = *(sht*)store->table_api.table_fetch_value(rt_triggers, find_sql_column(triggers, "event"));

	v = (char*)store->table_api.table_fetch_value(rt_triggers, find_sql_column(triggers, "old_name"));
	if (!strNil(v))
		nt->old_name =_STRDUP(v);
	v = (char*)store->table_api.table_fetch_value(rt_triggers, find_sql_column(triggers, "new_name"));
	if (!strNil(v))
		nt->new_name =_STRDUP(v);
	v = (char*)store->table_api.table_fetch_value(rt_triggers, find_sql_column(triggers, "condition"));
	if (!strNil(v))
		nt->condition =_STRDUP(v);
	v = (char*)store->table_api.table_fetch_value(rt_triggers, find_sql_column(triggers, "statement"));
	if (!strNil(v))
		nt->statement =_STRDUP(v);

	nt->t = t;
	if (t)
		nt->columns = list_create((fdestroy) &kc_destroy);

	if (rt_triggercols) {
		for ( ; rt_triggercols->cur_row < rt_triggercols->nr_rows; rt_triggercols->cur_row++) {
			sqlid nid = *(sqlid*)store->table_api.table_fetch_value(rt_triggercols, find_sql_column(objects, "id"));
			if (nid != nt->base.id)
				break;
			load_triggercolumn(tr, nt, rt_triggercols);
		}
	}
	return nt;
}

static sql_column *
load_column(sql_trans *tr, sql_table *t, res_table *rt_cols)
{
	sql_column *c = ZNEW(sql_column);
	sql_schema *syss = find_sql_schema(tr, "sys");
	sql_table *columns = find_sql_table(tr, syss, "_columns");
	sqlstore *store = tr->store;
	str v, def, tpe, st;
	int sz, d;

	sqlid cid = *(sqlid*)store->table_api.table_fetch_value(rt_cols, find_sql_column(columns, "id"));
	v = (char*)store->table_api.table_fetch_value(rt_cols, find_sql_column(columns, "name"));
	base_init(NULL, &c->base, cid, 0, v);

	sz = *(int*)store->table_api.table_fetch_value(rt_cols, find_sql_column(columns, "type_digits"));
	d = *(int*)store->table_api.table_fetch_value(rt_cols, find_sql_column(columns, "type_scale"));
	tpe = (char*)store->table_api.table_fetch_value(rt_cols, find_sql_column(columns, "type"));
	if (tpe && strcmp(tpe, "clob") == 0)
		tpe = "varchar";
	if (!sql_find_subtype(&c->type, tpe, sz, d)) {
		sql_type *lt = sql_trans_bind_type(tr, t->s, tpe);
		if (lt == NULL) {
			TRC_ERROR(SQL_STORE, "SQL type '%s' is missing\n", tpe);
			return NULL;
		}
		sql_init_subtype(&c->type, lt, sz, d);
	}
	c->type.multiset = *(bte*)store->table_api.table_fetch_value(rt_cols, find_sql_column(columns, "multiset"));
	c->def = NULL;
	def = (char*)store->table_api.table_fetch_value(rt_cols, find_sql_column(columns, "default"));
	if (!strNil(def))
		c->def =_STRDUP(def);
	c->null = *(bit*)store->table_api.table_fetch_value(rt_cols, find_sql_column(columns, "null"));
	c->colnr = *(int*)store->table_api.table_fetch_value(rt_cols, find_sql_column(columns, "number"));
	c->unique = 0;
	c->storage_type = NULL;
	st = (char*)store->table_api.table_fetch_value(rt_cols, find_sql_column(columns, "storage"));
	if (!strNil(st))
		c->storage_type =_STRDUP(st);
	c->column_type = *(bte*)store->table_api.table_fetch_value(rt_cols, find_sql_column(columns, "column_type"));
	ATOMIC_PTR_INIT(&c->data, NULL);
	c->t = t;
	if (isTable(c->t) && (c->type.multiset || !c->type.type->composite))
		store->storage_api.create_col(tr, c);
	TRC_DEBUG(SQL_STORE, "Load column: %s\n", c->base.name);
	if (!c->null)
		store->storage_api.col_not_null(tr, c, !c->null);
	return c;
}

static int
col_set_range(sql_trans *tr, sql_part *pt, bool add_range)
{
		sql_table *t = find_sql_table_id(tr, pt->t->s /* schema of both member and merge tbale */, pt->member);
		sql_column *c = t? find_sql_column(t, pt->t->part.pcol->base.name):NULL;

		if (c) {
			sqlstore *store = tr->store;
			return store->storage_api.col_set_range(tr, c, pt, add_range);
		}
		return 0;
}

static int
load_range_partition(sql_trans *tr, sql_schema *syss, sql_part *pt)
{
	oid rid;
	rids *rs;
	sqlstore *store = tr->store;
	sql_table *ranges = find_sql_table(tr, syss, "range_partitions");
	assert(ranges);

	rs = store->table_api.rids_select(tr, find_sql_column(ranges, "table_id"), &pt->member, &pt->member, NULL);
	if (rs == NULL)
		return -1;
	if ((rid = store->table_api.rids_next(rs)) != oid_nil) {
		ptr cbat;
		const char *v;

		pt->with_nills = (bit) store->table_api.column_find_bte(tr, find_sql_column(ranges, "with_nulls"), rid);
		v = store->table_api.column_find_string_start(tr, find_sql_column(ranges, "minimum"), rid, &cbat);
		pt->part.range.minvalue =_STRDUP(v);
		pt->part.range.minlength = strLen(v);
		store->table_api.column_find_string_end(cbat);
		v = store->table_api.column_find_string_start(tr, find_sql_column(ranges, "maximum"), rid, &cbat);
		pt->part.range.maxvalue =_STRDUP(v);
		pt->part.range.maxlength = strLen(v);
		store->table_api.column_find_string_end(cbat);
	}
	store->table_api.rids_destroy(rs);
	return 0;
}

static int
load_value_partition(sql_trans *tr, sql_schema *syss, sql_part *pt)
{
	sqlstore *store = tr->store;
	list *vals = NULL;
	oid rid;
	sql_table *values = find_sql_table(tr, syss, "value_partitions");
	assert(values);

	rids *rs = store->table_api.rids_select(tr, find_sql_column(values, "table_id"), &pt->member, &pt->member, NULL);
	if (rs == NULL)
		return -1;

	if (!rs)
		return -1;
	vals = list_create((fdestroy) &part_value_destroy);
	if (!vals) {
		store->table_api.rids_destroy(rs);
		return -1;
	}

	for (rid = store->table_api.rids_next(rs); !is_oid_nil(rid); rid = store->table_api.rids_next(rs)) {
		ptr cbat;

		const char *v = store->table_api.column_find_string_start(tr, find_sql_column(values, "value"), rid, &cbat);
		if (strNil(v)) { /* check for null value */
			pt->with_nills = true;
		} else {
			sql_part_value *nextv = ZNEW(sql_part_value);
			nextv->value =_STRDUP(v);
			nextv->length = strLen(v);
			list_append(vals, nextv);
		}
		store->table_api.column_find_string_end(cbat);
	}
	store->table_api.rids_destroy(rs);
	pt->part.values = vals;
	return 0;
}

static sql_part*
load_part(sql_trans *tr, sql_table *mt, oid rid)
{
	sql_part *pt = ZNEW(sql_part);
	sql_schema *syss = find_sql_schema(tr, "sys");
	sql_table *objects = find_sql_table(tr, syss, "objects");
	sqlid id;
	sqlstore *store = tr->store;
	const char *v;
	ptr cbat;

	assert(isMergeTable(mt) || isReplicaTable(mt));
	id = store->table_api.column_find_sqlid(tr, find_sql_column(objects, "id"), rid);
	if (is_int_nil(id)) { /* upgrade case, the id it's not initialized */
		id = store_next_oid(store);
		store->table_api.column_update_value(tr, find_sql_column(objects, "id"), rid, &id);
	}
	v = store->table_api.column_find_string_start(tr, find_sql_column(objects, "name"), rid, &cbat);
	base_init(NULL, &pt->base, id, 0, v);
	store->table_api.column_find_string_end(cbat);
	pt->t = mt;
	pt->member = store->table_api.column_find_sqlid(tr, find_sql_column(objects, "sub"), rid);
	list_append(mt->members, pt);
	return pt;
}

void
sql_trans_update_tables(sql_trans* tr, sql_schema *s)
{
	(void)tr;
	(void)s;
}

sql_base *
dup_base(sql_base *b)
{
	ATOMIC_INC(&b->refcnt);
	return b;
}

static sql_table *
load_table(sql_trans *tr, sql_schema *s, res_table *rt_tables, res_table *rt_parts,
		res_table *rt_cols, res_table *rt_idx, res_table *rt_idxcols,
		res_table *rt_keys, res_table *rt_keycols,
		res_table *rt_triggers, res_table *rt_triggercols,
		sqlid tid)
{
	sqlstore *store = tr->store;
	sql_table *t = ZNEW(sql_table);
	sql_schema *syss = find_sql_schema(tr, "sys");
	sql_table *tables = find_sql_table(tr, syss, "_tables");
	sql_table *cols = find_sql_table(tr, syss, "_columns");
	sql_table *idxs = find_sql_table(tr, syss, "idxs");
	sql_table *keys = find_sql_table(tr, syss, "keys");
	sql_table *triggers = find_sql_table(tr, syss, "triggers");
	sqlid pcolid = int_nil;
	str v, exp = NULL;

	sqlid ntid = *(sqlid*)store->table_api.table_fetch_value(rt_tables, find_sql_column(tables, "id"));
	assert(tid == ntid);
	v = (char*)store->table_api.table_fetch_value(rt_tables, find_sql_column(tables, "name"));
	base_init(NULL, &t->base, tid, 0, v);
	t->query = NULL;
	v = (char*)store->table_api.table_fetch_value(rt_tables, find_sql_column(tables, "query"));
	if (!strNil(v))
		t->query =_STRDUP(v);
	t->type = *(sht*)store->table_api.table_fetch_value(rt_tables, find_sql_column(tables, "type"));
	t->system = *(bit*)store->table_api.table_fetch_value(rt_tables, find_sql_column(tables, "system"));
	t->commit_action = (ca_t)*(sht*)store->table_api.table_fetch_value(rt_tables, find_sql_column(tables, "commit_action"));
	t->persistence = SQL_PERSIST;
	if (t->commit_action)
		t->persistence = SQL_GLOBAL_TEMP;
	if (isRemote(t))
		t->persistence = SQL_REMOTE;
	t->access = *(sht*)store->table_api.table_fetch_value(rt_tables, find_sql_column(tables, "access"));

	t->pkey = NULL;
	t->s = s;
	t->sz = COLSIZE;

	t->columns = ol_new(NULL, (destroy_fptr) &column_destroy, store);
	t->idxs = ol_new(NULL, (destroy_fptr) &idx_destroy, store);
	t->keys = ol_new(NULL, (destroy_fptr) &key_destroy, store);
	t->triggers = ol_new(NULL, (destroy_fptr) &trigger_destroy, store);
	if (isMergeTable(t) || isReplicaTable(t))
		t->members = list_create((fdestroy) &part_destroy);
	ATOMIC_PTR_INIT(&t->data, NULL);

	if (isTable(t)) {
		if (store->storage_api.create_del(tr, t) != LOG_OK) {
			TRC_ERROR(SQL_STORE, "Load table '%s' is missing 'deletes'", t->base.name);
			return NULL;
		}
	}

	TRC_DEBUG(SQL_STORE, "Load table: %s\n", t->base.name);

	sql_table *partitions = find_sql_table(tr, syss, "table_partitions");
	assert(partitions);

	if (rt_parts->cur_row < rt_parts->nr_rows) {
		ntid = *(sqlid*)store->table_api.table_fetch_value(rt_parts, find_sql_column(partitions, "table_id"));
		if (ntid == tid) {
			t->properties |= *(bte*)store->table_api.table_fetch_value(rt_parts, find_sql_column(partitions, "type"));

			if (isPartitionedByColumnTable(t)) {
				pcolid = *(sqlid*)store->table_api.table_fetch_value(rt_parts, find_sql_column(partitions, "column_id"));
			} else {
				v = (char*)store->table_api.table_fetch_value(rt_parts, find_sql_column(partitions, "expression"));
				assert(!strNil(v));
				exp =_STRDUP(v);
			}
			rt_parts->cur_row++;
		}
	}

	assert((!isRangePartitionTable(t) && !isListPartitionTable(t)) || (!exp && !is_int_nil(pcolid)) || (exp && is_int_nil(pcolid)));
	if (isPartitionedByExpressionTable(t)) {
		t->part.pexp = ZNEW(sql_expression);
		t->part.pexp->exp = exp;
		t->part.pexp->type = *sql_bind_localtype("void"); /* initialized at initialize_sql_parts */
		t->part.pexp->cols = list_create((fdestroy) &int_destroy);
	}
	for ( ; rt_cols->cur_row < rt_cols->nr_rows; rt_cols->cur_row++) {
		ntid = *(sqlid*)store->table_api.table_fetch_value(rt_cols, find_sql_column(cols, "table_id"));
		while (instore(ntid)) {
			rt_cols->cur_row++;
			ntid = *(sqlid*)store->table_api.table_fetch_value(rt_cols, find_sql_column(cols, "table_id"));
		}

		if (ntid != t->base.id)
			break;
		sql_column* next = load_column(tr, t, rt_cols);
		if (next == NULL) {
			table_destroy(store, t);
			return NULL;
		}
		if (next->type.multiset)
			t->multiset=true;
		if (next->type.type->composite)
			t->composite=true;
		if (ol_add(t->columns, &next->base)) {
			table_destroy(store, t);
			return NULL;
		}
		if (pcolid == next->base.id)
			t->part.pcol = next;
	}

	if (!isKindOfTable(t))
		return t;

	/* load idx's first as the may be needed by the keys */
	for ( ; rt_idx->cur_row < rt_idx->nr_rows; rt_idx->cur_row++) {
		ntid = *(sqlid*)store->table_api.table_fetch_value(rt_idx, find_sql_column(idxs, "table_id"));

		if (ntid != t->base.id)
			break;
		sql_idx *i = load_idx(tr, t, rt_idx, rt_idxcols);

		if (!i || ol_add(t->idxs, &i->base) ||
		    os_add(s->idxs, tr, i->base.name, dup_base(&i->base))) {
			table_destroy(store, t);
			return NULL;
		}
	}

	for ( ; rt_keys->cur_row < rt_keys->nr_rows; rt_keys->cur_row++) {
		ntid = *(sqlid*)store->table_api.table_fetch_value(rt_keys, find_sql_column(keys, "table_id"));

		if (ntid != t->base.id)
			break;
		sql_key *k = load_key(tr, t, rt_keys, rt_keycols);

		if (!k || ol_add(t->keys, &k->base) ||
		    os_add(s->keys, tr, k->base.name, dup_base(&k->base)) ||
			(isGlobal(t) && os_add(tr->cat->objects, tr, k->base.name, dup_base(&k->base)))) {
			table_destroy(store, t);
			return NULL;
		}
	}

	/* after loading keys and idxs, update properties derived from indexes that require keys */
	if (ol_length(t->idxs))
		for (node *n = ol_first_node(t->idxs); n; n = n->next)
			create_sql_idx_done(tr, n->data);

	for ( ; rt_triggers->cur_row < rt_triggers->nr_rows; rt_triggers->cur_row++) {
		ntid = *(sqlid*)store->table_api.table_fetch_value(rt_triggers, find_sql_column(triggers, "table_id"));

		if (ntid < t->base.id && instore(ntid)) /* skip triggers on system tables ugh */
			continue;
		if (ntid != t->base.id)
			break;
		sql_trigger *k = load_trigger(tr, t, rt_triggers, rt_triggercols);

		if (!k || ol_add(t->triggers, &k->base) ||
		    os_add(s->triggers, tr, k->base.name, dup_base(&k->base))) {
			table_destroy(store, t);
			return NULL;
		}
	}
	return t;
}

static sql_arg *
load_arg(sql_trans *tr, sql_schema *s, oid rid)
{
	sqlstore *store = tr->store;
	sql_arg *a = ZNEW(sql_arg);
	unsigned int digits, scale;
	sql_schema *syss = find_sql_schema(tr, "sys");
	sql_table *args = find_sql_table(tr, syss, "args");
	const char *v, *tpe;
	ptr cbat;

	v = store->table_api.column_find_string_start(tr, find_sql_column(args, "name"), rid, &cbat);
	a->name =_STRDUP(v);
	store->table_api.column_find_string_end(cbat);
	a->inout = store->table_api.column_find_bte(tr, find_sql_column(args, "inout"), rid);
	digits = store->table_api.column_find_int(tr, find_sql_column(args, "type_digits"), rid);
	scale = store->table_api.column_find_int(tr, find_sql_column(args, "type_scale"), rid);

	tpe = store->table_api.column_find_string_start(tr, find_sql_column(args, "type"), rid, &cbat);
	if (tpe && strcmp(tpe, "clob") == 0)
		tpe = "varchar";
	if (!sql_find_subtype(&a->type, tpe, digits, scale)) {
		sql_type *lt = sql_trans_bind_type(tr, s, tpe);
		if (lt == NULL) {
			TRC_ERROR(SQL_STORE, "SQL type '%s' is missing\n", tpe);
			store->table_api.column_find_string_end(cbat);
			return NULL;
		}
		sql_init_subtype(&a->type, lt, digits, scale);
	}
	a->type.multiset = store->table_api.column_find_bte(tr, find_sql_column(args, "multiset"), rid);
	store->table_api.column_find_string_end(cbat);
	return a;
}

static sql_type *
load_type(sql_trans *tr, sql_schema *s, sqlid tid, subrids *rs)
{
	sqlstore *store = tr->store;
	sql_type *t = ZNEW(sql_type);
	sql_schema *syss = find_sql_schema(tr, "sys");
	sql_table *types = find_sql_table(tr, syss, "types");
	oid rid;
	const char *v;
	ptr cbat;

	rid = store->table_api.column_find_row(tr, find_sql_column(types, "id"), &tid, NULL);
	v = store->table_api.column_find_string_start(tr, find_sql_column(types, "sqlname"), rid, &cbat);
	base_init(NULL, &t->base, tid, 0, v);
	store->table_api.column_find_string_end(cbat);
	v = store->table_api.column_find_string_start(tr, find_sql_column(types, "systemname"), rid, &cbat);
	if (!strNil(v)) {
		assert(!rs);
		t->d.impl =_STRDUP(v);
		t->localtype = ATOMindex(t->d.impl);
	} else {
		assert(rs);
		t->composite = true;
		t->localtype = TYPE_int;

		/* load fields */
		t->d.fields = list_create((fdestroy) &arg_destroy);
		if (rs) {
			for (oid rid = store->table_api.subrids_next(rs); !is_oid_nil(rid); rid = store->table_api.subrids_next(rs)) {
				sql_arg *a = load_arg(tr, t->s, rid);

				if (a == NULL)
					return NULL;
				list_append(t->d.fields, a);
			}
		}
	}
	store->table_api.column_find_string_end(cbat);
	t->digits = store->table_api.column_find_int(tr, find_sql_column(types, "digits"), rid);
	t->scale = store->table_api.column_find_int(tr, find_sql_column(types, "scale"), rid);
	t->radix = store->table_api.column_find_int(tr, find_sql_column(types, "radix"), rid);
	t->eclass = (sql_class)store->table_api.column_find_int(tr, find_sql_column(types, "eclass"), rid);
	t->s = s;
	return t;
}

static sql_func *
load_func(sql_trans *tr, sql_schema *s, sqlid fid, subrids *rs)
{
	sqlstore *store = tr->store;
	sql_func *t = ZNEW(sql_func);
	sql_schema *syss = find_sql_schema(tr, "sys");
	sql_table *funcs = find_sql_table(tr, syss, "functions");
	oid rid;
	bool update_env;	/* hacky way to update env function */
	const char *v;
	ptr cbat;

	rid = store->table_api.column_find_row(tr, find_sql_column(funcs, "id"), &fid, NULL);
	v = store->table_api.column_find_string_start(tr, find_sql_column(funcs, "name"), rid, &cbat);
	update_env = strcmp(v, "env") == 0;
	base_init(NULL, &t->base, fid, 0, v);
	store->table_api.column_find_string_end(cbat);
	v = store->table_api.column_find_string_start(tr, find_sql_column(funcs, "func"), rid, &cbat);
	update_env = update_env && strstr(v, "EXTERNAL NAME sql.sql_environment") != NULL;
	if (update_env) {
		/* see creation of env in sql_create_env()
		 * also see upgrade code in sql_upgrades.c */
		v = "CREATE FUNCTION env() RETURNS TABLE( name varchar(1024), value varchar(2048)) EXTERNAL NAME inspect.\"getEnvironment\";";
	}
	t->imp =_STRDUP(v);
	store->table_api.column_find_string_end(cbat);
	if (update_env) {
		v = "inspect";
	} else {
		v = store->table_api.column_find_string_start(tr, find_sql_column(funcs, "mod"), rid, &cbat);
	}
	if (strcmp(v, "pyapi") == 0 ||	 /* pyapi module no longer used */
		strcmp(v, "pyapi3map") == 0) /* pyapi3map module no longer used */
		t->mod =_STRDUP("pypapi3");
	else
		t->mod =_STRDUP(v);
	if (!update_env)
		store->table_api.column_find_string_end(cbat);
	t->lang = (sql_flang) store->table_api.column_find_int(tr, find_sql_column(funcs, "language"), rid);
	t->instantiated = t->lang != FUNC_LANG_SQL && t->lang != FUNC_LANG_MAL;
	t->type = (sql_ftype) store->table_api.column_find_int(tr, find_sql_column(funcs, "type"), rid);
	t->side_effect = (bool) store->table_api.column_find_bte(tr, find_sql_column(funcs, "side_effect"), rid);
	t->varres = (bool) store->table_api.column_find_bte(tr, find_sql_column(funcs, "varres"), rid);
	t->vararg = (bool) store->table_api.column_find_bte(tr, find_sql_column(funcs, "vararg"), rid);
	t->system = (bool) store->table_api.column_find_bte(tr, find_sql_column(funcs, "system"), rid);
	t->semantics = (bool) store->table_api.column_find_bte(tr, find_sql_column(funcs, "semantics"), rid);
	bte order_spec = (bte) store->table_api.column_find_bte(tr, find_sql_column(funcs, "order_specification"), rid);
	t->res = NULL;
	t->s = s;
	t->fix_scale = SCALE_EQ;
	t->sa = NULL;
	if (t->lang != FUNC_LANG_INT) {
		t->query = t->imp;
		t->imp = NULL;
	}
	/* convert old PYTHON2 and PYTHON2_MAP to PYTHON and PYTHON_MAP
	 * see also function sql_update_jun2020() in sql_upgrades.c */
	if ((int) t->lang == 7 || (int) t->lang == 8)		/* MAP_PY old FUNC_LANG_PY2 */
		t->lang = FUNC_LANG_PY;
	else if ((int) t->lang == 9 || (int) t->lang == 11)	/* old FUNC_LANG_MAP_PY2 or MAP_PY3 */
		t->lang = FUNC_LANG_PY;
	if (LANG_EXT(t->lang)) { /* instantiate functions other than sql and mal */
		switch(t->type) {
		case F_AGGR:
			t->imp =_STRDUP("eval_aggr");
			break;
		case F_LOADER:
			t->imp =_STRDUP("eval_loader");
			break;
		default: /* for every other function type at the moment */
			t->imp =_STRDUP("eval");
		}
	}
	if (order_spec == 2)
		t->order_required = true;
	if (order_spec == 1)
		t->opt_order = true;

	TRC_DEBUG(SQL_STORE, "Load function: %s\n", t->base.name);

	t->ops = list_create((fdestroy) &arg_destroy);
	if (rs) {
		for (rid = store->table_api.subrids_next(rs); !is_oid_nil(rid); rid = store->table_api.subrids_next(rs)) {
			sql_arg *a = load_arg(tr, t->s, rid);

			if (a == NULL)
				return NULL;
			if (a->inout == ARG_OUT) {
				if (!t->res)
					t->res = list_create((fdestroy) &arg_destroy);
				list_append(t->res, a);
			} else {
				list_append(t->ops, a);
			}
		}
	}
	if (t->type == F_FILT && (list_length(t->ops) == 2 || list_length(t->ops) == 3))
		if (!find_keyword(t->base.name))
			(void) keywords_insert(t->base.name, KW_OPERATORS);
	return t;
}

static sql_sequence *
load_seq(sql_trans *tr, sql_schema * s, oid rid)
{
	sqlstore *store = tr->store;
	sql_sequence *seq = ZNEW(sql_sequence);
	sql_schema *syss = find_sql_schema(tr, "sys");
	sql_table *seqs = find_sql_table(tr, syss, "sequences");
	sqlid sid;
	const char *v;
	ptr cbat;

	sid = store->table_api.column_find_sqlid(tr, find_sql_column(seqs, "id"), rid);
	v = store->table_api.column_find_string_start(tr, find_sql_column(seqs, "name"), rid, &cbat);
	base_init(NULL, &seq->base, sid, 0, v);
	store->table_api.column_find_string_end(cbat);
	seq->start = store->table_api.column_find_lng(tr, find_sql_column(seqs, "start"), rid);
	seq->minvalue = store->table_api.column_find_lng(tr, find_sql_column(seqs, "minvalue"), rid);
	seq->maxvalue = store->table_api.column_find_lng(tr, find_sql_column(seqs, "maxvalue"), rid);
	seq->increment = store->table_api.column_find_lng(tr, find_sql_column(seqs, "increment"), rid);
	seq->cacheinc = store->table_api.column_find_lng(tr, find_sql_column(seqs, "cacheinc"), rid);
	seq->cycle = (bit) store->table_api.column_find_bte(tr, find_sql_column(seqs, "cycle"), rid);
	seq->s = s;
	return seq;
}

static void
sql_trans_update_schema(sql_trans *tr, oid rid)
{
	sqlstore *store = tr->store;
	sql_schema *s = NULL, *syss = find_sql_schema(tr, "sys");
	sql_table *ss = find_sql_table(tr, syss, "schemas");
	sqlid sid;
	str v;

	sid = store->table_api.column_find_sqlid(tr, find_sql_column(ss, "id"), rid);
	s = find_sql_schema_id(tr, sid);

	if (s==NULL)
		return ;

	TRC_DEBUG(SQL_STORE, "Update schema: %s %d\n", s->base.name, s->base.id);

	v = store->table_api.column_find_value(tr, find_sql_column(ss, "name"), rid);
	if (!v)
		return; /* TODO do better than this */
	_DELETE(s->base.name);
	base_init(NULL, &s->base, sid, 0, v);
	_DELETE(v);
	s->auth_id = store->table_api.column_find_sqlid(tr, find_sql_column(ss, "authorization"), rid);
	s->system = (bit) store->table_api.column_find_bte(tr, find_sql_column(ss, "system"), rid);
	s->owner = store->table_api.column_find_sqlid(tr, find_sql_column(ss, "owner"), rid);
}

static sql_schema *
load_schema(sql_trans *tr, res_table *rt_schemas, res_table *rt_tables, res_table *rt_parts,
		    res_table *rt_cols, res_table *rt_idx, res_table *rt_idxcols,
		    res_table *rt_keys, res_table *rt_keycols,
		    res_table *rt_triggers, res_table *rt_triggercols)
{
	sqlstore *store = tr->store;
	sql_schema *s = NULL, *syss = find_sql_schema(tr, "sys");
	sql_table *ss = find_sql_table(tr, syss, "schemas");
	sql_table *types = find_sql_table(tr, syss, "types");
	sql_table *tables = find_sql_table(tr, syss, "_tables");
	sql_table *funcs = find_sql_table(tr, syss, "functions");
	sql_table *seqs = find_sql_table(tr, syss, "sequences");
	sql_column *type_schema, *type_id, *table_schema, *table_id;
	sql_column *func_schema, *func_id, *seq_schema, *seq_id;
	rids *rs;

	sqlid sid = *(sqlid*)store->table_api.table_fetch_value(rt_schemas, find_sql_column(ss, "id"));
	if (instore(sid)) {
		s = find_sql_schema_id(tr, sid);

		if (s==NULL) {
			char *name = (char*)store->table_api.table_fetch_value(rt_schemas, find_sql_column(ss, "name"));
			s = find_sql_schema(tr, name);
			if (s == NULL) {
				GDKerror("SQL schema missing or incompatible, rebuild from archive");
				return NULL;
			}
		}
		s->base.id = sid;
	} else {
		s = ZNEW(sql_schema);
		if (s == NULL)
			return NULL;
		char *name = (char*)store->table_api.table_fetch_value(rt_schemas, find_sql_column(ss, "name"));
		base_init(NULL, &s->base, sid, 0, name);
		s->auth_id = *(sqlid*)store->table_api.table_fetch_value(rt_schemas, find_sql_column(ss, "authorization"));
		s->system = *(bte*)store->table_api.table_fetch_value(rt_schemas, find_sql_column(ss, "system"));
		s->owner = *(sqlid*)store->table_api.table_fetch_value(rt_schemas, find_sql_column(ss, "owner"));

		s->tables = os_new(NULL, (destroy_fptr) &table_destroy, false, true, true, false, store);
		s->types = os_new(NULL, (destroy_fptr) &type_destroy, false, true, true, false, store);
		s->funcs = os_new(NULL, (destroy_fptr) &func_destroy, false, false, false, false, store);
		s->seqs = os_new(NULL, (destroy_fptr) &seq_destroy, false, true, true, false, store);
		s->keys = os_new(NULL, (destroy_fptr) &key_destroy, false, true, true, false, store);
		s->idxs = os_new(NULL, (destroy_fptr) &idx_destroy, false, true, true, false, store);
		s->triggers = os_new(NULL, (destroy_fptr) &trigger_destroy, false, true, true, false, store);
		s->parts = os_new(NULL, (destroy_fptr) &part_destroy, false, false, true, false, store);
	}

	TRC_DEBUG(SQL_STORE, "Load schema: %s %d\n", s->base.name, s->base.id);

	sqlid tmpid = FUNC_OIDS;

	/* first load simple types */
	type_schema = find_sql_column(types, "schema_id");
	type_id = find_sql_column(types, "id");
	rs = store->table_api.rids_select(tr, type_schema, &s->base.id, &s->base.id, type_id, &tmpid, NULL, NULL);
	if (rs == NULL) {
		schema_destroy(store, s);
		return NULL;
	}
	if (!store->table_api.rids_empty(rs)) {
		sql_table *args = find_sql_table(tr, syss, "args");
		sql_column *arg_type_id = find_sql_column(args, "func_id");
		sql_column *arg_number = find_sql_column(args, "number");
		subrids *nrs = store->table_api.subrids_create(tr, rs, type_id, arg_type_id, arg_number);
		if (!nrs) {
			store->table_api.rids_destroy(rs);
			schema_destroy(store, s);
			return NULL;
		}

		sqlid tid;
		sql_type *t;

		/* Handle all simple types (no args aka fields)  */
		rs = store->table_api.rids_diff(tr, rs, type_id, nrs, arg_type_id);
		if (!rs) {
			store->table_api.subrids_destroy(nrs);
			schema_destroy(store, s);
			return NULL;
		}
		for (oid rid = store->table_api.rids_next(rs); !is_oid_nil(rid); rid = store->table_api.rids_next(rs)) {
			tid = store->table_api.column_find_sqlid(tr, type_id, rid);
			t = load_type(tr, s, tid, NULL);
			if (t == NULL) {
				store->table_api.subrids_destroy(nrs);
				store->table_api.rids_destroy(rs);
				schema_destroy(store, s);
				return NULL;
			}
			if (os_add(s->types, tr, t->base.name, &t->base)) {
				store->table_api.subrids_destroy(nrs);
				store->table_api.rids_destroy(rs);
				schema_destroy(store, s);
				return NULL;
			}
		}

		/* Handle all composite types (no args aka fields)  */
		for (tid = store->table_api.subrids_nextid(nrs); tid >= 0; tid = store->table_api.subrids_nextid(nrs)) {
			t = load_type(tr, s, tid, nrs);
			if (t == NULL) {
				store->table_api.subrids_destroy(nrs);
				store->table_api.rids_destroy(rs);
				schema_destroy(store, s);
				return NULL;
			}
			if (os_add(s->types, tr, t->base.name, &t->base)) {
				schema_destroy(store, s);
				return NULL;
			}
		}
		store->table_api.subrids_destroy(nrs);
	}
	store->table_api.rids_destroy(rs);

	/* second tables */
	table_schema = find_sql_column(tables, "schema_id");
	table_id = find_sql_column(tables, "id");
	for ( ; rt_tables->cur_row < rt_tables->nr_rows; rt_tables->cur_row++) {
		sqlid nsid = *(sqlid*)store->table_api.table_fetch_value(rt_tables, table_schema);
		sqlid tid = *(sqlid*)store->table_api.table_fetch_value(rt_tables, table_id);
		if (nsid > s->base.id)
			break;
		if (nsid < s->base.id)
			assert(0);
		if (!instore(tid)) {
			sql_table *t = load_table(tr, s, rt_tables, rt_parts,
					rt_cols, rt_idx, rt_idxcols, rt_keys, rt_keycols, rt_triggers, rt_triggercols, tid);
			if (t == NULL && store->debug&8) /* try to continue without this table */
				continue;
			if (t == NULL) {
				schema_destroy(store, s);
				return NULL;
			}
			if (os_add(s->tables, tr, t->base.name, &t->base)) {
				schema_destroy(store, s);
				return NULL;
			}
		}
	}

	/* next functions which could use these types */
	func_schema = find_sql_column(funcs, "schema_id");
	func_id = find_sql_column(funcs, "id");
	rs = store->table_api.rids_select(tr, func_schema, &s->base.id, &s->base.id, func_id, &tmpid, NULL, NULL);
	if (rs == NULL) {
		schema_destroy(store, s);
		return NULL;
	}
	if (!store->table_api.rids_empty(rs)) {
		sql_table *args = find_sql_table(tr, syss, "args");
		sql_column *arg_func_id = find_sql_column(args, "func_id");
		sql_column *arg_number = find_sql_column(args, "number");
		subrids *nrs = store->table_api.subrids_create(tr, rs, func_id, arg_func_id, arg_number);
		if (!nrs) {
			store->table_api.rids_destroy(rs);
			schema_destroy(store, s);
			return NULL;
		}
		sqlid fid;
		sql_func *f;

		for (fid = store->table_api.subrids_nextid(nrs); fid >= 0; fid = store->table_api.subrids_nextid(nrs)) {
			f = load_func(tr, s, fid, nrs);
			if (f == NULL) {
				store->table_api.subrids_destroy(nrs);
				store->table_api.rids_destroy(rs);
				schema_destroy(store, s);
				return NULL;
			}
			if (os_add(s->funcs, tr, f->base.name, &f->base)) {
				schema_destroy(store, s);
				return NULL;
			}
		}
		/* Handle all procedures without arguments (no args) */
		rs = store->table_api.rids_diff(tr, rs, func_id, nrs, arg_func_id);
		if (!rs) {
			store->table_api.subrids_destroy(nrs);
			schema_destroy(store, s);
			return NULL;
		}
		for (oid rid = store->table_api.rids_next(rs); !is_oid_nil(rid); rid = store->table_api.rids_next(rs)) {
			fid = store->table_api.column_find_sqlid(tr, func_id, rid);
			f = load_func(tr, s, fid, NULL);
			if (f == NULL) {
				store->table_api.subrids_destroy(nrs);
				store->table_api.rids_destroy(rs);
				schema_destroy(store, s);
				return NULL;
			}
			if (os_add(s->funcs, tr, f->base.name, &f->base)) {
				store->table_api.subrids_destroy(nrs);
				store->table_api.rids_destroy(rs);
				schema_destroy(store, s);
				return NULL;
			}
		}
		store->table_api.subrids_destroy(nrs);
	}
	store->table_api.rids_destroy(rs);

	/* last sequence numbers */
	seq_schema = find_sql_column(seqs, "schema_id");
	seq_id = find_sql_column(seqs, "id");
	rs = store->table_api.rids_select(tr, seq_schema, &s->base.id, &s->base.id, seq_id, &tmpid, NULL, NULL);
	if (rs == NULL) {
		schema_destroy(store, s);
		return NULL;
	}
	for (oid rid = store->table_api.rids_next(rs); !is_oid_nil(rid); rid = store->table_api.rids_next(rs)) {
		sql_sequence *seq = load_seq(tr, s, rid);
		if (os_add(s->seqs, tr, seq->base.name, &seq->base)) {
			schema_destroy(store, s);
			store->table_api.rids_destroy(rs);
			return NULL;
		}
	}
	store->table_api.rids_destroy(rs);

	struct os_iter oi;
	os_iterator(&oi, s->tables, tr, NULL);
	for (sql_base *b = oi_next(&oi); b; b = oi_next(&oi)) {
		sql_table *t = (sql_table*)b;
		if (isMergeTable(t) || isReplicaTable(t)) {
			sql_table *objects = find_sql_table(tr, syss, "objects");
			sql_column *mt_nr = find_sql_column(objects, "nr");
			sql_column *mt_sub = find_sql_column(objects, "sub");
			rids *rs = store->table_api.rids_select(tr, mt_nr, &t->base.id, &t->base.id, NULL);
			if (rs == NULL) {
				schema_destroy(store, s);
				return NULL;
			}
			rs = store->table_api.rids_orderby(tr, rs, mt_sub);
			if (rs == NULL) {
				schema_destroy(store, s);
				return NULL;
			}
			for (oid rid = store->table_api.rids_next(rs); !is_oid_nil(rid); rid = store->table_api.rids_next(rs)) {
				sql_part *pt = load_part(tr, t, rid);
				if (isRangePartitionTable(t)) {
					if (load_range_partition(tr, syss, pt) < 0) {
						schema_destroy(store, s);
						return NULL;
					}
				} else if (isListPartitionTable(t)) {
					load_value_partition(tr, syss, pt);
				}
				if (os_add(s->parts, tr, pt->base.name, dup_base(&pt->base))) {
					schema_destroy(store, s);
					store->table_api.rids_destroy(rs);
					return NULL;
				}
			}
			store->table_api.rids_destroy(rs);
		}
	}
	return s;
}

int
sql_trans_update_schemas(sql_trans* tr)
{
	sqlstore *store = tr->store;
	sql_schema *syss = find_sql_schema(tr, "sys");
	sql_table *sysschema = find_sql_table(tr, syss, "schemas");
	sql_column *sysschema_ids = find_sql_column(sysschema, "id");
	rids *schemas = store->table_api.rids_select(tr, sysschema_ids, NULL, NULL);
	oid rid;

	if (schemas == NULL)
		return -1;
	TRC_DEBUG(SQL_STORE, "Update schemas\n");

	for (rid = store->table_api.rids_next(schemas); !is_oid_nil(rid); rid = store->table_api.rids_next(schemas)) {
		sql_trans_update_schema(tr, rid);
	}
	store->table_api.rids_destroy(schemas);
	return 0;
}

static bool
load_trans(sql_trans* tr)
{
	sqlstore *store = tr->store;
	sql_schema *syss = find_sql_schema(tr, "sys");
	sql_table *sysschema = find_sql_table(tr, syss, "schemas");
	sql_table *systables = find_sql_table(tr, syss, "_tables");
	sql_table *sysparts = find_sql_table(tr, syss, "table_partitions");
	sql_table *syscols = find_sql_table(tr, syss, "_columns");
	sql_table *sysidx = find_sql_table(tr, syss, "idxs");
	sql_table *syskeys = find_sql_table(tr, syss, "keys");
	sql_table *systriggers = find_sql_table(tr, syss, "triggers");
	sql_table *sysobjects = find_sql_table(tr, syss, "objects");
	sql_column *sysschema_ids = find_sql_column(sysschema, "id");
	bool ok = true;

	TRC_DEBUG(SQL_STORE, "Load transaction\n");
	assert(sysschema);
	assert(systables);
	assert(sysparts);
	assert(syscols);
	assert(sysidx);
	assert(syskeys);
	assert(systriggers);
	assert(sysobjects);
	assert(sysschema_ids);

	res_table *rt_schemas = store->table_api.table_orderby(tr, sysschema, NULL, NULL, NULL, NULL, sysschema_ids, NULL);
	res_table *rt_tables = store->table_api.table_orderby(tr, systables, NULL, NULL, NULL, NULL,
			find_sql_column(systables, "schema_id"),
			find_sql_column(systables, "id"), NULL);
	res_table *rt_parts = store->table_api.table_orderby(tr, sysparts,
			find_sql_column(sysparts, "table_id"),
			find_sql_column(systables, "id"),
			NULL, NULL,
			find_sql_column(systables, "schema_id"), /* order also on schema_id */
			find_sql_column(sysparts, "table_id"), NULL);
	res_table *rt_cols = store->table_api.table_orderby(tr, syscols,
			find_sql_column(syscols, "table_id"),
			find_sql_column(systables, "id"),
			NULL, NULL,
			find_sql_column(systables, "schema_id"), /* order also on schema_id */
			find_sql_column(syscols, "table_id"),
			find_sql_column(syscols, "number"), NULL);

	res_table *rt_idx = store->table_api.table_orderby(tr, sysidx,
			find_sql_column(sysidx, "table_id"),
			find_sql_column(systables, "id"),
			NULL, NULL,
			find_sql_column(systables, "schema_id"), /* order also on schema_id */
			find_sql_column(sysidx, "table_id"),
			find_sql_column(sysidx, "id"), NULL);
	res_table *rt_idxcols = store->table_api.table_orderby(tr, sysobjects,
			find_sql_column(sysobjects, "id"),
			find_sql_column(sysidx, "id"),
			find_sql_column(sysidx, "table_id"),
			find_sql_column(systables, "id"),
			find_sql_column(systables, "schema_id"), /* order also on schema_id, table_id */
			find_sql_column(sysidx, "table_id"),
			find_sql_column(sysobjects, "id"),
			find_sql_column(sysobjects, "nr"), NULL);
	res_table *rt_keys = store->table_api.table_orderby(tr, syskeys,
			find_sql_column(syskeys, "table_id"),
			find_sql_column(systables, "id"),
			NULL, NULL,
			find_sql_column(systables, "schema_id"), /* order also on schema_id */
			find_sql_column(syskeys, "table_id"),
			find_sql_column(syskeys, "id"), NULL);
	res_table *rt_keycols = store->table_api.table_orderby(tr, sysobjects,
			find_sql_column(sysobjects, "id"),
			find_sql_column(syskeys, "id"),
			find_sql_column(syskeys, "table_id"),
			find_sql_column(systables, "id"),
			find_sql_column(systables, "schema_id"), /* order also on schema_id, table_id */
			find_sql_column(syskeys, "table_id"),
			find_sql_column(sysobjects, "id"),
			find_sql_column(sysobjects, "nr"), NULL);
	res_table *rt_tabletriggers = store->table_api.table_orderby(tr, systriggers,
			find_sql_column(systriggers, "table_id"),
			find_sql_column(systables, "id"),
			NULL, NULL,
			find_sql_column(systables, "schema_id"), /* order also on schema_id */
			find_sql_column(systriggers, "table_id"),
			find_sql_column(systriggers, "id"), NULL);
	res_table *rt_triggercols = store->table_api.table_orderby(tr, sysobjects,
			find_sql_column(sysobjects, "id"),
			find_sql_column(systriggers, "id"),
			find_sql_column(systriggers, "table_id"),
			find_sql_column(systables, "id"),
			find_sql_column(systables, "schema_id"), /* order also on schema_id, table_id */
			find_sql_column(systriggers, "table_id"),
			find_sql_column(sysobjects, "id"),
			find_sql_column(sysobjects, "nr"), NULL);
	res_table *rt_triggers = store->table_api.table_orderby(tr, systriggers,
			NULL, NULL, NULL, NULL,
			find_sql_column(systriggers, "id"),
			find_sql_column(systriggers, "table_id"), NULL);
	for ( ; rt_schemas->cur_row < rt_schemas->nr_rows; rt_schemas->cur_row++) {
		sql_schema *ns = load_schema(tr, rt_schemas, rt_tables, rt_parts,
				rt_cols, rt_idx, rt_idxcols, rt_keys, rt_keycols, rt_tabletriggers, rt_triggercols);
		if (ns == NULL) {
			ok = false;
			goto finish;
		}
		if (!instore(ns->base.id)) {
			if (os_add(tr->cat->schemas, tr, ns->base.name, &ns->base)) {
				ok = false;
				goto finish;
			}
			if (isTempSchema(ns))
				tr->tmp = ns;
		}
	}
	if (rt_triggers) {
		for ( ; rt_triggers->cur_row < rt_triggers->nr_rows; rt_triggers->cur_row++) {
			sqlid ntid = *(sqlid*)store->table_api.table_fetch_value(rt_triggers, find_sql_column(systriggers, "table_id"));
			if (ntid != int_nil)
				continue;
			sql_trigger *k = load_trigger(tr, NULL, rt_triggers, NULL);

			if (!k || os_add(syss->triggers, tr, k->base.name, &k->base)) {
				ok = false;
				goto finish;
			}
		}
	}

finish:
	store->table_api.table_result_destroy(rt_schemas);
	store->table_api.table_result_destroy(rt_tables);
	store->table_api.table_result_destroy(rt_parts);
	store->table_api.table_result_destroy(rt_cols);
	store->table_api.table_result_destroy(rt_idx);
	store->table_api.table_result_destroy(rt_idxcols);
	store->table_api.table_result_destroy(rt_keys);
	store->table_api.table_result_destroy(rt_keycols);
	store->table_api.table_result_destroy(rt_tabletriggers);
	store->table_api.table_result_destroy(rt_triggercols);
	store->table_api.table_result_destroy(rt_triggers);
	return ok;
}

static sqlid
next_oid(sqlstore *store)
{
	sqlid id = 0;
	id = (sqlid) ATOMIC_ADD(&store->obj_id, 1);
	assert(id < 2000000000);
	return id;
}

sqlid
store_next_oid(sqlstore *store)
{
	return next_oid(store);
}

static int
insert_schemas(sql_trans *tr)
{
	int res = LOG_OK;
	sqlstore *store = tr->store;
	sql_schema *syss = find_sql_schema(tr, "sys");
	sql_table *sysschema = find_sql_table(tr, syss, "schemas");
	sql_table *systable = find_sql_table(tr, syss, "_tables");
	sql_table *syscolumn = find_sql_table(tr, syss, "_columns");
	node *o;

	struct os_iter si;
	os_iterator(&si, tr->cat->schemas, tr, NULL);
	for (sql_base *b = oi_next(&si); b; b = oi_next(&si)) {
		sql_schema *s = (sql_schema*)b;
		char *strnil = (char*)ATOMnilptr(TYPE_str);

		if (isDeclaredSchema(s))
			continue;
		if ((res = store->table_api.table_insert(tr, sysschema, &s->base.id, &s->base.name, &s->auth_id, &s->owner, &s->system)))
			return res;
		struct os_iter oi;
		os_iterator(&oi, s->tables, tr, NULL);
		for (sql_base *b = oi_next(&oi); b; b = oi_next(&oi)) {
			sql_table *t = (sql_table*)b;
			sht ca = t->commit_action;

			if ((res = store->table_api.table_insert(tr, systable, &t->base.id, &t->base.name, &s->base.id, &strnil, &t->type, &t->system, &ca, &t->access)))
				return res;
			for (o = t->columns->l->h; o; o = o->next) {
				sql_column *c = o->data;

				if ((res = store->table_api.table_insert(tr, syscolumn, &c->base.id, &c->base.name, &c->type.type->base.name, &c->type.digits, &c->type.scale,
										&t->base.id, (c->def) ? &c->def : &strnil, &c->null, &c->colnr, (c->storage_type)? &c->storage_type : &strnil, &c->column_type, &c->type.multiset)))
					return res;
			}
		}
	}
	return res;
}

static int
insert_types(sql_trans *tr, sql_table *systype)
{
	int res = LOG_OK;
	sqlstore *store = tr->store;
	for (node *n = types->h; n; n = n->next) {
		sql_type *t = n->data;
		int radix = t->radix, eclass = (int) t->eclass;
		sqlid next_schema = t->s ? t->s->base.id : 0;

		char *strnil = (char*)ATOMnilptr(TYPE_str);
		if ((res = store->table_api.table_insert(tr, systype, &t->base.id, t->d.impl ? &t->d.impl : &strnil, &t->base.name, &t->digits, &t->scale, &radix, &eclass, &next_schema)))
			return res;
	}
	return res;
}

static int
insert_args(sql_trans *tr, sql_table *sysarg, list *args, sqlid funcid, const char *arg_def, int *number)
{
	int res = LOG_OK;
	sqlstore *store = tr->store;
	for (node *n = args->h; n; n = n->next) {
		sql_arg *a = n->data;
		sqlid id = next_oid(tr->store);
		int next_number = (*number)++;
		char buf[32], *next_name;

		if (a->name) {
			next_name = a->name;
		} else {
			snprintf(buf, sizeof(buf), arg_def, next_number);
			next_name = buf;
		}
		if ((res = store->table_api.table_insert(tr, sysarg, &id, &funcid, &next_name, &a->type.type->base.name, &a->type.digits, &a->type.scale, &a->inout, &next_number, &a->type.multiset)))
			return res;
	}
	return res;
}

static int
insert_functions(sql_trans *tr, sql_table *sysfunc, list *funcs_list, sql_table *sysarg)
{
	int res = LOG_OK;
	sqlstore *store = tr->store;
	for (node *n = funcs_list->h; n; n = n->next) {
		sql_func *f = n->data;
		int number = 0, ftype = (int) f->type, flang = (int) FUNC_LANG_INT;
		sqlid next_schema = f->s ? f->s->base.id : 0;
		bit se = f->side_effect, vares = f->varres, varg = f->vararg, system = f->system, sem = f->semantics;
		bte order = f->order_required?2:f->opt_order?1:0;

		if (f->private) /* don't serialize private functions because they cannot be seen by users */
			continue;
		if ((res = store->table_api.table_insert(tr, sysfunc, &f->base.id, &f->base.name, &f->imp, &f->mod, &flang, &ftype, &se, &vares, &varg, &next_schema, &system, &sem, &order)))
			return res;
		if (f->res && (res = insert_args(tr, sysarg, f->res, f->base.id, "res_%d", &number)))
			return res;
		if (f->ops && (res = insert_args(tr, sysarg, f->ops, f->base.id, "arg_%d", &number)))
			return res;
	}
	return res;
}

static int
table_next_column_nr(sql_table *t)
{
	int nr = ol_length(t->columns);
	if (nr) {
		node *n = ol_last_node(t->columns);
		if (n) {
			sql_column *c = n->data;

			nr = c->colnr+1;
		}
	}
	return nr;
}

static sql_column *
bootstrap_create_column(sql_trans *tr, sql_table *t, const char *name, sqlid id, const char *sqltype, unsigned int digits)
{
	sqlstore *store = tr->store;
	sql_column *col = ZNEW(sql_column);

	if ((sqlid) ATOMIC_GET(&store->obj_id) <= id)
		ATOMIC_SET(&store->obj_id, id + 1);
	TRC_DEBUG(SQL_STORE, "Create column: %s\n", name);

	base_init(NULL, &col->base, id, t->base.new, name);
	assert(col->base.id > 0);
	sql_find_subtype(&col->type, sqltype, digits, 0);
	col->def = NULL;
	col->null = 1;
	col->colnr = table_next_column_nr(t);
	col->t = t;
	col->unique = 0;
	col->storage_type = NULL;
	if (ol_add(t->columns, &col->base))
		return NULL;

	ATOMIC_PTR_INIT(&col->data, NULL);
	if (isTable(col->t))
		store->storage_api.create_col(tr, col);
	return col;
}

static sql_table *
create_sql_table_with_id(allocator *sa, sqlid id, const char *name, sht type, bit system, int persistence, int commit_action, bte properties)
{
	sql_table *t = SA_ZNEW(sa, sql_table);

	assert((persistence==SQL_PERSIST ||
		persistence==SQL_DECLARED_TABLE ||
		commit_action || type) && commit_action>=0);
	assert(id);
	base_init(sa, &t->base, id, true, name);
	t->type = type;
	t->system = system;
	t->persistence = (temp_t)persistence;
	t->commit_action = (ca_t)commit_action;
	t->query = NULL;
	t->access = 0;
	t->columns = ol_new(sa, (destroy_fptr) &column_destroy, NULL);
	t->idxs = ol_new(sa, (destroy_fptr) &idx_destroy, NULL);
	t->keys = ol_new(sa, (destroy_fptr) &key_destroy, NULL);
	t->triggers = ol_new(sa, (destroy_fptr) &trigger_destroy, NULL);
	if (isMergeTable(t) || isReplicaTable(t))
		t->members = list_new(sa, (fdestroy) &part_destroy);
	t->pkey = NULL;
	t->sz = COLSIZE;
	t->s = NULL;
	t->properties = properties;
	memset(&t->part, 0, sizeof(t->part));
	ATOMIC_PTR_INIT(&t->data, NULL);
	return t;
}

sql_table *
create_sql_table(sqlstore *store, allocator *sa, const char *name, sht type, bit system, int persistence, int commit_action, bte properties)
{
	return create_sql_table_with_id(sa, next_oid(store), name, type, system, persistence, commit_action, properties);
}

static void
dup_sql_type(sql_trans *tr, sql_schema *s, sql_subtype *oc, sql_subtype *nc)
{
	nc->digits = oc->digits;
	nc->scale = oc->scale;
	nc->type = oc->type;
	if (s && nc->type->s) { /* user type */
		sql_type *lt = NULL;

		if (s->base.id == nc->type->s->base.id) {
			/* Current user type belongs to current schema. So search there for current user type. */
			lt = find_sql_type(tr, s, nc->type->base.name);
		} else {
			/* Current user type belongs to another schema in the current transaction. Search there for current user type. */
			lt = sql_trans_bind_type(tr, NULL, nc->type->base.name);
		}
		if (lt == NULL)
			GDKfatal("SQL type %s missing", nc->type->base.name);
		sql_init_subtype(nc, lt, nc->digits, nc->scale);
	}
	nc->multiset = oc->multiset;
}

static sql_column *
dup_sql_column(allocator *sa, sql_table *t, sql_column *c)
{
	sql_column *col = SA_ZNEW(sa, sql_column);

	base_init(sa, &col->base, c->base.id, t->persistence==SQL_DECLARED_TABLE?false:c->base.new, c->base.name);
	col->type = c->type; /* Both types belong to the same transaction, so no dup_sql_type call is needed */
	col->def = NULL;
	if (c->def)
		col->def = SA_STRDUP(sa, c->def);
	col->null = c->null;
	col->colnr = c->colnr;
	col->t = t;
	col->unique = c->unique;
	col->storage_type = NULL;
	if (c->storage_type)
		col->storage_type = SA_STRDUP(sa, c->storage_type);
	if (ol_add(t->columns, &col->base))
		return NULL;
	return col;
}

static sql_part *
dup_sql_part(allocator *sa, sql_table *mt, sql_part *op)
{
	sql_part *p = SA_ZNEW(sa, sql_part);

	base_init(sa, &p->base, op->base.id, mt->persistence==SQL_DECLARED_TABLE?false:op->base.new, op->base.name);
	p->with_nills = op->with_nills;

	if (isRangePartitionTable(mt)) {
		p->part.range.minvalue = SA_NEW_ARRAY(sa, char, op->part.range.minlength);
		p->part.range.maxvalue = SA_NEW_ARRAY(sa, char, op->part.range.maxlength);
		memcpy(p->part.range.minvalue, op->part.range.minvalue, op->part.range.minlength);
		memcpy(p->part.range.maxvalue, op->part.range.maxvalue, op->part.range.maxlength);
		p->part.range.minlength = op->part.range.minlength;
		p->part.range.maxlength = op->part.range.maxlength;
	} else if (isListPartitionTable(mt)) {
		p->part.values = list_new(sa, (fdestroy) &part_value_destroy);
		for (node *n = op->part.values->h ; n ; n = n->next) {
			sql_part_value *prev = (sql_part_value*) n->data, *nextv = SA_ZNEW(sa, sql_part_value);
			nextv->value = SA_NEW_ARRAY(sa, char, prev->length);
			memcpy(nextv->value, prev->value, prev->length);
			nextv->length = prev->length;
			list_append(p->part.values, nextv);
		}
	}
	list_append(mt->members, p);
	p->t = mt;
	p->member = op->member;
	assert(p->member);
	return p;
}

sql_table *
dup_sql_table(allocator *sa, sql_table *t)
{
	node *n;
	sql_table *nt = create_sql_table_with_id(sa, t->base.id, t->base.name, t->type, t->system, SQL_DECLARED_TABLE, t->commit_action, t->properties);

	nt->base.new = t->base.new;

	nt->access = t->access;
	nt->query = (t->query) ? SA_STRDUP(sa, t->query) : NULL;
	nt->s = t->s;

	if (isPartitionedByExpressionTable(nt)) {
		nt->part.pexp = SA_ZNEW(sa, sql_expression);
		nt->part.pexp->exp = SA_STRDUP(sa, t->part.pexp->exp);
		nt->part.pexp->type = t->part.pexp->type; /* No dup_sql_type call needed */
		nt->part.pexp->cols = SA_LIST(sa, (fdestroy) &int_destroy);
		for (n = t->part.pexp->cols->h; n; n = n->next) {
			int *nid = SA_NEW(sa, int);
			*nid = *(int *) n->data;
			list_append(nt->part.pexp->cols, nid);
		}
	}

	for (n = t->columns->l->h; n; n = n->next) {
		sql_column *c = n->data;
		sql_column *dup = dup_sql_column(sa, nt, c);
		if (isPartitionedByColumnTable(nt) && c->base.id == t->part.pcol->base.id)
			nt->part.pcol = dup;
	}

	if (t->members)
		for (n = t->members->h; n; n = n->next)
			dup_sql_part(sa, nt, n->data);
	return nt;
}

static sql_table *
bootstrap_create_table(sql_trans *tr, sql_schema *s, const char *name, sqlid id)
{
	sqlstore *store = tr->store;
	int istmp = isTempSchema(s);
	int persistence = istmp?SQL_GLOBAL_TEMP:SQL_PERSIST;
	sht commit_action = istmp?CA_PRESERVE:CA_COMMIT;
	sql_table *t;

	if ((sqlid) ATOMIC_GET(&store->obj_id) <= id)
		ATOMIC_SET(&store->obj_id, id + 1);
	t = create_sql_table_with_id(NULL, id, name, tt_table, 1, persistence, commit_action, 0);
	t->bootstrap = 1;

	TRC_DEBUG(SQL_STORE, "Create table: %s\n", name);

	t->base.new = s->base.new;
	t->query = NULL;
	t->s = s;
	if (isTable(t) && store->storage_api.create_del(tr, t) != LOG_OK) {
		table_destroy(store, t);
		return NULL;
	}
	if (os_add(s->tables, tr, name, &t->base)) {
		table_destroy(store, t);
		return NULL;
	}
	return t;
}

static sql_schema *
bootstrap_create_schema(sql_trans *tr, const char *name, sqlid id, sqlid auth_id, int owner)
{
	sqlstore *store = tr->store;
	sql_schema *s = ZNEW(sql_schema);

	if ((sqlid) ATOMIC_GET(&store->obj_id) <= id)
		ATOMIC_SET(&store->obj_id, id + 1);
	TRC_DEBUG(SQL_STORE, "Create schema: %s %d %d\n", name, auth_id, owner);

	if (strcmp(name, dt_schema) == 0) {
		base_init(NULL, &s->base, (sqlid) FUNC_OIDS - 1, true, name);
	} else {
		base_init(NULL, &s->base, id, true, name);
	}
	s->base.new = store->first;
	s->auth_id = auth_id;
	s->owner = owner;
	s->system = TRUE;
	s->tables = os_new(NULL, (destroy_fptr) &table_destroy, false, true, true, false, store);
	s->types = os_new(NULL, (destroy_fptr) &type_destroy, false, true, true, false, store);
	s->funcs = os_new(NULL, (destroy_fptr) &func_destroy, false, false, false, false, store);
	s->seqs = os_new(NULL, (destroy_fptr) &seq_destroy, false, true, true, false, store);
	s->keys = os_new(NULL, (destroy_fptr) &key_destroy, false, true, true, false, store);
	s->idxs = os_new(NULL, (destroy_fptr) &idx_destroy, false, true, true, false, store);
	s->triggers = os_new(NULL, (destroy_fptr) &trigger_destroy, false, true, true, false, store);
	s->parts = os_new(NULL, (destroy_fptr) &part_destroy, false, false, true, false, store);
	if (os_add(tr->cat->schemas, tr, s->base.name, &s->base)) {
		return NULL;
	}
	if (isTempSchema(s))
		tr->tmp = s;

	s->store = tr->store;
	return s;
}

/* TODO clean this */
static inline int
dep_hash(sql_dependency_change *dep)
{
	return (int) BATatoms[TYPE_int].atomHash(&dep->objid);
}

static void
dep_hash_clear(sql_hash *h)
{
	if (h == NULL || h->sa || h->entries == 0)
		return;
	for (int i = 0; i < h->size; i++) {
		sql_hash_e *e = h->buckets[i];

		while (e) {
			sql_hash_e *next = e->chain;

			_DELETE(e->value);
			_DELETE(e);
			e = next;
		}
		h->buckets[i] = NULL;
	}
	h->entries = 0;
}

static void
dep_hash_destroy(sql_hash *h)
{
	if (h == NULL || h->sa)
		return;
	for (int i = 0; i < h->size; i++) {
		sql_hash_e *e = h->buckets[i];

		while (e) {
			sql_hash_e *next = e->chain;

			_DELETE(e->value);
			_DELETE(e);
			e = next;
		}
	}
	_DELETE(h->buckets);
	_DELETE(h);
}

static sqlstore *
store_load(sqlstore *store, allocator *pa)
{
	sql_trans *tr;
	sql_table *t, *types, *functions, *arguments;
	sql_schema *s;
	lng lng_store_oid;

	assert(pa);
	store->sa = pa;

	store->first = store->logger_api.log_isnew(store);

	if (store->first && store->readonly) {
		/* cannot initialize database in readonly mode */
		TRC_CRITICAL(SQL_STORE, "Cannot initialize store in readonly mode\n");
		return NULL;
	}

	types_init(store->sa); /* initialize global lists of types and functions, TODO: needs to move */

	/* we store some spare oids */
	ATOMIC_SET(&store->obj_id, FUNC_OIDS);

	tr = sql_trans_create(store, NULL, NULL);
	if (!tr) {
		TRC_CRITICAL(SQL_STORE, "Failed to start a transaction while loading the storage\n");
		return NULL;
	}
	tr->store = store;
	tr->active = 1;

	/* for now use malloc and free */
	store->active = list_create(NULL);
	store->dependencies = hash_new(NULL, 32, (fkeyvalue)&dep_hash);
	store->depchanges = hash_new(NULL, 32, (fkeyvalue)&dep_hash);
	store->sequences = hash_new(NULL, 32, (fkeyvalue)&seq_hash);
	store->seqchanges = list_create(NULL);
	if (!store->active || !store->dependencies || !store->depchanges || !store->sequences || !store->seqchanges) {
		goto critical;
	}

	s = bootstrap_create_schema(tr, "sys", 2000, ROLE_SYSADMIN, USER_MONETDB);
	if (s == NULL) {
		goto critical;
	}
	if (!store->first)
		s->base.new = 0;

	if ((t = bootstrap_create_table(tr, s, "schemas", 2001)) == NULL ||
		bootstrap_create_column(tr, t, "id", 2002, "int", 31) == NULL ||
		bootstrap_create_column(tr, t, "name", 2003, "varchar", 1024) == NULL ||
		bootstrap_create_column(tr, t, "authorization", 2004, "int", 31) == NULL ||
		bootstrap_create_column(tr, t, "owner", 2005, "int", 31) == NULL ||
		bootstrap_create_column(tr, t, "system", 2006, "boolean", 1) == NULL ||

		(types = t = bootstrap_create_table(tr, s, "types", 2007)) == NULL ||
		bootstrap_create_column(tr, t, "id", 2008, "int", 31) == NULL ||
		bootstrap_create_column(tr, t, "systemname", 2009, "varchar", 256) == NULL || /* no systemname -> composite */
		bootstrap_create_column(tr, t, "sqlname", 2010, "varchar", 1024) == NULL ||
		bootstrap_create_column(tr, t, "digits", 2011, "int", 31) == NULL ||
		bootstrap_create_column(tr, t, "scale", 2012, "int", 31) == NULL ||
		bootstrap_create_column(tr, t, "radix", 2013, "int", 31) == NULL ||
		bootstrap_create_column(tr, t, "eclass", 2014, "int", 31) == NULL ||
		bootstrap_create_column(tr, t, "schema_id", 2015, "int", 31) == NULL ||

		(functions = t = bootstrap_create_table(tr, s, "functions", 2016)) == NULL ||
		bootstrap_create_column(tr, t, "id", 2017, "int", 31) == NULL ||
		bootstrap_create_column(tr, t, "name", 2018, "varchar", 256) == NULL ||
		bootstrap_create_column(tr, t, "func", 2019, "varchar", 8196) == NULL ||
		bootstrap_create_column(tr, t, "mod", 2020, "varchar", 8196) == NULL ||

		/* language asm=0, sql=1, R=2, C=3, J=4 */
		bootstrap_create_column(tr, t, "language", 2021, "int", 31) == NULL ||

		/* func, proc, aggr or filter */
		bootstrap_create_column(tr, t, "type", 2022, "int", 31) == NULL ||
		bootstrap_create_column(tr, t, "side_effect", 2023, "boolean", 1) == NULL ||
		bootstrap_create_column(tr, t, "varres", 2024, "boolean", 1) == NULL ||
		bootstrap_create_column(tr, t, "vararg", 2025, "boolean", 1) == NULL ||
		bootstrap_create_column(tr, t, "schema_id", 2026, "int", 31) == NULL ||
		bootstrap_create_column(tr, t, "system", 2027, "boolean", 1) == NULL ||
		bootstrap_create_column(tr, t, "semantics", 2162, "boolean", 1) == NULL ||
		bootstrap_create_column(tr, t, "order_specification", 2167, "tinyint", 7) == NULL ||

		(arguments = t = bootstrap_create_table(tr, s, "args", 2028)) == NULL ||
		bootstrap_create_column(tr, t, "id", 2029, "int", 31) == NULL ||
		bootstrap_create_column(tr, t, "func_id", 2030, "int", 31) == NULL ||
		bootstrap_create_column(tr, t, "name", 2031, "varchar", 256) == NULL ||
		bootstrap_create_column(tr, t, "type", 2032, "varchar", 1024) == NULL ||
		bootstrap_create_column(tr, t, "type_digits", 2033, "int", 31) == NULL ||
		bootstrap_create_column(tr, t, "type_scale", 2034, "int", 31) == NULL ||
		bootstrap_create_column(tr, t, "inout", 2035, "tinyint", 7) == NULL ||
		bootstrap_create_column(tr, t, "number", 2036, "int", 31) == NULL ||
		bootstrap_create_column(tr, t, "multiset", 2172, "tinyint", 7) == NULL || /* setof (1), array (2) or not (0) */

		(t = bootstrap_create_table(tr, s, "sequences", 2037)) == NULL ||
		bootstrap_create_column(tr, t, "id", 2038, "int", 31) == NULL ||
		bootstrap_create_column(tr, t, "schema_id", 2039, "int", 31) == NULL ||
		bootstrap_create_column(tr, t, "name", 2040, "varchar", 256) == NULL ||
		bootstrap_create_column(tr, t, "start", 2041, "bigint", 63) == NULL ||
		bootstrap_create_column(tr, t, "minvalue", 2042, "bigint", 63) == NULL ||
		bootstrap_create_column(tr, t, "maxvalue", 2043, "bigint", 63) == NULL ||
		bootstrap_create_column(tr, t, "increment", 2044, "bigint", 63) == NULL ||
		bootstrap_create_column(tr, t, "cacheinc", 2045, "bigint", 63) == NULL ||
		bootstrap_create_column(tr, t, "cycle", 2046, "boolean", 1) == NULL ||

		(t = bootstrap_create_table(tr, s, "table_partitions", 2047)) == NULL ||
		bootstrap_create_column(tr, t, "id", 2048, "int", 31) == NULL ||
		bootstrap_create_column(tr, t, "table_id", 2049, "int", 31) == NULL ||
		bootstrap_create_column(tr, t, "column_id", 2050, "int", 31) == NULL ||
		bootstrap_create_column(tr, t, "expression", 2051, "varchar", STORAGE_MAX_VALUE_LENGTH) == NULL ||
		bootstrap_create_column(tr, t, "type", 2052, "tinyint", 7) == NULL ||

		(t = bootstrap_create_table(tr, s, "range_partitions", 2053)) == NULL ||
		bootstrap_create_column(tr, t, "table_id", 2054, "int", 31) == NULL ||
		bootstrap_create_column(tr, t, "partition_id", 2055, "int", 31) == NULL ||
		bootstrap_create_column(tr, t, "minimum", 2056, "varchar", STORAGE_MAX_VALUE_LENGTH) == NULL ||
		bootstrap_create_column(tr, t, "maximum", 2057, "varchar", STORAGE_MAX_VALUE_LENGTH) == NULL ||
		bootstrap_create_column(tr, t, "with_nulls", 2058, "boolean", 1) == NULL ||

		(t = bootstrap_create_table(tr, s, "value_partitions", 2059)) == NULL ||
		bootstrap_create_column(tr, t, "table_id", 2060, "int", 31) == NULL ||
		bootstrap_create_column(tr, t, "partition_id", 2061, "int", 31) == NULL ||
		bootstrap_create_column(tr, t, "value", 2062, "varchar", STORAGE_MAX_VALUE_LENGTH) == NULL ||

		(t = bootstrap_create_table(tr, s, "dependencies", 2063)) == NULL ||
		bootstrap_create_column(tr, t, "id", 2064, "int", 31) == NULL ||
		bootstrap_create_column(tr, t, "depend_id", 2065, "int", 31) == NULL ||
		bootstrap_create_column(tr, t, "depend_type", 2066, "smallint", 15) == NULL ||


		(t = bootstrap_create_table(tr, s, "_tables", 2067)) == NULL ||
		bootstrap_create_column(tr, t, "id", 2068, "int", 31) == NULL ||
		bootstrap_create_column(tr, t, "name", 2069, "varchar", 1024) == NULL ||
		bootstrap_create_column(tr, t, "schema_id", 2070, "int", 31) == NULL ||
		bootstrap_create_column(tr, t, "query", 2071, "varchar", 1 << 20) == NULL||
		bootstrap_create_column(tr, t, "type", 2072, "smallint", 15) == NULL ||
		bootstrap_create_column(tr, t, "system", 2073, "boolean", 1) == NULL ||
		bootstrap_create_column(tr, t, "commit_action", 2074, "smallint", 15) == NULL ||
		bootstrap_create_column(tr, t, "access", 2075, "smallint", 15) == NULL ||

		(t = bootstrap_create_table(tr, s, "_columns", 2076)) == NULL ||
		bootstrap_create_column(tr, t, "id", 2077, "int", 31) == NULL ||
		bootstrap_create_column(tr, t, "name", 2078, "varchar", 1024) == NULL ||
		bootstrap_create_column(tr, t, "type", 2079, "varchar", 1024) == NULL ||
		bootstrap_create_column(tr, t, "type_digits", 2080, "int", 31) == NULL ||
		bootstrap_create_column(tr, t, "type_scale", 2081, "int", 31) == NULL ||
		bootstrap_create_column(tr, t, "table_id", 2082, "int", 31) == NULL ||
		bootstrap_create_column(tr, t, "default", 2083, "varchar", STORAGE_MAX_VALUE_LENGTH) == NULL ||
		bootstrap_create_column(tr, t, "null", 2084, "boolean", 1) == NULL ||
		bootstrap_create_column(tr, t, "number", 2085, "int", 31) == NULL ||
		bootstrap_create_column(tr, t, "storage", 2086, "varchar", 2048) == NULL ||
		bootstrap_create_column(tr, t, "column_type", 2168, "tinyint", 7) == NULL ||
		bootstrap_create_column(tr, t, "multiset", 2170, "tinyint", 7) == NULL || /* setof (1), array (2) or not (0) */

		(t = bootstrap_create_table(tr, s, "keys", 2087)) == NULL ||
		bootstrap_create_column(tr, t, "id", 2088, "int", 31) == NULL ||
		bootstrap_create_column(tr, t, "table_id", 2089, "int", 31) == NULL ||
		bootstrap_create_column(tr, t, "type", 2090, "int", 31) == NULL ||
		bootstrap_create_column(tr, t, "name", 2091, "varchar", 1024) == NULL ||
		bootstrap_create_column(tr, t, "rkey", 2092, "int", 31) == NULL ||
		bootstrap_create_column(tr, t, "action", 2093, "int", 31) == NULL ||
		bootstrap_create_column(tr, t, "check", 2165, "varchar", 2048) == NULL ||

		(t = bootstrap_create_table(tr, s, "idxs", 2094)) == NULL ||
		bootstrap_create_column(tr, t, "id", 2095, "int", 31) == NULL ||
		bootstrap_create_column(tr, t, "table_id", 2096, "int", 31) == NULL ||
		bootstrap_create_column(tr, t, "type", 2097, "int", 31) == NULL ||
		bootstrap_create_column(tr, t, "name", 2098, "varchar", 1024) == NULL ||

		(t = bootstrap_create_table(tr, s, "triggers", 2099)) == NULL ||
		bootstrap_create_column(tr, t, "id", 2100, "int", 31) == NULL ||
		bootstrap_create_column(tr, t, "name", 2101, "varchar", 1024) == NULL ||
		bootstrap_create_column(tr, t, "table_id", 2102, "int", 31) == NULL ||
		bootstrap_create_column(tr, t, "time", 2103, "smallint", 15) == NULL ||
		bootstrap_create_column(tr, t, "orientation", 2104, "smallint", 15) == NULL ||
		bootstrap_create_column(tr, t, "event", 2105, "smallint", 15) == NULL ||
		bootstrap_create_column(tr, t, "old_name", 2106, "varchar", 1024) == NULL ||
		bootstrap_create_column(tr, t, "new_name", 2107, "varchar", 1024) == NULL ||
		bootstrap_create_column(tr, t, "condition", 2108, "varchar", 2048) == NULL ||
		bootstrap_create_column(tr, t, "statement", 2109, "varchar", 2048) == NULL ||

		(t = bootstrap_create_table(tr, s, "objects", 2110)) == NULL ||
		bootstrap_create_column(tr, t, "id", 2111, "int", 31) == NULL ||
		bootstrap_create_column(tr, t, "name", 2112, "varchar", 1024) == NULL ||
		bootstrap_create_column(tr, t, "nr", 2113, "int", 31) == NULL ||
		bootstrap_create_column(tr, t, "sub", 2163, "int", 31) == NULL) {
		goto critical;
	}

	if ((s = bootstrap_create_schema(tr, "tmp", 2114, ROLE_SYSADMIN, USER_MONETDB)) == NULL) {
		goto critical;
	}
	store->tmp = s;

	if ((t = bootstrap_create_table(tr, s, "_tables", 2115)) == NULL ||
		bootstrap_create_column(tr, t, "id", 2116, "int", 31) == NULL ||
		bootstrap_create_column(tr, t, "name", 2117, "varchar", 1024) == NULL ||
		bootstrap_create_column(tr, t, "schema_id", 2118, "int", 31) == NULL ||
		bootstrap_create_column(tr, t, "query", 2119, "varchar", 1 << 20) == NULL ||
		bootstrap_create_column(tr, t, "type", 2120, "smallint", 15) == NULL ||
		bootstrap_create_column(tr, t, "system", 2121, "boolean", 1) == NULL ||
		bootstrap_create_column(tr, t, "commit_action", 2122, "smallint", 15) == NULL ||
		bootstrap_create_column(tr, t, "access", 2123, "smallint", 15) == NULL ||

		(t = bootstrap_create_table(tr, s, "_columns", 2124)) == NULL ||
		bootstrap_create_column(tr, t, "id", 2125, "int", 31) == NULL ||
		bootstrap_create_column(tr, t, "name", 2126, "varchar", 1024) == NULL ||
		bootstrap_create_column(tr, t, "type", 2127, "varchar", 1024) == NULL ||
		bootstrap_create_column(tr, t, "type_digits", 2128, "int", 31) == NULL ||
		bootstrap_create_column(tr, t, "type_scale", 2129, "int", 31) == NULL ||
		bootstrap_create_column(tr, t, "table_id", 2130, "int", 31) == NULL ||
		bootstrap_create_column(tr, t, "default", 2131, "varchar", STORAGE_MAX_VALUE_LENGTH) == NULL ||
		bootstrap_create_column(tr, t, "null", 2132, "boolean", 1) == NULL ||
		bootstrap_create_column(tr, t, "number", 2133, "int", 31) == NULL ||
		bootstrap_create_column(tr, t, "storage", 2134, "varchar", 2048) == NULL ||
		bootstrap_create_column(tr, t, "column_type", 2169, "tinyint", 7) == NULL ||
		bootstrap_create_column(tr, t, "multiset", 2171, "tinyint", 7) == NULL || /* setof (1), array (2) or not (0) */

		(t = bootstrap_create_table(tr, s, "keys", 2135)) == NULL ||
		bootstrap_create_column(tr, t, "id", 2136, "int", 31) == NULL ||
		bootstrap_create_column(tr, t, "table_id", 2137, "int", 31) == NULL ||
		bootstrap_create_column(tr, t, "type", 2138, "int", 31) == NULL ||
		bootstrap_create_column(tr, t, "name", 2139, "varchar", 1024) == NULL ||
		bootstrap_create_column(tr, t, "rkey", 2140, "int", 31) == NULL ||
		bootstrap_create_column(tr, t, "action", 2141, "int", 31) == NULL ||
		bootstrap_create_column(tr, t, "check", 2166, "varchar", 2048) == NULL ||

		(t = bootstrap_create_table(tr, s, "idxs", 2142)) == NULL ||
		bootstrap_create_column(tr, t, "id", 2143, "int", 31) == NULL ||
		bootstrap_create_column(tr, t, "table_id", 2144, "int", 31) == NULL ||
		bootstrap_create_column(tr, t, "type", 2145, "int", 31) == NULL ||
		bootstrap_create_column(tr, t, "name", 2146, "varchar", 1024) == NULL ||

		(t = bootstrap_create_table(tr, s, "triggers", 2147)) == NULL ||
		bootstrap_create_column(tr, t, "id", 2148, "int", 31) == NULL ||
		bootstrap_create_column(tr, t, "name", 2149, "varchar", 1024) == NULL ||
		bootstrap_create_column(tr, t, "table_id", 2150, "int", 31) == NULL ||
		bootstrap_create_column(tr, t, "time", 2151, "smallint", 15) == NULL ||
		bootstrap_create_column(tr, t, "orientation", 2152, "smallint", 15) == NULL ||
		bootstrap_create_column(tr, t, "event", 2153, "smallint", 15) == NULL ||
		bootstrap_create_column(tr, t, "old_name", 2154, "varchar", 1024) == NULL ||
		bootstrap_create_column(tr, t, "new_name", 2155, "varchar", 1024) == NULL ||
		bootstrap_create_column(tr, t, "condition", 2156, "varchar", 2048) == NULL ||
		bootstrap_create_column(tr, t, "statement", 2157, "varchar", 2048) == NULL ||

		(t = bootstrap_create_table(tr, s, "objects", 2158)) == NULL ||
		bootstrap_create_column(tr, t, "id", 2159, "int", 31) == NULL ||
		bootstrap_create_column(tr, t, "name", 2160, "varchar", 1024) == NULL ||
		bootstrap_create_column(tr, t, "nr", 2161, "int", 31) == NULL ||
		bootstrap_create_column(tr, t, "sub", 2164, "int", 31) == NULL) {
		goto critical;
	}

	if (bootstrap_create_schema(tr, dt_schema, -1, ROLE_SYSADMIN, USER_MONETDB) == NULL) {
		goto critical;
	}

	if (store->first) {
		if (insert_types(tr, types) || insert_functions(tr, functions, funcs, arguments) || insert_schemas(tr)) {
			TRC_CRITICAL(SQL_STORE, "Cannot load catalog\n");
			sql_trans_destroy(tr);
			return NULL;
		}
	} else {
		tr->active = 0;
	}

	if (sql_trans_commit(tr) != SQL_OK) {
		TRC_CRITICAL(SQL_STORE, "Cannot commit initial transaction\n");
		sql_trans_destroy(tr);
		return NULL;
	}
	tr->ts = store_timestamp(store);

	store->logger_api.get_sequence(store, OBJ_SID, &lng_store_oid);
	store->prev_oid = (sqlid)lng_store_oid;
	if ((sqlid) ATOMIC_GET(&store->obj_id) < store->prev_oid)
		ATOMIC_SET(&store->obj_id, store->prev_oid);

	/* load remaining schemas, tables, columns etc */
	tr->active = 1;
	if (!store->first && !load_trans(tr)) {
		TRC_CRITICAL(SQL_STORE, "Cannot load catalog tables\n");
		sql_trans_destroy(tr);
		return NULL;
	}
	if (sql_trans_commit(tr) != SQL_OK) {
		TRC_CRITICAL(SQL_STORE, "Cannot commit loaded objects transaction\n");
		sql_trans_destroy(tr);
		return NULL;
	}
	tr->active = 0;
	sql_trans_destroy(tr);
	store->initialized = 1;
	return store;

  critical:
	TRC_CRITICAL(SQL_STORE, "Allocation failure while initializing store\n");
	sql_trans_destroy(tr);
	return NULL;
}

sqlstore *
store_init(int debug, store_type store_tpe, int readonly, int singleuser)
{
	allocator *pa;
	sqlstore *store = MNEW(sqlstore);

	if (debug&2)
		GDKtracer_set_layer_level("sql_all", "debug");

	if (!store) {
		TRC_CRITICAL(SQL_STORE, "Allocation failure while initializing store\n");
		return NULL;
	}

	if (!(pa = sa_create(NULL))) {
		TRC_CRITICAL(SQL_STORE, "Allocation failure while initializing store\n");
		_DELETE(store);
		return NULL;
	}

	*store = (sqlstore) {
		.readonly = readonly,
		.singleuser = singleuser,
		.debug = debug,
		.transaction = ATOMIC_VAR_INIT(TRANSACTION_ID_BASE),
		.nr_active = ATOMIC_VAR_INIT(0),
		.timestamp = ATOMIC_VAR_INIT(0),
		.lastactive = ATOMIC_VAR_INIT(0),
		.function_counter = ATOMIC_VAR_INIT(0),
		.oldest = ATOMIC_VAR_INIT(0),
		.obj_id = ATOMIC_VAR_INIT(0),
		.sa = pa,
	};

	(void)store_timestamp(store); /* increment once */
	MT_lock_init(&store->lock, "sqlstore_lock");
	MT_lock_init(&store->commit, "sqlstore_commit");
	MT_lock_init(&store->flush, "sqlstore_flush");
	for(int i = 0; i<NR_TABLE_LOCKS; i++)
		MT_lock_init(&store->table_locks[i], "sqlstore_table");
	for(int i = 0; i<NR_COLUMN_LOCKS; i++)
		MT_lock_init(&store->column_locks[i], "sqlstore_column");

	MT_lock_set(&store->flush);
	MT_lock_set(&store->lock);

	/* initialize empty bats */
	switch (store_tpe) {
	case store_bat:
	case store_mem:
		if (bat_utils_init() == -1) {
			TRC_CRITICAL(SQL_STORE, "Allocation failure while initializing store\n");
			MT_lock_unset(&store->lock);
			MT_lock_unset(&store->flush);
			store_exit(store);
			return NULL;
		}
		bat_storage_init(&store->storage_api);
		bat_table_init(&store->table_api);
		bat_logger_init(&store->logger_api);
		break;
	default:
		break;
	}
	store->active_type = store_tpe;
	int v = 1;
	if (!store->logger_api.create ||
	    store->logger_api.create(store, debug, "sql_logs", CATALOG_VERSION*v) != LOG_OK) {
		MT_lock_unset(&store->lock);
		MT_lock_unset(&store->flush);
		store_exit(store);
		return NULL;
	}

	/* create the initial store structure or re-load previous data */
	MT_lock_unset(&store->lock);
	MT_lock_unset(&store->flush);
	if (!store_load(store, pa)) {
		/* zap current change list */
		store->changes = NULL;
		store_exit(store);
		return NULL;
	}
	return store;
}

void
store_exit(sqlstore *store)
{
	allocator *sa = store->sa;
	MT_lock_set(&store->commit);
	MT_lock_set(&store->flush);
	MT_lock_set(&store->lock);

	TRC_DEBUG(SQL_STORE, "Store locked\n");

	if (store->cat) {
		while (ATOMIC_GET(&store->nr_active) > 0) {
			const int sleeptime = 100;
			MT_lock_unset(&store->flush);
			MT_lock_unset(&store->lock);
			MT_lock_unset(&store->commit);
			MT_sleep_ms(sleeptime);
			MT_lock_set(&store->commit);
			MT_lock_set(&store->lock);
			MT_lock_set(&store->flush);
		}
		if (!list_empty(store->changes)) {
			ulng oldest = store_timestamp(store)+1;
			for(node *n=store->changes->h; n; n = n->next) {
				sql_change *c = n->data;

				if (c->cleanup && !c->cleanup(store, c, oldest)) {
					/* try again with newer oldest, should cleanup any pending issues */
					if (!c->cleanup(store, c, oldest+1))
						TRC_DEBUG(SQL_STORE, "not deleted\n");
					else
						_DELETE(c);
				} else
					_DELETE(c);
			}
		}
		MT_lock_unset(&store->commit);
		list_destroy(store->changes);
		os_destroy(store->cat->objects, store);
		os_destroy(store->cat->schemas, store);
		_DELETE(store->cat);
	} else {
		MT_lock_unset(&store->commit);
	}
	store->logger_api.destroy(store);

	list_destroy(store->active);
	dep_hash_destroy(store->dependencies);
	dep_hash_destroy(store->depchanges);
	list_destroy(store->seqchanges);
	seq_hash_destroy(store->sequences);

	TRC_DEBUG(SQL_STORE, "Store unlocked\n");
	MT_lock_unset(&store->flush);
	MT_lock_unset(&store->lock);
	sa_destroy(sa);
	MT_lock_destroy(&store->lock);
	MT_lock_destroy(&store->commit);
	MT_lock_destroy(&store->flush);
	for(int i = 0; i<NR_TABLE_LOCKS; i++)
		MT_lock_destroy(&store->table_locks[i]);
	for(int i = 0; i<NR_COLUMN_LOCKS; i++)
		MT_lock_destroy(&store->column_locks[i]);
	_DELETE(store);
}

/* call locked! */
static int
store_apply_deltas(sqlstore *store)
{
	int res = LOG_OK;

	store_lock(store);
	ulng oldest = store_oldest_pending(store);
	store_unlock(store);
	TRC_DEBUG(SQL_STORE, "Store apply deltas (" ULLFMT ")\n", oldest-1);
	if (oldest)
	    res = store->logger_api.flush(store, oldest-1);
	return res;
}

void
store_suspend_log(sqlstore *store)
{
	MT_lock_set(&store->lock);
	MT_lock_unset(&store->lock);
}

void
store_resume_log(sqlstore *store)
{
	MT_lock_set(&store->flush);
	MT_lock_unset(&store->flush);
}

static void
id_hash_clear_older(sql_hash *h, ulng oldest)
{
	if (h->entries == 0)
		return;
	for (int i = 0; i < h->size; i++) {
		sql_hash_e *e = h->buckets[i], *last = NULL, *first = NULL;

		while (e) {
			sql_hash_e *next = e->chain;
			sql_dependency_change *dc = e->value;

			if (dc->ts < oldest) {
				_DELETE(e->value);
				_DELETE(e);
				h->entries--;
			} else {
				if (last)
					last->chain = e;
				else
					first = e;
				last = e;
			}
			e = next;
		}
		if (last)
			last->chain = NULL;
		h->buckets[i] = first;
	}
}

static void
store_pending_changes(sqlstore *store, ulng oldest, sql_trans *tr)
{
	ulng oldest_changes = store_get_timestamp(store);
	if (!list_empty(store->changes)) { /* lets first cleanup old stuff */
		for(node *n=store->changes->h; n; ) {
			node *next = n->next;
			sql_change *c = n->data;

			assert(c->cleanup);
			if (c->cleanup(store, c, oldest)) {
				list_remove_node(store->changes, store, n);
				_DELETE(c);
			} else if (!c->handled && c->ts < oldest_changes) {
				oldest_changes = c->ts;
			}
			n = next;
		}
	}
	if (ATOMIC_GET(&store->nr_active) < 2) { /* one or no transaction running */
		dep_hash_clear(store->dependencies);
		dep_hash_clear(store->depchanges);
	} else {
		ulng stoldest = store_oldest(store, tr);
		id_hash_clear_older(store->dependencies, stoldest);
		id_hash_clear_older(store->depchanges, stoldest);
	}
	store->oldest_pending = oldest_changes;
}

#define IDLE_TIME	30			/* in seconds */

void
store_manager(sqlstore *store)
{
	MT_thread_setworking("sleeping");

	// In the main loop we always hold the lock except when sleeping or doing cleanups
	MT_lock_set(&store->flush);

	for (;;) {
		const int idle = ATOMIC_GET(&GDKdebug) & TESTINGMASK ? 5000 : IDLE_TIME * 1000000;
		/* if debug bit 1024 is set, attempt immediate log activation
		 * and clear the bit */
		if (store->debug&(128|1024) || ATOMIC_GET(&store->lastactive) + idle < (ATOMIC_BASE_TYPE) GDKusec()) {
			store->debug &= ~1024;
			MT_lock_unset(&store->flush);
			store_lock(store);
			if (ATOMIC_GET(&store->nr_active) == 0) {
				ulng oldest = store_timestamp(store)+1;
				store_pending_changes(store, oldest, NULL);
			}
			store_unlock(store);
			MT_lock_set(&store->flush);
			store->logger_api.activate(store); /* rotate to new log file */
			ATOMIC_SET(&store->lastactive, GDKusec());
		}

		if (GDKexiting())
			break;
		const int sleeptime = 100;
		MT_lock_unset(&store->flush);
		MT_sleep_ms(sleeptime);
		for (;;) {
			MT_lock_set(&store->commit);
			if (MT_lock_try(&store->flush))
				break;
			MT_lock_unset(&store->commit);
			MT_sleep_ms(sleeptime);
		}

		if (GDKexiting()) {
			MT_lock_unset(&store->commit);
			break;
		}

		if (store->logger_api.changes(store) <= 0) {
			TRC_DEBUG(SQL_STORE, "Store flusher, no changes\n");
			MT_lock_unset(&store->commit);
			continue;
		}
		MT_lock_unset(&store->commit);

		MT_thread_setworking("flushing");
		if (store_apply_deltas(store) != LOG_OK) {
			MT_lock_unset(&store->flush);
			if (!GDKexiting())
				GDKfatal("write-ahead logging failure");
		}

		if (GDKexiting())
			break;
		MT_thread_setworking("sleeping");
		TRC_DEBUG(SQL_STORE, "Store flusher done\n");
	}

	// End of loop, end of lock
	MT_lock_unset(&store->flush);
}

void
store_lock(sqlstore *store)
{
	MT_lock_set(&store->lock);
	/* tell GDK allocation functions to ignore limits */
	MT_thread_setworking("store locked");
}

void
store_unlock(sqlstore *store)
{
	TRC_DEBUG(SQL_STORE, "Store unlocked\n");
	/* tell GDK allocation functions to honor limits again */
	MT_thread_setworking("store unlocked");
	MT_lock_unset(&store->lock);
}

int
store_readonly(sqlstore *store)
{
	return store->readonly;
}

// Helper function for tar_write_header.
// Our stream.h makes sure __attribute__ exists.
__attribute__((__format__(__printf__, 3, 4)))
static void
tar_write_header_field(char **cursor_ptr, size_t size, const char *fmt, ...)
{
	va_list ap;

	va_start(ap, fmt);
	(void)vsnprintf(*cursor_ptr, size + 1, fmt, ap);
	va_end(ap);

	/* At first reading you might wonder why add `size` instead
	 * of the byte count returned by vsnprintf. The reason is
	 * that we want to move `*cursor_ptr` to the start of the next
	 * field, not to the unused part of this field.
	 */
	*cursor_ptr += size;
}

#define TAR_BLOCK_SIZE (512)

// Write a tar header to the given stream.
__attribute__((__warn_unused_result__))
static gdk_return
tar_write_header(stream *tarfile, const char *path, time_t mtime, int64_t size)
{
	char buf[TAR_BLOCK_SIZE] = {0};
	char *cursor = buf;
	char *size_field;
	char *chksum_field;

	// We set the uid/gid fields to 0 and the uname/gname fields to "".
	// When unpacking as a normal user, they are ignored and the files are
	// owned by that user. When unpacking as root it is reasonable that
	// the resulting files are owned by root.

	// The following is taken directly from the definition found
	// in /usr/include/tar.h on a Linux system.
	tar_write_header_field(&cursor, 100, "%s", path);   // name[100]
	tar_write_header_field(&cursor, 8, "0000644");      // mode[8]
	tar_write_header_field(&cursor, 8, "%07o", 0U);      // uid[8]
	tar_write_header_field(&cursor, 8, "%07o", 0U);      // gid[8]
	size_field = cursor;
	cursor += 12;                                      // size[12]
	tar_write_header_field(&cursor, 12, "%011lo", (unsigned long)mtime); // mtime[12]
	chksum_field = cursor; // use this later to set the computed checksum
	tar_write_header_field(&cursor, 8, "%8s", ""); // chksum[8]
	*cursor++ = '0'; // typeflag REGTYPE
	tar_write_header_field(&cursor, 100, "%s", "");  // linkname[100]
	tar_write_header_field(&cursor, 6, "%s", "ustar"); // magic[6]
	tar_write_header_field(&cursor, 2, "%02o", 0U); // version, not null terminated
	tar_write_header_field(&cursor, 32, "%s", ""); // uname[32]
	tar_write_header_field(&cursor, 32, "%s", ""); // gname[32]
	tar_write_header_field(&cursor, 8, "%07o", 0U); // devmajor[8]
	tar_write_header_field(&cursor, 8, "%07o", 0U); // devminor[8]
	tar_write_header_field(&cursor, 155, "%s", ""); // prefix[155]
	assert(cursor - buf == 500);

	int64_t max_oct_size = 077777777777;    // 0_777_7777_7777, 11 octal digits
	// max_oct_size = 077; // for testing
	if (size <= max_oct_size) {
		tar_write_header_field(&size_field, 12, "%011"PRIo64, size);      // size[12]
	} else {
		uint8_t *field = (uint8_t *)size_field;
		field[0] = 0x80;
		for (int i = 11; i >= 4; i--) {
			field[i] = size & 0xFF;
			size >>= 8;
		}
	}

	// checksum
	unsigned sum = 0;
	for (int i = 0; i < TAR_BLOCK_SIZE; i++)
		sum += (unsigned char) buf[i];

	tar_write_header_field(&chksum_field, 8, "%06o", sum);

	if (mnstr_write(tarfile, buf, TAR_BLOCK_SIZE, 1) != 1) {
		GDKerror("error writing tar header %s: %s", path, mnstr_peek_error(tarfile));
		return GDK_FAIL;
	}

	return GDK_SUCCEED;
}

/* Write data to the stream, padding it with zeroes up to the next
 * multiple of TAR_BLOCK_SIZE.  Make sure all writes are in multiples
 * of TAR_BLOCK_SIZE.
 */
__attribute__((__warn_unused_result__))
static gdk_return
tar_write(stream *outfile, const char *path,  const char *data, size_t size)
{
	const size_t tail = size % TAR_BLOCK_SIZE;
	const size_t bulk = size - tail;

	if (bulk) {
		size_t written = mnstr_write(outfile, data, 1, bulk);
		if (written != bulk) {
			GDKerror("Wrote only %zu bytes of %s instead of first %zu", written, path, bulk);
			return GDK_FAIL;
		}
	}

	if (tail) {
		char buf[TAR_BLOCK_SIZE] = {0};
		memcpy(buf, data + bulk, tail);
		size_t written = mnstr_write(outfile, buf, 1, TAR_BLOCK_SIZE);
		if (written != TAR_BLOCK_SIZE) {
			GDKerror("Wrote only %zu tail bytes of %s instead of %d", written, path, TAR_BLOCK_SIZE);
			return GDK_FAIL;
		}
	}

	return GDK_SUCCEED;
}

__attribute__((__warn_unused_result__))
static gdk_return
tar_write_data(stream *tarfile, const char *path, time_t mtime, const char *data, size_t size)
{
	gdk_return res;

	res = tar_write_header(tarfile, path, mtime, size);
	if (res != GDK_SUCCEED)
		return res;

	return tar_write(tarfile, path, data, size);
}

__attribute__((__warn_unused_result__))
static gdk_return
tar_copy_stream(stream *tarfile, const char *path, time_t mtime, stream *contents, int64_t size, char *buf, size_t bufsize)
{
	assert( (bufsize % TAR_BLOCK_SIZE) == 0);
	assert(bufsize >= TAR_BLOCK_SIZE);

	if (tar_write_header(tarfile, path, mtime, size) != GDK_SUCCEED)
		return GDK_FAIL;

	int64_t to_do = size;
	while (to_do > 0) {
		size_t chunk = (to_do <= (int64_t)bufsize) ? (size_t)to_do : bufsize;
		ssize_t nbytes = mnstr_read(contents, buf, 1, chunk);
		if (nbytes > 0) {
			if (tar_write(tarfile, path, buf, nbytes) != GDK_SUCCEED)
				return GDK_FAIL;
			to_do -= (int64_t)nbytes;
			continue;
		}
		// error handling
		if (nbytes < 0) {
			GDKerror("Error after reading %"PRId64"/%"PRId64" bytes: %s",
				size - to_do, size, mnstr_peek_error(contents));
			return GDK_FAIL;
		} else {
			GDKerror("Unexpected end of file after reading %"PRId64"/%"PRId64" bytes of %s",
				size - to_do, size, path);
			return GDK_FAIL;
		}
	}

	return GDK_SUCCEED;
}

__attribute__((__warn_unused_result__))
static gdk_return
hot_snapshot_write_tar(stream *out, const char *prefix, const char *plan)
{
	if (plan == NULL)
		return GDK_FAIL;

	gdk_return ret = GDK_FAIL;
	const char *p = plan; // our cursor in the plan
	time_t timestamp = 1234567890; // dummy date, Sat 14 Feb 2009 12:31:30 AM CET
	// Name convention: _path for the absolute path
	// and _name for the corresponding local relative path
	char abs_src_path[2 * FILENAME_MAX];
	char *src_name = abs_src_path;
	char dest_path[100]; // size imposed by tar format.
	char *dest_name = dest_path + snprintf(dest_path, sizeof(dest_path), "%s/", prefix);
	stream *infile = NULL;
	const char *bufsize_env_var = "hot_snapshot_buffer_size";
	int bufsize = GDKgetenv_int(bufsize_env_var, 1024 * 1024);
	char *buffer = NULL;

	if (bufsize < TAR_BLOCK_SIZE || (bufsize % TAR_BLOCK_SIZE) != 0) {
		GDKerror("invalid value for setting %s=%d: must be a multiple of %d",
			bufsize_env_var, bufsize, TAR_BLOCK_SIZE);
		goto end;
	}
	buffer = GDKmalloc(bufsize);
	if (!buffer) {
		GDKerror("could not allocate buffer");
		goto end;
	}

	QryCtx *qry_ctx = MT_thread_get_qry_ctx();

	int len;
	if (sscanf(p, "%[^\n]\n%n", abs_src_path, &len) != 1) {
		GDKerror("internal error: first line of plan is malformed");
		goto end;
	}
	p += len;
	src_name = abs_src_path + len - 1; // - 1 because len includes the trailing newline
	*src_name++ = DIR_SEP;

	// When testing it's sometimes useful to include the plan in the snapshot file
	// strcpy(dest_name, "_snapshot.plan");
	// if (tar_write_data(out, dest_path, timestamp, plan, strlen(plan)) != GDK_SUCCEED)
	// 	goto end;

	char command;
	int64_t size;
	while (sscanf(p, "%c %"SCNi64" %100s\n%n", &command, &size, src_name, &len) == 3) {
		GDK_CHECK_TIMEOUT_BODY(qry_ctx, GOTO_LABEL_TIMEOUT_HANDLER(end, qry_ctx));
		p += len;
		strcpy(dest_name, src_name);
		if (size < 0) {
			GDKerror("malformed snapshot plan for %s: size %"PRId64" < 0", src_name, size);
			goto end;
		}
		switch (command) {
			case 'c':
				infile = open_rstream(abs_src_path);
				if (!infile) {
					GDKerror("%s", mnstr_peek_error(NULL));
					goto end;
				}
				if (tar_copy_stream(out, dest_path, timestamp, infile, size, buffer, (size_t)bufsize) != GDK_SUCCEED)
					goto end;
				close_stream(infile);
				infile = NULL;
				break;
			case 'w':
				if (tar_write_data(out, dest_path, timestamp, p, (size_t)size) != GDK_SUCCEED)
					goto end;
				p += (size_t)size;
				break;
			default:
				GDKerror("Unknown command in snapshot plan: %c (%s)", command, src_name);
				goto end;
		}
		mnstr_flush(out, MNSTR_FLUSH_ALL);
	}

	// write a trailing block of zeros. If it succeeds, this function succeeds.
	char *descr = "end-of-archive marker";
	char a;
	a = '\0';
	ret = tar_write(out, descr, &a, 1);
	if (ret == GDK_SUCCEED)
		ret = tar_write(out, descr, &a, 1);

end:
	free((char*)plan);
	GDKfree(buffer);
	if (infile)
		close_stream(infile);
	return ret;
}

/* Pick a name for the temporary tar file. Make sure it has the same extension
 * so as not to confuse the streams library.
 *
 * This function is not entirely safe as compared to for example mkstemp.
 */
__attribute__((__warn_unused_result__))
static str
pick_tmp_name(str filename)
{
	str name = GDKmalloc(strlen(filename) + 10);
	if (name == NULL) {
		GDKerror("malloc failed");
		return NULL;
	}
	strcpy(name, filename);

	// Look for an extension.
	// Make sure it's part of the basename

	char *ext = strrchr(name, '.');
	char *sep = strrchr(name, DIR_SEP);
	char *slash = strrchr(name, '/'); // on Windows, / and \ both work
	if (ext != NULL) {
		// is ext actually after sep and slash?
		if ((sep != NULL && sep > ext) || (slash != NULL && slash > ext))
			ext = NULL;
	}

	if (ext == NULL) {
		return strcat(name, "..tmp");
	} else {
		const char tmp[] = "..tmp.";
		size_t tmplen = strlen(tmp);
		memmove(ext + tmplen, ext, strlen(ext) + 1);
		memmove(ext, tmp, tmplen);
	}

	return name;
}

lng
store_hot_snapshot_to_stream(sqlstore *store, stream *tar_stream)
{
	int locked = 0;
	lng result = 0;
	buffer *plan_buf = NULL;
	stream *plan_stream = NULL;
	gdk_return r;

	if (!store->logger_api.get_snapshot_files) {
		GDKerror("backend does not support hot snapshots");
		goto end;
	}

	plan_buf = buffer_create(64 * 1024);
	if (!plan_buf) {
		GDKerror("Failed to allocate plan buffer");
		goto end;
	}
	plan_stream = buffer_wastream(plan_buf, "write_snapshot_plan");
	if (!plan_stream) {
		GDKerror("Failed to allocate buffer stream");
		goto end;
	}

	MT_lock_set(&store->flush);
	MT_lock_set(&store->lock);
	BBPtmlock();
	locked = 1;
	if (GDKexiting())
		goto end;

	r = store->logger_api.get_snapshot_files(store, plan_stream);
	if (r != GDK_SUCCEED)
		goto end; // should already have set a GDK error
	close_stream(plan_stream);
	plan_stream = NULL;
	MT_lock_unset(&store->lock);
	locked = 2;
	r = hot_snapshot_write_tar(tar_stream, GDKgetenv("gdk_dbname"), buffer_get_buf(plan_buf));
	if (r != GDK_SUCCEED)
		goto end;

	// the original idea was to return a sort of sequence number of the
	// database that identifies exactly which version has been snapshotted
	// but no such number is available:
	// logger_functions.read_last_transaction_id is not implemented
	// anywhere.
	//
	// So we return a random positive integer instead.
	result = 42;

end:
	if (locked) {
		BBPtmunlock();
		if (locked == 1)
			MT_lock_unset(&store->lock);
		MT_lock_unset(&store->flush);
	}
	if (plan_stream)
		close_stream(plan_stream);
	if (plan_buf)
		buffer_destroy(plan_buf);
	return result;
}


lng
store_hot_snapshot(sqlstore *store, str tarfile)
{
	lng result = 0;
	struct stat st = {0};
	char *tmppath = NULL;
	char *dirpath = NULL;
	int do_remove = 0;
	int dir_fd = -1;
	stream *tar_stream = NULL;
	buffer *plan_buf = NULL;
	stream *plan_stream = NULL;

	if (!store->logger_api.get_snapshot_files) {
		GDKerror("backend does not support hot snapshots");
		goto end;
	}

	if (!MT_path_absolute(tarfile)) {
		GDKerror("Hot snapshot requires an absolute path");
		goto end;
	}

	if (MT_stat(tarfile, &st) == 0) {
		GDKerror("File already exists: %s", tarfile);
		goto end;
	}

	tmppath = pick_tmp_name(tarfile);
	if (tmppath == NULL) {
		goto end;
	}
	tar_stream = open_wstream(tmppath);
	if (!tar_stream) {
		GDKerror("%s", mnstr_peek_error(NULL));
		goto end;
	}
	do_remove = 1;

#ifdef HAVE_FSYNC
	// The following only makes sense on POSIX, where fsync'ing a file
	// guarantees the bytes of the file to go to disk, but not necessarily
	// guarantees the existence of the file in a directory to be persistent.
	// Hence the fsync-the-parent ceremony.

	// Set dirpath to the directory containing the tar file.
	// Call realpath(2) to make the path absolute so it has at least
	// one DIR_SEP in it. Realpath requires the file to exist so
	// we feed it tmppath rather than tarfile.
	dirpath = GDKmalloc(PATH_MAX);
	if (dirpath == NULL) {
		GDKsyserror("malloc failed");
		goto end;
	}
	if (realpath(tmppath, dirpath) == NULL) {
		GDKsyserror("couldn't resolve path %s: %s", tarfile, strerror(errno));
		goto end;
	}
	*strrchr(dirpath, DIR_SEP) = '\0';

	// Open the directory so we can call fsync on it.
	// We use raw posix calls because this is not available in the streams library
	// and I'm not quite sure what a generic streams-api should look like.
	dir_fd = open(dirpath, O_RDONLY); // ERROR no o_rdonly
	if (dir_fd < 0) {
		GDKsyserror("couldn't open directory %s", dirpath);
		goto end;
	}

	// Fsync the directory beforehand too.
	// Postgres believes this is necessary for durability.
	if (fsync(dir_fd) < 0) {
		GDKsyserror("First fsync on %s failed", dirpath);
		goto end;
	}
#else
	(void)dirpath;
#endif

	result = store_hot_snapshot_to_stream(store, tar_stream);
	if (result == 0)
		goto end;

	// Now sync and atomically rename the temp file to the real file,
	// also fsync'ing the directory
	mnstr_fsync(tar_stream);
	close_stream(tar_stream);
	tar_stream = NULL;
	if (MT_rename(tmppath, tarfile) < 0) {
		GDKsyserror("rename %s to %s failed", tmppath, tarfile);
		goto end;
	}
	do_remove = 0;
#ifdef HAVE_FSYNC
	// More POSIX fsync-the-parent-dir ceremony
	if (fsync(dir_fd) < 0) {
		GDKsyserror("fsync on dir %s failed", dirpath);
		goto end;
	}
#endif
end:
	GDKfree(dirpath);
	if (dir_fd >= 0)
		close(dir_fd);
	if (tar_stream)
		close_stream(tar_stream);
	if (plan_stream)
		close_stream(plan_stream);
	if (plan_buf)
		buffer_destroy(plan_buf);
	if (do_remove)
		(void) MT_remove(tmppath);	// Best effort, ignore the result
	GDKfree(tmppath);
	return result;
}

static int
column_dup(sql_trans *tr, sql_column *oc, sql_table *t, sql_column **cres)
{
	sqlstore *store = tr->store;
	sql_column *c = ZNEW(sql_column);
	int res = LOG_OK;

	base_init(NULL, &c->base, oc->base.id, 0, oc->base.name);
	c->type = oc->type;
	c->def = NULL;
	if (oc->def)
		c->def =_STRDUP(oc->def);
	c->null = oc->null;
	c->colnr = oc->colnr;
	c->unique = oc->unique;
	c->t = t;
	c->storage_type = NULL;
	if (oc->storage_type)
		c->storage_type =_STRDUP(oc->storage_type);
	ATOMIC_PTR_INIT(&c->data, NULL);

	if (isTable(c->t)) {
		if (isTempTable(c->t)) {
			if ((res = store->storage_api.create_col(tr, c))) {
				return res;
			}
		} else {
			ATOMIC_PTR_SET(&c->data, store->storage_api.col_dup(oc));
		}
	}
	*cres = c;
	return res;
}

static sql_kc *
kc_dup(sql_kc *kc, sql_table *t)
{
	sql_kc *nkc = ZNEW(sql_kc);
	sql_column *c = find_sql_column(t, kc->c->base.name);

	assert(c);
	nkc->c = c;
	c->unique = kc->c->unique;
	return nkc;
}

static int
key_dup(sql_trans *tr, sql_key *k, sql_table *t, sql_key **kres)
{
	sql_key *nk = (k->type != fkey) ? (sql_key *) ZNEW(sql_ukey) : (sql_key *) ZNEW(sql_fkey);
	node *n;
	int res = LOG_OK;

	base_init(NULL, &nk->base, k->base.id?k->base.id:next_oid(tr->store), 0, k->base.name);
	nk->type = k->type;
	nk->columns = list_create((fdestroy) &kc_destroy);
	nk->t = t;
	nk->idx = NULL;

	if (k->idx) {
		node *n = ol_find_name(t->idxs, nk->base.name);
		nk->idx = (sql_idx *)n->data;
		nk->idx->key = nk;
	}

	if (nk->type != fkey) {
		sql_ukey *tk = (sql_ukey *) nk;

		if (nk->type == pkey)
			t->pkey = tk;

		if (nk->type == ckey)
			nk->check = _STRDUP(k->check);
	} else {
		sql_fkey *fk = (sql_fkey *) nk;
		sql_fkey *ok = (sql_fkey *) k;

		fk->rkey = ok->rkey;
		fk->on_delete = ok->on_delete;
		fk->on_update = ok->on_update;
	}

	for (n = k->columns->h; n; n = n->next) {
		sql_kc *okc = n->data;

		list_append(nk->columns, kc_dup(okc, t));
	}

	if (isGlobal(t) &&
			((res = os_add(t->s->keys, tr, nk->base.name, dup_base(&nk->base))) ||
		     (res = os_add(tr->cat->objects, tr, nk->base.name, dup_base(&nk->base))))) {
		return res;
	}
	*kres = nk;
	return res;
}

static int
idx_dup(sql_trans *tr, sql_idx * i, sql_table *t, sql_idx **ires)
{
	sqlstore *store = tr->store;
	sql_idx *ni = ZNEW(sql_idx);
	node *n;
	int res = LOG_OK;

	base_init(NULL, &ni->base, i->base.id, 0, i->base.name);

	ni->columns = list_create((fdestroy) &kc_destroy);
	ni->t = t;
	ni->type = i->type;
	ni->key = NULL;
	ATOMIC_PTR_INIT(&ni->data, NULL);

	if (isTable(i->t)) {
		if (isTempTable(i->t)) {
			if ((res = store->storage_api.create_idx(tr, ni))) {
				return res;
			}
		} else {
			ATOMIC_PTR_SET(&ni->data, store->storage_api.idx_dup(i));
		}
	}

	for (n = i->columns->h; n; n = n->next) {
		sql_kc *okc = n->data;

		list_append(ni->columns, kc_dup(okc, t));
	}
	if (isGlobal(t) && (res = os_add(t->s->idxs, tr, ni->base.name, dup_base(&ni->base)))) {
		return res;
	}
	*ires = ni;
	return res;
}

static int
part_dup(sql_trans *tr, sql_part *op, sql_table *mt, sql_part **pres)
{
	sql_part *p = ZNEW(sql_part);
	int res = LOG_OK;

	assert(isMergeTable(mt) || isReplicaTable(mt));
	base_init(NULL, &p->base, op->base.id, 0, op->base.name);
	p->with_nills = op->with_nills;
	p->t = mt;
	p->member = op->member;

	if (isRangePartitionTable(mt)) {
		p->part.range.minvalue = NEW_ARRAY(char, op->part.range.minlength);
		p->part.range.maxvalue = NEW_ARRAY(char, op->part.range.maxlength);
		memcpy(p->part.range.minvalue, op->part.range.minvalue, op->part.range.minlength);
		memcpy(p->part.range.maxvalue, op->part.range.maxvalue, op->part.range.maxlength);
		p->part.range.minlength = op->part.range.minlength;
		p->part.range.maxlength = op->part.range.maxlength;
	} else if (isListPartitionTable(mt)) {
		p->part.values = list_create((fdestroy) &part_value_destroy);
		for (node *n = op->part.values->h ; n ; n = n->next) {
			sql_part_value *prev = (sql_part_value*) n->data, *nextv = ZNEW(sql_part_value);
			nextv->value = NEW_ARRAY(char, prev->length);
			memcpy(nextv->value, prev->value, prev->length);
			nextv->length = prev->length;
			list_append(p->part.values, nextv);
		}
	}
	if (isGlobal(mt) && (res = os_add(mt->s->parts, tr, p->base.name, dup_base(&p->base))))
		return res;
	*pres = p;
	return res;
}

static int
trigger_dup(sql_trans *tr, sql_trigger *i, sql_table *t, sql_trigger **tres)
{
	sql_trigger *nt = ZNEW(sql_trigger);
	int res = LOG_OK;

	base_init(NULL, &nt->base, i->base.id, 0, i->base.name);

	nt->columns = list_create((fdestroy) &kc_destroy);
	nt->t = t;
	nt->time = i->time;
	nt->orientation = i->orientation;
	nt->event = i->event;
	nt->old_name = nt->new_name = nt->condition = NULL;
	if (i->old_name)
		nt->old_name =_STRDUP(i->old_name);
	if (i->new_name)
		nt->new_name =_STRDUP(i->new_name);
	if (i->condition)
		nt->condition =_STRDUP(i->condition);
	nt->statement =_STRDUP(i->statement);

	for (node *n = i->columns->h; n; n = n->next) {
		sql_kc *okc = n->data;

		list_append(nt->columns, kc_dup(okc, t));
	}
	if (isGlobal(t) && (res = os_add(t->s->triggers, tr, nt->base.name, dup_base(&nt->base))))
		return res;
	*tres = nt;
	return res;
}

static int
table_dup(sql_trans *tr, sql_table *ot, sql_schema *s, const char *name,
		  sql_table **tres, bool dup_global_as_global)
{
	sqlstore *store = tr->store;
	sql_table *t = ZNEW(sql_table);
	node *n;
	int res = LOG_OK;

	if (t == NULL)
		return LOG_ERR;
	base_init(NULL, &t->base, ot->base.id, 0, name?name:ot->base.name);
	t->type = ot->type;
	t->system = ot->system;
	t->bootstrap = ot->bootstrap;
	t->persistence = (s || dup_global_as_global)?ot->persistence:SQL_LOCAL_TEMP;
	t->commit_action = ot->commit_action;
	t->access = ot->access;
	t->query = (ot->query) ?_STRDUP(ot->query) : NULL;
	t->properties = ot->properties;
	t->multiset = ot->multiset;
	t->composite = ot->composite;

	t->columns = ol_new(NULL, (destroy_fptr) &column_destroy, store);
	t->idxs = ol_new(NULL, (destroy_fptr) &idx_destroy, store);
	t->keys = ol_new(NULL, (destroy_fptr) &key_destroy, store);
	t->triggers = ol_new(NULL, (destroy_fptr) &trigger_destroy, store);
	if (ot->members)
		t->members = list_create((fdestroy) &part_destroy);

	t->pkey = NULL;
	t->s = s ? s : tr->tmp;
	t->sz = ot->sz;
	ATOMIC_PTR_INIT(&t->data, NULL);

	if (isPartitionedByExpressionTable(ot)) {
		t->part.pexp = ZNEW(sql_expression);
		t->part.pexp->exp =_STRDUP(ot->part.pexp->exp);
		t->part.pexp->type = ot->part.pexp->type;
		t->part.pexp->cols = list_create((fdestroy) &int_destroy);
		for (n = ot->part.pexp->cols->h; n; n = n->next) {
			int *nid = MNEW(int);
			*nid = *(int *) n->data;
			list_append(t->part.pexp->cols, nid);
		}
	}
	if (ot->columns)
		for (n = ol_first_node(ot->columns); n; n = n->next) {
			sql_column *c = NULL;

			if ((res = column_dup(tr, n->data, t, &c)) || (res = ol_add(t->columns, &c->base)))
				goto cleanup;
			if (isPartitionedByColumnTable(ot) && ot->part.pcol->base.id == c->base.id)
				t->part.pcol = c;
		}
	if (ot->idxs)
		for (n = ol_first_node(ot->idxs); n; n = n->next) {
			sql_idx *i = NULL;

			if ((res = idx_dup(tr, n->data, t, &i)) || (res = ol_add(t->idxs, &i->base)))
				goto cleanup;
		}
	if (ot->keys)
		for (n = ol_first_node(ot->keys); n; n = n->next) {
			sql_key *k = NULL;

			if ((res = key_dup(tr, n->data, t, &k)) || (res = ol_add(t->keys, &k->base)))
				goto cleanup;
		}
	if (ot->triggers)
		for (n = ol_first_node(ot->triggers); n; n = n->next) {
			sql_trigger *tri = NULL;

			if ((res = trigger_dup(tr, n->data, t, &tri)) || (res = ol_add(t->triggers, &tri->base)))
				goto cleanup;
		}
	if (ot->members)
		for (n = ot->members->h; n; n = n->next) {
			sql_part *pt = NULL;

			if ((res = part_dup(tr, n->data, t, &pt)))
				goto cleanup;
			list_append(t->members, pt);
		}
	if (isTable(t)) {
		if (isTempTable(t)) {
			if ((res = store->storage_api.create_del(tr, t)))
				goto cleanup;
		} else {
			ATOMIC_PTR_SET(&t->data, store->storage_api.del_dup(ot));
		}
	}
	if ((res = os_add(isLocalTemp(t) ? tr->localtmps : t->s->tables, tr, t->base.name, &t->base)))
		goto cleanup;

cleanup:
	if (res) {
		t = NULL;
	}
	*tres = t;
	return res;
}

sql_table *
globaltmp_instantiate(sql_trans *tr, sql_table *ot)
{
	assert(isGlobal(ot)&& isTempTable(ot));
	sql_table *t = NULL;
	if (table_dup(tr, ot, NULL, NULL, &t, false) == LOG_OK)
		return t;
	return NULL;
}

static int
new_table(sql_trans *tr, sql_table *t, sql_table **tres)
{
	int res = LOG_OK;
	if (!isGlobalTemp(t))
		t = find_sql_table(tr, t->s, t->base.name); /* could have changed by depending changes */

	if (!isLocalTemp(t) && !isNew(t) && !os_obj_intransaction(t->s->tables, tr, &t->base))
		res = table_dup(tr, t, t->s, NULL, tres, true);
	else
		*tres = t;
	return res;
}

static sql_arg *
arg_dup(sql_trans *tr, sql_schema *s, sql_arg *oa)
{
	sql_arg *a = ZNEW(sql_arg);

	if (a) {
		a->name =_STRDUP(oa->name);
		a->inout = oa->inout;
		dup_sql_type(tr, s, &(oa->type), &(a->type));
	}
	return a;
}

static int
func_dup(sql_trans *tr, sql_func *of, sql_schema *s)
{
	sql_func *f = ZNEW(sql_func);

	/* 'func_dup' is aimed at FUNC_LANG_SQL functions ONLY, so f->imp and f->instantiated won't be set */
	base_init(NULL, &f->base, of->base.id, 0, of->base.name);
	f->mod =_STRDUP(of->mod);
	f->type = of->type;
	f->lang = of->lang;
	f->semantics = of->semantics;
	f->side_effect = of->side_effect;
	f->varres = of->varres;
	f->vararg = of->vararg;
	f->fix_scale = of->fix_scale;
	f->system = of->system;
	f->private = of->private;
	f->order_required = of->order_required;
	f->opt_order = of->opt_order;
	f->query = (of->query)?_STRDUP(of->query):NULL;
	f->s = s;
	f->sa = NULL;

	f->ops = list_create((fdestroy) &arg_destroy);
	for (node *n=of->ops->h; n; n = n->next)
		list_append(f->ops, arg_dup(tr, s, n->data));
	if (of->res) {
		f->res = list_create((fdestroy) &arg_destroy);
		for (node *n=of->res->h; n; n = n->next)
			list_append(f->res, arg_dup(tr, s, n->data));
	}

	return os_add(s->funcs, tr, f->base.name, &f->base);
}

static int
store_reset_sql_functions(sql_trans *tr, sqlid id)
{
	sqlstore *store = tr->store;
	int res = LOG_OK, sql_lang = (int) FUNC_LANG_SQL; /* functions other than SQL don't require to be instantiated again */
	sql_schema *syss = find_sql_schema(tr, "sys");
	sql_table *deps = find_sql_table(tr, syss, "dependencies");
	rids *sql_funcs = NULL, *depends = NULL, *joined = NULL;

	/* Find dependencies from the object */
	depends = store->table_api.rids_select(tr, find_sql_column(deps, "id"), &id, &id, NULL);
	if (depends == NULL)
		return -1;
	if (store->table_api.rids_empty(depends)) { /* nothing depends on the object, return */
		store->table_api.rids_destroy(depends);
		return res;
	}
	/* Get SQL functions */
	sql_table *funcs = find_sql_table(tr, syss, "functions");
	sql_column *func_id = find_sql_column(funcs, "id");
	if (!(sql_funcs = store->table_api.rids_select(tr, find_sql_column(funcs, "language"), &sql_lang, &sql_lang, NULL))) {
		store->table_api.rids_destroy(depends);
		return -1;
	}
	/* Do the semijoin */
	joined = store->table_api.rids_semijoin(tr, sql_funcs, func_id, depends, find_sql_column(deps, "depend_id"));
	store->table_api.rids_destroy(depends);
	if (!joined) {
		store->table_api.rids_destroy(sql_funcs);
		return -1;
	}

	for (oid rid = store->table_api.rids_next(joined); !is_oid_nil(rid); rid = store->table_api.rids_next(joined)) {
		sqlid fid = store->table_api.column_find_sqlid(tr, func_id, rid);
		sql_func *f = sql_trans_find_func(tr, fid); /* could have changed by depending changes */
		/* if it is on the same transaction, then don't dup it again */
		if (isNew(f) || os_obj_intransaction(f->s->funcs, tr, &f->base)) {
			if (f->instantiated) {
				/* clean backend code */
				backend_freecode(sql_shared_module_name, 0, f->imp);
				f->instantiated = FALSE;
				_DELETE(f->imp);
			}
		} else if ((res = func_dup(tr, f, f->s))) {
			store->table_api.rids_destroy(joined);
			return res;
		}
	}
	store->table_api.rids_destroy(joined);
	return res;
}

int
sql_trans_copy_key( sql_trans *tr, sql_table *t, sql_key *k, sql_key **kres)
{
	sqlstore *store = tr->store;
	sql_schema *syss = find_sql_schema(tr, isGlobal(t)?"sys":"tmp");
	sql_table *syskey = find_sql_table(tr, syss, "keys");
	sql_table *syskc = find_sql_table(tr, syss, "objects");
	int neg = -1, action = -1, nr, res = LOG_OK;
	node *n;
	sql_key *nk;
	sql_table *dup = NULL;

	if ((res = new_table(tr, t, &dup)))
		return res;
	t = dup;
	if ((res = key_dup(tr, k, t, &nk)))
		return res;
	sql_fkey *fk = (sql_fkey*)nk;
	if ((res = ol_add(t->keys, &nk->base)))
		return res;

	if (nk->type == fkey)
		action = (fk->on_update<<8) + fk->on_delete;

	char *strnil = (char*)ATOMnilptr(TYPE_str);
	if ((res = store->table_api.table_insert(tr, syskey, &nk->base.id, &t->base.id, &nk->type, &nk->base.name, (nk->type == fkey) ? &((sql_fkey *) nk)->rkey : &neg, &action
	, (nk->type == ckey)? &nk->check : &strnil )))
		return res;

	if (nk->type == fkey) {
		sql_key *rkey = (sql_key*)os_find_id(tr->cat->objects, tr, ((sql_fkey*)k)->rkey);
		if (!rkey)
			return LOG_ERR;

		if ((res = sql_trans_create_dependency(tr, rkey->base.id, nk->base.id, FKEY_DEPENDENCY)))
			return res;
		/* TODO this has to be cleaned out once the sql_cat.c cleanup is done */
		if (!isNew(rkey) && (res = sql_trans_add_dependency(tr, rkey->base.id, ddl)))
			return res;
		if (!isNew(rkey) && (res = sql_trans_add_dependency(tr, rkey->t->base.id, ddl))) /* this dependency is needed for merge tables */
			return res;
		if (!isNew(rkey) && isGlobal(rkey->t) && !isGlobalTemp(rkey->t) && (res = sql_trans_add_dependency(tr, rkey->t->base.id, dml))) /* disallow concurrent updates on other key */
			return res;
		if ((res = store_reset_sql_functions(tr, rkey->t->base.id))) /* reset sql functions depending on the table */
			return res;
	}

	for (n = nk->columns->h, nr = 0; n; n = n->next, nr++) {
		sql_kc *kc = n->data;

		if ((res = store->table_api.table_insert(tr, syskc, &nk->base.id, &kc->c->base.name, &nr, ATOMnilptr(TYPE_int))))
			return res;

		if (nk->type == fkey) {
			if ((res = sql_trans_create_dependency(tr, kc->c->base.id, nk->base.id, FKEY_DEPENDENCY)))
				return res;
		} else if (nk->type == ukey || nk->type == ckey) {
			if ((res = sql_trans_create_dependency(tr, kc->c->base.id, nk->base.id, KEY_DEPENDENCY)))
				return res;
		} else if (nk->type == pkey) {
			if ((res = sql_trans_create_dependency(tr, kc->c->base.id, nk->base.id, KEY_DEPENDENCY)))
				return res;
			if ((res = sql_trans_alter_null(tr, kc->c, 0)))
				return res;
		}

		/* TODO this has to be cleaned out too */
		if (!isNew(kc->c) && (res = sql_trans_add_dependency(tr, kc->c->base.id, ddl)))
			return res;
	}
	if ((res = store_reset_sql_functions(tr, t->base.id))) /* reset sql functions depending on the table */
		return res;

	/* TODO this has to be cleaned out too */
	if (!isNew(t) && (res = sql_trans_add_dependency(tr, t->base.id, ddl))) /* this dependency is needed for merge tables */
		return res;
	if (!isNew(t) && isGlobal(t) && !isGlobalTemp(t) && (res = sql_trans_add_dependency(tr, t->base.id, dml))) /* disallow concurrent updates on t */
		return res;
	if (kres)
		*kres = nk;
	return res;
}

int
sql_trans_copy_idx( sql_trans *tr, sql_table *t, sql_idx *i, sql_idx **ires)
{
	sqlstore *store = tr->store;
	sql_schema *syss = find_sql_schema(tr, isGlobal(t)?"sys":"tmp");
	sql_table *sysidx = find_sql_table(tr, syss, "idxs");
	sql_table *sysic = find_sql_table(tr, syss, "objects");
	node *n;
	int nr, res = LOG_OK, ncols = list_length(i->columns);
	sql_table *dup = NULL;

	if ((res = new_table(tr, t, &dup)))
		return res;
	t = dup;
	sql_idx *ni = ZNEW(sql_idx);
	base_init(NULL, &ni->base, i->base.id?i->base.id:next_oid(tr->store), true, i->base.name);
	ni->columns = list_create((fdestroy) &kc_destroy);
	ni->t = t;
	ni->type = i->type;
	ni->key = NULL;
	ATOMIC_PTR_INIT(&ni->data, NULL);

	for (n = i->columns->h, nr = 0; n; n = n->next, nr++) {
		sql_kc *okc = n->data, *ic;

		list_append(ni->columns, ic = kc_dup(okc, t));
		if (i->key && hash_index(i->type))
			ic->c->unique = (ncols == 1) ? 2 : MAX(ic->c->unique, 1);
		if ((res = store->table_api.table_insert(tr, sysic, &ni->base.id, &ic->c->base.name, &nr, ATOMnilptr(TYPE_int)))) {
			idx_destroy(store, ni);
			return res;
		}
		if ((res = sql_trans_create_dependency(tr, ic->c->base.id, ni->base.id, INDEX_DEPENDENCY))) {
			idx_destroy(store, ni);
			return res;
		}
	}
	if ((res = ol_add(t->idxs, &ni->base)))
		return res;

	if (isGlobal(t) && (res = os_add(t->s->idxs, tr, ni->base.name, dup_base(&ni->base))))
		return res;
	if ((res = store_reset_sql_functions(tr, t->base.id))) /* reset sql functions depending on the table */
		return res;

	/* this dependency is needed for merge tables */
	if (!isNew(t) && (res = sql_trans_add_dependency(tr, t->base.id, ddl)))
		return res;
	if (!isNew(t) && isGlobal(t) && !isGlobalTemp(t) && (res = sql_trans_add_dependency(tr, t->base.id, dml)))
		return res;

	if (isDeclaredTable(i->t))
		if (!isDeclaredTable(t) && isTable(ni->t) && idx_has_column(ni->type))
			if ((res = store->storage_api.create_idx(tr, ni))) {
				return res;
			}
	if (!isDeclaredTable(t))
		if ((res = store->table_api.table_insert(tr, sysidx, &ni->base.id, &t->base.id, &ni->type, &ni->base.name))) {
			return res;
		}

	if (ires)
		*ires = ni;
	return res;
}

int
sql_trans_copy_trigger( sql_trans *tr, sql_table *t, sql_trigger *tri, sql_trigger **tres)
{
	sqlstore *store = tr->store;
	sql_schema *syss = find_sql_schema(tr, isGlobal(t)?"sys":"tmp");
	sql_table *systr = find_sql_table(tr, syss, "triggers");
	sql_table *sysic = find_sql_table(tr, syss, "objects");
	node *n;
	int nr, res = LOG_OK;
	sql_trigger *nt = ZNEW(sql_trigger);
	char *strnil = (char*)ATOMnilptr(TYPE_str);

	base_init(NULL, &nt->base, tri->base.id?tri->base.id:next_oid(tr->store), true, tri->base.name);
	nt->columns = list_create((fdestroy) &kc_destroy);
	nt->t = t;
	nt->time = tri->time;
	nt->orientation = tri->orientation;
	nt->event = tri->event;
	nt->old_name = nt->new_name = nt->condition = NULL;
	if (tri->old_name)
		nt->old_name =_STRDUP(tri->old_name);
	if (tri->new_name)
		nt->new_name =_STRDUP(tri->new_name);
	if (tri->condition)
		nt->condition =_STRDUP(tri->condition);
	nt->statement =_STRDUP(tri->statement);

	for (n = tri->columns->h, nr = 0; n; n = n->next, nr++) {
		sql_kc *okc = n->data, *ic;

		list_append(nt->columns, ic = kc_dup(okc, t));
		if ((res = store->table_api.table_insert(tr, sysic, &nt->base.id, &ic->c->base.name, &nr, ATOMnilptr(TYPE_int)))) {
			trigger_destroy(store, nt);
			return res;
		}
		if ((res = sql_trans_create_dependency(tr, ic->c->base.id, nt->base.id, TRIGGER_DEPENDENCY))) {
			trigger_destroy(store, nt);
			return res;
		}
	}
	if ((res = ol_add(t->triggers, &nt->base)))
		return res;

	assert(isGlobal(t));
	if ((res = os_add(t->s->triggers, tr, nt->base.name, dup_base(&nt->base))))
		return res;
	if ((res = store_reset_sql_functions(tr, t->base.id))) /* reset sql functions depending on the table */
		return res;

	if (!isDeclaredTable(t))
		if ((res = store->table_api.table_insert(tr, systr, &nt->base.id, &nt->base.name, &t->base.id, &nt->time, &nt->orientation,
				&nt->event, (nt->old_name)?&nt->old_name:&strnil, (nt->new_name)?&nt->new_name:&strnil,
				(nt->condition)?&nt->condition:&strnil, &nt->statement))) {
			return res;
		}

	if (tres)
		*tres = nt;
	return res;
}

static int
type_digits(sql_subtype *type)
{
	int digits = type->digits;

	if (digits && type->type->eclass == EC_NUM) {
		if(type->type->localtype == TYPE_bte) {
			digits = 7;
		} else if(type->type->localtype == TYPE_sht) {
			digits = 15;
		} else if(type->type->localtype == TYPE_int) {
			digits = 31;
		} else if(type->type->localtype == TYPE_lng) {
			digits = 63;
#ifdef HAVE_HGE
		} else if(type->type->localtype == TYPE_hge) {
			digits = 127;
#endif
		}
	}
	return digits;
}

static sql_column *
create_sql_column_with_id(allocator *sa, sqlid id, sql_table *t, const char *name, sql_subtype *tpe, bte column_type)
{
	sql_column *col = SA_ZNEW(sa, sql_column);

	base_init(sa, &col->base, id, true, name);
	col->type = *tpe;
	col->def = NULL;
	col->null = 1;
	col->colnr = table_next_column_nr(t);
	col->t = t;
	col->unique = 0;
	col->storage_type = NULL;
	col->column_type = column_type;

	if (ol_add(t->columns, &col->base))
		return NULL;
	ATOMIC_PTR_INIT(&col->data, NULL);
	return col;
}

static int
sql_trans_create_column_intern(sql_column **rcol, sql_trans *tr, sql_table *t, const char *name, sql_subtype *tpe, bte column_type)
{
	bool needs_data = true;
	sqlstore *store = tr->store;
	sql_column *col;
	sql_schema *syss = find_sql_schema(tr, isGlobal(t)?"sys":"tmp");
	sql_table *syscolumn = find_sql_table(tr, syss, "_columns");
	int res = LOG_OK;

	if (!tpe)
		return -1; /* TODO not sure what to do here */

	col = create_sql_column_with_id(NULL, next_oid(tr->store), t, name, tpe, column_type);
	if (col->type.multiset)
		t->multiset=true;
	if (col->type.type->composite)
		t->composite=true;

	if (tpe->type->composite || tpe->multiset) {
		needs_data = false;
		sql_table *tt = t;
		if (tpe->multiset) {
			char buf[16];
			snprintf(buf, 16, "%%ms_%d", col->base.id);
			col->storage_type = _STRDUP(buf);
			if ((res = sql_trans_create_table(&tt, tr, t->s, col->storage_type, NULL, tt_table, true, t->persistence, t->commit_action, 0, 0)) != LOG_OK)
				return res;
			if (sql_trans_create_sequence(tr, t->s, col->storage_type, 1, 1, GDK_lng_max, 1, 1, false, true) != LOG_OK)
				return res;
		}
		if (tpe->type->composite) {
			/* All nested types, need the internal columns for the field contents */
			for (node *n = col->type.type->d.fields->h; n; n = n->next) {
				sql_arg *f = n->data;
				sql_column *ic = NULL;
				if (sql_trans_create_column_intern( &ic, tr, tt, f->name, &f->type, column_intern) < 0)
					return -2;
			}
		} else {
			sql_column *ic = NULL;
			sql_subtype lt = *tpe;
			lt.multiset = MS_VALUE;
			if (sql_trans_create_column_intern( &ic, tr, tt, "elements", &lt, column_intern) < 0)
				return -2;
		}
		if (tpe->multiset == MS_SETOF || tpe->multiset == MS_ARRAY) { /* sets and arrays need oid col */
			char *name = "id";
			sql_subtype tp = *sql_bind_localtype("int");
			sql_column *ic = NULL;
			if (sql_trans_create_column_intern( &ic, tr, tt, name, &tp, column_intern) < 0)
				return -2;
			needs_data = true;	/* column its self is reference id */
		}
		if (tpe->multiset == MS_ARRAY) { /* array need order */
			char *name = "nr";
			sql_subtype tp = *sql_bind_localtype("int");
			sql_column *ic = NULL;
			if (sql_trans_create_column_intern( &ic, tr, tt, name, &tp, column_intern) < 0)
				return -2;
		}
	}

	if (needs_data) {
		if (isTable(col->t)) {
			if ((res = store->storage_api.create_col(tr, col))) {
				ATOMIC_PTR_DESTROY(&col->data);
				return res;
			}
		}
	}
	if (!isDeclaredTable(t)) {
		char *strnil = (char*)ATOMnilptr(TYPE_str);
		int digits = type_digits(&col->type);
		if ((res = store->table_api.table_insert(tr, syscolumn, &col->base.id, &col->base.name, &col->type.type->base.name,
						&digits, &col->type.scale, &t->base.id,
						(col->def) ? &col->def : &strnil, &col->null, &col->colnr,
						(col->storage_type) ? &col->storage_type : &strnil, &col->column_type, &col->type.multiset))) {
			ATOMIC_PTR_DESTROY(&col->data);
			return res;
		}
	}

	if (tpe->type->s) {/* column depends on type */
		if ((res = sql_trans_create_dependency(tr, tpe->type->base.id, col->base.id, TYPE_DEPENDENCY))) {
			ATOMIC_PTR_DESTROY(&col->data);
			return res;
		}
		if (!isNew(tpe->type) && (res = sql_trans_add_dependency(tr, tpe->type->base.id, ddl))) {
			ATOMIC_PTR_DESTROY(&col->data);
			return res;
		}
	}
	*rcol = col;
	return res;
}

int
sql_trans_copy_column( sql_trans *tr, sql_table *t, sql_column *c, sql_column **cres)
{
	bool needs_data = true;
	sqlstore *store = tr->store;
	sql_schema *syss = find_sql_schema(tr, isGlobal(t)?"sys":"tmp");
	sql_table *syscolumn = find_sql_table(tr, syss, "_columns");
	sql_table *dup = NULL;
	int res = LOG_OK;

	if ((res = new_table(tr, t, &dup)))
		return res;
	t = dup;
	sql_column *col = ZNEW(sql_column);
	base_init(NULL, &col->base, c->base.id?c->base.id:next_oid(tr->store), true, c->base.name);
	dup_sql_type(tr, t->s, &(c->type), &(col->type));
	if (c->type.multiset)
		t->multiset=true;
	if (c->type.type->composite)
		t->composite=true;
	col->def = NULL;
	if (c->def)
		col->def =_STRDUP(c->def);
	col->null = c->null;
	col->colnr = c->colnr;
	col->unique = c->unique;
	col->t = t;
	col->storage_type = NULL;
	if (c->storage_type)
		col->storage_type =_STRDUP(c->storage_type);

	if ((res = ol_add(t->columns, &col->base)))
		return res;

	/* this dependency is needed for merge tables */
	if (!isNew(t) && (res = sql_trans_add_dependency(tr, t->base.id, ddl)))
		return res;
	if (!isNew(t) && isGlobal(t) && !isGlobalTemp(t) && (res = sql_trans_add_dependency(tr, t->base.id, dml)))
		return res;

<<<<<<< HEAD
	if (c->type.type->composite || c->type.multiset) {
		needs_data = false;
		sql_table *tt = t;
		if (c->type.multiset) {
			char buf[16];
			snprintf(buf, 16, "%%ms_%d", c->base.id);
			col->storage_type = _STRDUP(buf);
			if ((res = sql_trans_create_table(&tt, tr, t->s, col->storage_type, NULL, tt_table, true, t->persistence, t->commit_action, 0, 0)) != LOG_OK)
=======
	ATOMIC_PTR_INIT(&col->data, NULL);
	if (isDeclaredTable(c->t))
		if (isTable(t))
			if ((res = store->storage_api.create_col(tr, col))) {
>>>>>>> 4a4bfebf
				return res;
			if (sql_trans_create_sequence(tr, t->s, col->storage_type, 1, 1, GDK_lng_max, 1, 1, false, true) != LOG_OK)
				return res;
		}
		if (c->type.type->composite) {
			/* All nested types, need the internal columns for the field contents */
			for (node *n = col->type.type->d.fields->h; n; n = n->next) {
				sql_arg *f = n->data;
				sql_column *ic = NULL;
				if (sql_trans_create_column_intern( &ic, tr, tt, f->name, &f->type, column_intern) < 0)
					return -2;
			}
		} else {
			sql_column *ic = NULL;
			sql_subtype lt = c->type;
			lt.multiset = MS_VALUE;
			if (sql_trans_create_column_intern( &ic, tr, tt, "elements", &lt, column_intern) < 0)
				return -2;
		}
		if (c->type.multiset == MS_SETOF || c->type.multiset == MS_ARRAY) { /* sets and arrays need oid col */
			char *name = "id";
			sql_subtype tp = *sql_bind_localtype("int");
			sql_column *ic = NULL;
			if (sql_trans_create_column_intern( &ic, tr, tt, name, &tp, column_intern) < 0)
				return -2;
			needs_data = true;	/* column its self is reference id */
		}
		if (c->type.multiset == MS_ARRAY) { /* array need order */
			char *name = "nr";
			sql_subtype tp = *sql_bind_localtype("int");
			sql_column *ic = NULL;
			if (sql_trans_create_column_intern( &ic, tr, tt, name, &tp, column_intern) < 0)
				return -2;
		}
	}

	if (needs_data) {
		ATOMIC_PTR_INIT(&col->data, NULL);
		if (isDeclaredTable(c->t))
			if (isTable(t))
				if ((res = store->storage_api.create_col(tr, col))) {
					ATOMIC_PTR_DESTROY(&col->data);
					return res;
				}

	}
	if (!isDeclaredTable(t)) {
		char *strnil = (char*)ATOMnilptr(TYPE_str);
		int digits = type_digits(&col->type);
		if ((res = store->table_api.table_insert(tr, syscolumn, &col->base.id, &col->base.name, &col->type.type->base.name,
<<<<<<< HEAD
						&digits, &col->type.scale, &t->base.id,
						(col->def) ? &col->def : &strnil, &col->null, &col->colnr,
						(col->storage_type) ? &col->storage_type : &strnil, &col->column_type, &c->type.multiset))) {
			ATOMIC_PTR_DESTROY(&col->data);
=======
					&digits, &col->type.scale, &t->base.id,
					(col->def) ? &col->def : &strnil, &col->null, &col->colnr,
					(col->storage_type) ? &col->storage_type : &strnil))) {
>>>>>>> 4a4bfebf
			return res;
		}
		if (c->type.type->s) { /* column depends on type */
			if ((res = sql_trans_create_dependency(tr, c->type.type->base.id, col->base.id, TYPE_DEPENDENCY))) {
				return res;
			}
			if (!isNew(c->type.type) && (res = sql_trans_add_dependency(tr, c->type.type->base.id, ddl))) {
				return res;
			}
		}
	}
	if (cres)
		*cres = col;
	return res;
}

static int
clean_predicates_and_propagate_to_parent(sql_trans *tr)
{
	int res = LOG_OK;

	if (!list_empty(tr->predicates)) {
		if (tr->parent) { /* propagate to the parent */
			for(node *n=tr->predicates->h; n && res == LOG_OK ; n = n->next) {
				pl *p = (pl*) n->data;
				atom *e1 = p->r ? atom_copy(NULL, p->r) : NULL, *e2 = p->f ? atom_copy(NULL, p->f) : NULL;

				res = sql_trans_add_predicate(tr->parent, p->c, p->cmp, e1, e2, p->anti, p->semantics);
			}
		}
		list_destroy(tr->predicates);
		tr->predicates = NULL;
	}
	if (!list_empty(tr->dependencies)) {
		if (tr->parent) { /* propagate to the parent */
			for(node *n=tr->dependencies->h; n && res == LOG_OK ; n = n->next) {
				sql_dependency_change *dp = (sql_dependency_change*)n->data;
				res = sql_trans_add_dependency(tr->parent, dp->objid, dp->type);
			}
		}
		list_destroy(tr->dependencies);
		tr->dependencies = NULL;
	}
	if (!list_empty(tr->depchanges)) {
		if (tr->parent) { /* propagate to the parent */
			for(node *n=tr->depchanges->h; n && res == LOG_OK ; n = n->next) {
				sql_dependency_change *dp = (sql_dependency_change*)n->data;
				res = sql_trans_add_dependency_change(tr->parent, dp->objid, dp->type);
			}
		}
		list_destroy(tr->depchanges);
		tr->depchanges = NULL;
	}
	return res;
}

static void
sql_trans_rollback(sql_trans *tr, bool commit_lock)
{
	sqlstore *store = tr->store;
	if (!list_empty(tr->changes)) {
		struct os_iter oi;
		os_iterator(&oi, tr->localtmps, tr, NULL);
		for(sql_base *b = oi_next(&oi); b; b = oi_next(&oi)) {
			sql_table *t = (sql_table *) b;
			if (t->commit_action == CA_DROP && !b->deleted) {
				(void) sql_trans_drop_table_id(tr, t->s, b->id, DROP_RESTRICT);// TODO transaction_layer_revamp: fix result code sql_trans_drop_table_id
			}
		}
		/* revert the change list */
		list *nl = tr->changes;
		list_revert(nl);

		/* rollback */
		if (!commit_lock)
			MT_lock_set(&store->commit);
		store_lock(store);
		ulng oldest = store_oldest(store, tr);
		ulng commit_ts = store_get_timestamp(store); /* use most recent timestamp such that we can cleanup safely */
		for(node *n=nl->h; n; n = n->next) {
			sql_change *c = n->data;

			if (!c)
				continue;
			if (c->commit)
				c->commit(tr, c, 0 /* ie rollback */, oldest);
			c->ts = commit_ts;
		}
		store_pending_changes(store, oldest, tr);
		for(node *n=nl->h; n; n = n->next) {
			sql_change *c = n->data;

			if (!c)
				continue;
			if (!c->cleanup) {
				_DELETE(c);
			} else if (c->cleanup && !c->cleanup(store, c, oldest)) {
				/* TODO change to node stealing (no allocs here) */
				store->changes = list_add(store->changes, c);
			} else
				_DELETE(c);
		}
		store_unlock(store);
		if (!commit_lock)
			MT_lock_unset(&store->commit);
		list_destroy(tr->changes);
		tr->changes = NULL;
		tr->logchanges = 0;
	} else {
		if (commit_lock || MT_lock_try(&store->commit)) {
			store_lock(store);
			ulng oldest = store_oldest(store, tr);
			store_pending_changes(store, oldest, tr);
			store_unlock(store);
			if (!commit_lock)
				MT_lock_unset(&store->commit);
		}
	}

	if (!list_empty(tr->predicates)) {
		list_destroy(tr->predicates);
		tr->predicates = NULL;
	}
	if (!list_empty(tr->dependencies)) {
		list_destroy(tr->dependencies);
		tr->dependencies = NULL;
	}
	if (!list_empty(tr->depchanges)) {
		list_destroy(tr->depchanges);
		tr->depchanges = NULL;
	}
}

sql_trans *
sql_trans_destroy(sql_trans *tr)
{
	sql_trans *res = tr->parent;

	TRC_DEBUG(SQL_STORE, "Destroy transaction: %p\n", tr);
	_DELETE(tr->name);
	assert(!tr->active || tr->parent);
	if (!list_empty(tr->changes))
		sql_trans_rollback(tr, false);
	sqlstore *store = tr->store;
	os_destroy(tr->localtmps, store);
	MT_lock_destroy(&tr->lock);
	if (!list_empty(tr->dropped))
		list_destroy(tr->dropped);
	_DELETE(tr);
	return res;
}

static sql_trans *
sql_trans_create_(sqlstore *store, sql_trans *parent, const char *name)
{
	if (name && !parent)		/* unlikely */
		return NULL;

	sql_trans *tr = ZNEW(sql_trans);

	if (!tr)
		return NULL;
	MT_lock_init(&tr->lock, "trans_lock");
	tr->parent = parent;
	if (name) {
		_DELETE(parent->name);
		parent->name = _STRDUP(name);
	}

	if (!parent) {
		tr->localtmps = os_new(NULL, (destroy_fptr) &table_destroy, true, true, false, false, store);
	}
	else {
		tr->localtmps = os_dup(parent->localtmps);
	}

	store_lock(store);
	tr->store = store;
	tr->tid = store_transaction_id(store);
	tr->cat = store->cat;
	if (!tr->cat) {
		store->cat = tr->cat = ZNEW(sql_catalog);
		store->cat->schemas = os_new(NULL, (destroy_fptr) &schema_destroy, false, true, true, true, store);
		store->cat->objects = os_new(NULL, (destroy_fptr) &key_destroy, false, false, true, false, store);
		ATOMIC_INIT(&store->cat->schema_version, 0);
	}
	tr->tmp = store->tmp;
	TRC_DEBUG(SQL_STORE, "New transaction: %p\n", tr);
	store_unlock(store);
	return tr;
}

static int
schema_dup(sql_trans *tr, sql_schema *s, const char *name, sql_schema **rs)
{
	sql_schema *ns = ZNEW(sql_schema);
	int res = LOG_OK;

	base_init(NULL, &ns->base, s->base.id, 0, name);
	ns->auth_id = s->auth_id;
	ns->owner = s->owner;
	ns->system = s->system;

	sqlstore *store = tr->store;
	assert(!isTempSchema(s)); // TODO transaction_layer_revamp: check if this is really true
	ns->tables = os_new(NULL, (destroy_fptr) &table_destroy, false, true, true, false, store);
	ns->seqs = os_new(NULL, (destroy_fptr) &seq_destroy, false, true, true, false, store);
	ns->keys = os_new(NULL, (destroy_fptr) &key_destroy, false, true, true, false, store);
	ns->idxs = os_new(NULL, (destroy_fptr) &idx_destroy, false, true, true, false, store);
	ns->triggers = os_new(NULL, (destroy_fptr) &trigger_destroy, false, true, true, false, store);
	ns->parts = os_new(NULL, (destroy_fptr) &part_destroy, false, false, true, false, store);

	/* table_dup will dup keys, idxs, triggers and parts */
	struct os_iter oi;
	os_iterator(&oi, s->tables, tr, NULL);
	for (sql_base *b = oi_next(&oi); b; b = oi_next(&oi)) {
		sql_table *t = NULL;
		if ((res = table_dup(tr, (sql_table*)b, ns, NULL, &t, true))) {
			schema_destroy(tr->store, ns);
			return res;
		}
	}

	/* we can share the funcs and types */
	ns->funcs = os_dup(s->funcs);
	ns->types = os_dup(s->types);
	ns->store = s->store;
	ns->internal = NULL;
	*rs = ns;
	return res;
}

sql_trans *
sql_trans_create(sqlstore *store, sql_trans *parent, const char *name)
{
	sql_trans *tr = sql_trans_create_(store, parent, name);
	if (tr) {
		tr->ts = store_timestamp(store);
		tr->active = 1;
	}
	return tr;
}

static int
sql_trans_valid(sql_trans *tr)
{
	int ok = LOG_OK;
	sqlstore *store = tr->store;

	if (!list_empty(tr->predicates)) {
		/* for each predicate check if that table/column has changes */
		for(node *n = tr->predicates->h; n; n = n->next) {
			pl *p = n->data;
			sql_column *c = p->c;

			if (c->t && isTable(c->t) && !isNew(c) && !isTempTable(c->t)) {
				if ((ok = store->storage_api.tab_validate(tr, c->t, 0)))
					break;
			}
		}
	}
	return ok;
}

static inline int
transaction_add_hash_entry(sql_hash *h, sqlid id, sql_dependency_change_type tpe, ulng ts)
{
	sql_dependency_change *next_change = MNEW(sql_dependency_change);

	if (!next_change)
		return LOG_ERR;
	*next_change = (sql_dependency_change) {
		.objid = id,
		.type = tpe,
		.ts = ts
	};

	int key = h->key(next_change);
	sql_hash_e *he = h->buckets[key&(h->size-1)];

	for (; he ; he = he->chain) { /* find if the entry is already present */
		sql_dependency_change *schange = (sql_dependency_change*) he->value;

		if (schange->objid == id && schange->ts == ts && schange->type == tpe) {
			_DELETE(next_change);
			return LOG_OK;
		}
	}

	if (!hash_add(h, key, next_change)) {
		_DELETE(next_change);
		return LOG_ERR;
	}
	return LOG_OK;
}

static int
transaction_check_dependencies_and_removals(sql_trans *tr)
{
	int ok = LOG_OK;
	sqlstore *store = tr->store;

	/* test dependencies and removals crossed for conflicts */
	if (!list_empty(tr->dependencies) && !hash_empty(store->depchanges)) {
		for (node *n = tr->dependencies->h; n && ok == LOG_OK; n = n->next) {
			sql_dependency_change *lchange = (sql_dependency_change*) n->data;
			int key = store->depchanges->key(lchange);
			sql_hash_e *he = store->depchanges->buckets[key&(store->depchanges->size-1)];

			for (; he && ok == LOG_OK; he = he->chain) {
				sql_dependency_change *schange = (sql_dependency_change*) he->value;

				/* conflict only if transactions overlap */
				if (schange->ts >= tr->ts && lchange->objid == schange->objid && lchange->type == schange->type)
					ok = LOG_CONFLICT;
			}
		}
	}
	if (ok == LOG_OK && !list_empty(tr->depchanges) && !hash_empty(store->dependencies)) {
		for (node *n = tr->depchanges->h; n && ok == LOG_OK; n = n->next) {
			sql_dependency_change *lchange = (sql_dependency_change*) n->data;
			int key = store->dependencies->key(lchange);
			sql_hash_e *he = store->dependencies->buckets[key&(store->dependencies->size-1)];

			for (; he && ok == LOG_OK; he = he->chain) {
				sql_dependency_change *schange = (sql_dependency_change*) he->value;

				/* conflict only if transactions overlap */
				if (schange->ts >= tr->ts && lchange->objid == schange->objid && lchange->type == schange->type)
					ok = LOG_CONFLICT;
			}
		}
	}
	return ok;
}

int
sql_trans_commit(sql_trans *tr)
{
	int ok = LOG_OK;
	sqlstore *store = tr->store;

	if (!list_empty(tr->changes)) {
		struct os_iter oi;
		os_iterator(&oi, tr->localtmps, tr, NULL);
		for(sql_base *b = oi_next(&oi); b; b = oi_next(&oi)) {
			sql_table *t = (sql_table *) b;
			if (t->commit_action == CA_DROP && !b->deleted) {
				(void) sql_trans_drop_table_id(tr, t->s, b->id, DROP_RESTRICT);;// TODO transaction_layer_revamp: fix result code sql_trans_drop_table_id
			}
		}

		bool flush = false;
		ulng commit_ts = 0, oldest = 0, log_file_id = 0;

		MT_lock_set(&store->commit);

		if (!tr->parent && !list_empty(tr->predicates)) {
			ok = sql_trans_valid(tr);
			if (ok != LOG_OK) {
				sql_trans_rollback(tr, true);
				MT_lock_unset(&store->commit);
				return ok == LOG_CONFLICT ? SQL_CONFLICT : SQL_ERR;
			}
		}

		if (!tr->parent &&
			(!list_empty(tr->dependencies) || !list_empty(tr->depchanges))) {
			ok = transaction_check_dependencies_and_removals(tr);
			if (ok != LOG_OK) {
				sql_trans_rollback(tr, true);
				MT_lock_unset(&store->commit);
				return ok == LOG_CONFLICT ? SQL_CONFLICT : SQL_ERR;
			}
		}

		/* log changes should only be done if there is something to log */
		const bool log = !tr->parent && tr->logchanges > 0;

		if (log) {
			const lng min_changes = ATOMIC_GET(&GDKdebug) & TESTINGMASK ? 5 : 1000000;
			flush = (tr->logchanges > min_changes && list_empty(store->changes));
		}

		if (flush)
			MT_lock_set(&store->flush);
		if (log) {
			ok = store->logger_api.log_tstart(store, flush, &log_file_id); /* wal start */
			/* log */
			for(node *n=tr->changes->h; n && ok == LOG_OK; n = n->next) {
				sql_change *c = n->data;

				if (c->log && ok == LOG_OK)
					ok = c->log(tr, c);
			}
			if (ok == LOG_OK && !list_empty(store->seqchanges)) {
				sequences_lock(store);
				for(node *n = store->seqchanges->h; n; ) {
					node *next = n->next;
					log_store_sequence(store, n->data);
					list_remove_node(store->seqchanges, NULL, n);
					n = next;
				}
				sequences_unlock(store);
			}
			if (ok == LOG_OK && store->prev_oid != (sqlid) ATOMIC_GET(&store->obj_id)) {
				if (!flush)
					MT_lock_set(&store->flush);
				ok = store->logger_api.log_tsequence(store, OBJ_SID, (sqlid) ATOMIC_GET(&store->obj_id));
				if (!flush)
					MT_lock_unset(&store->flush);
			}
			store->prev_oid = (sqlid) ATOMIC_GET(&store->obj_id);


			if (ok == LOG_OK)
				ok = store->logger_api.log_tend(store); /* wal end */
		}
		store_lock(store);

		if (tr->parent) {
			commit_ts = oldest = tr->parent->tid;
			tr->parent->logchanges += tr->logchanges;
		} else {
			commit_ts = store_timestamp(store);
			oldest = store_oldest(store, tr);
		}
		tr->logchanges = 0;
		TRC_DEBUG(SQL_STORE, "Forwarding changes (" ULLFMT ", " ULLFMT ") -> " ULLFMT "\n", tr->tid, tr->ts, commit_ts);
		/* apply committed changes */
		if (ATOMIC_GET(&store->nr_active) == 1 && !tr->parent)
			oldest = commit_ts;
		store_pending_changes(store, oldest, tr);
		for(node *n=tr->changes->h; n && ok == LOG_OK; n = n->next) {
			sql_change *c = n->data;

			if (c->commit && ok == LOG_OK)
				ok = c->commit(tr, c, commit_ts, oldest);
			else
				c->obj->new = 0;
			c->ts = commit_ts;
		}
		/* propagate transaction dependencies to the storage only if other transactions are running */
		if (ok == LOG_OK && !tr->parent && ATOMIC_GET(&store->nr_active) > 1) {
			if (!list_empty(tr->dependencies)) {
				for (node *n = tr->dependencies->h; n && ok == LOG_OK; n = n->next) {
					sql_dependency_change *lchange = (sql_dependency_change*) n->data;
					ok = transaction_add_hash_entry(store->dependencies, lchange->objid, lchange->type, commit_ts);
				}
			}
			if (!list_empty(tr->depchanges)) {
				for (node *n = tr->depchanges->h; n && ok == LOG_OK; n = n->next) {
					sql_dependency_change *lchange = (sql_dependency_change*) n->data;
					ok = transaction_add_hash_entry(store->depchanges, lchange->objid, lchange->type, commit_ts);
				}
			}
		}
		/* garbage collect */
		for(node *n=tr->changes->h; n && ok == LOG_OK; ) {
			node *next = n->next;
			sql_change *c = n->data;

			n->data = NULL;
			if (c) {
				if (!c->cleanup || c->cleanup(store, c, oldest)) {
					_DELETE(c);
				} else if (tr->parent) { /* need to keep everything */
					tr->parent->changes = list_add(tr->parent->changes, c);
				} else {
					store->changes = list_add(store->changes, c);
				}
			}
			n = next;
		}
		tr->active = 2; /* small hack enabling to signal that this transaction has committed */
		tr->ts = commit_ts; /* fix profiler output */
		store_unlock(store);
		/* flush the log structure */
		if (log) {
			if (!flush)
				MT_lock_unset(&store->commit); /* release the commit log when flushing to disk */
			if (ok == LOG_OK)
				ok = store->logger_api.log_tflush(store, log_file_id, commit_ts); /* flush/sync */
			if (!flush)
				MT_lock_set(&store->commit); /* release the commit log when flushing to disk */
			if (flush)
				MT_lock_unset(&store->flush);
		}
		MT_lock_unset(&store->commit);
		if (ok == LOG_OK) {
			list_destroy(tr->changes);
			tr->changes = NULL;
		}
	} else if (ATOMIC_GET(&store->nr_active) == 1) { /* just me cleanup */
		MT_lock_set(&store->commit);
		store_lock(store);
		ulng oldest = store_timestamp(store);
		store_pending_changes(store, oldest, tr);
		store_unlock(store);
		MT_lock_unset(&store->commit);
	}

	if (ok == LOG_OK)
		ok = clean_predicates_and_propagate_to_parent(tr);

	return (ok==LOG_OK)?SQL_OK:SQL_ERR;
}

static sql_table *
find_table_by_columnid(sql_trans *tr, const char *schema, sqlid id)
{
	sqlstore *store = tr->store;
	sql_table *syscolumn = find_sql_table(tr, find_sql_schema(tr, schema), "_columns");

	oid rid = store->table_api.column_find_row(tr, find_sql_column(syscolumn, "id"), &id, NULL);
	if (!is_oid_nil(rid)) {
		sqlid tid = store->table_api.column_find_sqlid(tr, find_sql_column(syscolumn, "table_id"), rid);
		return sql_trans_find_table(tr, tid);
	}
	return NULL;
}

static int
sql_trans_drop_all_dependencies(sql_trans *tr, sqlid id, sql_dependency type)
{
	sqlid dep_id=0, t_id = -1;
	sht dep_type = 0;
	list *dep = sql_trans_get_dependents(tr, id, type, NULL);
	node *n;
	int res = LOG_OK;

	if (!dep)
		return -1;

	n = dep->h;

	while (n && !res) {
		dep_id = *(sqlid*) n->data;
		dep_type = (sql_dependency) *(sht*) n->next->data;

		if (!list_find_id(tr->dropped, dep_id)) {

			switch (dep_type) {
				case SCHEMA_DEPENDENCY:
					res = sql_trans_drop_schema(tr, dep_id, DROP_CASCADE);
					break;
				case TABLE_DEPENDENCY:
				case VIEW_DEPENDENCY: {
					sql_table *t = sql_trans_find_table(tr, dep_id);
					if (t)
						res = sql_trans_drop_table_id(tr, t->s, dep_id, DROP_CASCADE);
					} break;
				case COLUMN_DEPENDENCY: {
					if ((t_id = sql_trans_get_dependency_type(tr, dep_id, TABLE_DEPENDENCY)) > 0) {
						sql_table *t = sql_trans_find_table(tr, dep_id);
						if (t && ol_length(t->columns) == 1) /* only column left, drop the table instead */
							res = sql_trans_drop_table_id(tr, t->s, t->base.id, DROP_CASCADE);
						else if (t)
							res = sql_trans_drop_column(tr, t, dep_id, DROP_CASCADE);
					}
					} break;
				case TRIGGER_DEPENDENCY: {
					sql_trigger *t = sql_trans_find_trigger(tr, dep_id);
					if (t && !list_find_id(tr->dropped, t->t->base.id)) /* table not yet dropped */
						 res = sql_trans_drop_trigger(tr, t->t->s, dep_id, DROP_CASCADE);
					} break;
				case KEY_DEPENDENCY:
				case FKEY_DEPENDENCY: {
					sql_key *k = sql_trans_find_key(tr, dep_id);
					if (k && !list_find_id(tr->dropped, k->t->base.id)) /* table not yet dropped */
						res = sql_trans_drop_key(tr, k->t->s, dep_id, DROP_CASCADE);
					} break;
				case INDEX_DEPENDENCY: {
					sql_idx *i = sql_trans_find_idx(tr, dep_id);
					if (i && !list_find_id(tr->dropped, i->t->base.id)) /* table not yet dropped */
						res = sql_trans_drop_idx(tr, i->t->s, dep_id, DROP_CASCADE);
					} break;
				case PROC_DEPENDENCY:
				case FUNC_DEPENDENCY: {
					sql_func *f = sql_trans_find_func(tr, dep_id);
					if (f)
						res = sql_trans_drop_func(tr, f->s, dep_id, DROP_CASCADE);
					} break;
				case TYPE_DEPENDENCY: {
					/* Unlike other dependencies, for type dependencies,
					   the dependent object depends on the type, rather the other way around.
					   At this moment, only functions or columns depend on types, so try both */
					sql_table *t = NULL;
					sql_func *f = sql_trans_find_func(tr, dep_id);
					if (f) {
						res = sql_trans_drop_func(tr, f->s, dep_id, DROP_CASCADE);
					} else if ((t = find_table_by_columnid(tr, "sys", dep_id)) ||
							   (t = find_table_by_columnid(tr, "tmp", dep_id))) {
						if (ol_length(t->columns) == 1) /* only column left, drop the table instead */
							res = sql_trans_drop_table_id(tr, t->s, t->base.id, DROP_CASCADE);
						else
							res = sql_trans_drop_column(tr, t, dep_id, DROP_CASCADE);
					}
					} break;
				case USER_DEPENDENCY:  /*TODO schema and users dependencies*/
					break;
			}
		}

		n = n->next->next;
	}
	list_destroy(dep);
	return res;
}

static int
sys_drop_ic(sql_trans *tr, sql_idx * i, sql_kc *kc)
{
	sqlstore *store = tr->store;
	sql_schema *syss = find_sql_schema(tr, isGlobal(i->t)?"sys":"tmp");
	sql_table *sysic = find_sql_table(tr, syss, "objects");
	oid rid = store->table_api.column_find_row(tr, find_sql_column(sysic, "id"), &i->base.id, find_sql_column(sysic, "name"), kc->c->base.name, NULL);
	int res = LOG_OK;

	if (is_oid_nil(rid))
		return -1;
	if ((res = store->table_api.table_delete(tr, sysic, rid)))
		return res;
	return res;
}

static int
sql_trans_drop_any_comment(sql_trans *tr, sqlid id)
{
	sqlstore *store = tr->store;
	sql_table *comments;
	sql_column *id_col;
	oid row;

	comments = find_sql_table(tr, find_sql_schema(tr, "sys"), "comments");
	if (!comments) /* for example during upgrades */
		return 0;

	id_col = find_sql_column(comments, "id");
	assert(id_col);

	row = store->table_api.column_find_row(tr, id_col, &id, NULL);
	if (!is_oid_nil(row) && store->table_api.table_delete(tr, comments, row))
		return -2;
	return 0;
}

static int
sys_drop_idx(sql_trans *tr, sql_idx * i, int drop_action)
{
	sqlstore *store = tr->store;
	node *n;
	sql_schema *syss = find_sql_schema(tr, isGlobal(i->t)?"sys":"tmp");
	sql_table *sysidx = find_sql_table(tr, syss, "idxs");
	oid rid = store->table_api.column_find_row(tr, find_sql_column(sysidx, "id"), &i->base.id, NULL);
	int res = LOG_OK;

	if (is_oid_nil(rid))
		return -1;
	if ((res = store->table_api.table_delete(tr, sysidx, rid)))
		return res;
	if ((res = sql_trans_drop_any_comment(tr, i->base.id)))
		return res;
	for (n = i->columns->h; n; n = n->next) {
		sql_kc *ic = n->data;

		if (i->key && hash_index(i->type)) { /* update new column's unique value */
			int unique = 0;
			sqlid cid = ic->c->base.id;
			struct os_iter oi;

			os_iterator(&oi, i->t->s->idxs, tr, NULL);
			for (sql_base *b = oi_next(&oi); b; b = oi_next(&oi)) {
				sql_idx *ti = (sql_idx*)b;

				if (ti->base.id != i->base.id && ti->key && hash_index(ti->type)) {
					bool found = false;
					for (node *m = ti->columns->h; m && !found; m = m->next) {
						sql_kc *tic = m->data;

						found |= tic->c->base.id == cid;
					}
					if (found)
						unique = MAX(unique, list_length(ti->columns) == 1 ? 2 : 1);
				}
			}
			ic->c->unique = unique;
		}
		if ((res = sys_drop_ic(tr, i, ic)))
			return res;
	}

	i->base.deleted = 1;
	if (!isNew(i) && !isTempTable(i->t))
		if ((res = store->storage_api.drop_idx(tr, (sql_idx*)dup_base(&i->base))))
			return res;

	/* remove idx from schema and table */
	if (isGlobal(i->t) && (res = os_del(i->t->s->idxs, tr, i->base.name, dup_base(&i->base))))
		return res;
	if (!isNew(i) && (res = sql_trans_add_dependency_change(tr, i->base.id, ddl)))
		return res;
	if ((res = sql_trans_drop_dependencies(tr, i->base.id)))
		return res;

	if (drop_action && (res = sql_trans_drop_all_dependencies(tr, i->base.id, INDEX_DEPENDENCY)))
		return res;
	return res;
}

static int
sys_drop_kc(sql_trans *tr, sql_key *k, sql_kc *kc)
{
	sqlstore *store = tr->store;
	sql_schema *syss = find_sql_schema(tr, isGlobal(k->t)?"sys":"tmp");
	sql_table *syskc = find_sql_table(tr, syss, "objects");
	oid rid = store->table_api.column_find_row(tr, find_sql_column(syskc, "id"), &k->base.id, find_sql_column(syskc, "name"), kc->c->base.name, NULL);
	int res = LOG_OK;

	if (is_oid_nil(rid))
		return -1;
	if ((res = store->table_api.table_delete(tr, syskc, rid)))
		return res;
	return res;
}

static int
sys_drop_key(sql_trans *tr, sql_key *k, int drop_action)
{
	sqlstore *store = tr->store;
	node *n;
	sql_schema *syss = find_sql_schema(tr, isGlobal(k->t)?"sys":"tmp");
	sql_table *syskey = find_sql_table(tr, syss, "keys");
	oid rid = store->table_api.column_find_row(tr, find_sql_column(syskey, "id"), &k->base.id, NULL);
	int res = LOG_OK;

	if (is_oid_nil(rid))
		return -1;
	if ((res = store->table_api.table_delete(tr, syskey, rid)))
		return res;

	for (n = k->columns->h; n; n = n->next) {
		sql_kc *kc = n->data;
		if ((res = sys_drop_kc(tr, k, kc)))
			return res;
	}
	/* remove key from schema */
	if (isGlobal(k->t) && (res = os_del(k->t->s->keys, tr, k->base.name, dup_base(&k->base))))
		return res;
	if (isGlobal(k->t) && (res = os_del(tr->cat->objects, tr, k->base.name, dup_base(&k->base))))
		return res;
	if (k->t->pkey == (sql_ukey*)k)
		k->t->pkey = NULL;

	if (!isNew(k) && (res = sql_trans_add_dependency_change(tr, k->base.id, ddl)))
		return res;
	if ((res = sql_trans_drop_dependencies(tr, k->base.id)))
		return res;

	if (drop_action && (res = sql_trans_drop_all_dependencies(tr, k->base.id, (k->type == fkey) ? FKEY_DEPENDENCY : KEY_DEPENDENCY)))
		return res;
	return res;
}

static int
sys_drop_tc(sql_trans *tr, sql_trigger * i, sql_kc *kc)
{
	sqlstore *store = tr->store;
	sql_schema *syss = find_sql_schema(tr, isGlobal(i->t)?"sys":"tmp");
	sql_table *systc = find_sql_table(tr, syss, "objects");
	oid rid = store->table_api.column_find_row(tr, find_sql_column(systc, "id"), &i->base.id, find_sql_column(systc, "name"), kc->c->base.name, NULL);
	int res = LOG_OK;

	if (is_oid_nil(rid))
		return -1;
	if ((res = store->table_api.table_delete(tr, systc, rid)))
		return res;
	return res;
}

static int
sys_drop_sequence(sql_trans *tr, sql_sequence * seq, int drop_action)
{
	if (!seq)
		return -1;
	sqlstore *store = tr->store;
	sql_schema *syss = find_sql_schema(tr, "sys");
	sql_table *sysseqs = find_sql_table(tr, syss, "sequences");
	oid rid = store->table_api.column_find_row(tr, find_sql_column(sysseqs, "id"), &seq->base.id, NULL);
	int res = LOG_OK;

	if (is_oid_nil(rid))
		return -1;

	if ((res = store->table_api.table_delete(tr, sysseqs, rid)))
		return res;
	if (!isNew(seq) && (res = sql_trans_add_dependency_change(tr, seq->base.id, ddl)))
		return res;
	if ((res = sql_trans_drop_dependencies(tr, seq->base.id)))
		return res;
	if ((res = sql_trans_drop_any_comment(tr, seq->base.id)))
		return res;
	if (drop_action && (res = sql_trans_drop_all_dependencies(tr, seq->base.id, SEQ_DEPENDENCY)))
		return res;
	return res;
}

static int
sys_drop_default_object(sql_trans *tr, sql_column *col, int drop_action)
{
	const char next_value_for[] = "next value for ";
	int res = LOG_OK;

	/* Drop sequence for generated column if it's the case */
	if (col->def && !strncmp(col->def, next_value_for, strlen(next_value_for))) {
		sql_schema *s = NULL;
		sql_sequence *seq = NULL;
		char *schema = NULL, *seq_name = NULL;

		extract_schema_and_sequence_name(NULL, col->def + strlen(next_value_for), &schema, &seq_name);
		if (!schema || !seq_name || !(s = find_sql_schema(tr, schema))) {
			/* didn't find the schema so no generated sequence */
			_DELETE(schema);
			_DELETE(seq_name);
			return res;
		}

		seq = find_sql_sequence(tr, s, seq_name);
		_DELETE(schema);
		_DELETE(seq_name);
		if (seq && sql_trans_get_dependency_type(tr, seq->base.id, BEDROPPED_DEPENDENCY) > 0) {
			if ((res = sys_drop_sequence(tr, seq, drop_action)))
				return res;
			if ((res = os_del(s->seqs, tr, seq->base.name, dup_base(&seq->base))))
				return res;
		}
	}
	return res;
}

static int
sql_trans_drop_obj_priv(sql_trans *tr, sqlid obj_id)
{
	sqlstore *store = tr->store;
	sql_schema *sys = find_sql_schema(tr, "sys");
	sql_table *privs = find_sql_table(tr, sys, "privileges");
	int res = LOG_OK;

	assert(sys && privs);
	/* select privileges of this obj_id */
	rids *A = store->table_api.rids_select(tr, find_sql_column(privs, "obj_id"), &obj_id, &obj_id, NULL);
	if (A == NULL)
		return LOG_ERR;
	/* remove them */
	for(oid rid = store->table_api.rids_next(A); !is_oid_nil(rid) && res == LOG_OK; rid = store->table_api.rids_next(A))
		res = store->table_api.table_delete(tr, privs, rid);
	store->table_api.rids_destroy(A);
	return res;
}

static int
sys_drop_trigger(sql_trans *tr, sql_trigger * i)
{
	sqlstore *store = tr->store;
	node *n;
	sql_schema *syss = find_sql_schema(tr, (!i->t || isGlobal(i->t))?"sys":"tmp");
	sql_table *systrigger = find_sql_table(tr, syss, "triggers");
	oid rid = store->table_api.column_find_row(tr, find_sql_column(systrigger, "id"), &i->base.id, NULL);
	int res = LOG_OK;

	if (is_oid_nil(rid))
		return -1;
	if ((res = store->table_api.table_delete(tr, systrigger, rid)))
		return res;

	if (i->t) {
		for (n = i->columns->h; n; n = n->next) {
			sql_kc *tc = n->data;

			if ((res = sys_drop_tc(tr, i, tc)))
				return res;
		}
	}
	/* remove trigger from schema */
	if ((res = os_del(i->t?i->t->s->triggers:syss->triggers, tr, i->base.name, dup_base(&i->base))))
		return res;
	if (!isNew(i) && (res = sql_trans_add_dependency_change(tr, i->base.id, ddl)))
		return res;
	if ((res = sql_trans_drop_dependencies(tr, i->base.id)))
		return res;
	return res;
}

static int
sys_drop_column(sql_trans *tr, sql_column *col, int drop_action)
{
	sqlstore *store = tr->store;
	sql_schema *syss = find_sql_schema(tr, isGlobal(col->t)?"sys":"tmp");
	sql_table *syscolumn = find_sql_table(tr, syss, "_columns");
	oid rid = store->table_api.column_find_row(tr, find_sql_column(syscolumn, "id"), &col->base.id, NULL);
	int res = LOG_OK;

	if (is_oid_nil(rid))
		return -1;
	if ((res = store->table_api.table_delete(tr, syscolumn, rid)))
		return res;
	if (!isNew(col) && (res = sql_trans_add_dependency_change(tr, col->base.id, ddl)))
		return res;
	if ((res = sql_trans_drop_dependencies(tr, col->base.id)))
		return res;
	if ((res = sql_trans_drop_any_comment(tr, col->base.id)))
		return res;
	if ((res = sql_trans_drop_obj_priv(tr, col->base.id)))
		return res;
	if ((res = sys_drop_default_object(tr, col, drop_action)))
		return res;

	if (col->type.multiset && col->storage_type &&
			((res = sql_trans_drop_table(tr, col->t->s, col->storage_type, drop_action)) ||
			 (res = sql_trans_drop_sequence(tr, col->t->s, find_sql_sequence(tr, col->t->s, col->storage_type), drop_action))))
		return res;

	col->base.deleted = 1;
	if (!isNew(col) && !isTempTable(col->t))
		if ((res = store->storage_api.drop_col(tr, (sql_column*)dup_base(&col->base))))
			return res;

	if (drop_action && (res = sql_trans_drop_all_dependencies(tr, col->base.id, COLUMN_DEPENDENCY)))
		return res;
	if (col->type.type->s && (res = sql_trans_drop_dependency(tr, col->type.type->base.id, col->base.id, TYPE_DEPENDENCY)))
		return res;
	return res;
}

static int
sys_drop_keys(sql_trans *tr, sql_table *t, int drop_action)
{
	node *n;
	int res = LOG_OK;

	if (ol_length(t->keys))
		for (n = ol_first_node(t->keys); n; n = n->next) {
			sql_key *k = n->data;

			if ((res = sys_drop_key(tr, k, drop_action)))
				return res;
		}
	return res;
}

static int
sys_drop_idxs(sql_trans *tr, sql_table *t, int drop_action)
{
	node *n;
	int res = LOG_OK;

	if (ol_length(t->idxs))
		for (n = ol_first_node(t->idxs); n; n = n->next) {
			sql_idx *k = n->data;

			if ((res = sys_drop_idx(tr, k, drop_action)))
				return res;
		}
	return res;
}

static int
sys_drop_triggers(sql_trans *tr, sql_table *t)
{
	node *n;
	int res = LOG_OK;

	if (ol_length(t->triggers))
		for (n = ol_first_node(t->triggers); n; n = n->next) {
			sql_trigger *i = n->data;

			if ((res = sys_drop_trigger(tr, i)))
				return res;
		}
	return res;
}

static int
sys_drop_columns(sql_trans *tr, sql_table *t, int drop_action)
{
	node *n;
	int res = LOG_OK;

	if (ol_length(t->columns))
		for (n = t->columns->l->h; n; n = n->next) {
			sql_column *c = n->data;

			if ((res = sys_drop_column(tr, c, drop_action)))
				return res;
		}
	return res;
}

static int
sys_drop_part(sql_trans *tr, sql_part *pt, int drop_action)
{
	sqlstore *store = tr->store;
	sql_table *mt = pt->t;
	sql_schema *syss = find_sql_schema(tr, isGlobal(mt)?"sys":"tmp");
	sql_table *sysobj = find_sql_table(tr, syss, "objects");
	oid obj_oid = store->table_api.column_find_row(tr, find_sql_column(sysobj, "id"), &pt->base.id, NULL);
	int res = LOG_OK;

	(void)drop_action;
	if (is_oid_nil(obj_oid))
		return -1;

	if ((res = store->table_api.table_delete(tr, sysobj, obj_oid)))
		return res;
	if (isRangePartitionTable(mt)) {
		if (isPartitionedByColumnTable(pt->t))
			col_set_range(tr, pt, false);
		sql_table *ranges = find_sql_table(tr, syss, "range_partitions");
		assert(ranges);
		oid rid = store->table_api.column_find_row(tr, find_sql_column(ranges, "table_id"), &pt->member, NULL);
		if ((res = store->table_api.table_delete(tr, ranges, rid)))
			return res;
	} else if (isListPartitionTable(mt)) {
		sql_table *values = find_sql_table(tr, syss, "value_partitions");
		assert(values);
		rids *rs = store->table_api.rids_select(tr, find_sql_column(values, "table_id"), &pt->member, &pt->member, NULL);
		if (rs == NULL)
			return LOG_ERR;
		for (oid rid = store->table_api.rids_next(rs); !is_oid_nil(rid); rid = store->table_api.rids_next(rs)) {
			if ((res = store->table_api.table_delete(tr, values, rid))) {
				store->table_api.rids_destroy(rs);
				return res;
			}
		}
		store->table_api.rids_destroy(rs);
	}
	/* merge table depends on part table */
	if (!isNew(pt) && (res = sql_trans_add_dependency_change(tr, mt->base.id, ddl)))
		return res;
	if ((res = sql_trans_drop_dependency(tr, pt->member, mt->base.id, TABLE_DEPENDENCY)))
		return res;

	if ((res = os_del(mt->s->parts, tr, pt->base.name, dup_base(&pt->base))))
		return res;
	return res;
}

static int
sys_drop_members(sql_trans *tr, sql_table *t, int drop_action)
{
	int res = LOG_OK;

	if (!list_empty(t->members)) {
		for (node *n = t->members->h; n; ) {
			sql_part *pt = n->data;

			n = n->next;
			if ((res = sys_drop_part(tr, pt, drop_action)))
				return res;
		}
	}
	return res;
}

static int
sys_drop_parts(sql_trans *tr, sql_table *t, int drop_action)
{
	int res = LOG_OK;

	for(sql_part *pt = partition_find_part(tr, t, NULL); pt; pt = partition_find_part(tr, t, pt)) {
		if ((res = sql_trans_del_table(tr, pt->t, t, drop_action)))
			return res;
	}
	return res;
}

static int
sys_drop_table(sql_trans *tr, sql_table *t, int drop_action)
{
	sqlstore *store = tr->store;
	sql_schema *syss = find_sql_schema(tr, isGlobal(t)?"sys":"tmp");
	sql_table *systable = find_sql_table(tr, syss, "_tables");
	sql_column *syscol = find_sql_column(systable, "id");
	oid rid = store->table_api.column_find_row(tr, syscol, &t->base.id, NULL);
	int res = LOG_OK;

	if (is_oid_nil(rid))
		return -1;

	if ((res = store->table_api.table_delete(tr, systable, rid)))
		return res;
	if ((res = sys_drop_keys(tr, t, drop_action)))
		return res;
	if ((res = sys_drop_idxs(tr, t, drop_action)))
		return res;
	if ((res = sys_drop_triggers(tr, t)))
		return res;

	if (partition_find_part(tr, t, NULL))
		if ((res = sys_drop_parts(tr, t, drop_action)))
			return res;

	if (isMergeTable(t) || isReplicaTable(t))
		if ((res = sys_drop_members(tr, t, drop_action)))
			return res;

	if (isRangePartitionTable(t) || isListPartitionTable(t)) {
		sql_table *partitions = find_sql_table(tr, syss, "table_partitions");
		assert(partitions);
		sql_column *pcols = find_sql_column(partitions, "table_id");
		assert(pcols);
		rids *rs = store->table_api.rids_select(tr, pcols, &t->base.id, &t->base.id, NULL);
		if (!rs)
			return -1;
		oid poid;
		if (rs == NULL)
			return LOG_ERR;
		if ((poid = store->table_api.rids_next(rs)) != oid_nil) {
			if ((res = store->table_api.table_delete(tr, partitions, poid))) {
				store->table_api.rids_destroy(rs);
				return res;
			}
		}
		store->table_api.rids_destroy(rs);
	}

	if ((res = sql_trans_drop_any_comment(tr, t->base.id)))
		return res;
	if (!isNew(t) && (res = sql_trans_add_dependency_change(tr, t->base.id, ddl)))
		return res;
	if ((res = sql_trans_drop_dependencies(tr, t->base.id)))
		return res;
	if ((res = sql_trans_drop_obj_priv(tr, t->base.id)))
		return res;
	if ((res = sys_drop_columns(tr, t, drop_action)))
		return res;

	if (isTable(t) && !isNew(t))
		if ((res = store->storage_api.drop_del(tr, t)))
			return res;

	if (drop_action && (res = sql_trans_drop_all_dependencies(tr, t->base.id, !isView(t) ? TABLE_DEPENDENCY : VIEW_DEPENDENCY)))
		return res;
	return res;
}

static int
sys_drop_type(sql_trans *tr, sql_type *type, int drop_action)
{
	sqlstore *store = tr->store;
	sql_schema *syss = find_sql_schema(tr, "sys");
	sql_table *sys_tab_type = find_sql_table(tr, syss, "types");
	sql_column *sys_type_col = find_sql_column(sys_tab_type, "id");
	oid rid = store->table_api.column_find_row(tr, sys_type_col, &type->base.id, NULL);
	int res = LOG_OK;

	if (is_oid_nil(rid))
		return -1;
	if (type->composite) {
		sql_table *sys_tab_fields = find_sql_table(tr, syss, "args");
		sql_column *sys_fields_col = find_sql_column(sys_tab_fields, "func_id");
		rids *fields = store->table_api.rids_select(tr, sys_fields_col, &type->base.id, &type->base.id, NULL);

		if (fields == NULL)
			return LOG_ERR;
		for (oid r = store->table_api.rids_next(fields); !is_oid_nil(r); r = store->table_api.rids_next(fields)) {
			if ((res = store->table_api.table_delete(tr, sys_tab_fields, r))) {
				store->table_api.rids_destroy(fields);
				return res;
			}
		}
		store->table_api.rids_destroy(fields);
	}

	if ((res = store->table_api.table_delete(tr, sys_tab_type, rid)))
		return res;

	if (!isNew(type) && (res = sql_trans_add_dependency_change(tr, type->base.id, ddl)))
		return res;
	if ((res = sql_trans_drop_dependencies(tr, type->base.id)))
		return res;

	if (drop_action && (res = sql_trans_drop_all_dependencies(tr, type->base.id, TYPE_DEPENDENCY)))
		return res;
	return res;
}

static int
sys_drop_func(sql_trans *tr, sql_func *func, int drop_action)
{
	sqlstore *store = tr->store;
	sql_schema *syss = find_sql_schema(tr, "sys");
	sql_table *sys_tab_func = find_sql_table(tr, syss, "functions");
	sql_column *sys_func_col = find_sql_column(sys_tab_func, "id");
	oid rid_func = store->table_api.column_find_row(tr, sys_func_col, &func->base.id, NULL);
	if (is_oid_nil(rid_func))
		return -1;
	sql_table *sys_tab_args = find_sql_table(tr, syss, "args");
	sql_column *sys_args_col = find_sql_column(sys_tab_args, "func_id");
	rids *args = store->table_api.rids_select(tr, sys_args_col, &func->base.id, &func->base.id, NULL);
	int res = LOG_OK;

	if (args == NULL)
		return LOG_ERR;
	for (oid r = store->table_api.rids_next(args); !is_oid_nil(r); r = store->table_api.rids_next(args)) {
		if ((res = store->table_api.table_delete(tr, sys_tab_args, r))) {
			store->table_api.rids_destroy(args);
			return res;
		}
	}
	store->table_api.rids_destroy(args);

	assert(!is_oid_nil(rid_func));
	if ((res = store->table_api.table_delete(tr, sys_tab_func, rid_func)))
		return res;

	if (!isNew(func) && (res = sql_trans_add_dependency_change(tr, func->base.id, ddl)))
		return res;
	if ((res = sql_trans_drop_dependencies(tr, func->base.id)))
		return res;
	if ((res = sql_trans_drop_any_comment(tr, func->base.id)))
		return res;
	if ((res = sql_trans_drop_obj_priv(tr, func->base.id)))
		return res;

	if (drop_action && (res = sql_trans_drop_all_dependencies(tr, func->base.id, !IS_PROC(func) ? FUNC_DEPENDENCY : PROC_DEPENDENCY)))
		return res;
	if (!func->vararg && func->ops) {
		for (node *n = func->ops->h; n; n = n->next) {
			sql_arg *a = n->data;

			if (a->type.type->s && (res = sql_trans_drop_dependency(tr, a->type.type->base.id, func->base.id, TYPE_DEPENDENCY)))
				return res;
		}
	}
	if (!func->varres && func->res) {
		for (node *n = func->res->h; n; n = n->next) {
			sql_arg *a = n->data;

			if (a->type.type->s && (res = sql_trans_drop_dependency(tr, a->type.type->base.id, func->base.id, TYPE_DEPENDENCY)))
				return res;
		}
	}
	return res;
}

static int
sys_drop_types(sql_trans *tr, sql_schema *s, int drop_action)
{
	int res = LOG_OK;
	struct os_iter oi;
	os_iterator(&oi, s->types, tr, NULL);
	for (sql_base *b = oi_next(&oi); b; b = oi_next(&oi)) {
		sql_type *t = (sql_type*)b;

		if ((res = sys_drop_type(tr, t, drop_action)))
			return res;
	}
	return res;
}

static int
sys_drop_tables(sql_trans *tr, sql_schema *s, int drop_action)
{
	int res = LOG_OK;
	struct os_iter oi;
	os_iterator(&oi, s->tables, tr, NULL);
	for (sql_base *b = oi_next(&oi); b; b = oi_next(&oi)) {
		sql_table *t = (sql_table*)b;

		if ((res = sys_drop_table(tr, t, drop_action)))
			return res;
	}
	return res;
}

static int
sys_drop_funcs(sql_trans *tr, sql_schema *s, int drop_action)
{
	int res = LOG_OK;
	struct os_iter oi;
	os_iterator(&oi, s->funcs, tr, NULL);
	for (sql_base *b = oi_next(&oi); b; b = oi_next(&oi)) {
		sql_func *f = (sql_func*)b;

		if ((res = sys_drop_func(tr, f, drop_action)))
			return res;
	}
	return res;
}

static int
sys_drop_sequences(sql_trans *tr, sql_schema *s, int drop_action)
{
	int res = LOG_OK;
	struct os_iter oi;
	os_iterator(&oi, s->seqs, tr, NULL);
	for (sql_base *b = oi_next(&oi); b; b = oi_next(&oi)) {
		sql_sequence *seq = (sql_sequence*)b;

		if ((res = sys_drop_sequence(tr, seq, drop_action)))
			return res;
	}
	return res;
}

int
sql_trans_create_type(sql_trans *tr, sql_schema *s, const char *sqlname, unsigned int digits, unsigned int scale, int radix, const char *impl, list *fields)
{
	(void)fields;
	sqlstore *store = tr->store;
	sql_type *t;
	sql_table *systype;
	int localtype = impl?ATOMindex(impl) : TYPE_int, number = 0;
	sql_class eclass = EC_EXTERNAL;
	int eclass_cast = (int) eclass, res = LOG_OK;

	if (localtype < 0)
		return -4;
	t = ZNEW(sql_type);
	sql_schema *syss = find_sql_schema(tr, "sys");
	systype = find_sql_table(tr, syss, "types");
	base_init(NULL, &t->base, next_oid(tr->store), true, sqlname);
	t->d.impl = impl ? _STRDUP(impl) : NULL;
	if (fields) {
		t->composite = true;
		t->d.fields = list_create((fdestroy) &arg_destroy);
		for (node *n=fields->h; n; n = n->next)
			list_append(t->d.fields, arg_dup(tr, s, n->data));
	}
	t->digits = digits;
	t->scale = scale;
	t->radix = radix;
	t->eclass = eclass;
	t->localtype = localtype;
	t->s = s;

	if ((res = os_add(s->types, tr, t->base.name, &t->base)))
		return res;
	char *strnil = (char*)ATOMnilptr(TYPE_str);
	if ((res = store->table_api.table_insert(tr, systype, &t->base.id, t->composite ? &strnil : &t->d.impl, &t->base.name, &t->digits, &t->scale, &radix, &eclass_cast, &s->base.id)))
		return res;
	if (t->composite) {
		sql_table *sysarg = find_sql_table(tr, syss, "args");
		for (node *n = t->d.fields->h; n; n = n->next, number++) {
			sql_arg *a = n->data;
			sqlid id = next_oid(tr->store);
			if ((res = store->table_api.table_insert(tr, sysarg, &id, &t->base.id, &a->name, &a->type.type->base.name, &a->type.digits, &a->type.scale, &a->inout, &number, &a->type.multiset)))
				return res;
		}
	}
	return res;
}

int
sql_trans_drop_type(sql_trans *tr, sql_schema *s, sqlid id, int drop_action)
{
	sql_type *t = sql_trans_find_type(tr, s, id);
	int res = LOG_OK;

	if (drop_action == DROP_CASCADE_START || drop_action == DROP_CASCADE) {
		sqlid* local_id = MNEW(sqlid);
		if (!local_id)
			return -1;

		if (!tr->dropped) {
			tr->dropped = list_create((fdestroy) &id_destroy);
			if (!tr->dropped) {
				_DELETE(local_id);
				return -1;
			}
		}
		*local_id = t->base.id;
		list_append(tr->dropped, local_id);
	}

	if ((res = sys_drop_type(tr, t, drop_action)))
		return res;
	if ((res = os_del(s->types, tr, t->base.name, dup_base(&t->base))))
		return res;

	if (drop_action == DROP_CASCADE_START && tr->dropped) {
		list_destroy(tr->dropped);
		tr->dropped = NULL;
	}
	return res;
}

sql_func *
create_sql_func(sqlstore *store, allocator *sa, const char *func, list *args, list *res, sql_ftype type, sql_flang lang, const char *mod,
				const char *impl, const char *query, bit varres, bit vararg, bit system, bit side_effect, bit order_required, bit opt_order)
{
	sql_func *t = SA_ZNEW(sa, sql_func);

	base_init(sa, &t->base, next_oid(store), true, func);
	assert(mod);
	t->imp = (impl)?SA_STRDUP(sa, impl):NULL;
	t->mod = SA_STRDUP(sa, mod);
	t->type = type;
	t->lang = lang;
	t->instantiated = lang != FUNC_LANG_SQL && lang != FUNC_LANG_MAL;
	t->semantics = TRUE;
	t->side_effect = side_effect;
	t->varres = varres;
	t->vararg = vararg;
	t->ops = args;
	t->res = res;
	t->query = (query)?SA_STRDUP(sa, query):NULL;
	t->fix_scale = SCALE_EQ;
	t->s = NULL;
	t->system = system;
	t->order_required = order_required;
	t->opt_order = opt_order;
	return t;
}

int
sql_trans_create_func(sql_func **fres, sql_trans *tr, sql_schema *s, const char *func, list *args, list *ffres, sql_ftype type, sql_flang lang,
					  const char *mod, const char *impl, const char *query, bit varres, bit vararg, bit system, bit side_effect, bit order_required, bit opt_order)
{
	sqlstore *store = tr->store;
	sql_schema *syss = find_sql_schema(tr, "sys");
	sql_table *sysfunc = find_sql_table(tr, syss, "functions");
	sql_table *sysarg = find_sql_table(tr, syss, "args");
	node *n;
	int number = 0, ftype = (int) type, flang = (int) lang, res = LOG_OK;
	bit semantics = TRUE;
	bte order_spec = order_required?2:opt_order?1:0;

	sql_func *t = ZNEW(sql_func);
	base_init(NULL, &t->base, next_oid(tr->store), true, func);
	assert(mod);
	t->imp = (impl)?_STRDUP(impl):NULL;
	t->mod =_STRDUP(mod);
	t->type = type;
	t->lang = lang;
	t->instantiated = lang != FUNC_LANG_SQL && lang != FUNC_LANG_MAL;
	t->semantics = semantics;
	t->side_effect = side_effect;
	t->varres = varres;
	t->vararg = vararg;
	t->ops = list_create((fdestroy) &arg_destroy);
	t->fix_scale = SCALE_EQ;
	t->system = system;
	t->order_required = order_required;
	t->opt_order = opt_order;
	for (n=args->h; n; n = n->next)
		list_append(t->ops, arg_dup(tr, s, n->data));
	if (ffres) {
		t->res = list_create((fdestroy) &arg_destroy);
		for (n=ffres->h; n; n = n->next)
			list_append(t->res, arg_dup(tr, s, n->data));
	}
	t->query = (query)?_STRDUP(query):NULL;
	t->s = s;

	if ((res = os_add(s->funcs, tr, t->base.name, &t->base)))
		return res;
	if ((res = store->table_api.table_insert(tr, sysfunc, &t->base.id, &t->base.name, query?(char**)&query:&t->imp, &t->mod, &flang, &ftype, &side_effect,
			&varres, &vararg, &s->base.id, &system, &semantics, &order_spec)))
		return res;
	if (t->res) for (n = t->res->h; n; n = n->next, number++) {
		sql_arg *a = n->data;
		sqlid id = next_oid(tr->store);
		if ((res = store->table_api.table_insert(tr, sysarg, &id, &t->base.id, &a->name, &a->type.type->base.name, &a->type.digits, &a->type.scale, &a->inout, &number, &a->type.multiset)))
			return res;
	}
	if (t->ops) for (n = t->ops->h; n; n = n->next, number++) {
		sql_arg *a = n->data;
		sqlid id = next_oid(tr->store);
		if ((res = store->table_api.table_insert(tr, sysarg, &id, &t->base.id, &a->name, &a->type.type->base.name, &a->type.digits, &a->type.scale, &a->inout, &number, &a->type.multiset)))
			return res;
	}
	*fres = t;
	if (t->type == F_FILT && (list_length(t->ops) == 2 || list_length(t->ops) == 3))
		if (!find_keyword(t->base.name))
			(void) keywords_insert(t->base.name, KW_OPERATORS);
	return res;
}

int
sql_trans_drop_func(sql_trans *tr, sql_schema *s, sqlid id, int drop_action)
{
	sql_base *b = os_find_id(s->funcs, tr, id);
	int res = LOG_OK;

	if (!b)
		return res;

	sql_func *func = (sql_func*)b;
	if (drop_action == DROP_CASCADE_START || drop_action == DROP_CASCADE) {
		sqlid *local_id = MNEW(sqlid);
		if (!local_id)
			return -1;

		if (! tr->dropped) {
			tr->dropped = list_create((fdestroy) &id_destroy);
			if (!tr->dropped) {
				_DELETE(local_id);
				return -1;
			}
		}
		*local_id = func->base.id;
		list_append(tr->dropped, local_id);
	}

	if ((res = sys_drop_func(tr, func, DROP_CASCADE)))
		return res;
	if ((res = os_del(s->funcs, tr, func->base.name, dup_base(&func->base))))
		return res;

	if (drop_action == DROP_CASCADE_START && tr->dropped) {
		list_destroy(tr->dropped);
		tr->dropped = NULL;
	}
	return res;
}

static int
build_drop_func_list_item(sql_trans *tr, sql_schema *s, sqlid id)
{
	sql_base *b = os_find_id(s->funcs, tr, id);
	int res = LOG_OK;

	if (b) {
		sql_func *func = (sql_func*)b;
		if ((res = sys_drop_func(tr, func, DROP_CASCADE)))
			return res;
		if ((res = os_del(s->funcs, tr, func->base.name, dup_base(&func->base))))
			return res;
	}
	return res;
}

int
sql_trans_drop_all_func(sql_trans *tr, sql_schema *s, list *list_func, int drop_action)
{
	list *to_drop = NULL;
	int res = LOG_OK;

	(void) drop_action;
	if (!tr->dropped && !(tr->dropped = list_create((fdestroy) &id_destroy)))
		return -1;

	for (node *n = list_func->h; n ; n = n->next ) {
		sql_func *func = (sql_func *) n->data;

		if (!list_find_id(tr->dropped, func->base.id)) {
			sqlid *local_id = MNEW(sqlid);
			if (!local_id) {
				list_destroy(tr->dropped);
				tr->dropped = NULL;
				if (to_drop)
					list_destroy(to_drop);
				return -1;
			}
			if (!to_drop && !(to_drop = list_create(NULL))) {
				list_destroy(tr->dropped);
				tr->dropped = NULL;
				return -1;
			}
			*local_id = func->base.id;
			list_append(tr->dropped, local_id);
			list_append(to_drop, func);
		}
	}

	if (to_drop) {
		for (node *n = to_drop->h; n ; n = n->next ) {
			sql_func *func = (sql_func *) n->data;
			if ((res = build_drop_func_list_item(tr, s, func->base.id))) {
				list_destroy(tr->dropped);
				tr->dropped = NULL;
				list_destroy(to_drop);
				return res;
			}
		}
		list_destroy(to_drop);
	}

	list_destroy(tr->dropped);
	tr->dropped = NULL;
	return res;
}

int
sql_trans_create_schema(sql_trans *tr, const char *name, sqlid auth_id, sqlid owner, sqlid *schema_id_ptr)
{
	sqlstore *store = tr->store;
	sql_schema *s = ZNEW(sql_schema);
	sql_table *sysschema = find_sql_table(tr, find_sql_schema(tr, "sys"), "schemas");
	int res = LOG_OK;

	base_init(NULL, &s->base, next_oid(tr->store), true, name);
	s->auth_id = auth_id;
	s->owner = owner;
	s->system = FALSE;
	assert(!isTempSchema(s)); // TODO transaction_layer_revamp: check if this is really true
	s->tables = os_new(NULL, (destroy_fptr) &table_destroy, false, true, true, false, store);
	s->types = os_new(NULL, (destroy_fptr) &type_destroy, false, true, true, false, store);
	s->funcs = os_new(NULL, (destroy_fptr) &func_destroy, false, false, false, false, store);
	s->seqs = os_new(NULL, (destroy_fptr) &seq_destroy, false, true, true, false, store);
	s->keys = os_new(NULL, (destroy_fptr) &key_destroy, false, true, true, false, store);
	s->idxs = os_new(NULL, (destroy_fptr) &idx_destroy, false, true, true, false, store);
	s->triggers = os_new(NULL, (destroy_fptr) &trigger_destroy, false, true, true, false, store);
	s->parts = os_new(NULL, (destroy_fptr) &part_destroy, false, false, true, false, store);
	s->store = tr->store;

	if ((res = store->table_api.table_insert(tr, sysschema, &s->base.id, &s->base.name, &s->auth_id, &s->owner, &s->system))) {
		schema_destroy(store, s);
		return res;
	}
	if ((res = os_add(tr->cat->schemas, tr, s->base.name, &s->base)))
		return res;
	if ((res = sql_trans_add_dependency(tr, s->auth_id, ddl)))
		return res;
	if ((res = sql_trans_add_dependency(tr, s->owner, ddl)))
		return res;
	if (schema_id_ptr)
		*schema_id_ptr = s->base.id;
	return res;
}

int
sql_trans_rename_schema(sql_trans *tr, sqlid id, const char *new_name)
{
	sqlstore *store = tr->store;
	table_functions table_api = store->table_api;
	sql_table *schemas = find_sql_table(tr, find_sql_schema(tr, "sys"), "schemas");
	sql_schema *s = find_sql_schema_id(tr, id), *ns = NULL;
	oid rid;
	int res = LOG_OK;

	assert(!strNil(new_name));

	rid = table_api.column_find_row(tr, find_sql_column(schemas, "id"), &id, NULL);
	assert(!is_oid_nil(rid));
	if ((res = table_api.column_update_value(tr, find_sql_column(schemas, "name"), rid, (void*) new_name)))
		return res;

	if (!isNew(s) && (res = sql_trans_add_dependency_change(tr, id, ddl)))
		return res;

	/* delete schema, add schema */
	if ((res = os_del(tr->cat->schemas, tr, s->base.name, dup_base(&s->base))))
		return res;

	if ((res = schema_dup(tr, s, new_name, &ns)) ||
		(res = os_add(tr->cat->schemas, tr, ns->base.name, &ns->base))) {
		return res;
	}

	return res;
}

int
sql_trans_change_schema_authorization(sql_trans *tr, sqlid id, sqlid auth_id)
{
	sqlstore *store = tr->store;
	sql_table *sysschema = find_sql_table(tr, find_sql_schema(tr, "sys"), "schemas");
	sql_schema *s = find_sql_schema_id(tr, id), *ns = NULL;
	oid rid;
	int res = LOG_OK;

	assert(auth_id);
	s->auth_id = auth_id;

	rid = store->table_api.column_find_row(tr, find_sql_column(sysschema, "id"), &id, NULL);
	assert(!is_oid_nil(rid));
	if ((res = store->table_api.column_update_value(tr, find_sql_column(sysschema, "authorization"), rid, &auth_id)))
		return res;

	if (!isNew(s) && (res = sql_trans_add_dependency_change(tr, id, ddl)))
		return res;
	/* delete schema, add schema */
	if ((res = os_del(tr->cat->schemas, tr, s->base.name, dup_base(&s->base))))
		return res;
	if ((res = schema_dup(tr, s, s->base.name, &ns)) || (res = os_add(tr->cat->schemas, tr, ns->base.name, &ns->base))) {
		return res;
	}
	return res;
}

int
sql_trans_drop_schema(sql_trans *tr, sqlid id, int drop_action)
{
	sqlstore *store = tr->store;
	sql_schema *s = find_sql_schema_id(tr, id);
	sql_table *sysschema = find_sql_table(tr, find_sql_schema(tr, "sys"), "schemas");
	oid rid = store->table_api.column_find_row(tr, find_sql_column(sysschema, "id"), &s->base.id, NULL);
	int res = LOG_OK;

	if (is_oid_nil(rid))
		return 0;
	if (drop_action == DROP_CASCADE_START || drop_action == DROP_CASCADE) {
		sqlid* local_id = MNEW(sqlid);
		if (!local_id)
			return -1;

		if (!tr->dropped) {
			tr->dropped = list_create((fdestroy) &id_destroy);
			if (!tr->dropped) {
				_DELETE(local_id);
				return -1;
			}
		}
		*local_id = s->base.id;
		list_append(tr->dropped, local_id);
	}

	if ((res = store->table_api.table_delete(tr, sysschema, rid)))
		return res;
	if (!isNew(s) && (res = sql_trans_add_dependency_change(tr, id, ddl)))
		return res;
	if ((res = sys_drop_funcs(tr, s, drop_action)))
		return res;
	if ((res = sys_drop_tables(tr, s, drop_action)))
		return res;
	if ((res = sys_drop_types(tr, s, drop_action)))
		return res;
	if ((res = sys_drop_sequences(tr, s, drop_action)))
		return res;
	if ((res = sql_trans_drop_any_comment(tr, s->base.id)))
		return res;
	if ((res = sql_trans_drop_obj_priv(tr, s->base.id)))
		return res;

	if ((res = os_del(tr->cat->schemas, tr, s->base.name, dup_base(&s->base))))
		return res;

	if (drop_action == DROP_CASCADE_START && tr->dropped) {
		list_destroy(tr->dropped);
		tr->dropped = NULL;
	}
	return res;
}

static int
sql_trans_propagate_dependencies_parents(sql_trans *tr, sql_table *mt, bool *child_of_partitioned)
{
	int res = LOG_OK;
	sql_part *pt = NULL;

	for (; mt; mt = pt?pt->t:NULL) {
		if ((res = store_reset_sql_functions(tr, mt->base.id))) /* reset sql functions depending on the table */
			return res;
		if (!isNew(mt) && (res = sql_trans_add_dependency(tr, mt->base.id, ddl))) /* protect from another transaction changing the table's schema */
			return res;
		if (child_of_partitioned)
			*child_of_partitioned |= (isRangePartitionTable(mt) || isListPartitionTable(mt));
		pt = partition_find_part(tr, mt, NULL);
	}
	return res;
}

static int
sql_trans_propagate_dependencies_children(sql_trans *tr, sql_table *pt, bool child_of_partitioned)
{
	int res = LOG_OK;

	if (THRhighwater()) /* for now throw malloc failure error */
		return -1;

	if ((res = store_reset_sql_functions(tr, pt->base.id))) /* reset sql functions depending on the table */
		return res;
	if (!isNew(pt)) {
		if ((res = sql_trans_add_dependency(tr, pt->base.id, ddl))) /* protect from another transaction changing the table's schema */
			return res;
		if ((res = sql_trans_add_dependency_change(tr, pt->base.id, ddl))) /* protect from being added twice */
			return res;
		if (child_of_partitioned && isTable(pt) && (res = sql_trans_add_dependency(tr, pt->base.id, dml))) /* disallow concurrent updates on pt */
			return res;
	}
	if ((isMergeTable(pt) || isReplicaTable(pt)) && !list_empty(pt->members)) {
		for (node *nt = pt->members->h; nt; nt = nt->next) {
			sql_part *pd = nt->data;
			sql_table *t = find_sql_table_id(tr, pt->s, pd->member);

			child_of_partitioned |= (isRangePartitionTable(t) || isListPartitionTable(t));
			if ((res = sql_trans_propagate_dependencies_children(tr, t, child_of_partitioned)))
				return res;
		}
	}
	return res;
}

int
sql_trans_add_table(sql_trans *tr, sql_table *mt, sql_table *pt)
{
	sqlstore *store = tr->store;
	sql_schema *syss = find_sql_schema(tr, isGlobal(mt)?"sys":"tmp");
	sql_table *sysobj = find_sql_table(tr, syss, "objects");
	int res = LOG_OK;
	sql_table *dup = NULL;
	bool child_of_partitioned = false;

	/* merge table depends on part table */
	if ((res = sql_trans_create_dependency(tr, pt->base.id, mt->base.id, TABLE_DEPENDENCY)))
		return res;
	assert(isMergeTable(mt) || isReplicaTable(mt));

	if ((res = new_table(tr, mt, &dup)))
		return res;
	mt = dup;
	if (!mt->members)
		mt->members = list_create((fdestroy) &part_destroy);
	sql_part *p = ZNEW(sql_part);
	p->t = mt;
	p->member = pt->base.id;

	base_init(NULL, &p->base, next_oid(store), true, pt->base.name);
	list_append(mt->members, p);
	if ((res = store->table_api.table_insert(tr, sysobj, &p->base.id, &p->base.name, &mt->base.id, &pt->base.id)))
		return res;
	if ((res = os_add(mt->s->parts, tr, p->base.name, dup_base(&p->base))))
		return res;
	if ((res = sql_trans_propagate_dependencies_parents(tr, mt, &child_of_partitioned)))
		return res;
	if ((res = sql_trans_propagate_dependencies_children(tr, pt, child_of_partitioned)))
		return res;
	return res;
}

int
sql_trans_add_range_partition(sql_trans *tr, sql_table *mt, sql_table *pt, sql_subtype tpe, ptr min, ptr max,
		bit with_nills, int update, sql_part **err)
{
	sqlstore *store = tr->store;
	sql_schema *syss = find_sql_schema(tr, isGlobal(mt)?"sys":"tmp");
	sql_table *sysobj = find_sql_table(tr, syss, "objects");
	sql_table *partitions = find_sql_table(tr, syss, "table_partitions");
	sql_table *ranges = find_sql_table(tr, syss, "range_partitions");
	sql_part *p;
	int localtype = tpe.type->localtype, res = LOG_OK;
	ValRecord vmin, vmax;
	size_t smin, smax;
	bit to_insert = with_nills;
	oid rid;
	ptr ok;
	sql_table *dup = NULL;

	assert(sysobj);
	assert(partitions);
	assert(ranges);

	vmin = vmax = (ValRecord) {.vtype = TYPE_void,};

	if ((res = new_table(tr, mt, &dup)))
		return res;
	mt = dup;
	if (!mt->members)
		mt->members = list_create((fdestroy) &part_destroy);
	if (min) {
		ok = VALinit(&vmin, localtype, min);
		if (ok && localtype != TYPE_str)
			ok = VALconvert(TYPE_str, &vmin);
	} else {
		ok = VALinit(&vmin, TYPE_str, ATOMnilptr(TYPE_str));
		min = (ptr) ATOMnilptr(localtype);
	}
	if (!ok) {
		res = -1;
		goto finish;
	}
	smin = ATOMlen(localtype, min);
	if (smin > STORAGE_MAX_VALUE_LENGTH) {
		res = -10;
		goto finish;
	}

	if (max) {
		ok = VALinit(&vmax, localtype, max);
		if (ok && localtype != TYPE_str)
			ok = VALconvert(TYPE_str, &vmax);
	} else {
		ok = VALinit(&vmax, TYPE_str, ATOMnilptr(TYPE_str));
		max = (ptr) ATOMnilptr(localtype);
	}
	if (!ok) {
		res = -1;
		goto finish;
	}
	smax = ATOMlen(localtype, max);
	if (smax > STORAGE_MAX_VALUE_LENGTH) {
		res = -11;
		goto finish;
	}

	if (!update) {
		p = ZNEW(sql_part);
		base_init(NULL, &p->base, next_oid(store), true, pt->base.name);
		assert(isMergeTable(mt) || isReplicaTable(mt));
		p->t = mt;
		assert(pt);
		p->member = pt->base.id;
	} else {
		node *n = members_find_child_id(mt->members, pt->base.id);
		p = (sql_part*) n->data;
	}

	/* add range partition values */
	if (update) {
		_DELETE(p->part.range.minvalue);
		_DELETE(p->part.range.maxvalue);
	}
	p->part.range.minvalue = NEW_ARRAY(char, smin);
	p->part.range.maxvalue = NEW_ARRAY(char, smax);
	memcpy(p->part.range.minvalue, min, smin);
	memcpy(p->part.range.maxvalue, max, smax);
	p->part.range.minlength = smin;
	p->part.range.maxlength = smax;
	p->with_nills = with_nills;

	if (!update) {
		*err = list_append_with_validate(mt->members, p, &localtype, sql_range_part_validate_and_insert);
		if (*err)
			part_destroy(store, p);
	} else {
		*err = list_transverse_with_validate(mt->members, p, &localtype, sql_range_part_validate_and_insert);
	}
	if (*err) {
		res = -12;
		goto finish;
	}

	if (isPartitionedByColumnTable(p->t))
		col_set_range(tr, p, true);

	if (!update) {
		rid = store->table_api.column_find_row(tr, find_sql_column(partitions, "table_id"), &mt->base.id, NULL);
		assert(!is_oid_nil(rid));

		/* add merge table dependency */
		if ((res = sql_trans_create_dependency(tr, pt->base.id, mt->base.id, TABLE_DEPENDENCY)))
			goto finish;
		sqlid id = store->table_api.column_find_sqlid(tr, find_sql_column(partitions, "id"), rid);
		if ((res = store->table_api.table_insert(tr, sysobj, &p->base.id, &p->base.name, &mt->base.id, &pt->base.id)))
			goto finish;
		char *vmin_val = VALget(&vmin);
		char *vmax_val = VALget(&vmax);
		if ((res = store->table_api.table_insert(tr, ranges, &pt->base.id, &id, &vmin_val, &vmax_val, &to_insert)))
			goto finish;
	} else {
		sql_column *cmin = find_sql_column(ranges, "minimum"), *cmax = find_sql_column(ranges, "maximum"),
				   *wnulls = find_sql_column(ranges, "with_nulls");

		rid = store->table_api.column_find_row(tr, find_sql_column(ranges, "table_id"), &pt->base.id, NULL);
		assert(!is_oid_nil(rid));

		if ((res = store->table_api.column_update_value(tr, cmin, rid, VALget(&vmin))))
			goto finish;
		if ((res = store->table_api.column_update_value(tr, cmax, rid, VALget(&vmax))))
			goto finish;
		if ((res = store->table_api.column_update_value(tr, wnulls, rid, &to_insert)))
			goto finish;
	}

	if (!update && (res = os_add(mt->s->parts, tr, p->base.name, dup_base(&p->base))))
		goto finish;
	if ((res = sql_trans_propagate_dependencies_parents(tr, mt, NULL)))
		goto finish;
	res = sql_trans_propagate_dependencies_children(tr, pt, true);

finish:
	VALclear(&vmin);
	VALclear(&vmax);
	return res;
}

int
sql_trans_add_value_partition(sql_trans *tr, sql_table *mt, sql_table *pt, sql_subtype tpe, list* vals, bit with_nills,
		int update, sql_part **err)
{
	sqlstore *store = tr->store;
	sql_schema *syss = find_sql_schema(tr, isGlobal(mt)?"sys":"tmp");
	sql_table *sysobj = find_sql_table(tr, syss, "objects");
	sql_table *partitions = find_sql_table(tr, syss, "table_partitions");
	sql_table *values = find_sql_table(tr, syss, "value_partitions");
	sql_part *p;
	oid rid;
	int localtype = tpe.type->localtype, i = 0, res = LOG_OK;
	sql_table *dup = NULL;

	assert(sysobj);
	assert(partitions);
	assert(values);

	if ((res = new_table(tr, mt, &dup)))
		return res;
	mt = dup;
	if (!mt->members)
		mt->members = list_create((fdestroy) &part_destroy);
	if (!update) {
		p = ZNEW(sql_part);
		base_init(NULL, &p->base, next_oid(store), true, pt->base.name);
		assert(isMergeTable(mt) || isReplicaTable(mt));
		p->t = mt;
		assert(pt);
		p->member = pt->base.id;
	} else {
		rids *rs;
		node *n = members_find_child_id(mt->members, pt->base.id);
		p = (sql_part*) n->data;

		rs = store->table_api.rids_select(tr, find_sql_column(values, "table_id"), &pt->base.id, &pt->base.id, NULL);
		if (rs == NULL)
			return LOG_ERR;
		for (rid = store->table_api.rids_next(rs); !is_oid_nil(rid); rid = store->table_api.rids_next(rs)) {
			if ((res = store->table_api.table_delete(tr, values, rid))) { /* eliminate the old values */
				store->table_api.rids_destroy(rs);
				return res;
			}
		}
		store->table_api.rids_destroy(rs);
	}
	p->with_nills = with_nills;

	rid = store->table_api.column_find_row(tr, find_sql_column(partitions, "table_id"), &mt->base.id, NULL);
	assert(!is_oid_nil(rid));

	sqlid id = store->table_api.column_find_sqlid(tr, find_sql_column(partitions, "id"), rid);

	if (with_nills) { /* store the null value first */
		ValRecord vnnil;
		if (VALinit(&vnnil, TYPE_str, ATOMnilptr(TYPE_str)) == NULL) {
			if (!update)
				part_destroy(store, p);
			list_destroy2(vals, store);
			return -1;
		}
		char *vnnil_val = VALget(&vnnil);
		if ((res = store->table_api.table_insert(tr, values, &pt->base.id, &id, &vnnil_val))) {
			list_destroy2(vals, store);
			return res;
		}
		VALclear(&vnnil);
	}

	for (node *n = vals->h ; n ; n = n->next) {
		sql_part_value *next = (sql_part_value*) n->data;
		ValRecord vvalue;
		ptr ok;

		if (ATOMlen(localtype, next->value) > STORAGE_MAX_VALUE_LENGTH) {
			if (!update)
				part_destroy(store, p);
			list_destroy2(vals, store);
			return -i - 10;
		}
		ok = VALinit(&vvalue, localtype, next->value);
		if (ok && localtype != TYPE_str)
			ok = VALconvert(TYPE_str, &vvalue);
		if (!ok) {
			if (!update)
				part_destroy(store, p);
			VALclear(&vvalue);
			list_destroy2(vals, store);
			return -i - 10;
		}
		char *vvalue_val = VALget(&vvalue);
		if ((res = store->table_api.table_insert(tr, values, &pt->base.id, &id, &vvalue_val))) {
			VALclear(&vvalue);
			list_destroy2(vals, store);
			return res;
		}

		VALclear(&vvalue);
		i++;
	}

	if (p->part.values)
		list_destroy2(p->part.values, store);
	p->part.values = vals;

	if (!update) {
		*err = list_append_with_validate(mt->members, p, &localtype, sql_values_part_validate_and_insert);
		if (*err)
			part_destroy(store, p);
	} else {
		*err = list_transverse_with_validate(mt->members, p, &localtype, sql_values_part_validate_and_insert);
	}
	if (*err)
		return -4;

	if (!update) {
		/* add merge table dependency */
		if ((res = sql_trans_create_dependency(tr, pt->base.id, mt->base.id, TABLE_DEPENDENCY)))
			return res;
		if ((res = store->table_api.table_insert(tr, sysobj, &p->base.id, &p->base.name, &mt->base.id, &pt->base.id)))
			return res;
		if ((res = os_add(mt->s->parts, tr, p->base.name, dup_base(&p->base))))
			return res;
	}
	if ((res = sql_trans_propagate_dependencies_parents(tr, mt, NULL)))
		return res;
	if ((res = sql_trans_propagate_dependencies_children(tr, pt, true)))
		return res;
	return res;
}

int
sql_trans_rename_table(sql_trans *tr, sql_schema *s, sqlid id, const char *new_name)
{
	sqlstore *store = tr->store;
	sql_table *systable = find_sql_table(tr, find_sql_schema(tr, isTempSchema(s) ? "tmp":"sys"), "_tables");
	sql_table *t = find_sql_table_id(tr, s, id), *dup = NULL;
	oid rid;
	int res = LOG_OK;

	assert(!strNil(new_name));

	rid = store->table_api.column_find_row(tr, find_sql_column(systable, "id"), &id, NULL);
	assert(!is_oid_nil(rid));
	if ((res = store->table_api.column_update_value(tr, find_sql_column(systable, "name"), rid, (void*) new_name)))
		return res;

	if (isGlobal(t)) {
		if (!isNew(t) && (res = sql_trans_add_dependency_change(tr, id, ddl)))
			return res;
		if ((res = os_del(s->tables, tr, t->base.name, dup_base(&t->base))))
			return res;
	} else {
		assert(isTempTable(t));
		sql_base *b = os_find_id(tr->localtmps, tr, t->base.id);
		if ((res = os_del(tr->localtmps, tr, b->name, dup_base(b))))
			return res;
	}

	if ((res = table_dup(tr, t, t->s, new_name, &dup, true)))
		return res;
	return res;
}

int
sql_trans_set_table_schema(sql_trans *tr, sqlid id, sql_schema *os, sql_schema *ns)
{
	sqlstore *store = tr->store;
	sql_table *systable = find_sql_table(tr, find_sql_schema(tr, isTempSchema(os) ? "tmp":"sys"), "_tables");
	sql_base *b = os_find_id(os->tables, tr, id);
	sql_table *t = (sql_table*)b, *dup = NULL;
	oid rid;
	int res = LOG_OK;

	rid = store->table_api.column_find_row(tr, find_sql_column(systable, "id"), &t->base.id, NULL);
	assert(!is_oid_nil(rid));
	if ((res = store->table_api.column_update_value(tr, find_sql_column(systable, "schema_id"), rid, &(ns->base.id))))
		return res;

	if (!isNew(t) && (res = sql_trans_add_dependency_change(tr, id, ddl)))
		return res;
	if ((res = os_del(os->tables, tr, t->base.name, dup_base(&t->base))))
		return res;
	return table_dup(tr, t, ns, NULL, &dup, true);
}

int
sql_trans_del_table(sql_trans *tr, sql_table *mt, sql_table *pt, int drop_action)
{
	int res = LOG_OK;
	sqlstore *store = tr->store;
	sql_table *dup = NULL, *mt_it;
	sql_part *mti_part = NULL;

	if ((res = new_table(tr, mt, &dup)))
		return res;
	mt = dup;
	node *n = members_find_child_id(mt->members, pt->base.id); /* get sqlpart id*/
	sqlid part_id = ((sql_part*)n->data)->base.id;
	sql_base *b = os_find_id(mt->s->parts, tr, part_id); /* fetch updated part */
	sql_part *p = (sql_part*)b;

	if ((res = sys_drop_part(tr, p, drop_action)))
		return res;
	/*Clean the part from members*/
	list_remove_node(mt->members, store, n);

	if (drop_action == DROP_CASCADE && (res = sql_trans_drop_table_id(tr, mt->s, pt->base.id, drop_action)))
		return res;
	for (mt_it = mt; mt_it; mt_it = mti_part?mti_part->t:NULL) {
		/* functions depending on parent tables need to be recompiled, ugh */
		if ((res = store_reset_sql_functions(tr, mt_it->base.id))) /* reset sql functions depending on the table */
			return res;
		mti_part = partition_find_part(tr, mt_it, NULL);
	}
	if ((res = store_reset_sql_functions(tr, pt->base.id))) /* reset sql functions depending on the table */
		return res;
	return res;
}

int
sql_trans_create_table(sql_table **tres, sql_trans *tr, sql_schema *s, const char *name, const char *sql, int tt, bit system,
					   int persistence, int commit_action, int sz, bte properties)
{
	sqlstore *store = tr->store;
	sql_table *t = create_sql_table_with_id(NULL, next_oid(tr->store), name, tt, system, persistence, commit_action, properties);
	sql_schema *syss = find_sql_schema(tr, isGlobal(t)?"sys":"tmp");
	sql_table *systable = find_sql_table(tr, syss, "_tables");
	sht ca;
	int res = LOG_OK;

	/* temps all belong to a special tmp schema and only views/remote have a query */
	assert( (isTable(t) ||
		(!isTempTable(t) || (strcmp(s->base.name, "tmp") == 0) || isDeclaredTable(t))) || (isView(t) && !sql) || (isRemote(t) && !sql));

	t->query = sql ?_STRDUP(sql) : NULL;
	t->s = s;
	t->sz = sz;
	if (sz < 0)
		t->sz = COLSIZE;

	if ((res = os_add(isGlobal(t)?s->tables:tr->localtmps, tr, t->base.name, &t->base)))
		return res;

	if (isUnloggedTable(t))
		t->persistence = SQL_PERSIST; // It's not a temporary

	if (isRemote(t))
		t->persistence = SQL_REMOTE;

	if (isTable(t))
		if ((res = store->storage_api.create_del(tr, t))) {
			return res;
		}
	if (isPartitionedByExpressionTable(t)) {
		t->part.pexp = ZNEW(sql_expression);
		t->part.pexp->type = *sql_bind_localtype("void"); /* leave it non-initialized, at the backend the copy of this table will get the type */
		t->part.pexp->cols = list_create((fdestroy) &int_destroy);
	}

	ca = t->commit_action;
	if (!isDeclaredTable(t)) {
		char *strnil = (char*)ATOMnilptr(TYPE_str);
		if ((res = store->table_api.table_insert(tr, systable, &t->base.id, &t->base.name, &s->base.id,
										  (t->query) ? &t->query : &strnil, &t->type, &t->system, &ca, &t->access))) {
			return res;
		}
	}
	*tres = t;
	return res;
}

int
sql_trans_set_partition_table(sql_trans *tr, sql_table *t)
{
	int res = LOG_OK;
	sqlstore *store = tr->store;

	if (t && (isRangePartitionTable(t) || isListPartitionTable(t))) {
		sql_schema *syss = find_sql_schema(tr, isGlobal(t)?"sys":"tmp");
		sql_table *partitions = find_sql_table(tr, syss, "table_partitions");
		assert(partitions);
		sqlid next = next_oid(tr->store);
		if (isPartitionedByColumnTable(t)) {
			assert(t->part.pcol);
			if ((res = store->table_api.table_insert(tr, partitions, &next, &t->base.id, &t->part.pcol->base.id, &ATOMnilptr(TYPE_str), &t->properties)))
				return res;
		} else if (isPartitionedByExpressionTable(t)) {
			assert(t->part.pexp->exp);
			if (strlen(t->part.pexp->exp) > STORAGE_MAX_VALUE_LENGTH)
				return -4;
			if ((res = store->table_api.table_insert(tr, partitions, &next, &t->base.id, ATOMnilptr(TYPE_int), &t->part.pexp->exp, &t->properties)))
				return res;
		} else {
			assert(0);
		}
	}
	return res;
}

sql_key *
create_sql_kc(sqlstore *store, allocator *sa, sql_key *k, sql_column *c)
{
	sql_kc *kc = SA_ZNEW(sa, sql_kc);

	kc->c = c;
	list_append(k->columns, kc);
	if (k->idx)
		create_sql_ic(store, sa, k->idx, c);
	if (k->type == pkey)
		c->null = 0;
	return k;
}

sql_key *
create_sql_ukey(sqlstore *store, allocator *sa, sql_table *t, const char *name, key_type kt, const char* check)
{
	sql_key *nk = NULL;
	sql_ukey *tk;

	nk = (kt != fkey) ? (sql_key *) SA_ZNEW(sa, sql_ukey) : (sql_key *) SA_ZNEW(sa, sql_fkey);
	tk = (sql_ukey *) nk;
	assert(name);

	base_init(sa, &nk->base, next_oid(store), true, name);
	nk->type = kt;
	nk->columns = SA_LIST(sa, (fdestroy) NULL);
	nk->idx = NULL;
	nk->t = t;
	nk->check = check ? SA_STRDUP(sa, check) : NULL;

	if (nk->type == pkey)
		t->pkey = tk;
	if (ol_add(t->keys, &nk->base))
		return NULL;
	return nk;
}

sql_fkey *
create_sql_fkey(sqlstore *store, allocator *sa, sql_table *t, const char *name, key_type kt, sql_key *rkey, int on_delete, int on_update)
{
	sql_key *nk;
	sql_fkey *fk = NULL;

	nk = (kt != fkey) ? (sql_key *) SA_ZNEW(sa, sql_ukey) : (sql_key *) SA_ZNEW(sa, sql_fkey);

	assert(name);
	base_init(sa, &nk->base, next_oid(store), true, name);
	nk->type = kt;
	nk->columns = SA_LIST(sa, (fdestroy) NULL);
	nk->t = t;
	nk->idx = create_sql_idx(store, sa, t, name, (nk->type == fkey) ? join_idx : hash_idx);
	nk->idx->key = nk;

	fk = (sql_fkey *) nk;

	fk->on_delete = on_delete;
	fk->on_update = on_update;

	fk->rkey = rkey->base.id;
	if (ol_add(t->keys, &nk->base))
		return NULL;
	return (sql_fkey*) nk;
}

sql_idx *
create_sql_idx(sqlstore *store, allocator *sa, sql_table *t, const char *name, idx_type it)
{
	sql_idx *ni = SA_ZNEW(sa, sql_idx);

	base_init(sa, &ni->base, next_oid(store), true, name);
	ni->columns = SA_LIST(sa, (fdestroy) NULL);
	ni->t = t;
	ni->type = it;
	ni->key = NULL;
	if (ol_add(t->idxs, &ni->base))
		return NULL;
	return ni;
}

sql_idx *
create_sql_ic(sqlstore *store, allocator *sa, sql_idx *i, sql_column *c)
{
	sql_kc *ic = SA_ZNEW(sa, sql_kc);

	ic->c = c;
	list_append(i->columns, ic);

	(void)store;
	return i;
}

sql_idx *
create_sql_idx_done(sql_trans *tr, sql_idx *i)
{
	(void) tr;
	if (i && i->key && hash_index(i->type)) {
		int ncols = list_length(i->columns);
		for (node *n = i->columns->h ; n ; n = n->next) {
			sql_kc *kc = n->data;

			kc->c->unique = (ncols == 1) ? 2 : MAX(kc->c->unique, 1);
		}
	}
	return i;
}

sql_column *
create_sql_column(sqlstore *store, allocator *sa, sql_table *t, const char *name, sql_subtype *tpe)
{
	return create_sql_column_with_id(sa, next_oid(store), t, name, tpe, column_plain);
}

int
sql_trans_drop_table(sql_trans *tr, sql_schema *s, const char *name, int drop_action)
{
	sql_table *t = find_sql_table(tr, s, name);

	if (!t) {
		TRC_ERROR(SQL_STORE, "sql_trans_drop_table: Table %s.%s does not exist\n", s->base.name, name);
		return -1;
	}

	sql_table *gt = t;
	if (t && isTempTable(t)) {
		gt = (sql_table*)os_find_id(s->tables, tr, t->base.id);
	}

	assert(t == gt || !gt || (isTempTable(gt) && !isLocalTemp(gt) && isLocalTemp(t)));

	int res = LOG_OK;

	if ((drop_action == DROP_CASCADE_START || drop_action == DROP_CASCADE) &&
	    tr->dropped && list_find_id(tr->dropped, t->base.id))
		return res;

	if (drop_action == DROP_CASCADE_START || drop_action == DROP_CASCADE) {
		sqlid *local_id = MNEW(sqlid);
		if (!local_id)
			return -1;

		if (! tr->dropped) {
			tr->dropped = list_create((fdestroy) &id_destroy);
			if (!tr->dropped) {
				_DELETE(local_id);
				return -1;
			}
		}
		*local_id = t->base.id;
		list_append(tr->dropped, local_id);
	}

	if (!isDeclaredTable(t))
		if ((res = sys_drop_table(tr, gt?gt:t, drop_action)))
			return res;

	if (isNew(t))
		t->base.deleted = 1;
	if (gt && (res = os_del(s->tables, tr, gt->base.name, dup_base(&gt->base))))
		return res;
	if (t != gt && (res = os_del(tr->localtmps, tr, t->base.name, dup_base(&t->base))))
		return res;

	if (drop_action == DROP_CASCADE_START && tr->dropped) {
		list_destroy(tr->dropped);
		tr->dropped = NULL;
	}
	return res;
}

int
sql_trans_drop_table_id(sql_trans *tr, sql_schema *s, sqlid id, int drop_action)
{
	sql_table *t = find_sql_table_id(tr, s, id);

	if (t)
		return sql_trans_drop_table(tr, s, t->base.name, drop_action);
	else
		return SQL_ERR;
}

BUN
sql_trans_clear_table(sql_trans *tr, sql_table *t)
{
	sqlstore *store = tr->store;
	return store->storage_api.clear_table(tr, t);
}

int
sql_trans_create_column(sql_column **rcol, sql_trans *tr, sql_table *t, const char *name, sql_subtype *tpe)
{
<<<<<<< HEAD
	return sql_trans_create_column_intern(rcol, tr, t, name, tpe, column_plain);
=======
	sqlstore *store = tr->store;
	sql_column *col;
	sql_schema *syss = find_sql_schema(tr, isGlobal(t)?"sys":"tmp");
	sql_table *syscolumn = find_sql_table(tr, syss, "_columns");
	int res = LOG_OK;

	if (!tpe)
		return -1; /* TODO not sure what to do here */

	col = create_sql_column_with_id(NULL, next_oid(tr->store), t, name, tpe);

	if (isTable(col->t))
		if ((res = store->storage_api.create_col(tr, col))) {
			return res;
		}
	if (!isDeclaredTable(t)) {
		char *strnil = (char*)ATOMnilptr(TYPE_str);
		int digits = type_digits(&col->type);
		if ((res = store->table_api.table_insert(tr, syscolumn, &col->base.id, &col->base.name, &col->type.type->base.name, &digits, &col->type.scale,
										  &t->base.id, (col->def) ? &col->def : &strnil, &col->null, &col->colnr, (col->storage_type) ? &col->storage_type : &strnil))) {
			return res;
		}
	}

	if (tpe->type->s) {/* column depends on type */
		if ((res = sql_trans_create_dependency(tr, tpe->type->base.id, col->base.id, TYPE_DEPENDENCY))) {
			return res;
		}
		if (!isNew(tpe->type) && (res = sql_trans_add_dependency(tr, tpe->type->base.id, ddl))) {
			return res;
		}
	}
	*rcol = col;
	return res;
>>>>>>> 4a4bfebf
}

void
drop_sql_column(sql_table *t, sqlid id, int drop_action)
{
	node *n = ol_find_id(t->columns, id);
	sql_column *col = n->data;

	col->drop_action = drop_action;
	col->base.deleted = 1;
	//ol_del(t->columns, t->s->store, n);
}

void
drop_sql_idx(sql_table *t, sqlid id)
{
	node *n = ol_find_id(t->idxs, id);
	sql_idx *i = n->data;

	i->base.deleted = 1;
	//ol_del(t->idxs, t->s->store, n);
}

void
drop_sql_key(sql_table *t, sqlid id, int drop_action)
{
	node *n = ol_find_id(t->keys, id);
	sql_key *k = n->data;

	k->drop_action = drop_action;
	k->base.deleted = 1;
	//ol_del(t->keys, t->s->store, n);
}

int
sql_trans_rename_column(sql_trans *tr, sql_table *t, sqlid id, const char *old_name, const char *new_name)
{
	sqlstore *store = tr->store;
	sql_table *syscolumn = find_sql_table(tr, find_sql_schema(tr, isGlobal(t)?"sys":"tmp"), "_columns");
	oid rid;
	int res = LOG_OK;
	sql_table *dup = NULL;
	node *n;

	assert(!strNil(new_name));

	rid = store->table_api.column_find_row(tr, find_sql_column(syscolumn, "id"), &id, NULL);
	assert(!is_oid_nil(rid));
	if ((res = store->table_api.column_update_value(tr, find_sql_column(syscolumn, "name"), rid, (void*) new_name)))
		return res;

	if ((res = new_table(tr, t, &dup)))
		return res;
	t = dup;
	if (!(n = ol_find_name(t->columns, old_name)))
		return -1;
	sql_column *c = n->data;

	if (!isNew(c) && (res = sql_trans_add_dependency_change(tr, c->t->base.id, ddl)))
		return res;
	if (!isNew(c) && (res = sql_trans_add_dependency_change(tr, id, ddl)))
		return res;

	_DELETE(c->base.name);
	c->base.name =_STRDUP(new_name);
	if (ol_rehash(t->columns, old_name, n) == NULL)
		return -1;
	return res;
}

static int
new_column(sql_trans *tr, sql_column *col, sql_column **cres)
{
	int res = LOG_OK;
	sql_table *t = NULL;

	if ((res = new_table(tr, col->t, &t)))
		return res;
	*cres = find_sql_column(t, col->base.name);
	return res;
}

int
sql_trans_drop_column(sql_trans *tr, sql_table *t, sqlid id, int drop_action)
{
	sqlstore *store = tr->store;
	node *n = NULL;
	sql_table *syscolumn = find_sql_table(tr, find_sql_schema(tr, isGlobal(t)?"sys":"tmp"), "_columns");
	sql_column *col = NULL, *cid = find_sql_column(syscolumn, "id"), *cnr = find_sql_column(syscolumn, "number");
	int res = LOG_OK;
	sql_table *dup = NULL;

	if ((res = new_table(tr, t, &dup)))
		return res;
	t = dup;
	t->multiset=false;
	t->composite=false;
	for (node *nn = t->columns->l->h ; nn ; nn = nn->next) {
		sql_column *next = (sql_column *) nn->data;
		if (next->base.id == id) {
			n = nn;
			col = next;
		} else if (col) { /* if the column to be dropped was found, decrease the column number for others after it */
			next->colnr--;

			if (next->type.multiset)
				t->multiset=true;
			if (next->type.type->composite)
				t->composite=false;
			if (!isDeclaredTable(t)) {
				oid rid = store->table_api.column_find_row(tr, cid, &next->base.id, NULL);
				assert(!is_oid_nil(rid));
				if ((res = store->table_api.column_update_value(tr, cnr, rid, &next->colnr)))
					return res;
			}
		}
	}

	assert(n && col); /* the column to be dropped must have been found */

	if (drop_action == DROP_CASCADE_START || drop_action == DROP_CASCADE) {
		sqlid *local_id = MNEW(sqlid);
		if (!local_id)
			return -1;

		if (! tr->dropped) {
			tr->dropped = list_create((fdestroy) &id_destroy);
			if (!tr->dropped) {
				_DELETE(local_id);
				return -1;
			}
		}
		*local_id = col->base.id;
		list_append(tr->dropped, local_id);
	}

	if (!isNew(col) && (res = sql_trans_add_dependency_change(tr, col->t->base.id, ddl)))
		return res;
	if (!isNew(col) && isGlobal(col->t) && !isGlobalTemp(col->t) && (res = sql_trans_add_dependency(tr, col->t->base.id, dml)))
		return res;
	if ((res = sys_drop_column(tr, col, drop_action)))
		return res;

	if (isNew(col)) { /* remove create from changes */
		trans_del(tr, &col->base);
		if (!isNew(col->t))
			column_destroy(store, col);
	}
	ol_del(t->columns, store, n);

	if (drop_action == DROP_CASCADE_START && tr->dropped) {
		list_destroy(tr->dropped);
		tr->dropped = NULL;
	}
	return res;
}

int
sql_trans_alter_null(sql_trans *tr, sql_column *col, int isnull)
{
	int res = LOG_OK;
	sqlstore *store = tr->store;

	if (col->null != isnull) {
		sql_schema *syss = find_sql_schema(tr, isGlobal(col->t)?"sys":"tmp");
		sql_table *syscolumn = find_sql_table(tr, syss, "_columns");
		oid rid = store->table_api.column_find_row(tr, find_sql_column(syscolumn, "id"),
					  &col->base.id, NULL);
		sql_column *dup = NULL;

		if (is_oid_nil(rid))
			return -1;
		if ((res = store->table_api.column_update_value(tr, find_sql_column(syscolumn, "null"), rid, &isnull)))
			return res;

		if ((res = new_column(tr, col, &dup)))
			return res;
		col = dup;
		dup->null = isnull;

		/* disallow concurrent updates on the column if not null is set */
		/* this dependency is needed for merge tables */
		if (!isNew(col) && (res = sql_trans_add_dependency(tr, col->t->base.id, ddl)))
			return res;
		if (!isnull && !isNew(col) && isGlobal(col->t) && !isGlobalTemp(col->t) && (res = sql_trans_add_dependency(tr, col->t->base.id, dml)))
			return res;
		if ((res = store_reset_sql_functions(tr, col->t->base.id))) /* reset sql functions depending on the table */
			return res;
		if (isNew(col) || isnull) /* new ie can still change, or persistent only widen semantics */
			store->storage_api.col_not_null(tr, col, !isnull);
	}
	return res;
}

int
sql_trans_alter_access(sql_trans *tr, sql_table *t, sht access)
{
	int res = LOG_OK;
	sqlstore *store = tr->store;

	if (t->access != access) {
		sql_schema *syss = find_sql_schema(tr, isGlobal(t)?"sys":"tmp");
		sql_table *systable = find_sql_table(tr, syss, "_tables");
		oid rid = store->table_api.column_find_row(tr, find_sql_column(systable, "id"),
					  &t->base.id, NULL);
		sql_table *dup = NULL;

		if (is_oid_nil(rid))
			return -1;
		if ((res = store->table_api.column_update_value(tr, find_sql_column(systable, "access"), rid, &access)))
			return res;
		if ((res = new_table(tr, t, &dup)))
			return res;
		t = dup;
		t->access = access;
		if (!isNew(t) && isGlobal(t) && !isGlobalTemp(t) && (res = sql_trans_add_dependency(tr, t->base.id, dml)))
			return res;
		if ((res = store_reset_sql_functions(tr, t->base.id))) /* reset sql functions depending on the table */
			return res;
	}
	return res;
}

int
sql_trans_alter_default(sql_trans *tr, sql_column *col, char *val)
{
	int res = LOG_OK;
	sqlstore *store = tr->store;

	if ((col->def || val) && (!col->def || !val || strcmp(col->def, val) != 0)) {
		void *p = val ? val : (void *) ATOMnilptr(TYPE_str);
		sql_schema *syss = find_sql_schema(tr, isGlobal(col->t)?"sys":"tmp");
		sql_table *syscolumn = find_sql_table(tr, syss, "_columns");
		sql_column *col_ids = find_sql_column(syscolumn, "id");
		sql_column *col_dfs = find_sql_column(syscolumn, "default");
		oid rid = store->table_api.column_find_row(tr, col_ids, &col->base.id, NULL);
		sql_column *dup = NULL;

		if (is_oid_nil(rid))
			return -1;
		if ((res = sys_drop_default_object(tr, col, 0)))
			return res;
		if ((res = store->table_api.column_update_value(tr, col_dfs, rid, p)))
			return res;

		if ((res = new_column(tr, col, &dup)))
			return res;
		_DELETE(dup->def);
		if (val)
			dup->def =_STRDUP(val);
		if ((res = store_reset_sql_functions(tr, col->t->base.id))) /* reset sql functions depending on the table */
			return res;
	}
	return res;
}

int
sql_trans_alter_storage(sql_trans *tr, sql_column *col, char *storage)
{
	int res = LOG_OK;
	sqlstore *store = tr->store;

	if ((col->storage_type || storage) && (!col->storage_type || !storage || strcmp(col->storage_type, storage) != 0)) {
		void *p = storage ? storage : (void *) ATOMnilptr(TYPE_str);
		sql_schema *syss = find_sql_schema(tr, isGlobal(col->t)?"sys":"tmp");
		sql_table *syscolumn = find_sql_table(tr, syss, "_columns");
		sql_column *col_ids = find_sql_column(syscolumn, "id");
		sql_column *col_dfs = find_sql_column(syscolumn, "storage");
		oid rid = store->table_api.column_find_row(tr, col_ids, &col->base.id, NULL);
		sql_column *dup = NULL;

		if (is_oid_nil(rid))
			return -1;
		if ((res = store->table_api.column_update_value(tr, col_dfs, rid, p)))
			return res;

		if ((res = new_column(tr, col, &dup)))
			return res;
		_DELETE(dup->storage_type);
		if (storage)
			dup->storage_type =_STRDUP(storage);
		if (!isNew(col) && isGlobal(col->t) && !isGlobalTemp(col->t) && (res = sql_trans_add_dependency(tr, col->t->base.id, dml)))
			return res;
		if ((res = store_reset_sql_functions(tr, col->t->base.id))) /* reset sql functions depending on the table */
			return res;
	}
	return res;
}

int
sql_trans_is_sorted( sql_trans *tr, sql_column *col )
{
	sqlstore *store = tr->store;
	if (col && isTable(col->t) && store->storage_api.sorted_col && store->storage_api.sorted_col(tr, col))
		return 1;
	return 0;
}

int
sql_trans_is_unique( sql_trans *tr, sql_column *col )
{
	sqlstore *store = tr->store;
	if (col && isTable(col->t) && store->storage_api.unique_col && store->storage_api.unique_col(tr, col))
		return 1;
	return 0;
}

int
sql_trans_is_duplicate_eliminated( sql_trans *tr, sql_column *col )
{
	sqlstore *store = tr->store;
	if (col && isTable(col->t) && store->storage_api.double_elim_col)
		return store->storage_api.double_elim_col(tr, col);
	return 0;
}

int
sql_trans_col_stats( sql_trans *tr, sql_column *col, bool *nonil, bool *unique, double *unique_est, ValPtr min, ValPtr max )
{
	sqlstore *store = tr->store;
	if (col && isTable(col->t) && store->storage_api.col_stats)
		return store->storage_api.col_stats(tr, col, nonil, unique, unique_est, min, max);
	return 0;
}

size_t
sql_trans_dist_count( sql_trans *tr, sql_column *col )
{
	sqlstore *store = tr->store;

	if (col && isTable(col->t)) {
		if (!col->dcount)
			col->dcount = store->storage_api.dcount_col(tr, col);
		return col->dcount;
	}
	return 0;
}

int
sql_trans_ranges( sql_trans *tr, sql_column *col, void **min, void **max )
{
	sqlstore *store = tr->store;

	*min = NULL;
	*max = NULL;
	if (col && isTable(col->t)) {
		if (!col->min || !col->max)
			(void) store->storage_api.min_max_col(tr, col);
		*min = col->min;
		*max = col->max;
	}
	return *min != NULL && *max != NULL;
}

int
sql_trans_create_ukey(sql_key **kres, sql_trans *tr, sql_table *t, const char *name, key_type kt, const char* check)
{
/* can only have keys between persistent tables */
	sqlstore *store = tr->store;
	int neg = -1, action = -1, res = LOG_OK;
	sql_key *nk;
	sql_schema *syss = find_sql_schema(tr, isGlobal(t)?"sys":"tmp");
	sql_table *syskey = find_sql_table(tr, syss, "keys");
	sql_ukey *uk = NULL;
	sql_table *dup = NULL;

	if (isTempTable(t))
		return -1; /* TODO not sure here */

	if ((res = new_table(tr, t, &dup)))
		return res;
	t = dup;
	nk = (kt != fkey) ? (sql_key *) ZNEW(sql_ukey)
	: (sql_key *) ZNEW(sql_fkey);

	assert(name);
	base_init(NULL, &nk->base, next_oid(tr->store), true, name);
	nk->type = kt;
	nk->columns = list_create((fdestroy) &kc_destroy);
	nk->t = t;
	nk->idx = NULL;

	uk = (sql_ukey *) nk;

	if (nk->type == pkey)
		t->pkey = uk;

	if ((res = ol_add(t->keys, &nk->base)))
		return res;
	if ((res = os_add(t->s->keys, tr, nk->base.name, dup_base(&nk->base))) ||
		(isGlobal(t) && (res = os_add(tr->cat->objects, tr, nk->base.name, dup_base(&nk->base)))))
		return res;

	const char *strnil = (const char*)ATOMnilptr(TYPE_str);
	if ((res = store->table_api.table_insert(tr, syskey, &nk->base.id, &t->base.id, &nk->type, &nk->base.name, (nk->type == fkey) ? &((sql_fkey *) nk)->rkey : &neg, &action, (check) ? &check : &strnil)))
		return res;
	*kres = nk;
	return res;
}

int
sql_trans_create_fkey(sql_fkey **kres, sql_trans *tr, sql_table *t, const char *name, key_type kt, sql_key *rkey, int on_delete, int on_update)
{
/* can only have keys between persistent tables */
	sqlstore *store = tr->store;
	int neg = -1, action = (on_update<<8) + on_delete, res = LOG_OK;
	sql_key *nk;
	sql_schema *syss = find_sql_schema(tr, isGlobal(t)?"sys":"tmp");
	sql_table *syskey = find_sql_table(tr, syss, "keys");
	sql_fkey *fk = NULL;
	sql_table *dup = NULL;

	if (isTempTable(t))
		return -1; /* TODO not sure here */

	if ((res = new_table(tr, t, &dup)))
		return res;
	t = dup;
	nk = (kt != fkey) ? (sql_key *) ZNEW(sql_ukey)
	: (sql_key *) ZNEW(sql_fkey);

	assert(name);
	base_init(NULL, &nk->base, next_oid(tr->store), true, name);
	nk->type = kt;
	nk->columns = list_create((fdestroy) &kc_destroy);
	nk->t = t;
	if ((res = sql_trans_create_idx(&nk->idx, tr, t, name, (nk->type == fkey) ? join_idx : hash_idx)))
		return res;
	nk->idx->key = nk;

	fk = (sql_fkey *) nk;

	fk->on_delete = on_delete;
	fk->on_update = on_update;

	fk->rkey = rkey->base.id;

	if ((res = ol_add(t->keys, &nk->base)))
		return res;
	if ((res = os_add(t->s->keys, tr, nk->base.name, dup_base(&nk->base))) ||
		(isGlobal(t) && (res = os_add(tr->cat->objects, tr, nk->base.name, dup_base(&nk->base)))))
		return res;

	if ((res = store->table_api.table_insert(tr, syskey, &nk->base.id, &t->base.id, &nk->type, &nk->base.name, (nk->type == fkey) ? &((sql_fkey *) nk)->rkey : &neg, &action)))
		return res;

	if ((res = sql_trans_create_dependency(tr, ((sql_fkey *) nk)->rkey, nk->base.id, FKEY_DEPENDENCY)))
		return res;
	*kres = (sql_fkey*) nk;
	return res;
}

int
sql_trans_create_kc(sql_trans *tr, sql_key *k, sql_column *c)
{
	sqlstore *store = tr->store;
	sql_kc *kc = ZNEW(sql_kc);
	int nr = list_length(k->columns);
	sql_schema *syss = find_sql_schema(tr, isGlobal(k->t)?"sys":"tmp");
	sql_table *syskc = find_sql_table(tr, syss, "objects");
	int res = LOG_OK;

	assert(c);
	kc->c = c;
	list_append(k->columns, kc);
	if (k->idx && (res = sql_trans_create_ic(tr, k->idx, c)))
		return res;

	if (k->type == pkey) {
		if ((res = sql_trans_create_dependency(tr, c->base.id, k->base.id, KEY_DEPENDENCY)))
			return res;
		if ((res = sql_trans_alter_null(tr, c, 0))) /* should never trigger error */
			return res;
	}

	if ((res = store->table_api.table_insert(tr, syskc, &k->base.id, &kc->c->base.name, &nr, ATOMnilptr(TYPE_int))))
		return res;
	return res;
}

int
sql_trans_create_fkc(sql_trans *tr, sql_fkey *fk, sql_column *c)
{
	sqlstore *store = tr->store;
	sql_key *k = (sql_key *) fk;
	sql_kc *kc = ZNEW(sql_kc);
	int nr = list_length(k->columns);
	sql_schema *syss = find_sql_schema(tr, isGlobal(k->t)?"sys":"tmp");
	sql_table *syskc = find_sql_table(tr, syss, "objects");
	int res = LOG_OK;

	assert(c);
	kc->c = c;
	list_append(k->columns, kc);
	if (k->idx && (res = sql_trans_create_ic(tr, k->idx, c)))
		return res;

	if ((res = sql_trans_create_dependency(tr, c->base.id, k->base.id, FKEY_DEPENDENCY)))
		return res;

	if ((res = store->table_api.table_insert(tr, syskc, &k->base.id, &kc->c->base.name, &nr, ATOMnilptr(TYPE_int))))
		return res;
	return res;
}

static sql_idx *
table_has_idx( sql_table *t, list *keycols)
{
	node *n, *m, *o;
	char *found = NULL;
	int len = list_length(keycols);
	found = NEW_ARRAY(char, len);
	if (!found)
		return NULL;
	if (t->idxs) for ( n = ol_first_node(t->idxs); n; n = n->next ) {
		sql_idx *i = n->data;
		int nr;

		memset(found, 0, len);
		for (m = keycols->h, nr = 0; m; m = m->next, nr++ ) {
			sql_kc *kc = m->data;

			for (o = i->columns->h; o; o = o->next) {
				sql_kc *ikc = o->data;

				if (kc->c == ikc->c) {
					found[nr] = 1;
					break;
				}
			}
		}
		for (nr = 0; nr<len; nr++)
			if (!found[nr])
				break;
		if (nr == len) {
			_DELETE(found);
			return i;
		}
	}
	if (found)
		_DELETE(found);
	return NULL;
}

sql_key *
key_create_done(sql_trans *tr, allocator *sa, sql_key *k)
{
	sql_idx *i;
	sqlstore *store = tr->store;

	if (k->type != fkey && k->type != ckey) {
		if ((i = table_has_idx(k->t, k->columns)) != NULL) {
			/* use available hash, or use the order */
			if (hash_index(i->type)) {
				k->idx = i;
				if (!k->idx->key)
					k->idx->key = k;
			}
		}

		/* we need to create an index */
		k->idx = create_sql_idx(store, sa, k->t, k->base.name, hash_idx);
		k->idx->key = k;

		for (node *n=k->columns->h; n; n = n->next) {
			sql_kc *kc = n->data;

			create_sql_ic(store, sa, k->idx, kc->c);
		}
	}
	k->idx = create_sql_idx_done(tr, k->idx);
	return k;
}

int
sql_trans_key_done(sql_trans *tr, sql_key *k)
{
	sql_idx *i;
	int res = LOG_OK;

	if (k->type != fkey) {
		if ((i = table_has_idx(k->t, k->columns)) != NULL) {
			/* use available hash, or use the order */
			if (hash_index(i->type)) {
				k->idx = i;
				if (!k->idx->key)
					k->idx->key = k;
			}
			return res;
		}

		/* we need to create an index */
		if ((res = sql_trans_create_idx(&k->idx, tr, k->t, k->base.name, hash_idx)))
			return res;
		k->idx->key = k;

		for (node *n=k->columns->h; n; n = n->next) {
			sql_kc *kc = n->data;

			if ((res = sql_trans_create_ic(tr, k->idx, kc->c)))
				return res;
		}
	}
	k->idx = create_sql_idx_done(tr, k->idx);
	return res;
}

int
sql_trans_drop_key(sql_trans *tr, sql_schema *s, sqlid id, int drop_action)
{
	sqlstore *store = tr->store;
	sql_base *b = os_find_id(s->keys, tr, id);
	sql_key *k = (sql_key*)b;
	sql_table *t = k->t;
	int res = LOG_OK;
	sql_table *dup = NULL;

	if ((res = new_table(tr, t, &dup)))
		return res;
	t = dup;
	k = (sql_key*)os_find_id(s->keys, tr, id); /* fetch updated key */

	if (drop_action == DROP_CASCADE_START || drop_action == DROP_CASCADE) {
		sqlid *local_id = MNEW(sqlid);
		if (!local_id)
			return -1;

		if (!tr->dropped) {
			tr->dropped = list_create((fdestroy) &id_destroy);
			if (!tr->dropped) {
				_DELETE(local_id);
				return -1;
			}
		}
		*local_id = k->base.id;
		list_append(tr->dropped, local_id);
	}

	if (k->idx && (res = sql_trans_drop_idx(tr, s, k->idx->base.id, drop_action)))
		return res;
	if ((res = store_reset_sql_functions(tr, t->base.id))) /* reset sql functions depending on the table */
		return res;

	if ((res = sys_drop_key(tr, k, drop_action)))
		return res;

	/*Clean the key from the keys*/
	node *n = ol_find_name(k->t->keys, k->base.name);
	if (n)
		ol_del(k->t->keys, store, n);

	if (drop_action == DROP_CASCADE_START && tr->dropped) {
		list_destroy(tr->dropped);
		tr->dropped = NULL;
	}
	return res;
}

int
sql_trans_create_idx(sql_idx **i, sql_trans *tr, sql_table *t, const char *name, idx_type it)
{
	/* can only have idxs between persistent tables */
	sqlstore *store = tr->store;
	sql_idx *ni = ZNEW(sql_idx);
	sql_schema *syss = find_sql_schema(tr, isGlobal(t)?"sys":"tmp");
	sql_table *sysidx = find_sql_table(tr, syss, "idxs");
	int res = LOG_OK;

	assert(it != oph_idx && it != no_idx && it != new_idx_types);
	assert(name);
	base_init(NULL, &ni->base, next_oid(tr->store), true, name);
	ni->type = it;
	ni->columns = list_create((fdestroy) &kc_destroy);
	ni->t = t;
	ni->key = NULL;

	if ((res = ol_add(t->idxs, &ni->base)))
		return res;
	if (isGlobal(t) && (res = os_add(t->s->idxs, tr, ni->base.name, dup_base(&ni->base))))
		return res;

	ATOMIC_PTR_INIT(&ni->data, NULL);
	if (!isDeclaredTable(t) && isTable(ni->t) && idx_has_column(ni->type))
		if ((res = store->storage_api.create_idx(tr, ni))) {
			return res;
		}
	if (!isDeclaredTable(t))
		if ((res = store->table_api.table_insert(tr, sysidx, &ni->base.id, &t->base.id, &ni->type, &ni->base.name))) {
			return res;
		}
	*i = ni;
	return res;
}

int
sql_trans_create_ic(sql_trans *tr, sql_idx *i, sql_column *c)
{
	sqlstore *store = tr->store;
	sql_kc *ic = ZNEW(sql_kc);
	int nr = list_length(i->columns);
	sql_schema *syss = find_sql_schema(tr, isGlobal(i->t)?"sys":"tmp");
	sql_table *sysic = find_sql_table(tr, syss, "objects");
	int res = LOG_OK;

	assert(c);
	ic->c = c;
	list_append(i->columns, ic);

	if ((res = store->table_api.table_insert(tr, sysic, &i->base.id, &ic->c->base.name, &nr, ATOMnilptr(TYPE_int))))
		return res;
	return res;
}

int
sql_trans_drop_idx(sql_trans *tr, sql_schema *s, sqlid id, int drop_action)
{
	sqlstore *store = tr->store;
	sql_idx *i = schema_find_idx_id(tr, s, id);
	int res = LOG_OK;

	if (!i) /* already dropped */
		return res;

	sql_table *t = NULL;
	if ((res = new_table(tr, i->t, &t)))
		return res;
	i = schema_find_idx_id(tr, s, id); /* fetch updated idx */

	if (drop_action == DROP_CASCADE_START || drop_action == DROP_CASCADE) {
		sqlid *local_id = MNEW(sqlid);
		if (!local_id)
			return -1;

		if (!tr->dropped) {
			tr->dropped = list_create((fdestroy) &id_destroy);
			if (!tr->dropped) {
				_DELETE(local_id);
				return -1;
			}
		}
		*local_id = i->base.id;
		list_append(tr->dropped, local_id);
	}

	if (!isNew(i) && (res = sql_trans_add_dependency_change(tr, i->t->base.id, ddl)))
		return res;
	if (!isNew(i) && isGlobal(i->t) && !isGlobalTemp(i->t) && (res = sql_trans_add_dependency(tr, i->t->base.id, dml)))
		return res;
	if ((res = sys_drop_idx(tr, i, drop_action)))
		return res;
	if ((res = store_reset_sql_functions(tr, i->t->base.id))) /* reset sql functions depending on the table */
		return res;

	node *n = ol_find_name(i->t->idxs, i->base.name);
	if (n)
		ol_del(i->t->idxs, store, n);

	if (drop_action == DROP_CASCADE_START && tr->dropped) {
		list_destroy(tr->dropped);
		tr->dropped = NULL;
	}
	return res;
}


static int
sql_trans_create_table_trigger(sql_trigger **tres, sql_trans *tr, sql_table *t, const char *name,
	sht time, sht orientation, sht event, const char *old_name, const char *new_name,
	const char *condition, const char *statement )
{
	sqlstore *store = tr->store;
	sql_schema *syss = (t != NULL) ? find_sql_schema(tr, isGlobal(t) ? "sys":"tmp") : find_sql_schema(tr, "sys");
	sql_table *systrigger = find_sql_table(tr, syss, "triggers");
	char *strnil = (char*)ATOMnilptr(TYPE_str);
	sql_table *dup = NULL;
	int res = LOG_OK;

	assert(name);

	if ( t && (res = new_table(tr, t, &dup)))
		return res;
	t = dup;
	sql_trigger *nt = ZNEW(sql_trigger);
	base_init(NULL, &nt->base, next_oid(tr->store), true, name);
	nt->columns = list_create((fdestroy) &kc_destroy);
	nt->t = t;
	nt->time = time;
	nt->orientation = orientation;
	nt->event = event;
	nt->old_name = nt->new_name = nt->condition = NULL;
	if (old_name)
		nt->old_name =_STRDUP(old_name);
	if (new_name)
		nt->new_name =_STRDUP(new_name);
	if (condition)
		nt->condition =_STRDUP(condition);
	nt->statement =_STRDUP(statement);
	if(t) {
		assert(isGlobal(t));
		if ((res = ol_add(t->triggers, &nt->base)) ||
			(res = os_add(t->s->triggers, tr, nt->base.name, dup_base(&nt->base)))) {
			return res;
		}
	}
	sqlid tid = t? t->base.id : int_nil;

	if ((res = store->table_api.table_insert(tr, systrigger, &nt->base.id, &nt->base.name, &tid, &nt->time, &nt->orientation,
							 &nt->event, (nt->old_name)?&nt->old_name:&strnil, (nt->new_name)?&nt->new_name:&strnil,
							 (nt->condition)?&nt->condition:&strnil, &nt->statement))) {
		return res;
	}
	*tres = nt;
	return res;
}

int
sql_trans_create_trigger(sql_trigger **tres, sql_trans *tr, sql_table *t, const char *name,
	sht time, sht orientation, sht event, const char *old_name, const char *new_name,
	const char *condition, const char *statement )
{
	if (t)
		return sql_trans_create_table_trigger(
				tres, tr, t, name, time,
			   	orientation, event, old_name,
			   	new_name, condition, statement);

	// triggers not bound to objects (e.g. table)
	// are added to sys->triggers

	sqlstore *store = tr->store;
	sql_schema *syss = find_sql_schema(tr, "sys");
	sql_table *systrigger = find_sql_table(tr, syss, "triggers");
	char *strnil = (char*)ATOMnilptr(TYPE_str);
	int res = LOG_OK;

	assert(name);

	sql_trigger *nt = ZNEW(sql_trigger);
	base_init(NULL, &nt->base, next_oid(tr->store), true, name);
	nt->time = time;
	nt->orientation = orientation;
	nt->event = event;
	nt->old_name = nt->new_name = nt->condition = NULL;
	if (old_name)
		nt->old_name =_STRDUP(old_name);
	if (new_name)
		nt->new_name =_STRDUP(new_name);
	if (condition)
		nt->condition =_STRDUP(condition);
	nt->statement =_STRDUP(statement);
	if ((res = os_add(syss->triggers, tr, nt->base.name, &nt->base))) {
		trigger_destroy(store, nt);
		return res;
	}
	sqlid tid = int_nil;

	if ((res = store->table_api.table_insert(tr, systrigger, &nt->base.id, &nt->base.name, &tid, &nt->time, &nt->orientation,
							 &nt->event, (nt->old_name)?&nt->old_name:&strnil, (nt->new_name)?&nt->new_name:&strnil,
							 (nt->condition)?&nt->condition:&strnil, &nt->statement))) {
		trigger_destroy(store, nt);
		return res;
	}

	*tres = nt;
	return res;
}

int
sql_trans_drop_trigger(sql_trans *tr, sql_schema *s, sqlid id, int drop_action)
{
	sqlstore *store = tr->store;
	sql_base *b = os_find_id(s->triggers, tr, id);
	int res = LOG_OK;

	if (!b) /* already dropped */
		return res;

	sql_trigger *i = (sql_trigger*)b;
	if (drop_action == DROP_CASCADE_START || drop_action == DROP_CASCADE) {
		sqlid *local_id = MNEW(sqlid);
		if (!local_id)
			return -1;

		if (! tr->dropped) {
			tr->dropped = list_create((fdestroy) &id_destroy);
			if (!tr->dropped) {
				_DELETE(local_id);
				return -1;
			}
		}
		*local_id = i->base.id;
		list_append(tr->dropped, local_id);
	}

	if (i->t) {
		if ((res = store_reset_sql_functions(tr, i->t->base.id))) /* reset sql functions depending on the table */
			return res;
		node *n = ol_find_name(i->t->triggers, i->base.name);
		if (n)
			ol_del(i->t->triggers, store, n);
	}
	if ((res = sys_drop_trigger(tr, i)))
		return res;

	if (drop_action == DROP_CASCADE_START && tr->dropped) {
		list_destroy(tr->dropped);
		tr->dropped = NULL;
	}
	return res;
}

static sql_sequence *
create_sql_sequence_with_id(allocator *sa, sqlid id, sql_schema *s, const char *name, lng start, lng min, lng max, lng inc,
					lng cacheinc, bit cycle)
{
	sql_sequence *seq = SA_ZNEW(sa, sql_sequence);

	assert(name);
	base_init(sa, &seq->base, id, true, name);
	seq->start = start;
	seq->minvalue = min;
	seq->maxvalue = max;
	seq->increment = inc;
	seq->cacheinc = cacheinc;
	seq->cycle = cycle;
	seq->s = s;
	return seq;
}

sql_sequence *
create_sql_sequence(sqlstore *store, allocator *sa, sql_schema *s, const char *name, lng start, lng min, lng max, lng inc,
					lng cacheinc, bit cycle)
{
	return create_sql_sequence_with_id(sa, next_oid(store), s, name, start, min, max, inc, cacheinc, cycle);
}

int
sql_trans_create_sequence(sql_trans *tr, sql_schema *s, const char *name, lng start, lng min, lng max, lng inc,
						  lng cacheinc, bit cycle, bit bedropped)
{
	sqlstore *store = tr->store;
	sql_schema *syss = find_sql_schema(tr, "sys");
	sql_table *sysseqs = find_sql_table(tr, syss, "sequences");
	sql_sequence *seq = create_sql_sequence_with_id(NULL, next_oid(tr->store), s, name, start, min, max, inc, cacheinc, cycle);
	int res = LOG_OK;

	if ((res = os_add(s->seqs, tr, seq->base.name, &seq->base)))
		return res;
	if ((res = store->table_api.table_insert(tr, sysseqs, &seq->base.id, &s->base.id, &seq->base.name, &seq->start, &seq->minvalue,
							 &seq->maxvalue, &seq->increment, &seq->cacheinc, &seq->cycle)))
		return res;

	/*Create a BEDROPPED dependency for a SERIAL COLUMN*/
	if (bedropped) {
		if ((res = sql_trans_create_dependency(tr, seq->base.id, seq->base.id, BEDROPPED_DEPENDENCY)))
			return res;
		if (!isNew(seq) && (res = sql_trans_add_dependency(tr, seq->base.id, ddl)))
			return res;
	}
	return res;
}

int
sql_trans_drop_sequence(sql_trans *tr, sql_schema *s, sql_sequence *seq, int drop_action)
{
	int res = LOG_OK;

	if (drop_action == DROP_CASCADE_START || drop_action == DROP_CASCADE) {
		sqlid* local_id = MNEW(sqlid);
		if (!local_id)
			return -1;

		if (!tr->dropped) {
			tr->dropped = list_create((fdestroy) &id_destroy);
			if (!tr->dropped) {
				_DELETE(local_id);
				return -1;
			}
		}
		*local_id = seq->base.id;
		list_append(tr->dropped, local_id);
	}

	if ((res = sys_drop_sequence(tr, seq, drop_action)))
		return res;
	if ((res = os_del(s->seqs, tr, seq->base.name, dup_base(&seq->base))))
		return res;

	if (drop_action == DROP_CASCADE_START && tr->dropped) {
		list_destroy(tr->dropped);
		tr->dropped = NULL;
	}
	return res;
}

int
sql_trans_alter_sequence(sql_trans *tr, sql_sequence *seq, lng min, lng max, lng inc, lng cache, bit cycle)
{
	sqlstore *store = tr->store;
	sql_schema *syss = find_sql_schema(tr, "sys");
	sql_table *seqs = find_sql_table(tr, syss, "sequences");
	oid rid = store->table_api.column_find_row(tr, find_sql_column(seqs, "id"), &seq->base.id, NULL);
	sql_column *c;
	int res = LOG_OK;

	if (is_oid_nil(rid))
		return -1;
	if (!is_lng_nil(min) && seq->minvalue != min) {
		seq->minvalue = min;
		c = find_sql_column(seqs, "minvalue");
		if ((res = store->table_api.column_update_value(tr, c, rid, &seq->minvalue)))
			return res;
	}
	if (!is_lng_nil(max) && seq->maxvalue != max) {
		seq->maxvalue = max;
		c = find_sql_column(seqs, "maxvalue");
		if ((res = store->table_api.column_update_value(tr, c, rid, &seq->maxvalue)))
			return res;
	}
	if (!is_lng_nil(inc) && seq->increment != inc) {
		seq->increment = inc;
		c = find_sql_column(seqs, "increment");
		if ((res = store->table_api.column_update_value(tr, c, rid, &seq->increment)))
			return res;
	}
	if (!is_lng_nil(cache) && seq->cacheinc != cache) {
		seq->cacheinc = cache;
		c = find_sql_column(seqs, "cacheinc");
		if ((res = store->table_api.column_update_value(tr, c, rid, &seq->cacheinc)))
			return res;
	}
	if (!is_bit_nil(cycle) && seq->cycle != cycle) {
		seq->cycle = cycle != 0;
		c = find_sql_column(seqs, "cycle");
		if ((res = store->table_api.column_update_value(tr, c, rid, &seq->cycle)))
			return res;
	}
	return res;
}

int
sql_trans_sequence_restart(sql_trans *tr, sql_sequence *seq, lng start)
{
	int res = LOG_OK;
	sqlstore *store = tr->store;

	if (!is_lng_nil(start) && seq->start != start) { /* new valid value, change */
		sql_schema *syss = find_sql_schema(tr, "sys");
		sql_table *seqs = find_sql_table(tr, syss, "sequences");
		oid rid = store->table_api.column_find_row(tr, find_sql_column(seqs, "id"), &seq->base.id, NULL);
		sql_column *c = find_sql_column(seqs, "start");

		assert(!is_oid_nil(rid));
		seq->start = start;
		if ((res = store->table_api.column_update_value(tr, c, rid, &start)))
			return res;
	}
	return seq_restart(tr->store, seq, start) ? 0 : -4;
}

sql_session *
sql_session_create(sqlstore *store, allocator *sa, int ac)
{
	sql_session *s;

	if (store->singleuser > 1) {
		TRC_ERROR(SQL_STORE, "No second connection allowed in singleuser mode\n");
		return NULL;
	}

	s = ZNEW(sql_session);
	if (!s)
		return NULL;
	s->sa = sa;
	assert(sa);
	s->tr = sql_trans_create_(store, NULL, NULL);
	if (!s->tr) {
		_DELETE(s);
		return NULL;
	}
	s->tr->active = 0;
	if (!sql_session_reset(s, ac)) {
		sql_trans_destroy(s->tr);
		_DELETE(s);
		return NULL;
	}
	if (store->singleuser)
		store->singleuser = 2;
	return s;
}

void
sql_session_destroy(sql_session *s)
{
	if (s->tr) {
		sqlstore *store = s->tr->store;
		if (store->singleuser)
			store->singleuser = 1;
	}
	// TODO check if s->tr is not always there
	assert(!s->tr || s->tr->active == 0);
	if (s->tr)
		sql_trans_destroy(s->tr);
	_DELETE(s);
}

int
sql_session_reset(sql_session *s, int ac)
{
	if (!s->tr)
		return 0;

	assert(s->tr && s->tr->active == 0);
	s->schema_name = s->def_schema_name;
	s->schema = NULL;
	s->auto_commit = s->ac_on_commit = ac;
	s->level = tr_serializable;
	return 1;
}

int
sql_trans_begin(sql_session *s)
{
	sql_trans *tr = s->tr;
	sqlstore *store = tr->store;

	store_lock(store);
	TRC_DEBUG(SQL_STORE, "Enter sql_trans_begin for transaction: " ULLFMT "\n", tr->tid);
	tr->ts = store_timestamp(store);
	if (s->schema_name && !(s->schema = find_sql_schema(tr, s->schema_name)))
		s->schema_name = s->def_schema_name;
	if (!s->schema_name)
		s->schema_name = "sys";
	if (s->schema_name && !(s->schema = find_sql_schema(tr, s->schema_name))) {
		TRC_DEBUG(SQL_STORE, "Exit sql_trans_begin for transaction: " ULLFMT " with error, the schema %s was not found\n", tr->tid, s->schema_name);
		store_unlock(store);
		return -3;
	}
	tr->active = 1;

	int res = ATOMIC_GET(&s->schema_version) ?
		ATOMIC_GET(&s->schema_version) != ATOMIC_GET(&tr->cat->schema_version) : 0;
	ATOMIC_SET(&s->schema_version, tr->cat->schema_version);

	ATOMIC_INC(&store->nr_active);
	list_append(store->active, tr);

	TRC_DEBUG(SQL_STORE, "Exit sql_trans_begin for transaction: " ULLFMT "\n", tr->tid);
	store_unlock(store);
	s->status = tr->status = 0;
	return res;
}

int
sql_trans_end(sql_session *s, int ok)
{
	int res = SQL_OK;
	TRC_DEBUG(SQL_STORE, "End of transaction: " ULLFMT "\n", s->tr->tid);
	if (ok == SQL_OK) {
		assert(!s->status && !s->tr->status);
		res = sql_trans_commit(s->tr);
	}
	if (ok == SQL_ERR || res != SQL_OK) /* if a conflict happened, it was already rollbacked */
		sql_trans_rollback(s->tr, false);
	assert(s->tr->active);
	sqlstore *store = s->tr->store;
	store_lock(store);
	s->tr->active = 0;
	s->tr->status = 0;
	s->auto_commit = s->ac_on_commit;
	s->schema = NULL;
	list_remove_data(store->active, NULL, s->tr);
	ATOMIC_SET(&store->lastactive, GDKusec());
	ATOMIC_DEC(&store->nr_active);
	ulng oldest = store_get_timestamp(store);
	if (store->active && store->active->h) {
		for(node *n = store->active->h; n; n = n->next) {
			sql_trans *tr = n->data;
			if (tr->ts < oldest)
				oldest = tr->ts;
		}
	}
	ATOMIC_SET(&store->oldest, oldest);
	assert(list_length(store->active) == (int) ATOMIC_GET(&store->nr_active));
	store_unlock(store);
	return res;
}

void
find_partition_type(sql_subtype *tpe, sql_table *mt)
{
	if (isPartitionedByColumnTable(mt)) {
		*tpe = mt->part.pcol->type;
	} else if (isPartitionedByExpressionTable(mt)) {
		*tpe = mt->part.pexp->type;
	} else {
		assert(0);
	}
}

static int
convert_part_values(sql_trans *tr, sql_table *mt )
{
	sql_subtype found = { 0 };
	int localtype;
	find_partition_type(&found, mt);
	localtype = found.type->localtype;

	if (localtype != TYPE_str && mt->members && list_length(mt->members)) {
		for (node *n = mt->members->h; n; n = n->next) {
			sql_part *p = n->data;

			if (isListPartitionTable(mt)) {
				for (node *m = p->part.values->h; m; m = m->next) {
					sql_part_value *v = (sql_part_value*) m->data, ov = *v;
					ValRecord vvalue;
					ptr ok;

					vvalue = (ValRecord) {.vtype = TYPE_void,};
					ok = VALinit(&vvalue, TYPE_str, v->value);
					if (ok)
						ok = VALconvert(localtype, &vvalue);
					if (ok) {
						ok = v->value = NEW_ARRAY(char, vvalue.len);
						if (ok) {
							memcpy(v->value, VALget(&vvalue), vvalue.len);
							v->length = vvalue.len;
						}
					}
					VALclear(&vvalue);
					if (!ok)
						return -1;
					_DELETE(ov.value);
				}
			} else if (isRangePartitionTable(mt)) {
				ValRecord vmin, vmax;
				ptr ok;

				vmin = vmax = (ValRecord) {.vtype = TYPE_void,};
				ok = VALinit(&vmin, TYPE_str, p->part.range.minvalue);
				if (ok)
					ok = VALinit(&vmax, TYPE_str, p->part.range.maxvalue);
				_DELETE(p->part.range.minvalue);
				_DELETE(p->part.range.maxvalue);
				if (ok) {
					if (strNil((const char *)VALget(&vmin)) &&
						strNil((const char *)VALget(&vmax))) {
						const void *nil_ptr = ATOMnilptr(localtype);
						size_t nil_len = ATOMlen(localtype, nil_ptr);

						p->part.range.minvalue = NEW_ARRAY(char, nil_len);
						p->part.range.maxvalue = NEW_ARRAY(char, nil_len);
						if (p->part.range.minvalue == NULL ||
							p->part.range.maxvalue == NULL) {
							ok = NULL;
							_DELETE(p->part.range.minvalue);
							_DELETE(p->part.range.maxvalue);
						} else {
							memcpy(p->part.range.minvalue, nil_ptr, nil_len);
							memcpy(p->part.range.maxvalue, nil_ptr, nil_len);
							p->part.range.minlength = nil_len;
							p->part.range.maxlength = nil_len;
						}
					} else {
						ok = VALconvert(localtype, &vmin);
						if (ok)
							ok = VALconvert(localtype, &vmax);
						if (ok) {
							p->part.range.minvalue = NEW_ARRAY(char, vmin.len);
							p->part.range.maxvalue = NEW_ARRAY(char, vmax.len);
							if (p->part.range.minvalue == NULL ||
								p->part.range.maxvalue == NULL) {
								ok = NULL;
								_DELETE(p->part.range.minvalue);
								_DELETE(p->part.range.maxvalue);
							} else {
								memcpy(p->part.range.minvalue, VALget(&vmin), vmin.len);
								memcpy(p->part.range.maxvalue, VALget(&vmax), vmax.len);
								p->part.range.minlength = vmin.len;
								p->part.range.maxlength = vmax.len;
							}
						}
					}
					if (ok && isPartitionedByColumnTable(p->t))
						col_set_range(tr, p, true);
				}
				VALclear(&vmin);
				VALclear(&vmax);
				if (!ok)
					return -1;
			}
		}
	}
	return 0;
}

int
sql_trans_convert_partitions(sql_trans *tr)
{
	struct os_iter si;
	os_iterator(&si, tr->cat->schemas, tr, NULL);
	for(sql_base *b = oi_next(&si); b; b = oi_next(&si)) {
		sql_schema *ss = (sql_schema*)b;
		struct os_iter oi;
		os_iterator(&oi, ss->tables, tr, NULL);
		for(sql_base *b = oi_next(&oi); b; b = oi_next(&oi)) {
			sql_table *tt = (sql_table*)b;
			if (isPartitionedByColumnTable(tt) || isPartitionedByExpressionTable(tt)) {
				if (convert_part_values(tr, tt) < 0)
					return -1;
			}
		}
	}
	return 0;
}

void
store_printinfo(sqlstore *store)
{
	if (!MT_lock_trytime(&store->commit, 1000)) {
		printf("WAL is currently locked, so no WAL information\n");
		return;
	}
	printf("WAL:\n");
	printf("SQL store oldest pending "ULLFMT"\n", store->oldest_pending);
	log_printinfo(store->logger);
	MT_lock_unset(&store->commit);
}<|MERGE_RESOLUTION|>--- conflicted
+++ resolved
@@ -3860,7 +3860,6 @@
 	if (needs_data) {
 		if (isTable(col->t)) {
 			if ((res = store->storage_api.create_col(tr, col))) {
-				ATOMIC_PTR_DESTROY(&col->data);
 				return res;
 			}
 		}
@@ -3872,18 +3871,15 @@
 						&digits, &col->type.scale, &t->base.id,
 						(col->def) ? &col->def : &strnil, &col->null, &col->colnr,
 						(col->storage_type) ? &col->storage_type : &strnil, &col->column_type, &col->type.multiset))) {
-			ATOMIC_PTR_DESTROY(&col->data);
 			return res;
 		}
 	}
 
 	if (tpe->type->s) {/* column depends on type */
 		if ((res = sql_trans_create_dependency(tr, tpe->type->base.id, col->base.id, TYPE_DEPENDENCY))) {
-			ATOMIC_PTR_DESTROY(&col->data);
 			return res;
 		}
 		if (!isNew(tpe->type) && (res = sql_trans_add_dependency(tr, tpe->type->base.id, ddl))) {
-			ATOMIC_PTR_DESTROY(&col->data);
 			return res;
 		}
 	}
@@ -3931,7 +3927,6 @@
 	if (!isNew(t) && isGlobal(t) && !isGlobalTemp(t) && (res = sql_trans_add_dependency(tr, t->base.id, dml)))
 		return res;
 
-<<<<<<< HEAD
 	if (c->type.type->composite || c->type.multiset) {
 		needs_data = false;
 		sql_table *tt = t;
@@ -3940,12 +3935,6 @@
 			snprintf(buf, 16, "%%ms_%d", c->base.id);
 			col->storage_type = _STRDUP(buf);
 			if ((res = sql_trans_create_table(&tt, tr, t->s, col->storage_type, NULL, tt_table, true, t->persistence, t->commit_action, 0, 0)) != LOG_OK)
-=======
-	ATOMIC_PTR_INIT(&col->data, NULL);
-	if (isDeclaredTable(c->t))
-		if (isTable(t))
-			if ((res = store->storage_api.create_col(tr, col))) {
->>>>>>> 4a4bfebf
 				return res;
 			if (sql_trans_create_sequence(tr, t->s, col->storage_type, 1, 1, GDK_lng_max, 1, 1, false, true) != LOG_OK)
 				return res;
@@ -3987,7 +3976,6 @@
 		if (isDeclaredTable(c->t))
 			if (isTable(t))
 				if ((res = store->storage_api.create_col(tr, col))) {
-					ATOMIC_PTR_DESTROY(&col->data);
 					return res;
 				}
 
@@ -3996,16 +3984,9 @@
 		char *strnil = (char*)ATOMnilptr(TYPE_str);
 		int digits = type_digits(&col->type);
 		if ((res = store->table_api.table_insert(tr, syscolumn, &col->base.id, &col->base.name, &col->type.type->base.name,
-<<<<<<< HEAD
-						&digits, &col->type.scale, &t->base.id,
-						(col->def) ? &col->def : &strnil, &col->null, &col->colnr,
-						(col->storage_type) ? &col->storage_type : &strnil, &col->column_type, &c->type.multiset))) {
-			ATOMIC_PTR_DESTROY(&col->data);
-=======
 					&digits, &col->type.scale, &t->base.id,
 					(col->def) ? &col->def : &strnil, &col->null, &col->colnr,
-					(col->storage_type) ? &col->storage_type : &strnil))) {
->>>>>>> 4a4bfebf
+					(col->storage_type) ? &col->storage_type : &strnil, &col->column_type, &c->type.multiset))) {
 			return res;
 		}
 		if (c->type.type->s) { /* column depends on type */
@@ -4414,11 +4395,11 @@
 			if (ok == LOG_OK && store->prev_oid != (sqlid) ATOMIC_GET(&store->obj_id)) {
 				if (!flush)
 					MT_lock_set(&store->flush);
-				ok = store->logger_api.log_tsequence(store, OBJ_SID, (sqlid) ATOMIC_GET(&store->obj_id));
+				ok = store->logger_api.log_tsequence(store, OBJ_SID, store->obj_id);
 				if (!flush)
 					MT_lock_unset(&store->flush);
 			}
-			store->prev_oid = (sqlid) ATOMIC_GET(&store->obj_id);
+			store->prev_oid = store->obj_id;
 
 
 			if (ok == LOG_OK)
@@ -6466,44 +6447,7 @@
 int
 sql_trans_create_column(sql_column **rcol, sql_trans *tr, sql_table *t, const char *name, sql_subtype *tpe)
 {
-<<<<<<< HEAD
 	return sql_trans_create_column_intern(rcol, tr, t, name, tpe, column_plain);
-=======
-	sqlstore *store = tr->store;
-	sql_column *col;
-	sql_schema *syss = find_sql_schema(tr, isGlobal(t)?"sys":"tmp");
-	sql_table *syscolumn = find_sql_table(tr, syss, "_columns");
-	int res = LOG_OK;
-
-	if (!tpe)
-		return -1; /* TODO not sure what to do here */
-
-	col = create_sql_column_with_id(NULL, next_oid(tr->store), t, name, tpe);
-
-	if (isTable(col->t))
-		if ((res = store->storage_api.create_col(tr, col))) {
-			return res;
-		}
-	if (!isDeclaredTable(t)) {
-		char *strnil = (char*)ATOMnilptr(TYPE_str);
-		int digits = type_digits(&col->type);
-		if ((res = store->table_api.table_insert(tr, syscolumn, &col->base.id, &col->base.name, &col->type.type->base.name, &digits, &col->type.scale,
-										  &t->base.id, (col->def) ? &col->def : &strnil, &col->null, &col->colnr, (col->storage_type) ? &col->storage_type : &strnil))) {
-			return res;
-		}
-	}
-
-	if (tpe->type->s) {/* column depends on type */
-		if ((res = sql_trans_create_dependency(tr, tpe->type->base.id, col->base.id, TYPE_DEPENDENCY))) {
-			return res;
-		}
-		if (!isNew(tpe->type) && (res = sql_trans_add_dependency(tr, tpe->type->base.id, ddl))) {
-			return res;
-		}
-	}
-	*rcol = col;
-	return res;
->>>>>>> 4a4bfebf
 }
 
 void
