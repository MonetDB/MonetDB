/*
 * This Source Code Form is subject to the terms of the Mozilla Public
 * License, v. 2.0.  If a copy of the MPL was not distributed with this
 * file, You can obtain one at http://mozilla.org/MPL/2.0/.
 *
 * Copyright 1997 - July 2008 CWI, August 2008 - 2022 MonetDB B.V.
 */

#include "monetdb_config.h"
#include "sql_types.h"
#include "sql_storage.h"
#include "store_dependency.h"
#include "store_sequence.h"
#include "mutils.h"

#include "bat/bat_utils.h"
#include "bat/bat_storage.h"
#include "bat/bat_table.h"
#include "bat/bat_logger.h"

/* version 05.23.02 of catalog */
#define CATALOG_VERSION 52302	/* first after Jan2022 */

static int sys_drop_table(sql_trans *tr, sql_table *t, int drop_action);

ulng
store_function_counter(sqlstore *store)
{
	ulng ts = ATOMIC_INC(&store->function_counter);
	return ts;
}

static ulng
store_timestamp(sqlstore *store)
{
	ulng ts = ATOMIC_INC(&store->timestamp);
	return ts;
}

ulng
store_get_timestamp(sqlstore *store)
{
	ulng ts = ATOMIC_GET(&store->timestamp);
	return ts;
}

static ulng
store_transaction_id(sqlstore *store)
{
	ulng tid = ATOMIC_INC(&store->transaction);
	return tid;
}

ulng
store_oldest(sqlstore *store)
{
	return store->oldest;
}

static ulng
store_oldest_pending(sqlstore *store)
{
	assert(store->oldest_pending != TRANSACTION_ID_BASE);
	return store->oldest_pending;
}

static inline bool
instore(sqlid id)
{
	if (id >= 2000 && id <= 2164)
		return true;
	return false;
}

static void
id_destroy(sqlstore *store, void *p)
{
	(void)store;
	GDKfree(p);
}

static void
dep_destroy(sqlstore *store, sql_dependency_change *dep)
{
	(void)store;
	GDKfree(dep);
}

static void
type_destroy(sqlstore *store, sql_type *t)
{
	(void)store;
	assert(t->base.refcnt > 0);
	if (--(t->base.refcnt) > 0)
		return;
	_DELETE(t->impl);
	_DELETE(t->base.name);
	_DELETE(t);
}

void
arg_destroy(sql_store store, sql_arg *a)
{
	(void)store;
	_DELETE(a->name);
	_DELETE(a);
}

static void
func_destroy(sqlstore *store, sql_func *f)
{
	assert(f->base.refcnt > 0);
	if (--(f->base.refcnt) > 0)
		return;
	if (f->lang == FUNC_LANG_SQL && f->instantiated) {
		/* clean backend code */
		backend_freecode(sql_shared_module_name, 0, f->imp);
	}
	if (f->res)
		list_destroy2(f->res, store);
	list_destroy2(f->ops, store);
	_DELETE(f->imp);
	_DELETE(f->mod);
	_DELETE(f->query);
	_DELETE(f->base.name);
	_DELETE(f);
}

static void
seq_destroy(sqlstore *store, sql_sequence *s)
{
	(void)store;
	assert(s->base.refcnt > 0);
	if (--(s->base.refcnt) > 0)
		return;
	_DELETE(s->base.name);
	_DELETE(s);
}

static void
kc_destroy(sqlstore *store, sql_kc *kc)
{
	(void)store;
	_DELETE(kc);
}

static void
key_destroy(sqlstore *store, sql_key *k)
{
	assert(k->base.refcnt > 0);
	if (--(k->base.refcnt) > 0)
		return;
	list_destroy2(k->columns, store);
	k->columns = NULL;
	_DELETE(k->base.name);
	_DELETE(k);
}

void
idx_destroy(sqlstore *store, sql_idx * i)
{
	assert(i->base.refcnt > 0);
	if (--(i->base.refcnt) > 0)
		return;
	list_destroy2(i->columns, store);
	i->columns = NULL;

	if (ATOMIC_PTR_GET(&i->data))
		store->storage_api.destroy_idx(store, i);
	ATOMIC_PTR_DESTROY(&i->data);
	_DELETE(i->base.name);
	_DELETE(i);
}

static void
trigger_destroy(sqlstore *store, sql_trigger *t)
{
	assert(t->base.refcnt > 0);
	if (--(t->base.refcnt) > 0)
		return;
	/* remove trigger from schema */
	if (t->columns) {
		list_destroy2(t->columns, store);
		t->columns = NULL;
	}
	_DELETE(t->old_name);
	_DELETE(t->new_name);
	_DELETE(t->condition);
	_DELETE(t->statement);
	_DELETE(t->base.name);
	_DELETE(t);
}

void
column_destroy(sqlstore *store, sql_column *c)
{
	assert(c->base.refcnt > 0);
	if (--(c->base.refcnt) > 0)
		return;
	if (ATOMIC_PTR_GET(&c->data))
		store->storage_api.destroy_col(store, c);
	ATOMIC_PTR_DESTROY(&c->data);
	_DELETE(c->min);
	_DELETE(c->max);
	_DELETE(c->def);
	_DELETE(c->storage_type);
	_DELETE(c->base.name);
	_DELETE(c);
}

static void
int_destroy(sqlstore *store, int *v)
{
	(void)store;
	_DELETE(v);
}

void
table_destroy(sqlstore *store, sql_table *t)
{
	assert(t->base.refcnt > 0);
	if (--(t->base.refcnt) > 0)
		return;
	if (isTable(t))
		store->storage_api.destroy_del(store, t);
	ATOMIC_PTR_DESTROY(&t->data);
	/* cleanup its parts */
	list_destroy2(t->members, store);
	ol_destroy(t->idxs, store);
	ol_destroy(t->keys, store);
	ol_destroy(t->triggers, store);
	ol_destroy(t->columns, store);
	if (isPartitionedByExpressionTable(t)) {
		if (t->part.pexp->cols)
			list_destroy2(t->part.pexp->cols, store);
		_DELETE(t->part.pexp->exp);
		_DELETE(t->part.pexp);
	}
	_DELETE(t->query);
	_DELETE(t->base.name);
	_DELETE(t);
}

void
part_value_destroy(sql_store store, sql_part_value *pv)
{
	(void)store;
	_DELETE(pv->value);
	_DELETE(pv);
}

static void
part_destroy(sqlstore *store, sql_part *p)
{
	assert(p->base.refcnt > 0);
	if (--(p->base.refcnt) > 0)
		return;
	if (p->part.range.maxvalue) {
		_DELETE(p->part.range.minvalue);
		_DELETE(p->part.range.maxvalue);
	} else if (p->part.values)
		list_destroy2(p->part.values, store);
	_DELETE(p->base.name);
	_DELETE(p);
}

static void
schema_destroy(sqlstore *store, sql_schema *s)
{
	assert(s->base.refcnt > 0);
	if (--(s->base.refcnt) > 0)
		return;
	/* cleanup its parts */
	os_destroy(s->parts, store);
	os_destroy(s->triggers, store);
	os_destroy(s->idxs, store);
	os_destroy(s->keys, store);
	os_destroy(s->seqs, store);
	os_destroy(s->tables, store);
	os_destroy(s->funcs, store);
	os_destroy(s->types, store);
	_DELETE(s->base.name);
	_DELETE(s);
}

static void
predicate_destroy(sqlstore *store, pl *p)
{
	(void) store;
	if (p->r) {
		VALclear(&p->r->data);
		_DELETE(p->r);
	}
	if (p->f) {
		VALclear(&p->f->data);
		_DELETE(p->f);
	}
	_DELETE(p);
}

int
sql_trans_add_predicate(sql_trans* tr, sql_column *c, unsigned int cmp, atom *r, atom *f, bool anti, bool semantics)
{
	pl *p = ZNEW(pl);

	if (!p)
		return LOG_ERR;
	p->c = c;
	p->cmp = cmp;
	p->anti = anti;
	p->semantics = semantics;
	p->r = r;
	p->f = f;
	if (!tr->predicates && !(tr->predicates = list_create((fdestroy) &predicate_destroy))) {
		predicate_destroy(tr->store, p);
		return LOG_ERR;
	}
	list_append(tr->predicates, p);
	return LOG_OK;
}

int
sql_trans_add_dependency(sql_trans* tr, sqlid id, sql_dependency_change_type tp)
{
	sql_dependency_change *dep = MNEW(sql_dependency_change);

	if (!dep)
		return LOG_ERR;
	*dep = (sql_dependency_change) {
		.objid = id,
		.type = tp
	};
	if (!tr->dependencies && !(tr->dependencies = list_create((fdestroy) &dep_destroy))) {
		_DELETE(dep);
		return LOG_ERR;
	}
	list_append(tr->dependencies, dep);
	return LOG_OK;
}

int
sql_trans_add_dependency_change(sql_trans *tr, sqlid id, sql_dependency_change_type tp)
{
	sql_dependency_change *dep = MNEW(sql_dependency_change);

	if (!dep)
		return LOG_ERR;
	*dep = (sql_dependency_change) {
		.objid = id,
		.type = tp
	};
	if (!tr->depchanges && !(tr->depchanges = list_create((fdestroy) &dep_destroy))) {
		_DELETE(dep);
		return LOG_ERR;
	}
	list_append(tr->depchanges, dep);
	return LOG_OK;
}

static void
load_keycolumn(sql_trans *tr, sql_key *k, res_table *rt_keycols/*, oid rid*/)
{
	sql_kc *kc = SA_ZNEW(tr->sa, sql_kc);
	sql_schema *syss = find_sql_schema(tr, "sys");
	sql_table *objects = find_sql_table(tr, syss, "objects");
	sqlstore *store = tr->store;

	str v = (char*)store->table_api.table_fetch_value(rt_keycols, find_sql_column(objects, "name"));
	kc->c = find_sql_column(k->t, v);
	list_append(k->columns, kc);
	assert(kc->c);
}

static sql_key *
load_key(sql_trans *tr, sql_table *t, res_table *rt_keys, res_table *rt_keycols/*, oid rid*/)
{
	sql_schema *syss = find_sql_schema(tr, "sys");
	sql_table *keys = find_sql_table(tr, syss, "keys");
	sql_table *objects = find_sql_table(tr, syss, "objects");
	sqlstore *store = tr->store;

	key_type ktype = (key_type) *(int*) store->table_api.table_fetch_value(rt_keys, find_sql_column(keys, "type"));
	sql_key *nk = (ktype != fkey)?(sql_key*)SA_ZNEW(tr->sa, sql_ukey):(sql_key*)SA_ZNEW(tr->sa, sql_fkey);
	sqlid kid = *(sqlid*) store->table_api.table_fetch_value(rt_keys, find_sql_column(keys, "id"));
	str v = (char*) store->table_api.table_fetch_value(rt_keys, find_sql_column(keys, "name"));

	base_init(tr->sa, &nk->base, kid, 0, v);
	nk->type = ktype;
	nk->columns = list_new(tr->sa, (fdestroy) &kc_destroy);
	nk->t = t;

	if (ktype == ukey || ktype == pkey) {
		sql_ukey *uk = (sql_ukey *) nk;

		if (ktype == pkey)
			t->pkey = uk;
	} else {
		sql_fkey *fk = (sql_fkey *) nk;
		int action = *(int*)store->table_api.table_fetch_value(rt_keys, find_sql_column(keys, "action"));
		fk->on_delete = action & 255;
		fk->on_update = (action>>8) & 255;

		fk->rkey = *(sqlid*)store->table_api.table_fetch_value(rt_keys, find_sql_column(keys, "rkey"));
	}

	for ( ; rt_keycols->cur_row < rt_keycols->nr_rows; rt_keycols->cur_row++) {
		sqlid nid = *(sqlid*)store->table_api.table_fetch_value(rt_keycols, find_sql_column(objects, "id"));
		if (nid != nk->base.id)
			break;
		load_keycolumn(tr, nk, rt_keycols);
	}

	/* find idx with same name */
	node *n = ol_find_name(t->idxs, nk->base.name);
	if (n) {
		nk->idx = (sql_idx*)n->data;
		nk->idx->key = nk;
	}
	return nk;
}

static void
load_idxcolumn(sql_trans *tr, sql_idx * i, res_table *rt_idxcols/*, oid rid*/)
{
	sql_kc *kc = SA_ZNEW(tr->sa, sql_kc);
	sql_schema *syss = find_sql_schema(tr, "sys");
	sql_table *objects = find_sql_table(tr, syss, "objects");
	sqlstore *store = tr->store;
	str v;

	v = (char*)store->table_api.table_fetch_value(rt_idxcols, find_sql_column(objects, "name"));
	kc->c = find_sql_column(i->t, v);
	assert(kc->c);
	list_append(i->columns, kc);
}

static sql_idx *
load_idx(sql_trans *tr, sql_table *t, res_table *rt_idx, res_table *rt_idxcols/*, oid rid*/)
{
	sql_idx *ni = SA_ZNEW(tr->sa, sql_idx);
	sql_schema *syss = find_sql_schema(tr, "sys");
	sql_table *idxs = find_sql_table(tr, syss, "idxs");
	sql_table *objects = find_sql_table(tr, syss, "objects");
	sqlstore *store = tr->store;

	sqlid iid = *(sqlid*)store->table_api.table_fetch_value(rt_idx, find_sql_column(idxs, "id"));
	str v = (char*)store->table_api.table_fetch_value(rt_idx, find_sql_column(idxs, "name"));
	base_init(tr->sa, &ni->base, iid, 0, v);
	ni->type = (idx_type) *(int*) store->table_api.table_fetch_value(rt_idx, find_sql_column(idxs, "type"));
	ni->columns = list_new(tr->sa, (fdestroy) &kc_destroy);
	ni->t = t;
	ni->key = NULL;
	ATOMIC_PTR_INIT(&ni->data, NULL);

	if (isTable(ni->t) && idx_has_column(ni->type))
		store->storage_api.create_idx(tr, ni);

	for ( ; rt_idxcols->cur_row < rt_idxcols->nr_rows; rt_idxcols->cur_row++) {
		sqlid nid = *(sqlid*)store->table_api.table_fetch_value(rt_idxcols, find_sql_column(objects, "id"));
		if (nid != ni->base.id)
			break;
		load_idxcolumn(tr, ni, rt_idxcols);
	}
	return ni;
}

static void
load_triggercolumn(sql_trans *tr, sql_trigger * i, res_table *rt_triggercols)
{
	sql_kc *kc = SA_ZNEW(tr->sa, sql_kc);
	sql_schema *syss = find_sql_schema(tr, "sys");
	sql_table *objects = find_sql_table(tr, syss, "objects");
	sqlstore *store = tr->store;

	str v = (char*)store->table_api.table_fetch_value(rt_triggercols, find_sql_column(objects, "name"));
	kc->c = find_sql_column(i->t, v);
	list_append(i->columns, kc);
	assert(kc->c);
}

static sql_trigger *
load_trigger(sql_trans *tr, sql_table *t, res_table *rt_triggers, res_table *rt_triggercols)
{
	sql_trigger *nt = SA_ZNEW(tr->sa, sql_trigger);
	sql_schema *syss = find_sql_schema(tr, "sys");
	sql_table *triggers = find_sql_table(tr, syss, "triggers");
	sql_table *objects = find_sql_table(tr, syss, "objects");
	sqlstore *store = tr->store;

	sqlid tid = *(sqlid*)store->table_api.table_fetch_value(rt_triggers, find_sql_column(triggers, "id"));
	str v = (char*)store->table_api.table_fetch_value(rt_triggers, find_sql_column(triggers, "name"));
	base_init(tr->sa, &nt->base, tid, 0, v);

	nt->time = *(sht*)store->table_api.table_fetch_value(rt_triggers, find_sql_column(triggers, "time"));
	nt->orientation = *(sht*)store->table_api.table_fetch_value(rt_triggers, find_sql_column(triggers, "orientation"));
	nt->event = *(sht*)store->table_api.table_fetch_value(rt_triggers, find_sql_column(triggers, "event"));

	v = (char*)store->table_api.table_fetch_value(rt_triggers, find_sql_column(triggers, "old_name"));
	if (!strNil(v))
		nt->old_name = SA_STRDUP(tr->sa, v);
	v = (char*)store->table_api.table_fetch_value(rt_triggers, find_sql_column(triggers, "new_name"));
	if (!strNil(v))
		nt->new_name = SA_STRDUP(tr->sa, v);
	v = (char*)store->table_api.table_fetch_value(rt_triggers, find_sql_column(triggers, "condition"));
	if (!strNil(v))
		nt->condition = SA_STRDUP(tr->sa, v);
	v = (char*)store->table_api.table_fetch_value(rt_triggers, find_sql_column(triggers, "statement"));
	if (!strNil(v))
		nt->statement = SA_STRDUP(tr->sa, v);

	nt->t = t;
	nt->columns = list_new(tr->sa, (fdestroy) &kc_destroy);

	for ( ; rt_triggercols->cur_row < rt_triggercols->nr_rows; rt_triggercols->cur_row++) {
		sqlid nid = *(sqlid*)store->table_api.table_fetch_value(rt_triggercols, find_sql_column(objects, "id"));
		if (nid != nt->base.id)
			break;
		load_triggercolumn(tr, nt, rt_triggercols);
	}
	return nt;
}

static sql_column *
load_column(sql_trans *tr, sql_table *t, res_table *rt_cols)
{
	sql_column *c = SA_ZNEW(tr->sa, sql_column);
	sql_schema *syss = find_sql_schema(tr, "sys");
	sql_table *columns = find_sql_table(tr, syss, "_columns");
	sqlstore *store = tr->store;
	str v, def, tpe, st;
	int sz, d;

	sqlid cid = *(sqlid*)store->table_api.table_fetch_value(rt_cols, find_sql_column(columns, "id"));
	v = (char*)store->table_api.table_fetch_value(rt_cols, find_sql_column(columns, "name"));
	base_init(tr->sa, &c->base, cid, 0, v);

	sz = *(int*)store->table_api.table_fetch_value(rt_cols, find_sql_column(columns, "type_digits"));
	d = *(int*)store->table_api.table_fetch_value(rt_cols, find_sql_column(columns, "type_scale"));
	tpe = (char*)store->table_api.table_fetch_value(rt_cols, find_sql_column(columns, "type"));
	if (!sql_find_subtype(&c->type, tpe, sz, d)) {
		sql_type *lt = sql_trans_bind_type(tr, t->s, tpe);
		if (lt == NULL) {
			TRC_ERROR(SQL_STORE, "SQL type '%s' is missing\n", tpe);
			return NULL;
		}
		sql_init_subtype(&c->type, lt, sz, d);
	}
	c->def = NULL;
	def = (char*)store->table_api.table_fetch_value(rt_cols, find_sql_column(columns, "default"));
	if (!strNil(def))
		c->def = SA_STRDUP(tr->sa, def);
	c->null = *(bit*)store->table_api.table_fetch_value(rt_cols, find_sql_column(columns, "null"));
	c->colnr = *(int*)store->table_api.table_fetch_value(rt_cols, find_sql_column(columns, "number"));
	c->unique = 0;
	c->storage_type = NULL;
	st = (char*)store->table_api.table_fetch_value(rt_cols, find_sql_column(columns, "storage"));
	if (!strNil(st))
		c->storage_type = SA_STRDUP(tr->sa, st);
	ATOMIC_PTR_INIT(&c->data, NULL);
	c->t = t;
	if (isTable(c->t))
		store->storage_api.create_col(tr, c);
	TRC_DEBUG(SQL_STORE, "Load column: %s\n", c->base.name);
	return c;
}

static int
load_range_partition(sql_trans *tr, sql_schema *syss, sql_part *pt)
{
	sql_table *ranges = find_sql_table(tr, syss, "range_partitions");
	oid rid;
	rids *rs;
	sqlstore *store = tr->store;

	rs = store->table_api.rids_select(tr, find_sql_column(ranges, "table_id"), &pt->member, &pt->member, NULL);
	if ((rid = store->table_api.rids_next(rs)) != oid_nil) {
		ptr cbat;
		const char *v;

		pt->with_nills = (bit) store->table_api.column_find_bte(tr, find_sql_column(ranges, "with_nulls"), rid);
		v = store->table_api.column_find_string_start(tr, find_sql_column(ranges, "minimum"), rid, &cbat);
		pt->part.range.minvalue = SA_STRDUP(tr->sa, v);
		pt->part.range.minlength = strLen(v);
		store->table_api.column_find_string_end(cbat);
		v = store->table_api.column_find_string_start(tr, find_sql_column(ranges, "maximum"), rid, &cbat);
		pt->part.range.maxvalue = SA_STRDUP(tr->sa, v);
		pt->part.range.maxlength = strLen(v);
		store->table_api.column_find_string_end(cbat);
	}
	store->table_api.rids_destroy(rs);
	return 0;
}

static int
load_value_partition(sql_trans *tr, sql_schema *syss, sql_part *pt)
{
	sqlstore *store = tr->store;
	sql_table *values = find_sql_table(tr, syss, "value_partitions");
	list *vals = NULL;
	oid rid;
	rids *rs = store->table_api.rids_select(tr, find_sql_column(values, "table_id"), &pt->member, &pt->member, NULL);

	vals = SA_LIST(tr->sa, (fdestroy) &part_value_destroy);
	if (!vals) {
		store->table_api.rids_destroy(rs);
		return -1;
	}

	for (rid = store->table_api.rids_next(rs); !is_oid_nil(rid); rid = store->table_api.rids_next(rs)) {
		ptr cbat;

		const char *v = store->table_api.column_find_string_start(tr, find_sql_column(values, "value"), rid, &cbat);
		if (strNil(v)) { /* check for null value */
			pt->with_nills = true;
		} else {
			sql_part_value *nextv = SA_ZNEW(tr->sa, sql_part_value);
			nextv->value = SA_STRDUP(tr->sa, v);
			nextv->length = strLen(v);
			list_append(vals, nextv);
		}
		store->table_api.column_find_string_end(cbat);
	}
	store->table_api.rids_destroy(rs);
	pt->part.values = vals;
	return 0;
}

static sql_part*
load_part(sql_trans *tr, sql_table *mt, oid rid)
{
	sql_part *pt = SA_ZNEW(tr->sa, sql_part);
	sql_schema *syss = find_sql_schema(tr, "sys");
	sql_table *objects = find_sql_table(tr, syss, "objects");
	sqlid id;
	sqlstore *store = tr->store;
	const char *v;
	ptr cbat;

	assert(isMergeTable(mt) || isReplicaTable(mt));
	id = store->table_api.column_find_sqlid(tr, find_sql_column(objects, "id"), rid);
	if (is_int_nil(id)) { /* upgrade case, the id it's not initialized */
		id = store_next_oid(store);
		store->table_api.column_update_value(tr, find_sql_column(objects, "id"), rid, &id);
	}
	v = store->table_api.column_find_string_start(tr, find_sql_column(objects, "name"), rid, &cbat);
	base_init(tr->sa, &pt->base, id, 0, v);
	store->table_api.column_find_string_end(cbat);
	pt->t = mt;
	pt->member = store->table_api.column_find_sqlid(tr, find_sql_column(objects, "sub"), rid);
	list_append(mt->members, pt);
	return pt;
}

void
sql_trans_update_tables(sql_trans* tr, sql_schema *s)
{
	(void)tr;
	(void)s;
}

static sql_base *
dup_base(sql_base *b)
{
	b->refcnt++;
	return b;
}

static sql_table *
load_table(sql_trans *tr, sql_schema *s, res_table *rt_tables, res_table *rt_parts,
		res_table *rt_cols, res_table *rt_idx, res_table *rt_idxcols,
		res_table *rt_keys, res_table *rt_keycols,
		res_table *rt_triggers, res_table *rt_triggercols,
		sqlid tid)
{
	sqlstore *store = tr->store;
	sql_table *t = SA_ZNEW(tr->sa, sql_table);
	sql_schema *syss = find_sql_schema(tr, "sys");
	sql_table *tables = find_sql_table(tr, syss, "_tables");
	sql_table *cols = find_sql_table(tr, syss, "_columns");
	sql_table *idxs = find_sql_table(tr, syss, "idxs");
	sql_table *keys = find_sql_table(tr, syss, "keys");
	sql_table *triggers = find_sql_table(tr, syss, "triggers");
	sqlid pcolid = int_nil;
	str v, exp = NULL;

	sqlid ntid = *(sqlid*)store->table_api.table_fetch_value(rt_tables, find_sql_column(tables, "id"));
	assert(tid == ntid);
	v = (char*)store->table_api.table_fetch_value(rt_tables, find_sql_column(tables, "name"));
	base_init(tr->sa, &t->base, tid, 0, v);
	t->query = NULL;
	v = (char*)store->table_api.table_fetch_value(rt_tables, find_sql_column(tables, "query"));
	if (!strNil(v))
		t->query = SA_STRDUP(tr->sa, v);
	t->type = *(sht*)store->table_api.table_fetch_value(rt_tables, find_sql_column(tables, "type"));
	t->system = *(bit*)store->table_api.table_fetch_value(rt_tables, find_sql_column(tables, "system"));
	t->commit_action = (ca_t)*(sht*)store->table_api.table_fetch_value(rt_tables, find_sql_column(tables, "commit_action"));
	t->persistence = SQL_PERSIST;
	if (t->commit_action)
		t->persistence = SQL_GLOBAL_TEMP;
	if (isRemote(t))
		t->persistence = SQL_REMOTE;
	t->access = *(sht*)store->table_api.table_fetch_value(rt_tables, find_sql_column(tables, "access"));

	t->pkey = NULL;
	t->s = s;
	t->sz = COLSIZE;

	t->columns = ol_new(tr->sa, (destroy_fptr) &column_destroy, store);
	t->idxs = ol_new(tr->sa, (destroy_fptr) &idx_destroy, store);
	t->keys = ol_new(tr->sa, (destroy_fptr) &key_destroy, store);
	t->triggers = ol_new(tr->sa, (destroy_fptr) &trigger_destroy, store);
	if (isMergeTable(t) || isReplicaTable(t))
		t->members = list_new(tr->sa, (fdestroy) &part_destroy);
	ATOMIC_PTR_INIT(&t->data, NULL);

	if (isTable(t)) {
		if (store->storage_api.create_del(tr, t) != LOG_OK) {
			TRC_DEBUG(SQL_STORE, "Load table '%s' is missing 'deletes'", t->base.name);
			ATOMIC_PTR_DESTROY(&t->data);
			return NULL;
		}
	}

	TRC_DEBUG(SQL_STORE, "Load table: %s\n", t->base.name);

	sql_table *partitions = find_sql_table(tr, syss, "table_partitions");
	if (rt_parts->cur_row < rt_parts->nr_rows) {
		ntid = *(sqlid*)store->table_api.table_fetch_value(rt_parts, find_sql_column(partitions, "table_id"));
		if (ntid == tid) {
			t->properties |= *(bte*)store->table_api.table_fetch_value(rt_parts, find_sql_column(partitions, "type"));

			if (isPartitionedByColumnTable(t)) {
				pcolid = *(sqlid*)store->table_api.table_fetch_value(rt_parts, find_sql_column(partitions, "column_id"));
			} else {
				v = (char*)store->table_api.table_fetch_value(rt_parts, find_sql_column(partitions, "expression"));
				assert(!strNil(v));
				exp = SA_STRDUP(tr->sa, v);
			}
			rt_parts->cur_row++;
		}
	}

	assert((!isRangePartitionTable(t) && !isListPartitionTable(t)) || (!exp && !is_int_nil(pcolid)) || (exp && is_int_nil(pcolid)));
	if (isPartitionedByExpressionTable(t)) {
		t->part.pexp = SA_ZNEW(tr->sa, sql_expression);
		t->part.pexp->exp = exp;
		t->part.pexp->type = *sql_bind_localtype("void"); /* initialized at initialize_sql_parts */
		t->part.pexp->cols = SA_LIST(tr->sa, (fdestroy) &int_destroy);
	}
	for ( ; rt_cols->cur_row < rt_cols->nr_rows; rt_cols->cur_row++) {
		ntid = *(sqlid*)store->table_api.table_fetch_value(rt_cols, find_sql_column(cols, "table_id"));
		while (instore(ntid)) {
			rt_cols->cur_row++;
			ntid = *(sqlid*)store->table_api.table_fetch_value(rt_cols, find_sql_column(cols, "table_id"));
		}

		if (ntid != t->base.id)
			break;
		sql_column* next = load_column(tr, t, rt_cols);
		if (next == NULL) {
			table_destroy(store, t);
			return NULL;
		}
		if (ol_add(t->columns, &next->base)) {
			table_destroy(store, t);
			return NULL;
		}
		if (pcolid == next->base.id)
			t->part.pcol = next;
	}

	if (!isKindOfTable(t))
		return t;

	/* load idx's first as the may be needed by the keys */
	for ( ; rt_idx->cur_row < rt_idx->nr_rows; rt_idx->cur_row++) {
		ntid = *(sqlid*)store->table_api.table_fetch_value(rt_idx, find_sql_column(idxs, "table_id"));

		if (ntid != t->base.id)
			break;
		sql_idx *i = load_idx(tr, t, rt_idx, rt_idxcols);

		if (!i || ol_add(t->idxs, &i->base) ||
		    os_add(s->idxs, tr, i->base.name, dup_base(&i->base))) {
			table_destroy(store, t);
			return NULL;
		}
	}

	for ( ; rt_keys->cur_row < rt_keys->nr_rows; rt_keys->cur_row++) {
		ntid = *(sqlid*)store->table_api.table_fetch_value(rt_keys, find_sql_column(keys, "table_id"));

		if (ntid != t->base.id)
			break;
		sql_key *k = load_key(tr, t, rt_keys, rt_keycols);

		if (!k || ol_add(t->keys, &k->base) ||
		    os_add(s->keys, tr, k->base.name, dup_base(&k->base)) ||
			os_add(tr->cat->objects, tr, k->base.name, dup_base(&k->base))) {
			table_destroy(store, t);
			return NULL;
		}
	}

	/* after loading keys and idxs, update properties derived from indexes that require keys */
	if (ol_length(t->idxs))
		for (node *n = ol_first_node(t->idxs); n; n = n->next)
			create_sql_idx_done(tr, n->data);

	for ( ; rt_triggers->cur_row < rt_triggers->nr_rows; rt_triggers->cur_row++) {
		ntid = *(sqlid*)store->table_api.table_fetch_value(rt_triggers, find_sql_column(triggers, "table_id"));

		if (ntid < t->base.id && instore(ntid)) /* skip triggers on system tables ugh */
			continue;
		if (ntid != t->base.id)
			break;
		sql_trigger *k = load_trigger(tr, t, rt_triggers, rt_triggercols);

		if (!k || ol_add(t->triggers, &k->base) ||
		    os_add(s->triggers, tr, k->base.name, dup_base(&k->base))) {
			table_destroy(store, t);
			return NULL;
		}
	}
	return t;
}

static sql_type *
load_type(sql_trans *tr, sql_schema *s, oid rid)
{
	sqlstore *store = tr->store;
	sql_type *t = SA_ZNEW(tr->sa, sql_type);
	sql_schema *syss = find_sql_schema(tr, "sys");
	sql_table *types = find_sql_table(tr, syss, "types");
	sqlid tid;
	const char *v;
	ptr cbat;

	tid = store->table_api.column_find_sqlid(tr, find_sql_column(types, "id"), rid);
	v = store->table_api.column_find_string_start(tr, find_sql_column(types, "sqlname"), rid, &cbat);
	base_init(tr->sa, &t->base, tid, 0, v);
	store->table_api.column_find_string_end(cbat);
	v = store->table_api.column_find_string_start(tr, find_sql_column(types, "systemname"), rid, &cbat);
	t->impl = SA_STRDUP(tr->sa, v);
	store->table_api.column_find_string_end(cbat);
	t->digits = store->table_api.column_find_int(tr, find_sql_column(types, "digits"), rid);
	t->scale = store->table_api.column_find_int(tr, find_sql_column(types, "scale"), rid);
	t->radix = store->table_api.column_find_int(tr, find_sql_column(types, "radix"), rid);
	t->eclass = (sql_class)store->table_api.column_find_int(tr, find_sql_column(types, "eclass"), rid);
	t->localtype = ATOMindex(t->impl);
	t->bits = 0;
	t->s = s;
	return t;
}

static sql_arg *
load_arg(sql_trans *tr, sql_func *f, oid rid)
{
	sqlstore *store = tr->store;
	sql_arg *a = SA_ZNEW(tr->sa, sql_arg);
	unsigned int digits, scale;
	sql_schema *syss = find_sql_schema(tr, "sys");
	sql_table *args = find_sql_table(tr, syss, "args");
	const char *v, *tpe;
	ptr cbat;

	v = store->table_api.column_find_string_start(tr, find_sql_column(args, "name"), rid, &cbat);
	a->name = SA_STRDUP(tr->sa, v);
	store->table_api.column_find_string_end(cbat);
	a->inout = store->table_api.column_find_bte(tr, find_sql_column(args, "inout"), rid);
	digits = store->table_api.column_find_int(tr, find_sql_column(args, "type_digits"), rid);
	scale = store->table_api.column_find_int(tr, find_sql_column(args, "type_scale"), rid);

	tpe = store->table_api.column_find_string_start(tr, find_sql_column(args, "type"), rid, &cbat);
	if (!sql_find_subtype(&a->type, tpe, digits, scale)) {
		sql_type *lt = sql_trans_bind_type(tr, f->s, tpe);
		if (lt == NULL) {
			TRC_ERROR(SQL_STORE, "SQL type '%s' is missing\n", tpe);
			store->table_api.column_find_string_end(cbat);
			return NULL;
		}
		sql_init_subtype(&a->type, lt, digits, scale);
	}
	store->table_api.column_find_string_end(cbat);
	return a;
}

static sql_func *
load_func(sql_trans *tr, sql_schema *s, sqlid fid, subrids *rs)
{
	sqlstore *store = tr->store;
	sql_func *t = SA_ZNEW(tr->sa, sql_func);
	sql_schema *syss = find_sql_schema(tr, "sys");
	sql_table *funcs = find_sql_table(tr, syss, "functions");
	oid rid;
	bool update_env;	/* hacky way to update env function */
	const char *v;
	ptr cbat;

	rid = store->table_api.column_find_row(tr, find_sql_column(funcs, "id"), &fid, NULL);
	v = store->table_api.column_find_string_start(tr, find_sql_column(funcs, "name"), rid, &cbat);
	update_env = strcmp(v, "env") == 0;
	base_init(tr->sa, &t->base, fid, 0, v);
	store->table_api.column_find_string_end(cbat);
	v = store->table_api.column_find_string_start(tr, find_sql_column(funcs, "func"), rid, &cbat);
	update_env = update_env && strstr(v, "EXTERNAL NAME sql.sql_environment") != NULL;
	if (update_env) {
		/* see creation of env in sql_create_env()
		 * also see upgrade code in sql_upgrades.c */
		v = "CREATE FUNCTION env() RETURNS TABLE( name varchar(1024), value varchar(2048)) EXTERNAL NAME inspect.\"getEnvironment\";";
	}
	t->imp = SA_STRDUP(tr->sa, v);
	store->table_api.column_find_string_end(cbat);
	if (update_env) {
		v = "inspect";
	} else {
		v = store->table_api.column_find_string_start(tr, find_sql_column(funcs, "mod"), rid, &cbat);
	}
	if (strcmp(v, "pyapi") == 0) /* pyapi module no longer used */
		t->mod = SA_STRDUP(tr->sa, "pypapi3");
	else if (strcmp(v, "pyapimap") == 0) /* pyapimap module no longer used */
		t->mod = SA_STRDUP(tr->sa, "pyapi3map");
	else
		t->mod = SA_STRDUP(tr->sa, v);
	if (!update_env) store->table_api.column_find_string_end(cbat);
	t->lang = (sql_flang) store->table_api.column_find_int(tr, find_sql_column(funcs, "language"), rid);
	t->instantiated = t->lang != FUNC_LANG_SQL && t->lang != FUNC_LANG_MAL;
	t->type = (sql_ftype) store->table_api.column_find_int(tr, find_sql_column(funcs, "type"), rid);
	t->side_effect = (bool) store->table_api.column_find_bte(tr, find_sql_column(funcs, "side_effect"), rid);
	t->varres = (bool) store->table_api.column_find_bte(tr, find_sql_column(funcs, "varres"), rid);
	t->vararg = (bool) store->table_api.column_find_bte(tr, find_sql_column(funcs, "vararg"), rid);
	t->system = (bool) store->table_api.column_find_bte(tr, find_sql_column(funcs, "system"), rid);
	t->semantics = (bool) store->table_api.column_find_bte(tr, find_sql_column(funcs, "semantics"), rid);
	t->res = NULL;
	t->s = s;
	t->fix_scale = SCALE_EQ;
	t->sa = tr->sa;
	if (t->lang != FUNC_LANG_INT) {
		t->query = t->imp;
		t->imp = NULL;
	}
	/* convert old PYTHON2 and PYTHON2_MAP to PYTHON and PYTHON_MAP
	 * see also function sql_update_jun2020() in sql_upgrades.c */
	if ((int) t->lang == 8)		/* old FUNC_LANG_PY2 */
		t->lang = FUNC_LANG_PY;
	else if ((int) t->lang == 9)	/* old FUNC_LANG_MAP_PY2 */
		t->lang = FUNC_LANG_MAP_PY;
	if (LANG_EXT(t->lang)) { /* instantiate functions other than sql and mal */
		switch(t->type) {
		case F_AGGR:
			t->imp = SA_STRDUP(tr->sa, "eval_aggr");
			break;
		case F_LOADER:
			t->imp = SA_STRDUP(tr->sa, "eval_loader");
			break;
		default: /* for every other function type at the moment */
			t->imp = SA_STRDUP(tr->sa, "eval");
		}
	}

	TRC_DEBUG(SQL_STORE, "Load function: %s\n", t->base.name);

	t->ops = list_new(tr->sa, (fdestroy) &arg_destroy);
	if (rs) {
		for (rid = store->table_api.subrids_next(rs); !is_oid_nil(rid); rid = store->table_api.subrids_next(rs)) {
			sql_arg *a = load_arg(tr, t, rid);

			if (a == NULL)
				return NULL;
			if (a->inout == ARG_OUT) {
				if (!t->res)
					t->res = list_new(tr->sa, (fdestroy) &arg_destroy);
				list_append(t->res, a);
			} else {
				list_append(t->ops, a);
			}
		}
	}
	return t;
}

static sql_sequence *
load_seq(sql_trans *tr, sql_schema * s, oid rid)
{
	sqlstore *store = tr->store;
	sql_sequence *seq = SA_ZNEW(tr->sa, sql_sequence);
	sql_schema *syss = find_sql_schema(tr, "sys");
	sql_table *seqs = find_sql_table(tr, syss, "sequences");
	sqlid sid;
	const char *v;
	ptr cbat;

	sid = store->table_api.column_find_sqlid(tr, find_sql_column(seqs, "id"), rid);
	v = store->table_api.column_find_string_start(tr, find_sql_column(seqs, "name"), rid, &cbat);
	base_init(tr->sa, &seq->base, sid, 0, v);
	store->table_api.column_find_string_end(cbat);
	seq->start = store->table_api.column_find_lng(tr, find_sql_column(seqs, "start"), rid);
	seq->minvalue = store->table_api.column_find_lng(tr, find_sql_column(seqs, "minvalue"), rid);
	seq->maxvalue = store->table_api.column_find_lng(tr, find_sql_column(seqs, "maxvalue"), rid);
	seq->increment = store->table_api.column_find_lng(tr, find_sql_column(seqs, "increment"), rid);
	seq->cacheinc = store->table_api.column_find_lng(tr, find_sql_column(seqs, "cacheinc"), rid);
	seq->cycle = (bit) store->table_api.column_find_bte(tr, find_sql_column(seqs, "cycle"), rid);
	seq->s = s;
	return seq;
}

static void
sql_trans_update_schema(sql_trans *tr, oid rid)
{
	sqlstore *store = tr->store;
	sql_schema *s = NULL, *syss = find_sql_schema(tr, "sys");
	sql_table *ss = find_sql_table(tr, syss, "schemas");
	sqlid sid;
	str v;

	sid = store->table_api.column_find_sqlid(tr, find_sql_column(ss, "id"), rid);
	s = find_sql_schema_id(tr, sid);

	if (s==NULL)
		return ;

	TRC_DEBUG(SQL_STORE, "Update schema: %s %d\n", s->base.name, s->base.id);

	v = store->table_api.column_find_value(tr, find_sql_column(ss, "name"), rid);
	if (!v)
		return; /* TODO do better than this */
	_DELETE(s->base.name);
	base_init(tr->sa, &s->base, sid, 0, v);
	_DELETE(v);
	s->auth_id = store->table_api.column_find_sqlid(tr, find_sql_column(ss, "authorization"), rid);
	s->system = (bit) store->table_api.column_find_bte(tr, find_sql_column(ss, "system"), rid);
	s->owner = store->table_api.column_find_sqlid(tr, find_sql_column(ss, "owner"), rid);
}

static sql_schema *
load_schema(sql_trans *tr, res_table *rt_schemas, res_table *rt_tables, res_table *rt_parts,
		    res_table *rt_cols, res_table *rt_idx, res_table *rt_idxcols,
		    res_table *rt_keys, res_table *rt_keycols,
		    res_table *rt_triggers, res_table *rt_triggercols)
{
	sqlstore *store = tr->store;
	sql_schema *s = NULL, *syss = find_sql_schema(tr, "sys");
	sql_table *ss = find_sql_table(tr, syss, "schemas");
	sql_table *types = find_sql_table(tr, syss, "types");
	sql_table *tables = find_sql_table(tr, syss, "_tables");
	sql_table *funcs = find_sql_table(tr, syss, "functions");
	sql_table *seqs = find_sql_table(tr, syss, "sequences");
	sql_column *type_schema, *type_id, *table_schema, *table_id;
	sql_column *func_schema, *func_id, *seq_schema, *seq_id;
	rids *rs;

	sqlid sid = *(sqlid*)store->table_api.table_fetch_value(rt_schemas, find_sql_column(ss, "id"));
	if (instore(sid)) {
		s = find_sql_schema_id(tr, sid);

		if (s==NULL) {
			char *name = (char*)store->table_api.table_fetch_value(rt_schemas, find_sql_column(ss, "name"));
			s = find_sql_schema(tr, name);
			if (s == NULL) {
				GDKerror("SQL schema missing or incompatible, rebuild from archive");
				return NULL;
			}
		}
		s->base.id = sid;
	} else {
		s = SA_ZNEW(tr->sa, sql_schema);
		if (s == NULL)
			return NULL;
		char *name = (char*)store->table_api.table_fetch_value(rt_schemas, find_sql_column(ss, "name"));
		base_init(tr->sa, &s->base, sid, 0, name);
		s->auth_id = *(sqlid*)store->table_api.table_fetch_value(rt_schemas, find_sql_column(ss, "authorization"));
		s->system = *(bte*)store->table_api.table_fetch_value(rt_schemas, find_sql_column(ss, "system"));
		s->owner = *(sqlid*)store->table_api.table_fetch_value(rt_schemas, find_sql_column(ss, "owner"));

		s->tables = os_new(tr->sa, (destroy_fptr) &table_destroy, false, true, true, store);
		s->types = os_new(tr->sa, (destroy_fptr) &type_destroy, false, true, true, store);
		s->funcs = os_new(tr->sa, (destroy_fptr) &func_destroy, false, false, false, store);
		s->seqs = os_new(tr->sa, (destroy_fptr) &seq_destroy, false, true, true, store);
		s->keys = os_new(tr->sa, (destroy_fptr) &key_destroy, false, true, true, store);
		s->idxs = os_new(tr->sa, (destroy_fptr) &idx_destroy, false, true, true, store);
		s->triggers = os_new(tr->sa, (destroy_fptr) &trigger_destroy, false, true, true, store);
		s->parts = os_new(tr->sa, (destroy_fptr) &part_destroy, false, false, true, store);
	}

	TRC_DEBUG(SQL_STORE, "Load schema: %s %d\n", s->base.name, s->base.id);

	sqlid tmpid = FUNC_OIDS;

	/* first load simple types */
	type_schema = find_sql_column(types, "schema_id");
	type_id = find_sql_column(types, "id");
	rs = store->table_api.rids_select(tr, type_schema, &s->base.id, &s->base.id, type_id, &tmpid, NULL, NULL);
	for (oid rid = store->table_api.rids_next(rs); !is_oid_nil(rid); rid = store->table_api.rids_next(rs)) {
		sql_type *t = load_type(tr, s, rid);
		if (os_add(s->types, tr, t->base.name, &t->base)) {
			schema_destroy(store, s);
			store->table_api.rids_destroy(rs);
			return NULL;
		}
	}
	store->table_api.rids_destroy(rs);

	/* second tables */
	table_schema = find_sql_column(tables, "schema_id");
	table_id = find_sql_column(tables, "id");
	for ( ; rt_tables->cur_row < rt_tables->nr_rows; rt_tables->cur_row++) {
		sqlid nsid = *(sqlid*)store->table_api.table_fetch_value(rt_tables, table_schema);
		sqlid tid = *(sqlid*)store->table_api.table_fetch_value(rt_tables, table_id);
		if (nsid > s->base.id)
			break;
		if (nsid < s->base.id)
			assert(0);
		if (!instore(tid)) {
			sql_table *t = load_table(tr, s, rt_tables, rt_parts,
					rt_cols, rt_idx, rt_idxcols, rt_keys, rt_keycols, rt_triggers, rt_triggercols, tid);
			if (t == NULL) {
				schema_destroy(store, s);
				return NULL;
			}
			if (os_add(s->tables, tr, t->base.name, &t->base)) {
				schema_destroy(store, s);
				return NULL;
			}
		}
	}

	/* next functions which could use these types */
	func_schema = find_sql_column(funcs, "schema_id");
	func_id = find_sql_column(funcs, "id");
	rs = store->table_api.rids_select(tr, func_schema, &s->base.id, &s->base.id, func_id, &tmpid, NULL, NULL);
	if (rs && !store->table_api.rids_empty(rs)) {
		sql_table *args = find_sql_table(tr, syss, "args");
		sql_column *arg_func_id = find_sql_column(args, "func_id");
		sql_column *arg_number = find_sql_column(args, "number");
		subrids *nrs = store->table_api.subrids_create(tr, rs, func_id, arg_func_id, arg_number);
		sqlid fid;
		sql_func *f;

		for (fid = store->table_api.subrids_nextid(nrs); fid >= 0; fid = store->table_api.subrids_nextid(nrs)) {
			f = load_func(tr, s, fid, nrs);
			if (f == NULL) {
				store->table_api.subrids_destroy(nrs);
				store->table_api.rids_destroy(rs);
				schema_destroy(store, s);
				return NULL;
			}
			if (os_add(s->funcs, tr, f->base.name, &f->base)) {
				schema_destroy(store, s);
				return NULL;
			}
		}
		/* Handle all procedures without arguments (no args) */
		rs = store->table_api.rids_diff(tr, rs, func_id, nrs, arg_func_id);
		for (oid rid = store->table_api.rids_next(rs); !is_oid_nil(rid); rid = store->table_api.rids_next(rs)) {
			fid = store->table_api.column_find_sqlid(tr, func_id, rid);
			f = load_func(tr, s, fid, NULL);
			if (f == NULL) {
				store->table_api.subrids_destroy(nrs);
				store->table_api.rids_destroy(rs);
				schema_destroy(store, s);
				return NULL;
			}
			if (os_add(s->funcs, tr, f->base.name, &f->base)) {
				store->table_api.subrids_destroy(nrs);
				store->table_api.rids_destroy(rs);
				schema_destroy(store, s);
				return NULL;
			}
		}
		store->table_api.subrids_destroy(nrs);
	}
	store->table_api.rids_destroy(rs);

	/* last sequence numbers */
	seq_schema = find_sql_column(seqs, "schema_id");
	seq_id = find_sql_column(seqs, "id");
	rs = store->table_api.rids_select(tr, seq_schema, &s->base.id, &s->base.id, seq_id, &tmpid, NULL, NULL);
	for (oid rid = store->table_api.rids_next(rs); !is_oid_nil(rid); rid = store->table_api.rids_next(rs)) {
		sql_sequence *seq = load_seq(tr, s, rid);
		if (os_add(s->seqs, tr, seq->base.name, &seq->base)) {
			schema_destroy(store, s);
			store->table_api.rids_destroy(rs);
			return NULL;
		}
	}
	store->table_api.rids_destroy(rs);

	struct os_iter oi;
	os_iterator(&oi, s->tables, tr, NULL);
	for (sql_base *b = oi_next(&oi); b; b = oi_next(&oi)) {
		sql_table *t = (sql_table*)b;
		if (isMergeTable(t) || isReplicaTable(t)) {
			sql_table *objects = find_sql_table(tr, syss, "objects");
			sql_column *mt_nr = find_sql_column(objects, "nr");
			sql_column *mt_sub = find_sql_column(objects, "sub");
			rids *rs = store->table_api.rids_select(tr, mt_nr, &t->base.id, &t->base.id, NULL);

			rs = store->table_api.rids_orderby(tr, rs, mt_sub);
			for (oid rid = store->table_api.rids_next(rs); !is_oid_nil(rid); rid = store->table_api.rids_next(rs)) {
				sql_part *pt = load_part(tr, t, rid);
				if (isRangePartitionTable(t)) {
					load_range_partition(tr, syss, pt);
				} else if (isListPartitionTable(t)) {
					load_value_partition(tr, syss, pt);
				}
				if (os_add(s->parts, tr, pt->base.name, dup_base(&pt->base))) {
					schema_destroy(store, s);
					store->table_api.rids_destroy(rs);
					return NULL;
				}
			}
			store->table_api.rids_destroy(rs);
		}
	}
	return s;
}

void
sql_trans_update_schemas(sql_trans* tr)
{
	sqlstore *store = tr->store;
	sql_schema *syss = find_sql_schema(tr, "sys");
	sql_table *sysschema = find_sql_table(tr, syss, "schemas");
	sql_column *sysschema_ids = find_sql_column(sysschema, "id");
	rids *schemas = store->table_api.rids_select(tr, sysschema_ids, NULL, NULL);
	oid rid;

	TRC_DEBUG(SQL_STORE, "Update schemas\n");

	for (rid = store->table_api.rids_next(schemas); !is_oid_nil(rid); rid = store->table_api.rids_next(schemas)) {
		sql_trans_update_schema(tr, rid);
	}
	store->table_api.rids_destroy(schemas);
}

static bool
load_trans(sql_trans* tr)
{
	sqlstore *store = tr->store;
	sql_schema *syss = find_sql_schema(tr, "sys");
	sql_table *sysschema = find_sql_table(tr, syss, "schemas");
	sql_table *systables = find_sql_table(tr, syss, "_tables");
	sql_table *sysparts = find_sql_table(tr, syss, "table_partitions");
	sql_table *syscols = find_sql_table(tr, syss, "_columns");
	sql_table *sysidx = find_sql_table(tr, syss, "idxs");
	sql_table *syskeys = find_sql_table(tr, syss, "keys");
	sql_table *systriggers = find_sql_table(tr, syss, "triggers");
	sql_table *sysobjects = find_sql_table(tr, syss, "objects");
	sql_column *sysschema_ids = find_sql_column(sysschema, "id");
	bool ok = true;

	TRC_DEBUG(SQL_STORE, "Load transaction\n");

	res_table *rt_schemas = store->table_api.table_orderby(tr, sysschema, NULL, NULL, NULL, NULL, sysschema_ids, NULL);
	res_table *rt_tables = store->table_api.table_orderby(tr, systables, NULL, NULL, NULL, NULL,
			find_sql_column(systables, "schema_id"),
			find_sql_column(systables, "id"), NULL);
	res_table *rt_parts = store->table_api.table_orderby(tr, sysparts,
			find_sql_column(sysparts, "table_id"),
			find_sql_column(systables, "id"),
			NULL, NULL,
			find_sql_column(systables, "schema_id"), /* order also on schema_id */
			find_sql_column(sysparts, "table_id"), NULL);
	res_table *rt_cols = store->table_api.table_orderby(tr, syscols,
			find_sql_column(syscols, "table_id"),
			find_sql_column(systables, "id"),
			NULL, NULL,
			find_sql_column(systables, "schema_id"), /* order also on schema_id */
			find_sql_column(syscols, "table_id"),
			find_sql_column(syscols, "id"), NULL);

	res_table *rt_idx = store->table_api.table_orderby(tr, sysidx,
			find_sql_column(sysidx, "table_id"),
			find_sql_column(systables, "id"),
			NULL, NULL,
			find_sql_column(systables, "schema_id"), /* order also on schema_id */
			find_sql_column(sysidx, "table_id"),
			find_sql_column(sysidx, "id"), NULL);
	res_table *rt_idxcols = store->table_api.table_orderby(tr, sysobjects,
			find_sql_column(sysobjects, "id"),
			find_sql_column(sysidx, "id"),
			find_sql_column(sysidx, "table_id"),
			find_sql_column(systables, "id"),
			find_sql_column(systables, "schema_id"), /* order also on schema_id, table_id */
			find_sql_column(sysidx, "table_id"),
			find_sql_column(sysobjects, "id"),
			find_sql_column(sysobjects, "nr"), NULL);
	res_table *rt_keys = store->table_api.table_orderby(tr, syskeys,
			find_sql_column(syskeys, "table_id"),
			find_sql_column(systables, "id"),
			NULL, NULL,
			find_sql_column(systables, "schema_id"), /* order also on schema_id */
			find_sql_column(syskeys, "table_id"),
			find_sql_column(syskeys, "id"), NULL);
	res_table *rt_keycols = store->table_api.table_orderby(tr, sysobjects,
			find_sql_column(sysobjects, "id"),
			find_sql_column(syskeys, "id"),
			find_sql_column(syskeys, "table_id"),
			find_sql_column(systables, "id"),
			find_sql_column(systables, "schema_id"), /* order also on schema_id, table_id */
			find_sql_column(syskeys, "table_id"),
			find_sql_column(sysobjects, "id"),
			find_sql_column(sysobjects, "nr"), NULL);
	res_table *rt_triggers = store->table_api.table_orderby(tr, systriggers,
			find_sql_column(systriggers, "table_id"),
			find_sql_column(systables, "id"),
			NULL, NULL,
			find_sql_column(systables, "schema_id"), /* order also on schema_id */
			find_sql_column(systriggers, "table_id"),
			find_sql_column(systriggers, "id"), NULL);
	res_table *rt_triggercols = store->table_api.table_orderby(tr, sysobjects,
			find_sql_column(sysobjects, "id"),
			find_sql_column(systriggers, "id"),
			find_sql_column(systriggers, "table_id"),
			find_sql_column(systables, "id"),
			find_sql_column(systables, "schema_id"), /* order also on schema_id, table_id */
			find_sql_column(systriggers, "table_id"),
			find_sql_column(sysobjects, "id"),
			find_sql_column(sysobjects, "nr"), NULL);
	for ( ; rt_schemas->cur_row < rt_schemas->nr_rows; rt_schemas->cur_row++) {
		sql_schema *ns = load_schema(tr, rt_schemas, rt_tables, rt_parts,
				rt_cols, rt_idx, rt_idxcols, rt_keys, rt_keycols, rt_triggers, rt_triggercols);
		if (ns == NULL) {
			ok = false;
			goto finish;
		}
		if (!instore(ns->base.id)) {
			if (os_add(tr->cat->schemas, tr, ns->base.name, &ns->base)) {
				ok = false;
				goto finish;
			}
			if (isTempSchema(ns))
				tr->tmp = ns;
		}
	}

finish:
	store->table_api.table_result_destroy(rt_schemas);
	store->table_api.table_result_destroy(rt_tables);
	store->table_api.table_result_destroy(rt_parts);
	store->table_api.table_result_destroy(rt_cols);
	store->table_api.table_result_destroy(rt_idx);
	store->table_api.table_result_destroy(rt_idxcols);
	store->table_api.table_result_destroy(rt_keys);
	store->table_api.table_result_destroy(rt_keycols);
	store->table_api.table_result_destroy(rt_triggers);
	store->table_api.table_result_destroy(rt_triggercols);
	return ok;
}

static sqlid
next_oid(sqlstore *store)
{
	sqlid id = 0;
	MT_lock_set(&store->lock);
	id = store->obj_id++;
	MT_lock_unset(&store->lock);
	return id;
}

sqlid
store_next_oid(sqlstore *store)
{
	return next_oid(store);
}

static int
insert_schemas(sql_trans *tr)
{
	int res = LOG_OK;
	sqlstore *store = tr->store;
	sql_schema *syss = find_sql_schema(tr, "sys");
	sql_table *sysschema = find_sql_table(tr, syss, "schemas");
	sql_table *systable = find_sql_table(tr, syss, "_tables");
	sql_table *syscolumn = find_sql_table(tr, syss, "_columns");
	node *o;

	struct os_iter si;
	os_iterator(&si, tr->cat->schemas, tr, NULL);
	for (sql_base *b = oi_next(&si); b; b = oi_next(&si)) {
		sql_schema *s = (sql_schema*)b;
		char *strnil = (char*)ATOMnilptr(TYPE_str);

		if (isDeclaredSchema(s))
			continue;
		if ((res = store->table_api.table_insert(tr, sysschema, &s->base.id, &s->base.name, &s->auth_id, &s->owner, &s->system)))
			return res;
		struct os_iter oi;
		os_iterator(&oi, s->tables, tr, NULL);
		for (sql_base *b = oi_next(&oi); b; b = oi_next(&oi)) {
			sql_table *t = (sql_table*)b;
			sht ca = t->commit_action;

			if ((res = store->table_api.table_insert(tr, systable, &t->base.id, &t->base.name, &s->base.id, &strnil, &t->type, &t->system, &ca, &t->access)))
				return res;
			for (o = t->columns->l->h; o; o = o->next) {
				sql_column *c = o->data;

				if ((res = store->table_api.table_insert(tr, syscolumn, &c->base.id, &c->base.name, &c->type.type->base.name, &c->type.digits, &c->type.scale,
										&t->base.id, (c->def) ? &c->def : &strnil, &c->null, &c->colnr, (c->storage_type)? &c->storage_type : &strnil)))
					return res;
			}
		}
	}
	return res;
}

static int
insert_types(sql_trans *tr, sql_table *systype)
{
	int res = LOG_OK;
	sqlstore *store = tr->store;
	for (node *n = types->h; n; n = n->next) {
		sql_type *t = n->data;
		int radix = t->radix, eclass = (int) t->eclass;
		sqlid next_schema = t->s ? t->s->base.id : 0;

		if ((res = store->table_api.table_insert(tr, systype, &t->base.id, &t->impl, &t->base.name, &t->digits, &t->scale, &radix, &eclass, &next_schema)))
			return res;
	}
	return res;
}

static int
insert_args(sql_trans *tr, sql_table *sysarg, list *args, sqlid funcid, const char *arg_def, int *number)
{
	int res = LOG_OK;
	sqlstore *store = tr->store;
	for (node *n = args->h; n; n = n->next) {
		sql_arg *a = n->data;
		sqlid id = next_oid(tr->store);
		int next_number = (*number)++;
		char buf[32], *next_name;

		if (a->name) {
			next_name = a->name;
		} else {
			snprintf(buf, sizeof(buf), arg_def, next_number);
			next_name = buf;
		}
		if ((res = store->table_api.table_insert(tr, sysarg, &id, &funcid, &next_name, &a->type.type->base.name, &a->type.digits, &a->type.scale, &a->inout, &next_number)))
			return res;
	}
	return res;
}

static int
insert_functions(sql_trans *tr, sql_table *sysfunc, list *funcs_list, sql_table *sysarg)
{
	int res = LOG_OK;
	sqlstore *store = tr->store;
	for (node *n = funcs_list->h; n; n = n->next) {
		sql_func *f = n->data;
		int number = 0, ftype = (int) f->type, flang = (int) FUNC_LANG_INT;
		sqlid next_schema = f->s ? f->s->base.id : 0;
		bit se = f->side_effect, vares = f->varres, varg = f->vararg, system = f->system, sem = f->semantics;

		if (f->private) /* don't serialize private functions because they cannot be seen by users */
			continue;
		if ((res = store->table_api.table_insert(tr, sysfunc, &f->base.id, &f->base.name, &f->imp, &f->mod, &flang, &ftype, &se, &vares, &varg, &next_schema, &system, &sem)))
			return res;
		if (f->res && (res = insert_args(tr, sysarg, f->res, f->base.id, "res_%d", &number)))
			return res;
		if (f->ops && (res = insert_args(tr, sysarg, f->ops, f->base.id, "arg_%d", &number)))
			return res;
	}
	return res;
}

static int
table_next_column_nr(sql_table *t)
{
	int nr = ol_length(t->columns);
	if (nr) {
		node *n = ol_last_node(t->columns);
		if (n) {
			sql_column *c = n->data;

			nr = c->colnr+1;
		}
	}
	return nr;
}

static sql_column *
bootstrap_create_column(sql_trans *tr, sql_table *t, char *name, sqlid id, char *sqltype, unsigned int digits)
{
	sqlstore *store = tr->store;
	sql_column *col = SA_ZNEW(tr->sa, sql_column);

	if (store->obj_id <= id)
		store->obj_id = id+1;
	TRC_DEBUG(SQL_STORE, "Create column: %s\n", name);

	base_init(tr->sa, &col->base, id, t->base.new, name);
	assert(col->base.id > 0);
	sql_find_subtype(&col->type, sqltype, digits, 0);
	col->def = NULL;
	col->null = 1;
	col->colnr = table_next_column_nr(t);
	col->t = t;
	col->unique = 0;
	col->storage_type = NULL;
	if (ol_add(t->columns, &col->base))
		return NULL;

	ATOMIC_PTR_INIT(&col->data, NULL);
	if (isTable(col->t))
		store->storage_api.create_col(tr, col);
	return col;
}

static sql_table *
create_sql_table_with_id(sql_allocator *sa, sqlid id, const char *name, sht type, bit system, int persistence, int commit_action, bte properties)
{
	sql_table *t = SA_ZNEW(sa, sql_table);

	assert((persistence==SQL_PERSIST ||
		persistence==SQL_DECLARED_TABLE ||
		commit_action) && commit_action>=0);
	assert(id);
	base_init(sa, &t->base, id, true, name);
	t->type = type;
	t->system = system;
	t->persistence = (temp_t)persistence;
	t->commit_action = (ca_t)commit_action;
	t->query = NULL;
	t->access = 0;
	t->columns = ol_new(sa, (destroy_fptr) &column_destroy, NULL);
	t->idxs = ol_new(sa, (destroy_fptr) &idx_destroy, NULL);
	t->keys = ol_new(sa, (destroy_fptr) &key_destroy, NULL);
	t->triggers = ol_new(sa, (destroy_fptr) &trigger_destroy, NULL);
	if (isMergeTable(t) || isReplicaTable(t))
		t->members = list_new(sa, (fdestroy) &part_destroy);
	t->pkey = NULL;
	t->sz = COLSIZE;
	t->s = NULL;
	t->properties = properties;
	memset(&t->part, 0, sizeof(t->part));
	ATOMIC_PTR_INIT(&t->data, NULL);
	return t;
}

sql_table *
create_sql_table(sqlstore *store, sql_allocator *sa, const char *name, sht type, bit system, int persistence, int commit_action, bte properties)
{
	return create_sql_table_with_id(sa, next_oid(store), name, type, system, persistence, commit_action, properties);
}

static void
dup_sql_type(sql_trans *tr, sql_schema *s, sql_subtype *oc, sql_subtype *nc)
{
	nc->digits = oc->digits;
	nc->scale = oc->scale;
	nc->type = oc->type;
	if (s && nc->type->s) { /* user type */
		sql_type *lt = NULL;

		if (s->base.id == nc->type->s->base.id) {
			/* Current user type belongs to current schema. So search there for current user type. */
			lt = find_sql_type(tr, s, nc->type->base.name);
		} else {
			/* Current user type belongs to another schema in the current transaction. Search there for current user type. */
			lt = sql_trans_bind_type(tr, NULL, nc->type->base.name);
		}
		if (lt == NULL)
			GDKfatal("SQL type %s missing", nc->type->base.name);
		sql_init_subtype(nc, lt, nc->digits, nc->scale);
	}
}

static sql_column *
dup_sql_column(sql_allocator *sa, sql_table *t, sql_column *c)
{
	sql_column *col = SA_ZNEW(sa, sql_column);

	base_init(sa, &col->base, c->base.id, t->persistence==SQL_DECLARED_TABLE?false:c->base.new, c->base.name);
	col->type = c->type; /* Both types belong to the same transaction, so no dup_sql_type call is needed */
	col->def = NULL;
	if (c->def)
		col->def = SA_STRDUP(sa, c->def);
	col->null = c->null;
	col->colnr = c->colnr;
	col->t = t;
	col->unique = c->unique;
	col->storage_type = NULL;
	if (c->storage_type)
		col->storage_type = SA_STRDUP(sa, c->storage_type);
	if (ol_add(t->columns, &col->base))
		return NULL;
	return col;
}

static sql_part *
dup_sql_part(sql_allocator *sa, sql_table *mt, sql_part *op)
{
	sql_part *p = SA_ZNEW(sa, sql_part);

	base_init(sa, &p->base, op->base.id, mt->persistence==SQL_DECLARED_TABLE?false:op->base.new, op->base.name);
	p->with_nills = op->with_nills;

	if (isRangePartitionTable(mt)) {
		p->part.range.minvalue = SA_NEW_ARRAY(sa, char, op->part.range.minlength);
		p->part.range.maxvalue = SA_NEW_ARRAY(sa, char, op->part.range.maxlength);
		memcpy(p->part.range.minvalue, op->part.range.minvalue, op->part.range.minlength);
		memcpy(p->part.range.maxvalue, op->part.range.maxvalue, op->part.range.maxlength);
		p->part.range.minlength = op->part.range.minlength;
		p->part.range.maxlength = op->part.range.maxlength;
	} else if (isListPartitionTable(mt)) {
		p->part.values = list_new(sa, (fdestroy) &part_value_destroy);
		for (node *n = op->part.values->h ; n ; n = n->next) {
			sql_part_value *prev = (sql_part_value*) n->data, *nextv = SA_ZNEW(sa, sql_part_value);
			nextv->value = SA_NEW_ARRAY(sa, char, prev->length);
			memcpy(nextv->value, prev->value, prev->length);
			nextv->length = prev->length;
			list_append(p->part.values, nextv);
		}
	}
	list_append(mt->members, p);
	p->t = mt;
	p->member = op->member;
	assert(p->member);
	return p;
}

sql_table *
dup_sql_table(sql_allocator *sa, sql_table *t)
{
	node *n;
	sql_table *nt = create_sql_table_with_id(sa, t->base.id, t->base.name, t->type, t->system, SQL_DECLARED_TABLE, t->commit_action, t->properties);

	nt->base.new = t->base.new;

	nt->access = t->access;
	nt->query = (t->query) ? SA_STRDUP(sa, t->query) : NULL;
	nt->s = t->s;

	if (isPartitionedByExpressionTable(nt)) {
		nt->part.pexp = SA_ZNEW(sa, sql_expression);
		nt->part.pexp->exp = SA_STRDUP(sa, t->part.pexp->exp);
		nt->part.pexp->type = t->part.pexp->type; /* No dup_sql_type call needed */
		nt->part.pexp->cols = SA_LIST(sa, (fdestroy) &int_destroy);
		for (n = t->part.pexp->cols->h; n; n = n->next) {
			int *nid = SA_NEW(sa, int);
			*nid = *(int *) n->data;
			list_append(nt->part.pexp->cols, nid);
		}
	}

	for (n = t->columns->l->h; n; n = n->next) {
		sql_column *c = n->data;
		sql_column *dup = dup_sql_column(sa, nt, c);
		if (isPartitionedByColumnTable(nt) && c->base.id == t->part.pcol->base.id)
			nt->part.pcol = dup;
	}

	if (t->members)
		for (n = t->members->h; n; n = n->next)
			dup_sql_part(sa, nt, n->data);
	return nt;
}

static sql_table *
bootstrap_create_table(sql_trans *tr, sql_schema *s, char *name, sqlid id)
{
	sqlstore *store = tr->store;
	int istmp = isTempSchema(s);
	int persistence = istmp?SQL_GLOBAL_TEMP:SQL_PERSIST;
	sht commit_action = istmp?CA_PRESERVE:CA_COMMIT;
	sql_table *t;

	if (store->obj_id <= id)
		store->obj_id = id+1;
	t = create_sql_table_with_id(tr->sa, id, name, tt_table, 1, persistence, commit_action, 0);
	t->bootstrap = 1;

	TRC_DEBUG(SQL_STORE, "Create table: %s\n", name);

	t->base.new = s->base.new;
	t->query = NULL;
	t->s = s;
	if (isTable(t) && store->storage_api.create_del(tr, t) != LOG_OK) {
		table_destroy(store, t);
		return NULL;
	}
	if (os_add(s->tables, tr, name, &t->base)) {
		table_destroy(store, t);
		return NULL;
	}
	return t;
}

static sql_schema *
bootstrap_create_schema(sql_trans *tr, char *name, sqlid id, sqlid auth_id, int owner)
{
	sqlstore *store = tr->store;
	sql_schema *s = SA_ZNEW(tr->sa, sql_schema);

	if (store->obj_id <= id)
		store->obj_id = id+1;
	TRC_DEBUG(SQL_STORE, "Create schema: %s %d %d\n", name, auth_id, owner);

	if (strcmp(name, dt_schema) == 0) {
		base_init(tr->sa, &s->base, (sqlid) FUNC_OIDS - 1, true, name);
	} else {
		base_init(tr->sa, &s->base, id, true, name);
	}
	s->auth_id = auth_id;
	s->owner = owner;
	s->system = TRUE;
	s->tables = os_new(tr->sa, (destroy_fptr) &table_destroy, false, true, true, store);
	s->types = os_new(tr->sa, (destroy_fptr) &type_destroy, false, true, true, store);
	s->funcs = os_new(tr->sa, (destroy_fptr) &func_destroy, false, false, false, store);
	s->seqs = os_new(tr->sa, (destroy_fptr) &seq_destroy, false, true, true, store);
	s->keys = os_new(tr->sa, (destroy_fptr) &key_destroy, false, true, true, store);
	s->idxs = os_new(tr->sa, (destroy_fptr) &idx_destroy, false, true, true, store);
	s->triggers = os_new(tr->sa, (destroy_fptr) &trigger_destroy, false, true, true, store);
	s->parts = os_new(tr->sa, (destroy_fptr) &part_destroy, false, false, true, store);
	if (os_add(tr->cat->schemas, tr, s->base.name, &s->base)) {
		return NULL;
	}
	if (isTempSchema(s))
		tr->tmp = s;

	s->store = tr->store;
	return s;
}

/* TODO clean this */
static inline int
dep_hash(sql_dependency_change *dep)
{
	return (int) BATatoms[TYPE_int].atomHash(&dep->objid);
}

static void
dep_hash_clear(sql_hash *h)
{
	if (h == NULL || h->sa || h->entries == 0)
		return;
	for (int i = 0; i < h->size; i++) {
		sql_hash_e *e = h->buckets[i];

		while (e) {
			sql_hash_e *next = e->chain;

			_DELETE(e->value);
			_DELETE(e);
			e = next;
		}
		h->buckets[i] = NULL;
	}
	h->entries = 0;
}

static void
dep_hash_destroy(sql_hash *h)
{
	if (h == NULL || h->sa)
		return;
	for (int i = 0; i < h->size; i++) {
		sql_hash_e *e = h->buckets[i];

		while (e) {
			sql_hash_e *next = e->chain;

			_DELETE(e->value);
			_DELETE(e);
			e = next;
		}
	}
	_DELETE(h->buckets);
	_DELETE(h);
}

static sqlstore *
store_load(sqlstore *store, sql_allocator *pa)
{
	sql_allocator *sa;
	sql_trans *tr;
	sql_table *t, *types, *functions, *arguments;
	sql_schema *s;
	lng lng_store_oid;

	store->sa = pa;
	sa = sa_create(pa);
	if (!sa || !store->sa) {
		TRC_CRITICAL(SQL_STORE, "Allocation failure while initializing store\n");
		return NULL;
	}

	store->first = store->logger_api.log_isnew(store);

	if (store->first && store->readonly) {
		/* cannot initialize database in readonly mode */
		TRC_CRITICAL(SQL_STORE, "Cannot initialize store in readonly mode\n");
		return NULL;
	}

	types_init(store->sa); /* initialize global lists of types and functions, TODO: needs to move */

	/* we store some spare oids */
	store->obj_id = FUNC_OIDS;

	tr = sql_trans_create(store, NULL, NULL);
	if (!tr) {
		TRC_CRITICAL(SQL_STORE, "Failed to start a transaction while loading the storage\n");
		return NULL;
	}
	tr->store = store;
	tr->active = 1;

	/* for now use malloc and free */
	store->active = list_create(NULL);
	store->dependencies = hash_new(NULL, 32, (fkeyvalue)&dep_hash);
	store->depchanges = hash_new(NULL, 32, (fkeyvalue)&dep_hash);
	store->sequences = hash_new(NULL, 32, (fkeyvalue)&seq_hash);
	store->seqchanges = list_create(NULL);
	if (!store->active || !store->dependencies || !store->depchanges || !store->sequences || !store->seqchanges) {
		TRC_CRITICAL(SQL_STORE, "Allocation failure while initializing store\n");
		sql_trans_destroy(tr);
		return NULL;
	}

	s = bootstrap_create_schema(tr, "sys", 2000, ROLE_SYSADMIN, USER_MONETDB);
	if (!store->first)
		s->base.new = 0;

	t = bootstrap_create_table(tr, s, "schemas", 2001);
	bootstrap_create_column(tr, t, "id", 2002, "int", 32);
	bootstrap_create_column(tr, t, "name", 2003, "varchar", 1024);
	bootstrap_create_column(tr, t, "authorization", 2004, "int", 32);
	bootstrap_create_column(tr, t, "owner", 2005, "int", 32);
	bootstrap_create_column(tr, t, "system", 2006, "boolean", 1);

	types = t = bootstrap_create_table(tr, s, "types", 2007);
	bootstrap_create_column(tr, t, "id", 2008, "int", 32);
	bootstrap_create_column(tr, t, "systemname", 2009, "varchar", 256);
	bootstrap_create_column(tr, t, "sqlname", 2010, "varchar", 1024);
	bootstrap_create_column(tr, t, "digits", 2011, "int", 32);
	bootstrap_create_column(tr, t, "scale", 2012, "int", 32);
	bootstrap_create_column(tr, t, "radix", 2013, "int", 32);
	bootstrap_create_column(tr, t, "eclass", 2014, "int", 32);
	bootstrap_create_column(tr, t, "schema_id", 2015, "int", 32);

	functions = t = bootstrap_create_table(tr, s, "functions", 2016);
	bootstrap_create_column(tr, t, "id", 2017, "int", 32);
	bootstrap_create_column(tr, t, "name", 2018, "varchar", 256);
	bootstrap_create_column(tr, t, "func", 2019, "varchar", 8196);
	bootstrap_create_column(tr, t, "mod", 2020, "varchar", 8196);

	/* language asm=0, sql=1, R=2, C=3, J=4 */
	bootstrap_create_column(tr, t, "language", 2021, "int", 32);

	/* func, proc, aggr or filter */
	bootstrap_create_column(tr, t, "type", 2022, "int", 32);
	bootstrap_create_column(tr, t, "side_effect", 2023, "boolean", 1);
	bootstrap_create_column(tr, t, "varres", 2024, "boolean", 1);
	bootstrap_create_column(tr, t, "vararg", 2025, "boolean", 1);
	bootstrap_create_column(tr, t, "schema_id", 2026, "int", 32);
	bootstrap_create_column(tr, t, "system", 2027, "boolean", 1);
	bootstrap_create_column(tr, t, "semantics", 2162, "boolean", 1);

	arguments = t = bootstrap_create_table(tr, s, "args", 2028);
	bootstrap_create_column(tr, t, "id", 2029, "int", 32);
	bootstrap_create_column(tr, t, "func_id", 2030, "int", 32);
	bootstrap_create_column(tr, t, "name", 2031, "varchar", 256);
	bootstrap_create_column(tr, t, "type", 2032, "varchar", 1024);
	bootstrap_create_column(tr, t, "type_digits", 2033, "int", 32);
	bootstrap_create_column(tr, t, "type_scale", 2034, "int", 32);
	bootstrap_create_column(tr, t, "inout", 2035, "tinyint", 8);
	bootstrap_create_column(tr, t, "number", 2036, "int", 32);

	t = bootstrap_create_table(tr, s, "sequences", 2037);
	bootstrap_create_column(tr, t, "id", 2038, "int", 32);
	bootstrap_create_column(tr, t, "schema_id", 2039, "int", 32);
	bootstrap_create_column(tr, t, "name", 2040, "varchar", 256);
	bootstrap_create_column(tr, t, "start", 2041, "bigint", 64);
	bootstrap_create_column(tr, t, "minvalue", 2042, "bigint", 64);
	bootstrap_create_column(tr, t, "maxvalue", 2043, "bigint", 64);
	bootstrap_create_column(tr, t, "increment", 2044, "bigint", 64);
	bootstrap_create_column(tr, t, "cacheinc", 2045, "bigint", 64);
	bootstrap_create_column(tr, t, "cycle", 2046, "boolean", 1);

	t = bootstrap_create_table(tr, s, "table_partitions", 2047);
	bootstrap_create_column(tr, t, "id", 2048, "int", 32);
	bootstrap_create_column(tr, t, "table_id", 2049, "int", 32);
	bootstrap_create_column(tr, t, "column_id", 2050, "int", 32);
	bootstrap_create_column(tr, t, "expression", 2051, "varchar", STORAGE_MAX_VALUE_LENGTH);
	bootstrap_create_column(tr, t, "type", 2052, "tinyint", 8);

	t = bootstrap_create_table(tr, s, "range_partitions", 2053);
	bootstrap_create_column(tr, t, "table_id", 2054, "int", 32);
	bootstrap_create_column(tr, t, "partition_id", 2055, "int", 32);
	bootstrap_create_column(tr, t, "minimum", 2056, "varchar", STORAGE_MAX_VALUE_LENGTH);
	bootstrap_create_column(tr, t, "maximum", 2057, "varchar", STORAGE_MAX_VALUE_LENGTH);
	bootstrap_create_column(tr, t, "with_nulls", 2058, "boolean", 1);

	t = bootstrap_create_table(tr, s, "value_partitions", 2059);
	bootstrap_create_column(tr, t, "table_id", 2060, "int", 32);
	bootstrap_create_column(tr, t, "partition_id", 2061, "int", 32);
	bootstrap_create_column(tr, t, "value", 2062, "varchar", STORAGE_MAX_VALUE_LENGTH);

	t = bootstrap_create_table(tr, s, "dependencies", 2063);
	bootstrap_create_column(tr, t, "id", 2064, "int", 32);
	bootstrap_create_column(tr, t, "depend_id", 2065, "int", 32);
	bootstrap_create_column(tr, t, "depend_type", 2066, "smallint", 16);


	t = bootstrap_create_table(tr, s, "_tables", 2067);
	bootstrap_create_column(tr, t, "id", 2068, "int", 32);
	bootstrap_create_column(tr, t, "name", 2069, "varchar", 1024);
	bootstrap_create_column(tr, t, "schema_id", 2070, "int", 32);
	bootstrap_create_column(tr, t, "query", 2071, "varchar", 1 << 20);
	bootstrap_create_column(tr, t, "type", 2072, "smallint", 16);
	bootstrap_create_column(tr, t, "system", 2073, "boolean", 1);
	bootstrap_create_column(tr, t, "commit_action", 2074, "smallint", 16);
	bootstrap_create_column(tr, t, "access", 2075, "smallint", 16);

	t = bootstrap_create_table(tr, s, "_columns", 2076);
	bootstrap_create_column(tr, t, "id", 2077, "int", 32);
	bootstrap_create_column(tr, t, "name", 2078, "varchar", 1024);
	bootstrap_create_column(tr, t, "type", 2079, "varchar", 1024);
	bootstrap_create_column(tr, t, "type_digits", 2080, "int", 32);
	bootstrap_create_column(tr, t, "type_scale", 2081, "int", 32);
	bootstrap_create_column(tr, t, "table_id", 2082, "int", 32);
	bootstrap_create_column(tr, t, "default", 2083, "varchar", STORAGE_MAX_VALUE_LENGTH);
	bootstrap_create_column(tr, t, "null", 2084, "boolean", 1);
	bootstrap_create_column(tr, t, "number", 2085, "int", 32);
	bootstrap_create_column(tr, t, "storage", 2086, "varchar", 2048);

	t = bootstrap_create_table(tr, s, "keys", 2087);
	bootstrap_create_column(tr, t, "id", 2088, "int", 32);
	bootstrap_create_column(tr, t, "table_id", 2089, "int", 32);
	bootstrap_create_column(tr, t, "type", 2090, "int", 32);
	bootstrap_create_column(tr, t, "name", 2091, "varchar", 1024);
	bootstrap_create_column(tr, t, "rkey", 2092, "int", 32);
	bootstrap_create_column(tr, t, "action", 2093, "int", 32);

	t = bootstrap_create_table(tr, s, "idxs", 2094);
	bootstrap_create_column(tr, t, "id", 2095, "int", 32);
	bootstrap_create_column(tr, t, "table_id", 2096, "int", 32);
	bootstrap_create_column(tr, t, "type", 2097, "int", 32);
	bootstrap_create_column(tr, t, "name", 2098, "varchar", 1024);

	t = bootstrap_create_table(tr, s, "triggers", 2099);
	bootstrap_create_column(tr, t, "id", 2100, "int", 32);
	bootstrap_create_column(tr, t, "name", 2101, "varchar", 1024);
	bootstrap_create_column(tr, t, "table_id", 2102, "int", 32);
	bootstrap_create_column(tr, t, "time", 2103, "smallint", 16);
	bootstrap_create_column(tr, t, "orientation", 2104, "smallint", 16);
	bootstrap_create_column(tr, t, "event", 2105, "smallint", 16);
	bootstrap_create_column(tr, t, "old_name", 2106, "varchar", 1024);
	bootstrap_create_column(tr, t, "new_name", 2107, "varchar", 1024);
	bootstrap_create_column(tr, t, "condition", 2108, "varchar", 2048);
	bootstrap_create_column(tr, t, "statement", 2109, "varchar", 2048);

	t = bootstrap_create_table(tr, s, "objects", 2110);
	bootstrap_create_column(tr, t, "id", 2111, "int", 32);
	bootstrap_create_column(tr, t, "name", 2112, "varchar", 1024);
	bootstrap_create_column(tr, t, "nr", 2113, "int", 32);
	bootstrap_create_column(tr, t, "sub", 2163, "int", 32);

	s = bootstrap_create_schema(tr, "tmp", 2114, ROLE_SYSADMIN, USER_MONETDB);
	store->tmp = s;

	t = bootstrap_create_table(tr, s, "_tables", 2115);
	bootstrap_create_column(tr, t, "id", 2116, "int", 32);
	bootstrap_create_column(tr, t, "name", 2117, "varchar", 1024);
	bootstrap_create_column(tr, t, "schema_id", 2118, "int", 32);
	bootstrap_create_column(tr, t, "query", 2119, "varchar", 1 << 20);
	bootstrap_create_column(tr, t, "type", 2120, "smallint", 16);
	bootstrap_create_column(tr, t, "system", 2121, "boolean", 1);
	bootstrap_create_column(tr, t, "commit_action", 2122, "smallint", 16);
	bootstrap_create_column(tr, t, "access", 2123, "smallint", 16);

	t = bootstrap_create_table(tr, s, "_columns", 2124);
	bootstrap_create_column(tr, t, "id", 2125, "int", 32);
	bootstrap_create_column(tr, t, "name", 2126, "varchar", 1024);
	bootstrap_create_column(tr, t, "type", 2127, "varchar", 1024);
	bootstrap_create_column(tr, t, "type_digits", 2128, "int", 32);
	bootstrap_create_column(tr, t, "type_scale", 2129, "int", 32);
	bootstrap_create_column(tr, t, "table_id", 2130, "int", 32);
	bootstrap_create_column(tr, t, "default", 2131, "varchar", STORAGE_MAX_VALUE_LENGTH);
	bootstrap_create_column(tr, t, "null", 2132, "boolean", 1);
	bootstrap_create_column(tr, t, "number", 2133, "int", 32);
	bootstrap_create_column(tr, t, "storage", 2134, "varchar", 2048);

	t = bootstrap_create_table(tr, s, "keys", 2135);
	bootstrap_create_column(tr, t, "id", 2136, "int", 32);
	bootstrap_create_column(tr, t, "table_id", 2137, "int", 32);
	bootstrap_create_column(tr, t, "type", 2138, "int", 32);
	bootstrap_create_column(tr, t, "name", 2139, "varchar", 1024);
	bootstrap_create_column(tr, t, "rkey", 2140, "int", 32);
	bootstrap_create_column(tr, t, "action", 2141, "int", 32);

	t = bootstrap_create_table(tr, s, "idxs", 2142);
	bootstrap_create_column(tr, t, "id", 2143, "int", 32);
	bootstrap_create_column(tr, t, "table_id", 2144, "int", 32);
	bootstrap_create_column(tr, t, "type", 2145, "int", 32);
	bootstrap_create_column(tr, t, "name", 2146, "varchar", 1024);

	t = bootstrap_create_table(tr, s, "triggers", 2147);
	bootstrap_create_column(tr, t, "id", 2148, "int", 32);
	bootstrap_create_column(tr, t, "name", 2149, "varchar", 1024);
	bootstrap_create_column(tr, t, "table_id", 2150, "int", 32);
	bootstrap_create_column(tr, t, "time", 2151, "smallint", 16);
	bootstrap_create_column(tr, t, "orientation", 2152, "smallint", 16);
	bootstrap_create_column(tr, t, "event", 2153, "smallint", 16);
	bootstrap_create_column(tr, t, "old_name", 2154, "varchar", 1024);
	bootstrap_create_column(tr, t, "new_name", 2155, "varchar", 1024);
	bootstrap_create_column(tr, t, "condition", 2156, "varchar", 2048);
	bootstrap_create_column(tr, t, "statement", 2157, "varchar", 2048);

	t = bootstrap_create_table(tr, s, "objects", 2158);
	bootstrap_create_column(tr, t, "id", 2159, "int", 32);
	bootstrap_create_column(tr, t, "name", 2160, "varchar", 1024);
	bootstrap_create_column(tr, t, "nr", 2161, "int", 32);
	bootstrap_create_column(tr, t, "sub", 2164, "int", 32);

	(void) bootstrap_create_schema(tr, dt_schema, -1, ROLE_SYSADMIN, USER_MONETDB);

	if (store->first) {
		if (insert_types(tr, types) || insert_functions(tr, functions, funcs, arguments) || insert_schemas(tr)) {
			TRC_CRITICAL(SQL_STORE, "Cannot load catalog\n");
			sql_trans_destroy(tr);
			return NULL;
		}
	} else {
		tr->active = 0;
	}

	if (sql_trans_commit(tr) != SQL_OK) {
		TRC_CRITICAL(SQL_STORE, "Cannot commit initial transaction\n");
		sql_trans_destroy(tr);
		return NULL;
	}
	tr->ts = store_timestamp(store);

	store->logger_api.get_sequence(store, OBJ_SID, &lng_store_oid);
	store->prev_oid = (sqlid)lng_store_oid;
	if (store->obj_id < store->prev_oid)
		store->obj_id = store->prev_oid;

	/* load remaining schemas, tables, columns etc */
	tr->active = 1;
	if (!store->first && !load_trans(tr)) {
		TRC_CRITICAL(SQL_STORE, "Cannot load catalog tables\n");
		sql_trans_destroy(tr);
		return NULL;
	}
	if (sql_trans_commit(tr) != SQL_OK) {
		TRC_CRITICAL(SQL_STORE, "Cannot commit loaded objects transaction\n");
		sql_trans_destroy(tr);
		return NULL;
	}
	tr->active = 0;
	sql_trans_destroy(tr);
	store->initialized = 1;
	return store;
}

sqlstore *
store_init(int debug, store_type store_tpe, int readonly, int singleuser)
{
	sql_allocator *pa;
	sqlstore *store = MNEW(sqlstore);

	if (debug&2)
		GDKtracer_set_layer_level("sql_all", "debug");

	if (!store) {
		TRC_CRITICAL(SQL_STORE, "Allocation failure while initializing store\n");
		return NULL;
	}

	if (!(pa = sa_create(NULL))) {
		TRC_CRITICAL(SQL_STORE, "Allocation failure while initializing store\n");
		_DELETE(store);
		return NULL;
	}

	*store = (sqlstore) {
		.readonly = readonly,
		.singleuser = singleuser,
		.debug = debug,
		.transaction = ATOMIC_VAR_INIT(TRANSACTION_ID_BASE),
		.nr_active = ATOMIC_VAR_INIT(0),
		.timestamp = ATOMIC_VAR_INIT(0),
		.lastactive = ATOMIC_VAR_INIT(0),
		.function_counter = ATOMIC_VAR_INIT(0),
		.sa = pa,
	};

	(void)store_timestamp(store); /* increment once */
	MT_lock_init(&store->lock, "sqlstore_lock");
	MT_lock_init(&store->commit, "sqlstore_commit");
	MT_lock_init(&store->flush, "sqlstore_flush");
	for(int i = 0; i<NR_TABLE_LOCKS; i++)
		MT_lock_init(&store->table_locks[i], "sqlstore_table");
	for(int i = 0; i<NR_COLUMN_LOCKS; i++)
		MT_lock_init(&store->column_locks[i], "sqlstore_column");

	MT_lock_set(&store->flush);
	MT_lock_set(&store->lock);

	/* initialize empty bats */
	switch (store_tpe) {
	case store_bat:
	case store_mem:
		if (bat_utils_init() == -1) {
			TRC_CRITICAL(SQL_STORE, "Allocation failure while initializing store\n");
			MT_lock_unset(&store->lock);
			MT_lock_unset(&store->flush);
			store_exit(store);
			return NULL;
		}
		bat_storage_init(&store->storage_api);
		bat_table_init(&store->table_api);
		bat_logger_init(&store->logger_api);
		break;
	default:
		break;
	}
	store->active_type = store_tpe;
	int v = 1;
	if (!store->logger_api.create ||
	    store->logger_api.create(store, debug, "sql_logs", CATALOG_VERSION*v) != LOG_OK) {
		MT_lock_unset(&store->lock);
		MT_lock_unset(&store->flush);
		store_exit(store);
		return NULL;
	}

	/* create the initial store structure or re-load previous data */
	MT_lock_unset(&store->lock);
	MT_lock_unset(&store->flush);
	if (!store_load(store, pa)) {
		store_exit(store);
		return NULL;
	}
	return store;
}

void
store_exit(sqlstore *store)
{
	sql_allocator *sa = store->sa;
	MT_lock_set(&store->commit);
	MT_lock_set(&store->flush);
	MT_lock_set(&store->lock);

	TRC_DEBUG(SQL_STORE, "Store locked\n");

	if (store->cat) {
		while (ATOMIC_GET(&store->nr_active) > 0) {
			const int sleeptime = 100;
			MT_lock_unset(&store->flush);
			MT_lock_unset(&store->lock);
			MT_lock_unset(&store->commit);
			MT_sleep_ms(sleeptime);
			MT_lock_set(&store->commit);
			MT_lock_set(&store->lock);
			MT_lock_set(&store->flush);
		}
		if (!list_empty(store->changes)) {
			ulng oldest = store_timestamp(store)+1;
			for(node *n=store->changes->h; n; n = n->next) {
				sql_change *c = n->data;

				if (c->cleanup && !c->cleanup(store, c, oldest)) {
					/* try again with newer oldest, should cleanup any pending issues */
					if (!c->cleanup(store, c, oldest+1))
						TRC_DEBUG(SQL_STORE, "not deleted\n");
					else
						_DELETE(c);
				} else
					_DELETE(c);
			}
		}
		MT_lock_unset(&store->commit);
		list_destroy(store->changes);
		os_destroy(store->cat->objects, store);
		os_destroy(store->cat->schemas, store);
		_DELETE(store->cat);
	}
	store->logger_api.destroy(store);

	list_destroy(store->active);
	dep_hash_destroy(store->dependencies);
	dep_hash_destroy(store->depchanges);
	list_destroy(store->seqchanges);
	seq_hash_destroy(store->sequences);

	TRC_DEBUG(SQL_STORE, "Store unlocked\n");
	MT_lock_unset(&store->flush);
	MT_lock_unset(&store->lock);
	sa_destroy(sa);
	_DELETE(store);
}

/* call locked! */
static int
store_apply_deltas(sqlstore *store)
{
	int res = LOG_OK;

	store_lock(store);
	ulng oldest = store_oldest_pending(store);
	store_unlock(store);
	TRC_DEBUG(SQL_STORE, "Store aplly deltas (" ULLFMT ")\n", oldest-1);
	if (oldest)
	    res = store->logger_api.flush(store, oldest-1);
	return res;
}

void
store_suspend_log(sqlstore *store)
{
	MT_lock_set(&store->lock);
	MT_lock_unset(&store->lock);
}

void
store_resume_log(sqlstore *store)
{
	MT_lock_set(&store->flush);
	MT_lock_unset(&store->flush);
}

static void
id_hash_clear_older(sql_hash *h, ulng oldest)
{
	if (h->entries == 0)
		return;
	for (int i = 0; i < h->size; i++) {
		sql_hash_e *e = h->buckets[i], *c = NULL, *first = NULL;

		while (e) {
			sql_hash_e *next = e->chain;
			sql_dependency_change *dc = e->value;

			if (dc->ts < oldest) {
				_DELETE(e->value);
				_DELETE(e);
				h->entries--;
			} else {
				if (c)
					c->chain = e;
				else
					first = e;
				c = e;
			}
			e = next;
		}
		if (c)
			c->chain = NULL;
		h->buckets[i] = first;
	}
}

static void
store_pending_changes(sqlstore *store, ulng oldest)
{
	ulng oldest_changes = store_get_timestamp(store);
	if (!list_empty(store->changes)) { /* lets first cleanup old stuff */
		for(node *n=store->changes->h; n; ) {
			node *next = n->next;
			sql_change *c = n->data;

			if (c->cleanup(store, c, oldest)) {
				list_remove_node(store->changes, store, n);
				_DELETE(c);
			} else if (c->ts < oldest_changes) {
				oldest_changes = c->ts;
			}
			n = next;
		}
	}
	if (ATOMIC_GET(&store->nr_active) < 2) { /* one or no transaction running */
		dep_hash_clear(store->dependencies);
		dep_hash_clear(store->depchanges);
	} else {
		ulng stoldest = store_oldest(store);
		id_hash_clear_older(store->dependencies, stoldest);
		id_hash_clear_older(store->depchanges, stoldest);
	}
	store->oldest_pending = oldest_changes;
}

#define IDLE_TIME	30			/* in seconds */

void
store_manager(sqlstore *store)
{
	MT_thread_setworking("sleeping");

	// In the main loop we always hold the lock except when sleeping or doing cleanups
	MT_lock_set(&store->flush);

	for (;;) {
		int res;

		if (ATOMIC_GET(&store->nr_active) == 0 &&
			(store->debug&128 || ATOMIC_GET(&store->lastactive) + IDLE_TIME * 1000000 < (ATOMIC_BASE_TYPE) GDKusec())) {
			MT_lock_unset(&store->flush);
			store_lock(store);
			if (ATOMIC_GET(&store->nr_active) == 0) {
				ulng oldest = store_timestamp(store)+1;
				store_pending_changes(store, oldest);
			}
			store_unlock(store);
			MT_lock_set(&store->flush);
			store->logger_api.activate(store); /* rotate to new log file */
			ATOMIC_SET(&store->lastactive, GDKusec());
		}

		if (GDKexiting())
			break;
		const int sleeptime = 100;
		MT_lock_unset(&store->flush);
		MT_sleep_ms(sleeptime);
		MT_lock_set(&store->commit);
		MT_lock_set(&store->flush);
		if (store->logger_api.changes(store) <= 0) {
<<<<<<< HEAD
			MT_lock_unset(&store->commit);
			continue;
		}
		MT_lock_unset(&store->commit);
=======
			TRC_DEBUG(SQL_STORE, "Store flusher, no changes\n");
			continue;
		}
>>>>>>> 0d0345dd
		if (GDKexiting())
			break;

		MT_thread_setworking("flushing");
		res = store_apply_deltas(store);

		if (res != LOG_OK) {
			MT_lock_unset(&store->flush);
			if (!GDKexiting())
				GDKfatal("write-ahead logging failure");
		}

		if (GDKexiting())
			break;
		MT_thread_setworking("sleeping");
		TRC_DEBUG(SQL_STORE, "Store flusher done\n");
	}

	// End of loop, end of lock
	MT_lock_unset(&store->flush);
}

void
store_lock(sqlstore *store)
{
	MT_lock_set(&store->lock);
	/* tell GDK allocation functions to ignore limits */
	MT_thread_setworking("store locked");
}

void
store_unlock(sqlstore *store)
{
	TRC_DEBUG(SQL_STORE, "Store unlocked\n");
	/* tell GDK allocation functions to honor limits again */
	MT_thread_setworking("store unlocked");
	MT_lock_unset(&store->lock);
}

int
store_readonly(sqlstore *store)
{
	return store->readonly;
}

// Helper function for tar_write_header.
// Our stream.h makes sure __attribute__ exists.
static void __attribute__((__format__(__printf__, 3, 4)))
tar_write_header_field(char **cursor_ptr, size_t size, const char *fmt, ...)
{
	va_list ap;

	va_start(ap, fmt);
	(void)vsnprintf(*cursor_ptr, size + 1, fmt, ap);
	va_end(ap);

	/* At first reading you might wonder why add `size` instead
	 * of the byte count returned by vsnprintf. The reason is
	 * that we want to move `*cursor_ptr` to the start of the next
	 * field, not to the unused part of this field.
	 */
	*cursor_ptr += size;
}

#define TAR_BLOCK_SIZE (512)

// Write a tar header to the given stream.
static gdk_return __attribute__((__warn_unused_result__))
tar_write_header(stream *tarfile, const char *path, time_t mtime, size_t size)
{
	char buf[TAR_BLOCK_SIZE] = {0};
	char *cursor = buf;
	char *chksum;

	// We set the uid/gid fields to 0 and the uname/gname fields to "".
	// When unpacking as a normal user, they are ignored and the files are
	// owned by that user. When unpacking as root it is reasonable that
	// the resulting files are owned by root.

	// The following is taken directly from the definition found
	// in /usr/include/tar.h on a Linux system.
	tar_write_header_field(&cursor, 100, "%s", path);   // name[100]
	tar_write_header_field(&cursor, 8, "0000644");      // mode[8]
	tar_write_header_field(&cursor, 8, "%07o", 0U);      // uid[8]
	tar_write_header_field(&cursor, 8, "%07o", 0U);      // gid[8]
	tar_write_header_field(&cursor, 12, "%011zo", size);      // size[12]
	tar_write_header_field(&cursor, 12, "%011lo", (unsigned long)mtime); // mtime[12]
	chksum = cursor; // use this later to set the computed checksum
	tar_write_header_field(&cursor, 8, "%8s", ""); // chksum[8]
	*cursor++ = '0'; // typeflag REGTYPE
	tar_write_header_field(&cursor, 100, "%s", "");  // linkname[100]
	tar_write_header_field(&cursor, 6, "%s", "ustar"); // magic[6]
	tar_write_header_field(&cursor, 2, "%02o", 0U); // version, not null terminated
	tar_write_header_field(&cursor, 32, "%s", ""); // uname[32]
	tar_write_header_field(&cursor, 32, "%s", ""); // gname[32]
	tar_write_header_field(&cursor, 8, "%07o", 0U); // devmajor[8]
	tar_write_header_field(&cursor, 8, "%07o", 0U); // devminor[8]
	tar_write_header_field(&cursor, 155, "%s", ""); // prefix[155]

	assert(cursor - buf == 500);

	unsigned sum = 0;
	for (int i = 0; i < TAR_BLOCK_SIZE; i++)
		sum += (unsigned char) buf[i];

	tar_write_header_field(&chksum, 8, "%06o", sum);

	if (mnstr_write(tarfile, buf, TAR_BLOCK_SIZE, 1) != 1) {
		char *err = mnstr_error(tarfile);
		GDKerror("error writing tar header %s: %s", path, err);
		free(err);
		return GDK_FAIL;
	}

	return GDK_SUCCEED;
}

/* Write data to the stream, padding it with zeroes up to the next
 * multiple of TAR_BLOCK_SIZE.  Make sure all writes are in multiples
 * of TAR_BLOCK_SIZE.
 */
static gdk_return __attribute__((__warn_unused_result__))
tar_write(stream *outfile, const char *data, size_t size)
{
	const size_t tail = size % TAR_BLOCK_SIZE;
	const size_t bulk = size - tail;

	if (bulk) {
		size_t written = mnstr_write(outfile, data, 1, bulk);
		if (written != bulk) {
			GDKerror("Wrote only %zu bytes instead of first %zu", written, bulk);
			return GDK_FAIL;
		}
	}

	if (tail) {
		char buf[TAR_BLOCK_SIZE] = {0};
		memcpy(buf, data + bulk, tail);
		size_t written = mnstr_write(outfile, buf, 1, TAR_BLOCK_SIZE);
		if (written != TAR_BLOCK_SIZE) {
			GDKerror("Wrote only %zu tail bytes instead of %d", written, TAR_BLOCK_SIZE);
			return GDK_FAIL;
		}
	}

	return GDK_SUCCEED;
}

static gdk_return __attribute__((__warn_unused_result__))
tar_write_data(stream *tarfile, const char *path, time_t mtime, const char *data, size_t size)
{
	gdk_return res;

	res = tar_write_header(tarfile, path, mtime, size);
	if (res != GDK_SUCCEED)
		return res;

	return tar_write(tarfile, data, size);
}

static gdk_return __attribute__((__warn_unused_result__))
tar_copy_stream(stream *tarfile, const char *path, time_t mtime, stream *contents, ssize_t size)
{
	const ssize_t bufsize = 64 * 1024;
	gdk_return ret = GDK_FAIL;
	ssize_t file_size;
	char *buf = NULL;
	ssize_t to_read;

	file_size = getFileSize(contents);
	if (file_size < size) {
		GDKerror("Have to copy %zd bytes but only %zd exist in %s", size, file_size, path);
		goto end;
	}

	assert( (bufsize % TAR_BLOCK_SIZE) == 0);
	assert(bufsize >= TAR_BLOCK_SIZE);

	buf = GDKmalloc(bufsize);
	if (!buf) {
		GDKerror("could not allocate buffer");
		goto end;
	}

	if (tar_write_header(tarfile, path, mtime, size) != GDK_SUCCEED)
		goto end;

	to_read = size;

	while (to_read > 0) {
		ssize_t chunk = (to_read <= bufsize) ? to_read : bufsize;
		ssize_t nbytes = mnstr_read(contents, buf, 1, chunk);
		if (nbytes != chunk) {
			char *err = mnstr_error(contents);
			GDKerror("Read only %zd/%zd bytes of component %s: %s", nbytes, chunk, path, err);
			free(err);
			goto end;
		}
		ret = tar_write(tarfile, buf, chunk);
		if (ret != GDK_SUCCEED)
			goto end;
		to_read -= chunk;
	}

	ret = GDK_SUCCEED;
end:
	if (buf)
		GDKfree(buf);
	return ret;
}

static gdk_return __attribute__((__warn_unused_result__))
hot_snapshot_write_tar(stream *out, const char *prefix, char *plan)
{
	gdk_return ret = GDK_FAIL;
	const char *p = plan; // our cursor in the plan
	time_t timestamp = 1234567890; // dummy date, Sat 14 Feb 2009 12:31:30 AM CET
	// Name convention: _path for the absolute path
	// and _name for the corresponding local relative path
	char abs_src_path[2 * FILENAME_MAX];
	char *src_name = abs_src_path;
	char dest_path[100]; // size imposed by tar format.
	char *dest_name = dest_path + snprintf(dest_path, sizeof(dest_path), "%s/", prefix);
	stream *infile = NULL;

	int len;
	if (sscanf(p, "%[^\n]\n%n", abs_src_path, &len) != 1) {
		GDKerror("internal error: first line of plan is malformed");
		goto end;
	}
	p += len;
	src_name = abs_src_path + len - 1; // - 1 because len includes the trailing newline
	*src_name++ = DIR_SEP;

	char command;
	long size;
	while (sscanf(p, "%c %ld %100s\n%n", &command, &size, src_name, &len) == 3) {
		p += len;
		strcpy(dest_name, src_name);
		if (size < 0) {
			GDKerror("malformed snapshot plan for %s: size %ld < 0", src_name, size);
			goto end;
		}
		switch (command) {
			case 'c':
				infile = open_rstream(abs_src_path);
				if (!infile) {
					GDKerror("%s", mnstr_peek_error(NULL));
					goto end;
				}
				if (tar_copy_stream(out, dest_path, timestamp, infile, size) != GDK_SUCCEED)
					goto end;
				close_stream(infile);
				infile = NULL;
				break;
			case 'w':
				if (tar_write_data(out, dest_path, timestamp, p, size) != GDK_SUCCEED)
					goto end;
				p += size;
				break;
			default:
				GDKerror("Unknown command in snapshot plan: %c (%s)", command, src_name);
				goto end;
		}
		mnstr_flush(out, MNSTR_FLUSH_ALL);
	}

	// write a trailing block of zeros. If it succeeds, this function succeeds.
	char a;
	a = '\0';
	ret = tar_write(out, &a, 1);
	if (ret == GDK_SUCCEED)
		ret = tar_write(out, &a, 1);

end:
	free(plan);
	if (infile)
		close_stream(infile);
	return ret;
}

/* Pick a name for the temporary tar file. Make sure it has the same extension
 * so as not to confuse the streams library.
 *
 * This function is not entirely safe as compared to for example mkstemp.
 */
static str __attribute__((__warn_unused_result__))
pick_tmp_name(str filename)
{
	str name = GDKmalloc(strlen(filename) + 10);
	if (name == NULL) {
		GDKerror("malloc failed");
		return NULL;
	}
	strcpy(name, filename);

	// Look for an extension.
	// Make sure it's part of the basename

	char *ext = strrchr(name, '.');
	char *sep = strrchr(name, DIR_SEP);
	char *slash = strrchr(name, '/'); // on Windows, / and \ both work
	if (ext != NULL) {
		// is ext actually after sep and slash?
		if ((sep != NULL && sep > ext) || (slash != NULL && slash > ext))
			ext = NULL;
	}

	if (ext == NULL) {
		return strcat(name, "..tmp");
	} else {
		char *tmp = "..tmp.";
		size_t tmplen = strlen(tmp);
		memmove(ext + tmplen, ext, strlen(ext) + 1);
		memmove(ext, tmp, tmplen);
	}

	return name;
}

lng
store_hot_snapshot_to_stream(sqlstore *store, stream *tar_stream)
{
	int locked = 0;
	lng result = 0;
	buffer *plan_buf = NULL;
	stream *plan_stream = NULL;
	gdk_return r;

	if (!store->logger_api.get_snapshot_files) {
		GDKerror("backend does not support hot snapshots");
		goto end;
	}

	plan_buf = buffer_create(64 * 1024);
	if (!plan_buf) {
		GDKerror("Failed to allocate plan buffer");
		goto end;
	}
	plan_stream = buffer_wastream(plan_buf, "write_snapshot_plan");
	if (!plan_stream) {
		GDKerror("Failed to allocate buffer stream");
		goto end;
	}

	MT_lock_set(&store->flush);
	MT_lock_set(&store->lock);
	BBPtmlock();
	locked = 1;
	if (GDKexiting())
		goto end;

	r = store->logger_api.get_snapshot_files(store, plan_stream);
	if (r != GDK_SUCCEED)
		goto end; // should already have set a GDK error
	close_stream(plan_stream);
	plan_stream = NULL;
	r = hot_snapshot_write_tar(tar_stream, GDKgetenv("gdk_dbname"), buffer_get_buf(plan_buf));
	if (r != GDK_SUCCEED)
		goto end;

	// the original idea was to return a sort of sequence number of the
	// database that identifies exactly which version has been snapshotted
	// but no such number is available:
	// logger_functions.read_last_transaction_id is not implemented
	// anywhere.
	//
	// So we return a random positive integer instead.
	result = 42;

end:
	if (locked) {
		BBPtmunlock();
		MT_lock_unset(&store->lock);
		MT_lock_unset(&store->flush);
	}
	if (plan_stream)
		close_stream(plan_stream);
	if (plan_buf)
		buffer_destroy(plan_buf);
	return result;
}


lng
store_hot_snapshot(sqlstore *store, str tarfile)
{
	lng result = 0;
	struct stat st = {0};
	char *tmppath = NULL;
	char *dirpath = NULL;
	int do_remove = 0;
	int dir_fd = -1;
	stream *tar_stream = NULL;
	buffer *plan_buf = NULL;
	stream *plan_stream = NULL;

	if (!store->logger_api.get_snapshot_files) {
		GDKerror("backend does not support hot snapshots");
		goto end;
	}

	if (!MT_path_absolute(tarfile)) {
		GDKerror("Hot snapshot requires an absolute path");
		goto end;
	}

	if (MT_stat(tarfile, &st) == 0) {
		GDKerror("File already exists: %s", tarfile);
		goto end;
	}

	tmppath = pick_tmp_name(tarfile);
	if (tmppath == NULL) {
		goto end;
	}
	tar_stream = open_wstream(tmppath);
	if (!tar_stream) {
		GDKerror("%s", mnstr_peek_error(NULL));
		goto end;
	}
	do_remove = 1;

#ifdef HAVE_FSYNC
	// The following only makes sense on POSIX, where fsync'ing a file
	// guarantees the bytes of the file to go to disk, but not necessarily
	// guarantees the existence of the file in a directory to be persistent.
	// Hence the fsync-the-parent ceremony.

	// Set dirpath to the directory containing the tar file.
	// Call realpath(2) to make the path absolute so it has at least
	// one DIR_SEP in it. Realpath requires the file to exist so
	// we feed it tmppath rather than tarfile.
	dirpath = GDKmalloc(PATH_MAX);
	if (dirpath == NULL) {
		GDKsyserror("malloc failed");
		goto end;
	}
	if (realpath(tmppath, dirpath) == NULL) {
		GDKsyserror("couldn't resolve path %s: %s", tarfile, strerror(errno));
		goto end;
	}
	*strrchr(dirpath, DIR_SEP) = '\0';

	// Open the directory so we can call fsync on it.
	// We use raw posix calls because this is not available in the streams library
	// and I'm not quite sure what a generic streams-api should look like.
	dir_fd = open(dirpath, O_RDONLY); // ERROR no o_rdonly
	if (dir_fd < 0) {
		GDKsyserror("couldn't open directory %s", dirpath);
		goto end;
	}

	// Fsync the directory beforehand too.
	// Postgres believes this is necessary for durability.
	if (fsync(dir_fd) < 0) {
		GDKsyserror("First fsync on %s failed", dirpath);
		goto end;
	}
#else
	(void)dirpath;
#endif

	result = store_hot_snapshot_to_stream(store, tar_stream);
	if (result == 0)
		goto end;

	// Now sync and atomically rename the temp file to the real file,
	// also fsync'ing the directory
	mnstr_fsync(tar_stream);
	close_stream(tar_stream);
	tar_stream = NULL;
	if (MT_rename(tmppath, tarfile) < 0) {
		GDKsyserror("rename %s to %s failed", tmppath, tarfile);
		goto end;
	}
	do_remove = 0;
#ifdef HAVE_FSYNC
	// More POSIX fsync-the-parent-dir ceremony
	if (fsync(dir_fd) < 0) {
		GDKsyserror("fsync on dir %s failed", dirpath);
		goto end;
	}
#endif
end:
	GDKfree(dirpath);
	if (dir_fd >= 0)
		close(dir_fd);
	if (tar_stream)
		close_stream(tar_stream);
	if (plan_stream)
		close_stream(plan_stream);
	if (plan_buf)
		buffer_destroy(plan_buf);
	if (do_remove)
		(void) MT_remove(tmppath);	// Best effort, ignore the result
	GDKfree(tmppath);
	return result;
}

static int
column_dup(sql_trans *tr, sql_column *oc, sql_table *t, sql_column **cres)
{
	sqlstore *store = tr->store;
	sql_allocator *sa = tr->sa;
	sql_column *c = SA_ZNEW(sa, sql_column);
	int res = LOG_OK;

	base_init(sa, &c->base, oc->base.id, 0, oc->base.name);
	c->type = oc->type;
	c->def = NULL;
	if (oc->def)
		c->def = SA_STRDUP(sa, oc->def);
	c->null = oc->null;
	c->colnr = oc->colnr;
	c->unique = oc->unique;
	c->t = t;
	c->storage_type = NULL;
	if (oc->storage_type)
		c->storage_type = SA_STRDUP(sa, oc->storage_type);
	ATOMIC_PTR_INIT(&c->data, NULL);

	if (isTable(c->t)) {
		if (isTempTable(c->t)) {
			if ((res = store->storage_api.create_col(tr, c))) {
				ATOMIC_PTR_DESTROY(&c->data);
				return res;
			}
		} else {
			ATOMIC_PTR_SET(&c->data, store->storage_api.col_dup(oc));
		}
	}
	*cres = c;
	return res;
}

static sql_kc *
kc_dup(sql_trans *tr, sql_kc *kc, sql_table *t)
{
	sql_allocator *sa = tr->sa;
	sql_kc *nkc = SA_ZNEW(sa, sql_kc);
	sql_column *c = find_sql_column(t, kc->c->base.name);

	assert(c);
	nkc->c = c;
	c->unique = kc->c->unique;
	return nkc;
}

static int
key_dup(sql_trans *tr, sql_key *k, sql_table *t, sql_key **kres)
{
	sql_allocator *sa = tr->sa;
	sql_key *nk = (k->type != fkey) ? (sql_key *) SA_ZNEW(sa, sql_ukey)
	    : (sql_key *) SA_ZNEW(sa, sql_fkey);
	node *n;
	int res = LOG_OK;

	base_init(sa, &nk->base, k->base.id?k->base.id:next_oid(tr->store), 0, k->base.name);
	nk->type = k->type;
	nk->columns = list_new(sa, (fdestroy) &kc_destroy);
	nk->t = t;
	nk->idx = NULL;

	if (k->idx) {
		node *n = ol_find_name(t->idxs, nk->base.name);
		nk->idx = (sql_idx *)n->data;
		nk->idx->key = nk;
	}

	if (nk->type != fkey) {
		sql_ukey *tk = (sql_ukey *) nk;

		if (nk->type == pkey)
			t->pkey = tk;
	} else {
		sql_fkey *fk = (sql_fkey *) nk;
		sql_fkey *ok = (sql_fkey *) k;

		fk->rkey = ok->rkey;
		fk->on_delete = ok->on_delete;
		fk->on_update = ok->on_update;
	}

	for (n = k->columns->h; n; n = n->next) {
		sql_kc *okc = n->data;

		list_append(nk->columns, kc_dup(tr, okc, t));
	}

	if (isGlobal(t) &&
			((res = os_add(t->s->keys, tr, nk->base.name, dup_base(&nk->base))) ||
			 (res = os_add(tr->cat->objects, tr, nk->base.name, dup_base(&nk->base))))) {
		return res;
	}
	*kres = nk;
	return res;
}

static int
idx_dup(sql_trans *tr, sql_idx * i, sql_table *t, sql_idx **ires)
{
	sqlstore *store = tr->store;
	sql_allocator *sa = tr->sa;
	sql_idx *ni = SA_ZNEW(sa, sql_idx);
	node *n;
	int res = LOG_OK;

	base_init(sa, &ni->base, i->base.id, 0, i->base.name);

	ni->columns = list_new(sa, (fdestroy) &kc_destroy);
	ni->t = t;
	ni->type = i->type;
	ni->key = NULL;
	ATOMIC_PTR_INIT(&ni->data, NULL);

	if (isTable(i->t)) {
		if (isTempTable(i->t)) {
			if ((res = store->storage_api.create_idx(tr, ni))) {
				ATOMIC_PTR_DESTROY(&ni->data);
				return res;
			}
		} else {
			ATOMIC_PTR_SET(&ni->data, store->storage_api.idx_dup(i));
		}
	}

	for (n = i->columns->h; n; n = n->next) {
		sql_kc *okc = n->data;

		list_append(ni->columns, kc_dup(tr, okc, t));
	}
	if (isGlobal(t) && (res = os_add(t->s->idxs, tr, ni->base.name, dup_base(&ni->base)))) {
		ATOMIC_PTR_DESTROY(&ni->data);
		return res;
	}
	*ires = ni;
	return res;
}

static int
part_dup(sql_trans *tr, sql_part *op, sql_table *mt, sql_part **pres)
{
	sql_allocator *sa = tr->sa;
	sql_part *p = SA_ZNEW(sa, sql_part);
	int res = LOG_OK;

	assert(isMergeTable(mt) || isReplicaTable(mt));
	base_init(sa, &p->base, op->base.id, 0, op->base.name);
	p->with_nills = op->with_nills;
	p->t = mt;
	p->member = op->member;

	if (isRangePartitionTable(mt)) {
		p->part.range.minvalue = SA_NEW_ARRAY(sa, char, op->part.range.minlength);
		p->part.range.maxvalue = SA_NEW_ARRAY(sa, char, op->part.range.maxlength);
		memcpy(p->part.range.minvalue, op->part.range.minvalue, op->part.range.minlength);
		memcpy(p->part.range.maxvalue, op->part.range.maxvalue, op->part.range.maxlength);
		p->part.range.minlength = op->part.range.minlength;
		p->part.range.maxlength = op->part.range.maxlength;
	} else if (isListPartitionTable(mt)) {
		p->part.values = list_new(sa, (fdestroy) &part_value_destroy);
		for (node *n = op->part.values->h ; n ; n = n->next) {
			sql_part_value *prev = (sql_part_value*) n->data, *nextv = SA_ZNEW(sa, sql_part_value);
			nextv->value = SA_NEW_ARRAY(sa, char, prev->length);
			memcpy(nextv->value, prev->value, prev->length);
			nextv->length = prev->length;
			list_append(p->part.values, nextv);
		}
	}
	if (isGlobal(mt) && (res = os_add(mt->s->parts, tr, p->base.name, dup_base(&p->base))))
		return res;
	*pres = p;
	return res;
}

static int
trigger_dup(sql_trans *tr, sql_trigger *i, sql_table *t, sql_trigger **tres)
{
	sql_allocator *sa = tr->sa;
	sql_trigger *nt = SA_ZNEW(sa, sql_trigger);
	int res = LOG_OK;

	base_init(sa, &nt->base, i->base.id, 0, i->base.name);

	nt->columns = list_new(sa, (fdestroy) &kc_destroy);
	nt->t = t;
	nt->time = i->time;
	nt->orientation = i->orientation;
	nt->event = i->event;
	nt->old_name = nt->new_name = nt->condition = NULL;
	if (i->old_name)
		nt->old_name = SA_STRDUP(sa, i->old_name);
	if (i->new_name)
		nt->new_name = SA_STRDUP(sa, i->new_name);
	if (i->condition)
		nt->condition = SA_STRDUP(sa, i->condition);
	nt->statement = SA_STRDUP(sa, i->statement);

	for (node *n = i->columns->h; n; n = n->next) {
		sql_kc *okc = n->data;

		list_append(nt->columns, kc_dup(tr, okc, t));
	}
	if (isGlobal(t) && (res = os_add(t->s->triggers, tr, nt->base.name, dup_base(&nt->base))))
		return res;
	*tres = nt;
	return res;
}

static int
table_dup(sql_trans *tr, sql_table *ot, sql_schema *s, const char *name, sql_table **tres)
{
	sqlstore *store = tr->store;
	sql_allocator *sa = tr->sa;
	sql_table *t = SA_ZNEW(sa, sql_table);
	node *n;
	int res = LOG_OK;

	base_init(sa, &t->base, ot->base.id, 0, name?name:ot->base.name);
	t->type = ot->type;
	t->system = ot->system;
	t->bootstrap = ot->bootstrap;
	t->persistence = s?ot->persistence:SQL_LOCAL_TEMP;
	t->commit_action = ot->commit_action;
	t->access = ot->access;
	t->query = (ot->query) ? SA_STRDUP(sa, ot->query) : NULL;
	t->properties = ot->properties;

	t->columns = ol_new(sa, (destroy_fptr) &column_destroy, store);
	t->idxs = ol_new(sa, (destroy_fptr) &idx_destroy, store);
	t->keys = ol_new(sa, (destroy_fptr) &key_destroy, store);
	t->triggers = ol_new(sa, (destroy_fptr) &trigger_destroy, store);
	if (ot->members)
		t->members = list_new(sa, (fdestroy) &part_destroy);

	t->pkey = NULL;
	t->s = s?s:tr->tmp;
	t->sz = ot->sz;
	ATOMIC_PTR_INIT(&t->data, NULL);

	if (isGlobal(t) && (res = os_add(t->s->tables, tr, t->base.name, &t->base)))
		goto cleanup;

	if (isPartitionedByExpressionTable(ot)) {
		t->part.pexp = SA_ZNEW(sa, sql_expression);
		t->part.pexp->exp = SA_STRDUP(sa, ot->part.pexp->exp);
		t->part.pexp->type = ot->part.pexp->type;
		t->part.pexp->cols = SA_LIST(sa, (fdestroy) &int_destroy);
		for (n = ot->part.pexp->cols->h; n; n = n->next) {
			int *nid = SA_NEW(sa, int);
			*nid = *(int *) n->data;
			list_append(t->part.pexp->cols, nid);
		}
	}
	if (ot->columns)
		for (n = ol_first_node(ot->columns); n; n = n->next) {
			sql_column *c = NULL;

			if ((res = column_dup(tr, n->data, t, &c)) || (res = ol_add(t->columns, &c->base)))
				goto cleanup;
			if (isPartitionedByColumnTable(ot) && ot->part.pcol->base.id == c->base.id)
				t->part.pcol = c;
		}
	if (ot->idxs)
		for (n = ol_first_node(ot->idxs); n; n = n->next) {
			sql_idx *i = NULL;

			if ((res = idx_dup(tr, n->data, t, &i)) || (res = ol_add(t->idxs, &i->base)))
				goto cleanup;
		}
	if (ot->keys)
		for (n = ol_first_node(ot->keys); n; n = n->next) {
			sql_key *k = NULL;

			if ((res = key_dup(tr, n->data, t, &k)) || (res = ol_add(t->keys, &k->base)))
				goto cleanup;
		}
	if (ot->triggers)
		for (n = ol_first_node(ot->triggers); n; n = n->next) {
			sql_trigger *tri = NULL;

			if ((res = trigger_dup(tr, n->data, t, &tri)) || (res = ol_add(t->triggers, &tri->base)))
				goto cleanup;
		}
	if (ot->members)
		for (n = ot->members->h; n; n = n->next) {
			sql_part *pt = NULL;

			if ((res = part_dup(tr, n->data, t, &pt)))
				goto cleanup;
			list_append(t->members, pt);
		}
	if (isTable(t)) {
		if (isTempTable(t)) {
			if ((res = store->storage_api.create_del(tr, t)))
				goto cleanup;
		} else {
			ATOMIC_PTR_SET(&t->data, store->storage_api.del_dup(ot));
		}
	}

cleanup:
	if (res) {
		ATOMIC_PTR_DESTROY(&t->data);
		t = NULL;
	}
	*tres = t;
	return res;
}

sql_table *
globaltmp_instantiate(sql_trans *tr, sql_table *ot)
{
	sql_table *t = NULL;
	if (table_dup(tr, ot, NULL, NULL, &t) == LOG_OK)
		return t;
	return NULL;
}

static int
new_table(sql_trans *tr, sql_table *t, sql_table **tres)
{
	int res = LOG_OK;
	t = find_sql_table(tr, t->s, t->base.name); /* could have changed by depending changes */
	if (!isLocalTemp(t) && !isNew(t) && !os_obj_intransaction(t->s->tables, tr, &t->base))
		res = table_dup(tr, t, t->s, NULL, tres);
	else
		*tres = t;
	return res;
}

static sql_arg *
arg_dup(sql_trans *tr, sql_schema *s, sql_arg *oa)
{
	sql_arg *a = SA_ZNEW(tr->sa, sql_arg);

	if (a) {
		a->name = SA_STRDUP(tr->sa, oa->name);
		a->inout = oa->inout;
		dup_sql_type(tr, s, &(oa->type), &(a->type));
	}
	return a;
}

static int
func_dup(sql_trans *tr, sql_func *of, sql_schema *s)
{
	sql_allocator *sa = tr->sa;
	sql_func *f = SA_ZNEW(sa, sql_func);

	/* 'func_dup' is aimed at FUNC_LANG_SQL functions ONLY, so f->imp and f->instantiated won't be set */
	base_init(sa, &f->base, of->base.id, 0, of->base.name);
	f->mod = SA_STRDUP(sa, of->mod);
	f->type = of->type;
	f->lang = of->lang;
	f->semantics = of->semantics;
	f->side_effect = of->side_effect;
	f->varres = of->varres;
	f->vararg = of->vararg;
	f->fix_scale = of->fix_scale;
	f->system = of->system;
	f->private = of->private;
	f->query = (of->query)?SA_STRDUP(sa, of->query):NULL;
	f->s = s;
	f->sa = sa;

	f->ops = SA_LIST(sa, (fdestroy) &arg_destroy);
	for (node *n=of->ops->h; n; n = n->next)
		list_append(f->ops, arg_dup(tr, s, n->data));
	if (of->res) {
		f->res = SA_LIST(sa, (fdestroy) &arg_destroy);
		for (node *n=of->res->h; n; n = n->next)
			list_append(f->res, arg_dup(tr, s, n->data));
	}

	return os_add(s->funcs, tr, f->base.name, &f->base);
}

static int
store_reset_sql_functions(sql_trans *tr, sqlid id)
{
	sqlstore *store = tr->store;
	int res = LOG_OK, sql_lang = (int) FUNC_LANG_SQL; /* functions other than SQL don't require to be instantiated again */
	sql_schema *syss = find_sql_schema(tr, "sys");
	sql_table *deps = find_sql_table(tr, syss, "dependencies");
	rids *sql_funcs = NULL, *depends = NULL, *joined = NULL;

	/* Find dependencies from the object */
	depends = store->table_api.rids_select(tr, find_sql_column(deps, "id"), &id, &id, NULL);
	if (store->table_api.rids_empty(depends)) { /* nothing depends on the object, return */
		store->table_api.rids_destroy(depends);
		return res;
	}
	/* Get SQL funcions */
	sql_table *funcs = find_sql_table(tr, syss, "functions");
	sql_column *func_id = find_sql_column(funcs, "id");
	if (!(sql_funcs = store->table_api.rids_select(tr, find_sql_column(funcs, "language"), &sql_lang, &sql_lang, NULL))) {
		store->table_api.rids_destroy(depends);
		return -1;
	}
	/* Do the semijoin */
	joined = store->table_api.rids_semijoin(tr, sql_funcs, func_id, depends, find_sql_column(deps, "depend_id"));
	store->table_api.rids_destroy(depends);
	if (!joined) {
		store->table_api.rids_destroy(sql_funcs);
		return -1;
	}

	for (oid rid = store->table_api.rids_next(joined); !is_oid_nil(rid); rid = store->table_api.rids_next(joined)) {
		sqlid fid = store->table_api.column_find_sqlid(tr, func_id, rid);
		sql_func *f = sql_trans_find_func(tr, fid); /* could have changed by depending changes */
		/* if it is on the same transaction, then don't dup it again */
		if (isNew(f) || os_obj_intransaction(f->s->funcs, tr, &f->base)) {
			if (f->instantiated) {
				/* clean backend code */
				backend_freecode(sql_shared_module_name, 0, f->imp);
				f->instantiated = FALSE;
				_DELETE(f->imp);
			}
		} else if ((res = func_dup(tr, f, f->s))) {
			store->table_api.rids_destroy(joined);
			return res;
		}
	}
	store->table_api.rids_destroy(joined);
	return res;
}

int
sql_trans_copy_key( sql_trans *tr, sql_table *t, sql_key *k, sql_key **kres)
{
	sqlstore *store = tr->store;
	sql_schema *syss = find_sql_schema(tr, isGlobal(t)?"sys":"tmp");
	sql_table *syskey = find_sql_table(tr, syss, "keys");
	sql_table *syskc = find_sql_table(tr, syss, "objects");
	int neg = -1, action = -1, nr, res = LOG_OK;
	node *n;
	sql_key *nk;
	sql_table *dup = NULL;

	if ((res = new_table(tr, t, &dup)))
		return res;
	t = dup;
	if ((res = key_dup(tr, k, t, &nk)))
		return res;
	sql_fkey *fk = (sql_fkey*)nk;
	if ((res = ol_add(t->keys, &nk->base)))
		return res;

	if (nk->type == fkey)
		action = (fk->on_update<<8) + fk->on_delete;

	if ((res = store->table_api.table_insert(tr, syskey, &nk->base.id, &t->base.id, &nk->type, &nk->base.name, (nk->type == fkey) ? &((sql_fkey *) nk)->rkey : &neg, &action)))
		return res;

	if (nk->type == fkey) {
		sql_key *rkey = (sql_key*)os_find_id(tr->cat->objects, tr, ((sql_fkey*)k)->rkey);

		if ((res = sql_trans_create_dependency(tr, rkey->base.id, nk->base.id, FKEY_DEPENDENCY)))
			return res;
		/* TODO this has to be cleaned out once the sql_cat.c cleanup is done */
		if (!isNew(rkey) && (res = sql_trans_add_dependency(tr, rkey->base.id, ddl)))
			return res;
		if (!isNew(rkey) && (res = sql_trans_add_dependency(tr, rkey->t->base.id, ddl))) /* this dependency is needed for merge tables */
			return res;
		if (!isNew(rkey) && isGlobal(rkey->t) && !isGlobalTemp(rkey->t) && (res = sql_trans_add_dependency(tr, rkey->t->base.id, dml))) /* disallow concurrent updates on other key */
			return res;
		if ((res = store_reset_sql_functions(tr, rkey->t->base.id))) /* reset sql functions depending on the table */
			return res;
	}

	for (n = nk->columns->h, nr = 0; n; n = n->next, nr++) {
		sql_kc *kc = n->data;

		if ((res = store->table_api.table_insert(tr, syskc, &nk->base.id, &kc->c->base.name, &nr, ATOMnilptr(TYPE_int))))
			return res;

		if (nk->type == fkey) {
			if ((res = sql_trans_create_dependency(tr, kc->c->base.id, nk->base.id, FKEY_DEPENDENCY)))
				return res;
		} else if (nk->type == ukey) {
			if ((res = sql_trans_create_dependency(tr, kc->c->base.id, nk->base.id, KEY_DEPENDENCY)))
				return res;
		} else if (nk->type == pkey) {
			if ((res = sql_trans_create_dependency(tr, kc->c->base.id, nk->base.id, KEY_DEPENDENCY)))
				return res;
			if ((res = sql_trans_alter_null(tr, kc->c, 0)))
				return res;
		}

		/* TODO this has to be cleaned out too */
		if (!isNew(kc->c) && (res = sql_trans_add_dependency(tr, kc->c->base.id, ddl)))
			return res;
	}
	if ((res = store_reset_sql_functions(tr, t->base.id))) /* reset sql functions depending on the table */
		return res;

	/* TODO this has to be cleaned out too */
	if (!isNew(t) && (res = sql_trans_add_dependency(tr, t->base.id, ddl))) /* this dependency is needed for merge tables */
		return res;
	if (!isNew(t) && isGlobal(t) && !isGlobalTemp(t) && (res = sql_trans_add_dependency(tr, t->base.id, dml))) /* disallow concurrent updates on t */
		return res;
	if (kres)
		*kres = nk;
	return res;
}

int
sql_trans_copy_idx( sql_trans *tr, sql_table *t, sql_idx *i, sql_idx **ires)
{
	sqlstore *store = tr->store;
	sql_schema *syss = find_sql_schema(tr, isGlobal(t)?"sys":"tmp");
	sql_table *sysidx = find_sql_table(tr, syss, "idxs");
	sql_table *sysic = find_sql_table(tr, syss, "objects");
	node *n;
	int nr, res = LOG_OK, ncols = list_length(i->columns);
	sql_table *dup = NULL;

	if ((res = new_table(tr, t, &dup)))
		return res;
	t = dup;
	sql_idx *ni = SA_ZNEW(tr->sa, sql_idx);
	base_init(tr->sa, &ni->base, i->base.id?i->base.id:next_oid(tr->store), true, i->base.name);
	ni->columns = list_new(tr->sa, (fdestroy) &kc_destroy);
	ni->t = t;
	ni->type = i->type;
	ni->key = NULL;
	ATOMIC_PTR_INIT(&ni->data, NULL);

	for (n = i->columns->h, nr = 0; n; n = n->next, nr++) {
		sql_kc *okc = n->data, *ic;

		list_append(ni->columns, ic = kc_dup(tr, okc, t));
		if (i->key && hash_index(i->type))
			ic->c->unique = (ncols == 1) ? 2 : MAX(ic->c->unique, 1);
		if ((res = store->table_api.table_insert(tr, sysic, &ni->base.id, &ic->c->base.name, &nr, ATOMnilptr(TYPE_int)))) {
			idx_destroy(store, ni);
			return res;
		}
		if ((res = sql_trans_create_dependency(tr, ic->c->base.id, ni->base.id, INDEX_DEPENDENCY))) {
			idx_destroy(store, ni);
			return res;
		}
	}
	if ((res = ol_add(t->idxs, &ni->base)))
		return res;

	if (isGlobal(t) && (res = os_add(t->s->idxs, tr, ni->base.name, dup_base(&ni->base))))
		return res;
	if ((res = store_reset_sql_functions(tr, t->base.id))) /* reset sql functions depending on the table */
		return res;

	/* this dependency is needed for merge tables */
	if (!isNew(t) && (res = sql_trans_add_dependency(tr, t->base.id, ddl)))
		return res;
	if (!isNew(t) && isGlobal(t) && !isGlobalTemp(t) && (res = sql_trans_add_dependency(tr, t->base.id, dml)))
		return res;

	if (isDeclaredTable(i->t))
		if (!isDeclaredTable(t) && isTable(ni->t) && idx_has_column(ni->type))
			if ((res = store->storage_api.create_idx(tr, ni))) {
				ATOMIC_PTR_DESTROY(&ni->data);
				return res;
			}
	if (!isDeclaredTable(t))
		if ((res = store->table_api.table_insert(tr, sysidx, &ni->base.id, &t->base.id, &ni->type, &ni->base.name))) {
			ATOMIC_PTR_DESTROY(&ni->data);
			return res;
		}

	if (ires)
		*ires = ni;
	return res;
}

int
sql_trans_copy_trigger( sql_trans *tr, sql_table *t, sql_trigger *tri, sql_trigger **tres)
{
	sqlstore *store = tr->store;
	sql_schema *syss = find_sql_schema(tr, isGlobal(t)?"sys":"tmp");
	sql_table *systr = find_sql_table(tr, syss, "triggers");
	sql_table *sysic = find_sql_table(tr, syss, "objects");
	node *n;
	int nr, res = LOG_OK;
	sql_trigger *nt = SA_ZNEW(tr->sa, sql_trigger);
	char *strnil = (char*)ATOMnilptr(TYPE_str);

	base_init(tr->sa, &nt->base, tri->base.id?tri->base.id:next_oid(tr->store), true, tri->base.name);
	nt->columns = list_new(tr->sa, (fdestroy) &kc_destroy);
	nt->t = t;
	nt->time = tri->time;
	nt->orientation = tri->orientation;
	nt->event = tri->event;
	nt->old_name = nt->new_name = nt->condition = NULL;
	if (tri->old_name)
		nt->old_name = SA_STRDUP(tr->sa, tri->old_name);
	if (tri->new_name)
		nt->new_name = SA_STRDUP(tr->sa, tri->new_name);
	if (tri->condition)
		nt->condition = SA_STRDUP(tr->sa, tri->condition);
	nt->statement = SA_STRDUP(tr->sa, tri->statement);

	for (n = tri->columns->h, nr = 0; n; n = n->next, nr++) {
		sql_kc *okc = n->data, *ic;

		list_append(nt->columns, ic = kc_dup(tr, okc, t));
		if ((res = store->table_api.table_insert(tr, sysic, &nt->base.id, &ic->c->base.name, &nr, ATOMnilptr(TYPE_int)))) {
			trigger_destroy(store, nt);
			return res;
		}
		if ((res = sql_trans_create_dependency(tr, ic->c->base.id, nt->base.id, TRIGGER_DEPENDENCY))) {
			trigger_destroy(store, nt);
			return res;
		}
	}
	if ((res = ol_add(t->triggers, &nt->base)))
		return res;

	if (isGlobal(t) && (res = os_add(t->s->triggers, tr, nt->base.name, dup_base(&nt->base))))
		return res;
	if ((res = store_reset_sql_functions(tr, t->base.id))) /* reset sql functions depending on the table */
		return res;

	if (!isDeclaredTable(t))
		if ((res = store->table_api.table_insert(tr, systr, &nt->base.id, &nt->base.name, &t->base.id, &nt->time, &nt->orientation,
				&nt->event, (nt->old_name)?&nt->old_name:&strnil, (nt->new_name)?&nt->new_name:&strnil,
				(nt->condition)?&nt->condition:&strnil, &nt->statement))) {
			return res;
		}

	if (tres)
		*tres = nt;
	return res;
}

int
sql_trans_copy_column( sql_trans *tr, sql_table *t, sql_column *c, sql_column **cres)
{
	sqlstore *store = tr->store;
	sql_schema *syss = find_sql_schema(tr, isGlobal(t)?"sys":"tmp");
	sql_table *syscolumn = find_sql_table(tr, syss, "_columns");
	sql_table *dup = NULL;
	int res = LOG_OK;

	if ((res = new_table(tr, t, &dup)))
		return res;
	t = dup;
	sql_column *col = SA_ZNEW(tr->sa, sql_column);
	base_init(tr->sa, &col->base, c->base.id?c->base.id:next_oid(tr->store), true, c->base.name);
	dup_sql_type(tr, t->s, &(c->type), &(col->type));
	col->def = NULL;
	if (c->def)
		col->def = SA_STRDUP(tr->sa, c->def);
	col->null = c->null;
	col->colnr = c->colnr;
	col->unique = c->unique;
	col->t = t;
	col->storage_type = NULL;
	if (c->storage_type)
		col->storage_type = SA_STRDUP(tr->sa, c->storage_type);

	if ((res = ol_add(t->columns, &col->base)))
		return res;

	/* this dependency is needed for merge tables */
	if (!isNew(t) && (res = sql_trans_add_dependency(tr, t->base.id, ddl)))
		return res;
	if (!isNew(t) && isGlobal(t) && !isGlobalTemp(t) && (res = sql_trans_add_dependency(tr, t->base.id, dml)))
		return res;

	ATOMIC_PTR_INIT(&col->data, NULL);
	if (isDeclaredTable(c->t))
		if (isTable(t))
			if ((res = store->storage_api.create_col(tr, col))) {
				ATOMIC_PTR_DESTROY(&col->data);
				return res;
			}

	if (!isDeclaredTable(t)) {
		char *strnil = (char*)ATOMnilptr(TYPE_str);
		if ((res = store->table_api.table_insert(tr, syscolumn, &col->base.id, &col->base.name, &col->type.type->base.name,
					&col->type.digits, &col->type.scale, &t->base.id,
					(col->def) ? &col->def : &strnil, &col->null, &col->colnr,
					(col->storage_type) ? &col->storage_type : &strnil))) {
			ATOMIC_PTR_DESTROY(&col->data);
			return res;
		}
		if (c->type.type->s) { /* column depends on type */
			if ((res = sql_trans_create_dependency(tr, c->type.type->base.id, col->base.id, TYPE_DEPENDENCY))) {
				ATOMIC_PTR_DESTROY(&col->data);
				return res;
			}
			if (!isNew(c->type.type) && (res = sql_trans_add_dependency(tr, c->type.type->base.id, ddl))) {
				ATOMIC_PTR_DESTROY(&col->data);
				return res;
			}
		}
	}
	if (cres)
		*cres = col;
	return res;
}

static int
clean_predicates_and_propagate_to_parent(sql_trans *tr)
{
	int res = LOG_OK;

	if (!list_empty(tr->predicates)) {
		if (tr->parent) { /* propagate to the parent */
			for(node *n=tr->predicates->h; n && res == LOG_OK ; n = n->next) {
				pl *p = (pl*) n->data;
				atom *e1 = p->r ? atom_copy(NULL, p->r) : NULL, *e2 = p->f ? atom_copy(NULL, p->f) : NULL;

				res = sql_trans_add_predicate(tr->parent, p->c, p->cmp, e1, e2, p->anti, p->semantics);
			}
		}
		list_destroy(tr->predicates);
		tr->predicates = NULL;
	}
	if (!list_empty(tr->dependencies)) {
		if (tr->parent) { /* propagate to the parent */
			for(node *n=tr->dependencies->h; n && res == LOG_OK ; n = n->next) {
				sql_dependency_change *dp = (sql_dependency_change*)n->data;
				res = sql_trans_add_dependency(tr->parent, dp->objid, dp->type);
			}
		}
		list_destroy(tr->dependencies);
		tr->dependencies = NULL;
	}
	if (!list_empty(tr->depchanges)) {
		if (tr->parent) { /* propagate to the parent */
			for(node *n=tr->depchanges->h; n && res == LOG_OK ; n = n->next) {
				sql_dependency_change *dp = (sql_dependency_change*)n->data;
				res = sql_trans_add_dependency_change(tr->parent, dp->objid, dp->type);
			}
		}
		list_destroy(tr->depchanges);
		tr->depchanges = NULL;
	}
	return res;
}

static void
sql_trans_rollback(sql_trans *tr, bool commit_lock)
{
	sqlstore *store = tr->store;

	/* move back deleted */
	if (tr->localtmps.dset) {
		for(node *n=tr->localtmps.dset->h; n; ) {
			node *next = n->next;
			sql_table *tt = n->data;
			if (!isNew(tt)) /* TODO this is prepending without re-hashing? */
				list_prepend(tr->localtmps.set, dup_base(&tt->base));
			n = next;
		}
	}
	if (!list_empty(tr->changes)) {
		/* revert the change list */
		list *nl = SA_LIST(tr->sa, (fdestroy) NULL);
		for(node *n=tr->changes->h; n; n = n->next)
			list_prepend(nl, n->data);

		/* rollback */
		if (!commit_lock)
			MT_lock_set(&store->commit);
		store_lock(store);
		ulng oldest = store_oldest(store);
		ulng commit_ts = store_get_timestamp(store); /* use most recent timestamp such that we can cleanup savely */
		for(node *n=nl->h; n; n = n->next) {
			sql_change *c = n->data;

			if (c->commit)
				c->commit(tr, c, 0 /* ie rollback */, oldest);
			c->ts = commit_ts;
		}
		store_pending_changes(store, oldest);
		for(node *n=nl->h; n; n = n->next) {
			sql_change *c = n->data;

			if (!c->cleanup) {
				_DELETE(c);
			} else if (c->cleanup && !c->cleanup(store, c, oldest)) {
				store->changes = sa_list_append(tr->sa, store->changes, c);
			} else
				_DELETE(c);
		}
		store_unlock(store);
		if (!commit_lock)
			MT_lock_unset(&store->commit);
		list_destroy(nl);
		list_destroy(tr->changes);
		tr->changes = NULL;
		tr->logchanges = 0;
	} else if (ATOMIC_GET(&store->nr_active) == 1) { /* just me cleanup */
		if (!commit_lock)
			MT_lock_set(&store->commit);
		store_lock(store);
		ulng oldest = store_timestamp(store);
		store_pending_changes(store, oldest);
		store_unlock(store);
		if (!commit_lock)
			MT_lock_unset(&store->commit);
	}
	if (tr->localtmps.dset) {
		list_destroy2(tr->localtmps.dset, tr->store);
		tr->localtmps.dset = NULL;
	}
	if (cs_size(&tr->localtmps)) {
		/* cleanup new */
		if (tr->localtmps.nelm) {
			for(node *n=tr->localtmps.nelm; n; ) {
				node *next = n->next;
				(void) cs_del(&tr->localtmps, store, n, true);
				n = next;
			}
			tr->localtmps.nelm = NULL;
		}
		/* handle content */
		for(node *n=tr->localtmps.set->h; n; ) {
			node *next = n->next;
			sql_table *tt = n->data;

			if (tt->commit_action == CA_DROP) {
				(void) sql_trans_drop_table_id(tr, tt->s, tt->base.id, DROP_RESTRICT);
			}
			n = next;
		}
	}

	if (!list_empty(tr->predicates)) {
		list_destroy(tr->predicates);
		tr->predicates = NULL;
	}
	if (!list_empty(tr->dependencies)) {
		list_destroy(tr->dependencies);
		tr->dependencies = NULL;
	}
	if (!list_empty(tr->depchanges)) {
		list_destroy(tr->depchanges);
		tr->depchanges = NULL;
	}
}

sql_trans *
sql_trans_destroy(sql_trans *tr)
{
	sql_trans *res = tr->parent;

	TRC_DEBUG(SQL_STORE, "Destroy transaction: %p\n", tr);
	_DELETE(tr->name);
	if (!list_empty(tr->changes))
		sql_trans_rollback(tr, false);
	sqlstore *store = tr->store;
	store_lock(store);
	cs_destroy(&tr->localtmps, tr->store);
	store_unlock(store);
	MT_lock_destroy(&tr->lock);
	if (!list_empty(tr->dropped))
		list_destroy(tr->dropped);
	_DELETE(tr);
	return res;
}

static sql_trans *
sql_trans_create_(sqlstore *store, sql_trans *parent, const char *name)
{
	sql_trans *tr = ZNEW(sql_trans);

	if (!tr)
		return NULL;
	cs_new(&tr->localtmps, NULL, (fdestroy) &table_destroy, (fkeyvalue)&base_key);
	MT_lock_init(&tr->lock, "trans_lock");
	tr->parent = parent;
	if (name) {
		if (!parent) {
			sql_trans_destroy(tr);
			return NULL;
		}
		_DELETE(parent->name);
		parent->name = _STRDUP(name);
	}

	store_lock(store);
	tr->store = store;
	tr->tid = store_transaction_id(store);
	tr->cat = store->cat;
	if (!tr->cat) {
		store->cat = tr->cat = SA_ZNEW(tr->sa, sql_catalog);
		store->cat->schemas = os_new(tr->sa, (destroy_fptr) &schema_destroy, false, true, true, store);
		store->cat->objects = os_new(tr->sa, (destroy_fptr) &key_destroy, false, false, true, store);
	}
	tr->tmp = store->tmp;
	TRC_DEBUG(SQL_STORE, "New transaction: %p\n", tr);
	store_unlock(store);
	return tr;
}

static int
schema_dup(sql_trans *tr, sql_schema *s, const char *name, sql_schema **rs)
{
	sql_schema *ns = SA_ZNEW(tr->sa, sql_schema);
	int res = LOG_OK;

	base_init(tr->sa, &ns->base, s->base.id, 0, name);
	ns->auth_id = s->auth_id;
	ns->owner = s->owner;
	ns->system = s->system;

	sqlstore *store = tr->store;
	ns->tables = os_new(tr->sa, (destroy_fptr) &table_destroy, isTempSchema(s), true, true, store);
	ns->seqs = os_new(tr->sa, (destroy_fptr) &seq_destroy, isTempSchema(s), true, true, store);
	ns->keys = os_new(tr->sa, (destroy_fptr) &key_destroy, isTempSchema(s), true, true, store);
	ns->idxs = os_new(tr->sa, (destroy_fptr) &idx_destroy, isTempSchema(s), true, true, store);
	ns->triggers = os_new(tr->sa, (destroy_fptr) &trigger_destroy, isTempSchema(s), true, true, store);
	ns->parts = os_new(tr->sa, (destroy_fptr) &part_destroy, isTempSchema(s), false, true, store);

	/* table_dup will dup keys, idxs, triggers and parts */
	struct os_iter oi;
	os_iterator(&oi, s->tables, tr, NULL);
	for (sql_base *b = oi_next(&oi); b; b = oi_next(&oi)) {
		sql_table *t = NULL;

		if ((res = table_dup(tr, (sql_table*)b, s, NULL, &t)) || (res = os_add(ns->tables, tr, t->base.name, &t->base))) {
			schema_destroy(tr->store, ns);
			return res;
		}
	}

	/* we can share the funcs and types */
	ns->funcs = os_dup(s->funcs);
	ns->types = os_dup(s->types);
	ns->store = s->store;
	ns->internal = NULL;
	*rs = ns;
	return res;
}

sql_trans *
sql_trans_create(sqlstore *store, sql_trans *parent, const char *name)
{
	sql_trans *tr = sql_trans_create_(store, parent, name);
	if (tr) {
		tr->ts = store_timestamp(store);
		tr->active = 1;
	}
	return tr;
}

static int
sql_trans_valid(sql_trans *tr)
{
	int ok = LOG_OK;
	sqlstore *store = tr->store;

	if (!list_empty(tr->predicates)) {
		/* for each predicate check if that table/column has changes */
		for(node *n = tr->predicates->h; n; n = n->next) {
			pl *p = n->data;
			sql_column *c = p->c;

			if (c->t && isTable(c->t) && !isNew(c) && !isTempTable(c->t)) {
				if ((ok = store->storage_api.tab_validate(tr, c->t, 0)))
					break;
			}
		}
	}
	return ok;
}

static inline int
transaction_add_hash_entry(sql_hash *h, sqlid id, sql_dependency_change_type tpe, ulng ts)
{
	sql_dependency_change *next_change = MNEW(sql_dependency_change);

	if (!next_change)
		return LOG_ERR;
	*next_change = (sql_dependency_change) {
		.objid = id,
		.type = tpe,
		.ts = ts
	};

	int key = h->key(next_change);
	sql_hash_e *he = h->buckets[key&(h->size-1)];

	for (; he ; he = he->chain) { /* find if the entry is already present */
		sql_dependency_change *schange = (sql_dependency_change*) he->value;

		if (schange->objid == id && schange->ts == ts && schange->type == tpe) {
			_DELETE(next_change);
			return LOG_OK;
		}
	}

	if (!hash_add(h, key, next_change)) {
		_DELETE(next_change);
		return LOG_ERR;
	}
	return LOG_OK;
}

static int
transaction_check_dependencies_and_removals(sql_trans *tr)
{
	int ok = LOG_OK;
	sqlstore *store = tr->store;

	/* test dependencies and removals crossed for conflicts */
	if (!list_empty(tr->dependencies) && !hash_empty(store->depchanges)) {
		for (node *n = tr->dependencies->h; n && ok == LOG_OK; n = n->next) {
			sql_dependency_change *lchange = (sql_dependency_change*) n->data;
			int key = store->depchanges->key(lchange);
			sql_hash_e *he = store->depchanges->buckets[key&(store->depchanges->size-1)];

			for (; he && ok == LOG_OK; he = he->chain) {
				sql_dependency_change *schange = (sql_dependency_change*) he->value;

				/* conflict only if transactions overlap */
				if (schange->ts >= tr->ts && lchange->objid == schange->objid && lchange->type == schange->type)
					ok = LOG_CONFLICT;
			}
		}
	}
	if (ok == LOG_OK && !list_empty(tr->depchanges) && !hash_empty(store->dependencies)) {
		for (node *n = tr->depchanges->h; n && ok == LOG_OK; n = n->next) {
			sql_dependency_change *lchange = (sql_dependency_change*) n->data;
			int key = store->dependencies->key(lchange);
			sql_hash_e *he = store->dependencies->buckets[key&(store->dependencies->size-1)];

			for (; he && ok == LOG_OK; he = he->chain) {
				sql_dependency_change *schange = (sql_dependency_change*) he->value;

				/* conflict only if transactions overlap */
				if (schange->ts >= tr->ts && lchange->objid == schange->objid && lchange->type == schange->type)
					ok = LOG_CONFLICT;
			}
		}
	}
	return ok;
}

int
sql_trans_commit(sql_trans *tr)
{
	int ok = LOG_OK;
	sqlstore *store = tr->store;

	if (!list_empty(tr->changes)) {
		int flush = 0;
		ulng commit_ts = 0, oldest = 0, log_file_id = 0;

		MT_lock_set(&store->commit);

		if (!tr->parent && !list_empty(tr->predicates)) {
			ok = sql_trans_valid(tr);
			if (ok != LOG_OK) {
				sql_trans_rollback(tr, true);
				MT_lock_unset(&store->commit);
				return ok == LOG_CONFLICT ? SQL_CONFLICT : SQL_ERR;
			}
		}

		if (!tr->parent &&
			ATOMIC_GET(&store->nr_active) == 1 &&
			(!list_empty(tr->dependencies) || !list_empty(tr->depchanges))) {
			ok = transaction_check_dependencies_and_removals(tr);
			if (ok != LOG_OK) {
				sql_trans_rollback(tr, true);
				MT_lock_unset(&store->commit);
				return ok == LOG_CONFLICT ? SQL_CONFLICT : SQL_ERR;
			}
		}

		/* log changes should only be done if there is something to log */
		const bool log = !tr->parent && tr->logchanges > 0;

		if (log) {
			const int min_changes = GDKdebug & FORCEMITOMASK ? 5 : 1000000;
			flush = log && (tr->logchanges > min_changes && list_empty(store->changes));
		}

		if (flush)
			MT_lock_set(&store->flush);
		if (log) {
			ok = store->logger_api.log_tstart(store, flush, &log_file_id); /* wal start */
			/* log */
			for(node *n=tr->changes->h; n && ok == LOG_OK; n = n->next) {
				sql_change *c = n->data;

				if (c->log && ok == LOG_OK)
					ok = c->log(tr, c);
			}
			if (ok == LOG_OK && !list_empty(store->seqchanges)) {
				sequences_lock(store);
				for(node *n = store->seqchanges->h; n; ) {
					node *next = n->next;
					log_store_sequence(store, n->data);
					list_remove_node(store->seqchanges, NULL, n);
					n = next;
				}
				sequences_unlock(store);
			}
			if (ok == LOG_OK && store->prev_oid != store->obj_id)
				ok = store->logger_api.log_tsequence(store, OBJ_SID, store->obj_id);
			store->prev_oid = store->obj_id;


			if (ok == LOG_OK)
				ok = store->logger_api.log_tend(store); /* wal end */
		}
		store_lock(store);
		commit_ts = tr->parent ? tr->parent->tid : store_timestamp(store);
		if (tr->parent)
			tr->parent->logchanges += tr->logchanges;
		oldest = tr->parent ? commit_ts : store_oldest(store);
		tr->logchanges = 0;
		TRC_DEBUG(SQL_STORE, "Forwarding changes (" ULLFMT ", " ULLFMT ") -> " ULLFMT "\n", tr->tid, tr->ts, commit_ts);
		/* apply committed changes */
		if (ATOMIC_GET(&store->nr_active) == 1 && !tr->parent)
			oldest = commit_ts;
		store_pending_changes(store, oldest);
		for(node *n=tr->changes->h; n && ok == LOG_OK; n = n->next) {
			sql_change *c = n->data;

			if (c->commit && ok == LOG_OK)
				ok = c->commit(tr, c, commit_ts, oldest);
			else
				c->obj->new = 0;
			c->ts = commit_ts;
		}
		/* propagate transaction dependencies to the storage only if other transactions are running */
		if (ok == LOG_OK && !tr->parent && ATOMIC_GET(&store->nr_active) > 1) {
			if (!list_empty(tr->dependencies)) {
				for (node *n = tr->dependencies->h; n && ok == LOG_OK; n = n->next) {
					sql_dependency_change *lchange = (sql_dependency_change*) n->data;
					ok = transaction_add_hash_entry(store->dependencies, lchange->objid, lchange->type, commit_ts);
				}
			}
			if (!list_empty(tr->depchanges)) {
				for (node *n = tr->depchanges->h; n && ok == LOG_OK; n = n->next) {
					sql_dependency_change *lchange = (sql_dependency_change*) n->data;
					ok = transaction_add_hash_entry(store->depchanges, lchange->objid, lchange->type, commit_ts);
				}
			}
		}
		/* garbage collect */
		for(node *n=tr->changes->h; n && ok == LOG_OK; ) {
			node *next = n->next;
			sql_change *c = n->data;

			if (!c->cleanup || c->cleanup(store, c, oldest)) {
				_DELETE(c);
			} else if (tr->parent) { /* need to keep everything */
				tr->parent->changes = sa_list_append(tr->sa, tr->parent->changes, c);
			} else {
				store->changes = sa_list_append(tr->sa, store->changes, c);
			}
			n = next;
		}
		tr->ts = commit_ts;
		store_unlock(store);
		/* flush the log structure */
		if (log) {
			if (!flush)
				MT_lock_unset(&store->commit); /* release the commit log when flushing to disk */
			if (ok == LOG_OK)
				ok = store->logger_api.log_tflush(store, log_file_id, commit_ts); /* flush/sync */
			if (!flush)
				MT_lock_set(&store->commit); /* release the commit log when flushing to disk */
			if (flush)
				MT_lock_unset(&store->flush);
		}
		MT_lock_unset(&store->commit);
		list_destroy(tr->changes);
		tr->changes = NULL;
	} else if (ATOMIC_GET(&store->nr_active) == 1) { /* just me cleanup */
		MT_lock_set(&store->commit);
		store_lock(store);
		ulng oldest = store_timestamp(store);
		store_pending_changes(store, oldest);
		store_unlock(store);
		MT_lock_unset(&store->commit);
	}
	/* drop local temp tables with commit action CA_DROP, after cleanup */
	if (cs_size(&tr->localtmps)) {
		for(node *n=tr->localtmps.set->h; n; ) {
			node *next = n->next;
			sql_table *tt = n->data;

			if (tt->commit_action == CA_DROP)
				(void) sql_trans_drop_table_id(tr, tt->s, tt->base.id, DROP_RESTRICT);
			n = next;
		}
	}
	if (tr->localtmps.dset) {
		list_destroy2(tr->localtmps.dset, store);
		tr->localtmps.dset = NULL;
	}
	tr->localtmps.nelm = NULL;

	if (ok == LOG_OK)
		ok = clean_predicates_and_propagate_to_parent(tr);
	return (ok==LOG_OK)?SQL_OK:SQL_ERR;
}

static sql_table *
find_table_by_columnid(sql_trans *tr, const char *schema, sqlid id)
{
	sqlstore *store = tr->store;
	sql_table *syscolumn = find_sql_table(tr, find_sql_schema(tr, schema), "_columns");

	oid rid = store->table_api.column_find_row(tr, find_sql_column(syscolumn, "id"), &id, NULL);
	if (!is_oid_nil(rid)) {
		sqlid tid = store->table_api.column_find_sqlid(tr, find_sql_column(syscolumn, "table_id"), rid);
		return sql_trans_find_table(tr, tid);
	}
	return NULL;
}

static int
sql_trans_drop_all_dependencies(sql_trans *tr, sqlid id, sql_dependency type)
{
	sqlid dep_id=0, t_id = -1;
	sht dep_type = 0;
	list *dep = sql_trans_get_dependencies(tr, id, type, NULL);
	node *n;
	int res = LOG_OK;

	if (!dep)
		return -1;

	n = dep->h;

	while (n && !res) {
		dep_id = *(sqlid*) n->data;
		dep_type = (sql_dependency) *(sht*) n->next->data;

		if (!list_find_id(tr->dropped, dep_id)) {

			switch (dep_type) {
				case SCHEMA_DEPENDENCY:
					res = sql_trans_drop_schema(tr, dep_id, DROP_CASCADE);
					break;
				case TABLE_DEPENDENCY:
				case VIEW_DEPENDENCY: {
					sql_table *t = sql_trans_find_table(tr, dep_id);
					if (t)
						res = sql_trans_drop_table_id(tr, t->s, dep_id, DROP_CASCADE);
					} break;
				case COLUMN_DEPENDENCY: {
					if ((t_id = sql_trans_get_dependency_type(tr, dep_id, TABLE_DEPENDENCY)) > 0) {
						sql_table *t = sql_trans_find_table(tr, dep_id);
						if (t && ol_length(t->columns) == 1) /* only column left, drop the table instead */
							res = sql_trans_drop_table_id(tr, t->s, t->base.id, DROP_CASCADE);
						else if (t)
							res = sql_trans_drop_column(tr, t, dep_id, DROP_CASCADE);
					}
					} break;
				case TRIGGER_DEPENDENCY: {
					sql_trigger *t = sql_trans_find_trigger(tr, dep_id);
					if (t && !list_find_id(tr->dropped, t->t->base.id)) /* table not yet dropped */
						 res = sql_trans_drop_trigger(tr, t->t->s, dep_id, DROP_CASCADE);
					} break;
				case KEY_DEPENDENCY:
				case FKEY_DEPENDENCY: {
					sql_key *k = sql_trans_find_key(tr, dep_id);
					if (k && !list_find_id(tr->dropped, k->t->base.id)) /* table not yet dropped */
						res = sql_trans_drop_key(tr, k->t->s, dep_id, DROP_CASCADE);
					} break;
				case INDEX_DEPENDENCY: {
					sql_idx *i = sql_trans_find_idx(tr, dep_id);
					if (i && !list_find_id(tr->dropped, i->t->base.id)) /* table not yet dropped */
						res = sql_trans_drop_idx(tr, i->t->s, dep_id, DROP_CASCADE);
					} break;
				case PROC_DEPENDENCY:
				case FUNC_DEPENDENCY: {
					sql_func *f = sql_trans_find_func(tr, dep_id);
					if (f)
						res = sql_trans_drop_func(tr, f->s, dep_id, DROP_CASCADE);
					} break;
				case TYPE_DEPENDENCY: {
					/* Unlike other dependencies, for type dependencies,
					   the dependent object depends on the type, rather the other way around.
					   At this moment, only functions or columns depend on types, so try both */
					sql_table *t = NULL;
					sql_func *f = sql_trans_find_func(tr, dep_id);
					if (f) {
						res = sql_trans_drop_func(tr, f->s, dep_id, DROP_CASCADE);
					} else if ((t = find_table_by_columnid(tr, "sys", dep_id)) ||
							   (t = find_table_by_columnid(tr, "tmp", dep_id))) {
						if (ol_length(t->columns) == 1) /* only column left, drop the table instead */
							res = sql_trans_drop_table_id(tr, t->s, t->base.id, DROP_CASCADE);
						else
							res = sql_trans_drop_column(tr, t, dep_id, DROP_CASCADE);
					}
					} break;
				case USER_DEPENDENCY:  /*TODO schema and users dependencies*/
					break;
			}
		}

		n = n->next->next;
	}
	list_destroy(dep);
	return res;
}

static int
sys_drop_ic(sql_trans *tr, sql_idx * i, sql_kc *kc)
{
	sqlstore *store = tr->store;
	sql_schema *syss = find_sql_schema(tr, isGlobal(i->t)?"sys":"tmp");
	sql_table *sysic = find_sql_table(tr, syss, "objects");
	oid rid = store->table_api.column_find_row(tr, find_sql_column(sysic, "id"), &i->base.id, find_sql_column(sysic, "name"), kc->c->base.name, NULL);
	int res = LOG_OK;

	if (is_oid_nil(rid))
		return -1;
	if ((res = store->table_api.table_delete(tr, sysic, rid)))
		return res;
	return res;
}

static int
sql_trans_drop_any_comment(sql_trans *tr, sqlid id)
{
	sqlstore *store = tr->store;
	sql_schema *sys;
	sql_column *id_col;
	sql_table *comments;
	oid row;

	sys = find_sql_schema(tr, "sys");
	assert(sys);

	comments = find_sql_table(tr, sys, "comments");
	if (!comments) /* for example during upgrades */
		return 0;

	id_col = find_sql_column(comments, "id");
	assert(id_col);

	row = store->table_api.column_find_row(tr, id_col, &id, NULL);
	if (!is_oid_nil(row) && store->table_api.table_delete(tr, comments, row))
		return -2;
	return 0;
}

static int
sys_drop_idx(sql_trans *tr, sql_idx * i, int drop_action)
{
	sqlstore *store = tr->store;
	node *n;
	sql_schema *syss = find_sql_schema(tr, isGlobal(i->t)?"sys":"tmp");
	sql_table *sysidx = find_sql_table(tr, syss, "idxs");
	oid rid = store->table_api.column_find_row(tr, find_sql_column(sysidx, "id"), &i->base.id, NULL);
	int res = LOG_OK;

	if (is_oid_nil(rid))
		return -1;
	if ((res = store->table_api.table_delete(tr, sysidx, rid)))
		return res;
	if ((res = sql_trans_drop_any_comment(tr, i->base.id)))
		return res;
	for (n = i->columns->h; n; n = n->next) {
		sql_kc *ic = n->data;

		if (i->key && hash_index(i->type)) { /* update new column's unique value */
			int unique = 0;
			sqlid cid = ic->c->base.id;
			struct os_iter oi;

			os_iterator(&oi, i->t->s->idxs, tr, NULL);
			for (sql_base *b = oi_next(&oi); b; b = oi_next(&oi)) {
				sql_idx *ti = (sql_idx*)b;

				if (ti->base.id != i->base.id && ti->key && hash_index(ti->type)) {
					bool found = false;
					for (node *m = ti->columns->h; m && !found; m = m->next) {
						sql_kc *tic = m->data;

						found |= tic->c->base.id == cid;
					}
					if (found)
						unique = MAX(unique, list_length(ti->columns) == 1 ? 2 : 1);
				}
			}
			ic->c->unique = unique;
		}
		if ((res = sys_drop_ic(tr, i, ic)))
			return res;
	}

	/* remove idx from schema and table */
	if (isGlobal(i->t))
		if ((res = os_del(i->t->s->idxs, tr, i->base.name, dup_base(&i->base))))
			return res;
	if (!isNew(i) && (res = sql_trans_add_dependency_change(tr, i->base.id, ddl)))
		return res;
	if ((res = sql_trans_drop_dependencies(tr, i->base.id)))
		return res;

	if (drop_action && (res = sql_trans_drop_all_dependencies(tr, i->base.id, INDEX_DEPENDENCY)))
		return res;
	return res;
}

static int
sys_drop_kc(sql_trans *tr, sql_key *k, sql_kc *kc)
{
	sqlstore *store = tr->store;
	sql_schema *syss = find_sql_schema(tr, isGlobal(k->t)?"sys":"tmp");
	sql_table *syskc = find_sql_table(tr, syss, "objects");
	oid rid = store->table_api.column_find_row(tr, find_sql_column(syskc, "id"), &k->base.id, find_sql_column(syskc, "name"), kc->c->base.name, NULL);
	int res = LOG_OK;

	if (is_oid_nil(rid))
		return -1;
	if ((res = store->table_api.table_delete(tr, syskc, rid)))
		return res;
	return res;
}

static int
sys_drop_key(sql_trans *tr, sql_key *k, int drop_action)
{
	sqlstore *store = tr->store;
	node *n;
	sql_schema *syss = find_sql_schema(tr, isGlobal(k->t)?"sys":"tmp");
	sql_table *syskey = find_sql_table(tr, syss, "keys");
	oid rid = store->table_api.column_find_row(tr, find_sql_column(syskey, "id"), &k->base.id, NULL);
	int res = LOG_OK;

	if (is_oid_nil(rid))
		return -1;
	if ((res = store->table_api.table_delete(tr, syskey, rid)))
		return res;

	for (n = k->columns->h; n; n = n->next) {
		sql_kc *kc = n->data;
		if ((res = sys_drop_kc(tr, k, kc)))
			return res;
	}
	/* remove key from schema */
	if (isGlobal(k->t)) {
		if ((res = os_del(k->t->s->keys, tr, k->base.name, dup_base(&k->base))))
			return res;
		if ((res = os_del(tr->cat->objects, tr, k->base.name, dup_base(&k->base))))
			return res;
	}
	if (k->t->pkey == (sql_ukey*)k)
		k->t->pkey = NULL;

	if (!isNew(k) && (res = sql_trans_add_dependency_change(tr, k->base.id, ddl)))
		return res;
	if ((res = sql_trans_drop_dependencies(tr, k->base.id)))
		return res;

	if (drop_action && (res = sql_trans_drop_all_dependencies(tr, k->base.id, (k->type == fkey) ? FKEY_DEPENDENCY : KEY_DEPENDENCY)))
		return res;
	return res;
}

static int
sys_drop_tc(sql_trans *tr, sql_trigger * i, sql_kc *kc)
{
	sqlstore *store = tr->store;
	sql_schema *syss = find_sql_schema(tr, isGlobal(i->t)?"sys":"tmp");
	sql_table *systc = find_sql_table(tr, syss, "objects");
	oid rid = store->table_api.column_find_row(tr, find_sql_column(systc, "id"), &i->base.id, find_sql_column(systc, "name"), kc->c->base.name, NULL);
	int res = LOG_OK;

	if (is_oid_nil(rid))
		return -1;
	if ((res = store->table_api.table_delete(tr, systc, rid)))
		return res;
	return res;
}

static int
sys_drop_sequence(sql_trans *tr, sql_sequence * seq, int drop_action)
{
	sqlstore *store = tr->store;
	sql_schema *syss = find_sql_schema(tr, "sys");
	sql_table *sysseqs = find_sql_table(tr, syss, "sequences");
	oid rid = store->table_api.column_find_row(tr, find_sql_column(sysseqs, "id"), &seq->base.id, NULL);
	int res = LOG_OK;

	if (is_oid_nil(rid))
		return -1;

	if ((res = store->table_api.table_delete(tr, sysseqs, rid)))
		return res;
	if (!isNew(seq) && (res = sql_trans_add_dependency_change(tr, seq->base.id, ddl)))
		return res;
	if ((res = sql_trans_drop_dependencies(tr, seq->base.id)))
		return res;
	if ((res = sql_trans_drop_any_comment(tr, seq->base.id)))
		return res;
	if (drop_action && (res = sql_trans_drop_all_dependencies(tr, seq->base.id, SEQ_DEPENDENCY)))
		return res;
	return res;
}

static int
sys_drop_default_object(sql_trans *tr, sql_column *col, int drop_action)
{
	const char *next_value_for = "next value for ";
	int res = LOG_OK;

	/* Drop sequence for generated column if it's the case */
	if (col->def && !strncmp(col->def, next_value_for, strlen(next_value_for))) {
		sql_schema *s = NULL;
		sql_sequence *seq = NULL;
		char *schema = NULL, *seq_name = NULL;

		extract_schema_and_sequence_name(tr->sa, col->def + strlen(next_value_for), &schema, &seq_name);
		if (!schema || !seq_name || !(s = find_sql_schema(tr, schema))) {
			_DELETE(schema);
			_DELETE(seq_name);
			return -1;
		}

		seq = find_sql_sequence(tr, s, seq_name);
		_DELETE(schema);
		_DELETE(seq_name);
		if (seq && sql_trans_get_dependency_type(tr, seq->base.id, BEDROPPED_DEPENDENCY) > 0) {
			if ((res = sys_drop_sequence(tr, seq, drop_action)))
				return res;
			if ((res = os_del(s->seqs, tr, seq->base.name, dup_base(&seq->base))))
				return res;
		}
	}
	return res;
}

static int
sql_trans_drop_obj_priv(sql_trans *tr, sqlid obj_id)
{
	sqlstore *store = tr->store;
	sql_schema *sys = find_sql_schema(tr, "sys");
	sql_table *privs = find_sql_table(tr, sys, "privileges");
	int res = LOG_OK;

	assert(sys && privs);
	/* select privileges of this obj_id */
	rids *A = store->table_api.rids_select(tr, find_sql_column(privs, "obj_id"), &obj_id, &obj_id, NULL);
	/* remove them */
	for(oid rid = store->table_api.rids_next(A); !is_oid_nil(rid) && res == LOG_OK; rid = store->table_api.rids_next(A))
		res = store->table_api.table_delete(tr, privs, rid);
	store->table_api.rids_destroy(A);
	return res;
}

static int
sys_drop_trigger(sql_trans *tr, sql_trigger * i)
{
	sqlstore *store = tr->store;
	node *n;
	sql_schema *syss = find_sql_schema(tr, isGlobal(i->t)?"sys":"tmp");
	sql_table *systrigger = find_sql_table(tr, syss, "triggers");
	oid rid = store->table_api.column_find_row(tr, find_sql_column(systrigger, "id"), &i->base.id, NULL);
	int res = LOG_OK;

	if (is_oid_nil(rid))
		return -1;
	if ((res = store->table_api.table_delete(tr, systrigger, rid)))
		return res;

	for (n = i->columns->h; n; n = n->next) {
		sql_kc *tc = n->data;

		if ((res = sys_drop_tc(tr, i, tc)))
			return res;
	}
	/* remove trigger from schema */
	if (isGlobal(i->t))
		if ((res = os_del(i->t->s->triggers, tr, i->base.name, dup_base(&i->base))))
			return res;
	if (!isNew(i) && (res = sql_trans_add_dependency_change(tr, i->base.id, ddl)))
		return res;
	if ((res = sql_trans_drop_dependencies(tr, i->base.id)))
		return res;
	return res;
}

static int
sys_drop_column(sql_trans *tr, sql_column *col, int drop_action)
{
	sqlstore *store = tr->store;
	sql_schema *syss = find_sql_schema(tr, isGlobal(col->t)?"sys":"tmp");
	sql_table *syscolumn = find_sql_table(tr, syss, "_columns");
	oid rid = store->table_api.column_find_row(tr, find_sql_column(syscolumn, "id"), &col->base.id, NULL);
	int res = LOG_OK;

	if (is_oid_nil(rid))
		return -1;
	if ((res = store->table_api.table_delete(tr, syscolumn, rid)))
		return res;
	if (!isNew(col) && (res = sql_trans_add_dependency_change(tr, col->base.id, ddl)))
		return res;
	if ((res = sql_trans_drop_dependencies(tr, col->base.id)))
		return res;
	if ((res = sql_trans_drop_any_comment(tr, col->base.id)))
		return res;
	if ((res = sql_trans_drop_obj_priv(tr, col->base.id)))
		return res;
	if ((res = sys_drop_default_object(tr, col, drop_action)))
		return res;

	if (drop_action && (res = sql_trans_drop_all_dependencies(tr, col->base.id, COLUMN_DEPENDENCY)))
		return res;
	if (col->type.type->s && (res = sql_trans_drop_dependency(tr, col->type.type->base.id, col->base.id, TYPE_DEPENDENCY)))
		return res;
	return res;
}

static int
sys_drop_keys(sql_trans *tr, sql_table *t, int drop_action)
{
	node *n;
	int res = LOG_OK;

	if (ol_length(t->keys))
		for (n = ol_first_node(t->keys); n; n = n->next) {
			sql_key *k = n->data;

			if ((res = sys_drop_key(tr, k, drop_action)))
				return res;
		}
	return res;
}

static int
sys_drop_idxs(sql_trans *tr, sql_table *t, int drop_action)
{
	node *n;
	int res = LOG_OK;

	if (ol_length(t->idxs))
		for (n = ol_first_node(t->idxs); n; n = n->next) {
			sql_idx *k = n->data;

			if ((res = sys_drop_idx(tr, k, drop_action)))
				return res;
		}
	return res;
}

static int
sys_drop_triggers(sql_trans *tr, sql_table *t)
{
	node *n;
	int res = LOG_OK;

	if (ol_length(t->triggers))
		for (n = ol_first_node(t->triggers); n; n = n->next) {
			sql_trigger *i = n->data;

			if ((res = sys_drop_trigger(tr, i)))
				return res;
		}
	return res;
}

static int
sys_drop_columns(sql_trans *tr, sql_table *t, int drop_action)
{
	node *n;
	int res = LOG_OK;

	if (ol_length(t->columns))
		for (n = t->columns->l->h; n; n = n->next) {
			sql_column *c = n->data;

			if ((res = sys_drop_column(tr, c, drop_action)))
				return res;
		}
	return res;
}

static int
sys_drop_part(sql_trans *tr, sql_part *pt, int drop_action)
{
	sqlstore *store = tr->store;
	sql_table *mt = pt->t;
	sql_schema *syss = find_sql_schema(tr, isGlobal(mt)?"sys":"tmp");
	sql_table *sysobj = find_sql_table(tr, syss, "objects");
	oid obj_oid = store->table_api.column_find_row(tr, find_sql_column(sysobj, "id"), &pt->base.id, NULL);
	int res = LOG_OK;

	(void)drop_action;
	if (is_oid_nil(obj_oid))
		return -1;

	if ((res = store->table_api.table_delete(tr, sysobj, obj_oid)))
		return res;
	if (isRangePartitionTable(mt)) {
		sql_table *ranges = find_sql_table(tr, syss, "range_partitions");
		oid rid = store->table_api.column_find_row(tr, find_sql_column(ranges, "table_id"), &pt->member, NULL);
		if ((res = store->table_api.table_delete(tr, ranges, rid)))
			return res;
	} else if (isListPartitionTable(mt)) {
		sql_table *values = find_sql_table(tr, syss, "value_partitions");
		rids *rs = store->table_api.rids_select(tr, find_sql_column(values, "table_id"), &pt->member, &pt->member, NULL);
		for (oid rid = store->table_api.rids_next(rs); !is_oid_nil(rid); rid = store->table_api.rids_next(rs)) {
			if ((res = store->table_api.table_delete(tr, values, rid))) {
				store->table_api.rids_destroy(rs);
				return res;
			}
		}
		store->table_api.rids_destroy(rs);
	}
	/* merge table depends on part table */
	if (!isNew(pt) && (res = sql_trans_add_dependency_change(tr, mt->base.id, ddl)))
		return res;
	if ((res = sql_trans_drop_dependency(tr, pt->member, mt->base.id, TABLE_DEPENDENCY)))
		return res;

	if ((res = os_del(mt->s->parts, tr, pt->base.name, dup_base(&pt->base))))
		return res;
	return res;
}

static int
sys_drop_members(sql_trans *tr, sql_table *t, int drop_action)
{
	int res = LOG_OK;

	if (!list_empty(t->members)) {
		for (node *n = t->members->h; n; ) {
			sql_part *pt = n->data;

			n = n->next;
			if ((res = sys_drop_part(tr, pt, drop_action)))
				return res;
		}
	}
	return res;
}

static int
sys_drop_parts(sql_trans *tr, sql_table *t, int drop_action)
{
	int res = LOG_OK;

	for(sql_part *pt = partition_find_part(tr, t, NULL); pt; pt = partition_find_part(tr, t, pt)) {
		if ((res = sql_trans_del_table(tr, pt->t, t, drop_action)))
			return res;
	}
	return res;
}

static int
sys_drop_table(sql_trans *tr, sql_table *t, int drop_action)
{
	sqlstore *store = tr->store;
	sql_schema *syss = find_sql_schema(tr, isGlobal(t)?"sys":"tmp");
	sql_table *systable = find_sql_table(tr, syss, "_tables");
	sql_column *syscol = find_sql_column(systable, "id");
	oid rid = store->table_api.column_find_row(tr, syscol, &t->base.id, NULL);
	int res = LOG_OK;

	if (is_oid_nil(rid))
		return -1;

	if ((res = store->table_api.table_delete(tr, systable, rid)))
		return res;
	if ((res = sys_drop_keys(tr, t, drop_action)))
		return res;
	if ((res = sys_drop_idxs(tr, t, drop_action)))
		return res;
	if ((res = sys_drop_triggers(tr, t)))
		return res;

	if (partition_find_part(tr, t, NULL))
		if ((res = sys_drop_parts(tr, t, drop_action)))
			return res;

	if (isMergeTable(t) || isReplicaTable(t))
		if ((res = sys_drop_members(tr, t, drop_action)))
			return res;

	if (isRangePartitionTable(t) || isListPartitionTable(t)) {
		sql_table *partitions = find_sql_table(tr, syss, "table_partitions");
		sql_column *pcols = find_sql_column(partitions, "table_id");
		rids *rs = store->table_api.rids_select(tr, pcols, &t->base.id, &t->base.id, NULL);
		oid poid;
		if ((poid = store->table_api.rids_next(rs)) != oid_nil) {
			if ((res = store->table_api.table_delete(tr, partitions, poid))) {
				store->table_api.rids_destroy(rs);
				return res;
			}
		}
		store->table_api.rids_destroy(rs);
	}

	if ((res = sql_trans_drop_any_comment(tr, t->base.id)))
		return res;
	if (!isNew(t) && (res = sql_trans_add_dependency_change(tr, t->base.id, ddl)))
		return res;
	if ((res = sql_trans_drop_dependencies(tr, t->base.id)))
		return res;
	if ((res = sql_trans_drop_obj_priv(tr, t->base.id)))
		return res;
	if ((res = sys_drop_columns(tr, t, drop_action)))
		return res;

	if (drop_action && (res = sql_trans_drop_all_dependencies(tr, t->base.id, !isView(t) ? TABLE_DEPENDENCY : VIEW_DEPENDENCY)))
		return res;
	return res;
}

static int
sys_drop_type(sql_trans *tr, sql_type *type, int drop_action)
{
	sqlstore *store = tr->store;
	sql_schema *syss = find_sql_schema(tr, "sys");
	sql_table *sys_tab_type = find_sql_table(tr, syss, "types");
	sql_column *sys_type_col = find_sql_column(sys_tab_type, "id");
	oid rid = store->table_api.column_find_row(tr, sys_type_col, &type->base.id, NULL);
	int res = LOG_OK;

	if (is_oid_nil(rid))
		return -1;

	if ((res = store->table_api.table_delete(tr, sys_tab_type, rid)))
		return res;
	if (!isNew(type) && (res = sql_trans_add_dependency_change(tr, type->base.id, ddl)))
		return res;
	if ((res = sql_trans_drop_dependencies(tr, type->base.id)))
		return res;

	if (drop_action && (res = sql_trans_drop_all_dependencies(tr, type->base.id, TYPE_DEPENDENCY)))
		return res;
	return res;
}

static int
sys_drop_func(sql_trans *tr, sql_func *func, int drop_action)
{
	sqlstore *store = tr->store;
	sql_schema *syss = find_sql_schema(tr, "sys");
	sql_table *sys_tab_func = find_sql_table(tr, syss, "functions");
	sql_column *sys_func_col = find_sql_column(sys_tab_func, "id");
	oid rid_func = store->table_api.column_find_row(tr, sys_func_col, &func->base.id, NULL);
	if (is_oid_nil(rid_func))
		return -1;
	sql_table *sys_tab_args = find_sql_table(tr, syss, "args");
	sql_column *sys_args_col = find_sql_column(sys_tab_args, "func_id");
	rids *args = store->table_api.rids_select(tr, sys_args_col, &func->base.id, &func->base.id, NULL);
	int res = LOG_OK;

	for (oid r = store->table_api.rids_next(args); !is_oid_nil(r); r = store->table_api.rids_next(args)) {
		if ((res = store->table_api.table_delete(tr, sys_tab_args, r))) {
			store->table_api.rids_destroy(args);
			return res;
		}
	}
	store->table_api.rids_destroy(args);

	assert(!is_oid_nil(rid_func));
	if ((res = store->table_api.table_delete(tr, sys_tab_func, rid_func)))
		return res;

	if (!isNew(func) && (res = sql_trans_add_dependency_change(tr, func->base.id, ddl)))
		return res;
	if ((res = sql_trans_drop_dependencies(tr, func->base.id)))
		return res;
	if ((res = sql_trans_drop_any_comment(tr, func->base.id)))
		return res;
	if ((res = sql_trans_drop_obj_priv(tr, func->base.id)))
		return res;

	if (drop_action && (res = sql_trans_drop_all_dependencies(tr, func->base.id, !IS_PROC(func) ? FUNC_DEPENDENCY : PROC_DEPENDENCY)))
		return res;
	if (!func->vararg && func->ops) {
		for (node *n = func->ops->h; n; n = n->next) {
			sql_arg *a = n->data;

			if (a->type.type->s && (res = sql_trans_drop_dependency(tr, a->type.type->base.id, func->base.id, TYPE_DEPENDENCY)))
				return res;
		}
	}
	if (!func->varres && func->res) {
		for (node *n = func->res->h; n; n = n->next) {
			sql_arg *a = n->data;

			if (a->type.type->s && (res = sql_trans_drop_dependency(tr, a->type.type->base.id, func->base.id, TYPE_DEPENDENCY)))
				return res;
		}
	}
	return res;
}

static int
sys_drop_types(sql_trans *tr, sql_schema *s, int drop_action)
{
	int res = LOG_OK;
	struct os_iter oi;
	os_iterator(&oi, s->types, tr, NULL);
	for (sql_base *b = oi_next(&oi); b; b = oi_next(&oi)) {
		sql_type *t = (sql_type*)b;

		if ((res = sys_drop_type(tr, t, drop_action)))
			return res;
	}
	return res;
}

static int
sys_drop_tables(sql_trans *tr, sql_schema *s, int drop_action)
{
	int res = LOG_OK;
	struct os_iter oi;
	os_iterator(&oi, s->tables, tr, NULL);
	for (sql_base *b = oi_next(&oi); b; b = oi_next(&oi)) {
		sql_table *t = (sql_table*)b;

		if ((res = sys_drop_table(tr, t, drop_action)))
			return res;
	}
	return res;
}

static int
sys_drop_funcs(sql_trans *tr, sql_schema *s, int drop_action)
{
	int res = LOG_OK;
	struct os_iter oi;
	os_iterator(&oi, s->funcs, tr, NULL);
	for (sql_base *b = oi_next(&oi); b; b = oi_next(&oi)) {
		sql_func *f = (sql_func*)b;

		if ((res = sys_drop_func(tr, f, drop_action)))
			return res;
	}
	return res;
}

static int
sys_drop_sequences(sql_trans *tr, sql_schema *s, int drop_action)
{
	int res = LOG_OK;
	struct os_iter oi;
	os_iterator(&oi, s->seqs, tr, NULL);
	for (sql_base *b = oi_next(&oi); b; b = oi_next(&oi)) {
		sql_sequence *seq = (sql_sequence*)b;

		if ((res = sys_drop_sequence(tr, seq, drop_action)))
			return res;
	}
	return res;
}

int
sql_trans_create_type(sql_trans *tr, sql_schema *s, const char *sqlname, unsigned int digits, unsigned int scale, int radix, const char *impl)
{
	sqlstore *store = tr->store;
	sql_type *t;
	sql_table *systype;
	int localtype = ATOMindex(impl);
	sql_class eclass = EC_EXTERNAL;
	int eclass_cast = (int) eclass, res = LOG_OK;

	if (localtype < 0)
		return -4;
	t = SA_ZNEW(tr->sa, sql_type);
	systype = find_sql_table(tr, find_sql_schema(tr, "sys"), "types");
	base_init(tr->sa, &t->base, next_oid(tr->store), true, sqlname);
	t->impl = SA_STRDUP(tr->sa, impl);
	t->digits = digits;
	t->scale = scale;
	t->radix = radix;
	t->eclass = eclass;
	t->localtype = localtype;
	t->s = s;

	if ((res = os_add(s->types, tr, t->base.name, &t->base)))
		return res;
	if ((res = store->table_api.table_insert(tr, systype, &t->base.id, &t->impl, &t->base.name, &t->digits, &t->scale, &radix, &eclass_cast, &s->base.id)))
		return res;
	return res;
}

int
sql_trans_drop_type(sql_trans *tr, sql_schema *s, sqlid id, int drop_action)
{
	sql_type *t = sql_trans_find_type(tr, s, id);
	int res = LOG_OK;

	if (drop_action == DROP_CASCADE_START || drop_action == DROP_CASCADE) {
		sqlid* local_id = MNEW(sqlid);
		if (!local_id)
			return -1;

		if (!tr->dropped) {
			tr->dropped = list_create((fdestroy) &id_destroy);
			if (!tr->dropped) {
				_DELETE(local_id);
				return -1;
			}
		}
		*local_id = t->base.id;
		list_append(tr->dropped, local_id);
	}

	if ((res = sys_drop_type(tr, t, drop_action)))
		return res;
	if ((res = os_del(s->types, tr, t->base.name, dup_base(&t->base))))
		return res;

	if (drop_action == DROP_CASCADE_START && tr->dropped) {
		list_destroy(tr->dropped);
		tr->dropped = NULL;
	}
	return res;
}

sql_func *
create_sql_func(sqlstore *store, sql_allocator *sa, const char *func, list *args, list *res, sql_ftype type, sql_flang lang, const char *mod,
				const char *impl, const char *query, bit varres, bit vararg, bit system, bit side_effect)
{
	sql_func *t = SA_ZNEW(sa, sql_func);

	base_init(sa, &t->base, next_oid(store), true, func);
	assert(mod);
	t->imp = (impl)?SA_STRDUP(sa, impl):NULL;
	t->mod = SA_STRDUP(sa, mod);
	t->type = type;
	t->lang = lang;
	t->instantiated = lang != FUNC_LANG_SQL && lang != FUNC_LANG_MAL;
	t->semantics = TRUE;
	t->side_effect = side_effect;
	t->varres = varres;
	t->vararg = vararg;
	t->ops = args;
	t->res = res;
	t->query = (query)?SA_STRDUP(sa, query):NULL;
	t->fix_scale = SCALE_EQ;
	t->s = NULL;
	t->system = system;
	return t;
}

int
sql_trans_create_func(sql_func **fres, sql_trans *tr, sql_schema *s, const char *func, list *args, list *ffres, sql_ftype type, sql_flang lang,
					  const char *mod, const char *impl, const char *query, bit varres, bit vararg, bit system, bit side_effect)
{
	sqlstore *store = tr->store;
	sql_table *sysfunc = find_sql_table(tr, find_sql_schema(tr, "sys"), "functions");
	sql_table *sysarg = find_sql_table(tr, find_sql_schema(tr, "sys"), "args");
	node *n;
	int number = 0, ftype = (int) type, flang = (int) lang, res = LOG_OK;
	bit semantics = TRUE;

	sql_func *t = SA_ZNEW(tr->sa, sql_func);
	base_init(tr->sa, &t->base, next_oid(tr->store), true, func);
	assert(mod);
	t->imp = (impl)?SA_STRDUP(tr->sa, impl):NULL;
	t->mod = SA_STRDUP(tr->sa, mod);
	t->type = type;
	t->lang = lang;
	t->instantiated = lang != FUNC_LANG_SQL && lang != FUNC_LANG_MAL;
	t->semantics = semantics;
	t->side_effect = side_effect;
	t->varres = varres;
	t->vararg = vararg;
	t->ops = SA_LIST(tr->sa, (fdestroy) &arg_destroy);
	t->fix_scale = SCALE_EQ;
	t->system = system;
	for (n=args->h; n; n = n->next)
		list_append(t->ops, arg_dup(tr, s, n->data));
	if (ffres) {
		t->res = SA_LIST(tr->sa, (fdestroy) &arg_destroy);
		for (n=ffres->h; n; n = n->next)
			list_append(t->res, arg_dup(tr, s, n->data));
	}
	t->query = (query)?SA_STRDUP(tr->sa, query):NULL;
	t->s = s;

	if ((res = os_add(s->funcs, tr, t->base.name, &t->base)))
		return res;
	if ((res = store->table_api.table_insert(tr, sysfunc, &t->base.id, &t->base.name, query?(char**)&query:&t->imp, &t->mod, &flang, &ftype, &side_effect,
			&varres, &vararg, &s->base.id, &system, &semantics)))
		return res;
	if (t->res) for (n = t->res->h; n; n = n->next, number++) {
		sql_arg *a = n->data;
		sqlid id = next_oid(tr->store);
		if ((res = store->table_api.table_insert(tr, sysarg, &id, &t->base.id, &a->name, &a->type.type->base.name, &a->type.digits, &a->type.scale, &a->inout, &number)))
			return res;
	}
	if (t->ops) for (n = t->ops->h; n; n = n->next, number++) {
		sql_arg *a = n->data;
		sqlid id = next_oid(tr->store);
		if ((res = store->table_api.table_insert(tr, sysarg, &id, &t->base.id, &a->name, &a->type.type->base.name, &a->type.digits, &a->type.scale, &a->inout, &number)))
			return res;
	}
	*fres = t;
	return res;
}

int
sql_trans_drop_func(sql_trans *tr, sql_schema *s, sqlid id, int drop_action)
{
	sql_base *b = os_find_id(s->funcs, tr, id);
	int res = LOG_OK;

	if (!b)
		return res;

	sql_func *func = (sql_func*)b;
	if (drop_action == DROP_CASCADE_START || drop_action == DROP_CASCADE) {
		sqlid *local_id = MNEW(sqlid);
		if (!local_id)
			return -1;

		if (! tr->dropped) {
			tr->dropped = list_create((fdestroy) &id_destroy);
			if (!tr->dropped) {
				_DELETE(local_id);
				return -1;
			}
		}
		*local_id = func->base.id;
		list_append(tr->dropped, local_id);
	}

	if ((res = sys_drop_func(tr, func, DROP_CASCADE)))
		return res;
	if ((res = os_del(s->funcs, tr, func->base.name, dup_base(&func->base))))
		return res;

	if (drop_action == DROP_CASCADE_START && tr->dropped) {
		list_destroy(tr->dropped);
		tr->dropped = NULL;
	}
	return res;
}

static int
build_drop_func_list_item(sql_trans *tr, sql_schema *s, sqlid id)
{
	sql_base *b = os_find_id(s->funcs, tr, id);
	int res = LOG_OK;

	if (b) {
		sql_func *func = (sql_func*)b;
		if ((res = sys_drop_func(tr, func, DROP_CASCADE)))
			return res;
		if ((res = os_del(s->funcs, tr, func->base.name, dup_base(&func->base))))
			return res;
	}
	return res;
}

int
sql_trans_drop_all_func(sql_trans *tr, sql_schema *s, list *list_func, int drop_action)
{
	list *to_drop = NULL;
	int res = LOG_OK;

	(void) drop_action;
	if (!tr->dropped && !(tr->dropped = list_create((fdestroy) &id_destroy)))
		return -1;

	for (node *n = list_func->h; n ; n = n->next ) {
		sql_func *func = (sql_func *) n->data;

		if (!list_find_id(tr->dropped, func->base.id)) {
			sqlid *local_id = MNEW(sqlid);
			if (!local_id) {
				list_destroy(tr->dropped);
				tr->dropped = NULL;
				if (to_drop)
					list_destroy(to_drop);
				return -1;
			}
			if (!to_drop && !(to_drop = list_create(NULL))) {
				list_destroy(tr->dropped);
				tr->dropped = NULL;
				return -1;
			}
			*local_id = func->base.id;
			list_append(tr->dropped, local_id);
			list_append(to_drop, func);
		}
	}

	if (to_drop) {
		for (node *n = to_drop->h; n ; n = n->next ) {
			sql_func *func = (sql_func *) n->data;
			if ((res = build_drop_func_list_item(tr, s, func->base.id))) {
				list_destroy(tr->dropped);
				tr->dropped = NULL;
				list_destroy(to_drop);
				return res;
			}
		}
		list_destroy(to_drop);
	}

	list_destroy(tr->dropped);
	tr->dropped = NULL;
	return res;
}

int
sql_trans_create_schema(sql_trans *tr, const char *name, sqlid auth_id, sqlid owner)
{
	sqlstore *store = tr->store;
	sql_schema *s = SA_ZNEW(tr->sa, sql_schema);
	sql_table *sysschema = find_sql_table(tr, find_sql_schema(tr, "sys"), "schemas");
	int res = LOG_OK;

	base_init(tr->sa, &s->base, next_oid(tr->store), true, name);
	s->auth_id = auth_id;
	s->owner = owner;
	s->system = FALSE;
	s->tables = os_new(tr->sa, (destroy_fptr) &table_destroy, isTempSchema(s), true, true, store);
	s->types = os_new(tr->sa, (destroy_fptr) &type_destroy, isTempSchema(s), true, true, store);
	s->funcs = os_new(tr->sa, (destroy_fptr) &func_destroy, isTempSchema(s), false, false, store);
	s->seqs = os_new(tr->sa, (destroy_fptr) &seq_destroy, isTempSchema(s), true, true, store);
	s->keys = os_new(tr->sa, (destroy_fptr) &key_destroy, isTempSchema(s), true, true, store);
	s->idxs = os_new(tr->sa, (destroy_fptr) &idx_destroy, isTempSchema(s), true, true, store);
	s->triggers = os_new(tr->sa, (destroy_fptr) &trigger_destroy, isTempSchema(s), true, true, store);
	s->parts = os_new(tr->sa, (destroy_fptr) &part_destroy, isTempSchema(s), false, true, store);
	s->store = tr->store;

	if ((res = store->table_api.table_insert(tr, sysschema, &s->base.id, &s->base.name, &s->auth_id, &s->owner, &s->system))) {
		schema_destroy(store, s);
		return res;
	}
	if ((res = os_add(tr->cat->schemas, tr, s->base.name, &s->base)))
		return res;
	if ((res = sql_trans_add_dependency(tr, s->auth_id, ddl)))
		return res;
	if ((res = sql_trans_add_dependency(tr, s->owner, ddl)))
		return res;
	return res;
}

int
sql_trans_rename_schema(sql_trans *tr, sqlid id, const char *new_name)
{
	sqlstore *store = tr->store;
	sql_table *sysschema = find_sql_table(tr, find_sql_schema(tr, "sys"), "schemas");
	sql_schema *s = find_sql_schema_id(tr, id), *ns = NULL;
	oid rid;
	int res = LOG_OK;

	assert(!strNil(new_name));

	rid = store->table_api.column_find_row(tr, find_sql_column(sysschema, "id"), &id, NULL);
	assert(!is_oid_nil(rid));
	if ((res = store->table_api.column_update_value(tr, find_sql_column(sysschema, "name"), rid, (void*) new_name)))
		return res;

	if (!isNew(s) && (res = sql_trans_add_dependency_change(tr, id, ddl)))
		return res;
	/* delete schema, add schema */
	if ((res = os_del(tr->cat->schemas, tr, s->base.name, dup_base(&s->base))))
		return res;
	if ((res = schema_dup(tr, s, new_name, &ns)) || (res = os_add(tr->cat->schemas, tr, ns->base.name, &ns->base))) {
		return res;
	}
	return res;
}

int
sql_trans_drop_schema(sql_trans *tr, sqlid id, int drop_action)
{
	sqlstore *store = tr->store;
	sql_schema *s = find_sql_schema_id(tr, id);
	sql_table *sysschema = find_sql_table(tr, find_sql_schema(tr, "sys"), "schemas");
	oid rid = store->table_api.column_find_row(tr, find_sql_column(sysschema, "id"), &s->base.id, NULL);
	int res = LOG_OK;

	if (is_oid_nil(rid))
		return 0;
	if (drop_action == DROP_CASCADE_START || drop_action == DROP_CASCADE) {
		sqlid* local_id = MNEW(sqlid);
		if (!local_id)
			return -1;

		if (!tr->dropped) {
			tr->dropped = list_create((fdestroy) &id_destroy);
			if (!tr->dropped) {
				_DELETE(local_id);
				return -1;
			}
		}
		*local_id = s->base.id;
		list_append(tr->dropped, local_id);
	}

	if ((res = store->table_api.table_delete(tr, sysschema, rid)))
		return res;
	if (!isNew(s) && (res = sql_trans_add_dependency_change(tr, id, ddl)))
		return res;
	if ((res = sys_drop_funcs(tr, s, drop_action)))
		return res;
	if ((res = sys_drop_tables(tr, s, drop_action)))
		return res;
	if ((res = sys_drop_types(tr, s, drop_action)))
		return res;
	if ((res = sys_drop_sequences(tr, s, drop_action)))
		return res;
	if ((res = sql_trans_drop_any_comment(tr, s->base.id)))
		return res;
	if ((res = sql_trans_drop_obj_priv(tr, s->base.id)))
		return res;

	if ((res = os_del(tr->cat->schemas, tr, s->base.name, dup_base(&s->base))))
		return res;

	if (drop_action == DROP_CASCADE_START && tr->dropped) {
		list_destroy(tr->dropped);
		tr->dropped = NULL;
	}
	return res;
}

static int
sql_trans_propagate_dependencies_parents(sql_trans *tr, sql_table *mt, bool *child_of_partitioned)
{
	int res = LOG_OK;
	sql_part *pt = NULL;

	for (; mt; mt = pt?pt->t:NULL) {
		if ((res = store_reset_sql_functions(tr, mt->base.id))) /* reset sql functions depending on the table */
			return res;
		if (!isNew(mt) && (res = sql_trans_add_dependency(tr, mt->base.id, ddl))) /* protect from another transaction changing the table's schema */
			return res;
		if (child_of_partitioned)
			*child_of_partitioned |= (isRangePartitionTable(mt) || isListPartitionTable(mt));
		pt = partition_find_part(tr, mt, NULL);
	}
	return res;
}

static int
sql_trans_propagate_dependencies_children(sql_trans *tr, sql_table *pt, bool child_of_partitioned)
{
	int res = LOG_OK;

	if (THRhighwater()) /* for now throw malloc failure error */
		return -1;

	if ((res = store_reset_sql_functions(tr, pt->base.id))) /* reset sql functions depending on the table */
		return res;
	if (!isNew(pt)) {
		if ((res = sql_trans_add_dependency(tr, pt->base.id, ddl))) /* protect from another transaction changing the table's schema */
			return res;
		if ((res = sql_trans_add_dependency_change(tr, pt->base.id, ddl))) /* protect from being added twice */
			return res;
		if (child_of_partitioned && isTable(pt) && (res = sql_trans_add_dependency(tr, pt->base.id, dml))) /* disallow concurrent updates on pt */
			return res;
	}
	if ((isMergeTable(pt) || isReplicaTable(pt)) && !list_empty(pt->members)) {
		for (node *nt = pt->members->h; nt; nt = nt->next) {
			sql_part *pd = nt->data;
			sql_table *t = find_sql_table_id(tr, pt->s, pd->member);

			child_of_partitioned |= (isRangePartitionTable(t) || isListPartitionTable(t));
			if ((res = sql_trans_propagate_dependencies_children(tr, t, child_of_partitioned)))
				return res;
		}
	}
	return res;
}

int
sql_trans_add_table(sql_trans *tr, sql_table *mt, sql_table *pt)
{
	sqlstore *store = tr->store;
	sql_schema *syss = find_sql_schema(tr, isGlobal(mt)?"sys":"tmp");
	sql_table *sysobj = find_sql_table(tr, syss, "objects");
	int res = LOG_OK;
	sql_table *dup = NULL;
	bool child_of_partitioned = false;

	/* merge table depends on part table */
	if ((res = sql_trans_create_dependency(tr, pt->base.id, mt->base.id, TABLE_DEPENDENCY)))
		return res;
	assert(isMergeTable(mt) || isReplicaTable(mt));

	if ((res = new_table(tr, mt, &dup)))
		return res;
	mt = dup;
	if (!mt->members)
		mt->members = list_new(tr->sa, (fdestroy) &part_destroy);
	sql_part *p = SA_ZNEW(tr->sa, sql_part);
	p->t = mt;
	p->member = pt->base.id;

	base_init(tr->sa, &p->base, next_oid(store), true, pt->base.name);
	list_append(mt->members, p);
	if ((res = store->table_api.table_insert(tr, sysobj, &p->base.id, &p->base.name, &mt->base.id, &pt->base.id)))
		return res;
	if ((res = os_add(mt->s->parts, tr, p->base.name, dup_base(&p->base))))
		return res;
	if ((res = sql_trans_propagate_dependencies_parents(tr, mt, &child_of_partitioned)))
		return res;
	if ((res = sql_trans_propagate_dependencies_children(tr, pt, child_of_partitioned)))
		return res;
	return res;
}

int
sql_trans_add_range_partition(sql_trans *tr, sql_table *mt, sql_table *pt, sql_subtype tpe, ptr min, ptr max,
		bit with_nills, int update, sql_part **err)
{
	sqlstore *store = tr->store;
	sql_schema *syss = find_sql_schema(tr, isGlobal(mt)?"sys":"tmp");
	sql_table *sysobj = find_sql_table(tr, syss, "objects");
	sql_table *partitions = find_sql_table(tr, syss, "table_partitions");
	sql_table *ranges = find_sql_table(tr, syss, "range_partitions");
	sql_part *p;
	int localtype = tpe.type->localtype, res = LOG_OK;
	ValRecord vmin, vmax;
	size_t smin, smax;
	bit to_insert = with_nills;
	oid rid;
	ptr ok;
	sql_table *dup = NULL;

	vmin = vmax = (ValRecord) {.vtype = TYPE_void,};

	if ((res = new_table(tr, mt, &dup)))
		return res;
	mt = dup;
	if (!mt->members)
		mt->members = list_new(tr->sa, (fdestroy) &part_destroy);
	if (min) {
		ok = VALinit(&vmin, localtype, min);
		if (ok && localtype != TYPE_str)
			ok = VALconvert(TYPE_str, &vmin);
	} else {
		ok = VALinit(&vmin, TYPE_str, ATOMnilptr(TYPE_str));
		min = (ptr) ATOMnilptr(localtype);
	}
	if (!ok) {
		res = -1;
		goto finish;
	}
	smin = ATOMlen(localtype, min);
	if (smin > STORAGE_MAX_VALUE_LENGTH) {
		res = -10;
		goto finish;
	}

	if (max) {
		ok = VALinit(&vmax, localtype, max);
		if (ok && localtype != TYPE_str)
			ok = VALconvert(TYPE_str, &vmax);
	} else {
		ok = VALinit(&vmax, TYPE_str, ATOMnilptr(TYPE_str));
		max = (ptr) ATOMnilptr(localtype);
	}
	if (!ok) {
		res = -1;
		goto finish;
	}
	smax = ATOMlen(localtype, max);
	if (smax > STORAGE_MAX_VALUE_LENGTH) {
		res = -11;
		goto finish;
	}

	if (!update) {
		p = SA_ZNEW(tr->sa, sql_part);
		base_init(tr->sa, &p->base, next_oid(store), true, pt->base.name);
		assert(isMergeTable(mt) || isReplicaTable(mt));
		p->t = mt;
		assert(pt);
		p->member = pt->base.id;
	} else {
		node *n = members_find_child_id(mt->members, pt->base.id);
		p = (sql_part*) n->data;
	}

	/* add range partition values */
	if (update) {
		_DELETE(p->part.range.minvalue);
		_DELETE(p->part.range.maxvalue);
	}
	p->part.range.minvalue = SA_NEW_ARRAY(tr->sa, char, smin);
	p->part.range.maxvalue = SA_NEW_ARRAY(tr->sa, char, smax);
	memcpy(p->part.range.minvalue, min, smin);
	memcpy(p->part.range.maxvalue, max, smax);
	p->part.range.minlength = smin;
	p->part.range.maxlength = smax;
	p->with_nills = with_nills;

	if (!update) {
		*err = list_append_with_validate(mt->members, p, &localtype, sql_range_part_validate_and_insert);
		if (*err)
			part_destroy(store, p);
	} else {
		*err = list_transverse_with_validate(mt->members, p, &localtype, sql_range_part_validate_and_insert);
	}
	if (*err) {
		res = -12;
		goto finish;
	}

	if (!update) {
		rid = store->table_api.column_find_row(tr, find_sql_column(partitions, "table_id"), &mt->base.id, NULL);
		assert(!is_oid_nil(rid));

		/* add merge table dependency */
		if ((res = sql_trans_create_dependency(tr, pt->base.id, mt->base.id, TABLE_DEPENDENCY)))
			goto finish;
		sqlid id = store->table_api.column_find_sqlid(tr, find_sql_column(partitions, "id"), rid);
		if ((res = store->table_api.table_insert(tr, sysobj, &p->base.id, &p->base.name, &mt->base.id, &pt->base.id)))
			goto finish;
		char *vmin_val = VALget(&vmin);
		char *vmax_val = VALget(&vmax);
		if ((res = store->table_api.table_insert(tr, ranges, &pt->base.id, &id, &vmin_val, &vmax_val, &to_insert)))
			goto finish;
	} else {
		sql_column *cmin = find_sql_column(ranges, "minimum"), *cmax = find_sql_column(ranges, "maximum"),
				   *wnulls = find_sql_column(ranges, "with_nulls");

		rid = store->table_api.column_find_row(tr, find_sql_column(ranges, "table_id"), &pt->base.id, NULL);
		assert(!is_oid_nil(rid));

		if ((res = store->table_api.column_update_value(tr, cmin, rid, VALget(&vmin))))
			goto finish;
		if ((res = store->table_api.column_update_value(tr, cmax, rid, VALget(&vmax))))
			goto finish;
		if ((res = store->table_api.column_update_value(tr, wnulls, rid, &to_insert)))
			goto finish;
	}

	if (!update && (res = os_add(mt->s->parts, tr, p->base.name, dup_base(&p->base))))
		goto finish;
	if ((res = sql_trans_propagate_dependencies_parents(tr, mt, NULL)))
		goto finish;
	res = sql_trans_propagate_dependencies_children(tr, pt, true);

finish:
	VALclear(&vmin);
	VALclear(&vmax);
	return res;
}

int
sql_trans_add_value_partition(sql_trans *tr, sql_table *mt, sql_table *pt, sql_subtype tpe, list* vals, bit with_nills,
		int update, sql_part **err)
{
	sqlstore *store = tr->store;
	sql_schema *syss = find_sql_schema(tr, isGlobal(mt)?"sys":"tmp");
	sql_table *sysobj = find_sql_table(tr, syss, "objects");
	sql_table *partitions = find_sql_table(tr, syss, "table_partitions");
	sql_table *values = find_sql_table(tr, syss, "value_partitions");
	sql_part *p;
	oid rid;
	int localtype = tpe.type->localtype, i = 0, res = LOG_OK;
	sql_table *dup = NULL;

	if ((res = new_table(tr, mt, &dup)))
		return res;
	mt = dup;
	if (!mt->members)
		mt->members = list_new(tr->sa, (fdestroy) &part_destroy);
	if (!update) {
		p = SA_ZNEW(tr->sa, sql_part);
		base_init(tr->sa, &p->base, next_oid(store), true, pt->base.name);
		assert(isMergeTable(mt) || isReplicaTable(mt));
		p->t = mt;
		assert(pt);
		p->member = pt->base.id;
	} else {
		rids *rs;
		node *n = members_find_child_id(mt->members, pt->base.id);
		p = (sql_part*) n->data;

		rs = store->table_api.rids_select(tr, find_sql_column(values, "table_id"), &pt->base.id, &pt->base.id, NULL);
		for (rid = store->table_api.rids_next(rs); !is_oid_nil(rid); rid = store->table_api.rids_next(rs)) {
			if ((res = store->table_api.table_delete(tr, values, rid))) { /* eliminate the old values */
				store->table_api.rids_destroy(rs);
				return res;
			}
		}
		store->table_api.rids_destroy(rs);
	}
	p->with_nills = with_nills;

	rid = store->table_api.column_find_row(tr, find_sql_column(partitions, "table_id"), &mt->base.id, NULL);
	assert(!is_oid_nil(rid));

	sqlid id = store->table_api.column_find_sqlid(tr, find_sql_column(partitions, "id"), rid);

	if (with_nills) { /* store the null value first */
		ValRecord vnnil;
		if (VALinit(&vnnil, TYPE_str, ATOMnilptr(TYPE_str)) == NULL) {
			if (!update)
				part_destroy(store, p);
			list_destroy2(vals, store);
			return -1;
		}
		char *vnnil_val = VALget(&vnnil);
		if ((res = store->table_api.table_insert(tr, values, &pt->base.id, &id, &vnnil_val))) {
			list_destroy2(vals, store);
			return res;
		}
		VALclear(&vnnil);
	}

	for (node *n = vals->h ; n ; n = n->next) {
		sql_part_value *next = (sql_part_value*) n->data;
		ValRecord vvalue;
		ptr ok;

		if (ATOMlen(localtype, next->value) > STORAGE_MAX_VALUE_LENGTH) {
			if (!update)
				part_destroy(store, p);
			list_destroy2(vals, store);
			return -i - 10;
		}
		ok = VALinit(&vvalue, localtype, next->value);
		if (ok && localtype != TYPE_str)
			ok = VALconvert(TYPE_str, &vvalue);
		if (!ok) {
			if (!update)
				part_destroy(store, p);
			VALclear(&vvalue);
			list_destroy2(vals, store);
			return -i - 10;
		}
		char *vvalue_val = VALget(&vvalue);
		if ((res = store->table_api.table_insert(tr, values, &pt->base.id, &id, &vvalue_val))) {
			VALclear(&vvalue);
			list_destroy2(vals, store);
			return res;
		}

		VALclear(&vvalue);
		i++;
	}

	if (p->part.values)
		list_destroy2(p->part.values, store);
	p->part.values = vals;

	if (!update) {
		*err = list_append_with_validate(mt->members, p, &localtype, sql_values_part_validate_and_insert);
		if (*err)
			part_destroy(store, p);
	} else {
		*err = list_transverse_with_validate(mt->members, p, &localtype, sql_values_part_validate_and_insert);
	}
	if (*err)
		return -4;

	if (!update) {
		/* add merge table dependency */
		if ((res = sql_trans_create_dependency(tr, pt->base.id, mt->base.id, TABLE_DEPENDENCY)))
			return res;
		if ((res = store->table_api.table_insert(tr, sysobj, &p->base.id, &p->base.name, &mt->base.id, &pt->base.id)))
			return res;
		if ((res = os_add(mt->s->parts, tr, p->base.name, dup_base(&p->base))))
			return res;
	}
	if ((res = sql_trans_propagate_dependencies_parents(tr, mt, NULL)))
		return res;
	if ((res = sql_trans_propagate_dependencies_children(tr, pt, true)))
		return res;
	return res;
}

int
sql_trans_rename_table(sql_trans *tr, sql_schema *s, sqlid id, const char *new_name)
{
	sqlstore *store = tr->store;
	sql_table *systable = find_sql_table(tr, find_sql_schema(tr, isTempSchema(s) ? "tmp":"sys"), "_tables");
	sql_table *t = find_sql_table_id(tr, s, id), *dup = NULL;
	oid rid;
	int res = LOG_OK;

	assert(!strNil(new_name));

	rid = store->table_api.column_find_row(tr, find_sql_column(systable, "id"), &id, NULL);
	assert(!is_oid_nil(rid));
	if ((res = store->table_api.column_update_value(tr, find_sql_column(systable, "name"), rid, (void*) new_name)))
		return res;

	if (isGlobal(t)) {
		if (!isNew(t) && (res = sql_trans_add_dependency_change(tr, id, ddl)))
			return res;
		if ((res = os_del(s->tables, tr, t->base.name, dup_base(&t->base))))
			return res;
	} else {
		node *n = cs_find_id(&tr->localtmps, t->base.id);
		if (n && !cs_del(&tr->localtmps, tr->store, n, t->base.new))
			return -1;
	}

	if ((res = table_dup(tr, t, t->s, new_name, &dup)))
		return res;
	t = dup;
	if (!isGlobal(t) && !cs_add(&tr->localtmps, t, true))
		return -1;
	return res;
}

int
sql_trans_set_table_schema(sql_trans *tr, sqlid id, sql_schema *os, sql_schema *ns)
{
	sqlstore *store = tr->store;
	sql_table *systable = find_sql_table(tr, find_sql_schema(tr, isTempSchema(os) ? "tmp":"sys"), "_tables");
	sql_base *b = os_find_id(os->tables, tr, id);
	sql_table *t = (sql_table*)b, *dup = NULL;
	oid rid;
	int res = LOG_OK;

	rid = store->table_api.column_find_row(tr, find_sql_column(systable, "id"), &t->base.id, NULL);
	assert(!is_oid_nil(rid));
	if ((res = store->table_api.column_update_value(tr, find_sql_column(systable, "schema_id"), rid, &(ns->base.id))))
		return res;

	if (!isNew(t) && (res = sql_trans_add_dependency_change(tr, id, ddl)))
		return res;
	if ((res = os_del(os->tables, tr, t->base.name, dup_base(&t->base))))
		return res;
	return table_dup(tr, t, ns, NULL, &dup);
}

int
sql_trans_del_table(sql_trans *tr, sql_table *mt, sql_table *pt, int drop_action)
{
	int res = LOG_OK;
	sqlstore *store = tr->store;
	sql_table *dup = NULL, *mt_it;
	sql_part *mti_part = NULL;

	if ((res = new_table(tr, mt, &dup)))
		return res;
	mt = dup;
	node *n = members_find_child_id(mt->members, pt->base.id); /* get sqlpart id*/
	sqlid part_id = ((sql_part*)n->data)->base.id;
	sql_base *b = os_find_id(mt->s->parts, tr, part_id); /* fetch updated part */
	sql_part *p = (sql_part*)b;

	if ((res = sys_drop_part(tr, p, drop_action)))
		return res;
	/*Clean the part from members*/
	list_remove_node(mt->members, store, n);

	if (drop_action == DROP_CASCADE && (res = sql_trans_drop_table_id(tr, mt->s, pt->base.id, drop_action)))
		return res;
	for (mt_it = mt; mt_it; mt_it = mti_part?mti_part->t:NULL) {
		/* functions depending on parent tables need to be recompiled, ugh */
		if ((res = store_reset_sql_functions(tr, mt_it->base.id))) /* reset sql functions depending on the table */
			return res;
		mti_part = partition_find_part(tr, mt_it, NULL);
	}
	if ((res = store_reset_sql_functions(tr, pt->base.id))) /* reset sql functions depending on the table */
		return res;
	return res;
}

int
sql_trans_create_table(sql_table **tres, sql_trans *tr, sql_schema *s, const char *name, const char *sql, int tt, bit system,
					   int persistence, int commit_action, int sz, bte properties)
{
	sqlstore *store = tr->store;
	sql_table *t = create_sql_table_with_id(tr->sa, next_oid(tr->store), name, tt, system, persistence, commit_action, properties);
	sql_schema *syss = find_sql_schema(tr, isGlobal(t)?"sys":"tmp");
	sql_table *systable = find_sql_table(tr, syss, "_tables");
	sht ca;
	int res = LOG_OK;

	/* temps all belong to a special tmp schema and only views/remote have a query */
	assert( (isTable(t) ||
		(!isTempTable(t) || (strcmp(s->base.name, "tmp") == 0) || isDeclaredTable(t))) || (isView(t) && !sql) || (isRemote(t) && !sql));

	t->query = sql ? SA_STRDUP(tr->sa, sql) : NULL;
	t->s = s;
	t->sz = sz;
	if (sz < 0)
		t->sz = COLSIZE;
	if (isGlobal(t)) {
		if ((res = os_add(s->tables, tr, t->base.name, &t->base)))
			return res;
	} else if (!cs_add(&tr->localtmps, t, true)) {
		return -1;
	}

	if (isUnloggedTable(t))
		t->persistence = SQL_PERSIST; // It's not a temporary

	if (isRemote(t))
		t->persistence = SQL_REMOTE;

	if (isTable(t))
		if ((res = store->storage_api.create_del(tr, t))) {
			ATOMIC_PTR_DESTROY(&t->data);
			return res;
		}
	if (isPartitionedByExpressionTable(t)) {
		t->part.pexp = SA_ZNEW(tr->sa, sql_expression);
		t->part.pexp->type = *sql_bind_localtype("void"); /* leave it non-initialized, at the backend the copy of this table will get the type */
		t->part.pexp->cols = SA_LIST(tr->sa, (fdestroy) &int_destroy);
	}

	ca = t->commit_action;
	if (!isDeclaredTable(t)) {
		char *strnil = (char*)ATOMnilptr(TYPE_str);
		if ((res = store->table_api.table_insert(tr, systable, &t->base.id, &t->base.name, &s->base.id,
										  (t->query) ? &t->query : &strnil, &t->type, &t->system, &ca, &t->access))) {
			ATOMIC_PTR_DESTROY(&t->data);
			return res;
		}
	}
	*tres = t;
	return res;
}

int
sql_trans_set_partition_table(sql_trans *tr, sql_table *t)
{
	int res = LOG_OK;
	sqlstore *store = tr->store;

	if (t && (isRangePartitionTable(t) || isListPartitionTable(t))) {
		sql_schema *syss = find_sql_schema(tr, isGlobal(t)?"sys":"tmp");
		sql_table *partitions = find_sql_table(tr, syss, "table_partitions");
		sqlid next = next_oid(tr->store);
		if (isPartitionedByColumnTable(t)) {
			assert(t->part.pcol);
			if ((res = store->table_api.table_insert(tr, partitions, &next, &t->base.id, &t->part.pcol->base.id, &ATOMnilptr(TYPE_str), &t->properties)))
				return res;
		} else if (isPartitionedByExpressionTable(t)) {
			assert(t->part.pexp->exp);
			if (strlen(t->part.pexp->exp) > STORAGE_MAX_VALUE_LENGTH)
				return -4;
			if ((res = store->table_api.table_insert(tr, partitions, &next, &t->base.id, ATOMnilptr(TYPE_int), &t->part.pexp->exp, &t->properties)))
				return res;
		} else {
			assert(0);
		}
	}
	return res;
}

sql_key *
create_sql_kc(sqlstore *store, sql_allocator *sa, sql_key *k, sql_column *c)
{
	sql_kc *kc = SA_ZNEW(sa, sql_kc);

	kc->c = c;
	list_append(k->columns, kc);
	if (k->idx)
		create_sql_ic(store, sa, k->idx, c);
	if (k->type == pkey)
		c->null = 0;
	return k;
}

sql_key *
create_sql_ukey(sqlstore *store, sql_allocator *sa, sql_table *t, const char *name, key_type kt)
{
	sql_key *nk = NULL;
	sql_ukey *tk;

	nk = (kt != fkey) ? (sql_key *) SA_ZNEW(sa, sql_ukey) : (sql_key *) SA_ZNEW(sa, sql_fkey);
 	tk = (sql_ukey *) nk;
	assert(name);

	base_init(sa, &nk->base, next_oid(store), true, name);
	nk->type = kt;
	nk->columns = SA_LIST(sa, (fdestroy) NULL);
	nk->idx = NULL;
	nk->t = t;

	if (nk->type == pkey)
		t->pkey = tk;
	if (ol_add(t->keys, &nk->base))
		return NULL;
	return nk;
}

sql_fkey *
create_sql_fkey(sqlstore *store, sql_allocator *sa, sql_table *t, const char *name, key_type kt, sql_key *rkey, int on_delete, int on_update)
{
	sql_key *nk;
	sql_fkey *fk = NULL;

	nk = (kt != fkey) ? (sql_key *) SA_ZNEW(sa, sql_ukey) : (sql_key *) SA_ZNEW(sa, sql_fkey);

	assert(name);
	base_init(sa, &nk->base, next_oid(store), true, name);
	nk->type = kt;
	nk->columns = SA_LIST(sa, (fdestroy) NULL);
	nk->t = t;
	nk->idx = create_sql_idx(store, sa, t, name, (nk->type == fkey) ? join_idx : hash_idx);
	nk->idx->key = nk;

	fk = (sql_fkey *) nk;

	fk->on_delete = on_delete;
	fk->on_update = on_update;

	fk->rkey = rkey->base.id;
	if (ol_add(t->keys, &nk->base))
		return NULL;
	return (sql_fkey*) nk;
}

sql_idx *
create_sql_idx(sqlstore *store, sql_allocator *sa, sql_table *t, const char *name, idx_type it)
{
	sql_idx *ni = SA_ZNEW(sa, sql_idx);

	base_init(sa, &ni->base, next_oid(store), true, name);
	ni->columns = SA_LIST(sa, (fdestroy) NULL);
	ni->t = t;
	ni->type = it;
	ni->key = NULL;
	if (ol_add(t->idxs, &ni->base))
		return NULL;
	return ni;
}

sql_idx *
create_sql_ic(sqlstore *store, sql_allocator *sa, sql_idx *i, sql_column *c)
{
	sql_kc *ic = SA_ZNEW(sa, sql_kc);

	ic->c = c;
	list_append(i->columns, ic);

	(void)store;
	return i;
}

sql_idx *
create_sql_idx_done(sql_trans *tr, sql_idx *i)
{
	(void) tr;
	if (i && i->key && hash_index(i->type)) {
		int ncols = list_length(i->columns);
		for (node *n = i->columns->h ; n ; n = n->next) {
			sql_kc *kc = n->data;

			kc->c->unique = (ncols == 1) ? 2 : MAX(kc->c->unique, 1);
		}
	}
	return i;
}

static sql_column *
create_sql_column_with_id(sql_allocator *sa, sqlid id, sql_table *t, const char *name, sql_subtype *tpe)
{
	sql_column *col = SA_ZNEW(sa, sql_column);

	base_init(sa, &col->base, id, true, name);
	col->type = *tpe;
	col->def = NULL;
	col->null = 1;
	col->colnr = table_next_column_nr(t);
	col->t = t;
	col->unique = 0;
	col->storage_type = NULL;

	if (ol_add(t->columns, &col->base))
		return NULL;
	ATOMIC_PTR_INIT(&col->data, NULL);
	return col;
}

sql_column *
create_sql_column(sqlstore *store, sql_allocator *sa, sql_table *t, const char *name, sql_subtype *tpe)
{
	return create_sql_column_with_id(sa, next_oid(store), t, name, tpe);
}

int
sql_trans_drop_table(sql_trans *tr, sql_schema *s, const char *name, int drop_action)
{
	sql_table *t = find_sql_table(tr, s, name), *gt = NULL;
	if (t && isTempTable(t)) {
		gt = find_sql_table_id(tr, s, t->base.id);
		if (gt)
			t = gt;
	}
	int is_global = isGlobal(t), res = LOG_OK;
	node *n = NULL;

	if (!is_global || gt)
		n = cs_find_id(&tr->localtmps, t->base.id);

	if ((drop_action == DROP_CASCADE_START || drop_action == DROP_CASCADE) &&
	    tr->dropped && list_find_id(tr->dropped, t->base.id))
		return res;

	if (drop_action == DROP_CASCADE_START || drop_action == DROP_CASCADE) {
		sqlid *local_id = MNEW(sqlid);
		if (!local_id)
			return -1;

		if (! tr->dropped) {
			tr->dropped = list_create((fdestroy) &id_destroy);
			if (!tr->dropped) {
				_DELETE(local_id);
				return -1;
			}
		}
		*local_id = t->base.id;
		list_append(tr->dropped, local_id);
	}

	if (!isDeclaredTable(t))
		if ((res = sys_drop_table(tr, t, drop_action)))
			return res;

	t->base.deleted = 1;
	if (is_global) {
		if ((res = os_del(s->tables, tr, t->base.name, dup_base(&t->base))))
			return res;
	}
	if (n && !cs_del(&tr->localtmps, tr->store, n, 0))
		return -1;

	sqlstore *store = tr->store;
	if (isTable(t) && !isNew(t))
		if ((res = store->storage_api.drop_del(tr, t)))
			return res;

	if (drop_action == DROP_CASCADE_START && tr->dropped) {
		list_destroy(tr->dropped);
		tr->dropped = NULL;
	}
	return res;
}

int
sql_trans_drop_table_id(sql_trans *tr, sql_schema *s, sqlid id, int drop_action)
{
	sql_table *t = find_sql_table_id(tr, s, id);

	if (t)
		return sql_trans_drop_table(tr, s, t->base.name, drop_action);
	else
		return SQL_ERR;
}

BUN
sql_trans_clear_table(sql_trans *tr, sql_table *t)
{
	sqlstore *store = tr->store;
	return store->storage_api.clear_table(tr, t);
}

int
sql_trans_create_column(sql_column **rcol, sql_trans *tr, sql_table *t, const char *name, sql_subtype *tpe)
{
	sqlstore *store = tr->store;
	sql_column *col;
	sql_schema *syss = find_sql_schema(tr, isGlobal(t)?"sys":"tmp");
	sql_table *syscolumn = find_sql_table(tr, syss, "_columns");
	int res = LOG_OK;

	if (!tpe)
		return -1; /* TODO not sure what to do here */

	col = create_sql_column_with_id(tr->sa, next_oid(tr->store), t, name, tpe);

	if (isTable(col->t))
		if ((res = store->storage_api.create_col(tr, col))) {
			ATOMIC_PTR_DESTROY(&col->data);
			return res;
		}
	if (!isDeclaredTable(t)) {
		char *strnil = (char*)ATOMnilptr(TYPE_str);
		if ((res = store->table_api.table_insert(tr, syscolumn, &col->base.id, &col->base.name, &col->type.type->base.name, &col->type.digits, &col->type.scale,
										  &t->base.id, (col->def) ? &col->def : &strnil, &col->null, &col->colnr, (col->storage_type) ? &col->storage_type : &strnil))) {
			ATOMIC_PTR_DESTROY(&col->data);
			return res;
		}
	}

	if (tpe->type->s) {/* column depends on type */
		if ((res = sql_trans_create_dependency(tr, tpe->type->base.id, col->base.id, TYPE_DEPENDENCY))) {
			ATOMIC_PTR_DESTROY(&col->data);
			return res;
		}
		if (!isNew(tpe->type) && (res = sql_trans_add_dependency(tr, tpe->type->base.id, ddl))) {
			ATOMIC_PTR_DESTROY(&col->data);
			return res;
		}
	}
	*rcol = col;
	return res;
}

void
drop_sql_column(sql_table *t, sqlid id, int drop_action)
{
	node *n = ol_find_id(t->columns, id);
	sql_column *col = n->data;

	col->drop_action = drop_action;
	col->base.deleted = 1;
	//ol_del(t->columns, t->s->store, n);
}

void
drop_sql_idx(sql_table *t, sqlid id)
{
	node *n = ol_find_id(t->idxs, id);
	sql_idx *i = n->data;

	i->base.deleted = 1;
	//ol_del(t->idxs, t->s->store, n);
}

void
drop_sql_key(sql_table *t, sqlid id, int drop_action)
{
	node *n = ol_find_id(t->keys, id);
	sql_key *k = n->data;

	k->drop_action = drop_action;
	k->base.deleted = 1;
	//ol_del(t->keys, t->s->store, n);
}

int
sql_trans_rename_column(sql_trans *tr, sql_table *t, sqlid id, const char *old_name, const char *new_name)
{
	sqlstore *store = tr->store;
	sql_table *syscolumn = find_sql_table(tr, find_sql_schema(tr, isGlobal(t)?"sys":"tmp"), "_columns");
	oid rid;
	int res = LOG_OK;
	sql_table *dup = NULL;
	node *n;

	assert(!strNil(new_name));

	rid = store->table_api.column_find_row(tr, find_sql_column(syscolumn, "id"), &id, NULL);
	assert(!is_oid_nil(rid));
	if ((res = store->table_api.column_update_value(tr, find_sql_column(syscolumn, "name"), rid, (void*) new_name)))
		return res;

	if ((res = new_table(tr, t, &dup)))
		return res;
	t = dup;
	if (!(n = ol_find_name(t->columns, old_name)))
		return -1;
	sql_column *c = n->data;

	if (!isNew(c) && (res = sql_trans_add_dependency_change(tr, c->t->base.id, ddl)))
		return res;
	if (!isNew(c) && (res = sql_trans_add_dependency_change(tr, id, ddl)))
		return res;

	_DELETE(c->base.name);
	c->base.name = SA_STRDUP(tr->sa, new_name);
	if (ol_rehash(t->columns, old_name, n) == NULL)
		return -1;
	return res;
}

static int
new_column(sql_trans *tr, sql_column *col, sql_column **cres)
{
	int res = LOG_OK;
	sql_table *t = NULL;

	if ((res = new_table(tr, col->t, &t)))
		return res;
	*cres = find_sql_column(t, col->base.name);
	return res;
}

int
sql_trans_drop_column(sql_trans *tr, sql_table *t, sqlid id, int drop_action)
{
	sqlstore *store = tr->store;
	node *n = NULL;
	sql_table *syscolumn = find_sql_table(tr, find_sql_schema(tr, isGlobal(t)?"sys":"tmp"), "_columns");
	sql_column *col = NULL, *cid = find_sql_column(syscolumn, "id"), *cnr = find_sql_column(syscolumn, "number");
	int res = LOG_OK;
	sql_table *dup = NULL;

	if ((res = new_table(tr, t, &dup)))
		return res;
	t = dup;
	for (node *nn = t->columns->l->h ; nn ; nn = nn->next) {
		sql_column *next = (sql_column *) nn->data;
		if (next->base.id == id) {
			n = nn;
			col = next;
		} else if (col) { /* if the column to be dropped was found, decrease the column number for others after it */
			next->colnr--;

			if (!isDeclaredTable(t)) {
				oid rid = store->table_api.column_find_row(tr, cid, &next->base.id, NULL);
				assert(!is_oid_nil(rid));
				if ((res = store->table_api.column_update_value(tr, cnr, rid, &next->colnr)))
					return res;
			}
		}
	}

	assert(n && col); /* the column to be dropped must have been found */

	if (drop_action == DROP_CASCADE_START || drop_action == DROP_CASCADE) {
		sqlid *local_id = MNEW(sqlid);
		if (!local_id)
			return -1;

		if (! tr->dropped) {
			tr->dropped = list_create((fdestroy) &id_destroy);
			if (!tr->dropped) {
				_DELETE(local_id);
				return -1;
			}
		}
		*local_id = col->base.id;
		list_append(tr->dropped, local_id);
	}

	if (!isNew(col) && (res = sql_trans_add_dependency_change(tr, col->t->base.id, ddl)))
		return res;
	if ((res = sys_drop_column(tr, col, drop_action)))
		return res;

	col->base.deleted = 1;
	if (!isNew(col) && !isTempTable(col->t))
		if ((res = store->storage_api.drop_col(tr, (sql_column*)dup_base(&col->base))))
			return res;

	ol_del(t->columns, store, n);

	if (drop_action == DROP_CASCADE_START && tr->dropped) {
		list_destroy(tr->dropped);
		tr->dropped = NULL;
	}
	return res;
}

int
sql_trans_alter_null(sql_trans *tr, sql_column *col, int isnull)
{
	int res = LOG_OK;
	sqlstore *store = tr->store;

	if (col->null != isnull) {
		sql_schema *syss = find_sql_schema(tr, isGlobal(col->t)?"sys":"tmp");
		sql_table *syscolumn = find_sql_table(tr, syss, "_columns");
		oid rid = store->table_api.column_find_row(tr, find_sql_column(syscolumn, "id"),
					  &col->base.id, NULL);
		sql_column *dup = NULL;

		if (is_oid_nil(rid))
			return -1;
		if ((res = store->table_api.column_update_value(tr, find_sql_column(syscolumn, "null"), rid, &isnull)))
			return res;

		if ((res = new_column(tr, col, &dup)))
			return res;
		dup->null = isnull;

		/* disallow concurrent updates on the column if not null is set */
		/* this dependency is needed for merge tables */
		if (!isNew(col) && (res = sql_trans_add_dependency(tr, col->t->base.id, ddl)))
			return res;
		if (!isnull && !isNew(col) && isGlobal(col->t) && !isGlobalTemp(col->t) && (res = sql_trans_add_dependency(tr, col->t->base.id, dml)))
			return res;
		if ((res = store_reset_sql_functions(tr, col->t->base.id))) /* reset sql functions depending on the table */
			return res;
	}
	return res;
}

int
sql_trans_alter_access(sql_trans *tr, sql_table *t, sht access)
{
	int res = LOG_OK;
	sqlstore *store = tr->store;

	if (t->access != access) {
		sql_schema *syss = find_sql_schema(tr, isGlobal(t)?"sys":"tmp");
		sql_table *systable = find_sql_table(tr, syss, "_tables");
		oid rid = store->table_api.column_find_row(tr, find_sql_column(systable, "id"),
					  &t->base.id, NULL);
		sql_table *dup = NULL;

		if (is_oid_nil(rid))
			return -1;
		if ((res = store->table_api.column_update_value(tr, find_sql_column(systable, "access"), rid, &access)))
			return res;
		if ((res = new_table(tr, t, &dup)))
			return res;
		t = dup;
		t->access = access;
		if (!isNew(t) && isGlobal(t) && !isGlobalTemp(t) && (res = sql_trans_add_dependency(tr, t->base.id, dml)))
			return res;
		if ((res = store_reset_sql_functions(tr, t->base.id))) /* reset sql functions depending on the table */
			return res;
	}
	return res;
}

int
sql_trans_alter_default(sql_trans *tr, sql_column *col, char *val)
{
	int res = LOG_OK;
	sqlstore *store = tr->store;

	if ((col->def || val) && (!col->def || !val || strcmp(col->def, val) != 0)) {
		void *p = val ? val : (void *) ATOMnilptr(TYPE_str);
		sql_schema *syss = find_sql_schema(tr, isGlobal(col->t)?"sys":"tmp");
		sql_table *syscolumn = find_sql_table(tr, syss, "_columns");
		sql_column *col_ids = find_sql_column(syscolumn, "id");
		sql_column *col_dfs = find_sql_column(syscolumn, "default");
		oid rid = store->table_api.column_find_row(tr, col_ids, &col->base.id, NULL);
		sql_column *dup = NULL;

		if (is_oid_nil(rid))
			return -1;
		if ((res = sys_drop_default_object(tr, col, 0)))
			return res;
		if ((res = store->table_api.column_update_value(tr, col_dfs, rid, p)))
			return res;

		if ((res = new_column(tr, col, &dup)))
			return res;
		_DELETE(dup->def);
		if (val)
			dup->def = SA_STRDUP(tr->sa, val);
		if ((res = store_reset_sql_functions(tr, col->t->base.id))) /* reset sql functions depending on the table */
			return res;
	}
	return res;
}

int
sql_trans_alter_storage(sql_trans *tr, sql_column *col, char *storage)
{
	int res = LOG_OK;
	sqlstore *store = tr->store;

	if ((col->storage_type || storage) && (!col->storage_type || !storage || strcmp(col->storage_type, storage) != 0)) {
		void *p = storage ? storage : (void *) ATOMnilptr(TYPE_str);
		sql_schema *syss = find_sql_schema(tr, isGlobal(col->t)?"sys":"tmp");
		sql_table *syscolumn = find_sql_table(tr, syss, "_columns");
		sql_column *col_ids = find_sql_column(syscolumn, "id");
		sql_column *col_dfs = find_sql_column(syscolumn, "storage");
		oid rid = store->table_api.column_find_row(tr, col_ids, &col->base.id, NULL);
		sql_column *dup = NULL;

		if (is_oid_nil(rid))
			return -1;
		if ((res = store->table_api.column_update_value(tr, col_dfs, rid, p)))
			return res;

		if ((res = new_column(tr, col, &dup)))
			return res;
		_DELETE(dup->storage_type);
		if (storage)
			dup->storage_type = SA_STRDUP(tr->sa, storage);
		if (!isNew(col) && isGlobal(col->t) && !isGlobalTemp(col->t) && (res = sql_trans_add_dependency(tr, col->t->base.id, dml)))
			return res;
		if ((res = store_reset_sql_functions(tr, col->t->base.id))) /* reset sql functions depending on the table */
			return res;
	}
	return res;
}

int
sql_trans_is_sorted( sql_trans *tr, sql_column *col )
{
	sqlstore *store = tr->store;
	if (col && isTable(col->t) && store->storage_api.sorted_col && store->storage_api.sorted_col(tr, col))
		return 1;
	return 0;
}

int
sql_trans_is_unique( sql_trans *tr, sql_column *col )
{
	sqlstore *store = tr->store;
	if (col && isTable(col->t) && store->storage_api.unique_col && store->storage_api.unique_col(tr, col))
		return 1;
	return 0;
}

int
sql_trans_is_duplicate_eliminated( sql_trans *tr, sql_column *col )
{
	sqlstore *store = tr->store;
	if (col && isTable(col->t) && store->storage_api.double_elim_col)
		return store->storage_api.double_elim_col(tr, col);
	return 0;
}

int
sql_trans_col_stats( sql_trans *tr, sql_column *col, bool *nonil, bool *unique, double *unique_est, ValPtr min, ValPtr max )
{
	sqlstore *store = tr->store;
	if (col && isTable(col->t) && store->storage_api.col_stats)
		return store->storage_api.col_stats(tr, col, nonil, unique, unique_est, min, max);
	return 0;
}

size_t
sql_trans_dist_count( sql_trans *tr, sql_column *col )
{
	sqlstore *store = tr->store;

	if (col && isTable(col->t)) {
		if (!col->dcount)
			col->dcount = store->storage_api.dcount_col(tr, col);
		return col->dcount;
	}
	return 0;
}

int
sql_trans_ranges( sql_trans *tr, sql_column *col, void **min, void **max )
{
	sqlstore *store = tr->store;

	*min = NULL;
	*max = NULL;
	if (col && isTable(col->t)) {
		if (!col->min || !col->max)
			(void) store->storage_api.min_max_col(tr, col);
		*min = col->min;
		*max = col->max;
	}
	return *min != NULL && *max != NULL;
}

int
sql_trans_create_ukey(sql_key **kres, sql_trans *tr, sql_table *t, const char *name, key_type kt)
{
/* can only have keys between persistent tables */
	sqlstore *store = tr->store;
	int neg = -1, action = -1, res = LOG_OK;
	sql_key *nk;
	sql_schema *syss = find_sql_schema(tr, isGlobal(t)?"sys":"tmp");
	sql_table *syskey = find_sql_table(tr, syss, "keys");
	sql_ukey *uk = NULL;
	sql_table *dup = NULL;

	if (isTempTable(t))
		return -1; /* TODO not sure here */

	if ((res = new_table(tr, t, &dup)))
		return res;
	t = dup;
	nk = (kt != fkey) ? (sql_key *) SA_ZNEW(tr->sa, sql_ukey)
	: (sql_key *) SA_ZNEW(tr->sa, sql_fkey);

	assert(name);
	base_init(tr->sa, &nk->base, next_oid(tr->store), true, name);
	nk->type = kt;
	nk->columns = list_new(tr->sa, (fdestroy) &kc_destroy);
	nk->t = t;
	nk->idx = NULL;

	uk = (sql_ukey *) nk;

	if (nk->type == pkey)
		t->pkey = uk;

	if ((res = ol_add(t->keys, &nk->base)))
		return res;
	if ((res = os_add(t->s->keys, tr, nk->base.name, dup_base(&nk->base))) ||
		(res = os_add(tr->cat->objects, tr, nk->base.name, dup_base(&nk->base))))
		return res;

	if ((res = store->table_api.table_insert(tr, syskey, &nk->base.id, &t->base.id, &nk->type, &nk->base.name, (nk->type == fkey) ? &((sql_fkey *) nk)->rkey : &neg, &action)))
		return res;
	*kres = nk;
	return res;
}

int
sql_trans_create_fkey(sql_fkey **kres, sql_trans *tr, sql_table *t, const char *name, key_type kt, sql_key *rkey, int on_delete, int on_update)
{
/* can only have keys between persistent tables */
	sqlstore *store = tr->store;
	int neg = -1, action = (on_update<<8) + on_delete, res = LOG_OK;
	sql_key *nk;
	sql_schema *syss = find_sql_schema(tr, isGlobal(t)?"sys":"tmp");
	sql_table *syskey = find_sql_table(tr, syss, "keys");
	sql_fkey *fk = NULL;
	sql_table *dup = NULL;

	if (isTempTable(t))
		return -1; /* TODO not sure here */

	if ((res = new_table(tr, t, &dup)))
		return res;
	t = dup;
	nk = (kt != fkey) ? (sql_key *) SA_ZNEW(tr->sa, sql_ukey)
	: (sql_key *) SA_ZNEW(tr->sa, sql_fkey);

	assert(name);
	base_init(tr->sa, &nk->base, next_oid(tr->store), true, name);
	nk->type = kt;
	nk->columns = list_new(tr->sa, (fdestroy) &kc_destroy);
	nk->t = t;
	if ((res = sql_trans_create_idx(&nk->idx, tr, t, name, (nk->type == fkey) ? join_idx : hash_idx)))
		return res;
	nk->idx->key = nk;

	fk = (sql_fkey *) nk;

	fk->on_delete = on_delete;
	fk->on_update = on_update;

	fk->rkey = rkey->base.id;

	if ((res = ol_add(t->keys, &nk->base)))
		return res;
	if ((res = os_add(t->s->keys, tr, nk->base.name, dup_base(&nk->base))) ||
		(res = os_add(tr->cat->objects, tr, nk->base.name, dup_base(&nk->base))))
		return res;

	if ((res = store->table_api.table_insert(tr, syskey, &nk->base.id, &t->base.id, &nk->type, &nk->base.name, (nk->type == fkey) ? &((sql_fkey *) nk)->rkey : &neg, &action)))
		return res;

	if ((res = sql_trans_create_dependency(tr, ((sql_fkey *) nk)->rkey, nk->base.id, FKEY_DEPENDENCY)))
		return res;
	*kres = (sql_fkey*) nk;
	return res;
}

int
sql_trans_create_kc(sql_trans *tr, sql_key *k, sql_column *c)
{
	sqlstore *store = tr->store;
	sql_kc *kc = SA_ZNEW(tr->sa, sql_kc);
	int nr = list_length(k->columns);
	sql_schema *syss = find_sql_schema(tr, isGlobal(k->t)?"sys":"tmp");
	sql_table *syskc = find_sql_table(tr, syss, "objects");
	int res = LOG_OK;

	assert(c);
	kc->c = c;
	list_append(k->columns, kc);
	if (k->idx && (res = sql_trans_create_ic(tr, k->idx, c)))
		return res;

	if (k->type == pkey) {
		if ((res = sql_trans_create_dependency(tr, c->base.id, k->base.id, KEY_DEPENDENCY)))
			return res;
		if ((res = sql_trans_alter_null(tr, c, 0))) /* should never trigger error */
			return res;
	}

	if ((res = store->table_api.table_insert(tr, syskc, &k->base.id, &kc->c->base.name, &nr, ATOMnilptr(TYPE_int))))
		return res;
	return res;
}

int
sql_trans_create_fkc(sql_trans *tr, sql_fkey *fk, sql_column *c)
{
	sqlstore *store = tr->store;
	sql_key *k = (sql_key *) fk;
	sql_kc *kc = SA_ZNEW(tr->sa, sql_kc);
	int nr = list_length(k->columns);
	sql_schema *syss = find_sql_schema(tr, isGlobal(k->t)?"sys":"tmp");
	sql_table *syskc = find_sql_table(tr, syss, "objects");
	int res = LOG_OK;

	assert(c);
	kc->c = c;
	list_append(k->columns, kc);
	if (k->idx && (res = sql_trans_create_ic(tr, k->idx, c)))
		return res;

	if ((res = sql_trans_create_dependency(tr, c->base.id, k->base.id, FKEY_DEPENDENCY)))
		return res;

	if ((res = store->table_api.table_insert(tr, syskc, &k->base.id, &kc->c->base.name, &nr, ATOMnilptr(TYPE_int))))
		return res;
	return res;
}

static sql_idx *
table_has_idx( sql_table *t, list *keycols)
{
	node *n, *m, *o;
	char *found = NULL;
	int len = list_length(keycols);
	found = NEW_ARRAY(char, len);
	if (!found)
		return NULL;
	if (t->idxs) for ( n = ol_first_node(t->idxs); n; n = n->next ) {
		sql_idx *i = n->data;
		int nr;

		memset(found, 0, len);
		for (m = keycols->h, nr = 0; m; m = m->next, nr++ ) {
			sql_kc *kc = m->data;

			for (o = i->columns->h; o; o = o->next) {
				sql_kc *ikc = o->data;

				if (kc->c == ikc->c) {
					found[nr] = 1;
					break;
				}
			}
		}
		for (nr = 0; nr<len; nr++)
			if (!found[nr])
				break;
		if (nr == len) {
			_DELETE(found);
			return i;
		}
	}
	if (found)
		_DELETE(found);
	return NULL;
}

sql_key *
key_create_done(sql_trans *tr, sql_allocator *sa, sql_key *k)
{
	sql_idx *i;
	sqlstore *store = tr->store;

	if (k->type != fkey) {
		if ((i = table_has_idx(k->t, k->columns)) != NULL) {
			/* use available hash, or use the order */
			if (hash_index(i->type)) {
				k->idx = i;
				if (!k->idx->key)
					k->idx->key = k;
			}
		}

		/* we need to create an index */
		k->idx = create_sql_idx(store, sa, k->t, k->base.name, hash_idx);
		k->idx->key = k;

		for (node *n=k->columns->h; n; n = n->next) {
			sql_kc *kc = n->data;

			create_sql_ic(store, sa, k->idx, kc->c);
		}
	}
	k->idx = create_sql_idx_done(tr, k->idx);
	return k;
}

int
sql_trans_key_done(sql_trans *tr, sql_key *k)
{
	sql_idx *i;
	int res = LOG_OK;

	if (k->type != fkey) {
		if ((i = table_has_idx(k->t, k->columns)) != NULL) {
			/* use available hash, or use the order */
			if (hash_index(i->type)) {
				k->idx = i;
				if (!k->idx->key)
					k->idx->key = k;
			}
			return res;
		}

		/* we need to create an index */
		if ((res = sql_trans_create_idx(&k->idx, tr, k->t, k->base.name, hash_idx)))
			return res;
		k->idx->key = k;

		for (node *n=k->columns->h; n; n = n->next) {
			sql_kc *kc = n->data;

			if ((res = sql_trans_create_ic(tr, k->idx, kc->c)))
				return res;
		}
	}
	k->idx = create_sql_idx_done(tr, k->idx);
	return res;
}

int
sql_trans_drop_key(sql_trans *tr, sql_schema *s, sqlid id, int drop_action)
{
	sqlstore *store = tr->store;
	sql_base *b = os_find_id(s->keys, tr, id);
	sql_key *k = (sql_key*)b;
	sql_table *t = k->t;
	int res = LOG_OK;
	sql_table *dup = NULL;

	if ((res = new_table(tr, t, &dup)))
		return res;
	t = dup;
	k = (sql_key*)os_find_id(s->keys, tr, id); /* fetch updated key */

	if (drop_action == DROP_CASCADE_START || drop_action == DROP_CASCADE) {
		sqlid *local_id = MNEW(sqlid);
		if (!local_id)
			return -1;

		if (!tr->dropped) {
			tr->dropped = list_create((fdestroy) &id_destroy);
			if (!tr->dropped) {
				_DELETE(local_id);
				return -1;
			}
		}
		*local_id = k->base.id;
		list_append(tr->dropped, local_id);
	}

	if (k->idx && (res = sql_trans_drop_idx(tr, s, k->idx->base.id, drop_action)))
		return res;
	if ((res = store_reset_sql_functions(tr, t->base.id))) /* reset sql functions depending on the table */
		return res;

	if ((res = sys_drop_key(tr, k, drop_action)))
		return res;

	/*Clean the key from the keys*/
	node *n = ol_find_name(k->t->keys, k->base.name);
	if (n)
		ol_del(k->t->keys, store, n);

	if (drop_action == DROP_CASCADE_START && tr->dropped) {
		list_destroy(tr->dropped);
		tr->dropped = NULL;
	}
	return res;
}

int
sql_trans_create_idx(sql_idx **i, sql_trans *tr, sql_table *t, const char *name, idx_type it)
{
	/* can only have idxs between persistent tables */
	sqlstore *store = tr->store;
	sql_idx *ni = SA_ZNEW(tr->sa, sql_idx);
	sql_schema *syss = find_sql_schema(tr, isGlobal(t)?"sys":"tmp");
	sql_table *sysidx = find_sql_table(tr, syss, "idxs");
	int res = LOG_OK;

	assert(name);
	base_init(tr->sa, &ni->base, next_oid(tr->store), true, name);
	ni->type = it;
	ni->columns = list_new(tr->sa, (fdestroy) &kc_destroy);
	ni->t = t;
	ni->key = NULL;

	if ((res = ol_add(t->idxs, &ni->base)))
		return res;
	if ((res = os_add(t->s->idxs, tr, ni->base.name, dup_base(&ni->base))))
		return res;

	ATOMIC_PTR_INIT(&ni->data, NULL);
	if (!isDeclaredTable(t) && isTable(ni->t) && idx_has_column(ni->type))
		if ((res = store->storage_api.create_idx(tr, ni))) {
			ATOMIC_PTR_DESTROY(&ni->data);
			return res;
		}
	if (!isDeclaredTable(t))
		if ((res = store->table_api.table_insert(tr, sysidx, &ni->base.id, &t->base.id, &ni->type, &ni->base.name))) {
			ATOMIC_PTR_DESTROY(&ni->data);
			return res;
		}
	*i = ni;
	return res;
}

int
sql_trans_create_ic(sql_trans *tr, sql_idx *i, sql_column *c)
{
	sqlstore *store = tr->store;
	sql_kc *ic = SA_ZNEW(tr->sa, sql_kc);
	int nr = list_length(i->columns);
	sql_schema *syss = find_sql_schema(tr, isGlobal(i->t)?"sys":"tmp");
	sql_table *sysic = find_sql_table(tr, syss, "objects");
	int res = LOG_OK;

	assert(c);
	ic->c = c;
	list_append(i->columns, ic);

	if ((res = store->table_api.table_insert(tr, sysic, &i->base.id, &ic->c->base.name, &nr, ATOMnilptr(TYPE_int))))
		return res;
	return res;
}

int
sql_trans_drop_idx(sql_trans *tr, sql_schema *s, sqlid id, int drop_action)
{
	sqlstore *store = tr->store;
	sql_base *b = os_find_id(s->idxs, tr, id);
	int res = LOG_OK;

	if (!b) /* already dropped */
		return res;

	sql_idx *i = (sql_idx*)b;
	sql_table *t = NULL;

	if ((res = new_table(tr, i->t, &t)))
		return res;
	i = (sql_idx*)os_find_id(t->s->idxs, tr, id); /* fetch updated idx */

	if (drop_action == DROP_CASCADE_START || drop_action == DROP_CASCADE) {
		sqlid *local_id = MNEW(sqlid);
		if (!local_id)
			return -1;

		if (!tr->dropped) {
			tr->dropped = list_create((fdestroy) &id_destroy);
			if (!tr->dropped) {
				_DELETE(local_id);
				return -1;
			}
		}
		*local_id = i->base.id;
		list_append(tr->dropped, local_id);
	}

	if ((res = sys_drop_idx(tr, i, drop_action)))
		return res;
	if ((res = store_reset_sql_functions(tr, i->t->base.id))) /* reset sql functions depending on the table */
		return res;

	i->base.deleted = 1;
	if (!isNew(i) && !isTempTable(i->t))
		if ((res = store->storage_api.drop_idx(tr, (sql_idx*)dup_base(&i->base))))
			return res;

	node *n = ol_find_name(i->t->idxs, i->base.name);
	if (n)
		ol_del(i->t->idxs, store, n);

	if (drop_action == DROP_CASCADE_START && tr->dropped) {
		list_destroy(tr->dropped);
		tr->dropped = NULL;
	}
	return res;
}

int
sql_trans_create_trigger(sql_trigger **tres, sql_trans *tr, sql_table *t, const char *name,
	sht time, sht orientation, sht event, const char *old_name, const char *new_name,
	const char *condition, const char *statement )
{
	sqlstore *store = tr->store;
	sql_schema *syss = find_sql_schema(tr, isGlobal(t)?"sys":"tmp");
	sql_table *systrigger = find_sql_table(tr, syss, "triggers");
	char *strnil = (char*)ATOMnilptr(TYPE_str);
	sql_table *dup = NULL;
	int res = LOG_OK;

	assert(name);

	if ((res = new_table(tr, t, &dup)))
		return res;
	t = dup;
	sql_trigger *nt = SA_ZNEW(tr->sa, sql_trigger);
	base_init(tr->sa, &nt->base, next_oid(tr->store), true, name);
	nt->columns = list_new(tr->sa, (fdestroy) &kc_destroy);
	nt->t = t;
	nt->time = time;
	nt->orientation = orientation;
	nt->event = event;
	nt->old_name = nt->new_name = nt->condition = NULL;
	if (old_name)
		nt->old_name = SA_STRDUP(tr->sa, old_name);
	if (new_name)
		nt->new_name = SA_STRDUP(tr->sa, new_name);
	if (condition)
		nt->condition = SA_STRDUP(tr->sa, condition);
	nt->statement = SA_STRDUP(tr->sa, statement);

	if ((res = ol_add(t->triggers, &nt->base)) ||
		(res = os_add(t->s->triggers, tr, nt->base.name, dup_base(&nt->base))))
		return res;

	if ((res = store->table_api.table_insert(tr, systrigger, &nt->base.id, &nt->base.name, &t->base.id, &nt->time, &nt->orientation,
							 &nt->event, (nt->old_name)?&nt->old_name:&strnil, (nt->new_name)?&nt->new_name:&strnil,
							 (nt->condition)?&nt->condition:&strnil, &nt->statement)))
		return res;
	*tres = nt;
	return res;
}

int
sql_trans_drop_trigger(sql_trans *tr, sql_schema *s, sqlid id, int drop_action)
{
	sqlstore *store = tr->store;
	sql_base *b = os_find_id(s->triggers, tr, id);
	int res = LOG_OK;

	if (!b) /* already dropped */
		return res;

	sql_trigger *i = (sql_trigger*)b;
	if (drop_action == DROP_CASCADE_START || drop_action == DROP_CASCADE) {
		sqlid *local_id = MNEW(sqlid);
		if (!local_id)
			return -1;

		if (! tr->dropped) {
			tr->dropped = list_create((fdestroy) &id_destroy);
			if (!tr->dropped) {
				_DELETE(local_id);
				return -1;
			}
		}
		*local_id = i->base.id;
		list_append(tr->dropped, local_id);
	}

	if ((res = store_reset_sql_functions(tr, i->t->base.id))) /* reset sql functions depending on the table */
		return res;
	if ((res = sys_drop_trigger(tr, i)))
		return res;
	node *n = ol_find_name(i->t->triggers, i->base.name);
	if (n)
		ol_del(i->t->triggers, store, n);

	if (drop_action == DROP_CASCADE_START && tr->dropped) {
		list_destroy(tr->dropped);
		tr->dropped = NULL;
	}
	return res;
}

static sql_sequence *
create_sql_sequence_with_id(sql_allocator *sa, sqlid id, sql_schema *s, const char *name, lng start, lng min, lng max, lng inc,
					lng cacheinc, bit cycle)
{
	sql_sequence *seq = SA_ZNEW(sa, sql_sequence);

	assert(name);
	base_init(sa, &seq->base, id, true, name);
	seq->start = start;
	seq->minvalue = min;
	seq->maxvalue = max;
	seq->increment = inc;
	seq->cacheinc = cacheinc;
	seq->cycle = cycle;
	seq->s = s;
	return seq;
}

sql_sequence *
create_sql_sequence(sqlstore *store, sql_allocator *sa, sql_schema *s, const char *name, lng start, lng min, lng max, lng inc,
					lng cacheinc, bit cycle)
{
	return create_sql_sequence_with_id(sa, next_oid(store), s, name, start, min, max, inc, cacheinc, cycle);
}

int
sql_trans_create_sequence(sql_trans *tr, sql_schema *s, const char *name, lng start, lng min, lng max, lng inc,
						  lng cacheinc, bit cycle, bit bedropped)
{
	sqlstore *store = tr->store;
	sql_schema *syss = find_sql_schema(tr, "sys");
	sql_table *sysseqs = find_sql_table(tr, syss, "sequences");
	sql_sequence *seq = create_sql_sequence_with_id(tr->sa, next_oid(tr->store), s, name, start, min, max, inc, cacheinc, cycle);
	int res = LOG_OK;

	if ((res = os_add(s->seqs, tr, seq->base.name, &seq->base)))
		return res;
	if ((res = store->table_api.table_insert(tr, sysseqs, &seq->base.id, &s->base.id, &seq->base.name, &seq->start, &seq->minvalue,
							 &seq->maxvalue, &seq->increment, &seq->cacheinc, &seq->cycle)))
		return res;

	/*Create a BEDROPPED dependency for a SERIAL COLUMN*/
	if (bedropped) {
		if ((res = sql_trans_create_dependency(tr, seq->base.id, seq->base.id, BEDROPPED_DEPENDENCY)))
			return res;
		if (!isNew(seq) && (res = sql_trans_add_dependency(tr, seq->base.id, ddl)))
			return res;
	}
	return res;
}

int
sql_trans_drop_sequence(sql_trans *tr, sql_schema *s, sql_sequence *seq, int drop_action)
{
	int res = LOG_OK;

	if (drop_action == DROP_CASCADE_START || drop_action == DROP_CASCADE) {
		sqlid* local_id = MNEW(sqlid);
		if (!local_id)
			return -1;

		if (!tr->dropped) {
			tr->dropped = list_create((fdestroy) &id_destroy);
			if (!tr->dropped) {
				_DELETE(local_id);
				return -1;
			}
		}
		*local_id = seq->base.id;
		list_append(tr->dropped, local_id);
	}

	if ((res = sys_drop_sequence(tr, seq, drop_action)))
		return res;
	if ((res = os_del(s->seqs, tr, seq->base.name, dup_base(&seq->base))))
		return res;

	if (drop_action == DROP_CASCADE_START && tr->dropped) {
		list_destroy(tr->dropped);
		tr->dropped = NULL;
	}
	return res;
}

int
sql_trans_alter_sequence(sql_trans *tr, sql_sequence *seq, lng min, lng max, lng inc, lng cache, bit cycle)
{
	sqlstore *store = tr->store;
	sql_schema *syss = find_sql_schema(tr, "sys");
	sql_table *seqs = find_sql_table(tr, syss, "sequences");
	oid rid = store->table_api.column_find_row(tr, find_sql_column(seqs, "id"), &seq->base.id, NULL);
	sql_column *c;
	int res = LOG_OK;

	if (is_oid_nil(rid))
		return -1;
	if (!is_lng_nil(min) && seq->minvalue != min) {
		seq->minvalue = min;
		c = find_sql_column(seqs, "minvalue");
		if ((res = store->table_api.column_update_value(tr, c, rid, &seq->minvalue)))
			return res;
	}
	if (!is_lng_nil(max) && seq->maxvalue != max) {
		seq->maxvalue = max;
		c = find_sql_column(seqs, "maxvalue");
		if ((res = store->table_api.column_update_value(tr, c, rid, &seq->maxvalue)))
			return res;
	}
	if (!is_lng_nil(inc) && seq->increment != inc) {
		seq->increment = inc;
		c = find_sql_column(seqs, "increment");
		if ((res = store->table_api.column_update_value(tr, c, rid, &seq->increment)))
			return res;
	}
	if (!is_lng_nil(cache) && seq->cacheinc != cache) {
		seq->cacheinc = cache;
		c = find_sql_column(seqs, "cacheinc");
		if ((res = store->table_api.column_update_value(tr, c, rid, &seq->cacheinc)))
			return res;
	}
	if (!is_bit_nil(cycle) && seq->cycle != cycle) {
		seq->cycle = cycle != 0;
		c = find_sql_column(seqs, "cycle");
		if ((res = store->table_api.column_update_value(tr, c, rid, &seq->cycle)))
			return res;
	}
	return res;
}

int
sql_trans_sequence_restart(sql_trans *tr, sql_sequence *seq, lng start)
{
	int res = LOG_OK;
	sqlstore *store = tr->store;

	if (!is_lng_nil(start) && seq->start != start) { /* new valid value, change */
		sql_schema *syss = find_sql_schema(tr, "sys");
		sql_table *seqs = find_sql_table(tr, syss, "sequences");
		oid rid = store->table_api.column_find_row(tr, find_sql_column(seqs, "id"), &seq->base.id, NULL);
		sql_column *c = find_sql_column(seqs, "start");

		assert(!is_oid_nil(rid));
		seq->start = start;
		if ((res = store->table_api.column_update_value(tr, c, rid, &start)))
			return res;
	}
	return seq_restart(tr->store, seq, start) ? 0 : -4;
}

sql_session *
sql_session_create(sqlstore *store, sql_allocator *sa, int ac)
{
	sql_session *s;

	if (store->singleuser > 1)
		return NULL;

	s = ZNEW(sql_session);
	if (!s)
		return NULL;
	s->sa = sa;
	assert(sa);
	s->tr = sql_trans_create_(store, NULL, NULL);
	if (!s->tr) {
		_DELETE(s);
		return NULL;
	}
	s->tr->active = 0;
	if (!sql_session_reset(s, ac)) {
		sql_trans_destroy(s->tr);
		_DELETE(s);
		return NULL;
	}
	if (store->singleuser)
		store->singleuser++;
	return s;
}

void
sql_session_destroy(sql_session *s)
{
	if (s->tr) {
		sqlstore *store = s->tr->store;
		store->singleuser--;
	}
	assert(!s->tr || s->tr->active == 0);
	if (s->tr)
		sql_trans_destroy(s->tr);
	_DELETE(s);
}

int
sql_session_reset(sql_session *s, int ac)
{
	char *def_schema_name = SA_STRDUP(s->sa, "sys");

	if (!s->tr || !def_schema_name)
		return 0;

	assert(s->tr && s->tr->active == 0);
	s->schema_name = def_schema_name;
	s->schema = NULL;
	s->auto_commit = s->ac_on_commit = ac;
	s->level = tr_serializable;
	return 1;
}

int
sql_trans_begin(sql_session *s)
{
	sql_trans *tr = s->tr;
	sqlstore *store = tr->store;

	store_lock(store);
	TRC_DEBUG(SQL_STORE, "Enter sql_trans_begin for transaction: " ULLFMT "\n", tr->tid);
	tr->ts = store_timestamp(store);
	if (!(s->schema = find_sql_schema(tr, s->schema_name))) {
		TRC_DEBUG(SQL_STORE, "Exit sql_trans_begin for transaction: " ULLFMT " with error, the schema %s was not found\n", tr->tid, s->schema_name);
		store_unlock(store);
		return -3;
	}
	tr->active = 1;
	s->tr = tr;

	(void) ATOMIC_INC(&store->nr_active);
	list_append(store->active, s);

	TRC_DEBUG(SQL_STORE, "Exit sql_trans_begin for transaction: " ULLFMT "\n", tr->tid);
	store_unlock(store);
	s->status = tr->status = 0;
	return 0;
}

int
sql_trans_end(sql_session *s, int ok)
{
	TRC_DEBUG(SQL_STORE, "End of transaction: " ULLFMT "\n", s->tr->tid);
	if (ok == SQL_OK) {
		ok = sql_trans_commit(s->tr);
	} else if (ok == SQL_ERR) { /* if a conflict happened, it was already rollbacked */
		sql_trans_rollback(s->tr, false);
	}
	assert(s->tr->active);
	s->tr->active = 0;
	s->tr->status = 0;
	s->auto_commit = s->ac_on_commit;
	sqlstore *store = s->tr->store;
	store_lock(store);
	list_remove_data(store->active, NULL, s);
	ATOMIC_SET(&store->lastactive, GDKusec());
	(void) ATOMIC_DEC(&store->nr_active);
	ulng oldest = store_get_timestamp(store);
	if (store->active && store->active->h) {
		for(node *n = store->active->h; n; n = n->next) {
			sql_session *s = n->data;
			if (s->tr->ts < oldest)
				oldest = s->tr->ts;
		}
	}
	store->oldest = oldest;
	assert(list_length(store->active) == (int) ATOMIC_GET(&store->nr_active));
	store_unlock(store);
	return ok;
}<|MERGE_RESOLUTION|>--- conflicted
+++ resolved
@@ -2101,7 +2101,6 @@
 	for(int i = 0; i<NR_COLUMN_LOCKS; i++)
 		MT_lock_init(&store->column_locks[i], "sqlstore_column");
 
-	MT_lock_set(&store->flush);
 	MT_lock_set(&store->lock);
 
 	/* initialize empty bats */
@@ -2323,16 +2322,11 @@
 		MT_lock_set(&store->commit);
 		MT_lock_set(&store->flush);
 		if (store->logger_api.changes(store) <= 0) {
-<<<<<<< HEAD
+			TRC_DEBUG(SQL_STORE, "Store flusher, no changes\n");
 			MT_lock_unset(&store->commit);
 			continue;
 		}
 		MT_lock_unset(&store->commit);
-=======
-			TRC_DEBUG(SQL_STORE, "Store flusher, no changes\n");
-			continue;
-		}
->>>>>>> 0d0345dd
 		if (GDKexiting())
 			break;
 
