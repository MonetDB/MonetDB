/*
 * The contents of this file are subject to the MonetDB Public License
 * Version 1.1 (the "License"); you may not use this file except in
 * compliance with the License. You may obtain a copy of the License at
 * http://www.monetdb.org/Legal/MonetDBLicense
 *
 * Software distributed under the License is distributed on an "AS IS"
 * basis, WITHOUT WARRANTY OF ANY KIND, either express or implied. See the
 * License for the specific language governing rights and limitations
 * under the License.
 *
 * The Original Code is the MonetDB Database System.
 *
 * The Initial Developer of the Original Code is CWI.
 * Portions created by CWI are Copyright (C) 1997-July 2008 CWI.
 * Copyright August 2008-2013 MonetDB B.V.
 * All Rights Reserved.
 */

#include "monetdb_config.h"
#include "sql_types.h"
#include "sql_storage.h"
#include "store_dependency.h"
#include "store_connections.h"
#include "store_sequence.h"

#include <bat/bat_utils.h>
#include <bat/bat_storage.h>
#include <bat/bat_table.h>
#include <bat/bat_logger.h>

#include <restrict/restrict_storage.h>
#include <restrict/restrict_table.h>
#include <restrict/restrict_logger.h>

/* version 05.20.01 of catalog */
#define CATALOG_VERSION 52001
int catalog_version = 0;

static MT_Lock bs_lock MT_LOCK_INITIALIZER("bs_lock");
static int store_oid = 0;
static int prev_oid = 0;
static int nr_sessions = 0;
static int transactions = 0;
sql_trans *gtrans = NULL;
int store_nr_active = 0;
store_type active_store_type = store_bat;

store_functions store_funcs;
table_functions table_funcs;
logger_functions logger_funcs;

static int schema_number = 0; /* each committed schema change triggers a new
				 schema number (session wise unique number) */
static int bs_debug = 0;

#define MAX_SPARES 32
static sql_trans *spare_trans[MAX_SPARES];
static int spares = 0;

static int
key_cmp(sql_key *k, sqlid *id)
{
	if (k && id &&k->base.id == *id)
		return 0;
	return 1;
}

static int stamp = 1;

static int timestamp (void) {
	return stamp++;
}

void
key_destroy(sql_key *k)
{
	node *n;

	/* remove key from schema */
	list_remove_data(k->t->s->keys,k);
	if (k->type == ukey || k->type == pkey) {
		sql_ukey *uk = (sql_ukey *) k;
		if (uk->keys) {
			for (n = uk->keys->h; n; n= n->next) {
	       	         	sql_fkey *fk = (sql_fkey *) n->data;
				fk->rkey = NULL;
			}
			list_destroy(uk->keys);
			uk->keys = NULL;
		}
	}
	/* we need to be removed from the rkey list */
	if (k->type == fkey) {
		sql_fkey *fk = (sql_fkey *) k;

		if (fk->rkey) {
			n = list_find_name(fk->rkey->keys, fk->k.base.name);
			list_remove_node(fk->rkey->keys, n);
		}
		fk->rkey = NULL;
	}
	list_destroy(k->columns);
	if ((k->type == pkey) && (k->t->pkey == (sql_ukey *) k))
		k->t->pkey = NULL;
}

void
idx_destroy(sql_idx * i)
{
	/* remove idx from schema */
	list_remove_data(i->t->s->idxs, i);
	list_destroy(i->columns);
	if (isTableOrArray(i->t))
		store_funcs.destroy_idx(NULL, i);
}

static void
trigger_destroy(sql_trigger *tr)
{
	/* remove trigger from schema */
	list_remove_data(tr->t->s->triggers, tr);
	if (tr->columns)
		list_destroy(tr->columns);
}

void
column_destroy(sql_column *c)
{
	if (isTableOrArray(c->t))
		store_funcs.destroy_col(NULL, c);
}

void
table_destroy(sql_table *t)
{
	cs_destroy(&t->keys);
	cs_destroy(&t->idxs);
	cs_destroy(&t->triggers);
	cs_destroy(&t->columns);
	cs_destroy(&t->tables);
	if (isTableOrArray(t))
		store_funcs.destroy_del(NULL, t);
}

void
schema_destroy(sql_schema *s)
{
	cs_destroy(&s->tables);
	cs_destroy(&s->funcs);
	cs_destroy(&s->types);
	list_destroy(s->keys);
	list_destroy(s->idxs);
	list_destroy(s->triggers);
}

/*#define STORE_DEBUG 1*/ 

sql_trans *
sql_trans_destroy(sql_trans *t)
{
	sql_trans *res = t->parent;

	transactions--;
#ifdef STORE_DEBUG
	fprintf(stderr, "#destroy trans (%p)\n", t);
#endif

	if (res == gtrans && spares < MAX_SPARES && !t->name) {
#ifdef STORE_DEBUG
		fprintf(stderr, "#spared (%d) trans (%p)\n", spares, t);
#endif
		spare_trans[spares++] = t;
		return res;
	}

	if (t->name) 
		t->name = NULL;

	cs_destroy(&t->schemas);
	sa_destroy(t->sa);
	_DELETE(t);
	return res;
}

static void
destroy_spare_transactions(void) 
{
	int i, s = spares;

	spares = MAX_SPARES; /* ie now there not spared anymore */
	for (i = 0; i < s; i++) 
		sql_trans_destroy(spare_trans[i]);
}

static int
tr_flag(sql_base * b, int flag)
{
	if (flag == TR_OLD)
		return flag;
	return b->flag;
}

static void
load_keycolumn(sql_trans *tr, sql_key *k, oid rid)
{
	void *v;
	sql_kc *kc = SA_ZNEW(tr->sa, sql_kc);
	sql_schema *syss = find_sql_schema(tr, "sys");
	sql_table *objects = find_sql_table(syss, "objects");

	v = table_funcs.column_find_value(tr, find_sql_column(objects, "name"), rid);
	kc->c = find_sql_column(k->t, v); 	_DELETE(v);
	list_append(k->columns, kc);
	assert(kc->c);
}

static sql_key *
load_key(sql_trans *tr, sql_table *t, oid rid)
{
	void *v;
	sql_key *nk;
	sql_schema *syss = find_sql_schema(tr, "sys");
	sql_table *keys = find_sql_table(syss, "keys");
	sql_table *objects = find_sql_table(syss, "objects");
	sql_column *kc_id, *kc_nr;
	key_type ktype;
	node *n;
	rids *rs;
	sqlid kid;
	oid r = oid_nil;

	v = table_funcs.column_find_value(tr, find_sql_column(keys, "type"), rid);
 	ktype = (key_type) *(int *)v;		_DELETE(v);
	nk = (ktype != fkey)?(sql_key*)SA_ZNEW(tr->sa, sql_ukey):(sql_key*)SA_ZNEW(tr->sa, sql_fkey);
	v = table_funcs.column_find_value(tr, find_sql_column(keys, "id"), rid);
 	kid = *(sqlid *)v;			_DELETE(v);
	v = table_funcs.column_find_value(tr, find_sql_column(keys, "name"), rid);
	base_init(tr->sa, &nk->base, kid, TR_OLD, v);	_DELETE(v);
	nk->type = ktype;
	nk->columns = list_new(tr->sa, (fdestroy) NULL);
	nk->t = t;

	if (ktype == ukey || ktype == pkey) {
		sql_ukey *uk = (sql_ukey *) nk;

		uk->keys = NULL;

		if (ktype == pkey)
			t->pkey = uk;
	} else {
		sql_fkey *fk = (sql_fkey *) nk;
		int action;

		v = table_funcs.column_find_value(tr, find_sql_column(keys, "action"), rid);
		action = *(int *)v;		_DELETE(v);
		fk->rkey = NULL;
		fk->on_delete = action & 255;
		fk->on_update = (action>>8) & 255;
	}

	kc_id = find_sql_column(objects, "id");
	kc_nr = find_sql_column(objects, "nr");
	rs = table_funcs.rids_select(tr, kc_id, &nk->base.id, &nk->base.id, NULL);
	rs = table_funcs.rids_orderby(tr, rs, kc_nr); 
	for(r = table_funcs.rids_next(rs); r != oid_nil; r = table_funcs.rids_next(rs)) 
		load_keycolumn(tr, nk, r);
	table_funcs.rids_destroy(rs);

	/* find idx with same name */
	n = list_find_name(nk->t->s->idxs, nk->base.name);
	if (n) {
		nk->idx = (sql_idx *) n->data;
		nk->idx->key = nk;
	}

	if (ktype == fkey) {
		sql_fkey *fk = (sql_fkey *) nk;
		sqlid rkey;

		v = table_funcs.column_find_value(tr, find_sql_column(keys, "rkey"), rid);
 		rkey = *(sqlid *)v; 		_DELETE(v);
		if ((n = list_find(t->s->keys, &rkey, (fcmp) &key_cmp))){
			sql_ukey *uk = n->data;

			fk->rkey = uk;
			if (!uk->keys)
				uk->keys = list_new(tr->sa, NULL);
			list_append(uk->keys, fk);
		}
	} else {		/* could be a set of rkeys */
		sql_ukey *uk = (sql_ukey *) nk;
		sql_column *key_rkey = find_sql_column(keys, "rkey");

		rs = table_funcs.rids_select(tr, key_rkey, &nk->base.id, &nk->base.id, NULL);

		for(rid = table_funcs.rids_next(rs); rid != oid_nil; rid = table_funcs.rids_next(rs)) {
			sqlid fkey;

			v = table_funcs.column_find_value(tr, find_sql_column(keys, "id"), rid);
			fkey = *(sqlid *)v; 	_DELETE(v);

			if ((n = list_find(t->s->keys, &fkey, (fcmp)&key_cmp))){
				sql_fkey *fk = n->data;

				if (!uk->keys)
					uk->keys = list_new(tr->sa, NULL);
				list_append(uk->keys, fk);
				fk->rkey = uk;
			}
		}
		table_funcs.rids_destroy(rs);
	}
	return nk;
}

static void
load_idxcolumn(sql_trans *tr, sql_idx * i, oid rid)
{
	void *v;
	sql_kc *kc = SA_ZNEW(tr->sa, sql_kc);
	sql_schema *syss = find_sql_schema(tr, "sys");
	sql_table *objects = find_sql_table(syss, "objects");

	v = table_funcs.column_find_value(tr, find_sql_column(objects, "name"), rid);
	kc->c = find_sql_column(i->t, v); 	_DELETE(v);
	assert(kc->c);
	list_append(i->columns, kc);
	if (hash_index(i->type)) 
		kc->c->unique = 1;
}

static sql_idx *
load_idx(sql_trans *tr, sql_table *t, oid rid)
{
	void *v;
	sql_idx *ni = SA_ZNEW(tr->sa, sql_idx);
	sql_schema *syss = find_sql_schema(tr, "sys");
	sql_table *idxs = find_sql_table(syss, "idxs");
	sql_table *objects = find_sql_table(syss, "objects");
	sql_column *kc_id, *kc_nr;
	rids *rs;
	sqlid iid;

	v = table_funcs.column_find_value(tr, find_sql_column(idxs, "id"), rid);
	iid = *(sqlid *)v;			_DELETE(v);	
	v = table_funcs.column_find_value(tr, find_sql_column(idxs, "name"), rid);
	base_init(tr->sa, &ni->base, iid, TR_OLD, v);	_DELETE(v);
	v = table_funcs.column_find_value(tr, find_sql_column(idxs, "type"), rid);
	ni->type = (idx_type) *(int*)v;		_DELETE(v);
	ni->columns = list_new(tr->sa, (fdestroy) NULL);
	ni->t = t;
	ni->key = NULL;

	if (isTableOrArray(ni->t) && idx_has_column(ni->type))
		store_funcs.create_idx(tr, ni);

	kc_id = find_sql_column(objects, "id");
	kc_nr = find_sql_column(objects, "nr");
	rs = table_funcs.rids_select(tr, kc_id, &ni->base.id, &ni->base.id, NULL);
	rs = table_funcs.rids_orderby(tr, rs, kc_nr); 
	for(rid = table_funcs.rids_next(rs); rid != oid_nil; rid = table_funcs.rids_next(rs)) 
		load_idxcolumn(tr, ni, rid);
	table_funcs.rids_destroy(rs);
	return ni;
}

static void
load_triggercolumn(sql_trans *tr, sql_trigger * i, oid rid)
{
	void *v;
	sql_kc *kc = SA_ZNEW(tr->sa, sql_kc);
	sql_schema *syss = find_sql_schema(tr, "sys");
	sql_table *objects = find_sql_table(syss, "objects");

	v = table_funcs.column_find_value(tr, find_sql_column(objects, "name"), rid);
	kc->c = find_sql_column(i->t, v); 	_DELETE(v);
	list_append(i->columns, kc);
	assert(kc->c);
}

static sql_trigger *
load_trigger(sql_trans *tr, sql_table *t, oid rid)
{
	void *v;
	sql_trigger *nt = SA_ZNEW(tr->sa, sql_trigger);
	sql_schema *syss = find_sql_schema(tr, "sys");
	sql_table *triggers = find_sql_table(syss, "triggers");
	sql_table *objects = find_sql_table(syss, "objects");
	sql_column *kc_id, *kc_nr;
	sqlid tid;
	rids *rs;

	v = table_funcs.column_find_value(tr, find_sql_column(triggers, "id"), rid);
	tid = *(sqlid *)v;			_DELETE(v);	
	v = table_funcs.column_find_value(tr, find_sql_column(triggers, "name"), rid);
	base_init(tr->sa, &nt->base, tid, TR_OLD, v);	_DELETE(v);

	v = table_funcs.column_find_value(tr, find_sql_column(triggers, "time"), rid);
	nt->time = *(sht*)v;			_DELETE(v);
	v = table_funcs.column_find_value(tr, find_sql_column(triggers, "orientation"),rid);
	nt->orientation = *(sht*)v;		_DELETE(v);
	v = table_funcs.column_find_value(tr, find_sql_column(triggers, "event"), rid);
	nt->event = *(sht*)v;			_DELETE(v);

	nt->old_name = table_funcs.column_find_value(tr, find_sql_column(triggers, "old_name"), rid);
	if (ATOMcmp(TYPE_str, ATOMnilptr(TYPE_str), nt->old_name) != 0) {
		_DELETE(nt->old_name);	
		nt->old_name = NULL;
	}
	nt->new_name = table_funcs.column_find_value(tr, find_sql_column(triggers, "new_name"), rid);
	if (ATOMcmp(TYPE_str, ATOMnilptr(TYPE_str), nt->new_name) != 0) {
		_DELETE(nt->new_name);	
		nt->new_name = NULL;
	}
	nt->condition = table_funcs.column_find_value(tr, find_sql_column(triggers, "condition"), rid);
	if (ATOMcmp(TYPE_str, ATOMnilptr(TYPE_str), nt->condition) != 0) {
		_DELETE(nt->condition);	
		nt->condition = NULL;
	}
	nt->statement = table_funcs.column_find_value(tr, find_sql_column(triggers, "statement"), rid);

	nt->t = t;
	nt->columns = list_new(tr->sa, (fdestroy) NULL);

	kc_id = find_sql_column(objects, "id");
	kc_nr = find_sql_column(objects, "nr");
	rs = table_funcs.rids_select(tr, kc_id, &nt->base.id, &nt->base.id, NULL);
	rs = table_funcs.rids_orderby(tr, rs, kc_nr); 
	for(rid = table_funcs.rids_next(rs); rid != oid_nil; rid = table_funcs.rids_next(rs)) 
		load_triggercolumn(tr, nt, rid);
	table_funcs.rids_destroy(rs);
	return nt;
}

static sql_column *
load_column(sql_trans *tr, sql_table *t, oid rid)
{
	void *v;
	char *def, *tpe, *st;
	int sz, d;
	oid dim_rid;
	sql_column *c = SA_ZNEW(tr->sa, sql_column);
	sql_schema *syss = find_sql_schema(tr, "sys");
	sql_table *columns = find_sql_table(syss, "_columns");
	sql_table *dimensions = find_sql_table(syss, "_dimensions");
	sqlid cid;

	v = table_funcs.column_find_value(tr, find_sql_column(columns, "id"), rid);
	cid = *(sqlid *)v;			_DELETE(v);	
	v = table_funcs.column_find_value(tr, find_sql_column(columns, "name"), rid);
	base_init(tr->sa, &c->base, cid, TR_OLD, v);	_DELETE(v);

	tpe = table_funcs.column_find_value(tr, find_sql_column(columns, "type"), rid);
	v = table_funcs.column_find_value(tr, find_sql_column(columns, "type_digits"), rid);
	sz = *(int *)v;				_DELETE(v);
	v = table_funcs.column_find_value(tr, find_sql_column(columns, "type_scale"), rid);
	d = *(int *)v;				_DELETE(v);
	if (!sql_find_subtype(&c->type, tpe, sz, d))
		sql_init_subtype(&c->type, sql_trans_bind_type(tr, t->s, tpe), sz, d);
	_DELETE(tpe);

	dim_rid = table_funcs.column_find_row(tr, find_sql_column(dimensions, "column_id"), &cid, NULL);
	if (dim_rid != oid_nil){ /* this is a dimension column */
		c->dim = ZNEW(sql_dimrange);
		if((v = table_funcs.column_find_value(tr, find_sql_column(dimensions, "start"), dim_rid)))
			c->dim->strt = *(lng *)v; _DELETE(v);
		if((v = table_funcs.column_find_value(tr, find_sql_column(dimensions, "step"), dim_rid)))
			c->dim->step = *(lng *)v; _DELETE(v);
		if((v = table_funcs.column_find_value(tr, find_sql_column(dimensions, "stop"), dim_rid)))
			c->dim->stop = *(lng *)v; _DELETE(v);
		if((v = table_funcs.column_find_value(tr, find_sql_column(dimensions, "storage_order"), dim_rid)))
			c->dim->ord = *(int *)v; _DELETE(v);
	}

	c->def = NULL;
	def = table_funcs.column_find_value(tr, find_sql_column(columns, "default"), rid);
	if (ATOMcmp(TYPE_str, ATOMnilptr(TYPE_str), def) != 0)
		c->def = def;
	else
		_DELETE(def);
	v = table_funcs.column_find_value(tr, find_sql_column(columns, "null"), rid);
	c->null = *(bit *)v;			_DELETE(v);
	v = table_funcs.column_find_value(tr, find_sql_column(columns, "number"), rid);
	c->colnr = *(int *)v;			_DELETE(v);
	c->unique = 0;
	c->storage_type = NULL;
	st = table_funcs.column_find_value(tr, find_sql_column(columns, "storage"), rid);
	if (ATOMcmp(TYPE_str, ATOMnilptr(TYPE_str), st) != 0)
		c->storage_type = st;
	else
		_DELETE(st);
	c->t = t;
	if (isTableOrArray(c->t))
		store_funcs.create_col(tr, c);
	if (bs_debug)
		fprintf(stderr, "#\t\tload column %s\n", c->base.name);
	return c;
}

static void
load_table_parts(sql_trans *tr, sql_table *t, oid rid)
{
	sql_schema *syss = find_sql_schema(tr, "sys");
	sql_table *objects = find_sql_table(syss, "objects");
	void *v = table_funcs.column_find_value(tr, find_sql_column(objects, "name"), rid);
	sql_table *tp = find_sql_table(t->s, v); 	_DELETE(v);

	assert(tp);
	cs_add(&t->tables, tp, TR_OLD);
	tp->p = t;
}

static void
load_tables_of_tables(sql_trans *tr, sql_schema *s)
{
	node *n;
	sql_schema *syss = find_sql_schema(tr, "sys");
	sql_table *objects = find_sql_table(syss, "objects");
	sql_column *mt_id = find_sql_column(objects, "id");
	sql_column *mt_nr = find_sql_column(objects, "nr");

	if (s->tables.set)
	for (n=s->tables.set->h; n; n = n->next) {
		sql_table *t = n->data;
		oid r = oid_nil;

		if (isMergeTable(t) || isReplicaTable(t)) {
			rids *rs = table_funcs.rids_select(tr, mt_id, &t->base.id, &t->base.id, NULL);

			rs = table_funcs.rids_orderby(tr, rs, mt_nr); 
			for(r = table_funcs.rids_next(rs); r != oid_nil; r = table_funcs.rids_next(rs)) 
				load_table_parts(tr, t, r);
			table_funcs.rids_destroy(rs);
		}
	}
}

static sql_table *
load_table(sql_trans *tr, sql_schema *s, oid rid)
{
	void *v;
	sql_table *t = SA_ZNEW(tr->sa, sql_table);
	sql_schema *syss = find_sql_schema(tr, "sys");
	sql_table *tables = find_sql_table(syss, "_tables");
	sql_table *arrays = find_sql_table(syss, "_arrays");
	sql_table *columns = find_sql_table(syss, "_columns");
	sql_table *idxs = find_sql_table(syss, "idxs");
	sql_table *keys = find_sql_table(syss, "keys");
	sql_table *triggers = find_sql_table(syss, "triggers");
	char *query;
	sql_column *column_table_id, *column_number, *idx_table_id;
	sql_column *key_table_id, *trigger_table_id;
	sqlid tid;
	rids *rs;
	oid ary_rid;

	v = table_funcs.column_find_value(tr, find_sql_column(tables, "id"), rid);
	tid = *(sqlid *)v;			_DELETE(v);	
	v = table_funcs.column_find_value(tr, find_sql_column(tables, "name"), rid);
	base_init(tr->sa, &t->base, tid, TR_OLD, v);	_DELETE(v);
	v = table_funcs.column_find_value(tr, find_sql_column(tables, "query"), rid);
	t->query = NULL;
	query = (char *)v;
	if (ATOMcmp(TYPE_str, ATOMnilptr(TYPE_str), query) != 0)
		t->query = query;
	else
		_DELETE(query);
	v = table_funcs.column_find_value(tr, find_sql_column(tables, "type"), rid);
	t->type = *(sht *)v;			_DELETE(v);
	v = table_funcs.column_find_value(tr, find_sql_column(tables, "system"), rid);
	t->system = *(bit *)v;			_DELETE(v);
	v = table_funcs.column_find_value(tr, find_sql_column(tables, "commit_action"),rid);
	t->commit_action = (ca_t)*(sht *)v;	_DELETE(v);
	t->persistence = SQL_PERSIST; 
	if (t->commit_action)
		t->persistence = SQL_GLOBAL_TEMP;
	if (isStream(t))
		t->persistence = SQL_STREAM;
	if (isRemote(t))
		t->persistence = SQL_REMOTE;
	t->cleared = 0;
	v = table_funcs.column_find_value(tr, find_sql_column(tables, "readonly"),rid);
	t->readonly = *(bit *)v;	_DELETE(v);

	
	ary_rid = table_funcs.column_find_row(tr, find_sql_column(arrays, "table_id"), &tid, NULL);
	if (ary_rid != oid_nil){ /* this is an array */
		v = table_funcs.column_find_value(tr, find_sql_column(arrays, "valence"), ary_rid);
		t->valence = *(int *)v;	_DELETE(v);
		v = table_funcs.column_find_value(tr, find_sql_column(arrays, "fixed"), ary_rid);
		t->fixed = *(bit *)v;	_DELETE(v);
		v = table_funcs.column_find_value(tr, find_sql_column(arrays, "materialised"), ary_rid);
		t->materialised = *(bit *)v;	_DELETE(v);
	}

	t->pkey = NULL;
	t->s = s;
	t->sz = COLSIZE;

	cs_new(&t->columns, tr->sa, (fdestroy) &column_destroy);
	cs_new(&t->idxs, tr->sa, (fdestroy) &idx_destroy);
	cs_new(&t->keys, tr->sa, (fdestroy) &key_destroy);
	cs_new(&t->triggers, tr->sa, (fdestroy) &trigger_destroy);
	cs_new(&t->tables, tr->sa, (fdestroy) &table_destroy);

	if (isTableOrArray(t)) {
		if (store_funcs.create_del(tr, t) != LOG_OK) {
			if (bs_debug)
				fprintf(stderr, "#\tload table %s missing 'deletes'", t->base.name);
			t->persistence = SQL_GLOBAL_TEMP;
		}
	}

	if (bs_debug)
		fprintf(stderr, "#\tload table %s\n", t->base.name);

	column_table_id = find_sql_column(columns, "table_id");
	column_number = find_sql_column(columns, "number");
	rs = table_funcs.rids_select(tr, column_table_id, &t->base.id, &t->base.id, NULL);
	rs = table_funcs.rids_orderby(tr, rs, column_number); 
	
	for(rid = table_funcs.rids_next(rs); rid != oid_nil; rid = table_funcs.rids_next(rs)) 
		cs_add(&t->columns, load_column(tr, t, rid), TR_OLD);
	table_funcs.rids_destroy(rs);

	if (!isTable(t) && !isArray(t) && !isMergeTable(t) && !isReplicaTable(t) && !isRemote(t)) 
		return t;

	/* load idx's first as they may be needed by the keys */
	idx_table_id = find_sql_column(idxs, "table_id");
	rs = table_funcs.rids_select(tr, idx_table_id, &t->base.id, &t->base.id, NULL);
	for(rid = table_funcs.rids_next(rs); rid != oid_nil; rid = table_funcs.rids_next(rs)) {
		sql_idx *i = load_idx(tr, t, rid);

		cs_add(&t->idxs, i, TR_OLD);
		list_append(s->idxs, i);
	}
	table_funcs.rids_destroy(rs);

	key_table_id = find_sql_column(keys, "table_id");
	rs = table_funcs.rids_select(tr, key_table_id, &t->base.id, &t->base.id, NULL);
	for(rid = table_funcs.rids_next(rs); rid != oid_nil; rid = table_funcs.rids_next(rs)) {
		sql_key *k = load_key(tr, t, rid);

		cs_add(&t->keys, k, TR_OLD);
		list_append(s->keys, k);
	}
	table_funcs.rids_destroy(rs);

	trigger_table_id = find_sql_column(triggers, "table_id");
	rs = table_funcs.rids_select(tr, trigger_table_id, &t->base.id, &t->base.id,NULL);
	for(rid = table_funcs.rids_next(rs); rid != oid_nil; rid = table_funcs.rids_next(rs)) {
		sql_trigger *k = load_trigger(tr, t, rid);

		cs_add(&t->triggers, k, TR_OLD);
		list_append(s->triggers, k);
	}
	table_funcs.rids_destroy(rs);
	return t;
}

static sql_type *
load_type(sql_trans *tr, sql_schema *s, oid rid)
{
	void *v;
	sql_type *t = SA_ZNEW(tr->sa, sql_type);
	sql_schema *syss = find_sql_schema(tr, "sys");
	sql_table *types = find_sql_table(syss, "types");
	sqlid tid;

	v = table_funcs.column_find_value(tr, find_sql_column(types, "id"), rid);
	tid = *(sqlid *)v;			_DELETE(v);
	v = table_funcs.column_find_value(tr, find_sql_column(types, "systemname"), rid);
	base_init(tr->sa, &t->base, tid, TR_OLD, v);	_DELETE(v);
	t->sqlname = table_funcs.column_find_value(tr, find_sql_column(types, "sqlname"), rid);
	v = table_funcs.column_find_value(tr, find_sql_column(types, "digits"), rid);
	t->digits = *(int *)v; 			_DELETE(v); 
	v = table_funcs.column_find_value(tr, find_sql_column(types, "scale"), rid);
	t->scale = *(int *)v;			_DELETE(v);
	v = table_funcs.column_find_value(tr, find_sql_column(types, "radix"), rid);
	t->radix = *(int *)v;			_DELETE(v);
	v = table_funcs.column_find_value(tr, find_sql_column(types, "eclass"), rid);
	t->eclass = *(int *)v;			_DELETE(v);
	t->localtype = ATOMindex(t->base.name);
	t->bits = 0;
	t->s = s;
	return t;
}

static sql_table *
schema_get_table(sql_schema *s, sqlid id)
{
	if (s && s->tables.set) {
		node *n;

		for (n=s->tables.set->h; n; n = n->next) {
			sql_table *t = n->data;
			if (t->base.id == id)
				return t;
		}
	}
	return NULL;
}

static sql_arg *
load_arg(sql_trans *tr, sql_func * f, oid rid)
{
	void *v;
	sql_arg *a = SA_ZNEW(tr->sa, sql_arg);
	char *tpe;
	int digits, scale;
	sql_schema *syss = find_sql_schema(tr, "sys");
	sql_table *args = find_sql_table(syss, "args");

	(void)f;
	a->name = table_funcs.column_find_value(tr, find_sql_column(args, "name"), rid);
	tpe = table_funcs.column_find_value(tr, find_sql_column(args, "type"), rid);
	v = table_funcs.column_find_value(tr, find_sql_column(args, "type_digits"), rid);
	digits = *(int *)v;	_DELETE(v);
	v = table_funcs.column_find_value(tr, find_sql_column(args, "type_scale"), rid);
	scale = *(int *)v;	_DELETE(v);
	if (!sql_find_subtype(&a->type, tpe, digits, scale))
		sql_init_subtype(&a->type, sql_trans_bind_type(tr, f->s, tpe), digits, scale);
	_DELETE(tpe);

	/* complex (table) types */
	if (a->type.type->localtype == TYPE_bat) 
		a->type.comp_type = schema_get_table(syss, digits);
	return a;
}

static sql_func *
load_func(sql_trans *tr, sql_schema *s, oid rid)
{
	void *v;
	sql_func *t = SA_ZNEW(tr->sa, sql_func);
	sql_schema *syss = find_sql_schema(tr, "sys");
	sql_table *funcs = find_sql_table(syss, "functions");
	sql_table *args = find_sql_table(syss, "args");
	sql_column *arg_func_id, *arg_number;
	int first = 1;
	sqlid fid;
	rids *rs;

	v = table_funcs.column_find_value(tr, find_sql_column(funcs, "id"), rid);
	fid = *(sqlid *)v;			_DELETE(v);
	v = table_funcs.column_find_value(tr, find_sql_column(funcs, "name"), rid);
	base_init(tr->sa, &t->base, fid, TR_OLD, v); 	_DELETE(v);
	t->imp = table_funcs.column_find_value(tr, find_sql_column(funcs, "func"), rid);
	t->mod = table_funcs.column_find_value(tr, find_sql_column(funcs, "mod"), rid);
	v = table_funcs.column_find_value(tr, find_sql_column(funcs, "sql"), rid);
	t->sql = *(bit *)v;			_DELETE(v);
	v = table_funcs.column_find_value(tr, find_sql_column(funcs, "type"), rid);
	t->type = *(int *)v;			_DELETE(v);
	v = table_funcs.column_find_value(tr, find_sql_column(funcs, "side_effect"), rid);
	t->side_effect = *(bit *)v;		_DELETE(v);
	t->res.scale = t->res.digits = 0;
	t->res.type = NULL;
	t->s = s;
	t->fix_scale = SCALE_EQ;
	if (t->sql) {
		t->query = t->imp;
		t->imp = NULL;
	}

	arg_func_id = find_sql_column(args, "func_id");
	arg_number = find_sql_column(args, "number");
	rs = table_funcs.rids_select(tr, arg_func_id, &t->base.id, &t->base.id, NULL);
	rs = table_funcs.rids_orderby(tr, rs, arg_number); 

	if (bs_debug)
		fprintf(stderr, "#\tload func %s\n", t->base.name);

	t->ops = list_new(tr->sa, (fdestroy)NULL);
	for(rid = table_funcs.rids_next(rs); rid != oid_nil; rid = table_funcs.rids_next(rs)) {
		sql_arg *a = load_arg(tr, t, rid);
		if (first) {
			first = 0;
			if (strcmp(a->name, "result") == 0) {
				t -> res = a->type;
			} else {
				list_append(t->ops, a);
				if (t->type == F_FUNC)
					t->type = F_PROC;
			}
		} else {
			list_append(t->ops, a);
		}
	}
	table_funcs.rids_destroy(rs);
	return t;
}

void
reset_functions(sql_trans *tr) 
{
	node *n, *m;

	for (n = tr->schemas.set->h; n; n = n->next) {
		sql_schema *s = n->data; 

		if (s->funcs.set) for (m = s->funcs.set->h; m; m = m->next) {
			sql_func *f = m->data;

			if (f->sql)
				f->sql = 1; 
		}
	}
}

static sql_sequence *
load_seq(sql_trans *tr, sql_schema * s, oid rid)
{
	void *v;
	sql_sequence *seq = SA_ZNEW(tr->sa, sql_sequence);
	sql_schema *syss = find_sql_schema(tr, "sys");
	sql_table *seqs = find_sql_table(syss, "sequences");
	sqlid sid;

	v = table_funcs.column_find_value(tr, find_sql_column(seqs, "id"), rid);
	sid = *(sqlid *)v; 			_DELETE(v);
	v = table_funcs.column_find_value(tr, find_sql_column(seqs, "name"), rid);
	base_init(tr->sa, &seq->base, sid, TR_OLD, v); _DELETE(v);
	v = table_funcs.column_find_value(tr, find_sql_column(seqs, "start"), rid);
	seq->start = *(lng *)v;			_DELETE(v);
	v = table_funcs.column_find_value(tr, find_sql_column(seqs, "minvalue"), rid);
	seq->minvalue = *(lng *)v;		_DELETE(v); 
	v = table_funcs.column_find_value(tr, find_sql_column(seqs, "maxvalue"), rid);
	seq->maxvalue = *(lng *)v; 		_DELETE(v);
	v = table_funcs.column_find_value(tr, find_sql_column(seqs, "increment"), rid);
	seq->increment = *(lng *)v; 		_DELETE(v);
	v = table_funcs.column_find_value(tr, find_sql_column(seqs, "cacheinc"), rid);
	seq->cacheinc = *(lng *)v;		_DELETE(v);
	v = table_funcs.column_find_value(tr, find_sql_column(seqs, "cycle"), rid);
	seq->cycle = *(bit *)v;			_DELETE(v);
	seq->s = s;
	return seq;
}

static sql_schema *
load_schema(sql_trans *tr, sqlid id, oid rid)
{
	void *v;
	sql_schema *s = NULL, *syss = find_sql_schema(tr, "sys");
	sql_table *ss = find_sql_table(syss, "schemas");
	sql_table *types = find_sql_table(syss, "types");
	sql_table *tables = find_sql_table(syss, "_tables");
	sql_table *funcs = find_sql_table(syss, "functions");
	sql_table *seqs = find_sql_table(syss, "sequences");
	sqlid sid;
	sql_column *type_schema, *type_id, *table_schema, *table_id;
	sql_column *func_schema, *func_id, *seq_schema, *seq_id;
	rids *rs;

	v = table_funcs.column_find_value(tr, find_sql_column(ss, "id"), rid);
	sid = *(sqlid *)v; 	_DELETE(v);
	if (sid < id) {
		s = find_sql_schema_id(tr, sid);

		if (s==NULL) {
			char *name;

			v = table_funcs.column_find_value(tr, find_sql_column(ss, "name"), rid);
			name = (char*)v;
			s = find_sql_schema(tr, name);
			_DELETE(v);
			if (s == NULL) 
				GDKfatal("SQL schema missing or incompatible, rebuild from archive");
		}
		s->base.id = sid;
	} else {
		s = SA_ZNEW(tr->sa, sql_schema);
		v = table_funcs.column_find_value(tr, find_sql_column(ss, "name"), rid);
		base_init(tr->sa, &s->base, sid, TR_OLD, v); _DELETE(v);
		v = table_funcs.column_find_value(tr, 
			find_sql_column(ss, "authorization"), rid);
		s->auth_id = *(sqlid *)v; 	_DELETE(v);
		v = table_funcs.column_find_value(tr, find_sql_column(ss, "owner"), rid);
		s->owner = *(sqlid *)v;		_DELETE(v);
		s->keys = list_new(tr->sa, (fdestroy) NULL);
		s->idxs = list_new(tr->sa, (fdestroy) NULL);
		s->triggers = list_new(tr->sa, (fdestroy) NULL);

		cs_new(&s->tables, tr->sa, (fdestroy) &table_destroy);
		cs_new(&s->types, tr->sa, (fdestroy) NULL);
		cs_new(&s->funcs, tr->sa, (fdestroy) NULL);
		cs_new(&s->seqs, tr->sa, (fdestroy) NULL);
	}

	if (bs_debug)
		fprintf(stderr, "#load schema %s %d\n", s->base.name, s->base.id);

	/* first load simple types */
	type_schema = find_sql_column(types, "schema_id");
	type_id = find_sql_column(types, "id");
	rs = table_funcs.rids_select(tr, type_schema, &s->base.id, &s->base.id, type_id, &id, NULL, NULL);
	for(rid = table_funcs.rids_next(rs); rid != oid_nil; rid = table_funcs.rids_next(rs)) 
	    	cs_add(&s->types, load_type(tr, s, rid), TR_OLD);
	table_funcs.rids_destroy(rs);

	/* second tables (and complex types) */
	table_schema = find_sql_column(tables, "schema_id");
	table_id = find_sql_column(tables, "id");
	rs = table_funcs.rids_select(tr, table_schema, &sid, &sid, table_id, &id, NULL, NULL);
	for(rid = table_funcs.rids_next(rs); rid != oid_nil; rid = table_funcs.rids_next(rs)) 
	    	cs_add(&s->tables, load_table(tr, s, rid), TR_OLD);
	table_funcs.rids_destroy(rs);
	load_tables_of_tables(tr, s);

	/* next functions which could use these types */
	func_schema = find_sql_column(funcs, "schema_id");
	func_id = find_sql_column(funcs, "id");
	rs = table_funcs.rids_select(tr, func_schema, &s->base.id, &s->base.id, func_id, &id, NULL, NULL);
	for(rid = table_funcs.rids_next(rs); rid != oid_nil; rid = table_funcs.rids_next(rs)) 
		cs_add(&s->funcs, load_func(tr, s, rid), TR_OLD);
	table_funcs.rids_destroy(rs);

	/* last sequence numbers */
	seq_schema = find_sql_column(seqs, "schema_id");
	seq_id = find_sql_column(seqs, "id");
	rs = table_funcs.rids_select(tr, seq_schema, &s->base.id, &s->base.id, seq_id, &id, NULL, NULL);
	for(rid = table_funcs.rids_next(rs); rid != oid_nil; rid = table_funcs.rids_next(rs)) 
		cs_add(&s->seqs, load_seq(tr, s, rid), TR_OLD);
	table_funcs.rids_destroy(rs);
	return s;
}

static sql_trans *
create_trans(sql_allocator *sa, backend_stack stk)
{
	sql_trans *t = ZNEW(sql_trans);

	t->sa = sa;
	t->name = NULL;
	t->wtime = t->rtime = 0;
	t->stime = 0;
	t->wstime = timestamp ();
	t->schema_updates = 0;
	t->status = 0;

	t->parent = NULL;
	t->stk = stk;

	cs_new(&t->schemas, t->sa, (fdestroy) &schema_destroy);
	return t;
}

static void
load_trans(sql_trans* tr, sqlid id)
{
	sql_schema *syss = find_sql_schema(tr, "sys");
	sql_table *sysschema = find_sql_table(syss, "schemas");
	sql_column *sysschema_ids = find_sql_column(sysschema, "id");
	rids *schemas = table_funcs.rids_select(tr, sysschema_ids, NULL, NULL);
	oid rid;
	
	if (bs_debug)
		fprintf(stderr, "#load trans\n");

	for(rid = table_funcs.rids_next(schemas); rid != oid_nil; rid = table_funcs.rids_next(schemas)) {
		sql_schema *ns = load_schema(tr, id, rid);
		if (ns && ns->base.id > id)
			cs_add(&tr->schemas, ns, TR_OLD);
	}
	table_funcs.rids_destroy(schemas);
}

static sqlid
next_oid(void)
{
	int id = 0;
	MT_lock_set(&bs_lock, "next_oid");
	id = store_oid++;
	MT_lock_unset(&bs_lock, "next_oid");
	return id;
}

int
store_next_oid(void)
{
	return next_oid();
}

static void
insert_schemas(sql_trans *tr)
{
	sql_schema *syss = find_sql_schema(tr, "sys");
	sql_table *sysschema = find_sql_table(syss, "schemas");
	sql_table *systable = find_sql_table(syss, "_tables");
	sql_table *syscolumn = find_sql_table(syss, "_columns");
	node *n, *m, *o;

	for (n = tr->schemas.set->h; n; n = n->next) {
		sql_schema *s = n->data;

		if (isDeclaredSchema(s))
			continue;
		table_funcs.table_insert(tr, sysschema, &s->base.id, s->base.name, &s->auth_id, &s->owner);
		for (m = s->tables.set->h; m; m = m->next) {
			sql_table *t = m->data;
			sht ca = t->commit_action;

			table_funcs.table_insert(tr, systable, &t->base.id, t->base.name, &s->base.id, ATOMnilptr(TYPE_str), &t->type, &t->system, &ca, &t->readonly, &t->valence, &t->fixed, &t->materialised);
			for (o = t->columns.set->h; o; o = o->next) {
				sql_column *c = o->data;

				table_funcs.table_insert(tr, syscolumn, &c->base.id, c->base.name, c->type.type->sqlname, &c->type.digits, &c->type.scale, &t->base.id, (c->def) ? c->def : ATOMnilptr(TYPE_str), &c->null, &c->colnr, (c->storage_type)? c->storage_type : ATOMnilptr(TYPE_str));
			}
		}
	}
}

static void
insert_types(sql_trans *tr, sql_table *systype)
{
	int zero = 0;
	node *n;

	for (n = types->h; n; n = n->next) {
		sql_type *t = n->data;
		int radix = t->radix;
		int eclass = t->eclass;

		if (t->s)
			table_funcs.table_insert(tr, systype, &t->base.id, t->base.name, t->sqlname, &t->digits, &t->scale, &radix, &eclass, &t->s->base.id);
		else
			table_funcs.table_insert(tr, systype, &t->base.id, t->base.name, t->sqlname, &t->digits, &t->scale, &radix, &eclass, &zero);
	}
}

static void
insert_functions(sql_trans *tr, sql_table *sysfunc, sql_table *sysarg)
{
	int zero = 0;
	node *n = NULL, *m = NULL;

	for (n = funcs->h; n; n = n->next) {
		sql_func *f = n->data;
		bit sql = f->sql;
		bit se = f->side_effect;
		sqlid id;
		int number = 0;
		char arg_nme[] = "arg_0";

		if (f->s)
			table_funcs.table_insert(tr, sysfunc, &f->base.id, f->base.name, f->imp, f->mod, &sql, &f->type, &se, &f->s->base.id);
		else
			table_funcs.table_insert(tr, sysfunc, &f->base.id, f->base.name, f->imp, f->mod, &sql, &f->type, &se, &zero);
		
		if (f->res.type) {
			char *name = "result";

			id = next_oid();
			table_funcs.table_insert(tr, sysarg, &id, &f->base.id, name, f->res.type->sqlname, &f->res.digits, &f->res.scale, &number);
			number++;
		}
		for (m = f->ops->h; m; m = m->next, number++) {
			sql_arg *a = m->data;

			id = next_oid();
			if (a->name) {
				table_funcs.table_insert(tr, sysarg, &id, &f->base.id, a->name, a->type.type->sqlname, &a->type.digits, &a->type.scale, &number);
			} else {
				arg_nme[4] = '0' + number;
				table_funcs.table_insert(tr, sysarg, &id, &f->base.id, arg_nme, a->type.type->sqlname, &a->type.digits, &a->type.scale, &number);
			}
		}
	}
}

static void
insert_aggrs(sql_trans *tr, sql_table *sysfunc, sql_table *sysarg)
{
	int zero = 0;
	bit F = FALSE;
	node *n = NULL;

	for (n = aggrs->h; n; n = n->next) {
		char *name1 = "result";
		char *name2 = "arg";
		sql_func *aggr = n->data;
		sqlid id;
		int number = 0;

		if (aggr->s)
			table_funcs.table_insert(tr, sysfunc, &aggr->base.id, aggr->base.name, aggr->imp, aggr->mod, &F, &aggr->type, &F, &aggr->s->base.id);
		else
			table_funcs.table_insert(tr, sysfunc, &aggr->base.id, aggr->base.name, aggr->imp, aggr->mod, &F, &aggr->type, &F, &zero);
		
		id = next_oid();
		table_funcs.table_insert(tr, sysarg, &id, &aggr->base.id, name1, aggr->res.type->sqlname, &aggr->res.digits, &aggr->res.scale, &number);

		if (aggr->ops->h) {
			sql_arg *arg = aggr->ops->h->data;

			number++;
			id = next_oid();
			table_funcs.table_insert(tr, sysarg, &id, &aggr->base.id, name2, arg->type.type->sqlname, &arg->type.digits, &arg->type.scale, &number);
		}
	}
}

static int
table_next_column_nr(sql_table *t)
{
	int nr = cs_size(&t->columns);
	if (nr) {
		node *n = cs_last_node(&t->columns);
		if (n) {
			sql_column *c = n->data;

			nr = c->colnr+1;
		}
	}
	return nr;
}

static sql_column *
bootstrap_create_column(sql_trans *tr, sql_table *t, char *name, char *sqltype, int digits)
{
	sql_column *col = SA_ZNEW(tr->sa, sql_column);

	if (bs_debug)
		fprintf(stderr, "#bootstrap_create_column %s\n", name );

	base_init(tr->sa, &col->base, next_oid(), t->base.flag, name);
	sql_find_subtype(&col->type, sqltype, digits, 0);
	col->def = NULL;
	col->null = 1;
	col->colnr = table_next_column_nr(t);
	col->t = t;
	col->unique = 0;
	col->storage_type = NULL;
	cs_add(&t->columns, col, TR_NEW);

	if (isTableOrArray(col->t))
		store_funcs.create_col(tr, col);
	tr->schema_updates ++;
	return col;
}

sql_table *
create_sql_table(sql_allocator *sa, char *name, sht type, bit system, int persistence, int commit_action, int valence, bit fixed, bit materialised)
{
	sql_table *t = SA_ZNEW(sa, sql_table);

	assert(sa);
	assert((persistence==SQL_PERSIST ||
		persistence==SQL_DECLARED_TABLE || 
		commit_action) && commit_action>=0);
	base_init(sa, &t->base, next_oid(), TR_NEW, name);
	t->type = type;
	t->system = system;
	t->persistence = (temp_t)persistence;
	t->commit_action = (ca_t)commit_action;
	t->query = NULL;
	t->readonly = 0;
	cs_new(&t->columns, sa, (fdestroy) &column_destroy);
	cs_new(&t->idxs, sa, (fdestroy) &idx_destroy);
	cs_new(&t->keys, sa, (fdestroy) &key_destroy);
	cs_new(&t->triggers, sa, (fdestroy) &trigger_destroy);
	t->pkey = NULL;
	t->sz = COLSIZE;
	t->cleared = 0;

	t->s = NULL;

	/* Array properties. For tables, they arre always 0. */
	t->valence = isArray(t) ? valence : 0;
	t->fixed = isArray(t) ? fixed : 0;
	t->materialised = isArray(t) ? materialised : 0;

	return t;
}

static sql_column *
dup_sql_column(sql_allocator *sa, sql_table *t, sql_column *c)
{
	sql_column *col = SA_ZNEW(sa, sql_column);

	base_init(sa, &col->base, c->base.id, c->base.flag, c->base.name);
	col->type = c->type;
	col->def = NULL;
	if (c->def)
		col->def = sa_strdup(sa, c->def);
	col->null = c->null;
	col->colnr = c->colnr;
	col->t = t;
	col->unique = c->unique;
	col->storage_type = NULL;
	if (c->storage_type)
		col->storage_type = sa_strdup(sa, c->storage_type);
	col->sorted = sql_trans_is_sorted(NULL, c);
	if (c->dim){
		col->dim = SA_ZNEW(sa, sql_dimrange);
		col->dim->ord = c->dim->ord;
		col->dim->strt = c->dim->strt;
		col->dim->step = c->dim->step;
		col->dim->stop = c->dim->stop;
	}
	cs_add(&t->columns, col, TR_NEW);
	return col;
}

sql_table *
dup_sql_table(sql_allocator *sa, sql_table *t)
{
	node *n;
	sql_table *nt = create_sql_table(sa, t->base.name, t->type, t->system, SQL_DECLARED_TABLE, t->commit_action, t->valence, t->fixed, t->materialised);

	nt->base.flag = t->base.flag;
	for (n = t->columns.set->h; n; n = n->next) 
		dup_sql_column(sa, nt, n->data);
	nt->columns.dset = NULL;
	nt->columns.nelm = NULL;
	nt->valence = t->valence;
	nt->fixed = t->fixed;
	nt->materialised = t->materialised;
	
/*
	if (t->idxs.set) {
		for (n = t->idxs.set->h; n; n = n->next) {
			sql_idx *i = n->data;
			mvc_copy_idx(sql, nt, i);
		}
	}
	if (t->keys.set) {
		for (n = t->keys.set->h; n; n = n->next) {
			sql_key *k = n->data;

			mvc_copy_key(sql, nt, k);
		}
	}
*/
	/* TODO copy triggers */

	return nt;
}

static sql_table *
bootstrap_create_table(sql_trans *tr, sql_schema *s, char *name)
{
	int istmp = isTempSchema(s);
	int persistence = istmp?SQL_GLOBAL_TEMP:SQL_PERSIST;
	sht commit_action = istmp?CA_PRESERVE:CA_COMMIT;
	sql_table *t = create_sql_table(tr->sa, name, tt_table, 1, persistence, commit_action, 0, 0, 0 /* we never have arrays here */);

	if (bs_debug)
		fprintf(stderr, "#bootstrap_create_table %s\n", name );

	t->base.flag = s->base.flag;
	t->query = NULL;
	t->s = s;
	cs_add(&s->tables, t, TR_NEW);

	if (isTableOrArray(t))
		store_funcs.create_del(tr, t);
	tr->schema_updates ++;
	return t;
}


static sql_schema *
bootstrap_create_schema(sql_trans *tr, char *name, int auth_id, int owner)
{
	sql_schema *s = SA_ZNEW(tr->sa, sql_schema);

	if (bs_debug)
		fprintf(stderr, "#bootstrap_create_schema %s %d %d\n", name, auth_id, owner);

	base_init(tr->sa, &s->base, next_oid(), TR_NEW, name);
	s->auth_id = auth_id;
	s->owner = owner;
	cs_new(&s->tables, tr->sa, (fdestroy) &table_destroy);
	cs_new(&s->types, tr->sa, (fdestroy) NULL);
	cs_new(&s->funcs, tr->sa, (fdestroy) NULL);
	cs_new(&s->seqs, tr->sa, (fdestroy) NULL);
	s->keys = list_new(tr->sa, (fdestroy) NULL);
	s->idxs = list_new(tr->sa, (fdestroy) NULL);
	s->triggers = list_new(tr->sa, (fdestroy) NULL);

	cs_add(&tr->schemas, s, TR_NEW);

	tr->schema_updates ++;
	return s;
}

static int
store_schema_number(void)
{
	return schema_number;
}

int
store_init(int debug, store_type store, char *logdir, backend_stack stk)
{
	sqlid id = 0;
	lng lng_store_oid;
	int first = 1;
	sql_schema *s, *p = NULL;
	sql_table *t, *types, *funcs, *args;
	sql_trans *tr;
	int v = 1;
	sql_allocator *sa;

	bs_debug = debug;

#ifdef NEED_MT_LOCK_INIT
	MT_lock_init(&bs_lock, "SQL_bs_lock");
#endif
	MT_lock_set(&bs_lock, "store_init");

	/* initialize empty bats */
	if (store == store_bat ||
	    store == store_su ||
	    store == store_ro ||
	    store == store_suro) 
		bat_utils_init();
	if (store == store_bat) {
		bat_storage_init(&store_funcs);
		bat_table_init(&table_funcs);
		bat_logger_init(&logger_funcs);
	} else if (store == store_su) {
		su_storage_init(&store_funcs);
		su_table_init(&table_funcs);
		su_logger_init(&logger_funcs);
	} else if (store == store_ro) {
		ro_storage_init(&store_funcs);
		ro_table_init(&table_funcs);
		ro_logger_init(&logger_funcs);
	} else if (store == store_suro) {
		suro_storage_init(&store_funcs);
		suro_table_init(&table_funcs);
		suro_logger_init(&logger_funcs);
	}
	active_store_type = store;
	if (!logger_funcs.create ||
	    logger_funcs.create(logdir, CATALOG_VERSION*v) == LOG_ERR) {
		MT_lock_unset(&bs_lock, "store_init");
		return -1;
	}

	sa = sa_create();
	MT_lock_unset(&bs_lock, "store_init");
	types_init(sa, debug);

#define FUNC_OIDS 2000
	assert( store_oid <= FUNC_OIDS );
	/* we store some spare oids */
	store_oid = FUNC_OIDS;

	sequences_init();
	gtrans = tr = create_trans(sa, stk);

	if (logger_funcs.log_isnew()) {
		/* cannot initialize database in readonly mode */
		if (store == store_ro)
			return -1;
		tr = sql_trans_create(stk, NULL, NULL);
	} else {
		first = 0;
	}

	s = bootstrap_create_schema(tr, "sys", ROLE_SYSADMIN, USER_MONETDB);
	if (!first) 
		s->base.flag = TR_OLD;

	t = bootstrap_create_table(tr, s, "schemas");
	bootstrap_create_column(tr, t, "id", "int", 32);
	bootstrap_create_column(tr, t, "name", "varchar", 1024);
	bootstrap_create_column(tr, t, "authorization", "int", 32);
	bootstrap_create_column(tr, t, "owner", "int", 32);

	types = t = bootstrap_create_table(tr, s, "types");
	bootstrap_create_column(tr, t, "id", "int", 32);
	bootstrap_create_column(tr, t, "systemname", "varchar", 256);
	bootstrap_create_column(tr, t, "sqlname", "varchar", 1024);
	bootstrap_create_column(tr, t, "digits", "int", 32);
	bootstrap_create_column(tr, t, "scale", "int", 32);
	bootstrap_create_column(tr, t, "radix", "int", 32);
	bootstrap_create_column(tr, t, "eclass", "int", 32);
	bootstrap_create_column(tr, t, "schema_id", "int", 32);

	funcs = t = bootstrap_create_table(tr, s, "functions");
	bootstrap_create_column(tr, t, "id", "int", 32);
	bootstrap_create_column(tr, t, "name", "varchar", 256);
	bootstrap_create_column(tr, t, "func", "varchar", 8196);
	bootstrap_create_column(tr, t, "mod", "varchar", 8196);
	/* sql or database internal */
	bootstrap_create_column(tr, t, "sql", "boolean", 1);
	/* func, proc, aggr or filter */
	bootstrap_create_column(tr, t, "type", "int", 32);
	bootstrap_create_column(tr, t, "side_effect", "boolean", 1);
	bootstrap_create_column(tr, t, "schema_id", "int", 32);

	args = t = bootstrap_create_table(tr, s, "args");
	bootstrap_create_column(tr, t, "id", "int", 32);
	bootstrap_create_column(tr, t, "func_id", "int", 32);
	bootstrap_create_column(tr, t, "name", "varchar", 256);
	bootstrap_create_column(tr, t, "type", "varchar", 1024);
	bootstrap_create_column(tr, t, "type_digits", "int", 32);
	bootstrap_create_column(tr, t, "type_scale", "int", 32);
	bootstrap_create_column(tr, t, "number", "int", 32);

	t = bootstrap_create_table(tr, s, "sequences");
	bootstrap_create_column(tr, t, "id", "int", 32);
	bootstrap_create_column(tr, t, "schema_id", "int", 32);
	bootstrap_create_column(tr, t, "name", "varchar", 256);
	bootstrap_create_column(tr, t, "start", "bigint", 64);
	bootstrap_create_column(tr, t, "minvalue", "bigint", 64);
	bootstrap_create_column(tr, t, "maxvalue", "bigint", 64);
	bootstrap_create_column(tr, t, "increment", "bigint", 64);
	bootstrap_create_column(tr, t, "cacheinc", "bigint", 64);
	bootstrap_create_column(tr, t, "cycle", "boolean", 1);

	t = bootstrap_create_table(tr, s, "dependencies");
	bootstrap_create_column(tr, t, "id", "int", 32);
	bootstrap_create_column(tr, t, "depend_id", "int", 32);
	bootstrap_create_column(tr, t, "depend_type", "smallint", 16);

	t = bootstrap_create_table(tr, s, "connections");
	bootstrap_create_column(tr, t, "id", "int", 32);
	bootstrap_create_column(tr, t, "server", "char", 1024);
	bootstrap_create_column(tr, t, "port", "int", 32);
	bootstrap_create_column(tr, t, "db", "char", 64);
	bootstrap_create_column(tr, t, "db_alias", "char", 1024);
	bootstrap_create_column(tr, t, "user", "char", 1024);
	bootstrap_create_column(tr, t, "password", "char", 1024);
	bootstrap_create_column(tr, t, "language", "char", 1024);

	while(s) {
		t = bootstrap_create_table(tr, s, "_tables");
		bootstrap_create_column(tr, t, "id", "int", 32);
		bootstrap_create_column(tr, t, "name", "varchar", 1024);
		bootstrap_create_column(tr, t, "schema_id", "int", 32);
		bootstrap_create_column(tr, t, "query", "varchar", 2048);
		bootstrap_create_column(tr, t, "type", "smallint", 16);
		bootstrap_create_column(tr, t, "system", "boolean", 1);
		bootstrap_create_column(tr, t, "commit_action", "smallint", 16);
		bootstrap_create_column(tr, t, "readonly", "boolean", 1);

		t = bootstrap_create_table(tr, s, "_columns");
		bootstrap_create_column(tr, t, "id", "int", 32);
		bootstrap_create_column(tr, t, "name", "varchar", 1024);
		bootstrap_create_column(tr, t, "type", "varchar", 1024);
		bootstrap_create_column(tr, t, "type_digits", "int", 32);
		bootstrap_create_column(tr, t, "type_scale", "int", 32);
		bootstrap_create_column(tr, t, "table_id", "int", 32);
		bootstrap_create_column(tr, t, "default", "varchar", 2048);
		bootstrap_create_column(tr, t, "null", "boolean", 1);
		bootstrap_create_column(tr, t, "number", "int", 32);
		bootstrap_create_column(tr, t, "storage", "varchar", 2048);

		t = bootstrap_create_table(tr, s, "_arrays");
		bootstrap_create_column(tr, t, "table_id", "int", 32);
		bootstrap_create_column(tr, t, "valence", "int", 32);
		bootstrap_create_column(tr, t, "fixed", "boolean", 1);
		bootstrap_create_column(tr, t, "materialised", "boolean", 1);

		t = bootstrap_create_table(tr, s, "_dimensions");
		bootstrap_create_column(tr, t, "column_id", "int", 32);
		bootstrap_create_column(tr, t, "start", "bigint", 64);
		bootstrap_create_column(tr, t, "step", "bigint", 64);
		bootstrap_create_column(tr, t, "stop", "bigint", 64);
		bootstrap_create_column(tr, t, "storage_order", "int", 32);

		t = bootstrap_create_table(tr, s, "keys");
		bootstrap_create_column(tr, t, "id", "int", 32);
		bootstrap_create_column(tr, t, "table_id", "int", 32);
		bootstrap_create_column(tr, t, "type", "int", 32);
		bootstrap_create_column(tr, t, "name", "varchar", 1024);
		bootstrap_create_column(tr, t, "rkey", "int", 32);
		bootstrap_create_column(tr, t, "action", "int", 32);

		t = bootstrap_create_table(tr, s, "idxs");
		bootstrap_create_column(tr, t, "id", "int", 32);
		bootstrap_create_column(tr, t, "table_id", "int", 32);
		bootstrap_create_column(tr, t, "type", "int", 32);
		bootstrap_create_column(tr, t, "name", "varchar", 1024);

		t = bootstrap_create_table(tr, s, "triggers");
		bootstrap_create_column(tr, t, "id", "int", 32);
		bootstrap_create_column(tr, t, "name", "varchar", 1024);
		bootstrap_create_column(tr, t, "table_id", "int", 32);
		bootstrap_create_column(tr, t, "time", "smallint", 16);
		bootstrap_create_column(tr, t, "orientation", "smallint", 16);
		bootstrap_create_column(tr, t, "event", "smallint", 16);
		bootstrap_create_column(tr, t, "old_name", "varchar", 1024);
		bootstrap_create_column(tr, t, "new_name", "varchar", 1024);
		bootstrap_create_column(tr, t, "condition", "varchar", 2048);
		bootstrap_create_column(tr, t, "statement", "varchar", 2048);

		t = bootstrap_create_table(tr, s, "objects");
		bootstrap_create_column(tr, t, "id", "int", 32);
		bootstrap_create_column(tr, t, "name", "varchar", 1024);
		bootstrap_create_column(tr, t, "nr", "int", 32);

		if (!p) {
			p = s; 

			/* now the same tables for temporaries */
			s = bootstrap_create_schema(tr, "tmp", ROLE_SYSADMIN, USER_MONETDB);
		} else {
			s = NULL;
		}
	}

	(void) bootstrap_create_schema(tr, dt_schema, ROLE_SYSADMIN, USER_MONETDB);

	if (first) {
		insert_types(tr, types);
		insert_functions(tr, funcs, args);
		insert_aggrs(tr, funcs, args);
		insert_schemas(tr);

		if (sql_trans_commit(tr) != SQL_OK)
			fprintf(stderr, "cannot commit initial transaction\n");
		sql_trans_destroy(tr);
	}

	id = store_oid; /* db objects up till id are already created */
	logger_funcs.get_sequence(OBJ_SID, &lng_store_oid);
	prev_oid = store_oid = (sqlid)lng_store_oid;

	/* load remaining schemas, tables, columns etc */
	if (!first)
		load_trans(gtrans, id);
	return first;
}

static int logging = 0;

void
store_exit(void)
{
	MT_lock_set(&bs_lock, "store_exit");

#ifdef STORE_DEBUG
	fprintf(stderr, "#store exit locked\n");
#endif
	/* busy wait till the logmanager is ready */
	while (logging) {
		MT_lock_unset(&bs_lock, "store_exit");
		MT_sleep_ms(100);
		MT_lock_set(&bs_lock, "store_exit");
	}

	if (gtrans) {
		MT_lock_unset(&bs_lock, "store_exit");
		sequences_exit();
		MT_lock_set(&bs_lock, "store_exit");
	}
	if (spares > 0) 
		destroy_spare_transactions();

	logger_funcs.destroy();

	/* Open transactions have a link to the global transaction therefore
	   we need busy waiting until all transactions have ended or
	   (current implementation) simply keep the gtrans alive and simply
	   exit (but leak memory).
	 */ 
	if (!transactions) { 
		sql_trans_destroy(gtrans);
		gtrans = NULL;
	}
#ifdef STORE_DEBUG
	fprintf(stderr, "#store exit unlocked\n");
#endif
	MT_lock_unset(&bs_lock, "store_exit");
}

/* call locked ! */
void
store_apply_deltas(void)
{
	int res = LOG_OK;

	logging = 1;
	/* make sure we reset all transactions on re-activation */
	gtrans->wstime = timestamp();
	if (store_funcs.gtrans_update)
		store_funcs.gtrans_update(gtrans);
	res = logger_funcs.restart();
	if (logging && res == LOG_OK)
		res = logger_funcs.cleanup();
	logging = 0;
}

void
store_manager(void)
{
	while (!GDKexiting()) {
		int res = LOG_OK;
		int t;

		for (t = 30000; t > 0; t -= 50) {
			MT_sleep_ms(50);
			if (GDKexiting())
				return;
		}
		MT_lock_set(&bs_lock, "store_manager");
		if (store_nr_active || GDKexiting() ||
			logger_funcs.changes() < 1000) {
			MT_lock_unset(&bs_lock, "store_manager");
			continue;
		}
		logging = 1;
		/* make sure we reset all transactions on re-activation */
		gtrans->wstime = timestamp();
		if (store_funcs.gtrans_update)
			store_funcs.gtrans_update(gtrans);
		res = logger_funcs.restart();
		MT_lock_unset(&bs_lock, "store_manager");
		if (logging && res == LOG_OK)
			res = logger_funcs.cleanup();
		MT_lock_set(&bs_lock, "store_manager");
		logging = 0;
		MT_lock_unset(&bs_lock, "store_manager");
		if (res != LOG_OK)
			GDKfatal("write-ahead logging failure, disk full?");
	}
}

void
minmax_manager(void)
{
	while (!GDKexiting()) {
		int t;

		for (t = 30000; t > 0; t -= 50) {
			MT_sleep_ms(50);
			if (GDKexiting())
				return;
		}
		MT_lock_set(&bs_lock, "store_manager");
		if (store_nr_active || GDKexiting()) {
			MT_lock_unset(&bs_lock, "store_manager");
			continue;
		}
		if (store_funcs.gtrans_minmax)
			store_funcs.gtrans_minmax(gtrans);
		MT_lock_unset(&bs_lock, "store_manager");
	}
}


void
store_lock(void)
{
	MT_lock_set(&bs_lock, "trans_lock");
#ifdef STORE_DEBUG
	fprintf(stderr, "#locked\n");
#endif
}

void
store_unlock(void)
{
#ifdef STORE_DEBUG
	fprintf(stderr, "#unlocked\n");
#endif
	MT_lock_unset(&bs_lock, "trans_unlock");
}

static sql_kc *
kc_dup_(sql_trans *tr, int flag, sql_kc *kc, sql_table *t, int copy)
{
	sql_allocator *sa = (flag == TR_NEW && !copy)?tr->parent->sa:tr->sa;
	sql_kc *nkc = SA_ZNEW(sa, sql_kc);
	sql_column *c = find_sql_column(t, kc->c->base.name);

	assert(c);
	nkc->c = c;
	c->unique = kc->c->unique;
	return nkc;
}

static sql_kc *
kc_dup(sql_trans *tr, int flag, sql_kc *kc, sql_table *t)
{
	return kc_dup_(tr, flag, kc, t, 0);
}

static sql_key *
key_dup_(sql_trans *tr, int flag, sql_key *k, sql_table *t, int copy)
{
	sql_allocator *sa = (flag == TR_NEW && !copy)?tr->parent->sa:tr->sa;
	sql_key *nk = (k->type != fkey) ? (sql_key *) SA_ZNEW(sa, sql_ukey)
	    : (sql_key *) SA_ZNEW(sa, sql_fkey);
	node *n;

	base_init(sa, &nk->base, k->base.id, tr_flag(&k->base, flag), k->base.name);

	nk->type = k->type;
	nk->columns = list_new(sa, (fdestroy) NULL);
	nk->t = t;
	nk->idx = NULL;

	if (k->idx) {
		node *n = list_find_name(nk->t->s->idxs, nk->base.name);

		if (n) {
			nk->idx = (sql_idx *) n->data;
			nk->idx->key = nk;
		}
	}

	if (nk->type != fkey) {
		sql_ukey *tk = (sql_ukey *) nk;

		tk->keys = NULL;

		if (nk->type == pkey)
			t->pkey = tk;
	} else {
		sql_fkey *tk = (sql_fkey *) nk;

		tk->rkey = NULL;
	}

	for (n = k->columns->h; n; n = n->next) {
		sql_kc *okc = n->data;

		list_append(nk->columns, kc_dup_(tr, flag, okc, t, copy));
	}

	if (nk->type == fkey) {
		sql_fkey *fk = (sql_fkey *) nk;
		sql_fkey *ok = (sql_fkey *) k;
		node *n;

		if (ok->rkey) {
			n = list_find(t->s->keys, &ok->rkey->k.base.id, (fcmp) &key_cmp);

			if (n) {
				sql_ukey *uk = n->data;
	
				fk->rkey = uk;
				if (!uk->keys)
					uk->keys = list_new(sa, NULL);
				list_append(uk->keys, fk);
			}
		}
		fk->on_delete = ok->on_delete;
		fk->on_update = ok->on_update;
	} else {		/* could be a set of rkeys */
		sql_ukey *uk = (sql_ukey *) nk;
		sql_ukey *ok = (sql_ukey *) k;
		node *m;

		if (ok->keys)
			for (m = ok->keys->h; m; m = m->next) {
				sql_fkey *ofk = m->data;
				node *n = list_find(t->s->keys, &ofk->k.base.id, (fcmp) &key_cmp);

				if (n) {
					sql_fkey *fk = n->data;

					if (!uk->keys)
						uk->keys = list_new(sa, NULL);
					list_append(uk->keys, fk);
					fk->rkey = uk;
				}
			}
	}
	list_append(t->s->keys, nk);
	if (!copy && flag == TR_NEW && tr->parent == gtrans) 
		k->base.flag = TR_OLD;
	return nk;
}

static sql_key *
key_dup(sql_trans *tr, int flag, sql_key *k, sql_table *t)
{
	return key_dup_(tr, flag, k, t, 0);
}

sql_key *
sql_trans_copy_key( sql_trans *tr, sql_table *t, sql_key *k )
{
	sql_key *nk = key_dup_(tr, TR_NEW, k, t, 1);
	sql_fkey *fk = (sql_fkey*)nk;
	sql_schema *syss = find_sql_schema(tr, isGlobal(t)?"sys":"tmp");
	sql_table *syskey = find_sql_table(syss, "keys");
	sql_table *syskc = find_sql_table(syss, "objects");
	int neg = -1, action = -1, nr;
	node *n;

	cs_add(&t->keys, nk, TR_NEW);

	if (nk->type == fkey) 
		action = (fk->on_update<<8) + fk->on_delete;

	table_funcs.table_insert(tr, syskey, &nk->base.id, &t->base.id, &nk->type, nk->base.name, (nk->type == fkey) ? &((sql_fkey *) nk)->rkey->k.base.id : &neg, &action);

	if (nk->type == fkey)
		sql_trans_create_dependency(tr, ((sql_fkey *) nk)->rkey->k.base.id, nk->base.id, FKEY_DEPENDENCY);

	for (n = nk->columns->h, nr = 0; n; n = n->next, nr++) {
		sql_kc *kc = n->data;

		table_funcs.table_insert(tr, syskc, &k->base.id, kc->c->base.name, &nr);

		if (nk->type == fkey)
			sql_trans_create_dependency(tr, kc->c->base.id, k->base.id, FKEY_DEPENDENCY);
		if (nk->type == pkey) {
			sql_trans_create_dependency(tr, kc->c->base.id, k->base.id, KEY_DEPENDENCY);
			sql_trans_alter_null(tr, kc->c, 0);
		}
	}

	syskey->base.wtime = syskey->s->base.wtime = t->base.wtime = t->s->base.wtime = tr->wtime = tr->wstime;
	if (isGlobal(t)) 
		tr->schema_updates ++;
	return nk;
}

static sql_idx *
idx_dup(sql_trans *tr, int flag, sql_idx * i, sql_table *t)
{
	sql_allocator *sa = (flag == TR_NEW)?tr->parent->sa:tr->sa;
	sql_idx *ni = SA_ZNEW(sa, sql_idx);
	node *n;

	base_init(sa, &ni->base, i->base.id, tr_flag(&i->base, flag), i->base.name);

	ni->columns = list_new(sa, (fdestroy) NULL);
	ni->t = t;
	ni->type = i->type;
	ni->key = NULL;

	if (isTableOrArray(ni->t))
		store_funcs.dup_idx(tr, i, ni);
	if (isNew(i) && flag == TR_NEW && tr->parent == gtrans) 
		i->base.flag = TR_OLD;

	for (n = i->columns->h; n; n = n->next) {
		sql_kc *okc = n->data;

		list_append(ni->columns, kc_dup(tr, flag, okc, t));
	}
	list_append(t->s->idxs, ni);
	return ni;
}

sql_idx *
sql_trans_copy_idx( sql_trans *tr, sql_table *t, sql_idx *i )
{
	sql_schema *syss = find_sql_schema(tr, isGlobal(t)?"sys":"tmp");
	sql_table *sysidx = find_sql_table(syss, "idxs");
	sql_table *sysic = find_sql_table(syss, "objects");
	node *n;
	int nr;
	sql_idx *ni = SA_ZNEW(tr->sa, sql_idx);

	base_init(tr->sa, &ni->base, i->base.id, TR_NEW, i->base.name);

	ni->columns = list_new(tr->sa, (fdestroy) NULL);
	ni->t = t;
	ni->type = i->type;
	ni->key = NULL;

	for (n = i->columns->h, nr = 0; n; n = n->next, nr++) {
		sql_kc *okc = n->data, *ic;

		list_append(ni->columns, ic = kc_dup_(tr, TR_NEW, okc, t, 1));

		table_funcs.table_insert(tr, sysic, &ni->base.id, ic->c->base.name, &nr);
		sysic->base.wtime = sysic->s->base.wtime = tr->wtime = tr->wstime;
	}
	list_append(t->s->idxs, ni);
	cs_add(&t->idxs, ni, TR_NEW);

	if (!isDeclaredTable(t) && isTableOrArray(ni->t) && idx_has_column(ni->type))
		store_funcs.create_idx(tr, ni);
	if (!isDeclaredTable(t))
		table_funcs.table_insert(tr, sysidx, &ni->base.id, &t->base.id, &ni->type, ni->base.name);
	ni->base.wtime = t->base.wtime = t->s->base.wtime = tr->wtime = tr->wstime;
	if (isGlobal(t)) 
		tr->schema_updates ++;
	return ni;
}

static sql_trigger *
trigger_dup(sql_trans *tr, int flag, sql_trigger * i, sql_table *t)
{
	sql_allocator *sa = (flag == TR_NEW)?tr->parent->sa:tr->sa;
	sql_trigger *nt = SA_ZNEW(sa, sql_trigger);
	node *n;

	base_init(sa, &nt->base, i->base.id, tr_flag(&i->base, flag), i->base.name);

	nt->columns = list_new(sa, (fdestroy) NULL);
	nt->t = t;
	nt->time = i->time;
	nt->orientation = i->orientation;
	nt->event = i->event;
	nt->old_name = nt->new_name = nt->condition = NULL;
	if (i->old_name)
		nt->old_name = sa_strdup(sa, i->old_name);
	if (i->new_name)
		nt->new_name = sa_strdup(sa, i->new_name);
	if (i->condition)
		nt->condition = sa_strdup(sa, i->condition);
	nt->statement = sa_strdup(sa, i->statement);

	for (n = i->columns->h; n; n = n->next) {
		sql_kc *okc = n->data;

		list_append(nt->columns, kc_dup(tr, flag, okc, t));
	}
	list_append(t->s->triggers, nt);
	if (flag == TR_NEW && tr->parent == gtrans) 
		i->base.flag = TR_OLD;
	return nt;
}

static sql_column *
column_dup(sql_trans *tr, int flag, sql_column *oc, sql_table *t)
{
	sql_allocator *sa = (flag == TR_NEW)?tr->parent->sa:tr->sa;
	sql_column *c = SA_ZNEW(sa, sql_column);

	base_init(sa, &c->base, oc->base.id, tr_flag(&oc->base, flag), oc->base.name);
	c->type = oc->type;
	c->def = NULL;
	if (oc->def)
		c->def = sa_strdup(sa, oc->def);
	c->null = oc->null;
	c->colnr = oc->colnr;
	c->unique = oc->unique;
	c->t = t;
	c->storage_type = NULL;
	if (oc->storage_type)
		c->storage_type = sa_strdup(sa, oc->storage_type);

	if (oc->dim){ 
		c->dim = ZNEW(sql_dimrange);
		c->dim->ord = oc->dim->ord;
		c->dim->strt = oc->dim->strt;
		c->dim->step = oc->dim->step;
		c->dim->stop = oc->dim->stop;
	}

	if (isTableOrArray(c->t))
		store_funcs.dup_col(tr, oc, c);
	if (isNew(oc) && flag == TR_NEW && tr->parent == gtrans) 
		oc->base.flag = TR_OLD;
	return c;
}

sql_column *
sql_trans_copy_column( sql_trans *tr, sql_table *t, sql_column *c )
{
	sql_schema *syss = find_sql_schema(tr, isGlobal(t)?"sys":"tmp");
	sql_table *syscolumn = find_sql_table(syss, "_columns");
	sql_column *col = SA_ZNEW(tr->sa, sql_column);

	base_init(tr->sa, &col->base, c->base.id, TR_NEW, c->base.name);
	col->type = c->type;
	col->def = NULL;
	if (c->def)
		col->def = sa_strdup(tr->sa, c->def);
	col->null = c->null;
	col->colnr = c->colnr;
	col->unique = c->unique;
	col->t = t;
	col->storage_type = NULL;
	if (c->storage_type)
		col->storage_type = sa_strdup(tr->sa, c->storage_type);
	if (c->dim){ 
		col->dim = ZNEW(sql_dimrange);
		col->dim->ord = c->dim->ord;
		col->dim->strt = c->dim->strt;
		col->dim->step = c->dim->step;
		col->dim->stop = c->dim->stop;
	}

	cs_add(&t->columns, col, TR_NEW);

	if (isTableOrArray(t))
		store_funcs.create_col(tr, col);
	if (!isDeclaredTable(t)) {
		table_funcs.table_insert(tr, syscolumn, &col->base.id, col->base.name, col->type.type->sqlname, &col->type.digits, &col->type.scale, &t->base.id, (col->def) ? col->def : ATOMnilptr(TYPE_str), &col->null, &col->colnr, (col->storage_type) ? col->storage_type : ATOMnilptr(TYPE_str));
<<<<<<< HEAD
		if (c->dim) {
			sql_table *sysdim = find_sql_table(syss, "_dimensions");
			table_funcs.table_insert(tr, sysdim, &col->base.id, &c->dim->strt, &c->dim->step, &c->dim->stop, &c->dim->ord);
		}
	}
	col->base.wtime = t->base.wtime = t->s->base.wtime = tr->wtime = tr->stime;
=======
	col->base.wtime = t->base.wtime = t->s->base.wtime = tr->wtime = tr->wstime;
>>>>>>> 79952434
	if (isGlobal(t)) 
		tr->schema_updates ++;
	return col;
}

static sql_table *
schema_table_find(sql_schema *s, sql_table *ot)
{
	node *n;

	if (s) 
	for (n = s->tables.set->h; n; n = n->next) {
		sql_table *t = n->data;

		if (t->base.id == ot->base.id)
			return t;
	}
	assert(NULL);
	return NULL;
}

static sql_table *
table_find(sql_trans *tr, int flag, sql_table *ot, sql_table *omt)
{
	node *n;
	sql_schema *s = NULL;

	(void)flag;
	for (n = tr->schemas.set->h; n && !s; n = n->next) {
		sql_schema *ss = n->data;

		if (ss->base.id == omt->s->base.id)
			s = ss;
	}
	return schema_table_find(s, ot);
}

static sql_table *
table_dup(sql_trans *tr, int flag, sql_table *ot, sql_schema *s)
{
	sql_allocator *sa = (flag == TR_NEW)?tr->parent->sa:tr->sa;
	sql_table *t = SA_ZNEW(sa, sql_table);
	node *n;

	base_init(sa, &t->base, ot->base.id, tr_flag(&ot->base, flag), ot->base.name);

	t->type = ot->type;
	t->system = ot->system;
	t->persistence = ot->persistence;
	t->commit_action = ot->commit_action;
	t->readonly = ot->readonly;
	t->query = (ot->query) ? sa_strdup(sa, ot->query) : NULL;

	cs_new(&t->columns, sa, (fdestroy) &column_destroy);
	cs_new(&t->keys, sa, (fdestroy) &key_destroy);
	cs_new(&t->idxs, sa, (fdestroy) &idx_destroy);
	cs_new(&t->triggers, sa, (fdestroy) &trigger_destroy);

	t->pkey = NULL;

	if (isTableOrArray(ot)) 
		store_funcs.dup_del(tr, ot, t);

	t->s = s;
	t->sz = ot->sz;
	t->cleared = 0;
	t->valence = ot->valence;
	t->fixed = ot->fixed;
	t->materialised = ot->materialised;

	if (ot->columns.set) {
		for (n = ot->columns.set->h; n; n = n->next) {
			sql_column *c = n->data;

			cs_add(&t->columns, column_dup(tr, flag, c, t), tr_flag(&c->base, flag));
		}
		ot->columns.nelm = NULL;
	}
	/*
	if (ot->tables.set) {
		for (n = ot->tables.set->h; n; n = n->next) {
			sql_table *pt = n->data;
			sql_table *npt = schema_table_find(s, pt);

			cs_add(&t->tables, npt, tr_flag(&pt->base, flag));
			npt->p = t;
		}
		ot->tables.nelm = NULL;
	}
	*/
	if (ot->idxs.set) {
		for (n = ot->idxs.set->h; n; n = n->next) {
			sql_idx *i = n->data;

			cs_add(&t->idxs, idx_dup(tr, flag, i, t), tr_flag(&i->base, flag));
		}
		ot->idxs.nelm = NULL;
	}
	if (ot->keys.set) {
		for (n = ot->keys.set->h; n; n = n->next) {
			sql_key *k = n->data;

			cs_add(&t->keys, key_dup(tr, flag, k, t), tr_flag(&k->base, flag));
		}
		ot->keys.nelm = NULL;
	}
	if (ot->triggers.set) {
		for (n = ot->triggers.set->h; n; n = n->next) {
			sql_trigger *k = n->data;

			cs_add(&t->triggers, trigger_dup(tr, flag, k, t), tr_flag(&k->base, flag));
		}
		ot->triggers.nelm = NULL;
	}
	if (flag == TR_NEW && tr->parent == gtrans) 
		ot->base.flag = TR_OLD;
	return t;
}

static sql_type *
type_dup(sql_trans *tr, int flag, sql_type *ot, sql_schema * s)
{
	sql_allocator *sa = (flag == TR_NEW)?tr->parent->sa:tr->sa;
	sql_type *t = SA_ZNEW(sa, sql_type);

	base_init(sa, &t->base, ot->base.id, tr_flag(&ot->base, flag), ot->base.name);

	t->sqlname = sa_strdup(sa, ot->sqlname);
	t->digits = ot->digits;
	t->scale = ot->scale;
	t->radix = ot->radix;
	t->eclass = ot->eclass;
	t->bits = ot->bits;
	t->localtype = ot->localtype;
	t->s = s;
	return t;
}

static sql_func *
func_dup(sql_trans *tr, int flag, sql_func *of, sql_schema * s)
{
	sql_allocator *sa = (flag == TR_NEW)?tr->parent->sa:tr->sa;
	sql_func *f = SA_ZNEW(sa, sql_func);
	node *n;

	base_init(sa, &f->base, of->base.id, tr_flag(&of->base, flag), of->base.name);

	f->imp = (of->imp)?sa_strdup(sa, of->imp):NULL;
	f->mod = (of->mod)?sa_strdup(sa, of->mod):NULL;
	f->type = of->type;
	f->query = (of->query)?sa_strdup(sa, of->query):NULL;
	f->sql = of->sql;
	f->side_effect = of->side_effect;
	f->ops = list_new(sa, of->ops->destroy);
	f->fix_scale = of->fix_scale;
	for(n=of->ops->h; n; n = n->next) 
		list_append(f->ops, arg_dup(sa, n->data));
	f->res.type = NULL;
	if (of->res.type) {
		sql_schema *syss = find_sql_schema(tr, "sys");
		f->res = of->res;

		if (!syss)
			syss = s;
		/* complex (table) types */
		if (f->res.type->localtype == TYPE_bat) 
			f->res.comp_type = schema_get_table(syss, f->res.digits);
	}

	f->s = s;
	return f;
}

static sql_sequence *
seq_dup(sql_trans *tr, int flag, sql_sequence *oseq, sql_schema * s)
{
	sql_allocator *sa = (flag == TR_NEW)?tr->parent->sa:tr->sa;
	sql_sequence *seq = SA_ZNEW(sa, sql_sequence);

	base_init(sa, &seq->base, oseq->base.id, tr_flag(&oseq->base, flag), oseq->base.name);

	seq->start = oseq->start;
	seq->minvalue = oseq->minvalue;
	seq->maxvalue = oseq->maxvalue;
	seq->increment = oseq->increment;
	seq->cacheinc = oseq->cacheinc;
	seq->cycle = oseq->cycle;
	seq->s = s;
	return seq;
}

static void
table_of_tables_dup(sql_table *omt, sql_schema *s, int flag) 
{
	node *n;
	sql_table *mt = schema_table_find(s, omt);
	
	if (omt->tables.set) {
		for (n = omt->tables.set->h; n; n = n->next) {
			sql_table *pt = n->data;
			sql_table *npt = schema_table_find(s, pt);
			cs_add(&mt->tables, npt, tr_flag(&pt->base, flag));
			npt->p = mt;
		}
		mt->tables.nelm = NULL;
	}
}

static sql_schema *
schema_dup(sql_trans *tr, int flag, sql_schema *os, sql_trans *o)
{
	sql_allocator *sa = (flag == TR_NEW)?tr->parent->sa:tr->sa;
	sql_schema *s = SA_ZNEW(sa, sql_schema);
	node *n;

	(void) o;
	base_init(sa, &s->base, os->base.id, tr_flag(&os->base, flag), os->base.name);

	s->auth_id = os->auth_id;
	s->owner = os->owner;
	cs_new(&s->tables, sa, (fdestroy) &table_destroy);
	cs_new(&s->types, sa, (fdestroy) NULL);
	cs_new(&s->funcs, sa, (fdestroy) NULL);
	cs_new(&s->seqs, sa, (fdestroy) NULL);
	s->keys = list_new(sa, (fdestroy) NULL);
	s->idxs = list_new(sa, (fdestroy) NULL);
	s->triggers = list_new(sa, (fdestroy) NULL);

	if (os->types.set) {
		for (n = os->types.set->h; n; n = n->next) {
			cs_add(&s->types, type_dup(tr, flag, n->data, s), tr_flag(&os->base, flag));
		}
		os->types.nelm = NULL;
	}
	if (os->tables.set) {
		for (n = os->tables.set->h; n; n = n->next) {
			sql_table *ot = n->data;

			if (ot->persistence != SQL_LOCAL_TEMP)
				cs_add(&s->tables, table_dup(tr, flag, ot, s), tr_flag(&ot->base, flag));
		}
		os->tables.nelm = NULL;
		for (n = os->tables.set->h; n; n = n->next) {
			sql_table *ot = n->data;

			if (ot->persistence != SQL_LOCAL_TEMP && (isMergeTable(ot) || isReplicaTable(ot)))
				table_of_tables_dup(ot, s, flag);
		}
		os->tables.nelm = NULL;
	}
	if (os->funcs.set) {
		for (n = os->funcs.set->h; n; n = n->next) {
			cs_add(&s->funcs, func_dup(tr, flag, n->data, s), tr_flag(&os->base, flag));
		}
		os->funcs.nelm = NULL;
	}
	if (os->seqs.set) {
		for (n = os->seqs.set->h; n; n = n->next) {
			cs_add(&s->seqs, seq_dup(tr, flag, n->data, s), tr_flag(&os->base, flag));
		}
		os->seqs.nelm = NULL;
	}
	if (flag == TR_NEW && tr->parent == gtrans) 
		os->base.flag = TR_OLD;
	return s;
}

static sql_trans *
trans_init(sql_trans *t, backend_stack stk, sql_trans *ot)
{
	t->wtime = t->rtime = 0;
	t->stime = ot->wstime;
	t->wstime = timestamp ();
	t->schema_updates = 0;
	t->dropped = NULL;
	t->status = 0;
	if (ot != gtrans)
		t->schema_updates = ot->schema_updates;

	t->schema_number = store_schema_number();
	t->parent = ot;
	t->stk = stk;

	t->name = NULL;
	if (bs_debug) 
		fprintf(stderr, "#trans (%p) init (%d,%d,%d)\n", 
			t, t->wstime, t->stime, t->schema_number ); 
	return t;
}

static sql_trans *
trans_dup(backend_stack stk, sql_trans *ot, char *newname)
{
	node *n;
	sql_trans *t = ZNEW(sql_trans);

	t->sa = sa_create();
	t = trans_init(t, stk, ot);

	cs_new(&t->schemas, t->sa, (fdestroy) &schema_destroy);

	/* name the old transaction */
	if (newname) {
		assert(ot->name == NULL);
		ot->name = sa_strdup(ot->sa, newname);
	}

	if (ot->schemas.set) {
		for (n = ot->schemas.set->h; n; n = n->next) {
			cs_add(&t->schemas, schema_dup(t, TR_OLD, n->data, t), TR_OLD);
		}
		ot->schemas.nelm = NULL;
	}
	return t;
}

#define R_SNAPSHOT 	1
#define R_LOG 		2
#define R_APPLY 	3

typedef int (*rfufunc) (sql_trans *tr, sql_base * fs, sql_base * ts, int mode);
typedef sql_base *(*rfcfunc) (sql_trans *tr, sql_base * b, int mode);
typedef int (*rfdfunc) (sql_trans *tr, sql_base * b, int mode);
typedef sql_base *(*dupfunc) (sql_trans *tr, int flag, sql_base * b, sql_base * p);

static int
rollforward_changeset_updates(sql_trans *tr, changeset * fs, changeset * ts, sql_base * b, rfufunc rollforward_updates, rfcfunc rollforward_creates, rfdfunc rollforward_deletes, dupfunc fd, int mode)
{
	int ok = LOG_OK;
	int apply = (mode == R_APPLY);
	node *n = NULL;

	/* delete removed bases */
	if (fs->dset) {
		for (n = fs->dset->h; ok == LOG_OK && n; n = n->next) {
			sql_base *fb = n->data;
			node *tbn = cs_find_name(ts, fb->name);

			if (tbn) {
				sql_base *tb = tbn->data;

				if (rollforward_deletes)
					ok = rollforward_deletes(tr, tb, mode);
				if (apply) {
					if (ts->nelm == tbn)
						ts->nelm = tbn->next;
					if (tr->parent != gtrans) {
						if (!ts->dset)
							ts->dset = list_new(tr->sa, ts->destroy);
						list_move_data(ts->set, ts->dset, tb);
					} else {
						list_remove_node(ts->set, tbn);
					}
				}
			}
		}
		if (apply) {
			list_destroy(fs->dset);
			fs->dset = NULL;
		}
	}
	/* changes to the existing bases */
	if (fs->set) {
		/* update existing */
		if (rollforward_updates) {
			for (n = fs->set->h; ok == LOG_OK && n && n != fs->nelm; n = n->next) {
				sql_base *fb = n->data;

				if (fb->wtime && fb->flag == TR_OLD) {
					node *tbn = cs_find_id(ts, fb->id);

					if (tbn) {
						sql_base *tb = tbn->data;

						/* update timestamps */
						if (apply && fb->rtime && tr->stime > tb->rtime)
							tb->rtime = tr->stime;
						if (apply && fb->wtime && tr->wstime > tb->wtime)
							tb->wtime = tr->wstime;

						ok = rollforward_updates(tr, fb, tb, mode);
					}
				}
				if (apply)
					fb->rtime = fb->wtime = 0;
			}
		}
		/* add the new bases */
		if (fd && rollforward_creates) {
			for (n = fs->nelm; ok == LOG_OK && n; ) {
				node *nxt = n->next;
				sql_base *fb = n->data;


				if (apply) {
					sql_base *tb = fd(tr, TR_NEW, fb, b);

					/* conditional add the new bases */
					if (tb) {
						sql_base *r = rollforward_creates(tr, tb, mode);

						if (r)
							cs_add(ts, r, TR_NEW);
						else
							ok = LOG_ERR;
						fb->rtime = fb->wtime = 0;
						fb->flag = TR_OLD;
					}
				} else if (!rollforward_creates(tr, fb, mode)) {
					ok = LOG_ERR;
				}
				n = nxt;
			}
			if (apply)
				fs -> nelm = NULL;
		}
	}
	return ok;
}

static int
rollforward_changeset_creates(sql_trans *tr, changeset * cs, rfcfunc rf, int mode)
{
	int apply = (mode == R_APPLY);

	if (cs->set) {
		node *n;

		for (n = cs->set->h; n; n = n->next) {
			sql_base *b = n->data;

			if (!rf(tr, b, mode))
				return LOG_ERR;

			if (apply) {
				b->rtime = b->wtime = 0;
				b->flag = TR_OLD;
			}
		}
		if (apply) 
			cs->nelm = NULL;
	}
	return LOG_OK;
}

static int
rollforward_changeset_deletes(sql_trans *tr, changeset * cs, rfdfunc rf, int mode)
{
	int apply = (mode == R_APPLY);
	int ok = LOG_OK;

	if (!cs)
		return ok;
	if (cs->dset) {
		node *n;

		for (n = cs->dset->h; ok == LOG_OK && n; n = n->next) {
			sql_base *b = n->data;

			ok = rf(tr, b, mode);
		}
		if (apply) {
			list_destroy(cs->dset);
			cs->dset = NULL;
		}
	}
	if (cs->set) {
		node *n;

		for (n = cs->set->h; ok == LOG_OK && n; n = n->next) {
			sql_base *b = n->data;

			ok = rf(tr, b, mode);
		}
	}
	return ok;
}

static sql_idx *
rollforward_create_idx(sql_trans *tr, sql_idx * i, int mode)
{

	if (isTableOrArray(i->t) && idx_has_column(i->type)) {
		int p = (tr->parent == gtrans && !isTempTable(i->t));

		if ((p && mode == R_SNAPSHOT && store_funcs.snapshot_create_idx(tr, i) != LOG_OK) ||
		    (p && mode == R_LOG && store_funcs.log_create_idx(tr, i) != LOG_OK) ||
		    (mode == R_APPLY && store_funcs.create_idx(tr, i) != LOG_OK))
		return NULL;
	}
	return i;
}

static sql_key *
rollforward_create_key(sql_trans *tr, sql_key *k, int mode)
{
	(void) tr;
	(void) mode;
	return k;
}

static sql_trigger *
rollforward_create_trigger(sql_trans *tr, sql_trigger *k, int mode)
{
	(void) tr;
	(void) mode;
	return k;
}

static sql_type *
rollforward_create_type(sql_trans *tr, sql_type *k, int mode)
{
	(void) tr;
	(void) mode;
	return k;
}

static sql_func *
rollforward_create_func(sql_trans *tr, sql_func *k, int mode)
{
	(void) tr;
	(void) mode;
	return k;
}

static sql_sequence *
rollforward_create_seq(sql_trans *tr, sql_sequence *k, int mode)
{
	(void) tr;
	(void) mode;
	return k;
}


static sql_column *
rollforward_create_column(sql_trans *tr, sql_column *c, int mode)
{
	if (isTableOrArray(c->t)) {
		int p = (tr->parent == gtrans && !isTempTable(c->t));

		if ((p && mode == R_SNAPSHOT && store_funcs.snapshot_create_col(tr, c) != LOG_OK) ||
		    (p && mode == R_LOG && store_funcs.log_create_col(tr, c) != LOG_OK) ||
		    (mode == R_APPLY &&  store_funcs.create_col(tr, c) != LOG_OK))
		return NULL;
	}
	return c;
}

static sql_table *
rollforward_add_table(sql_trans *tr, sql_table *t, int mode)
{
	(void) tr;
	(void) mode;
	return t;
}

static sql_table *
rollforward_del_table(sql_trans *tr, sql_table *t, int mode)
{
	(void) tr;
	(void) mode;
	return t;
}

static sql_table *
rollforward_create_table(sql_trans *tr, sql_table *t, int mode)
{
	int ok = LOG_OK;

	if (bs_debug) 
		fprintf(stderr, "#create table %s\n", t->base.name);

	if (isTableOrArray(t) && isGlobal(t)) {
		int p = (tr->parent == gtrans && !isTempTable(t));

		/* only register columns without commit action tables */
		ok = rollforward_changeset_creates(tr, &t->columns, (rfcfunc) &rollforward_create_column, mode);

		if (p && mode == R_SNAPSHOT)
			store_funcs.snapshot_create_del(tr, t);
		else if (p && mode == R_LOG)
			store_funcs.log_create_del(tr, t);
		else if (mode == R_APPLY)
			store_funcs.create_del(tr, t);
	
		if (ok == LOG_OK)
			ok = rollforward_changeset_creates(tr, &t->tables, (rfcfunc) &rollforward_add_table, mode);
		if (ok == LOG_OK)
			ok = rollforward_changeset_creates(tr, &t->keys, (rfcfunc) &rollforward_create_key, mode);
		if (ok == LOG_OK)
			ok = rollforward_changeset_creates(tr, &t->idxs, (rfcfunc) &rollforward_create_idx, mode);
		if (ok == LOG_OK)
			ok = rollforward_changeset_creates(tr, &t->triggers, (rfcfunc) &rollforward_create_trigger, mode);
	}
	if (ok != LOG_OK) {
		assert(0);
		return NULL;
	}
	return t;
}

static int
rollforward_drop_column(sql_trans *tr, sql_column *c, int mode)
{
	if (isTableOrArray(c->t)) {
		int p = (tr->parent == gtrans);

		if (p && mode == R_LOG)
			return store_funcs.log_destroy_col(tr, c);
		else if (mode == R_APPLY)
			return store_funcs.destroy_col(tr, c);
	}
	return LOG_OK;
}

static int
rollforward_drop_idx(sql_trans *tr, sql_idx * i, int mode)
{
	int ok = LOG_OK;

	if (isTableOrArray(i->t)) {
		int p = (tr->parent == gtrans);

		if (p && mode == R_LOG)
			ok = store_funcs.log_destroy_idx(tr, i);
		else if (mode == R_APPLY)
			ok = store_funcs.destroy_idx(tr, i);
	}
	/* remove idx from schema */
	if (mode == R_APPLY)
		list_remove_data(i->t->s->idxs, i);
	return ok;
}

static int
rollforward_drop_key(sql_trans *tr, sql_key *k, int mode)
{
	node *n = NULL;
	sql_fkey *fk = NULL;

	(void) tr;		/* unused! */
	if (mode != R_APPLY)
		return LOG_OK;
	/* remove key from schema */
	list_remove_data(k->t->s->keys, k);
	if (k->t->pkey == (sql_ukey*)k)
		k->t->pkey = NULL;
	if (k->type == fkey) {
		fk = (sql_fkey *) k;
		
		if (fk->rkey) {
			n = list_find_name(fk->rkey->keys, fk->k.base.name);
			list_remove_node(fk->rkey->keys, n);
		}
		fk->rkey = NULL;
	}
	if (k->type == pkey) {	
		sql_ukey *uk = (sql_ukey *) k;

		if (uk->keys)
			for (n = uk->keys->h; n; n= n->next) {
	       	         	fk = (sql_fkey *) n->data;
				fk->rkey = NULL;
			}
	}

	return LOG_OK;
}

static int
rollforward_drop_trigger(sql_trans *tr, sql_trigger * i, int mode)
{
	(void)tr;
	if (mode == R_APPLY)
		list_remove_data(i->t->s->triggers, i);
	return LOG_OK;
}

static int
rollforward_drop_seq(sql_trans *tr, sql_sequence * seq, int mode)
{
	(void)tr;
	(void)seq;
	(void)mode;
	/* TODO drop sequence? */
	return LOG_OK;
}

static int
rollforward_drop_table(sql_trans *tr, sql_table *t, int mode)
{
	int ok = LOG_OK;

	if (isTableOrArray(t)) {
		int p = (tr->parent == gtrans);

		if (p && mode == R_LOG)
			ok = store_funcs.log_destroy_del(tr, t);
		else if (mode == R_APPLY)
			ok = store_funcs.destroy_del(tr, t);
	}
	if (ok == LOG_OK)
		ok = rollforward_changeset_deletes(tr, &t->columns, (rfdfunc) &rollforward_drop_column, mode);
 	if (ok == LOG_OK)
		ok = rollforward_changeset_deletes(tr, &t->tables, (rfdfunc) NULL, mode);
	if (ok == LOG_OK)
		ok = rollforward_changeset_deletes(tr, &t->idxs, (rfdfunc) &rollforward_drop_idx, mode);
	if (ok == LOG_OK)
		ok = rollforward_changeset_deletes(tr, &t->keys, (rfdfunc) &rollforward_drop_key, mode);
	if (ok == LOG_OK)
		ok = rollforward_changeset_deletes(tr, &t->triggers, (rfdfunc) &rollforward_drop_trigger, mode);
	return ok;
}

static int
rollforward_drop_schema(sql_trans *tr, sql_schema *s, int mode)
{
	int ok = LOG_OK;

	ok = rollforward_changeset_deletes(tr, &s->seqs, (rfdfunc) &rollforward_drop_seq, mode);
	if (ok == LOG_OK)
		return rollforward_changeset_deletes(tr, &s->tables, (rfdfunc) &rollforward_drop_table, mode);
	return ok;
}

static sql_schema *
rollforward_create_schema(sql_trans *tr, sql_schema *s, int mode)
{
	if (rollforward_changeset_creates(tr, &s->tables, (rfcfunc) &rollforward_create_table, mode) != LOG_OK)
		return NULL;
	return s;
}

static int
rollforward_update_table(sql_trans *tr, sql_table *ft, sql_table *tt, int mode)
{
	int p = (tr->parent == gtrans && !isTempTable(ft));
	int ok = LOG_OK;

	/* cannot update views and temporary tables */
	if (!isTableOrArray(ft) || isTempTable(ft))
		return ok;

	ok = rollforward_changeset_updates(tr, &ft->columns, &tt->columns, &tt->base, (rfufunc) NULL, (rfcfunc) &rollforward_create_column, (rfdfunc) &rollforward_drop_column, (dupfunc) &column_dup, mode);
 	if (ok == LOG_OK)
		ok = rollforward_changeset_updates(tr, &ft->tables, &tt->tables, &tt->base, (rfufunc) NULL, (rfcfunc) &rollforward_add_table, (rfdfunc) &rollforward_del_table, (dupfunc) &table_find, mode);
	if (ok == LOG_OK)
		ok = rollforward_changeset_updates(tr, &ft->idxs, &tt->idxs, &tt->base, (rfufunc) NULL, (rfcfunc) &rollforward_create_idx, (rfdfunc) &rollforward_drop_idx, (dupfunc) &idx_dup, mode);
	if (ok == LOG_OK)
		ok = rollforward_changeset_updates(tr, &ft->keys, &tt->keys, &tt->base, (rfufunc) NULL, (rfcfunc) &rollforward_create_key, (rfdfunc) &rollforward_drop_key, (dupfunc) &key_dup, mode);
	if (ok == LOG_OK)
		ok = rollforward_changeset_updates(tr, &ft->triggers, &tt->triggers, &tt->base, (rfufunc) NULL, (rfcfunc) &rollforward_create_trigger, (rfdfunc) &rollforward_drop_trigger, (dupfunc) &trigger_dup, mode);

	if (ok != LOG_OK) 
		return LOG_ERR;

	if (p && mode == R_SNAPSHOT) {
		ok = store_funcs.snapshot_table(tr, ft, tt);
	} else if (p && mode == R_LOG) {
		ok = store_funcs.log_table(tr, ft, tt);
	} else if (mode == R_APPLY) {
		assert(cs_size(&tt->columns) == cs_size(&ft->columns));
		if (ft->base.rtime)
			tt->base.rtime = tr->stime;
		tt->base.wtime = tr->wstime;
		if (bs_debug) 
			fprintf(stderr, "#update table %s\n", tt->base.name);
		ok = store_funcs.update_table(tr, ft, tt);
		ft->cleared = 0;
		ft->base.rtime = ft->base.wtime = 0;
	}
	return ok;
}

static int
rollforward_update_seq(sql_trans *tr, sql_sequence *ft, sql_sequence *tt, int mode)
{
	(void)tr;
	if (mode != R_APPLY)
		return LOG_OK;
	if (ft->start != tt->start)
		tt->start = ft->start;
	tt->minvalue = ft->minvalue;
	tt->maxvalue = ft->maxvalue;
	tt->increment = ft->increment;
	tt->cacheinc = ft->cacheinc;
	tt->cycle = ft->cycle;
	return LOG_OK;
}

static sql_table *
conditional_table_dup(sql_trans *tr, int flag, sql_table *ot, sql_schema *s)
{
	int p = (tr->parent == gtrans);

	/* persistent columns need to be dupped */
	if ((p && isGlobal(ot)) ||
	    /* allways dup in recursive mode */
	    tr->parent != gtrans)
		return table_dup(tr, flag, ot, s);
	else if (!isGlobal(ot)){/* is local temp, may need to be cleared */
		if (ot->commit_action == CA_DELETE) {
			sql_trans_clear_table(tr, ot);
		} else if (ot->commit_action == CA_DROP) {
			sql_trans_drop_table(tr, ot->s, ot->base.id, DROP_RESTRICT);
		}
	}
	return NULL;
}

static int
rollforward_update_schema(sql_trans *tr, sql_schema *fs, sql_schema *ts, int mode)
{
	int apply = (mode == R_APPLY);
	int ok = LOG_OK;

	if (apply && isTempSchema(fs)) {
		fs->tables.nelm = NULL;
		if (fs->tables.set) {
			node *n;
			for (n = fs->tables.set->h; n; ) {
				node *nxt = n->next;
				sql_table *t = n->data;
	
				if ((isTableOrArray(t) && isGlobal(t) &&
				    t->commit_action != CA_PRESERVE) || 
				    t->commit_action == CA_DELETE) {
					sql_trans_clear_table(tr, t);
				} else if (t->commit_action == CA_DROP) {
					sql_trans_drop_table(tr, t->s, t->base.id, DROP_RESTRICT);
				}
				n = nxt;
			}
			fs->base.wtime = fs->base.rtime = 0;
		}
		return ok;
	}

	if (ok == LOG_OK)
		ok = rollforward_changeset_updates(tr, &fs->types, &ts->types, &ts->base, (rfufunc) NULL, (rfcfunc) &rollforward_create_type, (rfdfunc) NULL, (dupfunc) &type_dup, mode);

	if (ok == LOG_OK)
		ok = rollforward_changeset_updates(tr, &fs->tables, &ts->tables, &ts->base, (rfufunc) &rollforward_update_table, (rfcfunc) &rollforward_create_table, (rfdfunc) &rollforward_drop_table, (dupfunc) &conditional_table_dup, mode);

	if (ok == LOG_OK) /* last as it may require complex (table) types */
		ok = rollforward_changeset_updates(tr, &fs->funcs, &ts->funcs, &ts->base, (rfufunc) NULL, (rfcfunc) &rollforward_create_func, (rfdfunc) NULL, (dupfunc) &func_dup, mode);

	if (ok == LOG_OK) /* last as it may require complex (table) types */
		ok = rollforward_changeset_updates(tr, &fs->seqs, &ts->seqs, &ts->base, (rfufunc) &rollforward_update_seq, (rfcfunc) &rollforward_create_seq, (rfdfunc) &rollforward_drop_seq, (dupfunc) &seq_dup, mode);

	return ok;
}

static int
rollforward_trans(sql_trans *tr, int mode)
{
	int ok = LOG_OK;

	if (mode == R_APPLY && tr->parent && tr->wtime > tr->parent->wtime) {
		tr->parent->wtime = tr->wtime;
		tr->parent->schema_updates = tr->schema_updates;
	}

	if (ok == LOG_OK)
		ok = rollforward_changeset_updates(tr, &tr->schemas, &tr->parent->schemas, (sql_base *) tr->parent, (rfufunc) &rollforward_update_schema, (rfcfunc) &rollforward_create_schema, (rfdfunc) &rollforward_drop_schema, (dupfunc) &schema_dup, mode);
	if (mode == R_APPLY) {
		if (tr->parent == gtrans) {
			if (gtrans->stime < tr->stime)
				gtrans->stime = tr->stime;
			if (gtrans->wstime < tr->wstime)
				gtrans->wstime = tr->wstime;
			
			if (tr->schema_updates) 
				schema_number++;
		}
		tr->wtime = tr->rtime = 0;
		assert(gtrans->wstime == gtrans->wtime);
	}
	return ok;
}

static int
validate_tables(sql_schema *s, sql_schema *os)
{
	node *n, *o, *p;

	if (cs_size(&s->tables))
		for (n = s->tables.set->h; n; n = n->next) {
			sql_table *t = n->data;
			sql_table *ot;

			if (!t->base.wtime && !t->base.rtime)
				continue;

 			ot = find_sql_table(os, t->base.name);
			if (ot && ((isTable(ot) && isTable(t)) || (isArray(ot) && isArray(t)))) {
				if ((t->base.wtime && (t->base.wtime > ot->base.rtime && (t->base.wtime > ot->base.wtime))) &&
				    (t->base.rtime && t->base.rtime > ot->base.wtime)) 
					continue;
				if ((t->base.wtime && (t->base.wtime < ot->base.rtime || (t->base.wtime < ot->base.wtime && t->base.rtime))) ||
				    (t->base.rtime && t->base.rtime < ot->base.wtime)) 
				for (o = t->columns.set->h, p = ot->columns.set->h; o && p; o = o->next, p = p->next) {
					sql_column *c = o->data;
					sql_column *oc = p->data;

					/* t wrote, ie. check read and write time */
					/* read or write after t's write */
					if (c->base.wtime && (c->base.wtime < oc->base.rtime
							      /* allow for late appends, ie 
							       * wtime but no rtime 
							       */
							      || (c->base.wtime < oc->base.wtime && c->base.rtime))) {
						return 0;
					}
					/* commited write before t's read */
					if (c->base.rtime && c->base.rtime < oc->base.wtime) {
						return 0;
					}
				}
			}
		}
	return 1;
}

/* merge any changes from the global transaction into the local transaction */
typedef int (*resetf) (sql_trans *tr, sql_base * fs, sql_base * pfs);

static int
reset_changeset(sql_trans *tr, changeset * fs, changeset * pfs, sql_base *b, resetf rf, dupfunc fd)
{
	int ok = LOG_OK;
	node *m = NULL, *n = NULL;

	(void)tr;
	/* first delete created */
	if (fs->nelm) {
		for (n = fs->nelm; n; ) {
			node *nxt = n->next;
			list_remove_node(fs->set, n);
			if(fs->set->ht)
				hash_del(fs->set->ht, base_key(n->data), n->data);
			n = nxt;
		}
		fs->nelm = NULL;
	}
	/* scan through the parent set, 
		if child has it simply reset it (if needed)
		else add a new or add again the old
	*/
	if (fs->set)
		n = fs->set->h;
	if (pfs->set) {
		for (m = pfs->set->h; ok == LOG_OK && m && n; ) { 
			sql_base *fb = n->data;
			sql_base *pfb = m->data;

			/* lists ordered on id */
			/* changes to the existing bases */
			if (fb->id == pfb->id) {
				if (rf) 
					ok = rf(tr, fb, pfb);
				fb->rtime = fb->wtime = 0;
				n = n->next;
				m = m->next;
				if (bs_debug) 
					fprintf(stderr, "#reset_cs %s\n", (fb->name)?fb->name:"help");
			} else if (fb->id < pfb->id) {  
				node *t = n->next;
				if (bs_debug) {
					sql_base *b = n->data;
					fprintf(stderr, "#reset_cs free %s\n", (b->name)?b->name:"help");
				}
				list_remove_node(fs->set, n);
				if(fs->set->ht)
					hash_del(fs->set->ht, base_key(n->data), n->data);
				n = t;
			} else { /* a new id */
				sql_base *r = fd(tr, TR_OLD, pfb,  b);
				/* cs_add_before add r to fs before node n */
				cs_add_before(fs, n, r);
				r->rtime = r->wtime = 0;
				m = m->next;
				if (bs_debug) 
					fprintf(stderr, "#reset_cs new %s\n", (r->name)?r->name:"help");
			}
		}
		/* add new bases */
		for (; ok == LOG_OK && m; m = m->next ) {
			sql_base *pfb = m->data;
			sql_base *r = fd(tr, TR_OLD, pfb,  b);
			cs_add(fs, r, TR_OLD);
			r->rtime = r->wtime = 0;
			if (bs_debug) {
				fprintf(stderr, "#reset_cs new %s\n",
					(r->name)?r->name:"help");
			}
		}
		while ( ok == LOG_OK && n) { /* remove remaining old stuff */
			node *t = n->next;
			if (bs_debug) {
				sql_base *b = n->data;
				fprintf(stderr, "#reset_cs free %s\n",
					(b->name)?b->name:"help");
			}
			list_remove_node(fs->set, n);
			if(fs->set->ht)
				hash_del(fs->set->ht, base_key(n->data), n->data);
			n = t;
		}
	}
	if (fs->dset) {
		list_destroy(fs->dset);
		fs->dset = NULL;
	}
	return ok;
}

static int
reset_idx(sql_trans *tr, sql_idx *fi, sql_idx *pfi)
{
	/* did we make changes or is the global changed after we started */
	if (fi->base.wtime || tr->stime < pfi->base.wtime) {
		if (isTableOrArray(fi->t)) {
			store_funcs.destroy_idx(NULL, fi);
			store_funcs.dup_idx(tr, pfi, fi);
		}
		fi->base.wtime = fi->base.rtime = 0;
	}
	return LOG_OK;
}

static int
reset_column(sql_trans *tr, sql_column *fc, sql_column *pfc)
{
	/* did we make changes or is the global changed after we started */
	if (fc->base.wtime || tr->stime < pfc->base.wtime) {
		if (isTableOrArray(fc->t)) {
			store_funcs.destroy_col(NULL, fc);
			store_funcs.dup_col(tr, pfc, fc);

			fc->null = pfc->null;
			fc->unique = pfc->unique;
			fc->storage_type = NULL;
			if (pfc->storage_type)
				fc->storage_type = sa_strdup(tr->sa, pfc->storage_type);
			if (fc->def) 
				sa_strdup(tr->sa, fc->def);
			fc->def = NULL;
			if (pfc->def)
				fc->def = sa_strdup(tr->sa, pfc->def);
		}
		fc->base.wtime = fc->base.rtime = 0;
	}
	return LOG_OK;
}

static int
reset_seq(sql_trans *tr, sql_sequence *ft, sql_sequence *pft)
{
	(void)tr;
	ft->start = pft->start;
	ft->minvalue = pft->minvalue;
	ft->maxvalue = pft->maxvalue;
	ft->increment = pft->increment;
	ft->cacheinc = pft->cacheinc;
	ft->cycle = pft->cycle;
	return LOG_OK;
}


static int
reset_table(sql_trans *tr, sql_table *ft, sql_table *pft)
{
	if (!isTableOrArray(ft) || isTempTable(ft))
		return LOG_OK;

	/* did we make changes or is the global changed after we started */
	if (ft->base.wtime || tr->stime < pft->base.wtime) {
		int ok = LOG_OK;

		if (isTableOrArray(ft)) {
			store_funcs.destroy_del(NULL, ft);
			store_funcs.dup_del(tr, pft, ft);
		}

		ft->base.wtime = ft->base.rtime = 0;
		ok = reset_changeset( tr, &ft->columns, &pft->columns, &ft->base, (resetf) &reset_column, (dupfunc) &column_dup);
		if (ok == LOG_OK)
			ok = reset_changeset( tr, &ft->idxs, &pft->idxs, &ft->base, (resetf) &reset_idx, (dupfunc) &idx_dup);
		if (ok == LOG_OK)
			ok = reset_changeset( tr, &ft->keys, &pft->keys, &ft->base, (resetf) NULL, (dupfunc) &key_dup);
		if (ok == LOG_OK)
			ok = reset_changeset( tr, &ft->triggers, &pft->triggers, &ft->base, (resetf) NULL, (dupfunc) &trigger_dup);
		return ok;
	}
	return LOG_OK;
}

static int
reset_schema(sql_trans *tr, sql_schema *fs, sql_schema *pfs)
{
	int ok = LOG_OK;

	if (isTempSchema(fs)) {
		if (fs->tables.set) {
			node *n;
			for (n = fs->tables.nelm; n; ) {
				node *nxt = n->next;

				list_remove_node(fs->tables.set, n);
				if(fs->tables.set->ht)
					hash_del(fs->tables.set->ht, base_key(n->data), n->data);
				n = nxt;
			}
			fs->tables.nelm = NULL;
			for (n = fs->tables.set->h; n; ) {
				node *nxt = n->next;
				sql_table *t = n->data;
	
				if ((isTableOrArray(t) && isGlobal(t) &&
				    t->commit_action != CA_PRESERVE) || 
				    t->commit_action == CA_DELETE) {
					sql_trans_clear_table(tr, t);
				} else if (t->commit_action == CA_DROP) {
					sql_trans_drop_table(tr, t->s, t->base.id, DROP_RESTRICT);
				}
				n = nxt;
			}
		}
		fs->base.wtime = fs->base.rtime = 0;
		return ok;
	}

	/* did we make changes or is the global changed after we started */
	if (fs->base.wtime || tr->stime < pfs->base.wtime) {
		fs->base.wtime = fs->base.rtime = 0;

		ok = reset_changeset(tr, &fs->types, &pfs->types, &fs->base, (resetf) NULL, (dupfunc) &type_dup);
		if (ok == LOG_OK)
			ok = reset_changeset(tr, &fs->funcs, &pfs->funcs, &fs->base, (resetf) NULL, (dupfunc) &func_dup);

		if (ok == LOG_OK)
			ok = reset_changeset(tr, &fs->seqs, &pfs->seqs, &fs->base, (resetf) &reset_seq, (dupfunc) &seq_dup);

		if (ok == LOG_OK)
			return reset_changeset(tr, &fs->tables, &pfs->tables, &fs->base, (resetf) &reset_table, (dupfunc) &table_dup);
	}
	return ok;
}

static int
reset_trans(sql_trans *tr, sql_trans *ptr)
{
	int res = reset_changeset(tr, &tr->schemas, &ptr->schemas, (sql_base *)tr->parent, (resetf) &reset_schema, (dupfunc) &schema_dup);
#ifdef STORE_DEBUG
	fprintf(stderr,"#reset trans %d\n", tr->wtime);
#endif
	tr->wtime = tr->rtime = 0;
	return res;
}

sql_trans *
sql_trans_create(backend_stack stk, sql_trans *parent, char *name)
{
	sql_trans *tr = NULL;

	transactions++;
	if (gtrans) {
		if (!parent && spares > 0 && !name) {
			tr = spare_trans[--spares];
#ifdef STORE_DEBUG
			fprintf(stderr, "#reuse trans (%p) %d\n", tr, spares);
#endif
		} else {
			tr = trans_dup(stk, (parent) ? parent : gtrans, name);
#ifdef STORE_DEBUG
			fprintf(stderr, "#new trans (%p)\n", tr);
#endif
		}
	}
	return tr;
}

int
sql_trans_validate(sql_trans *tr)
{
	node *n;

	/* depends on the iso level */

	if (tr->schema_number != store_schema_number())
		return 0;

	/* since we protect usage through private copies both the iso levels
	   read uncommited and read commited always succeed.
	if (tr->level == ISO_READ_UNCOMMITED || tr->level == ISO_READ_COMMITED)
		return 1;
	 */

	/* If only 'inserts' occurred on the read columns the repeatable reads
	   iso level can continue */

	/* the hard case */
	if (cs_size(&tr->schemas))
		for (n = tr->schemas.set->h; n; n = n->next) {
			sql_schema *s = n->data;
			sql_schema *os;

			if (isTempSchema(s))
				continue;

 			os = find_sql_schema(tr->parent, s->base.name);
			if (os && (s->base.wtime != 0 || s->base.rtime != 0)) {
				if (!validate_tables(s, os)) 
					return 0;
			}
		}
	return 1;
}

#ifdef CAT_DEBUG
void
catalog_corrupt( sql_trans *tr )
{
	node *k,*l;
	if (cs_size(&tr->schemas)) 
	for (k = tr->schemas.set->h; k; k = k->next) {
		sql_schema *s = k->data;

		if (cs_size(&s->tables))
		for (l = s->tables.set->h; l; l = l->next) {
			sql_table *t = l->data;

			if (!t->query && !isTempTable(t))
				table_check(tr, t);
		}
	}
}
#endif /*CAT_DEBUG*/

int
sql_trans_commit(sql_trans *tr)
{
	int ok = LOG_OK;

	/* write phase */
	if (bs_debug)
		fprintf(stderr, "#forwarding changes %d,%d %d,%d\n", gtrans->stime, tr->stime, gtrans->wstime, tr->wstime);
	/* snap shots should be saved first */
	if (tr->parent == gtrans) {
		ok = rollforward_trans(tr, R_SNAPSHOT);

		if (ok == LOG_OK) 
			ok = logger_funcs.log_tstart();
		if (ok == LOG_OK) 
			ok = rollforward_trans(tr, R_LOG);
		if (ok == LOG_OK && prev_oid != store_oid)
			ok = logger_funcs.log_sequence(OBJ_SID, store_oid);
		prev_oid = store_oid;
		if (ok == LOG_OK)
			ok = logger_funcs.log_tend();
		tr->schema_number = store_schema_number();
	}
	if (ok == LOG_OK) {
		/* It is save to rollforward the changes now. In case 
		   of failure, the log will be replayed. */
		ok = rollforward_trans(tr, R_APPLY);
	}
	if (bs_debug)
		fprintf(stderr, "#done forwarding changes %d,%d\n", gtrans->stime, gtrans->wstime);
	return (ok==LOG_OK)?SQL_OK:SQL_ERR;
}


static void
sql_trans_drop_all_dependencies(sql_trans *tr, sql_schema *s, int id, short type)
{
	int dep_id=0, t_id = -1;
	short dep_type = 0;
	sql_table *t = NULL;

	list *dep = sql_trans_get_dependencies(tr, id, type, NULL);
	node *n = dep->h;

	while (n) {
		dep_id = *(int*) n->data;
		dep_type = *(short*) n->next->data;

		if (! list_find_id(tr->dropped, dep_id)) {

			switch (dep_type){
				case SCHEMA_DEPENDENCY :
							sql_trans_drop_schema(tr, dep_id, DROP_CASCADE);
							break;
				case TABLE_DEPENDENCY :
							sql_trans_drop_table(tr, s, dep_id, DROP_CASCADE);
							break;
				case COLUMN_DEPENDENCY :
							t_id = sql_trans_get_dependency_type(tr, dep_id, TABLE_DEPENDENCY);
							t = find_sql_table_id(s, t_id);
							sql_trans_drop_column(tr, t, dep_id, DROP_CASCADE);
							t = NULL;
							break;
				case VIEW_DEPENDENCY :
							sql_trans_drop_table(tr, s, dep_id, DROP_CASCADE );
							break;
				case TRIGGER_DEPENDENCY :
							sql_trans_drop_trigger(tr, s, dep_id, DROP_CASCADE);
								break;
				case KEY_DEPENDENCY :
							sql_trans_drop_key(tr, s, dep_id, DROP_CASCADE);
							break;
				case FKEY_DEPENDENCY :
							sql_trans_drop_key(tr, s, dep_id, DROP_CASCADE);
							break;
				case INDEX_DEPENDENCY :
							sql_trans_drop_idx(tr, s, dep_id, DROP_CASCADE);
							break;
				case PROC_DEPENDENCY :
				case FUNC_DEPENDENCY :
							sql_trans_drop_func(tr, s, dep_id, DROP_CASCADE);
							break;
				case USER_DEPENDENCY :  /*TODO schema and users dependencies*/
							break;
			}
		}
		
		n = n->next->next;	
	}
	list_destroy(dep);
}

static void
sys_drop_kc(sql_trans *tr, sql_key *k, sql_kc *kc)
{
	sql_schema *syss = find_sql_schema(tr, isGlobal(k->t)?"sys":"tmp");
	sql_table *syskc = find_sql_table(syss, "objects");
	oid rid = table_funcs.column_find_row(tr, find_sql_column(syskc, "id"), &k->base.id, NULL);

	(void) kc;		/* Stefan: unused!? */
	assert(rid != oid_nil);
	table_funcs.table_delete(tr, syskc, rid);

	if (isGlobal(k->t)) 
		tr->schema_updates ++;
}

static void
sys_drop_ic(sql_trans *tr, sql_idx * i, sql_kc *kc)
{
	sql_schema *syss = find_sql_schema(tr, isGlobal(i->t)?"sys":"tmp");
	sql_table *sysic = find_sql_table(syss, "objects");
	sql_column *kc_id = find_sql_column(sysic, "id");
	oid rid = table_funcs.column_find_row(tr, kc_id, &i->base.id, NULL);

	(void) kc;		/* Stefan: unused!? */
	assert(rid != oid_nil);
	table_funcs.table_delete(tr, sysic, rid);

	if (isGlobal(i->t)) 
		tr->schema_updates ++;
}

static void
sys_drop_idx(sql_trans *tr, sql_idx * i, int drop_action)
{
	node *n;
	sql_schema *syss = find_sql_schema(tr, isGlobal(i->t)?"sys":"tmp");
	sql_table *sysidx = find_sql_table(syss, "idxs");
	oid rid = table_funcs.column_find_row(tr, find_sql_column(sysidx, "id"), &i->base.id, NULL);

	assert(rid != oid_nil);
	table_funcs.table_delete(tr, sysidx, rid);

	for (n = i->columns->h; n; n = n->next) {
		sql_kc *ic = n->data;

		sys_drop_ic(tr, i, ic);
	}

	/* remove idx from schema and table*/
	list_remove_data(i->t->s->idxs, i);
	sql_trans_drop_dependencies(tr, i->base.id);
	if (isGlobal(i->t)) 
		tr->schema_updates ++;

	if (drop_action)
		sql_trans_drop_all_dependencies(tr, i->t->s, i->base.id, INDEX_DEPENDENCY);
}

static void
sys_drop_key(sql_trans *tr, sql_key *k, int drop_action)
{
	node *n;
	sql_schema *syss = find_sql_schema(tr, isGlobal(k->t)?"sys":"tmp");
	sql_table *syskey = find_sql_table(syss, "keys");
	oid rid = table_funcs.column_find_row(tr, find_sql_column(syskey, "id"), &k->base.id, NULL);

	assert(rid != oid_nil);
	table_funcs.table_delete(tr, syskey, rid);

	for (n = k->columns->h; n; n = n->next) {
		sql_kc *kc = n->data;

		sys_drop_kc(tr, k, kc);
	}
	/* remove key from schema */
	list_remove_data(k->t->s->keys, k);
	if (k->t->pkey == (sql_ukey*)k)
		k->t->pkey = NULL;
	if (k->type == fkey) {
		sql_fkey *fk = (sql_fkey *) k;
		
		if (fk->rkey) {
			n = list_find_name(fk->rkey->keys, fk->k.base.name);
			list_remove_node(fk->rkey->keys, n);
		}
		fk->rkey = NULL;
	}

	if (isGlobal(k->t)) 
		tr->schema_updates ++;

	sql_trans_drop_dependencies(tr, k->base.id);

	if (drop_action) 
		sql_trans_drop_all_dependencies(tr, k->t->s, k->base.id, (k->type == fkey) ? FKEY_DEPENDENCY : KEY_DEPENDENCY);

}

static void
sys_drop_tc(sql_trans *tr, sql_trigger * i, sql_kc *kc)
{
	sql_schema *syss = find_sql_schema(tr, isGlobal(i->t)?"sys":"tmp");
	sql_table *systc = find_sql_table(syss, "objects");
	oid rid = table_funcs.column_find_row(tr, find_sql_column(systc, "id"), &i->base.id, NULL);

	(void) kc;		/* Stefan: unused!? */
	assert(rid != oid_nil);
	table_funcs.table_delete(tr, systc, rid);
	if (isGlobal(i->t)) 
		tr->schema_updates ++;
}

static void
sys_drop_trigger(sql_trans *tr, sql_trigger * i)
{
	node *n;
	sql_schema *syss = find_sql_schema(tr, isGlobal(i->t)?"sys":"tmp");
	sql_table *systrigger = find_sql_table(syss, "triggers");
	oid rid = table_funcs.column_find_row(tr, find_sql_column(systrigger, "id"), &i->base.id, NULL);

	assert(rid != oid_nil);
	table_funcs.table_delete(tr, systrigger, rid);

	for (n = i->columns->h; n; n = n->next) {
		sql_kc *tc = n->data;

		sys_drop_tc(tr, i, tc);
	}
	/* remove trigger from schema */
	list_remove_data(i->t->s->triggers, i);
	sql_trans_drop_dependencies(tr, i->base.id);
	if (isGlobal(i->t)) 
		tr->schema_updates ++;
}

static void
sys_drop_sequence(sql_trans *tr, sql_sequence * seq, int drop_action)
{
	sql_schema *syss = find_sql_schema(tr, "sys");
	sql_table *sysseqs = find_sql_table(syss, "sequences");
	oid rid = table_funcs.column_find_row(tr, find_sql_column(sysseqs, "id"), &seq->base.id, NULL);

	assert(rid != oid_nil);
	table_funcs.table_delete(tr, sysseqs, rid);
	sql_trans_drop_dependencies(tr, seq->base.id);

	if (drop_action)
		sql_trans_drop_all_dependencies(tr, seq->s, seq->base.id, SEQ_DEPENDENCY);
		
}

static void
sys_drop_column(sql_trans *tr, sql_column *col, int drop_action)
{
	str seq_pos = NULL;
	const char *next_value_for = "next value for \"sys\".\"seq_";
	sql_schema *syss = find_sql_schema(tr, isGlobal(col->t)?"sys":"tmp"); 
	sql_table *syscolumn = find_sql_table(syss, "_columns");
	oid rid = table_funcs.column_find_row(tr, find_sql_column(syscolumn, "id"),
				  &col->base.id, NULL);

	assert(rid != oid_nil);
	table_funcs.table_delete(tr, syscolumn, rid);

	/* if this is a dimension column, also remove it from the "_dimensions" table */
	if (col->dim){
		sql_table *sysdim = find_sql_table(syss, "_dimensions");
		rid = table_funcs.column_find_row(tr, find_sql_column(sysdim, "column_id"),
				&col->base.id, NULL);
		assert(isArray(col->t) && (rid != oid_nil));
		table_funcs.table_delete(tr, sysdim, rid);
	}

	sql_trans_drop_dependencies(tr, col->base.id);

	if (col->def && (seq_pos = strstr(col->def, next_value_for))) {
		sql_sequence * seq = NULL;
		char *seq_name = _STRDUP(seq_pos + (strlen(next_value_for) - strlen("seq_")));
		node *n = NULL;
		seq_name[strlen(seq_name)-1] = '\0';
		n = cs_find_name(&syss->seqs, seq_name);
		seq = find_sql_sequence(syss, seq_name);
		if (seq && sql_trans_get_dependency_type(tr, seq->base.id, BEDROPPED_DEPENDENCY)) {
			sys_drop_sequence(tr, seq, drop_action);		
			seq->base.wtime = syss->base.wtime = tr->wtime = tr->wstime;
			cs_del(&syss->seqs, n, seq->base.flag);
		}
		_DELETE(seq_name);
	}
	
	if (isGlobal(col->t)) 
		tr->schema_updates ++;

	if (drop_action)
		sql_trans_drop_all_dependencies(tr, col->t->s, col->base.id, COLUMN_DEPENDENCY);
}

static void
sys_drop_keys(sql_trans *tr, sql_table *t, int drop_action)
{
	node *n;

	if (cs_size(&t->keys))
		for (n = t->keys.set->h; n; n = n->next) {
			sql_key *k = n->data;

			sys_drop_key(tr, k, drop_action);
		}
}

static void
sys_drop_idxs(sql_trans *tr, sql_table *t, int drop_action)
{
	node *n;

	if (cs_size(&t->idxs))
		for (n = t->idxs.set->h; n; n = n->next) {
			sql_idx *k = n->data;

			sys_drop_idx(tr, k, drop_action);
		}
}

static void
sys_drop_columns(sql_trans *tr, sql_table *t, int drop_action)
{
	node *n;

	if (cs_size(&t->columns))
		for (n = t->columns.set->h; n; n = n->next) {
			sql_column *c = n->data;

			sys_drop_column(tr, c, drop_action);
		}
}

static void
sys_drop_table(sql_trans *tr, sql_table *t, int drop_action)
{
	sql_schema *syss = find_sql_schema(tr, isGlobal(t)?"sys":"tmp");
	sql_table *systable = find_sql_table(syss, "_tables");
	sql_column *syscol = find_sql_column(systable, "id");
	oid rid = table_funcs.column_find_row(tr, syscol, &t->base.id, NULL);

	assert(rid != oid_nil);
	table_funcs.table_delete(tr, systable, rid);

	if(isArray(t)) {
		sql_table *sysarray = find_sql_table(syss, "_arrays");
		rid = table_funcs.column_find_row(tr, find_sql_column(sysarray, "table_id"),
				&t->base.id, NULL);
		assert(rid != oid_nil);
		table_funcs.table_delete(tr, sysarray, rid);

	}

	sys_drop_keys(tr, t, drop_action);
	sys_drop_idxs(tr, t, drop_action);

	sql_trans_drop_dependencies(tr, t->base.id);

	if (isTableOrArray(t))
		sys_drop_columns(tr, t, drop_action);

	if (isGlobal(t)) 
		tr->schema_updates ++;

	if (drop_action) 
		sql_trans_drop_all_dependencies(tr, t->s, t->base.id, isTableOrArray(t) ? TABLE_DEPENDENCY : VIEW_DEPENDENCY);
}

static void
sys_drop_type(sql_trans *tr, sql_type *type, int drop_action)
{
	sql_schema *syss = find_sql_schema(tr, "sys");
	sql_table *sys_tab_type = find_sql_table(syss, "types");
	sql_column *sys_type_col = find_sql_column(sys_tab_type, "id");
	oid rid = table_funcs.column_find_row(tr, sys_type_col, &type->base.id, NULL);

	assert(rid != oid_nil);
	table_funcs.table_delete(tr, sys_tab_type, rid);

	sql_trans_drop_dependencies(tr, type->base.id);

	tr->schema_updates ++;

	if (drop_action)
		sql_trans_drop_all_dependencies(tr, type->s, type->base.id, TYPE_DEPENDENCY);
}


static void
sys_drop_func(sql_trans *tr, sql_func *func, int drop_action)
{
	sql_schema *syss = find_sql_schema(tr, "sys");
	sql_table *sys_tab_func = find_sql_table(syss, "functions");
	sql_column *sys_func_col = find_sql_column(sys_tab_func, "id");
	oid rid_func = table_funcs.column_find_row(tr, sys_func_col, &func->base.id, NULL);
	if (IS_AGGR(func)) {
		sql_table *sys_tab_args = find_sql_table(syss, "args");
		sql_column *sys_args_col = find_sql_column(sys_tab_args, "func_id");
		oid rid_args = table_funcs.column_find_row(tr, sys_args_col, &func->base.id, NULL);
		assert(rid_args != oid_nil);
		table_funcs.table_delete(tr, sys_tab_args, rid_args);
	}

	assert(rid_func != oid_nil);
	table_funcs.table_delete(tr, sys_tab_func, rid_func);

	sql_trans_drop_dependencies(tr, func->base.id);

	tr->schema_updates ++;

	if (drop_action)
		sql_trans_drop_all_dependencies(tr, func->s, func->base.id, !IS_PROC(func) ? FUNC_DEPENDENCY : PROC_DEPENDENCY);
}

static void
sys_drop_types(sql_trans *tr, sql_schema *s, int drop_action)
{
	node *n;

	if (cs_size(&s->types))
		for (n = s->types.set->h; n; n = n->next) {
			sql_type *t = n->data;

			sys_drop_type(tr, t, drop_action);
		}
}

static void
sys_drop_tables(sql_trans *tr, sql_schema *s, int drop_action)
{
	node *n;

	if (cs_size(&s->tables))
		for (n = s->tables.set->h; n; n = n->next) {
			sql_table *t = n->data;

			sys_drop_table(tr, t, drop_action);
		}
}

static void
sys_drop_funcs(sql_trans *tr, sql_schema *s, int drop_action)
{
	node *n;

	if (cs_size(&s->funcs))
		for (n = s->funcs.set->h; n; n = n->next) {
			sql_func *f = n->data;

			sys_drop_func(tr, f, drop_action);
		}
}

static void
sys_drop_sequences(sql_trans *tr, sql_schema *s, int drop_action)
{
	node *n;

	if (cs_size(&s->seqs))
		for (n = s->seqs.set->h; n; n = n->next) {
			sql_sequence *seq = n->data;

			sys_drop_sequence(tr, seq, drop_action);
		}
}


sql_type *
sql_trans_create_type(sql_trans *tr, sql_schema * s, char *sqlname, int digits, int scale, int radix, char *impl)
{
	sql_type *t;
	sql_table *systype;
	int localtype = ATOMindex(impl);
	int eclass = EC_EXTERNAL;

	if (localtype < 0) 
		return NULL;
	t = SA_ZNEW(tr->sa, sql_type);
	systype = find_sql_table(find_sql_schema(tr, "sys"), "types");
	base_init(tr->sa, &t->base, next_oid(), TR_NEW, impl);
	t->sqlname = sa_strdup(tr->sa, sqlname);
	t->digits = digits;
	t->scale = scale;
	t->radix = radix;
	t->eclass = eclass;
	t->localtype = localtype;
	t->s = s;

	cs_add(&s->types, t, TR_NEW);
	table_funcs.table_insert(tr, systype, &t->base.id, t->base.name, t->sqlname, &t->digits, &t->scale, &radix, &eclass, &s->base.id);

	t->base.wtime = s->base.wtime = tr->wtime = tr->wstime;
	tr->schema_updates ++;
	return t;
}

sql_func *
create_sql_func(sql_allocator *sa, char *func, list *args, sql_subtype *res, int type, char *mod, char *impl, char *query)
{
	sql_func *t = SA_ZNEW(sa, sql_func);

	base_init(sa, &t->base, next_oid(), TR_NEW, func);
	assert(impl && mod);
	t->imp = (impl)?sa_strdup(sa, impl):NULL;
	t->mod = (mod)?sa_strdup(sa, mod):NULL; 
	t->type = type;
	t->sql = (query)?1:0;
	t->side_effect = res?FALSE:TRUE;
	t->ops = args;
	t->res.scale = t->res.digits = 0;
	t->res.type = NULL;
	t->query = (query)?sa_strdup(sa, query):NULL;
	t->fix_scale = SCALE_EQ;
	if (res)
		t->res = *res;
	t->s = NULL;
	return t;
}

sql_func *
sql_trans_create_func(sql_trans *tr, sql_schema * s, char *func, list *args, sql_subtype *res, int type, char *mod, char *impl, char *query)
{
	sql_func *t = SA_ZNEW(tr->sa, sql_func);
	sql_table *sysfunc = find_sql_table(find_sql_schema(tr, "sys"), "functions");
	sql_table *sysarg = find_sql_table(find_sql_schema(tr, "sys"), "args");
	node *n;
	int number = 0;
	bit se, sql;

	base_init(tr->sa, &t->base, next_oid(), TR_NEW, func);
	assert(impl && mod);
	t->imp = (impl)?sa_strdup(tr->sa, impl):NULL;
	t->mod = (mod)?sa_strdup(tr->sa, mod):NULL; 
	t->type = type;
	sql = t->sql = (query)?1:0;
	se = t->side_effect = res?FALSE:TRUE;
	t->ops = sa_list(tr->sa);
	t->fix_scale = SCALE_EQ;
	for(n=args->h; n; n = n->next) 
		list_append(t->ops, arg_dup(tr->sa, n->data));
	t->res.scale = t->res.digits = 0;
	t->res.type = NULL;
	t->query = (query)?sa_strdup(tr->sa, query):NULL;
	if (res)
		t->res = *res;
	t->s = s;

	cs_add(&s->funcs, t, TR_NEW);
	table_funcs.table_insert(tr, sysfunc, &t->base.id, t->base.name, query?query:t->imp, t->mod, &sql, &type, &se, &s->base.id);
	if (t->res.type) {
		char *name = "result";
		sqlid id = next_oid();

		table_funcs.table_insert(tr, sysarg, &id, &t->base.id, name, t->res.type->sqlname, &t->res.digits, &t->res.scale, &number);
		number++;
	}
	if (t->ops) for (n = t->ops->h; n; n = n->next, number++) {
		sql_arg *a = n->data;
		sqlid id = next_oid();

		table_funcs.table_insert(tr, sysarg, &id, &t->base.id, a->name, a->type.type->sqlname, &a->type.digits, &a->type.scale, &number);
	}

	t->base.wtime = s->base.wtime = tr->wtime = tr->wstime;
	tr->schema_updates ++;
	return t;
}

void
sql_trans_drop_func(sql_trans *tr, sql_schema *s, int id, int drop_action)
{
	node *n = find_sql_func_node(s, id);
	sql_func *func = n->data;

	if (drop_action == DROP_CASCADE_START || drop_action == DROP_CASCADE) {
		int *local_id = NEW(int);

		if (! tr->dropped) 
			tr->dropped = list_create((fdestroy) GDKfree);
		*local_id = func->base.id;
		list_append(tr->dropped, local_id);
	}

	sys_drop_func(tr, func, DROP_CASCADE);

	func->base.wtime = s->base.wtime = tr->wtime = tr->wstime;
	tr->schema_updates ++;
	cs_del(&s->funcs, n, func->base.flag);
	
	if (drop_action == DROP_CASCADE_START && tr->dropped) {
		list_destroy(tr->dropped);
		tr->dropped = NULL;
	}
	
}

void
sql_trans_drop_all_func(sql_trans *tr, sql_schema *s, list * list_func, int drop_action)
{
	node *n = NULL;
	sql_func *func = NULL;

	if (!tr->dropped)
		tr->dropped = list_create((fdestroy) GDKfree);
	for (n = list_func->h; n ; n = n->next ) {
		func = (sql_func *) n->data;

		if (! list_find_id(tr->dropped, func->base.id)){ 
			int *local_id = NEW(int);

			*local_id = func->base.id;
			list_append(tr->dropped, local_id);
			sql_trans_drop_func(tr, s, func->base.id, drop_action ? DROP_CASCADE : DROP_RESTRICT);
		}
	}
	
	if ( tr->dropped) {
		list_destroy(tr->dropped);
		tr->dropped = NULL;
	}
	
}

sql_schema *
sql_trans_create_schema(sql_trans *tr, char *name, int auth_id, int owner)
{
	sql_schema *s = SA_ZNEW(tr->sa, sql_schema);
	sql_table *sysschema = find_sql_table(find_sql_schema(tr, "sys"), "schemas");

	base_init(tr->sa, &s->base, next_oid(), TR_NEW, name);
	s->auth_id = auth_id;
	s->owner = owner;
	cs_new(&s->tables, tr->sa, (fdestroy) &table_destroy);
	cs_new(&s->types, tr->sa, (fdestroy) NULL);
	cs_new(&s->funcs, tr->sa, (fdestroy) NULL);
	cs_new(&s->seqs, tr->sa, (fdestroy) NULL);
	s->keys = list_new(tr->sa, (fdestroy) NULL);
	s->idxs = list_new(tr->sa, (fdestroy) NULL);
	s->triggers = list_new(tr->sa, (fdestroy) NULL);
	s->tr = tr;

	cs_add(&tr->schemas, s, TR_NEW);
	table_funcs.table_insert(tr, sysschema, &s->base.id, s->base.name, &s->auth_id, &s->owner);
	s->base.wtime = tr->wtime = tr->wstime;
	tr->schema_updates ++;
	return s;
}

void
sql_trans_drop_schema(sql_trans *tr, int id, int drop_action)
{
	node *n = find_sql_schema_node(tr, id);
	sql_schema *s = n->data;
	sql_table *sysschema = find_sql_table(find_sql_schema(tr, "sys"), "schemas");
	oid rid = table_funcs.column_find_row(tr, find_sql_column(sysschema, "id"), &s->base.id, NULL);

	if (drop_action == DROP_CASCADE_START || drop_action == DROP_CASCADE) {
		int *local_id = NEW(int);

		if (! tr->dropped) 
			tr->dropped = list_create((fdestroy) GDKfree);
		*local_id = s->base.id;
		list_append(tr->dropped, local_id);
	} 

	assert(rid != oid_nil);
	table_funcs.table_delete(tr, sysschema, rid);
	sys_drop_funcs(tr, s, drop_action);
	sys_drop_tables(tr, s, drop_action);
	sys_drop_types(tr, s, drop_action);
	sys_drop_sequences(tr, s, drop_action);

	s->base.wtime = tr->wtime = tr->wstime;
	tr->schema_updates ++;
	cs_del(&tr->schemas, n, s->base.flag);
	
	if (drop_action == DROP_CASCADE_START && tr->dropped) {
		list_destroy(tr->dropped);
		tr->dropped = NULL;
	}
		
}

 sql_table *
sql_trans_add_table(sql_trans *tr, sql_table *mt, sql_table *pt)
{
	sql_schema *syss = find_sql_schema(tr, isGlobal(mt)?"sys":"tmp");
	sql_table *sysobj = find_sql_table(syss, "objects");
	int nr = list_length(mt->tables.set);

	/* TODO add dependency betweem mt/pt */
	cs_add(&mt->tables, pt, TR_NEW);
	pt->p = mt;
	mt->s->base.wtime = mt->base.wtime = tr->wtime = tr->wstime;
	table_funcs.table_insert(tr, sysobj, &mt->base.id, pt->base.name, &nr);
	return mt;
}

sql_table *
sql_trans_del_table(sql_trans *tr, sql_table *mt, sql_table *pt, int drop_action)
{
	sql_schema *syss = find_sql_schema(tr, isGlobal(mt)?"sys":"tmp");
	sql_table *sysobj = find_sql_table(syss, "objects");
	node *n = cs_find_name(&mt->tables, pt->base.name);
	oid rid = table_funcs.column_find_row(tr, find_sql_column(sysobj, "name"), pt->base.name, NULL);

	/* TODO drop dependency betweem mt/pt */
	cs_del(&mt->tables, n, pt->base.flag);
	mt->s->base.wtime = mt->base.wtime = tr->wtime = tr->wstime;
	table_funcs.table_delete(tr, sysobj, rid);
	if (drop_action == DROP_CASCADE)
		sql_trans_drop_table(tr, pt->s, pt->base.id, drop_action);
	return mt;
}

sql_table *
sql_trans_create_table(sql_trans *tr, sql_schema *s, char *name, char *sql, int tt, bit system, int persistence, int commit_action, int sz, int valence, bit fixed, bit materialised)
{
	sql_table *t = create_sql_table(tr->sa, name, tt, system, persistence, commit_action, valence, fixed, materialised);
	sql_schema *syss = find_sql_schema(tr, isGlobal(t)?"sys":"tmp");
	sql_table *systable = find_sql_table(syss, "_tables");
	sht ca;

	/* temps all belong to a special tmp schema and only views/remote
	   have a query */
	assert( (isTableOrArray(t) || 
		(!isTempTable(t) || (strcmp(s->base.name, "tmp") == 0) || isDeclaredTable(t))) || (isView(t) && !sql) || isStream(t) || (isRemote(t) && !sql));

	t->query = sql ? sa_strdup(tr->sa, sql) : NULL;
	t->s = s;
	t->sz = sz;
	if (sz < 0)
		t->sz = COLSIZE;
	cs_add(&s->tables, t, TR_NEW);
	if (isStream(t))
		t->persistence = SQL_STREAM;
	if (isRemote(t))
		t->persistence = SQL_REMOTE;

	if (isTableOrArray(t)) {
		if (store_funcs.create_del(tr, t) != LOG_OK) {
			if (bs_debug)
				fprintf(stderr, "#\tload table %s missing 'deletes'", t->base.name);
			t->persistence = SQL_GLOBAL_TEMP;
		}
	}

	ca = t->commit_action;
	if (!isDeclaredTable(t)) {
		table_funcs.table_insert(tr, systable, &t->base.id, t->base.name, &s->base.id,
			(t->query) ? t->query : ATOMnilptr(TYPE_str), &t->type,
			&t->system, &ca, &t->readonly);
		if(isArray(t)) {
			sql_table *sysarray = find_sql_table(syss, "_arrays");
			table_funcs.table_insert(tr, sysarray, &t->base.id, &t->valence, &t->fixed, &t->materialised);
		}
	}

	t->base.wtime = s->base.wtime = tr->wtime = tr->wstime;
	if (isGlobal(t)) 
		tr->schema_updates ++;
	return t;
}

sql_key *
create_sql_kc(sql_allocator *sa, sql_key *k, sql_column *c)
{
	sql_kc *kc = SA_ZNEW(sa, sql_kc);

	kc->c = c;
	list_append(k->columns, kc);
	if (k->idx)
		create_sql_ic(sa, k->idx, c);
	if (k->type == pkey)
		c->null = 0;
	return k;
}

sql_ukey *
create_sql_ukey(sql_allocator *sa, sql_table *t, char *name, key_type kt)
{
	sql_key *nk = NULL;
	sql_ukey *tk;

	nk = (kt != fkey) ? (sql_key *) SA_ZNEW(sa, sql_ukey) : (sql_key *) SA_ZNEW(sa, sql_fkey);
 	tk = (sql_ukey *) nk;
	assert(name);

	base_init(sa, &nk->base, next_oid(), TR_NEW, name);

	nk->type = kt;
	nk->columns = sa_list(sa);
	nk->idx = NULL;
	nk->t = t;

	tk->keys = NULL;
	if (nk->type == pkey)
		t->pkey = tk;
	cs_add(&t->keys, nk, TR_NEW);
	return tk;
}

sql_fkey *
create_sql_fkey(sql_allocator *sa, sql_table *t, char *name, key_type kt, sql_key *rkey, int on_delete, int on_update)
{
	sql_key *nk;
	sql_fkey *fk = NULL;
	sql_ukey *uk = (sql_ukey *) rkey;

	nk = (kt != fkey) ? (sql_key *) SA_ZNEW(sa, sql_ukey) : (sql_key *) SA_ZNEW(sa, sql_fkey);

	assert(name);
	base_init(sa, &nk->base, next_oid(), TR_NEW, name);
	nk->type = kt;
	nk->columns = sa_list(sa);
	nk->t = t;
	nk->idx = create_sql_idx(sa, t, name, (nk->type == fkey) ? join_idx : hash_idx);
	nk->idx->key = nk;

	fk = (sql_fkey *) nk;

	fk->on_delete = on_delete;
	fk->on_update = on_update;	

	fk->rkey = uk;
	cs_add(&t->keys, nk, TR_NEW);
	return (sql_fkey*) nk;
}

sql_idx *
create_sql_ic(sql_allocator *sa, sql_idx *i, sql_column *c)
{
	sql_kc *ic = SA_ZNEW(sa, sql_kc);

	ic->c = c;
	list_append(i->columns, ic);

	if (hash_index(i->type) && list_length(i->columns) > 1) {
		/* Correct the unique flag of the keys first column */
		c->unique = list_length(i->columns); 
		if (c->unique == 2) {
			sql_kc *ic1 = i->columns->h->data;
			ic1->c->unique ++;
		}
	}

	/* should we switch to oph_idx ? */
	if (i->type == hash_idx && list_length(i->columns) == 1 && ic->c->sorted) 
		/*i->type = oph_idx;*/
		i->type = no_idx;

	return i;
}

sql_idx *
create_sql_idx(sql_allocator *sa, sql_table *t, char *name, idx_type it)
{
	sql_idx *ni = SA_ZNEW(sa, sql_idx);

	base_init(sa, &ni->base, next_oid(), TR_NEW, name);
	ni->columns = sa_list(sa);
	ni->t = t;
	ni->type = it;
	ni->key = NULL;
	cs_add(&t->idxs, ni, TR_NEW);
	return ni;
}

sql_column *
create_sql_column(sql_allocator *sa, sql_table *t, char *name, sql_subtype *tpe)
{
	sql_column *col = SA_ZNEW(sa, sql_column);

	base_init(sa, &col->base, next_oid(), TR_NEW, name);
	col->type = *tpe;
	col->def = NULL;
	col->null = 1;
	col->colnr = table_next_column_nr(t);
	col->t = t;
	col->unique = 0;
	col->storage_type = NULL;

	col->dim = NULL;

	cs_add(&t->columns, col, TR_NEW);
	return col;
}

void
sql_trans_drop_table(sql_trans *tr, sql_schema *s, int id, int drop_action)
{
	node *n = find_sql_table_node(s, id);
	sql_table *t = n->data;

	if (drop_action == DROP_CASCADE_START || drop_action == DROP_CASCADE) {
		int *local_id = NEW(int);

		if (! tr->dropped) 
			tr->dropped = list_create((fdestroy) GDKfree);
		*local_id = t->base.id;
		list_append(tr->dropped, local_id);
	}
		
	if (!isDeclaredTable(t))
		sys_drop_table(tr, t, drop_action);

	t->base.wtime = s->base.wtime = tr->wtime = tr->wstime;
	if (isGlobal(t) || (t->commit_action != CA_DROP)) 
		tr->schema_updates ++;
	cs_del(&s->tables, n, t->base.flag);
	
	if (drop_action == DROP_CASCADE_START && tr->dropped) {
		list_destroy(tr->dropped);
		tr->dropped = NULL;
	}
}

BUN
sql_trans_clear_table(sql_trans *tr, sql_table *t)
{
	node *n = t->columns.set->h;
	sql_column *c = n->data;
	BUN sz = 0;

	t->cleared = 1;
	t->base.wtime = t->s->base.wtime = tr->wtime = tr->wstime;
	c->base.wtime = tr->wstime;

	sz += store_funcs.clear_col(tr, c);
	sz -= store_funcs.clear_del(tr, t);

	for (n = n->next; n; n = n->next) {
		c = n->data;
		c->base.wtime = tr->wstime;

		(void)store_funcs.clear_col(tr, c);
	}
	if (t->idxs.set) {
		for (n = t->idxs.set->h; n; n = n->next) {
			sql_idx *ci = n->data;

			ci->base.wtime = tr->wstime;
			(void)store_funcs.clear_idx(tr, ci);
		}
	}
	return sz;
}

sql_column *
sql_trans_create_column(sql_trans *tr, sql_table *t, char *name, sql_subtype *tpe)
{
	sql_column *col;
	sql_schema *syss = find_sql_schema(tr, isGlobal(t)?"sys":"tmp");
	sql_table *syscolumn = find_sql_table(syss, "_columns");

	if (!tpe)
		return NULL;

 	col = create_sql_column(tr->sa, t, name, tpe );

	if (isTableOrArray(col->t))
		store_funcs.create_col(tr, col);
	if (!isDeclaredTable(t))
		/* "_dimensions" table is not filled here, but in sql_trans_copy_column() */
		table_funcs.table_insert(tr, syscolumn, &col->base.id, col->base.name, col->type.type->sqlname, &col->type.digits, &col->type.scale, &t->base.id, (col->def) ? col->def : ATOMnilptr(TYPE_str), &col->null, &col->colnr, (col->storage_type) ? col->storage_type : ATOMnilptr(TYPE_str));

	col->base.wtime = t->base.wtime = t->s->base.wtime = tr->wtime = tr->wstime;
	if (isGlobal(t)) 
		tr->schema_updates ++;
	return col;
}

void 
drop_sql_column(sql_table *t, int id, int drop_action)
{
	node *n = list_find_base_id(t->columns.set, id);
	sql_column *col = n->data;

	col->drop_action = drop_action; 
	cs_del(&t->columns, n, TR_OLD);
}

void 
drop_sql_idx(sql_table *t, int id)
{
	node *n = list_find_base_id(t->idxs.set, id);

	cs_del(&t->idxs, n, TR_OLD);
}

void 
drop_sql_key(sql_table *t, int id, int drop_action)
{
	node *n = list_find_base_id(t->keys.set, id);
	sql_key *k = n->data;

	k->drop_action = drop_action; 
	cs_del(&t->keys, n, TR_OLD);
}



void
sql_trans_drop_column(sql_trans *tr, sql_table *t, int id, int drop_action)
{
	node *n = list_find_base_id(t->columns.set, id);
	sql_column *col = n->data;

	if (drop_action == DROP_CASCADE_START || drop_action == DROP_CASCADE) {
		int *local_id = NEW(int);

		if (! tr->dropped) 
			tr->dropped = list_create((fdestroy) GDKfree);
		*local_id = col->base.id;
		list_append(tr->dropped, local_id);
	}
	
	if (isTableOrArray(t))
		sys_drop_column(tr, col, drop_action);

	col->base.wtime = t->base.wtime = t->s->base.wtime = tr->wtime = tr->wstime;
	cs_del(&t->columns, n, col->base.flag);
	if (isGlobal(t)) 
		tr->schema_updates ++;
	
	if (drop_action == DROP_CASCADE_START && tr->dropped) {
		list_destroy(tr->dropped);
		tr->dropped = NULL;
	}
}

sql_column *
sql_trans_alter_null(sql_trans *tr, sql_column *col, int isnull)
{
	if (col->null != isnull) {
		sql_schema *syss = find_sql_schema(tr, isGlobal(col->t)?"sys":"tmp"); 
		sql_table *syscolumn = find_sql_table(syss, "_columns");
		oid rid = table_funcs.column_find_row(tr, find_sql_column(syscolumn, "id"),
					  &col->base.id, NULL);

		assert(rid != oid_nil);
		table_funcs.column_update_value(tr, find_sql_column(syscolumn, "null"), rid, &isnull);
		col->null = isnull;
		col->base.wtime = col->t->base.wtime = col->t->s->base.wtime = tr->wtime = tr->wstime;
		if (isGlobal(col->t)) 
			tr->schema_updates ++;
	}

	return col;
}

sql_table *
sql_trans_alter_readonly(sql_trans *tr, sql_table *t, int readonly)
{
	if (t->readonly != readonly) {
		sql_schema *syss = find_sql_schema(tr, isGlobal(t)?"sys":"tmp"); 
		sql_table *systable = find_sql_table(syss, "_tables");
		oid rid = table_funcs.column_find_row(tr, find_sql_column(systable, "id"),
					  &t->base.id, NULL);

		assert(rid != oid_nil);
		table_funcs.column_update_value(tr, find_sql_column(systable, "readonly"), rid, &readonly);
		t->readonly = readonly;
		t->base.wtime = t->s->base.wtime = tr->wtime = tr->wstime;
		if (isGlobal(t)) 
			tr->schema_updates ++;
	}
	return t;
}

sql_column *
sql_trans_alter_default(sql_trans *tr, sql_column *col, char *val)
{
	if (!col->def && !val)
		return col;	/* no change */

	if (!col->def || !val || strcmp(col->def, val) != 0) {
		void *p = val ? val : ATOMnilptr(TYPE_str);
		sql_schema *syss = find_sql_schema(tr, isGlobal(col->t)?"sys":"tmp"); 
		sql_table *syscolumn = find_sql_table(syss, "_columns");
		sql_column *col_ids = find_sql_column(syscolumn, "id");
		sql_column *col_dfs = find_sql_column(syscolumn, "default");
		oid rid = table_funcs.column_find_row(tr, col_ids, &col->base.id, NULL);

		assert(rid != oid_nil);
		table_funcs.column_update_value(tr, col_dfs, rid, p);
		col->def = NULL;
		if (val)
			col->def = sa_strdup(tr->sa, val);
		col->base.wtime = col->t->base.wtime = col->t->s->base.wtime = tr->wtime = tr->wstime;
		if (isGlobal(col->t)) 
			tr->schema_updates ++;
	}
	return col;
}

int
sql_trans_is_sorted( sql_trans *tr, sql_column *col )
{
	if (col && store_funcs.sorted_col(tr, col))
		return 1;
	return 0;
}

sql_key *
sql_trans_create_ukey(sql_trans *tr, sql_table *t, char *name, key_type kt)
{
/* can only have keys between persistent tables */
	int neg = -1;
	int action = -1;
	sql_key *nk;
	sql_schema *syss = find_sql_schema(tr, isGlobal(t)?"sys":"tmp");
	sql_table *syskey = find_sql_table(syss, "keys");
	sql_ukey *uk = NULL;

	if (isTempTable(t))
		return NULL;

	nk = (kt != fkey) ? (sql_key *) SA_ZNEW(tr->sa, sql_ukey)
	: (sql_key *) SA_ZNEW(tr->sa, sql_fkey);

	assert(name);
	base_init(tr->sa, &nk->base, next_oid(), TR_NEW, name);
	nk->type = kt;
	nk->columns = list_new(tr->sa, (fdestroy) NULL);
	nk->t = t;
	nk->idx = NULL;

	uk = (sql_ukey *) nk;

	uk->keys = NULL;

	if (nk->type == pkey) 
		t->pkey = uk;

	cs_add(&t->keys, nk, TR_NEW);
	list_append(t->s->keys, nk);

	table_funcs.table_insert(tr, syskey, &nk->base.id, &t->base.id, &nk->type, nk->base.name, (nk->type == fkey) ? &((sql_fkey *) nk)->rkey->k.base.id : &neg, &action );

	syskey->base.wtime = syskey->s->base.wtime = t->base.wtime = t->s->base.wtime = tr->wtime = tr->wstime;
	if (isGlobal(t)) 
		tr->schema_updates ++;
	return nk;
}

sql_fkey *
sql_trans_create_fkey(sql_trans *tr, sql_table *t, char *name, key_type kt, sql_key *rkey, int on_delete, int on_update)
{
/* can only have keys between persistent tables */
	int neg = -1;
	int action = (on_update<<8) + on_delete;
	sql_key *nk;
	sql_schema *syss = find_sql_schema(tr, isGlobal(t)?"sys":"tmp");
	sql_table *syskey = find_sql_table(syss, "keys");
	sql_fkey *fk = NULL;
	sql_ukey *uk = (sql_ukey *) rkey;

	if (isTempTable(t))
		return NULL;

	nk = (kt != fkey) ? (sql_key *) SA_ZNEW(tr->sa, sql_ukey)
	: (sql_key *) SA_ZNEW(tr->sa, sql_fkey);

	assert(name);
	base_init(tr->sa, &nk->base, next_oid(), TR_NEW, name);
	nk->type = kt;
	nk->columns = list_new(tr->sa, (fdestroy) NULL);
	nk->t = t;
	nk->idx = sql_trans_create_idx(tr, t, name, (nk->type == fkey) ? join_idx : hash_idx);
	nk->idx->key = nk;

	fk = (sql_fkey *) nk;

	fk->on_delete = on_delete;
	fk->on_update = on_update;	

	fk->rkey = uk;
	if (!uk->keys)
		uk->keys = list_new(tr->sa, NULL);
	list_append(uk->keys, fk);

	cs_add(&t->keys, nk, TR_NEW);
	list_append(t->s->keys, nk);

	table_funcs.table_insert(tr, syskey, &nk->base.id, &t->base.id, &nk->type, nk->base.name, (nk->type == fkey) ? &((sql_fkey *) nk)->rkey->k.base.id : &neg, &action);

	sql_trans_create_dependency(tr, ((sql_fkey *) nk)->rkey->k.base.id, nk->base.id, FKEY_DEPENDENCY);

	syskey->base.wtime = syskey->s->base.wtime = t->base.wtime = t->s->base.wtime = tr->wtime = tr->wstime;
	if (isGlobal(t)) 
		tr->schema_updates ++;
	return (sql_fkey*) nk;
}


sql_key *
sql_trans_create_kc(sql_trans *tr, sql_key *k, sql_column *c )
{
	sql_kc *kc = SA_ZNEW(tr->sa, sql_kc);
	int nr = list_length(k->columns);
	sql_schema *syss = find_sql_schema(tr, isGlobal(k->t)?"sys":"tmp");
	sql_table *syskc = find_sql_table(syss, "objects");

	assert(c);
	kc->c = c;
	list_append(k->columns, kc);
	if (k->idx)
		sql_trans_create_ic(tr, k->idx, c);

	if (k->type == pkey) {
		sql_trans_create_dependency(tr, c->base.id, k->base.id, KEY_DEPENDENCY);
		sql_trans_alter_null(tr, c, 0);
	}

	table_funcs.table_insert(tr, syskc, &k->base.id, kc->c->base.name, &nr);

	syskc->base.wtime = tr->wtime = tr->wstime;
	if (isGlobal(k->t)) 
		tr->schema_updates ++;
	return k;
}


sql_fkey *
sql_trans_create_fkc(sql_trans *tr, sql_fkey *fk, sql_column *c )
{
	sql_key *k = (sql_key *) fk;
	sql_kc *kc = SA_ZNEW(tr->sa, sql_kc);
	int nr = list_length(k->columns);
	sql_schema *syss = find_sql_schema(tr, isGlobal(k->t)?"sys":"tmp");
	sql_table *syskc = find_sql_table(syss, "objects");

	assert(c);
	kc->c = c;
	list_append(k->columns, kc);
	if (k->idx)
		sql_trans_create_ic(tr, k->idx, c);

	sql_trans_create_dependency(tr, c->base.id, k->base.id, FKEY_DEPENDENCY);

	table_funcs.table_insert(tr, syskc, &k->base.id, kc->c->base.name, &nr);

	syskc->base.wtime = tr->wtime = tr->wstime;
	if (isGlobal(k->t)) 
		tr->schema_updates ++;
	return (sql_fkey*)k;
}

static sql_idx *
table_has_idx( sql_table *t, list *keycols)
{
	node *n, *m, *o;
	char *found = NULL;
	int len = list_length(keycols);
	
	found = NEW_ARRAY(char, len);
	if (t->idxs.set) for ( n = t->idxs.set->h; n; n = n->next ) {
		sql_idx *i = n->data;
		int nr;
		
		memset(found, 0, len);
		for (m = keycols->h, nr = 0; m; m = m->next, nr++ ) {
			sql_kc *kc = m->data;

			for (o = i->columns->h; o; o = o->next) {
				sql_kc *ikc = o->data;

				if (kc->c == ikc->c) {
					found[nr] = 1;
					break;
				}
			}
		}
		for(nr = 0; nr<len; nr++)
			if (!found[nr])
				break;
		if (nr == len) {
			_DELETE(found);
			return i;
		}
	}
	if (found)
		_DELETE(found);
	return NULL;
}

sql_key *
key_create_done(sql_allocator *sa, sql_key *k) 
{
	node *n;
	sql_idx *i;

	/* for now we only mark the end of unique/primary key definitions */ 
	if (k->type == fkey) 
		return k;

	if ((i = table_has_idx(k->t, k->columns)) != NULL) {
		/* use available hash, or use the order */
		if (hash_index(i->type)) {
			k->idx = i;
			if (!k->idx->key)
				k->idx->key = k;
		}
	}

	/* we need to create an index */
	k->idx = create_sql_idx(sa, k->t, k->base.name, hash_idx);
	k->idx->key = k;

	for (n=k->columns->h; n; n = n->next) {
		sql_kc *kc = n->data;

		create_sql_ic(sa, k->idx, kc->c);
	}
	return k;
}

sql_key *
sql_trans_key_done(sql_trans *tr, sql_key *k) 
{
	node *n;
	sql_idx *i;

	/* for now we only mark the end of unique/primary key definitions */ 
	if (k->type == fkey) 
		return k;

	if ((i = table_has_idx(k->t, k->columns)) != NULL) {
		/* use available hash, or use the order */
		if (hash_index(i->type)) {
			k->idx = i;
			if (!k->idx->key)
				k->idx->key = k;
		}
		return k;
	}

	/* we need to create an index */
	k->idx = sql_trans_create_idx(tr, k->t, k->base.name, hash_idx);
	k->idx->key = k;

	for (n=k->columns->h; n; n = n->next) {
		sql_kc *kc = n->data;

		sql_trans_create_ic(tr, k->idx, kc->c);
	}
	return k;
}

void
sql_trans_drop_key(sql_trans *tr, sql_schema *s, int id, int drop_action)
{
	node *n = list_find_base_id(s->keys, id);
	sql_key *k = n->data;

	if (drop_action == DROP_CASCADE_START || drop_action == DROP_CASCADE) {
		int *local_id = NEW(int);

		if (! tr->dropped) 
			tr->dropped = list_create((fdestroy) GDKfree);
		*local_id = k->base.id;
		list_append(tr->dropped, local_id);
	}

	if (k->idx)
		sql_trans_drop_idx(tr, s, k->idx->base.id, drop_action);

	/*Clean the key from the keys*/
	n = cs_find_name(&k->t->keys, k->base.name);
	if (n)
		cs_del(&k->t->keys, n, k->base.flag);

	if (!isTempTable(k->t)) 
		sys_drop_key(tr, k, drop_action);

	k->base.wtime = k->t->base.wtime = s->base.wtime = tr->wtime = tr->wstime;
	if (isGlobal(k->t)) 
		tr->schema_updates ++;

	if (  drop_action == DROP_CASCADE_START && tr->dropped) {
		list_destroy(tr->dropped);
		tr->dropped = NULL;
	}

}

sql_idx *
sql_trans_create_idx(sql_trans *tr, sql_table *t, char *name, idx_type it)
{
	/* can only have idxs between persistent tables */
	sql_idx *ni = SA_ZNEW(tr->sa, sql_idx);
	sql_schema *syss = find_sql_schema(tr, isGlobal(t)?"sys":"tmp");
	sql_table *sysidx = find_sql_table(syss, "idxs");

	assert(name);
	base_init(tr->sa, &ni->base, next_oid(), TR_NEW, name);
	ni->type = it;
	ni->columns = list_new(tr->sa, (fdestroy) NULL);
	ni->t = t;
	ni->key = NULL;

	cs_add(&t->idxs, ni, TR_NEW);
	list_append(t->s->idxs, ni);

	if (!isDeclaredTable(t) && isTableOrArray(ni->t) && idx_has_column(ni->type))
		store_funcs.create_idx(tr, ni);
	if (!isDeclaredTable(t))
		table_funcs.table_insert(tr, sysidx, &ni->base.id, &t->base.id, &ni->type, ni->base.name);
	ni->base.wtime = t->base.wtime = t->s->base.wtime = tr->wtime = tr->wstime;
	if (isGlobal(t)) 
		tr->schema_updates ++;
	return ni;
}

sql_idx *
sql_trans_create_ic(sql_trans *tr, sql_idx * i, sql_column *c)
{
	sql_kc *ic = SA_ZNEW(tr->sa, sql_kc);
	int nr = list_length(i->columns);
	sql_schema *syss = find_sql_schema(tr, isGlobal(i->t)?"sys":"tmp");
	sql_table *sysic = find_sql_table(syss, "objects");

	assert(c);
	ic->c = c;
	list_append(i->columns, ic);

	if (hash_index(i->type) && list_length(i->columns) > 1) {
		/* Correct the unique flag of the keys first column */
		c->unique = list_length(i->columns); 
		if (c->unique == 2) {
			sql_kc *ic1 = i->columns->h->data;
			ic1->c->unique ++;
		}
	}

	/* should we switch to oph_idx ? */
#if 0
	if (i->type == hash_idx && list_length(i->columns) == 1 &&
	    store_funcs.count_col(ic->c) && store_funcs.sorted_col(tr, ic->c)) {
		sql_table *sysidx = find_sql_table(syss, "idxs");
		sql_column *sysidxid = find_sql_column(sysidx, "id");
		sql_column *sysidxtype = find_sql_column(sysidx, "type");
		oid rid = table_funcs.column_find_row(tr, sysidxid, &i->base.id, NULL);
	
		/*i->type = oph_idx;*/
		i->type = no_idx;
		table_funcs.column_update_value(tr, sysidxtype, rid, &i->type);
	}
#endif

	table_funcs.table_insert(tr, sysic, &i->base.id, ic->c->base.name, &nr);
	sysic->base.wtime = sysic->s->base.wtime = tr->wtime = tr->wstime;
	if (isGlobal(i->t)) 
		tr->schema_updates ++;
	return i;
}

void
sql_trans_drop_idx(sql_trans *tr, sql_schema *s, int id, int drop_action)
{
	node *n = list_find_base_id(s->idxs, id);
	sql_idx *i = n->data;
	
	if (drop_action == DROP_CASCADE_START || drop_action == DROP_CASCADE) {
		int *local_id = NEW(int);

		if (! tr->dropped) 
			tr->dropped = list_create((fdestroy) GDKfree);
		*local_id = i->base.id;
		list_append(tr->dropped, local_id);
	}
	

	if (!isTempTable(i->t))
		sys_drop_idx(tr, i, drop_action);

	i->base.wtime = i->t->base.wtime = s->base.wtime = tr->wtime = tr->wstime;
	if (isGlobal(i->t)) 
		tr->schema_updates ++;
	n = cs_find_name(&i->t->idxs, i->base.name);
	if (n)
		cs_del(&i->t->idxs, n, i->base.flag);
	
	if (  drop_action == DROP_CASCADE_START && tr->dropped) {
		list_destroy(tr->dropped);
		tr->dropped = NULL;
	}
}

sql_trigger *
sql_trans_create_trigger(sql_trans *tr, sql_table *t, char *name, 
	sht time, sht orientation, sht event, char *old_name, char *new_name,
	char *condition, char *statement )
{
	sql_trigger *ni = SA_ZNEW(tr->sa, sql_trigger);
	sql_schema *syss = find_sql_schema(tr, isGlobal(t)?"sys":"tmp");
	sql_table *systrigger = find_sql_table(syss, "triggers");
	str nilptr = ATOMnilptr(TYPE_str);

	assert(name);
	base_init(tr->sa, &ni->base, next_oid(), TR_NEW, name);
	ni->columns = list_new(tr->sa, (fdestroy) NULL);
	ni->t = t;
	ni->time = time;
	ni->orientation = orientation;
	ni->event = event;
	ni->old_name = ni->new_name = ni->condition = NULL; 
	if (old_name)
		ni->old_name = sa_strdup(tr->sa, old_name);
	if (new_name)
		ni->new_name = sa_strdup(tr->sa, new_name);
	if (condition)
		ni->condition = sa_strdup(tr->sa, condition);
	ni->statement = sa_strdup(tr->sa, statement);

	cs_add(&t->triggers, ni, TR_NEW);
	list_append(t->s->triggers, ni);

	table_funcs.table_insert(tr, systrigger, &ni->base.id, ni->base.name, &t->base.id, &ni->time, &ni->orientation, &ni->event, (ni->old_name)?ni->old_name:nilptr, (ni->new_name)?ni->new_name:nilptr, (ni->condition)?ni->condition:nilptr, ni->statement);

	t->base.wtime = t->s->base.wtime = tr->wtime = tr->wstime;
	if (isGlobal(t)) 
		tr->schema_updates ++;
	return ni;
}

sql_trigger *
sql_trans_create_tc(sql_trans *tr, sql_trigger * i, sql_column *c )
{
	sql_kc *ic = SA_ZNEW(tr->sa, sql_kc);
	int nr = list_length(i->columns);
	sql_schema *syss = find_sql_schema(tr, isGlobal(i->t)?"sys":"tmp");
	sql_table *systc = find_sql_table(syss, "objects");

	assert(c);
	ic->c = c;
	list_append(i->columns, ic);
	table_funcs.table_insert(tr, systc, &i->base.id, ic->c->base.name, &nr);
	systc->base.wtime = systc->s->base.wtime = tr->wtime = tr->wstime;
	if (isGlobal(i->t)) 
		tr->schema_updates ++;
	return i;
}

void
sql_trans_drop_trigger(sql_trans *tr, sql_schema *s, int id, int drop_action)
{
	node *n = list_find_base_id(s->triggers, id);
	sql_trigger *i = n->data;
	
	if (drop_action == DROP_CASCADE_START || drop_action == DROP_CASCADE) {
		int *local_id = NEW(int);

		if (! tr->dropped) 
			tr->dropped = list_create((fdestroy) GDKfree);
		*local_id = i->base.id;
		list_append(tr->dropped, local_id);
	}
	
	sys_drop_trigger(tr, i);
	i->base.wtime = i->t->base.wtime = s->base.wtime = tr->wtime = tr->wstime;
	if (isGlobal(i->t)) 
		tr->schema_updates ++;
	n = cs_find_name(&i->t->triggers, i->base.name);
	if (n)
		cs_del(&i->t->triggers, n, i->base.flag);
	
	if (  drop_action == DROP_CASCADE_START && tr->dropped) {
		list_destroy(tr->dropped);
		tr->dropped = NULL;
	}
}

sql_sequence *
create_sql_sequence(sql_allocator *sa, sql_schema *s, char *name, lng start, lng min, lng max, lng inc, lng cacheinc, bit cycle) 
{
	sql_sequence *seq = SA_ZNEW(sa, sql_sequence);

	assert(name);
	base_init(sa, &seq->base, next_oid(), TR_NEW, name);
	seq->start = start;
	seq->minvalue = min;
	seq->maxvalue = max;
	seq->increment = inc;
	seq->cacheinc = cacheinc;
	seq->cycle = cycle;
	seq->s = s;

	return seq;
}

sql_sequence * 
sql_trans_create_sequence(sql_trans *tr, sql_schema *s, char *name, lng start, lng min, lng max, lng inc, lng cacheinc, bit cycle, bit bedropped )
{
	sql_schema *syss = find_sql_schema(tr, "sys");
	sql_table *sysseqs = find_sql_table(syss, "sequences");
	sql_sequence *seq = create_sql_sequence(tr->sa, s, name, start, min, max, inc, cacheinc, cycle);

	cs_add(&s->seqs, seq, TR_NEW);
	table_funcs.table_insert(tr, sysseqs, &seq->base.id, &s->base.id, seq->base.name, &seq->start, &seq->minvalue, &seq->maxvalue, &seq->increment, &seq->cacheinc, &seq->cycle);
	s->base.wtime = tr->wtime = tr->wstime;

	/*Create a BEDROPPED dependency for a SERIAL COLUMN*/
	if (bedropped)
		sql_trans_create_dependency(tr, seq->base.id, seq->base.id, BEDROPPED_DEPENDENCY);

	return seq;
}

void
sql_trans_drop_sequence(sql_trans *tr, sql_schema *s, sql_sequence *seq, int drop_action)
{
	node *n = cs_find_name(&s->seqs, seq->base.name);
	sys_drop_sequence(tr, seq, drop_action);
	seq->base.wtime = s->base.wtime = tr->wtime = tr->wstime;
	cs_del(&s->seqs, n, seq->base.flag);
}

sql_sequence *
sql_trans_alter_sequence(sql_trans *tr, sql_sequence *seq, lng min, lng max, lng inc, lng cache, lng cycle)
{
	sql_schema *syss = find_sql_schema(tr, "sys"); 
	sql_table *seqs = find_sql_table(syss, "sequences");
	oid rid = table_funcs.column_find_row(tr, find_sql_column(seqs, "id"), &seq->base.id, NULL);
	sql_column *c;
	int changed = 0;

	assert(rid != oid_nil);
	if (min >= 0 && seq->minvalue != min) {
		seq->minvalue = min; 
		c = find_sql_column(seqs, "minvalue");
		table_funcs.column_update_value(tr, c, rid, &seq->minvalue);
	}
	if (max >= 0 && seq->maxvalue != max) {
		seq->maxvalue = max; 
		changed = 1;
		c = find_sql_column(seqs, "maxvalue");
		table_funcs.column_update_value(tr, c, rid, &seq->maxvalue);
	}
	if (inc >= 0 && seq->increment != inc) {
		seq->increment = inc; 
		changed = 1;
		c = find_sql_column(seqs, "increment");
		table_funcs.column_update_value(tr, c, rid, &seq->increment);
	}
	if (cache >= 0 && seq->cacheinc != cache) {
		seq->cacheinc = cache; 
		changed = 1;
		c = find_sql_column(seqs, "cacheinc");
		table_funcs.column_update_value(tr, c, rid, &seq->cacheinc);
	}
	if (seq->cycle != cycle) {
		seq->cycle = cycle != 0; 
		changed = 1;
		c = find_sql_column(seqs, "cycle");
		table_funcs.column_update_value(tr, c, rid, &seq->cycle);
	}

	if (changed) {
		seq->base.wtime = seq->s->base.wtime = tr->wtime = tr->wstime;
		tr->schema_updates ++;
	}
	return seq;
}

lng 
sql_trans_sequence_restart(sql_trans *tr, sql_sequence *seq, lng start)
{
	if (seq->start != start) {
		sql_schema *syss = find_sql_schema(tr, "sys"); 
		sql_table *seqs = find_sql_table(syss, "sequences");
		oid rid = table_funcs.column_find_row(tr, find_sql_column(seqs, "id"),
				  &seq->base.id, NULL);
		sql_column *c = find_sql_column(seqs, "start");

		assert(rid != oid_nil);
		seq->start = start; 
		table_funcs.column_update_value(tr, c, rid, &seq->start);

		seq->base.wtime = seq->s->base.wtime = tr->wtime = tr->wstime;
		tr->schema_updates ++;
	}
	seq_restart(seq, seq->start);
	return seq->start;
}

sql_session *
sql_session_create(backend_stack stk, int ac )
{
	sql_session *s = ZNEW(sql_session);

	if (!s)
		return NULL;
	s->tr = sql_trans_create(s->stk, NULL, NULL);
	s->schema_name = NULL;
	s->active = 0;
	s->stk = stk;
	sql_session_reset(s, ac);
	nr_sessions++;
	return s;
}

void
sql_session_destroy(sql_session *s) 
{
	if (s->tr)
		sql_trans_destroy(s->tr);
	if (s->schema_name)
		_DELETE(s->schema_name);
	_DELETE(s);
	nr_sessions--;
}

void
sql_session_reset(sql_session *s, int ac) 
{
	sql_schema *tmp;

	if (!s->tr)
		return;

	/* TODO cleanup "dt" schema */
	tmp = find_sql_schema(s->tr, "tmp");
		
	if (tmp->tables.set) {
		node *n;
		for (n = tmp->tables.set->h; n; n = n->next) {
			sql_table *t = n->data;

			if (isGlobal(t) && isTableOrArray(t))
				sql_trans_clear_table(s->tr, t);
		}
	}
	assert(s->active == 0);

	if (s->schema_name)
		_DELETE(s->schema_name);
	s->schema_name = _STRDUP("sys");
	s->schema = NULL;
	s->auto_commit = s->ac_on_commit = ac;
	s->level = ISO_SERIALIZABLE;
}

int
sql_trans_begin(sql_session *s)
{
	sql_trans *tr = s->tr;
	int snr = tr->schema_number;

#ifdef STORE_DEBUG
	fprintf(stderr,"#sql trans begin %d\n", snr);
#endif
	if (tr->stime < gtrans->wstime || tr->wtime || 
			store_schema_number() != snr) 
		reset_trans(tr, gtrans);
	tr = trans_init(tr, tr->stk, tr->parent);
	s->active = 1;
	s->schema = find_sql_schema(tr, s->schema_name);
	s->tr = tr;
	store_nr_active ++;
	s->status = 0;
#ifdef STORE_DEBUG
	fprintf(stderr,"#sql trans begin (%d)\n", tr->schema_number);
#endif
	return snr != tr->schema_number;
}

void
sql_trans_end(sql_session *s)
{
#ifdef STORE_DEBUG
	fprintf(stderr,"#sql trans end (%d)\n", s->tr->schema_number);
#endif
	s->active = 0;
	s->auto_commit = s->ac_on_commit;
	store_nr_active --;
}<|MERGE_RESOLUTION|>--- conflicted
+++ resolved
@@ -1984,16 +1984,12 @@
 		store_funcs.create_col(tr, col);
 	if (!isDeclaredTable(t)) {
 		table_funcs.table_insert(tr, syscolumn, &col->base.id, col->base.name, col->type.type->sqlname, &col->type.digits, &col->type.scale, &t->base.id, (col->def) ? col->def : ATOMnilptr(TYPE_str), &col->null, &col->colnr, (col->storage_type) ? col->storage_type : ATOMnilptr(TYPE_str));
-<<<<<<< HEAD
 		if (c->dim) {
 			sql_table *sysdim = find_sql_table(syss, "_dimensions");
 			table_funcs.table_insert(tr, sysdim, &col->base.id, &c->dim->strt, &c->dim->step, &c->dim->stop, &c->dim->ord);
 		}
 	}
-	col->base.wtime = t->base.wtime = t->s->base.wtime = tr->wtime = tr->stime;
-=======
 	col->base.wtime = t->base.wtime = t->s->base.wtime = tr->wtime = tr->wstime;
->>>>>>> 79952434
 	if (isGlobal(t)) 
 		tr->schema_updates ++;
 	return col;
