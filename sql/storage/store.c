--- conflicted
+++ resolved
@@ -1175,13 +1175,8 @@
 	type_schema = find_sql_column(types, "schema_id");
 	type_id = find_sql_column(types, "id");
 	rs = table_funcs.rids_select(tr, type_schema, &s->base.id, &s->base.id, type_id, &tmpid, NULL, NULL);
-<<<<<<< HEAD
-	for(rid = table_funcs.rids_next(rs); !is_oid_nil(rid); rid = table_funcs.rids_next(rs))
-	    	cs_add(&s->types, load_type(tr, s, rid), 0);
-=======
 	for (rid = table_funcs.rids_next(rs); !is_oid_nil(rid); rid = table_funcs.rids_next(rs)) 
 		cs_add(&s->types, load_type(tr, s, rid), 0);
->>>>>>> cd043195
 	table_funcs.rids_destroy(rs);
 
 	/* second tables */
@@ -3130,7 +3125,6 @@
 	return nt;
 }
 
-<<<<<<< HEAD
 static sql_stream *
 stream_dup(sql_trans *tr, int flags, sql_stream *os, sql_table *t)
 {
@@ -3149,11 +3143,9 @@
 	return nt;
 }
 
-=======
 /* flags 0, dup from parent to new tr 
  *	 TR_NEW, dup from child tr to parent
  * */
->>>>>>> cd043195
 static sql_column *
 column_dup(sql_trans *tr, int flags, sql_column *oc, sql_table *t)
 {
@@ -4086,11 +4078,7 @@
 
 		if (uk->keys)
 			for (n = uk->keys->h; n; n= n->next) {
-<<<<<<< HEAD
-						fk = (sql_fkey *) n->data;
-=======
 				fk = (sql_fkey *) n->data;
->>>>>>> cd043195
 				fk->rkey = NULL;
 			}
 	}
@@ -4279,15 +4267,9 @@
 
 	/* persistent columns need to be dupped */
 	if ((p && isGlobal(ot)) ||
-<<<<<<< HEAD
-		/* allways dup in recursive mode */
-		tr->parent != gtrans)
-		return table_dup(tr, flag, ot, s);
-=======
 	    /* allways dup in recursive mode */
 	    tr->parent != gtrans)
 		return table_dup(tr, flags, ot, s);
->>>>>>> cd043195
 	else if (!isGlobal(ot)){/* is local temp, may need to be cleared */
 		if (ot->commit_action == CA_DELETE) {
 			sql_trans_clear_table(tr, ot);
@@ -4313,13 +4295,8 @@
 				sql_table *t = n->data;
 
 				if ((isTable(t) && isGlobal(t) &&
-<<<<<<< HEAD
-					t->commit_action != CA_PRESERVE) ||
-					t->commit_action == CA_DELETE) {
-=======
 				    t->commit_action != CA_PRESERVE) ||
 				    t->commit_action == CA_DELETE) {
->>>>>>> cd043195
 					sql_trans_clear_table(tr, t);
 				} else if (t->commit_action == CA_DROP) {
 					if (sql_trans_drop_table(tr, t->s, t->base.id, DROP_RESTRICT))
