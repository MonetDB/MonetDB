--- conflicted
+++ resolved
@@ -248,12 +248,8 @@
 	upgrade_col_fptr upgrade_col;
 	upgrade_idx_fptr upgrade_idx;
 	upgrade_del_fptr upgrade_del;
-<<<<<<< HEAD
+	temp_del_tab_fptr temp_del_tab;
 	swap_bats_fptr swap_bats;
-=======
-
-	temp_del_tab_fptr temp_del_tab;
->>>>>>> 6d9860c0
 } store_functions;
 
 typedef int (*logger_create_fptr) (struct sqlstore *store, int debug, const char *logdir, int catalog_version);
