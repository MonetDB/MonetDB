/*
 * This Source Code Form is subject to the terms of the Mozilla Public
 * License, v. 2.0.  If a copy of the MPL was not distributed with this
 * file, You can obtain one at http://mozilla.org/MPL/2.0/.
 *
 * Copyright 1997 - July 2008 CWI, August 2008 - 2020 MonetDB B.V.
 */

#ifndef SQL_STORAGE_H
#define SQL_STORAGE_H

#include "sql_catalog.h"
#include "gdk_logger.h"
#include "store_sequence.h"

#define COLSIZE	1024

#define LOG_OK		0
#define LOG_ERR		(-1)

#define isTemp(x) (isNew((x)->t)||((x)->t->persistence!=SQL_PERSIST && (x)->t->persistence!=SQL_PERSISTED_STREAM))
#define isTempTable(x)   ((x)->persistence!=SQL_PERSIST && (x)->persistence!=SQL_PERSISTED_STREAM)
#define isGlobal(x)      ((x)->persistence!=SQL_LOCAL_TEMP && (x)->persistence!=SQL_TEMP_STREAM && \
			  (x)->persistence!=SQL_DECLARED_TABLE)
#define isGlobalTemp(x)  ((x)->persistence==SQL_GLOBAL_TEMP)
#define isTempSchema(x)  (strcmp((x)->base.name, "tmp") == 0 || \
			  strcmp((x)->base.name, dt_schema) == 0)
#define isDeclaredTable(x)  ((x)->persistence==SQL_DECLARED_TABLE)

extern int catalog_version;

typedef enum store_type {
	store_bat,	/* delta bats, ie multi user read/write */
	store_tst,
	store_mem
} store_type;

#define STORE_READONLY (store_readonly)

/* builtin functions have ids less than this */
#define FUNC_OIDS 2000

extern sql_trans *gtrans;
extern list *active_sessions;
extern ATOMIC_TYPE store_nr_active;
extern store_type active_store_type;
extern int store_readonly;
extern int store_singleuser;
extern int store_initialized;

/* relational interface */
typedef oid (*column_find_row_fptr)(sql_trans *tr, sql_column *c, const void *value, ...);
typedef void *(*column_find_value_fptr)(sql_trans *tr, sql_column *c, oid rid);
typedef int (*column_update_value_fptr)(sql_trans *tr, sql_column *c, oid rid, void *value);
typedef int (*table_insert_fptr)(sql_trans *tr, sql_table *t, ...);
typedef int (*table_delete_fptr)(sql_trans *tr, sql_table *t, oid rid);
typedef int (*table_vacuum_fptr)(sql_trans *tr, sql_table *t);

typedef struct rids {
	BUN cur;
	void *data;
} rids;

typedef struct subrids {
	BUN pos;
	sqlid id;
	void *ids;
	void *rids;
} subrids;

/* returns table rids, for the given select ranges */
typedef rids *(*rids_select_fptr)( sql_trans *tr, sql_column *key, const void *key_value_low, const void *key_value_high, ...);

/* order rids by orderby_column values */
typedef rids *(*rids_orderby_fptr)( sql_trans *tr, rids *r, sql_column *orderby_col);

typedef rids *(*rids_join_fptr)( sql_trans *tr, rids *l, sql_column *lc, rids *r, sql_column *rc);
typedef rids *(*rids_diff_fptr)( sql_trans *tr, rids *l, sql_column *lc, subrids *r, sql_column *rc);

/* return table rids from result of table_select, return (-1) when done */
typedef oid (*rids_next_fptr)(rids *r);

/* clean up the resources taken by the result of table_select */
typedef void (*rids_destroy_fptr)(rids *r);
typedef int (*rids_empty_fptr)(rids *r);

typedef subrids *(*subrids_create_fptr)( sql_trans *tr, rids *l, sql_column *jc1, sql_column *jc2, sql_column *obc);

/* return table rids from result of table_select, return (-1) when done */
typedef oid (*subrids_next_fptr)(subrids *r);
typedef sqlid (*subrids_nextid_fptr)(subrids *r);

/* clean up the resources taken by the result of table_select */
typedef void (*subrids_destroy_fptr)(subrids *r);

typedef struct table_functions {
	column_find_row_fptr column_find_row;
	column_find_value_fptr column_find_value;
	column_update_value_fptr column_update_value;
	table_insert_fptr table_insert;
	table_delete_fptr table_delete;
	table_vacuum_fptr table_vacuum;

	rids_select_fptr rids_select;
	rids_orderby_fptr rids_orderby;
	rids_join_fptr rids_join;
	rids_next_fptr rids_next;
	rids_destroy_fptr rids_destroy;
	rids_empty_fptr rids_empty;

	subrids_create_fptr subrids_create;
	subrids_next_fptr subrids_next;
	subrids_nextid_fptr subrids_nextid;
	subrids_destroy_fptr subrids_destroy;
	rids_diff_fptr rids_diff;
} table_functions; 

sqlstore_export table_functions table_funcs;

/* delta table setup (ie readonly col + ins + upd + del)
-- binds for column,idx (rdonly, inserts, updates) and delets
*/
typedef void *(*bind_col_fptr) (sql_trans *tr, sql_column *c, int access);
typedef void *(*bind_idx_fptr) (sql_trans *tr, sql_idx *i, int access);
typedef void *(*bind_del_fptr) (sql_trans *tr, sql_table *t, int access);

/*
-- append/update to columns and indices 
*/
typedef int (*append_col_fptr) (sql_trans *tr, sql_column *c, void *d, int t);
typedef int (*append_idx_fptr) (sql_trans *tr, sql_idx *i, void *d, int t);
typedef int (*update_col_fptr) (sql_trans *tr, sql_column *c, void *tids, void *d, int t);
typedef int (*update_idx_fptr) (sql_trans *tr, sql_idx *i, void *tids, void *d, int t);
typedef int (*delete_tab_fptr) (sql_trans *tr, sql_table *t, void *d, int tpe);

/*
-- count number of rows in column (excluding the deletes)
-- check for sortedness
 */
typedef size_t (*count_del_fptr) (sql_trans *tr, sql_table *t);
typedef size_t (*count_upd_fptr) (sql_trans *tr, sql_table *t);
typedef size_t (*count_col_fptr) (sql_trans *tr, sql_column *c, int all /* all or new only */);
typedef size_t (*count_col_upd_fptr) (sql_trans *tr, sql_column *c);
typedef size_t (*count_idx_fptr) (sql_trans *tr, sql_idx *i, int all /* all or new only */);
typedef size_t (*dcount_col_fptr) (sql_trans *tr, sql_column *c);
typedef int (*prop_col_fptr) (sql_trans *tr, sql_column *c);

/*
-- create the necessary storage resources for columns, indices and tables
-- returns LOG_OK, LOG_ERR
*/
typedef int (*create_col_fptr) (sql_trans *tr, sql_column *c); 
typedef int (*create_idx_fptr) (sql_trans *tr, sql_idx *i); 
typedef int (*create_del_fptr) (sql_trans *tr, sql_table *t); 

/*
-- upgrade the necessary storage resources for columns, indices and tables
-- needed for the upgrade of the logger structure (ie user tables are
-- now stored using the object ids, no longer the names). This allows
-- renames.
-- returns LOG_OK, LOG_ERR
*/
typedef int (*upgrade_col_fptr) (sql_column *c); 
typedef int (*upgrade_idx_fptr) (sql_idx *i); 
typedef int (*upgrade_del_fptr) (sql_table *t); 

/*
-- duplicate the necessary storage resources for columns, indices and tables
-- returns LOG_OK, LOG_ERR
*/
typedef int (*dup_col_fptr) (sql_trans *tr, sql_column *oc, sql_column *c);
typedef int (*dup_idx_fptr) (sql_trans *tr, sql_idx *oi, sql_idx *i ); 
typedef int (*dup_del_fptr) (sql_trans *tr, sql_table *ot, sql_table *t); 

/*
-- free the storage resources for columns, indices and tables
-- returns LOG_OK, LOG_ERR
*/
typedef int (*destroy_col_fptr) (sql_trans *tr, sql_column *c); 
typedef int (*destroy_idx_fptr) (sql_trans *tr, sql_idx *i); 
typedef int (*destroy_del_fptr) (sql_trans *tr, sql_table *t); 

/*
-- clear any storage resources for columns, indices and tables
-- returns number of removed tuples
*/
typedef BUN (*clear_col_fptr) (sql_trans *tr, sql_column *c); 
typedef BUN (*clear_idx_fptr) (sql_trans *tr, sql_idx *i); 
typedef BUN (*clear_del_fptr) (sql_trans *tr, sql_table *t); 

/*
-- update_table rollforward the changes made from table ft to table tt 
-- returns LOG_OK, LOG_ERR
*/
typedef int (*update_table_fptr) (sql_trans *tr, sql_table *ft, sql_table *tt); 

/*
-- gtrans_update push ibats and ubats
-- returns LOG_OK, LOG_ERR
*/
typedef int (*gtrans_update_fptr) (sql_trans *tr); 

/*
-- handle inserts and updates of columns and indices
-- returns LOG_OK, LOG_ERR
*/
typedef int (*col_ins_fptr) (sql_trans *tr, sql_column *c, void *data);
typedef int (*col_upd_fptr) (sql_trans *tr, sql_column *c, void *rows, void *data);
typedef int (*idx_ins_fptr) (sql_trans *tr, sql_idx *c, void *data);
typedef int (*idx_upd_fptr) (sql_trans *tr, sql_idx *c, void *rows, void *data);
/*
-- handle deletes
-- returns LOG_OK, LOG_ERR
*/
typedef int (*del_fptr) (sql_trans *tr, sql_table *c, void *rows);
typedef int (*snapshot_fptr) ( sql_table *t ); 
typedef int (*cleanup_fptr) (); 

/* backing struct for this interface */
typedef struct store_functions {

	bind_col_fptr bind_col;
	bind_idx_fptr bind_idx;
	bind_del_fptr bind_del;

	append_col_fptr append_col;
	append_idx_fptr append_idx;
	update_col_fptr update_col;
	update_idx_fptr update_idx;
	delete_tab_fptr delete_tab;

	count_del_fptr count_del;
	count_upd_fptr count_upd;
	count_col_fptr count_col;
	count_col_upd_fptr count_col_upd;
	count_idx_fptr count_idx;
	dcount_col_fptr dcount_col;
	prop_col_fptr sorted_col;
	prop_col_fptr double_elim_col; /* varsize col with double elimination */

	create_col_fptr create_col;
	create_idx_fptr create_idx;
	create_del_fptr create_del;

	upgrade_col_fptr upgrade_col;
	upgrade_idx_fptr upgrade_idx;
	upgrade_del_fptr upgrade_del;

	dup_col_fptr dup_col;
	dup_idx_fptr dup_idx;
	dup_del_fptr dup_del;

	destroy_col_fptr destroy_col;
	destroy_idx_fptr destroy_idx;
	destroy_del_fptr destroy_del;

	clear_col_fptr clear_col;
	clear_idx_fptr clear_idx;
	clear_del_fptr clear_del;

	/* functions for logging */
	create_col_fptr log_create_col;
	create_idx_fptr log_create_idx;
	create_del_fptr log_create_del;

	destroy_col_fptr log_destroy_col;
	destroy_idx_fptr log_destroy_idx;
	destroy_del_fptr log_destroy_del;

	/* functions for snapshots */
	create_col_fptr snapshot_create_col;
	create_idx_fptr snapshot_create_idx;
	create_del_fptr snapshot_create_del;

	destroy_col_fptr snapshot_destroy_col;
	destroy_idx_fptr snapshot_destroy_idx;
	destroy_del_fptr snapshot_destroy_del;

	snapshot_fptr save_snapshot;

	/* rollforward the changes, first snapshot, then log and finaly apply */
	update_table_fptr snapshot_table;
	update_table_fptr log_table;
	update_table_fptr update_table;
	gtrans_update_fptr gtrans_update;
	gtrans_update_fptr gtrans_minmax;

	col_ins_fptr col_ins;
	col_upd_fptr col_upd;

	idx_ins_fptr idx_ins;
	idx_upd_fptr idx_upd;

	del_fptr del;

	cleanup_fptr cleanup;
} store_functions;

sqlstore_export store_functions store_funcs;

typedef int (*logger_create_fptr) (int debug, const char *logdir, int catalog_version);

typedef void (*logger_destroy_fptr) (void);
typedef int (*logger_restart_fptr) (void);
typedef int (*logger_cleanup_fptr) (void);
typedef void (*logger_with_ids_fptr) (void);

typedef int (*logger_changes_fptr)(void);
typedef int (*logger_get_sequence_fptr) (int seq, lng *id);
typedef lng (*logger_read_last_transaction_id_fptr)(void);
typedef lng (*logger_get_transaction_drift_fptr)(void);

typedef int (*log_isnew_fptr)(void);
typedef bool (*log_needs_update_fptr)(void);
typedef int (*log_tstart_fptr) (void);
typedef int (*log_tend_fptr) (void);
typedef int (*log_sequence_fptr) (int seq, lng id);

/*
-- List which parts of which files must be included in a hot snapshot.
-- This is written to the given stream in the following format:
-- - The first line is the absolute path of the db dir. All other paths
--   are relative to this.
-- - Every other line is either "c %ld %s\n" or "w %ld %s\n". The long
--   is always the number of bytes to write. The %s is the relative path of the
--   destination. For "c" lines (copy), it is also the relative path of the
--   source file. For "w" lines (write), the %ld bytes to write follow directly
--   after the newline.
-- Using a stream (buffer) instead of a list data structure simplifies debugging
-- and avoids a lot of tiny allocations and pointer manipulations.
*/
typedef gdk_return (*logger_get_snapshot_files_fptr)(stream *plan);

typedef void *(*log_find_table_value_fptr)(const char *, const char *, const void *, ...);
typedef struct logger_functions {
	logger_create_fptr create;
	logger_destroy_fptr destroy;
	logger_restart_fptr restart;
	logger_cleanup_fptr cleanup;
	logger_with_ids_fptr with_ids;

	logger_changes_fptr changes;
	logger_get_sequence_fptr get_sequence;
	logger_read_last_transaction_id_fptr read_last_transaction_id;
	logger_get_transaction_drift_fptr get_transaction_drift;

	logger_get_snapshot_files_fptr get_snapshot_files;

	log_isnew_fptr log_isnew;
	log_needs_update_fptr log_needs_update;
	log_tstart_fptr log_tstart;
	log_tend_fptr log_tend;
	log_sequence_fptr log_sequence;
	log_find_table_value_fptr log_find_table_value;
} logger_functions;

sqlstore_export logger_functions logger_funcs;

/* we need to add an interface for result_tables later */

extern res_table *res_table_create(sql_trans *tr, int res_id, oid query_id, int nr_cols, mapi_query_t querytype, res_table *next, void *order);
extern res_col *res_col_create(sql_trans *tr, res_table *t, const char *tn, const char *name, const char *typename, int digits, int scale, int mtype, void *v);

extern void res_table_destroy(res_table *t);

extern res_table *res_tables_remove(res_table *results, res_table *t);
extern void res_tables_destroy(res_table *results);
extern res_table *res_tables_find(res_table *results, int res_id);

extern int store_init(int debug, store_type store, int readonly, int singleuser, backend_stack stk);
extern void store_exit(void);

extern int store_apply_deltas(bool locked);
extern void store_flush_log(void);
extern void store_suspend_log(void);
extern void store_resume_log(void);
extern lng store_hot_snapshot(str tarfile);

extern void store_manager(void);
extern void idle_manager(void);

extern void store_lock(void);
extern void store_unlock(void);
extern int store_next_oid(void);

extern sql_trans *sql_trans_create(backend_stack stk, sql_trans *parent, const char *name, bool try_spare);
extern sql_trans *sql_trans_destroy(sql_trans *tr, bool try_spare);
extern bool sql_trans_validate(sql_trans *tr);
extern int sql_trans_commit(sql_trans *tr);
extern int sql_save_snapshots(sql_trans *tr);

extern sql_type *sql_trans_create_type(sql_trans *tr, sql_schema *s, const char *sqlname, int digits, int scale, int radix, const char *impl);
extern int sql_trans_drop_type(sql_trans *tr, sql_schema * s, sqlid id, int drop_action);

extern sql_func *sql_trans_create_func(sql_trans *tr, sql_schema *s, const char *func, list *args, list *res, sql_ftype type, sql_flang lang, const char *mod, const char *impl, const char *query, bit varres, bit vararg, bit system);

extern int sql_trans_drop_func(sql_trans *tr, sql_schema *s, sqlid id, int drop_action);
extern int sql_trans_drop_all_func(sql_trans *tr, sql_schema *s, list *list_func, int drop_action);

extern void sql_trans_update_tables(sql_trans *tr, sql_schema *s);
extern void sql_trans_update_schemas(sql_trans *tr);

extern void reset_functions(sql_trans *tr);

extern sql_schema *sql_trans_create_schema(sql_trans *tr, const char *name, sqlid auth_id, sqlid owner);
extern sql_schema *sql_trans_rename_schema(sql_trans *tr, sqlid id, const char *new_name);
extern int sql_trans_drop_schema(sql_trans *tr, sqlid id, int drop_action);

extern sql_table *sql_trans_create_table(sql_trans *tr, sql_schema *s, const char *name, const char *sql, int tt, bit system, int persistence, int commit_action, int sz, bit properties, int window_size, int stride);

extern int sql_trans_set_partition_table(sql_trans *tr, sql_table *t);
extern sql_table *sql_trans_add_table(sql_trans *tr, sql_table *mt, sql_table *pt);
extern int sql_trans_add_range_partition(sql_trans *tr, sql_table *mt, sql_table *pt, sql_subtype tpe, ptr min, ptr max, int with_nills, int update, sql_part** err);
extern int sql_trans_add_value_partition(sql_trans *tr, sql_table *mt, sql_table *pt, sql_subtype tpe, list* vals, int with_nills, int update, sql_part **err);

extern sql_table *sql_trans_rename_table(sql_trans *tr, sql_schema *s, sqlid id, const char *new_name);
extern sql_table *sql_trans_set_table_schema(sql_trans *tr, sqlid id, sql_schema *os, sql_schema *ns);
extern sql_table *sql_trans_del_table(sql_trans *tr, sql_table *mt, sql_table *pt, int drop_action);

extern int sql_trans_drop_table(sql_trans *tr, sql_schema *s, sqlid id, int drop_action);
extern int sql_trans_drop_all_tables(sql_trans *tr, sql_schema *s, list *list_table, int drop_action);
extern BUN sql_trans_clear_table(sql_trans *tr, sql_table *t);
extern sql_table *sql_trans_alter_access(sql_trans *tr, sql_table *t, sht access);
extern sql_table *sql_trans_alter_stream_table(sql_trans *tr, sql_table *t, int operation, int token);

extern sql_column *sql_trans_create_column(sql_trans *tr, sql_table *t, const char *name, sql_subtype *tpe);
extern sql_column *sql_trans_rename_column(sql_trans *tr, sql_table *t, const char *old_name, const char *new_name);
extern int sql_trans_drop_column(sql_trans *tr, sql_table *t, sqlid id, int drop_action);
extern sql_column *sql_trans_alter_null(sql_trans *tr, sql_column *col, int isnull);
extern sql_column *sql_trans_alter_default(sql_trans *tr, sql_column *col, char *val);
extern sql_column *sql_trans_alter_storage(sql_trans *tr, sql_column *col, char *storage);
extern int sql_trans_is_sorted(sql_trans *tr, sql_column *col);
extern size_t sql_trans_dist_count(sql_trans *tr, sql_column *col);
extern int sql_trans_ranges(sql_trans *tr, sql_column *col, char **min, char **max);

extern sql_key *sql_trans_create_ukey(sql_trans *tr, sql_table *t, const char *name, key_type kt);
extern sql_key * sql_trans_key_done(sql_trans *tr, sql_key *k);

extern sql_fkey *sql_trans_create_fkey(sql_trans *tr, sql_table *t, const char *name, key_type kt, sql_key *rkey, int on_delete, int on_update);
extern sql_key *sql_trans_create_kc(sql_trans *tr, sql_key *k, sql_column *c /*, extra options such as trunc */ );
extern sql_fkey *sql_trans_create_fkc(sql_trans *tr, sql_fkey *k, sql_column *c /*, extra options such as trunc */ );
extern int sql_trans_drop_key(sql_trans *tr, sql_schema *s, sqlid id, int drop_action);

extern sql_idx *sql_trans_create_idx(sql_trans *tr, sql_table *t, const char *name, idx_type it);
extern sql_idx *sql_trans_create_ic(sql_trans *tr, sql_idx * i, sql_column *c /*, extra options such as trunc */ );
extern int sql_trans_drop_idx(sql_trans *tr, sql_schema *s, sqlid id, int drop_action);

extern sql_trigger * sql_trans_create_trigger(sql_trans *tr, sql_table *t, const char *name, sht time, sht orientation, sht event, const char *old_name, const char *new_name, const char *condition, const char *statement );
extern sql_trigger * sql_trans_create_tc(sql_trans *tr, sql_trigger * i, sql_column *c /*, extra options such as trunc */ );
extern int sql_trans_drop_trigger(sql_trans *tr, sql_schema *s, sqlid id, int drop_action);

extern sql_sequence *create_sql_sequence(sql_allocator *sa, sql_schema *s, const char *name, lng start, lng min, lng max, lng inc, lng cacheinc, bit cycle);
extern sql_sequence * sql_trans_create_sequence(sql_trans *tr, sql_schema *s, const char *name, lng start, lng min, lng max, lng inc, lng cacheinc, bit cycle, bit bedropped);
extern void sql_trans_drop_sequence(sql_trans *tr, sql_schema *s, sql_sequence *seq, int drop_action);
extern sql_sequence *sql_trans_alter_sequence(sql_trans *tr, sql_sequence *seq, lng min, lng max, lng inc, lng cache, bit cycle);
extern sql_sequence *sql_trans_sequence_restart(sql_trans *tr, sql_sequence *seq, lng start);
extern sql_sequence *sql_trans_seqbulk_restart(sql_trans *tr, seqbulk *sb, lng start);

extern sql_session * sql_session_create(backend_stack stk, int autocommit);
extern void sql_session_destroy(sql_session *s);
extern int sql_session_reset(sql_session *s, int autocommit);
extern int sql_trans_begin(sql_session *s);
extern void sql_trans_end(sql_session *s);

extern list* sql_trans_schema_user_dependencies(sql_trans *tr, sqlid schema_id);
extern void sql_trans_create_dependency(sql_trans *tr, sqlid id, sqlid depend_id, sql_dependency depend_type);
extern void sql_trans_drop_dependencies(sql_trans *tr, sqlid depend_id);
extern void sql_trans_drop_dependency(sql_trans *tr, sqlid id, sqlid depend_id, sql_dependency depend_type);
extern list* sql_trans_get_dependencies(sql_trans *tr, sqlid id, sql_dependency depend_type, list *ignore_ids);
extern int sql_trans_get_dependency_type(sql_trans *tr, sqlid depend_id, sql_dependency depend_type);
extern int sql_trans_check_dependency(sql_trans *tr, sqlid id, sqlid depend_id, sql_dependency depend_type);
extern list* sql_trans_owner_schema_dependencies(sql_trans *tr, sqlid id);

<<<<<<< HEAD
extern sql_table *create_sql_table(sql_allocator *sa, const char *name, sht type, bit system, int persistence, int commit_action, bit properties, int window, int stride);
extern sql_column *create_sql_column(sql_allocator *sa, sql_table *t, const char *name, sql_subtype *tpe);
=======
extern sql_table *create_sql_table(sql_allocator *sa, const char *name, sht type, bit system, int persistence, int commit_action, bit properties);
extern sql_column *create_sql_column(sql_trans *tr, sql_table *t, const char *name, sql_subtype *tpe);
>>>>>>> cc806812
extern sql_ukey *create_sql_ukey(sql_allocator *sa, sql_table *t, const char *nme, key_type kt);
extern sql_fkey *create_sql_fkey(sql_allocator *sa, sql_table *t, const char *nme, key_type kt, sql_key *rkey, int on_delete, int on_update );
extern sql_key *create_sql_kc(sql_allocator *sa, sql_key *k, sql_column *c);
extern sql_key * key_create_done(sql_allocator *sa, sql_key *k);

extern sql_idx *create_sql_idx(sql_allocator *sa, sql_table *t, const char *nme, idx_type it);
extern sql_idx *create_sql_ic(sql_allocator *sa, sql_idx *i, sql_column *c);
extern sql_func *create_sql_func(sql_allocator *sa, const char *func, list *args, list *res, sql_ftype type, sql_flang lang, const char *mod, const char *impl, const char *query, bit varres, bit vararg, bit system);

/* for alter we need to duplicate a table */
extern sql_table *dup_sql_table(sql_allocator *sa, sql_table *t);
extern void drop_sql_column(sql_table *t, sqlid id, int drop_action);
extern void drop_sql_idx(sql_table *t, sqlid id);
extern void drop_sql_key(sql_table *t, sqlid id, int drop_action);

extern sql_column *sql_trans_copy_column(sql_trans *tr, sql_table *t, sql_column *c);
extern sql_key *sql_trans_copy_key(sql_trans *tr, sql_table *t, sql_key *k);
extern sql_idx *sql_trans_copy_idx(sql_trans *tr, sql_table *t, sql_idx *i);
extern sql_trigger *sql_trans_copy_trigger(sql_trans *tr, sql_table *t, sql_trigger *tri);
extern sql_part *sql_trans_copy_part(sql_trans *tr, sql_table *t, sql_part *pt);

extern void sql_trans_drop_any_comment(sql_trans *tr, sqlid id);
extern void sql_trans_drop_obj_priv(sql_trans *tr, sqlid obj_id);

extern void dup_sql_type(sql_trans *tr, sql_schema *os, sql_subtype *oc, sql_subtype *nc);

#endif /*SQL_STORAGE_H */<|MERGE_RESOLUTION|>--- conflicted
+++ resolved
@@ -471,13 +471,9 @@
 extern int sql_trans_check_dependency(sql_trans *tr, sqlid id, sqlid depend_id, sql_dependency depend_type);
 extern list* sql_trans_owner_schema_dependencies(sql_trans *tr, sqlid id);
 
-<<<<<<< HEAD
 extern sql_table *create_sql_table(sql_allocator *sa, const char *name, sht type, bit system, int persistence, int commit_action, bit properties, int window, int stride);
-extern sql_column *create_sql_column(sql_allocator *sa, sql_table *t, const char *name, sql_subtype *tpe);
-=======
-extern sql_table *create_sql_table(sql_allocator *sa, const char *name, sht type, bit system, int persistence, int commit_action, bit properties);
 extern sql_column *create_sql_column(sql_trans *tr, sql_table *t, const char *name, sql_subtype *tpe);
->>>>>>> cc806812
+
 extern sql_ukey *create_sql_ukey(sql_allocator *sa, sql_table *t, const char *nme, key_type kt);
 extern sql_fkey *create_sql_fkey(sql_allocator *sa, sql_table *t, const char *nme, key_type kt, sql_key *rkey, int on_delete, int on_update );
 extern sql_key *create_sql_kc(sql_allocator *sa, sql_key *k, sql_column *c);
