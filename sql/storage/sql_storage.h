--- conflicted
+++ resolved
@@ -154,7 +154,7 @@
 typedef size_t (*dcount_col_fptr) (sql_trans *tr, sql_column *c);
 typedef int (*min_max_col_fptr) (sql_trans *tr, sql_column *c);
 typedef int (*prop_col_fptr) (sql_trans *tr, sql_column *c);
-typedef ValPtr (*proprec_col_fptr) (sql_trans *tr, sql_column *c);
+typedef int (*proprec_col_fptr) (sql_trans *tr, sql_column *c, ValPtr res);
 
 /*
 -- create the necessary storage resources for columns, indices and tables
@@ -400,13 +400,9 @@
 extern int sql_trans_is_duplicate_eliminated(sql_trans *tr, sql_column *col);
 extern int sql_trans_no_nil(sql_trans *tr, sql_column *col);
 extern size_t sql_trans_dist_count(sql_trans *tr, sql_column *col);
-<<<<<<< HEAD
-extern ValPtr sql_trans_col_min_value(sql_trans *tr, sql_column *col);
-extern ValPtr sql_trans_col_max_value(sql_trans *tr, sql_column *col);
-extern int sql_trans_ranges(sql_trans *tr, sql_column *col, char **min, char **max);
-=======
+extern int sql_trans_col_min_value(sql_trans *tr, sql_column *col, ValPtr res);
+extern int sql_trans_col_max_value(sql_trans *tr, sql_column *col, ValPtr res);
 extern int sql_trans_ranges(sql_trans *tr, sql_column *col, void **min, void **max);
->>>>>>> 05797bef
 
 extern void column_destroy(struct sqlstore *store, sql_column *c);
 extern void idx_destroy(struct sqlstore *store, sql_idx * i);
