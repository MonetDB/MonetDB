--- conflicted
+++ resolved
@@ -238,13 +238,10 @@
 	create_idx_fptr create_idx;
 	create_del_fptr create_del;
 
-<<<<<<< HEAD
-=======
 	upgrade_col_fptr upgrade_col;
 	upgrade_idx_fptr upgrade_idx;
 	upgrade_del_fptr upgrade_del;
-	
->>>>>>> 82118d57
+
 	dup_col_fptr dup_col;
 	dup_idx_fptr dup_idx;
 	dup_del_fptr dup_del;
@@ -371,11 +368,7 @@
 extern sql_type *sql_trans_create_type(sql_trans *tr, sql_schema * s, const char *sqlname, int digits, int scale, int radix, const char *impl, sqlid reuse);
 extern int sql_trans_drop_type(sql_trans *tr, sql_schema * s, int id, int drop_action);
 
-<<<<<<< HEAD
-extern sql_func *sql_trans_create_func(sql_trans *tr, sql_schema * s, const char *func, list *args, list *res, int type, int lang, const char *mod, const char *impl, const char *query, bit varres, bit vararg, sqlid reuse);
-=======
-extern sql_func *sql_trans_create_func(sql_trans *tr, sql_schema * s, const char *func, list *args, list *res, int type, int lang, const char *mod, const char *impl, const char *query, bit varres, bit vararg, bit system);
->>>>>>> 82118d57
+extern sql_func *sql_trans_create_func(sql_trans *tr, sql_schema * s, const char *func, list *args, list *res, int type, int lang, const char *mod, const char *impl, const char *query, bit varres, bit vararg, bit system, sqlid reuse);
 
 extern int sql_trans_drop_func(sql_trans *tr, sql_schema *s, int id, int drop_action);
 extern int sql_trans_drop_all_func(sql_trans *tr, sql_schema *s, list *list_func, int drop_action);
@@ -388,11 +381,8 @@
 extern sql_schema *sql_trans_create_schema(sql_trans *tr, const char *name, int auth_id, int owner, sqlid reuse);
 extern int sql_trans_drop_schema(sql_trans *tr, int id, int drop_action, bool delete_row);
 
-<<<<<<< HEAD
-extern sql_table *sql_trans_create_table(sql_trans *tr, sql_schema *s, const char *name, const char *sql, int tt, bit system, int persistence, int commit_action, int sz, sqlid reuse);
-=======
-extern sql_table *sql_trans_create_table(sql_trans *tr, sql_schema *s, const char *name, const char *sql, int tt, bit system, int persistence, int commit_action, int sz, bit properties);
->>>>>>> 82118d57
+extern sql_table *sql_trans_create_table(sql_trans *tr, sql_schema *s, const char *name, const char *sql, int tt, bit system, int persistence, int commit_action, int sz, bit properties, sqlid reuse);
+
 extern int sql_trans_set_partition_table(sql_trans *tr, sql_table *t);
 extern sql_table *sql_trans_add_table(sql_trans *tr, sql_table *mt, sql_table *pt);
 extern int sql_trans_add_range_partition(sql_trans *tr, sql_table *mt, sql_table *pt, sql_subtype tpe, ptr min, ptr max, int with_nills, int update, sql_part** err);
@@ -449,13 +439,8 @@
 extern int sql_trans_check_dependency(sql_trans *tr, int id, int depend_id, short depend_type);
 extern list* sql_trans_owner_schema_dependencies(sql_trans *tr, int id);
 
-<<<<<<< HEAD
-extern sql_table *create_sql_table(sql_allocator *sa, const char *name, sht type, bit system, int persistence, int commit_action, sqlid reuse);
+extern sql_table *create_sql_table(sql_allocator *sa, const char *name, sht type, bit system, int persistence, int commit_action, bit properties, sqlid reuse);
 extern sql_column *create_sql_column(sql_allocator *sa, sql_table *t, const char *name, sql_subtype *tpe, sqlid reuse);
-=======
-extern sql_table *create_sql_table(sql_allocator *sa, const char *name, sht type, bit system, int persistence, int commit_action, bit properties);
-extern sql_column *create_sql_column(sql_allocator *sa, sql_table *t, const char *name, sql_subtype *tpe);
->>>>>>> 82118d57
 extern sql_ukey *create_sql_ukey(sql_allocator *sa, sql_table *t, const char *nme, key_type kt);
 extern sql_fkey *create_sql_fkey(sql_allocator *sa, sql_table *t, const char *nme, key_type kt, sql_key *rkey, int on_delete, int on_update );
 extern sql_key *create_sql_kc(sql_allocator *sa, sql_key *k, sql_column *c);
