--- conflicted
+++ resolved
@@ -127,7 +127,7 @@
 typedef void *(*modify_col_prep_fptr) (sql_trans *tr, sql_allocator *sa, sql_column *c);
 typedef void *(*modify_idx_prep_fptr) (sql_trans *tr, sql_allocator *sa, sql_idx *i);
 
-typedef int (*append_col_exec_fptr) (void *cookie, void *b, bool is_bat);
+typedef int (*append_col_exec_fptr) (void *cookie, size_t offset, void *b, bool is_bat);
 typedef int (*update_col_exec_fptr) (void *cookie, void *tids, void *values, bool is_bat);
 
 typedef int (*delete_tab_fptr) (sql_trans *tr, sql_table *t, void *d, int tpe);
@@ -174,19 +174,11 @@
 typedef int (*destroy_idx_fptr) (struct sqlstore *store, sql_idx *i);
 typedef int (*destroy_del_fptr) (struct sqlstore *store, sql_table *t);
 
-<<<<<<< HEAD
-/*
--- clear any storage resources for columns, indices and tables
--- returns number of removed tuples
-*/
-typedef int (*clear_table_fptr) (sql_trans *tr, sql_table *t);
-=======
 typedef int (*log_destroy_col_fptr) (sql_trans *tr, struct sql_change *c, ulng commit_ts, ulng oldest);
 typedef int (*log_destroy_idx_fptr) (sql_trans *tr, struct sql_change *c, ulng commit_ts, ulng oldest);
 typedef int (*log_destroy_del_fptr) (sql_trans *tr, struct sql_change *c, ulng commit_ts, ulng oldest);
 
 typedef BUN (*clear_table_fptr) (sql_trans *tr, sql_table *t);
->>>>>>> e025c6e8
 
 /*
 -- update_table rollforward the changes made from table ft to table tt
@@ -244,39 +236,15 @@
 	create_idx_fptr create_idx;
 	create_del_fptr create_del;
 
-<<<<<<< HEAD
-	dup_col_fptr dup_col;
-	dup_idx_fptr dup_idx;
-	dup_del_fptr dup_del;
-
-=======
->>>>>>> e025c6e8
 	destroy_col_fptr destroy_col;
 	destroy_idx_fptr destroy_idx;
 	destroy_del_fptr destroy_del;
 
-<<<<<<< HEAD
-	/* functions for logging */
-	create_col_fptr log_create_col;
-	create_idx_fptr log_create_idx;
-	create_del_fptr log_create_del;
-
-	destroy_col_fptr log_destroy_col;
-	destroy_idx_fptr log_destroy_idx;
-	destroy_del_fptr log_destroy_del;
-
-	clear_table_fptr clear_table;
-	update_table_fptr log_table;
-	update_table_fptr update_table;
-	gtrans_update_fptr gtrans_minmax;
-	clear_table_fptr rollback_table;
-=======
 	log_destroy_col_fptr log_destroy_col;
 	log_destroy_idx_fptr log_destroy_idx;
 	log_destroy_del_fptr log_destroy_del;
 
 	clear_table_fptr clear_table;
->>>>>>> e025c6e8
 
 	upgrade_col_fptr upgrade_col;
 	upgrade_idx_fptr upgrade_idx;
@@ -285,39 +253,20 @@
 
 } store_functions;
 
-<<<<<<< HEAD
-typedef int (*logger_create_fptr) (int debug, const char *logdir, int catalog_version);
-typedef void (*logger_destroy_fptr) (void);
-typedef int (*logger_flush_fptr) (lng saved_id);
-
-typedef int (*logger_changes_fptr)(void);
-typedef int (*logger_get_sequence_fptr) (int seq, lng *id);
-
-typedef int (*log_isnew_fptr)(void);
-typedef int (*log_tstart_fptr) (void);
-typedef int (*log_tend_fptr) (void);
-typedef lng (*log_save_id_fptr) (void);
-typedef int (*log_sequence_fptr) (int seq, lng id);
-=======
 typedef int (*logger_create_fptr) (struct sqlstore *store, int debug, const char *logdir, int catalog_version);
 
 typedef void (*logger_destroy_fptr) (struct sqlstore *store);
 typedef int (*logger_flush_fptr) (struct sqlstore *store, lng save_id);
 typedef int (*logger_cleanup_fptr) (struct sqlstore *store);
-typedef void (*logger_with_ids_fptr) (struct sqlstore *store);
 
 typedef int (*logger_changes_fptr)(struct sqlstore *store);
 typedef int (*logger_get_sequence_fptr) (struct sqlstore *store, int seq, lng *id);
-typedef lng (*logger_read_last_transaction_id_fptr)(struct sqlstore store);
-typedef lng (*logger_get_transaction_drift_fptr)(struct sqlstore store);
 
 typedef int (*log_isnew_fptr)(struct sqlstore *store);
-typedef bool (*log_needs_update_fptr)(struct sqlstore *store);
 typedef int (*log_tstart_fptr) (struct sqlstore *store);
 typedef int (*log_tend_fptr) (struct sqlstore *store);
 typedef lng (*log_save_id_fptr) (struct sqlstore *store);
 typedef int (*log_sequence_fptr) (struct sqlstore *store, int seq, lng id);
->>>>>>> e025c6e8
 
 /*
 -- List which parts of which files must be included in a hot snapshot.
@@ -334,10 +283,6 @@
 */
 typedef gdk_return (*logger_get_snapshot_files_fptr)(struct sqlstore *store, stream *plan);
 
-<<<<<<< HEAD
-=======
-typedef void *(*log_find_table_value_fptr)(struct sqlstore *store, const char *, const char *, const void *, ...);
->>>>>>> e025c6e8
 typedef struct logger_functions {
 	logger_create_fptr create;
 	logger_destroy_fptr destroy;
@@ -369,22 +314,11 @@
 extern struct sqlstore *store_init(sql_allocator *pa, int debug, store_type store, int readonly, int singleuser);
 extern void store_exit(struct sqlstore *store);
 
-extern int store_apply_deltas(struct sqlstore *store, bool locked);
-extern void store_flush_log(struct sqlstore *store);
 extern void store_suspend_log(struct sqlstore *store);
 extern void store_resume_log(struct sqlstore *store);
 extern lng store_hot_snapshot(struct sqlstore *store, str tarfile);
 extern lng store_hot_snapshot_to_stream(struct sqlstore *store, stream *s);
 
-<<<<<<< HEAD
-extern void store_suspend_log(void);
-extern void store_resume_log(void);
-extern lng store_hot_snapshot(str tarfile);
-extern lng store_hot_snapshot_to_stream(stream *s);
-
-extern void store_manager(void);
-//extern void idle_manager(void);
-=======
 extern ulng store_get_timestamp(struct sqlstore *store);
 extern void store_manager(struct sqlstore *store);
 extern void idle_manager(struct sqlstore *store);
@@ -392,12 +326,12 @@
 extern void store_lock(struct sqlstore *store);
 extern void store_unlock(struct sqlstore *store);
 extern sqlid store_next_oid(struct sqlstore *store);
->>>>>>> e025c6e8
 
 extern int store_readonly(struct sqlstore *store);
 
 extern sql_trans *sql_trans_create(struct sqlstore *store, sql_trans *parent, const char *name);
 extern sql_trans *sql_trans_destroy(sql_trans *tr);
+//extern bool sql_trans_validate(sql_trans *tr);
 extern int sql_trans_commit(sql_trans *tr);
 
 extern sql_type *sql_trans_create_type(sql_trans *tr, sql_schema *s, const char *sqlname, unsigned int digits, unsigned int scale, int radix, const char *impl);
