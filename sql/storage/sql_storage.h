--- conflicted
+++ resolved
@@ -187,13 +187,7 @@
 -- clear any storage resources for columns, indices and tables
 -- returns number of removed tuples
 */
-<<<<<<< HEAD
-typedef int (*clear_table_fptr) (sql_trans *tr, sql_table *t); 
-=======
-typedef BUN (*clear_col_fptr) (sql_trans *tr, sql_column *c);
-typedef BUN (*clear_idx_fptr) (sql_trans *tr, sql_idx *i);
-typedef BUN (*clear_del_fptr) (sql_trans *tr, sql_table *t);
->>>>>>> e89ca464
+typedef int (*clear_table_fptr) (sql_trans *tr, sql_table *t);
 
 /*
 -- update_table rollforward the changes made from table ft to table tt
@@ -211,13 +205,7 @@
 -- handle deletes
 -- returns LOG_OK, LOG_ERR
 */
-<<<<<<< HEAD
-typedef int (*cleanup_fptr) (); 
-=======
-typedef int (*del_fptr) (sql_trans *tr, sql_table *c, void *rows);
-typedef int (*snapshot_fptr) ( sql_table *t );
 typedef int (*cleanup_fptr) ();
->>>>>>> e89ca464
 
 /* backing struct for this interface */
 typedef struct store_functions {
