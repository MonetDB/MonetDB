/*
 * This Source Code Form is subject to the terms of the Mozilla Public
 * License, v. 2.0.  If a copy of the MPL was not distributed with this
 * file, You can obtain one at http://mozilla.org/MPL/2.0/.
 *
 * Copyright 1997 - July 2008 CWI, August 2008 - 2018 MonetDB B.V.
 */

#ifndef SQL_STORAGE_H
#define SQL_STORAGE_H

#include "sql_catalog.h"
#include "gdk_logger.h"

#define COLSIZE	1024

#define LOG_OK		0
#define LOG_ERR		(-1)

#define isNew(x)  ((x)->base.flag == TR_NEW)
#define isTemp(x) (isNew((x)->t)||((x)->t->persistence!=SQL_PERSIST && (x)->t->persistence!=SQL_PERSISTED_STREAM))
#define isTempTable(x)   ((x)->persistence!=SQL_PERSIST && (x)->persistence!=SQL_PERSISTED_STREAM)
#define isGlobal(x)      ((x)->persistence!=SQL_LOCAL_TEMP && (x)->persistence!=SQL_TEMP_STREAM && \
			  (x)->persistence!=SQL_DECLARED_TABLE)
#define isGlobalTemp(x)  ((x)->persistence==SQL_GLOBAL_TEMP)
#define isTempSchema(x)  (strcmp((x)->base.name, "tmp") == 0 || \
			  strcmp((x)->base.name, dt_schema) == 0)
#define isDeclaredTable(x)  ((x)->persistence==SQL_DECLARED_TABLE)

extern int catalog_version;

typedef enum store_type {
	store_bat,	/* delta bats, ie multi user read/write */
	store_tst
} store_type;

#define STORE_READONLY (store_readonly)

extern sql_trans *gtrans;
extern list *active_sessions;
extern int store_nr_active;
extern store_type active_store_type;
extern int store_readonly;
extern int store_singleuser;
extern int store_initialized;

/* relational interface */
typedef oid (*column_find_row_fptr)(sql_trans *tr, sql_column *c, const void *value, ...);
typedef void *(*column_find_value_fptr)(sql_trans *tr, sql_column *c, oid rid);
typedef int (*column_update_value_fptr)(sql_trans *tr, sql_column *c, oid rid, void *value);
typedef int (*table_insert_fptr)(sql_trans *tr, sql_table *t, ...);
typedef int (*table_delete_fptr)(sql_trans *tr, sql_table *t, oid rid);
typedef int (*table_vacuum_fptr)(sql_trans *tr, sql_table *t);

typedef struct rids {
	BUN cur;
	void *data;
} rids;

typedef struct subrids {
	BUN pos;
	int id;
	void *ids;
	void *rids;
} subrids;

/* returns table rids, for the given select ranges */
typedef rids *(*rids_select_fptr)( sql_trans *tr, sql_column *key, const void *key_value_low, const void *key_value_high, ...);

/* order rids by orderby_column values */
typedef rids *(*rids_orderby_fptr)( sql_trans *tr, rids *r, sql_column *orderby_col);

typedef rids *(*rids_join_fptr)( sql_trans *tr, rids *l, sql_column *lc, rids *r, sql_column *rc);
typedef rids *(*rids_diff_fptr)( sql_trans *tr, rids *l, sql_column *lc, subrids *r, sql_column *rc);

/* return table rids from result of table_select, return (-1) when done */
typedef oid (*rids_next_fptr)(rids *r);

/* clean up the resources taken by the result of table_select */
typedef void (*rids_destroy_fptr)(rids *r);
typedef int (*rids_empty_fptr)(rids *r);

typedef subrids *(*subrids_create_fptr)( sql_trans *tr, rids *l, sql_column *jc1, sql_column *jc2, sql_column *obc);

/* return table rids from result of table_select, return (-1) when done */
typedef oid (*subrids_next_fptr)(subrids *r);
typedef sqlid (*subrids_nextid_fptr)(subrids *r);

/* clean up the resources taken by the result of table_select */
typedef void (*subrids_destroy_fptr)(subrids *r);


typedef struct table_functions {
	column_find_row_fptr column_find_row;
	column_find_value_fptr column_find_value;
	column_update_value_fptr column_update_value;
	table_insert_fptr table_insert;
	table_delete_fptr table_delete;
	table_vacuum_fptr table_vacuum;

	rids_select_fptr rids_select;
	rids_orderby_fptr rids_orderby;
	rids_join_fptr rids_join;
	rids_next_fptr rids_next;
	rids_destroy_fptr rids_destroy;
	rids_empty_fptr rids_empty;

	subrids_create_fptr subrids_create;
	subrids_next_fptr subrids_next;
	subrids_nextid_fptr subrids_nextid;
	subrids_destroy_fptr subrids_destroy;
	rids_diff_fptr rids_diff;
} table_functions; 

sqlstore_export table_functions table_funcs;

/* delta table setup (ie readonly col + ins + upd + del)
-- binds for column,idx (rdonly, inserts, updates) and delets
*/
typedef void *(*bind_col_fptr) (sql_trans *tr, sql_column *c, int access);
typedef void *(*bind_idx_fptr) (sql_trans *tr, sql_idx *i, int access);
typedef void *(*bind_del_fptr) (sql_trans *tr, sql_table *t, int access);

/*
-- append/update to columns and indices 
*/
typedef int (*append_col_fptr) (sql_trans *tr, sql_column *c, void *d, int t);
typedef int (*append_idx_fptr) (sql_trans *tr, sql_idx *i, void *d, int t);
typedef int (*update_col_fptr) (sql_trans *tr, sql_column *c, void *tids, void *d, int t);
typedef int (*update_idx_fptr) (sql_trans *tr, sql_idx *i, void *tids, void *d, int t);
typedef int (*delete_tab_fptr) (sql_trans *tr, sql_table *t, void *d, int tpe);

/*
-- count number of rows in column (excluding the deletes)
-- check for sortedness
 */
typedef size_t (*count_del_fptr) (sql_trans *tr, sql_table *t);
typedef size_t (*count_upd_fptr) (sql_trans *tr, sql_table *t);
typedef size_t (*count_col_fptr) (sql_trans *tr, sql_column *c, int all /* all or new only */);
typedef size_t (*count_idx_fptr) (sql_trans *tr, sql_idx *i, int all /* all or new only */);
typedef size_t (*dcount_col_fptr) (sql_trans *tr, sql_column *c);
typedef int (*prop_col_fptr) (sql_trans *tr, sql_column *c);

/*
-- create the necessary storage resources for columns, indices and tables
-- returns LOG_OK, LOG_ERR
*/
typedef int (*create_col_fptr) (sql_trans *tr, sql_column *c); 
typedef int (*create_idx_fptr) (sql_trans *tr, sql_idx *i); 
typedef int (*create_del_fptr) (sql_trans *tr, sql_table *t); 

/*
-- duplicate the necessary storage resources for columns, indices and tables
-- returns LOG_OK, LOG_ERR
*/
typedef int (*dup_col_fptr) (sql_trans *tr, sql_column *oc, sql_column *c);
typedef int (*dup_idx_fptr) (sql_trans *tr, sql_idx *oi, sql_idx *i ); 
typedef int (*dup_del_fptr) (sql_trans *tr, sql_table *ot, sql_table *t); 

/*
-- free the storage resources for columns, indices and tables
-- returns LOG_OK, LOG_ERR
*/
typedef int (*destroy_col_fptr) (sql_trans *tr, sql_column *c); 
typedef int (*destroy_idx_fptr) (sql_trans *tr, sql_idx *i); 
typedef int (*destroy_del_fptr) (sql_trans *tr, sql_table *t); 

/*
-- clear any storage resources for columns, indices and tables
-- returns number of removed tuples
*/
typedef BUN (*clear_col_fptr) (sql_trans *tr, sql_column *c); 
typedef BUN (*clear_idx_fptr) (sql_trans *tr, sql_idx *i); 
typedef BUN (*clear_del_fptr) (sql_trans *tr, sql_table *t); 

/*
-- update_table rollforward the changes made from table ft to table tt 
-- returns LOG_OK, LOG_ERR
*/
typedef int (*update_table_fptr) (sql_trans *tr, sql_table *ft, sql_table *tt); 

/*
-- gtrans_update push ibats and ubats
-- returns LOG_OK, LOG_ERR
*/
typedef int (*gtrans_update_fptr) (sql_trans *tr); 

/*
-- handle inserts and updates of columns and indices
-- returns LOG_OK, LOG_ERR
*/
typedef int (*col_ins_fptr) (sql_trans *tr, sql_column *c, void *data);
typedef int (*col_upd_fptr) (sql_trans *tr, sql_column *c, void *rows, void *data);
typedef int (*idx_ins_fptr) (sql_trans *tr, sql_idx *c, void *data);
typedef int (*idx_upd_fptr) (sql_trans *tr, sql_idx *c, void *rows, void *data);
/*
-- handle deletes
-- returns LOG_OK, LOG_ERR
*/
typedef int (*del_fptr) (sql_trans *tr, sql_table *c, void *rows);

/* backing struct for this interface */
typedef struct store_functions {

	bind_col_fptr bind_col;
	bind_idx_fptr bind_idx;
	bind_del_fptr bind_del;

	append_col_fptr append_col;
	append_idx_fptr append_idx;
	update_col_fptr update_col;
	update_idx_fptr update_idx;
	delete_tab_fptr delete_tab;

	count_del_fptr count_del;
	count_upd_fptr count_upd;
	count_col_fptr count_col;
	count_idx_fptr count_idx;
	dcount_col_fptr dcount_col;
	prop_col_fptr sorted_col;
	prop_col_fptr double_elim_col; /* varsize col with double elimination */

	create_col_fptr create_col;
	create_idx_fptr create_idx;
	create_del_fptr create_del;
	
	dup_col_fptr dup_col;
	dup_idx_fptr dup_idx;
	dup_del_fptr dup_del;

	destroy_col_fptr destroy_col;
	destroy_idx_fptr destroy_idx;
	destroy_del_fptr destroy_del;

	clear_col_fptr clear_col;
	clear_idx_fptr clear_idx;
	clear_del_fptr clear_del;

	/* functions for logging */
	create_col_fptr log_create_col;
	create_idx_fptr log_create_idx;
	create_del_fptr log_create_del;

	destroy_col_fptr log_destroy_col;
	destroy_idx_fptr log_destroy_idx;
	destroy_del_fptr log_destroy_del;

	/* functions for snapshots */
	create_col_fptr snapshot_create_col;
	create_idx_fptr snapshot_create_idx;
	create_del_fptr snapshot_create_del;

	destroy_col_fptr snapshot_destroy_col;
	destroy_idx_fptr snapshot_destroy_idx;
	destroy_del_fptr snapshot_destroy_del;

	/* rollforward the changes, first snapshot, then log and finaly apply */
	update_table_fptr snapshot_table;
	update_table_fptr log_table;
	update_table_fptr update_table;
	gtrans_update_fptr gtrans_update;
	gtrans_update_fptr gtrans_minmax;

	col_ins_fptr col_ins;
	col_upd_fptr col_upd;

	idx_ins_fptr idx_ins;
	idx_upd_fptr idx_upd;

	del_fptr del;
} store_functions;

sqlstore_export store_functions store_funcs;

typedef int (*logger_create_fptr) (int debug, const char *logdir, int catalog_version, int keep_persisted_log_files);
typedef int (*logger_create_shared_fptr) (int debug, const char *logdir, int catalog_version, const char *slave_logdir);

typedef void (*logger_destroy_fptr) (void);
typedef int (*logger_restart_fptr) (void);
typedef int (*logger_cleanup_fptr) (int keep_persisted_log_files);

typedef int (*logger_changes_fptr)(void);
typedef int (*logger_get_sequence_fptr) (int seq, lng *id);
typedef lng (*logger_read_last_transaction_id_fptr)(void);
typedef lng (*logger_get_transaction_drift_fptr)(void);

typedef int (*logger_reload_fptr) (void);

typedef int (*log_isnew_fptr)(void);
typedef int (*log_tstart_fptr) (void);
typedef int (*log_tend_fptr) (void);
typedef int (*log_sequence_fptr) (int seq, lng id);

typedef struct logger_functions {
	logger_create_fptr create;
	logger_create_shared_fptr create_shared;
	logger_destroy_fptr destroy;
	logger_restart_fptr restart;
	logger_cleanup_fptr cleanup;

	logger_changes_fptr changes;
	logger_get_sequence_fptr get_sequence;
	logger_read_last_transaction_id_fptr read_last_transaction_id;
	logger_get_transaction_drift_fptr get_transaction_drift;

	logger_reload_fptr reload;

	log_isnew_fptr log_isnew;
	log_tstart_fptr log_tstart;
	log_tend_fptr log_tend;
	log_sequence_fptr log_sequence;
} logger_functions;

sqlstore_export logger_functions logger_funcs;

/* we need to add an interface for result_tables later */

extern res_table *res_table_create(sql_trans *tr, int res_id, oid query_id, int nr_cols, int querytype, res_table *next, void *order);
extern res_col *res_col_create(sql_trans *tr, res_table *t, const char *tn, const char *name, const char *typename, int digits, int scale, int mtype, void *v);

extern void res_table_destroy(res_table *t);

extern res_table *res_tables_remove(res_table *results, res_table *t);
extern void res_tables_destroy(res_table *results);
extern res_table *res_tables_find(res_table *results, int res_id);

extern int store_init(int debug, store_type store, int readonly, int singleuser, logger_settings *log_settings, backend_stack stk);
extern void store_exit(void);

extern void store_apply_deltas(void);
extern void store_flush_log(void);
extern void store_manager(void);
extern void idle_manager(void);

extern void store_lock(void);
extern void store_unlock(void);
extern int store_next_oid(void);

extern sql_trans *sql_trans_create(backend_stack stk, sql_trans *parent, const char *name);
extern sql_trans *sql_trans_destroy(sql_trans *tr);
extern int sql_trans_validate(sql_trans *tr);
extern int sql_trans_commit(sql_trans *tr);

extern sql_type *sql_trans_create_type(sql_trans *tr, sql_schema * s, const char *sqlname, int digits, int scale, int radix, const char *impl);
extern int sql_trans_drop_type(sql_trans *tr, sql_schema * s, int id, int drop_action);

extern sql_func *sql_trans_create_func(sql_trans *tr, sql_schema * s, const char *func, list *args, list *res, int type, int lang, const char *mod, const char *impl, const char *query, bit varres, bit vararg);

extern int sql_trans_drop_func(sql_trans *tr, sql_schema *s, int id, int drop_action);
extern int sql_trans_drop_all_func(sql_trans *tr, sql_schema *s, list *list_func, int drop_action);

extern void sql_trans_update_tables(sql_trans *tr, sql_schema *s);
extern void sql_trans_update_schemas(sql_trans *tr);

extern void reset_functions(sql_trans *tr);

extern sql_schema *sql_trans_create_schema(sql_trans *tr, const char *name, int auth_id, int owner);
extern int sql_trans_drop_schema(sql_trans *tr, int id, int drop_action);

extern sql_table *sql_trans_create_table(sql_trans *tr, sql_schema *s, const char *name, const char *sql, int tt, bit system, int persistence, int commit_action, int sz, int window_size, int stride);
extern sql_table *sql_trans_add_table(sql_trans *tr, sql_table *mt, sql_table *pt);
extern sql_table *sql_trans_del_table(sql_trans *tr, sql_table *mt, sql_table *pt, int drop_action);

<<<<<<< HEAD
extern void sql_trans_drop_table(sql_trans *tr, sql_schema *s, int id, int drop_action);
extern void sql_trans_drop_all_tables(sql_trans *tr, sql_schema *s, list *list_table, int drop_action);
=======
extern int sql_trans_drop_table(sql_trans *tr, sql_schema *s, int id, int drop_action);
>>>>>>> a86cf5a9
extern BUN sql_trans_clear_table(sql_trans *tr, sql_table *t);
extern sql_table *sql_trans_alter_access(sql_trans *tr, sql_table *t, sht access);
extern sql_table *sql_trans_alter_stream_table(sql_trans *tr, sql_table *t, int operation, int token);

extern sql_column *sql_trans_create_column(sql_trans *tr, sql_table *t, const char *name, sql_subtype *tpe);
extern int sql_trans_drop_column(sql_trans *tr, sql_table *t, int id, int drop_action);
extern sql_column *sql_trans_alter_null(sql_trans *tr, sql_column *col, int isnull);
extern sql_column *sql_trans_alter_default(sql_trans *tr, sql_column *col, char *val);
extern sql_column *sql_trans_alter_storage(sql_trans *tr, sql_column *col, char *storage);
extern int sql_trans_is_sorted(sql_trans *tr, sql_column *col);
extern size_t sql_trans_dist_count(sql_trans *tr, sql_column *col);
extern int sql_trans_ranges(sql_trans *tr, sql_column *col, void **min, void **max);

extern sql_key *sql_trans_create_ukey(sql_trans *tr, sql_table *t, const char *name, key_type kt);
extern sql_key * sql_trans_key_done(sql_trans *tr, sql_key *k);

extern sql_fkey *sql_trans_create_fkey(sql_trans *tr, sql_table *t, const char *name, key_type kt, sql_key *rkey, int on_delete, int on_update);
extern sql_key *sql_trans_create_kc(sql_trans *tr, sql_key *k, sql_column *c /*, extra options such as trunc */ );
extern sql_fkey *sql_trans_create_fkc(sql_trans *tr, sql_fkey *k, sql_column *c /*, extra options such as trunc */ );
extern int sql_trans_drop_key(sql_trans *tr, sql_schema *s, int id, int drop_action);

extern sql_idx *sql_trans_create_idx(sql_trans *tr, sql_table *t, const char *name, idx_type it);
extern sql_idx *sql_trans_create_ic(sql_trans *tr, sql_idx * i, sql_column *c /*, extra options such as trunc */ );
extern int sql_trans_drop_idx(sql_trans *tr, sql_schema *s, int id, int drop_action);

extern sql_trigger * sql_trans_create_trigger(sql_trans *tr, sql_table *t, const char *name, sht time, sht orientation, sht event, const char *old_name, const char *new_name, const char *condition, const char *statement );
extern sql_trigger * sql_trans_create_tc(sql_trans *tr, sql_trigger * i, sql_column *c /*, extra options such as trunc */ );
extern int sql_trans_drop_trigger(sql_trans *tr, sql_schema *s, int id, int drop_action);

extern sql_sequence *create_sql_sequence(sql_allocator *sa, sql_schema *s, const char *name, lng start, lng min, lng max, lng inc, lng cacheinc, bit cycle );
extern sql_sequence * sql_trans_create_sequence(sql_trans *tr, sql_schema *s, const char *name, lng start, lng min, lng max, lng inc, lng cacheinc, bit cycle, bit bedropped );
extern void sql_trans_drop_sequence(sql_trans *tr, sql_schema *s, sql_sequence *seq, int drop_action);
extern sql_sequence *sql_trans_alter_sequence(sql_trans *tr, sql_sequence *seq, lng min, lng max, lng inc, lng cache, lng cycle);
extern lng sql_trans_sequence_restart(sql_trans *tr, sql_sequence *seq, lng start);

extern sql_session * sql_session_create(backend_stack stk, int autocommit);
extern void sql_session_destroy(sql_session *s);
extern int sql_session_reset(sql_session *s, int autocommit);
extern int sql_trans_begin(sql_session *s);
extern void sql_trans_end(sql_session *s);

extern list* sql_trans_schema_user_dependencies(sql_trans *tr, int schema_id);
extern void sql_trans_create_dependency(sql_trans *tr, int id, int depend_id, short depend_type);
extern void sql_trans_drop_dependencies(sql_trans *tr, int depend_id);
extern void sql_trans_drop_dependency(sql_trans *tr, int id, int depend_id, short depend_type);
extern list* sql_trans_get_dependencies(sql_trans *tr, int id, short depend_type, list *ignore_ids);
extern int sql_trans_get_dependency_type(sql_trans *tr, int depend_id, short depend_type);
extern int sql_trans_check_dependency(sql_trans *tr, int id, int depend_id, short depend_type);
extern list* sql_trans_owner_schema_dependencies(sql_trans *tr, int id);

extern sql_table *create_sql_table(sql_allocator *sa, const char *name, sht type, bit system, int persistence, int commit_action, int window, int stride);
extern sql_column *create_sql_column(sql_allocator *sa, sql_table *t, const char *name, sql_subtype *tpe);
extern sql_ukey *create_sql_ukey(sql_allocator *sa, sql_table *t, const char *nme, key_type kt);
extern sql_fkey *create_sql_fkey(sql_allocator *sa, sql_table *t, const char *nme, key_type kt, sql_key *rkey, int on_delete, int on_update );
extern sql_key *create_sql_kc(sql_allocator *sa, sql_key *k, sql_column *c);
extern sql_key * key_create_done(sql_allocator *sa, sql_key *k);

extern sql_idx *create_sql_idx(sql_allocator *sa, sql_table *t, const char *nme, idx_type it);
extern sql_idx *create_sql_ic(sql_allocator *sa, sql_idx *i, sql_column *c);
extern sql_func *create_sql_func(sql_allocator *sa, const char *func, list *args, list *res, int type, int lang, const char *mod, const char *impl, const char *query, bit varres, bit vararg);

/* for alter we need to duplicate a table */
extern sql_table *dup_sql_table(sql_allocator *sa, sql_table *t);
extern void drop_sql_column(sql_table *t, int id, int drop_action);
extern void drop_sql_idx(sql_table *t, int id);
extern void drop_sql_key(sql_table *t, int id, int drop_action);

extern sql_column *sql_trans_copy_column(sql_trans *tr, sql_table *t, sql_column *c);
extern sql_key *sql_trans_copy_key(sql_trans *tr, sql_table *t, sql_key *k);
extern sql_idx *sql_trans_copy_idx(sql_trans *tr, sql_table *t, sql_idx *i);

extern void sql_trans_drop_any_comment(sql_trans *tr, int id);

#endif /*SQL_STORAGE_H */<|MERGE_RESOLUTION|>--- conflicted
+++ resolved
@@ -361,12 +361,8 @@
 extern sql_table *sql_trans_add_table(sql_trans *tr, sql_table *mt, sql_table *pt);
 extern sql_table *sql_trans_del_table(sql_trans *tr, sql_table *mt, sql_table *pt, int drop_action);
 
-<<<<<<< HEAD
-extern void sql_trans_drop_table(sql_trans *tr, sql_schema *s, int id, int drop_action);
-extern void sql_trans_drop_all_tables(sql_trans *tr, sql_schema *s, list *list_table, int drop_action);
-=======
 extern int sql_trans_drop_table(sql_trans *tr, sql_schema *s, int id, int drop_action);
->>>>>>> a86cf5a9
+extern int sql_trans_drop_all_tables(sql_trans *tr, sql_schema *s, list *list_table, int drop_action);
 extern BUN sql_trans_clear_table(sql_trans *tr, sql_table *t);
 extern sql_table *sql_trans_alter_access(sql_trans *tr, sql_table *t, sht access);
 extern sql_table *sql_trans_alter_stream_table(sql_trans *tr, sql_table *t, int operation, int token);
