/*
 * This Source Code Form is subject to the terms of the Mozilla Public
 * License, v. 2.0.  If a copy of the MPL was not distributed with this
 * file, You can obtain one at http://mozilla.org/MPL/2.0/.
 *
 * Copyright 1997 - July 2008 CWI, August 2008 - 2021 MonetDB B.V.
 */

#include "monetdb_config.h"
#include "bat_utils.h"

void
bat_destroy(BAT *b)
{
	if (b)
		BBPunfix(b->batCacheid);
}

BAT *
bat_new(int tt, BUN size, role_t role)
{
	return COLnew(0, tt, size, role);
}

void
bat_clear(BAT *b)
{
	bat_set_access(b,BAT_WRITE);
	BATclear(b,true);
	bat_set_access(b,BAT_READ);
}

BAT *
temp_descriptor(log_bid b)
{
	return BATdescriptor((bat) b);
}

BAT *
quick_descriptor(log_bid b)
{
	return BBPquickdesc((bat) b, false);
}

void
temp_destroy(log_bid b)
{
	if (b)
		BBPrelease(b);
}

log_bid
temp_dup(log_bid b)
{
	if (b)
		BBPretain(b);
	return b;
}

log_bid
temp_create(BAT *b)
{
	temp_dup(b->batCacheid);
	return b->batCacheid;
}

log_bid
temp_copy(log_bid b, int temp)
{
	/* make a copy of b, if temp is set only create a empty bat */
	BAT *o = temp_descriptor(b);
	BAT *c;
	log_bid r;

	if (!o)
		return BID_NIL;
	if (!temp) {
		c = COLcopy(o, o->ttype, true, PERSISTENT);
		if (!c)
			return BID_NIL;
		bat_set_access(c, BAT_READ);
		BATcommit(c, BUN_NONE);
	} else {
		c = bat_new(o->ttype, COLSIZE, PERSISTENT);
		if (!c)
			return BID_NIL;
	}
	r = temp_create(c);
	bat_destroy(c);
	bat_destroy(o);
	return r;
}

BUN
append_inserted(BAT *b, BAT *i )
{
	BUN nr = 0, r;
	BATiter ii = bat_iterator(i);

	for (r = i->batInserted; r < BUNlast(i); r++) {
		if (BUNappend(b, BUNtail(ii,r), true) != GDK_SUCCEED)
			return BUN_NONE;
		nr++;
	}
	return nr;
}

BAT *ebats[MAXATOMS] = { NULL };

log_bid
ebat2real(log_bid b, oid ibase)
{
	/* make a copy of b */
	log_bid r = BID_NIL;
	BAT *o = temp_descriptor(b);
	if(o) {
		BAT *c = COLcopy(o, ATOMtype(o->ttype), true, PERSISTENT);
		if(c) {
			BAThseqbase(c, ibase );
			r = temp_create(c);
			bat_destroy(c);
		}
		bat_destroy(o);
	}
	return r;
}

log_bid
e_bat(int type)
{
	if (ebats[type] == NULL &&
	    (ebats[type] = bat_new(type, 0, TRANSIENT)) == NULL)
		return BID_NIL;
	return temp_create(ebats[type]);
}

BAT *
e_BAT(int type)
{
	if (ebats[type] == NULL &&
	    (ebats[type] = bat_new(type, 0, TRANSIENT)) == NULL)
		return NULL;
	return temp_descriptor(ebats[type]->batCacheid);
}

log_bid
ebat_copy(log_bid b)
{
	/* make a copy of b */
	BAT *o = temp_descriptor(b);
	BAT *c;
	log_bid r;

	if (!o)
		return BID_NIL;
	if (!ebats[o->ttype]) {
		ebats[o->ttype] = bat_new(o->ttype, 0, TRANSIENT);
		if (!ebats[o->ttype]) {
			bat_destroy(o);
			return BID_NIL;
		}
	}

<<<<<<< HEAD
	if (BATcount(o)) {
=======
	if (!temp) {
>>>>>>> 870346ff
		c = COLcopy(o, o->ttype, true, PERSISTENT);
		if (!c)
			return BID_NIL;
		BAThseqbase(c, 0);
		BATcommit(c, BUN_NONE);
		bat_set_access(c, BAT_READ);
		r = temp_create(c);
		bat_destroy(c);
	} else {
		c = ebats[o->ttype];
		if (!c)
			return BID_NIL;
		r = temp_create(c);
	}
	bat_destroy(o);
	return r;
}

int
bat_utils_init(void)
{
	int t;
	char name[32];

	for (t=1; t<GDKatomcnt; t++) {
		if (t != TYPE_bat && BATatoms[t].name[0]) {
			ebats[t] = bat_new(t, 0, TRANSIENT);
			if(ebats[t] == NULL) {
				for (t = t - 1; t >= 1; t--)
					bat_destroy(ebats[t]);
				return -1;
			}
			bat_set_access(ebats[t], BAT_READ);
			/* give it a name for debugging purposes */
			snprintf(name, sizeof(name), "sql_empty_%s_bat",
				 ATOMname(t));
			BBPrename(ebats[t]->batCacheid, name);
		}
	}
	return 0;
<<<<<<< HEAD
}

sql_table *
tr_find_base_table( sql_trans *tr, sql_table *t)
{
	while (t && t->po && tr)  {
		t = t->po;
		tr = tr->parent;
	}
	if (t->data)
		return t;
	return NULL;
}

sql_table *
tr_find_table( sql_trans *tr, sql_table *t)
{
	while (t && t->po && !t->base.allocated && tr)  {
		t = t->po;
		tr = tr->parent;
	}
	if (t->data)
		return t;
	return NULL;
}

sql_column *
tr_find_base_column( sql_trans *tr, sql_column *c)
{
	while (c && c->po && tr)  {
		c = c->po;
		tr = tr->parent;
	}
	if (c->data)
		return c;
	return NULL;
}

sql_column *
tr_find_column( sql_trans *tr, sql_column *c)
{
	while (c && c->po && !c->base.allocated && tr)  {
		c = c->po;
		tr = tr->parent;
	}
	if (c->data)
		return c;
	return NULL;
}

sql_idx *
tr_find_base_idx( sql_trans *tr, sql_idx *i)
{
	while (i && i->po && tr)  {
		i = i->po;
		tr = tr->parent;
	}
	if (i->data)
		return i;
	return NULL;
}

sql_idx *
tr_find_idx( sql_trans *tr, sql_idx *i)
{
	while (i && i->po && !i->base.allocated && tr)  {
		i = i->po;
		tr = tr->parent;
	}
	if (i->data)
		return i;
	return NULL;
=======
>>>>>>> 870346ff
}<|MERGE_RESOLUTION|>--- conflicted
+++ resolved
@@ -161,11 +161,7 @@
 		}
 	}
 
-<<<<<<< HEAD
 	if (BATcount(o)) {
-=======
-	if (!temp) {
->>>>>>> 870346ff
 		c = COLcopy(o, o->ttype, true, PERSISTENT);
 		if (!c)
 			return BID_NIL;
@@ -206,79 +202,4 @@
 		}
 	}
 	return 0;
-<<<<<<< HEAD
-}
-
-sql_table *
-tr_find_base_table( sql_trans *tr, sql_table *t)
-{
-	while (t && t->po && tr)  {
-		t = t->po;
-		tr = tr->parent;
-	}
-	if (t->data)
-		return t;
-	return NULL;
-}
-
-sql_table *
-tr_find_table( sql_trans *tr, sql_table *t)
-{
-	while (t && t->po && !t->base.allocated && tr)  {
-		t = t->po;
-		tr = tr->parent;
-	}
-	if (t->data)
-		return t;
-	return NULL;
-}
-
-sql_column *
-tr_find_base_column( sql_trans *tr, sql_column *c)
-{
-	while (c && c->po && tr)  {
-		c = c->po;
-		tr = tr->parent;
-	}
-	if (c->data)
-		return c;
-	return NULL;
-}
-
-sql_column *
-tr_find_column( sql_trans *tr, sql_column *c)
-{
-	while (c && c->po && !c->base.allocated && tr)  {
-		c = c->po;
-		tr = tr->parent;
-	}
-	if (c->data)
-		return c;
-	return NULL;
-}
-
-sql_idx *
-tr_find_base_idx( sql_trans *tr, sql_idx *i)
-{
-	while (i && i->po && tr)  {
-		i = i->po;
-		tr = tr->parent;
-	}
-	if (i->data)
-		return i;
-	return NULL;
-}
-
-sql_idx *
-tr_find_idx( sql_trans *tr, sql_idx *i)
-{
-	while (i && i->po && !i->base.allocated && tr)  {
-		i = i->po;
-		tr = tr->parent;
-	}
-	if (i->data)
-		return i;
-	return NULL;
-=======
->>>>>>> 870346ff
 }