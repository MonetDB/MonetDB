/*
 * This Source Code Form is subject to the terms of the Mozilla Public
 * License, v. 2.0.  If a copy of the MPL was not distributed with this
 * file, You can obtain one at http://mozilla.org/MPL/2.0/.
 *
 * Copyright 1997 - July 2008 CWI, August 2008 - 2020 MonetDB B.V.
 */

#include "monetdb_config.h"
#include "res_table.h"
#include "sql_types.h"

static void
bat_incref(bat bid)
{
	BBPretain(bid);
}

static void
bat_decref(bat bid)
{
	BBPrelease(bid);
}

res_table *
res_table_create(sql_trans *tr, int res_id, oid query_id, int nr_cols, mapi_query_t type, res_table *next, void *O)
{
	BAT *order = (BAT*)O;
	res_table *t = ZNEW(res_table);
	if(!t)
		return NULL;

	(void) tr;
	t->id = res_id;
	t->query_id = query_id;
	t->query_type = type;
	t->nr_cols = nr_cols;
	t->nr_rows = 0;
	t->cur_col = 0;
	t->cols = NEW_ARRAY(res_col, nr_cols);
	if(!t->cols) {
		_DELETE(t);
		return NULL;
	}

	memset((char*) t->cols, 0, nr_cols * sizeof(res_col));
	t->tsep = t->rsep = t->ssep = t->ns = NULL;

	t->order = 0;
	if (order) {
		t->order = order->batCacheid;
		bat_incref(t->order);
<<<<<<< HEAD
		t->nr_rows = BATcount(order);
	} 
=======
	}
>>>>>>> 79ba4235
	t->next = next;
	return t;
}

res_col *
res_col_create(sql_trans *tr, res_table *t, const char *tn, const char *name, const char *typename, int digits, int scale, int mtype, void *val)
{
	res_col *c = t->cols + t->cur_col;
	BAT *b;

	if (!sql_find_subtype(&c->type, typename, digits, scale))
		sql_init_subtype(&c->type, sql_trans_bind_type(tr, NULL, typename), digits, scale);
	c->tn = _STRDUP(tn);
	c->name = _STRDUP(name);
	if (c->tn == NULL || c->name == NULL) {
		_DELETE(c->tn);
		_DELETE(c->name);
		return NULL;
	}
	c->b = 0;
	c->p = NULL;
	c->mtype = mtype;
	if (mtype == TYPE_bat) {
		b = (BAT*)val;
	} else { // wrap scalar values in BATs for result consistency
		b = COLnew(0, mtype, 1, TRANSIENT);
		if (b == NULL) {
			_DELETE(c->tn);
			_DELETE(c->name);
			return NULL;
		}
		if (BUNappend(b, val, false) != GDK_SUCCEED) {
			BBPreclaim(b);
			_DELETE(c->tn);
			_DELETE(c->name);
			return NULL;
		}
		/* we need to set the order bat otherwise mvc_export_result won't work with single-row result sets containing BATs */
		if (!t->order) {
			oid zero = 0;
			BAT *o = BATconstant(0, TYPE_oid, &zero, 1, TRANSIENT);
			if (o == NULL) {
				BBPreclaim(b);
				_DELETE(c->tn);
				_DELETE(c->name);
				return NULL;
			}
			t->order = o->batCacheid;
			t->nr_rows = 1;
			BBPkeepref(t->order);
		}
	}
	c->b = b->batCacheid;
	bat_incref(c->b);
	if (mtype != TYPE_bat)
		BBPunfix(c->b);
	t->cur_col++;
	assert(t->cur_col <= t->nr_cols);
	return c;
}

static void
res_col_destroy(res_col *c)
{
	if (c->b) {
		bat_decref(c->b);
	} else {
		_DELETE(c->p);
	}
	_DELETE(c->name);
	_DELETE(c->tn);
}

void
res_table_destroy(res_table *t)
{
	int i;

	for (i = 0; i < t->nr_cols; i++) {
		res_col *c = t->cols + i;

		res_col_destroy(c);
	}
	if (t->order)
		bat_decref(t->order);
	_DELETE(t->cols);
	_DELETE(t);
}

res_table *
res_tables_remove(res_table *results, res_table *t)
{
	res_table *r = results;

	if (r == t) {
		results = t->next;
	} else {
		for (; r; r = r->next) {
			if (r->next == t) {
				r->next = t->next;
				break;
			}
		}
	}
	res_table_destroy(t);
	return results;
}

void
res_tables_destroy(res_table *tab)
{
	if (tab) {
		res_table *r = tab, *t;

		for (t = r; t; t = r) {
			r = t->next;
			res_table_destroy(t);
		}
	}
}

res_table *
res_tables_find(res_table *results, int res_id)
{
	res_table *r = results;

	for (; r; r = r->next) {
		if (r->id == res_id)
			return r;
	}
	return NULL;
}<|MERGE_RESOLUTION|>--- conflicted
+++ resolved
@@ -50,12 +50,8 @@
 	if (order) {
 		t->order = order->batCacheid;
 		bat_incref(t->order);
-<<<<<<< HEAD
 		t->nr_rows = BATcount(order);
-	} 
-=======
 	}
->>>>>>> 79ba4235
 	t->next = next;
 	return t;
 }
