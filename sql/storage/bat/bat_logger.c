--- conflicted
+++ resolved
@@ -13,16 +13,10 @@
 #include "wlc.h"
 #include "gdk_logger_internals.h"
 
-<<<<<<< HEAD
-#define CATALOG_MAR2018 52201
-#define CATALOG_AUG2018 52202
-#define CATALOG_NOV2019 52203
-#define CATALOG_JUN2020 52204
-=======
 #define CATALOG_MAR2018 52201	/* first in Jun2016 */
 #define CATALOG_AUG2018 52202	/* first in Aug2018 */
 #define CATALOG_NOV2019 52203	/* first in Apr2019 */
->>>>>>> a02d4686
+#define CATALOG_JUN2020 52204
 
 logger *bat_logger = NULL;
 
