--- conflicted
+++ resolved
@@ -457,57 +457,6 @@
 	return log_sequence(bat_logger, seq, id) == GDK_SUCCEED ? LOG_OK : LOG_ERR;
 }
 
-<<<<<<< HEAD
-=======
-static void *
-bl_find_table_value(const char *tabnam, const char *tab, const void *val, ...)
-{
-	BAT *s = NULL;
-	BAT *b;
-	va_list va;
-
-	va_start(va, val);
-	do {
-		b = temp_descriptor(logger_find_bat(bat_logger, tab, 0, 0));
-		if (b == NULL) {
-			bat_destroy(s);
-			va_end(va);
-			return NULL;
-		}
-		BAT *t = BATselect(b, s, val, val, 1, 1, 0);
-		bat_destroy(b);
-		bat_destroy(s);
-		if (t == NULL) {
-			va_end(va);
-			return NULL;
-		}
-		s = t;
-		if (BATcount(s) == 0) {
-			bat_destroy(s);
-			va_end(va);
-			return NULL;
-		}
-	} while ((tab = va_arg(va, const char *)) != NULL &&
-		 (val = va_arg(va, const void *)) != NULL);
-	va_end(va);
-
-	oid o = BUNtoid(s, 0);
-	bat_destroy(s);
-
-	b = temp_descriptor(logger_find_bat(bat_logger, tabnam, 0, 0));
-	if (b == NULL)
-		return NULL;
-	BATiter bi = bat_iterator(b);
-	val = BUNtail(bi, o - b->hseqbase);
-	size_t sz = ATOMlen(b->ttype, val);
-	void *res = GDKmalloc(sz);
-	if (res)
-		memcpy(res, val, sz);
-	bat_destroy(b);
-	return res;
-}
-
->>>>>>> bf295efb
 /* Write a plan entry to copy part of the given file.
  * That part of the file must remain unchanged until the plan is executed.
  */
