/*
 * SPDX-License-Identifier: MPL-2.0
 *
 * This Source Code Form is subject to the terms of the Mozilla Public
 * License, v. 2.0.  If a copy of the MPL was not distributed with this
 * file, You can obtain one at http://mozilla.org/MPL/2.0/.
 *
 * Copyright 1997 - July 2008 CWI, August 2008 - 2023 MonetDB B.V.
 */

#include "monetdb_config.h"
#include "bat_storage.h"
#include "bat_utils.h"
#include "sql_string.h"
#include "gdk_atoms.h"
#include "gdk_atoms.h"
#include "matomic.h"

#define FATAL_MERGE_FAILURE "Out Of Memory during critical merge operation: %s"
#define NOT_TO_BE_LOGGED(t) (isUnloggedTable(t) || isTempTable(t))

static int log_update_col( sql_trans *tr, sql_change *c);
static int log_update_idx( sql_trans *tr, sql_change *c);
static int log_update_del( sql_trans *tr, sql_change *c);
static int commit_update_col( sql_trans *tr, sql_change *c, ulng commit_ts, ulng oldest);
static int commit_update_idx( sql_trans *tr, sql_change *c, ulng commit_ts, ulng oldest);
static int commit_update_del( sql_trans *tr, sql_change *c, ulng commit_ts, ulng oldest);
static int log_create_col(sql_trans *tr, sql_change *change);
static int log_create_idx(sql_trans *tr, sql_change *change);
static int log_create_del(sql_trans *tr, sql_change *change);
static int commit_create_col(sql_trans *tr, sql_change *change, ulng commit_ts, ulng oldest);
static int commit_create_idx(sql_trans *tr, sql_change *change, ulng commit_ts, ulng oldest);
static int commit_create_del(sql_trans *tr, sql_change *change, ulng commit_ts, ulng oldest);
static int tc_gc_col( sql_store Store, sql_change *c, ulng oldest);
static int tc_gc_idx( sql_store Store, sql_change *c, ulng oldest);
static int tc_gc_del( sql_store Store, sql_change *c, ulng oldest);
static int tc_gc_drop_col( sql_store Store, sql_change *c, ulng oldest);
static int tc_gc_drop_idx( sql_store Store, sql_change *c, ulng oldest);

static void merge_delta( sql_delta *obat);

/* valid
 * !deleted && VALID_4_READ(TS, tr)				existing or newly created segment
 *  deleted && TS > tr->ts && OLDTS < tr->ts		deleted after current transaction
 */

#define VALID_4_READ(TS,tr) \
	(TS == tr->tid || (tr->parent && tr_version_of_parent(tr, TS)) || TS < tr->ts)

/* when changed, check if the old status is still valid */
#define OLD_VALID_4_READ(TS,OLDTS,tr) \
		(OLDTS && TS != tr->tid && TS > tr->ts && OLDTS < tr->ts)

#define SEG_VALID_4_DELETE(seg,tr) \
	(!seg->deleted && VALID_4_READ(seg->ts, tr))

/* Delete (in current trans or by some other finised transaction, or re-used segment which used to be deleted */
#define SEG_IS_DELETED(seg,tr) \
	((seg->deleted && (VALID_4_READ(seg->ts, tr) || !OLD_VALID_4_READ(seg->ts, seg->oldts, tr))) || \
	 (!seg->deleted && !VALID_4_READ(seg->ts, tr)))

/* A segment is part of the current transaction is someway or is deleted by some other transaction but use to be valid */
#define SEG_IS_VALID(seg, tr) \
		((!seg->deleted && VALID_4_READ(seg->ts, tr)) || \
		 (seg->deleted && OLD_VALID_4_READ(seg->ts, seg->oldts, tr)))

static inline void
transfer_to_systrans(BAT *b)
{
	/* transfer a BAT from the TRANSIENT farm to the SYSTRANS farm */
	MT_lock_set(&b->theaplock);
	if (b->theap->farmid == TRANSIENT ||
		(b->tvheap && b->tvheap->farmid == TRANSIENT)) {
		QryCtx *qc = MT_thread_get_qry_ctx();
		if (qc) {
			if (b->theap->farmid == TRANSIENT && b->theap->parentid == b->batCacheid) {
				ATOMIC_SUB(&qc->datasize, b->theap->size);
				b->theap->farmid = SYSTRANS;
				b->batRole = SYSTRANS;
			}
			if (b->tvheap && b->tvheap->farmid == TRANSIENT && b->tvheap->parentid == b->batCacheid) {
				ATOMIC_SUB(&qc->datasize, b->tvheap->size);
				b->tvheap->farmid = SYSTRANS;
			}
		}
	}
	MT_lock_unset(&b->theaplock);
}

static void
lock_table(sqlstore *store, sqlid id)
{
	MT_lock_set(&store->table_locks[id&(NR_TABLE_LOCKS-1)]);
}

static void
unlock_table(sqlstore *store, sqlid id)
{
	MT_lock_unset(&store->table_locks[id&(NR_TABLE_LOCKS-1)]);
}

static void
lock_column(sqlstore *store, sqlid id)
{
	MT_lock_set(&store->column_locks[id&(NR_COLUMN_LOCKS-1)]);
}

static void
unlock_column(sqlstore *store, sqlid id)
{
	MT_lock_unset(&store->column_locks[id&(NR_COLUMN_LOCKS-1)]);
}


static int
tc_gc_seg( sql_store Store, sql_change *change, ulng oldest)
{
	(void)Store;
	segment *s = change->data;

	if (s->ts <= oldest) {
		while(s) {
			segment *n = s->prev;
			_DELETE(s);
			s = n;
		}
		return 1;
	}
	return LOG_OK;
}

static void
mark4destroy(segment *s, sql_change *c, ulng commit_ts)
{
	/* we can only be accessed by anything older then commit_ts */
	if (c->cleanup == &tc_gc_seg)
		s->prev = c->data;
	else
		c->cleanup = &tc_gc_seg;
	c->data = s;
	s->ts = commit_ts;
}

static segment *
new_segment(segment *o, sql_trans *tr, size_t cnt)
{
	segment *n = (segment*)GDKmalloc(sizeof(segment));

	assert(tr);
	if (n) {
		n->ts = tr->tid;
		n->oldts = 0;
		n->deleted = false;
		if (o) {
			n->start = o->end;
			n->end = o->end + cnt;
		} else {
			n->start = 0;
			n->end = cnt;
		}
		n->next = NULL;
		n->prev = NULL;
		if (o)
			o->next = n;
	}
	return n;
}

static segment *
split_segment(segments *segs, segment *o, segment *p, sql_trans *tr, size_t start, size_t cnt, bool deleted)
{
	assert(tr);
	if (o->start == start && o->end == start+cnt) {
		assert(o->deleted != deleted || o->ts < TRANSACTION_ID_BASE);
		o->oldts = o->ts;
		o->ts = tr->tid;
		o->deleted = deleted;
		return o;
	}
	segment *n = (segment*)GDKmalloc(sizeof(segment));

	if (!n)
		return NULL;
	n->prev = NULL;

	if (o->ts == tr->tid) {
		n->oldts = 0;
		n->ts = 1;
		n->deleted = true;
	} else {
		n->oldts = o->ts;
		n->ts = tr->tid;
		n->deleted = deleted;
	}
	if (start == o->start) {
		/* 2-way split: o remains latter part of segment, new one is
		 * inserted before */
		n->start = o->start;
		n->end = n->start + cnt;
		n->next = o;
		if (segs->h == o)
			segs->h = n;
		if (p)
			p->next = n;
		o->start = n->end;
	} else if (start+cnt == o->end) {
		/* 2-way split: o remains first part of segment, new one is
		 * added after */
		n->start = o->end - cnt;
		n->end = o->end;
		n->next = o->next;
		o->next = n;
		if (segs->t == o)
			segs->t = n;
		o->end = n->start;
	} else {
		/* 3-way split: o remains first part of segment, two new ones
		 * are added after */
		segment *n2 = GDKmalloc(sizeof(segment));
		if (n2 == NULL) {
			GDKfree(n);
			return NULL;
		}
		n->next = n2;
		n->start = start;
		n->end = start + cnt;
		*n2 = *o;
		n2->start = n->end;
		n2->prev = NULL;
		if (segs->t == o)
			segs->t = n2;
		o->next = n;
		o->end = start;
	}
	return n;
}

static void
rollback_segments(segments *segs, sql_trans *tr, sql_change *change, ulng oldest)
{
	segment *cur = segs->h, *seg = NULL;
	for (; cur; cur = cur->next) {
		if (cur->ts == tr->tid) { /* revert */
			cur->deleted = !cur->deleted || (cur->ts == cur->oldts);
			cur->ts = cur->oldts==tr->tid?0:cur->oldts; /* need old ts */
			cur->oldts = 0;
		}
		if (cur->ts <= oldest) { /* possibly merge range */
			if (!seg) { /* skip first */
				seg = cur;
			} else if (seg->end == cur->start && seg->deleted == cur->deleted) {
				/* merge with previous */
				seg->end = cur->end;
				seg->next = cur->next;
				if (cur == segs->t)
					segs->t = seg;
				mark4destroy(cur, change, store_get_timestamp(tr->store));
				cur = seg;
			} else {
				seg = cur; /* begin of new merge */
			}
		}
	}
}

static size_t
segs_end_include_deleted( segments *segs, sql_trans *tr)
{
	size_t cnt = 0;
	segment *s = segs->h, *l = NULL;

	for(;s; s = s->next) {
		if (s->ts == tr->tid || SEG_IS_VALID(s, tr))
				l = s;
	}
	if (l)
		cnt = l->end;
	return cnt;
}

static int
segments2cs(sql_trans *tr, segments *segs, column_storage *cs)
{
	/* set bits correctly */
	BAT *b = temp_descriptor(cs->bid);

	if (!b)
		return LOG_ERR;
	segment *s = segs->h;

	size_t nr = segs_end_include_deleted(segs, tr);
	size_t rounded_nr = ((nr+31)&~31);
	if (rounded_nr > BATcapacity(b) && BATextend(b, rounded_nr) != GDK_SUCCEED) {
		bat_destroy(b);
		return LOG_ERR;
	}

	/* disable all properties here */
	MT_lock_set(&b->theaplock);
	b->tsorted = false;
	b->trevsorted = false;
	b->tnosorted = 0;
	b->tnorevsorted = 0;
	b->tseqbase = oid_nil;
	b->tkey = false;
	b->tnokey[0] = 0;
	b->tnokey[1] = 0;
	b->theap->dirty = true;
	BUN cnt = BATcount(b);
	MT_lock_unset(&b->theaplock);

	uint32_t *restrict dst;
	/* why hashlock ?? */
	MT_rwlock_wrlock(&b->thashlock);
	for (; s ; s=s->next) {
		if (s->start >= nr)
			break;
		if (s->ts == tr->tid && s->end != s->start) {
			if (cnt < s->start) { /* first mark as deleted ! */
				size_t lnr = s->start-cnt;
				size_t pos = cnt;
				dst = (uint32_t *) Tloc(b, 0) + (pos/32);
				uint32_t cur = 0;

				size_t used = pos&31, end = 32;
				if (used) {
					if (lnr < (32-used))
						end = used + lnr;
					assert(end > used);
					cur |= ((1U << (end - used)) - 1) << used;
					lnr -= end - used;
					*dst++ |= cur;
					cur = 0;
				}
				size_t full = lnr/32;
				size_t rest = lnr%32;
				if (full > 0) {
					memset(dst, ~0, full * sizeof(*dst));
					dst += full;
					lnr -= full * 32;
				}
				if (rest > 0) {
					cur |= (1U << rest) - 1;
					lnr -= rest;
					*dst |= cur;
				}
				assert(lnr==0);
			}
			size_t lnr = s->end-s->start;
			size_t pos = s->start;
			dst = (uint32_t *) Tloc(b, 0) + (pos/32);
			uint32_t cur = 0;
			size_t used = pos&31, end = 32;
			if (used) {
				if (lnr < (32-used))
					end = used + lnr;
				assert(end > used);
				cur |= ((1U << (end - used)) - 1) << used;
				lnr -= end - used;
				*dst = s->deleted ? *dst | cur : *dst & ~cur;
				dst++;
				cur = 0;
			}
			size_t full = lnr/32;
			size_t rest = lnr%32;
			if (full > 0) {
				memset(dst, s->deleted?~0:0, full * sizeof(*dst));
				dst += full;
				lnr -= full * 32;
			}
			if (rest > 0) {
				cur |= (1U << rest) - 1;
				lnr -= rest;
				*dst = s->deleted ? *dst | cur : *dst & ~cur;
			}
			assert(lnr==0);
			if (cnt < s->end)
				cnt = s->end;
		}
	}
	MT_rwlock_wrunlock(&b->thashlock);
	if (nr > BATcount(b)) {
		MT_lock_set(&b->theaplock);
		BATsetcount(b, nr);
		MT_lock_unset(&b->theaplock);
	}

	bat_destroy(b);
	return LOG_OK;
}

/* TODO return LOG_OK/ERR */
static void
merge_segments(storage *s, sql_trans *tr, sql_change *change, ulng commit_ts, ulng oldest)
{
	sqlstore* store = tr->store;
	segment *cur = s->segs->h, *seg = NULL;
	for (; cur; cur = cur->next) {
		if (cur->ts == tr->tid) {
			if (!cur->deleted)
				cur->oldts = 0;
			cur->ts = commit_ts;
		}
		if (!seg) {
			/* first segment */
			seg = cur;
		}
		else if (seg->ts < TRANSACTION_ID_BASE) {
			/* possible merge since both deleted flags are equal */
			if (seg->deleted == cur->deleted && cur->ts < TRANSACTION_ID_BASE) {
				int merge = 1;
				node *n = store->active->h;
				for (int i = 0; i < store->active->cnt; i++, n = n->next) {
					sql_trans* other = ((sql_trans*)n->data);
					ulng active = other->ts;
					if(other->active == 2)
						continue; /* pretend that another recently committed transaction is no longer active */
					if (active == tr->ts)
						continue; /* pretend that committing transaction has already committed and is no longer active */
					if (seg->ts < active && cur->ts < active)
						break;
					if (seg->ts > active && cur->ts > active)
						continue;

					assert((active > seg->ts && active < cur->ts) || (active < seg->ts && active > cur->ts));
					/* cannot safely merge since there is an active transaction between the segments */
					merge = false;
					break;
				}
				/* merge segments */
				if (merge) {
					seg->end = cur->end;
					seg->next = cur->next;
					if (cur == s->segs->t)
						s->segs->t = seg;
					if (commit_ts == oldest)
						_DELETE(cur);
					else
						mark4destroy(cur, change, commit_ts);
					cur = seg;
					continue;
				}
			}
		}
		seg = cur;
	}
}

static int
segments_in_transaction(sql_trans *tr, sql_table *t)
{
	storage *s = ATOMIC_PTR_GET(&t->data);
	segment *seg = s->segs->h;

	if (seg && s->segs->t->ts == tr->tid)
		return 1;
	for (; seg ; seg=seg->next) {
		if (seg->ts == tr->tid)
			return 1;
	}
	return 0;
}

static size_t
segs_end( segments *segs, sql_trans *tr, sql_table *table)
{
	size_t cnt = 0;

	lock_table(tr->store, table->base.id);
	segment *s = segs->h, *l = NULL;

	if (segs->t && SEG_IS_VALID(segs->t, tr))
		l = s = segs->t;

	for(;s; s = s->next) {
		if (SEG_IS_VALID(s, tr))
				l = s;
	}
	if (l)
		cnt = l->end;
	unlock_table(tr->store, table->base.id);
	return cnt;
}

static segments *
new_segments(sql_trans *tr, size_t cnt)
{
	segments *n = (segments*)GDKmalloc(sizeof(segments));

	if (n) {
		n->h = n->t = new_segment(NULL, tr, cnt);
		if (!n->h) {
			GDKfree(n);
			return NULL;
		}
		sql_ref_init(&n->r);
	}
	return n;
}

static sql_delta *
timestamp_delta( sql_trans *tr, sql_delta *d)
{
	while (d->next && !VALID_4_READ(d->cs.ts, tr))
		d = d->next;
	return d;
}

static sql_delta *
col_timestamp_delta( sql_trans *tr, sql_column *c)
{
	return timestamp_delta( tr, ATOMIC_PTR_GET(&c->data));
}

static sql_delta *
idx_timestamp_delta( sql_trans *tr, sql_idx *i)
{
	return timestamp_delta( tr, ATOMIC_PTR_GET(&i->data));
}

static storage *
timestamp_storage( sql_trans *tr, storage *d)
{
	if (!d)
		return NULL;
	while (d->next && !VALID_4_READ(d->cs.ts, tr))
		d = d->next;
	return d;
}

static storage *
tab_timestamp_storage( sql_trans *tr, sql_table *t)
{
	return timestamp_storage( tr, ATOMIC_PTR_GET(&t->data));
}

static sql_delta*
delta_dup(sql_delta *d)
{
	d->cs.refcnt++;
	return d;
}

static void *
col_dup(sql_column *c)
{
	return delta_dup(ATOMIC_PTR_GET(&c->data));
}

static void *
idx_dup(sql_idx *i)
{
	if (!ATOMIC_PTR_GET(&i->data))
		return NULL;
	return delta_dup(ATOMIC_PTR_GET(&i->data));
}

static storage*
storage_dup(storage *d)
{
	d->cs.refcnt++;
	return d;
}

static void *
del_dup(sql_table *t)
{
	return storage_dup(ATOMIC_PTR_GET(&t->data));
}

static size_t
count_inserts( segment *s, sql_trans *tr)
{
	size_t cnt = 0;

	for(;s; s = s->next) {
		if (!s->deleted && s->ts == tr->tid)
			cnt += s->end - s->start;
	}
	return cnt;
}

static size_t
count_deletes_in_range( segment *s, sql_trans *tr, BUN start, BUN end)
{
	size_t cnt = 0;

	for(;s && s->end <= start; s = s->next)
		;

	for(;s && s->start < end; s = s->next) {
		if (SEG_IS_DELETED(s, tr)) /* assume aligned s->end and end */
			cnt += s->end - s->start;
	}
	return cnt;
}

static size_t
count_deletes( segment *s, sql_trans *tr)
{
	size_t cnt = 0;

	for(;s; s = s->next) {
		if (SEG_IS_DELETED(s, tr))
			cnt += s->end - s->start;
	}
	return cnt;
}

#define CNT_ACTIVE 10

static size_t
count_col(sql_trans *tr, sql_column *c, int access)
{
	storage *d;
	sql_delta *ds;

	if (!isTable(c->t))
		return 0;
	d = tab_timestamp_storage(tr, c->t);
	ds = col_timestamp_delta(tr, c);
	if (!d ||!ds)
		return 0;
	if (access == 2)
		return ds?ds->cs.ucnt:0;
	if (access == 1)
		return count_inserts(d->segs->h, tr);
	if (access == QUICK)
		return d->segs->t?d->segs->t->end:0;
	if (access == CNT_ACTIVE) {
		size_t cnt = segs_end(d->segs, tr, c->t);
		lock_table(tr->store, c->t->base.id);
		cnt -= count_deletes_in_range(d->segs->h, tr, 0, cnt);
		unlock_table(tr->store, c->t->base.id);
		return cnt;
	}
	return segs_end(d->segs, tr, c->t);
}

static size_t
count_idx(sql_trans *tr, sql_idx *i, int access)
{
	storage *d;
	sql_delta *ds;

	if (!isTable(i->t) || (hash_index(i->type) && list_length(i->columns) <= 1) || !idx_has_column(i->type))
		return 0;
	d = tab_timestamp_storage(tr, i->t);
	ds = idx_timestamp_delta(tr, i);
	if (!d || !ds)
		return 0;
	if (access == 2)
		return ds?ds->cs.ucnt:0;
	if (access == 1)
		return count_inserts(d->segs->h, tr);
	if (access == QUICK)
		return d->segs->t?d->segs->t->end:0;
	return segs_end(d->segs, tr, i->t);
}

static BAT *
cs_bind_ubat( column_storage *cs, int access, int type, size_t cnt /* ie max position < cnt */)
{
	BAT *b;

	assert(access == RD_UPD_ID || access == RD_UPD_VAL);
	/* returns the updates for cs */
	if (cs->uibid && cs->uvbid && cs->ucnt) {
		if (access == RD_UPD_ID) {
			if (!(b = temp_descriptor(cs->uibid)))
				return NULL;
			if (!b->tsorted || ((BATtdense(b) && (b->tseqbase + BATcount(b)) >= cnt) ||
			   (!BATtdense(b) && BATcount(b) && ((oid*)b->theap->base)[BATcount(b)-1] >= cnt))) {
					oid nil = oid_nil;
					/* less then cnt */
					BAT *s = BATselect(b, NULL, &nil, &cnt, false, false, false);
					if (!s) {
						bat_destroy(b);
						return NULL;
					}

					BAT *nb = BATproject(s, b);
					bat_destroy(s);
					bat_destroy(b);
					b = nb;
			}
		} else {
			b = temp_descriptor(cs->uvbid);
		}
	} else {
		b = e_BAT(access == RD_UPD_ID?TYPE_oid:type);
	}
	return b;
}

static BAT *
merge_updates( BAT *ui, BAT **UV, BAT *oi, BAT *ov)
{
	int err = 0;
	BAT *uv = *UV;
	BUN cnt = BATcount(ui)+BATcount(oi);
	BAT *ni = bat_new(TYPE_oid, cnt, SYSTRANS);
	BAT *nv = uv?bat_new(uv->ttype, cnt, SYSTRANS):NULL;

	if (!ni || (uv && !nv)) {
		bat_destroy(ni);
		bat_destroy(nv);
		bat_destroy(ui);
		bat_destroy(uv);
		bat_destroy(oi);
		bat_destroy(ov);
		return NULL;
	}
	BATiter uvi;
	BATiter ovi;

	if (uv) {
		uvi = bat_iterator(uv);
		ovi = bat_iterator(ov);
	}

	/* handle dense (void) cases together as we need to merge updates (which is slower anyway) */
	BUN uip = 0, uie = BATcount(ui);
	BUN oip = 0, oie = BATcount(oi);

	oid uiseqb = ui->tseqbase;
	oid oiseqb = oi->tseqbase;
	oid *uipt = NULL, *oipt = NULL;
	BATiter uii = bat_iterator(ui);
	BATiter oii = bat_iterator(oi);
	if (!BATtdensebi(&uii))
		uipt = uii.base;
	if (!BATtdensebi(&oii))
		oipt = oii.base;
	while (uip < uie && oip < oie && !err) {
		oid uiid = (uipt)?uipt[uip]: uiseqb+uip;
		oid oiid = (oipt)?oipt[oip]: oiseqb+oip;

		if (uiid <= oiid) {
			if (BUNappend(ni, (ptr) &uiid, true) != GDK_SUCCEED ||
		    	    (ov && BUNappend(nv, (ptr) BUNtail(uvi, uip), true) != GDK_SUCCEED))
				err = 1;
			uip++;
			if (uiid == oiid)
				oip++;
		} else { /* uiid > oiid */
			if (BUNappend(ni, (ptr) &oiid, true) != GDK_SUCCEED ||
		    	    (ov && BUNappend(nv, (ptr) BUNtail(ovi, oip), true) != GDK_SUCCEED) )
				err = 1;
			oip++;
		}
	}
	while (uip < uie && !err) {
		oid uiid = (uipt)?uipt[uip]: uiseqb+uip;
		if (BUNappend(ni, (ptr) &uiid, true) != GDK_SUCCEED ||
	    	    (ov && BUNappend(nv, (ptr) BUNtail(uvi, uip), true) != GDK_SUCCEED))
			err = 1;
		uip++;
	}
	while (oip < oie && !err) {
		oid oiid = (oipt)?oipt[oip]: oiseqb+oip;
		if (BUNappend(ni, (ptr) &oiid, true) != GDK_SUCCEED ||
	    	    (ov && BUNappend(nv, (ptr) BUNtail(ovi, oip), true) != GDK_SUCCEED) )
			err = 1;
		oip++;
	}
	if (uv) {
		bat_iterator_end(&uvi);
		bat_iterator_end(&ovi);
	}
	bat_iterator_end(&uii);
	bat_iterator_end(&oii);
	bat_destroy(ui);
	bat_destroy(uv);
	bat_destroy(oi);
	bat_destroy(ov);
	if (!err) {
		if (nv)
			*UV = nv;
		return ni;
	}
	*UV = NULL;
	bat_destroy(ni);
	bat_destroy(nv);
	return NULL;
}

static sql_delta *
older_delta( sql_delta *d, sql_trans *tr)
{
	sql_delta *o = d->next;

	while (o && !o->cs.merged) {
		if (o->cs.ucnt && VALID_4_READ(o->cs.ts, tr))
			break;
		else
			o = o->next;
	}
	if (o && !o->cs.merged && o->cs.ucnt && VALID_4_READ(o->cs.ts, tr))
		return o;
	return NULL;
}

static BAT *
bind_ubat(sql_trans *tr, sql_delta *d, int access, int type, size_t cnt)
{
	assert(tr->active);
	sql_delta *o = NULL;
	BAT *ui = NULL, *uv = NULL;

	if (!(ui = cs_bind_ubat(&d->cs, RD_UPD_ID, type, cnt)))
		return NULL;
	if (access == RD_UPD_VAL) {
		if (!(uv = cs_bind_ubat(&d->cs, RD_UPD_VAL, type, cnt))) {
			bat_destroy(ui);
			return NULL;
		}
	}
	while ((o = older_delta(d, tr)) != NULL) {
		BAT *oui = NULL, *ouv = NULL;
		if (!oui)
			oui = cs_bind_ubat(&o->cs, RD_UPD_ID, type, cnt);
		if (access == RD_UPD_VAL)
			ouv = cs_bind_ubat(&o->cs, RD_UPD_VAL, type, cnt);
		if (!ui || !oui || (access == RD_UPD_VAL && (!uv || !ouv))) {
			bat_destroy(ui);
			bat_destroy(uv);
			bat_destroy(oui);
			bat_destroy(ouv);
			return NULL;
		}
		if ((ui = merge_updates(ui, &uv, oui, ouv)) == NULL)
			return NULL;
		d = o;
	}
	if (uv) {
		bat_destroy(ui);
		return uv;
	}
	return ui;
}

static BAT *
bind_ucol(sql_trans *tr, sql_column *c, int access, size_t cnt)
{
	lock_column(tr->store, c->base.id);
	sql_delta *d = col_timestamp_delta(tr, c);
	int type = c->type.type->localtype;

	if (!d) {
		unlock_column(tr->store, c->base.id);
		return NULL;
	}
	if (d->cs.st == ST_DICT) {
		BAT *b = quick_descriptor(d->cs.bid);

		type = b->ttype;
	}
	BAT *bn = bind_ubat(tr, d, access, type, cnt);
	unlock_column(tr->store, c->base.id);
	return bn;
}

static BAT *
bind_uidx(sql_trans *tr, sql_idx * i, int access, size_t cnt)
{
	lock_column(tr->store, i->base.id);
	int type = oid_index(i->type)?TYPE_oid:TYPE_lng;
	sql_delta *d = idx_timestamp_delta(tr, i);

	if (!d) {
		unlock_column(tr->store, i->base.id);
		return NULL;
	}
	BAT *bn = bind_ubat(tr, d, access, type, cnt);
	unlock_column(tr->store, i->base.id);
	return bn;
}

static BAT *
cs_bind_bat( column_storage *cs, int access, size_t cnt)
{
	BAT *b;

	assert(access == RDONLY || access == QUICK || access == RD_EXT);
	assert(cs != NULL);
	if (access == QUICK)
		return quick_descriptor(cs->bid);
	if (access == RD_EXT)
		return temp_descriptor(cs->ebid);
	assert(cs->bid);
	b = temp_descriptor(cs->bid);
	if (b == NULL)
		return NULL;
	assert(b->batRestricted == BAT_READ);
	/* return slice */
	BAT *s = BATslice(b, 0, cnt);
	bat_destroy(b);
	return s;
}

static int
bind_updates(sql_trans *tr, sql_column *c, BAT **ui, BAT **uv)
{
	lock_column(tr->store, c->base.id);
	size_t cnt = count_col(tr, c, 0);
	sql_delta *d = col_timestamp_delta(tr, c);
	int type = c->type.type->localtype;

	if (!d) {
		unlock_column(tr->store, c->base.id);
		return LOG_ERR;
	}
	if (d->cs.st == ST_DICT) {
		BAT *b = quick_descriptor(d->cs.bid);

		type = b->ttype;
	}

	*ui = bind_ubat(tr, d, RD_UPD_ID, type, cnt);
	*uv = bind_ubat(tr, d, RD_UPD_VAL, type, cnt);

	unlock_column(tr->store, c->base.id);

	if (*ui == NULL || *uv == NULL) {
		bat_destroy(*ui);
		bat_destroy(*uv);
		return LOG_ERR;
	}
	return LOG_OK;
}

static int
bind_updates_idx(sql_trans *tr, sql_idx *i, BAT **ui, BAT **uv)
{
	lock_column(tr->store, i->base.id);
	size_t cnt = count_idx(tr, i, 0);
	sql_delta *d = idx_timestamp_delta(tr, i);
	int type = oid_index(i->type)?TYPE_oid:TYPE_lng;

	if (!d) {
		unlock_column(tr->store, i->base.id);
		return LOG_ERR;
	}

	*ui = bind_ubat(tr, d, RD_UPD_ID, type, cnt);
	*uv = bind_ubat(tr, d, RD_UPD_VAL, type, cnt);

	unlock_column(tr->store, i->base.id);

	if (*ui == NULL || *uv == NULL) {
		bat_destroy(*ui);
		bat_destroy(*uv);
		return LOG_ERR;
	}
	return LOG_OK;
}

static void *					/* BAT * */
bind_col(sql_trans *tr, sql_column *c, int access)
{
	assert(access == QUICK || tr->active);
	if (!isTable(c->t))
		return NULL;
	sql_delta *d = col_timestamp_delta(tr, c);
	if (!d)
		return NULL;
	size_t cnt = count_col(tr, c, 0);
	if (access == RD_UPD_ID || access == RD_UPD_VAL)
		return bind_ucol(tr, c, access, cnt);
	BAT *b = cs_bind_bat( &d->cs, access, cnt);
	assert(!b || ((c->storage_type && access != RD_EXT) || b->ttype == c->type.type->localtype) || (access == QUICK && b->ttype < 0));
	return b;
}

static void *					/* BAT * */
bind_idx(sql_trans *tr, sql_idx * i, int access)
{
	assert(access == QUICK || tr->active);
	if (!isTable(i->t))
		return NULL;
	sql_delta *d = idx_timestamp_delta(tr, i);
	if (!d)
		return NULL;
	size_t cnt = count_idx(tr, i, 0);
	if (access == RD_UPD_ID || access == RD_UPD_VAL)
		return bind_uidx(tr, i, access, cnt);
	return cs_bind_bat( &d->cs, access, cnt);
}

static int
cs_real_update_bats( column_storage *cs, BAT **Ui, BAT **Uv)
{
	if (!cs->uibid) {
		cs->uibid = e_bat(TYPE_oid);
		if (cs->uibid == BID_NIL)
			return LOG_ERR;
	}
	if (!cs->uvbid) {
		BAT *cur = quick_descriptor(cs->bid);
		if (!cur)
			return LOG_ERR;
		int type = cur->ttype;
		cs->uvbid = e_bat(type);
		if (cs->uibid == BID_NIL || cs->uvbid == BID_NIL)
			return LOG_ERR;
	}
	BAT *ui = temp_descriptor(cs->uibid);
	BAT *uv = temp_descriptor(cs->uvbid);

	if (ui == NULL || uv == NULL) {
		bat_destroy(ui);
		bat_destroy(uv);
		return LOG_ERR;
	}
	assert(ui && uv);
	if (isEbat(ui)){
		temp_destroy(cs->uibid);
		cs->uibid = temp_copy(ui->batCacheid, true, true);
		bat_destroy(ui);
		if (cs->uibid == BID_NIL ||
		    (ui = temp_descriptor(cs->uibid)) == NULL) {
			bat_destroy(uv);
			return LOG_ERR;
		}
	}
	if (isEbat(uv)){
		temp_destroy(cs->uvbid);
		cs->uvbid = temp_copy(uv->batCacheid, true, true);
		bat_destroy(uv);
		if (cs->uvbid == BID_NIL ||
		    (uv = temp_descriptor(cs->uvbid)) == NULL) {
			bat_destroy(ui);
			return LOG_ERR;
		}
	}
	*Ui = ui;
	*Uv = uv;
	return LOG_OK;
}

static int
segments_is_append(segment *s, sql_trans *tr, oid rid)
{
	for(; s; s=s->next) {
		if (s->start <= rid && s->end > rid) {
			if (s->ts == tr->tid && !s->deleted) {
				return 1;
			}
			break;
		}
	}
	return 0;
}

static int
segments_is_deleted(segment *s, sql_trans *tr, oid rid)
{
	for(; s; s=s->next) {
		if (s->start <= rid && s->end > rid) {
			if (s->ts >= tr->ts && s->deleted) {
				return 1;
			}
			break;
		}
	}
	return 0;
}

static sql_delta *
tr_dup_delta(sql_trans *tr, sql_delta *bat)
{
	sql_delta *n = ZNEW(sql_delta);
	if (!n)
		return NULL;
	*n = *bat;
	n->next = NULL;
	n->cs.ts = tr->tid;
	return n;
}

static BAT *
dict_append_bat(sql_trans *tr, sql_delta **batp, BAT *i)
{
	BAT *newoffsets = NULL;
	sql_delta *bat = *batp;
	column_storage *cs = &bat->cs;
	BAT *u = temp_descriptor(cs->ebid), *b = NULL, *n = NULL;

	if (!u)
		return NULL;
	BUN max_cnt = (BATcount(u) < 256)?256:64*1024;
	if (DICTprepare4append(&newoffsets, i, u) < 0) {
		assert(0);
	} else {
		int new = 0;
		/* returns new offset bat (ie to be appended), possibly with larger type ! */
		if (BATcount(u) >= max_cnt) {
			if (max_cnt == 64*1024) { /* decompress */
				if (!(b = temp_descriptor(cs->bid))) {
					bat_destroy(u);
					return NULL;
				}
				if (cs->ucnt) {
					BAT *ui = NULL, *uv = NULL;
					BAT *nb = COLcopy(b, b->ttype, true, SYSTRANS);
					bat_destroy(b);
					if (!nb || cs_real_update_bats(cs, &ui, &uv) != LOG_OK) {
						bat_destroy(nb);
						bat_destroy(u);
						return NULL;
					}
					b = nb;
					if (BATupdate(b, ui, uv, true) != GDK_SUCCEED) {
						bat_destroy(ui);
						bat_destroy(uv);
						bat_destroy(b);
						bat_destroy(u);
					}
					bat_destroy(ui);
					bat_destroy(uv);
				}
				n = DICTdecompress_(b, u, PERSISTENT);
				bat_destroy(b);
				assert(newoffsets == NULL);
				if (!n) {
					bat_destroy(u);
					return NULL;
				}
				if (cs->ts != tr->tid) {
					if ((*batp = tr_dup_delta(tr, bat)) == NULL) {
						bat_destroy(n);
						return NULL;
					}
					cs = &(*batp)->cs;
					new = 1;
				}
				if (cs->bid && !new)
					temp_destroy(cs->bid);
				bat_set_access(n, BAT_READ);
				transfer_to_systrans(n);
				cs->bid = temp_create(n);
				bat_destroy(n);
				if (cs->ebid && !new)
					temp_destroy(cs->ebid);
				cs->ebid = 0;
				cs->ucnt = 0;
				if (cs->uibid && !new)
					temp_destroy(cs->uibid);
				if (cs->uvbid && !new)
					temp_destroy(cs->uvbid);
				cs->uibid = cs->uvbid = 0;
				cs->st = ST_DEFAULT;
				cs->cleared = true;
			} else {
				if (!(b = temp_descriptor(cs->bid))) {
					bat_destroy(newoffsets);
					bat_destroy(u);
					return NULL;
				}
				n = DICTenlarge(b, BATcount(b), BATcount(b) + BATcount(i), PERSISTENT);
				bat_destroy(b);
				if (!n) {
					bat_destroy(newoffsets);
					bat_destroy(u);
					return NULL;
				}
				if (cs->ts != tr->tid) {
					if ((*batp = tr_dup_delta(tr, bat)) == NULL) {
						bat_destroy(n);
						return NULL;
					}
					cs = &(*batp)->cs;
					new = 1;
					temp_dup(cs->ebid);
					if (cs->uibid) {
						temp_dup(cs->uibid);
						temp_dup(cs->uvbid);
					}
				}
				if (cs->bid && !new)
					temp_destroy(cs->bid);
				bat_set_access(n, BAT_READ);
				transfer_to_systrans(n);
				cs->bid = temp_create(n);
				bat_destroy(n);
				cs->cleared = true;
				i = newoffsets;
			}
		} else { /* append */
			i = newoffsets;
		}
	}
	bat_destroy(u);
	return i;
}

static BAT *
for_append_bat(column_storage *cs, BAT *i, char *storage_type)
{
	lng offsetval = strtoll(storage_type+4, NULL, 10);
	BAT *newoffsets = NULL;
	BAT *b = NULL, *n = NULL;

	if (!(b = temp_descriptor(cs->bid)))
		return NULL;

	if (FORprepare4append(&newoffsets, i, offsetval, b->ttype) < 0) {
		assert(0);
	} else {
		/* returns new offset bat if values within min/max, else decompress */
		if (!newoffsets) { /* decompress */
			if (cs->ucnt) {
				BAT *ui = NULL, *uv = NULL;
				BAT *nb = COLcopy(b, b->ttype, true, SYSTRANS);
				bat_destroy(b);
				if (!nb || cs_real_update_bats(cs, &ui, &uv) != LOG_OK) {
					bat_destroy(nb);
					return NULL;
				}
				b = nb;
				if (BATupdate(b, ui, uv, true) != GDK_SUCCEED) {
					bat_destroy(ui);
					bat_destroy(uv);
					bat_destroy(b);
				}
				bat_destroy(ui);
				bat_destroy(uv);
			}
			n = FORdecompress_(b, offsetval, i->ttype, PERSISTENT);
			bat_destroy(b);
			if (!n)
				return NULL;
			if (cs->bid)
				temp_destroy(cs->bid);
			bat_set_access(n, BAT_READ);
			transfer_to_systrans(n);
			cs->bid = temp_create(n);
			cs->ucnt = 0;
			if (cs->uibid)
				temp_destroy(cs->uibid);
			if (cs->uvbid)
				temp_destroy(cs->uvbid);
			cs->uibid = cs->uvbid = 0;
			cs->st = ST_DEFAULT;
			cs->cleared = true;
			b = n;
		} else { /* append */
			i = newoffsets;
		}
	}
	bat_destroy(b);
	return i;
}

/*
 * Returns LOG_OK, LOG_ERR or LOG_CONFLICT
 */
static int
cs_update_bat( sql_trans *tr, sql_delta **batp, sql_table *t, BAT *tids, BAT *updates, int is_new)
{
	int res = LOG_OK;
	sql_delta *bat = *batp;
	column_storage *cs = &bat->cs;
	BAT *otids = tids, *oupdates = updates;

	if (!BATcount(tids))
		return LOG_OK;

	if (tids && (tids->ttype == TYPE_msk || mask_cand(tids))) {
		tids = BATunmask(tids);
		if (!tids)
			return LOG_ERR;
	}
	if (updates && (updates->ttype == TYPE_msk || mask_cand(updates))) {
		updates = BATunmask(updates);
		if (!updates) {
			if (otids != tids)
				bat_destroy(tids);
			return LOG_ERR;
		}
	} else if (updates && updates->ttype == TYPE_void && !complex_cand(updates)) { /* dense later use optimized log structure */
		updates = COLcopy(updates, TYPE_oid, true /* make sure we get a oid col */, SYSTRANS);
		if (!updates) {
			if (otids != tids)
				bat_destroy(tids);
			return LOG_ERR;
		}
	}

	if (cs->st == ST_DICT) {
		/* possibly a new array is returned */
		BAT *nupdates = dict_append_bat(tr, batp, updates);
		bat = *batp;
		cs = &bat->cs;
		if (oupdates != updates)
			bat_destroy(updates);
		updates = nupdates;
		if (!updates) {
			if (otids != tids)
				bat_destroy(tids);
			return LOG_ERR;
		}
	}

	/* When we go to smaller grained update structures we should check for concurrent updates on this column ! */
	/* currently only one update delta is possible */
	lock_table(tr->store, t->base.id);
	storage *s = ATOMIC_PTR_GET(&t->data);
	if (!is_new && !cs->cleared) {
		if (!tids->tsorted /* make sure we have simple dense or oids */) {
			BAT *sorted, *order;
			if (BATsort(&sorted, &order, NULL, tids, NULL, NULL, false, false, false) != GDK_SUCCEED) {
				if (otids != tids)
					bat_destroy(tids);
				if (oupdates != updates)
					bat_destroy(updates);
				unlock_table(tr->store, t->base.id);
				return LOG_ERR;
			}
			if (otids != tids)
				bat_destroy(tids);
			tids = sorted;
			BAT *nupdates = BATproject(order, updates);
			bat_destroy(order);
			if (oupdates != updates)
				bat_destroy(updates);
			updates = nupdates;
			if (!updates) {
				bat_destroy(tids);
				unlock_table(tr->store, t->base.id);
				return LOG_ERR;
			}
		}
		assert(tids->tsorted);
		BAT *ui = NULL, *uv = NULL;

		/* handle updates on just inserted bits */
		/* handle updates on updates (within one transaction) */
		BATiter upi = bat_iterator(updates);
		BUN cnt = 0, ucnt = BATcount(tids);
		BAT *b, *ins = NULL;
		int *msk = NULL;

		if((b = temp_descriptor(cs->bid)) == NULL)
			res = LOG_ERR;

		if (res == LOG_OK && BATtdense(tids)) {
			oid start = tids->tseqbase, offset = start;
			oid end = start + ucnt;

			for(segment *seg = s->segs->h; seg && res == LOG_OK ; seg=seg->next) {
				if (seg->start <= start && seg->end > start) {
					/* check for delete conflicts */
					if (seg->ts >= tr->ts && seg->deleted) {
						res = LOG_CONFLICT;
						continue;
					}

					/* check for inplace updates */
					BUN lend = end < seg->end?end:seg->end;
					if (seg->ts == tr->tid && !seg->deleted) {
						if (!ins) {
							ins = COLnew(0, TYPE_msk, ucnt, SYSTRANS);
							if (!ins)
								res = LOG_ERR;
							else {
								BATsetcount(ins, ucnt); /* all full updates  */
								msk = (int*)Tloc(ins, 0);
								BUN end = (ucnt+31)/32;
								memset(msk, 0, end * sizeof(int));
							}
						}
						for (oid i = 0, rid = start; rid < lend && res == LOG_OK; rid++, i++) {
							const void *upd = BUNtail(upi, rid-offset);
							if (void_inplace(b, rid, upd, true) != GDK_SUCCEED)
								res = LOG_ERR;

							oid word = i/32;
							int pos = i%32;
							msk[word] |= 1U<<pos;
							cnt++;
						}
					}
				}
				if (end < seg->end)
					break;
			}
		} else if (res == LOG_OK && complex_cand(tids)) {
			struct canditer ci;
			segment *seg = s->segs->h;
			canditer_init(&ci, NULL, tids);
			BUN i = 0;
			while ( seg && res == LOG_OK && i < ucnt) {
				oid rid = canditer_next(&ci);
				if (seg->end <= rid)
					seg = seg->next;
				else if (seg->start <= rid && seg->end > rid) {
					/* check for delete conflicts */
					if (seg->ts >= tr->ts && seg->deleted) {
						res = LOG_CONFLICT;
						continue;
					}

					/* check for inplace updates */
					if (seg->ts == tr->tid && !seg->deleted) {
						if (!ins) {
							ins = COLnew(0, TYPE_msk, ucnt, SYSTRANS);
							if (!ins) {
								res = LOG_ERR;
								break;
							} else {
								BATsetcount(ins, ucnt); /* all full updates  */
								msk = (int*)Tloc(ins, 0);
								BUN end = (ucnt+31)/32;
								memset(msk, 0, end * sizeof(int));
							}
						}
						ptr upd = BUNtail(upi, i);
						if (void_inplace(b, rid, upd, true) != GDK_SUCCEED)
							res = LOG_ERR;

						oid word = i/32;
						int pos = i%32;
						msk[word] |= 1U<<pos;
						cnt++;
					}
					i++;
				}
			}
		} else if (res == LOG_OK) {
			BUN i = 0;
			oid *rid = Tloc(tids,0);
			segment *seg = s->segs->h;
			while ( seg && res == LOG_OK && i < ucnt) {
				if (seg->end <= rid[i])
					seg = seg->next;
				else if (seg->start <= rid[i] && seg->end > rid[i]) {
					/* check for delete conflicts */
					if (seg->ts >= tr->ts && seg->deleted) {
						res = LOG_CONFLICT;
						continue;
					}

					/* check for inplace updates */
					if (seg->ts == tr->tid && !seg->deleted) {
						if (!ins) {
							ins = COLnew(0, TYPE_msk, ucnt, SYSTRANS);
							if (!ins) {
								res = LOG_ERR;
								break;
							} else {
								BATsetcount(ins, ucnt); /* all full updates  */
								msk = (int*)Tloc(ins, 0);
								BUN end = (ucnt+31)/32;
								memset(msk, 0, end * sizeof(int));
							}
						}
						const void *upd = BUNtail(upi, i);
						if (void_inplace(b, rid[i], upd, true) != GDK_SUCCEED)
							res = LOG_ERR;

						oid word = i/32;
						int pos = i%32;
						msk[word] |= 1U<<pos;
						cnt++;
					}
					i++;
				}
			}
		}

		if (res == LOG_OK && cnt < ucnt) { 	/* now handle real updates */
			if (cs->ucnt == 0) {
				if (cnt) {
					BAT *nins = BATmaskedcands(0, ucnt, ins, false);
					if (nins) {
						ui = BATproject(nins, tids);
						uv = BATproject(nins, updates);
						bat_destroy(nins);
					}
				} else {
					ui = temp_descriptor(tids->batCacheid);
					uv = temp_descriptor(updates->batCacheid);
				}
				if (!ui || !uv) {
					res = LOG_ERR;
				} else {
					temp_destroy(cs->uibid);
					temp_destroy(cs->uvbid);
					transfer_to_systrans(ui);
					transfer_to_systrans(uv);
					cs->uibid = temp_create(ui);
					cs->uvbid = temp_create(uv);
					cs->ucnt = BATcount(ui);
				}
			} else {
				BAT *nui = NULL, *nuv = NULL;

				/* merge taking msk of inserted into account */
				if (res == LOG_OK && cs_real_update_bats(cs, &ui, &uv) != LOG_OK)
					res = LOG_ERR;

				if (res == LOG_OK) {
					const void *upd = NULL;
					nui = bat_new(TYPE_oid, cs->ucnt + ucnt - cnt, SYSTRANS);
					nuv = bat_new(uv->ttype, cs->ucnt + ucnt - cnt, SYSTRANS);

					if (!nui || !nuv) {
						res = LOG_ERR;
					} else {
						BATiter ovi = bat_iterator(uv);

						/* handle dense (void) cases together as we need to merge updates (which is slower anyway) */
						BUN uip = 0, uie = BATcount(ui);
						BUN nip = 0, nie = BATcount(tids);
						oid uiseqb = ui->tseqbase;
						oid niseqb = tids->tseqbase;
						oid *uipt = NULL, *nipt = NULL;
						BATiter uii = bat_iterator(ui);
						BATiter tidsi = bat_iterator(tids);
						if (!BATtdensebi(&uii))
							uipt = uii.base;
						if (!BATtdensebi(&tidsi))
							nipt = tidsi.base;
						while (uip < uie && nip < nie && res == LOG_OK) {
							oid uiv = (uipt)?uipt[uip]: uiseqb+uip;
							oid niv = (nipt)?nipt[nip]: niseqb+nip;

							if (uiv < niv) {
								upd = BUNtail(ovi, uip);
								if (BUNappend(nui, (ptr) &uiv, true) != GDK_SUCCEED ||
											BUNappend(nuv, (ptr) upd, true) != GDK_SUCCEED)
									res = LOG_ERR;
								uip++;
							} else if (uiv == niv) {
								/* handle == */
								if (!msk || (msk[nip/32] & (1U<<(nip%32))) == 0) {
									upd = BUNtail(upi, nip);
									if (BUNappend(nui, (ptr) &niv, true) != GDK_SUCCEED ||
													BUNappend(nuv, (ptr) upd, true) != GDK_SUCCEED)
										res = LOG_ERR;
								} else {
									upd = BUNtail(ovi, uip);
									if (BUNappend(nui, (ptr) &uiv, true) != GDK_SUCCEED ||
													BUNappend(nuv, (ptr) upd, true) != GDK_SUCCEED)
										res = LOG_ERR;
								}
								uip++;
								nip++;
							} else { /* uiv > niv */
								if (!msk || (msk[nip/32] & (1U<<(nip%32))) == 0) {
									upd = BUNtail(upi, nip);
									if (BUNappend(nui, (ptr) &niv, true) != GDK_SUCCEED ||
													BUNappend(nuv, (ptr) upd, true) != GDK_SUCCEED)
										res = LOG_ERR;
								}
								nip++;
							}
						}
						while (uip < uie && res == LOG_OK) {
							oid uiv = (uipt)?uipt[uip]: uiseqb+uip;
							upd = BUNtail(ovi, uip);
							if (BUNappend(nui, (ptr) &uiv, true) != GDK_SUCCEED ||
									BUNappend(nuv, (ptr) upd, true) != GDK_SUCCEED)
								res = LOG_ERR;
							uip++;
						}
						while (nip < nie && res == LOG_OK) {
							oid niv = (nipt)?nipt[nip]: niseqb+nip;
							if (!msk || (msk[nip/32] & (1U<<(nip%32))) == 0) {
								upd = BUNtail(upi, nip);
								if (BUNappend(nui, (ptr) &niv, true) != GDK_SUCCEED ||
											BUNappend(nuv, (ptr) upd, true) != GDK_SUCCEED)
									res = LOG_ERR;
							}
							nip++;
						}
						bat_iterator_end(&uii);
						bat_iterator_end(&tidsi);
						bat_iterator_end(&ovi);
						if (res == LOG_OK) {
							temp_destroy(cs->uibid);
							temp_destroy(cs->uvbid);
							transfer_to_systrans(nui);
							transfer_to_systrans(nuv);
							cs->uibid = temp_create(nui);
							cs->uvbid = temp_create(nuv);
							cs->ucnt = BATcount(nui);
						}
					}
					bat_destroy(nui);
					bat_destroy(nuv);
				}
			}
		}
		bat_iterator_end(&upi);
		bat_destroy(b);
		unlock_table(tr->store, t->base.id);
		bat_destroy(ins);
		bat_destroy(ui);
		bat_destroy(uv);
		if (otids != tids)
			bat_destroy(tids);
		if (oupdates != updates)
			bat_destroy(updates);
		return res;
	} else if (is_new || cs->cleared) {
		BAT *b = temp_descriptor(cs->bid);

		if (b == NULL) {
			res = LOG_ERR;
		} else if (BATcount(b)==0) {
			if (BATappend(b, updates, NULL, true) != GDK_SUCCEED) /* alter add column */
				res = LOG_ERR;
		} else if (BATreplace(b, tids, updates, true) != GDK_SUCCEED)
			res = LOG_ERR;
		BBPcold(b->batCacheid);
		bat_destroy(b);
	}
	unlock_table(tr->store, t->base.id);
	if (otids != tids)
		bat_destroy(tids);
	if (oupdates != updates)
		bat_destroy(updates);
	return res;
}

static int
delta_update_bat( sql_trans *tr, sql_delta **bat, sql_table *t, BAT *tids, BAT *updates, int is_new)
{
	return cs_update_bat(tr, bat, t, tids, updates, is_new);
}

static void *
dict_append_val(sql_trans *tr, sql_delta **batp, void *i, BUN cnt)
{
	void *newoffsets = NULL;
	sql_delta *bat = *batp;
	column_storage *cs = &bat->cs;
	BAT *u = temp_descriptor(cs->ebid), *b = NULL, *n = NULL;

	if (!u)
		return NULL;
	BUN max_cnt = (BATcount(u) < 256)?256:64*1024;
	if (DICTprepare4append_vals(&newoffsets, i, cnt, u) < 0) {
		assert(0);
	} else {
		int new = 0;
		/* returns new offset bat (ie to be appended), possibly with larger type ! */
		if (BATcount(u) >= max_cnt) {
			if (max_cnt == 64*1024) { /* decompress */
				if (!(b = temp_descriptor(cs->bid))) {
					bat_destroy(u);
					return NULL;
				}
				n = DICTdecompress_(b, u, PERSISTENT);
				/* TODO decompress updates if any */
				bat_destroy(b);
				assert(newoffsets == NULL);
				if (!n) {
					bat_destroy(u);
					return NULL;
				}
				if (cs->ts != tr->tid) {
					if ((*batp = tr_dup_delta(tr, bat)) == NULL) {
						bat_destroy(n);
						return NULL;
					}
					cs = &(*batp)->cs;
					new = 1;
					cs->uibid = cs->uvbid = 0;
				}
				if (cs->bid && !new)
					temp_destroy(cs->bid);
				bat_set_access(n, BAT_READ);
				transfer_to_systrans(n);
				cs->bid = temp_create(n);
				bat_destroy(n);
				if (cs->ebid && !new)
					temp_destroy(cs->ebid);
				cs->ebid = 0;
				cs->st = ST_DEFAULT;
				/* at append_col the column's storage type is cleared */
				cs->cleared = true;
			} else {
				if (!(b = temp_descriptor(cs->bid))) {
					GDKfree(newoffsets);
					bat_destroy(u);
					return NULL;
				}
				n = DICTenlarge(b, BATcount(b), BATcount(b) + cnt, PERSISTENT);
				bat_destroy(b);
				if (!n) {
					GDKfree(newoffsets);
					bat_destroy(u);
					return NULL;
				}
				if (cs->ts != tr->tid) {
					if ((*batp = tr_dup_delta(tr, bat)) == NULL) {
						bat_destroy(n);
						return NULL;
					}
					cs = &(*batp)->cs;
					new = 1;
					temp_dup(cs->ebid);
					if (cs->uibid) {
						temp_dup(cs->uibid);
						temp_dup(cs->uvbid);
					}
				}
				if (cs->bid)
					temp_destroy(cs->bid);
				bat_set_access(n, BAT_READ);
				transfer_to_systrans(n);
				cs->bid = temp_create(n);
				bat_destroy(n);
				cs->cleared = true;
				i = newoffsets;
			}
		} else { /* append */
			i = newoffsets;
		}
	}
	bat_destroy(u);
	return i;
}

static void *
for_append_val(column_storage *cs, void *i, BUN cnt, char *storage_type, int tt)
{
	lng offsetval = strtoll(storage_type+4, NULL, 10);
	void *newoffsets = NULL;
	BAT *b = NULL, *n = NULL;

	if (!(b = temp_descriptor(cs->bid)))
		return NULL;

	if (FORprepare4append_vals(&newoffsets, i, cnt, offsetval, tt, b->ttype) < 0) {
		assert(0);
	} else {
		/* returns new offset bat if values within min/max, else decompress */
		if (!newoffsets) {
			n = FORdecompress_(b, offsetval, tt, PERSISTENT);
			bat_destroy(b);
			if (!n)
				return NULL;
			/* TODO decompress updates if any */
			if (cs->bid)
				temp_destroy(cs->bid);
			bat_set_access(n, BAT_READ);
			transfer_to_systrans(n);
			cs->bid = temp_create(n);
			cs->st = ST_DEFAULT;
			/* at append_col the column's storage type is cleared */
			cs->cleared = true;
			b = n;
		} else { /* append */
			i = newoffsets;
		}
	}
	bat_destroy(b);
	return i;
}

static int
cs_update_val( sql_trans *tr, sql_delta **batp, sql_table *t, oid rid, void *upd, int is_new)
{
	void *oupd = upd;
	sql_delta *bat = *batp;
	column_storage *cs = &bat->cs;
	storage *s = ATOMIC_PTR_GET(&t->data);
	assert(!is_oid_nil(rid));
	int inplace = is_new || cs->cleared || segments_is_append (s->segs->h, tr, rid);

	if (cs->st == ST_DICT) {
		/* possibly a new array is returned */
		upd = dict_append_val(tr, batp, upd, 1);
		bat = *batp;
		cs = &bat->cs;
		if (!upd)
			return LOG_ERR;
	}

	/* check if rid is insert ? */
	if (!inplace) {
		/* check conflict */
		if (segments_is_deleted(s->segs->h, tr, rid)) {
			if (oupd != upd)
				GDKfree(upd);
			return LOG_CONFLICT;
		}
		BAT *ui, *uv;

		/* When we go to smaller grained update structures we should check for concurrent updates on this column ! */
		/* currently only one update delta is possible */
		if (cs_real_update_bats(cs, &ui, &uv) != LOG_OK) {
			if (oupd != upd)
				GDKfree(upd);
			return LOG_ERR;
		}

		assert(uv->ttype);
		assert(BATcount(ui) == BATcount(uv));
		if (BUNappend(ui, (ptr) &rid, true) != GDK_SUCCEED ||
		    BUNappend(uv, (ptr) upd, true) != GDK_SUCCEED) {
			if (oupd != upd)
				GDKfree(upd);
			bat_destroy(ui);
			bat_destroy(uv);
			return LOG_ERR;
		}
		assert(BATcount(ui) == BATcount(uv));
		bat_destroy(ui);
		bat_destroy(uv);
		cs->ucnt++;
	} else {
		BAT *b = NULL;

		if((b = temp_descriptor(cs->bid)) == NULL) {
			if (oupd != upd)
				GDKfree(upd);
			return LOG_ERR;
		}
		if (void_inplace(b, rid, upd, true) != GDK_SUCCEED) {
			if (oupd != upd)
				GDKfree(upd);
			bat_destroy(b);
			return LOG_ERR;
		}
		bat_destroy(b);
	}
	if (oupd != upd)
		GDKfree(upd);
	return LOG_OK;
}

static int
delta_update_val( sql_trans *tr, sql_delta **bat, sql_table *t, oid rid, void *upd, int is_new)
{
	int res = LOG_OK;
	lock_table(tr->store, t->base.id);
	res = cs_update_val(tr, bat, t, rid, upd, is_new);
	unlock_table(tr->store, t->base.id);
	return res;
}

static int
dup_cs(sql_trans *tr, column_storage *ocs, column_storage *cs, int type, int temp)
{
	(void)tr;
	if (!ocs)
		return LOG_OK;
	cs->bid = ocs->bid;
	cs->ebid = ocs->ebid;
	cs->uibid = ocs->uibid;
	cs->uvbid = ocs->uvbid;
	cs->ucnt = ocs->ucnt;

	if (temp) {
		cs->bid = temp_copy(cs->bid, true, false);
		if (cs->bid == BID_NIL)
			return LOG_ERR;
	} else {
		temp_dup(cs->bid);
	}
	if (cs->ebid)
		temp_dup(cs->ebid);
	cs->ucnt = 0;
	cs->uibid = e_bat(TYPE_oid);
	cs->uvbid = e_bat(type);
	if (cs->uibid == BID_NIL || cs->uvbid == BID_NIL)
		return LOG_ERR;
	cs->st = ocs->st;
	return LOG_OK;
}

static void
destroy_delta(sql_delta *b, bool recursive)
{
	if (--b->cs.refcnt > 0)
		return;
	if (recursive && b->next)
		destroy_delta(b->next, true);
	if (b->cs.uibid)
		temp_destroy(b->cs.uibid);
	if (b->cs.uvbid)
		temp_destroy(b->cs.uvbid);
	if (b->cs.bid)
		temp_destroy(b->cs.bid);
	if (b->cs.ebid)
		temp_destroy(b->cs.ebid);
	b->cs.bid = b->cs.ebid = b->cs.uibid = b->cs.uvbid = 0;
	_DELETE(b);
}

static sql_delta *
bind_col_data(sql_trans *tr, sql_column *c, bool *update_conflict)
{
	sql_delta *obat = ATOMIC_PTR_GET(&c->data);

	if (obat->cs.ts == tr->tid || ((obat->cs.ts < TRANSACTION_ID_BASE || tr_version_of_parent(tr, obat->cs.ts)) && !update_conflict)) /* on append there are no conflicts */
		return obat;
	if ((!tr->parent || !tr_version_of_parent(tr, obat->cs.ts)) && obat->cs.ts >= TRANSACTION_ID_BASE) {
		/* abort */
		if (update_conflict)
			*update_conflict = true;
		else if (!obat->cs.cleared) /* concurrent appends are only allowed on concurrent updates */
			return timestamp_delta(tr, ATOMIC_PTR_GET(&c->data));
		return NULL;
	}
	if (!(obat = timestamp_delta(tr, ATOMIC_PTR_GET(&c->data))))
		return NULL;
	sql_delta* bat = ZNEW(sql_delta);
	if (!bat)
		return NULL;
	bat->cs.refcnt = 1;
	if (dup_cs(tr, &obat->cs, &bat->cs, c->type.type->localtype, 0) != LOG_OK) {
		destroy_delta(bat, false);
		return NULL;
	}
	bat->cs.ts = tr->tid;
	/* only one writer else abort */
	bat->next = obat;
	if (!ATOMIC_PTR_CAS(&c->data, (void**)&bat->next, bat)) {
		bat->next = NULL;
		destroy_delta(bat, false);
		if (update_conflict)
			*update_conflict = true;
		return NULL;
	}
	return bat;
}

static int
update_col_execute(sql_trans *tr, sql_delta **delta, sql_table *table, bool is_new, void *incoming_tids, void *incoming_values, bool is_bat)
{
	int ok = LOG_OK;

	if (is_bat) {
		BAT *tids = incoming_tids;
		BAT *values = incoming_values;
		if (BATcount(tids) == 0)
			return LOG_OK;
		ok = delta_update_bat(tr, delta, table, tids, values, is_new);
	} else {
		ok = delta_update_val(tr, delta, table, *(oid*)incoming_tids, incoming_values, is_new);
	}
	return ok;
}

static int
update_col(sql_trans *tr, sql_column *c, void *tids, void *upd, int tpe)
{
	int res = LOG_OK;
	bool update_conflict = false;
	sql_delta *delta, *odelta = ATOMIC_PTR_GET(&c->data);

	if (tpe == TYPE_bat) {
		BAT *t = tids;
		if (!BATcount(t))
			return LOG_OK;
	}

	if (c == NULL)
		return LOG_ERR;

	if ((delta = bind_col_data(tr, c, &update_conflict)) == NULL)
		return update_conflict ? LOG_CONFLICT : LOG_ERR;

	assert(delta && delta->cs.ts == tr->tid);
	assert(c->t->persistence != SQL_DECLARED_TABLE);
	if (odelta != delta)
		trans_add(tr, &c->base, delta, &tc_gc_col, &commit_update_col, NOT_TO_BE_LOGGED(c->t) ? NULL : &log_update_col);

	odelta = delta;
	if ((res = update_col_execute(tr, &delta, c->t, isNew(c), tids, upd, tpe == TYPE_bat)) != LOG_OK)
		return res;
	assert(delta == odelta);
	if (delta->cs.st == ST_DEFAULT && c->storage_type)
		res = sql_trans_alter_storage(tr, c, NULL);
	return res;
}

static sql_delta *
bind_idx_data(sql_trans *tr, sql_idx *i, bool *update_conflict)
{
	sql_delta *obat = ATOMIC_PTR_GET(&i->data);

	if (obat->cs.ts == tr->tid || ((obat->cs.ts < TRANSACTION_ID_BASE || tr_version_of_parent(tr, obat->cs.ts)) && !update_conflict)) /* on append there are no conflicts */
		return obat;
	if ((!tr->parent || !tr_version_of_parent(tr, obat->cs.ts)) && obat->cs.ts >= TRANSACTION_ID_BASE) {
		/* abort */
		if (update_conflict)
			*update_conflict = true;
		return NULL;
	}
	if (!(obat = timestamp_delta(tr, ATOMIC_PTR_GET(&i->data))))
		return NULL;
	sql_delta* bat = ZNEW(sql_delta);
	if (!bat)
		return NULL;
	bat->cs.refcnt = 1;
	if (dup_cs(tr, &obat->cs, &bat->cs, (oid_index(i->type))?TYPE_oid:TYPE_lng, 0) != LOG_OK) {
		destroy_delta(bat, false);
		return NULL;
	}
	bat->cs.ts = tr->tid;
	/* only one writer else abort */
	bat->next = obat;
	if (!ATOMIC_PTR_CAS(&i->data, (void**)&bat->next, bat)) {
		bat->next = NULL;
		destroy_delta(bat, false);
		if (update_conflict)
			*update_conflict = true;
		return NULL;
	}
	return bat;
}

static int
update_idx(sql_trans *tr, sql_idx * i, void *tids, void *upd, int tpe)
{
	int res = LOG_OK;
	bool update_conflict = false;
	sql_delta *delta, *odelta = ATOMIC_PTR_GET(&i->data);

	if (tpe == TYPE_bat) {
		BAT *t = tids;
		if (!BATcount(t))
			return LOG_OK;
	}

	if (i == NULL)
		return LOG_ERR;

	if ((delta = bind_idx_data(tr, i, &update_conflict)) == NULL)
		return update_conflict ? LOG_CONFLICT : LOG_ERR;

	assert(delta && delta->cs.ts == tr->tid);
	if (odelta != delta)
		trans_add(tr, &i->base, delta, &tc_gc_idx, &commit_update_idx, NOT_TO_BE_LOGGED(i->t) ? NULL : &log_update_idx);

	odelta = delta;
	res = update_col_execute(tr, &delta, i->t, isNew(i), tids, upd, tpe == TYPE_bat);
	assert(delta == odelta);
	return res;
}

static int
delta_append_bat(sql_trans *tr, sql_delta **batp, sqlid id, BUN offset, BAT *offsets, BAT *i, char *storage_type)
{
	BAT *b, *oi = i;
	int err = 0;
	sql_delta *bat = *batp;

	assert(!offsets || BATcount(offsets) == BATcount(i));
	if (!BATcount(i))
		return LOG_OK;
	if ((i->ttype == TYPE_msk || mask_cand(i)) && !(oi = BATunmask(i)))
		return LOG_ERR;

	lock_column(tr->store, id);
	if (bat->cs.st == ST_DICT) {
		BAT *ni = dict_append_bat(tr, batp, oi);
		bat = *batp;
		if (oi != i) /* oi will be replaced, so destroy possible unmask reference */
			bat_destroy(oi);
		oi = ni;
		if (!oi) {
			unlock_column(tr->store, id);
			return LOG_ERR;
		}
	}
	if (bat->cs.st == ST_FOR) {
		BAT *ni = for_append_bat(&bat->cs, oi, storage_type);
		bat = *batp;
		if (oi != i) /* oi will be replaced, so destroy possible unmask reference */
			bat_destroy(oi);
		oi = ni;
		if (!oi) {
			unlock_column(tr->store, id);
			return LOG_ERR;
		}
	}

	b = temp_descriptor(bat->cs.bid);
	if (b == NULL) {
		unlock_column(tr->store, id);
		if (oi != i)
			bat_destroy(oi);
		return LOG_ERR;
	}
	if (!offsets && offset == b->hseqbase+BATcount(b)) {
		if (BATappend(b, oi, NULL, true) != GDK_SUCCEED)
			err = 1;
	} else if (!offsets) {
		if (BATupdatepos(b, &offset, oi, true, true) != GDK_SUCCEED)
			err = 1;
	} else if ((BATtdense(offsets) && offsets->tseqbase == (b->hseqbase+BATcount(b)))) {
		if (BATappend(b, oi, NULL, true) != GDK_SUCCEED)
			err = 1;
	} else if (BATupdate(b, offsets, oi, true) != GDK_SUCCEED) {
			err = 1;
	}
	bat_destroy(b);
	unlock_column(tr->store, id);

	if (oi != i)
		bat_destroy(oi);
	return (err)?LOG_ERR:LOG_OK;
}

// Look at the offsets and find where the replacements end and the appends begin.
static BUN
start_of_appends(BAT *offsets, BUN bcnt)
{
	BUN ocnt = BATcount(offsets);
	if (ocnt == 0)
		return 0;

	BUN highest = *(oid*)Tloc(offsets, ocnt - 1);
	if (highest < bcnt)
		// all are replacements
		return ocnt;

	// reason backward to find the first append.
	// Suppose offsets has 15 entries, bcnt == 100
	// and the highest offset in offsets is 109.
	BUN new_bcnt = highest + 1; // 110
	BUN nappends = new_bcnt - bcnt; // 10
	BUN nreplacements = ocnt - nappends; // 5

	// The first append should be to position bcnt
	assert(bcnt == *(oid*)Tloc(offsets, nreplacements));

	return nreplacements;
}


static int
delta_append_val(sql_trans *tr, sql_delta **batp, sqlid id, BUN offset, BAT *offsets, void *i, BUN cnt, char *storage_type, int tt)
{
	void *oi = i;
	BAT *b;
	lock_column(tr->store, id);
	sql_delta *bat = *batp;

	if (bat->cs.st == ST_DICT) {
		/* possibly a new array is returned */
		i = dict_append_val(tr, batp, i, cnt);
		bat = *batp;
		if (!i) {
			unlock_column(tr->store, id);
			return LOG_ERR;
		}
	}
	if (bat->cs.st == ST_FOR) {
		/* possibly a new array is returned */
		i = for_append_val(&bat->cs, i, cnt, storage_type, tt);
		bat = *batp;
		if (!i) {
			unlock_column(tr->store, id);
			return LOG_ERR;
		}
	}

	b = temp_descriptor(bat->cs.bid);
	if (b == NULL) {
		if (i != oi)
			GDKfree(i);
		unlock_column(tr->store, id);
		return LOG_ERR;
	}
	BUN bcnt = BATcount(b);

	if (offsets) {
		// The first few might be replacements while later items might be appends.
		// Handle the replacements here while leaving the appends to the code below.
		BUN nreplacements = start_of_appends(offsets, bcnt);

		oid *start = Tloc(offsets, 0);
		if (BUNreplacemulti(b, start, i, nreplacements, true) != GDK_SUCCEED) {
			bat_destroy(b);
			if (i != oi)
				GDKfree(i);
			unlock_column(tr->store, id);
			return LOG_ERR;
		}

		// Replacements have been handled. The rest are appends.
		assert(offset == oid_nil);
		offset = bcnt;
		cnt -= nreplacements;
	}

	if (bcnt > offset){
		size_t ccnt = ((offset+cnt) > bcnt)? (bcnt - offset):cnt;
		if (BUNreplacemultiincr(b, offset, i, ccnt, true) != GDK_SUCCEED) {
			bat_destroy(b);
			if (i != oi)
				GDKfree(i);
			unlock_column(tr->store, id);
			return LOG_ERR;
		}
		cnt -= ccnt;
		offset += ccnt;
	}
	if (cnt) {
		if (BATcount(b) < offset) { /* add space */
			BUN d = offset - BATcount(b);
			if (BUNappendmulti(b, NULL, d, true) != GDK_SUCCEED) {
				bat_destroy(b);
				if (i != oi)
					GDKfree(i);
				unlock_column(tr->store, id);
				return LOG_ERR;
			}
		}
		if (BUNappendmulti(b, i, cnt, true) != GDK_SUCCEED) {
			bat_destroy(b);
			if (i != oi)
				GDKfree(i);
			unlock_column(tr->store, id);
			return LOG_ERR;
		}
	}
	bat_destroy(b);
	if (i != oi)
		GDKfree(i);
	unlock_column(tr->store, id);
	return LOG_OK;
}

static int
dup_storage( sql_trans *tr, storage *obat, storage *bat)
{
	if (!(bat->segs = new_segments(tr, 0)))
		return LOG_ERR;
	return dup_cs(tr, &obat->cs, &bat->cs, TYPE_msk, 1);
}

static int
append_col_execute(sql_trans *tr, sql_delta **delta, sqlid id, BUN offset, BAT *offsets, void *incoming_data, BUN cnt, int tt, char *storage_type)
{
	int ok = LOG_OK;

	if ((*delta)->cs.merged)
		(*delta)->cs.merged = false; /* TODO needs to move */
	if (tt == TYPE_bat) {
		BAT *bat = incoming_data;

		if (BATcount(bat))
			ok = delta_append_bat(tr, delta, id, offset, offsets, bat, storage_type);
	} else {
		ok = delta_append_val(tr, delta, id, offset, offsets, incoming_data, cnt, storage_type, tt);
	}
	return ok;
}

static int
append_col(sql_trans *tr, sql_column *c, BUN offset, BAT *offsets, void *data, BUN cnt, int tpe)
{
	int res = LOG_OK;
	sql_delta *delta, *odelta = ATOMIC_PTR_GET(&c->data);

	if (tpe == TYPE_bat) {
		BAT *t = data;
		if (!BATcount(t))
			return LOG_OK;
	}

	if ((delta = bind_col_data(tr, c, NULL)) == NULL)
		return LOG_ERR;

	assert(delta->cs.st == ST_DEFAULT || delta->cs.st == ST_DICT || delta->cs.st == ST_FOR);

	odelta = delta;
	if ((res = append_col_execute(tr, &delta, c->base.id, offset, offsets, data, cnt, tpe, c->storage_type)) != LOG_OK)
		return res;
	if (odelta != delta) {
		delta->next = odelta;
		if (!ATOMIC_PTR_CAS(&c->data, (void**)&delta->next, delta)) {
			delta->next = NULL;
			destroy_delta(delta, false);
			return LOG_CONFLICT;
		}
	}
	if (delta->cs.st == ST_DEFAULT && c->storage_type)
		res = sql_trans_alter_storage(tr, c, NULL);
	return res;
}

static int
append_idx(sql_trans *tr, sql_idx *i, BUN offset, BAT *offsets, void *data, BUN cnt, int tpe)
{
	int res = LOG_OK;
	sql_delta *delta;

	if (tpe == TYPE_bat) {
		BAT *t = data;
		if (!BATcount(t))
			return LOG_OK;
	}

	if ((delta = bind_idx_data(tr, i, NULL)) == NULL)
		return LOG_ERR;

	assert(delta->cs.st == ST_DEFAULT);

	res = append_col_execute(tr, &delta, i->base.id, offset, offsets, data, cnt, tpe, NULL);
	return res;
}

static int
deletes_conflict_updates(sql_trans *tr, sql_table *t, oid rid, size_t cnt)
{
	int err = 0;

	/* TODO check for conflicting updates */
	(void)rid;
	(void)cnt;
	for(node *n = ol_first_node(t->columns); n && !err; n = n->next) {
		sql_column *c = n->data;
		sql_delta *d = ATOMIC_PTR_GET(&c->data);

		/* check for active updates */
		if (!VALID_4_READ(d->cs.ts, tr) && d->cs.ucnt)
			return 1;
	}
	return 0;
}

static int
storage_delete_val(sql_trans *tr, sql_table *t, storage *s, oid rid)
{
	int in_transaction = segments_in_transaction(tr, t);

	lock_table(tr->store, t->base.id);
	/* find segment of rid, split, mark new segment deleted (for tr->tid) */
	segment *seg = s->segs->h, *p = NULL;
	for (; seg; p = seg, seg = seg->next) {
		if (seg->start <= rid && seg->end > rid) {
			if (!SEG_VALID_4_DELETE(seg,tr)) {
				unlock_table(tr->store, t->base.id);
				return LOG_CONFLICT;
			}
			if (deletes_conflict_updates( tr, t, rid, 1)) {
				unlock_table(tr->store, t->base.id);
				return LOG_CONFLICT;
			}
			if (!split_segment(s->segs, seg, p, tr, rid, 1, true)) {
				unlock_table(tr->store, t->base.id);
				return LOG_ERR;
			}
			break;
		}
	}
	unlock_table(tr->store, t->base.id);
	if (!in_transaction)
		trans_add(tr, &t->base, s, &tc_gc_del, &commit_update_del, NOT_TO_BE_LOGGED(t) ? NULL : &log_update_del);
	return LOG_OK;
}

static int
seg_delete_range(sql_trans *tr, sql_table *t, storage *s, segment **Seg, size_t start, size_t cnt)
{
	segment *seg = *Seg, *p = NULL;
	for (; seg; p = seg, seg = seg->next) {
		if (seg->start <= start && seg->end > start) {
			size_t lcnt = cnt;
			if (start+lcnt > seg->end)
				lcnt = seg->end-start;
			if (SEG_IS_DELETED(seg, tr)) {
				start += lcnt;
				cnt -= lcnt;
				continue;
			} else if (!SEG_VALID_4_DELETE(seg, tr))
				return LOG_CONFLICT;
			if (deletes_conflict_updates( tr, t, start, lcnt))
				return LOG_CONFLICT;
			*Seg = seg = split_segment(s->segs, seg, p, tr, start, lcnt, true);
			if (!seg)
				return LOG_ERR;
			start += lcnt;
			cnt -= lcnt;
		}
		if (start+cnt <= seg->end)
			break;
	}
	return LOG_OK;
}

static int
delete_range(sql_trans *tr, sql_table *t, storage *s, size_t start, size_t cnt)
{
	segment *seg = s->segs->h;
	return seg_delete_range(tr, t, s, &seg, start, cnt);
}

static int
storage_delete_bat(sql_trans *tr, sql_table *t, storage *s, BAT *i)
{
	int in_transaction = segments_in_transaction(tr, t);
	BAT *oi = i;	/* update ids */
	int ok = LOG_OK;

	if ((i->ttype == TYPE_msk || mask_cand(i)) && !(i = BATunmask(i)))
		return LOG_ERR;
	if (BATcount(i)) {
		if (BATtdense(i)) {
			size_t start = i->tseqbase;
			size_t cnt = BATcount(i);

			lock_table(tr->store, t->base.id);
			ok = delete_range(tr, t, s, start, cnt);
			unlock_table(tr->store, t->base.id);
		} else if (complex_cand(i)) {
			struct canditer ci;
			oid f = 0, l = 0, cur = 0;

			canditer_init(&ci, NULL, i);
			cur = f = canditer_next(&ci);

			lock_table(tr->store, t->base.id);
			if (!is_oid_nil(f)) {
				segment *seg = s->segs->h;
				for(l = canditer_next(&ci); !is_oid_nil(l) && ok == LOG_OK; l = canditer_next(&ci)) {
					if (cur+1 == l) {
						cur++;
						continue;
					}
					ok = seg_delete_range(tr, t, s, &seg, f, cur-f);
					f = cur = l;
				}
				if (ok == LOG_OK)
					ok = seg_delete_range(tr, t, s, &seg, f, cur-f);
			}
			unlock_table(tr->store, t->base.id);
		} else {
			if (!i->tsorted) {
				assert(oi == i);
				BAT *ni = NULL;
				if (BATsort(&ni, NULL, NULL, i, NULL, NULL, false, false, false) != GDK_SUCCEED)
					ok = LOG_ERR;
				if (ni)
					i = ni;
			}
			assert(i->tsorted);
			BUN icnt = BATcount(i);
			BATiter ii = bat_iterator(i);
			oid *o = ii.base, n = o[0]+1;
			size_t lcnt = 1;

			lock_table(tr->store, t->base.id);
			segment *seg = s->segs->h;
			for (size_t i=1; i<icnt && ok == LOG_OK; i++) {
				if (o[i] == n) {
					lcnt++;
					n++;
				} else {
					ok = seg_delete_range(tr, t, s, &seg, n-lcnt, lcnt);
					lcnt = 0;
				}
				if (!lcnt) {
					n = o[i]+1;
					lcnt = 1;
				}
			}
			bat_iterator_end(&ii);
			if (lcnt && ok == LOG_OK)
				ok = seg_delete_range(tr, t, s, &seg, n-lcnt, lcnt);
			unlock_table(tr->store, t->base.id);
		}
	}
	if (i != oi)
		bat_destroy(i);
	// assert
	if (!in_transaction)
		trans_add(tr, &t->base, s, &tc_gc_del, &commit_update_del, NOT_TO_BE_LOGGED(t) ? NULL : &log_update_del);
	return ok;
}

static void
destroy_segments(segments *s)
{
	if (!s || sql_ref_dec(&s->r) > 0)
		return;
	segment *seg = s->h;
	while(seg) {
		segment *n = seg->next;
		_DELETE(seg);
		seg = n;
	}
	_DELETE(s);
}

static void
destroy_storage(storage *bat)
{
	if (--bat->cs.refcnt > 0)
		return;
	if (bat->next)
		destroy_storage(bat->next);
	destroy_segments(bat->segs);
	if (bat->cs.uibid)
		temp_destroy(bat->cs.uibid);
	if (bat->cs.uvbid)
		temp_destroy(bat->cs.uvbid);
	if (bat->cs.bid)
		temp_destroy(bat->cs.bid);
	bat->cs.bid = bat->cs.uibid = bat->cs.uvbid = 0;
	_DELETE(bat);
}

static int
segments_conflict(sql_trans *tr, segments *segs, int uncommitted)
{
	if (uncommitted) {
		for (segment *s = segs->h; s; s = s->next)
			if (!VALID_4_READ(s->ts,tr))
				return 1;
	} else {
		for (segment *s = segs->h; s; s = s->next)
			if (s->ts < TRANSACTION_ID_BASE && !VALID_4_READ(s->ts,tr))
				return 1;
	}

	return 0;
}

static int clear_storage(sql_trans *tr, sql_table *t, storage *s);

static storage *
bind_del_data(sql_trans *tr, sql_table *t, bool *clear)
{
	storage *obat;

	obat = ATOMIC_PTR_GET(&t->data);

	if (obat->cs.ts != tr->tid)
		if (!tr->parent || !tr_version_of_parent(tr, obat->cs.ts))
			if (obat->cs.ts >= TRANSACTION_ID_BASE) {
				/* abort */
				if (clear)
					*clear = true;
				return NULL;
			}

	if (!clear)
		return obat;

	/* remainder is only to handle clear */
	if (segments_conflict(tr, obat->segs, 1)) {
		*clear = true;
		return NULL;
	}
	if (!(obat = timestamp_storage(tr, ATOMIC_PTR_GET(&t->data))))
		return NULL;
	storage *bat = ZNEW(storage);
	if (!bat)
		return NULL;
	bat->cs.refcnt = 1;
	if (dup_storage(tr, obat, bat) != LOG_OK) {
		destroy_storage(bat);
		return NULL;
	}
	bat->cs.cleared = true;
	bat->cs.ts = tr->tid;
	/* only one writer else abort */
	bat->next = obat;
	if (!ATOMIC_PTR_CAS(&t->data, (void**)&bat->next, bat)) {
		bat->next = NULL;
		destroy_storage(bat);
		if (clear)
			*clear = true;
		return NULL;
	}
	return bat;
}

static int
delete_tab(sql_trans *tr, sql_table * t, void *ib, int tpe)
{
	int ok = LOG_OK;
	BAT *b = ib;
	storage *bat;

	if (tpe == TYPE_bat && !BATcount(b))
		return ok;

	if (t == NULL)
		return LOG_ERR;

	if ((bat = bind_del_data(tr, t, NULL)) == NULL)
		return LOG_ERR;

	if (tpe == TYPE_bat)
		ok = storage_delete_bat(tr, t, bat, ib);
	else
		ok = storage_delete_val(tr, t, bat, *(oid*)ib);
	return ok;
}

static size_t
dcount_col(sql_trans *tr, sql_column *c)
{
	sql_delta *b;

	if (!isTable(c->t))
		return 0;
	b = col_timestamp_delta(tr, c);
	if (!b)
		return 1;

	storage *s = ATOMIC_PTR_GET(&c->t->data);
	if (!s || !s->segs->t)
		return 1;
	size_t cnt = s->segs->t->end;
	if (cnt) {
		BAT *v = cs_bind_bat( &b->cs, QUICK, cnt);
		size_t dcnt = 0;

		if (v)
			dcnt = BATguess_uniques(v, NULL);
		return dcnt;
	}
	return cnt;
}

static BAT *
bind_no_view(BAT *b, bool quick)
{
	if (isVIEW(b)) { /* If it is a view get the parent BAT */
		BAT *nb = BBP_desc(VIEWtparent(b));
		bat_destroy(b);
		if (!(b = quick ? quick_descriptor(nb->batCacheid) : temp_descriptor(nb->batCacheid)))
			return NULL;
	}
	return b;
}

static int
set_stats_col(sql_trans *tr, sql_column *c, double *unique_est, char *min, char *max)
{
	int ok = 0;
	assert(tr->active);
	if (!c || !ATOMIC_PTR_GET(&c->data) || !isTable(c->t) || !c->t->s)
		return 0;
	lock_column(tr->store, c->base.id);
	if (unique_est) {
		sql_delta *d;
		if ((d = ATOMIC_PTR_GET(&c->data)) && d->cs.st == ST_DEFAULT) {
			BAT *b;
			if ((b = bind_col(tr, c, RDONLY)) && (b = bind_no_view(b, false))) {
				MT_lock_set(&b->theaplock);
				b->tunique_est = *unique_est;
				MT_lock_unset(&b->theaplock);
				bat_destroy(b);
			}
		}
	}
	if (min) {
		_DELETE(c->min);
		size_t minlen = ATOMlen(c->type.type->localtype, min);
		if ((c->min = GDKmalloc(minlen)) != NULL) {
			memcpy(c->min, min, minlen);
			ok = 1;
		}
	}
	if (max) {
		_DELETE(c->max);
		size_t maxlen = ATOMlen(c->type.type->localtype, max);
		if ((c->max = GDKmalloc(maxlen)) != NULL) {
			memcpy(c->max, max, maxlen);
			ok = 1;
		}
	}
	unlock_column(tr->store, c->base.id);
	return ok;
}

static int
min_max_col(sql_trans *tr, sql_column *c)
{
	int ok = 0;
	BAT *b = NULL;
	sql_delta *d = NULL;

	assert(tr->active);
	if (!c || !ATOMIC_PTR_GET(&c->data) || !isTable(c->t) || !c->t->s)
		return 0;
	if (c->min && c->max)
		return 1;
	if ((d = ATOMIC_PTR_GET(&c->data))) {
		if (d->cs.st == ST_FOR)
			return 0;
		int access = d->cs.st == ST_DICT ? RD_EXT : RDONLY;
		lock_column(tr->store, c->base.id);
		if (c->min && c->max) {
			unlock_column(tr->store, c->base.id);
			return 1;
		}
		_DELETE(c->min);
		_DELETE(c->max);
		if ((b = bind_col(tr, c, access))) {
			if (!(b = bind_no_view(b, false))) {
				unlock_column(tr->store, c->base.id);
				return 0;
			}
			BATiter bi = bat_iterator(b);
			if (bi.minpos != BUN_NONE && bi.maxpos != BUN_NONE) {
				const void *nmin = BUNtail(bi, bi.minpos), *nmax = BUNtail(bi, bi.maxpos);
				size_t minlen = ATOMlen(bi.type, nmin), maxlen = ATOMlen(bi.type, nmax);

				if (!(c->min = GDKmalloc(minlen)) || !(c->max = GDKmalloc(maxlen))) {
					_DELETE(c->min);
					_DELETE(c->max);
				} else {
					memcpy(c->min, nmin, minlen);
					memcpy(c->max, nmax, maxlen);
					ok = 1;
				}
			}
			bat_iterator_end(&bi);
			bat_destroy(b);
		}
		unlock_column(tr->store, c->base.id);
	}
	return ok;
}

static size_t
count_segs(segment *s)
{
	size_t nr = 0;

	for( ; s; s = s->next)
		nr++;
	return nr;
}

static size_t
count_del(sql_trans *tr, sql_table *t, int access)
{
	storage *d;

	if (!isTable(t))
		return 0;
	d = tab_timestamp_storage(tr, t);
	if (!d)
		return 0;
	if (access == 2)
		return d->cs.ucnt;
	if (access == 1)
		return count_inserts(d->segs->h, tr);
	if (access == 10) /* special case for counting the number of segments */
		return count_segs(d->segs->h);
	return count_deletes(d->segs->h, tr);
}

static int
sorted_col(sql_trans *tr, sql_column *col)
{
	int sorted = 0;

	assert(tr->active);
	if (!isTable(col->t) || !col->t->s)
		return 0;

	if (col && ATOMIC_PTR_GET(&col->data) && !col->storage_type /* no order on dict compressed tables */) {
		BAT *b = bind_col(tr, col, QUICK);

		if (b)
			sorted = b->tsorted || b->trevsorted;
	}
	return sorted;
}

static int
unique_col(sql_trans *tr, sql_column *col)
{
	int distinct = 0;

	assert(tr->active);
	if (!isTable(col->t) || !col->t->s)
		return 0;

	if (col && ATOMIC_PTR_GET(&col->data)) {
		BAT *b = bind_col(tr, col, QUICK);

		if (b)
			distinct = b->tkey;
	}
	return distinct;
}

static int
double_elim_col(sql_trans *tr, sql_column *col)
{
	int de = 0;
	sql_delta *d;

	assert(tr->active);
	if (!isTable(col->t) || !col->t->s)
		return 0;

	if (col && (d=ATOMIC_PTR_GET(&col->data))!=NULL && col->storage_type) {
		if (d->cs.st == ST_DICT) {
			BAT *b = bind_col(tr, col, QUICK);
			if (b && b->ttype == TYPE_bte)
				de = 1;
			else if (b && b->ttype == TYPE_sht)
				de = 2;
		}
	} else if (col && ATOMstorage(col->type.type->localtype) == TYPE_str && ATOMIC_PTR_GET(&col->data)) {
		BAT *b = bind_col(tr, col, QUICK);

		if (b && ATOMstorage(b->ttype) == TYPE_str) { /* check double elimination */
			de = GDK_ELIMDOUBLES(b->tvheap);
			if (de)
				de = (int) ceil(b->tvheap->free / (double) GDK_VAROFFSET);
		}
		assert(de >= 0 && de <= 16);
	}
	return de;
}

static int
col_stats(sql_trans *tr, sql_column *c, bool *nonil, bool *unique, double *unique_est, ValPtr min, ValPtr max)
{
	int ok = 0;
	BAT *b = NULL, *off = NULL, *upv = NULL;
	sql_delta *d = NULL;

	(void) tr;
	assert(tr->active);
	*nonil = false;
	*unique = false;
	*unique_est = 0.0;
	if (!c || !isTable(c->t) || !c->t->s)
		return ok;

	if ((d = ATOMIC_PTR_GET(&c->data))) {
		if (d->cs.st == ST_FOR) {
			*nonil = true; /* TODO for min/max. I will do it later */
			return ok;
		}
		int eclass = c->type.type->eclass;
		int access = d->cs.st == ST_DICT ? RD_EXT : RDONLY;
		if ((b = bind_col(tr, c, access))) {
			if (!(b = bind_no_view(b, false)))
				return ok;
			BATiter bi = bat_iterator(b);
			*nonil = bi.nonil && !bi.nil;

			if ((EC_NUMBER(eclass) || EC_VARCHAR(eclass) || EC_TEMP_NOFRAC(eclass) || eclass == EC_DATE) &&
				d->cs.ucnt == 0 && (bi.minpos != BUN_NONE || bi.maxpos != BUN_NONE)) {
				if (c->min && VALinit(min, bi.type, c->min))
					ok |= 1;
				else if (bi.minpos != BUN_NONE && VALinit(min, bi.type, BUNtail(bi, bi.minpos)))
					ok |= 1;
				if (c->max && VALinit(max, bi.type, c->max))
					ok |= 2;
				else if (bi.maxpos != BUN_NONE && VALinit(max, bi.type, BUNtail(bi, bi.maxpos)))
					ok |= 2;
			}
			if (d->cs.ucnt == 0) {
				if (d->cs.st == ST_DEFAULT) {
					*unique = bi.key;
					*unique_est = bi.unique_est;
					if (*unique_est == 0)
						*unique_est = (double)BATguess_uniques(b,NULL);
				} else if (d->cs.st == ST_DICT && (off = bind_col(tr, c, QUICK)) && (off = bind_no_view(off, true))) {
					/* for dict, check the offsets bat for uniqueness */
					MT_lock_set(&off->theaplock);
					*unique = off->tkey;
					*unique_est = off->tunique_est;
					MT_lock_unset(&off->theaplock);
				}
			}
			bat_iterator_end(&bi);
			bat_destroy(b);
			if (*nonil && d->cs.ucnt > 0) {
				/* This could use a quick descriptor */
				if (!(upv = bind_col(tr, c, RD_UPD_VAL)) || !(upv = bind_no_view(upv, false))) {
					*nonil = false;
				} else {
					MT_lock_set(&upv->theaplock);
					*nonil &= upv->tnonil && !upv->tnil;
					MT_lock_unset(&upv->theaplock);
					bat_destroy(upv);
				}
			}
		}
	}
	return ok;
}

static int
load_cs(sql_trans *tr, column_storage *cs, int type, sqlid id)
{
	sqlstore *store = tr->store;
	int bid = log_find_bat(store->logger, id);
	if (bid <= 0)
		return LOG_ERR;
	cs->bid = temp_dup(bid);
	cs->ucnt = 0;
	cs->uibid = e_bat(TYPE_oid);
	cs->uvbid = e_bat(type);
	if (cs->uibid == BID_NIL || cs->uvbid == BID_NIL)
		return LOG_ERR;
	return LOG_OK;
}

static int
log_create_delta(sql_trans *tr, sql_delta *bat, sqlid id)
{
	int res = LOG_OK;
	gdk_return ok;
	BAT *b = temp_descriptor(bat->cs.bid);

	if (b == NULL)
		return LOG_ERR;

	if (!bat->cs.uibid)
		bat->cs.uibid = e_bat(TYPE_oid);
	if (!bat->cs.uvbid)
		bat->cs.uvbid = e_bat(b->ttype);
	if (bat->cs.uibid == BID_NIL || bat->cs.uvbid == BID_NIL)
		res = LOG_ERR;
	if (GDKinmemory(0)) {
		bat_destroy(b);
		return res;
	}

	bat_set_access(b, BAT_READ);
	sqlstore *store = tr->store;
	ok = log_bat_persists(store->logger, b, id);
	bat_destroy(b);
	if(res != LOG_OK)
		return res;
	return ok == GDK_SUCCEED ? LOG_OK : LOG_ERR;
}

static int
new_persistent_delta( sql_delta *bat)
{
	bat->cs.ucnt = 0;
	return LOG_OK;
}

static void
create_delta( sql_delta *d, BAT *b)
{
	bat_set_access(b, BAT_READ);
	d->cs.bid = temp_create(b);
	d->cs.uibid = d->cs.uvbid = 0;
	d->cs.ucnt = 0;
}

static bat
copyBat (bat i, int type, oid seq)
{
	BAT *b, *tb;
	bat res;

	if (!i)
		return i;
	tb = quick_descriptor(i);
	if (tb == NULL)
		return 0;
	b = BATconstant(seq, type, ATOMnilptr(type), BATcount(tb), PERSISTENT);
	if (b == NULL)
		return 0;

	bat_set_access(b, BAT_READ);

	res = temp_create(b);
	bat_destroy(b);
	return res;
}

static int
create_col(sql_trans *tr, sql_column *c)
{
	int ok = LOG_OK, new = 0;
	int type = c->type.type->localtype;
	sql_delta *bat = ATOMIC_PTR_GET(&c->data);

	if (!bat) {
		new = 1;
		bat = ZNEW(sql_delta);
		if (!bat)
			return LOG_ERR;
		ATOMIC_PTR_SET(&c->data, bat);
		bat->cs.refcnt = 1;
	}

	if (new)
		bat->cs.ts = tr->tid;

	if (!isNew(c)&& !isTempTable(c->t)){
		bat->cs.ts = tr->ts;
		ok = load_cs(tr, &bat->cs, type, c->base.id);
		if (ok == LOG_OK && c->storage_type) {
			if (strcmp(c->storage_type, "DICT") == 0) {
				sqlstore *store = tr->store;
				int bid = log_find_bat(store->logger, -c->base.id);
				if (bid <= 0)
					return LOG_ERR;
				bat->cs.ebid = temp_dup(bid);
				bat->cs.st = ST_DICT;
			} else if (strncmp(c->storage_type, "FOR", 3) == 0) {
				bat->cs.st = ST_FOR;
			}
		}
		return ok;
	} else if (bat && bat->cs.bid) {
		return new_persistent_delta(ATOMIC_PTR_GET(&c->data));
	} else {
		sql_column *fc = NULL;
		size_t cnt = 0;

		/* alter ? */
		if (!isTempTable(c->t) && ol_first_node(c->t->columns) && (fc = ol_first_node(c->t->columns)->data) != NULL) {
			storage *s = tab_timestamp_storage(tr, fc->t);
			if (s == NULL)
				return LOG_ERR;
			cnt = segs_end(s->segs, tr, c->t);
		}
		if (cnt && fc != c) {
			sql_delta *d = ATOMIC_PTR_GET(&fc->data);

			if (d->cs.bid) {
				bat->cs.bid = copyBat(d->cs.bid, type, 0);
				if(bat->cs.bid == BID_NIL)
					ok = LOG_ERR;
			}
			if (d->cs.uibid) {
				bat->cs.uibid = e_bat(TYPE_oid);
				if (bat->cs.uibid == BID_NIL)
					ok = LOG_ERR;
			}
			if (d->cs.uvbid) {
				bat->cs.uvbid = e_bat(type);
				if(bat->cs.uvbid == BID_NIL)
					ok = LOG_ERR;
			}
		} else {
			BAT *b = bat_new(type, c->t->sz, PERSISTENT);
			if (!b) {
				ok = LOG_ERR;
			} else {
				create_delta(ATOMIC_PTR_GET(&c->data), b);
				bat_destroy(b);
			}

			if (!new) {
				bat->cs.uibid = e_bat(TYPE_oid);
				if (bat->cs.uibid == BID_NIL)
					ok = LOG_ERR;
				bat->cs.uvbid = e_bat(type);
				if(bat->cs.uvbid == BID_NIL)
					ok = LOG_ERR;
			}
		}
		bat->cs.ucnt = 0;

		if (new && !isTempTable(c->t) && !isNew(c->t) /* alter */)
			trans_add(tr, &c->base, bat, &tc_gc_col, &commit_create_col, &log_create_col);
	}
	return ok;
}

static int
log_create_col_(sql_trans *tr, sql_column *c)
{
	assert(!isTempTable(c->t));
	return log_create_delta(tr,  ATOMIC_PTR_GET(&c->data), c->base.id);
}

static int
log_create_col(sql_trans *tr, sql_change *change)
{
	return log_create_col_(tr, (sql_column*)change->obj);
}

static int
commit_create_delta( sql_trans *tr, sql_table *t, sql_base *base, sql_delta *delta, ulng commit_ts, ulng oldest)
{
	(void) t; // TODO transaction_layer_revamp: remove if unnecessary
	(void)oldest;
	assert(delta->cs.ts == tr->tid);
	delta->cs.ts = commit_ts;

	assert(delta->next == NULL);
	if (!delta->cs.merged)
		merge_delta(delta);
	if (!tr->parent)
		base->new = 0;
	return LOG_OK;
}

static int
commit_create_col( sql_trans *tr, sql_change *change, ulng commit_ts, ulng oldest)
{
	sql_column *c = (sql_column*)change->obj;
	sql_delta *delta = ATOMIC_PTR_GET(&c->data);
	if (!tr->parent)
		c->base.new = 0;
	return commit_create_delta( tr, c->t, &c->base, delta, commit_ts, oldest);
}

/* will be called for new idx's and when new index columns are created */
static int
create_idx(sql_trans *tr, sql_idx *ni)
{
	int ok = LOG_OK, new = 0;
	sql_delta *bat = ATOMIC_PTR_GET(&ni->data);
	int type = TYPE_lng;

	if (oid_index(ni->type))
		type = TYPE_oid;

	if (!bat) {
		new = 1;
		bat = ZNEW(sql_delta);
		if (!bat)
			return LOG_ERR;
		ATOMIC_PTR_SET(&ni->data, bat);
		bat->cs.refcnt = 1;
	}

	if (new)
		bat->cs.ts = tr->tid;

	if (!isNew(ni) && !isTempTable(ni->t)){
		bat->cs.ts = 1;
		return load_cs(tr, &bat->cs, type, ni->base.id);
	} else if (bat && bat->cs.bid && !isTempTable(ni->t)) {
		return new_persistent_delta(ATOMIC_PTR_GET(&ni->data));
	} else {
		sql_column *c = ol_first_node(ni->t->columns)->data;
		sql_delta *d = col_timestamp_delta(tr, c);

		if (d) {
			/* Here we also handle indices created through alter stmts */
			/* These need to be created aligned to the existing data */
			if (d->cs.bid) {
				bat->cs.bid = copyBat(d->cs.bid, type, 0);
				if(bat->cs.bid == BID_NIL)
					ok = LOG_ERR;
			}
		} else {
			return LOG_ERR;
		}

		bat->cs.ucnt = 0;

		if (!new) {
			bat->cs.uibid = e_bat(TYPE_oid);
			if (bat->cs.uibid == BID_NIL)
				ok = LOG_ERR;
			bat->cs.uvbid = e_bat(type);
			if(bat->cs.uvbid == BID_NIL)
				ok = LOG_ERR;
		}
		bat->cs.ucnt = 0;
		if (new && !isTempTable(ni->t) && !isNew(ni->t) /* alter */)
			trans_add(tr, &ni->base, bat, &tc_gc_idx, &commit_create_idx, &log_create_idx);
	}
	return ok;
}

static int
log_create_idx_(sql_trans *tr, sql_idx *i)
{
	assert(!isTempTable(i->t));
	return log_create_delta(tr, ATOMIC_PTR_GET(&i->data), i->base.id);
}

static int
log_create_idx(sql_trans *tr, sql_change *change)
{
	return log_create_idx_(tr, (sql_idx*)change->obj);
}

static int
commit_create_idx( sql_trans *tr, sql_change *change, ulng commit_ts, ulng oldest)
{
	sql_idx *i = (sql_idx*)change->obj;
	sql_delta *delta = ATOMIC_PTR_GET(&i->data);
	if (!tr->parent)
		i->base.new = 0;
	return commit_create_delta( tr, i->t, &i->base, delta, commit_ts, oldest);
	return LOG_OK;
}

static int
load_storage(sql_trans *tr, sql_table *t, storage *s, sqlid id)
{
	int ok = load_cs(tr, &s->cs, TYPE_msk, id);
	BAT *b = NULL, *ib = NULL;

	if (ok != LOG_OK)
		return ok;
	if (!(b = temp_descriptor(s->cs.bid)))
		return LOG_ERR;
	ib = b;

	if ((b->ttype == TYPE_msk || mask_cand(b)) && !(b = BATunmask(b))) {
		bat_destroy(ib);
		return LOG_ERR;
	}

	if (BATcount(b)) {
		if (ok == LOG_OK && !(s->segs = new_segments(tr, BATcount(ib)))) {
			bat_destroy(ib);
			return LOG_ERR;
		}
		if (BATtdense(b)) {
			size_t start = b->tseqbase;
			size_t cnt = BATcount(b);
			ok = delete_range(tr, t, s, start, cnt);
		} else {
			assert(b->tsorted);
			BUN icnt = BATcount(b);
			BATiter bi = bat_iterator(b);
			size_t lcnt = 1;
			oid n;
			segment *seg = s->segs->h;
			if (complex_cand(b)) {
				oid o = * (oid *) Tpos(&bi, 0);
				n = o + 1;
				for (BUN i = 1; i < icnt; i++) {
					o = * (oid *) Tpos(&bi, i);
					if (o == n) {
						lcnt++;
						n++;
					} else {
						if ((ok = seg_delete_range(tr, t, s, &seg, n-lcnt, lcnt)) != LOG_OK)
							break;
						lcnt = 0;
					}
					if (!lcnt) {
						n = o + 1;
						lcnt = 1;
					}
				}
			} else {
				oid *o = bi.base;
				n = o[0]+1;
				for (size_t i=1; i<icnt; i++) {
					if (o[i] == n) {
						lcnt++;
						n++;
					} else {
						if ((ok = seg_delete_range(tr, t, s, &seg, n-lcnt, lcnt)) != LOG_OK)
							break;
						lcnt = 0;
					}
					if (!lcnt) {
						n = o[i]+1;
						lcnt = 1;
					}
				}
			}
			if (lcnt && ok == LOG_OK)
				ok = delete_range(tr, t, s, n-lcnt, lcnt);
			bat_iterator_end(&bi);
		}
		if (ok == LOG_OK)
			for (segment *seg = s->segs->h; seg; seg = seg->next)
				if (seg->ts == tr->tid)
					seg->ts = 1;
	} else {
		if (ok == LOG_OK) {
			BAT *bb = quick_descriptor(s->cs.bid);

			if (!bb || !(s->segs = new_segments(tr, BATcount(bb)))) {
				ok = LOG_ERR;
			} else {
				segment *seg = s->segs->h;
				if (seg->ts == tr->tid)
					seg->ts = 1;
			}
		}
	}
	if (b != ib)
		bat_destroy(b);
	bat_destroy(ib);

	return ok;
}

static int
create_del(sql_trans *tr, sql_table *t)
{
	int ok = LOG_OK, new = 0;
	BAT *b;
	storage *bat = ATOMIC_PTR_GET(&t->data);

	if (!bat) {
		new = 1;
		bat = ZNEW(storage);
		if(!bat)
			return LOG_ERR;
		ATOMIC_PTR_SET(&t->data, bat);
		bat->cs.refcnt = 1;
		bat->cs.ts = tr->tid;
	}

	if (!isNew(t) && !isTempTable(t)) {
		bat->cs.ts = tr->ts;
		return load_storage(tr, t, bat, t->base.id);
	} else if (bat->cs.bid) {
		return ok;
	} else {
		assert(!bat->segs);
		if (!(bat->segs = new_segments(tr, 0)))
			return LOG_ERR;

		b = bat_new(TYPE_msk, t->sz, PERSISTENT);
		if(b != NULL) {
			bat_set_access(b, BAT_READ);
			bat->cs.bid = temp_create(b);
			bat_destroy(b);
		} else {
			return LOG_ERR;
		}
		if (new)
			trans_add(tr, &t->base, bat, &tc_gc_del, &commit_create_del, isTempTable(t) ? NULL : &log_create_del);
	}
	return ok;
}

static int
log_segment(sql_trans *tr, segment *s, sqlid id)
{
	sqlstore *store = tr->store;
	msk m = s->deleted;
	return log_constant(store->logger, TYPE_msk, &m, id, s->start, s->end-s->start)==GDK_SUCCEED?LOG_OK:LOG_ERR;
}

static int
log_segments(sql_trans *tr, segments *segs, sqlid id)
{
	/* log segments */
	lock_table(tr->store, id);
	for (segment *seg = segs->h; seg; seg=seg->next) {
		unlock_table(tr->store, id);
		if (seg->ts == tr->tid && seg->end-seg->start) {
			if (log_segment(tr, seg, id) != LOG_OK) {
				unlock_table(tr->store, id);
				return LOG_ERR;
			}
		}
		lock_table(tr->store, id);
	}
	unlock_table(tr->store, id);
	return LOG_OK;
}

static int
log_create_storage(sql_trans *tr, storage *bat, sql_table *t)
{
	BAT *b;
	int ok = LOG_OK;

	if (GDKinmemory(0))
		return LOG_OK;

	b = temp_descriptor(bat->cs.bid);
	if (b == NULL)
		return LOG_ERR;

	sqlstore *store = tr->store;
	bat_set_access(b, BAT_READ);
	if (ok == LOG_OK)
		ok = (log_bat_persists(store->logger, b, t->base.id) == GDK_SUCCEED)?LOG_OK:LOG_ERR;
	if (ok == LOG_OK)
		ok = log_segments(tr, bat->segs, t->base.id);
	bat_destroy(b);
	return ok;
}

static int
log_create_del(sql_trans *tr, sql_change *change)
{
	int ok = LOG_OK;
	sql_table *t = (sql_table*)change->obj;

	if (t->base.deleted)
		return ok;
	assert(!isTempTable(t));
	ok = log_create_storage(tr, ATOMIC_PTR_GET(&t->data), t);
	if (ok == LOG_OK) {
		for(node *n = ol_first_node(t->columns); n && ok == LOG_OK; n = n->next) {
			sql_column *c = n->data;

			ok = log_create_col_(tr, c);
		}
		if (t->idxs) {
			for(node *n = ol_first_node(t->idxs); n && ok == LOG_OK; n = n->next) {
				sql_idx *i = n->data;

				if (ATOMIC_PTR_GET(&i->data))
					ok = log_create_idx_(tr, i);
			}
		}
	}
	return ok;
}

static int
commit_create_del( sql_trans *tr, sql_change *change, ulng commit_ts, ulng oldest)
{
	int ok = LOG_OK;
	sql_table *t = (sql_table*)change->obj;
	storage *dbat = ATOMIC_PTR_GET(&t->data);

	if (t->commit_action == CA_DELETE || t->commit_action == CA_DROP) {
		assert(isTempTable(t));
		if ((ok = clear_storage(tr, t, dbat)) == LOG_OK)
			if (commit_ts) dbat->segs->h->ts = commit_ts;
		return ok;
	}

	if (!commit_ts) /* rollback handled by ? */
		return ok;
	ok = segments2cs(tr, dbat->segs, &dbat->cs);
	assert(ok == LOG_OK);
	if (ok != LOG_OK)
		return ok;
	merge_segments(dbat, tr, change, commit_ts, commit_ts/* create is we are alone */ /*oldest*/);
	assert(dbat->cs.ts == tr->tid);
	dbat->cs.ts = commit_ts;
	if (ok == LOG_OK) {
		for(node *n = ol_first_node(t->columns); n && ok == LOG_OK; n = n->next) {
			sql_column *c = n->data;
			sql_delta *delta = ATOMIC_PTR_GET(&c->data);

			ok = commit_create_delta(tr, c->t, &c->base, delta, commit_ts, oldest);
		}
		if (t->idxs) {
			for(node *n = ol_first_node(t->idxs); n && ok == LOG_OK; n = n->next) {
				sql_idx *i = n->data;
				sql_delta *delta = ATOMIC_PTR_GET(&i->data);

				if (delta)
					ok = commit_create_delta(tr, i->t, &i->base, delta, commit_ts, oldest);
			}
		}
		if (!tr->parent)
			t->base.new = 0;
	}
	if (!tr->parent)
		t->base.new = 0;
	return ok;
}

static int
log_destroy_delta(sql_trans *tr, sql_delta *b, sqlid id)
{
	gdk_return ok = GDK_SUCCEED;

	sqlstore *store = tr->store;
	if (!GDKinmemory(0) && b && b->cs.bid)
		ok = log_bat_transient(store->logger, id);
	if (ok == GDK_SUCCEED && !GDKinmemory(0) && b && b->cs.ebid)
		ok = log_bat_transient(store->logger, -id);
	return ok == GDK_SUCCEED ? LOG_OK : LOG_ERR;
}

static int
destroy_col(sqlstore *store, sql_column *c)
{
	(void)store;
	if (ATOMIC_PTR_GET(&c->data))
		destroy_delta(ATOMIC_PTR_GET(&c->data), true);
	ATOMIC_PTR_SET(&c->data, NULL);
	return LOG_OK;
}

static int
log_destroy_col_(sql_trans *tr, sql_column *c)
{
	int ok = LOG_OK;
	assert(!isTempTable(c->t));
	if (!tr->parent) /* don't write save point commits */
		ok = log_destroy_delta(tr, ATOMIC_PTR_GET(&c->data), c->base.id);
	return ok;
}

static int
log_destroy_col(sql_trans *tr, sql_change *change)
{
	sql_column *c = (sql_column*)change->obj;
	int res = log_destroy_col_(tr, c);
	change->obj = NULL;
	column_destroy(tr->store, c);
	return res;
}

static int
destroy_idx(sqlstore *store, sql_idx *i)
{
	(void)store;
	if (ATOMIC_PTR_GET(&i->data))
		destroy_delta(ATOMIC_PTR_GET(&i->data), true);
	ATOMIC_PTR_SET(&i->data, NULL);
	return LOG_OK;
}

static int
log_destroy_idx_(sql_trans *tr, sql_idx *i)
{
	int ok = LOG_OK;
	assert(!isTempTable(i->t));
	if (ATOMIC_PTR_GET(&i->data)) {
		if (!tr->parent) /* don't write save point commits */
			ok = log_destroy_delta(tr, ATOMIC_PTR_GET(&i->data), i->base.id);
	}
	return ok;
}

static int
log_destroy_idx(sql_trans *tr, sql_change *change)
{
	sql_idx *i = (sql_idx*)change->obj;
	int res = log_destroy_idx_(tr, i);
	change->obj = NULL;
	idx_destroy(tr->store, i);
	return res;
}

static int
destroy_del(sqlstore *store, sql_table *t)
{
	(void)store;
	if (ATOMIC_PTR_GET(&t->data))
		destroy_storage(ATOMIC_PTR_GET(&t->data));
	ATOMIC_PTR_SET(&t->data, NULL);
	return LOG_OK;
}

static int
log_destroy_storage(sql_trans *tr, storage *bat, sqlid id)
{
	gdk_return ok = GDK_SUCCEED;

	sqlstore *store = tr->store;
	if (!GDKinmemory(0) && !tr->parent && /* don't write save point commits */
	    bat && bat->cs.bid)
		ok = log_bat_transient(store->logger, id);
	return ok == GDK_SUCCEED ? LOG_OK : LOG_ERR;
}

static int
log_destroy_del(sql_trans *tr, sql_change *change)
{
	int ok = LOG_OK;
	sql_table *t = (sql_table*)change->obj;

	assert(!isTempTable(t));
	ok = log_destroy_storage(tr, ATOMIC_PTR_GET(&t->data), t->base.id);
	if (ok == LOG_OK) {
		for(node *n = ol_first_node(t->columns); n && ok == LOG_OK; n = n->next) {
			sql_column *c = n->data;

			ok = log_destroy_col_(tr, c);
		}
		if (t->idxs) {
			for(node *n = ol_first_node(t->idxs); n && ok == LOG_OK; n = n->next) {
				sql_idx *i = n->data;

				ok = log_destroy_idx_(tr, i);
			}
		}
	}
	return ok;
}

static int
commit_destroy_del( sql_trans *tr, sql_change *change, ulng commit_ts, ulng oldest)
{
	(void)tr;
	(void)change;
	(void)commit_ts;
	(void)oldest;
	if (commit_ts)
		change->handled = true;
	return 0;
}

static int
drop_del(sql_trans *tr, sql_table *t)
{
	int ok = LOG_OK;

	if (!isNew(t)) {
		storage *bat = ATOMIC_PTR_GET(&t->data);
		trans_add(tr, &t->base, bat, &tc_gc_del, &commit_destroy_del, NOT_TO_BE_LOGGED(t) ? NULL : &log_destroy_del);
	}
	return ok;
}

static int
drop_col(sql_trans *tr, sql_column *c)
{
	assert(!isNew(c));
	sql_delta *d = ATOMIC_PTR_GET(&c->data);
	trans_add(tr, &c->base, d, &tc_gc_drop_col, &commit_destroy_del, NOT_TO_BE_LOGGED(c->t) ? NULL : &log_destroy_col);
	return LOG_OK;
}

static int
drop_idx(sql_trans *tr, sql_idx *i)
{
	assert(!isNew(i));
	sql_delta *d = ATOMIC_PTR_GET(&i->data);
	trans_add(tr, &i->base, d, &tc_gc_drop_idx, &commit_destroy_del, NOT_TO_BE_LOGGED(i->t) ? NULL : &log_destroy_idx);
	return LOG_OK;
}


static BUN
clear_cs(sql_trans *tr, column_storage *cs, bool renew, bool temp)
{
	BAT *b;
	BUN sz = 0;

	(void)tr;
	assert(cs->st == ST_DEFAULT || cs->st == ST_DICT || cs->st == ST_FOR);
	if (cs->bid && renew) {
		b = quick_descriptor(cs->bid);
		if (b) {
			sz += BATcount(b);
			if (cs->st == ST_DICT) {
				bat nebid = temp_copy(cs->ebid, true, temp); /* create empty copy */
				BAT *n = COLnew(0, TYPE_bte, 0, PERSISTENT);

				if (nebid == BID_NIL || !n) {
					temp_destroy(nebid);
					bat_destroy(n);
					return BUN_NONE;
				}
				temp_destroy(cs->ebid);
				cs->ebid = nebid;
				if (!temp)
					bat_set_access(n, BAT_READ);
				temp_destroy(cs->bid);
				cs->bid = temp_create(n); /* create empty copy */
				bat_destroy(n);
			} else {
				bat nbid = temp_copy(cs->bid, true, false); /* create empty copy */

				if (nbid == BID_NIL)
					return BUN_NONE;
				temp_destroy(cs->bid);
				cs->bid = nbid;
			}
		} else {
			return BUN_NONE;
		}
	}
	if (cs->uibid) {
		temp_destroy(cs->uibid);
		cs->uibid = 0;
	}
	if (cs->uvbid) {
		temp_destroy(cs->uvbid);
		cs->uvbid = 0;
	}
	cs->cleared = true;
	cs->ucnt = 0;
	return sz;
}

static BUN
clear_col(sql_trans *tr, sql_column *c, bool renew)
{
	bool update_conflict = false;
	sql_delta *delta, *odelta = ATOMIC_PTR_GET(&c->data);

	if ((delta = bind_col_data(tr, c, renew?&update_conflict:NULL)) == NULL)
		return update_conflict ? BUN_NONE - 1 : BUN_NONE;
	assert(c->t->persistence != SQL_DECLARED_TABLE);
	if (odelta != delta)
		trans_add(tr, &c->base, delta, &tc_gc_col, &commit_update_col, NOT_TO_BE_LOGGED(c->t) ? NULL : &log_update_col);
	if (delta)
		return clear_cs(tr, &delta->cs, renew, isTempTable(c->t));
	return 0;
}

static BUN
clear_idx(sql_trans *tr, sql_idx *i, bool renew)
{
	bool update_conflict = false;
	sql_delta *delta, *odelta = ATOMIC_PTR_GET(&i->data);

	if (!isTable(i->t) || (hash_index(i->type) && list_length(i->columns) <= 1) || !idx_has_column(i->type))
		return 0;
	if ((delta = bind_idx_data(tr, i, renew?&update_conflict:NULL)) == NULL)
		return update_conflict ? BUN_NONE - 1 : BUN_NONE;
	assert(i->t->persistence != SQL_DECLARED_TABLE);
	if (odelta != delta)
		trans_add(tr, &i->base, delta, &tc_gc_idx, &commit_update_idx, NOT_TO_BE_LOGGED(i->t) ? NULL : &log_update_idx);
	if (delta)
		return clear_cs(tr, &delta->cs, renew, isTempTable(i->t));
	return 0;
}

static int
clear_storage(sql_trans *tr, sql_table *t, storage *s)
{
	if (clear_cs(tr, &s->cs, true, isTempTable(t)) == BUN_NONE)
		return LOG_ERR;
	if (s->segs)
		destroy_segments(s->segs);
	if (!(s->segs = new_segments(tr, 0)))
		return LOG_ERR;
	return LOG_OK;
}


/*
 * Clear the table, in general this means replacing the storage,
 * but in case of earlier deletes (or inserts by this transaction), we only mark
 * all segments as deleted.
 * this function returns BUN_NONE on LOG_ERR and BUN_NONE - 1 on LOG_CONFLICT
 */
static BUN
clear_del(sql_trans *tr, sql_table *t, int in_transaction)
{
	int clear = !in_transaction, ok = LOG_OK;
	bool conflict = false;
	storage *bat;

	if ((bat = bind_del_data(tr, t, clear?&conflict:NULL)) == NULL)
		return conflict?BUN_NONE-1:BUN_NONE;

	if (!clear) {
		lock_table(tr->store, t->base.id);
		ok = delete_range(tr, t, bat, 0, bat->segs->t->end);
		unlock_table(tr->store, t->base.id);
	}
	assert(t->persistence != SQL_DECLARED_TABLE);
	if (!in_transaction)
		trans_add(tr, &t->base, bat, &tc_gc_del, &commit_update_del, NOT_TO_BE_LOGGED(t) ? NULL : &log_update_del);
	if (ok == LOG_ERR)
		return BUN_NONE;
	if (ok == LOG_CONFLICT)
		return BUN_NONE - 1;
	return LOG_OK;
}

/* this function returns BUN_NONE on LOG_ERR and BUN_NONE - 1 on LOG_CONFLICT */
static BUN
clear_table(sql_trans *tr, sql_table *t)
{
	node *n = ol_first_node(t->columns);
	sql_column *c = n->data;
	storage *d = tab_timestamp_storage(tr, t);
	int in_transaction, clear;
	BUN sz, clear_ok;

	if (!d)
		return BUN_NONE;
	in_transaction = segments_in_transaction(tr, t);
	clear = !in_transaction;
	sz = count_col(tr, c, CNT_ACTIVE);
	if ((clear_ok = clear_del(tr, t, in_transaction)) >= BUN_NONE - 1)
		return clear_ok;

	if (in_transaction)
		return sz;

	for (; n; n = n->next) {
		c = n->data;

		if ((clear_ok = clear_col(tr, c, clear)) >= BUN_NONE - 1)
			return clear_ok;
	}
	if (t->idxs) {
		for (n = ol_first_node(t->idxs); n; n = n->next) {
			sql_idx *ci = n->data;

			if (isTable(ci->t) && idx_has_column(ci->type) &&
				(clear_ok = clear_idx(tr, ci, clear)) >= BUN_NONE - 1)
				return clear_ok;
		}
	}
	return sz;
}

static int
tr_log_cs( sql_trans *tr, sql_table *t, column_storage *cs, segment *segs, sqlid id)
{
	sqlstore *store = tr->store;
	gdk_return ok = GDK_SUCCEED;

	(void) t;
	(void) segs;
	if (GDKinmemory(0))
		return LOG_OK;

	if (cs->cleared) {
		assert(cs->ucnt == 0);
		BAT *ins = temp_descriptor(cs->bid);
		if (!ins)
			return LOG_ERR;
		assert(!isEbat(ins));
		bat_set_access(ins, BAT_READ);
		ok = log_bat_persists(store->logger, ins, id);
		bat_destroy(ins);
		if (ok == GDK_SUCCEED && cs->ebid) {
			BAT *ins = temp_descriptor(cs->ebid);
			if (!ins)
				return LOG_ERR;
			assert(!isEbat(ins));
			bat_set_access(ins, BAT_READ);
			ok = log_bat_persists(store->logger, ins, -id);
			bat_destroy(ins);
		}
		return ok == GDK_SUCCEED ? LOG_OK : LOG_ERR;
	}

	assert(!isTempTable(t));

	if (ok == GDK_SUCCEED && cs->ucnt && cs->uibid) {
		BAT *ui = temp_descriptor(cs->uibid);
		BAT *uv = temp_descriptor(cs->uvbid);
		/* any updates */
		if (ui == NULL || uv == NULL) {
			ok = GDK_FAIL;
		} else if (BATcount(uv) > uv->batInserted || BATdirty(uv))
			ok = log_delta(store->logger, ui, uv, id);
		bat_destroy(ui);
		bat_destroy(uv);
	}
	return ok == GDK_SUCCEED ? LOG_OK : LOG_ERR;
}

static inline int
tr_log_table_start(sql_trans *tr, sql_table *t) {
	sqlstore *store = tr->store;
	return log_bat_group_start(store->logger, t->base.id) == GDK_SUCCEED? LOG_OK: LOG_ERR;
}

static inline int
tr_log_table_end(sql_trans *tr, sql_table *t) {
	sqlstore *store = tr->store;
	return log_bat_group_end(store->logger, t->base.id) == GDK_SUCCEED? LOG_OK: LOG_ERR;
}

static int
log_table_append(sql_trans *tr, sql_table *t, segments *segs)
{
	sqlstore *store = tr->store;
	gdk_return ok = GDK_SUCCEED;

	size_t end = segs_end(segs, tr, t);

	if (tr_log_table_start(tr, t) != LOG_OK)
		return LOG_ERR;

	size_t nr_appends = 0;

	lock_table(tr->store, t->base.id);
	for (segment *seg = segs->h; seg; seg=seg->next) {
		unlock_table(tr->store, t->base.id);

		if (seg->ts == tr->tid && seg->end-seg->start) {
			if (!seg->deleted) {
				if (log_segment(tr, seg, t->base.id) != LOG_OK)
					return LOG_ERR;

				nr_appends += (seg->end - seg->start);
			}
		}
		lock_table(tr->store, t->base.id);
	}
	unlock_table(tr->store, t->base.id);

	for (node *n = ol_first_node(t->columns); n && ok == GDK_SUCCEED; n = n->next) {
		sql_column *c = n->data;
		column_storage *cs = ATOMIC_PTR_GET(&c->data);

		if (cs->cleared) {
			ok = (tr_log_cs(tr, t, cs, NULL, c->base.id) == LOG_OK)? GDK_SUCCEED : GDK_FAIL;
			continue;
		}

		lock_table(tr->store, t->base.id);
		if (!cs->cleared) {
			for (segment *cur = segs->h; cur && ok == GDK_SUCCEED; cur = cur->next) {
				unlock_table(tr->store, t->base.id);
				if (cur->ts == tr->tid && !cur->deleted && cur->start < end) {
					/* append col*/
					BAT *ins = temp_descriptor(cs->bid);
					assert(ins);
					assert(BATcount(ins) >= cur->end);
					ok = log_bat(store->logger, ins, c->base.id, cur->start, cur->end-cur->start, nr_appends);
					bat_destroy(ins);
				}
				lock_table(tr->store, t->base.id);
			}
		}
		unlock_table(tr->store, t->base.id);

		if (ok == GDK_SUCCEED && cs->ebid) {
			BAT *ins = temp_descriptor(cs->ebid);
			assert(ins);
			if (BATcount(ins) > ins->batInserted)
				ok = log_bat(store->logger, ins, -c->base.id, ins->batInserted, BATcount(ins)-ins->batInserted, 0);
			BATcommit(ins, BATcount(ins));
			bat_destroy(ins);
		}
	}

	if (t->idxs) {
		for (node *n = ol_first_node(t->idxs); n && ok == GDK_SUCCEED; n = n->next) {
			sql_idx *i = n->data;

			if ((hash_index(i->type) && list_length(i->columns) <= 1) || !idx_has_column(i->type))
				continue;
			column_storage *cs = ATOMIC_PTR_GET(&i->data);

			if (cs) {
				if (cs->cleared) {
					ok = (tr_log_cs(tr, t, cs, NULL, i->base.id) == LOG_OK)? GDK_SUCCEED : GDK_FAIL;
					continue;
				}

				lock_table(tr->store, t->base.id);
				for (segment *cur = segs->h; cur && ok == GDK_SUCCEED; cur = cur->next) {
					unlock_table(tr->store, t->base.id);
					if (cur->ts == tr->tid && !cur->deleted && cur->start < end) {
						/* append idx */
						BAT *ins = temp_descriptor(cs->bid);
						assert(ins);
						assert(BATcount(ins) >= cur->end);
						ok = log_bat(store->logger, ins, i->base.id, cur->start, cur->end-cur->start, nr_appends);
						bat_destroy(ins);
					}
					lock_table(tr->store, t->base.id);
				}
				unlock_table(tr->store, t->base.id);
			}
		}
	}

	if (ok != GDK_SUCCEED || tr_log_table_end(tr, t) != LOG_OK)
		return LOG_ERR;

	return LOG_OK;
}

static int
log_storage(sql_trans *tr, sql_table *t, storage *s)
{
	int ok = LOG_OK;
	bool cleared = s->cs.cleared;
	if (ok == LOG_OK && cleared)
		ok =  tr_log_cs(tr, t, &s->cs, s->segs->h, t->base.id);
	if (ok == LOG_OK)
		ok = log_segments(tr, s->segs, t->base.id);
	if (ok == LOG_OK && !cleared)
		ok = log_table_append(tr, t, s->segs);
	return ok;
}

static void
merge_cs( column_storage *cs, const char* caller)
{
	if (cs->bid && cs->ucnt) {
		BAT *cur = temp_descriptor(cs->bid);
		BAT *ui = temp_descriptor(cs->uibid);
		BAT *uv = temp_descriptor(cs->uvbid);

		if (!cur || !ui || !uv) {
			bat_destroy(ui);
			bat_destroy(uv);
			bat_destroy(cur);
			GDKfatal(FATAL_MERGE_FAILURE, caller);
			return;
		}
		assert(BATcount(ui) == BATcount(uv));

		/* any updates */
		assert(!isEbat(cur));
		if (BATreplace(cur, ui, uv, true) != GDK_SUCCEED) {
			bat_destroy(ui);
			bat_destroy(uv);
			bat_destroy(cur);
			GDKfatal(FATAL_MERGE_FAILURE, caller);
			return;
		}
		/* cleanup the old deltas */
		temp_destroy(cs->uibid);
		temp_destroy(cs->uvbid);
		cs->uibid = e_bat(TYPE_oid);
		cs->uvbid = e_bat(cur->ttype);
		assert(cs->uibid != BID_NIL && cs->uvbid != BID_NIL); // Should be pre-allocated.
		cs->ucnt = 0;
		bat_destroy(ui);
		bat_destroy(uv);
		bat_destroy(cur);
	}
	cs->cleared = false;
	cs->merged = true;
	return;
}

static void
merge_delta( sql_delta *obat)
{
	if (obat && obat->next && !obat->cs.merged)
		merge_delta(obat->next);
	merge_cs(&obat->cs, __func__);
}

static void
merge_storage(storage *tdb)
{
	merge_cs(&tdb->cs, __func__);

	if (tdb->next) {
		destroy_storage(tdb->next);
		tdb->next = NULL;
	}
}

static sql_delta *
savepoint_commit_delta( sql_delta *delta, ulng commit_ts)
{
	/* commit ie copy back to the parent transaction */
	if (delta && delta->cs.ts == commit_ts && delta->next) {
		sql_delta *od = delta->next;
		if (od->cs.ts == commit_ts) {
			sql_delta t = *od, *n = od->next;
			*od = *delta;
			od->next = n;
			*delta = t;
			delta->next = NULL;
			destroy_delta(delta, true);
			return od;
		}
	}
	return delta;
}

static int
log_update_col( sql_trans *tr, sql_change *change)
{
	sql_column *c = (sql_column*)change->obj;
	assert(!isTempTable(c->t));

	if (isDeleted(c->t))
		change->handled = true;
	if (!isDeleted(c->t) && !tr->parent) {/* don't write save point commits */
		storage *s = ATOMIC_PTR_GET(&c->t->data);
		sql_delta *d = ATOMIC_PTR_GET(&c->data);
		return tr_log_cs(tr, c->t, &d->cs, s->segs->h, c->base.id);
	}
	return LOG_OK;
}

static int
tc_gc_rollbacked( sql_store Store, sql_change *change, ulng oldest)
{
	sqlstore *store = Store;

	sql_delta *d = (sql_delta*)change->data;
	if (d->cs.ts < oldest) {
		destroy_delta(d, false);
		return 1;
	}
	if (d->cs.ts > TRANSACTION_ID_BASE)
		d->cs.ts = store_get_timestamp(store) + 1;
	return 0;
}

static int
tc_gc_rollbacked_storage( sql_store Store, sql_change *change, ulng oldest)
{
	sqlstore *store = Store;

	storage *d = (storage*)change->data;
	if (d->cs.ts < oldest) {
		destroy_storage(d);
		return 1;
	}
	if (d->cs.ts > TRANSACTION_ID_BASE)
		d->cs.ts = store_get_timestamp(store) + 1;
	return 0;
}

static int
commit_update_delta( sql_trans *tr, sql_change *change, sql_table* t, sql_base* base, ATOMIC_PTR_TYPE* data, int type, ulng commit_ts, ulng oldest)
{
	(void) type; // TODO transaction_layer_revamp remove if remains unused

	sql_delta *delta = ATOMIC_PTR_GET(data);

	if (t->commit_action == CA_DELETE || t->commit_action == CA_DROP) {
		int ok = LOG_OK;
		assert(isTempTable(t));
		if (clear_cs(tr, &delta->cs, true, isTempTable(t)) == BUN_NONE)
			ok = LOG_ERR; /* CA_DELETE as CA_DROP's are gone already (or for globals are equal to a CA_DELETE) */
		if (!tr->parent)
			t->base.new = base->new = 0;
<<<<<<< HEAD
=======
		change->handled = true;
>>>>>>> 76ba4d20
		return ok;
	}

	if (commit_ts)
		delta->cs.ts = commit_ts;
	if (!commit_ts) { /* rollback */
		sql_delta *d = change->data, *o = ATOMIC_PTR_GET(data);

		if (change->ts && t->base.new) /* handled by create col */
			return LOG_OK;
		if (o != d) {
			while(o && o->next != d)
				o = o->next;
		}
		if (o == ATOMIC_PTR_GET(data))
			ATOMIC_PTR_SET(data, d->next);
		else
			o->next = d->next;
		change->cleanup = &tc_gc_rollbacked;
	} else if (!tr->parent) {
		/* merge deltas */
		while (delta && delta->cs.ts > oldest)
			delta = delta->next;
		if (delta && !delta->cs.merged && delta->cs.ts <= oldest) {
			lock_column(tr->store, base->id); /* lock for concurrent updates (appends) */
			merge_delta(delta);
			unlock_column(tr->store, base->id);
		}
	} else if (tr->parent) /* move delta into older and cleanup current save points */
		ATOMIC_PTR_SET(data, savepoint_commit_delta(delta, commit_ts));
	return LOG_OK;
}

static int
commit_update_col( sql_trans *tr, sql_change *change, ulng commit_ts, ulng oldest)
{

	sql_column *c = (sql_column*)change->obj;
	sql_base* base = &c->base;
	sql_table* t = c->t;
	ATOMIC_PTR_TYPE* data = &c->data;
	int type = c->type.type->localtype;

	if (change->handled || isDeleted(c->t))
		return LOG_OK;

	return commit_update_delta(tr, change, t, base, data, type, commit_ts, oldest);
}

static int
log_update_idx( sql_trans *tr, sql_change *change)
{
	sql_idx *i = (sql_idx*)change->obj;
	assert(!isTempTable(i->t));

	if (isDeleted(i->t))
		change->handled = true;
	if (!isDeleted(i->t) && !tr->parent) { /* don't write save point commits */
		storage *s = ATOMIC_PTR_GET(&i->t->data);
		sql_delta *d = ATOMIC_PTR_GET(&i->data);
		return tr_log_cs(tr, i->t, &d->cs, s->segs->h, i->base.id);
	}
	return LOG_OK;
}

static int
commit_update_idx( sql_trans *tr, sql_change *change, ulng commit_ts, ulng oldest)
{
	sql_idx *i = (sql_idx*)change->obj;
	sql_base* base = &i->base;
	sql_table* t = i->t;
	ATOMIC_PTR_TYPE* data = &i->data;
	int type = (oid_index(i->type))?TYPE_oid:TYPE_lng;

	if (change->handled || isDeleted(i->t))
		return LOG_OK;

	return commit_update_delta(tr, change, t, base, data, type, commit_ts, oldest);
}

static storage *
savepoint_commit_storage( storage *dbat, ulng commit_ts)
{
	if (dbat && dbat->cs.ts == commit_ts && dbat->next) {
		assert(0);
		storage *od = dbat->next;
		if (od->cs.ts == commit_ts) {
			storage t = *od, *n = od->next;
			*od = *dbat;
			od->next = n;
			*dbat = t;
			dbat->next = NULL;
			destroy_storage(dbat);
			return od;
		}
	}
	return dbat;
}

static int
log_update_del( sql_trans *tr, sql_change *change)
{
	sql_table *t = (sql_table*)change->obj;
	assert(!isTempTable(t));

	if (isDeleted(t))
		change->handled = true;
	if (!isDeleted(t) && !tr->parent) /* don't write save point commits */
		return log_storage(tr, t, ATOMIC_PTR_GET(&t->data));
	return LOG_OK;
}

static int
commit_update_del( sql_trans *tr, sql_change *change, ulng commit_ts, ulng oldest)
{
	int ok = LOG_OK;
	sql_table *t = (sql_table*)change->obj;
	storage *dbat = ATOMIC_PTR_GET(&t->data);

	if (change->handled || isDeleted(t))
		return ok;

	if (t->commit_action == CA_DELETE || t->commit_action == CA_DROP) {
		assert(isTempTable(t));
		if ((ok = clear_storage(tr, t, dbat)) == LOG_OK)
			if (commit_ts) dbat->segs->h->ts = commit_ts;
		return ok;
	}

	lock_table(tr->store, t->base.id);
	if (!commit_ts) { /* rollback */
		if (dbat->cs.ts == tr->tid) {
			if (change->ts && t->base.new) { /* handled by the create table */
				unlock_table(tr->store, t->base.id);
				return ok;
			}
			storage *d = change->data, *o = ATOMIC_PTR_GET(&t->data);

			if (o != d) {
				while(o && o->next != d)
					o = o->next;
			}
			if (o == ATOMIC_PTR_GET(&t->data)) {
				assert(d->next);
				ATOMIC_PTR_SET(&t->data, d->next);
			} else
				o->next = d->next;
			d->next = NULL;
			change->cleanup = &tc_gc_rollbacked_storage;
		} else
			rollback_segments(dbat->segs, tr, change, oldest);
	} else if (ok == LOG_OK && !tr->parent) {
		if (dbat->cs.ts == tr->tid) /* cleared table */
			dbat->cs.ts = commit_ts;

		ok = segments2cs(tr, dbat->segs, &dbat->cs);
		if (ok == LOG_OK) {
			merge_segments(dbat, tr, change, commit_ts, oldest);
			if (oldest == commit_ts)
				merge_storage(dbat);
		}
		if (dbat)
			dbat->cs.cleared = false;
	} else if (ok == LOG_OK && tr->parent) {/* cleanup older save points */
		merge_segments(dbat, tr, change, commit_ts, oldest);
		ATOMIC_PTR_SET(&t->data, savepoint_commit_storage(dbat, commit_ts));
	}
	unlock_table(tr->store, t->base.id);
	return ok;
}

/* only rollback (content version) case for now */
static int
gc_col( sqlstore *store, sql_change *change, ulng oldest, bool drop)
{
	sql_column *c = (sql_column*)change->obj;

	if (!c) /* cleaned earlier */
		return 1;

	if (change->handled || isDeleted(c->t))
		return 1;

	/* savepoint commit (did it merge ?) */
	if (ATOMIC_PTR_GET(&c->data) != change->data) /* data is freed by commit */
		return 1;
	if (oldest && oldest >= TRANSACTION_ID_BASE) /* cannot cleanup older stuff on savepoint commits */
		return 0;
	sql_delta *d = (sql_delta*)change->data;
	if (d->next) {

		assert(!drop);
		if (d->cs.ts > oldest)
			return LOG_OK; /* cannot cleanup yet */

		// d is oldest reachable delta
		if (d->next) // Unreachable can immediately be destroyed.
			destroy_delta(d->next, true);

		d->next = NULL;
		lock_column(store, c->base.id); /* lock for concurrent updates (appends) */
		merge_delta(d);
		unlock_column(store, c->base.id);
		return 1;
	}
	if (drop)
		column_destroy(store, c);
	return 1;
}

static int
tc_gc_col( sql_store Store, sql_change *change, ulng oldest)
{
	return gc_col(Store, change, oldest, false);
}

/* only rollback (content version) case for now */
static int
tc_gc_drop_col( sql_store Store, sql_change *change, ulng oldest)
{
	return gc_col(Store, change, oldest, true);
}

static int
gc_idx( sqlstore *store, sql_change *change, ulng oldest, bool drop)
{
	sql_idx *i = (sql_idx*)change->obj;

	if (!i) /* cleaned earlier */
		return 1;

	if (change->handled || isDeleted(i->t))
		return 1;

	/* savepoint commit (did it merge ?) */
	if (ATOMIC_PTR_GET(&i->data) != change->data) /* data is freed by commit */
		return 1;
	if (oldest && oldest >= TRANSACTION_ID_BASE) /* cannot cleanup older stuff on savepoint commits */
		return 0;
	sql_delta *d = (sql_delta*)change->data;
	if (d->next) {

		assert(!drop);
		if (d->cs.ts > oldest)
			return LOG_OK; /* cannot cleanup yet */

		// d is oldest reachable delta
		if (d->next) // Unreachable can immediately be destroyed.
			destroy_delta(d->next, true);

		d->next = NULL;
		lock_column(store, i->base.id); /* lock for concurrent updates (appends) */
		merge_delta(d);
		unlock_column(store, i->base.id);
		return 1;
	}
	if (drop)
		idx_destroy(store, i);
	return 1;
}

static int
tc_gc_idx( sql_store Store, sql_change *change, ulng oldest)
{
	return gc_idx(Store, change, oldest, false);
}

static int
tc_gc_drop_idx( sql_store Store, sql_change *change, ulng oldest)
{
	return gc_idx(Store, change, oldest, true);
}


static int
tc_gc_del( sql_store Store, sql_change *change, ulng oldest)
{
	sqlstore *store = Store;
	sql_table *t = (sql_table*)change->obj;

	if (change->handled || isDeleted(t))
		return 1;
	(void)store;
	/* savepoint commit (did it merge ?) */
	if (ATOMIC_PTR_GET(&t->data) != change->data) /* data is freed by commit */
		return 1;
	if (oldest && oldest >= TRANSACTION_ID_BASE) /* cannot cleanup older stuff on savepoint commits */
		return 0;
	storage *d = (storage*)change->data;
	if (d->next) {
		if (d->cs.ts > oldest)
			return LOG_OK; /* cannot cleanup yet */

		destroy_storage(d->next);
		d->next = NULL;
	}
	return 1;
}

static int
add_offsets(BUN slot, size_t nr, size_t total, BUN *offset, BAT **offsets)
{
	if (nr == 0)
		return LOG_OK;
	assert (nr > 0);
	if ((!offsets || !*offsets) && nr == total) {
		*offset = slot;
		return LOG_OK;
	}
	if (!*offsets) {
		*offsets = COLnew(0, TYPE_oid, total, SYSTRANS);
		if (!*offsets)
			return LOG_ERR;
	}
	oid *restrict dst = Tloc(*offsets, BATcount(*offsets));
	for(size_t i = 0; i < nr; i++)
		dst[i] = slot + i;
	(*offsets)->batCount += nr;
	(*offsets)->theap->dirty = true;
	return LOG_OK;
}

static int
claim_segmentsV2(sql_trans *tr, sql_table *t, storage *s, size_t cnt, BUN *offset, BAT **offsets, bool locked)
{
	int in_transaction = segments_in_transaction(tr, t), ok = LOG_OK;
	assert(s->segs);
	ulng oldest = store_oldest(tr->store, NULL);
	BUN slot = 0;
	size_t total = cnt;

	if (!locked)
		lock_table(tr->store, t->base.id);
	/* naive vacuum approach, iterator through segments, use deleted segments or create new segment at the end */
	for (segment *seg = s->segs->h, *p = NULL; seg && cnt && ok == LOG_OK; p = seg, seg = seg->next) {
		if (seg->deleted && seg->ts < oldest && seg->end > seg->start) { /* re-use old deleted or rolledback append */
			if ((seg->end - seg->start) >= cnt) {
				/* if previous is claimed before we could simply adjust the end/start */
				if (p && p->ts == tr->tid && !p->deleted) {
					slot = p->end;
					p->end += cnt;
					seg->start += cnt;
					if (add_offsets(slot, cnt, total, offset, offsets) != LOG_OK) {
						ok = LOG_ERR;
						break;
					}
					cnt = 0;
					break;
				}
				/* we claimed part of the old segment, the split off part needs to stay deleted */
				size_t rcnt = seg->end - seg->start;
				if (rcnt > cnt)
					rcnt = cnt;
				if ((seg=split_segment(s->segs, seg, p, tr, seg->start, rcnt, false)) == NULL) {
					ok = LOG_ERR;
					break;
				}
			}
			seg->ts = tr->tid;
			seg->deleted = false;
			slot = seg->start;
			if (add_offsets(slot, (seg->end-seg->start), total, offset, offsets) != LOG_OK) {
				ok = LOG_ERR;
				break;
			}
			cnt -= (seg->end - seg->start);
		}
	}
	if (ok == LOG_OK && cnt) {
		if (s->segs->t && s->segs->t->ts == tr->tid && !s->segs->t->deleted) {
			slot = s->segs->t->end;
			s->segs->t->end += cnt;
		} else {
			if (!(s->segs->t = new_segment(s->segs->t, tr, cnt))) {
				ok = LOG_ERR;
			} else {
				if (!s->segs->h)
					s->segs->h = s->segs->t;
				slot = s->segs->t->start;
			}
		}
		if (ok == LOG_OK)
			ok = add_offsets(slot, cnt, total, offset, offsets);
	}
	if (!locked)
		unlock_table(tr->store, t->base.id);

	if (ok == LOG_OK) {
		/* hard to only add this once per transaction (probably want to change to once per new segment) */
		if (!in_transaction) {
			trans_add(tr, &t->base, s, &tc_gc_del, &commit_update_del, NOT_TO_BE_LOGGED(t) ? NULL : &log_update_del);
			in_transaction = true;
		}
		if (in_transaction && !NOT_TO_BE_LOGGED(t))
			tr->logchanges += (int) total;
		if (*offsets) {
			BAT *pos = *offsets;
			assert(BATcount(pos) == total);
			BATsetcount(pos, total); /* set other properties */
			pos->tnil = false;
			pos->tnonil = true;
			pos->tkey = true;
			pos->tsorted = true;
			pos->trevsorted = false;
		}
	}
	return ok;
}

static int
claim_segments(sql_trans *tr, sql_table *t, storage *s, size_t cnt, BUN *offset, BAT **offsets, bool locked)
{
	if (cnt > 1 && offsets)
		return claim_segmentsV2(tr, t, s, cnt, offset, offsets, locked);
	int in_transaction = segments_in_transaction(tr, t), ok = LOG_OK;
	assert(s->segs);
	ulng oldest = store_oldest(tr->store, NULL);
	BUN slot = 0;
	int reused = 0;

	if (!locked)
		lock_table(tr->store, t->base.id);
	/* naive vacuum approach, iterator through segments, check for large enough deleted segments
	 * or create new segment at the end */
	for (segment *seg = s->segs->h, *p = NULL; seg && ok == LOG_OK; p = seg, seg = seg->next) {
		if (seg->deleted && seg->ts < oldest && (seg->end-seg->start) >= cnt) { /* re-use old deleted or rolledback append */

			if ((seg->end - seg->start) >= cnt) {

				/* if previous is claimed before we could simply adjust the end/start */
				if (p && p->ts == tr->tid && !p->deleted) {
					slot = p->end;
					p->end += cnt;
					seg->start += cnt;
					reused = 1;
					break;
				}
				/* we claimed part of the old segment, the split off part needs to stay deleted */
				if ((seg=split_segment(s->segs, seg, p, tr, seg->start, cnt, false)) == NULL) {
					ok = LOG_ERR;
					break;
				}
			}
			seg->ts = tr->tid;
			seg->deleted = false;
			slot = seg->start;
			reused = 1;
			break;
		}
	}
	if (ok == LOG_OK && !reused) {
		if (s->segs->t && s->segs->t->ts == tr->tid && !s->segs->t->deleted) {
			slot = s->segs->t->end;
			s->segs->t->end += cnt;
		} else {
			if (!(s->segs->t = new_segment(s->segs->t, tr, cnt))) {
				ok = LOG_ERR;
			} else {
				if (!s->segs->h)
					s->segs->h = s->segs->t;
				slot = s->segs->t->start;
			}
		}
	}
	if (!locked)
		unlock_table(tr->store, t->base.id);

	if (ok == LOG_OK) {
		/* hard to only add this once per transaction (probably want to change to once per new segment) */
		if (!in_transaction) {
			trans_add(tr, &t->base, s, &tc_gc_del, &commit_update_del, NOT_TO_BE_LOGGED(t) ? NULL : &log_update_del);
			in_transaction = true;
		}
		if (in_transaction && !NOT_TO_BE_LOGGED(t))
			tr->logchanges += (int) cnt;
		*offset = slot;
	}
	return ok;
}

/*
 * Claim cnt slots to store the tuples. The claim_tab should claim storage on the level
 * of the global transaction and mark the newly added storage slots unused on the global
 * level but used on the local transaction level. Besides this the local transaction needs
 * to update (and mark unused) any slot inbetween the old end and new slots.
 * */
static int
claim_tab(sql_trans *tr, sql_table *t, size_t cnt, BUN *offset, BAT **offsets)
{
	storage *s;

	/* we have a single segment structure for each persistent table
	 * for temporary tables each has its own */
	if ((s = bind_del_data(tr, t, NULL)) == NULL)
		return LOG_ERR;

	return claim_segments(tr, t, s, cnt, offset, offsets, false); /* find slot(s) */
}

/* some tables cannot be updated concurrently (user/roles etc) */
static int
key_claim_tab(sql_trans *tr, sql_table *t, size_t cnt, BUN *offset, BAT **offsets)
{
	storage *s;
	int res = 0;

	/* we have a single segment structure for each persistent table
	 * for temporary tables each has its own */
	if ((s = bind_del_data(tr, t, NULL)) == NULL)
		/* TODO check for other inserts ! */
		return LOG_ERR;

	lock_table(tr->store, t->base.id);
	if ((res = segments_conflict(tr, s->segs, 1))) {
		unlock_table(tr->store, t->base.id);
		return LOG_CONFLICT;
	}
	res = claim_segments(tr, t, s, cnt, offset, offsets, true); /* find slot(s) */
	unlock_table(tr->store, t->base.id);
	return res;
}

static int
tab_validate(sql_trans *tr, sql_table *t, int uncommitted)
{
	storage *s;
	int res = 0;

	if ((s = bind_del_data(tr, t, NULL)) == NULL)
		return LOG_ERR;

	lock_table(tr->store, t->base.id);
	res = segments_conflict(tr, s->segs, uncommitted);
	unlock_table(tr->store, t->base.id);
	return res ? LOG_CONFLICT : LOG_OK;
}

static size_t
has_deletes_in_range( segment *s, sql_trans *tr, BUN start, BUN end)
{
	size_t cnt = 0;

	for(;s && s->end <= start; s = s->next)
		;

	for(;s && s->start < end && !cnt; s = s->next) {
		if (SEG_IS_DELETED(s, tr)) /* assume aligned s->end and end */
			cnt += s->end - s->start;
	}
	return cnt;
}

static BAT *
segments2cands(storage *S, sql_trans *tr, sql_table *t, size_t start, size_t end)
{
	lock_table(tr->store, t->base.id);
	segment *s = S->segs->h;
	/* step one no deletes -> dense range */
	uint32_t cur = 0;
	size_t dnr = has_deletes_in_range(s, tr, start, end), nr = end - start, pos = 0;
	if (!dnr) {
		unlock_table(tr->store, t->base.id);
		return BATdense(start, start, end-start);
	}

	BAT *b = COLnew(0, TYPE_msk, nr, SYSTRANS), *bn = NULL;
	if (!b) {
		unlock_table(tr->store, t->base.id);
		return NULL;
	}

	uint32_t *restrict dst = Tloc(b, 0);
	for( ; s; s=s->next) {
		if (s->end < start)
			continue;
		if (s->start >= end)
			break;
		msk m = (SEG_IS_VALID(s, tr));
		size_t lnr = s->end-s->start;
		if (s->start < start)
			lnr -= (start - s->start);
		if (s->end > end)
			lnr -= s->end - end;

		if (m) {
			size_t used = pos&31, end = 32;
			if (used) {
				if (lnr < (32-used))
					end = used + lnr;
				assert(end > used);
				cur |= ((1U << (end - used)) - 1) << used;
				lnr -= end - used;
				pos += end - used;
				if (end == 32) {
					*dst++ = cur;
					cur = 0;
				}
			}
			size_t full = lnr/32;
			size_t rest = lnr%32;
			if (full > 0) {
				memset(dst, ~0, full * sizeof(*dst));
				dst += full;
				lnr -= full * 32;
				pos += full * 32;
			}
			if (rest > 0) {
				cur |= (1U << rest) - 1;
				lnr -= rest;
				pos += rest;
			}
			assert(lnr==0);
		} else {
			size_t used = pos&31, end = 32;
			if (used) {
				if (lnr < (32-used))
					end = used + lnr;

				pos+= (end-used);
				lnr-= (end-used);
				if (end == 32) {
					*dst++ = cur;
					cur = 0;
				}
			}
			size_t full = lnr/32;
			size_t rest = lnr%32;
			memset(dst, 0, full * sizeof(*dst));
			dst += full;
			lnr -= full * 32;
			pos += full * 32;
			pos+= rest;
			lnr-= rest;
			assert(lnr==0);
		}
	}

	unlock_table(tr->store, t->base.id);
	if (pos%32)
		*dst=cur;
	BATsetcount(b, nr);
	bn = BATmaskedcands(start, nr, b, true);
	BBPreclaim(b);
	(void)pos;
	assert (pos == nr);
	return bn;
}

static void *					/* BAT * */
bind_cands(sql_trans *tr, sql_table *t, int nr_of_parts, int part_nr)
{
	/* with nr_of_parts - part_nr we can adjust parts */
	storage *s = tab_timestamp_storage(tr, t);

	if (!s)
		return NULL;
	size_t nr = segs_end(s->segs, tr, t);

	if (!nr)
		return BATdense(0, 0, 0);

	/* compute proper part */
	size_t part_size = nr/nr_of_parts;
	size_t start = part_size * part_nr;
	size_t end = start + part_size;
	if (part_nr == (nr_of_parts-1))
		end = nr;
	assert(end <= nr);
	return segments2cands(s, tr, t, start, end);
}

static int
swap_bats(sql_trans *tr, sql_column *col, BAT *bn)
{
	bool update_conflict = false;

	if (segments_in_transaction(tr, col->t))
		return LOG_CONFLICT;

	sql_delta *d = NULL, *odelta = ATOMIC_PTR_GET(&col->data);

	if ((d = bind_col_data(tr, col, &update_conflict)) == NULL)
		return update_conflict ? LOG_CONFLICT : LOG_ERR;
	assert(d && d->cs.ts == tr->tid);
	if (odelta != d)
		trans_add(tr, &col->base, d, &tc_gc_col, &commit_update_col, NOT_TO_BE_LOGGED(col->t)?NULL:&log_update_col);
	if (d->cs.bid)
		temp_destroy(d->cs.bid);
	if (d->cs.uibid)
		temp_destroy(d->cs.uibid);
	if (d->cs.uvbid)
		temp_destroy(d->cs.uvbid);
	bat_set_access(bn, BAT_READ);
	d->cs.bid = temp_create(bn);
	d->cs.uibid = 0;
	d->cs.uvbid = 0;
	d->cs.ucnt = 0;
	d->cs.cleared = true;
	d->cs.ts = tr->tid;
	d->cs.refcnt = 1;
	return LOG_OK;
}

static int
col_compress(sql_trans *tr, sql_column *col, storage_type st, BAT *o, BAT *u)
{
	bool update_conflict = false;

	if (segments_in_transaction(tr, col->t))
		return LOG_CONFLICT;

	sql_delta *d = NULL, *odelta = ATOMIC_PTR_GET(&col->data);

	if ((d = bind_col_data(tr, col, &update_conflict)) == NULL)
		return update_conflict ? LOG_CONFLICT : LOG_ERR;
	assert(d && d->cs.ts == tr->tid);
	assert(col->t->persistence != SQL_DECLARED_TABLE);
	if (odelta != d)
		trans_add(tr, &col->base, d, &tc_gc_col, &commit_update_col, NOT_TO_BE_LOGGED(col->t) ? NULL : &log_update_col);

	d->cs.st = st;
	d->cs.cleared = true;
	if (d->cs.bid)
		temp_destroy(d->cs.bid);
	bat_set_access(o, BAT_READ);
	transfer_to_systrans(o);
	d->cs.bid = temp_create(o);
	if (u) {
		if (d->cs.ebid)
			temp_destroy(d->cs.ebid);
		transfer_to_systrans(u);
		d->cs.ebid = temp_create(u);
	}
	return LOG_OK;
}

void
bat_storage_init( store_functions *sf)
{
	sf->bind_col = &bind_col;
	sf->bind_updates = &bind_updates;
	sf->bind_updates_idx = &bind_updates_idx;
	sf->bind_idx = &bind_idx;
	sf->bind_cands = &bind_cands;

	sf->claim_tab = &claim_tab;
	sf->key_claim_tab = &key_claim_tab;
	sf->tab_validate = &tab_validate;

	sf->append_col = &append_col;
	sf->append_idx = &append_idx;

	sf->update_col = &update_col;
	sf->update_idx = &update_idx;

	sf->delete_tab = &delete_tab;

	sf->count_del = &count_del;
	sf->count_col = &count_col;
	sf->count_idx = &count_idx;
	sf->dcount_col = &dcount_col;
	sf->min_max_col = &min_max_col;
	sf->set_stats_col = &set_stats_col;
	sf->sorted_col = &sorted_col;
	sf->unique_col = &unique_col;
	sf->double_elim_col = &double_elim_col;
	sf->col_stats = &col_stats;

	sf->col_dup = &col_dup;
	sf->idx_dup = &idx_dup;
	sf->del_dup = &del_dup;

	sf->create_col = &create_col;	/* create and add to change list */
	sf->create_idx = &create_idx;
	sf->create_del = &create_del;

	sf->destroy_col = &destroy_col;	/* free resources */
	sf->destroy_idx = &destroy_idx;
	sf->destroy_del = &destroy_del;

	sf->drop_col = &drop_col;		/* add drop to change list */
	sf->drop_idx = &drop_idx;
	sf->drop_del = &drop_del;

	sf->clear_table = &clear_table;

	sf->swap_bats = &swap_bats;
	sf->col_compress = &col_compress;
}

#if 0
static lng
log_get_nr_inserted(sql_column *fc, lng *offset)
{
	lng cnt = 0;

	if (!fc || GDKinmemory(0))
		return 0;

	if (fc->base.atime && fc->base.allocated) {
		sql_delta *fb = fc->data;
		BAT *ins = temp_descriptor(fb->cs.bid);

		if (ins && BATcount(ins) > 0 && BATcount(ins) > ins->batInserted) {
			cnt = BATcount(ins) - ins->batInserted;
		}
		bat_destroy(ins);
	}
	return cnt;
}

static lng
log_get_nr_deleted(sql_table *ft, lng *offset)
{
	lng cnt = 0;

	if (!ft || GDKinmemory(0))
		return 0;

	if (ft->base.atime && ft->base.allocated) {
		storage *fdb = ft->data;
		BAT *db = temp_descriptor(fdb->cs.bid);

		if (db && BATcount(db) > 0 && BATcount(db) > db->batInserted) {
			cnt = BATcount(db) - db->batInserted;
			*offset = db->batInserted;
		}
		bat_destroy(db);
	}
	return cnt;
}
#endif<|MERGE_RESOLUTION|>--- conflicted
+++ resolved
@@ -4112,10 +4112,7 @@
 			ok = LOG_ERR; /* CA_DELETE as CA_DROP's are gone already (or for globals are equal to a CA_DELETE) */
 		if (!tr->parent)
 			t->base.new = base->new = 0;
-<<<<<<< HEAD
-=======
 		change->handled = true;
->>>>>>> 76ba4d20
 		return ok;
 	}
 
