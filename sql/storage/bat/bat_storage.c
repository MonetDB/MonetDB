/*
 * SPDX-License-Identifier: MPL-2.0
 *
 * This Source Code Form is subject to the terms of the Mozilla Public
 * License, v. 2.0.  If a copy of the MPL was not distributed with this
 * file, You can obtain one at http://mozilla.org/MPL/2.0/.
 *
 * Copyright 2024, 2025 MonetDB Foundation;
 * Copyright August 2008 - 2023 MonetDB B.V.;
 * Copyright 1997 - July 2008 CWI.
 */

#include "monetdb_config.h"
#include "bat_storage.h"
#include "bat_utils.h"
#include "sql_string.h"
#include "matomic.h"

#define FATAL_MERGE_FAILURE "Out Of Memory during critical merge operation: %s"
#define NOT_TO_BE_LOGGED(t) (isUnloggedTable(t) || isTempTable(t))

static int log_update_col( sql_trans *tr, sql_change *c);
static int log_update_idx( sql_trans *tr, sql_change *c);
static int log_update_del( sql_trans *tr, sql_change *c);
static int commit_update_col( sql_trans *tr, sql_change *c, ulng commit_ts, ulng oldest);
static int commit_update_idx( sql_trans *tr, sql_change *c, ulng commit_ts, ulng oldest);
static int commit_update_del( sql_trans *tr, sql_change *c, ulng commit_ts, ulng oldest);
static int log_create_col(sql_trans *tr, sql_change *change);
static int log_create_idx(sql_trans *tr, sql_change *change);
static int log_create_del(sql_trans *tr, sql_change *change);
static int commit_create_col(sql_trans *tr, sql_change *change, ulng commit_ts, ulng oldest);
static int commit_create_idx(sql_trans *tr, sql_change *change, ulng commit_ts, ulng oldest);
static int commit_create_del(sql_trans *tr, sql_change *change, ulng commit_ts, ulng oldest);
static int tc_gc_col( sql_store Store, sql_change *c, ulng oldest);
static int tc_gc_idx( sql_store Store, sql_change *c, ulng oldest);
static int tc_gc_del( sql_store Store, sql_change *c, ulng oldest);
static int tc_gc_upd_col( sql_store Store, sql_change *c, ulng oldest);
static int tc_gc_upd_idx( sql_store Store, sql_change *c, ulng oldest);

static lng merge_delta( sql_delta *obat);

/* valid
 * !deleted && VALID_4_READ(TS, tr)				existing or newly created segment
 *  deleted && TS > tr->ts && OLDTS < tr->ts		deleted after current transaction
 */

#define VALID_4_READ(TS,tr) \
	(TS == tr->tid || (tr->parent && tr_version_of_parent(tr, TS)) || TS < tr->ts)

/* when changed, check if the old status is still valid */
#define OLD_VALID_4_READ(TS,OLDTS,tr) \
		(OLDTS && TS != tr->tid && TS > tr->ts && OLDTS < tr->ts)

#define SEG_VALID_4_DELETE(seg,tr) \
	(!seg->deleted && VALID_4_READ(seg->ts, tr))

/* Delete (in current trans or by some other finished transaction, or re-used segment which used to be deleted */
#define SEG_IS_DELETED(seg,tr) \
	((seg->deleted && (VALID_4_READ(seg->ts, tr) || !OLD_VALID_4_READ(seg->ts, seg->oldts, tr))) || \
	 (!seg->deleted && !VALID_4_READ(seg->ts, tr)))

/* A segment is part of the current transaction is someway or is deleted by some other transaction but use to be valid */
#define SEG_IS_VALID(seg, tr) \
		((!seg->deleted && VALID_4_READ(seg->ts, tr)) || \
		 (seg->deleted && OLD_VALID_4_READ(seg->ts, seg->oldts, tr)))

static inline BAT *
transfer_to_systrans(BAT *b)
{
	/* transfer a BAT from the TRANSIENT farm to the SYSTRANS farm */
	MT_lock_set(&b->theaplock);
	if (VIEWtparent(b) || VIEWvtparent(b)) {
		MT_lock_unset(&b->theaplock);
		BAT *bn = COLcopy(b, b->ttype, true, SYSTRANS);
		BBPreclaim(b);
		return bn;
	}
	if (b->theap->farmid == TRANSIENT ||
		(b->tvheap && b->tvheap->farmid == TRANSIENT)) {
		QryCtx *qc = MT_thread_get_qry_ctx();
		if (qc) {
			if (b->theap->farmid == TRANSIENT && b->theap->parentid == b->batCacheid) {
				ATOMIC_SUB(&qc->datasize, b->theap->size);
				b->theap->farmid = SYSTRANS;
				b->batRole = SYSTRANS;
			}
			if (b->tvheap && b->tvheap->farmid == TRANSIENT && b->tvheap->parentid == b->batCacheid) {
				ATOMIC_SUB(&qc->datasize, b->tvheap->size);
				b->tvheap->farmid = SYSTRANS;
			}
		}
	}
	MT_lock_unset(&b->theaplock);
	return b;
}

static void
lock_table(sqlstore *store, sqlid id)
{
	MT_lock_set(&store->table_locks[id&(NR_TABLE_LOCKS-1)]);
}

static void
unlock_table(sqlstore *store, sqlid id)
{
	MT_lock_unset(&store->table_locks[id&(NR_TABLE_LOCKS-1)]);
}

static void
lock_column(sqlstore *store, sqlid id)
{
	MT_lock_set(&store->column_locks[id&(NR_COLUMN_LOCKS-1)]);
}

static void
unlock_column(sqlstore *store, sqlid id)
{
	MT_lock_unset(&store->column_locks[id&(NR_COLUMN_LOCKS-1)]);
}

static void
trans_add_obj_(sql_trans *tr, sql_base *b, void *data, tc_cleanup_fptr cleanup, tc_commit_fptr commit, tc_log_fptr log)
{
	bool found = false;
	MT_lock_set(&tr->lock);
	if (tr->changes) {
		for(node *n = tr->changes->h; n && !found; n = n->next) {
			sql_change *c = n->data;
			if (c->obj->id == b->id)
				found = true;
		}
	}
 	MT_lock_unset(&tr->lock);
	if (!found)
		trans_add(tr, dup_base(b), data, cleanup, commit, log);
}

static void
trans_add_obj(sql_trans *tr, sql_base *b, void *data, tc_cleanup_fptr cleanup, tc_commit_fptr commit, tc_log_fptr log)
{
	assert(cleanup);
	trans_add(tr, dup_base(b), data, cleanup, commit, log);
}

static void
trans_add_table(sql_trans *tr, sql_base *b, sql_table *t, void *data, tc_cleanup_fptr cleanup, tc_commit_fptr commit, tc_log_fptr log)
{
	assert(cleanup);
	dup_base(&t->base);
	trans_add(tr, b, data, cleanup, commit, log);
}

static int
tc_gc_seg( sql_store Store, sql_change *change, ulng oldest)
{
	segment *s = change->data;

	if (s->ts <= oldest) {
		while(s) {
			segment *n = s->prev;
			_DELETE(s);
			s = n;
		}
		sqlstore *store = Store;
		table_destroy(store, (sql_table*)change->obj);
		return 1;
	}
	return LOG_OK;
}

static void
mark4destroy(segment *s, sql_change *c, ulng commit_ts)
{
	/* we can only be accessed by anything older then commit_ts */
	if (c->cleanup == &tc_gc_seg)
		s->prev = c->data;
	else
		c->cleanup = &tc_gc_seg;
	c->data = s;
	s->ts = commit_ts;
}

static segment *
new_segment(segment *o, sql_trans *tr, size_t cnt)
{
	segment *n = (segment*)GDKmalloc(sizeof(segment));

	assert(tr);
	if (n) {
		*n = (segment) {
			.ts = tr->tid,
			.oldts = 0,
			.deleted = false,
			.start = 0,
			.end = cnt,
			.next = ATOMIC_PTR_VAR_INIT(NULL),
			.prev = NULL,
		};
		if (o) {
			n->start += o->end;
			n->end += o->end;
			ATOMIC_PTR_SET(&o->next, n);
		}
	}
	return n;
}

static segment *
split_segment(segments *segs, segment *o, segment *p, sql_trans *tr, size_t start, size_t cnt, bool deleted)
{
	assert(tr);
	if (o->start == start && o->end == start+cnt) {
		assert(o->deleted != deleted || o->ts < TRANSACTION_ID_BASE);
		o->oldts = o->ts;
		o->ts = tr->tid;
		o->deleted = deleted;
		return o;
	}
	segment *n = (segment*)GDKmalloc(sizeof(segment));

	if (!n)
		return NULL;
	n->prev = NULL;

	if (o->ts == tr->tid) {
		n->oldts = 0;
		n->ts = 1;
		n->deleted = true;
	} else {
		n->oldts = o->ts;
		n->ts = tr->tid;
		n->deleted = deleted;
	}
	if (start == o->start) {
		/* 2-way split: o remains latter part of segment, new one is
		 * inserted before */
		n->start = o->start;
		n->end = n->start + cnt;
		ATOMIC_PTR_INIT(&n->next, o);
		if (segs->h == o)
			segs->h = n;
		if (p)
			ATOMIC_PTR_SET(&p->next, n);
		o->start = n->end;
	} else if (start+cnt == o->end) {
		/* 2-way split: o remains first part of segment, new one is
		 * added after */
		n->start = o->end - cnt;
		n->end = o->end;
		ATOMIC_PTR_INIT(&n->next, ATOMIC_PTR_GET(&o->next));
		ATOMIC_PTR_SET(&o->next, n);
		if (segs->t == o)
			segs->t = n;
		o->end = n->start;
	} else {
		/* 3-way split: o remains first part of segment, two new ones
		 * are added after */
		segment *n2 = GDKmalloc(sizeof(segment));
		if (n2 == NULL) {
			GDKfree(n);
			return NULL;
		}
		ATOMIC_PTR_INIT(&n->next, n2);
		n->start = start;
		n->end = start + cnt;
		*n2 = *o;
		ATOMIC_PTR_INIT(&n2->next, ATOMIC_PTR_GET(&o->next));
		n2->start = n->end;
		n2->prev = NULL;
		if (segs->t == o)
			segs->t = n2;
		ATOMIC_PTR_SET(&o->next, n);
		o->end = start;
	}
	return n;
}

static void
rollback_segments(segments *segs, sql_trans *tr, sql_change *change, ulng oldest)
{
	segment *cur = segs->h, *seg = NULL;
	for (; cur; cur = ATOMIC_PTR_GET(&cur->next)) {
		if (cur->ts == tr->tid) { /* revert */
			if (!cur->deleted || cur->ts == cur->oldts)
				ATOMIC_ADD(&segs->deleted, cur->end - cur->start);
			else
				ATOMIC_SUB(&segs->deleted, cur->end - cur->start);

			cur->deleted = !cur->deleted || (cur->ts == cur->oldts);
			cur->ts = cur->oldts==tr->tid?0:cur->oldts; /* need old ts */
			cur->oldts = 0;
		}
		if (cur->ts <= oldest) { /* possibly merge range */
			if (!seg) { /* skip first */
				seg = cur;
			} else if (seg->end == cur->start && seg->deleted == cur->deleted) {
				/* merge with previous */
				seg->end = cur->end;
				ATOMIC_PTR_SET(&seg->next, ATOMIC_PTR_GET(&cur->next));
				if (cur == segs->t)
					segs->t = seg;
				mark4destroy(cur, change, store_get_timestamp(tr->store));
				cur = seg;
			} else {
				seg = cur; /* begin of new merge */
			}
		}
	}
}

static size_t
segs_end_include_deleted( segments *segs, sql_trans *tr)
{
	size_t cnt = 0;
	segment *s = segs->h, *l = NULL;

	for(;s; s = ATOMIC_PTR_GET(&s->next)) {
		if (s->ts == tr->tid || SEG_IS_VALID(s, tr))
				l = s;
	}
	if (l)
		cnt = l->end;
	return cnt;
}

static int
segments2cs(sql_trans *tr, segments *segs, column_storage *cs)
{
	/* set bits correctly */
	BAT *b = temp_descriptor(cs->bid);

	if (!b)
		return LOG_ERR;
	segment *s = segs->h;

	size_t nr = segs_end_include_deleted(segs, tr);
	size_t rounded_nr = ((nr+31)&~31);
	if (rounded_nr > BATcapacity(b) && BATextend(b, rounded_nr) != GDK_SUCCEED) {
		bat_destroy(b);
		return LOG_ERR;
	}

	/* disable all properties here */
	MT_lock_set(&b->theaplock);
	b->tsorted = false;
	b->trevsorted = false;
	b->tnosorted = 0;
	b->tnorevsorted = 0;
	b->tseqbase = oid_nil;
	b->tkey = false;
	b->tnokey[0] = 0;
	b->tnokey[1] = 0;
	BUN cnt = BATcount(b);

	uint32_t *restrict dst;
	for (; s ; s=ATOMIC_PTR_GET(&s->next)) {
		if (s->start >= nr)
			break;
		if (s->ts == tr->tid && s->end != s->start) {
			if (cnt < s->start) { /* first mark as deleted ! */
				size_t lnr = s->start-cnt;
				size_t pos = cnt;
				dst = (uint32_t *) Tloc(b, 0) + (pos/32);
				uint32_t cur = 0;

				size_t used = pos&31, end = 32;
				if (used) {
					if (lnr < (32-used))
						end = used + lnr;
					assert(end > used);
					cur |= ((1U << (end - used)) - 1) << used;
					lnr -= end - used;
					*dst++ |= cur;
					cur = 0;
				}
				size_t full = lnr/32;
				size_t rest = lnr%32;
				if (full > 0) {
					memset(dst, ~0, full * sizeof(*dst));
					dst += full;
					lnr -= full * 32;
				}
				if (rest > 0) {
					cur |= (1U << rest) - 1;
					lnr -= rest;
					*dst |= cur;
				}
				assert(lnr==0);
			}
			size_t lnr = s->end-s->start;
			size_t pos = s->start;
			dst = (uint32_t *) Tloc(b, 0) + (pos/32);
			uint32_t cur = 0;
			size_t used = pos&31, end = 32;
			if (used) {
				if (lnr < (32-used))
					end = used + lnr;
				assert(end > used);
				cur |= ((1U << (end - used)) - 1) << used;
				lnr -= end - used;
				*dst = s->deleted ? *dst | cur : *dst & ~cur;
				dst++;
				cur = 0;
			}
			size_t full = lnr/32;
			size_t rest = lnr%32;
			if (full > 0) {
				memset(dst, s->deleted?~0:0, full * sizeof(*dst));
				dst += full;
				lnr -= full * 32;
			}
			if (rest > 0) {
				cur |= (1U << rest) - 1;
				lnr -= rest;
				*dst = s->deleted ? *dst | cur : *dst & ~cur;
			}
			assert(lnr==0);
			if (cnt < s->end)
				cnt = s->end;
		}
	}
	if (nr > BATcount(b)) {
		BATsetcount(b, nr);
	}
	b->theap->dirty = true;
	MT_lock_unset(&b->theaplock);

	bat_destroy(b);
	return LOG_OK;
}

/* TODO return LOG_OK/ERR */
static void
merge_segments(storage *s, sql_trans *tr, sql_change *change, ulng commit_ts, ulng oldest)
{
	sqlstore* store = tr->store;
	segment *cur = s->segs->h, *seg = NULL;
	for (; cur; cur = ATOMIC_PTR_GET(&cur->next)) {
		if (cur->ts == tr->tid) {
			if (!cur->deleted)
				cur->oldts = 0;
			cur->ts = commit_ts;
		}
		if (!seg) {
			/* first segment */
			seg = cur;
		}
		else if (seg->ts < TRANSACTION_ID_BASE) {
			/* possible merge since both deleted flags are equal */
			if (seg->deleted == cur->deleted && cur->ts < TRANSACTION_ID_BASE) {
				int merge = 1;
				node *n = store->active->h;
				for (int i = 0; i < store->active->cnt; i++, n = n->next) {
					sql_trans* other = ((sql_trans*)n->data);
					ulng active = other->ts;
					if(other->active == 2)
						continue; /* pretend that another recently committed transaction is no longer active */
					if (active == tr->ts)
						continue; /* pretend that committing transaction has already committed and is no longer active */
					if (seg->ts < active && cur->ts < active)
						break;
					if (seg->ts > active && cur->ts > active)
						continue;

					assert((active > seg->ts && active < cur->ts) || (active < seg->ts && active > cur->ts));
					/* cannot safely merge since there is an active transaction between the segments */
					merge = false;
					break;
				}
				/* merge segments */
				if (merge) {
					seg->end = cur->end;
					ATOMIC_PTR_SET(&seg->next, ATOMIC_PTR_GET(&cur->next));
					if (cur == s->segs->t)
						s->segs->t = seg;
					if (commit_ts == oldest) {
						_DELETE(cur);
					} else
						mark4destroy(cur, change, commit_ts);
					cur = seg;
					continue;
				}
			}
		}
		seg = cur;
	}
}

static int
segments_in_transaction(sql_trans *tr, sql_table *t)
{
	storage *s = ATOMIC_PTR_GET(&t->data);
	segment *seg = s->segs->h;

	if (seg && s->segs->t->ts == tr->tid)
		return 1;
	for (; seg ; seg=ATOMIC_PTR_GET(&seg->next)) {
		if (seg->ts == tr->tid)
			return 1;
	}
	return 0;
}

static size_t
segs_end( segments *segs, sql_trans *tr, sql_table *table)
{
	size_t cnt = 0;

	/* because a table can grow rows over the time a transaction is running, we need to find the last valid segment, to
	 * keep all of the parts aligned */
	lock_table(tr->store, table->base.id);
	segment *s = segs->h, *l = NULL;

	if (segs->t && SEG_IS_VALID(segs->t, tr))
		l = s = segs->t;

	for(;s; s = ATOMIC_PTR_GET(&s->next)) {
		if (SEG_IS_VALID(s, tr))
				l = s;
	}
	if (l)
		cnt = l->end;
	unlock_table(tr->store, table->base.id);
	return cnt;
}

static segments *
new_segments(sql_trans *tr, size_t cnt)
{
	segments *n = (segments*)GDKmalloc(sizeof(segments));

	if (n) {
		n->nr_reused = 0;
		ATOMIC_INIT(&n->deleted, 0);
		n->h = n->t = new_segment(NULL, tr, cnt);
		if (!n->h) {
			GDKfree(n);
			return NULL;
		}
		sql_ref_init(&n->r);
	}
	return n;
}

static sql_delta *
timestamp_delta( sql_trans *tr, sql_delta *d)
{
	while (d->next && !VALID_4_READ(d->cs.ts, tr))
		d = d->next;
	return d;
}

static sql_delta *
col_timestamp_delta( sql_trans *tr, sql_column *c)
{
	return timestamp_delta( tr, ATOMIC_PTR_GET(&c->data));
}

static sql_delta *
idx_timestamp_delta( sql_trans *tr, sql_idx *i)
{
	return timestamp_delta( tr, ATOMIC_PTR_GET(&i->data));
}

static storage *
timestamp_storage( sql_trans *tr, storage *d)
{
	if (!d)
		return NULL;
	while (d->next && !VALID_4_READ(d->cs.ts, tr))
		d = d->next;
	return d;
}

static storage *
tab_timestamp_storage( sql_trans *tr, sql_table *t)
{
	return timestamp_storage( tr, ATOMIC_PTR_GET(&t->data));
}

static sql_delta*
delta_dup(sql_delta *d)
{
	ATOMIC_INC(&d->cs.refcnt);
	return d;
}

static void *
col_dup(sql_column *c)
{
	return delta_dup(ATOMIC_PTR_GET(&c->data));
}

static void *
idx_dup(sql_idx *i)
{
	if (!ATOMIC_PTR_GET(&i->data))
		return NULL;
	return delta_dup(ATOMIC_PTR_GET(&i->data));
}

static storage*
storage_dup(storage *d)
{
	ATOMIC_INC(&d->cs.refcnt);
	return d;
}

static void *
del_dup(sql_table *t)
{
	return storage_dup(ATOMIC_PTR_GET(&t->data));
}

static size_t
count_inserts( segment *s, sql_trans *tr)
{
	size_t cnt = 0;

	for(;s; s = ATOMIC_PTR_GET(&s->next)) {
		if (!s->deleted && s->ts == tr->tid)
			cnt += s->end - s->start;
	}
	return cnt;
}

static size_t
count_deletes_in_range( segment *s, sql_trans *tr, BUN start, BUN end)
{
	size_t cnt = 0;

	for(;s && s->end <= start; s = ATOMIC_PTR_GET(&s->next))
		;

	for(;s && s->start < end; s = ATOMIC_PTR_GET(&s->next)) {
		if (SEG_IS_DELETED(s, tr)) /* assume aligned s->end and end */
			cnt += s->end - s->start;
	}
	return cnt;
}

static size_t
count_deletes( segment *s, sql_trans *tr)
{
	size_t cnt = 0;

	for(;s; s = ATOMIC_PTR_GET(&s->next)) {
		if (SEG_IS_DELETED(s, tr))
			cnt += s->end - s->start;
	}
	return cnt;
}

static size_t
count_col(sql_trans *tr, sql_column *c, int access)
{
	storage *d;
	sql_delta *ds;

	if (!isTable(c->t))
		return 0;
	d = tab_timestamp_storage(tr, c->t);
	ds = col_timestamp_delta(tr, c);
	if (!d ||!ds)
		return 0;
	if (access == RD_UPD_ID)
		return ds?ds->cs.ucnt:0;
	if (access == RD_INS)
		return count_inserts(d->segs->h, tr);
	if (access == QUICK)
		return d->segs->t?d->segs->t->end:0;
	if (access == CNT_ACTIVE) {
		size_t cnt = segs_end(d->segs, tr, c->t);
		lock_table(tr->store, c->t->base.id);
		cnt -= count_deletes_in_range(d->segs->h, tr, 0, cnt);
		unlock_table(tr->store, c->t->base.id);
		return cnt;
	}
	return segs_end(d->segs, tr, c->t);
}

static size_t
count_idx(sql_trans *tr, sql_idx *i, int access)
{
	storage *d;
	sql_delta *ds;

	if (!isTable(i->t) || (hash_index(i->type) && list_length(i->columns) <= 1) || !idx_has_column(i->type))
		return 0;
	d = tab_timestamp_storage(tr, i->t);
	ds = idx_timestamp_delta(tr, i);
	if (!d || !ds)
		return 0;
	if (access == RD_UPD_ID)
		return ds?ds->cs.ucnt:0;
	if (access == RD_INS)
		return count_inserts(d->segs->h, tr);
	if (access == QUICK)
		return d->segs->t?d->segs->t->end:0;
	return segs_end(d->segs, tr, i->t);
}

#define BATtdense2(b) (b->ttype == TYPE_void && b->tseqbase != oid_nil)
static BAT *
cs_bind_ubat( column_storage *cs, int access, int type, size_t cnt /* ie max position < cnt */)
{
	BAT *b;

	assert(access == RD_UPD_ID || access == RD_UPD_VAL);
	/* returns the updates for cs */
	if (cs->uibid && cs->uvbid && cs->ucnt) {
		if (access == RD_UPD_ID) {
			if (!(b = temp_descriptor(cs->uibid)))
				return NULL;
			if (!b->tsorted || ((BATtdense2(b) && (b->tseqbase + BATcount(b)) >= cnt) ||
			   (!BATtdense2(b) && BATcount(b) && ((oid*)b->theap->base)[BATcount(b)-1] >= cnt))) {
					oid nil = oid_nil;
					/* less then cnt */
					BAT *s = BATselect(b, NULL, &nil, &cnt, false, false, false, false);
					if (!s) {
						bat_destroy(b);
						return NULL;
					}

					BAT *nb = BATproject(s, b);
					bat_destroy(s);
					bat_destroy(b);
					b = nb;
			}
		} else {
			b = temp_descriptor(cs->uvbid);
		}
	} else {
		b = e_BAT(access == RD_UPD_ID?TYPE_oid:type);
	}
	return b;
}

static BAT *
merge_updates( BAT *ui, BAT **UV, BAT *oi, BAT *ov)
{
	int err = 0;
	BAT *uv = *UV;
	BUN cnt = BATcount(ui)+BATcount(oi);
	BAT *ni = bat_new(TYPE_oid, cnt, SYSTRANS);
	BAT *nv = uv?bat_new(uv->ttype, cnt, SYSTRANS):NULL;

	if (!ni || (uv && !nv)) {
		bat_destroy(ni);
		bat_destroy(nv);
		bat_destroy(ui);
		bat_destroy(uv);
		bat_destroy(oi);
		bat_destroy(ov);
		return NULL;
	}
	BATiter uvi;
	BATiter ovi;

	if (uv) {
		uvi = bat_iterator(uv);
		ovi = bat_iterator(ov);
	}

	/* handle dense (void) cases together as we need to merge updates (which is slower anyway) */
	BUN uip = 0, uie = BATcount(ui);
	BUN oip = 0, oie = BATcount(oi);

	oid uiseqb = ui->tseqbase;
	oid oiseqb = oi->tseqbase;
	oid *uipt = NULL, *oipt = NULL;
	BATiter uii = bat_iterator(ui);
	BATiter oii = bat_iterator(oi);
	if (!BATtdensebi(&uii))
		uipt = uii.base;
	if (!BATtdensebi(&oii))
		oipt = oii.base;
	while (uip < uie && oip < oie && !err) {
		oid uiid = (uipt)?uipt[uip]: uiseqb+uip;
		oid oiid = (oipt)?oipt[oip]: oiseqb+oip;

		if (uiid <= oiid) {
			if (BUNappend(ni, (ptr) &uiid, true) != GDK_SUCCEED ||
		    	    (ov && BUNappend(nv, (ptr) BUNtail(uvi, uip), true) != GDK_SUCCEED))
				err = 1;
			uip++;
			if (uiid == oiid)
				oip++;
		} else { /* uiid > oiid */
			if (BUNappend(ni, (ptr) &oiid, true) != GDK_SUCCEED ||
		    	    (ov && BUNappend(nv, (ptr) BUNtail(ovi, oip), true) != GDK_SUCCEED) )
				err = 1;
			oip++;
		}
	}
	while (uip < uie && !err) {
		oid uiid = (uipt)?uipt[uip]: uiseqb+uip;
		if (BUNappend(ni, (ptr) &uiid, true) != GDK_SUCCEED ||
	    	    (ov && BUNappend(nv, (ptr) BUNtail(uvi, uip), true) != GDK_SUCCEED))
			err = 1;
		uip++;
	}
	while (oip < oie && !err) {
		oid oiid = (oipt)?oipt[oip]: oiseqb+oip;
		if (BUNappend(ni, (ptr) &oiid, true) != GDK_SUCCEED ||
	    	    (ov && BUNappend(nv, (ptr) BUNtail(ovi, oip), true) != GDK_SUCCEED) )
			err = 1;
		oip++;
	}
	if (uv) {
		bat_iterator_end(&uvi);
		bat_iterator_end(&ovi);
	}
	bat_iterator_end(&uii);
	bat_iterator_end(&oii);
	bat_destroy(ui);
	bat_destroy(uv);
	bat_destroy(oi);
	bat_destroy(ov);
	if (!err) {
		if (nv)
			*UV = nv;
		return ni;
	}
	*UV = NULL;
	bat_destroy(ni);
	bat_destroy(nv);
	return NULL;
}

static sql_delta *
older_delta( sql_delta *d, sql_trans *tr)
{
	sql_delta *o = d->next;

	while (o && !o->cs.merged) {
		if (o->cs.ucnt && VALID_4_READ(o->cs.ts, tr))
			break;
		else
			o = o->next;
	}
	if (o && !o->cs.merged && o->cs.ucnt && VALID_4_READ(o->cs.ts, tr))
		return o;
	return NULL;
}

static BAT *
bind_ubat(sql_trans *tr, sql_delta *d, int access, int type, size_t cnt)
{
	assert(tr->active);
	sql_delta *o = NULL;
	BAT *ui = NULL, *uv = NULL;

	if (!(ui = cs_bind_ubat(&d->cs, RD_UPD_ID, type, cnt)))
		return NULL;
	if (access == RD_UPD_VAL) {
		if (!(uv = cs_bind_ubat(&d->cs, RD_UPD_VAL, type, cnt))) {
			bat_destroy(ui);
			return NULL;
		}
	}
	while ((o = older_delta(d, tr)) != NULL) {
		BAT *oui = NULL, *ouv = NULL;
		if (!oui)
			oui = cs_bind_ubat(&o->cs, RD_UPD_ID, type, cnt);
		if (access == RD_UPD_VAL)
			ouv = cs_bind_ubat(&o->cs, RD_UPD_VAL, type, cnt);
		if (!ui || !oui || (access == RD_UPD_VAL && (!uv || !ouv))) {
			bat_destroy(ui);
			bat_destroy(uv);
			bat_destroy(oui);
			bat_destroy(ouv);
			return NULL;
		}
		if ((ui = merge_updates(ui, &uv, oui, ouv)) == NULL)
			return NULL;
		d = o;
	}
	if (uv) {
		bat_destroy(ui);
		return uv;
	}
	return ui;
}

static BAT *
<<<<<<< HEAD
bind_ucol(sql_trans *tr, sql_column *c, int access, size_t cnt)
{
	lock_column(tr->store, c->base.id);
	sql_delta *d = col_timestamp_delta(tr, c);
	int type = c->type.type->localtype;

	if (!d) {
		unlock_column(tr->store, c->base.id);
		return NULL;
	}
	if (d->cs.st == ST_DICT) {
		BAT *b = quick_descriptor(d->cs.bid);

		type = b->ttype;
	}
	BAT *bn = bind_ubat(tr, d, access, type, cnt);
	unlock_column(tr->store, c->base.id);
	return bn;
}

static BAT *
bind_uidx(sql_trans *tr, sql_idx * i, int access, size_t cnt)
{
	lock_column(tr->store, i->base.id);
	int type = oid_index(i->type)?TYPE_oid:TYPE_lng;
	sql_delta *d = idx_timestamp_delta(tr, i);

	if (!d) {
		unlock_column(tr->store, i->base.id);
		return NULL;
	}
	BAT *bn = bind_ubat(tr, d, access, type, cnt);
	unlock_column(tr->store, i->base.id);
	return bn;
}

static BAT *
cs_bind_bat( column_storage *cs, int access, size_t cnt, bool view)
=======
cs_bind_bat( column_storage *cs, int access, size_t cnt)
>>>>>>> 0a946052
{
	BAT *b;

	assert(access == RDONLY || access == QUICK || access == RD_EXT);
	assert(cs != NULL);
	if (access == QUICK)
		return quick_descriptor(cs->bid);
	if (access == RD_EXT)
		return temp_descriptor(cs->ebid);
	assert(cs->bid);
	b = temp_descriptor(cs->bid);
	if (b == NULL)
		return NULL;
	assert(b->batRestricted == BAT_READ);
	/* return slice */
	if (view) {
		BAT *s = BATslice(b, 0, cnt);
		bat_destroy(b);
		b = s;
	}
	return b;
}

static int
bind_updates(sql_trans *tr, sql_column *c, BAT **ui, BAT **uv)
{
	lock_column(tr->store, c->base.id);
	size_t cnt = count_col(tr, c, 0);
	sql_delta *d = col_timestamp_delta(tr, c);
	int type = c->type.type->localtype;

	if (!d) {
		unlock_column(tr->store, c->base.id);
		return LOG_ERR;
	}
	if (d->cs.st == ST_DICT) {
		BAT *b = quick_descriptor(d->cs.bid);

		type = b->ttype;
	}

	*ui = bind_ubat(tr, d, RD_UPD_ID, type, cnt);
	*uv = bind_ubat(tr, d, RD_UPD_VAL, type, cnt);

	unlock_column(tr->store, c->base.id);

	if (*ui == NULL || *uv == NULL) {
		bat_destroy(*ui);
		bat_destroy(*uv);
		return LOG_ERR;
	}
	return LOG_OK;
}

static int
bind_updates_idx(sql_trans *tr, sql_idx *i, BAT **ui, BAT **uv)
{
	lock_column(tr->store, i->base.id);
	size_t cnt = count_idx(tr, i, 0);
	sql_delta *d = idx_timestamp_delta(tr, i);
	int type = oid_index(i->type)?TYPE_oid:TYPE_lng;

	if (!d) {
		unlock_column(tr->store, i->base.id);
		return LOG_ERR;
	}

	*ui = bind_ubat(tr, d, RD_UPD_ID, type, cnt);
	*uv = bind_ubat(tr, d, RD_UPD_VAL, type, cnt);

	unlock_column(tr->store, i->base.id);

	if (*ui == NULL || *uv == NULL) {
		bat_destroy(*ui);
		bat_destroy(*uv);
		return LOG_ERR;
	}
	return LOG_OK;
}

static void *					/* BAT * */
bind_col(sql_trans *tr, sql_column *c, int access)
{
	assert(access == QUICK || tr->active);
	if (!isTable(c->t))
		return NULL;
	sql_delta *d = col_timestamp_delta(tr, c);
	if (!d)
		return NULL;
	size_t cnt = count_col(tr, c, 0);
<<<<<<< HEAD
	if (access == RD_UPD_ID || access == RD_UPD_VAL)
		return bind_ucol(tr, c, access, cnt);
	BAT *b = cs_bind_bat( &d->cs, access, cnt, true);
=======
	assert (access != RD_UPD_ID && access != RD_UPD_VAL);
	BAT *b = cs_bind_bat( &d->cs, access, cnt);
>>>>>>> 0a946052
	assert(!b || ((c->storage_type && access != RD_EXT) || b->ttype == c->type.type->localtype) || (access == QUICK && b->ttype < 0));
	return b;
}

static void *					/* BAT * */
bind_col_no_view(sql_trans *tr, sql_column *c, int access)
{
	assert(access == QUICK || tr->active);
	if (!isTable(c->t))
		return NULL;
	sql_delta *d = col_timestamp_delta(tr, c);
	if (!d)
		return NULL;
	size_t cnt = 0;
	assert(access != RD_UPD_ID);
	if (access == RD_UPD_VAL) {
		size_t cnt = count_col(tr, c, 0);
		/* TODO: needs work for using non view u-bats! */
		return bind_ucol(tr, c, access, cnt);
	}
	BAT *b = cs_bind_bat( &d->cs, access, cnt, false);
	assert(!b || ((c->storage_type && access != RD_EXT) || b->ttype == c->type.type->localtype) || (access == QUICK && b->ttype < 0));
	return b;
}


static void *					/* BAT * */
bind_idx(sql_trans *tr, sql_idx * i, int access)
{
	assert(access == QUICK || tr->active);
	if (!isTable(i->t))
		return NULL;
	sql_delta *d = idx_timestamp_delta(tr, i);
	if (!d)
		return NULL;
	size_t cnt = count_idx(tr, i, 0);
<<<<<<< HEAD
	if (access == RD_UPD_ID || access == RD_UPD_VAL)
		return bind_uidx(tr, i, access, cnt);
	return cs_bind_bat( &d->cs, access, cnt, true);
=======
	assert (access != RD_UPD_ID && access != RD_UPD_VAL);
	return cs_bind_bat( &d->cs, access, cnt);
>>>>>>> 0a946052
}

static int
cs_real_update_bats( column_storage *cs, BAT **Ui, BAT **Uv)
{
	if (!cs->uibid) {
		cs->uibid = e_bat(TYPE_oid);
		if (cs->uibid == BID_NIL)
			return LOG_ERR;
	}
	if (!cs->uvbid) {
		BAT *cur = quick_descriptor(cs->bid);
		if (!cur)
			return LOG_ERR;
		int type = cur->ttype;
		cs->uvbid = e_bat(type);
		if (cs->uibid == BID_NIL || cs->uvbid == BID_NIL)
			return LOG_ERR;
	}
	BAT *ui = temp_descriptor(cs->uibid);
	BAT *uv = temp_descriptor(cs->uvbid);

	if (ui == NULL || uv == NULL) {
		bat_destroy(ui);
		bat_destroy(uv);
		return LOG_ERR;
	}
	assert(ui && uv);
	if (isEbat(ui)){
		temp_destroy(cs->uibid);
		cs->uibid = temp_copy(ui->batCacheid, true, true);
		bat_destroy(ui);
		if (cs->uibid == BID_NIL ||
		    (ui = temp_descriptor(cs->uibid)) == NULL) {
			bat_destroy(uv);
			return LOG_ERR;
		}
	}
	if (isEbat(uv)){
		temp_destroy(cs->uvbid);
		cs->uvbid = temp_copy(uv->batCacheid, true, true);
		bat_destroy(uv);
		if (cs->uvbid == BID_NIL ||
		    (uv = temp_descriptor(cs->uvbid)) == NULL) {
			bat_destroy(ui);
			return LOG_ERR;
		}
	}
	*Ui = ui;
	*Uv = uv;
	return LOG_OK;
}

static int
segments_is_append(segment *s, sql_trans *tr, oid rid)
{
	for(; s; s=ATOMIC_PTR_GET(&s->next)) {
		if (s->start <= rid && s->end > rid) {
			if (s->ts == tr->tid && !s->deleted) {
				return 1;
			}
			break;
		}
	}
	return 0;
}

static int
segments_is_deleted(segment *s, sql_trans *tr, oid rid)
{
	for(; s; s=ATOMIC_PTR_GET(&s->next)) {
		if (s->start <= rid && s->end > rid) {
			if (s->ts >= tr->ts && s->deleted) {
				return 1;
			}
			break;
		}
	}
	return 0;
}

static sql_delta *
tr_dup_delta(sql_trans *tr, sql_delta *bat)
{
	sql_delta *n = ZNEW(sql_delta);
	if (!n)
		return NULL;
	*n = *bat;
	n->next = NULL;
	n->cs.ts = tr->tid;
	return n;
}

static BAT *
dict_append_bat(sql_trans *tr, sql_delta **batp, BAT *i)
{
	BAT *newoffsets = NULL;
	sql_delta *bat = *batp;
	column_storage *cs = &bat->cs;
	BAT *u = temp_descriptor(cs->ebid), *b = NULL, *n = NULL;

	if (!u)
		return NULL;
	BUN max_cnt = (BATcount(u) < 256)?256:(BATcount(u)<65536)?65536:INT_MAX;
	if (DICTprepare4append(&newoffsets, i, u) < 0) {
		bat_destroy(u);
		return NULL;
	} else {
		int new = 0;
		/* returns new offset bat (ie to be appended), possibly with larger type ! */
		if (BATcount(u) >= max_cnt) {
			if (max_cnt == INT_MAX) { /* decompress */
				if (!(b = temp_descriptor(cs->bid))) {
					bat_destroy(u);
					return NULL;
				}
				if (cs->ucnt) {
					BAT *ui = NULL, *uv = NULL;
					BAT *nb = COLcopy(b, b->ttype, true, SYSTRANS);
					bat_destroy(b);
					if (!nb || cs_real_update_bats(cs, &ui, &uv) != LOG_OK) {
						bat_destroy(nb);
						bat_destroy(u);
						return NULL;
					}
					b = nb;
					if (BATupdate(b, ui, uv, true) != GDK_SUCCEED) {
						bat_destroy(ui);
						bat_destroy(uv);
						bat_destroy(b);
						bat_destroy(u);
					}
					bat_destroy(ui);
					bat_destroy(uv);
				}
				n = DICTdecompress_(b, u, PERSISTENT);
				bat_destroy(b);
				assert(newoffsets == NULL);
				if (!n) {
					bat_destroy(u);
					return NULL;
				}
				if (cs->ts != tr->tid) {
					if ((*batp = tr_dup_delta(tr, bat)) == NULL) {
						bat_destroy(n);
						return NULL;
					}
					cs = &(*batp)->cs;
					new = 1;
				}
				if (cs->bid && !new)
					temp_destroy(cs->bid);
				n = transfer_to_systrans(n);
				if (n == NULL)
					return NULL;
				bat_set_access(n, BAT_READ);
				cs->bid = temp_create(n);
				bat_destroy(n);
				if (cs->ebid && !new)
					temp_destroy(cs->ebid);
				cs->ebid = 0;
				cs->ucnt = 0;
				if (cs->uibid && !new)
					temp_destroy(cs->uibid);
				if (cs->uvbid && !new)
					temp_destroy(cs->uvbid);
				cs->uibid = cs->uvbid = 0;
				cs->st = ST_DEFAULT;
				cs->cleared = true;
			} else {
				if (!(b = temp_descriptor(cs->bid))) {
					bat_destroy(newoffsets);
					bat_destroy(u);
					return NULL;
				}
				n = DICTenlarge(b, BATcount(b), BATcount(b) + BATcount(i), (BATcount(u)>65536)?TYPE_int:TYPE_sht, PERSISTENT);
				bat_destroy(b);
				if (!n) {
					bat_destroy(newoffsets);
					bat_destroy(u);
					return NULL;
				}
				if (cs->ts != tr->tid) {
					if ((*batp = tr_dup_delta(tr, bat)) == NULL) {
						bat_destroy(n);
						return NULL;
					}
					cs = &(*batp)->cs;
					new = 1;
					temp_dup(cs->ebid);
					if (cs->uibid) {
						temp_dup(cs->uibid);
						temp_dup(cs->uvbid);
					}
				}
				if (cs->bid && !new)
					temp_destroy(cs->bid);
				n = transfer_to_systrans(n);
				if (n == NULL)
					return NULL;
				bat_set_access(n, BAT_READ);
				cs->bid = temp_create(n);
				bat_destroy(n);
				cs->cleared = true;
				i = newoffsets;
			}
		} else { /* append */
			i = newoffsets;
		}
	}
	bat_destroy(u);
	return i;
}

static BAT *
for_append_bat(column_storage *cs, BAT *i, char *storage_type)
{
	lng offsetval = strtoll(storage_type+4, NULL, 10);
	BAT *newoffsets = NULL;
	BAT *b = NULL, *n = NULL;

	if (!(b = temp_descriptor(cs->bid)))
		return NULL;

	if (FORprepare4append(&newoffsets, i, offsetval, b->ttype) < 0) {
		bat_destroy(b);
		return NULL;
	} else {
		/* returns new offset bat if values within min/max, else decompress */
		if (!newoffsets) { /* decompress */
			if (cs->ucnt) {
				BAT *ui = NULL, *uv = NULL;
				BAT *nb = COLcopy(b, b->ttype, true, SYSTRANS);
				bat_destroy(b);
				if (!nb || cs_real_update_bats(cs, &ui, &uv) != LOG_OK) {
					bat_destroy(nb);
					return NULL;
				}
				b = nb;
				if (BATupdate(b, ui, uv, true) != GDK_SUCCEED) {
					bat_destroy(ui);
					bat_destroy(uv);
					bat_destroy(b);
				}
				bat_destroy(ui);
				bat_destroy(uv);
			}
			n = FORdecompress_(b, offsetval, i->ttype, PERSISTENT);
			bat_destroy(b);
			if (!n)
				return NULL;
			if (cs->bid)
				temp_destroy(cs->bid);
			n = transfer_to_systrans(n);
			if (n == NULL)
				return NULL;
			bat_set_access(n, BAT_READ);
			cs->bid = temp_create(n);
			cs->ucnt = 0;
			if (cs->uibid)
				temp_destroy(cs->uibid);
			if (cs->uvbid)
				temp_destroy(cs->uvbid);
			cs->uibid = cs->uvbid = 0;
			cs->st = ST_DEFAULT;
			cs->cleared = true;
			b = n;
		} else { /* append */
			i = newoffsets;
		}
	}
	bat_destroy(b);
	return i;
}

/*
 * Returns LOG_OK, LOG_ERR or LOG_CONFLICT
 */
static int
cs_update_bat( sql_trans *tr, sql_delta **batp, sql_table *t, BAT *tids, BAT *updates, int is_new)
{
	int res = LOG_OK;
	sql_delta *bat = *batp;
	column_storage *cs = &bat->cs;
	BAT *otids = tids, *oupdates = updates;

	if (!BATcount(tids))
		return LOG_OK;

	if (tids && (tids->ttype == TYPE_msk || mask_cand(tids))) {
		tids = BATunmask(tids);
		if (!tids)
			return LOG_ERR;
	}
	if (updates && (updates->ttype == TYPE_msk || mask_cand(updates))) {
		updates = BATunmask(updates);
		if (!updates) {
			if (otids != tids)
				bat_destroy(tids);
			return LOG_ERR;
		}
	} else if (updates && updates->ttype == TYPE_void && !complex_cand(updates)) { /* dense later use optimized log structure */
		updates = COLcopy(updates, TYPE_oid, true /* make sure we get a oid col */, SYSTRANS);
		if (!updates) {
			if (otids != tids)
				bat_destroy(tids);
			return LOG_ERR;
		}
	}

	if (cs->st == ST_DICT) {
		/* possibly a new array is returned */
		BAT *nupdates = dict_append_bat(tr, batp, updates);
		bat = *batp;
		cs = &bat->cs;
		if (oupdates != updates)
			bat_destroy(updates);
		updates = nupdates;
		if (!updates) {
			if (otids != tids)
				bat_destroy(tids);
			return LOG_ERR;
		}
	}

	/* When we go to smaller grained update structures we should check for concurrent updates on this column ! */
	/* currently only one update delta is possible */
	lock_table(tr->store, t->base.id);
	storage *s = ATOMIC_PTR_GET(&t->data);
	if (!is_new && !cs->cleared) {
		if (!tids->tsorted /* make sure we have simple dense or oids */) {
			BAT *sorted, *order;
			if (BATsort(&sorted, &order, NULL, tids, NULL, NULL, false, false, false) != GDK_SUCCEED) {
				if (otids != tids)
					bat_destroy(tids);
				if (oupdates != updates)
					bat_destroy(updates);
				unlock_table(tr->store, t->base.id);
				return LOG_ERR;
			}
			if (otids != tids)
				bat_destroy(tids);
			tids = sorted;
			BAT *nupdates = BATproject(order, updates);
			bat_destroy(order);
			if (oupdates != updates)
				bat_destroy(updates);
			updates = nupdates;
			if (!updates) {
				bat_destroy(tids);
				unlock_table(tr->store, t->base.id);
				return LOG_ERR;
			}
		}
		assert(tids->tsorted);
		BAT *ui = NULL, *uv = NULL;

		/* handle updates on just inserted bits */
		/* handle updates on updates (within one transaction) */
		BATiter upi = bat_iterator(updates);
		BUN cnt = 0, ucnt = BATcount(tids);
		BAT *b, *ins = NULL;
		int *msk = NULL;

		if((b = temp_descriptor(cs->bid)) == NULL)
			res = LOG_ERR;

		if (res == LOG_OK && BATtdense(tids)) {
			oid start = tids->tseqbase, offset = start;
			oid end = start + ucnt;

			for(segment *seg = s->segs->h; seg && res == LOG_OK ; seg=ATOMIC_PTR_GET(&seg->next)) {
				if (seg->start <= start && seg->end > start) {
					/* check for delete conflicts */
					if (seg->ts >= tr->ts && seg->deleted) {
						res = LOG_CONFLICT;
						continue;
					}

					/* check for inplace updates */
					BUN lend = end < seg->end?end:seg->end;
					if (seg->ts == tr->tid && !seg->deleted) {
						if (!ins) {
							ins = COLnew(0, TYPE_msk, ucnt, SYSTRANS);
							if (!ins)
								res = LOG_ERR;
							else {
								BATsetcount(ins, ucnt); /* all full updates  */
								msk = (int*)Tloc(ins, 0);
								BUN end = (ucnt+31)/32;
								memset(msk, 0, end * sizeof(int));
							}
						}
						for (oid i = 0, rid = start; rid < lend && res == LOG_OK; rid++, i++) {
							const void *upd = BUNtail(upi, rid-offset);
							if (void_inplace(b, rid, upd, true) != GDK_SUCCEED)
								res = LOG_ERR;

							oid word = i/32;
							int pos = i%32;
							msk[word] |= 1U<<pos;
							cnt++;
						}
					}
				}
				if (end < seg->end)
					break;
			}
		} else if (res == LOG_OK && complex_cand(tids)) {
			struct canditer ci;
			segment *seg = s->segs->h;
			canditer_init(&ci, NULL, tids);
			BUN i = 0;
			while ( seg && res == LOG_OK && i < ucnt) {
				oid rid = canditer_next(&ci);
				if (seg->end <= rid)
					seg = ATOMIC_PTR_GET(&seg->next);
				else if (seg->start <= rid && seg->end > rid) {
					/* check for delete conflicts */
					if (seg->ts >= tr->ts && seg->deleted) {
						res = LOG_CONFLICT;
						continue;
					}

					/* check for inplace updates */
					if (seg->ts == tr->tid && !seg->deleted) {
						if (!ins) {
							ins = COLnew(0, TYPE_msk, ucnt, SYSTRANS);
							if (!ins) {
								res = LOG_ERR;
								break;
							} else {
								BATsetcount(ins, ucnt); /* all full updates  */
								msk = (int*)Tloc(ins, 0);
								BUN end = (ucnt+31)/32;
								memset(msk, 0, end * sizeof(int));
							}
						}
						ptr upd = BUNtail(upi, i);
						if (void_inplace(b, rid, upd, true) != GDK_SUCCEED)
							res = LOG_ERR;

						oid word = i/32;
						int pos = i%32;
						msk[word] |= 1U<<pos;
						cnt++;
					}
					i++;
				}
			}
		} else if (res == LOG_OK) {
			BUN i = 0;
			oid *rid = Tloc(tids,0);
			segment *seg = s->segs->h;
			while ( seg && res == LOG_OK && i < ucnt) {
				if (seg->end <= rid[i])
					seg = ATOMIC_PTR_GET(&seg->next);
				else if (seg->start <= rid[i] && seg->end > rid[i]) {
					/* check for delete conflicts */
					if (seg->ts >= tr->ts && seg->deleted) {
						res = LOG_CONFLICT;
						continue;
					}

					/* check for inplace updates */
					if (seg->ts == tr->tid && !seg->deleted) {
						if (!ins) {
							ins = COLnew(0, TYPE_msk, ucnt, SYSTRANS);
							if (!ins) {
								res = LOG_ERR;
								break;
							} else {
								BATsetcount(ins, ucnt); /* all full updates  */
								msk = (int*)Tloc(ins, 0);
								BUN end = (ucnt+31)/32;
								memset(msk, 0, end * sizeof(int));
							}
						}
						const void *upd = BUNtail(upi, i);
						if (void_inplace(b, rid[i], upd, true) != GDK_SUCCEED)
							res = LOG_ERR;

						oid word = i/32;
						int pos = i%32;
						msk[word] |= 1U<<pos;
						cnt++;
					}
					i++;
				}
			}
		}

		if (res == LOG_OK && cnt < ucnt) { 	/* now handle real updates */
			if (cs->ucnt == 0) {
				if (cnt) {
					BAT *nins = BATmaskedcands(0, ucnt, ins, false);
					if (nins) {
						ui = BATproject(nins, tids);
						uv = BATproject(nins, updates);
						bat_destroy(nins);
					}
				} else {
					ui = temp_descriptor(tids->batCacheid);
					uv = temp_descriptor(updates->batCacheid);
				}
				if (!ui || !uv) {
					res = LOG_ERR;
				} else {
					temp_destroy(cs->uibid);
					temp_destroy(cs->uvbid);
					ui = transfer_to_systrans(ui);
					uv = transfer_to_systrans(uv);
					if (ui == NULL || uv == NULL) {
						BBPreclaim(ui);
						BBPreclaim(uv);
						res = LOG_ERR;
					} else {
						cs->uibid = temp_create(ui);
						cs->uvbid = temp_create(uv);
						cs->ucnt = BATcount(ui);
					}
				}
			} else {
				BAT *nui = NULL, *nuv = NULL;

				/* merge taking msk of inserted into account */
				if (res == LOG_OK && cs_real_update_bats(cs, &ui, &uv) != LOG_OK)
					res = LOG_ERR;

				if (res == LOG_OK) {
					const void *upd = NULL;
					nui = bat_new(TYPE_oid, cs->ucnt + ucnt - cnt, SYSTRANS);
					nuv = bat_new(uv->ttype, cs->ucnt + ucnt - cnt, SYSTRANS);

					if (!nui || !nuv) {
						res = LOG_ERR;
					} else {
						BATiter ovi = bat_iterator(uv);

						/* handle dense (void) cases together as we need to merge updates (which is slower anyway) */
						BUN uip = 0, uie = BATcount(ui);
						BUN nip = 0, nie = BATcount(tids);
						oid uiseqb = ui->tseqbase;
						oid niseqb = tids->tseqbase;
						oid *uipt = NULL, *nipt = NULL;
						BATiter uii = bat_iterator(ui);
						BATiter tidsi = bat_iterator(tids);
						if (!BATtdensebi(&uii))
							uipt = uii.base;
						if (!BATtdensebi(&tidsi))
							nipt = tidsi.base;
						while (uip < uie && nip < nie && res == LOG_OK) {
							oid uiv = (uipt)?uipt[uip]: uiseqb+uip;
							oid niv = (nipt)?nipt[nip]: niseqb+nip;

							if (uiv < niv) {
								upd = BUNtail(ovi, uip);
								if (BUNappend(nui, (ptr) &uiv, true) != GDK_SUCCEED ||
											BUNappend(nuv, (ptr) upd, true) != GDK_SUCCEED)
									res = LOG_ERR;
								uip++;
							} else if (uiv == niv) {
								/* handle == */
								if (!msk || (msk[nip/32] & (1U<<(nip%32))) == 0) {
									upd = BUNtail(upi, nip);
									if (BUNappend(nui, (ptr) &niv, true) != GDK_SUCCEED ||
													BUNappend(nuv, (ptr) upd, true) != GDK_SUCCEED)
										res = LOG_ERR;
								} else {
									upd = BUNtail(ovi, uip);
									if (BUNappend(nui, (ptr) &uiv, true) != GDK_SUCCEED ||
													BUNappend(nuv, (ptr) upd, true) != GDK_SUCCEED)
										res = LOG_ERR;
								}
								uip++;
								nip++;
							} else { /* uiv > niv */
								if (!msk || (msk[nip/32] & (1U<<(nip%32))) == 0) {
									upd = BUNtail(upi, nip);
									if (BUNappend(nui, (ptr) &niv, true) != GDK_SUCCEED ||
													BUNappend(nuv, (ptr) upd, true) != GDK_SUCCEED)
										res = LOG_ERR;
								}
								nip++;
							}
						}
						while (uip < uie && res == LOG_OK) {
							oid uiv = (uipt)?uipt[uip]: uiseqb+uip;
							upd = BUNtail(ovi, uip);
							if (BUNappend(nui, (ptr) &uiv, true) != GDK_SUCCEED ||
									BUNappend(nuv, (ptr) upd, true) != GDK_SUCCEED)
								res = LOG_ERR;
							uip++;
						}
						while (nip < nie && res == LOG_OK) {
							oid niv = (nipt)?nipt[nip]: niseqb+nip;
							if (!msk || (msk[nip/32] & (1U<<(nip%32))) == 0) {
								upd = BUNtail(upi, nip);
								if (BUNappend(nui, (ptr) &niv, true) != GDK_SUCCEED ||
											BUNappend(nuv, (ptr) upd, true) != GDK_SUCCEED)
									res = LOG_ERR;
							}
							nip++;
						}
						bat_iterator_end(&uii);
						bat_iterator_end(&tidsi);
						bat_iterator_end(&ovi);
						if (res == LOG_OK) {
							temp_destroy(cs->uibid);
							temp_destroy(cs->uvbid);
							nui = transfer_to_systrans(nui);
							nuv = transfer_to_systrans(nuv);
							if (nui == NULL || nuv == NULL) {
								res = LOG_ERR;
							} else {
								cs->uibid = temp_create(nui);
								cs->uvbid = temp_create(nuv);
								cs->ucnt = BATcount(nui);
							}
						}
					}
					bat_destroy(nui);
					bat_destroy(nuv);
				}
			}
		}
		bat_iterator_end(&upi);
		bat_destroy(b);
		unlock_table(tr->store, t->base.id);
		bat_destroy(ins);
		bat_destroy(ui);
		bat_destroy(uv);
		if (otids != tids)
			bat_destroy(tids);
		if (oupdates != updates)
			bat_destroy(updates);
		return res;
	} else if (is_new || cs->cleared) {
		BAT *b = temp_descriptor(cs->bid);

		if (b == NULL) {
			res = LOG_ERR;
		} else {
			if (BATcount(b)==0) {
				if (BATappend(b, updates, NULL, true) != GDK_SUCCEED) /* alter add column */
					res = LOG_ERR;
			} else if (BATreplace(b, tids, updates, true) != GDK_SUCCEED)
				res = LOG_ERR;
			BBPcold(b->batCacheid);
			bat_destroy(b);
		}
	}
	unlock_table(tr->store, t->base.id);
	if (otids != tids)
		bat_destroy(tids);
	if (oupdates != updates)
		bat_destroy(updates);
	return res;
}

static int
delta_update_bat( sql_trans *tr, sql_delta **bat, sql_table *t, BAT *tids, BAT *updates, int is_new)
{
	return cs_update_bat(tr, bat, t, tids, updates, is_new);
}

static void *
dict_append_val(sql_trans *tr, sql_delta **batp, void *i, BUN cnt)
{
	void *newoffsets = NULL;
	sql_delta *bat = *batp;
	column_storage *cs = &bat->cs;
	BAT *u = temp_descriptor(cs->ebid), *b = NULL, *n = NULL;

	if (!u)
		return NULL;
	BUN max_cnt = (BATcount(u) < 256)?256:64*1024;
	if (DICTprepare4append_vals(&newoffsets, i, cnt, u) < 0) {
		bat_destroy(u);
		return NULL;
	} else {
		int new = 0;
		/* returns new offset bat (ie to be appended), possibly with larger type ! */
		if (BATcount(u) >= max_cnt) {
			if (max_cnt == INT_MAX) { /* decompress */
				if (!(b = temp_descriptor(cs->bid))) {
					bat_destroy(u);
					return NULL;
				}
				n = DICTdecompress_(b, u, PERSISTENT);
				/* TODO decompress updates if any */
				bat_destroy(b);
				assert(newoffsets == NULL);
				if (!n) {
					bat_destroy(u);
					return NULL;
				}
				if (cs->ts != tr->tid) {
					if ((*batp = tr_dup_delta(tr, bat)) == NULL) {
						bat_destroy(n);
						bat_destroy(u);
						return NULL;
					}
					cs = &(*batp)->cs;
					new = 1;
					cs->uibid = cs->uvbid = 0;
				}
				if (cs->bid && !new)
					temp_destroy(cs->bid);
				n = transfer_to_systrans(n);
				if (n == NULL) {
					bat_destroy(u);
					return NULL;
				}
				bat_set_access(n, BAT_READ);
				cs->bid = temp_create(n);
				bat_destroy(n);
				if (cs->ebid && !new)
					temp_destroy(cs->ebid);
				cs->ebid = 0;
				cs->st = ST_DEFAULT;
				/* at append_col the column's storage type is cleared */
				cs->cleared = true;
			} else {
				if (!(b = temp_descriptor(cs->bid))) {
					GDKfree(newoffsets);
					bat_destroy(u);
					return NULL;
				}
				n = DICTenlarge(b, BATcount(b), BATcount(b) + cnt, (BATcount(u)>65536)?TYPE_int:TYPE_sht, PERSISTENT);
				bat_destroy(b);
				if (!n) {
					GDKfree(newoffsets);
					bat_destroy(u);
					return NULL;
				}
				if (cs->ts != tr->tid) {
					if ((*batp = tr_dup_delta(tr, bat)) == NULL) {
						bat_destroy(u);
						bat_destroy(n);
						return NULL;
					}
					cs = &(*batp)->cs;
					new = 1;
					temp_dup(cs->ebid);
					if (cs->uibid) {
						temp_dup(cs->uibid);
						temp_dup(cs->uvbid);
					}
				}
				if (cs->bid)
					temp_destroy(cs->bid);
				n = transfer_to_systrans(n);
				if (n == NULL) {
					bat_destroy(u);
					return NULL;
				}
				bat_set_access(n, BAT_READ);
				cs->bid = temp_create(n);
				bat_destroy(n);
				cs->cleared = true;
				i = newoffsets;
			}
		} else { /* append */
			i = newoffsets;
		}
	}
	bat_destroy(u);
	return i;
}

static void *
for_append_val(column_storage *cs, void *i, BUN cnt, char *storage_type, int tt)
{
	lng offsetval = strtoll(storage_type+4, NULL, 10);
	void *newoffsets = NULL;
	BAT *b = NULL, *n = NULL;

	if (!(b = temp_descriptor(cs->bid)))
		return NULL;

	if (FORprepare4append_vals(&newoffsets, i, cnt, offsetval, tt, b->ttype) < 0) {
		bat_destroy(b);
		return NULL;
	} else {
		/* returns new offset bat if values within min/max, else decompress */
		if (!newoffsets) {
			n = FORdecompress_(b, offsetval, tt, PERSISTENT);
			bat_destroy(b);
			if (!n)
				return NULL;
			/* TODO decompress updates if any */
			if (cs->bid)
				temp_destroy(cs->bid);
			n = transfer_to_systrans(n);
			if (n == NULL)
				return NULL;
			bat_set_access(n, BAT_READ);
			cs->bid = temp_create(n);
			cs->st = ST_DEFAULT;
			/* at append_col the column's storage type is cleared */
			cs->cleared = true;
			b = n;
		} else { /* append */
			i = newoffsets;
		}
	}
	bat_destroy(b);
	return i;
}

static int
cs_update_val( sql_trans *tr, sql_delta **batp, sql_table *t, oid rid, void *upd, int is_new)
{
	void *oupd = upd;
	sql_delta *bat = *batp;
	column_storage *cs = &bat->cs;
	storage *s = ATOMIC_PTR_GET(&t->data);
	assert(!is_oid_nil(rid));
	int inplace = is_new || cs->cleared || segments_is_append (s->segs->h, tr, rid);

	if (cs->st == ST_DICT) {
		/* possibly a new array is returned */
		upd = dict_append_val(tr, batp, upd, 1);
		bat = *batp;
		cs = &bat->cs;
		if (!upd)
			return LOG_ERR;
	}

	/* check if rid is insert ? */
	if (!inplace) {
		/* check conflict */
		if (segments_is_deleted(s->segs->h, tr, rid)) {
			if (oupd != upd)
				GDKfree(upd);
			return LOG_CONFLICT;
		}
		BAT *ui, *uv;

		/* When we go to smaller grained update structures we should check for concurrent updates on this column ! */
		/* currently only one update delta is possible */
		if (cs_real_update_bats(cs, &ui, &uv) != LOG_OK) {
			if (oupd != upd)
				GDKfree(upd);
			return LOG_ERR;
		}

		assert(uv->ttype);
		assert(BATcount(ui) == BATcount(uv));
		if (BUNappend(ui, (ptr) &rid, true) != GDK_SUCCEED ||
		    BUNappend(uv, (ptr) upd, true) != GDK_SUCCEED) {
			if (oupd != upd)
				GDKfree(upd);
			bat_destroy(ui);
			bat_destroy(uv);
			return LOG_ERR;
		}
		assert(BATcount(ui) == BATcount(uv));
		bat_destroy(ui);
		bat_destroy(uv);
		cs->ucnt++;
	} else {
		BAT *b = NULL;

		if((b = temp_descriptor(cs->bid)) == NULL) {
			if (oupd != upd)
				GDKfree(upd);
			return LOG_ERR;
		}
		if (void_inplace(b, rid, upd, true) != GDK_SUCCEED) {
			if (oupd != upd)
				GDKfree(upd);
			bat_destroy(b);
			return LOG_ERR;
		}
		bat_destroy(b);
	}
	if (oupd != upd)
		GDKfree(upd);
	return LOG_OK;
}

static int
delta_update_val( sql_trans *tr, sql_delta **bat, sql_table *t, oid rid, void *upd, int is_new)
{
	int res = LOG_OK;
	lock_table(tr->store, t->base.id);
	res = cs_update_val(tr, bat, t, rid, upd, is_new);
	unlock_table(tr->store, t->base.id);
	return res;
}

static int
dup_cs(sql_trans *tr, column_storage *ocs, column_storage *cs, int type, int temp)
{
	(void)tr;
	if (!ocs)
		return LOG_OK;
	cs->bid = ocs->bid;
	cs->ebid = ocs->ebid;
	cs->uibid = ocs->uibid;
	cs->uvbid = ocs->uvbid;
	cs->ucnt = ocs->ucnt;

	if (temp) {
		cs->bid = temp_copy(cs->bid, true, false);
		if (cs->bid == BID_NIL)
			return LOG_ERR;
	} else {
		temp_dup(cs->bid);
	}
	if (cs->ebid)
		temp_dup(cs->ebid);
	cs->ucnt = 0;
	cs->uibid = e_bat(TYPE_oid);
	cs->uvbid = e_bat(type);
	if (cs->uibid == BID_NIL || cs->uvbid == BID_NIL)
		return LOG_ERR;
	cs->st = ocs->st;
	return LOG_OK;
}

static void
destroy_delta(sql_delta *b, bool recursive)
{
	if (ATOMIC_DEC(&b->cs.refcnt) > 0)
		return;
	if (recursive && b->next)
		destroy_delta(b->next, true);
	if (b->cs.uibid)
		temp_destroy(b->cs.uibid);
	if (b->cs.uvbid)
		temp_destroy(b->cs.uvbid);
	if (b->cs.bid)
		temp_destroy(b->cs.bid);
	if (b->cs.ebid)
		temp_destroy(b->cs.ebid);
	b->cs.bid = b->cs.ebid = b->cs.uibid = b->cs.uvbid = 0;
	_DELETE(b);
}

static sql_delta *
bind_col_data(sql_trans *tr, sql_column *c, bool *update_conflict)
{
	sql_delta *obat = ATOMIC_PTR_GET(&c->data);

	if (obat->cs.ts == tr->tid || ((obat->cs.ts < TRANSACTION_ID_BASE || tr_version_of_parent(tr, obat->cs.ts)) && !update_conflict)) /* on append there are no conflicts */
		return obat;
	if ((!tr->parent || !tr_version_of_parent(tr, obat->cs.ts)) && obat->cs.ts >= TRANSACTION_ID_BASE) {
		/* abort */
		if (update_conflict)
			*update_conflict = true;
		else if (!obat->cs.cleared) /* concurrent appends are only allowed on concurrent updates */
			return timestamp_delta(tr, ATOMIC_PTR_GET(&c->data));
		return NULL;
	}
	if (!(obat = timestamp_delta(tr, ATOMIC_PTR_GET(&c->data))))
		return NULL;
	sql_delta* bat = ZNEW(sql_delta);
	if (!bat)
		return NULL;
	ATOMIC_INIT(&bat->cs.refcnt, 1);
	if (dup_cs(tr, &obat->cs, &bat->cs, c->type.type->localtype, 0) != LOG_OK) {
		destroy_delta(bat, false);
		return NULL;
	}
	bat->cs.ts = tr->tid;
	/* only one writer else abort */
	bat->next = obat;
	if (obat)
		bat->nr_updates = obat->nr_updates;
	if (!ATOMIC_PTR_CAS(&c->data, (void**)&bat->next, bat)) {
		bat->next = NULL;
		destroy_delta(bat, false);
		if (update_conflict)
			*update_conflict = true;
		return NULL;
	}
	return bat;
}

static int
update_col_execute(sql_trans *tr, sql_delta **delta, sql_table *table, bool is_new, void *incoming_tids, void *incoming_values, bool is_bat)
{
	int ok = LOG_OK;

	if (is_bat) {
		BAT *tids = incoming_tids;
		BAT *values = incoming_values;
		if (BATcount(tids) == 0)
			return LOG_OK;
		ok = delta_update_bat(tr, delta, table, tids, values, is_new);
	} else {
		ok = delta_update_val(tr, delta, table, *(oid*)incoming_tids, incoming_values, is_new);
	}
	return ok;
}

static int
update_col(sql_trans *tr, sql_column *c, void *tids, void *upd, bool isbat)
{
	int res = LOG_OK;
	bool update_conflict = false;
	sql_delta *delta, *odelta = ATOMIC_PTR_GET(&c->data);

	if (isbat) {
		BAT *t = tids;
		if (!BATcount(t))
			return LOG_OK;
	}

	if (c == NULL)
		return LOG_ERR;

	if ((delta = bind_col_data(tr, c, &update_conflict)) == NULL)
		return update_conflict ? LOG_CONFLICT : LOG_ERR;

	assert(delta && delta->cs.ts == tr->tid);
	assert(c->t->persistence != SQL_DECLARED_TABLE);
	if (odelta != delta)
		trans_add_table(tr, &c->base, c->t, delta, &tc_gc_upd_col, &commit_update_col, NOT_TO_BE_LOGGED(c->t) ? NULL : &log_update_col);

	odelta = delta;
	if ((res = update_col_execute(tr, &delta, c->t, isNew(c), tids, upd, isbat)) != LOG_OK)
		return res;
	assert(delta == odelta);
	if (delta->cs.st == ST_DEFAULT && c->storage_type)
		res = sql_trans_alter_storage(tr, c, NULL);
	return res;
}

static sql_delta *
bind_idx_data(sql_trans *tr, sql_idx *i, bool *update_conflict)
{
	sql_delta *obat = ATOMIC_PTR_GET(&i->data);

	if (obat->cs.ts == tr->tid || ((obat->cs.ts < TRANSACTION_ID_BASE || tr_version_of_parent(tr, obat->cs.ts)) && !update_conflict)) /* on append there are no conflicts */
		return obat;
	if ((!tr->parent || !tr_version_of_parent(tr, obat->cs.ts)) && obat->cs.ts >= TRANSACTION_ID_BASE) {
		/* abort */
		if (update_conflict)
			*update_conflict = true;
		return NULL;
	}
	if (!(obat = timestamp_delta(tr, ATOMIC_PTR_GET(&i->data))))
		return NULL;
	sql_delta* bat = ZNEW(sql_delta);
	if (!bat)
		return NULL;
	ATOMIC_INIT(&bat->cs.refcnt, 1);
	if (dup_cs(tr, &obat->cs, &bat->cs, (oid_index(i->type))?TYPE_oid:TYPE_lng, 0) != LOG_OK) {
		destroy_delta(bat, false);
		return NULL;
	}
	bat->cs.ts = tr->tid;
	/* only one writer else abort */
	bat->next = obat;
	if (!ATOMIC_PTR_CAS(&i->data, (void**)&bat->next, bat)) {
		bat->next = NULL;
		destroy_delta(bat, false);
		if (update_conflict)
			*update_conflict = true;
		return NULL;
	}
	return bat;
}

static int
update_idx(sql_trans *tr, sql_idx * i, void *tids, void *upd, bool isbat)
{
	int res = LOG_OK;
	bool update_conflict = false;
	sql_delta *delta, *odelta = ATOMIC_PTR_GET(&i->data);

	if (isbat) {
		BAT *t = tids;
		if (!BATcount(t))
			return LOG_OK;
	}

	if (i == NULL)
		return LOG_ERR;

	if ((delta = bind_idx_data(tr, i, &update_conflict)) == NULL)
		return update_conflict ? LOG_CONFLICT : LOG_ERR;

	assert(delta && delta->cs.ts == tr->tid);
	if (odelta != delta)
		trans_add_table(tr, &i->base, i->t, delta, &tc_gc_upd_idx, &commit_update_idx, NOT_TO_BE_LOGGED(i->t) ? NULL : &log_update_idx);

	odelta = delta;
	res = update_col_execute(tr, &delta, i->t, isNew(i), tids, upd, isbat);
	assert(delta == odelta);
	return res;
}

static int
delta_append_bat(sql_trans *tr, sql_delta **batp, sqlid id, BUN offset, BAT *offsets, BAT *i, char *storage_type)
{
	BAT *b, *oi = i;
	int err = 0;
	sql_delta *bat = *batp;

	assert(!offsets || BATcount(offsets) == BATcount(i));
	if (!BATcount(i))
		return LOG_OK;
	if ((i->ttype == TYPE_msk || mask_cand(i)) && !(oi = BATunmask(i)))
		return LOG_ERR;

	lock_column(tr->store, id);
	if (bat->cs.st == ST_DICT) {
		BAT *ni = dict_append_bat(tr, batp, oi);
		bat = *batp;
		if (oi != i) /* oi will be replaced, so destroy possible unmask reference */
			bat_destroy(oi);
		oi = ni;
		if (!oi) {
			unlock_column(tr->store, id);
			return LOG_ERR;
		}
	}
	if (bat->cs.st == ST_FOR) {
		BAT *ni = for_append_bat(&bat->cs, oi, storage_type);
		bat = *batp;
		if (oi != i) /* oi will be replaced, so destroy possible unmask reference */
			bat_destroy(oi);
		oi = ni;
		if (!oi) {
			unlock_column(tr->store, id);
			return LOG_ERR;
		}
	}

	b = temp_descriptor(bat->cs.bid);
	if (b == NULL) {
		unlock_column(tr->store, id);
		if (oi != i)
			bat_destroy(oi);
		return LOG_ERR;
	}
	if (!offsets && offset == b->hseqbase+BATcount(b)) {
		if (BATappend(b, oi, NULL, true) != GDK_SUCCEED)
			err = 1;
	} else if (!offsets) {
		if (BATupdatepos(b, &offset, oi, true, true) != GDK_SUCCEED)
			err = 1;
	} else if ((BATtdense(offsets) && offsets->tseqbase == (b->hseqbase+BATcount(b)))) {
		if (BATappend(b, oi, NULL, true) != GDK_SUCCEED)
			err = 1;
	} else if (BATupdate(b, offsets, oi, true) != GDK_SUCCEED) {
			err = 1;
	}
	bat_destroy(b);
	unlock_column(tr->store, id);

	if (oi != i)
		bat_destroy(oi);
	return (err)?LOG_ERR:LOG_OK;
}

// Look at the offsets and find where the replacements end and the appends begin.
static BUN
start_of_appends(BAT *offsets, BUN bcnt)
{
	BUN ocnt = BATcount(offsets);
	if (ocnt == 0)
		return 0;

	BUN highest = *(oid*)Tloc(offsets, ocnt - 1);
	if (highest < bcnt)
		// all are replacements
		return ocnt;

	// reason backward to find the first append.
	// Suppose offsets has 15 entries, bcnt == 100
	// and the highest offset in offsets is 109.
	BUN new_bcnt = highest + 1; // 110
	BUN nappends = new_bcnt - bcnt; // 10
	BUN nreplacements = ocnt - nappends; // 5

	// The first append should be to position bcnt
	assert(bcnt == *(oid*)Tloc(offsets, nreplacements));

	return nreplacements;
}


static int
delta_append_val(sql_trans *tr, sql_delta **batp, sqlid id, BUN offset, BAT *offsets, void *i, BUN cnt, char *storage_type, int tt)
{
	void *oi = i;
	BAT *b;
	lock_column(tr->store, id);
	sql_delta *bat = *batp;

	if (bat->cs.st == ST_DICT) {
		/* possibly a new array is returned */
		i = dict_append_val(tr, batp, i, cnt);
		bat = *batp;
		if (!i) {
			unlock_column(tr->store, id);
			return LOG_ERR;
		}
	}
	if (bat->cs.st == ST_FOR) {
		/* possibly a new array is returned */
		i = for_append_val(&bat->cs, i, cnt, storage_type, tt);
		bat = *batp;
		if (!i) {
			unlock_column(tr->store, id);
			return LOG_ERR;
		}
	}

	b = temp_descriptor(bat->cs.bid);
	if (b == NULL) {
		if (i != oi)
			GDKfree(i);
		unlock_column(tr->store, id);
		return LOG_ERR;
	}
	BUN bcnt = BATcount(b);

	if (offsets) {
		// The first few might be replacements while later items might be appends.
		// Handle the replacements here while leaving the appends to the code below.
		BUN nreplacements = start_of_appends(offsets, bcnt);

		oid *start = Tloc(offsets, 0);
		if (BUNreplacemulti(b, start, i, nreplacements, true) != GDK_SUCCEED) {
			bat_destroy(b);
			if (i != oi)
				GDKfree(i);
			unlock_column(tr->store, id);
			return LOG_ERR;
		}

		// Replacements have been handled. The rest are appends.
		assert(offset == oid_nil);
		offset = bcnt;
		cnt -= nreplacements;
	}

	if (bcnt > offset){
		size_t ccnt = ((offset+cnt) > bcnt)? (bcnt - offset):cnt;
		if (BUNreplacemultiincr(b, offset, i, ccnt, true) != GDK_SUCCEED) {
			bat_destroy(b);
			if (i != oi)
				GDKfree(i);
			unlock_column(tr->store, id);
			return LOG_ERR;
		}
		cnt -= ccnt;
		offset += ccnt;
	}
	if (cnt) {
		if (BATcount(b) < offset) { /* add space */
			BUN d = offset - BATcount(b);
			if (BUNappendmulti(b, NULL, d, true) != GDK_SUCCEED) {
				bat_destroy(b);
				if (i != oi)
					GDKfree(i);
				unlock_column(tr->store, id);
				return LOG_ERR;
			}
		}
		if (BUNappendmulti(b, i, cnt, true) != GDK_SUCCEED) {
			bat_destroy(b);
			if (i != oi)
				GDKfree(i);
			unlock_column(tr->store, id);
			return LOG_ERR;
		}
	}
	bat_destroy(b);
	if (i != oi)
		GDKfree(i);
	unlock_column(tr->store, id);
	return LOG_OK;
}

static int
dup_storage( sql_trans *tr, storage *obat, storage *bat)
{
	if (!(bat->segs = new_segments(tr, 0)))
		return LOG_ERR;
	return dup_cs(tr, &obat->cs, &bat->cs, TYPE_msk, 1);
}

static int
append_col_execute(sql_trans *tr, sql_delta **delta, sqlid id, BUN offset, BAT *offsets, void *incoming_data, BUN cnt, bool isbat, int tt, char *storage_type)
{
	int ok = LOG_OK;

	if ((*delta)->cs.merged)
		(*delta)->cs.merged = false; /* TODO needs to move */
	if (isbat) {
		BAT *bat = incoming_data;

		if (BATcount(bat))
			ok = delta_append_bat(tr, delta, id, offset, offsets, bat, storage_type);
	} else {
		ok = delta_append_val(tr, delta, id, offset, offsets, incoming_data, cnt, storage_type, tt);
	}
	return ok;
}

static int
append_col(sql_trans *tr, sql_column *c, BUN offset, BAT *offsets, void *data, BUN cnt, bool isbat, int tpe)
{
	int res = LOG_OK;
	sql_delta *delta, *odelta = ATOMIC_PTR_GET(&c->data);

	if (isbat) {
		BAT *t = data;
		if (!BATcount(t))
			return LOG_OK;
	}

	if ((delta = bind_col_data(tr, c, NULL)) == NULL)
		return LOG_ERR;

	assert(delta->cs.st == ST_DEFAULT || delta->cs.st == ST_DICT || delta->cs.st == ST_FOR);

	odelta = delta;
	if ((res = append_col_execute(tr, &delta, c->base.id, offset, offsets, data, cnt, isbat, tpe, c->storage_type)) != LOG_OK)
		return res;
	if (odelta != delta) {
		delta->next = odelta;
		if (!ATOMIC_PTR_CAS(&c->data, (void**)&delta->next, delta)) {
			delta->next = NULL;
			destroy_delta(delta, false);
			return LOG_CONFLICT;
		}
	}
	if (delta->cs.st == ST_DEFAULT && c->storage_type)
		res = sql_trans_alter_storage(tr, c, NULL);
	return res;
}

static int
append_idx(sql_trans *tr, sql_idx *i, BUN offset, BAT *offsets, void *data, BUN cnt, bool isbat, int tpe)
{
	int res = LOG_OK;
	sql_delta *delta;

	if (isbat) {
		BAT *t = data;
		if (!BATcount(t))
			return LOG_OK;
	}

	if ((delta = bind_idx_data(tr, i, NULL)) == NULL)
		return LOG_ERR;

	assert(delta->cs.st == ST_DEFAULT);

	res = append_col_execute(tr, &delta, i->base.id, offset, offsets, data, cnt, isbat, tpe, NULL);
	return res;
}

static int
deletes_conflict_updates(sql_trans *tr, sql_table *t, oid rid, size_t cnt)
{
	int err = 0;

	/* TODO check for conflicting updates */
	(void)rid;
	(void)cnt;
	for(node *n = ol_first_node(t->columns); n && !err; n = n->next) {
		sql_column *c = n->data;
		sql_delta *d = ATOMIC_PTR_GET(&c->data);

		/* check for active updates */
		if (!VALID_4_READ(d->cs.ts, tr) && d->cs.ucnt)
			return 1;
	}
	return 0;
}

static int
storage_delete_val(sql_trans *tr, sql_table *t, storage *s, oid rid)
{
	lock_table(tr->store, t->base.id);

	int in_transaction = segments_in_transaction(tr, t);

	/* find segment of rid, split, mark new segment deleted (for tr->tid) */
	segment *seg = s->segs->h, *p = NULL;
	for (; seg; p = seg, seg = ATOMIC_PTR_GET(&seg->next)) {
		if (seg->start <= rid && seg->end > rid) {
			if (!SEG_VALID_4_DELETE(seg,tr)) {
				unlock_table(tr->store, t->base.id);
				return LOG_CONFLICT;
			}
			if (deletes_conflict_updates( tr, t, rid, 1)) {
				unlock_table(tr->store, t->base.id);
				return LOG_CONFLICT;
			}
			if (!split_segment(s->segs, seg, p, tr, rid, 1, true)) {
				unlock_table(tr->store, t->base.id);
				return LOG_ERR;
			}
			ATOMIC_ADD(&s->segs->deleted, 1);
			break;
		}
	}
	unlock_table(tr->store, t->base.id);
	if (!in_transaction)
		trans_add_obj(tr, &t->base, s, &tc_gc_del, &commit_update_del, NOT_TO_BE_LOGGED(t) ? NULL : &log_update_del);
	return LOG_OK;
}

static int
seg_delete_range(sql_trans *tr, sql_table *t, storage *s, segment **Seg, size_t start, size_t cnt)
{
	segment *seg = *Seg, *p = NULL;
	for (; seg; p = seg, seg = ATOMIC_PTR_GET(&seg->next)) {
		if (seg->start <= start && seg->end > start) {
			size_t lcnt = cnt;
			if (start+lcnt > seg->end)
				lcnt = seg->end-start;
			if (SEG_IS_DELETED(seg, tr)) {
				start += lcnt;
				cnt -= lcnt;
				ATOMIC_ADD(&s->segs->deleted, lcnt);
				continue;
			} else if (!SEG_VALID_4_DELETE(seg, tr))
				return LOG_CONFLICT;
			if (deletes_conflict_updates( tr, t, start, lcnt))
				return LOG_CONFLICT;
			*Seg = seg = split_segment(s->segs, seg, p, tr, start, lcnt, true);
			if (!seg)
				return LOG_ERR;
			start += lcnt;
			cnt -= lcnt;
			ATOMIC_ADD(&s->segs->deleted, lcnt);
		}
		if (start+cnt <= seg->end)
			break;
	}
	return LOG_OK;
}

static int
delete_range(sql_trans *tr, sql_table *t, storage *s, size_t start, size_t cnt)
{
	segment *seg = s->segs->h;
	return seg_delete_range(tr, t, s, &seg, start, cnt);
}

static int
storage_delete_bat(sql_trans *tr, sql_table *t, storage *s, BAT *i)
{
	int in_transaction = segments_in_transaction(tr, t);
	BAT *oi = i;	/* update ids */
	int ok = LOG_OK;

	if ((i->ttype == TYPE_msk || mask_cand(i)) && !(i = BATunmask(i)))
		return LOG_ERR;
	if (BATcount(i)) {
		if (BATtdense(i)) {
			size_t start = i->tseqbase;
			size_t cnt = BATcount(i);

			lock_table(tr->store, t->base.id);
			ok = delete_range(tr, t, s, start, cnt);
			unlock_table(tr->store, t->base.id);
		} else if (complex_cand(i)) {
			struct canditer ci;
			oid f = 0, l = 0, cur = 0;

			canditer_init(&ci, NULL, i);
			cur = f = canditer_next(&ci);

			lock_table(tr->store, t->base.id);
			if (!is_oid_nil(f)) {
				segment *seg = s->segs->h;
				for(l = canditer_next(&ci); !is_oid_nil(l) && ok == LOG_OK; l = canditer_next(&ci)) {
					if (cur+1 == l) {
						cur++;
						continue;
					}
					ok = seg_delete_range(tr, t, s, &seg, f, cur-f);
					f = cur = l;
				}
				if (ok == LOG_OK)
					ok = seg_delete_range(tr, t, s, &seg, f, cur-f);
			}
			unlock_table(tr->store, t->base.id);
		} else {
			if (!i->tsorted) {
				assert(oi == i);
				BAT *ni = NULL;
				if (BATsort(&ni, NULL, NULL, i, NULL, NULL, false, false, false) != GDK_SUCCEED)
					ok = LOG_ERR;
				if (ni)
					i = ni;
			}
			assert(i->tsorted);
			BUN icnt = BATcount(i);
			BATiter ii = bat_iterator(i);
			oid *o = ii.base, n = o[0]+1;
			size_t lcnt = 1;

			lock_table(tr->store, t->base.id);
			segment *seg = s->segs->h;
			for (size_t i=1; i<icnt && ok == LOG_OK; i++) {
				if (o[i] == n) {
					lcnt++;
					n++;
				} else {
					ok = seg_delete_range(tr, t, s, &seg, n-lcnt, lcnt);
					lcnt = 0;
				}
				if (!lcnt) {
					n = o[i]+1;
					lcnt = 1;
				}
			}
			bat_iterator_end(&ii);
			if (lcnt && ok == LOG_OK)
				ok = seg_delete_range(tr, t, s, &seg, n-lcnt, lcnt);
			unlock_table(tr->store, t->base.id);
		}
	}
	if (i != oi)
		bat_destroy(i);
	// assert
	if (!in_transaction)
		trans_add_obj(tr, &t->base, s, &tc_gc_del, &commit_update_del, NOT_TO_BE_LOGGED(t) ? NULL : &log_update_del);
	return ok;
}

static void
destroy_segments(segments *s)
{
	if (!s || sql_ref_dec(&s->r) > 0)
		return;
	segment *seg = s->h;
	while(seg) {
		segment *n = ATOMIC_PTR_GET(&seg->next);
		_DELETE(seg);
		seg = n;
	}
	_DELETE(s);
}

static void
destroy_storage(storage *bat)
{
	if (ATOMIC_DEC(&bat->cs.refcnt) > 0)
		return;
	if (bat->next)
		destroy_storage(bat->next);
	destroy_segments(bat->segs);
	if (bat->cs.uibid)
		temp_destroy(bat->cs.uibid);
	if (bat->cs.uvbid)
		temp_destroy(bat->cs.uvbid);
	if (bat->cs.bid)
		temp_destroy(bat->cs.bid);
	bat->cs.bid = bat->cs.uibid = bat->cs.uvbid = 0;
	_DELETE(bat);
}

static int
segments_conflict(sql_trans *tr, segments *segs, int uncommitted)
{
	if (uncommitted) {
		for (segment *s = segs->h; s; s = ATOMIC_PTR_GET(&s->next))
			if (!VALID_4_READ(s->ts,tr))
				return 1;
	} else {
		for (segment *s = segs->h; s; s = ATOMIC_PTR_GET(&s->next))
			if (s->ts < TRANSACTION_ID_BASE && !VALID_4_READ(s->ts,tr))
				return 1;
	}

	return 0;
}

static int clear_storage(sql_trans *tr, sql_table *t, storage *s);

storage *
bind_del_data(sql_trans *tr, sql_table *t, bool *clear)
{
	storage *obat;

	obat = ATOMIC_PTR_GET(&t->data);

	if (obat->cs.ts != tr->tid)
		if (!tr->parent || !tr_version_of_parent(tr, obat->cs.ts))
			if (obat->cs.ts >= TRANSACTION_ID_BASE) {
				/* abort */
				if (clear)
					*clear = true;
				return NULL;
			}

	if (!clear)
		return obat;

	/* remainder is only to handle clear */
	if (segments_conflict(tr, obat->segs, 1)) {
		*clear = true;
		return NULL;
	}
	if (!(obat = timestamp_storage(tr, ATOMIC_PTR_GET(&t->data))))
		return NULL;
	storage *bat = ZNEW(storage);
	if (!bat)
		return NULL;
	ATOMIC_INIT(&bat->cs.refcnt, 1);
	if (dup_storage(tr, obat, bat) != LOG_OK) {
		destroy_storage(bat);
		return NULL;
	}
	bat->cs.cleared = true;
	bat->cs.ts = tr->tid;
	/* only one writer else abort */
	bat->next = obat;
	if (!ATOMIC_PTR_CAS(&t->data, (void**)&bat->next, bat)) {
		bat->next = NULL;
		destroy_storage(bat);
		if (clear)
			*clear = true;
		return NULL;
	}
	return bat;
}

static int
delete_tab(sql_trans *tr, sql_table * t, void *ib, bool isbat)
{
	int ok = LOG_OK;
	BAT *b = ib;
	storage *bat;

	if (isbat && !BATcount(b))
		return ok;

	if (t == NULL)
		return LOG_ERR;

	if ((bat = bind_del_data(tr, t, NULL)) == NULL)
		return LOG_ERR;

	if (isbat)
		ok = storage_delete_bat(tr, t, bat, ib);
	else
		ok = storage_delete_val(tr, t, bat, *(oid*)ib);
	return ok;
}

static size_t
dcount_col(sql_trans *tr, sql_column *c)
{
	sql_delta *b;

	if (!isTable(c->t))
		return 0;
	b = col_timestamp_delta(tr, c);
	if (!b)
		return 1;

	storage *s = ATOMIC_PTR_GET(&c->t->data);
	if (!s || !s->segs->t)
		return 1;
	size_t cnt = s->segs->t->end;
	if (cnt) {
		BAT *v = cs_bind_bat( &b->cs, QUICK, cnt, false);
		size_t dcnt = 0;

		if (v)
			dcnt = BATguess_uniques(v, NULL);
		return dcnt;
	}
	return cnt;
}

static int
set_stats_col(sql_trans *tr, sql_column *c, double *unique_est, char *min, char *max)
{
	int ok = 0;
	assert(tr->active);
	if (!c || !ATOMIC_PTR_GET(&c->data) || !isTable(c->t) || !c->t->s)
		return 0;
	lock_column(tr->store, c->base.id);
	if (unique_est) {
		sql_delta *d;
		if ((d = ATOMIC_PTR_GET(&c->data)) && d->cs.st == ST_DEFAULT) {
			BAT *b;
			if ((b = bind_col_no_view(tr, c, RDONLY))) {
				MT_lock_set(&b->theaplock);
				b->tunique_est = *unique_est;
				MT_lock_unset(&b->theaplock);
				bat_destroy(b);
			}
		}
	}
	if (min) {
		_DELETE(c->min);
		size_t minlen = ATOMlen(c->type.type->localtype, min);
		if ((c->min = GDKmalloc(minlen)) != NULL) {
			memcpy(c->min, min, minlen);
			ok = 1;
		}
	}
	if (max) {
		_DELETE(c->max);
		size_t maxlen = ATOMlen(c->type.type->localtype, max);
		if ((c->max = GDKmalloc(maxlen)) != NULL) {
			memcpy(c->max, max, maxlen);
			ok = 1;
		}
	}
	unlock_column(tr->store, c->base.id);
	return ok;
}

static int
min_max_col(sql_trans *tr, sql_column *c)
{
	int ok = 0;
	BAT *b = NULL;
	sql_delta *d = NULL;

	assert(tr->active);
	if (!c || !ATOMIC_PTR_GET(&c->data) || !isTable(c->t) || !c->t->s)
		return 0;
	if (c->min && c->max)
		return 1;
	if ((d = ATOMIC_PTR_GET(&c->data))) {
		if (d->cs.st == ST_FOR)
			return 0;
		int access = d->cs.st == ST_DICT ? RD_EXT : RDONLY;
		lock_column(tr->store, c->base.id);
		if (c->min && c->max) {
			unlock_column(tr->store, c->base.id);
			return 1;
		}
		_DELETE(c->min);
		_DELETE(c->max);
		if ((b = bind_col_no_view(tr, c, access))) {
			BATiter bi = bat_iterator(b);
			if (bi.minpos != BUN_NONE && bi.maxpos != BUN_NONE) {
				const void *nmin = BUNtail(bi, bi.minpos), *nmax = BUNtail(bi, bi.maxpos);
				size_t minlen = ATOMlen(bi.type, nmin), maxlen = ATOMlen(bi.type, nmax);

				if (!(c->min = GDKmalloc(minlen)) || !(c->max = GDKmalloc(maxlen))) {
					_DELETE(c->min);
					_DELETE(c->max);
				} else {
					memcpy(c->min, nmin, minlen);
					memcpy(c->max, nmax, maxlen);
					ok = 1;
				}
			}
			bat_iterator_end(&bi);
			bat_destroy(b);
		}
		unlock_column(tr->store, c->base.id);
	}
	return ok;
}

static size_t
count_segs(segment *s)
{
	size_t nr = 0;

	for( ; s; s = ATOMIC_PTR_GET(&s->next))
		nr++;
	return nr;
}

static size_t
count_del(sql_trans *tr, sql_table *t, int access)
{
	storage *d;

	if (!isTable(t))
		return 0;
	d = tab_timestamp_storage(tr, t);
	if (!d)
		return 0;
	if (access == RD_UPD_ID)
		return d->cs.ucnt;
	if (access == RD_INS)
		return count_inserts(d->segs->h, tr);
	if (access == CNT_ACTIVE) /* special case for counting the number of segments */
		return count_segs(d->segs->h);
	return count_deletes(d->segs->h, tr);
}

static int
sorted_col(sql_trans *tr, sql_column *col)
{
	int sorted = 0;

	assert(tr->active);
	if (!isTable(col->t) || !col->t->s)
		return 0;

	if (col && ATOMIC_PTR_GET(&col->data) && !col->storage_type /* no order on dict compressed tables */) {
		BAT *b = bind_col(tr, col, QUICK);

		if (b)
			sorted = b->tsorted || b->trevsorted;
	}
	return sorted;
}

static int
unique_col(sql_trans *tr, sql_column *col)
{
	int distinct = 0;

	assert(tr->active);
	if (!isTable(col->t) || !col->t->s)
		return 0;

	if (col && ATOMIC_PTR_GET(&col->data)) {
		BAT *b = bind_col(tr, col, QUICK);

		if (b)
			distinct = b->tkey;
	}
	return distinct;
}

static int
double_elim_col(sql_trans *tr, sql_column *col)
{
	int de = 0;
	sql_delta *d;

	assert(tr->active);
	if (!isTable(col->t) || !col->t->s)
		return 0;

	if (col && (d=ATOMIC_PTR_GET(&col->data))!=NULL && col->storage_type) {
		if (d->cs.st == ST_DICT) {
			BAT *b = bind_col(tr, col, QUICK);
			if (b && b->ttype == TYPE_bte)
				de = 1;
			else if (b && b->ttype == TYPE_sht)
				de = 2;
		}
	} else if (col && ATOMstorage(col->type.type->localtype) == TYPE_str && ATOMIC_PTR_GET(&col->data)) {
		BAT *b = bind_col(tr, col, QUICK);

		if (b && ATOMstorage(b->ttype) == TYPE_str) { /* check double elimination */
			de = GDK_ELIMDOUBLES(b->tvheap);
			if (de)
				de = (int) ceil(b->tvheap->free / (double) GDK_VAROFFSET);
		}
		assert(de >= 0 && de <= 16);
	}
	return de;
}

static int
col_stats(sql_trans *tr, sql_column *c, bool *nonil, bool *unique, double *unique_est, ValPtr min, ValPtr max)
{
	int ok = 0;
	BAT *b = NULL, *off = NULL;
	sql_delta *d = NULL;

	(void) tr;
	assert(tr->active);
	*nonil = false;
	*unique = false;
	*unique_est = 0.0;
	if (!c || !isTable(c->t) || !c->t->s)
		return ok;

	if ((d = ATOMIC_PTR_GET(&c->data))) {
		if (d->cs.st == ST_FOR) {
			*nonil = true; /* TODO for min/max. I will do it later */
			return ok;
		}
		int eclass = c->type.type->eclass;
		int access = d->cs.st == ST_DICT ? RD_EXT : RDONLY;
		if ((b = bind_col_no_view(tr, c, access))) {
			BATiter bi = bat_iterator(b);
			*nonil = bi.nonil && !bi.nil;

			if ((EC_NUMBER(eclass) || EC_VARCHAR(eclass) || EC_TEMP_NOFRAC(eclass) || eclass == EC_DATE) &&
				d->cs.ucnt == 0 && (bi.minpos != BUN_NONE || bi.maxpos != BUN_NONE)) {
				if (c->min && VALinit(NULL, min, bi.type, c->min))
					ok |= 1;
				else if (bi.minpos != BUN_NONE && VALinit(NULL, min, bi.type, BUNtail(bi, bi.minpos)))
					ok |= 1;
				if (c->max && VALinit(NULL, max, bi.type, c->max))
					ok |= 2;
				else if (bi.maxpos != BUN_NONE && VALinit(NULL, max, bi.type, BUNtail(bi, bi.maxpos)))
					ok |= 2;
			}
			if (d->cs.ucnt == 0) {
				if (d->cs.st == ST_DEFAULT) {
					*unique = bi.key;
					*unique_est = bi.unique_est;
					if (*unique_est == 0)
						*unique_est = (double)BATguess_uniques(b,NULL);
				} else if (d->cs.st == ST_DICT && (off = bind_col_no_view(tr, c, QUICK))) {
					/* for dict, check the offsets bat for uniqueness */
					MT_lock_set(&off->theaplock);
					*unique = off->tkey;
					*unique_est = off->tunique_est;
					MT_lock_unset(&off->theaplock);
				}
			}
			bat_iterator_end(&bi);
			bat_destroy(b);
<<<<<<< HEAD
			if (*nonil && d->cs.ucnt > 0) {
				/* This could use a quick descriptor */
				if (!(upv = bind_col_no_view(tr, c, RD_UPD_VAL))) {
					*nonil = false;
				} else {
					MT_lock_set(&upv->theaplock);
					*nonil &= upv->tnonil && !upv->tnil;
					MT_lock_unset(&upv->theaplock);
					bat_destroy(upv);
				}
			}
=======
			if (*nonil && d->cs.ucnt > 0)
				*nonil = false;
>>>>>>> 0a946052
		}
	}
	return ok;
}

static int
col_set_range(sql_trans *tr, sql_column *col, sql_part *pt, bool add_range)
{
	assert(tr->active);
	if (!isTable(col->t) || !col->t->s)
		return LOG_OK;

	if (col && ATOMIC_PTR_GET(&col->data)) {
		BAT *b = bind_col(tr, col, QUICK);

		if (b) { /* add props for ranges [min, max> */
			MT_lock_set(&b->theaplock);
			if (add_range) {
				BATsetprop_nolock(b, GDK_MIN_BOUND, b->ttype, pt->part.range.minvalue);
				if (ATOMcmp(b->ttype, pt->part.range.maxvalue, ATOMnilptr(b->ttype)) != 0)
					BATsetprop_nolock(b, GDK_MAX_BOUND, b->ttype, pt->part.range.maxvalue);
				else
					BATrmprop_nolock(b, GDK_MAX_BOUND);
				if (!pt->with_nills || !col->null)
					BATsetprop_nolock(b, GDK_NOT_NULL, b->ttype, ATOMnilptr(b->ttype));
			} else {
				BATrmprop_nolock(b, GDK_MIN_BOUND);
				BATrmprop_nolock(b, GDK_MAX_BOUND);
				BATrmprop_nolock(b, GDK_NOT_NULL);
			}
			MT_lock_unset(&b->theaplock);
		}
	}
	return LOG_OK;
}

static int
col_not_null(sql_trans *tr, sql_column *col, bool not_null)
{
	assert(tr->active);
	if (!isTable(col->t) || !col->t->s)
		return LOG_OK;

	if (col && ATOMIC_PTR_GET(&col->data)) {
		BAT *b = bind_col(tr, col, QUICK);

		if (b) { /* add props for ranges [min, max> */
			if (not_null) {
				BATsetprop(b, GDK_NOT_NULL, b->ttype, ATOMnilptr(b->ttype));
			} else {
				BATrmprop(b, GDK_NOT_NULL);
			}
		}
	}
	return LOG_OK;
}

static int
swap_bats(sql_trans *tr, sql_column *col, BAT *bn)
{
	bool update_conflict = false;

	if (segments_in_transaction(tr, col->t))
		return LOG_CONFLICT;

	sql_delta *d = NULL, *odelta = ATOMIC_PTR_GET(&col->data);

	if ((d = bind_col_data(tr, col, &update_conflict)) == NULL)
		return update_conflict ? LOG_CONFLICT : LOG_ERR;
	assert(d && d->cs.ts == tr->tid);
	if (odelta != d)
		trans_add_obj(tr, &col->base, d, &tc_gc_col, &commit_update_col, NOT_TO_BE_LOGGED(col->t)?NULL:&log_update_col);
	if (d->cs.bid)
		temp_destroy(d->cs.bid);
	if (d->cs.uibid)
		temp_destroy(d->cs.uibid);
	if (d->cs.uvbid)
		temp_destroy(d->cs.uvbid);
	bat_set_access(bn, BAT_READ);
	d->cs.bid = temp_create(bn);
	d->cs.uibid = 0;
	d->cs.uvbid = 0;
	d->cs.ucnt = 0;
	d->cs.cleared = true;
	d->cs.ts = tr->tid;
	ATOMIC_INIT(&d->cs.refcnt, 1);
	return LOG_OK;
}

static int
col_subtype(sql_trans *tr, sql_column *col, sql_subtype *t)
{
	int res = LOG_ERR;
	assert(tr->active);
	if (!isTable(col->t) || !col->t->s)
		return res;

	if (col && ATOMIC_PTR_GET(&col->data)) {
		BAT *b = bind_col(tr, col, RDONLY);

		if (!b)
			return res;

		BAT *bn = BATconvert(b, NULL /* could use tids, but need NILS */, t->type->localtype, col->type.scale, t->scale, t->type->eclass == EC_NUM ? 0 : t->digits);
		if (!bn)
			return res;
		BBPreclaim(b);
		b = COLcopy(bn, bn->ttype, true, PERSISTENT);
		BBPreclaim(bn);
		if ((bn = b) == NULL)
			return res;

		res = swap_bats(tr, col, bn);
		BBPreclaim(bn);
	}
	return res;
}

static int
load_cs(sql_trans *tr, column_storage *cs, int type, sqlid id)
{
	sqlstore *store = tr->store;
	int bid = log_find_bat(store->logger, id);
	if (bid <= 0)
		return LOG_ERR;
	cs->bid = temp_dup(bid);
	cs->ucnt = 0;
	cs->uibid = e_bat(TYPE_oid);
	cs->uvbid = e_bat(type);
	if (cs->uibid == BID_NIL || cs->uvbid == BID_NIL)
		return LOG_ERR;
	return LOG_OK;
}

static int
log_create_delta(sql_trans *tr, sql_delta *bat, sqlid id)
{
	int res = LOG_OK;
	gdk_return ok;
	BAT *b = temp_descriptor(bat->cs.bid);

	if (b == NULL)
		return LOG_ERR;

	if (!bat->cs.uibid)
		bat->cs.uibid = e_bat(TYPE_oid);
	if (!bat->cs.uvbid)
		bat->cs.uvbid = e_bat(b->ttype);
	if (bat->cs.uibid == BID_NIL || bat->cs.uvbid == BID_NIL)
		res = LOG_ERR;
	if (GDKinmemory(0)) {
		bat_destroy(b);
		return res;
	}

	bat_set_access(b, BAT_READ);
	sqlstore *store = tr->store;
	ok = log_bat_persists(store->logger, b, id);
	bat_destroy(b);
	if(res != LOG_OK)
		return res;
	return ok == GDK_SUCCEED ? LOG_OK : LOG_ERR;
}

static int
new_persistent_delta( sql_delta *bat)
{
	bat->cs.ucnt = 0;
	return LOG_OK;
}

static void
create_delta( sql_delta *d, BAT *b)
{
	bat_set_access(b, BAT_READ);
	d->cs.bid = temp_create(b);
	d->cs.uibid = d->cs.uvbid = 0;
	d->cs.ucnt = 0;
}

static bat
copyBat (bat i, int type, oid seq)
{
	BAT *b, *tb;
	bat res;

	if (!i)
		return i;
	tb = quick_descriptor(i);
	if (tb == NULL)
		return 0;
	b = BATconstant(seq, type, ATOMnilptr(type), BATcount(tb), PERSISTENT);
	if (b == NULL)
		return 0;

	bat_set_access(b, BAT_READ);

	res = temp_create(b);
	bat_destroy(b);
	return res;
}

static int
create_col(sql_trans *tr, sql_column *c)
{
	int ok = LOG_OK, new = 0;
	int type = c->type.type->localtype;
	sql_delta *bat = ATOMIC_PTR_GET(&c->data);

	if (!bat) {
		new = 1;
		bat = ZNEW(sql_delta);
		if (!bat)
			return LOG_ERR;
		ATOMIC_PTR_SET(&c->data, bat);
		ATOMIC_INIT(&bat->cs.refcnt, 1);
	}

	if (new)
		bat->cs.ts = tr->tid;

	if (!isNew(c)&& !isTempTable(c->t)){
		bat->cs.ts = tr->ts;
		ok = load_cs(tr, &bat->cs, type, c->base.id);
		if (ok == LOG_OK && c->storage_type) {
			if (strcmp(c->storage_type, "DICT") == 0) {
				sqlstore *store = tr->store;
				int bid = log_find_bat(store->logger, -c->base.id);
				if (bid <= 0)
					return LOG_ERR;
				bat->cs.ebid = temp_dup(bid);
				bat->cs.st = ST_DICT;
			} else if (strncmp(c->storage_type, "FOR", 3) == 0) {
				bat->cs.st = ST_FOR;
			}
		}
		return ok;
	} else if (bat && bat->cs.bid) {
		return new_persistent_delta(ATOMIC_PTR_GET(&c->data));
	} else {
		sql_column *fc = NULL;
		size_t cnt = 0;

		/* alter ? */
		if (!isTempTable(c->t) && ol_first_node(c->t->columns) && (fc = ol_first_node(c->t->columns)->data) != NULL) {
			storage *s = tab_timestamp_storage(tr, fc->t);
			if (s == NULL)
				return LOG_ERR;
			cnt = segs_end(s->segs, tr, c->t);
		}
		if (cnt && fc != c) {
			sql_delta *d = ATOMIC_PTR_GET(&fc->data);

			if (d->cs.bid) {
				bat->cs.bid = copyBat(d->cs.bid, type, 0);
				if(bat->cs.bid == BID_NIL)
					ok = LOG_ERR;
			}
			if (d->cs.uibid) {
				bat->cs.uibid = e_bat(TYPE_oid);
				if (bat->cs.uibid == BID_NIL)
					ok = LOG_ERR;
			}
			if (d->cs.uvbid) {
				bat->cs.uvbid = e_bat(type);
				if(bat->cs.uvbid == BID_NIL)
					ok = LOG_ERR;
			}
		} else {
			BAT *b = bat_new(type, c->t->sz, PERSISTENT);
			if (!b) {
				ok = LOG_ERR;
			} else {
				create_delta(ATOMIC_PTR_GET(&c->data), b);
				bat_destroy(b);
			}

			if (!new) {
				bat->cs.uibid = e_bat(TYPE_oid);
				if (bat->cs.uibid == BID_NIL)
					ok = LOG_ERR;
				bat->cs.uvbid = e_bat(type);
				if(bat->cs.uvbid == BID_NIL)
					ok = LOG_ERR;
			}
		}
		bat->cs.ucnt = 0;

		if (new && !isTempTable(c->t) && !isNew(c->t) /* alter */)
			trans_add_obj(tr, &c->base, bat, &tc_gc_col, &commit_create_col, &log_create_col);
	}
	return ok;
}

static int
log_create_col_(sql_trans *tr, sql_column *c)
{
	assert(!isTempTable(c->t));
	return log_create_delta(tr,  ATOMIC_PTR_GET(&c->data), c->base.id);
}

static int
log_create_col(sql_trans *tr, sql_change *change)
{
	return log_create_col_(tr, (sql_column*)change->obj);
}

static int
commit_create_delta( sql_trans *tr, sql_table *t, sql_base *base, sql_delta *delta, ulng commit_ts, ulng oldest)
{
	(void) t; // TODO transaction_layer_revamp: remove if unnecessary
	(void)oldest;
	assert(delta->cs.ts == tr->tid);
	delta->cs.ts = commit_ts;

	assert(delta->next == NULL);
	if (!delta->cs.merged)
		delta->nr_updates += merge_delta(delta);
	if (!tr->parent)
		base->new = 0;
	return LOG_OK;
}

static int
commit_create_col( sql_trans *tr, sql_change *change, ulng commit_ts, ulng oldest)
{
	sql_column *c = (sql_column*)change->obj;
	sql_delta *delta = ATOMIC_PTR_GET(&c->data);
	if (!tr->parent)
		c->base.new = 0;
	return commit_create_delta( tr, c->t, &c->base, delta, commit_ts, oldest);
}

/* will be called for new idx's and when new index columns are created */
static int
create_idx(sql_trans *tr, sql_idx *ni)
{
	int ok = LOG_OK, new = 0;
	sql_delta *bat = ATOMIC_PTR_GET(&ni->data);
	int type = TYPE_lng;

	if (oid_index(ni->type))
		type = TYPE_oid;

	if (!bat) {
		new = 1;
		bat = ZNEW(sql_delta);
		if (!bat)
			return LOG_ERR;
		ATOMIC_PTR_INIT(&ni->data, bat);
		ATOMIC_INIT(&bat->cs.refcnt, 1);
	}

	if (new)
		bat->cs.ts = tr->tid;

	if (!isNew(ni) && !isTempTable(ni->t)){
		bat->cs.ts = 1;
		return load_cs(tr, &bat->cs, type, ni->base.id);
	} else if (bat && bat->cs.bid && !isTempTable(ni->t)) {
		return new_persistent_delta(ATOMIC_PTR_GET(&ni->data));
	} else {
		sql_column *c = ol_first_node(ni->t->columns)->data;
		sql_delta *d = col_timestamp_delta(tr, c);

		if (d) {
			/* Here we also handle indices created through alter stmts */
			/* These need to be created aligned to the existing data */
			if (d->cs.bid) {
				bat->cs.bid = copyBat(d->cs.bid, type, 0);
				if(bat->cs.bid == BID_NIL)
					ok = LOG_ERR;
			}
		} else {
			return LOG_ERR;
		}

		bat->cs.ucnt = 0;

		if (!new) {
			bat->cs.uibid = e_bat(TYPE_oid);
			if (bat->cs.uibid == BID_NIL)
				ok = LOG_ERR;
			bat->cs.uvbid = e_bat(type);
			if(bat->cs.uvbid == BID_NIL)
				ok = LOG_ERR;
		}
		bat->cs.ucnt = 0;
		if (new && !isTempTable(ni->t) && !isNew(ni->t) /* alter */)
			trans_add_obj(tr, &ni->base, bat, &tc_gc_idx, &commit_create_idx, &log_create_idx);
	}
	return ok;
}

static int
log_create_idx_(sql_trans *tr, sql_idx *i)
{
	assert(!isTempTable(i->t));
	return log_create_delta(tr, ATOMIC_PTR_GET(&i->data), i->base.id);
}

static int
log_create_idx(sql_trans *tr, sql_change *change)
{
	return log_create_idx_(tr, (sql_idx*)change->obj);
}

static int
commit_create_idx( sql_trans *tr, sql_change *change, ulng commit_ts, ulng oldest)
{
	sql_idx *i = (sql_idx*)change->obj;
	sql_delta *delta = ATOMIC_PTR_GET(&i->data);
	if (!tr->parent)
		i->base.new = 0;
	return commit_create_delta( tr, i->t, &i->base, delta, commit_ts, oldest);
	return LOG_OK;
}

static int
load_storage(sql_trans *tr, sql_table *t, storage *s, sqlid id)
{
	int ok = load_cs(tr, &s->cs, TYPE_msk, id);
	BAT *b = NULL, *ib = NULL;

	if (ok != LOG_OK)
		return ok;
	if (!(b = temp_descriptor(s->cs.bid)))
		return LOG_ERR;
	ib = b;

	if ((b->ttype == TYPE_msk || mask_cand(b)) && !(b = BATunmask(b))) {
		bat_destroy(ib);
		return LOG_ERR;
	}

	if (BATcount(b)) {
		if (ok == LOG_OK && !(s->segs = new_segments(tr, BATcount(ib)))) {
			bat_destroy(ib);
			return LOG_ERR;
		}
		if (BATtdense(b)) {
			size_t start = b->tseqbase;
			size_t cnt = BATcount(b);
			ok = delete_range(tr, t, s, start, cnt);
		} else {
			assert(b->tsorted);
			BUN icnt = BATcount(b);
			BATiter bi = bat_iterator(b);
			size_t lcnt = 1;
			oid n;
			segment *seg = s->segs->h;
			if (complex_cand(b)) {
				oid o = * (oid *) Tpos(&bi, 0);
				n = o + 1;
				for (BUN i = 1; i < icnt; i++) {
					o = * (oid *) Tpos(&bi, i);
					if (o == n) {
						lcnt++;
						n++;
					} else {
						if ((ok = seg_delete_range(tr, t, s, &seg, n-lcnt, lcnt)) != LOG_OK)
							break;
						lcnt = 0;
					}
					if (!lcnt) {
						n = o + 1;
						lcnt = 1;
					}
				}
			} else {
				oid *o = bi.base;
				n = o[0]+1;
				for (size_t i=1; i<icnt; i++) {
					if (o[i] == n) {
						lcnt++;
						n++;
					} else {
						if ((ok = seg_delete_range(tr, t, s, &seg, n-lcnt, lcnt)) != LOG_OK)
							break;
						lcnt = 0;
					}
					if (!lcnt) {
						n = o[i]+1;
						lcnt = 1;
					}
				}
			}
			if (lcnt && ok == LOG_OK)
				ok = delete_range(tr, t, s, n-lcnt, lcnt);
			bat_iterator_end(&bi);
		}
		if (ok == LOG_OK)
			for (segment *seg = s->segs->h; seg; seg = ATOMIC_PTR_GET(&seg->next))
				if (seg->ts == tr->tid)
					seg->ts = 1;
	} else {
		if (ok == LOG_OK) {
			BAT *bb = quick_descriptor(s->cs.bid);

			if (!bb || !(s->segs = new_segments(tr, BATcount(bb)))) {
				ok = LOG_ERR;
			} else {
				segment *seg = s->segs->h;
				if (seg->ts == tr->tid)
					seg->ts = 1;
			}
		}
	}
	if (b != ib)
		bat_destroy(b);
	bat_destroy(ib);

	return ok;
}

static int
create_del(sql_trans *tr, sql_table *t)
{
	int ok = LOG_OK, new = 0;
	BAT *b;
	storage *bat = ATOMIC_PTR_GET(&t->data);

	if (!bat) {
		new = 1;
		bat = ZNEW(storage);
		if(!bat)
			return LOG_ERR;
		ATOMIC_PTR_INIT(&t->data, bat);
		ATOMIC_INIT(&bat->cs.refcnt, 1);
		bat->cs.ts = tr->tid;
	}

	if (!isNew(t) && !isTempTable(t)) {
		bat->cs.ts = tr->ts;
		return load_storage(tr, t, bat, t->base.id);
	} else if (bat->cs.bid) {
		return ok;
	} else {
		assert(!bat->segs);
		if (!(bat->segs = new_segments(tr, 0)))
			return LOG_ERR;

		b = bat_new(TYPE_msk, t->sz, PERSISTENT);
		if(b != NULL) {
			bat_set_access(b, BAT_READ);
			bat->cs.bid = temp_create(b);
			bat_destroy(b);
		} else {
			return LOG_ERR;
		}
		if (new)
			trans_add_obj(tr, &t->base, bat, &tc_gc_del, &commit_create_del, isTempTable(t) ? NULL : &log_create_del);
	}
	return ok;
}

static int
log_segment(sql_trans *tr, segment *s, sqlid id, size_t total)
{
	sqlstore *store = tr->store;
	msk m = s->deleted;
	return log_constant(store->logger, TYPE_msk, &m, id, s->start, s->end-s->start, total)==GDK_SUCCEED?LOG_OK:LOG_ERR;
}

static int
log_segments(sql_trans *tr, segments *segs, sqlid id)
{
	size_t total = 0;
	/* log segments */
	lock_table(tr->store, id);
	for (segment *seg = segs->h; seg; seg=ATOMIC_PTR_GET(&seg->next)) {
		if (seg->ts == tr->tid && seg->end-seg->start &&
			(ATOMIC_PTR_GET(&seg->next) || !seg->deleted || seg->ts != seg->oldts))
			total += seg->end-seg->start;
	}
	for (segment *seg = segs->h; seg; seg=ATOMIC_PTR_GET(&seg->next)) {
		unlock_table(tr->store, id);
		if (seg->ts == tr->tid && seg->end-seg->start &&
			(ATOMIC_PTR_GET(&seg->next) || !seg->deleted || seg->ts != seg->oldts)) {
			if (log_segment(tr, seg, id, total) != LOG_OK) {
				return LOG_ERR;
			}
		}
		lock_table(tr->store, id);
	}
	unlock_table(tr->store, id);
	return LOG_OK;
}

static int
log_create_storage(sql_trans *tr, storage *bat, sql_table *t)
{
	BAT *b;
	int ok = LOG_OK;

	if (GDKinmemory(0))
		return LOG_OK;

	b = temp_descriptor(bat->cs.bid);
	if (b == NULL)
		return LOG_ERR;

	sqlstore *store = tr->store;
	bat_set_access(b, BAT_READ);
	if (ok == LOG_OK)
		ok = (log_bat_persists(store->logger, b, t->base.id) == GDK_SUCCEED)?LOG_OK:LOG_ERR;
	if (ok == LOG_OK)
		ok = log_segments(tr, bat->segs, t->base.id);
	bat_destroy(b);
	return ok;
}

static int
log_create_del(sql_trans *tr, sql_change *change)
{
	int ok = LOG_OK;
	sql_table *t = (sql_table*)change->obj;

	if (t->base.deleted)
		return ok;
	assert(!isTempTable(t));
	ok = log_create_storage(tr, ATOMIC_PTR_GET(&t->data), t);
	if (ok == LOG_OK) {
		for(node *n = ol_first_node(t->columns); n && ok == LOG_OK; n = n->next) {
			sql_column *c = n->data;

			ok = log_create_col_(tr, c);
		}
		if (t->idxs) {
			for(node *n = ol_first_node(t->idxs); n && ok == LOG_OK; n = n->next) {
				sql_idx *i = n->data;

				if (ATOMIC_PTR_GET(&i->data))
					ok = log_create_idx_(tr, i);
			}
		}
	}
	return ok;
}

static int
commit_create_del( sql_trans *tr, sql_change *change, ulng commit_ts, ulng oldest)
{
	int ok = LOG_OK;
	sql_table *t = (sql_table*)change->obj;
	storage *dbat = ATOMIC_PTR_GET(&t->data);

	if (t->commit_action == CA_DELETE || t->commit_action == CA_DROP) {
		assert(isTempTable(t));
		if ((ok = clear_storage(tr, t, dbat)) == LOG_OK)
			if (commit_ts) dbat->segs->h->ts = commit_ts;
		return ok;
	}

	if (!commit_ts) /* rollback handled by ? */
		return ok;
	ok = segments2cs(tr, dbat->segs, &dbat->cs);
	assert(ok == LOG_OK);
	if (ok != LOG_OK)
		return ok;
	merge_segments(dbat, tr, change, commit_ts, commit_ts/* create is we are alone */ /*oldest*/);
	assert(dbat->cs.ts == tr->tid);
	dbat->cs.ts = commit_ts;
	if (ok == LOG_OK) {
		for(node *n = ol_first_node(t->columns); n && ok == LOG_OK; n = n->next) {
			sql_column *c = n->data;
			sql_delta *delta = ATOMIC_PTR_GET(&c->data);

			ok = commit_create_delta(tr, c->t, &c->base, delta, commit_ts, oldest);
		}
		if (t->idxs) {
			for(node *n = ol_first_node(t->idxs); n && ok == LOG_OK; n = n->next) {
				sql_idx *i = n->data;
				sql_delta *delta = ATOMIC_PTR_GET(&i->data);

				if (delta)
					ok = commit_create_delta(tr, i->t, &i->base, delta, commit_ts, oldest);
			}
		}
		if (!tr->parent)
			t->base.new = 0;
	}
	if (!tr->parent)
		t->base.new = 0;
	return ok;
}

static int
log_destroy_delta(sql_trans *tr, sql_delta *b, sqlid id)
{
	gdk_return ok = GDK_SUCCEED;

	sqlstore *store = tr->store;
	if (!GDKinmemory(0) && b && b->cs.bid)
		ok = log_bat_transient(store->logger, id);
	if (ok == GDK_SUCCEED && !GDKinmemory(0) && b && b->cs.ebid)
		ok = log_bat_transient(store->logger, -id);
	return ok == GDK_SUCCEED ? LOG_OK : LOG_ERR;
}

static int
destroy_col(sqlstore *store, sql_column *c)
{
	(void)store;
	if (ATOMIC_PTR_GET(&c->data))
		destroy_delta(ATOMIC_PTR_GET(&c->data), true);
	ATOMIC_PTR_SET(&c->data, NULL);
	return LOG_OK;
}

static int
log_destroy_col_(sql_trans *tr, sql_column *c)
{
	int ok = LOG_OK;
	assert(!isTempTable(c->t));
	if (!tr->parent) /* don't write save point commits */
		ok = log_destroy_delta(tr, ATOMIC_PTR_GET(&c->data), c->base.id);
	return ok;
}

static int
log_destroy_col(sql_trans *tr, sql_change *change)
{
	sql_column *c = (sql_column*)change->obj;
	int res = log_destroy_col_(tr, c);
	change->obj = NULL;
	column_destroy(tr->store, c);
	return res;
}

static int
destroy_idx(sqlstore *store, sql_idx *i)
{
	(void)store;
	if (ATOMIC_PTR_GET(&i->data))
		destroy_delta(ATOMIC_PTR_GET(&i->data), true);
	ATOMIC_PTR_SET(&i->data, NULL);
	return LOG_OK;
}

static int
log_destroy_idx_(sql_trans *tr, sql_idx *i)
{
	int ok = LOG_OK;
	assert(!isTempTable(i->t));
	if (ATOMIC_PTR_GET(&i->data)) {
		if (!tr->parent) /* don't write save point commits */
			ok = log_destroy_delta(tr, ATOMIC_PTR_GET(&i->data), i->base.id);
	}
	return ok;
}

static int
log_destroy_idx(sql_trans *tr, sql_change *change)
{
	sql_idx *i = (sql_idx*)change->obj;
	int res = log_destroy_idx_(tr, i);
	change->obj = NULL;
	idx_destroy(tr->store, i);
	return res;
}

static int
destroy_del(sqlstore *store, sql_table *t)
{
	(void)store;
	if (ATOMIC_PTR_GET(&t->data))
		destroy_storage(ATOMIC_PTR_GET(&t->data));
	ATOMIC_PTR_SET(&t->data, NULL);
	return LOG_OK;
}

static int
log_destroy_storage(sql_trans *tr, storage *bat, sqlid id)
{
	gdk_return ok = GDK_SUCCEED;

	sqlstore *store = tr->store;
	if (!GDKinmemory(0) && !tr->parent && /* don't write save point commits */
	    bat && bat->cs.bid)
		ok = log_bat_transient(store->logger, id);
	return ok == GDK_SUCCEED ? LOG_OK : LOG_ERR;
}

static int
log_destroy_del(sql_trans *tr, sql_change *change)
{
	int ok = LOG_OK;
	sql_table *t = (sql_table*)change->obj;

	assert(!isTempTable(t));
	ok = log_destroy_storage(tr, ATOMIC_PTR_GET(&t->data), t->base.id);
	return ok;
}

static int
commit_destroy_del( sql_trans *tr, sql_change *change, ulng commit_ts, ulng oldest)
{
	(void)tr;
	(void)change;
	(void)commit_ts;
	(void)oldest;
	if (commit_ts)
		change->handled = true;
	return 0;
}

static int
drop_del(sql_trans *tr, sql_table *t)
{
	int ok = LOG_OK;

	if (!isNew(t)) {
		storage *bat = ATOMIC_PTR_GET(&t->data);
		trans_add_obj(tr, &t->base, bat, &tc_gc_del, &commit_destroy_del, isTempTable(t) ? NULL : &log_destroy_del);
	}
	return ok;
}

static int
drop_col(sql_trans *tr, sql_column *c)
{
	assert(!isNew(c));
	sql_delta *d = ATOMIC_PTR_GET(&c->data);
	trans_add(tr, &c->base, d, &tc_gc_col, &commit_destroy_del, isTempTable(c->t) ? NULL : &log_destroy_col);
	return LOG_OK;
}

static int
drop_idx(sql_trans *tr, sql_idx *i)
{
	assert(!isNew(i));
	sql_delta *d = ATOMIC_PTR_GET(&i->data);
	trans_add(tr, &i->base, d, &tc_gc_idx, &commit_destroy_del, isTempTable(i->t) ? NULL : &log_destroy_idx);
	return LOG_OK;
}


static BUN
clear_cs(sql_trans *tr, column_storage *cs, bool renew, bool temp)
{
	BAT *b;
	BUN sz = 0;

	(void)tr;
	assert(cs->st == ST_DEFAULT || cs->st == ST_DICT || cs->st == ST_FOR);
	if (cs->bid && renew) {
		b = quick_descriptor(cs->bid);
		if (b) {
			sz += BATcount(b);
			if (cs->st == ST_DICT) {
				bat nebid = temp_copy(cs->ebid, true, temp); /* create empty copy */
				BAT *n = COLnew(0, TYPE_bte, 0, PERSISTENT);

				if (nebid == BID_NIL || !n) {
					temp_destroy(nebid);
					bat_destroy(n);
					return BUN_NONE;
				}
				temp_destroy(cs->ebid);
				cs->ebid = nebid;
				if (!temp)
					bat_set_access(n, BAT_READ);
				temp_destroy(cs->bid);
				cs->bid = temp_create(n); /* create empty copy */
				bat_destroy(n);
			} else {
				bat nbid = temp_copy(cs->bid, true, false); /* create empty copy */

				if (nbid == BID_NIL)
					return BUN_NONE;
				temp_destroy(cs->bid);
				cs->bid = nbid;
			}
		} else {
			return BUN_NONE;
		}
	}
	if (cs->uibid) {
		temp_destroy(cs->uibid);
		cs->uibid = 0;
	}
	if (cs->uvbid) {
		temp_destroy(cs->uvbid);
		cs->uvbid = 0;
	}
	cs->cleared = true;
	cs->ucnt = 0;
	return sz;
}

static BUN
clear_col(sql_trans *tr, sql_column *c, bool renew)
{
	bool update_conflict = false;
	sql_delta *delta, *odelta = ATOMIC_PTR_GET(&c->data);

	if ((delta = bind_col_data(tr, c, renew?&update_conflict:NULL)) == NULL)
		return update_conflict ? BUN_NONE - 1 : BUN_NONE;
	assert(c->t->persistence != SQL_DECLARED_TABLE);
	if (odelta != delta)
		trans_add_table(tr, &c->base, c->t, delta, &tc_gc_upd_col, &commit_update_col, NOT_TO_BE_LOGGED(c->t) ? NULL : &log_update_col);
	if (delta)
		return clear_cs(tr, &delta->cs, renew, isTempTable(c->t));
	return 0;
}

static BUN
clear_idx(sql_trans *tr, sql_idx *i, bool renew)
{
	bool update_conflict = false;
	sql_delta *delta, *odelta = ATOMIC_PTR_GET(&i->data);

	if (!isTable(i->t) || (hash_index(i->type) && list_length(i->columns) <= 1) || !idx_has_column(i->type))
		return 0;
	if ((delta = bind_idx_data(tr, i, renew?&update_conflict:NULL)) == NULL)
		return update_conflict ? BUN_NONE - 1 : BUN_NONE;
	assert(i->t->persistence != SQL_DECLARED_TABLE);
	if (odelta != delta)
		trans_add_table(tr, &i->base, i->t, delta, &tc_gc_upd_idx, &commit_update_idx, NOT_TO_BE_LOGGED(i->t) ? NULL : &log_update_idx);
	if (delta)
		return clear_cs(tr, &delta->cs, renew, isTempTable(i->t));
	return 0;
}

static int
clear_storage(sql_trans *tr, sql_table *t, storage *s)
{
	if (clear_cs(tr, &s->cs, true, isTempTable(t)) == BUN_NONE)
		return LOG_ERR;
	if (s->segs)
		destroy_segments(s->segs);
	if (!(s->segs = new_segments(tr, 0)))
		return LOG_ERR;
	return LOG_OK;
}


/*
 * Clear the table, in general this means replacing the storage,
 * but in case of earlier deletes (or inserts by this transaction), we only mark
 * all segments as deleted.
 * this function returns BUN_NONE on LOG_ERR and BUN_NONE - 1 on LOG_CONFLICT
 */
static BUN
clear_del(sql_trans *tr, sql_table *t, int in_transaction)
{
	int clear = !in_transaction, ok = LOG_OK;
	bool conflict = false;
	storage *bat;

	if ((bat = bind_del_data(tr, t, clear?&conflict:NULL)) == NULL)
		return conflict?BUN_NONE-1:BUN_NONE;

	if (!clear) {
		lock_table(tr->store, t->base.id);
		ok = delete_range(tr, t, bat, 0, bat->segs->t->end);
		unlock_table(tr->store, t->base.id);
	}
	assert(t->persistence != SQL_DECLARED_TABLE);
	if (!in_transaction)
		trans_add_obj(tr, &t->base, bat, &tc_gc_del, &commit_update_del, NOT_TO_BE_LOGGED(t) ? NULL : &log_update_del);
	if (ok == LOG_ERR)
		return BUN_NONE;
	if (ok == LOG_CONFLICT)
		return BUN_NONE - 1;
	return LOG_OK;
}

/* this function returns BUN_NONE on LOG_ERR and BUN_NONE - 1 on LOG_CONFLICT */
static BUN
clear_table(sql_trans *tr, sql_table *t)
{
	node *n = ol_first_node(t->columns);
	sql_column *c = n->data;
	storage *d = tab_timestamp_storage(tr, t);
	int in_transaction, clear;
	BUN sz, clear_ok;

	if (!d)
		return BUN_NONE;
	lock_table(tr->store, t->base.id);
	in_transaction = segments_in_transaction(tr, t);
	unlock_table(tr->store, t->base.id);
	clear = !in_transaction;
	sz = count_col(tr, c, CNT_ACTIVE);
	if ((clear_ok = clear_del(tr, t, in_transaction)) >= BUN_NONE - 1)
		return clear_ok;

	if (in_transaction)
		return sz;

	for (; n; n = n->next) {
		c = n->data;

		if ((clear_ok = clear_col(tr, c, clear)) >= BUN_NONE - 1)
			return clear_ok;
	}
	if (t->idxs) {
		for (n = ol_first_node(t->idxs); n; n = n->next) {
			sql_idx *ci = n->data;

			if (isTable(ci->t) && idx_has_column(ci->type) &&
				(clear_ok = clear_idx(tr, ci, clear)) >= BUN_NONE - 1)
				return clear_ok;
		}
	}
	if (clear) {
		d->segs->nr_reused = 0;
		ATOMIC_SET(&d->segs->deleted, 0);
	}
	return sz;
}

static int
tr_log_cs( sql_trans *tr, sql_table *t, column_storage *cs, segment *segs, sqlid id)
{
	sqlstore *store = tr->store;
	gdk_return ok = GDK_SUCCEED;

	(void) t;
	(void) segs;
	if (GDKinmemory(0))
		return LOG_OK;

	if (cs->cleared) {
		assert(cs->ucnt == 0);
		BAT *ins = temp_descriptor(cs->bid);
		if (!ins)
			return LOG_ERR;
		assert(!isEbat(ins));
		bat_set_access(ins, BAT_READ);
		ok = log_bat_persists(store->logger, ins, id);
		bat_destroy(ins);
		if (ok == GDK_SUCCEED && cs->ebid) {
			BAT *ins = temp_descriptor(cs->ebid);
			if (!ins)
				return LOG_ERR;
			assert(!isEbat(ins));
			bat_set_access(ins, BAT_READ);
			ok = log_bat_persists(store->logger, ins, -id);
			bat_destroy(ins);
		}
		return ok == GDK_SUCCEED ? LOG_OK : LOG_ERR;
	}

	assert(!isTempTable(t));

	if (ok == GDK_SUCCEED && cs->ucnt && cs->uibid) {
		BAT *ui = temp_descriptor(cs->uibid);
		BAT *uv = temp_descriptor(cs->uvbid);
		/* any updates */
		if (ui == NULL || uv == NULL) {
			ok = GDK_FAIL;
		} else if (BATcount(uv) > uv->batInserted || BATdirty(uv))
			ok = log_delta(store->logger, ui, uv, id);
		bat_destroy(ui);
		bat_destroy(uv);
	}
	return ok == GDK_SUCCEED ? LOG_OK : LOG_ERR;
}

static inline int
tr_log_table_start(sql_trans *tr, sql_table *t) {
	sqlstore *store = tr->store;
	return log_bat_group_start(store->logger, t->base.id) == GDK_SUCCEED? LOG_OK: LOG_ERR;
}

static inline int
tr_log_table_end(sql_trans *tr, sql_table *t) {
	sqlstore *store = tr->store;
	return log_bat_group_end(store->logger, t->base.id) == GDK_SUCCEED? LOG_OK: LOG_ERR;
}

static int
log_table_append(sql_trans *tr, sql_table *t, segments *segs)
{
	sqlstore *store = tr->store;
	gdk_return ok = GDK_SUCCEED;

	size_t end = segs_end(segs, tr, t);

	if (tr_log_table_start(tr, t) != LOG_OK)
		return LOG_ERR;

	size_t nr_appends = 0;

	lock_table(tr->store, t->base.id);
	for (segment *seg = segs->h; seg; seg=ATOMIC_PTR_GET(&seg->next)) {
		if (seg->ts == tr->tid && seg->end-seg->start && !seg->deleted)
			nr_appends += (seg->end - seg->start);
	}
	for (segment *seg = segs->h; seg; seg=ATOMIC_PTR_GET(&seg->next)) {
		unlock_table(tr->store, t->base.id);

		if (seg->ts == tr->tid && seg->end-seg->start && !seg->deleted) {
			if (log_segment(tr, seg, t->base.id, nr_appends) != LOG_OK)
				return LOG_ERR;
		}
		lock_table(tr->store, t->base.id);
	}
	unlock_table(tr->store, t->base.id);

	for (node *n = ol_first_node(t->columns); n && ok == GDK_SUCCEED; n = n->next) {
		sql_column *c = n->data;
		column_storage *cs = ATOMIC_PTR_GET(&c->data);

		if (cs->cleared) {
			ok = (tr_log_cs(tr, t, cs, NULL, c->base.id) == LOG_OK)? GDK_SUCCEED : GDK_FAIL;
			continue;
		}

		lock_table(tr->store, t->base.id);
		if (!cs->cleared) {
			for (segment *cur = segs->h; cur && ok == GDK_SUCCEED; cur = ATOMIC_PTR_GET(&cur->next)) {
				unlock_table(tr->store, t->base.id);
				if (cur->ts == tr->tid && !cur->deleted && cur->start < end) {
					/* append col*/
					BAT *ins = temp_descriptor(cs->bid);
					if (ins == NULL)
						return LOG_ERR;
					assert(BATcount(ins) >= cur->end);
					ok = log_bat(store->logger, ins, c->base.id, cur->start, cur->end-cur->start, nr_appends);
					bat_destroy(ins);
				}
				lock_table(tr->store, t->base.id);
			}
		}
		unlock_table(tr->store, t->base.id);

		if (ok == GDK_SUCCEED && cs->ebid) {
			BAT *ins = temp_descriptor(cs->ebid);
			if (ins == NULL)
				return LOG_ERR;
			if (BATcount(ins) > ins->batInserted)
				ok = log_bat(store->logger, ins, -c->base.id, ins->batInserted, BATcount(ins)-ins->batInserted, 0);
			BATcommit(ins, BATcount(ins));
			bat_destroy(ins);
		}
	}

	if (t->idxs) {
		for (node *n = ol_first_node(t->idxs); n && ok == GDK_SUCCEED; n = n->next) {
			sql_idx *i = n->data;

			if ((hash_index(i->type) && list_length(i->columns) <= 1) || !idx_has_column(i->type))
				continue;
			column_storage *cs = ATOMIC_PTR_GET(&i->data);

			if (cs) {
				if (cs->cleared) {
					ok = (tr_log_cs(tr, t, cs, NULL, i->base.id) == LOG_OK)? GDK_SUCCEED : GDK_FAIL;
					continue;
				}

				lock_table(tr->store, t->base.id);
				for (segment *cur = segs->h; cur && ok == GDK_SUCCEED; cur = ATOMIC_PTR_GET(&cur->next)) {
					unlock_table(tr->store, t->base.id);
					if (cur->ts == tr->tid && !cur->deleted && cur->start < end) {
						/* append idx */
						BAT *ins = temp_descriptor(cs->bid);
						if (ins == NULL)
							return LOG_ERR;
						assert(BATcount(ins) >= cur->end);
						ok = log_bat(store->logger, ins, i->base.id, cur->start, cur->end-cur->start, nr_appends);
						bat_destroy(ins);
					}
					lock_table(tr->store, t->base.id);
				}
				unlock_table(tr->store, t->base.id);
			}
		}
	}

	if (ok != GDK_SUCCEED || tr_log_table_end(tr, t) != LOG_OK)
		return LOG_ERR;

	return LOG_OK;
}

static int
log_storage(sql_trans *tr, sql_table *t, storage *s)
{
	int ok = LOG_OK;
	bool cleared = s->cs.cleared;
	if (ok == LOG_OK && cleared)
		ok =  tr_log_cs(tr, t, &s->cs, s->segs->h, t->base.id);
	if (ok == LOG_OK)
		ok = log_segments(tr, s->segs, t->base.id);
	if (ok == LOG_OK && !cleared)
		ok = log_table_append(tr, t, s->segs);
	return ok;
}

static void
merge_cs( column_storage *cs, const char* caller)
{
	if (cs->bid && cs->ucnt) {
		BAT *cur = temp_descriptor(cs->bid);
		BAT *ui = temp_descriptor(cs->uibid);
		BAT *uv = temp_descriptor(cs->uvbid);

		if (!cur || !ui || !uv) {
			bat_destroy(ui);
			bat_destroy(uv);
			bat_destroy(cur);
			GDKfatal(FATAL_MERGE_FAILURE, caller);
			return;
		}
		assert(BATcount(ui) == BATcount(uv));

		/* any updates */
		assert(!isEbat(cur));
		if (BATreplace(cur, ui, uv, true) != GDK_SUCCEED) {
			bat_destroy(ui);
			bat_destroy(uv);
			bat_destroy(cur);
			GDKfatal(FATAL_MERGE_FAILURE, caller);
			return;
		}
		/* cleanup the old deltas */
		temp_destroy(cs->uibid);
		temp_destroy(cs->uvbid);
		cs->uibid = e_bat(TYPE_oid);
		cs->uvbid = e_bat(cur->ttype);
		assert(cs->uibid != BID_NIL && cs->uvbid != BID_NIL); // Should be pre-allocated.
		cs->ucnt = 0;
		bat_destroy(ui);
		bat_destroy(uv);
		bat_destroy(cur);
	}
	cs->cleared = false;
	cs->merged = true;
	return;
}

static lng
merge_delta( sql_delta *obat)
{
	lng res = 0;
	if (obat && obat->next && !obat->cs.merged)
		res += merge_delta(obat->next);
	res += obat->cs.ucnt;
	merge_cs(&obat->cs, __func__);
	return res;
}

static void
merge_storage(storage *tdb)
{
	merge_cs(&tdb->cs, __func__);

	if (tdb->next) {
		destroy_storage(tdb->next);
		tdb->next = NULL;
	}
}

static sql_delta *
savepoint_commit_delta( sql_delta *delta, ulng commit_ts)
{
	/* commit ie copy back to the parent transaction */
	if (delta && delta->cs.ts == commit_ts && delta->next) {
		sql_delta *od = delta->next;
		if (od->cs.ts == commit_ts) {
			sql_delta t = *od, *n = od->next;
			*od = *delta;
			od->next = n;
			*delta = t;
			delta->next = NULL;
			destroy_delta(delta, true);
			return od;
		}
	}
	return delta;
}

static int
log_update_col( sql_trans *tr, sql_change *change)
{
	sql_column *c = (sql_column*)change->obj;
	assert(!isTempTable(c->t));

	if (isDeleted(c->t)) {
		change->handled = true;
		return LOG_OK;
	}

	if (!isDeleted(c->t) && !tr->parent) {/* don't write save point commits */
		storage *s = ATOMIC_PTR_GET(&c->t->data);
		sql_delta *d = ATOMIC_PTR_GET(&c->data);
		return tr_log_cs(tr, c->t, &d->cs, s->segs->h, c->base.id);
	}
	return LOG_OK;
}

static int
tc_gc_rollbacked( sql_store Store, sql_change *change, ulng oldest)
{
	sqlstore *store = Store;

	sql_delta *d = (sql_delta*)change->data;
	if (d->cs.ts < oldest) {
		destroy_delta(d, false);
		if (change->commit == &commit_update_idx)
			table_destroy(store, ((sql_idx*)change->obj)->t);
		else
			table_destroy(store, ((sql_column*)change->obj)->t);
		return 1;
	}
	if (d->cs.ts > TRANSACTION_ID_BASE)
		d->cs.ts = store_get_timestamp(store) + 1;
	return 0;
}

static int
tc_gc_rollbacked_storage( sql_store Store, sql_change *change, ulng oldest)
{
	sqlstore *store = Store;

	storage *d = (storage*)change->data;
	if (d->cs.ts < oldest) {
		destroy_storage(d);
		table_destroy(store, (sql_table*)change->obj);
		return 1;
	}
	if (d->cs.ts > TRANSACTION_ID_BASE)
		d->cs.ts = store_get_timestamp(store) + 1;
	return 0;
}

static int
commit_update_delta( sql_trans *tr, sql_change *change, sql_table* t, sql_base* base, ATOMIC_PTR_TYPE* data, int type, ulng commit_ts, ulng oldest)
{
	(void) type; // TODO transaction_layer_revamp remove if remains unused

	sql_delta *delta = ATOMIC_PTR_GET(data), *idelta = delta;

	if (t->commit_action == CA_DELETE || t->commit_action == CA_DROP) {
		int ok = LOG_OK;
		assert(isTempTable(t));
		if (clear_cs(tr, &delta->cs, true, isTempTable(t)) == BUN_NONE)
			ok = LOG_ERR; /* CA_DELETE as CA_DROP's are gone already (or for globals are equal to a CA_DELETE) */
		if (!tr->parent)
			t->base.new = base->new = 0;
		change->handled = true;
		return ok;
	}

	if (commit_ts)
		delta->cs.ts = commit_ts;
	if (!commit_ts) { /* rollback */
		sql_delta *d = change->data, *o = ATOMIC_PTR_GET(data);

		if (change->ts && t->base.new) /* handled by create col */
			return LOG_OK;
		if (o != d) {
			while(o && o->next != d)
				o = o->next;
		}
		if (o == ATOMIC_PTR_GET(data))
			ATOMIC_PTR_SET(data, d->next);
		else
			o->next = d->next;
		d->next = NULL;
		change->cleanup = &tc_gc_rollbacked;
	} else if (!tr->parent) {
		/* merge deltas */
		while (delta && delta->cs.ts > oldest)
			delta = delta->next;
		if (delta && !delta->cs.merged && delta->cs.ts <= oldest) {
			lock_column(tr->store, base->id); /* lock for concurrent updates (appends) */
			idelta->nr_updates += merge_delta(delta);
			unlock_column(tr->store, base->id);
		}
	} else if (tr->parent) /* move delta into older and cleanup current save points */
		ATOMIC_PTR_SET(data, savepoint_commit_delta(delta, commit_ts));
	return LOG_OK;
}

static int
commit_update_col( sql_trans *tr, sql_change *change, ulng commit_ts, ulng oldest)
{

	sql_column *c = (sql_column*)change->obj;
	sql_base* base = &c->base;
	sql_table* t = c->t;
	ATOMIC_PTR_TYPE* data = &c->data;
	int type = c->type.type->localtype;

	if (change->handled || isDeleted(c->t))
		return LOG_OK;

	return commit_update_delta(tr, change, t, base, data, type, commit_ts, oldest);
}

static int
log_update_idx( sql_trans *tr, sql_change *change)
{
	sql_idx *i = (sql_idx*)change->obj;
	assert(!isTempTable(i->t));

	if (isDeleted(i->t)) {
		change->handled = true;
		return LOG_OK;
	}

	if (!isDeleted(i->t) && !tr->parent) { /* don't write save point commits */
		storage *s = ATOMIC_PTR_GET(&i->t->data);
		sql_delta *d = ATOMIC_PTR_GET(&i->data);
		return tr_log_cs(tr, i->t, &d->cs, s->segs->h, i->base.id);
	}
	return LOG_OK;
}

static int
commit_update_idx( sql_trans *tr, sql_change *change, ulng commit_ts, ulng oldest)
{
	sql_idx *i = (sql_idx*)change->obj;
	sql_base* base = &i->base;
	sql_table* t = i->t;
	ATOMIC_PTR_TYPE* data = &i->data;
	int type = (oid_index(i->type))?TYPE_oid:TYPE_lng;

	if (change->handled || isDeleted(i->t))
		return LOG_OK;

	return commit_update_delta(tr, change, t, base, data, type, commit_ts, oldest);
}

static storage *
savepoint_commit_storage( storage *dbat, ulng commit_ts)
{
	if (dbat && dbat->cs.ts == commit_ts && dbat->next) {
		storage *od = dbat->next;
		if (od->cs.ts == commit_ts) {
			storage t = *od, *n = od->next;
			*od = *dbat;
			od->next = n;
			*dbat = t;
			dbat->next = NULL;
			destroy_storage(dbat);
			return od;
		}
	}
	return dbat;
}

static int
log_update_del( sql_trans *tr, sql_change *change)
{
	sql_table *t = (sql_table*)change->obj;
	assert(!isTempTable(t));

	if (isDeleted(t)) {
		change->handled = true;
		return LOG_OK;
	}

	if (!isDeleted(t) && !tr->parent) /* don't write save point commits */
		return log_storage(tr, t, ATOMIC_PTR_GET(&t->data));
	return LOG_OK;
}

static int
commit_update_del( sql_trans *tr, sql_change *change, ulng commit_ts, ulng oldest)
{
	int ok = LOG_OK;
	sql_table *t = (sql_table*)change->obj;
	storage *dbat = ATOMIC_PTR_GET(&t->data);

	if (change->handled || isDeleted(t))
		return ok;

	if (t->commit_action == CA_DELETE || t->commit_action == CA_DROP) {
		assert(isTempTable(t));
		if ((ok = clear_storage(tr, t, dbat)) == LOG_OK)
			if (commit_ts) dbat->segs->h->ts = commit_ts;
		change->handled = true;
		return ok;
	}

	lock_table(tr->store, t->base.id);
	if (!commit_ts) { /* rollback */
		if (dbat->cs.ts == tr->tid) {
			if (change->ts && t->base.new) { /* handled by the create table */
				unlock_table(tr->store, t->base.id);
				return ok;
			}
			storage *d = change->data, *o = ATOMIC_PTR_GET(&t->data);

			if (o != d) {
				while(o && o->next != d)
					o = o->next;
			}
			if (o == ATOMIC_PTR_GET(&t->data)) {
				assert(d->next);
				ATOMIC_PTR_SET(&t->data, d->next);
			} else
				o->next = d->next;
			d->next = NULL;
			change->cleanup = &tc_gc_rollbacked_storage;
		} else
			rollback_segments(dbat->segs, tr, change, oldest);
	} else if (ok == LOG_OK && !tr->parent) {
		if (dbat->cs.ts == tr->tid) /* cleared table */
			dbat->cs.ts = commit_ts;

		ok = segments2cs(tr, dbat->segs, &dbat->cs);
		if (ok == LOG_OK) {
			merge_segments(dbat, tr, change, commit_ts, oldest);
			if (oldest == commit_ts)
				merge_storage(dbat);
		}
		if (dbat)
			dbat->cs.cleared = false;
	} else if (ok == LOG_OK && tr->parent) {/* cleanup older save points */
		merge_segments(dbat, tr, change, commit_ts, oldest);
		ATOMIC_PTR_SET(&t->data, savepoint_commit_storage(dbat, commit_ts));
		storage *s = change->data;
		if (s->cs.ts == tr->tid)
			s->cs.ts = commit_ts;
	}
	unlock_table(tr->store, t->base.id);
	return ok;
}

/* only rollback (content version) case for now */
static int
tc_gc_col( sql_store Store, sql_change *change, ulng oldest)
{
	sqlstore *store = Store;
	sql_column *c = (sql_column*)change->obj;

	if (!c) /* cleaned earlier */
		return 1;

	if (change->handled || isDeleted(c->t)) {
		column_destroy(store, c);
		return 1;
	}

	/* savepoint commit (did it merge ?) */
	if (ATOMIC_PTR_GET(&c->data) != change->data) { /* data is freed by commit */
		column_destroy(store, c);
		return 1;
	}
	if (oldest && oldest >= TRANSACTION_ID_BASE) /* cannot cleanup older stuff on savepoint commits */
		return 0;
	sql_delta *d = (sql_delta*)change->data, *id = d;
	if (d && d->next) {

		if (d->cs.ts > oldest)
			return LOG_OK; /* cannot cleanup yet */

		// d is oldest reachable delta
		if (d->cs.merged && d->next) { // Unreachable can immediately be destroyed.
			destroy_delta(d->next, true);
			d->next = NULL;
		}
		lock_column(store, c->base.id); /* lock for concurrent updates (appends) */
		id->nr_updates += merge_delta(d);
		unlock_column(store, c->base.id);
	}
	column_destroy(store, c);
	return 1;
}

static int
tc_gc_upd_col( sql_store Store, sql_change *change, ulng oldest)
{
	sqlstore *store = Store;
	sql_column *c = (sql_column*)change->obj;

	if (!c) /* cleaned earlier */
		return 1;

	if (change->handled || isDeleted(c->t)) {
		table_destroy(store, c->t);
		return 1;
	}

	/* savepoint commit (did it merge ?) */
	if (ATOMIC_PTR_GET(&c->data) != change->data) { /* data is freed by commit */
		table_destroy(store, c->t);
		return 1;
	}
	if (oldest && oldest >= TRANSACTION_ID_BASE) /* cannot cleanup older stuff on savepoint commits */
		return 0;
	sql_delta *d = (sql_delta*)change->data, *id = d;
	if (d && d->next) {

		if (d->cs.ts > oldest)
			return LOG_OK; /* cannot cleanup yet */

		// d is oldest reachable delta
		if (d->cs.merged && d->next) { // Unreachable can immediately be destroyed.
			destroy_delta(d->next, true);
			d->next = NULL;
		}
		lock_column(store, c->base.id); /* lock for concurrent updates (appends) */
		id->nr_updates += merge_delta(d);
		unlock_column(store, c->base.id);
	}
	table_destroy(store, c->t);
	return 1;
}

static int
tc_gc_idx( sql_store Store, sql_change *change, ulng oldest)
{
	sqlstore *store = Store;
	sql_idx *i = (sql_idx*)change->obj;

	if (!i) /* cleaned earlier */
		return 1;

	if (change->handled || isDeleted(i->t)) {
		idx_destroy(store, i);
		return 1;
	}

	/* savepoint commit (did it merge ?) */
	if (ATOMIC_PTR_GET(&i->data) != change->data) { /* data is freed by commit */
		idx_destroy(store, i);
		return 1;
	}
	if (oldest && oldest >= TRANSACTION_ID_BASE) /* cannot cleanup older stuff on savepoint commits */
		return 0;
	sql_delta *d = (sql_delta*)change->data, *id = d;
	if (d && d->next) {
		if (d->cs.ts > oldest)
			return LOG_OK; /* cannot cleanup yet */

		// d is oldest reachable delta
		if (d->cs.merged && d->next) { // Unreachable can immediately be destroyed.
			destroy_delta(d->next, true);
			d->next = NULL;
		}
		lock_column(store, i->base.id); /* lock for concurrent updates (appends) */
		id->nr_updates += merge_delta(d);
		unlock_column(store, i->base.id);
	}
	idx_destroy(store, i);
	return 1;
}

static int
tc_gc_upd_idx( sql_store Store, sql_change *change, ulng oldest)
{
	sqlstore *store = Store;
	sql_idx *i = (sql_idx*)change->obj;

	if (!i) /* cleaned earlier */
		return 1;

	if (change->handled || isDeleted(i->t)) {
		table_destroy(store, i->t);
		return 1;
	}

	/* savepoint commit (did it merge ?) */
	if (ATOMIC_PTR_GET(&i->data) != change->data) { /* data is freed by commit */
		table_destroy(store, i->t);
		return 1;
	}
	if (oldest && oldest >= TRANSACTION_ID_BASE) /* cannot cleanup older stuff on savepoint commits */
		return 0;
	sql_delta *d = (sql_delta*)change->data, *id = d;
	if (d && d->next) {
		if (d->cs.ts > oldest)
			return LOG_OK; /* cannot cleanup yet */

		// d is oldest reachable delta
		if (d->cs.merged && d->next) { // Unreachable can immediately be destroyed.
			destroy_delta(d->next, true);
			d->next = NULL;
		}
		lock_column(store, i->base.id); /* lock for concurrent updates (appends) */
		id->nr_updates += merge_delta(d);
		unlock_column(store, i->base.id);
	}
	table_destroy(store, i->t);
	return 1;
}

static int
tc_gc_del( sql_store Store, sql_change *change, ulng oldest)
{
	sqlstore *store = Store;
	sql_table *t = (sql_table*)change->obj;

	if (change->handled || isDeleted(t)) {
		table_destroy(store, t);
		return 1;
	}
	/* savepoint commit (did it merge ?) */
	if (ATOMIC_PTR_GET(&t->data) != change->data) { /* data is freed by commit */
		table_destroy(store, t);
		return 1;
	}
	if (oldest && oldest >= TRANSACTION_ID_BASE) /* cannot cleanup older stuff on savepoint commits */
		return 0;
	storage *d = (storage*)change->data;
	if (d->next) {
		if (d->cs.ts > oldest)
			return LOG_OK; /* cannot cleanup yet */

		destroy_storage(d->next);
		d->next = NULL;
	}
	table_destroy(store, t);
	return 1;
}

static int
add_offsets(BUN slot, size_t nr, size_t total, BUN *offset, BAT **offsets)
{
	if (nr == 0)
		return LOG_OK;
	assert (nr > 0);
	if ((!offsets || !*offsets) && nr == total) {
		*offset = slot;
		return LOG_OK;
	}
	if (!*offsets) {
		*offsets = COLnew(0, TYPE_oid, total, SYSTRANS);
		if (!*offsets)
			return LOG_ERR;
	}
	oid *restrict dst = Tloc(*offsets, BATcount(*offsets));
	for(size_t i = 0; i < nr; i++)
		dst[i] = slot + i;
	(*offsets)->batCount += nr;
	(*offsets)->theap->dirty = true;
	return LOG_OK;
}

static int
claim_segmentsV2(sql_trans *tr, sql_table *t, storage *s, size_t cnt, BUN *offset, BAT **offsets, bool locked)
{
	assert(s->segs);
	ulng oldest = store_oldest(tr->store, NULL);
	BUN slot = 0;
	size_t total = cnt;

	if (!locked)
		lock_table(tr->store, t->base.id);
	int ok = LOG_OK;
	/* naive vacuum approach, iterator through segments, use deleted segments or create new segment at the end */
	if (ATOMIC_GET(&s->segs->deleted) != 0)
	for (segment *seg = s->segs->h, *p = NULL; seg && cnt && ok == LOG_OK; p = seg, seg = ATOMIC_PTR_GET(&seg->next)) {
		if (seg->deleted && seg->ts < oldest && seg->end > seg->start) { /* reuse old deleted or rolled back append */
			if ((seg->end - seg->start) >= cnt) {
				/* if previous is claimed before we could simply adjust the end/start */
				if (p && p->ts == tr->tid && !p->deleted) {
					slot = p->end;
					p->end += cnt;
					seg->start += cnt;
					if (add_offsets(slot, cnt, total, offset, offsets) != LOG_OK) {
						ok = LOG_ERR;
						break;
					}
					s->segs->nr_reused += cnt;
					ATOMIC_SUB(&s->segs->deleted, cnt);
					cnt = 0;
					break;
				}
				/* we claimed part of the old segment, the split off part needs to stay deleted */
				size_t rcnt = seg->end - seg->start;
				if (rcnt > cnt)
					rcnt = cnt;
				if ((seg=split_segment(s->segs, seg, p, tr, seg->start, rcnt, false)) == NULL) {
					ok = LOG_ERR;
					break;
				}
			}
			seg->ts = tr->tid;
			seg->deleted = false;
			slot = seg->start;
			if (add_offsets(slot, (seg->end-seg->start), total, offset, offsets) != LOG_OK) {
				ok = LOG_ERR;
				break;
			}
			size_t rcnt = seg->end - seg->start;
			s->segs->nr_reused += rcnt;
			cnt -= rcnt;
			ATOMIC_SUB(&s->segs->deleted, rcnt);
		}
	}
	if (ok == LOG_OK && cnt) {
		if (s->segs->t && s->segs->t->ts == tr->tid && !s->segs->t->deleted) {
			slot = s->segs->t->end;
			s->segs->t->end += cnt;
		} else {
			if (!(s->segs->t = new_segment(s->segs->t, tr, cnt))) {
				ok = LOG_ERR;
			} else {
				if (!s->segs->h)
					s->segs->h = s->segs->t;
				slot = s->segs->t->start;
			}
		}
		if (ok == LOG_OK)
			ok = add_offsets(slot, cnt, total, offset, offsets);
	}
	if (!locked)
		unlock_table(tr->store, t->base.id);

	if (ok == LOG_OK) {
		/* hard to only add this once per transaction (probably want to change to once per new segment) */
		trans_add_obj_(tr, &t->base, s, &tc_gc_del, &commit_update_del, NOT_TO_BE_LOGGED(t) ? NULL : &log_update_del);
		if (!NOT_TO_BE_LOGGED(t))
			tr->logchanges += (lng) total;
		if (*offsets) {
			BAT *pos = *offsets;
			assert(BATcount(pos) == total);
			BATsetcount(pos, total); /* set other properties */
			pos->tnil = false;
			pos->tnonil = true;
			pos->tkey = true;
			pos->tsorted = true;
			pos->trevsorted = false;
		}
	}
	return ok;
}

static int
claim_segments(sql_trans *tr, sql_table *t, storage *s, size_t cnt, BUN *offset, BAT **offsets, bool locked)
{
	if (cnt > 1 && offsets)
		return claim_segmentsV2(tr, t, s, cnt, offset, offsets, locked);
	assert(s->segs);
	ulng oldest = store_oldest(tr->store, NULL);
	BUN slot = 0;
	int reused = 0;

	if (!locked)
		lock_table(tr->store, t->base.id);
	int ok = LOG_OK;
	/* naive vacuum approach, iterator through segments, check for large enough deleted segments
	 * or create new segment at the end */
	if (ATOMIC_GET(&s->segs->deleted) != 0)
	for (segment *seg = s->segs->h, *p = NULL; seg && ok == LOG_OK; p = seg, seg = ATOMIC_PTR_GET(&seg->next)) {
		if (seg->deleted && seg->ts < oldest && (seg->end-seg->start) >= cnt) { /* reuse old deleted or rolled back append */

			if ((seg->end - seg->start) >= cnt) {

				/* if previous is claimed before we could simply adjust the end/start */
				if (p && p->ts == tr->tid && !p->deleted) {
					slot = p->end;
					p->end += cnt;
					seg->start += cnt;
					s->segs->nr_reused += cnt;
					ATOMIC_SUB(&s->segs->deleted, cnt);
					reused = 1;
					break;
				}
				/* we claimed part of the old segment, the split off part needs to stay deleted */
				if ((seg=split_segment(s->segs, seg, p, tr, seg->start, cnt, false)) == NULL) {
					ok = LOG_ERR;
					break;
				}
			}
			seg->ts = tr->tid;
			seg->deleted = false;
			slot = seg->start;
			s->segs->nr_reused += cnt;
			ATOMIC_SUB(&s->segs->deleted, cnt);
			reused = 1;
			break;
		}
	}
	if (ok == LOG_OK && !reused) {
		if (s->segs->t && s->segs->t->ts == tr->tid && !s->segs->t->deleted) {
			slot = s->segs->t->end;
			s->segs->t->end += cnt;
		} else {
			if (!(s->segs->t = new_segment(s->segs->t, tr, cnt))) {
				ok = LOG_ERR;
			} else {
				if (!s->segs->h)
					s->segs->h = s->segs->t;
				slot = s->segs->t->start;
			}
		}
	}
	if (!locked)
		unlock_table(tr->store, t->base.id);

	if (ok == LOG_OK) {
		/* hard to only add this once per transaction (probably want to change to once per new segment) */
		trans_add_obj_(tr, &t->base, s, &tc_gc_del, &commit_update_del, NOT_TO_BE_LOGGED(t) ? NULL : &log_update_del);
		if (!NOT_TO_BE_LOGGED(t))
			tr->logchanges += (lng) cnt;
		*offset = slot;
	}
	return ok;
}

/*
 * Claim cnt slots to store the tuples. The claim_tab should claim storage on the level
 * of the global transaction and mark the newly added storage slots unused on the global
 * level but used on the local transaction level. Besides this the local transaction needs
 * to update (and mark unused) any slot in between the old end and new slots.
 * */
static int
claim_tab(sql_trans *tr, sql_table *t, size_t cnt, BUN *offset, BAT **offsets)
{
	storage *s;

	/* we have a single segment structure for each persistent table
	 * for temporary tables each has its own */
	if ((s = bind_del_data(tr, t, NULL)) == NULL)
		return LOG_ERR;

	return claim_segments(tr, t, s, cnt, offset, offsets, false); /* find slot(s) */
}

/* some tables cannot be updated concurrently (user/roles etc) */
static int
key_claim_tab(sql_trans *tr, sql_table *t, size_t cnt, BUN *offset, BAT **offsets)
{
	storage *s;
	int res = 0;

	/* we have a single segment structure for each persistent table
	 * for temporary tables each has its own */
	if ((s = bind_del_data(tr, t, NULL)) == NULL)
		/* TODO check for other inserts ! */
		return LOG_ERR;

	lock_table(tr->store, t->base.id);
	if ((res = segments_conflict(tr, s->segs, 1))) {
		unlock_table(tr->store, t->base.id);
		return LOG_CONFLICT;
	}
	res = claim_segments(tr, t, s, cnt, offset, offsets, true); /* find slot(s) */
	unlock_table(tr->store, t->base.id);
	return res;
}

static int
tab_validate(sql_trans *tr, sql_table *t, int uncommitted)
{
	storage *s;
	int res = 0;

	if ((s = bind_del_data(tr, t, NULL)) == NULL)
		return LOG_ERR;

	lock_table(tr->store, t->base.id);
	res = segments_conflict(tr, s->segs, uncommitted);
	unlock_table(tr->store, t->base.id);
	return res ? LOG_CONFLICT : LOG_OK;
}

static size_t
has_deletes_in_range( segment *s, sql_trans *tr, BUN start, BUN end)
{
	size_t cnt = 0;

	for(;s && s->end <= start; s = ATOMIC_PTR_GET(&s->next))
		;

	for(;s && s->start < end && !cnt; s = ATOMIC_PTR_GET(&s->next)) {
		if (SEG_IS_DELETED(s, tr)) /* assume aligned s->end and end */
			cnt += s->end - s->start;
	}
	return cnt;
}

static BAT *
segments2cands(storage *S, sql_trans *tr, sql_table *t, size_t start, size_t end)
{
	lock_table(tr->store, t->base.id);
	segment *s = S->segs->h;
	/* step one no deletes -> dense range */
	uint32_t cur = 0;
	size_t dnr = has_deletes_in_range(s, tr, start, end), nr = end - start, pos = 0;
	if (!dnr) {
		unlock_table(tr->store, t->base.id);
		return BATdense(start, start, end-start);
	}

	BAT *b = COLnew(0, TYPE_msk, nr, SYSTRANS), *bn = NULL;
	if (!b) {
		unlock_table(tr->store, t->base.id);
		return NULL;
	}

	uint32_t *restrict dst = Tloc(b, 0);
	for( ; s; s=ATOMIC_PTR_GET(&s->next)) {
		if (s->end < start)
			continue;
		if (s->start >= end)
			break;
		msk m = (SEG_IS_VALID(s, tr));
		size_t lnr = s->end-s->start;
		if (s->start < start)
			lnr -= (start - s->start);
		if (s->end > end)
			lnr -= s->end - end;

		if (m) {
			size_t used = pos&31, end = 32;
			if (used) {
				if (lnr < (32-used))
					end = used + lnr;
				assert(end > used);
				cur |= ((1U << (end - used)) - 1) << used;
				lnr -= end - used;
				pos += end - used;
				if (end == 32) {
					*dst++ = cur;
					cur = 0;
				}
			}
			size_t full = lnr/32;
			size_t rest = lnr%32;
			if (full > 0) {
				memset(dst, ~0, full * sizeof(*dst));
				dst += full;
				lnr -= full * 32;
				pos += full * 32;
			}
			if (rest > 0) {
				cur |= (1U << rest) - 1;
				lnr -= rest;
				pos += rest;
			}
			assert(lnr==0);
		} else {
			size_t used = pos&31, end = 32;
			if (used) {
				if (lnr < (32-used))
					end = used + lnr;

				pos+= (end-used);
				lnr-= (end-used);
				if (end == 32) {
					*dst++ = cur;
					cur = 0;
				}
			}
			size_t full = lnr/32;
			size_t rest = lnr%32;
			memset(dst, 0, full * sizeof(*dst));
			dst += full;
			lnr -= full * 32;
			pos += full * 32;
			pos+= rest;
			lnr-= rest;
			assert(lnr==0);
		}
	}

	unlock_table(tr->store, t->base.id);
	if (pos%32)
		*dst=cur;
	BATsetcount(b, nr);
	bn = BATmaskedcands(start, nr, b, true);
	BBPreclaim(b);
	(void)pos;
	assert (pos == nr);
	return bn;
}

static void *					/* BAT * */
bind_cands(sql_trans *tr, sql_table *t, int nr_of_parts, int part_nr)
{
	/* with nr_of_parts - part_nr we can adjust parts */
	storage *s = tab_timestamp_storage(tr, t);

	if (!s)
		return NULL;
	size_t nr = segs_end(s->segs, tr, t);

	if (!nr)
		return BATdense(0, 0, 0);

	/* compute proper part */
	size_t part_size = nr/nr_of_parts;
	size_t start = part_size * part_nr;
	size_t end = start + part_size;
	if (part_nr == (nr_of_parts-1))
		end = nr;
	assert(end <= nr);
	return segments2cands(s, tr, t, start, end);
}

static int
vacuum_col(sql_trans *tr, sql_column *c, bool force)
{
	if (segments_in_transaction(tr, c->t))
		return LOG_CONFLICT;

	sql_delta *d = NULL;

	/* do we have enough to clean */
	if ((d = bind_col_data(tr, c, NULL)) == NULL)
		return LOG_CONFLICT;

	/* do we have enough to clean */
	if (!force && (d->nr_updates) < 1024)
		return LOG_OK;

	BAT *b = NULL, *bn = NULL;;
	if ((b = bind_col(tr, c, 0)) == NULL)
		return LOG_ERR;
	if ((bn = COLcopy(b, b->ttype, true, PERSISTENT)) == NULL) {
		BBPreclaim(b);
		return LOG_ERR;
	}
	int res = swap_bats(tr, c, bn);
	d->nr_updates = 0;
	BBPreclaim(b);
	BBPreclaim(bn);
	return res;
}

static int
vacuum_tab(sql_trans *tr, sql_table *t, bool force)
{
	if (segments_in_transaction(tr, t))
		return LOG_CONFLICT;

	storage *s;
	if ((s = bind_del_data(tr, t, NULL)) == NULL)
		return LOG_ERR;

	for( node *n = ol_first_node(t->columns); n; n = n->next) {
		sql_column *c = n->data;

		if (!ATOMvarsized(c->type.type->localtype))
			continue;
		sql_delta *d = NULL;

		/* do we have enough to clean */
		if ((d = bind_col_data(tr, c, NULL)) == NULL)
			return LOG_CONFLICT;

		/* do we have enough to clean */
		if (!force && (d->nr_updates + s->segs->nr_reused) < 1024)
			continue;

		BAT *b = NULL, *bn = NULL;;
		if ((b = bind_col(tr, c, 0)) == NULL)
			return LOG_ERR;
		if ((bn = COLcopy(b, b->ttype, true, PERSISTENT)) == NULL) {
			BBPreclaim(b);
			return LOG_ERR;
		}
		int res = swap_bats(tr, c, bn);
		d->nr_updates = 0;
		BBPreclaim(b);
		BBPreclaim(bn);
		if (res != LOG_OK)
			return res;
	}
	s->segs->nr_reused = 0;
	ATOMIC_SET(&s->segs->deleted, 0);
	return LOG_OK;
}


static int
col_compress(sql_trans *tr, sql_column *col, storage_type st, BAT *o, BAT *u)
{
	bool update_conflict = false;

	if (segments_in_transaction(tr, col->t))
		return LOG_CONFLICT;

	sql_delta *d = NULL, *odelta = ATOMIC_PTR_GET(&col->data);

	if ((d = bind_col_data(tr, col, &update_conflict)) == NULL)
		return update_conflict ? LOG_CONFLICT : LOG_ERR;
	assert(d && d->cs.ts == tr->tid);
	assert(col->t->persistence != SQL_DECLARED_TABLE);
	if (odelta != d)
		trans_add_obj(tr, &col->base, d, &tc_gc_col, &commit_update_col, NOT_TO_BE_LOGGED(col->t) ? NULL : &log_update_col);

	d->cs.st = st;
	d->cs.cleared = true;
	if (d->cs.bid)
		temp_destroy(d->cs.bid);
	o = transfer_to_systrans(o);
	if (o == NULL)
		return LOG_ERR;
	bat_set_access(o, BAT_READ);
	d->cs.bid = temp_create(o);
	if (u) {
		if (d->cs.ebid)
			temp_destroy(d->cs.ebid);
		u = transfer_to_systrans(u);
		if (u == NULL)
			return LOG_ERR;
		d->cs.ebid = temp_create(u);
	}
	return LOG_OK;
}

void
bat_storage_init( store_functions *sf)
{
	sf->bind_col = &bind_col;
	sf->bind_updates = &bind_updates;
	sf->bind_updates_idx = &bind_updates_idx;
	sf->bind_idx = &bind_idx;
	sf->bind_cands = &bind_cands;

	sf->claim_tab = &claim_tab;
	sf->key_claim_tab = &key_claim_tab;
	sf->tab_validate = &tab_validate;

	sf->append_col = &append_col;
	sf->append_idx = &append_idx;

	sf->update_col = &update_col;
	sf->update_idx = &update_idx;

	sf->delete_tab = &delete_tab;

	sf->count_del = &count_del;
	sf->count_col = &count_col;
	sf->count_idx = &count_idx;
	sf->dcount_col = &dcount_col;
	sf->min_max_col = &min_max_col;
	sf->set_stats_col = &set_stats_col;
	sf->sorted_col = &sorted_col;
	sf->unique_col = &unique_col;
	sf->double_elim_col = &double_elim_col;
	sf->col_stats = &col_stats;
	sf->col_set_range = &col_set_range;
	sf->col_not_null = &col_not_null;
	sf->col_subtype = &col_subtype;

	sf->col_dup = &col_dup;
	sf->idx_dup = &idx_dup;
	sf->del_dup = &del_dup;

	sf->create_col = &create_col;	/* create and add to change list */
	sf->create_idx = &create_idx;
	sf->create_del = &create_del;

	sf->destroy_col = &destroy_col;	/* free resources */
	sf->destroy_idx = &destroy_idx;
	sf->destroy_del = &destroy_del;

	sf->drop_col = &drop_col;		/* add drop to change list */
	sf->drop_idx = &drop_idx;
	sf->drop_del = &drop_del;

	sf->clear_table = &clear_table;

	sf->vacuum_col = &vacuum_col;
	sf->vacuum_tab = &vacuum_tab;
	sf->col_compress = &col_compress;
}<|MERGE_RESOLUTION|>--- conflicted
+++ resolved
@@ -884,48 +884,7 @@
 }
 
 static BAT *
-<<<<<<< HEAD
-bind_ucol(sql_trans *tr, sql_column *c, int access, size_t cnt)
-{
-	lock_column(tr->store, c->base.id);
-	sql_delta *d = col_timestamp_delta(tr, c);
-	int type = c->type.type->localtype;
-
-	if (!d) {
-		unlock_column(tr->store, c->base.id);
-		return NULL;
-	}
-	if (d->cs.st == ST_DICT) {
-		BAT *b = quick_descriptor(d->cs.bid);
-
-		type = b->ttype;
-	}
-	BAT *bn = bind_ubat(tr, d, access, type, cnt);
-	unlock_column(tr->store, c->base.id);
-	return bn;
-}
-
-static BAT *
-bind_uidx(sql_trans *tr, sql_idx * i, int access, size_t cnt)
-{
-	lock_column(tr->store, i->base.id);
-	int type = oid_index(i->type)?TYPE_oid:TYPE_lng;
-	sql_delta *d = idx_timestamp_delta(tr, i);
-
-	if (!d) {
-		unlock_column(tr->store, i->base.id);
-		return NULL;
-	}
-	BAT *bn = bind_ubat(tr, d, access, type, cnt);
-	unlock_column(tr->store, i->base.id);
-	return bn;
-}
-
-static BAT *
-cs_bind_bat( column_storage *cs, int access, size_t cnt, bool view)
-=======
-cs_bind_bat( column_storage *cs, int access, size_t cnt)
->>>>>>> 0a946052
+cs_bind_bat(column_storage *cs, int access, size_t cnt, bool view)
 {
 	BAT *b;
 
@@ -1016,14 +975,8 @@
 	if (!d)
 		return NULL;
 	size_t cnt = count_col(tr, c, 0);
-<<<<<<< HEAD
-	if (access == RD_UPD_ID || access == RD_UPD_VAL)
-		return bind_ucol(tr, c, access, cnt);
+	assert (access != RD_UPD_ID && access != RD_UPD_VAL);
 	BAT *b = cs_bind_bat( &d->cs, access, cnt, true);
-=======
-	assert (access != RD_UPD_ID && access != RD_UPD_VAL);
-	BAT *b = cs_bind_bat( &d->cs, access, cnt);
->>>>>>> 0a946052
 	assert(!b || ((c->storage_type && access != RD_EXT) || b->ttype == c->type.type->localtype) || (access == QUICK && b->ttype < 0));
 	return b;
 }
@@ -1042,7 +995,7 @@
 	if (access == RD_UPD_VAL) {
 		size_t cnt = count_col(tr, c, 0);
 		/* TODO: needs work for using non view u-bats! */
-		return bind_ucol(tr, c, access, cnt);
+		return cs_bind_bat(&d->cs, access, cnt, false);
 	}
 	BAT *b = cs_bind_bat( &d->cs, access, cnt, false);
 	assert(!b || ((c->storage_type && access != RD_EXT) || b->ttype == c->type.type->localtype) || (access == QUICK && b->ttype < 0));
@@ -1060,14 +1013,8 @@
 	if (!d)
 		return NULL;
 	size_t cnt = count_idx(tr, i, 0);
-<<<<<<< HEAD
-	if (access == RD_UPD_ID || access == RD_UPD_VAL)
-		return bind_uidx(tr, i, access, cnt);
+	assert (access != RD_UPD_ID && access != RD_UPD_VAL);
 	return cs_bind_bat( &d->cs, access, cnt, true);
-=======
-	assert (access != RD_UPD_ID && access != RD_UPD_VAL);
-	return cs_bind_bat( &d->cs, access, cnt);
->>>>>>> 0a946052
 }
 
 static int
@@ -2985,22 +2932,8 @@
 			}
 			bat_iterator_end(&bi);
 			bat_destroy(b);
-<<<<<<< HEAD
-			if (*nonil && d->cs.ucnt > 0) {
-				/* This could use a quick descriptor */
-				if (!(upv = bind_col_no_view(tr, c, RD_UPD_VAL))) {
-					*nonil = false;
-				} else {
-					MT_lock_set(&upv->theaplock);
-					*nonil &= upv->tnonil && !upv->tnil;
-					MT_lock_unset(&upv->theaplock);
-					bat_destroy(upv);
-				}
-			}
-=======
 			if (*nonil && d->cs.ucnt > 0)
 				*nonil = false;
->>>>>>> 0a946052
 		}
 	}
 	return ok;
