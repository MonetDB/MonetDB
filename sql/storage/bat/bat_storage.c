/*
 * SPDX-License-Identifier: MPL-2.0
 *
 * This Source Code Form is subject to the terms of the Mozilla Public
 * License, v. 2.0.  If a copy of the MPL was not distributed with this
 * file, You can obtain one at http://mozilla.org/MPL/2.0/.
 *
 * Copyright 1997 - July 2008 CWI, August 2008 - 2023 MonetDB B.V.
 */

#include "monetdb_config.h"
#include "bat_storage.h"
#include "bat_utils.h"
#include "sql_string.h"
#include "gdk_atoms.h"
#include "gdk_atoms.h"
#include "matomic.h"

#define FATAL_MERGE_FAILURE "Out Of Memory during critical merge operation: %s"
#define NOT_TO_BE_LOGGED(t) (isUnloggedTable(t) || isTempTable(t))

static int log_update_col( sql_trans *tr, sql_change *c);
static int log_update_idx( sql_trans *tr, sql_change *c);
static int log_update_del( sql_trans *tr, sql_change *c);
static int commit_update_col( sql_trans *tr, sql_change *c, ulng commit_ts, ulng oldest);
static int commit_update_idx( sql_trans *tr, sql_change *c, ulng commit_ts, ulng oldest);
static int commit_update_del( sql_trans *tr, sql_change *c, ulng commit_ts, ulng oldest);
static int log_create_col(sql_trans *tr, sql_change *change);
static int log_create_idx(sql_trans *tr, sql_change *change);
static int log_create_del(sql_trans *tr, sql_change *change);
static int commit_create_col(sql_trans *tr, sql_change *change, ulng commit_ts, ulng oldest);
static int commit_create_idx(sql_trans *tr, sql_change *change, ulng commit_ts, ulng oldest);
static int commit_create_del(sql_trans *tr, sql_change *change, ulng commit_ts, ulng oldest);
static int tc_gc_col( sql_store Store, sql_change *c, ulng oldest);
static int tc_gc_idx( sql_store Store, sql_change *c, ulng oldest);
static int tc_gc_del( sql_store Store, sql_change *c, ulng oldest);
static int tc_gc_drop_col( sql_store Store, sql_change *c, ulng oldest);
static int tc_gc_drop_idx( sql_store Store, sql_change *c, ulng oldest);

static void merge_delta( sql_delta *obat);

/* valid
 * !deleted && VALID_4_READ(TS, tr)				existing or newly created segment
 *  deleted && TS > tr->ts && OLDTS < tr->ts		deleted after current transaction
 */

#define VALID_4_READ(TS,tr) \
	(TS == tr->tid || (tr->parent && tr_version_of_parent(tr, TS)) || TS < tr->ts)

/* when changed, check if the old status is still valid */
#define OLD_VALID_4_READ(TS,OLDTS,tr) \
		(OLDTS && TS != tr->tid && TS > tr->ts && OLDTS < tr->ts)

#define SEG_VALID_4_DELETE(seg,tr) \
	(!seg->deleted && VALID_4_READ(seg->ts, tr))

/* Delete (in current trans or by some other finised transaction, or re-used segment which used to be deleted */
#define SEG_IS_DELETED(seg,tr) \
	((seg->deleted && (VALID_4_READ(seg->ts, tr) || !OLD_VALID_4_READ(seg->ts, seg->oldts, tr))) || \
	 (!seg->deleted && !VALID_4_READ(seg->ts, tr)))

/* A segment is part of the current transaction is someway or is deleted by some other transaction but use to be valid */
#define SEG_IS_VALID(seg, tr) \
		((!seg->deleted && VALID_4_READ(seg->ts, tr)) || \
		 (seg->deleted && OLD_VALID_4_READ(seg->ts, seg->oldts, tr)))

static inline void
transfer_to_systrans(BAT *b)
{
	/* transfer a BAT from the TRANSIENT farm to the SYSTRANS farm */
	MT_lock_set(&b->theaplock);
	if (b->theap->farmid == TRANSIENT ||
		(b->tvheap && b->tvheap->farmid == TRANSIENT)) {
		QryCtx *qc = MT_thread_get_qry_ctx();
		if (qc) {
			if (b->theap->farmid == TRANSIENT && b->theap->parentid == b->batCacheid) {
				ATOMIC_SUB(&qc->datasize, b->theap->size);
				b->theap->farmid = SYSTRANS;
				b->batRole = SYSTRANS;
			}
			if (b->tvheap && b->tvheap->farmid == TRANSIENT && b->tvheap->parentid == b->batCacheid) {
				ATOMIC_SUB(&qc->datasize, b->tvheap->size);
				b->tvheap->farmid = SYSTRANS;
			}
		}
	}
	MT_lock_unset(&b->theaplock);
}

static void
lock_table(sqlstore *store, sqlid id)
{
	MT_lock_set(&store->table_locks[id&(NR_TABLE_LOCKS-1)]);
}

static void
unlock_table(sqlstore *store, sqlid id)
{
	MT_lock_unset(&store->table_locks[id&(NR_TABLE_LOCKS-1)]);
}

static void
lock_column(sqlstore *store, sqlid id)
{
	MT_lock_set(&store->column_locks[id&(NR_COLUMN_LOCKS-1)]);
}

static void
unlock_column(sqlstore *store, sqlid id)
{
	MT_lock_unset(&store->column_locks[id&(NR_COLUMN_LOCKS-1)]);
}


static int
tc_gc_seg( sql_store Store, sql_change *change, ulng oldest)
{
	(void)Store;
	segment *s = change->data;

	if (s->ts <= oldest) {
		while(s) {
			segment *n = s->prev;
			ATOMIC_PTR_DESTROY(&s->next);
			_DELETE(s);
			s = n;
		}
		return 1;
	}
	return LOG_OK;
}

static void
mark4destroy(segment *s, sql_change *c, ulng commit_ts)
{
	/* we can only be accessed by anything older then commit_ts */
	if (c->cleanup == &tc_gc_seg)
		s->prev = c->data;
	else
		c->cleanup = &tc_gc_seg;
	c->data = s;
	s->ts = commit_ts;
}

static segment *
new_segment(segment *o, sql_trans *tr, size_t cnt)
{
	segment *n = (segment*)GDKmalloc(sizeof(segment));

	assert(tr);
	if (n) {
		n->ts = tr->tid;
		n->oldts = 0;
		n->deleted = false;
		if (o) {
			n->start = o->end;
			n->end = o->end + cnt;
		} else {
			n->start = 0;
			n->end = cnt;
		}
		ATOMIC_PTR_INIT(&n->next, NULL);
		n->prev = NULL;
		if (o)
			ATOMIC_PTR_SET(&o->next, n);
	}
	return n;
}

static segment *
split_segment(segments *segs, segment *o, segment *p, sql_trans *tr, size_t start, size_t cnt, bool deleted)
{
	assert(tr);
	if (o->start == start && o->end == start+cnt) {
		assert(o->deleted != deleted || o->ts < TRANSACTION_ID_BASE);
		o->oldts = o->ts;
		o->ts = tr->tid;
		o->deleted = deleted;
		return o;
	}
	segment *n = (segment*)GDKmalloc(sizeof(segment));

	if (!n)
		return NULL;
	n->prev = NULL;

	if (o->ts == tr->tid) {
		n->oldts = 0;
		n->ts = 1;
		n->deleted = true;
	} else {
		n->oldts = o->ts;
		n->ts = tr->tid;
		n->deleted = deleted;
	}
	if (start == o->start) {
		/* 2-way split: o remains latter part of segment, new one is
		 * inserted before */
		n->start = o->start;
		n->end = n->start + cnt;
		ATOMIC_PTR_INIT(&n->next, o);
		if (segs->h == o)
			segs->h = n;
		if (p)
			ATOMIC_PTR_SET(&p->next, n);
		o->start = n->end;
	} else if (start+cnt == o->end) {
		/* 2-way split: o remains first part of segment, new one is
		 * added after */
		n->start = o->end - cnt;
		n->end = o->end;
		ATOMIC_PTR_INIT(&n->next, ATOMIC_PTR_GET(&o->next));
		ATOMIC_PTR_SET(&o->next, n);
		if (segs->t == o)
			segs->t = n;
		o->end = n->start;
	} else {
		/* 3-way split: o remains first part of segment, two new ones
		 * are added after */
		segment *n2 = GDKmalloc(sizeof(segment));
		if (n2 == NULL) {
			GDKfree(n);
			return NULL;
		}
		ATOMIC_PTR_INIT(&n->next, n2);
		n->start = start;
		n->end = start + cnt;
		*n2 = *o;
		ATOMIC_PTR_INIT(&n2->next, ATOMIC_PTR_GET(&o->next));
		n2->start = n->end;
		n2->prev = NULL;
		if (segs->t == o)
			segs->t = n2;
		ATOMIC_PTR_SET(&o->next, n);
		o->end = start;
	}
	return n;
}

static void
rollback_segments(segments *segs, sql_trans *tr, sql_change *change, ulng oldest)
{
	segment *cur = segs->h, *seg = NULL;
	for (; cur; cur = ATOMIC_PTR_GET(&cur->next)) {
		if (cur->ts == tr->tid) { /* revert */
			cur->deleted = !cur->deleted || (cur->ts == cur->oldts);
			cur->ts = cur->oldts==tr->tid?0:cur->oldts; /* need old ts */
			cur->oldts = 0;
		}
		if (cur->ts <= oldest) { /* possibly merge range */
			if (!seg) { /* skip first */
				seg = cur;
			} else if (seg->end == cur->start && seg->deleted == cur->deleted) {
				/* merge with previous */
				seg->end = cur->end;
				ATOMIC_PTR_SET(&seg->next, ATOMIC_PTR_GET(&cur->next));
				if (cur == segs->t)
					segs->t = seg;
				mark4destroy(cur, change, store_get_timestamp(tr->store));
				cur = seg;
			} else {
				seg = cur; /* begin of new merge */
			}
		}
	}
}

static size_t
segs_end_include_deleted( segments *segs, sql_trans *tr)
{
	size_t cnt = 0;
	segment *s = segs->h, *l = NULL;

	for(;s; s = ATOMIC_PTR_GET(&s->next)) {
		if (s->ts == tr->tid || SEG_IS_VALID(s, tr))
				l = s;
	}
	if (l)
		cnt = l->end;
	return cnt;
}

static int
segments2cs(sql_trans *tr, segments *segs, column_storage *cs)
{
	/* set bits correctly */
	BAT *b = temp_descriptor(cs->bid);

	if (!b)
		return LOG_ERR;
	segment *s = segs->h;

	size_t nr = segs_end_include_deleted(segs, tr);
	size_t rounded_nr = ((nr+31)&~31);
	if (rounded_nr > BATcapacity(b) && BATextend(b, rounded_nr) != GDK_SUCCEED) {
		bat_destroy(b);
		return LOG_ERR;
	}

	/* disable all properties here */
	MT_lock_set(&b->theaplock);
	b->tsorted = false;
	b->trevsorted = false;
	b->tnosorted = 0;
	b->tnorevsorted = 0;
	b->tseqbase = oid_nil;
	b->tkey = false;
	b->tnokey[0] = 0;
	b->tnokey[1] = 0;
	b->theap->dirty = true;
	BUN cnt = BATcount(b);
	MT_lock_unset(&b->theaplock);

	uint32_t *restrict dst;
	/* why hashlock ?? */
	MT_rwlock_wrlock(&b->thashlock);
	for (; s ; s=ATOMIC_PTR_GET(&s->next)) {
		if (s->start >= nr)
			break;
		if (s->ts == tr->tid && s->end != s->start) {
			if (cnt < s->start) { /* first mark as deleted ! */
				size_t lnr = s->start-cnt;
				size_t pos = cnt;
				dst = (uint32_t *) Tloc(b, 0) + (pos/32);
				uint32_t cur = 0;

				size_t used = pos&31, end = 32;
				if (used) {
					if (lnr < (32-used))
						end = used + lnr;
					assert(end > used);
					cur |= ((1U << (end - used)) - 1) << used;
					lnr -= end - used;
					*dst++ |= cur;
					cur = 0;
				}
				size_t full = lnr/32;
				size_t rest = lnr%32;
				if (full > 0) {
					memset(dst, ~0, full * sizeof(*dst));
					dst += full;
					lnr -= full * 32;
				}
				if (rest > 0) {
					cur |= (1U << rest) - 1;
					lnr -= rest;
					*dst |= cur;
				}
				assert(lnr==0);
			}
			size_t lnr = s->end-s->start;
			size_t pos = s->start;
			dst = (uint32_t *) Tloc(b, 0) + (pos/32);
			uint32_t cur = 0;
			size_t used = pos&31, end = 32;
			if (used) {
				if (lnr < (32-used))
					end = used + lnr;
				assert(end > used);
				cur |= ((1U << (end - used)) - 1) << used;
				lnr -= end - used;
				*dst = s->deleted ? *dst | cur : *dst & ~cur;
				dst++;
				cur = 0;
			}
			size_t full = lnr/32;
			size_t rest = lnr%32;
			if (full > 0) {
				memset(dst, s->deleted?~0:0, full * sizeof(*dst));
				dst += full;
				lnr -= full * 32;
			}
			if (rest > 0) {
				cur |= (1U << rest) - 1;
				lnr -= rest;
				*dst = s->deleted ? *dst | cur : *dst & ~cur;
			}
			assert(lnr==0);
			if (cnt < s->end)
				cnt = s->end;
		}
	}
	MT_rwlock_wrunlock(&b->thashlock);
	if (nr > BATcount(b)) {
		MT_lock_set(&b->theaplock);
		BATsetcount(b, nr);
		MT_lock_unset(&b->theaplock);
	}

	bat_destroy(b);
	return LOG_OK;
}

/* TODO return LOG_OK/ERR */
static void
merge_segments(storage *s, sql_trans *tr, sql_change *change, ulng commit_ts, ulng oldest)
{
	sqlstore* store = tr->store;
	segment *cur = s->segs->h, *seg = NULL;
	for (; cur; cur = ATOMIC_PTR_GET(&cur->next)) {
		if (cur->ts == tr->tid) {
			if (!cur->deleted)
				cur->oldts = 0;
			cur->ts = commit_ts;
		}
		if (!seg) {
			/* first segment */
			seg = cur;
		}
		else if (seg->ts < TRANSACTION_ID_BASE) {
			/* possible merge since both deleted flags are equal */
			if (seg->deleted == cur->deleted && cur->ts < TRANSACTION_ID_BASE) {
				int merge = 1;
				node *n = store->active->h;
				for (int i = 0; i < store->active->cnt; i++, n = n->next) {
					sql_trans* other = ((sql_trans*)n->data);
					ulng active = other->ts;
					if(other->active == 2)
						continue; /* pretend that another recently committed transaction is no longer active */
					if (active == tr->ts)
						continue; /* pretend that committing transaction has already committed and is no longer active */
					if (seg->ts < active && cur->ts < active)
						break;
					if (seg->ts > active && cur->ts > active)
						continue;

					assert((active > seg->ts && active < cur->ts) || (active < seg->ts && active > cur->ts));
					/* cannot safely merge since there is an active transaction between the segments */
					merge = false;
					break;
				}
				/* merge segments */
				if (merge) {
					seg->end = cur->end;
					ATOMIC_PTR_SET(&seg->next, ATOMIC_PTR_GET(&cur->next));
					if (cur == s->segs->t)
						s->segs->t = seg;
					if (commit_ts == oldest) {
						ATOMIC_PTR_DESTROY(&cur->next);
						_DELETE(cur);
					} else
						mark4destroy(cur, change, commit_ts);
					cur = seg;
					continue;
				}
			}
		}
		seg = cur;
	}
}

static int
segments_in_transaction(sql_trans *tr, sql_table *t)
{
	storage *s = ATOMIC_PTR_GET(&t->data);
	segment *seg = s->segs->h;

	if (seg && s->segs->t->ts == tr->tid)
		return 1;
	for (; seg ; seg=ATOMIC_PTR_GET(&seg->next)) {
		if (seg->ts == tr->tid)
			return 1;
	}
	return 0;
}

static size_t
segs_end( segments *segs, sql_trans *tr, sql_table *table)
{
	size_t cnt = 0;

	lock_table(tr->store, table->base.id);
	segment *s = segs->h, *l = NULL;

	if (segs->t && SEG_IS_VALID(segs->t, tr))
		l = s = segs->t;

	for(;s; s = ATOMIC_PTR_GET(&s->next)) {
		if (SEG_IS_VALID(s, tr))
				l = s;
	}
	if (l)
		cnt = l->end;
	unlock_table(tr->store, table->base.id);
	return cnt;
}

static segments *
new_segments(sql_trans *tr, size_t cnt)
{
	segments *n = (segments*)GDKmalloc(sizeof(segments));

	if (n) {
		n->h = n->t = new_segment(NULL, tr, cnt);
		if (!n->h) {
			GDKfree(n);
			return NULL;
		}
		sql_ref_init(&n->r);
	}
	return n;
}

static sql_delta *
timestamp_delta( sql_trans *tr, sql_delta *d)
{
	while (d->next && !VALID_4_READ(d->cs.ts, tr))
		d = d->next;
	return d;
}

static sql_delta *
col_timestamp_delta( sql_trans *tr, sql_column *c)
{
	return timestamp_delta( tr, ATOMIC_PTR_GET(&c->data));
}

static sql_delta *
idx_timestamp_delta( sql_trans *tr, sql_idx *i)
{
	return timestamp_delta( tr, ATOMIC_PTR_GET(&i->data));
}

static storage *
timestamp_storage( sql_trans *tr, storage *d)
{
	if (!d)
		return NULL;
	while (d->next && !VALID_4_READ(d->cs.ts, tr))
		d = d->next;
	return d;
}

static storage *
tab_timestamp_storage( sql_trans *tr, sql_table *t)
{
	return timestamp_storage( tr, ATOMIC_PTR_GET(&t->data));
}

static sql_delta*
delta_dup(sql_delta *d)
{
	d->cs.refcnt++;
	return d;
}

static void *
col_dup(sql_column *c)
{
	return delta_dup(ATOMIC_PTR_GET(&c->data));
}

static void *
idx_dup(sql_idx *i)
{
	if (!ATOMIC_PTR_GET(&i->data))
		return NULL;
	return delta_dup(ATOMIC_PTR_GET(&i->data));
}

static storage*
storage_dup(storage *d)
{
	d->cs.refcnt++;
	return d;
}

static void *
del_dup(sql_table *t)
{
	return storage_dup(ATOMIC_PTR_GET(&t->data));
}

static size_t
count_inserts( segment *s, sql_trans *tr)
{
	size_t cnt = 0;

	for(;s; s = ATOMIC_PTR_GET(&s->next)) {
		if (!s->deleted && s->ts == tr->tid)
			cnt += s->end - s->start;
	}
	return cnt;
}

static size_t
count_deletes_in_range( segment *s, sql_trans *tr, BUN start, BUN end)
{
	size_t cnt = 0;

	for(;s && s->end <= start; s = ATOMIC_PTR_GET(&s->next))
		;

	for(;s && s->start < end; s = ATOMIC_PTR_GET(&s->next)) {
		if (SEG_IS_DELETED(s, tr)) /* assume aligned s->end and end */
			cnt += s->end - s->start;
	}
	return cnt;
}

static size_t
count_deletes( segment *s, sql_trans *tr)
{
	size_t cnt = 0;

	for(;s; s = ATOMIC_PTR_GET(&s->next)) {
		if (SEG_IS_DELETED(s, tr))
			cnt += s->end - s->start;
	}
	return cnt;
}

#define CNT_ACTIVE 10

static size_t
count_col(sql_trans *tr, sql_column *c, int access)
{
	storage *d;
	sql_delta *ds;

	if (!isTable(c->t))
		return 0;
	d = tab_timestamp_storage(tr, c->t);
	ds = col_timestamp_delta(tr, c);
	if (!d ||!ds)
		return 0;
	if (access == 2)
		return ds?ds->cs.ucnt:0;
	if (access == 1)
		return count_inserts(d->segs->h, tr);
	if (access == QUICK)
		return d->segs->t?d->segs->t->end:0;
	if (access == CNT_ACTIVE) {
		size_t cnt = segs_end(d->segs, tr, c->t);
		lock_table(tr->store, c->t->base.id);
		cnt -= count_deletes_in_range(d->segs->h, tr, 0, cnt);
		unlock_table(tr->store, c->t->base.id);
		return cnt;
	}
	return segs_end(d->segs, tr, c->t);
}

static size_t
count_idx(sql_trans *tr, sql_idx *i, int access)
{
	storage *d;
	sql_delta *ds;

	if (!isTable(i->t) || (hash_index(i->type) && list_length(i->columns) <= 1) || !idx_has_column(i->type))
		return 0;
	d = tab_timestamp_storage(tr, i->t);
	ds = idx_timestamp_delta(tr, i);
	if (!d || !ds)
		return 0;
	if (access == 2)
		return ds?ds->cs.ucnt:0;
	if (access == 1)
		return count_inserts(d->segs->h, tr);
	if (access == QUICK)
		return d->segs->t?d->segs->t->end:0;
	return segs_end(d->segs, tr, i->t);
}

#define BATtdense2(b) (b->ttype == TYPE_void && b->tseqbase != oid_nil)
static BAT *
cs_bind_ubat( column_storage *cs, int access, int type, size_t cnt /* ie max position < cnt */)
{
	BAT *b;

	assert(access == RD_UPD_ID || access == RD_UPD_VAL);
	/* returns the updates for cs */
	if (cs->uibid && cs->uvbid && cs->ucnt) {
		if (access == RD_UPD_ID) {
			if (!(b = temp_descriptor(cs->uibid)))
				return NULL;
			if (!b->tsorted || ((BATtdense2(b) && (b->tseqbase + BATcount(b)) >= cnt) ||
			   (!BATtdense2(b) && BATcount(b) && ((oid*)b->theap->base)[BATcount(b)-1] >= cnt))) {
					oid nil = oid_nil;
					/* less then cnt */
					BAT *s = BATselect(b, NULL, &nil, &cnt, false, false, false);
					if (!s) {
						bat_destroy(b);
						return NULL;
					}

					BAT *nb = BATproject(s, b);
					bat_destroy(s);
					bat_destroy(b);
					b = nb;
			}
		} else {
			b = temp_descriptor(cs->uvbid);
		}
	} else {
		b = e_BAT(access == RD_UPD_ID?TYPE_oid:type);
	}
	return b;
}

static BAT *
merge_updates( BAT *ui, BAT **UV, BAT *oi, BAT *ov)
{
	int err = 0;
	BAT *uv = *UV;
	BUN cnt = BATcount(ui)+BATcount(oi);
	BATiter uvi;
	BATiter ovi;

	if (uv) {
		uvi = bat_iterator(uv);
		ovi = bat_iterator(ov);
	}

	/* handle dense (void) cases together as we need to merge updates (which is slower anyway) */
	BUN uip = 0, uie = BATcount(ui);
	BUN oip = 0, oie = BATcount(oi);

	oid uiseqb = ui->tseqbase;
	oid oiseqb = oi->tseqbase;
	oid *uipt = NULL, *oipt = NULL;
	BATiter uii = bat_iterator(ui);
	BATiter oii = bat_iterator(oi);
	if (!BATtdensebi(&uii))
		uipt = uii.base;
	if (!BATtdensebi(&oii))
		oipt = oii.base;

	if (uiseqb == oiseqb && uie == oie) { /* full overlap, no values */
		if (uv) {
			bat_iterator_end(&uvi);
			bat_iterator_end(&ovi);
		}
		bat_iterator_end(&uii);
		bat_iterator_end(&oii);
		if (uv) {
			*UV = uv;
		} else {
			bat_destroy(uv);
		}
		bat_destroy(oi);
		bat_destroy(ov);
		return ui;
	}
	BAT *ni = bat_new(TYPE_oid, cnt, SYSTRANS);
	BAT *nv = uv?bat_new(uv->ttype, cnt, SYSTRANS):NULL;

	if (!ni || (uv && !nv)) {
		bat_destroy(ni);
		bat_destroy(nv);
		bat_destroy(ui);
		bat_destroy(uv);
		bat_destroy(oi);
		bat_destroy(ov);
		return NULL;
	}
	while (uip < uie && oip < oie && !err) {
		oid uiid = (uipt)?uipt[uip]: uiseqb+uip;
		oid oiid = (oipt)?oipt[oip]: oiseqb+oip;

		if (uiid <= oiid) {
			if (BUNappend(ni, (ptr) &uiid, true) != GDK_SUCCEED ||
		    	    (ov && BUNappend(nv, (ptr) BUNtail(uvi, uip), true) != GDK_SUCCEED))
				err = 1;
			uip++;
			if (uiid == oiid)
				oip++;
		} else { /* uiid > oiid */
			if (BUNappend(ni, (ptr) &oiid, true) != GDK_SUCCEED ||
		    	    (ov && BUNappend(nv, (ptr) BUNtail(ovi, oip), true) != GDK_SUCCEED) )
				err = 1;
			oip++;
		}
	}
	while (uip < uie && !err) {
		oid uiid = (uipt)?uipt[uip]: uiseqb+uip;
		if (BUNappend(ni, (ptr) &uiid, true) != GDK_SUCCEED ||
	    	    (ov && BUNappend(nv, (ptr) BUNtail(uvi, uip), true) != GDK_SUCCEED))
			err = 1;
		uip++;
	}
	while (oip < oie && !err) {
		oid oiid = (oipt)?oipt[oip]: oiseqb+oip;
		if (BUNappend(ni, (ptr) &oiid, true) != GDK_SUCCEED ||
	    	    (ov && BUNappend(nv, (ptr) BUNtail(ovi, oip), true) != GDK_SUCCEED) )
			err = 1;
		oip++;
	}
	if (uv) {
		bat_iterator_end(&uvi);
		bat_iterator_end(&ovi);
	}
	bat_iterator_end(&uii);
	bat_iterator_end(&oii);
	bat_destroy(ui);
	bat_destroy(uv);
	bat_destroy(oi);
	bat_destroy(ov);
	if (!err) {
		if (nv)
			*UV = nv;
		return ni;
	}
	*UV = NULL;
	bat_destroy(ni);
	bat_destroy(nv);
	return NULL;
}

static sql_delta *
older_delta( sql_delta *d, sql_trans *tr)
{
	sql_delta *o = d->next;

	while (o && !o->cs.merged) {
		if (o->cs.ucnt && VALID_4_READ(o->cs.ts, tr))
			break;
		else
			o = o->next;
	}
	if (o && !o->cs.merged && o->cs.ucnt && VALID_4_READ(o->cs.ts, tr))
		return o;
	return NULL;
}

static BAT *
bind_ubat(sql_trans *tr, sql_delta *d, int access, int type, size_t cnt)
{
	assert(tr->active);
	sql_delta *o = NULL;
	BAT *ui = NULL, *uv = NULL;

	if (!(ui = cs_bind_ubat(&d->cs, RD_UPD_ID, type, cnt)))
		return NULL;
	if (access == RD_UPD_VAL) {
		if (!(uv = cs_bind_ubat(&d->cs, RD_UPD_VAL, type, cnt))) {
			bat_destroy(ui);
			return NULL;
		}
	}
	while ((o = older_delta(d, tr)) != NULL) {
		BAT *oui = NULL, *ouv = NULL;
		if (!oui)
			oui = cs_bind_ubat(&o->cs, RD_UPD_ID, type, cnt);
		if (access == RD_UPD_VAL)
			ouv = cs_bind_ubat(&o->cs, RD_UPD_VAL, type, cnt);
		if (!ui || !oui || (access == RD_UPD_VAL && (!uv || !ouv))) {
			bat_destroy(ui);
			bat_destroy(uv);
			bat_destroy(oui);
			bat_destroy(ouv);
			return NULL;
		}
		if ((ui = merge_updates(ui, &uv, oui, ouv)) == NULL)
			return NULL;
		d = o;
	}
	if (uv) {
		bat_destroy(ui);
		return uv;
	}
	return ui;
}

static BAT *
bind_ucol(sql_trans *tr, sql_column *c, int access, size_t cnt)
{
	lock_column(tr->store, c->base.id);
	sql_delta *d = col_timestamp_delta(tr, c);
	int type = c->type.type->localtype;

	if (!d) {
		unlock_column(tr->store, c->base.id);
		return NULL;
	}
	if (d->cs.st == ST_DICT) {
		BAT *b = quick_descriptor(d->cs.bid);

		type = b->ttype;
	}
	BAT *bn = bind_ubat(tr, d, access, type, cnt);
	unlock_column(tr->store, c->base.id);
	return bn;
}

static BAT *
bind_uidx(sql_trans *tr, sql_idx * i, int access, size_t cnt)
{
	lock_column(tr->store, i->base.id);
	int type = oid_index(i->type)?TYPE_oid:TYPE_lng;
	sql_delta *d = idx_timestamp_delta(tr, i);

	if (!d) {
		unlock_column(tr->store, i->base.id);
		return NULL;
	}
	BAT *bn = bind_ubat(tr, d, access, type, cnt);
	unlock_column(tr->store, i->base.id);
	return bn;
}

static BAT *
cs_bind_bat( column_storage *cs, int access, size_t cnt)
{
	BAT *b;

	assert(access == RDONLY || access == QUICK || access == RD_EXT);
	assert(cs != NULL);
	if (access == QUICK)
		return quick_descriptor(cs->bid);
	if (access == RD_EXT)
		return temp_descriptor(cs->ebid);
	assert(cs->bid);
	b = temp_descriptor(cs->bid);
	if (b == NULL)
		return NULL;
	assert(b->batRestricted == BAT_READ);
	/* return slice */
	BAT *s = BATslice(b, 0, cnt);
	bat_destroy(b);
	return s;
}

static int
bind_updates(sql_trans *tr, sql_column *c, BAT **ui, BAT **uv)
{
	lock_column(tr->store, c->base.id);
	size_t cnt = count_col(tr, c, 0);
	sql_delta *d = col_timestamp_delta(tr, c);
	int type = c->type.type->localtype;

	if (!d) {
		unlock_column(tr->store, c->base.id);
		return LOG_ERR;
	}
	if (d->cs.st == ST_DICT) {
		BAT *b = quick_descriptor(d->cs.bid);

		type = b->ttype;
	}

	*ui = bind_ubat(tr, d, RD_UPD_ID, type, cnt);
	*uv = bind_ubat(tr, d, RD_UPD_VAL, type, cnt);

	unlock_column(tr->store, c->base.id);

	if (*ui == NULL || *uv == NULL) {
		bat_destroy(*ui);
		bat_destroy(*uv);
		return LOG_ERR;
	}
	return LOG_OK;
}

static int
bind_updates_idx(sql_trans *tr, sql_idx *i, BAT **ui, BAT **uv)
{
	lock_column(tr->store, i->base.id);
	size_t cnt = count_idx(tr, i, 0);
	sql_delta *d = idx_timestamp_delta(tr, i);
	int type = oid_index(i->type)?TYPE_oid:TYPE_lng;

	if (!d) {
		unlock_column(tr->store, i->base.id);
		return LOG_ERR;
	}

	*ui = bind_ubat(tr, d, RD_UPD_ID, type, cnt);
	*uv = bind_ubat(tr, d, RD_UPD_VAL, type, cnt);

	unlock_column(tr->store, i->base.id);

	if (*ui == NULL || *uv == NULL) {
		bat_destroy(*ui);
		bat_destroy(*uv);
		return LOG_ERR;
	}
	return LOG_OK;
}

static void *					/* BAT * */
bind_col(sql_trans *tr, sql_column *c, int access)
{
	assert(access == QUICK || tr->active);
	if (!isTable(c->t))
		return NULL;
	sql_delta *d = col_timestamp_delta(tr, c);
	if (!d)
		return NULL;
	size_t cnt = count_col(tr, c, 0);
	if (access == RD_UPD_ID || access == RD_UPD_VAL)
		return bind_ucol(tr, c, access, cnt);
	BAT *b = cs_bind_bat( &d->cs, access, cnt);
	assert(!b || ((c->storage_type && access != RD_EXT) || b->ttype == c->type.type->localtype) || (access == QUICK && b->ttype < 0));
	return b;
}

static void *					/* BAT * */
bind_idx(sql_trans *tr, sql_idx * i, int access)
{
	assert(access == QUICK || tr->active);
	if (!isTable(i->t))
		return NULL;
	sql_delta *d = idx_timestamp_delta(tr, i);
	if (!d)
		return NULL;
	size_t cnt = count_idx(tr, i, 0);
	if (access == RD_UPD_ID || access == RD_UPD_VAL)
		return bind_uidx(tr, i, access, cnt);
	return cs_bind_bat( &d->cs, access, cnt);
}

static int
cs_real_update_bats( column_storage *cs, BAT **Ui, BAT **Uv)
{
	if (!cs->uibid) {
		cs->uibid = e_bat(TYPE_oid);
		if (cs->uibid == BID_NIL)
			return LOG_ERR;
	}
	if (!cs->uvbid) {
		BAT *cur = quick_descriptor(cs->bid);
		if (!cur)
			return LOG_ERR;
		int type = cur->ttype;
		cs->uvbid = e_bat(type);
		if (cs->uibid == BID_NIL || cs->uvbid == BID_NIL)
			return LOG_ERR;
	}
	BAT *ui = temp_descriptor(cs->uibid);
	BAT *uv = temp_descriptor(cs->uvbid);

	if (ui == NULL || uv == NULL) {
		bat_destroy(ui);
		bat_destroy(uv);
		return LOG_ERR;
	}
	assert(ui && uv);
	if (isEbat(ui)){
		temp_destroy(cs->uibid);
		cs->uibid = temp_copy(ui->batCacheid, true, true);
		bat_destroy(ui);
		if (cs->uibid == BID_NIL ||
		    (ui = temp_descriptor(cs->uibid)) == NULL) {
			bat_destroy(uv);
			return LOG_ERR;
		}
	}
	if (isEbat(uv)){
		temp_destroy(cs->uvbid);
		cs->uvbid = temp_copy(uv->batCacheid, true, true);
		bat_destroy(uv);
		if (cs->uvbid == BID_NIL ||
		    (uv = temp_descriptor(cs->uvbid)) == NULL) {
			bat_destroy(ui);
			return LOG_ERR;
		}
	}
	*Ui = ui;
	*Uv = uv;
	return LOG_OK;
}

static int
segments_is_append(segment *s, sql_trans *tr, oid rid)
{
	for(; s; s=ATOMIC_PTR_GET(&s->next)) {
		if (s->start <= rid && s->end > rid) {
			if (s->ts == tr->tid && !s->deleted) {
				return 1;
			}
			break;
		}
	}
	return 0;
}

static int
segments_is_deleted(segment *s, sql_trans *tr, oid rid)
{
	for(; s; s=ATOMIC_PTR_GET(&s->next)) {
		if (s->start <= rid && s->end > rid) {
			if (s->ts >= tr->ts && s->deleted) {
				return 1;
			}
			break;
		}
	}
	return 0;
}

static sql_delta *
tr_dup_delta(sql_trans *tr, sql_delta *bat)
{
	sql_delta *n = ZNEW(sql_delta);
	if (!n)
		return NULL;
	*n = *bat;
	n->next = NULL;
	n->cs.ts = tr->tid;
	return n;
}

static BAT *
dict_append_bat(sql_trans *tr, sql_delta **batp, BAT *i)
{
	BAT *newoffsets = NULL;
	sql_delta *bat = *batp;
	column_storage *cs = &bat->cs;
	BAT *u = temp_descriptor(cs->ebid), *b = NULL, *n = NULL;

	if (!u)
		return NULL;
	BUN max_cnt = (BATcount(u) < 256)?256:64*1024;
	if (DICTprepare4append(&newoffsets, i, u) < 0) {
		assert(0);
	} else {
		int new = 0;
		/* returns new offset bat (ie to be appended), possibly with larger type ! */
		if (BATcount(u) >= max_cnt) {
			if (max_cnt == 64*1024) { /* decompress */
				if (!(b = temp_descriptor(cs->bid))) {
					bat_destroy(u);
					return NULL;
				}
				if (cs->ucnt) {
					BAT *ui = NULL, *uv = NULL;
					BAT *nb = COLcopy(b, b->ttype, true, SYSTRANS);
					bat_destroy(b);
					if (!nb || cs_real_update_bats(cs, &ui, &uv) != LOG_OK) {
						bat_destroy(nb);
						bat_destroy(u);
						return NULL;
					}
					b = nb;
					if (BATupdate(b, ui, uv, true) != GDK_SUCCEED) {
						bat_destroy(ui);
						bat_destroy(uv);
						bat_destroy(b);
						bat_destroy(u);
					}
					bat_destroy(ui);
					bat_destroy(uv);
				}
				n = DICTdecompress_(b, u, PERSISTENT);
				bat_destroy(b);
				assert(newoffsets == NULL);
				if (!n) {
					bat_destroy(u);
					return NULL;
				}
				if (cs->ts != tr->tid) {
					if ((*batp = tr_dup_delta(tr, bat)) == NULL) {
						bat_destroy(n);
						return NULL;
					}
					cs = &(*batp)->cs;
					new = 1;
				}
				if (cs->bid && !new)
					temp_destroy(cs->bid);
				bat_set_access(n, BAT_READ);
				transfer_to_systrans(n);
				cs->bid = temp_create(n);
				bat_destroy(n);
				if (cs->ebid && !new)
					temp_destroy(cs->ebid);
				cs->ebid = 0;
				cs->ucnt = 0;
				if (cs->uibid && !new)
					temp_destroy(cs->uibid);
				if (cs->uvbid && !new)
					temp_destroy(cs->uvbid);
				cs->uibid = cs->uvbid = 0;
				cs->st = ST_DEFAULT;
				cs->cleared = true;
			} else {
				if (!(b = temp_descriptor(cs->bid))) {
					bat_destroy(newoffsets);
					bat_destroy(u);
					return NULL;
				}
				n = DICTenlarge(b, BATcount(b), BATcount(b) + BATcount(i), PERSISTENT);
				bat_destroy(b);
				if (!n) {
					bat_destroy(newoffsets);
					bat_destroy(u);
					return NULL;
				}
				if (cs->ts != tr->tid) {
					if ((*batp = tr_dup_delta(tr, bat)) == NULL) {
						bat_destroy(n);
						return NULL;
					}
					cs = &(*batp)->cs;
					new = 1;
					temp_dup(cs->ebid);
					if (cs->uibid) {
						temp_dup(cs->uibid);
						temp_dup(cs->uvbid);
					}
				}
				if (cs->bid && !new)
					temp_destroy(cs->bid);
				bat_set_access(n, BAT_READ);
				transfer_to_systrans(n);
				cs->bid = temp_create(n);
				bat_destroy(n);
				cs->cleared = true;
				i = newoffsets;
			}
		} else { /* append */
			i = newoffsets;
		}
	}
	bat_destroy(u);
	return i;
}

static BAT *
for_append_bat(column_storage *cs, BAT *i, char *storage_type)
{
	lng offsetval = strtoll(storage_type+4, NULL, 10);
	BAT *newoffsets = NULL;
	BAT *b = NULL, *n = NULL;

	if (!(b = temp_descriptor(cs->bid)))
		return NULL;

	if (FORprepare4append(&newoffsets, i, offsetval, b->ttype) < 0) {
		assert(0);
	} else {
		/* returns new offset bat if values within min/max, else decompress */
		if (!newoffsets) { /* decompress */
			if (cs->ucnt) {
				BAT *ui = NULL, *uv = NULL;
				BAT *nb = COLcopy(b, b->ttype, true, SYSTRANS);
				bat_destroy(b);
				if (!nb || cs_real_update_bats(cs, &ui, &uv) != LOG_OK) {
					bat_destroy(nb);
					return NULL;
				}
				b = nb;
				if (BATupdate(b, ui, uv, true) != GDK_SUCCEED) {
					bat_destroy(ui);
					bat_destroy(uv);
					bat_destroy(b);
				}
				bat_destroy(ui);
				bat_destroy(uv);
			}
			n = FORdecompress_(b, offsetval, i->ttype, PERSISTENT);
			bat_destroy(b);
			if (!n)
				return NULL;
			if (cs->bid)
				temp_destroy(cs->bid);
			bat_set_access(n, BAT_READ);
			transfer_to_systrans(n);
			cs->bid = temp_create(n);
			cs->ucnt = 0;
			if (cs->uibid)
				temp_destroy(cs->uibid);
			if (cs->uvbid)
				temp_destroy(cs->uvbid);
			cs->uibid = cs->uvbid = 0;
			cs->st = ST_DEFAULT;
			cs->cleared = true;
			b = n;
		} else { /* append */
			i = newoffsets;
		}
	}
	bat_destroy(b);
	return i;
}

/*
 * Returns LOG_OK, LOG_ERR or LOG_CONFLICT
 */
static int
cs_update_bat( sql_trans *tr, sql_delta **batp, sql_table *t, BAT *tids, BAT *updates, int is_new)
{
	int res = LOG_OK;
	sql_delta *bat = *batp;
	column_storage *cs = &bat->cs;
	BAT *otids = tids, *oupdates = updates;

	if (!BATcount(tids))
		return LOG_OK;

	if (tids && (tids->ttype == TYPE_msk || mask_cand(tids))) {
		tids = BATunmask(tids);
		if (!tids)
			return LOG_ERR;
	}
	if (updates && (updates->ttype == TYPE_msk || mask_cand(updates))) {
		updates = BATunmask(updates);
		if (!updates) {
			if (otids != tids)
				bat_destroy(tids);
			return LOG_ERR;
		}
	} else if (updates && updates->ttype == TYPE_void && !complex_cand(updates)) { /* dense later use optimized log structure */
		updates = COLcopy(updates, TYPE_oid, true /* make sure we get a oid col */, SYSTRANS);
		if (!updates) {
			if (otids != tids)
				bat_destroy(tids);
			return LOG_ERR;
		}
	}

	if (cs->st == ST_DICT) {
		/* possibly a new array is returned */
		BAT *nupdates = dict_append_bat(tr, batp, updates);
		bat = *batp;
		cs = &bat->cs;
		if (oupdates != updates)
			bat_destroy(updates);
		updates = nupdates;
		if (!updates) {
			if (otids != tids)
				bat_destroy(tids);
			return LOG_ERR;
		}
	}

	/* When we go to smaller grained update structures we should check for concurrent updates on this column ! */
	/* currently only one update delta is possible */
	lock_table(tr->store, t->base.id);
	storage *s = ATOMIC_PTR_GET(&t->data);
	if (!is_new && !cs->cleared) {
		if (!tids->tsorted /* make sure we have simple dense or oids */) {
			BAT *sorted, *order;
			if (BATsort(&sorted, &order, NULL, tids, NULL, NULL, false, false, false) != GDK_SUCCEED) {
				if (otids != tids)
					bat_destroy(tids);
				if (oupdates != updates)
					bat_destroy(updates);
				unlock_table(tr->store, t->base.id);
				return LOG_ERR;
			}
			if (otids != tids)
				bat_destroy(tids);
			tids = sorted;
			BAT *nupdates = BATproject(order, updates);
			bat_destroy(order);
			if (oupdates != updates)
				bat_destroy(updates);
			updates = nupdates;
			if (!updates) {
				bat_destroy(tids);
				unlock_table(tr->store, t->base.id);
				return LOG_ERR;
			}
		}
		assert(tids->tsorted);
		BAT *ui = NULL, *uv = NULL;

		/* handle updates on just inserted bits */
		/* handle updates on updates (within one transaction) */
		BATiter upi = bat_iterator(updates);
		BUN cnt = 0, ucnt = BATcount(tids);
		BAT *b, *ins = NULL;
		int *msk = NULL;

		if((b = temp_descriptor(cs->bid)) == NULL)
			res = LOG_ERR;

		if (res == LOG_OK && BATtdense(tids)) {
			oid start = tids->tseqbase, offset = start;
			oid end = start + ucnt;

			for(segment *seg = s->segs->h; seg && res == LOG_OK ; seg=ATOMIC_PTR_GET(&seg->next)) {
				if (seg->start <= start && seg->end > start) {
					/* check for delete conflicts */
					if (seg->ts >= tr->ts && seg->deleted) {
						res = LOG_CONFLICT;
						continue;
					}

					/* check for inplace updates */
					BUN lend = end < seg->end?end:seg->end;
					if (seg->ts == tr->tid && !seg->deleted) {
						if (!ins) {
							ins = COLnew(0, TYPE_msk, ucnt, SYSTRANS);
							if (!ins)
								res = LOG_ERR;
							else {
								BATsetcount(ins, ucnt); /* all full updates  */
								msk = (int*)Tloc(ins, 0);
								BUN end = (ucnt+31)/32;
								memset(msk, 0, end * sizeof(int));
							}
						}
						for (oid i = 0, rid = start; rid < lend && res == LOG_OK; rid++, i++) {
							const void *upd = BUNtail(upi, rid-offset);
							if (void_inplace(b, rid, upd, true) != GDK_SUCCEED)
								res = LOG_ERR;

							oid word = i/32;
							int pos = i%32;
							msk[word] |= 1U<<pos;
							cnt++;
						}
					}
				}
				if (end < seg->end)
					break;
			}
		} else if (res == LOG_OK && complex_cand(tids)) {
			struct canditer ci;
			segment *seg = s->segs->h;
			canditer_init(&ci, NULL, tids);
			BUN i = 0;
			while ( seg && res == LOG_OK && i < ucnt) {
				oid rid = canditer_next(&ci);
				if (seg->end <= rid)
					seg = ATOMIC_PTR_GET(&seg->next);
				else if (seg->start <= rid && seg->end > rid) {
					/* check for delete conflicts */
					if (seg->ts >= tr->ts && seg->deleted) {
						res = LOG_CONFLICT;
						continue;
					}

					/* check for inplace updates */
					if (seg->ts == tr->tid && !seg->deleted) {
						if (!ins) {
							ins = COLnew(0, TYPE_msk, ucnt, SYSTRANS);
							if (!ins) {
								res = LOG_ERR;
								break;
							} else {
								BATsetcount(ins, ucnt); /* all full updates  */
								msk = (int*)Tloc(ins, 0);
								BUN end = (ucnt+31)/32;
								memset(msk, 0, end * sizeof(int));
							}
						}
						ptr upd = BUNtail(upi, i);
						if (void_inplace(b, rid, upd, true) != GDK_SUCCEED)
							res = LOG_ERR;

						oid word = i/32;
						int pos = i%32;
						msk[word] |= 1U<<pos;
						cnt++;
					}
					i++;
				}
			}
		} else if (res == LOG_OK) {
			BUN i = 0;
			oid *rid = Tloc(tids,0);
			segment *seg = s->segs->h;
			while ( seg && res == LOG_OK && i < ucnt) {
				if (seg->end <= rid[i])
					seg = ATOMIC_PTR_GET(&seg->next);
				else if (seg->start <= rid[i] && seg->end > rid[i]) {
					/* check for delete conflicts */
					if (seg->ts >= tr->ts && seg->deleted) {
						res = LOG_CONFLICT;
						continue;
					}

					/* check for inplace updates */
					if (seg->ts == tr->tid && !seg->deleted) {
						if (!ins) {
							ins = COLnew(0, TYPE_msk, ucnt, SYSTRANS);
							if (!ins) {
								res = LOG_ERR;
								break;
							} else {
								BATsetcount(ins, ucnt); /* all full updates  */
								msk = (int*)Tloc(ins, 0);
								BUN end = (ucnt+31)/32;
								memset(msk, 0, end * sizeof(int));
							}
						}
						const void *upd = BUNtail(upi, i);
						if (void_inplace(b, rid[i], upd, true) != GDK_SUCCEED)
							res = LOG_ERR;

						oid word = i/32;
						int pos = i%32;
						msk[word] |= 1U<<pos;
						cnt++;
					}
					i++;
				}
			}
		}

		if (res == LOG_OK && cnt < ucnt) { 	/* now handle real updates */
			if (cs->ucnt == 0) {
				if (cnt) {
					BAT *nins = BATmaskedcands(0, ucnt, ins, false);
					if (nins) {
						ui = BATproject(nins, tids);
						uv = BATproject(nins, updates);
						bat_destroy(nins);
					}
				} else {
					ui = temp_descriptor(tids->batCacheid);
					uv = temp_descriptor(updates->batCacheid);
				}
				if (!ui || !uv) {
					res = LOG_ERR;
				} else {
					temp_destroy(cs->uibid);
					temp_destroy(cs->uvbid);
					transfer_to_systrans(ui);
					transfer_to_systrans(uv);
					cs->uibid = temp_create(ui);
					cs->uvbid = temp_create(uv);
					cs->ucnt = BATcount(ui);
				}
			} else {
				BAT *nui = NULL, *nuv = NULL;

				/* merge taking msk of inserted into account */
				if (res == LOG_OK && cs_real_update_bats(cs, &ui, &uv) != LOG_OK)
					res = LOG_ERR;

				if (res == LOG_OK) {
					const void *upd = NULL;
					nui = bat_new(TYPE_oid, cs->ucnt + ucnt - cnt, SYSTRANS);
					nuv = bat_new(uv->ttype, cs->ucnt + ucnt - cnt, SYSTRANS);

					if (!nui || !nuv) {
						res = LOG_ERR;
					} else {
						BATiter ovi = bat_iterator(uv);

						/* handle dense (void) cases together as we need to merge updates (which is slower anyway) */
						BUN uip = 0, uie = BATcount(ui);
						BUN nip = 0, nie = BATcount(tids);
						oid uiseqb = ui->tseqbase;
						oid niseqb = tids->tseqbase;
						oid *uipt = NULL, *nipt = NULL;
						BATiter uii = bat_iterator(ui);
						BATiter tidsi = bat_iterator(tids);
						if (!BATtdensebi(&uii))
							uipt = uii.base;
						if (!BATtdensebi(&tidsi))
							nipt = tidsi.base;
						while (uip < uie && nip < nie && res == LOG_OK) {
							oid uiv = (uipt)?uipt[uip]: uiseqb+uip;
							oid niv = (nipt)?nipt[nip]: niseqb+nip;

							if (uiv < niv) {
								upd = BUNtail(ovi, uip);
								if (BUNappend(nui, (ptr) &uiv, true) != GDK_SUCCEED ||
											BUNappend(nuv, (ptr) upd, true) != GDK_SUCCEED)
									res = LOG_ERR;
								uip++;
							} else if (uiv == niv) {
								/* handle == */
								if (!msk || (msk[nip/32] & (1U<<(nip%32))) == 0) {
									upd = BUNtail(upi, nip);
									if (BUNappend(nui, (ptr) &niv, true) != GDK_SUCCEED ||
													BUNappend(nuv, (ptr) upd, true) != GDK_SUCCEED)
										res = LOG_ERR;
								} else {
									upd = BUNtail(ovi, uip);
									if (BUNappend(nui, (ptr) &uiv, true) != GDK_SUCCEED ||
													BUNappend(nuv, (ptr) upd, true) != GDK_SUCCEED)
										res = LOG_ERR;
								}
								uip++;
								nip++;
							} else { /* uiv > niv */
								if (!msk || (msk[nip/32] & (1U<<(nip%32))) == 0) {
									upd = BUNtail(upi, nip);
									if (BUNappend(nui, (ptr) &niv, true) != GDK_SUCCEED ||
													BUNappend(nuv, (ptr) upd, true) != GDK_SUCCEED)
										res = LOG_ERR;
								}
								nip++;
							}
						}
						while (uip < uie && res == LOG_OK) {
							oid uiv = (uipt)?uipt[uip]: uiseqb+uip;
							upd = BUNtail(ovi, uip);
							if (BUNappend(nui, (ptr) &uiv, true) != GDK_SUCCEED ||
									BUNappend(nuv, (ptr) upd, true) != GDK_SUCCEED)
								res = LOG_ERR;
							uip++;
						}
						while (nip < nie && res == LOG_OK) {
							oid niv = (nipt)?nipt[nip]: niseqb+nip;
							if (!msk || (msk[nip/32] & (1U<<(nip%32))) == 0) {
								upd = BUNtail(upi, nip);
								if (BUNappend(nui, (ptr) &niv, true) != GDK_SUCCEED ||
											BUNappend(nuv, (ptr) upd, true) != GDK_SUCCEED)
									res = LOG_ERR;
							}
							nip++;
						}
						bat_iterator_end(&uii);
						bat_iterator_end(&tidsi);
						bat_iterator_end(&ovi);
						if (res == LOG_OK) {
							temp_destroy(cs->uibid);
							temp_destroy(cs->uvbid);
							transfer_to_systrans(nui);
							transfer_to_systrans(nuv);
							cs->uibid = temp_create(nui);
							cs->uvbid = temp_create(nuv);
							cs->ucnt = BATcount(nui);
						}
					}
					bat_destroy(nui);
					bat_destroy(nuv);
				}
			}
		}
		bat_iterator_end(&upi);
		bat_destroy(b);
		unlock_table(tr->store, t->base.id);
		bat_destroy(ins);
		bat_destroy(ui);
		bat_destroy(uv);
		if (otids != tids)
			bat_destroy(tids);
		if (oupdates != updates)
			bat_destroy(updates);
		return res;
	} else if (is_new || cs->cleared) {
		BAT *b = temp_descriptor(cs->bid);

		if (b == NULL) {
			res = LOG_ERR;
		} else {
			if (BATcount(b)==0) {
				if (BATappend(b, updates, NULL, true) != GDK_SUCCEED) /* alter add column */
					res = LOG_ERR;
			} else if (BATreplace(b, tids, updates, true) != GDK_SUCCEED)
				res = LOG_ERR;
			BBPcold(b->batCacheid);
			bat_destroy(b);
		}
	}
	unlock_table(tr->store, t->base.id);
	if (otids != tids)
		bat_destroy(tids);
	if (oupdates != updates)
		bat_destroy(updates);
	return res;
}

static int
delta_update_bat( sql_trans *tr, sql_delta **bat, sql_table *t, BAT *tids, BAT *updates, int is_new)
{
	return cs_update_bat(tr, bat, t, tids, updates, is_new);
}

static void *
dict_append_val(sql_trans *tr, sql_delta **batp, void *i, BUN cnt)
{
	void *newoffsets = NULL;
	sql_delta *bat = *batp;
	column_storage *cs = &bat->cs;
	BAT *u = temp_descriptor(cs->ebid), *b = NULL, *n = NULL;

	if (!u)
		return NULL;
	BUN max_cnt = (BATcount(u) < 256)?256:64*1024;
	if (DICTprepare4append_vals(&newoffsets, i, cnt, u) < 0) {
		assert(0);
	} else {
		int new = 0;
		/* returns new offset bat (ie to be appended), possibly with larger type ! */
		if (BATcount(u) >= max_cnt) {
			if (max_cnt == 64*1024) { /* decompress */
				if (!(b = temp_descriptor(cs->bid))) {
					bat_destroy(u);
					return NULL;
				}
				n = DICTdecompress_(b, u, PERSISTENT);
				/* TODO decompress updates if any */
				bat_destroy(b);
				assert(newoffsets == NULL);
				if (!n) {
					bat_destroy(u);
					return NULL;
				}
				if (cs->ts != tr->tid) {
					if ((*batp = tr_dup_delta(tr, bat)) == NULL) {
						bat_destroy(n);
						return NULL;
					}
					cs = &(*batp)->cs;
					new = 1;
					cs->uibid = cs->uvbid = 0;
				}
				if (cs->bid && !new)
					temp_destroy(cs->bid);
				bat_set_access(n, BAT_READ);
				transfer_to_systrans(n);
				cs->bid = temp_create(n);
				bat_destroy(n);
				if (cs->ebid && !new)
					temp_destroy(cs->ebid);
				cs->ebid = 0;
				cs->st = ST_DEFAULT;
				/* at append_col the column's storage type is cleared */
				cs->cleared = true;
			} else {
				if (!(b = temp_descriptor(cs->bid))) {
					GDKfree(newoffsets);
					bat_destroy(u);
					return NULL;
				}
				n = DICTenlarge(b, BATcount(b), BATcount(b) + cnt, PERSISTENT);
				bat_destroy(b);
				if (!n) {
					GDKfree(newoffsets);
					bat_destroy(u);
					return NULL;
				}
				if (cs->ts != tr->tid) {
					if ((*batp = tr_dup_delta(tr, bat)) == NULL) {
						bat_destroy(n);
						return NULL;
					}
					cs = &(*batp)->cs;
					new = 1;
					temp_dup(cs->ebid);
					if (cs->uibid) {
						temp_dup(cs->uibid);
						temp_dup(cs->uvbid);
					}
				}
				if (cs->bid)
					temp_destroy(cs->bid);
				bat_set_access(n, BAT_READ);
				transfer_to_systrans(n);
				cs->bid = temp_create(n);
				bat_destroy(n);
				cs->cleared = true;
				i = newoffsets;
			}
		} else { /* append */
			i = newoffsets;
		}
	}
	bat_destroy(u);
	return i;
}

static void *
for_append_val(column_storage *cs, void *i, BUN cnt, char *storage_type, int tt)
{
	lng offsetval = strtoll(storage_type+4, NULL, 10);
	void *newoffsets = NULL;
	BAT *b = NULL, *n = NULL;

	if (!(b = temp_descriptor(cs->bid)))
		return NULL;

	if (FORprepare4append_vals(&newoffsets, i, cnt, offsetval, tt, b->ttype) < 0) {
		assert(0);
	} else {
		/* returns new offset bat if values within min/max, else decompress */
		if (!newoffsets) {
			n = FORdecompress_(b, offsetval, tt, PERSISTENT);
			bat_destroy(b);
			if (!n)
				return NULL;
			/* TODO decompress updates if any */
			if (cs->bid)
				temp_destroy(cs->bid);
			bat_set_access(n, BAT_READ);
			transfer_to_systrans(n);
			cs->bid = temp_create(n);
			cs->st = ST_DEFAULT;
			/* at append_col the column's storage type is cleared */
			cs->cleared = true;
			b = n;
		} else { /* append */
			i = newoffsets;
		}
	}
	bat_destroy(b);
	return i;
}

static int
cs_update_val( sql_trans *tr, sql_delta **batp, sql_table *t, oid rid, void *upd, int is_new)
{
	void *oupd = upd;
	sql_delta *bat = *batp;
	column_storage *cs = &bat->cs;
	storage *s = ATOMIC_PTR_GET(&t->data);
	assert(!is_oid_nil(rid));
	int inplace = is_new || cs->cleared || segments_is_append (s->segs->h, tr, rid);

	if (cs->st == ST_DICT) {
		/* possibly a new array is returned */
		upd = dict_append_val(tr, batp, upd, 1);
		bat = *batp;
		cs = &bat->cs;
		if (!upd)
			return LOG_ERR;
	}

	/* check if rid is insert ? */
	if (!inplace) {
		/* check conflict */
		if (segments_is_deleted(s->segs->h, tr, rid)) {
			if (oupd != upd)
				GDKfree(upd);
			return LOG_CONFLICT;
		}
		BAT *ui, *uv;

		/* When we go to smaller grained update structures we should check for concurrent updates on this column ! */
		/* currently only one update delta is possible */
		if (cs_real_update_bats(cs, &ui, &uv) != LOG_OK) {
			if (oupd != upd)
				GDKfree(upd);
			return LOG_ERR;
		}

		assert(uv->ttype);
		assert(BATcount(ui) == BATcount(uv));
		if (BUNappend(ui, (ptr) &rid, true) != GDK_SUCCEED ||
		    BUNappend(uv, (ptr) upd, true) != GDK_SUCCEED) {
			if (oupd != upd)
				GDKfree(upd);
			bat_destroy(ui);
			bat_destroy(uv);
			return LOG_ERR;
		}
		assert(BATcount(ui) == BATcount(uv));
		bat_destroy(ui);
		bat_destroy(uv);
		cs->ucnt++;
	} else {
		BAT *b = NULL;

		if((b = temp_descriptor(cs->bid)) == NULL) {
			if (oupd != upd)
				GDKfree(upd);
			return LOG_ERR;
		}
		if (void_inplace(b, rid, upd, true) != GDK_SUCCEED) {
			if (oupd != upd)
				GDKfree(upd);
			bat_destroy(b);
			return LOG_ERR;
		}
		bat_destroy(b);
	}
	if (oupd != upd)
		GDKfree(upd);
	return LOG_OK;
}

static int
delta_update_val( sql_trans *tr, sql_delta **bat, sql_table *t, oid rid, void *upd, int is_new)
{
	int res = LOG_OK;
	lock_table(tr->store, t->base.id);
	res = cs_update_val(tr, bat, t, rid, upd, is_new);
	unlock_table(tr->store, t->base.id);
	return res;
}

static int
dup_cs(sql_trans *tr, column_storage *ocs, column_storage *cs, int type, int temp)
{
	(void)tr;
	if (!ocs)
		return LOG_OK;
	cs->bid = ocs->bid;
	cs->ebid = ocs->ebid;
	cs->uibid = ocs->uibid;
	cs->uvbid = ocs->uvbid;
	cs->ucnt = ocs->ucnt;

	if (temp) {
		cs->bid = temp_copy(cs->bid, true, false);
		if (cs->bid == BID_NIL)
			return LOG_ERR;
	} else {
		temp_dup(cs->bid);
	}
	if (cs->ebid)
		temp_dup(cs->ebid);
	cs->ucnt = 0;
	cs->uibid = e_bat(TYPE_oid);
	cs->uvbid = e_bat(type);
	if (cs->uibid == BID_NIL || cs->uvbid == BID_NIL)
		return LOG_ERR;
	cs->st = ocs->st;
	return LOG_OK;
}

static void
destroy_delta(sql_delta *b, bool recursive)
{
	if (--b->cs.refcnt > 0)
		return;
	if (recursive && b->next)
		destroy_delta(b->next, true);
	if (b->cs.uibid)
		temp_destroy(b->cs.uibid);
	if (b->cs.uvbid)
		temp_destroy(b->cs.uvbid);
	if (b->cs.bid)
		temp_destroy(b->cs.bid);
	if (b->cs.ebid)
		temp_destroy(b->cs.ebid);
	b->cs.bid = b->cs.ebid = b->cs.uibid = b->cs.uvbid = 0;
	_DELETE(b);
}

static sql_delta *
bind_col_data(sql_trans *tr, sql_column *c, bool *update_conflict)
{
	sql_delta *obat = ATOMIC_PTR_GET(&c->data);

	if (obat->cs.ts == tr->tid || ((obat->cs.ts < TRANSACTION_ID_BASE || tr_version_of_parent(tr, obat->cs.ts)) && !update_conflict)) /* on append there are no conflicts */
		return obat;
	if ((!tr->parent || !tr_version_of_parent(tr, obat->cs.ts)) && obat->cs.ts >= TRANSACTION_ID_BASE) {
		/* abort */
		if (update_conflict)
			*update_conflict = true;
		else if (!obat->cs.cleared) /* concurrent appends are only allowed on concurrent updates */
			return timestamp_delta(tr, ATOMIC_PTR_GET(&c->data));
		return NULL;
	}
	if (!(obat = timestamp_delta(tr, ATOMIC_PTR_GET(&c->data))))
		return NULL;
	sql_delta* bat = ZNEW(sql_delta);
	if (!bat)
		return NULL;
	bat->cs.refcnt = 1;
	if (dup_cs(tr, &obat->cs, &bat->cs, c->type.type->localtype, 0) != LOG_OK) {
		destroy_delta(bat, false);
		return NULL;
	}
	bat->cs.ts = tr->tid;
	/* only one writer else abort */
	bat->next = obat;
	if (!ATOMIC_PTR_CAS(&c->data, (void**)&bat->next, bat)) {
		bat->next = NULL;
		destroy_delta(bat, false);
		if (update_conflict)
			*update_conflict = true;
		return NULL;
	}
	return bat;
}

static int
update_col_execute(sql_trans *tr, sql_delta **delta, sql_table *table, bool is_new, void *incoming_tids, void *incoming_values, bool is_bat)
{
	int ok = LOG_OK;

	if (is_bat) {
		BAT *tids = incoming_tids;
		BAT *values = incoming_values;
		if (BATcount(tids) == 0)
			return LOG_OK;
		ok = delta_update_bat(tr, delta, table, tids, values, is_new);
	} else {
		ok = delta_update_val(tr, delta, table, *(oid*)incoming_tids, incoming_values, is_new);
	}
	return ok;
}

static int
update_col(sql_trans *tr, sql_column *c, void *tids, void *upd, bool isbat)
{
	int res = LOG_OK;
	bool update_conflict = false;
	sql_delta *delta, *odelta = ATOMIC_PTR_GET(&c->data);

	if (isbat) {
		BAT *t = tids;
		if (!BATcount(t))
			return LOG_OK;
	}

	if (c == NULL)
		return LOG_ERR;

	if ((delta = bind_col_data(tr, c, &update_conflict)) == NULL)
		return update_conflict ? LOG_CONFLICT : LOG_ERR;

	assert(delta && delta->cs.ts == tr->tid);
	assert(c->t->persistence != SQL_DECLARED_TABLE);
	if (odelta != delta)
		trans_add(tr, &c->base, delta, &tc_gc_col, &commit_update_col, NOT_TO_BE_LOGGED(c->t) ? NULL : &log_update_col);

	odelta = delta;
	if ((res = update_col_execute(tr, &delta, c->t, isNew(c), tids, upd, isbat)) != LOG_OK)
		return res;
	assert(delta == odelta);
	if (delta->cs.st == ST_DEFAULT && c->storage_type)
		res = sql_trans_alter_storage(tr, c, NULL);
	return res;
}

static sql_delta *
bind_idx_data(sql_trans *tr, sql_idx *i, bool *update_conflict)
{
	sql_delta *obat = ATOMIC_PTR_GET(&i->data);

	if (obat->cs.ts == tr->tid || ((obat->cs.ts < TRANSACTION_ID_BASE || tr_version_of_parent(tr, obat->cs.ts)) && !update_conflict)) /* on append there are no conflicts */
		return obat;
	if ((!tr->parent || !tr_version_of_parent(tr, obat->cs.ts)) && obat->cs.ts >= TRANSACTION_ID_BASE) {
		/* abort */
		if (update_conflict)
			*update_conflict = true;
		return NULL;
	}
	if (!(obat = timestamp_delta(tr, ATOMIC_PTR_GET(&i->data))))
		return NULL;
	sql_delta* bat = ZNEW(sql_delta);
	if (!bat)
		return NULL;
	bat->cs.refcnt = 1;
	if (dup_cs(tr, &obat->cs, &bat->cs, (oid_index(i->type))?TYPE_oid:TYPE_lng, 0) != LOG_OK) {
		destroy_delta(bat, false);
		return NULL;
	}
	bat->cs.ts = tr->tid;
	/* only one writer else abort */
	bat->next = obat;
	if (!ATOMIC_PTR_CAS(&i->data, (void**)&bat->next, bat)) {
		bat->next = NULL;
		destroy_delta(bat, false);
		if (update_conflict)
			*update_conflict = true;
		return NULL;
	}
	return bat;
}

static int
update_idx(sql_trans *tr, sql_idx * i, void *tids, void *upd, bool isbat)
{
	int res = LOG_OK;
	bool update_conflict = false;
	sql_delta *delta, *odelta = ATOMIC_PTR_GET(&i->data);

	if (isbat) {
		BAT *t = tids;
		if (!BATcount(t))
			return LOG_OK;
	}

	if (i == NULL)
		return LOG_ERR;

	if ((delta = bind_idx_data(tr, i, &update_conflict)) == NULL)
		return update_conflict ? LOG_CONFLICT : LOG_ERR;

	assert(delta && delta->cs.ts == tr->tid);
	if (odelta != delta)
		trans_add(tr, &i->base, delta, &tc_gc_idx, &commit_update_idx, NOT_TO_BE_LOGGED(i->t) ? NULL : &log_update_idx);

	odelta = delta;
	res = update_col_execute(tr, &delta, i->t, isNew(i), tids, upd, isbat);
	assert(delta == odelta);
	return res;
}

static int
delta_append_bat(sql_trans *tr, sql_delta **batp, sqlid id, BUN offset, BAT *offsets, BAT *i, char *storage_type, bool istemp)
{
	BAT *b, *oi = i;
	int err = 0;
	sql_delta *bat = *batp;

	assert(!offsets || BATcount(offsets) == BATcount(i));
	if (!BATcount(i))
		return LOG_OK;
	if ((i->ttype == TYPE_msk || mask_cand(i)) && !(oi = BATunmask(i)))
		return LOG_ERR;

	lock_column(tr->store, id);
	if (bat->cs.st == ST_DICT) {
		BAT *ni = dict_append_bat(tr, batp, oi);
		bat = *batp;
		if (oi != i) /* oi will be replaced, so destroy possible unmask reference */
			bat_destroy(oi);
		oi = ni;
		if (!oi) {
			unlock_column(tr->store, id);
			return LOG_ERR;
		}
	}
	if (bat->cs.st == ST_FOR) {
		BAT *ni = for_append_bat(&bat->cs, oi, storage_type);
		bat = *batp;
		if (oi != i) /* oi will be replaced, so destroy possible unmask reference */
			bat_destroy(oi);
		oi = ni;
		if (!oi) {
			unlock_column(tr->store, id);
			return LOG_ERR;
		}
	}

	b = temp_descriptor(bat->cs.bid);
	if (b == NULL) {
		unlock_column(tr->store, id);
		if (oi != i)
			bat_destroy(oi);
		return LOG_ERR;
	}
	if (istemp && !offsets && offset == 0 && BATcount(b) == 0 && bat->cs.ucnt == 0) {
		bat_set_access(i, BAT_READ);
		if (bat->cs.bid)
			temp_destroy(bat->cs.bid);
		transfer_to_systrans(i);
		bat->cs.bid = temp_create(i);
	} else if (!offsets && offset == b->hseqbase+BATcount(b)) {
		if (BATappend(b, oi, NULL, true) != GDK_SUCCEED)
			err = 1;
	} else if (!offsets) {
		if (BATupdatepos(b, &offset, oi, true, true) != GDK_SUCCEED)
			err = 1;
	} else if ((BATtdense(offsets) && offsets->tseqbase == (b->hseqbase+BATcount(b)))) {
		if (BATappend(b, oi, NULL, true) != GDK_SUCCEED)
			err = 1;
	} else if (BATupdate(b, offsets, oi, true) != GDK_SUCCEED) {
			err = 1;
	}
	bat_destroy(b);
	unlock_column(tr->store, id);

	if (oi != i)
		bat_destroy(oi);
	return (err)?LOG_ERR:LOG_OK;
}

// Look at the offsets and find where the replacements end and the appends begin.
static BUN
start_of_appends(BAT *offsets, BUN bcnt)
{
	BUN ocnt = BATcount(offsets);
	if (ocnt == 0)
		return 0;

	BUN highest = *(oid*)Tloc(offsets, ocnt - 1);
	if (highest < bcnt)
		// all are replacements
		return ocnt;

	// reason backward to find the first append.
	// Suppose offsets has 15 entries, bcnt == 100
	// and the highest offset in offsets is 109.
	BUN new_bcnt = highest + 1; // 110
	BUN nappends = new_bcnt - bcnt; // 10
	BUN nreplacements = ocnt - nappends; // 5

	// The first append should be to position bcnt
	assert(bcnt == *(oid*)Tloc(offsets, nreplacements));

	return nreplacements;
}


static int
delta_append_val(sql_trans *tr, sql_delta **batp, sqlid id, BUN offset, BAT *offsets, void *i, BUN cnt, char *storage_type, int tt)
{
	void *oi = i;
	BAT *b;
	lock_column(tr->store, id);
	sql_delta *bat = *batp;

	if (bat->cs.st == ST_DICT) {
		/* possibly a new array is returned */
		i = dict_append_val(tr, batp, i, cnt);
		bat = *batp;
		if (!i) {
			unlock_column(tr->store, id);
			return LOG_ERR;
		}
	}
	if (bat->cs.st == ST_FOR) {
		/* possibly a new array is returned */
		i = for_append_val(&bat->cs, i, cnt, storage_type, tt);
		bat = *batp;
		if (!i) {
			unlock_column(tr->store, id);
			return LOG_ERR;
		}
	}

	b = temp_descriptor(bat->cs.bid);
	if (b == NULL) {
		if (i != oi)
			GDKfree(i);
		unlock_column(tr->store, id);
		return LOG_ERR;
	}
	BUN bcnt = BATcount(b);

	if (offsets) {
		// The first few might be replacements while later items might be appends.
		// Handle the replacements here while leaving the appends to the code below.
		BUN nreplacements = start_of_appends(offsets, bcnt);

		oid *start = Tloc(offsets, 0);
		if (BUNreplacemulti(b, start, i, nreplacements, true) != GDK_SUCCEED) {
			bat_destroy(b);
			if (i != oi)
				GDKfree(i);
			unlock_column(tr->store, id);
			return LOG_ERR;
		}

		// Replacements have been handled. The rest are appends.
		assert(offset == oid_nil);
		offset = bcnt;
		cnt -= nreplacements;
	}

	if (bcnt > offset){
		size_t ccnt = ((offset+cnt) > bcnt)? (bcnt - offset):cnt;
		if (BUNreplacemultiincr(b, offset, i, ccnt, true) != GDK_SUCCEED) {
			bat_destroy(b);
			if (i != oi)
				GDKfree(i);
			unlock_column(tr->store, id);
			return LOG_ERR;
		}
		cnt -= ccnt;
		offset += ccnt;
	}
	if (cnt) {
		if (BATcount(b) < offset) { /* add space */
			BUN d = offset - BATcount(b);
			if (BUNappendmulti(b, NULL, d, true) != GDK_SUCCEED) {
				bat_destroy(b);
				if (i != oi)
					GDKfree(i);
				unlock_column(tr->store, id);
				return LOG_ERR;
			}
		}
		if (BUNappendmulti(b, i, cnt, true) != GDK_SUCCEED) {
			bat_destroy(b);
			if (i != oi)
				GDKfree(i);
			unlock_column(tr->store, id);
			return LOG_ERR;
		}
	}
	bat_destroy(b);
	if (i != oi)
		GDKfree(i);
	unlock_column(tr->store, id);
	return LOG_OK;
}

static int
dup_storage( sql_trans *tr, storage *obat, storage *bat)
{
	if (!(bat->segs = new_segments(tr, 0)))
		return LOG_ERR;
	return dup_cs(tr, &obat->cs, &bat->cs, TYPE_msk, 1);
}

static int
<<<<<<< HEAD
append_col_execute(sql_trans *tr, sql_delta **delta, sqlid id, BUN offset, BAT *offsets, void *incoming_data, BUN cnt, bool isbat, int tt, char *storage_type)
=======
append_col_execute(sql_trans *tr, sql_delta **delta, sqlid id, BUN offset, BAT *offsets, void *incoming_data, BUN cnt, int tt, char *storage_type, bool isnew)
>>>>>>> 41c2e88a
{
	int ok = LOG_OK;

	if ((*delta)->cs.merged)
		(*delta)->cs.merged = false; /* TODO needs to move */
	if (isbat) {
		BAT *bat = incoming_data;

		if (BATcount(bat))
			ok = delta_append_bat(tr, delta, id, offset, offsets, bat, storage_type, isnew);
	} else {
		ok = delta_append_val(tr, delta, id, offset, offsets, incoming_data, cnt, storage_type, tt);
	}
	return ok;
}

static int
append_col(sql_trans *tr, sql_column *c, BUN offset, BAT *offsets, void *data, BUN cnt, bool isbat, int tpe)
{
	int res = LOG_OK;
	sql_delta *delta, *odelta = ATOMIC_PTR_GET(&c->data);

	if (isbat) {
		BAT *t = data;
		if (!BATcount(t))
			return LOG_OK;
	}

	if ((delta = bind_col_data(tr, c, NULL)) == NULL)
		return LOG_ERR;

	assert(delta->cs.st == ST_DEFAULT || delta->cs.st == ST_DICT || delta->cs.st == ST_FOR);

	odelta = delta;
<<<<<<< HEAD
	if ((res = append_col_execute(tr, &delta, c->base.id, offset, offsets, data, cnt, isbat, tpe, c->storage_type)) != LOG_OK)
=======
	if ((res = append_col_execute(tr, &delta, c->base.id, offset, offsets, data, cnt, tpe, c->storage_type, isTempTable(c->t))) != LOG_OK)
>>>>>>> 41c2e88a
		return res;
	if (odelta != delta) {
		delta->next = odelta;
		if (!ATOMIC_PTR_CAS(&c->data, (void**)&delta->next, delta)) {
			delta->next = NULL;
			destroy_delta(delta, false);
			return LOG_CONFLICT;
		}
	}
	if (delta->cs.st == ST_DEFAULT && c->storage_type)
		res = sql_trans_alter_storage(tr, c, NULL);
	return res;
}

static int
append_idx(sql_trans *tr, sql_idx *i, BUN offset, BAT *offsets, void *data, BUN cnt, bool isbat, int tpe)
{
	int res = LOG_OK;
	sql_delta *delta;

	if (isbat) {
		BAT *t = data;
		if (!BATcount(t))
			return LOG_OK;
	}

	if ((delta = bind_idx_data(tr, i, NULL)) == NULL)
		return LOG_ERR;

	assert(delta->cs.st == ST_DEFAULT);

<<<<<<< HEAD
	res = append_col_execute(tr, &delta, i->base.id, offset, offsets, data, cnt, isbat, tpe, NULL);
=======
	res = append_col_execute(tr, &delta, i->base.id, offset, offsets, data, cnt, tpe, NULL, isTempTable(i->t));
>>>>>>> 41c2e88a
	return res;
}

static int
deletes_conflict_updates(sql_trans *tr, sql_table *t, oid rid, size_t cnt)
{
	int err = 0;

	/* TODO check for conflicting updates */
	(void)rid;
	(void)cnt;
	for(node *n = ol_first_node(t->columns); n && !err; n = n->next) {
		sql_column *c = n->data;
		sql_delta *d = ATOMIC_PTR_GET(&c->data);

		/* check for active updates */
		if (!VALID_4_READ(d->cs.ts, tr) && d->cs.ucnt)
			return 1;
	}
	return 0;
}

static int
storage_delete_val(sql_trans *tr, sql_table *t, storage *s, oid rid)
{
	int in_transaction = segments_in_transaction(tr, t);

	lock_table(tr->store, t->base.id);
	/* find segment of rid, split, mark new segment deleted (for tr->tid) */
	segment *seg = s->segs->h, *p = NULL;
	for (; seg; p = seg, seg = ATOMIC_PTR_GET(&seg->next)) {
		if (seg->start <= rid && seg->end > rid) {
			if (!SEG_VALID_4_DELETE(seg,tr)) {
				unlock_table(tr->store, t->base.id);
				return LOG_CONFLICT;
			}
			if (deletes_conflict_updates( tr, t, rid, 1)) {
				unlock_table(tr->store, t->base.id);
				return LOG_CONFLICT;
			}
			if (!split_segment(s->segs, seg, p, tr, rid, 1, true)) {
				unlock_table(tr->store, t->base.id);
				return LOG_ERR;
			}
			break;
		}
	}
	unlock_table(tr->store, t->base.id);
	if (!in_transaction)
		trans_add(tr, &t->base, s, &tc_gc_del, &commit_update_del, NOT_TO_BE_LOGGED(t) ? NULL : &log_update_del);
	return LOG_OK;
}

static int
seg_delete_range(sql_trans *tr, sql_table *t, storage *s, segment **Seg, size_t start, size_t cnt)
{
	segment *seg = *Seg, *p = NULL;
	for (; seg; p = seg, seg = ATOMIC_PTR_GET(&seg->next)) {
		if (seg->start <= start && seg->end > start) {
			size_t lcnt = cnt;
			if (start+lcnt > seg->end)
				lcnt = seg->end-start;
			if (SEG_IS_DELETED(seg, tr)) {
				start += lcnt;
				cnt -= lcnt;
				continue;
			} else if (!SEG_VALID_4_DELETE(seg, tr))
				return LOG_CONFLICT;
			if (deletes_conflict_updates( tr, t, start, lcnt))
				return LOG_CONFLICT;
			*Seg = seg = split_segment(s->segs, seg, p, tr, start, lcnt, true);
			if (!seg)
				return LOG_ERR;
			start += lcnt;
			cnt -= lcnt;
		}
		if (start+cnt <= seg->end)
			break;
	}
	return LOG_OK;
}

static int
delete_range(sql_trans *tr, sql_table *t, storage *s, size_t start, size_t cnt)
{
	segment *seg = s->segs->h;
	return seg_delete_range(tr, t, s, &seg, start, cnt);
}

static int
storage_delete_bat(sql_trans *tr, sql_table *t, storage *s, BAT *i)
{
	int in_transaction = segments_in_transaction(tr, t);
	BAT *oi = i;	/* update ids */
	int ok = LOG_OK;

	if ((i->ttype == TYPE_msk || mask_cand(i)) && !(i = BATunmask(i)))
		return LOG_ERR;
	if (BATcount(i)) {
		if (BATtdense(i)) {
			size_t start = i->tseqbase;
			size_t cnt = BATcount(i);

			lock_table(tr->store, t->base.id);
			ok = delete_range(tr, t, s, start, cnt);
			unlock_table(tr->store, t->base.id);
		} else if (complex_cand(i)) {
			struct canditer ci;
			oid f = 0, l = 0, cur = 0;

			canditer_init(&ci, NULL, i);
			cur = f = canditer_next(&ci);

			lock_table(tr->store, t->base.id);
			if (!is_oid_nil(f)) {
				segment *seg = s->segs->h;
				for(l = canditer_next(&ci); !is_oid_nil(l) && ok == LOG_OK; l = canditer_next(&ci)) {
					if (cur+1 == l) {
						cur++;
						continue;
					}
					ok = seg_delete_range(tr, t, s, &seg, f, cur-f);
					f = cur = l;
				}
				if (ok == LOG_OK)
					ok = seg_delete_range(tr, t, s, &seg, f, cur-f);
			}
			unlock_table(tr->store, t->base.id);
		} else {
			if (!i->tsorted) {
				assert(oi == i);
				BAT *ni = NULL;
				if (BATsort(&ni, NULL, NULL, i, NULL, NULL, false, false, false) != GDK_SUCCEED)
					ok = LOG_ERR;
				if (ni)
					i = ni;
			}
			assert(i->tsorted);
			BUN icnt = BATcount(i);
			BATiter ii = bat_iterator(i);
			oid *o = ii.base, n = o[0]+1;
			size_t lcnt = 1;

			lock_table(tr->store, t->base.id);
			segment *seg = s->segs->h;
			for (size_t i=1; i<icnt && ok == LOG_OK; i++) {
				if (o[i] == n) {
					lcnt++;
					n++;
				} else {
					ok = seg_delete_range(tr, t, s, &seg, n-lcnt, lcnt);
					lcnt = 0;
				}
				if (!lcnt) {
					n = o[i]+1;
					lcnt = 1;
				}
			}
			bat_iterator_end(&ii);
			if (lcnt && ok == LOG_OK)
				ok = seg_delete_range(tr, t, s, &seg, n-lcnt, lcnt);
			unlock_table(tr->store, t->base.id);
		}
	}
	if (i != oi)
		bat_destroy(i);
	// assert
	if (!in_transaction)
		trans_add(tr, &t->base, s, &tc_gc_del, &commit_update_del, NOT_TO_BE_LOGGED(t) ? NULL : &log_update_del);
	return ok;
}

static void
destroy_segments(segments *s)
{
	if (!s || sql_ref_dec(&s->r) > 0)
		return;
	segment *seg = s->h;
	while(seg) {
		segment *n = ATOMIC_PTR_GET(&seg->next);
		ATOMIC_PTR_DESTROY(&seg->next);
		_DELETE(seg);
		seg = n;
	}
	_DELETE(s);
}

static void
destroy_storage(storage *bat)
{
	if (--bat->cs.refcnt > 0)
		return;
	if (bat->next)
		destroy_storage(bat->next);
	destroy_segments(bat->segs);
	if (bat->cs.uibid)
		temp_destroy(bat->cs.uibid);
	if (bat->cs.uvbid)
		temp_destroy(bat->cs.uvbid);
	if (bat->cs.bid)
		temp_destroy(bat->cs.bid);
	bat->cs.bid = bat->cs.uibid = bat->cs.uvbid = 0;
	_DELETE(bat);
}

static int
segments_conflict(sql_trans *tr, segments *segs, int uncommitted)
{
	if (uncommitted) {
		for (segment *s = segs->h; s; s = ATOMIC_PTR_GET(&s->next))
			if (!VALID_4_READ(s->ts,tr))
				return 1;
	} else {
		for (segment *s = segs->h; s; s = ATOMIC_PTR_GET(&s->next))
			if (s->ts < TRANSACTION_ID_BASE && !VALID_4_READ(s->ts,tr))
				return 1;
	}

	return 0;
}

static int clear_storage(sql_trans *tr, sql_table *t, storage *s);

storage *
bind_del_data(sql_trans *tr, sql_table *t, bool *clear)
{
	storage *obat;

	obat = ATOMIC_PTR_GET(&t->data);

	if (obat->cs.ts != tr->tid)
		if (!tr->parent || !tr_version_of_parent(tr, obat->cs.ts))
			if (obat->cs.ts >= TRANSACTION_ID_BASE) {
				/* abort */
				if (clear)
					*clear = true;
				return NULL;
			}

	if (!clear)
		return obat;

	/* remainder is only to handle clear */
	if (segments_conflict(tr, obat->segs, 1)) {
		*clear = true;
		return NULL;
	}
	if (!(obat = timestamp_storage(tr, ATOMIC_PTR_GET(&t->data))))
		return NULL;
	storage *bat = ZNEW(storage);
	if (!bat)
		return NULL;
	bat->cs.refcnt = 1;
	if (dup_storage(tr, obat, bat) != LOG_OK) {
		destroy_storage(bat);
		return NULL;
	}
	bat->cs.cleared = true;
	bat->cs.ts = tr->tid;
	/* only one writer else abort */
	bat->next = obat;
	if (!ATOMIC_PTR_CAS(&t->data, (void**)&bat->next, bat)) {
		bat->next = NULL;
		destroy_storage(bat);
		if (clear)
			*clear = true;
		return NULL;
	}
	return bat;
}

static int
delete_tab(sql_trans *tr, sql_table * t, void *ib, bool isbat)
{
	int ok = LOG_OK;
	BAT *b = ib;
	storage *bat;

	if (isbat && !BATcount(b))
		return ok;

	if (t == NULL)
		return LOG_ERR;

	if ((bat = bind_del_data(tr, t, NULL)) == NULL)
		return LOG_ERR;

	if (isbat)
		ok = storage_delete_bat(tr, t, bat, ib);
	else
		ok = storage_delete_val(tr, t, bat, *(oid*)ib);
	return ok;
}

static size_t
dcount_col(sql_trans *tr, sql_column *c)
{
	sql_delta *b;

	if (!isTable(c->t))
		return 0;
	b = col_timestamp_delta(tr, c);
	if (!b)
		return 1;

	storage *s = ATOMIC_PTR_GET(&c->t->data);
	if (!s || !s->segs->t)
		return 1;
	size_t cnt = s->segs->t->end;
	if (cnt) {
		BAT *v = cs_bind_bat( &b->cs, QUICK, cnt);
		size_t dcnt = 0;

		if (v)
			dcnt = BATguess_uniques(v, NULL);
		return dcnt;
	}
	return cnt;
}

static BAT *
bind_no_view(BAT *b, bool quick)
{
	if (isVIEW(b)) { /* If it is a view get the parent BAT */
		BAT *nb = BBP_desc(VIEWtparent(b));
		bat_destroy(b);
		if (!(b = quick ? quick_descriptor(nb->batCacheid) : temp_descriptor(nb->batCacheid)))
			return NULL;
	}
	return b;
}

static int
set_stats_col(sql_trans *tr, sql_column *c, double *unique_est, char *min, char *max)
{
	int ok = 0;
	assert(tr->active);
	if (!c || !ATOMIC_PTR_GET(&c->data) || !isTable(c->t) || !c->t->s)
		return 0;
	lock_column(tr->store, c->base.id);
	if (unique_est) {
		sql_delta *d;
		if ((d = ATOMIC_PTR_GET(&c->data)) && d->cs.st == ST_DEFAULT) {
			BAT *b;
			if ((b = bind_col(tr, c, RDONLY)) && (b = bind_no_view(b, false))) {
				MT_lock_set(&b->theaplock);
				b->tunique_est = *unique_est;
				MT_lock_unset(&b->theaplock);
				bat_destroy(b);
			}
		}
	}
	if (min) {
		_DELETE(c->min);
		size_t minlen = ATOMlen(c->type.type->localtype, min);
		if ((c->min = GDKmalloc(minlen)) != NULL) {
			memcpy(c->min, min, minlen);
			ok = 1;
		}
	}
	if (max) {
		_DELETE(c->max);
		size_t maxlen = ATOMlen(c->type.type->localtype, max);
		if ((c->max = GDKmalloc(maxlen)) != NULL) {
			memcpy(c->max, max, maxlen);
			ok = 1;
		}
	}
	unlock_column(tr->store, c->base.id);
	return ok;
}

static int
min_max_col(sql_trans *tr, sql_column *c)
{
	int ok = 0;
	BAT *b = NULL;
	sql_delta *d = NULL;

	assert(tr->active);
	if (!c || !ATOMIC_PTR_GET(&c->data) || !isTable(c->t) || !c->t->s)
		return 0;
	if (c->min && c->max)
		return 1;
	if ((d = ATOMIC_PTR_GET(&c->data))) {
		if (d->cs.st == ST_FOR)
			return 0;
		int access = d->cs.st == ST_DICT ? RD_EXT : RDONLY;
		lock_column(tr->store, c->base.id);
		if (c->min && c->max) {
			unlock_column(tr->store, c->base.id);
			return 1;
		}
		_DELETE(c->min);
		_DELETE(c->max);
		if ((b = bind_col(tr, c, access))) {
			if (!(b = bind_no_view(b, false))) {
				unlock_column(tr->store, c->base.id);
				return 0;
			}
			BATiter bi = bat_iterator(b);
			if (bi.minpos != BUN_NONE && bi.maxpos != BUN_NONE) {
				const void *nmin = BUNtail(bi, bi.minpos), *nmax = BUNtail(bi, bi.maxpos);
				size_t minlen = ATOMlen(bi.type, nmin), maxlen = ATOMlen(bi.type, nmax);

				if (!(c->min = GDKmalloc(minlen)) || !(c->max = GDKmalloc(maxlen))) {
					_DELETE(c->min);
					_DELETE(c->max);
				} else {
					memcpy(c->min, nmin, minlen);
					memcpy(c->max, nmax, maxlen);
					ok = 1;
				}
			}
			bat_iterator_end(&bi);
			bat_destroy(b);
		}
		unlock_column(tr->store, c->base.id);
	}
	return ok;
}

static size_t
count_segs(segment *s)
{
	size_t nr = 0;

	for( ; s; s = ATOMIC_PTR_GET(&s->next))
		nr++;
	return nr;
}

static size_t
count_del(sql_trans *tr, sql_table *t, int access)
{
	storage *d;

	if (!isTable(t))
		return 0;
	d = tab_timestamp_storage(tr, t);
	if (!d)
		return 0;
	if (access == 2)
		return d->cs.ucnt;
	if (access == 1)
		return count_inserts(d->segs->h, tr);
	if (access == 10) /* special case for counting the number of segments */
		return count_segs(d->segs->h);
	return count_deletes(d->segs->h, tr);
}

static int
sorted_col(sql_trans *tr, sql_column *col)
{
	int sorted = 0;

	assert(tr->active);
	if (!isTable(col->t) || !col->t->s)
		return 0;

	if (col && ATOMIC_PTR_GET(&col->data) && !col->storage_type /* no order on dict compressed tables */) {
		BAT *b = bind_col(tr, col, QUICK);

		if (b)
			sorted = b->tsorted || b->trevsorted;
	}
	return sorted;
}

static int
unique_col(sql_trans *tr, sql_column *col)
{
	int distinct = 0;

	assert(tr->active);
	if (!isTable(col->t) || !col->t->s)
		return 0;

	if (col && ATOMIC_PTR_GET(&col->data)) {
		BAT *b = bind_col(tr, col, QUICK);

		if (b)
			distinct = b->tkey;
	}
	return distinct;
}

static int
double_elim_col(sql_trans *tr, sql_column *col)
{
	int de = 0;
	sql_delta *d;

	assert(tr->active);
	if (!isTable(col->t) || !col->t->s)
		return 0;

	if (col && (d=ATOMIC_PTR_GET(&col->data))!=NULL && col->storage_type) {
		if (d->cs.st == ST_DICT) {
			BAT *b = bind_col(tr, col, QUICK);
			if (b && b->ttype == TYPE_bte)
				de = 1;
			else if (b && b->ttype == TYPE_sht)
				de = 2;
		}
	} else if (col && ATOMstorage(col->type.type->localtype) == TYPE_str && ATOMIC_PTR_GET(&col->data)) {
		BAT *b = bind_col(tr, col, QUICK);

		if (b && ATOMstorage(b->ttype) == TYPE_str) { /* check double elimination */
			de = GDK_ELIMDOUBLES(b->tvheap);
			if (de)
				de = (int) ceil(b->tvheap->free / (double) GDK_VAROFFSET);
		}
		assert(de >= 0 && de <= 16);
	}
	return de;
}

static int
col_stats(sql_trans *tr, sql_column *c, bool *nonil, bool *unique, double *unique_est, ValPtr min, ValPtr max)
{
	int ok = 0;
	BAT *b = NULL, *off = NULL, *upv = NULL;
	sql_delta *d = NULL;

	(void) tr;
	assert(tr->active);
	*nonil = false;
	*unique = false;
	*unique_est = 0.0;
	if (!c || !isTable(c->t) || !c->t->s)
		return ok;

	if ((d = ATOMIC_PTR_GET(&c->data))) {
		if (d->cs.st == ST_FOR) {
			*nonil = true; /* TODO for min/max. I will do it later */
			return ok;
		}
		int eclass = c->type.type->eclass;
		int access = d->cs.st == ST_DICT ? RD_EXT : RDONLY;
		if ((b = bind_col(tr, c, access))) {
			if (!(b = bind_no_view(b, false)))
				return ok;
			BATiter bi = bat_iterator(b);
			*nonil = bi.nonil && !bi.nil;

			if ((EC_NUMBER(eclass) || EC_VARCHAR(eclass) || EC_TEMP_NOFRAC(eclass) || eclass == EC_DATE) &&
				d->cs.ucnt == 0 && (bi.minpos != BUN_NONE || bi.maxpos != BUN_NONE)) {
				if (c->min && VALinit(min, bi.type, c->min))
					ok |= 1;
				else if (bi.minpos != BUN_NONE && VALinit(min, bi.type, BUNtail(bi, bi.minpos)))
					ok |= 1;
				if (c->max && VALinit(max, bi.type, c->max))
					ok |= 2;
				else if (bi.maxpos != BUN_NONE && VALinit(max, bi.type, BUNtail(bi, bi.maxpos)))
					ok |= 2;
			}
			if (d->cs.ucnt == 0) {
				if (d->cs.st == ST_DEFAULT) {
					*unique = bi.key;
					*unique_est = bi.unique_est;
					if (*unique_est == 0)
						*unique_est = (double)BATguess_uniques(b,NULL);
				} else if (d->cs.st == ST_DICT && (off = bind_col(tr, c, QUICK)) && (off = bind_no_view(off, true))) {
					/* for dict, check the offsets bat for uniqueness */
					MT_lock_set(&off->theaplock);
					*unique = off->tkey;
					*unique_est = off->tunique_est;
					MT_lock_unset(&off->theaplock);
				}
			}
			bat_iterator_end(&bi);
			bat_destroy(b);
			if (*nonil && d->cs.ucnt > 0) {
				/* This could use a quick descriptor */
				if (!(upv = bind_col(tr, c, RD_UPD_VAL)) || !(upv = bind_no_view(upv, false))) {
					*nonil = false;
				} else {
					MT_lock_set(&upv->theaplock);
					*nonil &= upv->tnonil && !upv->tnil;
					MT_lock_unset(&upv->theaplock);
					bat_destroy(upv);
				}
			}
		}
	}
	return ok;
}

static int
col_set_range(sql_trans *tr, sql_column *col, sql_part *pt, bool add_range)
{
	assert(tr->active);
	if (!isTable(col->t) || !col->t->s)
		return LOG_OK;

	if (col && ATOMIC_PTR_GET(&col->data)) {
		BAT *b = bind_col(tr, col, QUICK);

		if (b) { /* add props for ranges [min, max> */
			MT_lock_set(&b->theaplock);
			if (add_range) {
				BATsetprop_nolock(b, GDK_MIN_BOUND, b->ttype, pt->part.range.minvalue);
				if (ATOMcmp(b->ttype, pt->part.range.maxvalue, ATOMnilptr(b->ttype)) != 0)
					BATsetprop_nolock(b, GDK_MAX_BOUND, b->ttype, pt->part.range.maxvalue);
				else
					BATrmprop_nolock(b, GDK_MAX_BOUND);
				if (!pt->with_nills || !col->null)
					BATsetprop_nolock(b, GDK_NOT_NULL, b->ttype, ATOMnilptr(b->ttype));
			} else {
				BATrmprop_nolock(b, GDK_MIN_BOUND);
				BATrmprop_nolock(b, GDK_MAX_BOUND);
				BATrmprop_nolock(b, GDK_NOT_NULL);
			}
			MT_lock_unset(&b->theaplock);
		}
	}
	return LOG_OK;
}

static int
col_not_null(sql_trans *tr, sql_column *col, bool not_null)
{
	assert(tr->active);
	if (!isTable(col->t) || !col->t->s)
		return LOG_OK;

	if (col && ATOMIC_PTR_GET(&col->data)) {
		BAT *b = bind_col(tr, col, QUICK);

		if (b) { /* add props for ranges [min, max> */
			if (not_null) {
				BATsetprop(b, GDK_NOT_NULL, b->ttype, ATOMnilptr(b->ttype));
			} else {
				BATrmprop(b, GDK_NOT_NULL);
			}
		}
	}
	return LOG_OK;
}

static int
load_cs(sql_trans *tr, column_storage *cs, int type, sqlid id)
{
	sqlstore *store = tr->store;
	int bid = log_find_bat(store->logger, id);
	if (bid <= 0)
		return LOG_ERR;
	cs->bid = temp_dup(bid);
	cs->ucnt = 0;
	cs->uibid = e_bat(TYPE_oid);
	cs->uvbid = e_bat(type);
	if (cs->uibid == BID_NIL || cs->uvbid == BID_NIL)
		return LOG_ERR;
	return LOG_OK;
}

static int
log_create_delta(sql_trans *tr, sql_delta *bat, sqlid id)
{
	int res = LOG_OK;
	gdk_return ok;
	BAT *b = temp_descriptor(bat->cs.bid);

	if (b == NULL)
		return LOG_ERR;

	if (!bat->cs.uibid)
		bat->cs.uibid = e_bat(TYPE_oid);
	if (!bat->cs.uvbid)
		bat->cs.uvbid = e_bat(b->ttype);
	if (bat->cs.uibid == BID_NIL || bat->cs.uvbid == BID_NIL)
		res = LOG_ERR;
	if (GDKinmemory(0)) {
		bat_destroy(b);
		return res;
	}

	bat_set_access(b, BAT_READ);
	sqlstore *store = tr->store;
	ok = log_bat_persists(store->logger, b, id);
	bat_destroy(b);
	if(res != LOG_OK)
		return res;
	return ok == GDK_SUCCEED ? LOG_OK : LOG_ERR;
}

static int
new_persistent_delta( sql_delta *bat)
{
	bat->cs.ucnt = 0;
	return LOG_OK;
}

static void
create_delta( sql_delta *d, BAT *b)
{
	bat_set_access(b, BAT_READ);
	d->cs.bid = temp_create(b);
	d->cs.uibid = d->cs.uvbid = 0;
	d->cs.ucnt = 0;
}

static bat
copyBat (bat i, int type, oid seq)
{
	BAT *b, *tb;
	bat res;

	if (!i)
		return i;
	tb = quick_descriptor(i);
	if (tb == NULL)
		return 0;
	b = BATconstant(seq, type, ATOMnilptr(type), BATcount(tb), PERSISTENT);
	if (b == NULL)
		return 0;

	bat_set_access(b, BAT_READ);

	res = temp_create(b);
	bat_destroy(b);
	return res;
}

static int
create_col(sql_trans *tr, sql_column *c)
{
	int ok = LOG_OK, new = 0;
	int type = c->type.type->localtype;
	sql_delta *bat = ATOMIC_PTR_GET(&c->data);

	if (!bat) {
		new = 1;
		bat = ZNEW(sql_delta);
		if (!bat)
			return LOG_ERR;
		ATOMIC_PTR_SET(&c->data, bat);
		bat->cs.refcnt = 1;
	}

	if (new)
		bat->cs.ts = tr->tid;

	if (!isNew(c)&& !isTempTable(c->t)){
		bat->cs.ts = tr->ts;
		ok = load_cs(tr, &bat->cs, type, c->base.id);
		if (ok == LOG_OK && c->storage_type) {
			if (strcmp(c->storage_type, "DICT") == 0) {
				sqlstore *store = tr->store;
				int bid = log_find_bat(store->logger, -c->base.id);
				if (bid <= 0)
					return LOG_ERR;
				bat->cs.ebid = temp_dup(bid);
				bat->cs.st = ST_DICT;
			} else if (strncmp(c->storage_type, "FOR", 3) == 0) {
				bat->cs.st = ST_FOR;
			}
		}
		return ok;
	} else if (bat && bat->cs.bid) {
		return new_persistent_delta(ATOMIC_PTR_GET(&c->data));
	} else {
		sql_column *fc = NULL;
		size_t cnt = 0;

		/* alter ? */
		if (!isTempTable(c->t) && ol_first_node(c->t->columns) && (fc = ol_first_node(c->t->columns)->data) != NULL) {
			storage *s = tab_timestamp_storage(tr, fc->t);
			if (s == NULL)
				return LOG_ERR;
			cnt = segs_end(s->segs, tr, c->t);
		}
		if (cnt && fc != c) {
			sql_delta *d = ATOMIC_PTR_GET(&fc->data);

			if (d->cs.bid) {
				bat->cs.bid = copyBat(d->cs.bid, type, 0);
				if(bat->cs.bid == BID_NIL)
					ok = LOG_ERR;
			}
			if (d->cs.uibid) {
				bat->cs.uibid = e_bat(TYPE_oid);
				if (bat->cs.uibid == BID_NIL)
					ok = LOG_ERR;
			}
			if (d->cs.uvbid) {
				bat->cs.uvbid = e_bat(type);
				if(bat->cs.uvbid == BID_NIL)
					ok = LOG_ERR;
			}
		} else {
			BAT *b = bat_new(type, c->t->sz, PERSISTENT);
			if (!b) {
				ok = LOG_ERR;
			} else {
				create_delta(ATOMIC_PTR_GET(&c->data), b);
				bat_destroy(b);
			}

			if (!new) {
				bat->cs.uibid = e_bat(TYPE_oid);
				if (bat->cs.uibid == BID_NIL)
					ok = LOG_ERR;
				bat->cs.uvbid = e_bat(type);
				if(bat->cs.uvbid == BID_NIL)
					ok = LOG_ERR;
			}
		}
		bat->cs.ucnt = 0;

		if (new && !isTempTable(c->t) && !isNew(c->t) /* alter */)
			trans_add(tr, &c->base, bat, &tc_gc_col, &commit_create_col, &log_create_col);
	}
	return ok;
}

static int
log_create_col_(sql_trans *tr, sql_column *c)
{
	assert(!isTempTable(c->t));
	return log_create_delta(tr,  ATOMIC_PTR_GET(&c->data), c->base.id);
}

static int
log_create_col(sql_trans *tr, sql_change *change)
{
	return log_create_col_(tr, (sql_column*)change->obj);
}

static int
commit_create_delta( sql_trans *tr, sql_table *t, sql_base *base, sql_delta *delta, ulng commit_ts, ulng oldest)
{
	(void) t; // TODO transaction_layer_revamp: remove if unnecessary
	(void)oldest;
	assert(delta->cs.ts == tr->tid);
	delta->cs.ts = commit_ts;

	assert(delta->next == NULL);
	if (!delta->cs.merged)
		merge_delta(delta);
	if (!tr->parent)
		base->new = 0;
	return LOG_OK;
}

static int
commit_create_col( sql_trans *tr, sql_change *change, ulng commit_ts, ulng oldest)
{
	sql_column *c = (sql_column*)change->obj;
	sql_delta *delta = ATOMIC_PTR_GET(&c->data);
	if (!tr->parent)
		c->base.new = 0;
	return commit_create_delta( tr, c->t, &c->base, delta, commit_ts, oldest);
}

/* will be called for new idx's and when new index columns are created */
static int
create_idx(sql_trans *tr, sql_idx *ni)
{
	int ok = LOG_OK, new = 0;
	sql_delta *bat = ATOMIC_PTR_GET(&ni->data);
	int type = TYPE_lng;

	if (oid_index(ni->type))
		type = TYPE_oid;

	if (!bat) {
		new = 1;
		bat = ZNEW(sql_delta);
		if (!bat)
			return LOG_ERR;
		ATOMIC_PTR_SET(&ni->data, bat);
		bat->cs.refcnt = 1;
	}

	if (new)
		bat->cs.ts = tr->tid;

	if (!isNew(ni) && !isTempTable(ni->t)){
		bat->cs.ts = 1;
		return load_cs(tr, &bat->cs, type, ni->base.id);
	} else if (bat && bat->cs.bid && !isTempTable(ni->t)) {
		return new_persistent_delta(ATOMIC_PTR_GET(&ni->data));
	} else {
		sql_column *c = ol_first_node(ni->t->columns)->data;
		sql_delta *d = col_timestamp_delta(tr, c);

		if (d) {
			/* Here we also handle indices created through alter stmts */
			/* These need to be created aligned to the existing data */
			if (d->cs.bid) {
				bat->cs.bid = copyBat(d->cs.bid, type, 0);
				if(bat->cs.bid == BID_NIL)
					ok = LOG_ERR;
			}
		} else {
			return LOG_ERR;
		}

		bat->cs.ucnt = 0;

		if (!new) {
			bat->cs.uibid = e_bat(TYPE_oid);
			if (bat->cs.uibid == BID_NIL)
				ok = LOG_ERR;
			bat->cs.uvbid = e_bat(type);
			if(bat->cs.uvbid == BID_NIL)
				ok = LOG_ERR;
		}
		bat->cs.ucnt = 0;
		if (new && !isTempTable(ni->t) && !isNew(ni->t) /* alter */)
			trans_add(tr, &ni->base, bat, &tc_gc_idx, &commit_create_idx, &log_create_idx);
	}
	return ok;
}

static int
log_create_idx_(sql_trans *tr, sql_idx *i)
{
	assert(!isTempTable(i->t));
	return log_create_delta(tr, ATOMIC_PTR_GET(&i->data), i->base.id);
}

static int
log_create_idx(sql_trans *tr, sql_change *change)
{
	return log_create_idx_(tr, (sql_idx*)change->obj);
}

static int
commit_create_idx( sql_trans *tr, sql_change *change, ulng commit_ts, ulng oldest)
{
	sql_idx *i = (sql_idx*)change->obj;
	sql_delta *delta = ATOMIC_PTR_GET(&i->data);
	if (!tr->parent)
		i->base.new = 0;
	return commit_create_delta( tr, i->t, &i->base, delta, commit_ts, oldest);
	return LOG_OK;
}

static int
load_storage(sql_trans *tr, sql_table *t, storage *s, sqlid id)
{
	int ok = load_cs(tr, &s->cs, TYPE_msk, id);
	BAT *b = NULL, *ib = NULL;

	if (ok != LOG_OK)
		return ok;
	if (!(b = temp_descriptor(s->cs.bid)))
		return LOG_ERR;
	ib = b;

	if ((b->ttype == TYPE_msk || mask_cand(b)) && !(b = BATunmask(b))) {
		bat_destroy(ib);
		return LOG_ERR;
	}

	if (BATcount(b)) {
		if (ok == LOG_OK && !(s->segs = new_segments(tr, BATcount(ib)))) {
			bat_destroy(ib);
			return LOG_ERR;
		}
		if (BATtdense(b)) {
			size_t start = b->tseqbase;
			size_t cnt = BATcount(b);
			ok = delete_range(tr, t, s, start, cnt);
		} else {
			assert(b->tsorted);
			BUN icnt = BATcount(b);
			BATiter bi = bat_iterator(b);
			size_t lcnt = 1;
			oid n;
			segment *seg = s->segs->h;
			if (complex_cand(b)) {
				oid o = * (oid *) Tpos(&bi, 0);
				n = o + 1;
				for (BUN i = 1; i < icnt; i++) {
					o = * (oid *) Tpos(&bi, i);
					if (o == n) {
						lcnt++;
						n++;
					} else {
						if ((ok = seg_delete_range(tr, t, s, &seg, n-lcnt, lcnt)) != LOG_OK)
							break;
						lcnt = 0;
					}
					if (!lcnt) {
						n = o + 1;
						lcnt = 1;
					}
				}
			} else {
				oid *o = bi.base;
				n = o[0]+1;
				for (size_t i=1; i<icnt; i++) {
					if (o[i] == n) {
						lcnt++;
						n++;
					} else {
						if ((ok = seg_delete_range(tr, t, s, &seg, n-lcnt, lcnt)) != LOG_OK)
							break;
						lcnt = 0;
					}
					if (!lcnt) {
						n = o[i]+1;
						lcnt = 1;
					}
				}
			}
			if (lcnt && ok == LOG_OK)
				ok = delete_range(tr, t, s, n-lcnt, lcnt);
			bat_iterator_end(&bi);
		}
		if (ok == LOG_OK)
			for (segment *seg = s->segs->h; seg; seg = ATOMIC_PTR_GET(&seg->next))
				if (seg->ts == tr->tid)
					seg->ts = 1;
	} else {
		if (ok == LOG_OK) {
			BAT *bb = quick_descriptor(s->cs.bid);

			if (!bb || !(s->segs = new_segments(tr, BATcount(bb)))) {
				ok = LOG_ERR;
			} else {
				segment *seg = s->segs->h;
				if (seg->ts == tr->tid)
					seg->ts = 1;
			}
		}
	}
	if (b != ib)
		bat_destroy(b);
	bat_destroy(ib);

	return ok;
}

static int
create_del(sql_trans *tr, sql_table *t)
{
	int ok = LOG_OK, new = 0;
	BAT *b;
	storage *bat = ATOMIC_PTR_GET(&t->data);

	if (!bat) {
		new = 1;
		bat = ZNEW(storage);
		if(!bat)
			return LOG_ERR;
		ATOMIC_PTR_SET(&t->data, bat);
		bat->cs.refcnt = 1;
		bat->cs.ts = tr->tid;
	}

	if (!isNew(t) && !isTempTable(t)) {
		bat->cs.ts = tr->ts;
		return load_storage(tr, t, bat, t->base.id);
	} else if (bat->cs.bid) {
		return ok;
	} else {
		assert(!bat->segs);
		if (!(bat->segs = new_segments(tr, 0)))
			return LOG_ERR;

		b = bat_new(TYPE_msk, t->sz, PERSISTENT);
		if(b != NULL) {
			bat_set_access(b, BAT_READ);
			bat->cs.bid = temp_create(b);
			bat_destroy(b);
		} else {
			return LOG_ERR;
		}
		if (new)
			trans_add(tr, &t->base, bat, &tc_gc_del, &commit_create_del, isTempTable(t) ? NULL : &log_create_del);
	}
	return ok;
}

static int
log_segment(sql_trans *tr, segment *s, sqlid id)
{
	sqlstore *store = tr->store;
	msk m = s->deleted;
	return log_constant(store->logger, TYPE_msk, &m, id, s->start, s->end-s->start)==GDK_SUCCEED?LOG_OK:LOG_ERR;
}

static int
log_segments(sql_trans *tr, segments *segs, sqlid id)
{
	/* log segments */
	lock_table(tr->store, id);
	for (segment *seg = segs->h; seg; seg=ATOMIC_PTR_GET(&seg->next)) {
		unlock_table(tr->store, id);
		if (seg->ts == tr->tid && seg->end-seg->start) {
			if (log_segment(tr, seg, id) != LOG_OK) {
				unlock_table(tr->store, id);
				return LOG_ERR;
			}
		}
		lock_table(tr->store, id);
	}
	unlock_table(tr->store, id);
	return LOG_OK;
}

static int
log_create_storage(sql_trans *tr, storage *bat, sql_table *t)
{
	BAT *b;
	int ok = LOG_OK;

	if (GDKinmemory(0))
		return LOG_OK;

	b = temp_descriptor(bat->cs.bid);
	if (b == NULL)
		return LOG_ERR;

	sqlstore *store = tr->store;
	bat_set_access(b, BAT_READ);
	if (ok == LOG_OK)
		ok = (log_bat_persists(store->logger, b, t->base.id) == GDK_SUCCEED)?LOG_OK:LOG_ERR;
	if (ok == LOG_OK)
		ok = log_segments(tr, bat->segs, t->base.id);
	bat_destroy(b);
	return ok;
}

static int
log_create_del(sql_trans *tr, sql_change *change)
{
	int ok = LOG_OK;
	sql_table *t = (sql_table*)change->obj;

	if (t->base.deleted)
		return ok;
	assert(!isTempTable(t));
	ok = log_create_storage(tr, ATOMIC_PTR_GET(&t->data), t);
	if (ok == LOG_OK) {
		for(node *n = ol_first_node(t->columns); n && ok == LOG_OK; n = n->next) {
			sql_column *c = n->data;

			ok = log_create_col_(tr, c);
		}
		if (t->idxs) {
			for(node *n = ol_first_node(t->idxs); n && ok == LOG_OK; n = n->next) {
				sql_idx *i = n->data;

				if (ATOMIC_PTR_GET(&i->data))
					ok = log_create_idx_(tr, i);
			}
		}
	}
	return ok;
}

static int
commit_create_del( sql_trans *tr, sql_change *change, ulng commit_ts, ulng oldest)
{
	int ok = LOG_OK;
	sql_table *t = (sql_table*)change->obj;
	storage *dbat = ATOMIC_PTR_GET(&t->data);

	if (t->commit_action == CA_DELETE || t->commit_action == CA_DROP) {
		assert(isTempTable(t));
		if ((ok = clear_storage(tr, t, dbat)) == LOG_OK)
			if (commit_ts) dbat->segs->h->ts = commit_ts;
		return ok;
	}

	if (!commit_ts) /* rollback handled by ? */
		return ok;
	ok = segments2cs(tr, dbat->segs, &dbat->cs);
	assert(ok == LOG_OK);
	if (ok != LOG_OK)
		return ok;
	merge_segments(dbat, tr, change, commit_ts, commit_ts/* create is we are alone */ /*oldest*/);
	assert(dbat->cs.ts == tr->tid);
	dbat->cs.ts = commit_ts;
	if (ok == LOG_OK) {
		for(node *n = ol_first_node(t->columns); n && ok == LOG_OK; n = n->next) {
			sql_column *c = n->data;
			sql_delta *delta = ATOMIC_PTR_GET(&c->data);

			ok = commit_create_delta(tr, c->t, &c->base, delta, commit_ts, oldest);
		}
		if (t->idxs) {
			for(node *n = ol_first_node(t->idxs); n && ok == LOG_OK; n = n->next) {
				sql_idx *i = n->data;
				sql_delta *delta = ATOMIC_PTR_GET(&i->data);

				if (delta)
					ok = commit_create_delta(tr, i->t, &i->base, delta, commit_ts, oldest);
			}
		}
		if (!tr->parent)
			t->base.new = 0;
	}
	if (!tr->parent)
		t->base.new = 0;
	return ok;
}

static int
log_destroy_delta(sql_trans *tr, sql_delta *b, sqlid id)
{
	gdk_return ok = GDK_SUCCEED;

	sqlstore *store = tr->store;
	if (!GDKinmemory(0) && b && b->cs.bid)
		ok = log_bat_transient(store->logger, id);
	if (ok == GDK_SUCCEED && !GDKinmemory(0) && b && b->cs.ebid)
		ok = log_bat_transient(store->logger, -id);
	return ok == GDK_SUCCEED ? LOG_OK : LOG_ERR;
}

static int
destroy_col(sqlstore *store, sql_column *c)
{
	(void)store;
	if (ATOMIC_PTR_GET(&c->data))
		destroy_delta(ATOMIC_PTR_GET(&c->data), true);
	ATOMIC_PTR_SET(&c->data, NULL);
	return LOG_OK;
}

static int
log_destroy_col_(sql_trans *tr, sql_column *c)
{
	int ok = LOG_OK;
	assert(!isTempTable(c->t));
	if (!tr->parent) /* don't write save point commits */
		ok = log_destroy_delta(tr, ATOMIC_PTR_GET(&c->data), c->base.id);
	return ok;
}

static int
log_destroy_col(sql_trans *tr, sql_change *change)
{
	sql_column *c = (sql_column*)change->obj;
	int res = log_destroy_col_(tr, c);
	change->obj = NULL;
	column_destroy(tr->store, c);
	return res;
}

static int
destroy_idx(sqlstore *store, sql_idx *i)
{
	(void)store;
	if (ATOMIC_PTR_GET(&i->data))
		destroy_delta(ATOMIC_PTR_GET(&i->data), true);
	ATOMIC_PTR_SET(&i->data, NULL);
	return LOG_OK;
}

static int
log_destroy_idx_(sql_trans *tr, sql_idx *i)
{
	int ok = LOG_OK;
	assert(!isTempTable(i->t));
	if (ATOMIC_PTR_GET(&i->data)) {
		if (!tr->parent) /* don't write save point commits */
			ok = log_destroy_delta(tr, ATOMIC_PTR_GET(&i->data), i->base.id);
	}
	return ok;
}

static int
log_destroy_idx(sql_trans *tr, sql_change *change)
{
	sql_idx *i = (sql_idx*)change->obj;
	int res = log_destroy_idx_(tr, i);
	change->obj = NULL;
	idx_destroy(tr->store, i);
	return res;
}

static int
destroy_del(sqlstore *store, sql_table *t)
{
	(void)store;
	if (ATOMIC_PTR_GET(&t->data))
		destroy_storage(ATOMIC_PTR_GET(&t->data));
	ATOMIC_PTR_SET(&t->data, NULL);
	return LOG_OK;
}

static int
log_destroy_storage(sql_trans *tr, storage *bat, sqlid id)
{
	gdk_return ok = GDK_SUCCEED;

	sqlstore *store = tr->store;
	if (!GDKinmemory(0) && !tr->parent && /* don't write save point commits */
	    bat && bat->cs.bid)
		ok = log_bat_transient(store->logger, id);
	return ok == GDK_SUCCEED ? LOG_OK : LOG_ERR;
}

static int
log_destroy_del(sql_trans *tr, sql_change *change)
{
	int ok = LOG_OK;
	sql_table *t = (sql_table*)change->obj;

	assert(!isTempTable(t));
	ok = log_destroy_storage(tr, ATOMIC_PTR_GET(&t->data), t->base.id);
	if (ok == LOG_OK) {
		for(node *n = ol_first_node(t->columns); n && ok == LOG_OK; n = n->next) {
			sql_column *c = n->data;

			ok = log_destroy_col_(tr, c);
		}
		if (t->idxs) {
			for(node *n = ol_first_node(t->idxs); n && ok == LOG_OK; n = n->next) {
				sql_idx *i = n->data;

				ok = log_destroy_idx_(tr, i);
			}
		}
	}
	return ok;
}

static int
commit_destroy_del( sql_trans *tr, sql_change *change, ulng commit_ts, ulng oldest)
{
	(void)tr;
	(void)change;
	(void)commit_ts;
	(void)oldest;
	if (commit_ts)
		change->handled = true;
	return 0;
}

static int
drop_del(sql_trans *tr, sql_table *t)
{
	int ok = LOG_OK;

	if (!isNew(t)) {
		storage *bat = ATOMIC_PTR_GET(&t->data);
		trans_add(tr, &t->base, bat, &tc_gc_del, &commit_destroy_del, NOT_TO_BE_LOGGED(t) ? NULL : &log_destroy_del);
	}
	return ok;
}

static int
drop_col(sql_trans *tr, sql_column *c)
{
	assert(!isNew(c));
	sql_delta *d = ATOMIC_PTR_GET(&c->data);
	trans_add(tr, &c->base, d, &tc_gc_drop_col, &commit_destroy_del, NOT_TO_BE_LOGGED(c->t) ? NULL : &log_destroy_col);
	return LOG_OK;
}

static int
drop_idx(sql_trans *tr, sql_idx *i)
{
	assert(!isNew(i));
	sql_delta *d = ATOMIC_PTR_GET(&i->data);
	trans_add(tr, &i->base, d, &tc_gc_drop_idx, &commit_destroy_del, NOT_TO_BE_LOGGED(i->t) ? NULL : &log_destroy_idx);
	return LOG_OK;
}


static BUN
clear_cs(sql_trans *tr, column_storage *cs, bool renew, bool temp)
{
	BAT *b;
	BUN sz = 0;

	(void)tr;
	assert(cs->st == ST_DEFAULT || cs->st == ST_DICT || cs->st == ST_FOR);
	if (cs->bid && renew) {
		b = quick_descriptor(cs->bid);
		if (b) {
			sz += BATcount(b);
			if (cs->st == ST_DICT) {
				bat nebid = temp_copy(cs->ebid, true, temp); /* create empty copy */
				BAT *n = COLnew(0, TYPE_bte, 0, PERSISTENT);

				if (nebid == BID_NIL || !n) {
					temp_destroy(nebid);
					bat_destroy(n);
					return BUN_NONE;
				}
				temp_destroy(cs->ebid);
				cs->ebid = nebid;
				if (!temp)
					bat_set_access(n, BAT_READ);
				temp_destroy(cs->bid);
				cs->bid = temp_create(n); /* create empty copy */
				bat_destroy(n);
			} else {
				bat nbid = temp_copy(cs->bid, true, false); /* create empty copy */

				if (nbid == BID_NIL)
					return BUN_NONE;
				temp_destroy(cs->bid);
				cs->bid = nbid;
			}
		} else {
			return BUN_NONE;
		}
	}
	if (cs->uibid) {
		temp_destroy(cs->uibid);
		cs->uibid = 0;
	}
	if (cs->uvbid) {
		temp_destroy(cs->uvbid);
		cs->uvbid = 0;
	}
	cs->cleared = true;
	cs->ucnt = 0;
	return sz;
}

static BUN
clear_col(sql_trans *tr, sql_column *c, bool renew)
{
	bool update_conflict = false;
	sql_delta *delta, *odelta = ATOMIC_PTR_GET(&c->data);

	if ((delta = bind_col_data(tr, c, renew?&update_conflict:NULL)) == NULL)
		return update_conflict ? BUN_NONE - 1 : BUN_NONE;
	assert(c->t->persistence != SQL_DECLARED_TABLE);
	if (odelta != delta)
		trans_add(tr, &c->base, delta, &tc_gc_col, &commit_update_col, NOT_TO_BE_LOGGED(c->t) ? NULL : &log_update_col);
	if (delta)
		return clear_cs(tr, &delta->cs, renew, isTempTable(c->t));
	return 0;
}

static BUN
clear_idx(sql_trans *tr, sql_idx *i, bool renew)
{
	bool update_conflict = false;
	sql_delta *delta, *odelta = ATOMIC_PTR_GET(&i->data);

	if (!isTable(i->t) || (hash_index(i->type) && list_length(i->columns) <= 1) || !idx_has_column(i->type))
		return 0;
	if ((delta = bind_idx_data(tr, i, renew?&update_conflict:NULL)) == NULL)
		return update_conflict ? BUN_NONE - 1 : BUN_NONE;
	assert(i->t->persistence != SQL_DECLARED_TABLE);
	if (odelta != delta)
		trans_add(tr, &i->base, delta, &tc_gc_idx, &commit_update_idx, NOT_TO_BE_LOGGED(i->t) ? NULL : &log_update_idx);
	if (delta)
		return clear_cs(tr, &delta->cs, renew, isTempTable(i->t));
	return 0;
}

static int
clear_storage(sql_trans *tr, sql_table *t, storage *s)
{
	if (clear_cs(tr, &s->cs, true, isTempTable(t)) == BUN_NONE)
		return LOG_ERR;
	if (s->segs)
		destroy_segments(s->segs);
	if (!(s->segs = new_segments(tr, 0)))
		return LOG_ERR;
	return LOG_OK;
}


/*
 * Clear the table, in general this means replacing the storage,
 * but in case of earlier deletes (or inserts by this transaction), we only mark
 * all segments as deleted.
 * this function returns BUN_NONE on LOG_ERR and BUN_NONE - 1 on LOG_CONFLICT
 */
static BUN
clear_del(sql_trans *tr, sql_table *t, int in_transaction)
{
	int clear = !in_transaction, ok = LOG_OK;
	bool conflict = false;
	storage *bat;

	if ((bat = bind_del_data(tr, t, clear?&conflict:NULL)) == NULL)
		return conflict?BUN_NONE-1:BUN_NONE;

	if (!clear) {
		lock_table(tr->store, t->base.id);
		ok = delete_range(tr, t, bat, 0, bat->segs->t->end);
		unlock_table(tr->store, t->base.id);
	}
	assert(t->persistence != SQL_DECLARED_TABLE);
	if (!in_transaction)
		trans_add(tr, &t->base, bat, &tc_gc_del, &commit_update_del, NOT_TO_BE_LOGGED(t) ? NULL : &log_update_del);
	if (ok == LOG_ERR)
		return BUN_NONE;
	if (ok == LOG_CONFLICT)
		return BUN_NONE - 1;
	return LOG_OK;
}

/* this function returns BUN_NONE on LOG_ERR and BUN_NONE - 1 on LOG_CONFLICT */
static BUN
clear_table(sql_trans *tr, sql_table *t)
{
	node *n = ol_first_node(t->columns);
	sql_column *c = n->data;
	storage *d = tab_timestamp_storage(tr, t);
	int in_transaction, clear;
	BUN sz, clear_ok;

	if (!d)
		return BUN_NONE;
	in_transaction = segments_in_transaction(tr, t);
	clear = !in_transaction;
	sz = count_col(tr, c, CNT_ACTIVE);
	if ((clear_ok = clear_del(tr, t, in_transaction)) >= BUN_NONE - 1)
		return clear_ok;

	if (in_transaction)
		return sz;

	for (; n; n = n->next) {
		c = n->data;

		if ((clear_ok = clear_col(tr, c, clear)) >= BUN_NONE - 1)
			return clear_ok;
	}
	if (t->idxs) {
		for (n = ol_first_node(t->idxs); n; n = n->next) {
			sql_idx *ci = n->data;

			if (isTable(ci->t) && idx_has_column(ci->type) &&
				(clear_ok = clear_idx(tr, ci, clear)) >= BUN_NONE - 1)
				return clear_ok;
		}
	}
	return sz;
}

static int
tr_log_cs( sql_trans *tr, sql_table *t, column_storage *cs, segment *segs, sqlid id)
{
	sqlstore *store = tr->store;
	gdk_return ok = GDK_SUCCEED;

	(void) t;
	(void) segs;
	if (GDKinmemory(0))
		return LOG_OK;

	if (cs->cleared) {
		assert(cs->ucnt == 0);
		BAT *ins = temp_descriptor(cs->bid);
		if (!ins)
			return LOG_ERR;
		assert(!isEbat(ins));
		bat_set_access(ins, BAT_READ);
		ok = log_bat_persists(store->logger, ins, id);
		bat_destroy(ins);
		if (ok == GDK_SUCCEED && cs->ebid) {
			BAT *ins = temp_descriptor(cs->ebid);
			if (!ins)
				return LOG_ERR;
			assert(!isEbat(ins));
			bat_set_access(ins, BAT_READ);
			ok = log_bat_persists(store->logger, ins, -id);
			bat_destroy(ins);
		}
		return ok == GDK_SUCCEED ? LOG_OK : LOG_ERR;
	}

	assert(!isTempTable(t));

	if (ok == GDK_SUCCEED && cs->ucnt && cs->uibid) {
		BAT *ui = temp_descriptor(cs->uibid);
		BAT *uv = temp_descriptor(cs->uvbid);
		/* any updates */
		if (ui == NULL || uv == NULL) {
			ok = GDK_FAIL;
		} else if (BATcount(uv) > uv->batInserted || BATdirty(uv))
			ok = log_delta(store->logger, ui, uv, id);
		bat_destroy(ui);
		bat_destroy(uv);
	}
	return ok == GDK_SUCCEED ? LOG_OK : LOG_ERR;
}

static inline int
tr_log_table_start(sql_trans *tr, sql_table *t) {
	sqlstore *store = tr->store;
	return log_bat_group_start(store->logger, t->base.id) == GDK_SUCCEED? LOG_OK: LOG_ERR;
}

static inline int
tr_log_table_end(sql_trans *tr, sql_table *t) {
	sqlstore *store = tr->store;
	return log_bat_group_end(store->logger, t->base.id) == GDK_SUCCEED? LOG_OK: LOG_ERR;
}

static int
log_table_append(sql_trans *tr, sql_table *t, segments *segs)
{
	sqlstore *store = tr->store;
	gdk_return ok = GDK_SUCCEED;

	size_t end = segs_end(segs, tr, t);

	if (tr_log_table_start(tr, t) != LOG_OK)
		return LOG_ERR;

	size_t nr_appends = 0;

	lock_table(tr->store, t->base.id);
	for (segment *seg = segs->h; seg; seg=ATOMIC_PTR_GET(&seg->next)) {
		unlock_table(tr->store, t->base.id);

		if (seg->ts == tr->tid && seg->end-seg->start) {
			if (!seg->deleted) {
				if (log_segment(tr, seg, t->base.id) != LOG_OK)
					return LOG_ERR;

				nr_appends += (seg->end - seg->start);
			}
		}
		lock_table(tr->store, t->base.id);
	}
	unlock_table(tr->store, t->base.id);

	for (node *n = ol_first_node(t->columns); n && ok == GDK_SUCCEED; n = n->next) {
		sql_column *c = n->data;
		column_storage *cs = ATOMIC_PTR_GET(&c->data);

		if (cs->cleared) {
			ok = (tr_log_cs(tr, t, cs, NULL, c->base.id) == LOG_OK)? GDK_SUCCEED : GDK_FAIL;
			continue;
		}

		lock_table(tr->store, t->base.id);
		if (!cs->cleared) {
			for (segment *cur = segs->h; cur && ok == GDK_SUCCEED; cur = ATOMIC_PTR_GET(&cur->next)) {
				unlock_table(tr->store, t->base.id);
				if (cur->ts == tr->tid && !cur->deleted && cur->start < end) {
					/* append col*/
					BAT *ins = temp_descriptor(cs->bid);
					if (ins == NULL)
						return LOG_ERR;
					assert(BATcount(ins) >= cur->end);
					ok = log_bat(store->logger, ins, c->base.id, cur->start, cur->end-cur->start, nr_appends);
					bat_destroy(ins);
				}
				lock_table(tr->store, t->base.id);
			}
		}
		unlock_table(tr->store, t->base.id);

		if (ok == GDK_SUCCEED && cs->ebid) {
			BAT *ins = temp_descriptor(cs->ebid);
			if (ins == NULL)
				return LOG_ERR;
			if (BATcount(ins) > ins->batInserted)
				ok = log_bat(store->logger, ins, -c->base.id, ins->batInserted, BATcount(ins)-ins->batInserted, 0);
			BATcommit(ins, BATcount(ins));
			bat_destroy(ins);
		}
	}

	if (t->idxs) {
		for (node *n = ol_first_node(t->idxs); n && ok == GDK_SUCCEED; n = n->next) {
			sql_idx *i = n->data;

			if ((hash_index(i->type) && list_length(i->columns) <= 1) || !idx_has_column(i->type))
				continue;
			column_storage *cs = ATOMIC_PTR_GET(&i->data);

			if (cs) {
				if (cs->cleared) {
					ok = (tr_log_cs(tr, t, cs, NULL, i->base.id) == LOG_OK)? GDK_SUCCEED : GDK_FAIL;
					continue;
				}

				lock_table(tr->store, t->base.id);
				for (segment *cur = segs->h; cur && ok == GDK_SUCCEED; cur = ATOMIC_PTR_GET(&cur->next)) {
					unlock_table(tr->store, t->base.id);
					if (cur->ts == tr->tid && !cur->deleted && cur->start < end) {
						/* append idx */
						BAT *ins = temp_descriptor(cs->bid);
						if (ins == NULL)
							return LOG_ERR;
						assert(BATcount(ins) >= cur->end);
						ok = log_bat(store->logger, ins, i->base.id, cur->start, cur->end-cur->start, nr_appends);
						bat_destroy(ins);
					}
					lock_table(tr->store, t->base.id);
				}
				unlock_table(tr->store, t->base.id);
			}
		}
	}

	if (ok != GDK_SUCCEED || tr_log_table_end(tr, t) != LOG_OK)
		return LOG_ERR;

	return LOG_OK;
}

static int
log_storage(sql_trans *tr, sql_table *t, storage *s)
{
	int ok = LOG_OK;
	bool cleared = s->cs.cleared;
	if (ok == LOG_OK && cleared)
		ok =  tr_log_cs(tr, t, &s->cs, s->segs->h, t->base.id);
	if (ok == LOG_OK)
		ok = log_segments(tr, s->segs, t->base.id);
	if (ok == LOG_OK && !cleared)
		ok = log_table_append(tr, t, s->segs);
	return ok;
}

static void
merge_cs( column_storage *cs, const char* caller)
{
	if (cs->bid && cs->ucnt) {
		BAT *cur = temp_descriptor(cs->bid);
		BAT *ui = temp_descriptor(cs->uibid);
		BAT *uv = temp_descriptor(cs->uvbid);

		if (!cur || !ui || !uv) {
			bat_destroy(ui);
			bat_destroy(uv);
			bat_destroy(cur);
			GDKfatal(FATAL_MERGE_FAILURE, caller);
			return;
		}
		assert(BATcount(ui) == BATcount(uv));

		/* any updates */
		assert(!isEbat(cur));
		if (BATreplace(cur, ui, uv, true) != GDK_SUCCEED) {
			bat_destroy(ui);
			bat_destroy(uv);
			bat_destroy(cur);
			GDKfatal(FATAL_MERGE_FAILURE, caller);
			return;
		}
		/* cleanup the old deltas */
		temp_destroy(cs->uibid);
		temp_destroy(cs->uvbid);
		cs->uibid = e_bat(TYPE_oid);
		cs->uvbid = e_bat(cur->ttype);
		assert(cs->uibid != BID_NIL && cs->uvbid != BID_NIL); // Should be pre-allocated.
		cs->ucnt = 0;
		bat_destroy(ui);
		bat_destroy(uv);
		bat_destroy(cur);
	}
	cs->cleared = false;
	cs->merged = true;
	return;
}

static void
merge_delta( sql_delta *obat)
{
	if (obat && obat->next && !obat->cs.merged)
		merge_delta(obat->next);
	merge_cs(&obat->cs, __func__);
}

static void
merge_storage(storage *tdb)
{
	merge_cs(&tdb->cs, __func__);

	if (tdb->next) {
		destroy_storage(tdb->next);
		tdb->next = NULL;
	}
}

static sql_delta *
savepoint_commit_delta( sql_delta *delta, ulng commit_ts)
{
	/* commit ie copy back to the parent transaction */
	if (delta && delta->cs.ts == commit_ts && delta->next) {
		sql_delta *od = delta->next;
		if (od->cs.ts == commit_ts) {
			sql_delta t = *od, *n = od->next;
			*od = *delta;
			od->next = n;
			*delta = t;
			delta->next = NULL;
			destroy_delta(delta, true);
			return od;
		}
	}
	return delta;
}

static int
log_update_col( sql_trans *tr, sql_change *change)
{
	sql_column *c = (sql_column*)change->obj;
	assert(!isTempTable(c->t));

	if (isDeleted(c->t)) {
		change->handled = true;
		return LOG_OK;
	}

	if (!isDeleted(c->t) && !tr->parent) {/* don't write save point commits */
		storage *s = ATOMIC_PTR_GET(&c->t->data);
		sql_delta *d = ATOMIC_PTR_GET(&c->data);
		return tr_log_cs(tr, c->t, &d->cs, s->segs->h, c->base.id);
	}
	return LOG_OK;
}

static int
tc_gc_rollbacked( sql_store Store, sql_change *change, ulng oldest)
{
	sqlstore *store = Store;

	sql_delta *d = (sql_delta*)change->data;
	if (d->cs.ts < oldest) {
		destroy_delta(d, false);
		return 1;
	}
	if (d->cs.ts > TRANSACTION_ID_BASE)
		d->cs.ts = store_get_timestamp(store) + 1;
	return 0;
}

static int
tc_gc_rollbacked_storage( sql_store Store, sql_change *change, ulng oldest)
{
	sqlstore *store = Store;

	storage *d = (storage*)change->data;
	if (d->cs.ts < oldest) {
		destroy_storage(d);
		return 1;
	}
	if (d->cs.ts > TRANSACTION_ID_BASE)
		d->cs.ts = store_get_timestamp(store) + 1;
	return 0;
}

static int
commit_update_delta( sql_trans *tr, sql_change *change, sql_table* t, sql_base* base, ATOMIC_PTR_TYPE* data, int type, ulng commit_ts, ulng oldest)
{
	(void) type; // TODO transaction_layer_revamp remove if remains unused

	sql_delta *delta = ATOMIC_PTR_GET(data);

	if (t->commit_action == CA_DELETE || t->commit_action == CA_DROP) {
		int ok = LOG_OK;
		assert(isTempTable(t));
		if (clear_cs(tr, &delta->cs, true, isTempTable(t)) == BUN_NONE)
			ok = LOG_ERR; /* CA_DELETE as CA_DROP's are gone already (or for globals are equal to a CA_DELETE) */
		if (!tr->parent)
			t->base.new = base->new = 0;
		change->handled = true;
		return ok;
	}

	if (commit_ts)
		delta->cs.ts = commit_ts;
	if (!commit_ts) { /* rollback */
		sql_delta *d = change->data, *o = ATOMIC_PTR_GET(data);

		if (change->ts && t->base.new) /* handled by create col */
			return LOG_OK;
		if (o != d) {
			while(o && o->next != d)
				o = o->next;
		}
		if (o == ATOMIC_PTR_GET(data))
			ATOMIC_PTR_SET(data, d->next);
		else
			o->next = d->next;
		d->next = NULL;
		change->cleanup = &tc_gc_rollbacked;
	} else if (!tr->parent) {
		/* merge deltas */
		while (delta && delta->cs.ts > oldest)
			delta = delta->next;
		if (delta && !delta->cs.merged && delta->cs.ts <= oldest) {
			lock_column(tr->store, base->id); /* lock for concurrent updates (appends) */
			merge_delta(delta);
			unlock_column(tr->store, base->id);
		}
	} else if (tr->parent) /* move delta into older and cleanup current save points */
		ATOMIC_PTR_SET(data, savepoint_commit_delta(delta, commit_ts));
	return LOG_OK;
}

static int
commit_update_col( sql_trans *tr, sql_change *change, ulng commit_ts, ulng oldest)
{

	sql_column *c = (sql_column*)change->obj;
	sql_base* base = &c->base;
	sql_table* t = c->t;
	ATOMIC_PTR_TYPE* data = &c->data;
	int type = c->type.type->localtype;

	if (change->handled || isDeleted(c->t))
		return LOG_OK;

	return commit_update_delta(tr, change, t, base, data, type, commit_ts, oldest);
}

static int
log_update_idx( sql_trans *tr, sql_change *change)
{
	sql_idx *i = (sql_idx*)change->obj;
	assert(!isTempTable(i->t));

	if (isDeleted(i->t)) {
		change->handled = true;
		return LOG_OK;
	}

	if (!isDeleted(i->t) && !tr->parent) { /* don't write save point commits */
		storage *s = ATOMIC_PTR_GET(&i->t->data);
		sql_delta *d = ATOMIC_PTR_GET(&i->data);
		return tr_log_cs(tr, i->t, &d->cs, s->segs->h, i->base.id);
	}
	return LOG_OK;
}

static int
commit_update_idx( sql_trans *tr, sql_change *change, ulng commit_ts, ulng oldest)
{
	sql_idx *i = (sql_idx*)change->obj;
	sql_base* base = &i->base;
	sql_table* t = i->t;
	ATOMIC_PTR_TYPE* data = &i->data;
	int type = (oid_index(i->type))?TYPE_oid:TYPE_lng;

	if (change->handled || isDeleted(i->t))
		return LOG_OK;

	return commit_update_delta(tr, change, t, base, data, type, commit_ts, oldest);
}

static storage *
savepoint_commit_storage( storage *dbat, ulng commit_ts)
{
	if (dbat && dbat->cs.ts == commit_ts && dbat->next) {
		assert(0);
		storage *od = dbat->next;
		if (od->cs.ts == commit_ts) {
			storage t = *od, *n = od->next;
			*od = *dbat;
			od->next = n;
			*dbat = t;
			dbat->next = NULL;
			destroy_storage(dbat);
			return od;
		}
	}
	return dbat;
}

static int
log_update_del( sql_trans *tr, sql_change *change)
{
	sql_table *t = (sql_table*)change->obj;
	assert(!isTempTable(t));

	if (isDeleted(t)) {
		change->handled = true;
		return LOG_OK;
	}

	if (!isDeleted(t) && !tr->parent) /* don't write save point commits */
		return log_storage(tr, t, ATOMIC_PTR_GET(&t->data));
	return LOG_OK;
}

static int
commit_update_del( sql_trans *tr, sql_change *change, ulng commit_ts, ulng oldest)
{
	int ok = LOG_OK;
	sql_table *t = (sql_table*)change->obj;
	storage *dbat = ATOMIC_PTR_GET(&t->data);

	if (change->handled || isDeleted(t))
		return ok;

	if (t->commit_action == CA_DELETE || t->commit_action == CA_DROP) {
		assert(isTempTable(t));
		if ((ok = clear_storage(tr, t, dbat)) == LOG_OK)
			if (commit_ts) dbat->segs->h->ts = commit_ts;
		change->handled = true;
		return ok;
	}

	lock_table(tr->store, t->base.id);
	if (!commit_ts) { /* rollback */
		if (dbat->cs.ts == tr->tid) {
			if (change->ts && t->base.new) { /* handled by the create table */
				unlock_table(tr->store, t->base.id);
				return ok;
			}
			storage *d = change->data, *o = ATOMIC_PTR_GET(&t->data);

			if (o != d) {
				while(o && o->next != d)
					o = o->next;
			}
			if (o == ATOMIC_PTR_GET(&t->data)) {
				assert(d->next);
				ATOMIC_PTR_SET(&t->data, d->next);
			} else
				o->next = d->next;
			d->next = NULL;
			change->cleanup = &tc_gc_rollbacked_storage;
		} else
			rollback_segments(dbat->segs, tr, change, oldest);
	} else if (ok == LOG_OK && !tr->parent) {
		if (dbat->cs.ts == tr->tid) /* cleared table */
			dbat->cs.ts = commit_ts;

		ok = segments2cs(tr, dbat->segs, &dbat->cs);
		if (ok == LOG_OK) {
			merge_segments(dbat, tr, change, commit_ts, oldest);
			if (oldest == commit_ts)
				merge_storage(dbat);
		}
		if (dbat)
			dbat->cs.cleared = false;
	} else if (ok == LOG_OK && tr->parent) {/* cleanup older save points */
		merge_segments(dbat, tr, change, commit_ts, oldest);
		ATOMIC_PTR_SET(&t->data, savepoint_commit_storage(dbat, commit_ts));
		storage *s = change->data;
		if (s->cs.ts == tr->tid)
			s->cs.ts = commit_ts;
	}
	unlock_table(tr->store, t->base.id);
	return ok;
}

/* only rollback (content version) case for now */
static int
gc_col( sqlstore *store, sql_change *change, ulng oldest, bool drop)
{
	sql_column *c = (sql_column*)change->obj;

	if (!c) /* cleaned earlier */
		return 1;

	if (change->handled || isDeleted(c->t))
		return 1;

	/* savepoint commit (did it merge ?) */
	if (ATOMIC_PTR_GET(&c->data) != change->data) /* data is freed by commit */
		return 1;
	if (oldest && oldest >= TRANSACTION_ID_BASE) /* cannot cleanup older stuff on savepoint commits */
		return 0;
	sql_delta *d = (sql_delta*)change->data;
	if (d->next) {

		assert(!drop);
		if (d->cs.ts > oldest)
			return LOG_OK; /* cannot cleanup yet */

		// d is oldest reachable delta
		if (d->next) // Unreachable can immediately be destroyed.
			destroy_delta(d->next, true);

		d->next = NULL;
		lock_column(store, c->base.id); /* lock for concurrent updates (appends) */
		merge_delta(d);
		unlock_column(store, c->base.id);
		return 1;
	}
	if (drop)
		column_destroy(store, c);
	return 1;
}

static int
tc_gc_col( sql_store Store, sql_change *change, ulng oldest)
{
	return gc_col(Store, change, oldest, false);
}

/* only rollback (content version) case for now */
static int
tc_gc_drop_col( sql_store Store, sql_change *change, ulng oldest)
{
	return gc_col(Store, change, oldest, true);
}

static int
gc_idx( sqlstore *store, sql_change *change, ulng oldest, bool drop)
{
	sql_idx *i = (sql_idx*)change->obj;

	if (!i) /* cleaned earlier */
		return 1;

	if (change->handled || isDeleted(i->t))
		return 1;

	/* savepoint commit (did it merge ?) */
	if (ATOMIC_PTR_GET(&i->data) != change->data) /* data is freed by commit */
		return 1;
	if (oldest && oldest >= TRANSACTION_ID_BASE) /* cannot cleanup older stuff on savepoint commits */
		return 0;
	sql_delta *d = (sql_delta*)change->data;
	if (d->next) {

		assert(!drop);
		if (d->cs.ts > oldest)
			return LOG_OK; /* cannot cleanup yet */

		// d is oldest reachable delta
		if (d->next) // Unreachable can immediately be destroyed.
			destroy_delta(d->next, true);

		d->next = NULL;
		lock_column(store, i->base.id); /* lock for concurrent updates (appends) */
		merge_delta(d);
		unlock_column(store, i->base.id);
		return 1;
	}
	if (drop)
		idx_destroy(store, i);
	return 1;
}

static int
tc_gc_idx( sql_store Store, sql_change *change, ulng oldest)
{
	return gc_idx(Store, change, oldest, false);
}

static int
tc_gc_drop_idx( sql_store Store, sql_change *change, ulng oldest)
{
	return gc_idx(Store, change, oldest, true);
}


static int
tc_gc_del( sql_store Store, sql_change *change, ulng oldest)
{
	sqlstore *store = Store;
	sql_table *t = (sql_table*)change->obj;

	if (change->handled || isDeleted(t))
		return 1;
	(void)store;
	/* savepoint commit (did it merge ?) */
	if (ATOMIC_PTR_GET(&t->data) != change->data) /* data is freed by commit */
		return 1;
	if (oldest && oldest >= TRANSACTION_ID_BASE) /* cannot cleanup older stuff on savepoint commits */
		return 0;
	storage *d = (storage*)change->data;
	if (d->next) {
		if (d->cs.ts > oldest)
			return LOG_OK; /* cannot cleanup yet */

		destroy_storage(d->next);
		d->next = NULL;
	}
	return 1;
}

static int
add_offsets(BUN slot, size_t nr, size_t total, BUN *offset, BAT **offsets)
{
	if (nr == 0)
		return LOG_OK;
	assert (nr > 0);
	if ((!offsets || !*offsets) && nr == total) {
		*offset = slot;
		return LOG_OK;
	}
	if (!*offsets) {
		*offsets = COLnew(0, TYPE_oid, total, SYSTRANS);
		if (!*offsets)
			return LOG_ERR;
	}
	oid *restrict dst = Tloc(*offsets, BATcount(*offsets));
	for(size_t i = 0; i < nr; i++)
		dst[i] = slot + i;
	(*offsets)->batCount += nr;
	(*offsets)->theap->dirty = true;
	return LOG_OK;
}

static int
claim_segmentsV2(sql_trans *tr, sql_table *t, storage *s, size_t cnt, BUN *offset, BAT **offsets, bool locked)
{
	int in_transaction = segments_in_transaction(tr, t), ok = LOG_OK;
	assert(s->segs);
	ulng oldest = store_oldest(tr->store, NULL);
	BUN slot = 0;
	size_t total = cnt;

	if (!locked)
		lock_table(tr->store, t->base.id);
	/* naive vacuum approach, iterator through segments, use deleted segments or create new segment at the end */
	for (segment *seg = s->segs->h, *p = NULL; seg && cnt && ok == LOG_OK; p = seg, seg = ATOMIC_PTR_GET(&seg->next)) {
		if (seg->deleted && seg->ts < oldest && seg->end > seg->start) { /* re-use old deleted or rolledback append */
			if ((seg->end - seg->start) >= cnt) {
				/* if previous is claimed before we could simply adjust the end/start */
				if (p && p->ts == tr->tid && !p->deleted) {
					slot = p->end;
					p->end += cnt;
					seg->start += cnt;
					if (add_offsets(slot, cnt, total, offset, offsets) != LOG_OK) {
						ok = LOG_ERR;
						break;
					}
					cnt = 0;
					break;
				}
				/* we claimed part of the old segment, the split off part needs to stay deleted */
				size_t rcnt = seg->end - seg->start;
				if (rcnt > cnt)
					rcnt = cnt;
				if ((seg=split_segment(s->segs, seg, p, tr, seg->start, rcnt, false)) == NULL) {
					ok = LOG_ERR;
					break;
				}
			}
			seg->ts = tr->tid;
			seg->deleted = false;
			slot = seg->start;
			if (add_offsets(slot, (seg->end-seg->start), total, offset, offsets) != LOG_OK) {
				ok = LOG_ERR;
				break;
			}
			cnt -= (seg->end - seg->start);
		}
	}
	if (ok == LOG_OK && cnt) {
		if (s->segs->t && s->segs->t->ts == tr->tid && !s->segs->t->deleted) {
			slot = s->segs->t->end;
			s->segs->t->end += cnt;
		} else {
			if (!(s->segs->t = new_segment(s->segs->t, tr, cnt))) {
				ok = LOG_ERR;
			} else {
				if (!s->segs->h)
					s->segs->h = s->segs->t;
				slot = s->segs->t->start;
			}
		}
		if (ok == LOG_OK)
			ok = add_offsets(slot, cnt, total, offset, offsets);
	}
	if (!locked)
		unlock_table(tr->store, t->base.id);

	if (ok == LOG_OK) {
		/* hard to only add this once per transaction (probably want to change to once per new segment) */
		if (!in_transaction) {
			trans_add(tr, &t->base, s, &tc_gc_del, &commit_update_del, NOT_TO_BE_LOGGED(t) ? NULL : &log_update_del);
			in_transaction = true;
		}
		if (in_transaction && !NOT_TO_BE_LOGGED(t))
			tr->logchanges += (int) total;
		if (*offsets) {
			BAT *pos = *offsets;
			assert(BATcount(pos) == total);
			BATsetcount(pos, total); /* set other properties */
			pos->tnil = false;
			pos->tnonil = true;
			pos->tkey = true;
			pos->tsorted = true;
			pos->trevsorted = false;
		}
	}
	return ok;
}

static int
claim_segments(sql_trans *tr, sql_table *t, storage *s, size_t cnt, BUN *offset, BAT **offsets, bool locked)
{
	if (cnt > 1 && offsets)
		return claim_segmentsV2(tr, t, s, cnt, offset, offsets, locked);
	int in_transaction = segments_in_transaction(tr, t), ok = LOG_OK;
	assert(s->segs);
	ulng oldest = store_oldest(tr->store, NULL);
	BUN slot = 0;
	int reused = 0;

	if (!locked)
		lock_table(tr->store, t->base.id);
	/* naive vacuum approach, iterator through segments, check for large enough deleted segments
	 * or create new segment at the end */
	for (segment *seg = s->segs->h, *p = NULL; seg && ok == LOG_OK; p = seg, seg = ATOMIC_PTR_GET(&seg->next)) {
		if (seg->deleted && seg->ts < oldest && (seg->end-seg->start) >= cnt) { /* re-use old deleted or rolledback append */

			if ((seg->end - seg->start) >= cnt) {

				/* if previous is claimed before we could simply adjust the end/start */
				if (p && p->ts == tr->tid && !p->deleted) {
					slot = p->end;
					p->end += cnt;
					seg->start += cnt;
					reused = 1;
					break;
				}
				/* we claimed part of the old segment, the split off part needs to stay deleted */
				if ((seg=split_segment(s->segs, seg, p, tr, seg->start, cnt, false)) == NULL) {
					ok = LOG_ERR;
					break;
				}
			}
			seg->ts = tr->tid;
			seg->deleted = false;
			slot = seg->start;
			reused = 1;
			break;
		}
	}
	if (ok == LOG_OK && !reused) {
		if (s->segs->t && s->segs->t->ts == tr->tid && !s->segs->t->deleted) {
			slot = s->segs->t->end;
			s->segs->t->end += cnt;
		} else {
			if (!(s->segs->t = new_segment(s->segs->t, tr, cnt))) {
				ok = LOG_ERR;
			} else {
				if (!s->segs->h)
					s->segs->h = s->segs->t;
				slot = s->segs->t->start;
			}
		}
	}
	if (!locked)
		unlock_table(tr->store, t->base.id);

	if (ok == LOG_OK) {
		/* hard to only add this once per transaction (probably want to change to once per new segment) */
		if (!in_transaction) {
			trans_add(tr, &t->base, s, &tc_gc_del, &commit_update_del, NOT_TO_BE_LOGGED(t) ? NULL : &log_update_del);
			in_transaction = true;
		}
		if (in_transaction && !NOT_TO_BE_LOGGED(t))
			tr->logchanges += (int) cnt;
		*offset = slot;
	}
	return ok;
}

/*
 * Claim cnt slots to store the tuples. The claim_tab should claim storage on the level
 * of the global transaction and mark the newly added storage slots unused on the global
 * level but used on the local transaction level. Besides this the local transaction needs
 * to update (and mark unused) any slot inbetween the old end and new slots.
 * */
static int
claim_tab(sql_trans *tr, sql_table *t, size_t cnt, BUN *offset, BAT **offsets)
{
	storage *s;

	/* we have a single segment structure for each persistent table
	 * for temporary tables each has its own */
	if ((s = bind_del_data(tr, t, NULL)) == NULL)
		return LOG_ERR;

	return claim_segments(tr, t, s, cnt, offset, offsets, false); /* find slot(s) */
}

/* some tables cannot be updated concurrently (user/roles etc) */
static int
key_claim_tab(sql_trans *tr, sql_table *t, size_t cnt, BUN *offset, BAT **offsets)
{
	storage *s;
	int res = 0;

	/* we have a single segment structure for each persistent table
	 * for temporary tables each has its own */
	if ((s = bind_del_data(tr, t, NULL)) == NULL)
		/* TODO check for other inserts ! */
		return LOG_ERR;

	lock_table(tr->store, t->base.id);
	if ((res = segments_conflict(tr, s->segs, 1))) {
		unlock_table(tr->store, t->base.id);
		return LOG_CONFLICT;
	}
	res = claim_segments(tr, t, s, cnt, offset, offsets, true); /* find slot(s) */
	unlock_table(tr->store, t->base.id);
	return res;
}

static int
tab_validate(sql_trans *tr, sql_table *t, int uncommitted)
{
	storage *s;
	int res = 0;

	if ((s = bind_del_data(tr, t, NULL)) == NULL)
		return LOG_ERR;

	lock_table(tr->store, t->base.id);
	res = segments_conflict(tr, s->segs, uncommitted);
	unlock_table(tr->store, t->base.id);
	return res ? LOG_CONFLICT : LOG_OK;
}

static size_t
has_deletes_in_range( segment *s, sql_trans *tr, BUN start, BUN end)
{
	size_t cnt = 0;

	for(;s && s->end <= start; s = ATOMIC_PTR_GET(&s->next))
		;

	for(;s && s->start < end && !cnt; s = ATOMIC_PTR_GET(&s->next)) {
		if (SEG_IS_DELETED(s, tr)) /* assume aligned s->end and end */
			cnt += s->end - s->start;
	}
	return cnt;
}

static BAT *
segments2cands(storage *S, sql_trans *tr, sql_table *t, size_t start, size_t end)
{
	lock_table(tr->store, t->base.id);
	segment *s = S->segs->h;
	/* step one no deletes -> dense range */
	uint32_t cur = 0;
	size_t dnr = has_deletes_in_range(s, tr, start, end), nr = end - start, pos = 0;
	if (!dnr) {
		unlock_table(tr->store, t->base.id);
		return BATdense(start, start, end-start);
	}

	BAT *b = COLnew(0, TYPE_msk, nr, SYSTRANS), *bn = NULL;
	if (!b) {
		unlock_table(tr->store, t->base.id);
		return NULL;
	}

	uint32_t *restrict dst = Tloc(b, 0);
	for( ; s; s=ATOMIC_PTR_GET(&s->next)) {
		if (s->end < start)
			continue;
		if (s->start >= end)
			break;
		msk m = (SEG_IS_VALID(s, tr));
		size_t lnr = s->end-s->start;
		if (s->start < start)
			lnr -= (start - s->start);
		if (s->end > end)
			lnr -= s->end - end;

		if (m) {
			size_t used = pos&31, end = 32;
			if (used) {
				if (lnr < (32-used))
					end = used + lnr;
				assert(end > used);
				cur |= ((1U << (end - used)) - 1) << used;
				lnr -= end - used;
				pos += end - used;
				if (end == 32) {
					*dst++ = cur;
					cur = 0;
				}
			}
			size_t full = lnr/32;
			size_t rest = lnr%32;
			if (full > 0) {
				memset(dst, ~0, full * sizeof(*dst));
				dst += full;
				lnr -= full * 32;
				pos += full * 32;
			}
			if (rest > 0) {
				cur |= (1U << rest) - 1;
				lnr -= rest;
				pos += rest;
			}
			assert(lnr==0);
		} else {
			size_t used = pos&31, end = 32;
			if (used) {
				if (lnr < (32-used))
					end = used + lnr;

				pos+= (end-used);
				lnr-= (end-used);
				if (end == 32) {
					*dst++ = cur;
					cur = 0;
				}
			}
			size_t full = lnr/32;
			size_t rest = lnr%32;
			memset(dst, 0, full * sizeof(*dst));
			dst += full;
			lnr -= full * 32;
			pos += full * 32;
			pos+= rest;
			lnr-= rest;
			assert(lnr==0);
		}
	}

	unlock_table(tr->store, t->base.id);
	if (pos%32)
		*dst=cur;
	BATsetcount(b, nr);
	bn = BATmaskedcands(start, nr, b, true);
	BBPreclaim(b);
	(void)pos;
	assert (pos == nr);
	return bn;
}

static void *					/* BAT * */
bind_cands(sql_trans *tr, sql_table *t, int nr_of_parts, int part_nr)
{
	/* with nr_of_parts - part_nr we can adjust parts */
	storage *s = tab_timestamp_storage(tr, t);

	if (!s)
		return NULL;
	size_t nr = segs_end(s->segs, tr, t);

	if (!nr)
		return BATdense(0, 0, 0);

	/* compute proper part */
	size_t part_size = nr/nr_of_parts;
	size_t start = part_size * part_nr;
	size_t end = start + part_size;
	if (part_nr == (nr_of_parts-1))
		end = nr;
	assert(end <= nr);
	return segments2cands(s, tr, t, start, end);
}

static int
swap_bats(sql_trans *tr, sql_column *col, BAT *bn)
{
	bool update_conflict = false;

	if (segments_in_transaction(tr, col->t))
		return LOG_CONFLICT;

	sql_delta *d = NULL, *odelta = ATOMIC_PTR_GET(&col->data);

	if ((d = bind_col_data(tr, col, &update_conflict)) == NULL)
		return update_conflict ? LOG_CONFLICT : LOG_ERR;
	assert(d && d->cs.ts == tr->tid);
	if (odelta != d)
		trans_add(tr, &col->base, d, &tc_gc_col, &commit_update_col, NOT_TO_BE_LOGGED(col->t)?NULL:&log_update_col);
	if (d->cs.bid)
		temp_destroy(d->cs.bid);
	if (d->cs.uibid)
		temp_destroy(d->cs.uibid);
	if (d->cs.uvbid)
		temp_destroy(d->cs.uvbid);
	bat_set_access(bn, BAT_READ);
	d->cs.bid = temp_create(bn);
	d->cs.uibid = 0;
	d->cs.uvbid = 0;
	d->cs.ucnt = 0;
	d->cs.cleared = true;
	d->cs.ts = tr->tid;
	d->cs.refcnt = 1;
	return LOG_OK;
}

static int
col_compress(sql_trans *tr, sql_column *col, storage_type st, BAT *o, BAT *u)
{
	bool update_conflict = false;

	if (segments_in_transaction(tr, col->t))
		return LOG_CONFLICT;

	sql_delta *d = NULL, *odelta = ATOMIC_PTR_GET(&col->data);

	if ((d = bind_col_data(tr, col, &update_conflict)) == NULL)
		return update_conflict ? LOG_CONFLICT : LOG_ERR;
	assert(d && d->cs.ts == tr->tid);
	assert(col->t->persistence != SQL_DECLARED_TABLE);
	if (odelta != d)
		trans_add(tr, &col->base, d, &tc_gc_col, &commit_update_col, NOT_TO_BE_LOGGED(col->t) ? NULL : &log_update_col);

	d->cs.st = st;
	d->cs.cleared = true;
	if (d->cs.bid)
		temp_destroy(d->cs.bid);
	bat_set_access(o, BAT_READ);
	transfer_to_systrans(o);
	d->cs.bid = temp_create(o);
	if (u) {
		if (d->cs.ebid)
			temp_destroy(d->cs.ebid);
		transfer_to_systrans(u);
		d->cs.ebid = temp_create(u);
	}
	return LOG_OK;
}

void
bat_storage_init( store_functions *sf)
{
	sf->bind_col = &bind_col;
	sf->bind_updates = &bind_updates;
	sf->bind_updates_idx = &bind_updates_idx;
	sf->bind_idx = &bind_idx;
	sf->bind_cands = &bind_cands;

	sf->claim_tab = &claim_tab;
	sf->key_claim_tab = &key_claim_tab;
	sf->tab_validate = &tab_validate;

	sf->append_col = &append_col;
	sf->append_idx = &append_idx;

	sf->update_col = &update_col;
	sf->update_idx = &update_idx;

	sf->delete_tab = &delete_tab;

	sf->count_del = &count_del;
	sf->count_col = &count_col;
	sf->count_idx = &count_idx;
	sf->dcount_col = &dcount_col;
	sf->min_max_col = &min_max_col;
	sf->set_stats_col = &set_stats_col;
	sf->sorted_col = &sorted_col;
	sf->unique_col = &unique_col;
	sf->double_elim_col = &double_elim_col;
	sf->col_stats = &col_stats;
	sf->col_set_range = &col_set_range;
	sf->col_not_null = &col_not_null;

	sf->col_dup = &col_dup;
	sf->idx_dup = &idx_dup;
	sf->del_dup = &del_dup;

	sf->create_col = &create_col;	/* create and add to change list */
	sf->create_idx = &create_idx;
	sf->create_del = &create_del;

	sf->destroy_col = &destroy_col;	/* free resources */
	sf->destroy_idx = &destroy_idx;
	sf->destroy_del = &destroy_del;

	sf->drop_col = &drop_col;		/* add drop to change list */
	sf->drop_idx = &drop_idx;
	sf->drop_del = &drop_del;

	sf->clear_table = &clear_table;

	sf->swap_bats = &swap_bats;
	sf->col_compress = &col_compress;
}

#if 0
static lng
log_get_nr_inserted(sql_column *fc, lng *offset)
{
	lng cnt = 0;

	if (!fc || GDKinmemory(0))
		return 0;

	if (fc->base.atime && fc->base.allocated) {
		sql_delta *fb = fc->data;
		BAT *ins = temp_descriptor(fb->cs.bid);

		if (ins && BATcount(ins) > 0 && BATcount(ins) > ins->batInserted) {
			cnt = BATcount(ins) - ins->batInserted;
		}
		bat_destroy(ins);
	}
	return cnt;
}

static lng
log_get_nr_deleted(sql_table *ft, lng *offset)
{
	lng cnt = 0;

	if (!ft || GDKinmemory(0))
		return 0;

	if (ft->base.atime && ft->base.allocated) {
		storage *fdb = ft->data;
		BAT *db = temp_descriptor(fdb->cs.bid);

		if (db && BATcount(db) > 0 && BATcount(db) > db->batInserted) {
			cnt = BATcount(db) - db->batInserted;
			*offset = db->batInserted;
		}
		bat_destroy(db);
	}
	return cnt;
}
#endif<|MERGE_RESOLUTION|>--- conflicted
+++ resolved
@@ -2270,11 +2270,7 @@
 }
 
 static int
-<<<<<<< HEAD
-append_col_execute(sql_trans *tr, sql_delta **delta, sqlid id, BUN offset, BAT *offsets, void *incoming_data, BUN cnt, bool isbat, int tt, char *storage_type)
-=======
-append_col_execute(sql_trans *tr, sql_delta **delta, sqlid id, BUN offset, BAT *offsets, void *incoming_data, BUN cnt, int tt, char *storage_type, bool isnew)
->>>>>>> 41c2e88a
+append_col_execute(sql_trans *tr, sql_delta **delta, sqlid id, BUN offset, BAT *offsets, void *incoming_data, BUN cnt, bool isbat, int tt, char *storage_type, bool isnew)
 {
 	int ok = LOG_OK;
 
@@ -2309,11 +2305,7 @@
 	assert(delta->cs.st == ST_DEFAULT || delta->cs.st == ST_DICT || delta->cs.st == ST_FOR);
 
 	odelta = delta;
-<<<<<<< HEAD
-	if ((res = append_col_execute(tr, &delta, c->base.id, offset, offsets, data, cnt, isbat, tpe, c->storage_type)) != LOG_OK)
-=======
-	if ((res = append_col_execute(tr, &delta, c->base.id, offset, offsets, data, cnt, tpe, c->storage_type, isTempTable(c->t))) != LOG_OK)
->>>>>>> 41c2e88a
+	if ((res = append_col_execute(tr, &delta, c->base.id, offset, offsets, data, cnt, isbat, tpe, c->storage_type, isTempTable(c->t))) != LOG_OK)
 		return res;
 	if (odelta != delta) {
 		delta->next = odelta;
@@ -2345,11 +2337,7 @@
 
 	assert(delta->cs.st == ST_DEFAULT);
 
-<<<<<<< HEAD
-	res = append_col_execute(tr, &delta, i->base.id, offset, offsets, data, cnt, isbat, tpe, NULL);
-=======
-	res = append_col_execute(tr, &delta, i->base.id, offset, offsets, data, cnt, tpe, NULL, isTempTable(i->t));
->>>>>>> 41c2e88a
+	res = append_col_execute(tr, &delta, i->base.id, offset, offsets, data, cnt, isbat, tpe, NULL, isTempTable(i->t));
 	return res;
 }
 
