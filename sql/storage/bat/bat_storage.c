--- conflicted
+++ resolved
@@ -1425,19 +1425,8 @@
 	gdk_return ok = GDK_SUCCEED;
 
 	(void)tr;
-<<<<<<< HEAD
-	if (!GDKinmemory() && b && b->cs.bid)
+	if (!GDKinmemory(0) && b && b->cs.bid)
 		ok = log_bat_transient(bat_logger, id);
-=======
-	if (!GDKinmemory(0) &&
-	    b &&
-	    b->bid &&
-	    b->name &&
-	    (ok = log_bat_transient(bat_logger, b->name, tpe, id)) == GDK_SUCCEED &&
-	    (bid = logger_find_bat(bat_logger, b->name, tpe, id)) != 0) {
-		ok = logger_del_bat(bat_logger, bid);
-	}
->>>>>>> 4abcfe41
 	return ok == GDK_SUCCEED ? LOG_OK : LOG_ERR;
 }
 
@@ -1622,19 +1611,8 @@
 	gdk_return ok = GDK_SUCCEED;
 
 	(void)tr;
-<<<<<<< HEAD
-	if (!GDKinmemory() && bat && bat->cs.bid)
+	if (!GDKinmemory(0) && bat && bat->cs.bid)
 		ok = log_bat_transient(bat_logger, id);
-=======
-	if (!GDKinmemory(0) &&
-	    bat &&
-	    bat->dbid &&
-	    bat->dname &&
-	    (ok = log_bat_transient(bat_logger, bat->dname, tpe, id)) == GDK_SUCCEED &&
-	    (bid = logger_find_bat(bat_logger, bat->dname, tpe, id)) != 0) {
-		ok = logger_del_bat(bat_logger, bid);
-	}
->>>>>>> 4abcfe41
 	return ok == GDK_SUCCEED ? LOG_OK : LOG_ERR;
 }
 
@@ -2221,12 +2199,7 @@
 {
 	int ok = GDK_SUCCEED;
 
-<<<<<<< HEAD
-	if (GDKinmemory())
-=======
-	(void)tr;
 	if (GDKinmemory(0))
->>>>>>> 4abcfe41
 		return LOG_OK;
 
 	assert(cs->cleared == cleared);
@@ -2258,37 +2231,7 @@
 }
 
 static int
-<<<<<<< HEAD
 tr_log_delta( sql_trans *tr, sql_delta *cbat, segment *segs, int cleared, sqlid id)
-=======
-tr_log_dbat(sql_trans *tr, sql_dbat *fdb, int cleared, char tpe, oid id)
-{
-	gdk_return ok = GDK_SUCCEED;
-	BAT *db = NULL;
-
-	if (!fdb || GDKinmemory(0))
-		return LOG_OK;
-
-	(void)tr;
-	assert (fdb->dname);
-	if (cleared && log_bat_clear(bat_logger, fdb->dname, tpe, id) != GDK_SUCCEED)
-		return LOG_ERR;
-
-	db = temp_descriptor(fdb->dbid);
-	if(!db)
-		return LOG_ERR;
-	if (BUNlast(db) > 0) {
-		assert(ATOMIC_GET(&store_nr_active)>0);
-		if (BUNlast(db) > db->batInserted)
-			ok = log_bat(bat_logger, db, fdb->dname, tpe, id);
-	}
-	bat_destroy(db);
-	return ok == GDK_SUCCEED ? LOG_OK : LOG_ERR;
-}
-
-static int
-log_table(sql_trans *tr, sql_table *ft)
->>>>>>> 4abcfe41
 {
 	return tr_log_cs( tr, &cbat->cs, segs, cleared, id);
 }
@@ -2296,21 +2239,7 @@
 static int
 tr_log_dbat(sql_trans *tr, storage *fdb, segment *segs, int cleared, sqlid id)
 {
-<<<<<<< HEAD
 	return tr_log_cs( tr, &fdb->cs, segs, cleared, id);
-=======
-	if (!cbat->ibase && cbat->cnt > SNAPSHOT_MINSIZE) {
-		BAT *ins = temp_descriptor(cbat->ibid);
-		if(ins) {
-			if (!GDKinmemory(0) && BATsave(ins) != GDK_SUCCEED) {
-				bat_destroy(ins);
-				return LOG_ERR;
-			}
-			bat_destroy(ins);
-		}
-	}
-	return LOG_OK;
->>>>>>> 4abcfe41
 }
 
 #if 0
@@ -2319,7 +2248,7 @@
 {
 	lng cnt = 0;
 
-	if (!fc || GDKinmemory())
+	if (!fc || GDKinmemory(0))
 		return 0;
 
 	if (fc->base.atime && fc->base.allocated) {
@@ -2339,7 +2268,7 @@
 {
 	lng cnt = 0;
 
-	if (!ft || GDKinmemory())
+	if (!ft || GDKinmemory(0))
 		return 0;
 
 	if (ft->base.atime && ft->base.allocated) {
