--- conflicted
+++ resolved
@@ -2410,11 +2410,7 @@
 		if(!cur)
 			return LOG_ERR;
 	}
-<<<<<<< HEAD
-	if (!savepoint && !obat->bid && tr != gtrans) {
-=======
-	if ((!obat->bid || !cbat->bid) && tr != gtrans) {
->>>>>>> 9fc4cf73
+	if (!savepoint && (!obat->bid || !cbat->bid) && tr != gtrans) {
 		if (obat->next)
 			destroy_bat(obat->next);
 		destroy_delta(obat);
