/*
 * SPDX-License-Identifier: MPL-2.0
 *
 * This Source Code Form is subject to the terms of the Mozilla Public
 * License, v. 2.0.  If a copy of the MPL was not distributed with this
 * file, You can obtain one at http://mozilla.org/MPL/2.0/.
 *
 * Copyright 2024 MonetDB Foundation;
 * Copyright August 2008 - 2023 MonetDB B.V.;
 * Copyright 1997 - July 2008 CWI.
 */

#include "monetdb_config.h"
#include "bat_storage.h"
#include "bat_utils.h"
#include "sql_string.h"
#include "gdk_atoms.h"
#include "gdk_atoms.h"
#include "matomic.h"

#define FATAL_MERGE_FAILURE "Out Of Memory during critical merge operation: %s"
#define NOT_TO_BE_LOGGED(t) (isUnloggedTable(t) || isTempTable(t))

static int log_update_col( sql_trans *tr, sql_change *c);
static int log_update_idx( sql_trans *tr, sql_change *c);
static int log_update_del( sql_trans *tr, sql_change *c);
static int commit_update_col( sql_trans *tr, sql_change *c, ulng commit_ts, ulng oldest);
static int commit_update_idx( sql_trans *tr, sql_change *c, ulng commit_ts, ulng oldest);
static int commit_update_del( sql_trans *tr, sql_change *c, ulng commit_ts, ulng oldest);
static int log_create_col(sql_trans *tr, sql_change *change);
static int log_create_idx(sql_trans *tr, sql_change *change);
static int log_create_del(sql_trans *tr, sql_change *change);
static int commit_create_col(sql_trans *tr, sql_change *change, ulng commit_ts, ulng oldest);
static int commit_create_idx(sql_trans *tr, sql_change *change, ulng commit_ts, ulng oldest);
static int commit_create_del(sql_trans *tr, sql_change *change, ulng commit_ts, ulng oldest);
static int tc_gc_col( sql_store Store, sql_change *c, ulng oldest);
static int tc_gc_idx( sql_store Store, sql_change *c, ulng oldest);
static int tc_gc_del( sql_store Store, sql_change *c, ulng oldest);
static int tc_gc_upd_col( sql_store Store, sql_change *c, ulng oldest);
static int tc_gc_upd_idx( sql_store Store, sql_change *c, ulng oldest);

static lng merge_delta( sql_delta *obat);

/* valid
 * !deleted && VALID_4_READ(TS, tr)				existing or newly created segment
 *  deleted && TS > tr->ts && OLDTS < tr->ts		deleted after current transaction
 */

#define VALID_4_READ(TS,tr) \
	(TS == tr->tid || (tr->parent && tr_version_of_parent(tr, TS)) || TS < tr->ts)

/* when changed, check if the old status is still valid */
#define OLD_VALID_4_READ(TS,OLDTS,tr) \
		(OLDTS && TS != tr->tid && TS > tr->ts && OLDTS < tr->ts)

#define SEG_VALID_4_DELETE(seg,tr) \
	(!seg->deleted && VALID_4_READ(seg->ts, tr))

/* Delete (in current trans or by some other finised transaction, or re-used segment which used to be deleted */
#define SEG_IS_DELETED(seg,tr) \
	((seg->deleted && (VALID_4_READ(seg->ts, tr) || !OLD_VALID_4_READ(seg->ts, seg->oldts, tr))) || \
	 (!seg->deleted && !VALID_4_READ(seg->ts, tr)))

/* A segment is part of the current transaction is someway or is deleted by some other transaction but use to be valid */
#define SEG_IS_VALID(seg, tr) \
		((!seg->deleted && VALID_4_READ(seg->ts, tr)) || \
		 (seg->deleted && OLD_VALID_4_READ(seg->ts, seg->oldts, tr)))

static inline BAT *
transfer_to_systrans(BAT *b)
{
	/* transfer a BAT from the TRANSIENT farm to the SYSTRANS farm */
	MT_lock_set(&b->theaplock);
	if (VIEWtparent(b) || VIEWvtparent(b)) {
		MT_lock_unset(&b->theaplock);
		BAT *bn = COLcopy(b, b->ttype, true, SYSTRANS);
		BBPreclaim(b);
		return bn;
	}
	if (b->theap->farmid == TRANSIENT ||
		(b->tvheap && b->tvheap->farmid == TRANSIENT)) {
		QryCtx *qc = MT_thread_get_qry_ctx();
		if (qc) {
			if (b->theap->farmid == TRANSIENT && b->theap->parentid == b->batCacheid) {
				ATOMIC_SUB(&qc->datasize, b->theap->size);
				b->theap->farmid = SYSTRANS;
				b->batRole = SYSTRANS;
			}
			if (b->tvheap && b->tvheap->farmid == TRANSIENT && b->tvheap->parentid == b->batCacheid) {
				ATOMIC_SUB(&qc->datasize, b->tvheap->size);
				b->tvheap->farmid = SYSTRANS;
			}
		}
	}
	MT_lock_unset(&b->theaplock);
	return b;
}

static void
lock_table(sqlstore *store, sqlid id)
{
	MT_lock_set(&store->table_locks[id&(NR_TABLE_LOCKS-1)]);
}

static void
unlock_table(sqlstore *store, sqlid id)
{
	MT_lock_unset(&store->table_locks[id&(NR_TABLE_LOCKS-1)]);
}

static void
lock_column(sqlstore *store, sqlid id)
{
	MT_lock_set(&store->column_locks[id&(NR_COLUMN_LOCKS-1)]);
}

static void
unlock_column(sqlstore *store, sqlid id)
{
	MT_lock_unset(&store->column_locks[id&(NR_COLUMN_LOCKS-1)]);
}

static void
trans_add_obj(sql_trans *tr, sql_base *b, void *data, tc_cleanup_fptr cleanup, tc_commit_fptr commit, tc_log_fptr log)
{
	assert(cleanup);
	trans_add(tr, dup_base(b), data, cleanup, commit, log);
}

static void
trans_add_table(sql_trans *tr, sql_base *b, sql_table *t, void *data, tc_cleanup_fptr cleanup, tc_commit_fptr commit, tc_log_fptr log)
{
	assert(cleanup);
	dup_base(&t->base);
	trans_add(tr, b, data, cleanup, commit, log);
}

static int
tc_gc_seg( sql_store Store, sql_change *change, ulng oldest)
{
	segment *s = change->data;

	if (s->ts <= oldest) {
		while(s) {
			segment *n = s->prev;
			ATOMIC_PTR_DESTROY(&s->next);
			_DELETE(s);
			s = n;
		}
		sqlstore *store = Store;
		table_destroy(store, (sql_table*)change->obj);
		return 1;
	}
	return LOG_OK;
}

static void
mark4destroy(segment *s, sql_change *c, ulng commit_ts)
{
	/* we can only be accessed by anything older then commit_ts */
	if (c->cleanup == &tc_gc_seg)
		s->prev = c->data;
	else
		c->cleanup = &tc_gc_seg;
	c->data = s;
	s->ts = commit_ts;
}

static segment *
new_segment(segment *o, sql_trans *tr, size_t cnt)
{
	segment *n = (segment*)GDKmalloc(sizeof(segment));

	assert(tr);
	if (n) {
		*n = (segment) {
			.ts = tr->tid,
			.oldts = 0,
			.deleted = false,
			.start = 0,
			.end = cnt,
			.next = ATOMIC_PTR_VAR_INIT(NULL),
			.prev = NULL,
		};
		if (o) {
			n->start += o->end;
			n->end += o->end;
			ATOMIC_PTR_SET(&o->next, n);
		}
	}
	return n;
}

static segment *
split_segment(segments *segs, segment *o, segment *p, sql_trans *tr, size_t start, size_t cnt, bool deleted)
{
	assert(tr);
	if (o->start == start && o->end == start+cnt) {
		assert(o->deleted != deleted || o->ts < TRANSACTION_ID_BASE);
		o->oldts = o->ts;
		o->ts = tr->tid;
		o->deleted = deleted;
		return o;
	}
	segment *n = (segment*)GDKmalloc(sizeof(segment));

	if (!n)
		return NULL;
	n->prev = NULL;

	if (o->ts == tr->tid) {
		n->oldts = 0;
		n->ts = 1;
		n->deleted = true;
	} else {
		n->oldts = o->ts;
		n->ts = tr->tid;
		n->deleted = deleted;
	}
	if (start == o->start) {
		/* 2-way split: o remains latter part of segment, new one is
		 * inserted before */
		n->start = o->start;
		n->end = n->start + cnt;
		ATOMIC_PTR_INIT(&n->next, o);
		if (segs->h == o)
			segs->h = n;
		if (p)
			ATOMIC_PTR_SET(&p->next, n);
		o->start = n->end;
	} else if (start+cnt == o->end) {
		/* 2-way split: o remains first part of segment, new one is
		 * added after */
		n->start = o->end - cnt;
		n->end = o->end;
		ATOMIC_PTR_INIT(&n->next, ATOMIC_PTR_GET(&o->next));
		ATOMIC_PTR_SET(&o->next, n);
		if (segs->t == o)
			segs->t = n;
		o->end = n->start;
	} else {
		/* 3-way split: o remains first part of segment, two new ones
		 * are added after */
		segment *n2 = GDKmalloc(sizeof(segment));
		if (n2 == NULL) {
			GDKfree(n);
			return NULL;
		}
		ATOMIC_PTR_INIT(&n->next, n2);
		n->start = start;
		n->end = start + cnt;
		*n2 = *o;
		ATOMIC_PTR_INIT(&n2->next, ATOMIC_PTR_GET(&o->next));
		n2->start = n->end;
		n2->prev = NULL;
		if (segs->t == o)
			segs->t = n2;
		ATOMIC_PTR_SET(&o->next, n);
		o->end = start;
	}
	return n;
}

static void
rollback_segments(segments *segs, sql_trans *tr, sql_change *change, ulng oldest)
{
	segment *cur = segs->h, *seg = NULL;
	for (; cur; cur = ATOMIC_PTR_GET(&cur->next)) {
		if (cur->ts == tr->tid) { /* revert */
			cur->deleted = !cur->deleted || (cur->ts == cur->oldts);
			cur->ts = cur->oldts==tr->tid?0:cur->oldts; /* need old ts */
			cur->oldts = 0;
		}
		if (cur->ts <= oldest) { /* possibly merge range */
			if (!seg) { /* skip first */
				seg = cur;
			} else if (seg->end == cur->start && seg->deleted == cur->deleted) {
				/* merge with previous */
				seg->end = cur->end;
				ATOMIC_PTR_SET(&seg->next, ATOMIC_PTR_GET(&cur->next));
				if (cur == segs->t)
					segs->t = seg;
				mark4destroy(cur, change, store_get_timestamp(tr->store));
				cur = seg;
			} else {
				seg = cur; /* begin of new merge */
			}
		}
	}
}

static size_t
segs_end_include_deleted( segments *segs, sql_trans *tr)
{
	size_t cnt = 0;
	segment *s = segs->h, *l = NULL;

	for(;s; s = ATOMIC_PTR_GET(&s->next)) {
		if (s->ts == tr->tid || SEG_IS_VALID(s, tr))
				l = s;
	}
	if (l)
		cnt = l->end;
	return cnt;
}

static int
segments2cs(sql_trans *tr, segments *segs, column_storage *cs)
{
	/* set bits correctly */
	BAT *b = temp_descriptor(cs->bid);

	if (!b)
		return LOG_ERR;
	segment *s = segs->h;

	size_t nr = segs_end_include_deleted(segs, tr);
	size_t rounded_nr = ((nr+31)&~31);
	if (rounded_nr > BATcapacity(b) && BATextend(b, rounded_nr) != GDK_SUCCEED) {
		bat_destroy(b);
		return LOG_ERR;
	}

	/* disable all properties here */
	MT_lock_set(&b->theaplock);
	b->tsorted = false;
	b->trevsorted = false;
	b->tnosorted = 0;
	b->tnorevsorted = 0;
	b->tseqbase = oid_nil;
	b->tkey = false;
	b->tnokey[0] = 0;
	b->tnokey[1] = 0;
	b->theap->dirty = true;
	BUN cnt = BATcount(b);

	uint32_t *restrict dst;
	for (; s ; s=ATOMIC_PTR_GET(&s->next)) {
		if (s->start >= nr)
			break;
		if (s->ts == tr->tid && s->end != s->start) {
			if (cnt < s->start) { /* first mark as deleted ! */
				size_t lnr = s->start-cnt;
				size_t pos = cnt;
				dst = (uint32_t *) Tloc(b, 0) + (pos/32);
				uint32_t cur = 0;

				size_t used = pos&31, end = 32;
				if (used) {
					if (lnr < (32-used))
						end = used + lnr;
					assert(end > used);
					cur |= ((1U << (end - used)) - 1) << used;
					lnr -= end - used;
					*dst++ |= cur;
					cur = 0;
				}
				size_t full = lnr/32;
				size_t rest = lnr%32;
				if (full > 0) {
					memset(dst, ~0, full * sizeof(*dst));
					dst += full;
					lnr -= full * 32;
				}
				if (rest > 0) {
					cur |= (1U << rest) - 1;
					lnr -= rest;
					*dst |= cur;
				}
				assert(lnr==0);
			}
			size_t lnr = s->end-s->start;
			size_t pos = s->start;
			dst = (uint32_t *) Tloc(b, 0) + (pos/32);
			uint32_t cur = 0;
			size_t used = pos&31, end = 32;
			if (used) {
				if (lnr < (32-used))
					end = used + lnr;
				assert(end > used);
				cur |= ((1U << (end - used)) - 1) << used;
				lnr -= end - used;
				*dst = s->deleted ? *dst | cur : *dst & ~cur;
				dst++;
				cur = 0;
			}
			size_t full = lnr/32;
			size_t rest = lnr%32;
			if (full > 0) {
				memset(dst, s->deleted?~0:0, full * sizeof(*dst));
				dst += full;
				lnr -= full * 32;
			}
			if (rest > 0) {
				cur |= (1U << rest) - 1;
				lnr -= rest;
				*dst = s->deleted ? *dst | cur : *dst & ~cur;
			}
			assert(lnr==0);
			if (cnt < s->end)
				cnt = s->end;
		}
	}
	if (nr > BATcount(b)) {
		BATsetcount(b, nr);
	}
	MT_lock_unset(&b->theaplock);

	bat_destroy(b);
	return LOG_OK;
}

/* TODO return LOG_OK/ERR */
static void
merge_segments(storage *s, sql_trans *tr, sql_change *change, ulng commit_ts, ulng oldest)
{
	sqlstore* store = tr->store;
	segment *cur = s->segs->h, *seg = NULL;
	for (; cur; cur = ATOMIC_PTR_GET(&cur->next)) {
		if (cur->ts == tr->tid) {
			if (!cur->deleted)
				cur->oldts = 0;
			cur->ts = commit_ts;
		}
		if (!seg) {
			/* first segment */
			seg = cur;
		}
		else if (seg->ts < TRANSACTION_ID_BASE) {
			/* possible merge since both deleted flags are equal */
			if (seg->deleted == cur->deleted && cur->ts < TRANSACTION_ID_BASE) {
				int merge = 1;
				node *n = store->active->h;
				for (int i = 0; i < store->active->cnt; i++, n = n->next) {
					sql_trans* other = ((sql_trans*)n->data);
					ulng active = other->ts;
					if(other->active == 2)
						continue; /* pretend that another recently committed transaction is no longer active */
					if (active == tr->ts)
						continue; /* pretend that committing transaction has already committed and is no longer active */
					if (seg->ts < active && cur->ts < active)
						break;
					if (seg->ts > active && cur->ts > active)
						continue;

					assert((active > seg->ts && active < cur->ts) || (active < seg->ts && active > cur->ts));
					/* cannot safely merge since there is an active transaction between the segments */
					merge = false;
					break;
				}
				/* merge segments */
				if (merge) {
					seg->end = cur->end;
					ATOMIC_PTR_SET(&seg->next, ATOMIC_PTR_GET(&cur->next));
					if (cur == s->segs->t)
						s->segs->t = seg;
					if (commit_ts == oldest) {
						ATOMIC_PTR_DESTROY(&cur->next);
						_DELETE(cur);
					} else
						mark4destroy(cur, change, commit_ts);
					cur = seg;
					continue;
				}
			}
		}
		seg = cur;
	}
}

static int
segments_in_transaction(sql_trans *tr, sql_table *t)
{
	storage *s = ATOMIC_PTR_GET(&t->data);
	segment *seg = s->segs->h;

	if (seg && s->segs->t->ts == tr->tid)
		return 1;
	for (; seg ; seg=ATOMIC_PTR_GET(&seg->next)) {
		if (seg->ts == tr->tid)
			return 1;
	}
	return 0;
}

static size_t
segs_end( segments *segs, sql_trans *tr, sql_table *table)
{
	size_t cnt = 0;

	/* because a table can grow rows over the time a transaction is running, we need to find the last valid segment, to
	 * keep all of the parts aligned */
	lock_table(tr->store, table->base.id);
	segment *s = segs->h, *l = NULL;

	if (segs->t && SEG_IS_VALID(segs->t, tr))
		l = s = segs->t;

	for(;s; s = ATOMIC_PTR_GET(&s->next)) {
		if (SEG_IS_VALID(s, tr))
				l = s;
	}
	if (l)
		cnt = l->end;
	unlock_table(tr->store, table->base.id);
	return cnt;
}

static segments *
new_segments(sql_trans *tr, size_t cnt)
{
	segments *n = (segments*)GDKmalloc(sizeof(segments));

	if (n) {
		n->nr_reused = 0;
		n->h = n->t = new_segment(NULL, tr, cnt);
		if (!n->h) {
			GDKfree(n);
			return NULL;
		}
		sql_ref_init(&n->r);
	}
	return n;
}

static sql_delta *
timestamp_delta( sql_trans *tr, sql_delta *d)
{
	while (d->next && !VALID_4_READ(d->cs.ts, tr))
		d = d->next;
	return d;
}

static sql_delta *
col_timestamp_delta( sql_trans *tr, sql_column *c)
{
	return timestamp_delta( tr, ATOMIC_PTR_GET(&c->data));
}

static sql_delta *
idx_timestamp_delta( sql_trans *tr, sql_idx *i)
{
	return timestamp_delta( tr, ATOMIC_PTR_GET(&i->data));
}

static storage *
timestamp_storage( sql_trans *tr, storage *d)
{
	if (!d)
		return NULL;
	while (d->next && !VALID_4_READ(d->cs.ts, tr))
		d = d->next;
	return d;
}

static storage *
tab_timestamp_storage( sql_trans *tr, sql_table *t)
{
	return timestamp_storage( tr, ATOMIC_PTR_GET(&t->data));
}

static sql_delta*
delta_dup(sql_delta *d)
{
	ATOMIC_INC(&d->cs.refcnt);
	return d;
}

static void *
col_dup(sql_column *c)
{
	return delta_dup(ATOMIC_PTR_GET(&c->data));
}

static void *
idx_dup(sql_idx *i)
{
	if (!ATOMIC_PTR_GET(&i->data))
		return NULL;
	return delta_dup(ATOMIC_PTR_GET(&i->data));
}

static storage*
storage_dup(storage *d)
{
	ATOMIC_INC(&d->cs.refcnt);
	return d;
}

static void *
del_dup(sql_table *t)
{
	return storage_dup(ATOMIC_PTR_GET(&t->data));
}

static size_t
count_inserts( segment *s, sql_trans *tr)
{
	size_t cnt = 0;

	for(;s; s = ATOMIC_PTR_GET(&s->next)) {
		if (!s->deleted && s->ts == tr->tid)
			cnt += s->end - s->start;
	}
	return cnt;
}

static size_t
count_deletes_in_range( segment *s, sql_trans *tr, BUN start, BUN end)
{
	size_t cnt = 0;

	for(;s && s->end <= start; s = ATOMIC_PTR_GET(&s->next))
		;

	for(;s && s->start < end; s = ATOMIC_PTR_GET(&s->next)) {
		if (SEG_IS_DELETED(s, tr)) /* assume aligned s->end and end */
			cnt += s->end - s->start;
	}
	return cnt;
}

static size_t
count_deletes( segment *s, sql_trans *tr)
{
	size_t cnt = 0;

	for(;s; s = ATOMIC_PTR_GET(&s->next)) {
		if (SEG_IS_DELETED(s, tr))
			cnt += s->end - s->start;
	}
	return cnt;
}

#define CNT_ACTIVE 10

static size_t
count_col(sql_trans *tr, sql_column *c, int access)
{
	storage *d;
	sql_delta *ds;

	if (!isTable(c->t))
		return 0;
	d = tab_timestamp_storage(tr, c->t);
	ds = col_timestamp_delta(tr, c);
	if (!d ||!ds)
		return 0;
	if (access == 2)
		return ds?ds->cs.ucnt:0;
	if (access == 1)
		return count_inserts(d->segs->h, tr);
	if (access == QUICK)
		return d->segs->t?d->segs->t->end:0;
	if (access == CNT_ACTIVE) {
		size_t cnt = segs_end(d->segs, tr, c->t);
		lock_table(tr->store, c->t->base.id);
		cnt -= count_deletes_in_range(d->segs->h, tr, 0, cnt);
		unlock_table(tr->store, c->t->base.id);
		return cnt;
	}
	return segs_end(d->segs, tr, c->t);
}

static size_t
count_idx(sql_trans *tr, sql_idx *i, int access)
{
	storage *d;
	sql_delta *ds;

	if (!isTable(i->t) || (hash_index(i->type) && list_length(i->columns) <= 1) || !idx_has_column(i->type))
		return 0;
	d = tab_timestamp_storage(tr, i->t);
	ds = idx_timestamp_delta(tr, i);
	if (!d || !ds)
		return 0;
	if (access == 2)
		return ds?ds->cs.ucnt:0;
	if (access == 1)
		return count_inserts(d->segs->h, tr);
	if (access == QUICK)
		return d->segs->t?d->segs->t->end:0;
	return segs_end(d->segs, tr, i->t);
}

#define BATtdense2(b) (b->ttype == TYPE_void && b->tseqbase != oid_nil)
static BAT *
cs_bind_ubat( column_storage *cs, int access, int type, size_t cnt /* ie max position < cnt */)
{
	BAT *b;

	assert(access == RD_UPD_ID || access == RD_UPD_VAL);
	/* returns the updates for cs */
	if (cs->uibid && cs->uvbid && cs->ucnt) {
		if (access == RD_UPD_ID) {
			if (!(b = temp_descriptor(cs->uibid)))
				return NULL;
			if (!b->tsorted || ((BATtdense2(b) && (b->tseqbase + BATcount(b)) >= cnt) ||
			   (!BATtdense2(b) && BATcount(b) && ((oid*)b->theap->base)[BATcount(b)-1] >= cnt))) {
					oid nil = oid_nil;
					/* less then cnt */
					BAT *s = BATselect(b, NULL, &nil, &cnt, false, false, false, false);
					if (!s) {
						bat_destroy(b);
						return NULL;
					}

					BAT *nb = BATproject(s, b);
					bat_destroy(s);
					bat_destroy(b);
					b = nb;
			}
		} else {
			b = temp_descriptor(cs->uvbid);
		}
	} else {
		b = e_BAT(access == RD_UPD_ID?TYPE_oid:type);
	}
	return b;
}

static BAT *
merge_updates( BAT *ui, BAT **UV, BAT *oi, BAT *ov)
{
	int err = 0;
	BAT *uv = *UV;
	BUN cnt = BATcount(ui)+BATcount(oi);
	BAT *ni = bat_new(TYPE_oid, cnt, SYSTRANS);
	BAT *nv = uv?bat_new(uv->ttype, cnt, SYSTRANS):NULL;

	if (!ni || (uv && !nv)) {
		bat_destroy(ni);
		bat_destroy(nv);
		bat_destroy(ui);
		bat_destroy(uv);
		bat_destroy(oi);
		bat_destroy(ov);
		return NULL;
	}
	BATiter uvi;
	BATiter ovi;

	if (uv) {
		uvi = bat_iterator(uv);
		ovi = bat_iterator(ov);
	}

	/* handle dense (void) cases together as we need to merge updates (which is slower anyway) */
	BUN uip = 0, uie = BATcount(ui);
	BUN oip = 0, oie = BATcount(oi);

	oid uiseqb = ui->tseqbase;
	oid oiseqb = oi->tseqbase;
	oid *uipt = NULL, *oipt = NULL;
	BATiter uii = bat_iterator(ui);
	BATiter oii = bat_iterator(oi);
	if (!BATtdensebi(&uii))
		uipt = uii.base;
	if (!BATtdensebi(&oii))
		oipt = oii.base;
	while (uip < uie && oip < oie && !err) {
		oid uiid = (uipt)?uipt[uip]: uiseqb+uip;
		oid oiid = (oipt)?oipt[oip]: oiseqb+oip;

		if (uiid <= oiid) {
			if (BUNappend(ni, (ptr) &uiid, true) != GDK_SUCCEED ||
		    	    (ov && BUNappend(nv, (ptr) BUNtail(uvi, uip), true) != GDK_SUCCEED))
				err = 1;
			uip++;
			if (uiid == oiid)
				oip++;
		} else { /* uiid > oiid */
			if (BUNappend(ni, (ptr) &oiid, true) != GDK_SUCCEED ||
		    	    (ov && BUNappend(nv, (ptr) BUNtail(ovi, oip), true) != GDK_SUCCEED) )
				err = 1;
			oip++;
		}
	}
	while (uip < uie && !err) {
		oid uiid = (uipt)?uipt[uip]: uiseqb+uip;
		if (BUNappend(ni, (ptr) &uiid, true) != GDK_SUCCEED ||
	    	    (ov && BUNappend(nv, (ptr) BUNtail(uvi, uip), true) != GDK_SUCCEED))
			err = 1;
		uip++;
	}
	while (oip < oie && !err) {
		oid oiid = (oipt)?oipt[oip]: oiseqb+oip;
		if (BUNappend(ni, (ptr) &oiid, true) != GDK_SUCCEED ||
	    	    (ov && BUNappend(nv, (ptr) BUNtail(ovi, oip), true) != GDK_SUCCEED) )
			err = 1;
		oip++;
	}
	if (uv) {
		bat_iterator_end(&uvi);
		bat_iterator_end(&ovi);
	}
	bat_iterator_end(&uii);
	bat_iterator_end(&oii);
	bat_destroy(ui);
	bat_destroy(uv);
	bat_destroy(oi);
	bat_destroy(ov);
	if (!err) {
		if (nv)
			*UV = nv;
		return ni;
	}
	*UV = NULL;
	bat_destroy(ni);
	bat_destroy(nv);
	return NULL;
}

static sql_delta *
older_delta( sql_delta *d, sql_trans *tr)
{
	sql_delta *o = d->next;

	while (o && !o->cs.merged) {
		if (o->cs.ucnt && VALID_4_READ(o->cs.ts, tr))
			break;
		else
			o = o->next;
	}
	if (o && !o->cs.merged && o->cs.ucnt && VALID_4_READ(o->cs.ts, tr))
		return o;
	return NULL;
}

static BAT *
bind_ubat(sql_trans *tr, sql_delta *d, int access, int type, size_t cnt)
{
	assert(tr->active);
	sql_delta *o = NULL;
	BAT *ui = NULL, *uv = NULL;

	if (!(ui = cs_bind_ubat(&d->cs, RD_UPD_ID, type, cnt)))
		return NULL;
	if (access == RD_UPD_VAL) {
		if (!(uv = cs_bind_ubat(&d->cs, RD_UPD_VAL, type, cnt))) {
			bat_destroy(ui);
			return NULL;
		}
	}
	while ((o = older_delta(d, tr)) != NULL) {
		BAT *oui = NULL, *ouv = NULL;
		if (!oui)
			oui = cs_bind_ubat(&o->cs, RD_UPD_ID, type, cnt);
		if (access == RD_UPD_VAL)
			ouv = cs_bind_ubat(&o->cs, RD_UPD_VAL, type, cnt);
		if (!ui || !oui || (access == RD_UPD_VAL && (!uv || !ouv))) {
			bat_destroy(ui);
			bat_destroy(uv);
			bat_destroy(oui);
			bat_destroy(ouv);
			return NULL;
		}
		if ((ui = merge_updates(ui, &uv, oui, ouv)) == NULL)
			return NULL;
		d = o;
	}
	if (uv) {
		bat_destroy(ui);
		return uv;
	}
	return ui;
}

static BAT *
bind_ucol(sql_trans *tr, sql_column *c, int access, size_t cnt)
{
	lock_column(tr->store, c->base.id);
	sql_delta *d = col_timestamp_delta(tr, c);
	int type = c->type.type->localtype;

	if (!d) {
		unlock_column(tr->store, c->base.id);
		return NULL;
	}
	if (d->cs.st == ST_DICT) {
		BAT *b = quick_descriptor(d->cs.bid);

		type = b->ttype;
	}
	BAT *bn = bind_ubat(tr, d, access, type, cnt);
	unlock_column(tr->store, c->base.id);
	return bn;
}

static BAT *
bind_uidx(sql_trans *tr, sql_idx * i, int access, size_t cnt)
{
	lock_column(tr->store, i->base.id);
	int type = oid_index(i->type)?TYPE_oid:TYPE_lng;
	sql_delta *d = idx_timestamp_delta(tr, i);

	if (!d) {
		unlock_column(tr->store, i->base.id);
		return NULL;
	}
	BAT *bn = bind_ubat(tr, d, access, type, cnt);
	unlock_column(tr->store, i->base.id);
	return bn;
}

static BAT *
cs_bind_bat( column_storage *cs, int access, size_t cnt, bool view)
{
	BAT *b;

	assert(access == RDONLY || access == QUICK || access == RD_EXT);
	assert(cs != NULL);
	if (access == QUICK)
		return quick_descriptor(cs->bid);
	if (access == RD_EXT)
		return temp_descriptor(cs->ebid);
	assert(cs->bid);
	b = temp_descriptor(cs->bid);
	if (b == NULL)
		return NULL;
	assert(b->batRestricted == BAT_READ);
	/* return slice */
	if (view) {
		BAT *s = BATslice(b, 0, cnt);
		bat_destroy(b);
		b = s;
	}
	return b;
}

static int
bind_updates(sql_trans *tr, sql_column *c, BAT **ui, BAT **uv)
{
	lock_column(tr->store, c->base.id);
	size_t cnt = count_col(tr, c, 0);
	sql_delta *d = col_timestamp_delta(tr, c);
	int type = c->type.type->localtype;

	if (!d) {
		unlock_column(tr->store, c->base.id);
		return LOG_ERR;
	}
	if (d->cs.st == ST_DICT) {
		BAT *b = quick_descriptor(d->cs.bid);

		type = b->ttype;
	}

	*ui = bind_ubat(tr, d, RD_UPD_ID, type, cnt);
	*uv = bind_ubat(tr, d, RD_UPD_VAL, type, cnt);

	unlock_column(tr->store, c->base.id);

	if (*ui == NULL || *uv == NULL) {
		bat_destroy(*ui);
		bat_destroy(*uv);
		return LOG_ERR;
	}
	return LOG_OK;
}

static int
bind_updates_idx(sql_trans *tr, sql_idx *i, BAT **ui, BAT **uv)
{
	lock_column(tr->store, i->base.id);
	size_t cnt = count_idx(tr, i, 0);
	sql_delta *d = idx_timestamp_delta(tr, i);
	int type = oid_index(i->type)?TYPE_oid:TYPE_lng;

	if (!d) {
		unlock_column(tr->store, i->base.id);
		return LOG_ERR;
	}

	*ui = bind_ubat(tr, d, RD_UPD_ID, type, cnt);
	*uv = bind_ubat(tr, d, RD_UPD_VAL, type, cnt);

	unlock_column(tr->store, i->base.id);

	if (*ui == NULL || *uv == NULL) {
		bat_destroy(*ui);
		bat_destroy(*uv);
		return LOG_ERR;
	}
	return LOG_OK;
}

static void *					/* BAT * */
bind_col(sql_trans *tr, sql_column *c, int access)
{
	assert(access == QUICK || tr->active);
	if (!isTable(c->t))
		return NULL;
	sql_delta *d = col_timestamp_delta(tr, c);
	if (!d)
		return NULL;
	size_t cnt = count_col(tr, c, 0);
	if (access == RD_UPD_ID || access == RD_UPD_VAL)
		return bind_ucol(tr, c, access, cnt);
	BAT *b = cs_bind_bat( &d->cs, access, cnt, true);
	assert(!b || ((c->storage_type && access != RD_EXT) || b->ttype == c->type.type->localtype) || (access == QUICK && b->ttype < 0));
	return b;
}

static void *					/* BAT * */
bind_col_no_view(sql_trans *tr, sql_column *c, int access)
{
	assert(access == QUICK || tr->active);
	if (!isTable(c->t))
		return NULL;
	sql_delta *d = col_timestamp_delta(tr, c);
	if (!d)
		return NULL;
	size_t cnt = 0;
	assert(access != RD_UPD_ID);
	if (access == RD_UPD_VAL) {
		size_t cnt = count_col(tr, c, 0);
		/* TODO: needs work for using non view u-bats! */
		return bind_ucol(tr, c, access, cnt);
	}
	BAT *b = cs_bind_bat( &d->cs, access, cnt, false);
	assert(!b || ((c->storage_type && access != RD_EXT) || b->ttype == c->type.type->localtype) || (access == QUICK && b->ttype < 0));
	return b;
}


static void *					/* BAT * */
bind_idx(sql_trans *tr, sql_idx * i, int access)
{
	assert(access == QUICK || tr->active);
	if (!isTable(i->t))
		return NULL;
	sql_delta *d = idx_timestamp_delta(tr, i);
	if (!d)
		return NULL;
	size_t cnt = count_idx(tr, i, 0);
	if (access == RD_UPD_ID || access == RD_UPD_VAL)
		return bind_uidx(tr, i, access, cnt);
	return cs_bind_bat( &d->cs, access, cnt, true);
}

static int
cs_real_update_bats( column_storage *cs, BAT **Ui, BAT **Uv)
{
	if (!cs->uibid) {
		cs->uibid = e_bat(TYPE_oid);
		if (cs->uibid == BID_NIL)
			return LOG_ERR;
	}
	if (!cs->uvbid) {
		BAT *cur = quick_descriptor(cs->bid);
		if (!cur)
			return LOG_ERR;
		int type = cur->ttype;
		cs->uvbid = e_bat(type);
		if (cs->uibid == BID_NIL || cs->uvbid == BID_NIL)
			return LOG_ERR;
	}
	BAT *ui = temp_descriptor(cs->uibid);
	BAT *uv = temp_descriptor(cs->uvbid);

	if (ui == NULL || uv == NULL) {
		bat_destroy(ui);
		bat_destroy(uv);
		return LOG_ERR;
	}
	assert(ui && uv);
	if (isEbat(ui)){
		temp_destroy(cs->uibid);
		cs->uibid = temp_copy(ui->batCacheid, true, true);
		bat_destroy(ui);
		if (cs->uibid == BID_NIL ||
		    (ui = temp_descriptor(cs->uibid)) == NULL) {
			bat_destroy(uv);
			return LOG_ERR;
		}
	}
	if (isEbat(uv)){
		temp_destroy(cs->uvbid);
		cs->uvbid = temp_copy(uv->batCacheid, true, true);
		bat_destroy(uv);
		if (cs->uvbid == BID_NIL ||
		    (uv = temp_descriptor(cs->uvbid)) == NULL) {
			bat_destroy(ui);
			return LOG_ERR;
		}
	}
	*Ui = ui;
	*Uv = uv;
	return LOG_OK;
}

static int
segments_is_append(segment *s, sql_trans *tr, oid rid)
{
	for(; s; s=ATOMIC_PTR_GET(&s->next)) {
		if (s->start <= rid && s->end > rid) {
			if (s->ts == tr->tid && !s->deleted) {
				return 1;
			}
			break;
		}
	}
	return 0;
}

static int
segments_is_deleted(segment *s, sql_trans *tr, oid rid)
{
	for(; s; s=ATOMIC_PTR_GET(&s->next)) {
		if (s->start <= rid && s->end > rid) {
			if (s->ts >= tr->ts && s->deleted) {
				return 1;
			}
			break;
		}
	}
	return 0;
}

static sql_delta *
tr_dup_delta(sql_trans *tr, sql_delta *bat)
{
	sql_delta *n = ZNEW(sql_delta);
	if (!n)
		return NULL;
	*n = *bat;
	n->next = NULL;
	n->cs.ts = tr->tid;
	return n;
}

static BAT *
dict_append_bat(sql_trans *tr, sql_delta **batp, BAT *i)
{
	BAT *newoffsets = NULL;
	sql_delta *bat = *batp;
	column_storage *cs = &bat->cs;
	BAT *u = temp_descriptor(cs->ebid), *b = NULL, *n = NULL;

	if (!u)
		return NULL;
	BUN max_cnt = (BATcount(u) < 256)?256:64*1024;
	if (DICTprepare4append(&newoffsets, i, u) < 0) {
		bat_destroy(u);
		return NULL;
	} else {
		int new = 0;
		/* returns new offset bat (ie to be appended), possibly with larger type ! */
		if (BATcount(u) >= max_cnt) {
			if (max_cnt == 64*1024) { /* decompress */
				if (!(b = temp_descriptor(cs->bid))) {
					bat_destroy(u);
					return NULL;
				}
				if (cs->ucnt) {
					BAT *ui = NULL, *uv = NULL;
					BAT *nb = COLcopy(b, b->ttype, true, SYSTRANS);
					bat_destroy(b);
					if (!nb || cs_real_update_bats(cs, &ui, &uv) != LOG_OK) {
						bat_destroy(nb);
						bat_destroy(u);
						return NULL;
					}
					b = nb;
					if (BATupdate(b, ui, uv, true) != GDK_SUCCEED) {
						bat_destroy(ui);
						bat_destroy(uv);
						bat_destroy(b);
						bat_destroy(u);
					}
					bat_destroy(ui);
					bat_destroy(uv);
				}
				n = DICTdecompress_(b, u, PERSISTENT);
				bat_destroy(b);
				assert(newoffsets == NULL);
				if (!n) {
					bat_destroy(u);
					return NULL;
				}
				if (cs->ts != tr->tid) {
					if ((*batp = tr_dup_delta(tr, bat)) == NULL) {
						bat_destroy(n);
						return NULL;
					}
					cs = &(*batp)->cs;
					new = 1;
				}
				if (cs->bid && !new)
					temp_destroy(cs->bid);
				n = transfer_to_systrans(n);
				if (n == NULL)
					return NULL;
				bat_set_access(n, BAT_READ);
				cs->bid = temp_create(n);
				bat_destroy(n);
				if (cs->ebid && !new)
					temp_destroy(cs->ebid);
				cs->ebid = 0;
				cs->ucnt = 0;
				if (cs->uibid && !new)
					temp_destroy(cs->uibid);
				if (cs->uvbid && !new)
					temp_destroy(cs->uvbid);
				cs->uibid = cs->uvbid = 0;
				cs->st = ST_DEFAULT;
				cs->cleared = true;
			} else {
				if (!(b = temp_descriptor(cs->bid))) {
					bat_destroy(newoffsets);
					bat_destroy(u);
					return NULL;
				}
				n = DICTenlarge(b, BATcount(b), BATcount(b) + BATcount(i), PERSISTENT);
				bat_destroy(b);
				if (!n) {
					bat_destroy(newoffsets);
					bat_destroy(u);
					return NULL;
				}
				if (cs->ts != tr->tid) {
					if ((*batp = tr_dup_delta(tr, bat)) == NULL) {
						bat_destroy(n);
						return NULL;
					}
					cs = &(*batp)->cs;
					new = 1;
					temp_dup(cs->ebid);
					if (cs->uibid) {
						temp_dup(cs->uibid);
						temp_dup(cs->uvbid);
					}
				}
				if (cs->bid && !new)
					temp_destroy(cs->bid);
				n = transfer_to_systrans(n);
				if (n == NULL)
					return NULL;
				bat_set_access(n, BAT_READ);
				cs->bid = temp_create(n);
				bat_destroy(n);
				cs->cleared = true;
				i = newoffsets;
			}
		} else { /* append */
			i = newoffsets;
		}
	}
	bat_destroy(u);
	return i;
}

static BAT *
for_append_bat(column_storage *cs, BAT *i, char *storage_type)
{
	lng offsetval = strtoll(storage_type+4, NULL, 10);
	BAT *newoffsets = NULL;
	BAT *b = NULL, *n = NULL;

	if (!(b = temp_descriptor(cs->bid)))
		return NULL;

	if (FORprepare4append(&newoffsets, i, offsetval, b->ttype) < 0) {
		bat_destroy(b);
		return NULL;
	} else {
		/* returns new offset bat if values within min/max, else decompress */
		if (!newoffsets) { /* decompress */
			if (cs->ucnt) {
				BAT *ui = NULL, *uv = NULL;
				BAT *nb = COLcopy(b, b->ttype, true, SYSTRANS);
				bat_destroy(b);
				if (!nb || cs_real_update_bats(cs, &ui, &uv) != LOG_OK) {
					bat_destroy(nb);
					return NULL;
				}
				b = nb;
				if (BATupdate(b, ui, uv, true) != GDK_SUCCEED) {
					bat_destroy(ui);
					bat_destroy(uv);
					bat_destroy(b);
				}
				bat_destroy(ui);
				bat_destroy(uv);
			}
			n = FORdecompress_(b, offsetval, i->ttype, PERSISTENT);
			bat_destroy(b);
			if (!n)
				return NULL;
			if (cs->bid)
				temp_destroy(cs->bid);
			n = transfer_to_systrans(n);
			if (n == NULL)
				return NULL;
			bat_set_access(n, BAT_READ);
			cs->bid = temp_create(n);
			cs->ucnt = 0;
			if (cs->uibid)
				temp_destroy(cs->uibid);
			if (cs->uvbid)
				temp_destroy(cs->uvbid);
			cs->uibid = cs->uvbid = 0;
			cs->st = ST_DEFAULT;
			cs->cleared = true;
			b = n;
		} else { /* append */
			i = newoffsets;
		}
	}
	bat_destroy(b);
	return i;
}

/*
 * Returns LOG_OK, LOG_ERR or LOG_CONFLICT
 */
static int
cs_update_bat( sql_trans *tr, sql_delta **batp, sql_table *t, BAT *tids, BAT *updates, int is_new)
{
	int res = LOG_OK;
	sql_delta *bat = *batp;
	column_storage *cs = &bat->cs;
	BAT *otids = tids, *oupdates = updates;

	if (!BATcount(tids))
		return LOG_OK;

	if (tids && (tids->ttype == TYPE_msk || mask_cand(tids))) {
		tids = BATunmask(tids);
		if (!tids)
			return LOG_ERR;
	}
	if (updates && (updates->ttype == TYPE_msk || mask_cand(updates))) {
		updates = BATunmask(updates);
		if (!updates) {
			if (otids != tids)
				bat_destroy(tids);
			return LOG_ERR;
		}
	} else if (updates && updates->ttype == TYPE_void && !complex_cand(updates)) { /* dense later use optimized log structure */
		updates = COLcopy(updates, TYPE_oid, true /* make sure we get a oid col */, SYSTRANS);
		if (!updates) {
			if (otids != tids)
				bat_destroy(tids);
			return LOG_ERR;
		}
	}

	if (cs->st == ST_DICT) {
		/* possibly a new array is returned */
		BAT *nupdates = dict_append_bat(tr, batp, updates);
		bat = *batp;
		cs = &bat->cs;
		if (oupdates != updates)
			bat_destroy(updates);
		updates = nupdates;
		if (!updates) {
			if (otids != tids)
				bat_destroy(tids);
			return LOG_ERR;
		}
	}

	/* When we go to smaller grained update structures we should check for concurrent updates on this column ! */
	/* currently only one update delta is possible */
	lock_table(tr->store, t->base.id);
	storage *s = ATOMIC_PTR_GET(&t->data);
	if (!is_new && !cs->cleared) {
		if (!tids->tsorted /* make sure we have simple dense or oids */) {
			BAT *sorted, *order;
			if (BATsort(&sorted, &order, NULL, tids, NULL, NULL, false, false, false) != GDK_SUCCEED) {
				if (otids != tids)
					bat_destroy(tids);
				if (oupdates != updates)
					bat_destroy(updates);
				unlock_table(tr->store, t->base.id);
				return LOG_ERR;
			}
			if (otids != tids)
				bat_destroy(tids);
			tids = sorted;
			BAT *nupdates = BATproject(order, updates);
			bat_destroy(order);
			if (oupdates != updates)
				bat_destroy(updates);
			updates = nupdates;
			if (!updates) {
				bat_destroy(tids);
				unlock_table(tr->store, t->base.id);
				return LOG_ERR;
			}
		}
		assert(tids->tsorted);
		BAT *ui = NULL, *uv = NULL;

		/* handle updates on just inserted bits */
		/* handle updates on updates (within one transaction) */
		BATiter upi = bat_iterator(updates);
		BUN cnt = 0, ucnt = BATcount(tids);
		BAT *b, *ins = NULL;
		int *msk = NULL;

		if((b = temp_descriptor(cs->bid)) == NULL)
			res = LOG_ERR;

		if (res == LOG_OK && BATtdense(tids)) {
			oid start = tids->tseqbase, offset = start;
			oid end = start + ucnt;

			for(segment *seg = s->segs->h; seg && res == LOG_OK ; seg=ATOMIC_PTR_GET(&seg->next)) {
				if (seg->start <= start && seg->end > start) {
					/* check for delete conflicts */
					if (seg->ts >= tr->ts && seg->deleted) {
						res = LOG_CONFLICT;
						continue;
					}

					/* check for inplace updates */
					BUN lend = end < seg->end?end:seg->end;
					if (seg->ts == tr->tid && !seg->deleted) {
						if (!ins) {
							ins = COLnew(0, TYPE_msk, ucnt, SYSTRANS);
							if (!ins)
								res = LOG_ERR;
							else {
								BATsetcount(ins, ucnt); /* all full updates  */
								msk = (int*)Tloc(ins, 0);
								BUN end = (ucnt+31)/32;
								memset(msk, 0, end * sizeof(int));
							}
						}
						for (oid i = 0, rid = start; rid < lend && res == LOG_OK; rid++, i++) {
							const void *upd = BUNtail(upi, rid-offset);
							if (void_inplace(b, rid, upd, true) != GDK_SUCCEED)
								res = LOG_ERR;

							oid word = i/32;
							int pos = i%32;
							msk[word] |= 1U<<pos;
							cnt++;
						}
					}
				}
				if (end < seg->end)
					break;
			}
		} else if (res == LOG_OK && complex_cand(tids)) {
			struct canditer ci;
			segment *seg = s->segs->h;
			canditer_init(&ci, NULL, tids);
			BUN i = 0;
			while ( seg && res == LOG_OK && i < ucnt) {
				oid rid = canditer_next(&ci);
				if (seg->end <= rid)
					seg = ATOMIC_PTR_GET(&seg->next);
				else if (seg->start <= rid && seg->end > rid) {
					/* check for delete conflicts */
					if (seg->ts >= tr->ts && seg->deleted) {
						res = LOG_CONFLICT;
						continue;
					}

					/* check for inplace updates */
					if (seg->ts == tr->tid && !seg->deleted) {
						if (!ins) {
							ins = COLnew(0, TYPE_msk, ucnt, SYSTRANS);
							if (!ins) {
								res = LOG_ERR;
								break;
							} else {
								BATsetcount(ins, ucnt); /* all full updates  */
								msk = (int*)Tloc(ins, 0);
								BUN end = (ucnt+31)/32;
								memset(msk, 0, end * sizeof(int));
							}
						}
						ptr upd = BUNtail(upi, i);
						if (void_inplace(b, rid, upd, true) != GDK_SUCCEED)
							res = LOG_ERR;

						oid word = i/32;
						int pos = i%32;
						msk[word] |= 1U<<pos;
						cnt++;
					}
					i++;
				}
			}
		} else if (res == LOG_OK) {
			BUN i = 0;
			oid *rid = Tloc(tids,0);
			segment *seg = s->segs->h;
			while ( seg && res == LOG_OK && i < ucnt) {
				if (seg->end <= rid[i])
					seg = ATOMIC_PTR_GET(&seg->next);
				else if (seg->start <= rid[i] && seg->end > rid[i]) {
					/* check for delete conflicts */
					if (seg->ts >= tr->ts && seg->deleted) {
						res = LOG_CONFLICT;
						continue;
					}

					/* check for inplace updates */
					if (seg->ts == tr->tid && !seg->deleted) {
						if (!ins) {
							ins = COLnew(0, TYPE_msk, ucnt, SYSTRANS);
							if (!ins) {
								res = LOG_ERR;
								break;
							} else {
								BATsetcount(ins, ucnt); /* all full updates  */
								msk = (int*)Tloc(ins, 0);
								BUN end = (ucnt+31)/32;
								memset(msk, 0, end * sizeof(int));
							}
						}
						const void *upd = BUNtail(upi, i);
						if (void_inplace(b, rid[i], upd, true) != GDK_SUCCEED)
							res = LOG_ERR;

						oid word = i/32;
						int pos = i%32;
						msk[word] |= 1U<<pos;
						cnt++;
					}
					i++;
				}
			}
		}

		if (res == LOG_OK && cnt < ucnt) { 	/* now handle real updates */
			if (cs->ucnt == 0) {
				if (cnt) {
					BAT *nins = BATmaskedcands(0, ucnt, ins, false);
					if (nins) {
						ui = BATproject(nins, tids);
						uv = BATproject(nins, updates);
						bat_destroy(nins);
					}
				} else {
					ui = temp_descriptor(tids->batCacheid);
					uv = temp_descriptor(updates->batCacheid);
				}
				if (!ui || !uv) {
					res = LOG_ERR;
				} else {
					temp_destroy(cs->uibid);
					temp_destroy(cs->uvbid);
					ui = transfer_to_systrans(ui);
					uv = transfer_to_systrans(uv);
					if (ui == NULL || uv == NULL) {
						BBPreclaim(ui);
						BBPreclaim(uv);
						res = LOG_ERR;
					} else {
						cs->uibid = temp_create(ui);
						cs->uvbid = temp_create(uv);
						cs->ucnt = BATcount(ui);
					}
				}
			} else {
				BAT *nui = NULL, *nuv = NULL;

				/* merge taking msk of inserted into account */
				if (res == LOG_OK && cs_real_update_bats(cs, &ui, &uv) != LOG_OK)
					res = LOG_ERR;

				if (res == LOG_OK) {
					const void *upd = NULL;
					nui = bat_new(TYPE_oid, cs->ucnt + ucnt - cnt, SYSTRANS);
					nuv = bat_new(uv->ttype, cs->ucnt + ucnt - cnt, SYSTRANS);

					if (!nui || !nuv) {
						res = LOG_ERR;
					} else {
						BATiter ovi = bat_iterator(uv);

						/* handle dense (void) cases together as we need to merge updates (which is slower anyway) */
						BUN uip = 0, uie = BATcount(ui);
						BUN nip = 0, nie = BATcount(tids);
						oid uiseqb = ui->tseqbase;
						oid niseqb = tids->tseqbase;
						oid *uipt = NULL, *nipt = NULL;
						BATiter uii = bat_iterator(ui);
						BATiter tidsi = bat_iterator(tids);
						if (!BATtdensebi(&uii))
							uipt = uii.base;
						if (!BATtdensebi(&tidsi))
							nipt = tidsi.base;
						while (uip < uie && nip < nie && res == LOG_OK) {
							oid uiv = (uipt)?uipt[uip]: uiseqb+uip;
							oid niv = (nipt)?nipt[nip]: niseqb+nip;

							if (uiv < niv) {
								upd = BUNtail(ovi, uip);
								if (BUNappend(nui, (ptr) &uiv, true) != GDK_SUCCEED ||
											BUNappend(nuv, (ptr) upd, true) != GDK_SUCCEED)
									res = LOG_ERR;
								uip++;
							} else if (uiv == niv) {
								/* handle == */
								if (!msk || (msk[nip/32] & (1U<<(nip%32))) == 0) {
									upd = BUNtail(upi, nip);
									if (BUNappend(nui, (ptr) &niv, true) != GDK_SUCCEED ||
													BUNappend(nuv, (ptr) upd, true) != GDK_SUCCEED)
										res = LOG_ERR;
								} else {
									upd = BUNtail(ovi, uip);
									if (BUNappend(nui, (ptr) &uiv, true) != GDK_SUCCEED ||
													BUNappend(nuv, (ptr) upd, true) != GDK_SUCCEED)
										res = LOG_ERR;
								}
								uip++;
								nip++;
							} else { /* uiv > niv */
								if (!msk || (msk[nip/32] & (1U<<(nip%32))) == 0) {
									upd = BUNtail(upi, nip);
									if (BUNappend(nui, (ptr) &niv, true) != GDK_SUCCEED ||
													BUNappend(nuv, (ptr) upd, true) != GDK_SUCCEED)
										res = LOG_ERR;
								}
								nip++;
							}
						}
						while (uip < uie && res == LOG_OK) {
							oid uiv = (uipt)?uipt[uip]: uiseqb+uip;
							upd = BUNtail(ovi, uip);
							if (BUNappend(nui, (ptr) &uiv, true) != GDK_SUCCEED ||
									BUNappend(nuv, (ptr) upd, true) != GDK_SUCCEED)
								res = LOG_ERR;
							uip++;
						}
						while (nip < nie && res == LOG_OK) {
							oid niv = (nipt)?nipt[nip]: niseqb+nip;
							if (!msk || (msk[nip/32] & (1U<<(nip%32))) == 0) {
								upd = BUNtail(upi, nip);
								if (BUNappend(nui, (ptr) &niv, true) != GDK_SUCCEED ||
											BUNappend(nuv, (ptr) upd, true) != GDK_SUCCEED)
									res = LOG_ERR;
							}
							nip++;
						}
						bat_iterator_end(&uii);
						bat_iterator_end(&tidsi);
						bat_iterator_end(&ovi);
						if (res == LOG_OK) {
							temp_destroy(cs->uibid);
							temp_destroy(cs->uvbid);
							nui = transfer_to_systrans(nui);
							nuv = transfer_to_systrans(nuv);
							if (nui == NULL || nuv == NULL) {
								res = LOG_ERR;
							} else {
								cs->uibid = temp_create(nui);
								cs->uvbid = temp_create(nuv);
								cs->ucnt = BATcount(nui);
							}
						}
					}
					bat_destroy(nui);
					bat_destroy(nuv);
				}
			}
		}
		bat_iterator_end(&upi);
		bat_destroy(b);
		unlock_table(tr->store, t->base.id);
		bat_destroy(ins);
		bat_destroy(ui);
		bat_destroy(uv);
		if (otids != tids)
			bat_destroy(tids);
		if (oupdates != updates)
			bat_destroy(updates);
		return res;
	} else if (is_new || cs->cleared) {
		BAT *b = temp_descriptor(cs->bid);

		if (b == NULL) {
			res = LOG_ERR;
		} else {
			if (BATcount(b)==0) {
				if (BATappend(b, updates, NULL, true) != GDK_SUCCEED) /* alter add column */
					res = LOG_ERR;
			} else if (BATreplace(b, tids, updates, true) != GDK_SUCCEED)
				res = LOG_ERR;
			BBPcold(b->batCacheid);
			bat_destroy(b);
		}
	}
	unlock_table(tr->store, t->base.id);
	if (otids != tids)
		bat_destroy(tids);
	if (oupdates != updates)
		bat_destroy(updates);
	return res;
}

static int
delta_update_bat( sql_trans *tr, sql_delta **bat, sql_table *t, BAT *tids, BAT *updates, int is_new)
{
	return cs_update_bat(tr, bat, t, tids, updates, is_new);
}

static void *
dict_append_val(sql_trans *tr, sql_delta **batp, void *i, BUN cnt)
{
	void *newoffsets = NULL;
	sql_delta *bat = *batp;
	column_storage *cs = &bat->cs;
	BAT *u = temp_descriptor(cs->ebid), *b = NULL, *n = NULL;

	if (!u)
		return NULL;
	BUN max_cnt = (BATcount(u) < 256)?256:64*1024;
	if (DICTprepare4append_vals(&newoffsets, i, cnt, u) < 0) {
		bat_destroy(u);
		return NULL;
	} else {
		int new = 0;
		/* returns new offset bat (ie to be appended), possibly with larger type ! */
		if (BATcount(u) >= max_cnt) {
			if (max_cnt == 64*1024) { /* decompress */
				if (!(b = temp_descriptor(cs->bid))) {
					bat_destroy(u);
					return NULL;
				}
				n = DICTdecompress_(b, u, PERSISTENT);
				/* TODO decompress updates if any */
				bat_destroy(b);
				assert(newoffsets == NULL);
				if (!n) {
					bat_destroy(u);
					return NULL;
				}
				if (cs->ts != tr->tid) {
					if ((*batp = tr_dup_delta(tr, bat)) == NULL) {
						bat_destroy(n);
						bat_destroy(u);
						return NULL;
					}
					cs = &(*batp)->cs;
					new = 1;
					cs->uibid = cs->uvbid = 0;
				}
				if (cs->bid && !new)
					temp_destroy(cs->bid);
				n = transfer_to_systrans(n);
				if (n == NULL) {
					bat_destroy(u);
					return NULL;
				}
				bat_set_access(n, BAT_READ);
				cs->bid = temp_create(n);
				bat_destroy(n);
				if (cs->ebid && !new)
					temp_destroy(cs->ebid);
				cs->ebid = 0;
				cs->st = ST_DEFAULT;
				/* at append_col the column's storage type is cleared */
				cs->cleared = true;
			} else {
				if (!(b = temp_descriptor(cs->bid))) {
					GDKfree(newoffsets);
					bat_destroy(u);
					return NULL;
				}
				n = DICTenlarge(b, BATcount(b), BATcount(b) + cnt, PERSISTENT);
				bat_destroy(b);
				if (!n) {
					GDKfree(newoffsets);
					bat_destroy(u);
					return NULL;
				}
				if (cs->ts != tr->tid) {
					if ((*batp = tr_dup_delta(tr, bat)) == NULL) {
						bat_destroy(u);
						bat_destroy(n);
						return NULL;
					}
					cs = &(*batp)->cs;
					new = 1;
					temp_dup(cs->ebid);
					if (cs->uibid) {
						temp_dup(cs->uibid);
						temp_dup(cs->uvbid);
					}
				}
				if (cs->bid)
					temp_destroy(cs->bid);
				n = transfer_to_systrans(n);
				if (n == NULL) {
					bat_destroy(u);
					return NULL;
				}
				bat_set_access(n, BAT_READ);
				cs->bid = temp_create(n);
				bat_destroy(n);
				cs->cleared = true;
				i = newoffsets;
			}
		} else { /* append */
			i = newoffsets;
		}
	}
	bat_destroy(u);
	return i;
}

static void *
for_append_val(column_storage *cs, void *i, BUN cnt, char *storage_type, int tt)
{
	lng offsetval = strtoll(storage_type+4, NULL, 10);
	void *newoffsets = NULL;
	BAT *b = NULL, *n = NULL;

	if (!(b = temp_descriptor(cs->bid)))
		return NULL;

	if (FORprepare4append_vals(&newoffsets, i, cnt, offsetval, tt, b->ttype) < 0) {
		bat_destroy(b);
		return NULL;
	} else {
		/* returns new offset bat if values within min/max, else decompress */
		if (!newoffsets) {
			n = FORdecompress_(b, offsetval, tt, PERSISTENT);
			bat_destroy(b);
			if (!n)
				return NULL;
			/* TODO decompress updates if any */
			if (cs->bid)
				temp_destroy(cs->bid);
			n = transfer_to_systrans(n);
			if (n == NULL)
				return NULL;
			bat_set_access(n, BAT_READ);
			cs->bid = temp_create(n);
			cs->st = ST_DEFAULT;
			/* at append_col the column's storage type is cleared */
			cs->cleared = true;
			b = n;
		} else { /* append */
			i = newoffsets;
		}
	}
	bat_destroy(b);
	return i;
}

static int
cs_update_val( sql_trans *tr, sql_delta **batp, sql_table *t, oid rid, void *upd, int is_new)
{
	void *oupd = upd;
	sql_delta *bat = *batp;
	column_storage *cs = &bat->cs;
	storage *s = ATOMIC_PTR_GET(&t->data);
	assert(!is_oid_nil(rid));
	int inplace = is_new || cs->cleared || segments_is_append (s->segs->h, tr, rid);

	if (cs->st == ST_DICT) {
		/* possibly a new array is returned */
		upd = dict_append_val(tr, batp, upd, 1);
		bat = *batp;
		cs = &bat->cs;
		if (!upd)
			return LOG_ERR;
	}

	/* check if rid is insert ? */
	if (!inplace) {
		/* check conflict */
		if (segments_is_deleted(s->segs->h, tr, rid)) {
			if (oupd != upd)
				GDKfree(upd);
			return LOG_CONFLICT;
		}
		BAT *ui, *uv;

		/* When we go to smaller grained update structures we should check for concurrent updates on this column ! */
		/* currently only one update delta is possible */
		if (cs_real_update_bats(cs, &ui, &uv) != LOG_OK) {
			if (oupd != upd)
				GDKfree(upd);
			return LOG_ERR;
		}

		assert(uv->ttype);
		assert(BATcount(ui) == BATcount(uv));
		if (BUNappend(ui, (ptr) &rid, true) != GDK_SUCCEED ||
		    BUNappend(uv, (ptr) upd, true) != GDK_SUCCEED) {
			if (oupd != upd)
				GDKfree(upd);
			bat_destroy(ui);
			bat_destroy(uv);
			return LOG_ERR;
		}
		assert(BATcount(ui) == BATcount(uv));
		bat_destroy(ui);
		bat_destroy(uv);
		cs->ucnt++;
	} else {
		BAT *b = NULL;

		if((b = temp_descriptor(cs->bid)) == NULL) {
			if (oupd != upd)
				GDKfree(upd);
			return LOG_ERR;
		}
		if (void_inplace(b, rid, upd, true) != GDK_SUCCEED) {
			if (oupd != upd)
				GDKfree(upd);
			bat_destroy(b);
			return LOG_ERR;
		}
		bat_destroy(b);
	}
	if (oupd != upd)
		GDKfree(upd);
	return LOG_OK;
}

static int
delta_update_val( sql_trans *tr, sql_delta **bat, sql_table *t, oid rid, void *upd, int is_new)
{
	int res = LOG_OK;
	lock_table(tr->store, t->base.id);
	res = cs_update_val(tr, bat, t, rid, upd, is_new);
	unlock_table(tr->store, t->base.id);
	return res;
}

static int
dup_cs(sql_trans *tr, column_storage *ocs, column_storage *cs, int type, int temp)
{
	(void)tr;
	if (!ocs)
		return LOG_OK;
	cs->bid = ocs->bid;
	cs->ebid = ocs->ebid;
	cs->uibid = ocs->uibid;
	cs->uvbid = ocs->uvbid;
	cs->ucnt = ocs->ucnt;

	if (temp) {
		cs->bid = temp_copy(cs->bid, true, false);
		if (cs->bid == BID_NIL)
			return LOG_ERR;
	} else {
		temp_dup(cs->bid);
	}
	if (cs->ebid)
		temp_dup(cs->ebid);
	cs->ucnt = 0;
	cs->uibid = e_bat(TYPE_oid);
	cs->uvbid = e_bat(type);
	if (cs->uibid == BID_NIL || cs->uvbid == BID_NIL)
		return LOG_ERR;
	cs->st = ocs->st;
	return LOG_OK;
}

static void
destroy_delta(sql_delta *b, bool recursive)
{
	if (ATOMIC_DEC(&b->cs.refcnt) > 0)
		return;
	if (recursive && b->next)
		destroy_delta(b->next, true);
	if (b->cs.uibid)
		temp_destroy(b->cs.uibid);
	if (b->cs.uvbid)
		temp_destroy(b->cs.uvbid);
	if (b->cs.bid)
		temp_destroy(b->cs.bid);
	if (b->cs.ebid)
		temp_destroy(b->cs.ebid);
	b->cs.bid = b->cs.ebid = b->cs.uibid = b->cs.uvbid = 0;
	_DELETE(b);
}

static sql_delta *
bind_col_data(sql_trans *tr, sql_column *c, bool *update_conflict)
{
	sql_delta *obat = ATOMIC_PTR_GET(&c->data);

	if (obat->cs.ts == tr->tid || ((obat->cs.ts < TRANSACTION_ID_BASE || tr_version_of_parent(tr, obat->cs.ts)) && !update_conflict)) /* on append there are no conflicts */
		return obat;
	if ((!tr->parent || !tr_version_of_parent(tr, obat->cs.ts)) && obat->cs.ts >= TRANSACTION_ID_BASE) {
		/* abort */
		if (update_conflict)
			*update_conflict = true;
		else if (!obat->cs.cleared) /* concurrent appends are only allowed on concurrent updates */
			return timestamp_delta(tr, ATOMIC_PTR_GET(&c->data));
		return NULL;
	}
	if (!(obat = timestamp_delta(tr, ATOMIC_PTR_GET(&c->data))))
		return NULL;
	sql_delta* bat = ZNEW(sql_delta);
	if (!bat)
		return NULL;
	ATOMIC_INIT(&bat->cs.refcnt, 1);
	if (dup_cs(tr, &obat->cs, &bat->cs, c->type.type->localtype, 0) != LOG_OK) {
		destroy_delta(bat, false);
		return NULL;
	}
	bat->cs.ts = tr->tid;
	/* only one writer else abort */
	bat->next = obat;
	if (obat)
		bat->nr_updates = obat->nr_updates;
	if (!ATOMIC_PTR_CAS(&c->data, (void**)&bat->next, bat)) {
		bat->next = NULL;
		destroy_delta(bat, false);
		if (update_conflict)
			*update_conflict = true;
		return NULL;
	}
	return bat;
}

static int
update_col_execute(sql_trans *tr, sql_delta **delta, sql_table *table, bool is_new, void *incoming_tids, void *incoming_values, bool is_bat)
{
	int ok = LOG_OK;

	if (is_bat) {
		BAT *tids = incoming_tids;
		BAT *values = incoming_values;
		if (BATcount(tids) == 0)
			return LOG_OK;
		ok = delta_update_bat(tr, delta, table, tids, values, is_new);
	} else {
		ok = delta_update_val(tr, delta, table, *(oid*)incoming_tids, incoming_values, is_new);
	}
	return ok;
}

static int
update_col(sql_trans *tr, sql_column *c, void *tids, void *upd, bool isbat)
{
	int res = LOG_OK;
	bool update_conflict = false;
	sql_delta *delta, *odelta = ATOMIC_PTR_GET(&c->data);

	if (isbat) {
		BAT *t = tids;
		if (!BATcount(t))
			return LOG_OK;
	}

	if (c == NULL)
		return LOG_ERR;

	if ((delta = bind_col_data(tr, c, &update_conflict)) == NULL)
		return update_conflict ? LOG_CONFLICT : LOG_ERR;

	assert(delta && delta->cs.ts == tr->tid);
	assert(c->t->persistence != SQL_DECLARED_TABLE);
	if (odelta != delta)
		trans_add_table(tr, &c->base, c->t, delta, &tc_gc_upd_col, &commit_update_col, NOT_TO_BE_LOGGED(c->t) ? NULL : &log_update_col);

	odelta = delta;
	if ((res = update_col_execute(tr, &delta, c->t, isNew(c), tids, upd, isbat)) != LOG_OK)
		return res;
	assert(delta == odelta);
	if (delta->cs.st == ST_DEFAULT && c->storage_type)
		res = sql_trans_alter_storage(tr, c, NULL);
	return res;
}

static sql_delta *
bind_idx_data(sql_trans *tr, sql_idx *i, bool *update_conflict)
{
	sql_delta *obat = ATOMIC_PTR_GET(&i->data);

	if (obat->cs.ts == tr->tid || ((obat->cs.ts < TRANSACTION_ID_BASE || tr_version_of_parent(tr, obat->cs.ts)) && !update_conflict)) /* on append there are no conflicts */
		return obat;
	if ((!tr->parent || !tr_version_of_parent(tr, obat->cs.ts)) && obat->cs.ts >= TRANSACTION_ID_BASE) {
		/* abort */
		if (update_conflict)
			*update_conflict = true;
		return NULL;
	}
	if (!(obat = timestamp_delta(tr, ATOMIC_PTR_GET(&i->data))))
		return NULL;
	sql_delta* bat = ZNEW(sql_delta);
	if (!bat)
		return NULL;
	ATOMIC_INIT(&bat->cs.refcnt, 1);
	if (dup_cs(tr, &obat->cs, &bat->cs, (oid_index(i->type))?TYPE_oid:TYPE_lng, 0) != LOG_OK) {
		destroy_delta(bat, false);
		return NULL;
	}
	bat->cs.ts = tr->tid;
	/* only one writer else abort */
	bat->next = obat;
	if (!ATOMIC_PTR_CAS(&i->data, (void**)&bat->next, bat)) {
		bat->next = NULL;
		destroy_delta(bat, false);
		if (update_conflict)
			*update_conflict = true;
		return NULL;
	}
	return bat;
}

static int
update_idx(sql_trans *tr, sql_idx * i, void *tids, void *upd, bool isbat)
{
	int res = LOG_OK;
	bool update_conflict = false;
	sql_delta *delta, *odelta = ATOMIC_PTR_GET(&i->data);

	if (isbat) {
		BAT *t = tids;
		if (!BATcount(t))
			return LOG_OK;
	}

	if (i == NULL)
		return LOG_ERR;

	if ((delta = bind_idx_data(tr, i, &update_conflict)) == NULL)
		return update_conflict ? LOG_CONFLICT : LOG_ERR;

	assert(delta && delta->cs.ts == tr->tid);
	if (odelta != delta)
		trans_add_table(tr, &i->base, i->t, delta, &tc_gc_upd_idx, &commit_update_idx, NOT_TO_BE_LOGGED(i->t) ? NULL : &log_update_idx);

	odelta = delta;
	res = update_col_execute(tr, &delta, i->t, isNew(i), tids, upd, isbat);
	assert(delta == odelta);
	return res;
}

static int
delta_append_bat(sql_trans *tr, sql_delta **batp, sqlid id, BUN offset, BAT *offsets, BAT *i, char *storage_type, bool istemp)
{
	BAT *b, *oi = i;
	int err = 0;
	sql_delta *bat = *batp;

	assert(!offsets || BATcount(offsets) == BATcount(i));
	if (!BATcount(i))
		return LOG_OK;
	if ((i->ttype == TYPE_msk || mask_cand(i)) && !(oi = BATunmask(i)))
		return LOG_ERR;

	lock_column(tr->store, id);
	if (bat->cs.st == ST_DICT) {
		BAT *ni = dict_append_bat(tr, batp, oi);
		bat = *batp;
		if (oi != i) /* oi will be replaced, so destroy possible unmask reference */
			bat_destroy(oi);
		oi = ni;
		if (!oi) {
			unlock_column(tr->store, id);
			return LOG_ERR;
		}
	}
	if (bat->cs.st == ST_FOR) {
		BAT *ni = for_append_bat(&bat->cs, oi, storage_type);
		bat = *batp;
		if (oi != i) /* oi will be replaced, so destroy possible unmask reference */
			bat_destroy(oi);
		oi = ni;
		if (!oi) {
			unlock_column(tr->store, id);
			return LOG_ERR;
		}
	}

	b = temp_descriptor(bat->cs.bid);
	if (b == NULL) {
		unlock_column(tr->store, id);
		if (oi != i)
			bat_destroy(oi);
		return LOG_ERR;
	}
	if (istemp && !offsets && offset == 0 && BATcount(b) == 0 && bat->cs.ucnt == 0) {
		bat_set_access(i, BAT_READ);
		if (bat->cs.bid)
			temp_destroy(bat->cs.bid);
		i = transfer_to_systrans(i);
		bat->cs.bid = temp_create(i);
	} else if (!offsets && offset == b->hseqbase+BATcount(b)) {
		if (BATappend(b, oi, NULL, true) != GDK_SUCCEED)
			err = 1;
	} else if (!offsets) {
		if (BATupdatepos(b, &offset, oi, true, true) != GDK_SUCCEED)
			err = 1;
	} else if ((BATtdense(offsets) && offsets->tseqbase == (b->hseqbase+BATcount(b)))) {
		if (BATappend(b, oi, NULL, true) != GDK_SUCCEED)
			err = 1;
	} else if (BATupdate(b, offsets, oi, true) != GDK_SUCCEED) {
			err = 1;
	}
	bat_destroy(b);
	unlock_column(tr->store, id);

	if (oi != i)
		bat_destroy(oi);
	return (err)?LOG_ERR:LOG_OK;
}

// Look at the offsets and find where the replacements end and the appends begin.
static BUN
start_of_appends(BAT *offsets, BUN bcnt)
{
	BUN ocnt = BATcount(offsets);
	if (ocnt == 0)
		return 0;

	BUN highest = *(oid*)Tloc(offsets, ocnt - 1);
	if (highest < bcnt)
		// all are replacements
		return ocnt;

	// reason backward to find the first append.
	// Suppose offsets has 15 entries, bcnt == 100
	// and the highest offset in offsets is 109.
	BUN new_bcnt = highest + 1; // 110
	BUN nappends = new_bcnt - bcnt; // 10
	BUN nreplacements = ocnt - nappends; // 5

	// The first append should be to position bcnt
	assert(bcnt == *(oid*)Tloc(offsets, nreplacements));

	return nreplacements;
}


static int
delta_append_val(sql_trans *tr, sql_delta **batp, sqlid id, BUN offset, BAT *offsets, void *i, BUN cnt, char *storage_type, int tt)
{
	void *oi = i;
	BAT *b;
	lock_column(tr->store, id);
	sql_delta *bat = *batp;

	if (bat->cs.st == ST_DICT) {
		/* possibly a new array is returned */
		i = dict_append_val(tr, batp, i, cnt);
		bat = *batp;
		if (!i) {
			unlock_column(tr->store, id);
			return LOG_ERR;
		}
	}
	if (bat->cs.st == ST_FOR) {
		/* possibly a new array is returned */
		i = for_append_val(&bat->cs, i, cnt, storage_type, tt);
		bat = *batp;
		if (!i) {
			unlock_column(tr->store, id);
			return LOG_ERR;
		}
	}

	b = temp_descriptor(bat->cs.bid);
	if (b == NULL) {
		if (i != oi)
			GDKfree(i);
		unlock_column(tr->store, id);
		return LOG_ERR;
	}
	BUN bcnt = BATcount(b);

	if (offsets) {
		// The first few might be replacements while later items might be appends.
		// Handle the replacements here while leaving the appends to the code below.
		BUN nreplacements = start_of_appends(offsets, bcnt);

		oid *start = Tloc(offsets, 0);
		if (BUNreplacemulti(b, start, i, nreplacements, true) != GDK_SUCCEED) {
			bat_destroy(b);
			if (i != oi)
				GDKfree(i);
			unlock_column(tr->store, id);
			return LOG_ERR;
		}

		// Replacements have been handled. The rest are appends.
		assert(offset == oid_nil);
		offset = bcnt;
		cnt -= nreplacements;
	}

	if (bcnt > offset){
		size_t ccnt = ((offset+cnt) > bcnt)? (bcnt - offset):cnt;
		if (BUNreplacemultiincr(b, offset, i, ccnt, true) != GDK_SUCCEED) {
			bat_destroy(b);
			if (i != oi)
				GDKfree(i);
			unlock_column(tr->store, id);
			return LOG_ERR;
		}
		cnt -= ccnt;
		offset += ccnt;
	}
	if (cnt) {
		if (BATcount(b) < offset) { /* add space */
			BUN d = offset - BATcount(b);
			if (BUNappendmulti(b, NULL, d, true) != GDK_SUCCEED) {
				bat_destroy(b);
				if (i != oi)
					GDKfree(i);
				unlock_column(tr->store, id);
				return LOG_ERR;
			}
		}
		if (BUNappendmulti(b, i, cnt, true) != GDK_SUCCEED) {
			bat_destroy(b);
			if (i != oi)
				GDKfree(i);
			unlock_column(tr->store, id);
			return LOG_ERR;
		}
	}
	bat_destroy(b);
	if (i != oi)
		GDKfree(i);
	unlock_column(tr->store, id);
	return LOG_OK;
}

static int
dup_storage( sql_trans *tr, storage *obat, storage *bat)
{
	if (!(bat->segs = new_segments(tr, 0)))
		return LOG_ERR;
	return dup_cs(tr, &obat->cs, &bat->cs, TYPE_msk, 1);
}

static int
append_col_execute(sql_trans *tr, sql_delta **delta, sqlid id, BUN offset, BAT *offsets, void *incoming_data, BUN cnt, bool isbat, int tt, char *storage_type, bool isnew)
{
	int ok = LOG_OK;

	if ((*delta)->cs.merged)
		(*delta)->cs.merged = false; /* TODO needs to move */
	if (isbat) {
		BAT *bat = incoming_data;

		if (BATcount(bat))
			ok = delta_append_bat(tr, delta, id, offset, offsets, bat, storage_type, isnew);
	} else {
		ok = delta_append_val(tr, delta, id, offset, offsets, incoming_data, cnt, storage_type, tt);
	}
	return ok;
}

static int
append_col(sql_trans *tr, sql_column *c, BUN offset, BAT *offsets, void *data, BUN cnt, bool isbat, int tpe)
{
	int res = LOG_OK;
	sql_delta *delta, *odelta = ATOMIC_PTR_GET(&c->data);

	if (isbat) {
		BAT *t = data;
		if (!BATcount(t))
			return LOG_OK;
	}

	if ((delta = bind_col_data(tr, c, NULL)) == NULL)
		return LOG_ERR;

	assert(delta->cs.st == ST_DEFAULT || delta->cs.st == ST_DICT || delta->cs.st == ST_FOR);

	odelta = delta;
	if ((res = append_col_execute(tr, &delta, c->base.id, offset, offsets, data, cnt, isbat, tpe, c->storage_type, isTempTable(c->t))) != LOG_OK)
		return res;
	if (odelta != delta) {
		delta->next = odelta;
		if (!ATOMIC_PTR_CAS(&c->data, (void**)&delta->next, delta)) {
			delta->next = NULL;
			destroy_delta(delta, false);
			return LOG_CONFLICT;
		}
	}
	if (delta->cs.st == ST_DEFAULT && c->storage_type)
		res = sql_trans_alter_storage(tr, c, NULL);
	return res;
}

static int
append_idx(sql_trans *tr, sql_idx *i, BUN offset, BAT *offsets, void *data, BUN cnt, bool isbat, int tpe)
{
	int res = LOG_OK;
	sql_delta *delta;

	if (isbat) {
		BAT *t = data;
		if (!BATcount(t))
			return LOG_OK;
	}

	if ((delta = bind_idx_data(tr, i, NULL)) == NULL)
		return LOG_ERR;

	assert(delta->cs.st == ST_DEFAULT);

	res = append_col_execute(tr, &delta, i->base.id, offset, offsets, data, cnt, isbat, tpe, NULL, isTempTable(i->t));
	return res;
}

static int
deletes_conflict_updates(sql_trans *tr, sql_table *t, oid rid, size_t cnt)
{
	int err = 0;

	/* TODO check for conflicting updates */
	(void)rid;
	(void)cnt;
	for(node *n = ol_first_node(t->columns); n && !err; n = n->next) {
		sql_column *c = n->data;
		sql_delta *d = ATOMIC_PTR_GET(&c->data);

		/* check for active updates */
		if (!VALID_4_READ(d->cs.ts, tr) && d->cs.ucnt)
			return 1;
	}
	return 0;
}

static int
storage_delete_val(sql_trans *tr, sql_table *t, storage *s, oid rid)
{
	int in_transaction = segments_in_transaction(tr, t);

	lock_table(tr->store, t->base.id);
	/* find segment of rid, split, mark new segment deleted (for tr->tid) */
	segment *seg = s->segs->h, *p = NULL;
	for (; seg; p = seg, seg = ATOMIC_PTR_GET(&seg->next)) {
		if (seg->start <= rid && seg->end > rid) {
			if (!SEG_VALID_4_DELETE(seg,tr)) {
				unlock_table(tr->store, t->base.id);
				return LOG_CONFLICT;
			}
			if (deletes_conflict_updates( tr, t, rid, 1)) {
				unlock_table(tr->store, t->base.id);
				return LOG_CONFLICT;
			}
			if (!split_segment(s->segs, seg, p, tr, rid, 1, true)) {
				unlock_table(tr->store, t->base.id);
				return LOG_ERR;
			}
			break;
		}
	}
	unlock_table(tr->store, t->base.id);
	if (!in_transaction)
		trans_add_obj(tr, &t->base, s, &tc_gc_del, &commit_update_del, NOT_TO_BE_LOGGED(t) ? NULL : &log_update_del);
	return LOG_OK;
}

static int
seg_delete_range(sql_trans *tr, sql_table *t, storage *s, segment **Seg, size_t start, size_t cnt)
{
	segment *seg = *Seg, *p = NULL;
	for (; seg; p = seg, seg = ATOMIC_PTR_GET(&seg->next)) {
		if (seg->start <= start && seg->end > start) {
			size_t lcnt = cnt;
			if (start+lcnt > seg->end)
				lcnt = seg->end-start;
			if (SEG_IS_DELETED(seg, tr)) {
				start += lcnt;
				cnt -= lcnt;
				continue;
			} else if (!SEG_VALID_4_DELETE(seg, tr))
				return LOG_CONFLICT;
			if (deletes_conflict_updates( tr, t, start, lcnt))
				return LOG_CONFLICT;
			*Seg = seg = split_segment(s->segs, seg, p, tr, start, lcnt, true);
			if (!seg)
				return LOG_ERR;
			start += lcnt;
			cnt -= lcnt;
		}
		if (start+cnt <= seg->end)
			break;
	}
	return LOG_OK;
}

static int
delete_range(sql_trans *tr, sql_table *t, storage *s, size_t start, size_t cnt)
{
	segment *seg = s->segs->h;
	return seg_delete_range(tr, t, s, &seg, start, cnt);
}

static int
storage_delete_bat(sql_trans *tr, sql_table *t, storage *s, BAT *i)
{
	int in_transaction = segments_in_transaction(tr, t);
	BAT *oi = i;	/* update ids */
	int ok = LOG_OK;

	if ((i->ttype == TYPE_msk || mask_cand(i)) && !(i = BATunmask(i)))
		return LOG_ERR;
	if (BATcount(i)) {
		if (BATtdense(i)) {
			size_t start = i->tseqbase;
			size_t cnt = BATcount(i);

			lock_table(tr->store, t->base.id);
			ok = delete_range(tr, t, s, start, cnt);
			unlock_table(tr->store, t->base.id);
		} else if (complex_cand(i)) {
			struct canditer ci;
			oid f = 0, l = 0, cur = 0;

			canditer_init(&ci, NULL, i);
			cur = f = canditer_next(&ci);

			lock_table(tr->store, t->base.id);
			if (!is_oid_nil(f)) {
				segment *seg = s->segs->h;
				for(l = canditer_next(&ci); !is_oid_nil(l) && ok == LOG_OK; l = canditer_next(&ci)) {
					if (cur+1 == l) {
						cur++;
						continue;
					}
					ok = seg_delete_range(tr, t, s, &seg, f, cur-f);
					f = cur = l;
				}
				if (ok == LOG_OK)
					ok = seg_delete_range(tr, t, s, &seg, f, cur-f);
			}
			unlock_table(tr->store, t->base.id);
		} else {
			if (!i->tsorted) {
				assert(oi == i);
				BAT *ni = NULL;
				if (BATsort(&ni, NULL, NULL, i, NULL, NULL, false, false, false) != GDK_SUCCEED)
					ok = LOG_ERR;
				if (ni)
					i = ni;
			}
			assert(i->tsorted);
			BUN icnt = BATcount(i);
			BATiter ii = bat_iterator(i);
			oid *o = ii.base, n = o[0]+1;
			size_t lcnt = 1;

			lock_table(tr->store, t->base.id);
			segment *seg = s->segs->h;
			for (size_t i=1; i<icnt && ok == LOG_OK; i++) {
				if (o[i] == n) {
					lcnt++;
					n++;
				} else {
					ok = seg_delete_range(tr, t, s, &seg, n-lcnt, lcnt);
					lcnt = 0;
				}
				if (!lcnt) {
					n = o[i]+1;
					lcnt = 1;
				}
			}
			bat_iterator_end(&ii);
			if (lcnt && ok == LOG_OK)
				ok = seg_delete_range(tr, t, s, &seg, n-lcnt, lcnt);
			unlock_table(tr->store, t->base.id);
		}
	}
	if (i != oi)
		bat_destroy(i);
	// assert
	if (!in_transaction)
		trans_add_obj(tr, &t->base, s, &tc_gc_del, &commit_update_del, NOT_TO_BE_LOGGED(t) ? NULL : &log_update_del);
	return ok;
}

static void
destroy_segments(segments *s)
{
	if (!s || sql_ref_dec(&s->r) > 0)
		return;
	segment *seg = s->h;
	while(seg) {
		segment *n = ATOMIC_PTR_GET(&seg->next);
		ATOMIC_PTR_DESTROY(&seg->next);
		_DELETE(seg);
		seg = n;
	}
	_DELETE(s);
}

static void
destroy_storage(storage *bat)
{
	if (ATOMIC_DEC(&bat->cs.refcnt) > 0)
		return;
	if (bat->next)
		destroy_storage(bat->next);
	destroy_segments(bat->segs);
	if (bat->cs.uibid)
		temp_destroy(bat->cs.uibid);
	if (bat->cs.uvbid)
		temp_destroy(bat->cs.uvbid);
	if (bat->cs.bid)
		temp_destroy(bat->cs.bid);
	bat->cs.bid = bat->cs.uibid = bat->cs.uvbid = 0;
	_DELETE(bat);
}

static int
segments_conflict(sql_trans *tr, segments *segs, int uncommitted)
{
	if (uncommitted) {
		for (segment *s = segs->h; s; s = ATOMIC_PTR_GET(&s->next))
			if (!VALID_4_READ(s->ts,tr))
				return 1;
	} else {
		for (segment *s = segs->h; s; s = ATOMIC_PTR_GET(&s->next))
			if (s->ts < TRANSACTION_ID_BASE && !VALID_4_READ(s->ts,tr))
				return 1;
	}

	return 0;
}

static int clear_storage(sql_trans *tr, sql_table *t, storage *s);

storage *
bind_del_data(sql_trans *tr, sql_table *t, bool *clear)
{
	storage *obat;

	obat = ATOMIC_PTR_GET(&t->data);

	if (obat->cs.ts != tr->tid)
		if (!tr->parent || !tr_version_of_parent(tr, obat->cs.ts))
			if (obat->cs.ts >= TRANSACTION_ID_BASE) {
				/* abort */
				if (clear)
					*clear = true;
				return NULL;
			}

	if (!clear)
		return obat;

	/* remainder is only to handle clear */
	if (segments_conflict(tr, obat->segs, 1)) {
		*clear = true;
		return NULL;
	}
	if (!(obat = timestamp_storage(tr, ATOMIC_PTR_GET(&t->data))))
		return NULL;
	storage *bat = ZNEW(storage);
	if (!bat)
		return NULL;
	ATOMIC_INIT(&bat->cs.refcnt, 1);
	if (dup_storage(tr, obat, bat) != LOG_OK) {
		destroy_storage(bat);
		return NULL;
	}
	bat->cs.cleared = true;
	bat->cs.ts = tr->tid;
	/* only one writer else abort */
	bat->next = obat;
	if (!ATOMIC_PTR_CAS(&t->data, (void**)&bat->next, bat)) {
		bat->next = NULL;
		destroy_storage(bat);
		if (clear)
			*clear = true;
		return NULL;
	}
	return bat;
}

static int
delete_tab(sql_trans *tr, sql_table * t, void *ib, bool isbat)
{
	int ok = LOG_OK;
	BAT *b = ib;
	storage *bat;

	if (isbat && !BATcount(b))
		return ok;

	if (t == NULL)
		return LOG_ERR;

	if ((bat = bind_del_data(tr, t, NULL)) == NULL)
		return LOG_ERR;

	if (isbat)
		ok = storage_delete_bat(tr, t, bat, ib);
	else
		ok = storage_delete_val(tr, t, bat, *(oid*)ib);
	return ok;
}

static size_t
dcount_col(sql_trans *tr, sql_column *c)
{
	sql_delta *b;

	if (!isTable(c->t))
		return 0;
	b = col_timestamp_delta(tr, c);
	if (!b)
		return 1;

	storage *s = ATOMIC_PTR_GET(&c->t->data);
	if (!s || !s->segs->t)
		return 1;
	size_t cnt = s->segs->t->end;
	if (cnt) {
		BAT *v = cs_bind_bat( &b->cs, QUICK, cnt, false);
		size_t dcnt = 0;

		if (v)
			dcnt = BATguess_uniques(v, NULL);
		return dcnt;
	}
	return cnt;
}

<<<<<<< HEAD
=======
static BAT *
bind_no_view(BAT *b, bool quick)
{
	if (VIEWtparent(b)) { /* If it is a view get the parent BAT */
		BAT *nb = BBP_desc(VIEWtparent(b));
		bat_destroy(b);
		if (!(b = quick ? quick_descriptor(nb->batCacheid) : temp_descriptor(nb->batCacheid)))
			return NULL;
	}
	return b;
}

>>>>>>> 53f9d56f
static int
set_stats_col(sql_trans *tr, sql_column *c, double *unique_est, char *min, char *max)
{
	int ok = 0;
	assert(tr->active);
	if (!c || !ATOMIC_PTR_GET(&c->data) || !isTable(c->t) || !c->t->s)
		return 0;
	lock_column(tr->store, c->base.id);
	if (unique_est) {
		sql_delta *d;
		if ((d = ATOMIC_PTR_GET(&c->data)) && d->cs.st == ST_DEFAULT) {
			BAT *b;
			if ((b = bind_col_no_view(tr, c, RDONLY))) {
				MT_lock_set(&b->theaplock);
				b->tunique_est = *unique_est;
				MT_lock_unset(&b->theaplock);
				bat_destroy(b);
			}
		}
	}
	if (min) {
		_DELETE(c->min);
		size_t minlen = ATOMlen(c->type.type->localtype, min);
		if ((c->min = GDKmalloc(minlen)) != NULL) {
			memcpy(c->min, min, minlen);
			ok = 1;
		}
	}
	if (max) {
		_DELETE(c->max);
		size_t maxlen = ATOMlen(c->type.type->localtype, max);
		if ((c->max = GDKmalloc(maxlen)) != NULL) {
			memcpy(c->max, max, maxlen);
			ok = 1;
		}
	}
	unlock_column(tr->store, c->base.id);
	return ok;
}

static int
min_max_col(sql_trans *tr, sql_column *c)
{
	int ok = 0;
	BAT *b = NULL;
	sql_delta *d = NULL;

	assert(tr->active);
	if (!c || !ATOMIC_PTR_GET(&c->data) || !isTable(c->t) || !c->t->s)
		return 0;
	if (c->min && c->max)
		return 1;
	if ((d = ATOMIC_PTR_GET(&c->data))) {
		if (d->cs.st == ST_FOR)
			return 0;
		int access = d->cs.st == ST_DICT ? RD_EXT : RDONLY;
		lock_column(tr->store, c->base.id);
		if (c->min && c->max) {
			unlock_column(tr->store, c->base.id);
			return 1;
		}
		_DELETE(c->min);
		_DELETE(c->max);
		if ((b = bind_col_no_view(tr, c, access))) {
			BATiter bi = bat_iterator(b);
			if (bi.minpos != BUN_NONE && bi.maxpos != BUN_NONE) {
				const void *nmin = BUNtail(bi, bi.minpos), *nmax = BUNtail(bi, bi.maxpos);
				size_t minlen = ATOMlen(bi.type, nmin), maxlen = ATOMlen(bi.type, nmax);

				if (!(c->min = GDKmalloc(minlen)) || !(c->max = GDKmalloc(maxlen))) {
					_DELETE(c->min);
					_DELETE(c->max);
				} else {
					memcpy(c->min, nmin, minlen);
					memcpy(c->max, nmax, maxlen);
					ok = 1;
				}
			}
			bat_iterator_end(&bi);
			bat_destroy(b);
		}
		unlock_column(tr->store, c->base.id);
	}
	return ok;
}

static size_t
count_segs(segment *s)
{
	size_t nr = 0;

	for( ; s; s = ATOMIC_PTR_GET(&s->next))
		nr++;
	return nr;
}

static size_t
count_del(sql_trans *tr, sql_table *t, int access)
{
	storage *d;

	if (!isTable(t))
		return 0;
	d = tab_timestamp_storage(tr, t);
	if (!d)
		return 0;
	if (access == 2)
		return d->cs.ucnt;
	if (access == 1)
		return count_inserts(d->segs->h, tr);
	if (access == 10) /* special case for counting the number of segments */
		return count_segs(d->segs->h);
	return count_deletes(d->segs->h, tr);
}

static int
sorted_col(sql_trans *tr, sql_column *col)
{
	int sorted = 0;

	assert(tr->active);
	if (!isTable(col->t) || !col->t->s)
		return 0;

	if (col && ATOMIC_PTR_GET(&col->data) && !col->storage_type /* no order on dict compressed tables */) {
		BAT *b = bind_col(tr, col, QUICK);

		if (b)
			sorted = b->tsorted || b->trevsorted;
	}
	return sorted;
}

static int
unique_col(sql_trans *tr, sql_column *col)
{
	int distinct = 0;

	assert(tr->active);
	if (!isTable(col->t) || !col->t->s)
		return 0;

	if (col && ATOMIC_PTR_GET(&col->data)) {
		BAT *b = bind_col(tr, col, QUICK);

		if (b)
			distinct = b->tkey;
	}
	return distinct;
}

static int
double_elim_col(sql_trans *tr, sql_column *col)
{
	int de = 0;
	sql_delta *d;

	assert(tr->active);
	if (!isTable(col->t) || !col->t->s)
		return 0;

	if (col && (d=ATOMIC_PTR_GET(&col->data))!=NULL && col->storage_type) {
		if (d->cs.st == ST_DICT) {
			BAT *b = bind_col(tr, col, QUICK);
			if (b && b->ttype == TYPE_bte)
				de = 1;
			else if (b && b->ttype == TYPE_sht)
				de = 2;
		}
	} else if (col && ATOMstorage(col->type.type->localtype) == TYPE_str && ATOMIC_PTR_GET(&col->data)) {
		BAT *b = bind_col(tr, col, QUICK);

		if (b && ATOMstorage(b->ttype) == TYPE_str) { /* check double elimination */
			de = GDK_ELIMDOUBLES(b->tvheap);
			if (de)
				de = (int) ceil(b->tvheap->free / (double) GDK_VAROFFSET);
		}
		assert(de >= 0 && de <= 16);
	}
	return de;
}

static int
col_stats(sql_trans *tr, sql_column *c, bool *nonil, bool *unique, double *unique_est, ValPtr min, ValPtr max)
{
	int ok = 0;
	BAT *b = NULL, *off = NULL, *upv = NULL;
	sql_delta *d = NULL;

	(void) tr;
	assert(tr->active);
	*nonil = false;
	*unique = false;
	*unique_est = 0.0;
	if (!c || !isTable(c->t) || !c->t->s)
		return ok;

	if ((d = ATOMIC_PTR_GET(&c->data))) {
		if (d->cs.st == ST_FOR) {
			*nonil = true; /* TODO for min/max. I will do it later */
			return ok;
		}
		int eclass = c->type.type->eclass;
		int access = d->cs.st == ST_DICT ? RD_EXT : RDONLY;
		if ((b = bind_col_no_view(tr, c, access))) {
			BATiter bi = bat_iterator(b);
			*nonil = bi.nonil && !bi.nil;

			if ((EC_NUMBER(eclass) || EC_VARCHAR(eclass) || EC_TEMP_NOFRAC(eclass) || eclass == EC_DATE) &&
				d->cs.ucnt == 0 && (bi.minpos != BUN_NONE || bi.maxpos != BUN_NONE)) {
				if (c->min && VALinit(NULL, min, bi.type, c->min))
					ok |= 1;
				else if (bi.minpos != BUN_NONE && VALinit(NULL, min, bi.type, BUNtail(bi, bi.minpos)))
					ok |= 1;
				if (c->max && VALinit(NULL, max, bi.type, c->max))
					ok |= 2;
				else if (bi.maxpos != BUN_NONE && VALinit(NULL, max, bi.type, BUNtail(bi, bi.maxpos)))
					ok |= 2;
			}
			if (d->cs.ucnt == 0) {
				if (d->cs.st == ST_DEFAULT) {
					*unique = bi.key;
					*unique_est = bi.unique_est;
					if (*unique_est == 0)
						*unique_est = (double)BATguess_uniques(b,NULL);
				} else if (d->cs.st == ST_DICT && (off = bind_col_no_view(tr, c, QUICK))) {
					/* for dict, check the offsets bat for uniqueness */
					MT_lock_set(&off->theaplock);
					*unique = off->tkey;
					*unique_est = off->tunique_est;
					MT_lock_unset(&off->theaplock);
				}
			}
			bat_iterator_end(&bi);
			bat_destroy(b);
			if (*nonil && d->cs.ucnt > 0) {
				/* This could use a quick descriptor */
				if (!(upv = bind_col_no_view(tr, c, RD_UPD_VAL))) {
					*nonil = false;
				} else {
					MT_lock_set(&upv->theaplock);
					*nonil &= upv->tnonil && !upv->tnil;
					MT_lock_unset(&upv->theaplock);
					bat_destroy(upv);
				}
			}
		}
	}
	return ok;
}

static int
col_set_range(sql_trans *tr, sql_column *col, sql_part *pt, bool add_range)
{
	assert(tr->active);
	if (!isTable(col->t) || !col->t->s)
		return LOG_OK;

	if (col && ATOMIC_PTR_GET(&col->data)) {
		BAT *b = bind_col(tr, col, QUICK);

		if (b) { /* add props for ranges [min, max> */
			MT_lock_set(&b->theaplock);
			if (add_range) {
				BATsetprop_nolock(b, GDK_MIN_BOUND, b->ttype, pt->part.range.minvalue);
				if (ATOMcmp(b->ttype, pt->part.range.maxvalue, ATOMnilptr(b->ttype)) != 0)
					BATsetprop_nolock(b, GDK_MAX_BOUND, b->ttype, pt->part.range.maxvalue);
				else
					BATrmprop_nolock(b, GDK_MAX_BOUND);
				if (!pt->with_nills || !col->null)
					BATsetprop_nolock(b, GDK_NOT_NULL, b->ttype, ATOMnilptr(b->ttype));
			} else {
				BATrmprop_nolock(b, GDK_MIN_BOUND);
				BATrmprop_nolock(b, GDK_MAX_BOUND);
				BATrmprop_nolock(b, GDK_NOT_NULL);
			}
			MT_lock_unset(&b->theaplock);
		}
	}
	return LOG_OK;
}

static int
col_not_null(sql_trans *tr, sql_column *col, bool not_null)
{
	assert(tr->active);
	if (!isTable(col->t) || !col->t->s)
		return LOG_OK;

	if (col && ATOMIC_PTR_GET(&col->data)) {
		BAT *b = bind_col(tr, col, QUICK);

		if (b) { /* add props for ranges [min, max> */
			if (not_null) {
				BATsetprop(b, GDK_NOT_NULL, b->ttype, ATOMnilptr(b->ttype));
			} else {
				BATrmprop(b, GDK_NOT_NULL);
			}
		}
	}
	return LOG_OK;
}

static int
load_cs(sql_trans *tr, column_storage *cs, int type, sqlid id)
{
	sqlstore *store = tr->store;
	int bid = log_find_bat(store->logger, id);
	if (bid <= 0)
		return LOG_ERR;
	cs->bid = temp_dup(bid);
	cs->ucnt = 0;
	cs->uibid = e_bat(TYPE_oid);
	cs->uvbid = e_bat(type);
	if (cs->uibid == BID_NIL || cs->uvbid == BID_NIL)
		return LOG_ERR;
	return LOG_OK;
}

static int
log_create_delta(sql_trans *tr, sql_delta *bat, sqlid id)
{
	int res = LOG_OK;
	gdk_return ok;
	BAT *b = temp_descriptor(bat->cs.bid);

	if (b == NULL)
		return LOG_ERR;

	if (!bat->cs.uibid)
		bat->cs.uibid = e_bat(TYPE_oid);
	if (!bat->cs.uvbid)
		bat->cs.uvbid = e_bat(b->ttype);
	if (bat->cs.uibid == BID_NIL || bat->cs.uvbid == BID_NIL)
		res = LOG_ERR;
	if (GDKinmemory(0)) {
		bat_destroy(b);
		return res;
	}

	bat_set_access(b, BAT_READ);
	sqlstore *store = tr->store;
	ok = log_bat_persists(store->logger, b, id);
	bat_destroy(b);
	if(res != LOG_OK)
		return res;
	return ok == GDK_SUCCEED ? LOG_OK : LOG_ERR;
}

static int
new_persistent_delta( sql_delta *bat)
{
	bat->cs.ucnt = 0;
	return LOG_OK;
}

static void
create_delta( sql_delta *d, BAT *b)
{
	bat_set_access(b, BAT_READ);
	d->cs.bid = temp_create(b);
	d->cs.uibid = d->cs.uvbid = 0;
	d->cs.ucnt = 0;
}

static bat
copyBat (bat i, int type, oid seq)
{
	BAT *b, *tb;
	bat res;

	if (!i)
		return i;
	tb = quick_descriptor(i);
	if (tb == NULL)
		return 0;
	b = BATconstant(seq, type, ATOMnilptr(type), BATcount(tb), PERSISTENT);
	if (b == NULL)
		return 0;

	bat_set_access(b, BAT_READ);

	res = temp_create(b);
	bat_destroy(b);
	return res;
}

static int
create_col(sql_trans *tr, sql_column *c)
{
	int ok = LOG_OK, new = 0;
	int type = c->type.type->localtype;
	sql_delta *bat = ATOMIC_PTR_GET(&c->data);

	if (!bat) {
		new = 1;
		bat = ZNEW(sql_delta);
		if (!bat)
			return LOG_ERR;
		ATOMIC_PTR_SET(&c->data, bat);
		ATOMIC_INIT(&bat->cs.refcnt, 1);
	}

	if (new)
		bat->cs.ts = tr->tid;

	if (!isNew(c)&& !isTempTable(c->t)){
		bat->cs.ts = tr->ts;
		ok = load_cs(tr, &bat->cs, type, c->base.id);
		if (ok == LOG_OK && c->storage_type) {
			if (strcmp(c->storage_type, "DICT") == 0) {
				sqlstore *store = tr->store;
				int bid = log_find_bat(store->logger, -c->base.id);
				if (bid <= 0)
					return LOG_ERR;
				bat->cs.ebid = temp_dup(bid);
				bat->cs.st = ST_DICT;
			} else if (strncmp(c->storage_type, "FOR", 3) == 0) {
				bat->cs.st = ST_FOR;
			}
		}
		return ok;
	} else if (bat && bat->cs.bid) {
		return new_persistent_delta(ATOMIC_PTR_GET(&c->data));
	} else {
		sql_column *fc = NULL;
		size_t cnt = 0;

		/* alter ? */
		if (!isTempTable(c->t) && ol_first_node(c->t->columns) && (fc = ol_first_node(c->t->columns)->data) != NULL) {
			storage *s = tab_timestamp_storage(tr, fc->t);
			if (s == NULL)
				return LOG_ERR;
			cnt = segs_end(s->segs, tr, c->t);
		}
		if (cnt && fc != c) {
			sql_delta *d = ATOMIC_PTR_GET(&fc->data);

			if (d->cs.bid) {
				bat->cs.bid = copyBat(d->cs.bid, type, 0);
				if(bat->cs.bid == BID_NIL)
					ok = LOG_ERR;
			}
			if (d->cs.uibid) {
				bat->cs.uibid = e_bat(TYPE_oid);
				if (bat->cs.uibid == BID_NIL)
					ok = LOG_ERR;
			}
			if (d->cs.uvbid) {
				bat->cs.uvbid = e_bat(type);
				if(bat->cs.uvbid == BID_NIL)
					ok = LOG_ERR;
			}
		} else {
			BAT *b = bat_new(type, c->t->sz, PERSISTENT);
			if (!b) {
				ok = LOG_ERR;
			} else {
				create_delta(ATOMIC_PTR_GET(&c->data), b);
				bat_destroy(b);
			}

			if (!new) {
				bat->cs.uibid = e_bat(TYPE_oid);
				if (bat->cs.uibid == BID_NIL)
					ok = LOG_ERR;
				bat->cs.uvbid = e_bat(type);
				if(bat->cs.uvbid == BID_NIL)
					ok = LOG_ERR;
			}
		}
		bat->cs.ucnt = 0;

		if (new && !isTempTable(c->t) && !isNew(c->t) /* alter */)
			trans_add_obj(tr, &c->base, bat, &tc_gc_col, &commit_create_col, &log_create_col);
	}
	return ok;
}

static int
log_create_col_(sql_trans *tr, sql_column *c)
{
	assert(!isTempTable(c->t));
	return log_create_delta(tr,  ATOMIC_PTR_GET(&c->data), c->base.id);
}

static int
log_create_col(sql_trans *tr, sql_change *change)
{
	return log_create_col_(tr, (sql_column*)change->obj);
}

static int
commit_create_delta( sql_trans *tr, sql_table *t, sql_base *base, sql_delta *delta, ulng commit_ts, ulng oldest)
{
	(void) t; // TODO transaction_layer_revamp: remove if unnecessary
	(void)oldest;
	assert(delta->cs.ts == tr->tid);
	delta->cs.ts = commit_ts;

	assert(delta->next == NULL);
	if (!delta->cs.merged)
		delta->nr_updates += merge_delta(delta);
	if (!tr->parent)
		base->new = 0;
	return LOG_OK;
}

static int
commit_create_col( sql_trans *tr, sql_change *change, ulng commit_ts, ulng oldest)
{
	sql_column *c = (sql_column*)change->obj;
	sql_delta *delta = ATOMIC_PTR_GET(&c->data);
	if (!tr->parent)
		c->base.new = 0;
	return commit_create_delta( tr, c->t, &c->base, delta, commit_ts, oldest);
}

/* will be called for new idx's and when new index columns are created */
static int
create_idx(sql_trans *tr, sql_idx *ni)
{
	int ok = LOG_OK, new = 0;
	sql_delta *bat = ATOMIC_PTR_GET(&ni->data);
	int type = TYPE_lng;

	if (oid_index(ni->type))
		type = TYPE_oid;

	if (!bat) {
		new = 1;
		bat = ZNEW(sql_delta);
		if (!bat)
			return LOG_ERR;
		ATOMIC_PTR_INIT(&ni->data, bat);
		ATOMIC_INIT(&bat->cs.refcnt, 1);
	}

	if (new)
		bat->cs.ts = tr->tid;

	if (!isNew(ni) && !isTempTable(ni->t)){
		bat->cs.ts = 1;
		return load_cs(tr, &bat->cs, type, ni->base.id);
	} else if (bat && bat->cs.bid && !isTempTable(ni->t)) {
		return new_persistent_delta(ATOMIC_PTR_GET(&ni->data));
	} else {
		sql_column *c = ol_first_node(ni->t->columns)->data;
		sql_delta *d = col_timestamp_delta(tr, c);

		if (d) {
			/* Here we also handle indices created through alter stmts */
			/* These need to be created aligned to the existing data */
			if (d->cs.bid) {
				bat->cs.bid = copyBat(d->cs.bid, type, 0);
				if(bat->cs.bid == BID_NIL)
					ok = LOG_ERR;
			}
		} else {
			return LOG_ERR;
		}

		bat->cs.ucnt = 0;

		if (!new) {
			bat->cs.uibid = e_bat(TYPE_oid);
			if (bat->cs.uibid == BID_NIL)
				ok = LOG_ERR;
			bat->cs.uvbid = e_bat(type);
			if(bat->cs.uvbid == BID_NIL)
				ok = LOG_ERR;
		}
		bat->cs.ucnt = 0;
		if (new && !isTempTable(ni->t) && !isNew(ni->t) /* alter */)
			trans_add_obj(tr, &ni->base, bat, &tc_gc_idx, &commit_create_idx, &log_create_idx);
	}
	return ok;
}

static int
log_create_idx_(sql_trans *tr, sql_idx *i)
{
	assert(!isTempTable(i->t));
	return log_create_delta(tr, ATOMIC_PTR_GET(&i->data), i->base.id);
}

static int
log_create_idx(sql_trans *tr, sql_change *change)
{
	return log_create_idx_(tr, (sql_idx*)change->obj);
}

static int
commit_create_idx( sql_trans *tr, sql_change *change, ulng commit_ts, ulng oldest)
{
	sql_idx *i = (sql_idx*)change->obj;
	sql_delta *delta = ATOMIC_PTR_GET(&i->data);
	if (!tr->parent)
		i->base.new = 0;
	return commit_create_delta( tr, i->t, &i->base, delta, commit_ts, oldest);
	return LOG_OK;
}

static int
load_storage(sql_trans *tr, sql_table *t, storage *s, sqlid id)
{
	int ok = load_cs(tr, &s->cs, TYPE_msk, id);
	BAT *b = NULL, *ib = NULL;

	if (ok != LOG_OK)
		return ok;
	if (!(b = temp_descriptor(s->cs.bid)))
		return LOG_ERR;
	ib = b;

	if ((b->ttype == TYPE_msk || mask_cand(b)) && !(b = BATunmask(b))) {
		bat_destroy(ib);
		return LOG_ERR;
	}

	if (BATcount(b)) {
		if (ok == LOG_OK && !(s->segs = new_segments(tr, BATcount(ib)))) {
			bat_destroy(ib);
			return LOG_ERR;
		}
		if (BATtdense(b)) {
			size_t start = b->tseqbase;
			size_t cnt = BATcount(b);
			ok = delete_range(tr, t, s, start, cnt);
		} else {
			assert(b->tsorted);
			BUN icnt = BATcount(b);
			BATiter bi = bat_iterator(b);
			size_t lcnt = 1;
			oid n;
			segment *seg = s->segs->h;
			if (complex_cand(b)) {
				oid o = * (oid *) Tpos(&bi, 0);
				n = o + 1;
				for (BUN i = 1; i < icnt; i++) {
					o = * (oid *) Tpos(&bi, i);
					if (o == n) {
						lcnt++;
						n++;
					} else {
						if ((ok = seg_delete_range(tr, t, s, &seg, n-lcnt, lcnt)) != LOG_OK)
							break;
						lcnt = 0;
					}
					if (!lcnt) {
						n = o + 1;
						lcnt = 1;
					}
				}
			} else {
				oid *o = bi.base;
				n = o[0]+1;
				for (size_t i=1; i<icnt; i++) {
					if (o[i] == n) {
						lcnt++;
						n++;
					} else {
						if ((ok = seg_delete_range(tr, t, s, &seg, n-lcnt, lcnt)) != LOG_OK)
							break;
						lcnt = 0;
					}
					if (!lcnt) {
						n = o[i]+1;
						lcnt = 1;
					}
				}
			}
			if (lcnt && ok == LOG_OK)
				ok = delete_range(tr, t, s, n-lcnt, lcnt);
			bat_iterator_end(&bi);
		}
		if (ok == LOG_OK)
			for (segment *seg = s->segs->h; seg; seg = ATOMIC_PTR_GET(&seg->next))
				if (seg->ts == tr->tid)
					seg->ts = 1;
	} else {
		if (ok == LOG_OK) {
			BAT *bb = quick_descriptor(s->cs.bid);

			if (!bb || !(s->segs = new_segments(tr, BATcount(bb)))) {
				ok = LOG_ERR;
			} else {
				segment *seg = s->segs->h;
				if (seg->ts == tr->tid)
					seg->ts = 1;
			}
		}
	}
	if (b != ib)
		bat_destroy(b);
	bat_destroy(ib);

	return ok;
}

static int
create_del(sql_trans *tr, sql_table *t)
{
	int ok = LOG_OK, new = 0;
	BAT *b;
	storage *bat = ATOMIC_PTR_GET(&t->data);

	if (!bat) {
		new = 1;
		bat = ZNEW(storage);
		if(!bat)
			return LOG_ERR;
		ATOMIC_PTR_INIT(&t->data, bat);
		ATOMIC_INIT(&bat->cs.refcnt, 1);
		bat->cs.ts = tr->tid;
	}

	if (!isNew(t) && !isTempTable(t)) {
		bat->cs.ts = tr->ts;
		return load_storage(tr, t, bat, t->base.id);
	} else if (bat->cs.bid) {
		return ok;
	} else {
		assert(!bat->segs);
		if (!(bat->segs = new_segments(tr, 0)))
			return LOG_ERR;

		b = bat_new(TYPE_msk, t->sz, PERSISTENT);
		if(b != NULL) {
			bat_set_access(b, BAT_READ);
			bat->cs.bid = temp_create(b);
			bat_destroy(b);
		} else {
			return LOG_ERR;
		}
		if (new)
			trans_add_obj(tr, &t->base, bat, &tc_gc_del, &commit_create_del, isTempTable(t) ? NULL : &log_create_del);
	}
	return ok;
}

static int
log_segment(sql_trans *tr, segment *s, sqlid id)
{
	sqlstore *store = tr->store;
	msk m = s->deleted;
	return log_constant(store->logger, TYPE_msk, &m, id, s->start, s->end-s->start)==GDK_SUCCEED?LOG_OK:LOG_ERR;
}

static int
log_segments(sql_trans *tr, segments *segs, sqlid id)
{
	/* log segments */
	lock_table(tr->store, id);
	for (segment *seg = segs->h; seg; seg=ATOMIC_PTR_GET(&seg->next)) {
		unlock_table(tr->store, id);
		if (seg->ts == tr->tid && seg->end-seg->start) {
			if (log_segment(tr, seg, id) != LOG_OK) {
				return LOG_ERR;
			}
		}
		lock_table(tr->store, id);
	}
	unlock_table(tr->store, id);
	return LOG_OK;
}

static int
log_create_storage(sql_trans *tr, storage *bat, sql_table *t)
{
	BAT *b;
	int ok = LOG_OK;

	if (GDKinmemory(0))
		return LOG_OK;

	b = temp_descriptor(bat->cs.bid);
	if (b == NULL)
		return LOG_ERR;

	sqlstore *store = tr->store;
	bat_set_access(b, BAT_READ);
	if (ok == LOG_OK)
		ok = (log_bat_persists(store->logger, b, t->base.id) == GDK_SUCCEED)?LOG_OK:LOG_ERR;
	if (ok == LOG_OK)
		ok = log_segments(tr, bat->segs, t->base.id);
	bat_destroy(b);
	return ok;
}

static int
log_create_del(sql_trans *tr, sql_change *change)
{
	int ok = LOG_OK;
	sql_table *t = (sql_table*)change->obj;

	if (t->base.deleted)
		return ok;
	assert(!isTempTable(t));
	ok = log_create_storage(tr, ATOMIC_PTR_GET(&t->data), t);
	if (ok == LOG_OK) {
		for(node *n = ol_first_node(t->columns); n && ok == LOG_OK; n = n->next) {
			sql_column *c = n->data;

			ok = log_create_col_(tr, c);
		}
		if (t->idxs) {
			for(node *n = ol_first_node(t->idxs); n && ok == LOG_OK; n = n->next) {
				sql_idx *i = n->data;

				if (ATOMIC_PTR_GET(&i->data))
					ok = log_create_idx_(tr, i);
			}
		}
	}
	return ok;
}

static int
commit_create_del( sql_trans *tr, sql_change *change, ulng commit_ts, ulng oldest)
{
	int ok = LOG_OK;
	sql_table *t = (sql_table*)change->obj;
	storage *dbat = ATOMIC_PTR_GET(&t->data);

	if (t->commit_action == CA_DELETE || t->commit_action == CA_DROP) {
		assert(isTempTable(t));
		if ((ok = clear_storage(tr, t, dbat)) == LOG_OK)
			if (commit_ts) dbat->segs->h->ts = commit_ts;
		return ok;
	}

	if (!commit_ts) /* rollback handled by ? */
		return ok;
	ok = segments2cs(tr, dbat->segs, &dbat->cs);
	assert(ok == LOG_OK);
	if (ok != LOG_OK)
		return ok;
	merge_segments(dbat, tr, change, commit_ts, commit_ts/* create is we are alone */ /*oldest*/);
	assert(dbat->cs.ts == tr->tid);
	dbat->cs.ts = commit_ts;
	if (ok == LOG_OK) {
		for(node *n = ol_first_node(t->columns); n && ok == LOG_OK; n = n->next) {
			sql_column *c = n->data;
			sql_delta *delta = ATOMIC_PTR_GET(&c->data);

			ok = commit_create_delta(tr, c->t, &c->base, delta, commit_ts, oldest);
		}
		if (t->idxs) {
			for(node *n = ol_first_node(t->idxs); n && ok == LOG_OK; n = n->next) {
				sql_idx *i = n->data;
				sql_delta *delta = ATOMIC_PTR_GET(&i->data);

				if (delta)
					ok = commit_create_delta(tr, i->t, &i->base, delta, commit_ts, oldest);
			}
		}
		if (!tr->parent)
			t->base.new = 0;
	}
	if (!tr->parent)
		t->base.new = 0;
	return ok;
}

static int
log_destroy_delta(sql_trans *tr, sql_delta *b, sqlid id)
{
	gdk_return ok = GDK_SUCCEED;

	sqlstore *store = tr->store;
	if (!GDKinmemory(0) && b && b->cs.bid)
		ok = log_bat_transient(store->logger, id);
	if (ok == GDK_SUCCEED && !GDKinmemory(0) && b && b->cs.ebid)
		ok = log_bat_transient(store->logger, -id);
	return ok == GDK_SUCCEED ? LOG_OK : LOG_ERR;
}

static int
destroy_col(sqlstore *store, sql_column *c)
{
	(void)store;
	if (ATOMIC_PTR_GET(&c->data))
		destroy_delta(ATOMIC_PTR_GET(&c->data), true);
	ATOMIC_PTR_SET(&c->data, NULL);
	return LOG_OK;
}

static int
log_destroy_col_(sql_trans *tr, sql_column *c)
{
	int ok = LOG_OK;
	assert(!isTempTable(c->t));
	if (!tr->parent) /* don't write save point commits */
		ok = log_destroy_delta(tr, ATOMIC_PTR_GET(&c->data), c->base.id);
	return ok;
}

static int
log_destroy_col(sql_trans *tr, sql_change *change)
{
	sql_column *c = (sql_column*)change->obj;
	int res = log_destroy_col_(tr, c);
	change->obj = NULL;
	column_destroy(tr->store, c);
	return res;
}

static int
destroy_idx(sqlstore *store, sql_idx *i)
{
	(void)store;
	if (ATOMIC_PTR_GET(&i->data))
		destroy_delta(ATOMIC_PTR_GET(&i->data), true);
	ATOMIC_PTR_SET(&i->data, NULL);
	return LOG_OK;
}

static int
log_destroy_idx_(sql_trans *tr, sql_idx *i)
{
	int ok = LOG_OK;
	assert(!isTempTable(i->t));
	if (ATOMIC_PTR_GET(&i->data)) {
		if (!tr->parent) /* don't write save point commits */
			ok = log_destroy_delta(tr, ATOMIC_PTR_GET(&i->data), i->base.id);
	}
	return ok;
}

static int
log_destroy_idx(sql_trans *tr, sql_change *change)
{
	sql_idx *i = (sql_idx*)change->obj;
	int res = log_destroy_idx_(tr, i);
	change->obj = NULL;
	idx_destroy(tr->store, i);
	return res;
}

static int
destroy_del(sqlstore *store, sql_table *t)
{
	(void)store;
	if (ATOMIC_PTR_GET(&t->data))
		destroy_storage(ATOMIC_PTR_GET(&t->data));
	ATOMIC_PTR_SET(&t->data, NULL);
	return LOG_OK;
}

static int
log_destroy_storage(sql_trans *tr, storage *bat, sqlid id)
{
	gdk_return ok = GDK_SUCCEED;

	sqlstore *store = tr->store;
	if (!GDKinmemory(0) && !tr->parent && /* don't write save point commits */
	    bat && bat->cs.bid)
		ok = log_bat_transient(store->logger, id);
	return ok == GDK_SUCCEED ? LOG_OK : LOG_ERR;
}

static int
log_destroy_del(sql_trans *tr, sql_change *change)
{
	int ok = LOG_OK;
	sql_table *t = (sql_table*)change->obj;

	assert(!isTempTable(t));
	ok = log_destroy_storage(tr, ATOMIC_PTR_GET(&t->data), t->base.id);
	if (ok == LOG_OK) {
		for(node *n = ol_first_node(t->columns); n && ok == LOG_OK; n = n->next) {
			sql_column *c = n->data;

			ok = log_destroy_col_(tr, c);
		}
		if (t->idxs) {
			for(node *n = ol_first_node(t->idxs); n && ok == LOG_OK; n = n->next) {
				sql_idx *i = n->data;

				ok = log_destroy_idx_(tr, i);
			}
		}
	}
	return ok;
}

static int
commit_destroy_del( sql_trans *tr, sql_change *change, ulng commit_ts, ulng oldest)
{
	(void)tr;
	(void)change;
	(void)commit_ts;
	(void)oldest;
	if (commit_ts)
		change->handled = true;
	return 0;
}

static int
drop_del(sql_trans *tr, sql_table *t)
{
	int ok = LOG_OK;

	if (!isNew(t)) {
		storage *bat = ATOMIC_PTR_GET(&t->data);
		trans_add_obj(tr, &t->base, bat, &tc_gc_del, &commit_destroy_del, isTempTable(t) ? NULL : &log_destroy_del);
	}
	return ok;
}

static int
drop_col(sql_trans *tr, sql_column *c)
{
	assert(!isNew(c));
	sql_delta *d = ATOMIC_PTR_GET(&c->data);
	trans_add(tr, &c->base, d, &tc_gc_col, &commit_destroy_del, isTempTable(c->t) ? NULL : &log_destroy_col);
	return LOG_OK;
}

static int
drop_idx(sql_trans *tr, sql_idx *i)
{
	assert(!isNew(i));
	sql_delta *d = ATOMIC_PTR_GET(&i->data);
	trans_add(tr, &i->base, d, &tc_gc_idx, &commit_destroy_del, isTempTable(i->t) ? NULL : &log_destroy_idx);
	return LOG_OK;
}


static BUN
clear_cs(sql_trans *tr, column_storage *cs, bool renew, bool temp)
{
	BAT *b;
	BUN sz = 0;

	(void)tr;
	assert(cs->st == ST_DEFAULT || cs->st == ST_DICT || cs->st == ST_FOR);
	if (cs->bid && renew) {
		b = quick_descriptor(cs->bid);
		if (b) {
			sz += BATcount(b);
			if (cs->st == ST_DICT) {
				bat nebid = temp_copy(cs->ebid, true, temp); /* create empty copy */
				BAT *n = COLnew(0, TYPE_bte, 0, PERSISTENT);

				if (nebid == BID_NIL || !n) {
					temp_destroy(nebid);
					bat_destroy(n);
					return BUN_NONE;
				}
				temp_destroy(cs->ebid);
				cs->ebid = nebid;
				if (!temp)
					bat_set_access(n, BAT_READ);
				temp_destroy(cs->bid);
				cs->bid = temp_create(n); /* create empty copy */
				bat_destroy(n);
			} else {
				bat nbid = temp_copy(cs->bid, true, false); /* create empty copy */

				if (nbid == BID_NIL)
					return BUN_NONE;
				temp_destroy(cs->bid);
				cs->bid = nbid;
			}
		} else {
			return BUN_NONE;
		}
	}
	if (cs->uibid) {
		temp_destroy(cs->uibid);
		cs->uibid = 0;
	}
	if (cs->uvbid) {
		temp_destroy(cs->uvbid);
		cs->uvbid = 0;
	}
	cs->cleared = true;
	cs->ucnt = 0;
	return sz;
}

static BUN
clear_col(sql_trans *tr, sql_column *c, bool renew)
{
	bool update_conflict = false;
	sql_delta *delta, *odelta = ATOMIC_PTR_GET(&c->data);

	if ((delta = bind_col_data(tr, c, renew?&update_conflict:NULL)) == NULL)
		return update_conflict ? BUN_NONE - 1 : BUN_NONE;
	assert(c->t->persistence != SQL_DECLARED_TABLE);
	if (odelta != delta)
		trans_add_table(tr, &c->base, c->t, delta, &tc_gc_upd_col, &commit_update_col, NOT_TO_BE_LOGGED(c->t) ? NULL : &log_update_col);
	if (delta)
		return clear_cs(tr, &delta->cs, renew, isTempTable(c->t));
	return 0;
}

static BUN
clear_idx(sql_trans *tr, sql_idx *i, bool renew)
{
	bool update_conflict = false;
	sql_delta *delta, *odelta = ATOMIC_PTR_GET(&i->data);

	if (!isTable(i->t) || (hash_index(i->type) && list_length(i->columns) <= 1) || !idx_has_column(i->type))
		return 0;
	if ((delta = bind_idx_data(tr, i, renew?&update_conflict:NULL)) == NULL)
		return update_conflict ? BUN_NONE - 1 : BUN_NONE;
	assert(i->t->persistence != SQL_DECLARED_TABLE);
	if (odelta != delta)
		trans_add_table(tr, &i->base, i->t, delta, &tc_gc_upd_idx, &commit_update_idx, NOT_TO_BE_LOGGED(i->t) ? NULL : &log_update_idx);
	if (delta)
		return clear_cs(tr, &delta->cs, renew, isTempTable(i->t));
	return 0;
}

static int
clear_storage(sql_trans *tr, sql_table *t, storage *s)
{
	if (clear_cs(tr, &s->cs, true, isTempTable(t)) == BUN_NONE)
		return LOG_ERR;
	if (s->segs)
		destroy_segments(s->segs);
	if (!(s->segs = new_segments(tr, 0)))
		return LOG_ERR;
	return LOG_OK;
}


/*
 * Clear the table, in general this means replacing the storage,
 * but in case of earlier deletes (or inserts by this transaction), we only mark
 * all segments as deleted.
 * this function returns BUN_NONE on LOG_ERR and BUN_NONE - 1 on LOG_CONFLICT
 */
static BUN
clear_del(sql_trans *tr, sql_table *t, int in_transaction)
{
	int clear = !in_transaction, ok = LOG_OK;
	bool conflict = false;
	storage *bat;

	if ((bat = bind_del_data(tr, t, clear?&conflict:NULL)) == NULL)
		return conflict?BUN_NONE-1:BUN_NONE;

	if (!clear) {
		lock_table(tr->store, t->base.id);
		ok = delete_range(tr, t, bat, 0, bat->segs->t->end);
		unlock_table(tr->store, t->base.id);
	}
	assert(t->persistence != SQL_DECLARED_TABLE);
	if (!in_transaction)
		trans_add_obj(tr, &t->base, bat, &tc_gc_del, &commit_update_del, NOT_TO_BE_LOGGED(t) ? NULL : &log_update_del);
	if (ok == LOG_ERR)
		return BUN_NONE;
	if (ok == LOG_CONFLICT)
		return BUN_NONE - 1;
	return LOG_OK;
}

/* this function returns BUN_NONE on LOG_ERR and BUN_NONE - 1 on LOG_CONFLICT */
static BUN
clear_table(sql_trans *tr, sql_table *t)
{
	node *n = ol_first_node(t->columns);
	sql_column *c = n->data;
	storage *d = tab_timestamp_storage(tr, t);
	int in_transaction, clear;
	BUN sz, clear_ok;

	if (!d)
		return BUN_NONE;
	in_transaction = segments_in_transaction(tr, t);
	clear = !in_transaction;
	sz = count_col(tr, c, CNT_ACTIVE);
	if ((clear_ok = clear_del(tr, t, in_transaction)) >= BUN_NONE - 1)
		return clear_ok;

	if (in_transaction)
		return sz;

	for (; n; n = n->next) {
		c = n->data;

		if ((clear_ok = clear_col(tr, c, clear)) >= BUN_NONE - 1)
			return clear_ok;
	}
	if (t->idxs) {
		for (n = ol_first_node(t->idxs); n; n = n->next) {
			sql_idx *ci = n->data;

			if (isTable(ci->t) && idx_has_column(ci->type) &&
				(clear_ok = clear_idx(tr, ci, clear)) >= BUN_NONE - 1)
				return clear_ok;
		}
	}
	if (clear)
		d->segs->nr_reused = 0;
	return sz;
}

static int
tr_log_cs( sql_trans *tr, sql_table *t, column_storage *cs, segment *segs, sqlid id)
{
	sqlstore *store = tr->store;
	gdk_return ok = GDK_SUCCEED;

	(void) t;
	(void) segs;
	if (GDKinmemory(0))
		return LOG_OK;

	if (cs->cleared) {
		assert(cs->ucnt == 0);
		BAT *ins = temp_descriptor(cs->bid);
		if (!ins)
			return LOG_ERR;
		assert(!isEbat(ins));
		bat_set_access(ins, BAT_READ);
		ok = log_bat_persists(store->logger, ins, id);
		bat_destroy(ins);
		if (ok == GDK_SUCCEED && cs->ebid) {
			BAT *ins = temp_descriptor(cs->ebid);
			if (!ins)
				return LOG_ERR;
			assert(!isEbat(ins));
			bat_set_access(ins, BAT_READ);
			ok = log_bat_persists(store->logger, ins, -id);
			bat_destroy(ins);
		}
		return ok == GDK_SUCCEED ? LOG_OK : LOG_ERR;
	}

	assert(!isTempTable(t));

	if (ok == GDK_SUCCEED && cs->ucnt && cs->uibid) {
		BAT *ui = temp_descriptor(cs->uibid);
		BAT *uv = temp_descriptor(cs->uvbid);
		/* any updates */
		if (ui == NULL || uv == NULL) {
			ok = GDK_FAIL;
		} else if (BATcount(uv) > uv->batInserted || BATdirty(uv))
			ok = log_delta(store->logger, ui, uv, id);
		bat_destroy(ui);
		bat_destroy(uv);
	}
	return ok == GDK_SUCCEED ? LOG_OK : LOG_ERR;
}

static inline int
tr_log_table_start(sql_trans *tr, sql_table *t) {
	sqlstore *store = tr->store;
	return log_bat_group_start(store->logger, t->base.id) == GDK_SUCCEED? LOG_OK: LOG_ERR;
}

static inline int
tr_log_table_end(sql_trans *tr, sql_table *t) {
	sqlstore *store = tr->store;
	return log_bat_group_end(store->logger, t->base.id) == GDK_SUCCEED? LOG_OK: LOG_ERR;
}

static int
log_table_append(sql_trans *tr, sql_table *t, segments *segs)
{
	sqlstore *store = tr->store;
	gdk_return ok = GDK_SUCCEED;

	size_t end = segs_end(segs, tr, t);

	if (tr_log_table_start(tr, t) != LOG_OK)
		return LOG_ERR;

	size_t nr_appends = 0;

	lock_table(tr->store, t->base.id);
	for (segment *seg = segs->h; seg; seg=ATOMIC_PTR_GET(&seg->next)) {
		unlock_table(tr->store, t->base.id);

		if (seg->ts == tr->tid && seg->end-seg->start) {
			if (!seg->deleted) {
				if (log_segment(tr, seg, t->base.id) != LOG_OK)
					return LOG_ERR;

				nr_appends += (seg->end - seg->start);
			}
		}
		lock_table(tr->store, t->base.id);
	}
	unlock_table(tr->store, t->base.id);

	for (node *n = ol_first_node(t->columns); n && ok == GDK_SUCCEED; n = n->next) {
		sql_column *c = n->data;
		column_storage *cs = ATOMIC_PTR_GET(&c->data);

		if (cs->cleared) {
			ok = (tr_log_cs(tr, t, cs, NULL, c->base.id) == LOG_OK)? GDK_SUCCEED : GDK_FAIL;
			continue;
		}

		lock_table(tr->store, t->base.id);
		if (!cs->cleared) {
			for (segment *cur = segs->h; cur && ok == GDK_SUCCEED; cur = ATOMIC_PTR_GET(&cur->next)) {
				unlock_table(tr->store, t->base.id);
				if (cur->ts == tr->tid && !cur->deleted && cur->start < end) {
					/* append col*/
					BAT *ins = temp_descriptor(cs->bid);
					if (ins == NULL)
						return LOG_ERR;
					assert(BATcount(ins) >= cur->end);
					ok = log_bat(store->logger, ins, c->base.id, cur->start, cur->end-cur->start, nr_appends);
					bat_destroy(ins);
				}
				lock_table(tr->store, t->base.id);
			}
		}
		unlock_table(tr->store, t->base.id);

		if (ok == GDK_SUCCEED && cs->ebid) {
			BAT *ins = temp_descriptor(cs->ebid);
			if (ins == NULL)
				return LOG_ERR;
			if (BATcount(ins) > ins->batInserted)
				ok = log_bat(store->logger, ins, -c->base.id, ins->batInserted, BATcount(ins)-ins->batInserted, 0);
			BATcommit(ins, BATcount(ins));
			bat_destroy(ins);
		}
	}

	if (t->idxs) {
		for (node *n = ol_first_node(t->idxs); n && ok == GDK_SUCCEED; n = n->next) {
			sql_idx *i = n->data;

			if ((hash_index(i->type) && list_length(i->columns) <= 1) || !idx_has_column(i->type))
				continue;
			column_storage *cs = ATOMIC_PTR_GET(&i->data);

			if (cs) {
				if (cs->cleared) {
					ok = (tr_log_cs(tr, t, cs, NULL, i->base.id) == LOG_OK)? GDK_SUCCEED : GDK_FAIL;
					continue;
				}

				lock_table(tr->store, t->base.id);
				for (segment *cur = segs->h; cur && ok == GDK_SUCCEED; cur = ATOMIC_PTR_GET(&cur->next)) {
					unlock_table(tr->store, t->base.id);
					if (cur->ts == tr->tid && !cur->deleted && cur->start < end) {
						/* append idx */
						BAT *ins = temp_descriptor(cs->bid);
						if (ins == NULL)
							return LOG_ERR;
						assert(BATcount(ins) >= cur->end);
						ok = log_bat(store->logger, ins, i->base.id, cur->start, cur->end-cur->start, nr_appends);
						bat_destroy(ins);
					}
					lock_table(tr->store, t->base.id);
				}
				unlock_table(tr->store, t->base.id);
			}
		}
	}

	if (ok != GDK_SUCCEED || tr_log_table_end(tr, t) != LOG_OK)
		return LOG_ERR;

	return LOG_OK;
}

static int
log_storage(sql_trans *tr, sql_table *t, storage *s)
{
	int ok = LOG_OK;
	bool cleared = s->cs.cleared;
	if (ok == LOG_OK && cleared)
		ok =  tr_log_cs(tr, t, &s->cs, s->segs->h, t->base.id);
	if (ok == LOG_OK)
		ok = log_segments(tr, s->segs, t->base.id);
	if (ok == LOG_OK && !cleared)
		ok = log_table_append(tr, t, s->segs);
	return ok;
}

static void
merge_cs( column_storage *cs, const char* caller)
{
	if (cs->bid && cs->ucnt) {
		BAT *cur = temp_descriptor(cs->bid);
		BAT *ui = temp_descriptor(cs->uibid);
		BAT *uv = temp_descriptor(cs->uvbid);

		if (!cur || !ui || !uv) {
			bat_destroy(ui);
			bat_destroy(uv);
			bat_destroy(cur);
			GDKfatal(FATAL_MERGE_FAILURE, caller);
			return;
		}
		assert(BATcount(ui) == BATcount(uv));

		/* any updates */
		assert(!isEbat(cur));
		if (BATreplace(cur, ui, uv, true) != GDK_SUCCEED) {
			bat_destroy(ui);
			bat_destroy(uv);
			bat_destroy(cur);
			GDKfatal(FATAL_MERGE_FAILURE, caller);
			return;
		}
		/* cleanup the old deltas */
		temp_destroy(cs->uibid);
		temp_destroy(cs->uvbid);
		cs->uibid = e_bat(TYPE_oid);
		cs->uvbid = e_bat(cur->ttype);
		assert(cs->uibid != BID_NIL && cs->uvbid != BID_NIL); // Should be pre-allocated.
		cs->ucnt = 0;
		bat_destroy(ui);
		bat_destroy(uv);
		bat_destroy(cur);
	}
	cs->cleared = false;
	cs->merged = true;
	return;
}

static lng
merge_delta( sql_delta *obat)
{
	lng res = 0;
	if (obat && obat->next && !obat->cs.merged)
		res += merge_delta(obat->next);
	res += obat->cs.ucnt;
	merge_cs(&obat->cs, __func__);
	return res;
}

static void
merge_storage(storage *tdb)
{
	merge_cs(&tdb->cs, __func__);

	if (tdb->next) {
		destroy_storage(tdb->next);
		tdb->next = NULL;
	}
}

static sql_delta *
savepoint_commit_delta( sql_delta *delta, ulng commit_ts)
{
	/* commit ie copy back to the parent transaction */
	if (delta && delta->cs.ts == commit_ts && delta->next) {
		sql_delta *od = delta->next;
		if (od->cs.ts == commit_ts) {
			sql_delta t = *od, *n = od->next;
			*od = *delta;
			od->next = n;
			*delta = t;
			delta->next = NULL;
			destroy_delta(delta, true);
			return od;
		}
	}
	return delta;
}

static int
log_update_col( sql_trans *tr, sql_change *change)
{
	sql_column *c = (sql_column*)change->obj;
	assert(!isTempTable(c->t));

	if (isDeleted(c->t)) {
		change->handled = true;
		return LOG_OK;
	}

	if (!isDeleted(c->t) && !tr->parent) {/* don't write save point commits */
		storage *s = ATOMIC_PTR_GET(&c->t->data);
		sql_delta *d = ATOMIC_PTR_GET(&c->data);
		return tr_log_cs(tr, c->t, &d->cs, s->segs->h, c->base.id);
	}
	return LOG_OK;
}

static int
tc_gc_rollbacked( sql_store Store, sql_change *change, ulng oldest)
{
	sqlstore *store = Store;

	sql_delta *d = (sql_delta*)change->data;
	if (d->cs.ts < oldest) {
		destroy_delta(d, false);
		if (change->commit == &commit_update_idx)
			table_destroy(store, ((sql_idx*)change->obj)->t);
		else
			table_destroy(store, ((sql_column*)change->obj)->t);
		return 1;
	}
	if (d->cs.ts > TRANSACTION_ID_BASE)
		d->cs.ts = store_get_timestamp(store) + 1;
	return 0;
}

static int
tc_gc_rollbacked_storage( sql_store Store, sql_change *change, ulng oldest)
{
	sqlstore *store = Store;

	storage *d = (storage*)change->data;
	if (d->cs.ts < oldest) {
		destroy_storage(d);
		table_destroy(store, (sql_table*)change->obj);
		return 1;
	}
	if (d->cs.ts > TRANSACTION_ID_BASE)
		d->cs.ts = store_get_timestamp(store) + 1;
	return 0;
}

static int
commit_update_delta( sql_trans *tr, sql_change *change, sql_table* t, sql_base* base, ATOMIC_PTR_TYPE* data, int type, ulng commit_ts, ulng oldest)
{
	(void) type; // TODO transaction_layer_revamp remove if remains unused

	sql_delta *delta = ATOMIC_PTR_GET(data), *idelta = delta;

	if (t->commit_action == CA_DELETE || t->commit_action == CA_DROP) {
		int ok = LOG_OK;
		assert(isTempTable(t));
		if (clear_cs(tr, &delta->cs, true, isTempTable(t)) == BUN_NONE)
			ok = LOG_ERR; /* CA_DELETE as CA_DROP's are gone already (or for globals are equal to a CA_DELETE) */
		if (!tr->parent)
			t->base.new = base->new = 0;
		change->handled = true;
		return ok;
	}

	if (commit_ts)
		delta->cs.ts = commit_ts;
	if (!commit_ts) { /* rollback */
		sql_delta *d = change->data, *o = ATOMIC_PTR_GET(data);

		if (change->ts && t->base.new) /* handled by create col */
			return LOG_OK;
		if (o != d) {
			while(o && o->next != d)
				o = o->next;
		}
		if (o == ATOMIC_PTR_GET(data))
			ATOMIC_PTR_SET(data, d->next);
		else
			o->next = d->next;
		d->next = NULL;
		change->cleanup = &tc_gc_rollbacked;
	} else if (!tr->parent) {
		/* merge deltas */
		while (delta && delta->cs.ts > oldest)
			delta = delta->next;
		if (delta && !delta->cs.merged && delta->cs.ts <= oldest) {
			lock_column(tr->store, base->id); /* lock for concurrent updates (appends) */
			idelta->nr_updates += merge_delta(delta);
			unlock_column(tr->store, base->id);
		}
	} else if (tr->parent) /* move delta into older and cleanup current save points */
		ATOMIC_PTR_SET(data, savepoint_commit_delta(delta, commit_ts));
	return LOG_OK;
}

static int
commit_update_col( sql_trans *tr, sql_change *change, ulng commit_ts, ulng oldest)
{

	sql_column *c = (sql_column*)change->obj;
	sql_base* base = &c->base;
	sql_table* t = c->t;
	ATOMIC_PTR_TYPE* data = &c->data;
	int type = c->type.type->localtype;

	if (change->handled || isDeleted(c->t))
		return LOG_OK;

	return commit_update_delta(tr, change, t, base, data, type, commit_ts, oldest);
}

static int
log_update_idx( sql_trans *tr, sql_change *change)
{
	sql_idx *i = (sql_idx*)change->obj;
	assert(!isTempTable(i->t));

	if (isDeleted(i->t)) {
		change->handled = true;
		return LOG_OK;
	}

	if (!isDeleted(i->t) && !tr->parent) { /* don't write save point commits */
		storage *s = ATOMIC_PTR_GET(&i->t->data);
		sql_delta *d = ATOMIC_PTR_GET(&i->data);
		return tr_log_cs(tr, i->t, &d->cs, s->segs->h, i->base.id);
	}
	return LOG_OK;
}

static int
commit_update_idx( sql_trans *tr, sql_change *change, ulng commit_ts, ulng oldest)
{
	sql_idx *i = (sql_idx*)change->obj;
	sql_base* base = &i->base;
	sql_table* t = i->t;
	ATOMIC_PTR_TYPE* data = &i->data;
	int type = (oid_index(i->type))?TYPE_oid:TYPE_lng;

	if (change->handled || isDeleted(i->t))
		return LOG_OK;

	return commit_update_delta(tr, change, t, base, data, type, commit_ts, oldest);
}

static storage *
savepoint_commit_storage( storage *dbat, ulng commit_ts)
{
	if (dbat && dbat->cs.ts == commit_ts && dbat->next) {
		storage *od = dbat->next;
		if (od->cs.ts == commit_ts) {
			storage t = *od, *n = od->next;
			*od = *dbat;
			od->next = n;
			*dbat = t;
			dbat->next = NULL;
			destroy_storage(dbat);
			return od;
		}
	}
	return dbat;
}

static int
log_update_del( sql_trans *tr, sql_change *change)
{
	sql_table *t = (sql_table*)change->obj;
	assert(!isTempTable(t));

	if (isDeleted(t)) {
		change->handled = true;
		return LOG_OK;
	}

	if (!isDeleted(t) && !tr->parent) /* don't write save point commits */
		return log_storage(tr, t, ATOMIC_PTR_GET(&t->data));
	return LOG_OK;
}

static int
commit_update_del( sql_trans *tr, sql_change *change, ulng commit_ts, ulng oldest)
{
	int ok = LOG_OK;
	sql_table *t = (sql_table*)change->obj;
	storage *dbat = ATOMIC_PTR_GET(&t->data);

	if (change->handled || isDeleted(t))
		return ok;

	if (t->commit_action == CA_DELETE || t->commit_action == CA_DROP) {
		assert(isTempTable(t));
		if ((ok = clear_storage(tr, t, dbat)) == LOG_OK)
			if (commit_ts) dbat->segs->h->ts = commit_ts;
		change->handled = true;
		return ok;
	}

	lock_table(tr->store, t->base.id);
	if (!commit_ts) { /* rollback */
		if (dbat->cs.ts == tr->tid) {
			if (change->ts && t->base.new) { /* handled by the create table */
				unlock_table(tr->store, t->base.id);
				return ok;
			}
			storage *d = change->data, *o = ATOMIC_PTR_GET(&t->data);

			if (o != d) {
				while(o && o->next != d)
					o = o->next;
			}
			if (o == ATOMIC_PTR_GET(&t->data)) {
				assert(d->next);
				ATOMIC_PTR_SET(&t->data, d->next);
			} else
				o->next = d->next;
			d->next = NULL;
			change->cleanup = &tc_gc_rollbacked_storage;
		} else
			rollback_segments(dbat->segs, tr, change, oldest);
	} else if (ok == LOG_OK && !tr->parent) {
		if (dbat->cs.ts == tr->tid) /* cleared table */
			dbat->cs.ts = commit_ts;

		ok = segments2cs(tr, dbat->segs, &dbat->cs);
		if (ok == LOG_OK) {
			merge_segments(dbat, tr, change, commit_ts, oldest);
			if (oldest == commit_ts)
				merge_storage(dbat);
		}
		if (dbat)
			dbat->cs.cleared = false;
	} else if (ok == LOG_OK && tr->parent) {/* cleanup older save points */
		merge_segments(dbat, tr, change, commit_ts, oldest);
		ATOMIC_PTR_SET(&t->data, savepoint_commit_storage(dbat, commit_ts));
		storage *s = change->data;
		if (s->cs.ts == tr->tid)
			s->cs.ts = commit_ts;
	}
	unlock_table(tr->store, t->base.id);
	return ok;
}

/* only rollback (content version) case for now */
static int
tc_gc_col( sql_store Store, sql_change *change, ulng oldest)
{
	sqlstore *store = Store;
	sql_column *c = (sql_column*)change->obj;

	if (!c) /* cleaned earlier */
		return 1;

	if (change->handled || isDeleted(c->t)) {
		column_destroy(store, c);
		return 1;
	}

	/* savepoint commit (did it merge ?) */
	if (ATOMIC_PTR_GET(&c->data) != change->data) { /* data is freed by commit */
		column_destroy(store, c);
		return 1;
	}
	if (oldest && oldest >= TRANSACTION_ID_BASE) /* cannot cleanup older stuff on savepoint commits */
		return 0;
	sql_delta *d = (sql_delta*)change->data, *id = d;
	if (d && d->next) {

		if (d->cs.ts > oldest)
			return LOG_OK; /* cannot cleanup yet */

		// d is oldest reachable delta
		if (d->cs.merged && d->next) { // Unreachable can immediately be destroyed.
			destroy_delta(d->next, true);
			d->next = NULL;
		}
		lock_column(store, c->base.id); /* lock for concurrent updates (appends) */
		id->nr_updates += merge_delta(d);
		unlock_column(store, c->base.id);
	}
	column_destroy(store, c);
	return 1;
}

static int
tc_gc_upd_col( sql_store Store, sql_change *change, ulng oldest)
{
	sqlstore *store = Store;
	sql_column *c = (sql_column*)change->obj;

	if (!c) /* cleaned earlier */
		return 1;

	if (change->handled || isDeleted(c->t)) {
		table_destroy(store, c->t);
		return 1;
	}

	/* savepoint commit (did it merge ?) */
	if (ATOMIC_PTR_GET(&c->data) != change->data) { /* data is freed by commit */
		table_destroy(store, c->t);
		return 1;
	}
	if (oldest && oldest >= TRANSACTION_ID_BASE) /* cannot cleanup older stuff on savepoint commits */
		return 0;
	sql_delta *d = (sql_delta*)change->data, *id = d;
	if (d && d->next) {

		if (d->cs.ts > oldest)
			return LOG_OK; /* cannot cleanup yet */

		// d is oldest reachable delta
		if (d->cs.merged && d->next) { // Unreachable can immediately be destroyed.
			destroy_delta(d->next, true);
			d->next = NULL;
		}
		lock_column(store, c->base.id); /* lock for concurrent updates (appends) */
		id->nr_updates += merge_delta(d);
		unlock_column(store, c->base.id);
	}
	table_destroy(store, c->t);
	return 1;
}

static int
tc_gc_idx( sql_store Store, sql_change *change, ulng oldest)
{
	sqlstore *store = Store;
	sql_idx *i = (sql_idx*)change->obj;

	if (!i) /* cleaned earlier */
		return 1;

	if (change->handled || isDeleted(i->t)) {
		idx_destroy(store, i);
		return 1;
	}

	/* savepoint commit (did it merge ?) */
	if (ATOMIC_PTR_GET(&i->data) != change->data) { /* data is freed by commit */
		idx_destroy(store, i);
		return 1;
	}
	if (oldest && oldest >= TRANSACTION_ID_BASE) /* cannot cleanup older stuff on savepoint commits */
		return 0;
	sql_delta *d = (sql_delta*)change->data, *id = d;
	if (d && d->next) {
		if (d->cs.ts > oldest)
			return LOG_OK; /* cannot cleanup yet */

		// d is oldest reachable delta
		if (d->cs.merged && d->next) { // Unreachable can immediately be destroyed.
			destroy_delta(d->next, true);
			d->next = NULL;
		}
		lock_column(store, i->base.id); /* lock for concurrent updates (appends) */
		id->nr_updates += merge_delta(d);
		unlock_column(store, i->base.id);
	}
	idx_destroy(store, i);
	return 1;
}

static int
tc_gc_upd_idx( sql_store Store, sql_change *change, ulng oldest)
{
	sqlstore *store = Store;
	sql_idx *i = (sql_idx*)change->obj;

	if (!i) /* cleaned earlier */
		return 1;

	if (change->handled || isDeleted(i->t)) {
		table_destroy(store, i->t);
		return 1;
	}

	/* savepoint commit (did it merge ?) */
	if (ATOMIC_PTR_GET(&i->data) != change->data) { /* data is freed by commit */
		table_destroy(store, i->t);
		return 1;
	}
	if (oldest && oldest >= TRANSACTION_ID_BASE) /* cannot cleanup older stuff on savepoint commits */
		return 0;
	sql_delta *d = (sql_delta*)change->data, *id = d;
	if (d && d->next) {
		if (d->cs.ts > oldest)
			return LOG_OK; /* cannot cleanup yet */

		// d is oldest reachable delta
		if (d->cs.merged && d->next) { // Unreachable can immediately be destroyed.
			destroy_delta(d->next, true);
			d->next = NULL;
		}
		lock_column(store, i->base.id); /* lock for concurrent updates (appends) */
		id->nr_updates += merge_delta(d);
		unlock_column(store, i->base.id);
	}
	table_destroy(store, i->t);
	return 1;
}

static int
tc_gc_del( sql_store Store, sql_change *change, ulng oldest)
{
	sqlstore *store = Store;
	sql_table *t = (sql_table*)change->obj;

	if (change->handled || isDeleted(t)) {
		table_destroy(store, t);
		return 1;
	}
	/* savepoint commit (did it merge ?) */
	if (ATOMIC_PTR_GET(&t->data) != change->data) { /* data is freed by commit */
		table_destroy(store, t);
		return 1;
	}
	if (oldest && oldest >= TRANSACTION_ID_BASE) /* cannot cleanup older stuff on savepoint commits */
		return 0;
	storage *d = (storage*)change->data;
	if (d->next) {
		if (d->cs.ts > oldest)
			return LOG_OK; /* cannot cleanup yet */

		destroy_storage(d->next);
		d->next = NULL;
	}
	table_destroy(store, t);
	return 1;
}

static int
add_offsets(BUN slot, size_t nr, size_t total, BUN *offset, BAT **offsets)
{
	if (nr == 0)
		return LOG_OK;
	assert (nr > 0);
	if ((!offsets || !*offsets) && nr == total) {
		*offset = slot;
		return LOG_OK;
	}
	if (!*offsets) {
		*offsets = COLnew(0, TYPE_oid, total, SYSTRANS);
		if (!*offsets)
			return LOG_ERR;
	}
	oid *restrict dst = Tloc(*offsets, BATcount(*offsets));
	for(size_t i = 0; i < nr; i++)
		dst[i] = slot + i;
	(*offsets)->batCount += nr;
	(*offsets)->theap->dirty = true;
	return LOG_OK;
}

static int
claim_segmentsV2(sql_trans *tr, sql_table *t, storage *s, size_t cnt, BUN *offset, BAT **offsets, bool locked)
{
	int in_transaction = segments_in_transaction(tr, t), ok = LOG_OK;
	assert(s->segs);
	ulng oldest = store_oldest(tr->store, NULL);
	BUN slot = 0;
	size_t total = cnt;

	if (!locked)
		lock_table(tr->store, t->base.id);
	/* naive vacuum approach, iterator through segments, use deleted segments or create new segment at the end */
	for (segment *seg = s->segs->h, *p = NULL; seg && cnt && ok == LOG_OK; p = seg, seg = ATOMIC_PTR_GET(&seg->next)) {
		if (seg->deleted && seg->ts < oldest && seg->end > seg->start) { /* re-use old deleted or rolledback append */
			if ((seg->end - seg->start) >= cnt) {
				/* if previous is claimed before we could simply adjust the end/start */
				if (p && p->ts == tr->tid && !p->deleted) {
					slot = p->end;
					p->end += cnt;
					seg->start += cnt;
					if (add_offsets(slot, cnt, total, offset, offsets) != LOG_OK) {
						ok = LOG_ERR;
						break;
					}
					s->segs->nr_reused += cnt;
					cnt = 0;
					break;
				}
				/* we claimed part of the old segment, the split off part needs to stay deleted */
				size_t rcnt = seg->end - seg->start;
				if (rcnt > cnt)
					rcnt = cnt;
				if ((seg=split_segment(s->segs, seg, p, tr, seg->start, rcnt, false)) == NULL) {
					ok = LOG_ERR;
					break;
				}
			}
			seg->ts = tr->tid;
			seg->deleted = false;
			slot = seg->start;
			if (add_offsets(slot, (seg->end-seg->start), total, offset, offsets) != LOG_OK) {
				ok = LOG_ERR;
				break;
			}
			s->segs->nr_reused += (seg->end - seg->start);
			cnt -= (seg->end - seg->start);
		}
	}
	if (ok == LOG_OK && cnt) {
		if (s->segs->t && s->segs->t->ts == tr->tid && !s->segs->t->deleted) {
			slot = s->segs->t->end;
			s->segs->t->end += cnt;
		} else {
			if (!(s->segs->t = new_segment(s->segs->t, tr, cnt))) {
				ok = LOG_ERR;
			} else {
				if (!s->segs->h)
					s->segs->h = s->segs->t;
				slot = s->segs->t->start;
			}
		}
		if (ok == LOG_OK)
			ok = add_offsets(slot, cnt, total, offset, offsets);
	}
	if (!locked)
		unlock_table(tr->store, t->base.id);

	if (ok == LOG_OK) {
		/* hard to only add this once per transaction (probably want to change to once per new segment) */
		if (!in_transaction) {
			trans_add_obj(tr, &t->base, s, &tc_gc_del, &commit_update_del, NOT_TO_BE_LOGGED(t) ? NULL : &log_update_del);
			in_transaction = true;
		}
		if (in_transaction && !NOT_TO_BE_LOGGED(t))
			tr->logchanges += (lng) total;
		if (*offsets) {
			BAT *pos = *offsets;
			assert(BATcount(pos) == total);
			BATsetcount(pos, total); /* set other properties */
			pos->tnil = false;
			pos->tnonil = true;
			pos->tkey = true;
			pos->tsorted = true;
			pos->trevsorted = false;
		}
	}
	return ok;
}

static int
claim_segments(sql_trans *tr, sql_table *t, storage *s, size_t cnt, BUN *offset, BAT **offsets, bool locked)
{
	if (cnt > 1 && offsets)
		return claim_segmentsV2(tr, t, s, cnt, offset, offsets, locked);
	int in_transaction = segments_in_transaction(tr, t), ok = LOG_OK;
	assert(s->segs);
	ulng oldest = store_oldest(tr->store, NULL);
	BUN slot = 0;
	int reused = 0;

	if (!locked)
		lock_table(tr->store, t->base.id);
	/* naive vacuum approach, iterator through segments, check for large enough deleted segments
	 * or create new segment at the end */
	for (segment *seg = s->segs->h, *p = NULL; seg && ok == LOG_OK; p = seg, seg = ATOMIC_PTR_GET(&seg->next)) {
		if (seg->deleted && seg->ts < oldest && (seg->end-seg->start) >= cnt) { /* re-use old deleted or rolledback append */

			if ((seg->end - seg->start) >= cnt) {

				/* if previous is claimed before we could simply adjust the end/start */
				if (p && p->ts == tr->tid && !p->deleted) {
					slot = p->end;
					p->end += cnt;
					seg->start += cnt;
					s->segs->nr_reused += cnt;
					reused = 1;
					break;
				}
				/* we claimed part of the old segment, the split off part needs to stay deleted */
				if ((seg=split_segment(s->segs, seg, p, tr, seg->start, cnt, false)) == NULL) {
					ok = LOG_ERR;
					break;
				}
			}
			seg->ts = tr->tid;
			seg->deleted = false;
			slot = seg->start;
			s->segs->nr_reused += cnt;
			reused = 1;
			break;
		}
	}
	if (ok == LOG_OK && !reused) {
		if (s->segs->t && s->segs->t->ts == tr->tid && !s->segs->t->deleted) {
			slot = s->segs->t->end;
			s->segs->t->end += cnt;
		} else {
			if (!(s->segs->t = new_segment(s->segs->t, tr, cnt))) {
				ok = LOG_ERR;
			} else {
				if (!s->segs->h)
					s->segs->h = s->segs->t;
				slot = s->segs->t->start;
			}
		}
	}
	if (!locked)
		unlock_table(tr->store, t->base.id);

	if (ok == LOG_OK) {
		/* hard to only add this once per transaction (probably want to change to once per new segment) */
		if (!in_transaction) {
			trans_add_obj(tr, &t->base, s, &tc_gc_del, &commit_update_del, NOT_TO_BE_LOGGED(t) ? NULL : &log_update_del);
			in_transaction = true;
		}
		if (in_transaction && !NOT_TO_BE_LOGGED(t))
			tr->logchanges += (lng) cnt;
		*offset = slot;
	}
	return ok;
}

/*
 * Claim cnt slots to store the tuples. The claim_tab should claim storage on the level
 * of the global transaction and mark the newly added storage slots unused on the global
 * level but used on the local transaction level. Besides this the local transaction needs
 * to update (and mark unused) any slot inbetween the old end and new slots.
 * */
static int
claim_tab(sql_trans *tr, sql_table *t, size_t cnt, BUN *offset, BAT **offsets)
{
	storage *s;

	/* we have a single segment structure for each persistent table
	 * for temporary tables each has its own */
	if ((s = bind_del_data(tr, t, NULL)) == NULL)
		return LOG_ERR;

	return claim_segments(tr, t, s, cnt, offset, offsets, false); /* find slot(s) */
}

/* some tables cannot be updated concurrently (user/roles etc) */
static int
key_claim_tab(sql_trans *tr, sql_table *t, size_t cnt, BUN *offset, BAT **offsets)
{
	storage *s;
	int res = 0;

	/* we have a single segment structure for each persistent table
	 * for temporary tables each has its own */
	if ((s = bind_del_data(tr, t, NULL)) == NULL)
		/* TODO check for other inserts ! */
		return LOG_ERR;

	lock_table(tr->store, t->base.id);
	if ((res = segments_conflict(tr, s->segs, 1))) {
		unlock_table(tr->store, t->base.id);
		return LOG_CONFLICT;
	}
	res = claim_segments(tr, t, s, cnt, offset, offsets, true); /* find slot(s) */
	unlock_table(tr->store, t->base.id);
	return res;
}

static int
tab_validate(sql_trans *tr, sql_table *t, int uncommitted)
{
	storage *s;
	int res = 0;

	if ((s = bind_del_data(tr, t, NULL)) == NULL)
		return LOG_ERR;

	lock_table(tr->store, t->base.id);
	res = segments_conflict(tr, s->segs, uncommitted);
	unlock_table(tr->store, t->base.id);
	return res ? LOG_CONFLICT : LOG_OK;
}

static size_t
has_deletes_in_range( segment *s, sql_trans *tr, BUN start, BUN end)
{
	size_t cnt = 0;

	for(;s && s->end <= start; s = ATOMIC_PTR_GET(&s->next))
		;

	for(;s && s->start < end && !cnt; s = ATOMIC_PTR_GET(&s->next)) {
		if (SEG_IS_DELETED(s, tr)) /* assume aligned s->end and end */
			cnt += s->end - s->start;
	}
	return cnt;
}

static BAT *
segments2cands(storage *S, sql_trans *tr, sql_table *t, size_t start, size_t end)
{
	lock_table(tr->store, t->base.id);
	segment *s = S->segs->h;
	/* step one no deletes -> dense range */
	uint32_t cur = 0;
	size_t dnr = has_deletes_in_range(s, tr, start, end), nr = end - start, pos = 0;
	if (!dnr) {
		unlock_table(tr->store, t->base.id);
		return BATdense(start, start, end-start);
	}

	BAT *b = COLnew(0, TYPE_msk, nr, SYSTRANS), *bn = NULL;
	if (!b) {
		unlock_table(tr->store, t->base.id);
		return NULL;
	}

	uint32_t *restrict dst = Tloc(b, 0);
	for( ; s; s=ATOMIC_PTR_GET(&s->next)) {
		if (s->end < start)
			continue;
		if (s->start >= end)
			break;
		msk m = (SEG_IS_VALID(s, tr));
		size_t lnr = s->end-s->start;
		if (s->start < start)
			lnr -= (start - s->start);
		if (s->end > end)
			lnr -= s->end - end;

		if (m) {
			size_t used = pos&31, end = 32;
			if (used) {
				if (lnr < (32-used))
					end = used + lnr;
				assert(end > used);
				cur |= ((1U << (end - used)) - 1) << used;
				lnr -= end - used;
				pos += end - used;
				if (end == 32) {
					*dst++ = cur;
					cur = 0;
				}
			}
			size_t full = lnr/32;
			size_t rest = lnr%32;
			if (full > 0) {
				memset(dst, ~0, full * sizeof(*dst));
				dst += full;
				lnr -= full * 32;
				pos += full * 32;
			}
			if (rest > 0) {
				cur |= (1U << rest) - 1;
				lnr -= rest;
				pos += rest;
			}
			assert(lnr==0);
		} else {
			size_t used = pos&31, end = 32;
			if (used) {
				if (lnr < (32-used))
					end = used + lnr;

				pos+= (end-used);
				lnr-= (end-used);
				if (end == 32) {
					*dst++ = cur;
					cur = 0;
				}
			}
			size_t full = lnr/32;
			size_t rest = lnr%32;
			memset(dst, 0, full * sizeof(*dst));
			dst += full;
			lnr -= full * 32;
			pos += full * 32;
			pos+= rest;
			lnr-= rest;
			assert(lnr==0);
		}
	}

	unlock_table(tr->store, t->base.id);
	if (pos%32)
		*dst=cur;
	BATsetcount(b, nr);
	bn = BATmaskedcands(start, nr, b, true);
	BBPreclaim(b);
	(void)pos;
	assert (pos == nr);
	return bn;
}

static void *					/* BAT * */
bind_cands(sql_trans *tr, sql_table *t, int nr_of_parts, int part_nr)
{
	/* with nr_of_parts - part_nr we can adjust parts */
	storage *s = tab_timestamp_storage(tr, t);

	if (!s)
		return NULL;
	size_t nr = segs_end(s->segs, tr, t);

	if (!nr)
		return BATdense(0, 0, 0);

	/* compute proper part */
	size_t part_size = nr/nr_of_parts;
	size_t start = part_size * part_nr;
	size_t end = start + part_size;
	if (part_nr == (nr_of_parts-1))
		end = nr;
	assert(end <= nr);
	return segments2cands(s, tr, t, start, end);
}

static int
swap_bats(sql_trans *tr, sql_column *col, BAT *bn)
{
	bool update_conflict = false;

	if (segments_in_transaction(tr, col->t))
		return LOG_CONFLICT;

	sql_delta *d = NULL, *odelta = ATOMIC_PTR_GET(&col->data);

	if ((d = bind_col_data(tr, col, &update_conflict)) == NULL)
		return update_conflict ? LOG_CONFLICT : LOG_ERR;
	assert(d && d->cs.ts == tr->tid);
	if (odelta != d)
		trans_add_obj(tr, &col->base, d, &tc_gc_col, &commit_update_col, NOT_TO_BE_LOGGED(col->t)?NULL:&log_update_col);
	if (d->cs.bid)
		temp_destroy(d->cs.bid);
	if (d->cs.uibid)
		temp_destroy(d->cs.uibid);
	if (d->cs.uvbid)
		temp_destroy(d->cs.uvbid);
	bat_set_access(bn, BAT_READ);
	d->cs.bid = temp_create(bn);
	d->cs.uibid = 0;
	d->cs.uvbid = 0;
	d->cs.ucnt = 0;
	d->cs.cleared = true;
	d->cs.ts = tr->tid;
	ATOMIC_INIT(&d->cs.refcnt, 1);
	return LOG_OK;
}

static int
vacuum_col(sql_trans *tr, sql_column *c, bool force)
{
	if (segments_in_transaction(tr, c->t))
		return LOG_CONFLICT;

	sql_delta *d = NULL;

	/* do we have enough to clean */
	if ((d = bind_col_data(tr, c, NULL)) == NULL)
		return LOG_CONFLICT;

	/* do we have enough to clean */
	if (!force && (d->nr_updates) < 1024)
		return LOG_OK;

	BAT *b = NULL, *bn = NULL;;
	if ((b = bind_col(tr, c, 0)) == NULL)
		return LOG_ERR;
	if ((bn = COLcopy(b, b->ttype, true, PERSISTENT)) == NULL) {
		BBPreclaim(b);
		return LOG_ERR;
	}
	int res = swap_bats(tr, c, bn);
	d->nr_updates = 0;
	BBPreclaim(b);
	BBPreclaim(bn);
	return res;
}

static int
vacuum_tab(sql_trans *tr, sql_table *t, bool force)
{
	if (segments_in_transaction(tr, t))
		return LOG_CONFLICT;

	storage *s;
	if ((s = bind_del_data(tr, t, NULL)) == NULL)
		return LOG_ERR;

	for( node *n = ol_first_node(t->columns); n; n = n->next) {
		sql_column *c = n->data;

		if (!ATOMvarsized(c->type.type->localtype))
			continue;
		sql_delta *d = NULL;

		/* do we have enough to clean */
		if ((d = bind_col_data(tr, c, NULL)) == NULL)
			return LOG_CONFLICT;

		/* do we have enough to clean */
		if (!force && (d->nr_updates + s->segs->nr_reused) < 1024)
			continue;

		BAT *b = NULL, *bn = NULL;;
		if ((b = bind_col(tr, c, 0)) == NULL)
			return LOG_ERR;
		if ((bn = COLcopy(b, b->ttype, true, PERSISTENT)) == NULL) {
			BBPreclaim(b);
			return LOG_ERR;
		}
		int res = swap_bats(tr, c, bn);
		d->nr_updates = 0;
		BBPreclaim(b);
		BBPreclaim(bn);
		if (res != LOG_OK)
			return res;
	}
	s->segs->nr_reused = 0;
	return LOG_OK;
}


static int
col_compress(sql_trans *tr, sql_column *col, storage_type st, BAT *o, BAT *u)
{
	bool update_conflict = false;

	if (segments_in_transaction(tr, col->t))
		return LOG_CONFLICT;

	sql_delta *d = NULL, *odelta = ATOMIC_PTR_GET(&col->data);

	if ((d = bind_col_data(tr, col, &update_conflict)) == NULL)
		return update_conflict ? LOG_CONFLICT : LOG_ERR;
	assert(d && d->cs.ts == tr->tid);
	assert(col->t->persistence != SQL_DECLARED_TABLE);
	if (odelta != d)
		trans_add_obj(tr, &col->base, d, &tc_gc_col, &commit_update_col, NOT_TO_BE_LOGGED(col->t) ? NULL : &log_update_col);

	d->cs.st = st;
	d->cs.cleared = true;
	if (d->cs.bid)
		temp_destroy(d->cs.bid);
	o = transfer_to_systrans(o);
	if (o == NULL)
		return LOG_ERR;
	bat_set_access(o, BAT_READ);
	d->cs.bid = temp_create(o);
	if (u) {
		if (d->cs.ebid)
			temp_destroy(d->cs.ebid);
		u = transfer_to_systrans(u);
		if (u == NULL)
			return LOG_ERR;
		d->cs.ebid = temp_create(u);
	}
	return LOG_OK;
}

void
bat_storage_init( store_functions *sf)
{
	sf->bind_col = &bind_col;
	sf->bind_updates = &bind_updates;
	sf->bind_updates_idx = &bind_updates_idx;
	sf->bind_idx = &bind_idx;
	sf->bind_cands = &bind_cands;

	sf->claim_tab = &claim_tab;
	sf->key_claim_tab = &key_claim_tab;
	sf->tab_validate = &tab_validate;

	sf->append_col = &append_col;
	sf->append_idx = &append_idx;

	sf->update_col = &update_col;
	sf->update_idx = &update_idx;

	sf->delete_tab = &delete_tab;

	sf->count_del = &count_del;
	sf->count_col = &count_col;
	sf->count_idx = &count_idx;
	sf->dcount_col = &dcount_col;
	sf->min_max_col = &min_max_col;
	sf->set_stats_col = &set_stats_col;
	sf->sorted_col = &sorted_col;
	sf->unique_col = &unique_col;
	sf->double_elim_col = &double_elim_col;
	sf->col_stats = &col_stats;
	sf->col_set_range = &col_set_range;
	sf->col_not_null = &col_not_null;

	sf->col_dup = &col_dup;
	sf->idx_dup = &idx_dup;
	sf->del_dup = &del_dup;

	sf->create_col = &create_col;	/* create and add to change list */
	sf->create_idx = &create_idx;
	sf->create_del = &create_del;

	sf->destroy_col = &destroy_col;	/* free resources */
	sf->destroy_idx = &destroy_idx;
	sf->destroy_del = &destroy_del;

	sf->drop_col = &drop_col;		/* add drop to change list */
	sf->drop_idx = &drop_idx;
	sf->drop_del = &drop_del;

	sf->clear_table = &clear_table;

	sf->vacuum_col = &vacuum_col;
	sf->vacuum_tab = &vacuum_tab;
	sf->col_compress = &col_compress;
}<|MERGE_RESOLUTION|>--- conflicted
+++ resolved
@@ -2722,21 +2722,6 @@
 	return cnt;
 }
 
-<<<<<<< HEAD
-=======
-static BAT *
-bind_no_view(BAT *b, bool quick)
-{
-	if (VIEWtparent(b)) { /* If it is a view get the parent BAT */
-		BAT *nb = BBP_desc(VIEWtparent(b));
-		bat_destroy(b);
-		if (!(b = quick ? quick_descriptor(nb->batCacheid) : temp_descriptor(nb->batCacheid)))
-			return NULL;
-	}
-	return b;
-}
-
->>>>>>> 53f9d56f
 static int
 set_stats_col(sql_trans *tr, sql_column *c, double *unique_est, char *min, char *max)
 {
