--- conflicted
+++ resolved
@@ -3211,14 +3211,8 @@
 		delta->cs.ts = commit_ts;
 
 		assert(delta->next == NULL);
-<<<<<<< HEAD
-		if (!delta->cs.alter)
+		if (!delta->cs.merged)
 			merge_delta(delta);
-		delta->cs.alter = 0;
-=======
-		if (!delta->cs.merged)
-			ok = merge_delta(delta);
->>>>>>> 044365ed
 		if (!tr->parent)
 			base->new = 0;
 	}
@@ -3310,28 +3304,6 @@
 }
 
 static int
-<<<<<<< HEAD
-commit_create_idx_( sql_trans *tr, sql_idx *i, ulng commit_ts, ulng oldest)
-{
-	(void)oldest;
-
-	if(!isTempTable(i->t)) {
-		sql_delta *delta = ATOMIC_PTR_GET(&i->data);
-		assert(delta->cs.ts == tr->tid);
-		delta->cs.ts = commit_ts;
-
-		assert(delta->next == NULL);
-		if (!delta->cs.alter)
-			merge_delta(delta);
-		if (!tr->parent)
-			i->base.new = 0;
-	}
-	return LOG_OK;
-}
-
-static int
-=======
->>>>>>> 044365ed
 commit_create_idx( sql_trans *tr, sql_change *change, ulng commit_ts, ulng oldest)
 {
 	sql_idx *i = (sql_idx*)change->obj;
@@ -4212,36 +4184,6 @@
 }
 
 static int
-<<<<<<< HEAD
-commit_update_col_( sql_trans *tr, sql_column *c, ulng commit_ts, ulng oldest)
-{
-	int ok = LOG_OK;
-	sql_delta *delta = ATOMIC_PTR_GET(&c->data);
-
-	(void)oldest;
-	if (isTempTable(c->t)) {
-		if (commit_ts) { /* commit */
-			if (c->t->commit_action == CA_COMMIT || c->t->commit_action == CA_PRESERVE) {
-				merge_delta(delta);
-			} else if (clear_cs(tr, &delta->cs, true, isTempTable(c->t)) == BUN_NONE) {
-				ok = LOG_ERR; /* CA_DELETE as CA_DROP's are gone already (or for globals are equal to a CA_DELETE) */
-			}
-		} else { /* rollback */
-			if (c->t->commit_action == CA_COMMIT/* || c->t->commit_action == CA_PRESERVE*/) {
-				rollback_delta(tr, delta, c->type.type->localtype);
-			} else if (clear_cs(tr, &delta->cs, true, isTempTable(c->t)) == BUN_NONE) {
-				ok = LOG_ERR; /* CA_DELETE as CA_DROP's are gone already (or for globals are equal to a CA_DELETE) */
-			}
-		}
-		if (!tr->parent)
-			c->t->base.new = c->base.new = 0;
-	}
-	return ok;
-}
-
-static int
-=======
->>>>>>> 044365ed
 tc_gc_rollbacked( sql_store Store, sql_change *change, ulng oldest)
 {
 	sqlstore *store = Store;
@@ -4274,26 +4216,21 @@
 static int
 commit_update_delta( sql_trans *tr, sql_change *change, sql_table* t, sql_base* base, ATOMIC_PTR_TYPE* data, int type, ulng commit_ts, ulng oldest)
 {
-<<<<<<< HEAD
-	sql_column *c = (sql_column*)change->obj;
-	sql_delta *delta = ATOMIC_PTR_GET(&c->data);
-=======
-
-	int ok = LOG_OK;
+
 	sql_delta *delta = ATOMIC_PTR_GET(data);
->>>>>>> 044365ed
 
 	if (isTempTable(t)) {
+		int ok = LOG_OK;
 		if (commit_ts) { /* commit */
 			if (t->commit_action == CA_COMMIT || t->commit_action == CA_PRESERVE) {
 				if (!delta->cs.merged)
-					ok = merge_delta(delta);
+					merge_delta(delta);
 			} else if (clear_cs(tr, &delta->cs, true, isTempTable(t)) == BUN_NONE) {
 				ok = LOG_ERR; /* CA_DELETE as CA_DROP's are gone already (or for globals are equal to a CA_DELETE) */
 			}
 		} else { /* rollback */
 			if (t->commit_action == CA_COMMIT/* || t->commit_action == CA_PRESERVE*/) {
-				ok = rollback_delta(tr, delta, type);
+				rollback_delta(tr, delta, type);
 			} else if (clear_cs(tr, &delta->cs, true, isTempTable(t)) == BUN_NONE) {
 				ok = LOG_ERR; /* CA_DELETE as CA_DROP's are gone already (or for globals are equal to a CA_DELETE) */
 			}
@@ -4306,18 +4243,10 @@
 	if (commit_ts)
 		delta->cs.ts = commit_ts;
 	if (!commit_ts) { /* rollback */
-<<<<<<< HEAD
-
-		if (change->ts && c->t->base.new) /* handled by create col */
+		sql_delta *d = change->data, *o = ATOMIC_PTR_GET(data);
+
+		if (change->ts && t->base.new) /* handled by create col */
 			return LOG_OK;
-
-		sql_delta *d = change->data, *o = ATOMIC_PTR_GET(&c->data);
-=======
-		sql_delta *d = change->data, *o = ATOMIC_PTR_GET(data);
-
-		if (change->ts && t->base.new) /* handled by create col */
-			return ok;
->>>>>>> 044365ed
 		if (o != d) {
 			while(o && o->next != d)
 				o = o->next;
@@ -4331,25 +4260,14 @@
 		/* merge deltas */
 		while (delta && delta->cs.ts > oldest)
 			delta = delta->next;
-<<<<<<< HEAD
 		if (delta && !delta->cs.merged && delta->cs.ts <= oldest) {
-			lock_column(tr->store, c->base.id); /* lock for concurrent updates (appends) */
+			lock_column(tr->store, base->id); /* lock for concurrent updates (appends) */
 			merge_delta(delta);
-			unlock_column(tr->store, c->base.id);
+			unlock_column(tr->store, base->id);
 		}
 	} else if (tr->parent) /* move delta into older and cleanup current save points */
-		ATOMIC_PTR_SET(&c->data, savepoint_commit_delta(delta, commit_ts));
+		ATOMIC_PTR_SET(data, savepoint_commit_delta(delta, commit_ts));
 	return LOG_OK;
-=======
-		if (ok == LOG_OK && delta && !delta->cs.merged && delta->cs.ts <= oldest) {
-			lock_column(tr->store, base->id); /* lock for concurrent updates (appends) */
-			ok = merge_delta(delta);
-			unlock_column(tr->store, base->id);
-		}
-	} else if (ok == LOG_OK && tr->parent) /* move delta into older and cleanup current save points */
-		ATOMIC_PTR_SET(data, savepoint_commit_delta(delta, commit_ts));
-	return ok;
->>>>>>> 044365ed
 }
 
 static int
@@ -4379,37 +4297,6 @@
 }
 
 static int
-<<<<<<< HEAD
-commit_update_idx_( sql_trans *tr, sql_idx *i, ulng commit_ts, ulng oldest)
-{
-	int ok = LOG_OK;
-	sql_delta *delta = ATOMIC_PTR_GET(&i->data);
-	int type = (oid_index(i->type))?TYPE_oid:TYPE_lng;
-
-	(void)oldest;
-	if (isTempTable(i->t)) {
-		if (commit_ts) { /* commit */
-			if (i->t->commit_action == CA_COMMIT || i->t->commit_action == CA_PRESERVE) {
-				merge_delta(delta);
-			} else if (clear_cs(tr, &delta->cs, true, isTempTable(i->t)) == BUN_NONE) {
-				ok = LOG_ERR; /* CA_DELETE as CA_DROP's are gone already */
-			}
-		} else { /* rollback */
-			if (i->t->commit_action == CA_COMMIT/* || i->t->commit_action == CA_PRESERVE*/) {
-				rollback_delta(tr, delta, type);
-			} else if (clear_cs(tr, &delta->cs, true, isTempTable(i->t)) == BUN_NONE) {
-				ok = LOG_ERR; /* CA_DELETE as CA_DROP's are gone already */
-			}
-		}
-		if (!tr->parent)
-			i->t->base.new = i->base.new = 0;
-	}
-	return ok;
-}
-
-static int
-=======
->>>>>>> 044365ed
 commit_update_idx( sql_trans *tr, sql_change *change, ulng commit_ts, ulng oldest)
 {
 	sql_idx *i = (sql_idx*)change->obj;
@@ -4418,33 +4305,7 @@
 	ATOMIC_PTR_TYPE* data = &i->data;
 	int type = (oid_index(i->type))?TYPE_oid:TYPE_lng;
 
-<<<<<<< HEAD
-		if (change->ts && i->t->base.new) /* handled by create col */
-			return LOG_OK;
-		if (o != d) {
-			while(o && o->next != d)
-				o = o->next;
-		}
-		if (o == ATOMIC_PTR_GET(&i->data))
-			ATOMIC_PTR_SET(&i->data, d->next);
-		else
-			o->next = d->next;
-		change->cleanup = &tc_gc_rollbacked;
-	} else if (!tr->parent) {
-		/* merge deltas */
-		while (delta && delta->cs.ts > oldest)
-			delta = delta->next;
-		if (delta && !delta->cs.merged && delta->cs.ts <= oldest) {
-			lock_column(tr->store, i->base.id); /* lock for concurrent updates (appends) */
-			merge_delta(delta);
-			unlock_column(tr->store, i->base.id);
-		}
-	} else if (tr->parent) /* cleanup older save points */
-		ATOMIC_PTR_SET(&i->data, savepoint_commit_delta(delta, commit_ts));
-	return LOG_OK;
-=======
 	return commit_update_delta(tr, change, t, base, data, type, commit_ts, oldest);
->>>>>>> 044365ed
 }
 
 static storage *
