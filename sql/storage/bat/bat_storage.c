--- conflicted
+++ resolved
@@ -606,10 +606,7 @@
 static void *
 col_dup(sql_column *c)
 {
-	if (!ATOMIC_PTR_GET(&c->data))
-		return NULL;
 	return delta_dup(ATOMIC_PTR_GET(&c->data));
-
 }
 
 static void *
@@ -905,46 +902,6 @@
 }
 
 static BAT *
-<<<<<<< HEAD
-bind_ucol(sql_trans *tr, sql_column *c, int access, size_t cnt)
-{
-	lock_column(tr->store, c->base.id);
-	sql_delta *d = col_timestamp_delta(tr, c);
-	int type = c->type.multiset?TYPE_int:c->type.type->localtype;
-
-	if (!d) {
-		unlock_column(tr->store, c->base.id);
-		return NULL;
-	}
-	if (d->cs.st == ST_DICT) {
-		BAT *b = quick_descriptor(d->cs.bid);
-
-		type = b->ttype;
-	}
-	BAT *bn = bind_ubat(tr, d, access, type, cnt);
-	unlock_column(tr->store, c->base.id);
-	return bn;
-}
-
-static BAT *
-bind_uidx(sql_trans *tr, sql_idx * i, int access, size_t cnt)
-{
-	lock_column(tr->store, i->base.id);
-	int type = oid_index(i->type)?TYPE_oid:TYPE_lng;
-	sql_delta *d = idx_timestamp_delta(tr, i);
-
-	if (!d) {
-		unlock_column(tr->store, i->base.id);
-		return NULL;
-	}
-	BAT *bn = bind_ubat(tr, d, access, type, cnt);
-	unlock_column(tr->store, i->base.id);
-	return bn;
-}
-
-static BAT *
-=======
->>>>>>> e103b10a
 cs_bind_bat( column_storage *cs, int access, size_t cnt)
 {
 	BAT *b;
@@ -2871,17 +2828,8 @@
 		return d->cs.ucnt;
 	if (access == RD_INS)
 		return count_inserts(d->segs->h, tr);
-	if (access == CNT_ACTIVE) {
-		size_t cnt = segs_end(d->segs, tr, t);
-		lock_table(tr->store, t->base.id);
-		cnt -= count_deletes_in_range(d->segs->h, tr, 0, cnt);
-		unlock_table(tr->store, t->base.id);
-		return cnt;
-	}
-	if (access == CNT_SEGS) /* special case for counting the number of segments */
+	if (access == CNT_ACTIVE) /* special case for counting the number of segments */
 		return count_segs(d->segs->h);
-	if (CNT_RDONLY)
-		return segs_end(d->segs, tr, t);
 	return count_deletes(d->segs->h, tr);
 }
 
@@ -3985,11 +3933,11 @@
 clear_table(sql_trans *tr, sql_table *t)
 {
 	node *n = ol_first_node(t->columns);
+	sql_column *c = n->data;
 	storage *d = tab_timestamp_storage(tr, t);
 	int in_transaction, clear;
 	BUN sz, clear_ok;
 
-	sql_column *c = n->data;
 	while (c && c->type.type->composite && !c->type.multiset) {
 		n = n->next;
 		c = n?n->data:NULL;
@@ -4025,8 +3973,10 @@
 				return clear_ok;
 		}
 	}
-	if (clear)
+	if (clear) {
 		d->segs->nr_reused = 0;
+		ATOMIC_SET(&d->segs->deleted, 0);
+	}
 	return sz;
 }
 
