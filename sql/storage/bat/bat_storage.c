--- conflicted
+++ resolved
@@ -4496,12 +4496,7 @@
 			dbat->cs.ts = commit_ts;
 
 		ok = segments2cs(tr, dbat->segs, &dbat->cs);
-<<<<<<< HEAD
-		assert(ok == LOG_OK);
 		if (ok == LOG_OK) {
-=======
-		if (ok == LOG_OK)
->>>>>>> 7aeaa4b5
 			merge_segments(dbat, tr, change, commit_ts, oldest);
 			if (oldest == commit_ts)
 				merge_storage(dbat);
