/*
 * This Source Code Form is subject to the terms of the Mozilla Public
 * License, v. 2.0.  If a copy of the MPL was not distributed with this
 * file, You can obtain one at http://mozilla.org/MPL/2.0/.
 *
 * Copyright 1997 - July 2008 CWI, August 2008 - 2020 MonetDB B.V.
 */

#include "monetdb_config.h"
#include "bat_storage.h"
#include "bat_utils.h"
#include "sql_string.h"
#include "gdk_atoms.h"

static MT_Lock segs_lock = MT_LOCK_INITIALIZER("segs_lock");
#define NR_TABLE_LOCKS 64
static MT_Lock table_locks[NR_TABLE_LOCKS]; /* set of locks to protect table changes (claim) */

static MT_Lock destroy_lock = MT_LOCK_INITIALIZER("destroy_lock");
storage *tobe_destroyed_dbat = NULL;
sql_delta *tobe_destroyed_delta = NULL;

static sql_trans *
oldest_active_transaction(void)
{
	sql_session *s = active_sessions->h->data;
	return s->tr;
}

sql_delta *
timestamp_delta( sql_delta *d, int ts)
{
	while (d->next && d->cs.wtime > ts)
		d = d->next;
	return d;
}

storage *
timestamp_dbat( storage *d, int ts)
{
	while (d->next && d->cs.wtime > ts)
		d = d->next;
	return d;
}

static size_t
count_inserts( segment *s, sql_trans *tr)
{
	size_t cnt = 0;

	while(s) {
		if (s->owner == tr)
			cnt += s->end - s->start;
		s = s->next;
	}
	return cnt;
}

static size_t
count_col(sql_trans *tr, sql_column *c, int access)
{
	storage *d;
	sql_delta *ds;
	sql_table *t = c->t;

	if (!isTable(c->t))
		return 0;
	if (!t->data) {
		sql_table *ot = tr_find_table(tr->parent, t);
		t->data = timestamp_dbat(ot->data, t->base.stime);
	}
	if (!c->data) {
		sql_column *oc = tr_find_column(tr->parent, c);
		c->data = timestamp_delta(oc->data, c->base.stime);
	}
	d = t->data;
	ds = c->data;
	if (!d)
		return 0;
	if (access == 2)
		return ds?ds->cs.ucnt:0;
	if (access == 1)
		return count_inserts(d->segs->head, tr);
	return d->end;
}

static size_t
dcount_col(sql_trans *tr, sql_column *c)
{
	sql_delta *b;
	assert(0);

	if (!isTable(c->t))
		return 0;
	if (!c->data) {
		sql_column *oc = tr_find_column(tr->parent, c);
		c->data = timestamp_delta(oc->data, c->base.stime);
	}
	b = c->data;
	if (!b)
		return 1;
	assert(0);
	/* TDOO */
	return 0;
}

static size_t
count_idx(sql_trans *tr, sql_idx *i, int access)
{
	storage *d;
	sql_delta *ds;
	sql_table *t = i->t;

	if (!isTable(i->t) || (hash_index(i->type) && list_length(i->columns) <= 1) || !idx_has_column(i->type))
		return 0;
	if (!t->data) {
		sql_table *ot = tr_find_table(tr->parent, t);
		t->data = timestamp_dbat(ot->data, t->base.stime);
	}
	if (!i->data) {
		sql_idx *oi = tr_find_idx(tr->parent, i);
		i->data = timestamp_delta(oi->data, i->base.stime);
	}
	d = t->data;
	ds = i->data;
	if (!d)
		return 0;
	if (access == 2)
		return ds?ds->cs.ucnt:0;
	if (access == 1)
		return count_inserts(d->segs->head, tr);
	return d->end;
}

static int
cs_real_update_bats( column_storage *cs, BAT **Ui, BAT **Uv)
{
	BAT *ui = temp_descriptor(cs->uibid);
	BAT *uv = temp_descriptor(cs->uvbid);

	if (ui == NULL || uv == NULL) {
		bat_destroy(ui);
		bat_destroy(uv);
		return LOG_ERR;
	}
	assert(ui && uv);
	if (isEbat(ui)){
		temp_destroy(cs->uibid);
		cs->uibid = temp_copy(ui->batCacheid, false);
		bat_destroy(ui);
		if (cs->uibid == BID_NIL ||
		    (ui = temp_descriptor(cs->uibid)) == NULL) {
			bat_destroy(uv);
			return LOG_ERR;
		}
	}
	if (isEbat(uv)){
		temp_destroy(cs->uvbid);
		cs->uvbid = temp_copy(uv->batCacheid, false);
		bat_destroy(uv);
		if (cs->uvbid == BID_NIL ||
		    (uv = temp_descriptor(cs->uvbid)) == NULL) {
			bat_destroy(ui);
			return LOG_ERR;
		}
	}
	*Ui = ui;
	*Uv = uv;
	return LOG_OK;
}

static size_t
count_deletes(storage *d)
{
	/* needs to be optimized */
	BAT *b = temp_descriptor(d->cs.bid);
	lng cnt = 0;

	if (!d->cs.ucnt) {
		if (BATsum(&cnt, TYPE_lng, b, NULL, true, false, false) != GDK_SUCCEED) {
			bat_destroy(b);
			return 0;
		}
	} else {
		BAT *ui, *uv, *c;

		if (cs_real_update_bats(&d->cs, &ui, &uv) == LOG_ERR) {
			assert(0);
			bat_destroy(b);
			return 0;
		}
		c = COLcopy(b, b->ttype, true, TRANSIENT);
		bat_destroy(b);
		if (BATreplace(c, ui, uv, true) != GDK_SUCCEED) {
			BBPunfix(c->batCacheid);
			return 0;
		}
		BBPunfix(ui->batCacheid);
		BBPunfix(uv->batCacheid);
		if (BATsum(&cnt, TYPE_lng, c, NULL, true, false, false) != GDK_SUCCEED) {
			BBPunfix(c->batCacheid);
			return 0;
		}
		BBPunfix(c->batCacheid);
	}
	return cnt;
}

static size_t
count_del(sql_trans *tr, sql_table *t, int access)
{
	storage *d;

	if (!isTable(t))
		return 0;
	if (!t->data) {
		sql_table *ot = tr_find_table(tr->parent, t);
		t->data = timestamp_dbat(ot->data, t->base.stime);
	}
	d = t->data;
	if (!d)
		return 0;
	if (access == 2)
		return d->cs.ucnt;
	if (access == 1)
		return count_inserts(d->segs->head, tr);
	return count_deletes(d);
}

static BAT *
cs_bind_ubat( column_storage *cs, int access, int type)
{
	BAT *b;

	/* TODO should deduplicate oids (only last update) */
	assert(access == RD_UPD_ID || access == RD_UPD_VAL);
	if (cs->uibid && cs->uvbid) {
		if (access == RD_UPD_ID)
			b = temp_descriptor(cs->uibid);
		else
			b = temp_descriptor(cs->uvbid);
	} else {
		log_bid bb;

		if (access == RD_UPD_ID) {
			bb = e_bat(TYPE_oid);
			if(bb == BID_NIL)
				return NULL;
			b = temp_descriptor(bb);
		} else {
			bb = e_bat(type);
			if(bb == BID_NIL)
				return NULL;
			b = temp_descriptor(bb);
		}
	}
	return b;
}

static BAT *
cs_bind_bat( column_storage *cs, int access, size_t cnt)
{
	BAT *b;

	assert(access == RDONLY || access == QUICK);
	assert(cs != NULL);
	if (access == QUICK)
		return quick_descriptor(cs->bid);
	assert(cs->bid);
	b = temp_descriptor(cs->bid);
	if (b == NULL)
		return NULL;
	bat_set_access(b, BAT_READ);
	/* return slice */
	return BATslice(b, 0, cnt);
}

static BAT *
bind_col(sql_trans *tr, sql_column *c, int access)
{
	assert(tr == gtrans || access == QUICK || tr->active);
	if (!isTable(c->t))
		return NULL;
	if (!c->data) {
		sql_column *oc = tr_find_column(tr->parent, c);
		c->data = timestamp_delta(oc->data, c->base.stime);
	}
	if (tr && access != QUICK)
		c->base.rtime = c->t->base.rtime = c->t->s->base.rtime = tr->stime;
	sql_delta *s = c->data;
	if (access == RD_UPD_ID || access == RD_UPD_VAL) {
		return cs_bind_ubat( &s->cs, access, c->type.type->localtype);
	} else {
		size_t cnt = count_col(tr, c, 0);
		return cs_bind_bat( &s->cs, access, cnt);
	}
}

static BAT *
bind_idx(sql_trans *tr, sql_idx * i, int access)
{
	assert(tr == gtrans || access == QUICK || tr->active);
	if (!isTable(i->t))
		return NULL;
	if (!i->data) {
		sql_idx *oi = tr_find_idx(tr->parent, i);
		i->data = timestamp_delta(oi->data, i->base.stime);
	}
	if (tr && access != QUICK)
		i->base.rtime = i->t->base.rtime = i->t->s->base.rtime = tr->stime;
	sql_delta *s = i->data;
	if (access == RD_UPD_ID || access == RD_UPD_VAL) {
		return cs_bind_ubat( &s->cs, access, (oid_index(i->type))?TYPE_oid:TYPE_lng);
	} else {
		size_t cnt = count_idx(tr, i, 0);
		return cs_bind_bat( &s->cs, access, cnt);
	}
}

static BAT *
bind_del(sql_trans *tr, sql_table *t, int access)
{
	assert(!store_initialized || tr != gtrans);
	assert(tr == gtrans || access == QUICK || tr->active);
	if (!isTable(t))
		return NULL;
	if (!t->data) {
		sql_table *ot = tr_find_table(tr->parent, t);
		t->data = timestamp_dbat(ot->data, t->base.stime);
	}
	if (tr && access != QUICK)
		t->base.rtime = t->s->base.rtime = tr->stime;
	storage *s = t->data;
	if (access == RD_UPD_ID || access == RD_UPD_VAL) {
		return cs_bind_ubat( &s->cs, access, TYPE_msk);
	} else {
		return cs_bind_bat( &s->cs, access, s->end);
	}
}

static int
cs_update_bat( column_storage *cs, BAT *tids, BAT *updates, int is_new)
{
	int res = LOG_OK;
	BAT *otids = tids;
	if (!BATcount(tids))
		return LOG_OK;

	if (tids && (tids->ttype == TYPE_msk || mask_cand(tids))) {
		otids = BATunmask(tids);
		if (!otids)
			return LOG_ERR;
	}
	/* handle cleared and updates on just inserted bits */
	if (!is_new && !cs->cleared && cs->uibid && cs->uvbid) {
		BAT *ui, *uv;

		if (cs_real_update_bats(cs, &ui, &uv) == LOG_ERR)
			return LOG_ERR;

<<<<<<< HEAD
		assert(BATcount(otids) == BATcount(updates));
		if (BATappend(ui, otids, NULL, true) != GDK_SUCCEED ||
		    BATappend(uv, updates, NULL, true) != GDK_SUCCEED) {
			if (otids != tids)
				bat_destroy(otids);
=======
		if (BATcount(ib)) {
			BAT *nui = tids, *nuv = updates;

			o = BATselect(tids, NULL, &ib->hseqbase, ATOMnilptr(tids->ttype), true, false, false);
			if (o == NULL) {
				bat_destroy(ib);
				return LOG_ERR;
			}
			nui = BATproject(o, tids);
			nuv = BATproject(o, updates);
			bat_destroy(o);
			if (nui == NULL || nuv == NULL) {
				bat_destroy(ib);
				bat_destroy(nui);
				bat_destroy(nuv);
				return LOG_ERR;
			}
			assert(BATcount(nui) == BATcount(nuv));
			ret = BATreplace(ib, nui, nuv, true);
			bat_destroy(nui);
			bat_destroy(nuv);
			if (ret != GDK_SUCCEED) {
				bat_destroy(ib);
				return LOG_ERR;
			}

			o = BATselect(tids, NULL, ATOMnilptr(tids->ttype), &ib->hseqbase, false, false, false);
			if (o == NULL) {
				bat_destroy(ib);
				return LOG_ERR;
			}
		}
		bat_destroy(ib);

		ui = temp_descriptor(bat->uibid);
		uv = temp_descriptor(bat->uvbid);
		if (ui == NULL || uv == NULL) {
			bat_destroy(ui);
			bat_destroy(uv);
			return LOG_ERR;
		}
		assert(ui && uv);
		if (isEbat(ui)){
			temp_destroy(bat->uibid);
			bat->uibid = temp_copy(ui->batCacheid, false);
			bat_destroy(ui);
			if (bat->uibid == BID_NIL ||
			    (ui = temp_descriptor(bat->uibid)) == NULL) {
				bat_destroy(uv);
				return LOG_ERR;
			}
		}
		if (isEbat(uv)){
			temp_destroy(bat->uvbid);
			bat->uvbid = temp_copy(uv->batCacheid, false);
			bat_destroy(uv);
			if (bat->uvbid == BID_NIL ||
			    (uv = temp_descriptor(bat->uvbid)) == NULL) {
				bat_destroy(ui);
				return LOG_ERR;
			}
		}
		if (BATappend(ui, tids, o, true) != GDK_SUCCEED ||
		    BATappend(uv, updates, o, true) != GDK_SUCCEED) {
			bat_destroy(o);
>>>>>>> e58ce2fa
			bat_destroy(ui);
			bat_destroy(uv);
			return LOG_ERR;
		}
		assert(BATcount(otids) == BATcount(updates));
		assert(BATcount(ui) == BATcount(uv));
		bat_destroy(ui);
		bat_destroy(uv);
		cs->ucnt += BATcount(otids);
	} else if (is_new || cs->cleared) {
		BAT *b = temp_descriptor(cs->bid);

		if (b == NULL)
			res = LOG_ERR;
		else if (BATcount(b)==0 && BATappend(b, updates, NULL, true) != GDK_SUCCEED) /* alter add column */
			res = LOG_ERR;
		else if (BATreplace(b, otids, updates, true) != GDK_SUCCEED)
			res = LOG_ERR;
		if (b)
			bat_destroy(b);
	}
	if (otids != tids)
		bat_destroy(otids);
	return res;
}

static int
delta_update_bat( sql_delta *bat, BAT *tids, BAT *updates, int is_new)
{
	return cs_update_bat(&bat->cs, tids, updates, is_new);
}

static int
cs_update_val( column_storage *cs, oid rid, void *upd, int is_new)
{
	assert(!is_oid_nil(rid));

	if (!is_new && !cs->cleared && cs->uibid && cs->uvbid) {
		BAT *ui, *uv;

		if (cs_real_update_bats(cs, &ui, &uv) == LOG_ERR)
			return LOG_ERR;

		assert(BATcount(ui) == BATcount(uv));
		if (BUNappend(ui, (ptr) &rid, true) != GDK_SUCCEED ||
		    BUNappend(uv, (ptr) upd, true) != GDK_SUCCEED) {
			assert(0);
			bat_destroy(ui);
			bat_destroy(uv);
			return LOG_ERR;
		}
		assert(BATcount(ui) == BATcount(uv));
		bat_destroy(ui);
		bat_destroy(uv);
		cs->ucnt++;
	} else if (is_new || cs->cleared) {
		BAT *b = NULL;

		if((b = temp_descriptor(cs->bid)) == NULL)
			return LOG_ERR;
		if (void_inplace(b, rid, upd, true) != GDK_SUCCEED) {
			bat_destroy(b);
			return LOG_ERR;
		}
		bat_destroy(b);
	}
	return LOG_OK;
}

static int
delta_update_val( sql_delta *bat, oid rid, void *upd, int is_new)
{
	return cs_update_val(&bat->cs, rid, upd, is_new);
}

<<<<<<< HEAD
static int
dup_cs(column_storage *ocs, column_storage *cs, int type, int c_isnew, int temp)
{
	(void)type;
	cs->bid = ocs->bid;
	cs->uibid = ocs->uibid;
	cs->uvbid = ocs->uvbid;
	cs->ucnt = ocs->ucnt;
	cs->wtime = ocs->wtime;
	//cs->cleared = ocs->cleared;

	if (temp) {
		cs->bid = temp_copy(cs->bid, 1);
		if (cs->bid == BID_NIL)
			return LOG_ERR;
	} else {
		(void)c_isnew;
		/* move the bat to the new col, fixup the old col*/
		//if (oc_isnew) {
		//	BAT *b = ...
		//	bat_set_access(b, BAT_READ);
		//	bat_destroy(b);
		//}
		temp_dup(cs->bid);
	}
	if (!temp) {
		if (cs->uibid && cs->uvbid) {
			ocs->uibid = ebat_copy(cs->uibid);
			ocs->uvbid = ebat_copy(cs->uvbid);
			if (ocs->uibid == BID_NIL ||
			    ocs->uvbid == BID_NIL)
				return LOG_ERR;
=======
	if (!bat->ibid)
		return LOG_OK;
	if (bat->ibid) {
		BAT *b;
		if (temp) {
			bat->ibid = temp_copy(bat->ibid, 1);
			if (bat->ibid == BID_NIL)
				return LOG_ERR;
		} else if (oc_isnew && !bat->bid) {
			/* move the bat to the new col, fixup the old col*/
			b = COLnew((oid) obat->cnt, type, sz, PERSISTENT);
			if (b == NULL)
				return LOG_ERR;
			bat_set_access(b, BAT_READ);
			obat->ibid = temp_create(b);
			obat->ibase = bat->ibase = (oid) obat->cnt;
			bat_destroy(b);
			if (c_isnew && tr->parent == gtrans) {
				/* new cols are moved to gtrans and bat.bid */
				temp_dup(bat->ibid);
				obat->bid = bat->ibid;
			} else if (!c_isnew) {
				bat->bid = bat->ibid;

				b = COLnew(bat->ibase, type, sz, PERSISTENT);
				if (b == NULL)
					return LOG_ERR;
				bat_set_access(b, BAT_READ);
				bat->ibid = temp_create(b);
				bat_destroy(b);
			}
		} else { /* old column */
			bat->ibid = ebat_copy(bat->ibid, bat->ibase, 0);
			if (bat->ibid == BID_NIL)
				return LOG_ERR;
		}
	}
	if (!temp && bat->ibid) {
		if (bat->uibid && bat->uvbid) {
			if (c_isnew && tr->parent == gtrans) {
				obat->uibid = ebat_copy(bat->uibid, 0, 0);
				obat->uvbid = ebat_copy(bat->uvbid, 0, 0);
				if (obat->uibid == BID_NIL ||
				    obat->uvbid == BID_NIL)
					return LOG_ERR;
			} else {
				bat->uibid = ebat_copy(bat->uibid, 0, 0);
				bat->uvbid = ebat_copy(bat->uvbid, 0, 0);
				if (bat->uibid == BID_NIL ||
				    bat->uvbid == BID_NIL)
					return LOG_ERR;
			}
>>>>>>> e58ce2fa
		} else {
			cs->uibid = e_bat(TYPE_oid);
			cs->uvbid = e_bat(type);
			if (cs->uibid == BID_NIL || cs->uvbid == BID_NIL)
				return LOG_ERR;
		}
	}
	return LOG_OK;
}

static int
dup_bat(sql_table *t, sql_delta *obat, sql_delta *bat, int type, int c_isnew)
{
	int temp = isTempTable(t);
	if (!obat)
		return LOG_OK;
	return dup_cs(&obat->cs, &bat->cs, type, c_isnew, temp);

}

static int
bind_col_data(sql_trans *tr, sql_column *c)
{
	if (!c->data || !c->base.allocated) {
		int type = c->type.type->localtype;
		sql_column *oc = tr_find_column(tr->parent, c);
		sql_delta* bat = ZNEW(sql_delta),*obat;
		if(!bat)
			return LOG_ERR;
		c->data = bat;
		obat = timestamp_delta(oc->data, c->base.stime);
		if(dup_bat(c->t, obat, bat, type, isNew(c)) == LOG_ERR)
			return LOG_ERR;
		c->base.allocated = 1;
	}
	return LOG_OK;
}

static int
update_col(sql_trans *tr, sql_column *c, void *tids, void *upd, int tpe)
{
	BAT *b = tids;
	sql_delta *bat;

	if (tpe == TYPE_bat && !BATcount(b))
		return LOG_OK;

	if (bind_col_data(tr, c) == LOG_ERR)
		return LOG_ERR;

	bat = c->data;
	bat->cs.wtime = c->base.wtime = c->t->base.wtime = c->t->s->base.wtime = tr->wtime = tr->wstime;
	assert(tr != gtrans);
	c->base.rtime = c->t->base.rtime = c->t->s->base.rtime = tr->stime;
	if (tpe == TYPE_bat)
		return delta_update_bat(bat, tids, upd, isNew(c));
	else
		return delta_update_val(bat, *(oid*)tids, upd, isNew(c));
}

static int
bind_idx_data(sql_trans *tr, sql_idx *i)
{
	if (!i->data || !i->base.allocated) {
		int type = (oid_index(i->type))?TYPE_oid:TYPE_lng;
		sql_idx *oi = tr_find_idx(tr->parent, i);
		sql_delta* bat = ZNEW(sql_delta), *obat;
		if(!bat)
			return LOG_ERR;
		i->data = bat;
		obat = timestamp_delta(oi->data, i->base.stime);
		if(dup_bat(i->t, obat, bat, type, isNew(i)) == LOG_ERR)
			return LOG_ERR;
		i->base.allocated = 1;
	}
	return LOG_OK;
}

static int
update_idx(sql_trans *tr, sql_idx * i, void *tids, void *upd, int tpe)
{
	BAT *b = tids;
	sql_delta *bat;

	if (tpe == TYPE_bat && !BATcount(b))
		return LOG_OK;

	if (bind_idx_data(tr, i) == LOG_ERR)
		return LOG_ERR;

	bat = i->data;
	bat->cs.wtime = i->base.wtime = i->t->base.wtime = i->t->s->base.wtime = tr->wtime = tr->wstime;
	assert(tr != gtrans);
	i->base.rtime = i->t->base.rtime = i->t->s->base.rtime = tr->stime;
	if (tpe == TYPE_bat)
		return delta_update_bat(bat, tids, upd, isNew(i));
	else
		assert(0);
	return LOG_OK;
}

static int
delta_append_bat( sql_delta *bat, size_t offset, BAT *i, sql_table *t )
{
	BAT *b, *oi = i;

	(void)t;
	if (!BATcount(i))
		return LOG_OK;
	b = temp_descriptor(bat->cs.bid); /* TODO VIEW get parent */
	if (b == NULL)
		return LOG_ERR;

	if (i && (i->ttype == TYPE_msk || mask_cand(i))) {
		oi = BATunmask(i);
	}
	if (BATcount(b) >= offset+BATcount(oi)){
		BAT *ui = BATdense(0, offset, BATcount(oi));
		if (BATreplace(b, ui, oi, true) != GDK_SUCCEED) {
			if (oi != i)
				bat_destroy(oi);
			bat_destroy(b);
			bat_destroy(ui);
			return LOG_ERR;
		}
		bat_destroy(ui);
	} else {
		//assert (isNew(t) || isTempTable(t) || bat->cs.cleared);
		if (BATcount(b) < offset) { /* add space */
			const void *tv = ATOMnilptr(b->ttype);
			lng d = offset - BATcount(b);
			for(lng j=0;j<d;j++) {
				if (BUNappend(b, tv, true) != GDK_SUCCEED) {
					if (oi != i)
						bat_destroy(oi);
					bat_destroy(b);
					return LOG_ERR;
				}
			}
		}
		if (isVIEW(oi) && b->batCacheid == VIEWtparent(oi)) {
            BAT *ic = COLcopy(oi, oi->ttype, true, TRANSIENT);

			if (ic == NULL || BATappend(b, ic, NULL, true) != GDK_SUCCEED) {
<<<<<<< HEAD
				if (oi != i)
					bat_destroy(oi);
                if(ic)
					bat_destroy(ic);
                bat_destroy(b);
                return LOG_ERR;
            }
            bat_destroy(ic);
		} else if (BATappend(b, oi, NULL, true) != GDK_SUCCEED) {
			if (oi != i)
				bat_destroy(oi);
=======
				bat_destroy(ic);
				bat_destroy(b);
				return LOG_ERR;
			}
			bat_destroy(ic);
		} else if (BATappend(b, i, NULL, true) != GDK_SUCCEED) {
>>>>>>> e58ce2fa
			bat_destroy(b);
			return LOG_ERR;
		}
	}
	if (oi != i)
		bat_destroy(oi);
	bat_destroy(b);
	return LOG_OK;
}

static int
delta_append_val( sql_delta *bat, size_t offset, void *i, sql_table *t )
{
	BAT *b;

	(void)t;
	b = temp_descriptor(bat->cs.bid); /* TODO VIEW get parent */
	if(b == NULL)
		return LOG_ERR;

	if (BATcount(b) > offset){
		if (BUNreplace(b, offset, i, true) != GDK_SUCCEED) {
			bat_destroy(b);
			return LOG_ERR;
		}
	} else {
		//assert (isNew(t) || isTempTable(t) || bat->cs.cleared);
		if (BATcount(b) < offset) { /* add space */
			const void *tv = ATOMnilptr(b->ttype);
			lng i, d = offset - BATcount(b);
			for(i=0;i<d;i++) {
				if (BUNappend(b, tv, true) != GDK_SUCCEED) {
					bat_destroy(b);
					return LOG_ERR;
				}
			}
		}
		if (BUNappend(b, i, true) != GDK_SUCCEED) {
			bat_destroy(b);
			return LOG_ERR;
		}
	}
	bat_destroy(b);
	return LOG_OK;
}

static int
dup_col(sql_trans *tr, sql_column *oc, sql_column *c )
{
	(void)tr;
	int ok = LOG_OK;

	if (oc->data) {
		int type = c->type.type->localtype;
		sql_delta *bat = ZNEW(sql_delta), *obat = oc->data;
		if (!bat)
			ok = LOG_ERR;
		else {
			c->data = bat;
			ok = dup_bat(c->t, obat, bat, type, isNew(c));
			c->base.allocated = 1;
		}
	}
	return ok;
}

static int
dup_idx(sql_trans *tr, sql_idx *i, sql_idx *ni )
{
	(void)tr;
	int ok = LOG_OK;

	if (!isTable(i->t) || (hash_index(i->type) && list_length(i->columns) <= 1) || !idx_has_column(i->type))
		return ok;
	if (i->data) {
		int type = (oid_index(ni->type))?TYPE_oid:TYPE_lng;
		sql_delta *bat = ZNEW(sql_delta), *obat = i->data;
		if (!bat)
			ok = LOG_ERR;
		else {
			ni->data = bat;
			ok = dup_bat(ni->t, obat, bat, type, isNew(ni));
			ni->base.allocated = 1;
		}
	}
	return ok;
}

static segments*
dup_segments(segments *s)
{
	sql_ref_inc(&s->r);
	return s;
}

static segment *
new_segment(segment *o, sql_trans *tr, size_t cnt)
{
	segment *n = (segment*)GDKmalloc(sizeof(segment));

	if (n) {
		n->owner = tr?tr:0;
		n->start = o?o->end:0;
		n->end = n->start + cnt;
		n->next = o;
	}
	return n;
}

static segments *
new_segments(size_t cnt)
{
	segments *n = (segments*)GDKmalloc(sizeof(segments));

	if (n) {
		sql_ref_init(&n->r);
		n->head = new_segment(NULL, NULL, cnt);
	       	n->end = n->head->end;
	}
	return n;
}


static int
dup_dbat(storage *obat, storage *bat, int is_new, int temp)
{
	if (!obat)
		return LOG_OK;
	if (temp) {
		bat->segs = new_segments(0);
		bat->end = bat->segs->end;
	} else {
		bat->end = obat->end = obat->segs->end;
		MT_lock_set(&segs_lock);
		bat->segs = dup_segments(obat->segs);
		MT_lock_unset(&segs_lock);
		assert(bat->end <= bat->segs->end);
	}
	return dup_cs(&obat->cs, &bat->cs, TYPE_msk, is_new, temp);
}

static int
dup_del(sql_trans *tr, sql_table *ot, sql_table *t)
{
	(void)tr;
	int ok;
	storage *bat = ZNEW(storage), *obat = ot->data;
	if (!bat)
		return LOG_ERR;
	t->data = bat;
	ok = dup_dbat(obat, bat, isNew(t), isTempTable(t));
	assert(t->base.allocated == 0);
	t->base.allocated = 1;
	return ok;
}

static int
append_col(sql_trans *tr, sql_column *c, size_t offset, void *i, int tpe)
{
	int ok = LOG_OK;
	BAT *b = i;
	sql_delta *bat;

	if (tpe == TYPE_bat && !BATcount(b))
		return ok;

	if (bind_col_data(tr, c) == LOG_ERR)
		return LOG_ERR;

	bat = c->data;
	/* appends only write */
	bat->cs.wtime = c->base.atime = c->t->base.atime = c->t->s->base.atime = tr->atime = tr->wstime;
	if (tpe == TYPE_bat)
		ok = delta_append_bat(bat, offset, i, c->t);
	else
		ok = delta_append_val(bat, offset, i, c->t);
	return ok;
}

static int
append_idx(sql_trans *tr, sql_idx * i, size_t offset, void *ib, int tpe)
{
	int ok = LOG_OK;
	BAT *b = ib;
	sql_delta *bat;

	if (tpe == TYPE_bat && !BATcount(b))
		return ok;

	if (bind_idx_data(tr, i) == LOG_ERR)
		return LOG_ERR;

	bat = i->data;
	/* appends only write */
	bat->cs.wtime = i->base.atime = i->t->base.atime = i->t->s->base.atime = tr->atime = tr->wstime;
	if (tpe == TYPE_bat)
		ok = delta_append_bat(bat, offset, ib, i->t);
	else
		ok = delta_append_val(bat, offset, ib, i->t);
	return ok;
}

static int
delta_delete_bat( storage *bat, BAT *i, int is_new)
{
	/* update ids */
	msk T = TRUE;
	BAT *t, *oi = i;

	if (i->ttype == TYPE_msk || mask_cand(i))
			i = BATunmask(i);
	t = BATconstant(i->hseqbase, TYPE_msk, &T, BATcount(i), TRANSIENT);
	int ok = LOG_OK;

	assert(i->ttype != TYPE_msk);
	if (t) {
		ok = cs_update_bat( &bat->cs, i, t, is_new);
	}
	BBPunfix(t->batCacheid);
	if (i != oi)
		BBPunfix(i->batCacheid);
	return ok;
}

static int
delta_delete_val( storage *bat, oid rid, int is_new)
{
	/* update pos */
	msk T = TRUE;
	return cs_update_val(&bat->cs, rid, &T, is_new);
}

static int
bind_del_data(sql_trans *tr, sql_table *t)
{
	if (!t->data || !t->base.allocated) {
		sql_table *ot = tr_find_table(tr->parent, t);
		storage *bat = ZNEW(storage), *obat;
		if(!bat)
			return LOG_ERR;
		t->data = bat;
		obat = timestamp_dbat(ot->data, t->base.stime);
		dup_dbat(obat, bat, isNew(ot), isTempTable(t));
		t->base.allocated = 1;
	}
	return LOG_OK;
}

static int
delete_tab(sql_trans *tr, sql_table * t, void *ib, int tpe)
{
	BAT *b = ib;
	storage *bat;
	int ok = LOG_OK;

	if (tpe == TYPE_bat && !BATcount(b))
		return ok;

	if (bind_del_data(tr, t) == LOG_ERR)
		return LOG_ERR;

	bat = t->data;

	/* deletes only write */
	bat->cs.wtime = t->base.wtime = t->s->base.wtime = tr->wtime = tr->wstime;
	if (tpe == TYPE_bat)
		ok = delta_delete_bat(bat, ib, isNew(t));
	else
		ok = delta_delete_val(bat, *(oid*)ib, isNew(t));
	return ok;
}

static int
claim_cs(column_storage *cs, size_t cnt)
{
	BAT *b = temp_descriptor(cs->bid);

	if (!b)
		return LOG_ERR;
	const void *nilptr = ATOMnilptr(b->ttype);

	for(size_t i=0; i<cnt; i++){
		if (BUNappend(b, nilptr, TRUE) != GDK_SUCCEED)
			return LOG_ERR;
	}
	return LOG_OK;
}

static int
table_claim_space(sql_trans *tr, sql_table *t, size_t cnt)
{
	node *n = t->columns.set->h;
	sql_column *c = n->data;

	t->base.atime = t->s->base.atime = tr->atime = tr->wstime;
	c->base.atime = tr->wstime;

	for (n = t->columns.set->h; n; n = n->next) {
		c = n->data;
		c->base.atime = tr->wstime;

		if (bind_col_data(tr, c) == LOG_ERR)
			return LOG_ERR;
		if (claim_cs(c->data, cnt) == LOG_ERR)
			return LOG_ERR;
	}
	if (t->idxs.set) {
		for (n = t->idxs.set->h; n; n = n->next) {
			sql_idx *ci = n->data;

			ci->base.atime = tr->wstime;
			if (isTable(ci->t) && idx_has_column(ci->type)) {
				if (bind_idx_data(tr, ci) == LOG_ERR)
					return LOG_ERR;
				if (claim_cs(ci->data, cnt) == LOG_ERR)
					return LOG_ERR;
			}
		}
	}
	return LOG_OK;
}

static void
lock_table(sqlid id)
{
	MT_lock_set(&table_locks[id&(NR_TABLE_LOCKS-1)]);
}

static void
unlock_table(sqlid id)
{
	MT_lock_unset(&table_locks[id&(NR_TABLE_LOCKS-1)]);
}

static BAT *
mask_bat(size_t cnt, msk val)
{
	BAT *b = COLnew(0, TYPE_msk, cnt, TRANSIENT);

	if (b) {
		size_t nr = (cnt+31)/32;
		int *p = (int*)b->T.heap->base;
		for(size_t i = 0; i<nr; i++) {
			p[i] = (val)?0xffffffff:0;
		}
		BATsetcount(b, cnt);
	}
	return b;
}
/*
 * Claim cnt slots to store the tuples. The claim_tab should claim storage on the level
 * of the global transaction and mark the newly added storage slots unused on the global
 * level but used on the local transaction level. Besides this the local transaction needs
 * to update (and mark unused) any slot inbetween the old end and new slots.
 * */
static size_t
claim_tab(sql_trans *tr, sql_table *t, size_t cnt)
{
	storage *s, *ps = NULL;
	BUN slot = 0;

	if (bind_del_data(tr, t) == LOG_ERR)
		return 0;

	/* use (resizeable) array of locks like BBP */
	lock_table(t->base.id);

	s = t->data;
	if (isNew(t) || isTempTable(t) || s->cs.cleared) {
		/* a new table ie no competition */
		ps = s;
	} else {
		/* find parent which knows about the slots to use */
		sql_table *ot = tr_find_base_table(tr->parent, t);
		ps = timestamp_dbat(ot->data, t->base.stime);
	}
	if (!ps)
		return LOG_ERR;

	slot = ps->end;
	if (isNew(t) || isTempTable(t) || s->cs.cleared) {
		ps->end += cnt;
		if (ps->segs->head)
			ps->segs->end = ps->segs->head->end = ps->end;
	} else {
		assert(ps->end <= ps->segs->end);
		ps->segs->head = new_segment(ps->segs->head, tr, cnt);
		s->end = ps->end = ps->segs->end = ps->segs->head->end;
	}

	BAT *b = temp_descriptor(s->cs.bid); /* use s->cs.bid, as its equal ps->cs.bid or for cleared tables its a private bid */

	assert(isNew(t) || isTempTable(t) || s->cs.cleared || BATcount(b) == slot);

	msk deleted = FALSE;

	/* general case, write deleted in the central bat (ie others don't see these values) and
	 * insert rows into the update bats */
	if (!s->cs.cleared && ps != s && !isTempTable(t)) {
		/* add updates */
		BAT *ui, *uv;

		if (/* DISABLES CODE */ (0) && table_claim_space(tr, t, cnt) == LOG_ERR) {
			unlock_table(t->base.id);
			return LOG_ERR;
		}
		if (cs_real_update_bats(&s->cs, &ui, &uv) == LOG_ERR) {
			unlock_table(t->base.id);
			return LOG_ERR;
		}

		oid id = slot;
		BAT *uin = BATdense(0, id, cnt);
		BAT *uvn = mask_bat(cnt, deleted);
		if (!uin || !uvn ||
				BATappend(ui, uin, NULL, true) != GDK_SUCCEED ||
				BATappend(uv, uvn, NULL, true) != GDK_SUCCEED) {
			if (uin) bat_destroy(uin);
			if (uvn) bat_destroy(uvn);
			bat_destroy(ui);
			bat_destroy(uv);
			unlock_table(t->base.id);
			return LOG_ERR;
		}
		bat_destroy(ui);
		bat_destroy(uv);
		bat_destroy(uin);
		bat_destroy(uvn);
#if 0
		for(lng i=0; i<(lng)cnt; i++, id++) {
			/* create void-bat ui (id,cnt), msk-0's (write in chunks of 32bit */
			if (BUNappend(ui, &id, true) != GDK_SUCCEED ||
			    BUNappend(uv, &deleted, true) != GDK_SUCCEED) {
				bat_destroy(ui);
				bat_destroy(uv);
				unlock_table(t->base.id);
				return LOG_ERR;
			}
		}
#endif
		s->cs.ucnt += cnt;
	}

	assert(isNew(t) || isTempTable(t) || s->cs.cleared || BATcount(b) == slot);
	if (isNew(t) || isTempTable(t) || s->cs.cleared)
		deleted = FALSE;
	else /* persistent central copy needs space marked deleted (such that other transactions don't see these rows) */
		deleted = TRUE;
	/* TODO first up to 32 boundary, then int writes */
	for(lng i=0; i<(lng)cnt; i++) {
		if (BUNappend(b, &deleted, true) != GDK_SUCCEED) {
			bat_destroy(b);
			unlock_table(t->base.id);
			return LOG_ERR;
		}
	}
	bat_destroy(b);
	assert(isTempTable(t) || s->cs.cleared || ps->cs.bid == s->cs.bid);

	/* inserts only write */
	s->cs.wtime = t->base.atime = t->s->base.atime = tr->atime = tr->wstime;
	unlock_table(t->base.id);
	return (size_t)slot;
}

static int
sorted_col(sql_trans *tr, sql_column *col)
{
	int sorted = 0;

	assert(tr->active || tr == gtrans);
	if (!isTable(col->t) || !col->t->s)
		return 0;
	/* fallback to central bat */
	if (tr && tr->parent && !col->data && col->po)
		col = col->po;

	if (col && col->data) {
		BAT *b = bind_col(tr, col, QUICK);

		if (b)
			sorted = BATtordered(b) || BATtrevordered(b);
	}
	return sorted;
}

static int
unique_col(sql_trans *tr, sql_column *col)
{
	int distinct = 0;

	assert(tr->active || tr == gtrans);
	if (!isTable(col->t) || !col->t->s)
		return 0;
	/* fallback to central bat */
	if (tr && tr->parent && !col->data && col->po)
		col = col->po;

	if (col && col->data) {
		BAT *b = bind_col(tr, col, QUICK);

		if (b)
			distinct = b->tkey;
	}
	return distinct;
}

static int
double_elim_col(sql_trans *tr, sql_column *col)
{
	int de = 0;

	assert(tr->active || tr == gtrans);
	if (!isTable(col->t) || !col->t->s)
		return 0;
	/* fallback to central bat */
	if (tr && tr->parent && !col->data && col->po)
		col = col->po;

	if (col && col->data) {
		BAT *b = bind_col(tr, col, QUICK);

		if (b && b->tvarsized) /* check double elimination */
			de = GDK_ELIMDOUBLES(b->tvheap);
		if (de)
			de = b->twidth;
	}
	return de;
}

static int
load_cs(column_storage *cs, int type, sqlid id)
{
	int bid = logger_find_bat(bat_logger, id);
	BAT *b = temp_descriptor(bid);
	if (!b)
		return LOG_ERR;
	cs->bid = temp_create(b);
	cs->ucnt = 0;
	cs->uibid = e_bat(TYPE_oid);
	cs->uvbid = e_bat(type);
	assert(cs->uibid && cs->uvbid);
	if(cs->uibid == BID_NIL || cs->uvbid == BID_NIL)
		return LOG_ERR;
	return LOG_OK;
}

static int
log_create_delta(sql_delta *bat, sqlid id)
{
	int res = LOG_OK;
	gdk_return ok;
	BAT *b = temp_descriptor(bat->cs.bid);
	if (b == NULL)
		return LOG_ERR;
	if (!bat->cs.uibid)
		bat->cs.uibid = e_bat(TYPE_oid);
	if (!bat->cs.uvbid)
		bat->cs.uvbid = e_bat(b->ttype);
	assert(bat->cs.uibid && bat->cs.uvbid);
	if (bat->cs.uibid == BID_NIL || bat->cs.uvbid == BID_NIL)
		res = LOG_ERR;
	if (GDKinmemory(0)) {
		bat_destroy(b);
		return res;
	}

	bat_set_access(b, BAT_READ);
	ok = log_bat_persists(bat_logger, b, id);
	bat_destroy(b);
	if(res != LOG_OK)
		return res;
	return ok == GDK_SUCCEED ? LOG_OK : LOG_ERR;
}

static int
new_persistent_delta( sql_delta *bat)
{
	BAT *b = temp_descriptor(bat->cs.bid);

	if (b == NULL) {
		bat_destroy(b);
		return LOG_ERR;
	}
	bat->cs.ucnt = 0;
	bat_destroy(b);
	return LOG_OK;
}

static bat
copyBat (bat i, int type, oid seq)
{
	BAT *b, *tb;
	bat res;

	if (!i)
		return i;
	tb = temp_descriptor(i);
	if (tb == NULL)
		return 0;
	b = BATconstant(seq, type, ATOMnilptr(type), BATcount(tb), PERSISTENT);
	bat_destroy(tb);
	if (b == NULL)
		return 0;

	bat_set_access(b, BAT_READ);

	res = temp_create(b);
	bat_destroy(b);
	return res;
}

static int
create_col(sql_trans *tr, sql_column *c)
{
	int ok = LOG_OK;
	int type = c->type.type->localtype;
	sql_delta *bat = c->data;

	if (!bat || !c->base.allocated) {
		c->data = bat = ZNEW(sql_delta);
		if(!bat)
			return LOG_ERR;
		bat->cs.wtime = c->base.wtime = tr->wstime;
		c->base.allocated = 1;
	}

	if (!isNew(c) && !isTempTable(c->t)){
		c->base.wtime = 0;
		return load_cs(&bat->cs, type, c->base.id);
	} else if (bat && bat->cs.bid && !isTempTable(c->t)) {
		return new_persistent_delta(c->data);
	} else {
		BAT *b = bat_new(type, c->t->sz, PERSISTENT);
		if (!b) {
			ok = LOG_ERR;
		} else {
			sql_delta *d = c->data;

			bat_set_access(b, BAT_READ);
			d->cs.bid = temp_create(b);

			if (!isTempTable(c->t)) {
				bat->cs.uibid = e_bat(TYPE_oid);
				if (bat->cs.uibid == BID_NIL)
					ok = LOG_ERR;
				bat->cs.uvbid = e_bat(type);
				if(bat->cs.uvbid == BID_NIL)
					ok = LOG_ERR;
			}
			d->cs.ucnt = 0;
			bat_destroy(b);
		}
	}
	return ok;
}

static int
log_create_col(sql_trans *tr, sql_column *c)
{
	(void)tr;
	assert(tr->parent == gtrans && !isTempTable(c->t));
	return log_create_delta( c->data, c->base.id);
}

/* will be called for new idx's and when new index columns are created */
static int
create_idx(sql_trans *tr, sql_idx *ni)
{
	int ok = LOG_OK;
	sql_delta *bat = ni->data;
	int type = TYPE_lng;

	if (oid_index(ni->type))
		type = TYPE_oid;

	if (!bat || !ni->base.allocated) {
		ni->data = bat = ZNEW(sql_delta);
		if(!bat)
			return LOG_ERR;
		bat->cs.wtime = ni->base.wtime = tr->wstime;
		ni->base.allocated = 1;
	}

	if (!isNew(ni) && !isTempTable(ni->t)){
		ni->base.wtime = 0;
		return load_cs(&bat->cs, type, ni->base.id);
	} else if (bat && bat->cs.bid && !isTempTable(ni->t)) {
		return new_persistent_delta(ni->data);
	} else {
		sql_column *c = ni->t->columns.set->h->data;
		sql_delta *d;

		if (!c->data) {
			sql_column *oc = tr_find_column(tr->parent, c);
			c->data = timestamp_delta(oc->data, c->base.stime);
		}
		d = c->data;
		/* Here we also handle indices created through alter stmts */
		/* These need to be created aligned to the existing data */


		if (d->cs.bid) {
			bat->cs.bid = copyBat(d->cs.bid, type, 0);
			if(bat->cs.bid == BID_NIL)
				ok = LOG_ERR;
		}
		if (!isTempTable(ni->t)) {
			bat->cs.uibid = e_bat(TYPE_oid);
			if (bat->cs.uibid == BID_NIL)
				ok = LOG_ERR;
			bat->cs.uvbid = e_bat(type);
			if(bat->cs.uvbid == BID_NIL)
				ok = LOG_ERR;
		}
		bat->cs.ucnt = 0;

	}
	return ok;
}

static int
log_create_idx(sql_trans *tr, sql_idx *ni)
{
	(void)tr;
	assert(tr->parent == gtrans && !isTempTable(ni->t));
	return log_create_delta( ni->data, ni->base.id);
}

static int
load_storage(storage *bat, sqlid id)
{
	int ok = load_cs(&bat->cs, TYPE_msk, id);

	if (ok == LOG_OK) {
		bat->segs = new_segments(BATcount(quick_descriptor(bat->cs.bid)));
		bat->end = bat->segs->end;
	}
	return ok;
}

static int
create_del(sql_trans *tr, sql_table *t)
{
	int ok = LOG_OK;
	BAT *b;
	storage *bat = t->data;

	if (!bat) {
		t->data = bat = ZNEW(storage);
		if(!bat)
			return LOG_ERR;
		bat->cs.wtime = t->base.wtime = t->s->base.wtime = tr->wstime;
		t->base.allocated = 1;
	}
	(void)tr;
	if (!isNew(t) && !isTempTable(t)) {
		t->base.wtime = 0;
		return load_storage(bat, t->base.id);
	} else if (bat->cs.bid && !isTempTable(t)) {
		return ok;
	} else if (!bat->cs.bid) {
		assert(!bat->segs && !bat->end);
		bat->segs = new_segments(0);
		bat->end = 0;

		b = bat_new(TYPE_msk, t->sz, PERSISTENT);
		if(b != NULL) {
			bat_set_access(b, BAT_READ);
			bat->cs.bid = temp_create(b);
			bat_destroy(b);
		} else {
			ok = LOG_ERR;
		}
	}
	return ok;
}

static int
log_create_storage( storage *bat, sqlid id)
{
	BAT *b;
	gdk_return ok;

	if (GDKinmemory(0))
		return LOG_OK;

	b = temp_descriptor(bat->cs.bid);
	if (b == NULL)
		return LOG_ERR;

	bat_set_access(b, BAT_READ);
	ok = log_bat_persists(bat_logger, b, id);
	bat_destroy(b);
	return ok == GDK_SUCCEED ? LOG_OK : LOG_ERR;
}

static int
log_create_del(sql_trans *tr, sql_table *t)
{
	(void)tr;
	assert(tr->parent == gtrans && !isTempTable(t));
	return log_create_storage(t->data, t->base.id);
}

static int
log_destroy_delta(sql_trans *tr, sql_delta *b, sqlid id)
{
	gdk_return ok = GDK_SUCCEED;

	(void)tr;
	if (!GDKinmemory(0) && b && b->cs.bid)
		ok = log_bat_transient(bat_logger, id);
	return ok == GDK_SUCCEED ? LOG_OK : LOG_ERR;
}

static int
destroy_cs(column_storage *cs)
{
	if (cs->uibid)
		temp_destroy(cs->uibid);
	if (cs->uvbid)
		temp_destroy(cs->uvbid);
	if (cs->bid)
		temp_destroy(cs->bid);
	cs->bid = cs->uibid = cs->uvbid = 0;
	return LOG_OK;
}

static int
destroy_bat(sql_delta *b)
{
	sql_delta *n;

	while(b) {
		n = b->next;
		destroy_cs(&b->cs);
		_DELETE(b);
		b = n;
	}
	return LOG_OK;
}

static int
destroy_col(sql_trans *tr, sql_column *c)
{
	int ok = LOG_OK;

	(void)tr;
	if (c->data && c->base.allocated) {
		c->base.allocated = 0;
		ok = destroy_bat(c->data);
	}
	c->data = NULL;
	return ok;
}

static int
log_destroy_col(sql_trans *tr, sql_column *c)
{
	if (c->data && c->base.allocated)
		return log_destroy_delta(tr, c->data, c->base.id);
	return LOG_OK;
}

static int
destroy_idx(sql_trans *tr, sql_idx *i)
{
	int ok = LOG_OK;

	(void)tr;
	if (i->data && i->base.allocated) {
		i->base.allocated = 0;
       		ok = destroy_bat(i->data);
	}
	i->data = NULL;
	return ok;
}

static int
log_destroy_idx(sql_trans *tr, sql_idx *i)
{
	if (i->data && i->base.allocated)
		return log_destroy_delta(tr, i->data, i->base.id);
	return LOG_OK;
}

static void
destroy_segs(segment *s)
{
	if (!s)
		return;
	while(s) {
		segment *n = s->next;
		_DELETE(s);
		s = n;
	}
}

static void
destroy_segments(segments *s)
{
	MT_lock_set(&segs_lock);
	if (sql_ref_dec(&s->r) > 0) {
		MT_lock_unset(&segs_lock);
		return;
	}
	MT_lock_unset(&segs_lock);
	destroy_segs(s->head);
	_DELETE(s);
}

static int
destroy_dbat(sql_trans *tr, storage *bat)
{
	storage *n;

	(void)tr;
	while(bat) {
		n = bat->next;
		destroy_cs(&bat->cs);
		destroy_segments(bat->segs);
		_DELETE(bat);
		bat = n;
	}
	return LOG_OK;
}

static int
cleanup(void)
{
	int ok = LOG_OK;

	MT_lock_set(&destroy_lock);
	if (tobe_destroyed_delta) {
		ok = destroy_bat(tobe_destroyed_delta);
		tobe_destroyed_delta = NULL;
	}
	if (ok == LOG_OK && tobe_destroyed_dbat) {
		ok = destroy_dbat(NULL, tobe_destroyed_dbat);
		tobe_destroyed_dbat = NULL;
	}
	MT_lock_unset(&destroy_lock);
	return ok;
}

static int
delayed_destroy_bat(sql_delta *b)
{
	MT_lock_set(&destroy_lock);
	sql_delta *n = b;

	if (n) {
		while(n->next)
			n = n->next;
		n->next = tobe_destroyed_delta;
		tobe_destroyed_delta = b;
	}
	MT_lock_unset(&destroy_lock);
	return LOG_OK;
}

static int
delayed_destroy_dbat(storage *b)
{
	MT_lock_set(&destroy_lock);
	storage *n = b;

	if (n) {
		while(n->next)
			n = n->next;
		n->next = tobe_destroyed_dbat;
		tobe_destroyed_dbat = b;
	}
	MT_lock_unset(&destroy_lock);
	return LOG_OK;
}

static int
destroy_del(sql_trans *tr, sql_table *t)
{
	int ok = LOG_OK;

	if (t->data && t->base.allocated) {
		t->base.allocated = 0;
		ok = destroy_dbat(tr, t->data);
	}
	t->data = NULL;
	return ok;
}

static int
log_destroy_dbat(sql_trans *tr, storage *bat, sqlid id)
{
	gdk_return ok = GDK_SUCCEED;

	(void)tr;
	if (!GDKinmemory(0) && bat && bat->cs.bid)
		ok = log_bat_transient(bat_logger, id);
	return ok == GDK_SUCCEED ? LOG_OK : LOG_ERR;
}

static int
log_destroy_del(sql_trans *tr, sql_table *t)
{
	if (t->data && t->base.allocated)
		return log_destroy_dbat(tr, t->data, t->base.id);
	return LOG_OK;
}

static void
clear_cs(sql_trans *tr, column_storage *cs)
{
	BAT *b;

<<<<<<< HEAD
	if (cs->bid) {
		b = temp_descriptor(cs->bid);
=======
	if (bat->cached) {
		bat_destroy(bat->cached);
		bat->cached = NULL;
	}
	if (bat->ibid) {
		b = temp_descriptor(bat->ibid);
		if (b && !isEbat(b)) {
			sz += BATcount(b);
			bat_clear(b);
			BATcommit(b);
		}
		bat_destroy(b);
	}
	if (bat->bid) {
		b = temp_descriptor(bat->bid);
>>>>>>> e58ce2fa
		if (b) {
			if (tr != gtrans) {
				bat bid = cs->bid;
				cs->bid = temp_copy(bid, 1); /* create empty copy */
				temp_destroy(bid);
			} else {
				bat_clear(b);
				BATcommit(b, BUN_NONE);
			}
			bat_destroy(b);
		}
	}
	if (cs->uibid) {
		b = temp_descriptor(cs->uibid);
		if (b && !isEbat(b)) {
			bat_clear(b);
			BATcommit(b, BUN_NONE);
		}
		bat_destroy(b);
	}
	if (cs->uvbid) {
		b = temp_descriptor(cs->uvbid);
		if(b && !isEbat(b)) {
			bat_clear(b);
			BATcommit(b, BUN_NONE);
		}
		bat_destroy(b);
	}
	cs->cleared = 1;
	cs->ucnt = 0;
	cs->wtime = tr->wstime;
}

static void
clear_col(sql_trans *tr, sql_column *c)
{
	if (bind_col_data(tr, c) == LOG_ERR)
		return ;
	c->t->s->base.wtime = c->t->base.wtime = c->base.wtime = tr->wstime;
	if (c->data) {
		sql_delta *bat = c->data;
		clear_cs(tr, &bat->cs);
	}
}

static void
clear_idx(sql_trans *tr, sql_idx *i)
{
	if (!isTable(i->t) || (hash_index(i->type) && list_length(i->columns) <= 1) || !idx_has_column(i->type))
		return ;
	if (bind_idx_data(tr, i) == LOG_ERR)
		return ;
	i->t->s->base.wtime = i->t->base.wtime = i->base.wtime = tr->wstime;
	if (i->data) {
		sql_delta *bat = i->data;
		clear_cs(tr, &bat->cs);
	}
}

static void
clear_del(sql_trans *tr, sql_table *t)
{
	if (bind_del_data(tr, t) == LOG_ERR)
		return;
	t->s->base.wtime = t->base.wtime = tr->wstime;
	storage *s = t->data;
	clear_cs(tr, &s->cs);

	if (s->segs)
		destroy_segments(s->segs);
	s->segs = new_segments(0);
	s->end = 0;
}

static BUN
clear_table(sql_trans *tr, sql_table *t)
{
	node *n = t->columns.set->h;
	sql_column *c = n->data;
	BUN sz = count_col(tr, c, 0);

	t->cleared = 1;
	t->base.wtime = t->s->base.wtime = tr->wtime = tr->wstime;
	c->base.wtime = tr->wstime;

	sz -= count_del(tr, t, 0);
	clear_del(tr, t);
	for (; n; n = n->next) {
		c = n->data;
		c->base.wtime = tr->wstime;

		clear_col(tr, c);
	}
	if (t->idxs.set) {
		for (n = t->idxs.set->h; n; n = n->next) {
			sql_idx *ci = n->data;

			ci->base.wtime = tr->wstime;
			if (isTable(ci->t) && idx_has_column(ci->type))
				clear_idx(tr, ci);
		}
	}
	return sz;
}

static int
minmax_col(sql_column *c)
{
	int ok = LOG_OK;
	sql_delta *cbat = c->data;
	BAT *cur;
	lng val;

	/* already set */
	if (!cbat || c->type.type->localtype >= TYPE_str || c->t->system)
		return ok;

	cur = temp_descriptor(cbat->cs.bid);
	if (cur == NULL)
		return LOG_ERR;
	/* make sure min and max values are stored in the BAT
	 * properties (BATmin and BATmax store them there if they're
	 * not already there, and if they are, they're quick) */
	BATmin(cur, &val);
	BATmax(cur, &val);
	bat_destroy(cur);
	return ok;
}

static int
minmax_table(sql_table *t)
{
	int ok = LOG_OK;

	if (t->access > TABLE_WRITABLE) {
		for (node *n = t->columns.set->h; ok == LOG_OK && n; n = n->next) {
			sql_column *c = n->data;

			ok = minmax_col(c);
		}
	}
	return ok;
}

static int
minmax( sql_trans *tr )
{
	int ok = LOG_OK;
	node *sn;

	for(sn = tr->schemas.set->h; sn && ok == LOG_OK; sn = sn->next) {
		sql_schema *s = sn->data;

		if (!s->base.wtime && !s->base.atime)
			continue;
		if (!isTempSchema(s) && s->tables.set) {
			node *n;
			for (n = s->tables.set->h; n && ok == LOG_OK; n = n->next) {
				sql_table *t = n->data;

				if (isTable(t) && isGlobal(t))
					ok = minmax_table(t);
			}
		}
	}
	return LOG_OK;
}

static int
tr_update_cs( sql_trans *tr, column_storage *ocs, column_storage *ccs)
{
	int ok = LOG_OK;
	BAT *cur = NULL;

	(void)tr;
	assert(ATOMIC_GET(&store_nr_active)==1);
	assert (ocs->bid != 0 || tr != gtrans);

	int cleared = ccs->cleared;
	(void)cleared;
	if (ccs->cleared) {
		ccs->cleared = 0;
		assert(ccs->bid != ocs->bid);
		bat bid = ocs->bid;
		if (ccs->bid)
			ocs->bid = ccs->bid;
		else
			ocs->bid = temp_copy(ocs->bid, 1); /* create empty new bat */
		temp_destroy(bid);
		ccs->bid = ocs->bid;
		temp_dup(ocs->bid);
	}

	assert(ocs->bid == ccs->bid);
	cur = temp_descriptor(ocs->bid);
	if(!cur)
		return LOG_ERR;
	if (ccs->ucnt && ccs->uibid) {
		assert(!cleared);
		BAT *ui = temp_descriptor(ccs->uibid);
		BAT *uv = temp_descriptor(ccs->uvbid);
		if(!ui || !uv) {
			bat_destroy(ui);
			bat_destroy(uv);
			bat_destroy(cur);
			return LOG_ERR;
		}

		assert(BATcount(ui) == BATcount(uv));
		/* any updates */
		assert(!isEbat(cur));
		if (BATreplace(cur, ui, uv, true) != GDK_SUCCEED) {
			bat_destroy(ui);
			bat_destroy(uv);
			bat_destroy(cur);
			return LOG_ERR;
		}
		/* cleanup the old deltas */
		temp_destroy(ocs->uibid);
		temp_destroy(ocs->uvbid);
		ocs->uibid = e_bat(TYPE_oid);
		ocs->uvbid = e_bat(cur->ttype);
		if(ocs->uibid == BID_NIL || ocs->uvbid == BID_NIL)
			ok = LOG_ERR;
		temp_destroy(ccs->uibid);
		temp_destroy(ccs->uvbid);
		ccs->uibid = ccs->uvbid = 0;
		ccs->ucnt = ocs->ucnt = 0;
		bat_destroy(ui);
		bat_destroy(uv);
	}
	bat_destroy(cur);
	return ok;
}

static int
tr_update_delta( sql_trans *tr, sql_delta *obat, sql_delta *cbat)
{
	int ok = tr_update_cs( tr, &obat->cs, &cbat->cs);

	if (ok == LOG_OK && obat->next) {
		ok = destroy_bat(obat->next);
		obat->next = NULL;
	}
	return ok;
}

static int
tr_merge_cs( sql_trans *tr, column_storage *cs)
{
	int ok = LOG_OK;
	BAT *cur = NULL;

	(void)tr;
	assert(ATOMIC_GET(&store_nr_active)==1);
	assert (cs->bid != 0 || tr != gtrans);

	if (cs->bid) {
		cur = temp_descriptor(cs->bid);
		if(!cur)
			return LOG_ERR;
	}

	if (cs->ucnt) {
		BAT *ui = temp_descriptor(cs->uibid);
		BAT *uv = temp_descriptor(cs->uvbid);

		if(!ui || !uv) {
			bat_destroy(ui);
			bat_destroy(uv);
			bat_destroy(cur);
			return LOG_ERR;
		}
		assert(BATcount(ui) == BATcount(uv));

		/* any updates */
		assert(!isEbat(cur));
		if (BATreplace(cur, ui, uv, true) != GDK_SUCCEED) {
			bat_destroy(ui);
			bat_destroy(uv);
			bat_destroy(cur);
			return LOG_ERR;
		}
		/* cleanup the old deltas */
		temp_destroy(cs->uibid);
		temp_destroy(cs->uvbid);
		cs->uibid = e_bat(TYPE_oid);
		cs->uvbid = e_bat(cur->ttype);
		if(cs->uibid == BID_NIL || cs->uvbid == BID_NIL)
			ok = LOG_ERR;
		cs->ucnt = 0;
		bat_destroy(ui);
		bat_destroy(uv);
	}
	cs->cleared = 0;
	bat_destroy(cur);
	return ok;
}

static int
tr_merge_delta( sql_trans *tr, sql_delta *obat)
{
	int ok = tr_merge_cs(tr, &obat->cs);
	if (obat->next) {
		ok = destroy_bat(obat->next);
		obat->next = NULL;
	}
	return ok;
}

static int
tr_update_dbat( sql_trans *tr, storage *ts, storage *fs)
{
	if (fs->cs.cleared) {
		destroy_segments(ts->segs);
		MT_lock_set(&segs_lock);
		ts->segs = dup_segments(fs->segs);
		MT_lock_unset(&segs_lock);
		ts->end = ts->segs->end;
		assert(ts->segs->head);
	} else {
		assert(ts->segs == fs->segs);
		/* merge segments or cleanup ? */
		segment *segs = ts->segs->head, *seg = segs;
		for (; segs; segs = segs->next) {
			if (segs->owner == tr || !segs->owner) {
				/* merge range */
				segs->owner = NULL;
				if (seg == segs) /* skip first */
					continue;
				if (seg->start == segs->end) {
					seg->start = segs->start;
					seg->next = segs->next;
					segs->next = NULL;
					destroy_segs(segs);
						segs = seg;
				} else {
					seg = segs; /* begin of new merge */
				}
			}
		}
		ts->end = ts->segs->end;
	}
	int ok = tr_update_cs( tr, &ts->cs, &fs->cs);
	if (ok == LOG_OK && ts->next) {
		ok = destroy_dbat(tr, ts->next);
		ts->next = NULL;
	}
	return ok;
}

static int
tr_merge_dbat(sql_trans *tr, storage *tdb)
{
	int ok = tr_merge_cs(tr, &tdb->cs);
	if (tdb->next) {
		ok = destroy_dbat(tr, tdb->next);
		tdb->next = NULL;
	}
	return ok;
}

static int
update_table(sql_trans *tr, sql_table *ft, sql_table *tt)
{
	sql_trans *oldest = oldest_active_transaction();
	int ok = LOG_OK;
	node *n, *m;

	if (ATOMIC_GET(&store_nr_active) == 1 || ft->base.allocated) {
		if (ATOMIC_GET(&store_nr_active) > 1 && ft->data) { /* move delta */
			storage *b = ft->data;

			if (!tt->data)
				tt->base.allocated = ft->base.allocated;
			ft->data = NULL;
			b->next = tt->data;
			tt->data = b;

			while (b && b->cs.wtime >= oldest->stime)
				b = b->next;
<<<<<<< HEAD
			/* find table t->base.stime */
			ot = tr_find_table(oldest, tt);
			if (b && ot && b->cs.wtime < ot->base.stime) {
=======
			if (b && b->next) {
>>>>>>> e58ce2fa
				/* anything older can go */
				delayed_destroy_dbat(b->next);
				b->next = NULL;
			}
		} else if (tt->data && ft->base.allocated) {
			if (tr_update_dbat(tr, tt->data, ft->data) != LOG_OK)
				ok = LOG_ERR;
		} else if (ATOMIC_GET(&store_nr_active) == 1 && !ft->base.allocated) {
			/* only insert/updates, merge earlier deletes */
			if (!tt->data) {
				sql_table *ot = tr_find_table(tr->parent, tt);
				tt->data = timestamp_dbat(ot->data, tt->base.stime);
			}
			assert(tt->data);
			if (tr_merge_dbat(tr, tt->data) != LOG_OK)
				ok = LOG_ERR;
			ft->data = NULL;
		} else if (ft->data) {
			tt->data = ft->data;
			tt->base.allocated = 1;
			ft->data = NULL;
		}
	}
	for (n = ft->columns.set->h, m = tt->columns.set->h; ok == LOG_OK && n && m; n = n->next, m = m->next) {
		sql_column *cc = n->data; // TODO: either stick to to/from terminology or old/current terminology
		sql_column *oc = m->data;

		if (ATOMIC_GET(&store_nr_active) == 1 || ((cc->base.wtime || cc->base.atime) && cc->base.allocated)) {
			if (ATOMIC_GET(&store_nr_active) > 1 && cc->data) { /* move delta */
				sql_delta *b = cc->data;

				if (!oc->data)
					oc->base.allocated = cc->base.allocated;
				cc->data = NULL;
				b->next = oc->data;
				oc->data = b;

				while (b && b->cs.wtime >= oldest->stime)
					b = b->next;
<<<<<<< HEAD
				/* find column c->base.stime */
				if (o)
					oldc = o->data;
				if (oldc && b && oldc->base.id == cc->base.id && b->cs.wtime < oldc->base.stime) {
=======
				if (b && b->next) {
>>>>>>> e58ce2fa
					/* anything older can go */
					delayed_destroy_bat(b->next);
					b->next = NULL;
				}
			} else if (oc->data && cc->base.allocated) {
				if (tr_update_delta(tr, oc->data, cc->data) != LOG_OK)
					ok = LOG_ERR;
			} else if (ATOMIC_GET(&store_nr_active) == 1 && !cc->base.allocated) {
				/* only deletes, merge earlier changes */
				if (!oc->data) {
					sql_column *o = tr_find_column(tr->parent, oc);
					oc->data = timestamp_delta(o->data, oc->base.stime);
				}
				assert(oc->data);
				if (tr_merge_delta(tr, oc->data) != LOG_OK)
					ok = LOG_ERR;
				cc->data = NULL;
			} else if (cc->data) {
				oc->data = cc->data;
				oc->base.allocated = 1;
				cc->data = NULL;
			}
		}

		oc->colnr = cc->colnr;
		oc->null = cc->null;
		oc->unique = cc->unique;
		if (cc->storage_type && (!oc->storage_type || strcmp(cc->storage_type, oc->storage_type) != 0))
			oc->storage_type = sa_strdup(tr->parent->sa, cc->storage_type);
		if (!cc->storage_type)
			oc->storage_type = NULL;
		if (cc->def && (!oc->def || strcmp(cc->def, oc->def) != 0))
			oc->def = sa_strdup(tr->parent->sa, cc->def);
		if (!cc->def)
			oc->def = NULL;

		if (strcmp(cc->base.name, oc->base.name) != 0) { /* apply possible renaming */
			list_hash_delete(oc->t->columns.set, oc, NULL);
			oc->base.name = sa_strdup(tr->parent->sa, cc->base.name);
			if (!list_hash_add(oc->t->columns.set, oc, NULL))
				ok = LOG_ERR;
		}

		if (oc->base.rtime < cc->base.rtime)
			oc->base.rtime = cc->base.rtime;
		if (oc->base.atime < cc->base.atime)
			oc->base.atime = cc->base.atime;
		if (oc->base.wtime < cc->base.wtime)
			oc->base.wtime = cc->base.wtime;
		if (cc->data)
			destroy_col(tr, cc);
		cc->base.allocated = 0;
	}
	if (ok == LOG_OK && tt->idxs.set) {
		for (n = ft->idxs.set->h, m = tt->idxs.set->h; ok == LOG_OK && n && m; n = n->next, m = m->next) {
			sql_idx *ci = n->data;
			sql_idx *oi = m->data;

			/* some indices have no bats */
			if (!oi->data || (hash_index(oi->type) && list_length(oi->columns) <= 1) || !idx_has_column(oi->type)) {
				ci->data = NULL;
				ci->base.allocated = 0;
				continue;
			}
			if (ATOMIC_GET(&store_nr_active) == 1 || ((ci->base.wtime || ci->base.atime) && ci->base.allocated)) {
				if (ATOMIC_GET(&store_nr_active) > 1 && ci->data) { /* move delta */
					sql_delta *b = ci->data;

					if (!oi->data)
						oi->base.allocated = ci->base.allocated;
					ci->data = NULL;
					b->next = oi->data;
					oi->data = b;

					while (b && b->cs.wtime >= oldest->stime)
						b = b->next;
<<<<<<< HEAD
					/* find idx i->base.stime */
					if (o)
						oldi = o->data;
					if (oldi && b && oldi->base.id == ci->base.id && b->cs.wtime < oldi->base.stime) {
=======
					if (b && b->next) {
>>>>>>> e58ce2fa
						/* anything older can go */
						delayed_destroy_bat(b->next);
						b->next = NULL;
					}
				} else if (oi->data && ci->base.allocated) {
					if (tr_update_delta(tr, oi->data, ci->data) != LOG_OK)
						ok = LOG_ERR;
				} else if (ATOMIC_GET(&store_nr_active) == 1 && !ci->base.allocated) {
					if (!oi->data) {
						sql_idx *o = tr_find_idx(tr->parent, oi);
						oi->data = timestamp_delta(o->data, oi->base.stime);
					}
					assert(oi->data);
					if (tr_merge_delta(tr, oi->data) != LOG_OK)
						ok = LOG_ERR;
					ci->data = NULL;
				} else if (ci->data) {
					oi->data = ci->data;
					oi->base.allocated = 1;
					ci->data = NULL;
				}
			}

			if (oi->base.rtime < ci->base.rtime)
				oi->base.rtime = ci->base.rtime;
			if (oi->base.atime < ci->base.atime)
				oi->base.atime = ci->base.atime;
			if (oi->base.wtime < ci->base.wtime)
				oi->base.wtime = ci->base.wtime;
			if (ci->data)
				destroy_idx(tr, ci);
			ci->base.allocated = 0;
		}
	}
	if (tt->base.rtime < ft->base.rtime)
		tt->base.rtime = ft->base.rtime;
	if (tt->base.atime < ft->base.atime)
		tt->base.atime = ft->base.atime;
	if (tt->base.wtime < ft->base.wtime)
		tt->base.wtime = ft->base.wtime;
	if (ft->data)
		destroy_del(tr, ft);
	ft->base.allocated = 0;
	return ok;
}

static int
tr_log_cs( sql_trans *tr, column_storage *cs, segment *segs, int cleared, sqlid id)
{
	int ok = GDK_SUCCEED;

	if (GDKinmemory(0))
		return LOG_OK;

	assert(cs->cleared == cleared);
	assert(tr->parent == gtrans);
	if (cleared && log_bat_clear(bat_logger, id) != GDK_SUCCEED)
		return LOG_ERR;

	for (; segs; segs=segs->next) {
		if (segs->owner == tr) {
			BAT *ins = temp_descriptor(cs->bid);
			assert(ins);
			ok = log_bat(bat_logger, ins, id, segs->start, segs->end-segs->start);
			bat_destroy(ins);
		}
	}

	if (ok == GDK_SUCCEED && cs->ucnt && cs->uibid) {
		BAT *ui = temp_descriptor(cs->uibid);
		BAT *uv = temp_descriptor(cs->uvbid);
		/* any updates */
		if (ui == NULL || uv == NULL) {
			ok = GDK_FAIL;
		} else if (BUNlast(uv) > uv->batInserted || BATdirty(uv))
			ok = log_delta(bat_logger, ui, uv, id);
		bat_destroy(ui);
		bat_destroy(uv);
	}
	return ok == GDK_SUCCEED ? LOG_OK : LOG_ERR;
}

static int
tr_log_delta( sql_trans *tr, sql_delta *cbat, segment *segs, int cleared, sqlid id)
{
	return tr_log_cs( tr, &cbat->cs, segs, cleared, id);
}

static int
tr_log_dbat(sql_trans *tr, storage *fdb, segment *segs, int cleared, sqlid id)
{
	return tr_log_cs( tr, &fdb->cs, segs, cleared, id);
}

#if 0
static lng
log_get_nr_inserted(sql_column *fc, lng *offset)
{
	lng cnt = 0;

	if (!fc || GDKinmemory(0))
		return 0;

	if (fc->base.atime && fc->base.allocated) {
		sql_delta *fb = fc->data;
		BAT *ins = temp_descriptor(fb->cs.bid);

		if (ins && BUNlast(ins) > 0 && BUNlast(ins) > ins->batInserted) {
			cnt = BUNlast(ins) - ins->batInserted;
		}
		bat_destroy(ins);
	}
	return cnt;
}

static lng
log_get_nr_deleted(sql_table *ft, lng *offset)
{
	lng cnt = 0;

	if (!ft || GDKinmemory(0))
		return 0;

	if (ft->base.atime && ft->base.allocated) {
		storage *fdb = ft->data;
		BAT *db = temp_descriptor(fdb->cs.bid);

		if (db && BUNlast(db) > 0 && BUNlast(db) > db->batInserted) {
			cnt = BUNlast(db) - db->batInserted;
			*offset = db->batInserted;
		}
		bat_destroy(db);
	}
	return cnt;
}
#endif

static int
log_table(sql_trans *tr, sql_table *ft)
{
	int ok = LOG_OK;
	node *n;

	/*
	//sql_column *fc = ft->columns.set->h->data;
	if (log_batgroup(bat_logger, ft->bootstrap?0:LOG_TAB, ft->base.id, ft->cleared,
				log_get_nr_inserted(fc, &offset_inserted), offset_inserted,
				log_get_nr_deleted(ft, &offset_deleted), offset_deleted) != GDK_SUCCEED)
		ok = LOG_ERR;
		*/
	assert(tr->parent == gtrans);
	/* offset/end */

	storage *s = ft->data;
	if (ok == LOG_OK && (ft->base.wtime || ft->base.atime) && ft->base.allocated)
		ok = tr_log_dbat(tr, ft->data, s?s->segs->head:NULL, ft->cleared, ft->base.id);
	for (n = ft->columns.set->h; ok == LOG_OK && n; n = n->next) {
		sql_column *cc = n->data;

		if ((!cc->base.wtime && !cc->base.atime) || !cc->base.allocated)
			continue;
		ok = tr_log_delta(tr, cc->data, s?s->segs->head:NULL, ft->cleared, cc->base.id);
	}
	if (ok == LOG_OK && ft->idxs.set) {
		for (n = ft->idxs.set->h; ok == LOG_OK && n; n = n->next) {
			sql_idx *ci = n->data;

			/* some indices have no bats or changes */
			if (!ci->data || (!ci->base.wtime && !ci->base.atime) || !ci->base.allocated)
				continue;

			if (!isTable(ci->t) || (hash_index(ci->type) && list_length(ci->columns) <= 1) || !idx_has_column(ci->type))
				continue;

			ok = tr_log_delta(tr, ci->data, s?s->segs->head:NULL, ft->cleared, ci->base.id);
		}
	}
	if (s)
		for (segment *segs = s->segs->head; segs; segs=segs->next)
			if (segs->owner == tr)
				segs->owner = NULL;
	/*
	if (log_batgroup_end(bat_logger, ft->base.id) != GDK_SUCCEED)
		ok = LOG_ERR;
		*/
	return ok;
}

void
bat_storage_init( store_functions *sf)
{
	sf->bind_col = (bind_col_fptr)&bind_col;
	sf->bind_idx = (bind_idx_fptr)&bind_idx;
	sf->bind_del = (bind_del_fptr)&bind_del;

	sf->bind_col_data = (bind_col_data_fptr)&bind_col_data;
	sf->bind_idx_data = (bind_idx_data_fptr)&bind_idx_data;
	sf->bind_del_data = (bind_del_data_fptr)&bind_del_data;

	sf->append_col = (append_col_fptr)&append_col;
	sf->append_idx = (append_idx_fptr)&append_idx;
	sf->update_col = (update_col_fptr)&update_col;
	sf->update_idx = (update_idx_fptr)&update_idx;
	sf->delete_tab = (delete_tab_fptr)&delete_tab;
	sf->claim_tab = (claim_tab_fptr)&claim_tab;

	sf->count_del = (count_del_fptr)&count_del;
	sf->count_col = (count_col_fptr)&count_col;
	sf->count_idx = (count_idx_fptr)&count_idx;
	sf->dcount_col = (dcount_col_fptr)&dcount_col;
	sf->sorted_col = (prop_col_fptr)&sorted_col;
	sf->unique_col = (prop_col_fptr)&unique_col;
	sf->double_elim_col = (prop_col_fptr)&double_elim_col;

	sf->create_col = (create_col_fptr)&create_col;
	sf->create_idx = (create_idx_fptr)&create_idx;
	sf->create_del = (create_del_fptr)&create_del;

	sf->log_create_col = (create_col_fptr)&log_create_col;
	sf->log_create_idx = (create_idx_fptr)&log_create_idx;
	sf->log_create_del = (create_del_fptr)&log_create_del;

	sf->dup_col = (dup_col_fptr)&dup_col;
	sf->dup_idx = (dup_idx_fptr)&dup_idx;
	sf->dup_del = (dup_del_fptr)&dup_del;

	sf->destroy_col = (destroy_col_fptr)&destroy_col;
	sf->destroy_idx = (destroy_idx_fptr)&destroy_idx;
	sf->destroy_del = (destroy_del_fptr)&destroy_del;

	sf->log_destroy_col = (destroy_col_fptr)&log_destroy_col;
	sf->log_destroy_idx = (destroy_idx_fptr)&log_destroy_idx;
	sf->log_destroy_del = (destroy_del_fptr)&log_destroy_del;

	sf->clear_table = (clear_table_fptr)&clear_table;
	sf->update_table = (update_table_fptr)&update_table;
	sf->log_table = (update_table_fptr)&log_table;
	sf->gtrans_minmax = (gtrans_update_fptr)&minmax;

	sf->cleanup = (cleanup_fptr)&cleanup;

	for(int i=0;i<NR_TABLE_LOCKS;i++)
		MT_lock_init(&table_locks[i], "table_lock");
}<|MERGE_RESOLUTION|>--- conflicted
+++ resolved
@@ -358,79 +358,11 @@
 		if (cs_real_update_bats(cs, &ui, &uv) == LOG_ERR)
 			return LOG_ERR;
 
-<<<<<<< HEAD
 		assert(BATcount(otids) == BATcount(updates));
 		if (BATappend(ui, otids, NULL, true) != GDK_SUCCEED ||
 		    BATappend(uv, updates, NULL, true) != GDK_SUCCEED) {
 			if (otids != tids)
 				bat_destroy(otids);
-=======
-		if (BATcount(ib)) {
-			BAT *nui = tids, *nuv = updates;
-
-			o = BATselect(tids, NULL, &ib->hseqbase, ATOMnilptr(tids->ttype), true, false, false);
-			if (o == NULL) {
-				bat_destroy(ib);
-				return LOG_ERR;
-			}
-			nui = BATproject(o, tids);
-			nuv = BATproject(o, updates);
-			bat_destroy(o);
-			if (nui == NULL || nuv == NULL) {
-				bat_destroy(ib);
-				bat_destroy(nui);
-				bat_destroy(nuv);
-				return LOG_ERR;
-			}
-			assert(BATcount(nui) == BATcount(nuv));
-			ret = BATreplace(ib, nui, nuv, true);
-			bat_destroy(nui);
-			bat_destroy(nuv);
-			if (ret != GDK_SUCCEED) {
-				bat_destroy(ib);
-				return LOG_ERR;
-			}
-
-			o = BATselect(tids, NULL, ATOMnilptr(tids->ttype), &ib->hseqbase, false, false, false);
-			if (o == NULL) {
-				bat_destroy(ib);
-				return LOG_ERR;
-			}
-		}
-		bat_destroy(ib);
-
-		ui = temp_descriptor(bat->uibid);
-		uv = temp_descriptor(bat->uvbid);
-		if (ui == NULL || uv == NULL) {
-			bat_destroy(ui);
-			bat_destroy(uv);
-			return LOG_ERR;
-		}
-		assert(ui && uv);
-		if (isEbat(ui)){
-			temp_destroy(bat->uibid);
-			bat->uibid = temp_copy(ui->batCacheid, false);
-			bat_destroy(ui);
-			if (bat->uibid == BID_NIL ||
-			    (ui = temp_descriptor(bat->uibid)) == NULL) {
-				bat_destroy(uv);
-				return LOG_ERR;
-			}
-		}
-		if (isEbat(uv)){
-			temp_destroy(bat->uvbid);
-			bat->uvbid = temp_copy(uv->batCacheid, false);
-			bat_destroy(uv);
-			if (bat->uvbid == BID_NIL ||
-			    (uv = temp_descriptor(bat->uvbid)) == NULL) {
-				bat_destroy(ui);
-				return LOG_ERR;
-			}
-		}
-		if (BATappend(ui, tids, o, true) != GDK_SUCCEED ||
-		    BATappend(uv, updates, o, true) != GDK_SUCCEED) {
-			bat_destroy(o);
->>>>>>> e58ce2fa
 			bat_destroy(ui);
 			bat_destroy(uv);
 			return LOG_ERR;
@@ -506,7 +438,6 @@
 	return cs_update_val(&bat->cs, rid, upd, is_new);
 }
 
-<<<<<<< HEAD
 static int
 dup_cs(column_storage *ocs, column_storage *cs, int type, int c_isnew, int temp)
 {
@@ -539,60 +470,6 @@
 			if (ocs->uibid == BID_NIL ||
 			    ocs->uvbid == BID_NIL)
 				return LOG_ERR;
-=======
-	if (!bat->ibid)
-		return LOG_OK;
-	if (bat->ibid) {
-		BAT *b;
-		if (temp) {
-			bat->ibid = temp_copy(bat->ibid, 1);
-			if (bat->ibid == BID_NIL)
-				return LOG_ERR;
-		} else if (oc_isnew && !bat->bid) {
-			/* move the bat to the new col, fixup the old col*/
-			b = COLnew((oid) obat->cnt, type, sz, PERSISTENT);
-			if (b == NULL)
-				return LOG_ERR;
-			bat_set_access(b, BAT_READ);
-			obat->ibid = temp_create(b);
-			obat->ibase = bat->ibase = (oid) obat->cnt;
-			bat_destroy(b);
-			if (c_isnew && tr->parent == gtrans) {
-				/* new cols are moved to gtrans and bat.bid */
-				temp_dup(bat->ibid);
-				obat->bid = bat->ibid;
-			} else if (!c_isnew) {
-				bat->bid = bat->ibid;
-
-				b = COLnew(bat->ibase, type, sz, PERSISTENT);
-				if (b == NULL)
-					return LOG_ERR;
-				bat_set_access(b, BAT_READ);
-				bat->ibid = temp_create(b);
-				bat_destroy(b);
-			}
-		} else { /* old column */
-			bat->ibid = ebat_copy(bat->ibid, bat->ibase, 0);
-			if (bat->ibid == BID_NIL)
-				return LOG_ERR;
-		}
-	}
-	if (!temp && bat->ibid) {
-		if (bat->uibid && bat->uvbid) {
-			if (c_isnew && tr->parent == gtrans) {
-				obat->uibid = ebat_copy(bat->uibid, 0, 0);
-				obat->uvbid = ebat_copy(bat->uvbid, 0, 0);
-				if (obat->uibid == BID_NIL ||
-				    obat->uvbid == BID_NIL)
-					return LOG_ERR;
-			} else {
-				bat->uibid = ebat_copy(bat->uibid, 0, 0);
-				bat->uvbid = ebat_copy(bat->uvbid, 0, 0);
-				if (bat->uibid == BID_NIL ||
-				    bat->uvbid == BID_NIL)
-					return LOG_ERR;
-			}
->>>>>>> e58ce2fa
 		} else {
 			cs->uibid = e_bat(TYPE_oid);
 			cs->uvbid = e_bat(type);
@@ -737,7 +614,6 @@
             BAT *ic = COLcopy(oi, oi->ttype, true, TRANSIENT);
 
 			if (ic == NULL || BATappend(b, ic, NULL, true) != GDK_SUCCEED) {
-<<<<<<< HEAD
 				if (oi != i)
 					bat_destroy(oi);
                 if(ic)
@@ -749,14 +625,6 @@
 		} else if (BATappend(b, oi, NULL, true) != GDK_SUCCEED) {
 			if (oi != i)
 				bat_destroy(oi);
-=======
-				bat_destroy(ic);
-				bat_destroy(b);
-				return LOG_ERR;
-			}
-			bat_destroy(ic);
-		} else if (BATappend(b, i, NULL, true) != GDK_SUCCEED) {
->>>>>>> e58ce2fa
 			bat_destroy(b);
 			return LOG_ERR;
 		}
@@ -1319,10 +1187,8 @@
 	assert(bat->cs.uibid && bat->cs.uvbid);
 	if (bat->cs.uibid == BID_NIL || bat->cs.uvbid == BID_NIL)
 		res = LOG_ERR;
-	if (GDKinmemory(0)) {
-		bat_destroy(b);
+	if (GDKinmemory(0))
 		return res;
-	}
 
 	bat_set_access(b, BAT_READ);
 	ok = log_bat_persists(bat_logger, b, id);
@@ -1772,26 +1638,8 @@
 {
 	BAT *b;
 
-<<<<<<< HEAD
 	if (cs->bid) {
 		b = temp_descriptor(cs->bid);
-=======
-	if (bat->cached) {
-		bat_destroy(bat->cached);
-		bat->cached = NULL;
-	}
-	if (bat->ibid) {
-		b = temp_descriptor(bat->ibid);
-		if (b && !isEbat(b)) {
-			sz += BATcount(b);
-			bat_clear(b);
-			BATcommit(b);
-		}
-		bat_destroy(b);
-	}
-	if (bat->bid) {
-		b = temp_descriptor(bat->bid);
->>>>>>> e58ce2fa
 		if (b) {
 			if (tr != gtrans) {
 				bat bid = cs->bid;
@@ -1810,7 +1658,8 @@
 			bat_clear(b);
 			BATcommit(b, BUN_NONE);
 		}
-		bat_destroy(b);
+		if (b)
+			bat_destroy(b);
 	}
 	if (cs->uvbid) {
 		b = temp_descriptor(cs->uvbid);
@@ -1818,7 +1667,8 @@
 			bat_clear(b);
 			BATcommit(b, BUN_NONE);
 		}
-		bat_destroy(b);
+		if (b)
+			bat_destroy(b);
 	}
 	cs->cleared = 1;
 	cs->ucnt = 0;
@@ -2173,13 +2023,7 @@
 
 			while (b && b->cs.wtime >= oldest->stime)
 				b = b->next;
-<<<<<<< HEAD
-			/* find table t->base.stime */
-			ot = tr_find_table(oldest, tt);
-			if (b && ot && b->cs.wtime < ot->base.stime) {
-=======
 			if (b && b->next) {
->>>>>>> e58ce2fa
 				/* anything older can go */
 				delayed_destroy_dbat(b->next);
 				b->next = NULL;
@@ -2219,14 +2063,7 @@
 
 				while (b && b->cs.wtime >= oldest->stime)
 					b = b->next;
-<<<<<<< HEAD
-				/* find column c->base.stime */
-				if (o)
-					oldc = o->data;
-				if (oldc && b && oldc->base.id == cc->base.id && b->cs.wtime < oldc->base.stime) {
-=======
 				if (b && b->next) {
->>>>>>> e58ce2fa
 					/* anything older can go */
 					delayed_destroy_bat(b->next);
 					b->next = NULL;
@@ -2303,14 +2140,7 @@
 
 					while (b && b->cs.wtime >= oldest->stime)
 						b = b->next;
-<<<<<<< HEAD
-					/* find idx i->base.stime */
-					if (o)
-						oldi = o->data;
-					if (oldi && b && oldi->base.id == ci->base.id && b->cs.wtime < oldi->base.stime) {
-=======
 					if (b && b->next) {
->>>>>>> e58ce2fa
 						/* anything older can go */
 						delayed_destroy_bat(b->next);
 						b->next = NULL;
