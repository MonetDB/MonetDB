/*
 * This Source Code Form is subject to the terms of the Mozilla Public
 * License, v. 2.0.  If a copy of the MPL was not distributed with this
 * file, You can obtain one at http://mozilla.org/MPL/2.0/.
 *
 * Copyright 1997 - July 2008 CWI, August 2008 - 2021 MonetDB B.V.
 */

#include "monetdb_config.h"
#include "bat_storage.h"
#include "bat_utils.h"
#include "sql_string.h"
#include "gdk_atoms.h"
#include "gdk_atoms.h"
#include "matomic.h"

#define inTransaction(tr,t) (isLocalTemp(t))

static int log_update_col( sql_trans *tr, sql_change *c);
static int log_update_idx( sql_trans *tr, sql_change *c);
static int log_update_del( sql_trans *tr, sql_change *c);
static int commit_update_col( sql_trans *tr, sql_change *c, ulng commit_ts, ulng oldest);
static int commit_update_idx( sql_trans *tr, sql_change *c, ulng commit_ts, ulng oldest);
static int commit_update_del( sql_trans *tr, sql_change *c, ulng commit_ts, ulng oldest);
static int log_create_col(sql_trans *tr, sql_change *change);
static int log_create_idx(sql_trans *tr, sql_change *change);
static int log_create_del(sql_trans *tr, sql_change *change);
static int commit_create_col(sql_trans *tr, sql_change *change, ulng commit_ts, ulng oldest);
static int commit_create_idx(sql_trans *tr, sql_change *change, ulng commit_ts, ulng oldest);
static int commit_create_del(sql_trans *tr, sql_change *change, ulng commit_ts, ulng oldest);
static int tc_gc_col( sql_store Store, sql_change *c, ulng oldest);
static int tc_gc_idx( sql_store Store, sql_change *c, ulng oldest);
static int tc_gc_del( sql_store Store, sql_change *c, ulng oldest);
static int tc_gc_drop_col( sql_store Store, sql_change *c, ulng oldest);
static int tc_gc_drop_idx( sql_store Store, sql_change *c, ulng oldest);

static int merge_delta( sql_delta *obat);

/* valid
 * !deleted && VALID_4_READ(TS, tr)				existing or newly created segment
 *  deleted && TS > tr->ts && OLDTS < tr->ts		deleted after current transaction
 */

#define VALID_4_READ(TS,tr) \
	(TS == tr->tid || (tr->parent && tr_version_of_parent(tr, TS)) || TS < tr->ts)

/* when changed, check if the old status is still valid */
#define OLD_VALID_4_READ(TS,OLDTS,tr) \
		(OLDTS && TS != tr->tid && TS > tr->ts && OLDTS < tr->ts)

#define SEG_VALID_4_DELETE(seg,tr) \
	(!seg->deleted && VALID_4_READ(seg->ts, tr))

/* Delete (in current trans or by some other finised transaction, or re-used segment which used to be deleted */
#define SEG_IS_DELETED(seg,tr) \
	((seg->deleted && (VALID_4_READ(seg->ts, tr) || !OLD_VALID_4_READ(seg->ts, seg->oldts, tr))) || \
	 (!seg->deleted && !VALID_4_READ(seg->ts, tr)))

/* A segment is part of the current transaction is someway or is deleted by some other transaction but use to be valid */
#define SEG_IS_VALID(seg, tr) \
		((!seg->deleted && VALID_4_READ(seg->ts, tr)) || \
		 (seg->deleted && OLD_VALID_4_READ(seg->ts, seg->oldts, tr)))

static void
lock_table(sqlstore *store, sqlid id)
{
	MT_lock_set(&store->table_locks[id&(NR_TABLE_LOCKS-1)]);
}

static void
unlock_table(sqlstore *store, sqlid id)
{
	MT_lock_unset(&store->table_locks[id&(NR_TABLE_LOCKS-1)]);
}

static void
lock_column(sqlstore *store, sqlid id)
{
	MT_lock_set(&store->column_locks[id&(NR_COLUMN_LOCKS-1)]);
}

static void
unlock_column(sqlstore *store, sqlid id)
{
	MT_lock_unset(&store->column_locks[id&(NR_COLUMN_LOCKS-1)]);
}


static int
tc_gc_seg( sql_store Store, sql_change *change, ulng oldest)
{
	(void)Store;
	segment *s = change->data;

	if (s->ts <= oldest) {
		while(s) {
			segment *n = s->prev;
			_DELETE(s);
			s = n;
		}
		return 1;
	}
	return LOG_OK;
}

static void
mark4destroy(segment *s, sql_change *c, ulng commit_ts)
{
	/* we can only be accessed by anything older then commit_ts */
	if (c->cleanup == &tc_gc_seg)
		s->prev = c->data;
	else
		c->cleanup = &tc_gc_seg;
	c->data = s;
	s->ts = commit_ts;
}

static segment *
new_segment(segment *o, sql_trans *tr, size_t cnt)
{
	segment *n = (segment*)GDKmalloc(sizeof(segment));

	assert(tr);
	if (n) {
		n->ts = tr->tid;
		n->oldts = 0;
		n->deleted = false;
		n->start = 0;
		n->next = NULL;
		n->prev = NULL;
		if (o) {
			n->start = o->end;
			o->next = n;
		}
		n->end = n->start + cnt;
	}
	return n;
}

static segment *
split_segment(segments *segs, segment *o, segment *p, sql_trans *tr, size_t start, size_t cnt, bool deleted)
{
	if (o->start == start && o->end == start+cnt) {
		assert(o->deleted != deleted || o->ts < TRANSACTION_ID_BASE);
		o->oldts = o->ts;
		o->ts = tr->tid;
		o->deleted = deleted;
		return o;
	}
	segment *n = (segment*)GDKmalloc(sizeof(segment));

	assert(tr);
	if (!n)
		return NULL;
	n->prev = NULL;

	n->oldts = 0;
	if (o->ts == tr->tid) {
		n->ts = 1;
		n->deleted = true;
	} else {
		n->oldts = o->ts;
		n->ts = tr->tid;
		n->deleted = deleted;
	}
	if (start == o->start) {
		n->start = o->start;
		n->end = n->start + cnt;
		n->next = o;
		if (segs->h == o)
			segs->h = n;
		if (p)
			p->next = n;
		o->start = n->end;
		return n;
	} else if (start+cnt == o->end) {
		n->start = o->end - cnt;
		n->end = o->end;
		n->next = o->next;
		o->next = n;
		if (segs->t == o)
			segs->t = n;
		o->end = n->start;
		return n;
	}
	/* 3 way split */
	n->start = start;
	n->end = o->end;
	n->next = o->next;
	o->next = n;
	if (segs->t == o)
		segs->t = n;
	o->end = n->start;

	segment *oo = o;
	o = n;
	n = (segment*)GDKmalloc(sizeof(segment));
	if (!n)
		return NULL;
	n->prev = NULL;
	n->ts = oo->ts;
	n->oldts = oo->oldts;
	n->deleted = oo->deleted;
	n->start = start+cnt;
	n->end = o->end;
	n->next = o->next;
	o->next = n;
	if (segs->t == o)
		segs->t = n;
	o->end = n->start;
	return o;
}

static void
rollback_segments(segments *segs, sql_trans *tr, sql_change *change, ulng oldest)
{
	segment *cur = segs->h, *seg = NULL;
	for (; cur; cur = cur->next) {
		if (cur->ts == tr->tid) { /* revert */
			cur->deleted = !cur->deleted || (cur->ts == cur->oldts);
			cur->ts = cur->oldts==tr->tid?0:cur->oldts; /* need old ts */
			cur->oldts = 0;
		}
		if (cur->ts <= oldest) { /* possibly merge range */
			if (!seg) { /* skip first */
				seg = cur;
			} else if (seg->end == cur->start && seg->deleted == cur->deleted) {
				/* merge with previous */
				seg->end = cur->end;
				seg->next = cur->next;
				if (cur == segs->t)
					segs->t = seg;
				mark4destroy(cur, change, store_get_timestamp(tr->store));
				cur = seg;
			} else {
				seg = cur; /* begin of new merge */
			}
		}
	}
}

static size_t
segs_end_include_deleted( segments *segs, sql_trans *tr)
{
	size_t cnt = 0;
	segment *s = segs->h, *l = NULL;

	for(;s; s = s->next) {
		if (s->ts == tr->tid || SEG_IS_VALID(s, tr))
				l = s;
	}
	if (l)
		cnt = l->end;
	return cnt;
}

static int
segments2cs(sql_trans *tr, segments *segs, column_storage *cs)
{
	/* set bits correctly */
	BAT *b = temp_descriptor(cs->bid);

	if (!b)
		return LOG_ERR;
	segment *s = segs->h;

	size_t nr = segs_end_include_deleted(segs, tr);
	size_t rounded_nr = ((nr+31)&~31);
	if (rounded_nr > BATcapacity(b) && BATextend(b, rounded_nr) != GDK_SUCCEED) {
		bat_destroy(b);
		return LOG_ERR;
	}

	/* disable all properties here */
	b->tsorted = false;
	b->trevsorted = false;
	b->tnosorted = 0;
	b->tnorevsorted = 0;
	b->tseqbase = oid_nil;
	b->tkey = false;
	b->tnokey[0] = 0;
	b->tnokey[1] = 0;

	uint32_t *restrict dst;
	for (; s ; s=s->next) {
		if (s->start >= nr)
			break;
		if (s->ts == tr->tid && s->end != s->start) {
			b->batDirtydesc = true;
			b->theap->dirty = true;
			size_t lnr = s->end-s->start;
			size_t pos = s->start;
			dst = (uint32_t *) Tloc(b, 0) + (s->start/32);
			uint32_t cur = 0;
			if (s->deleted) {
				size_t used = pos&31, end = 32;
				if (used) {
					if (lnr < (32-used))
						end = used + lnr;
					for(size_t j=used; j < end; j++, lnr--)
						cur |= 1U<<j;
					*dst++ |= cur;
					cur = 0;
				}
				size_t full = lnr/32;
				size_t rest = lnr%32;
				for(size_t i = 0; i<full; i++, lnr-=32)
					*dst++ = ~0;
				if (rest) {
					for(size_t j=0; j < rest; j++, lnr--)
						cur |= 1U<<j;
					*dst |= cur;
				}
				assert(lnr==0);
			} else {
				size_t used = pos&31, end = 32;
				if (used) {
					if (lnr < (32-used))
						end = used + lnr;
					for(size_t j=used; j < end; j++, lnr--)
						cur |= 1U<<j;
					*dst++ &= ~cur;
					cur = 0;
				}
				size_t full = lnr/32;
				size_t rest = lnr%32;
				for(size_t i = 0; i<full; i++, lnr-=32)
					*dst++ = 0;
				if (rest) {
					for(size_t j=0; j < rest; j++, lnr--)
						cur |= 1U<<j;
					*dst &= ~cur;
				}
				assert(lnr==0);
			}
		}
	}
	if (nr > BATcount(b))
		BATsetcount(b, nr);

	bat_destroy(b);
	return LOG_OK;
}

/* TODO return LOG_OK/ERR */
static void
merge_segments(storage *s, sql_trans *tr, sql_change *change, ulng commit_ts, ulng oldest)
{
	segment *cur = s->segs->h, *seg = NULL;
	for (; cur; cur = cur->next) {
		if (cur->ts == tr->tid) {
			if (!cur->deleted)
				cur->oldts = 0;
			cur->ts = commit_ts;
		}
		if (cur->ts <= oldest && cur->ts < TRANSACTION_ID_BASE) { /* possibly merge range */
			if (!seg) { /* skip first */
				seg = cur;
			} else if (seg->end == cur->start && seg->deleted == cur->deleted) {
				/* merge with previous */
				seg->end = cur->end;
				seg->next = cur->next;
				if (cur == s->segs->t)
					s->segs->t = seg;
				if (commit_ts == oldest)
					_DELETE(cur);
				else
					mark4destroy(cur, change, commit_ts);
				cur = seg;
			} else {
				seg = cur; /* begin of new merge */
			}
		}
	}
}

static int
segments_in_transaction(sql_trans *tr, sql_table *t)
{
	storage *s = ATOMIC_PTR_GET(&t->data);
	segment *seg = s->segs->h;

	if (seg && s->segs->t->ts == tr->tid)
		return 1;
	for (; seg ; seg=seg->next) {
		if (seg->ts == tr->tid)
			return 1;
	}
	return 0;
}

static size_t
segs_end( segments *segs, sql_trans *tr, sql_table *table)
{
	size_t cnt = 0;

	lock_table(tr->store, table->base.id);
	segment *s = segs->h, *l = NULL;

	if (segs->t && SEG_IS_VALID(segs->t, tr))
		l = s = segs->t;

	for(;s; s = s->next) {
		if (SEG_IS_VALID(s, tr))
				l = s;
	}
	if (l)
		cnt = l->end;
	unlock_table(tr->store, table->base.id);
	return cnt;
}

static segments *
new_segments(sql_trans *tr, size_t cnt)
{
	segments *n = (segments*)GDKmalloc(sizeof(segments));

	if (n) {
		n->h = n->t = new_segment(NULL, tr, cnt);
		if (!n->h) {
			GDKfree(n);
			return NULL;
		}
		sql_ref_init(&n->r);
	}
	return n;
}

static segments*
dup_segments(segments *s)
{
	sql_ref_inc(&s->r);
	return s;
}

static int
temp_dup_cs(column_storage *cs, ulng tid, int type)
{
	BAT *b = bat_new(type, 1024, TRANSIENT);
	if (!b)
		return LOG_ERR;
	cs->bid = temp_create(b);
	bat_destroy(b);
	cs->uibid = e_bat(TYPE_oid);
	cs->uvbid = e_bat(type);
	if (cs->uibid == BID_NIL || cs->uvbid == BID_NIL)
		return LOG_ERR;
	cs->ucnt = 0;
	cs->cleared = 0;
	cs->ts = tid;
	cs->refcnt = 1;
	return LOG_OK;
}

static sql_delta *
temp_dup_delta(ulng tid, int type)
{
	sql_delta *bat = ZNEW(sql_delta);

	if (!bat)
		return NULL;
	if (temp_dup_cs(&bat->cs, tid, type)) {
		_DELETE(bat);
		return NULL;
	}
	return bat;
}

static sql_delta *
temp_delta(sql_delta *d, ulng tid)
{
	while (d && d->cs.ts != tid)
		d = d->next;
	return d;
}

static storage *
temp_dup_storage(sql_trans *tr)
{
	storage *bat = ZNEW(storage);

	if (!bat)
		return NULL;
	if (temp_dup_cs(&bat->cs, tr->tid, TYPE_msk)) {
		_DELETE(bat);
		return NULL;
	}
	if (!(bat->segs = new_segments(tr, 0))) {
		_DELETE(bat);
		return NULL;
	}
	return bat;
}

static storage *
temp_storage(storage *d, ulng tid)
{
	while (d && d->cs.ts != tid)
		d = d->next;
	return d;
}

static sql_delta *
timestamp_delta( sql_trans *tr, sql_delta *d)
{
	while (d->next && !VALID_4_READ(d->cs.ts, tr))
		d = d->next;
	return d;
}

static sql_delta *
temp_col_timestamp_delta( sql_trans *tr, sql_column *c)
{
	assert(isTempTable(c->t));
	sql_delta *d = temp_delta(ATOMIC_PTR_GET(&c->data), tr->tid);
	if (!d) {
		if (!(d = temp_dup_delta(tr->tid, c->type.type->localtype)))
			return NULL;
		do {
			d->next = ATOMIC_PTR_GET(&c->data);
		} while(!ATOMIC_PTR_CAS(&c->data, (void**)&d->next, d)); /* set c->data = d, when c->data == d->next else d->next = c->data */
	}
	return d;
}

static sql_delta *
col_timestamp_delta( sql_trans *tr, sql_column *c)
{
	if (isTempTable(c->t))
		return temp_col_timestamp_delta(tr, c);
	return timestamp_delta( tr, ATOMIC_PTR_GET(&c->data));
}

static sql_delta *
temp_idx_timestamp_delta( sql_trans *tr, sql_idx *i)
{
	assert(isTempTable(i->t));
	sql_delta *d = temp_delta(ATOMIC_PTR_GET(&i->data), tr->tid);
	if (!d) {
		int type = oid_index(i->type)?TYPE_oid:TYPE_lng;

		if (!(d = temp_dup_delta(tr->tid, type)))
			return NULL;
		do {
			d->next = ATOMIC_PTR_GET(&i->data);
		} while(!ATOMIC_PTR_CAS(&i->data, (void**)&d->next, d)); /* set i->data = d, when i->data == d->next else d->next = i->data */
	}
	return d;
}

static sql_delta *
idx_timestamp_delta( sql_trans *tr, sql_idx *i)
{
	if (isTempTable(i->t))
		return temp_idx_timestamp_delta(tr, i);
	return timestamp_delta( tr, ATOMIC_PTR_GET(&i->data));
}

static storage *
timestamp_storage( sql_trans *tr, storage *d)
{
	if (!d)
		return NULL;
	while (d->next && !VALID_4_READ(d->cs.ts, tr))
		d = d->next;
	return d;
}

static storage *
temp_tab_timestamp_storage( sql_trans *tr, sql_table *t)
{
	assert(isTempTable(t));
	storage *d = temp_storage(ATOMIC_PTR_GET(&t->data), tr->tid);
	if (!d) {
		if (!(d = temp_dup_storage(tr)))
			return NULL;
		do {
			d->next = ATOMIC_PTR_GET(&t->data);
		} while(!ATOMIC_PTR_CAS(&t->data, (void**)&d->next, d)); /* set t->data = d, when t->data == d->next else d->next = t->data */
	}
	return d;
}

static storage *
tab_timestamp_storage( sql_trans *tr, sql_table *t)
{
	if (isTempTable(t))
		return temp_tab_timestamp_storage(tr, t);
	return timestamp_storage( tr, ATOMIC_PTR_GET(&t->data));
}

static sql_delta*
delta_dup(sql_delta *d)
{
	d->cs.refcnt++;
	return d;
}

static void *
col_dup(sql_column *c)
{
	return delta_dup(ATOMIC_PTR_GET(&c->data));
}

static void *
idx_dup(sql_idx *i)
{
	if (!ATOMIC_PTR_GET(&i->data))
		return NULL;
	return delta_dup(ATOMIC_PTR_GET(&i->data));
}

static storage*
storage_dup(storage *d)
{
	d->cs.refcnt++;
	return d;
}

static void *
del_dup(sql_table *t)
{
	return storage_dup(ATOMIC_PTR_GET(&t->data));
}

static size_t
count_inserts( segment *s, sql_trans *tr)
{
	size_t cnt = 0;

	for(;s; s = s->next) {
		if (!s->deleted && s->ts == tr->tid)
			cnt += s->end - s->start;
	}
	return cnt;
}

static size_t
count_deletes_in_range( segment *s, sql_trans *tr, BUN start, BUN end)
{
	size_t cnt = 0;

	for(;s && s->end <= start; s = s->next)
		;

	for(;s && s->start < end; s = s->next) {
		if (SEG_IS_DELETED(s, tr)) /* assume aligned s->end and end */
			cnt += s->end - s->start;
	}
	return cnt;
}

static size_t
count_deletes( segment *s, sql_trans *tr)
{
	size_t cnt = 0;

	for(;s; s = s->next) {
		if (SEG_IS_DELETED(s, tr))
			cnt += s->end - s->start;
	}
	return cnt;
}

#define CNT_ACTIVE 10

static size_t
count_col(sql_trans *tr, sql_column *c, int access)
{
	storage *d;
	sql_delta *ds;

	if (!isTable(c->t))
		return 0;
	d = tab_timestamp_storage(tr, c->t);
	ds = col_timestamp_delta(tr, c);
	if (!d ||!ds)
		return 0;
	if (access == 2)
		return ds?ds->cs.ucnt:0;
	if (access == 1)
		return count_inserts(d->segs->h, tr);
	if (access == QUICK || isTempTable(c->t))
		return d->segs->t?d->segs->t->end:0;
	if (access == CNT_ACTIVE) {
		size_t cnt = segs_end(d->segs, tr, c->t);
		lock_table(tr->store, c->t->base.id);
		cnt -= count_deletes_in_range(d->segs->h, tr, 0, cnt);
		unlock_table(tr->store, c->t->base.id);
		return cnt;
	}
	return segs_end(d->segs, tr, c->t);
}

static size_t
count_idx(sql_trans *tr, sql_idx *i, int access)
{
	storage *d;
	sql_delta *ds;

	if (!isTable(i->t) || (hash_index(i->type) && list_length(i->columns) <= 1) || !idx_has_column(i->type))
		return 0;
	d = tab_timestamp_storage(tr, i->t);
	ds = idx_timestamp_delta(tr, i);
	if (!d || !ds)
		return 0;
	if (access == 2)
		return ds?ds->cs.ucnt:0;
	if (access == 1)
		return count_inserts(d->segs->h, tr);
	if (access == QUICK || isTempTable(i->t))
		return d->segs->t?d->segs->t->end:0;
	return segs_end(d->segs, tr, i->t);
}

static BAT *
cs_bind_ubat( column_storage *cs, int access, int type, size_t cnt /* ie max position < cnt */)
{
	BAT *b;

	assert(access == RD_UPD_ID || access == RD_UPD_VAL);
	/* returns the updates for cs */
	if (cs->uibid && cs->uvbid && cs->ucnt) {
		if (access == RD_UPD_ID) {
			if (!(b = temp_descriptor(cs->uibid)))
				return NULL;
			if (!b->tsorted || ((BATtdense(b) && (b->tseqbase + BATcount(b)) >= cnt) ||
			   (!BATtdense(b) && BATcount(b) && ((oid*)b->theap->base)[BATcount(b)-1] >= cnt))) {
					oid nil = oid_nil;
					/* less then cnt */
					BAT *s = BATselect(b, NULL, &nil, &cnt, false, false, false);
					if (!s) {
						bat_destroy(b);
						return NULL;
					}

					BAT *nb = BATproject(s, b);
					bat_destroy(s);
					bat_destroy(b);
					b = nb;
			}
		} else {
			b = temp_descriptor(cs->uvbid);
		}
	} else {
		b = e_BAT(access == RD_UPD_ID?TYPE_oid:type);
	}
	return b;
}

static BAT *
merge_updates( BAT *ui, BAT **UV, BAT *oi, BAT *ov)
{
	int err = 0;
	BAT *uv = *UV;
	BUN cnt = BATcount(ui)+BATcount(oi);
	BAT *ni = bat_new(TYPE_oid, cnt, TRANSIENT);
	BAT *nv = uv?bat_new(uv->ttype, cnt, TRANSIENT):NULL;

	if (!ni || (uv && !nv)) {
		bat_destroy(ni);
		bat_destroy(nv);
		bat_destroy(ui);
		bat_destroy(uv);
		bat_destroy(oi);
		bat_destroy(ov);
		return NULL;
	}
	BATiter uvi;
	BATiter ovi;

	if (uv) {
		uvi = bat_iterator(uv);
		ovi = bat_iterator(ov);
	}

	/* handle dense (void) cases together as we need to merge updates (which is slower anyway) */
	BUN uip = 0, uie = BATcount(ui);
	BUN oip = 0, oie = BATcount(oi);

	oid uiseqb = ui->tseqbase;
	oid oiseqb = oi->tseqbase;
	oid *uipt = NULL, *oipt = NULL;
	BATiter uii = bat_iterator(ui);
	BATiter oii = bat_iterator(oi);
	if (!BATtdense(ui))
		uipt = uii.base;
	if (!BATtdense(oi))
		oipt = oii.base;
	while (uip < uie && oip < oie && !err) {
		oid uiid = (uipt)?uipt[uip]: uiseqb+uip;
		oid oiid = (oipt)?oipt[oip]: oiseqb+oip;

		if (uiid <= oiid) {
			if (BUNappend(ni, (ptr) &uiid, true) != GDK_SUCCEED ||
		    	    (ov && BUNappend(nv, (ptr) BUNtail(uvi, uip), true) != GDK_SUCCEED))
				err = 1;
			uip++;
			if (uiid == oiid)
				oip++;
		} else { /* uiid > oiid */
			if (BUNappend(ni, (ptr) &oiid, true) != GDK_SUCCEED ||
		    	    (ov && BUNappend(nv, (ptr) BUNtail(ovi, oip), true) != GDK_SUCCEED) )
				err = 1;
			oip++;
		}
	}
	while (uip < uie && !err) {
		oid uiid = (uipt)?uipt[uip]: uiseqb+uip;
		if (BUNappend(ni, (ptr) &uiid, true) != GDK_SUCCEED ||
	    	    (ov && BUNappend(nv, (ptr) BUNtail(uvi, uip), true) != GDK_SUCCEED))
			err = 1;
		uip++;
	}
	while (oip < oie && !err) {
		oid oiid = (oipt)?oipt[oip]: oiseqb+oip;
		if (BUNappend(ni, (ptr) &oiid, true) != GDK_SUCCEED ||
	    	    (ov && BUNappend(nv, (ptr) BUNtail(ovi, oip), true) != GDK_SUCCEED) )
			err = 1;
		oip++;
	}
	if (uv) {
		bat_iterator_end(&uvi);
		bat_iterator_end(&ovi);
	}
	bat_iterator_end(&uii);
	bat_iterator_end(&oii);
	bat_destroy(ui);
	bat_destroy(uv);
	bat_destroy(oi);
	bat_destroy(ov);
	if (!err) {
		if (nv)
			*UV = nv;
		return ni;
	}
	*UV = NULL;
	bat_destroy(ni);
	bat_destroy(nv);
	return NULL;
}

static sql_delta *
older_delta( sql_delta *d, sql_trans *tr)
{
	sql_delta *o = d->next;

	while (o && !o->cs.merged) {
		if (o->cs.ucnt && VALID_4_READ(o->cs.ts, tr))
			break;
		else
			o = o->next;
	}
	if (o && !o->cs.merged && o->cs.ucnt && VALID_4_READ(o->cs.ts, tr))
		return o;
	return NULL;
}

static BAT *
bind_ubat(sql_trans *tr, sql_delta *d, int access, int type, size_t cnt)
{
	assert(tr->active);
	sql_delta *o = NULL;
	BAT *ui = NULL, *uv = NULL;

	if (!(ui = cs_bind_ubat(&d->cs, RD_UPD_ID, type, cnt)))
		return NULL;
	if (access == RD_UPD_VAL) {
		if (!(uv = cs_bind_ubat(&d->cs, RD_UPD_VAL, type, cnt))) {
			bat_destroy(ui);
			return NULL;
		}
	}
	while ((o = older_delta(d, tr)) != NULL) {
		BAT *oui = NULL, *ouv = NULL;
		if (!oui)
			oui = cs_bind_ubat(&o->cs, RD_UPD_ID, type, cnt);
		if (access == RD_UPD_VAL)
			ouv = cs_bind_ubat(&o->cs, RD_UPD_VAL, type, cnt);
		if (!ui || !oui || (access == RD_UPD_VAL && (!uv || !ouv))) {
			bat_destroy(ui);
			bat_destroy(uv);
			bat_destroy(oui);
			bat_destroy(ouv);
			return NULL;
		}
		if ((ui = merge_updates(ui, &uv, oui, ouv)) == NULL)
			return NULL;
		d = o;
	}
	if (uv) {
		bat_destroy(ui);
		return uv;
	}
	return ui;
}

static BAT *
bind_ucol(sql_trans *tr, sql_column *c, int access, size_t cnt)
{
	sql_delta *d = col_timestamp_delta(tr, c);

	if (!d)
		return NULL;
	return bind_ubat(tr, d, access, c->type.type->localtype, cnt);
}

static BAT *
bind_uidx(sql_trans *tr, sql_idx * i, int access, size_t cnt)
{
	int type = oid_index(i->type)?TYPE_oid:TYPE_lng;
	sql_delta *d = idx_timestamp_delta(tr, i);

	if (!d)
		return NULL;
	return bind_ubat(tr, d, access, type, cnt);
}

static BAT *
cs_bind_bat( column_storage *cs, int access, size_t cnt)
{
	BAT *b;

	assert(access == RDONLY || access == QUICK);
	assert(cs != NULL);
	if (access == QUICK)
		return quick_descriptor(cs->bid);
	assert(cs->bid);
	b = temp_descriptor(cs->bid);
	if (b == NULL)
		return NULL;
	bat_set_access(b, BAT_READ);
	/* return slice */
	BAT *s = BATslice(b, 0, cnt);
	bat_destroy(b);
	return s;
}

static void *					/* BAT * */
bind_col(sql_trans *tr, sql_column *c, int access)
{
	assert(access == QUICK || tr->active);
	if (!isTable(c->t))
		return NULL;
	sql_delta *d = col_timestamp_delta(tr, c);
	if (!d)
		return NULL;
	size_t cnt = count_col(tr, c, 0);
	if (access == RD_UPD_ID || access == RD_UPD_VAL)
		return bind_ucol(tr, c, access, cnt);
	BAT *b = cs_bind_bat( &d->cs, access, cnt);
	assert(!b || b->ttype == c->type.type->localtype || (access == QUICK && b->ttype < 0));
	return b;
}

static void *					/* BAT * */
bind_idx(sql_trans *tr, sql_idx * i, int access)
{
	assert(access == QUICK || tr->active);
	if (!isTable(i->t))
		return NULL;
	sql_delta *d = idx_timestamp_delta(tr, i);
	if (!d)
		return NULL;
	size_t cnt = count_idx(tr, i, 0);
	if (access == RD_UPD_ID || access == RD_UPD_VAL)
		return bind_uidx(tr, i, access, cnt);
	return cs_bind_bat( &d->cs, access, cnt);
}

static int
cs_real_update_bats( column_storage *cs, BAT **Ui, BAT **Uv)
{
	if (!cs->uibid) {
		cs->uibid = e_bat(TYPE_oid);
		if (cs->uibid == BID_NIL)
			return LOG_ERR;
	}
	if (!cs->uvbid) {
		BAT *cur = quick_descriptor(cs->bid);
		if (!cur)
			return LOG_ERR;
		int type = cur->ttype;
		cs->uvbid = e_bat(type);
		if (cs->uibid == BID_NIL || cs->uvbid == BID_NIL)
			return LOG_ERR;
	}
	BAT *ui = temp_descriptor(cs->uibid);
	BAT *uv = temp_descriptor(cs->uvbid);

	if (ui == NULL || uv == NULL) {
		bat_destroy(ui);
		bat_destroy(uv);
		return LOG_ERR;
	}
	assert(ui && uv);
	if (isEbat(ui)){
		temp_destroy(cs->uibid);
		cs->uibid = temp_copy(ui->batCacheid, true, true);
		bat_destroy(ui);
		if (cs->uibid == BID_NIL ||
		    (ui = temp_descriptor(cs->uibid)) == NULL) {
			bat_destroy(uv);
			return LOG_ERR;
		}
	}
	if (isEbat(uv)){
		temp_destroy(cs->uvbid);
		cs->uvbid = temp_copy(uv->batCacheid, true, true);
		bat_destroy(uv);
		if (cs->uvbid == BID_NIL ||
		    (uv = temp_descriptor(cs->uvbid)) == NULL) {
			bat_destroy(ui);
			return LOG_ERR;
		}
	}
	*Ui = ui;
	*Uv = uv;
	return LOG_OK;
}

static int
segments_is_append(segment *s, sql_trans *tr, oid rid)
{
	for(; s; s=s->next) {
		if (s->start <= rid && s->end > rid) {
			if (s->ts == tr->tid && !s->deleted) {
				return 1;
			}
			break;
		}
	}
	return 0;
}

static int
segments_is_deleted(segment *s, sql_trans *tr, oid rid)
{
	for(; s; s=s->next) {
		if (s->start <= rid && s->end > rid) {
			if (s->ts >= tr->ts && s->deleted) {
				return 1;
			}
			break;
		}
	}
	return 0;
}

/*
 * Returns LOG_OK, LOG_ERR or LOG_CONFLICT
 */
static int
cs_update_bat( sql_trans *tr, column_storage *cs, sql_table *t, BAT *tids, BAT *updates, int is_new)
{
	int res = LOG_OK;
	BAT *otids = tids, *oupdates = updates;

	if (!BATcount(tids))
		return LOG_OK;

	if (tids && (tids->ttype == TYPE_msk || mask_cand(tids))) {
		otids = BATunmask(tids);
		if (!otids)
			return LOG_ERR;
	}
	if (updates && (updates->ttype == TYPE_msk || mask_cand(updates))) {
		oupdates = BATunmask(updates);
		if (!oupdates) {
			if (otids != tids)
				bat_destroy(otids);
			return LOG_ERR;
		}
	}
	if (updates && updates->ttype == TYPE_void) { /* dense later use optimized log structure */
		oupdates = COLcopy(updates, TYPE_oid, true /* make sure we get a oid col */, TRANSIENT);
		if (!oupdates) {
			if (otids != tids)
				bat_destroy(otids);
			return LOG_ERR;
		}
	}
	/* When we go to smaller grained update structures we should check for concurrent updates on this column ! */
	/* currently only one update delta is possible */
	lock_table(tr->store, t->base.id);
	storage *s = ATOMIC_PTR_GET(&t->data);
	if (!is_new && !cs->cleared) {
		if (!otids->tsorted || complex_cand(otids) /* make sure we have simple dense or oids */) {
			BAT *sorted, *order;
			if (BATsort(&sorted, &order, NULL, otids, NULL, NULL, false, false, false) != GDK_SUCCEED) {
				if (otids != tids)
					bat_destroy(otids);
				if (oupdates != updates)
					bat_destroy(oupdates);
				unlock_table(tr->store, t->base.id);
				return LOG_ERR;
			}
			if (otids != tids)
				bat_destroy(otids);
			otids = sorted;
			BAT *noupdates = BATproject(order, oupdates);
			bat_destroy(order);
			if (oupdates != updates)
				bat_destroy(oupdates);
			oupdates = noupdates;
			if (!oupdates) {
				bat_destroy(otids);
				unlock_table(tr->store, t->base.id);
				return LOG_ERR;
			}
		}
		assert(otids->tsorted);
		BAT *ui = NULL, *uv = NULL;

		/* handle updates on just inserted bits */
		/* handle updates on updates (within one transaction) */
		BATiter upi = bat_iterator(oupdates);
		BUN cnt = 0, ucnt = BATcount(otids);
		BAT *b, *ins = NULL;
		int *msk = NULL;

		if((b = temp_descriptor(cs->bid)) == NULL)
			res = LOG_ERR;

		if (res == LOG_OK && BATtdense(otids)) {
			oid start = otids->tseqbase, offset = start;
			oid end = start + ucnt;

			for(segment *seg = s->segs->h; seg && res == LOG_OK ; seg=seg->next) {
				if (seg->start <= start && seg->end > start) {
					/* check for delete conflicts */
					if (seg->ts >= tr->ts && seg->deleted) {
						res = LOG_CONFLICT;
						continue;
					}

					/* check for inplace updates */
					BUN lend = end < seg->end?end:seg->end;
					if (seg->ts == tr->tid && !seg->deleted) {
						if (!ins) {
							ins = COLnew(0, TYPE_msk, ucnt, TRANSIENT);
							if (!ins)
								res = LOG_ERR;
							else {
								BATsetcount(ins, ucnt); /* all full updates  */
								msk = (int*)Tloc(ins, 0);
								BUN end = (ucnt+31)/32;
								memset(msk, 0, end * sizeof(int));
							}
						}
						for (oid i = 0, rid = start; rid < lend && res == LOG_OK; rid++, i++) {
							ptr upd = BUNtail(upi, rid-offset);
							if (void_inplace(b, rid, upd, true) != GDK_SUCCEED)
								res = LOG_ERR;

							oid word = i/32;
							int pos = i%32;
							msk[word] |= 1U<<pos;
							cnt++;
						}
					}
				}
				if (end < seg->end)
					break;
			}
		} else if (res == LOG_OK) {
			BUN i = 0;
			oid *rid = Tloc(otids,0);
			segment *seg = s->segs->h;
			while ( seg && res == LOG_OK && i < ucnt) {
				if (seg->end <= rid[i])
					seg = seg->next;
				else if (seg->start <= rid[i] && seg->end > rid[i]) {
					/* check for delete conflicts */
					if (seg->ts >= tr->ts && seg->deleted) {
						res = LOG_CONFLICT;
						continue;
					}

					/* check for inplace updates */
					if (seg->ts == tr->tid && !seg->deleted) {
						if (!ins) {
							ins = COLnew(0, TYPE_msk, ucnt, TRANSIENT);
							if (!ins) {
								res = LOG_ERR;
								break;
							} else {
								BATsetcount(ins, ucnt); /* all full updates  */
								msk = (int*)Tloc(ins, 0);
								BUN end = (ucnt+31)/32;
								memset(msk, 0, end * sizeof(int));
							}
						}
						ptr upd = BUNtail(upi, i);
						if (void_inplace(b, rid[i], upd, true) != GDK_SUCCEED)
							res = LOG_ERR;

						oid word = i/32;
						int pos = i%32;
						msk[word] |= 1U<<pos;
						cnt++;
					}
					i++;
				}
			}
		}

		if (res == LOG_OK && cnt < ucnt) { 	/* now handle real updates */
			if (cs->ucnt == 0) {
				if (cnt) {
					BAT *nins = BATmaskedcands(0, ucnt, ins, false);
					if (nins) {
						ui = BATproject(nins, otids);
						uv = BATproject(nins, oupdates);
						bat_destroy(nins);
					}
				} else {
					ui = temp_descriptor(otids->batCacheid);
					uv = temp_descriptor(oupdates->batCacheid);
				}
				if (!ui || !uv) {
					res = LOG_ERR;
				} else {
					temp_destroy(cs->uibid);
					temp_destroy(cs->uvbid);
					cs->uibid = temp_create(ui);
					cs->uvbid = temp_create(uv);
					cs->ucnt = BATcount(ui);
				}
			} else {
				BAT *nui = NULL, *nuv = NULL;

				/* merge taking msk of inserted into account */
				if (res == LOG_OK && cs_real_update_bats(cs, &ui, &uv) != LOG_OK)
					res = LOG_ERR;

				if (res == LOG_OK) {
					ptr upd = NULL;
					nui = bat_new(TYPE_oid, cs->ucnt + ucnt - cnt, TRANSIENT);
					nuv = bat_new(uv->ttype, cs->ucnt + ucnt - cnt, TRANSIENT);

					if (!nui || !nuv) {
						res = LOG_ERR;
					} else {
						BATiter ovi = bat_iterator(uv);

						/* handle dense (void) cases together as we need to merge updates (which is slower anyway) */
						BUN uip = 0, uie = BATcount(ui);
						BUN nip = 0, nie = BATcount(otids);
						oid uiseqb = ui->tseqbase;
						oid niseqb = otids->tseqbase;
						oid *uipt = NULL, *nipt = NULL;
						BATiter uii = bat_iterator(ui);
						BATiter otidsi = bat_iterator(otids);
						if (!BATtdense(ui))
							uipt = uii.base;
						if (!BATtdense(otids))
							nipt = otidsi.base;
						while (uip < uie && nip < nie && res == LOG_OK) {
							oid uiv = (uipt)?uipt[uip]: uiseqb+uip;
							oid niv = (nipt)?nipt[nip]: niseqb+nip;

							if (uiv < niv) {
								upd = BUNtail(ovi, uip);
								if (BUNappend(nui, (ptr) &uiv, true) != GDK_SUCCEED ||
											BUNappend(nuv, (ptr) upd, true) != GDK_SUCCEED)
									res = LOG_ERR;
								uip++;
							} else if (uiv == niv) {
								/* handle == */
								if (!msk || (msk[nip/32] & (1U<<(nip%32))) == 0) {
									upd = BUNtail(upi, nip);
									if (BUNappend(nui, (ptr) &niv, true) != GDK_SUCCEED ||
													BUNappend(nuv, (ptr) upd, true) != GDK_SUCCEED)
										res = LOG_ERR;
								} else {
									upd = BUNtail(ovi, uip);
									if (BUNappend(nui, (ptr) &uiv, true) != GDK_SUCCEED ||
													BUNappend(nuv, (ptr) upd, true) != GDK_SUCCEED)
										res = LOG_ERR;
								}
								uip++;
								nip++;
							} else { /* uiv > niv */
								if (!msk || (msk[nip/32] & (1U<<(nip%32))) == 0) {
									upd = BUNtail(upi, nip);
									if (BUNappend(nui, (ptr) &niv, true) != GDK_SUCCEED ||
													BUNappend(nuv, (ptr) upd, true) != GDK_SUCCEED)
										res = LOG_ERR;
								}
								nip++;
							}
						}
						while (uip < uie && res == LOG_OK) {
							oid uiv = (uipt)?uipt[uip]: uiseqb+uip;
							upd = BUNtail(ovi, uip);
							if (BUNappend(nui, (ptr) &uiv, true) != GDK_SUCCEED ||
									BUNappend(nuv, (ptr) upd, true) != GDK_SUCCEED)
								res = LOG_ERR;
							uip++;
						}
						while (nip < nie && res == LOG_OK) {
							oid niv = (nipt)?nipt[nip]: niseqb+nip;
							if (!msk || (msk[nip/32] & (1U<<(nip%32))) == 0) {
								upd = BUNtail(upi, nip);
								if (BUNappend(nui, (ptr) &niv, true) != GDK_SUCCEED ||
											BUNappend(nuv, (ptr) upd, true) != GDK_SUCCEED)
									res = LOG_ERR;
							}
							nip++;
						}
						bat_iterator_end(&uii);
						bat_iterator_end(&otidsi);
						bat_iterator_end(&ovi);
						if (res == LOG_OK) {
							temp_destroy(cs->uibid);
							temp_destroy(cs->uvbid);
							cs->uibid = temp_create(nui);
							cs->uvbid = temp_create(nuv);
							cs->ucnt = BATcount(nui);
						}
					}
					bat_destroy(nui);
					bat_destroy(nuv);
				}
			}
		}
		bat_iterator_end(&upi);
		bat_destroy(b);
		unlock_table(tr->store, t->base.id);
		bat_destroy(ins);
		bat_destroy(ui);
		bat_destroy(uv);
		if (otids != tids)
			bat_destroy(otids);
		if (oupdates != updates)
			bat_destroy(oupdates);
		return res;
	} else if (is_new || cs->cleared) {
		BAT *b = temp_descriptor(cs->bid);

		if (b == NULL) {
			res = LOG_ERR;
		} else if (BATcount(b)==0) {
			if (BATappend(b, updates, NULL, true) != GDK_SUCCEED) /* alter add column */
				res = LOG_ERR;
		} else if (BATreplace(b, otids, updates, true) != GDK_SUCCEED)
			res = LOG_ERR;
		BBPcold(b->batCacheid);
		bat_destroy(b);
	}
	unlock_table(tr->store, t->base.id);
	if (otids != tids)
		bat_destroy(otids);
	if (oupdates != updates)
		bat_destroy(oupdates);
	return res;
}

static int
delta_update_bat( sql_trans *tr, sql_delta *bat, sql_table *t, BAT *tids, BAT *updates, int is_new)
{
	return cs_update_bat(tr, &bat->cs, t, tids, updates, is_new);
}

static int
cs_update_val( sql_trans *tr, column_storage *cs, sql_table *t, oid rid, void *upd, int is_new)
{
	storage *s = ATOMIC_PTR_GET(&t->data);
	assert(!is_oid_nil(rid));
	int inplace = is_new || cs->cleared || segments_is_append (s->segs->h, tr, rid);

	/* check if rid is insert ? */
	if (!inplace) {
		/* check conflict */
		if (segments_is_deleted(s->segs->h, tr, rid))
			return LOG_CONFLICT;
		BAT *ui, *uv;

		/* When we go to smaller grained update structures we should check for concurrent updates on this column ! */
		/* currently only one update delta is possible */
		if (cs_real_update_bats(cs, &ui, &uv) != LOG_OK)
			return LOG_ERR;

		assert(uv->ttype);
		assert(BATcount(ui) == BATcount(uv));
		if (BUNappend(ui, (ptr) &rid, true) != GDK_SUCCEED ||
		    BUNappend(uv, (ptr) upd, true) != GDK_SUCCEED) {
			bat_destroy(ui);
			bat_destroy(uv);
			return LOG_ERR;
		}
		assert(BATcount(ui) == BATcount(uv));
		bat_destroy(ui);
		bat_destroy(uv);
		cs->ucnt++;
	} else {
		BAT *b = NULL;

		if((b = temp_descriptor(cs->bid)) == NULL)
			return LOG_ERR;
		if (void_inplace(b, rid, upd, true) != GDK_SUCCEED) {
			bat_destroy(b);
			return LOG_ERR;
		}
		bat_destroy(b);
	}
	return LOG_OK;
}

static int
delta_update_val( sql_trans *tr, sql_delta *bat, sql_table *t, oid rid, void *upd, int is_new)
{
	int res = LOG_OK;
	lock_table(tr->store, t->base.id);
	res = cs_update_val(tr, &bat->cs, t, rid, upd, is_new);
	unlock_table(tr->store, t->base.id);
	return res;
}

static int
dup_cs(sql_trans *tr, column_storage *ocs, column_storage *cs, int type, int temp)
{
	(void)tr;
	if (!ocs)
		return LOG_OK;
	(void)type;
	cs->bid = ocs->bid;
	cs->uibid = ocs->uibid;
	cs->uvbid = ocs->uvbid;
	cs->ucnt = ocs->ucnt;

	if (temp) {
		cs->bid = temp_copy(cs->bid, true, true);
		if (cs->bid == BID_NIL)
			return LOG_ERR;
	} else {
		temp_dup(cs->bid);
	}
	cs->ucnt = 0;
	cs->uibid = e_bat(TYPE_oid);
	cs->uvbid = e_bat(type);
	if (cs->uibid == BID_NIL || cs->uvbid == BID_NIL)
		return LOG_ERR;
	return LOG_OK;
}

static int
dup_bat(sql_trans *tr, sql_table *t, sql_delta *obat, sql_delta *bat, int type)
{
	return dup_cs(tr, &obat->cs, &bat->cs, type, isTempTable(t));
}

static int
destroy_delta(sql_delta *b, bool recursive)
{
	int ok = LOG_OK;

	if (--b->cs.refcnt > 0)
		return LOG_OK;
	if (recursive && b->next)
		ok = destroy_delta(b->next, true);
	if (b->cs.uibid)
		temp_destroy(b->cs.uibid);
	if (b->cs.uvbid)
		temp_destroy(b->cs.uvbid);
	if (b->cs.bid)
		temp_destroy(b->cs.bid);
	b->cs.bid = b->cs.uibid = b->cs.uvbid = 0;
	_DELETE(b);
	return ok;
}

static sql_delta *
bind_col_data(sql_trans *tr, sql_column *c, bool *update_conflict)
{
	sql_delta *obat = ATOMIC_PTR_GET(&c->data);

	if (isTempTable(c->t) && !(obat = temp_col_timestamp_delta(tr, c)))
		return NULL;

	if (obat->cs.ts == tr->tid || ((obat->cs.ts < TRANSACTION_ID_BASE || tr_version_of_parent(tr, obat->cs.ts)) && !update_conflict)) /* on append there are no conflicts */
		return obat;
	if ((!tr->parent || !tr_version_of_parent(tr, obat->cs.ts)) && obat->cs.ts >= TRANSACTION_ID_BASE && !isTempTable(c->t)) {
		/* abort */
		if (update_conflict)
			*update_conflict = true;
		else
			return timestamp_delta(tr, ATOMIC_PTR_GET(&c->data));
		return NULL;
	}
	assert(!isTempTable(c->t));
	obat = timestamp_delta(tr, ATOMIC_PTR_GET(&c->data));
	sql_delta* bat = ZNEW(sql_delta);
	if(!bat)
		return NULL;
	bat->cs.refcnt = 1;
	if(dup_bat(tr, c->t, obat, bat, c->type.type->localtype) != LOG_OK)
		return NULL;
	bat->cs.ts = tr->tid;
	/* only one writer else abort */
	bat->next = obat;
	if (!ATOMIC_PTR_CAS(&c->data, (void**)&bat->next, bat)) {
		bat->next = NULL;
		destroy_delta(bat, false);
		return NULL;
	}
	return bat;
}

static int
update_col_execute(sql_trans *tr, sql_delta *delta, sql_table *table, bool is_new, void *incoming_tids, void *incoming_values, bool is_bat)
{
	int ok = LOG_OK;

	if (is_bat) {
		BAT *tids = incoming_tids;
		BAT *values = incoming_values;
		if (BATcount(tids) == 0)
			return LOG_OK;
		ok = delta_update_bat(tr, delta, table, tids, values, is_new);
	} else {
		ok = delta_update_val(tr, delta, table, *(oid*)incoming_tids, incoming_values, is_new);
	}
	return ok;
}

static int
update_col(sql_trans *tr, sql_column *c, void *tids, void *upd, int tpe)
{
	bool update_conflict = false;
	sql_delta *delta, *odelta = ATOMIC_PTR_GET(&c->data);

	if (tpe == TYPE_bat) {
		BAT *t = tids;
		if (!BATcount(t))
			return LOG_OK;
	}

	if ((delta = bind_col_data(tr, c, &update_conflict)) == NULL)
		return update_conflict ? LOG_CONFLICT : LOG_ERR;

	assert(delta && delta->cs.ts == tr->tid);
	if ((!inTransaction(tr, c->t) && (odelta != delta || isTempTable(c->t)) && isGlobal(c->t)) || (!isNew(c->t) && isLocalTemp(c->t)))
		trans_add(tr, &c->base, delta, &tc_gc_col, &commit_update_col, isTempTable(c->t)?NULL:&log_update_col);

	return update_col_execute(tr, delta, c->t, isNew(c), tids, upd, tpe == TYPE_bat);
}

static sql_delta *
bind_idx_data(sql_trans *tr, sql_idx *i, bool *update_conflict)
{
	sql_delta *obat = ATOMIC_PTR_GET(&i->data);

	if (isTempTable(i->t) && !(obat = temp_idx_timestamp_delta(tr, i)))
		return NULL;

	if (obat->cs.ts == tr->tid || ((obat->cs.ts < TRANSACTION_ID_BASE || tr_version_of_parent(tr, obat->cs.ts)) && !update_conflict)) /* on append there are no conflicts */
		return obat;
	if ((!tr->parent || !tr_version_of_parent(tr, obat->cs.ts)) && obat->cs.ts >= TRANSACTION_ID_BASE && !isTempTable(i->t)) {
		/* abort */
		if (update_conflict)
			*update_conflict = true;
		return NULL;
	}
	assert(!isTempTable(i->t));
	obat = timestamp_delta(tr, ATOMIC_PTR_GET(&i->data));
	sql_delta* bat = ZNEW(sql_delta);
	if(!bat)
		return NULL;
	bat->cs.refcnt = 1;
	if(dup_bat(tr, i->t, obat, bat, (oid_index(i->type))?TYPE_oid:TYPE_lng) != LOG_OK)
		return NULL;
	bat->cs.ts = tr->tid;
	/* only one writer else abort */
	bat->next = obat;
	if (!ATOMIC_PTR_CAS(&i->data, (void**)&bat->next, bat)) {
		bat->next = NULL;
		destroy_delta(bat, false);
		return NULL;
	}
	return bat;
}

static int
update_idx(sql_trans *tr, sql_idx * i, void *tids, void *upd, int tpe)
{
	bool update_conflict = false;
	sql_delta *delta, *odelta = ATOMIC_PTR_GET(&i->data);

	if (tpe == TYPE_bat) {
		BAT *t = tids;
		if (!BATcount(t))
			return LOG_OK;
	}

	if ((delta = bind_idx_data(tr, i, &update_conflict)) == NULL)
		return update_conflict ? LOG_CONFLICT : LOG_ERR;

	assert(delta && delta->cs.ts == tr->tid);
	if ((!inTransaction(tr, i->t) && (odelta != delta || isTempTable(i->t)) && isGlobal(i->t)) || (!isNew(i->t) && isLocalTemp(i->t)))
		trans_add(tr, &i->base, delta, &tc_gc_idx, &commit_update_idx, isTempTable(i->t)?NULL:&log_update_idx);

	return update_col_execute(tr, delta, i->t, isNew(i), tids, upd, tpe == TYPE_bat);
}

static int
delta_append_bat(sql_trans *tr, sql_delta *bat, sqlid id, BUN offset, BAT *offsets, BAT *i)
{
	BAT *b, *oi = i;
	int err = 0;

	assert(!offsets || BATcount(offsets) == BATcount(i));
	if (!BATcount(i))
		return LOG_OK;
	if ((i->ttype == TYPE_msk || mask_cand(i)) && !(oi = BATunmask(i)))
		return LOG_ERR;

	lock_column(tr->store, id);
	b = temp_descriptor(bat->cs.bid);
	if (b == NULL) {
		unlock_column(tr->store, id);
		if (oi != i)
			bat_destroy(oi);
		return LOG_ERR;
	}
	if (!offsets && offset == b->hseqbase+BATcount(b)) {
		if (BATappend(b, oi, NULL, true) != GDK_SUCCEED)
			err = 1;
	} else if (!offsets) {
		if (BATupdatepos(b, &offset, oi, true, true) != GDK_SUCCEED)
			err = 1;
	} else if ((BATtdense(offsets) && offsets->tseqbase == (b->hseqbase+BATcount(b)))) {
		if (BATappend(b, oi, NULL, true) != GDK_SUCCEED)
			err = 1;
	} else if (BATupdate(b, offsets, oi, true) != GDK_SUCCEED) {
			err = 1;
	}
	bat_destroy(b);
	unlock_column(tr->store, id);

	if (oi != i)
		bat_destroy(oi);
	return (err)?LOG_ERR:LOG_OK;
}

static int
delta_append_val(sql_trans *tr, sql_delta *bat, sqlid id, BUN offset, void *i, BUN cnt)
{
	lock_column(tr->store, id);
	BAT *b = temp_descriptor(bat->cs.bid);
	if (b == NULL) {
		unlock_column(tr->store, id);
		return LOG_ERR;
	}
	BUN bcnt = BATcount(b);
	if (bcnt > offset){
		size_t ccnt = ((offset+cnt) > bcnt)? (bcnt - offset):cnt;
		if (BUNreplacemultiincr(b, offset, i, ccnt, true) != GDK_SUCCEED) {
			bat_destroy(b);
			unlock_column(tr->store, id);
			return LOG_ERR;
		}
		cnt -= ccnt;
		offset += ccnt;
	}
	if (cnt) {
		if (BATcount(b) < offset) { /* add space */
			const void *tv = ATOMnilptr(b->ttype);
			lng i, d = offset - BATcount(b);
			for(i=0;i<d;i++) {
				if (BUNappend(b, tv, true) != GDK_SUCCEED) {
					bat_destroy(b);
					unlock_column(tr->store, id);
					return LOG_ERR;
				}
			}
		}
		if (BUNappendmulti(b, i, cnt, true) != GDK_SUCCEED) {
			bat_destroy(b);
			unlock_column(tr->store, id);
			return LOG_ERR;
		}
	}
	bat_destroy(b);
	unlock_column(tr->store, id);
	return LOG_OK;
}

static int
dup_storage( sql_trans *tr, storage *obat, storage *bat, int temp)
{
	if (temp) {
		if (!(bat->segs = new_segments(tr, 0)))
			return LOG_ERR;
	} else {
		bat->segs = dup_segments(obat->segs);
	}
	return dup_cs(tr, &obat->cs, &bat->cs, TYPE_msk, temp);
}

static int
append_col_execute(sql_trans *tr, sql_delta *delta, sqlid id, BUN offset, BAT *offsets, void *incoming_data, BUN cnt, bool is_bat)
{
	int ok = LOG_OK;

	delta->cs.merged = 0;
	if (is_bat) {
		BAT *bat = incoming_data;

		if (BATcount(bat))
			ok = delta_append_bat(tr, delta, id, offset, offsets, bat);
	} else {
		ok = delta_append_val(tr, delta, id, offset, incoming_data, cnt);
	}
	return ok;
}

static int
append_col(sql_trans *tr, sql_column *c, BUN offset, BAT *offsets, void *i, BUN cnt, int tpe)
{
	sql_delta *delta, *odelta = ATOMIC_PTR_GET(&c->data);

	if ((delta = bind_col_data(tr, c, NULL)) == NULL)
		return LOG_ERR;

	assert(delta && (!isTempTable(c->t) || delta->cs.ts == tr->tid));
	if (isTempTable(c->t))
	if ((!inTransaction(tr, c->t) && (odelta != delta || !segments_in_transaction(tr, c->t) || isTempTable(c->t)) && isGlobal(c->t)) || (!isNew(c->t) && isLocalTemp(c->t)))
		trans_add(tr, &c->base, delta, &tc_gc_col, &commit_update_col, isTempTable(c->t)?NULL:&log_update_col);

	return append_col_execute(tr, delta, c->base.id, offset, offsets, i, cnt, tpe == TYPE_bat);
}

static int
append_idx(sql_trans *tr, sql_idx * i, BUN offset, BAT *offsets, void *data, BUN cnt, int tpe)
{
	sql_delta *delta, *odelta = ATOMIC_PTR_GET(&i->data);

	if ((delta = bind_idx_data(tr, i, NULL)) == NULL)
		return LOG_ERR;

	assert(delta && (!isTempTable(i->t) || delta->cs.ts == tr->tid));
	if (isTempTable(i->t))
	if ((!inTransaction(tr, i->t) && (odelta != delta || !segments_in_transaction(tr, i->t) || isTempTable(i->t)) && isGlobal(i->t)) || (!isNew(i->t) && isLocalTemp(i->t)))
		trans_add(tr, &i->base, delta, &tc_gc_idx, &commit_update_idx, isTempTable(i->t)?NULL:&log_update_idx);

	return append_col_execute(tr, delta, i->base.id, offset, offsets, data, cnt, tpe == TYPE_bat);
}

static int
deletes_conflict_updates(sql_trans *tr, sql_table *t, oid rid, size_t cnt)
{
	int err = 0;

	/* TODO check for conflicting updates */
	(void)rid;
	(void)cnt;
	for(node *n = ol_first_node(t->columns); n && !err; n = n->next) {
		sql_column *c = n->data;
		sql_delta *d = ATOMIC_PTR_GET(&c->data);

		/* check for active updates */
		if (!VALID_4_READ(d->cs.ts, tr) && d->cs.ucnt)
			return 1;
	}
	return 0;
}

static int
storage_delete_val(sql_trans *tr, sql_table *t, storage *s, oid rid)
{
	int in_transaction = segments_in_transaction(tr, t);

	lock_table(tr->store, t->base.id);
	/* find segment of rid, split, mark new segment deleted (for tr->tid) */
	segment *seg = s->segs->h, *p = NULL;
	for (; seg; p = seg, seg = seg->next) {
		if (seg->start <= rid && seg->end > rid) {
			if (!SEG_VALID_4_DELETE(seg,tr)) {
				unlock_table(tr->store, t->base.id);
				return LOG_CONFLICT;
			}
			if (deletes_conflict_updates( tr, t, rid, 1)) {
				unlock_table(tr->store, t->base.id);
				return LOG_CONFLICT;
			}
			if (!split_segment(s->segs, seg, p, tr, rid, 1, true))
				return LOG_ERR;
			break;
		}
	}
	unlock_table(tr->store, t->base.id);
	if ((!inTransaction(tr, t) && !in_transaction && isGlobal(t)) || (!isNew(t) && isLocalTemp(t)))
		trans_add(tr, &t->base, s, &tc_gc_del, &commit_update_del, isTempTable(t)?NULL:&log_update_del);
	return LOG_OK;
}

static int
seg_delete_range(sql_trans *tr, sql_table *t, storage *s, segment **Seg, size_t start, size_t cnt)
{
	segment *seg = *Seg, *p = NULL;
	for (; seg; p = seg, seg = seg->next) {
		if (seg->start <= start && seg->end > start) {
			size_t lcnt = cnt;
			if (start+lcnt > seg->end)
				lcnt = seg->end-start;
			if (SEG_IS_DELETED(seg, tr)) {
				start += lcnt;
				cnt -= lcnt;
				continue;
			} else if (!SEG_VALID_4_DELETE(seg, tr))
				return LOG_CONFLICT;
			if (deletes_conflict_updates( tr, t, start, lcnt))
				return LOG_CONFLICT;
			*Seg = seg = split_segment(s->segs, seg, p, tr, start, lcnt, true);
			if (!seg)
				return LOG_ERR;
			start += lcnt;
			cnt -= lcnt;
		}
		if (start+cnt <= seg->end)
			break;
	}
	return LOG_OK;
}

static int
delete_range(sql_trans *tr, sql_table *t, storage *s, size_t start, size_t cnt)
{
	segment *seg = s->segs->h;
	return seg_delete_range(tr, t, s, &seg, start, cnt);
}

static int
storage_delete_bat(sql_trans *tr, sql_table *t, storage *s, BAT *i)
{
	int in_transaction = segments_in_transaction(tr, t);
	BAT *oi = i;	/* update ids */
	int ok = LOG_OK;

	if ((i->ttype == TYPE_msk || mask_cand(i)) && !(i = BATunmask(i)))
		return LOG_ERR;
	if (BATcount(i)) {
		if (BATtdense(i)) {
			size_t start = i->tseqbase;
			size_t cnt = BATcount(i);

			lock_table(tr->store, t->base.id);
			ok = delete_range(tr, t, s, start, cnt);
			unlock_table(tr->store, t->base.id);
		} else if (complex_cand(i)) {
			struct canditer ci;
			oid f = 0, l = 0, cur = 0;

			canditer_init(&ci, NULL, i);
			cur = f = canditer_next(&ci);

			lock_table(tr->store, t->base.id);
			if (!is_oid_nil(f)) {
				segment *seg = s->segs->h;
				for(l = canditer_next(&ci); !is_oid_nil(l) && ok == LOG_OK; l = canditer_next(&ci)) {
					if (cur+1 == l) {
						cur++;
						continue;
					}
					ok = seg_delete_range(tr, t, s, &seg, f, cur-f);
					f = cur = l;
				}
				if (ok == LOG_OK)
					ok = seg_delete_range(tr, t, s, &seg, f, cur-f);
			}
			unlock_table(tr->store, t->base.id);
		} else {
			if (!BATtordered(i)) {
				assert(oi == i);
				BAT *ni = NULL;
				if (BATsort(&ni, NULL, NULL, i, NULL, NULL, false, false, false) != GDK_SUCCEED)
					ok = LOG_ERR;
				if (ni)
					i = ni;
			}
			assert(BATtordered(i));
			BUN icnt = BATcount(i);
			BATiter ii = bat_iterator(i);
			oid *o = ii.base, n = o[0]+1;
			size_t lcnt = 1;

			lock_table(tr->store, t->base.id);
			segment *seg = s->segs->h;
			for (size_t i=1; i<icnt && ok == LOG_OK; i++) {
				if (o[i] == n) {
					lcnt++;
					n++;
				} else {
					ok = seg_delete_range(tr, t, s, &seg, n-lcnt, lcnt);
					lcnt = 0;
				}
				if (!lcnt) {
					n = o[i]+1;
					lcnt = 1;
				}
			}
			bat_iterator_end(&ii);
			if (lcnt && ok == LOG_OK)
				ok = seg_delete_range(tr, t, s, &seg, n-lcnt, lcnt);
			unlock_table(tr->store, t->base.id);
		}
	}
	if (i != oi)
		bat_destroy(i);
	if ((!inTransaction(tr, t) && !in_transaction && isGlobal(t)) || (!isNew(t) && isLocalTemp(t)))
		trans_add(tr, &t->base, s, &tc_gc_del, &commit_update_del, isTempTable(t)?NULL:&log_update_del);
	return ok;
}

static void
destroy_segments(segments *s)
{
	if (!s || sql_ref_dec(&s->r) > 0)
		return;
	segment *seg = s->h;
	while(seg) {
		segment *n = seg->next;
		_DELETE(seg);
		seg = n;
	}
	_DELETE(s);
}

static int
destroy_storage(storage *bat)
{
	int ok = LOG_OK;

	if (--bat->cs.refcnt > 0)
		return LOG_OK;
	if (bat->next)
		ok = destroy_storage(bat->next);
	destroy_segments(bat->segs);
	if (bat->cs.uibid)
		temp_destroy(bat->cs.uibid);
	if (bat->cs.uvbid)
		temp_destroy(bat->cs.uvbid);
	if (bat->cs.bid)
		temp_destroy(bat->cs.bid);
	bat->cs.bid = bat->cs.uibid = bat->cs.uvbid = 0;
	_DELETE(bat);
	return ok;
}

static int
segments_conflict(sql_trans *tr, segments *segs, int uncommitted)
{
	if (uncommitted) {
		for (segment *s = segs->h; s; s = s->next)
			if (!VALID_4_READ(s->ts,tr))
				return 1;
	} else {
		for (segment *s = segs->h; s; s = s->next)
			if (s->ts < TRANSACTION_ID_BASE && !VALID_4_READ(s->ts,tr))
				return 1;
	}

	return 0;
}

static storage *
bind_del_data(sql_trans *tr, sql_table *t, bool *clear)
{
	storage *obat = ATOMIC_PTR_GET(&t->data);

	if (isTempTable(t) && !(obat = temp_tab_timestamp_storage(tr, t)))
		return NULL;

	if (obat->cs.ts == tr->tid)
		return obat;
	if ((!tr->parent || !tr_version_of_parent(tr, obat->cs.ts)) && obat->cs.ts >= TRANSACTION_ID_BASE && !isTempTable(t)) {
		/* abort */
		if (clear)
			*clear = true;
		return NULL;
	}
	if (!isTempTable(t) && !clear)
		return obat;
	if (!isTempTable(t) && clear && segments_conflict(tr, obat->segs, 1)) {
		*clear = true;
		return NULL;
	}

	assert(!isTempTable(t));
	obat = timestamp_storage(tr, ATOMIC_PTR_GET(&t->data));
	storage *bat = ZNEW(storage);
	if(!bat)
		return NULL;
	bat->cs.refcnt = 1;
	dup_storage(tr, obat, bat, clear || isTempTable(t) /* for clear and temp create empty storage */);
	bat->cs.ts = tr->tid;
	/* only one writer else abort */
	bat->next = obat;
	if (!ATOMIC_PTR_CAS(&t->data, (void**)&bat->next, bat)) {
		bat->next = NULL;
		destroy_storage(bat);
		return NULL;
	}
	return bat;
}

static int
delete_tab(sql_trans *tr, sql_table * t, void *ib, int tpe)
{
	int ok = LOG_OK;
	BAT *b = ib;
	storage *bat;

	if (tpe == TYPE_bat && !BATcount(b))
		return ok;

	if ((bat = bind_del_data(tr, t, NULL)) == NULL)
		return LOG_ERR;

	if (tpe == TYPE_bat)
		ok = storage_delete_bat(tr, t, bat, ib);
	else
		ok = storage_delete_val(tr, t, bat, *(oid*)ib);
	return ok;
}

static size_t
dcount_col(sql_trans *tr, sql_column *c)
{
	sql_delta *b;

	if (!isTable(c->t))
		return 0;
	b = col_timestamp_delta(tr, c);
	if (!b)
		return 1;

	storage *s = ATOMIC_PTR_GET(&c->t->data);
	if (!s || !s->segs->t)
		return 1;
	size_t cnt = s->segs->t->end;
	if (cnt) {
		BAT *v = cs_bind_bat( &b->cs, QUICK, cnt);
		size_t dcnt = 0;

		if (v)
			dcnt = BATguess_uniques(v, NULL);
		return dcnt;
	}
	return cnt;
}

static size_t
count_segs(segment *s)
{
	size_t nr = 0;

	for( ; s; s = s->next)
		nr++;
	return nr;
}

static size_t
count_del(sql_trans *tr, sql_table *t, int access)
{
	storage *d;

	if (!isTable(t))
		return 0;
	d = tab_timestamp_storage(tr, t);
	if (!d)
		return 0;
	if (access == 2)
		return d->cs.ucnt;
	if (access == 1)
		return count_inserts(d->segs->h, tr);
	if (access == 10) /* special case for counting the number of segments */
		return count_segs(d->segs->h);
	return count_deletes(d->segs->h, tr);
}

static int
sorted_col(sql_trans *tr, sql_column *col)
{
	int sorted = 0;

	assert(tr->active);
	if (!isTable(col->t) || !col->t->s)
		return 0;

	if (col && ATOMIC_PTR_GET(&col->data)) {
		BAT *b = bind_col(tr, col, QUICK);

		if (b)
			sorted = BATtordered(b) || BATtrevordered(b);
	}
	return sorted;
}

static int
unique_col(sql_trans *tr, sql_column *col)
{
	int distinct = 0;

	assert(tr->active);
	if (!isTable(col->t) || !col->t->s)
		return 0;

	if (col && ATOMIC_PTR_GET(&col->data)) {
		BAT *b = bind_col(tr, col, QUICK);

		if (b)
			distinct = b->tkey;
	}
	return distinct;
}

static int
double_elim_col(sql_trans *tr, sql_column *col)
{
	int de = 0;

	assert(tr->active);
	if (!isTable(col->t) || !col->t->s)
		return 0;

	if (col && ATOMIC_PTR_GET(&col->data)) {
		BAT *b = bind_col(tr, col, QUICK);

		if (b && b->tvarsized) /* check double elimination */
			de = GDK_ELIMDOUBLES(b->tvheap);
		if (de)
			de = (int) ceil(b->tvheap->free / (double) GDK_VAROFFSET);
		assert(de >= 0 && de <= 16);
	}
	return de;
}

static int
load_cs(sql_trans *tr, column_storage *cs, int type, sqlid id)
{
	sqlstore *store = tr->store;
	int bid = logger_find_bat(store->logger, id);
	if (!bid)
		return LOG_ERR;
	cs->bid = temp_dup(bid);
	cs->ucnt = 0;
	cs->uibid = e_bat(TYPE_oid);
	cs->uvbid = e_bat(type);
	if (cs->uibid == BID_NIL || cs->uvbid == BID_NIL)
		return LOG_ERR;
	return LOG_OK;
}

static int
log_create_delta(sql_trans *tr, sql_delta *bat, sqlid id)
{
	int res = LOG_OK;
	gdk_return ok;
	BAT *b = temp_descriptor(bat->cs.bid);

	if (b == NULL)
		return LOG_ERR;

	if (!bat->cs.uibid)
		bat->cs.uibid = e_bat(TYPE_oid);
	if (!bat->cs.uvbid)
		bat->cs.uvbid = e_bat(b->ttype);
	if (bat->cs.uibid == BID_NIL || bat->cs.uvbid == BID_NIL)
		res = LOG_ERR;
	if (GDKinmemory(0)) {
		bat_destroy(b);
		return res;
	}

	bat_set_access(b, BAT_READ);
	sqlstore *store = tr->store;
	ok = log_bat_persists(store->logger, b, id);
	bat_destroy(b);
	if(res != LOG_OK)
		return res;
	return ok == GDK_SUCCEED ? LOG_OK : LOG_ERR;
}

static int
new_persistent_delta( sql_delta *bat)
{
	bat->cs.ucnt = 0;
	return LOG_OK;
}

static void
create_delta( sql_delta *d, BAT *b)
{
	bat_set_access(b, BAT_READ);
	d->cs.bid = temp_create(b);
	d->cs.uibid = d->cs.uvbid = 0;
	d->cs.ucnt = 0;
}

static bat
copyBat (bat i, int type, oid seq)
{
	BAT *b, *tb;
	bat res;

	if (!i)
		return i;
	tb = quick_descriptor(i);
	if (tb == NULL)
		return 0;
	b = BATconstant(seq, type, ATOMnilptr(type), BATcount(tb), PERSISTENT);
	if (b == NULL)
		return 0;

	bat_set_access(b, BAT_READ);

	res = temp_create(b);
	bat_destroy(b);
	return res;
}

static int
create_col(sql_trans *tr, sql_column *c)
{
	int ok = LOG_OK, new = 0;
	int type = c->type.type->localtype;
	sql_delta *bat = ATOMIC_PTR_GET(&c->data);

	if (!bat) {
		new = 1;
		bat = ZNEW(sql_delta);
		ATOMIC_PTR_SET(&c->data, bat);
		if(!bat)
			return LOG_ERR;
		bat->cs.refcnt = 1;
	}

	if (new)
		bat->cs.ts = tr->tid;

	if (!isNew(c) && !isTempTable(c->t)){
		bat->cs.ts = tr->ts;
		return load_cs(tr, &bat->cs, type, c->base.id);
	} else if (bat && bat->cs.bid && !isTempTable(c->t)) {
		return new_persistent_delta(ATOMIC_PTR_GET(&c->data));
	} else {
		sql_column *fc = NULL;
		size_t cnt = 0;

		/* alter ? */
		if (ol_first_node(c->t->columns) && (fc = ol_first_node(c->t->columns)->data) != NULL) {
			storage *s = ATOMIC_PTR_GET(&fc->t->data);
			cnt = segs_end(s->segs, tr, c->t);
		}
		if (cnt && fc != c) {
			sql_delta *d = ATOMIC_PTR_GET(&fc->data);

			if (d->cs.bid) {
				bat->cs.bid = copyBat(d->cs.bid, type, 0);
				if(bat->cs.bid == BID_NIL)
					ok = LOG_ERR;
			}
			if (d->cs.uibid) {
				bat->cs.uibid = e_bat(TYPE_oid);
				if (bat->cs.uibid == BID_NIL)
					ok = LOG_ERR;
			}
			if (d->cs.uvbid) {
				bat->cs.uvbid = e_bat(type);
				if(bat->cs.uvbid == BID_NIL)
					ok = LOG_ERR;
			}
			bat->cs.alter = 1;
		} else {
			BAT *b = bat_new(type, c->t->sz, PERSISTENT);
			if (!b) {
				ok = LOG_ERR;
			} else {
				create_delta(ATOMIC_PTR_GET(&c->data), b);
				bat_destroy(b);
			}

			if (!new) {
				bat->cs.uibid = e_bat(TYPE_oid);
				if (bat->cs.uibid == BID_NIL)
					ok = LOG_ERR;
				bat->cs.uvbid = e_bat(type);
				if(bat->cs.uvbid == BID_NIL)
					ok = LOG_ERR;
			}
		}
		bat->cs.ucnt = 0;

		if (new /*&& !isTempTable(c->t)*/ && !isNew(c->t) /* alter */)
			trans_add(tr, &c->base, bat, &tc_gc_col, &commit_create_col, isTempTable(c->t)?NULL:&log_create_col);
	}
	return ok;
}

static int
log_create_col_(sql_trans *tr, sql_column *c)
{
	assert(!isTempTable(c->t));
	return log_create_delta(tr,  ATOMIC_PTR_GET(&c->data), c->base.id);
}

static int
log_create_col(sql_trans *tr, sql_change *change)
{
	return log_create_col_(tr, (sql_column*)change->obj);
}

static int
commit_create_col_( sql_trans *tr, sql_column *c, ulng commit_ts, ulng oldest)
{
	int ok = LOG_OK;
	(void)oldest;

	if(!isTempTable(c->t)) {
		sql_delta *delta = ATOMIC_PTR_GET(&c->data);
		assert(delta->cs.ts == tr->tid);
		delta->cs.ts = commit_ts;

		assert(delta->next == NULL);
		if (!delta->cs.alter && !delta->cs.merged)
			ok = merge_delta(delta);
		delta->cs.alter = 0;
		if (!tr->parent)
			c->base.new = 0;
	}
	return ok;
}

static int
commit_create_col( sql_trans *tr, sql_change *change, ulng commit_ts, ulng oldest)
{
	sql_column *c = (sql_column*)change->obj;
	if (!tr->parent)
		c->base.new = 0;
	return commit_create_col_( tr, c, commit_ts, oldest);
}

/* will be called for new idx's and when new index columns are created */
static int
create_idx(sql_trans *tr, sql_idx *ni)
{
	int ok = LOG_OK, new = 0;
	sql_delta *bat = ATOMIC_PTR_GET(&ni->data);
	int type = TYPE_lng;

	if (oid_index(ni->type))
		type = TYPE_oid;

	if (!bat) {
		new = 1;
		bat = ZNEW(sql_delta);
		ATOMIC_PTR_SET(&ni->data, bat);
		if(!bat)
			return LOG_ERR;
		bat->cs.refcnt = 1;
	}

	if (new)
		bat->cs.ts = tr->tid;

	if (!isNew(ni) && !isTempTable(ni->t)){
		bat->cs.ts = 1;
		return load_cs(tr, &bat->cs, type, ni->base.id);
	} else if (bat && bat->cs.bid && !isTempTable(ni->t)) {
		return new_persistent_delta(ATOMIC_PTR_GET(&ni->data));
	} else {
		sql_column *c = ol_first_node(ni->t->columns)->data;
		sql_delta *d = col_timestamp_delta(tr, c);

		if (d) {
			/* Here we also handle indices created through alter stmts */
			/* These need to be created aligned to the existing data */
			if (d->cs.bid) {
				bat->cs.bid = copyBat(d->cs.bid, type, 0);
				if(bat->cs.bid == BID_NIL)
					ok = LOG_ERR;
			}
		} else {
			ok = LOG_ERR;
		}

		bat->cs.ucnt = 0;
		if (!isNew(c))
			bat->cs.alter = 1;

		if (!new) {
			bat->cs.uibid = e_bat(TYPE_oid);
			if (bat->cs.uibid == BID_NIL)
				ok = LOG_ERR;
			bat->cs.uvbid = e_bat(type);
			if(bat->cs.uvbid == BID_NIL)
				ok = LOG_ERR;
		}
		bat->cs.ucnt = 0;
		if (new && !isNew(ni->t) /* alter */)
			trans_add(tr, &ni->base, bat, &tc_gc_idx, &commit_create_idx, isTempTable(ni->t)?NULL:&log_create_idx);
	}
	return ok;
}

static int
log_create_idx_(sql_trans *tr, sql_idx *i)
{
	assert(!isTempTable(i->t));
	return log_create_delta(tr, ATOMIC_PTR_GET(&i->data), i->base.id);
}

static int
log_create_idx(sql_trans *tr, sql_change *change)
{
	return log_create_idx_(tr, (sql_idx*)change->obj);
}

static int
commit_create_idx_( sql_trans *tr, sql_idx *i, ulng commit_ts, ulng oldest)
{
	int ok = LOG_OK;
	(void)oldest;

	if(!isTempTable(i->t)) {
		sql_delta *delta = ATOMIC_PTR_GET(&i->data);
		assert(delta->cs.ts == tr->tid);
		delta->cs.ts = commit_ts;

		assert(delta->next == NULL);
		if (!delta->cs.alter && !delta->cs.merged)
			ok = merge_delta(delta);
		if (!tr->parent)
			i->base.new = 0;
	}
	return ok;
}

static int
commit_create_idx( sql_trans *tr, sql_change *change, ulng commit_ts, ulng oldest)
{
	sql_idx *i = (sql_idx*)change->obj;
	if (!tr->parent)
		i->base.new = 0;
	return commit_create_idx_(tr, i, commit_ts, oldest);
}

static int
load_storage(sql_trans *tr, sql_table *t, storage *s, sqlid id)
{
	int ok = load_cs(tr, &s->cs, TYPE_msk, id);
	BAT *b = NULL, *ib = NULL;

	if (ok != LOG_OK)
		return ok;
	if (!(b = temp_descriptor(s->cs.bid)))
		return LOG_ERR;
	ib = b;

	if ((b->ttype == TYPE_msk || mask_cand(b)) && !(b = BATunmask(b))) {
		bat_destroy(ib);
		return LOG_ERR;
	}

	if (BATcount(b)) {
		if (ok == LOG_OK && !(s->segs = new_segments(tr, BATcount(ib))))
			ok = LOG_ERR;
		if (BATtdense(b)) {
			size_t start = b->tseqbase;
			size_t cnt = BATcount(b);
			ok = delete_range(tr, t, s, start, cnt);
		} else {
			assert(BATtordered(b));
			BUN icnt = BATcount(b);
			BATiter bi = bat_iterator(b);
			oid *o = bi.base, n = o[0]+1;
			size_t lcnt = 1;
			for (size_t i=1; i<icnt; i++) {
				if (o[i] == n) {
					lcnt++;
					n++;
				} else {
					if ((ok = delete_range(tr, t, s, n-lcnt, lcnt)) != LOG_OK)
						break;
					lcnt = 0;
				}
				if (!lcnt) {
					n = o[i]+1;
					lcnt = 1;
				}
			}
			if (lcnt && ok == LOG_OK)
				ok = delete_range(tr, t, s, n-lcnt, lcnt);
			bat_iterator_end(&bi);
		}
		if (ok == LOG_OK)
			for (segment *seg = s->segs->h; seg; seg = seg->next)
				if (seg->ts == tr->tid)
					seg->ts = 1;
	} else {
		if (ok == LOG_OK) {
			BAT *bb = quick_descriptor(s->cs.bid);

			if (!bb || !(s->segs = new_segments(tr, BATcount(bb)))) {
				ok = LOG_ERR;
			} else {
				segment *seg = s->segs->h;
				if (seg->ts == tr->tid)
					seg->ts = 1;
			}
		}
	}
	if (b != ib)
		bat_destroy(b);
	bat_destroy(ib);

	return ok;
}

static int
create_del(sql_trans *tr, sql_table *t)
{
	int ok = LOG_OK, new = 0;
	BAT *b;
	storage *bat = ATOMIC_PTR_GET(&t->data);

	if (!bat) {
		new = 1;
		bat = ZNEW(storage);
		if(!bat)
			return LOG_ERR;
		ATOMIC_PTR_SET(&t->data, bat);
		bat->cs.refcnt = 1;
		bat->cs.ts = tr->tid;
	}

	if (!isNew(t) && !isTempTable(t)) {
		bat->cs.ts = tr->ts;
		return load_storage(tr, t, bat, t->base.id);
	} else if (bat->cs.bid && !isTempTable(t)) {
		return ok;
	} else if (!bat->cs.bid) {
		assert(!bat->segs);
		if (!(bat->segs = new_segments(tr, 0)))
			ok = LOG_ERR;

		b = bat_new(TYPE_msk, t->sz, PERSISTENT);
		if(b != NULL) {
			bat_set_access(b, BAT_READ);
			bat->cs.bid = temp_create(b);
			bat_destroy(b);
		} else {
			ok = LOG_ERR;
		}
		if (new)
			trans_add(tr, &t->base, bat, &tc_gc_del, &commit_create_del, isTempTable(t)?NULL:&log_create_del);
	}
	return ok;
}

static int
log_segment(sql_trans *tr, segment *s, sqlid id)
{
	sqlstore *store = tr->store;
	msk m = s->deleted;
	return log_constant(store->logger, TYPE_msk, &m, id, s->start, s->end-s->start)==GDK_SUCCEED?LOG_OK:LOG_ERR;
}

static int
log_segments(sql_trans *tr, segments *segs, sqlid id)
{
	/* log segments */
	for (segment *seg = segs->h; seg; seg=seg->next) {
		if (seg->ts == tr->tid) {
			if (log_segment(tr, seg, id) != LOG_OK)
				return LOG_ERR;
		}
	}
	return LOG_OK;
}

static int
log_create_storage(sql_trans *tr, storage *bat, sql_table *t)
{
	BAT *b;
	int ok = LOG_OK;

	if (GDKinmemory(0))
		return LOG_OK;

	b = temp_descriptor(bat->cs.bid);
	if (b == NULL)
		return LOG_ERR;

	sqlstore *store = tr->store;
	bat_set_access(b, BAT_READ);
	if (ok == LOG_OK)
		ok = (log_bat_persists(store->logger, b, t->base.id) == GDK_SUCCEED)?LOG_OK:LOG_ERR;
	if (ok == LOG_OK)
		ok = log_segments(tr, bat->segs, t->base.id);
	bat_destroy(b);
	return ok;
}

static int
log_create_del(sql_trans *tr, sql_change *change)
{
	int ok = LOG_OK;
	sql_table *t = (sql_table*)change->obj;

	if (t->base.deleted)
		return ok;
	assert(!isTempTable(t));
	ok = log_create_storage(tr, ATOMIC_PTR_GET(&t->data), t);
	if (ok == LOG_OK) {
		for(node *n = ol_first_node(t->columns); n && ok == LOG_OK; n = n->next) {
			sql_column *c = n->data;

			ok = log_create_col_(tr, c);
		}
		if (t->idxs) {
			for(node *n = ol_first_node(t->idxs); n && ok == LOG_OK; n = n->next) {
				sql_idx *i = n->data;

				if (ATOMIC_PTR_GET(&i->data))
					ok = log_create_idx_(tr, i);
			}
		}
	}
	return ok;
}

static int
commit_create_del( sql_trans *tr, sql_change *change, ulng commit_ts, ulng oldest)
{
	int ok = LOG_OK;
	sql_table *t = (sql_table*)change->obj;

	if (!commit_ts) /* rollback handled by ? */
		return ok;
	if(!isTempTable(t)) {
		storage *dbat = ATOMIC_PTR_GET(&t->data);
		ok = segments2cs(tr, dbat->segs, &dbat->cs);
		assert(ok == LOG_OK);
		if (ok != LOG_OK)
			return ok;
		merge_segments(dbat, tr, change, commit_ts, commit_ts/* create is we are alone */ /*oldest*/);
		assert(dbat->cs.ts == tr->tid);
		dbat->cs.ts = commit_ts;
		if (ok == LOG_OK) {
			for(node *n = ol_first_node(t->columns); n && ok == LOG_OK; n = n->next) {
				sql_column *c = n->data;

				ok = commit_create_col_(tr, c, commit_ts, oldest);
			}
			if (t->idxs) {
				for(node *n = ol_first_node(t->idxs); n && ok == LOG_OK; n = n->next) {
					sql_idx *i = n->data;

					if (ATOMIC_PTR_GET(&i->data))
						ok = commit_create_idx_(tr, i, commit_ts, oldest);
				}
			}
			if (!tr->parent)
				t->base.new = 0;
		}
	}
	if (!tr->parent)
		t->base.new = 0;
	return ok;
}

static int
log_destroy_delta(sql_trans *tr, sql_delta *b, sqlid id)
{
	gdk_return ok = GDK_SUCCEED;

	sqlstore *store = tr->store;
	if (!GDKinmemory(0) && b && b->cs.bid)
		ok = log_bat_transient(store->logger, id);
	return ok == GDK_SUCCEED ? LOG_OK : LOG_ERR;
}

static int
destroy_col(sqlstore *store, sql_column *c)
{
	(void)store;
	int ok = LOG_OK;
	if (ATOMIC_PTR_GET(&c->data))
		ok = destroy_delta(ATOMIC_PTR_GET(&c->data), true);
	ATOMIC_PTR_SET(&c->data, NULL);
	return ok;
}

static int
log_destroy_col_(sql_trans *tr, sql_column *c)
{
	int ok = LOG_OK;
	assert(!isTempTable(c->t));
	if (!tr->parent) /* don't write save point commits */
		ok = log_destroy_delta(tr, ATOMIC_PTR_GET(&c->data), c->base.id);
	return ok;
}

static int
log_destroy_col(sql_trans *tr, sql_change *change)
{
	sql_column *c = (sql_column*)change->obj;
	int res = log_destroy_col_(tr, c);
	change->obj = NULL;
	column_destroy(tr->store, c);
	return res;
}

static int
destroy_idx(sqlstore *store, sql_idx *i)
{
	(void)store;
	int ok = LOG_OK;
	if (ATOMIC_PTR_GET(&i->data))
		ok = destroy_delta(ATOMIC_PTR_GET(&i->data), true);
	ATOMIC_PTR_SET(&i->data, NULL);
	return ok;
}

static int
log_destroy_idx_(sql_trans *tr, sql_idx *i)
{
	int ok = LOG_OK;
	assert(!isTempTable(i->t));
	if (ATOMIC_PTR_GET(&i->data)) {
		if (!tr->parent) /* don't write save point commits */
			ok = log_destroy_delta(tr, ATOMIC_PTR_GET(&i->data), i->base.id);
	}
	return ok;
}

static int
log_destroy_idx(sql_trans *tr, sql_change *change)
{
	sql_idx *i = (sql_idx*)change->obj;
	int res = log_destroy_idx_(tr, i);
	change->obj = NULL;
	idx_destroy(tr->store, i);
	return res;
}

static int
destroy_del(sqlstore *store, sql_table *t)
{
	(void)store;
	int ok = LOG_OK;
	if (ATOMIC_PTR_GET(&t->data))
		ok = destroy_storage(ATOMIC_PTR_GET(&t->data));
	ATOMIC_PTR_SET(&t->data, NULL);
	return ok;
}

static int
log_destroy_storage(sql_trans *tr, storage *bat, sqlid id)
{
	gdk_return ok = GDK_SUCCEED;

	sqlstore *store = tr->store;
	if (!GDKinmemory(0) && !tr->parent && /* don't write save point commits */
	    bat && bat->cs.bid)
		ok = log_bat_transient(store->logger, id);
	return ok == GDK_SUCCEED ? LOG_OK : LOG_ERR;
}

static int
log_destroy_del(sql_trans *tr, sql_change *change)
{
	int ok = LOG_OK;
	sql_table *t = (sql_table*)change->obj;

	assert(!isTempTable(t));
	ok = log_destroy_storage(tr, ATOMIC_PTR_GET(&t->data), t->base.id);
	if (ok == LOG_OK) {
		for(node *n = ol_first_node(t->columns); n && ok == LOG_OK; n = n->next) {
			sql_column *c = n->data;

			ok = log_destroy_col_(tr, c);
		}
		if (t->idxs) {
			for(node *n = ol_first_node(t->idxs); n && ok == LOG_OK; n = n->next) {
				sql_idx *i = n->data;

				ok = log_destroy_idx_(tr, i);
			}
		}
	}
	return ok;
}

static int
commit_destroy_del( sql_trans *tr, sql_change *change, ulng commit_ts, ulng oldest)
{
	(void)tr;
	(void)change;
	(void)commit_ts;
	(void)oldest;
	return 0;
}

static int
drop_del(sql_trans *tr, sql_table *t)
{
	int ok = LOG_OK;

	if (!isNew(t) && !isTempTable(t)) {
		storage *bat = ATOMIC_PTR_GET(&t->data);
		trans_add(tr, &t->base, bat, &tc_gc_del, &commit_destroy_del, &log_destroy_del);
	}
	return ok;
}

static int
drop_col(sql_trans *tr, sql_column *c)
{
	assert(!isNew(c) && !isTempTable(c->t));
	sql_delta *d = ATOMIC_PTR_GET(&c->data);
	trans_add(tr, &c->base, d, &tc_gc_drop_col, &commit_destroy_del, &log_destroy_col);
	return LOG_OK;
}

static int
drop_idx(sql_trans *tr, sql_idx *i)
{
	assert(!isNew(i) && !isTempTable(i->t));
	sql_delta *d = ATOMIC_PTR_GET(&i->data);
	trans_add(tr, &i->base, d, &tc_gc_drop_idx, &commit_destroy_del, &log_destroy_idx);
	return LOG_OK;
}


static BUN
clear_cs(sql_trans *tr, column_storage *cs, bool renew, bool temp)
{
	BAT *b;
	BUN sz = 0;

	(void)tr;
	if (cs->bid && renew) {
		b = quick_descriptor(cs->bid);
		if (b) {
			sz += BATcount(b);
			bat bid = cs->bid;
			cs->bid = temp_copy(bid, true, temp); /* create empty copy */
			temp_destroy(bid);
		}
	}
	if (cs->uibid) {
		b = temp_descriptor(cs->uibid);
		if (b && !isEbat(b)) {
			bat_clear(b);
			BATcommit(b, BUN_NONE);
		}
		bat_destroy(b);
	}
	if (cs->uvbid) {
		b = temp_descriptor(cs->uvbid);
		if(b && !isEbat(b)) {
			bat_clear(b);
			BATcommit(b, BUN_NONE);
		}
		bat_destroy(b);
	}
	cs->cleared = 1;
	cs->ucnt = 0;
	return sz;
}

static BUN
clear_col(sql_trans *tr, sql_column *c, bool renew)
{
	bool update_conflict = false;
	sql_delta *delta, *odelta = ATOMIC_PTR_GET(&c->data);

	if ((delta = bind_col_data(tr, c, renew?&update_conflict:NULL)) == NULL)
		return update_conflict ? LOG_CONFLICT : LOG_ERR;
	if ((!inTransaction(tr, c->t) && (odelta != delta || isTempTable(c->t)) && isGlobal(c->t)) || (!isNew(c->t) && isLocalTemp(c->t)))
		trans_add(tr, &c->base, delta, &tc_gc_col, &commit_update_col, isTempTable(c->t)?NULL:&log_update_col);
	if (delta)
		return clear_cs(tr, &delta->cs, renew, isTempTable(c->t));
	return 0;
}

static BUN
clear_idx(sql_trans *tr, sql_idx *i, bool renew)
{
	bool update_conflict = false;
	sql_delta *delta, *odelta = ATOMIC_PTR_GET(&i->data);

	if (!isTable(i->t) || (hash_index(i->type) && list_length(i->columns) <= 1) || !idx_has_column(i->type))
		return 0;
	if ((delta = bind_idx_data(tr, i, renew?&update_conflict:NULL)) == NULL)
		return update_conflict ? LOG_CONFLICT : LOG_ERR;
	if ((!inTransaction(tr, i->t) && (odelta != delta || isTempTable(i->t)) && isGlobal(i->t)) || (!isNew(i->t) && isLocalTemp(i->t)))
		trans_add(tr, &i->base, delta, &tc_gc_idx, &commit_update_idx, isTempTable(i->t)?NULL:&log_update_idx);
	if (delta)
		return clear_cs(tr, &delta->cs, renew, isTempTable(i->t));
	return 0;
}

static int
clear_storage(sql_trans *tr, sql_table *t, storage *s)
{
	clear_cs(tr, &s->cs, true, isTempTable(t));
	s->cs.cleared = 1;
	if (s->segs)
		destroy_segments(s->segs);
	if (!(s->segs = new_segments(tr, 0)))
		return LOG_ERR;
	return LOG_OK;
}


/*
 * Clear the table, in general this means replacing the storage,
 * but in case of earlier deletes (or inserts by this transaction), we only mark
 * all segments as deleted.
 * this function returns BUN_NONE on LOG_ERR and BUN_NONE - 1 on LOG_CONFLICT
 */
static BUN
clear_del(sql_trans *tr, sql_table *t, int in_transaction)
{
	int clear = !in_transaction || isTempTable(t), ok = LOG_OK;
	bool conflict = false;
	storage *bat;

	if ((bat = bind_del_data(tr, t, clear?&conflict:NULL)) == NULL)
		return conflict?BUN_NONE-1:BUN_NONE;

	if (!clear) {
		lock_table(tr->store, t->base.id);
		ok = delete_range(tr, t, bat, 0, bat->segs->t->end);
		unlock_table(tr->store, t->base.id);
	}
	if ((!inTransaction(tr, t) && !in_transaction && isGlobal(t)) || (!isNew(t) && isLocalTemp(t)))
		trans_add(tr, &t->base, bat, &tc_gc_del, &commit_update_del, isTempTable(t)?NULL:&log_update_del);
	if (clear && ok == LOG_OK)
		return clear_storage(tr, t, bat);
	if (ok == LOG_ERR)
		return BUN_NONE;
	if (ok == LOG_CONFLICT)
		return BUN_NONE - 1;
	return LOG_OK;
}

/* this function returns BUN_NONE on LOG_ERR and BUN_NONE - 1 on LOG_CONFLICT */
static BUN
clear_table(sql_trans *tr, sql_table *t)
{
	int in_transaction = segments_in_transaction(tr, t);
	int clear = !in_transaction || isTempTable(t);

	node *n = ol_first_node(t->columns);
	sql_column *c = n->data;
	storage *d = tab_timestamp_storage(tr, t);

	if (!d)
		return BUN_NONE;
	BUN sz = count_col(tr, c, CNT_ACTIVE), clear_ok;
	if ((clear_ok = clear_del(tr, t, in_transaction)) >= BUN_NONE - 1)
		return clear_ok;

	for (; n; n = n->next) {
		c = n->data;

		if ((clear_ok = clear_col(tr, c, clear)) >= BUN_NONE - 1)
			return clear_ok;
	}
	if (t->idxs) {
		for (n = ol_first_node(t->idxs); n; n = n->next) {
			sql_idx *ci = n->data;

			if (isTable(ci->t) && idx_has_column(ci->type) &&
				(clear_ok = clear_idx(tr, ci, clear)) >= BUN_NONE - 1)
				return clear_ok;
		}
	}
	return sz;
}

static int
tr_log_cs( sql_trans *tr, sql_table *t, column_storage *cs, segment *segs, sqlid id)
{
	sqlstore *store = tr->store;
	gdk_return ok = GDK_SUCCEED;

	(void) t;
	(void) segs;
	if (GDKinmemory(0))
		return LOG_OK;

	/*
	if (cs->cleared && log_bat_clear(store->logger, id) != GDK_SUCCEED)
		return LOG_ERR;
		*/

	if (cs->cleared) {
		assert(cs->ucnt == 0);
		BAT *ins = temp_descriptor(cs->bid);
		if (!ins)
			return LOG_ERR;
		assert(!isEbat(ins));
		bat_set_access(ins, BAT_READ);
		ok = log_bat_persists(store->logger, ins, id);
		bat_destroy(ins);
		return ok == GDK_SUCCEED ? LOG_OK : LOG_ERR;
	}

	assert(!isTempTable(t));

	if (ok == GDK_SUCCEED && cs->ucnt && cs->uibid) {
		BAT *ui = temp_descriptor(cs->uibid);
		BAT *uv = temp_descriptor(cs->uvbid);
		/* any updates */
		if (ui == NULL || uv == NULL) {
			ok = GDK_FAIL;
		} else if (BUNlast(uv) > uv->batInserted || BATdirty(uv))
			ok = log_delta(store->logger, ui, uv, id);
		bat_destroy(ui);
		bat_destroy(uv);
	}
	return ok == GDK_SUCCEED ? LOG_OK : LOG_ERR;
}

static int
tr_log_delta( sql_trans *tr, sql_table *t, sql_delta *cbat, segment *segs, sqlid id)
{
	return tr_log_cs( tr, t, &cbat->cs, segs, id);
}

static int
log_table_append(sql_trans *tr, sql_table *t, segments *segs)
{
	sqlstore *store = tr->store;
	gdk_return ok = GDK_SUCCEED;

	if (isTempTable(t))
		return LOG_OK;
	size_t end = segs_end(segs, tr, t);
	for (segment *cur = segs->h; cur && ok; cur = cur->next) {
		if (cur->ts == tr->tid && !cur->deleted && cur->start < end) {
			for (node *n = ol_first_node(t->columns); n && ok; n = n->next) {
				sql_column *c = n->data;
				column_storage *cs = ATOMIC_PTR_GET(&c->data);

				/* append col*/
				BAT *ins = temp_descriptor(cs->bid);
				assert(ins);
				assert(BATcount(ins) >= cur->end);
				ok = log_bat(store->logger, ins, c->base.id, cur->start, cur->end-cur->start);
				bat_destroy(ins);
			}
			if (t->idxs) {
				for (node *n = ol_first_node(t->idxs); n && ok; n = n->next) {
					sql_idx *i = n->data;

					if ((hash_index(i->type) && list_length(i->columns) <= 1) || !idx_has_column(i->type))
						continue;
					column_storage *cs = ATOMIC_PTR_GET(&i->data);

					if (cs) {
						/* append idx */
						BAT *ins = temp_descriptor(cs->bid);
						assert(ins);
						assert(BATcount(ins) >= cur->end);
						ok = log_bat(store->logger, ins, i->base.id, cur->start, cur->end-cur->start);
						bat_destroy(ins);
					}
				}
			}
		}
	}
	return ok == GDK_SUCCEED ? LOG_OK : LOG_ERR;
}

static int
log_storage(sql_trans *tr, sql_table *t, storage *s, sqlid id)
{
	int ok = LOG_OK, cleared = s->cs.cleared;
	if (ok == LOG_OK && cleared)
		ok =  tr_log_cs(tr, t, &s->cs, s->segs->h, t->base.id);
	if (ok == LOG_OK)
		ok = log_segments(tr, s->segs, id);
	if (ok == LOG_OK && !cleared)
		ok = log_table_append(tr, t, s->segs);
	return ok;
}

static int
merge_cs( column_storage *cs)
{
	int ok = LOG_OK;
	BAT *cur = NULL;

	if (cs->bid) {
		cur = temp_descriptor(cs->bid);
		if(!cur)
			return LOG_ERR;
	}

	if (cs->ucnt) {
		BAT *ui = temp_descriptor(cs->uibid);
		BAT *uv = temp_descriptor(cs->uvbid);

		if(!ui || !uv) {
			bat_destroy(ui);
			bat_destroy(uv);
			bat_destroy(cur);
			return LOG_ERR;
		}
		assert(BATcount(ui) == BATcount(uv));

		/* any updates */
		assert(!isEbat(cur));
		if (BATreplace(cur, ui, uv, true) != GDK_SUCCEED) {
			bat_destroy(ui);
			bat_destroy(uv);
			bat_destroy(cur);
			return LOG_ERR;
		}
		/* cleanup the old deltas */
		temp_destroy(cs->uibid);
		temp_destroy(cs->uvbid);
		cs->uibid = e_bat(TYPE_oid);
		cs->uvbid = e_bat(cur->ttype);
		if(cs->uibid == BID_NIL || cs->uvbid == BID_NIL)
			ok = LOG_ERR;
		cs->ucnt = 0;
		bat_destroy(ui);
		bat_destroy(uv);
	}
	cs->cleared = 0;
	cs->merged = 1;
	bat_destroy(cur);
	return ok;
}

static int
merge_delta( sql_delta *obat)
{
	int ok = LOG_OK;

	if (obat && obat->next && !obat->cs.merged && (ok = merge_delta(obat->next)) != LOG_OK)
		return ok;
	return merge_cs(&obat->cs);
}

static int
merge_storage(storage *tdb)
{
	int ok = merge_cs(&tdb->cs);

	if (tdb->next) {
		ok = destroy_storage(tdb->next);
		tdb->next = NULL;
	}
	return ok;
}

static sql_delta *
savepoint_commit_delta( sql_delta *delta, ulng commit_ts)
{
	/* commit ie copy back to the parent transaction */
	if (delta && delta->cs.ts == commit_ts && delta->next) {
		sql_delta *od = delta->next;
		if (od->cs.ts == commit_ts) {
			sql_delta t = *od, *n = od->next;
			*od = *delta;
			od->next = n;
			*delta = t;
			delta->next = NULL;
			destroy_delta(delta, true);
			return od;
		}
	}
	return delta;
}

static int
rollback_delta(sql_trans *tr, sql_delta *delta, int type)
{
	(void)tr;
	if (delta->cs.ucnt) {
		delta->cs.ucnt = 0;
		temp_destroy(delta->cs.uibid);
		temp_destroy(delta->cs.uvbid);
		delta->cs.uibid = e_bat(TYPE_oid);
		delta->cs.uvbid = e_bat(type);
		if (delta->cs.uibid == BID_NIL || delta->cs.uvbid == BID_NIL)
			return LOG_ERR;
	}
	return LOG_OK;
}

static int
log_update_col( sql_trans *tr, sql_change *change)
{
	sql_column *c = (sql_column*)change->obj;

	if (!isTempTable(c->t) && !tr->parent) {/* don't write save point commits */
		storage *s = ATOMIC_PTR_GET(&c->t->data);
		return tr_log_delta(tr, c->t, ATOMIC_PTR_GET(&c->data), s->segs->h, c->base.id);
	}
	return LOG_OK;
}

static int
commit_update_col_( sql_trans *tr, sql_column *c, ulng commit_ts, ulng oldest)
{
	int ok = LOG_OK;
	sql_delta *delta = ATOMIC_PTR_GET(&c->data);

	(void)oldest;
	if (isTempTable(c->t)) {
		if (commit_ts) { /* commit */
			if (c->t->commit_action == CA_COMMIT || c->t->commit_action == CA_PRESERVE) {
				if (!delta->cs.merged)
					ok = merge_delta(delta);
			} else /* CA_DELETE as CA_DROP's are gone already (or for globals are equal to a CA_DELETE) */
				clear_cs(tr, &delta->cs, true, isTempTable(c->t));
		} else { /* rollback */
			if (c->t->commit_action == CA_COMMIT/* || c->t->commit_action == CA_PRESERVE*/)
				ok = rollback_delta(tr, delta, c->type.type->localtype);
			else /* CA_DELETE as CA_DROP's are gone already (or for globals are equal to a CA_DELETE) */
				clear_cs(tr, &delta->cs, true, isTempTable(c->t));
		}
		if (!tr->parent)
			c->t->base.new = c->base.new = 0;
	}
	return ok;
}

static int
tc_gc_rollbacked( sql_store Store, sql_change *change, ulng oldest)
{
	sqlstore *store = Store;

	sql_delta *d = (sql_delta*)change->data;
	if (d->cs.ts < oldest) {
		destroy_delta(d, false);
		return 1;
	}
	if (d->cs.ts > TRANSACTION_ID_BASE)
		d->cs.ts = store_get_timestamp(store) + 1;
	return 0;
}

static int
tc_gc_rollbacked_storage( sql_store Store, sql_change *change, ulng oldest)
{
	sqlstore *store = Store;

	storage *d = (storage*)change->data;
	if (d->cs.ts < oldest) {
		destroy_storage(d);
		return 1;
	}
	if (d->cs.ts > TRANSACTION_ID_BASE)
		d->cs.ts = store_get_timestamp(store) + 1;
	return 0;
}


static int
commit_update_col( sql_trans *tr, sql_change *change, ulng commit_ts, ulng oldest)
{
	int ok = LOG_OK;
	sql_column *c = (sql_column*)change->obj;
	sql_delta *delta = ATOMIC_PTR_GET(&c->data);

	if (isTempTable(c->t))
		return commit_update_col_(tr, c, commit_ts, oldest);
	if (commit_ts)
		delta->cs.ts = commit_ts;
	if (!commit_ts) { /* rollback */
		sql_delta *d = change->data, *o = ATOMIC_PTR_GET(&c->data);

		if (change->ts && c->t->base.new) /* handled by create col */
			return ok;
		if (o != d) {
			while(o && o->next != d)
				o = o->next;
		}
		if (o == ATOMIC_PTR_GET(&c->data))
			ATOMIC_PTR_SET(&c->data, d->next);
		else
			o->next = d->next;
		change->cleanup = &tc_gc_rollbacked;
	} else if (ok == LOG_OK && !tr->parent) {
		/* merge deltas */
		while (delta && delta->cs.ts > oldest)
			delta = delta->next;
		if (ok == LOG_OK && delta && !delta->cs.merged && delta->cs.ts <= oldest) {
			lock_column(tr->store, c->base.id); /* lock for concurrent updates (appends) */
			ok = merge_delta(delta);
			unlock_column(tr->store, c->base.id);
		}
	} else if (ok == LOG_OK && tr->parent) /* move delta into older and cleanup current save points */
		ATOMIC_PTR_SET(&c->data, savepoint_commit_delta(delta, commit_ts));
	return ok;
}

static int
log_update_idx( sql_trans *tr, sql_change *change)
{
	sql_idx *i = (sql_idx*)change->obj;

	if (!isTempTable(i->t) && !tr->parent) { /* don't write save point commits */
		storage *s = ATOMIC_PTR_GET(&i->t->data);
		return tr_log_delta(tr, i->t, ATOMIC_PTR_GET(&i->data), s->segs->h, i->base.id);
	}
	return LOG_OK;
}

static int
commit_update_idx_( sql_trans *tr, sql_idx *i, ulng commit_ts, ulng oldest)
{
	int ok = LOG_OK;
	sql_delta *delta = ATOMIC_PTR_GET(&i->data);
	int type = (oid_index(i->type))?TYPE_oid:TYPE_lng;

	(void)oldest;
	if (isTempTable(i->t)) {
		if (commit_ts) { /* commit */
			if (i->t->commit_action == CA_COMMIT || i->t->commit_action == CA_PRESERVE) {
				if (!delta->cs.merged)
					ok = merge_delta(delta);
			} else /* CA_DELETE as CA_DROP's are gone already */
				clear_cs(tr, &delta->cs, true, isTempTable(i->t));
		} else { /* rollback */
			if (i->t->commit_action == CA_COMMIT/* || i->t->commit_action == CA_PRESERVE*/)
				ok = rollback_delta(tr, delta, type);
			else /* CA_DELETE as CA_DROP's are gone already */
				clear_cs(tr, &delta->cs, true, isTempTable(i->t));
		}
		if (!tr->parent)
			i->t->base.new = i->base.new = 0;
	}
	return ok;
}

static int
commit_update_idx( sql_trans *tr, sql_change *change, ulng commit_ts, ulng oldest)
{
	int ok = LOG_OK;
	sql_idx *i = (sql_idx*)change->obj;
	sql_delta *delta = ATOMIC_PTR_GET(&i->data);

	if (isTempTable(i->t))
		return commit_update_idx_( tr, i, commit_ts, oldest);
	if (commit_ts)
		delta->cs.ts = commit_ts;
	if (!commit_ts) { /* rollback */
		sql_delta *d = change->data, *o = ATOMIC_PTR_GET(&i->data);

		if (change->ts && i->t->base.new) /* handled by create col */
			return ok;
		if (o != d) {
			while(o && o->next != d)
				o = o->next;
		}
		if (o == ATOMIC_PTR_GET(&i->data))
			ATOMIC_PTR_SET(&i->data, d->next);
		else
			o->next = d->next;
		change->cleanup = &tc_gc_rollbacked;
	} else if (ok == LOG_OK && !tr->parent) {
		/* merge deltas */
		while (delta && delta->cs.ts > oldest)
			delta = delta->next;
		if (ok == LOG_OK && delta && !delta->cs.merged && delta->cs.ts <= oldest) {
			lock_column(tr->store, i->base.id); /* lock for concurrent updates (appends) */
			ok = merge_delta(delta);
			unlock_column(tr->store, i->base.id);
		}
	} else if (ok == LOG_OK && tr->parent) /* cleanup older save points */
		ATOMIC_PTR_SET(&i->data, savepoint_commit_delta(delta, commit_ts));
	return ok;
}

static storage *
savepoint_commit_storage( storage *dbat, ulng commit_ts)
{
	if (dbat && dbat->cs.ts == commit_ts && dbat->next) {
		assert(0);
		storage *od = dbat->next;
		if (od->cs.ts == commit_ts) {
			storage t = *od, *n = od->next;
			*od = *dbat;
			od->next = n;
			*dbat = t;
			dbat->next = NULL;
			destroy_storage(dbat);
			return od;
		}
	}
	return dbat;
}

static int
log_update_del( sql_trans *tr, sql_change *change)
{
	sql_table *t = (sql_table*)change->obj;

	if (!isTempTable(t) && !tr->parent) /* don't write save point commits */
		return log_storage(tr, t, ATOMIC_PTR_GET(&t->data), t->base.id);
	return LOG_OK;
}

static int
rollback_storage(sql_trans *tr, storage *dbat)
{
	(void)tr;
	(void)dbat;
	return LOG_OK;
}

static int
commit_storage(sql_trans *tr, storage *dbat)
{
	(void)tr;
	(void)dbat;
	return LOG_OK;
}

static int
commit_update_del( sql_trans *tr, sql_change *change, ulng commit_ts, ulng oldest)
{
	int ok = LOG_OK;
	sql_table *t = (sql_table*)change->obj;
	storage *dbat = ATOMIC_PTR_GET(&t->data);

	if (isTempTable(t)) {
		if (!(dbat = temp_tab_timestamp_storage(tr, t)))
			return LOG_ERR;
		if (commit_ts) { /* commit */
			if (t->commit_action == CA_COMMIT || t->commit_action == CA_PRESERVE)
				ok = commit_storage(tr, dbat);
			else /* CA_DELETE as CA_DROP's are gone already */
				ok = clear_storage(tr, t, dbat);
		} else { /* rollback */
			if (t->commit_action == CA_COMMIT/* || t->commit_action == CA_PRESERVE*/)
				ok = rollback_storage(tr, dbat);
			else /* CA_DELETE as CA_DROP's are gone already */
				ok = clear_storage(tr, t, dbat);
		}
		t->base.new = 0;
		return ok;
	}
	lock_table(tr->store, t->base.id);
	if (!commit_ts) { /* rollback */
		if (dbat->cs.ts == tr->tid) {
			if (change->ts && t->base.new) { /* handled by the create table */
				unlock_table(tr->store, t->base.id);
				return ok;
			}
			storage *d = change->data, *o = ATOMIC_PTR_GET(&t->data);

			if (o != d) {
				while(o && o->next != d)
					o = o->next;
			}
			if (o == ATOMIC_PTR_GET(&t->data)) {
				assert(d->next);
				ATOMIC_PTR_SET(&t->data, d->next);
			} else
				o->next = d->next;
			d->next = NULL;
			change->cleanup = &tc_gc_rollbacked_storage;
		} else
			rollback_segments(dbat->segs, tr, change, oldest);
	} else if (ok == LOG_OK && !tr->parent) {
		storage *d = dbat;
		if (dbat->cs.ts == tr->tid) /* cleared table */
			dbat->cs.ts = commit_ts;

		ok = segments2cs(tr, dbat->segs, &dbat->cs);
		assert(ok == LOG_OK);
		if (ok == LOG_OK)
			merge_segments(dbat, tr, change, commit_ts, oldest);
		if (ok == LOG_OK && dbat == d && oldest == commit_ts)
			ok = merge_storage(dbat);
	} else if (ok == LOG_OK && tr->parent) {/* cleanup older save points */
		merge_segments(dbat, tr, change, commit_ts, oldest);
		ATOMIC_PTR_SET(&t->data, savepoint_commit_storage(dbat, commit_ts));
	}
	unlock_table(tr->store, t->base.id);
	return ok;
}

static int
gc_delta( sql_store Store, sql_change *change, ulng oldest)
{
	sqlstore *store = Store;
	sql_delta *n = change->data;
	(void)store;
	(void)oldest;

	destroy_delta(n, true);
	return 1;
}

/* only rollback (content version) case for now */
static int
gc_col( sqlstore *store, sql_change *change, ulng oldest, bool cleanup)
{
	sql_column *c = (sql_column*)change->obj;

	if (!c) /* cleaned earlier */
		return 1;

	/* savepoint commit (did it merge ?) */
	if (ATOMIC_PTR_GET(&c->data) != change->data || isTempTable(c->t)) /* data is freed by commit */
		return 1;
	if (oldest && oldest >= TRANSACTION_ID_BASE) /* cannot cleanup older stuff on savepoint commits */
		return 0;
	sql_delta *d = (sql_delta*)change->data;
	if (d->next) {
		int ok = LOG_OK;

		assert(!cleanup);
		if (d->cs.ts > oldest)
			return ok; /* cannot cleanup yet */

		sql_delta *n = d->next;
		if (n->cs.ucnt && !n->cs.merged) {
			lock_column(store, c->base.id); /* lock for concurrent updates (appends) */
			ok = merge_delta(n);
			unlock_column(store, c->base.id);
		} else if (d && d->cs.ucnt && !d->cs.merged) {
			lock_column(store, c->base.id); /* lock for concurrent updates (appends) */
			ok = merge_delta(d);
			unlock_column(store, c->base.id);
		}
		d->next = NULL;
		change->cleanup = &gc_delta;
		change->data = n;
		return ok;
	}
	if (cleanup)
		column_destroy(store, c);
	return 1;
}

static int
tc_gc_col( sql_store Store, sql_change *change, ulng oldest)
{
	return gc_col(Store, change, oldest, false);
}

/* only rollback (content version) case for now */
static int
tc_gc_drop_col( sql_store Store, sql_change *change, ulng oldest)
{
	return gc_col(Store, change, oldest, true);
}

static int
gc_idx( sqlstore *store, sql_change *change, ulng oldest, bool cleanup)
{
	sql_idx *i = (sql_idx*)change->obj;

	if (!i) /* cleaned earlier */
		return 1;

	/* savepoint commit (did it merge ?) */
	if (ATOMIC_PTR_GET(&i->data) != change->data || isTempTable(i->t)) /* data is freed by commit */
		return 1;
	if (oldest && oldest >= TRANSACTION_ID_BASE) /* cannot cleanup older stuff on savepoint commits */
		return 0;
	sql_delta *d = (sql_delta*)change->data;
	if (d->next) {
		int ok = LOG_OK;

		assert(!cleanup);
		if (d->cs.ts > oldest)
			return ok; /* cannot cleanup yet */

		sql_delta *n = d->next;
		if (n->cs.ucnt && !n->cs.merged) {
			lock_column(store, i->base.id); /* lock for concurrent updates (appends) */
			ok = merge_delta(n);
			unlock_column(store, i->base.id);
		} else if (d && d->cs.ucnt && !d->cs.merged) {
			lock_column(store, i->base.id); /* lock for concurrent updates (appends) */
			ok = merge_delta(d);
			unlock_column(store, i->base.id);
		}
		d->next = NULL;
		change->cleanup = &gc_delta;
		change->data = n;
		return ok;
	}
	if (cleanup)
		idx_destroy(store, i);
	return 1;
}

static int
tc_gc_idx( sql_store Store, sql_change *change, ulng oldest)
{
	return gc_idx(Store, change, oldest, false);
}

static int
tc_gc_drop_idx( sql_store Store, sql_change *change, ulng oldest)
{
	return gc_idx(Store, change, oldest, true);
}


static int
tc_gc_del( sql_store Store, sql_change *change, ulng oldest)
{
	sqlstore *store = Store;
	sql_table *t = (sql_table*)change->obj;

	(void)store;
	/* savepoint commit (did it merge ?) */
	if (ATOMIC_PTR_GET(&t->data) != change->data || isTempTable(t)) /* data is freed by commit */
		return 1;
	if (oldest && oldest >= TRANSACTION_ID_BASE) /* cannot cleanup older stuff on savepoint commits */
		return 0;
	storage *d = (storage*)change->data;
	if (d->next) {
		if (d->cs.ts > oldest)
			return LOG_OK; /* cannot cleanup yet */

		destroy_storage(d->next);
		d->next = NULL;
	}
	return 1;
}

static int
add_offsets(BUN slot, size_t nr, size_t total, BUN *offset, BAT **offsets)
{
	if (nr == 0)
		return LOG_OK;
	assert (nr > 0);
	if ((!offsets || !*offsets) && nr == total) {
		*offset = slot;
		return LOG_OK;
	}
	if (!*offsets) {
		*offsets = COLnew(0, TYPE_oid, total, TRANSIENT);
		if (!*offsets)
			return LOG_ERR;
	}
	oid *restrict dst = Tloc(*offsets, BATcount(*offsets));
	for(size_t i = 0; i < nr; i++)
		dst[i] = slot + i;
	(*offsets)->batCount += nr;
	(*offsets)->theap->dirty = true;
	return LOG_OK;
}

static int
claim_segmentsV2(sql_trans *tr, sql_table *t, storage *s, size_t cnt, BUN *offset, BAT **offsets, bool locked)
{
	int in_transaction = segments_in_transaction(tr, t), ok = LOG_OK;
	assert(s->segs);
	ulng oldest = store_oldest(tr->store);
	BUN slot = 0;
	size_t total = cnt;

	if (!locked)
		lock_table(tr->store, t->base.id);
	/* naive vacuum approach, iterator through segments, use deleted segments or create new segment at the end */
	for (segment *seg = s->segs->h, *p = NULL; seg && cnt && ok == LOG_OK; p = seg, seg = seg->next) {
		if (seg->deleted && seg->ts < oldest && seg->end > seg->start) { /* re-use old deleted or rolledback append */
			if ((seg->end - seg->start) >= cnt) {
				/* if previous is claimed before we could simply adjust the end/start */
				if (p && p->ts == tr->tid && !p->deleted) {
					slot = p->end;
					p->end += cnt;
					seg->start += cnt;
					if (add_offsets(slot, cnt, total, offset, offsets) != LOG_OK) {
						ok = LOG_ERR;
						break;
					}
					cnt = 0;
					break;
				}
				/* we claimed part of the old segment, the split off part needs to stay deleted */
				size_t rcnt = seg->end - seg->start;
				if (rcnt > cnt)
					rcnt = cnt;
				if ((seg=split_segment(s->segs, seg, p, tr, seg->start, rcnt, false)) == NULL) {
					ok = LOG_ERR;
					break;
				}
			}
			seg->ts = tr->tid;
			seg->deleted = false;
			slot = seg->start;
			if (add_offsets(slot, (seg->end-seg->start), total, offset, offsets) != LOG_OK) {
				ok = LOG_ERR;
				break;
			}
			cnt -= (seg->end - seg->start);
		}
	}
	if (ok == LOG_OK && cnt) {
		if (s->segs->t && s->segs->t->ts == tr->tid && !s->segs->t->deleted) {
			slot = s->segs->t->end;
			s->segs->t->end += cnt;
		} else {
			if (!(s->segs->t = new_segment(s->segs->t, tr, cnt))) {
				ok = LOG_ERR;
			} else {
				if (!s->segs->h)
					s->segs->h = s->segs->t;
				slot = s->segs->t->start;
			}
		}
		ok = add_offsets(slot, cnt, total, offset, offsets);
	}
	if (!locked)
		unlock_table(tr->store, t->base.id);

	/* hard to only add this once per transaction (probably want to change to once per new segment) */
	if ((!inTransaction(tr, t) && !in_transaction && isGlobal(t)) || (!isNew(t) && isLocalTemp(t))) {
		trans_add(tr, &t->base, s, &tc_gc_del, &commit_update_del, isTempTable(t)?NULL:&log_update_del);
		in_transaction = true;
	}
	if (in_transaction && !isTempTable(t))
		tr->logchanges += (int) total;
	if (*offsets) {
		BAT *pos = *offsets;
		assert(BATcount(pos) == total);
		BATsetcount(pos, total); /* set other properties */
		pos->tnil = false;
		pos->tnonil = true;
		pos->tkey = true;
		pos->tsorted = true;
		pos->trevsorted = false;
	}
	return ok;
}

static int
claim_segments(sql_trans *tr, sql_table *t, storage *s, size_t cnt, BUN *offset, BAT **offsets, bool locked)
{
	if (cnt > 1 && offsets)
		return claim_segmentsV2(tr, t, s, cnt, offset, offsets, locked);
	int in_transaction = segments_in_transaction(tr, t), ok = LOG_OK;
	assert(s->segs);
	ulng oldest = store_oldest(tr->store);
	BUN slot = 0;
	int reused = 0;

	if (!locked)
		lock_table(tr->store, t->base.id);
	/* naive vacuum approach, iterator through segments, check for large enough deleted segments
	 * or create new segment at the end */
	for (segment *seg = s->segs->h, *p = NULL; seg && ok == LOG_OK; p = seg, seg = seg->next) {
		if (seg->deleted && seg->ts < oldest && (seg->end-seg->start) >= cnt) { /* re-use old deleted or rolledback append */

			if ((seg->end - seg->start) >= cnt) {

				/* if previous is claimed before we could simply adjust the end/start */
				if (p && p->ts == tr->tid && !p->deleted) {
					slot = p->end;
					p->end += cnt;
					seg->start += cnt;
					reused = 1;
					break;
				}
				/* we claimed part of the old segment, the split off part needs to stay deleted */
				if ((seg=split_segment(s->segs, seg, p, tr, seg->start, cnt, false)) == NULL)
					ok = LOG_ERR;
			}
			seg->ts = tr->tid;
			seg->deleted = false;
			slot = seg->start;
			reused = 1;
			break;
		}
	}
	if (ok == LOG_OK && !reused) {
		if (s->segs->t && s->segs->t->ts == tr->tid && !s->segs->t->deleted) {
			slot = s->segs->t->end;
			s->segs->t->end += cnt;
		} else {
			if (!(s->segs->t = new_segment(s->segs->t, tr, cnt))) {
				ok = LOG_ERR;
			} else {
				if (!s->segs->h)
					s->segs->h = s->segs->t;
				slot = s->segs->t->start;
			}
		}
	}
	if (!locked)
		unlock_table(tr->store, t->base.id);

	/* hard to only add this once per transaction (probably want to change to once per new segment) */
	if ((!inTransaction(tr, t) && !in_transaction && isGlobal(t)) || (!isNew(t) && isLocalTemp(t))) {
		trans_add(tr, &t->base, s, &tc_gc_del, &commit_update_del, isTempTable(t)?NULL:&log_update_del);
		in_transaction = true;
	}
	if (in_transaction && !isTempTable(t))
		tr->logchanges += (int) cnt;
	if (ok == LOG_OK) {
		*offset = slot;
		return LOG_OK;
	}
	return LOG_ERR;
}

/*
 * Claim cnt slots to store the tuples. The claim_tab should claim storage on the level
 * of the global transaction and mark the newly added storage slots unused on the global
 * level but used on the local transaction level. Besides this the local transaction needs
 * to update (and mark unused) any slot inbetween the old end and new slots.
 * */
static int
claim_tab(sql_trans *tr, sql_table *t, size_t cnt, BUN *offset, BAT **offsets)
{
	storage *s;

	/* we have a single segment structure for each persistent table
	 * for temporary tables each has its own */
	if ((s = bind_del_data(tr, t, NULL)) == NULL)
		return LOG_ERR;

	return claim_segments(tr, t, s, cnt, offset, offsets, false); /* find slot(s) */
}

/* some tables cannot be updated concurrently (user/roles etc) */
static int
key_claim_tab(sql_trans *tr, sql_table *t, size_t cnt, BUN *offset, BAT **offsets)
{
	storage *s;
	int res = 0;

	/* we have a single segment structure for each persistent table
	 * for temporary tables each has its own */
	if ((s = bind_del_data(tr, t, NULL)) == NULL)
		/* TODO check for other inserts ! */
		return LOG_ERR;

	lock_table(tr->store, t->base.id);
	if ((res = segments_conflict(tr, s->segs, 1))) {
		unlock_table(tr->store, t->base.id);
		return LOG_CONFLICT;
	}
	res = claim_segments(tr, t, s, cnt, offset, offsets, true); /* find slot(s) */
	unlock_table(tr->store, t->base.id);
	return res;
}

static int
tab_validate(sql_trans *tr, sql_table *t, int uncommitted)
{
	storage *s;
	int res = 0;

	if ((s = bind_del_data(tr, t, NULL)) == NULL)
		return LOG_ERR;

	lock_table(tr->store, t->base.id);
	res = segments_conflict(tr, s->segs, uncommitted);
	unlock_table(tr->store, t->base.id);
	return res ? LOG_CONFLICT : LOG_OK;
}

static size_t
has_deletes_in_range( segment *s, sql_trans *tr, BUN start, BUN end)
{
	size_t cnt = 0;

	for(;s && s->end <= start; s = s->next)
		;

	for(;s && s->start < end && !cnt; s = s->next) {
		if (SEG_IS_DELETED(s, tr)) /* assume aligned s->end and end */
			cnt += s->end - s->start;
	}
	return cnt;
}

static BAT *
segments2cands(segment *s, sql_trans *tr, sql_table *t, size_t start, size_t end)
{
	lock_table(tr->store, t->base.id);
	/* step one no deletes -> dense range */
	uint32_t cur = 0;
	size_t dnr = has_deletes_in_range(s, tr, start, end), nr = end - start, pos = 0;
	if (!dnr) {
		unlock_table(tr->store, t->base.id);
		return BATdense(start, start, end-start);
	}

	BAT *b = COLnew(0, TYPE_msk, nr, TRANSIENT), *bn = NULL;
	if (!b) {
		unlock_table(tr->store, t->base.id);
		return NULL;
	}

	uint32_t *restrict dst = Tloc(b, 0);
	for( ; s; s=s->next) {
		if (s->end < start)
			continue;
		if (s->start >= end)
			break;
		msk m = (SEG_IS_VALID(s, tr));
		size_t lnr = s->end-s->start;
		if (s->start < start)
			lnr -= (start - s->start);
		if (s->end > end)
			lnr -= s->end - end;

		if (m) {
			size_t used = pos&31, end = 32;
			if (used) {
				if (lnr < (32-used))
					end = used + lnr;
				for(size_t j=used; j < end; j++, pos++, lnr--)
					cur |= 1U<<j;
				if (end == 32) {
					*dst++ = cur;
					cur = 0;
				}
			}
			size_t full = lnr/32;
			size_t rest = lnr%32;
			for(size_t i = 0; i<full; i++, pos+=32, lnr-=32)
				*dst++ = ~0;
			for(size_t j=0; j < rest; j++, pos++, lnr--)
				cur |= 1U<<j;
			assert(lnr==0);
		} else {
			size_t used = pos&31, end = 32;
			if (used) {
				if (lnr < (32-used))
					end = used + lnr;

				pos+= (end-used);
				lnr-= (end-used);
				if (end == 32) {
					*dst++ = cur;
					cur = 0;
				}
			}
			size_t full = lnr/32;
			size_t rest = lnr%32;
			for(size_t i = 0; i<full; i++, pos+=32, lnr-=32)
				*dst++ = 0;
			pos+= rest;
			lnr-= rest;
			assert(lnr==0);
		}
	}

	unlock_table(tr->store, t->base.id);
	if (pos%32)
		*dst=cur;
	BATsetcount(b, nr);
	bn = BATmaskedcands(start, nr, b, true);
	BBPreclaim(b);
	(void)pos;
	assert (pos == nr);
	return bn;
}

static void *					/* BAT * */
bind_cands(sql_trans *tr, sql_table *t, int nr_of_parts, int part_nr)
{
	/* with nr_of_parts - part_nr we can adjust parts */
	storage *s = tab_timestamp_storage(tr, t);

	if (!s)
		return NULL;
	size_t nr = segs_end(s->segs, tr, t);

	if (!nr)
		return BATdense(0, 0, 0);

	/* compute proper part */
	size_t part_size = nr/nr_of_parts;
	size_t start = part_size * part_nr;
	size_t end = start + part_size;
	if (part_nr == (nr_of_parts-1))
		end = nr;
	assert(end <= nr);
	return segments2cands(s->segs->h, tr, t, start, end);
}

<<<<<<< HEAD
static int
swap_bats(sql_trans *tr, sql_column *col, BAT *bn)
{
	bool update_conflict = false;
	int in_transaction = segments_in_transaction(tr, col->t);
	if (in_transaction) return LOG_CONFLICT;
	sql_delta *d = NULL;
	// old delta
	sql_delta *odelta = ATOMIC_PTR_GET(&col->data);

	if ((d = bind_col_data(tr, col, &update_conflict)) == NULL)
		return update_conflict ? LOG_CONFLICT : LOG_ERR;
	assert(d && d->cs.ts == tr->tid);
	if ((!inTransaction(tr, col->t) && (odelta != d || isTempTable(col->t)) && isGlobal(col->t)) || (!isNew(col->t) && isLocalTemp(col->t)))
		trans_add(tr, &col->base, d, &tc_gc_col, &commit_update_col, &log_update_col);
	sqlid id = col->base.id;
	bat bid = d->cs.bid;
	lock_column(tr->store, id);
	d->cs.bid = temp_create(bn);
	d->cs.uibid = 0;
	d->cs.uvbid = 0;
	d->cs.ucnt = 0;
	d->cs.cleared = 0;
	d->cs.ts = tr->tid;
	d->cs.refcnt = 1;
	temp_destroy(bid);
	unlock_column(tr->store, id);
	return LOG_OK;
}


=======
static void
temp_del_tab(sql_trans *tr, sql_table *t)
{
	ulng tid = tr->tid;
	lock_table(tr->store, t->base.id);
	for (storage *d = ATOMIC_PTR_GET(&t->data), *p = NULL, *n = NULL; d; d = n) {
		n = d->next;
		if (d->cs.ts == tid) {
			if (p == NULL) {
				ATOMIC_PTR_SET(&t->data, n);
			} else {
				p->next = n;
			}
			d->next = NULL;
			destroy_storage(d);
		} else {
			p = d;
		}
	}
	unlock_table(tr->store, t->base.id);
	for (node *nd = t->columns->l->h; nd; nd = nd->next) {
		sql_column *c = nd->data;
		lock_column(tr->store, c->base.id);
		for (sql_delta *d = ATOMIC_PTR_GET(&c->data), *p = NULL, *n = NULL; d; d = n) {
			n = d->next;
			if (d->cs.ts == tid) {
				if (p == NULL) {
					ATOMIC_PTR_SET(&c->data, n);
				} else {
					p->next = n;
				}
				d->next = NULL;
				destroy_delta(d, false);
			} else {
				p = d;
			}
		}
		unlock_column(tr->store, c->base.id);
	}
}

>>>>>>> 6d9860c0
void
bat_storage_init( store_functions *sf)
{
	sf->bind_col = &bind_col;
	sf->bind_idx = &bind_idx;
	sf->bind_cands = &bind_cands;

	sf->claim_tab = &claim_tab;
	sf->key_claim_tab = &key_claim_tab;
	sf->tab_validate = &tab_validate;

	sf->append_col = &append_col;
	sf->append_idx = &append_idx;

	sf->update_col = &update_col;
	sf->update_idx = &update_idx;

	sf->delete_tab = &delete_tab;

	sf->count_del = &count_del;
	sf->count_col = &count_col;
	sf->count_idx = &count_idx;
	sf->dcount_col = &dcount_col;
	sf->sorted_col = &sorted_col;
	sf->unique_col = &unique_col;
	sf->double_elim_col = &double_elim_col;

	sf->col_dup = &col_dup;
	sf->idx_dup = &idx_dup;
	sf->del_dup = &del_dup;

	sf->create_col = &create_col;	/* create and add to change list */
	sf->create_idx = &create_idx;
	sf->create_del = &create_del;

	sf->destroy_col = &destroy_col;	/* free resources */
	sf->destroy_idx = &destroy_idx;
	sf->destroy_del = &destroy_del;

	sf->drop_col = &drop_col;		/* add drop to change list */
	sf->drop_idx = &drop_idx;
	sf->drop_del = &drop_del;

	sf->clear_table = &clear_table;
<<<<<<< HEAD
	sf->swap_bats = &swap_bats;
=======

	sf->temp_del_tab = &temp_del_tab;
>>>>>>> 6d9860c0
}

#if 0
static lng
log_get_nr_inserted(sql_column *fc, lng *offset)
{
	lng cnt = 0;

	if (!fc || GDKinmemory(0))
		return 0;

	if (fc->base.atime && fc->base.allocated) {
		sql_delta *fb = fc->data;
		BAT *ins = temp_descriptor(fb->cs.bid);

		if (ins && BUNlast(ins) > 0 && BUNlast(ins) > ins->batInserted) {
			cnt = BUNlast(ins) - ins->batInserted;
		}
		bat_destroy(ins);
	}
	return cnt;
}

static lng
log_get_nr_deleted(sql_table *ft, lng *offset)
{
	lng cnt = 0;

	if (!ft || GDKinmemory(0))
		return 0;

	if (ft->base.atime && ft->base.allocated) {
		storage *fdb = ft->data;
		BAT *db = temp_descriptor(fdb->cs.bid);

		if (db && BUNlast(db) > 0 && BUNlast(db) > db->batInserted) {
			cnt = BUNlast(db) - db->batInserted;
			*offset = db->batInserted;
		}
		bat_destroy(db);
	}
	return cnt;
}
#endif<|MERGE_RESOLUTION|>--- conflicted
+++ resolved
@@ -3996,7 +3996,47 @@
 	return segments2cands(s->segs->h, tr, t, start, end);
 }
 
-<<<<<<< HEAD
+static void
+temp_del_tab(sql_trans *tr, sql_table *t)
+{
+	ulng tid = tr->tid;
+	lock_table(tr->store, t->base.id);
+	for (storage *d = ATOMIC_PTR_GET(&t->data), *p = NULL, *n = NULL; d; d = n) {
+		n = d->next;
+		if (d->cs.ts == tid) {
+			if (p == NULL) {
+				ATOMIC_PTR_SET(&t->data, n);
+			} else {
+				p->next = n;
+			}
+			d->next = NULL;
+			destroy_storage(d);
+		} else {
+			p = d;
+		}
+	}
+	unlock_table(tr->store, t->base.id);
+	for (node *nd = t->columns->l->h; nd; nd = nd->next) {
+		sql_column *c = nd->data;
+		lock_column(tr->store, c->base.id);
+		for (sql_delta *d = ATOMIC_PTR_GET(&c->data), *p = NULL, *n = NULL; d; d = n) {
+			n = d->next;
+			if (d->cs.ts == tid) {
+				if (p == NULL) {
+					ATOMIC_PTR_SET(&c->data, n);
+				} else {
+					p->next = n;
+				}
+				d->next = NULL;
+				destroy_delta(d, false);
+			} else {
+				p = d;
+			}
+		}
+		unlock_column(tr->store, c->base.id);
+	}
+}
+
 static int
 swap_bats(sql_trans *tr, sql_column *col, BAT *bn)
 {
@@ -4028,49 +4068,6 @@
 }
 
 
-=======
-static void
-temp_del_tab(sql_trans *tr, sql_table *t)
-{
-	ulng tid = tr->tid;
-	lock_table(tr->store, t->base.id);
-	for (storage *d = ATOMIC_PTR_GET(&t->data), *p = NULL, *n = NULL; d; d = n) {
-		n = d->next;
-		if (d->cs.ts == tid) {
-			if (p == NULL) {
-				ATOMIC_PTR_SET(&t->data, n);
-			} else {
-				p->next = n;
-			}
-			d->next = NULL;
-			destroy_storage(d);
-		} else {
-			p = d;
-		}
-	}
-	unlock_table(tr->store, t->base.id);
-	for (node *nd = t->columns->l->h; nd; nd = nd->next) {
-		sql_column *c = nd->data;
-		lock_column(tr->store, c->base.id);
-		for (sql_delta *d = ATOMIC_PTR_GET(&c->data), *p = NULL, *n = NULL; d; d = n) {
-			n = d->next;
-			if (d->cs.ts == tid) {
-				if (p == NULL) {
-					ATOMIC_PTR_SET(&c->data, n);
-				} else {
-					p->next = n;
-				}
-				d->next = NULL;
-				destroy_delta(d, false);
-			} else {
-				p = d;
-			}
-		}
-		unlock_column(tr->store, c->base.id);
-	}
-}
-
->>>>>>> 6d9860c0
 void
 bat_storage_init( store_functions *sf)
 {
@@ -4115,12 +4112,8 @@
 	sf->drop_del = &drop_del;
 
 	sf->clear_table = &clear_table;
-<<<<<<< HEAD
+	sf->temp_del_tab = &temp_del_tab;
 	sf->swap_bats = &swap_bats;
-=======
-
-	sf->temp_del_tab = &temp_del_tab;
->>>>>>> 6d9860c0
 }
 
 #if 0
