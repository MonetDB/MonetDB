/*
 * This Source Code Form is subject to the terms of the Mozilla Public
 * License, v. 2.0.  If a copy of the MPL was not distributed with this
 * file, You can obtain one at http://mozilla.org/MPL/2.0/.
 *
 * Copyright 1997 - July 2008 CWI, August 2008 - 2020 MonetDB B.V.
 */

#include "monetdb_config.h"
#include "bat_storage.h"
#include "bat_utils.h"
#include "sql_string.h"
#include "gdk_atoms.h"

static MT_Lock segs_lock = MT_LOCK_INITIALIZER("segs_lock");
#define NR_TABLE_LOCKS 64
static MT_Lock table_locks[NR_TABLE_LOCKS]; /* set of locks to protect table changes (claim) */

<<<<<<< HEAD
static MT_Lock destroy_lock = MT_LOCK_INITIALIZER("destroy_lock");
storage *tobe_destroyed_dbat = NULL;
=======
static MT_Lock destroy_lock = MT_LOCK_INITIALIZER(destroy_lock);
sql_dbat *tobe_destroyed_dbat = NULL;
>>>>>>> 8042275f
sql_delta *tobe_destroyed_delta = NULL;

static sql_trans *
oldest_active_transaction(void)
{
	sql_session *s = active_sessions->h->data;
	return s->tr;
}

sql_delta *
timestamp_delta( sql_delta *d, int ts)
{
	while (d->next && d->cs.wtime > ts)
		d = d->next;
	return d;
}

storage *
timestamp_dbat( storage *d, int ts)
{
	while (d->next && d->cs.wtime > ts)
		d = d->next;
	return d;
}

static void
lock_table(sqlid id)
{
	MT_lock_set(&table_locks[id&(NR_TABLE_LOCKS-1)]);
}

static void
unlock_table(sqlid id)
{
	MT_lock_unset(&table_locks[id&(NR_TABLE_LOCKS-1)]);
}

static size_t
count_inserts( segment *s, sql_trans *tr)
{
	size_t cnt = 0;

	while(s) {
		if (s->owner == tr)
			cnt += s->end - s->start;
		s = s->next;
	}
	return cnt;
}

static size_t
count_col(sql_trans *tr, sql_column *c, int access)
{
	storage *d;
	sql_delta *ds;
	sql_table *t = c->t;

	if (!isTable(c->t))
		return 0;
	if (!t->data) {
		sql_table *ot = tr_find_table(tr->parent, t);
		t->data = timestamp_dbat(ot->data, t->base.stime);
	}
	if (!c->data) {
		sql_column *oc = tr_find_column(tr->parent, c);
		c->data = timestamp_delta(oc->data, c->base.stime);
	}
	d = t->data;
	ds = c->data;
	if (!d)
		return 0;
	if (access == 2)
		return ds?ds->cs.ucnt:0;
	if (access == 1)
		return count_inserts(d->segs->head, tr);
	return d->end;
}

static size_t
dcount_col(sql_trans *tr, sql_column *c)
{
	sql_delta *b;
	assert(0);

	if (!isTable(c->t))
		return 0;
	if (!c->data) {
		sql_column *oc = tr_find_column(tr->parent, c);
		c->data = timestamp_delta(oc->data, c->base.stime);
	}
	b = c->data;
	if (!b)
		return 1;
	assert(0);
	/* TDOO */
	return 0;
}

static size_t
count_idx(sql_trans *tr, sql_idx *i, int access)
{
	storage *d;
	sql_delta *ds;
	sql_table *t = i->t;

	if (!isTable(i->t) || (hash_index(i->type) && list_length(i->columns) <= 1) || !idx_has_column(i->type))
		return 0;
	if (!t->data) {
		sql_table *ot = tr_find_table(tr->parent, t);
		t->data = timestamp_dbat(ot->data, t->base.stime);
	}
	if (!i->data) {
		sql_idx *oi = tr_find_idx(tr->parent, i);
		i->data = timestamp_delta(oi->data, i->base.stime);
	}
	d = t->data;
	ds = i->data;
	if (!d)
		return 0;
	if (access == 2)
		return ds?ds->cs.ucnt:0;
	if (access == 1)
		return count_inserts(d->segs->head, tr);
	return d->end;
}

static int
cs_real_update_bats( column_storage *cs, BAT **Ui, BAT **Uv)
{
	BAT *ui = temp_descriptor(cs->uibid);
	BAT *uv = temp_descriptor(cs->uvbid);

	if (ui == NULL || uv == NULL) {
		bat_destroy(ui);
		bat_destroy(uv);
		return LOG_ERR;
	}
	assert(ui && uv);
	if (isEbat(ui)){
		temp_destroy(cs->uibid);
		cs->uibid = temp_copy(ui->batCacheid, false);
		bat_destroy(ui);
		if (cs->uibid == BID_NIL ||
		    (ui = temp_descriptor(cs->uibid)) == NULL) {
			bat_destroy(uv);
			return LOG_ERR;
		}
	}
	if (isEbat(uv)){
		temp_destroy(cs->uvbid);
		cs->uvbid = temp_copy(uv->batCacheid, false);
		bat_destroy(uv);
		if (cs->uvbid == BID_NIL ||
		    (uv = temp_descriptor(cs->uvbid)) == NULL) {
			bat_destroy(ui);
			return LOG_ERR;
		}
	}
	*Ui = ui;
	*Uv = uv;
	return LOG_OK;
}

static size_t
count_deletes(storage *d)
{
	/* needs to be optimized */
	BAT *b = temp_descriptor(d->cs.bid);
	lng cnt = 0;

	if (!d->cs.ucnt) {
		if (BATsum(&cnt, TYPE_lng, b, NULL, true, false, false) != GDK_SUCCEED) {
			bat_destroy(b);
			return 0;
		}
		bat_destroy(b);
	} else {
		BAT *ui, *uv, *c;

		if (cs_real_update_bats(&d->cs, &ui, &uv) == LOG_ERR) {
			assert(0);
			bat_destroy(b);
			return 0;
		}
		c = COLcopy(b, b->ttype, true, TRANSIENT);
		bat_destroy(b);
		if (BATreplace(c, ui, uv, true) != GDK_SUCCEED) {
			bat_destroy(ui);
			bat_destroy(uv);
			bat_destroy(c);
			return 0;
		}
		bat_destroy(ui);
		bat_destroy(uv);
		if (BATsum(&cnt, TYPE_lng, c, NULL, true, false, false) != GDK_SUCCEED) {
			bat_destroy(c);
			return 0;
		}
		bat_destroy(c);
	}
	return (size_t) cnt;
}

static size_t
count_del(sql_trans *tr, sql_table *t, int access)
{
	storage *d;

	if (!isTable(t))
		return 0;
	if (!t->data) {
		sql_table *ot = tr_find_table(tr->parent, t);
		t->data = timestamp_dbat(ot->data, t->base.stime);
	}
	d = t->data;
	if (!d)
		return 0;
	if (access == 2)
		return d->cs.ucnt;
	if (access == 1)
		return count_inserts(d->segs->head, tr);
	lock_table(t->base.id);
	size_t cnt = count_deletes(d);
	unlock_table(t->base.id);
	return cnt;
}

static BAT *
cs_bind_ubat( column_storage *cs, int access, int type)
{
	BAT *b;

	/* TODO should deduplicate oids (only last update) */
	assert(access == RD_UPD_ID || access == RD_UPD_VAL);
	if (cs->uibid && cs->uvbid) {
		if (access == RD_UPD_ID)
			b = temp_descriptor(cs->uibid);
		else
			b = temp_descriptor(cs->uvbid);
	} else {
		b = e_BAT(access == RD_UPD_ID?TYPE_oid:type);
	}
	return b;
}

static BAT *
cs_bind_bat( column_storage *cs, int access, size_t cnt)
{
	BAT *b;

	assert(access == RDONLY || access == QUICK);
	assert(cs != NULL);
	if (access == QUICK)
		return quick_descriptor(cs->bid);
	assert(cs->bid);
	b = temp_descriptor(cs->bid);
	if (b == NULL)
		return NULL;
	bat_set_access(b, BAT_READ);
	/* return slice */
	BAT *s = BATslice(b, 0, cnt);
	bat_destroy(b);
	return s;
}

static BAT *
bind_col(sql_trans *tr, sql_column *c, int access)
{
	assert(tr == gtrans || access == QUICK || tr->active);
	if (!isTable(c->t))
		return NULL;
	if (!c->data) {
		sql_column *oc = tr_find_column(tr->parent, c);
		c->data = timestamp_delta(oc->data, c->base.stime);
	}
	if (tr && access != QUICK)
		c->base.rtime = c->t->base.rtime = c->t->s->base.rtime = tr->stime;
	sql_delta *s = c->data;
	if (access == RD_UPD_ID || access == RD_UPD_VAL) {
		return cs_bind_ubat( &s->cs, access, c->type.type->localtype);
	} else {
		size_t cnt = count_col(tr, c, 0);
		return cs_bind_bat( &s->cs, access, cnt);
	}
}

static BAT *
bind_idx(sql_trans *tr, sql_idx * i, int access)
{
	assert(tr == gtrans || access == QUICK || tr->active);
	if (!isTable(i->t))
		return NULL;
	if (!i->data) {
		sql_idx *oi = tr_find_idx(tr->parent, i);
		i->data = timestamp_delta(oi->data, i->base.stime);
	}
	if (tr && access != QUICK)
		i->base.rtime = i->t->base.rtime = i->t->s->base.rtime = tr->stime;
	sql_delta *s = i->data;
	if (access == RD_UPD_ID || access == RD_UPD_VAL) {
		return cs_bind_ubat( &s->cs, access, (oid_index(i->type))?TYPE_oid:TYPE_lng);
	} else {
		size_t cnt = count_idx(tr, i, 0);
		return cs_bind_bat( &s->cs, access, cnt);
	}
}

static BAT *
bind_del(sql_trans *tr, sql_table *t, int access)
{
	assert(!store_initialized || tr != gtrans);
	assert(tr == gtrans || access == QUICK || tr->active);
	if (!isTable(t))
		return NULL;
	if (!t->data) {
		sql_table *ot = tr_find_table(tr->parent, t);
		t->data = timestamp_dbat(ot->data, t->base.stime);
	}
	if (tr && access != QUICK)
		t->base.rtime = t->s->base.rtime = tr->stime;
	storage *s = t->data;
	if (access == RD_UPD_ID || access == RD_UPD_VAL) {
		return cs_bind_ubat( &s->cs, access, TYPE_msk);
	} else {
		return cs_bind_bat( &s->cs, access, s->end);
	}
}

static int
cs_update_bat( column_storage *cs, BAT *tids, BAT *updates, int is_new)
{
	int res = LOG_OK;
	BAT *otids = tids;
	if (!BATcount(tids))
		return LOG_OK;

	if (tids && (tids->ttype == TYPE_msk || mask_cand(tids))) {
		otids = BATunmask(tids);
		if (!otids)
			return LOG_ERR;
	}
	/* handle cleared and updates on just inserted bits */
	if (!is_new && !cs->cleared && cs->uibid && cs->uvbid) {
		BAT *ui, *uv;

		if (cs_real_update_bats(cs, &ui, &uv) == LOG_ERR)
			return LOG_ERR;

		assert(BATcount(otids) == BATcount(updates));
		if (BATappend(ui, otids, NULL, true) != GDK_SUCCEED ||
		    BATappend(uv, updates, NULL, true) != GDK_SUCCEED) {
			if (otids != tids)
				bat_destroy(otids);
			bat_destroy(ui);
			bat_destroy(uv);
			return LOG_ERR;
		}
		assert(BATcount(otids) == BATcount(updates));
		assert(BATcount(ui) == BATcount(uv));
		bat_destroy(ui);
		bat_destroy(uv);
		cs->ucnt += BATcount(otids);
	} else if (is_new || cs->cleared) {
		BAT *b = temp_descriptor(cs->bid);

		if (b == NULL)
			res = LOG_ERR;
		else if (BATcount(b)==0 && BATappend(b, updates, NULL, true) != GDK_SUCCEED) /* alter add column */
			res = LOG_ERR;
		else if (BATreplace(b, otids, updates, true) != GDK_SUCCEED)
			res = LOG_ERR;
		bat_destroy(b);
	}
	if (otids != tids)
		bat_destroy(otids);
	return res;
}

static int
delta_update_bat( sql_delta *bat, BAT *tids, BAT *updates, int is_new)
{
	return cs_update_bat(&bat->cs, tids, updates, is_new);
}

static int
cs_update_val( column_storage *cs, oid rid, void *upd, int is_new)
{
	assert(!is_oid_nil(rid));

	if (!is_new && !cs->cleared && cs->uibid && cs->uvbid) {
		BAT *ui, *uv;

		if (cs_real_update_bats(cs, &ui, &uv) == LOG_ERR)
			return LOG_ERR;

		assert(BATcount(ui) == BATcount(uv));
		if (BUNappend(ui, (ptr) &rid, true) != GDK_SUCCEED ||
		    BUNappend(uv, (ptr) upd, true) != GDK_SUCCEED) {
			assert(0);
			bat_destroy(ui);
			bat_destroy(uv);
			return LOG_ERR;
		}
		assert(BATcount(ui) == BATcount(uv));
		bat_destroy(ui);
		bat_destroy(uv);
		cs->ucnt++;
	} else if (is_new || cs->cleared) {
		BAT *b = NULL;

		if((b = temp_descriptor(cs->bid)) == NULL)
			return LOG_ERR;
		if (void_inplace(b, rid, upd, true) != GDK_SUCCEED) {
			bat_destroy(b);
			return LOG_ERR;
		}
		bat_destroy(b);
	}
	return LOG_OK;
}

static int
delta_update_val( sql_delta *bat, oid rid, void *upd, int is_new)
{
	return cs_update_val(&bat->cs, rid, upd, is_new);
}

static int
dup_cs(column_storage *ocs, column_storage *cs, int type, int c_isnew, int temp)
{
	(void)type;
	cs->bid = ocs->bid;
	cs->uibid = ocs->uibid;
	cs->uvbid = ocs->uvbid;
	cs->ucnt = ocs->ucnt;
	cs->wtime = ocs->wtime;
	//cs->cleared = ocs->cleared;

	if (temp) {
		cs->bid = temp_copy(cs->bid, 1);
		if (cs->bid == BID_NIL)
			return LOG_ERR;
	} else {
		(void)c_isnew;
		temp_dup(cs->bid);
	}
	if (!temp) {
		if (cs->uibid && cs->uvbid) {
			ocs->uibid = ebat_copy(cs->uibid);
			ocs->uvbid = ebat_copy(cs->uvbid);
			if (ocs->uibid == BID_NIL ||
			    ocs->uvbid == BID_NIL)
				return LOG_ERR;
		} else {
			cs->uibid = e_bat(TYPE_oid);
			cs->uvbid = e_bat(type);
			if (cs->uibid == BID_NIL || cs->uvbid == BID_NIL)
				return LOG_ERR;
		}
	}
	return LOG_OK;
}

static int
dup_bat(sql_table *t, sql_delta *obat, sql_delta *bat, int type, int c_isnew)
{
	int temp = isTempTable(t);
	if (!obat)
		return LOG_OK;
	return dup_cs(&obat->cs, &bat->cs, type, c_isnew, temp);

}

static int
bind_col_data(sql_trans *tr, sql_column *c)
{
	if (!c->data || !c->base.allocated) {
		int type = c->type.type->localtype;
		sql_column *oc = tr_find_column(tr->parent, c);
		sql_delta* bat = ZNEW(sql_delta),*obat;
		if(!bat)
			return LOG_ERR;
		c->data = bat;
		obat = timestamp_delta(oc->data, c->base.stime);
		if(dup_bat(c->t, obat, bat, type, isNew(c)) == LOG_ERR)
			return LOG_ERR;
		c->base.allocated = 1;
	}
	return LOG_OK;
}

static int
update_col(sql_trans *tr, sql_column *c, void *tids, void *upd, int tpe)
{
	BAT *b = tids;
	sql_delta *bat;

	if (tpe == TYPE_bat && !BATcount(b))
		return LOG_OK;

	if (bind_col_data(tr, c) == LOG_ERR)
		return LOG_ERR;

	bat = c->data;
	bat->cs.wtime = c->base.wtime = c->t->base.wtime = c->t->s->base.wtime = tr->wtime = tr->wstime;
	assert(tr != gtrans);
	c->base.rtime = c->t->base.rtime = c->t->s->base.rtime = tr->stime;
	if (tpe == TYPE_bat)
		return delta_update_bat(bat, tids, upd, isNew(c));
	else
		return delta_update_val(bat, *(oid*)tids, upd, isNew(c));
}

static int
bind_idx_data(sql_trans *tr, sql_idx *i)
{
	if (!i->data || !i->base.allocated) {
		int type = (oid_index(i->type))?TYPE_oid:TYPE_lng;
		sql_idx *oi = tr_find_idx(tr->parent, i);
		sql_delta* bat = ZNEW(sql_delta), *obat;
		if(!bat)
			return LOG_ERR;
		i->data = bat;
		obat = timestamp_delta(oi->data, i->base.stime);
		if(dup_bat(i->t, obat, bat, type, isNew(i)) == LOG_ERR)
			return LOG_ERR;
		i->base.allocated = 1;
	}
	return LOG_OK;
}

static int
update_idx(sql_trans *tr, sql_idx * i, void *tids, void *upd, int tpe)
{
	BAT *b = tids;
	sql_delta *bat;

	if (tpe == TYPE_bat && !BATcount(b))
		return LOG_OK;

	if (bind_idx_data(tr, i) == LOG_ERR)
		return LOG_ERR;

	bat = i->data;
	bat->cs.wtime = i->base.wtime = i->t->base.wtime = i->t->s->base.wtime = tr->wtime = tr->wstime;
	assert(tr != gtrans);
	i->base.rtime = i->t->base.rtime = i->t->s->base.rtime = tr->stime;
	if (tpe == TYPE_bat)
		return delta_update_bat(bat, tids, upd, isNew(i));
	else
		assert(0);
	return LOG_OK;
}

static int
delta_append_bat( sql_delta *bat, size_t offset, BAT *i, sql_table *t )
{
	BAT *b, *oi = i;

	(void)t;
	if (!BATcount(i))
		return LOG_OK;
	b = temp_descriptor(bat->cs.bid); /* TODO VIEW get parent */
	if (b == NULL)
		return LOG_ERR;

	if (i && (i->ttype == TYPE_msk || mask_cand(i))) {
		oi = BATunmask(i);
	}
	if (BATcount(b) >= offset+BATcount(oi)){
		BAT *ui = BATdense(0, offset, BATcount(oi));
		if (BATreplace(b, ui, oi, true) != GDK_SUCCEED) {
			if (oi != i)
				bat_destroy(oi);
			bat_destroy(b);
			bat_destroy(ui);
			return LOG_ERR;
		}
		assert(!isVIEW(b));
		bat_destroy(ui);
	} else {
		//assert (isNew(t) || isTempTable(t) || bat->cs.cleared);
		if (BATcount(b) < offset) { /* add space */
			const void *tv = ATOMnilptr(b->ttype);
			lng d = offset - BATcount(b);
			for(lng j=0;j<d;j++) {
				if (BUNappend(b, tv, true) != GDK_SUCCEED) {
					if (oi != i)
						bat_destroy(oi);
					bat_destroy(b);
					return LOG_ERR;
				}
			}
		}
		if (isVIEW(oi) && b->batCacheid == VIEWtparent(oi)) {
			BAT *ic = COLcopy(oi, oi->ttype, true, TRANSIENT);

			if (ic == NULL || BATappend(b, ic, NULL, true) != GDK_SUCCEED) {
				if (oi != i)
					bat_destroy(oi);
				bat_destroy(ic);
                		bat_destroy(b);
                		return LOG_ERR;
            		}
            		bat_destroy(ic);
		} else if (BATappend(b, oi, NULL, true) != GDK_SUCCEED) {
			if (oi != i)
				bat_destroy(oi);
			bat_destroy(b);
			return LOG_ERR;
		}
	}
	if (oi != i)
		bat_destroy(oi);
	assert(!isVIEW(b));
	bat_destroy(b);
	return LOG_OK;
}

static int
delta_append_val( sql_delta *bat, size_t offset, void *i, sql_table *t )
{
	BAT *b;

	(void)t;
	b = temp_descriptor(bat->cs.bid); /* TODO VIEW get parent */
	if(b == NULL)
		return LOG_ERR;

	if (BATcount(b) > offset){
		if (BUNreplace(b, offset, i, true) != GDK_SUCCEED) {
			bat_destroy(b);
			return LOG_ERR;
		}
	} else {
		//assert (isNew(t) || isTempTable(t) || bat->cs.cleared);
		if (BATcount(b) < offset) { /* add space */
			const void *tv = ATOMnilptr(b->ttype);
			lng i, d = offset - BATcount(b);
			for(i=0;i<d;i++) {
				if (BUNappend(b, tv, true) != GDK_SUCCEED) {
					bat_destroy(b);
					return LOG_ERR;
				}
			}
		}
		if (BUNappend(b, i, true) != GDK_SUCCEED) {
			bat_destroy(b);
			return LOG_ERR;
		}
	}
	bat_destroy(b);
	return LOG_OK;
}

static int
dup_col(sql_trans *tr, sql_column *oc, sql_column *c )
{
	(void)tr;
	int ok = LOG_OK;

	if (oc->data) {
		int type = c->type.type->localtype;
		sql_delta *bat = ZNEW(sql_delta), *obat = oc->data;
		if (!bat)
			ok = LOG_ERR;
		else {
			c->data = bat;
			ok = dup_bat(c->t, obat, bat, type, isNew(c));
			c->base.allocated = 1;
		}
	}
	return ok;
}

static int
dup_idx(sql_trans *tr, sql_idx *i, sql_idx *ni )
{
	(void)tr;
	int ok = LOG_OK;

	if (!isTable(i->t) || (hash_index(i->type) && list_length(i->columns) <= 1) || !idx_has_column(i->type))
		return ok;
	if (i->data) {
		int type = (oid_index(ni->type))?TYPE_oid:TYPE_lng;
		sql_delta *bat = ZNEW(sql_delta), *obat = i->data;
		if (!bat)
			ok = LOG_ERR;
		else {
			ni->data = bat;
			ok = dup_bat(ni->t, obat, bat, type, isNew(ni));
			ni->base.allocated = 1;
		}
	}
	return ok;
}

static segments*
dup_segments(segments *s)
{
	sql_ref_inc(&s->r);
	return s;
}

static segment *
new_segment(segment *o, sql_trans *tr, size_t cnt)
{
	segment *n = (segment*)GDKmalloc(sizeof(segment));

	if (n) {
		n->owner = tr?tr:0;
		n->start = o?o->end:0;
		n->end = n->start + cnt;
		n->next = o;
	}
	return n;
}

static segments *
new_segments(size_t cnt)
{
	segments *n = (segments*)GDKmalloc(sizeof(segments));

	if (n) {
		sql_ref_init(&n->r);
		n->head = new_segment(NULL, NULL, cnt);
	       	n->end = n->head->end;
	}
	return n;
}


static int
dup_dbat(storage *obat, storage *bat, int is_new, int temp)
{
	if (!obat)
		return LOG_OK;
	if (temp) {
		bat->segs = new_segments(0);
		bat->end = bat->segs->end;
	} else {
		bat->end = obat->end = obat->segs->end;
		MT_lock_set(&segs_lock);
		bat->segs = dup_segments(obat->segs);
		MT_lock_unset(&segs_lock);
		assert(bat->end <= bat->segs->end);
	}
	return dup_cs(&obat->cs, &bat->cs, TYPE_msk, is_new, temp);
}

static int
dup_del(sql_trans *tr, sql_table *ot, sql_table *t)
{
	(void)tr;
	int ok;
	storage *bat = ZNEW(storage), *obat = ot->data;
	if (!bat)
		return LOG_ERR;
	t->data = bat;
	ok = dup_dbat(obat, bat, isNew(t), isTempTable(t));
	assert(t->base.allocated == 0);
	t->base.allocated = 1;
	return ok;
}

static int
append_col(sql_trans *tr, sql_column *c, size_t offset, void *i, int tpe)
{
	int ok = LOG_OK;
	BAT *b = i;
	sql_delta *bat;

	if (tpe == TYPE_bat && !BATcount(b))
		return ok;

	if (bind_col_data(tr, c) == LOG_ERR)
		return LOG_ERR;

	bat = c->data;
	/* appends only write */
	bat->cs.wtime = c->base.atime = c->t->base.atime = c->t->s->base.atime = tr->atime = tr->wstime;
	if (tpe == TYPE_bat)
		ok = delta_append_bat(bat, offset, i, c->t);
	else
		ok = delta_append_val(bat, offset, i, c->t);
	return ok;
}

static int
append_idx(sql_trans *tr, sql_idx * i, size_t offset, void *ib, int tpe)
{
	int ok = LOG_OK;
	BAT *b = ib;
	sql_delta *bat;

	if (tpe == TYPE_bat && !BATcount(b))
		return ok;

	if (bind_idx_data(tr, i) == LOG_ERR)
		return LOG_ERR;

	bat = i->data;
	/* appends only write */
	bat->cs.wtime = i->base.atime = i->t->base.atime = i->t->s->base.atime = tr->atime = tr->wstime;
	if (tpe == TYPE_bat)
		ok = delta_append_bat(bat, offset, ib, i->t);
	else
		ok = delta_append_val(bat, offset, ib, i->t);
	return ok;
}

static int
delta_delete_bat( storage *bat, BAT *i, int is_new)
{
	/* update ids */
	msk T = TRUE;
	BAT *t, *oi = i;

	if (i->ttype == TYPE_msk || mask_cand(i))
		i = BATunmask(i);
	t = BATconstant(i->hseqbase, TYPE_msk, &T, BATcount(i), TRANSIENT);
	int ok = LOG_OK;

	assert(i->ttype != TYPE_msk);
	if (t)
		ok = cs_update_bat( &bat->cs, i, t, is_new);
	bat_destroy(t);
	if (i != oi)
		bat_destroy(i);
	return ok;
}

static int
delta_delete_val( storage *bat, oid rid, int is_new)
{
	/* update pos */
	msk T = TRUE;
	return cs_update_val(&bat->cs, rid, &T, is_new);
}

static int
bind_del_data(sql_trans *tr, sql_table *t)
{
	if (!t->data || !t->base.allocated) {
		sql_table *ot = tr_find_table(tr->parent, t);
		storage *bat = ZNEW(storage), *obat;
		if(!bat)
			return LOG_ERR;
		t->data = bat;
		obat = timestamp_dbat(ot->data, t->base.stime);
		dup_dbat(obat, bat, isNew(ot), isTempTable(t));
		t->base.allocated = 1;
	}
	return LOG_OK;
}

static int
delete_tab(sql_trans *tr, sql_table * t, void *ib, int tpe)
{
	BAT *b = ib;
	storage *bat;
	int ok = LOG_OK;

	if (tpe == TYPE_bat && !BATcount(b))
		return ok;

	if (bind_del_data(tr, t) == LOG_ERR)
		return LOG_ERR;

	bat = t->data;

	/* deletes only write */
	bat->cs.wtime = t->base.wtime = t->s->base.wtime = tr->wtime = tr->wstime;
	if (tpe == TYPE_bat)
		ok = delta_delete_bat(bat, ib, isNew(t));
	else
		ok = delta_delete_val(bat, *(oid*)ib, isNew(t));
	return ok;
}

static int
claim_cs(column_storage *cs, size_t cnt)
{
	BAT *b = temp_descriptor(cs->bid);

	if (!b)
		return LOG_ERR;
	const void *nilptr = ATOMnilptr(b->ttype);

	for(size_t i=0; i<cnt; i++){
		if (BUNappend(b, nilptr, TRUE) != GDK_SUCCEED) {
			bat_destroy(b);
			return LOG_ERR;
		}
	}
	bat_destroy(b);
	return LOG_OK;
}

static int
table_claim_space(sql_trans *tr, sql_table *t, size_t cnt)
{
	node *n = t->columns.set->h;
	sql_column *c = n->data;

	t->base.atime = t->s->base.atime = tr->atime = tr->wstime;
	c->base.atime = tr->wstime;

	for (n = t->columns.set->h; n; n = n->next) {
		c = n->data;
		c->base.atime = tr->wstime;

		if (bind_col_data(tr, c) == LOG_ERR)
			return LOG_ERR;
		if (claim_cs(c->data, cnt) == LOG_ERR)
			return LOG_ERR;
	}
	if (t->idxs.set) {
		for (n = t->idxs.set->h; n; n = n->next) {
			sql_idx *ci = n->data;

			ci->base.atime = tr->wstime;
			if (isTable(ci->t) && idx_has_column(ci->type)) {
				if (bind_idx_data(tr, ci) == LOG_ERR)
					return LOG_ERR;
				if (claim_cs(ci->data, cnt) == LOG_ERR)
					return LOG_ERR;
			}
		}
	}
	return LOG_OK;
}

static BAT *
mask_bat(size_t cnt, msk val)
{
	BAT *b = COLnew(0, TYPE_msk, cnt, TRANSIENT);

	if (b) {
		size_t nr = (cnt+31)/32;
		int *p = (int*)b->T.heap->base;
		for(size_t i = 0; i<nr; i++) {
			p[i] = (val)?0xffffffff:0;
		}
		BATsetcount(b, cnt);
	}
	return b;
}
/*
 * Claim cnt slots to store the tuples. The claim_tab should claim storage on the level
 * of the global transaction and mark the newly added storage slots unused on the global
 * level but used on the local transaction level. Besides this the local transaction needs
 * to update (and mark unused) any slot inbetween the old end and new slots.
 * */
static size_t
claim_tab(sql_trans *tr, sql_table *t, size_t cnt)
{
	storage *s, *ps = NULL;
	BUN slot = 0;

	if (bind_del_data(tr, t) == LOG_ERR)
		return 0;

	/* use (resizeable) array of locks like BBP */
	lock_table(t->base.id);

	s = t->data;
	if (isNew(t) || isTempTable(t) || s->cs.cleared) {
		/* a new table ie no competition */
		ps = s;
	} else {
		/* find parent which knows about the slots to use */
		sql_table *ot = tr_find_base_table(tr->parent, t);
		ps = timestamp_dbat(ot->data, t->base.stime);
	}
	if (!ps)
		return LOG_ERR;

	slot = ps->end;
	if (isNew(t) || isTempTable(t) || s->cs.cleared) {
		ps->end += cnt;
		if (ps->segs->head)
			ps->segs->end = ps->segs->head->end = ps->end;
	} else {
		assert(ps->end <= ps->segs->end);
		ps->segs->head = new_segment(ps->segs->head, tr, cnt);
		s->end = ps->end = ps->segs->end = ps->segs->head->end;
	}

	BAT *b = temp_descriptor(s->cs.bid); /* use s->cs.bid, as its equal ps->cs.bid or for cleared tables its a private bid */

	assert(isNew(t) || isTempTable(t) || s->cs.cleared || BATcount(b) == slot);

	msk deleted = FALSE;

	/* general case, write deleted in the central bat (ie others don't see these values) and
	 * insert rows into the update bats */
	if (!s->cs.cleared && ps != s && !isTempTable(t)) {
		/* add updates */
		BAT *ui, *uv;

		if (/* DISABLES CODE */ (0) && table_claim_space(tr, t, cnt) == LOG_ERR) {
			unlock_table(t->base.id);
			bat_destroy(b);
			return LOG_ERR;
		}
		if (cs_real_update_bats(&s->cs, &ui, &uv) == LOG_ERR) {
			unlock_table(t->base.id);
			bat_destroy(b);
			return LOG_ERR;
		}

		oid id = slot;
		BAT *uin = BATdense(0, id, cnt);
		BAT *uvn = mask_bat(cnt, deleted);
		if (!uin || !uvn ||
				BATappend(ui, uin, NULL, true) != GDK_SUCCEED ||
				BATappend(uv, uvn, NULL, true) != GDK_SUCCEED) {
			assert(!isVIEW(uin) && !isVIEW(uvn));
			bat_destroy(uin);
			bat_destroy(uvn);
			bat_destroy(ui);
			bat_destroy(uv);
			bat_destroy(b);
			unlock_table(t->base.id);
			return LOG_ERR;
		}
		bat_destroy(uin);
		bat_destroy(uvn);
		bat_destroy(ui);
		bat_destroy(uv);
#if 0
		for(lng i=0; i<(lng)cnt; i++, id++) {
			/* create void-bat ui (id,cnt), msk-0's (write in chunks of 32bit */
			if (BUNappend(ui, &id, true) != GDK_SUCCEED ||
			    BUNappend(uv, &deleted, true) != GDK_SUCCEED) {
				bat_destroy(ui);
				bat_destroy(uv);
				unlock_table(t->base.id);
				return LOG_ERR;
			}
		}
#endif
		s->cs.ucnt += cnt;
	}

	assert(isNew(t) || isTempTable(t) || s->cs.cleared || BATcount(b) == slot);
	if (isNew(t) || isTempTable(t) || s->cs.cleared)
		deleted = FALSE;
	else /* persistent central copy needs space marked deleted (such that other transactions don't see these rows) */
		deleted = TRUE;
	/* TODO first up to 32 boundary, then int writes */
	for(lng i=0; i<(lng)cnt; i++) {
		if (BUNappend(b, &deleted, true) != GDK_SUCCEED) {
			bat_destroy(b);
			unlock_table(t->base.id);
			return LOG_ERR;
		}
	}
	assert(!isVIEW(b));
	bat_destroy(b);
	assert(isTempTable(t) || s->cs.cleared || ps->cs.bid == s->cs.bid);

	/* inserts only write */
	s->cs.wtime = t->base.atime = t->s->base.atime = tr->atime = tr->wstime;
	unlock_table(t->base.id);
	return (size_t)slot;
}

static int
sorted_col(sql_trans *tr, sql_column *col)
{
	int sorted = 0;

	assert(tr->active || tr == gtrans);
	if (!isTable(col->t) || !col->t->s)
		return 0;
	/* fallback to central bat */
	if (tr && tr->parent && !col->data && col->po)
		col = col->po;

	if (col && col->data) {
		BAT *b = bind_col(tr, col, QUICK);

		if (b)
			sorted = BATtordered(b) || BATtrevordered(b);
	}
	return sorted;
}

static int
unique_col(sql_trans *tr, sql_column *col)
{
	int distinct = 0;

	assert(tr->active || tr == gtrans);
	if (!isTable(col->t) || !col->t->s)
		return 0;
	/* fallback to central bat */
	if (tr && tr->parent && !col->data && col->po)
		col = col->po;

	if (col && col->data) {
		BAT *b = bind_col(tr, col, QUICK);

		if (b)
			distinct = b->tkey;
	}
	return distinct;
}

static int
double_elim_col(sql_trans *tr, sql_column *col)
{
	int de = 0;

	assert(tr->active || tr == gtrans);
	if (!isTable(col->t) || !col->t->s)
		return 0;
	/* fallback to central bat */
	if (tr && tr->parent && !col->data && col->po)
		col = col->po;

	if (col && col->data) {
		BAT *b = bind_col(tr, col, QUICK);

		if (b && b->tvarsized) /* check double elimination */
			de = GDK_ELIMDOUBLES(b->tvheap);
		if (de)
			de = b->twidth;
	}
	return de;
}

static int
load_cs(column_storage *cs, int type, sqlid id)
{
	int bid = logger_find_bat(bat_logger, id);
	if (!bid)
		return LOG_ERR;
	cs->bid = temp_dup(bid);
	cs->ucnt = 0;
	cs->uibid = e_bat(TYPE_oid);
	cs->uvbid = e_bat(type);
	assert(cs->uibid && cs->uvbid);
	if(cs->uibid == BID_NIL || cs->uvbid == BID_NIL)
		return LOG_ERR;
	return LOG_OK;
}

static int
log_create_delta(sql_delta *bat, sqlid id)
{
	int res = LOG_OK;
	gdk_return ok;
	BAT *b = temp_descriptor(bat->cs.bid);
	if (b == NULL)
		return LOG_ERR;
	if (!bat->cs.uibid)
		bat->cs.uibid = e_bat(TYPE_oid);
	if (!bat->cs.uvbid)
		bat->cs.uvbid = e_bat(b->ttype);
	assert(bat->cs.uibid && bat->cs.uvbid);
	if (bat->cs.uibid == BID_NIL || bat->cs.uvbid == BID_NIL)
		res = LOG_ERR;
	if (GDKinmemory(0)) {
		bat_destroy(b);
		return res;
	}

	bat_set_access(b, BAT_READ);
	ok = log_bat_persists(bat_logger, b, id);
	bat_destroy(b);
	if(res != LOG_OK)
		return res;
	return ok == GDK_SUCCEED ? LOG_OK : LOG_ERR;
}

static int
new_persistent_delta( sql_delta *bat)
{
	BAT *b = temp_descriptor(bat->cs.bid);

	if (b == NULL) {
		bat_destroy(b);
		return LOG_ERR;
	}
	bat->cs.ucnt = 0;
	bat_destroy(b);
	return LOG_OK;
}

static bat
copyBat (bat i, int type, oid seq)
{
	BAT *b, *tb;
	bat res;

	if (!i)
		return i;
	tb = temp_descriptor(i);
	if (tb == NULL)
		return 0;
	b = BATconstant(seq, type, ATOMnilptr(type), BATcount(tb), PERSISTENT);
	bat_destroy(tb);
	if (b == NULL)
		return 0;

	bat_set_access(b, BAT_READ);

	res = temp_create(b);
	bat_destroy(b);
	return res;
}

static int
create_col(sql_trans *tr, sql_column *c)
{
	int ok = LOG_OK;
	int type = c->type.type->localtype;
	sql_delta *bat = c->data;

	if (!bat || !c->base.allocated) {
		c->data = bat = ZNEW(sql_delta);
		if(!bat)
			return LOG_ERR;
		bat->cs.wtime = c->base.wtime = tr->wstime;
		c->base.allocated = 1;
	}

	if (!isNew(c) && !isTempTable(c->t)){
		c->base.wtime = 0;
		return load_cs(&bat->cs, type, c->base.id);
	} else if (bat && bat->cs.bid && !isTempTable(c->t)) {
		return new_persistent_delta(c->data);
	} else {
		BAT *b = bat_new(type, c->t->sz, PERSISTENT);
		if (!b) {
			ok = LOG_ERR;
		} else {
			sql_delta *d = c->data;

			bat_set_access(b, BAT_READ);
			d->cs.bid = temp_create(b);

			if (!isTempTable(c->t)) {
				bat->cs.uibid = e_bat(TYPE_oid);
				if (bat->cs.uibid == BID_NIL)
					ok = LOG_ERR;
				bat->cs.uvbid = e_bat(type);
				if(bat->cs.uvbid == BID_NIL)
					ok = LOG_ERR;
			}
			d->cs.ucnt = 0;
			bat_destroy(b);
		}
	}
	return ok;
}

static int
log_create_col(sql_trans *tr, sql_column *c)
{
	(void)tr;
	assert(tr->parent == gtrans && !isTempTable(c->t));
	return log_create_delta( c->data, c->base.id);
}

/* will be called for new idx's and when new index columns are created */
static int
create_idx(sql_trans *tr, sql_idx *ni)
{
	int ok = LOG_OK;
	sql_delta *bat = ni->data;
	int type = TYPE_lng;

	if (oid_index(ni->type))
		type = TYPE_oid;

	if (!bat || !ni->base.allocated) {
		ni->data = bat = ZNEW(sql_delta);
		if(!bat)
			return LOG_ERR;
		bat->cs.wtime = ni->base.wtime = tr->wstime;
		ni->base.allocated = 1;
	}

	if (!isNew(ni) && !isTempTable(ni->t)){
		ni->base.wtime = 0;
		return load_cs(&bat->cs, type, ni->base.id);
	} else if (bat && bat->cs.bid && !isTempTable(ni->t)) {
		return new_persistent_delta(ni->data);
	} else {
		sql_column *c = ni->t->columns.set->h->data;
		sql_delta *d;

		if (!c->data) {
			sql_column *oc = tr_find_column(tr->parent, c);
			c->data = timestamp_delta(oc->data, c->base.stime);
		}
		d = c->data;
		/* Here we also handle indices created through alter stmts */
		/* These need to be created aligned to the existing data */


		if (d->cs.bid) {
			bat->cs.bid = copyBat(d->cs.bid, type, 0);
			if(bat->cs.bid == BID_NIL)
				ok = LOG_ERR;
		}
		if (!isTempTable(ni->t)) {
			bat->cs.uibid = e_bat(TYPE_oid);
			if (bat->cs.uibid == BID_NIL)
				ok = LOG_ERR;
			bat->cs.uvbid = e_bat(type);
			if(bat->cs.uvbid == BID_NIL)
				ok = LOG_ERR;
		}
		bat->cs.ucnt = 0;
	}
	return ok;
}

static int
log_create_idx(sql_trans *tr, sql_idx *ni)
{
	(void)tr;
	assert(tr->parent == gtrans && !isTempTable(ni->t));
	return log_create_delta( ni->data, ni->base.id);
}

static int
load_storage(storage *bat, sqlid id)
{
	int ok = load_cs(&bat->cs, TYPE_msk, id);

	if (ok == LOG_OK) {
		bat->segs = new_segments(BATcount(quick_descriptor(bat->cs.bid)));
		bat->end = bat->segs->end;
	}
	return ok;
}

static int
create_del(sql_trans *tr, sql_table *t)
{
	int ok = LOG_OK;
	BAT *b;
	storage *bat = t->data;

	if (!bat) {
		t->data = bat = ZNEW(storage);
		if(!bat)
			return LOG_ERR;
		bat->cs.wtime = t->base.wtime = t->s->base.wtime = tr->wstime;
		t->base.allocated = 1;
	}
	(void)tr;
	if (!isNew(t) && !isTempTable(t)) {
		t->base.wtime = 0;
		return load_storage(bat, t->base.id);
	} else if (bat->cs.bid && !isTempTable(t)) {
		return ok;
	} else if (!bat->cs.bid) {
		assert(!bat->segs && !bat->end);
		bat->segs = new_segments(0);
		bat->end = 0;

		b = bat_new(TYPE_msk, t->sz, PERSISTENT);
		if(b != NULL) {
			bat_set_access(b, BAT_READ);
			bat->cs.bid = temp_create(b);
			bat_destroy(b);
		} else {
			ok = LOG_ERR;
		}
	}
	return ok;
}

static int
log_create_storage( storage *bat, sqlid id)
{
	BAT *b;
	gdk_return ok;

	if (GDKinmemory(0))
		return LOG_OK;

	b = temp_descriptor(bat->cs.bid);
	if (b == NULL)
		return LOG_ERR;

	bat_set_access(b, BAT_READ);
	ok = log_bat_persists(bat_logger, b, id);
	bat_destroy(b);
	return ok == GDK_SUCCEED ? LOG_OK : LOG_ERR;
}

static int
log_create_del(sql_trans *tr, sql_table *t)
{
	(void)tr;
	assert(tr->parent == gtrans && !isTempTable(t));
	return log_create_storage(t->data, t->base.id);
}

static int
log_destroy_delta(sql_trans *tr, sql_delta *b, sqlid id)
{
	gdk_return ok = GDK_SUCCEED;

	(void)tr;
	if (!GDKinmemory(0) && b && b->cs.bid)
		ok = log_bat_transient(bat_logger, id);
	return ok == GDK_SUCCEED ? LOG_OK : LOG_ERR;
}

static int
destroy_cs(column_storage *cs)
{
	if (cs->uibid)
		temp_destroy(cs->uibid);
	if (cs->uvbid)
		temp_destroy(cs->uvbid);
	if (cs->bid)
		temp_destroy(cs->bid);
	cs->bid = cs->uibid = cs->uvbid = 0;
	return LOG_OK;
}

static int
destroy_bat(sql_delta *b)
{
	sql_delta *n;

	while(b) {
		n = b->next;
		destroy_cs(&b->cs);
		_DELETE(b);
		b = n;
	}
	return LOG_OK;
}

static int
destroy_col(sql_trans *tr, sql_column *c)
{
	int ok = LOG_OK;

	(void)tr;
	if (c->data && c->base.allocated) {
		c->base.allocated = 0;
		ok = destroy_bat(c->data);
	}
	c->data = NULL;
	return ok;
}

static int
log_destroy_col(sql_trans *tr, sql_column *c)
{
	if (c->data && c->base.allocated)
		return log_destroy_delta(tr, c->data, c->base.id);
	return LOG_OK;
}

static int
destroy_idx(sql_trans *tr, sql_idx *i)
{
	int ok = LOG_OK;

	(void)tr;
	if (i->data && i->base.allocated) {
		i->base.allocated = 0;
       		ok = destroy_bat(i->data);
	}
	i->data = NULL;
	return ok;
}

static int
log_destroy_idx(sql_trans *tr, sql_idx *i)
{
	if (i->data && i->base.allocated)
		return log_destroy_delta(tr, i->data, i->base.id);
	return LOG_OK;
}

static void
destroy_segs(segment *s)
{
	if (!s)
		return;
	while(s) {
		segment *n = s->next;
		_DELETE(s);
		s = n;
	}
}

static void
destroy_segments(segments *s)
{
	MT_lock_set(&segs_lock);
	if (sql_ref_dec(&s->r) > 0) {
		MT_lock_unset(&segs_lock);
		return;
	}
	MT_lock_unset(&segs_lock);
	destroy_segs(s->head);
	_DELETE(s);
}

static int
destroy_dbat(sql_trans *tr, storage *bat)
{
	storage *n;

	(void)tr;
	while(bat) {
		n = bat->next;
		destroy_cs(&bat->cs);
		destroy_segments(bat->segs);
		_DELETE(bat);
		bat = n;
	}
	return LOG_OK;
}

static int
cleanup(void)
{
	int ok = LOG_OK;

	MT_lock_set(&destroy_lock);
	if (tobe_destroyed_delta) {
		ok = destroy_bat(tobe_destroyed_delta);
		tobe_destroyed_delta = NULL;
	}
	if (ok == LOG_OK && tobe_destroyed_dbat) {
		ok = destroy_dbat(NULL, tobe_destroyed_dbat);
		tobe_destroyed_dbat = NULL;
	}
	MT_lock_unset(&destroy_lock);
	return ok;
}

static int
delayed_destroy_bat(sql_delta *b)
{
	MT_lock_set(&destroy_lock);
	sql_delta *n = b;

	if (n) {
		while(n->next)
			n = n->next;
		n->next = tobe_destroyed_delta;
		tobe_destroyed_delta = b;
	}
	MT_lock_unset(&destroy_lock);
	return LOG_OK;
}

static int
delayed_destroy_dbat(storage *b)
{
	MT_lock_set(&destroy_lock);
	storage *n = b;

	if (n) {
		while(n->next)
			n = n->next;
		n->next = tobe_destroyed_dbat;
		tobe_destroyed_dbat = b;
	}
	MT_lock_unset(&destroy_lock);
	return LOG_OK;
}

static int
destroy_del(sql_trans *tr, sql_table *t)
{
	int ok = LOG_OK;

	if (t->data && t->base.allocated) {
		t->base.allocated = 0;
		ok = destroy_dbat(tr, t->data);
	}
	t->data = NULL;
	return ok;
}

static int
log_destroy_dbat(sql_trans *tr, storage *bat, sqlid id)
{
	gdk_return ok = GDK_SUCCEED;

	(void)tr;
	if (!GDKinmemory(0) && bat && bat->cs.bid)
		ok = log_bat_transient(bat_logger, id);
	return ok == GDK_SUCCEED ? LOG_OK : LOG_ERR;
}

static int
log_destroy_del(sql_trans *tr, sql_table *t)
{
	if (t->data && t->base.allocated)
		return log_destroy_dbat(tr, t->data, t->base.id);
	return LOG_OK;
}

static void
clear_cs(sql_trans *tr, column_storage *cs)
{
	BAT *b;

	if (cs->bid) {
		b = temp_descriptor(cs->bid);
		if (b) {
			if (tr != gtrans) {
				bat bid = cs->bid;
				cs->bid = temp_copy(bid, 1); /* create empty copy */
				temp_destroy(bid);
			} else {
				bat_clear(b);
				BATcommit(b, BUN_NONE);
			}
			bat_destroy(b);
		}
	}
	if (cs->uibid) {
		b = temp_descriptor(cs->uibid);
		if (b && !isEbat(b)) {
			bat_clear(b);
			BATcommit(b, BUN_NONE);
		}
		bat_destroy(b);
	}
	if (cs->uvbid) {
		b = temp_descriptor(cs->uvbid);
		if(b && !isEbat(b)) {
			bat_clear(b);
			BATcommit(b, BUN_NONE);
		}
		bat_destroy(b);
	}
	cs->cleared = 1;
	cs->ucnt = 0;
	cs->wtime = tr->wstime;
}

static void
clear_col(sql_trans *tr, sql_column *c)
{
	if (bind_col_data(tr, c) == LOG_ERR)
<<<<<<< HEAD
		return ;
	c->t->s->base.wtime = c->t->base.wtime = c->base.wtime = tr->wstime;
	if (c->data) {
		sql_delta *bat = c->data;
		clear_cs(tr, &bat->cs);
=======
		return BUN_NONE;
	c->t->s->base.wtime = c->t->base.wtime = c->base.wtime = tr->wstime;
	if (c->data)
		return clear_delta(tr, c->data);
	return 0;
}

static BUN
clear_idx(sql_trans *tr, sql_idx *i)
{
	if (!isTable(i->t) || (hash_index(i->type) && list_length(i->columns) <= 1) || !idx_has_column(i->type))
		return 0;
	if (bind_idx_data(tr, i) == LOG_ERR)
		return BUN_NONE;
	i->t->s->base.wtime = i->t->base.wtime = i->base.wtime = tr->wstime;
	if (i->data)
		return clear_delta(tr, i->data);
	return 0;
}

static BUN
clear_dbat(sql_trans *tr, sql_dbat *bat)
{
	BUN sz = 0;

	(void)tr;

	if (bat->cached) {
		bat_destroy(bat->cached);
		bat->cached = NULL;
	}
	if (bat->dbid) {
		BAT *b = temp_descriptor(bat->dbid);

		if (b && !isEbat(b)) {
			sz += BATcount(b);
			bat_clear(b);
			BATcommit(b);
			bat_destroy(b);
		}
	}
	bat->cleared = 1;
	bat->cnt = 0;
	bat->wtime = tr->wstime;
	return sz;
}

static BUN
clear_del(sql_trans *tr, sql_table *t)
{

	if (bind_del_data(tr, t) == LOG_ERR)
		return BUN_NONE;
	t->s->base.wtime = t->base.wtime = tr->wstime;
	return clear_dbat(tr, t->data);
}

static int
gtr_update_delta( sql_trans *tr, sql_delta *cbat, int *changes, int id, int tpe)
{
	int ok = LOG_OK, cleared = 0;
	BAT *ins, *cur;

	(void)tr;
	assert(ATOMIC_GET(&store_nr_active)==0);

	if (!cbat->bid) {
		cleared = 1;
		cbat->bid = logger_find_bat(bat_logger, cbat->name, tpe, id);
		temp_dup(cbat->bid);
	}
	assert(cbat->bid == logger_find_bat(bat_logger, cbat->name, tpe, id));
	cur = temp_descriptor(cbat->bid);
	ins = temp_descriptor(cbat->ibid);

	if(cur == NULL || ins == NULL) {
		bat_destroy(ins);
		bat_destroy(cur);
		return LOG_ERR;
	}
	assert(!isEbat(cur));
	/* A snapshot column after being cleared */
	if (cbat->bid == cbat->ibid && cleared) {
		cbat->cnt = cbat->ibase = BATcount(cur);
		temp_destroy(cbat->ibid);
		cbat->ibid = e_bat(cur->ttype);
		if(cbat->ibid == BID_NIL)
			ok = LOG_ERR;
	} else
	/* any inserts */
	if (BUNlast(ins) > 0 || cbat->cleared) {
		(*changes)++;
		assert(cur->theap.storage != STORE_PRIV);
		if (cbat->cleared)
			bat_clear(cur);
		if (BATappend(cur, ins, NULL, true) != GDK_SUCCEED) {
			bat_destroy(ins);
			bat_destroy(cur);
			return LOG_ERR;
		}
		cbat->cnt = cbat->ibase = BATcount(cur);
		temp_destroy(cbat->ibid);
		cbat->ibid = e_bat(cur->ttype);
		if(cbat->ibid == BID_NIL)
			ok = LOG_ERR;
	}
	bat_destroy(ins);

	if (cbat->ucnt) {
		BAT *ui = temp_descriptor(cbat->uibid);
		BAT *uv = temp_descriptor(cbat->uvbid);
		if(ui == NULL || uv == NULL) {
			bat_destroy(cur);
			return LOG_ERR;
		}
		/* any updates */
		if (BUNlast(ui) > 0) {
			(*changes)++;
			if (BATreplace(cur, ui, uv, true) != GDK_SUCCEED) {
				bat_destroy(ui);
				bat_destroy(uv);
				bat_destroy(cur);
				return LOG_ERR;
			}
			temp_destroy(cbat->uibid);
			temp_destroy(cbat->uvbid);
			cbat->uibid = e_bat(TYPE_oid);
			cbat->uvbid = e_bat(cur->ttype);
			if(cbat->uibid == BID_NIL || cbat->uvbid == BID_NIL)
				ok = LOG_ERR;
			cbat->ucnt = 0;
		}
		bat_destroy(ui);
		bat_destroy(uv);
	}
	bat_destroy(cur);
	cbat->cleared = 0;
	if (cbat->next) {
		ok = destroy_bat(cbat->next);
		cbat->next = NULL;
>>>>>>> 8042275f
	}
}

static void
clear_idx(sql_trans *tr, sql_idx *i)
{
	if (!isTable(i->t) || (hash_index(i->type) && list_length(i->columns) <= 1) || !idx_has_column(i->type))
		return ;
	if (bind_idx_data(tr, i) == LOG_ERR)
		return ;
	i->t->s->base.wtime = i->t->base.wtime = i->base.wtime = tr->wstime;
	if (i->data) {
		sql_delta *bat = i->data;
		clear_cs(tr, &bat->cs);
	}
}

static void
clear_del(sql_trans *tr, sql_table *t)
{
	if (bind_del_data(tr, t) == LOG_ERR)
		return;
	t->s->base.wtime = t->base.wtime = tr->wstime;
	storage *s = t->data;
	clear_cs(tr, &s->cs);

	if (s->segs)
		destroy_segments(s->segs);
	s->segs = new_segments(0);
	s->end = 0;
}

static BUN
clear_table(sql_trans *tr, sql_table *t)
{
	node *n = t->columns.set->h;
	sql_column *c = n->data;
	BUN sz = count_col(tr, c, 0);

	t->cleared = 1;
	t->base.wtime = t->s->base.wtime = tr->wtime = tr->wstime;
	c->base.wtime = tr->wstime;

	sz -= count_del(tr, t, 0);
	clear_del(tr, t);
	for (; n; n = n->next) {
		c = n->data;
		c->base.wtime = tr->wstime;

		clear_col(tr, c);
	}
	if (t->idxs.set) {
		for (n = t->idxs.set->h; n; n = n->next) {
			sql_idx *ci = n->data;

			ci->base.wtime = tr->wstime;
			if (isTable(ci->t) && idx_has_column(ci->type))
				clear_idx(tr, ci);
		}
	}
	return sz;
}

static int
minmax_col(sql_column *c)
{
	int ok = LOG_OK;
	sql_delta *cbat = c->data;
	BAT *cur;
	lng val;

	/* already set */
	if (!cbat || c->type.type->localtype >= TYPE_str || c->t->system)
		return ok;

	cur = temp_descriptor(cbat->cs.bid);
	if (cur == NULL)
		return LOG_ERR;
	/* make sure min and max values are stored in the BAT
	 * properties (BATmin and BATmax store them there if they're
	 * not already there, and if they are, they're quick) */
	BATmin(cur, &val);
	BATmax(cur, &val);
	bat_destroy(cur);
	return ok;
}

static int
minmax_table(sql_table *t)
{
	int ok = LOG_OK;

	if (t->access > TABLE_WRITABLE) {
		for (node *n = t->columns.set->h; ok == LOG_OK && n; n = n->next) {
			sql_column *c = n->data;

			ok = minmax_col(c);
		}
	}
	return ok;
}

static int
minmax( sql_trans *tr )
{
	int ok = LOG_OK;
	node *sn;

	for(sn = tr->schemas.set->h; sn && ok == LOG_OK; sn = sn->next) {
		sql_schema *s = sn->data;

		if (!s->base.wtime && !s->base.atime)
			continue;
		if (!isTempSchema(s) && s->tables.set) {
			node *n;
			for (n = s->tables.set->h; n && ok == LOG_OK; n = n->next) {
				sql_table *t = n->data;

				if (isTable(t) && isGlobal(t))
					ok = minmax_table(t);
			}
		}
	}
	return LOG_OK;
}

static int
tr_update_cs( sql_trans *tr, column_storage *ocs, column_storage *ccs)
{
	int ok = LOG_OK;
	BAT *cur = NULL;

	(void)tr;
	assert(ATOMIC_GET(&store_nr_active)==1);
	assert (ocs->bid != 0 || tr != gtrans);

	int cleared = ccs->cleared;
	(void)cleared;
	if (ccs->cleared) {
		ccs->cleared = 0;
		assert(ccs->bid != ocs->bid);
		bat bid = ocs->bid;
		if (ccs->bid)
			ocs->bid = ccs->bid;
		else
			ocs->bid = temp_copy(ocs->bid, 1); /* create empty new bat */
		temp_destroy(bid);
		ccs->bid = ocs->bid;
		temp_dup(ocs->bid);
	}

	assert(ocs->bid == ccs->bid);
	cur = temp_descriptor(ocs->bid);
	if(!cur)
		return LOG_ERR;
	if (ccs->ucnt && ccs->uibid) {
		assert(!cleared);
		BAT *ui = temp_descriptor(ccs->uibid);
		BAT *uv = temp_descriptor(ccs->uvbid);
		if(!ui || !uv) {
			bat_destroy(ui);
			bat_destroy(uv);
			bat_destroy(cur);
			return LOG_ERR;
		}

		assert(BATcount(ui) == BATcount(uv));
		/* any updates */
		assert(!isEbat(cur));
		if (BATreplace(cur, ui, uv, true) != GDK_SUCCEED) {
			bat_destroy(ui);
			bat_destroy(uv);
			bat_destroy(cur);
			return LOG_ERR;
		}
		/* cleanup the old deltas */
		temp_destroy(ocs->uibid);
		temp_destroy(ocs->uvbid);
		ocs->uibid = e_bat(TYPE_oid);
		ocs->uvbid = e_bat(cur->ttype);
		if(ocs->uibid == BID_NIL || ocs->uvbid == BID_NIL)
			ok = LOG_ERR;
		temp_destroy(ccs->uibid);
		temp_destroy(ccs->uvbid);
		ccs->uibid = ccs->uvbid = 0;
		ccs->ucnt = ocs->ucnt = 0;
		bat_destroy(ui);
		bat_destroy(uv);
	}
	bat_destroy(cur);
	return ok;
}

static int
tr_update_delta( sql_trans *tr, sql_delta *obat, sql_delta *cbat)
{
	int ok = tr_update_cs( tr, &obat->cs, &cbat->cs);

	if (ok == LOG_OK && obat->next) {
		ok = destroy_bat(obat->next);
		obat->next = NULL;
	}
	return ok;
}

static int
tr_merge_cs( sql_trans *tr, column_storage *cs)
{
	int ok = LOG_OK;
	BAT *cur = NULL;

	(void)tr;
	assert(ATOMIC_GET(&store_nr_active)==1);
	assert (cs->bid != 0 || tr != gtrans);

	if (cs->bid) {
		cur = temp_descriptor(cs->bid);
		if(!cur)
			return LOG_ERR;
	}

	if (cs->ucnt) {
		BAT *ui = temp_descriptor(cs->uibid);
		BAT *uv = temp_descriptor(cs->uvbid);

		if(!ui || !uv) {
			bat_destroy(ui);
			bat_destroy(uv);
			bat_destroy(cur);
			return LOG_ERR;
		}
		assert(BATcount(ui) == BATcount(uv));

		/* any updates */
		assert(!isEbat(cur));
		if (BATreplace(cur, ui, uv, true) != GDK_SUCCEED) {
			bat_destroy(ui);
			bat_destroy(uv);
			bat_destroy(cur);
			return LOG_ERR;
		}
		/* cleanup the old deltas */
		temp_destroy(cs->uibid);
		temp_destroy(cs->uvbid);
		cs->uibid = e_bat(TYPE_oid);
		cs->uvbid = e_bat(cur->ttype);
		if(cs->uibid == BID_NIL || cs->uvbid == BID_NIL)
			ok = LOG_ERR;
		cs->ucnt = 0;
		bat_destroy(ui);
		bat_destroy(uv);
	}
	cs->cleared = 0;
	bat_destroy(cur);
	return ok;
}

static int
tr_merge_delta( sql_trans *tr, sql_delta *obat)
{
	int ok = tr_merge_cs(tr, &obat->cs);
	if (obat->next) {
		ok = destroy_bat(obat->next);
		obat->next = NULL;
	}
	return ok;
}

static int
tr_update_dbat( sql_trans *tr, storage *ts, storage *fs)
{
	if (fs->cs.cleared) {
		destroy_segments(ts->segs);
		MT_lock_set(&segs_lock);
		ts->segs = dup_segments(fs->segs);
		MT_lock_unset(&segs_lock);
		ts->end = ts->segs->end;
		assert(ts->segs->head);
	} else {
		assert(ts->segs == fs->segs);
		/* merge segments or cleanup ? */
		segment *segs = ts->segs->head, *seg = segs;
		for (; segs; segs = segs->next) {
			if (segs->owner == tr || !segs->owner) {
				/* merge range */
				segs->owner = NULL;
				if (seg == segs) /* skip first */
					continue;
				if (seg->start == segs->end) {
					seg->start = segs->start;
					seg->next = segs->next;
					segs->next = NULL;
					destroy_segs(segs);
						segs = seg;
				} else {
					seg = segs; /* begin of new merge */
				}
			}
		}
		ts->end = ts->segs->end;
	}
	int ok = tr_update_cs( tr, &ts->cs, &fs->cs);
	if (ok == LOG_OK && ts->next) {
		ok = destroy_dbat(tr, ts->next);
		ts->next = NULL;
	}
	return ok;
}

static int
tr_merge_dbat(sql_trans *tr, storage *tdb)
{
	int ok = tr_merge_cs(tr, &tdb->cs);
	if (tdb->next) {
		ok = destroy_dbat(tr, tdb->next);
		tdb->next = NULL;
	}
	return ok;
}

static int
update_table(sql_trans *tr, sql_table *ft, sql_table *tt)
{
	sql_trans *oldest = oldest_active_transaction();
	int ok = LOG_OK;
	node *n, *m;

	if (ATOMIC_GET(&store_nr_active) == 1 || ft->base.allocated) {
		if (ATOMIC_GET(&store_nr_active) > 1 && ft->data) { /* move delta */
			storage *b = ft->data;

			if (!tt->data)
				tt->base.allocated = ft->base.allocated;
			ft->data = NULL;
			b->next = tt->data;
			tt->data = b;

			while (b && b->cs.wtime >= oldest->stime)
				b = b->next;
			if (b && b->next) {
				/* anything older can go */
				delayed_destroy_dbat(b->next);
				b->next = NULL;
			}
		} else if (tt->data && ft->base.allocated) {
			if (tr_update_dbat(tr, tt->data, ft->data) != LOG_OK)
				ok = LOG_ERR;
		} else if (ATOMIC_GET(&store_nr_active) == 1 && !ft->base.allocated) {
			/* only insert/updates, merge earlier deletes */
			if (!tt->data) {
				sql_table *ot = tr_find_table(tr->parent, tt);
				tt->data = timestamp_dbat(ot->data, tt->base.stime);
			}
			assert(tt->data);
			if (tr_merge_dbat(tr, tt->data) != LOG_OK)
				ok = LOG_ERR;
			ft->data = NULL;
		} else if (ft->data) {
			tt->data = ft->data;
			tt->base.allocated = 1;
			ft->data = NULL;
		}
	}
	for (n = ft->columns.set->h, m = tt->columns.set->h; ok == LOG_OK && n && m; n = n->next, m = m->next) {
		sql_column *cc = n->data; // TODO: either stick to to/from terminology or old/current terminology
		sql_column *oc = m->data;

		if (ATOMIC_GET(&store_nr_active) == 1 || ((cc->base.wtime || cc->base.atime) && cc->base.allocated)) {
			if (ATOMIC_GET(&store_nr_active) > 1 && cc->data) { /* move delta */
				sql_delta *b = cc->data;

				if (!oc->data)
					oc->base.allocated = cc->base.allocated;
				cc->data = NULL;
				b->next = oc->data;
				oc->data = b;

				while (b && b->cs.wtime >= oldest->stime)
					b = b->next;
				if (b && b->next) {
					/* anything older can go */
					delayed_destroy_bat(b->next);
					b->next = NULL;
				}
			} else if (oc->data && cc->base.allocated) {
				if (tr_update_delta(tr, oc->data, cc->data) != LOG_OK)
					ok = LOG_ERR;
			} else if (ATOMIC_GET(&store_nr_active) == 1 && !cc->base.allocated) {
				/* only deletes, merge earlier changes */
				if (!oc->data) {
					sql_column *o = tr_find_column(tr->parent, oc);
					oc->data = timestamp_delta(o->data, oc->base.stime);
				}
				assert(oc->data);
<<<<<<< HEAD
				if (tr_merge_delta(tr, oc->data) != LOG_OK)
					ok = LOG_ERR;
				cc->data = NULL;
=======
				if (cc->base.wtime) {
					if (tr_merge_delta(tr, oc->data, oc->unique == 1) != LOG_OK)
						ok = LOG_ERR;
					cc->data = NULL;
				}
>>>>>>> 8042275f
			} else if (cc->data) {
				oc->data = cc->data;
				oc->base.allocated = 1;
				cc->data = NULL;
			}
		}

		oc->colnr = cc->colnr;
		oc->null = cc->null;
		oc->unique = cc->unique;
		if (cc->storage_type && (!oc->storage_type || strcmp(cc->storage_type, oc->storage_type) != 0))
			oc->storage_type = sa_strdup(tr->parent->sa, cc->storage_type);
		if (!cc->storage_type)
			oc->storage_type = NULL;
		if (cc->def && (!oc->def || strcmp(cc->def, oc->def) != 0))
			oc->def = sa_strdup(tr->parent->sa, cc->def);
		if (!cc->def)
			oc->def = NULL;

		if (strcmp(cc->base.name, oc->base.name) != 0) { /* apply possible renaming */
			list_hash_delete(oc->t->columns.set, oc, NULL);
			oc->base.name = sa_strdup(tr->parent->sa, cc->base.name);
			if (!list_hash_add(oc->t->columns.set, oc, NULL))
				ok = LOG_ERR;
		}

		if (oc->base.rtime < cc->base.rtime)
			oc->base.rtime = cc->base.rtime;
		if (oc->base.atime < cc->base.atime)
			oc->base.atime = cc->base.atime;
		if (oc->base.wtime < cc->base.wtime)
			oc->base.wtime = cc->base.wtime;
		if (cc->data)
			destroy_col(tr, cc);
		cc->base.allocated = 0;
	}
	if (ok == LOG_OK && tt->idxs.set) {
		for (n = ft->idxs.set->h, m = tt->idxs.set->h; ok == LOG_OK && n && m; n = n->next, m = m->next) {
			sql_idx *ci = n->data;
			sql_idx *oi = m->data;

			/* some indices have no bats */
			if (!oi->data || (hash_index(oi->type) && list_length(oi->columns) <= 1) || !idx_has_column(oi->type)) {
				ci->data = NULL;
				ci->base.allocated = 0;
				continue;
			}
			if (ATOMIC_GET(&store_nr_active) == 1 || ((ci->base.wtime || ci->base.atime) && ci->base.allocated)) {
				if (ATOMIC_GET(&store_nr_active) > 1 && ci->data) { /* move delta */
					sql_delta *b = ci->data;

					if (!oi->data)
						oi->base.allocated = ci->base.allocated;
					ci->data = NULL;
					b->next = oi->data;
					oi->data = b;

					while (b && b->cs.wtime >= oldest->stime)
						b = b->next;
					if (b && b->next) {
						/* anything older can go */
						delayed_destroy_bat(b->next);
						b->next = NULL;
					}
				} else if (oi->data && ci->base.allocated) {
					if (tr_update_delta(tr, oi->data, ci->data) != LOG_OK)
						ok = LOG_ERR;
				} else if (ATOMIC_GET(&store_nr_active) == 1 && !ci->base.allocated) {
					if (!oi->data) {
						sql_idx *o = tr_find_idx(tr->parent, oi);
						oi->data = timestamp_delta(o->data, oi->base.stime);
					}
					assert(oi->data);
<<<<<<< HEAD
					if (tr_merge_delta(tr, oi->data) != LOG_OK)
						ok = LOG_ERR;
					ci->data = NULL;
=======
					if (ci->base.wtime) {
						if (tr_merge_delta(tr, oi->data, 0) != LOG_OK)
							ok = LOG_ERR;
						ci->data = NULL;
					}
>>>>>>> 8042275f
				} else if (ci->data) {
					oi->data = ci->data;
					oi->base.allocated = 1;
					ci->data = NULL;
				}
			}

			if (oi->base.rtime < ci->base.rtime)
				oi->base.rtime = ci->base.rtime;
			if (oi->base.atime < ci->base.atime)
				oi->base.atime = ci->base.atime;
			if (oi->base.wtime < ci->base.wtime)
				oi->base.wtime = ci->base.wtime;
			if (ci->data)
				destroy_idx(tr, ci);
			ci->base.allocated = 0;
		}
	}
	if (tt->base.rtime < ft->base.rtime)
		tt->base.rtime = ft->base.rtime;
	if (tt->base.atime < ft->base.atime)
		tt->base.atime = ft->base.atime;
	if (tt->base.wtime < ft->base.wtime)
		tt->base.wtime = ft->base.wtime;
	if (ft->data)
		destroy_del(tr, ft);
	ft->base.allocated = 0;
	return ok;
}

static int
tr_log_cs( sql_trans *tr, column_storage *cs, segment *segs, int cleared, sqlid id)
{
	int ok = GDK_SUCCEED;

	if (GDKinmemory(0))
		return LOG_OK;

	assert(cs->cleared == cleared);
	assert(tr->parent == gtrans);
	if (cleared && log_bat_clear(bat_logger, id) != GDK_SUCCEED)
		return LOG_ERR;

	for (; segs; segs=segs->next) {
		if (segs->owner == tr) {
			BAT *ins = temp_descriptor(cs->bid);
			assert(ins);
			ok = log_bat(bat_logger, ins, id, segs->start, segs->end-segs->start);
			bat_destroy(ins);
		}
	}

	if (ok == GDK_SUCCEED && cs->ucnt && cs->uibid) {
		BAT *ui = temp_descriptor(cs->uibid);
		BAT *uv = temp_descriptor(cs->uvbid);
		/* any updates */
		if (ui == NULL || uv == NULL) {
			ok = GDK_FAIL;
		} else if (BUNlast(uv) > uv->batInserted || BATdirty(uv))
			ok = log_delta(bat_logger, ui, uv, id);
		bat_destroy(ui);
		bat_destroy(uv);
	}
	return ok == GDK_SUCCEED ? LOG_OK : LOG_ERR;
}

static int
tr_log_delta( sql_trans *tr, sql_delta *cbat, segment *segs, int cleared, sqlid id)
{
	return tr_log_cs( tr, &cbat->cs, segs, cleared, id);
}

static int
tr_log_dbat(sql_trans *tr, storage *fdb, segment *segs, int cleared, sqlid id)
{
	return tr_log_cs( tr, &fdb->cs, segs, cleared, id);
}

#if 0
static lng
log_get_nr_inserted(sql_column *fc, lng *offset)
{
	lng cnt = 0;

	if (!fc || GDKinmemory(0))
		return 0;

	if (fc->base.atime && fc->base.allocated) {
		sql_delta *fb = fc->data;
		BAT *ins = temp_descriptor(fb->cs.bid);

		if (ins && BUNlast(ins) > 0 && BUNlast(ins) > ins->batInserted) {
			cnt = BUNlast(ins) - ins->batInserted;
		}
		bat_destroy(ins);
	}
	return cnt;
}

static lng
log_get_nr_deleted(sql_table *ft, lng *offset)
{
	lng cnt = 0;

	if (!ft || GDKinmemory(0))
		return 0;

	if (ft->base.atime && ft->base.allocated) {
		storage *fdb = ft->data;
		BAT *db = temp_descriptor(fdb->cs.bid);

		if (db && BUNlast(db) > 0 && BUNlast(db) > db->batInserted) {
			cnt = BUNlast(db) - db->batInserted;
			*offset = db->batInserted;
		}
		bat_destroy(db);
	}
	return cnt;
}
#endif

static int
log_table(sql_trans *tr, sql_table *ft)
{
	int ok = LOG_OK;
	node *n;

	/*
	//sql_column *fc = ft->columns.set->h->data;
	if (log_batgroup(bat_logger, ft->bootstrap?0:LOG_TAB, ft->base.id, ft->cleared,
				log_get_nr_inserted(fc, &offset_inserted), offset_inserted,
				log_get_nr_deleted(ft, &offset_deleted), offset_deleted) != GDK_SUCCEED)
		ok = LOG_ERR;
		*/
	assert(tr->parent == gtrans);
	/* offset/end */

	storage *s = ft->data;
	if (ok == LOG_OK && (ft->base.wtime || ft->base.atime) && ft->base.allocated)
		ok = tr_log_dbat(tr, ft->data, s?s->segs->head:NULL, ft->cleared, ft->base.id);
	for (n = ft->columns.set->h; ok == LOG_OK && n; n = n->next) {
		sql_column *cc = n->data;

		if ((!cc->base.wtime && !cc->base.atime) || !cc->base.allocated)
			continue;
		ok = tr_log_delta(tr, cc->data, s?s->segs->head:NULL, ft->cleared, cc->base.id);
	}
	if (ok == LOG_OK && ft->idxs.set) {
		for (n = ft->idxs.set->h; ok == LOG_OK && n; n = n->next) {
			sql_idx *ci = n->data;

			/* some indices have no bats or changes */
			if (!ci->data || (!ci->base.wtime && !ci->base.atime) || !ci->base.allocated)
				continue;

			if (!isTable(ci->t) || (hash_index(ci->type) && list_length(ci->columns) <= 1) || !idx_has_column(ci->type))
				continue;

			ok = tr_log_delta(tr, ci->data, s?s->segs->head:NULL, ft->cleared, ci->base.id);
		}
	}
	if (s)
		for (segment *segs = s->segs->head; segs; segs=segs->next)
			if (segs->owner == tr)
				segs->owner = NULL;
	/*
	if (log_batgroup_end(bat_logger, ft->base.id) != GDK_SUCCEED)
		ok = LOG_ERR;
		*/
	return ok;
}

void
bat_storage_init( store_functions *sf)
{
	sf->bind_col = (bind_col_fptr)&bind_col;
	sf->bind_idx = (bind_idx_fptr)&bind_idx;
	sf->bind_del = (bind_del_fptr)&bind_del;

	sf->bind_col_data = (bind_col_data_fptr)&bind_col_data;
	sf->bind_idx_data = (bind_idx_data_fptr)&bind_idx_data;
	sf->bind_del_data = (bind_del_data_fptr)&bind_del_data;

	sf->append_col = (append_col_fptr)&append_col;
	sf->append_idx = (append_idx_fptr)&append_idx;
	sf->update_col = (update_col_fptr)&update_col;
	sf->update_idx = (update_idx_fptr)&update_idx;
	sf->delete_tab = (delete_tab_fptr)&delete_tab;
	sf->claim_tab = (claim_tab_fptr)&claim_tab;

	sf->count_del = (count_del_fptr)&count_del;
	sf->count_col = (count_col_fptr)&count_col;
	sf->count_idx = (count_idx_fptr)&count_idx;
	sf->dcount_col = (dcount_col_fptr)&dcount_col;
	sf->sorted_col = (prop_col_fptr)&sorted_col;
	sf->unique_col = (prop_col_fptr)&unique_col;
	sf->double_elim_col = (prop_col_fptr)&double_elim_col;

	sf->create_col = (create_col_fptr)&create_col;
	sf->create_idx = (create_idx_fptr)&create_idx;
	sf->create_del = (create_del_fptr)&create_del;

	sf->log_create_col = (create_col_fptr)&log_create_col;
	sf->log_create_idx = (create_idx_fptr)&log_create_idx;
	sf->log_create_del = (create_del_fptr)&log_create_del;

	sf->dup_col = (dup_col_fptr)&dup_col;
	sf->dup_idx = (dup_idx_fptr)&dup_idx;
	sf->dup_del = (dup_del_fptr)&dup_del;

	sf->destroy_col = (destroy_col_fptr)&destroy_col;
	sf->destroy_idx = (destroy_idx_fptr)&destroy_idx;
	sf->destroy_del = (destroy_del_fptr)&destroy_del;

	sf->log_destroy_col = (destroy_col_fptr)&log_destroy_col;
	sf->log_destroy_idx = (destroy_idx_fptr)&log_destroy_idx;
	sf->log_destroy_del = (destroy_del_fptr)&log_destroy_del;

	sf->clear_table = (clear_table_fptr)&clear_table;
	sf->update_table = (update_table_fptr)&update_table;
	sf->log_table = (update_table_fptr)&log_table;
	sf->gtrans_minmax = (gtrans_update_fptr)&minmax;

	sf->cleanup = (cleanup_fptr)&cleanup;

	for(int i=0;i<NR_TABLE_LOCKS;i++)
		MT_lock_init(&table_locks[i], "table_lock");
}<|MERGE_RESOLUTION|>--- conflicted
+++ resolved
@@ -16,13 +16,8 @@
 #define NR_TABLE_LOCKS 64
 static MT_Lock table_locks[NR_TABLE_LOCKS]; /* set of locks to protect table changes (claim) */
 
-<<<<<<< HEAD
-static MT_Lock destroy_lock = MT_LOCK_INITIALIZER("destroy_lock");
+static MT_Lock destroy_lock = MT_LOCK_INITIALIZER(destroy_lock);
 storage *tobe_destroyed_dbat = NULL;
-=======
-static MT_Lock destroy_lock = MT_LOCK_INITIALIZER(destroy_lock);
-sql_dbat *tobe_destroyed_dbat = NULL;
->>>>>>> 8042275f
 sql_delta *tobe_destroyed_delta = NULL;
 
 static sql_trans *
@@ -1679,154 +1674,11 @@
 clear_col(sql_trans *tr, sql_column *c)
 {
 	if (bind_col_data(tr, c) == LOG_ERR)
-<<<<<<< HEAD
 		return ;
 	c->t->s->base.wtime = c->t->base.wtime = c->base.wtime = tr->wstime;
 	if (c->data) {
 		sql_delta *bat = c->data;
 		clear_cs(tr, &bat->cs);
-=======
-		return BUN_NONE;
-	c->t->s->base.wtime = c->t->base.wtime = c->base.wtime = tr->wstime;
-	if (c->data)
-		return clear_delta(tr, c->data);
-	return 0;
-}
-
-static BUN
-clear_idx(sql_trans *tr, sql_idx *i)
-{
-	if (!isTable(i->t) || (hash_index(i->type) && list_length(i->columns) <= 1) || !idx_has_column(i->type))
-		return 0;
-	if (bind_idx_data(tr, i) == LOG_ERR)
-		return BUN_NONE;
-	i->t->s->base.wtime = i->t->base.wtime = i->base.wtime = tr->wstime;
-	if (i->data)
-		return clear_delta(tr, i->data);
-	return 0;
-}
-
-static BUN
-clear_dbat(sql_trans *tr, sql_dbat *bat)
-{
-	BUN sz = 0;
-
-	(void)tr;
-
-	if (bat->cached) {
-		bat_destroy(bat->cached);
-		bat->cached = NULL;
-	}
-	if (bat->dbid) {
-		BAT *b = temp_descriptor(bat->dbid);
-
-		if (b && !isEbat(b)) {
-			sz += BATcount(b);
-			bat_clear(b);
-			BATcommit(b);
-			bat_destroy(b);
-		}
-	}
-	bat->cleared = 1;
-	bat->cnt = 0;
-	bat->wtime = tr->wstime;
-	return sz;
-}
-
-static BUN
-clear_del(sql_trans *tr, sql_table *t)
-{
-
-	if (bind_del_data(tr, t) == LOG_ERR)
-		return BUN_NONE;
-	t->s->base.wtime = t->base.wtime = tr->wstime;
-	return clear_dbat(tr, t->data);
-}
-
-static int
-gtr_update_delta( sql_trans *tr, sql_delta *cbat, int *changes, int id, int tpe)
-{
-	int ok = LOG_OK, cleared = 0;
-	BAT *ins, *cur;
-
-	(void)tr;
-	assert(ATOMIC_GET(&store_nr_active)==0);
-
-	if (!cbat->bid) {
-		cleared = 1;
-		cbat->bid = logger_find_bat(bat_logger, cbat->name, tpe, id);
-		temp_dup(cbat->bid);
-	}
-	assert(cbat->bid == logger_find_bat(bat_logger, cbat->name, tpe, id));
-	cur = temp_descriptor(cbat->bid);
-	ins = temp_descriptor(cbat->ibid);
-
-	if(cur == NULL || ins == NULL) {
-		bat_destroy(ins);
-		bat_destroy(cur);
-		return LOG_ERR;
-	}
-	assert(!isEbat(cur));
-	/* A snapshot column after being cleared */
-	if (cbat->bid == cbat->ibid && cleared) {
-		cbat->cnt = cbat->ibase = BATcount(cur);
-		temp_destroy(cbat->ibid);
-		cbat->ibid = e_bat(cur->ttype);
-		if(cbat->ibid == BID_NIL)
-			ok = LOG_ERR;
-	} else
-	/* any inserts */
-	if (BUNlast(ins) > 0 || cbat->cleared) {
-		(*changes)++;
-		assert(cur->theap.storage != STORE_PRIV);
-		if (cbat->cleared)
-			bat_clear(cur);
-		if (BATappend(cur, ins, NULL, true) != GDK_SUCCEED) {
-			bat_destroy(ins);
-			bat_destroy(cur);
-			return LOG_ERR;
-		}
-		cbat->cnt = cbat->ibase = BATcount(cur);
-		temp_destroy(cbat->ibid);
-		cbat->ibid = e_bat(cur->ttype);
-		if(cbat->ibid == BID_NIL)
-			ok = LOG_ERR;
-	}
-	bat_destroy(ins);
-
-	if (cbat->ucnt) {
-		BAT *ui = temp_descriptor(cbat->uibid);
-		BAT *uv = temp_descriptor(cbat->uvbid);
-		if(ui == NULL || uv == NULL) {
-			bat_destroy(cur);
-			return LOG_ERR;
-		}
-		/* any updates */
-		if (BUNlast(ui) > 0) {
-			(*changes)++;
-			if (BATreplace(cur, ui, uv, true) != GDK_SUCCEED) {
-				bat_destroy(ui);
-				bat_destroy(uv);
-				bat_destroy(cur);
-				return LOG_ERR;
-			}
-			temp_destroy(cbat->uibid);
-			temp_destroy(cbat->uvbid);
-			cbat->uibid = e_bat(TYPE_oid);
-			cbat->uvbid = e_bat(cur->ttype);
-			if(cbat->uibid == BID_NIL || cbat->uvbid == BID_NIL)
-				ok = LOG_ERR;
-			cbat->ucnt = 0;
-		}
-		bat_destroy(ui);
-		bat_destroy(uv);
-	}
-	bat_destroy(cur);
-	cbat->cleared = 0;
-	if (cbat->next) {
-		ok = destroy_bat(cbat->next);
-		cbat->next = NULL;
->>>>>>> 8042275f
 	}
 }
 
@@ -2221,17 +2073,11 @@
 					oc->data = timestamp_delta(o->data, oc->base.stime);
 				}
 				assert(oc->data);
-<<<<<<< HEAD
-				if (tr_merge_delta(tr, oc->data) != LOG_OK)
-					ok = LOG_ERR;
-				cc->data = NULL;
-=======
 				if (cc->base.wtime) {
-					if (tr_merge_delta(tr, oc->data, oc->unique == 1) != LOG_OK)
+					if (tr_merge_delta(tr, oc->data) != LOG_OK)
 						ok = LOG_ERR;
 					cc->data = NULL;
 				}
->>>>>>> 8042275f
 			} else if (cc->data) {
 				oc->data = cc->data;
 				oc->base.allocated = 1;
@@ -2305,17 +2151,11 @@
 						oi->data = timestamp_delta(o->data, oi->base.stime);
 					}
 					assert(oi->data);
-<<<<<<< HEAD
-					if (tr_merge_delta(tr, oi->data) != LOG_OK)
-						ok = LOG_ERR;
-					ci->data = NULL;
-=======
 					if (ci->base.wtime) {
-						if (tr_merge_delta(tr, oi->data, 0) != LOG_OK)
+						if (tr_merge_delta(tr, oi->data) != LOG_OK)
 							ok = LOG_ERR;
 						ci->data = NULL;
 					}
->>>>>>> 8042275f
 				} else if (ci->data) {
 					oi->data = ci->data;
 					oi->base.allocated = 1;
