--- conflicted
+++ resolved
@@ -1339,12 +1339,8 @@
 		bat->uvbid = e_bat(b->ttype);
 	if (bat->uibid == BID_NIL || bat->uvbid == BID_NIL)
 		res = LOG_ERR;
-<<<<<<< HEAD
-	if (GDKinmemory(0))
-=======
-	if (GDKinmemory()) {
+	if (GDKinmemory(0)) {
 		bat_destroy(b);
->>>>>>> 84110996
 		return res;
 	}
 
