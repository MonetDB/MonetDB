/*
 * This Source Code Form is subject to the terms of the Mozilla Public
 * License, v. 2.0.  If a copy of the MPL was not distributed with this
 * file, You can obtain one at http://mozilla.org/MPL/2.0/.
 *
 * Copyright 1997 - July 2008 CWI, August 2008 - 2021 MonetDB B.V.
 */

#include "monetdb_config.h"
#include "bat_storage.h"
#include "bat_utils.h"
#include "sql_string.h"
#include "gdk_atoms.h"
#include "gdk_atoms.h"
#include "matomic.h"

<<<<<<< HEAD
static MT_Lock segs_lock = MT_LOCK_INITIALIZER(segs_lock);
#define NR_TABLE_LOCKS 64
static MT_Lock table_locks[NR_TABLE_LOCKS]; /* set of locks to protect table changes (claim) */

static MT_Lock destroy_lock = MT_LOCK_INITIALIZER(destroy_lock);
storage *tobe_destroyed_dbat = NULL;
sql_delta *tobe_destroyed_delta = NULL;
=======
/*
 * The sql data is stored using 2 structure
 * sql_delta and sql_dbat. The dbat keeps the deleted rows and
 * the delta structure the column content consisting of a stable bat,
 * inserts and updates.
 *
 * The monetdb sql part uses MVCC, where the multiple versions of a these
 * structures keep timestamps (ts).
 *
 * The code needs too handle 3 cases of tables/transactions,
 * global persistent tables in normal transactions (ie those a chain of versions).
 * temporary tables, the chain holds a version per transaction.
 * save points these need too look at the parent transaction (and are private too one transaction).
 */

static int log_update_col( sql_trans *tr, sql_change *c);
static int log_update_idx( sql_trans *tr, sql_change *c);
static int log_update_del( sql_trans *tr, sql_change *c);
static int commit_update_col( sql_trans *tr, sql_change *c, ulng commit_ts, ulng oldest);
static int commit_update_idx( sql_trans *tr, sql_change *c, ulng commit_ts, ulng oldest);
static int commit_update_del( sql_trans *tr, sql_change *c, ulng commit_ts, ulng oldest);
static int log_create_col(sql_trans *tr, sql_change *change);
static int log_create_idx(sql_trans *tr, sql_change *change);
static int log_create_del(sql_trans *tr, sql_change *change);
static int commit_create_col(sql_trans *tr, sql_change *change, ulng commit_ts, ulng oldest);
static int commit_create_idx(sql_trans *tr, sql_change *change, ulng commit_ts, ulng oldest);
static int commit_create_del(sql_trans *tr, sql_change *change, ulng commit_ts, ulng oldest);
static int log_destroy_col(sql_trans *tr, sql_change *change);
static int log_destroy_idx(sql_trans *tr, sql_change *change);
static int log_destroy_del(sql_trans *tr, sql_change *change);
static int tc_gc_col( sql_store Store, sql_change *c, ulng commit_ts, ulng oldest);
static int tc_gc_idx( sql_store Store, sql_change *c, ulng commit_ts, ulng oldest);
static int tc_gc_del( sql_store Store, sql_change *c, ulng commit_ts, ulng oldest);

static int tr_merge_delta( sql_trans *tr, sql_delta *obat);

/* used for communication between {append,update}_prepare and {append,update}_execute */
struct prep_exec_cookie {
	sql_delta *delta;
	bool is_new; // only used for updates
};

/* creates a new cookie, backed by sql allocator memory so it is
 * automatically freed even if errors occur
 */
static struct prep_exec_cookie *
make_cookie(sql_allocator *sa, sql_delta *delta, bool is_new)
{
	struct prep_exec_cookie *cookie;
	cookie = SA_NEW(sa, struct prep_exec_cookie);
	if (!cookie)
		return NULL;
	cookie->delta = delta;
	cookie->is_new = is_new;
	return cookie;
}
>>>>>>> e025c6e8

static sql_delta *
temp_dup_delta(ulng tid, int type)
{
	sql_delta *bat = ZNEW(sql_delta);
	BAT *b = bat_new(type, 1024, TRANSIENT);
	bat->bid = temp_create(b);
	bat_destroy(b);
	bat->ibid = e_bat(type);
	bat->uibid = e_bat(TYPE_oid);
	bat->uvbid = e_bat(type);
	bat->ibase = 0;
	bat->ucnt = bat->cnt = 0;
	bat->cleared = 0;
	bat->ts = tid;
	bat->refcnt = 1;
	bat->name = NULL;
	return bat;
}

static sql_delta *
temp_delta(sql_delta *d, ulng tid)
{
	while (d && d->ts != tid)
		d = d->next;
	return d;
}

static sql_dbat *
temp_dup_dbat(ulng tid)
{
	sql_dbat *bat = ZNEW(sql_dbat);
	BAT *b = bat_new(TYPE_oid, 1024, TRANSIENT);
	bat->dbid = temp_create(b);
	bat_destroy(b);
	bat->cnt = 0;
	bat->ts = tid;
	bat->refcnt = 1;
	bat->dname = NULL;
	return bat;
}

static sql_dbat *
temp_dbat(sql_dbat *d, ulng tid)
{
	while (d && d->ts != tid)
		d = d->next;
	return d;
}

static sql_delta *
timestamp_delta( sql_trans *tr, sql_delta *d)
{
<<<<<<< HEAD
	while (d->next && d->cs.wtime > ts)
=======
	while (d->next && d->ts != tr->tid && (!tr->parent || !tr_version_of_parent(tr, d->ts)) && d->ts > tr->ts)
>>>>>>> e025c6e8
		d = d->next;
	return d;
}

<<<<<<< HEAD
storage *
timestamp_dbat( storage *d, int ts)
{
	while (d->next && d->cs.wtime > ts)
=======
static sql_delta *
temp_col_timestamp_delta( sql_trans *tr, sql_column *c)
{
	assert(isTempTable(c->t));
	sql_delta *d = temp_delta(ATOMIC_PTR_GET(&c->data), tr->tid);
	if (!d) {
		d = temp_dup_delta(tr->tid, c->type.type->localtype);
		do {
			d->next = ATOMIC_PTR_GET(&c->data);
		} while(!ATOMIC_PTR_CAS(&c->data, (void**)&d->next, d)); /* set c->data = d, when c->data == d->next else d->next = c->data */
	}
	return d;
}

sql_delta *
col_timestamp_delta( sql_trans *tr, sql_column *c)
{
	if (isTempTable(c->t))
		return temp_col_timestamp_delta(tr, c);
	return timestamp_delta( tr, ATOMIC_PTR_GET(&c->data));
}

static sql_delta *
temp_idx_timestamp_delta( sql_trans *tr, sql_idx *i)
{
	assert(isTempTable(i->t));
	sql_delta *d = temp_delta(ATOMIC_PTR_GET(&i->data), tr->tid);
	if (!d) {
		int type = oid_index(i->type)?TYPE_oid:TYPE_lng;
		d = temp_dup_delta(tr->tid, type);
		do {
			d->next = ATOMIC_PTR_GET(&i->data);
		} while(!ATOMIC_PTR_CAS(&i->data, (void**)&d->next, d)); /* set i->data = d, when i->data == d->next else d->next = i->data */
	}
	return d;
}

static sql_delta *
idx_timestamp_delta( sql_trans *tr, sql_idx *i)
{
	if (isTempTable(i->t))
		return temp_idx_timestamp_delta(tr, i);
	return timestamp_delta( tr, ATOMIC_PTR_GET(&i->data));
}

static sql_dbat *
timestamp_dbat( sql_trans *tr, sql_dbat *d)
{
	while (d->next && d->ts != tr->tid && (!tr->parent || !tr_version_of_parent(tr, d->ts)) && d->ts > tr->ts)
>>>>>>> e025c6e8
		d = d->next;
	return d;
}

<<<<<<< HEAD
static void
lock_table(sqlid id)
=======
static sql_dbat *
temp_tab_timestamp_dbat( sql_trans *tr, sql_table *t)
{
	assert(isTempTable(t));
	sql_dbat *d = temp_dbat(ATOMIC_PTR_GET(&t->data), tr->tid);
	if (!d) {
		d = temp_dup_dbat(tr->tid);
		do {
			d->next = ATOMIC_PTR_GET(&t->data);
		} while(!ATOMIC_PTR_CAS(&t->data, (void**)&d->next, d)); /* set t->data = d, when t->data == d->next else d->next = t->data */
	}
	return d;
}

static sql_dbat *
tab_timestamp_dbat( sql_trans *tr, sql_table *t)
{
	if (isTempTable(t))
		return temp_tab_timestamp_dbat(tr, t);
	return timestamp_dbat( tr, ATOMIC_PTR_GET(&t->data));
}

static sql_delta*
delta_dup(sql_delta *d)
{
	d->refcnt++;
	return d;
}

static void *
col_dup(sql_column *c)
{
	return delta_dup(ATOMIC_PTR_GET(&c->data));
}

static void *
idx_dup(sql_idx *i)
{
	if (!ATOMIC_PTR_GET(&i->data))
		return NULL;
	return delta_dup(ATOMIC_PTR_GET(&i->data));
}

static sql_dbat*
dbat_dup(sql_dbat *d)
{
	d->refcnt++;
	return d;
}

static void *
del_dup(sql_table *t)
{
	return dbat_dup(ATOMIC_PTR_GET(&t->data));
}

static BAT *
delta_bind_del(sql_dbat *bat, int access)
>>>>>>> e025c6e8
{
	MT_lock_set(&table_locks[id&(NR_TABLE_LOCKS-1)]);
}

static void
unlock_table(sqlid id)
{
	MT_lock_unset(&table_locks[id&(NR_TABLE_LOCKS-1)]);
}

static size_t
count_inserts( segment *s, sql_trans *tr)
{
<<<<<<< HEAD
	size_t cnt = 0;

	while(s) {
		if (s->owner == tr)
			cnt += s->end - s->start;
		s = s->next;
	}
	return cnt;
=======
	assert(access == QUICK || tr->active);
	sql_dbat *d = tab_timestamp_dbat(tr, t);
	return delta_bind_del(d, access);
>>>>>>> e025c6e8
}

static size_t
count_col(sql_trans *tr, sql_column *c, int access)
{
	storage *d;
	sql_delta *ds;
	sql_table *t = c->t;

	if (!isTable(c->t))
		return 0;
	if (!t->data) {
		sql_table *ot = tr_find_table(tr->parent, t);
		t->data = timestamp_dbat(ot->data, t->base.stime);
	}
	if (!c->data) {
		sql_column *oc = tr_find_column(tr->parent, c);
		c->data = timestamp_delta(oc->data, c->base.stime);
	}
	d = t->data;
	ds = c->data;
	if (!d)
		return 0;
	if (access == 2)
		return ds?ds->cs.ucnt:0;
	if (access == 1)
		return count_inserts(d->segs->head, tr);
	return d->end;
}

static size_t
dcount_col(sql_trans *tr, sql_column *c)
{
<<<<<<< HEAD
	sql_delta *b;
	assert(0);

	if (!isTable(c->t))
		return 0;
	if (!c->data) {
		sql_column *oc = tr_find_column(tr->parent, c);
		c->data = timestamp_delta(oc->data, c->base.stime);
	}
	b = c->data;
	if (!b)
		return 1;
	assert(0);
	/* TDOO */
	return 0;
=======
	assert(tr->active);
	sql_delta *d = col_timestamp_delta(tr, c);
	return delta_bind_ubat(d, access, c->type.type->localtype);
>>>>>>> e025c6e8
}

static size_t
count_idx(sql_trans *tr, sql_idx *i, int access)
{
<<<<<<< HEAD
	storage *d;
	sql_delta *ds;
	sql_table *t = i->t;

	if (!isTable(i->t) || (hash_index(i->type) && list_length(i->columns) <= 1) || !idx_has_column(i->type))
		return 0;
	if (!t->data) {
		sql_table *ot = tr_find_table(tr->parent, t);
		t->data = timestamp_dbat(ot->data, t->base.stime);
	}
	if (!i->data) {
		sql_idx *oi = tr_find_idx(tr->parent, i);
		i->data = timestamp_delta(oi->data, i->base.stime);
	}
	d = t->data;
	ds = i->data;
	if (!d)
		return 0;
	if (access == 2)
		return ds?ds->cs.ucnt:0;
	if (access == 1)
		return count_inserts(d->segs->head, tr);
	return d->end;
}

static int
cs_real_update_bats( column_storage *cs, BAT **Ui, BAT **Uv)
{
	BAT *ui = temp_descriptor(cs->uibid);
	BAT *uv = temp_descriptor(cs->uvbid);

	if (ui == NULL || uv == NULL) {
		bat_destroy(ui);
		bat_destroy(uv);
		return LOG_ERR;
	}
	assert(ui && uv);
	if (isEbat(ui)){
		temp_destroy(cs->uibid);
		cs->uibid = temp_copy(ui->batCacheid, false);
		bat_destroy(ui);
		if (cs->uibid == BID_NIL ||
		    (ui = temp_descriptor(cs->uibid)) == NULL) {
			bat_destroy(uv);
			return LOG_ERR;
		}
	}
	if (isEbat(uv)){
		temp_destroy(cs->uvbid);
		cs->uvbid = temp_copy(uv->batCacheid, false);
		bat_destroy(uv);
		if (cs->uvbid == BID_NIL ||
		    (uv = temp_descriptor(cs->uvbid)) == NULL) {
			bat_destroy(ui);
			return LOG_ERR;
		}
	}
	*Ui = ui;
	*Uv = uv;
	return LOG_OK;
}

static size_t
count_deletes(storage *d)
=======
	int type = oid_index(i->type)?TYPE_oid:TYPE_lng;
	assert(tr->active);
	sql_delta *d = idx_timestamp_delta(tr, i);
	return delta_bind_ubat(d, access, type);
}

static BAT *
delta_bind_bat( sql_delta *bat, int access, int is_new)
>>>>>>> e025c6e8
{
	if (d->cached_cnt)
		return d->cnt+d->ucnt;

<<<<<<< HEAD
	lng cnt = 0;
	BAT *b = temp_descriptor(d->cs.bid);
	if (!d->cs.ucnt) {
		if (BATsum(&cnt, TYPE_lng, b, NULL, true, false, false) != GDK_SUCCEED) {
			bat_destroy(b);
			return 0;
		}
		bat_destroy(b);
	} else {
		BAT *ui, *uv, *c;
=======
	assert(access == RDONLY || access == RD_INS || access == QUICK);
	assert(bat != NULL);
	if (access == QUICK)
		return quick_descriptor(bat->bid);
	if (is_new || access == RD_INS) {
		assert(bat->ibid);
		b = temp_descriptor(bat->ibid);
		if (b == NULL)
			return NULL;
		if (BATcount(b) && bat->uibid && bat->uvbid) {
			/* apply updates to the inserted */
			BAT *ui = temp_descriptor(bat->uibid), *uv = temp_descriptor(bat->uvbid), *nui = ui, *nuv = uv, *o;
>>>>>>> e025c6e8

		if (cs_real_update_bats(&d->cs, &ui, &uv) == LOG_ERR) {
			assert(0);
			bat_destroy(b);
			return 0;
		}
		c = COLcopy(b, b->ttype, true, TRANSIENT);
		bat_destroy(b);
		if (BATreplace(c, ui, uv, true) != GDK_SUCCEED) {
			bat_destroy(ui);
			bat_destroy(uv);
			bat_destroy(c);
			return 0;
		}
		bat_destroy(ui);
		bat_destroy(uv);
		if (BATsum(&cnt, TYPE_lng, c, NULL, true, false, false) != GDK_SUCCEED) {
			bat_destroy(c);
			return 0;
		}
		bat_destroy(c);
	}
	d->cached_cnt = 1;
	d->cnt = (size_t)cnt;
	return d->cnt;
}

static size_t
count_del(sql_trans *tr, sql_table *t, int access)
{
	storage *d;

	if (!isTable(t))
		return 0;
	if (!t->data) {
		sql_table *ot = tr_find_table(tr->parent, t);
		t->data = timestamp_dbat(ot->data, t->base.stime);
	}
	d = t->data;
	if (!d)
		return 0;
	if (access == 2)
		return d->cs.ucnt;
	if (access == 1)
		return count_inserts(d->segs->head, tr);
	lock_table(t->base.id);
	size_t cnt = count_deletes(d);
	unlock_table(t->base.id);
	return cnt;
}

static BAT *
cs_bind_ubat( column_storage *cs, int access, int type)
{
	BAT *b;

	/* TODO should deduplicate oids (only last update) */
	assert(access == RD_UPD_ID || access == RD_UPD_VAL);
	if (cs->uibid && cs->uvbid) {
		if (access == RD_UPD_ID)
			b = temp_descriptor(cs->uibid);
		else
			b = temp_descriptor(cs->uvbid);
	} else {
		b = e_BAT(access == RD_UPD_ID?TYPE_oid:type);
	}
	return b;
}

static BAT *
cs_bind_bat( column_storage *cs, int access, size_t cnt)
{
	BAT *b;

	assert(access == RDONLY || access == QUICK);
	assert(cs != NULL);
	if (access == QUICK)
		return quick_descriptor(cs->bid);
	assert(cs->bid);
	b = temp_descriptor(cs->bid);
	if (b == NULL)
		return NULL;
	bat_set_access(b, BAT_READ);
	/* return slice */
	BAT *s = BATslice(b, 0, cnt);
	bat_destroy(b);
	return s;
}

static BAT *
bind_col(sql_trans *tr, sql_column *c, int access)
{
	assert(access == QUICK || tr->active);
	if (!isTable(c->t))
		return NULL;
<<<<<<< HEAD
	if (!c->data) {
		sql_column *oc = tr_find_column(tr->parent, c);
		c->data = timestamp_delta(oc->data, c->base.stime);
	}
	if (tr && access != QUICK)
		c->base.rtime = c->t->base.rtime = c->t->s->base.rtime = tr->stime;
	sql_delta *s = c->data;
	if (access == RD_UPD_ID || access == RD_UPD_VAL) {
		return cs_bind_ubat( &s->cs, access, c->type.type->localtype);
	} else {
		size_t cnt = count_col(tr, c, 0);
		return cs_bind_bat( &s->cs, access, cnt);
	}
=======
	if (access == RD_UPD_ID || access == RD_UPD_VAL)
		return bind_ucol(tr, c, access);
	sql_delta *d = col_timestamp_delta(tr, c);
	return delta_bind_bat( d, access, isNew(c->t));
>>>>>>> e025c6e8
}

static BAT *
bind_idx(sql_trans *tr, sql_idx * i, int access)
{
	assert(access == QUICK || tr->active);
	if (!isTable(i->t))
		return NULL;
<<<<<<< HEAD
	if (!i->data) {
		sql_idx *oi = tr_find_idx(tr->parent, i);
		i->data = timestamp_delta(oi->data, i->base.stime);
	}
	if (tr && access != QUICK)
		i->base.rtime = i->t->base.rtime = i->t->s->base.rtime = tr->stime;
	sql_delta *s = i->data;
	if (access == RD_UPD_ID || access == RD_UPD_VAL) {
		return cs_bind_ubat( &s->cs, access, (oid_index(i->type))?TYPE_oid:TYPE_lng);
	} else {
		size_t cnt = count_idx(tr, i, 0);
		return cs_bind_bat( &s->cs, access, cnt);
	}
=======
	if (access == RD_UPD_ID || access == RD_UPD_VAL)
		return bind_uidx(tr, i, access);
	sql_delta *d = idx_timestamp_delta(tr, i);
	return delta_bind_bat( d, access, isNew(i->t));
>>>>>>> e025c6e8
}

static BAT *
bind_del(sql_trans *tr, sql_table *t, int access)
{
	assert(!store_initialized || tr != gtrans);
	assert(tr == gtrans || access == QUICK || tr->active);
	if (!isTable(t))
		return NULL;
	if (!t->data) {
		sql_table *ot = tr_find_table(tr->parent, t);
		t->data = timestamp_dbat(ot->data, t->base.stime);
	}
	if (tr && access != QUICK)
		t->base.rtime = t->s->base.rtime = tr->stime;
	storage *s = t->data;
	if (access == RD_UPD_ID || access == RD_UPD_VAL) {
		return cs_bind_ubat( &s->cs, access, TYPE_msk);
	} else {
		return cs_bind_bat( &s->cs, access, s->end);
	}
}

static int
cs_update_bat( column_storage *cs, BAT *tids, BAT *updates, int is_new)
{
	int res = LOG_OK;
	BAT *otids = tids;
	if (!BATcount(tids))
		return LOG_OK;

	if (tids && (tids->ttype == TYPE_msk || mask_cand(tids))) {
		otids = BATunmask(tids);
		if (!otids)
			return LOG_ERR;
	}
	/* handle cleared and updates on just inserted bits */
	if (!is_new && !cs->cleared && cs->uibid && cs->uvbid) {
		BAT *ui, *uv;

		if (cs_real_update_bats(cs, &ui, &uv) == LOG_ERR)
			return LOG_ERR;

		assert(BATcount(otids) == BATcount(updates));
		if (BATappend(ui, otids, NULL, true) != GDK_SUCCEED ||
		    BATappend(uv, updates, NULL, true) != GDK_SUCCEED) {
			if (otids != tids)
				bat_destroy(otids);
			bat_destroy(ui);
			bat_destroy(uv);
			return LOG_ERR;
		}
		assert(BATcount(otids) == BATcount(updates));
		assert(BATcount(ui) == BATcount(uv));
		bat_destroy(ui);
		bat_destroy(uv);
		cs->ucnt += BATcount(otids);
	} else if (is_new || cs->cleared) {
		BAT *b = temp_descriptor(cs->bid);

		if (b == NULL)
			res = LOG_ERR;
		else if (BATcount(b)==0 && BATappend(b, updates, NULL, true) != GDK_SUCCEED) /* alter add column */
			res = LOG_ERR;
		else if (BATreplace(b, otids, updates, true) != GDK_SUCCEED)
			res = LOG_ERR;
		bat_destroy(b);
	}
	if (otids != tids)
		bat_destroy(otids);
	return res;
}

static int
delta_update_bat( sql_delta *bat, BAT *tids, BAT *updates, int is_new)
{
	return cs_update_bat(&bat->cs, tids, updates, is_new);
}

static int
cs_update_val( column_storage *cs, oid rid, void *upd, int is_new)
{
	assert(!is_oid_nil(rid));

	if (!is_new && !cs->cleared && cs->uibid && cs->uvbid) {
		BAT *ui, *uv;

		if (cs_real_update_bats(cs, &ui, &uv) == LOG_ERR)
			return LOG_ERR;

		assert(BATcount(ui) == BATcount(uv));
		if (BUNappend(ui, (ptr) &rid, true) != GDK_SUCCEED ||
		    BUNappend(uv, (ptr) upd, true) != GDK_SUCCEED) {
			assert(0);
			bat_destroy(ui);
			bat_destroy(uv);
			return LOG_ERR;
		}
		assert(BATcount(ui) == BATcount(uv));
		bat_destroy(ui);
		bat_destroy(uv);
		cs->ucnt++;
	} else if (is_new || cs->cleared) {
		BAT *b = NULL;

		if((b = temp_descriptor(cs->bid)) == NULL)
			return LOG_ERR;
		if (void_inplace(b, rid, upd, true) != GDK_SUCCEED) {
			bat_destroy(b);
			return LOG_ERR;
		}
		bat_destroy(b);
	}
	return LOG_OK;
}

static int
<<<<<<< HEAD
delta_update_val( sql_delta *bat, oid rid, void *upd, int is_new)
{
	return cs_update_val(&bat->cs, rid, upd, is_new);
}

static int
dup_cs(column_storage *ocs, column_storage *cs, int type, int c_isnew, int temp)
{
	(void)type;
	cs->bid = ocs->bid;
	cs->uibid = ocs->uibid;
	cs->uvbid = ocs->uvbid;
	cs->ucnt = ocs->ucnt;
	cs->wtime = ocs->wtime;
	//cs->cleared = ocs->cleared;

	if (temp) {
		cs->bid = temp_copy(cs->bid, 1);
		if (cs->bid == BID_NIL)
			return LOG_ERR;
	} else {
		(void)c_isnew;
		temp_dup(cs->bid);
	}
	if (!temp) {
		if (cs->uibid && cs->uvbid) {
			ocs->uibid = ebat_copy(cs->uibid);
			ocs->uvbid = ebat_copy(cs->uvbid);
			if (ocs->uibid == BID_NIL ||
			    ocs->uvbid == BID_NIL)
				return LOG_ERR;
=======
dup_delta(sql_trans *tr, sql_delta *obat, sql_delta *bat, int type, int c_isnew, int temp, int sz)
{
	(void)tr;
	if (!obat)
		return LOG_OK;
	bat->ibid = obat->ibid;
	bat->bid = obat->bid;
	bat->uibid = obat->uibid;
	bat->uvbid = obat->uvbid;
	bat->ibase = obat->ibase;
	bat->cnt = obat->cnt;
	bat->ucnt = obat->ucnt;
	bat->cleared = obat->cleared;

	bat->name = _STRDUP(obat->name);
	if(!bat->name)
		return LOG_ERR;

	if (!bat->ibid)
		return LOG_OK;
	if (bat->ibid) {
		BAT *b;
		if (temp) {
			bat->ibid = temp_copy(bat->ibid, 1);
			if (bat->ibid == BID_NIL)
				return LOG_ERR;
		} else if (c_isnew && !bat->bid && !tr->parent) {
			/* tr->parent (ie savepoint) keep the same structure as the parent */
			/* move the bat to the new col, fixup the old col */
			b = COLnew((oid) obat->cnt, type, sz, PERSISTENT);
			if (b == NULL)
				return LOG_ERR;
			bat_set_access(b, BAT_READ);
			obat->ibid = temp_create(b);
			obat->ibase = bat->ibase = (oid) obat->cnt;
			bat_destroy(b);
			temp_dup(bat->ibid);
			obat->bid = bat->ibid;
		} else { /* old column */
			bat->ibid = ebat_copy(bat->ibid, bat->ibase, 0);
			if (bat->ibid == BID_NIL)
				return LOG_ERR;
		}
	}
	if (!temp && bat->ibid) {
		if (bat->uibid && bat->uvbid) {
			if (c_isnew) {
				obat->uibid = ebat_copy(bat->uibid, 0, 0);
				obat->uvbid = ebat_copy(bat->uvbid, 0, 0);
				if (obat->uibid == BID_NIL ||
				    obat->uvbid == BID_NIL)
					return LOG_ERR;
			} else {
				bat->uibid = ebat_copy(bat->uibid, 0, 0);
				bat->uvbid = ebat_copy(bat->uvbid, 0, 0);
				if (bat->uibid == BID_NIL ||
				    bat->uvbid == BID_NIL)
					return LOG_ERR;
			}
>>>>>>> e025c6e8
		} else {
			cs->uibid = e_bat(TYPE_oid);
			cs->uvbid = e_bat(type);
			if (cs->uibid == BID_NIL || cs->uvbid == BID_NIL)
				return LOG_ERR;
		}
	}
	return LOG_OK;
}

static int
<<<<<<< HEAD
dup_bat(sql_table *t, sql_delta *obat, sql_delta *bat, int type, int c_isnew)
{
	int temp = isTempTable(t);
	if (!obat)
		return LOG_OK;
	return dup_cs(&obat->cs, &bat->cs, type, c_isnew, temp);

=======
dup_bat(sql_trans *tr, sql_table *t, sql_delta *obat, sql_delta *bat, int type, int c_isnew)
{
	return dup_delta( tr, obat, bat, type, c_isnew, isTempTable(t), t->sz);
>>>>>>> e025c6e8
}

static int
destroy_delta(sql_delta *b)
{
	int ok = LOG_OK;

	if (--b->refcnt > 0)
		return LOG_OK;
	if (b->next)
		ok = destroy_delta(b->next);
	if (b->name)
		_DELETE(b->name);
	if (b->ibid)
		temp_destroy(b->ibid);
	if (b->uibid)
		temp_destroy(b->uibid);
	if (b->uvbid)
		temp_destroy(b->uvbid);
	if (b->bid)
		temp_destroy(b->bid);
	if (b->cached)
		bat_destroy(b->cached);
	b->bid = b->ibid = b->uibid = b->uvbid = 0;
	b->name = NULL;
	b->cached = NULL;
	_DELETE(b);
	return ok;
}

static sql_delta *
bind_col_data(sql_trans *tr, sql_column *c)
{
<<<<<<< HEAD
	if (!c->data || !c->base.allocated) {
		int type = c->type.type->localtype;
		sql_column *oc = tr_find_column(tr->parent, c);
		sql_delta* bat = ZNEW(sql_delta),*obat;
		if(!bat)
			return LOG_ERR;
		c->data = bat;
		obat = timestamp_delta(oc->data, c->base.stime);
		if(dup_bat(c->t, obat, bat, type, isNew(c)) == LOG_ERR)
			return LOG_ERR;
		c->base.allocated = 1;
=======
	sql_delta *obat = ATOMIC_PTR_GET(&c->data);

	if (isTempTable(c->t))
		obat = temp_col_timestamp_delta(tr, c);

	if (obat->ts == tr->tid)
		return obat;
	if ((!tr->parent || !tr_version_of_parent(tr, obat->ts)) && obat->ts >= TRANSACTION_ID_BASE && !isTempTable(c->t))
		/* abort */
		return NULL;
	assert(!isTempTable(c->t));
	obat = timestamp_delta(tr, ATOMIC_PTR_GET(&c->data));
	sql_delta* bat = ZNEW(sql_delta);
	if(!bat)
		return NULL;
	bat->refcnt = 1;
	if(dup_bat(tr, c->t, obat, bat, c->type.type->localtype, isNew(c)) == LOG_ERR)
		return NULL;
	bat->ts = tr->tid;
	/* only one writer else abort */
	bat->next = obat;
	if (!ATOMIC_PTR_CAS(&c->data, (void**)&bat->next, bat)) {
		bat->next = NULL;
		destroy_delta(bat);
		return NULL;
>>>>>>> e025c6e8
	}
	return bat;
}

static void*
update_col_prepare(sql_trans *tr, sql_allocator *sa, sql_column *c)
{
	sql_delta *delta, *odelta = ATOMIC_PTR_GET(&c->data);

	if ((delta = bind_col_data(tr, c)) == NULL)
		return NULL;

	assert(delta && delta->ts == tr->tid);
	if ((!inTransaction(tr, c->t) && (odelta != delta || isTempTable(c->t)) && isGlobal(c->t)) || (!isNew(c->t) && isLocalTemp(c->t)))
		trans_add(tr, &c->base, delta, &tc_gc_col, &commit_update_col, isLocalTemp(c->t)?NULL:&log_update_col);
	return make_cookie(sa, delta, isNew(c));
}

<<<<<<< HEAD
	bat = c->data;
	bat->cs.wtime = c->base.wtime = c->t->base.wtime = c->t->s->base.wtime = tr->wtime = tr->wstime;
	assert(tr != gtrans);
	c->base.rtime = c->t->base.rtime = c->t->s->base.rtime = tr->stime;
	if (tpe == TYPE_bat)
		return delta_update_bat(bat, tids, upd, isNew(c));
	else
		return delta_update_val(bat, *(oid*)tids, upd, isNew(c));
=======
static int
update_col_execute(void *incoming_cookie, void *incoming_tids, void *incoming_values, bool is_bat)
{
	struct prep_exec_cookie *cookie = incoming_cookie;

	if (is_bat) {
		BAT *tids = incoming_tids;
		BAT *values = incoming_values;
		if (BATcount(tids) == 0)
			return LOG_OK;
		return delta_update_bat(cookie->delta, tids, values, cookie->is_new);
	}
	else
		return delta_update_val(cookie->delta, *(oid*)incoming_tids, incoming_values);
>>>>>>> e025c6e8
}

static int
update_col(sql_trans *tr, sql_column *c, void *tids, void *upd, int tpe)
{
	void *cookie = update_col_prepare(tr, NULL, c);
	if (cookie == NULL)
		return LOG_ERR;

	int ok = update_col_execute(cookie, tids, upd, tpe == TYPE_bat);
	_DELETE(cookie);
	return ok;
}

static sql_delta *
bind_idx_data(sql_trans *tr, sql_idx *i)
{
<<<<<<< HEAD
	if (!i->data || !i->base.allocated) {
		int type = (oid_index(i->type))?TYPE_oid:TYPE_lng;
		sql_idx *oi = tr_find_idx(tr->parent, i);
		sql_delta* bat = ZNEW(sql_delta), *obat;
		if(!bat)
			return LOG_ERR;
		i->data = bat;
		obat = timestamp_delta(oi->data, i->base.stime);
		if(dup_bat(i->t, obat, bat, type, isNew(i)) == LOG_ERR)
			return LOG_ERR;
		i->base.allocated = 1;
=======
	sql_delta *obat = ATOMIC_PTR_GET(&i->data);

	if (isTempTable(i->t))
		obat = temp_idx_timestamp_delta(tr, i);

	if (obat->ts == tr->tid)
		return obat;
	if ((!tr->parent || !tr_version_of_parent(tr, obat->ts)) && obat->ts >= TRANSACTION_ID_BASE && !isTempTable(i->t))
		/* abort */
		return NULL;
	assert(!isTempTable(i->t));
	obat = timestamp_delta(tr, ATOMIC_PTR_GET(&i->data));
	sql_delta* bat = ZNEW(sql_delta);
	if(!bat)
		return NULL;
	bat->refcnt = 1;
	if(dup_bat(tr, i->t, obat, bat, (oid_index(i->type))?TYPE_oid:TYPE_lng, isNew(i)) == LOG_ERR)
		return NULL;
	bat->ts = tr->tid;
	/* only one writer else abort */
	bat->next = obat;
	if (!ATOMIC_PTR_CAS(&i->data, (void**)&bat->next, bat)) {
		bat->next = NULL;
		destroy_delta(bat);
		return NULL;
>>>>>>> e025c6e8
	}
	return bat;
}

static void*
update_idx_prepare(sql_trans *tr, sql_allocator *sa, sql_idx *i)
{
	sql_delta *delta, *odelta = ATOMIC_PTR_GET(&i->data);

	if ((delta = bind_idx_data(tr, i)) == NULL)
		return NULL;

	assert(delta && delta->ts == tr->tid);
	if ((!inTransaction(tr, i->t) && (odelta != delta || isTempTable(i->t)) && isGlobal(i->t)) || (!isNew(i->t) && isLocalTemp(i->t)))
		trans_add(tr, &i->base, delta, &tc_gc_idx, &commit_update_idx, isLocalTemp(i->t)?NULL:&log_update_idx);
	return make_cookie(sa, delta, isNew(i));
}

static int
update_idx(sql_trans *tr, sql_idx * i, void *tids, void *upd, int tpe)
{
	void *cookie = update_idx_prepare(tr, NULL, i);
	if (cookie == NULL)
		return LOG_ERR;

<<<<<<< HEAD
	bat = i->data;
	bat->cs.wtime = i->base.wtime = i->t->base.wtime = i->t->s->base.wtime = tr->wtime = tr->wstime;
	assert(tr != gtrans);
	i->base.rtime = i->t->base.rtime = i->t->s->base.rtime = tr->stime;
	if (tpe == TYPE_bat)
		return delta_update_bat(bat, tids, upd, isNew(i));
	else
		assert(0);
	return LOG_OK;
=======
	int ok = update_col_execute(cookie, tids, upd, tpe == TYPE_bat);
	_DELETE(cookie);
	return ok;
>>>>>>> e025c6e8
}

static int
delta_append_bat( sql_delta *bat, size_t offset, BAT *i, sql_table *t )
{
	BAT *b, *oi = i;

	(void)t;
	if (!BATcount(i))
		return LOG_OK;
	b = temp_descriptor(bat->cs.bid); /* TODO VIEW get parent */
	if (b == NULL)
		return LOG_ERR;

	if (i && (i->ttype == TYPE_msk || mask_cand(i))) {
		oi = BATunmask(i);
	}
<<<<<<< HEAD
	if (BATcount(b) >= offset+BATcount(oi)){
		BAT *ui = BATdense(0, offset, BATcount(oi));
		if (BATreplace(b, ui, oi, true) != GDK_SUCCEED) {
			if (oi != i)
				bat_destroy(oi);
=======
	assert(!c || BATcount(c) == bat->ibase);
	if (BATcount(b) == 0 && BBP_refs(id) == 1 && BBP_lrefs(id) == 1 && !isVIEW(i) && i->ttype && i->batRole == PERSISTENT){
		temp_destroy(bat->ibid);
		bat->ibid = id;
		temp_dup(id);
		BAThseqbase(i, bat->ibase);
		bat_set_access(i, BAT_READ);
	} else {
		if (!isEbat(b)){
			assert(b->theap.storage != STORE_PRIV);
		} else {
			temp_destroy(bat->ibid);
			bat->ibid = ebat2real(b->batCacheid, bat->ibase);
>>>>>>> e025c6e8
			bat_destroy(b);
			bat_destroy(ui);
			return LOG_ERR;
		}
		assert(!isVIEW(b));
		bat_destroy(ui);
	} else {
		//assert (isNew(t) || isTempTable(t) || bat->cs.cleared);
		if (BATcount(b) < offset) { /* add space */
			const void *tv = ATOMnilptr(b->ttype);
			lng d = offset - BATcount(b);
			for(lng j=0;j<d;j++) {
				if (BUNappend(b, tv, true) != GDK_SUCCEED) {
					if (oi != i)
						bat_destroy(oi);
					bat_destroy(b);
					return LOG_ERR;
				}
			}
		}
		if (isVIEW(oi) && b->batCacheid == VIEWtparent(oi)) {
			BAT *ic = COLcopy(oi, oi->ttype, true, TRANSIENT);

			if (ic == NULL || BATappend(b, ic, NULL, true) != GDK_SUCCEED) {
				if (oi != i)
					bat_destroy(oi);
				bat_destroy(ic);
                		bat_destroy(b);
                		return LOG_ERR;
            		}
            		bat_destroy(ic);
		} else if (BATappend(b, oi, NULL, true) != GDK_SUCCEED) {
			if (oi != i)
				bat_destroy(oi);
			bat_destroy(b);
			return LOG_ERR;
		}
	}
	if (oi != i)
		bat_destroy(oi);
	assert(!isVIEW(b));
	bat_destroy(b);
	return LOG_OK;
}

static int
delta_append_val( sql_delta *bat, size_t offset, void *i, sql_table *t )
{
	BAT *b;

	(void)t;
	b = temp_descriptor(bat->cs.bid); /* TODO VIEW get parent */
	if(b == NULL)
		return LOG_ERR;

	if (BATcount(b) > offset){
		if (BUNreplace(b, offset, i, true) != GDK_SUCCEED) {
			bat_destroy(b);
			return LOG_ERR;
		}
	} else {
		//assert (isNew(t) || isTempTable(t) || bat->cs.cleared);
		if (BATcount(b) < offset) { /* add space */
			const void *tv = ATOMnilptr(b->ttype);
			lng i, d = offset - BATcount(b);
			for(i=0;i<d;i++) {
				if (BUNappend(b, tv, true) != GDK_SUCCEED) {
					bat_destroy(b);
					return LOG_ERR;
				}
			}
		}
		if (BUNappend(b, i, true) != GDK_SUCCEED) {
			bat_destroy(b);
			return LOG_ERR;
		}
	}
	bat_destroy(b);
	return LOG_OK;
}

static int
<<<<<<< HEAD
dup_col(sql_trans *tr, sql_column *oc, sql_column *c )
{
	(void)tr;
	int ok = LOG_OK;

	if (oc->data) {
		int type = c->type.type->localtype;
		sql_delta *bat = ZNEW(sql_delta), *obat = oc->data;
		if (!bat)
			ok = LOG_ERR;
		else {
			c->data = bat;
			ok = dup_bat(c->t, obat, bat, type, isNew(c));
			c->base.allocated = 1;
		}
	}
	return ok;
}

static int
dup_idx(sql_trans *tr, sql_idx *i, sql_idx *ni )
{
	(void)tr;
	int ok = LOG_OK;

	if (!isTable(i->t) || (hash_index(i->type) && list_length(i->columns) <= 1) || !idx_has_column(i->type))
		return ok;
	if (i->data) {
		int type = (oid_index(ni->type))?TYPE_oid:TYPE_lng;
		sql_delta *bat = ZNEW(sql_delta), *obat = i->data;
		if (!bat)
			ok = LOG_ERR;
		else {
			ni->data = bat;
			ok = dup_bat(ni->t, obat, bat, type, isNew(ni));
			ni->base.allocated = 1;
		}
	}
	return ok;
}

static segments*
dup_segments(segments *s)
{
	sql_ref_inc(&s->r);
	return s;
}

static segment *
new_segment(segment *o, sql_trans *tr, size_t cnt)
{
	segment *n = (segment*)GDKmalloc(sizeof(segment));

	if (n) {
		n->owner = tr?tr:0;
		n->start = o?o->end:0;
		n->end = n->start + cnt;
		n->next = o;
=======
dup_dbat( sql_trans *tr, sql_dbat *obat, sql_dbat *bat, int is_new, int temp)
{
	bat->dbid = obat->dbid;
	bat->cnt = temp?0:obat->cnt;
	bat->dname = _STRDUP(obat->dname);
	bat->cleared = obat->cleared;
	if(!bat->dname)
		return LOG_ERR;
	if (bat->dbid) {
		if (is_new) {
			obat->dbid = temp_copy(bat->dbid, temp);
		} else {
			bat->dbid = ebat_copy(bat->dbid, 0, temp);
		}
		assert(BATcount(quick_descriptor(bat->dbid)) == bat->cnt);
		if (bat->dbid == BID_NIL)
			return LOG_ERR;
>>>>>>> e025c6e8
	}
	return n;
}

static segments *
new_segments(size_t cnt)
{
	segments *n = (segments*)GDKmalloc(sizeof(segments));

	if (n) {
		sql_ref_init(&n->r);
		n->head = new_segment(NULL, NULL, cnt);
	       	n->end = n->head->end;
	}
	return n;
}


static int
dup_dbat(storage *obat, storage *bat, int is_new, int temp)
{
	if (!obat)
		return LOG_OK;
	if (temp) {
		bat->segs = new_segments(0);
		bat->end = bat->segs->end;
	} else {
		bat->end = obat->end = obat->segs->end;
		MT_lock_set(&segs_lock);
		bat->segs = dup_segments(obat->segs);
		MT_lock_unset(&segs_lock);
		assert(bat->end <= bat->segs->end);
	}
	bat->cached_cnt = obat->cached_cnt;
	bat->cnt = obat->cnt + obat->ucnt;
	bat->ucnt = 0;
	bat->icnt = 0;
	return dup_cs(&obat->cs, &bat->cs, TYPE_msk, is_new, temp);
}

static void*
append_col_prepare(sql_trans *tr, sql_allocator *sa, sql_column *c)
{
	sql_delta *delta, *odelta = ATOMIC_PTR_GET(&c->data);

	if ((delta = bind_col_data(tr, c)) == NULL)
		return NULL;

	assert(delta && delta->ts == tr->tid);
	if ((!inTransaction(tr, c->t) && (odelta != delta || isTempTable(c->t)) && isGlobal(c->t)) || (!isNew(c->t) && isLocalTemp(c->t)))
		trans_add(tr, &c->base, delta, &tc_gc_col, &commit_update_col, isLocalTemp(c->t)?NULL:&log_update_col);
	return make_cookie(sa, delta, false);
}

static int
append_col_execute(void *incoming_cookie, void *incoming_data, bool is_bat)
{
<<<<<<< HEAD
	(void)tr;
	int ok;
	storage *bat = ZNEW(storage), *obat = ot->data;
	if (!bat)
		return LOG_ERR;
	t->data = bat;
	ok = dup_dbat(obat, bat, isNew(t), isTempTable(t));
	assert(t->base.allocated == 0);
	t->base.allocated = 1;
=======
	struct prep_exec_cookie *cookie = incoming_cookie;
	int ok;

	if (is_bat) {
		BAT *bat = incoming_data;

		if (!BATcount(bat))
			return LOG_OK;
		ok = delta_append_bat(cookie->delta, bat);
	} else {
		ok = delta_append_val(cookie->delta, incoming_data);
	}

>>>>>>> e025c6e8
	return ok;
}

static int
append_col(sql_trans *tr, sql_column *c, size_t offset, void *i, int tpe)
{
	void *cookie = append_col_prepare(tr, NULL, c);
	if (cookie == NULL)
		return LOG_ERR;

<<<<<<< HEAD
	bat = c->data;
	/* appends only write */
	bat->cs.wtime = c->base.atime = c->t->base.atime = c->t->s->base.atime = tr->atime = tr->wstime;
	lock_table(c->t->base.id);
	if (tpe == TYPE_bat)
		ok = delta_append_bat(bat, offset, i, c->t);
	else
		ok = delta_append_val(bat, offset, i, c->t);
	unlock_table(c->t->base.id);
	return ok;
}

static int
append_idx(sql_trans *tr, sql_idx * i, size_t offset, void *ib, int tpe)
=======
	int ok = append_col_execute(cookie, i, tpe == TYPE_bat);
	_DELETE(cookie);
	return ok;
}

static void*
append_idx_prepare(sql_trans *tr, sql_allocator *sa, sql_idx *i)
>>>>>>> e025c6e8
{
	sql_delta *delta, *odelta = ATOMIC_PTR_GET(&i->data);

	if ((delta = bind_idx_data(tr, i)) == NULL)
		return NULL;

	assert(delta && delta->ts == tr->tid);
	if ((!inTransaction(tr, i->t) && (odelta != delta || isTempTable(i->t)) && isGlobal(i->t)) || (!isNew(i->t) && isLocalTemp(i->t)))
		trans_add(tr, &i->base, delta, &tc_gc_idx, &commit_update_idx, isLocalTemp(i->t)?NULL:&log_update_idx);
	return make_cookie(sa, delta, false);
}

static int
append_idx(sql_trans *tr, sql_idx * i, void *data, int tpe)
{
	void *cookie = append_idx_prepare(tr, NULL, i);
	if (cookie == NULL)
		return LOG_ERR;

<<<<<<< HEAD
	bat = i->data;
	/* appends only write */
	bat->cs.wtime = i->base.atime = i->t->base.atime = i->t->s->base.atime = tr->atime = tr->wstime;
	lock_table(i->t->base.id);
	if (tpe == TYPE_bat)
		ok = delta_append_bat(bat, offset, ib, i->t);
	else
		ok = delta_append_val(bat, offset, ib, i->t);
	unlock_table(i->t->base.id);
=======
	int ok = append_col_execute(cookie, data, tpe == TYPE_bat);
	_DELETE(cookie);
>>>>>>> e025c6e8
	return ok;
}

static int
delta_delete_bat( storage *bat, BAT *i, int is_new)
{
	/* update ids */
	msk T = TRUE;
	BAT *t, *oi = i;

	if (i->ttype == TYPE_msk || mask_cand(i))
		i = BATunmask(i);
	bat->ucnt+=BATcount(i);
	t = BATconstant(i->hseqbase, TYPE_msk, &T, BATcount(i), TRANSIENT);
	int ok = LOG_OK;

<<<<<<< HEAD
	assert(i->ttype != TYPE_msk);
	if (t)
		ok = cs_update_bat( &bat->cs, i, t, is_new);
	bat_destroy(t);
	if (i != oi)
		bat_destroy(i);
	return ok;
}

static int
delta_delete_val( storage *bat, oid rid, int is_new)
{
	/* update pos */
	msk T = TRUE;
	bat->ucnt++;
	return cs_update_val(&bat->cs, rid, &T, is_new);
}

static int
bind_del_data(sql_trans *tr, sql_table *t)
{
	if (!t->data || !t->base.allocated) {
		sql_table *ot = tr_find_table(tr->parent, t);
		storage *bat = ZNEW(storage), *obat;
		if(!bat)
			return LOG_ERR;
		t->data = bat;
		obat = timestamp_dbat(ot->data, t->base.stime);
		dup_dbat(obat, bat, isNew(ot), isTempTable(t));
		t->base.allocated = 1;
=======
static int
destroy_dbat(sql_dbat *bat)
{
	int ok = LOG_OK;

	if (--bat->refcnt > 0)
		return LOG_OK;
	if (bat->next)
		ok = destroy_dbat(bat->next);
	if (bat->dname)
		_DELETE(bat->dname);
	if (bat->dbid)
		temp_destroy(bat->dbid);
	if (bat->cached) {
		bat_destroy(bat->cached);
		bat->cached = NULL;
	}
	bat->dbid = 0;
	bat->dname = NULL;
	_DELETE(bat);
	return ok;
}

static sql_dbat *
bind_del_data(sql_trans *tr, sql_table *t)
{
	sql_dbat *obat = ATOMIC_PTR_GET(&t->data);

	if (isTempTable(t))
		obat = temp_tab_timestamp_dbat(tr, t);

	if (obat->ts == tr->tid)
		return obat;
	if ((!tr->parent || !tr_version_of_parent(tr, obat->ts)) && obat->ts >= TRANSACTION_ID_BASE && !isTempTable(t))
		/* abort */
		return NULL;
	assert(!isTempTable(t));
	obat = timestamp_dbat(tr, ATOMIC_PTR_GET(&t->data));
	sql_dbat *bat = ZNEW(sql_dbat);
	if(!bat)
		return NULL;
	bat->refcnt = 1;
	dup_dbat(tr, obat, bat, isNew(t), isTempTable(t));
	bat->ts = tr->tid;
	/* only one writer else abort */
	bat->next = obat;
	if (!ATOMIC_PTR_CAS(&t->data, (void**)&bat->next, bat)) {
		bat->next = NULL;
		destroy_dbat(bat);
		return NULL;
>>>>>>> e025c6e8
	}
	return bat;
}

static int
delete_tab(sql_trans *tr, sql_table * t, void *ib, int tpe)
{
<<<<<<< HEAD
	BAT *b = ib;
	storage *bat;
=======
>>>>>>> e025c6e8
	int ok = LOG_OK;
	BAT *b = ib;
	sql_dbat *bat, *obat = ATOMIC_PTR_GET(&t->data);

	if (tpe == TYPE_bat && !BATcount(b))
		return ok;

	if ((bat = bind_del_data(tr, t)) == NULL)
		return LOG_ERR;

<<<<<<< HEAD
	bat = t->data;
=======
	/* delete all cached copies */
	if (bat->cached) {
		bat_destroy(bat->cached);
		bat->cached = NULL;
	}
>>>>>>> e025c6e8

	assert(bat && bat->ts == tr->tid);
	/* deletes only write */
<<<<<<< HEAD
	bat->cs.wtime = t->base.wtime = t->s->base.wtime = tr->wtime = tr->wstime;
=======
>>>>>>> e025c6e8
	if (tpe == TYPE_bat)
		ok = delta_delete_bat(bat, ib, isNew(t));
	else
<<<<<<< HEAD
		ok = delta_delete_val(bat, *(oid*)ib, isNew(t));
=======
		ok = delta_delete_val(bat, *(oid*)ib);
	if ((!inTransaction(tr, t) && (obat != bat || isTempTable(t)) && isGlobal(t)) || (!isNew(t) && isLocalTemp(t)))
		trans_add(tr, &t->base, bat, &tc_gc_del, &commit_update_del, isLocalTemp(t)?NULL:&log_update_del);
>>>>>>> e025c6e8
	return ok;
}

static int
claim_cs(column_storage *cs, size_t cnt)
{
	BAT *b = temp_descriptor(cs->bid);

<<<<<<< HEAD
=======
	assert(tr->active);
	if (!isTable(c->t))
		return 0;
	b = col_timestamp_delta(tr, c);
>>>>>>> e025c6e8
	if (!b)
		return LOG_ERR;
	const void *nilptr = ATOMnilptr(b->ttype);

	for(size_t i=0; i<cnt; i++){
		if (BUNappend(b, nilptr, TRUE) != GDK_SUCCEED) {
			bat_destroy(b);
			return LOG_ERR;
		}
	}
	bat_destroy(b);
	return LOG_OK;
}

static int
table_claim_space(sql_trans *tr, sql_table *t, size_t cnt)
{
	node *n = t->columns.set->h;
	sql_column *c = n->data;

<<<<<<< HEAD
	t->base.atime = t->s->base.atime = tr->atime = tr->wstime;
	c->base.atime = tr->wstime;

	for (n = t->columns.set->h; n; n = n->next) {
		c = n->data;
		c->base.atime = tr->wstime;

		if (bind_col_data(tr, c) == LOG_ERR)
			return LOG_ERR;
		if (claim_cs(c->data, cnt) == LOG_ERR)
			return LOG_ERR;
	}
	if (t->idxs.set) {
		for (n = t->idxs.set->h; n; n = n->next) {
			sql_idx *ci = n->data;

			ci->base.atime = tr->wstime;
			if (isTable(ci->t) && idx_has_column(ci->type)) {
				if (bind_idx_data(tr, ci) == LOG_ERR)
					return LOG_ERR;
				if (claim_cs(ci->data, cnt) == LOG_ERR)
					return LOG_ERR;
			}
=======
	assert(tr->active);
	if (!isTable(c->t))
		return 0;
	b = col_timestamp_delta(tr, c);
	if (!b)
		return 1;
	if (b->cnt > 1024) {
		size_t dcnt = 0;
		dbl f = 1.0;
		BAT *v = delta_bind_bat(b, RDONLY, 0), *o = v, *u;

		if ((dcnt = (size_t) BATcount(v)) > 1024*1024) {
			v = BATsample(v, 1024);
			f = dcnt/1024.0;
>>>>>>> e025c6e8
		}
	}
	return LOG_OK;
}

static BAT *
mask_bat(size_t cnt, msk val)
{
	BAT *b = COLnew(0, TYPE_msk, cnt, TRANSIENT);

<<<<<<< HEAD
	if (b) {
		size_t nr = (cnt+31)/32;
		int *p = (int*)b->T.heap->base;
		for(size_t i = 0; i<nr; i++) {
			p[i] = (val)?0xffffffff:0;
		}
		BATsetcount(b, cnt);
	}
	return b;
=======
	assert(tr->active);
	if (!isTable(i->t) || (hash_index(i->type) && list_length(i->columns) <= 1) || !idx_has_column(i->type))
		return 0;
	b = idx_timestamp_delta(tr, i);
	if (!b)
		return 0;
	if (all)
		return b->cnt;
	else
		return b->cnt - b->ibase;
>>>>>>> e025c6e8
}
/*
 * Claim cnt slots to store the tuples. The claim_tab should claim storage on the level
 * of the global transaction and mark the newly added storage slots unused on the global
 * level but used on the local transaction level. Besides this the local transaction needs
 * to update (and mark unused) any slot inbetween the old end and new slots.
 * */
static size_t
claim_tab(sql_trans *tr, sql_table *t, size_t cnt)
{
	storage *s, *ps = NULL;
	BUN slot = 0;

<<<<<<< HEAD
	if (bind_del_data(tr, t) == LOG_ERR)
=======
	assert(tr->active);
	if (!isTable(t))
		return 0;
	d = tab_timestamp_dbat(tr, t);
	assert(d);
	if (!d)
>>>>>>> e025c6e8
		return 0;

	/* use (resizeable) array of locks like BBP */
	lock_table(t->base.id);

<<<<<<< HEAD
	s = t->data;
	if (isNew(t) || isTempTable(t) || s->cs.cleared) {
		/* a new table ie no competition */
		ps = s;
	} else {
		/* find parent which knows about the slots to use */
		sql_table *ot = tr_find_base_table(tr->parent, t);
		ps = timestamp_dbat(ot->data, t->base.stime);
	}
	if (!ps)
		return LOG_ERR;

	slot = ps->end;
	if (isNew(t) || isTempTable(t) || s->cs.cleared) {
		ps->end += cnt;
		if (ps->segs->head)
			ps->segs->end = ps->segs->head->end = ps->end;
	} else {
		assert(ps->end <= ps->segs->end);
		if (ps->segs->head->owner == tr) {
			ps->segs->head->end += cnt;
		} else {
			ps->segs->head = new_segment(ps->segs->head, tr, cnt);
		}
		s->end = ps->end = ps->segs->end = ps->segs->head->end;
	}
=======
	assert(tr->active);
	assert (isTable(c->t)) ;
	b = col_timestamp_delta(tr, c);
	if (!b)
		return 1;
	return b->ucnt;
}

static size_t
count_idx_upd(sql_trans *tr, sql_idx *i)
{
	sql_delta *b;

	assert(tr->active);
	if (!isTable(i->t) || (hash_index(i->type) && list_length(i->columns) <= 1) || !idx_has_column(i->type))
		return 0;
	b = idx_timestamp_delta(tr, i);
	if (!b)
		return 0;
	return b->ucnt;
}
>>>>>>> e025c6e8

	BAT *b = temp_descriptor(s->cs.bid); /* use s->cs.bid, as its equal ps->cs.bid or for cleared tables its a private bid */

	assert(isNew(t) || isTempTable(t) || s->cs.cleared || BATcount(b) == slot);

<<<<<<< HEAD
=======
	assert(tr->active);
	if (!isTable(t))
		return 0;
>>>>>>> e025c6e8

	msk deleted = FALSE;
	/* general case, write deleted in the central bat (ie others don't see these values) and
	 * insert rows into the update bats */
	if (!s->cs.cleared && ps != s && !isTempTable(t)) {
		/* add updates */
		BAT *ui, *uv;

		if (/* DISABLES CODE */ (0) && table_claim_space(tr, t, cnt) == LOG_ERR) {
			unlock_table(t->base.id);
			bat_destroy(b);
			return LOG_ERR;
		}
		if (cs_real_update_bats(&s->cs, &ui, &uv) == LOG_ERR) {
			unlock_table(t->base.id);
			bat_destroy(b);
			return LOG_ERR;
		}

		oid id = slot;
		BAT *uin = BATdense(0, id, cnt);
		BAT *uvn = mask_bat(cnt, deleted);
		if (!uin || !uvn ||
				BATappend(ui, uin, NULL, true) != GDK_SUCCEED ||
				BATappend(uv, uvn, NULL, true) != GDK_SUCCEED) {
			assert(!isVIEW(uin) && !isVIEW(uvn));
			bat_destroy(uin);
			bat_destroy(uvn);
			bat_destroy(ui);
			bat_destroy(uv);
			bat_destroy(b);
			unlock_table(t->base.id);
			return LOG_ERR;
		}
		bat_destroy(uin);
		bat_destroy(uvn);
		bat_destroy(ui);
		bat_destroy(uv);
#if 0
		for(lng i=0; i<(lng)cnt; i++, id++) {
			/* create void-bat ui (id,cnt), msk-0's (write in chunks of 32bit */
			if (BUNappend(ui, &id, true) != GDK_SUCCEED ||
			    BUNappend(uv, &deleted, true) != GDK_SUCCEED) {
				bat_destroy(ui);
				bat_destroy(uv);
				unlock_table(t->base.id);
				return LOG_ERR;
			}
		}
#endif
		s->cs.ucnt += cnt;
		s->icnt += cnt;
	}

	assert(isNew(t) || isTempTable(t) || s->cs.cleared || BATcount(b) == slot);
	if (isNew(t) || isTempTable(t) || s->cs.cleared)
		deleted = FALSE;
	else { /* persistent central copy needs space marked deleted (such that other transactions don't see these rows) */
		deleted = TRUE;
		ps->cnt += cnt;
	}
	/* TODO first up to 32 boundary, then int writes */
	for(lng i=0; i<(lng)cnt; i++) {
		if (BUNappend(b, &deleted, true) != GDK_SUCCEED) {
			bat_destroy(b);
			unlock_table(t->base.id);
			return LOG_ERR;
		}
	}
	assert(!isVIEW(b));
	bat_destroy(b);
	assert(isTempTable(t) || s->cs.cleared || ps->cs.bid == s->cs.bid);

	/* inserts only write */
	s->cs.wtime = t->base.atime = t->s->base.atime = tr->atime = tr->wstime;
	unlock_table(t->base.id);
	return (size_t)slot;
}

static int
sorted_col(sql_trans *tr, sql_column *col)
{
	int sorted = 0;

	assert(tr->active);
	if (!isTable(col->t) || !col->t->s)
		return 0;

	if (col && ATOMIC_PTR_GET(&col->data)) {
		BAT *b = bind_col(tr, col, QUICK);

		if (b)
			sorted = BATtordered(b) || BATtrevordered(b);
	}
	return sorted;
}

static int
unique_col(sql_trans *tr, sql_column *col)
{
	int distinct = 0;

	assert(tr->active);
	if (!isTable(col->t) || !col->t->s)
		return 0;

	if (col && ATOMIC_PTR_GET(&col->data)) {
		BAT *b = bind_col(tr, col, QUICK);

		if (b)
			distinct = b->tkey;
	}
	return distinct;
}

static int
double_elim_col(sql_trans *tr, sql_column *col)
{
	int de = 0;

	assert(tr->active);
	if (!isTable(col->t) || !col->t->s)
		return 0;

	if (col && ATOMIC_PTR_GET(&col->data)) {
		BAT *b = bind_col(tr, col, QUICK);

		if (b && b->tvarsized) /* check double elimination */
			de = GDK_ELIMDOUBLES(b->tvheap);
		if (de)
			de = b->twidth;
	}
	return de;
}

static int
load_cs(column_storage *cs, int type, sqlid id)
{
	int bid = logger_find_bat(bat_logger, id);
	if (!bid)
		return LOG_ERR;
<<<<<<< HEAD
	cs->bid = temp_dup(bid);
	cs->ucnt = 0;
	cs->uibid = e_bat(TYPE_oid);
	cs->uvbid = e_bat(type);
	assert(cs->uibid && cs->uvbid);
	if(cs->uibid == BID_NIL || cs->uvbid == BID_NIL)
		return LOG_ERR;
	return LOG_OK;
}

static int
log_create_delta(sql_delta *bat, sqlid id)
=======
	}
	return LOG_OK;
}

static int
load_bat(sql_trans *tr, sql_delta *bat, int type, char tpe, oid id)
{
	sqlstore *store = tr->store;
	int bid = logger_find_bat(store->logger, bat->name, tpe, id);

	return load_delta(bat, bid, type);
}

static int
log_create_delta(sql_trans *tr, sql_delta *bat, char tpe, oid id)
>>>>>>> e025c6e8
{
	int res = LOG_OK;
	gdk_return ok;
	BAT *b = temp_descriptor(bat->cs.bid);
	if (b == NULL)
		return LOG_ERR;
	if (!bat->cs.uibid)
		bat->cs.uibid = e_bat(TYPE_oid);
	if (!bat->cs.uvbid)
		bat->cs.uvbid = e_bat(b->ttype);
	assert(bat->cs.uibid && bat->cs.uvbid);
	if (bat->cs.uibid == BID_NIL || bat->cs.uvbid == BID_NIL)
		res = LOG_ERR;
	if (GDKinmemory(0)) {
		bat_destroy(b);
		return res;
	}

<<<<<<< HEAD
	bat_set_access(b, BAT_READ);
	ok = log_bat_persists(bat_logger, b, id);
=======
	sqlstore *store = tr->store;
	ok = logger_add_bat(store->logger, b, bat->name, tpe, id);
	if (ok == GDK_SUCCEED)
		ok = log_bat_persists(store->logger, b, bat->name, tpe, id);
>>>>>>> e025c6e8
	bat_destroy(b);
	if(res != LOG_OK)
		return res;
	return ok == GDK_SUCCEED ? LOG_OK : LOG_ERR;
}

static int
<<<<<<< HEAD
new_persistent_delta( sql_delta *bat)
=======
new_persistent_delta( sql_delta *bat, int sz )
>>>>>>> e025c6e8
{
	BAT *b = temp_descriptor(bat->cs.bid);

	if (b == NULL) {
		bat_destroy(b);
		return LOG_ERR;
	}
	bat->cs.ucnt = 0;
	bat_destroy(b);
	return LOG_OK;
}

<<<<<<< HEAD
=======
static int
new_persistent_bat(sql_trans *tr, sql_delta *bat, int sz)
{
	(void)tr;
	return new_persistent_delta(bat, sz);
}

static void
create_delta( sql_delta *d, BAT *b, BAT *i)
{
	d->cnt = BATcount(i);
	bat_set_access(i, BAT_READ);
	d->bid = 0;
	d->ibase = i->hseqbase;
	d->ibid = temp_create(i);
	if (b) {
		d->cnt += BATcount(b);
		bat_set_access(b, BAT_READ);
		d->bid = temp_create(b);
	}
	d->uibid = d->uvbid = 0;
	d->ucnt = 0;
}

static int
upgrade_delta(sql_trans *tr, sql_delta *d, char tpe, oid id)
{
	sqlstore *store = tr->store;
	return logger_upgrade_bat(store->logger, d->name, tpe, id) == GDK_SUCCEED ? LOG_OK : LOG_ERR;
}

>>>>>>> e025c6e8
static bat
copyBat (bat i, int type, oid seq)
{
	BAT *b, *tb;
	bat res;

	if (!i)
		return i;
	tb = temp_descriptor(i);
	if (tb == NULL)
		return 0;
	b = BATconstant(seq, type, ATOMnilptr(type), BATcount(tb), PERSISTENT);
	bat_destroy(tb);
	if (b == NULL)
		return 0;

	bat_set_access(b, BAT_READ);

	res = temp_create(b);
	bat_destroy(b);
	return res;
}

static int
create_col(sql_trans *tr, sql_column *c)
{
	int ok = LOG_OK, new = 0;
	int type = c->type.type->localtype;
	sql_delta *bat = ATOMIC_PTR_GET(&c->data);

	if (!bat) {
		new = 1;
		bat = ZNEW(sql_delta);
		ATOMIC_PTR_SET(&c->data, bat);
		if(!bat)
			return LOG_ERR;
<<<<<<< HEAD
		bat->cs.wtime = c->base.wtime = tr->wstime;
		c->base.allocated = 1;
=======
		bat->refcnt = 1;
>>>>>>> e025c6e8
	}

	if (new)
		bat->ts = tr->tid;

	if (!isNew(c) && !isTempTable(c->t)){
<<<<<<< HEAD
		c->base.wtime = 0;
		return load_cs(&bat->cs, type, c->base.id);
	} else if (bat && bat->cs.bid && !isTempTable(c->t)) {
		return new_persistent_delta(c->data);
	} else {
		BAT *b = bat_new(type, c->t->sz, PERSISTENT);
		if (!b) {
			ok = LOG_ERR;
		} else {
			sql_delta *d = c->data;

			bat_set_access(b, BAT_READ);
			d->cs.bid = temp_create(b);

			if (!isTempTable(c->t)) {
				bat->cs.uibid = e_bat(TYPE_oid);
				if (bat->cs.uibid == BID_NIL)
=======
		bat->ts = tr->ts;
		return load_bat(tr, bat, type, c->t->bootstrap?0:LOG_COL, c->base.id);
	} else if (bat && bat->ibid && !isTempTable(c->t)) {
		return new_persistent_bat(tr, ATOMIC_PTR_GET(&c->data), c->t->sz);
	} else if (!bat->ibid) {
		sql_column *fc = NULL;
		size_t cnt = 0;

		/* alter ? */
		if (c->t->columns.set && (fc = c->t->columns.set->h->data) != NULL)
			cnt = count_col(tr, fc, 1);
		if (cnt && fc != c) {
			sql_delta *d = ATOMIC_PTR_GET(&fc->data);

			if (d->bid) {
				bat->bid = copyBat(d->bid, type, 0);
				if(bat->bid == BID_NIL)
					ok = LOG_ERR;
			}
			if (d->ibid) {
				bat->ibid = copyBat(d->ibid, type, d->ibase);
				if(bat->ibid == BID_NIL)
					ok = LOG_ERR;
			}
			bat->ibase = d->ibase;
			bat->cnt = d->cnt;
			if (d->uibid) {
				bat->uibid = e_bat(TYPE_oid);
				if (bat->uibid == BID_NIL)
>>>>>>> e025c6e8
					ok = LOG_ERR;
				bat->cs.uvbid = e_bat(type);
				if(bat->cs.uvbid == BID_NIL)
					ok = LOG_ERR;
			}
<<<<<<< HEAD
			d->cs.ucnt = 0;
			bat_destroy(b);
=======
			bat->alter = 1;
		} else {
			BAT *b = bat_new(type, c->t->sz, PERSISTENT);
			if (!b) {
				ok = LOG_ERR;
			} else {
				create_delta(ATOMIC_PTR_GET(&c->data), NULL, b);
				bat_destroy(b);
			}
>>>>>>> e025c6e8
		}
		if (new /*&& !isTempTable(c->t)*/ && !isNew(c->t) /* alter */)
			trans_add(tr, &c->base, bat, &tc_gc_col, &commit_create_col, isTempTable(c->t)?NULL:&log_create_col);
	}
	return ok;
}

static int
<<<<<<< HEAD
log_create_col(sql_trans *tr, sql_column *c)
{
	(void)tr;
	assert(tr->parent == gtrans && !isTempTable(c->t));
	return log_create_delta( c->data, c->base.id);
=======
upgrade_col(sql_trans *tr, sql_column *c)
{
	sql_delta *bat = ATOMIC_PTR_GET(&c->data);

	if (!c->t->bootstrap)
		return upgrade_delta(tr, bat, LOG_COL, c->base.id);
	return LOG_OK;
}

static int
log_create_col_(sql_trans *tr, sql_column *c)
{
	assert(!isTempTable(c->t));
	return log_create_delta(tr,  ATOMIC_PTR_GET(&c->data), c->t->bootstrap?0:LOG_COL, c->base.id);
}

static int
log_create_col(sql_trans *tr, sql_change *change)
{
	return log_create_col_(tr, (sql_column*)change->obj);
}

static int
commit_create_col_( sql_trans *tr, sql_column *c, ulng commit_ts, ulng oldest)
{
	int ok = LOG_OK;
	(void)oldest;

	if(!isTempTable(c->t)) {
		sql_delta *delta = ATOMIC_PTR_GET(&c->data);
		assert(delta->ts == tr->tid);
		delta->ts = commit_ts;

		assert(delta->next == NULL);
		if (!delta->alter)
			ok = tr_merge_delta(tr, delta);
		delta->alter = 0;
		c->base.flags = 0;
	}
	return ok;
}

static int
commit_create_col( sql_trans *tr, sql_change *change, ulng commit_ts, ulng oldest)
{
	sql_column *c = (sql_column*)change->obj;
	c->base.flags = 0;
	return commit_create_col_( tr, c, commit_ts, oldest);
>>>>>>> e025c6e8
}

/* will be called for new idx's and when new index columns are created */
static int
create_idx(sql_trans *tr, sql_idx *ni)
{
	int ok = LOG_OK, new = 0;
	sql_delta *bat = ATOMIC_PTR_GET(&ni->data);
	int type = TYPE_lng;

	if (oid_index(ni->type))
		type = TYPE_oid;

	if (!bat) {
		new = 1;
		bat = ZNEW(sql_delta);
		ATOMIC_PTR_SET(&ni->data, bat);
		if(!bat)
			return LOG_ERR;
<<<<<<< HEAD
		bat->cs.wtime = ni->base.wtime = tr->wstime;
		ni->base.allocated = 1;
=======
		bat->refcnt = 1;
>>>>>>> e025c6e8
	}

	if (new)
		bat->ts = tr->tid;

	if (!isNew(ni) && !isTempTable(ni->t)){
<<<<<<< HEAD
		ni->base.wtime = 0;
		return load_cs(&bat->cs, type, ni->base.id);
	} else if (bat && bat->cs.bid && !isTempTable(ni->t)) {
		return new_persistent_delta(ni->data);
	} else {
=======
		bat->ts = tr->ts;
		return load_bat(tr, bat, type, ni->t->bootstrap?0:LOG_IDX, ni->base.id);
	} else if (bat && bat->ibid && !isTempTable(ni->t)) {
		return new_persistent_bat( tr, ATOMIC_PTR_GET(&ni->data), ni->t->sz);
	} else if (!bat->ibid) {
>>>>>>> e025c6e8
		sql_column *c = ni->t->columns.set->h->data;
		sql_delta *d;

		d = col_timestamp_delta(tr, c);
		/* Here we also handle indices created through alter stmts */
		/* These need to be created aligned to the existing data */
<<<<<<< HEAD


		if (d->cs.bid) {
			bat->cs.bid = copyBat(d->cs.bid, type, 0);
			if(bat->cs.bid == BID_NIL)
=======
		if (d->bid) {
			bat->bid = copyBat(d->bid, type, 0);
			if(bat->bid == BID_NIL)
>>>>>>> e025c6e8
				ok = LOG_ERR;
		}
		if (!isTempTable(ni->t)) {
			bat->cs.uibid = e_bat(TYPE_oid);
			if (bat->cs.uibid == BID_NIL)
				ok = LOG_ERR;
<<<<<<< HEAD
			bat->cs.uvbid = e_bat(type);
			if(bat->cs.uvbid == BID_NIL)
				ok = LOG_ERR;
		}
		bat->cs.ucnt = 0;
=======
		}
		bat->ibase = d->ibase;
		bat->cnt = d->cnt;
		bat->ucnt = 0;
		bat->alter = 1;

		if (d->uibid) {
			bat->uibid = e_bat(TYPE_oid);
			if (bat->uibid == BID_NIL)
				ok = LOG_ERR;
		}
		if (d->uvbid) {
			bat->uvbid = e_bat(type);
			if(bat->uvbid == BID_NIL)
				ok = LOG_ERR;
		}
		if (new /*&& !isTempTable(ni->t)*/ && !isNew(ni->t) /* alter */)
			trans_add(tr, &ni->base, bat, &tc_gc_idx, &commit_create_idx, isTempTable(ni->t)?NULL:&log_create_idx);
>>>>>>> e025c6e8
	}
	return ok;
}

static int
<<<<<<< HEAD
log_create_idx(sql_trans *tr, sql_idx *ni)
{
	(void)tr;
	assert(tr->parent == gtrans && !isTempTable(ni->t));
	return log_create_delta( ni->data, ni->base.id);
}

static int
load_storage(storage *bat, sqlid id)
{
	int ok = load_cs(&bat->cs, TYPE_msk, id);
=======
upgrade_idx(sql_trans *tr, sql_idx *i)
{
	sql_delta *bat = ATOMIC_PTR_GET(&i->data);

	if (!i->t->bootstrap && bat != NULL)
		return upgrade_delta(tr, bat, LOG_IDX, i->base.id);
	return LOG_OK;
}

static int
log_create_idx_(sql_trans *tr, sql_idx *i)
{
	assert(!isTempTable(i->t));
	return log_create_delta(tr, ATOMIC_PTR_GET(&i->data), i->t->bootstrap?0:LOG_IDX, i->base.id);
}

static int
log_create_idx(sql_trans *tr, sql_change *change)
{
	return log_create_idx_(tr, (sql_idx*)change->obj);
}

static int
commit_create_idx_( sql_trans *tr, sql_idx *i, ulng commit_ts, ulng oldest)
{
	int ok = LOG_OK;
	(void)oldest;

	if(!isTempTable(i->t)) {
		sql_delta *delta = ATOMIC_PTR_GET(&i->data);
		assert(delta->ts == tr->tid);
		delta->ts = commit_ts;

		assert(delta->next == NULL);
		ok = tr_merge_delta(tr, delta);
		i->base.flags = 0;
	}
	return ok;
}

static int
commit_create_idx( sql_trans *tr, sql_change *change, ulng commit_ts, ulng oldest)
{
	sql_idx *i = (sql_idx*)change->obj;
	i->base.flags = 0;
	return commit_create_idx_(tr, i, commit_ts, oldest);
}
>>>>>>> e025c6e8

	if (ok == LOG_OK) {
		bat->segs = new_segments(BATcount(quick_descriptor(bat->cs.bid)));
		bat->end = bat->segs->end;
	}
	return ok;
}

static int
create_del(sql_trans *tr, sql_table *t)
{
	sqlstore *store = tr->store;

	int ok = LOG_OK, new = 0;
	BAT *b;
<<<<<<< HEAD
	storage *bat = t->data;

	if (!bat) {
		t->data = bat = ZNEW(storage);
		if(!bat)
			return LOG_ERR;
		bat->cs.wtime = t->base.wtime = t->s->base.wtime = tr->wstime;
		t->base.allocated = 1;
	}
	(void)tr;
	if (!isNew(t) && !isTempTable(t)) {
		t->base.wtime = 0;
		return load_storage(bat, t->base.id);
	} else if (bat->cs.bid && !isTempTable(t)) {
=======
	sql_dbat *bat = ATOMIC_PTR_GET(&t->data);

	if (!bat) {
		new = 1;
		bat = ZNEW(sql_dbat);
		ATOMIC_PTR_SET(&t->data, bat);
		if(!bat)
			return LOG_ERR;
		bat->refcnt = 1;
	}
	if (!bat->dname) {
		bat->dname = sql_message("D_%s_%s", t->s->base.name, t->base.name);
		if(!bat->dname)
			ok = LOG_ERR;
	}
	if (new)
		bat->ts = tr->tid;

	if (!isNew(t) && !isTempTable(t)) {
		log_bid bid = logger_find_bat(store->logger, bat->dname, t->bootstrap?0:LOG_TAB, t->base.id);

		if (bid) {
			bat->ts = tr->ts;
			return load_dbat(bat, bid);
		}
		ok = LOG_ERR;
	} else if (bat->dbid && !isTempTable(t)) {
>>>>>>> e025c6e8
		return ok;
	} else if (!bat->cs.bid) {
		assert(!bat->segs && !bat->end);
		bat->segs = new_segments(0);
		bat->end = 0;
		bat->cnt = bat->ucnt = bat->icnt = 0;
		bat->cached_cnt = 1;

		b = bat_new(TYPE_msk, t->sz, PERSISTENT);
		if(b != NULL) {
			bat_set_access(b, BAT_READ);
			bat->cs.bid = temp_create(b);
			bat_destroy(b);
		} else {
			ok = LOG_ERR;
		}
		if (new /*&& !isTempTable(t)*/)
			trans_add(tr, &t->base, bat, &tc_gc_del, &commit_create_del, isTempTable(t)?NULL:&log_create_del);
	}
	return ok;
}

static int
<<<<<<< HEAD
log_create_storage( storage *bat, sqlid id)
=======
upgrade_del(sql_trans *tr, sql_table *t)
{
	sql_dbat *bat = ATOMIC_PTR_GET(&t->data);

	if (!t->bootstrap) {
		sqlstore *store = tr->store;
		return logger_upgrade_bat(store->logger, bat->dname, LOG_TAB, t->base.id) == GDK_SUCCEED ? LOG_OK : LOG_ERR;
	}
	return LOG_OK;
}

static int
log_create_dbat(sql_trans *tr, sql_dbat *bat, char tpe, oid id)
>>>>>>> e025c6e8
{
	BAT *b;
	gdk_return ok;

	if (GDKinmemory(0))
		return LOG_OK;

	b = temp_descriptor(bat->cs.bid);
	if (b == NULL)
		return LOG_ERR;

<<<<<<< HEAD
	bat_set_access(b, BAT_READ);
	ok = log_bat_persists(bat_logger, b, id);
=======
	sqlstore *store = tr->store;
	ok = logger_add_bat(store->logger, b, bat->dname, tpe, id);
	if (ok == GDK_SUCCEED)
		ok = log_bat_persists(store->logger, b, bat->dname, tpe, id);
>>>>>>> e025c6e8
	bat_destroy(b);
	return ok == GDK_SUCCEED ? LOG_OK : LOG_ERR;
}

static int
log_create_del(sql_trans *tr, sql_change *change)
{
<<<<<<< HEAD
	(void)tr;
	assert(tr->parent == gtrans && !isTempTable(t));
	return log_create_storage(t->data, t->base.id);
=======
	int ok = LOG_OK;
	sql_table *t = (sql_table*)change->obj;

	assert(!isTempTable(t));
	ok = log_create_dbat(tr, ATOMIC_PTR_GET(&t->data), t->bootstrap?0:LOG_TAB, t->base.id);
	if (ok == LOG_OK) {
		for(node *n = t->columns.set->h; n && ok == LOG_OK; n = n->next) {
			sql_column *c = n->data;

			ok = log_create_col_(tr, c);
		}
		if (t->idxs.set) {
			for(node *n = t->idxs.set->h; n && ok == LOG_OK; n = n->next) {
				sql_idx *i = n->data;

				if (ATOMIC_PTR_GET(&i->data))
					ok = log_create_idx_(tr, i);
			}
		}
	}
	return ok;
}

static int
commit_create_del( sql_trans *tr, sql_change *change, ulng commit_ts, ulng oldest)
{
	int ok = LOG_OK;
	sql_table *t = (sql_table*)change->obj;

	if (!commit_ts) /* rollback handled by ? */
		return ok;
	if(!isTempTable(t)) {
		sql_dbat *dbat = ATOMIC_PTR_GET(&t->data);
		assert(dbat->ts == tr->tid);
		dbat->ts = commit_ts;
		if (ok == LOG_OK) {
			for(node *n = t->columns.set->h; n && ok == LOG_OK; n = n->next) {
				sql_column *c = n->data;

				ok = commit_create_col_(tr, c, commit_ts, oldest);
			}
			if (t->idxs.set) {
				for(node *n = t->idxs.set->h; n && ok == LOG_OK; n = n->next) {
					sql_idx *i = n->data;

					if (ATOMIC_PTR_GET(&i->data))
						ok = commit_create_idx_(tr, i, commit_ts, oldest);
				}
			}
			t->base.flags = 0;
		}
	}
			t->base.flags = 0;
	return ok;
>>>>>>> e025c6e8
}

static int
log_destroy_delta(sql_trans *tr, sql_delta *b, sqlid id)
{
	gdk_return ok = GDK_SUCCEED;

	(void)tr;
<<<<<<< HEAD
	if (!GDKinmemory(0) && b && b->cs.bid)
		ok = log_bat_transient(bat_logger, id);
=======
	sqlstore *store = tr->store;
	if (!GDKinmemory(0) &&
	    b &&
	    b->bid &&
	    b->name &&
	    (ok = log_bat_transient(store->logger, b->name, tpe, id)) == GDK_SUCCEED &&
	    (bid = logger_find_bat(store->logger, b->name, tpe, id)) != 0) {
		ok = logger_del_bat(store->logger, bid);
	}
>>>>>>> e025c6e8
	return ok == GDK_SUCCEED ? LOG_OK : LOG_ERR;
}

static int
<<<<<<< HEAD
destroy_cs(column_storage *cs)
{
	if (cs->uibid)
		temp_destroy(cs->uibid);
	if (cs->uvbid)
		temp_destroy(cs->uvbid);
	if (cs->bid)
		temp_destroy(cs->bid);
	cs->bid = cs->uibid = cs->uvbid = 0;
	return LOG_OK;
}

static int
destroy_bat(sql_delta *b)
{
	sql_delta *n;

	while(b) {
		n = b->next;
		destroy_cs(&b->cs);
		_DELETE(b);
		b = n;
	}
	return LOG_OK;
=======
destroy_col(sqlstore *store, sql_column *c)
{
	(void)store;
	int ok = LOG_OK;
	if (ATOMIC_PTR_GET(&c->data))
		ok = destroy_delta(ATOMIC_PTR_GET(&c->data));
	ATOMIC_PTR_SET(&c->data, NULL);
	return ok;
>>>>>>> e025c6e8
}

static int
log_destroy_col_(sql_trans *tr, sql_column *c)
{
	int ok = LOG_OK;
	assert(!isTempTable(c->t));
	//delta->ts = commit_ts;
	if (!tr->parent) /* don't write save point commits */
		ok = log_destroy_delta(tr, ATOMIC_PTR_GET(&c->data), c->t->bootstrap?0:LOG_COL, c->base.id);
	return ok;
}

static int
log_destroy_col(sql_trans *tr, sql_change *change)
{
<<<<<<< HEAD
	if (c->data && c->base.allocated)
		return log_destroy_delta(tr, c->data, c->base.id);
	return LOG_OK;
=======
	return log_destroy_col_(tr, (sql_column*)change->obj);
>>>>>>> e025c6e8
}

static int
destroy_idx(sqlstore *store, sql_idx *i)
{
	(void)store;
	int ok = LOG_OK;
<<<<<<< HEAD

	(void)tr;
	if (i->data && i->base.allocated) {
		i->base.allocated = 0;
       	ok = destroy_bat(i->data);
	}
	i->data = NULL;
=======
	if (ATOMIC_PTR_GET(&i->data))
		ok = destroy_delta(ATOMIC_PTR_GET(&i->data));
	ATOMIC_PTR_SET(&i->data, NULL);
>>>>>>> e025c6e8
	return ok;
}

static int
<<<<<<< HEAD
log_destroy_idx(sql_trans *tr, sql_idx *i)
{
	if (i->data && i->base.allocated)
		return log_destroy_delta(tr, i->data, i->base.id);
	return LOG_OK;
}

static void
destroy_segs(segment *s)
{
	if (!s)
		return;
	while(s) {
		segment *n = s->next;
		_DELETE(s);
		s = n;
	}
}

static void
destroy_segments(segments *s)
{
	MT_lock_set(&segs_lock);
	if (sql_ref_dec(&s->r) > 0) {
		MT_lock_unset(&segs_lock);
		return;
	}
	MT_lock_unset(&segs_lock);
	destroy_segs(s->head);
	_DELETE(s);
}

static int
destroy_dbat(sql_trans *tr, storage *bat)
{
	storage *n;

	(void)tr;
	while(bat) {
		n = bat->next;
		destroy_cs(&bat->cs);
		destroy_segments(bat->segs);
		_DELETE(bat);
		bat = n;
	}
	return LOG_OK;
}

static int
cleanup(void)
=======
log_destroy_idx_(sql_trans *tr, sql_idx *i)
>>>>>>> e025c6e8
{
	int ok = LOG_OK;
	assert(!isTempTable(i->t));
	if (ATOMIC_PTR_GET(&i->data)) {
		//delta->ts = commit_ts;
		if (!tr->parent) /* don't write save point commits */
			ok = log_destroy_delta(tr, ATOMIC_PTR_GET(&i->data), i->t->bootstrap?0:LOG_IDX, i->base.id);
	}
	return ok;
}

static int
log_destroy_idx(sql_trans *tr, sql_change *change)
{
<<<<<<< HEAD
	MT_lock_set(&destroy_lock);
	sql_delta *n = b;

	if (n) {
		while(n->next)
			n = n->next;
		n->next = tobe_destroyed_delta;
		tobe_destroyed_delta = b;
	}
	MT_lock_unset(&destroy_lock);
	return LOG_OK;
=======
	return log_destroy_idx_(tr, (sql_idx*)change->obj);
>>>>>>> e025c6e8
}


static int
<<<<<<< HEAD
delayed_destroy_dbat(storage *b)
{
	MT_lock_set(&destroy_lock);
	storage *n = b;

	if (n) {
		while(n->next)
			n = n->next;
		n->next = tobe_destroyed_dbat;
		tobe_destroyed_dbat = b;
	}
	MT_lock_unset(&destroy_lock);
	return LOG_OK;
=======
cleanup(void)
{
	int ok = LOG_OK;
	return ok;
>>>>>>> e025c6e8
}

static int
destroy_del(sqlstore *store, sql_table *t)
{
	(void)store;
	int ok = LOG_OK;
	if (ATOMIC_PTR_GET(&t->data))
		ok = destroy_dbat(ATOMIC_PTR_GET(&t->data));
	ATOMIC_PTR_SET(&t->data, NULL);
	return ok;
}

static int
log_destroy_dbat(sql_trans *tr, storage *bat, sqlid id)
{
	gdk_return ok = GDK_SUCCEED;

<<<<<<< HEAD
	(void)tr;
	if (!GDKinmemory(0) && bat && bat->cs.bid)
		ok = log_bat_transient(bat_logger, id);
=======
	sqlstore *store = tr->store;
	if (!GDKinmemory(0) && !tr->parent && /* don't write save point commits */
	    bat &&
	    bat->dbid &&
	    bat->dname &&
	    (ok = log_bat_transient(store->logger, bat->dname, tpe, id)) == GDK_SUCCEED &&
	    (bid = logger_find_bat(store->logger, bat->dname, tpe, id)) != 0) {
		ok = logger_del_bat(store->logger, bid);
	}
>>>>>>> e025c6e8
	return ok == GDK_SUCCEED ? LOG_OK : LOG_ERR;
}

static int
log_destroy_del(sql_trans *tr, sql_change *change)
{
<<<<<<< HEAD
	if (t->data && t->base.allocated)
		return log_destroy_dbat(tr, t->data, t->base.id);
	return LOG_OK;
=======
	int ok = LOG_OK;
	sql_table *t = (sql_table*)change->obj;
	assert(!isTempTable(t));
	sql_dbat *dbat = ATOMIC_PTR_GET(&t->data);
	if (dbat->ts < tr->ts) /* no changes ? */
		return ok;
	//dbat->ts = commit_ts;
	ok = log_destroy_dbat(tr, ATOMIC_PTR_GET(&t->data), t->bootstrap?0:LOG_TAB, t->base.id);

	if (ok == LOG_OK) {
		for(node *n = t->columns.set->h; n && ok == LOG_OK; n = n->next) {
			sql_column *c = n->data;

			ok = log_destroy_col_(tr, c);
		}
		if (t->idxs.set) {
			for(node *n = t->idxs.set->h; n && ok == LOG_OK; n = n->next) {
				sql_idx *i = n->data;

				ok = log_destroy_idx_(tr, i);
			}
		}
	}
	return ok;
>>>>>>> e025c6e8
}

static void
clear_cs(sql_trans *tr, column_storage *cs)
{
	BAT *b;

<<<<<<< HEAD
	if (cs->bid) {
		b = temp_descriptor(cs->bid);
		if (b) {
			if (tr != gtrans) {
				bat bid = cs->bid;
				cs->bid = temp_copy(bid, 1); /* create empty copy */
				temp_destroy(bid);
			} else {
				bat_clear(b);
				BATcommit(b, BUN_NONE);
			}
=======
	(void)tr;
	if (bat->cached) {
		bat_destroy(bat->cached);
		bat->cached = NULL;
	}
	if (bat->ibid) {
		b = temp_descriptor(bat->ibid);
		if (b && !isEbat(b)) {
			sz += BATcount(b);
			bat_clear(b);
			BATcommit(b);
		}
		bat_destroy(b);
	}
	if (bat->bid) {
		b = temp_descriptor(bat->bid);
		if (b) {
			sz += BATcount(b);
			temp_destroy(bat->bid);
			bat->bid = 0;
>>>>>>> e025c6e8
			bat_destroy(b);
		}
	}
	if (cs->uibid) {
		b = temp_descriptor(cs->uibid);
		if (b && !isEbat(b)) {
			bat_clear(b);
			BATcommit(b, BUN_NONE);
		}
		bat_destroy(b);
	}
	if (cs->uvbid) {
		b = temp_descriptor(cs->uvbid);
		if(b && !isEbat(b)) {
			bat_clear(b);
			BATcommit(b, BUN_NONE);
		}
		bat_destroy(b);
	}
<<<<<<< HEAD
	cs->cleared = 1;
	cs->ucnt = 0;
	cs->wtime = tr->wstime;
=======
	if (!isnew)
		bat->cleared = 1;
	bat->ibase = 0;
	bat->cnt = 0;
	bat->ucnt = 0;
	return sz;
>>>>>>> e025c6e8
}

static void
clear_col(sql_trans *tr, sql_column *c)
{
<<<<<<< HEAD
	if (bind_col_data(tr, c) == LOG_ERR)
		return ;
	c->t->s->base.wtime = c->t->base.wtime = c->base.wtime = tr->wstime;
	if (c->data) {
		sql_delta *bat = c->data;
		clear_cs(tr, &bat->cs);
	}
}

static void
clear_idx(sql_trans *tr, sql_idx *i)
{
	if (!isTable(i->t) || (hash_index(i->type) && list_length(i->columns) <= 1) || !idx_has_column(i->type))
		return ;
	if (bind_idx_data(tr, i) == LOG_ERR)
		return ;
	i->t->s->base.wtime = i->t->base.wtime = i->base.wtime = tr->wstime;
	if (i->data) {
		sql_delta *bat = i->data;
		clear_cs(tr, &bat->cs);
	}
}

static void
clear_del(sql_trans *tr, sql_table *t)
{
	if (bind_del_data(tr, t) == LOG_ERR)
		return;
	t->s->base.wtime = t->base.wtime = tr->wstime;
	storage *s = t->data;
	s->cnt = 0;
	clear_cs(tr, &s->cs);

	if (s->segs)
		destroy_segments(s->segs);
	s->segs = new_segments(0);
	s->end = 0;
	s->cnt = s->ucnt = s->icnt = 0;
}

static BUN
clear_table(sql_trans *tr, sql_table *t)
{
	node *n = t->columns.set->h;
	sql_column *c = n->data;
	BUN sz = count_col(tr, c, 0);

	t->cleared = 1;
	t->base.wtime = t->s->base.wtime = tr->wtime = tr->wstime;
	c->base.wtime = tr->wstime;

	sz -= count_del(tr, t, 0);
	clear_del(tr, t);
	for (; n; n = n->next) {
		c = n->data;
		c->base.wtime = tr->wstime;

		clear_col(tr, c);
	}
	if (t->idxs.set) {
		for (n = t->idxs.set->h; n; n = n->next) {
			sql_idx *ci = n->data;

			ci->base.wtime = tr->wstime;
			if (isTable(ci->t) && idx_has_column(ci->type))
				clear_idx(tr, ci);
		}
	}
	return sz;
}

static int
minmax_col(sql_column *c)
{
	int ok = LOG_OK;
	sql_delta *cbat = c->data;
	BAT *cur;
	lng val;

	/* already set */
	if (!cbat || c->type.type->localtype >= TYPE_str || c->t->system)
		return ok;

	cur = temp_descriptor(cbat->cs.bid);
	if (cur == NULL)
		return LOG_ERR;
	/* make sure min and max values are stored in the BAT
	 * properties (BATmin and BATmax store them there if they're
	 * not already there, and if they are, they're quick) */
	BATmin(cur, &val);
	BATmax(cur, &val);
	bat_destroy(cur);
	return ok;
}

static int
minmax_table(sql_table *t)
{
	int ok = LOG_OK;

	if (t->access > TABLE_WRITABLE) {
		for (node *n = t->columns.set->h; ok == LOG_OK && n; n = n->next) {
			sql_column *c = n->data;

			ok = minmax_col(c);
		}
	}
	return ok;
}

static int
minmax( sql_trans *tr )
{
	int ok = LOG_OK;
	node *sn;

	for(sn = tr->schemas.set->h; sn && ok == LOG_OK; sn = sn->next) {
		sql_schema *s = sn->data;

		if (!s->base.wtime && !s->base.atime)
			continue;
		if (!isTempSchema(s) && s->tables.set) {
			node *n;
			for (n = s->tables.set->h; n && ok == LOG_OK; n = n->next) {
				sql_table *t = n->data;

				if (isTable(t) && isGlobal(t))
					ok = minmax_table(t);
			}
		}
	}
	return LOG_OK;
}

static int
tr_update_cs( sql_trans *tr, column_storage *ocs, column_storage *ccs, BUN end)
{
	int ok = LOG_OK;
	BAT *cur = NULL;

	(void)tr;
	(void)end;
	assert(ATOMIC_GET(&store_nr_active)==1);
	assert (ocs->bid != 0 || tr != gtrans);

	int cleared = ccs->cleared;
	(void)cleared;
	if (ccs->cleared) {
		ccs->cleared = 0;
		assert(ccs->bid != ocs->bid);
		bat bid = ocs->bid;
		if (ccs->bid)
			ocs->bid = ccs->bid;
		else
			ocs->bid = temp_copy(ocs->bid, 1); /* create empty new bat */
		temp_destroy(bid);
		ccs->bid = ocs->bid;
		temp_dup(ocs->bid);
	}

	assert(ocs->bid == ccs->bid);
	cur = temp_descriptor(ocs->bid);
	if(!cur)
		return LOG_ERR;
	assert(end <= BATcount(cur));
	if (ccs->ucnt && ccs->uibid) {
		assert(!cleared);
		BAT *ui = temp_descriptor(ccs->uibid);
		BAT *uv = temp_descriptor(ccs->uvbid);
		if(!ui || !uv) {
			bat_destroy(ui);
			bat_destroy(uv);
			bat_destroy(cur);
			return LOG_ERR;
		}

		assert(BATcount(ui) == BATcount(uv));
		/* any updates */
		assert(!isEbat(cur));
		if (BATreplace(cur, ui, uv, true) != GDK_SUCCEED) {
			bat_destroy(ui);
			bat_destroy(uv);
			bat_destroy(cur);
			return LOG_ERR;
		}
		/* cleanup the old deltas */
		temp_destroy(ocs->uibid);
		temp_destroy(ocs->uvbid);
		ocs->uibid = e_bat(TYPE_oid);
		ocs->uvbid = e_bat(cur->ttype);
		if(ocs->uibid == BID_NIL || ocs->uvbid == BID_NIL)
			ok = LOG_ERR;
		temp_destroy(ccs->uibid);
		temp_destroy(ccs->uvbid);
		ccs->uibid = ccs->uvbid = 0;
		ccs->ucnt = ocs->ucnt = 0;
		bat_destroy(ui);
		bat_destroy(uv);
	} else if (ocs->ucnt && ccs->uibid) {
		temp_destroy(ocs->uibid);
		temp_destroy(ocs->uvbid);
		ocs->uibid = e_bat(TYPE_oid);
		ocs->uvbid = e_bat(cur->ttype);
		if(ocs->uibid == BID_NIL || ocs->uvbid == BID_NIL)
			ok = LOG_ERR;
		ocs->ucnt = 0;
	}
	assert(ocs->uibid == 0 || ocs->uibid == ebats[TYPE_oid]->batCacheid);
	bat_destroy(cur);
	return ok;
}

static int
tr_update_delta( sql_trans *tr, sql_delta *obat, sql_delta *cbat, BUN end)
{
	int ok = tr_update_cs( tr, &obat->cs, &cbat->cs, end);

	if (ok == LOG_OK && obat->next) {
		ok = destroy_bat(obat->next);
		obat->next = NULL;
	}
	return ok;
}

static int
tr_merge_cs( sql_trans *tr, column_storage *cs, BUN end)
{
	int ok = LOG_OK;
	BAT *cur = NULL;

	(void)tr;
	(void)end;
	assert(ATOMIC_GET(&store_nr_active)==1);
	assert (cs->bid != 0 || tr != gtrans);

	if (cs->bid) {
		cur = temp_descriptor(cs->bid);
		if(!cur)
			return LOG_ERR;
	}
=======
	sql_delta *delta, *odelta = ATOMIC_PTR_GET(&c->data);

	if ((delta = bind_col_data(tr, c)) == NULL)
		return BUN_NONE;
	if ((!inTransaction(tr, c->t) && (odelta != delta || isTempTable(c->t)) && isGlobal(c->t)) || (!isNew(c->t) && isLocalTemp(c->t)))
		trans_add(tr, &c->base, delta, &tc_gc_col, &commit_update_col, isLocalTemp(c->t)?NULL:&log_update_col);
	if (delta)
		return clear_delta(tr, delta);
	return 0;
}

static BUN
clear_idx(sql_trans *tr, sql_idx *i)
{
	sql_delta *delta, *odelta = ATOMIC_PTR_GET(&i->data);

	if (!isTable(i->t) || (hash_index(i->type) && list_length(i->columns) <= 1) || !idx_has_column(i->type))
		return 0;
	if ((delta = bind_idx_data(tr, i)) == NULL)
		return BUN_NONE;
	if ((!inTransaction(tr, i->t) && (odelta != delta || isTempTable(i->t)) && isGlobal(i->t)) || (!isNew(i->t) && isLocalTemp(i->t)))
		trans_add(tr, &i->base, delta, &tc_gc_idx, &commit_update_idx, isLocalTemp(i->t)?NULL:&log_update_idx);
	if (delta)
		return clear_delta(tr, delta);
	return 0;
}

static BUN
clear_dbat(sql_trans *tr, sql_dbat *bat)
{
	BUN sz = 0;

	(void)tr;

	if (bat->cached) {
		bat_destroy(bat->cached);
		bat->cached = NULL;
	}
	if (bat->dbid) {
		BAT *b = temp_descriptor(bat->dbid);

		if (b && !isEbat(b)) {
			sz += BATcount(b);
			bat_clear(b);
			BATcommit(b);
			bat_destroy(b);
		}
	}
	bat->cleared = 1;
	bat->cnt = 0;
	return sz;
}

static BUN
clear_del(sql_trans *tr, sql_table *t)
{
	sql_dbat *bat, *obat = ATOMIC_PTR_GET(&t->data);

	if ((bat = bind_del_data(tr, t)) == NULL)
		return BUN_NONE;
	if ((!inTransaction(tr, t) && (obat != bat || isTempTable(t)) && isGlobal(t)) || (!isNew(t) && isLocalTemp(t)))
		trans_add(tr, &t->base, bat, &tc_gc_del, &commit_update_del, isLocalTemp(t)?NULL:&log_update_del);
	return clear_dbat(tr, bat);
}

static BUN
clear_table(sql_trans *tr, sql_table *t)
{
	node *n = t->columns.set->h;
	sql_column *c = n->data;
	BUN sz = 0, nsz = 0;

	if ((nsz = clear_col(tr, c)) == BUN_NONE)
		return BUN_NONE;
	sz += nsz;
	if ((nsz = clear_del(tr, t)) == BUN_NONE)
		return BUN_NONE;
	sz -= nsz;

	for (n = n->next; n; n = n->next) {
		c = n->data;

		if (clear_col(tr, c) == BUN_NONE)
			return BUN_NONE;
	}
	if (t->idxs.set) {
		for (n = t->idxs.set->h; n; n = n->next) {
			sql_idx *ci = n->data;

			if (isTable(ci->t) && idx_has_column(ci->type) &&
				clear_idx(tr, ci) == BUN_NONE)
				return BUN_NONE;
		}
	}
	return sz;
}

static int
tr_log_delta( sql_trans *tr, sql_delta *cbat, char tpe, oid id)
{
	sqlstore *store = tr->store;
	gdk_return ok = GDK_SUCCEED;
	BAT *ins;

	(void)tr;
	if (GDKinmemory(0) || tr->parent)
		return LOG_OK;

	ins = temp_descriptor(cbat->ibid);
	if (ins == NULL)
		return LOG_ERR;

	if (cbat->cleared && log_bat_clear(store->logger, cbat->name, tpe, id) != GDK_SUCCEED) {
		bat_destroy(ins);
		return LOG_ERR;
	}

	/* any inserts */
	if (BUNlast(ins) > 0) {
		if (BUNlast(ins) > ins->batInserted)
			ok = log_bat(store->logger, ins, cbat->name, tpe, id);
	}
	bat_destroy(ins);

	if (ok == GDK_SUCCEED && cbat->ucnt && cbat->uibid) {
		BAT *ui = temp_descriptor(cbat->uibid);
		BAT *uv = temp_descriptor(cbat->uvbid);
		/* any updates */
		if (ui == NULL || uv == NULL) {
			ok = GDK_FAIL;
		} else if (BUNlast(uv) > uv->batInserted || BATdirty(uv))
			ok = log_delta(store->logger, ui, uv, cbat->name, tpe, id);
		bat_destroy(ui);
		bat_destroy(uv);
	}
	return ok == GDK_SUCCEED ? LOG_OK : LOG_ERR;
}

static int
tr_log_dbat(sql_trans *tr, sql_dbat *fdb, char tpe, oid id)
{
	sqlstore *store = tr->store;
	gdk_return ok = GDK_SUCCEED;
	BAT *db = NULL;

	if (!fdb || GDKinmemory(0) || tr->parent)
		return LOG_OK;

	(void)tr;
	assert (fdb->dname);
	if (fdb->cleared && log_bat_clear(store->logger, fdb->dname, tpe, id) != GDK_SUCCEED)
		return LOG_ERR;

	db = temp_descriptor(fdb->dbid);
	if(!db)
		return LOG_ERR;
	if (BUNlast(db) > 0) {
		if (BUNlast(db) > db->batInserted)
			ok = log_bat(store->logger, db, fdb->dname, tpe, id);
	}
	bat_destroy(db);
	return ok == GDK_SUCCEED ? LOG_OK : LOG_ERR;
}

static int
tr_merge_delta( sql_trans *tr, sql_delta *obat)
{
	sqlstore *store = tr->store;
	int ok = LOG_OK;
	BAT *ins, *cur = NULL;

	(void)store;
	//assert(!store->initialized || ATOMIC_GET(&store->nr_active)==1);
	//assert(!obat->cleared);

	if (obat->bid == 0) {
		cur = temp_descriptor(obat->ibid);
		obat->bid = obat->ibid;
		obat->ibase = obat->cnt;
		obat->ibid = e_bat(cur->ttype);
		obat->cleared = 0;
		if (!obat->uibid)
			obat->uibid = e_bat(TYPE_oid);
		if (!obat->uvbid)
			obat->uvbid = e_bat(cur->ttype);
		assert(BATcount(cur) == obat->cnt);
		bat_destroy(cur);
		return ok;
	}

	if (obat->cached) {
		bat_destroy(obat->cached);
		obat->cached = NULL;
	}
	if (obat->bid) {
		cur = temp_descriptor(obat->bid);
		if(!cur)
			return LOG_ERR;
		if (isEbat(cur)) {
			temp_destroy(obat->bid);
			obat->bid = ebat2real(cur->batCacheid, 0);
			bat_destroy(cur);
			if(obat->bid != BID_NIL) {
				cur = temp_descriptor(obat->bid);
				if (cur == NULL)
					return LOG_ERR;
			} else {
				return LOG_ERR;
			}
		}
	}
	ins = temp_descriptor(obat->ibid);
	if(!ins) {
		bat_destroy(cur);
		return LOG_ERR;
	}
	if (BATcount(ins) > 0) {
		if (BATappend(cur, ins, NULL, true) != GDK_SUCCEED) {
			bat_destroy(cur);
			bat_destroy(ins);
			return LOG_ERR;
		}
		obat->cnt = obat->ibase = BATcount(cur);
		temp_destroy(obat->ibid);
		obat->ibid = e_bat(cur->ttype);
		if (obat->ibid == BID_NIL)
			ok = LOG_ERR;
	}
	bat_destroy(ins);
>>>>>>> e025c6e8

	assert(end <= BATcount(cur));
	if (cs->ucnt) {
		BAT *ui = temp_descriptor(cs->uibid);
		BAT *uv = temp_descriptor(cs->uvbid);

		if(!ui || !uv) {
			bat_destroy(ui);
			bat_destroy(uv);
			bat_destroy(cur);
			return LOG_ERR;
		}
		assert(BATcount(ui) == BATcount(uv));

		/* any updates */
		assert(!isEbat(cur));
		if (BATreplace(cur, ui, uv, true) != GDK_SUCCEED) {
			bat_destroy(ui);
			bat_destroy(uv);
			bat_destroy(cur);
			return LOG_ERR;
		}
		/* cleanup the old deltas */
		temp_destroy(cs->uibid);
		temp_destroy(cs->uvbid);
		cs->uibid = e_bat(TYPE_oid);
		cs->uvbid = e_bat(cur->ttype);
		if(cs->uibid == BID_NIL || cs->uvbid == BID_NIL)
			ok = LOG_ERR;
		cs->ucnt = 0;
		bat_destroy(ui);
		bat_destroy(uv);
	}
	cs->cleared = 0;
	bat_destroy(cur);
<<<<<<< HEAD
	return ok;
}

static int
tr_merge_delta( sql_trans *tr, sql_delta *obat, BUN end)
{
	int ok = tr_merge_cs(tr, &obat->cs, end);
	if (obat->next) {
		ok = destroy_bat(obat->next);
		obat->next = NULL;
	}
=======
>>>>>>> e025c6e8
	return ok;
}

static int
<<<<<<< HEAD
tr_update_dbat( sql_trans *tr, storage *ts, storage *fs)
{
	if (fs->cs.cleared) {
		destroy_segments(ts->segs);
		MT_lock_set(&segs_lock);
		ts->segs = dup_segments(fs->segs);
		MT_lock_unset(&segs_lock);
		ts->end = ts->segs->end;
		assert(ts->segs->head);
		ts->cnt = 0;
		ts->ucnt = 0;
		ts->icnt = 0;
	} else {
		assert(ts->segs == fs->segs);
		/* merge segments or cleanup ? */
		segment *segs = ts->segs->head, *seg = segs;
		for (; segs; segs = segs->next) {
			if (segs->owner == tr || !segs->owner) {
				/* merge range */
				segs->owner = NULL;
				if (seg == segs) /* skip first */
					continue;
				if (seg->end == segs->start) {
					seg->end = segs->end;
					seg->next = segs->next;
					segs->next = NULL;
					destroy_segs(segs);
					segs = seg;
				} else {
					seg = segs; /* begin of new merge */
				}
			}
		}
		ts->end = ts->segs->end;
	}
	ts->cnt += fs->ucnt;
	ts->cnt -= fs->icnt;
	int ok = tr_update_cs( tr, &ts->cs, &fs->cs, ts->end);
	if (ok == LOG_OK && ts->next) {
		ok = destroy_dbat(tr, ts->next);
		ts->next = NULL;
=======
tr_merge_dbat(sql_dbat *tdb)
{
	int ok = LOG_OK;

	if (tdb->cached) {
		bat_destroy(tdb->cached);
		tdb->cached = NULL;
	}
	if (tdb->next) {
		ok = destroy_dbat(tdb->next);
		tdb->next = NULL;
>>>>>>> e025c6e8
	}
	return ok;
}

<<<<<<< HEAD
static int
tr_merge_dbat(sql_trans *tr, storage *tdb)
{
	int ok = tr_merge_cs(tr, &tdb->cs, tdb->end);
	if (tdb->next) {
		ok = destroy_dbat(tr, tdb->next);
		tdb->next = NULL;
=======
static sql_delta *
savepoint_commit_delta( sql_delta *delta, ulng commit_ts)
{
	/* commit ie copy back to the parent transaction */
	if (delta && delta->ts == commit_ts && delta->next) {
		sql_delta *od = delta->next;
		if (od->ts == commit_ts) {
			sql_delta t = *od, *n = od->next;
			*od = *delta;
			od->next = n;
			*delta = t;
			delta->next = NULL;
			destroy_delta(delta);
			return od;
		}
>>>>>>> e025c6e8
	}
	return delta;
}

static int
rollback_delta(sql_trans *tr, sql_delta *delta, int type)
{
<<<<<<< HEAD
	sql_trans *oldest = oldest_active_transaction();
	sql_table *ot = NULL;
	int ok = LOG_OK;
	node *n, *m, *o = NULL;
	segments *sg = NULL;

	if (ATOMIC_GET(&store_nr_active) == 1 || ft->base.allocated) {
		if (ATOMIC_GET(&store_nr_active) > 1 && ft->data) { /* move delta */
			storage *b = ft->data;

			if (!tt->data)
				tt->base.allocated = ft->base.allocated;
			ft->data = NULL;
			assert(!b->next);
			b->next = tt->data;
			tt->data = b;

			/* find table t->base.stime */
           		ot = tr_find_table(oldest, tt);
			if (b && ot && b->cs.wtime < ot->base.stime) {
				while (b && b->cs.wtime >= ot->base.stime)
					b = b->next;
				/* anything older can go */
				if (b && b->next && b->cs.wtime < ot->base.stime) {
					delayed_destroy_dbat(b->next);
					b->next = NULL;
				}
			}
		} else if (tt->data && ft->base.allocated) {
			sg = ((storage*)ft->data)->segs;
			if (tr_update_dbat(tr, tt->data, ft->data) != LOG_OK)
				ok = LOG_ERR;
		} else if (ATOMIC_GET(&store_nr_active) == 1 && !ft->base.allocated) {
			/* only insert/updates, merge earlier deletes */
			if (!tt->data) {
				sql_table *ot = tr_find_table(tr->parent, tt);
				tt->data = timestamp_dbat(ot->data, tt->base.stime);
			}
			assert(tt->data);
			sg = ((storage*)tt->data)->segs;
			if (tr_merge_dbat(tr, tt->data) != LOG_OK)
				ok = LOG_ERR;
			ft->data = NULL;
		} else if (ft->data) {
			assert(!tt->data);
			tt->data = ft->data;
			tt->base.allocated = 1;
			ft->data = NULL;
		}
	}
	if (ot)
		o = ot->columns.set->h;
	for (n = ft->columns.set->h, m = tt->columns.set->h; ok == LOG_OK && n && m; n = n->next, m = m->next, o=(o?o->next:NULL)) {
		sql_column *cc = n->data; // TODO: either stick to to/from terminology or old/current terminology
		sql_column *oc = m->data;

		if (ATOMIC_GET(&store_nr_active) == 1 || ((cc->base.wtime || cc->base.atime) && cc->base.allocated)) {
			assert(!cc->base.wtime || oc->base.wtime < cc->base.wtime || (oc->base.wtime == cc->base.wtime && oc->base.allocated /* alter */));
			if (ATOMIC_GET(&store_nr_active) > 1 && cc->data) { /* move delta */
				sql_delta *b = cc->data;
				sql_column *oldc = NULL;

				if (!oc->data)
					oc->base.allocated = cc->base.allocated;
				cc->data = NULL;
				assert(!b->next);
				b->next = oc->data;
				oc->data = b;

				/* find column c->base.stime */
				if (o)
					oldc = o->data;
				if (oldc && b && oldc->base.id == cc->base.id && b->cs.wtime < oldc->base.stime) {
					while (b && b->cs.wtime >= oldc->base.stime)
						b = b->next;
					/* anything older can go */
					if (b && b->next && b->cs.wtime < oldc->base.stime) {
						delayed_destroy_bat(b->next);
						b->next = NULL;
					}
				}
			} else if (oc->data && cc->base.allocated) {
				if (tr_update_delta(tr, oc->data, cc->data, sg->end) != LOG_OK)
					ok = LOG_ERR;
			} else if (ATOMIC_GET(&store_nr_active) == 1 && !cc->base.allocated) {
				/* only deletes, merge earlier changes */
				if (!oc->data) {
					sql_column *o = tr_find_column(tr->parent, oc);
					oc->data = timestamp_delta(o->data, oc->base.stime);
				}
				assert(oc->data);
				if (cc->base.wtime) {
					if (tr_merge_delta(tr, oc->data, sg->end) != LOG_OK)
						ok = LOG_ERR;
					cc->data = NULL;
				}
			} else if (cc->data) {
				oc->data = cc->data;
				oc->base.allocated = 1;
				cc->data = NULL;
			}
		}
=======
	(void)tr;
	temp_destroy(delta->ibid);
	delta->ibid = e_bat(type);
	if (delta->ucnt) {
		delta->ucnt = 0;
		temp_destroy(delta->uibid);
		temp_destroy(delta->uvbid);
		delta->uibid = e_bat(TYPE_oid);
		delta->uvbid = e_bat(type);
	}
	return LOG_OK;
}
>>>>>>> e025c6e8

static int
commit_delta(sql_trans *tr, sql_delta *delta)
{
	return tr_merge_delta(tr, delta);
}

<<<<<<< HEAD
		if (oc->base.rtime < cc->base.rtime)
			oc->base.rtime = cc->base.rtime;
		if (oc->base.atime < cc->base.atime)
			oc->base.atime = cc->base.atime;
		if (oc->base.wtime < cc->base.wtime)
			oc->base.wtime = cc->base.wtime;
		if (cc->data)
			destroy_col(tr, cc);
		cc->base.allocated = 0;
	}
	if (ok == LOG_OK && tt->idxs.set) {
		if (ot)
			o = ot->idxs.set->h;
		if (ft->idxs.set && tt->idxs.set)
		for (n = ft->idxs.set->h, m = tt->idxs.set->h; ok == LOG_OK && n && m; n = n->next, m = m->next, o=(o?o->next:NULL)) {
			sql_idx *ci = n->data;
			sql_idx *oi = m->data;

			/* some indices have no bats */
			if (!oi->data || (hash_index(oi->type) && list_length(oi->columns) <= 1) || !idx_has_column(oi->type)) {
				ci->data = NULL;
				ci->base.allocated = 0;
				continue;
			}
			if (ATOMIC_GET(&store_nr_active) == 1 || ((ci->base.wtime || ci->base.atime) && ci->base.allocated)) {
				if (ATOMIC_GET(&store_nr_active) > 1 && ci->data) { /* move delta */
					sql_delta *b = ci->data;
					sql_idx *oldi = NULL;

					if (!oi->data)
						oi->base.allocated = ci->base.allocated;
					ci->data = NULL;
					assert(!b->next);
					b->next = oi->data;
					oi->data = b;

					if (o)
						oldi = o->data;
					if (oldi && b && oldi->base.id == ci->base.id && b->cs.wtime < oldi->base.stime) {
						while (b && b->cs.wtime >= oldi->base.stime)
							b = b->next;
						/* anything older can go */
						if (b && b->next && b->cs.wtime >= oldi->base.stime) {
							delayed_destroy_bat(b->next);
							b->next = NULL;
						}
					}
				} else if (oi->data && ci->base.allocated) {
					if (tr_update_delta(tr, oi->data, ci->data, sg->end) != LOG_OK)
						ok = LOG_ERR;
				} else if (ATOMIC_GET(&store_nr_active) == 1 && !ci->base.allocated) {
					if (!oi->data) {
						sql_idx *o = tr_find_idx(tr->parent, oi);
						oi->data = timestamp_delta(o->data, oi->base.stime);
					}
					assert(oi->data);
					if (ci->base.wtime) {
						if (tr_merge_delta(tr, oi->data, sg->end) != LOG_OK)
							ok = LOG_ERR;
						ci->data = NULL;
					}
				} else if (ci->data) {
					oi->data = ci->data;
					oi->base.allocated = 1;
					ci->data = NULL;
				}
			}

			if (oi->base.rtime < ci->base.rtime)
				oi->base.rtime = ci->base.rtime;
			if (oi->base.atime < ci->base.atime)
				oi->base.atime = ci->base.atime;
			if (oi->base.wtime < ci->base.wtime)
				oi->base.wtime = ci->base.wtime;
			if (ci->data)
				destroy_idx(tr, ci);
			ci->base.allocated = 0;
		}
	}
	if (tt->base.rtime < ft->base.rtime)
		tt->base.rtime = ft->base.rtime;
	if (tt->base.atime < ft->base.atime)
		tt->base.atime = ft->base.atime;
	if (tt->base.wtime < ft->base.wtime)
		tt->base.wtime = ft->base.wtime;
	if (ft->data)
		destroy_del(tr, ft);
	ft->base.allocated = 0;
=======
static int
log_update_col( sql_trans *tr, sql_change *change)
{
	sql_column *c = (sql_column*)change->obj;

	if (!isTempTable(c->t) && !tr->parent) /* don't write save point commits */
		return tr_log_delta(tr, ATOMIC_PTR_GET(&c->data), c->t->bootstrap?0:LOG_COL, c->base.id);
	return LOG_OK;
}

static int
commit_update_col_( sql_trans *tr, sql_column *c, ulng commit_ts, ulng oldest)
{
	int ok = LOG_OK;
	sql_delta *delta = ATOMIC_PTR_GET(&c->data);

	(void)oldest;
	if (isTempTable(c->t)) {
		if (commit_ts) { /* commit */
			if (c->t->commit_action == CA_COMMIT || c->t->commit_action == CA_PRESERVE)
				commit_delta(tr, delta);
			else /* CA_DELETE as CA_DROP's are gone already (or for globals are equal to a CA_DELETE) */
				clear_delta(tr, delta);
		} else { /* rollback */
			if (c->t->commit_action == CA_COMMIT/* || c->t->commit_action == CA_PRESERVE*/)
				rollback_delta(tr, delta, c->type.type->localtype);
			else /* CA_DELETE as CA_DROP's are gone already (or for globals are equal to a CA_DELETE) */
				clear_delta(tr, delta);
		}
		c->t->base.flags = c->base.flags = 0;
	}
>>>>>>> e025c6e8
	return ok;
}

static int
<<<<<<< HEAD
rollback_table(sql_trans *tr, sql_table *t)
{
	(void)tr;
	(void)t;
//	fprintf(stderr, "rollback %s.%s\n", t->s->base.name, t->base.name);
	return 0;
}

static int
tr_log_cs( sql_trans *tr, column_storage *cs, segment *segs, int cleared, sqlid id)
{
	int ok = GDK_SUCCEED;

	if (GDKinmemory(0))
		return LOG_OK;

	assert(cs->cleared == cleared);
	assert(tr->parent == gtrans);
	if (cleared && log_bat_clear(bat_logger, id) != GDK_SUCCEED)
		return LOG_ERR;

	if (cleared) {
		assert(cs->ucnt == 0);
		BAT *ins = temp_descriptor(cs->bid);
		if (isEbat(ins)) {
			temp_destroy(cs->bid);
			cs->bid = temp_copy(ins->batCacheid, false);
			bat_destroy(ins);
			ins = temp_descriptor(cs->bid);
		}
		bat_set_access(ins, BAT_READ);
		ok = log_bat_persists(bat_logger, ins, id);
		bat_destroy(ins);
		return ok == GDK_SUCCEED ? LOG_OK : LOG_ERR;
	}

	for (; segs; segs=segs->next) {
		if (segs->owner == tr) {
			BAT *ins = temp_descriptor(cs->bid);
			assert(ins);
			ok = log_bat(bat_logger, ins, id, segs->start, segs->end-segs->start);
			bat_destroy(ins);
		}
	}

	if (ok == GDK_SUCCEED && cs->ucnt && cs->uibid) {
		BAT *ui = temp_descriptor(cs->uibid);
		BAT *uv = temp_descriptor(cs->uvbid);
		/* any updates */
		if (ui == NULL || uv == NULL) {
			ok = GDK_FAIL;
		} else if (BUNlast(uv) > uv->batInserted || BATdirty(uv))
			ok = log_delta(bat_logger, ui, uv, id);
		bat_destroy(ui);
		bat_destroy(uv);
	}
	return ok == GDK_SUCCEED ? LOG_OK : LOG_ERR;
}

static int
tr_log_delta( sql_trans *tr, sql_delta *cbat, segment *segs, int cleared, sqlid id)
{
	return tr_log_cs( tr, &cbat->cs, segs, cleared, id);
}

static int
tr_log_dbat(sql_trans *tr, storage *fdb, segment *segs, int cleared, sqlid id)
{
	return tr_log_cs( tr, &fdb->cs, segs, cleared, id);
}

#if 0
static lng
log_get_nr_inserted(sql_column *fc, lng *offset)
{
	lng cnt = 0;

	if (!fc || GDKinmemory(0))
		return 0;

	if (fc->base.atime && fc->base.allocated) {
		sql_delta *fb = fc->data;
		BAT *ins = temp_descriptor(fb->cs.bid);

		if (ins && BUNlast(ins) > 0 && BUNlast(ins) > ins->batInserted) {
			cnt = BUNlast(ins) - ins->batInserted;
		}
		bat_destroy(ins);
	}
	return cnt;
}

static lng
log_get_nr_deleted(sql_table *ft, lng *offset)
{
	lng cnt = 0;

	if (!ft || GDKinmemory(0))
		return 0;

	if (ft->base.atime && ft->base.allocated) {
		storage *fdb = ft->data;
		BAT *db = temp_descriptor(fdb->cs.bid);

		if (db && BUNlast(db) > 0 && BUNlast(db) > db->batInserted) {
			cnt = BUNlast(db) - db->batInserted;
			*offset = db->batInserted;
		}
		bat_destroy(db);
=======
commit_update_col( sql_trans *tr, sql_change *change, ulng commit_ts, ulng oldest)
{
	int ok = LOG_OK;
	sql_column *c = (sql_column*)change->obj;
	sql_delta *delta = ATOMIC_PTR_GET(&c->data);

	if (isTempTable(c->t))
		return commit_update_col_(tr, c, commit_ts, oldest);
	if (commit_ts)
		delta->ts = commit_ts;
	if (!commit_ts) { /* rollback */
		sql_delta *d = change->data, *o = ATOMIC_PTR_GET(&c->data);

		if (o != d) {
			while(o && o->next != d)
				o = o->next;
		}
		if (o == ATOMIC_PTR_GET(&c->data))
			ATOMIC_PTR_SET(&c->data, d->next);
		else
			o->next = d->next;
		d->next = NULL;
		destroy_delta(d);
	} else if (ok == LOG_OK && !tr->parent) {
		sql_delta *d = delta;
		/* clean up and merge deltas */
		while (delta && delta->ts > oldest) {
			delta = delta->next;
		}
		if (delta && delta != d) {
			if (delta->next) {
				ok = destroy_delta(delta->next);
				delta->next = NULL;
			}
		}
		if (ok == LOG_OK && delta == d && oldest == commit_ts)
			ok = tr_merge_delta(tr, delta);
	} else if (ok == LOG_OK && tr->parent) /* move delta into older and cleanup current save points */
		ATOMIC_PTR_SET(&c->data, savepoint_commit_delta(delta, commit_ts));
	return ok;
}

static int
log_update_idx( sql_trans *tr, sql_change *change)
{
	sql_idx *i = (sql_idx*)change->obj;

	if (!isTempTable(i->t) && !tr->parent) /* don't write save point commits */
		return tr_log_delta(tr, ATOMIC_PTR_GET(&i->data), i->t->bootstrap?0:LOG_COL, i->base.id);
	return LOG_OK;
}

static int
commit_update_idx_( sql_trans *tr, sql_idx *i, ulng commit_ts, ulng oldest)
{
	int ok = LOG_OK;
	sql_delta *delta = ATOMIC_PTR_GET(&i->data);
	int type = (oid_index(i->type))?TYPE_oid:TYPE_lng;

	(void)oldest;
	if (isTempTable(i->t)) {
		if (commit_ts) { /* commit */
			if (i->t->commit_action == CA_COMMIT || i->t->commit_action == CA_PRESERVE)
				commit_delta(tr, delta);
			else /* CA_DELETE as CA_DROP's are gone already */
				clear_delta(tr, delta);
		} else { /* rollback */
			if (i->t->commit_action == CA_COMMIT/* || i->t->commit_action == CA_PRESERVE*/)
				rollback_delta(tr, delta, type);
			else /* CA_DELETE as CA_DROP's are gone already */
				clear_delta(tr, delta);
		}
		i->t->base.flags = i->base.flags = 0;
	}
	return ok;
}

static int
commit_update_idx( sql_trans *tr, sql_change *change, ulng commit_ts, ulng oldest)
{
	int ok = LOG_OK;
	sql_idx *i = (sql_idx*)change->obj;
	sql_delta *delta = ATOMIC_PTR_GET(&i->data);

	if (isTempTable(i->t))
		return commit_update_idx_( tr, i, commit_ts, oldest);
	if (commit_ts)
		delta->ts = commit_ts;
	if (!commit_ts) { /* rollback */
		sql_delta *d = change->data, *o = ATOMIC_PTR_GET(&i->data);

		if (o != d) {
			while(o && o->next != d)
				o = o->next;
		}
		if (o == ATOMIC_PTR_GET(&i->data))
			ATOMIC_PTR_SET(&i->data, d->next);
		else
			o->next = d->next;
		d->next = NULL;
		destroy_delta(d);
	} else if (ok == LOG_OK && !tr->parent) {
		sql_delta *d = delta;
		/* clean up and merge deltas */
		while (delta && delta->ts > oldest) {
			delta = delta->next;
		}
		if (delta && delta != d) {
			if (delta->next) {
				ok = destroy_delta(delta->next);
				delta->next = NULL;
			}
		}
		if (ok == LOG_OK && delta == d && oldest == commit_ts)
			ok = tr_merge_delta(tr, delta);
	} else if (ok == LOG_OK && tr->parent) /* cleanup older save points */
		ATOMIC_PTR_SET(&i->data, savepoint_commit_delta(delta, commit_ts));
	return ok;
}

static sql_dbat *
savepoint_commit_dbat( sql_dbat *dbat, ulng commit_ts)
{
	if (dbat && dbat->ts == commit_ts && dbat->next) {
		sql_dbat *od = dbat->next;
		if (od->ts == commit_ts) {
			sql_dbat t = *od, *n = od->next;
			*od = *dbat;
			od->next = n;
			*dbat = t;
			dbat->next = NULL;
			destroy_dbat(dbat);
			return od;
		}
	}
	return dbat;
}

static int
log_update_del( sql_trans *tr, sql_change *change)
{
	sql_table *t = (sql_table*)change->obj;

	if (!isTempTable(t) && !tr->parent) /* don't write save point commits */
		return tr_log_dbat(tr, ATOMIC_PTR_GET(&t->data), t->bootstrap?0:LOG_TAB, t->base.id);
	return LOG_OK;
}

static int
rollback_dbat(sql_trans *tr, sql_dbat *dbat)
{
	(void)tr;
	(void)dbat;
	return LOG_OK;
}

static int
commit_dbat(sql_trans *tr, sql_dbat *dbat)
{
	(void)tr;
	(void)dbat;
	return LOG_OK;
}

static int
commit_update_del( sql_trans *tr, sql_change *change, ulng commit_ts, ulng oldest)
{
	int ok = LOG_OK;
	sql_table *t = (sql_table*)change->obj;
	sql_dbat *dbat = ATOMIC_PTR_GET(&t->data);

	if (isTempTable(t)) {
		if (commit_ts) { /* commit */
			if (t->commit_action == CA_COMMIT || t->commit_action == CA_PRESERVE)
				commit_dbat(tr, dbat);
			else /* CA_DELETE as CA_DROP's are gone already */
				clear_dbat(tr, dbat);
		} else { /* rollback */
			if (t->commit_action == CA_COMMIT/* || t->commit_action == CA_PRESERVE*/)
				rollback_dbat(tr, dbat);
			else /* CA_DELETE as CA_DROP's are gone already */
				clear_dbat(tr, dbat);
		}
		t->base.flags = 0;
		return ok;
	}
	if (!isTempTable(t))
		dbat->ts = commit_ts;
	if (!commit_ts) { /* rollback */
		sql_dbat *d = change->data, *o = ATOMIC_PTR_GET(&t->data);

		if (o != d) {
			while(o && o->next != d)
				o = o->next;
		}
		if (o == ATOMIC_PTR_GET(&t->data))
			ATOMIC_PTR_SET(&t->data, d->next);
		else
			o->next = d->next;
		d->next = NULL;
		destroy_dbat(d);
	} else if (ok == LOG_OK && !tr->parent) {
		sql_dbat *d = dbat;
		/* clean up and merge deltas */
		while (dbat && dbat->ts > oldest) {
			dbat = dbat->next;
		}
		if (dbat && dbat != d) {
			if (dbat->next) {
				ok = destroy_dbat(dbat->next);
				dbat->next = NULL;
			}
		}
		if (ok == LOG_OK && dbat == d && oldest == commit_ts)
			ok = tr_merge_dbat(dbat);
	} else if (ok == LOG_OK && tr->parent) {/* cleanup older save points */
		ATOMIC_PTR_SET(&t->data, savepoint_commit_dbat(dbat, commit_ts));
>>>>>>> e025c6e8
	}
	return cnt;
}
#endif

/* only rollback (content version) case for now */
static int
<<<<<<< HEAD
log_table(sql_trans *tr, sql_table *ft)
=======
tc_gc_col( sql_store Store, sql_change *change, ulng commit_ts, ulng oldest)
>>>>>>> e025c6e8
{
	sqlstore *store = Store;
	sql_column *c = (sql_column*)change->obj;

	(void)store;
	/* savepoint commit (did it merge ?) */
	if (ATOMIC_PTR_GET(&c->data) != change->data || isTempTable(c->t)) /* data is freed by commit */
		return 1;
	if (commit_ts && commit_ts >= TRANSACTION_ID_BASE) /* cannot cleanup older stuff on savepoint commits */
		return 0;
	sql_delta *d = (sql_delta*)change->data;
	if (d->next) {
		if (d->ts > oldest)
			return LOG_OK; /* cannot cleanup yet */

		destroy_delta(d->next);
		d->next = NULL;
	}
	return 1;
}

<<<<<<< HEAD
	/*
	//sql_column *fc = ft->columns.set->h->data;
	if (log_batgroup(bat_logger, ft->bootstrap?0:LOG_TAB, ft->base.id, ft->cleared,
				log_get_nr_inserted(fc, &offset_inserted), offset_inserted,
				log_get_nr_deleted(ft, &offset_deleted), offset_deleted) != GDK_SUCCEED)
		ok = LOG_ERR;
		*/
	assert(tr->parent == gtrans);
	/* offset/end */

	storage *s = ft->data;
	if (ok == LOG_OK && (ft->base.wtime || ft->base.atime) && ft->base.allocated)
		ok = tr_log_dbat(tr, ft->data, s?s->segs->head:NULL, ft->cleared, ft->base.id);
	for (n = ft->columns.set->h; ok == LOG_OK && n; n = n->next) {
		sql_column *cc = n->data;

		if ((!cc->base.wtime && !cc->base.atime) || !cc->base.allocated)
			continue;
		ok = tr_log_delta(tr, cc->data, s?s->segs->head:NULL, ft->cleared, cc->base.id);
=======
static int
tc_gc_idx( sql_store Store, sql_change *change, ulng commit_ts, ulng oldest)
{
	sqlstore *store = Store;
	sql_idx *i = (sql_idx*)change->obj;

	(void)store;
	/* savepoint commit (did it merge ?) */
	if (ATOMIC_PTR_GET(&i->data) != change->data || isTempTable(i->t)) /* data is freed by commit */
		return 1;
	if (commit_ts && commit_ts >= TRANSACTION_ID_BASE) /* cannot cleanup older stuff on savepoint commits */
		return 0;
	sql_delta *d = (sql_delta*)change->data;
	if (d->next) {
		if (d->ts > oldest)
			return LOG_OK; /* cannot cleanup yet */

		destroy_delta(d->next);
		d->next = NULL;
>>>>>>> e025c6e8
	}
	return 1;
}

static int
tc_gc_del( sql_store Store, sql_change *change, ulng commit_ts, ulng oldest)
{
	sqlstore *store = Store;
	sql_table *t = (sql_table*)change->obj;

<<<<<<< HEAD
			/* some indices have no bats or changes */
			if (!ci->data || (!ci->base.wtime && !ci->base.atime) || !ci->base.allocated)
				continue;

			if (!isTable(ci->t) || (hash_index(ci->type) && list_length(ci->columns) <= 1) || !idx_has_column(ci->type))
				continue;

			ok = tr_log_delta(tr, ci->data, s?s->segs->head:NULL, ft->cleared, ci->base.id);
		}
	}
	if (s)
		for (segment *segs = s->segs->head; segs; segs=segs->next)
			if (segs->owner == tr)
				segs->owner = NULL;
	/*
	if (log_batgroup_end(bat_logger, ft->base.id) != GDK_SUCCEED)
		ok = LOG_ERR;
		*/
	return ok;
=======
	(void)store;
	/* savepoint commit (did it merge ?) */
	if (ATOMIC_PTR_GET(&t->data) != change->data || isTempTable(t)) /* data is freed by commit */
		return 1;
	if (commit_ts && commit_ts >= TRANSACTION_ID_BASE) /* cannot cleanup older stuff on savepoint commits */
		return 0;
	sql_dbat *d = (sql_dbat*)change->data;
	if (d->next) {
		if (d->ts > oldest)
			return LOG_OK; /* cannot cleanup yet */

		destroy_dbat(d->next);
		d->next = NULL;
	}
	return 1;
>>>>>>> e025c6e8
}

void
bat_storage_init( store_functions *sf)
{
	sf->bind_col = (bind_col_fptr)&bind_col;
	sf->bind_idx = (bind_idx_fptr)&bind_idx;
	sf->bind_del = (bind_del_fptr)&bind_del;

	sf->append_col = (append_col_fptr)&append_col;
	sf->append_idx = (append_idx_fptr)&append_idx;

	sf->append_col_prep = (modify_col_prep_fptr)&append_col_prepare;
	sf->append_idx_prep = (modify_idx_prep_fptr)&append_idx_prepare;
	sf->append_col_exec = (append_col_exec_fptr)&append_col_execute;
	sf->update_col = (update_col_fptr)&update_col;
	sf->update_idx = (update_idx_fptr)&update_idx;

	sf->update_col_prep = (modify_col_prep_fptr)&update_col_prepare;
	sf->update_idx_prep = (modify_idx_prep_fptr)&update_idx_prepare;
	sf->update_col_exec = (update_col_exec_fptr)&update_col_execute;

	sf->delete_tab = (delete_tab_fptr)&delete_tab;
	sf->claim_tab = (claim_tab_fptr)&claim_tab;

	sf->count_del = (count_del_fptr)&count_del;
	sf->count_col = (count_col_fptr)&count_col;
	sf->count_idx = (count_idx_fptr)&count_idx;
	sf->dcount_col = (dcount_col_fptr)&dcount_col;
	sf->sorted_col = (prop_col_fptr)&sorted_col;
	sf->unique_col = (prop_col_fptr)&unique_col;
	sf->double_elim_col = (prop_col_fptr)&double_elim_col;

	sf->col_dup = (col_dup_fptr)&col_dup;
	sf->idx_dup = (idx_dup_fptr)&idx_dup;
	sf->del_dup = (del_dup_fptr)&del_dup;

	sf->create_col = (create_col_fptr)&create_col;
	sf->create_idx = (create_idx_fptr)&create_idx;
	sf->create_del = (create_del_fptr)&create_del;

<<<<<<< HEAD
	sf->log_create_col = (create_col_fptr)&log_create_col;
	sf->log_create_idx = (create_idx_fptr)&log_create_idx;
	sf->log_create_del = (create_del_fptr)&log_create_del;

	sf->dup_col = (dup_col_fptr)&dup_col;
	sf->dup_idx = (dup_idx_fptr)&dup_idx;
	sf->dup_del = (dup_del_fptr)&dup_del;

=======
>>>>>>> e025c6e8
	sf->destroy_col = (destroy_col_fptr)&destroy_col;
	sf->destroy_idx = (destroy_idx_fptr)&destroy_idx;
	sf->destroy_del = (destroy_del_fptr)&destroy_del;

<<<<<<< HEAD
	sf->log_destroy_col = (destroy_col_fptr)&log_destroy_col;
	sf->log_destroy_idx = (destroy_idx_fptr)&log_destroy_idx;
	sf->log_destroy_del = (destroy_del_fptr)&log_destroy_del;

	sf->clear_table = (clear_table_fptr)&clear_table;
	sf->update_table = (update_table_fptr)&update_table;
	sf->log_table = (update_table_fptr)&log_table;
	sf->gtrans_minmax = (gtrans_update_fptr)&minmax;
	sf->rollback_table = (clear_table_fptr)&rollback_table;
=======
	/* change into drop_* */
	sf->log_destroy_col = (log_destroy_col_fptr)&log_destroy_col;
	sf->log_destroy_idx = (log_destroy_idx_fptr)&log_destroy_idx;
	sf->log_destroy_del = (log_destroy_del_fptr)&log_destroy_del;

	sf->clear_table = (clear_table_fptr)&clear_table;
>>>>>>> e025c6e8

	sf->upgrade_col = (upgrade_col_fptr)&upgrade_col;
	sf->upgrade_idx = (upgrade_idx_fptr)&upgrade_idx;
	sf->upgrade_del = (upgrade_del_fptr)&upgrade_del;
	sf->cleanup = (cleanup_fptr)&cleanup;

	for(int i=0;i<NR_TABLE_LOCKS;i++)
		MT_lock_init(&table_locks[i], "table_lock");
}<|MERGE_RESOLUTION|>--- conflicted
+++ resolved
@@ -14,29 +14,9 @@
 #include "gdk_atoms.h"
 #include "matomic.h"
 
-<<<<<<< HEAD
-static MT_Lock segs_lock = MT_LOCK_INITIALIZER(segs_lock);
+//static MT_Lock segs_lock = MT_LOCK_INITIALIZER(segs_lock);
 #define NR_TABLE_LOCKS 64
-static MT_Lock table_locks[NR_TABLE_LOCKS]; /* set of locks to protect table changes (claim) */
-
-static MT_Lock destroy_lock = MT_LOCK_INITIALIZER(destroy_lock);
-storage *tobe_destroyed_dbat = NULL;
-sql_delta *tobe_destroyed_delta = NULL;
-=======
-/*
- * The sql data is stored using 2 structure
- * sql_delta and sql_dbat. The dbat keeps the deleted rows and
- * the delta structure the column content consisting of a stable bat,
- * inserts and updates.
- *
- * The monetdb sql part uses MVCC, where the multiple versions of a these
- * structures keep timestamps (ts).
- *
- * The code needs too handle 3 cases of tables/transactions,
- * global persistent tables in normal transactions (ie those a chain of versions).
- * temporary tables, the chain holds a version per transaction.
- * save points these need too look at the parent transaction (and are private too one transaction).
- */
+//static MT_Lock table_locks[NR_TABLE_LOCKS]; /* set of locks to protect table changes (claim) */
 
 static int log_update_col( sql_trans *tr, sql_change *c);
 static int log_update_idx( sql_trans *tr, sql_change *c);
@@ -59,6 +39,24 @@
 
 static int tr_merge_delta( sql_trans *tr, sql_delta *obat);
 
+#if 0
+static void
+lock_table(sqlstore *store, sqlid id)
+{
+	(void)store;
+	(void)id;
+	//MT_lock_set(&table_locks[id&(NR_TABLE_LOCKS-1)]);
+}
+
+static void
+unlock_table(sqlstore *store, sqlid id)
+{
+	(void)store;
+	(void)id;
+	//MT_lock_unset(&table_locks[id&(NR_TABLE_LOCKS-1)]);
+}
+#endif
+
 /* used for communication between {append,update}_prepare and {append,update}_execute */
 struct prep_exec_cookie {
 	sql_delta *delta;
@@ -79,53 +77,110 @@
 	cookie->is_new = is_new;
 	return cookie;
 }
->>>>>>> e025c6e8
+
+static BAT *
+mask_bat(size_t cnt, msk val)
+{
+	BAT *b = COLnew(0, TYPE_msk, cnt, TRANSIENT);
+
+	if (b) {
+		size_t nr = (cnt+31)/32;
+		int *p = (int*)b->T.heap->base;
+		for(size_t i = 0; i<nr; i++) {
+			p[i] = (val)?0xffffffff:0;
+		}
+		BATsetcount(b, cnt);
+	}
+	return b;
+}
+
+static segment *
+new_segment(segment *o, sql_trans *tr, size_t cnt)
+{
+	segment *n = (segment*)GDKmalloc(sizeof(segment));
+
+	if (n) {
+		n->owner = tr?tr:0;
+		n->start = o?o->end:0;
+		n->end = n->start + cnt;
+		n->next = o;
+	}
+	return n;
+}
+
+static segments *
+new_segments(size_t cnt)
+{
+	segments *n = (segments*)GDKmalloc(sizeof(segments));
+
+	if (n) {
+		sql_ref_init(&n->r);
+		n->head = new_segment(NULL, NULL, cnt);
+	       	n->end = n->head->end;
+	}
+	return n;
+}
+
+static segments*
+dup_segments(segments *s)
+{
+	sql_ref_inc(&s->r);
+	return s;
+}
+
+static int
+temp_dup_cs(column_storage *cs, ulng tid, int type)
+{
+	BAT *b = bat_new(type, 1024, TRANSIENT);
+	if (!b)
+		return LOG_ERR;
+	cs->bid = temp_create(b);
+	bat_destroy(b);
+	cs->uibid = e_bat(TYPE_oid);
+	cs->uvbid = e_bat(type);
+	cs->ucnt = cs->cnt = 0;
+	cs->cleared = 0;
+	cs->ts = tid;
+	cs->refcnt = 1;
+	return LOG_OK;
+}
 
 static sql_delta *
 temp_dup_delta(ulng tid, int type)
 {
 	sql_delta *bat = ZNEW(sql_delta);
-	BAT *b = bat_new(type, 1024, TRANSIENT);
-	bat->bid = temp_create(b);
-	bat_destroy(b);
-	bat->ibid = e_bat(type);
-	bat->uibid = e_bat(TYPE_oid);
-	bat->uvbid = e_bat(type);
-	bat->ibase = 0;
-	bat->ucnt = bat->cnt = 0;
-	bat->cleared = 0;
-	bat->ts = tid;
-	bat->refcnt = 1;
-	bat->name = NULL;
+	if (temp_dup_cs(&bat->cs, tid, type)) {
+		_DELETE(bat);
+		return NULL;
+	}
 	return bat;
 }
 
 static sql_delta *
 temp_delta(sql_delta *d, ulng tid)
 {
-	while (d && d->ts != tid)
+	while (d && d->cs.ts != tid)
 		d = d->next;
 	return d;
 }
 
-static sql_dbat *
-temp_dup_dbat(ulng tid)
-{
-	sql_dbat *bat = ZNEW(sql_dbat);
-	BAT *b = bat_new(TYPE_oid, 1024, TRANSIENT);
-	bat->dbid = temp_create(b);
-	bat_destroy(b);
-	bat->cnt = 0;
-	bat->ts = tid;
-	bat->refcnt = 1;
-	bat->dname = NULL;
+static storage *
+temp_dup_storage(ulng tid)
+{
+	storage *bat = ZNEW(storage);
+	/* temp has no segments? */
+	if (temp_dup_cs(&bat->cs, tid, TYPE_oid)) {
+		_DELETE(bat);
+		return NULL;
+	}
+	bat->segs = new_segments(0);
 	return bat;
 }
 
-static sql_dbat *
-temp_dbat(sql_dbat *d, ulng tid)
-{
-	while (d && d->ts != tid)
+static storage *
+temp_storage(storage *d, ulng tid)
+{
+	while (d && d->cs.ts != tid)
 		d = d->next;
 	return d;
 }
@@ -133,21 +188,11 @@
 static sql_delta *
 timestamp_delta( sql_trans *tr, sql_delta *d)
 {
-<<<<<<< HEAD
-	while (d->next && d->cs.wtime > ts)
-=======
-	while (d->next && d->ts != tr->tid && (!tr->parent || !tr_version_of_parent(tr, d->ts)) && d->ts > tr->ts)
->>>>>>> e025c6e8
+	while (d->next && d->cs.ts != tr->tid && (!tr->parent || !tr_version_of_parent(tr, d->cs.ts)) && d->cs.ts > tr->ts)
 		d = d->next;
 	return d;
 }
 
-<<<<<<< HEAD
-storage *
-timestamp_dbat( storage *d, int ts)
-{
-	while (d->next && d->cs.wtime > ts)
-=======
 static sql_delta *
 temp_col_timestamp_delta( sql_trans *tr, sql_column *c)
 {
@@ -193,26 +238,21 @@
 	return timestamp_delta( tr, ATOMIC_PTR_GET(&i->data));
 }
 
-static sql_dbat *
-timestamp_dbat( sql_trans *tr, sql_dbat *d)
-{
-	while (d->next && d->ts != tr->tid && (!tr->parent || !tr_version_of_parent(tr, d->ts)) && d->ts > tr->ts)
->>>>>>> e025c6e8
+static storage *
+timestamp_storage( sql_trans *tr, storage *d)
+{
+	while (d->next && d->cs.ts != tr->tid && (!tr->parent || !tr_version_of_parent(tr, d->cs.ts)) && d->cs.ts > tr->ts)
 		d = d->next;
 	return d;
 }
 
-<<<<<<< HEAD
-static void
-lock_table(sqlid id)
-=======
-static sql_dbat *
-temp_tab_timestamp_dbat( sql_trans *tr, sql_table *t)
+static storage *
+temp_tab_timestamp_storage( sql_trans *tr, sql_table *t)
 {
 	assert(isTempTable(t));
-	sql_dbat *d = temp_dbat(ATOMIC_PTR_GET(&t->data), tr->tid);
+	storage *d = temp_storage(ATOMIC_PTR_GET(&t->data), tr->tid);
 	if (!d) {
-		d = temp_dup_dbat(tr->tid);
+		d = temp_dup_storage(tr->tid);
 		do {
 			d->next = ATOMIC_PTR_GET(&t->data);
 		} while(!ATOMIC_PTR_CAS(&t->data, (void**)&d->next, d)); /* set t->data = d, when t->data == d->next else d->next = t->data */
@@ -220,18 +260,18 @@
 	return d;
 }
 
-static sql_dbat *
-tab_timestamp_dbat( sql_trans *tr, sql_table *t)
+static storage *
+tab_timestamp_storage( sql_trans *tr, sql_table *t)
 {
 	if (isTempTable(t))
-		return temp_tab_timestamp_dbat(tr, t);
-	return timestamp_dbat( tr, ATOMIC_PTR_GET(&t->data));
+		return temp_tab_timestamp_storage(tr, t);
+	return timestamp_storage( tr, ATOMIC_PTR_GET(&t->data));
 }
 
 static sql_delta*
 delta_dup(sql_delta *d)
 {
-	d->refcnt++;
+	d->cs.refcnt++;
 	return d;
 }
 
@@ -249,36 +289,22 @@
 	return delta_dup(ATOMIC_PTR_GET(&i->data));
 }
 
-static sql_dbat*
-dbat_dup(sql_dbat *d)
-{
-	d->refcnt++;
+static storage*
+storage_dup(storage *d)
+{
+	d->cs.refcnt++;
 	return d;
 }
 
 static void *
 del_dup(sql_table *t)
 {
-	return dbat_dup(ATOMIC_PTR_GET(&t->data));
-}
-
-static BAT *
-delta_bind_del(sql_dbat *bat, int access)
->>>>>>> e025c6e8
-{
-	MT_lock_set(&table_locks[id&(NR_TABLE_LOCKS-1)]);
-}
-
-static void
-unlock_table(sqlid id)
-{
-	MT_lock_unset(&table_locks[id&(NR_TABLE_LOCKS-1)]);
+	return storage_dup(ATOMIC_PTR_GET(&t->data));
 }
 
 static size_t
 count_inserts( segment *s, sql_trans *tr)
 {
-<<<<<<< HEAD
 	size_t cnt = 0;
 
 	while(s) {
@@ -287,11 +313,6 @@
 		s = s->next;
 	}
 	return cnt;
-=======
-	assert(access == QUICK || tr->active);
-	sql_dbat *d = tab_timestamp_dbat(tr, t);
-	return delta_bind_del(d, access);
->>>>>>> e025c6e8
 }
 
 static size_t
@@ -303,16 +324,8 @@
 
 	if (!isTable(c->t))
 		return 0;
-	if (!t->data) {
-		sql_table *ot = tr_find_table(tr->parent, t);
-		t->data = timestamp_dbat(ot->data, t->base.stime);
-	}
-	if (!c->data) {
-		sql_column *oc = tr_find_column(tr->parent, c);
-		c->data = timestamp_delta(oc->data, c->base.stime);
-	}
-	d = t->data;
-	ds = c->data;
+	d = tab_timestamp_storage(tr, t);
+	ds = col_timestamp_delta(tr, c);
 	if (!d)
 		return 0;
 	if (access == 2)
@@ -323,51 +336,15 @@
 }
 
 static size_t
-dcount_col(sql_trans *tr, sql_column *c)
-{
-<<<<<<< HEAD
-	sql_delta *b;
-	assert(0);
-
-	if (!isTable(c->t))
-		return 0;
-	if (!c->data) {
-		sql_column *oc = tr_find_column(tr->parent, c);
-		c->data = timestamp_delta(oc->data, c->base.stime);
-	}
-	b = c->data;
-	if (!b)
-		return 1;
-	assert(0);
-	/* TDOO */
-	return 0;
-=======
-	assert(tr->active);
-	sql_delta *d = col_timestamp_delta(tr, c);
-	return delta_bind_ubat(d, access, c->type.type->localtype);
->>>>>>> e025c6e8
-}
-
-static size_t
 count_idx(sql_trans *tr, sql_idx *i, int access)
 {
-<<<<<<< HEAD
 	storage *d;
 	sql_delta *ds;
-	sql_table *t = i->t;
 
 	if (!isTable(i->t) || (hash_index(i->type) && list_length(i->columns) <= 1) || !idx_has_column(i->type))
 		return 0;
-	if (!t->data) {
-		sql_table *ot = tr_find_table(tr->parent, t);
-		t->data = timestamp_dbat(ot->data, t->base.stime);
-	}
-	if (!i->data) {
-		sql_idx *oi = tr_find_idx(tr->parent, i);
-		i->data = timestamp_delta(oi->data, i->base.stime);
-	}
-	d = t->data;
-	ds = i->data;
+	d = tab_timestamp_storage(tr, i->t);
+	ds = idx_timestamp_delta(tr, i);
 	if (!d)
 		return 0;
 	if (access == 2)
@@ -377,141 +354,11 @@
 	return d->end;
 }
 
-static int
-cs_real_update_bats( column_storage *cs, BAT **Ui, BAT **Uv)
-{
-	BAT *ui = temp_descriptor(cs->uibid);
-	BAT *uv = temp_descriptor(cs->uvbid);
-
-	if (ui == NULL || uv == NULL) {
-		bat_destroy(ui);
-		bat_destroy(uv);
-		return LOG_ERR;
-	}
-	assert(ui && uv);
-	if (isEbat(ui)){
-		temp_destroy(cs->uibid);
-		cs->uibid = temp_copy(ui->batCacheid, false);
-		bat_destroy(ui);
-		if (cs->uibid == BID_NIL ||
-		    (ui = temp_descriptor(cs->uibid)) == NULL) {
-			bat_destroy(uv);
-			return LOG_ERR;
-		}
-	}
-	if (isEbat(uv)){
-		temp_destroy(cs->uvbid);
-		cs->uvbid = temp_copy(uv->batCacheid, false);
-		bat_destroy(uv);
-		if (cs->uvbid == BID_NIL ||
-		    (uv = temp_descriptor(cs->uvbid)) == NULL) {
-			bat_destroy(ui);
-			return LOG_ERR;
-		}
-	}
-	*Ui = ui;
-	*Uv = uv;
-	return LOG_OK;
-}
-
-static size_t
-count_deletes(storage *d)
-=======
-	int type = oid_index(i->type)?TYPE_oid:TYPE_lng;
-	assert(tr->active);
-	sql_delta *d = idx_timestamp_delta(tr, i);
-	return delta_bind_ubat(d, access, type);
-}
-
-static BAT *
-delta_bind_bat( sql_delta *bat, int access, int is_new)
->>>>>>> e025c6e8
-{
-	if (d->cached_cnt)
-		return d->cnt+d->ucnt;
-
-<<<<<<< HEAD
-	lng cnt = 0;
-	BAT *b = temp_descriptor(d->cs.bid);
-	if (!d->cs.ucnt) {
-		if (BATsum(&cnt, TYPE_lng, b, NULL, true, false, false) != GDK_SUCCEED) {
-			bat_destroy(b);
-			return 0;
-		}
-		bat_destroy(b);
-	} else {
-		BAT *ui, *uv, *c;
-=======
-	assert(access == RDONLY || access == RD_INS || access == QUICK);
-	assert(bat != NULL);
-	if (access == QUICK)
-		return quick_descriptor(bat->bid);
-	if (is_new || access == RD_INS) {
-		assert(bat->ibid);
-		b = temp_descriptor(bat->ibid);
-		if (b == NULL)
-			return NULL;
-		if (BATcount(b) && bat->uibid && bat->uvbid) {
-			/* apply updates to the inserted */
-			BAT *ui = temp_descriptor(bat->uibid), *uv = temp_descriptor(bat->uvbid), *nui = ui, *nuv = uv, *o;
->>>>>>> e025c6e8
-
-		if (cs_real_update_bats(&d->cs, &ui, &uv) == LOG_ERR) {
-			assert(0);
-			bat_destroy(b);
-			return 0;
-		}
-		c = COLcopy(b, b->ttype, true, TRANSIENT);
-		bat_destroy(b);
-		if (BATreplace(c, ui, uv, true) != GDK_SUCCEED) {
-			bat_destroy(ui);
-			bat_destroy(uv);
-			bat_destroy(c);
-			return 0;
-		}
-		bat_destroy(ui);
-		bat_destroy(uv);
-		if (BATsum(&cnt, TYPE_lng, c, NULL, true, false, false) != GDK_SUCCEED) {
-			bat_destroy(c);
-			return 0;
-		}
-		bat_destroy(c);
-	}
-	d->cached_cnt = 1;
-	d->cnt = (size_t)cnt;
-	return d->cnt;
-}
-
-static size_t
-count_del(sql_trans *tr, sql_table *t, int access)
-{
-	storage *d;
-
-	if (!isTable(t))
-		return 0;
-	if (!t->data) {
-		sql_table *ot = tr_find_table(tr->parent, t);
-		t->data = timestamp_dbat(ot->data, t->base.stime);
-	}
-	d = t->data;
-	if (!d)
-		return 0;
-	if (access == 2)
-		return d->cs.ucnt;
-	if (access == 1)
-		return count_inserts(d->segs->head, tr);
-	lock_table(t->base.id);
-	size_t cnt = count_deletes(d);
-	unlock_table(t->base.id);
-	return cnt;
-}
-
 static BAT *
 cs_bind_ubat( column_storage *cs, int access, int type)
 {
 	BAT *b;
 
-	/* TODO should deduplicate oids (only last update) */
 	assert(access == RD_UPD_ID || access == RD_UPD_VAL);
 	if (cs->uibid && cs->uvbid) {
 		if (access == RD_UPD_ID)
@@ -522,6 +369,23 @@
 		b = e_BAT(access == RD_UPD_ID?TYPE_oid:type);
 	}
 	return b;
+}
+
+static BAT *
+bind_ucol(sql_trans *tr, sql_column *c, int access)
+{
+	assert(tr->active);
+	sql_delta *d = col_timestamp_delta(tr, c);
+	return cs_bind_ubat(&d->cs, access, c->type.type->localtype);
+}
+
+static BAT *
+bind_uidx(sql_trans *tr, sql_idx * i, int access)
+{
+	int type = oid_index(i->type)?TYPE_oid:TYPE_lng;
+	assert(tr->active);
+	sql_delta *d = idx_timestamp_delta(tr, i);
+	return cs_bind_ubat(&d->cs, access, type);
 }
 
 static BAT *
@@ -550,26 +414,11 @@
 	assert(access == QUICK || tr->active);
 	if (!isTable(c->t))
 		return NULL;
-<<<<<<< HEAD
-	if (!c->data) {
-		sql_column *oc = tr_find_column(tr->parent, c);
-		c->data = timestamp_delta(oc->data, c->base.stime);
-	}
-	if (tr && access != QUICK)
-		c->base.rtime = c->t->base.rtime = c->t->s->base.rtime = tr->stime;
-	sql_delta *s = c->data;
-	if (access == RD_UPD_ID || access == RD_UPD_VAL) {
-		return cs_bind_ubat( &s->cs, access, c->type.type->localtype);
-	} else {
-		size_t cnt = count_col(tr, c, 0);
-		return cs_bind_bat( &s->cs, access, cnt);
-	}
-=======
 	if (access == RD_UPD_ID || access == RD_UPD_VAL)
 		return bind_ucol(tr, c, access);
 	sql_delta *d = col_timestamp_delta(tr, c);
-	return delta_bind_bat( d, access, isNew(c->t));
->>>>>>> e025c6e8
+	size_t cnt = count_col(tr, c, 0);
+	return cs_bind_bat( &d->cs, access, cnt);
 }
 
 static BAT *
@@ -578,47 +427,62 @@
 	assert(access == QUICK || tr->active);
 	if (!isTable(i->t))
 		return NULL;
-<<<<<<< HEAD
-	if (!i->data) {
-		sql_idx *oi = tr_find_idx(tr->parent, i);
-		i->data = timestamp_delta(oi->data, i->base.stime);
-	}
-	if (tr && access != QUICK)
-		i->base.rtime = i->t->base.rtime = i->t->s->base.rtime = tr->stime;
-	sql_delta *s = i->data;
-	if (access == RD_UPD_ID || access == RD_UPD_VAL) {
-		return cs_bind_ubat( &s->cs, access, (oid_index(i->type))?TYPE_oid:TYPE_lng);
-	} else {
-		size_t cnt = count_idx(tr, i, 0);
-		return cs_bind_bat( &s->cs, access, cnt);
-	}
-=======
 	if (access == RD_UPD_ID || access == RD_UPD_VAL)
 		return bind_uidx(tr, i, access);
 	sql_delta *d = idx_timestamp_delta(tr, i);
-	return delta_bind_bat( d, access, isNew(i->t));
->>>>>>> e025c6e8
+	size_t cnt = count_idx(tr, i, 0);
+	return cs_bind_bat( &d->cs, access, cnt);
 }
 
 static BAT *
 bind_del(sql_trans *tr, sql_table *t, int access)
 {
-	assert(!store_initialized || tr != gtrans);
-	assert(tr == gtrans || access == QUICK || tr->active);
+	assert(access == QUICK || tr->active);
 	if (!isTable(t))
 		return NULL;
-	if (!t->data) {
-		sql_table *ot = tr_find_table(tr->parent, t);
-		t->data = timestamp_dbat(ot->data, t->base.stime);
-	}
-	if (tr && access != QUICK)
-		t->base.rtime = t->s->base.rtime = tr->stime;
-	storage *s = t->data;
+	storage *d = tab_timestamp_storage(tr, t);
 	if (access == RD_UPD_ID || access == RD_UPD_VAL) {
-		return cs_bind_ubat( &s->cs, access, TYPE_msk);
+		return cs_bind_ubat( &d->cs, access, TYPE_msk);
 	} else {
-		return cs_bind_bat( &s->cs, access, s->end);
-	}
+		return cs_bind_bat( &d->cs, access, d->end);
+	}
+}
+
+static int
+cs_real_update_bats( column_storage *cs, BAT **Ui, BAT **Uv)
+{
+	BAT *ui = temp_descriptor(cs->uibid);
+	BAT *uv = temp_descriptor(cs->uvbid);
+
+	if (ui == NULL || uv == NULL) {
+		bat_destroy(ui);
+		bat_destroy(uv);
+		return LOG_ERR;
+	}
+	assert(ui && uv);
+	if (isEbat(ui)){
+		temp_destroy(cs->uibid);
+		cs->uibid = temp_copy(ui->batCacheid, false);
+		bat_destroy(ui);
+		if (cs->uibid == BID_NIL ||
+		    (ui = temp_descriptor(cs->uibid)) == NULL) {
+			bat_destroy(uv);
+			return LOG_ERR;
+		}
+	}
+	if (isEbat(uv)){
+		temp_destroy(cs->uvbid);
+		cs->uvbid = temp_copy(uv->batCacheid, false);
+		bat_destroy(uv);
+		if (cs->uvbid == BID_NIL ||
+		    (uv = temp_descriptor(cs->uvbid)) == NULL) {
+			bat_destroy(ui);
+			return LOG_ERR;
+		}
+	}
+	*Ui = ui;
+	*Uv = uv;
+	return LOG_OK;
 }
 
 static int
@@ -715,21 +579,22 @@
 }
 
 static int
-<<<<<<< HEAD
 delta_update_val( sql_delta *bat, oid rid, void *upd, int is_new)
 {
 	return cs_update_val(&bat->cs, rid, upd, is_new);
 }
 
 static int
-dup_cs(column_storage *ocs, column_storage *cs, int type, int c_isnew, int temp)
-{
+dup_cs(sql_trans *tr, column_storage *ocs, column_storage *cs, int type, int temp)
+{
+	(void)tr;
+	if (!ocs)
+		return LOG_OK;
 	(void)type;
 	cs->bid = ocs->bid;
 	cs->uibid = ocs->uibid;
 	cs->uvbid = ocs->uvbid;
 	cs->ucnt = ocs->ucnt;
-	cs->wtime = ocs->wtime;
 	//cs->cleared = ocs->cleared;
 
 	if (temp) {
@@ -737,7 +602,6 @@
 		if (cs->bid == BID_NIL)
 			return LOG_ERR;
 	} else {
-		(void)c_isnew;
 		temp_dup(cs->bid);
 	}
 	if (!temp) {
@@ -747,67 +611,6 @@
 			if (ocs->uibid == BID_NIL ||
 			    ocs->uvbid == BID_NIL)
 				return LOG_ERR;
-=======
-dup_delta(sql_trans *tr, sql_delta *obat, sql_delta *bat, int type, int c_isnew, int temp, int sz)
-{
-	(void)tr;
-	if (!obat)
-		return LOG_OK;
-	bat->ibid = obat->ibid;
-	bat->bid = obat->bid;
-	bat->uibid = obat->uibid;
-	bat->uvbid = obat->uvbid;
-	bat->ibase = obat->ibase;
-	bat->cnt = obat->cnt;
-	bat->ucnt = obat->ucnt;
-	bat->cleared = obat->cleared;
-
-	bat->name = _STRDUP(obat->name);
-	if(!bat->name)
-		return LOG_ERR;
-
-	if (!bat->ibid)
-		return LOG_OK;
-	if (bat->ibid) {
-		BAT *b;
-		if (temp) {
-			bat->ibid = temp_copy(bat->ibid, 1);
-			if (bat->ibid == BID_NIL)
-				return LOG_ERR;
-		} else if (c_isnew && !bat->bid && !tr->parent) {
-			/* tr->parent (ie savepoint) keep the same structure as the parent */
-			/* move the bat to the new col, fixup the old col */
-			b = COLnew((oid) obat->cnt, type, sz, PERSISTENT);
-			if (b == NULL)
-				return LOG_ERR;
-			bat_set_access(b, BAT_READ);
-			obat->ibid = temp_create(b);
-			obat->ibase = bat->ibase = (oid) obat->cnt;
-			bat_destroy(b);
-			temp_dup(bat->ibid);
-			obat->bid = bat->ibid;
-		} else { /* old column */
-			bat->ibid = ebat_copy(bat->ibid, bat->ibase, 0);
-			if (bat->ibid == BID_NIL)
-				return LOG_ERR;
-		}
-	}
-	if (!temp && bat->ibid) {
-		if (bat->uibid && bat->uvbid) {
-			if (c_isnew) {
-				obat->uibid = ebat_copy(bat->uibid, 0, 0);
-				obat->uvbid = ebat_copy(bat->uvbid, 0, 0);
-				if (obat->uibid == BID_NIL ||
-				    obat->uvbid == BID_NIL)
-					return LOG_ERR;
-			} else {
-				bat->uibid = ebat_copy(bat->uibid, 0, 0);
-				bat->uvbid = ebat_copy(bat->uvbid, 0, 0);
-				if (bat->uibid == BID_NIL ||
-				    bat->uvbid == BID_NIL)
-					return LOG_ERR;
-			}
->>>>>>> e025c6e8
 		} else {
 			cs->uibid = e_bat(TYPE_oid);
 			cs->uvbid = e_bat(type);
@@ -819,19 +622,9 @@
 }
 
 static int
-<<<<<<< HEAD
-dup_bat(sql_table *t, sql_delta *obat, sql_delta *bat, int type, int c_isnew)
-{
-	int temp = isTempTable(t);
-	if (!obat)
-		return LOG_OK;
-	return dup_cs(&obat->cs, &bat->cs, type, c_isnew, temp);
-
-=======
-dup_bat(sql_trans *tr, sql_table *t, sql_delta *obat, sql_delta *bat, int type, int c_isnew)
-{
-	return dup_delta( tr, obat, bat, type, c_isnew, isTempTable(t), t->sz);
->>>>>>> e025c6e8
+dup_bat(sql_trans *tr, sql_table *t, sql_delta *obat, sql_delta *bat, int type)
+{
+	return dup_cs(tr, &obat->cs, &bat->cs, type, isTempTable(t));
 }
 
 static int
@@ -839,25 +632,17 @@
 {
 	int ok = LOG_OK;
 
-	if (--b->refcnt > 0)
+	if (--b->cs.refcnt > 0)
 		return LOG_OK;
 	if (b->next)
 		ok = destroy_delta(b->next);
-	if (b->name)
-		_DELETE(b->name);
-	if (b->ibid)
-		temp_destroy(b->ibid);
-	if (b->uibid)
-		temp_destroy(b->uibid);
-	if (b->uvbid)
-		temp_destroy(b->uvbid);
-	if (b->bid)
-		temp_destroy(b->bid);
-	if (b->cached)
-		bat_destroy(b->cached);
-	b->bid = b->ibid = b->uibid = b->uvbid = 0;
-	b->name = NULL;
-	b->cached = NULL;
+	if (b->cs.uibid)
+		temp_destroy(b->cs.uibid);
+	if (b->cs.uvbid)
+		temp_destroy(b->cs.uvbid);
+	if (b->cs.bid)
+		temp_destroy(b->cs.bid);
+	b->cs.bid = b->cs.uibid = b->cs.uvbid = 0;
 	_DELETE(b);
 	return ok;
 }
@@ -865,27 +650,14 @@
 static sql_delta *
 bind_col_data(sql_trans *tr, sql_column *c)
 {
-<<<<<<< HEAD
-	if (!c->data || !c->base.allocated) {
-		int type = c->type.type->localtype;
-		sql_column *oc = tr_find_column(tr->parent, c);
-		sql_delta* bat = ZNEW(sql_delta),*obat;
-		if(!bat)
-			return LOG_ERR;
-		c->data = bat;
-		obat = timestamp_delta(oc->data, c->base.stime);
-		if(dup_bat(c->t, obat, bat, type, isNew(c)) == LOG_ERR)
-			return LOG_ERR;
-		c->base.allocated = 1;
-=======
 	sql_delta *obat = ATOMIC_PTR_GET(&c->data);
 
 	if (isTempTable(c->t))
 		obat = temp_col_timestamp_delta(tr, c);
 
-	if (obat->ts == tr->tid)
+	if (obat->cs.ts == tr->tid)
 		return obat;
-	if ((!tr->parent || !tr_version_of_parent(tr, obat->ts)) && obat->ts >= TRANSACTION_ID_BASE && !isTempTable(c->t))
+	if ((!tr->parent || !tr_version_of_parent(tr, obat->cs.ts)) && obat->cs.ts >= TRANSACTION_ID_BASE && !isTempTable(c->t))
 		/* abort */
 		return NULL;
 	assert(!isTempTable(c->t));
@@ -893,17 +665,16 @@
 	sql_delta* bat = ZNEW(sql_delta);
 	if(!bat)
 		return NULL;
-	bat->refcnt = 1;
-	if(dup_bat(tr, c->t, obat, bat, c->type.type->localtype, isNew(c)) == LOG_ERR)
+	bat->cs.refcnt = 1;
+	if(dup_bat(tr, c->t, obat, bat, c->type.type->localtype) == LOG_ERR)
 		return NULL;
-	bat->ts = tr->tid;
+	bat->cs.ts = tr->tid;
 	/* only one writer else abort */
 	bat->next = obat;
 	if (!ATOMIC_PTR_CAS(&c->data, (void**)&bat->next, bat)) {
 		bat->next = NULL;
 		destroy_delta(bat);
 		return NULL;
->>>>>>> e025c6e8
 	}
 	return bat;
 }
@@ -916,22 +687,12 @@
 	if ((delta = bind_col_data(tr, c)) == NULL)
 		return NULL;
 
-	assert(delta && delta->ts == tr->tid);
+	assert(delta && delta->cs.ts == tr->tid);
 	if ((!inTransaction(tr, c->t) && (odelta != delta || isTempTable(c->t)) && isGlobal(c->t)) || (!isNew(c->t) && isLocalTemp(c->t)))
 		trans_add(tr, &c->base, delta, &tc_gc_col, &commit_update_col, isLocalTemp(c->t)?NULL:&log_update_col);
 	return make_cookie(sa, delta, isNew(c));
 }
 
-<<<<<<< HEAD
-	bat = c->data;
-	bat->cs.wtime = c->base.wtime = c->t->base.wtime = c->t->s->base.wtime = tr->wtime = tr->wstime;
-	assert(tr != gtrans);
-	c->base.rtime = c->t->base.rtime = c->t->s->base.rtime = tr->stime;
-	if (tpe == TYPE_bat)
-		return delta_update_bat(bat, tids, upd, isNew(c));
-	else
-		return delta_update_val(bat, *(oid*)tids, upd, isNew(c));
-=======
 static int
 update_col_execute(void *incoming_cookie, void *incoming_tids, void *incoming_values, bool is_bat)
 {
@@ -945,8 +706,7 @@
 		return delta_update_bat(cookie->delta, tids, values, cookie->is_new);
 	}
 	else
-		return delta_update_val(cookie->delta, *(oid*)incoming_tids, incoming_values);
->>>>>>> e025c6e8
+		return delta_update_val(cookie->delta, *(oid*)incoming_tids, incoming_values, cookie->is_new);
 }
 
 static int
@@ -964,27 +724,14 @@
 static sql_delta *
 bind_idx_data(sql_trans *tr, sql_idx *i)
 {
-<<<<<<< HEAD
-	if (!i->data || !i->base.allocated) {
-		int type = (oid_index(i->type))?TYPE_oid:TYPE_lng;
-		sql_idx *oi = tr_find_idx(tr->parent, i);
-		sql_delta* bat = ZNEW(sql_delta), *obat;
-		if(!bat)
-			return LOG_ERR;
-		i->data = bat;
-		obat = timestamp_delta(oi->data, i->base.stime);
-		if(dup_bat(i->t, obat, bat, type, isNew(i)) == LOG_ERR)
-			return LOG_ERR;
-		i->base.allocated = 1;
-=======
 	sql_delta *obat = ATOMIC_PTR_GET(&i->data);
 
 	if (isTempTable(i->t))
 		obat = temp_idx_timestamp_delta(tr, i);
 
-	if (obat->ts == tr->tid)
+	if (obat->cs.ts == tr->tid)
 		return obat;
-	if ((!tr->parent || !tr_version_of_parent(tr, obat->ts)) && obat->ts >= TRANSACTION_ID_BASE && !isTempTable(i->t))
+	if ((!tr->parent || !tr_version_of_parent(tr, obat->cs.ts)) && obat->cs.ts >= TRANSACTION_ID_BASE && !isTempTable(i->t))
 		/* abort */
 		return NULL;
 	assert(!isTempTable(i->t));
@@ -992,17 +739,16 @@
 	sql_delta* bat = ZNEW(sql_delta);
 	if(!bat)
 		return NULL;
-	bat->refcnt = 1;
-	if(dup_bat(tr, i->t, obat, bat, (oid_index(i->type))?TYPE_oid:TYPE_lng, isNew(i)) == LOG_ERR)
+	bat->cs.refcnt = 1;
+	if(dup_bat(tr, i->t, obat, bat, (oid_index(i->type))?TYPE_oid:TYPE_lng) == LOG_ERR)
 		return NULL;
-	bat->ts = tr->tid;
+	bat->cs.ts = tr->tid;
 	/* only one writer else abort */
 	bat->next = obat;
 	if (!ATOMIC_PTR_CAS(&i->data, (void**)&bat->next, bat)) {
 		bat->next = NULL;
 		destroy_delta(bat);
 		return NULL;
->>>>>>> e025c6e8
 	}
 	return bat;
 }
@@ -1015,7 +761,7 @@
 	if ((delta = bind_idx_data(tr, i)) == NULL)
 		return NULL;
 
-	assert(delta && delta->ts == tr->tid);
+	assert(delta && delta->cs.ts == tr->tid);
 	if ((!inTransaction(tr, i->t) && (odelta != delta || isTempTable(i->t)) && isGlobal(i->t)) || (!isNew(i->t) && isLocalTemp(i->t)))
 		trans_add(tr, &i->base, delta, &tc_gc_idx, &commit_update_idx, isLocalTemp(i->t)?NULL:&log_update_idx);
 	return make_cookie(sa, delta, isNew(i));
@@ -1028,59 +774,29 @@
 	if (cookie == NULL)
 		return LOG_ERR;
 
-<<<<<<< HEAD
-	bat = i->data;
-	bat->cs.wtime = i->base.wtime = i->t->base.wtime = i->t->s->base.wtime = tr->wtime = tr->wstime;
-	assert(tr != gtrans);
-	i->base.rtime = i->t->base.rtime = i->t->s->base.rtime = tr->stime;
-	if (tpe == TYPE_bat)
-		return delta_update_bat(bat, tids, upd, isNew(i));
-	else
-		assert(0);
-	return LOG_OK;
-=======
 	int ok = update_col_execute(cookie, tids, upd, tpe == TYPE_bat);
 	_DELETE(cookie);
 	return ok;
->>>>>>> e025c6e8
-}
-
-static int
-delta_append_bat( sql_delta *bat, size_t offset, BAT *i, sql_table *t )
+}
+
+static int
+delta_append_bat( sql_delta *bat, size_t offset, BAT *i )
 {
 	BAT *b, *oi = i;
 
-	(void)t;
 	if (!BATcount(i))
 		return LOG_OK;
-	b = temp_descriptor(bat->cs.bid); /* TODO VIEW get parent */
+	b = temp_descriptor(bat->cs.bid);
 	if (b == NULL)
 		return LOG_ERR;
-
 	if (i && (i->ttype == TYPE_msk || mask_cand(i))) {
 		oi = BATunmask(i);
 	}
-<<<<<<< HEAD
 	if (BATcount(b) >= offset+BATcount(oi)){
 		BAT *ui = BATdense(0, offset, BATcount(oi));
 		if (BATreplace(b, ui, oi, true) != GDK_SUCCEED) {
 			if (oi != i)
 				bat_destroy(oi);
-=======
-	assert(!c || BATcount(c) == bat->ibase);
-	if (BATcount(b) == 0 && BBP_refs(id) == 1 && BBP_lrefs(id) == 1 && !isVIEW(i) && i->ttype && i->batRole == PERSISTENT){
-		temp_destroy(bat->ibid);
-		bat->ibid = id;
-		temp_dup(id);
-		BAThseqbase(i, bat->ibase);
-		bat_set_access(i, BAT_READ);
-	} else {
-		if (!isEbat(b)){
-			assert(b->theap.storage != STORE_PRIV);
-		} else {
-			temp_destroy(bat->ibid);
-			bat->ibid = ebat2real(b->batCacheid, bat->ibase);
->>>>>>> e025c6e8
 			bat_destroy(b);
 			bat_destroy(ui);
 			return LOG_ERR;
@@ -1127,12 +843,10 @@
 }
 
 static int
-delta_append_val( sql_delta *bat, size_t offset, void *i, sql_table *t )
-{
-	BAT *b;
-
-	(void)t;
-	b = temp_descriptor(bat->cs.bid); /* TODO VIEW get parent */
+delta_append_val( sql_delta *bat, size_t offset, void *i )
+{
+	BAT *b = temp_descriptor(bat->cs.bid);
+
 	if(b == NULL)
 		return LOG_ERR;
 
@@ -1142,7 +856,6 @@
 			return LOG_ERR;
 		}
 	} else {
-		//assert (isNew(t) || isTempTable(t) || bat->cs.cleared);
 		if (BATcount(b) < offset) { /* add space */
 			const void *tv = ATOMnilptr(b->ttype);
 			lng i, d = offset - BATcount(b);
@@ -1163,123 +876,25 @@
 }
 
 static int
-<<<<<<< HEAD
-dup_col(sql_trans *tr, sql_column *oc, sql_column *c )
-{
-	(void)tr;
-	int ok = LOG_OK;
-
-	if (oc->data) {
-		int type = c->type.type->localtype;
-		sql_delta *bat = ZNEW(sql_delta), *obat = oc->data;
-		if (!bat)
-			ok = LOG_ERR;
-		else {
-			c->data = bat;
-			ok = dup_bat(c->t, obat, bat, type, isNew(c));
-			c->base.allocated = 1;
-		}
-	}
-	return ok;
-}
-
-static int
-dup_idx(sql_trans *tr, sql_idx *i, sql_idx *ni )
-{
-	(void)tr;
-	int ok = LOG_OK;
-
-	if (!isTable(i->t) || (hash_index(i->type) && list_length(i->columns) <= 1) || !idx_has_column(i->type))
-		return ok;
-	if (i->data) {
-		int type = (oid_index(ni->type))?TYPE_oid:TYPE_lng;
-		sql_delta *bat = ZNEW(sql_delta), *obat = i->data;
-		if (!bat)
-			ok = LOG_ERR;
-		else {
-			ni->data = bat;
-			ok = dup_bat(ni->t, obat, bat, type, isNew(ni));
-			ni->base.allocated = 1;
-		}
-	}
-	return ok;
-}
-
-static segments*
-dup_segments(segments *s)
-{
-	sql_ref_inc(&s->r);
-	return s;
-}
-
-static segment *
-new_segment(segment *o, sql_trans *tr, size_t cnt)
-{
-	segment *n = (segment*)GDKmalloc(sizeof(segment));
-
-	if (n) {
-		n->owner = tr?tr:0;
-		n->start = o?o->end:0;
-		n->end = n->start + cnt;
-		n->next = o;
-=======
-dup_dbat( sql_trans *tr, sql_dbat *obat, sql_dbat *bat, int is_new, int temp)
-{
-	bat->dbid = obat->dbid;
-	bat->cnt = temp?0:obat->cnt;
-	bat->dname = _STRDUP(obat->dname);
-	bat->cleared = obat->cleared;
-	if(!bat->dname)
-		return LOG_ERR;
-	if (bat->dbid) {
-		if (is_new) {
-			obat->dbid = temp_copy(bat->dbid, temp);
-		} else {
-			bat->dbid = ebat_copy(bat->dbid, 0, temp);
-		}
-		assert(BATcount(quick_descriptor(bat->dbid)) == bat->cnt);
-		if (bat->dbid == BID_NIL)
-			return LOG_ERR;
->>>>>>> e025c6e8
-	}
-	return n;
-}
-
-static segments *
-new_segments(size_t cnt)
-{
-	segments *n = (segments*)GDKmalloc(sizeof(segments));
-
-	if (n) {
-		sql_ref_init(&n->r);
-		n->head = new_segment(NULL, NULL, cnt);
-	       	n->end = n->head->end;
-	}
-	return n;
-}
-
-
-static int
-dup_dbat(storage *obat, storage *bat, int is_new, int temp)
-{
-	if (!obat)
-		return LOG_OK;
+dup_storage( sql_trans *tr, storage *obat, storage *bat, int temp)
+{
 	if (temp) {
 		bat->segs = new_segments(0);
 		bat->end = bat->segs->end;
 	} else {
 		bat->end = obat->end = obat->segs->end;
-		MT_lock_set(&segs_lock);
+		//MT_lock_set(&segs_lock);
 		bat->segs = dup_segments(obat->segs);
-		MT_lock_unset(&segs_lock);
+		//MT_lock_unset(&segs_lock);
 		assert(bat->end <= bat->segs->end);
 	}
 	bat->cached_cnt = obat->cached_cnt;
 	bat->cnt = obat->cnt + obat->ucnt;
 	bat->ucnt = 0;
 	bat->icnt = 0;
-	return dup_cs(&obat->cs, &bat->cs, TYPE_msk, is_new, temp);
-}
+	return dup_cs(tr, &obat->cs, &bat->cs, TYPE_msk, temp);
+}
+
 
 static void*
 append_col_prepare(sql_trans *tr, sql_allocator *sa, sql_column *c)
@@ -1289,40 +904,29 @@
 	if ((delta = bind_col_data(tr, c)) == NULL)
 		return NULL;
 
-	assert(delta && delta->ts == tr->tid);
+	assert(delta && delta->cs.ts == tr->tid);
 	if ((!inTransaction(tr, c->t) && (odelta != delta || isTempTable(c->t)) && isGlobal(c->t)) || (!isNew(c->t) && isLocalTemp(c->t)))
 		trans_add(tr, &c->base, delta, &tc_gc_col, &commit_update_col, isLocalTemp(c->t)?NULL:&log_update_col);
 	return make_cookie(sa, delta, false);
 }
 
 static int
-append_col_execute(void *incoming_cookie, void *incoming_data, bool is_bat)
-{
-<<<<<<< HEAD
-	(void)tr;
-	int ok;
-	storage *bat = ZNEW(storage), *obat = ot->data;
-	if (!bat)
-		return LOG_ERR;
-	t->data = bat;
-	ok = dup_dbat(obat, bat, isNew(t), isTempTable(t));
-	assert(t->base.allocated == 0);
-	t->base.allocated = 1;
-=======
+append_col_execute(void *incoming_cookie, size_t offset, void *incoming_data, bool is_bat)
+{
 	struct prep_exec_cookie *cookie = incoming_cookie;
 	int ok;
 
+	//lock_table(c->t->base.id);
 	if (is_bat) {
 		BAT *bat = incoming_data;
 
 		if (!BATcount(bat))
 			return LOG_OK;
-		ok = delta_append_bat(cookie->delta, bat);
+		ok = delta_append_bat(cookie->delta, offset, bat);
 	} else {
-		ok = delta_append_val(cookie->delta, incoming_data);
-	}
-
->>>>>>> e025c6e8
+		ok = delta_append_val(cookie->delta, offset, incoming_data);
+	}
+	//unlock_table(c->t->base.id);
 	return ok;
 }
 
@@ -1333,63 +937,34 @@
 	if (cookie == NULL)
 		return LOG_ERR;
 
-<<<<<<< HEAD
-	bat = c->data;
-	/* appends only write */
-	bat->cs.wtime = c->base.atime = c->t->base.atime = c->t->s->base.atime = tr->atime = tr->wstime;
-	lock_table(c->t->base.id);
-	if (tpe == TYPE_bat)
-		ok = delta_append_bat(bat, offset, i, c->t);
-	else
-		ok = delta_append_val(bat, offset, i, c->t);
-	unlock_table(c->t->base.id);
-	return ok;
-}
-
-static int
-append_idx(sql_trans *tr, sql_idx * i, size_t offset, void *ib, int tpe)
-=======
-	int ok = append_col_execute(cookie, i, tpe == TYPE_bat);
+	int ok = append_col_execute(cookie, offset, i, tpe == TYPE_bat);
 	_DELETE(cookie);
 	return ok;
 }
 
 static void*
 append_idx_prepare(sql_trans *tr, sql_allocator *sa, sql_idx *i)
->>>>>>> e025c6e8
 {
 	sql_delta *delta, *odelta = ATOMIC_PTR_GET(&i->data);
 
 	if ((delta = bind_idx_data(tr, i)) == NULL)
 		return NULL;
 
-	assert(delta && delta->ts == tr->tid);
+	assert(delta && delta->cs.ts == tr->tid);
 	if ((!inTransaction(tr, i->t) && (odelta != delta || isTempTable(i->t)) && isGlobal(i->t)) || (!isNew(i->t) && isLocalTemp(i->t)))
 		trans_add(tr, &i->base, delta, &tc_gc_idx, &commit_update_idx, isLocalTemp(i->t)?NULL:&log_update_idx);
 	return make_cookie(sa, delta, false);
 }
 
 static int
-append_idx(sql_trans *tr, sql_idx * i, void *data, int tpe)
+append_idx(sql_trans *tr, sql_idx * i, size_t offset, void *data, int tpe)
 {
 	void *cookie = append_idx_prepare(tr, NULL, i);
 	if (cookie == NULL)
 		return LOG_ERR;
 
-<<<<<<< HEAD
-	bat = i->data;
-	/* appends only write */
-	bat->cs.wtime = i->base.atime = i->t->base.atime = i->t->s->base.atime = tr->atime = tr->wstime;
-	lock_table(i->t->base.id);
-	if (tpe == TYPE_bat)
-		ok = delta_append_bat(bat, offset, ib, i->t);
-	else
-		ok = delta_append_val(bat, offset, ib, i->t);
-	unlock_table(i->t->base.id);
-=======
-	int ok = append_col_execute(cookie, data, tpe == TYPE_bat);
+	int ok = append_col_execute(cookie, offset, data, tpe == TYPE_bat);
 	_DELETE(cookie);
->>>>>>> e025c6e8
 	return ok;
 }
 
@@ -1406,7 +981,6 @@
 	t = BATconstant(i->hseqbase, TYPE_msk, &T, BATcount(i), TRANSIENT);
 	int ok = LOG_OK;
 
-<<<<<<< HEAD
 	assert(i->ttype != TYPE_msk);
 	if (t)
 		ok = cs_update_bat( &bat->cs, i, t, is_new);
@@ -1425,70 +999,68 @@
 	return cs_update_val(&bat->cs, rid, &T, is_new);
 }
 
-static int
-bind_del_data(sql_trans *tr, sql_table *t)
-{
-	if (!t->data || !t->base.allocated) {
-		sql_table *ot = tr_find_table(tr->parent, t);
-		storage *bat = ZNEW(storage), *obat;
-		if(!bat)
-			return LOG_ERR;
-		t->data = bat;
-		obat = timestamp_dbat(ot->data, t->base.stime);
-		dup_dbat(obat, bat, isNew(ot), isTempTable(t));
-		t->base.allocated = 1;
-=======
-static int
-destroy_dbat(sql_dbat *bat)
+static void
+destroy_segments(segments *s)
+{
+	if (!s || sql_ref_dec(&s->r) > 0)
+		return;
+	segment *seg = s->head;
+	while(seg) {
+		segment *n = seg->next;
+		_DELETE(seg);
+		seg = n;
+	}
+	_DELETE(s);
+}
+
+static int
+destroy_storage(storage *bat)
 {
 	int ok = LOG_OK;
 
-	if (--bat->refcnt > 0)
+	if (--bat->cs.refcnt > 0)
 		return LOG_OK;
 	if (bat->next)
-		ok = destroy_dbat(bat->next);
-	if (bat->dname)
-		_DELETE(bat->dname);
-	if (bat->dbid)
-		temp_destroy(bat->dbid);
-	if (bat->cached) {
-		bat_destroy(bat->cached);
-		bat->cached = NULL;
-	}
-	bat->dbid = 0;
-	bat->dname = NULL;
+		ok = destroy_storage(bat->next);
+	destroy_segments(bat->segs);
+	if (bat->cs.uibid)
+		temp_destroy(bat->cs.uibid);
+	if (bat->cs.uvbid)
+		temp_destroy(bat->cs.uvbid);
+	if (bat->cs.bid)
+		temp_destroy(bat->cs.bid);
+	bat->cs.bid = bat->cs.uibid = bat->cs.uvbid = 0;
 	_DELETE(bat);
 	return ok;
 }
 
-static sql_dbat *
+static storage *
 bind_del_data(sql_trans *tr, sql_table *t)
 {
-	sql_dbat *obat = ATOMIC_PTR_GET(&t->data);
+	storage *obat = ATOMIC_PTR_GET(&t->data);
 
 	if (isTempTable(t))
-		obat = temp_tab_timestamp_dbat(tr, t);
-
-	if (obat->ts == tr->tid)
+		obat = temp_tab_timestamp_storage(tr, t);
+
+	if (obat->cs.ts == tr->tid)
 		return obat;
-	if ((!tr->parent || !tr_version_of_parent(tr, obat->ts)) && obat->ts >= TRANSACTION_ID_BASE && !isTempTable(t))
+	if ((!tr->parent || !tr_version_of_parent(tr, obat->cs.ts)) && obat->cs.ts >= TRANSACTION_ID_BASE && !isTempTable(t))
 		/* abort */
 		return NULL;
 	assert(!isTempTable(t));
-	obat = timestamp_dbat(tr, ATOMIC_PTR_GET(&t->data));
-	sql_dbat *bat = ZNEW(sql_dbat);
+	obat = timestamp_storage(tr, ATOMIC_PTR_GET(&t->data));
+	storage *bat = ZNEW(storage);
 	if(!bat)
 		return NULL;
-	bat->refcnt = 1;
-	dup_dbat(tr, obat, bat, isNew(t), isTempTable(t));
-	bat->ts = tr->tid;
+	bat->cs.refcnt = 1;
+	dup_storage(tr, obat, bat, isTempTable(t));
+	bat->cs.ts = tr->tid;
 	/* only one writer else abort */
 	bat->next = obat;
 	if (!ATOMIC_PTR_CAS(&t->data, (void**)&bat->next, bat)) {
 		bat->next = NULL;
-		destroy_dbat(bat);
+		destroy_storage(bat);
 		return NULL;
->>>>>>> e025c6e8
 	}
 	return bat;
 }
@@ -1496,14 +1068,9 @@
 static int
 delete_tab(sql_trans *tr, sql_table * t, void *ib, int tpe)
 {
-<<<<<<< HEAD
-	BAT *b = ib;
-	storage *bat;
-=======
->>>>>>> e025c6e8
 	int ok = LOG_OK;
 	BAT *b = ib;
-	sql_dbat *bat, *obat = ATOMIC_PTR_GET(&t->data);
+	storage *bat, *obat = ATOMIC_PTR_GET(&t->data);
 
 	if (tpe == TYPE_bat && !BATcount(b))
 		return ok;
@@ -1511,140 +1078,1433 @@
 	if ((bat = bind_del_data(tr, t)) == NULL)
 		return LOG_ERR;
 
-<<<<<<< HEAD
-	bat = t->data;
-=======
-	/* delete all cached copies */
-	if (bat->cached) {
-		bat_destroy(bat->cached);
-		bat->cached = NULL;
-	}
->>>>>>> e025c6e8
-
-	assert(bat && bat->ts == tr->tid);
+	assert(bat && bat->cs.ts == tr->tid);
 	/* deletes only write */
-<<<<<<< HEAD
-	bat->cs.wtime = t->base.wtime = t->s->base.wtime = tr->wtime = tr->wstime;
-=======
->>>>>>> e025c6e8
 	if (tpe == TYPE_bat)
 		ok = delta_delete_bat(bat, ib, isNew(t));
 	else
-<<<<<<< HEAD
 		ok = delta_delete_val(bat, *(oid*)ib, isNew(t));
-=======
-		ok = delta_delete_val(bat, *(oid*)ib);
 	if ((!inTransaction(tr, t) && (obat != bat || isTempTable(t)) && isGlobal(t)) || (!isNew(t) && isLocalTemp(t)))
 		trans_add(tr, &t->base, bat, &tc_gc_del, &commit_update_del, isLocalTemp(t)?NULL:&log_update_del);
->>>>>>> e025c6e8
-	return ok;
-}
-
-static int
-claim_cs(column_storage *cs, size_t cnt)
-{
-	BAT *b = temp_descriptor(cs->bid);
-
-<<<<<<< HEAD
-=======
-	assert(tr->active);
-	if (!isTable(c->t))
-		return 0;
-	b = col_timestamp_delta(tr, c);
->>>>>>> e025c6e8
-	if (!b)
-		return LOG_ERR;
-	const void *nilptr = ATOMnilptr(b->ttype);
-
-	for(size_t i=0; i<cnt; i++){
-		if (BUNappend(b, nilptr, TRUE) != GDK_SUCCEED) {
-			bat_destroy(b);
-			return LOG_ERR;
-		}
-	}
-	bat_destroy(b);
-	return LOG_OK;
-}
-
-static int
-table_claim_space(sql_trans *tr, sql_table *t, size_t cnt)
-{
-	node *n = t->columns.set->h;
-	sql_column *c = n->data;
-
-<<<<<<< HEAD
-	t->base.atime = t->s->base.atime = tr->atime = tr->wstime;
-	c->base.atime = tr->wstime;
-
-	for (n = t->columns.set->h; n; n = n->next) {
-		c = n->data;
-		c->base.atime = tr->wstime;
-
-		if (bind_col_data(tr, c) == LOG_ERR)
-			return LOG_ERR;
-		if (claim_cs(c->data, cnt) == LOG_ERR)
-			return LOG_ERR;
-	}
-	if (t->idxs.set) {
-		for (n = t->idxs.set->h; n; n = n->next) {
-			sql_idx *ci = n->data;
-
-			ci->base.atime = tr->wstime;
-			if (isTable(ci->t) && idx_has_column(ci->type)) {
-				if (bind_idx_data(tr, ci) == LOG_ERR)
-					return LOG_ERR;
-				if (claim_cs(ci->data, cnt) == LOG_ERR)
-					return LOG_ERR;
-			}
-=======
-	assert(tr->active);
+	return ok;
+}
+
+static size_t
+dcount_col(sql_trans *tr, sql_column *c)
+{
+	sql_delta *b;
+	assert(0);
+
 	if (!isTable(c->t))
 		return 0;
 	b = col_timestamp_delta(tr, c);
 	if (!b)
 		return 1;
-	if (b->cnt > 1024) {
+	assert(0);
+	return 0;
+
+	/* TDOO
 		size_t dcnt = 0;
 		dbl f = 1.0;
-		BAT *v = delta_bind_bat(b, RDONLY, 0), *o = v, *u;
+		BAT *v = cs_bind_bat( &b->cs, RDONLY, b->cnt), *o = v, *u;
 
 		if ((dcnt = (size_t) BATcount(v)) > 1024*1024) {
 			v = BATsample(v, 1024);
 			f = dcnt/1024.0;
->>>>>>> e025c6e8
-		}
-	}
+		}
+		u = BATunique(v, NULL);
+		bat_destroy(o);
+		if (v!=o)
+			bat_destroy(v);
+		dcnt = (size_t) (BATcount(u) * f);
+		bat_destroy(u);
+		return dcnt;
+	 * */
+}
+
+static size_t count_deletes(storage *d)
+{
+	if (d->cached_cnt)
+		return d->cnt+d->ucnt;
+
+	lng cnt = 0;
+	BAT *b = temp_descriptor(d->cs.bid);
+	if (!d->cs.ucnt) {
+		if (BATsum(&cnt, TYPE_lng, b, NULL, true, false, false) != GDK_SUCCEED) {
+			bat_destroy(b);
+			return 0;
+		}
+		bat_destroy(b);
+	} else {
+		BAT *ui, *uv, *c;
+
+		if (cs_real_update_bats(&d->cs, &ui, &uv) == LOG_ERR) {
+			assert(0);
+			bat_destroy(b);
+			return 0;
+		}
+		c = COLcopy(b, b->ttype, true, TRANSIENT);
+		bat_destroy(b);
+		if (BATreplace(c, ui, uv, true) != GDK_SUCCEED) {
+			bat_destroy(ui);
+			bat_destroy(uv);
+			bat_destroy(c);
+			return 0;
+		}
+		bat_destroy(ui);
+		bat_destroy(uv);
+		if (BATsum(&cnt, TYPE_lng, c, NULL, true, false, false) != GDK_SUCCEED) {
+			bat_destroy(c);
+			return 0;
+		}
+		bat_destroy(c);
+	}
+	d->cached_cnt = 1;
+	d->cnt = (size_t)cnt;
+	return d->cnt;
+}
+
+static size_t
+count_del(sql_trans *tr, sql_table *t, int access)
+{
+	storage *d;
+
+	if (!isTable(t))
+		return 0;
+	d = tab_timestamp_storage(tr, t);
+	if (!d)
+		return 0;
+	if (access == 2)
+		return d->cs.ucnt;
+	if (access == 1)
+		return count_inserts(d->segs->head, tr);
+	//lock_table(t->base.id);
+	size_t cnt = count_deletes(d);
+	//unlock_table(t->base.id);
+	return cnt;
+}
+
+static int
+sorted_col(sql_trans *tr, sql_column *col)
+{
+	int sorted = 0;
+
+	assert(tr->active);
+	if (!isTable(col->t) || !col->t->s)
+		return 0;
+
+	if (col && ATOMIC_PTR_GET(&col->data)) {
+		BAT *b = bind_col(tr, col, QUICK);
+
+		if (b)
+			sorted = BATtordered(b) || BATtrevordered(b);
+	}
+	return sorted;
+}
+
+static int
+unique_col(sql_trans *tr, sql_column *col)
+{
+	int distinct = 0;
+
+	assert(tr->active);
+	if (!isTable(col->t) || !col->t->s)
+		return 0;
+
+	if (col && ATOMIC_PTR_GET(&col->data)) {
+		BAT *b = bind_col(tr, col, QUICK);
+
+		if (b)
+			distinct = b->tkey;
+	}
+	return distinct;
+}
+
+static int
+double_elim_col(sql_trans *tr, sql_column *col)
+{
+	int de = 0;
+
+	assert(tr->active);
+	if (!isTable(col->t) || !col->t->s)
+		return 0;
+
+	if (col && ATOMIC_PTR_GET(&col->data)) {
+		BAT *b = bind_col(tr, col, QUICK);
+
+		if (b && b->tvarsized) /* check double elimination */
+			de = GDK_ELIMDOUBLES(b->tvheap);
+		if (de)
+			de = b->twidth;
+	}
+	return de;
+}
+
+static int
+load_cs(sql_trans *tr, column_storage *cs, int type, sqlid id)
+{
+	sqlstore *store = tr->store;
+	int bid = logger_find_bat(store->logger, id);
+	if (!bid)
+		return LOG_ERR;
+	cs->bid = temp_dup(bid);
+	cs->ucnt = 0;
+	cs->uibid = e_bat(TYPE_oid);
+	cs->uvbid = e_bat(type);
+	assert(cs->uibid && cs->uvbid);
+	if(cs->uibid == BID_NIL || cs->uvbid == BID_NIL)
+		return LOG_ERR;
 	return LOG_OK;
 }
 
-static BAT *
-mask_bat(size_t cnt, msk val)
-{
-	BAT *b = COLnew(0, TYPE_msk, cnt, TRANSIENT);
-
-<<<<<<< HEAD
-	if (b) {
-		size_t nr = (cnt+31)/32;
-		int *p = (int*)b->T.heap->base;
-		for(size_t i = 0; i<nr; i++) {
-			p[i] = (val)?0xffffffff:0;
-		}
-		BATsetcount(b, cnt);
-	}
-	return b;
-=======
-	assert(tr->active);
+static int
+log_create_delta(sql_trans *tr, sql_delta *bat, sqlid id)
+{
+	int res = LOG_OK;
+	gdk_return ok;
+	BAT *b = temp_descriptor(bat->cs.bid);
+
+	if (b == NULL)
+		return LOG_ERR;
+
+	if (!bat->cs.uibid)
+		bat->cs.uibid = e_bat(TYPE_oid);
+	if (!bat->cs.uvbid)
+		bat->cs.uvbid = e_bat(b->ttype);
+	if (bat->cs.uibid == BID_NIL || bat->cs.uvbid == BID_NIL)
+		res = LOG_ERR;
+	if (GDKinmemory(0)) {
+		bat_destroy(b);
+		return res;
+	}
+
+	bat_set_access(b, BAT_READ);
+	sqlstore *store = tr->store;
+	ok = log_bat_persists(store->logger, b, id);
+	bat_destroy(b);
+	if(res != LOG_OK)
+		return res;
+	return ok == GDK_SUCCEED ? LOG_OK : LOG_ERR;
+}
+
+static int
+new_persistent_delta( sql_delta *bat)
+{
+	BAT *b = temp_descriptor(bat->cs.bid);
+
+	if (b == NULL) {
+		bat_destroy(b);
+		return LOG_ERR;
+	}
+	bat->cs.ucnt = 0;
+	bat_destroy(b);
+	return LOG_OK;
+}
+
+static void
+create_delta( sql_delta *d, BAT *b)
+{
+	d->cs.cnt = BATcount(b);
+	bat_set_access(b, BAT_READ);
+	d->cs.bid = temp_create(b);
+	d->cs.uibid = d->cs.uvbid = 0;
+	d->cs.ucnt = 0;
+}
+
+static bat
+copyBat (bat i, int type, oid seq)
+{
+	BAT *b, *tb;
+	bat res;
+
+	if (!i)
+		return i;
+	tb = temp_descriptor(i);
+	if (tb == NULL)
+		return 0;
+	b = BATconstant(seq, type, ATOMnilptr(type), BATcount(tb), PERSISTENT);
+	bat_destroy(tb);
+	if (b == NULL)
+		return 0;
+
+	bat_set_access(b, BAT_READ);
+
+	res = temp_create(b);
+	bat_destroy(b);
+	return res;
+}
+
+static int
+create_col(sql_trans *tr, sql_column *c)
+{
+	int ok = LOG_OK, new = 0;
+	int type = c->type.type->localtype;
+	sql_delta *bat = ATOMIC_PTR_GET(&c->data);
+
+	if (!bat) {
+		new = 1;
+		bat = ZNEW(sql_delta);
+		ATOMIC_PTR_SET(&c->data, bat);
+		if(!bat)
+			return LOG_ERR;
+		bat->cs.refcnt = 1;
+	}
+
+	if (new)
+		bat->cs.ts = tr->tid;
+
+	if (!isNew(c) && !isTempTable(c->t)){
+		bat->cs.ts = tr->ts;
+		return load_cs(tr, &bat->cs, type, c->base.id);
+	} else if (bat && bat->cs.bid && !isTempTable(c->t)) {
+		return new_persistent_delta(ATOMIC_PTR_GET(&c->data));
+	} else {
+		sql_column *fc = NULL;
+		size_t cnt = 0;
+
+		/* alter ? */
+		if (c->t->columns.set && (fc = c->t->columns.set->h->data) != NULL)
+			cnt = count_col(tr, fc, 1);
+		if (cnt && fc != c) {
+			sql_delta *d = ATOMIC_PTR_GET(&fc->data);
+
+			if (d->cs.bid) {
+				bat->cs.bid = copyBat(d->cs.bid, type, 0);
+				if(bat->cs.bid == BID_NIL)
+					ok = LOG_ERR;
+			}
+			bat->cs.cnt = d->cs.cnt;
+			if (d->cs.uibid) {
+				bat->cs.uibid = e_bat(TYPE_oid);
+				if (bat->cs.uibid == BID_NIL)
+					ok = LOG_ERR;
+			}
+			if (d->cs.uvbid) {
+				bat->cs.uvbid = e_bat(type);
+				if(bat->cs.uvbid == BID_NIL)
+					ok = LOG_ERR;
+			}
+			bat->cs.alter = 1;
+		} else {
+			BAT *b = bat_new(type, c->t->sz, PERSISTENT);
+			if (!b) {
+				ok = LOG_ERR;
+			} else {
+				create_delta(ATOMIC_PTR_GET(&c->data), b);
+				bat_destroy(b);
+			}
+
+			if (!isTempTable(c->t)) {
+				bat->cs.uibid = e_bat(TYPE_oid);
+				if (bat->cs.uibid == BID_NIL)
+					ok = LOG_ERR;
+				bat->cs.uvbid = e_bat(type);
+				if(bat->cs.uvbid == BID_NIL)
+					ok = LOG_ERR;
+			}
+		}
+		bat->cs.ucnt = 0;
+
+		if (new /*&& !isTempTable(c->t)*/ && !isNew(c->t) /* alter */)
+			trans_add(tr, &c->base, bat, &tc_gc_col, &commit_create_col, isTempTable(c->t)?NULL:&log_create_col);
+	}
+	return ok;
+}
+
+static int
+log_create_col_(sql_trans *tr, sql_column *c)
+{
+	assert(!isTempTable(c->t));
+	return log_create_delta(tr,  ATOMIC_PTR_GET(&c->data), c->base.id);
+}
+
+static int
+log_create_col(sql_trans *tr, sql_change *change)
+{
+	return log_create_col_(tr, (sql_column*)change->obj);
+}
+
+static int
+commit_create_col_( sql_trans *tr, sql_column *c, ulng commit_ts, ulng oldest)
+{
+	int ok = LOG_OK;
+	(void)oldest;
+
+	if(!isTempTable(c->t)) {
+		sql_delta *delta = ATOMIC_PTR_GET(&c->data);
+		assert(delta->cs.ts == tr->tid);
+		delta->cs.ts = commit_ts;
+
+		assert(delta->next == NULL);
+		if (!delta->cs.alter)
+			ok = tr_merge_delta(tr, delta);
+		delta->cs.alter = 0;
+		c->base.flags = 0;
+	}
+	return ok;
+}
+
+static int
+commit_create_col( sql_trans *tr, sql_change *change, ulng commit_ts, ulng oldest)
+{
+	sql_column *c = (sql_column*)change->obj;
+	c->base.flags = 0;
+	return commit_create_col_( tr, c, commit_ts, oldest);
+}
+
+/* will be called for new idx's and when new index columns are created */
+static int
+create_idx(sql_trans *tr, sql_idx *ni)
+{
+	int ok = LOG_OK, new = 0;
+	sql_delta *bat = ATOMIC_PTR_GET(&ni->data);
+	int type = TYPE_lng;
+
+	if (oid_index(ni->type))
+		type = TYPE_oid;
+
+	if (!bat) {
+		new = 1;
+		bat = ZNEW(sql_delta);
+		ATOMIC_PTR_SET(&ni->data, bat);
+		if(!bat)
+			return LOG_ERR;
+		bat->cs.refcnt = 1;
+	}
+
+	if (new)
+		bat->cs.ts = tr->tid;
+
+	if (!isNew(ni) && !isTempTable(ni->t)){
+		bat->cs.ts = tr->ts;
+		return load_cs(tr, &bat->cs, type, ni->base.id);
+	} else if (bat && bat->cs.bid && !isTempTable(ni->t)) {
+		return new_persistent_delta(ATOMIC_PTR_GET(&ni->data));
+	} else {
+		sql_column *c = ni->t->columns.set->h->data;
+		sql_delta *d;
+
+		d = col_timestamp_delta(tr, c);
+		/* Here we also handle indices created through alter stmts */
+		/* These need to be created aligned to the existing data */
+		if (d->cs.bid) {
+			bat->cs.bid = copyBat(d->cs.bid, type, 0);
+			if(bat->cs.bid == BID_NIL)
+				ok = LOG_ERR;
+		}
+		bat->cs.cnt = d->cs.cnt;
+		bat->cs.ucnt = 0;
+		if (!isNew(c))
+			bat->cs.alter = 1;
+
+		if (!isTempTable(ni->t)) {
+			bat->cs.uibid = e_bat(TYPE_oid);
+			if (bat->cs.uibid == BID_NIL)
+				ok = LOG_ERR;
+			bat->cs.uvbid = e_bat(type);
+			if(bat->cs.uvbid == BID_NIL)
+				ok = LOG_ERR;
+		}
+		bat->cs.ucnt = 0;
+		if (new /*&& !isTempTable(ni->t)*/ && !isNew(ni->t) /* alter */)
+			trans_add(tr, &ni->base, bat, &tc_gc_idx, &commit_create_idx, isTempTable(ni->t)?NULL:&log_create_idx);
+	}
+	return ok;
+}
+
+static int
+log_create_idx_(sql_trans *tr, sql_idx *i)
+{
+	assert(!isTempTable(i->t));
+	return log_create_delta(tr, ATOMIC_PTR_GET(&i->data), i->base.id);
+}
+
+static int
+log_create_idx(sql_trans *tr, sql_change *change)
+{
+	return log_create_idx_(tr, (sql_idx*)change->obj);
+}
+
+static int
+commit_create_idx_( sql_trans *tr, sql_idx *i, ulng commit_ts, ulng oldest)
+{
+	int ok = LOG_OK;
+	(void)oldest;
+
+	if(!isTempTable(i->t)) {
+		sql_delta *delta = ATOMIC_PTR_GET(&i->data);
+		assert(delta->cs.ts == tr->tid);
+		delta->cs.ts = commit_ts;
+
+		assert(delta->next == NULL);
+		ok = tr_merge_delta(tr, delta);
+		i->base.flags = 0;
+	}
+	return ok;
+}
+
+static int
+commit_create_idx( sql_trans *tr, sql_change *change, ulng commit_ts, ulng oldest)
+{
+	sql_idx *i = (sql_idx*)change->obj;
+	i->base.flags = 0;
+	return commit_create_idx_(tr, i, commit_ts, oldest);
+}
+
+static int
+load_storage(sql_trans *tr, storage *bat, sqlid id)
+{
+	int ok = load_cs(tr, &bat->cs, TYPE_msk, id);
+
+	if (ok == LOG_OK) {
+		bat->segs = new_segments(BATcount(quick_descriptor(bat->cs.bid)));
+		bat->end = bat->segs->end;
+	}
+	return ok;
+}
+
+static int
+create_del(sql_trans *tr, sql_table *t)
+{
+	int ok = LOG_OK, new = 0;
+	BAT *b;
+	storage *bat = ATOMIC_PTR_GET(&t->data);
+
+	if (!bat) {
+		new = 1;
+		bat = ZNEW(storage);
+		ATOMIC_PTR_SET(&t->data, bat);
+		if(!bat)
+			return LOG_ERR;
+		bat->cs.refcnt = 1;
+	}
+	if (new)
+		bat->cs.ts = tr->tid;
+
+	if (!isNew(t) && !isTempTable(t)) {
+		bat->cs.ts = tr->ts;
+		return load_storage(tr, bat, t->base.id);
+	} else if (bat->cs.bid && !isTempTable(t)) {
+		return ok;
+	} else if (!bat->cs.bid) {
+		assert(!bat->segs && !bat->end);
+		bat->segs = new_segments(0);
+		bat->end = 0;
+		bat->cnt = bat->ucnt = bat->icnt = 0;
+		bat->cached_cnt = 1;
+
+		b = bat_new(TYPE_msk, t->sz, PERSISTENT);
+		if(b != NULL) {
+			bat_set_access(b, BAT_READ);
+			bat->cs.bid = temp_create(b);
+			bat_destroy(b);
+		} else {
+			ok = LOG_ERR;
+		}
+		if (new /*&& !isTempTable(t)*/)
+			trans_add(tr, &t->base, bat, &tc_gc_del, &commit_create_del, isTempTable(t)?NULL:&log_create_del);
+	}
+	return ok;
+}
+
+static int
+log_create_storage(sql_trans *tr, storage *bat, oid id)
+{
+	BAT *b;
+	gdk_return ok;
+
+	if (GDKinmemory(0))
+		return LOG_OK;
+
+	b = temp_descriptor(bat->cs.bid);
+	if (b == NULL)
+		return LOG_ERR;
+
+	sqlstore *store = tr->store;
+	bat_set_access(b, BAT_READ);
+	ok = log_bat_persists(store->logger, b, id);
+	bat_destroy(b);
+	return ok == GDK_SUCCEED ? LOG_OK : LOG_ERR;
+}
+
+static int
+log_create_del(sql_trans *tr, sql_change *change)
+{
+	int ok = LOG_OK;
+	sql_table *t = (sql_table*)change->obj;
+
+	/*
+	//sql_column *fc = ft->columns.set->h->data;
+	if (log_batgroup(bat_logger, ft->bootstrap?0:LOG_TAB, ft->base.id, ft->cleared,
+				log_get_nr_inserted(fc, &offset_inserted), offset_inserted,
+				log_get_nr_deleted(ft, &offset_deleted), offset_deleted) != GDK_SUCCEED)
+		ok = LOG_ERR;
+		*/
+	/* offset/end */
+
+	assert(!isTempTable(t));
+	ok = log_create_storage(tr, ATOMIC_PTR_GET(&t->data), t->base.id);
+	//	ok = tr_log_storage(tr, ft->data, s?s->segs->head:NULL, ft->cleared, ft->base.id);
+	if (ok == LOG_OK) {
+		for(node *n = t->columns.set->h; n && ok == LOG_OK; n = n->next) {
+			sql_column *c = n->data;
+
+			ok = log_create_col_(tr, c);
+		    //ok = tr_log_delta(tr, cc->data, s?s->segs->head:NULL, ft->cleared, cc->base.id);
+		}
+		if (t->idxs.set) {
+			for(node *n = t->idxs.set->h; n && ok == LOG_OK; n = n->next) {
+				sql_idx *i = n->data;
+
+				if (ATOMIC_PTR_GET(&i->data))
+					ok = log_create_idx_(tr, i);
+			//ok = tr_log_delta(tr, ci->data, s?s->segs->head:NULL, ft->cleared, ci->base.id);
+			}
+		}
+	}
+	/*
+	if (s)
+		for (segment *segs = s->segs->head; segs; segs=segs->next)
+			if (segs->owner == tr)
+				segs->owner = NULL;
+				*/
+	return ok;
+}
+
+static int
+commit_create_del( sql_trans *tr, sql_change *change, ulng commit_ts, ulng oldest)
+{
+	int ok = LOG_OK;
+	sql_table *t = (sql_table*)change->obj;
+
+	if (!commit_ts) /* rollback handled by ? */
+		return ok;
+	if(!isTempTable(t)) {
+		storage *dbat = ATOMIC_PTR_GET(&t->data);
+		assert(dbat->cs.ts == tr->tid);
+		dbat->cs.ts = commit_ts;
+		if (ok == LOG_OK) {
+			for(node *n = t->columns.set->h; n && ok == LOG_OK; n = n->next) {
+				sql_column *c = n->data;
+
+				ok = commit_create_col_(tr, c, commit_ts, oldest);
+			}
+			if (t->idxs.set) {
+				for(node *n = t->idxs.set->h; n && ok == LOG_OK; n = n->next) {
+					sql_idx *i = n->data;
+
+					if (ATOMIC_PTR_GET(&i->data))
+						ok = commit_create_idx_(tr, i, commit_ts, oldest);
+				}
+			}
+			t->base.flags = 0;
+		}
+	}
+			t->base.flags = 0;
+	return ok;
+}
+
+static int
+log_destroy_delta(sql_trans *tr, sql_delta *b, sqlid id)
+{
+	gdk_return ok = GDK_SUCCEED;
+
+	sqlstore *store = tr->store;
+	if (!GDKinmemory(0) && b && b->cs.bid)
+		ok = log_bat_transient(store->logger, id);
+	return ok == GDK_SUCCEED ? LOG_OK : LOG_ERR;
+}
+
+static int
+destroy_col(sqlstore *store, sql_column *c)
+{
+	(void)store;
+	int ok = LOG_OK;
+	if (ATOMIC_PTR_GET(&c->data))
+		ok = destroy_delta(ATOMIC_PTR_GET(&c->data));
+	ATOMIC_PTR_SET(&c->data, NULL);
+	return ok;
+}
+
+static int
+log_destroy_col_(sql_trans *tr, sql_column *c)
+{
+	int ok = LOG_OK;
+	assert(!isTempTable(c->t));
+	//delta->cs.ts = commit_ts;
+	if (!tr->parent) /* don't write save point commits */
+		ok = log_destroy_delta(tr, ATOMIC_PTR_GET(&c->data), c->base.id);
+	return ok;
+}
+
+static int
+log_destroy_col(sql_trans *tr, sql_change *change)
+{
+	return log_destroy_col_(tr, (sql_column*)change->obj);
+}
+
+static int
+destroy_idx(sqlstore *store, sql_idx *i)
+{
+	(void)store;
+	int ok = LOG_OK;
+	if (ATOMIC_PTR_GET(&i->data))
+		ok = destroy_delta(ATOMIC_PTR_GET(&i->data));
+	ATOMIC_PTR_SET(&i->data, NULL);
+	return ok;
+}
+
+static int
+log_destroy_idx_(sql_trans *tr, sql_idx *i)
+{
+	int ok = LOG_OK;
+	assert(!isTempTable(i->t));
+	if (ATOMIC_PTR_GET(&i->data)) {
+		//delta->cs.ts = commit_ts;
+		if (!tr->parent) /* don't write save point commits */
+			ok = log_destroy_delta(tr, ATOMIC_PTR_GET(&i->data), i->base.id);
+	}
+	return ok;
+}
+
+static int
+log_destroy_idx(sql_trans *tr, sql_change *change)
+{
+	return log_destroy_idx_(tr, (sql_idx*)change->obj);
+}
+
+
+static int
+cleanup(void)
+{
+	int ok = LOG_OK;
+	return ok;
+}
+
+static int
+destroy_del(sqlstore *store, sql_table *t)
+{
+	(void)store;
+	int ok = LOG_OK;
+	if (ATOMIC_PTR_GET(&t->data))
+		ok = destroy_storage(ATOMIC_PTR_GET(&t->data));
+	ATOMIC_PTR_SET(&t->data, NULL);
+	return ok;
+}
+
+static int
+log_destroy_storage(sql_trans *tr, storage *bat, oid id)
+{
+	gdk_return ok = GDK_SUCCEED;
+
+	sqlstore *store = tr->store;
+	if (!GDKinmemory(0) && !tr->parent && /* don't write save point commits */
+	    bat && bat->cs.bid)
+		ok = log_bat_transient(store->logger, id);
+	return ok == GDK_SUCCEED ? LOG_OK : LOG_ERR;
+}
+
+static int
+log_destroy_del(sql_trans *tr, sql_change *change)
+{
+	int ok = LOG_OK;
+	sql_table *t = (sql_table*)change->obj;
+	assert(!isTempTable(t));
+	storage *dbat = ATOMIC_PTR_GET(&t->data);
+	if (dbat->cs.ts < tr->ts) /* no changes ? */
+		return ok;
+	//dbat->cs.ts = commit_ts;
+	ok = log_destroy_storage(tr, ATOMIC_PTR_GET(&t->data), t->base.id);
+
+	if (ok == LOG_OK) {
+		for(node *n = t->columns.set->h; n && ok == LOG_OK; n = n->next) {
+			sql_column *c = n->data;
+
+			ok = log_destroy_col_(tr, c);
+		}
+		if (t->idxs.set) {
+			for(node *n = t->idxs.set->h; n && ok == LOG_OK; n = n->next) {
+				sql_idx *i = n->data;
+
+				ok = log_destroy_idx_(tr, i);
+			}
+		}
+	}
+	return ok;
+}
+
+static BUN
+clear_cs(sql_trans *tr, column_storage *cs)
+{
+	BAT *b;
+	BUN sz = 0;
+
+	(void)tr;
+	if (cs->bid) {
+		b = temp_descriptor(cs->bid);
+		if (b) {
+			sz += BATcount(b);
+			bat bid = cs->bid;
+			cs->bid = temp_copy(bid, 1); /* create empty copy */
+			temp_destroy(bid);
+			bat_destroy(b);
+		}
+	}
+	if (cs->uibid) {
+		b = temp_descriptor(cs->uibid);
+		if (b && !isEbat(b)) {
+			bat_clear(b);
+			BATcommit(b, BUN_NONE);
+		}
+		bat_destroy(b);
+	}
+	if (cs->uvbid) {
+		b = temp_descriptor(cs->uvbid);
+		if(b && !isEbat(b)) {
+			bat_clear(b);
+			BATcommit(b, BUN_NONE);
+		}
+		bat_destroy(b);
+	}
+	cs->cleared = 1;
+	cs->ucnt = 0;
+	return sz;
+}
+
+static BUN
+clear_col(sql_trans *tr, sql_column *c)
+{
+	sql_delta *delta, *odelta = ATOMIC_PTR_GET(&c->data);
+
+	if ((delta = bind_col_data(tr, c)) == NULL)
+		return BUN_NONE;
+	if ((!inTransaction(tr, c->t) && (odelta != delta || isTempTable(c->t)) && isGlobal(c->t)) || (!isNew(c->t) && isLocalTemp(c->t)))
+		trans_add(tr, &c->base, delta, &tc_gc_col, &commit_update_col, isLocalTemp(c->t)?NULL:&log_update_col);
+	if (delta)
+		return clear_cs(tr, &delta->cs);
+	return 0;
+}
+
+static BUN
+clear_idx(sql_trans *tr, sql_idx *i)
+{
+	sql_delta *delta, *odelta = ATOMIC_PTR_GET(&i->data);
+
 	if (!isTable(i->t) || (hash_index(i->type) && list_length(i->columns) <= 1) || !idx_has_column(i->type))
 		return 0;
-	b = idx_timestamp_delta(tr, i);
+	if ((delta = bind_idx_data(tr, i)) == NULL)
+		return BUN_NONE;
+	if ((!inTransaction(tr, i->t) && (odelta != delta || isTempTable(i->t)) && isGlobal(i->t)) || (!isNew(i->t) && isLocalTemp(i->t)))
+		trans_add(tr, &i->base, delta, &tc_gc_idx, &commit_update_idx, isLocalTemp(i->t)?NULL:&log_update_idx);
+	if (delta)
+		return clear_cs(tr, &delta->cs);
+	return 0;
+}
+
+static BUN
+clear_storage(sql_trans *tr, storage *s)
+{
+	BUN sz = s->cnt;
+
+	clear_cs(tr, &s->cs);
+	s->cs.cleared = 1;
+	s->cs.cnt = 0;
+	if (s->segs)
+		destroy_segments(s->segs);
+	s->segs = new_segments(0);
+	s->end = 0;
+	s->cnt = s->ucnt = s->icnt = 0;
+	return sz;
+}
+
+static BUN
+clear_del(sql_trans *tr, sql_table *t)
+{
+	storage *bat, *obat = ATOMIC_PTR_GET(&t->data);
+
+	if ((bat = bind_del_data(tr, t)) == NULL)
+		return BUN_NONE;
+	if ((!inTransaction(tr, t) && (obat != bat || isTempTable(t)) && isGlobal(t)) || (!isNew(t) && isLocalTemp(t)))
+		trans_add(tr, &t->base, bat, &tc_gc_del, &commit_update_del, isLocalTemp(t)?NULL:&log_update_del);
+	return clear_storage(tr, bat);
+}
+
+static BUN
+clear_table(sql_trans *tr, sql_table *t)
+{
+	node *n = t->columns.set->h;
+	sql_column *c = n->data;
+	BUN sz = count_col(tr, c, 0);
+
+	sz -= count_del(tr, t, 0);
+	if ((clear_del(tr, t)) == BUN_NONE)
+		return BUN_NONE;
+
+	for (; n; n = n->next) {
+		c = n->data;
+
+		if (clear_col(tr, c) == BUN_NONE)
+			return BUN_NONE;
+	}
+	if (t->idxs.set) {
+		for (n = t->idxs.set->h; n; n = n->next) {
+			sql_idx *ci = n->data;
+
+			if (isTable(ci->t) && idx_has_column(ci->type) &&
+				clear_idx(tr, ci) == BUN_NONE)
+				return BUN_NONE;
+		}
+	}
+	return sz;
+}
+
+static gdk_return
+tr_log_cs( sql_trans *tr, column_storage *cs, segment *segs, sqlid id)
+{
+	sqlstore *store = tr->store;
+	gdk_return ok = GDK_SUCCEED;
+
+	if (GDKinmemory(0))
+		return LOG_OK;
+
+	if (cs->cleared && log_bat_clear(store->logger, id) != GDK_SUCCEED)
+		return LOG_ERR;
+
+	if (cs->cleared) {
+		assert(cs->ucnt == 0);
+		BAT *ins = temp_descriptor(cs->bid);
+		if (isEbat(ins)) {
+			temp_destroy(cs->bid);
+			cs->bid = temp_copy(ins->batCacheid, false);
+			bat_destroy(ins);
+			ins = temp_descriptor(cs->bid);
+		}
+		bat_set_access(ins, BAT_READ);
+		ok = log_bat_persists(store->logger, ins, id);
+		bat_destroy(ins);
+		return ok == GDK_SUCCEED ? LOG_OK : LOG_ERR;
+	}
+
+	for (; segs; segs=segs->next) {
+		if (segs->owner == tr) {
+			BAT *ins = temp_descriptor(cs->bid);
+			assert(ins);
+			ok = log_bat(store->logger, ins, id, segs->start, segs->end-segs->start);
+			bat_destroy(ins);
+		}
+	}
+
+	if (ok == GDK_SUCCEED && cs->ucnt && cs->uibid) {
+		BAT *ui = temp_descriptor(cs->uibid);
+		BAT *uv = temp_descriptor(cs->uvbid);
+		/* any updates */
+		if (ui == NULL || uv == NULL) {
+			ok = GDK_FAIL;
+		} else if (BUNlast(uv) > uv->batInserted || BATdirty(uv))
+			ok = log_delta(store->logger, ui, uv, id);
+		bat_destroy(ui);
+		bat_destroy(uv);
+	}
+	return ok == GDK_SUCCEED ? LOG_OK : LOG_ERR;
+}
+
+static int
+tr_log_delta( sql_trans *tr, sql_delta *cbat, segment *segs, sqlid id)
+{
+	return tr_log_cs( tr, &cbat->cs, segs, id);
+}
+
+static int
+tr_log_storage(sql_trans *tr, storage *fdb, sqlid id)
+{
+	return tr_log_cs( tr, &fdb->cs, fdb->segs->head, id);
+}
+
+static int
+tr_merge_cs( sql_trans *tr, column_storage *cs)
+{
+	int ok = LOG_OK;
+	BAT *cur = NULL;
+
+	(void)tr;
+	if (cs->bid) {
+		cur = temp_descriptor(cs->bid);
+		if(!cur)
+			return LOG_ERR;
+	}
+
+	if (cs->ucnt) {
+		BAT *ui = temp_descriptor(cs->uibid);
+		BAT *uv = temp_descriptor(cs->uvbid);
+
+		if(!ui || !uv) {
+			bat_destroy(ui);
+			bat_destroy(uv);
+			bat_destroy(cur);
+			return LOG_ERR;
+		}
+		assert(BATcount(ui) == BATcount(uv));
+
+		/* any updates */
+		assert(!isEbat(cur));
+		if (BATreplace(cur, ui, uv, true) != GDK_SUCCEED) {
+			bat_destroy(ui);
+			bat_destroy(uv);
+			bat_destroy(cur);
+			return LOG_ERR;
+		}
+		/* cleanup the old deltas */
+		temp_destroy(cs->uibid);
+		temp_destroy(cs->uvbid);
+		cs->uibid = e_bat(TYPE_oid);
+		cs->uvbid = e_bat(cur->ttype);
+		if(cs->uibid == BID_NIL || cs->uvbid == BID_NIL)
+			ok = LOG_ERR;
+		cs->ucnt = 0;
+		bat_destroy(ui);
+		bat_destroy(uv);
+	}
+	cs->cleared = 0;
+	bat_destroy(cur);
+	return ok;
+}
+
+static int
+tr_merge_delta( sql_trans *tr, sql_delta *obat)
+{
+	return tr_merge_cs(tr, &obat->cs);
+}
+
+static int
+tr_merge_storage(sql_trans *tr, storage *tdb)
+{
+	int ok = tr_merge_cs(tr, &tdb->cs);
+
+	if (tdb->next) {
+		ok = destroy_storage(tdb->next);
+		tdb->next = NULL;
+	}
+	return ok;
+}
+
+static sql_delta *
+savepoint_commit_delta( sql_delta *delta, ulng commit_ts)
+{
+	/* commit ie copy back to the parent transaction */
+	if (delta && delta->cs.ts == commit_ts && delta->next) {
+		sql_delta *od = delta->next;
+		if (od->cs.ts == commit_ts) {
+			sql_delta t = *od, *n = od->next;
+			*od = *delta;
+			od->next = n;
+			*delta = t;
+			delta->next = NULL;
+			destroy_delta(delta);
+			return od;
+		}
+	}
+	return delta;
+}
+
+static int
+rollback_delta(sql_trans *tr, sql_delta *delta, int type)
+{
+	(void)tr;
+	if (delta->cs.ucnt) {
+		delta->cs.ucnt = 0;
+		temp_destroy(delta->cs.uibid);
+		temp_destroy(delta->cs.uvbid);
+		delta->cs.uibid = e_bat(TYPE_oid);
+		delta->cs.uvbid = e_bat(type);
+	}
+	return LOG_OK;
+}
+
+static int
+commit_delta(sql_trans *tr, sql_delta *delta)
+{
+	return tr_merge_delta(tr, delta);
+}
+
+static int
+log_update_col( sql_trans *tr, sql_change *change)
+{
+	sql_column *c = (sql_column*)change->obj;
+
+	if (!isTempTable(c->t) && !tr->parent) {/* don't write save point commits */
+		storage *s = ATOMIC_PTR_GET(&c->t->data);
+		return tr_log_delta(tr, ATOMIC_PTR_GET(&c->data), s->segs->head, c->base.id);
+	}
+	return LOG_OK;
+}
+
+static int
+commit_update_col_( sql_trans *tr, sql_column *c, ulng commit_ts, ulng oldest)
+{
+	int ok = LOG_OK;
+	sql_delta *delta = ATOMIC_PTR_GET(&c->data);
+
+	(void)oldest;
+	if (isTempTable(c->t)) {
+		if (commit_ts) { /* commit */
+			if (c->t->commit_action == CA_COMMIT || c->t->commit_action == CA_PRESERVE)
+				commit_delta(tr, delta);
+			else /* CA_DELETE as CA_DROP's are gone already (or for globals are equal to a CA_DELETE) */
+				clear_cs(tr, &delta->cs);
+		} else { /* rollback */
+			if (c->t->commit_action == CA_COMMIT/* || c->t->commit_action == CA_PRESERVE*/)
+				rollback_delta(tr, delta, c->type.type->localtype);
+			else /* CA_DELETE as CA_DROP's are gone already (or for globals are equal to a CA_DELETE) */
+				clear_cs(tr, &delta->cs);
+		}
+		c->t->base.flags = c->base.flags = 0;
+	}
+	return ok;
+}
+
+static int
+commit_update_col( sql_trans *tr, sql_change *change, ulng commit_ts, ulng oldest)
+{
+	int ok = LOG_OK;
+	sql_column *c = (sql_column*)change->obj;
+	sql_delta *delta = ATOMIC_PTR_GET(&c->data);
+
+	if (isTempTable(c->t))
+		return commit_update_col_(tr, c, commit_ts, oldest);
+	if (commit_ts)
+		delta->cs.ts = commit_ts;
+	if (!commit_ts) { /* rollback */
+		sql_delta *d = change->data, *o = ATOMIC_PTR_GET(&c->data);
+
+		if (o != d) {
+			while(o && o->next != d)
+				o = o->next;
+		}
+		if (o == ATOMIC_PTR_GET(&c->data))
+			ATOMIC_PTR_SET(&c->data, d->next);
+		else
+			o->next = d->next;
+		d->next = NULL;
+		destroy_delta(d);
+	} else if (ok == LOG_OK && !tr->parent) {
+		sql_delta *d = delta;
+		/* clean up and merge deltas */
+		while (delta && delta->cs.ts > oldest) {
+			delta = delta->next;
+		}
+		if (delta && delta != d) {
+			if (delta->next) {
+				ok = destroy_delta(delta->next);
+				delta->next = NULL;
+			}
+		}
+		if (ok == LOG_OK && delta == d && oldest == commit_ts)
+			ok = tr_merge_delta(tr, delta);
+	} else if (ok == LOG_OK && tr->parent) /* move delta into older and cleanup current save points */
+		ATOMIC_PTR_SET(&c->data, savepoint_commit_delta(delta, commit_ts));
+	return ok;
+}
+
+static int
+log_update_idx( sql_trans *tr, sql_change *change)
+{
+	sql_idx *i = (sql_idx*)change->obj;
+
+	if (!isTempTable(i->t) && !tr->parent) { /* don't write save point commits */
+		storage *s = ATOMIC_PTR_GET(&i->t->data);
+		return tr_log_delta(tr, ATOMIC_PTR_GET(&i->data), s->segs->head, i->base.id);
+	}
+	return LOG_OK;
+}
+
+static int
+commit_update_idx_( sql_trans *tr, sql_idx *i, ulng commit_ts, ulng oldest)
+{
+	int ok = LOG_OK;
+	sql_delta *delta = ATOMIC_PTR_GET(&i->data);
+	int type = (oid_index(i->type))?TYPE_oid:TYPE_lng;
+
+	(void)oldest;
+	if (isTempTable(i->t)) {
+		if (commit_ts) { /* commit */
+			if (i->t->commit_action == CA_COMMIT || i->t->commit_action == CA_PRESERVE)
+				commit_delta(tr, delta);
+			else /* CA_DELETE as CA_DROP's are gone already */
+				clear_cs(tr, &delta->cs);
+		} else { /* rollback */
+			if (i->t->commit_action == CA_COMMIT/* || i->t->commit_action == CA_PRESERVE*/)
+				rollback_delta(tr, delta, type);
+			else /* CA_DELETE as CA_DROP's are gone already */
+				clear_cs(tr, &delta->cs);
+		}
+		i->t->base.flags = i->base.flags = 0;
+	}
+	return ok;
+}
+
+static int
+commit_update_idx( sql_trans *tr, sql_change *change, ulng commit_ts, ulng oldest)
+{
+	int ok = LOG_OK;
+	sql_idx *i = (sql_idx*)change->obj;
+	sql_delta *delta = ATOMIC_PTR_GET(&i->data);
+
+	if (isTempTable(i->t))
+		return commit_update_idx_( tr, i, commit_ts, oldest);
+	if (commit_ts)
+		delta->cs.ts = commit_ts;
+	if (!commit_ts) { /* rollback */
+		sql_delta *d = change->data, *o = ATOMIC_PTR_GET(&i->data);
+
+		if (o != d) {
+			while(o && o->next != d)
+				o = o->next;
+		}
+		if (o == ATOMIC_PTR_GET(&i->data))
+			ATOMIC_PTR_SET(&i->data, d->next);
+		else
+			o->next = d->next;
+		d->next = NULL;
+		destroy_delta(d);
+	} else if (ok == LOG_OK && !tr->parent) {
+		sql_delta *d = delta;
+		/* clean up and merge deltas */
+		while (delta && delta->cs.ts > oldest) {
+			delta = delta->next;
+		}
+		if (delta && delta != d) {
+			if (delta->next) {
+				ok = destroy_delta(delta->next);
+				delta->next = NULL;
+			}
+		}
+		if (ok == LOG_OK && delta == d && oldest == commit_ts)
+			ok = tr_merge_delta(tr, delta);
+	} else if (ok == LOG_OK && tr->parent) /* cleanup older save points */
+		ATOMIC_PTR_SET(&i->data, savepoint_commit_delta(delta, commit_ts));
+	return ok;
+}
+
+static storage *
+savepoint_commit_storage( storage *dbat, ulng commit_ts)
+{
+	if (dbat && dbat->cs.ts == commit_ts && dbat->next) {
+		storage *od = dbat->next;
+		if (od->cs.ts == commit_ts) {
+			storage t = *od, *n = od->next;
+			*od = *dbat;
+			od->next = n;
+			*dbat = t;
+			dbat->next = NULL;
+			destroy_storage(dbat);
+			return od;
+		}
+	}
+	return dbat;
+}
+
+static int
+log_update_del( sql_trans *tr, sql_change *change)
+{
+	sql_table *t = (sql_table*)change->obj;
+
+	if (!isTempTable(t) && !tr->parent) /* don't write save point commits */
+		return tr_log_storage(tr, ATOMIC_PTR_GET(&t->data), t->base.id);
+	return LOG_OK;
+}
+
+static int
+rollback_storage(sql_trans *tr, storage *dbat)
+{
+	(void)tr;
+	(void)dbat;
+	return LOG_OK;
+}
+
+static int
+commit_storage(sql_trans *tr, storage *dbat)
+{
+	(void)tr;
+	(void)dbat;
+	return LOG_OK;
+}
+
+static int
+commit_update_del( sql_trans *tr, sql_change *change, ulng commit_ts, ulng oldest)
+{
+	int ok = LOG_OK;
+	sql_table *t = (sql_table*)change->obj;
+	storage *dbat = ATOMIC_PTR_GET(&t->data);
+
+	if (isTempTable(t)) {
+		if (commit_ts) { /* commit */
+			if (t->commit_action == CA_COMMIT || t->commit_action == CA_PRESERVE)
+				commit_storage(tr, dbat);
+			else /* CA_DELETE as CA_DROP's are gone already */
+				clear_storage(tr, dbat);
+		} else { /* rollback */
+			if (t->commit_action == CA_COMMIT/* || t->commit_action == CA_PRESERVE*/)
+				rollback_storage(tr, dbat);
+			else /* CA_DELETE as CA_DROP's are gone already */
+				clear_storage(tr, dbat);
+		}
+		t->base.flags = 0;
+		return ok;
+	}
+	if (!isTempTable(t))
+		dbat->cs.ts = commit_ts;
+	if (!commit_ts) { /* rollback */
+		storage *d = change->data, *o = ATOMIC_PTR_GET(&t->data);
+
+		if (o != d) {
+			while(o && o->next != d)
+				o = o->next;
+		}
+		if (o == ATOMIC_PTR_GET(&t->data))
+			ATOMIC_PTR_SET(&t->data, d->next);
+		else
+			o->next = d->next;
+		d->next = NULL;
+		destroy_storage(d);
+	} else if (ok == LOG_OK && !tr->parent) {
+		storage *d = dbat;
+		/* clean up and merge deltas */
+		while (dbat && dbat->cs.ts > oldest) {
+			dbat = dbat->next;
+		}
+		if (dbat && dbat != d) {
+			if (dbat->next) {
+				ok = destroy_storage(dbat->next);
+				dbat->next = NULL;
+			}
+		}
+		if (ok == LOG_OK && dbat == d && oldest == commit_ts)
+			ok = tr_merge_storage(tr, dbat);
+	} else if (ok == LOG_OK && tr->parent) {/* cleanup older save points */
+		ATOMIC_PTR_SET(&t->data, savepoint_commit_storage(dbat, commit_ts));
+	}
+	return ok;
+}
+
+/* only rollback (content version) case for now */
+static int
+tc_gc_col( sql_store Store, sql_change *change, ulng commit_ts, ulng oldest)
+{
+	sqlstore *store = Store;
+	sql_column *c = (sql_column*)change->obj;
+
+	(void)store;
+	/* savepoint commit (did it merge ?) */
+	if (ATOMIC_PTR_GET(&c->data) != change->data || isTempTable(c->t)) /* data is freed by commit */
+		return 1;
+	if (commit_ts && commit_ts >= TRANSACTION_ID_BASE) /* cannot cleanup older stuff on savepoint commits */
+		return 0;
+	sql_delta *d = (sql_delta*)change->data;
+	if (d->next) {
+		if (d->cs.ts > oldest)
+			return LOG_OK; /* cannot cleanup yet */
+
+		destroy_delta(d->next);
+		d->next = NULL;
+	}
+	return 1;
+}
+
+static int
+tc_gc_idx( sql_store Store, sql_change *change, ulng commit_ts, ulng oldest)
+{
+	sqlstore *store = Store;
+	sql_idx *i = (sql_idx*)change->obj;
+
+	(void)store;
+	/* savepoint commit (did it merge ?) */
+	if (ATOMIC_PTR_GET(&i->data) != change->data || isTempTable(i->t)) /* data is freed by commit */
+		return 1;
+	if (commit_ts && commit_ts >= TRANSACTION_ID_BASE) /* cannot cleanup older stuff on savepoint commits */
+		return 0;
+	sql_delta *d = (sql_delta*)change->data;
+	if (d->next) {
+		if (d->cs.ts > oldest)
+			return LOG_OK; /* cannot cleanup yet */
+
+		destroy_delta(d->next);
+		d->next = NULL;
+	}
+	return 1;
+}
+
+static int
+tc_gc_del( sql_store Store, sql_change *change, ulng commit_ts, ulng oldest)
+{
+	sqlstore *store = Store;
+	sql_table *t = (sql_table*)change->obj;
+
+	(void)store;
+	/* savepoint commit (did it merge ?) */
+	if (ATOMIC_PTR_GET(&t->data) != change->data || isTempTable(t)) /* data is freed by commit */
+		return 1;
+	if (commit_ts && commit_ts >= TRANSACTION_ID_BASE) /* cannot cleanup older stuff on savepoint commits */
+		return 0;
+	storage *d = (storage*)change->data;
+	if (d->next) {
+		if (d->cs.ts > oldest)
+			return LOG_OK; /* cannot cleanup yet */
+
+		destroy_storage(d->next);
+		d->next = NULL;
+	}
+	return 1;
+}
+
+static int
+claim_cs(column_storage *cs, size_t cnt)
+{
+	BAT *b = temp_descriptor(cs->bid);
+
 	if (!b)
-		return 0;
-	if (all)
-		return b->cnt;
-	else
-		return b->cnt - b->ibase;
->>>>>>> e025c6e8
-}
+		return LOG_ERR;
+	const void *nilptr = ATOMnilptr(b->ttype);
+
+	for(size_t i=0; i<cnt; i++){
+		if (BUNappend(b, nilptr, TRUE) != GDK_SUCCEED) {
+			bat_destroy(b);
+			return LOG_ERR;
+		}
+	}
+	bat_destroy(b);
+	return LOG_OK;
+}
+
+static int
+table_claim_space(sql_trans *tr, sql_table *t, size_t cnt)
+{
+	node *n = t->columns.set->h;
+	sql_column *c = n->data;
+	sql_delta *d;
+
+	for (n = t->columns.set->h; n; n = n->next) {
+		c = n->data;
+
+		if ((d=bind_col_data(tr, c)) == NULL)
+			return LOG_ERR;
+		if (claim_cs(&d->cs, cnt) == LOG_ERR)
+			return LOG_ERR;
+	}
+	if (t->idxs.set) {
+		for (n = t->idxs.set->h; n; n = n->next) {
+			sql_idx *ci = n->data;
+
+			if (isTable(ci->t) && idx_has_column(ci->type)) {
+				if ((d=bind_idx_data(tr, ci)) == NULL)
+					return LOG_ERR;
+				if (claim_cs(&d->cs, cnt) == LOG_ERR)
+					return LOG_ERR;
+			}
+		}
+	}
+	return LOG_OK;
+}
+
 /*
  * Claim cnt slots to store the tuples. The claim_tab should claim storage on the level
  * of the global transaction and mark the newly added storage slots unused on the global
@@ -1654,37 +2514,15 @@
 static size_t
 claim_tab(sql_trans *tr, sql_table *t, size_t cnt)
 {
-	storage *s, *ps = NULL;
+	storage *s, *ps = ATOMIC_PTR_GET(&t->data);
 	BUN slot = 0;
 
-<<<<<<< HEAD
-	if (bind_del_data(tr, t) == LOG_ERR)
-=======
-	assert(tr->active);
-	if (!isTable(t))
-		return 0;
-	d = tab_timestamp_dbat(tr, t);
-	assert(d);
-	if (!d)
->>>>>>> e025c6e8
-		return 0;
+	if ((s = bind_del_data(tr, t)) == NULL)
+		return BUN_NONE;
 
 	/* use (resizeable) array of locks like BBP */
-	lock_table(t->base.id);
-
-<<<<<<< HEAD
-	s = t->data;
-	if (isNew(t) || isTempTable(t) || s->cs.cleared) {
-		/* a new table ie no competition */
-		ps = s;
-	} else {
-		/* find parent which knows about the slots to use */
-		sql_table *ot = tr_find_base_table(tr->parent, t);
-		ps = timestamp_dbat(ot->data, t->base.stime);
-	}
-	if (!ps)
-		return LOG_ERR;
-
+	//lock_table(t->base.id);
+	/* make lockless ? */
 	slot = ps->end;
 	if (isNew(t) || isTempTable(t) || s->cs.cleared) {
 		ps->end += cnt;
@@ -1699,40 +2537,10 @@
 		}
 		s->end = ps->end = ps->segs->end = ps->segs->head->end;
 	}
-=======
-	assert(tr->active);
-	assert (isTable(c->t)) ;
-	b = col_timestamp_delta(tr, c);
-	if (!b)
-		return 1;
-	return b->ucnt;
-}
-
-static size_t
-count_idx_upd(sql_trans *tr, sql_idx *i)
-{
-	sql_delta *b;
-
-	assert(tr->active);
-	if (!isTable(i->t) || (hash_index(i->type) && list_length(i->columns) <= 1) || !idx_has_column(i->type))
-		return 0;
-	b = idx_timestamp_delta(tr, i);
-	if (!b)
-		return 0;
-	return b->ucnt;
-}
->>>>>>> e025c6e8
 
 	BAT *b = temp_descriptor(s->cs.bid); /* use s->cs.bid, as its equal ps->cs.bid or for cleared tables its a private bid */
 
 	assert(isNew(t) || isTempTable(t) || s->cs.cleared || BATcount(b) == slot);
-
-<<<<<<< HEAD
-=======
-	assert(tr->active);
-	if (!isTable(t))
-		return 0;
->>>>>>> e025c6e8
 
 	msk deleted = FALSE;
 	/* general case, write deleted in the central bat (ie others don't see these values) and
@@ -1742,12 +2550,12 @@
 		BAT *ui, *uv;
 
 		if (/* DISABLES CODE */ (0) && table_claim_space(tr, t, cnt) == LOG_ERR) {
-			unlock_table(t->base.id);
+			//unlock_table(t->base.id);
 			bat_destroy(b);
 			return LOG_ERR;
 		}
 		if (cs_real_update_bats(&s->cs, &ui, &uv) == LOG_ERR) {
-			unlock_table(t->base.id);
+			//unlock_table(t->base.id);
 			bat_destroy(b);
 			return LOG_ERR;
 		}
@@ -1764,7 +2572,7 @@
 			bat_destroy(ui);
 			bat_destroy(uv);
 			bat_destroy(b);
-			unlock_table(t->base.id);
+			//unlock_table(t->base.id);
 			return LOG_ERR;
 		}
 		bat_destroy(uin);
@@ -1778,7 +2586,7 @@
 			    BUNappend(uv, &deleted, true) != GDK_SUCCEED) {
 				bat_destroy(ui);
 				bat_destroy(uv);
-				unlock_table(t->base.id);
+				//unlock_table(t->base.id);
 				return LOG_ERR;
 			}
 		}
@@ -1788,7 +2596,7 @@
 	}
 
 	assert(isNew(t) || isTempTable(t) || s->cs.cleared || BATcount(b) == slot);
-	if (isNew(t) || isTempTable(t) || s->cs.cleared)
+	if (isNew(t) || isTempTable(t) || s->cs.cleared || s == ps)
 		deleted = FALSE;
 	else { /* persistent central copy needs space marked deleted (such that other transactions don't see these rows) */
 		deleted = TRUE;
@@ -1798,7 +2606,7 @@
 	for(lng i=0; i<(lng)cnt; i++) {
 		if (BUNappend(b, &deleted, true) != GDK_SUCCEED) {
 			bat_destroy(b);
-			unlock_table(t->base.id);
+			//unlock_table(t->base.id);
 			return LOG_ERR;
 		}
 	}
@@ -1807,1601 +2615,73 @@
 	assert(isTempTable(t) || s->cs.cleared || ps->cs.bid == s->cs.bid);
 
 	/* inserts only write */
-	s->cs.wtime = t->base.atime = t->s->base.atime = tr->atime = tr->wstime;
-	unlock_table(t->base.id);
+	//unlock_table(t->base.id);
+	if ((!inTransaction(tr, t) && (ps != s || isTempTable(t)) && isGlobal(t)) || (!isNew(t) && isLocalTemp(t)))
+		trans_add(tr, &t->base, s, &tc_gc_del, &commit_update_del, isLocalTemp(t)?NULL:&log_update_del);
 	return (size_t)slot;
 }
 
-static int
-sorted_col(sql_trans *tr, sql_column *col)
-{
-	int sorted = 0;
-
-	assert(tr->active);
-	if (!isTable(col->t) || !col->t->s)
-		return 0;
-
-	if (col && ATOMIC_PTR_GET(&col->data)) {
-		BAT *b = bind_col(tr, col, QUICK);
-
-		if (b)
-			sorted = BATtordered(b) || BATtrevordered(b);
-	}
-	return sorted;
-}
-
-static int
-unique_col(sql_trans *tr, sql_column *col)
-{
-	int distinct = 0;
-
-	assert(tr->active);
-	if (!isTable(col->t) || !col->t->s)
-		return 0;
-
-	if (col && ATOMIC_PTR_GET(&col->data)) {
-		BAT *b = bind_col(tr, col, QUICK);
-
-		if (b)
-			distinct = b->tkey;
-	}
-	return distinct;
-}
-
-static int
-double_elim_col(sql_trans *tr, sql_column *col)
-{
-	int de = 0;
-
-	assert(tr->active);
-	if (!isTable(col->t) || !col->t->s)
-		return 0;
-
-	if (col && ATOMIC_PTR_GET(&col->data)) {
-		BAT *b = bind_col(tr, col, QUICK);
-
-		if (b && b->tvarsized) /* check double elimination */
-			de = GDK_ELIMDOUBLES(b->tvheap);
-		if (de)
-			de = b->twidth;
-	}
-	return de;
-}
-
-static int
-load_cs(column_storage *cs, int type, sqlid id)
-{
-	int bid = logger_find_bat(bat_logger, id);
-	if (!bid)
-		return LOG_ERR;
-<<<<<<< HEAD
-	cs->bid = temp_dup(bid);
-	cs->ucnt = 0;
-	cs->uibid = e_bat(TYPE_oid);
-	cs->uvbid = e_bat(type);
-	assert(cs->uibid && cs->uvbid);
-	if(cs->uibid == BID_NIL || cs->uvbid == BID_NIL)
-		return LOG_ERR;
-	return LOG_OK;
-}
-
-static int
-log_create_delta(sql_delta *bat, sqlid id)
-=======
-	}
-	return LOG_OK;
-}
-
-static int
-load_bat(sql_trans *tr, sql_delta *bat, int type, char tpe, oid id)
-{
-	sqlstore *store = tr->store;
-	int bid = logger_find_bat(store->logger, bat->name, tpe, id);
-
-	return load_delta(bat, bid, type);
-}
-
-static int
-log_create_delta(sql_trans *tr, sql_delta *bat, char tpe, oid id)
->>>>>>> e025c6e8
-{
-	int res = LOG_OK;
-	gdk_return ok;
-	BAT *b = temp_descriptor(bat->cs.bid);
-	if (b == NULL)
-		return LOG_ERR;
-	if (!bat->cs.uibid)
-		bat->cs.uibid = e_bat(TYPE_oid);
-	if (!bat->cs.uvbid)
-		bat->cs.uvbid = e_bat(b->ttype);
-	assert(bat->cs.uibid && bat->cs.uvbid);
-	if (bat->cs.uibid == BID_NIL || bat->cs.uvbid == BID_NIL)
-		res = LOG_ERR;
-	if (GDKinmemory(0)) {
-		bat_destroy(b);
-		return res;
-	}
-
-<<<<<<< HEAD
-	bat_set_access(b, BAT_READ);
-	ok = log_bat_persists(bat_logger, b, id);
-=======
-	sqlstore *store = tr->store;
-	ok = logger_add_bat(store->logger, b, bat->name, tpe, id);
-	if (ok == GDK_SUCCEED)
-		ok = log_bat_persists(store->logger, b, bat->name, tpe, id);
->>>>>>> e025c6e8
-	bat_destroy(b);
-	if(res != LOG_OK)
-		return res;
-	return ok == GDK_SUCCEED ? LOG_OK : LOG_ERR;
-}
-
-static int
-<<<<<<< HEAD
-new_persistent_delta( sql_delta *bat)
-=======
-new_persistent_delta( sql_delta *bat, int sz )
->>>>>>> e025c6e8
-{
-	BAT *b = temp_descriptor(bat->cs.bid);
-
-	if (b == NULL) {
-		bat_destroy(b);
-		return LOG_ERR;
-	}
-	bat->cs.ucnt = 0;
-	bat_destroy(b);
-	return LOG_OK;
-}
-
-<<<<<<< HEAD
-=======
-static int
-new_persistent_bat(sql_trans *tr, sql_delta *bat, int sz)
-{
-	(void)tr;
-	return new_persistent_delta(bat, sz);
-}
-
-static void
-create_delta( sql_delta *d, BAT *b, BAT *i)
-{
-	d->cnt = BATcount(i);
-	bat_set_access(i, BAT_READ);
-	d->bid = 0;
-	d->ibase = i->hseqbase;
-	d->ibid = temp_create(i);
-	if (b) {
-		d->cnt += BATcount(b);
-		bat_set_access(b, BAT_READ);
-		d->bid = temp_create(b);
-	}
-	d->uibid = d->uvbid = 0;
-	d->ucnt = 0;
-}
-
-static int
-upgrade_delta(sql_trans *tr, sql_delta *d, char tpe, oid id)
-{
-	sqlstore *store = tr->store;
-	return logger_upgrade_bat(store->logger, d->name, tpe, id) == GDK_SUCCEED ? LOG_OK : LOG_ERR;
-}
-
->>>>>>> e025c6e8
-static bat
-copyBat (bat i, int type, oid seq)
-{
-	BAT *b, *tb;
-	bat res;
-
-	if (!i)
-		return i;
-	tb = temp_descriptor(i);
-	if (tb == NULL)
-		return 0;
-	b = BATconstant(seq, type, ATOMnilptr(type), BATcount(tb), PERSISTENT);
-	bat_destroy(tb);
-	if (b == NULL)
-		return 0;
-
-	bat_set_access(b, BAT_READ);
-
-	res = temp_create(b);
-	bat_destroy(b);
-	return res;
-}
-
-static int
-create_col(sql_trans *tr, sql_column *c)
-{
-	int ok = LOG_OK, new = 0;
-	int type = c->type.type->localtype;
-	sql_delta *bat = ATOMIC_PTR_GET(&c->data);
-
-	if (!bat) {
-		new = 1;
-		bat = ZNEW(sql_delta);
-		ATOMIC_PTR_SET(&c->data, bat);
-		if(!bat)
-			return LOG_ERR;
-<<<<<<< HEAD
-		bat->cs.wtime = c->base.wtime = tr->wstime;
-		c->base.allocated = 1;
-=======
-		bat->refcnt = 1;
->>>>>>> e025c6e8
-	}
-
-	if (new)
-		bat->ts = tr->tid;
-
-	if (!isNew(c) && !isTempTable(c->t)){
-<<<<<<< HEAD
-		c->base.wtime = 0;
-		return load_cs(&bat->cs, type, c->base.id);
-	} else if (bat && bat->cs.bid && !isTempTable(c->t)) {
-		return new_persistent_delta(c->data);
-	} else {
-		BAT *b = bat_new(type, c->t->sz, PERSISTENT);
-		if (!b) {
-			ok = LOG_ERR;
-		} else {
-			sql_delta *d = c->data;
-
-			bat_set_access(b, BAT_READ);
-			d->cs.bid = temp_create(b);
-
-			if (!isTempTable(c->t)) {
-				bat->cs.uibid = e_bat(TYPE_oid);
-				if (bat->cs.uibid == BID_NIL)
-=======
-		bat->ts = tr->ts;
-		return load_bat(tr, bat, type, c->t->bootstrap?0:LOG_COL, c->base.id);
-	} else if (bat && bat->ibid && !isTempTable(c->t)) {
-		return new_persistent_bat(tr, ATOMIC_PTR_GET(&c->data), c->t->sz);
-	} else if (!bat->ibid) {
-		sql_column *fc = NULL;
-		size_t cnt = 0;
-
-		/* alter ? */
-		if (c->t->columns.set && (fc = c->t->columns.set->h->data) != NULL)
-			cnt = count_col(tr, fc, 1);
-		if (cnt && fc != c) {
-			sql_delta *d = ATOMIC_PTR_GET(&fc->data);
-
-			if (d->bid) {
-				bat->bid = copyBat(d->bid, type, 0);
-				if(bat->bid == BID_NIL)
-					ok = LOG_ERR;
-			}
-			if (d->ibid) {
-				bat->ibid = copyBat(d->ibid, type, d->ibase);
-				if(bat->ibid == BID_NIL)
-					ok = LOG_ERR;
-			}
-			bat->ibase = d->ibase;
-			bat->cnt = d->cnt;
-			if (d->uibid) {
-				bat->uibid = e_bat(TYPE_oid);
-				if (bat->uibid == BID_NIL)
->>>>>>> e025c6e8
-					ok = LOG_ERR;
-				bat->cs.uvbid = e_bat(type);
-				if(bat->cs.uvbid == BID_NIL)
-					ok = LOG_ERR;
-			}
-<<<<<<< HEAD
-			d->cs.ucnt = 0;
-			bat_destroy(b);
-=======
-			bat->alter = 1;
-		} else {
-			BAT *b = bat_new(type, c->t->sz, PERSISTENT);
-			if (!b) {
-				ok = LOG_ERR;
-			} else {
-				create_delta(ATOMIC_PTR_GET(&c->data), NULL, b);
-				bat_destroy(b);
-			}
->>>>>>> e025c6e8
-		}
-		if (new /*&& !isTempTable(c->t)*/ && !isNew(c->t) /* alter */)
-			trans_add(tr, &c->base, bat, &tc_gc_col, &commit_create_col, isTempTable(c->t)?NULL:&log_create_col);
-	}
-	return ok;
-}
-
-static int
-<<<<<<< HEAD
-log_create_col(sql_trans *tr, sql_column *c)
-{
-	(void)tr;
-	assert(tr->parent == gtrans && !isTempTable(c->t));
-	return log_create_delta( c->data, c->base.id);
-=======
-upgrade_col(sql_trans *tr, sql_column *c)
-{
-	sql_delta *bat = ATOMIC_PTR_GET(&c->data);
-
-	if (!c->t->bootstrap)
-		return upgrade_delta(tr, bat, LOG_COL, c->base.id);
-	return LOG_OK;
-}
-
-static int
-log_create_col_(sql_trans *tr, sql_column *c)
-{
-	assert(!isTempTable(c->t));
-	return log_create_delta(tr,  ATOMIC_PTR_GET(&c->data), c->t->bootstrap?0:LOG_COL, c->base.id);
-}
-
-static int
-log_create_col(sql_trans *tr, sql_change *change)
-{
-	return log_create_col_(tr, (sql_column*)change->obj);
-}
-
-static int
-commit_create_col_( sql_trans *tr, sql_column *c, ulng commit_ts, ulng oldest)
-{
-	int ok = LOG_OK;
-	(void)oldest;
-
-	if(!isTempTable(c->t)) {
-		sql_delta *delta = ATOMIC_PTR_GET(&c->data);
-		assert(delta->ts == tr->tid);
-		delta->ts = commit_ts;
-
-		assert(delta->next == NULL);
-		if (!delta->alter)
-			ok = tr_merge_delta(tr, delta);
-		delta->alter = 0;
-		c->base.flags = 0;
-	}
-	return ok;
-}
-
-static int
-commit_create_col( sql_trans *tr, sql_change *change, ulng commit_ts, ulng oldest)
-{
-	sql_column *c = (sql_column*)change->obj;
-	c->base.flags = 0;
-	return commit_create_col_( tr, c, commit_ts, oldest);
->>>>>>> e025c6e8
-}
-
-/* will be called for new idx's and when new index columns are created */
-static int
-create_idx(sql_trans *tr, sql_idx *ni)
-{
-	int ok = LOG_OK, new = 0;
-	sql_delta *bat = ATOMIC_PTR_GET(&ni->data);
-	int type = TYPE_lng;
-
-	if (oid_index(ni->type))
-		type = TYPE_oid;
-
-	if (!bat) {
-		new = 1;
-		bat = ZNEW(sql_delta);
-		ATOMIC_PTR_SET(&ni->data, bat);
-		if(!bat)
-			return LOG_ERR;
-<<<<<<< HEAD
-		bat->cs.wtime = ni->base.wtime = tr->wstime;
-		ni->base.allocated = 1;
-=======
-		bat->refcnt = 1;
->>>>>>> e025c6e8
-	}
-
-	if (new)
-		bat->ts = tr->tid;
-
-	if (!isNew(ni) && !isTempTable(ni->t)){
-<<<<<<< HEAD
-		ni->base.wtime = 0;
-		return load_cs(&bat->cs, type, ni->base.id);
-	} else if (bat && bat->cs.bid && !isTempTable(ni->t)) {
-		return new_persistent_delta(ni->data);
-	} else {
-=======
-		bat->ts = tr->ts;
-		return load_bat(tr, bat, type, ni->t->bootstrap?0:LOG_IDX, ni->base.id);
-	} else if (bat && bat->ibid && !isTempTable(ni->t)) {
-		return new_persistent_bat( tr, ATOMIC_PTR_GET(&ni->data), ni->t->sz);
-	} else if (!bat->ibid) {
->>>>>>> e025c6e8
-		sql_column *c = ni->t->columns.set->h->data;
-		sql_delta *d;
-
-		d = col_timestamp_delta(tr, c);
-		/* Here we also handle indices created through alter stmts */
-		/* These need to be created aligned to the existing data */
-<<<<<<< HEAD
-
-
-		if (d->cs.bid) {
-			bat->cs.bid = copyBat(d->cs.bid, type, 0);
-			if(bat->cs.bid == BID_NIL)
-=======
-		if (d->bid) {
-			bat->bid = copyBat(d->bid, type, 0);
-			if(bat->bid == BID_NIL)
->>>>>>> e025c6e8
-				ok = LOG_ERR;
-		}
-		if (!isTempTable(ni->t)) {
-			bat->cs.uibid = e_bat(TYPE_oid);
-			if (bat->cs.uibid == BID_NIL)
-				ok = LOG_ERR;
-<<<<<<< HEAD
-			bat->cs.uvbid = e_bat(type);
-			if(bat->cs.uvbid == BID_NIL)
-				ok = LOG_ERR;
-		}
-		bat->cs.ucnt = 0;
-=======
-		}
-		bat->ibase = d->ibase;
-		bat->cnt = d->cnt;
-		bat->ucnt = 0;
-		bat->alter = 1;
-
-		if (d->uibid) {
-			bat->uibid = e_bat(TYPE_oid);
-			if (bat->uibid == BID_NIL)
-				ok = LOG_ERR;
-		}
-		if (d->uvbid) {
-			bat->uvbid = e_bat(type);
-			if(bat->uvbid == BID_NIL)
-				ok = LOG_ERR;
-		}
-		if (new /*&& !isTempTable(ni->t)*/ && !isNew(ni->t) /* alter */)
-			trans_add(tr, &ni->base, bat, &tc_gc_idx, &commit_create_idx, isTempTable(ni->t)?NULL:&log_create_idx);
->>>>>>> e025c6e8
-	}
-	return ok;
-}
-
-static int
-<<<<<<< HEAD
-log_create_idx(sql_trans *tr, sql_idx *ni)
-{
-	(void)tr;
-	assert(tr->parent == gtrans && !isTempTable(ni->t));
-	return log_create_delta( ni->data, ni->base.id);
-}
-
-static int
-load_storage(storage *bat, sqlid id)
-{
-	int ok = load_cs(&bat->cs, TYPE_msk, id);
-=======
-upgrade_idx(sql_trans *tr, sql_idx *i)
-{
-	sql_delta *bat = ATOMIC_PTR_GET(&i->data);
-
-	if (!i->t->bootstrap && bat != NULL)
-		return upgrade_delta(tr, bat, LOG_IDX, i->base.id);
-	return LOG_OK;
-}
-
-static int
-log_create_idx_(sql_trans *tr, sql_idx *i)
-{
-	assert(!isTempTable(i->t));
-	return log_create_delta(tr, ATOMIC_PTR_GET(&i->data), i->t->bootstrap?0:LOG_IDX, i->base.id);
-}
-
-static int
-log_create_idx(sql_trans *tr, sql_change *change)
-{
-	return log_create_idx_(tr, (sql_idx*)change->obj);
-}
-
-static int
-commit_create_idx_( sql_trans *tr, sql_idx *i, ulng commit_ts, ulng oldest)
-{
-	int ok = LOG_OK;
-	(void)oldest;
-
-	if(!isTempTable(i->t)) {
-		sql_delta *delta = ATOMIC_PTR_GET(&i->data);
-		assert(delta->ts == tr->tid);
-		delta->ts = commit_ts;
-
-		assert(delta->next == NULL);
-		ok = tr_merge_delta(tr, delta);
-		i->base.flags = 0;
-	}
-	return ok;
-}
-
-static int
-commit_create_idx( sql_trans *tr, sql_change *change, ulng commit_ts, ulng oldest)
-{
-	sql_idx *i = (sql_idx*)change->obj;
-	i->base.flags = 0;
-	return commit_create_idx_(tr, i, commit_ts, oldest);
-}
->>>>>>> e025c6e8
-
-	if (ok == LOG_OK) {
-		bat->segs = new_segments(BATcount(quick_descriptor(bat->cs.bid)));
-		bat->end = bat->segs->end;
-	}
-	return ok;
-}
-
-static int
-create_del(sql_trans *tr, sql_table *t)
-{
-	sqlstore *store = tr->store;
-
-	int ok = LOG_OK, new = 0;
-	BAT *b;
-<<<<<<< HEAD
-	storage *bat = t->data;
-
-	if (!bat) {
-		t->data = bat = ZNEW(storage);
-		if(!bat)
-			return LOG_ERR;
-		bat->cs.wtime = t->base.wtime = t->s->base.wtime = tr->wstime;
-		t->base.allocated = 1;
-	}
-	(void)tr;
-	if (!isNew(t) && !isTempTable(t)) {
-		t->base.wtime = 0;
-		return load_storage(bat, t->base.id);
-	} else if (bat->cs.bid && !isTempTable(t)) {
-=======
-	sql_dbat *bat = ATOMIC_PTR_GET(&t->data);
-
-	if (!bat) {
-		new = 1;
-		bat = ZNEW(sql_dbat);
-		ATOMIC_PTR_SET(&t->data, bat);
-		if(!bat)
-			return LOG_ERR;
-		bat->refcnt = 1;
-	}
-	if (!bat->dname) {
-		bat->dname = sql_message("D_%s_%s", t->s->base.name, t->base.name);
-		if(!bat->dname)
-			ok = LOG_ERR;
-	}
-	if (new)
-		bat->ts = tr->tid;
-
-	if (!isNew(t) && !isTempTable(t)) {
-		log_bid bid = logger_find_bat(store->logger, bat->dname, t->bootstrap?0:LOG_TAB, t->base.id);
-
-		if (bid) {
-			bat->ts = tr->ts;
-			return load_dbat(bat, bid);
-		}
-		ok = LOG_ERR;
-	} else if (bat->dbid && !isTempTable(t)) {
->>>>>>> e025c6e8
-		return ok;
-	} else if (!bat->cs.bid) {
-		assert(!bat->segs && !bat->end);
-		bat->segs = new_segments(0);
-		bat->end = 0;
-		bat->cnt = bat->ucnt = bat->icnt = 0;
-		bat->cached_cnt = 1;
-
-		b = bat_new(TYPE_msk, t->sz, PERSISTENT);
-		if(b != NULL) {
-			bat_set_access(b, BAT_READ);
-			bat->cs.bid = temp_create(b);
-			bat_destroy(b);
-		} else {
-			ok = LOG_ERR;
-		}
-		if (new /*&& !isTempTable(t)*/)
-			trans_add(tr, &t->base, bat, &tc_gc_del, &commit_create_del, isTempTable(t)?NULL:&log_create_del);
-	}
-	return ok;
-}
-
-static int
-<<<<<<< HEAD
-log_create_storage( storage *bat, sqlid id)
-=======
-upgrade_del(sql_trans *tr, sql_table *t)
-{
-	sql_dbat *bat = ATOMIC_PTR_GET(&t->data);
-
-	if (!t->bootstrap) {
-		sqlstore *store = tr->store;
-		return logger_upgrade_bat(store->logger, bat->dname, LOG_TAB, t->base.id) == GDK_SUCCEED ? LOG_OK : LOG_ERR;
-	}
-	return LOG_OK;
-}
-
-static int
-log_create_dbat(sql_trans *tr, sql_dbat *bat, char tpe, oid id)
->>>>>>> e025c6e8
-{
-	BAT *b;
-	gdk_return ok;
-
-	if (GDKinmemory(0))
-		return LOG_OK;
-
-	b = temp_descriptor(bat->cs.bid);
-	if (b == NULL)
-		return LOG_ERR;
-
-<<<<<<< HEAD
-	bat_set_access(b, BAT_READ);
-	ok = log_bat_persists(bat_logger, b, id);
-=======
-	sqlstore *store = tr->store;
-	ok = logger_add_bat(store->logger, b, bat->dname, tpe, id);
-	if (ok == GDK_SUCCEED)
-		ok = log_bat_persists(store->logger, b, bat->dname, tpe, id);
->>>>>>> e025c6e8
-	bat_destroy(b);
-	return ok == GDK_SUCCEED ? LOG_OK : LOG_ERR;
-}
-
-static int
-log_create_del(sql_trans *tr, sql_change *change)
-{
-<<<<<<< HEAD
-	(void)tr;
-	assert(tr->parent == gtrans && !isTempTable(t));
-	return log_create_storage(t->data, t->base.id);
-=======
-	int ok = LOG_OK;
-	sql_table *t = (sql_table*)change->obj;
-
-	assert(!isTempTable(t));
-	ok = log_create_dbat(tr, ATOMIC_PTR_GET(&t->data), t->bootstrap?0:LOG_TAB, t->base.id);
-	if (ok == LOG_OK) {
-		for(node *n = t->columns.set->h; n && ok == LOG_OK; n = n->next) {
-			sql_column *c = n->data;
-
-			ok = log_create_col_(tr, c);
-		}
-		if (t->idxs.set) {
-			for(node *n = t->idxs.set->h; n && ok == LOG_OK; n = n->next) {
-				sql_idx *i = n->data;
-
-				if (ATOMIC_PTR_GET(&i->data))
-					ok = log_create_idx_(tr, i);
-			}
-		}
-	}
-	return ok;
-}
-
-static int
-commit_create_del( sql_trans *tr, sql_change *change, ulng commit_ts, ulng oldest)
-{
-	int ok = LOG_OK;
-	sql_table *t = (sql_table*)change->obj;
-
-	if (!commit_ts) /* rollback handled by ? */
-		return ok;
-	if(!isTempTable(t)) {
-		sql_dbat *dbat = ATOMIC_PTR_GET(&t->data);
-		assert(dbat->ts == tr->tid);
-		dbat->ts = commit_ts;
-		if (ok == LOG_OK) {
-			for(node *n = t->columns.set->h; n && ok == LOG_OK; n = n->next) {
-				sql_column *c = n->data;
-
-				ok = commit_create_col_(tr, c, commit_ts, oldest);
-			}
-			if (t->idxs.set) {
-				for(node *n = t->idxs.set->h; n && ok == LOG_OK; n = n->next) {
-					sql_idx *i = n->data;
-
-					if (ATOMIC_PTR_GET(&i->data))
-						ok = commit_create_idx_(tr, i, commit_ts, oldest);
-				}
-			}
-			t->base.flags = 0;
-		}
-	}
-			t->base.flags = 0;
-	return ok;
->>>>>>> e025c6e8
-}
-
-static int
-log_destroy_delta(sql_trans *tr, sql_delta *b, sqlid id)
-{
-	gdk_return ok = GDK_SUCCEED;
-
-	(void)tr;
-<<<<<<< HEAD
-	if (!GDKinmemory(0) && b && b->cs.bid)
-		ok = log_bat_transient(bat_logger, id);
-=======
-	sqlstore *store = tr->store;
-	if (!GDKinmemory(0) &&
-	    b &&
-	    b->bid &&
-	    b->name &&
-	    (ok = log_bat_transient(store->logger, b->name, tpe, id)) == GDK_SUCCEED &&
-	    (bid = logger_find_bat(store->logger, b->name, tpe, id)) != 0) {
-		ok = logger_del_bat(store->logger, bid);
-	}
->>>>>>> e025c6e8
-	return ok == GDK_SUCCEED ? LOG_OK : LOG_ERR;
-}
-
-static int
-<<<<<<< HEAD
-destroy_cs(column_storage *cs)
-{
-	if (cs->uibid)
-		temp_destroy(cs->uibid);
-	if (cs->uvbid)
-		temp_destroy(cs->uvbid);
-	if (cs->bid)
-		temp_destroy(cs->bid);
-	cs->bid = cs->uibid = cs->uvbid = 0;
-	return LOG_OK;
-}
-
-static int
-destroy_bat(sql_delta *b)
-{
-	sql_delta *n;
-
-	while(b) {
-		n = b->next;
-		destroy_cs(&b->cs);
-		_DELETE(b);
-		b = n;
-	}
-	return LOG_OK;
-=======
-destroy_col(sqlstore *store, sql_column *c)
-{
-	(void)store;
-	int ok = LOG_OK;
-	if (ATOMIC_PTR_GET(&c->data))
-		ok = destroy_delta(ATOMIC_PTR_GET(&c->data));
-	ATOMIC_PTR_SET(&c->data, NULL);
-	return ok;
->>>>>>> e025c6e8
-}
-
-static int
-log_destroy_col_(sql_trans *tr, sql_column *c)
-{
-	int ok = LOG_OK;
-	assert(!isTempTable(c->t));
-	//delta->ts = commit_ts;
-	if (!tr->parent) /* don't write save point commits */
-		ok = log_destroy_delta(tr, ATOMIC_PTR_GET(&c->data), c->t->bootstrap?0:LOG_COL, c->base.id);
-	return ok;
-}
-
-static int
-log_destroy_col(sql_trans *tr, sql_change *change)
-{
-<<<<<<< HEAD
-	if (c->data && c->base.allocated)
-		return log_destroy_delta(tr, c->data, c->base.id);
-	return LOG_OK;
-=======
-	return log_destroy_col_(tr, (sql_column*)change->obj);
->>>>>>> e025c6e8
-}
-
-static int
-destroy_idx(sqlstore *store, sql_idx *i)
-{
-	(void)store;
-	int ok = LOG_OK;
-<<<<<<< HEAD
-
-	(void)tr;
-	if (i->data && i->base.allocated) {
-		i->base.allocated = 0;
-       	ok = destroy_bat(i->data);
-	}
-	i->data = NULL;
-=======
-	if (ATOMIC_PTR_GET(&i->data))
-		ok = destroy_delta(ATOMIC_PTR_GET(&i->data));
-	ATOMIC_PTR_SET(&i->data, NULL);
->>>>>>> e025c6e8
-	return ok;
-}
-
-static int
-<<<<<<< HEAD
-log_destroy_idx(sql_trans *tr, sql_idx *i)
-{
-	if (i->data && i->base.allocated)
-		return log_destroy_delta(tr, i->data, i->base.id);
-	return LOG_OK;
-}
-
-static void
-destroy_segs(segment *s)
-{
-	if (!s)
-		return;
-	while(s) {
-		segment *n = s->next;
-		_DELETE(s);
-		s = n;
-	}
-}
-
-static void
-destroy_segments(segments *s)
-{
-	MT_lock_set(&segs_lock);
-	if (sql_ref_dec(&s->r) > 0) {
-		MT_lock_unset(&segs_lock);
-		return;
-	}
-	MT_lock_unset(&segs_lock);
-	destroy_segs(s->head);
-	_DELETE(s);
-}
-
-static int
-destroy_dbat(sql_trans *tr, storage *bat)
-{
-	storage *n;
-
-	(void)tr;
-	while(bat) {
-		n = bat->next;
-		destroy_cs(&bat->cs);
-		destroy_segments(bat->segs);
-		_DELETE(bat);
-		bat = n;
-	}
-	return LOG_OK;
-}
-
-static int
-cleanup(void)
-=======
-log_destroy_idx_(sql_trans *tr, sql_idx *i)
->>>>>>> e025c6e8
-{
-	int ok = LOG_OK;
-	assert(!isTempTable(i->t));
-	if (ATOMIC_PTR_GET(&i->data)) {
-		//delta->ts = commit_ts;
-		if (!tr->parent) /* don't write save point commits */
-			ok = log_destroy_delta(tr, ATOMIC_PTR_GET(&i->data), i->t->bootstrap?0:LOG_IDX, i->base.id);
-	}
-	return ok;
-}
-
-static int
-log_destroy_idx(sql_trans *tr, sql_change *change)
-{
-<<<<<<< HEAD
-	MT_lock_set(&destroy_lock);
-	sql_delta *n = b;
-
-	if (n) {
-		while(n->next)
-			n = n->next;
-		n->next = tobe_destroyed_delta;
-		tobe_destroyed_delta = b;
-	}
-	MT_lock_unset(&destroy_lock);
-	return LOG_OK;
-=======
-	return log_destroy_idx_(tr, (sql_idx*)change->obj);
->>>>>>> e025c6e8
-}
-
-
-static int
-<<<<<<< HEAD
-delayed_destroy_dbat(storage *b)
-{
-	MT_lock_set(&destroy_lock);
-	storage *n = b;
-
-	if (n) {
-		while(n->next)
-			n = n->next;
-		n->next = tobe_destroyed_dbat;
-		tobe_destroyed_dbat = b;
-	}
-	MT_lock_unset(&destroy_lock);
-	return LOG_OK;
-=======
-cleanup(void)
-{
-	int ok = LOG_OK;
-	return ok;
->>>>>>> e025c6e8
-}
-
-static int
-destroy_del(sqlstore *store, sql_table *t)
-{
-	(void)store;
-	int ok = LOG_OK;
-	if (ATOMIC_PTR_GET(&t->data))
-		ok = destroy_dbat(ATOMIC_PTR_GET(&t->data));
-	ATOMIC_PTR_SET(&t->data, NULL);
-	return ok;
-}
-
-static int
-log_destroy_dbat(sql_trans *tr, storage *bat, sqlid id)
-{
-	gdk_return ok = GDK_SUCCEED;
-
-<<<<<<< HEAD
-	(void)tr;
-	if (!GDKinmemory(0) && bat && bat->cs.bid)
-		ok = log_bat_transient(bat_logger, id);
-=======
-	sqlstore *store = tr->store;
-	if (!GDKinmemory(0) && !tr->parent && /* don't write save point commits */
-	    bat &&
-	    bat->dbid &&
-	    bat->dname &&
-	    (ok = log_bat_transient(store->logger, bat->dname, tpe, id)) == GDK_SUCCEED &&
-	    (bid = logger_find_bat(store->logger, bat->dname, tpe, id)) != 0) {
-		ok = logger_del_bat(store->logger, bid);
-	}
->>>>>>> e025c6e8
-	return ok == GDK_SUCCEED ? LOG_OK : LOG_ERR;
-}
-
-static int
-log_destroy_del(sql_trans *tr, sql_change *change)
-{
-<<<<<<< HEAD
-	if (t->data && t->base.allocated)
-		return log_destroy_dbat(tr, t->data, t->base.id);
-	return LOG_OK;
-=======
-	int ok = LOG_OK;
-	sql_table *t = (sql_table*)change->obj;
-	assert(!isTempTable(t));
-	sql_dbat *dbat = ATOMIC_PTR_GET(&t->data);
-	if (dbat->ts < tr->ts) /* no changes ? */
-		return ok;
-	//dbat->ts = commit_ts;
-	ok = log_destroy_dbat(tr, ATOMIC_PTR_GET(&t->data), t->bootstrap?0:LOG_TAB, t->base.id);
-
-	if (ok == LOG_OK) {
-		for(node *n = t->columns.set->h; n && ok == LOG_OK; n = n->next) {
-			sql_column *c = n->data;
-
-			ok = log_destroy_col_(tr, c);
-		}
-		if (t->idxs.set) {
-			for(node *n = t->idxs.set->h; n && ok == LOG_OK; n = n->next) {
-				sql_idx *i = n->data;
-
-				ok = log_destroy_idx_(tr, i);
-			}
-		}
-	}
-	return ok;
->>>>>>> e025c6e8
-}
-
-static void
-clear_cs(sql_trans *tr, column_storage *cs)
-{
-	BAT *b;
-
-<<<<<<< HEAD
-	if (cs->bid) {
-		b = temp_descriptor(cs->bid);
-		if (b) {
-			if (tr != gtrans) {
-				bat bid = cs->bid;
-				cs->bid = temp_copy(bid, 1); /* create empty copy */
-				temp_destroy(bid);
-			} else {
-				bat_clear(b);
-				BATcommit(b, BUN_NONE);
-			}
-=======
-	(void)tr;
-	if (bat->cached) {
-		bat_destroy(bat->cached);
-		bat->cached = NULL;
-	}
-	if (bat->ibid) {
-		b = temp_descriptor(bat->ibid);
-		if (b && !isEbat(b)) {
-			sz += BATcount(b);
-			bat_clear(b);
-			BATcommit(b);
-		}
-		bat_destroy(b);
-	}
-	if (bat->bid) {
-		b = temp_descriptor(bat->bid);
-		if (b) {
-			sz += BATcount(b);
-			temp_destroy(bat->bid);
-			bat->bid = 0;
->>>>>>> e025c6e8
-			bat_destroy(b);
-		}
-	}
-	if (cs->uibid) {
-		b = temp_descriptor(cs->uibid);
-		if (b && !isEbat(b)) {
-			bat_clear(b);
-			BATcommit(b, BUN_NONE);
-		}
-		bat_destroy(b);
-	}
-	if (cs->uvbid) {
-		b = temp_descriptor(cs->uvbid);
-		if(b && !isEbat(b)) {
-			bat_clear(b);
-			BATcommit(b, BUN_NONE);
-		}
-		bat_destroy(b);
-	}
-<<<<<<< HEAD
-	cs->cleared = 1;
-	cs->ucnt = 0;
-	cs->wtime = tr->wstime;
-=======
-	if (!isnew)
-		bat->cleared = 1;
-	bat->ibase = 0;
-	bat->cnt = 0;
-	bat->ucnt = 0;
-	return sz;
->>>>>>> e025c6e8
-}
-
-static void
-clear_col(sql_trans *tr, sql_column *c)
-{
-<<<<<<< HEAD
-	if (bind_col_data(tr, c) == LOG_ERR)
-		return ;
-	c->t->s->base.wtime = c->t->base.wtime = c->base.wtime = tr->wstime;
-	if (c->data) {
-		sql_delta *bat = c->data;
-		clear_cs(tr, &bat->cs);
-	}
-}
-
-static void
-clear_idx(sql_trans *tr, sql_idx *i)
-{
-	if (!isTable(i->t) || (hash_index(i->type) && list_length(i->columns) <= 1) || !idx_has_column(i->type))
-		return ;
-	if (bind_idx_data(tr, i) == LOG_ERR)
-		return ;
-	i->t->s->base.wtime = i->t->base.wtime = i->base.wtime = tr->wstime;
-	if (i->data) {
-		sql_delta *bat = i->data;
-		clear_cs(tr, &bat->cs);
-	}
-}
-
-static void
-clear_del(sql_trans *tr, sql_table *t)
-{
-	if (bind_del_data(tr, t) == LOG_ERR)
-		return;
-	t->s->base.wtime = t->base.wtime = tr->wstime;
-	storage *s = t->data;
-	s->cnt = 0;
-	clear_cs(tr, &s->cs);
-
-	if (s->segs)
-		destroy_segments(s->segs);
-	s->segs = new_segments(0);
-	s->end = 0;
-	s->cnt = s->ucnt = s->icnt = 0;
-}
-
-static BUN
-clear_table(sql_trans *tr, sql_table *t)
-{
-	node *n = t->columns.set->h;
-	sql_column *c = n->data;
-	BUN sz = count_col(tr, c, 0);
-
-	t->cleared = 1;
-	t->base.wtime = t->s->base.wtime = tr->wtime = tr->wstime;
-	c->base.wtime = tr->wstime;
-
-	sz -= count_del(tr, t, 0);
-	clear_del(tr, t);
-	for (; n; n = n->next) {
-		c = n->data;
-		c->base.wtime = tr->wstime;
-
-		clear_col(tr, c);
-	}
-	if (t->idxs.set) {
-		for (n = t->idxs.set->h; n; n = n->next) {
-			sql_idx *ci = n->data;
-
-			ci->base.wtime = tr->wstime;
-			if (isTable(ci->t) && idx_has_column(ci->type))
-				clear_idx(tr, ci);
-		}
-	}
-	return sz;
-}
-
-static int
-minmax_col(sql_column *c)
-{
-	int ok = LOG_OK;
-	sql_delta *cbat = c->data;
-	BAT *cur;
-	lng val;
-
-	/* already set */
-	if (!cbat || c->type.type->localtype >= TYPE_str || c->t->system)
-		return ok;
-
-	cur = temp_descriptor(cbat->cs.bid);
-	if (cur == NULL)
-		return LOG_ERR;
-	/* make sure min and max values are stored in the BAT
-	 * properties (BATmin and BATmax store them there if they're
-	 * not already there, and if they are, they're quick) */
-	BATmin(cur, &val);
-	BATmax(cur, &val);
-	bat_destroy(cur);
-	return ok;
-}
-
-static int
-minmax_table(sql_table *t)
-{
-	int ok = LOG_OK;
-
-	if (t->access > TABLE_WRITABLE) {
-		for (node *n = t->columns.set->h; ok == LOG_OK && n; n = n->next) {
-			sql_column *c = n->data;
-
-			ok = minmax_col(c);
-		}
-	}
-	return ok;
-}
-
-static int
-minmax( sql_trans *tr )
-{
-	int ok = LOG_OK;
-	node *sn;
-
-	for(sn = tr->schemas.set->h; sn && ok == LOG_OK; sn = sn->next) {
-		sql_schema *s = sn->data;
-
-		if (!s->base.wtime && !s->base.atime)
-			continue;
-		if (!isTempSchema(s) && s->tables.set) {
-			node *n;
-			for (n = s->tables.set->h; n && ok == LOG_OK; n = n->next) {
-				sql_table *t = n->data;
-
-				if (isTable(t) && isGlobal(t))
-					ok = minmax_table(t);
-			}
-		}
-	}
-	return LOG_OK;
-}
-
-static int
-tr_update_cs( sql_trans *tr, column_storage *ocs, column_storage *ccs, BUN end)
-{
-	int ok = LOG_OK;
-	BAT *cur = NULL;
-
-	(void)tr;
-	(void)end;
-	assert(ATOMIC_GET(&store_nr_active)==1);
-	assert (ocs->bid != 0 || tr != gtrans);
-
-	int cleared = ccs->cleared;
-	(void)cleared;
-	if (ccs->cleared) {
-		ccs->cleared = 0;
-		assert(ccs->bid != ocs->bid);
-		bat bid = ocs->bid;
-		if (ccs->bid)
-			ocs->bid = ccs->bid;
-		else
-			ocs->bid = temp_copy(ocs->bid, 1); /* create empty new bat */
-		temp_destroy(bid);
-		ccs->bid = ocs->bid;
-		temp_dup(ocs->bid);
-	}
-
-	assert(ocs->bid == ccs->bid);
-	cur = temp_descriptor(ocs->bid);
-	if(!cur)
-		return LOG_ERR;
-	assert(end <= BATcount(cur));
-	if (ccs->ucnt && ccs->uibid) {
-		assert(!cleared);
-		BAT *ui = temp_descriptor(ccs->uibid);
-		BAT *uv = temp_descriptor(ccs->uvbid);
-		if(!ui || !uv) {
-			bat_destroy(ui);
-			bat_destroy(uv);
-			bat_destroy(cur);
-			return LOG_ERR;
-		}
-
-		assert(BATcount(ui) == BATcount(uv));
-		/* any updates */
-		assert(!isEbat(cur));
-		if (BATreplace(cur, ui, uv, true) != GDK_SUCCEED) {
-			bat_destroy(ui);
-			bat_destroy(uv);
-			bat_destroy(cur);
-			return LOG_ERR;
-		}
-		/* cleanup the old deltas */
-		temp_destroy(ocs->uibid);
-		temp_destroy(ocs->uvbid);
-		ocs->uibid = e_bat(TYPE_oid);
-		ocs->uvbid = e_bat(cur->ttype);
-		if(ocs->uibid == BID_NIL || ocs->uvbid == BID_NIL)
-			ok = LOG_ERR;
-		temp_destroy(ccs->uibid);
-		temp_destroy(ccs->uvbid);
-		ccs->uibid = ccs->uvbid = 0;
-		ccs->ucnt = ocs->ucnt = 0;
-		bat_destroy(ui);
-		bat_destroy(uv);
-	} else if (ocs->ucnt && ccs->uibid) {
-		temp_destroy(ocs->uibid);
-		temp_destroy(ocs->uvbid);
-		ocs->uibid = e_bat(TYPE_oid);
-		ocs->uvbid = e_bat(cur->ttype);
-		if(ocs->uibid == BID_NIL || ocs->uvbid == BID_NIL)
-			ok = LOG_ERR;
-		ocs->ucnt = 0;
-	}
-	assert(ocs->uibid == 0 || ocs->uibid == ebats[TYPE_oid]->batCacheid);
-	bat_destroy(cur);
-	return ok;
-}
-
-static int
-tr_update_delta( sql_trans *tr, sql_delta *obat, sql_delta *cbat, BUN end)
-{
-	int ok = tr_update_cs( tr, &obat->cs, &cbat->cs, end);
-
-	if (ok == LOG_OK && obat->next) {
-		ok = destroy_bat(obat->next);
-		obat->next = NULL;
-	}
-	return ok;
-}
-
-static int
-tr_merge_cs( sql_trans *tr, column_storage *cs, BUN end)
-{
-	int ok = LOG_OK;
-	BAT *cur = NULL;
-
-	(void)tr;
-	(void)end;
-	assert(ATOMIC_GET(&store_nr_active)==1);
-	assert (cs->bid != 0 || tr != gtrans);
-
-	if (cs->bid) {
-		cur = temp_descriptor(cs->bid);
-		if(!cur)
-			return LOG_ERR;
-	}
-=======
-	sql_delta *delta, *odelta = ATOMIC_PTR_GET(&c->data);
-
-	if ((delta = bind_col_data(tr, c)) == NULL)
-		return BUN_NONE;
-	if ((!inTransaction(tr, c->t) && (odelta != delta || isTempTable(c->t)) && isGlobal(c->t)) || (!isNew(c->t) && isLocalTemp(c->t)))
-		trans_add(tr, &c->base, delta, &tc_gc_col, &commit_update_col, isLocalTemp(c->t)?NULL:&log_update_col);
-	if (delta)
-		return clear_delta(tr, delta);
-	return 0;
-}
-
-static BUN
-clear_idx(sql_trans *tr, sql_idx *i)
-{
-	sql_delta *delta, *odelta = ATOMIC_PTR_GET(&i->data);
-
-	if (!isTable(i->t) || (hash_index(i->type) && list_length(i->columns) <= 1) || !idx_has_column(i->type))
-		return 0;
-	if ((delta = bind_idx_data(tr, i)) == NULL)
-		return BUN_NONE;
-	if ((!inTransaction(tr, i->t) && (odelta != delta || isTempTable(i->t)) && isGlobal(i->t)) || (!isNew(i->t) && isLocalTemp(i->t)))
-		trans_add(tr, &i->base, delta, &tc_gc_idx, &commit_update_idx, isLocalTemp(i->t)?NULL:&log_update_idx);
-	if (delta)
-		return clear_delta(tr, delta);
-	return 0;
-}
-
-static BUN
-clear_dbat(sql_trans *tr, sql_dbat *bat)
-{
-	BUN sz = 0;
-
-	(void)tr;
-
-	if (bat->cached) {
-		bat_destroy(bat->cached);
-		bat->cached = NULL;
-	}
-	if (bat->dbid) {
-		BAT *b = temp_descriptor(bat->dbid);
-
-		if (b && !isEbat(b)) {
-			sz += BATcount(b);
-			bat_clear(b);
-			BATcommit(b);
-			bat_destroy(b);
-		}
-	}
-	bat->cleared = 1;
-	bat->cnt = 0;
-	return sz;
-}
-
-static BUN
-clear_del(sql_trans *tr, sql_table *t)
-{
-	sql_dbat *bat, *obat = ATOMIC_PTR_GET(&t->data);
-
-	if ((bat = bind_del_data(tr, t)) == NULL)
-		return BUN_NONE;
-	if ((!inTransaction(tr, t) && (obat != bat || isTempTable(t)) && isGlobal(t)) || (!isNew(t) && isLocalTemp(t)))
-		trans_add(tr, &t->base, bat, &tc_gc_del, &commit_update_del, isLocalTemp(t)?NULL:&log_update_del);
-	return clear_dbat(tr, bat);
-}
-
-static BUN
-clear_table(sql_trans *tr, sql_table *t)
-{
-	node *n = t->columns.set->h;
-	sql_column *c = n->data;
-	BUN sz = 0, nsz = 0;
-
-	if ((nsz = clear_col(tr, c)) == BUN_NONE)
-		return BUN_NONE;
-	sz += nsz;
-	if ((nsz = clear_del(tr, t)) == BUN_NONE)
-		return BUN_NONE;
-	sz -= nsz;
-
-	for (n = n->next; n; n = n->next) {
-		c = n->data;
-
-		if (clear_col(tr, c) == BUN_NONE)
-			return BUN_NONE;
-	}
-	if (t->idxs.set) {
-		for (n = t->idxs.set->h; n; n = n->next) {
-			sql_idx *ci = n->data;
-
-			if (isTable(ci->t) && idx_has_column(ci->type) &&
-				clear_idx(tr, ci) == BUN_NONE)
-				return BUN_NONE;
-		}
-	}
-	return sz;
-}
-
-static int
-tr_log_delta( sql_trans *tr, sql_delta *cbat, char tpe, oid id)
-{
-	sqlstore *store = tr->store;
-	gdk_return ok = GDK_SUCCEED;
-	BAT *ins;
-
-	(void)tr;
-	if (GDKinmemory(0) || tr->parent)
-		return LOG_OK;
-
-	ins = temp_descriptor(cbat->ibid);
-	if (ins == NULL)
-		return LOG_ERR;
-
-	if (cbat->cleared && log_bat_clear(store->logger, cbat->name, tpe, id) != GDK_SUCCEED) {
-		bat_destroy(ins);
-		return LOG_ERR;
-	}
-
-	/* any inserts */
-	if (BUNlast(ins) > 0) {
-		if (BUNlast(ins) > ins->batInserted)
-			ok = log_bat(store->logger, ins, cbat->name, tpe, id);
-	}
-	bat_destroy(ins);
-
-	if (ok == GDK_SUCCEED && cbat->ucnt && cbat->uibid) {
-		BAT *ui = temp_descriptor(cbat->uibid);
-		BAT *uv = temp_descriptor(cbat->uvbid);
-		/* any updates */
-		if (ui == NULL || uv == NULL) {
-			ok = GDK_FAIL;
-		} else if (BUNlast(uv) > uv->batInserted || BATdirty(uv))
-			ok = log_delta(store->logger, ui, uv, cbat->name, tpe, id);
-		bat_destroy(ui);
-		bat_destroy(uv);
-	}
-	return ok == GDK_SUCCEED ? LOG_OK : LOG_ERR;
-}
-
-static int
-tr_log_dbat(sql_trans *tr, sql_dbat *fdb, char tpe, oid id)
-{
-	sqlstore *store = tr->store;
-	gdk_return ok = GDK_SUCCEED;
-	BAT *db = NULL;
-
-	if (!fdb || GDKinmemory(0) || tr->parent)
-		return LOG_OK;
-
-	(void)tr;
-	assert (fdb->dname);
-	if (fdb->cleared && log_bat_clear(store->logger, fdb->dname, tpe, id) != GDK_SUCCEED)
-		return LOG_ERR;
-
-	db = temp_descriptor(fdb->dbid);
-	if(!db)
-		return LOG_ERR;
-	if (BUNlast(db) > 0) {
-		if (BUNlast(db) > db->batInserted)
-			ok = log_bat(store->logger, db, fdb->dname, tpe, id);
-	}
-	bat_destroy(db);
-	return ok == GDK_SUCCEED ? LOG_OK : LOG_ERR;
-}
-
-static int
-tr_merge_delta( sql_trans *tr, sql_delta *obat)
-{
-	sqlstore *store = tr->store;
-	int ok = LOG_OK;
-	BAT *ins, *cur = NULL;
-
-	(void)store;
-	//assert(!store->initialized || ATOMIC_GET(&store->nr_active)==1);
-	//assert(!obat->cleared);
-
-	if (obat->bid == 0) {
-		cur = temp_descriptor(obat->ibid);
-		obat->bid = obat->ibid;
-		obat->ibase = obat->cnt;
-		obat->ibid = e_bat(cur->ttype);
-		obat->cleared = 0;
-		if (!obat->uibid)
-			obat->uibid = e_bat(TYPE_oid);
-		if (!obat->uvbid)
-			obat->uvbid = e_bat(cur->ttype);
-		assert(BATcount(cur) == obat->cnt);
-		bat_destroy(cur);
-		return ok;
-	}
-
-	if (obat->cached) {
-		bat_destroy(obat->cached);
-		obat->cached = NULL;
-	}
-	if (obat->bid) {
-		cur = temp_descriptor(obat->bid);
-		if(!cur)
-			return LOG_ERR;
-		if (isEbat(cur)) {
-			temp_destroy(obat->bid);
-			obat->bid = ebat2real(cur->batCacheid, 0);
-			bat_destroy(cur);
-			if(obat->bid != BID_NIL) {
-				cur = temp_descriptor(obat->bid);
-				if (cur == NULL)
-					return LOG_ERR;
-			} else {
-				return LOG_ERR;
-			}
-		}
-	}
-	ins = temp_descriptor(obat->ibid);
-	if(!ins) {
-		bat_destroy(cur);
-		return LOG_ERR;
-	}
-	if (BATcount(ins) > 0) {
-		if (BATappend(cur, ins, NULL, true) != GDK_SUCCEED) {
-			bat_destroy(cur);
-			bat_destroy(ins);
-			return LOG_ERR;
-		}
-		obat->cnt = obat->ibase = BATcount(cur);
-		temp_destroy(obat->ibid);
-		obat->ibid = e_bat(cur->ttype);
-		if (obat->ibid == BID_NIL)
-			ok = LOG_ERR;
-	}
-	bat_destroy(ins);
->>>>>>> e025c6e8
-
-	assert(end <= BATcount(cur));
-	if (cs->ucnt) {
-		BAT *ui = temp_descriptor(cs->uibid);
-		BAT *uv = temp_descriptor(cs->uvbid);
-
-		if(!ui || !uv) {
-			bat_destroy(ui);
-			bat_destroy(uv);
-			bat_destroy(cur);
-			return LOG_ERR;
-		}
-		assert(BATcount(ui) == BATcount(uv));
-
-		/* any updates */
-		assert(!isEbat(cur));
-		if (BATreplace(cur, ui, uv, true) != GDK_SUCCEED) {
-			bat_destroy(ui);
-			bat_destroy(uv);
-			bat_destroy(cur);
-			return LOG_ERR;
-		}
-		/* cleanup the old deltas */
-		temp_destroy(cs->uibid);
-		temp_destroy(cs->uvbid);
-		cs->uibid = e_bat(TYPE_oid);
-		cs->uvbid = e_bat(cur->ttype);
-		if(cs->uibid == BID_NIL || cs->uvbid == BID_NIL)
-			ok = LOG_ERR;
-		cs->ucnt = 0;
-		bat_destroy(ui);
-		bat_destroy(uv);
-	}
-	cs->cleared = 0;
-	bat_destroy(cur);
-<<<<<<< HEAD
-	return ok;
-}
-
-static int
-tr_merge_delta( sql_trans *tr, sql_delta *obat, BUN end)
-{
-	int ok = tr_merge_cs(tr, &obat->cs, end);
-	if (obat->next) {
-		ok = destroy_bat(obat->next);
-		obat->next = NULL;
-	}
-=======
->>>>>>> e025c6e8
-	return ok;
-}
-
-static int
-<<<<<<< HEAD
-tr_update_dbat( sql_trans *tr, storage *ts, storage *fs)
+void
+bat_storage_init( store_functions *sf)
+{
+	sf->bind_col = (bind_col_fptr)&bind_col;
+	sf->bind_idx = (bind_idx_fptr)&bind_idx;
+	sf->bind_del = (bind_del_fptr)&bind_del;
+
+	sf->claim_tab = (claim_tab_fptr)&claim_tab;
+
+	sf->append_col = (append_col_fptr)&append_col;
+	sf->append_idx = (append_idx_fptr)&append_idx;
+
+	sf->append_col_prep = (modify_col_prep_fptr)&append_col_prepare;
+	sf->append_idx_prep = (modify_idx_prep_fptr)&append_idx_prepare;
+	sf->append_col_exec = (append_col_exec_fptr)&append_col_execute;
+	sf->update_col = (update_col_fptr)&update_col;
+	sf->update_idx = (update_idx_fptr)&update_idx;
+
+	sf->update_col_prep = (modify_col_prep_fptr)&update_col_prepare;
+	sf->update_idx_prep = (modify_idx_prep_fptr)&update_idx_prepare;
+	sf->update_col_exec = (update_col_exec_fptr)&update_col_execute;
+
+	sf->delete_tab = (delete_tab_fptr)&delete_tab;
+
+	sf->count_del = (count_del_fptr)&count_del;
+	sf->count_col = (count_col_fptr)&count_col;
+	sf->count_idx = (count_idx_fptr)&count_idx;
+	sf->dcount_col = (dcount_col_fptr)&dcount_col;
+	sf->sorted_col = (prop_col_fptr)&sorted_col;
+	sf->unique_col = (prop_col_fptr)&unique_col;
+	sf->double_elim_col = (prop_col_fptr)&double_elim_col;
+
+	sf->col_dup = (col_dup_fptr)&col_dup;
+	sf->idx_dup = (idx_dup_fptr)&idx_dup;
+	sf->del_dup = (del_dup_fptr)&del_dup;
+
+	sf->create_col = (create_col_fptr)&create_col;
+	sf->create_idx = (create_idx_fptr)&create_idx;
+	sf->create_del = (create_del_fptr)&create_del;
+
+	sf->destroy_col = (destroy_col_fptr)&destroy_col;
+	sf->destroy_idx = (destroy_idx_fptr)&destroy_idx;
+	sf->destroy_del = (destroy_del_fptr)&destroy_del;
+
+	/* change into drop_* */
+	sf->log_destroy_col = (log_destroy_col_fptr)&log_destroy_col;
+	sf->log_destroy_idx = (log_destroy_idx_fptr)&log_destroy_idx;
+	sf->log_destroy_del = (log_destroy_del_fptr)&log_destroy_del;
+
+	sf->clear_table = (clear_table_fptr)&clear_table;
+
+	sf->cleanup = (cleanup_fptr)&cleanup;
+	/*
+	for(int i=0;i<NR_TABLE_LOCKS;i++)
+		MT_lock_init(&table_locks[i], "table_lock");
+		*/
+}
+
+#if 0
+static int
+tr_update_storage( sql_trans *tr, storage *ts, storage *fs)
 {
 	if (fs->cs.cleared) {
 		destroy_segments(ts->segs);
@@ -3440,378 +2720,13 @@
 	ts->cnt -= fs->icnt;
 	int ok = tr_update_cs( tr, &ts->cs, &fs->cs, ts->end);
 	if (ok == LOG_OK && ts->next) {
-		ok = destroy_dbat(tr, ts->next);
+		ok = destroy_storage(tr, ts->next);
 		ts->next = NULL;
-=======
-tr_merge_dbat(sql_dbat *tdb)
-{
-	int ok = LOG_OK;
-
-	if (tdb->cached) {
-		bat_destroy(tdb->cached);
-		tdb->cached = NULL;
-	}
-	if (tdb->next) {
-		ok = destroy_dbat(tdb->next);
-		tdb->next = NULL;
->>>>>>> e025c6e8
-	}
-	return ok;
-}
-
-<<<<<<< HEAD
-static int
-tr_merge_dbat(sql_trans *tr, storage *tdb)
-{
-	int ok = tr_merge_cs(tr, &tdb->cs, tdb->end);
-	if (tdb->next) {
-		ok = destroy_dbat(tr, tdb->next);
-		tdb->next = NULL;
-=======
-static sql_delta *
-savepoint_commit_delta( sql_delta *delta, ulng commit_ts)
-{
-	/* commit ie copy back to the parent transaction */
-	if (delta && delta->ts == commit_ts && delta->next) {
-		sql_delta *od = delta->next;
-		if (od->ts == commit_ts) {
-			sql_delta t = *od, *n = od->next;
-			*od = *delta;
-			od->next = n;
-			*delta = t;
-			delta->next = NULL;
-			destroy_delta(delta);
-			return od;
-		}
->>>>>>> e025c6e8
-	}
-	return delta;
-}
-
-static int
-rollback_delta(sql_trans *tr, sql_delta *delta, int type)
-{
-<<<<<<< HEAD
-	sql_trans *oldest = oldest_active_transaction();
-	sql_table *ot = NULL;
-	int ok = LOG_OK;
-	node *n, *m, *o = NULL;
-	segments *sg = NULL;
-
-	if (ATOMIC_GET(&store_nr_active) == 1 || ft->base.allocated) {
-		if (ATOMIC_GET(&store_nr_active) > 1 && ft->data) { /* move delta */
-			storage *b = ft->data;
-
-			if (!tt->data)
-				tt->base.allocated = ft->base.allocated;
-			ft->data = NULL;
-			assert(!b->next);
-			b->next = tt->data;
-			tt->data = b;
-
-			/* find table t->base.stime */
-           		ot = tr_find_table(oldest, tt);
-			if (b && ot && b->cs.wtime < ot->base.stime) {
-				while (b && b->cs.wtime >= ot->base.stime)
-					b = b->next;
-				/* anything older can go */
-				if (b && b->next && b->cs.wtime < ot->base.stime) {
-					delayed_destroy_dbat(b->next);
-					b->next = NULL;
-				}
-			}
-		} else if (tt->data && ft->base.allocated) {
-			sg = ((storage*)ft->data)->segs;
-			if (tr_update_dbat(tr, tt->data, ft->data) != LOG_OK)
-				ok = LOG_ERR;
-		} else if (ATOMIC_GET(&store_nr_active) == 1 && !ft->base.allocated) {
-			/* only insert/updates, merge earlier deletes */
-			if (!tt->data) {
-				sql_table *ot = tr_find_table(tr->parent, tt);
-				tt->data = timestamp_dbat(ot->data, tt->base.stime);
-			}
-			assert(tt->data);
-			sg = ((storage*)tt->data)->segs;
-			if (tr_merge_dbat(tr, tt->data) != LOG_OK)
-				ok = LOG_ERR;
-			ft->data = NULL;
-		} else if (ft->data) {
-			assert(!tt->data);
-			tt->data = ft->data;
-			tt->base.allocated = 1;
-			ft->data = NULL;
-		}
-	}
-	if (ot)
-		o = ot->columns.set->h;
-	for (n = ft->columns.set->h, m = tt->columns.set->h; ok == LOG_OK && n && m; n = n->next, m = m->next, o=(o?o->next:NULL)) {
-		sql_column *cc = n->data; // TODO: either stick to to/from terminology or old/current terminology
-		sql_column *oc = m->data;
-
-		if (ATOMIC_GET(&store_nr_active) == 1 || ((cc->base.wtime || cc->base.atime) && cc->base.allocated)) {
-			assert(!cc->base.wtime || oc->base.wtime < cc->base.wtime || (oc->base.wtime == cc->base.wtime && oc->base.allocated /* alter */));
-			if (ATOMIC_GET(&store_nr_active) > 1 && cc->data) { /* move delta */
-				sql_delta *b = cc->data;
-				sql_column *oldc = NULL;
-
-				if (!oc->data)
-					oc->base.allocated = cc->base.allocated;
-				cc->data = NULL;
-				assert(!b->next);
-				b->next = oc->data;
-				oc->data = b;
-
-				/* find column c->base.stime */
-				if (o)
-					oldc = o->data;
-				if (oldc && b && oldc->base.id == cc->base.id && b->cs.wtime < oldc->base.stime) {
-					while (b && b->cs.wtime >= oldc->base.stime)
-						b = b->next;
-					/* anything older can go */
-					if (b && b->next && b->cs.wtime < oldc->base.stime) {
-						delayed_destroy_bat(b->next);
-						b->next = NULL;
-					}
-				}
-			} else if (oc->data && cc->base.allocated) {
-				if (tr_update_delta(tr, oc->data, cc->data, sg->end) != LOG_OK)
-					ok = LOG_ERR;
-			} else if (ATOMIC_GET(&store_nr_active) == 1 && !cc->base.allocated) {
-				/* only deletes, merge earlier changes */
-				if (!oc->data) {
-					sql_column *o = tr_find_column(tr->parent, oc);
-					oc->data = timestamp_delta(o->data, oc->base.stime);
-				}
-				assert(oc->data);
-				if (cc->base.wtime) {
-					if (tr_merge_delta(tr, oc->data, sg->end) != LOG_OK)
-						ok = LOG_ERR;
-					cc->data = NULL;
-				}
-			} else if (cc->data) {
-				oc->data = cc->data;
-				oc->base.allocated = 1;
-				cc->data = NULL;
-			}
-		}
-=======
-	(void)tr;
-	temp_destroy(delta->ibid);
-	delta->ibid = e_bat(type);
-	if (delta->ucnt) {
-		delta->ucnt = 0;
-		temp_destroy(delta->uibid);
-		temp_destroy(delta->uvbid);
-		delta->uibid = e_bat(TYPE_oid);
-		delta->uvbid = e_bat(type);
-	}
-	return LOG_OK;
-}
->>>>>>> e025c6e8
-
-static int
-commit_delta(sql_trans *tr, sql_delta *delta)
-{
-	return tr_merge_delta(tr, delta);
-}
-
-<<<<<<< HEAD
-		if (oc->base.rtime < cc->base.rtime)
-			oc->base.rtime = cc->base.rtime;
-		if (oc->base.atime < cc->base.atime)
-			oc->base.atime = cc->base.atime;
-		if (oc->base.wtime < cc->base.wtime)
-			oc->base.wtime = cc->base.wtime;
-		if (cc->data)
-			destroy_col(tr, cc);
-		cc->base.allocated = 0;
-	}
-	if (ok == LOG_OK && tt->idxs.set) {
-		if (ot)
-			o = ot->idxs.set->h;
-		if (ft->idxs.set && tt->idxs.set)
-		for (n = ft->idxs.set->h, m = tt->idxs.set->h; ok == LOG_OK && n && m; n = n->next, m = m->next, o=(o?o->next:NULL)) {
-			sql_idx *ci = n->data;
-			sql_idx *oi = m->data;
-
-			/* some indices have no bats */
-			if (!oi->data || (hash_index(oi->type) && list_length(oi->columns) <= 1) || !idx_has_column(oi->type)) {
-				ci->data = NULL;
-				ci->base.allocated = 0;
-				continue;
-			}
-			if (ATOMIC_GET(&store_nr_active) == 1 || ((ci->base.wtime || ci->base.atime) && ci->base.allocated)) {
-				if (ATOMIC_GET(&store_nr_active) > 1 && ci->data) { /* move delta */
-					sql_delta *b = ci->data;
-					sql_idx *oldi = NULL;
-
-					if (!oi->data)
-						oi->base.allocated = ci->base.allocated;
-					ci->data = NULL;
-					assert(!b->next);
-					b->next = oi->data;
-					oi->data = b;
-
-					if (o)
-						oldi = o->data;
-					if (oldi && b && oldi->base.id == ci->base.id && b->cs.wtime < oldi->base.stime) {
-						while (b && b->cs.wtime >= oldi->base.stime)
-							b = b->next;
-						/* anything older can go */
-						if (b && b->next && b->cs.wtime >= oldi->base.stime) {
-							delayed_destroy_bat(b->next);
-							b->next = NULL;
-						}
-					}
-				} else if (oi->data && ci->base.allocated) {
-					if (tr_update_delta(tr, oi->data, ci->data, sg->end) != LOG_OK)
-						ok = LOG_ERR;
-				} else if (ATOMIC_GET(&store_nr_active) == 1 && !ci->base.allocated) {
-					if (!oi->data) {
-						sql_idx *o = tr_find_idx(tr->parent, oi);
-						oi->data = timestamp_delta(o->data, oi->base.stime);
-					}
-					assert(oi->data);
-					if (ci->base.wtime) {
-						if (tr_merge_delta(tr, oi->data, sg->end) != LOG_OK)
-							ok = LOG_ERR;
-						ci->data = NULL;
-					}
-				} else if (ci->data) {
-					oi->data = ci->data;
-					oi->base.allocated = 1;
-					ci->data = NULL;
-				}
-			}
-
-			if (oi->base.rtime < ci->base.rtime)
-				oi->base.rtime = ci->base.rtime;
-			if (oi->base.atime < ci->base.atime)
-				oi->base.atime = ci->base.atime;
-			if (oi->base.wtime < ci->base.wtime)
-				oi->base.wtime = ci->base.wtime;
-			if (ci->data)
-				destroy_idx(tr, ci);
-			ci->base.allocated = 0;
-		}
-	}
-	if (tt->base.rtime < ft->base.rtime)
-		tt->base.rtime = ft->base.rtime;
-	if (tt->base.atime < ft->base.atime)
-		tt->base.atime = ft->base.atime;
-	if (tt->base.wtime < ft->base.wtime)
-		tt->base.wtime = ft->base.wtime;
-	if (ft->data)
-		destroy_del(tr, ft);
-	ft->base.allocated = 0;
-=======
-static int
-log_update_col( sql_trans *tr, sql_change *change)
-{
-	sql_column *c = (sql_column*)change->obj;
-
-	if (!isTempTable(c->t) && !tr->parent) /* don't write save point commits */
-		return tr_log_delta(tr, ATOMIC_PTR_GET(&c->data), c->t->bootstrap?0:LOG_COL, c->base.id);
-	return LOG_OK;
-}
-
-static int
-commit_update_col_( sql_trans *tr, sql_column *c, ulng commit_ts, ulng oldest)
-{
-	int ok = LOG_OK;
-	sql_delta *delta = ATOMIC_PTR_GET(&c->data);
-
-	(void)oldest;
-	if (isTempTable(c->t)) {
-		if (commit_ts) { /* commit */
-			if (c->t->commit_action == CA_COMMIT || c->t->commit_action == CA_PRESERVE)
-				commit_delta(tr, delta);
-			else /* CA_DELETE as CA_DROP's are gone already (or for globals are equal to a CA_DELETE) */
-				clear_delta(tr, delta);
-		} else { /* rollback */
-			if (c->t->commit_action == CA_COMMIT/* || c->t->commit_action == CA_PRESERVE*/)
-				rollback_delta(tr, delta, c->type.type->localtype);
-			else /* CA_DELETE as CA_DROP's are gone already (or for globals are equal to a CA_DELETE) */
-				clear_delta(tr, delta);
-		}
-		c->t->base.flags = c->base.flags = 0;
-	}
->>>>>>> e025c6e8
-	return ok;
-}
-
-static int
-<<<<<<< HEAD
-rollback_table(sql_trans *tr, sql_table *t)
-{
-	(void)tr;
-	(void)t;
-//	fprintf(stderr, "rollback %s.%s\n", t->s->base.name, t->base.name);
-	return 0;
-}
-
-static int
-tr_log_cs( sql_trans *tr, column_storage *cs, segment *segs, int cleared, sqlid id)
-{
-	int ok = GDK_SUCCEED;
-
-	if (GDKinmemory(0))
-		return LOG_OK;
-
-	assert(cs->cleared == cleared);
-	assert(tr->parent == gtrans);
-	if (cleared && log_bat_clear(bat_logger, id) != GDK_SUCCEED)
-		return LOG_ERR;
-
-	if (cleared) {
-		assert(cs->ucnt == 0);
-		BAT *ins = temp_descriptor(cs->bid);
-		if (isEbat(ins)) {
-			temp_destroy(cs->bid);
-			cs->bid = temp_copy(ins->batCacheid, false);
-			bat_destroy(ins);
-			ins = temp_descriptor(cs->bid);
-		}
-		bat_set_access(ins, BAT_READ);
-		ok = log_bat_persists(bat_logger, ins, id);
-		bat_destroy(ins);
-		return ok == GDK_SUCCEED ? LOG_OK : LOG_ERR;
-	}
-
-	for (; segs; segs=segs->next) {
-		if (segs->owner == tr) {
-			BAT *ins = temp_descriptor(cs->bid);
-			assert(ins);
-			ok = log_bat(bat_logger, ins, id, segs->start, segs->end-segs->start);
-			bat_destroy(ins);
-		}
-	}
-
-	if (ok == GDK_SUCCEED && cs->ucnt && cs->uibid) {
-		BAT *ui = temp_descriptor(cs->uibid);
-		BAT *uv = temp_descriptor(cs->uvbid);
-		/* any updates */
-		if (ui == NULL || uv == NULL) {
-			ok = GDK_FAIL;
-		} else if (BUNlast(uv) > uv->batInserted || BATdirty(uv))
-			ok = log_delta(bat_logger, ui, uv, id);
-		bat_destroy(ui);
-		bat_destroy(uv);
-	}
-	return ok == GDK_SUCCEED ? LOG_OK : LOG_ERR;
-}
-
-static int
-tr_log_delta( sql_trans *tr, sql_delta *cbat, segment *segs, int cleared, sqlid id)
-{
-	return tr_log_cs( tr, &cbat->cs, segs, cleared, id);
-}
-
-static int
-tr_log_dbat(sql_trans *tr, storage *fdb, segment *segs, int cleared, sqlid id)
-{
-	return tr_log_cs( tr, &fdb->cs, segs, cleared, id);
-}
+	}
+	return ok;
+}
+
+#endif
 
 #if 0
 static lng
@@ -3851,426 +2766,7 @@
 			*offset = db->batInserted;
 		}
 		bat_destroy(db);
-=======
-commit_update_col( sql_trans *tr, sql_change *change, ulng commit_ts, ulng oldest)
-{
-	int ok = LOG_OK;
-	sql_column *c = (sql_column*)change->obj;
-	sql_delta *delta = ATOMIC_PTR_GET(&c->data);
-
-	if (isTempTable(c->t))
-		return commit_update_col_(tr, c, commit_ts, oldest);
-	if (commit_ts)
-		delta->ts = commit_ts;
-	if (!commit_ts) { /* rollback */
-		sql_delta *d = change->data, *o = ATOMIC_PTR_GET(&c->data);
-
-		if (o != d) {
-			while(o && o->next != d)
-				o = o->next;
-		}
-		if (o == ATOMIC_PTR_GET(&c->data))
-			ATOMIC_PTR_SET(&c->data, d->next);
-		else
-			o->next = d->next;
-		d->next = NULL;
-		destroy_delta(d);
-	} else if (ok == LOG_OK && !tr->parent) {
-		sql_delta *d = delta;
-		/* clean up and merge deltas */
-		while (delta && delta->ts > oldest) {
-			delta = delta->next;
-		}
-		if (delta && delta != d) {
-			if (delta->next) {
-				ok = destroy_delta(delta->next);
-				delta->next = NULL;
-			}
-		}
-		if (ok == LOG_OK && delta == d && oldest == commit_ts)
-			ok = tr_merge_delta(tr, delta);
-	} else if (ok == LOG_OK && tr->parent) /* move delta into older and cleanup current save points */
-		ATOMIC_PTR_SET(&c->data, savepoint_commit_delta(delta, commit_ts));
-	return ok;
-}
-
-static int
-log_update_idx( sql_trans *tr, sql_change *change)
-{
-	sql_idx *i = (sql_idx*)change->obj;
-
-	if (!isTempTable(i->t) && !tr->parent) /* don't write save point commits */
-		return tr_log_delta(tr, ATOMIC_PTR_GET(&i->data), i->t->bootstrap?0:LOG_COL, i->base.id);
-	return LOG_OK;
-}
-
-static int
-commit_update_idx_( sql_trans *tr, sql_idx *i, ulng commit_ts, ulng oldest)
-{
-	int ok = LOG_OK;
-	sql_delta *delta = ATOMIC_PTR_GET(&i->data);
-	int type = (oid_index(i->type))?TYPE_oid:TYPE_lng;
-
-	(void)oldest;
-	if (isTempTable(i->t)) {
-		if (commit_ts) { /* commit */
-			if (i->t->commit_action == CA_COMMIT || i->t->commit_action == CA_PRESERVE)
-				commit_delta(tr, delta);
-			else /* CA_DELETE as CA_DROP's are gone already */
-				clear_delta(tr, delta);
-		} else { /* rollback */
-			if (i->t->commit_action == CA_COMMIT/* || i->t->commit_action == CA_PRESERVE*/)
-				rollback_delta(tr, delta, type);
-			else /* CA_DELETE as CA_DROP's are gone already */
-				clear_delta(tr, delta);
-		}
-		i->t->base.flags = i->base.flags = 0;
-	}
-	return ok;
-}
-
-static int
-commit_update_idx( sql_trans *tr, sql_change *change, ulng commit_ts, ulng oldest)
-{
-	int ok = LOG_OK;
-	sql_idx *i = (sql_idx*)change->obj;
-	sql_delta *delta = ATOMIC_PTR_GET(&i->data);
-
-	if (isTempTable(i->t))
-		return commit_update_idx_( tr, i, commit_ts, oldest);
-	if (commit_ts)
-		delta->ts = commit_ts;
-	if (!commit_ts) { /* rollback */
-		sql_delta *d = change->data, *o = ATOMIC_PTR_GET(&i->data);
-
-		if (o != d) {
-			while(o && o->next != d)
-				o = o->next;
-		}
-		if (o == ATOMIC_PTR_GET(&i->data))
-			ATOMIC_PTR_SET(&i->data, d->next);
-		else
-			o->next = d->next;
-		d->next = NULL;
-		destroy_delta(d);
-	} else if (ok == LOG_OK && !tr->parent) {
-		sql_delta *d = delta;
-		/* clean up and merge deltas */
-		while (delta && delta->ts > oldest) {
-			delta = delta->next;
-		}
-		if (delta && delta != d) {
-			if (delta->next) {
-				ok = destroy_delta(delta->next);
-				delta->next = NULL;
-			}
-		}
-		if (ok == LOG_OK && delta == d && oldest == commit_ts)
-			ok = tr_merge_delta(tr, delta);
-	} else if (ok == LOG_OK && tr->parent) /* cleanup older save points */
-		ATOMIC_PTR_SET(&i->data, savepoint_commit_delta(delta, commit_ts));
-	return ok;
-}
-
-static sql_dbat *
-savepoint_commit_dbat( sql_dbat *dbat, ulng commit_ts)
-{
-	if (dbat && dbat->ts == commit_ts && dbat->next) {
-		sql_dbat *od = dbat->next;
-		if (od->ts == commit_ts) {
-			sql_dbat t = *od, *n = od->next;
-			*od = *dbat;
-			od->next = n;
-			*dbat = t;
-			dbat->next = NULL;
-			destroy_dbat(dbat);
-			return od;
-		}
-	}
-	return dbat;
-}
-
-static int
-log_update_del( sql_trans *tr, sql_change *change)
-{
-	sql_table *t = (sql_table*)change->obj;
-
-	if (!isTempTable(t) && !tr->parent) /* don't write save point commits */
-		return tr_log_dbat(tr, ATOMIC_PTR_GET(&t->data), t->bootstrap?0:LOG_TAB, t->base.id);
-	return LOG_OK;
-}
-
-static int
-rollback_dbat(sql_trans *tr, sql_dbat *dbat)
-{
-	(void)tr;
-	(void)dbat;
-	return LOG_OK;
-}
-
-static int
-commit_dbat(sql_trans *tr, sql_dbat *dbat)
-{
-	(void)tr;
-	(void)dbat;
-	return LOG_OK;
-}
-
-static int
-commit_update_del( sql_trans *tr, sql_change *change, ulng commit_ts, ulng oldest)
-{
-	int ok = LOG_OK;
-	sql_table *t = (sql_table*)change->obj;
-	sql_dbat *dbat = ATOMIC_PTR_GET(&t->data);
-
-	if (isTempTable(t)) {
-		if (commit_ts) { /* commit */
-			if (t->commit_action == CA_COMMIT || t->commit_action == CA_PRESERVE)
-				commit_dbat(tr, dbat);
-			else /* CA_DELETE as CA_DROP's are gone already */
-				clear_dbat(tr, dbat);
-		} else { /* rollback */
-			if (t->commit_action == CA_COMMIT/* || t->commit_action == CA_PRESERVE*/)
-				rollback_dbat(tr, dbat);
-			else /* CA_DELETE as CA_DROP's are gone already */
-				clear_dbat(tr, dbat);
-		}
-		t->base.flags = 0;
-		return ok;
-	}
-	if (!isTempTable(t))
-		dbat->ts = commit_ts;
-	if (!commit_ts) { /* rollback */
-		sql_dbat *d = change->data, *o = ATOMIC_PTR_GET(&t->data);
-
-		if (o != d) {
-			while(o && o->next != d)
-				o = o->next;
-		}
-		if (o == ATOMIC_PTR_GET(&t->data))
-			ATOMIC_PTR_SET(&t->data, d->next);
-		else
-			o->next = d->next;
-		d->next = NULL;
-		destroy_dbat(d);
-	} else if (ok == LOG_OK && !tr->parent) {
-		sql_dbat *d = dbat;
-		/* clean up and merge deltas */
-		while (dbat && dbat->ts > oldest) {
-			dbat = dbat->next;
-		}
-		if (dbat && dbat != d) {
-			if (dbat->next) {
-				ok = destroy_dbat(dbat->next);
-				dbat->next = NULL;
-			}
-		}
-		if (ok == LOG_OK && dbat == d && oldest == commit_ts)
-			ok = tr_merge_dbat(dbat);
-	} else if (ok == LOG_OK && tr->parent) {/* cleanup older save points */
-		ATOMIC_PTR_SET(&t->data, savepoint_commit_dbat(dbat, commit_ts));
->>>>>>> e025c6e8
 	}
 	return cnt;
 }
-#endif
-
-/* only rollback (content version) case for now */
-static int
-<<<<<<< HEAD
-log_table(sql_trans *tr, sql_table *ft)
-=======
-tc_gc_col( sql_store Store, sql_change *change, ulng commit_ts, ulng oldest)
->>>>>>> e025c6e8
-{
-	sqlstore *store = Store;
-	sql_column *c = (sql_column*)change->obj;
-
-	(void)store;
-	/* savepoint commit (did it merge ?) */
-	if (ATOMIC_PTR_GET(&c->data) != change->data || isTempTable(c->t)) /* data is freed by commit */
-		return 1;
-	if (commit_ts && commit_ts >= TRANSACTION_ID_BASE) /* cannot cleanup older stuff on savepoint commits */
-		return 0;
-	sql_delta *d = (sql_delta*)change->data;
-	if (d->next) {
-		if (d->ts > oldest)
-			return LOG_OK; /* cannot cleanup yet */
-
-		destroy_delta(d->next);
-		d->next = NULL;
-	}
-	return 1;
-}
-
-<<<<<<< HEAD
-	/*
-	//sql_column *fc = ft->columns.set->h->data;
-	if (log_batgroup(bat_logger, ft->bootstrap?0:LOG_TAB, ft->base.id, ft->cleared,
-				log_get_nr_inserted(fc, &offset_inserted), offset_inserted,
-				log_get_nr_deleted(ft, &offset_deleted), offset_deleted) != GDK_SUCCEED)
-		ok = LOG_ERR;
-		*/
-	assert(tr->parent == gtrans);
-	/* offset/end */
-
-	storage *s = ft->data;
-	if (ok == LOG_OK && (ft->base.wtime || ft->base.atime) && ft->base.allocated)
-		ok = tr_log_dbat(tr, ft->data, s?s->segs->head:NULL, ft->cleared, ft->base.id);
-	for (n = ft->columns.set->h; ok == LOG_OK && n; n = n->next) {
-		sql_column *cc = n->data;
-
-		if ((!cc->base.wtime && !cc->base.atime) || !cc->base.allocated)
-			continue;
-		ok = tr_log_delta(tr, cc->data, s?s->segs->head:NULL, ft->cleared, cc->base.id);
-=======
-static int
-tc_gc_idx( sql_store Store, sql_change *change, ulng commit_ts, ulng oldest)
-{
-	sqlstore *store = Store;
-	sql_idx *i = (sql_idx*)change->obj;
-
-	(void)store;
-	/* savepoint commit (did it merge ?) */
-	if (ATOMIC_PTR_GET(&i->data) != change->data || isTempTable(i->t)) /* data is freed by commit */
-		return 1;
-	if (commit_ts && commit_ts >= TRANSACTION_ID_BASE) /* cannot cleanup older stuff on savepoint commits */
-		return 0;
-	sql_delta *d = (sql_delta*)change->data;
-	if (d->next) {
-		if (d->ts > oldest)
-			return LOG_OK; /* cannot cleanup yet */
-
-		destroy_delta(d->next);
-		d->next = NULL;
->>>>>>> e025c6e8
-	}
-	return 1;
-}
-
-static int
-tc_gc_del( sql_store Store, sql_change *change, ulng commit_ts, ulng oldest)
-{
-	sqlstore *store = Store;
-	sql_table *t = (sql_table*)change->obj;
-
-<<<<<<< HEAD
-			/* some indices have no bats or changes */
-			if (!ci->data || (!ci->base.wtime && !ci->base.atime) || !ci->base.allocated)
-				continue;
-
-			if (!isTable(ci->t) || (hash_index(ci->type) && list_length(ci->columns) <= 1) || !idx_has_column(ci->type))
-				continue;
-
-			ok = tr_log_delta(tr, ci->data, s?s->segs->head:NULL, ft->cleared, ci->base.id);
-		}
-	}
-	if (s)
-		for (segment *segs = s->segs->head; segs; segs=segs->next)
-			if (segs->owner == tr)
-				segs->owner = NULL;
-	/*
-	if (log_batgroup_end(bat_logger, ft->base.id) != GDK_SUCCEED)
-		ok = LOG_ERR;
-		*/
-	return ok;
-=======
-	(void)store;
-	/* savepoint commit (did it merge ?) */
-	if (ATOMIC_PTR_GET(&t->data) != change->data || isTempTable(t)) /* data is freed by commit */
-		return 1;
-	if (commit_ts && commit_ts >= TRANSACTION_ID_BASE) /* cannot cleanup older stuff on savepoint commits */
-		return 0;
-	sql_dbat *d = (sql_dbat*)change->data;
-	if (d->next) {
-		if (d->ts > oldest)
-			return LOG_OK; /* cannot cleanup yet */
-
-		destroy_dbat(d->next);
-		d->next = NULL;
-	}
-	return 1;
->>>>>>> e025c6e8
-}
-
-void
-bat_storage_init( store_functions *sf)
-{
-	sf->bind_col = (bind_col_fptr)&bind_col;
-	sf->bind_idx = (bind_idx_fptr)&bind_idx;
-	sf->bind_del = (bind_del_fptr)&bind_del;
-
-	sf->append_col = (append_col_fptr)&append_col;
-	sf->append_idx = (append_idx_fptr)&append_idx;
-
-	sf->append_col_prep = (modify_col_prep_fptr)&append_col_prepare;
-	sf->append_idx_prep = (modify_idx_prep_fptr)&append_idx_prepare;
-	sf->append_col_exec = (append_col_exec_fptr)&append_col_execute;
-	sf->update_col = (update_col_fptr)&update_col;
-	sf->update_idx = (update_idx_fptr)&update_idx;
-
-	sf->update_col_prep = (modify_col_prep_fptr)&update_col_prepare;
-	sf->update_idx_prep = (modify_idx_prep_fptr)&update_idx_prepare;
-	sf->update_col_exec = (update_col_exec_fptr)&update_col_execute;
-
-	sf->delete_tab = (delete_tab_fptr)&delete_tab;
-	sf->claim_tab = (claim_tab_fptr)&claim_tab;
-
-	sf->count_del = (count_del_fptr)&count_del;
-	sf->count_col = (count_col_fptr)&count_col;
-	sf->count_idx = (count_idx_fptr)&count_idx;
-	sf->dcount_col = (dcount_col_fptr)&dcount_col;
-	sf->sorted_col = (prop_col_fptr)&sorted_col;
-	sf->unique_col = (prop_col_fptr)&unique_col;
-	sf->double_elim_col = (prop_col_fptr)&double_elim_col;
-
-	sf->col_dup = (col_dup_fptr)&col_dup;
-	sf->idx_dup = (idx_dup_fptr)&idx_dup;
-	sf->del_dup = (del_dup_fptr)&del_dup;
-
-	sf->create_col = (create_col_fptr)&create_col;
-	sf->create_idx = (create_idx_fptr)&create_idx;
-	sf->create_del = (create_del_fptr)&create_del;
-
-<<<<<<< HEAD
-	sf->log_create_col = (create_col_fptr)&log_create_col;
-	sf->log_create_idx = (create_idx_fptr)&log_create_idx;
-	sf->log_create_del = (create_del_fptr)&log_create_del;
-
-	sf->dup_col = (dup_col_fptr)&dup_col;
-	sf->dup_idx = (dup_idx_fptr)&dup_idx;
-	sf->dup_del = (dup_del_fptr)&dup_del;
-
-=======
->>>>>>> e025c6e8
-	sf->destroy_col = (destroy_col_fptr)&destroy_col;
-	sf->destroy_idx = (destroy_idx_fptr)&destroy_idx;
-	sf->destroy_del = (destroy_del_fptr)&destroy_del;
-
-<<<<<<< HEAD
-	sf->log_destroy_col = (destroy_col_fptr)&log_destroy_col;
-	sf->log_destroy_idx = (destroy_idx_fptr)&log_destroy_idx;
-	sf->log_destroy_del = (destroy_del_fptr)&log_destroy_del;
-
-	sf->clear_table = (clear_table_fptr)&clear_table;
-	sf->update_table = (update_table_fptr)&update_table;
-	sf->log_table = (update_table_fptr)&log_table;
-	sf->gtrans_minmax = (gtrans_update_fptr)&minmax;
-	sf->rollback_table = (clear_table_fptr)&rollback_table;
-=======
-	/* change into drop_* */
-	sf->log_destroy_col = (log_destroy_col_fptr)&log_destroy_col;
-	sf->log_destroy_idx = (log_destroy_idx_fptr)&log_destroy_idx;
-	sf->log_destroy_del = (log_destroy_del_fptr)&log_destroy_del;
-
-	sf->clear_table = (clear_table_fptr)&clear_table;
->>>>>>> e025c6e8
-
-	sf->upgrade_col = (upgrade_col_fptr)&upgrade_col;
-	sf->upgrade_idx = (upgrade_idx_fptr)&upgrade_idx;
-	sf->upgrade_del = (upgrade_del_fptr)&upgrade_del;
-	sf->cleanup = (cleanup_fptr)&cleanup;
-
-	for(int i=0;i<NR_TABLE_LOCKS;i++)
-		MT_lock_init(&table_locks[i], "table_lock");
-}+#endif