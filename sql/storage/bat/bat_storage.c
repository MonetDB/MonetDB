--- conflicted
+++ resolved
@@ -2786,15 +2786,7 @@
 		}
 		_DELETE(c->min);
 		_DELETE(c->max);
-<<<<<<< HEAD
 		if ((b = bind_col_no_view(tr, c, access))) {
-=======
-		if ((b = bind_col(tr, c, access))) {
-			if (!(b = bind_no_view(b, false))) {
-				unlock_column(tr->store, c);
-				return 0;
-			}
->>>>>>> 4e203498
 			BATiter bi = bat_iterator(b);
 			if (bi.minpos != BUN_NONE && bi.maxpos != BUN_NONE) {
 				const void *nmin = BUNtail(bi, bi.minpos), *nmax = BUNtail(bi, bi.maxpos);
