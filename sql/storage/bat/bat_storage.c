/*
 * The contents of this file are subject to the MonetDB Public License
 * Version 1.1 (the "License"); you may not use this file except in
 * compliance with the License. You may obtain a copy of the License at
 * http://www.monetdb.org/Legal/MonetDBLicense
 *
 * Software distributed under the License is distributed on an "AS IS"
 * basis, WITHOUT WARRANTY OF ANY KIND, either express or implied. See the
 * License for the specific language governing rights and limitations
 * under the License.
 *
 * The Original Code is the MonetDB Database System.
 *
 * The Initial Developer of the Original Code is CWI.
 * Portions created by CWI are Copyright (C) 1997-July 2008 CWI.
 * Copyright August 2008-2013 MonetDB B.V.
 * All Rights Reserved.
 */

#include "monetdb_config.h"
#include "bat_storage.h"
#include "bat_utils.h"
#include <sql_string.h>
#include <algebra.h>

#define SNAPSHOT_MINSIZE ((BUN) 1024)

BAT *
delta_bind_del(sql_dbat *bat, int access) 
{
	BAT *b;

#ifdef NDEBUG
	(void) access; /* satisfy compiler */
#endif
	assert(access == RDONLY || access == RD_INS);
	assert(access!=RD_UPD);

	b = temp_descriptor(bat->dbid);
	assert(b);
	return b;
}


static BAT *
bind_del(sql_trans *tr, sql_table *t, int access)
{
	t->s->base.rtime = t->base.rtime = tr->stime;
	return delta_bind_del(t->data, access);
}

BAT *
delta_bind_ubat(sql_delta *bat, int access)
{
	BAT *b;

#ifdef NDEBUG
	(void) access; /* satisfy compiler */
#endif
	assert(access == RD_UPD);
	b = temp_descriptor(bat->ubid);
	assert(b);
	return b;
}

static BAT *
bind_ucol(sql_trans *tr, sql_column *c, int access)
{
	BAT *u = NULL, *d, *r;

	c->t->s->base.rtime = c->t->base.rtime = c->base.rtime = tr->stime;
	r = u = delta_bind_ubat(c->data, access);
	d = delta_bind_del(c->t->data, RD_INS);
	if (BATcount(d)) {
		r = BATkdiff(u, BATmirror(d));
		BBPunfix(u->batCacheid);
	}
	BBPunfix(d->batCacheid);
	return r;
}

static BAT *
bind_uidx(sql_trans *tr, sql_idx * i, int access)
{
	BAT *u = NULL, *d, *r;

	i->base.rtime = i->t->base.rtime = i->t->s->base.rtime = tr->rtime = tr->stime;
	r = u = delta_bind_ubat(i->data, access);
	d = delta_bind_del(i->t->data, RD_INS);
	if (BATcount(d)) {
		r = BATkdiff(u, BATmirror(d));
		BBPunfix(u->batCacheid);
	}
	BBPunfix(d->batCacheid);
	return r;
}

BAT *
delta_bind_bat( sql_delta *bat, int access, int temp)
{
	BAT *b;

	assert(access == RDONLY || access == RD_INS);
	assert(bat != NULL);
	if (temp || access == RD_INS) {
		assert(bat->ibid);
		b = temp_descriptor(bat->ibid);
	} else if (!bat->bid) {
		int tt = 0;
		b = temp_descriptor(bat->ibid);
		tt = b->ttype;
		bat_destroy(b);
		b = e_BAT(tt);
	} else {
		b = temp_descriptor(bat->bid);
		bat_set_access(b, BAT_READ);
	}
	assert(b);
	return b;
}

static BAT *
bind_col(sql_trans *tr, sql_column *c, int access)
{
	if (access == RD_UPD)
		return bind_ucol(tr, c, access);
	if (tr)
		c->base.rtime = c->t->base.rtime = c->t->s->base.rtime = tr->rtime = tr->stime;
	return delta_bind_bat( c->data, access, isTemp(c));
}

static BAT *
bind_idx(sql_trans *tr, sql_idx * i, int access)
{
	if (access == RD_UPD)
		return bind_uidx(tr, i, access);
	if (tr)
		i->base.rtime = i->t->base.rtime = i->t->s->base.rtime = tr->rtime = tr->stime;
	return delta_bind_bat( i->data, access, isTemp(i));
}

void
delta_update_bat( sql_delta *bat, BAT *tids, BAT *updates, int is_new) 
{
	BAT *b;
	BAT *upd = BATleftjoin(BATmirror(tids), updates, BATcount(tids));

	if (bat->cached) {
		bat_destroy(bat->cached);
		bat->cached = NULL;
	}
	if (!is_new && bat->ubid) {
		BAT *ib = temp_descriptor(bat->ibid), *u = upd;

		if (BATcount(ib)) { 
			BAT *updins;

 			updins = BATsemijoin(upd, ib);
			void_replace_bat(ib, updins, TRUE);
			bat_destroy(updins);
#if 0
			BAT *b = temp_descriptor(bat->bid);
			u = BATsemijoin(upd, b);
#endif
		}
		bat_destroy(ib);

		b = temp_descriptor(bat->ubid);
		assert(b);
		if (isEUbat(b)){
			temp_destroy(bat->ubid);
			bat->ubid = temp_copy(b->batCacheid, FALSE);
			bat_destroy(b);
			b = temp_descriptor(bat->ubid);
		}
		BATkey(b, BOUND2BTRUE);
		BATins(b, u, TRUE);
		BATreplace(b, u, TRUE);
		if (upd != u)
			bat_destroy(u);
	} else if (is_new && bat->bid) { 
		BAT *ib = temp_descriptor(bat->ibid);
		b = temp_descriptor(bat->bid);
		if (BATcount(ib)) { 
			BAT *updins, *updcur;
 			updins = BATsemijoin(upd, ib);
			void_replace_bat(ib, updins, TRUE);
			bat_destroy(updins);
 			updcur = BATsemijoin(upd, b);
			void_replace_bat(b, updcur, TRUE);
			bat_destroy(updcur);
		} else {
			b = temp_descriptor(bat->bid);
			void_replace_bat(b, upd, TRUE);
		}
		bat_destroy(ib);
	} else {
		b = temp_descriptor(bat->ibid);
		void_replace_bat(b, upd, TRUE);
	}
	bat->ucnt = BATcount(b);
	bat_destroy(b);
	bat_destroy(upd);
}

void
delta_update_val( sql_delta *bat, oid rid, void *upd) 
{
	BAT *b = NULL;

	assert(rid != oid_nil);

	if (bat->cached) {
		bat_destroy(bat->cached);
		bat->cached = NULL;
	}
	if (bat->ubid) {
		BAT *ib = temp_descriptor(bat->ibid);

		if (BATcount(ib) && ib->hseqbase <= rid) { 
			void_inplace(ib, rid, upd, TRUE);
		} else {
			b = temp_descriptor(bat->ubid);
			assert(b);

			if (isEUbat(b)){
				temp_destroy(bat->ubid);
				bat->ubid = temp_copy(b->batCacheid, FALSE);
				bat_destroy(b);
				b = temp_descriptor(bat->ubid);
			}
			BATkey(b, BOUND2BTRUE);
			BUNins(b, (ptr) &rid, upd, TRUE);
		}
		bat_destroy(ib);
	} else {
		b = temp_descriptor(bat->ibid);
		void_inplace(b, rid, upd, TRUE);
	}
	if (b) {
		bat->ucnt = BATcount(b);
		bat_destroy(b);
	}
}

static void
update_col(sql_trans *tr, sql_column *c, void *tids, void *upd, int tpe)
{
	sql_delta *bat = c->data;

	c->base.wtime = c->t->base.wtime = c->t->s->base.wtime = tr->wtime = tr->wstime;
	c->base.rtime = c->t->base.rtime = c->t->s->base.rtime = tr->rtime = tr->stime;
	if (tpe == TYPE_bat)
		delta_update_bat(bat, tids, upd, isNew(c));
	else 
		delta_update_val(bat, *(oid*)tids, upd);
}

static void 
update_idx(sql_trans *tr, sql_idx * i, void *tids, void *upd, int tpe)
{
	sql_delta *bat = i->data;

	i->base.wtime = i->t->base.wtime = i->t->s->base.wtime = tr->wtime = tr->wstime;
	i->base.rtime = i->t->base.rtime = i->t->s->base.rtime = tr->rtime = tr->stime;
	if (tpe == TYPE_bat)
		delta_update_bat(bat, tids, upd, isNew(i));
	else
		assert(0);
}

void
delta_append_bat( sql_delta *bat, BAT *i ) 
{
#ifndef NDEBUG
	BAT *c = BBPquickdesc(bat->bid, 0); 
#endif
	BAT *b;

	if (!BATcount(i))
		return ;
	b = temp_descriptor(bat->ibid);

	if (bat->cached) {
		bat_destroy(bat->cached);
		bat->cached = NULL;
	}
	assert(!c || BATcount(c) == bat->ibase);
	if (!isEbat(b)){
		/* try to use mmap() */
		if (BATcount(b)+BATcount(i) > (BUN) REMAP_PAGE_MAXSIZE) { 
       			BATmmap(b, STORE_MMAP, STORE_MMAP, STORE_MMAP, STORE_MMAP, 1);
    		}
		assert(b->T->heap.storage != STORE_PRIV);
	} else {
		temp_destroy(bat->ibid);
		bat->ibid = ebat2real(b->batCacheid, bat->ibase);
		bat_destroy(b);
		b = temp_descriptor(bat->ibid);
	}
	BATappend(b, i, TRUE);
	bat->cnt += BATcount(i);
	assert(BUNlast(b) > b->batInserted);
	bat_destroy(b);
}

void
delta_append_val( sql_delta *bat, void *i ) 
{
	BAT *b = temp_descriptor(bat->ibid);
#ifndef NDEBUG
	BAT *c = BBPquickdesc(bat->bid, 0);
#endif

	if (bat->cached) {
		bat_destroy(bat->cached);
		bat->cached = NULL;
	}
	assert(!c || BATcount(c) == bat->ibase);
	if (isEbat(b)) {
		bat_destroy(b);
		temp_destroy(bat->ibid);
		bat->ibid = ebat2real(bat->ibid, bat->ibase);
		b = temp_descriptor(bat->ibid);
	}
	BUNappend(b, i, TRUE);
	assert(BUNlast(b) > b->batInserted);
	bat->cnt ++;
	bat_destroy(b);
}

static void 
append_col(sql_trans *tr, sql_column *c, void *i, int tpe)
{
	sql_delta *bat = c->data;

	/* appends only write (isn't save!, ie also set read times) */
	c->base.rtime = c->t->base.rtime = c->t->s->base.rtime = tr->rtime = tr->stime;
	c->base.wtime = c->t->base.wtime = c->t->s->base.wtime = tr->wtime = tr->wstime;
	if (tpe == TYPE_bat)
		delta_append_bat(bat, i);
	else
		delta_append_val(bat, i);
}

static void
append_idx(sql_trans *tr, sql_idx * i, void *ib, int tpe)
{
	sql_delta *bat = i->data;

	/* appends only write (isn't save!, ie also set read times) */
	i->base.rtime = i->t->base.rtime = i->t->s->base.rtime = tr->rtime = tr->stime;
	i->base.wtime = i->t->base.wtime = i->t->s->base.wtime = tr->wtime = tr->wstime;
	if (tpe == TYPE_bat)
		delta_append_bat(bat, ib);
	else
		delta_append_val(bat, ib);
}

void
delta_delete_bat( sql_dbat *bat, BAT *i ) 
{
	BAT *b = temp_descriptor(bat->dbid);

	if (isEbat(b)) {
		temp_destroy(bat->dbid);
		bat->dbid = temp_copy(b->batCacheid, FALSE);
		bat_destroy(b);
		b = temp_descriptor(bat->dbid);
	}
	assert(b->T->heap.storage != STORE_PRIV);
	BATappend(b, i, TRUE);
	bat_destroy(b);

	bat->cnt += BATcount(i);
}

void
delta_delete_val( sql_dbat *bat, oid rid ) 
{
	BAT *b = temp_descriptor(bat->dbid);

	if (isEbat(b)) {
		temp_destroy(bat->dbid);
		bat->dbid = temp_copy(b->batCacheid, FALSE);
		bat_destroy(b);
		b = temp_descriptor(bat->dbid);
	}
	assert(b->T->heap.storage != STORE_PRIV);
	BUNappend(b, (ptr)&rid, TRUE);
	bat_destroy(b);

	bat->cnt ++;
}

static void
delete_tab(sql_trans *tr, sql_table * t, void *ib, int tpe)
{
	sql_dbat *bat = t->data;
	node *n;

	/* delete all cached copies */
	for (n = t->columns.set->h; n; n = n->next) {
		sql_column *c = n->data;
		sql_delta *bat = c->data;

		if (bat->cached) {
			bat_destroy(bat->cached);
			bat->cached = NULL;
		}
	}
	if (t->idxs.set) {
		for (n = t->idxs.set->h; n; n = n->next) {
			sql_idx *i = n->data;
			sql_delta *bat = i->data;

			if (bat && bat->cached) {
				bat_destroy(bat->cached);
				bat->cached = NULL;
			}
		}
	}

	/* deletes only write */
	t->base.wtime = t->s->base.wtime = tr->wtime = tr->wstime;
	if (tpe == TYPE_bat)
		delta_delete_bat(bat, ib);
	else
		delta_delete_val(bat, *(oid*)ib);
}

static size_t
count_col(sql_column *col, int all)
{
	sql_delta *b = col->data;
	if (!b)
		return 1;
	if (all) 
		return b->cnt;
	else
		return b->cnt - b->ibase;
}

static size_t
count_idx(sql_idx *idx, int all)
{
	sql_delta *b = idx->data;
	if (!b)
		return 0;
	if (all) 
		return b->cnt;
	else
		return b->cnt - b->ibase;
}

static size_t
count_del(sql_table *t)
{
	sql_dbat *d = t->data;
	if (!d)
		return 0;
	return d->cnt;
}

static sql_column *
find_col( sql_trans *tr, char *sname, char *tname, char *cname )
{
	sql_schema *s = find_sql_schema(tr, sname);
	sql_table *t = NULL;
	sql_column *c = NULL;

	if (s) 
		t = find_sql_table(s, tname);
	if (t) 
		c = find_sql_column(t, cname);
	return c;
}

static int
sorted_col(sql_trans *tr, sql_column *col)
{
	int sorted = 0;

	/* fallback to central bat */
	if (tr && tr->parent && !col->data) {
		col = find_col(tr->parent, 
			col->t->s->base.name, 
			col->t->base.name,
			col->base.name);
	}

	if (col && col->data) {
		BAT *b = bind_col(tr, col, RDONLY);

		sorted = BATtordered(b);
		bat_destroy(b);
	}
	return sorted;
}

int
load_delta(sql_delta *bat, int bid, int type)
{
	BAT *b;

	b = quick_descriptor(bid);
	if (!b)
		return LOG_ERR;
	bat->bid = temp_create(b);
	bat->ibase = BATcount(b);
	bat->cnt = bat->ibase; 
	bat->ubid = e_ubat(type);
	bat->ibid = e_bat(type);
	return LOG_OK;
}

static int 
load_bat(sql_delta *bat, int type) 
{
	int bid = logger_find_bat(bat_logger, bat->name);

	return load_delta(bat, bid, type);
}

int
log_create_delta(sql_delta *bat) 
{
	int ok = LOG_OK;
	BAT *b = (bat->bid)?
			temp_descriptor(bat->bid):
			temp_descriptor(bat->ibid);

	if (!bat->ubid) 
		bat->ubid = e_ubat(b->ttype);

	logger_add_bat(bat_logger, b, bat->name);
	if (ok == LOG_OK)
		ok = log_bat_persists(bat_logger, b, bat->name);
	bat_destroy(b);
	return ok;
}

static int
snapshot_new_persistent_bat(sql_trans *tr, sql_delta *bat) 
{
	int ok = LOG_OK;
	BAT *b = (bat->bid)?
			temp_descriptor(bat->bid):
			temp_descriptor(bat->ibid);

	(void)tr;
	/* snapshot large bats */
	bat_set_access(b, BAT_READ);
	if (BATcount(b) > SNAPSHOT_MINSIZE)
		BATmode(b, PERSISTENT);
	if (BATcount(b) > (BUN) REMAP_PAGE_MAXSIZE)
       		BATmmap(b, STORE_MMAP, STORE_MMAP, STORE_MMAP, STORE_MMAP, 0);
	bat_destroy(b);
	return ok;
}

int
new_persistent_delta( sql_delta *bat, int sz )
{
	if (bat->bid) { /* result of alter ! */
		BAT *b = temp_descriptor(bat->bid);
		BAT *i = temp_descriptor(bat->ibid);

		bat->ibase = BATcount(b);
		bat->cnt = BATcount(b) + BATcount(i);
		bat->ucnt = 0;
		bat->ibid = temp_copy(i->batCacheid, FALSE);
		bat_destroy(i);
		i = temp_descriptor(bat->ibid);
		bat_set_access(i, BAT_READ);
		BATseqbase(i, bat->ibase);
		bat_destroy(i);
	} else {
		BAT *i, *b = temp_descriptor(bat->ibid);
		int type = b->ttype;

		bat->bid = bat->ibid;
		bat->cnt = bat->ibase = BATcount(b);
		bat->ucnt = 0;
		bat_destroy(b);

		i = bat_new(TYPE_void, type, sz);
		bat_set_access(i, BAT_READ);
		BATseqbase(i, bat->ibase);
		bat->ibid = temp_create(i);
		bat_destroy(i);
	}
	return LOG_OK;
}

static int
new_persistent_bat(sql_trans *tr, sql_delta *bat, int sz) 
{
	(void)tr;
	return new_persistent_delta(bat, sz);
}

void
create_delta( sql_delta *d, BAT *b, BAT *i, bat u)
{
	d->cnt = BATcount(i);
	bat_set_access(i, BAT_READ);
	d->bid = 0;
	d->ibase = i->H->seq;
	d->ibid = temp_create(i);
	if (b) {
		d->cnt += BATcount(b);
		bat_set_access(b, BAT_READ);
		d->bid = temp_create(b);
	}
	d->ubid = u;
	d->ucnt = 0;
	if (u) {
		BAT *U = BBPquickdesc(ABS(u), 0);

		d->ucnt = BATcount(U);
	}
}

static bat
copyBat (bat i, int type, oid seq)
{
	BAT *b, *tb;
	bat res;

	if (!i)
		return i;
	tb = temp_descriptor(i);
	b = BATconst(tb, type, ATOMnilptr(type));
	bat_destroy(tb);
	if (isVIEW(b)) {
		tb = BATcopy(b, TYPE_void, b->ttype, TRUE);
		BATseqbase(b, 0); 
		b->H->dense = 1;
		bat_destroy(b);
	} else {
		tb = b;
	}

	bat_set_access(tb, BAT_READ);
	BATseqbase(tb, seq);

	res = temp_create(tb);
	bat_destroy(tb);
	return res;
}

static int
create_col(sql_trans *tr, sql_column *c)
{
	int ok = LOG_OK;
	int type = c->type.type->localtype;
	sql_delta *bat = c->data;

	if (!bat)
		c->data = bat = ZNEW(sql_delta);
	if (!bat->name) 
		bat->name = sql_message("%s_%s_%s", c->t->s->base.name, c->t->base.name, c->base.name);

	(void)tr;
	if (c->base.flag == TR_OLD && !isTempTable(c->t)){
		return load_bat(bat, type);
	} else if (bat && bat->ibid && !isTempTable(c->t)) {
		return new_persistent_bat(tr, c->data, c->t->sz);
	} else if (!bat->ibid) {
		sql_column *fc;
		size_t cnt = 0;

		/* alter ? */
		if (c->t->columns.set && (fc = c->t->columns.set->h->data) != NULL) {
			sql_delta *d = fc->data;
			cnt = d->cnt + 1; 
		}
		if (cnt && fc != c) {
			sql_delta *d = fc->data;

			bat->bid = copyBat(d->bid, type, 0);
			if (d->ibid)
				bat->ibid = copyBat(d->ibid, type, d->ibase);
			bat->ibase = d->ibase;
			bat->cnt = d->cnt;
			if (d->ubid)
				bat->ubid = e_ubat(type);
		} else {
			BAT *b = bat_new(TYPE_void, type, c->t->sz);
			if (!b) 
				return LOG_ERR;
			create_delta(c->data, NULL, b, 0);
			bat_destroy(b);
		}
	}
	return ok;
}

static int
log_create_col(sql_trans *tr, sql_column *c)
{
	(void)tr;
	assert(tr->parent == gtrans && !isTempTable(c->t));
	return log_create_delta( c->data);
}


static int
snapshot_create_col(sql_trans *tr, sql_column *c)
{
	(void)tr;
	assert(tr->parent == gtrans && !isTempTable(c->t));
	return snapshot_new_persistent_bat( tr, c->data);
}

/* will be called for new idx's and when new index columns are create */
static int
create_idx(sql_trans *tr, sql_idx *ni)
{
	int ok = LOG_OK;
	sql_delta *bat = ni->data;
	int type = TYPE_wrd;

	if (ni->type == join_idx)
		type = TYPE_oid;

	/* no index bats for single column hash indices */
/* TODO single column indices ! 
		if (ni->key) {
			sql_kc *c = ni->columns->h->data;
			BAT *b = bind_col(tr->parent, c->c, RDONLY);

			BATkey(BATmirror(b), BOUND2BTRUE);
			bat_destroy(b);
		}
		return LOG_OK;
	}
*/

	if (!bat)
		ni->data = bat = ZNEW(sql_delta);
	if (!bat->name) 
		bat->name = sql_message("%s_%s@%s", ni->t->s->base.name, ni->t->base.name, ni->base.name);

	/* create bats for a loaded idx structure */
	if (ni->base.flag == TR_OLD && !isTempTable(ni->t)){
		return load_bat(bat, type);
	} else if (bat->ibid) { /* create bats for a new persistent idx */
		return new_persistent_bat( tr, ni->data, ni->t->sz);
	} else if (!bat->ibid) {
		sql_column *c = ni->t->columns.set->h->data;
		sql_delta *d = c->data;

		/* Here we also handle indices created through alter stmts */
		/* These need to be created aligned to the existing data */

		bat->bid = copyBat(d->bid, type, 0);
		bat->ibid = copyBat(d->ibid, type, d->ibase);
		bat->ibase = d->ibase;
		bat->cnt = d->cnt;
		bat->ucnt = 0;

		if (d->ubid) 
			bat->ubid = e_ubat(type);
	}
	return ok;
}

static int
log_create_idx(sql_trans *tr, sql_idx *ni)
{
	(void)tr;
	assert(tr->parent == gtrans && !isTempTable(ni->t));
	return log_create_delta( ni->data);
}

static int
snapshot_create_idx(sql_trans *tr, sql_idx *ni)
{
	assert(tr->parent == gtrans && !isTempTable(ni->t));
	return snapshot_new_persistent_bat( tr, ni->data);
}

int
new_persistent_dbat( sql_dbat *bat)
{
	BAT *b = temp_descriptor(bat->dbid);

	bat->dbid = temp_create(b);
	bat_destroy(b);
	return LOG_OK;
}

int
load_dbat(sql_dbat *bat, int bid)
{
	BAT *b = quick_descriptor(bid);

	bat->dbid = temp_create(b);
	bat->cnt = BATcount(b); 
	return LOG_OK;
}


static int
create_del(sql_trans *tr, sql_table *t)
{
	int ok = LOG_OK;
	BAT *b;
	sql_dbat *bat = t->data;

	if (!bat)
		bat = t->data = ZNEW(sql_dbat);
	if (!bat->dname)
		bat->dname = sql_message("D_%s_%s", t->s->base.name, t->base.name);
	(void)tr;
	if (t->base.flag == TR_OLD && !isTempTable(t)) {
		log_bid bid = logger_find_bat(bat_logger, bat->dname);

		if (bid)
			return load_dbat(bat, bid);
		ok = LOG_ERR;
	} else if (bat->dbid && !isTempTable(t)) {
		return new_persistent_dbat(bat);
	} else if (!bat->dbid) {
		b = bat_new(TYPE_void, TYPE_oid, t->sz);
		bat_set_access(b, BAT_READ);
		bat->dbid = temp_create(b);
		bat_destroy(b);
	}
	return ok;
}

int
log_create_dbat( sql_dbat *bat )
{
	BAT *b = temp_descriptor(bat->dbid);
	int ok = LOG_OK;

	(void) logger_add_bat(bat_logger, b, bat->dname);
	ok = log_bat_persists(bat_logger, b, bat->dname);
	bat_destroy(b);
	return ok;
}

static int
log_create_del(sql_trans *tr, sql_table *t)
{
	(void)tr;
	assert(tr->parent == gtrans && !isTempTable(t));
	return log_create_dbat(t->data);
}

static int
snapshot_create_del(sql_trans *tr, sql_table *t)
{
	sql_dbat *bat = t->data;
	BAT *b = temp_descriptor(bat->dbid);

	(void)tr;
	/* snapshot large bats */
	bat_set_access(b, BAT_READ);
	if (BATcount(b) > SNAPSHOT_MINSIZE) 
		BATmode(b, PERSISTENT);
	if (BATcount(b) > (BUN) REMAP_PAGE_MAXSIZE)
       		BATmmap(b, STORE_MMAP, STORE_MMAP, STORE_MMAP, STORE_MMAP, 0);
	bat_destroy(b);
	return LOG_OK;
}

int
dup_delta(sql_trans *tr, sql_delta *obat, sql_delta *bat, int type, int oc_isnew, int c_isnew, int temp, int sz)
{
	if (!obat)
		return LOG_OK;
	bat->ibid = obat->ibid;
	bat->bid = obat->bid;
	bat->ubid = obat->ubid;
	bat->ibase = obat->ibase;
	bat->cnt = obat->cnt;
	bat->ucnt = obat->ucnt;

	bat->name = _STRDUP(obat->name);

	if (!bat->ibid)
		return LOG_OK;
	if (bat->ibid) {
		BAT *b;
		if (temp) {
			bat->ibid = temp_copy(bat->ibid, 1);
		} else if (oc_isnew && !bat->bid) { 
			/* move the bat to the new col, fixup the old col*/
			b = bat_new(TYPE_void, type, sz);
			bat_set_access(b, BAT_READ);
			obat->ibid = temp_create(b);
			obat->ibase = bat->ibase = obat->cnt;
			BATseqbase(b, obat->ibase);
			bat_destroy(b);
			if (c_isnew && tr->parent == gtrans) { 
				/* new cols are moved to gtrans and bat.bid */
				temp_dup(bat->ibid);
				obat->bid = bat->ibid;
			} else if (!c_isnew) {  
				bat->bid = bat->ibid;

				b = bat_new(TYPE_void, type, sz);
				bat_set_access(b, BAT_READ);
				BATseqbase(b, bat->ibase);
				bat->ibid = temp_create(b);
			}
		} else { /* old column */
			bat->ibid = ebat_copy(bat->ibid, bat->ibase, 0); 
		}
	}
	if (!temp && bat->ibid) { 
		if (bat->ubid) {
			if (c_isnew && tr->parent == gtrans) { 
				obat->ubid = eubat_copy(bat->ubid, 0);
			} else {
				bat->ubid = eubat_copy(bat->ubid, 0); 
			}
		} else {
			bat->ubid = e_ubat(type);
			obat->ubid = e_ubat(type);
		}
	}
	if (bat->bid)
		temp_dup(bat->bid);
	return LOG_OK;
}

static int 
dup_bat(sql_trans *tr, sql_table *t, sql_delta *obat, sql_delta *bat, int type, int oc_isnew, int c_isnew)
{
	return dup_delta( tr, obat, bat, type, oc_isnew, c_isnew, isTempTable(t), t->sz);
}

static int 
dup_col(sql_trans *tr, sql_column *oc, sql_column *c )
{
	if (oc->data) {
		int type = c->type.type->localtype;
		sql_delta *bat = c->data = ZNEW(sql_delta), *obat = oc->data;
		return dup_bat(tr, c->t, obat, bat, type, isNew(oc), c->base.flag == TR_NEW);
	}
	return LOG_OK;
}

static int 
dup_idx(sql_trans *tr, sql_idx *i, sql_idx *ni )
{
	if (i->data) {
		int type = (ni->type==join_idx)?TYPE_oid:TYPE_wrd;
		sql_delta *bat = ni->data = ZNEW(sql_delta), *obat = i->data;
		return dup_bat(tr, ni->t, obat, bat, type, isNew(i), ni->base.flag == TR_NEW);
	}
	return LOG_OK;
}

int
dup_dbat( sql_trans *tr, sql_dbat *obat, sql_dbat *bat, int is_new, int temp)
{
	bat->dbid = obat->dbid;
	bat->cnt = obat->cnt;
	bat->dname = _STRDUP(obat->dname);
	if (bat->dbid) {
		if (is_new) {
			obat->dbid = temp_copy(bat->dbid, temp);
		} else {
			bat->dbid = ebat_copy(bat->dbid, 0, temp);
		}
	}
	(void)tr;
	return LOG_OK;
}

static int
dup_del(sql_trans *tr, sql_table *ot, sql_table *t)
{
	sql_dbat *bat = t->data = ZNEW(sql_dbat), *obat = ot->data;
	return dup_dbat( tr, obat, bat, isNew(t), isTempTable(t));
}

int
log_destroy_delta(sql_delta *b)
{
	log_bid bid;
	int ok = LOG_OK;

	if (!b)
		return ok;
	if (b->bid && b->name) {
		ok = log_bat_transient(bat_logger, b->name);
		bid = logger_find_bat(bat_logger, b->name);
		if (bid) 
			logger_del_bat(bat_logger, bid);
	} 
	return ok;
}

static int
log_destroy_bat(sql_trans *tr, sql_delta *b)
{
	(void)tr;
	return log_destroy_delta(b);
}

int
destroy_delta(sql_delta *b)
{
	if (b->name)
		_DELETE(b->name);
	if (b->ibid)
		temp_destroy(b->ibid);
	if (b->ubid)
		temp_destroy(b->ubid);
	if (b->bid) 
		temp_destroy(b->bid);
	if (b->cached)
		bat_destroy(b->cached);
	b->bid = b->ibid = b->ubid = 0;
	b->name = NULL;
	b->cached = NULL;
	return LOG_OK;
}

static int
destroy_bat(sql_trans *tr, sql_delta *b)
{
	if ((tr && tr->parent == gtrans) || !b)
		return LOG_OK;
	destroy_delta(b);
	_DELETE(b);
	return LOG_OK;
}

static int
destroy_col(sql_trans *tr, sql_column *c)
{
	int ok = destroy_bat(tr, c->data);
	if (!tr || tr->parent != gtrans) 
		c->data = NULL;
	return ok;
}

static int
log_destroy_col(sql_trans *tr, sql_column *c)
{
	return log_destroy_bat(tr, c->data);
}

static int
destroy_idx(sql_trans *tr, sql_idx *i)
{
	int ok = destroy_bat(tr, i->data);
	if (!tr || tr->parent != gtrans) 
		i->data = NULL;
	return ok;
}

static int
log_destroy_idx(sql_trans *tr, sql_idx *i)
{
	return log_destroy_bat(tr, i->data);
}

int
destroy_dbat(sql_dbat *bat)
{
	if (bat->dname)
		_DELETE(bat->dname);
	if (bat->dbid)
		temp_destroy(bat->dbid);
	bat->dbid = 0;
	bat->dname = NULL;
	return LOG_OK;
}

static int
destroy_del(sql_trans *tr, sql_table *t)
{
	int ok = 0;
	sql_dbat *bat = t->data;

	if ((tr && tr->parent == gtrans) || !bat)
		return LOG_OK;
	ok = destroy_dbat(bat);
	_DELETE(bat);
	t->data = NULL;
	return ok;
}

int 
log_destroy_dbat(sql_dbat *bat)
{
	int ok = LOG_OK;
	if (bat->dbid && bat->dname) {
		log_bid bid;

		ok = log_bat_transient(bat_logger, bat->dname);
		bid = logger_find_bat(bat_logger, bat->dname);
		if (bid) 
			logger_del_bat(bat_logger, bid);
	}
	return ok;
}

static int
log_destroy_del(sql_trans *tr, sql_table *t)
{
	(void)tr;
	return log_destroy_dbat(t->data);
}

BUN
clear_delta(sql_trans *tr, sql_delta *bat)
{
	BAT *b;
	BUN sz = 0;

	if (bat->ibid) {
		b = temp_descriptor(bat->ibid);
		sz += BATcount(b);
		bat_clear(b);
		BATcommit(b);
		bat_destroy(b);
	}
	if (bat->bid) {
		b = temp_descriptor(bat->bid);
		sz += BATcount(b);
		/* for transactions we simple switch to ibid only */
		if (tr != gtrans) {
			temp_destroy(bat->bid);
			bat->bid = 0;
		} else {
			bat_clear(b);
			BATcommit(b);
		}
		bat->ibase = 0;
		bat_destroy(b);
	}
	if (bat->ubid) { 
		b = temp_descriptor(bat->ubid);
		bat_clear(b);
		BATcommit(b);
		bat_destroy(b);
	}
	bat->cnt = 0;
	bat->ucnt = 0;
	return sz;
}

static BUN 
clear_col(sql_trans *tr, sql_column *c)
{
	if (c->data)
		return clear_delta(tr, c->data);
	return 0;
}

static BUN
clear_idx(sql_trans *tr, sql_idx *i)
{
	if (i->data)
		return clear_delta(tr, i->data);
	return 0;
}

BUN
clear_dbat(sql_trans *tr, sql_dbat *bat)
{
	BUN sz = 0;

	(void)tr;
	if (bat->dbid) {
		BAT *b = temp_descriptor(bat->dbid);

		sz += BATcount(b);
		bat_clear(b);
		BATcommit(b);
		bat_destroy(b);
	}
	bat->cnt = 0;
	return sz;
}

static BUN
clear_del(sql_trans *tr, sql_table *t)
{
	return clear_dbat(tr, t->data);
}

static void
BATcleanProps( BAT *b )
{
	if (b->T->props) {
		PROPdestroy(b->T->props);
		b->T->props = NULL;
	}
}

static int 
gtr_update_delta( sql_trans *tr, sql_delta *cbat, int *changes)
{
	int ok = LOG_OK;
	BAT *ups, *ins, *cur;

	(void)tr;
	assert(store_nr_active==0);

	cur = temp_descriptor(cbat->bid);
	ins = temp_descriptor(cbat->ibid);
	/* any inserts */
	if (BUNlast(ins) > BUNfirst(ins)) {
		(*changes)++;
		if (BATcount(cur)+BATcount(ins) > (BUN) REMAP_PAGE_MAXSIZE) { /* try to use mmap() */
       			BATmmap(cur, STORE_MMAP, STORE_MMAP, STORE_MMAP, STORE_MMAP, 1);
    		}
		assert(cur->T->heap.storage != STORE_PRIV);
		BATappend(cur,ins,TRUE);
		cbat->cnt = cbat->ibase = BATcount(cur);
		BATcleanProps(cur);
		temp_destroy(cbat->ibid);
		cbat->ibid = e_bat(cur->ttype);
	}
	bat_destroy(ins);

	if (cbat->ucnt) {
		ups = temp_descriptor(cbat->ubid);
		/* any updates */
		if (BUNlast(ups) > BUNfirst(ups)) {
			(*changes)++;
			void_replace_bat(cur, ups, TRUE);
			temp_destroy(cbat->ubid);
			cbat->ubid = e_ubat(cur->ttype);
			cbat->ucnt = 0;
		}
		bat_destroy(ups);
	}
	bat_destroy(cur);
	return ok;
}

static int
gtr_update_table(sql_trans *tr, sql_table *t, int *tchanges)
{
	int ok = LOG_OK;
	node *n;

	for (n = t->columns.set->h; ok == LOG_OK && n; n = n->next) {
		int changes = 0;
		sql_column *c = n->data;

		if (!c->base.wtime) 
			continue;
		ok = gtr_update_delta(tr, c->data, &changes);
		if (changes)
			c->base.wtime = tr->wstime;
		(*tchanges) |= changes;
	}
	if (ok == LOG_OK && t->idxs.set) {
		for (n = t->idxs.set->h; ok == LOG_OK && n; n = n->next) {
			int changes = 0;
			sql_idx *ci = n->data;

			/* some indices have no bats */
			if (!ci->base.wtime)
				continue;

			ok = gtr_update_delta(tr, ci->data, &changes);
			if (changes)
				ci->base.wtime = tr->wstime;
			(*tchanges) |= changes;
		}
	}
	if (*tchanges)
		t->base.wtime = tr->wstime;
	return ok;
}

typedef int (*gtr_update_table_fptr)( sql_trans *tr, sql_table *t, int *changes);

static int
_gtr_update( sql_trans *tr, gtr_update_table_fptr gtr_update_table_f)
{
	int ok = LOG_OK, tchanges = 0;
	node *sn;

	for(sn = tr->schemas.set->h; sn && ok == LOG_OK; sn = sn->next) {
		int schanges = 0;
		sql_schema *s = sn->data;
		
		if (!isTempSchema(s) && s->tables.set) {
			node *n;
			for (n = s->tables.set->h; n && ok == LOG_OK; n = n->next) {
				int changes = 0;
				sql_table *t = n->data;

<<<<<<< HEAD
				if (isTableOrArray(t) && isGlobal(t))
					ok = gtr_update_table_f(tr, t);
=======
				if (isTable(t) && isGlobal(t))
					ok = gtr_update_table_f(tr, t, &changes);
				schanges |= changes;
>>>>>>> 79952434
			}
		}
		if (schanges){
			s->base.wtime = tr->wstime;
			tchanges ++;
		}
	}
	if (tchanges)
		tr->wtime = tr->wstime;
	return LOG_OK;
}

static int
gtr_update( sql_trans *tr )
{
	return _gtr_update(tr, &gtr_update_table);
}

static int 
gtr_minmax_col( sql_trans *tr, sql_column *c)
{
	int ok = LOG_OK;
	sql_delta *cbat = c->data;
	BAT *cur;
	lng val;

	(void)tr;
	if (store_nr_active > 0)
		return LOG_ERR;

	/* already set */
	if (!cbat || c->type.type->localtype >= TYPE_str || c->t->system)
		return ok;

	cur = temp_descriptor(cbat->bid);
	if (BATgetprop(cur, GDK_MIN_VALUE)) {
		bat_destroy(cur);
		return ok;
	}

	BATmin(cur, &val);
	BATsetprop(cur, GDK_MIN_VALUE, cur->ttype, &val);
	BATmax(cur, &val);
	BATsetprop(cur, GDK_MAX_VALUE, cur->ttype, &val);
	bat_destroy(cur);
	return ok;
}

static int
gtr_minmax_table(sql_trans *tr, sql_table *t, int *changes)
{
	int ok = LOG_OK;
	node *n;

	(void)changes;
	if (t->readonly) {
		for (n = t->columns.set->h; ok == LOG_OK && n; n = n->next) {
			sql_column *c = n->data;
	
			ok = gtr_minmax_col(tr, c);
		}
	}
	return ok;
}

static int
gtr_minmax( sql_trans *tr )
{
	return _gtr_update(tr, &gtr_minmax_table);
}

int 
tr_update_delta( sql_trans *tr, sql_delta *obat, sql_delta *cbat, BUN snapshot_minsize)
{
	int ok = LOG_OK;
	BAT *ups, *ins, *cur;
	int cleared = 0;

	(void)tr;
	assert(store_nr_active>0);

	/* for cleared tables the bid is reset */
	if (cbat->bid == 0) {
		cleared = 1;
		cbat->bid = obat->bid;
		temp_dup(cbat->bid);
	}

	cur = temp_descriptor(obat->bid);
	ins = temp_descriptor(cbat->ibid);
	/* any inserts */
	if (BUNlast(ins) > BUNfirst(ins) || cleared) {
		if (BUNlast(ins) > ins->batInserted && (store_nr_active > 1)) { 
			BAT *ci = temp_descriptor(obat->ibid);
			BUN nr;

			if (isEbat(ci)) {
				temp_destroy(obat->ibid);
				obat->ibid = temp_copy(ci->batCacheid, FALSE);
				bat_destroy(ci);
				ci = temp_descriptor(obat->ibid);
				BATseqbase(ci, cbat->ibase);
			}
			assert(BATcount(cur) == cbat->ibase);
			assert(obat->ibase == cbat->ibase);
			nr = append_inserted(ci, ins);
			obat->cnt += nr;
			assert(obat->cnt == cbat->cnt);
			assert(BATcount(ci) == BATcount(ins));
			BATcleanProps(ci);
			bat_destroy(ci);
		}
		if (store_nr_active == 1) { /* flush all */
			size_t cnt = 0;
			if (!obat->ibase && BATcount(ins) > snapshot_minsize){
				/* swap cur and ins */
				BAT *newcur = ins;

				temp_destroy(obat->bid);
				temp_destroy(cbat->bid);

				obat->bid = cbat->bid = temp_create(newcur);
				cbat->ibid = e_bat(cur->ttype);
				ins = temp_descriptor(cbat->ibid);
				bat_destroy(cur);
				cur = newcur;
			} else {
				if (BATcount(cur)+BATcount(ins) > (BUN) REMAP_PAGE_MAXSIZE) /* try to use mmap() */
       					BATmmap(cur, STORE_MMAP, STORE_MMAP, STORE_MMAP, STORE_MMAP, 1);
				assert(cur->T->heap.storage != STORE_PRIV);
				assert((BATcount(cur) + BATcount(ins)) == cbat->cnt);
				assert((BATcount(cur) + BATcount(ins)) == (obat->cnt + (BUNlast(ins) - ins->batInserted)));
				BATappend(cur,ins,TRUE);
				BATcleanProps(cur);
				if (ATOMstorage(ins->ttype) < TYPE_str && BATcount(ins) < 10) {
					bat_clear(ins);
					BATseqbase(ins, BATcount(cur));
				} else {
					temp_destroy(cbat->ibid);
					cbat->ibid = e_bat(cur->ttype);
				}
			}
			cnt = obat->cnt - obat->ibase;
			obat->cnt = cbat->cnt =
			obat->ibase = cbat->ibase = BATcount(cur);
			if (ATOMstorage(ins->ttype) < TYPE_str && cnt < 10) {
				BAT *pi = temp_descriptor(obat->ibid);

				bat_clear(pi);
				BATseqbase(pi, obat->ibase);
				bat_destroy(pi);
			} else {
				temp_destroy(obat->ibid);
				obat->ibid = e_bat(cur->ttype);
			}
		} else {
			BATcommit(ins);
			obat->cnt = cbat->cnt;
			obat->ibase = cbat->ibase;
		}
	}
	if (obat->cnt != cbat->cnt) { /* locked */
		obat->cnt = cbat->cnt;
		obat->ibase = cbat->ibase;
	}
	bat_destroy(ins);

	if (cbat->ucnt) {
		ups = temp_descriptor(cbat->ubid);
		/* any updates */
		if (BUNlast(ups) > BUNfirst(ups) || cleared ) {
			if ((BUNlast(ups) > ups->batInserted || BATdirty(ups)) && (store_nr_active > 1)) { 
				BAT *cu = temp_descriptor(obat->ubid);

				if (isEUbat(cu)) {
					temp_destroy(obat->ubid);
					obat->ubid = temp_copy(cu->batCacheid, FALSE);
					bat_destroy(cu);
					cu = temp_descriptor(obat->ubid);
				}
				BATkey(cu, BOUND2BTRUE);
				/* should be insert_inserted */
				BATins(cu, ups, TRUE);
				BATreplace(cu, ups, TRUE);
				BATcleanProps(cu);
				bat_destroy(cu);
			}
			if (store_nr_active == 1) { /* flush all */
				void_replace_bat(cur, ups, TRUE);
				/* cleanup the old deltas */
				temp_destroy(obat->ubid);
				obat->ubid = e_ubat(cur->ttype);
				temp_destroy(cbat->ubid);
				cbat->ubid = e_ubat(cur->ttype);
			} else {
				BATcommit(ups);
			}
		}
		bat_destroy(ups);
	}
	bat_destroy(cur);
	return ok;
}

int
tr_update_dbat(sql_trans *tr, sql_dbat *tdb, sql_dbat *fdb, int cleared)
{
	int ok = LOG_OK;
	BAT *db = NULL;

	(void)tr;
	db = temp_descriptor(fdb->dbid);
	if (BUNlast(db) > db->batInserted || cleared) {
		BAT *odb = temp_descriptor(tdb->dbid);

		if (isEbat(odb)) {
			temp_destroy(tdb->dbid);
			tdb->dbid = temp_copy(odb->batCacheid, FALSE);
			bat_destroy(odb);
			odb = temp_descriptor(tdb->dbid);
		}
		append_inserted(odb, db);
		bat_destroy(odb);
		BATcommit(db);
		tdb->cnt = fdb->cnt;
	}
	bat_destroy(db);
	return ok;
}

static int
update_table(sql_trans *tr, sql_table *ft, sql_table *tt)
{
	int ok = LOG_OK;
	node *n, *m;

	if (ft->cleared) {
		(void)store_funcs.clear_del(tr->parent, tt);
		for (n = tt->columns.set->h; n; n = n->next) 
			(void)store_funcs.clear_col(tr->parent, n->data);
		if (tt->idxs.set) 
			for (n = tt->idxs.set->h; n; n = n->next) 
				(void)store_funcs.clear_idx(tr->parent, n->data);
	}

	tr_update_dbat(tr, tt->data, ft->data, ft->cleared);
	for (n = ft->columns.set->h, m = tt->columns.set->h; ok == LOG_OK && n && m; n = n->next, m = m->next) {
		sql_column *cc = n->data;
		sql_column *oc = m->data;

		if (!cc->base.wtime) 
			continue;
		tr_update_delta(tr, oc->data, cc->data, SNAPSHOT_MINSIZE);

		if (cc->base.rtime)
			oc->base.rtime = tr->stime;
		oc->base.wtime = tr->wstime;
		cc->base.rtime = cc->base.wtime = 0;
	}
	if (ok == LOG_OK && tt->idxs.set) {
		for (n = ft->idxs.set->h, m = tt->idxs.set->h; ok == LOG_OK && n && m; n = n->next, m = m->next) {
			sql_idx *ci = n->data;
			sql_idx *oi = m->data;

			/* some indices have no bats */
			if (!oi->data || !ci->base.wtime)
				continue;

			tr_update_delta(tr, oi->data, ci->data, SNAPSHOT_MINSIZE);

			if (ci->base.rtime)
				oi->base.rtime = tr->stime;
			oi->base.wtime = tr->wstime;
			ci->base.rtime = ci->base.wtime = 0;
		}
	}
	return ok;
}

int 
tr_log_delta( sql_trans *tr, sql_delta *cbat, int cleared)
{
	int ok = LOG_OK;
	BAT *ups, *ins;

	(void)tr;
	assert(tr->parent == gtrans);
	if (cbat->name && cleared) 
		log_bat_clear(bat_logger, cbat->name);

	ins = temp_descriptor(cbat->ibid);
	/* any inserts */
	if (BUNlast(ins) > BUNfirst(ins)) {
		assert(store_nr_active>0);
		if (BUNlast(ins) > ins->batInserted && (store_nr_active != 1 || cbat->ibase || BATcount(ins) <= SNAPSHOT_MINSIZE))
			ok = log_bat(bat_logger, ins, cbat->name);
		if (store_nr_active == 1 && 
		    !cbat->ibase && BATcount(ins) > SNAPSHOT_MINSIZE) {
			/* log new snapshot */
			logger_add_bat(bat_logger, ins, cbat->name);
			ok = log_bat_persists(bat_logger, ins, cbat->name);
		}
	}
	bat_destroy(ins);

	if (cbat->ucnt) {
		ups = temp_descriptor(cbat->ubid);
		/* any updates */
		if (ok == LOG_OK && (BUNlast(ups) > ups->batInserted || BATdirty(ups))) 
			ok = log_delta(bat_logger, ups, cbat->name);
		bat_destroy(ups);
	}
	return ok;
}

int
tr_log_dbat(sql_trans *tr, sql_dbat *fdb, int cleared)
{
	int ok = LOG_OK;
	BAT *db = NULL;

	(void)tr;
	assert (fdb->dname);
	if (cleared) 
		log_bat_clear(bat_logger, fdb->dname);

	db = temp_descriptor(fdb->dbid);
	if (BUNlast(db) > db->batInserted || cleared) 
		ok = log_bat(bat_logger, db, fdb->dname);
	bat_destroy(db);
	return ok;
}

static int
log_table(sql_trans *tr, sql_table *ft)
{
	int ok = LOG_OK;
	node *n;

	assert(tr->parent == gtrans);
	ok = tr_log_dbat(tr, ft->data, ft->cleared);
	for (n = ft->columns.set->h; ok == LOG_OK && n; n = n->next) {
		sql_column *cc = n->data;

		if (!cc->base.wtime) 
			continue;
		ok = tr_log_delta(tr, cc->data, ft->cleared);
	}
	if (ok == LOG_OK && ft->idxs.set) {
		for (n = ft->idxs.set->h; ok == LOG_OK && n; n = n->next) {
			sql_idx *ci = n->data;

			/* some indices have no bats or changes */
			if (!ci->data || !ci->base.wtime)
				continue;

			ok = tr_log_delta(tr, ci->data, ft->cleared);
		}
	}
	return ok;
}

static int 
tr_snapshot_bat( sql_trans *tr, sql_delta *cbat)
{
	int ok = LOG_OK;

	assert(tr->parent == gtrans);
	assert(store_nr_active>0);

	(void)tr;
	if (store_nr_active == 1) { 
		if (!cbat->ibase && cbat->cnt > SNAPSHOT_MINSIZE) {
			BAT *ins = temp_descriptor(cbat->ibid);

			/* any inserts */
			if (BUNlast(ins) > BUNfirst(ins)) {
				bat_set_access(ins, BAT_READ);
				BATmode(ins, PERSISTENT);
				if (BATcount(ins) > (BUN) REMAP_PAGE_MAXSIZE)
       					BATmmap(ins, STORE_MMAP, STORE_MMAP, STORE_MMAP, STORE_MMAP, 0);
			}
			bat_destroy(ins);
		}
	}
	return ok;
}

static int
snapshot_table(sql_trans *tr, sql_table *ft)
{
	int ok = LOG_OK;
	node *n;

	assert(tr->parent == gtrans);

	for (n = ft->columns.set->h; ok == LOG_OK && n; n = n->next) {
		sql_column *cc = n->data;

		if (!cc->base.wtime) 
			continue;
		tr_snapshot_bat(tr, cc->data);
	}
	if (ok == LOG_OK && ft->idxs.set) {
		for (n = ft->idxs.set->h; ok == LOG_OK && n; n = n->next) {
			sql_idx *ci = n->data;

			/* some indices have no bats or changes */
			if (!ci->data || !ci->base.wtime)
				continue;

			tr_snapshot_bat(tr, ci->data);
		}
	}
	return ok;
}

int
bat_storage_init( store_functions *sf)
{
	sf->bind_col = (bind_col_fptr)&bind_col;
	sf->bind_idx = (bind_idx_fptr)&bind_idx;
	sf->bind_del = (bind_del_fptr)&bind_del;

	sf->append_col = (append_col_fptr)&append_col;
	sf->append_idx = (append_idx_fptr)&append_idx;
	sf->update_col = (update_col_fptr)&update_col;
	sf->update_idx = (update_idx_fptr)&update_idx;
	sf->delete_tab = (delete_tab_fptr)&delete_tab;

	sf->count_del = (count_del_fptr)&count_del;
	sf->count_col = (count_col_fptr)&count_col;
	sf->count_idx = (count_idx_fptr)&count_idx;
	sf->sorted_col = (sorted_col_fptr)&sorted_col;

	sf->create_col = (create_col_fptr)&create_col;
	sf->create_idx = (create_idx_fptr)&create_idx;
	sf->create_del = (create_del_fptr)&create_del;

	sf->log_create_col = (create_col_fptr)&log_create_col;
	sf->log_create_idx = (create_idx_fptr)&log_create_idx;
	sf->log_create_del = (create_del_fptr)&log_create_del;

	sf->snapshot_create_col = (create_col_fptr)&snapshot_create_col;
	sf->snapshot_create_idx = (create_idx_fptr)&snapshot_create_idx;
	sf->snapshot_create_del = (create_del_fptr)&snapshot_create_del;

	sf->dup_col = (dup_col_fptr)&dup_col;
	sf->dup_idx = (dup_idx_fptr)&dup_idx;
	sf->dup_del = (dup_del_fptr)&dup_del;

	sf->destroy_col = (destroy_col_fptr)&destroy_col;
	sf->destroy_idx = (destroy_idx_fptr)&destroy_idx;
	sf->destroy_del = (destroy_del_fptr)&destroy_del;

	sf->log_destroy_col = (destroy_col_fptr)&log_destroy_col;
	sf->log_destroy_idx = (destroy_idx_fptr)&log_destroy_idx;
	sf->log_destroy_del = (destroy_del_fptr)&log_destroy_del;

	sf->clear_col = (clear_col_fptr)&clear_col;
	sf->clear_idx = (clear_idx_fptr)&clear_idx;
	sf->clear_del = (clear_del_fptr)&clear_del;

	sf->update_table = (update_table_fptr)&update_table;
	sf->log_table = (update_table_fptr)&log_table;
	sf->snapshot_table = (update_table_fptr)&snapshot_table;
	sf->gtrans_update = (gtrans_update_fptr)&gtr_update;
	sf->gtrans_minmax = (gtrans_update_fptr)&gtr_minmax;
	return LOG_OK;
}
<|MERGE_RESOLUTION|>--- conflicted
+++ resolved
@@ -1297,14 +1297,9 @@
 				int changes = 0;
 				sql_table *t = n->data;
 
-<<<<<<< HEAD
 				if (isTableOrArray(t) && isGlobal(t))
-					ok = gtr_update_table_f(tr, t);
-=======
-				if (isTable(t) && isGlobal(t))
 					ok = gtr_update_table_f(tr, t, &changes);
 				schanges |= changes;
->>>>>>> 79952434
 			}
 		}
 		if (schanges){
