/*
 * This Source Code Form is subject to the terms of the Mozilla Public
 * License, v. 2.0.  If a copy of the MPL was not distributed with this
 * file, You can obtain one at http://mozilla.org/MPL/2.0/.
 *
 * Copyright 1997 - July 2008 CWI, August 2008 - 2020 MonetDB B.V.
 */

#include "monetdb_config.h"
#include "bat_table.h"
#include "bat_utils.h"
#include "bat_storage.h"

static BAT *
_delta_cands(sql_trans *tr, sql_table *t)
{
	sql_column *c = t->columns.set->h->data;
	/* create void,void bat with length and oid's set */
	size_t nr = store_funcs.count_col(tr, c, 0), dcnt = 0;
	BAT *tids = BATdense(0, 0, (BUN) nr);

	if (!tids)
		return NULL;

	if ((dcnt=store_funcs.count_del(tr, t, 0)) > 0 || store_funcs.count_del(tr, t, 2) > 0) {
		BAT *d;

		if ((d = store_funcs.bind_del(tr, t, RDONLY)) != NULL) {
			BAT *del_ids = COLnew(0, TYPE_oid, dcnt, TRANSIENT);

			if (!d) 
				return NULL;
			if (store_funcs.count_del(tr, t, 2) > 0) {
				BAT *nd = COLcopy(d, d->ttype, true, TRANSIENT);
				BAT *ui = store_funcs.bind_del(tr, t, RD_UPD_ID);
				BAT *uv = store_funcs.bind_del(tr, t, RD_UPD_VAL);

				BBPunfix(d->batCacheid);
	    			if (!nd || !ui || !uv || BATreplace(nd, ui, uv, true) != GDK_SUCCEED) {
					if (nd) BBPunfix(nd->batCacheid);
					if (ui) BBPunfix(ui->batCacheid);
					if (uv) BBPunfix(uv->batCacheid);
					BBPreclaim(del_ids);
					return NULL;
				}
				BBPunfix(ui->batCacheid);
				BBPunfix(uv->batCacheid);
				d = nd;
			}
			bit *deleted = (bit*)Tloc(d, 0); 
			for(BUN p = 0; p < nr; p++) {
				if (deleted[p]) {
					oid id = p;
					if (BUNappend(del_ids, &id, false) != GDK_SUCCEED) {
						BBPreclaim(del_ids);
						bat_destroy(d);
						bat_destroy(tids);
						return NULL;
					}
				}
			}
			bat_destroy(d);
			gdk_return ret = BATnegcands(tids, del_ids);
			BBPunfix(del_ids->batCacheid);
			if (ret != GDK_SUCCEED) {
				BBPreclaim(del_ids);
				bat_destroy(tids);
				return NULL;
			}
		} else {
			bat_destroy(tids);
			return NULL;
		}
	}
	return tids;
}

static BAT *
delta_cands(sql_trans *tr, sql_table *t)
{
	BAT *tids;

	if (!t->data) {
		sql_table *ot = tr_find_table(tr->parent, t);
		t->data = timestamp_dbat(ot->data, tr->stime);
	}
<<<<<<< HEAD
=======
	d = t->data;
	if (!store_initialized && d->cached)
		return temp_descriptor(d->cached->batCacheid);
>>>>>>> e89ca464
	tids = _delta_cands(tr, t);
	return tids;
}

static BAT *
full_column(sql_trans *tr, sql_column *c)
{	
	/* TODO use bat_storage via callbacks */
	if (!c->data) {
		sql_column *oc = tr_find_column(tr->parent, c);
		c->data = timestamp_delta(oc->data, tr->stime);
	}
	/* return full normalized column bat
	 * 	b := b.copy()
		b := b.append(i);
		b := b.replace(u);
	*/
	BAT *b, *ui, *uv;
	int temp = isTemp(c);
	sql_delta *bat = c->data;

<<<<<<< HEAD
	b = temp_descriptor(bat->cs.bid);
	if (temp) 
		return b;
	if (b && bat->cs.uibid && bat->cs.ucnt) {
		ui = temp_descriptor(bat->cs.uibid);
		uv = temp_descriptor(bat->cs.uvbid);
		if (ui && BATcount(ui)) {
			BAT *r = COLcopy(b, b->ttype, true, TRANSIENT); 

			bat_destroy(b); 
			b = r;
	    		if (!b || !ui || !uv || BATreplace(b, ui, uv, true) != GDK_SUCCEED) {
				if (b) BBPunfix(b->batCacheid);
				if (ui) BBPunfix(ui->batCacheid);
				if (uv) BBPunfix(uv->batCacheid);
=======
	if (!i)
		return NULL;
	r = i;
	if (temp)
		return r;
	b = temp_descriptor(bat->bid);
	if (!b) {
		b = i;
	} else {
		if (BATcount(i)) {
			r = COLcopy(b, b->ttype, true, TRANSIENT);
			bat_destroy(b);
			if (r == NULL) {
				bat_destroy(i);
				return NULL;
			}
			b = r;
			if (BATappend(b, i, NULL, true) != GDK_SUCCEED) {
				bat_destroy(b);
				bat_destroy(i);
				return NULL;
			}
			needcopy = 0;
		}
		bat_destroy(i);
	}
	if (bat->uibid && bat->ucnt) {
		ui = temp_descriptor(bat->uibid);
		uv = temp_descriptor(bat->uvbid);
		if (ui && BATcount(ui)) {
			if (needcopy) {
				r = COLcopy(b, b->ttype, true, TRANSIENT);
				bat_destroy(b);
				b = r;
				if(b == NULL) {
					bat_destroy(ui);
					bat_destroy(uv);
					return NULL;
				}
			}
			if (BATreplace(b, ui, uv, true) != GDK_SUCCEED) {
				bat_destroy(ui);
				bat_destroy(uv);
				bat_destroy(b);
>>>>>>> e89ca464
				return NULL;
			}
		}
		bat_destroy(ui);
		bat_destroy(uv);
	}
	(void)c;
<<<<<<< HEAD
	return b;
}

=======
	if (!store_initialized && !bat->cached)
		bat->cached = b;
	return b;
}

static BAT *
delta_full_bat( sql_column *c, sql_delta *bat, int temp)
{
	if (!store_initialized && bat->cached)
		return bat->cached;
	return delta_full_bat_( c, bat, temp);
}

static BAT *
full_column(sql_trans *tr, sql_column *c)
{
	if (!c->data) {
		sql_column *oc = tr_find_column(tr->parent, c);
		c->data = timestamp_delta(oc->data, tr->stime);
	}
	return delta_full_bat(c, c->data, isTemp(c));
}

>>>>>>> e89ca464
static void
full_destroy(sql_column *c, BAT *b)
{
	(void)c;
	bat_destroy(b);
}

static oid
column_find_row(sql_trans *tr, sql_column *c, const void *value, ...)
{
	va_list va;
	BAT *b = NULL, *s = NULL, *r = NULL;
	oid rid = oid_nil;
	sql_column *n = NULL;

	va_start(va, value);
	s = delta_cands(tr, c->t);
	if (!s)
		goto return_nil;
	b = full_column(tr, c);
	if (!b) {
		bat_destroy(s);
		goto return_nil;
	}
	r = BATselect(b, s, value, NULL, true, false, false);
	bat_destroy(s);
	full_destroy(c, b);
	if (!r)
		goto return_nil;
	s = r;
	while ((n = va_arg(va, sql_column *)) != NULL) {
		value = va_arg(va, void *);
		c = n;

		b = full_column(tr, c);
		if (!b) {
			bat_destroy(s);
			goto return_nil;
		}
		r = BATselect(b, s, value, NULL, true, false, false);
		bat_destroy(s);
		full_destroy(c, b);
		if (!r)
			goto return_nil;
		s = r;
	}
	va_end(va);
	if (BATcount(s) == 1) {
		rid = BUNtoid(s, 0);
	}
	bat_destroy(s);
	return rid;
  return_nil:
	va_end(va);
	return oid_nil;
}

static void *
column_find_value(sql_trans *tr, sql_column *c, oid rid)
{
	BUN q = BUN_NONE;
	BAT *b;
	void *res = NULL;

	b = full_column(tr, c);
	if (b) {
		if (rid < b->hseqbase || rid >= b->hseqbase + BATcount(b))
			q = BUN_NONE;
		else
			q = rid - b->hseqbase;
	}
	if (q != BUN_NONE) {
		BATiter bi = bat_iterator(b);
		const void *r;
		size_t sz;

		r = BUNtail(bi, q);
		sz = ATOMlen(b->ttype, r);
		res = GDKmalloc(sz);
		if (res)
			memcpy(res, r, sz);
	}
	full_destroy(c, b);
	return res;
}

static int
column_update_value(sql_trans *tr, sql_column *c, oid rid, void *value)
{
	assert(!is_oid_nil(rid));

	return store_funcs.update_col(tr, c, &rid, value, c->type.type->localtype);
}

static int
table_insert(sql_trans *tr, sql_table *t, ...)
{
	va_list va;
	node *n = cs_first_node(&t->columns);
	void *val = NULL;
	int cnt = 0;
	int ok = LOG_OK;

	va_start(va, t);
	size_t offset = store_funcs.claim_tab(tr, t, 1);
	for (; n; n = n->next) {
		sql_column *c = n->data;
		val = va_arg(va, void *);
		if (!val)
			break;
		ok = store_funcs.append_col(tr, c, offset, val, c->type.type->localtype);
		if (ok != LOG_OK) {
			va_end(va);
			return ok;
		}
		cnt++;
	}
	va_end(va);
	if (n) {
		// This part of the code should never get reached
		TRC_ERROR(SQL_STORE, "Called table_insert(%s) with wrong number of args (%d,%d)\n", t->base.name, list_length(t->columns.set), cnt);
		assert(0);
		return LOG_ERR;
	}
	return LOG_OK;
}

static int
table_delete(sql_trans *tr, sql_table *t, oid rid)
{
	assert(!is_oid_nil(rid));

	return store_funcs.delete_tab(tr, t, &rid, TYPE_oid);
}



/* returns table rids, for the given select ranges */
static rids *
rids_select( sql_trans *tr, sql_column *key, const void *key_value_low, const void *key_value_high, ...)
{
	va_list va;
	BAT *b = NULL, *r = NULL, *s = NULL;
	rids *rs = ZNEW(rids);
	const void *kvl = key_value_low, *kvh = key_value_high;
	/* if pointers are equal, make it an inclusive select */
	bool hi = key_value_low == key_value_high;

	if(!rs)
		return NULL;
	s = delta_cands(tr, key->t);
	if (s == NULL) {
		GDKfree(rs);
		return NULL;
	}
	b = full_column(tr, key);
	if (b == NULL) {
		bat_destroy(s);
		GDKfree(rs);
		return NULL;
	}
	if (!kvl)
		kvl = ATOMnilptr(b->ttype);
	if (!kvh && kvl != ATOMnilptr(b->ttype))
		kvh = ATOMnilptr(b->ttype);
	if (key_value_low) {
		BAThash(b);
		r = BATselect(b, s, kvl, kvh, true, hi, false);
		bat_destroy(s);
		s = r;
	}
	full_destroy(key, b);
	if (s == NULL) {
		GDKfree(rs);
		return NULL;
	}
	if (key_value_low || key_value_high) {
		va_start(va, key_value_high);
		while ((key = va_arg(va, sql_column *)) != NULL) {
			kvl = va_arg(va, void *);
			kvh = va_arg(va, void *);

			b = full_column(tr, key);
			if (!kvl)
				kvl = ATOMnilptr(b->ttype);
			if (!kvh && kvl != ATOMnilptr(b->ttype))
				kvh = ATOMnilptr(b->ttype);
			assert(kvh);
			r = BATselect(b, s, kvl, kvh, true, hi, false);
			bat_destroy(s);
			s = r;
			full_destroy(key, b);
			if (s == NULL) {
				GDKfree(rs);
				va_end(va);
				return NULL;
			}
		}
		va_end(va);
	}
	rs->data = s;
	rs->cur = 0;
	return rs;
}

/* order rids by orderby_column values */
static rids *
rids_orderby(sql_trans *tr, rids *r, sql_column *orderby_col)
{
	BAT *b, *s, *o;

	b = full_column(tr, orderby_col);
	s = BATproject(r->data, b);
	full_destroy(orderby_col, b);
	if (BATsort(NULL, &o, NULL, s, NULL, NULL, false, false, false) != GDK_SUCCEED) {
		bat_destroy(s);
		return NULL;
	}
	bat_destroy(s);
	s = BATproject(o, r->data);
	bat_destroy(o);
	if (s == NULL)
		return NULL;
	bat_destroy(r->data);
	r->data = s;
	return r;
}


/* return table rids from result of rids_select, return (oid_nil) when done */
static oid
rids_next(rids *r)
{
	if (r->cur < BATcount((BAT *) r->data)) {
		return BUNtoid((BAT *) r->data, r->cur++);
	}
	return oid_nil;
}

/* clean up the resources taken by the result of rids_select */
static void
rids_destroy(rids *r)
{
	bat_destroy(r->data);
	_DELETE(r);
}

static int
rids_empty(rids *r )
{
	BAT *b = r->data;
	return BATcount(b) <= 0;
}

static rids *
rids_join(sql_trans *tr, rids *l, sql_column *lc, rids *r, sql_column *rc)
{
	BAT *lcb, *rcb, *s = NULL, *d = NULL;
	gdk_return ret;

	lcb = full_column(tr, lc);
	rcb = full_column(tr, rc);
	ret = BATjoin(&s, &d, lcb, rcb, l->data, r->data, false, BATcount(lcb));
	bat_destroy(l->data);
	bat_destroy(d);
	if (ret != GDK_SUCCEED) {
		l->data = NULL;
	} else {
		l->data = s;
	}
	full_destroy(lc, lcb);
	full_destroy(rc, rcb);
	return l;
}

static subrids *
subrids_create(sql_trans *tr, rids *t1, sql_column *rc, sql_column *lc, sql_column *obc)
{
	/* join t1.rc with lc order by obc */
	subrids *r;
	BAT *lcb, *rcb, *s, *obb, *d = NULL, *o, *g, *ids, *rids = NULL;
	gdk_return ret;

	lcb = full_column(tr, lc);
	rcb = full_column(tr, rc);
	s = delta_cands(tr, lc->t);
	if (lcb == NULL || rcb == NULL || s == NULL) {
		if (lcb)
			full_destroy(rc, lcb);
		if (rcb)
			full_destroy(rc, rcb);
		bat_destroy(s);
		return NULL;
	}

	ret = BATjoin(&rids, &d, lcb, rcb, s, t1->data, false, BATcount(lcb));
	bat_destroy(s);
	full_destroy(rc, rcb);
	if (ret != GDK_SUCCEED) {
		full_destroy(rc, lcb);
		return NULL;
	}
	bat_destroy(d);

	s = BATproject(rids, lcb);
	full_destroy(lc, lcb);
	if (s == NULL) {
		bat_destroy(rids);
		return NULL;
	}
	lcb = s;

	if ((obb = full_column(tr, obc)) == NULL) {
		bat_destroy(lcb);
		bat_destroy(rids);
		return NULL;
	}
	s = BATproject(rids, obb);
	full_destroy(obc, obb);
	if (s == NULL) {
		bat_destroy(lcb);
		bat_destroy(rids);
		return NULL;
	}
	obb = s;

	/* need id, obc */
	ids = o = g = NULL;
	ret = BATsort(&ids, &o, &g, lcb, NULL, NULL, false, false, false);
	bat_destroy(lcb);
	if (ret != GDK_SUCCEED) {
		bat_destroy(obb);
		bat_destroy(rids);
		return NULL;
	}

	s = NULL;
	ret = BATsort(NULL, &s, NULL, obb, o, g, false, false, false);
	bat_destroy(obb);
	bat_destroy(o);
	bat_destroy(g);
	if (ret != GDK_SUCCEED) {
		bat_destroy(ids);
		bat_destroy(rids);
		return NULL;
	}

	o = BATproject(s, rids);
	bat_destroy(rids);
	bat_destroy(s);
	if (o == NULL) {
		bat_destroy(ids);
		return NULL;
	}
	rids = o;

	assert(ids->ttype == TYPE_int && ATOMtype(rids->ttype) == TYPE_oid);
	r = ZNEW(subrids);
	if (r == NULL) {
		bat_destroy(ids);
		bat_destroy(rids);
		return NULL;
	}
	r->id = 0;
	r->pos = 0;
	r->ids = ids;
	r->rids = rids;
	return r;
}

static oid
subrids_next(subrids *r)
{
	if (r->pos < BATcount((BAT *) r->ids)) {
		BATiter ii = bat_iterator((BAT *) r->ids);
		sqlid id = *(sqlid*)BUNtloc(ii, r->pos);
		if (id == r->id)
			return BUNtoid((BAT *) r->rids, r->pos++);
	}
	return oid_nil;
}

static sqlid
subrids_nextid(subrids *r)
{
	if (r->pos < BATcount((BAT *) r->ids)) {
		BATiter ii = bat_iterator((BAT *) r->ids);
		r->id = *(sqlid*)BUNtloc(ii, r->pos);
		return r->id;
	}
	return -1;
}

static void
subrids_destroy(subrids *r )
{
	if (r->ids)
		bat_destroy(r->ids);
	if (r->rids)
		bat_destroy(r->rids);
	_DELETE(r);
}

/* get the non - join results */
static rids *
rids_diff(sql_trans *tr, rids *l, sql_column *lc, subrids *r, sql_column *rc )
{
	BAT *lcb = full_column(tr, lc), *s, *d, *rids, *diff;
	BAT *rcb = full_column(tr, rc);
	gdk_return ret;

	if (lcb == NULL || rcb == NULL) {
		if (lcb)
			full_destroy(rc, lcb);
		if (rcb)
			full_destroy(rc, rcb);
		return NULL;
	}
	s = BATproject(r->rids, rcb);
	full_destroy(rc, rcb);
	if (s == NULL) {
		full_destroy(rc, lcb);
		return NULL;
	}
	rcb = s;

	s = BATproject(l->data, lcb);
	if (s == NULL) {
		full_destroy(rc, lcb);
		bat_destroy(rcb);
		return NULL;
	}

	diff = BATdiff(s, rcb, NULL, NULL, false, false, BUN_NONE);
	bat_destroy(rcb);
	if (diff == NULL) {
		full_destroy(rc, lcb);
		bat_destroy(s);
		return NULL;
	}

	ret = BATjoin(&rids, &d, lcb, s, NULL, diff, false, BATcount(s));
	bat_destroy(diff);
	full_destroy(lc, lcb);
	bat_destroy(s);
	if (ret != GDK_SUCCEED)
		return NULL;

	bat_destroy(d);
	bat_destroy(l->data);
	l->data = rids;
	return l;
}

static int
table_vacuum(sql_trans *tr, sql_table *t)
{
	BAT *tids = delta_cands(tr, t);
	BAT **cols;
	node *n;
	size_t cnt = 0;

	if (!tids)
		return SQL_ERR;
	cnt = BATcount(tids);
	cols = NEW_ARRAY(BAT*, cs_size(&t->columns));
	if (!cols) {
		bat_destroy(tids);
		return SQL_ERR;
	}
	for (n = t->columns.set->h; n; n = n->next) {
		sql_column *c = n->data;
		BAT *v = store_funcs.bind_col(tr, c, RDONLY);

		if (v == NULL ||
		    (cols[c->colnr] = BATproject(tids, v)) == NULL) {
			BBPunfix(tids->batCacheid);
			for (n = t->columns.set->h; n; n = n->next) {
				if (n->data == c)
					break;
				bat_destroy(cols[((sql_column *) n->data)->colnr]);
			}
			bat_destroy(v);
			_DELETE(cols);
			return SQL_ERR;
		}
		BBPunfix(v->batCacheid);
	}
	BBPunfix(tids->batCacheid);
	sql_trans_clear_table(tr, t);
	size_t offset = store_funcs.claim_tab(tr, t, cnt);
	assert(offset == 0);
	for (n = t->columns.set->h; n; n = n->next) {
		sql_column *c = n->data;
		int ok;

		ok = store_funcs.append_col(tr, c, offset, cols[c->colnr], TYPE_bat);
		BBPunfix(cols[c->colnr]->batCacheid);
		if (ok != LOG_OK) {
			for (n = n->next; n; n = n->next) {
				c = n->data;
				BBPunfix(cols[c->colnr]->batCacheid);
			}
			_DELETE(cols);
			return SQL_ERR;
		}
	}
	_DELETE(cols);
	return SQL_OK;
}

void
bat_table_init( table_functions *tf )
{
	tf->column_find_row = column_find_row;
	tf->column_find_value = column_find_value;

	tf->column_update_value = column_update_value;
	tf->table_insert = table_insert;
	tf->table_delete = table_delete;
	tf->table_vacuum = table_vacuum;

	tf->rids_select = rids_select;
	tf->rids_orderby = rids_orderby;
	tf->rids_join = rids_join;
	tf->rids_next = rids_next;
	tf->rids_destroy = rids_destroy;
	tf->rids_empty = rids_empty;

	tf->subrids_create = subrids_create;
	tf->subrids_next = subrids_next;
	tf->subrids_nextid = subrids_nextid;
	tf->subrids_destroy = subrids_destroy;
	tf->rids_diff = rids_diff;
}<|MERGE_RESOLUTION|>--- conflicted
+++ resolved
@@ -28,7 +28,7 @@
 		if ((d = store_funcs.bind_del(tr, t, RDONLY)) != NULL) {
 			BAT *del_ids = COLnew(0, TYPE_oid, dcnt, TRANSIENT);
 
-			if (!d) 
+			if (!d)
 				return NULL;
 			if (store_funcs.count_del(tr, t, 2) > 0) {
 				BAT *nd = COLcopy(d, d->ttype, true, TRANSIENT);
@@ -47,7 +47,7 @@
 				BBPunfix(uv->batCacheid);
 				d = nd;
 			}
-			bit *deleted = (bit*)Tloc(d, 0); 
+			bit *deleted = (bit*)Tloc(d, 0);
 			for(BUN p = 0; p < nr; p++) {
 				if (deleted[p]) {
 					oid id = p;
@@ -84,19 +84,13 @@
 		sql_table *ot = tr_find_table(tr->parent, t);
 		t->data = timestamp_dbat(ot->data, tr->stime);
 	}
-<<<<<<< HEAD
-=======
-	d = t->data;
-	if (!store_initialized && d->cached)
-		return temp_descriptor(d->cached->batCacheid);
->>>>>>> e89ca464
 	tids = _delta_cands(tr, t);
 	return tids;
 }
 
 static BAT *
 full_column(sql_trans *tr, sql_column *c)
-{	
+{
 	/* TODO use bat_storage via callbacks */
 	if (!c->data) {
 		sql_column *oc = tr_find_column(tr->parent, c);
@@ -111,68 +105,21 @@
 	int temp = isTemp(c);
 	sql_delta *bat = c->data;
 
-<<<<<<< HEAD
 	b = temp_descriptor(bat->cs.bid);
-	if (temp) 
+	if (temp)
 		return b;
 	if (b && bat->cs.uibid && bat->cs.ucnt) {
 		ui = temp_descriptor(bat->cs.uibid);
 		uv = temp_descriptor(bat->cs.uvbid);
 		if (ui && BATcount(ui)) {
-			BAT *r = COLcopy(b, b->ttype, true, TRANSIENT); 
-
-			bat_destroy(b); 
+			BAT *r = COLcopy(b, b->ttype, true, TRANSIENT);
+
+			bat_destroy(b);
 			b = r;
 	    		if (!b || !ui || !uv || BATreplace(b, ui, uv, true) != GDK_SUCCEED) {
 				if (b) BBPunfix(b->batCacheid);
 				if (ui) BBPunfix(ui->batCacheid);
 				if (uv) BBPunfix(uv->batCacheid);
-=======
-	if (!i)
-		return NULL;
-	r = i;
-	if (temp)
-		return r;
-	b = temp_descriptor(bat->bid);
-	if (!b) {
-		b = i;
-	} else {
-		if (BATcount(i)) {
-			r = COLcopy(b, b->ttype, true, TRANSIENT);
-			bat_destroy(b);
-			if (r == NULL) {
-				bat_destroy(i);
-				return NULL;
-			}
-			b = r;
-			if (BATappend(b, i, NULL, true) != GDK_SUCCEED) {
-				bat_destroy(b);
-				bat_destroy(i);
-				return NULL;
-			}
-			needcopy = 0;
-		}
-		bat_destroy(i);
-	}
-	if (bat->uibid && bat->ucnt) {
-		ui = temp_descriptor(bat->uibid);
-		uv = temp_descriptor(bat->uvbid);
-		if (ui && BATcount(ui)) {
-			if (needcopy) {
-				r = COLcopy(b, b->ttype, true, TRANSIENT);
-				bat_destroy(b);
-				b = r;
-				if(b == NULL) {
-					bat_destroy(ui);
-					bat_destroy(uv);
-					return NULL;
-				}
-			}
-			if (BATreplace(b, ui, uv, true) != GDK_SUCCEED) {
-				bat_destroy(ui);
-				bat_destroy(uv);
-				bat_destroy(b);
->>>>>>> e89ca464
 				return NULL;
 			}
 		}
@@ -180,35 +127,9 @@
 		bat_destroy(uv);
 	}
 	(void)c;
-<<<<<<< HEAD
 	return b;
 }
 
-=======
-	if (!store_initialized && !bat->cached)
-		bat->cached = b;
-	return b;
-}
-
-static BAT *
-delta_full_bat( sql_column *c, sql_delta *bat, int temp)
-{
-	if (!store_initialized && bat->cached)
-		return bat->cached;
-	return delta_full_bat_( c, bat, temp);
-}
-
-static BAT *
-full_column(sql_trans *tr, sql_column *c)
-{
-	if (!c->data) {
-		sql_column *oc = tr_find_column(tr->parent, c);
-		c->data = timestamp_delta(oc->data, tr->stime);
-	}
-	return delta_full_bat(c, c->data, isTemp(c));
-}
-
->>>>>>> e89ca464
 static void
 full_destroy(sql_column *c, BAT *b)
 {
