--- conflicted
+++ resolved
@@ -33,19 +33,12 @@
 	tids->H->dense = 1;
 
 	if (store_funcs.count_del(tr, t)) {
-		BAT *d = store_funcs.bind_del(tr, t, RD_INS);
-<<<<<<< HEAD
-		BAT *diff = BATdiff(tids, d, NULL, NULL, 0, BUN_NONE);
-=======
-		BAT *diff = (d)?BATkdiff(tids, BATmirror(d)):NULL;
-
-		if (!d || !diff)
-			return NULL;
-		bat_destroy(tids);
-		tids = BATmirror(BATmark(diff, 0));
-		bat_destroy(diff);
->>>>>>> 4414696a
-		bat_destroy(d);
+		BAT *d, *diff = NULL;
+
+		if ((d = store_funcs.bind_del(tr, t, RD_INS)) != NULL) {
+			diff = BATdiff(tids, d, NULL, NULL, 0, BUN_NONE);
+			bat_destroy(d);
+		}
 		bat_destroy(tids);
 		tids = diff;
 	}
@@ -182,13 +175,9 @@
 		bat_destroy(s);
 		return rid;
 	}
-<<<<<<< HEAD
 	r = BATselect(b, s, value, NULL, 1, 0, 0);
-=======
-	r = BATsubselect(b, s, value, NULL, 1, 0, 0);
 	if (!r)
 		return oid_nil;
->>>>>>> 4414696a
 	bat_destroy(s);
 	s = r;
 	full_destroy(c, b);
@@ -197,15 +186,11 @@
 		c = n;
 
 		b = full_column(tr, c);
-<<<<<<< HEAD
-		r = BATselect(b, s, value, NULL, 1, 0, 0);
-=======
 		if (!b)
 			return oid_nil;
-		r = BATsubselect(b, s, value, NULL, 1, 0, 0);
+		r = BATselect(b, s, value, NULL, 1, 0, 0);
 		if (!r)
 			return oid_nil;
->>>>>>> 4414696a
 		bat_destroy(s);
 		s = r;
 		full_destroy(c, b);
