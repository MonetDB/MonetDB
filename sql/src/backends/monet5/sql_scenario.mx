@' The contents of this file are subject to the MonetDB Public License
@' Version 1.1 (the "License"); you may not use this file except in
@' compliance with the License. You may obtain a copy of the License at
@' http://monetdb.cwi.nl/Legal/MonetDBLicense-1.1.html
@'
@' Software distributed under the License is distributed on an "AS IS"
@' basis, WITHOUT WARRANTY OF ANY KIND, either express or implied. See the
@' License for the specific language governing rights and limitations
@' under the License.
@'
@' The Original Code is the MonetDB Database System.
@'
@' The Initial Developer of the Original Code is CWI.
@' Portions created by CWI are Copyright (C) 1997-2006 CWI.
@' All Rights Reserved.

@f sql_scenario
@t SQL catalog management
@a N. Nes, M.L. Kersten
@+ SQL scenario
The SQL scenario implementation is a derivative of the MAL session scenario.

It is also the first version that uses state records attached to
the client record. They are initialized as part of the initialization 
phase of the scenario.

@h
#ifndef _SQL_SCENARIO_H_
#define _SQL_SCENARIO_H_
#include "sql.h"
#include "mal_multiplex.h"
#include "mal_builder.h"

/* #define _SQL_SCENARIO_DEBUG */
/* #define _SQL_READER_DEBUG */
/* #define _SQL_PARSER_DEBUG */

sql_export str SQLsession(str *ret);
sql_export str SQLprelude();
sql_export str SQLepilogue();

sql_export str SQLexit(Client c);
sql_export str SQLinit(Client c);
sql_export str SQLexitClient(Client c);
sql_export str SQLinitClient(Client c);
sql_export str SQLreader(Client c);
sql_export str SQLparser(Client c);
sql_export str SQLengine(Client c);

sql_export str SQLinitEnvironment(int *ret);
sql_export str SQLstatement(str *ret, str *expr, int *external_command);
sql_export str SQLcompile(str *ret, str *expr);
sql_export str SQLtrace(int *ret);

sql_export int SQLautocommit(Client c, mvc *m);

#endif /* _SQL_SCENARIO_H_ */

@+ Scenario routines
Before we are can process SQL statements the global catalog
should be initialized. Thereafter, each time a client enters
we update its context descriptor to denote an SQL scenario.
@c
#include "sql_scenario.h"
#include "sql_result.h"
#include "sql_gencode.h"
#include "sql_optimizer.h"
#include "sql_cache.h"
#include "sql_env.h"
#include "sql_mvc.h"
#include "sql_readline.h"
#include "mal_io.h"
#include "mal_parser.h"
#include "mal_builder.h"
#include <bat/res_table.h>
#include "mal_namespace.h"
#include "mal_debugger.h"
#include "bat.h"
#include <mtime.h>
/* include mal optimizer */
#include "optimizer.h"
#include "mal_authorize.h"

static int SQLinitialized;

static void
monet5_freestack(backend_stack stk)
{
	(void) stk;
#ifdef _SQL_SCENARIO_DEBUG
	stream_printf(GDKout, "#monet5_freestack\n");
#endif
}

static void
monet5_parse(backend_stack stk, char *cmd)
{
	(void) stk;
	(void) cmd;
#ifdef _SQL_SCENARIO_DEBUG
	stream_printf(GDKout, "#monet5_parse:%s\n", cmd);
#endif
}

static void
monet5_freecode(backend_code code, backend_stack stk, int nr, char *name)
{
	int ret = 0;

	(void) code;
	(void) stk;
	(void) nr;
	SQLCacheRemove(&ret, &name);
	(void) ret;

#ifdef _SQL_SCENARIO_DEBUG
	stream_printf(GDKout, "#monet5_free:%d\n", nr);
#endif
}

static str
monet5_drop_user(str user)
{
	return AUTHremoveUser(&user);
}

static str
monet5_create_user(list *l, str user, str passwd, str fullname, int schema_id, int grantorid)
{
	oid uid = 0;
	bat bid = 0;
	BAT *scens;
	str ret;
	char buf[BUFSIZ];
	(void)l;

	/* prepare the scens BAT: it should contain the sql scenario */
	scens = BATnew(TYPE_str, TYPE_void, 1);
	BUNappend(scens, "sql", 0);
	bid = BBPcacheid(scens);
	/* add the user to the M5 authorisation administration */
	if ((ret = AUTHaddUser(&uid, &user, &passwd, &bid)) != MAL_SUCCEED) {
		BBPunfix(bid); 
		return ret;
	}
	BBPunfix(bid);

	/* create two SQL statements that insert the user in the SQL
	 * adminsitration */
	snprintf(buf, BUFSIZ, "INSERT INTO \"sys\".\"db_user_info\" VALUES('%s','%s',%d);", user, fullname, schema_id);
	list_append(l, stmt_sql(_strdup(buf)));
	snprintf(buf, BUFSIZ, "INSERT INTO \"sys\".\"auths\" VALUES(" SZFMT ", '%s', %d);", (size_t)store_next_oid(), user, grantorid);
	list_append(l, stmt_sql(_strdup(buf)));

	return(NULL);
}

static int
monet5_find_user(ptr mp, str user) {
	str tmp;
	bat b;
	BAT *users;
	bat bid = 0;
	BAT *scens;
	BUN p;
	(void)mp;	/* we don't need mvc, as we do a M5 backend call */
	
	/* prepare the scens BAT: it should contain the sql scenario */
	scens = BATnew(TYPE_str, TYPE_void, 1);
	BUNappend(scens, "sql", 0);
	bid = BBPcacheid(scens);
	if ((tmp = AUTHgetUsers(&b, &bid)) != MAL_SUCCEED) {
		BBPunfix(bid); 
		GDKfree(tmp);
		return(-1);
	}
	BBPunfix(bid);

	users = BATdescriptor(b);
	assert(users);
	p = BUNfnd(BATmirror(users), user);
	BBPunfix(b);

	/* yeah, I would prefer to return something different too */
	return(p == NULL ? -1 : 1);
}

static void
monet5_create_privileges(ptr _mvc, sql_schema *s)
{
	sql_table *t, *uinfo;
	mvc *m = (mvc *)_mvc;
	char *err = NULL;
	int schema_id = 0;
	oid monetdbuser = 0;

<<<<<<< HEAD
	/* now the authorisation related tables */
	t = mvc_create_table(m, s, "db_user_info",NULL, 1, SQL_PERSIST, 0, -1, LOCATION, REPLICATION);
=======
	/* create the authorisation related tables */
	t = mvc_create_table(m, s, "db_user_info", 1, SQL_PERSIST, 0, -1);
>>>>>>> 98904ebe
	mvc_create_column_(m, t, "id", "oid", 9);
	mvc_create_column_(m, t, "fullname", "varchar", 2048);
	mvc_create_column_(m, t, "default_schema", "int", 9);
	uinfo = t;

<<<<<<< HEAD
	t = mvc_create_view(m, s, "db_users", ";CREATE VIEW \"db_users\" ([system BAT]) AS BATS", 1, LOCATION, REPLICATION);
=======
	t = mvc_create_view(m, s, "db_users", ";CREATE VIEW \"db_users\" (\"[system BAT]\") AS BATS", 1);
>>>>>>> 98904ebe
	err = sql_view_from_bat(m->session->tr, t, "M5system_auth_user");
	if (err != NULL) {
		GDKfree(err);
		sql_trans_drop_table(m->session->tr, t->s, t->base.name, 0);
	}

<<<<<<< HEAD
	t = mvc_create_view(m, s, "db_scens", ";CREATE VIEW \"db_scens\" ([system BAT]) AS BATS", 1, LOCATION, REPLICATION);
=======
	t = mvc_create_view(m, s, "db_scens", ";CREATE VIEW \"db_scens\" (\"[system BAT]\") AS BATS", 1);
>>>>>>> 98904ebe
	err = sql_view_from_bat(m->session->tr, t, "M5system_auth_scen");
	if (err != NULL) {
		GDKfree(err);
		sql_trans_drop_table(m->session->tr, t->s, t->base.name, 0);
	}

	t = mvc_create_view(m, s, "users",
			"SELECT u.\"t\" AS \"name\", "
				"ui.\"fullname\", ui.\"default_schema\" "
			"FROM \"sys\".\"db_users\" AS u, "
				"\"sys\".\"db_user_info\" AS ui "
			"WHERE u.\"h\" = ui.\"id\" "
				"AND u.\"h\" NOT IN ("
					"SELECT s.\"h\" "
					"FROM \"sys\".\"db_scens\" AS s "
					"WHERE s.\"t\" NOT LIKE 'sql'"
				");", 1, LOCATION, REPLICATION);
	mvc_create_column_(m, t, "name", "varchar", 1024);
	mvc_create_column_(m, t, "fullname", "varchar", 2024);
	mvc_create_column_(m, t, "default_schema", "int", 9);

	schema_id = sql_find_schema(m, "sys");
	assert(schema_id >= 0);

	table_insert(m->session->tr, uinfo, &monetdbuser, "MonetDB Administrator", &schema_id);
}

int
monet5_schema_has_user(ptr _mvc, sql_schema *s)
{
	mvc *m = (mvc *)_mvc;
	ssize_t rid;
	sql_schema *sys = find_sql_schema(m->session->tr, "sys");
	sql_table *users = find_sql_table(sys, "db_user_info");
	sql_column *users_schema = find_sql_column(users, "default_schema");
	oid schema_id = s->base.id;

	rid = column_find_row(m->session->tr, users_schema, &schema_id, NULL);
	if (rid < 0)
		return FALSE;
	return TRUE;
}

int
monet5_alter_user(ptr _mvc, str user, str passwd, oid schema_id)
{
	mvc *m = (mvc *)_mvc;
	ssize_t rid;
	sql_schema *sys = find_sql_schema(m->session->tr, "sys");
	sql_table *users = find_sql_table(sys, "db_users");
	sql_column *users_name = find_sql_column(users, "t");

	rid = column_find_row(m->session->tr, users_name, user, NULL);
	if (rid < 0)
		return FALSE;

	if (passwd != NULL) {
		str err = AUTHsetPassword(&user, &passwd);
		if (err != MAL_SUCCEED) {
			(void)sql_error(m, 02, err);
			return(FALSE);
		}
	}
	if (schema_id) {
		sql_table *info = find_sql_table(sys, "db_user_info");
		sql_column *users_schema = find_sql_column(info, "default_schema");

		column_update_value(m->session->tr, users_schema, rid, &schema_id);
	}
	return TRUE;
}

str
SQLsession(str *ret)
{
	str msg = MAL_SUCCEED;

	msg = setScenario(MCgetClient(), "sql");
	*ret = 0;
	return msg;
}

str
SQLprelude()
{
	Scenario s = getFreeScenario();
	if (!s)
		return NULL; /* should be an error */
	s->name = "sql";
	s->language = "sql";
	s->initSystem = "SQLinit";
	s->exitSystem = "SQLexit";
	s->initClient = "SQLinitClient";
	s->exitClient = "SQLexitClient";
	s->reader = "SQLreader";
	s->parser = "SQLparser";
	/* s->optimizer = "SQLoptimizer";
	 * s->tactics = .. */
	s->engine = "SQLengine";

	s = getFreeScenario();
	if (!s)
		return NULL; /* should be an error */
	s->name = "msql";
	s->language = "msql";
	s->initSystem = "SQLinit";
	s->exitSystem = "SQLexit";
	s->initClient = "SQLinitClient";
	s->exitClient = "SQLexitClient";
	s->reader = "MALreader";
	s->parser = "MALparser";
	s->optimizer = "MALoptimizer";
	/* s->tactics = .. */
	s->engine = "MALengine";
	return MAL_SUCCEED;
}

str
SQLepilogue()
{
	if( SQLinitialized){
		/*mvc_exit(); 
		SQLinitialized= FALSE;
		*/
	}
	return MAL_SUCCEED;
}

str
SQLinit(Client c)
{
	char *gmt = "GMT";
	tzone tz;
	backend_functions *be_funcs = GDKmalloc(sizeof(backend_functions));

#ifdef _SQL_SCENARIO_DEBUG
	stream_printf(GDKout, "#SQLinit Monet 5\n");
#endif
	if (SQLinitialized)
		return MAL_SUCCEED;
	SQLinitialized = FALSE;
	(void) c;		/* not used */
	MTIMEtimezone(&tz, &gmt);
	(void) tz;
	memset((char *)be_funcs, '\0', sizeof(backend_functions));
	be_funcs->fstack = &monet5_freestack;
	be_funcs->fcode = &monet5_freecode;
	be_funcs->finterpret = &monet5_parse;
	be_funcs->fcuser = &monet5_create_user;
	be_funcs->fduser = &monet5_drop_user;
	be_funcs->ffuser = &monet5_find_user;
	be_funcs->fcrpriv = &monet5_create_privileges;
	be_funcs->fshuser = &monet5_schema_has_user;
	be_funcs->fauser = &monet5_alter_user;
	backend_init(be_funcs);
	if (mvc_init(FALSE, 0) < 0) {
		return throwMessage("SQLinit", "Catalogue initialization failed\n");
	}
	SQLinitialized = TRUE;
	return MAL_SUCCEED;
}

str
SQLexit(Client c)
{
#ifdef _SQL_SCENARIO_DEBUG
	stream_printf(GDKout, "#SQLexit\n");
#endif
	(void) c;		/* not used */
	if( SQLinitialized == FALSE){
		return throwMessage("SQLexit",
			"Catalogue not available\n");
	}
	return MAL_SUCCEED;
}

static int keep_trace = 0;

str
SQLtrace(int *ret)
{
	(void)ret;
	keep_trace = !keep_trace;
	return MAL_SUCCEED;
}

char *
mvc_get_schema(mvc *m, char *user)
{
	ssize_t rid;
	sql_schema *sys = NULL;
	sql_table *users = NULL;
	sql_column *users_name = NULL;
	BAT *b;
	bat bid;
	BUN p;

	char *schema = NULL;

	if (m->debug)
		fprintf(stderr, "mvc_get_schema %s\n", user);

	mvc_trans(m);

	sys = find_sql_schema(m->session->tr, "sys");
	users = find_sql_table(sys, "db_users",LOCATION);
	users_name = find_sql_column(users, "t");
	/* evil stuff starts here (don't look) */
	bid = users_name->bat.ibid?users_name->bat.ibid:users_name->bat.bid;
	b = BATdescriptor(bid);
	assert(b);
	p = BUNfnd(BATmirror(b), user);
	if (p != NULL) {
		oid r = *(oid *)BUNhead(b, p);
		users = find_sql_table(sys, "db_user_info",LOCATION);
		sql_column *users_schema = find_sql_column(users, "default_schema");
		void *p = column_find_value(m->session->tr, users_schema, r);
		/* ok, we're back to normal again now... */
		unsigned int schema_id = *(unsigned int *)p;
		sql_table *schemas = find_sql_table(sys, "schemas",LOCATION);
		sql_column *schemas_name = find_sql_column(schemas, "name");
		sql_column *schemas_id = find_sql_column(schemas, "id");
		sql_table *auths = find_sql_table(sys, "auths",LOCATION);
		sql_column *auths_name = find_sql_column(auths, "name");

		_DELETE(p);
		if ((rid = column_find_row(m->session->tr, schemas_id, &schema_id, NULL)) >= 0)
			schema = column_find_value(m->session->tr, schemas_name, rid);

		/* only set schema if user is found */
		rid = column_find_row(m->session->tr, auths_name, user, NULL);
		if (rid >= 0) {
			sql_column *auths_id = find_sql_column(auths, "id");
			void *p = column_find_value(m->session->tr, auths_id, rid);
			int id = *(int *) p;

			_DELETE(p);
			m->user_id = m->role_id = id;

			m->user = _strdup(user);
			m->role = _strdup(user);
		} else {
			schema = NULL;
		}
	}

	if (!schema || !mvc_set_schema(m, schema)) {
		if (m->session->active)
			mvc_rollback(m, 0, NULL);
		return NULL;
	}
	/* only now we can initialize the sessions table */
	sql_sessions(m);
	mvc_rollback(m, 0, NULL);
	return schema;
}

@-
It should become possible to initialize the SQL
from a MAL program to setup an environment to
debug independently of the parser plans
produced. This should not touch the IO parameters.
@c
str 
SQLinitAdmin(Client c)
{
	str msg;
	mvc *m;
	str schema;

	if (!SQLinitialized && (msg = SQLinit(c)) != MAL_SUCCEED)
		return msg;
	
	if ((backend *) c->state[PARSER] == 0) {
		m = mvc_create((c-mal_clients), 0, c->fdin, c->fdout);
		m->cache = 1;
		/* replace user name with client record setting later on */
		schema = mvc_get_schema(m, "monetdb");
		if (!schema) {
			_DELETE(schema);
			return throwMessage("SQLparser", "No schema defined\n");
		}
		_DELETE(schema);
		c->state[PARSER] = (void *) backend_create(m, c);
		((backend*)c->state[PARSER])->language = 'S';	/*expect SQL text first */
		c->state[OPTIMIZE] = m;
	} else {
		m = c->state[OPTIMIZE];
	}
	return MAL_SUCCEED;
}

str
SQLinitClient(Client c)
{
	str msg;
	mvc *m;
	str schema;

#ifdef _SQL_SCENARIO_DEBUG
	stream_printf(GDKout, "#SQLinitClient\n");
#endif

	if (!SQLinitialized && (msg = SQLinit(c)) != MAL_SUCCEED)
		return msg;
	
	if ((backend *) c->state[PARSER] == 0) {
		char u[BUFSIZ];
		str user = u;
		str tmp;

		m = mvc_create((c-mal_clients), 0, c->fdin, c->fdout);
		m->cache = 1;

		/* pass through credentials of the user if not console */
		rethrow("SQLinitClient", tmp, AUTHresolveUser(&user, &(c->user)));
		schema = mvc_get_schema(m, user);
		if (!schema) {
			_DELETE(schema);
			throwMal("SQLinitClient", "Schema authorization error");
		}
		_DELETE(schema);

		if (keep_trace && !m->scanner.log) {
			char fn[BUFSIZ];

			snprintf(fn, BUFSIZ, "sql.%d", (int)(c - mal_clients));
			m->scanner.log = open_wastream(fn);
		}
		c->state[PARSER] = (void *) backend_create(m, c);
		((backend*)c->state[PARSER])->language = 'S';	/*expect SQL text first */
		c->state[OPTIMIZE] = m;
	} else {
		m = c->state[OPTIMIZE];
	}

	c->yycur = 0;		/* make sure we don't reuse the used input */
	c->fdin->eof = 1;	/* force prompt on first iteration */
	initSQLreferences();

	return MAL_SUCCEED;
}

str
SQLexitClient(Client c)
{
	mvc *m;
#ifdef _SQL_SCENARIO_DEBUG
	stream_printf(GDKout, "#SQLexitClient\n");
#endif
	if (SQLinitialized == FALSE) {
		return throwMessage("SQLinitClient", "Catalogue not available\n");
	}
	if ((backend *) c->state[PARSER] && (mvc *) c->state[OPTIMIZE]) {
		m= (mvc *) c->state[OPTIMIZE];
		res_tables_destroy(m->results);
		mvc_destroy(m);
		backend_destroy((backend *) c->state[PARSER]);
		/* files are already closed */
		c->state[OPTIMIZE] = NULL;
		c->state[PARSER] = NULL;
	}
	return MAL_SUCCEED;
}

@-
A statement received internally is simply appended for
execution
@c
str
SQLinitEnvironment(int *ret)
{
	(void) ret;
	return SQLinitAdmin(MCgetClient());
}
@-
The SQLstatement operation can be used by separate
front-ends to benefit from the SQL functionality.
It expects a string and returns the name of the
corresponding MAL block as it is known in the
SQL_cache, where it can be picked up.
@c


static void
freeVariables(MalBlkPtr mb, MalStkPtr glb, int start)
{
	int i;

	for (i = start; i < mb->vtop;) {
		clearVariable(mb, i);

		if (glb) {
			garbageElement(&glb->stk[i]);
			/* clean stack entry */
			glb->stk[i].vtype = TYPE_int;
			glb->stk[i].val.ival = 0;
			glb->stk[i].len = 0;
		}
		i++;
	}
	mb->vtop = start;
}

/* #define _SQL_COMPILE */
str
SQLstatementIntern(str *ret, str *expr, int execute, int external_command)
{
	int err = 0;
	mvc o, *m;
	int ac;
	buffer *b;
	char *n;
	str msg= MAL_SUCCEED;
	Client c= MCgetClient();
	backend *sql = ((backend *) c->state[PARSER]);
	int len = strlen(*expr);

#ifdef _SQL_COMPILE
	stream_printf(c->fdout, "#SQLstatement:%s\n", *expr);
#endif
	*ret= 0;
	if (!sql) {
		*ret= SQLinitEnvironment(&err);
		sql= ((backend *) c->state[PARSER]);
	}
	if(*ret)
		return throwMessage("SQLstatement", "Catalogue not available\n");

	initSQLreferences();
	m = sql->mvc;
 	ac = m->session->auto_commit;
	if( !m->session->active) {
		int schema_changed = mvc_trans(m);
		if (m->cache && (schema_changed || m->qc->id > 1000)) {
			if (m->qc)
				qc_destroy(m->qc);
			m->qc = qc_create(m->clientid);
		}
	}
	if (!m->sa)
		m->sa = sa_create();
	o = *m;
	m->type= Q_PARSE;
	sql = backend_create(m, c);
	m->qc = NULL;
	m->cache = 0;

	b = (buffer*)GDKmalloc(sizeof(buffer));
	n = GDKmalloc(len + 1 + 1);
	strncpy(n, *expr, len);
	if(n[len] != '\n') n[len++] = '\n';
	n[len] = 0;

	buffer_init(b, n, len);
	scanner_init( &m->scanner, 
		bstream_create(buffer_rastream(b, "sqlstatement"), b->len),
		NULL);
	m->scanner.mode = LINE_1; 
	bstream_next(m->scanner.rs);

	m->params = NULL;
	m->argc = 0;
	m->sym = NULL;
	m->session->auto_commit = 0;

@-
System has been prepared to parse it and generate code
@c
	if ( (err = sqlparse(m)) ||
	    /* Only forget old errors on transaction boundaries */
	    (mvc_status(m) && m->type != Q_TRANS) || !m->sym) {
		if (!err)
			err = mvc_status(m);
		if( m->errstr)
			msg = throwMessage("SQLparser", m->errstr);
		 else 
			msg = throwMessage("SQLparser", "Parser errors\n");
		*m->errstr = 0;
		sqlcleanup(m, err);
		goto endofcompile;
	}
@-
We have dealt with the first parsing step and advanced the input reader
to the next statement (if any).
Now is the time to also perform the semantic analysis, 
optimize and produce code.
We don't search the cache for a previous incarnation.
@c
	{	
		int oldvtop = c->curprg->def->vtop;
		int oldstop = c->curprg->def->stop;
		stmt *s = sql_symbol2stmt(m);

		if (!s && (err = mvc_status(m))) {
#ifdef _SQL_COMPILE
			stream_printf(c->fdout, "%s\n", m->errstr);
#endif
			if( m->errstr)
				msg = throwMessage("SQLparser", m->errstr);
			else msg = throwMessage("SQLparser", "Semantic errors\n");
			*m->errstr = 0;
			sqlcleanup(m, err);
			goto endofcompile;
		}
		assert(s);
		/* generate MAL code */
		if (oldstop == 2) /* remove main.end */
			c->curprg->def->stop = 1; 
		if (oldstop == 3) /* recursive call to SQLstatement */
			c->curprg->def->stop = 1; 
		backend_callinline(sql, c, s );
		pushEndInstruction(c->curprg->def);

		chkTypes(c->nspace, c->curprg->def); /* resolve types */

#ifdef _SQL_COMPILE
		printFunction(c->fdout, c->curprg->def, c->listing);
#endif

		if (!c->curprg->def->errors && execute) {
			backend *be = c->state[PARSER];
			if(!external_command)
				sql->out = NULL; /* no output */
			c->state[PARSER] = sql;
			msg = (str) runMAL(c, c->curprg->def, 1, 0, 0, 0);
			c->state[PARSER] = be;
			MSresetInstructions(c->curprg->def, 1);
			if (oldstop == 2) /* put main.end back */
				pushEndInstruction(c->curprg->def); 
			freeVariables(c->curprg->def, c->glb, oldvtop);

		}
	}
#ifdef _SQL_COMPILE
	stream_printf(c->fdout, "#parse result %d\n", err);
#endif
@-
We are done; a MAL procedure recides in the cache.
@c
endofcompile:
	backend_destroy(sql);
	GDKfree(n);
	GDKfree(b);
	bstream_destroy(m->scanner.rs);
	*m = o;
	m->session->auto_commit = ac;
	if(external_command)
		SQLautocommit(c, m);
	return msg;
}

str
SQLstatement(str *ret, str *expr, int *external_command)
{
	return SQLstatementIntern(ret,expr, TRUE, *external_command);
}

str
SQLcompile(str *ret, str *expr){
	return SQLstatementIntern(ret,expr, FALSE, 0);
}

static int
error(stream *out, char *str)
{
	char *p;

	if (!out)
		out = GDKerr;

	if (stream_errnr(out))
		return -1;
	while ((p = strchr(str, '\n')) != NULL) {
		p++;		/* include newline */
		if (*str !='!' && stream_write(out, "!", 1, 1) != 1)
			return -1;
		if (stream_write(out, str, p - str, 1) != 1)
			 return -1;
		str = p;
	}
	if (str &&*str) {
		if (*str !='!' && stream_write(out, "!", 1, 1) != 1)
			return -1;
		if (stream_write(out, str, strlen(str), 1) != 1 || stream_write(out, "\n", 1, 1) != 1)
			 return -1;
	}
	return 0;
}

#define TRANS_ABORTED "!current transaction is aborted (please ROLLBACK)\n"

int
handle_error(mvc *m, stream *out, int pstatus)
{
	int go = 1;
	char *buf = GDKerrbuf;

	/* transaction already broken */
	if (m->type != Q_TRANS && pstatus < 0) {
		if (stream_write(out, TRANS_ABORTED, sizeof(TRANS_ABORTED) - 1, 1) != 1) {
			go = !go;
		}
	} else {
		if (error(out, m->errstr) < 0 || (buf && buf[0] && error(out, buf) < 0)) {
			go = !go;
		}
	}
	/* reset error buffers */
	m->errstr[0] = 0;
	if (buf)
		buf[0] = 0;
	return go;
}


@-
The SQL reader collects a (sequence) of statements from the input
stream, but only when no unresolved 'nxt' character is visible.
In combination with SQLparser this ensures that all statements
are handled one by one.

The SQLreader is called from two places: the SQL parser and
the MAL debugger.
The former only occurs during the parsing phase and the
second only during exection.
This means we can safely change the language setting for
the duration of these calls.
@c

int SQLautocommit(Client c, mvc *m){
	if (m->session->auto_commit && m->session->active) {
		if (mvc_status(m) < 0) {
			mvc_rollback(m, 0, NULL);
		} else if (mvc_commit(m, 0, NULL) < 0) {
		 	return handle_error(m, c->fdout, 0);
		}
	}
	return TRUE;
}

str
SQLreader(Client c)
{
	int go = TRUE;
	int more = TRUE;
	backend *be = ((backend *) c->state[PARSER]);
	bstream *in = c->fdin;
	int language = -1;
	mvc *m = NULL;
	int blocked = isa_block_stream(in->s);

#ifdef _SQL_READER_DEBUG
	stream_printf(GDKout, "#SQLparser: start reading SQL block\n");
#endif
	if (!be || c->mode <= FINISHING) {
		c->mode = FINISHING;
		return NULL;
	}
	language = be->language;	/* 'S' for SQL, 'D' from debugger */
	m = be->mvc;
@- 
Continue processing any left-over input from the previous round.
@c

#ifdef _SQL_READER_DEBUG
	stream_printf(GDKout, "#pos %d len %d\n", in->pos, in->len);
#endif
@-
Distinguish between console reading and MapiClient connections.
The former comes with readline functionality.
@c
	while(more) {
	    more = FALSE;
	    if (go && in->pos >= in->len) {
		ssize_t rd;

		if (c->bak) {
			MCpopClientInput(c);
			in = c->fdin;
			m->scanner.rs = c->fdin;
			c->fdin->pos += c->yycur;
			c->yycur = 0;
		}
		if (in->eof || !blocked) {
			language = (be->console) ? 'S' : 0;

			/* The rules of auto_commit require us to finish 
			   and start a transaction on the start of a new statement */
			if( m->mode != m_debug )
				go = SQLautocommit(c,m);

			if (go && ((!blocked && stream_write(c->fdout, c->prompt, c->promptlength, 1) != 1) || stream_flush(c->fdout))) {
				go = FALSE;
				break;
			}
			in->eof = 0;
		}
		if (go && (rd = bstream_next(in)) <= 0) {
#ifdef _SQL_READER_DEBUG
			stream_printf(GDKout, "#rd %d  language %d eof %d\n", rd, language, in->eof);
#endif
			if (be->language == 'D' && in->eof == 0) 
				return 0;

			if (rd == 0 && language != 0 && in->eof && !be->console) {
				/* we hadn't seen the EOF before, so just try again
				   (this time with prompt) */
				more = TRUE;
				continue;
			}
			go = FALSE;
			break;
		} else if (go && !be->console && language == 0) {
			be->language = in->buf[in->pos++];
		}
#ifdef _SQL_READER_DEBUG
		stream_printf(GDKout, "#SQL blk:%s\n", in->buf + in->pos);
#endif
	    }
	}
	if (!go || (strncmp(CURRENT(c), "quit", 4) == 0)) {
		in->pos = in->len;	/* skip rest of the input */
		c->mode = FINISHING;
		return NULL;
	}
	return 0;
}

@-
The SQL block is stored in the client input buffer, from which it
can be parsed by the SQL parser. The client structure contains
a small table of bounded tables. This should be reset before we
parse a new statement sequence.
@-
Before we parse the sql statement, we look for any variable settings
for specific commands.
The most important one is to prepare code to be handled by the debugger.
The current analysis is simple and fulfills our short-term needs.
A future version may analyze the parameter settings in more detail.
@c
void
SQLsetDebugger(Client c, mvc *m, int onoff)
{
	InstrPtr q;

	if (m == 0 || m->mode != m_debug)
		return;
	c->itrace='n';
	q = newInstruction(c->curprg->def,ASSIGNsymbol);
	getArg(q,0)= newTmpVariable(c->curprg->def,TYPE_any);
	getModuleId(q) = putName("mdb",3);
	if( onoff){
		getFunctionId(q) = putName("start",5);
		c->debugOptimizer= TRUE;
	} else {
		getFunctionId(q) = putName("stop",4);
		c->debugOptimizer= FALSE;
	}
	pushInstruction(c->curprg->def, q);
}

void
SQLsetTrace(Client c, int onoff)
{
	InstrPtr q;

	c->itrace='c';
	q = newInstruction(c->curprg->def,ASSIGNsymbol);
	getArg(q,0)= newTmpVariable(c->curprg->def,TYPE_any);
	getModuleId(q) = putName("mdb",3);
	getFunctionId(q) = putName("setTimer",8);
	pushBit(c->curprg->def,q,onoff);
	pushInstruction(c->curprg->def, q);
}

void
SQLshowPlan(Client c)
{
	InstrPtr q;

	q = newInstruction(c->curprg->def,ASSIGNsymbol);
	getArg(q,0)= newTmpVariable(c->curprg->def,TYPE_any);
	getModuleId(q) = putName("inspect",7);
	getFunctionId(q) = putName("showSource",10);
	pushInstruction(c->curprg->def, q);
}

@-
The core part of the SQL interface, parse the query and
prepare the intermediate code.
@c

str
SQLparser(Client c)
{
	bstream *in = c->fdin;
	stream *out = c->fdout;
	str msg = 0;
	backend *be;
	mvc *m;
	int oldvtop,oldstop;
	lng T0 = 0;
	int pstatus = 0;
	int err = 0;
	prot oldmode;

	be = ((backend *) c->state[PARSER]);
	if (be == 0) {
		GDKerror("SQL state descriptor missing\n");
		return throwMessage("SQLparser", "State decriptor missing\n");
	}
	oldvtop = c->curprg->def->vtop;
	oldstop = c->curprg->def->stop;
	be->vtop = oldvtop;
#ifdef _SQL_PARSER_DEBUG
	stream_printf(GDKout, "#SQL compilation \n");
	printf("debugger? %d\n", be->mvc->mode);
#endif
	m = be->mvc;
	m->type = Q_PARSE;
	if (!m->session->active) {
		int schema_changed = mvc_trans(m);
		if (m->cache && (schema_changed || m->qc->id > 1000)) {
			if (m->qc)
				qc_destroy(m->qc);
			m->qc = qc_create(m->clientid);
		}
	}
	pstatus = m->session->status;

	/* sqlparse needs sql allocator to be available.  It can be NULL at
	 * this point if this is a recursive call. */
	if (!m->sa)
		m->sa = sa_create();

	m->mode = m->explain;
	oldmode = m->scanner.mode;
	if (be->language == 's') {
		be->language = 'S';
		m->scanner.mode = LINE_1;
	}
	if (be->language == 'X') {
		int n = 0, v, off, len;

		if( strncmp(in->buf + in->pos,"export ",7)==0 )
			n = sscanf(in->buf + in->pos+7, "%d %d %d", &v, &off, &len);

		if (n == 2 || n == 3) {
			mvc_export_chunk(m, out, v, off, n == 3 ? len : m->reply_size);

			in->pos = in->len;	/* HACK: should use parsed lenght */
			return NULL;
		}
		if( strncmp(in->buf+in->pos,"close ",6)==0 ){
			res_table *t;

			v = (int) strtol(in->buf+in->pos+6,NULL,0);
 			t = res_tables_find(m->results, v);
			if (t)
				m->results = res_tables_remove(m->results, t);
			in->pos = in->len;	/* HACK: should use parsed lenght */
			return NULL;
		}
		if( strncmp(in->buf+in->pos,"auto_commit ", 12)==0 ){
			v= (int) strtol(in->buf+in->pos+12,NULL,10);
			int commit = (!m->session->auto_commit && v);
			m->session->auto_commit = (v)?1:0;
			m->session->ac_on_commit = m->session->auto_commit;
			if (m->session->active) {
				if (commit && mvc_commit(m, 0, NULL)< 0)
					return throwMessage("SQLparser", "Xauto_commit (commit) failed\n");
				else if (!commit && mvc_rollback(m, 0, NULL) < 0)
					return throwMessage("SQLparser", "Xauto_commit (rollback) failed\n");
			}
			in->pos = in->len;	/* HACK: should use parsed lenght */
			return NULL;
		}
		if( strncmp(in->buf+in->pos,"reply_size ", 11)==0 ){
			v= (int) strtol(in->buf+in->pos+11,NULL,10);
			m->reply_size = v;
			in->pos = in->len;	/* HACK: should use parsed lenght */
			return NULL;
		}
		if( strncmp(in->buf + in->pos,"quit",4)==0 ) {
			c->mode = FINISHING;
			return NULL;
		}
		return throwMessage("SQLparser", "Unrecognized X command\n");
	} 
	if (be->language != 'S' ) {
		return throwMessage("SQLparser", "Unrecognized language prefix\n");
	}

	if( be->mvc->mode== m_profile )
		T0 = GDKusec();

	if ((err = sqlparse(m)) && m->debug){
		/* switch to different language mode */
		char oldlang= be->language;
		be->language= 'D';
		runMALDebugger(c->curprg);
		be->language= oldlang;
	}
	if( err ||
	    /* Only forget old errors on transaction boundaries */
	    (mvc_status(m) && m->type != Q_TRANS) || !m->sym) {
		if (!err && m->scanner.started) /* repeat old errors, with a parsed query */
			err = mvc_status(m);
		if (err) {
			msg = throwMessage("SQLparser", m->errstr);
			handle_error(m, c->fdout, pstatus);
		}
		sqlcleanup(m, err);
		goto finalize;
	}
@-
We have dealt with the first parsing step and advanced the input reader
to the next statement (if any).
Now is the time to also perform the semantic analysis, optimize and 
produce code.
@c
	be->q = NULL;
	if (m->mode == m_execute) {
		be->q = qc_find(m->qc, m->sym->data.lval->h->data.ival);
		if (!be->q) {
			err = -1;
			sql_error(m, 2, "no prepared statement with the given id\n");
			sqlcleanup(m, err);
			goto finalize;
		}
		m->mode = m_inplace;
	} else 
	if( (be->q = qc_match(m->qc, m->sym, m->args, m->argc, m->scanner.key))){
		if( m->mode == m_trace || m->explain == m_trace)
			SQLsetTrace(c, TRUE);
		if( m->mode == m_debug)
			SQLsetDebugger(c, m, m->mode == m_debug); 
		if( m->mode != m_debug  && m->mode!= m_explain && m->mode!= m_trace)
			m->mode = m_inplace;
	} else {
		stmt *s;

		s = sql_symbol2stmt(m);

		if (!s && (err = mvc_status(m))) {
			msg = throwMessage("SQLparser", m->errstr);
			handle_error(m, c->fdout, pstatus);
			sqlcleanup(m, err);
			goto finalize;
		}
		assert(s);
		/* generate and call the MAL code */
		if( m->explain== m_explain)
			SQLshowPlan(c);
		if( m->mode == m_trace || m->explain == m_trace)
			SQLsetTrace(c, TRUE);
		if( m->mode == m_debug)
			SQLsetDebugger(c, m, m->mode == m_debug); 
		if (m->mode != m_prepare && !m->cache && m->mode!= m_explain ){
			backend_callinline(be, c, s );
		} else {
			/* generate a factory instantiation */
			be->q = qc_insert(m->qc, 
					  m->sa,      /* the allocator */
					  m->sym,     /* the sql symbol tree */
					  m->args,    /* the argument list */
					  m->argc,
					  m->scanner.key,/* the statement hash key */
					  m->type,/* the type of the statement */
					  NULL);

			be->q->code = 
				(backend_code)backend_dumpproc(be, c, be->q, s);
			be->q->stk = 0;
			/* register name in the namespace */
			be->q->name = putName(be->q->name, strlen(be->q->name));
			if( m->mode == m_normal)
				m->mode = m_inplace; 
			m->sa = NULL;
			m->sym = NULL;
		} 
		stmt_destroy(s);
	}
#ifdef _SQL_PARSER_DEBUG
	else
		stream_printf(GDKout, "#parse result %d\n", err);
#endif
	if( be->q ){
		if (m->mode == m_prepare)
			err = mvc_export_prepare(m, c->fdout, be->q);
		else if (m->mode == m_inplace ){
			/* everything ready for a fast call */
		} else /* call procedure generation (only in cache mode) */
			backend_call(be, c, be->q);
	}

@-
In the final phase we add any debugging control
@c
	/* turn off debugger */
	if( m->mode == m_debug )
		SQLsetDebugger(c, m, FALSE);
	if( m->mode == m_trace )
		SQLsetTrace(c, FALSE);

	if (be->mvc->mode == m_profile ) {
		be->qry = sql_escape_str(QUERY(m->scanner));
		be->Tparse = GDKusec() - T0;
	}
	scanner_query_processed(&(m->scanner));

@-
During the execution of the query exceptions can be raised.
The default action is to print them out at the end of the
query block.
@c
	if (err == 0) {
		pushEndInstruction(c->curprg->def);

		chkTypes(c->nspace, c->curprg->def); /* resolve types */
		/* we know more in this case then
			chkProgram(c->nspace, c->curprg->def); */
		if (c->curprg->def->errors) {
			if( m->mode == m_debug){
				/* switch to differnt language mode */
				char oldlang= be->language;
				be->language= 'D';
				runMALDebugger(c->curprg);
				be->language= oldlang;
			}
			showErrors();
			/* restore the state */
			resetMalBlk(c->curprg->def, oldstop);
			freeVariables(c->curprg->def, c->glb, oldvtop);
			c->curprg->def->errors = 0;
			msg = throwMessage("SQLparser", "Semantic errors\n");
		}
	}
@-
Inspect the variables for post code-generation actions.
@c
finalize:
	if(m->mode== m_explain && be->q && be->q->code )
		printFunction(GDKout, ((Symbol)(be->q->code))->def, LIST_MAL_INSTR);
	m->scanner.mode = oldmode;
@-
Gather the statistics for post analysis. It should preferably
be stored in an SQL table
@c
	if (msg)
		sqlcleanup(m, 0);
	return msg;
}

@-
Execution of the SQL program is delegated to the MALengine.
Different cases should be distinguished. The default is to
hand over the MAL block derived by the parser for execution.
However, when we received an Execute call, we make a shortcut
and prepare the stack for immediate execution
@c
str
SQLexecutePrepared(Client cntxt, backend *be, cq *q )
{
	mvc *c = be->mvc;
	int argc, parc; 
	ValPtr *argv, argvbuffer[MAXARG];
	ValRecord *argrec, argrecbuffer[MAXARG];
	MalBlkPtr mb;
	MalStkPtr glb;
	InstrPtr pci;
	int i;
	str ret;

#ifdef DEBUG_CALLMAL
	stream_printf(GDKout,"SQLexecute\n");
	printFunction(GDKout, ((Symbol)q->code)->def, LIST_MAL_ALL);
#endif
	mb = ((Symbol)q->code)->def;
	pci= getInstrPtr(mb,0);
	if( pci->argc >= MAXARG)
		argv= (ValPtr *) GDKmalloc(sizeof(ValPtr) * pci->argc);
	else argv= argvbuffer;

	if( pci->retc >= MAXARG)
		argrec= (ValRecord *)GDKmalloc(sizeof(ValRecord) * pci->retc);
	else argrec= argrecbuffer;

	/* prepare the target variables */
	for(i=0;i<pci->retc; i++){
		argv[i]= argrec+i;
		argv[i]->vtype= getVarGDKType(mb,i);
	}

	argc = c->argc;
	parc = q->paramlen;

	if (argc != parc) {
		sql_error(c, 0002, "wrong number of arguments for prepared statement\n");
		if( pci->argc >= MAXARG)
			GDKfree(argv);
		if( pci->retc >= MAXARG)
			GDKfree(argrec);
		return MAL_SUCCEED;
	} else {
		for (i = 0; i<c->argc; i++){
			atom *arg = c->args[i];
			sql_subtype *pt = q->params+i;

			if (!atom_cast(arg, pt)) {
				char buf[BUFSIZ];

				snprintf(buf, BUFSIZ, "wrong argument for prepared statement (expected %s instead of %s)\n", pt->type->sqlname, atom_type(arg)->type->sqlname);
				/*sql_error(c, 003, buf); */
				if( pci->argc >= MAXARG)
					GDKfree(argv);
				if( pci->retc >= MAXARG)
						GDKfree(argrec);
				return _strdup(buf);
			}
			argv[pci->retc+i]= &arg->data;
		}
	}
	glb = (MalStkPtr)(q->stk);
	ret= callMAL(cntxt,mb, &glb, argv, (c->mode == m_debug?'n':0));
	q->stk = (backend_stack)glb;
	if( pci->argc >= MAXARG)
		GDKfree(argv);
	if( pci->retc >= MAXARG)
			GDKfree(argrec);
	return ret;
}

str 
backend_profile( backend *be, char *query, lng parse, lng optimize, lng exec, lng total )
{
	str msg = NULL;
	mvc *c = be->mvc;
	int mode = c->mode;
	int explain = c->explain;
	char *q = query;

	char buf[BUFSIZ], *stmt = buf;

	/* ltrim query */
	while(isspace((int)(*q))) 
		q++;

	/* TODO use sql_prepare/execute */
	snprintf(buf, BUFSIZ, "INSERT INTO \"profile\" "
		 "VALUES(now,'%s',%lld,%lld,%lld,%lld,USER);\n",
		 q, parse, optimize, exec, total);
	_DELETE(query);

	/* switch of explain to prevent recursion */
	c->mode = m_normal;
	c->explain = m_normal;
	SQLstatementIntern(&msg, &stmt, 1, 0);
	c->mode = mode;
	c->explain = explain;
	return msg;
}

str
SQLengine(Client c)
{
	str msg = MAL_SUCCEED;
	MalStkPtr oldglb = c->glb;
	backend *be = ((backend *) c->state[PARSER]);
	char oldlang= be->language;
	mvc *m = be->mvc;
	lng T0=0;

	if ( oldlang == 'X'){ 	/* return directly from X-commands */
		sqlcleanup(be->mvc, 0);
		return MAL_SUCCEED;
	}

	if (m->mode == m_explain) {
		sqlcleanup(be->mvc, 0);
		goto cleanup_engine;
	}
	if (c->curprg->def->errors){
		sqlcleanup(be->mvc, 0);
		return throwMessage("SQLengine", "Program contains errors\n");
	}
#ifdef SQL_SCENARIO_DEBUG
	stream_printf(GDKout, "#Ready to execute SQL statement\n");
#endif

	if( c->curprg->def->stop == 1 ){
		sqlcleanup(be->mvc, 0);
		return MAL_SUCCEED;
	}
	if( m->mode == m_profile)
		T0 = GDKusec();
	if (m->mode == m_inplace) {
		msg= SQLexecutePrepared(c, be, be->q );
		goto cleanup_engine;
	}
	if( m->mode == m_prepare){
		goto cleanup_engine;
	} else if( m->mode == m_explain ){
@-
If you want to see the detailed code, we have to pick it up from
the cache as well. This calls for finding the call to the
cached routine, which may be hidden . For now we take a shortcut.
@c
		if( be->q) {
			InstrPtr p;
			p = getInstrPtr(c->curprg->def,1);
			if( p->blk)
				printFunction(c->fdout, p->blk, c->listing);

		}
		c->curprg->def->errors = -1; /* don;t execute */
	} 
	c->glb = 0;
	be->language= 'D';
@-
The code below is copied from MALengine, which handles execution
in the context of a user global environment. We have a private
environment.
@c
	if( MALcommentsOnly(c->curprg->def)) {
		msg= MAL_SUCCEED;
	} else {
		msg = (str) runMAL(c, c->curprg->def, 1, 0, 0, 0);
	}

cleanup_engine:
    	if (msg) {
        	GDKerror(msg);
        	showErrors();
		m->session->status = -10;
    	}
	be->q = NULL;
	sqlcleanup(be->mvc, 0);
	resetMalBlk( c->curprg->def, 1);
	/* resetInstructions(c->curprg->def, 1);*/
	freeVariables(c->curprg->def, c->glb, be->vtop);
	be->language = oldlang;
@-
Any error encountered during execution should block further processing
unless auto_commit has been set.
@c
	c->glb = oldglb;
	if (m->mode== m_profile) {
		lng tot = be->Tparse; 

		tot += be->Texec = GDKusec() - T0;
		msg = backend_profile(be, be->qry, be->Tparse, 0, be->Texec, tot);
		be->qry = NULL;
	}

	return msg;
}

@-
Assertion errors detected during the execution of a code block
raises an exception.
@c
str
SQLassert(int *ret, bit *flg, str *msg)
{
	(void) ret;
	if (*flg)
		return throwException("SQLerror", "assert", *msg);
	return MAL_SUCCEED;
}

str
SQLassertInt(int *ret, int *flg, str *msg)
{
	(void) ret;
	if (*flg)
		return throwException("SQLerror", "assert", *msg);
	return MAL_SUCCEED;
}

str
SQLassertLng(int *ret, lng *flg, str *msg)
{
	(void) ret;
	if (*flg)
		return throwException("SQLerror", "assert", *msg);
	return MAL_SUCCEED;
}<|MERGE_RESOLUTION|>--- conflicted
+++ resolved
@@ -194,34 +194,21 @@
 	int schema_id = 0;
 	oid monetdbuser = 0;
 
-<<<<<<< HEAD
-	/* now the authorisation related tables */
+	/* create the authorisation related tables */
 	t = mvc_create_table(m, s, "db_user_info",NULL, 1, SQL_PERSIST, 0, -1, LOCATION, REPLICATION);
-=======
-	/* create the authorisation related tables */
-	t = mvc_create_table(m, s, "db_user_info", 1, SQL_PERSIST, 0, -1);
->>>>>>> 98904ebe
 	mvc_create_column_(m, t, "id", "oid", 9);
 	mvc_create_column_(m, t, "fullname", "varchar", 2048);
 	mvc_create_column_(m, t, "default_schema", "int", 9);
 	uinfo = t;
 
-<<<<<<< HEAD
-	t = mvc_create_view(m, s, "db_users", ";CREATE VIEW \"db_users\" ([system BAT]) AS BATS", 1, LOCATION, REPLICATION);
-=======
-	t = mvc_create_view(m, s, "db_users", ";CREATE VIEW \"db_users\" (\"[system BAT]\") AS BATS", 1);
->>>>>>> 98904ebe
+	t = mvc_create_view(m, s, "db_users", ";CREATE VIEW \"db_users\" (\"[system BAT]\") AS BATS", 1, LOCATION, REPLICATION);
 	err = sql_view_from_bat(m->session->tr, t, "M5system_auth_user");
 	if (err != NULL) {
 		GDKfree(err);
 		sql_trans_drop_table(m->session->tr, t->s, t->base.name, 0);
 	}
 
-<<<<<<< HEAD
-	t = mvc_create_view(m, s, "db_scens", ";CREATE VIEW \"db_scens\" ([system BAT]) AS BATS", 1, LOCATION, REPLICATION);
-=======
-	t = mvc_create_view(m, s, "db_scens", ";CREATE VIEW \"db_scens\" (\"[system BAT]\") AS BATS", 1);
->>>>>>> 98904ebe
+	t = mvc_create_view(m, s, "db_scens", ";CREATE VIEW \"db_scens\" (\"[system BAT]\") AS BATS", 1, LOCATION, REPLICATION);
 	err = sql_view_from_bat(m->session->tr, t, "M5system_auth_scen");
 	if (err != NULL) {
 		GDKfree(err);
