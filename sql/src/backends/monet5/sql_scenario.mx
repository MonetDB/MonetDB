--- conflicted
+++ resolved
@@ -494,11 +494,7 @@
 		/* generate MAL code */
 		if (oldstop == 2) /* remove main.end */
 			c->curprg->def->stop = 1; 
-<<<<<<< HEAD
-		if (oldstop == 3) /* recursive call via SQLstatement */
-=======
 		if (oldstop == 3) /* recursive call to SQLstatement */
->>>>>>> fe8c4b8d
 			c->curprg->def->stop = 1; 
 		backend_callinline(sql, c, s );
 		pushEndInstruction(c->curprg->def);
@@ -509,11 +505,7 @@
 		printFunction(c->fdout, c->curprg->def, c->listing);
 #endif
 
-<<<<<<< HEAD
-		if (!c->curprg->def->errors) {
-=======
 		if (!c->curprg->def->errors && execute) {
->>>>>>> fe8c4b8d
 			backend *be = c->state[PARSER];
 			sql->out = NULL; /* no output */
 			c->state[PARSER] = sql;
