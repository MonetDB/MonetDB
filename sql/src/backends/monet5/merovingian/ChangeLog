--- conflicted
+++ resolved
@@ -1,15 +1,13 @@
 # ChangeLog file for sql/src/backends/monet5
 # This file is updated with mchangelog (Gentoo echangelog bastard script)
 
-<<<<<<< HEAD
+  25 Aug 2009; Fabian Groffen <fabian@cwi.nl> merovingian.c:
+  Properly recognise mero_port option from config file, bug #2844202
+
   20 Aug 2009; Fabian Groffen <fabian@cwi.nl> database.c, database.h,
   monetdb.c, monetdb.1:
   Always put created databases under maintenance, they have to be explicitly
   released after creating and performing the initialisation steps by the DBA
-=======
-  25 Aug 2009; Fabian Groffen <fabian@cwi.nl> merovingian.c:
-  Properly recognise mero_port option from config file, bug #2844202
->>>>>>> 90d511e4
 
 *Aug2009
 
