@/
The contents of this file are subject to the MonetDB Public License
Version 1.1 (the "License"); you may not use this file except in
compliance with the License. You may obtain a copy of the License at
http://monetdb.cwi.nl/Legal/MonetDBLicense-1.1.html

Software distributed under the License is distributed on an "AS IS"
basis, WITHOUT WARRANTY OF ANY KIND, either express or implied. See the
License for the specific language governing rights and limitations
under the License.

The Original Code is the MonetDB Database System.

The Initial Developer of the Original Code is CWI.
Portions created by CWI are Copyright (C) 1997-July 2008 CWI.
Copyright August 2008-2010 MonetDB B.V.
All Rights Reserved.
@

@f sql
@t SQL Scenario implementation
@a M Kersten 
@v 0
@* SQL support implementation
This module contains the wrappers around the SQL 
multi-version-catalog and support routines copied
from the Version 4 code base.

@mal
module batsql;
module sql;

pattern start():void 
address SQLsession
comment "Switch to processing SQL statements";

pattern start2():void
address SQLsession2
comment "Switch to processing precompiled sql statements";

pattern init():void
address SQLinitEnvironment
comment "Initialize the environment for MAL";

pattern mvc():ptr
address SQLmvc
comment "get the multiversion catalog context, needed for correct statement dependencies (ie sql.update, should be after sql.bind in concurrent execution)";

pattern trans(type:int,chain:int,name:str):void
address SQLtransaction
comment "a transaction statement (type can be commit,release,rollback or start)";

pattern catalog(type:int,sname:str,name:str,action:int):void
address SQLcatalog
comment "a catalog statement";

pattern catalog(type:int,sname:str,t:ptr,temp:int):void
address SQLcatalog
comment "a catalog statement";

pattern catalog(type:int,sname:str,t:ptr,restart:lng):void
address SQLcatalog
comment "a catalog statement";

pattern eval(cmd:str):void 
address SQLstatement
comment "Compile and execute a single sql statement";

pattern eval(cmd:str, output:bit):void 
address SQLstatement
comment "Compile and execute a single sql statement (and optionaly send output on the output stream)";

pattern include(fname:str):void 
address SQLinclude
comment "Compile and execute a sql statements on the file";

pattern assert(b:bit,msg:str):void
address SQLassert
comment "Generate an exception when b==true";

pattern assert(b:int,msg:str):void
address SQLassertInt
comment "Generate an exception when b!=0";

pattern assert(b:wrd,msg:str):void
address SQLassertWrd
comment "Generate an exception when b!=0";

pattern assert(b:lng,msg:str):void
address SQLassertLng
comment "Generate an exception when b!=0";
@- The SQL multi-version catalog
This module also contains the definitions for managing an SQL database schema in
version 5.  It is an adaptation of the original V4.3 code base. 
A main difference is that the global catalog is obtained from
the client record, rather then lookup the variable in a context stack.

The MAL operations below are used in the SQL->MAL compiler and
can be (sparingly) used to inspect it from a MIL console.
The 'mvc_' header is removed, because all commands are already
prepended by the 'sql.' module name.
The original code is retained, because it makes it
easier to later re-use part of the catalog code in a separately.
@mal

pattern setVariable( varname:str, value:any_1 ):void
address setVariable
comment "Set the value of a session variable";

pattern getVariable( varname:str ):any_1
address getVariable
comment "Get the value of a session variable";

pattern logfile{unsafe}(filename:str):void 
address mvc_logfile
comment "Enable/disable saving the sql statement traces";

pattern next_value( sname:str, sequence:str ):lng
address mvc_next_value
comment "return the next value of the sequence";

pattern batsql.next_value( sname:bat[:oid,:str], sequence:str ) :bat[:oid,:lng]
address mvc_bat_next_value
comment "return the next value of the sequence";

pattern get_value( sname:str, sequence:str ):lng
address mvc_get_value
comment "return the current value of the sequence";

pattern restart{unsafe}( sname:str, sequence:str, start:lng ):lng
address mvc_restart_seq
comment "restart the sequence with value start";

pattern bind_dbat(mvc:ptr, schema:str, table:str, access:int):bat[:oid,:oid]
address mvc_bind_dbat_wrap
comment "Bind to 'schema.table' BAT with deleted objecs
and with specific access kind:
	0 - base table
	1 - inserts
	2 - updates";

pattern bind_idxbat(mvc:ptr, schema:str, table:str, index:str, access:int):bat[:oid,:any_1]
address mvc_bind_idxbat_wrap
comment "Bind the 'schema.table.index' BAT with access kind:
	0 - base table
	1 - inserts
	2 - updates";

pattern bind_idxbat(mvc:ptr, schema:str, table:str, index:str, access:int, low:oid, hgh:oid):bat[:oid,:any_1]
address mvc_bind_idxbat_wrap
comment "Bind the 'schema.table.index' BAT with access kind:
	0 - base table
	1 - inserts
	2 - updates";

pattern bind(mvc:ptr, schema:str, table:str, column:str, access:int ):bat[:oid,:any_1]
address mvc_bind_wrap
comment "Bind the 'schema.table.column' BAT with access kind:
	0 - base table
	1 - inserts
	2 - updates";

pattern bind(mvc:ptr, schema:str, table:str, column:str, access:int, low:oid, hgh:oid ):bat[:oid,:any_1]
address mvc_bind_wrap
comment "Bind the 'schema.table.column' BAT partition with access kind:
	0 - base table
	1 - inserts
	2 - updates";

command bind_dbat(clientid:int, schema:str, table:str, access:int, oldversion:lng, version:lng):bat[:oid,:oid]
address mvc_diff_dbat_wrap
comment "Bind to 'schema.table' BAT with deleted objecs
and with specific access kind:
	0 - base table
	1 - inserts
	2 - updates";

command getVersion(clientid:int):lng
address mvc_getVersion
comment "Return the database version identifier for a client";

pattern append(mvc:ptr, sname:str, tname:str, cname:str, ins:any):ptr
address mvc_append_wrap
comment "Append b to the column tname.cname (possibly optimized to replace the insert bat of tname.cname (returns sequence number for order dependence)";

pattern update(mvc:ptr, sname:str, tname:str, cname:str, ins:any):ptr
address mvc_update_wrap
comment "Append b to the column tname.cname (possibly optimized to replace the insert bat of tname.cname (returns sequence number for order dependence)";

pattern clear_table{unsafe}(sname:str, tname:str) :wrd
address mvc_clear_table_wrap
comment "Clear table";

pattern delete(mvc:ptr, sname:str, tname:str, b:any):ptr 
address mvc_delete_wrap
comment "delete from table";

command columnBind(b:bat[:str,:bat], nme:str) :bat[:oid,:any_1]
address mvc_bind_single_wrap
comment "Bind the column bat into the focus ";

@-
The Monet 5 code generator uses several SQL specific wrapper functions.
@mal
pattern resultSet{unsafe}( nr_cols:int, sep:str, rsep:str, ssep:str, ns:str, order:any_1 ) :int 
address mvc_result_file_wrap
comment "Prepare a file result set"; 

pattern resultSet{unsafe}( nr_cols:int, sep:str, rsep:str, ssep:str, ns:str, order:bat[:oid,:any_1] ) :int 
address mvc_result_file_wrap
comment "Prepare a file result set"; 

pattern resultSet{unsafe}( nr_cols:int, qtype:int, order:any_1 ) :int 
address mvc_result_row_wrap
comment "Prepare a row result set"; 

pattern resultSet{unsafe}( nr_cols:int, qtype:int, order:bat[:oid,:any_1] ) :int 
address mvc_result_table_wrap
comment "Prepare a table result set"; 

pattern rsColumn{unsafe}(rs:int, tname:str, name:str, typename:str, digits:int, scale:int, val:any_1 ) :void
address mvc_result_value_wrap
comment "Add the value to the row query result";

pattern rsColumn{unsafe}(rs:int, tname:str, name:str, typename:str, digits:int, scale:int, col:bat[:oid,:any_1] ) :void
address mvc_result_column_wrap
comment "Add the column to the table query result";

pattern declaredTable{unsafe}( name:str ) :int 
address mvc_declared_table_wrap
comment "Prepare a declared table"; 

pattern dtColumn{unsafe}(rs:int, tname:str, name:str, typename:str, digits:int, scale:int) :void
address mvc_declared_table_column_wrap;

pattern dropDeclaredTable{unsafe}( name:str ) :void 
address mvc_drop_declared_table_wrap
comment "drop a declared table"; 

pattern dropDeclaredTables{unsafe}( nr:int ) :void 
address mvc_drop_declared_tables_wrap
comment "drop top n declared tables"; 

pattern exportHead{unsafe}(s:streams, res_id:int) :void
address mvc_export_head_wrap
comment "Export a result (in order) to stream s"; 

pattern exportResult{unsafe}(s:streams, res_id:int) :void
address mvc_export_result_wrap
comment "Export a result (in order) to stream s"; 

pattern exportChunk{unsafe}(s:streams, res_id:int) :void
address mvc_export_chunk_wrap
comment "Export a chunk of the result set (in order) to stream s"; 

pattern exportChunk{unsafe}(s:streams, res_id:int, offset:int, nr:int) :void
address mvc_export_chunk_wrap
comment "Export a chunk of the result set (in order) to stream s"; 

pattern exportOperation{unsafe}(w:str) :void
address mvc_export_operation_wrap
comment "Export result of schema/transaction queries"; 

pattern affectedRows{unsafe}(nr:wrd, w:str) :void
address mvc_affected_rows_wrap
comment "export the number of affected rows by the current query";

pattern exportValue{unsafe}(qtype:int, tname:str, name:str, typename:str, digits:int, scale:int, eclass:int, val:any_1, w:str):void
address mvc_export_value_wrap 
comment "export a single value onto the stream s";

pattern importTable{unsafe}( s:bstream, sname:str, tname:str, 
	sep:str, rsep:str, ssep:str, ns:str, nr:lng, offset:lng) :bat[:str,:bat]
address mvc_import_table_wrap
comment "Import a table from bstream s with the 
	given tuple and seperators (sep/rsep)";

pattern fitsView(fname :str):void
address fits_view
comment "Open a FITS file and return catalog of the table HDUs";

function single(x:any_2):bat[:oid,:any_2];
	b := bat.new(0:oid, x);
	c := bat.append(b, x);
	return c;
end single;

function copy_from(
	sname:str,
	tname:str,
	tsep:str,
	rsep:str,
	ssep:str,
	ns:str,
	fname:str,
	nr:lng,
	offset:lng
):bat[:str,:bat];
	cs := str.codeset();
	f  := str.iconv(fname, "UTF-8", cs);
	s  := streams.openRead(f);
	#bs := bstream.create(s, 1048576);
	#bs := bstream.create(s, 8388608);
	bs := bstream.create(s, 33554432);
	#bs := bstream.create(s, 67108864);

	res := sql.importTable(bs, sname, tname, tsep, rsep, ssep, ns, nr, offset);
	bstream.destroy(bs);
	streams.close(s);
	return res;
end copy_from;

function copyfrom(
	sname:str,
	tname:str,
	tsep:str,
	rsep:str,
	ssep:str,
	ns:str,
	nr:lng,
	offset:lng
):bat[:str,:bat];
	in := io.stdin();
	res := sql.importTable(in, sname, tname, tsep, rsep, ssep, ns, nr, offset);
	return res;
end copyfrom;

pattern importTable{unsafe}( sname:str, tname:str, fname:str... ) :bat[:str,:bat]
address mvc_bin_import_table_wrap
comment "Import a table from the files (fname)";


command zero_or_one( col:bat[:any_2,:any_1]) :any_1
address zero_or_one
comment "if col contains exactly one value return this. Incase of more raise an exception else return nil";

command not_unique( b:bat[:oid,:oid]) :bit 
address not_unique 
comment "check if the tail sorted bat b doesn't have unique tail values" ;

command not_uniques( b:bat[:oid,:oid]) :bat[:oid,:oid] 
address not_unique_oids 
comment "return not unique oids" ;
command not_uniques( b:bat[:oid,:wrd]) :bat[:oid,:oid] 
address not_unique_oids ;

function times(elaps:int,inblock:lng, oublock:lng):void;
	io.printf("#times %d ms",elaps);
	io.printf(" %d reads",inblock);
	io.printf(" %d writes\n",oublock);
end times;

factory times();
	elaps:= alarm.time();
	user := profiler.getUserTime();
	system := profiler.getSystemTime();
	inblocks := profiler.getDiskReads();
	oublocks := profiler.getDiskWrites();
barrier goon:=true;
	e1:= alarm.time();
	u1:= profiler.getUserTime();
	s1:= profiler.getSystemTime();
	i1 := profiler.getDiskReads();
	o1 := profiler.getDiskWrites();
	elaps:= e1-elaps;
	inblocks := i1-inblocks;
	oublocks := o1-oublocks;
	user := u1-user;
	system:= s1-system;
	io.printf("times %d ms",elaps);
	io.printf(" user %d ms",user);
	io.printf(" system %d ms",system);
	io.printf(" %d reads",inblocks);
	io.printf(" %d writes\n",oublocks);
	elaps := e1;
	user := u1;
	system:=s1;
	inblocks  := i1;
	oublocks  := o1;
	yield times;
	redo goon:=true;
exit goon;
end times;

pattern argRecord():str
address SQLargRecord
comment "Glue together the calling sequence";
pattern argRecord(a:any...):str
address SQLargRecord
comment "Glue together the calling sequence";

function sql_environment{inline}():bat[:str,:bat];
	b := bat.new(:str,:bat,2);
	e := inspect.getEnvironment();
	n := algebra.markT(e, 0:oid);
	r := bat.reverse(n);
	v := algebra.markH(e, 0:oid);
	b1:= bat.insert(b, "name", r);
	b2:= bat.insert(b1, "value", v);
	return sql_environment := b2;
end sql_environment;

function clients{inline}():bat[:str,:bat];
	b := bat.new(:str,:bat,5);
	u:= clients.getUsers();
	b1:= bat.insert(b,"user",u);
	l:= clients.getLogins();
	b2:= bat.insert(b1,"login",l);
	c:= clients.getLastCommand();
	b3:= bat.insert(b2,"lastcommand",c);
	a:= clients.getActions();
	b4:= bat.insert(b3,"actions",a);
	t:= clients.getTime();
	b5:= bat.insert(b4,"seconds",t);
	return clients := b5;
end clients;

function bbp{inline}():bat[:str,:bat];
	b := bat.new(:str,:bat,12);
	ns := bbp.getNames();
	ri := algebra.markT(ns, 0:oid);
	i := bat.reverse(ri);
	n := algebra.markH(ns, 0:oid);
	b1:= bat.insert(b, "id", i);
	b2:= bat.insert(b1, "name", n);
	iht := bbp.getHeadType();
	ht := algebra.markH(iht, 0:oid);
	b3:= bat.insert(b2, "htype", ht);
	itt := bbp.getTailType();
	tt := algebra.markH(itt, 0:oid);
	b4:= bat.insert(b3, "ttype", tt);
	icnt := bbp.getCount();
	cnt := algebra.markH(icnt, 0:oid);
	b5:= bat.insert(b4, "count", cnt);
	irefcnt := bbp.getRefCount();
	refcnt := algebra.markH(irefcnt, 0:oid);
	b6:= bat.insert(b5, "refcnt", refcnt);
	ilrefcnt := bbp.getLRefCount();
	lrefcnt := algebra.markH(ilrefcnt, 0:oid);
	b7:= bat.insert(b6, "lrefcnt", lrefcnt);
	ilocation := bbp.getLocation();
	location := algebra.markH(ilocation, 0:oid);
	b8:= bat.insert(b7, "location", location);
	iheat := bbp.getHeat();
	heat := algebra.markH(iheat, 0:oid);
	b9:= bat.insert(b8, "heat", heat);
	idirty := bbp.getDirty();
	dirty := algebra.markH(idirty, 0:oid);
	b10:= bat.insert(b9, "dirty", dirty);
	istatus := bbp.getStatus();
	status := algebra.markH(istatus, 0:oid);
	b11:= bat.insert(b10, "status", status);
	ikind := bbp.getKind();
	kind := algebra.markH(ikind, 0:oid);
	b12:= bat.insert(b11, "kind", kind);
	return bbp := b12;
end bbp;

pattern sql_variables():bat[:str,:bat]
address sql_variables
comment "return the table with session variables";

pattern db_users() :bat[:str,:bat]
address db_users_wrap
comment "return table of users with sql scenario";

pattern password(user:str) :str
address db_password_wrap
comment "return password hash of user";

pattern dump_cache() :bat[:str,:bat]
address dump_cache
comment "dump the content of the query cache";

pattern dump_opt_stats() :bat[:str,:bat]
address dump_opt_stats
comment "dump the optimizer rewrite statistics";

pattern dump_trace() :bat[:str,:bat]
address dump_trace
comment "dump the trace statistics";

pattern dump_slave() :bat[:str,:bat]
address dump_slave
comment "Dump the status of the slave synchronization";
@- SQL function aliases
The code generate should identify the precise module
target for all functions. This creates quite some
administration overhead and analysis at many places.
The alternative is to extend modules with an alias.

The routine below are added to the calc module to
ease code generation.
@mal
pattern calc.hash( v:any ) :wrd address MKEYhash; 
command batcalc.hash( b:bat[:oid,:any_1] ) :bat[:oid,:wrd] address MKEYbathash;
pattern calc.rotate_xor_hash(h:wrd, nbits:int, v:any_1) :wrd address MKEYrotate_xor_hash;
command batcalc.rotate_xor_hash(h:bat[:oid,:wrd], nbits:int, b:bat[:oid,:any_1]) :bat[:oid,:int] address MKEYbulk_rotate_xor_hash;

@- SQL functions
The SQL functions are all recognized by their module name.
For some we need to provide a new implementation, others
merely require a different address binding.

The aggregate operations work on doubles by default.
This calls for casting values around in the process.

@= mal_round
command sql.dec_round( v:@1, r:@1 ) :@1 
address @1_dec_round_wrap
comment "round off the value v to nearests multiple of r";

command sql.round( v:@1, d:int, s:int, r:bte) :@1
address @1_round_wrap
comment "round off the decimal v(d,s) to r digits behind the dot (if r < 0, before the dot)";

@mal
@:mal_round(bte)@
@:mal_round(sht)@
@:mal_round(int)@
@:mal_round(lng)@

@= mal_fround
command sql.dec_round( v:@1, r:@1 ) :@1 
address @1_dec_round_wrap
comment "round off the value v to nearests multiple of r";

command sql.round( v:@1, r:bte) :@1
address @1_round_wrap
comment "round off the floating point v to r digits behind the dot (if r < 0, before the dot)";

@mal
@:mal_fround(flt)@
@:mal_fround(dbl)@

@= mal_cast
command calc.@1( v:str ) :@1 
address str_2_@1
comment "Cast to @1";
command calc.@1( v:str, digits:int ) :@1 
address str_2num_@1
comment "cast to @1 and check for overflow";
command calc.@1( v:str, digits:int, scale:int ) :@1 
address str_2dec_@1
comment "cast to dec(@1) and check for overflow";

command batcalc.@1( v:bat[:oid,:str] ) :bat[:oid,:@1] 
address batstr_2_@1
comment "Cast to @1";
command batcalc.@1( v:bat[:oid,:str], digits:int ) :bat[:oid,:@1] 
address batstr_2num_@1
comment "cast to @1 and check for overflow";
command batcalc.@1( v:bat[:oid,:str], digits:int, scale:int ) :bat[:oid,:@1] 
address batstr_2dec_@1
comment "cast to dec(@1) and check for overflow";
@-
@{
address CALCstr2@1
command calc.str( v:@1 ) :str
address CALC@12str
comment "Cast @1 to str";
@}
@mal
@:mal_cast(bte)@
@:mal_cast(sht)@
@:mal_cast(int)@
@:mal_cast(lng)@

@= mal_castfromstr
command calc.@1( v:str ) :@1 
address str_2_@1
comment "cast to @1";
command batcalc.@1( v:bat[:oid,:str] ) :bat[:oid,:@1] 
address batstr_2_@1
comment "cast to @1";
command calc.str( v:@1 ) :str 
address SQL@1_2_str
comment "cast @1 to str";
@mal
@:mal_castfromstr(wrd)@
@:mal_castfromstr(flt)@
@:mal_castfromstr(dbl)@
@:mal_castfromstr(timestamp)@
@:mal_castfromstr(daytime)@
@:mal_castfromstr(date)@
@:mal_castfromstr(sqlblob)@

@mal
command calc.str( v:str) :str 
address CALCstr2str
comment "Idempotent cast of strings";

@+ bit conversion (why?) 
command calc.str( v:bit) :str 
address CALCbit2str
comment "Idempotent cast of strings";

command calc.bte( v:bit) :bte 
address CALCbit2bte
comment "Cast bit to bte ";
command calc.sht( v:bit) :sht 
address CALCbit2sht
comment "Cast bit to sht ";
command calc.int( v:bit) :int 
address CALCbit2int
comment "Cast bit to int ";
command calc.lng( v:bit) :lng 
address CALCbit2lng
comment "Cast bit to lng ";
@mal

pattern calc.str( eclass:int, d1:int, s1:int, has_tz:int, v:any_1, digits:int ) :str 
address SQLstr_cast
comment "cast to string and check for overflow";

pattern batcalc.str( eclass:int, d1:int, s1:int, has_tz:int, v:bat[:oid,:any_1], digits:int ) :bat[:oid,:str] 
address SQLbatstr_cast
comment "cast to string and check for overflow";

command calc.substring(s:str,offset:int):str
address STRsubstringTail;
command calc.substring(s:str,offset:int,count:int):str
address STRsubstring;

@= mal_cast_2dec
command calc.@1( v:@2) :@1 
address @2_2_@1
comment "cast @2 to @1";
command calc.@1( v:@2, digits:int, scale:int ) :@1 
address @2_num2dec_@1
comment "cast number to decimal(@1) and check for overflow";

command batcalc.@1( v:bat[:oid,:@2]) :bat[:oid,:@1]
address bat@2_2_@1
comment "cast @2 to @1";
command batcalc.@1( v:bat[:oid,:@2], digits:int, scale:int ) :bat[:oid,:@1] 
address bat@2_num2dec_@1
comment "cast number to decimal(@1) and check for overflow";
@mal
@:mal_cast_2dec(bte,flt)@
@:mal_cast_2dec(sht,flt)@
@:mal_cast_2dec(int,flt)@
@:mal_cast_2dec(wrd,flt)@
@:mal_cast_2dec(lng,flt)@
@:mal_cast_2dec(bte,dbl)@
@:mal_cast_2dec(sht,dbl)@
@:mal_cast_2dec(int,dbl)@
@:mal_cast_2dec(wrd,dbl)@
@:mal_cast_2dec(lng,dbl)@

@= mal_cast_dec2
command calc.@1( s1:int, v:@2) :@1 
address @2_dec2_@1
comment "cast decimal(@2) to @1 and check for overflow";
command calc.@1( s1:int, v:@2, d2:int, s2:int ) :@1 
address @2_dec2dec_@1
comment "cast decimal(@2) to decimal(@1) and check for overflow";

command batcalc.@1( s1:int, v:bat[:oid,:@2]) :bat[:oid,:@1]
address bat@2_dec2_@1
comment "cast decimal(@2) to @1 and check for overflow";
command batcalc.@1( s1:int, v:bat[:oid,:@2], d2:int, s2:int ) :bat[:oid,:@1] 
address bat@2_dec2dec_@1
comment "cast decimal(@2) to decimal(@1) and check for overflow";
@mal

@= mal_cast2
@:mal_cast_2dec(@1,@2)@
@:mal_cast_dec2(@1,@2)@
@mal
@:mal_cast2(bte,bte)@
@:mal_cast2(bte,sht)@
@:mal_cast2(bte,int)@
@:mal_cast2(bte,wrd)@
@:mal_cast2(bte,lng)@
@:mal_cast2(sht,bte)@
@:mal_cast2(sht,sht)@
@:mal_cast2(sht,int)@
@:mal_cast2(sht,wrd)@
@:mal_cast2(sht,lng)@
@:mal_cast2(int,bte)@
@:mal_cast2(int,sht)@
@:mal_cast2(int,int)@
@:mal_cast2(int,wrd)@
@:mal_cast2(int,lng)@
@:mal_cast2(wrd,bte)@
@:mal_cast2(wrd,sht)@
@:mal_cast2(wrd,int)@
@:mal_cast2(wrd,wrd)@
@:mal_cast2(lng,bte)@
@:mal_cast2(lng,sht)@
@:mal_cast2(lng,int)@
@:mal_cast2(lng,wrd)@
@:mal_cast2(lng,lng)@
@:mal_cast2(flt,bte)@
@:mal_cast2(flt,sht)@
@:mal_cast2(flt,int)@
@:mal_cast2(flt,wrd)@
@:mal_cast2(flt,lng)@
@:mal_cast2(dbl,bte)@
@:mal_cast2(dbl,sht)@
@:mal_cast2(dbl,int)@
@:mal_cast2(dbl,wrd)@
@:mal_cast2(dbl,lng)@

@= mal_interval
command calc.month_interval( v:@1, ek:int, sk:int ) :int
address month_interval_@1
comment "cast @1 to a month_interval and check for overflow";

command calc.second_interval( v:@1, ek:int, sk:int ) :lng
address second_interval_@1
comment "cast @1 to a second_interval and check for overflow";
@mal

@:mal_interval(str)@
@:mal_interval(bte)@
@:mal_interval(sht)@
@:mal_interval(int)@
@:mal_interval(wrd)@
@:mal_interval(lng)@
@:mal_interval(daytime)@

command calc.rowid(v:any_1, schema:str, table:str) :oid
address sql_rowid
comment "return the next rowid";

command sql.rank_grp(b:bat[:oid,:any_1], gp:bat[:oid,:oid], gpe:bat[:oid,:oid]) :bat[:oid,:int] 
address sql_rank_grp
comment "return the ranked groups";

command sql.rank(b:bat[:oid,:any_1]) :bat[:oid,:int] 
address sql_rank
comment "return the rank bat";

command sql.dense_rank_grp(b:bat[:oid,:any_1], gp:bat[:oid,:oid], gpe:bat[:oid,:oid]) :bat[:oid,:int] 
address sql_dense_rank_grp
comment "return the densely ranked groups";

command sql.dense_rank(b:bat[:oid,:any_1]) :bat[:oid,:int] 
address sql_dense_rank
comment "return the densely ranked bat";

command aggr.exist(b:bat[:any_1,:any_2], h:any_1):bit 
address ALGexist;

function batcalc.mark_grp{inline}( b:bat[:oid,:any_1], a:bat[:any_2,:any_3], g:bat[:oid,:oid]) :bat[:oid,:int]; 
	# order based on b
	bm := algebra.markT(b,0:oid);
	mb := bat.reverse(bm);
	ma := algebra.leftfetchjoin(mb, a);
	aa := bat.mirror(a);
	maa := algebra.leftfetchjoin(mb, aa);
	x := algebra.mark_grp(ma,g,1:oid);
	mg := batcalc.int(x);
	# restore the order based on a 
	aam := bat.reverse(maa);
	return mark_grp := algebra.leftfetchjoin(aam, mg);
end batcalc.mark_grp;

function batcalc.mark_grp{inline}( b:bat[:oid,:any_1] ) :bat[:oid,:int]; 
	x := algebra.markT(b,1:oid);
	return mark_grp:= batcalc.int(x);
end batcalc.mark_grp;

function batcalc.rank_grp{inline}( b:bat[:oid,:any_1], gp:bat[:oid,:oid], gpe:bat[:oid,:oid]) :bat[:oid,:int]; 
	o := bat.mirror(b);
	g := algebra.join(o, gp);
	return rank_grp:= sql.rank_grp(b, g, gpe);
end batcalc.rank_grp;

function batcalc.rank_grp{inline}( b:bat[:oid,:any_1]) :bat[:oid,:int]; 
	return rank_grp:= sql.rank(b);
end batcalc.rank_grp;

function batcalc.dense_rank_grp{inline}( b:bat[:oid,:any_1], gp:bat[:oid,:oid], gpe:bat[:oid,:oid]) :bat[:oid,:int]; 
	o := bat.mirror(b);
	g := algebra.join(o, gp);
	return dense_rank_grp:= sql.dense_rank_grp(b, g, gpe);
end batcalc.dense_rank_grp;

function batcalc.dense_rank_grp{inline}( b:bat[:oid,:any_1]) :bat[:oid,:int]; 
	return dense_rank_grp:= sql.dense_rank(b);
end batcalc.dense_rank_grp;

function sql.zero_or_one{inline}( b:bat[:oid,:any_1], gp:bat[:oid,:oid], gpe:bat[:oid,:oid]) :bat[:oid,:any_1];
	(e,g) := group.new(gp);
	m := aggr.max(e);
	c0 := calc.isnil(m);
	c01 := calc.not(c0);
	c1 := calc.>(m,1:wrd);
	c11 := calc.and(c01,c1);
	ms := calc.str(m); 
	msg := str.+("zero_or_one: cardinality violation (", ms);
	msg1 := str.+(msg, ">1)");
	sql.assert(c11, msg1);
	return zero_or_one := b;
end sql.zero_or_one;


function mmath.rand{inline}( v:int ) :int;
	x := mmath.rand();
	return rand := x;
end mmath.rand;

pattern cluster1(sch:str, tbl:str)
address SQLcluster1
comment "Cluster the columns of a table on the (first) primary key";

pattern cluster2(sch:str, tbl:str)
address SQLcluster2
comment "Cluster the columns of a table on the (first) primary key";

pattern shrink(sch:str, tbl:str)
address SQLshrink
comment "Consolidate the deletion table over all columns using shrinking";

pattern reuse(sch:str, tbl:str)
address SQLreuse
comment "Consolidate the deletion table over all columns reusing deleted slots";

pattern vacuum(sch:str, tbl:str)
address SQLvacuum
comment "Choose an approach to consolidate the deletions";

pattern newdictionary(sch:str, tbl:str):void
address SQLnewDictionary
comment "Perform dictionary compression on a table";
pattern dropdictionary(sch:str, tbl:str):void
address SQLdropDictionary
comment "Perform dictionary decompression on a table";

pattern gzcompress(sch:str, tbl:str):void
address SQLgzcompress
comment "Perform LZ compression on a table";
pattern gzdecompress(sch:str, tbl:str):void
address SQLgzdecompress
comment "Perform LZ decompression on a table";
pattern gztruncate(sch:str, tbl:str):void
address SQLtruncate
comment "Remove the tables when you have a compressed image";
pattern gzexpand(sch:str, tbl:str):void
address SQLexpand
comment "Remove the compressed image";

@-
The distributed processing of queries requires the SQL runtime
system to be able to deliver portions of the BATs in an efficient
way. 
It should be cast into a more efficient C procedure, which also
takes care of NAS opportunities.
@mal
function octopus.bind(mvc:ptr, sch:str, tab:str,col:str,kind:int, 
low:oid, hgh:oid, version:int):bat[:oid,:any_1];
	b:bat[:oid,:any_1]:= sql.bind(mvc,sch,tab,col,kind,low,hgh);
	return bind:= b;
end bind;

function octopus.bind(mvc:ptr, sch:str, tab:str,col:str,kind:int, version:int):bat[:oid,:any_1];
	b:bat[:oid,:any_1]:= sql.bind(mvc,sch,tab,col,kind);
	return bind:= b;
end bind;

function octopus.bind(conn:str, sch:str, tab:str,col:str,kind:int, 
low:oid, hgh:oid, version:int):bat[:oid,:any_1];
	b:bat[:oid,:any_1] := nil:bat[:oid,:any_1];
	m := nil:ptr;
	rm := remote.put(conn,m);
	rm := remote.exec(conn,"sql","mvc");
	s := remote.put(conn,sch);
	t := remote.put(conn,tab);
	c := remote.put(conn,col);
	k := remote.put(conn,kind);
	v := remote.put(conn,version);
	l := remote.put(conn,low);
	h := remote.put(conn,hgh);
	rb:= remote.put(conn,b);
	rb:= remote.exec(conn,"sql","bind",rm,s,t,c,k,l,h);
	b:bat[:oid,:any_1]:= remote.get(conn,rb);
	return bind:= b;
end octopus.bind;

function octopus.bind(conn:str, sch:str, tab:str,col:str,kind:int, 
version:int):bat[:oid,:any_1];
	m := nil:ptr;
	rm := remote.put(conn,m);
	rm := remote.exec(conn,"sql","mvc");
	s := remote.put(conn,sch);
	t := remote.put(conn,tab);
	c := remote.put(conn,col);
	k := remote.put(conn,kind);
	bh:= remote.put(conn,bind);
	bh:= remote.exec(conn,"sql","bind",rm,s,t,c,k);
	b:bat[:oid,:any_1]:= remote.get(conn,bh);
	return bind:= b;
end octopus.bind;

function octopus.bind_dbat(mvc:ptr, sch:str, tab:str,access:int, version:int):bat[:oid,:oid];
	b := sql.bind_dbat(mvc,sch,tab,access);
	return bind_dbat:= b;
end octopus.bind_dbat;

function octopus.bind_dbat(conn:str, sch:str, tab:str, access:int, version:int):bat[:oid,:oid];
	m := nil:ptr;
	rm := remote.put(conn,m);
	rm := remote.exec(conn,"sql","mvc");
	s := remote.put(conn,sch);
	t := remote.put(conn,tab);
	a := remote.put(conn,access);
	bh:= remote.put(conn,bind_dbat);
	bh:= remote.exec(conn,"sql","bind_dbat",rm,s,t,a);
	b:bat[:oid,:oid]:= remote.get(conn,bh);
	return bind_dbat:= b;
end octopus.bind_dbat;

function octopus.bind_idxbat(mvc:ptr, sch:str, tab:str, index:str, access:int, version:int):bat[:oid,:oid];
	b := sql.bind_idxbat(mvc,sch,tab,index,access);
	return bind_idxbat:= b;
end octopus.bind_idxbat;

function octopus.bind_idxbat(conn:str, sch:str, tab:str, index:str, access:int, version:int):bat[:oid,:oid];
	m := nil:ptr;
	rm := remote.put(conn,m);
	rm := remote.exec(conn,"sql","mvc");
	s := remote.put(conn,sch);
	t := remote.put(conn,tab);
	i := remote.put(conn,index);
	a := remote.put(conn,access);
	bh:= remote.put(conn,bind_idxbat);
	bh:= remote.exec(conn,"sql","bind_idxbat",rm,s,t,i,a);
	b:bat[:oid,:oid]:= remote.get(conn,bh);
	return bind_idxbat:= b;
end octopus.bind_idxbat;

function octopus.getVariable(conn:str,name:str):any_1;
	s := remote.put(conn,name);
	bh:= remote.exec(conn,"sql","getVariable",s);
	b:any_1 := remote.get(conn,bh);
	return getVariable:= b;
end octopus.getVariable;

function octopus.getBid(dbname:str, fn:str, bidtype:sht):lng;
res:lng := -1:lng;
barrier remotewrk := calc.!=(dbname,"NOTworker");
	conn := octopus.connect(dbname);
    r_fn := remote.put(conn,fn);
    r_bt := remote.put(conn,bidtype);
    r_getBid := remote.put(conn,res);
    r_getBid := remote.exec(conn,"trader","makeBid",r_fn,r_bt);
    res:lng  := remote.get(conn,r_getBid);
    catch ANYexception:str;
 	   raise ANYexception:str ;
	exit ANYexception:str ;
exit remotewrk;
    return getBid:lng := res;
end getBid;

pattern rdfshred (location:str, gname:str, schema:str)
address SQLrdfShred
comment "Procedure that wraps around the shredder of the rdf module in MAL. 
Shredding an RDF data file from location results in 7 new tables (6 
permutations of SPO and a mapping) in the RDF schema and an entry to table 
rdf.graph We can then query with SQL queries the RDF triple storeby quering 
tables gid_spo, gid_pso etc., where gid is looked up in rdf.graph"

command prelude()
address SQLprelude;

command epilogue()
address SQLepilogue;

sql.prelude();

include sql_bpm;


@h
#ifndef _SQL_H
#define _SQL_H

#include <sql_mem.h>

#ifdef WIN32
#ifndef LIBSQL
#define sql5_export extern __declspec(dllimport)
#else
#define sql5_export extern __declspec(dllexport)
#endif
#else
#define sql5_export extern
#endif

#include "sql_mvc.h"
#include <sql_backend.h>
#include <mal_session.h>

#include <mal_function.h>
#include <mal_stack.h>
#include <mal_interpreter.h>
#include <mal_session.h>
#include <tablet.h>
#include <streams.h>
#include <mtime.h>
#include <blob.h>
#include <mkey.h>
#include <str.h>
#include "sql_privileges.h"
#include "sql_semantic.h"
#include "sql_rel2bin.h"
#include <bin_optimizer.h>
#include "sql_decimal.h"
#include "sql_string.h"
#include "sql_qc.h"
#include "sql_env.h"
#include "sql_emptyset.h"

#include <bat/bat_storage.h>
/* #include "fitsio.h" */

@-
The back-end structure collects the information needed to support
compilation and execution of the SQL code against the Monet Version 5
back end. Note that the back-end can be called upon by the front-end
to handle specific tasks, such as catalog management (sql_mvc)
and query execution (sql_qc). For this purpose, the front-end needs
access to operations defined in the back-end, in particular for
freeing the stack and code segment.
@-
@h
typedef struct backend {
	int console;
	char language;		/* 'S' or 's' or 'X' */
	mvc *mvc;
	stream *out;
	Client client;
	sql_schema *currSchema;
	sql_table *currTable;
	sql_column *currColumn;
	sql_key *currKey;
	sql_idx *currIndex;
	int 	mvc_var;	
	int	vtop;		/* top of the variable stack before the current function */
	cq *q;			/* pointer to the cached query */
} backend;

extern backend *backend_reset(backend *b);
extern backend *backend_create(mvc *m, Client c);
extern void backend_destroy(backend *b);

extern int sqlcleanup(mvc *c, int err);
extern stmt *sql_symbol2stmt(mvc *c, symbol *sym);

extern BAT *mvc_bind(mvc *m, char *sname, char *tname, char *cname, int access);
extern BAT *mvc_bind_dbat(mvc *m, char *sname, char *tname, int access);
extern BAT *mvc_bind_idxbat(mvc *m, char *sname, char *tname, char *iname, int access);

sql5_export str SQLmvc(Client cntxt, MalBlkPtr mb, MalStkPtr stk, InstrPtr pci);
sql5_export str SQLtransaction(Client cntxt, MalBlkPtr mb, MalStkPtr stk, InstrPtr pci);
sql5_export str SQLcatalog(Client cntxt, MalBlkPtr mb, MalStkPtr stk, InstrPtr pci);

sql5_export str mvc_append_wrap(Client cntxt, MalBlkPtr mb, MalStkPtr stk, InstrPtr pci);
sql5_export str mvc_update_wrap(Client cntxt, MalBlkPtr mb, MalStkPtr stk, InstrPtr pci);
sql5_export str mvc_bind_single_wrap(int *ret, int *bid, str *name);
sql5_export str mvc_bind_wrap(Client cntxt, MalBlkPtr mb, MalStkPtr stk, InstrPtr pci);
sql5_export str mvc_bind_dbat_wrap(Client cntxt, MalBlkPtr mb, MalStkPtr stk, InstrPtr pci);
sql5_export str mvc_bind_idxbat_wrap(Client cntxt, MalBlkPtr mb, MalStkPtr stk, InstrPtr pci);
sql5_export str mvc_clear_table_wrap(Client cntxt, MalBlkPtr mb, MalStkPtr stk, InstrPtr pci);
sql5_export str mvc_delete_wrap(Client cntxt, MalBlkPtr mb, MalStkPtr stk, InstrPtr pci);
sql5_export str mvc_result_row_wrap(Client cntxt, MalBlkPtr mb, MalStkPtr stk, InstrPtr pci);
sql5_export str mvc_result_file_wrap(Client cntxt, MalBlkPtr mb, MalStkPtr stk, InstrPtr pci);
sql5_export str mvc_result_table_wrap(Client cntxt, MalBlkPtr mb, MalStkPtr stk, InstrPtr pci);
sql5_export str mvc_result_column_wrap(Client cntxt, MalBlkPtr mb, MalStkPtr stk, InstrPtr pci);
sql5_export str mvc_result_value_wrap(Client cntxt, MalBlkPtr mb, MalStkPtr stk, InstrPtr pci);

sql5_export str mvc_declared_table_wrap(Client cntxt, MalBlkPtr mb, MalStkPtr stk, InstrPtr pci);
sql5_export str mvc_declared_table_column_wrap(Client cntxt, MalBlkPtr mb, MalStkPtr stk, InstrPtr pci);
sql5_export str mvc_drop_declared_table_wrap(Client cntxt, MalBlkPtr mb, MalStkPtr stk, InstrPtr pci );
sql5_export str mvc_drop_declared_tables_wrap(Client cntxt, MalBlkPtr mb, MalStkPtr stk, InstrPtr pci );

sql5_export str mvc_affected_rows_wrap(Client cntxt, MalBlkPtr mb, MalStkPtr stk, InstrPtr pci);
sql5_export str mvc_export_result_wrap(Client cntxt, MalBlkPtr mb, MalStkPtr stk, InstrPtr pci);
sql5_export str mvc_export_head_wrap(Client cntxt, MalBlkPtr mb, MalStkPtr stk, InstrPtr pci);
sql5_export str mvc_export_chunk_wrap(Client cntxt, MalBlkPtr mb, MalStkPtr stk, InstrPtr pci);
sql5_export str mvc_export_operation_wrap(Client cntxt, MalBlkPtr mb, MalStkPtr stk, InstrPtr pci);
sql5_export str mvc_export_value_wrap(Client cntxt, MalBlkPtr mb, MalStkPtr stk, InstrPtr pci);
sql5_export str mvc_import_table_wrap(Client cntxt, MalBlkPtr mb, MalStkPtr stk, InstrPtr pci);
sql5_export str mvc_bin_import_table_wrap(Client cntxt, MalBlkPtr mb, MalStkPtr stk, InstrPtr pci);
sql5_export str setVariable(Client cntxt, MalBlkPtr mb, MalStkPtr stk, InstrPtr pci);
sql5_export str getVariable(Client cntxt, MalBlkPtr mb, MalStkPtr stk, InstrPtr pci);
sql5_export str sql_variables(Client cntxt, MalBlkPtr mb, MalStkPtr stk, InstrPtr pci);
sql5_export str mvc_logfile(Client cntxt, MalBlkPtr mb, MalStkPtr stk, InstrPtr pci);
sql5_export str mvc_next_value(Client cntxt, MalBlkPtr mb, MalStkPtr stk, InstrPtr pci);
sql5_export str mvc_bat_next_value(Client cntxt, MalBlkPtr mb, MalStkPtr stk, InstrPtr pci);
sql5_export str mvc_get_value(Client cntxt, MalBlkPtr mb, MalStkPtr stk, InstrPtr pci);
sql5_export str mvc_diff_idxbat_wrap(bat *b, int *clientid, str *s, str *t, str *i, int *access, lng *oldversion, lng *version );
sql5_export str mvc_diff_dbat_wrap(bat *b, int *clientid, str *s, str *t, int *access, lng *oldversion, lng *version);
sql5_export str mvc_getVersion(lng *r, int *clientid);
sql5_export str mvc_restart_seq(Client cntxt, MalBlkPtr mb, MalStkPtr stk, InstrPtr pci);
sql5_export str zero_or_one(ptr ret, int *bid);
sql5_export str not_unique(bit *ret, int *bid);
sql5_export str not_unique_oids(bat *ret, bat *bid);
sql5_export str SQLcluster1(Client cntxt, MalBlkPtr mb, MalStkPtr stk, InstrPtr pci);
sql5_export str SQLshrink(Client cntxt, MalBlkPtr mb, MalStkPtr stk, InstrPtr pci);
sql5_export str SQLreuse(Client cntxt, MalBlkPtr mb, MalStkPtr stk, InstrPtr pci);
sql5_export str SQLvacuum(Client cntxt, MalBlkPtr mb, MalStkPtr stk, InstrPtr pci);
sql5_export str SQLnewDictionary(Client cntxt, MalBlkPtr mb, MalStkPtr stk, InstrPtr pci);
sql5_export str SQLdropDictionary(Client cntxt, MalBlkPtr mb, MalStkPtr stk, InstrPtr pci);
sql5_export str SQLgzcompress(Client cntxt, MalBlkPtr mb, MalStkPtr stk, InstrPtr pci);
sql5_export str SQLgzdecompress(Client cntxt, MalBlkPtr mb, MalStkPtr stk, InstrPtr pci);
sql5_export str SQLtruncate(Client cntxt, MalBlkPtr mb, MalStkPtr stk, InstrPtr pci);
sql5_export str SQLexpand(Client cntxt, MalBlkPtr mb, MalStkPtr stk, InstrPtr pci);
sql5_export str SQLoctopusBind(Client cntxt, MalBlkPtr mb, MalStkPtr stk, InstrPtr pci);
sql5_export str SQLoctopusBinddbat(Client cntxt, MalBlkPtr mb, MalStkPtr stk, InstrPtr pci);
sql5_export str SQLargRecord(Client cntxt, MalBlkPtr mb, MalStkPtr stk, InstrPtr pci);
sql5_export str SQLrdfShred(Client cntxt, MalBlkPtr mb, MalStkPtr stk, InstrPtr pci);
sql5_export str month_interval_str( int *ret, str *s, int *ek, int *sk );
sql5_export str second_interval_str( lng *res, str *s, int *ek, int *sk );
sql5_export str dump_cache(Client cntxt, MalBlkPtr mb, MalStkPtr stk, InstrPtr pci);
sql5_export str dump_opt_stats(Client cntxt, MalBlkPtr mb, MalStkPtr stk, InstrPtr pci);
sql5_export str sql_rowid(Client cntxt, MalBlkPtr mb, MalStkPtr stk, InstrPtr pci);
sql5_export str sql_rank_grp(bat *rid, bat *bid, bat *gid, bat *gpe);
sql5_export str sql_rank(bat *rid, bat *bid);
sql5_export str sql_dense_rank_grp(bat *rid, bat *bid, bat *gid, bat *gpe);
sql5_export str sql_dense_rank(bat *rid, bat *bid);
@= round_export
sql5_export str @1_dec_round_wrap( @1 *res, @1 *v, @1 *r );
sql5_export str @1_round_wrap( @1 *res, @1 *v, int *d, int *s, bte *r );
sql5_export str str_2dec_@1( @1 *res, str *val, int *d, int *sc );
sql5_export str str_2num_@1( @1 *res, str *v, int *len );
sql5_export str batstr_2dec_@1( int *res, int *val, int *d, int *sc );
sql5_export str batstr_2num_@1( int *res, int *v, int *len );
@h
@:round_export(bte)@
@:round_export(sht)@
@:round_export(int)@
@:round_export(wrd)@
@:round_export(lng)@
@= cast_export
sql5_export str str_2_@1( @3 *res, str *val );
sql5_export str batstr_2_@1( int *res, int *val );
sql5_export str SQL@1_2_str( str *res, @1 *val );
@h
@:cast_export(bit,bitToStr,bit)@
@:cast_export(oid,OIDtoStr,oid)@
@:cast_export(bte,bteToStr,bte)@
@:cast_export(sht,shtToStr,sht)@
@:cast_export(int,intToStr,int)@
@:cast_export(lng,lngToStr,lng)@
@:cast_export(wrd,wrdToStr,wrd)@
@:cast_export(flt,fltToStr,flt)@
@:cast_export(dbl,dblToStr,dbl)@
@:cast_export(timestamp,timestamp_tostr,timestamp)@
@:cast_export(daytime,daytime_tostr,daytime)@
@:cast_export(date,date_tostr,date)@
@:cast_export(sqlblob,sqlblob_tostr,sqlblob*)@
sql5_export str SQLstr_cast(Client cntxt, MalBlkPtr mb, MalStkPtr stk, InstrPtr pci);
sql5_export str SQLbatstr_cast(Client cntxt, MalBlkPtr mb, MalStkPtr stk, InstrPtr pci);
@= fround_export
sql5_export str @1_dec_round_wrap( @1 *res, @1 *v, @1 *r );
sql5_export str @1_round_wrap( @1 *res, @1 *v, bte *r );
@h
@:fround_export(flt)@
@:fround_export(dbl)@
@= c_interval_export
sql5_export str month_interval_@1( int *ret, @1 *s, int *ek, int *sk );
sql5_export str second_interval_@1( lng *res, @1 *s, int *ek, int *sk );
@h
@:c_interval_export(bte)@
@:c_interval_export(sht)@
@:c_interval_export(int)@
@:c_interval_export(wrd)@
@:c_interval_export(lng)@
@:c_interval_export(daytime)@
@= simpleupcast_export
sql5_export str @2_2_@1( @1 *res, @2 *v );
sql5_export str bat@2_2_@1( int *res, int *v );
@= simpledowncast_export
sql5_export str @2_2_@1( @1 *res, @2 *v );
sql5_export str bat@2_2_@1( int *res, int *v );
@= numcastup_export
@:simpledowncast_export(@1,@2)@
sql5_export str @2_dec2_@1( @1 *res, int *s1, @2 *v );
sql5_export str @2_dec2dec_@1( @1 *res, int *S1, @2 *v, int *d2, int *S2 );
sql5_export str @2_num2dec_@1( @1 *res, @2 *v, int *d2, int *s2 );
sql5_export str bat@2_dec2_@1( int *res, int *s1, int *v );
sql5_export str bat@2_dec2dec_@1( int *res, int *S1, int *v, int *d2, int *S2 );
sql5_export str bat@2_num2dec_@1( int *res, int *v, int *d2, int *s2 );
@h
@:numcastup_export(bte,bte)@
@:numcastup_export(sht,bte)@
@:numcastup_export(sht,sht)@
@:numcastup_export(int,bte)@
@:numcastup_export(int,sht)@
@:numcastup_export(int,int)@
@:numcastup_export(wrd,bte)@
@:numcastup_export(wrd,sht)@
@:numcastup_export(wrd,int)@
@:numcastup_export(wrd,wrd)@
@:numcastup_export(lng,bte)@
@:numcastup_export(lng,sht)@
@:numcastup_export(lng,int)@
@:numcastup_export(lng,wrd)@
@:numcastup_export(lng,lng)@
@= fnumcastdown_export
@:simpledowncast_export(@1,@2)@
sql5_export str @2_num2dec_@1( @1 *res, @2 *v, int *d2, int *s2 );
sql5_export str bat@2_num2dec_@1( int *res, int *v, int *d2, int *s2 );
@h
@:fnumcastdown_export(bte,flt)@
@:fnumcastdown_export(sht,flt)@
@:fnumcastdown_export(int,flt)@
@:fnumcastdown_export(wrd,flt)@
@:fnumcastdown_export(lng,flt)@
@:fnumcastdown_export(bte,dbl)@
@:fnumcastdown_export(sht,dbl)@
@:fnumcastdown_export(int,dbl)@
@:fnumcastdown_export(wrd,dbl)@
@:fnumcastdown_export(lng,dbl)@
@= fnumcastup_export
@:simpleupcast_export(@1,@2)@
sql5_export str @2_dec2_@1( @1 *res, int *s1, @2 *v );
sql5_export str @2_dec2dec_@1( @1 *res, int *S1, @2 *v, int *d2, int *S2 );
sql5_export str @2_num2dec_@1( @1 *res, @2 *v, int *d2, int *s2 );
sql5_export str bat@2_dec2_@1( int *res, int *s1, int *v );
sql5_export str bat@2_dec2dec_@1( int *res, int *S1, int *v, int *d2, int *S2 );
sql5_export str bat@2_num2dec_@1( int *res, int *v, int *d2, int *s2 );
@h
@:fnumcastup_export(flt,bte)@
@:fnumcastup_export(flt,sht)@
@:fnumcastup_export(flt,int)@
@:fnumcastup_export(flt,wrd)@
@:fnumcastup_export(flt,lng)@
@:fnumcastup_export(dbl,bte)@
@:fnumcastup_export(dbl,sht)@
@:fnumcastup_export(dbl,int)@
@:fnumcastup_export(dbl,wrd)@
@:fnumcastup_export(dbl,lng)@
@= numcastdown_export
@:simpledowncast_export(@1,@2)@
sql5_export str @2_dec2_@1( @1 *res, int *s1, @2 *v );
sql5_export str @2_dec2dec_@1( @1 *res, int *S1, @2 *v, int *d2, int *S2 );
sql5_export str @2_num2dec_@1( @1 *res, @2 *v, int *d2, int *s2 );
sql5_export str bat@2_dec2_@1( int *res, int *s1, int *v );
sql5_export str bat@2_dec2dec_@1( int *res, int *S1, int *v, int *d2, int *S2 );
sql5_export str bat@2_num2dec_@1( int *res, int *v, int *d2, int *s2 );
@h
@:numcastdown_export(bte,sht)@
@:numcastdown_export(bte,int)@
@:numcastdown_export(bte,wrd)@
@:numcastdown_export(bte,lng)@
@:numcastdown_export(sht,int)@
@:numcastdown_export(sht,wrd)@
@:numcastdown_export(sht,lng)@
@:numcastdown_export(int,wrd)@
@:numcastdown_export(int,lng)@
@:numcastdown_export(wrd,lng)@

sql5_export str getContext(Client cntxt, MalBlkPtr mb, mvc **c, backend **b );
sql5_export str fits_view(Client cntxt, MalBlkPtr mb, MalStkPtr stk, InstrPtr pci);

#endif /* _SQL_H */

@-
First introduce the routines to be called by the front-end.
@c
#include "sql_config.h"
#include "sql.h"
#include "sql_result.h"
#include "sql_gencode.h"
#include <sql_storage.h>
#include <sql_scenario.h>
#include <store_sequence.h>
#include <sql_optimizer.h>
#include <sql_datetime.h>
#include <rel_optimizer.h>
#include <rel_select.h>
#include <rel_exp.h>
#include <rel_dump.h>
#include <rel_bin.h>
#include <math.h>
#include <bbp.h>
#include <cluster.h>
#include <replication.h>
#include <opt_dictionary.h>
#ifdef HAVE_MONETDB5_RDF
	#include <rdf/rdf.h>
#endif

backend *
backend_reset(backend *b)
{
	b->out = b->client->fdout;
	b->language = 0;

	b->currSchema = NULL;
	b->currTable = NULL;
	b->currColumn = NULL;
	b->currKey = NULL;
	b->currIndex = NULL;
	b->vtop = 0;
	b->q = NULL;
	return b;
}

backend *
backend_create(mvc *m, Client c)
{
	backend *b = NEW(backend);

	b->console = isAdministrator(c);
	b->mvc = m;
	b->client = c;
	return backend_reset(b);
}

void
backend_destroy(backend *b)
{
	_DELETE(b);
}

@-
Stuff copied from the Monet 4 back end
Lookup the statement associated with a specific identifier
from the statement cache. Compile and optimize it for later
consumption, e.g. display
@c
/*
static stmt *
sql_symbols2stmt(mvc *c, symbol *s) 
{
	dnode *d;
	list *l = create_stmt_list();

	for (d = s->data.lval->h; d; d = d->next) {
		symbol *sym = d->data.sym;
		stmt *st = sql_symbol2stmt(c, sym);

		if (!st) {
			list_destroy(l);
			return NULL;
		}
		list_append(l, st);
	}
	return stmt_list(l);
}
*/

stmt *
sql_symbol2stmt(mvc *c, symbol *sym)
{
	stmt *s = NULL;
	int status;
	sql_rel *r;

/*
	if (sym->token == SQL_MULSTMT) 
		return sql_symbols2stmt(c, sym);
*/

	status = c->session->status;
	r = rel_semantic(c, sym);
	if (!r) {
		if (c->errstr[0]) {
			return NULL;
		} else {
			c->session->status = status;
			/*printf("# falling back to direct mode \n");*/
			s = output_semantic(c, sym);
		}
	} else {
		r = rel_optimizer(c, r);
		if (c->emode == m_plan) {
			rel_print(c, r, 0);
		} else {
			s = output_rel_bin(c, r);
		}
		rel_destroy(r);
		if (s) {
			stmt *opt;

			/* only needed for delta tables */
			opt = rel2bin(c, s); 	
			stmt_destroy(s);
			s = bin_optimizer(c, opt);
			stmt_destroy(opt);
			return s;
		}
	}

	if (s){
		stmt *opt;

		if (mvc_debug_on(c,128)) 
			stmt2dot(s, 1, "/tmp/g1.dot");
		opt = rel2bin(c, s);
		stmt_destroy(s);
		s = opt;
		if (mvc_debug_on(c,128)) 
			stmt2dot(s, 2, "/tmp/g2.dot");
		opt = bin_optimizer(c, s);
		stmt_destroy(s);
		s = opt;
		if (mvc_debug_on(c,128)) 
			stmt2dot(s, 3, "/tmp/g3.dot");
	}
	return s;
}

@-
After the SQL statement has been executed, its data structures
should be garbage collected. For successful actions we have to finish
the transaction as well, e.g. commit or rollback.
@c
int
sqlcleanup(mvc *c, int err)
{
	sql_destroy_params(c);
	sql_destroy_args(c);

	/* some statements dynamically disable caching */
	c->sym = NULL;
	if (c->sa) 
		c->sa = sa_reset(c->sa);
	if (err > 0)
		c->session->status = -err;
	if (err < 0)
		c->session->status = err;
	scanner_query_processed(&(c->scanner));
	return err;
}

@-
The internal administration of the SQL compilation and execution state
is administered by a state descriptor accessible in each phase.
Failure to find the state descriptor aborts the session.

@c
str 
getContext(Client cntxt, MalBlkPtr mb, mvc **c, backend **b )
{
	(void)mb;
	if (cntxt == NULL ) 
		throw(SQL, "mvc","No client record");
	if (cntxt->state[MAL_SCENARIO_PARSER] == NULL || cntxt->state[MAL_SCENARIO_OPTIMIZE] == NULL)
		throw(SQL, "mvc","SQL module not initialized");
	*c = ((mvc *) cntxt ->state[MAL_SCENARIO_OPTIMIZE]); 
	if (*c == 0)
		throw(SQL, "mvc","SQL module not initialized, mvc struct missing");
	if (b)
		*b = ((backend*) cntxt->state[MAL_SCENARIO_PARSER]);
	if (b && *b == 0)
		throw(SQL, "mvc","SQL module not initialized, backend struct missing");
	return MAL_SUCCEED;
}

str
SQLmvc(Client cntxt, MalBlkPtr mb, MalStkPtr stk, InstrPtr pci)
{
	mvc *sql = NULL;
	str msg = getContext(cntxt, mb, &sql, NULL);
	ptr *res = (ptr*) getArgReference(stk, pci, 0);

	if (msg)
		return msg;
	*res = (ptr)sql;
	return MAL_SUCCEED;
}

str
SQLtransaction(Client cntxt, MalBlkPtr mb, MalStkPtr stk, InstrPtr pci)
{
	mvc *sql = NULL;
	str msg = getContext(cntxt, mb, &sql, NULL);
	int type = *(int*) getArgReference(stk, pci, 1);
	int chain = *(int*) getArgReference(stk, pci, 2);
	str name = *(str*) getArgReference(stk, pci, 3);
	char buf[BUFSIZ];
	int ret = 0;

	if (msg)
		return msg;
	if (name && strcmp(name, str_nil) == 0)
		name = NULL;

	switch (type) {
	case DDL_RELEASE:
		if (sql->session->auto_commit == 1) 
			throw(SQL, "sql.trans", "RELEASE SAVEPOINT: not allowed in auto commit mode");
		ret = mvc_release(sql, name);
		if (ret < 0) {
			snprintf(buf, BUFSIZ, "RELEASE SAVEPOINT: (%s) failed", name);
			throw(SQL, "sql.trans", buf);
		}
		break;
	case DDL_COMMIT:
		if (sql->session->auto_commit == 1) {
			if (name)
				throw(SQL,"sql.trans", "SAVEPOINT: not allowed in auto commit mode");
			else
				throw(SQL,"sql.trans", "COMMIT: not allowed in auto commit mode");
		}
		ret = mvc_commit(sql, chain, name);
		if (ret < 0 && !name) 
			throw(SQL, "sql.trans", "COMMIT: failed");
		if (ret < 0 && name) {
			snprintf(buf, BUFSIZ, "SAVEPOINT: (%s) failed", name);
			throw(SQL, "sql.trans", buf);
		}
		break;
	case DDL_ROLLBACK:
		if (sql->session->auto_commit == 1) 
			throw(SQL, "sql.trans", "ROLLBACK: not allowed in auto commit mode");
		ret = mvc_rollback(sql, chain, name);
		if (ret < 0 && name) {
			snprintf(buf, BUFSIZ, "ROLLBACK TO SAVEPOINT: (%s) failed", name);
			throw(SQL, "sql.trans", buf);
		}
		break;
	case DDL_TRANS:
		if (sql->session->auto_commit == 0) 
			throw(SQL, "sql.trans", "START TRANSACTION: cannot start a transaction within a transaction");
		if (sql->session->active)
			mvc_rollback(sql, 0, NULL);
		sql->session->auto_commit = 0;
		sql->session->ac_on_commit = 1;
		sql->session->level = chain;
		(void) mvc_trans(sql);
		break;
	default:
		throw(SQL, "sql.trans", "transaction unknown type");
	}
	return MAL_SUCCEED;
}

static str
create_table_or_view( mvc *sql, char *sname, sql_table *t, int temp)
{
	sql_schema *s = mvc_bind_schema(sql, sname);
	sql_table *nt = NULL;
	node *n;

	if (STORE_READONLY(active_store_type)) 
		return sql_error(sql, 06, "schema statements cannot be executed on a readonly database.");

	if (!s) 
		return sql_message("CREATE %s: schema '%s' doesn't exist", (t->query)?"TABLE":"VIEW", sname);

	if (mvc_bind_table(sql, s, t->base.name)) {
		char *cd = (temp == SQL_DECLARED_TABLE)?"DECLARE":"CREATE";
		return sql_message("%s TABLE: name '%s' already in use", cd, t->base.name);
	} else if (temp != SQL_DECLARED_TABLE &&!schema_privs(sql->role_id, s)){
		return sql_message("CREATE TABLE: insufficient privileges for user '%s' in schema '%s'", stack_get_string(sql, "current_user"), s->base.name);
	}

	/* first check default values */
	for (n = t->columns.set->h; n; n = n->next) {
		sql_column *c = n->data;

		if (c->def) {
			char buf[BUFSIZ];
			sql_rel *r = NULL;
			sql_exp *e;

			sql->sa = sa_create();
			snprintf(buf, BUFSIZ, "select %s;", c->def);
			r = rel_parse(sql, buf, m_deps); 
			if (!r || !is_project(r->op) || !r->exps || list_length(r->exps) != 1 || (e = rel_check_type(sql, &c->type, exp_dup(r->exps->h->data), type_equal)) == NULL) 
				throw(SQL, "sql.catalog", sql->errstr);
			exp_destroy(e);
			sa_destroy(sql->sa);
			sql->sa = NULL;
			rel_destroy(r);
		}
	}

	nt = sql_trans_create_table(sql->session->tr, s, t->base.name, t->query, t->type, t->system, temp, t->commit_action, t->sz);

	for (n = t->columns.set->h; n; n = n->next) {
		sql_column *c = n->data;
		mvc_copy_column(sql, nt, c);
	}
	if (t->idxs.set) {
		for (n = t->idxs.set->h; n; n = n->next) {
			sql_idx *i = n->data;
			mvc_copy_idx(sql, nt, i);
		}
	}
	if (t->keys.set) {
		for (n = t->keys.set->h; n; n = n->next) {
			sql_key *k = n->data;

			mvc_copy_key(sql, nt, k);
		}
	}
	/* TODO copy triggers */
	/* also create dependencies */
	if (t->query) {
		sql_rel *r = NULL;
		sql->sa = sa_create();
		r = rel_parse(sql, t->query, m_deps); 
		sa_destroy(sql->sa);
		sql->sa = NULL;
		rel_destroy(r);
	}
	return MAL_SUCCEED;
}

static str
alter_table( mvc *sql, char *sname, sql_table *t)
{
	sql_schema *s = mvc_bind_schema(sql, sname);
	sql_table *nt = NULL;
	node *n;

	if (!s) 
		return sql_message("ALTER TABLE: no such schema '%s'", sname);

	if ((nt = mvc_bind_table(sql, s, t->base.name)) == NULL) {
                return sql_message("ALTER TABLE: no such table '%s'", t->base.name);

	} else if (!schema_privs(sql->role_id, s)){
		return sql_message("ALTER TABLE: insufficient privileges for user '%s' in schema '%s'", stack_get_string(sql, "current_user"), s->base.name);
	}

	if (t->readonly != nt->readonly) 
		mvc_readonly( sql, nt, t->readonly);

	/* check for changes */
	if (t->columns.dset) for (n = t->columns.dset->h; n; n = n->next) {
		/* propagate alter table .. drop column */
		sql_column *c = n->data;
 		sql_column *nc = mvc_bind_column(sql, nt, c->base.name);
		mvc_drop_column(sql, nt, nc, c->drop_action);
	}
	/* check for changes on current cols */
	for (n = t->columns.set->h; n != t->columns.nelm; n = n->next) {

		/* null or default value changes */
		sql_column *c = n->data;
 		sql_column *nc = mvc_bind_column(sql, nt, c->base.name);

		if (c->null != nc->null) {
			mvc_null(sql, nc, c->null);
			/* for non empty check for nulls */
			if (c->null == 0){
				BAT *b = store_funcs.bind_col(sql->session->tr, nc, 0);

				/* TODO also check updates and inserts */
				if (BATcount(b) && b->T->nonil != TRUE) {
					BUN bun = BUNfnd(BATmirror(b), ATOMnilptr(b->ttype));
					if (bun != BUN_NONE)
						return sql_message ("ALTER TABLE: NOT NULL constraint violated for column %s.%s", c->t->base.name, c->base.name );
				}
				BBPunfix(b->batCacheid);
			}
		}
		if (c->def != nc->def)
			mvc_default(sql, nc, c->def);
	}
	for (; n; n = n->next) {
		/* propagate alter table .. add column */
		sql_column *c = n->data;
		mvc_copy_column(sql, nt, c);
	}
	if (t->idxs.set) {
		/* alter drop index */
		if (t->idxs.dset) for (n = t->idxs.dset->h; n; n = n->next) {
			sql_idx *i = n->data;
 			sql_idx *ni = mvc_bind_idx(sql, s, i->base.name);
			mvc_drop_idx(sql, s, ni);
		}
		/* alter add index */
		for (n = t->idxs.nelm; n; n = n->next) {
			sql_idx *i = n->data;
			mvc_copy_idx(sql, nt, i);
		}
	}
	if (t->keys.set) {
		/* alter drop key */
		if (t->keys.dset) for (n = t->keys.dset->h; n; n = n->next) {
			sql_key *k = n->data;
 			sql_key *nk = mvc_bind_key(sql, s, k->base.name);
			mvc_drop_key(sql, s, nk, k->drop_action);
		}
		/* alter add key */
		for (n = t->keys.nelm; n; n = n->next) {
			sql_key *k = n->data;
			mvc_copy_key(sql, nt, k);
		}
	}

	/* TODO copy triggers */
	/* also create dependencies */
	return MAL_SUCCEED;
}



static char *
drop_table(mvc *sql, char *sname, char *tname, int drop_action)
{
	sql_schema *s = NULL;
	sql_table *t = NULL;
	node *n; 

	if (sname && !(s=mvc_bind_schema(sql, sname))) 
		return sql_message("DROP TABLE: no such schema '%s'", sname);
	if (!s)
		s = cur_schema(sql);
	t = mvc_bind_table(sql, s, tname);
	if (!t && !sname) {
		s = tmp_schema(sql);
		t = mvc_bind_table(sql, s, tname);
	}
	if (!t) { 
		return sql_message("DROP TABLE: no such table '%s'", tname);
	} else if (!isTable(t)) {
		return sql_message("DROP TABLE: cannot drop VIEW '%s'", tname);
	} else if (t->system) {
		return sql_message("DROP TABLE: cannot drop system table '%s'", tname);
	} else if (!schema_privs(sql->role_id, s)) {
		return sql_message("DROP TABLE: access denied for %s to schema ;'%s'", stack_get_string(sql, "current_user"), s->base.name);
	}
	if ( !drop_action && t->keys.set) {
		for (n = t->keys.set->h; n; n = n->next) {
			sql_key *k = n->data;

			if (k->type == ukey || k->type == pkey) {
				sql_ukey *uk = (sql_ukey *) k;

				if (uk->keys && list_length(uk->keys)) {
					node *l = uk->keys->h;

					for (; l; l = l->next) {
						k = l->data;
						/* make sure it is not a self referencing key */
						if (k->t != t) 
							return sql_message("DROP TABLE: FOREIGN KEY %s.%s depends on %s", k->t->base.name, k->base.name, tname);
					}
				}
			}
		}
	}

	if (!drop_action && mvc_check_dependency(sql, t->base.id, TABLE_DEPENDENCY, NULL))
		return sql_message("DROP TABLE: unable to drop table %s (there are database objects which depend on it)\n", t->base.name);
	
	mvc_drop_table(sql, s, t, drop_action);
	return MAL_SUCCEED;
}

static char *
drop_view(mvc *sql, char *sname, char *tname, int drop_action)
{
	sql_table *t = NULL;
	sql_schema *ss = NULL;

	if (sname != NULL && (ss = mvc_bind_schema(sql, sname)) == NULL)
		return sql_message("DROP VIEW: no such schema '%s'", sname);

	if (ss == NULL)
		ss = cur_schema(sql);

	t = mvc_bind_table(sql, ss, tname);

	if (!schema_privs(sql->role_id, ss)) {  
		return sql_message("DROP VIEW: access denied for %s to schema '%s'", stack_get_string(sql, "current_user"), ss->base.name);
	} else if (!t) {
		return sql_message("DROP VIEW: unknown view '%s'", tname);
	} else if (!isView(t)) {
		return sql_message("DROP VIEW: unable to drop view '%s'", tname);
	} else if (t->system) {
		return sql_message("DROP VIEW: cannot drop system view '%s'", tname);
	} else if (! drop_action && mvc_check_dependency(sql, t->base.id, VIEW_DEPENDENCY, NULL)) {
			return sql_message("unable to drop view %s (there are database objects which depend on it)\n", t->base.name);
	} else {
		mvc_drop_table(sql, ss, t, drop_action);
		return MAL_SUCCEED;
	}
}

static str
drop_key( mvc *sql, char *sname, char *kname, int drop_action )
{
	sql_key *key;
	sql_schema *ss = NULL;

	if (sname != NULL && (ss = mvc_bind_schema(sql, sname)) == NULL)
		return sql_message("DROP VIEW: no such schema '%s'", sname);

	if (ss == NULL)
		ss = cur_schema(sql);

	if ((key = mvc_bind_key(sql, ss, kname )) == NULL) 
		return sql_message("ALTER TABLE: no such constraint '%s'", kname);
	if (!drop_action && mvc_check_dependency(sql, key->base.id, KEY_DEPENDENCY, NULL)) 
		return sql_message("ALTER TABLE: cannot drop constraint '%s': there are database objects which depend on it", key->base.name);
	mvc_drop_key(sql, ss, key, drop_action);
	return MAL_SUCCEED;
}

static str
create_seq( mvc *sql, char *sname, sql_sequence *seq)
{
	sql_schema *s = NULL;

	if (sname && !(s = mvc_bind_schema(sql, sname)))
		return sql_message("CREATE SEQUENCE: no such schema '%s'", sname);
	if (s == NULL)
		s = cur_schema(sql);
	if (find_sql_sequence(s, seq->base.name)) {
		return sql_message("CREATE SEQUENCE: name '%s' already in use", seq->base.name);
	} else if (!schema_privs(sql->role_id, s)) {
		return sql_message( "CREATE SEQUENCE: insufficient privileges for '%s' in schema '%s'", stack_get_string(sql, "current_user"), s->base.name);
	}
	sql_trans_create_sequence(sql->session->tr, s, seq->base.name, seq->start, seq->minvalue, seq->maxvalue, seq->increment, seq->cacheinc, seq->cycle);  
	return NULL;
}

static str
alter_seq( mvc *sql, char *sname, sql_sequence *seq, lng *val)
{
	sql_schema *s = NULL;
	sql_sequence *nseq = NULL;

	if (sname && !(s = mvc_bind_schema(sql, sname)))
		return sql_message("ALTER SEQUENCE: no such schema '%s'", sname);
	if (s == NULL)
		s = cur_schema(sql);
	if (!(nseq = find_sql_sequence(s, seq->base.name))) {
		return sql_message( "ALTER SEQUENCE: no such sequence '%s'", seq->base.name);
	} else if (!schema_privs(sql->role_id, s)) {
		return sql_message( "ALTER SEQUENCE: insufficient privileges for '%s' in schema '%s'", stack_get_string(sql, "current_user"), s->base.name);
	}

	/* first alter the known values */
	sql_trans_alter_sequence(sql->session->tr, nseq, seq->minvalue, seq->maxvalue, seq->increment, seq->cacheinc, seq->cycle);
	if (val)
		sql_trans_sequence_restart(sql->session->tr, nseq, *val);
	return MAL_SUCCEED;
}




static str
drop_seq(mvc *sql, char *sname, char *name)
{
	sql_schema *s = NULL;

	if (sname && !(s = mvc_bind_schema(sql, sname)))
		return sql_message("DROP SEQUENCE: no such schema '%s'", sname);
	if (!s)
		s = cur_schema(sql);
	if (!find_sql_sequence(s, name)) {
		return sql_message("DROP SEQUENCE: no such sequence '%s'", name);
	} else if (!schema_privs(sql->role_id, s)) {
		return sql_message("DROP SEQUENCE: insufficient privileges for '%s' in schema '%s'", stack_get_string(sql, "current_user"),  s->base.name);
	}
	sql_trans_drop_sequence(sql->session->tr, s, name, 0);  
	return NULL;
}


str
SQLcatalog(Client cntxt, MalBlkPtr mb, MalStkPtr stk, InstrPtr pci)
{
	mvc *sql = NULL;
	str msg = getContext(cntxt, mb, &sql, NULL);
	int type = *(int*) getArgReference(stk, pci, 1);
	str sname = *(str*) getArgReference(stk, pci, 2);

	if (msg)
		return msg;

	if (STORE_READONLY(active_store_type)) 
		return sql_message("schema statements cannot be executed on a readonly database.");

	switch (type) {
	case DDL_CREATE_SEQ:
	{
		sql_sequence *s = *(sql_sequence**) getArgReference(stk, pci, 3);
		msg = create_seq(sql, sname, s);
	} 	break;
	case DDL_ALTER_SEQ:
	{
		lng *val = NULL;
		sql_sequence *s = *(sql_sequence**) getArgReference(stk, pci, 3);
		if (getArgType(mb, pci, 4) == TYPE_lng) 
			val = getArgReference(stk, pci, 4);
		msg = alter_seq(sql, sname, s, val);
	} 	break;
	case DDL_DROP_SEQ: {
		str name = *(str*) getArgReference(stk, pci, 3);

		msg = drop_seq( sql, sname, name);
	} 	break;
	case DDL_CREATE_SCHEMA: {
		str name = *(str*) getArgReference(stk, pci, 3);
		int auth_id = sql->role_id;

		if (name && strcmp(name, str_nil) == 0)
			name = NULL;

		if (name && (auth_id = sql_find_auth(sql, name)) < 0) {
			msg = sql_message("CREATE SCHEMA: no such authorization '%s'", name);
		}
		if (sql->user_id != USER_MONETDB && sql->role_id != ROLE_SYSADMIN) {
			msg = sql_message("CREATE SCHEMA: insufficient privileges for user '%s'", stack_get_string(sql, "current_user"));
		}
		if (mvc_bind_schema(sql, sname)) {
			msg = sql_message("CREATE SCHEMA: name '%s' already in use", sname);
		} else {
			(void)mvc_create_schema(sql, sname, auth_id, sql->user_id);
		}
	}	break;
	case DDL_DROP_SCHEMA: {
		int action = *(int*) getArgReference(stk, pci, 4);
		sql_schema *s = mvc_bind_schema(sql, sname);

		if (!s) {
			msg = sql_message("DROP SCHEMA: name %s does not exist", sname);
		} else if (!schema_privs(sql->role_id, s)) {
			msg = sql_message("DROP SCHEMA: access denied for %s to schema ;'%s'", stack_get_string(sql, "current_user"), s->base.name);
		} else if (s == cur_schema(sql)) {
			msg = sql_message("DROP SCHEMA: cannot drop current schema");
		} else if (strcmp(sname, "sys") == 0 || strcmp(sname, "tmp") == 0) {
			msg = sql_message("DROP SCHEMA: access denied for '%s'", sname);
		} else if (sql_schema_has_user(sql, s)) {
			msg = sql_message("DROP SCHEMA: unable to drop schema '%s' (there are database objects which depend on it", sname);
		} else {
			mvc_drop_schema(sql, s, action);
		}
	} 	break;
	case DDL_CREATE_TABLE: 
	case DDL_CREATE_VIEW: 
	{
		sql_table *t = *(sql_table**) getArgReference(stk, pci, 3);
		int temp = *(int*) getArgReference(stk, pci, 4);

		msg = create_table_or_view(sql, sname, t, temp);
	} 	break;
	case DDL_DROP_TABLE: {
		int action = *(int*) getArgReference(stk, pci, 4);
		str name = *(str*) getArgReference(stk, pci, 3);

		msg = drop_table( sql, sname, name, action);
	} 	break;
	case DDL_DROP_VIEW: {
		int action = *(int*) getArgReference(stk, pci, 4);
		str name = *(str*) getArgReference(stk, pci, 3);

		msg = drop_view( sql, sname, name, action);
	} 	break;
	case DDL_ALTER_TABLE: 
	{
		sql_table *t = *(sql_table**) getArgReference(stk, pci, 3);
		msg = alter_table(sql, sname, t);
	} 	break;
	case DDL_DROP_CONSTRAINT: {
		int action = *(int*) getArgReference(stk, pci, 4);
		str name = *(str*) getArgReference(stk, pci, 3);

		msg = drop_key( sql, sname, name, action);
	} 	break;
	default:
		throw(SQL, "sql.catalog", "catalog unknown type");
	}
	if (msg)
		throw(SQL, "sql.catalog", msg);
	return MAL_SUCCEED;
}

/* setVariable(int *ret, str *name, any value) */
str
setVariable(Client cntxt, MalBlkPtr mb, MalStkPtr stk, InstrPtr pci)
{
	char buf[BUFSIZ];
	mvc *m = NULL;
	int mtype = getArgType(mb, pci, 2);
	str varname   = *(str *) getArgReference(stk, pci, 1);
	str msg = getContext(cntxt,mb, &m, NULL);
	ValRecord *src;

	(void) cntxt;
	if (msg)
		return msg;

	if (mtype < 0 || mtype >= 255)
		throw(SQL, "sql.setVariable", "failed");
	if ( strcmp("optimizer",  varname)== 0) {
		msg = setOptimizers(*(str *) getArgReference(stk,pci,2));
		if ( msg != NULL && strcmp(msg,"default_pipe") == 0 )
			return MAL_SUCCEED;
		msg = SQLvalidatePipeline();
		if ( msg ){
			setOptimizers("default_pipe");
			return msg;
		}
	}
	src = &stk->stk[getArg(pci, 2)];
	if (stack_find_var(m, varname)) {
		stack_set_var(m, varname, src);
	} else {
		snprintf(buf, BUFSIZ, "variable '%s' unknown", varname);
		throw(SQL, "sql.setVariable", buf);
	}
	if ((msg = sql_update_var(m, varname)) != NULL) {
		snprintf(buf, BUFSIZ, "%s", msg);
		_DELETE(msg);
		throw(SQL, "sql.setVariable", buf);
	}
	return MAL_SUCCEED;
}

/* getVariable(int *ret, str *name) */
str
getVariable(Client cntxt, MalBlkPtr mb, MalStkPtr stk, InstrPtr pci)
{
	mvc *m = NULL;
	int mtype = getArgType(mb, pci, 0);
	str varname   = *(str *) getArgReference(stk, pci, 1);
	str msg = getContext(cntxt,mb, &m, NULL);
	ValRecord *dst, *src;

	(void) cntxt;
	if (msg)
		return msg;

	if (mtype < 0 || mtype >= 255)
		throw(SQL, "sql.getVariable", "failed");
	src = stack_get_var(m, varname);
	if (!src) {
		char buf[BUFSIZ];
		snprintf(buf, BUFSIZ, "variable '%s' unknown", varname);
		throw(SQL, "sql.getVariable", buf);
	}
	dst = &stk->stk[getArg(pci, 0)];
	VALcopy(dst,src);
	return MAL_SUCCEED;
}

str
sql_variables(Client cntxt, MalBlkPtr mb, MalStkPtr stk, InstrPtr pci)
{
	int i;
	mvc *m = NULL;
	BAT *vars, *r; 
	str msg = getContext(cntxt,mb, &m, NULL);
	int *res = (int *) getArgReference(stk, pci, 0);

	(void) cntxt;
	if (msg)
		return msg;

	vars = BATnew(TYPE_void,TYPE_str, m->topvars);
	BATseqbase(vars, 0);
	for (i=0; i<m->topvars && m->vars[i].s; i++) 
		BUNappend(vars, m->vars[i].name, FALSE);
	r = BATnew(TYPE_str,TYPE_bat,1);
	BUNins(r, "name", &vars->batCacheid, FALSE);
	BBPunfix(vars->batCacheid);
	*res = r->batCacheid;
	BBPkeepref(r->batCacheid);
	return MAL_SUCCEED;
}

/* str mvc_logfile(int *d, str *filename); */
str
mvc_logfile(Client cntxt, MalBlkPtr mb, MalStkPtr stk, InstrPtr pci)
{
	mvc *m = NULL;
	str msg = getContext(cntxt,mb, &m, NULL);
	int *res = (int *) getArgReference(stk, pci, 0);
	str filename = *(str *)getArgReference(stk, pci, 1);

	(void) cntxt;
	if (msg)
		return msg;
	if (m->scanner.log) {
		close_stream(m->scanner.log);
		m->scanner.log = NULL;
	}

	if (filename != str_nil) 
		m->scanner.log = open_wastream(filename);
	*res = 0;
	return MAL_SUCCEED;
}

/* str mvc_next_value(lng *res, str *sname, str *seqname); */
str
mvc_next_value(Client cntxt, MalBlkPtr mb, MalStkPtr stk, InstrPtr pci)
{
	mvc *m = NULL;
	str msg = getContext(cntxt,mb, &m, NULL);
	sql_schema *s;
	lng *res  = (lng *) getArgReference(stk, pci, 0);
	str *sname  = (str *) getArgReference(stk, pci, 1);
	str *seqname  = (str *) getArgReference(stk, pci, 2);

	(void) cntxt;
	if (msg)
		return msg;
 	s = mvc_bind_schema(m, *sname);
	if (s) {
		sql_sequence *seq = find_sql_sequence(s, *seqname);

		if (seq && seq_next_value(seq, res)) {
			m->last_id = *res;
			stack_set_number(m, "last_id", m->last_id);
			return MAL_SUCCEED;
		}
	}
	throw(SQL, "sql.next_value", "error");
}

/* str mvc_bat_next_value(bat *res, int *sid, str *seqname); */
str
mvc_bat_next_value(Client cntxt, MalBlkPtr mb, MalStkPtr stk, InstrPtr pci)
{
	mvc *m = NULL;
	str msg = getContext(cntxt,mb, &m, NULL);
	BAT *b, *r;
	BUN p,q;
	sql_schema *s = NULL;
	sql_sequence *seq = NULL;
	seqbulk *sb = NULL;
	BATiter bi;
	bat *res  = (bat *) getArgReference(stk, pci, 0);
	int *sid  = (int *) getArgReference(stk, pci, 1);
	str *seqname  = (str *) getArgReference(stk, pci, 2);

	(void) cntxt;
	if (msg)
		return msg;

	if( (b = BATdescriptor(*sid)) == NULL )
		throw(SQL, "sql.next_value", "Cannot access descriptor");

	r = BATnew(b->htype, TYPE_lng, BATcount(b));
	if (!r) {
		BBPunfix(b->batCacheid);
		throw(SQL, "sql.next_value", "Cannot create bat");
	}
	BATseqbase(r, b->hseqbase);

	if (!BATcount(b)) {
		BBPunfix(b->batCacheid);
		BBPkeepref(r->batCacheid);
		*res = r->batCacheid;
		return MAL_SUCCEED;
	}

	bi = bat_iterator(b);
	BATloop(b,p,q){
		str sname = BUNtail(bi,BUNfirst(b));
		lng l;

		if (!s || strcmp(s->base.name, sname) != 0) {
			if (sb)
				seqbulk_destroy(sb);
			s = mvc_bind_schema(m, sname);
			seq = NULL;
			if (!s || 
			    (seq = find_sql_sequence(s, *seqname)) == NULL ||
			    !(sb = seqbulk_create(seq, BATcount(b))) ) {
				BBPunfix(b->batCacheid);
				BBPunfix(r->batCacheid);
				throw(SQL, "sql.next_value", "error");
			}
		}
		if (!seqbulk_next_value(sb, &l)) {
			BBPunfix(b->batCacheid);
			BBPunfix(r->batCacheid);
			seqbulk_destroy(sb);
			throw(SQL, "sql.next_value", "error");
		}
		BUNins(r, BUNhead(bi,p), &l, FALSE);
	}
	if (sb) 
		seqbulk_destroy(sb);
	BBPunfix(b->batCacheid);
	BBPkeepref(r->batCacheid);
	*res = r->batCacheid;
	return MAL_SUCCEED;
}

/* str mvc_get_value(lng *res, str *sname, str *seqname); */
str
mvc_get_value(Client cntxt, MalBlkPtr mb, MalStkPtr stk, InstrPtr pci)
{
	mvc *m = NULL;
	str msg = getContext(cntxt,mb, &m, NULL);
	sql_schema *s;
	lng *res  = (lng *) getArgReference(stk, pci, 0);
	str *sname  = (str *) getArgReference(stk, pci, 1);
	str *seqname  = (str *) getArgReference(stk, pci, 2);

	(void) cntxt;
	if (msg)
		return msg;
 	s = mvc_bind_schema(m, *sname);
	if (s) {
		sql_sequence *seq = find_sql_sequence(s, *seqname);

		if (seq && seq_get_value(seq, res))
			return MAL_SUCCEED;
	}
	throw(SQL, "sql.get_value", "error");
}

str
mvc_getVersion(lng *version, int *clientid)
{
	mvc *m = NULL;
	Client cntxt = mal_clients+*clientid;
	str msg = getContext(cntxt, NULL, &m, NULL);

	if (msg)
		return msg;
	*version = -1;
	if (m->session->tr)
		*version = m->session->tr->stime;
	return MAL_SUCCEED;
}

/* str mvc_restart_seq(lng *res, str *sname, str *seqname, lng *start); */
str
mvc_restart_seq(Client cntxt, MalBlkPtr mb, MalStkPtr stk, InstrPtr pci)
{
	mvc *m = NULL;
	str msg = getContext(cntxt,mb, &m, NULL);
	sql_schema *s;
	lng *res  = (lng *) getArgReference(stk, pci, 0);
	str *sname  = (str *) getArgReference(stk, pci, 1);
	str *seqname  = (str *) getArgReference(stk, pci, 2);
	lng *start  = (lng *) getArgReference(stk, pci, 3);

	(void) cntxt;
	if (msg)
		return msg;
 	s = mvc_bind_schema(m, *sname);
	if (s) {
		sql_sequence *seq = find_sql_sequence(s, *seqname);

		if (seq) {
			*res = sql_trans_sequence_restart(m->session->tr, seq, *start);
			return MAL_SUCCEED;
		}
	}
	throw(SQL, "sql.restart", "error");
}



BAT *
mvc_bind(mvc *m, char *sname, char *tname, char *cname, int access)
{
	sql_trans *tr = m->session->tr;
	BAT *b = NULL;
	sql_schema *s = NULL;
	sql_table *t = NULL;
	sql_column *c = NULL;

	s = mvc_bind_schema(m, sname);
	if ( s == NULL) 
		return NULL;
	t = mvc_bind_table(m, s, tname);
	if ( t == NULL) 
		return NULL;
	c = mvc_bind_column(m, t, cname);
	if ( c == NULL) 
		return NULL;

	b = store_funcs.bind_col(tr, c, access);
	return b;
}

BAT *
mvc_bind_dbat(mvc *m, char *sname, char *tname, int access)
{
	sql_trans *tr = m->session->tr;
	BAT *b = NULL;
	sql_schema *s = NULL;
	sql_table *t = NULL;
	s = mvc_bind_schema(m, sname);
	if ( s == NULL)
		return NULL;
	t = mvc_bind_table(m, s, tname);
	if ( t == NULL)
		return NULL;

	b = store_funcs.bind_del(tr, t, access);
	return b;
}

BAT *
mvc_bind_idxbat(mvc *m, char *sname, char *tname, char *iname, int access)
{
	sql_trans *tr = m->session->tr;
	BAT *b = NULL;
	sql_schema *s = mvc_bind_schema(m, sname);
	sql_idx *i = mvc_bind_idx(m, s, iname);

	(void) tname;
	b = store_funcs.bind_idx(tr, i, access);
	return b;
}

/* str mvc_bind_wrap(int *bid, str *sname, str *tname, str *cname, int *access); */
str
mvc_bind_wrap(Client cntxt, MalBlkPtr mb, MalStkPtr stk, InstrPtr pci)
{
	BAT *b = NULL, *bn;
	int *bid = (int *)getArgReference(stk, pci, 0);
	mvc *m = *(mvc**)getArgReference(stk, pci, 1);
	str *sname = (str *)getArgReference(stk, pci, 2);
	str *tname = (str *)getArgReference(stk, pci, 3);
	str *cname = (str *)getArgReference(stk, pci, 4);
	int *access = (int *)getArgReference(stk, pci, 5);
	oid lval,hval=0;

	(void) mb;
	(void) cntxt;
	b = mvc_bind(m, *sname, *tname, *cname, *access);
	if (b) {
		if ( pci->argc == 8){
			/* partitioned access */
			lval = *(oid *)getArgReference(stk, pci, 6);
			hval = *(oid *)getArgReference(stk, pci, 7);
			bn =  BATslice(b, lval,hval);
			BATseqbase(bn, lval);
			BBPkeepref( *bid = bn->batCacheid);
			BBPreleaseref(b->batCacheid);
			return MAL_SUCCEED;
		}
		BBPkeepref( *bid = b->batCacheid);
		return MAL_SUCCEED;
	}
	throw(SQL, "sql.bind", "unable to find %s.%s(%s)", *sname, *tname, *cname);
}


/* str mvc_bind_idxbat_wrap(int *bid, str *sname, str *tname, str *iname, int *access); */
str
mvc_bind_idxbat_wrap(Client cntxt, MalBlkPtr mb, MalStkPtr stk, InstrPtr pci)
{
	BAT *b = NULL,*bn;
	int *bid = (int *)getArgReference(stk, pci, 0);
	mvc *m = *(mvc**)getArgReference(stk, pci, 1);
	str *sname = (str *)getArgReference(stk, pci, 2);
	str *tname = (str *)getArgReference(stk, pci, 3);
	str *iname = (str *)getArgReference(stk, pci, 4);
	int *access = (int *)getArgReference(stk, pci, 5);
	oid lval,hval=0;

	(void) mb;
	(void) cntxt;
	b = mvc_bind_idxbat(m, *sname, *tname, *iname, *access);
	if (b) {
		if ( pci->argc == 8){
			/* partitioned access */
			lval = *(oid *)getArgReference(stk, pci, 6);
			hval = *(oid *)getArgReference(stk, pci, 7);
			bn =  BATslice(b, lval,hval);
			BATseqbase(bn, lval);
			BBPkeepref( *bid = bn->batCacheid);
			BBPreleaseref(b->batCacheid);
			return MAL_SUCCEED;
		}
		BBPkeepref( *bid = b->batCacheid);
		return MAL_SUCCEED;
	}
	throw(SQL, "sql.idxbind", "unable to find index %s for %s.%s",
			*iname, *sname, *tname);
}

str 
mvc_diff_idxbat_wrap(bat *bid, int *clientid, str *s, str *t, str *i, int *access, lng *oldversion, lng *version)
{
	mvc *m = NULL;
	Client cntxt = mal_clients+*clientid;
	str msg = getContext(cntxt, NULL, &m, NULL);
	BAT *b;

	if (msg)
		return msg;
	(void)oldversion;
	(void)version;
	b = mvc_bind(m, *s, *t, *i, *access);
	if (b) {
		BBPkeepref( *bid = b->batCacheid);
		return MAL_SUCCEED;
	}
	throw(SQL, "sql.idxbind", "unable to find index %s for %s.%s", *i, *s, *t);
}

/*mvc_append_wrap(int *bid, str *sname, str *tname, str *cname, ptr d) */
str
mvc_append_wrap(Client cntxt, MalBlkPtr mb, MalStkPtr stk, InstrPtr pci)
{
	ptr *res = (ptr*)getArgReference(stk, pci, 0);
	mvc *m = *(mvc**)getArgReference(stk, pci, 1);
	str sname = *(str *)getArgReference(stk, pci, 2);
	str tname = *(str *)getArgReference(stk, pci, 3);
	str cname = *(str *)getArgReference(stk, pci, 4);
	ptr ins = (ptr)getArgReference(stk, pci, 5);
	int tpe = getArgType(mb, pci, 5);
	sql_schema *s;
	sql_table *t;
	sql_column *c;

	(void) mb;
	(void) cntxt;
	*res = (ptr)m;
	if (tpe > TYPE_any)
		tpe = TYPE_bat;
	if (tpe == TYPE_bat && (ins = BATdescriptor(*(int*)ins)) == NULL) 
		throw(SQL, "sql.append","Cannot access descriptor");
	if (ATOMextern(tpe)) 
		ins = *(ptr*)ins;
	s = mvc_bind_schema(m, sname);
	if ( s == NULL)
		throw(MAL,"sql.append","Schema missing");
	t = mvc_bind_table(m, s, tname);
	if ( t == NULL)
		throw(MAL,"sql.append","Table missing");
	if (tpe == TYPE_bat)
		BATaccessBegin((BAT*)ins, USE_ALL, MMAP_SEQUENTIAL);	
	c = mvc_bind_column(m, t, cname);
	if (c) {
		store_funcs.append_col(m->session->tr, c, ins, tpe);
	} else {
		sql_idx *i = mvc_bind_idx(m, s, cname);
		if (i)
			store_funcs.append_idx(m->session->tr, i, ins, tpe);
	}
	if (tpe == TYPE_bat) {
		BATaccessEnd((BAT*)ins, USE_ALL, MMAP_SEQUENTIAL);	
		BBPunfix(((BAT*)ins)->batCacheid);
	}
	return MAL_SUCCEED;
}

/*mvc_update_wrap(int *bid, str *sname, str *tname, str *cname, ptr d) */
str
mvc_update_wrap(Client cntxt, MalBlkPtr mb, MalStkPtr stk, InstrPtr pci)
{
	ptr *res = (ptr*)getArgReference(stk, pci, 0);
	mvc *m = *(mvc**)getArgReference(stk, pci, 1);
	str sname = *(str *)getArgReference(stk, pci, 2);
	str tname = *(str *)getArgReference(stk, pci, 3);
	str cname = *(str *)getArgReference(stk, pci, 4);
	ptr ins = (ptr)getArgReference(stk, pci, 5);
	int tpe = getArgType(mb, pci, 5);
	sql_schema *s;
	sql_table *t;
	sql_column *c;

	(void) cntxt;
	*res = (ptr)m;
	if (tpe > TYPE_any)
		tpe = TYPE_bat;
	if( tpe == TYPE_bat && (ins = BATdescriptor(*(int*)ins)) == NULL) 
		throw(SQL, "sql.update","Cannot access descriptor");
	if (ATOMextern(tpe)) 
		ins = *(ptr*)ins;
	s = mvc_bind_schema(m, sname);
	if ( s == NULL)
		throw(MAL,"sql.update","Schema missing");
	t = mvc_bind_table(m, s, tname);
	if ( t == NULL)
		throw(MAL,"sql.update","Table missing");
	if (tpe == TYPE_bat)
		BATaccessBegin((BAT*)ins, USE_ALL, MMAP_SEQUENTIAL);	
	c = mvc_bind_column(m, t, cname);
	if (c) {
		store_funcs.update_col(m->session->tr, c, ins, tpe, 0);
	} else {
 		sql_idx *i = mvc_bind_idx(m, s, cname);
		if (i)
			store_funcs.update_idx(m->session->tr, i, ins, tpe);
	}
	if (tpe == TYPE_bat) {
		BATaccessEnd((BAT*)ins, USE_ALL, MMAP_SEQUENTIAL);	
		BBPunfix(((BAT*)ins)->batCacheid);
	}
	return MAL_SUCCEED;
}

@-
Monet 5 extension 
@-
The Mx macro below is used in many places throughout the code base to
access the BAT descriptor.

@= chkIdentifier
	/* generate exception if string is not an identifier */
	if( isIdentifier(@1))
		throw(SQL,  "@4","identifier expected");
@= Pseudo
	if (BBPindex("@1_@2_@3") <= 0)
		BATname(b, "@1_@2_@3");
	BATroles(b,"@1","@2");
	BATmode(b,TRANSIENT);
	BATfakeCommit(b);
	*ret = b->batCacheid;

@c

str
mvc_bind_single_wrap(int *ret, int *bid, str *name)
{
	BAT *b, *bn;
	int r;
	BUN p;
	BATiter bni;

	if( (bn= BATdescriptor(*bid)) == NULL)
		throw(SQL, "sql.bind","Cannot access descriptor");

	p = BUNfnd(bn, *name);
	bni = bat_iterator(bn);
	r = *(int *) BUNtail(bni, p);
	if( (b= BATdescriptor(r)) == NULL)
		throw(SQL, "sql.bind","Cannot access descriptor");
	BBPkeepref(*ret= b->batCacheid);
	BBPunfix( bn->batCacheid);
	return MAL_SUCCEED;
}

/* str mvc_bind_dbat_wrap(int *ret, str *sname, str *tname, int *access); */
str
mvc_bind_dbat_wrap(Client cntxt, MalBlkPtr mb, MalStkPtr stk, InstrPtr pci)
{
	BAT *b;
	int *ret = (int *)getArgReference(stk, pci, 0);
	mvc *m = *(mvc**)getArgReference(stk, pci, 1);
	str *sname = (str *)getArgReference(stk, pci, 2);
	str *tname = (str *)getArgReference(stk, pci, 3);
	int *access = (int*)getArgReference(stk, pci, 4);

	(void) mb;
	(void) cntxt;
	b = mvc_bind_dbat(m, *sname, *tname, *access);
	if (b) {
		BBPkeepref( *ret = b->batCacheid);
		return MAL_SUCCEED;
	}
	throw(SQL, "mvc_bind_dbat_wrap", "error");
}

str 
mvc_diff_dbat_wrap(bat *bid, int *clientid, str *s, str *t, int *access, lng *oldversion, lng *version )
{
	mvc *m = NULL;
	Client cntxt = mal_clients+*clientid;
	str msg = getContext(cntxt, NULL, &m, NULL);
	BAT *b;

	if (msg)
		return msg;
	(void)oldversion;
	(void)version;
	b = mvc_bind_dbat(m, *s, *t, *access);
	if (b) {
		BBPkeepref( *bid = b->batCacheid);
		return MAL_SUCCEED;
	}
	throw(SQL, "mvc_bind_dbat_wrap", "error");
}

/* str mvc_clear_table_wrap(wrd *res, str *sname, str *tname); */
str
mvc_clear_table_wrap(Client cntxt, MalBlkPtr mb, MalStkPtr stk, InstrPtr pci)
{
	sql_schema *s;
	sql_table *t;
	mvc *m = NULL;
	str msg = getContext(cntxt,mb, &m, NULL);
	wrd *res = (wrd *)getArgReference(stk, pci, 0);
	str *sname = (str *)getArgReference(stk, pci, 1);
	str *tname = (str *)getArgReference(stk, pci, 2);

	(void) cntxt;
	if (msg)
		return msg;
	s = mvc_bind_schema(m, *sname);
	if ( s == NULL)
		throw(MAL,"sql.clear_table","Schema missing");
	t = mvc_bind_table(m, s, *tname);
	if ( t == NULL)
		throw(MAL,"sql.clear_table","Table missing");
	*res = mvc_clear_table(m, t);
	return MAL_SUCCEED;
}

/*mvc_delete_wrap(int *d, str *sname, str *tname, ptr d) */
str
mvc_delete_wrap(Client cntxt, MalBlkPtr mb, MalStkPtr stk, InstrPtr pci)
{
	ptr *res = (ptr*)getArgReference(stk, pci, 0);
	mvc *m = *(mvc**)getArgReference(stk, pci, 1);
	str sname = *(str *)getArgReference(stk, pci, 2);
	str tname = *(str *)getArgReference(stk, pci, 3);
	ptr ins = (ptr)getArgReference(stk, pci, 4);
	int tpe = getArgType(mb, pci, 4);
	BAT *b = NULL;

	sql_schema *s;
	sql_table *t;

	(void) mb;
	(void) cntxt;
	*res = (ptr)m;
	if (tpe > TYPE_any)
		tpe = TYPE_bat;
	if (tpe == TYPE_bat && (b = BATdescriptor(*(int*)ins)) == NULL) 
		throw(SQL, "sql.delete","Cannot access descriptor");
	if (tpe != TYPE_bat || (b->ttype != TYPE_oid && b->ttype != TYPE_void))
		throw(SQL, "sql.delete","Cannot access descriptor");
	s = mvc_bind_schema(m, sname);
	if ( s == NULL)
		throw(MAL,"sql.delete","Schema missing");
	t = mvc_bind_table(m, s, tname);
	if ( t == NULL)
		throw(MAL,"sql.delete","Table missing");
	store_funcs.delete_tab(m->session->tr, t, b, tpe);
	if (tpe == TYPE_bat)
		BBPunfix(((BAT*)ins)->batCacheid);
	return MAL_SUCCEED;
}

static int
mvc_result_row(mvc *m, int nr_cols, int qtype)
{
	m->results = res_table_create(m->session->tr, m->result_id++, nr_cols, qtype, m->results, NULL);
	return m->results->id;
}

/* str mvc_result_row_wrap(int *res_id, int *nr_cols, int *qtype, int *o); */
str
mvc_result_row_wrap(Client cntxt, MalBlkPtr mb, MalStkPtr stk, InstrPtr pci)
{
	mvc *m = NULL;
	str msg = getContext(cntxt,mb, &m, NULL);
	int *res_id = (int *)getArgReference(stk, pci, 0);
	int *nr_cols = (int *)getArgReference(stk, pci, 1);
	int *qtype = (int *)getArgReference(stk, pci, 2);
	int *o = (int *)getArgReference(stk, pci, 3);

	(void) cntxt;
	if (msg)
		return msg;
	(void)o; /* dummy order */
	*res_id = mvc_result_row(m, *nr_cols, *qtype); 
	if (*res_id < 0)
		throw(SQL, "sql.resultSet", "failed");
	return MAL_SUCCEED;
}

/* str mvc_result_file_wrap(int *res_id, int *nr_cols, unsigned char* *T, unsigned char* *R, unsigned char* *S, unsigned char* *N, bat *order_bid); */
str 
mvc_result_file_wrap(Client cntxt, MalBlkPtr mb, MalStkPtr stk, InstrPtr pci)
{
	str res = MAL_SUCCEED;
	BAT *order = NULL;
	mvc *m = NULL;
	str msg = getContext(cntxt,mb, &m, NULL);
	res_table *t = NULL;
	unsigned char *tsep = NULL, *rsep = NULL, *ssep = NULL, *ns = NULL;
	ssize_t len;
	int *res_id = (int *)getArgReference(stk, pci, 0);
	int *nr_cols = (int *)getArgReference(stk, pci, 1);
	unsigned char **T = (unsigned char **)getArgReference(stk, pci, 2);
	unsigned char **R = (unsigned char **)getArgReference(stk, pci, 3);
	unsigned char **S = (unsigned char **)getArgReference(stk, pci, 4);
	unsigned char **N = (unsigned char **)getArgReference(stk, pci, 5);
	int mtype = getArgType(mb, pci, 6);

	(void) cntxt;
	if (msg)
		return msg;
	if (isaBatType(mtype)) {
		bat *order_bid = (bat *)getArgReference(stk, pci, 6);
        	if ((order = BATdescriptor(*order_bid)) == NULL ) {
               		throw(SQL, "sql.resultSet", "Cannot access descriptor");
        	}
	}
	m->results = t = res_table_create(m->session->tr, m->result_id++, *nr_cols, Q_TABLE, m->results, order);
	len = strlen((char*)(*T));
	GDKstrFromStr(tsep=GDKmalloc(len+1), *T, len); len = 0;
	len = strlen((char*)(*R));
	GDKstrFromStr(rsep=GDKmalloc(len+1), *R, len); len = 0;
	len = strlen((char*)(*S));
	GDKstrFromStr(ssep=GDKmalloc(len+1), *S, len); len = 0;
	len = strlen((char*)(*N));
	GDKstrFromStr(ns=GDKmalloc(len+1), *N, len); len = 0;
	t->tsep = (char*)tsep;
	t->rsep = (char*)rsep;
	t->ssep = (char*)ssep;
	t->ns = (char*)ns;
	*res_id = t->id;
	if (*res_id < 0)
		res = createException(SQL, "sql.resultSet", "failed");
	if (order)
		BBPunfix(order->batCacheid);
	return res;
}

/* str mvc_result_table_wrap(int *res_id, int *nr_cols, int *qtype, bat *order_bid); */
str
mvc_result_table_wrap(Client cntxt, MalBlkPtr mb, MalStkPtr stk, InstrPtr pci)
{
	str res = MAL_SUCCEED;
	BAT *order;
	mvc *m = NULL;
	str msg = getContext(cntxt,mb, &m, NULL);
	int *res_id = (int *)getArgReference(stk, pci, 0);
	int *nr_cols = (int *)getArgReference(stk, pci, 1);
	int *qtype = (int *)getArgReference(stk, pci, 2);
	bat *order_bid = (bat *)getArgReference(stk, pci, 3);

	(void) cntxt;
	if (msg)
		return msg;
        if ((order = BATdescriptor(*order_bid)) == NULL ) {
                throw(SQL, "sql.resultSet", "Cannot access descriptor");
        }
	*res_id = mvc_result_table(m, *nr_cols, *qtype, order);
	if (*res_id < 0)
		res= createException(SQL, "sql.resultSet", "failed");
	BBPunfix(order->batCacheid);
	return res;
}

/* str mvc_result_column_wrap(int *ret, int *rs, str *tn, str *name, str *type, int *digits, int *scale, bat *bid); */
str
mvc_result_column_wrap(Client cntxt, MalBlkPtr mb, MalStkPtr stk, InstrPtr pci)
{
	str res = MAL_SUCCEED;
	BAT *b;
	mvc *m = NULL;
	str msg = getContext(cntxt,mb, &m, NULL);
	int *ret = (int *)getArgReference(stk, pci, 0);
	str *tn = (str *)getArgReference(stk, pci, 2);
	str *name = (str *)getArgReference(stk, pci, 3);
	str *type = (str *)getArgReference(stk, pci, 4);
	int *digits = (int *)getArgReference(stk, pci, 5);
	int *scale = (int *)getArgReference(stk, pci, 6);
	bat *bid = (bat *)getArgReference(stk, pci, 7);

	(void) cntxt;
	if (msg)
		return msg;
	if ((b = BATdescriptor(*bid)) == NULL)
		throw(SQL, "sql.rsColumn", "cannot access BAT descriptor");
	if (mvc_result_column(m, *tn, *name, *type, *digits, *scale, b)) 
		res = createException(SQL, "sql.rsColumn", "mvc_result_column failed");
	*ret = 0;
	BBPunfix(b->batCacheid);
	return res;
}

str
/*mvc_result_value_wrap(int *ret, int *rs, str *tn, str *name, str *type, int *digits, int *scale, ptr p, int mtype)*/
mvc_result_value_wrap(Client cntxt, MalBlkPtr mb, MalStkPtr stk, InstrPtr pci)
{
	int *ret  = (int *) getArgReference(stk, pci, 0);
	str *tn   = (str *) getArgReference(stk, pci, 2);
	str *cn   = (str *) getArgReference(stk, pci, 3);
	str *type = (str *) getArgReference(stk, pci, 4);
	int *digits = (int *) getArgReference(stk, pci, 5);
	int *scale = (int *) getArgReference(stk, pci, 6);
	ptr p =  (ptr) getArgReference(stk, pci, 7);
	int mtype = getArgType(mb, pci, 7);
	mvc *m = NULL;
	str msg = getContext(cntxt,mb, &m, NULL);

	(void) cntxt;
	if (msg)
		return msg;
	if (ATOMextern(mtype)) 
		p = *(ptr*)p;
	if (mvc_result_value(m, *tn, *cn, *type, *digits, *scale, p, mtype))
		throw(SQL, "sql.rsColumn", "failed");
	*ret = 0;
	return MAL_SUCCEED;
}

/* str mvc_declared_table_wrap(int *res_id, str *name); */
str
mvc_declared_table_wrap(Client cntxt, MalBlkPtr mb, MalStkPtr stk, InstrPtr pci)
{
	mvc *m = NULL;
	str msg = getContext(cntxt,mb, &m, NULL);
	sql_schema *s = NULL;
	int *res_id = (int *) getArgReference(stk, pci, 0);
	str *name = (str *) getArgReference(stk, pci, 1);

	(void) cntxt;
	if (msg)
		return msg;
	s = mvc_bind_schema(m, dt_schema);
	if ( s == NULL)
		throw(MAL,"sql.declared_table","Schema missing");
	(void)mvc_create_table(m, s, *name, tt_table, TRUE, SQL_DECLARED_TABLE, CA_DROP, 0);
	*res_id = 0;
	return MAL_SUCCEED;
}

/* str mvc_declared_table_column_wrap(int *ret, int *rs, str *tname, str *name, str *type, int *digits, int *scale); */
str 
mvc_declared_table_column_wrap(Client cntxt, MalBlkPtr mb, MalStkPtr stk, InstrPtr pci)
{
	mvc *m = NULL;
	str msg = getContext(cntxt,mb, &m, NULL);
	sql_schema *s = NULL;
	sql_table *t = NULL;
	sql_subtype tpe;
	int *ret  = (int *) getArgReference(stk, pci, 0);
	int *rs = (int *) getArgReference(stk, pci, 1);
	str *tname = (str *) getArgReference(stk, pci, 2);
	str *name = (str *) getArgReference(stk, pci, 3);
	str *type = (str *) getArgReference(stk, pci, 4);
	int *digits = (int *) getArgReference(stk, pci, 5);
	int *scale = (int *) getArgReference(stk, pci, 6);

	(void) cntxt;
	if (msg)
		return msg;
	if (*rs != 0)
                throw(SQL, "sql.dtColumn", "Cannot access declared table");
	if (!sql_find_subtype(&tpe, *type, *digits, *scale))
                throw(SQL, "sql.dtColumn", "Cannot find column type");
	s = mvc_bind_schema(m, dt_schema);
	if ( s == NULL)
		throw(MAL,"sql.declared_table_column","Schema missing");
	t = mvc_bind_table(m, s, *tname);
	if ( t == NULL)
		throw(MAL,"sql.declared_table_column","Table missing");
	(void)mvc_create_column(m, t, *name, &tpe); 
	*ret = 0;
	return MAL_SUCCEED;
}

str
mvc_drop_declared_table_wrap(Client cntxt, MalBlkPtr mb, MalStkPtr stk, InstrPtr pci )
{
	mvc *m = NULL;
	str *name = (str *) getArgReference(stk, pci, 1);
	str msg = getContext(cntxt, mb, &m, NULL);
	sql_schema *s = NULL;
	sql_table *t = NULL;

	if (msg)
		return msg;
	s = mvc_bind_schema(m, dt_schema);
	if ( s == NULL)
		throw(MAL,"sql.drop","Schema missing");
	t = mvc_bind_table(m, s, *name);
	if ( t == NULL)
		throw(MAL,"sql.drop","Table missing");
	(void)mvc_drop_table(m, s, t, 0);
	return MAL_SUCCEED;
}

str
mvc_drop_declared_tables_wrap(Client cntxt, MalBlkPtr mb, MalStkPtr stk, InstrPtr pci )
{
	mvc *m = NULL;
	int i = *(int *) getArgReference(stk, pci, 1);
	str msg = getContext(cntxt, mb, &m, NULL);
	sql_schema *s = NULL;
	sql_table *t = NULL;

	if (msg)
		return msg;
	s = mvc_bind_schema(m, dt_schema);
	if ( s == NULL)
		throw(MAL,"sql.drop","Schema missing");
	while(i && s->tables.set->t) {
		t = s->tables.set->t->data;
		(void)mvc_drop_table(m, s, t, 0);
		i--;
	}
	return MAL_SUCCEED;
}

/* str mvc_affected_rows_wrap(int *r, wrd *nr, str *w); */
str
mvc_affected_rows_wrap(Client cntxt, MalBlkPtr mb, MalStkPtr stk, InstrPtr pci)
{
	backend *b = NULL;
	mvc *c = NULL;
	str msg = getContext(cntxt,mb, &c, &b);
	int *r  = (int *) getArgReference(stk, pci, 0);
#ifndef NDEBUG
	int mtype = getArgType(mb, pci, 1);
#endif
	wrd nr;
	str *w = (str *) getArgReference(stk, pci, 2);

	(void) cntxt;
	if (msg)
		return msg;
	assert (mtype == TYPE_wrd);
	nr = *(wrd *) getArgReference(stk, pci, 1);
	if (mvc_export_affrows(c, b->out, nr, *w)) {
		throw(SQL, "sql.affectedRows", "failed");
	}
	(void)r;
	return NULL;
}

/* str mvc_export_head_wrap(int *ret, stream **s, int *res_id); */
str
mvc_export_head_wrap(Client cntxt, MalBlkPtr mb, MalStkPtr stk, InstrPtr pci)
{
	backend *b = NULL;
	mvc *c = NULL;
	str msg = getContext(cntxt,mb, &c, &b);
	int *ret  = (int *) getArgReference(stk, pci, 0);
	stream **s  = (stream **) getArgReference(stk, pci, 1);
	int *res_id = (int *) getArgReference(stk, pci, 2);

	(void) cntxt;
	if (msg)
		return msg;
	if (mvc_export_head(c, *s, *res_id, FALSE)) {
		throw(SQL, "sql.exportHead", "failed");
	}
	(void)ret;
	return NULL;
}
/* str mvc_export_result_wrap(int *ret, stream **s, int *res_id); */
str
mvc_export_result_wrap(Client cntxt, MalBlkPtr mb, MalStkPtr stk, InstrPtr pci)
{
	backend *b = NULL;
	mvc *c = NULL;
	str msg = getContext(cntxt,mb, &c, &b);
	int *ret  = (int *) getArgReference(stk, pci, 0);
	stream **s  = (stream **) getArgReference(stk, pci, 1);
	int *res_id = (int *) getArgReference(stk, pci, 2);

	(void) cntxt;
	if (msg)
		return msg;
	if (mvc_export_result(c, *s, *res_id)) {
		throw(SQL, "sql.exportResult", "failed");
	}
	(void)ret;
	return NULL;
}
/* str mvc_export_chunk_wrap(int *ret, stream **s, int *res_id, str *w); */
str
mvc_export_chunk_wrap(Client cntxt, MalBlkPtr mb, MalStkPtr stk, InstrPtr pci)
{
	backend *b = NULL;
	mvc *c = NULL;
	str msg = getContext(cntxt,mb, &c, &b);
	int *ret  = (int *) getArgReference(stk, pci, 0);
	stream **s  = (stream **) getArgReference(stk, pci, 1);
	int *res_id = (int *) getArgReference(stk, pci, 2);
	BUN	offset = 0;
	BUN	nr = 0;

	if ( pci->argc == 5){
		offset = *(BUN *) getArgReference(stk,pci,3);
		nr = *(BUN *) getArgReference(stk,pci,4);
	} 

	(void) cntxt;
	if (msg)
		return msg;
	if (mvc_export_chunk(c, *s, *res_id, offset, nr)) {
		throw(SQL, "sql.exportChunk", "failed");
	}
	(void)ret;
	return NULL;
}

/* str mvc_export_operation_wrap(int *ret, str *w); */
str
mvc_export_operation_wrap(Client cntxt, MalBlkPtr mb, MalStkPtr stk, InstrPtr pci)
{
	backend *b = NULL;
	mvc *c = NULL;
	str msg = getContext(cntxt,mb, &c, &b);
	int *ret  = (int *) getArgReference(stk, pci, 0);
	str *w = (str *) getArgReference(stk, pci, 1);

	(void) cntxt;
	if (msg)
		return msg;
	if (mvc_export_operation(c, b->out, *w)) {
		throw(SQL, "sql.exportOperation", "failed");
	}
	(void)ret;
	return NULL;
}


str
/*mvc_export_value_wrap(int *ret, int *qtype, str tn, str name, str type, int *digits, int *scale, int *eclass, ptr p, int mtype)*/
mvc_export_value_wrap(Client cntxt, MalBlkPtr mb, MalStkPtr stk, InstrPtr pci)
{
	int *qtype= (int *) getArgReference(stk, pci, 1);
	str *tn   = (str *) getArgReference(stk, pci, 2);
	str *cn   = (str *) getArgReference(stk, pci, 3);
	str *type = (str *) getArgReference(stk, pci, 4);
	int *digits = (int *) getArgReference(stk, pci, 5);
	int *scale = (int *) getArgReference(stk, pci, 6);
	int *eclass = (int *) getArgReference(stk, pci, 7);
	ptr p =  (ptr) getArgReference(stk, pci, 8);
	int mtype = getArgType(mb, pci, 8);
	str *w = (str *) getArgReference(stk, pci, 9);
	backend *b = NULL;
	mvc *c = NULL;
	str msg = getContext(cntxt,mb, &c, &b);

	(void) cntxt;
	if (msg)
		return msg;
	if (ATOMextern(mtype)) 
		p = *(ptr*)p;
	if (b->out == NULL ||
		mvc_export_value(c, b->out, *qtype, *tn, *cn, *type, *digits, *scale, *eclass, p, mtype, *w, "NULL") != SQL_OK)
		throw(SQL, "sql.exportValue", "failed");
	return MAL_SUCCEED;
}

/* str mvc_import_table_wrap(int *res, bstream **s, str *sname, str *tname, unsigned char* *T, unsigned char* *R, unsigned char* *S, unsigned char* *N, lng *sz, lng *offset); */
str
mvc_import_table_wrap(Client cntxt, MalBlkPtr mb, MalStkPtr stk, InstrPtr pci)
{
	BAT *b;
	mvc *m = NULL;
	str msg = getContext(cntxt,mb, &m, NULL);
	unsigned char *tsep = NULL, *rsep = NULL, *ssep = NULL, *ns = NULL;
	ssize_t len = 0;
	int *res = (int *) getArgReference(stk, pci, 0);
	bstream **s = (bstream **) getArgReference(stk, pci, 1);
	str *sname = (str *) getArgReference(stk, pci, 2);
	str *tname = (str *) getArgReference(stk, pci, 3);
	unsigned char **T = (unsigned char **) getArgReference(stk, pci, 4);
	unsigned char **R = (unsigned char **) getArgReference(stk, pci, 5);
	unsigned char **S = (unsigned char **) getArgReference(stk, pci, 6);
	unsigned char **N = (unsigned char **) getArgReference(stk, pci, 7);
	lng *sz = (lng *) getArgReference(stk, pci, 8);
	lng *offset = (lng *) getArgReference(stk, pci, 9);

	if (msg)
		return msg;
	len = strlen((char*)(*T));
	GDKstrFromStr(tsep=GDKmalloc(len+1), *T, len); len = 0;
	len = strlen((char*)(*R));
	GDKstrFromStr(rsep=GDKmalloc(len+1), *R, len); len = 0;
	if (*S && strcmp(str_nil,*(char**)S)) {
		len = strlen((char*)(*S));
		GDKstrFromStr(ssep=GDKmalloc(len+1), *S, len); 
		len = 0;
	}
	len = strlen((char*)(*N));
	GDKstrFromStr(ns=GDKmalloc(len+1), *N, len); len = 0;
	b = mvc_import_table(cntxt, m, *s, *sname, *tname, (char*)tsep, (char*)rsep, (char*)ssep, (char*)ns, *sz, *offset);
	GDKfree(tsep);
	GDKfree(rsep);
	if(ssep)
		GDKfree(ssep);
	GDKfree(ns);
	if (!b)
		throw(SQL, "importTable", "%sfailed to import table", m->errstr);
	*res = b->batCacheid;
	BBPincref( *res, TRUE);
	BBPunfix(*res);
	return MAL_SUCCEED;
}

/* str mvc_bin_import_table_wrap(int *res, str *sname, str *tname, str *fname..); */
str
mvc_bin_import_table_wrap(Client cntxt, MalBlkPtr mb, MalStkPtr stk, InstrPtr pci)
{
	BAT *b;
	mvc *m = NULL;
	str msg = getContext(cntxt, mb, &m, NULL);
	BUN cnt = 0;
	int i, *res = (int *) getArgReference(stk, pci, 0);
	str sname = *(str *) getArgReference(stk, pci, 1);
	str tname = *(str *) getArgReference(stk, pci, 2);
	sql_schema *s = mvc_bind_schema(m, sname);
	sql_table *t;
	node *n;

	if (msg)
		return msg;

	if ( s == NULL)
		throw(MAL,"sql.drop","Schema missing");
	t = mvc_bind_table(m, s, tname);
	if (!t) 
		throw(SQL,"sql", "table %s not found", tname);
	if (list_length(t->columns.set) != (pci->argc-3))
		throw(SQL,"sql", "Not enough columns in found");
	b = BATnew(TYPE_str, TYPE_bat, pci->argc-3);
	for (i = 3, n = t->columns.set->h; i<pci->argc && n; i++, n = n->next) {
		sql_column *col = n->data;
		BAT *c;

		c = BATattach(col->type.type->localtype, *(str*)getArgReference(stk, pci, i));
		if (c == NULL) {
			BBPunfix(b->batCacheid);
			throw(SQL, "sql", "failed to attach file %s",
			      *(str*)getArgReference(stk, pci, i));
		}

		BATsetaccess(c, BAT_READ);
		BATpropcheck(c, BATPROPS_ALL);
		BATpropcheck(BATmirror(c), BATPROPS_ALL);
		if (i!=3 && cnt != BATcount(c)) {
			BBPunfix(b->batCacheid);
			throw(SQL, "sql", "table %s not found", tname);
		}
		cnt = BATcount(c);
		BUNins(b, (ptr)col->base.name, (ptr)&c->batCacheid, FALSE);
		BBPunfix( c->batCacheid );
	}
	*res = b->batCacheid;
	BBPincref( *res, TRUE);
	BBPunfix(*res);
	return MAL_SUCCEED;
}


str
zero_or_one(ptr ret, int *bid) 
{
	BAT *b;
	BUN c, _s;
	ptr p;

	if ((b = BATdescriptor(*bid)) == NULL) {
		throw(SQL, "zero_or_one", "Cannot access descriptor");
	}
	c = BATcount(b);
	if (c == 0) {
		p = ATOMnilptr(b->ttype);
	} else if (c == 1) {
		BATiter bi = bat_iterator(b);
		p = BUNtail(bi,BUNfirst(b));
	} else {
		char buf[BUFSIZ];

		p = NULL;
                snprintf(buf, BUFSIZ, "cardinality violation (" BUNFMT ">1)", c);
		throw(SQL, "zero_or_one", buf);
	}
	_s = ATOMsize(ATOMtype(b->ttype));
	if (ATOMextern(b->ttype)) {
		_s = ATOMlen(ATOMtype(b->ttype), p);
		memcpy(*(ptr*) ret=GDKmalloc(_s), p, _s);
	} else if (b->ttype == TYPE_bat) {
		bat bid = *(bat*)p;
		*(BAT**) ret = BATdescriptor(bid);
	} else if (_s == 4) {
		*(int*) ret = *(int*)p;
	} else if (_s == 1) {
		*(bte*) ret = *(bte*)p;
	} else if (_s == 2) {
		*(sht*) ret = *(sht*)p;
	} else if (_s == 8) {
		*(lng*) ret = *(lng*)p;
	} else {
		memcpy(ret, p, _s);
	}
	BBPreleaseref(b->batCacheid);
	return MAL_SUCCEED;
}

str not_unique(bit *ret, int* bid) 
{
	BAT *b;

	if ((b = BATdescriptor(*bid)) == NULL) {
		throw(SQL, "not_unique", "Cannot access descriptor");
	}

	*ret = FALSE;
	if (BATtkey(b) || BATtdense(b) || BATcount(b) <= 1) {
		BBPunfix(b->batCacheid);
		return MAL_SUCCEED;
	} else if (b->tsorted&1) {
		BUN p,q;
		oid c = *(oid*)Tloc(b, BUNfirst(b)); 

		for(p=BUNfirst(b)+1, q=BUNlast(b);p<q;p++) {
			oid v = *(oid*)Tloc(b,p);
			if (v<=c) {
				*ret = TRUE;
				break;
			}
			c = v;
		}
	} else {
		BBPunfix(b->batCacheid);
		throw(SQL, "not_unique", "input should be sorted");
	}
	BBPunfix(b->batCacheid);
	return MAL_SUCCEED;
}

/* later we could optimize this to start from current BUN 
   And only search the from the first if second is not found.
 */
static inline int 
HASHfndTwice(BAT *b, ptr v)
{
	BATiter bi = bat_iterator(b);
	BUN i = BUN_NONE;
	int first = 1;
	
	HASHloop( bi, b->H->hash, i, v) {
		if (!first)
			return 1;
		first = 0;
	}
	return 0;
}

str 
not_unique_oids(bat *ret, bat* bid) 
{
	BAT *b, *bn = NULL;

	if ((b = BATdescriptor(*bid)) == NULL) {
		throw(SQL, "not_uniques", "Cannot access descriptor");
	}
	if (b->ttype != TYPE_oid && b->ttype != TYPE_wrd) {
		throw(SQL, "not_uniques", "Wrong types");
	}

	assert(b->htype == TYPE_oid);
	if (BATtkey(b) || BATtdense(b) || BATcount(b) <= 1) {
		bn = BATnew(TYPE_oid, TYPE_oid, 0);
	} else if (b->tsorted&1) { /* ugh handle both wrd and oid types */
		oid c = *(oid*)Tloc(b, BUNfirst(b)), *rf, *rh, *rt;
		oid *h = (oid*)Hloc(b,0), *vp, *ve;
		int first = 1;

		bn = BATnew(TYPE_oid, TYPE_oid, BATcount(b));
		vp = (oid*)Tloc(b, BUNfirst(b));
		ve = vp + BATcount(b);
		rf = rh = (oid*)Hloc(bn, BUNfirst(bn));
		rt = (oid*)Tloc(bn, BUNfirst(bn));
		*rh++ = *h++; 
		*rt++ = *vp; 
		for(vp++; vp < ve; vp++, h++) {
			oid v = *vp;
			if (v == c) {
				first = 0;
				*rh++ = *h;
				*rt++ = v;
			} else if (!first) {
				first = 1;
				*rh++ = *h;
				*rt++ = v;
			} else {
				*rh = *h;
				*rt = v;
			}
			c = v;
		}
		if (first)
			rh--;
		BATsetcount(bn, (BUN)(rh - rf)); 
	} else {
		oid *rf, *rh, *rt;
		oid *h = (oid*)Hloc(b,0), *vp, *ve;
		BAT *bm = BATmirror(b);

		if (BATprepareHash(bm))
			throw(SQL, "not_uniques", "hash creation failed");
		bn = BATnew(TYPE_oid, TYPE_oid, BATcount(b));
		vp = (oid*)Tloc(b, BUNfirst(b));
		ve = vp + BATcount(b);
		rf = rh = (oid*)Hloc(bn, BUNfirst(bn));
		rt = (oid*)Tloc(bn, BUNfirst(bn));
		for(; vp < ve; vp++, h++) {
			/* try to find value twice */
			if (HASHfndTwice(bm, vp)) {
				*rh++ = *h;
				*rt++ = *vp;
			}
		}
		BATsetcount(bn, (BUN)(rh - rf)); 
	}
	BBPunfix(b->batCacheid);
	BBPkeepref(*ret = bn->batCacheid);
	return MAL_SUCCEED;
}

lng scales[20] = {
	LL_CONSTANT(1),
	LL_CONSTANT(10),
	LL_CONSTANT(100),
	LL_CONSTANT(1000),
	LL_CONSTANT(10000),
	LL_CONSTANT(100000),
	LL_CONSTANT(1000000),
	LL_CONSTANT(10000000),
	LL_CONSTANT(100000000),
	LL_CONSTANT(1000000000),
	LL_CONSTANT(10000000000),
	LL_CONSTANT(100000000000),
	LL_CONSTANT(1000000000000),
	LL_CONSTANT(10000000000000),
	LL_CONSTANT(100000000000000),
	LL_CONSTANT(1000000000000000),
	LL_CONSTANT(10000000000000000),
	LL_CONSTANT(100000000000000000),
	LL_CONSTANT(1000000000000000000)
};

@-
The core modules of Monet provide just a limited set of
mathematical operators. The extensions required to support
SQL-99 are shown below. At some point they also should be
moved to module code base.
@= round
str 
@1_dec_round_wrap( @1 *res, @1 *v, @1 *r )
{
	@1 val = *v;
	@1 add = *r;

	/* shortcut nil */
	if (*v == @1_nil) {
		*res = @1_nil;
		return NULL;
	}

	add >>=1;
	if (val < 0) 
		add = -add;
	val += add; 
	val /= *r;
	*res = val;
	return NULL;
}

str 
@1_round_wrap( @1 *res, @1 *v, int *d, int *s, bte *r )
{
	/* shortcut nil */
	if (*v == @1_nil) {
		*res = @1_nil;
	} else if (-*r > *d) {
		*res = 0;
	} else if (*r > 0 && *r < *s) {
		int dff = *s - *r;
		lng rnd = scales[dff]>>1;
		lng lres;
		if (*v > 0)
			lres = (((*v + rnd)/scales[dff])*scales[dff]);
		else
			lres = (((*v - rnd)/scales[dff])*scales[dff]);
		assert((lng) GDK_@1_min < lres && lres <= (lng) GDK_@1_max);
		*res = (@1) lres;
	} else if (*r <= 0 && -*r + *s > 0) {
		int dff = -*r + *s;
		lng rnd = scales[dff]>>1;
		lng lres;
		if (*v > 0)
			lres = (((*v + rnd)/scales[dff])*scales[dff]);
		else
			lres = (((*v - rnd)/scales[dff])*scales[dff]);
		assert((lng) GDK_@1_min < lres && lres <= (lng) GDK_@1_max);
		*res = (@1) lres;
	} else {
		*res = *v;
	}
	return MAL_SUCCEED;
}

str
str_2dec_@1( @1 *res, str *val, int *d, int *sc )
{
	char *s = strip_extra_zeros(*val);
	char *dot = strchr(s, '.');
	int digits = _strlen(s) - 1;
	int scale = digits - (int) (dot-s);
	lng value = 0;

	if (!dot) {
		if (GDK_STRNIL(*val)) {
			*res = @1_nil;
			return MAL_SUCCEED;
		} else {
			throw(SQL, "@1", 
				"\"%s\" is no decimal value (doesn't contain a '.')", *val);
		}
	}
		
	value = decimal_from_str(s);
	if (*s == '+' || *s == '-')
		digits --;
	if (scale < *sc){
		/* the current scale is too small, increase it by adding 0's */
		int d = *sc - scale;	/* CANNOT be 0! */

		value *= scales[d];
		scale += d;
		digits += d;
	} else if (scale > *sc){
		/* the current scale is too big, decrease it by correctly rounding */
		int d = scale - *sc;	/* CANNOT be 0 */
		lng rnd = scales[d]>>1;

		value += rnd;
		value /= scales[d];
		scale -= d;
		digits -= d;
	}
	if (digits > *d) {
		throw(SQL,"@1", 
		     "decimal (%s) doesn't have format (%d.%d)", *val, *d, *sc);
	}
	*res = (@1) value;
	return MAL_SUCCEED;
}

str
str_2num_@1( @1 *res, str *v, int *len )
{
	int zero = 0;
	return str_2dec_@1( res, v, len, &zero );
}

str
batstr_2dec_@1( int *res, int *bid, int *d, int *sc )
{
	BAT *b, *dst;
	BATiter bi;
	BUN p,q;
	char *msg = NULL;

	if( (b = BATdescriptor(*bid)) == NULL ){
		throw(SQL, "batcalc.str_2dec_@1", "Cannot access descriptor");
	}
	bi = bat_iterator(b);
	dst = BATnew(b->htype, TYPE_@1, BATcount(b));
	BATseqbase(dst, b->hseqbase);
	BATaccessBegin(b, USE_HEAD|USE_TAIL, MMAP_SEQUENTIAL);
	BATloop(b,p,q) {
		str v = (str)BUNtail(bi,p);
		@1 r;
		msg = str_2dec_@1( &r, &v, d, sc );
		if (msg)
			break;
		BUNins(dst, BUNhead(bi,p), &r, FALSE);
	}
	BATaccessEnd(b, USE_HEAD|USE_TAIL, MMAP_SEQUENTIAL);
	BBPkeepref( *res = dst->batCacheid);
	BBPunfix(b->batCacheid);
	return msg;
}

str
batstr_2num_@1( int *res, int *bid, int *len )
{
	BAT *b, *dst;
	BATiter bi;
	BUN p,q;
	char *msg = NULL;

	if( (b = BATdescriptor(*bid)) == NULL ){
		throw(SQL, "batcalc.str_2num_@1", "Cannot access descriptor");
	}
	bi = bat_iterator(b);
	dst = BATnew(b->htype, TYPE_@1, BATcount(b));
	BATseqbase(dst, b->hseqbase);
	BATaccessBegin(b, USE_HEAD|USE_TAIL, MMAP_SEQUENTIAL);
	BATloop(b,p,q) {
		str v = (str)BUNtail(bi,p);
		@1 r;
		msg = str_2num_@1( &r, &v, len );
		if (msg)
			break;
		BUNins(dst, BUNhead(bi,p), &r, FALSE);
	}
	BATaccessEnd(b, USE_HEAD|USE_TAIL, MMAP_SEQUENTIAL);
	BBPkeepref( *res = dst->batCacheid);
	BBPunfix(b->batCacheid);
	return msg;
}
@c

@:round(bte)@
@:round(sht)@
@:round(int)@
@:round(wrd)@
@:round(lng)@

@= fround
str 
@1_dec_round_wrap( @1 *res, @1 *v, @1 *r )
{
	@1 val = *v;

	/* not nil */
	if (ATOMcmp(TYPE_@1, v, ATOMnilptr(TYPE_@1)) != 0) {
		val /= *r;
	}
	*res = val;
	return MAL_SUCCEED;
}

str 
@1_round_wrap( @1 *res, @1 *v, bte *r )
{
	/* shortcut nil */
	if (*v == @1_nil) {
		*res = @1_nil;
	} else if (*r < 0) {
		int d = -*r;
		@1 rnd = (@1) (scales[d]>>1); 

		if (*v > 0)
			*res = (@1) (floor(((*v + rnd)/((@1)(scales[d]))))*scales[d]);
		else
			*res = (@1) (floor(((*v + rnd)/((@1)(scales[d]))))*scales[d]);
	} else if (*r > 0) {
		int d = *r;

		if (*v > 0)
			*res = (@1) (floor(*v*(@1)scales[d]+.5)/scales[d]);
		else
			*res = (@1) (floor(*v*(@1)scales[d]+.5)/scales[d]);
	} else {
		*res = *v;
	}
	return MAL_SUCCEED;
}

@c
@:fround(flt)@
@:fround(dbl)@

#if SIZEOF_WRD == SIZEOF_INT
#define wrdToStr(sptr, lptr, p) intToStr(sptr, lptr, (int*)p)
#else
#define wrdToStr(sptr, lptr, p) lngToStr(sptr, lptr, (lng*)p)
#endif

@= cast
str
str_2_@1( @3 *res, str *val )
{
	ptr p = NULL;
	int len = 0;
	int e; 
	
	e = ATOMfromstr(TYPE_@1, &p, &len, *val);
	if (e < 0 || !p || 
	   (ATOMcmp(TYPE_@1, p, ATOMnilptr(TYPE_@1)) == 0 &&
	    ATOMcmp(TYPE_str, *val, ATOMnilptr(TYPE_str)) != 0))
	{
		char buf[BUFSIZ];
		if (p)
			GDKfree(p);
                snprintf(buf, BUFSIZ,"conversion of string '%s' failed",*val);
		throw(SQL, "@1", buf);
	}
	@4;
	if (!ATOMextern(TYPE_@1)) {
		if (p)
			GDKfree(p);
	}
	return MAL_SUCCEED;
}

str
SQL@1_2_str( str *res, @1 *val )
{
	char *p = NULL;
	int len = 0;
	@2( &p, &len, val);
	*res = p;
	return MAL_SUCCEED;
}

str
batstr_2_@1( int *res, int *bid )
{
	BAT *b, *dst;
	BATiter bi;
	BUN p,q;
	char *msg = NULL;

	if( (b = BATdescriptor(*bid)) == NULL ){
		throw(SQL, "batcalc.str_2_@1", "Cannot access descriptor");
	}
	bi = bat_iterator(b);
	dst = BATnew(b->htype, TYPE_@1, BATcount(b));
	BATseqbase(dst, b->hseqbase);
	BATaccessBegin(b, USE_HEAD|USE_TAIL, MMAP_SEQUENTIAL);
	BATloop(b,p,q) {
		str v = (str)BUNtail(bi,p);
		@3 r;
		msg = str_2_@1( &r, &v );
		if (msg)
			break;
		BUNins(dst, BUNhead(bi,p), &r, FALSE);
	}
	BATaccessEnd(b, USE_HEAD|USE_TAIL, MMAP_SEQUENTIAL);
	BBPkeepref( *res = dst->batCacheid);
	BBPunfix(b->batCacheid);
	return msg;
}
@c
@:cast(bit,bitToStr,bit, *res = *(bit*)p)@
@:cast(oid,OIDtoStr,oid, *res = *(oid*)p)@
@:cast(bte,bteToStr,bte, *res = *(bte*)p)@
@:cast(sht,shtToStr,sht, *res = *(sht*)p)@
@:cast(int,intToStr,int, *res = *(int*)p)@
@:cast(lng,lngToStr,lng, *res = *(lng*)p)@
@:cast(wrd,wrdToStr,wrd, *res = *(wrd*)p)@
@:cast(flt,fltToStr,flt, *res = *(flt*)p)@
@:cast(dbl,dblToStr,dbl, *res = *(dbl*)p)@
@:cast(timestamp,timestamp_tostr,timestamp, *res = *(timestamp*)p)@
@:cast(daytime,daytime_tostr,daytime, *res = *(daytime*)p)@
@:cast(date,date_tostr,date, *res = *(date*)p)@
@:cast(sqlblob,sqlblob_tostr,sqlblob*, *res = (sqlblob*)p)@

str
SQLstr_2_str( str *res, str *val )
{
	if( *val == str_nil) 
		*res = (str)str_nil;
	else
		*res =  GDKstrdup(*val);
	return MAL_SUCCEED;
}

str
SQLstr_cast_(str *res, mvc *m, int eclass, int d, int s, int has_tz, ptr p, int tpe, int len)
{
	char *r = NULL;
	int sz = MAX(2,len + 1);	/* nil should fit */

	if (tpe != TYPE_str) {
		r = GDKmalloc(sz);
		sz = convert2str(m, eclass, d, s, has_tz, p, tpe, &r, sz);
	} else {
		str v = (str)p; 
		strLength(&sz, v);
		if (len == 0 || sz <= len) 
			r = GDKstrdup(v);
	}
	if (len > 0 && sz > len) {
		if (r) 
			GDKfree(r);
		if (ATOMcmp(TYPE_str, ATOMnilptr(TYPE_str), p) != 0) {
			throw(SQL, "str_cast", "value too long for type (var)char(%d)", len);
		} else {
			r = GDKstrdup(str_nil);
		}
	}
	*res = r;
	return MAL_SUCCEED;
}

str
SQLstr_cast(Client cntxt, MalBlkPtr mb, MalStkPtr stk, InstrPtr pci)
{
	str *res  = (str *) getArgReference(stk, pci, 0);
	int eclass = *(int*) getArgReference(stk, pci, 1);
	int d = *(int*) getArgReference(stk, pci, 2);
	int s = *(int*) getArgReference(stk, pci, 3);
	int has_tz = *(int*) getArgReference(stk, pci, 4);
	ptr p   = (ptr) getArgReference(stk, pci, 5);
	int tpe = getArgType(mb, pci, 5);
	int len   = *(int *) getArgReference(stk, pci, 6);
	mvc *m = NULL;
	str msg = getContext(cntxt,mb, &m, NULL);

	(void) cntxt;
	if (msg)
		return msg;
	if (ATOMextern(tpe)) 
		p = *(ptr*)p;
	return SQLstr_cast_(res, m, eclass, d, s, has_tz, p, tpe, len );
}

/* str SQLbatstr_cast(int *res, int *eclass, int *d1, int *s1, int *has_tz, int *bid, int *digits ); */
str 
SQLbatstr_cast(Client cntxt, MalBlkPtr mb, MalStkPtr stk, InstrPtr pci)
{
	BAT *b, *dst;
	BATiter bi;
	BUN p,q;
	mvc *m = NULL;
	str msg = getContext(cntxt,mb, &m, NULL);
	char *r = NULL;
	int *res  = (int *) getArgReference(stk, pci, 0);
	int *eclass = (int*) getArgReference(stk, pci, 1);
	int *d1 = (int*) getArgReference(stk, pci, 2);
	int *s1 = (int*) getArgReference(stk, pci, 3);
	int *has_tz = (int*) getArgReference(stk, pci, 4);
	int *bid   = (int*) getArgReference(stk, pci, 5);
	int *digits   = (int *) getArgReference(stk, pci, 6);

	(void) cntxt;
	if (msg)
		return msg;
	if( (b = BATdescriptor(*bid)) == NULL ){
		throw(SQL, "batcalc.str_2dec_@1", "Cannot access descriptor");
	}
	bi = bat_iterator(b);
	dst = BATnew(b->htype, TYPE_str, BATcount(b));
	BATseqbase(dst, b->hseqbase);
	BATaccessBegin(b, USE_HEAD|USE_TAIL, MMAP_SEQUENTIAL);
	BATloop(b,p,q) {
		ptr v = (ptr)BUNtail(bi,p);
		msg = SQLstr_cast_( &r, m, *eclass, *d1, *s1, *has_tz, v, b->ttype, *digits);
		if (msg)
			break;
		BUNins(dst, BUNhead(bi,p), r, FALSE);
		GDKfree(r);
	}
	BATaccessEnd(b, USE_HEAD|USE_TAIL, MMAP_SEQUENTIAL);
	BBPkeepref( *res = dst->batCacheid);
	BBPunfix(b->batCacheid);
	return msg;
}

@= simpleupcast
str 
@2_2_@1( @1 *res, @2 *v )
{
	/* shortcut nil */
	if (*v == @2_nil) {
		*res = @1_nil;
		return(MAL_SUCCEED);
	}
	
	/* since the @1 type is bigger than or equal to the @2 type, it will
	   always fit */
	*res = (@1)*v;
	return(MAL_SUCCEED);
}

str bat@2_2_@1( int *res, int *bid )
{
	BAT *b, *bn;
	@2 *p,*q;
	@1 *o;

	if( (b = BATdescriptor(*bid)) == NULL ){
		throw(SQL, "batcalc.@2_2_@1", "Cannot access descriptor");
	}
	bn = BATnew(TYPE_void, TYPE_@1, BATcount(b));
	bn->hsorted = b->hsorted;
	BATseqbase(bn, b->hseqbase);
	o = (@1*) Tloc(bn,BUNfirst(bn));
	p = (@2*) Tloc(b, BUNfirst(b));
	q = (@2*) Tloc(b, BUNlast(b));
	bn->T->nonil = 1;
	if ( b->T->nonil){
		for (; p<q; p++, o++)
			*o = (@1)*p;
	} else{
		for (; p<q; p++, o++)
		if (*p == @2_nil) {
			*o = @1_nil;
			bn->T->nonil= FALSE;
		} else
			*o = (@1)*p;
	}
	BATsetcount(bn, BATcount(b));
	bn->tsorted = 0;
	BATkey(BATmirror(bn),FALSE);

	if (!(bn->batDirty&2)) bn = BATsetaccess(bn, BAT_READ);

	if (b->htype != bn->htype) {
		BAT *r = VIEWcreate(b,bn);

		BBPkeepref(*res = r->batCacheid);
		BBPreleaseref(bn->batCacheid);
		BBPreleaseref(b->batCacheid);
		return MAL_SUCCEED;
	}
	BBPkeepref(*res = bn->batCacheid);
	BBPreleaseref(b->batCacheid);
	return MAL_SUCCEED;
}
@c

@= simpledowncast
str @2_2_@1( @1 *res, @2 *v )
{
	@3 val = *v;

	/* shortcut nil */
	if (*v == @2_nil) {
		*res = @1_nil;
		return(MAL_SUCCEED);
	}
	
	/* see if the number fits in the data type */
	if ((@3)(@1)val > (@3) GDK_@1_min && 
	    val > (@3) GDK_@1_min && val <= (@3) GDK_@1_max)	{
		*res = (@1)val;
		return(MAL_SUCCEED);
	} else {
		throw(SQL, "convert",
			"value (" @4 ") exceeds limits of type @1", val);
	}
}

str bat@2_2_@1( int *res, int *bid )
{
	BAT *b, *bn;
	@2 *p,*q;
	char *msg = NULL;
	@1 *o;
	@3 val;

	if( (b = BATdescriptor(*bid)) == NULL ){
		throw(SQL, "batcalc.@2_2_@1", "Cannot access descriptor");
	}
	bn = BATnew(TYPE_void, TYPE_@1, BATcount(b));
	BATseqbase(bn, b->hseqbase);
	bn->H->nonil = 1;
	bn->T->nonil = 1;
	o = (@1*) Tloc(bn,BUNfirst(bn));
	p = (@2*) Tloc(b, BUNfirst(b));
	q = (@2*) Tloc(b, BUNlast(b));
	if ( b->T->nonil){
		for (; p<q; p++, o++){
			val = *p;
			/* see if the number fits in the data type */
			if ((@3)(@1)val > (@3) GDK_@1_min && val > (@3) GDK_@1_min && val <= (@3) GDK_@1_max)	{
				*o = (@1)val;
			} else {
				msg= createException(SQL, "convert", "value (" @4 ") exceeds limits of type @1", val);
				break;
			}
		}
	} else {
		for (; p<q; p++, o++) {
			if (*p == @2_nil) {
				*o = @1_nil;
				bn->T->nonil= FALSE;
			} else {
				val = *p;
				/* see if the number fits in the data type */
				if ((@3)(@1)val > (@3) GDK_@1_min && val > (@3) GDK_@1_min && val <= (@3) GDK_@1_max)	{
					*o = (@1)val;
				} else {
					msg= createException(SQL, "convert", "value (" @4 ") exceeds limits of type @1", val);
					break;
				}
			}
		}
	}
	BATsetcount(bn, BATcount(b));
	bn->tsorted = 0;
	BATkey(BATmirror(bn),FALSE);

	if (!(bn->batDirty&2)) bn = BATsetaccess(bn, BAT_READ);

	if (b->htype != bn->htype) {
		BAT *r = VIEWcreate(b,bn);

		BBPkeepref(*res = r->batCacheid);
		BBPreleaseref(bn->batCacheid);
		BBPreleaseref(b->batCacheid);
		return msg;
	}
	BBPkeepref(*res = bn->batCacheid);
	BBPreleaseref(b->batCacheid);
	return msg;
}
@-
The simple cast up operations in some cases
could re-use the storage space as well.
@= numcastup
@:simpleupcast(@1,@2)@

str @2_dec2_@1( @1 *res, int *s1, @2 *v )
{
	int scale = *s1;
	@1 r, h = (*v<0)?-5:5; 

	/* shortcut nil */
	if (*v == @2_nil) {
		*res = @1_nil;
		return(MAL_SUCCEED);
	}

	/* since the @1 type is bigger than or equal to the @2 type, it will
	   always fit */
	r = (@1)*v;
	if (scale) 
		r = (@1) ((r + h) / scales[scale]);
	*res = r;
	return(MAL_SUCCEED);
}

str 
@2_dec2dec_@1( @1 *res, int *S1, @2 *v, int *d2, int *S2 )
{
	int p = *d2, inlen = 1;
	@2 cpyval = *v;
	int s1 = *S1, s2 = *S2;
	@1 r, h = (*v<0)?-5:5; 

	/* shortcut nil */
	if (*v == @2_nil) {
		*res = @1_nil;
		return(MAL_SUCCEED);
	}
	
	/* count the number of digits in the input */
	while (cpyval /= 10)
		inlen++;

	/* rounding is allowed */
	inlen += (s2-s1);
	if (p && inlen > p) {
		throw(SQL, "convert",
			"too many digits (%d > %d)", inlen, p);
	}

	/* since the @1 type is bigger than or equal to the @2 type, it will
	   always fit */
	r = (@1)*v;
	if (s2 > s1) 
		r *= (@1) scales[s2 - s1];
	else if (s2 != s1) 
		r = (@1) ((r + h) / scales[s1 - s2]);
	*res = r;
	return(MAL_SUCCEED);
}

str 
@2_num2dec_@1( @1 *res, @2 *v, int *d2, int *s2 )
{
	int zero = 0;
	return @2_dec2dec_@1( res, &zero, v, d2, s2 );
}

str bat@2_dec2_@1( int *res, int *s1, int *bid )
{
	BAT *b, *bn;
	@2 *p,*q;
	char *msg = NULL;
	int scale = *s1;
	@1 *o;

	if( (b = BATdescriptor(*bid)) == NULL ){
		throw(SQL, "batcalc.@2_dec2_@1", "Cannot access descriptor");
	}
	bn = BATnew(TYPE_void, TYPE_@1, BATcount(b));
	bn->hsorted = b->hsorted;
	BATseqbase(bn, b->hseqbase);
	o = (@1*) Tloc(bn,BUNfirst(bn));
	p = (@2*) Tloc(b, BUNfirst(b));
	q = (@2*) Tloc(b, BUNlast(b));
	bn->T->nonil = 1;
	if ( b->T->nonil){
		if (scale)
			for (; p<q; p++, o++)
				*o = (@1) ((*p +  (*p<0)?-5:5) / scales[scale]);
		else
			for (; p<q; p++, o++)
				*o = (@1) (*p);
	} else {
		for (; p<q; p++, o++) {
			if (*p == @2_nil) {
				*o = @1_nil;
				bn->T->nonil= FALSE;
			} else if (scale) {
				*o = (@1) ((*p +  (*p<0)?-5:5) / scales[scale]);
			} else {
				*o = (@1) (*p);
			}
		}
	}
	BATsetcount(bn, BATcount(b));
	bn->tsorted = 0;
	BATkey(BATmirror(bn),FALSE);

	if (!(bn->batDirty&2)) bn = BATsetaccess(bn, BAT_READ);

	if (b->htype != bn->htype) {
		BAT *r = VIEWcreate(b,bn);

		BBPkeepref(*res = r->batCacheid);
		BBPreleaseref(bn->batCacheid);
		BBPreleaseref(b->batCacheid);
		return msg;
	}
	BBPkeepref(*res = bn->batCacheid);
	BBPreleaseref(b->batCacheid);
	return msg;
}

str bat@2_dec2dec_@1( int *res, int *S1, int *bid, int *d2, int *S2 )
{
	BAT *b, *dst;
	BATiter bi;
	BUN p,q;
	char *msg = NULL;

	if( (b = BATdescriptor(*bid)) == NULL ){
		throw(SQL, "batcalc.@2_dec2dec_@1", "Cannot access descriptor");
	}
	bi = bat_iterator(b);
	dst = BATnew(b->htype, TYPE_@1, BATcount(b));
	BATseqbase(dst, b->hseqbase);
	BATloop(b,p,q) {
		@2 *v = (@2*)BUNtail(bi,p);
		@1 r;
		msg = @2_dec2dec_@1( &r, S1, v, d2, S2 );
		if (msg)
			break;
		BUNins(dst, BUNhead(bi,p), &r, FALSE);
	}
	BBPkeepref( *res = dst->batCacheid);
	BBPunfix(b->batCacheid);
	return msg;
}
str bat@2_num2dec_@1( int *res, int *bid, int *d2, int *s2 )
{
	BAT *b, *dst;
	BATiter bi;
	BUN p,q;
	char *msg = NULL;

	if( (b = BATdescriptor(*bid)) == NULL ){
		throw(SQL, "batcalc.@2_num2dec_@1", "Cannot access descriptor");
	}
	bi = bat_iterator(b);
	dst = BATnew(b->htype, TYPE_@1, BATcount(b));
	BATseqbase(dst, b->hseqbase);
	BATloop(b,p,q) {
		@2 *v = (@2*)BUNtail(bi,p);
		@1 r;
		msg = @2_num2dec_@1( &r, v, d2, s2 );
		if (msg)
			break;
		BUNins(dst, BUNhead(bi,p), &r, FALSE);
	}
	BBPkeepref( *res = dst->batCacheid);
	BBPunfix(b->batCacheid);
	return msg;
}

@c
@:numcastup(bte,bte)@
@:numcastup(sht,bte)@
@:numcastup(sht,sht)@
@:numcastup(int,bte)@
@:numcastup(int,sht)@
@:numcastup(int,int)@
@:numcastup(wrd,bte)@
@:numcastup(wrd,sht)@
@:numcastup(wrd,int)@
@:numcastup(wrd,wrd)@
@:numcastup(lng,bte)@
@:numcastup(lng,sht)@
@:numcastup(lng,int)@
@:numcastup(lng,wrd)@
@:numcastup(lng,lng)@

@= fnumcastdown
@:simpledowncast(@1,@2,dbl,"%f")@

/* when casting a floating point to an decimal we like to preserve the 
 * precision.  This means we first scale the float before converting.
*/
str 
@2_num2dec_@1( @1 *res, @2 *v, int *d2, int *s2 )
{
	int p = *d2, inlen = 1, scale = *s2;
	@2 r;
	lng cpyval;

	/* shortcut nil */
	if (*v == @2_nil) {
		*res = @1_nil;
		return(MAL_SUCCEED);
	}
	
	/* since the @1 type is bigger than or equal to the @2 type, it will
	   always fit */
	r = (@2) *v;
	if (scale) 
		r *= scales[scale];
	cpyval = (lng) r;

	/* count the number of digits in the input */
	while (cpyval /= 10)
		inlen++;
	/* rounding is allowed */
	if (p && inlen > p) {
		throw(SQL, "convert",
			"too many digits (%d > %d)", inlen, p);
	}
	*res = (@1) r;
	return MAL_SUCCEED;
}
str 
bat@2_num2dec_@1( int *res, int *bid, int *d2, int *s2 )
{
	BAT *b, *dst;
	BATiter bi;
	BUN p,q;
	char *msg = NULL;

	if( (b = BATdescriptor(*bid)) == NULL ){
		throw(SQL, "batcalc.@2_num2dec_@1", "Cannot access descriptor");
	}
	bi = bat_iterator(b);
	dst = BATnew(b->htype, TYPE_@1, BATcount(b));
	BATseqbase(dst, b->hseqbase);
	BATloop(b,p,q) {
		@2 *v = (@2*)BUNtail(bi,p);
		@1 r;
		msg = @2_num2dec_@1( &r, v, d2, s2 );
		if (msg)
			break;
		BUNins(dst, BUNhead(bi,p), &r, FALSE);
	}
	BBPkeepref( *res = dst->batCacheid);
	BBPunfix(b->batCacheid);
	return msg;
}

@c
@:fnumcastdown(bte,flt)@
@:fnumcastdown(sht,flt)@
@:fnumcastdown(int,flt)@
@:fnumcastdown(wrd,flt)@
@:fnumcastdown(lng,flt)@
@:fnumcastdown(bte,dbl)@
@:fnumcastdown(sht,dbl)@
@:fnumcastdown(int,dbl)@
@:fnumcastdown(wrd,dbl)@
@:fnumcastdown(lng,dbl)@

@= fnumcastup
@:simpleupcast(@1,@2)@

str 
@2_dec2_@1( @1 *res, int *s1, @2 *v )
{
	int scale = *s1;
	@1 r;

	/* shortcut nil */
	if (*v == @2_nil) {
		*res = @1_nil;
		return(MAL_SUCCEED);
	}
	
	/* since the @1 type is bigger than or equal to the @2 type, it will
	   always fit */
	r = (@1)*v;
	if (scale) 
		r /= scales[scale];
	*res = r;
	return MAL_SUCCEED;
}

str 
@2_dec2dec_@1( @1 *res, int *S1, @2 *v, int *d2, int *S2 )
{
	int p = *d2, inlen = 1;
	@2 cpyval = *v;
	int s1 = *S1, s2 = *S2;
	@1 r;

	/* shortcut nil */
	if (*v == @2_nil) {
		*res = @1_nil;
		return(MAL_SUCCEED);
	}
	
	/* count the number of digits in the input */
	while (cpyval /= 10)
		inlen++;
	/* rounding is allowed */
	inlen += (s2-s1);
	if (p && inlen > p) {
		throw(SQL, "convert",
			"too many digits (%d > %d)", inlen, p);
	}

	/* since the @1 type is bigger than or equal to the @2 type, it will
	   always fit */
	r = (@1)*v;
	if(s2 > s1) 
		r *= scales[s2-s1];
	else if (s2 != s1) 
		r /= scales[s1-s2];
	*res = r;
	return MAL_SUCCEED;
}

str 
@2_num2dec_@1( @1 *res, @2 *v, int *d2, int *s2 )
{
	int zero = 0;
	return @2_dec2dec_@1( res, &zero, v, d2, s2 );
}

str bat@2_dec2_@1( int *res, int *s1, int *bid )
{
	BAT *b, *bn;
	@2 *p,*q;
	char *msg = NULL;
	int scale = *s1;
	@1 *o;

	if( (b = BATdescriptor(*bid)) == NULL ){
		throw(SQL, "batcalc.@2_dec2_@1", "Cannot access descriptor");
	}
	bn = BATnew(TYPE_void, TYPE_@1, BATcount(b));
	bn->hsorted = b->hsorted;
	BATseqbase(bn, b->hseqbase);
	o = (@1*) Tloc(bn,BUNfirst(bn));
	p = (@2*) Tloc(b, BUNfirst(b));
	q = (@2*) Tloc(b, BUNlast(b));
	bn->T->nonil = 1;
	if ( b->T->nonil){
		for (; p<q; p++, o++) 
			*o = (((@1)*p)/scales[scale]);
	} else {
		for (; p<q; p++, o++) {
			if (*p == @2_nil) {
				*o = @1_nil;
				bn->T->nonil= FALSE;
			} else 
				*o = (((@1)*p)/scales[scale]);
		}
	}
	BATsetcount(bn, BATcount(b));
	bn->tsorted = 0;
	BATkey(BATmirror(bn),FALSE);

	if (!(bn->batDirty&2)) bn = BATsetaccess(bn, BAT_READ);

	if (b->htype != bn->htype) {
		BAT *r = VIEWcreate(b,bn);

		BBPkeepref(*res = r->batCacheid);
		BBPreleaseref(bn->batCacheid);
		BBPreleaseref(b->batCacheid);
		return msg;
	}
	BBPkeepref(*res = bn->batCacheid);
	BBPreleaseref(b->batCacheid);
	return msg;
}

str bat@2_dec2dec_@1( int *res, int *S1, int *bid, int *d2, int *S2 )
{
	BAT *b, *dst;
	BATiter bi;
	BUN p,q;
	char *msg = NULL;

	if( (b = BATdescriptor(*bid)) == NULL ){
		throw(SQL, "batcalc.@2_dec2dec_@1", "Cannot access descriptor");
	}
	bi = bat_iterator(b);
	dst = BATnew(b->htype, TYPE_@1, BATcount(b));
	BATseqbase(dst, b->hseqbase);
	BATloop(b,p,q) {
		@2 *v = (@2*)BUNtail(bi,p);
		@1 r;
		msg = @2_dec2dec_@1( &r, S1, v, d2, S2 );
		if (msg)
			break;
		BUNins(dst, BUNhead(bi,p), &r, FALSE);
	}
	BBPkeepref( *res = dst->batCacheid);
	BBPunfix(b->batCacheid);
	return msg;
}

str bat@2_num2dec_@1( int *res, int *bid, int *d2, int *s2 )
{
	BAT *b, *dst;
	BATiter bi;
	BUN p,q;
	char *msg = NULL;

	if( (b = BATdescriptor(*bid)) == NULL ){
		throw(SQL, "batcalc.@2_num2dec_@1", "Cannot access descriptor");
	}
	bi = bat_iterator(b);
	dst = BATnew(b->htype, TYPE_@1, BATcount(b));
	BATseqbase(dst, b->hseqbase);
	BATloop(b,p,q) {
		@2 *v = (@2*)BUNtail(bi,p);
		@1 r;
		msg = @2_num2dec_@1( &r, v, d2, s2 );
		if (msg)
			break;
		BUNins(dst, BUNhead(bi,p), &r, FALSE);
	}
	BBPkeepref( *res = dst->batCacheid);
	BBPunfix(b->batCacheid);
	return msg;
}


@c
@:fnumcastup(flt,bte)@
@:fnumcastup(flt,sht)@
@:fnumcastup(flt,int)@
@:fnumcastup(flt,wrd)@
@:fnumcastup(flt,lng)@
@:fnumcastup(dbl,bte)@
@:fnumcastup(dbl,sht)@
@:fnumcastup(dbl,int)@
@:fnumcastup(dbl,wrd)@
@:fnumcastup(dbl,lng)@

@c
@= numcastdown
@:simpledowncast(@1,@2,lng,LLFMT)@

str 
@2_dec2_@1( @1 *res, int *s1, @2 *v )
{
	int scale = *s1;
	lng val = *v, h = (val<0)?-5:5;

	/* shortcut nil */
	if (*v == @2_nil) {
		*res = @1_nil;
		return(MAL_SUCCEED);
	}
	
	if (scale) 
		val = (val+h)/scales[scale];
	/* see if the number fits in the data type */
	if (val > GDK_@1_min && val <= GDK_@1_max)	{
		*res = (@1)val;
		return MAL_SUCCEED;
	} else {
		throw(SQL, "convert",
			"value (" LLFMT ") exceeds limits of type @1", val);
	}
}

str 
@2_dec2dec_@1( @1 *res, int *S1, @2 *v, int *d2, int *S2 )
{
	int p = *d2, inlen = 1;
	lng val = *v, cpyval = val, h = (val<0)?-5:5;
	int s1 = *S1, s2 = *S2;

	/* shortcut nil */
	if (*v == @2_nil) {
		*res = @1_nil;
		return(MAL_SUCCEED);
	}
	
	/* count the number of digits in the input */
	while (cpyval /= 10)
		inlen++;
	/* rounding is allowed */
	inlen += (s2-s1);
	if (p && inlen > p) {
		throw(SQL, "@2_2_@1",
			"too many digits (%d > %d)", inlen, p);
	}

	if(s2 > s1) 
		val *= scales[s2-s1];
	else if (s2 != s1) 
		val = (val+h)/scales[s1-s2];

	/* see if the number fits in the data type */
	if (val > GDK_@1_min && val <= GDK_@1_max)	{
		*res = (@1)val;
		return MAL_SUCCEED;
	} else {
		throw(SQL, "convert",
			"value (" LLFMT ") exceeds limits of type @1", val);
	}
}

str 
@2_num2dec_@1( @1 *res, @2 *v, int *d2, int *s2 )
{
	int zero = 0;
	return @2_dec2dec_@1( res, &zero, v, d2, s2 );
}

str bat@2_dec2_@1( int *res, int *s1, int *bid )
{
	BAT *b, *bn;
	@2 *p,*q;
	char *msg = NULL;
	int scale = *s1;
	@1 *o;
	@2 val;

	if( (b = BATdescriptor(*bid)) == NULL ){
		throw(SQL, "batcalc.@2_dec2_@1", "Cannot access descriptor");
	}
	bn = BATnew(TYPE_void, TYPE_@1, BATcount(b));
	bn->hsorted = b->hsorted;
	BATseqbase(bn, b->hseqbase);
	o = (@1*) Tloc(bn,BUNfirst(bn));
	p = (@2*) Tloc(b, BUNfirst(b));
	q = (@2*) Tloc(b, BUNlast(b));
	bn->T->nonil = 1;
	if ( b->T->nonil){
		for (; p<q; p++, o++) {
			if (scale) 
				val = (@2) ((*p+ (*p<0)?-5:5)/scales[scale]);
			else
				val = (@2) (*p);
			/* see if the number fits in the data type */
			if (val > GDK_@1_min && val <= GDK_@1_max)
				*o = (@1)val;
			else {
				BBPreleaseref(b->batCacheid);
				BBPreleaseref(bn->batCacheid);
				throw(SQL, "convert", "value (" LLFMT ") exceeds limits of type @1", val);
			}
		}
	} else{
		for (; p<q; p++, o++) {
			if (*p == @2_nil) {
				*o = @1_nil;
				bn->T->nonil= FALSE;
			} else {
				if (scale)
					val = (@2) (( *p + ( *p<0)?-5:5)/scales[scale]);
				else
					val = (@2) (*p);
				/* see if the number fits in the data type */
				if (val > GDK_@1_min && val <= GDK_@1_max)
					*o = (@1)val;
				else {
					BBPreleaseref(b->batCacheid);
					BBPreleaseref(bn->batCacheid);
					throw(SQL, "convert", "value (" LLFMT ") exceeds limits of type @1", val);
				}
			}
		}
	}
	BATsetcount(bn, BATcount(b));
	bn->tsorted = 0;
	BATkey(BATmirror(bn),FALSE);

	if (!(bn->batDirty&2)) bn = BATsetaccess(bn, BAT_READ);

	if (b->htype != bn->htype) {
		BAT *r = VIEWcreate(b,bn);

		BBPkeepref(*res = r->batCacheid);
		BBPreleaseref(bn->batCacheid);
		BBPreleaseref(b->batCacheid);
		return msg;
	}
	BBPkeepref(*res = bn->batCacheid);
	BBPreleaseref(b->batCacheid);
	return msg;
}

str bat@2_dec2dec_@1( int *res, int *S1, int *bid, int *d2, int *S2 )
{
	BAT *b, *dst;
	BATiter bi;
	BUN p,q;
	char *msg = NULL;

	if( (b = BATdescriptor(*bid)) == NULL ){
		throw(SQL, "batcalc.@2_dec2dec_@1", "Cannot access descriptor");
	}
	bi = bat_iterator(b);
	dst = BATnew(b->htype, TYPE_@1, BATcount(b));
	BATseqbase(dst, b->hseqbase);
	BATloop(b,p,q) {
		@2 *v = (@2*)BUNtail(bi,p);
		@1 r;
		msg = @2_dec2dec_@1( &r, S1, v, d2, S2 );
		if (msg)
			break;
		BUNins(dst, BUNhead(bi,p), &r, FALSE);
	}
	BBPkeepref( *res = dst->batCacheid);
	BBPunfix(b->batCacheid);
	return msg;
}

str bat@2_num2dec_@1( int *res, int *bid, int *d2, int *s2 )
{
	BAT *b, *dst;
	BATiter bi;
	BUN p,q;
	char *msg = NULL;

	if( (b = BATdescriptor(*bid)) == NULL ){
		throw(SQL, "batcalc.@2_num2dec_@1", "Cannot access descriptor");
	}
	bi = bat_iterator(b);
	dst = BATnew(b->htype, TYPE_@1, BATcount(b));
	BATseqbase(dst, b->hseqbase);
	BATloop(b,p,q) {
		@2 *v = (@2*)BUNtail(bi,p);
		@1 r;
		msg = @2_num2dec_@1( &r, v, d2, s2 );
		if (msg)
			break;
		BUNins(dst, BUNhead(bi,p), &r, FALSE);
	}
	BBPkeepref( *res = dst->batCacheid);
	BBPunfix(b->batCacheid);
	return msg;
}


@c
@:numcastdown(bte,sht)@
@:numcastdown(bte,int)@
@:numcastdown(bte,wrd)@
@:numcastdown(bte,lng)@
@:numcastdown(sht,int)@
@:numcastdown(sht,wrd)@
@:numcastdown(sht,lng)@
@:numcastdown(int,wrd)@
@:numcastdown(int,lng)@
@:numcastdown(wrd,lng)@

str 
month_interval_str( int *ret, str *s, int *d, int *sk )
{
	lng res;

	(void)sk;
	if (interval_from_str( *s, *d, &res ) < 0)
		throw(SQL, "calc.month_interval",
			"wrong format (%s)", *s);
	assert((lng) GDK_int_min <= res && res <= (lng) GDK_int_max);
	*ret = (int) res;
	return MAL_SUCCEED;
}

str 
second_interval_str( lng *res, str *s, int *d, int *sk )
{
	(void)sk;
	if (interval_from_str( *s, *d, res ) < 0)
		throw(SQL, "calc.second_interval",
			"wrong format (%s)", *s);
	return MAL_SUCCEED;
}

@= c_interval
str
month_interval_@1( int *ret, @1 *s, int *d, int *sk ){
	int k = digits2sk(*d);
	int r = (int)*s;

	(void)sk;
	switch(k) {
	case iyear: 	
		r *= 12;
	case imonth:
		break;
	default:
		throw(ILLARG, "calc.month_interval","illegal argument");
	}
	*ret = r;
	return MAL_SUCCEED;
}
str
second_interval_@1( lng *res, @1 *s, int *d, int *sk ){
	int k = digits2sk(*d);
	lng r = *s;

	(void)sk;
	switch(k) {
	case iday: 	
		r *= 24;
	case ihour:
		r *= 60;
	case imin:
		r *= 60;
	case isec:
		break;
	default:
		throw(ILLARG, "calc.second_interval","illegal argument");
	}
	*res = r;
	return MAL_SUCCEED;
}
@c
@:c_interval(bte)@
@:c_interval(sht)@
@:c_interval(int)@
@:c_interval(wrd)@
@:c_interval(lng)@

str
second_interval_daytime( lng *res, daytime *s, int *d, int *sk )
{
	int k = digits2sk(*d);
	lng r = *(int*)s;

	(void)sk;
	switch(k) {
	case isec:
		r /= 1000;
		break;
	case imin:
		r /= 60000;
		break;
	case ihour:
		r /= 3600000;
		break;
	case iday: 	
		r /= (24*3600000);
		break;
	default:
		throw(ILLARG, "calc.second_interval","illegal argument");
	}
	*res = r;
	return MAL_SUCCEED;
}

/* str dump_cache(int *r); */
str
dump_cache(Client cntxt, MalBlkPtr mb, MalStkPtr stk, InstrPtr pci)
{
	mvc *m = NULL;
	str msg = getContext(cntxt,mb, &m, NULL);
	int cnt; 
	BAT *t, *query, *count;
	cq *q = NULL;
	int *r = (int *) getArgReference(stk, pci, 0);

	(void) cntxt;
	if (msg)
		return msg;
	cnt = m->qc->id; 
 	t = BATnew(TYPE_str, TYPE_bat, 1);
	query = BATnew(TYPE_void, TYPE_str, cnt);
	BATseqbase(query, 0);
	count = BATnew(TYPE_void, TYPE_int, cnt);
	BATseqbase(count, 0);
	BUNins(t, "query", &query->batCacheid, FALSE);
	BUNins(t, "count", &count->batCacheid, FALSE);

	for(q = m->qc->q; q; q = q->next) {
		BUNappend(query, q->codestring, FALSE);
		BUNappend(count, &q->count, FALSE);
	}

	BBPunfix(query->batCacheid);
	BBPunfix(count->batCacheid);
	*r = t->batCacheid;
	BBPkeepref(*r);
	return MAL_SUCCEED;
}

/* str dump_opt_stats(int *r); */
str
dump_opt_stats(Client cntxt, MalBlkPtr mb, MalStkPtr stk, InstrPtr pci)
{
	mvc *m = NULL;
	str msg = getContext(cntxt,mb, &m, NULL);
	int cnt; 
	BAT *t, *rewrite, *count;
	int *r = (int *) getArgReference(stk, pci, 0);

	(void) cntxt;
	if (msg)
		return msg;
	cnt = m->qc->id; 
 	t = BATnew(TYPE_str, TYPE_bat, 1);
	rewrite = BATnew(TYPE_void, TYPE_str, cnt);
	BATseqbase(rewrite, 0);
	count = BATnew(TYPE_void, TYPE_int, cnt);
	BATseqbase(count, 0);
	BUNins(t, "rewrite", &rewrite->batCacheid, FALSE);
	BUNins(t, "count", &count->batCacheid, FALSE);

	BUNappend(rewrite, "joinidx", FALSE);
	BUNappend(count, &m->opt_stats[0], FALSE);
	/* TODO add other rewrites */

	BBPunfix(rewrite->batCacheid);
	BBPunfix(count->batCacheid);
	*r = t->batCacheid;
	BBPkeepref(*r);
	return MAL_SUCCEED;
}

/* str dump_opt_stats(int *r); */
str
dump_trace(Client cntxt, MalBlkPtr mb, MalStkPtr stk, InstrPtr pci)
{
	mvc *m = NULL;
	str msg = getContext(cntxt,mb, &m, NULL);
	BAT *t;
	int *r = (int *) getArgReference(stk, pci, 0);

	if (msg)
		return msg;
	t= TRACEtable();
	*r = t->batCacheid;
	BBPkeepref(*r);
	return MAL_SUCCEED;
}

/* str slave(int *r); */
str
dump_slave(Client cntxt, MalBlkPtr mb, MalStkPtr stk, InstrPtr pci)
{
	mvc *m = NULL;
	str msg = getContext(cntxt,mb, &m, NULL);
	BAT *t;
	int *r = (int *) getArgReference(stk, pci, 0);

	if (msg)
		return msg;
	t= SLAVEtable();
	if ( t == NULL || BATcount(t) == 0)
		throw(ILLARG, "sql.slavelog","tables not initialized");

	*r = t->batCacheid;
	BBPkeepref(*r);
	return MAL_SUCCEED;
}

/* str sql_rowid(oid *rid, ptr v, str *sname, str *tname); */
str 
sql_rowid(Client cntxt, MalBlkPtr mb, MalStkPtr stk, InstrPtr pci)
{
	BAT *b;
	mvc *m = NULL;
	str msg = getContext(cntxt,mb, &m, NULL);
	sql_schema *s = NULL;
	sql_table *t = NULL;
	sql_column *c = NULL;
	sql_delta *d;
	oid *rid = (oid *) getArgReference(stk, pci, 0);
	str *sname = (str *) getArgReference(stk, pci, 2);
	str *tname = (str *) getArgReference(stk, pci, 3);

	(void) cntxt;
	if (msg)
		return msg;
	s = mvc_bind_schema(m, *sname);
	if ( s == NULL)
		throw(MAL,"sql.rowid","Schema missing");
	t = mvc_bind_table(m, s, *tname);
	if ( s == NULL)
		throw(MAL,"sql.rowid","Table missing");
	if (!s || !t || !t->columns.set->h)
                throw(SQL, "calc.rowid", "Cannot find column");
	c = t->columns.set->h->data;
	/* HACK, get insert bat */
	b = store_funcs.bind_col(m->session->tr, c, RD_INS);
	/* UGH (move into storage backends!!) */
	d = c->data;
	*rid = d->ibase + BATcount(b);
	BBPunfix(b->batCacheid);
	return MAL_SUCCEED;
}

@= rnk
str 
sql_@1rank_grp(bat *rid, bat *bid, bat *gid, bat *gpe)
{
	BAT *r, *b, *g;
	BUN p, q;
	BATiter bi, gi;
	int (*ocmp)(ptr, ptr), (*gcmp)(ptr, ptr);
	ptr oc, gc;
	int rank = 1, nrank = @3;

	if( (b = BATdescriptor(*bid)) == NULL )
		throw(SQL, "sql.@1rank_grp", "Cannot access descriptor");
	if( (g = BATdescriptor(*gid)) == NULL )
		throw(SQL, "sql.@1rank_grp", "Cannot access descriptor");
	(void)gpe;
	bi = bat_iterator(b);
	gi = bat_iterator(g);
	ocmp = BATatoms[b->ttype].atomCmp;
	gcmp = BATatoms[g->ttype].atomCmp;
	oc = BUNtail(bi, BUNfirst(b));
	gc = BUNtail(gi, BUNfirst(g));
	if (!ALIGNsynced(b, g))
		throw(SQL, "sql.@1rank_grp", "bats not aligned");
	if (BATtordered(b) != GDK_SORTED)
		throw(SQL, "sql.@1rank_grp", "bat not sorted");
	r = BATnew(TYPE_oid, TYPE_int, BATcount(b));
	if (r == NULL)
		throw(SQL, "sql.@1rank_grp", "cannot allocate result bat");
	BATloop(b, p, q) {
		ptr on = BUNtail(bi, p);
		ptr gn = BUNtail(gi, p);
		int c = 0;

		if ((c = ocmp(on, oc)) != 0) 
			rank = nrank;
		if (gcmp(gn, gc) != 0) 
			c = rank = nrank = 1;  
		oc = on;
		gc = gn;
		BUNins(r, BUNhead(bi,p), &rank, FALSE);
		@2;
	}
	BBPunfix(b->batCacheid);
	BBPunfix(g->batCacheid);
	BBPkeepref(*rid = r->batCacheid);
	return MAL_SUCCEED;
}

str
sql_@1rank(bat *rid, bat *bid)
{ 
	BAT *r, *b;
	BATiter bi;
	int (*cmp)(ptr, ptr);
	ptr cur;
	BUN p, q;
	int rank = 1, nrank = @3;

	if( (b = BATdescriptor(*bid)) == NULL )
		throw(SQL, "sql.@1rank", "Cannot access descriptor");
	if (!(BATtordered(b) & GDK_SORTED) && !(BATtordered(b) & GDK_SORTED_REV))
		throw(SQL, "sql.@1rank", "bat not sorted");
<<<<<<< HEAD
	
=======

>>>>>>> ac092a70
	bi = bat_iterator(b);
	cmp = BATatoms[b->ttype].atomCmp;
	cur = BUNtail(bi, BUNfirst(b));
	r = BATnew(TYPE_oid, TYPE_int, BATcount(b));
	if (r == NULL)
		throw(SQL, "sql.@1rank", "cannot allocate result bat");
	if (BATtdense(b)) {
		BATloop(b, p, q) {
			BUNins(r, BUNhead(bi,p), &rank, FALSE);
			rank++;
		}
	} else {
		BATloop(b, p, q) {
			ptr n = BUNtail(bi, p);
			int c = 0;
	
			if ((c = cmp(n, cur)) != 0) 
				rank = nrank; 
			cur = n;
			BUNins(r, BUNhead(bi,p), &rank, FALSE);
			@2;
		}
	}
	BBPunfix(b->batCacheid);
	BBPkeepref(*rid = r->batCacheid);
	return MAL_SUCCEED;
}
@c
@:rnk(,(void)c;nrank++,1)@
@:rnk(dense_,nrank+=(c?1:0),2)@

str SQLargRecord(Client cntxt, MalBlkPtr mb, MalStkPtr stk, InstrPtr pci){
	str s, t, *ret;

	(void) cntxt;
	ret= (str *) getArgReference(stk,pci,0);
	s = instruction2str(mb,stk,getInstrPtr(mb,0),LIST_MAL_VALUE);
	t= strchr(s,' ');
	*ret = GDKstrdup(t ? t+1: s);
	GDKfree(s);
	return MAL_SUCCEED;
}

@-
The table is searched for all columns and they are
re-clustered on the hash value over the  primary key. 
Initially the first column
@c

str SQLcluster1(Client cntxt, MalBlkPtr mb, MalStkPtr stk, InstrPtr pci){
	str *sch = (str *) getArgReference(stk,pci,1);
	str *tbl = (str *) getArgReference(stk,pci,2);
	sql_trans	*tr;
	sql_schema	*s;
	sql_table 	*t;
	sql_column	*c;
	mvc *m = NULL;
	str msg = getContext(cntxt,mb, &m, NULL);
	int first=1;
	bat mid, hid, bid;
	BAT *map= NULL, *b;
	node *o;

	if (msg)
		return msg;
   	s = mvc_bind_schema(m, *sch);
	if ( s == NULL)
		throw(MAL,"sql.cluster","Schema missing");
	t = mvc_bind_table(m, s, *tbl);
	if ( t == NULL)
		throw(MAL,"sql.cluster","Table missing");
	tr = m->session->tr;
	t->base.wtime = s->base.wtime = tr->wtime = tr->stime;
	t->base.rtime = s->base.rtime = tr->rtime = tr->stime;

	/* actually build the hash on the multi-column primary key */

	for (o = t->columns.set->h; o; o = o->next) {
		sql_delta *d;
		c = o->data;
		if (first) {
			first = 0;
			b = store_funcs.bind_col(tr, c, 0);
			msg = CLUSTER_key(&hid, &b->batCacheid);
			BBPreleaseref(b->batCacheid);
			if (msg)
				return msg;
			msg = CLUSTER_map(&mid,&hid);
			BBPdecref(hid, TRUE);
			if (msg)
				return msg;
			map = BATdescriptor(mid);
			if (map== NULL)
				throw(MAL,"sql.cluster","Can not access descriptor");
		}

		b = store_funcs.bind_col(tr, c, 0);
		if (b == NULL)
			throw(MAL,"sql.cluster","Can not access descriptor");
		msg = CLUSTER_apply(&bid, b, map);
		BBPreleaseref(b->batCacheid);
		if (msg){
			BBPreleaseref(map->batCacheid);
			return msg;
		}
		BBPdecref(b->batCacheid, TRUE);
		d = c->data;
		d->bid = 0;
		d->ibase = 0;
		d->ibid = bid; /* use the insert bat */
		c->base.wtime = c->base.rtime = tr->stime;
	}
	/* bat was cleared */
	t->cleared = 1;
	if (map) {
		BBPreleaseref(map->batCacheid);
		BBPdecref(mid, TRUE);
	}
	return MAL_SUCCEED;
}

str 
SQLcluster2(Client cntxt, MalBlkPtr mb, MalStkPtr stk, InstrPtr pci)
{
	str *sch = (str *) getArgReference(stk,pci,1);
	str *tbl = (str *) getArgReference(stk,pci,2);
	sql_trans	*tr;
	sql_schema	*s;
	sql_table 	*t;
	sql_column	*c;
	mvc *m = NULL;
	str msg = getContext(cntxt,mb, &m, NULL);
	int first=1;
	bat mid, hid, bid;
	BAT *b;
	node *o;

	if (msg)
		return msg;
   	s = mvc_bind_schema(m, *sch);
	if ( s == NULL)
		throw(MAL,"sql.cluster","Schema missing");
	t = mvc_bind_table(m, s, *tbl);
	if ( t == NULL)
		throw(MAL,"sql.cluster","Table missing");
	tr = m->session->tr;

        t->base.wtime = s->base.wtime = tr->wtime = tr->stime;
        t->base.rtime = s->base.rtime = tr->rtime = tr->stime;
	for (o = t->columns.set->h; o; o = o->next) {
		sql_delta *d;
		c = o->data;
		if (first) {
			bat psum;
			unsigned int bits = 10, off = 0;
			first = 0;
			b = store_funcs.bind_col(tr, c, 0);
			msg = MKEYbathash(&hid, &b->batCacheid);
			BBPreleaseref(b->batCacheid);
			if (msg)
				return msg;
			msg = CLS_create_wrd(&psum, &mid, &hid, &bits, &off);
			BBPdecref(hid, TRUE);
			BBPdecref(psum, TRUE);
			if (msg)
				return msg;
		}

		b = store_funcs.bind_col(tr, c, 0);
		if (b == NULL)
			throw(MAL,"sql.cluster","Can not access descriptor");
		msg = CLS_map(&bid,&mid,&b->batCacheid);
		BBPreleaseref(b->batCacheid);
		if (msg){
			BBPreleaseref(bid);
			return msg;
		}
		BBPdecref(b->batCacheid, TRUE);

		d = c->data;
		/* its probably an empty bat which we shouldn't free 
		BBPdecref(d->ibid, TRUE);*/
		d->bid = 0;	
		d->ibase = 0;
		d->ibid = bid; /* use the insert bat */

		c->base.wtime = c->base.rtime = tr->stime;
	}
	/* bat was cleared */
	t->cleared = 1;
	return MAL_SUCCEED;
}
@- Vacuum cleaning tables
Shrinking and re-using space to vacuum clean the holes in the relations.
@= vacuum
str
SQL@1(Client cntxt, MalBlkPtr mb, MalStkPtr stk, InstrPtr pci){
	str *sch = (str *) getArgReference(stk,pci,1);
	str *tbl = (str *) getArgReference(stk,pci,2);
	sql_trans	*tr;
	sql_schema	*s;
	sql_table 	*t;
	sql_column	*c;
	mvc *m = NULL;
	str msg = getContext(cntxt,mb, &m, NULL);
	bat bid;
	BAT *b, *del;
	node *o;

	if (msg)
		return msg;
   	s = mvc_bind_schema(m, *sch);
	if ( s == NULL)
		throw(MAL,"sql.@1","Schema missing");
	t = mvc_bind_table(m, s, *tbl);
	if ( t == NULL)
		throw(MAL,"sql.@1","Table missing");
	tr = m->session->tr;
	t->base.wtime = s->base.wtime = tr->wtime = tr->stime;
	t->base.rtime = s->base.rtime = tr->rtime = tr->stime;

	/* get the deletions BAT*/
	del = mvc_bind_dbat(m, *sch, *tbl, 2);

	for (o = t->columns.set->h; o; o = o->next) {
		sql_delta *d;
		c = o->data;
		b = store_funcs.bind_col(tr, c, 0);
		if (b == NULL)
			throw(MAL,"sql.@1","Can not access descriptor");
		msg = BKC@1BAT(&bid, &(b->batCacheid), &(del->batCacheid));
		BBPreleaseref(b->batCacheid);
		if (msg){
			BBPreleaseref(bid);
			return msg;
		}
		BBPdecref(b->batCacheid, TRUE);
		d = c->data;
		d->bid = 0;
		d->ibase = 0;
		d->ibid = bid; /* use the insert bat */
		c->base.wtime = c->base.rtime = tr->stime;
	}
	BBPreleaseref(del->batCacheid);
	/* bat was cleared */
	t->cleared = 1;
	return MAL_SUCCEED;
}
@c
@:vacuum(shrink)@
@:vacuum(reuse)@

@-
The vacuum operation inspects the table for ordered properties and will keep them.
To avoid expensive shuffles, the reorganisation is balanced by the number of outstanding deletions.
@c
str
SQLvacuum(Client cntxt, MalBlkPtr mb, MalStkPtr stk, InstrPtr pci){
	str *sch = (str *) getArgReference(stk,pci,1);
	str *tbl = (str *) getArgReference(stk,pci,2);
	sql_trans	*tr;
	sql_schema	*s;
	sql_table 	*t;
	sql_column	*c;
	mvc *m = NULL;
	str msg = getContext(cntxt,mb, &m, NULL);
	BAT *b, *del;
	node *o;
	int ordered = 0;
	BUN cnt=0;

	if (msg)
		return msg;
   	s = mvc_bind_schema(m, *sch);
	if ( s == NULL)
		throw(MAL,"sql.@1","Schema missing");
	t = mvc_bind_table(m, s, *tbl);
	if ( t == NULL)
		throw(MAL,"sql.@1","Table missing");
	tr = m->session->tr;

	/* get the deletions BAT*/
	del = mvc_bind_dbat(m, *sch, *tbl, 2);

	for (o = t->columns.set->h; o && ordered == 0; o = o->next) {
		c = o->data;
		b = store_funcs.bind_col(tr, c, 0);
		if (b == NULL)
			throw(MAL,"sql.@1","Can not access descriptor");
		ordered |= BATtordered(b);
		cnt = BATcount(b);
		BBPreleaseref(b->batCacheid);
		if (msg){
			BBPreleaseref(b->batCacheid);
			return msg;
		}
		BBPdecref(b->batCacheid, TRUE);
	}
	/* now decide on the algorithm */
	if ( ordered ){
		if( BATcount(del) > cnt/20 )
			SQLshrink(cntxt,mb,stk,pci);
	} else
		SQLreuse(cntxt,mb,stk,pci);

	return MAL_SUCCEED;
}
@-
Take a SQL table and compress its columns using the dictionary compression scheme.
@= compression
	str *sch = (str *) getArgReference(stk,pci,1);
	str *tbl = (str *) getArgReference(stk,pci,2);
	sql_schema	*s;
	sql_table 	*t;
	mvc *m = NULL;
	str msg = getContext(cntxt,mb, &m, NULL);
	sql_trans *tr = m->session->tr;
	node *o;
	char buf[BUFSIZ], *nme= buf;
	int ret;

	if (msg)
		return msg;
   	s = mvc_bind_schema(m, *sch);
	if ( s == NULL)
		throw(MAL,"sql.cluster","Schema missing");
	t = mvc_bind_table(m, s, *tbl);
	if ( t == NULL)
		throw(MAL,"sql.cluster","Table missing");

	/* actually build the hash on the multi-column primary key */

	for (o = t->columns.set->h; o; o = o->next) {
		BAT *b, *e;
		sql_delta *d;
		sql_column	*c = o->data;

		b = store_funcs.bind_col(tr, c, 0);
		if (b == NULL)
			throw(MAL,"sql.compress","Can not access descriptor");
		e = BATnew(b->htype, b->ttype, 0);
		BATsetaccess(e, BAT_READ);
		d = c->data;
		d->bid = 0;
		d->ibase = 0;
		d->ibid = e->batCacheid; /* use the insert bat */
		c->base.wtime = c->base.rtime = tr->stime;
		snprintf(buf,BUFSIZ,"%s/%s/%s/0", *sch, *tbl, c->base.name);
		msg = @1;
		BBPkeepref(e->batCacheid);
		BBPreleaseref(b->batCacheid);
		BBPdecref(b->batCacheid, TRUE);
	}
	/* bat was cleared */
	t->cleared = 1;
	t->base.wtime = s->base.wtime = tr->wtime = tr->stime;
	t->base.rtime = s->base.rtime = tr->rtime = tr->stime;
	return MAL_SUCCEED;
@c
str SQLnewDictionary(Client cntxt, MalBlkPtr mb, MalStkPtr stk, InstrPtr pci){
	@:compression(DICTcompress(&ret, &nme, &b->batCacheid))@
}
str SQLdropDictionary(Client cntxt, MalBlkPtr mb, MalStkPtr stk, InstrPtr pci){
	@:compression(DICTdecompress(&ret, &nme))@
}
@-
LZ compression is inherited from the underlying stream implementation.
@= gzcompression
	str *sch = (str *) getArgReference(stk,pci,1);
	str *tbl = (str *) getArgReference(stk,pci,2);
	sql_schema	*s;
	sql_table 	*t;
	mvc *m = NULL;
	str msg = getContext(cntxt,mb, &m, NULL);
	sql_trans *tr = m->session->tr;
	node *o;
	int ret,i;
	char buf[PATHLENGTH], *sbuf= buf;

	if (msg)
		return msg;
   	s = mvc_bind_schema(m, *sch);
	if ( s == NULL)
		throw(MAL,"sql.@2","Schema missing");
	t = mvc_bind_table(m, s, *tbl);
	if ( t == NULL)
		throw(MAL,"sql.@2","Table missing");

	/* actually build the hash on the multi-column primary key */

	for (o = t->columns.set->h; o; o = o->next) {
		BAT *b;
		sql_column	*c = o->data;

		for ( i= 0; i<3; i++) {
			b = store_funcs.bind_col(tr, c, i);
			if (b == NULL)
				throw(MAL,"sql.@2","Can not access descriptor");
			snprintf(buf,PATHLENGTH,"%s_%s_%s_%d", *sch, *tbl, c->base.name,i);
			msg = @1;
			BBPreleaseref(b->batCacheid);
		}
	}
	return MAL_SUCCEED;
@c
str SQLgzcompress(Client cntxt, MalBlkPtr mb, MalStkPtr stk, InstrPtr pci){
	@:gzcompression(CMDbbpcompress(&ret, &b->batCacheid,&sbuf),gzcompress)@
}
str SQLgzdecompress(Client cntxt, MalBlkPtr mb, MalStkPtr stk, InstrPtr pci){
	@:gzcompression(CMDbbpdecompress(&ret, &b->batCacheid,&sbuf),gzdecompress)@
}
str SQLtruncate(Client cntxt, MalBlkPtr mb, MalStkPtr stk, InstrPtr pci){
	@:gzcompression(CMDbbptruncate(&ret, &b->batCacheid,&sbuf),truncate)@
}
str SQLexpand(Client cntxt, MalBlkPtr mb, MalStkPtr stk, InstrPtr pci){
	@:gzcompression(CMDbbpexpand(&ret, &b->batCacheid,&sbuf),expand)@
}
@- Shredding RDF documents through SQL
Wrapper around the RDF shredder of the rdf module of M5. The first time
the database is going to be used for rdf run sql/src/sql/rdf.sql.

An rdf file can be now shreded with SQL command:
CALL rdf_shred('/path/to/location','graph name');

The table rdf.graph will be updated with an entry of the form:
[graph name, graph id] -> [gname,gid].

In addition all permutation of SPO for the specific rdf document will be
created. The name of the triple tables are rdf.pso$gid$, rdf.spo$gid$ etc.
For example if gid = 3 then rdf.spo3 is the triple table ordered on subject,
property, object. Finally, there is one more table called rdf.map$gid$ that
maps oids to strings (i.e., the lexical representation).

@= crt_tbl
sprintf(buff, "@2%d", @1);
@2_tbl = mvc_create_table(m, sch, buff, tt_table, 0, SQL_PERSIST, 0, 3);
mvc_create_column(m, @2_tbl, "@3", &tpe);
mvc_create_column(m, @2_tbl, "@4", &tpe);
mvc_create_column(m, @2_tbl, "@5", &tpe);

@= crt_col
s = BATdescriptor(g[@2]);
p = BATdescriptor(g[@3]);
o = BATdescriptor(g[@4]);
store_funcs.append_col(m->session->tr, mvc_bind_column(m, @1, "subject"),
		s, TYPE_bat);
store_funcs.append_col(m->session->tr, mvc_bind_column(m, @1, "property"),
		p, TYPE_bat);
store_funcs.append_col(m->session->tr, mvc_bind_column(m, @1, "object"),
		o, TYPE_bat);
BBPunfix(s->batCacheid);
BBPunfix(p->batCacheid);
BBPunfix(o->batCacheid);


@c
str
SQLrdfShred(Client cntxt, MalBlkPtr mb, MalStkPtr stk, InstrPtr pci)
{
#ifdef HAVE_MONETDB5_RDF
	bat docbats;
	BAT *graph = NULL;
	BAT *p, *s, *o;
	bat *g;
	sql_schema *sch;
	sql_table *g_tbl;
	sql_column *gname, *gid;
#if STORE == TRIPLE_STORE
	sql_table *spo_tbl, *sop_tbl, *pso_tbl, *pos_tbl, *osp_tbl, *ops_tbl;
#elif STORE == MLA_STORE
	sql_table *spo_tbl;
#endif /* STORE */
	sql_table *map_tbl;
	sql_subtype tpe;
	str *location = (str *) getArgReference(stk,pci,1);
	str *name = (str *) getArgReference(stk,pci,2);
	str *schema = (str *) getArgReference(stk,pci,3);
	char buff[24];
	mvc *m = NULL;
	int id = 0;
	oid rid = oid_nil;

	str msg = getContext(cntxt, mb, &m, NULL);
	if (msg)
		return msg;

	sch = mvc_bind_schema(m, *schema);
	if ( sch == NULL)
		throw(MAL,"sql.rdfSchred","Schema missing");
	g_tbl = mvc_bind_table(m, sch, "graph");
	gname = mvc_bind_column(m, g_tbl, "gname");
	gid = mvc_bind_column(m, g_tbl, "gid");

	rid = table_funcs.column_find_row(m->session->tr, gname, *name, NULL);
	if (rid != oid_nil) {
		throw(SQL,"sql.rdfShred","graph name allready exists in rdf.graph");
	}
	id = (int) store_funcs.count_col(gname);
	store_funcs.append_col(m->session->tr, gname, *name, TYPE_str);
	store_funcs.append_col(m->session->tr, gid, &id, TYPE_int);

	msg = RDFParser(&docbats, location, name, schema);
	if (msg)
		return msg;

	if (sizeof(oid) == 8) {
		sql_find_subtype(&tpe, "oid", 31, 0);
		/* todo for niels: if use int/bigint the @0 is serialized */
		/* sql_find_subtype(&tpe, "bigint", 64, 0); */
	} else {
		sql_find_subtype(&tpe, "oid", 31, 0);
		/* sql_find_subtype(&tpe, "int", 32, 0); */
	}
#if STORE == TRIPLE_STORE
	@:crt_tbl(id,spo,subject,property,object)@
	@:crt_tbl(id,sop,subject,object,property)@
	@:crt_tbl(id,pso,property,subject,object)@
	@:crt_tbl(id,pos,property,object,subject)@
	@:crt_tbl(id,osp,object,subject,property)@
	@:crt_tbl(id,ops,object,property,subject)@
#elif STORE == MLA_STORE
	@:crt_tbl(id,spo,subject,property,object)@
#endif /* STORE */

	sprintf(buff, "map%d", id);
	map_tbl = mvc_create_table(m, sch, buff, tt_table, 0, SQL_PERSIST, 0, 2);
	mvc_create_column(m, map_tbl, "sid", &tpe);
	sql_find_subtype(&tpe, "varchar", 1024, 0);
	mvc_create_column(m, map_tbl, "lexical", &tpe);

	if ((graph = BATdescriptor(docbats)) == NULL) {
		throw(SQL, "sql.rdfShred", "docbat is missing");
	}
	g = (bat *) Tloc(graph, BUNfirst(graph));

	s =  BATdescriptor(g[MAP_LEX]);
	if ( s == NULL){
		BBPreleaseref(graph->batCacheid);
		throw(SQL, "sql.rdfShred", "map_lex is missing");
	}

	store_funcs.append_col(m->session->tr,
			mvc_bind_column(m, map_tbl, "lexical"),
			BATmirror(BATmark(BATmirror(s),0)), TYPE_bat);
	store_funcs.append_col(m->session->tr,
			mvc_bind_column(m, map_tbl, "sid"),
			BATmirror(BATmark(s, 0)),
			TYPE_bat);
	BBPunfix(s->batCacheid);

#if STORE == TRIPLE_STORE
	@:crt_col(spo_tbl,S_sort,P_PO,O_PO)@
	@:crt_col(sop_tbl,S_sort,P_OP,O_OP)@
	@:crt_col(pso_tbl,S_SO,P_sort,O_SO)@
	@:crt_col(pos_tbl,S_OS,P_sort,O_OS)@
	@:crt_col(osp_tbl,S_SP,P_SP,O_sort)@
	@:crt_col(ops_tbl,S_PS,P_PS,O_sort)@
#elif STORE == MLA_STORE
	@:crt_col(spo_tbl,S_sort,P_sort,O_sort)@
#endif /* STORE */




	/* unfix graph */
	BBPunfix(graph->batCacheid);

	return MAL_SUCCEED;


#else
	(void) cntxt; (void) mb; (void) stk; (void) pci;
	throw(SQL, "sql.rdfShred", "RDF support is missing from Monet5");
#endif /* RDF */
}

str fits_view(Client cntxt, MalBlkPtr mb, MalStkPtr stk, InstrPtr pci)
{
	mvc *m = NULL;
	sql_schema *sch;
	sql_table *fits_tbl,  *fits_col;
	str msg = MAL_SUCCEED; 
	str fname = *(str*) getArgReference(stk, pci, 1);
	int id;
	

	msg = getContext(cntxt, mb, &m, NULL);
	if (msg)
		return msg;
	sch = mvc_bind_schema(m,"sys");

	fits_tbl = mvc_bind_table(m, sch, "fits_tables");
	if ( fits_tbl == NULL ){
		fits_tbl = mvc_create_table(m, sch, "fits_tables", tt_table, 0, SQL_PERSIST, 0, 4);
		mvc_create_column_(m, fits_tbl, "id","int",32);
		mvc_create_column_(m, fits_tbl, "name","varchar",80);
		mvc_create_column_(m, fits_tbl, "filename","varchar",80);
		mvc_create_column_(m, fits_tbl, "hdu","int",32);
	}
	fits_col = mvc_bind_table(m, sch, "fits_col");
	if ( fits_col == NULL ){
		fits_col = mvc_create_table(m, sch, "fits_columns", tt_table, 0, SQL_PERSIST, 0, 6);
		mvc_create_column_(m, fits_col, "id","int",32);
		mvc_create_column_(m, fits_col, "name","varchar",80);
		mvc_create_column_(m, fits_col, "type","varchar",80);
		mvc_create_column_(m, fits_col, "type_digits","int",32);
		mvc_create_column_(m, fits_col, "table_id","int",32);
		mvc_create_column_(m, fits_col, "units","varchar",10);
	}
	
	id = 1;
	store_funcs.append_col(m->session->tr,
			mvc_bind_column(m, fits_tbl, "id"), &id, TYPE_int);
	store_funcs.append_col(m->session->tr,
			mvc_bind_column(m, fits_tbl, "name"), fname, TYPE_str);
	store_funcs.append_col(m->session->tr,
			mvc_bind_column(m, fits_tbl, "filename"), "test.fit", TYPE_str);
	id = 2;
	store_funcs.append_col(m->session->tr,
			mvc_bind_column(m, fits_tbl, "hdu"), &id, TYPE_int);
	return MAL_SUCCEED;
}   <|MERGE_RESOLUTION|>--- conflicted
+++ resolved
@@ -4848,11 +4848,7 @@
 		throw(SQL, "sql.@1rank", "Cannot access descriptor");
 	if (!(BATtordered(b) & GDK_SORTED) && !(BATtordered(b) & GDK_SORTED_REV))
 		throw(SQL, "sql.@1rank", "bat not sorted");
-<<<<<<< HEAD
-	
-=======
-
->>>>>>> ac092a70
+
 	bi = bat_iterator(b);
 	cmp = BATatoms[b->ttype].atomCmp;
 	cur = BUNtail(bi, BUNfirst(b));
