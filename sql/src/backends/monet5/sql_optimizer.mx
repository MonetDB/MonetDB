@' The contents of this file are subject to the MonetDB Public License
@' Version 1.1 (the "License"); you may not use this file except in
@' compliance with the License. You may obtain a copy of the License at
@' http://monetdb.cwi.nl/Legal/MonetDBLicense-1.1.html
@'
@' Software distributed under the License is distributed on an "AS IS"
@' basis, WITHOUT WARRANTY OF ANY KIND, either express or implied. See the
@' License for the specific language governing rights and limitations
@' under the License.
@'
@' The Original Code is the MonetDB Database System.
@'
@' The Initial Developer of the Original Code is CWI.
@' Portions created by CWI are Copyright (C) 1997-2006 CWI.
@' All Rights Reserved.

@f sql_optimizer
@t SQL catalog management
@a N. Nes, M.L. Kersten
@+ SQL scenario
The SQL scenario implementation is a derivative of the MAL session scenario.

It is also the first version that uses state records attached to
the client record. They are initialized as part of the initialization 
phase of the scenario.

The SQL compiler uses only a small subset of the MAL language.
This involves ca 70 different operators, divided into the
catalog management (?) and query processing (?)
@{
[Make complete list of MAL instructions used in the compilation]
alarm.usec
algebra.count
algebra.join
algebra.kunique
algebra.likeselect
algebra.markT
algebra.outerjoin
algebra.semijoin
algebra.sintersect
algebra.slice
algebra.tunique
algebra.uselect
bat.append
batcalc.project
bat.insert
bat.mirror
bat.new
bat.replace
bat.reverse
bat.seqbase
bat.{setReadMode, setWriteMode}
bat.sort
bat.tsort
bbp.project
calc.{<,<=,=,!=,>,>=}
calc.{-.+.*,/,%}
calc.{oid,int,flt,dbl,str,chr,bit}
group.group 
group.refine
group.refine_reverse
io.printf
optimizer.multiplex
sql.assert
sql.bind
sql.bind_dbat
sql.bind_idxbat
sql_cache.???
sql.clear_table
sql.column
sql.columnBind
sql.eval
sql.output
sql.print
sql.setVariable
str.codeset
stream.close
stream.openRead
str.iconv
??.{sum,min,max,count}
@}
@h
#ifndef _SQL_OPTIMIZER_H_
#define _SQL_OPTIMIZER_H_
#include "sql.h"

/* #define _SQL_OPTIMIZER_DEBUG  */

sql_export void addQueryToCache(Client c);
sql_export str SQLoptimizer(Client c);
sql_export void SQLsetAccessMode(Client c);

#endif /* _SQL_OPTIMIZER_H_ */

@-
The queries are stored in a cache after they have been
type checked and optimized.
The Factory optimizer encapsulates the query with a re-entrance
structure. However, this structure is only effective if
quite some (expensive) instructions can be safed.
The current heuristic is geared at avoiding trivial
factory structures.
@c
#include "mal_macro.h"
#include "mal_builder.h"
#include "mal_prelude.h"
#include "mal_remoteQueries.h"
#include "mal_peephole.h"
#include "mal_debugger.h"
#include "mal_namespace.h"
#include "mal_reduce.h"
#include "mal_multiplex.h"
#include "sql_mvc.h"
#include "sql_optimizer.h"
#include "sql_scenario.h"
#include "sql_gencode.h"
#include "optimizer.h"

#define TOSMALL 10

str 
FXoptimizer(MalBlkPtr mb, MalStkPtr stk, InstrPtr pci)
{
	InstrPtr *ns, p;
	int v;
	int i, k, newssize;
	lng clk = GDKusec();

#ifdef _SQL_OPTIMIZER_DEBUG
	stream_printf(GDKout, "First call to FXoptimizer\n");
	printFunction(GDKout, mb, LIST_MAL_ALL);
#endif
	(void)stk;
	if( mb->errors) {
		/* remove the FXoptimizer request */
		if (pci)
			removeInstruction(mb, pci);
		return MAL_SUCCEED;
	}
	if( !factoryHasFreeSpace())
		return MAL_SUCCEED;

@-
The factory code is also used for small blocks when there
is a bind operation.
@c
	if (mb->stop <= TOSMALL){
		for(i=0; i< mb->stop; i++){
			p= getInstrPtr(mb,0);
			if (getFunctionId(p)== bindRef && 
				getModuleId(p)== sqlRef)  break;
		}
		if(i == mb->stop)
			return MAL_SUCCEED;
	}
@-
The first step is to collect all the sql bind operations and
to extract some compiler relevant properties from the catalogue.
Double bind operations should also be eliminated.
@c
	newssize = mb->ssize * 2;
	ns = (InstrPtr *) GDKmalloc(sizeof(InstrPtr) * newssize);
	k = 1;
	ns[0] = getInstrPtr(mb, 0);	/* its signature */
	ns[0]->token = FACTORYsymbol;
 	setVarType(mb, getArg(ns[0],0), TYPE_bit);
	for (i = 0; i < mb->stop; i++) {
		p = getInstrPtr(mb, i);
		if ( (getFunctionId(p) == bindRef || 
					getFunctionId(p) == bindidxRef) && 
				getModuleId(p) == sqlRef) {
			/*
			int arg = getArg(p,4);
			if (getVarConstant(mb,arg).val.ival == 0) 
			*/
				ns[k++] = p;
		}
		if ( (getFunctionId(p)== reconnectRef) && 
			getModuleId(p)== mserverRef) {
			ns[k++] = p;
		}
		if ( getFunctionId(p) == binddbatRef && 
		     getModuleId(p) == sqlRef) {
			/*
			int arg = getArg(p,3);
			if (getVarConstant(mb,arg).val.ival == 0) 
			*/
				ns[k++] = p;
		}
	}
@-
The prelude code has been generated, now we can inject the remaining
instructions, producing a syntactic correct MAL program again.
@c
	p = newInstruction(mb, ASSIGNsymbol);
	v = newTmpVariable(mb, TYPE_bit);
	p->barrier = BARRIERsymbol;
	p->argv[0] = v;
	pushBit(mb,p,TRUE);
	ns[k++] = p;

	for (i = 1; i < mb->stop - 1; i++) {
		int doit = 1;

		p = getInstrPtr(mb, i);
		if ( (getFunctionId(p) == bindRef || 
					getFunctionId(p) == bindidxRef) &&
				getModuleId(p) == sqlRef) {
			/*
			int arg = getArg(p,4);
			if (getVarConstant(mb,arg).val.ival == 0) 
			*/
				doit = 0;
		}
		if ( getFunctionId(p) == binddbatRef && 
		     getModuleId(p) == sqlRef) {
			/*
			int arg = getArg(p,3);
			if (getVarConstant(mb,arg).val.ival == 0) 
			*/
				doit = 0;
		}
		if (doit && getFunctionId(p)== reconnectRef && 
			  getModuleId(p)== mserverRef)
			doit = 0;
		if (doit)
			ns[k++] = p;
	}
@-
Finalize the factory loop
@c
	p = newInstruction(mb,ASSIGNsymbol);
	p->barrier = YIELDsymbol;
	p->argv[0] = v;
	ns[k++] = p;
	p = newInstruction(mb,ASSIGNsymbol);
	p->barrier = REDOsymbol;
	p->argv[0] = v;
	ns[k++] = p;
	p = newInstruction(mb,ASSIGNsymbol);
	p->barrier = EXITsymbol;
	p->argv[0] = v;
	ns[k++] = p;
	ns[k++] = getInstrPtr(mb, i);

	mb->stop = k;
	mb->ssize = newssize;
	GDKfree(mb->stmt);
	mb->stmt = ns;

	optimizerCheck(mb,"sql.factorize",1,GDKusec()-clk);
@-
At this stage we can once call upon the optimizers to do their work.
Static known information is known and stored in constant variables,
which can be used by the rewrite rules.
This all works under the assumption that the SQL layer properly invalidates
the cache when the underlying table is changed.
@c
#ifdef _SQL_OPTIMIZER_DEBUG
	printFunction(GDKout, mb, LIST_MAL_INSTR);
#endif
	return MAL_SUCCEED;
}

void
addQueryToCache(Client c)
{
	Module cache;
	backend *be = ((backend *) c->state[PARSER]);
	str optimizer;
	MalBlkPtr mb;

	cache = findModule(c->nspace, putName("sql_cache",9));
	if (cache == 0) 
		return;
	
	insertSymbol(cache, c->curprg);
	trimMalBlk(c->curprg->def);
	c->blkmode = 0;
	mb= c->curprg->def;
	chkProgram(c->nspace, mb);
#ifdef _SQL_OPTIMIZER_DEBUG
	printf("ADD QUERY TO CACHE\n");
	printFunction(GDKout,mb,LIST_MAL_ALL);
#endif
@-
An error in the compilation should be reported to the user.
And if the debugging option is set, the debugger is called
to allow inspection.
@c
	if (mb->errors) {
		mvc *m;
		m = ((mvc *) c->state[OPTIMIZE]);
		showErrors();

		if (c->listing)
			printFunction(c->fdout, mb, c->listing);
		if ( m->debug )
			runMALDebugger(c->curprg);
		return;
	}
	(void)be;
	optimizer = sql_get_var(be->mvc,"optimizer");
#ifdef _SQL_OPTIMIZER_DEBUG
	if( optimizer)
		stream_printf(c->fdout,"optimizer=%s\n",optimizer);
#endif
@-
A few optimizations are always needed. First, the multiplex
code should be turned into a proper MAL blocks before
other optimizations take place.
And before we actually execute the program, we should
expand the macros (unless this has already been taken
care of.
@c
	if( optimizer == 0 || strcmp(optimizer,"on")==0){
		if (c->debug)
			optimizerCheck(mb,"sql.baseline",-1,0);
<<<<<<< HEAD
		COoptimizer(mb,0,0);
		ARoptimizer(mb, 0, 0);
		CXoptimizer(mb,0,0);
		/* FXoptimizer(mb, 0, 0);	 factory code */
		MRoptimizer(mb,0,0);
		RQoptimizer(mb,0,0);
=======
		COoptimizer(mb,0,0);	/* coercions */
		ARoptimizer(mb, 0, 0);	/* alias removal */
		CXoptimizer(mb,0,0);	/* common expressions */
		/* FXoptimizer(mb, 0, 0);	 factory code */
		MRoptimizer(mb,0,0);	/* reduce stack space */
>>>>>>> fe8c4b8d
	} else if( optimizer && strcmp(optimizer,"off")==0 ){
		/* no optimization needed */
	} else if( optimizer ){
		/* the optimizer control is a comma separated list of names */
		char *nxt, *nme;
		while(optimizer && *optimizer )
		{
			nxt= strchr(optimizer,',');
			if( nxt){
				*nxt= 0;
				nxt++;
			}
			if( (nme = getName(optimizer,strlen(optimizer))) == 0) {
				GDKerror("optimizer '%s' does not exist\n",optimizer);
				mb->errors++;
			} else{
				InstrPtr call;
				call=  newFcnCall(mb,getName("optimizer",9),nme);
				typeChecker(c->nspace, mb,call,TRUE);
			}
			optimizer =nxt;
		} 
		if( c->debug)
			optimizerCheck(mb,"sql.baseline",-1,0);
		optimizeMALBlock(mb);
	}
	OPTmultiplex(mb,0,0);	/* multiplex expansions */
}

@-
The default SQL optimizer performs a limited set of operations
that are known to be (reasonably) stable and effective.
Finegrained control over the optimizer steps is available thru
setting the corresponding SQL variable.

This version simply runs through the MAL script and re-orders the instructions
into catalog operations, query graph, and result preparation.
This distinction is used to turn the function into a factory, which would
enable re-entry when used as a cache-optimized query.
The second optimization is move access mode changes on the base tables
to the front of the plan.

We also apply the Alias Removal optimizer to trim the instruction list
by removing simple assignments.

@c

str
SQLoptimizer(Client c)
{
	(void) c;
#ifdef _SQL_OPTIMIZER_DEBUG
	stream_printf(GDKout, "SQLoptimizer\n");
	printFunction(c->fdout, c->curprg->def, LIST_MAL_INSTR);
	stream_printf(GDKout, "done\n");
#endif
	return MAL_SUCCEED;
}
@-
The SQLkdiffSplitter searches this important operator and splits
the dataflow graph into two sections with a switch on the size of
the second operand. In many situations it is empty, there are no
deleted tuples to consider. The effect is that we do not have
to reduce the table to elements that are still valid.

Beware, the SQL code may contain several kdifference statements.
One for each base table touched. They should all be split,
which leads to an explosion in the plan sizes
@c
void SQLkdiffSplitter(Client c){
	MalBlkPtr mb;
	int limit,i,k,l,foundit=1,total=0, zero,cnt,lab;
	InstrPtr *old;
	InstrPtr q,p;
	int *map,mtop;
	long clk= GDKusec();

#ifdef _SQL_OPTIMIZER_DEBUG
	printf("START kdifference optimizer\n");
	printFunction(GDKout,c->curprg->def,LIST_MAL_ALL);
#endif
	while(foundit) {
		foundit=0;
		mb= c->curprg->def;
		setLifespan(mb);
		limit=mb->stop;
		old= mb->stmt;
		newMalBlkStmt(mb,mb->stop*2+5);

		for(i=0;i<limit; i++){
			p= old[i];
			if( getModuleId(p)== sqlRef &&
			    strcmp(getFunctionId(p),"kdifference")==0){
				total++;
				foundit++;
@-
The starting situation is to obtain the count and perform
an instruction copy until the endLifespan of the first operand.
	cnt:= algebra.count(t);
barrier doit:= c>0;
	....
exit	doit;
	..rest of code
@c
				q= newInstruction(mb,ASSIGNsymbol);
				cnt= newTmpVariable(mb,TYPE_lng);
				q->argv[0]=cnt;
				q->argv[1]= p->argv[2];
				q->argc=2;
				setModuleId(q,putName("algebra",7));
				setFunctionId(q,putName("count",5));
				pushInstruction(mb,q);

				q= newInstruction(mb,ASSIGNsymbol);
				q->barrier= BARRIERsymbol;
				lab= newTmpVariable(mb,TYPE_bit);
				setModuleId(q,putName("calc",4));
				setFunctionId(q,putName(">",1));
				q->argv[0]=lab;
				q->argv[1]=cnt;
				q->retc=1;
				q->argc=2;
				pushLng(mb,q,0);
				zero= q->argv[2];
				pushInstruction(mb,q);
@-
We have to perform the expensive kdifference anyway
@c
				q= newInstruction(mb,ASSIGNsymbol);
				setModuleId(q,putName("algebra",7));
				setFunctionId(q,putName("kdifference",5));
				q->argv[0]= p->argv[0];
				q->retc=1;
				pushArgument(mb,q,p->argv[1]);
				pushArgument(mb,q,p->argv[2]);
				pushInstruction(mb,q);
				typeChecker(c->nspace,mb,q,TRUE);
				/* endLifespan = mb->var[p->argv[0]]->endLifespan;*/
				k= i; /* for later */
				for(i++;i< limit-1; i++){
					q= old[i];
/* just handle the first */
					pushInstruction(mb,q);
					if( getModuleId(q)== sqlRef  &&
						strcmp(getFunctionId(q),"kdifference")==0){
						setModuleId(q,putName("algebra",7));
					}
				}
				i--;

				q= newInstruction(mb,EXITsymbol);
				q->barrier= EXITsymbol;
				q->argv[0]= lab;
				pushInstruction(mb,q);

@-
Durig the second phase we copy the same sequence, but
now we have to remap the variables. In this process the
variable types may change, which means we have to keep
track of them.
@c
				q= newInstruction(mb,ASSIGNsymbol);
				q->barrier= BARRIERsymbol;
				setModuleId(q,putName("calc",4));
				setFunctionId(q,putName("==",2)); 
				q->argv[0]=lab;
				q->argv[1]=cnt;
				q->argv[2]=zero;
				q->retc=1;
				q->argc=3;
				pushInstruction(mb,q);
@-
Now we don;t have to perform the expensive kdifference 
@c
				map= (int*) GDKmalloc(2 * sizeof(int)*mb->vtop);
				map[0]= getArg(p,0);
				map[1]= getArg(p,1);
				mtop=2;

				i=k; 
				for(i++;i< limit-1; i++){
					q= copyInstruction(old[i]);
/* just handle the first */
					if( getModuleId(q)== sqlRef && 
						strcmp(getFunctionId(q),"kdifference")==0){
						setModuleId(q,putName("algebra",7));
					}
					for(k=0;k<q->argc; k++)
					for(l=0;l<mtop; l+=2)
					if( getArg(q,k)== map[2*l] ){
						/* deal with the type compatibility issue */
						q->argv[k]= map[2*l+1];
						break;
					}
					pushInstruction(mb,q);
				}
				i--;

				q= newInstruction(mb,EXITsymbol);
				q->barrier= EXITsymbol;
				q->argv[0]= lab;
				pushInstruction(mb,q);

				/* remove the old instruction */
				GDKfree(map);
				freeInstruction(p);
				continue;
			}
			/* just move the instruction into place */
			pushInstruction(mb,p);
		}
@-
The code is wrong, we should not try it more than once
		foundit= foundit || (i<limit);
@c
		foundit=0;
		GDKfree(old);
	}
	if( total) {
		optimizerCheck(mb,"sql.kdiff_replacement",1,GDKusec()-clk);
#ifdef _SQL_OPTIMIZER_DEBUG
		printf("FINAL STAGE errors=%d\n",mb->errors);
		printFunction(GDKout,mb,LIST_MAL_ALL);
#endif
	}
}

@}<|MERGE_RESOLUTION|>--- conflicted
+++ resolved
@@ -316,20 +316,12 @@
 	if( optimizer == 0 || strcmp(optimizer,"on")==0){
 		if (c->debug)
 			optimizerCheck(mb,"sql.baseline",-1,0);
-<<<<<<< HEAD
-		COoptimizer(mb,0,0);
-		ARoptimizer(mb, 0, 0);
-		CXoptimizer(mb,0,0);
-		/* FXoptimizer(mb, 0, 0);	 factory code */
-		MRoptimizer(mb,0,0);
-		RQoptimizer(mb,0,0);
-=======
 		COoptimizer(mb,0,0);	/* coercions */
 		ARoptimizer(mb, 0, 0);	/* alias removal */
 		CXoptimizer(mb,0,0);	/* common expressions */
 		/* FXoptimizer(mb, 0, 0);	 factory code */
 		MRoptimizer(mb,0,0);	/* reduce stack space */
->>>>>>> fe8c4b8d
+		RQoptimizer(mb,0,0);
 	} else if( optimizer && strcmp(optimizer,"off")==0 ){
 		/* no optimization needed */
 	} else if( optimizer ){
