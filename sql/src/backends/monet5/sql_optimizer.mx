--- conflicted
+++ resolved
@@ -103,13 +103,13 @@
 factory structures.
 @c
 #include "mal_builder.h"
-<<<<<<< HEAD
+ <<<<<<< sql_optimizer.mx
 #include "opt_remoteQueries.h"
 #include "opt_multiTable.h"
-=======
+ =======
 #include "bat5.h"
 
->>>>>>> 7c8b42a2
+ >>>>>>> 1.98
 #include "opt_prelude.h"
 #include "opt_support.h"
 #include "opt_aliases.h"
