--- conflicted
+++ resolved
@@ -1190,19 +1190,11 @@
  ;
 
 table_def:
-<<<<<<< HEAD
-    CREATE opt_temp TABLE qname table_content_source opt_on_commit opt_nr
-
-	{ dlist *l = L();
-	  append_symbol(l, $2);
-	  append_symbol(l, $4);
-=======
     CREATE opt_temp TABLE qname table_content_source opt_on_commit 
 	{ int commit_action = CA_COMMIT;
 	  dlist *l = L();
 	  append_int(l, $2);
-	  append_list(l, $4);
->>>>>>> e1ffa99d
+	  append_symbol(l, $4);
 	  append_symbol(l, $5);
 	  if ($2 != SQL_PERSIST)
 		commit_action = $6;
