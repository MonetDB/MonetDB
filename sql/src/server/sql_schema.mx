--- conflicted
+++ resolved
@@ -718,15 +718,11 @@
 			subquery[sql->scanner.view_end - sql->scanner.as+1] = 0;
 		}
 
-<<<<<<< HEAD
-		t = mvc_create_view(sql, ss, name, subquery, 0, 1,location, replication_id);
+		t = mvc_create_view(sql, ss, name, subquery, 0, location, replication_id);
 		if(dlist_length(using)==2)
 			create_replication_support(sql,ss,t,query,using->h->data.ival,using->t->data.ival,replication_id);
 		else
 			create_replication_support(sql,ss,t,query,using->h->data.ival,0, replication_id);
-=======
-		t = mvc_create_view(sql, ss, name, subquery, 0);
->>>>>>> e1ffa99d
 		as_subquery( sql, t, sq, column_spec );
 		_DELETE(subquery);
 		stmt_destroy(sq);
@@ -736,15 +732,11 @@
 		return sql_error(sql, 02, "CREATE VIEW AS BATS: insufficient privileges for user %s", sql->user);
 	} else {
 		char *err = NULL;
-<<<<<<< HEAD
-		sql_table *t = mvc_create_view(sql, ss, name, NULL, 0, 1, location, replication_id);
+		sql_table *t = mvc_create_view(sql, ss, name, NULL, 0, location, replication_id);
 		if(dlist_length(using)==2)
 			create_replication_support(sql,ss,t,query,using->h->data.ival,using->t->data.ival,replication_id);
 		else
 			create_replication_support(sql,ss,t,query,using->h->data.ival,0, replication_id);
-=======
-		sql_table *t = mvc_create_view(sql, ss, name, NULL, 0);
->>>>>>> e1ffa99d
 		dnode *n = column_spec->h;
 		int nr = 0, i = 0;
 		char **names = NULL;
@@ -1439,8 +1431,7 @@
 
 /*this function was modified to support replication*/
 static stmt *
-<<<<<<< HEAD
-create_table(mvc *sql, sql_schema *ss, int temp, symbol *symb, symbol *table_elements_or_subquery, int size)
+create_table(mvc *sql, sql_schema *ss, int temp, symbol *symb, symbol *table_elements_or_subquery, int commit_action)
 {
 	char *name = qname_table(symb);
 	char *host = qname_host(symb);
@@ -1448,33 +1439,20 @@
 	int replication_id = REPLICATION;
 	sql_table* t1;
 	
-	if(location ==-1) 
+	if (location ==-1) 
 		return sql_error(sql, 02, "CREATE TABLE: database '%s' not exist",host);
-	
-	t1 = mvc_bind_table(sql, ss, name,location);
-	if(t1 && (t1->location == location)){ 
-			return sql_error(sql, 02, "CREATE TABLE: name '%s' already in use for database %s", name, host);
-	}else if (!schema_privs(sql->role_id, ss)) {
-		return sql_error(sql, 02, "CREATE TABLE: insufficient privileges for user '%s' in schema '%s'", sql->user, ss->base.name);
-	} else if (table_elements_or_subquery->token == SQL_CREATE_TABLE) { 
-		/* table element list */
-		sql_table *t = mvc_create_table(sql, ss, name, 0, !temp, 0, size,location,replication_id);
-=======
-create_table(mvc *sql, sql_schema *ss, int temp, dlist *qname, symbol *table_elements_or_subquery, int commit_action)
-{
-	char *name = qname_table(qname);
 	
 	if (temp != SQL_PERSIST)
 		ss = mvc_bind_schema(sql, "tmp");
 
-	if (mvc_bind_table(sql, ss, name)) {
-		return sql_error(sql, 02, "CREATE TABLE: name '%s' already in use", name);
+	t1 = mvc_bind_table(sql, ss, name, location);
+	if (t1 && (t1->location == location)) { 
+			return sql_error(sql, 02, "CREATE TABLE: name '%s' already in use for database %s", name, host);
 	} else if (!schema_privs(sql->role_id, ss)) {
 		return sql_error(sql, 02, "CREATE TABLE: insufficient privileges for user '%s' in schema '%s'", sql->user, ss->base.name);
 	} else if (table_elements_or_subquery->token == SQL_CREATE_TABLE) { 
 		/* table element list */
-		sql_table *t = mvc_create_table(sql, ss, name, 0, temp, commit_action, -1);
->>>>>>> e1ffa99d
+		sql_table *t = mvc_create_table(sql, ss, name, 0, temp, commit_action, -1, location, replication_id);
 		list *new_columns = create_stmt_list();
 		dnode *n;
 		dlist *columns = table_elements_or_subquery->data.lval;
@@ -1502,11 +1480,7 @@
 		if (!sq)
 			return NULL;
 		/* create table */
-<<<<<<< HEAD
-		t = mvc_create_table(sql, ss, name, 0, !temp, 0, size,location, replication_id);
-=======
-		t = mvc_create_table(sql, ss, name, 0, temp, commit_action, -1);
->>>>>>> e1ffa99d
+		t = mvc_create_table(sql, ss, name, 0, temp, commit_action, -1, location, replication_id);
 		as_subquery( sql, t, sq, column_spec);
 
 		/* insert query result into this table */
@@ -1533,13 +1507,14 @@
 static stmt *
 drop_table(mvc *sql, symbol *symb, int drop_action)
 {
-<<<<<<< HEAD
-	sql_schema *ss = cur_schema(sql);
+	char *sname = qname_schema(symb);
 	char *tname = qname_table(symb);
 	char *host = qname_host(symb);
-	int location = table_location(sql,host);
-	sql_table *t = mvc_bind_table(sql, ss, tname, location);
-	if(location ==-1){
+	int location = table_location(sql, host);
+	sql_schema *s = NULL;
+	sql_table *t = NULL;
+
+	if (location == -1) {
 		return sql_error(sql, 02, "DROP TABLE: no such database '%s'", host);
 	}
 	/*The table can be removed from the catalog!*/
@@ -1547,34 +1522,22 @@
 		return sql_error(sql, 02, "DROP TABLE: no permission to modify the table %s for database '%s'", tname, host);
 	}*/
 
-	if (!schema_privs(sql->role_id, ss)) 
-		return sql_error(sql, 02, "DROP TABLE: access denied for %s to schema ;'%s'", sql->user, ss->base.name);
-	if (!t) {
-		return sql_error(sql, 02, "DROP TABLE: no such table '%s' for database '%s'", tname, host);
-	} else if (t->keys.set) {
-=======
-	char *sname = qname_schema(qname);
-	char *tname = qname_table(qname);
-	sql_schema *s = NULL;
-	sql_table *t = NULL;
-
 	if (sname && !(s=mvc_bind_schema(sql, sname))) {
 		(void) sql_error(sql, 02, "DROP TABLE: no such schema '%s'", sname);
 		return NULL;
 	}
 	if (!s)
 		s = cur_schema(sql);
-	t = mvc_bind_table(sql, s, tname);
+	t = mvc_bind_table(sql, s, tname, location);
 	if (!t && !sname) {
 		s = tmp_schema(sql);
-		t = mvc_bind_table(sql, s, tname);
+		t = mvc_bind_table(sql, s, tname, location);
 	}
 	if (!t) 
 		return sql_error(sql, 02, "DROP TABLE: no such table '%s'", tname);
 	if (!schema_privs(sql->role_id, s)) 
 		return sql_error(sql, 02, "DROP TABLE: access denied for %s to schema ;'%s'", sql->user, s->base.name);
 	if (t->keys.set) {
->>>>>>> e1ffa99d
 		node *n;
 
 		for (n = t->keys.set->h; n; n = n->next) {
