--- conflicted
+++ resolved
@@ -549,7 +549,7 @@
 {
 	char *tname = qname_table(symb);
 
-<<<<<<< HEAD
+! <<<<<<< sql_schema.mx !
 	mvc_create_type(sql, sql->session->module, tname, 0, 0, 0, impl);
 	return stmt_none();
 }
@@ -593,9 +593,9 @@
 		list_prepend(l, r);
 		mvc_create_func(sql, sql->session->module, fname, l, FALSE, FALSE, impl);
 	}
-=======
+! ======= !
 	mvc_create_type(sql, sql->session->schema, tname, 0, 0, 0, impl);
->>>>>>> 28db212a
+! >>>>>>> 1.83 !
 	return stmt_none();
 }
 
@@ -2129,7 +2129,7 @@
 	}
 		break;
 
-<<<<<<< HEAD
+! <<<<<<< sql_schema.mx !
 	case SQL_CREATE_FUNC:
 	{
 		dlist *l = s->data.lval;
@@ -2139,8 +2139,8 @@
 	}
 		break;
 
-=======
->>>>>>> 28db212a
+! ======= !
+! >>>>>>> 1.83 !
 	case SQL_CREATE_TRIGGER:
 	{
 		dlist *l = s->data.lval;
