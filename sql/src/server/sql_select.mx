--- conflicted
+++ resolved
@@ -110,12 +110,12 @@
 		}
 		if (!s)
 			s = cur_schema(sql);
-<<<<<<< HEAD
+/* <<<<<<< sql_select.mx */
 		t = mvc_bind_table(sql, s, tname, location);
-=======
+/* ======= */
 		t = mvc_bind_table(sql, s, tname);
 		/* TODO: search path */
->>>>>>> 1afb0796
+/* >>>>>>> 1.134 */
 		if (!t && !sname) {
 			s = tmp_schema(sql);
 			t = mvc_bind_table(sql, s, tname, location);
