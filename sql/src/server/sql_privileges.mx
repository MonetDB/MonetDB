--- conflicted
+++ resolved
@@ -241,17 +241,9 @@
 {
 	ssize_t rid;
 	sql_schema *sys = find_sql_schema(m->session->tr, "sys");
-<<<<<<< HEAD
 	sql_table *users = find_sql_table(sys, "db_users", LOCATION);
-	int schema_id = -1;
-
-	if (!(sql_create_role(m, user, grantor)))
-		return FALSE;
-=======
-	sql_table *users = find_sql_table(sys, "db_users");
 	sql_column *users_schema = find_sql_column(users, "default_schema");
 	oid schema_id = schema->base.id;
->>>>>>> 1afb0796
 
 	rid = column_find_row(m->session->tr, users_schema, &schema_id, NULL);
 	if (rid < 0)
@@ -388,7 +380,6 @@
 	return sql_grantable_(m, grantorid, obj_id, privs, sub);
 }
 
-<<<<<<< HEAD
 static int
 mvc_set_user(mvc *m, char *user)
 {
@@ -423,8 +414,6 @@
 	return res;
 }
 
-=======
->>>>>>> 1afb0796
 int
 mvc_set_role(mvc *m, char *role)
 {
@@ -471,7 +460,6 @@
 	return ret;
 }
 
-<<<<<<< HEAD
 char *
 mvc_get_schema(mvc *m, char *user)
 {
@@ -574,24 +562,13 @@
 	return schema;
 }
 
-=======
->>>>>>> 1afb0796
 int
 sql_create_privileges(mvc *m, sql_schema *s)
 {
 	int pub, p, zero = 0;
 	sql_table *t, *privs;
 
-<<<<<<< HEAD
-	/* now the authorisation related tables */
-	t = mvc_create_table(m, s, "db_users", NULL, 1, SQL_PERSIST, 0, -1, LOCATION, REPLICATION);
-	mvc_create_column_(m, t, "name", "varchar", 1024);
-	mvc_create_column_(m, t, "passwd", "varchar", 1024);
-	mvc_create_column_(m, t, "fullname", "varchar", 2048);
-	mvc_create_column_(m, t, "default_schema", "int", 9);
-=======
 	backend_create_privileges(m, s);
->>>>>>> 1afb0796
 
 	t = mvc_create_table(m, s, "user_role", NULL, 1, SQL_PERSIST, 0, -1, LOCATION, REPLICATION);
 	mvc_create_column_(m, t, "login_id", "int", 9);
@@ -617,16 +594,7 @@
 	/* add sysadmin roles */
 	sql_create_role_id(m, ROLE_PUBLIC, "public", 0);
 	sql_create_role_id(m, ROLE_SYSADMIN, "sysadmin", 0);
-<<<<<<< HEAD
-	sql_create_user_id(m, USER_MONETDB, "monetdb", "monetdb", "MonetDB Admin", "sys", 0);
-
-	t = mvc_create_view(m, s, "users", "SELECT \"name\", \"fullname\", \"default_schema\" FROM \"sys\".\"db_users\";", 1, LOCATION, REPLICATION);
-	mvc_create_column_(m, t, "name", "varchar", 1024);
-	mvc_create_column_(m, t, "fullname", "varchar", 2024);
-	mvc_create_column_(m, t, "default_schema", "int", 9);
-=======
 	sql_create_role_id(m, USER_MONETDB, "monetdb", 0);
->>>>>>> 1afb0796
 
 	pub = ROLE_PUBLIC;
 	p = PRIV_SELECT;
