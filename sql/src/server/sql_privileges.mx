@' The contents of this file are subject to the MonetDB Public License
@' Version 1.1 (the "License"); you may not use this file except in
@' compliance with the License. You may obtain a copy of the License at
@' http://monetdb.cwi.nl/Legal/MonetDBLicense-1.1.html
@'
@' Software distributed under the License is distributed on an "AS IS"
@' basis, WITHOUT WARRANTY OF ANY KIND, either express or implied. See the
@' License for the specific language governing rights and limitations
@' under the License.
@'
@' The Original Code is the MonetDB Database System.
@'
@' The Initial Developer of the Original Code is CWI.
@' Portions created by CWI are Copyright (C) 1997-2006 CWI.
@' All Rights Reserved.

@f sql_privileges
@a N.J. Nes
@* Privileges

Sql has a simple access control schema. There are two types of authorization,
users and roles. Each user may be part of several roles.
For each authorization identity a set of privileges is administrated.
These are administrated on multiple levels where lower levels (ie.
table or column level) overwrite privileges on higher levels.

@h
#ifndef _SQL_PRIV_H_
#define _SQL_PRIV_H_

/* privileges */
#include <sql_mvc.h>
#include <sql_catalog.h>

extern int mvc_set_role(mvc *m, char *role);
extern int mvc_set_schema(mvc *m, char *schema);
extern char *mvc_get_schema(mvc *m, char *user);
extern char *mvc_login(mvc *c, char *user, char *passwd);

extern int schema_privs(int grantor, sql_schema *t);
extern int table_privs(mvc *m, sql_table *t, int privs);

extern int sql_privilege(mvc *m, int auth_id, int obj_id, int privs, int sub);
extern int sql_grantable(mvc *m, int grantorid, int obj_id, int privs, int sub);
extern int sql_find_auth(mvc *m, str auth);
extern int sql_find_schema(mvc *m, str schema);

extern int sql_create_role(mvc *m, str auth, int grantor);
extern int sql_drop_role(mvc *m, str auth);
extern int sql_grant_role(mvc *m, str grantee, str auth);
extern int sql_revoke_role(mvc *m, str grantee, str auth);
#if 0
extern int sql_create_user(mvc *m, str user, str passwd, str fullname, str schema_name, int grantor);
#endif
extern int sql_alter_user(mvc *m, str user, str passwd, oid schema_id);
extern int sql_drop_user(mvc *m, str user);
extern int sql_create_privileges(mvc *m, sql_schema *s);

#endif /*_SQL_PRIV_H_ */
@c
#include "sql_privileges.h"
#include "sql_statement.h"
#include "sql_env.h"

@c
int
sql_create_role_id(mvc *m, unsigned int id, str auth, int grantor)
{
	sql_schema *sys = find_sql_schema(m->session->tr, "sys");
	sql_table *auths = find_sql_table(sys, "auths", LOCATION);
	sql_column *auth_name = find_sql_column(auths, "name");

	if (column_find_row(m->session->tr, auth_name, auth, NULL) >= 0)
		return FALSE;

	table_insert(m->session->tr, auths, &id, auth, &grantor);
	return TRUE;
}

int
sql_create_role(mvc *m, str auth, int grantor)
{
	oid id;
	sql_schema *sys = find_sql_schema(m->session->tr, "sys");
	sql_table *auths = find_sql_table(sys, "auths", LOCATION);
	sql_column *auth_name = find_sql_column(auths, "name");

	if (column_find_row(m->session->tr, auth_name, auth, NULL) >= 0)
		return FALSE;

	id = store_next_oid();
	table_insert(m->session->tr, auths, &id, auth, &grantor);

	return TRUE;
}

int
sql_drop_role(mvc *m, str auth)
{
	ssize_t rid;
	sql_schema *sys = find_sql_schema(m->session->tr, "sys");
	sql_table *auths = find_sql_table(sys, "auths", LOCATION);
	sql_column *auth_name = find_sql_column(auths, "name");

	rid = column_find_row(m->session->tr, auth_name, auth, NULL);
	if (rid >= 0)
		table_delete(m->session->tr, auths, rid);
	return TRUE;
}

int
sql_grant_role(mvc *m, str grantee, str auth /*, grantor?, admin? */ )
{
	ssize_t rid;
	sql_schema *sys = find_sql_schema(m->session->tr, "sys");
	sql_table *auths = find_sql_table(sys, "auths", LOCATION);
	sql_table *roles = find_sql_table(sys, "user_role", LOCATION);
	sql_column *auths_name = find_sql_column(auths, "name");
	sql_column *auths_id = find_sql_column(auths, "name");

	void *auth_id, *grantee_id;

	rid = column_find_row(m->session->tr, auths_name, grantee, NULL);
	if (rid < 0)
		return FALSE;
	grantee_id = column_find_value(m->session->tr, auths_id, rid);

	rid = column_find_row(m->session->tr, auths_name, auth, NULL);
	if (rid < 0) {
		_DELETE(grantee_id);
		return FALSE;
	}
	auth_id = column_find_value(m->session->tr, auths_id, rid);

	table_insert(m->session->tr, roles, grantee_id, auth_id);
	_DELETE(grantee_id);
	_DELETE(auth_id);
	return TRUE;
}

int
sql_revoke_role(mvc *m, str grantee, str auth)
/* grantee no longer belongs the role (auth) */
{
	ssize_t rid;
	sql_schema *sys = find_sql_schema(m->session->tr, "sys");
	sql_table *auths = find_sql_table(sys, "auths", LOCATION);
	sql_table *roles = find_sql_table(sys, "user_role", LOCATION);
	sql_column *auths_name = find_sql_column(auths, "name");
	sql_column *auths_id = find_sql_column(auths, "name");
	sql_column *role_id = find_sql_column(roles, "role_id");
	sql_column *login_id = find_sql_column(roles, "login_id");

	void *auth_id, *grantee_id;

	rid = column_find_row(m->session->tr, auths_name, grantee, NULL);
	if (rid < 0)
		return FALSE;
	grantee_id = column_find_value(m->session->tr, auths_id, rid);

	rid = column_find_row(m->session->tr, auths_name, auth, NULL);
	if (rid < 0) {
		_DELETE(grantee_id);
		return FALSE;
	}
	auth_id = column_find_value(m->session->tr, auths_id, rid);

	rid = column_find_row(m->session->tr, login_id, grantee_id, role_id, auth_id, NULL);
	table_delete(m->session->tr, roles, rid);
	_DELETE(grantee_id);
	_DELETE(auth_id);
	return TRUE;
}

int
sql_find_auth(mvc *m, str auth)
{
	int res = -1;
	ssize_t rid;
	sql_schema *sys = find_sql_schema(m->session->tr, "sys");
	sql_table *auths = find_sql_table(sys, "auths", LOCATION);
	sql_column *auths_name = find_sql_column(auths, "name");

	rid = column_find_row(m->session->tr, auths_name, auth, NULL);

	if (rid >= 0) {
		sql_column *auths_id = find_sql_column(auths, "id");
		int *p = (int *) column_find_value(m->session->tr, auths_id, rid);

		if (p) {
			res = *p;
			_DELETE(p);
		}
	}
	return res;
}

int
sql_find_schema(mvc *m, str schema)
{
	int schema_id = -1;
	ssize_t rid;
	sql_schema *sys = find_sql_schema(m->session->tr, "sys");
	sql_table *schemas = find_sql_table(sys, "schemas", LOCATION);
	sql_column *schemas_name = find_sql_column(schemas, "name");

	rid = column_find_row(m->session->tr, schemas_name, schema, NULL);

	if (rid >= 0) {
		sql_column *schemas_id = find_sql_column(schemas, "id");
		int *p = (int *) column_find_value(m->session->tr, schemas_id, rid);

		if (p) {
			schema_id = *p;
			_DELETE(p);
		}
	}
	return schema_id;
}

int
sql_create_user_id(mvc *m, oid id, str user, str passwd, str fullname, str schema_name, int grantor)
{
	sql_schema *sys = find_sql_schema(m->session->tr, "sys");
	sql_table *users = find_sql_table(sys, "db_users", LOCATION);
	int schema_id = -1;

	if (!(sql_create_role_id(m, id, user, grantor)))
		 return FALSE;

	if ((schema_id = sql_find_schema(m, schema_name)) < 0)
		return FALSE;

	table_insert(m->session->tr, users, user, passwd, fullname, &schema_id);
	return TRUE;
}

#if 0 /* this code isn't used any more, see sql_schema.mx */
int
sql_create_user(mvc *m, str user, str passwd, str fullname, str schema_name, int grantor)
{
	sql_schema *sys = find_sql_schema(m->session->tr, "sys");
	sql_table *users = find_sql_table(sys, "db_users", LOCATION);
	int schema_id = -1;

	if (!(sql_create_role(m, user, grantor)))
		return FALSE;

	if ((schema_id = sql_find_schema(m, schema_name)) < 0)
		return FALSE;

	table_insert(m->session->tr, users, user, passwd, fullname, &schema_id);
	return TRUE;
}
#endif

int
sql_alter_user(mvc *m, str user, str passwd, oid schema_id)
{
	ssize_t rid;
	sql_schema *sys = find_sql_schema(m->session->tr, "sys");
	sql_table *users = find_sql_table(sys, "db_users", LOCATION);
	sql_column *users_name = find_sql_column(users, "name");

	rid = column_find_row(m->session->tr, users_name, user, NULL);
	if (rid < 0)
		return FALSE;

	if (passwd) {
		sql_column *users_passwd = find_sql_column(users, "passwd");

		column_update_value(m->session->tr, users_passwd, rid, passwd);
	}
	if (schema_id) {
		sql_column *users_schema = find_sql_column(users, "default_schema");

		column_update_value(m->session->tr, users_schema, rid, &schema_id);
	}
	return TRUE;
}

int
sql_drop_user(mvc *m, str user)
{
	char *err;
	ssize_t rid;
	sql_schema *sys = find_sql_schema(m->session->tr, "sys");
	sql_table *users = find_sql_table(sys, "db_users", LOCATION);
	sql_column *users_name = find_sql_column(users, "name");

	rid = column_find_row(m->session->tr, users_name, user, NULL);
	if (rid < 0)
		return FALSE;

	if ((err = backend_drop_user(user)) != NULL) {
		(void) sql_error(m, 02, "DROP USER: %s", err);
		_DELETE(err);
		return FALSE;
	}
	sql_drop_role(m, user);
	table_delete(m->session->tr, users, rid);
	return TRUE;
}

int
sql_privilege(mvc *m, int auth_id, int obj_id, int priv, int sub)
{
	ssize_t rid;
	sql_schema *sys = find_sql_schema(m->session->tr, "sys");
	sql_table *privs = find_sql_table(sys, "privileges", LOCATION);
	sql_column *priv_obj = find_sql_column(privs, "obj_id");
	sql_column *priv_auth = find_sql_column(privs, "auth_id");
	sql_column *priv_priv = find_sql_column(privs, "privileges");
	int res = 0;

	(void) sub;
	rid = column_find_row(m->session->tr, priv_obj, &obj_id, priv_auth, &auth_id, priv_priv, &priv, NULL);
	if (rid >= 0) {
		/* found priv */
		res = priv;
	}
	return res;
}

int
schema_privs(int grantor, sql_schema *s)
{
	if (grantor == USER_MONETDB || grantor == s->auth_id) {
		return 1;
	}
	return 0;
}

int
table_privs(mvc *m, sql_table *t, int priv)
{
	/* temporary tables are owned by the session user */
	if (t->persistence != SQL_PERSIST || t->commit_action)
		return 1;
	if (m->user_id == USER_MONETDB || m->role_id == t->s->auth_id || sql_privilege(m, m->user_id, t->base.id, priv, 0) == priv || sql_privilege(m, m->role_id, t->base.id, priv, 0) == priv || sql_privilege(m, ROLE_PUBLIC, t->base.id, priv, 0) == priv) {
		return 1;
	}
	return 0;
}

int
sql_grantable_(mvc *m, int grantorid, int obj_id, int privs, int sub)
{
	ssize_t rid;
	sql_schema *sys = find_sql_schema(m->session->tr, "sys");
	sql_table *prvs = find_sql_table(sys, "privileges", LOCATION);
	sql_column *priv_obj = find_sql_column(prvs, "obj_id");
	sql_column *priv_auth = find_sql_column(prvs, "auth_id");
	sql_column *priv_priv = find_sql_column(prvs, "privileges");
	sql_column *priv_allowed = find_sql_column(prvs, "grantable");
	int priv;

	(void) sub;
	for (priv = 1; priv < privs; priv <<= 1) {
		if (!(priv & privs))
			continue;
		rid = column_find_row(m->session->tr, priv_obj, &obj_id, priv_auth, &grantorid, priv_priv, &priv, NULL);
		if (rid >= 0) {
			void *p = column_find_value(m->session->tr, priv_allowed, rid);
			int allowed = *(int *)p;

			_DELETE(p);
			/* switch of priv bit */
			if (allowed)
				privs = (privs & ~priv);
		}
	}
	if (privs != 0)
		return 0;
	return 1;
}

int
sql_grantable(mvc *m, int grantorid, int obj_id, int privs, int sub)
{
	if (m->user_id == USER_MONETDB)
		return 1;
	return sql_grantable_(m, grantorid, obj_id, privs, sub);
}

static int
mvc_set_user(mvc *m, char *user)
{
	ssize_t rid;
	sql_schema *sys = find_sql_schema(m->session->tr, "sys");
	sql_table *users = find_sql_table(sys, "db_users", LOCATION);
	sql_column *users_name = find_sql_column(users, "name");
	int res = 0;

	if (m->debug)
		fprintf(stderr, "mvc_set_user %s\n", user);

	rid = column_find_row(m->session->tr, users_name, user, NULL);
	if (rid >= 0) {
		sql_table *auths = find_sql_table(sys, "auths", LOCATION);
		sql_column *auths_name = find_sql_column(auths, "name");

		rid = column_find_row(m->session->tr, auths_name, user, NULL);
		if (rid >= 0) {
			sql_column *auths_id = find_sql_column(auths, "id");
			void *p = column_find_value(m->session->tr, auths_id, rid);
			int id = *(int *) p;

			_DELETE(p);
			m->user_id = m->role_id = id;

			m->user = _strdup(user);
			m->role = _strdup(user);
			res = 1;
		}
	}
	return res;
}

int
mvc_set_role(mvc *m, char *role)
{
	ssize_t rid;
	sql_schema *sys = find_sql_schema(m->session->tr, "sys");
	sql_table *auths = find_sql_table(sys, "auths", LOCATION);
	sql_column *auths_name = find_sql_column(auths, "name");
	int res = 0;

	if (m->debug)
		fprintf(stderr, "mvc_set_role %s\n", role);

	rid = column_find_row(m->session->tr, auths_name, role, NULL);
	if (rid >= 0) {
		sql_column *auths_id = find_sql_column(auths, "id");
		void *p = column_find_value(m->session->tr, auths_id, rid);
		int id = *(int *)p;

		_DELETE(p);
		/* todo check if user is part of this role */
		m->role_id = id;

		m->role = _strdup(role);
		res = 1;
	}
	return res;
}

int
mvc_set_schema(mvc *m, char *schema)
{
	int ret = 0;
	sql_schema *s = find_sql_schema(m->session->tr, schema);

	if (s) {
		if (m->session->schema_name)
			_DELETE(m->session->schema_name);
		m->session->schema_name = _strdup(schema);
		m->type = Q_TRANS;
		if (m->session->active) 
			m->session->schema = s;
		ret = 1;
	}
	return ret;
}

char *
mvc_get_schema(mvc *m, char *user)
{
	ssize_t rid;
	sql_schema *sys = NULL;
	sql_table *users = NULL;
	sql_column *users_name = NULL;

	char *schema = NULL;

	if (m->debug)
		fprintf(stderr, "mvc_get_schema %s\n", user);

	mvc_trans(m);

	sys = find_sql_schema(m->session->tr, "sys");
	users = find_sql_table(sys, "db_users");
	users_name = find_sql_column(users, "name");

	if ((rid = column_find_row(m->session->tr, users_name, user, NULL)) >= 0) {

		sql_column *users_schema = find_sql_column(users, "default_schema");
		void *p = column_find_value(m->session->tr, users_schema, rid);
		unsigned int schema_id = *(unsigned int *)p;
		sql_table *schemas = find_sql_table(sys, "schemas");
		sql_column *schemas_name = find_sql_column(schemas, "name");
		sql_column *schemas_id = find_sql_column(schemas, "id");

		_DELETE(p);
		if ((rid = column_find_row(m->session->tr, schemas_id, &schema_id, NULL)) >= 0)
			schema = column_find_value(m->session->tr, schemas_name, rid);
		/* only set schema if user is found */
		if (!mvc_set_user(m, user)) {
			schema = NULL;
		}
	}

	if (!schema || !mvc_set_schema(m, schema)) {
		if (m->session->active)
			mvc_rollback(m, 0, NULL);
		return NULL;
	}
	/* only now we can initialize the sessions table */
	sql_sessions(m);
	mvc_rollback(m, 0, NULL);
	return schema;
}

char *
mvc_login(mvc *m, char *user, char *passwd)
{
	ssize_t rid;
	sql_schema *sys = NULL;
	sql_table *users = NULL;
	sql_column *users_name = NULL;

	char *schema = NULL;

	if (m->debug)
		fprintf(stderr, "mvc_login %s\n", user);

	mvc_trans(m);

	sys = find_sql_schema(m->session->tr, "sys");
	users = find_sql_table(sys, "db_users", LOCATION);
	users_name = find_sql_column(users, "name");

	if ((rid = column_find_row(m->session->tr, users_name, user, NULL)) >= 0) {
		sql_column *users_passwd = find_sql_column(users, "passwd");
		char *pwd = column_find_value(m->session->tr, users_passwd, rid);

		if (pwd && strcmp(passwd, pwd) == 0) {
			sql_column *users_schema = find_sql_column(users, "default_schema");
			void *p = column_find_value(m->session->tr, users_schema, rid);
			unsigned int schema_id = *(unsigned int *)p;
			sql_table *schemas = find_sql_table(sys, "schemas", LOCATION);
			sql_column *schemas_name = find_sql_column(schemas, "name");
			sql_column *schemas_id = find_sql_column(schemas, "id");

			_DELETE(p);
			if ((rid = column_find_row(m->session->tr, schemas_id, &schema_id, NULL)) >= 0)
				schema = column_find_value(m->session->tr, schemas_name, rid);
			/* only set schema if user is found */
			if (!mvc_set_user(m, user)) {
				schema = NULL;
			}
		}
		if (pwd)
			_DELETE(pwd);
	}

	if (!schema || !mvc_set_schema(m, schema)) {
		if (m->session->active)
			mvc_rollback(m, 0, NULL);
		return NULL;
	}
	/* only now we can initialize the sessions table */
	sql_sessions(m);
	mvc_rollback(m, 0, NULL);
	return schema;
}

int
sql_create_privileges(mvc *m, sql_schema *s)
{
	int pub, p, zero = 0;
	sql_table *t, *privs;

	/* now the authorisation related tables */
	t = mvc_create_table(m, s, "db_users", 1, SQL_PERSIST, 0, -1, LOCATION, REPLICATION);
	mvc_create_column_(m, t, "name", "varchar", 1024);
	mvc_create_column_(m, t, "passwd", "varchar", 1024);
	mvc_create_column_(m, t, "fullname", "varchar", 2048);
	mvc_create_column_(m, t, "default_schema", "int", 9);

	t = mvc_create_table(m, s, "user_role", 1, SQL_PERSIST, 0, -1, LOCATION, REPLICATION);
	mvc_create_column_(m, t, "login_id", "int", 9);
	mvc_create_column_(m, t, "role_id", "int", 9);
	/*
	   mvc_create_column_(m, t, "grantor", "int", 9);
	   mvc_create_column_(m, t, "admin", "int", 9);
	 */

	/* all roles and users are in the auths table */
	t = mvc_create_table(m, s, "auths", 1, SQL_PERSIST, 0, -1, LOCATION, REPLICATION);
	mvc_create_column_(m, t, "id", "int", 9);
	mvc_create_column_(m, t, "name", "varchar", 1024);
	mvc_create_column_(m, t, "grantor", "int", 9);

	t = mvc_create_table(m, s, "privileges", 1, SQL_PERSIST, 0, -1, LOCATION, REPLICATION);
	mvc_create_column_(m, t, "obj_id", "int", 9);
	mvc_create_column_(m, t, "auth_id", "int", 9);
	mvc_create_column_(m, t, "privileges", "int", 9);
	mvc_create_column_(m, t, "grantor", "int", 9);
	mvc_create_column_(m, t, "grantable", "int", 9);

	/* add monetdb user */
	sql_create_role_id(m, ROLE_PUBLIC, "public", 0);
	sql_create_role_id(m, ROLE_SYSADMIN, "sysadmin", 0);
	sql_create_user_id(m, USER_MONETDB, "monetdb", "monetdb", "MonetDB Admin", "sys", 0);

	t = mvc_create_view(m, s, "users", "SELECT \"name\", \"fullname\", \"default_schema\" FROM \"sys\".\"db_users\";", 1, LOCATION, REPLICATION);
	mvc_create_column_(m, t, "name", "varchar", 1024);
	mvc_create_column_(m, t, "fullname", "varchar", 2024);
	mvc_create_column_(m, t, "default_schema", "int", 9);

	pub = ROLE_PUBLIC;
	p = PRIV_SELECT;
	privs = find_sql_table(s, "privileges", LOCATION);

	t = find_sql_table(s, "modules", LOCATION);
	table_insert(m->session->tr, privs, &t->base.id, &pub, &p, &zero, &zero);
	t = find_sql_table(s, "schemas", LOCATION);
	table_insert(m->session->tr, privs, &t->base.id, &pub, &p, &zero, &zero);
	t = find_sql_table(s, "types", LOCATION);
	table_insert(m->session->tr, privs, &t->base.id, &pub, &p, &zero, &zero);
	t = find_sql_table(s, "functions", LOCATION);
	table_insert(m->session->tr, privs, &t->base.id, &pub, &p, &zero, &zero);
	t = find_sql_table(s, "args", LOCATION);
	table_insert(m->session->tr, privs, &t->base.id, &pub, &p, &zero, &zero);
	t = find_sql_table(s, "_tables", LOCATION);
	table_insert(m->session->tr, privs, &t->base.id, &pub, &p, &zero, &zero);
	t = find_sql_table(s, "_columns", LOCATION);
	table_insert(m->session->tr, privs, &t->base.id, &pub, &p, &zero, &zero);
	t = find_sql_table(s, "keys", LOCATION);
	table_insert(m->session->tr, privs, &t->base.id, &pub, &p, &zero, &zero);
	t = find_sql_table(s, "idxs", LOCATION);
	table_insert(m->session->tr, privs, &t->base.id, &pub, &p, &zero, &zero);
	t = find_sql_table(s, "triggers", LOCATION);
	table_insert(m->session->tr, privs, &t->base.id, &pub, &p, &zero, &zero);
	t = find_sql_table(s, "keycolumns", LOCATION);
	table_insert(m->session->tr, privs, &t->base.id, &pub, &p, &zero, &zero);
	t = find_sql_table(s, "tables", LOCATION);
	table_insert(m->session->tr, privs, &t->base.id, &pub, &p, &zero, &zero);
	t = find_sql_table(s, "columns", LOCATION);
	table_insert(m->session->tr, privs, &t->base.id, &pub, &p, &zero, &zero);
	t = find_sql_table(s, "sequences", LOCATION);
	table_insert(m->session->tr, privs, &t->base.id, &pub, &p, &zero, &zero);
<<<<<<< HEAD

/*	not allowed to changes these 
	t = find_sql_table(s, "privileges", LOCATION);
	table_insert(m->session->tr, privs, &t->base.id, &pub, &p, &zero, &zero);
	t = find_sql_table(s, "env", LOCATION);
=======
	t = find_sql_table(s, "privileges");
	table_insert(m->session->tr, privs, &t->base.id, &pub, &p, &zero, &zero);
/*
	t = find_sql_table(s, "env");
>>>>>>> b47ae075
	table_insert(m->session->tr, privs, &t->base.id, &pub, &p, &zero, &zero);
*/

	/* owned by the users anyway 
	s = mvc_bind_schema(m, "tmp");
	t = find_sql_table(s, "sessions", LOCATION);
	table_insert(m->session->tr, privs, &t->base.id, &pub, &p, &zero, &zero);
	t = find_sql_table(s, "profile", LOCATION);
	table_insert(m->session->tr, privs, &t->base.id, &pub, &p, &zero, &zero);
	t = find_sql_table(s, "_tables", LOCATION);
	table_insert(m->session->tr, privs, &t->base.id, &pub, &p, &zero, &zero);
	t = find_sql_table(s, "_columns", LOCATION);
	table_insert(m->session->tr, privs, &t->base.id, &pub, &p, &zero, &zero);
	t = find_sql_table(s, "keys", LOCATION);
	table_insert(m->session->tr, privs, &t->base.id, &pub, &p, &zero, &zero);
	t = find_sql_table(s, "idxs", LOCATION);
	table_insert(m->session->tr, privs, &t->base.id, &pub, &p, &zero, &zero);
	t = find_sql_table(s, "triggers", LOCATION);
	table_insert(m->session->tr, privs, &t->base.id, &pub, &p, &zero, &zero);
	t = find_sql_table(s, "keycolumns", LOCATION);
	table_insert(m->session->tr, privs, &t->base.id, &pub, &p, &zero, &zero);
	*/

	return 0;
}<|MERGE_RESOLUTION|>--- conflicted
+++ resolved
@@ -641,18 +641,10 @@
 	table_insert(m->session->tr, privs, &t->base.id, &pub, &p, &zero, &zero);
 	t = find_sql_table(s, "sequences", LOCATION);
 	table_insert(m->session->tr, privs, &t->base.id, &pub, &p, &zero, &zero);
-<<<<<<< HEAD
-
-/*	not allowed to changes these 
 	t = find_sql_table(s, "privileges", LOCATION);
 	table_insert(m->session->tr, privs, &t->base.id, &pub, &p, &zero, &zero);
+/*
 	t = find_sql_table(s, "env", LOCATION);
-=======
-	t = find_sql_table(s, "privileges");
-	table_insert(m->session->tr, privs, &t->base.id, &pub, &p, &zero, &zero);
-/*
-	t = find_sql_table(s, "env");
->>>>>>> b47ae075
 	table_insert(m->session->tr, privs, &t->base.id, &pub, &p, &zero, &zero);
 */
 
