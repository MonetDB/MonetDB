--- conflicted
+++ resolved
@@ -888,16 +888,10 @@
 	int inscol = 0;
 	tvar *tv = NULL;
 
-<<<<<<< HEAD
-	sql_schema *s = qname_schema(sql, symb);
+	char *sname = qname_schema(symb);
 	char *tname = qname_table(symb);
-	sql_table *t;
-=======
-	char *sname = qname_schema(qname);
-	char *tname = qname_table(qname);
 	sql_schema *s = NULL;
 	sql_table *t = NULL;
->>>>>>> e1ffa99d
 	list *collist = NULL;
 	int i, len = 0;
 	stmt **inserts, *res = NULL;
@@ -910,10 +904,6 @@
 		return sql_error(sql, 02, "INSERT INTO: no permission to insert information into the table '%s' for database '%s'", tname, host);
 	}
 
-<<<<<<< HEAD
-	if (!s || (t = mvc_bind_table(sql, s, tname,location)) == NULL) {
-		return sql_error(sql, 02, "INSERT INTO: no such table '%s' for database '%s'", tname,host);
-=======
 	
 	if (sname && !(s=mvc_bind_schema(sql, sname))) {
 		(void) sql_error(sql, 02, "INSERT INTO: no such schema '%s'", sname);
@@ -921,14 +911,13 @@
 	}
 	if (!s)
 		s = cur_schema(sql);
-	t = mvc_bind_table(sql, s, tname);
+	t = mvc_bind_table(sql, s, tname, location);
 	if (!t && !sname) {
 		s = tmp_schema(sql);
-		t = mvc_bind_table(sql, s, tname);
+		t = mvc_bind_table(sql, s, tname, location);
 	}
 	if (!t) {
 		return sql_error(sql, 02, "INSERT INTO: no such table '%s'", tname);
->>>>>>> e1ffa99d
 	} else if (!t->table) {
 		return sql_error(sql, 02, "INSERT INTO: cannot insert into view '%s'", tname);
 	}
@@ -1127,20 +1116,16 @@
 static stmt *
 copyfrom(mvc *sql, scope *scp, symbol *symb, dlist *files, dlist *seps, int nr)
 {
-<<<<<<< HEAD
+	char *sname = qname_schema(symb);
 	char *tname = qname_table(symb);
-	char *host = qname_host(symb);
 	int location = table_location(sql,host);
-=======
-	char *sname = qname_schema(qname);
-	char *tname = qname_table(qname);
 	sql_schema *s = NULL;
 	sql_table *t = NULL;
->>>>>>> e1ffa99d
 	char *tsep = seps->h->data.sval;
 	char *rsep = seps->h->next->data.sval;
 	list *slist;
-	sql_table *t = mvc_bind_table(sql, cur_schema(sql), tname,location);
+	sql_table *t = NULL;
+
 	if(location ==-1){
 		return sql_error(sql, 02, "COPY INTO: no such database '%s'", host);
 	}
@@ -1154,10 +1139,10 @@
 	}
 	if (!s)
 		s = cur_schema(sql);
-	t = mvc_bind_table(sql, s, tname);
+	t = mvc_bind_table(sql, s, tname, location);
 	if (!t && !sname) {
 		s = tmp_schema(sql);
-		t = mvc_bind_table(sql, s, tname);
+		t = mvc_bind_table(sql, s, tname, location);
 	}
 	if (!t) {
 		return sql_error(sql, 02, "COPY INTO: no such table '%s' for database '%s'", tname, host);
@@ -1347,24 +1332,18 @@
 static stmt *
 update_table(mvc *sql, scope *scp, symbol *symb, dlist *assignmentlist, symbol *opt_where)
 {
-<<<<<<< HEAD
-	sql_schema *s = qname_schema(sql, symb);
+	char *sname = qname_schema(symb);
 	char *tname = qname_table(symb);
-	char *host = qname_host(symb);
+	sql_schema *s = NULL;
+	sql_table *t = NULL;
 	int location = table_location(sql,host);
+
 	if(location ==-1){
 		return sql_error(sql, 02, "UPDATE: no such database '%s'", host);
 	}
 	if(location>0){
 		return sql_error(sql, 02, "UPDATE: no permission to modify the table %s for database '%s'", tname, host);
 	}
-
-	return sql_update_table(sql, scp, s, tname, assignmentlist, opt_where,location);
-=======
-	char *sname = qname_schema(qname);
-	char *tname = qname_table(qname);
-	sql_schema *s = NULL;
-	sql_table *t = NULL;
 
 	if (sname && !(s=mvc_bind_schema(sql,sname))) {
 		(void) sql_error(sql, 02, "UPDATE: no such schema '%s'", sname);
@@ -1372,11 +1351,10 @@
 	}
 	if (!s)
 		s = cur_schema(sql);
-	t = mvc_bind_table(sql, s, tname);
+	t = mvc_bind_table(sql, s, tname, location);
 	if (!t && !sname) 
 		s = tmp_schema(sql);
-	return sql_update_table(sql, scp, s, tname, assignmentlist, opt_where);
->>>>>>> e1ffa99d
+	return sql_update_table(sql, scp, s, tname, assignmentlist, opt_where, location);
 }
 
 
@@ -1465,23 +1443,18 @@
 static stmt *
 delete_table(mvc *sql, scope *scp, symbol *symb, symbol *opt_where)
 {
-<<<<<<< HEAD
+	char *sname = qname_schema(symb);
 	char *tname = qname_table(symb);
-	char *host = qname_host(symb);
+	sql_schema *s = NULL;
+	sql_table *t = NULL;
 	int location = table_location(sql,host);
-	sql_table *t = mvc_bind_table(sql, cur_schema(sql), tname, location);
+
 	if(location ==-1){
 		return sql_error(sql, 02, "DELETE FROM: no such database '%s'", host);
 	}
 	if(location>0){
 		return sql_error(sql, 02, "DELETE FROM: no permission to delete information from the table '%s' for database '%s'", tname, host);
 	}
-=======
-	char *sname = qname_schema(qname);
-	char *tname = qname_table(qname);
-	sql_schema *s = NULL;
-	sql_table *t = NULL;
->>>>>>> e1ffa99d
 
 	if (sname && !(s=mvc_bind_schema(sql, sname))) {
 		(void) sql_error(sql, 02, "DELETE FROM: no such schema '%s'", sname);
@@ -1489,10 +1462,10 @@
 	}
 	if (!s)
 		s = cur_schema(sql);
-	t = mvc_bind_table(sql, s, tname);
+	t = mvc_bind_table(sql, s, tname, location);
 	if (!t && !sname) {
 		s = tmp_schema(sql);
-		t = mvc_bind_table(sql, s, tname);
+		t = mvc_bind_table(sql, s, tname, location);
 	}
 	if (!t) {
 		return sql_error(sql, 02, "DELETE FROM: no such table '%s' for database '%s'", tname,host);
