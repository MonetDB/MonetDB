--- conflicted
+++ resolved
@@ -80,11 +80,7 @@
 # 16:09:14 >  mclient -lsql -ftest -i -e --host=alf --port=34301 
 # 16:09:14 >  
 
-<<<<<<< HEAD
-MAPI  = monetdb@alf:39432
-=======
 MAPI  = monetdb@alf:33330
->>>>>>> ac092a70
 QUERY = COPY 876 RECORDS INTO QsoTarget FROM STDIN USING DELIMITERS '|','\n';
 ERROR = !SQLException:importTable:value '8.4077908E-45' from line 876 field 8 not inserted, expecting type flt
         !failed to import table
