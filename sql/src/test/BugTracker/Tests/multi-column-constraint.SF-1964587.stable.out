--- conflicted
+++ resolved
@@ -224,11 +224,7 @@
 	CONSTRAINT "test_property_subject_p1_unique" UNIQUE ("subject", "p1"),
 	CONSTRAINT "test_property_subject_p2_unique" UNIQUE ("subject", "p2")
 );
-<<<<<<< HEAD
-SET SCHEMA "sys";
 ALTER TABLE "sys"."callhistory" ADD CONSTRAINT "callhistory_id_fkey" FOREIGN KEY ("id") REFERENCES "sys"."queryhistory" ("id");
-=======
->>>>>>> 04f9a289
 COMMIT;
 
 # 16:17:36 >  
