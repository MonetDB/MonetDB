--- conflicted
+++ resolved
@@ -79,11 +79,7 @@
 # 19:38:47 >  mclient -lsql -umonetdb -Pmonetdb --host=alf --port=37754 
 # 19:38:47 >  
 
-<<<<<<< HEAD
-MAPI  = monetdb@alf:39432
-=======
 MAPI  = monetdb@rig:37922
->>>>>>> fc676eab
 QUERY = exec 0('100');
 ERROR = !SQLException:sql.prepare:wrong type for argument 1 of prepared statement: char, expected int
 
