--- conflicted
+++ resolved
@@ -744,21 +744,15 @@
 				goto aggrwrapup;
 			}
 
-<<<<<<< HEAD
-			aggr_group_arr = (oid *)aggr_group->theap->base + aggr_group->tbaseoff;
-			for (element_it = 0; element_it < elements; element_it++) {
-				group_counts[aggr_group_arr[element_it]]++;
-=======
 			if (BATtvoid(aggr_group)) {
 				for (element_it = 0; element_it < elements; element_it++) {
 					group_counts[element_it]++;
 				}
 			} else {
-				aggr_group_arr = (oid *)aggr_group->theap.base;
+				aggr_group_arr = (oid *)aggr_group->theap->base + aggr_group->tbaseoff;
 				for (element_it = 0; element_it < elements; element_it++) {
 					group_counts[aggr_group_arr[element_it]]++;
 				}
->>>>>>> 304e6cef
 			}
 
 			// now perform the actual splitting of the data, first construct
