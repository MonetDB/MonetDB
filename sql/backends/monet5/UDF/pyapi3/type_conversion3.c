--- conflicted
+++ resolved
@@ -15,12 +15,6 @@
 #else
 #include <longintrepr.h>
 #endif
-<<<<<<< HEAD
-=======
-
-#define PyInt_Check PyLong_Check
-#define PyString_CheckExact PyUnicode_CheckExact
->>>>>>> 75705354
 
 bool pyapi3_string_copy(const char *source, char *dest, size_t max_size, bool allow_unicode)
 {
@@ -61,21 +55,13 @@
 		prev = prev - ((prev >> (PyLong_SHIFT * i)) << (PyLong_SHIFT * i));
 		z->ob_digit[i] = result;
 	}
-<<<<<<< HEAD
 	if (h < 0) {
-#if PY_MINOR_VERSION >= 9
-=======
-	if (h < 0)
 #ifdef Py_SET_SIZE
->>>>>>> 75705354
 		Py_SET_SIZE(z, -Py_SIZE(z));
 #else
 		Py_SIZE(z) = -(Py_SIZE(z));
 #endif
-<<<<<<< HEAD
-	}
-=======
->>>>>>> 75705354
+	}
 	return (PyObject *)z;
 }
 #endif
