--- conflicted
+++ resolved
@@ -109,43 +109,23 @@
 % clob # type
 % 106 # length
 function user.s12_1():void;
-<<<<<<< HEAD
     X_1:void := querylog.define("explain select reverse(x) from udf_reverse;", "sequential_pipe", 22:int);
     X_22 := bat.new(nil:str);
-    X_29 := bat.append(X_22, "sys.L2");
+    X_28 := bat.new(nil:int);
+    X_26 := bat.new(nil:int);
+    X_25 := bat.new(nil:str);
     X_24 := bat.new(nil:str);
-    X_31 := bat.append(X_24, "L2");
-    X_25 := bat.new(nil:str);
-    X_33 := bat.append(X_25, "clob");
-    X_26 := bat.new(nil:int);
-    X_35 := bat.append(X_26, 0:int);
-    X_28 := bat.new(nil:int);
-    X_36 := bat.append(X_28, 0:int);
     X_4 := sql.mvc();
     C_5:bat[:oid] := sql.tid(X_4, "sys", "udf_reverse");
     X_8:bat[:str] := sql.bind(X_4, "sys", "udf_reverse", "x", 0:int);
     X_17 := algebra.projection(C_5, X_8);
     X_18:bat[:str] := batudf.reverse(X_17);
+    X_29 := bat.append(X_22, "sys.L2");
+    X_31 := bat.append(X_24, "L2");
+    X_33 := bat.append(X_25, "clob");
+    X_35 := bat.append(X_26, 0:int);
+    X_36 := bat.append(X_28, 0:int);
     sql.resultSet(X_29, X_31, X_33, X_35, X_36, X_18);
-=======
-    X_0:void := querylog.define("explain select reverse(x) from udf_reverse;","sequential_pipe",12:int);
-    X_21 := bat.new(nil:str);
-    X_27 := bat.new(nil:int);
-    X_25 := bat.new(nil:int);
-    X_24 := bat.new(nil:str);
-    X_23 := bat.new(nil:str);
-    X_3 := sql.mvc();
-    C_4:bat[:oid] := sql.tid(X_3,"sys","udf_reverse");
-    X_7:bat[:str] := sql.bind(X_3,"sys","udf_reverse","x",0:int);
-    X_16 := algebra.projection(C_4,X_7);
-    X_17:bat[:str] := batudf.reverse(X_16);
-    X_28 := bat.append(X_21,"sys.L2");
-    X_30 := bat.append(X_23,"L2");
-    X_32 := bat.append(X_24,"clob");
-    X_34 := bat.append(X_25,0:int);
-    X_35 := bat.append(X_27,0:int);
-    sql.resultSet(X_28,X_30,X_32,X_34,X_35,X_17);
->>>>>>> c6a08bc2
 end user.s12_1;
 #inline               actions= 0 time=4 usec 
 #candidates           actions= 1 time=15 usec 
