--- conflicted
+++ resolved
@@ -113,19 +113,6 @@
     X_22 := bat.new(nil:str);
     X_29 := bat.append(X_22, "sys.L2");
     X_24 := bat.new(nil:str);
-<<<<<<< HEAD
-    X_32 := bat.append(X_24, "clob");
-    X_25 := bat.new(nil:int);
-    X_34 := bat.append(X_25, 0:int);
-    X_27 := bat.new(nil:int);
-    X_35 := bat.append(X_27, 0:int);
-    X_3 := sql.mvc();
-    C_4:bat[:oid] := sql.tid(X_3, "sys", "udf_reverse");
-    X_7:bat[:str] := sql.bind(X_3, "sys", "udf_reverse", "x", 0:int);
-    X_16 := mosaic.projection(C_4, X_7);
-    X_17:bat[:str] := batudf.reverse(X_16);
-    sql.resultSet(X_28, X_30, X_32, X_34, X_35, X_17);
-=======
     X_31 := bat.append(X_24, "L2");
     X_25 := bat.new(nil:str);
     X_33 := bat.append(X_25, "clob");
@@ -134,12 +121,12 @@
     X_28 := bat.new(nil:int);
     X_36 := bat.append(X_28, 0:int);
     X_4 := sql.mvc();
-    C_5:bat[:oid] := sql.tid(X_4, "sys", "udf_reverse");
+    C_83:bat[:oid] := sql.tid(X_4, "sys", "udf_reverse");
+    X_5:bat[:oid] := mosaic.decompress(C_83);
     X_8:bat[:str] := sql.bind(X_4, "sys", "udf_reverse", "x", 0:int);
-    X_17 := algebra.projection(C_5, X_8);
+    X_17 := mosaic.projection(X_5, X_8);
     X_18:bat[:str] := batudf.reverse(X_17);
     sql.resultSet(X_29, X_31, X_33, X_35, X_36, X_18);
->>>>>>> e7032be2
 end user.s12_1;
 #inline               actions= 0 time=4 usec 
 #candidates           actions= 1 time=15 usec 
