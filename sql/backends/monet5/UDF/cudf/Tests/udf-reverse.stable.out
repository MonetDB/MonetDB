--- conflicted
+++ resolved
@@ -48,17 +48,10 @@
 % .explain # table_name
 % mal # name
 % clob # type
-<<<<<<< HEAD
-% 94 # length
+% 95 # length
 function user.s4_1():void;
-    X_9:void := querylog.define("explain select reverse(\\'MonetDB\\');","sequential_pipe",5);
+    X_10:void := querylog.define("explain select reverse(\\'MonetDB\\');","sequential_pipe",5);
     X_2:str := udf.reverse("MonetDB");
-=======
-% 95 # length
-function user.s2_1(A0:str):void;
-    X_10:void := querylog.define("explain select reverse(\\'MonetDB\\');","sequential_pipe",5);
-    X_2:str := udf.reverse(A0);
->>>>>>> eecc409f
     sql.resultSet(".L","reverse_single_value","clob",0,0,4,X_2);
 end user.s4_1;
 #inline               actions= 0 time=2 usec 
@@ -115,28 +108,27 @@
 % mal # name
 % clob # type
 % 101 # length
-<<<<<<< HEAD
 function user.s12_1():void;
-    X_32:void := querylog.define("explain select reverse(x) from udf_reverse;","sequential_pipe",22);
-    X_17 := bat.new(nil:str);
-    X_24 := bat.append(X_17,"sys.L");
-    X_19 := bat.new(nil:str);
-    X_26 := bat.append(X_19,"reverse_x");
+    X_33:void := querylog.define("explain select reverse(x) from udf_reverse;","sequential_pipe",22);
+    X_18 := bat.new(nil:str);
+    X_25 := bat.append(X_18,"sys.L");
     X_20 := bat.new(nil:str);
-    X_28 := bat.append(X_20,"clob");
-    X_21 := bat.new(nil:int);
-    X_30 := bat.append(X_21,0);
-    X_23 := bat.new(nil:int);
-    X_31 := bat.append(X_23,0);
-    X_1 := sql.mvc();
-    C_2:bat[:oid] := sql.tid(X_1,"sys","udf_reverse");
-    X_5:bat[:str] := sql.bind(X_1,"sys","udf_reverse","x",0);
-    (C_8,r1_8) := sql.bind(X_1,"sys","udf_reverse","x",2);
-    X_11:bat[:str] := sql.bind(X_1,"sys","udf_reverse","x",1);
-    X_13 := sql.delta(X_5,C_8,r1_8,X_11);
-    X_14 := algebra.projection(C_2,X_13);
-    X_15:bat[:str] := batudf.reverse(X_14);
-    sql.resultSet(X_24,X_26,X_28,X_30,X_31,X_15);
+    X_27 := bat.append(X_20,"reverse_x");
+    X_21 := bat.new(nil:str);
+    X_29 := bat.append(X_21,"clob");
+    X_22 := bat.new(nil:int);
+    X_31 := bat.append(X_22,0);
+    X_24 := bat.new(nil:int);
+    X_32 := bat.append(X_24,0);
+    X_0 := sql.mvc();
+    X_1:bat[:oid] := sql.tid(X_0,"sys","udf_reverse");
+    X_4:bat[:str] := sql.bind(X_0,"sys","udf_reverse","x",0);
+    (X_7,r1_8) := sql.bind(X_0,"sys","udf_reverse","x",2);
+    X_10:bat[:str] := sql.bind(X_0,"sys","udf_reverse","x",1);
+    X_12 := sql.delta(X_4,X_7,r1_8,X_10);
+    X_13 := algebra.projection(X_1,X_12);
+    X_14:bat[:str] := batudf.reverse(X_13);
+    sql.resultSet(X_25,X_27,X_29,X_31,X_32,X_14);
 end user.s12_1;
 #inline               actions= 0 time=4 usec 
 #candidates           actions= 1 time=15 usec 
@@ -163,30 +155,6 @@
 #profiler             actions= 1 time=10 usec 
 #garbageCollector     actions= 1 time=15 usec 
 #total                actions= 1 time=291 usec 
-=======
-function user.s6_1():void;
-    X_33:void := querylog.define("explain select reverse(x) from udf_reverse;","sequential_pipe",22);
-    X_18 := bat.new(nil:str);
-    X_25 := bat.append(X_18,"sys.L");
-    X_20 := bat.new(nil:str);
-    X_27 := bat.append(X_20,"reverse_x");
-    X_21 := bat.new(nil:str);
-    X_29 := bat.append(X_21,"clob");
-    X_22 := bat.new(nil:int);
-    X_31 := bat.append(X_22,0);
-    X_24 := bat.new(nil:int);
-    X_32 := bat.append(X_24,0);
-    X_0 := sql.mvc();
-    X_1:bat[:oid] := sql.tid(X_0,"sys","udf_reverse");
-    X_4:bat[:str] := sql.bind(X_0,"sys","udf_reverse","x",0);
-    (X_7,r1_8) := sql.bind(X_0,"sys","udf_reverse","x",2);
-    X_10:bat[:str] := sql.bind(X_0,"sys","udf_reverse","x",1);
-    X_12 := sql.delta(X_4,X_7,r1_8,X_10);
-    X_13 := algebra.projection(X_1,X_12);
-    X_14:bat[:str] := batudf.reverse(X_13);
-    sql.resultSet(X_25,X_27,X_29,X_31,X_32,X_14);
-end user.s6_1;
->>>>>>> eecc409f
 #select reverse(x) from udf_reverse;
 % sys.L # table_name
 % reverse_x # name
