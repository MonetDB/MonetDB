--- conflicted
+++ resolved
@@ -24,9 +24,6 @@
 
 // This #define creates a new BAT with the internal data and mask from a Numpy array, without copying the data
 // 'bat' is a BAT* pointer, which will contain the new BAT. TYPE_'mtpe' is the BAT type, and 'batstore' is the heap storage type of the BAT (this should be STORE_CMEM or STORE_SHARED)
-<<<<<<< HEAD
-#if defined (HAVE_FORK) && !defined(HAVE_EMBEDDED)
-=======
 #if defined(_MSC_VER) && _MSC_VER <= 1600
 #define isnan(x) _isnan(x)
 #endif
@@ -58,8 +55,7 @@
 #define nancheck_lng(bat) ((void) 0)
 #define nancheck_hge(bat) ((void) 0) /* not used if no HAVE_HGE */
 #define nancheck_oid(bat) ((void) 0)
-#ifdef HAVE_FORK
->>>>>>> 5f46f0a5
+#if defined (HAVE_FORK) && !defined(HAVE_EMBEDDED)
 #define CREATE_BAT_ZEROCOPY(bat, mtpe, batstore) {                                                                      \
         bat = COLnew(seqbase, TYPE_##mtpe, 0, TRANSIENT);                                                             \
         bat->tnil = 0; bat->tnonil = 1;                                                   \
