--- conflicted
+++ resolved
@@ -492,13 +492,8 @@
 		if (object == NULL) {
 			msg = createException(
 				MAL, "pyapi.eval",
-<<<<<<< HEAD
 				SQLSTATE(PY000) "Error converting dict return value \"%s\": %s.",
-				retcol_names[i], *return_message);
-=======
-				"Error converting dict return value \"%s\": %s.",
 				retcol_names[i], getExceptionMessage(*return_message));
->>>>>>> e0c3c7b9
 			GDKfree(*return_message);
 			goto wrapup;
 		}
