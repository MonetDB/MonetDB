--- conflicted
+++ resolved
@@ -15,35 +15,12 @@
 
 #include "unicode.h"
 
-<<<<<<< HEAD
-#define scalar_convert(tpe) {\
-    tpe val = (tpe) tpe##_nil; msg = pyobject_to_##tpe(&dictEntry, 42, &val); \
-    BUNappend(self->cols[i].b, &val, 0); \
-    if (msg != MAL_SUCCEED) { \
-        PyErr_Format(PyExc_TypeError, "Conversion Failed: %s", msg); \
-        return NULL; \
-=======
-#if PY_MAJOR_VERSION >= 3
-#define IS_PY3K
-#define PyString_FromString PyUnicode_FromString
-#define PyString_Check PyUnicode_Check
-#define PyString_CheckExact PyUnicode_CheckExact
-#define PyString_AsString PyUnicode_AsUTF8
-#define PyString_AS_STRING PyUnicode_AsUTF8
-#define PyInt_FromLong PyLong_FromLong
-#define PyInt_Check PyLong_Check
-#define PythonUnicodeType char
-#else
-#define PythonUnicodeType Py_UNICODE
-#endif
-
 #define scalar_convert(tpe) { \
     tpe val = (tpe) tpe##_nil; \
     msg = pyobject_to_##tpe(&dictEntry, 42, &val); \
     if (msg != MAL_SUCCEED || BUNappend(self->cols[i].b, &val, 0) != GDK_SUCCEED) { \
         if (msg == MAL_SUCCEED) msg = GDKstrdup("BUNappend failed."); \
         goto wrapup; \
->>>>>>> 41a9942a
     }}
 
 
@@ -142,12 +119,8 @@
         if (potential_size > self->maxcols) {
             // allocate space for new columns (if any new columns show up)
             sql_emit_col *old = self->cols;
-<<<<<<< HEAD
         	// FIXME unchecked_malloc GDKmalloc can return NULL
-            self->cols = GDKmalloc(sizeof(sql_emit_col) * potential_size);
-=======
             self->cols = GDKzalloc(sizeof(sql_emit_col) * potential_size);
->>>>>>> 41a9942a
             if (old) {
                 memcpy(self->cols, old, sizeof(sql_emit_col) * self->maxcols);
                 GDKfree(old);
@@ -198,15 +171,10 @@
                 if (self->nvals > 0) {
                     // insert NULL values up until the current entry
                     for (ai = 0; ai < self->nvals; ai++) {
-<<<<<<< HEAD
-                		// FIXME unchecked_malloc ATOMnil can return NULL
-                        BUNappend(self->cols[self->ncols].b, ATOMnil(self->cols[self->ncols].b->ttype), 0);
-=======
                         if (BUNappend(self->cols[self->ncols].b, ATOMnil(self->cols[self->ncols].b->ttype), 0) != GDK_SUCCEED) {
                             msg = GDKstrdup("BUNappend failed.");
                             goto wrapup;
                         }
->>>>>>> 41a9942a
                     }
                     self->cols[i].b->tnil = 1;
                     self->cols[i].b->tnonil = 0;
@@ -357,11 +325,6 @@
     }
 
     self->nvals += el_count;
-<<<<<<< HEAD
-    Py_RETURN_NONE;
-  bunins_failed:
-=======
->>>>>>> 41a9942a
 wrapup:
     if (msg != MAL_SUCCEED) {
         PyErr_Format(PyExc_TypeError, "Failed conversion: %s", msg);
