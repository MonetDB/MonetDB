--- conflicted
+++ resolved
@@ -30,7 +30,6 @@
 static PyObject *marshal_module = NULL;
 PyObject *marshal_loads = NULL;
 
-<<<<<<< HEAD
 typedef struct _AggrParams{
     PyInput **pyinput_values;
     void ****split_bats;
@@ -50,33 +49,6 @@
     size_t group_start;
     size_t group_end;
     MT_Id thread;
-=======
-int PyAPIEnabled(void)
-{
-	return (GDKgetenv_istrue(pyapi_enableflag) ||
-			GDKgetenv_isyes(pyapi_enableflag));
-}
-
-typedef struct _AggrParams {
-	PyInput **pyinput_values;
-	void ****split_bats;
-	size_t **group_counts;
-	str **args;
-	PyObject **connection;
-	PyObject **function;
-	PyObject **column_types_dict;
-	PyObject **result_objects;
-	str *pycall;
-	str msg;
-	size_t base;
-	size_t additional_columns;
-	size_t named_columns;
-	size_t columns;
-	size_t group_count;
-	size_t group_start;
-	size_t group_end;
-	MT_Id thread;
->>>>>>> dd811e0f
 } AggrParams;
 
 static void ComputeParallelAggregation(AggrParams *p);
@@ -100,13 +72,9 @@
 static MT_Lock queryLock;
 static int pyapiInitialized = FALSE;
 
-<<<<<<< HEAD
 int PYFUNCNAME(PyAPIInitialized)(void) {
     return pyapiInitialized;
 }
-=======
-int PyAPIInitialized(void) { return pyapiInitialized; }
->>>>>>> dd811e0f
 
 #ifdef HAVE_FORK
 static bool python_call_active = false;
@@ -120,7 +88,6 @@
 static bool enable_zerocopy_output = true;
 #endif
 
-<<<<<<< HEAD
 static str
 PyAPIeval(Client cntxt, MalBlkPtr mb, MalStkPtr stk, InstrPtr pci, bit grouped, bit mapped);
 
@@ -142,29 +109,6 @@
 str
 PYFUNCNAME(PyAPIevalAggrMap)(Client cntxt, MalBlkPtr mb, MalStkPtr stk, InstrPtr pci) {
     return PyAPIeval(cntxt, mb, stk, pci, 1, 1);
-=======
-str PyAPIeval(Client cntxt, MalBlkPtr mb, MalStkPtr stk, InstrPtr pci,
-			  bit grouped, bit mapped);
-
-str PyAPIevalStd(Client cntxt, MalBlkPtr mb, MalStkPtr stk, InstrPtr pci)
-{
-	return PyAPIeval(cntxt, mb, stk, pci, 0, 0);
-}
-
-str PyAPIevalStdMap(Client cntxt, MalBlkPtr mb, MalStkPtr stk, InstrPtr pci)
-{
-	return PyAPIeval(cntxt, mb, stk, pci, 0, 1);
-}
-
-str PyAPIevalAggr(Client cntxt, MalBlkPtr mb, MalStkPtr stk, InstrPtr pci)
-{
-	return PyAPIeval(cntxt, mb, stk, pci, 1, 0);
->>>>>>> dd811e0f
-}
-
-str PyAPIevalAggrMap(Client cntxt, MalBlkPtr mb, MalStkPtr stk, InstrPtr pci)
-{
-	return PyAPIeval(cntxt, mb, stk, pci, 1, 1);
 }
 
 #define NP_SPLIT_BAT(tpe)                                                      \
@@ -196,41 +140,12 @@
 //! indentation, or converts the source code into a PyCodeObject if the source
 //! code is encoded as such
 //! [CONVERT_BAT] Step 2: It converts the input BATs into Numpy Arrays
-<<<<<<< HEAD
 //! [EXECUTE_CODE] Step 3: It executes the Python code using the Numpy arrays as arguments
 //! [RETURN_VALUES] Step 4: It collects the return values and converts them back into BATs
 //! If 'mapped' is set to True, it will fork a separate process at [FORK_PROCESS] that executes Step 1-3, the process will then write the return values into memory mapped files and exit, then Step 4 is executed by the main process
 static str PyAPIeval(Client cntxt, MalBlkPtr mb, MalStkPtr stk, InstrPtr pci, bit grouped, bit mapped) {
     sql_func * sqlfun = NULL;
     str exprStr;
-
-    const int additional_columns = 3;
-    int i = 1, ai = 0;
-    char* pycall = NULL;
-    str *args;
-    char *msg = MAL_SUCCEED;
-    BAT *b = NULL;
-    node * argnode = NULL;
-    int seengrp = FALSE;
-    PyObject *pArgs = NULL, *pColumns = NULL, *pColumnTypes = NULL, *pConnection, *pResult = NULL; // this is going to be the parameter tuple
-    PyObject *code_object = NULL;
-    PyReturn *pyreturn_values = NULL;
-    PyInput *pyinput_values = NULL;
-    oid seqbase = 0;
-=======
-//! [EXECUTE_CODE] Step 3: It executes the Python code using the Numpy arrays as
-//! arguments
-//! [RETURN_VALUES] Step 4: It collects the return values and converts them back
-//! into BATs
-//! If 'mapped' is set to True, it will fork a separate process at
-//! [FORK_PROCESS] that executes Step 1-3, the process will then write the
-//! return values into memory mapped files and exit, then Step 4 is executed by
-//! the main process
-str PyAPIeval(Client cntxt, MalBlkPtr mb, MalStkPtr stk, InstrPtr pci,
-			  bit grouped, bit mapped)
-{
-	sql_func *sqlfun = NULL;
-	str exprStr;
 
 	const int additional_columns = 3;
 	int i = 1, ai = 0;
@@ -247,7 +162,6 @@
 	PyReturn *pyreturn_values = NULL;
 	PyInput *pyinput_values = NULL;
 	oid seqbase = 0;
->>>>>>> dd811e0f
 #ifdef HAVE_FORK
 	char *mmap_ptr;
 	QueryStruct *query_ptr = NULL;
@@ -1504,7 +1418,6 @@
 	return msg;
 }
 
-<<<<<<< HEAD
 str
 PYFUNCNAME(PyAPIprelude)(void *ret) {
     (void) ret;
@@ -1556,56 +1469,6 @@
     MT_lock_unset(&pyapiLock);
     option_disable_fork = GDKgetenv_istrue(fork_disableflag) || GDKgetenv_isyes(fork_disableflag);
     return MAL_SUCCEED;
-=======
-str PyAPIprelude(void *ret)
-{
-	(void)ret;
-	MT_lock_init(&pyapiLock, "pyapi_lock");
-	MT_lock_init(&queryLock, "query_lock");
-	MT_lock_set(&pyapiLock);
-	if (!pyapiInitialized) {
-		str msg = MAL_SUCCEED;
-		Py_Initialize();
-		if (PyRun_SimpleString("import numpy") != 0 || _import_array() < 0) {
-			return PyError_CreateException(
-				"Failed to initialize embedded python", NULL);
-		}
-		msg = _connection_init();
-		if (msg != MAL_SUCCEED) {
-			MT_lock_unset(&pyapiLock);
-			return msg;
-		}
-		msg = _conversion_init();
-		if (msg != MAL_SUCCEED) {
-			MT_lock_unset(&pyapiLock);
-			return msg;
-		}
-		_pytypes_init();
-		_loader_init();
-		marshal_module = PyImport_Import(PyString_FromString("marshal"));
-		if (marshal_module == NULL) {
-			return createException(MAL, "pyapi.eval",
-								   "Failed to load Marshal module.");
-		}
-		marshal_loads = PyObject_GetAttrString(marshal_module, "loads");
-		if (marshal_loads == NULL) {
-			return createException(
-				MAL, "pyapi.eval",
-				"Failed to load function \"loads\" from Marshal module.");
-		}
-		PyEval_SaveThread();
-		if (msg != MAL_SUCCEED) {
-			MT_lock_unset(&pyapiLock);
-			return msg;
-		}
-		pyapiInitialized++;
-	}
-	MT_lock_unset(&pyapiLock);
-	fprintf(stdout, "# MonetDB/Python module loaded\n");
-	option_disable_fork =
-		GDKgetenv_istrue(fork_disableflag) || GDKgetenv_isyes(fork_disableflag);
-	return MAL_SUCCEED;
->>>>>>> dd811e0f
 }
 
 char *PyError_CreateException(char *error_text, char *pycall)
