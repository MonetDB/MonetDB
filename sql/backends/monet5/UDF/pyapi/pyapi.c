/*
 * This Source Code Form is subject to the terms of the Mozilla Public
 * License, v. 2.0.  If a copy of the MPL was not distributed with this
 * file, You can obtain one at http://mozilla.org/MPL/2.0/.
 *
 * Copyright 2008-2015 MonetDB B.V.
 */

#include "pyapi.h"
#include "connection.h"

#include "unicode.h"
#include "pytypes.h"
#include "type_conversion.h"
#include "formatinput.h"

#include "gdk_interprocess.h"

#ifdef HAVE_FORK
// These libraries are used for PYTHON_MAP when forking is enabled [to start new processes and wait on them]
#include <sys/types.h>
#include <sys/wait.h>
#endif

#if PY_MAJOR_VERSION >= 3
#define IS_PY3K
#define PyString_FromString PyUnicode_FromString
#define PyString_Check PyUnicode_Check
#define PyString_CheckExact PyUnicode_CheckExact
#define PyString_AsString PyUnicode_AsUTF8
#define PyString_AS_STRING PyUnicode_AsUTF8
#define PyInt_FromLong PyLong_FromLong
#define PyInt_Check PyLong_Check
#define PythonUnicodeType char
#else
#define PythonUnicodeType Py_UNICODE
#endif

const char* verbose_enableflag = "enable_pyverbose";
const char* warning_enableflag = "enable_pywarnings";
const char* debug_enableflag = "enable_pydebug";
#ifdef _PYAPI_VERBOSE_
static bool option_verbose;
#endif
#ifdef _PYAPI_DEBUG_
static bool option_debug;
#endif
#ifdef _PYAPI_WARNINGS_
bool option_warning;
#endif

static PyObject *marshal_module = NULL;
PyObject *marshal_loads = NULL;

int PyAPIEnabled(void) {
    return (GDKgetenv_istrue(pyapi_enableflag)
            || GDKgetenv_isyes(pyapi_enableflag));
}

struct _AggrParams{
    PyInput **pyinput_values;
    void ****split_bats;
    size_t **group_counts;
    str **args;
    PyObject **connection;
    PyObject **function;
    PyObject **column_types_dict;
    PyObject **result_objects;
    str *pycall;
    str msg;
    size_t base;
    size_t additional_columns;
    size_t named_columns;
    size_t columns;
    size_t group_count;
    size_t group_start;
    size_t group_end;
    MT_Id thread;
};
#define AggrParams struct _AggrParams
static void ComputeParallelAggregation(AggrParams *p);

static char* FunctionBasePath(void);
static char* FunctionBasePath(void) {
    char *basepath = GDKgetenv("function_basepath");
    if (basepath == NULL) {
        basepath = getenv("HOME");
    }
    if (basepath == NULL) {
        basepath = "";
    }
    return basepath;
}

CREATE_SQL_FUNCTION_PTR(str,batbte_dec2_dbl);
CREATE_SQL_FUNCTION_PTR(str,batsht_dec2_dbl);
CREATE_SQL_FUNCTION_PTR(str,batint_dec2_dbl);
CREATE_SQL_FUNCTION_PTR(str,batlng_dec2_dbl);
CREATE_SQL_FUNCTION_PTR(str,bathge_dec2_dbl);
CREATE_SQL_FUNCTION_PTR(str,batstr_2time_timestamp);
CREATE_SQL_FUNCTION_PTR(str,batstr_2time_daytime);
CREATE_SQL_FUNCTION_PTR(str,batstr_2_date);
CREATE_SQL_FUNCTION_PTR(str,batdbl_num2dec_lng);
CREATE_SQL_FUNCTION_PTR(str,SQLbatstr_cast);

static MT_Lock pyapiLock;
static MT_Lock queryLock;
static int pyapiInitialized = FALSE;

int PyAPIInitialized(void) {
    return pyapiInitialized;
}

#ifdef HAVE_FORK
static bool python_call_active = false;
#endif

#ifdef WIN32
static bool enable_zerocopy_input = true;
static bool enable_zerocopy_output = false;
#else
static bool enable_zerocopy_input = true;
static bool enable_zerocopy_output = true;
#endif

#include "convert_loops.h"

str
PyAPIeval(Client cntxt, MalBlkPtr mb, MalStkPtr stk, InstrPtr pci, bit grouped, bit mapped);

str
PyAPIevalStd(Client cntxt, MalBlkPtr mb, MalStkPtr stk, InstrPtr pci)
{
    return PyAPIeval(cntxt, mb, stk, pci, 0, 0);
}

str
PyAPIevalStdMap(Client cntxt, MalBlkPtr mb, MalStkPtr stk, InstrPtr pci)
{
    return PyAPIeval(cntxt, mb, stk, pci, 0, 1);
}

str
PyAPIevalAggr(Client cntxt, MalBlkPtr mb, MalStkPtr stk, InstrPtr pci)
{
    return PyAPIeval(cntxt, mb, stk, pci, 1, 0);
}

str
PyAPIevalAggrMap(Client cntxt, MalBlkPtr mb, MalStkPtr stk, InstrPtr pci)
{
    return PyAPIeval(cntxt, mb, stk, pci, 1, 1);
}

int GetSQLType(sql_subtype *sql_subtype);
bit ConvertableSQLType(sql_subtype *sql_subtype);
str ConvertFromSQLType(Client cntxt, BAT *b, sql_subtype *sql_subtype, BAT **ret_bat, int *ret_type);
str ConvertToSQLType(Client cntxt, BAT *b, sql_subtype *sql_subtype, BAT **ret_bat, int *ret_type);

//! The main PyAPI function, this function does everything PyAPI related
//! It takes as argument a bunch of input BATs, a python function, and outputs a number of BATs
//! This function follows the following pipeline
//! [PARSE_CODE] Step 1: It parses the Python source code and corrects any wrong indentation, or converts the source code into a PyCodeObject if the source code is encoded as such
//! [CONVERT_BAT] Step 2: It converts the input BATs into Numpy Arrays
//! [EXECUTE_CODE] Step 3: It executes the Python code using the Numpy arrays as arguments
//! [RETURN_VALUES] Step 4: It collects the return values and converts them back into BATs
//! If 'mapped' is set to True, it will fork a separate process at [FORK_PROCESS] that executes Step 1-3, the process will then write the return values into memory mapped files and exit, then Step 4 is executed by the main process
str PyAPIeval(Client cntxt, MalBlkPtr mb, MalStkPtr stk, InstrPtr pci, bit grouped, bit mapped) {
    sql_func * sqlfun = NULL;
    str exprStr;

    const int additional_columns = 3;
    int i = 1, ai = 0;
    char* pycall = NULL;
    str *args;
    char *msg = MAL_SUCCEED;
    BAT *b = NULL;
    node * argnode = NULL;
    int seengrp = FALSE;
    PyObject *pArgs = NULL, *pColumns = NULL, *pColumnTypes = NULL, *pConnection, *pResult = NULL; // this is going to be the parameter tuple
    PyObject *code_object = NULL;
    PyReturn *pyreturn_values = NULL;
    PyInput *pyinput_values = NULL;
    oid seqbase = 0;
#ifdef HAVE_FORK
    char *mmap_ptr;
    QueryStruct *query_ptr = NULL;
    int query_sem = -1;
    int mmap_id = -1;
    size_t memory_size = 0;
    bool child_process = false;
    bool holds_gil = !mapped;
    void **mmap_ptrs = NULL;
    size_t *mmap_sizes = NULL;
#endif
    bit varres;
    int retcols;
    bool gstate = 0;
    int unnamedArgs = 0;
    bit parallel_aggregation = grouped && mapped;
    int argcount = pci->argc;

    char * eval_additional_args[] = {"_columns", "_column_types", "_conn"};

    mapped = 0;

#ifndef HAVE_FORK
    (void) mapped;
#endif

    if (!PyAPIEnabled()) {
        throw(MAL, "pyapi.eval",
              "Embedded Python has not been enabled. Start server with --set %s=true",
              pyapi_enableflag);
    }

    if (!pyapiInitialized) {
        throw(MAL, "pyapi.eval",
              "Embedded Python is enabled but an error was thrown during initialization.");
    }
    if (!grouped) {
        sql_subfunc *sqlmorefun = (*(sql_subfunc**) getArgReference(stk, pci, pci->retc));
        if (sqlmorefun) {
            sqlfun = sqlmorefun->func;
        }
    } else {
        sqlfun = *(sql_func**) getArgReference(stk, pci, pci->retc);
    }
    exprStr = *getArgReference_str(stk, pci, pci->retc + 1);
    varres = sqlfun ? sqlfun->varres : 0;
    retcols = !varres ? pci->retc : -1;

    VERBOSE_MESSAGE("PyAPI Start\n");

    args = (str*) GDKzalloc(pci->argc * sizeof(str));
    pyreturn_values = GDKzalloc(pci->retc * sizeof(PyReturn));
    if (args == NULL || pyreturn_values == NULL) {
        throw(MAL, "pyapi.eval", MAL_MALLOC_FAIL" arguments.");
    }

    if ((pci->argc - (pci->retc + 2)) * sizeof(PyInput) > 0) {
        pyinput_values = GDKzalloc((pci->argc - (pci->retc + 2)) * sizeof(PyInput));

        if (pyinput_values == NULL) {
            GDKfree(args); GDKfree(pyreturn_values);
            throw(MAL, "pyapi.eval", MAL_MALLOC_FAIL" input values.");
        }
    }

    // Analyse the SQL_Func structure to get the parameter names
    if (sqlfun != NULL && sqlfun->ops->cnt > 0) {
        unnamedArgs = pci->retc + 2;
        argnode = sqlfun->ops->h;
        while (argnode) {
            char* argname = ((sql_arg*) argnode->data)->name;
            args[unnamedArgs++] = GDKstrdup(argname);
            argnode = argnode->next;
        }
        if (parallel_aggregation && unnamedArgs < pci->argc) {
            argcount = unnamedArgs;
        } else {
            parallel_aggregation = 0;
        }
    } else {
        parallel_aggregation = 0;
    }

    // We name all the unknown arguments, if grouping is enabled the first unknown argument that is the group variable, we name this 'aggr_group'
    for (i = pci->retc + 2; i < argcount; i++) {
        if (args[i] == NULL) {
            if (!seengrp && grouped) {
                args[i] = GDKstrdup("aggr_group");
                seengrp = TRUE;
            } else {
                char argbuf[64];
                snprintf(argbuf, sizeof(argbuf), "arg%i", i - pci->retc - 1);
                args[i] = GDKstrdup(argbuf);
            }
        }
    }

    // Construct PyInput objects, we do this before any multiprocessing because there is some locking going on in there, and locking + forking = bad idea (a thread can fork while another process is in the lock, which means we can get stuck permanently)
    argnode = sqlfun && sqlfun->ops->cnt > 0 ? sqlfun->ops->h : NULL;
    for (i = pci->retc + 2; i < argcount; i++) {
        PyInput *inp = &pyinput_values[i - (pci->retc + 2)];
        if (!isaBatType(getArgType(mb,pci,i))) {
            inp->scalar = true;
            inp->bat_type = getArgType(mb, pci, i);
            inp->count = 1;
            if (inp->bat_type == TYPE_str) {
                inp->dataptr = getArgReference_str(stk, pci, i);
            }
            else {
                inp->dataptr = getArgReference(stk, pci, i);
            }
        } else {
            b = BATdescriptor(*getArgReference_bat(stk, pci, i));
            if (b == NULL) {
                msg = createException(MAL, "pyapi.eval", "The BAT passed to the function (argument #%d) is NULL.\n", i - (pci->retc + 2) + 1);
                goto wrapup;
            }
            seqbase = b->hseqbase;
            inp->count = BATcount(b);
            inp->bat_type = ATOMstorage(getColumnType(getArgType(mb,pci,i)));
            inp->bat = b;
        }
        if (argnode) {
            inp->sql_subtype = &((sql_arg*)argnode->data)->type;

            if (ConvertableSQLType(inp->sql_subtype)) { // if the sql type is set, we have to do some conversion
                if (inp->scalar) {
                    // todo: scalar SQL types
                    msg = PyError_CreateException("Scalar SQL types haven't been implemented yet... sorry", NULL);
                    goto wrapup;
                } else {
                    BAT *ret_bat = NULL;
                    msg = ConvertFromSQLType(cntxt, inp->bat, inp->sql_subtype, &ret_bat, &inp->bat_type);
                    if (msg != MAL_SUCCEED) {
                        goto wrapup;
                    }
                    inp->bat = ret_bat;
                }
            }
            b = inp->bat;
            argnode = argnode->next;
        }
    }

#ifdef HAVE_FORK
    if (!mapped) {
        MT_lock_set(&pyapiLock);
        if (python_call_active) {
            mapped = true;
            holds_gil = false;
        }
        else {
            python_call_active = true;
        }
        MT_lock_unset(&pyapiLock);
    }
#endif

#ifdef HAVE_FORK
    /*[FORK_PROCESS]*/
    if (mapped) {
        lng pid;
        //we need 3 + pci->retc * 2 shared memory spaces
        //the first is for the header information
        //the second for query struct information
        //the third is for query results
        //the remaining pci->retc * 2 is one for each return BAT, and one for each return mask array
        int mmap_count = 4 + pci->retc * 2;

        //create initial shared memory
        MT_lock_set(&pyapiLock);
        mmap_id = GDKuniqueid(mmap_count);
        MT_lock_unset(&pyapiLock);

        mmap_ptrs = GDKzalloc(mmap_count * sizeof(void*));
        mmap_sizes = GDKzalloc(mmap_count * sizeof(size_t));
        if (mmap_ptrs == NULL || mmap_sizes == NULL) {
            msg = createException(MAL, "pyapi.eval", MAL_MALLOC_FAIL" mmap values.");
            goto wrapup;
        }

        VERBOSE_MESSAGE("Creating multiple processes.\n");

        memory_size = pci->retc * sizeof(ReturnBatDescr); //the memory size for the header files, each process has one per return value

        VERBOSE_MESSAGE("Initializing shared memory.\n");

        assert(memory_size > 0);
        //create the shared memory for the header
        MT_lock_set(&pyapiLock);
        GDKinitmmap(mmap_id + 0, memory_size, &mmap_ptrs[0], &mmap_sizes[0], &msg);
        MT_lock_unset(&pyapiLock);
        if (msg != MAL_SUCCEED) {
            goto wrapup;
        }
        mmap_ptr = mmap_ptrs[0];

        //create the cross-process semaphore used for signaling queries
        //we need two semaphores
        //the main process waits on the first one (exiting when a query is requested or the child process is done)
        //the forked process waits for the second one when it requests a query (waiting for the result of the query)
        if (GDKcreatesem(mmap_id, 2, &query_sem, &msg) != GDK_SUCCEED) {
            goto wrapup;
        }

        //create the shared memory space for queries
        MT_lock_set(&pyapiLock);
        GDKinitmmap(mmap_id + 1, sizeof(QueryStruct), &mmap_ptrs[1], &mmap_sizes[1], &msg);
        MT_lock_unset(&pyapiLock);
        if (msg != MAL_SUCCEED) {
            goto wrapup;
        }
        query_ptr = mmap_ptrs[1];
        query_ptr->pending_query = false;
        query_ptr->query[0] = '\0';
        query_ptr->mmapid = -1;
        query_ptr->memsize = 0;

        VERBOSE_MESSAGE("Waiting to fork.\n");
        //fork
        MT_lock_set(&pyapiLock);
        gstate = Python_ObtainGIL(); // we need the GIL before forking, otherwise it can get stuck in the forked child
        VERBOSE_MESSAGE("Start forking.\n");
        if ((pid = fork()) < 0)
        {
            msg = createException(MAL, "pyapi.eval", "Failed to fork process");
            MT_lock_unset(&pyapiLock);

            goto wrapup;
        }
        else if (pid == 0)
        {
            child_process = true;
            query_ptr = NULL;
            if (GDKinitmmap(mmap_id + 1, sizeof(QueryStruct), (void**) &query_ptr, NULL, &msg) != GDK_SUCCEED) {
                goto wrapup;
            }
        } else {
            gstate = Python_ReleaseGIL(gstate);
        }
        if (!child_process) {
            //main process
            int status;
            bool success = true;
            bool sem_success = false;
            pid_t retcode = 0;

            // release the GIL in the main process
            MT_lock_unset(&pyapiLock);

            while (true) {
                //wait for the child to finish
                //note that we use a timeout here in case the child crashes for some reason
                //in this case the semaphore value is never increased, so we would be stuck otherwise
                if (GDKchangesemval_timeout(query_sem, 0, -1, 100, &sem_success, &msg) != GDK_SUCCEED) {
                    goto wrapup;
                }
                if (sem_success)
                {
                    if (query_ptr->pending_query) {
                        // we have to handle a query for the forked process
                        res_table *output = NULL;
                        // we only perform one query at a time, otherwise bad things happen
                        // todo: we might only have to limit this to 'one query per client', rather than 'one query per pyapi'
                        MT_lock_set(&queryLock);
                        // execute the query
                        msg = _connection_query(cntxt, query_ptr->query , &output);
                        if (msg != MAL_SUCCEED) {
                            MT_lock_unset(&queryLock);
                            GDKchangesemval(query_sem, 1, 1, &msg); // free the forked process so it can exit in case of failure
                            goto wrapup;
                        }
                        MT_lock_unset(&queryLock);

                        query_ptr->memsize = 0;
                        query_ptr->nr_cols = 0;
                        query_ptr->mmapid = -1;

                        if (output != NULL && output->nr_cols > 0)
                        {
                            // copy the return values into shared memory if there are any
                            size_t size = 0;
                            size_t position = 0;
                            char *result_ptr;

                            for (i = 0; i < output->nr_cols; i++) {
                                res_col col = output->cols[i];
                                BAT *b = BATdescriptor(col.b);
                                sql_subtype *subtype = &col.type;

                                // if the sql type is set, we have to do some conversion
                                // we do this before sending the BATs to the other process, otherwise there are complaints about not being able to find a BATdescriptor
                                if (ConvertableSQLType(subtype)) {
                                    BAT *ret_bat = NULL;
                                    int ret_type;
                                    msg = ConvertFromSQLType(cntxt, b, subtype, &ret_bat, &ret_type);
                                    if (msg != MAL_SUCCEED) {
                                        goto wrapup;
                                    }
                                    output->cols[i].b = ret_bat->batCacheid;
                                }
                                BBPunfix(col.b);
                            }

                            // first obtain the total size of the shared memory region
                            // the region is structured as [COLNAME][BAT][DATA]([VHEAP][VHEAPDATA])
                            for (i = 0; i < output->nr_cols; i++) {
                                res_col col = output->cols[i];
                                BAT* b = BATdescriptor(col.b);
                                size += GDKbatcopysize(b, col.name);
                                BBPunfix(b->batCacheid);
                            }

                            query_ptr->memsize = size;
                            query_ptr->nr_cols = output->nr_cols;

                            // create the actual shared memory region
                            MT_lock_set(&pyapiLock);
                            query_ptr->mmapid = GDKuniqueid(1); 
                            MT_lock_unset(&pyapiLock);

                            if (GDKinitmmap(query_ptr->mmapid + 0, size, (void**) &result_ptr, NULL, &msg) != GDK_SUCCEED) {
                                _connection_cleanup_result(output);
                                GDKchangesemval(query_sem, 1, 1, &msg);
                                goto wrapup;
                            }

                            // copy the data into the shared memory region
                            for (i = 0; i < output->nr_cols; i++) {
                                res_col col = output->cols[i];
                                BAT* b = BATdescriptor(col.b);
                                result_ptr += GDKbatcopy(result_ptr + position, b, col.name);
                                BBPunfix(b->batCacheid);
                            }
                            //detach the main process from this piece of shared memory so the child process can delete it
                            _connection_cleanup_result(output);
                        }
                        //signal that we are finished processing this query
                        query_ptr->pending_query = false;
                        //after putting the return values in shared memory return control to the other process
                        GDKchangesemval(query_sem, 1, 1, &msg);
                        continue;
                    } else {
                        break;
                    }
                }
                retcode = waitpid(pid, &status, WNOHANG);
                if (retcode > 0) break; //we have successfully waited for the child to exit
                if (retcode < 0) {
                    // error message
                    char *err = strerror(errno);
                    sem_success = 0;
                    errno = 0;
                    msg = createException(MAL, "waitpid", "Error calling waitpid(%llu, &status, WNOHANG): %s", pid, err);
                    break;
                }
            }
            if (sem_success)
                waitpid(pid, &status, 0);

            if (status != 0)
                success = false;

            if (!success)
            {
                //a child failed, get the error message from the child
                ReturnBatDescr *descr = &(((ReturnBatDescr*)mmap_ptr)[0]);

                if (descr->bat_size == 0) {
                    msg = createException(MAL, "pyapi.eval", "Failure in child process with unknown error.");
                } else if (GDKinitmmap(mmap_id + 3, descr->bat_size, &mmap_ptrs[3], &mmap_sizes[3], &msg) == GDK_SUCCEED) {
                    msg = createException(MAL, "pyapi.eval", "%s", (char*) mmap_ptrs[3]);
                }
                goto wrapup;
            }
            VERBOSE_MESSAGE("Finished waiting for child process.\n");

            //collect return values
            for(i = 0; i < pci->retc; i++)
            {
                PyReturn *ret = &pyreturn_values[i];
                ReturnBatDescr *descr = &(((ReturnBatDescr*)mmap_ptr)[i]);
                size_t total_size = 0;
                bool has_mask = false;
                ret->count = 0;
                ret->mmap_id = mmap_id + i + 3;
                ret->memory_size = 0;
                ret->result_type = 0;

                ret->count = descr->bat_count;
                total_size = descr->bat_size;

                ret->memory_size = descr->element_size;
                ret->result_type = descr->npy_type;
                has_mask = has_mask || descr->has_mask;

                //get the shared memory address for this return value
                VERBOSE_MESSAGE("Parent requesting memory at id %d of size %zu\n", mmap_id + (i + 3), total_size);

                assert(total_size > 0);
                MT_lock_set(&pyapiLock);
                GDKinitmmap(mmap_id + i + 3, total_size, &mmap_ptrs[i + 3], &mmap_sizes[i + 3], &msg);
                MT_lock_unset(&pyapiLock);
                if (msg != MAL_SUCCEED) {
                    goto wrapup;
                }
                ret->array_data = mmap_ptrs[i + 3];
                ret->mask_data = NULL;
                ret->numpy_array = NULL;
                ret->numpy_mask = NULL;
                ret->multidimensional = FALSE;
                if (has_mask)
                {
                    size_t mask_size = ret->count * sizeof(bool);

                    assert(mask_size > 0);
                    MT_lock_set(&pyapiLock);
                    GDKinitmmap(mmap_id + pci->retc + (i + 3), mask_size, &mmap_ptrs[pci->retc + (i + 3)], &mmap_sizes[pci->retc + (i + 3)], &msg);
                    MT_lock_unset(&pyapiLock);
                    if (msg != MAL_SUCCEED) {
                        goto wrapup;
                    }
                    ret->mask_data = mmap_ptrs[pci->retc + (i + 3)];
                }
            }
            msg = MAL_SUCCEED;

            goto returnvalues;
        }
    }
#endif

    //After this point we will execute Python Code, so we need to acquire the GIL
    if (!mapped) {
        gstate = Python_ObtainGIL();
    }

    if (sqlfun) {
        // Check if exprStr references to a file path or if it contains the Python code itself
        // There is no easy way to check, so the rule is if it starts with '/' it is always a file path,
        // Otherwise it's a (relative) file path only if it ends with '.py'
        size_t length = strlen(exprStr);
        if (exprStr[0] == '/' || (exprStr[length - 3] == '.' && exprStr[length - 2] == 'p' && exprStr[length - 1] == 'y')) {
            FILE *fp;
            char address[1000];
            struct stat buffer;
            size_t length;
            if (exprStr[0] == '/') {
                // absolute path
                snprintf(address, 1000, "%s", exprStr);
            } else {
                // relative path
                snprintf(address, 1000, "%s/%s", FunctionBasePath(), exprStr);
            }
            if (stat(address, &buffer) < 0) {
                msg = createException(MAL, "pyapi.eval", "Could not find Python source file \"%s\".", address);
                goto wrapup;
            }
            fp = fopen(address, "r");
            if (fp == NULL) {
                msg = createException(MAL, "pyapi.eval", "Could not open Python source file \"%s\".", address);
                goto wrapup;
            }
            fseek(fp, 0, SEEK_END);
            length = ftell(fp);
            fseek(fp, 0, SEEK_SET);
            exprStr = GDKzalloc(length + 1);
            if (exprStr == NULL) {
                msg = createException(MAL, "pyapi.eval", MAL_MALLOC_FAIL" function body string.");
                goto wrapup;
            }
            if (fread(exprStr, 1, length, fp) != length) {
                msg = createException(MAL, "pyapi.eval", "Failed to read from file \"%s\".", address);
                goto wrapup;
            }
            fclose(fp);
        }
    }

    /*[PARSE_CODE]*/
    VERBOSE_MESSAGE("Formatting python code.\n");
    pycall = FormatCode(exprStr, args, argcount, 4, &code_object, &msg, eval_additional_args, additional_columns);
    if (pycall == NULL && code_object == NULL) {
        if (msg == NULL) { msg = createException(MAL, "pyapi.eval", "Error while parsing Python code."); }
        goto wrapup;
    }

    /*[CONVERT_BAT]*/
    VERBOSE_MESSAGE("Loading data from the database into Python.\n");

    // Now we will do the input handling (aka converting the input BATs to numpy arrays)
    // We will put the python arrays in a PyTuple object, we will use this PyTuple object as the set of arguments to call the Python function
    pArgs = PyTuple_New(argcount - (pci->retc + 2) + (code_object == NULL ? additional_columns : 0));
    pColumns = PyDict_New();
    pColumnTypes = PyDict_New();
#ifdef HAVE_FORK
    pConnection = Py_Connection_Create(cntxt, mapped, query_ptr, query_sem);
#else
    pConnection = Py_Connection_Create(cntxt, 0, 0, 0);
#endif

    // Now we will loop over the input BATs and convert them to python objects
    for (i = pci->retc + 2; i < argcount; i++) {
        PyObject *result_array;
         // t_start and t_end hold the part of the BAT we will convert to a Numpy array, by default these hold the entire BAT [0 - BATcount(b)]
        size_t t_start = 0, t_end = pyinput_values[i - (pci->retc + 2)].count;

        // There are two possibilities, either the input is a BAT, or the input is a scalar
        // If the input is a scalar we will convert it to a python scalar
        // If the input is a BAT, we will convert it to a numpy array
        if (pyinput_values[i - (pci->retc + 2)].scalar) {
            result_array = PyArrayObject_FromScalar(&pyinput_values[i - (pci->retc + 2)], &msg);
        } else {
            result_array = PyMaskedArray_FromBAT(&pyinput_values[i - (pci->retc + 2)], t_start, t_end, &msg, !enable_zerocopy_input);
        }
        if (result_array == NULL) {
            if (msg == MAL_SUCCEED) {
                msg = createException(MAL, "pyapi.eval", "Failed to create Numpy Array from BAT.");
            }
            goto wrapup;
        }
        if (code_object == NULL) {
            PyObject *arg_type = PyString_FromString(BatType_Format(pyinput_values[i - (pci->retc + 2)].bat_type));
            PyDict_SetItemString(pColumns, args[i], result_array);
            PyDict_SetItemString(pColumnTypes, args[i], arg_type);
            Py_DECREF(arg_type);
        }
        pyinput_values[i - (pci->retc + 2)].result = result_array;
        PyTuple_SetItem(pArgs, ai++, result_array);
    }
    if (code_object == NULL) {
        PyTuple_SetItem(pArgs, ai++, pColumns);
        PyTuple_SetItem(pArgs, ai++, pColumnTypes);
        PyTuple_SetItem(pArgs, ai++, pConnection);
    }

    /*[EXECUTE_CODE]*/
    VERBOSE_MESSAGE("Executing python code.\n");

    // Now it is time to actually execute the python code
    {
        PyObject *pFunc, *pModule, *v, *d;

        // First we will load the main module, this is required
        pModule = PyImport_AddModule("__main__");
        if (!pModule) {
            msg = PyError_CreateException("Failed to load module", NULL);
            goto wrapup;
        }

        // Now we will add the UDF to the main module
        d = PyModule_GetDict(pModule);
        if (code_object == NULL) {
            v = PyRun_StringFlags(pycall, Py_file_input, d, d, NULL);
            if (v == NULL) {
                msg = PyError_CreateException("Could not parse Python code", pycall);
                goto wrapup;
            }
            Py_DECREF(v);

            // Now we need to obtain a pointer to the function, the function is called "pyfun"
            pFunc = PyObject_GetAttrString(pModule, "pyfun");
            if (!pFunc || !PyCallable_Check(pFunc)) {
                msg = PyError_CreateException("Failed to load function", NULL);
                goto wrapup;
            }
        } else {
            pFunc = PyFunction_New(code_object, d);
            if (!pFunc || !PyCallable_Check(pFunc)) {
                msg = PyError_CreateException("Failed to load function", NULL);
                goto wrapup;
            }
        }


        if (parallel_aggregation) {
            // parallel aggregation, we run the function once for every group in parallel
            BAT *aggr_group = NULL, *group_first_occurrence = NULL;
            size_t group_count, elements, element_it, group_it;
            size_t *group_counts = NULL;
            oid *aggr_group_arr = NULL;
            void ***split_bats = NULL;
            int named_columns = unnamedArgs - (pci->retc + 2);
            PyObject *aggr_result;

            // release the GIL
            gstate = Python_ReleaseGIL(gstate);

            // the first unnamed argument has the group numbers for every row
            aggr_group = BATdescriptor(*getArgReference_bat(stk, pci, unnamedArgs));
            // the second unnamed argument has the first occurrence of every group number, we just use this to get the total amount of groups quickly
            group_first_occurrence = BATdescriptor(*getArgReference_bat(stk, pci, unnamedArgs + 1));
            group_count = BATcount(group_first_occurrence);
            BBPunfix(group_first_occurrence->batCacheid);
            elements = BATcount(aggr_group); // get the amount of groups

            // now we count, for every group, how many elements it has
            group_counts = GDKzalloc(group_count * sizeof(size_t));
            if (group_counts == NULL) {
                msg = createException(MAL, "pyapi.eval", MAL_MALLOC_FAIL" group count array.");
                goto aggrwrapup;
            }

            aggr_group_arr = (oid*) aggr_group->theap.base;
            for(element_it = 0; element_it < elements; element_it++) {
                group_counts[aggr_group_arr[element_it]]++;
            }

            //now perform the actual splitting of the data, first construct room for splits for every group
            // elements are structured as follows:
            // split_bats [groupnr] [columnnr] [elementnr]
            split_bats = GDKzalloc(group_count * sizeof(void*));
            for(group_it = 0; group_it < group_count; group_it++) {
                split_bats[group_it] = GDKzalloc(sizeof(void*) * named_columns);
            }

            // now split the columns one by one
            for(i = 0; i < named_columns; i++) {
                PyInput input = pyinput_values[i];
                void *basevals = input.bat->theap.base;

                if (!input.scalar) {
                    switch(input.bat_type) {
                        case TYPE_bit:
                            NP_SPLIT_BAT(bit);
                            break;
                        case TYPE_bte:
                            NP_SPLIT_BAT(bte);
                            break;
                        case TYPE_sht:
                            NP_SPLIT_BAT(sht);
                            break;
                        case TYPE_int:
                            NP_SPLIT_BAT(int);
                            break;
                        case TYPE_oid:
                            NP_SPLIT_BAT(oid);
                            break;
                        case TYPE_lng:
                            NP_SPLIT_BAT(lng);
                            break;
                        case TYPE_flt:
                            NP_SPLIT_BAT(flt);
                            break;
                        case TYPE_dbl:
                            NP_SPLIT_BAT(dbl);
                            break;
                    #ifdef HAVE_HGE
                        case TYPE_hge:
                            basevals = PyArray_BYTES((PyArrayObject*)input.result);
                            NP_SPLIT_BAT(dbl);
                            break;
                    #endif
                        case TYPE_str:
                        {
                            PyObject ****ptr = (PyObject****)split_bats;
                            size_t *temp_indices;
                            PyObject **batcontent = (PyObject**)PyArray_DATA((PyArrayObject*)input.result);
                            // allocate space for split BAT
                            for(group_it = 0; group_it < group_count; group_it++) {
                                ptr[group_it][i] = GDKzalloc(group_counts[group_it] * sizeof(PyObject*));
                            }
                            // iterate over the elements of the current BAT
                            temp_indices = GDKzalloc(sizeof(PyObject*) * group_count);
                            for(element_it = 0; element_it < elements; element_it++) {
                                //group of current element
                                oid group = aggr_group_arr[element_it];
                                //append current element to proper group
                                ptr[group][i][temp_indices[group]++] = batcontent[element_it];
                            }
                            GDKfree(temp_indices);
                            break;
                        }
                        default:
                            msg = createException(MAL, "pyapi.eval", "Unrecognized BAT type %s", BatType_Format(input.bat_type));
                            goto aggrwrapup;
                            break;
                    }
                }
            }

            {
                int res = 0;
                size_t threads = 8; //GDKgetenv("gdk_nr_threads");
                size_t thread_it;
                size_t result_it;
                AggrParams *parameters;
                PyObject **results;
                double current = 0.0;
                double increment;

                // if there are less groups than threads, limit threads to amount of groups
                threads = group_count < threads ? group_count : threads;

                increment = (double) group_count / (double) threads;
                // start running the threads
                parameters = GDKzalloc(threads * sizeof(AggrParams));
                results = GDKzalloc(group_count * sizeof(PyObject*));
                for(thread_it = 0; thread_it < threads; thread_it++) {
                    AggrParams *params = &parameters[thread_it];
                    params->named_columns = named_columns;
                    params->additional_columns = additional_columns;
                    params->group_count = group_count;
                    params->group_counts = &group_counts;
                    params->pyinput_values = &pyinput_values;
                    params->column_types_dict = &pColumnTypes;
                    params->split_bats = &split_bats;
                    params->base = pci->retc + 2;
                    params->function = &pFunc;
                    params->connection = &pConnection;
                    params->pycall = &pycall;
                    params->group_start = (size_t)floor(current);
                    params->group_end = (size_t)floor(current += increment);
                    params->args = &args;
                    params->msg = NULL;
                    params->result_objects = results;
                    res = MT_create_thread(&params->thread, (void (*)(void *))&ComputeParallelAggregation, params, MT_THR_JOINABLE);
                    if (res != 0) {
                        msg = createException(MAL, "pyapi.eval", "Failed to start thread.");
                        goto aggrwrapup;
                    }
                }
                for(thread_it = 0; thread_it < threads; thread_it++) {
                    AggrParams params = parameters[thread_it];
                    int res = MT_join_thread(params.thread);
                    if (res != 0) {
                        msg = createException(MAL, "pyapi.eval", "Failed to join thread.");
                        goto aggrwrapup;
                    }
                }

                for(thread_it = 0; thread_it < threads; thread_it++) {
                    AggrParams params = parameters[thread_it];
                    if (results[thread_it] == NULL || params.msg != NULL) {
                        msg = params.msg;
                        goto wrapup;
                    }
                }

                // we need the GIL again to group the parameters
                gstate = Python_ObtainGIL();

                aggr_result = PyList_New(group_count);
                for(result_it = 0; result_it < group_count; result_it++) {
                    PyList_SetItem(aggr_result, result_it, results[result_it]);
                }
                GDKfree(parameters);
                GDKfree(results);
            }
            pResult = PyList_New(1);
            PyList_SetItem(pResult, 0, aggr_result);

aggrwrapup:
            if (group_counts != NULL) {
                GDKfree(group_counts);
            }
            if (split_bats != NULL) {
                for(group_it = 0; group_it < group_count; group_it++) {
                    if (split_bats[group_it] != NULL) {
                        for(i = 0; i < named_columns; i++) {
                            if (split_bats[group_it][i] != NULL) {
                                GDKfree(split_bats[group_it][i]);
                            }
                        }
                        GDKfree(split_bats[group_it]);
                    }
                }
                GDKfree(split_bats);
            }
            if (aggr_group != NULL) {
                BBPunfix(aggr_group->batCacheid);
            }
            if (msg != MAL_SUCCEED) {
                goto wrapup;
            }
        } else {
            // The function has been successfully created/compiled, all that remains is to actually call the function
            pResult = PyObject_CallObject(pFunc, pArgs);
        }


        Py_DECREF(pFunc);
        Py_DECREF(pArgs);

        if (PyErr_Occurred()) {
            msg = PyError_CreateException("Python exception", pycall);
            if (code_object == NULL) { PyRun_SimpleString("del pyfun"); }
            goto wrapup;
        }

        //if (code_object == NULL) { PyRun_SimpleString("del pyfun"); }

        if (PyDict_Check(pResult)) { // Handle dictionary returns
            // For dictionary returns we need to map each of the (key,value) pairs to the proper return value
            // We first analyze the SQL Function structure for a list of return value names
            char **retnames = NULL;
            if (!varres)
            {
                if (sqlfun != NULL) {
                    retnames = GDKzalloc(sizeof(char*) * sqlfun->res->cnt);
                    argnode = sqlfun->res->h;
                    for(i = 0; i < sqlfun->res->cnt; i++) {
                        retnames[i] = ((sql_arg*)argnode->data)->name;
                        argnode = argnode->next;
                    }
                } else {
                    msg = createException(MAL, "pyapi.eval", "Return value is a dictionary, but there is no sql function object, so we don't know the return value names and mapping cannot be done.");
                    goto wrapup;
                }
            } else {
                // If there are a variable number of return types, we take the column names from the dictionary
                PyObject *keys = PyDict_Keys(pResult);
                retcols = (int)PyList_Size(keys);
                retnames = GDKzalloc(sizeof(char*) * retcols);
                for(i = 0; i < retcols; i++) {
                    PyObject *colname = PyList_GetItem(keys, i);
                    if (!PyString_CheckExact(colname)) {
                        msg = createException(MAL, "pyapi.eval", "Expected a string key in the dictionary, but received an object of type %s", colname->ob_type->tp_name);
                        goto wrapup;
                    }
#ifndef IS_PY3K
                    retnames[i] = ((PyStringObject*)colname)->ob_sval;
#else
                    retnames[i] = PyUnicode_AsUTF8(colname);
#endif
                }
            }
            pResult = PyDict_CheckForConversion(pResult, retcols, retnames, &msg);
            if (retnames != NULL) GDKfree(retnames);
        } else if (varres) {
            msg = createException(MAL, "pyapi.eval", "Expected a variable number return values, but the return type was not a dictionary. We require the return type to be a dictionary for column naming purposes.");
            goto wrapup;
        }
        else {
            // Now we need to do some error checking on the result object, because the result object has to have the correct type/size
            // We will also do some converting of result objects to a common type (such as scalar -> [[scalar]])
            pResult = PyObject_CheckForConversion(pResult, retcols, NULL, &msg);
        }
        if (pResult == NULL) {
            goto wrapup;
        }
    }
    VERBOSE_MESSAGE("Collecting return values.\n");

    if (varres) {
        GDKfree(pyreturn_values);
        pyreturn_values = GDKzalloc(retcols * sizeof(PyReturn));
    }

    // Now we have executed the Python function, we have to collect the return values and convert them to BATs
    // We will first collect header information about the Python return objects and extract the underlying C arrays
    // We will store this header information in a PyReturn object

    // The reason we are doing this as a separate step is because this preprocessing requires us to call the Python API
    // Whereas the actual returning does not require us to call the Python API
    // This means we can do the actual returning without holding the GIL
    if (!PyObject_PreprocessObject(pResult, pyreturn_values, retcols, &msg)) {
        goto wrapup;
    }


#ifdef HAVE_FORK
    /*[FORKED]*/
    // This is where the child process stops executing
    // We have successfully executed the Python function and converted the result object to a C array
    // Now all that is left is to copy the C array to shared memory so the main process can read it and return it
    if (mapped && child_process) {
        ReturnBatDescr *ptr;

        // First we will fill in the header information, we will need to get a pointer to the header data first
        // The main process has already created the header data for the child process
        VERBOSE_MESSAGE("Getting shared memory.\n");
        if (GDKinitmmap(mmap_id + 0, memory_size, &mmap_ptrs[0], &mmap_sizes[0], &msg) != GDK_SUCCEED) {
            goto wrapup;
        }

        VERBOSE_MESSAGE("Writing headers.\n");

        // Now we will write data about our result (memory size, type, number of elements) to the header
        ptr = (ReturnBatDescr*)mmap_ptrs[0];
        for (i = 0; i < retcols; i++)
        {
            PyReturn *ret = &pyreturn_values[i];
            ReturnBatDescr *descr = &ptr[i];

            if (ret->result_type == NPY_OBJECT) {
                // We can't deal with NPY_OBJECT arrays, because these are 'arrays of pointers', so we can't just copy the content of the array into shared memory
                // So if we're dealing with a NPY_OBJECT array, we convert them to a Numpy Array of type NPY_<TYPE> that corresponds with the desired BAT type
                // WARNING: Because we could be converting to a NPY_STRING or NPY_UNICODE array (if the desired type is TYPE_str or TYPE_hge), this means that memory usage can explode
                //   because NPY_STRING/NPY_UNICODE arrays are 2D string arrays with fixed string length (so if there's one very large string the size explodes quickly)
                //   if someone has some problem with memory size exploding when using PYTHON_MAP but it being fine in regular PYTHON this is probably the issue
                int bat_type = getColumnType(getArgType(mb,pci,i));
                PyObject *new_array = PyArray_FromAny(ret->numpy_array, PyArray_DescrFromType(BatType_ToPyType(bat_type)), 1, 1, NPY_ARRAY_CARRAY | NPY_ARRAY_FORCECAST, NULL);
                if (new_array == NULL) {
                    msg = createException(MAL, "pyapi.eval", "Could not convert the returned NPY_OBJECT array to the desired array of type %s.\n", BatType_Format(bat_type));
                    goto wrapup;
                }
                Py_DECREF(ret->numpy_array); //do we really care about cleaning this up, considering this only happens in a separate process that will be exited soon anyway?
                ret->numpy_array = new_array;
                ret->result_type = PyArray_DESCR((PyArrayObject*)ret->numpy_array)->type_num;
                ret->memory_size = PyArray_DESCR((PyArrayObject*)ret->numpy_array)->elsize;
                ret->count = PyArray_DIMS((PyArrayObject*)ret->numpy_array)[0];
                ret->array_data = PyArray_DATA((PyArrayObject*)ret->numpy_array);
            }

            descr->npy_type = ret->result_type;
            descr->element_size =   ret->memory_size;
            descr->bat_count = ret->count;
            descr->bat_size = ret->memory_size * ret->count;
            descr->has_mask = ret->mask_data != NULL;

            if (ret->count > 0)
            {
                int memory_size = ret->memory_size * ret->count;
                char *mem_ptr;
                //now create shared memory for the return value and copy the actual values
                assert(memory_size > 0);
                if (GDKinitmmap(mmap_id + i + 3, memory_size, &mmap_ptrs[i + 3], &mmap_sizes[i + 3], &msg) != GDK_SUCCEED) {
                    goto wrapup;
                }
                mem_ptr = mmap_ptrs[i + 3];
                assert(mem_ptr);
                memcpy(mem_ptr, PyArray_DATA((PyArrayObject*)ret->numpy_array), memory_size);

                if (descr->has_mask)
                {
                    bool *mask_ptr;
                    int mask_size = ret->count * sizeof(bool);
                    assert(mask_size > 0);
                    //create a memory space for the mask
                    if (GDKinitmmap(mmap_id + retcols + (i + 3), mask_size, &mmap_ptrs[retcols + (i + 3)], &mmap_sizes[retcols + (i + 3)], &msg) != GDK_SUCCEED) {
                        goto wrapup;
                    }
                    mask_ptr = mmap_ptrs[retcols + i + 3];
                    assert(mask_ptr);
                    memcpy(mask_ptr, ret->mask_data, mask_size);
                }
            }
        }
        //now free the main process from the semaphore
        if (GDKchangesemval(query_sem, 0, 1, &msg) != GDK_SUCCEED) {
            goto wrapup;
        }
        // Exit child process without an error code
        exit(0);
    }
#endif
    // We are done executing Python code (aside from cleanup), so we can release the GIL
    gstate = Python_ReleaseGIL(gstate);

#ifdef HAVE_FORK // This goto is only used for multiprocessing, if HAVE_FORK is set to 0 this is unused
returnvalues:
#endif
    /*[RETURN_VALUES]*/
    VERBOSE_MESSAGE("Returning values.\n");

    argnode = sqlfun && sqlfun->res ? sqlfun->res->h : NULL;
    for (i = 0; i < retcols; i++)
    {
        PyReturn *ret = &pyreturn_values[i];
        int bat_type = TYPE_any;
        sql_subtype *sql_subtype = argnode ? &((sql_arg*)argnode->data)->type : NULL;
        if (!varres) {
            bat_type = getColumnType(getArgType(mb,pci,i));

            if (bat_type == TYPE_any || bat_type == TYPE_void) {
                bat_type = PyType_ToBat(ret->result_type);
                getArgType(mb,pci,i) = bat_type;
            }
        } else {
            bat_type = PyType_ToBat(ret->result_type);
        }

        b = PyObject_ConvertToBAT(ret, sql_subtype, bat_type, i, seqbase, &msg, !enable_zerocopy_output);
        if (b == NULL) {
            goto wrapup;
        }

        if (isaBatType(getArgType(mb,pci,i)))
        {
            *getArgReference_bat(stk, pci, i) = b->batCacheid;
            BBPkeepref(b->batCacheid);
        }
        else
        { // single value return, only for non-grouped aggregations
            VALinit(&stk->stk[pci->argv[i]], bat_type, Tloc(b, 0));
        }
        if (argnode) {
            argnode = argnode->next;
        }
        msg = MAL_SUCCEED;
    }
wrapup:

#ifdef HAVE_FORK
    if (mapped && child_process)
    {
        // If we get here, something went wrong in a child process
        char *error_mem, *tmp_msg;
        ReturnBatDescr *ptr;

        // Now we exit the program with an error code
        VERBOSE_MESSAGE("Failure in child process: %s\n", msg);
        if (GDKchangesemval(query_sem, 0, 1, &tmp_msg) != GDK_SUCCEED) {
            VERBOSE_MESSAGE("Failed to increase value of semaphore in child process: %s\n", tmp_msg);
            exit(1);
        }

        assert(memory_size > 0);
        if (GDKinitmmap(mmap_id + 0, memory_size, &mmap_ptrs[0], &mmap_sizes[0], &tmp_msg) != GDK_SUCCEED) {
            VERBOSE_MESSAGE("Failed to get shared memory in child process: %s\n", tmp_msg);
            exit(1);
        }

        // To indicate that we failed, we will write information to our header
        ptr = (ReturnBatDescr*)mmap_ptrs[0];
        for (i = 0; i < retcols; i++) {
            ReturnBatDescr *descr = &ptr[i];
            // We will write descr->npy_type to -1, so other processes can see that we failed
            descr->npy_type = -1;
            // We will write the memory size of our error message to the bat_size, so the main process can access the shared memory
            descr->bat_size = (strlen(msg) + 1) * sizeof(char);
        }

        // Now create the shared memory to write our error message to
        // We can simply use the slot mmap_id + 3, even though this is normally used for query return values
        // This is because, if the process fails, no values will be returned
        if (GDKinitmmap(mmap_id + 3, (strlen(msg) + 1) * sizeof(char), (void**) &error_mem, NULL, &tmp_msg) != GDK_SUCCEED) {
            VERBOSE_MESSAGE("Failed to create shared memory in child process: %s\n", tmp_msg);
            exit(1);
        }
        strcpy(error_mem, msg);
        exit(1);
    }
#endif

    VERBOSE_MESSAGE("Cleaning up.\n");

#ifdef HAVE_FORK
    if (holds_gil){
        MT_lock_set(&pyapiLock);
        python_call_active = false;
        MT_lock_unset(&pyapiLock);
    }

    if (mapped) {
        for(i = 0; i < retcols; i++) {
            PyReturn *ret = &pyreturn_values[i];
            if (ret->mmap_id < 0) {
                // if we directly give the mmap file to a BAT, don't delete the MMAP file
                mmap_ptrs[i + 3] = NULL;
            }
        }
        for(i = 0; i < 3 + pci->retc * 2; i++) {
            if (mmap_ptrs[i] != NULL) {
                GDKreleasemmap(mmap_ptrs[i], mmap_sizes[i], mmap_id + i, &msg);
            }
        }
        if (query_sem > 0) {
            GDKreleasesem(query_sem, &msg);
        }
    }
#endif
    // Actual cleanup
    // Cleanup input BATs
    for (i = pci->retc + 2; i < pci->argc; i++)
    {
        PyInput *inp = &pyinput_values[i - (pci->retc + 2)];
        if (inp->bat != NULL) BBPunfix(inp->bat->batCacheid);
    }
    if (pResult != NULL && gstate == 0) {
        //if there is a pResult here, we are running single threaded (LANGUAGE PYTHON),
        //thus we need to free python objects, thus we need to obtain the GIL
        gstate = Python_ObtainGIL();
    }
    for (i = 0; i < retcols; i++) {
        PyReturn *ret = &pyreturn_values[i];
        // First clean up any return values
        if (!ret->multidimensional) {
            // Clean up numpy arrays, if they are there
            if (ret->numpy_array != NULL) {
                Py_DECREF(ret->numpy_array);
            }
            if (ret->numpy_mask != NULL) {
                Py_DECREF(ret->numpy_mask);
            }
        }
    }
    if (pResult != NULL) {
        Py_DECREF(pResult);
    }
    if (gstate != 0) {
        gstate = Python_ReleaseGIL(gstate);
    }

    // Now release some GDK memory we allocated for strings and input values
    GDKfree(pyreturn_values);
    GDKfree(pyinput_values);
    for (i = 0; i < pci->argc; i++)
        if (args[i] != NULL)
            GDKfree(args[i]);
    GDKfree(args);
    GDKfree(pycall);

    VERBOSE_MESSAGE("Finished cleaning up.\n");
    return msg;
}

str
 PyAPIprelude(void *ret) {
    (void) ret;
#ifndef _EMBEDDED_MONETDB_MONETDB_LIB_
    MT_lock_init(&pyapiLock, "pyapi_lock");
    MT_lock_init(&queryLock, "query_lock");
    if (PyAPIEnabled()) {
        MT_lock_set(&pyapiLock);
        if (!pyapiInitialized) {
            str msg = MAL_SUCCEED;
            Py_Initialize();
            if (PyRun_SimpleString("import numpy") != 0 || _import_array() < 0) {
                return PyError_CreateException("Failed to initialize embedded python", NULL);
            }
            msg = _connection_init();
            _loader_init();
            marshal_module = PyImport_Import(PyString_FromString("marshal"));
            if (marshal_module == NULL) {
                return createException(MAL, "pyapi.eval", "Failed to load Marshal module.");
            }
            marshal_loads = PyObject_GetAttrString(marshal_module, "loads");
            if (marshal_loads == NULL) {
                return createException(MAL, "pyapi.eval", "Failed to load function \"loads\" from Marshal module.");
            }
            PyEval_SaveThread();
			LOAD_SQL_FUNCTION_PTR(batbte_dec2_dbl);
			LOAD_SQL_FUNCTION_PTR(batsht_dec2_dbl);
			LOAD_SQL_FUNCTION_PTR(batint_dec2_dbl);
			LOAD_SQL_FUNCTION_PTR(batlng_dec2_dbl);
			LOAD_SQL_FUNCTION_PTR(bathge_dec2_dbl);
			LOAD_SQL_FUNCTION_PTR(batstr_2time_timestamp);
			LOAD_SQL_FUNCTION_PTR(batstr_2time_daytime);
			LOAD_SQL_FUNCTION_PTR(batstr_2_date);
			LOAD_SQL_FUNCTION_PTR(batdbl_num2dec_lng);
			LOAD_SQL_FUNCTION_PTR(SQLbatstr_cast);
            if (msg != MAL_SUCCEED) {
                MT_lock_unset(&pyapiLock);
                return msg;
            }
            pyapiInitialized++;
        }
        MT_lock_unset(&pyapiLock);
        fprintf(stdout, "# MonetDB/Python module loaded\n");
    }
#else
    if (!pyapiInitialized) {
        char* iar = NULL;
        import_array1(iar);
        pyapiInitialized++;
        marshal_module = PyImport_Import(PyString_FromString("marshal"));
        if (marshal_module == NULL) {
            return createException(MAL, "pyapi.eval", "Failed to load Marshal module.");
        }
        marshal_loads = PyObject_GetAttrString(marshal_module, "loads");
        if (marshal_loads == NULL) {
            return createException(MAL, "pyapi.eval", "Failed to load function \"loads\" from Marshal module.");
        }
    }
#endif
#ifdef _PYAPI_VERBOSE_
    option_verbose = GDKgetenv_isyes(verbose_enableflag) || GDKgetenv_istrue(verbose_enableflag);
#endif
#ifdef _PYAPI_DEBUG_
    option_debug = GDKgetenv_isyes(debug_enableflag) || GDKgetenv_istrue(debug_enableflag);
    (void) option_debug;
#endif
#ifdef _PYAPI_WARNINGS_
    option_warning = GDKgetenv_isyes(warning_enableflag) || GDKgetenv_istrue(warning_enableflag);
#endif
    return MAL_SUCCEED;
}

//Returns true if the type of [object] is a scalar (i.e. numeric scalar or string, basically "not an array but a single value")
bool PyType_IsPyScalar(PyObject *object)
{
    if (object == NULL) return false;
    return (PyArray_CheckScalar(object) || PyInt_Check(object) || PyFloat_Check(object) || PyLong_Check(object) || PyString_Check(object) || PyBool_Check(object) || PyUnicode_Check(object) || PyByteArray_Check(object)
#ifdef IS_PY3K
        || PyBytes_Check(object)
#endif
        );
}


char *PyError_CreateException(char *error_text, char *pycall)
{
    PyObject *py_error_type = NULL, *py_error_value = NULL, *py_error_traceback = NULL;
    char *py_error_string = NULL;
    lng line_number = -1;

    PyErr_Fetch(&py_error_type, &py_error_value, &py_error_traceback);
    if (py_error_value) {
        PyObject *error;
        PyErr_NormalizeException(&py_error_type, &py_error_value, &py_error_traceback);
        error = PyObject_Str(py_error_value);

        py_error_string = PyString_AS_STRING(error);
        Py_XDECREF(error);
        if (pycall != NULL && strlen(pycall) > 0) {
            if (py_error_traceback == NULL) {
                //no traceback info, this means we are dealing with a parsing error
                //line information should be in the error message
                sscanf(py_error_string, "%*[^0-9]"LLFMT, &line_number);
                if (line_number < 0) goto finally;
            } else {
                line_number = ((PyTracebackObject*)py_error_traceback)->tb_lineno;
            }

            // Now only display the line numbers around the error message, we display 5 lines around the error message
            {
                char linenr[32];
                size_t nrpos, pos, i, j;
                char lineinformation[5000]; //we only support 5000 characters for 5 lines of the program, should be enough
                nrpos = 0; // Current line number
                pos = 0; //Current position in the lineinformation result array
                for(i = 0; i < strlen(pycall); i++) {
                    if (pycall[i] == '\n' || i == 0) {
                        // Check if we have arrived at a new line, if we have increment the line count
                        nrpos++;
                        // Now check if we should display this line
                        if (nrpos >= ((size_t)line_number - 2) && nrpos <= ((size_t)line_number + 2) && pos < 4997) {
                            // We shouldn't put a newline on the first line we encounter, only on subsequent lines
                            if (nrpos > ((size_t)line_number - 2)) lineinformation[pos++] = '\n';
                            if ((size_t)line_number == nrpos) {
                                // If this line is the 'error' line, add an arrow before it, otherwise just add spaces
                                lineinformation[pos++] = '>';
                                lineinformation[pos++] = ' ';
                            } else {
                                lineinformation[pos++] = ' ';
                                lineinformation[pos++] = ' ';
                            }
                            snprintf(linenr, 32, SZFMT, nrpos);
                            for(j = 0; j < strlen(linenr); j++) {
                                lineinformation[pos++] = linenr[j];
                            }
                            lineinformation[pos++] = '.';
                            lineinformation[pos++] = ' ';
                        }
                    }
                    if (pycall[i] != '\n' && nrpos >= (size_t)line_number - 2 && nrpos <= (size_t)line_number + 2 && pos < 4999) {
                        // If we are on a line number that we have to display, copy the text from this line for display
                        lineinformation[pos++] = pycall[i];
                    }
                }
                lineinformation[pos] = '\0';
                return createException(MAL, "pyapi.eval", "%s\n%s\n%s", error_text, lineinformation, py_error_string);
            }
        }
    }
    else {
        py_error_string = "";
    }
finally:
    if (pycall == NULL) return createException(MAL, "pyapi.eval", "%s\n%s", error_text, py_error_string);
    return createException(MAL, "pyapi.eval", "%s\n%s\n%s", error_text, pycall, py_error_string);
}

PyObject *PyArrayObject_FromScalar(PyInput* inp, char **return_message)
{
    PyObject *vararray = NULL;
    char *msg = NULL;
    assert(inp->scalar); //input has to be a scalar
    VERBOSE_MESSAGE("- Loading a scalar of type %s (%i)", BatType_Format(inp->bat_type), inp->bat_type);

    switch(inp->bat_type)
    {
        case TYPE_bit:
            vararray = PyInt_FromLong((long)(*(bit*)inp->dataptr));
            VERBOSE_MESSAGE(" [Value: %ld]\n", (long)(*(bit*)inp->dataptr));
            break;
        case TYPE_bte:
            vararray = PyInt_FromLong((long)(*(bte*)inp->dataptr));
            VERBOSE_MESSAGE(" [Value: %ld]\n", (long)(*(bte*)inp->dataptr));
            break;
        case TYPE_sht:
            vararray = PyInt_FromLong((long)(*(sht*)inp->dataptr));
            VERBOSE_MESSAGE(" [Value: %ld]\n", (long)(*(sht*)inp->dataptr));
            break;
        case TYPE_int:
            vararray = PyInt_FromLong((long)(*(int*)inp->dataptr));
            VERBOSE_MESSAGE(" [Value: %ld]\n", (long)(*(int*)inp->dataptr));
            break;
        case TYPE_lng:
            vararray = PyLong_FromLong((long)(*(lng*)inp->dataptr));
            VERBOSE_MESSAGE(" [Value: %ld]\n", (long)(*(lng*)inp->dataptr));
            break;
        case TYPE_flt:
            vararray = PyFloat_FromDouble((double)(*(flt*)inp->dataptr));
            VERBOSE_MESSAGE(" [Value: %lf]\n", (double)(*(flt*)inp->dataptr));
            break;
        case TYPE_dbl:
            vararray = PyFloat_FromDouble((double)(*(dbl*)inp->dataptr));
            VERBOSE_MESSAGE(" [Value: %lf]\n", (double)(*(dbl*)inp->dataptr));
            break;
#ifdef HAVE_HGE
        case TYPE_hge:
            vararray = PyLong_FromHge(*((hge *) inp->dataptr));
            VERBOSE_MESSAGE(" [Value: Huge]\n");
            break;
#endif
        case TYPE_str:
            vararray = PyUnicode_FromString(*((char**) inp->dataptr));
            VERBOSE_MESSAGE(" [Value: %s]\n", *((char**) inp->dataptr));
            break;
        default:
            VERBOSE_MESSAGE(" [Value: Unknown]\n");
            msg = createException(MAL, "pyapi.eval", "Unsupported scalar type %i.", inp->bat_type);
            goto wrapup;
    }
    if (vararray == NULL)
    {
        msg = createException(MAL, "pyapi.eval", "Something went wrong converting the MonetDB scalar to a Python scalar.");
        goto wrapup;
    }
wrapup:
    *return_message = msg;
    return vararray;
}

PyObject *PyMaskedArray_FromBAT(PyInput *inp, size_t t_start, size_t t_end, char **return_message, bool copy)
{
    BAT *b = inp->bat;
    char *msg;
    PyObject *vararray;

    vararray = PyArrayObject_FromBAT(inp, t_start, t_end, return_message, copy);
    if (vararray == NULL) {
        return NULL;
    }
    // To deal with null values, we use the numpy masked array structure
    // The masked array structure is an object with two arrays of equal size, a data array and a mask array
    // The mask array is a boolean array that has the value 'True' when the element is NULL, and 'False' otherwise
    // If the BAT has Null values, we construct this masked array
    if (!(b->tnil == 0 && b->tnonil == 1))
    {
        PyObject *mask;
        PyObject *mafunc = PyObject_GetAttrString(PyImport_Import(PyString_FromString("numpy.ma")), "masked_array");
        PyObject *maargs;
        PyObject *nullmask = PyNullMask_FromBAT(b, t_start, t_end);

        if (nullmask == Py_None) {
            maargs = PyTuple_New(1);
            PyTuple_SetItem(maargs, 0, vararray);
        } else {
            maargs = PyTuple_New(2);
            PyTuple_SetItem(maargs, 0, vararray);
            PyTuple_SetItem(maargs, 1, (PyObject*) nullmask);
        }

        // Now we will actually construct the mask by calling the masked array constructor
        mask = PyObject_CallObject(mafunc, maargs);
        if (!mask) {
            msg = PyError_CreateException("Failed to create mask", NULL);
            goto wrapup;
        }
        Py_DECREF(maargs);
        Py_DECREF(mafunc);

        vararray = mask;
    }
    return vararray;
wrapup:
    *return_message = msg;
    return NULL;
}

PyObject *PyArrayObject_FromBAT(PyInput *inp, size_t t_start, size_t t_end, char **return_message, bool copy)
{
    // This variable will hold the converted Python object
    PyObject *vararray = NULL;
    char *msg;
    size_t j = 0;
    BUN p = 0, q = 0;
    BATiter li;
    BAT *b = inp->bat;
    npy_intp elements[1] = { t_end-t_start };

    assert(!inp->scalar); //input has to be a BAT

    if (b == NULL)
    {
        // No BAT was found, we can't do anything in this case
        msg = createException(MAL, "pyapi.eval", MAL_MALLOC_FAIL" bat.");
        goto wrapup;
    }

    VERBOSE_MESSAGE("- Loading a BAT of type %s (%d) [Size: %zu]\n", BatType_Format(inp->bat_type), inp->bat_type, inp->count);

    switch (inp->bat_type) {
    case TYPE_bte:
        BAT_TO_NP(b, bte, NPY_INT8);
        break;
    case TYPE_sht:
        BAT_TO_NP(b, sht, NPY_INT16);
        break;
    case TYPE_int:
        BAT_TO_NP(b, int, NPY_INT32);
        break;
    case TYPE_lng:
        BAT_TO_NP(b, lng, NPY_INT64);
        break;
    case TYPE_flt:
        BAT_TO_NP(b, flt, NPY_FLOAT32);
        break;
    case TYPE_dbl:
        BAT_TO_NP(b, dbl, NPY_FLOAT64);
        break;
    case TYPE_str:
        {
            bool unicode = false;
            li = bat_iterator(b);
            //create a NPY_OBJECT array object
            vararray = PyArray_New(
                &PyArray_Type,
                1,
                elements,
                NPY_OBJECT,
                NULL,
                NULL,
                0,
                0,
                NULL);

            BATloop(b, p, q) {
                char *t = (char *) BUNtail(li, p);
                for(; *t != 0; t++) {
                    if (*t < 0) {
                        unicode = true;
                        break;
                    }
                }
                if (unicode) {
                    break;
                }
            }

            {
                PyObject **data = ((PyObject**)PyArray_DATA((PyArrayObject*)vararray));
                PyObject *obj;
                j = 0;
                if (unicode) {                    
                    if (GDK_ELIMDOUBLES(b->tvheap)) {
                        PyObject** pyptrs = GDKzalloc(b->tvheap->free * sizeof(PyObject*));
                        if (!pyptrs) {
                            msg = createException(MAL, "pyapi.eval", MAL_MALLOC_FAIL" PyObject strings.");
                            goto wrapup;
                        }
                        BATloop(b, p, q) {
                            const char *t = (const char *) BUNtail(li, p);
                            ptrdiff_t offset = t - b->tvheap->base;
                            if (!pyptrs[offset]) {
                                if (strcmp(t, str_nil) == 0) {
                                     //str_nil isn't a valid UTF-8 character (it's 0x80), so we can't decode it as UTF-8 (it will throw an error)
                                    pyptrs[offset] = PyUnicode_FromString("-");
                                } else {
                                    //otherwise we can just decode the string as UTF-8
                                    pyptrs[offset] = PyUnicode_FromString(t);
                                }
                                if (!pyptrs[offset]) {
                                    msg = createException(MAL, "pyapi.eval", "Failed to create string.");
                                    goto wrapup;
                                }
                            } else {
                                Py_INCREF(pyptrs[offset]);
                            }
                            data[j++] = pyptrs[offset];
                        }
                        GDKfree(pyptrs);
                    }
                    else {
                    BATloop(b, p, q) {
                            char *t = (char *) BUNtail(li, p);
                            if (strcmp(t, str_nil) == 0) {
                                 //str_nil isn't a valid UTF-8 character (it's 0x80), so we can't decode it as UTF-8 (it will throw an error)
                                obj = PyUnicode_FromString("-");
                            } else {
                                //otherwise we can just decode the string as UTF-8
                                obj = PyUnicode_FromString(t);
                            }

                            if (obj == NULL) {
                                msg = createException(MAL, "pyapi.eval", "Failed to create string.");
                                goto wrapup;
                            }
                            data[j++] = obj;
                        }
                    }
                } else {
                    /* special case where we exploit the duplicate-eliminated string heap */
                    if (GDK_ELIMDOUBLES(b->tvheap)) {
                        PyObject** pyptrs = GDKzalloc(b->tvheap->free * sizeof(PyObject*));
                        if (!pyptrs) {
                            msg = createException(MAL, "pyapi.eval", MAL_MALLOC_FAIL" PyObject strings.");
                            goto wrapup;
                        }
                        BATloop(b, p, q) {
                            const char *t = (const char *) BUNtail(li, p);
                            ptrdiff_t offset = t - b->tvheap->base;
                            if (!pyptrs[offset]) {
                                pyptrs[offset] = PyString_FromString(t);
                            } else {
                                Py_INCREF(pyptrs[offset]);
                            }
                            data[j++] = pyptrs[offset];
                        }
                        GDKfree(pyptrs);
                    }
                    else {
                        BATloop(b, p, q) {
                            char *t = (char *) BUNtail(li, p);
                            obj = PyString_FromString(t);
                            if (obj == NULL) {
                                msg = createException(MAL, "pyapi.eval", "Failed to create string.");
                                goto wrapup;
                            }
                            data[j++] = obj;
                        }
                    }
                }
            }
        }
        break;
#ifdef HAVE_HGE
    case TYPE_hge:
    {
        WARNING_MESSAGE("!ACCURACY WARNING: Type \"hge\" (128 bit) is unsupported by Numpy. The numbers are instead converted to float64, which results in loss of accuracy.\n");
        li = bat_iterator(b);
        //create a NPY_FLOAT64 array to hold the huge type
        vararray = PyArray_New(
            &PyArray_Type,
            1,
            (npy_intp[1]) { t_end - t_start },
            NPY_FLOAT64,
            NULL,
            NULL,
            0,
            0,
            NULL);

        j = 0;
        {
            dbl *data = (dbl*)PyArray_DATA((PyArrayObject*)vararray);
            BATloop(b, p, q) {
                const hge *t = (const hge *) BUNtail(li, p);
                data[j++] = (dbl) *t;
            }
        }
        break;
    }
#endif
    default:
        if (!inp->sql_subtype || !inp->sql_subtype->type) {
            msg = createException(MAL, "pyapi.eval", "unknown argument type");
        } else {
            msg = createException(MAL, "pyapi.eval", "Unsupported SQL Type: %s", inp->sql_subtype->type->sqlname);
        }
        goto wrapup;
    }
    if (vararray == NULL) {
        msg = PyError_CreateException("Failed to convert BAT to Numpy array.", NULL);
        goto wrapup;
    }
    return vararray;
wrapup:
    *return_message = msg;
    return NULL;
}

#define CreateNullMask(tpe) {                                       \
    tpe *bat_ptr = (tpe*)b->theap.base;                             \
    for(j = 0; j < count; j++) {                                    \
        mask_data[j] = bat_ptr[j] == tpe##_nil;                     \
        found_nil = found_nil || mask_data[j];                      \
    } }

PyObject *PyNullMask_FromBAT(BAT *b, size_t t_start, size_t t_end)
{
    // We will now construct the Masked array, we start by setting everything to False
    size_t count = t_end - t_start;
    npy_intp elements[1] = { count };
    PyArrayObject* nullmask = (PyArrayObject*) PyArray_EMPTY(1, elements, NPY_BOOL, 0);
    const void *nil = ATOMnilptr(b->ttype);
    size_t j;
    bool found_nil = false;
    BATiter bi = bat_iterator(b);
    bool *mask_data = (bool*)PyArray_DATA(nullmask);

    switch(ATOMstorage(getColumnType(b->ttype)))
    {
        case TYPE_bit: CreateNullMask(bit); break;
        case TYPE_bte: CreateNullMask(bte); break;
        case TYPE_sht: CreateNullMask(sht); break;
        case TYPE_int: CreateNullMask(int); break;
        case TYPE_lng: CreateNullMask(lng); break;
        case TYPE_flt: CreateNullMask(flt); break;
        case TYPE_dbl: CreateNullMask(dbl); break;
#ifdef HAVE_HGE
        case TYPE_hge: CreateNullMask(hge); break;
#endif
        case TYPE_str:
        {
            int (*atomcmp)(const void *, const void *) = ATOMcompare(b->ttype);
            for (j = 0; j < count; j++) {
                mask_data[j] = (*atomcmp)(BUNtail(bi, (BUN)(j)), nil) == 0;
                found_nil = found_nil || mask_data[j];
            }
            break;
        }
        default:
            //todo: do something with the error?
            return NULL;
    }

    if (!found_nil) {
        Py_DECREF(nullmask);
        Py_RETURN_NONE;
    }

    return (PyObject*)nullmask;
}


PyObject *PyDict_CheckForConversion(PyObject *pResult, int expected_columns, char **retcol_names, char **return_message)
{
    char *msg = MAL_SUCCEED;
    PyObject *result = PyList_New(expected_columns), *keys = PyDict_Keys(pResult);
    int i;

    if (PyList_Size(keys) != expected_columns) {
#ifdef _PYAPI_WARNINGS_
        if (PyList_Size(keys) > expected_columns) {
            WARNING_MESSAGE("WARNING: Expected %d return values, but a dictionary with "SSZFMT" values was returned instead.\n", expected_columns, PyList_Size(keys));
        }
#endif
    }

    for(i = 0; i < expected_columns; i++) {
        PyObject *object = PyDict_GetItemString(pResult, retcol_names[i]);
        if (object == NULL) {
            msg = createException(MAL, "pyapi.eval", "Expected a return value with name \"%s\", but this key was not present in the dictionary.", retcol_names[i]);
            goto wrapup;
        }
        Py_INCREF(object);
        object = PyObject_CheckForConversion(object, 1, NULL, return_message);
        if (object == NULL) {
            msg = createException(MAL, "pyapi.eval", "Error converting dict return value \"%s\": %s.", retcol_names[i], *return_message);
            GDKfree(*return_message);
            goto wrapup;
        }
        if (PyList_CheckExact(object)) {
            PyObject *item = PyList_GetItem(object, 0);
            PyList_SetItem(result, i, item);
            Py_INCREF(item);
            Py_DECREF(object);
        } else {
            msg = createException(MAL, "pyapi.eval", "Why is this not a list?");
            goto wrapup;
        }
    }
    Py_DECREF(keys);
    Py_DECREF(pResult);
    //Py_INCREF(result);
    return result;
wrapup:
    *return_message = msg;
    Py_DECREF(result);
    Py_DECREF(keys);
    Py_DECREF(pResult);
    return NULL;
}

PyObject *PyObject_CheckForConversion(PyObject *pResult, int expected_columns, int *actual_columns, char **return_message)
{
    char *msg;
    int columns = 0;
    if (pResult) {
        PyObject * pColO = NULL;
        if (PyType_IsPandasDataFrame(pResult)) {
            //the result object is a Pandas data frame
            //we can convert the pandas data frame to a numpy array by simply accessing the "values" field (as pandas dataframes are numpy arrays internally)
            pResult = PyObject_GetAttrString(pResult, "values");
            if (pResult == NULL) {
                msg = createException(MAL, "pyapi.eval", "Invalid Pandas data frame.");
                goto wrapup;
            }
            //we transpose the values field so it's aligned correctly for our purposes
            pResult = PyObject_GetAttrString(pResult, "T");
            if (pResult == NULL) {
                msg = createException(MAL, "pyapi.eval", "Invalid Pandas data frame.");
                goto wrapup;
            }
        }

        if (PyType_IsPyScalar(pResult)) { //check if the return object is a scalar
            if (expected_columns == 1 || expected_columns <= 0)  {
                //if we only expect a single return value, we can accept scalars by converting it into an array holding an array holding the element (i.e. [[pResult]])
                PyObject *list = PyList_New(1);
                PyList_SetItem(list, 0, pResult);
                pResult = list;

                list = PyList_New(1);
                PyList_SetItem(list, 0, pResult);
                pResult = list;

                columns = 1;
            }
            else {
                //the result object is a scalar, yet we expect more than one return value. We can only convert the result into a list with a single element, so the output is necessarily wrong.
                msg = createException(MAL, "pyapi.eval", "A single scalar was returned, yet we expect a list of %d columns. We can only convert a single scalar into a single column, thus the result is invalid.", expected_columns);
                goto wrapup;
            }
        }
        else {
            //if it is not a scalar, we check if it is a single array
            bool IsSingleArray = TRUE;
            PyObject *data = pResult;
            if (PyType_IsNumpyMaskedArray(data)) {
                data = PyObject_GetAttrString(pResult, "data");
                if (data == NULL) {
                    msg = createException(MAL, "pyapi.eval", "Invalid masked array.");
                    goto wrapup;
                }
            }
            if (PyType_IsNumpyArray(data)) {
                if (PyArray_NDIM((PyArrayObject*)data) != 1) {
                    IsSingleArray = FALSE;
                }
                else {
                    pColO = PyArray_GETITEM((PyArrayObject*)data, PyArray_GETPTR1((PyArrayObject*)data, 0));
                    IsSingleArray = PyType_IsPyScalar(pColO);
                }
            }
            else if (PyList_Check(data)) {
                pColO = PyList_GetItem(data, 0);
                IsSingleArray = PyType_IsPyScalar(pColO);
            } else if (!PyType_IsNumpyMaskedArray(data)) {
                //it is neither a python array, numpy array or numpy masked array, thus the result is unsupported! Throw an exception!
                msg = createException(MAL, "pyapi.eval", "Unsupported result object. Expected either a list, dictionary, a numpy array, a numpy masked array or a pandas data frame, but received an object of type \"%s\"", PyString_AsString(PyObject_Str(PyObject_Type(data))));
                goto wrapup;
            }

            if (IsSingleArray) {
                if (expected_columns == 1 || expected_columns <= 0) {
                    //if we only expect a single return value, we can accept a single array by converting it into an array holding an array holding the element (i.e. [pResult])
                    PyObject *list = PyList_New(1);
                    PyList_SetItem(list, 0, pResult);
                    pResult = list;

                    columns = 1;
                }
                else {
                    //the result object is a single array, yet we expect more than one return value. We can only convert the result into a list with a single array, so the output is necessarily wrong.
                    msg = createException(MAL, "pyapi.eval", "A single array was returned, yet we expect a list of %d columns. The result is invalid.", expected_columns);
                    goto wrapup;
                }
            }
            else {
                //the return value is an array of arrays, all we need to do is check if it is the correct size
                int results = 0;
                if (PyList_Check(data)) results = (int)PyList_Size(data);
                else results = (int)PyArray_DIMS((PyArrayObject*)data)[0];
                columns = results;
                if (results != expected_columns && expected_columns > 0) {
                    //wrong return size, we expect pci->retc arrays
                    msg = createException(MAL, "pyapi.eval", "An array of size %d was returned, yet we expect a list of %d columns. The result is invalid.", results, expected_columns);
                    goto wrapup;
                }
            }
        }
    } else {
        msg = createException(MAL, "pyapi.eval", "Invalid result object. No result object could be generated.");
        goto wrapup;
    }

    if (actual_columns != NULL) *actual_columns = columns;
    return pResult;
wrapup:
    if (actual_columns != NULL) *actual_columns = columns;
    *return_message = msg;
    return NULL;
}


str PyObject_GetReturnValues(PyObject *obj, PyReturn *ret) {
    PyObject *pMask = NULL;
    str msg = MAL_SUCCEED;
    // If it isn't we need to convert pColO to the expected Numpy Array type
    ret->numpy_array = PyArray_FromAny(obj, NULL, 1, 1, NPY_ARRAY_CARRAY | NPY_ARRAY_FORCECAST, NULL);
    if (ret->numpy_array == NULL) {
        msg = createException(MAL, "pyapi.eval", "Could not create a Numpy array from the return type.\n");
        goto wrapup;
    }

    ret->result_type = PyArray_DESCR((PyArrayObject*)ret->numpy_array)->type_num; // We read the result type from the resulting array
    ret->memory_size = PyArray_DESCR((PyArrayObject*)ret->numpy_array)->elsize;
    ret->count = PyArray_DIMS((PyArrayObject*)ret->numpy_array)[0];
    ret->array_data = PyArray_DATA((PyArrayObject*)ret->numpy_array);
    ret->mask_data = NULL;
    ret->numpy_mask = NULL;
    // If pColO is a Masked array, we convert the mask to a NPY_BOOL numpy array
    if (PyObject_HasAttrString(obj, "mask")) {
        pMask = PyObject_GetAttrString(obj, "mask");
        if (pMask != NULL) {
            ret->numpy_mask = PyArray_FromAny(pMask, PyArray_DescrFromType(NPY_BOOL), 1, 1,  NPY_ARRAY_CARRAY, NULL);
            if (ret->numpy_mask == NULL || PyArray_DIMS((PyArrayObject*)ret->numpy_mask)[0] != (int)ret->count)
            {
                PyErr_Clear();
                pMask = NULL;
                ret->numpy_mask = NULL;
            }
        }
    }
    if (ret->numpy_mask != NULL) ret->mask_data = PyArray_DATA((PyArrayObject*)ret->numpy_mask);
wrapup:
    return msg;
}

bool PyObject_PreprocessObject(PyObject *pResult, PyReturn *pyreturn_values, int column_count, char **return_message)
{
    int i;
    char *msg;
    for (i = 0; i < column_count; i++) {
        // Refers to the current Numpy mask (if it exists)
        PyObject *pMask = NULL;
        // Refers to the current Numpy array
        PyObject * pColO = NULL;
        // This is the PyReturn header information for the current return value, we will fill this now
        PyReturn *ret = &pyreturn_values[i];

        ret->multidimensional = FALSE;
        // There are three possibilities (we have ensured this right after executing the Python call by calling PyObject_CheckForConversion)
        // 1: The top level result object is a PyList or Numpy Array containing pci->retc Numpy Arrays
        // 2: The top level result object is a (pci->retc x N) dimensional Numpy Array [Multidimensional]
        // 3: The top level result object is a (pci->retc x N) dimensional Numpy Masked Array [Multidimensional]
        if (PyList_Check(pResult)) {
            // If it is a PyList, we simply get the i'th Numpy array from the PyList
            pColO = PyList_GetItem(pResult, i);
        }
        else {
            // If it isn't, the result object is either a Nump Masked Array or a Numpy Array
            PyObject *data = pResult;
            if (PyType_IsNumpyMaskedArray(data)) {
                data = PyObject_GetAttrString(pResult, "data"); // If it is a Masked array, the data is stored in the masked_array.data attribute
                pMask = PyObject_GetAttrString(pResult, "mask");
            }

            // We can either have a multidimensional numpy array, or a single dimensional numpy array
            if (PyArray_NDIM((PyArrayObject*)data) != 1) {
                // If it is a multidimensional numpy array, we have to convert the i'th dimension to a NUMPY array object
                ret->multidimensional = TRUE;
                ret->result_type = PyArray_DESCR((PyArrayObject*)data)->type_num;
            }
            else {
                // If it is a single dimensional Numpy array, we get the i'th Numpy array from the Numpy Array
                pColO = PyArray_GETITEM((PyArrayObject*)data, PyArray_GETPTR1((PyArrayObject*)data, i));
            }
        }

        // Now we have to do some preprocessing on the data
        if (ret->multidimensional) {
            // If it is a multidimensional Numpy array, we don't need to do any conversion, we can just do some pointers
            ret->count = PyArray_DIMS((PyArrayObject*)pResult)[1];
            ret->numpy_array = pResult;
            ret->numpy_mask = pMask;
            ret->array_data = PyArray_DATA((PyArrayObject*)ret->numpy_array);
            if (ret->numpy_mask != NULL) ret->mask_data = PyArray_DATA((PyArrayObject*)ret->numpy_mask);
            ret->memory_size = PyArray_DESCR((PyArrayObject*)ret->numpy_array)->elsize;
        }
        else {
            msg = PyObject_GetReturnValues(pColO, ret);
            if (msg != MAL_SUCCEED) {
                goto wrapup;
            }
        }
    }
    return TRUE;
wrapup:
    *return_message = msg;
    return FALSE;
}

BAT *PyObject_ConvertToBAT(PyReturn *ret, sql_subtype *type, int bat_type, int i, oid seqbase, char **return_message, bool copy)
{
    BAT *b = NULL;
    size_t index_offset = 0;
    char *msg;
    size_t iu;

    if (ret->multidimensional) index_offset = i;

    switch(GetSQLType(type))
    {
        case EC_TIMESTAMP:
        case EC_TIME:
        case EC_DATE:
            bat_type = TYPE_str;
            break;
        case EC_DEC:
            bat_type = TYPE_dbl;
            break;
        default:
            break;
    }

    VERBOSE_MESSAGE("- Returning a Numpy Array of type %s of size %zu and storing it in a BAT of type %s\n", PyType_Format(ret->result_type), ret->count,  BatType_Format(bat_type));
    switch (bat_type)
    {
    case TYPE_bit:
        NP_CREATE_BAT(b, bit);
        break;
    case TYPE_bte:
        NP_CREATE_BAT(b, bte);
        break;
    case TYPE_sht:
        NP_CREATE_BAT(b, sht);
        break;
    case TYPE_int:
        NP_CREATE_BAT(b, int);
        break;
    case TYPE_oid:
        NP_CREATE_BAT(b, oid);
        break;
    case TYPE_lng:
        NP_CREATE_BAT(b, lng);
        break;
    case TYPE_flt:
        NP_CREATE_BAT(b, flt);
        break;
    case TYPE_dbl:
        NP_CREATE_BAT(b, dbl);
        break;
#ifdef HAVE_HGE
    case TYPE_hge:
        NP_CREATE_BAT(b, hge);
        break;
#endif
    case TYPE_str:
        {
            bool *mask = NULL;
            char *data = NULL;
            char *utf8_string = NULL;
            if (ret->mask_data != NULL)
            {
                mask = (bool*)ret->mask_data;
            }
            if (ret->array_data == NULL)
            {
                msg = createException(MAL, "pyapi.eval", "No return value stored in the structure.  n");
                goto wrapup;
            }
            data = (char*) ret->array_data;

            if (ret->result_type != NPY_OBJECT) {
                utf8_string = GDKzalloc(utf8string_minlength + ret->memory_size + 1);
                utf8_string[utf8string_minlength + ret->memory_size] = '\0';
            }

            b = COLnew(seqbase, TYPE_str, (BUN) ret->count, TRANSIENT);
            b->tnil = 0; b->tnonil = 1;
            b->tkey = 0; b->tsorted = 0; b->trevsorted = 0;
            VERBOSE_MESSAGE("- Collecting return values of type %s.\n", PyType_Format(ret->result_type));
            NP_INSERT_STRING_BAT(b);
            if (utf8_string) GDKfree(utf8_string);
            BATsetcount(b, (BUN) ret->count);
            BATsettrivprop(b);
            break;
        }
    default:
        msg = createException(MAL, "pyapi.eval", "Unrecognized BAT type %s.\n", BatType_Format(bat_type));
        goto wrapup;
    }

    if (ConvertableSQLType(type)) {
        BAT *result;
        msg = ConvertToSQLType(NULL, b, type, &result, &bat_type);
        if (msg != MAL_SUCCEED) {
            goto wrapup;
        }
        b = result;
    }

    return b;
wrapup:
    *return_message = msg;
    return NULL;
}

bit ConvertableSQLType(sql_subtype *sql_subtype) {
    switch(GetSQLType(sql_subtype)) {
        case EC_DATE:
        case EC_TIME:
        case EC_TIMESTAMP:
        case EC_DEC:
            return 1;
    }
    return 0;
}

int GetSQLType(sql_subtype *sql_subtype) {
    if (!sql_subtype) return -1;
    if (!sql_subtype->type) return -1;
    return sql_subtype->type->eclass;
}

str ConvertFromSQLType(Client cntxt, BAT *b, sql_subtype *sql_subtype, BAT **ret_bat,  int *ret_type)
{
    str res = MAL_SUCCEED;
    int conv_type;

    assert(sql_subtype);
    assert(sql_subtype->type);

    switch(sql_subtype->type->eclass)
    {
        case EC_DATE:
        case EC_TIME:
        case EC_TIMESTAMP:
            conv_type = TYPE_str;
            break;
        case EC_DEC:
            conv_type = TYPE_dbl;
            break;
        default:
            return createException(MAL, "pyapi.eval", "Convert From SQL Type: Unrecognized SQL type %s (%d).", sql_subtype->type->sqlname, sql_subtype->type->eclass);
    }

    if (conv_type == TYPE_str)
    {
        // maybe there's a more elegant way for obj->str conversion than calling this MAL function? probably not
        int eclass = sql_subtype->type->eclass;
        int d1 = 0;
        int s1 = 0;
        int has_tz = 0;
        bat bid = b->batCacheid;
        int digits = 0;

        int i;
        int nvar = 7; // variables we need to fill in
        MalBlkRecord mb;
        MalStack*     stk = NULL;
        InstrRecord*  pci = NULL;

        switch(eclass)
        {
            case EC_DATE:
                d1 = 0;
                break;
            case EC_TIME:
                d1 = 1;
                break;
            case EC_TIMESTAMP:
                d1 = 7;
                break;
            default:
                break;
        }

        // very black MAL magic below
        stk = GDKmalloc(sizeof(MalStack) + nvar * sizeof(ValRecord));
        pci = GDKmalloc(sizeof(InstrRecord) + nvar * sizeof(int));
        assert(stk != NULL && pci != NULL); // cough, cough
        for (i = 0; i < nvar; i++) {
            pci->argv[i] = i;
        }

        stk->stk[0].vtype = TYPE_bat;
        stk->stk[1].val.ival = eclass;
        stk->stk[1].vtype = TYPE_int;
        stk->stk[2].val.ival = d1;
        stk->stk[2].vtype = TYPE_int;
        stk->stk[3].val.ival = s1;
        stk->stk[3].vtype = TYPE_int;
        stk->stk[4].val.ival = has_tz;
        stk->stk[4].vtype = TYPE_int;
        stk->stk[5].val.bval = bid;
        stk->stk[5].vtype = TYPE_bat;
        stk->stk[6].val.ival = digits;
        stk->stk[6].vtype = TYPE_int;

        res = (*SQLbatstr_cast_ptr)(cntxt, &mb, stk, pci);

        if (res == MAL_SUCCEED) {
            *ret_bat = BATdescriptor(stk->stk[0].val.bval);
            *ret_type = TYPE_str;
        } else {
            *ret_bat = NULL;
        }

        GDKfree(stk);
        GDKfree(pci);
        return res;
    }
    else if (conv_type == TYPE_dbl)
    {
        int bat_type = ATOMstorage(b->ttype);
        int hpos = sql_subtype->scale; //this value isn't right, it's always 3. todo: find the right scale value (i.e. where the decimal point is)
        bat result = 0;
        //decimal values can be stored in various numeric fields, so check the numeric field and convert the one it's actually stored in
        switch(bat_type)
        {
            case TYPE_bte:
                res = (*batbte_dec2_dbl_ptr)(&result, &hpos, &b->batCacheid);
                break;
            case TYPE_sht:
                res = (*batsht_dec2_dbl_ptr)(&result, &hpos, &b->batCacheid);
                break;
            case TYPE_int:
                res = (*batint_dec2_dbl_ptr)(&result, &hpos, &b->batCacheid);
                break;
            case TYPE_lng:
                res = (*batlng_dec2_dbl_ptr)(&result, &hpos, &b->batCacheid);
                break;
#ifdef HAVE_HGE
            case TYPE_hge:
                res = (*bathge_dec2_dbl_ptr)(&result, &hpos, &b->batCacheid);
                break;
#endif
            default:
                return createException(MAL, "pyapi.eval", "Unsupported decimal storage type.");
        }
        if (res == MAL_SUCCEED) {
            *ret_bat = BATdescriptor(result);
            *ret_type = TYPE_dbl;
        } else {
            *ret_bat = NULL;
        }
        return res;
    }
    return createException(MAL, "pyapi.eval", "Unrecognized conv type.");
}

str
ConvertToSQLType(Client cntxt, BAT *b, sql_subtype *sql_subtype, BAT **ret_bat, int *ret_type)
{
    str res = MAL_SUCCEED;
    bat result_bat = 0;
    int digits = sql_subtype->digits;
    int scale = sql_subtype->scale;
    (void) cntxt;

    assert(sql_subtype);
    assert(sql_subtype->type);

    switch(sql_subtype->type->eclass)
    {
        case EC_TIMESTAMP:
            res = (*batstr_2time_timestamp_ptr)(&result_bat, &b->batCacheid, &digits);
            break;
        case EC_TIME:
            res = (*batstr_2time_daytime_ptr)(&result_bat, &b->batCacheid, &digits);
            break;
        case EC_DATE:
            res = (*batstr_2_date_ptr)(&result_bat, &b->batCacheid);
            break;
        case EC_DEC:
            res = (*batdbl_num2dec_lng_ptr)(&result_bat, &b->batCacheid, &digits, &scale);
            break;
        default:
            return createException(MAL, "pyapi.eval", "Convert To SQL Type: Unrecognized SQL type %s (%d).", sql_subtype->type->sqlname, sql_subtype->type->eclass);
    }
    if (res == MAL_SUCCEED) {
        *ret_bat = BATdescriptor(result_bat);
        *ret_type = (*ret_bat)->ttype;
    }

    return res;
}

static
void ComputeParallelAggregation(AggrParams *p)
{
    int i;
    size_t group_it, ai;
    bool gstate = 0;
    //now perform the actual aggregation
    //we perform one aggregation per group

    //we need the GIL to execute the functions
    gstate = Python_ObtainGIL();
    for(group_it = p->group_start; group_it < p->group_end; group_it++) {
        // we first have to construct new
        PyObject *pArgsPartial = PyTuple_New(p->named_columns + p->additional_columns);
        PyObject *pColumnsPartial = PyDict_New();
        PyObject *result;
        size_t group_elements = (*p->group_counts)[group_it];
        ai = 0;
        // iterate over columns
        for(i = 0; i < (int)p->named_columns; i++) {
            PyObject *vararray = NULL;
            PyInput input = (*p->pyinput_values)[i];
            if (input.scalar) {
                // scalar not handled yet
                vararray = input.result;
            } else {
                npy_intp elements[1] = { group_elements };
                switch(input.bat_type) {
                    case TYPE_bte:
                        vararray = PyArray_New(&PyArray_Type, 1,
                            elements,
                            NPY_INT8,
                            NULL, ((bte***)(*p->split_bats))[group_it][i], 0,
                            NPY_ARRAY_CARRAY || !NPY_ARRAY_WRITEABLE, NULL);
                        break;
                    case TYPE_sht:
                        vararray = PyArray_New(&PyArray_Type, 1,
                            elements,
                            NPY_INT16,
                            NULL, ((sht***)(*p->split_bats))[group_it][i], 0,
                            NPY_ARRAY_CARRAY || !NPY_ARRAY_WRITEABLE, NULL);
                        break;
                    case TYPE_int:
                        vararray = PyArray_New(&PyArray_Type, 1,
                            elements,
                            NPY_INT32,
                            NULL, ((int***)(*p->split_bats))[group_it][i], 0,
                            NPY_ARRAY_CARRAY || !NPY_ARRAY_WRITEABLE, NULL);
                        break;
                    case TYPE_lng:
                        vararray = PyArray_New(&PyArray_Type, 1,
                            elements,
                            NPY_INT64,
                            NULL, ((lng***)(*p->split_bats))[group_it][i], 0,
                            NPY_ARRAY_CARRAY || !NPY_ARRAY_WRITEABLE, NULL);
                        break;
                    case TYPE_flt:
                        vararray = PyArray_New(&PyArray_Type, 1,
                            elements,
                            NPY_FLOAT32,
                            NULL, ((flt***)(*p->split_bats))[group_it][i], 0,
                            NPY_ARRAY_CARRAY || !NPY_ARRAY_WRITEABLE, NULL);
                        break;
                #ifdef HAVE_HGE
                    case TYPE_hge:
                #endif
                    case TYPE_dbl:
                        vararray = PyArray_New(&PyArray_Type, 1,
                            elements,
                            NPY_FLOAT64,
                            NULL, ((dbl***)(*p->split_bats))[group_it][i], 0,
                            NPY_ARRAY_CARRAY || !NPY_ARRAY_WRITEABLE, NULL);
                        break;
                    case TYPE_str:
                        vararray = PyArray_New(&PyArray_Type, 1,
                            elements,
                            NPY_OBJECT,
                            NULL, ((PyObject****)(*p->split_bats))[group_it][i], 0,
                            NPY_ARRAY_CARRAY || !NPY_ARRAY_WRITEABLE, NULL);
                        break;
                }

                if (vararray == NULL) {
                    p->msg = createException(MAL, "pyapi.eval", MAL_MALLOC_FAIL" to create NumPy array.");
                    goto wrapup;
                }
            }
            // fill in _columns array
            PyDict_SetItemString(pColumnsPartial, (*p->args)[p->base + i], vararray);

            PyTuple_SetItem(pArgsPartial, ai++, vararray);
        }

        // additional parameters
        PyTuple_SetItem(pArgsPartial, ai++, pColumnsPartial);
        PyTuple_SetItem(pArgsPartial, ai++, *p->column_types_dict); Py_INCREF(*p->column_types_dict);
        PyTuple_SetItem(pArgsPartial, ai++, *p->connection); Py_INCREF(*p->connection);

        // call the aggregation function
        result = PyObject_CallObject(*p->function, pArgsPartial);
        Py_DECREF(pArgsPartial);

        if (result == NULL) {
            p->msg = PyError_CreateException("Python exception", *p->pycall);
            goto wrapup;
        }
        // gather results
        p->result_objects[group_it] = result;
    }
    //release the GIL again
wrapup:
    gstate = Python_ReleaseGIL(gstate);
}

bool PyType_IsNumpyArray(PyObject *object)
{
    return PyArray_CheckExact(object);
}

bool Python_ObtainGIL(void)
{
    PyGILState_STATE gstate = PyGILState_Ensure();
    return gstate == PyGILState_LOCKED ? 0 : 1;
}

bool Python_ReleaseGIL(bool state)
{
    PyGILState_STATE gstate = state == 0 ? PyGILState_LOCKED : PyGILState_UNLOCKED;
    PyGILState_Release(gstate);
    return 0;
}

<<<<<<< HEAD
void* lookup_function(char *func, char* library) {
    void *dl, *fun;
    dl = mdlopen(library, RTLD_NOW | RTLD_GLOBAL);
    if (dl == NULL) {
        return NULL;
    }
    fun = dlsym(dl, func);
    dlclose(dl);
    return fun;
}


ssize_t PyType_Size(PyObject *obj) {
    if (PyType_IsPyScalar(obj)) {
        return 1;
    }
    if (PyArray_Check(obj)) {
        return PyArray_Size(obj);
    }
    if (PyList_Check(obj)) {
        return Py_SIZE(obj);
    }
    return -1;
}
=======
>>>>>>> 71e03f38
<|MERGE_RESOLUTION|>--- conflicted
+++ resolved
@@ -2490,17 +2490,6 @@
     return 0;
 }
 
-<<<<<<< HEAD
-void* lookup_function(char *func, char* library) {
-    void *dl, *fun;
-    dl = mdlopen(library, RTLD_NOW | RTLD_GLOBAL);
-    if (dl == NULL) {
-        return NULL;
-    }
-    fun = dlsym(dl, func);
-    dlclose(dl);
-    return fun;
-}
 
 
 ssize_t PyType_Size(PyObject *obj) {
@@ -2514,6 +2503,4 @@
         return Py_SIZE(obj);
     }
     return -1;
-}
-=======
->>>>>>> 71e03f38
+}