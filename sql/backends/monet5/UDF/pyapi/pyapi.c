/*
 * This Source Code Form is subject to the terms of the Mozilla Public
 * License, v. 2.0.  If a copy of the MPL was not distributed with this
 * file, You can obtain one at http://mozilla.org/MPL/2.0/.
 *
 * Copyright 1997 - July 2008 CWI, August 2008 - 2017 MonetDB B.V.
 */

#include "monetdb_config.h"
#include "pyapi.h"
#include "connection.h"

#include "unicode.h"
#include "pytypes.h"
#include "type_conversion.h"
#include "formatinput.h"
#include "conversion.h"
#include "gdk_interprocess.h"

#ifdef HAVE_FORK
// These libraries are used for PYTHON_MAP when forking is enabled [to start new
// processes and wait on them]
#include <sys/types.h>
#include <sys/wait.h>
#endif

const char *fork_disableflag = "disable_fork";
static bool option_disable_fork = false;

static PyObject *marshal_module = NULL;
PyObject *marshal_loads = NULL;

typedef struct _AggrParams{
	PyInput **pyinput_values;
	void ****split_bats;
	size_t **group_counts;
	str **args;
	PyObject **connection;
	PyObject **function;
	PyObject **column_types_dict;
	PyObject **result_objects;
	str *pycall;
	str msg;
	size_t base;
	size_t additional_columns;
	size_t named_columns;
	size_t columns;
	size_t group_count;
	size_t group_start;
	size_t group_end;
	MT_Id thread;
} AggrParams;

static void ComputeParallelAggregation(AggrParams *p);
static void CreateEmptyReturn(MalBlkPtr mb, MalStkPtr stk, InstrPtr pci,
							  size_t retcols, oid seqbase);

static char *FunctionBasePath(void);
static char *FunctionBasePath(void)
{
	char *basepath = GDKgetenv("function_basepath");
	if (basepath == NULL) {
		basepath = getenv("HOME");
	}
	if (basepath == NULL) {
		basepath = "";
	}
	return basepath;
}

static MT_Lock pyapiLock;
static MT_Lock queryLock;
static int pyapiInitialized = FALSE;

int PYFUNCNAME(PyAPIInitialized)(void) {
	return pyapiInitialized;
}

#ifdef HAVE_FORK
static bool python_call_active = false;
#endif

#ifdef WIN32
static bool enable_zerocopy_input = true;
static bool enable_zerocopy_output = false;
#else
static bool enable_zerocopy_input = true;
static bool enable_zerocopy_output = true;
#endif

static str
PyAPIeval(Client cntxt, MalBlkPtr mb, MalStkPtr stk, InstrPtr pci, bit grouped, bit mapped);

str
PYFUNCNAME(PyAPIevalStd)(Client cntxt, MalBlkPtr mb, MalStkPtr stk, InstrPtr pci) {
	return PyAPIeval(cntxt, mb, stk, pci, 0, 0);
}

str
PYFUNCNAME(PyAPIevalStdMap)(Client cntxt, MalBlkPtr mb, MalStkPtr stk, InstrPtr pci) {
	return PyAPIeval(cntxt, mb, stk, pci, 0, 1);
}

str
PYFUNCNAME(PyAPIevalAggr)(Client cntxt, MalBlkPtr mb, MalStkPtr stk, InstrPtr pci) {
	return PyAPIeval(cntxt, mb, stk, pci, 1, 0);
}

str
PYFUNCNAME(PyAPIevalAggrMap)(Client cntxt, MalBlkPtr mb, MalStkPtr stk, InstrPtr pci) {
	return PyAPIeval(cntxt, mb, stk, pci, 1, 1);
}

#define NP_SPLIT_BAT(tpe)                                                      \
	{                                                                          \
		tpe ***ptr = (tpe ***)split_bats;                                      \
		size_t *temp_indices;                                                  \
		tpe *batcontent = (tpe *)basevals;                                     \
		/* allocate space for split BAT */                                     \
		for (group_it = 0; group_it < group_count; group_it++) {               \
			ptr[group_it][i] =                                                 \
				GDKzalloc(group_counts[group_it] * sizeof(tpe));               \
		}                                                                      \
		/*iterate over the elements of the current BAT*/                       \
		temp_indices = GDKzalloc(sizeof(lng) * group_count);                   \
		for (element_it = 0; element_it < elements; element_it++) {            \
			/*group of current element*/                                       \
			oid group = aggr_group_arr[element_it];                            \
			/*append current element to proper group*/                         \
			ptr[group][i][temp_indices[group]++] = batcontent[element_it];     \
		}                                                                      \
		GDKfree(temp_indices);                                                 \
	}

//! The main PyAPI function, this function does everything PyAPI related
//! It takes as argument a bunch of input BATs, a python function, and outputs a
//! number of BATs
//! This function follows the following pipeline
//! [PARSE_CODE] Step 1: It parses the Python source code and corrects any wrong
//! indentation, or converts the source code into a PyCodeObject if the source
//! code is encoded as such
//! [CONVERT_BAT] Step 2: It converts the input BATs into Numpy Arrays
//! [EXECUTE_CODE] Step 3: It executes the Python code using the Numpy arrays as arguments
//! [RETURN_VALUES] Step 4: It collects the return values and converts them back into BATs
//! If 'mapped' is set to True, it will fork a separate process at [FORK_PROCESS] that executes Step 1-3, the process will then write the return values into memory mapped files and exit, then Step 4 is executed by the main process
static str PyAPIeval(Client cntxt, MalBlkPtr mb, MalStkPtr stk, InstrPtr pci, bit grouped, bit mapped) {
	sql_func * sqlfun = NULL;
	str exprStr;

	const int additional_columns = 3;
	int i = 1, ai = 0;
	char *pycall = NULL;
	str *args;
	char *msg = MAL_SUCCEED;
	BAT *b = NULL;
	node *argnode = NULL;
	int seengrp = FALSE;
	PyObject *pArgs = NULL, *pColumns = NULL, *pColumnTypes = NULL,
			 *pConnection,
			 *pResult = NULL; // this is going to be the parameter tuple
	PyObject *code_object = NULL;
	PyReturn *pyreturn_values = NULL;
	PyInput *pyinput_values = NULL;
	oid seqbase = 0;
#ifdef HAVE_FORK
	char *mmap_ptr;
	QueryStruct *query_ptr = NULL;
	int query_sem = -1;
	int mmap_id = -1;
	size_t memory_size = 0;
	bool child_process = false;
	bool holds_gil = !mapped;
	void **mmap_ptrs = NULL;
	size_t *mmap_sizes = NULL;
#endif
	bit allow_loopback = !mapped;
	bit varres;
	int retcols;
	bool gstate = 0;
	int unnamedArgs = 0;
	bit parallel_aggregation = grouped && mapped;
	int argcount = pci->argc;

	char *eval_additional_args[] = {"_columns", "_column_types", "_conn"};

	mapped = 0;

#ifndef HAVE_FORK
	(void)mapped;
#endif

	if (!pyapiInitialized) {
		throw(MAL, "pyapi.eval", "SQLSTATE PY000 !""Embedded Python is enabled but an error was "
								 "thrown during initialization.");
	}
	if (!grouped) {
		sql_subfunc *sqlmorefun =
			(*(sql_subfunc **)getArgReference(stk, pci, pci->retc));
		if (sqlmorefun) {
			sqlfun = sqlmorefun->func;
		}
	} else {
		sqlfun = *(sql_func **)getArgReference(stk, pci, pci->retc);
	}
	exprStr = *getArgReference_str(stk, pci, pci->retc + 1);
	varres = sqlfun ? sqlfun->varres : 0;
	retcols = !varres ? pci->retc : -1;

	args = (str *)GDKzalloc(pci->argc * sizeof(str));
	pyreturn_values = GDKzalloc(pci->retc * sizeof(PyReturn));
	if (args == NULL || pyreturn_values == NULL) {
		throw(MAL, "pyapi.eval", "SQLSTATE HY001 !"MAL_MALLOC_FAIL " arguments.");
	}

	if ((pci->argc - (pci->retc + 2)) * sizeof(PyInput) > 0) {
		pyinput_values =
			GDKzalloc((pci->argc - (pci->retc + 2)) * sizeof(PyInput));

		if (pyinput_values == NULL) {
			GDKfree(args);
			GDKfree(pyreturn_values);
			throw(MAL, "pyapi.eval", "SQLSTATE HY001 !"MAL_MALLOC_FAIL " input values.");
		}
	}

	// Analyse the SQL_Func structure to get the parameter names
	if (sqlfun != NULL && sqlfun->ops->cnt > 0) {
		unnamedArgs = pci->retc + 2;
		argnode = sqlfun->ops->h;
		while (argnode) {
			char *argname = ((sql_arg *)argnode->data)->name;
			args[unnamedArgs++] = GDKstrdup(argname);
			argnode = argnode->next;
		}
		if (parallel_aggregation && unnamedArgs < pci->argc) {
			argcount = unnamedArgs;
		} else {
			parallel_aggregation = 0;
		}
	} else {
		parallel_aggregation = 0;
	}

	// We name all the unknown arguments, if grouping is enabled the first
	// unknown argument that is the group variable, we name this 'aggr_group'
	for (i = pci->retc + 2; i < argcount; i++) {
		if (args[i] == NULL) {
			if (!seengrp && grouped) {
				args[i] = GDKstrdup("aggr_group");
				seengrp = TRUE;
			} else {
				char argbuf[64];
				snprintf(argbuf, sizeof(argbuf), "arg%i", i - pci->retc - 1);
				args[i] = GDKstrdup(argbuf);
			}
		}
	}

	// Construct PyInput objects, we do this before any multiprocessing because
	// there is some locking going on in there, and locking + forking = bad idea
	// (a thread can fork while another process is in the lock, which means we
	// can get stuck permanently)
	argnode = sqlfun && sqlfun->ops->cnt > 0 ? sqlfun->ops->h : NULL;
	for (i = pci->retc + 2; i < argcount; i++) {
		PyInput *inp = &pyinput_values[i - (pci->retc + 2)];
		if (!isaBatType(getArgType(mb, pci, i))) {
			inp->scalar = true;
			inp->bat_type = getArgType(mb, pci, i);
			inp->count = 1;
			if (inp->bat_type == TYPE_str) {
				inp->dataptr = getArgReference_str(stk, pci, i);
			} else {
				inp->dataptr = getArgReference(stk, pci, i);
			}
		} else {
			b = BATdescriptor(*getArgReference_bat(stk, pci, i));
			if (b == NULL) {
				msg = createException(
					MAL, "pyapi.eval",
					"SQLSTATE PY000 !""The BAT passed to the function (argument #%d) is NULL.\n",
					i - (pci->retc + 2) + 1);
				goto wrapup;
			}
			seqbase = b->hseqbase;
			inp->count = BATcount(b);
			inp->bat_type = ATOMstorage(getBatType(getArgType(mb, pci, i)));
			inp->bat = b;
			if (inp->count == 0) {
				// one of the input BATs is empty, don't execute the function at
				// all
				// just return empty BATs
				CreateEmptyReturn(mb, stk, pci, retcols, seqbase);
				goto wrapup;
			}
		}
		if (argnode) {
			inp->sql_subtype = &((sql_arg *)argnode->data)->type;
			argnode = argnode->next;
		}
	}

#ifdef HAVE_FORK
	if (!option_disable_fork) {
		if (!mapped && !parallel_aggregation) {
			MT_lock_set(&pyapiLock);
			if (python_call_active) {
				mapped = true;
				holds_gil = false;
			} else {
				python_call_active = true;
				holds_gil = true;
			}
			MT_lock_unset(&pyapiLock);
		}
	} else {
		mapped = false;
		holds_gil = true;
	}
#endif

#ifdef HAVE_FORK
	/*[FORK_PROCESS]*/
	if (mapped) {
		lng pid;
		// we need 3 + pci->retc * 2 shared memory spaces
		// the first is for the header information
		// the second for query struct information
		// the third is for query results
		// the remaining pci->retc * 2 is one for each return BAT, and one for
		// each return mask array
		int mmap_count = 4 + pci->retc * 2;

		// create initial shared memory
		MT_lock_set(&pyapiLock);
		mmap_id = GDKuniqueid(mmap_count);
		MT_lock_unset(&pyapiLock);

		mmap_ptrs = GDKzalloc(mmap_count * sizeof(void *));
		mmap_sizes = GDKzalloc(mmap_count * sizeof(size_t));
		if (mmap_ptrs == NULL || mmap_sizes == NULL) {
			msg = createException(MAL, "pyapi.eval",
								  "SQLSTATE HY001 !"MAL_MALLOC_FAIL " mmap values.");
			goto wrapup;
		}

		memory_size =
			pci->retc * sizeof(ReturnBatDescr); // the memory size for the
												// header files, each process
												// has one per return value

		assert(memory_size > 0);
		// create the shared memory for the header
		MT_lock_set(&pyapiLock);
		GDKinitmmap(mmap_id + 0, memory_size, &mmap_ptrs[0], &mmap_sizes[0],
					&msg);
		MT_lock_unset(&pyapiLock);
		if (msg != MAL_SUCCEED) {
			goto wrapup;
		}
		mmap_ptr = mmap_ptrs[0];

		// create the cross-process semaphore used for signaling queries
		// we need two semaphores
		// the main process waits on the first one (exiting when a query is
		// requested or the child process is done)
		// the forked process waits for the second one when it requests a query
		// (waiting for the result of the query)
		if (GDKcreatesem(mmap_id, 2, &query_sem, &msg) != GDK_SUCCEED) {
			goto wrapup;
		}

		// create the shared memory space for queries
		MT_lock_set(&pyapiLock);
		GDKinitmmap(mmap_id + 1, sizeof(QueryStruct), &mmap_ptrs[1],
					&mmap_sizes[1], &msg);
		MT_lock_unset(&pyapiLock);
		if (msg != MAL_SUCCEED) {
			goto wrapup;
		}
		query_ptr = mmap_ptrs[1];
		query_ptr->pending_query = false;
		query_ptr->query[0] = '\0';
		query_ptr->mmapid = -1;
		query_ptr->memsize = 0;

		// fork
		MT_lock_set(&pyapiLock);
		gstate = Python_ObtainGIL(); // we need the GIL before forking,
									 // otherwise it can get stuck in the forked
									 // child
		if ((pid = fork()) < 0) {
			msg = createException(MAL, "pyapi.eval", "SQLSTATE PY000 !""Failed to fork process");
			MT_lock_unset(&pyapiLock);

			goto wrapup;
		} else if (pid == 0) {
			child_process = true;
			query_ptr = NULL;
			if (GDKinitmmap(mmap_id + 1, sizeof(QueryStruct),
							(void **)&query_ptr, NULL, &msg) != GDK_SUCCEED) {
				goto wrapup;
			}
		} else {
			gstate = Python_ReleaseGIL(gstate);
		}
		if (!child_process) {
			// main process
			int status;
			bool success = true;
			bool sem_success = false;
			pid_t retcode = 0;

			// release the GIL in the main process
			MT_lock_unset(&pyapiLock);

			while (true) {
				// wait for the child to finish
				// note that we use a timeout here in case the child crashes for
				// some reason
				// in this case the semaphore value is never increased, so we
				// would be stuck otherwise
				if (GDKchangesemval_timeout(query_sem, 0, -1, 100, &sem_success,
											&msg) != GDK_SUCCEED) {
					goto wrapup;
				}
				if (sem_success) {
<<<<<<< HEAD
					if (query_ptr->pending_query) {
						// we have to handle a query for the forked process
						res_table *output = NULL;
						// we only perform one query at a time, otherwise bad
						// things happen
						// todo: we might only have to limit this to 'one query
						// per client', rather than 'one query per pyapi'
						MT_lock_set(&queryLock);
						// execute the query
						msg =
							_connection_query(cntxt, query_ptr->query, &output);
						if (msg != MAL_SUCCEED) {
							MT_lock_unset(&queryLock);
							GDKchangesemval(query_sem, 1, 1,
											&msg); // free the forked process so
												   // it can exit in case of
												   // failure
							goto wrapup;
						}
						MT_lock_unset(&queryLock);

						query_ptr->memsize = 0;
						query_ptr->nr_cols = 0;
						query_ptr->mmapid = -1;

						if (output != NULL && output->nr_cols > 0) {
							// copy the return values into shared memory if
							// there are any
							size_t size = 0;
							size_t position = 0;
							char *result_ptr;
							BAT **result_columns =
								GDKzalloc(sizeof(BAT *) * output->nr_cols);
							if (!result_columns) {
								msg = createException(MAL, "pyapi.eval",
													  "SQLSTATE HY001 !"MAL_MALLOC_FAIL
													  " result column set.");
								goto wrapup;
							}

							for (i = 0; i < output->nr_cols; i++) {
								res_col col = output->cols[i];
								BAT *b = BATdescriptor(col.b);
								sql_subtype *subtype = &col.type;

								// if the sql type is set, we have to do some
								// conversion
								// we do this before sending the BATs to the
								// other process
								if (!IsStandardBATType(b->ttype) ||
									ConvertableSQLType(subtype)) {
									BAT *ret_bat = NULL;
									int ret_type;
									msg = ConvertFromSQLType(
										b, subtype, &ret_bat, &ret_type);
									if (msg != MAL_SUCCEED) {
										BBPunfix(b->batCacheid);
										_connection_cleanup_result(output);
										GDKfree(result_columns);
										msg = createException(
											MAL, "pyapi.eval",
											"SQLSTATE PY000 !""Failed to convert BAT.");
										goto wrapup;
									}
									BBPunfix(b->batCacheid);
									result_columns[i] = ret_bat;
								} else {
									result_columns[i] = b;
								}
							}

							// first obtain the total size of the shared memory
							// region
							// the region is structured as
							// [COLNAME][BAT][DATA]([VHEAP][VHEAPDATA])
							for (i = 0; i < output->nr_cols; i++) {
								res_col col = output->cols[i];
								BAT *b = result_columns[i];
								size += GDKbatcopysize(b, col.name);
							}

							query_ptr->memsize = size;
							query_ptr->nr_cols = output->nr_cols;

							// create the actual shared memory region
							MT_lock_set(&pyapiLock);
							query_ptr->mmapid = GDKuniqueid(1);
							MT_lock_unset(&pyapiLock);

							if (GDKinitmmap(query_ptr->mmapid + 0, size,
											(void **)&result_ptr, NULL,
											&msg) != GDK_SUCCEED) {
								_connection_cleanup_result(output);
								GDKchangesemval(query_sem, 1, 1, &msg);
								msg = createException(MAL, "pyapi.eval",
													  "SQLSTATE PY000 !""eval failed");
								GDKfree(result_columns);
								goto wrapup;
							}

							// copy the data into the shared memory region
							for (i = 0; i < output->nr_cols; i++) {
								res_col col = output->cols[i];
								BAT *b = result_columns[i];
								result_ptr += GDKbatcopy(result_ptr + position,
														 b, col.name);
								BBPunfix(b->batCacheid);
							}
							GDKfree(result_columns);
							// detach the main process from this piece of shared
							// memory so the child process can delete it
							_connection_cleanup_result(output);
						}
						// signal that we are finished processing this query
						query_ptr->pending_query = false;
						// after putting the return values in shared memory
						// return control to the other process
						GDKchangesemval(query_sem, 1, 1, &msg);
						continue;
					} else {
						break;
					}
=======
					break;
>>>>>>> 1ee5ba0e
				}
				retcode = waitpid(pid, &status, WNOHANG);
				if (retcode > 0)
					break; // we have successfully waited for the child to exit
				if (retcode < 0) {
					// error message
					char *err = strerror(errno);
					sem_success = 0;
					errno = 0;
					msg = createException(
						MAL, "waitpid",
						"SQLSTATE PY000 !""Error calling waitpid(%llu, &status, WNOHANG): %s",
						pid, err);
					break;
				}
			}
			if (sem_success)
				waitpid(pid, &status, 0);

			if (status != 0)
				success = false;

			if (!success) {
				// a child failed, get the error message from the child
				ReturnBatDescr *descr = &(((ReturnBatDescr *)mmap_ptr)[0]);

				if (descr->bat_size == 0) {
					msg = createException(
						MAL, "pyapi.eval",
						"SQLSTATE PY000 !""Failure in child process with unknown error.");
				} else if (GDKinitmmap(mmap_id + 3, descr->bat_size,
									   &mmap_ptrs[3], &mmap_sizes[3],
									   &msg) == GDK_SUCCEED) {
					msg = createException(MAL, "pyapi.eval", "SQLSTATE PY000 !""%s",
										  (char *)mmap_ptrs[3]);
				}
				goto wrapup;
			}

			// collect return values
			for (i = 0; i < pci->retc; i++) {
				PyReturn *ret = &pyreturn_values[i];
				ReturnBatDescr *descr = &(((ReturnBatDescr *)mmap_ptr)[i]);
				size_t total_size = 0;
				bool has_mask = false;
				ret->count = 0;
				ret->mmap_id = mmap_id + i + 3;
				ret->memory_size = 0;
				ret->result_type = 0;

				ret->count = descr->bat_count;
				total_size = descr->bat_size;

				ret->memory_size = descr->element_size;
				ret->result_type = descr->npy_type;
				has_mask = has_mask || descr->has_mask;

				// get the shared memory address for this return value
				assert(total_size > 0);
				MT_lock_set(&pyapiLock);
				GDKinitmmap(mmap_id + i + 3, total_size, &mmap_ptrs[i + 3],
							&mmap_sizes[i + 3], &msg);
				MT_lock_unset(&pyapiLock);
				if (msg != MAL_SUCCEED) {
					goto wrapup;
				}
				ret->array_data = mmap_ptrs[i + 3];
				ret->mask_data = NULL;
				ret->numpy_array = NULL;
				ret->numpy_mask = NULL;
				ret->multidimensional = FALSE;
				if (has_mask) {
					size_t mask_size = ret->count * sizeof(bool);

					assert(mask_size > 0);
					MT_lock_set(&pyapiLock);
					GDKinitmmap(mmap_id + pci->retc + (i + 3), mask_size,
								&mmap_ptrs[pci->retc + (i + 3)],
								&mmap_sizes[pci->retc + (i + 3)], &msg);
					MT_lock_unset(&pyapiLock);
					if (msg != MAL_SUCCEED) {
						goto wrapup;
					}
					ret->mask_data = mmap_ptrs[pci->retc + (i + 3)];
				}
			}
			msg = MAL_SUCCEED;

			goto returnvalues;
		}
	}
#endif

	// After this point we will execute Python Code, so we need to acquire the
	// GIL
	if (!mapped) {
		gstate = Python_ObtainGIL();
	}

	if (sqlfun) {
		// Check if exprStr references to a file path or if it contains the
		// Python code itself
		// There is no easy way to check, so the rule is if it starts with '/'
		// it is always a file path,
		// Otherwise it's a (relative) file path only if it ends with '.py'
		size_t length = strlen(exprStr);
		if (exprStr[0] == '/' ||
			(exprStr[length - 3] == '.' && exprStr[length - 2] == 'p' &&
			 exprStr[length - 1] == 'y')) {
			FILE *fp;
			char address[1000];
			struct stat buffer;
			size_t length;
			if (exprStr[0] == '/') {
				// absolute path
				snprintf(address, 1000, "%s", exprStr);
			} else {
				// relative path
				snprintf(address, 1000, "%s/%s", FunctionBasePath(), exprStr);
			}
			if (stat(address, &buffer) < 0) {
				msg = createException(
					MAL, "pyapi.eval",
					"SQLSTATE PY000 !""Could not find Python source file \"%s\".", address);
				goto wrapup;
			}
			fp = fopen(address, "r");
			if (fp == NULL) {
				msg = createException(
					MAL, "pyapi.eval",
					"SQLSTATE PY000 !""Could not open Python source file \"%s\".", address);
				goto wrapup;
			}
			fseek(fp, 0, SEEK_END);
			length = ftell(fp);
			fseek(fp, 0, SEEK_SET);
			exprStr = GDKzalloc(length + 1);
			if (exprStr == NULL) {
				msg = createException(MAL, "pyapi.eval",
									  "SQLSTATE HY001 !"MAL_MALLOC_FAIL " function body string.");
				goto wrapup;
			}
			if (fread(exprStr, 1, length, fp) != length) {
				msg = createException(MAL, "pyapi.eval",
									  "SQLSTATE PY000 !""Failed to read from file \"%s\".",
									  address);
				goto wrapup;
			}
			fclose(fp);
		}
	}

	/*[PARSE_CODE]*/
	pycall = FormatCode(exprStr, args, argcount, 4, &code_object, &msg,
						eval_additional_args, additional_columns);
	if (pycall == NULL && code_object == NULL) {
		if (msg == NULL) {
			msg = createException(MAL, "pyapi.eval",
								  "SQLSTATE PY000 !""Error while parsing Python code.");
		}
		goto wrapup;
	}

	/*[CONVERT_BAT]*/
	// Now we will do the input handling (aka converting the input BATs to numpy
	// arrays)
	// We will put the python arrays in a PyTuple object, we will use this
	// PyTuple object as the set of arguments to call the Python function
	pArgs = PyTuple_New(argcount - (pci->retc + 2) +
						(code_object == NULL ? additional_columns : 0));
	pColumns = PyDict_New();
	pColumnTypes = PyDict_New();
#ifdef HAVE_FORK
	pConnection = Py_Connection_Create(cntxt, !allow_loopback, query_ptr, query_sem);
#else
	pConnection = Py_Connection_Create(cntxt, !allow_loopback, 0, 0);
#endif

	// Now we will loop over the input BATs and convert them to python objects
	for (i = pci->retc + 2; i < argcount; i++) {
		PyObject *result_array;
		// t_start and t_end hold the part of the BAT we will convert to a Numpy
		// array, by default these hold the entire BAT [0 - BATcount(b)]
		size_t t_start = 0, t_end = pyinput_values[i - (pci->retc + 2)].count;

		// There are two possibilities, either the input is a BAT, or the input
		// is a scalar
		// If the input is a scalar we will convert it to a python scalar
		// If the input is a BAT, we will convert it to a numpy array
		if (pyinput_values[i - (pci->retc + 2)].scalar) {
			result_array = PyArrayObject_FromScalar(
				&pyinput_values[i - (pci->retc + 2)], &msg);
		} else {
			result_array = PyMaskedArray_FromBAT(
				&pyinput_values[i - (pci->retc + 2)], t_start, t_end, &msg,
				!enable_zerocopy_input);
		}
		if (result_array == NULL) {
			if (msg == MAL_SUCCEED) {
				msg = createException(MAL, "pyapi.eval",
									  "SQLSTATE PY000 !""Failed to create Numpy Array from BAT.");
			}
			goto wrapup;
		}
		if (code_object == NULL) {
			PyObject *arg_type = PyString_FromString(
				BatType_Format(pyinput_values[i - (pci->retc + 2)].bat_type));
			PyDict_SetItemString(pColumns, args[i], result_array);
			PyDict_SetItemString(pColumnTypes, args[i], arg_type);
			Py_DECREF(arg_type);
		}
		pyinput_values[i - (pci->retc + 2)].result = result_array;
		PyTuple_SetItem(pArgs, ai++, result_array);
	}
	if (code_object == NULL) {
		PyTuple_SetItem(pArgs, ai++, pColumns);
		PyTuple_SetItem(pArgs, ai++, pColumnTypes);
		PyTuple_SetItem(pArgs, ai++, pConnection);
	}

	/*[EXECUTE_CODE]*/
	// Now it is time to actually execute the python code
	{
		PyObject *pFunc, *pModule, *v, *d;

		// First we will load the main module, this is required
		pModule = PyImport_AddModule("__main__");
		if (!pModule) {
			msg = PyError_CreateException("Failed to load module", NULL);
			goto wrapup;
		}

		// Now we will add the UDF to the main module
		d = PyModule_GetDict(pModule);
		if (code_object == NULL) {
			v = PyRun_StringFlags(pycall, Py_file_input, d, d, NULL);
			if (v == NULL) {
				msg = PyError_CreateException("Could not parse Python code",
											  pycall);
				goto wrapup;
			}
			Py_DECREF(v);

			// Now we need to obtain a pointer to the function, the function is
			// called "pyfun"
			pFunc = PyObject_GetAttrString(pModule, "pyfun");
			if (!pFunc || !PyCallable_Check(pFunc)) {
				msg = PyError_CreateException("Failed to load function", NULL);
				goto wrapup;
			}
		} else {
			pFunc = PyFunction_New(code_object, d);
			if (!pFunc || !PyCallable_Check(pFunc)) {
				msg = PyError_CreateException("Failed to load function", NULL);
				goto wrapup;
			}
		}

		if (parallel_aggregation) {
			// parallel aggregation, we run the function once for every group in
			// parallel
			BAT *aggr_group = NULL, *group_first_occurrence = NULL;
			size_t group_count, elements, element_it, group_it;
			size_t *group_counts = NULL;
			oid *aggr_group_arr = NULL;
			void ***split_bats = NULL;
			int named_columns = unnamedArgs - (pci->retc + 2);
			PyObject *aggr_result;

			// release the GIL
			gstate = Python_ReleaseGIL(gstate);

			// the first unnamed argument has the group numbers for every row
			aggr_group =
				BATdescriptor(*getArgReference_bat(stk, pci, unnamedArgs));
			// the second unnamed argument has the first occurrence of every
			// group number, we just use this to get the total amount of groups
			// quickly
			group_first_occurrence =
				BATdescriptor(*getArgReference_bat(stk, pci, unnamedArgs + 1));
			group_count = BATcount(group_first_occurrence);
			BBPunfix(group_first_occurrence->batCacheid);
			elements = BATcount(aggr_group); // get the amount of groups

			// now we count, for every group, how many elements it has
			group_counts = GDKzalloc(group_count * sizeof(size_t));
			if (group_counts == NULL) {
				msg = createException(MAL, "pyapi.eval",
									  "SQLSTATE HY001 !"MAL_MALLOC_FAIL " group count array.");
				goto aggrwrapup;
			}

			aggr_group_arr = (oid *)aggr_group->theap.base;
			for (element_it = 0; element_it < elements; element_it++) {
				group_counts[aggr_group_arr[element_it]]++;
			}

			// now perform the actual splitting of the data, first construct
			// room for splits for every group
			// elements are structured as follows:
			// split_bats [groupnr] [columnnr] [elementnr]
			split_bats = GDKzalloc(group_count * sizeof(void *));
			for (group_it = 0; group_it < group_count; group_it++) {
				split_bats[group_it] =
					GDKzalloc(sizeof(void *) * named_columns);
			}

			// now split the columns one by one
			for (i = 0; i < named_columns; i++) {
				PyInput input = pyinput_values[i];
				void *basevals = input.bat->theap.base;

				if (!input.scalar) {
					switch (input.bat_type) {
						case TYPE_bit:
							NP_SPLIT_BAT(bit);
							break;
						case TYPE_bte:
							NP_SPLIT_BAT(bte);
							break;
						case TYPE_sht:
							NP_SPLIT_BAT(sht);
							break;
						case TYPE_int:
							NP_SPLIT_BAT(int);
							break;
						case TYPE_oid:
							NP_SPLIT_BAT(oid);
							break;
						case TYPE_lng:
							NP_SPLIT_BAT(lng);
							break;
						case TYPE_flt:
							NP_SPLIT_BAT(flt);
							break;
						case TYPE_dbl:
							NP_SPLIT_BAT(dbl);
							break;
#ifdef HAVE_HGE
						case TYPE_hge:
							basevals =
								PyArray_BYTES((PyArrayObject *)input.result);
							NP_SPLIT_BAT(dbl);
							break;
#endif
						case TYPE_str: {
							PyObject ****ptr = (PyObject ****)split_bats;
							size_t *temp_indices;
							PyObject **batcontent = (PyObject **)PyArray_DATA(
								(PyArrayObject *)input.result);
							// allocate space for split BAT
							for (group_it = 0; group_it < group_count;
								 group_it++) {
								ptr[group_it][i] =
									GDKzalloc(group_counts[group_it] *
											  sizeof(PyObject *));
							}
							// iterate over the elements of the current BAT
							temp_indices =
								GDKzalloc(sizeof(PyObject *) * group_count);
							for (element_it = 0; element_it < elements;
								 element_it++) {
								// group of current element
								oid group = aggr_group_arr[element_it];
								// append current element to proper group
								ptr[group][i][temp_indices[group]++] =
									batcontent[element_it];
							}
							GDKfree(temp_indices);
							break;
						}
						default:
							msg = createException(
								MAL, "pyapi.eval", "SQLSTATE PY000 !""Unrecognized BAT type %s",
								BatType_Format(input.bat_type));
							goto aggrwrapup;
							break;
					}
				}
			}

			{
				int res = 0;
				size_t threads = 8; // GDKgetenv("gdk_nr_threads");
				size_t thread_it;
				size_t result_it;
				AggrParams *parameters;
				PyObject **results;
				double current = 0.0;
				double increment;

				// if there are less groups than threads, limit threads to
				// amount of groups
				threads = group_count < threads ? group_count : threads;

				increment = (double)group_count / (double)threads;
				// start running the threads
				parameters = GDKzalloc(threads * sizeof(AggrParams));
				results = GDKzalloc(group_count * sizeof(PyObject *));
				for (thread_it = 0; thread_it < threads; thread_it++) {
					AggrParams *params = &parameters[thread_it];
					params->named_columns = named_columns;
					params->additional_columns = additional_columns;
					params->group_count = group_count;
					params->group_counts = &group_counts;
					params->pyinput_values = &pyinput_values;
					params->column_types_dict = &pColumnTypes;
					params->split_bats = &split_bats;
					params->base = pci->retc + 2;
					params->function = &pFunc;
					params->connection = &pConnection;
					params->pycall = &pycall;
					params->group_start = (size_t)floor(current);
					params->group_end = (size_t)floor(current += increment);
					params->args = &args;
					params->msg = NULL;
					params->result_objects = results;
					res = MT_create_thread(&params->thread,
										   (void (*)(void *)) &
											   ComputeParallelAggregation,
										   params, MT_THR_JOINABLE);
					if (res != 0) {
						msg = createException(MAL, "pyapi.eval",
											  "SQLSTATE PY000 !""Failed to start thread.");
						goto aggrwrapup;
					}
				}
				for (thread_it = 0; thread_it < threads; thread_it++) {
					AggrParams params = parameters[thread_it];
					int res = MT_join_thread(params.thread);
					if (res != 0) {
						msg = createException(MAL, "pyapi.eval",
											  "Failed to join thread.");
						goto aggrwrapup;
					}
				}

				for (thread_it = 0; thread_it < threads; thread_it++) {
					AggrParams params = parameters[thread_it];
					if (results[thread_it] == NULL || params.msg != NULL) {
						msg = params.msg;
						goto wrapup;
					}
				}

				// we need the GIL again to group the parameters
				gstate = Python_ObtainGIL();

				aggr_result = PyList_New(group_count);
				for (result_it = 0; result_it < group_count; result_it++) {
					PyList_SetItem(aggr_result, result_it, results[result_it]);
				}
				GDKfree(parameters);
				GDKfree(results);
			}
			pResult = PyList_New(1);
			PyList_SetItem(pResult, 0, aggr_result);

		aggrwrapup:
			if (group_counts != NULL) {
				GDKfree(group_counts);
			}
			if (split_bats != NULL) {
				for (group_it = 0; group_it < group_count; group_it++) {
					if (split_bats[group_it] != NULL) {
						for (i = 0; i < named_columns; i++) {
							if (split_bats[group_it][i] != NULL) {
								GDKfree(split_bats[group_it][i]);
							}
						}
						GDKfree(split_bats[group_it]);
					}
				}
				GDKfree(split_bats);
			}
			if (aggr_group != NULL) {
				BBPunfix(aggr_group->batCacheid);
			}
			if (msg != MAL_SUCCEED) {
				goto wrapup;
			}
		} else {
			// The function has been successfully created/compiled, all that
			// remains is to actually call the function
			pResult = PyObject_CallObject(pFunc, pArgs);
		}

		Py_DECREF(pFunc);
		Py_DECREF(pArgs);

		if (PyErr_Occurred()) {
			msg = PyError_CreateException("Python exception", pycall);
			if (code_object == NULL) {
				PyRun_SimpleString("del pyfun");
			}
			goto wrapup;
		}

		// if (code_object == NULL) { PyRun_SimpleString("del pyfun"); }

		if (PyDict_Check(pResult)) { // Handle dictionary returns
			// For dictionary returns we need to map each of the (key,value)
			// pairs to the proper return value
			// We first analyze the SQL Function structure for a list of return
			// value names
			char **retnames = NULL;
			if (!varres) {
				if (sqlfun != NULL) {
					retnames = GDKzalloc(sizeof(char *) * sqlfun->res->cnt);
					argnode = sqlfun->res->h;
					for (i = 0; i < sqlfun->res->cnt; i++) {
						retnames[i] = ((sql_arg *)argnode->data)->name;
						argnode = argnode->next;
					}
				} else {
					msg = createException(MAL, "pyapi.eval",
										  "SQLSTATE PY000 !""Return value is a dictionary, but "
										  "there is no sql function object, so "
										  "we don't know the return value "
										  "names and mapping cannot be done.");
					goto wrapup;
				}
			} else {
				// If there are a variable number of return types, we take the
				// column names from the dictionary
				PyObject *keys = PyDict_Keys(pResult);
				retcols = (int)PyList_Size(keys);
				retnames = GDKzalloc(sizeof(char *) * retcols);
				for (i = 0; i < retcols; i++) {
					PyObject *colname = PyList_GetItem(keys, i);
					if (!PyString_CheckExact(colname)) {
						msg = createException(MAL, "pyapi.eval",
											  "SQLSTATE PY000 !""Expected a string key in the "
											  "dictionary, but received an "
											  "object of type %s",
											  colname->ob_type->tp_name);
						goto wrapup;
					}
#ifndef IS_PY3K
					retnames[i] = ((PyStringObject *)colname)->ob_sval;
#else
					retnames[i] = PyUnicode_AsUTF8(colname);
#endif
				}
			}
			pResult =
				PyDict_CheckForConversion(pResult, retcols, retnames, &msg);
			if (retnames != NULL)
				GDKfree(retnames);
		} else if (varres) {
			msg = createException(MAL, "pyapi.eval",
								  "SQLSTATE PY000 !""Expected a variable number return values, "
								  "but the return type was not a dictionary. "
								  "We require the return type to be a "
								  "dictionary for column naming purposes.");
			goto wrapup;
		} else {
			// Now we need to do some error checking on the result object,
			// because the result object has to have the correct type/size
			// We will also do some converting of result objects to a common
			// type (such as scalar -> [[scalar]])
			pResult = PyObject_CheckForConversion(pResult, retcols, NULL, &msg);
		}
		if (pResult == NULL) {
			goto wrapup;
		}
	}

	if (varres) {
		GDKfree(pyreturn_values);
		pyreturn_values = GDKzalloc(retcols * sizeof(PyReturn));
	}

	// Now we have executed the Python function, we have to collect the return
	// values and convert them to BATs
	// We will first collect header information about the Python return objects
	// and extract the underlying C arrays
	// We will store this header information in a PyReturn object

	// The reason we are doing this as a separate step is because this
	// preprocessing requires us to call the Python API
	// Whereas the actual returning does not require us to call the Python API
	// This means we can do the actual returning without holding the GIL
	if (!PyObject_PreprocessObject(pResult, pyreturn_values, retcols, &msg)) {
		goto wrapup;
	}

#ifdef HAVE_FORK
	/*[FORKED]*/
	// This is where the child process stops executing
	// We have successfully executed the Python function and converted the
	// result object to a C array
	// Now all that is left is to copy the C array to shared memory so the main
	// process can read it and return it
	if (mapped && child_process) {
		ReturnBatDescr *ptr;

		// First we will fill in the header information, we will need to get a
		// pointer to the header data first
		// The main process has already created the header data for the child
		// process
		if (GDKinitmmap(mmap_id + 0, memory_size, &mmap_ptrs[0], &mmap_sizes[0],
						&msg) != GDK_SUCCEED) {
			goto wrapup;
		}

		// Now we will write data about our result (memory size, type, number of
		// elements) to the header
		ptr = (ReturnBatDescr *)mmap_ptrs[0];
		for (i = 0; i < retcols; i++) {
			PyReturn *ret = &pyreturn_values[i];
			ReturnBatDescr *descr = &ptr[i];

			if (ret->result_type == NPY_OBJECT) {
				// We can't deal with NPY_OBJECT arrays, because these are
				// 'arrays of pointers', so we can't just copy the content of
				// the array into shared memory
				// So if we're dealing with a NPY_OBJECT array, we convert them
				// to a Numpy Array of type NPY_<TYPE> that corresponds with the
				// desired BAT type
				// WARNING: Because we could be converting to a NPY_STRING or
				// NPY_UNICODE array (if the desired type is TYPE_str or
				// TYPE_hge), this means that memory usage can explode
				//   because NPY_STRING/NPY_UNICODE arrays are 2D string arrays
				//   with fixed string length (so if there's one very large
				//   string the size explodes quickly)
				//   if someone has some problem with memory size exploding when
				//   using PYTHON_MAP but it being fine in regular PYTHON this
				//   is probably the issue
				int bat_type = getBatType(getArgType(mb, pci, i));
				PyObject *new_array = PyArray_FromAny(
					ret->numpy_array,
					PyArray_DescrFromType(BatType_ToPyType(bat_type)), 1, 1,
					NPY_ARRAY_CARRAY | NPY_ARRAY_FORCECAST, NULL);
				if (new_array == NULL) {
					msg = createException(MAL, "pyapi.eval",
										  "SQLSTATE PY000 !""Could not convert the returned "
										  "NPY_OBJECT array to the desired "
										  "array of type %s.\n",
										  BatType_Format(bat_type));
					goto wrapup;
				}
				Py_DECREF(ret->numpy_array); // do we really care about cleaning
											 // this up, considering this only
											 // happens in a separate process
											 // that will be exited soon anyway?
				ret->numpy_array = new_array;
				ret->result_type =
					PyArray_DESCR((PyArrayObject *)ret->numpy_array)->type_num;
				ret->memory_size =
					PyArray_DESCR((PyArrayObject *)ret->numpy_array)->elsize;
				ret->count = PyArray_DIMS((PyArrayObject *)ret->numpy_array)[0];
				ret->array_data =
					PyArray_DATA((PyArrayObject *)ret->numpy_array);
			}

			descr->npy_type = ret->result_type;
			descr->element_size = ret->memory_size;
			descr->bat_count = ret->count;
			descr->bat_size = ret->memory_size * ret->count;
			descr->has_mask = ret->mask_data != NULL;

			if (ret->count > 0) {
				int memory_size = ret->memory_size * ret->count;
				char *mem_ptr;
				// now create shared memory for the return value and copy the
				// actual values
				assert(memory_size > 0);
				if (GDKinitmmap(mmap_id + i + 3, memory_size, &mmap_ptrs[i + 3],
								&mmap_sizes[i + 3], &msg) != GDK_SUCCEED) {
					goto wrapup;
				}
				mem_ptr = mmap_ptrs[i + 3];
				assert(mem_ptr);
				memcpy(mem_ptr, PyArray_DATA((PyArrayObject *)ret->numpy_array),
					   memory_size);

				if (descr->has_mask) {
					bool *mask_ptr;
					int mask_size = ret->count * sizeof(bool);
					assert(mask_size > 0);
					// create a memory space for the mask
					if (GDKinitmmap(mmap_id + retcols + (i + 3), mask_size,
									&mmap_ptrs[retcols + (i + 3)],
									&mmap_sizes[retcols + (i + 3)],
									&msg) != GDK_SUCCEED) {
						goto wrapup;
					}
					mask_ptr = mmap_ptrs[retcols + i + 3];
					assert(mask_ptr);
					memcpy(mask_ptr, ret->mask_data, mask_size);
				}
			}
		}
		// now free the main process from the semaphore
		if (GDKchangesemval(query_sem, 0, 1, &msg) != GDK_SUCCEED) {
			goto wrapup;
		}
		// Exit child process without an error code
		exit(0);
	}
#endif
	// We are done executing Python code (aside from cleanup), so we can release
	// the GIL
	gstate = Python_ReleaseGIL(gstate);

#ifdef HAVE_FORK // This goto is only used for multiprocessing, if HAVE_FORK is
				 // set to 0 this is unused
returnvalues:
#endif
	/*[RETURN_VALUES]*/
	argnode = sqlfun && sqlfun->res ? sqlfun->res->h : NULL;
	for (i = 0; i < retcols; i++) {
		PyReturn *ret = &pyreturn_values[i];
		int bat_type = TYPE_any;
		sql_subtype *sql_subtype =
			argnode ? &((sql_arg *)argnode->data)->type : NULL;
		if (!varres) {
			bat_type = getBatType(getArgType(mb, pci, i));

			if (bat_type == TYPE_any || bat_type == TYPE_void) {
				bat_type = PyType_ToBat(ret->result_type);
				getArgType(mb, pci, i) = bat_type;
			}
		} else {
			bat_type = PyType_ToBat(ret->result_type);
		}

		b = PyObject_ConvertToBAT(ret, sql_subtype, bat_type, i, seqbase, &msg,
								  !enable_zerocopy_output);
		if (b == NULL) {
			goto wrapup;
		}

		msg = MAL_SUCCEED;
		if (isaBatType(getArgType(mb, pci, i))) {
			*getArgReference_bat(stk, pci, i) = b->batCacheid;
			BBPkeepref(b->batCacheid);
		} else { // single value return, only for non-grouped aggregations
			if (bat_type != TYPE_str) {
				if (VALinit(&stk->stk[pci->argv[i]], bat_type, Tloc(b, 0)) ==
					NULL)
					msg = createException(MAL, "pyapi.eval", "SQLSTATE HY001 !"MAL_MALLOC_FAIL);
			} else {
				BATiter li = bat_iterator(b);
				if (VALinit(&stk->stk[pci->argv[i]], bat_type,
							BUNtail(li, 0)) == NULL)
					msg = createException(MAL, "pyapi.eval", "SQLSTATE HY001 !"MAL_MALLOC_FAIL);
			}
		}
		if (argnode) {
			argnode = argnode->next;
		}
	}
wrapup:

#ifdef HAVE_FORK
	if (mapped && child_process) {
		// If we get here, something went wrong in a child process
		char *error_mem, *tmp_msg;
		ReturnBatDescr *ptr;

		// Now we exit the program with an error code
		if (GDKchangesemval(query_sem, 0, 1, &tmp_msg) != GDK_SUCCEED) {
			exit(1);
		}

		assert(memory_size > 0);
		if (GDKinitmmap(mmap_id + 0, memory_size, &mmap_ptrs[0], &mmap_sizes[0],
						&tmp_msg) != GDK_SUCCEED) {
			exit(1);
		}

		// To indicate that we failed, we will write information to our header
		ptr = (ReturnBatDescr *)mmap_ptrs[0];
		for (i = 0; i < retcols; i++) {
			ReturnBatDescr *descr = &ptr[i];
			// We will write descr->npy_type to -1, so other processes can see
			// that we failed
			descr->npy_type = -1;
			// We will write the memory size of our error message to the
			// bat_size, so the main process can access the shared memory
			descr->bat_size = (strlen(msg) + 1) * sizeof(char);
		}

		// Now create the shared memory to write our error message to
		// We can simply use the slot mmap_id + 3, even though this is normally
		// used for query return values
		// This is because, if the process fails, no values will be returned
		if (GDKinitmmap(mmap_id + 3, (strlen(msg) + 1) * sizeof(char),
						(void **)&error_mem, NULL, &tmp_msg) != GDK_SUCCEED) {
			exit(1);
		}
		strcpy(error_mem, msg);
		exit(1);
	}
#endif

#ifdef HAVE_FORK
	if (holds_gil) {
		MT_lock_set(&pyapiLock);
		python_call_active = false;
		MT_lock_unset(&pyapiLock);
	}

	if (mapped) {
		for (i = 0; i < retcols; i++) {
			PyReturn *ret = &pyreturn_values[i];
			if (ret->mmap_id < 0) {
				// if we directly give the mmap file to a BAT, don't delete the
				// MMAP file
				mmap_ptrs[i + 3] = NULL;
			}
		}
		for (i = 0; i < 3 + pci->retc * 2; i++) {
			if (mmap_ptrs[i] != NULL) {
				GDKreleasemmap(mmap_ptrs[i], mmap_sizes[i], mmap_id + i, &msg);
			}
		}
		if (mmap_ptrs)
			GDKfree(mmap_ptrs);
		if (mmap_sizes)
			GDKfree(mmap_sizes);
		if (query_sem > 0) {
			GDKreleasesem(query_sem, &msg);
		}
	}
#endif
	// Actual cleanup
	// Cleanup input BATs
	for (i = pci->retc + 2; i < pci->argc; i++) {
		PyInput *inp = &pyinput_values[i - (pci->retc + 2)];
		if (inp->bat != NULL)
			BBPunfix(inp->bat->batCacheid);
	}
	if (pResult != NULL && gstate == 0) {
		// if there is a pResult here, we are running single threaded (LANGUAGE
		// PYTHON),
		// thus we need to free python objects, thus we need to obtain the GIL
		gstate = Python_ObtainGIL();
	}
	for (i = 0; i < retcols; i++) {
		PyReturn *ret = &pyreturn_values[i];
		// First clean up any return values
		if (!ret->multidimensional) {
			// Clean up numpy arrays, if they are there
			if (ret->numpy_array != NULL) {
				Py_DECREF(ret->numpy_array);
			}
			if (ret->numpy_mask != NULL) {
				Py_DECREF(ret->numpy_mask);
			}
		}
	}
	if (pResult != NULL) {
		Py_DECREF(pResult);
	}
	if (gstate != 0) {
		gstate = Python_ReleaseGIL(gstate);
	}

	// Now release some GDK memory we allocated for strings and input values
	GDKfree(pyreturn_values);
	GDKfree(pyinput_values);
	for (i = 0; i < pci->argc; i++)
		if (args[i])
			GDKfree(args[i]);
	GDKfree(args);
	GDKfree(pycall);

	return msg;
}

str
PYFUNCNAME(PyAPIprelude)(void *ret) {
	(void) ret;
	MT_lock_init(&pyapiLock, "pyapi_lock");
	MT_lock_init(&queryLock, "query_lock");
	MT_lock_set(&pyapiLock);
	if (!pyapiInitialized) {
#ifdef IS_PY3K
		wchar_t* program = Py_DecodeLocale("mserver5", NULL);
		wchar_t* argv[] = { program };
#else
		char* argv[] = {"mserver5"};
#endif
		str msg = MAL_SUCCEED;
		PyObject *tmp;
		Py_Initialize();
		PySys_SetArgvEx(1, argv, 0);
		_import_array();
		msg = _connection_init();
		if (msg != MAL_SUCCEED) {
			MT_lock_unset(&pyapiLock);
			return msg;
		}
		msg = _conversion_init();
		if (msg != MAL_SUCCEED) {
			MT_lock_unset(&pyapiLock);
			return msg;
		}
		_pytypes_init();
		_loader_init();
		tmp = PyString_FromString("marshal");
		marshal_module = PyImport_Import(tmp);
		Py_DECREF(tmp);
		if (marshal_module == NULL) {
			return createException(MAL, "pyapi.eval", "SQLSTATE PY000 !""Failed to load Marshal module.");
		}
		marshal_loads = PyObject_GetAttrString(marshal_module, "loads");
		if (marshal_loads == NULL) {
			return createException(MAL, "pyapi.eval", "SQLSTATE PY000 !""Failed to load function \"loads\" from Marshal module.");
		}
		if (PyRun_SimpleString("import numpy") != 0) {
			return PyError_CreateException("Failed to initialize embedded python", NULL);
		}
		PyEval_SaveThread();
		if (msg != MAL_SUCCEED) {
			MT_lock_unset(&pyapiLock);
			return msg;
		}
		pyapiInitialized++;
		fprintf(stdout, "# MonetDB/Python%d module loaded\n",
#ifdef IS_PY3K
			3
#else
			2
#endif
		);
	}
	MT_lock_unset(&pyapiLock);
	MT_lock_unset(&pyapiLock);
	option_disable_fork = GDKgetenv_istrue(fork_disableflag) || GDKgetenv_isyes(fork_disableflag);
	return MAL_SUCCEED;
}

char *PyError_CreateException(char *error_text, char *pycall)
{
	PyObject *py_error_type = NULL, *py_error_value = NULL,
			 *py_error_traceback = NULL;
	char *py_error_string = NULL;
	lng line_number = -1;

	PyErr_Fetch(&py_error_type, &py_error_value, &py_error_traceback);
	if (py_error_value) {
		PyObject *error;
		PyErr_NormalizeException(&py_error_type, &py_error_value,
								 &py_error_traceback);
		error = PyObject_Str(py_error_value);

		py_error_string = PyString_AS_STRING(error);
		Py_XDECREF(error);
		if (pycall != NULL && strlen(pycall) > 0) {
			if (py_error_traceback == NULL) {
				// no traceback info, this means we are dealing with a parsing
				// error
				// line information should be in the error message
				sscanf(py_error_string, "%*[^0-9]" LLFMT, &line_number);
				if (line_number < 0)
					goto finally;
			} else {
				line_number =
					((PyTracebackObject *)py_error_traceback)->tb_lineno;
			}

			// Now only display the line numbers around the error message, we
			// display 5 lines around the error message
			{
				char linenr[32];
				size_t nrpos, pos, i, j;
				char lineinformation[5000]; // we only support 5000 characters
											// for 5 lines of the program,
											// should be enough
				nrpos = 0; // Current line number
				pos = 0; // Current position in the lineinformation result array
				for (i = 0; i < strlen(pycall); i++) {
					if (pycall[i] == '\n' || i == 0) {
						// Check if we have arrived at a new line, if we have
						// increment the line count
						nrpos++;
						// Now check if we should display this line
						if (nrpos >= ((size_t)line_number - 2) &&
							nrpos <= ((size_t)line_number + 2) && pos < 4997) {
							// We shouldn't put a newline on the first line we
							// encounter, only on subsequent lines
							if (nrpos > ((size_t)line_number - 2))
								lineinformation[pos++] = '\n';
							if ((size_t)line_number == nrpos) {
								// If this line is the 'error' line, add an
								// arrow before it, otherwise just add spaces
								lineinformation[pos++] = '>';
								lineinformation[pos++] = ' ';
							} else {
								lineinformation[pos++] = ' ';
								lineinformation[pos++] = ' ';
							}
							snprintf(linenr, 32, SZFMT, nrpos);
							for (j = 0; j < strlen(linenr); j++) {
								lineinformation[pos++] = linenr[j];
							}
							lineinformation[pos++] = '.';
							lineinformation[pos++] = ' ';
						}
					}
					if (pycall[i] != '\n' && nrpos >= (size_t)line_number - 2 &&
						nrpos <= (size_t)line_number + 2 && pos < 4999) {
						// If we are on a line number that we have to display,
						// copy the text from this line for display
						lineinformation[pos++] = pycall[i];
					}
				}
				lineinformation[pos] = '\0';
				return createException(MAL, "pyapi.eval",  "SQLSTATE PY000 !" "%s\n%s\n%s",
									   error_text, lineinformation,
									   py_error_string);
			}
		}
	} else {
		py_error_string = "";
	}
finally:
	if (pycall == NULL)
		return createException(MAL, "pyapi.eval", "SQLSTATE PY000 !""%s\n%s", error_text,
							   py_error_string);
	return createException(MAL, "pyapi.eval", "SQLSTATE PY000 !""%s\n%s\n%s", error_text, pycall,
						   py_error_string);
}

static void ComputeParallelAggregation(AggrParams *p)
{
	int i;
	size_t group_it, ai;
	bool gstate = 0;
	// now perform the actual aggregation
	// we perform one aggregation per group

	// we need the GIL to execute the functions
	gstate = Python_ObtainGIL();
	for (group_it = p->group_start; group_it < p->group_end; group_it++) {
		// we first have to construct new
		PyObject *pArgsPartial =
			PyTuple_New(p->named_columns + p->additional_columns);
		PyObject *pColumnsPartial = PyDict_New();
		PyObject *result;
		size_t group_elements = (*p->group_counts)[group_it];
		ai = 0;
		// iterate over columns
		for (i = 0; i < (int)p->named_columns; i++) {
			PyObject *vararray = NULL;
			PyInput input = (*p->pyinput_values)[i];
			if (input.scalar) {
				// scalar not handled yet
				vararray = input.result;
			} else {
				npy_intp elements[1] = {group_elements};
				switch (input.bat_type) {
					case TYPE_bte:
						vararray = PyArray_New(
							&PyArray_Type, 1, elements, NPY_INT8, NULL,
							((bte ***)(*p->split_bats))[group_it][i], 0,
							NPY_ARRAY_CARRAY || !NPY_ARRAY_WRITEABLE, NULL);
						break;
					case TYPE_sht:
						vararray = PyArray_New(
							&PyArray_Type, 1, elements, NPY_INT16, NULL,
							((sht ***)(*p->split_bats))[group_it][i], 0,
							NPY_ARRAY_CARRAY || !NPY_ARRAY_WRITEABLE, NULL);
						break;
					case TYPE_int:
						vararray = PyArray_New(
							&PyArray_Type, 1, elements, NPY_INT32, NULL,
							((int ***)(*p->split_bats))[group_it][i], 0,
							NPY_ARRAY_CARRAY || !NPY_ARRAY_WRITEABLE, NULL);
						break;
					case TYPE_lng:
						vararray = PyArray_New(
							&PyArray_Type, 1, elements, NPY_INT64, NULL,
							((lng ***)(*p->split_bats))[group_it][i], 0,
							NPY_ARRAY_CARRAY || !NPY_ARRAY_WRITEABLE, NULL);
						break;
					case TYPE_flt:
						vararray = PyArray_New(
							&PyArray_Type, 1, elements, NPY_FLOAT32, NULL,
							((flt ***)(*p->split_bats))[group_it][i], 0,
							NPY_ARRAY_CARRAY || !NPY_ARRAY_WRITEABLE, NULL);
						break;
#ifdef HAVE_HGE
					case TYPE_hge:
#endif
					case TYPE_dbl:
						vararray = PyArray_New(
							&PyArray_Type, 1, elements, NPY_FLOAT64, NULL,
							((dbl ***)(*p->split_bats))[group_it][i], 0,
							NPY_ARRAY_CARRAY || !NPY_ARRAY_WRITEABLE, NULL);
						break;
					case TYPE_str:
						vararray = PyArray_New(
							&PyArray_Type, 1, elements, NPY_OBJECT, NULL,
							((PyObject ****)(*p->split_bats))[group_it][i], 0,
							NPY_ARRAY_CARRAY || !NPY_ARRAY_WRITEABLE, NULL);
						break;
				}

				if (vararray == NULL) {
					p->msg = createException(MAL, "pyapi.eval", "SQLSTATE HY001 !"MAL_MALLOC_FAIL
											 " to create NumPy array.");
					goto wrapup;
				}
			}
			// fill in _columns array
			PyDict_SetItemString(pColumnsPartial, (*p->args)[p->base + i],
								 vararray);

			PyTuple_SetItem(pArgsPartial, ai++, vararray);
		}

		// additional parameters
		PyTuple_SetItem(pArgsPartial, ai++, pColumnsPartial);
		PyTuple_SetItem(pArgsPartial, ai++, *p->column_types_dict);
		Py_INCREF(*p->column_types_dict);
		PyTuple_SetItem(pArgsPartial, ai++, *p->connection);
		Py_INCREF(*p->connection);

		// call the aggregation function
		result = PyObject_CallObject(*p->function, pArgsPartial);
		Py_DECREF(pArgsPartial);

		if (result == NULL) {
			p->msg = PyError_CreateException("Python exception", *p->pycall);
			goto wrapup;
		}
		// gather results
		p->result_objects[group_it] = result;
	}
// release the GIL again
wrapup:
	gstate = Python_ReleaseGIL(gstate);
}

static void CreateEmptyReturn(MalBlkPtr mb, MalStkPtr stk, InstrPtr pci,
							  size_t retcols, oid seqbase)
{
	size_t i;
	for (i = 0; i < retcols; i++) {
		int bat_type = getBatType(getArgType(mb, pci, i));
		BAT *b = COLnew(seqbase, bat_type, 0, TRANSIENT);
		if (isaBatType(getArgType(mb, pci, i))) {
			*getArgReference_bat(stk, pci, i) = b->batCacheid;
			BBPkeepref(b->batCacheid);
		} else { // single value return, only for non-grouped aggregations
			VALinit(&stk->stk[pci->argv[i]], bat_type, Tloc(b, 0));
		}
	}
}<|MERGE_RESOLUTION|>--- conflicted
+++ resolved
@@ -424,132 +424,7 @@
 					goto wrapup;
 				}
 				if (sem_success) {
-<<<<<<< HEAD
-					if (query_ptr->pending_query) {
-						// we have to handle a query for the forked process
-						res_table *output = NULL;
-						// we only perform one query at a time, otherwise bad
-						// things happen
-						// todo: we might only have to limit this to 'one query
-						// per client', rather than 'one query per pyapi'
-						MT_lock_set(&queryLock);
-						// execute the query
-						msg =
-							_connection_query(cntxt, query_ptr->query, &output);
-						if (msg != MAL_SUCCEED) {
-							MT_lock_unset(&queryLock);
-							GDKchangesemval(query_sem, 1, 1,
-											&msg); // free the forked process so
-												   // it can exit in case of
-												   // failure
-							goto wrapup;
-						}
-						MT_lock_unset(&queryLock);
-
-						query_ptr->memsize = 0;
-						query_ptr->nr_cols = 0;
-						query_ptr->mmapid = -1;
-
-						if (output != NULL && output->nr_cols > 0) {
-							// copy the return values into shared memory if
-							// there are any
-							size_t size = 0;
-							size_t position = 0;
-							char *result_ptr;
-							BAT **result_columns =
-								GDKzalloc(sizeof(BAT *) * output->nr_cols);
-							if (!result_columns) {
-								msg = createException(MAL, "pyapi.eval",
-													  "SQLSTATE HY001 !"MAL_MALLOC_FAIL
-													  " result column set.");
-								goto wrapup;
-							}
-
-							for (i = 0; i < output->nr_cols; i++) {
-								res_col col = output->cols[i];
-								BAT *b = BATdescriptor(col.b);
-								sql_subtype *subtype = &col.type;
-
-								// if the sql type is set, we have to do some
-								// conversion
-								// we do this before sending the BATs to the
-								// other process
-								if (!IsStandardBATType(b->ttype) ||
-									ConvertableSQLType(subtype)) {
-									BAT *ret_bat = NULL;
-									int ret_type;
-									msg = ConvertFromSQLType(
-										b, subtype, &ret_bat, &ret_type);
-									if (msg != MAL_SUCCEED) {
-										BBPunfix(b->batCacheid);
-										_connection_cleanup_result(output);
-										GDKfree(result_columns);
-										msg = createException(
-											MAL, "pyapi.eval",
-											"SQLSTATE PY000 !""Failed to convert BAT.");
-										goto wrapup;
-									}
-									BBPunfix(b->batCacheid);
-									result_columns[i] = ret_bat;
-								} else {
-									result_columns[i] = b;
-								}
-							}
-
-							// first obtain the total size of the shared memory
-							// region
-							// the region is structured as
-							// [COLNAME][BAT][DATA]([VHEAP][VHEAPDATA])
-							for (i = 0; i < output->nr_cols; i++) {
-								res_col col = output->cols[i];
-								BAT *b = result_columns[i];
-								size += GDKbatcopysize(b, col.name);
-							}
-
-							query_ptr->memsize = size;
-							query_ptr->nr_cols = output->nr_cols;
-
-							// create the actual shared memory region
-							MT_lock_set(&pyapiLock);
-							query_ptr->mmapid = GDKuniqueid(1);
-							MT_lock_unset(&pyapiLock);
-
-							if (GDKinitmmap(query_ptr->mmapid + 0, size,
-											(void **)&result_ptr, NULL,
-											&msg) != GDK_SUCCEED) {
-								_connection_cleanup_result(output);
-								GDKchangesemval(query_sem, 1, 1, &msg);
-								msg = createException(MAL, "pyapi.eval",
-													  "SQLSTATE PY000 !""eval failed");
-								GDKfree(result_columns);
-								goto wrapup;
-							}
-
-							// copy the data into the shared memory region
-							for (i = 0; i < output->nr_cols; i++) {
-								res_col col = output->cols[i];
-								BAT *b = result_columns[i];
-								result_ptr += GDKbatcopy(result_ptr + position,
-														 b, col.name);
-								BBPunfix(b->batCacheid);
-							}
-							GDKfree(result_columns);
-							// detach the main process from this piece of shared
-							// memory so the child process can delete it
-							_connection_cleanup_result(output);
-						}
-						// signal that we are finished processing this query
-						query_ptr->pending_query = false;
-						// after putting the return values in shared memory
-						// return control to the other process
-						GDKchangesemval(query_sem, 1, 1, &msg);
-						continue;
-					} else {
-						break;
-					}
-=======
 					break;
->>>>>>> 1ee5ba0e
 				}
 				retcode = waitpid(pid, &status, WNOHANG);
 				if (retcode > 0)
