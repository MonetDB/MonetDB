--- conflicted
+++ resolved
@@ -59,11 +59,7 @@
 % .explain # table_name
 % mal # name
 % clob # type
-<<<<<<< HEAD
 % 73 # length
-=======
-% 71 # length
->>>>>>> 6f9c4aec
 function user.s2_1{autoCommit=true}(A0:int,A1:int):void;
     X_4 := udf.fuse(A0,A1);
     sql.exportValue(1,".L","fuse_single_value","bigint",64,0,6,X_4,"");
@@ -96,11 +92,7 @@
 % .explain # table_name
 % mal # name
 % clob # type
-<<<<<<< HEAD
 % 75 # length
-=======
-% 61 # length
->>>>>>> 6f9c4aec
 function user.s5_1{autoCommit=true}():void;
     X_2 := sql.mvc();
     X_3:bat[:oid,:oid]  := sql.tid(X_2,"sys","udf_fuse");
@@ -148,11 +140,7 @@
 % .explain # table_name
 % mal # name
 % clob # type
-<<<<<<< HEAD
 % 75 # length
-=======
-% 59 # length
->>>>>>> 6f9c4aec
 function user.s7_1{autoCommit=true}():void;
     X_2 := sql.mvc();
     X_3:bat[:oid,:oid]  := sql.tid(X_2,"sys","udf_fuse");
