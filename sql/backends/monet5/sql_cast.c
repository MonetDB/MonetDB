--- conflicted
+++ resolved
@@ -156,11 +156,7 @@
 
 	intput_strlen = strlen(v) + 1;
 	if (intput_strlen > *rlen) {
-<<<<<<< HEAD
-		int newlen = intput_strlen + 1024;
-=======
 		size_t newlen = ((intput_strlen + 1023) & ~1023); /* align to a multiple of 1024 bytes */
->>>>>>> 52ed9391
 		str newr = GDKmalloc(newlen);
 
 		if (!newr)
@@ -230,10 +226,7 @@
 	BUN q;
 	oid off;
 	bool nils = false, from_str = EC_VARCHAR(eclass) || tpe == TYPE_str;
-<<<<<<< HEAD
-=======
 	size_t rlen = MAX(str_buf_initial_capacity(eclass, digits), strlen(str_nil) + 1); /* don't reallocate on str_nil */
->>>>>>> 52ed9391
 
 	if ((msg = getSQLContext(cntxt, mb, &m, NULL)) != NULL)
 		return msg;
@@ -255,31 +248,6 @@
 		goto bailout;
 	}
 
-<<<<<<< HEAD
-	assert(initial_capacity > 0);
-	if (!from_str) { /* for decimals and other fixed size types allocate once */
-		if (!(r = GDKmalloc(initial_capacity))) {
-			msg = createException(SQL, "batcalc.str_cast", SQLSTATE(HY013) MAL_MALLOC_FAIL);
-			goto bailout;
-		}
-		rlen = initial_capacity;
-	}
-
-	for (BUN i = 0; i < q; i++) {
-		BUN p = (BUN) (canditer_next(&ci) - off);
-		ptr v = BUNtail(bi, p);
-
-		if (from_str)
-			msg = SQLstr_cast_str(&r, &rlen, (str) v, digits);
-		else
-			msg = SQLstr_cast_any_type(&r, rlen, m, eclass, d1, s1, has_tz, v, tpe, digits);
-
-		if (msg)
-			goto bailout;
-		if (tfastins_nocheckVAR(dst, i, r, Tsize(dst)) != GDK_SUCCEED) {
-			msg = createException(SQL, "batcalc.str_cast", SQLSTATE(HY013) MAL_MALLOC_FAIL);
-			goto bailout;
-=======
 	assert(rlen > 0);
 	if (!(r = GDKmalloc(rlen))) {
 		msg = createException(SQL, "batcalc.str_cast", SQLSTATE(HY013) MAL_MALLOC_FAIL);
@@ -318,9 +286,7 @@
 				goto bailout;
 			}
 			nils |= strNil(r);
->>>>>>> 52ed9391
 		}
-		nils |= strNil(r);
 	}
 
 bailout:
