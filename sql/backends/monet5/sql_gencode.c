--- conflicted
+++ resolved
@@ -1335,7 +1335,6 @@
 		curBlk->inlineProp = 1;
 	if (sideeffects)
 		curBlk->unsafeProp = 1;
-<<<<<<< HEAD
 	/* optimize the code, but beforehand add it to the cache, so recursive functions will be found */
 	/* 'sql' module is shared, so adquire mal context lock to avoid race conditions while adding new function symbols */
 	MT_lock_set(&sql_gencodeLock);
@@ -1366,28 +1365,6 @@
 		f->instantiated = TRUE; /* make sure 'instantiated' gets set after 'imp' */
 	} else {
 		needstoclean = 1;
-=======
-	/* optimize the code */
-	SQLaddQueryToCache(c);
-	added_to_cache = 1;
-	if (curBlk->inlineProp == 0 && !c->curprg->def->errors) {
-		msg = SQLoptimizeFunction(c, c->curprg->def);
-	} else if (curBlk->inlineProp != 0) {
-		if( msg == MAL_SUCCEED)
-			msg = chkProgram(c->usermodule, c->curprg->def);
-		if (msg == MAL_SUCCEED && !c->curprg->def->errors)
-			msg = SQLoptimizeFunction(c,c->curprg->def);
-	}
-	if (msg) {
-		if (c->curprg->def->errors)
-			GDKfree(msg);
-		else
-			c->curprg->def->errors = msg;
-	}
-	if (c->curprg->def->errors) {
-		sql_error(m, 003, SQLSTATE(42000) "Internal error while compiling statement: %s", c->curprg->def->errors);
-		res = -1;
->>>>>>> 9e055a96
 	}
 	MT_lock_unset(&sql_gencodeLock);
 
