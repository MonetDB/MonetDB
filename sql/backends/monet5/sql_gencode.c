--- conflicted
+++ resolved
@@ -56,24 +56,6 @@
 #include "rel_physical.h"
 #include "sql_user.h"
 
-<<<<<<< HEAD
-int
-constantAtom(backend *sql, MalBlkPtr mb, atom *a)
-{
-	int idx;
-	ValPtr vr = (ValPtr) &a->data;
-	ValRecord cst;
-
-	(void) sql;
-	cst.vtype = 0;
-	if (VALcopy(mb->ma, &cst, vr) == NULL)
-		return -1;
-	idx = defConstant(mb, vr->vtype, &cst);
-	return idx;
-}
-
-=======
->>>>>>> 170ea9ec
 InstrPtr
 table_func_create_result(MalBlkPtr mb, InstrPtr q, sql_func *f, list *restypes)
 {
