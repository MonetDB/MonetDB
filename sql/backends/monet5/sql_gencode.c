--- conflicted
+++ resolved
@@ -144,14 +144,9 @@
 	str msg = MAL_SUCCEED;
 
 	backup = c->curprg;
-<<<<<<< HEAD
 	curPrg = c->curprg = newFunction(putName(mod), putName(name), m->is_factory ? FACTORYsymbol : FUNCTIONsymbol);
-	if( curPrg == NULL)
-=======
-	curPrg = c->curprg = newFunction(putName(mod), putName(name), FUNCTIONsymbol);
 	if( curPrg == NULL) {
 		sql_error(m, 001, SQLSTATE(HY013) MAL_MALLOC_FAIL);
->>>>>>> cc806812
 		return -1;
 	}
 
@@ -1244,14 +1239,9 @@
 	}
 
 	backup = c->curprg;
-<<<<<<< HEAD
 	curPrg = c->curprg = newFunction(userRef, putName(f->base.name), m->is_factory? FACTORYsymbol : FUNCTIONsymbol);
-	if( curPrg == NULL)
-=======
-	curPrg = c->curprg = newFunction(userRef, putName(f->base.name), FUNCTIONsymbol);
 	if( curPrg == NULL) {
 		sql_error(m, 001, SQLSTATE(HY013) MAL_MALLOC_FAIL);
->>>>>>> cc806812
 		goto cleanup;
 	}
 
