/*
 * This Source Code Form is subject to the terms of the Mozilla Public
 * License, v. 2.0.  If a copy of the MPL was not distributed with this
 * file, You can obtain one at http://mozilla.org/MPL/2.0/.
 *
 * Copyright 1997 - July 2008 CWI, August 2008 - 2020 MonetDB B.V.
 */

/*
 * @f sql_gencode
 * @t SQL to MAL code generation.
 * @a N. Nes, M. Kersten
 * @+ MAL Code generation
 * This module contains the actions to construct a MAL program, ready for
 * optimization and execution by the Monet V5 kernel.
 *
 * The code base is modeled directly after its MIL variant, replacing
 * each IO request by instructions to initialize the corresponding MAL data
 * structure.
 * To speed up the compilation, we may consider keeping a cache of pre-compiled
 * statements.
 *
 * MAL extensions needed. A temporary variable used as an argument
 * should be printed (done). Consider replacing modname/fcnname by
 * an integer constant and a global lookup table. This should
 * reduce the cost to prepare MAL statements significantly.
 *
 * A dummy module is needed to load properly.
 */
#include "monetdb_config.h"
#include "sql_gencode.h"
#include "sql_optimizer.h"
#include "sql_scenario.h"
#include "sql_mvc.h"
#include "sql_qc.h"
#include "mal_namespace.h"
#include "opt_prelude.h"
#include "querylog.h"
#include "mal_builder.h"
#include "mal_debugger.h"

#include "rel_select.h"
#include "rel_unnest.h"
#include "rel_optimizer.h"
#include "rel_distribute.h"
#include "rel_partition.h"
#include "rel_prop.h"
#include "rel_rel.h"
#include "rel_exp.h"
#include "rel_psm.h"
#include "rel_bin.h"
#include "rel_dump.h"
#include "rel_remote.h"

#include "msabaoth.h"		/* msab_getUUID */
#include "muuid.h"

int
constantAtom(backend *sql, MalBlkPtr mb, atom *a)
{
	int idx;
	ValPtr vr = (ValPtr) &a->data;
	ValRecord cst;

	(void) sql;
	cst.vtype = 0;
	if (VALcopy(&cst, vr) == NULL)
		return -1;
	idx = defConstant(mb, vr->vtype, &cst);
	return idx;
}

InstrPtr
table_func_create_result(MalBlkPtr mb, InstrPtr q, sql_func *f, list *restypes)
{
	node *n;
	int i;

	if (q == NULL)
		return NULL;
	if (f->varres) {
		for (i = 0, n = restypes->h; n; n = n->next, i++) {
			sql_subtype *st = n->data;
			int type = st->type->localtype;

			type = newBatType(type);
			if (i) {
				if ((q = pushReturn(mb, q, newTmpVariable(mb, type))) == NULL)
					return NULL;
			} else
				setVarType(mb, getArg(q, 0), type);
			setVarUDFtype(mb, getArg(q, i));
		}
	} else {
		for (i = 0, n = f->res->h; n; n = n->next, i++) {
			sql_arg *a = n->data;
			int type = a->type.type->localtype;

			type = newBatType(type);
			if (i) {
				if ((q = pushReturn(mb, q, newTmpVariable(mb, type))) == NULL)
					return NULL;
			} else
				setVarType(mb, getArg(q, 0), type);
			setVarUDFtype(mb, getArg(q, i));
		}
	}
	return q;
}

InstrPtr
relational_func_create_result(mvc *sql, MalBlkPtr mb, InstrPtr q, sql_rel *f)
{
	sql_rel *r = f;
	node *n;
	int i;

	if (q == NULL)
		return NULL;
	if (is_topn(r->op) || is_sample(r->op))
		r = r->l;
	if (!is_project(r->op))
		r = rel_project(sql->sa, r, rel_projections(sql, r, NULL, 1, 1));
	q->argc = q->retc = 0;
	for (i = 0, n = r->exps->h; n; n = n->next, i++) {
		sql_exp *e = n->data;
		int type = exp_subtype(e)->type->localtype;

		type = newBatType(type);
		q = pushReturn(mb, q, newTmpVariable(mb, type));
	}
	return q;
}

static int
_create_relational_function(mvc *m, const char *mod, const char *name, sql_rel *r, stmt *call, list *rel_ops, int inline_func)
{
	Client c = MCgetClient(m->clientid);
	backend *be = (backend *) c->sqlcontext;
	MalBlkPtr curBlk = 0;
	InstrPtr curInstr = 0;
	Symbol backup = NULL, curPrg = NULL;
	int old_argc = be->mvc->argc, res = 0;
	str msg = MAL_SUCCEED;

	backup = c->curprg;
	curPrg = c->curprg = newFunction(putName(mod), putName(name), m->is_factory ? FACTORYsymbol : FUNCTIONsymbol);
	if( curPrg == NULL) {
		sql_error(m, 001, SQLSTATE(HY013) MAL_MALLOC_FAIL);
		return -1;
	}

	curBlk = c->curprg->def;
	curInstr = getInstrPtr(curBlk, 0);

	curInstr = relational_func_create_result(m, curBlk, curInstr, r);
	if( curInstr == NULL) {
		sql_error(m, 001, SQLSTATE(HY013) MAL_MALLOC_FAIL);
		return -1;
	}
	setVarUDFtype(curBlk, 0);

	/* ops */
	if (call && call->type == st_list) {
		node *n;
		list *ops = call->op4.lval;

		for (n = ops->h; n && !curBlk->errors; n = n->next) {
			stmt *op = n->data;
			sql_subtype *t = tail_type(op);
			int type = t->type->localtype;
			int varid = 0;
			const char *nme = (op->op3)?op->op3->op4.aval->data.val.sval:op->cname;
			char *buf;

			if (nme[0] != 'A') {
				buf = SA_NEW_ARRAY(m->sa, char, strlen(nme) + 2);
				if (buf)
					stpcpy(stpcpy(buf, "A"), nme);
			} else {
				buf = sa_strdup(m->sa, nme);
			}
			if (!buf) {
				sql_error(m, 001, SQLSTATE(HY013) MAL_MALLOC_FAIL);
				return -1;
			}
			varid = newVariable(curBlk, buf, strlen(buf), type);
			curInstr = pushArgument(curBlk, curInstr, varid);
			setVarType(curBlk, varid, type);
			setVarUDFtype(curBlk, varid);
		}
	} else if (rel_ops) {
		node *n;

		for (n = rel_ops->h; n && !curBlk->errors; n = n->next) {
			sql_exp *e = n->data;
			sql_subtype *t = exp_subtype(e);
			int type = t->type->localtype;
			int varid = 0;
			char *buf;

			if (e->type == e_atom) {
				buf = SA_NEW_ARRAY(m->sa, char, IDLENGTH);
				if (buf)
					snprintf(buf, IDLENGTH, "A%u", e->flag);
			} else {
				const char *nme = exp_name(e);
				buf = SA_NEW_ARRAY(m->sa, char, strlen(nme) + 2);
				if (buf)
					stpcpy(stpcpy(buf, "A"), nme);
			}
			if (!buf) {
				sql_error(m, 001, SQLSTATE(HY013) MAL_MALLOC_FAIL);
				return -1;
			}
			varid = newVariable(curBlk, (char *)buf, strlen(buf), type);
			curInstr = pushArgument(curBlk, curInstr, varid);
			setVarType(curBlk, varid, type);
			setVarUDFtype(curBlk, varid);
		}
	}
	if (curBlk->errors) {
		sql_error(m, 003, SQLSTATE(42000) "Internal error while compiling statement: %s", curBlk->errors);
		return -1;
	}

	/* add return statement */
	sql_exp *e;
	r = rel_psm_stmt(m->sa, e = exp_return(m->sa,  exp_rel(m, r), 0));
	e->card = CARD_MULTI;
	be->mvc->argc = 0;
	if (backend_dumpstmt(be, curBlk, r, 0, 1, NULL) < 0) {
		if (backup)
			c->curprg = backup;
		return -1;
	}
	be->mvc->argc = old_argc;
	/* SQL function definitions meant for inlining should not be optimized before */
	if (inline_func)
		curBlk->inlineProp = 1;
	/* optimize the code */
	SQLaddQueryToCache(c);
	if (curBlk->inlineProp == 0 && !c->curprg->def->errors) {
		msg = SQLoptimizeQuery(c, c->curprg->def);
	} else if (curBlk->inlineProp != 0) {
		if( msg == MAL_SUCCEED)
			msg = chkProgram(c->usermodule, c->curprg->def);
		if (msg == MAL_SUCCEED && !c->curprg->def->errors)
			msg = SQLoptimizeFunction(c,c->curprg->def);
	}
	if (msg) {
		if (c->curprg->def->errors)
			GDKfree(msg);
		else
			c->curprg->def->errors = msg;
	}
	if (c->curprg->def->errors) {
		sql_error(m, 003, SQLSTATE(42000) "Internal error while compiling statement: %s", c->curprg->def->errors);
		res = -1;
	}
	if (backup)
		c->curprg = backup;
	return res;
}

static str
rel2str( mvc *sql, sql_rel *rel)
{
	buffer *b = NULL;
	stream *s = NULL;
	list *refs = NULL;
	char *res = NULL;

	b = buffer_create(1024);
	if(b == NULL)
		goto cleanup;
	s = buffer_wastream(b, "rel_dump");
	if(s == NULL)
		goto cleanup;
	refs = sa_list(sql->sa);
	if (!refs)
		goto cleanup;

	rel_print_refs(sql, s, rel, 0, refs, 0);
	rel_print_(sql, s, rel, 0, refs, 0);
	mnstr_printf(s, "\n");
	res = buffer_get_buf(b);

cleanup:
	if(b)
		buffer_destroy(b);
	if(s)
		close_stream(s);
	return res;
}

/* stub and remote function */
static int
_create_relational_remote(mvc *m, const char *mod, const char *name, sql_rel *rel, stmt *call, prop *prp)
{
	Client c = MCgetClient(m->clientid);
	MalBlkPtr curBlk = 0;
	InstrPtr curInstr = 0, p, o;
	Symbol backup = NULL;
	const char *local_tbl = prp->value;
	node *n;
	int i, q, v, res = 0;
	int *lret, *rret;
	char *lname;
	sql_rel *r = rel;

	if (local_tbl == NULL) {
		sql_error(m, 003, SQLSTATE(42000) "Missing property on the input relation");
		return -1;
	}

	lname = GDKstrdup(name);
	if (lname == NULL) {
		sql_error(m, 001, SQLSTATE(HY013) MAL_MALLOC_FAIL);
		return -1;
	}

	if (is_topn(r->op) || is_sample(r->op))
		r = r->l;
	if (!is_project(r->op))
		r = rel_project(m->sa, r, rel_projections(m, r, NULL, 1, 1));
	lret = SA_NEW_ARRAY(m->sa, int, list_length(r->exps));
	if (lret == NULL) {
		GDKfree(lname);
		sql_error(m, 001, SQLSTATE(HY013) MAL_MALLOC_FAIL);
		return -1;
	}
	rret = SA_NEW_ARRAY(m->sa, int, list_length(r->exps));
	if (rret == NULL) {
		GDKfree(lname);
		sql_error(m, 001, SQLSTATE(HY013) MAL_MALLOC_FAIL);
		return -1;
	}

	/* create stub */
	backup = c->curprg;
	c->curprg = newFunction(putName(mod), putName(name), m->is_factory ? FACTORYsymbol : FUNCTIONsymbol);
	if( c->curprg == NULL) {
		GDKfree(lname);
		sql_error(m, 001, SQLSTATE(HY013) MAL_MALLOC_FAIL);
		return -1;
	}
	lname[0] = 'l';
	curBlk = c->curprg->def;
	curInstr = getInstrPtr(curBlk, 0);

	curInstr = relational_func_create_result(m, curBlk, curInstr, rel);
	if( curInstr == NULL) {
		GDKfree(lname);
		sql_error(m, 001, SQLSTATE(HY013) MAL_MALLOC_FAIL);
		return -1;
	}
	setVarUDFtype(curBlk, 0);

	/* ops */
	if (call && call->type == st_list) {
		node *n;

		for (n = call->op4.lval->h; n; n = n->next) {
			stmt *op = n->data;
			sql_subtype *t = tail_type(op);
			int type = t->type->localtype;
			int varid = 0;
			const char *nme = (op->op3)?op->op3->op4.aval->data.val.sval:op->cname;
			char *buf = SA_NEW_ARRAY(m->sa, char, strlen(nme) + 2);

			if (!buf) {
				GDKfree(lname);
				sql_error(m, 001, SQLSTATE(HY013) MAL_MALLOC_FAIL);
				return -1;
			}
			stpcpy(stpcpy(buf, "A"), nme);
			varid = newVariable(curBlk, buf,strlen(buf), type);
			curInstr = pushArgument(curBlk, curInstr, varid);
			setVarType(curBlk, varid, type);
			setVarUDFtype(curBlk, varid);
		}
	}

	/* declare return variables */
	for (i = 0, n = r->exps->h; n; n = n->next, i++) {
		sql_exp *e = n->data;
		int type = exp_subtype(e)->type->localtype;

		type = newBatType(type);
		p = newFcnCall(curBlk, batRef, newRef);
		p = pushType(curBlk, p, getBatType(type));
		setArgType(curBlk, p, 0, type);
		lret[i] = getArg(p, 0);
	}

	/* q := remote.connect("schema.table", "msql"); */
	p = newStmt(curBlk, remoteRef, connectRef);
	p = pushStr(curBlk, p, local_tbl);
	p = pushStr(curBlk, p, "msql");
	q = getArg(p, 0);

	/* remote.exec(q, "sql", "register", "mod", "name", "relational_plan", "signature"); */
	p = newInstruction(curBlk, remoteRef, execRef);
	p = pushArgument(curBlk, p, q);
	p = pushStr(curBlk, p, sqlRef);
	p = pushStr(curBlk, p, registerRef);

	o = newFcnCall(curBlk, remoteRef, putRef);
	o = pushArgument(curBlk, o, q);
	o = pushInt(curBlk, o, TYPE_str); /* dummy result type */
	p = pushReturn(curBlk, p, getArg(o, 0));

	o = newFcnCall(curBlk, remoteRef, putRef);
	o = pushArgument(curBlk, o, q);
	o = pushStr(curBlk, o, mod);
	p = pushArgument(curBlk, p, getArg(o,0));

	o = newFcnCall(curBlk, remoteRef, putRef);
	o = pushArgument(curBlk, o, q);
	o = pushStr(curBlk, o, lname);
	p = pushArgument(curBlk, p, getArg(o,0));

	{
	int len = 1024, nr = 0;
	char *s, *buf = GDKmalloc(len);
	if (!buf) {
		GDKfree(lname);
		sql_error(m, 001, SQLSTATE(HY013) MAL_MALLOC_FAIL);
		return -1;
	}
	s = rel2str(m, rel);
	if (!s) {
		GDKfree(lname);
		GDKfree(buf);
		sql_error(m, 001, SQLSTATE(HY013) MAL_MALLOC_FAIL);
		return -1;
	}
	o = newFcnCall(curBlk, remoteRef, putRef);
	o = pushArgument(curBlk, o, q);
	o = pushStr(curBlk, o, s);	/* relational plan */
	p = pushArgument(curBlk, p, getArg(o,0));
	free(s);

	s = "";
	if (call && call->type == st_list) { /* Send existing variables in the plan */
		node *n;

		buf[0] = 0;
		for (n = call->op4.lval->h; n; n = n->next) {
			stmt *op = n->data;
			sql_subtype *t = tail_type(op);
			const char *nme = (op->op3)?op->op3->op4.aval->data.val.sval:op->cname;

			if ((nr + 100) > len) {
				char *tmp = GDKrealloc(buf, len*=2);
				if (tmp == NULL) {
					GDKfree(buf);
					buf = NULL;
					break;
				}
				buf = tmp;
			}

			nr += snprintf(buf+nr, len-nr, "%s %s(%u,%u)%c", nme, t->type->sqlname, t->digits, t->scale, n->next?',':' ');
		}
		s = buf;
	}
	if (buf) {
		o = newFcnCall(curBlk, remoteRef, putRef);
		o = pushArgument(curBlk, o, q);
		o = pushStr(curBlk, o, s);	/* signature */
		p = pushArgument(curBlk, p, getArg(o,0));
	} else {
		GDKfree(lname);
		sql_error(m, 001, SQLSTATE(HY013) MAL_MALLOC_FAIL);
		return -1;
	}

	buf[0] = 0;
	nr = 0;
	for (n = r->exps->h; n; n = n->next) { /* Send SQL types of the projection's expressions */
		sql_exp *e = n->data;
		sql_subtype *t = exp_subtype(e);
		str next = subtype2string(t);

		if (!next) {
			GDKfree(buf);
			buf = NULL;
			break;
		}
		if ((nr + 100) > len) {
			char *tmp = GDKrealloc(buf, len*=2);
			if (tmp == NULL) {
				GDKfree(next);
				GDKfree(buf);
				buf = NULL;
				break;
			}
			buf = tmp;
		}

		nr += snprintf(buf+nr, len-nr, "%s%s", next, n->next?"%":"");
		GDKfree(next);
	}
	if (buf) {
		o = newFcnCall(curBlk, remoteRef, putRef);
		o = pushArgument(curBlk, o, q);
		o = pushStr(curBlk, o, s);	/* SQL types as a single string */
		p = pushArgument(curBlk, p, getArg(o,0));
		GDKfree(buf);
	} else {
		GDKfree(lname);
		sql_error(m, 001, SQLSTATE(HY013) MAL_MALLOC_FAIL);
		return -1;
	}
	}
	pushInstruction(curBlk, p);

	char *mal_session_uuid, *err = NULL;
	if (!GDKinmemory() && (err = msab_getUUID(&mal_session_uuid)) == NULL) {
		str lsupervisor_session = GDKstrdup(mal_session_uuid);
		str rsupervisor_session = GDKstrdup(mal_session_uuid);
		free(mal_session_uuid);
		if (lsupervisor_session == NULL || rsupervisor_session == NULL) {
			GDKfree(lsupervisor_session);
			GDKfree(rsupervisor_session);
			sql_error(m, 001, SQLSTATE(HY013) MAL_MALLOC_FAIL);
			return -1;
		}

		str rworker_plan_uuid = generateUUID();
		if (rworker_plan_uuid == NULL) {
			GDKfree(rsupervisor_session);
			GDKfree(lsupervisor_session);
			sql_error(m, 001, SQLSTATE(HY013) MAL_MALLOC_FAIL);
			return -1;
		}
		str lworker_plan_uuid = GDKstrdup(rworker_plan_uuid);
		if (lworker_plan_uuid == NULL) {
			free(rworker_plan_uuid);
			GDKfree(lsupervisor_session);
			GDKfree(rsupervisor_session);
			sql_error(m, 001, SQLSTATE(HY013) MAL_MALLOC_FAIL);
			return -1;
		}

		/* remote.supervisor_register(connection, supervisor_uuid, plan_uuid) */
		p = newInstruction(curBlk, remoteRef, execRef);
		p = pushArgument(curBlk, p, q);
		p = pushStr(curBlk, p, remoteRef);
		p = pushStr(curBlk, p, register_supervisorRef);
		getArg(p, 0) = -1;

		/* We don't really care about the return value of supervisor_register,
		 * but I have not found a good way to remotely execute a void mal function
		 */
		o = newFcnCall(curBlk, remoteRef, putRef);
		o = pushArgument(curBlk, o, q);
		o = pushInt(curBlk, o, TYPE_int);
		p = pushReturn(curBlk, p, getArg(o, 0));

		o = newFcnCall(curBlk, remoteRef, putRef);
		o = pushArgument(curBlk, o, q);
		o = pushStr(curBlk, o, rsupervisor_session);
		p = pushArgument(curBlk, p, getArg(o, 0));

		o = newFcnCall(curBlk, remoteRef, putRef);
		o = pushArgument(curBlk, o, q);
		o = pushStr(curBlk, o, rworker_plan_uuid);
		p = pushArgument(curBlk, p, getArg(o, 0));

		pushInstruction(curBlk, p);

		/* Execute the same instruction locally */
		p = newStmt(curBlk, remoteRef, register_supervisorRef);
		p = pushStr(curBlk, p, lsupervisor_session);
		p = pushStr(curBlk, p, lworker_plan_uuid);

		GDKfree(lworker_plan_uuid);
		free(rworker_plan_uuid);   /* This was created with strdup */
		GDKfree(lsupervisor_session);
		GDKfree(rsupervisor_session);
	} else if (err)
		free(err);

	/* (x1, x2, ..., xn) := remote.exec(q, "mod", "fcn"); */
	p = newInstruction(curBlk, remoteRef, execRef);
	p = pushArgument(curBlk, p, q);
	p = pushStr(curBlk, p, mod);
	p = pushStr(curBlk, p, lname);
	getArg(p, 0) = -1;

	for (i = 0, n = r->exps->h; n; n = n->next, i++) {
		/* x1 := remote.put(q, :type) */
		o = newFcnCall(curBlk, remoteRef, putRef);
		o = pushArgument(curBlk, o, q);
		o = pushArgument(curBlk, o, lret[i]);
		v = getArg(o, 0);
		p = pushReturn(curBlk, p, v);
		rret[i] = v;
	}

	/* send arguments to remote */
	for (i = curInstr->retc; i < curInstr->argc; i++) {
		/* x1 := remote.put(q, A0); */
		o = newStmt(curBlk, remoteRef, putRef);
		o = pushArgument(curBlk, o, q);
		o = pushArgument(curBlk, o, getArg(curInstr, i));
		p = pushArgument(curBlk, p, getArg(o, 0));
	}
	pushInstruction(curBlk, p);

	/* return results */
	for (i = 0; i < curInstr->retc; i++) {
		/* y1 := remote.get(q, x1); */
		p = newFcnCall(curBlk, remoteRef, getRef);
		p = pushArgument(curBlk, p, q);
		p = pushArgument(curBlk, p, rret[i]);
		getArg(p, 0) = lret[i];
	}

	/* remote.disconnect(q); */
	p = newStmt(curBlk, remoteRef, disconnectRef);
	p = pushArgument(curBlk, p, q);

	p = newInstruction(curBlk, NULL, NULL);
	p->barrier= RETURNsymbol;
	p->retc = p->argc = 0;
	for (i = 0; i < curInstr->retc; i++)
		p = pushArgument(curBlk, p, lret[i]);
	p->retc = p->argc;
	/* assignment of return */
	for (i = 0; i < curInstr->retc; i++)
		p = pushArgument(curBlk, p, lret[i]);
	pushInstruction(curBlk, p);

	/* catch exceptions */
	p = newCatchStmt(curBlk,"MALexception");
	p = newExitStmt(curBlk,"MALexception");
	p = newCatchStmt(curBlk,"SQLexception");
	p = newExitStmt(curBlk,"SQLexception");
	/* remote.disconnect(q); */
	p = newStmt(curBlk, remoteRef, disconnectRef);
	p = pushArgument(curBlk, p, q);

	pushEndInstruction(curBlk);

	/* SQL function definitions meant for inlineing should not be optimized before */
	//for now no inline of the remote function, this gives garbage collection problems
	//curBlk->inlineProp = 1;

	SQLaddQueryToCache(c);
	// (str) chkProgram(c->usermodule, c->curprg->def);
	if (!c->curprg->def->errors)
		c->curprg->def->errors = SQLoptimizeFunction(c, c->curprg->def);
	if (c->curprg->def->errors) {
		sql_error(m, 003, SQLSTATE(42000) "Internal error while compiling statement: %s", c->curprg->def->errors);
		res = -1;
	}
	if (backup)
		c->curprg = backup;
	GDKfree(lname);		/* make sure stub is called */
	return res;
}

int
monet5_create_relational_function(mvc *m, const char *mod, const char *name, sql_rel *rel, stmt *call, list *rel_ops, int inline_func)
{
	prop *p = NULL;

	if (rel && (p = find_prop(rel->p, PROP_REMOTE)) != NULL)
		return _create_relational_remote(m, mod, name, rel, call, p);
	else
		return _create_relational_function(m, mod, name, rel, call, rel_ops, inline_func);
}

/*
 * The kernel uses two calls to procedures defined in SQL.
 * They have to be initialized, which is currently hacked
 * by using the SQLstatment.
 */
static stmt *
sql_relation2stmt(backend *be, sql_rel *r)
{
	mvc *c = be->mvc;
	stmt *s = NULL;

	if (!r) {
		sql_error(c, 003, SQLSTATE(42000) "Missing relation to convert into statements");
		return NULL;
	} else {
		if (c->emode == m_plan) {
			rel_print(c, r, 0);
		} else {
			s = output_rel_bin(be, r);
		}
	}
	return s;
}

int
backend_dumpstmt(backend *be, MalBlkPtr mb, sql_rel *r, int top, int add_end, const char *query)
{
	mvc *m = be->mvc;
	InstrPtr q, querylog = NULL;
	int old_mv = be->mvc_var;
	MalBlkPtr old_mb = be->mb;
	stmt *s;

	/* Always keep the SQL query around for monitoring */
	if (query) {
		char *escaped_q;

		while (*query && isspace((unsigned char) *query))
			query++;

		querylog = q = newStmt(mb, querylogRef, defineRef);
		if (q == NULL) {
			sql_error(m, 001, SQLSTATE(HY013) MAL_MALLOC_FAIL);
			return -1;
		}
		setVarType(mb, getArg(q, 0), TYPE_void);
		setVarUDFtype(mb, getArg(q, 0));
		if (!(escaped_q = sql_escape_str((char*) query))) {
			sql_error(m, 001, SQLSTATE(HY013) MAL_MALLOC_FAIL);
			return -1;
		}
		q = pushStr(mb, q, escaped_q);
		GDKfree(escaped_q);
		if (q == NULL) {
			sql_error(m, 001, SQLSTATE(HY013) MAL_MALLOC_FAIL);
			return -1;
		}
		q = pushStr(mb, q, getSQLoptimizer(be->mvc));
		if (q == NULL) {
			sql_error(m, 001, SQLSTATE(HY013) MAL_MALLOC_FAIL);
			return -1;
		}
	}

	/* announce the transaction mode */
	q = newStmt(mb, sqlRef, mvcRef);
	if (q == NULL) {
		sql_error(m, 001, SQLSTATE(HY013) MAL_MALLOC_FAIL);
		return -1;
	}
	be->mvc_var = getDestVar(q);
	be->mb = mb;
	s = sql_relation2stmt(be, r);
	if (!s) {
		if (querylog)
			(void) pushInt(mb, querylog, mb->stop);
		return (be->mvc->errstr[0] == '\0') ? 0 : -1;
	}

	be->mvc_var = old_mv;
	be->mb = old_mb;
	if (top && !be->depth && (m->type == Q_SCHEMA || m->type == Q_TRANS)) {
		q = newStmt(mb, sqlRef, exportOperationRef);
		if (q == NULL) {
			sql_error(m, 001, SQLSTATE(HY013) MAL_MALLOC_FAIL);
			return -1;
		}
	}
	/* generate a dummy return assignment for functions */
	if (getArgType(mb, getInstrPtr(mb, 0), 0) != TYPE_void && getInstrPtr(mb, mb->stop - 1)->barrier != RETURNsymbol &&
		getInstrPtr(mb, 0)->token != FACTORYsymbol) {
		q = newAssignment(mb);
		if (q == NULL) {
			sql_error(m, 001, SQLSTATE(HY013) MAL_MALLOC_FAIL);
			return -1;
		}
		getArg(q, 0) = getArg(getInstrPtr(mb, 0), 0);
		q->barrier = RETURNsymbol;
	}
	if (add_end)
		pushEndInstruction(mb);
	if (querylog)
		(void) pushInt(mb, querylog, mb->stop);
	return 0;
}

/* Generate the assignments of the query arguments to the query template*/
int
backend_callinline(backend *be, Client c)
{
	mvc *m = be->mvc;
	InstrPtr curInstr = 0;
	MalBlkPtr curBlk = c->curprg->def;

	setVarType(curBlk, 0, 0);
	if (m->argc) {
		int argc = 0;

		for (; argc < m->argc && !curBlk->errors; argc++) {
			atom *a = m->args[argc];
			int type = atom_type(a)->type->localtype;
			int varid = 0;

			curInstr = newAssignment(curBlk);
			if (curInstr == NULL) {
				sql_error(m, 001, SQLSTATE(HY013) MAL_MALLOC_FAIL);
				return -1;
			}
			a->varid = varid = getDestVar(curInstr);
			setVarType(curBlk, varid, type);
			setVarUDFtype(curBlk, varid);

			if (atom_null(a)) {
				sql_subtype *t = atom_type(a);
				(void) pushNil(curBlk, curInstr, t->type->localtype);
			} else {
				int _t;
				if ((_t = constantAtom(be, curBlk, a)) == -1) {
					sql_error(m, 001, SQLSTATE(HY013) MAL_MALLOC_FAIL);
					return -1;
				}
				(void) pushArgument(curBlk, curInstr, _t);
			}
		}
	}
	c->curprg->def = curBlk;
	if (curBlk->errors) {
		sql_error(m, 003, SQLSTATE(42000) "Internal error while compiling statement: %s", curBlk->errors);
		return -1;
	}
	return 0;
}

/* SQL procedures, functions and PREPARE statements are compiled into a parameterised plan */
Symbol
backend_dumpproc(backend *be, Client c, cq *cq, sql_rel *r)
{
	mvc *m = be->mvc;
	MalBlkPtr mb = 0;
	Symbol curPrg = 0, backup = NULL;
	InstrPtr curInstr = 0;
	int argc = 0, res;
	char arg[IDLENGTH];
	node *n;

	backup = c->curprg;
	if (cq)
		c->curprg = newFunction(userRef, putName(cq->name), FUNCTIONsymbol);
	else
		c->curprg = newFunction(userRef, "tmp", FUNCTIONsymbol);
	if (c->curprg == NULL) {
		sql_error(m, 001, SQLSTATE(HY013) MAL_MALLOC_FAIL);
		return NULL;
	}

	curPrg = c->curprg;
	curPrg->def->keephistory = backup->def->keephistory;
	mb = curPrg->def;
	curInstr = getInstrPtr(mb, 0);
	/* we do not return anything */
	setVarType(mb, 0, TYPE_void);
	setVarUDFtype(mb, 0);
	setModuleId(curInstr, userRef);

	if (m->argc) {
		for (argc = 0; argc < m->argc; argc++) {
			atom *a = m->args[argc];
			sql_type *tpe = atom_type(a)->type;
			int type, varid = 0;

			if (!tpe) {
				sql_error(m, 003, SQLSTATE(42000) "Could not determine type for argument number %d", argc+1);
				goto cleanup;
			}
			type = tpe->localtype;
			snprintf(arg, IDLENGTH, "A%d", argc);
			a->varid = varid = newVariable(mb, arg,strlen(arg), type);
			curInstr = pushArgument(mb, curInstr, varid);
			if (c->curprg == NULL) {
				sql_error(m, 001, SQLSTATE(HY013) MAL_MALLOC_FAIL);
				goto cleanup;
			}
			if (mb->errors) {
				sql_error(m, 003, SQLSTATE(42000) "Internal error while compiling statement: %s", mb->errors);
				goto cleanup;
			}
			setVarType(mb, varid, type);
			setVarUDFtype(mb, 0);
		}
	} else if (m->params) {	/* needed for prepare statements */

		for (n = m->params->h; n; n = n->next, argc++) {
			sql_arg *a = n->data;
			sql_type *tpe = a->type.type;
			int type, varid = 0;

			if (!tpe || tpe->eclass == EC_ANY) {
				sql_error(m, 003, SQLSTATE(42000) "Could not determine type for argument number %d", argc+1);
				goto cleanup;
			}
			type = tpe->localtype;
			snprintf(arg, IDLENGTH, "A%d", argc);
			varid = newVariable(mb, arg,strlen(arg), type);
			curInstr = pushArgument(mb, curInstr, varid);
			if (c->curprg == NULL) {
				sql_error(m, 003, SQLSTATE(HY013) MAL_MALLOC_FAIL);
				goto cleanup;
			}
			if (mb->errors) {
				sql_error(m, 003, SQLSTATE(42000) "Internal error while compiling statement: %s", mb->errors);
				goto cleanup;
			}
			setVarType(mb, varid, type);
			setVarUDFtype(mb, varid);
		}
	}

	if ((res = backend_dumpstmt(be, mb, r, 1, 1, be->q ? be->q->codestring : NULL)) < 0)
		goto cleanup;

	if (cq) {
		SQLaddQueryToCache(c);
		// optimize this code the 'old' way
		if ((m->emode == m_prepare || !qc_isaquerytemplate(getFunctionId(getInstrPtr(c->curprg->def,0)))) && !c->curprg->def->errors)
			c->curprg->def->errors = SQLoptimizeFunction(c,c->curprg->def);
	}
	if (c->curprg->def->errors) {
		sql_error(m, 003, SQLSTATE(42000) "Internal error while compiling statement: %s", c->curprg->def->errors);
		goto cleanup;
	}

	// restore the context for the wrapper code
	curPrg = c->curprg;
	if (backup)
		c->curprg = backup;
	return curPrg;

cleanup:
	if (backup)
		c->curprg = backup;
	return NULL;
}

int
backend_call(backend *be, Client c, cq *cq)
{
	mvc *m = be->mvc;
	InstrPtr q;
	MalBlkPtr mb = c->curprg->def;

	q = newStmt(mb, userRef, cq->name);
	if (!q) {
		sql_error(m, 001, SQLSTATE(HY013) MAL_MALLOC_FAIL);
		m->session->status = -3;
		return -1;
	}
	if (m->emode == m_execute && be->q->paramlen != m->argc) {
		sql_error(m, 003, SQLSTATE(42000) "EXEC called with wrong number of arguments: expected %d, got %d", be->q->paramlen, m->argc);
		return -1;
	}
	/* cached (factorized queries return bit??) */
	if (cq->code && getInstrPtr(((Symbol)cq->code)->def, 0)->token == FACTORYsymbol) {
		setVarType(mb, getArg(q, 0), TYPE_bit);
		setVarUDFtype(mb, getArg(q, 0));
	} else {
		setVarType(mb, getArg(q, 0), TYPE_void);
		setVarUDFtype(mb, getArg(q, 0));
	}
	if (m->argc) {
		for (int i = 0; i < m->argc && q && !mb->errors; i++) {
			atom *a = m->args[i];
			sql_subtype *pt = cq->params + i;

			if (!atom_cast(m->sa, a, pt)) {
				sql_error(m, 003, SQLSTATE(42000) "Wrong type for argument %d of function call: %s, expected %s", i + 1, atom_type(a)->type->sqlname, pt->type->sqlname);
				q = NULL;
				break;
			}
			if (atom_null(a)) {
				sql_subtype *t = cq->params + i;
				/* need type from the prepared argument */
				q = pushNil(mb, q, t->type->localtype);
			} else {
				int _t;
				if((_t = constantAtom(be, mb, a)) == -1) {
					(void) sql_error(m, 02, SQLSTATE(HY013) MAL_MALLOC_FAIL);
					break;
				}
				q = pushArgument(mb, q, _t);
			}
		}
	}
	if (!q) {
		sql_error(m, 001, SQLSTATE(HY013) MAL_MALLOC_FAIL);
		return -1;
	}
	if (mb->errors) {
		sql_error(m, 003, SQLSTATE(42000) "Internal error while compiling statement: %s", mb->errors);
		return -1;
	}
	return 0;
}

int
monet5_resolve_function(ptr M, sql_func *f)
{
	Client c;
	Module m;
	int clientID = *(int*) M;
	str mname = getName(f->mod), fname = getName(f->imp);

	if (!mname || !fname)
		return 0;

	/* Some SQL functions MAL mapping such as count(*) aggregate, the number of arguments don't match */
	if (mname == calcRef && fname == getName("="))
		return 1;
	if (mname == aggrRef && (fname == countRef || fname == count_no_nilRef))
		return 1;
	if (f->type == F_ANALYTIC)
		return 1;

	c = MCgetClient(clientID);
	for (m = findModule(c->usermodule, mname); m; m = m->link) {
		for (Symbol s = findSymbolInModule(m, fname); s; s = s->peer) {
			InstrPtr sig = getSignature(s);
			int argc = sig->argc - sig->retc, nfargs = list_length(f->ops), nfres = list_length(f->res);

			if ((sig->varargs & VARARGS) == VARARGS || f->vararg || f->varres)
				return 1;
			else if (nfargs == argc && (nfres == sig->retc || (sig->retc == 1 && (IS_FILT(f) || IS_PROC(f))))) {
				/* I removed this code because, it was triggering many errors on te SQL <-> MAL translation */
				/* Check for types of inputs and outputs. SQL procedures and filter functions always return 1 value in the MAL implementation
				bool all_match = true;
				if (nfres != 0) { if function has output variables, test types are equivalent
					int i = 0;
					for (node *n = f->res->h; n && all_match; n = n->next, i++) {
						sql_arg *arg = (sql_arg *) n->data;
						int nsql_tpe = arg->type.type->localtype;
						int nmal_tpe = getArgType(s->def, sig, i);
						if (isaBatType(nmal_tpe) || (nmal_tpe & 0377) == TYPE_any) any type is excluded from isaBatType
							nmal_tpe = getBatType(nmal_tpe);

						 any/void types allways match
						if (nsql_tpe != TYPE_any && nmal_tpe != TYPE_any && nsql_tpe != TYPE_void && nmal_tpe != TYPE_void)
							all_match = nsql_tpe == nmal_tpe;
					}
				}

				if (all_match && nfargs != 0) {  if function has arguments, test types are equivalent
					int i = sig->retc;
					for (node *n = f->ops->h; n && all_match; n = n->next, i++) {
						sql_arg *arg = (sql_arg *) n->data;
						int nsql_tpe = arg->type.type->localtype;
						int nmal_tpe = getArgType(s->def, sig, i);
						if (isaBatType(nmal_tpe) || (nmal_tpe & 0377) == TYPE_any)  any type is excluded from isaBatType
							nmal_tpe = getBatType(nmal_tpe);

						 any/void types allways match
						if (nsql_tpe != TYPE_any && nmal_tpe != TYPE_any && nsql_tpe != TYPE_void && nmal_tpe != TYPE_void)
							all_match = nsql_tpe == nmal_tpe;
					}
				}
				if (all_match)*/
					return 1;
			}
		}
	}
	return 0;
}

static int
backend_create_r_func(backend *be, sql_func *f)
{
	(void)be;
	switch(f->type) {
	case  F_AGGR:
		f->mod = "rapi";
		f->imp = "eval_aggr";
		break;
	case  F_PROC: /* no output */
	case  F_FUNC:
	default: /* ie also F_FILT and F_UNION for now */
		f->mod = "rapi";
		f->imp = "eval";
		break;
	}
	return 0;
}

/* Create the MAL block for a registered function and optimize it */
static int
backend_create_py_func(backend *be, sql_func *f)
{
	(void)be;
	switch(f->type) {
	case  F_AGGR:
		f->mod = "pyapi3";
		f->imp = "eval_aggr";
		break;
	case F_LOADER:
		f->mod = "pyapi3";
		f->imp = "eval_loader";
		break;
	case  F_PROC: /* no output */
	case  F_FUNC:
	default: /* ie also F_FILT and F_UNION for now */
		f->mod = "pyapi3";
		f->imp = "eval";
		break;
	}
	return 0;
}

static int
backend_create_map_py_func(backend *be, sql_func *f)
{
	(void)be;
	switch(f->type) {
	case  F_AGGR:
		f->mod = "pyapi3map";
		f->imp = "eval_aggr";
		break;
	case  F_PROC: /* no output */
	case  F_FUNC:
	default: /* ie also F_FILT and F_UNION for now */
		f->mod = "pyapi3map";
		f->imp = "eval";
		break;
	}
	return 0;
}

static int
backend_create_py3_func(backend *be, sql_func *f)
{
	backend_create_py_func(be, f);
	f->mod = "pyapi3";
	return 0;
}

static int
backend_create_map_py3_func(backend *be, sql_func *f)
{
	backend_create_map_py_func(be, f);
	f->mod = "pyapi3map";
	return 0;
}

/* Create the MAL block for a registered function and optimize it */
static int
backend_create_c_func(backend *be, sql_func *f)
{
	(void)be;
	switch(f->type) {
	case  F_AGGR:
		f->mod = "capi";
		f->imp = "eval_aggr";
		break;
	case F_LOADER:
	case F_PROC: /* no output */
	case F_FUNC:
	default: /* ie also F_FILT and F_UNION for now */
		f->mod = "capi";
		f->imp = "eval";
		break;
	}
	return 0;
}

/* Parse the SQL query from the function, and extract the MAL function from the generated abstract syntax tree */
static int
mal_function_find_implementation_address(mvc *m, sql_func *f)
{
	mvc *o = m;
	buffer *b = NULL;
	bstream *bs = NULL;
	stream *buf = NULL;
	char *n = NULL;
	int len = _strlen(f->query);
	sql_schema *s = cur_schema(m);
	dlist *l, *ext_name;

	if (!(m = ZNEW(mvc))) {
		(void) sql_error(o, 02, SQLSTATE(HY013) MAL_MALLOC_FAIL);
		goto bailout;
	}
	m->type = Q_PARSE;
	m->user_id = m->role_id = USER_MONETDB;

	store_lock();
	m->session = sql_session_create(0, 0);
	store_unlock();
	if (!m->session) {
		(void) sql_error(o, 02, SQLSTATE(HY013) MAL_MALLOC_FAIL);
		goto bailout;
	}
	if (s)
		m->session->schema = s;

	if (!(m->sa = sa_create())) {
		(void) sql_error(o, 02, SQLSTATE(HY013) MAL_MALLOC_FAIL);
		goto bailout;
	}
	if (!(b = (buffer*)GDKmalloc(sizeof(buffer)))) {
		(void) sql_error(o, 02, SQLSTATE(HY013) MAL_MALLOC_FAIL);
		goto bailout;
	}
	if (!(n = GDKmalloc(len + 2))) {
		(void) sql_error(o, 02, SQLSTATE(HY013) MAL_MALLOC_FAIL);
		goto bailout;
	}
	snprintf(n, len + 2, "%s\n", f->query);
	len++;
	buffer_init(b, n, len);
	if (!(buf = buffer_rastream(b, "sqlstatement"))) {
		(void) sql_error(o, 02, SQLSTATE(HY013) MAL_MALLOC_FAIL);
		goto bailout;
	}
	if (!(bs = bstream_create(buf, b->len))) {
		(void) sql_error(o, 02, SQLSTATE(HY013) MAL_MALLOC_FAIL);
		goto bailout;
	}
	scanner_init(&m->scanner, bs, NULL);
	m->scanner.mode = LINE_1;
	bstream_next(m->scanner.rs);

	(void) sqlparse(m); /* blindly ignore errors */
	assert(m->sym->token == SQL_CREATE_FUNC);
	l = m->sym->data.lval;
	ext_name = l->h->next->next->next->data.lval;
	f->imp = sa_strdup(f->sa, qname_fname(ext_name)); /* found the implementation, set it */

bailout:
	if (m) {
		bstream_destroy(m->scanner.rs);
		if (m->session) {
			store_lock();
			sql_session_destroy(m->session);
			store_unlock();
		}
		if (m->sa)
			sa_destroy(m->sa);
		_DELETE(m);
	}
	m = o;
	if (n)
		GDKfree(n);
	if (b)
		GDKfree(b);
	return m->errstr[0] == '\0'; /* m was set back to o */
}

static int
backend_create_sql_func(backend *be, sql_func *f, list *restypes, list *ops)
{
	mvc *m = be->mvc;
	MalBlkPtr curBlk = NULL;
	InstrPtr curInstr = NULL, p = NULL, q = NULL;
	Client c = be->client;
	Symbol backup = NULL, curPrg = NULL;
	int i, retseen = 0, sideeffects = 0, vararg = (f->varres || f->vararg), no_inline = 0, bsktseen = 0, clientid = be->mvc->clientid;
	sql_rel *r;
	str msg = MAL_SUCCEED;

	/* nothing to do for internal and ready (not recompiling) functions, besides finding respective MAL implementation */
	if (!f->sql && (f->lang == FUNC_LANG_INT || f->lang == FUNC_LANG_MAL)) {
		if (f->lang == FUNC_LANG_MAL && !f->imp && !mal_function_find_implementation_address(m, f))
			return -1;
		if (!backend_resolve_function(&clientid, f)) {
			if (f->lang == FUNC_LANG_INT)
				(void) sql_error(m, 02, SQLSTATE(HY005) "Implementation for function %s.%s not found", f->mod, f->imp);
			else
				(void) sql_error(m, 02, SQLSTATE(HY005) "Implementation for function %s.%s not found (%s.%s)", f->mod, f->imp, f->s->base.name, f->base.name);
			return -1;
		}
	}
	if (!f->sql || (!vararg && f->sql > 1))
		return 0;
	if (!vararg)
		f->sql++;
	r = rel_parse(m, f->s, f->query, m_instantiate);
	if (r)
		r = sql_processrelation(m, r, 1);
	if (r)
		r = rel_distribute(m, r);
	if (r)
		r = rel_partition(m, r);
	if (r && !f->sql) 	/* native function */
		return 0;

	if (!r) {
		if (!vararg)
			f->sql--;
		return -1;
	}

	backup = c->curprg;
	curPrg = c->curprg = newFunction(userRef, putName(f->base.name), m->is_factory? FACTORYsymbol : FUNCTIONsymbol);
	if( curPrg == NULL) {
		sql_error(m, 001, SQLSTATE(HY013) MAL_MALLOC_FAIL);
		goto cleanup;
	}

	curBlk = c->curprg->def;
	curInstr = getInstrPtr(curBlk, 0);

	if (f->res) {
		sql_arg *res = f->res->h->data;
		if (f->type == F_UNION) {
			curInstr = table_func_create_result(curBlk, curInstr, f, restypes);
			if( curInstr == NULL) {
				sql_error(m, 001, SQLSTATE(HY013) MAL_MALLOC_FAIL);
				goto cleanup;
			}
		} else {
			setArgType(curBlk, curInstr, 0, res->type.type->localtype);
		}
	} else {
		setArgType(curBlk, curInstr, 0, TYPE_void);
	}
	setVarUDFtype(curBlk, 0);

	if (f->vararg && ops) {
		int argc = 0;
		node *n;

		for (n = ops->h; n; n = n->next, argc++) {
			stmt *s = n->data;
			int type = tail_type(s)->type->localtype;
			int varid = 0;
			char buf[IDLENGTH];

			(void) snprintf(buf, IDLENGTH, "A%d", argc);
			varid = newVariable(curBlk, buf, strlen(buf), type);
			curInstr = pushArgument(curBlk, curInstr, varid);
			setVarType(curBlk, varid, type);
			setVarUDFtype(curBlk, varid);
		}
	} else if (f->ops) {
		int argc = 0;
		node *n;

		for (n = f->ops->h; n; n = n->next, argc++) {
			sql_arg *a = n->data;
			int type = a->type.type->localtype;
			int varid = 0;
			char *buf;

			if (a->name) {
				buf = SA_NEW_ARRAY(m->sa, char, strlen(a->name) + 2);
				if (buf)
					stpcpy(stpcpy(buf, "A"), a->name);
			} else {
				buf = SA_NEW_ARRAY(m->sa, char, IDLENGTH);
				if (buf)
					(void) snprintf(buf, IDLENGTH, "A%d", argc);
			}
			if (!buf) {
				sql_error(m, 001, SQLSTATE(HY013) MAL_MALLOC_FAIL);
				goto cleanup;
			}
			varid = newVariable(curBlk, buf, strlen(buf), type);
			curInstr = pushArgument(curBlk, curInstr, varid);
			setVarType(curBlk, varid, type);
			setVarUDFtype(curBlk, varid);
		}
	}
	/* announce the transaction mode */
	if (backend_dumpstmt(be, curBlk, r, 0, 1, NULL) < 0)
		goto cleanup;
	/* selectively make functions available for inlineing */
	/* for the time being we only inline scalar functions */
	/* and only if we see a single return value */
	/* check the function for side effects and make that explicit */
	sideeffects = f->side_effect;
	for (i = 1; i < curBlk->stop; i++) {
		p = getInstrPtr(curBlk, i);
		if (getFunctionId(p) == bindRef) {
			char *sname = getVarConstant(curBlk, getArg(p, p->retc + 1)).val.sval;
			char *tname = getVarConstant(curBlk, getArg(p, p->retc + 2)).val.sval;
			sql_schema *s = mvc_bind_schema(m, sname);
			if( s ) {
				sql_table *t = mvc_bind_table(m, s, tname);
				if (t && isStream(t))
					bsktseen++;
			}
			continue;
		}
		if (getFunctionId(p) == bindidxRef) {
			continue;
<<<<<<< HEAD
		}
		sideeffects = sideeffects || hasSideEffects(curBlk, p, FALSE); 
=======
		sideeffects = sideeffects || hasSideEffects(curBlk, p, FALSE);
>>>>>>> 0b782f68
		no_inline |= (getModuleId(p) == malRef && getFunctionId(p) == multiplexRef);
		if (p->token == RETURNsymbol || p->token == YIELDsymbol || p->barrier == RETURNsymbol || p->barrier == YIELDsymbol)
			retseen++;
	}
	if (i == curBlk->stop && retseen == 1 && f->type != F_UNION && !no_inline && bsktseen == 0)
		curBlk->inlineProp = 1;
	if (sideeffects)
		curBlk->unsafeProp = 1;
	p = getInstrPtr(curBlk, 0);
	if(p->token == FACTORYsymbol) { //for table returning factories we must have a "fake" return in the end
		q = getInstrPtr(curBlk, curBlk->stop - 2);
		if(q->barrier != RETURNsymbol) {
			q = newAssignment(curBlk);
			if (q == NULL)
				return -1;
			q->barrier = RETURNsymbol;
			moveInstruction(curBlk, curBlk->stop - 1, curBlk->stop - 2);
		}
		if (f->type == F_UNION) {
			q->retc = q->argc = 0;
			for (i = 0; i < p->retc; i++) {
				q = pushArgument(curBlk, q, getArg(p, i));
			}
			q->retc = q->argc;
			for (i = 0; i < p->retc; i++) {
				q = pushArgument(curBlk, q, getArg(p, i));
			}
		} else {
			setVarType(curBlk, getArg(q, 0), getVarType(curBlk, getArg(p, 0)));
		}
	}
	/* optimize the code */
	SQLaddQueryToCache(c);
	if (curBlk->inlineProp == 0 && !c->curprg->def->errors) {
		msg = SQLoptimizeFunction(c, c->curprg->def);
	} else if (curBlk->inlineProp != 0) {
		if( msg == MAL_SUCCEED)
			msg = chkProgram(c->usermodule, c->curprg->def);
		if (msg == MAL_SUCCEED && !c->curprg->def->errors)
			msg = SQLoptimizeFunction(c,c->curprg->def);
	}
	if (msg) {
		if (c->curprg->def->errors)
			GDKfree(msg);
		else
			c->curprg->def->errors = msg;
	}
	if (c->curprg->def->errors) {
		sql_error(m, 003, SQLSTATE(42000) "Internal error while compiling statement: %s", c->curprg->def->errors);
		goto cleanup;
	}
	if (backup)
		c->curprg = backup;
	return 0;
cleanup:
	if (backup)
		c->curprg = backup;
	return -1;
}

/* TODO handle aggr */
int
backend_create_func(backend *be, sql_func *f, list *restypes, list *ops)
{
	switch(f->lang) {
	case FUNC_LANG_INT:
	case FUNC_LANG_MAL:
	case FUNC_LANG_SQL:
		return backend_create_sql_func(be, f, restypes, ops);
	case FUNC_LANG_R:
		return backend_create_r_func(be, f);
	case FUNC_LANG_PY:
		return backend_create_py_func(be, f);
	case FUNC_LANG_MAP_PY:
		return backend_create_map_py_func(be, f);
	case FUNC_LANG_PY3:
		return backend_create_py3_func(be, f);
	case FUNC_LANG_MAP_PY3:
		return backend_create_map_py3_func(be, f);
	case FUNC_LANG_C:
	case FUNC_LANG_CPP:
		return backend_create_c_func(be, f);
	case FUNC_LANG_J:
	default:
		return -1;
	}
}

int
backend_create_subfunc(backend *be, sql_subfunc *f, list *ops)
{
	int res;
	MalBlkPtr mb = be->mb;

	be->mb = NULL;
	res = backend_create_func(be, f->func, f->res, ops);
	be->mb = mb;
	return res;
}

int
backend_create_subaggr(backend *be, sql_subfunc *f)
{
	int res;
	MalBlkPtr mb = be->mb;

	be->mb = NULL;
	res = backend_create_func(be, f->func, f->res, NULL);
	be->mb = mb;
	return res;
}

void
_rel_print(mvc *sql, sql_rel *rel)
{
	list *refs = sa_list(sql->sa);
	rel_print_refs(sql, GDKstdout, rel, 0, refs, 1);
	rel_print_(sql, GDKstdout, rel, 0, refs, 1);
	mnstr_printf(GDKstdout, "\n");
}

void
rel_print(mvc *sql, sql_rel *rel, int depth)
{
	list *refs = sa_list(sql->sa);
	size_t pos;
	size_t nl = 0;
	size_t len = 0, lastpos = 0;
	stream *fd = sql->scanner.ws;
	stream *s;
	buffer *b = buffer_create(16364); /* hopefully enough */
	if (!b)
		return; /* signal somehow? */
	s = buffer_wastream(b, "SQL Plan");
	if (!s) {
		buffer_destroy(b);
		return; /* signal somehow? */
	}

	rel_print_refs(sql, s, rel, depth, refs, 1);
	rel_print_(sql, s, rel, depth, refs, 1);
	mnstr_printf(s, "\n");

	/* count the number of lines in the output, skip the leading \n */
	for (pos = 1; pos < b->pos; pos++) {
		if (b->buf[pos] == '\n') {
			nl++;
			if (len < pos - lastpos)
				len = pos - lastpos;
			lastpos = pos + 1;
		}
	}
	b->buf[b->pos - 1] = '\0';  /* should always end with a \n, can overwrite */

	/* craft a semi-professional header */
	mnstr_printf(fd, "&1 0 %zu 1 %zu\n", /* type id rows columns tuples */
			nl, nl);
	mnstr_printf(fd, "%% .plan # table_name\n");
	mnstr_printf(fd, "%% rel # name\n");
	mnstr_printf(fd, "%% clob # type\n");
	mnstr_printf(fd, "%% %zu # length\n", len - 1 /* remove = */);

	/* output the data */
	mnstr_printf(fd, "%s\n", b->buf + 1 /* omit starting \n */);

	close_stream(s);
	buffer_destroy(b);
}<|MERGE_RESOLUTION|>--- conflicted
+++ resolved
@@ -1384,14 +1384,9 @@
 			}
 			continue;
 		}
-		if (getFunctionId(p) == bindidxRef) {
+		if (getFunctionId(p) == bindidxRef)
 			continue;
-<<<<<<< HEAD
-		}
-		sideeffects = sideeffects || hasSideEffects(curBlk, p, FALSE); 
-=======
 		sideeffects = sideeffects || hasSideEffects(curBlk, p, FALSE);
->>>>>>> 0b782f68
 		no_inline |= (getModuleId(p) == malRef && getFunctionId(p) == multiplexRef);
 		if (p->token == RETURNsymbol || p->token == YIELDsymbol || p->barrier == RETURNsymbol || p->barrier == YIELDsymbol)
 			retseen++;
