--- conflicted
+++ resolved
@@ -150,10 +150,7 @@
 		(void) sql_error(m, 02, SQLSTATE(42000) "Function name '%s' too large for the backend", name);
 		return -1;
 	}
-<<<<<<< HEAD
-
-=======
->>>>>>> c42f7c9f
+
 	symbackup = c->curprg;
 	memcpy(&bebackup, be, sizeof(backend)); /* backup current backend */
 	backend_reset(be);
@@ -712,11 +709,7 @@
  * They have to be initialized, which is currently hacked
  * by using the SQLstatment.
  */
-<<<<<<< HEAD
 static rel_bin_stmt *
-=======
-static stmt *
->>>>>>> c42f7c9f
 sql_relation2stmt(backend *be, sql_rel *r, int top)
 {
 	mvc *c = be->mvc;
