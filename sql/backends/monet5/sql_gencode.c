--- conflicted
+++ resolved
@@ -1149,11 +1149,7 @@
 	InstrPtr curInstr = NULL, p = NULL, q = NULL;
 	Client c = be->client;
 	Symbol backup = NULL, curPrg = NULL;
-<<<<<<< HEAD
-	int i, retseen = 0, sideeffects = 0, vararg = (f->varres || f->vararg), no_inline = 0, bsktseen = 0;
-=======
-	int i, retseen = 0, sideeffects = 0, vararg = (f->varres || f->vararg), no_inline = 0, clientid = be->mvc->clientid;
->>>>>>> 4f051c6a
+	int i, retseen = 0, sideeffects = 0, vararg = (f->varres || f->vararg), no_inline = 0, bsktseen = 0, clientid = be->mvc->clientid;
 	sql_rel *r;
 	str msg = MAL_SUCCEED;
 
