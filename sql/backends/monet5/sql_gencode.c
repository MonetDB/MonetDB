/*
 * SPDX-License-Identifier: MPL-2.0
 *
 * This Source Code Form is subject to the terms of the Mozilla Public
 * License, v. 2.0.  If a copy of the MPL was not distributed with this
 * file, You can obtain one at http://mozilla.org/MPL/2.0/.
 *
 * Copyright 1997 - July 2008 CWI, August 2008 - 2023 MonetDB B.V.
 */

/*
 * @f sql_gencode
 * @t SQL to MAL code generation.
 * @a N. Nes, M. Kersten
 * @+ MAL Code generation
 * This module contains the actions to construct a MAL program, ready for
 * optimization and execution by the Monet V5 kernel.
 *
 * The code base is modeled directly after its MIL variant, replacing
 * each IO request by instructions to initialize the corresponding MAL data
 * structure.
 * To speed up the compilation, we may consider keeping a cache of pre-compiled
 * statements.
 *
 * MAL extensions needed. A temporary variable used as an argument
 * should be printed (done). Consider replacing modname/fcnname by
 * an integer constant and a global lookup table. This should
 * reduce the cost to prepare MAL statements significantly.
 *
 * A dummy module is needed to load properly.
 */
#include "monetdb_config.h"
#include "sql_gencode.h"
#include "sql_optimizer.h"
#include "sql_scenario.h"
#include "sql_mvc.h"
#include "sql_qc.h"
#include "mal_namespace.h"
#include "opt_prelude.h"
#include "querylog.h"
#include "mal_builder.h"

#include "rel_select.h"
#include "rel_prop.h"
#include "rel_rel.h"
#include "rel_exp.h"
#include "rel_psm.h"
#include "rel_bin.h"
#include "rel_dump.h"

#include "msabaoth.h"		/* msab_getUUID */
#include "muuid.h"
#include "rel_remote.h"
#include "sql_user.h"

int
constantAtom(backend *sql, MalBlkPtr mb, atom *a)
{
	int idx;
	ValPtr vr = (ValPtr) &a->data;
	ValRecord cst;

	(void) sql;
	cst.vtype = 0;
	if (VALcopy(&cst, vr) == NULL)
		return -1;
	idx = defConstant(mb, vr->vtype, &cst);
	return idx;
}

InstrPtr
table_func_create_result(MalBlkPtr mb, InstrPtr q, sql_func *f, list *restypes)
{
	node *n;
	int i;

	if (q == NULL)
		return NULL;
	if (f->varres) {
		for (i = 0, n = restypes->h; n; n = n->next, i++) {
			sql_subtype *st = n->data;
			int type = st->type->localtype;

			type = newBatType(type);
			if (i) {
				if ((q = pushReturn(mb, q, newTmpVariable(mb, type))) == NULL)
					return NULL;
			} else
				setVarType(mb, getArg(q, 0), type);
		}
	} else {
		for (i = 0, n = f->res->h; n; n = n->next, i++) {
			sql_arg *a = n->data;
			int type = a->type.type->localtype;

			type = newBatType(type);
			if (i) {
				if ((q = pushReturn(mb, q, newTmpVariable(mb, type))) == NULL)
					return NULL;
			} else
				setVarType(mb, getArg(q, 0), type);
		}
	}
	return q;
}

void
relational_func_create_result_part1(mvc *sql, sql_rel **f, int *nargs)
{
	sql_rel *r = *f;

	if (is_topn(r->op) || is_sample(r->op))
		r = r->l;
	if (!is_project(r->op))
		r = rel_project(sql->sa, r, rel_projections(sql, r, NULL, 1, 1));
	*nargs = list_length(r->exps);
	*f = r;
}

InstrPtr
relational_func_create_result_part2(MalBlkPtr mb, InstrPtr q, sql_rel *r)
{
	node *n;
	int i;

	if (q == NULL)
		return NULL;
	q->argc = q->retc = 0;
	for (i = 0, n = r->exps->h; n; n = n->next, i++) {
		sql_exp *e = n->data;
		int type = exp_subtype(e)->type->localtype;

		type = newBatType(type);
		q = pushReturn(mb, q, newTmpVariable(mb, type));
	}
	return q;
}

static int
_create_relational_function(mvc *m, const char *mod, const char *name, sql_rel *r, stmt *call, list *rel_ops, int inline_func)
{
	Client c = MCgetClient(m->clientid);
	backend *be = (backend *) c->sqlcontext;
	MalBlkPtr curBlk = 0;
	InstrPtr curInstr = 0;
	Symbol symbackup = NULL;
	int res = 0, added_to_cache = 0;
	str msg = MAL_SUCCEED;
	backend bebackup;

	if (strlen(mod) >= IDLENGTH) {
		(void) sql_error(m, 10, SQLSTATE(42000) "Module name '%s' too large for the backend", mod);
		return -1;
	}
	if (strlen(name) >= IDLENGTH) {
		(void) sql_error(m, 10, SQLSTATE(42000) "Function name '%s' too large for the backend", name);
		return -1;
	}
	symbackup = c->curprg;
	memcpy(&bebackup, be, sizeof(backend)); /* backup current backend */
	backend_reset(be);

	int nargs;
	relational_func_create_result_part1(m, &r, &nargs);
	nargs += (call && call->type == st_list) ? list_length(call->op4.lval) : rel_ops ? list_length(rel_ops) : 0;

	c->curprg = newFunctionArgs(putName(mod), putName(name), FUNCTIONsymbol, nargs);
	if(c->curprg  == NULL) {
		sql_error(m, 10, SQLSTATE(HY013) MAL_MALLOC_FAIL);
		res = -1;
		goto cleanup;
	}

	curBlk = c->curprg->def;
	curInstr = getInstrPtr(curBlk, 0);

	curInstr = relational_func_create_result_part2(curBlk, curInstr, r);
	if( curInstr == NULL) {
		sql_error(m, 10, SQLSTATE(HY013) MAL_MALLOC_FAIL);
		res = -1;
		goto cleanup;
	}

	/* ops */
	if (call && call->type == st_list) {
		list *ops = call->op4.lval;

		for (node *n = ops->h; n && !curBlk->errors; n = n->next) {
			stmt *op = n->data;
			sql_subtype *t = tail_type(op);
			int type = t->type->localtype;
			int varid = 0;
			const char *nme = (op->op3)?op->op3->op4.aval->data.val.sval:op->cname;
			char *buf;

			if (nme[0] != 'A') {
				buf = SA_NEW_ARRAY(m->sa, char, strlen(nme) + 2);
				if (buf)
					stpcpy(stpcpy(buf, "A"), nme);
			} else {
				buf = sa_strdup(m->sa, nme);
			}
			if (!buf) {
				sql_error(m, 10, SQLSTATE(HY013) MAL_MALLOC_FAIL);
				res = -1;
				goto cleanup;
			}
			if ((varid = newVariable(curBlk, buf, strlen(buf), type)) < 0) {
				sql_error(m, 10, SQLSTATE(42000) "Internal error while compiling statement: variable id too long");
				res = -1;
				goto cleanup;
			}
			curInstr = pushArgument(curBlk, curInstr, varid);
			setVarType(curBlk, varid, type);
		}
	} else if (rel_ops) {
		for (node *n = rel_ops->h; n && !curBlk->errors; n = n->next) {
			sql_exp *e = n->data;
			sql_subtype *t = exp_subtype(e);
			int type = t->type->localtype;
			int varid = 0;
			char *buf;

			if (e->type == e_atom) {
				buf = SA_NEW_ARRAY(m->sa, char, IDLENGTH);
				if (buf)
					snprintf(buf, IDLENGTH, "A%u", e->flag);
			} else {
				const char *nme = exp_name(e);
				buf = SA_NEW_ARRAY(m->sa, char, strlen(nme) + 2);
				if (buf)
					stpcpy(stpcpy(buf, "A"), nme);
			}
			if (!buf) {
				sql_error(m, 10, SQLSTATE(HY013) MAL_MALLOC_FAIL);
				res = -1;
				goto cleanup;
			}
			if ((varid = newVariable(curBlk, (char *)buf, strlen(buf), type)) < 0) {
				sql_error(m, 10, SQLSTATE(42000) "Internal error while compiling statement: variable id too long");
				res = -1;
				goto cleanup;
			}
			curInstr = pushArgument(curBlk, curInstr, varid);
			setVarType(curBlk, varid, type);
		}
	}
	if (curBlk->errors) {
		sql_error(m, 10, SQLSTATE(42000) "Internal error while compiling statement: %s", curBlk->errors);
		res = -1;
		goto cleanup;
	}

	/* add return statement */
	sql_exp *e;
	r = rel_psm_stmt(m->sa, e = exp_return(m->sa,  exp_rel(m, r), 0));
	e->card = CARD_MULTI;
	if ((res = backend_dumpstmt(be, curBlk, r, 0, 1, NULL) < 0))
		goto cleanup;
	/* SQL function definitions meant for inlining should not be optimized before */
	if (inline_func)
		curBlk->inlineProp = 1;
	/* optimize the code */
	SQLaddQueryToCache(c);
	added_to_cache = 1;
	if (curBlk->inlineProp == 0 && !c->curprg->def->errors) {
		msg = SQLoptimizeQuery(c, c->curprg->def);
	} else if (curBlk->inlineProp != 0) {
		if( msg == MAL_SUCCEED)
			msg = chkProgram(c->usermodule, c->curprg->def);
		if (msg == MAL_SUCCEED && !c->curprg->def->errors)
			msg = SQLoptimizeFunction(c,c->curprg->def);
	}
	if (msg) {
		if (c->curprg->def->errors)
			freeException(msg);
		else
			c->curprg->def->errors = msg;
	}
	if (c->curprg->def->errors) {
		sql_error(m, 10, SQLSTATE(42000) "Internal error while compiling statement: %s", c->curprg->def->errors);
		res = -1;
	}

cleanup:
	if (res < 0) {
		if (!added_to_cache)
			freeSymbol(c->curprg);
		else
			SQLremoveQueryFromCache(c);
	}
	memcpy(be, &bebackup, sizeof(backend));
	c->curprg = symbackup;
	return res;
}

static str
rel2str( mvc *sql, sql_rel *rel)
{
	buffer *b = NULL;
	stream *s = NULL;
	list *refs = NULL;
	char *res = NULL;

	b = buffer_create(1024);
	if(b == NULL)
		goto cleanup;
	s = buffer_wastream(b, "rel_dump");
	if(s == NULL)
		goto cleanup;
	refs = sa_list(sql->sa);
	if (!refs)
		goto cleanup;

	rel_print_refs(sql, s, rel, 0, refs, 0);
	rel_print_(sql, s, rel, 0, refs, 0);
	mnstr_printf(s, "\n");
	res = buffer_get_buf(b);

cleanup:
	if(b)
		buffer_destroy(b);
	if(s)
		close_stream(s);
	return res;
}

/* stub and remote function */
static int
_create_relational_remote(mvc *m, const char *mod, const char *name, sql_rel *rel, stmt *call, prop *prp)
{
	Client c = MCgetClient(m->clientid);
	MalBlkPtr curBlk = 0;
	InstrPtr curInstr = 0, p, o;
	Symbol backup = NULL;
	sqlid table_id = prp->id;
	node *n;
	int i, q, v, res = 0, added_to_cache = 0,  *lret, *rret;
	size_t len = 1024, nr;
	char *lname = NULL, *buf = NULL, *mal_session_uuid, *err = NULL;
	sql_rel *r = rel;

	if (table_id == 0) {
		sql_error(m, 003, SQLSTATE(42000) "Missing property on the input relation");
		return -1;
	}
	if (strlen(mod) >= IDLENGTH) {
		sql_error(m, 10, SQLSTATE(42000) "Module name '%s' too large for the backend", mod);
		return -1;
	}
	if (strlen(name) >= IDLENGTH) {
		sql_error(m, 10, SQLSTATE(42000) "Function name '%s' too large for the backend", name);
		return -1;
	}

	lname = GDKstrdup(name);
	if (lname == NULL) {
		sql_error(m, 10, SQLSTATE(HY013) MAL_MALLOC_FAIL);
		return -1;
	}

	if (is_topn(r->op) || is_sample(r->op))
		r = r->l;
	if (!is_project(r->op))
		r = rel_project(m->sa, r, rel_projections(m, r, NULL, 1, 1));
	lret = SA_NEW_ARRAY(m->sa, int, list_length(r->exps));
	if (lret == NULL) {
		GDKfree(lname);
		sql_error(m, 10, SQLSTATE(HY013) MAL_MALLOC_FAIL);
		return -1;
	}
	rret = SA_NEW_ARRAY(m->sa, int, list_length(r->exps));
	if (rret == NULL) {
		GDKfree(lname);
		sql_error(m, 10, SQLSTATE(HY013) MAL_MALLOC_FAIL);
		return -1;
	}

	/* create stub */
	backup = c->curprg;
	int nargs;
	sql_rel *rel2 = rel;
	relational_func_create_result_part1(m, &rel2, &nargs);
	if (call && call->type == st_list)
		nargs += list_length(call->op4.lval);
	c->curprg = newFunctionArgs(putName(mod), putName(name), FUNCTIONsymbol, nargs);
	if( c->curprg == NULL) {
		GDKfree(lname);
		sql_error(m, 10, SQLSTATE(HY013) MAL_MALLOC_FAIL);
		c->curprg = backup;
		return -1;
	}
	lname[0] = 'l';
	curBlk = c->curprg->def;
	curInstr = getInstrPtr(curBlk, 0);

	curInstr = relational_func_create_result_part2(curBlk, curInstr, rel2);
	if( curInstr == NULL) {
		sql_error(m, 10, SQLSTATE(HY013) MAL_MALLOC_FAIL);
		res = -1;
		goto cleanup;
	}

	/* ops */
	if (call && call->type == st_list) {
		char nbuf[IDLENGTH];
		int i = 0;

		for (node *n = call->op4.lval->h; n; n = n->next) {
			stmt *op = n->data;
			sql_subtype *t = tail_type(op);
			int type = t->type->localtype, varid = 0;

			sprintf(nbuf, "A%d", i++);
			if ((varid = newVariable(curBlk, nbuf, strlen(nbuf), type)) < 0) {
				sql_error(m, 10, SQLSTATE(42000) "Internal error while compiling statement: variable id too long");
				res = -1;
				goto cleanup;
			}
			curInstr = pushArgument(curBlk, curInstr, varid);
			setVarType(curBlk, varid, type);
		}
	}

	/* declare return variables */
	if (!list_empty(r->exps)) {
		for (i = 0, n = r->exps->h; n; n = n->next, i++) {
			sql_exp *e = n->data;
			int type = exp_subtype(e)->type->localtype;

			type = newBatType(type);
			p = newFcnCall(curBlk, batRef, newRef);
			if (p == NULL) {
				GDKfree(lname);
				sql_error(m, 10, SQLSTATE(HY013) MAL_MALLOC_FAIL);
				return -1;
			}
			p = pushType(curBlk, p, getBatType(type));
			setArgType(curBlk, p, 0, type);
			lret[i] = getArg(p, 0);
			pushInstruction(curBlk, p);
		}
	}

	/* get username / password */
	sql_table *rt = sql_trans_find_table(m->session->tr, table_id);
	if (!rt) {
		sql_error(m, 10, SQLSTATE(HY013) MAL_MALLOC_FAIL);
		return -1;
	}
	str username = NULL, password = NULL;
	str msg = remote_get(m, table_id, &username, &password);
	if (msg) {
		sql_error(m, 10, "%s", msg);
		GDKfree(msg);
		return -1;
	}
	/* q := remote.connect("uri", "username", "password", "msql"); */
	p = newStmt(curBlk, remoteRef, connectRef);
	if (p == NULL) {
		GDKfree(lname);
		sql_error(m, 10, SQLSTATE(HY013) MAL_MALLOC_FAIL);
		return -1;
	}
	const char *uri = mapiuri_uri(rt->query, m->sa);
	p = pushStr(curBlk, p, uri);
	p = pushStr(curBlk, p, username);
	GDKfree(username);
	size_t pwlen = strlen(password);
    char *pwhash = (char*)GDKmalloc(pwlen + 2);
	if (pwhash == NULL) {
		GDKfree(password);
		return -1;
	}
	snprintf(pwhash, pwlen + 2, "\1%s", password);
	GDKfree(password);
	p = pushStr(curBlk, p, pwhash);
	GDKfree(pwhash);
	p = pushStr(curBlk, p, "msql");
	q = getArg(p, 0);
	pushInstruction(curBlk, p);

	/* remote.exec(q, "sql", "register", "mod", "name", "relational_plan", "signature"); */
	p = newInstructionArgs(curBlk, remoteRef, execRef, 10);
	if (p == NULL) {
		GDKfree(lname);
		sql_error(m, 10, SQLSTATE(HY013) MAL_MALLOC_FAIL);
		return -1;
	}
	p = pushArgument(curBlk, p, q);
	p = pushStr(curBlk, p, sqlRef);
	p = pushStr(curBlk, p, registerRef);

	o = newFcnCall(curBlk, remoteRef, putRef);
	if (o == NULL) {
		GDKfree(lname);
		freeInstruction(p);
		sql_error(m, 10, SQLSTATE(HY013) MAL_MALLOC_FAIL);
		return -1;
	}
	o = pushArgument(curBlk, o, q);
	o = pushInt(curBlk, o, TYPE_str); /* dummy result type */
	pushInstruction(curBlk, o);
	p = pushReturn(curBlk, p, getArg(o, 0));

	o = newFcnCall(curBlk, remoteRef, putRef);
	if (o == NULL) {
		GDKfree(lname);
		freeInstruction(p);
		sql_error(m, 10, SQLSTATE(HY013) MAL_MALLOC_FAIL);
		return -1;
	}
	o = pushArgument(curBlk, o, q);
	o = pushStr(curBlk, o, mod);
	pushInstruction(curBlk, o);
	p = pushArgument(curBlk, p, getArg(o,0));

	o = newFcnCall(curBlk, remoteRef, putRef);
	if (o == NULL) {
		GDKfree(lname);
		freeInstruction(p);
		sql_error(m, 10, SQLSTATE(HY013) MAL_MALLOC_FAIL);
		return -1;
	}
	o = pushArgument(curBlk, o, q);
	o = pushStr(curBlk, o, lname);
	pushInstruction(curBlk, o);
	p = pushArgument(curBlk, p, getArg(o,0));

	if (!(buf = rel2str(m, rel))) {
<<<<<<< HEAD
		GDKfree(lname);
		freeInstruction(p);
=======
>>>>>>> edc2cd03
		sql_error(m, 10, SQLSTATE(HY013) MAL_MALLOC_FAIL);
		res = -1;
		goto cleanup;
	}
	o = newFcnCall(curBlk, remoteRef, putRef);
	if (o == NULL) {
		free(buf);
		GDKfree(lname);
		freeInstruction(p);
		sql_error(m, 10, SQLSTATE(HY013) MAL_MALLOC_FAIL);
		return -1;
	}
	o = pushArgument(curBlk, o, q);
	o = pushStr(curBlk, o, buf);	/* relational plan */
	pushInstruction(curBlk, o);
	p = pushArgument(curBlk, p, getArg(o,0));
	free(buf);

	if (!(buf = GDKmalloc(len))) {
<<<<<<< HEAD
		GDKfree(lname);
		freeInstruction(p);
=======
>>>>>>> edc2cd03
		sql_error(m, 10, SQLSTATE(HY013) MAL_MALLOC_FAIL);
		res = -1;
		goto cleanup;
	}

	buf[0] = 0;
	if (call && call->type == st_list) { /* Send existing variables in the plan */
		char dbuf[32], sbuf[32];

		nr = 0;
		for (node *n = call->op4.lval->h; n; n = n->next) {
			stmt *op = n->data;
			sql_subtype *t = tail_type(op);
			const char *nme = (op->op3)?op->op3->op4.aval->data.val.sval:op->cname;

			sprintf(dbuf, "%u", t->digits);
			sprintf(sbuf, "%u", t->scale);
			size_t nlen = strlen(nme) + strlen(t->type->base.name) + strlen(dbuf) + strlen(sbuf) + 6;

			if ((nr + nlen) > len) {
				len = (len + nlen) * 2;
				char *tmp = GDKrealloc(buf, len);
				if (tmp == NULL) {
					GDKfree(buf);
					freeInstruction(p);
					sql_error(m, 10, SQLSTATE(HY013) MAL_MALLOC_FAIL);
					res = -1;
					goto cleanup;
				}
				buf = tmp;
			}

			nr += snprintf(buf+nr, len-nr, "%s %s(%s,%s)%c", nme, t->type->base.name, dbuf, sbuf, n->next?',':' ');
		}
	}
	o = newFcnCall(curBlk, remoteRef, putRef);
	if (o == NULL) {
		GDKfree(lname);
		GDKfree(buf);
		freeInstruction(p);
		sql_error(m, 10, SQLSTATE(HY013) MAL_MALLOC_FAIL);
		return -1;
	}
	o = pushArgument(curBlk, o, q);
	o = pushStr(curBlk, o, buf);	/* signature */
	pushInstruction(curBlk, o);
	p = pushArgument(curBlk, p, getArg(o,0));

	buf[0] = 0;
	if (!list_empty(r->exps)) {
		nr = 0;
		for (n = r->exps->h; n; n = n->next) { /* Send SQL types of the projection's expressions */
			sql_exp *e = n->data;
			sql_subtype *t = exp_subtype(e);
			str next = sql_subtype_string(m->ta, t);

			if (!next) {
				GDKfree(buf);
				freeInstruction(p);
				sa_reset(m->ta);
				sql_error(m, 10, SQLSTATE(HY013) MAL_MALLOC_FAIL);
				res = -1;
				goto cleanup;
			}

			size_t nlen = strlen(next) + 2;
			if ((nr + nlen) > len) {
				len = (len + nlen) * 2;
				char *tmp = GDKrealloc(buf, len);
				if (tmp == NULL) {
					GDKfree(buf);
					freeInstruction(p);
					sa_reset(m->ta);
					sql_error(m, 10, SQLSTATE(HY013) MAL_MALLOC_FAIL);
					res = -1;
					goto cleanup;
				}
				buf = tmp;
			}

			nr += snprintf(buf+nr, len-nr, "%s%s", next, n->next?"%":"");
		}
		sa_reset(m->ta);
	}
	o = newFcnCall(curBlk, remoteRef, putRef);
	if (o == NULL) {
		GDKfree(lname);
		GDKfree(buf);
		freeInstruction(p);
		sql_error(m, 10, SQLSTATE(HY013) MAL_MALLOC_FAIL);
		return -1;
	}
	o = pushArgument(curBlk, o, q);
	o = pushStr(curBlk, o, buf);	/* SQL types as a single string */
	pushInstruction(curBlk, o);
	GDKfree(buf);
	p = pushArgument(curBlk, p, getArg(o,0));
	pushInstruction(curBlk, p);

	if (!GDKinmemory(0) && !GDKembedded() && (err = msab_getUUID(&mal_session_uuid)) == NULL) {
		str lsupervisor_session = GDKstrdup(mal_session_uuid);
		str rsupervisor_session = GDKstrdup(mal_session_uuid);
		free(mal_session_uuid);
		if (lsupervisor_session == NULL || rsupervisor_session == NULL) {
			GDKfree(lsupervisor_session);
			GDKfree(rsupervisor_session);
			sql_error(m, 10, SQLSTATE(HY013) MAL_MALLOC_FAIL);
			res = -1;
			goto cleanup;
		}

		str rworker_plan_uuid = generateUUID();
<<<<<<< HEAD
=======
		if (rworker_plan_uuid == NULL) {
			GDKfree(rsupervisor_session);
			GDKfree(lsupervisor_session);
			sql_error(m, 10, SQLSTATE(HY013) MAL_MALLOC_FAIL);
			res = -1;
			goto cleanup;
		}
>>>>>>> edc2cd03
		str lworker_plan_uuid = GDKstrdup(rworker_plan_uuid);

		/* remote.supervisor_register(connection, supervisor_uuid, plan_uuid) */
		p = newInstruction(curBlk, remoteRef, execRef);
		if (rworker_plan_uuid == NULL || lworker_plan_uuid == NULL || p == NULL) {
			free(rworker_plan_uuid);
			GDKfree(lworker_plan_uuid);
			freeInstruction(p);
			GDKfree(lsupervisor_session);
			GDKfree(rsupervisor_session);
			sql_error(m, 10, SQLSTATE(HY013) MAL_MALLOC_FAIL);
			res = -1;
			goto cleanup;
		}
		p = pushArgument(curBlk, p, q);
		p = pushStr(curBlk, p, remoteRef);
		p = pushStr(curBlk, p, register_supervisorRef);
		getArg(p, 0) = -1;

		/* We don't really care about the return value of supervisor_register,
		 * but I have not found a good way to remotely execute a void mal function
		 */
		o = newFcnCall(curBlk, remoteRef, putRef);
		if (o == NULL) {
			freeInstruction(p);
			free(rworker_plan_uuid);
			GDKfree(lworker_plan_uuid);
			GDKfree(lsupervisor_session);
			GDKfree(rsupervisor_session);
			sql_error(m, 10, SQLSTATE(HY013) MAL_MALLOC_FAIL);
			return -1;
		}
		o = pushArgument(curBlk, o, q);
		o = pushInt(curBlk, o, TYPE_int);
		pushInstruction(curBlk, o);
		p = pushReturn(curBlk, p, getArg(o, 0));

		o = newFcnCall(curBlk, remoteRef, putRef);
		if (o == NULL) {
			freeInstruction(p);
			free(rworker_plan_uuid);
			GDKfree(lworker_plan_uuid);
			GDKfree(lsupervisor_session);
			GDKfree(rsupervisor_session);
			sql_error(m, 10, SQLSTATE(HY013) MAL_MALLOC_FAIL);
			return -1;
		}
		o = pushArgument(curBlk, o, q);
		o = pushStr(curBlk, o, rsupervisor_session);
		pushInstruction(curBlk, o);
		p = pushArgument(curBlk, p, getArg(o, 0));

		o = newFcnCall(curBlk, remoteRef, putRef);
		if (o == NULL) {
			freeInstruction(p);
			free(rworker_plan_uuid);
			GDKfree(lworker_plan_uuid);
			GDKfree(lsupervisor_session);
			GDKfree(rsupervisor_session);
			sql_error(m, 10, SQLSTATE(HY013) MAL_MALLOC_FAIL);
			return -1;
		}
		o = pushArgument(curBlk, o, q);
		o = pushStr(curBlk, o, rworker_plan_uuid);
		pushInstruction(curBlk, o);
		p = pushArgument(curBlk, p, getArg(o, 0));

		pushInstruction(curBlk, p);

		/* Execute the same instruction locally */
		p = newStmt(curBlk, remoteRef, register_supervisorRef);
		if (p == NULL) {
			free(rworker_plan_uuid);
			GDKfree(lworker_plan_uuid);
			GDKfree(lsupervisor_session);
			GDKfree(rsupervisor_session);
			sql_error(m, 10, SQLSTATE(HY013) MAL_MALLOC_FAIL);
			return -1;
		}
		p = pushStr(curBlk, p, lsupervisor_session);
		p = pushStr(curBlk, p, lworker_plan_uuid);
		pushInstruction(curBlk, p);

		GDKfree(lworker_plan_uuid);
		free(rworker_plan_uuid);   /* This was created with strdup */
		GDKfree(lsupervisor_session);
		GDKfree(rsupervisor_session);
	} else if (err)
		free(err);

	/* (x1, x2, ..., xn) := remote.exec(q, "mod", "fcn"); */
	p = newInstructionArgs(curBlk, remoteRef, execRef, list_length(r->exps) + curInstr->argc - curInstr->retc + 4);
	if (p == NULL) {
		sql_error(m, 10, SQLSTATE(HY013) MAL_MALLOC_FAIL);
		return -1;
	}
	p = pushArgument(curBlk, p, q);
	p = pushStr(curBlk, p, mod);
	p = pushStr(curBlk, p, lname);
	getArg(p, 0) = -1;

	if (!list_empty(r->exps)) {
		for (i = 0, n = r->exps->h; n; n = n->next, i++) {
			/* x1 := remote.put(q, :type) */
			o = newFcnCall(curBlk, remoteRef, putRef);
			if (o == NULL) {
				freeInstruction(p);
				sql_error(m, 10, SQLSTATE(HY013) MAL_MALLOC_FAIL);
				return -1;
			}
			o = pushArgument(curBlk, o, q);
			o = pushArgument(curBlk, o, lret[i]);
			pushInstruction(curBlk, o);
			v = getArg(o, 0);
			p = pushReturn(curBlk, p, v);
			rret[i] = v;
		}
	}

	/* send arguments to remote */
	for (i = curInstr->retc; i < curInstr->argc; i++) {
		/* x1 := remote.put(q, A0); */
		o = newStmt(curBlk, remoteRef, putRef);
		if (o == NULL) {
			freeInstruction(p);
			sql_error(m, 10, SQLSTATE(HY013) MAL_MALLOC_FAIL);
			return -1;
		}
		o = pushArgument(curBlk, o, q);
		o = pushArgument(curBlk, o, getArg(curInstr, i));
		pushInstruction(curBlk, o);
		p = pushArgument(curBlk, p, getArg(o, 0));
	}
	pushInstruction(curBlk, p);

	/* return results */
	for (i = 0; i < curInstr->retc; i++) {
		/* y1 := remote.get(q, x1); */
		p = newFcnCall(curBlk, remoteRef, getRef);
		if (p == NULL) {
			sql_error(m, 10, SQLSTATE(HY013) MAL_MALLOC_FAIL);
			return -1;
		}
		p = pushArgument(curBlk, p, q);
		p = pushArgument(curBlk, p, rret[i]);
		pushInstruction(curBlk, p);
		getArg(p, 0) = lret[i];
	}

	/* end remote transaction */
	p = newInstruction(curBlk, remoteRef, execRef);
	if (p == NULL) {
		sql_error(m, 10, SQLSTATE(HY013) MAL_MALLOC_FAIL);
		return -1;
	}
	p = pushArgument(curBlk, p, q);
	p = pushStr(curBlk, p, sqlRef);
	p = pushStr(curBlk, p, deregisterRef);
	getArg(p, 0) = -1;

	o = newFcnCall(curBlk, remoteRef, putRef);
	if (o == NULL) {
		freeInstruction(p);
		sql_error(m, 10, SQLSTATE(HY013) MAL_MALLOC_FAIL);
		return -1;
	}
	o = pushArgument(curBlk, o, q);
	o = pushInt(curBlk, o, TYPE_int);
	pushInstruction(curBlk, o);
	p = pushReturn(curBlk, p, getArg(o, 0));
	pushInstruction(curBlk, p);

	/* remote.disconnect(q); */
	p = newStmt(curBlk, remoteRef, disconnectRef);
	if (p == NULL) {
		sql_error(m, 10, SQLSTATE(HY013) MAL_MALLOC_FAIL);
		return -1;
	}
	p = pushArgument(curBlk, p, q);
	pushInstruction(curBlk, p);

	p = newInstructionArgs(curBlk, NULL, NULL, 2 * curInstr->retc);
	if (p == NULL) {
		sql_error(m, 10, SQLSTATE(HY013) MAL_MALLOC_FAIL);
		return -1;
	}
	p->barrier= RETURNsymbol;
	p->retc = p->argc = 0;
	for (i = 0; i < curInstr->retc; i++)
		p = pushArgument(curBlk, p, lret[i]);
	p->retc = p->argc;
	/* assignment of return */
	for (i = 0; i < curInstr->retc; i++)
		p = pushArgument(curBlk, p, lret[i]);
	pushInstruction(curBlk, p);

	/* catch exceptions */
	p = newCatchStmt(curBlk, "ANYexception");
	if (p == NULL) {
		sql_error(m, 10, SQLSTATE(HY013) MAL_MALLOC_FAIL);
		return -1;
	}
	pushInstruction(curBlk, p);
	p = newExitStmt(curBlk, "ANYexception");
	if (p == NULL) {
		sql_error(m, 10, SQLSTATE(HY013) MAL_MALLOC_FAIL);
		return -1;
	}
	pushInstruction(curBlk, p);

	/* end remote transaction */
	p = newInstruction(curBlk, remoteRef, execRef);
	if (p == NULL) {
		sql_error(m, 10, SQLSTATE(HY013) MAL_MALLOC_FAIL);
		return -1;
	}
	p = pushArgument(curBlk, p, q);
	p = pushStr(curBlk, p, sqlRef);
	p = pushStr(curBlk, p, deregisterRef);
	getArg(p, 0) = -1;

	o = newFcnCall(curBlk, remoteRef, putRef);
	if (o == NULL) {
		freeInstruction(p);
		sql_error(m, 10, SQLSTATE(HY013) MAL_MALLOC_FAIL);
		return -1;
	}
	o = pushArgument(curBlk, o, q);
	o = pushInt(curBlk, o, TYPE_int);
	pushInstruction(curBlk, o);
	p = pushReturn(curBlk, p, getArg(o, 0));
	pushInstruction(curBlk, p);

	/* remote.disconnect(q); */
	p = newStmt(curBlk, remoteRef, disconnectRef);
	if (p == NULL) {
		sql_error(m, 10, SQLSTATE(HY013) MAL_MALLOC_FAIL);
		return -1;
	}
	p = pushArgument(curBlk, p, q);
	pushInstruction(curBlk, p);

	/* the connection may not start (eg bad credentials),
		so calling 'disconnect' on the catch block may throw another exception, add another catch */
	p = newCatchStmt(curBlk, "ANYexception");
	if (p == NULL) {
		sql_error(m, 10, SQLSTATE(HY013) MAL_MALLOC_FAIL);
		return -1;
	}
	pushInstruction(curBlk, p);
	p = newExitStmt(curBlk, "ANYexception");
	if (p == NULL) {
		sql_error(m, 10, SQLSTATE(HY013) MAL_MALLOC_FAIL);
		return -1;
	}
	pushInstruction(curBlk, p);

	/* throw the exception back */
	p = newRaiseStmt(curBlk, "RemoteException");
	if (p == NULL) {
		sql_error(m, 10, SQLSTATE(HY013) MAL_MALLOC_FAIL);
		return -1;
	}
	p = pushStr(curBlk, p, "Exception occurred in the remote server, please check the log there");
	pushInstruction(curBlk, p);

	pushEndInstruction(curBlk);

	/* SQL function definitions meant for inlineing should not be optimized before */
	//for now no inline of the remote function, this gives garbage collection problems
	//curBlk->inlineProp = 1;

	SQLaddQueryToCache(c);
	added_to_cache = 1;
	// (str) chkProgram(c->usermodule, c->curprg->def);
	if (!c->curprg->def->errors)
		c->curprg->def->errors = SQLoptimizeFunction(c, c->curprg->def);
	if (c->curprg->def->errors) {
		sql_error(m, 10, SQLSTATE(42000) "Internal error while compiling statement: %s", c->curprg->def->errors);
		res = -1;
	}

cleanup:
	GDKfree(lname);	/* make sure stub is called */
	if (res < 0 && c->curprg) {
		if (!added_to_cache) /* on error, remove generated symbol from cache */
			freeSymbol(c->curprg);
		else
			SQLremoveQueryFromCache(c);
	}
	c->curprg = backup;
	return res;
}

int
monet5_create_relational_function(mvc *m, const char *mod, const char *name, sql_rel *rel, stmt *call, list *rel_ops, int inline_func)
{
	prop *p = NULL;

	if (rel && (p = find_prop(rel->p, PROP_REMOTE)) != NULL)
		return _create_relational_remote(m, mod, name, rel, call, p);
	else
		return _create_relational_function(m, mod, name, rel, call, rel_ops, inline_func);
}

/*
 * The kernel uses two calls to procedures defined in SQL.
 * They have to be initialized, which is currently hacked
 * by using the SQLstatment.
 */
static stmt *
sql_relation2stmt(backend *be, sql_rel *r, int top)
{
	mvc *c = be->mvc;
	stmt *s = NULL;

	if (!r) {
		sql_error(c, 003, SQLSTATE(42000) "Missing relation to convert into statements");
		return NULL;
	} else {
		if (c->emode == m_plan) {
			rel_print(c, r, 0);
		} else {
			s = output_rel_bin(be, r, top);
		}
	}
	return s;
}

int
backend_dumpstmt(backend *be, MalBlkPtr mb, sql_rel *r, int top, int add_end, const char *query)
{
	mvc *m = be->mvc;
	InstrPtr q, querylog = NULL;
	int old_mv = be->mvc_var;
	MalBlkPtr old_mb = be->mb;

	/* Always keep the SQL query around for monitoring */
	if (query) {
		while (*query && isspace((unsigned char) *query))
			query++;

		querylog = q = newStmt(mb, querylogRef, defineRef);
		if (q == NULL) {
			sql_error(m, 10, SQLSTATE(HY013) MAL_MALLOC_FAIL);
			return -1;
		}
		setVarType(mb, getArg(q, 0), TYPE_void);
		q = pushStr(mb, q, query);
		if (q == NULL) {
			sql_error(m, 10, SQLSTATE(HY013) MAL_MALLOC_FAIL);
			return -1;
		}
		q = pushStr(mb, q, getSQLoptimizer(be->mvc));
		if (q == NULL) {
			sql_error(m, 10, SQLSTATE(HY013) MAL_MALLOC_FAIL);
			return -1;
		}
		pushInstruction(mb, q);
	}

	/* announce the transaction mode */
	q = newStmt(mb, sqlRef, mvcRef);
	if (q == NULL) {
		sql_error(m, 10, SQLSTATE(HY013) MAL_MALLOC_FAIL);
		return -1;
	}
	pushInstruction(mb, q);
	be->mvc_var = getDestVar(q);
	be->mb = mb;
	if (!sql_relation2stmt(be, r, top)) {
		if (querylog)
			(void) pushInt(mb, querylog, mb->stop);
		return (be->mvc->errstr[0] == '\0') ? 0 : -1;
	}

	be->mvc_var = old_mv;
	be->mb = old_mb;
	if (top && !be->depth && (m->type == Q_SCHEMA || m->type == Q_TRANS) && !GDKembedded()) {
		q = newStmt(mb, sqlRef, exportOperationRef);
		if (q == NULL) {
			sql_error(m, 10, SQLSTATE(HY013) MAL_MALLOC_FAIL);
			return -1;
		}
		pushInstruction(mb, q);
	}
	/* generate a dummy return assignment for functions */
	if (getArgType(mb, getInstrPtr(mb, 0), 0) != TYPE_void && getInstrPtr(mb, mb->stop - 1)->barrier != RETURNsymbol) {
		q = newAssignment(mb);
		if (q == NULL) {
			sql_error(m, 10, SQLSTATE(HY013) MAL_MALLOC_FAIL);
			return -1;
		}
		getArg(q, 0) = getArg(getInstrPtr(mb, 0), 0);
		q->barrier = RETURNsymbol;
		pushInstruction(mb, q);
	}
	if (add_end)
		pushEndInstruction(mb);
	if (querylog)
		(void) pushInt(mb, querylog, mb->stop);
	return 0;
}

/* SQL procedures, functions and PREPARE statements are compiled into a parameterised plan */
int
backend_dumpproc(backend *be, Client c, cq *cq, sql_rel *r)
{
	mvc *m = be->mvc;
	MalBlkPtr mb = 0;
	Symbol symbackup = NULL;
	InstrPtr curInstr = 0;
	char arg[IDLENGTH];
	int argc = 1, res = 0, added_to_cache = 0;
	backend bebackup;
	const char *sql_private_module = putName(sql_private_module_name);

	symbackup = c->curprg;
	memcpy(&bebackup, be, sizeof(backend)); /* backup current backend */
	backend_reset(be);

	if (m->params)
		argc += list_length(m->params);
	if (argc < MAXARG)
		argc = MAXARG;
	assert(cq && strlen(cq->name) < IDLENGTH);
	c->curprg = newFunctionArgs(sql_private_module, putName(cq->name), FUNCTIONsymbol, argc);
	if (c->curprg == NULL) {
		sql_error(m, 10, SQLSTATE(HY013) MAL_MALLOC_FAIL);
		res = -1;
		goto cleanup;
	}

	mb = c->curprg->def;
	curInstr = getInstrPtr(mb, 0);
	/* we do not return anything */
	setVarType(mb, 0, TYPE_void);
	setModuleId(curInstr, sql_private_module);

	if (m->params) {	/* needed for prepare statements */
		argc = 0;
		for (node *n = m->params->h; n; n = n->next, argc++) {
			sql_arg *a = n->data;
			sql_type *tpe = a->type.type;
			int type, varid = 0;

			if (!tpe || tpe->eclass == EC_ANY) {
				sql_error(m, 10, SQLSTATE(42000) "Could not determine type for argument number %d", argc+1);
				res = -1;
				goto cleanup;
			}
			type = tpe->localtype;
			snprintf(arg, IDLENGTH, "A%d", argc);
			if ((varid = newVariable(mb, arg,strlen(arg), type)) < 0) {
				sql_error(m, 10, SQLSTATE(42000) "Internal error while compiling statement: variable id too long");
				res = -1;
				goto cleanup;
			}
			curInstr = pushArgument(mb, curInstr, varid);
			if (c->curprg == NULL) {
				sql_error(m, 10, SQLSTATE(HY013) MAL_MALLOC_FAIL);
				res = -1;
				goto cleanup;
			}
			if (mb->errors) {
				sql_error(m, 10, SQLSTATE(42000) "Internal error while compiling statement: %s", mb->errors);
				res = -1;
				goto cleanup;
			}
			setVarType(mb, varid, type);
		}
	}

	if ((res = backend_dumpstmt(be, mb, r, m->emode == m_prepare, 1, be->q ? be->q->f->query : NULL)) < 0)
		goto cleanup;

	SQLaddQueryToCache(c);
	added_to_cache = 1;
	// optimize this code the 'old' way
	if (m->emode == m_prepare && !c->curprg->def->errors)
		c->curprg->def->errors = SQLoptimizeFunction(c,c->curprg->def);
	if (c->curprg->def->errors) {
		sql_error(m, 10, SQLSTATE(42000) "Internal error while compiling statement: %s", c->curprg->def->errors);
		res = -1;
		goto cleanup;
	}

	// restore the context for the wrapper code
cleanup:
	if (res < 0 && c->curprg) {
		if (!added_to_cache)
			freeSymbol(c->curprg);
		else
			SQLremoveQueryFromCache(c);
	}
	memcpy(be, &bebackup, sizeof(backend));
	c->curprg = symbackup;
	return res;
}

int
monet5_has_module(ptr M, char *module)
{
	Client c;
	int clientID = *(int*) M;
	c = MCgetClient(clientID);

	Module m = findModule(c->usermodule, putName(module));
	if (m && m != c->usermodule)
		return 1;
	return 0;
}

static MT_Lock sql_gencodeLock = MT_LOCK_INITIALIZER(sql_gencodeLock);

static str
monet5_cache_remove(Module m, const char *nme)
{
	/* Warning, this function doesn't do any locks, so be careful with concurrent symbol insert/deletes */
	Symbol s = findSymbolInModule(m, nme);
	if (s == NULL)
		throw(MAL, "cache.remove", SQLSTATE(42000) "internal error, symbol missing\n");
	deleteSymbol(m, s);
	return MAL_SUCCEED;
}

/* if 'mod' not NULL, use it otherwise get the module from the client id */
void
monet5_freecode(const char *mod, int clientid, const char *name)
{
	Module m = NULL;
	str msg = MAL_SUCCEED;

	if (mod) {
		m = getModule(putName(mod));
	} else {
		Client c = MCgetClient(clientid);
		if (c)
			m = c->usermodule;
	}
	if (m) {
		if (mod)
			MT_lock_set(&sql_gencodeLock);
		msg = monet5_cache_remove(m, name);
		if (mod)
			MT_lock_unset(&sql_gencodeLock);
		freeException(msg); /* do something with error? */
	}
}

/* the function 'f' may not have the 'imp' field set yet */
int
monet5_resolve_function(ptr M, sql_func *f, const char *fimp, bool *side_effect)
{
	Client c;
	Module m;
	int clientID = *(int*) M;
	const char *mname = putName(sql_func_mod(f)), *fname = putName(fimp);

	if (!mname || !fname)
		return 0;

	/* Some SQL functions MAL mapping such as count(*) aggregate, the number of arguments don't match */
	if (mname == calcRef && fname == getName("=")) {
		*side_effect = 0;
		return 1;
	}
	if (mname == aggrRef && (fname == countRef || fname == count_no_nilRef)) {
		*side_effect = 0;
		return 1;
	}
	if (f->type == F_ANALYTIC) {
		*side_effect = 0;
		return 1;
	}

	c = MCgetClient(clientID);
	MT_lock_set(&sql_gencodeLock);
	for (m = findModule(c->usermodule, mname); m; m = m->link) {
		for (Symbol s = findSymbolInModule(m, fname); s; s = s->peer) {
			InstrPtr sig = getSignature(s);
			int argc = sig->argc - sig->retc, nfargs = list_length(f->ops), nfres = list_length(f->res);

			if ((sig->varargs & VARARGS) == VARARGS || f->vararg || f->varres) {
				*side_effect = (bool) s->def->unsafeProp;
				MT_lock_unset(&sql_gencodeLock);
				return 1;
			} else if (nfargs == argc && (nfres == sig->retc || (sig->retc == 1 && (IS_FILT(f) || IS_PROC(f))))) {
				/* I removed this code because, it was triggering many errors on te SQL <-> MAL translation */
				/* Check for types of inputs and outputs. SQL procedures and filter functions always return 1 value in the MAL implementation
				bool all_match = true;
				if (nfres != 0) { if function has output variables, test types are equivalent
					int i = 0;
					for (node *n = f->res->h; n && all_match; n = n->next, i++) {
						sql_arg *arg = (sql_arg *) n->data;
						int nsql_tpe = arg->type.type->localtype;
						int nmal_tpe = getArgType(s->def, sig, i);
						if (isaBatType(nmal_tpe) || (nmal_tpe & 0377) == TYPE_any) any type is excluded from isaBatType
							nmal_tpe = getBatType(nmal_tpe);

						 any/void types allways match
						if (nsql_tpe != TYPE_any && nmal_tpe != TYPE_any && nsql_tpe != TYPE_void && nmal_tpe != TYPE_void)
							all_match = nsql_tpe == nmal_tpe;
					}
				}

				if (all_match && nfargs != 0) {  if function has arguments, test types are equivalent
					int i = sig->retc;
					for (node *n = f->ops->h; n && all_match; n = n->next, i++) {
						sql_arg *arg = (sql_arg *) n->data;
						int nsql_tpe = arg->type.type->localtype;
						int nmal_tpe = getArgType(s->def, sig, i);
						if (isaBatType(nmal_tpe) || (nmal_tpe & 0377) == TYPE_any)  any type is excluded from isaBatType
							nmal_tpe = getBatType(nmal_tpe);

						 any/void types allways match
						if (nsql_tpe != TYPE_any && nmal_tpe != TYPE_any && nsql_tpe != TYPE_void && nmal_tpe != TYPE_void)
							all_match = nsql_tpe == nmal_tpe;
					}
				}
				if (all_match)*/
				*side_effect = (bool) s->def->unsafeProp;
				MT_lock_unset(&sql_gencodeLock);
				return 1;
			}
		}
	}
	MT_lock_unset(&sql_gencodeLock);
	return 0;
}

/* Parse the SQL query from the function, and extract the MAL function from the generated abstract syntax tree */
static str
mal_function_find_implementation_address(mvc *m, sql_func *f)
{
	buffer *b = NULL;
	bstream *bs = NULL;
	stream *buf = NULL;
	char *n = NULL;
	int len = _strlen(f->query);
	dlist *l, *ext_name;
	str fimp = NULL;

	if (!(b = (buffer*)malloc(sizeof(buffer))))
		return sql_error(m, 10, SQLSTATE(HY013) MAL_MALLOC_FAIL);
	if (!(n = malloc(len + 2))) {
		free(b);
		return sql_error(m, 10, SQLSTATE(HY013) MAL_MALLOC_FAIL);
	}
	snprintf(n, len + 2, "%s\n", f->query);
	len++;
	buffer_init(b, n, len);
	if (!(buf = buffer_rastream(b, "sqlstatement"))) {
		buffer_destroy(b);
		return sql_error(m, 10, SQLSTATE(HY013) MAL_MALLOC_FAIL);
	}
	if (!(bs = bstream_create(buf, b->len))) {
		buffer_destroy(b);
		return sql_error(m, 10, SQLSTATE(HY013) MAL_MALLOC_FAIL);
	}
	mvc o = *m;
	scanner_init(&m->scanner, bs, NULL);
	m->scanner.mode = LINE_1;
	bstream_next(m->scanner.rs);

	m->type = Q_PARSE;
	m->user_id = m->role_id = USER_MONETDB;
	m->params = NULL;
	m->sym = NULL;
	m->errstr[0] = '\0';
	m->session->status = 0;
	(void) sqlparse(m);
	if (m->session->status || m->errstr[0] || !m->sym || m->sym->token != SQL_CREATE_FUNC) {
		if (m->errstr[0] == '\0')
			(void) sql_error(m, 10, SQLSTATE(42000) "Could not parse CREATE SQL MAL function statement");
	} else {
		l = m->sym->data.lval;
		ext_name = l->h->next->next->next->data.lval;
		const char *imp = qname_schema_object(ext_name);

		if (strlen(imp) >= IDLENGTH)
			(void) sql_error(m, 10, SQLSTATE(42000) "MAL function name '%s' too large for the backend", imp);
		else if (!(fimp = _STRDUP(imp))) /* found the implementation, set it */
			(void) sql_error(m, 10, SQLSTATE(HY013) MAL_MALLOC_FAIL);
	}

	buffer_destroy(b);
	bstream_destroy(m->scanner.rs);

	m->sym = NULL;
	o.frames = m->frames;	/* may have been realloc'ed */
	o.sizeframes = m->sizeframes;
	if (m->session->status || m->errstr[0]) {
		int status = m->session->status;

		strcpy(o.errstr, m->errstr);
		*m = o;
		m->session->status = status;
	} else {
		unsigned int label = m->label;

		while (m->topframes > o.topframes)
			clear_frame(m, m->frames[--m->topframes]);
		*m = o;
		m->label = label;
	}
	return fimp;
}

int
backend_create_mal_func(mvc *m, sql_func *f)
{
	char *F = NULL, *fn = NULL;
	bool old_side_effect = f->side_effect, new_side_effect = 0;
	int clientid = m->clientid;
	str fimp = NULL;

	if (f->instantiated)
		return 0;
	FUNC_TYPE_STR(f->type, F, fn)
	(void) F;
	if (strlen(f->mod) >= IDLENGTH) {
		(void) sql_error(m, 10, SQLSTATE(42000) "MAL module name '%s' too large for the backend", f->mod);
		return -1;
	}
	if (!(fimp = mal_function_find_implementation_address(m, f)))
		return -1;
	if (!backend_resolve_function(&clientid, f, fimp, &new_side_effect)) {
		(void) sql_error(m, 10, SQLSTATE(3F000) "MAL external name %s.%s not bound (%s.%s)", f->mod, fimp, f->s->base.name, f->base.name);
		return -1;
	}
	if (old_side_effect != new_side_effect) {
		(void) sql_error(m, 10, SQLSTATE(42000) "Side-effect value from the SQL %s %s.%s doesn't match the MAL definition %s.%s\n"
						 "Either re-create the %s, or fix the MAL definition and restart the database", fn, f->s->base.name, f->base.name, f->mod, fimp, fn);
		return -1;
	}
	MT_lock_set(&sql_gencodeLock);
	if (!f->instantiated) {
		f->imp = fimp;
		f->instantiated = TRUE; /* make sure 'instantiated' gets set after 'imp' */
	} else {
		_DELETE(fimp);
	}
	MT_lock_unset(&sql_gencodeLock);
	return 0;
}

static int
backend_create_sql_func(backend *be, sql_func *f, list *restypes, list *ops)
{
	mvc *m = be->mvc;
	MalBlkPtr curBlk = NULL;
	InstrPtr curInstr = NULL;
	Client c = be->client;
	Symbol symbackup = NULL;
	int res = 0, i, nargs, retseen = 0, sideeffects = 0, no_inline = 0, added_to_cache = 0, needstoclean = 0;
	str msg = MAL_SUCCEED;
	backend bebackup;
	sql_func *pf = NULL;
	str fimp = NULL;
	char befname[IDLENGTH];
	const char *sql_shared_module;
	Module mod;
	sql_rel *r;

	/* already instantiated or instantiating a recursive function */
	if (f->instantiated || (m->forward && m->forward->base.id == f->base.id))
		return res;

	sql_shared_module = putName(sql_shared_module_name);
	mod = getModule(sql_shared_module);

	r = rel_parse(m, f->s, f->query, m_instantiate);
	if (r)
		r = sql_processrelation(m, r, 0, 1, 1, 0);
	if (!r)
		return -1;

	(void) snprintf(befname, IDLENGTH, "f_" LLFMT, store_function_counter(m->store));
	TRC_INFO(SQL_PARSER, "Mapping SQL name '%s' to MAL name '%s'\n", f->base.name, befname);
	symbackup = c->curprg;
	memcpy(&bebackup, be, sizeof(backend)); /* backup current backend */
	backend_reset(be);

	nargs = (f->res && f->type == F_UNION ? list_length(f->res) : 1) + (f->vararg && ops ? list_length(ops) : f->ops ? list_length(f->ops) : 0);
	c->curprg = newFunctionArgs(sql_shared_module, putName(befname), FUNCTIONsymbol, nargs);
	if (c->curprg == NULL) {
		sql_error(m, 10, SQLSTATE(HY013) MAL_MALLOC_FAIL);
		res = -1;
		goto cleanup;
	}
	if (!(fimp = _STRDUP(befname))) {
		sql_error(m, 10, SQLSTATE(HY013) MAL_MALLOC_FAIL);
		res = -1;
		goto cleanup;
	}

	curBlk = c->curprg->def;
	curInstr = getInstrPtr(curBlk, 0);

	if (f->res) {
		sql_arg *fres = f->res->h->data;
		if (f->type == F_UNION) {
			curInstr = table_func_create_result(curBlk, curInstr, f, restypes);
			if( curInstr == NULL) {
				sql_error(m, 10, SQLSTATE(HY013) MAL_MALLOC_FAIL);
				res = -1;
				goto cleanup;
			}
		} else {
			setArgType(curBlk, curInstr, 0, fres->type.type->localtype);
		}
	} else {
		setArgType(curBlk, curInstr, 0, TYPE_void);
	}

	if (f->vararg && ops) {
		int argc = 0;

		for (node *n = ops->h; n; n = n->next, argc++) {
			stmt *s = n->data;
			int type = tail_type(s)->type->localtype;
			int varid = 0;
			char buf[IDLENGTH];

			(void) snprintf(buf, IDLENGTH, "A%d", argc);
			if ((varid = newVariable(curBlk, buf, strlen(buf), type)) < 0) {
				sql_error(m, 10, SQLSTATE(42000) "Internal error while compiling statement: variable id too long");
				res = -1;
				goto cleanup;
			}
			curInstr = pushArgument(curBlk, curInstr, varid);
			setVarType(curBlk, varid, type);
		}
	} else if (f->ops) {
		int argc = 0;

		for (node *n = f->ops->h; n; n = n->next, argc++) {
			sql_arg *a = n->data;
			int type = a->type.type->localtype;
			int varid = 0;
			char *buf;

			if (a->name) {
				buf = SA_NEW_ARRAY(m->sa, char, strlen(a->name) + 4);
				if (buf)
					stpcpy(stpcpy(buf, "A1%"), a->name);  /* mangle variable name */
			} else {
				buf = SA_NEW_ARRAY(m->sa, char, IDLENGTH);
				if (buf)
					(void) snprintf(buf, IDLENGTH, "A%d", argc);
			}
			if (!buf) {
				sql_error(m, 10, SQLSTATE(HY013) MAL_MALLOC_FAIL);
				res = -1;
				goto cleanup;
			}
			if ((varid = newVariable(curBlk, buf, strlen(buf), type)) < 0) {
				sql_error(m, 10, SQLSTATE(42000) "Internal error while compiling statement: variable id too long");
				res = -1;
				goto cleanup;
			}
			curInstr = pushArgument(curBlk, curInstr, varid);
			setVarType(curBlk, varid, type);
		}
	}
	/* for recursive functions, avoid infinite loops */
	pf = m->forward;
	m->forward = f;
	be->fimp = fimp; /* for recursive functions keep the generated name */
	res = backend_dumpstmt(be, curBlk, r, 0, 1, NULL);
	m->forward = pf;
	if (res < 0)
		goto cleanup;
	/* selectively make functions available for inlineing */
	/* for the time being we only inline scalar functions */
	/* and only if we see a single return value */
	/* check the function for side effects and make that explicit */
	sideeffects = f->side_effect;
	for (i = 1; i < curBlk->stop; i++) {
		InstrPtr p = getInstrPtr(curBlk, i);
		if (getFunctionId(p) == bindRef || getFunctionId(p) == bindidxRef)
			continue;
		sideeffects = sideeffects || hasSideEffects(curBlk, p, FALSE);
		no_inline |= (getModuleId(p) == malRef && getFunctionId(p) == multiplexRef);
		if (p->token == RETURNsymbol || p->token == YIELDsymbol || p->barrier == RETURNsymbol || p->barrier == YIELDsymbol)
			retseen++;
	}
	if (i == curBlk->stop && retseen == 1 && f->type != F_UNION && !no_inline)
		curBlk->inlineProp = 1;
	if (sideeffects)
		curBlk->unsafeProp = 1;
	/* optimize the code, but beforehand add it to the cache, so recursive functions will be found */
	/* 'sql' module is shared, so adquire mal context lock to avoid race conditions while adding new function symbols */
	MT_lock_set(&sql_gencodeLock);
	if (!f->instantiated) {
		insertSymbol(mod, c->curprg);
		added_to_cache = 1;
		if (curBlk->inlineProp == 0 && !c->curprg->def->errors) {
			msg = SQLoptimizeFunction(c, c->curprg->def);
		} else if (curBlk->inlineProp != 0) {
			if( msg == MAL_SUCCEED)
				msg = chkProgram(c->usermodule, c->curprg->def);
			if (msg == MAL_SUCCEED && !c->curprg->def->errors)
				msg = SQLoptimizeFunction(c,c->curprg->def);
		}
		if (msg) {
			if (c->curprg->def->errors)
				freeException(msg);
			else
				c->curprg->def->errors = msg;
		}
		if (c->curprg->def->errors) {
			MT_lock_unset(&sql_gencodeLock);
			sql_error(m, 10, SQLSTATE(42000) "Internal error while compiling statement: %s", c->curprg->def->errors);
			res = -1;
			goto cleanup;
		}
		f->imp = fimp;
		f->instantiated = TRUE; /* make sure 'instantiated' gets set after 'imp' */
	} else {
		needstoclean = 1;
	}
	MT_lock_unset(&sql_gencodeLock);

cleanup:
	if (res < 0 || needstoclean) {
		if (!added_to_cache) {
			freeSymbol(c->curprg);
		} else {
			MT_lock_set(&sql_gencodeLock);
			deleteSymbol(mod, c->curprg);
			MT_lock_unset(&sql_gencodeLock);
		}
		_DELETE(fimp);
	}
	memcpy(be, &bebackup, sizeof(backend));
	c->curprg = symbackup;
	return res;
}

static int
backend_create_func(backend *be, sql_func *f, list *restypes, list *ops)
{
	switch(f->lang) {
	case FUNC_LANG_INT:
	case FUNC_LANG_R:
	case FUNC_LANG_PY:
	case FUNC_LANG_PY3:
	case FUNC_LANG_MAP_PY:
	case FUNC_LANG_MAP_PY3:
	case FUNC_LANG_C:
	case FUNC_LANG_CPP:
		return 0; /* these languages don't require internal instantiation */
	case FUNC_LANG_MAL:
		return backend_create_mal_func(be->mvc, f);
	case FUNC_LANG_SQL:
		return backend_create_sql_func(be, f, restypes, ops);
	default:
		sql_error(be->mvc, 10, SQLSTATE(42000) "Function language without a MAL backend");
		return -1;
	}
}

int
backend_create_subfunc(backend *be, sql_subfunc *f, list *ops)
{
	return backend_create_func(be, f->func, f->res, ops);
}

void
_rel_print(mvc *sql, sql_rel *rel)
{
	list *refs = sa_list(sql->sa);
	rel_print_refs(sql, GDKstdout, rel, 0, refs, 1);
	rel_print_(sql, GDKstdout, rel, 0, refs, 1);
	mnstr_printf(GDKstdout, "\n");
}

void
_exp_print(mvc *sql, sql_exp *e) {
	exp_print(sql, GDKstdout, e, 0, NULL, 1, 0);
	mnstr_printf(GDKstdout, "\n");
}

void
rel_print(mvc *sql, sql_rel *rel, int depth)
{
	list *refs = sa_list(sql->sa);
	size_t pos;
	size_t nl = 0;
	size_t len = 0, lastpos = 0;
	stream *fd = sql->scanner.ws;
	stream *s;
	buffer *b = buffer_create(16364); /* hopefully enough */
	if (!b)
		return; /* signal somehow? */
	s = buffer_wastream(b, "SQL Plan");
	if (!s) {
		buffer_destroy(b);
		return; /* signal somehow? */
	}

	rel_print_refs(sql, s, rel, depth, refs, 1);
	rel_print_(sql, s, rel, depth, refs, 1);
	mnstr_printf(s, "\n");

	/* count the number of lines in the output, skip the leading \n */
	for (pos = 1; pos < b->pos; pos++) {
		if (b->buf[pos] == '\n') {
			nl++;
			if (len < pos - lastpos)
				len = pos - lastpos;
			lastpos = pos + 1;
		}
	}
	b->buf[b->pos - 1] = '\0';  /* should always end with a \n, can overwrite */

	/* craft a semi-professional header */
	mnstr_printf(fd, "&1 0 %zu 1 %zu\n", /* type id rows columns tuples */
			nl, nl);
	mnstr_printf(fd, "%% .plan # table_name\n");
	mnstr_printf(fd, "%% rel # name\n");
	mnstr_printf(fd, "%% clob # type\n");
	mnstr_printf(fd, "%% %zu # length\n", len - 1 /* remove = */);

	/* output the data */
	mnstr_printf(fd, "%s\n", b->buf + 1 /* omit starting \n */);

	close_stream(s);
	buffer_destroy(b);
}<|MERGE_RESOLUTION|>--- conflicted
+++ resolved
@@ -336,8 +336,9 @@
 	sqlid table_id = prp->id;
 	node *n;
 	int i, q, v, res = 0, added_to_cache = 0,  *lret, *rret;
-	size_t len = 1024, nr;
-	char *lname = NULL, *buf = NULL, *mal_session_uuid, *err = NULL;
+	size_t len = 1024, nr, pwlen = 0;
+	char *lname = NULL, *buf = NULL, *mal_session_uuid, *err = NULL, *pwhash = NULL;
+	str username = NULL, password = NULL, msg = NULL;
 	sql_rel *r = rel;
 
 	if (table_id == 0) {
@@ -394,6 +395,13 @@
 	curBlk = c->curprg->def;
 	curInstr = getInstrPtr(curBlk, 0);
 
+	sql_table *rt = sql_trans_find_table(m->session->tr, table_id);
+	const char *uri = mapiuri_uri(rt->query, m->sa);
+	if (!rt) {
+		sql_error(m, 10, SQLSTATE(HY013) MAL_MALLOC_FAIL);
+		res = -1;
+		goto cleanup;
+	}
 	curInstr = relational_func_create_result_part2(curBlk, curInstr, rel2);
 	if( curInstr == NULL) {
 		sql_error(m, 10, SQLSTATE(HY013) MAL_MALLOC_FAIL);
@@ -431,9 +439,9 @@
 			type = newBatType(type);
 			p = newFcnCall(curBlk, batRef, newRef);
 			if (p == NULL) {
-				GDKfree(lname);
 				sql_error(m, 10, SQLSTATE(HY013) MAL_MALLOC_FAIL);
-				return -1;
+				res = -1;
+				goto cleanup;
 			}
 			p = pushType(curBlk, p, getBatType(type));
 			setArgType(curBlk, p, 0, type);
@@ -443,34 +451,30 @@
 	}
 
 	/* get username / password */
-	sql_table *rt = sql_trans_find_table(m->session->tr, table_id);
-	if (!rt) {
-		sql_error(m, 10, SQLSTATE(HY013) MAL_MALLOC_FAIL);
-		return -1;
-	}
-	str username = NULL, password = NULL;
-	str msg = remote_get(m, table_id, &username, &password);
+	msg = remote_get(m, table_id, &username, &password);
 	if (msg) {
 		sql_error(m, 10, "%s", msg);
 		GDKfree(msg);
-		return -1;
+		msg = NULL;
+		res = -1;
+		goto cleanup;
 	}
 	/* q := remote.connect("uri", "username", "password", "msql"); */
 	p = newStmt(curBlk, remoteRef, connectRef);
 	if (p == NULL) {
-		GDKfree(lname);
-		sql_error(m, 10, SQLSTATE(HY013) MAL_MALLOC_FAIL);
-		return -1;
-	}
-	const char *uri = mapiuri_uri(rt->query, m->sa);
+		sql_error(m, 10, SQLSTATE(HY013) MAL_MALLOC_FAIL);
+		res = -1;
+		goto cleanup;
+	}
 	p = pushStr(curBlk, p, uri);
 	p = pushStr(curBlk, p, username);
 	GDKfree(username);
-	size_t pwlen = strlen(password);
-    char *pwhash = (char*)GDKmalloc(pwlen + 2);
+	pwlen = strlen(password);
+    pwhash = (char*)GDKmalloc(pwlen + 2);
 	if (pwhash == NULL) {
 		GDKfree(password);
-		return -1;
+		res = -1;
+		goto cleanup;
 	}
 	snprintf(pwhash, pwlen + 2, "\1%s", password);
 	GDKfree(password);
@@ -483,9 +487,9 @@
 	/* remote.exec(q, "sql", "register", "mod", "name", "relational_plan", "signature"); */
 	p = newInstructionArgs(curBlk, remoteRef, execRef, 10);
 	if (p == NULL) {
-		GDKfree(lname);
-		sql_error(m, 10, SQLSTATE(HY013) MAL_MALLOC_FAIL);
-		return -1;
+		sql_error(m, 10, SQLSTATE(HY013) MAL_MALLOC_FAIL);
+		res = -1;
+		goto cleanup;
 	}
 	p = pushArgument(curBlk, p, q);
 	p = pushStr(curBlk, p, sqlRef);
@@ -493,10 +497,10 @@
 
 	o = newFcnCall(curBlk, remoteRef, putRef);
 	if (o == NULL) {
-		GDKfree(lname);
 		freeInstruction(p);
 		sql_error(m, 10, SQLSTATE(HY013) MAL_MALLOC_FAIL);
-		return -1;
+		res = -1;
+		goto cleanup;
 	}
 	o = pushArgument(curBlk, o, q);
 	o = pushInt(curBlk, o, TYPE_str); /* dummy result type */
@@ -505,10 +509,10 @@
 
 	o = newFcnCall(curBlk, remoteRef, putRef);
 	if (o == NULL) {
-		GDKfree(lname);
 		freeInstruction(p);
 		sql_error(m, 10, SQLSTATE(HY013) MAL_MALLOC_FAIL);
-		return -1;
+		res = -1;
+		goto cleanup;
 	}
 	o = pushArgument(curBlk, o, q);
 	o = pushStr(curBlk, o, mod);
@@ -517,10 +521,10 @@
 
 	o = newFcnCall(curBlk, remoteRef, putRef);
 	if (o == NULL) {
-		GDKfree(lname);
 		freeInstruction(p);
 		sql_error(m, 10, SQLSTATE(HY013) MAL_MALLOC_FAIL);
-		return -1;
+		res = -1;
+		goto cleanup;
 	}
 	o = pushArgument(curBlk, o, q);
 	o = pushStr(curBlk, o, lname);
@@ -528,11 +532,7 @@
 	p = pushArgument(curBlk, p, getArg(o,0));
 
 	if (!(buf = rel2str(m, rel))) {
-<<<<<<< HEAD
-		GDKfree(lname);
 		freeInstruction(p);
-=======
->>>>>>> edc2cd03
 		sql_error(m, 10, SQLSTATE(HY013) MAL_MALLOC_FAIL);
 		res = -1;
 		goto cleanup;
@@ -540,10 +540,10 @@
 	o = newFcnCall(curBlk, remoteRef, putRef);
 	if (o == NULL) {
 		free(buf);
-		GDKfree(lname);
 		freeInstruction(p);
 		sql_error(m, 10, SQLSTATE(HY013) MAL_MALLOC_FAIL);
-		return -1;
+		res = -1;
+		goto cleanup;
 	}
 	o = pushArgument(curBlk, o, q);
 	o = pushStr(curBlk, o, buf);	/* relational plan */
@@ -552,11 +552,7 @@
 	free(buf);
 
 	if (!(buf = GDKmalloc(len))) {
-<<<<<<< HEAD
-		GDKfree(lname);
 		freeInstruction(p);
-=======
->>>>>>> edc2cd03
 		sql_error(m, 10, SQLSTATE(HY013) MAL_MALLOC_FAIL);
 		res = -1;
 		goto cleanup;
@@ -594,11 +590,11 @@
 	}
 	o = newFcnCall(curBlk, remoteRef, putRef);
 	if (o == NULL) {
-		GDKfree(lname);
 		GDKfree(buf);
 		freeInstruction(p);
 		sql_error(m, 10, SQLSTATE(HY013) MAL_MALLOC_FAIL);
-		return -1;
+		res = -1;
+		goto cleanup;
 	}
 	o = pushArgument(curBlk, o, q);
 	o = pushStr(curBlk, o, buf);	/* signature */
@@ -643,11 +639,11 @@
 	}
 	o = newFcnCall(curBlk, remoteRef, putRef);
 	if (o == NULL) {
-		GDKfree(lname);
 		GDKfree(buf);
 		freeInstruction(p);
 		sql_error(m, 10, SQLSTATE(HY013) MAL_MALLOC_FAIL);
-		return -1;
+		res = -1;
+		goto cleanup;
 	}
 	o = pushArgument(curBlk, o, q);
 	o = pushStr(curBlk, o, buf);	/* SQL types as a single string */
@@ -669,16 +665,6 @@
 		}
 
 		str rworker_plan_uuid = generateUUID();
-<<<<<<< HEAD
-=======
-		if (rworker_plan_uuid == NULL) {
-			GDKfree(rsupervisor_session);
-			GDKfree(lsupervisor_session);
-			sql_error(m, 10, SQLSTATE(HY013) MAL_MALLOC_FAIL);
-			res = -1;
-			goto cleanup;
-		}
->>>>>>> edc2cd03
 		str lworker_plan_uuid = GDKstrdup(rworker_plan_uuid);
 
 		/* remote.supervisor_register(connection, supervisor_uuid, plan_uuid) */
@@ -709,7 +695,8 @@
 			GDKfree(lsupervisor_session);
 			GDKfree(rsupervisor_session);
 			sql_error(m, 10, SQLSTATE(HY013) MAL_MALLOC_FAIL);
-			return -1;
+			res = -1;
+			goto cleanup;
 		}
 		o = pushArgument(curBlk, o, q);
 		o = pushInt(curBlk, o, TYPE_int);
@@ -724,7 +711,8 @@
 			GDKfree(lsupervisor_session);
 			GDKfree(rsupervisor_session);
 			sql_error(m, 10, SQLSTATE(HY013) MAL_MALLOC_FAIL);
-			return -1;
+			res = -1;
+			goto cleanup;
 		}
 		o = pushArgument(curBlk, o, q);
 		o = pushStr(curBlk, o, rsupervisor_session);
@@ -739,7 +727,8 @@
 			GDKfree(lsupervisor_session);
 			GDKfree(rsupervisor_session);
 			sql_error(m, 10, SQLSTATE(HY013) MAL_MALLOC_FAIL);
-			return -1;
+			res = -1;
+			goto cleanup;
 		}
 		o = pushArgument(curBlk, o, q);
 		o = pushStr(curBlk, o, rworker_plan_uuid);
@@ -756,7 +745,8 @@
 			GDKfree(lsupervisor_session);
 			GDKfree(rsupervisor_session);
 			sql_error(m, 10, SQLSTATE(HY013) MAL_MALLOC_FAIL);
-			return -1;
+			res = -1;
+			goto cleanup;
 		}
 		p = pushStr(curBlk, p, lsupervisor_session);
 		p = pushStr(curBlk, p, lworker_plan_uuid);
@@ -773,7 +763,8 @@
 	p = newInstructionArgs(curBlk, remoteRef, execRef, list_length(r->exps) + curInstr->argc - curInstr->retc + 4);
 	if (p == NULL) {
 		sql_error(m, 10, SQLSTATE(HY013) MAL_MALLOC_FAIL);
-		return -1;
+		res = -1;
+		goto cleanup;
 	}
 	p = pushArgument(curBlk, p, q);
 	p = pushStr(curBlk, p, mod);
@@ -787,7 +778,8 @@
 			if (o == NULL) {
 				freeInstruction(p);
 				sql_error(m, 10, SQLSTATE(HY013) MAL_MALLOC_FAIL);
-				return -1;
+				res = -1;
+				goto cleanup;
 			}
 			o = pushArgument(curBlk, o, q);
 			o = pushArgument(curBlk, o, lret[i]);
@@ -805,7 +797,8 @@
 		if (o == NULL) {
 			freeInstruction(p);
 			sql_error(m, 10, SQLSTATE(HY013) MAL_MALLOC_FAIL);
-			return -1;
+			res = -1;
+			goto cleanup;
 		}
 		o = pushArgument(curBlk, o, q);
 		o = pushArgument(curBlk, o, getArg(curInstr, i));
@@ -820,7 +813,8 @@
 		p = newFcnCall(curBlk, remoteRef, getRef);
 		if (p == NULL) {
 			sql_error(m, 10, SQLSTATE(HY013) MAL_MALLOC_FAIL);
-			return -1;
+			res = -1;
+			goto cleanup;
 		}
 		p = pushArgument(curBlk, p, q);
 		p = pushArgument(curBlk, p, rret[i]);
@@ -832,7 +826,8 @@
 	p = newInstruction(curBlk, remoteRef, execRef);
 	if (p == NULL) {
 		sql_error(m, 10, SQLSTATE(HY013) MAL_MALLOC_FAIL);
-		return -1;
+		res = -1;
+		goto cleanup;
 	}
 	p = pushArgument(curBlk, p, q);
 	p = pushStr(curBlk, p, sqlRef);
@@ -843,7 +838,8 @@
 	if (o == NULL) {
 		freeInstruction(p);
 		sql_error(m, 10, SQLSTATE(HY013) MAL_MALLOC_FAIL);
-		return -1;
+		res = -1;
+		goto cleanup;
 	}
 	o = pushArgument(curBlk, o, q);
 	o = pushInt(curBlk, o, TYPE_int);
@@ -855,7 +851,8 @@
 	p = newStmt(curBlk, remoteRef, disconnectRef);
 	if (p == NULL) {
 		sql_error(m, 10, SQLSTATE(HY013) MAL_MALLOC_FAIL);
-		return -1;
+		res = -1;
+		goto cleanup;
 	}
 	p = pushArgument(curBlk, p, q);
 	pushInstruction(curBlk, p);
@@ -863,7 +860,8 @@
 	p = newInstructionArgs(curBlk, NULL, NULL, 2 * curInstr->retc);
 	if (p == NULL) {
 		sql_error(m, 10, SQLSTATE(HY013) MAL_MALLOC_FAIL);
-		return -1;
+		res = -1;
+		goto cleanup;
 	}
 	p->barrier= RETURNsymbol;
 	p->retc = p->argc = 0;
@@ -879,13 +877,15 @@
 	p = newCatchStmt(curBlk, "ANYexception");
 	if (p == NULL) {
 		sql_error(m, 10, SQLSTATE(HY013) MAL_MALLOC_FAIL);
-		return -1;
+		res = -1;
+		goto cleanup;
 	}
 	pushInstruction(curBlk, p);
 	p = newExitStmt(curBlk, "ANYexception");
 	if (p == NULL) {
 		sql_error(m, 10, SQLSTATE(HY013) MAL_MALLOC_FAIL);
-		return -1;
+		res = -1;
+		goto cleanup;
 	}
 	pushInstruction(curBlk, p);
 
@@ -893,7 +893,8 @@
 	p = newInstruction(curBlk, remoteRef, execRef);
 	if (p == NULL) {
 		sql_error(m, 10, SQLSTATE(HY013) MAL_MALLOC_FAIL);
-		return -1;
+		res = -1;
+		goto cleanup;
 	}
 	p = pushArgument(curBlk, p, q);
 	p = pushStr(curBlk, p, sqlRef);
@@ -904,7 +905,8 @@
 	if (o == NULL) {
 		freeInstruction(p);
 		sql_error(m, 10, SQLSTATE(HY013) MAL_MALLOC_FAIL);
-		return -1;
+		res = -1;
+		goto cleanup;
 	}
 	o = pushArgument(curBlk, o, q);
 	o = pushInt(curBlk, o, TYPE_int);
@@ -916,7 +918,8 @@
 	p = newStmt(curBlk, remoteRef, disconnectRef);
 	if (p == NULL) {
 		sql_error(m, 10, SQLSTATE(HY013) MAL_MALLOC_FAIL);
-		return -1;
+		res = -1;
+		goto cleanup;
 	}
 	p = pushArgument(curBlk, p, q);
 	pushInstruction(curBlk, p);
@@ -926,13 +929,15 @@
 	p = newCatchStmt(curBlk, "ANYexception");
 	if (p == NULL) {
 		sql_error(m, 10, SQLSTATE(HY013) MAL_MALLOC_FAIL);
-		return -1;
+		res = -1;
+		goto cleanup;
 	}
 	pushInstruction(curBlk, p);
 	p = newExitStmt(curBlk, "ANYexception");
 	if (p == NULL) {
 		sql_error(m, 10, SQLSTATE(HY013) MAL_MALLOC_FAIL);
-		return -1;
+		res = -1;
+		goto cleanup;
 	}
 	pushInstruction(curBlk, p);
 
@@ -940,7 +945,8 @@
 	p = newRaiseStmt(curBlk, "RemoteException");
 	if (p == NULL) {
 		sql_error(m, 10, SQLSTATE(HY013) MAL_MALLOC_FAIL);
-		return -1;
+		res = -1;
+		goto cleanup;
 	}
 	p = pushStr(curBlk, p, "Exception occurred in the remote server, please check the log there");
 	pushInstruction(curBlk, p);
