/*
 * This Source Code Form is subject to the terms of the Mozilla Public
 * License, v. 2.0.  If a copy of the MPL was not distributed with this
 * file, You can obtain one at http://mozilla.org/MPL/2.0/.
 *
 * Copyright 1997 - July 2008 CWI, August 2008 - 2020 MonetDB B.V.
 */

/*
 * @f sql_gencode
 * @t SQL to MAL code generation.
 * @a N. Nes, M. Kersten
 * @+ MAL Code generation
 * This module contains the actions to construct a MAL program, ready for
 * optimization and execution by the Monet V5 kernel.
 *
 * The code base is modeled directly after its MIL variant, replacing
 * each IO request by instructions to initialize the corresponding MAL data
 * structure.
 * To speed up the compilation, we may consider keeping a cache of pre-compiled
 * statements.
 *
 * MAL extensions needed. A temporary variable used as an argument
 * should be printed (done). Consider replacing modname/fcnname by
 * an integer constant and a global lookup table. This should
 * reduce the cost to prepare MAL statements significantly.
 *
 * A dummy module is needed to load properly.
 */
#include "monetdb_config.h"
#include "sql_gencode.h"
#include "sql_optimizer.h"
#include "sql_scenario.h"
#include "sql_mvc.h"
#include "sql_qc.h"
#include "mal_namespace.h"
#include "opt_prelude.h"
#include "querylog.h"
#include "mal_builder.h"
#include "mal_debugger.h"

#include "rel_select.h"
#include "rel_unnest.h"
#include "rel_optimizer.h"
#include "rel_distribute.h"
#include "rel_partition.h"
#include "rel_prop.h"
#include "rel_rel.h"
#include "rel_exp.h"
#include "rel_psm.h"
#include "rel_bin.h"
#include "rel_dump.h"
#include "rel_remote.h"

#include "msabaoth.h"		/* msab_getUUID */
#include "muuid.h"

int
constantAtom(backend *sql, MalBlkPtr mb, atom *a)
{
	int idx;
	ValPtr vr = (ValPtr) &a->data;
	ValRecord cst;

	(void) sql;
	cst.vtype = 0;
	if (VALcopy(&cst, vr) == NULL)
		return -1;
	idx = defConstant(mb, vr->vtype, &cst);
	return idx;
}

InstrPtr
table_func_create_result(MalBlkPtr mb, InstrPtr q, sql_func *f, list *restypes)
{
	node *n;
	int i;

	if (q == NULL)
		return NULL;
	if (f->varres) {
		for (i = 0, n = restypes->h; n; n = n->next, i++) {
			sql_subtype *st = n->data;
			int type = st->type->localtype;

			type = newBatType(type);
			if (i) {
				if ((q = pushReturn(mb, q, newTmpVariable(mb, type))) == NULL)
					return NULL;
			} else
				setVarType(mb, getArg(q, 0), type);
			setVarUDFtype(mb, getArg(q, i));
		}
	} else {
		for (i = 0, n = f->res->h; n; n = n->next, i++) {
			sql_arg *a = n->data;
			int type = a->type.type->localtype;

			type = newBatType(type);
			if (i) {
				if ((q = pushReturn(mb, q, newTmpVariable(mb, type))) == NULL)
					return NULL;
			} else
				setVarType(mb, getArg(q, 0), type);
			setVarUDFtype(mb, getArg(q, i));
		}
	}
	return q;
}

InstrPtr
relational_func_create_result(mvc *sql, MalBlkPtr mb, InstrPtr q, sql_rel *f)
{
	sql_rel *r = f;
	node *n;
	int i;

	if (q == NULL)
		return NULL;
	if (is_topn(r->op))
		r = r->l;
	if (!is_project(r->op))
		r = rel_project(sql->sa, r, rel_projections(sql, r, NULL, 1, 1));
	q->argc = q->retc = 0;
	for (i = 0, n = r->exps->h; n; n = n->next, i++) {
		sql_exp *e = n->data;
		int type = exp_subtype(e)->type->localtype;

		type = newBatType(type);
		q = pushReturn(mb, q, newTmpVariable(mb, type));
	}
	return q;
}

static int
_create_relational_function(mvc *m, const char *mod, const char *name, sql_rel *r, stmt *call, list *rel_ops, int inline_func)
{
	Client c = MCgetClient(m->clientid);
	backend *be = (backend *) c->sqlcontext;
	MalBlkPtr curBlk = 0;
	InstrPtr curInstr = 0;
	Symbol backup = NULL, curPrg = NULL;
	int old_argc = be->mvc->argc, res = 0;
	str msg = MAL_SUCCEED;

	backup = c->curprg;
	curPrg = c->curprg = newFunction(putName(mod), putName(name), FUNCTIONsymbol);
	if( curPrg == NULL) {
		sql_error(m, 001, SQLSTATE(HY013) MAL_MALLOC_FAIL);
		return -1;
	}

	curBlk = c->curprg->def;
	curInstr = getInstrPtr(curBlk, 0);

	curInstr = relational_func_create_result(m, curBlk, curInstr, r);
	if( curInstr == NULL) {
		sql_error(m, 001, SQLSTATE(HY013) MAL_MALLOC_FAIL);
		return -1;
	}
	setVarUDFtype(curBlk, 0);

	/* ops */
	if (call && call->type == st_list) {
		node *n;
		list *ops = call->op4.lval;

		for (n = ops->h; n && !curBlk->errors; n = n->next) {
			stmt *op = n->data;
			sql_subtype *t = tail_type(op);
			int type = t->type->localtype;
			int varid = 0;
			const char *nme = (op->op3)?op->op3->op4.aval->data.val.sval:op->cname;
			char *buf;

			if (nme[0] != 'A') {
				buf = SA_NEW_ARRAY(m->sa, char, strlen(nme) + 2);
				if (buf)
					stpcpy(stpcpy(buf, "A"), nme);
			} else {
				buf = sa_strdup(m->sa, nme);
			}
			if (!buf) {
				sql_error(m, 001, SQLSTATE(HY013) MAL_MALLOC_FAIL);
				return -1;
			}
			varid = newVariable(curBlk, buf, strlen(buf), type);
			curInstr = pushArgument(curBlk, curInstr, varid);
			setVarType(curBlk, varid, type);
			setVarUDFtype(curBlk, varid);
		}
	} else if (rel_ops) {
		node *n;

		for (n = rel_ops->h; n && !curBlk->errors; n = n->next) {
			sql_exp *e = n->data;
			sql_subtype *t = &e->tpe;
			int type = t->type->localtype;
			int varid = 0;
			char *buf;

			if (e->type == e_atom) {
				buf = SA_NEW_ARRAY(m->sa, char, IDLENGTH);
				if (buf)
					snprintf(buf, IDLENGTH, "A%u", e->flag);
			} else {
				const char *nme = exp_name(e);
				buf = SA_NEW_ARRAY(m->sa, char, strlen(nme) + 2);
				if (buf)
					stpcpy(stpcpy(buf, "A"), nme);
			}
			if (!buf) {
				sql_error(m, 001, SQLSTATE(HY013) MAL_MALLOC_FAIL);
				return -1;
			}
			varid = newVariable(curBlk, (char *)buf, strlen(buf), type);
			curInstr = pushArgument(curBlk, curInstr, varid);
			setVarType(curBlk, varid, type);
			setVarUDFtype(curBlk, varid);
		}
	}
	if (curBlk->errors) {
		sql_error(m, 003, SQLSTATE(42000) "Internal error while compiling statement: %s", curBlk->errors);
		return -1;
	}

	/* add return statement */
	sql_exp *e;
	r = rel_psm_stmt(m->sa, e = exp_return(m->sa,  exp_rel(m, r), 0));
	e->card = CARD_MULTI;
	be->mvc->argc = 0;
	if (backend_dumpstmt(be, curBlk, r, 0, 1, NULL) < 0) {
		if (backup)
			c->curprg = backup;
		return -1;
	}
	be->mvc->argc = old_argc;
	/* SQL function definitions meant for inlining should not be optimized before */
	if (inline_func)
		curBlk->inlineProp = 1;
	/* optimize the code */
	SQLaddQueryToCache(c);
	if (curBlk->inlineProp == 0 && !c->curprg->def->errors) {
		msg = SQLoptimizeQuery(c, c->curprg->def);
	} else if (curBlk->inlineProp != 0) {
		if( msg == MAL_SUCCEED) 
			msg = chkProgram(c->usermodule, c->curprg->def);
		if (msg == MAL_SUCCEED && !c->curprg->def->errors)
			msg = SQLoptimizeFunction(c,c->curprg->def);
	}
	if (msg) {
		if (c->curprg->def->errors)
			GDKfree(msg);
		else
			c->curprg->def->errors = msg;
	}
	if (c->curprg->def->errors) {
		sql_error(m, 003, SQLSTATE(42000) "Internal error while compiling statement: %s", c->curprg->def->errors);
		res = -1;
	}
	if (backup)
		c->curprg = backup;
	return res;
}

static str
rel2str( mvc *sql, sql_rel *rel)
{
	buffer *b = NULL;
	stream *s = NULL;
	list *refs = NULL;
	char *res = NULL;

	b = buffer_create(1024);
	if(b == NULL)
		goto cleanup;
	s = buffer_wastream(b, "rel_dump");
	if(s == NULL)
		goto cleanup;
	refs = sa_list(sql->sa);
	if (!refs)
		goto cleanup;

	rel_print_refs(sql, s, rel, 0, refs, 0);
	rel_print_(sql, s, rel, 0, refs, 0);
	mnstr_printf(s, "\n");
	res = buffer_get_buf(b);

cleanup:
	if(b)
		buffer_destroy(b);
	if(s)
		close_stream(s);
	return res;
}

/* stub and remote function */
static int
_create_relational_remote(mvc *m, const char *mod, const char *name, sql_rel *rel, stmt *call, prop *prp)
{
	Client c = MCgetClient(m->clientid);
	MalBlkPtr curBlk = 0;
	InstrPtr curInstr = 0, p, o;
	Symbol backup = NULL;
	const char *local_tbl = prp->value;
	node *n;
	int i, q, v, res = 0;
	int *lret, *rret;
	char *lname;
	sql_rel *r = rel;

	if (local_tbl == NULL) {
		sql_error(m, 003, SQLSTATE(42000) "Missing property on the input relation");
		return -1;
	}

	lname = GDKstrdup(name);
	if (lname == NULL) {
		sql_error(m, 001, SQLSTATE(HY013) MAL_MALLOC_FAIL);
		return -1;
	}

	if (is_topn(r->op))
		r = r->l;
	if (!is_project(r->op))
		r = rel_project(m->sa, r, rel_projections(m, r, NULL, 1, 1));
	lret = SA_NEW_ARRAY(m->sa, int, list_length(r->exps));
	if (lret == NULL) {
		GDKfree(lname);
		sql_error(m, 001, SQLSTATE(HY013) MAL_MALLOC_FAIL);
		return -1;
	}
	rret = SA_NEW_ARRAY(m->sa, int, list_length(r->exps));
	if (rret == NULL) {
		GDKfree(lname);
		sql_error(m, 001, SQLSTATE(HY013) MAL_MALLOC_FAIL);
		return -1;
	}

	/* create stub */
	backup = c->curprg;
	c->curprg = newFunction(putName(mod), putName(name), FUNCTIONsymbol);
	if( c->curprg == NULL) {
		GDKfree(lname);
		sql_error(m, 001, SQLSTATE(HY013) MAL_MALLOC_FAIL);
		return -1;
	}
	lname[0] = 'l';
	curBlk = c->curprg->def;
	curInstr = getInstrPtr(curBlk, 0);

	curInstr = relational_func_create_result(m, curBlk, curInstr, rel);
	if( curInstr == NULL) {
		GDKfree(lname);
		sql_error(m, 001, SQLSTATE(HY013) MAL_MALLOC_FAIL);
		return -1;
	}
	setVarUDFtype(curBlk, 0);

	/* ops */
	if (call && call->type == st_list) {
		node *n;

		for (n = call->op4.lval->h; n; n = n->next) {
			stmt *op = n->data;
			sql_subtype *t = tail_type(op);
			int type = t->type->localtype;
			int varid = 0;
			const char *nme = (op->op3)?op->op3->op4.aval->data.val.sval:op->cname;
			char *buf = SA_NEW_ARRAY(m->sa, char, strlen(nme) + 2);

			if (!buf) {
				GDKfree(lname);
				sql_error(m, 001, SQLSTATE(HY013) MAL_MALLOC_FAIL);
				return -1;
			}
			stpcpy(stpcpy(buf, "A"), nme);
			varid = newVariable(curBlk, buf,strlen(buf), type);
			curInstr = pushArgument(curBlk, curInstr, varid);
			setVarType(curBlk, varid, type);
			setVarUDFtype(curBlk, varid);
		}
	}

	/* declare return variables */
	for (i = 0, n = r->exps->h; n; n = n->next, i++) {
		sql_exp *e = n->data;
		int type = exp_subtype(e)->type->localtype;

		type = newBatType(type);
		p = newFcnCall(curBlk, batRef, newRef);
		p = pushType(curBlk, p, getBatType(type));
		setArgType(curBlk, p, 0, type);
		lret[i] = getArg(p, 0);
	}

	/* q := remote.connect("schema.table", "msql"); */
	p = newStmt(curBlk, remoteRef, connectRef);
	p = pushStr(curBlk, p, local_tbl);
	p = pushStr(curBlk, p, "msql");
	q = getArg(p, 0);

	/* remote.exec(q, "sql", "register", "mod", "name", "relational_plan", "signature"); */
	p = newInstruction(curBlk, remoteRef, execRef);
	p = pushArgument(curBlk, p, q);
	p = pushStr(curBlk, p, sqlRef);
	p = pushStr(curBlk, p, registerRef);

	o = newFcnCall(curBlk, remoteRef, putRef);
	o = pushArgument(curBlk, o, q);
	o = pushInt(curBlk, o, TYPE_str); /* dummy result type */
	p = pushReturn(curBlk, p, getArg(o, 0));

	o = newFcnCall(curBlk, remoteRef, putRef);
	o = pushArgument(curBlk, o, q);
	o = pushStr(curBlk, o, mod);
	p = pushArgument(curBlk, p, getArg(o,0));

	o = newFcnCall(curBlk, remoteRef, putRef);
	o = pushArgument(curBlk, o, q);
	o = pushStr(curBlk, o, lname);
	p = pushArgument(curBlk, p, getArg(o,0));

	{ 
	int len = 1024, nr = 0;
	char *s, *buf = GDKmalloc(len);
	if (!buf) {
		GDKfree(lname);
		sql_error(m, 001, SQLSTATE(HY013) MAL_MALLOC_FAIL);
		return -1;
	}
	s = rel2str(m, rel);
	if (!s) {
		GDKfree(lname);
		GDKfree(buf);
		sql_error(m, 001, SQLSTATE(HY013) MAL_MALLOC_FAIL);
		return -1;
	}
	o = newFcnCall(curBlk, remoteRef, putRef);
	o = pushArgument(curBlk, o, q);
	o = pushStr(curBlk, o, s);	/* relational plan */
	p = pushArgument(curBlk, p, getArg(o,0));
	free(s); 

	s = "";
	if (call && call->type == st_list) { /* Send existing variables in the plan */
		node *n;

		buf[0] = 0;
		for (n = call->op4.lval->h; n; n = n->next) {
			stmt *op = n->data;
			sql_subtype *t = tail_type(op);
			const char *nme = (op->op3)?op->op3->op4.aval->data.val.sval:op->cname;

			if ((nr + 100) > len) {
				char *tmp = GDKrealloc(buf, len*=2);
				if (tmp == NULL) {
					GDKfree(buf);
					buf = NULL;
					break;
				}
				buf = tmp;
			}

			nr += snprintf(buf+nr, len-nr, "%s %s(%u,%u)%c", nme, t->type->sqlname, t->digits, t->scale, n->next?',':' ');
		}
		s = buf;
	}
	if (buf) {
		o = newFcnCall(curBlk, remoteRef, putRef);
		o = pushArgument(curBlk, o, q);
		o = pushStr(curBlk, o, s);	/* signature */
		p = pushArgument(curBlk, p, getArg(o,0));
	} else {
		GDKfree(lname);
		sql_error(m, 001, SQLSTATE(HY013) MAL_MALLOC_FAIL);
		return -1;
	}

	buf[0] = 0;
	nr = 0;
	for (n = r->exps->h; n; n = n->next) { /* Send SQL types of the projection's expressions */
		sql_exp *e = n->data;
		sql_subtype *t = exp_subtype(e);
		str next = subtype2string(t);

		if (!next) {
			GDKfree(buf);
			buf = NULL;
			break;
		}
		if ((nr + 100) > len) {
			char *tmp = GDKrealloc(buf, len*=2);
			if (tmp == NULL) {
				GDKfree(next);
				GDKfree(buf);
				buf = NULL;
				break;
			}
			buf = tmp;
		}

		nr += snprintf(buf+nr, len-nr, "%s%s", next, n->next?"%%":"");
		GDKfree(next);
	}
	if (buf) {
		o = newFcnCall(curBlk, remoteRef, putRef);
		o = pushArgument(curBlk, o, q);
		o = pushStr(curBlk, o, s);	/* SQL types as a single string */
		p = pushArgument(curBlk, p, getArg(o,0));
		GDKfree(buf);
	} else {
		GDKfree(lname);
		sql_error(m, 001, SQLSTATE(HY013) MAL_MALLOC_FAIL);
		return -1;
	}
	}
	pushInstruction(curBlk, p);

	char *mal_session_uuid, *err = NULL;
	if (!GDKinmemory() && (err = msab_getUUID(&mal_session_uuid)) == NULL) {
		str lsupervisor_session = GDKstrdup(mal_session_uuid);
		str rsupervisor_session = GDKstrdup(mal_session_uuid);
		free(mal_session_uuid);
		if (lsupervisor_session == NULL || rsupervisor_session == NULL) {
			GDKfree(lsupervisor_session);
			GDKfree(rsupervisor_session);
			sql_error(m, 001, SQLSTATE(HY013) MAL_MALLOC_FAIL);
			return -1;
		}

		str rworker_plan_uuid = generateUUID();
		if (rworker_plan_uuid == NULL) {
			GDKfree(rsupervisor_session);
			GDKfree(lsupervisor_session);
			sql_error(m, 001, SQLSTATE(HY013) MAL_MALLOC_FAIL);
			return -1;
		}
		str lworker_plan_uuid = GDKstrdup(rworker_plan_uuid);
		if (lworker_plan_uuid == NULL) {
			free(rworker_plan_uuid);
			GDKfree(lsupervisor_session);
			GDKfree(rsupervisor_session);
			sql_error(m, 001, SQLSTATE(HY013) MAL_MALLOC_FAIL);
			return -1;
		}

		/* remote.supervisor_register(connection, supervisor_uuid, plan_uuid) */
		p = newInstruction(curBlk, remoteRef, execRef);
		p = pushArgument(curBlk, p, q);
		p = pushStr(curBlk, p, remoteRef);
		p = pushStr(curBlk, p, register_supervisorRef);
		getArg(p, 0) = -1;

		/* We don't really care about the return value of supervisor_register,
		 * but I have not found a good way to remotely execute a void mal function
		 */
		o = newFcnCall(curBlk, remoteRef, putRef);
		o = pushArgument(curBlk, o, q);
		o = pushInt(curBlk, o, TYPE_int);  
		p = pushReturn(curBlk, p, getArg(o, 0));

		o = newFcnCall(curBlk, remoteRef, putRef);
		o = pushArgument(curBlk, o, q);
		o = pushStr(curBlk, o, rsupervisor_session);
		p = pushArgument(curBlk, p, getArg(o, 0));

		o = newFcnCall(curBlk, remoteRef, putRef);
		o = pushArgument(curBlk, o, q);
		o = pushStr(curBlk, o, rworker_plan_uuid);
		p = pushArgument(curBlk, p, getArg(o, 0));

		pushInstruction(curBlk, p);

		/* Execute the same instruction locally */
		p = newStmt(curBlk, remoteRef, register_supervisorRef);
		p = pushStr(curBlk, p, lsupervisor_session);
		p = pushStr(curBlk, p, lworker_plan_uuid);

		GDKfree(lworker_plan_uuid);
		free(rworker_plan_uuid);   /* This was created with strdup */
		GDKfree(lsupervisor_session);
		GDKfree(rsupervisor_session);
	} else if (err)
		free(err);

	/* (x1, x2, ..., xn) := remote.exec(q, "mod", "fcn"); */
	p = newInstruction(curBlk, remoteRef, execRef);
	p = pushArgument(curBlk, p, q);
	p = pushStr(curBlk, p, mod);
	p = pushStr(curBlk, p, lname);
	getArg(p, 0) = -1;

	for (i = 0, n = r->exps->h; n; n = n->next, i++) {
		/* x1 := remote.put(q, :type) */
		o = newFcnCall(curBlk, remoteRef, putRef);
		o = pushArgument(curBlk, o, q);
		o = pushArgument(curBlk, o, lret[i]);
		v = getArg(o, 0);
		p = pushReturn(curBlk, p, v);
		rret[i] = v;
	}

	/* send arguments to remote */
	for (i = curInstr->retc; i < curInstr->argc; i++) {
		/* x1 := remote.put(q, A0); */
		o = newStmt(curBlk, remoteRef, putRef);
		o = pushArgument(curBlk, o, q);
		o = pushArgument(curBlk, o, getArg(curInstr, i));
		p = pushArgument(curBlk, p, getArg(o, 0));
	}
	pushInstruction(curBlk, p);

	/* return results */
	for (i = 0; i < curInstr->retc; i++) {
		/* y1 := remote.get(q, x1); */
		p = newFcnCall(curBlk, remoteRef, getRef);
		p = pushArgument(curBlk, p, q);
		p = pushArgument(curBlk, p, rret[i]);
		getArg(p, 0) = lret[i];
	}

	/* remote.disconnect(q); */
	p = newStmt(curBlk, remoteRef, disconnectRef);
	p = pushArgument(curBlk, p, q);

	p = newInstruction(curBlk, NULL, NULL);
	p->barrier= RETURNsymbol;
	p->retc = p->argc = 0;
	for (i = 0; i < curInstr->retc; i++)
		p = pushArgument(curBlk, p, lret[i]);
	p->retc = p->argc;
	/* assignment of return */
	for (i = 0; i < curInstr->retc; i++)
		p = pushArgument(curBlk, p, lret[i]);
	pushInstruction(curBlk, p);

	/* catch exceptions */
	p = newCatchStmt(curBlk,"MALexception");
	p = newExitStmt(curBlk,"MALexception");
	p = newCatchStmt(curBlk,"SQLexception");
	p = newExitStmt(curBlk,"SQLexception");
	/* remote.disconnect(q); */
	p = newStmt(curBlk, remoteRef, disconnectRef);
	p = pushArgument(curBlk, p, q);

	pushEndInstruction(curBlk);

	/* SQL function definitions meant for inlineing should not be optimized before */
	//for now no inline of the remote function, this gives garbage collection problems
	//curBlk->inlineProp = 1;

	SQLaddQueryToCache(c);
	// (str) chkProgram(c->usermodule, c->curprg->def);
	if (!c->curprg->def->errors)
		c->curprg->def->errors = SQLoptimizeFunction(c, c->curprg->def);
	if (c->curprg->def->errors) {
		sql_error(m, 003, SQLSTATE(42000) "Internal error while compiling statement: %s", c->curprg->def->errors);
		res = -1;
	}
	if (backup)
		c->curprg = backup;
	GDKfree(lname);		/* make sure stub is called */
	return res;
}

int
monet5_create_relational_function(mvc *m, const char *mod, const char *name, sql_rel *rel, stmt *call, list *rel_ops, int inline_func)
{
	prop *p = NULL;

	if (rel && (p = find_prop(rel->p, PROP_REMOTE)) != NULL)
		return _create_relational_remote(m, mod, name, rel, call, p);
	else
		return _create_relational_function(m, mod, name, rel, call, rel_ops, inline_func);
}

/*
 * The kernel uses two calls to procedures defined in SQL.
 * They have to be initialized, which is currently hacked
 * by using the SQLstatment.
 */
static stmt *
sql_relation2stmt(backend *be, sql_rel *r)
{
	mvc *c = be->mvc;
	stmt *s = NULL;

	if (!r) {
		sql_error(c, 003, SQLSTATE(42000) "Missing relation to convert into statements");
		return NULL;
	} else {
		if (c->emode == m_plan) {
			rel_print(c, r, 0);
		} else {
			s = output_rel_bin(be, r);
		}
	}
	return s;
}

int
backend_dumpstmt(backend *be, MalBlkPtr mb, sql_rel *r, int top, int add_end, const char *query)
{
	mvc *m = be->mvc;
	InstrPtr q, querylog = NULL;
	int old_mv = be->mvc_var;
	MalBlkPtr old_mb = be->mb;
	stmt *s;

	/* Always keep the SQL query around for monitoring */
	if (query) {
		char *escaped_q;

		while (*query && isspace((unsigned char) *query))
			query++;

		querylog = q = newStmt(mb, querylogRef, defineRef);
		if (q == NULL) {
			sql_error(m, 001, SQLSTATE(HY013) MAL_MALLOC_FAIL);
			return -1;
		}
		setVarType(mb, getArg(q, 0), TYPE_void);
		setVarUDFtype(mb, getArg(q, 0));
		if (!(escaped_q = sql_escape_str((char*) query))) {
			sql_error(m, 001, SQLSTATE(HY013) MAL_MALLOC_FAIL);
			return -1;
		}
		q = pushStr(mb, q, escaped_q);
		GDKfree(escaped_q);
		if (q == NULL) {
			sql_error(m, 001, SQLSTATE(HY013) MAL_MALLOC_FAIL);
			return -1;
		}
		q = pushStr(mb, q, getSQLoptimizer(be->mvc));
		if (q == NULL) {
			sql_error(m, 001, SQLSTATE(HY013) MAL_MALLOC_FAIL);
			return -1;
		}
	}

	/* announce the transaction mode */
	q = newStmt(mb, sqlRef, mvcRef);
	if (q == NULL) {
		sql_error(m, 001, SQLSTATE(HY013) MAL_MALLOC_FAIL);
		return -1;
	}
	be->mvc_var = getDestVar(q);
	be->mb = mb;
	s = sql_relation2stmt(be, r);
	if (!s) {
		if (querylog)
			(void) pushInt(mb, querylog, mb->stop);
		return (be->mvc->errstr[0] == '\0') ? 0 : -1;
	}

	be->mvc_var = old_mv;
	be->mb = old_mb;
	if (top && !be->depth && (m->type == Q_SCHEMA || m->type == Q_TRANS)) {
		q = newStmt(mb, sqlRef, exportOperationRef);
		if (q == NULL) {
			sql_error(m, 001, SQLSTATE(HY013) MAL_MALLOC_FAIL);
			return -1;
		}
	}
	/* generate a dummy return assignment for functions */
	if (getArgType(mb, getInstrPtr(mb, 0), 0) != TYPE_void && getInstrPtr(mb, mb->stop - 1)->barrier != RETURNsymbol) {
		q = newAssignment(mb);
		if (q == NULL) {
			sql_error(m, 001, SQLSTATE(HY013) MAL_MALLOC_FAIL);
			return -1;
		}
		getArg(q, 0) = getArg(getInstrPtr(mb, 0), 0);
		q->barrier = RETURNsymbol;
	}
	if (add_end)
		pushEndInstruction(mb);
	if (querylog)
		(void) pushInt(mb, querylog, mb->stop);
	return 0;
}

/* Generate the assignments of the query arguments to the query template*/
int
backend_callinline(backend *be, Client c)
{
	mvc *m = be->mvc;
	InstrPtr curInstr = 0;
	MalBlkPtr curBlk = c->curprg->def;

	setVarType(curBlk, 0, 0);
	if (m->argc) {	
		int argc = 0;

		for (; argc < m->argc && !curBlk->errors; argc++) {
			atom *a = m->args[argc];
			int type = atom_type(a)->type->localtype;
			int varid = 0;

			curInstr = newAssignment(curBlk);
			if (curInstr == NULL) {
				sql_error(m, 001, SQLSTATE(HY013) MAL_MALLOC_FAIL);
				return -1;
			}
			a->varid = varid = getDestVar(curInstr);
			setVarType(curBlk, varid, type);
			setVarUDFtype(curBlk, varid);

			if (atom_null(a)) {
				sql_subtype *t = atom_type(a);
				(void) pushNil(curBlk, curInstr, t->type->localtype);
			} else {
				int _t;
				if ((_t = constantAtom(be, curBlk, a)) == -1) {
					sql_error(m, 001, SQLSTATE(HY013) MAL_MALLOC_FAIL);
					return -1;
				}
				(void) pushArgument(curBlk, curInstr, _t);
			}
		}
	}
	c->curprg->def = curBlk;
	if (curBlk->errors) {
		sql_error(m, 003, SQLSTATE(42000) "Internal error while compiling statement: %s", curBlk->errors);
		return -1;
	}
	return 0;
}

/* SQL procedures, functions and PREPARE statements are compiled into a parameterised plan */
Symbol
backend_dumpproc(backend *be, Client c, cq *cq, sql_rel *r)
{
	mvc *m = be->mvc;
	MalBlkPtr mb = 0;
	Symbol curPrg = 0, backup = NULL;
	InstrPtr curInstr = 0;
	int argc = 0, res;
	char arg[IDLENGTH];
	node *n;

	backup = c->curprg;
	if (cq)
		c->curprg = newFunction(userRef, putName(cq->name), FUNCTIONsymbol);
	else
		c->curprg = newFunction(userRef, "tmp", FUNCTIONsymbol);
	if (c->curprg == NULL) {
		sql_error(m, 001, SQLSTATE(HY013) MAL_MALLOC_FAIL);
		return NULL;
	}

	curPrg = c->curprg;
	curPrg->def->keephistory = backup->def->keephistory;
	mb = curPrg->def;
	curInstr = getInstrPtr(mb, 0);
	/* we do not return anything */
	setVarType(mb, 0, TYPE_void);
	setVarUDFtype(mb, 0);
	setModuleId(curInstr, userRef);

	if (m->argc) {
		for (argc = 0; argc < m->argc; argc++) {
			atom *a = m->args[argc];
			sql_type *tpe = atom_type(a)->type;
			int type, varid = 0;

			if (!tpe) {
				sql_error(m, 003, SQLSTATE(42000) "Could not determine type for argument number %d", argc+1);
				goto cleanup;
			}
			type = tpe->localtype;
			snprintf(arg, IDLENGTH, "A%d", argc);
			a->varid = varid = newVariable(mb, arg,strlen(arg), type);
			curInstr = pushArgument(mb, curInstr, varid);
			if (c->curprg == NULL) {
				sql_error(m, 001, SQLSTATE(HY013) MAL_MALLOC_FAIL);
				goto cleanup;
			}
			if (mb->errors) {
				sql_error(m, 003, SQLSTATE(42000) "Internal error while compiling statement: %s", mb->errors);
				goto cleanup;
			}
			setVarType(mb, varid, type);
			setVarUDFtype(mb, 0);
		}
	} else if (m->params) {	/* needed for prepare statements */

		for (n = m->params->h; n; n = n->next, argc++) {
			sql_arg *a = n->data;
			sql_type *tpe = a->type.type;
			int type, varid = 0;

			if (!tpe || tpe->eclass == EC_ANY) {
				sql_error(m, 003, SQLSTATE(42000) "Could not determine type for argument number %d", argc+1);
				goto cleanup;
			}
			type = tpe->localtype;
			snprintf(arg, IDLENGTH, "A%d", argc);
			varid = newVariable(mb, arg,strlen(arg), type);
			curInstr = pushArgument(mb, curInstr, varid);
			if (c->curprg == NULL) {
				sql_error(m, 003, SQLSTATE(HY013) MAL_MALLOC_FAIL);
				goto cleanup;
			}
			if (mb->errors) {
				sql_error(m, 003, SQLSTATE(42000) "Internal error while compiling statement: %s", mb->errors);
				goto cleanup;
			}
			setVarType(mb, varid, type);
			setVarUDFtype(mb, varid);
		}
	}

	if ((res = backend_dumpstmt(be, mb, r, 1, 1, be->q ? be->q->codestring : NULL)) < 0)
		goto cleanup;

	if (cq) {
		SQLaddQueryToCache(c);
		// optimize this code the 'old' way
		if ((m->emode == m_prepare || !qc_isaquerytemplate(getFunctionId(getInstrPtr(c->curprg->def,0)))) && !c->curprg->def->errors)
			c->curprg->def->errors = SQLoptimizeFunction(c,c->curprg->def);
	}
	if (c->curprg->def->errors) {
		sql_error(m, 003, SQLSTATE(42000) "Internal error while compiling statement: %s", c->curprg->def->errors);
		goto cleanup;
	}

	// restore the context for the wrapper code
	curPrg = c->curprg;
	if (backup)
		c->curprg = backup;
	return curPrg;

cleanup:
	if (backup)
		c->curprg = backup;
	return NULL;
}

int
backend_call(backend *be, Client c, cq *cq)
{
	mvc *m = be->mvc;
	InstrPtr q;
	MalBlkPtr mb = c->curprg->def;

	q = newStmt(mb, userRef, cq->name);
	if (!q) {
		sql_error(m, 001, SQLSTATE(HY013) MAL_MALLOC_FAIL);
		m->session->status = -3;
		return -1;
	}
	if (m->emode == m_execute && be->q->paramlen != m->argc) {
		sql_error(m, 003, SQLSTATE(42000) "EXEC called with wrong number of arguments: expected %d, got %d", be->q->paramlen, m->argc);
		return -1;
	}
	/* cached (factorized queries return bit??) */
	if (cq->code && getInstrPtr(((Symbol)cq->code)->def, 0)->token == FACTORYsymbol) {
		setVarType(mb, getArg(q, 0), TYPE_bit);
		setVarUDFtype(mb, getArg(q, 0));
	} else {
		setVarType(mb, getArg(q, 0), TYPE_void);
		setVarUDFtype(mb, getArg(q, 0));
	}
	if (m->argc) {
		for (int i = 0; i < m->argc && q && !mb->errors; i++) {
			atom *a = m->args[i];
			sql_subtype *pt = cq->params + i;

			if (!atom_cast(m->sa, a, pt)) {
				sql_error(m, 003, SQLSTATE(42000) "Wrong type for argument %d of function call: %s, expected %s", i + 1, atom_type(a)->type->sqlname, pt->type->sqlname);
				q = NULL;
				break;
			}
			if (atom_null(a)) {
				sql_subtype *t = cq->params + i;
				/* need type from the prepared argument */
				q = pushNil(mb, q, t->type->localtype);
			} else {
				int _t;
				if((_t = constantAtom(be, mb, a)) == -1) {
					(void) sql_error(m, 02, SQLSTATE(HY013) MAL_MALLOC_FAIL);
					break;
				}
				q = pushArgument(mb, q, _t);
			}
		}
	}
	if (!q) {
		sql_error(m, 001, SQLSTATE(HY013) MAL_MALLOC_FAIL);
		return -1;
	}
	if (mb->errors) {
		sql_error(m, 003, SQLSTATE(42000) "Internal error while compiling statement: %s", mb->errors);
		return -1;
	}
	return 0;
}

int
monet5_resolve_function(ptr M, sql_func *f)
{
	Client c;
	Module m;
	int clientID = *(int*) M;
	str mname = getName(f->mod), fname = getName(f->imp);

	if (!mname || !fname)
		return 0;

	/* Some SQL functions MAL mapping such as count(*) aggregate, the number of arguments don't match */
	if (mname == calcRef && fname == getName("="))
		return 1;
	if (mname == aggrRef && (fname == countRef || fname == count_no_nilRef))
		return 1;
	if (f->type == F_ANALYTIC)
		return 1;

	c = MCgetClient(clientID);
	for (m = findModule(c->usermodule, mname); m; m = m->link) {
		for (Symbol s = findSymbolInModule(m, fname); s; s = s->peer) {
			InstrPtr sig = getSignature(s);
			int argc = sig->argc - sig->retc, nfargs = list_length(f->ops), nfres = list_length(f->res);

			if ((sig->varargs & VARARGS) == VARARGS || f->vararg || f->varres)
				return 1;
			else if (nfargs == argc && (nfres == sig->retc || (sig->retc == 1 && (IS_FILT(f) || IS_PROC(f))))) {
				/* I removed this code because, it was triggering many errors on te SQL <-> MAL translation */
				/* Check for types of inputs and outputs. SQL procedures and filter functions always return 1 value in the MAL implementation
				bool all_match = true;
				if (nfres != 0) { if function has output variables, test types are equivalent
					int i = 0;
					for (node *n = f->res->h; n && all_match; n = n->next, i++) {
						sql_arg *arg = (sql_arg *) n->data;
						int nsql_tpe = arg->type.type->localtype;
						int nmal_tpe = getArgType(s->def, sig, i);
						if (isaBatType(nmal_tpe) || (nmal_tpe & 0377) == TYPE_any) any type is excluded from isaBatType 
							nmal_tpe = getBatType(nmal_tpe);

						 any/void types allways match 
						if (nsql_tpe != TYPE_any && nmal_tpe != TYPE_any && nsql_tpe != TYPE_void && nmal_tpe != TYPE_void)
							all_match = nsql_tpe == nmal_tpe;
					}
				}

				if (all_match && nfargs != 0) {  if function has arguments, test types are equivalent
					int i = sig->retc;
					for (node *n = f->ops->h; n && all_match; n = n->next, i++) {
						sql_arg *arg = (sql_arg *) n->data;
						int nsql_tpe = arg->type.type->localtype;
						int nmal_tpe = getArgType(s->def, sig, i);
						if (isaBatType(nmal_tpe) || (nmal_tpe & 0377) == TYPE_any)  any type is excluded from isaBatType
							nmal_tpe = getBatType(nmal_tpe);

						 any/void types allways match 
						if (nsql_tpe != TYPE_any && nmal_tpe != TYPE_any && nsql_tpe != TYPE_void && nmal_tpe != TYPE_void)
							all_match = nsql_tpe == nmal_tpe;
					}
				}
				if (all_match)*/
					return 1;
			}
		}
	}
	return 0;
}

static int
backend_create_r_func(backend *be, sql_func *f)
{
	(void)be;
	switch(f->type) {
	case  F_AGGR:
		f->mod = "rapi";
		f->imp = "eval_aggr";
		break;
	case  F_PROC: /* no output */
	case  F_FUNC:
	default: /* ie also F_FILT and F_UNION for now */
		f->mod = "rapi";
		f->imp = "eval";
		break;
	}
	return 0;
}

/* Create the MAL block for a registered function and optimize it */
static int
backend_create_py_func(backend *be, sql_func *f)
{
	(void)be;
	switch(f->type) {
	case  F_AGGR:
		f->mod = "pyapi3";
		f->imp = "eval_aggr";
		break;
	case F_LOADER:
		f->mod = "pyapi3";
		f->imp = "eval_loader";
		break;
	case  F_PROC: /* no output */
	case  F_FUNC:
	default: /* ie also F_FILT and F_UNION for now */
		f->mod = "pyapi3";
		f->imp = "eval";
		break;
	}
	return 0;
}

static int
backend_create_map_py_func(backend *be, sql_func *f)
{
	(void)be;
	switch(f->type) {
	case  F_AGGR:
		f->mod = "pyapi3map";
		f->imp = "eval_aggr";
		break;
	case  F_PROC: /* no output */
	case  F_FUNC:
	default: /* ie also F_FILT and F_UNION for now */
		f->mod = "pyapi3map";
		f->imp = "eval";
		break;
	}
	return 0;
}

static int
backend_create_py3_func(backend *be, sql_func *f)
{
	backend_create_py_func(be, f);
	f->mod = "pyapi3";
	return 0;
}

static int
backend_create_map_py3_func(backend *be, sql_func *f)
{
	backend_create_map_py_func(be, f);
	f->mod = "pyapi3map";
	return 0;
}

/* Create the MAL block for a registered function and optimize it */
static int
backend_create_c_func(backend *be, sql_func *f)
{
	(void)be;
	switch(f->type) {
	case  F_AGGR:
		f->mod = "capi";
		f->imp = "eval_aggr";
		break;
	case F_LOADER:
	case F_PROC: /* no output */
	case F_FUNC:
	default: /* ie also F_FILT and F_UNION for now */
		f->mod = "capi";
		f->imp = "eval";
		break;
	}
	return 0;
}

/* Parse the SQL query from the function, and extract the MAL function from the generated abstract syntax tree */
static int
mal_function_find_implementation_address(mvc *m, sql_func *f)
{
	mvc *o = m;
	buffer *b = NULL;
	bstream *bs = NULL;
	stream *buf = NULL;
	char *n = NULL;
	int len = _strlen(f->query);
	sql_schema *s = cur_schema(m);
	dlist *l, *ext_name;

	if (!(m = ZNEW(mvc))) {
		(void) sql_error(o, 02, SQLSTATE(HY013) MAL_MALLOC_FAIL);
		goto bailout;
	}
	m->type = Q_PARSE;
	m->user_id = m->role_id = USER_MONETDB;

	store_lock();
	m->session = sql_session_create(0, 0);
	store_unlock();
	if (!m->session) {
		(void) sql_error(o, 02, SQLSTATE(HY013) MAL_MALLOC_FAIL);
		goto bailout;
	}
	if (s)
		m->session->schema = s;

	if (!(m->sa = sa_create())) {
		(void) sql_error(o, 02, SQLSTATE(HY013) MAL_MALLOC_FAIL);
		goto bailout;
	}
	if (!(b = (buffer*)GDKmalloc(sizeof(buffer)))) {
		(void) sql_error(o, 02, SQLSTATE(HY013) MAL_MALLOC_FAIL);
		goto bailout;
	}
	if (!(n = GDKmalloc(len + 2))) {
		(void) sql_error(o, 02, SQLSTATE(HY013) MAL_MALLOC_FAIL);
		goto bailout;
	}
	snprintf(n, len + 2, "%s\n", f->query);
	len++;
	buffer_init(b, n, len);
	if (!(buf = buffer_rastream(b, "sqlstatement"))) {
		(void) sql_error(o, 02, SQLSTATE(HY013) MAL_MALLOC_FAIL);
		goto bailout;
	}
	if (!(bs = bstream_create(buf, b->len))) {
		(void) sql_error(o, 02, SQLSTATE(HY013) MAL_MALLOC_FAIL);
		goto bailout;
	}
	scanner_init(&m->scanner, bs, NULL);
	m->scanner.mode = LINE_1; 
	bstream_next(m->scanner.rs);

	(void) sqlparse(m); /* blindly ignore errors */
	assert(m->sym->token == SQL_CREATE_FUNC);
	l = m->sym->data.lval;
	ext_name = l->h->next->next->next->data.lval;
	f->imp = sa_strdup(f->sa, qname_schema_object(ext_name)); /* found the implementation, set it */

bailout:
	if (m) {
		bstream_destroy(m->scanner.rs);
		if (m->session) {
			store_lock();
			sql_session_destroy(m->session);
			store_unlock();
		}
		if (m->sa)
			sa_destroy(m->sa);
		_DELETE(m);
	}
	m = o;
	if (n)
		GDKfree(n);
	if (b)
		GDKfree(b);
	return m->errstr[0] == '\0'; /* m was set back to o */
}

static int
backend_create_sql_func(backend *be, sql_func *f, list *restypes, list *ops)
{
	mvc *m = be->mvc;
	MalBlkPtr curBlk = NULL;
	InstrPtr curInstr = NULL;
	Client c = be->client;
	Symbol backup = NULL, curPrg = NULL;
	int i, retseen = 0, sideeffects = 0, vararg = (f->varres || f->vararg), no_inline = 0, clientid = be->mvc->clientid;
	sql_rel *r;
	str msg = MAL_SUCCEED;

	/* nothing to do for internal and ready (not recompiling) functions, besides finding respective MAL implementation */
	if (!f->sql && (f->lang == FUNC_LANG_INT || f->lang == FUNC_LANG_MAL)) {
		if (f->lang == FUNC_LANG_MAL && !f->imp && !mal_function_find_implementation_address(m, f))
			return -1;
		if (!backend_resolve_function(&clientid, f)) {
			if (f->lang == FUNC_LANG_INT)
				(void) sql_error(m, 02, SQLSTATE(HY005) "Implementation for function %s.%s not found", f->mod, f->imp);
			else
				(void) sql_error(m, 02, SQLSTATE(HY005) "Implementation for function %s.%s not found (%s.%s)", f->mod, f->imp, f->s->base.name, f->base.name);
			return -1;
		}
	}
	if (!f->sql || (!vararg && f->sql > 1))
		return 0;
	if (!vararg)
		f->sql++;
	r = rel_parse(m, f->s, f->query, m_instantiate);
	if (r)
		r = sql_processrelation(m, r, 1);
	if (r)
		r = rel_distribute(m, r);
	if (r)
		r = rel_partition(m, r);
	if (r && !f->sql) 	/* native function */
		return 0;

	if (!r) {
		if (!vararg)
			f->sql--;
		return -1;
	}

	backup = c->curprg;
	curPrg = c->curprg = newFunction(userRef, putName(f->base.name), FUNCTIONsymbol);
	if( curPrg == NULL) {
		sql_error(m, 001, SQLSTATE(HY013) MAL_MALLOC_FAIL);
		goto cleanup;
	}

	curBlk = c->curprg->def;
	curInstr = getInstrPtr(curBlk, 0);

	if (f->res) {
		sql_arg *res = f->res->h->data;
		if (f->type == F_UNION) {
			curInstr = table_func_create_result(curBlk, curInstr, f, restypes);
			if( curInstr == NULL) {
				sql_error(m, 001, SQLSTATE(HY013) MAL_MALLOC_FAIL);
				goto cleanup;
			}
		} else {
			setArgType(curBlk, curInstr, 0, res->type.type->localtype);
		}
	} else {
		setArgType(curBlk, curInstr, 0, TYPE_void);
	}
	setVarUDFtype(curBlk, 0);

	if (f->vararg && ops) {
		int argc = 0;
		node *n;

		for (n = ops->h; n; n = n->next, argc++) {
			stmt *s = n->data;
			int type = tail_type(s)->type->localtype;
			int varid = 0;
			char buf[IDLENGTH];

			(void) snprintf(buf, IDLENGTH, "A%d", argc);
			varid = newVariable(curBlk, buf, strlen(buf), type);
			curInstr = pushArgument(curBlk, curInstr, varid);
			setVarType(curBlk, varid, type);
			setVarUDFtype(curBlk, varid);
		}
	} else if (f->ops) {
		int argc = 0;
		node *n;

		for (n = f->ops->h; n; n = n->next, argc++) {
			sql_arg *a = n->data;
			int type = a->type.type->localtype;
			int varid = 0;
			char *buf;

<<<<<<< HEAD
			if (a->name)
				(void) snprintf(buf, IDLENGTH, "A1%%%s", a->name); /* mangle variable name */
			else
				(void) snprintf(buf, IDLENGTH, "A%d", argc);
=======
			if (a->name) {
				buf = SA_NEW_ARRAY(m->sa, char, strlen(a->name) + 2);
				if (buf)
					stpcpy(stpcpy(buf, "A"), a->name);
			} else {
				buf = SA_NEW_ARRAY(m->sa, char, IDLENGTH);
				if (buf)
					(void) snprintf(buf, IDLENGTH, "A%d", argc);
			}
			if (!buf) {
				sql_error(m, 001, SQLSTATE(HY013) MAL_MALLOC_FAIL);
				goto cleanup;
			}
>>>>>>> a420bf6e
			varid = newVariable(curBlk, buf, strlen(buf), type);
			curInstr = pushArgument(curBlk, curInstr, varid);
			setVarType(curBlk, varid, type);
			setVarUDFtype(curBlk, varid);
		}
	}
	/* announce the transaction mode */
	if (backend_dumpstmt(be, curBlk, r, 0, 1, NULL) < 0) 
		goto cleanup;
	/* selectively make functions available for inlineing */
	/* for the time being we only inline scalar functions */
	/* and only if we see a single return value */
	/* check the function for side effects and make that explicit */
	sideeffects = f->side_effect;
	for (i = 1; i < curBlk->stop; i++) {
		InstrPtr p = getInstrPtr(curBlk, i);
		if (getFunctionId(p) == bindRef || getFunctionId(p) == bindidxRef)
			continue;
		sideeffects = sideeffects || hasSideEffects(curBlk, p, FALSE); 
		no_inline |= (getModuleId(p) == malRef && getFunctionId(p) == multiplexRef);
		if (p->token == RETURNsymbol || p->token == YIELDsymbol || p->barrier == RETURNsymbol || p->barrier == YIELDsymbol)
			retseen++;
	}
	if (i == curBlk->stop && retseen == 1 && f->type != F_UNION && !no_inline)
		curBlk->inlineProp = 1;
	if (sideeffects)
		curBlk->unsafeProp = 1;
	/* optimize the code */
	SQLaddQueryToCache(c);
	if (curBlk->inlineProp == 0 && !c->curprg->def->errors) {
		msg = SQLoptimizeFunction(c, c->curprg->def);
	} else if (curBlk->inlineProp != 0) {
		if( msg == MAL_SUCCEED)
			msg = chkProgram(c->usermodule, c->curprg->def);
		if (msg == MAL_SUCCEED && !c->curprg->def->errors)
			msg = SQLoptimizeFunction(c,c->curprg->def);
	}
	if (msg) {
		if (c->curprg->def->errors)
			GDKfree(msg);
		else
			c->curprg->def->errors = msg;
	}
	if (c->curprg->def->errors) {
		sql_error(m, 003, SQLSTATE(42000) "Internal error while compiling statement: %s", c->curprg->def->errors);
		goto cleanup;
	}
	if (backup)
		c->curprg = backup;
	return 0;
cleanup:
	if (backup)
		c->curprg = backup;
	return -1;
}

/* TODO handle aggr */
int
backend_create_func(backend *be, sql_func *f, list *restypes, list *ops)
{
	switch(f->lang) {
	case FUNC_LANG_INT:
	case FUNC_LANG_MAL:
	case FUNC_LANG_SQL:
		return backend_create_sql_func(be, f, restypes, ops);
	case FUNC_LANG_R:
		return backend_create_r_func(be, f);
	case FUNC_LANG_PY:
		return backend_create_py_func(be, f);
	case FUNC_LANG_MAP_PY:
		return backend_create_map_py_func(be, f);
	case FUNC_LANG_PY3:
		return backend_create_py3_func(be, f);
	case FUNC_LANG_MAP_PY3:
		return backend_create_map_py3_func(be, f);
	case FUNC_LANG_C:
	case FUNC_LANG_CPP:
		return backend_create_c_func(be, f);
	case FUNC_LANG_J:
	default:
		return -1;
	}
}

int
backend_create_subfunc(backend *be, sql_subfunc *f, list *ops)
{
	int res;
	MalBlkPtr mb = be->mb;

	be->mb = NULL;
	res = backend_create_func(be, f->func, f->res, ops);
	be->mb = mb;
	return res;
}

int
backend_create_subaggr(backend *be, sql_subfunc *f)
{
	int res;
	MalBlkPtr mb = be->mb;

	be->mb = NULL;
	res = backend_create_func(be, f->func, f->res, NULL);
	be->mb = mb;
	return res;
}

void
_rel_print(mvc *sql, sql_rel *rel) 
{
	list *refs = sa_list(sql->sa);
	rel_print_refs(sql, GDKstdout, rel, 0, refs, 1);
	rel_print_(sql, GDKstdout, rel, 0, refs, 1);
	mnstr_printf(GDKstdout, "\n");
}

void
rel_print(mvc *sql, sql_rel *rel, int depth) 
{
	list *refs = sa_list(sql->sa);
	size_t pos;
	size_t nl = 0;
	size_t len = 0, lastpos = 0;
	stream *fd = sql->scanner.ws;
	stream *s;
	buffer *b = buffer_create(16364); /* hopefully enough */
	if (!b)
		return; /* signal somehow? */
	s = buffer_wastream(b, "SQL Plan");
	if (!s) {
		buffer_destroy(b);
		return; /* signal somehow? */
	}

	rel_print_refs(sql, s, rel, depth, refs, 1);
	rel_print_(sql, s, rel, depth, refs, 1);
	mnstr_printf(s, "\n");

	/* count the number of lines in the output, skip the leading \n */
	for (pos = 1; pos < b->pos; pos++) {
		if (b->buf[pos] == '\n') {
			nl++;
			if (len < pos - lastpos)
				len = pos - lastpos;
			lastpos = pos + 1;
		}
	}
	b->buf[b->pos - 1] = '\0';  /* should always end with a \n, can overwrite */

	/* craft a semi-professional header */
	mnstr_printf(fd, "&1 0 %zu 1 %zu\n", /* type id rows columns tuples */
			nl, nl);
	mnstr_printf(fd, "%% .plan # table_name\n");
	mnstr_printf(fd, "%% rel # name\n");
	mnstr_printf(fd, "%% clob # type\n");
	mnstr_printf(fd, "%% %zu # length\n", len - 1 /* remove = */);

	/* output the data */
	mnstr_printf(fd, "%s\n", b->buf + 1 /* omit starting \n */);

	close_stream(s);
	buffer_destroy(b);
}<|MERGE_RESOLUTION|>--- conflicted
+++ resolved
@@ -1343,16 +1343,10 @@
 			int varid = 0;
 			char *buf;
 
-<<<<<<< HEAD
-			if (a->name)
-				(void) snprintf(buf, IDLENGTH, "A1%%%s", a->name); /* mangle variable name */
-			else
-				(void) snprintf(buf, IDLENGTH, "A%d", argc);
-=======
 			if (a->name) {
-				buf = SA_NEW_ARRAY(m->sa, char, strlen(a->name) + 2);
+				buf = SA_NEW_ARRAY(m->sa, char, strlen(a->name) + 6);
 				if (buf)
-					stpcpy(stpcpy(buf, "A"), a->name);
+					stpcpy(stpcpy(buf, "A1%%%%%%"), a->name);  /* mangle variable name */
 			} else {
 				buf = SA_NEW_ARRAY(m->sa, char, IDLENGTH);
 				if (buf)
@@ -1362,7 +1356,6 @@
 				sql_error(m, 001, SQLSTATE(HY013) MAL_MALLOC_FAIL);
 				goto cleanup;
 			}
->>>>>>> a420bf6e
 			varid = newVariable(curBlk, buf, strlen(buf), type);
 			curInstr = pushArgument(curBlk, curInstr, varid);
 			setVarType(curBlk, varid, type);
