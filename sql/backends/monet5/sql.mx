@/
The contents of this file are subject to the MonetDB Public License
Version 1.1 (the "License"); you may not use this file except in
compliance with the License. You may obtain a copy of the License at
http://www.monetdb.org/Legal/MonetDBLicense

Software distributed under the License is distributed on an "AS IS"
basis, WITHOUT WARRANTY OF ANY KIND, either express or implied. See the
License for the specific language governing rights and limitations
under the License.

The Original Code is the MonetDB Database System.

The Initial Developer of the Original Code is CWI.
Portions created by CWI are Copyright (C) 1997-July 2008 CWI.
Copyright August 2008-2012 MonetDB B.V.
All Rights Reserved.
@

@f sql

@c
/*
 * @t SQL Scenario implementation
 * @a M Kersten
 * @v 0
 * @* SQL support implementation
 * This module contains the wrappers around the SQL
 * multi-version-catalog and support routines copied
 * from the Version 4 code base.
 */
@mal
module batsql;
module sql;

pattern start():void 
address SQLsession
comment "Switch to processing SQL statements";

pattern start2():void
address SQLsession2
comment "Switch to processing precompiled sql statements";

pattern init():void
address SQLinitEnvironment
comment "Initialize the environment for MAL";

pattern mvc():int
address SQLmvc
comment "get the multiversion catalog context, needed for correct statement dependencies (ie sql.update, should be after sql.bind in concurrent execution)";

pattern trans(type:int,chain:int,name:str):void
address SQLtransaction
comment "a transaction statement (type can be commit,release,rollback or start)";

pattern transaction{unsafe}()
address SQLtransaction2
comment "Start an autocommit transaction";

pattern commit()
address SQLcommit
comment "Trigger the commit operation for a MAL block";

pattern catalog(type:int,sname:str,name:str,action:int):void
address SQLcatalog
comment "a catalog statement";

pattern catalog(type:int,sname:str,name:str,funcid:int,ft:int,action:int):void
address SQLcatalog
comment "a catalog statement";

pattern catalog(type:int,sname:str,name:str,tname:str,time:int,o:int,event:int,oname:str,nname:str,condition:str,query:str):void
address SQLcatalog
comment "a catalog statement";

pattern catalog(type:int,sname:str,t:ptr):void
address SQLcatalog
comment "a catalog statement";

pattern catalog(type:int,sname:str,t:ptr,temp:int):void
address SQLcatalog
comment "a catalog statement";

pattern catalog(type:int,sname:str,t:ptr,restart:lng):void
address SQLcatalog
comment "a catalog statement";

pattern catalog(type:int,grantee:str,role:str):void
address SQLcatalog
comment "a grant/revoke role statement";

pattern catalog(type:int,user:str,passwd:str,enc:int,schema:str,fullname:str):void
address SQLcatalog
comment "a user catalog statement";

pattern catalog(type:int,sname:str,tname:str,grantee:str,privs:int,cname:str,grant:int,grantor:int):void
address SQLcatalog
comment "a grant/revoke privileges statement";

pattern catalog(type:int,iname:str,itype:int,sname:str,tname:str...):void
address SQLcatalog
comment "a create index catalog statement";

pattern eval(cmd:str):void 
address SQLstatement
comment "Compile and execute a single sql statement";

pattern eval(cmd:str, output:bit):void 
address SQLstatement
comment "Compile and execute a single sql statement (and optionaly send output on the output stream)";

pattern include(fname:str):void 
address SQLinclude
comment "Compile and execute a sql statements on the file";

pattern evalAlgebra(cmd:str, optimize:bit):void
address RAstatement
comment "Compile and execute a single 'relational algebra' statement";

pattern assert(b:bit,msg:str):void
address SQLassert
comment "Generate an exception when b==true";

pattern assert(b:int,msg:str):void
address SQLassertInt
comment "Generate an exception when b!=0";

pattern assert(b:wrd,msg:str):void
address SQLassertWrd
comment "Generate an exception when b!=0";

pattern assert(b:lng,msg:str):void
address SQLassertLng
comment "Generate an exception when b!=0";
# @- The SQL multi-version catalog
# This module also contains the definitions for managing an SQL database schema in
# version 5.  It is an adaptation of the original V4.3 code base.
# A main difference is that the global catalog is obtained from
# the client record, rather than lookup the variable in a context stack.
#
# The MAL operations below are used in the SQL->MAL compiler and
# can be (sparingly) used to inspect it from a MIL console.
# The 'mvc_' header is removed, because all commands are already
# prepended by the 'sql.' module name.
# The original code is retained, because it makes it
# easier to later re-use part of the catalog code in a separately.

pattern setVariable(mvc:int, varname:str, value:any_1 ):int
address setVariable
comment "Set the value of a session variable";

pattern getVariable(mvc:int, varname:str ):any_1
address getVariable
comment "Get the value of a session variable";

pattern logfile{unsafe}(filename:str):void 
address mvc_logfile
comment "Enable/disable saving the sql statement traces";

pattern next_value( sname:str, sequence:str ):lng
address mvc_next_value
comment "return the next value of the sequence";

pattern batsql.next_value( sname:bat[:oid,:str], sequence:str ) :bat[:oid,:lng]
address mvc_bat_next_value
comment "return the next value of the sequence";

pattern get_value( sname:str, sequence:str ):lng
address mvc_get_value
comment "return the current value of the sequence";

pattern restart{unsafe}( sname:str, sequence:str, start:lng ):lng
address mvc_restart_seq
comment "restart the sequence with value start";

pattern bind_dbat(mvc:int, schema:str, table:str, access:int):bat[:oid,:oid]
address mvc_bind_dbat_wrap
comment "Bind to 'schema.table' BAT with deleted objecs
and with specific access kind:
	0 - base table
	1 - inserts
	2 - updates";

pattern bind_idxbat(mvc:int, schema:str, table:str, index:str, access:int):bat[:oid,:any_1]
address mvc_bind_idxbat_wrap
comment "Bind the 'schema.table.index' BAT with access kind:
	0 - base table
	1 - inserts
	2 - updates";

pattern bind_idxbat(mvc:int, schema:str, table:str, index:str, access:int, low:oid, hgh:oid):bat[:oid,:any_1]
address mvc_bind_idxbat_wrap
comment "Bind the 'schema.table.index' BAT with access kind:
	0 - base table
	1 - inserts
	2 - updates";

pattern bind_idxbat(mvc:int, schema:str, table:str, index:str, access:int, part_nr:int, nr_parts:int):bat[:oid,:any_1]
address mvc_bind_idxbat_wrap
comment "Bind the 'schema.table.index' BAT with access kind:
	0 - base table
	1 - inserts
	2 - updates";

pattern bind(mvc:int, schema:str, table:str, column:str, access:int ):bat[:oid,:any_1]
address mvc_bind_wrap
comment "Bind the 'schema.table.column' BAT with access kind:
	0 - base table
	1 - inserts
	2 - updates";

pattern bind(mvc:int, schema:str, table:str, column:str, access:int, low:oid, hgh:oid ):bat[:oid,:any_1]
address mvc_bind_wrap
comment "Bind the 'schema.table.column' BAT partition with access kind:
	0 - base table
	1 - inserts
	2 - updates";

pattern bind(mvc:int, schema:str, table:str, column:str, access:int, part_nr:int, nr_parts:int ):bat[:oid,:any_1]
address mvc_bind_wrap
comment "Bind the 'schema.table.column' BAT partition with access kind:
	0 - base table
	1 - inserts
	2 - updates";

command bind_dbat(clientid:int, schema:str, table:str, access:int, oldversion:lng, version:lng):bat[:oid,:oid]
address mvc_diff_dbat_wrap
comment "Bind to 'schema.table' BAT with deleted objecs
and with specific access kind:
	0 - base table
	1 - inserts
	2 - updates";

command getVersion(clientid:int):lng
address mvc_getVersion
comment "Return the database version identifier for a client";

pattern append(mvc:int, sname:str, tname:str, cname:str, ins:any):int
address mvc_append_wrap
comment "Append b to the column tname.cname (possibly optimized to replace the insert bat of tname.cname (returns sequence number for order dependence)";

pattern update(mvc:int, sname:str, tname:str, cname:str, ins:any):int
address mvc_update_wrap
comment "Append b to the column tname.cname (possibly optimized to replace the insert bat of tname.cname (returns sequence number for order dependence)";

pattern clear_table{unsafe}(sname:str, tname:str) :wrd
address mvc_clear_table_wrap
comment "Clear table";

pattern delete{unsafe}(mvc:int, sname:str, tname:str, b:any):int
address mvc_delete_wrap
comment "delete from table";

# @-
# The Monet 5 code generator uses several SQL specific wrapper functions.
pattern resultSet{unsafe}( nr_cols:int, sep:str, rsep:str, ssep:str, ns:str, order:any_1 ) :int 
address mvc_result_file_wrap
comment "Prepare a file result set"; 

pattern resultSet{unsafe}( nr_cols:int, sep:str, rsep:str, ssep:str, ns:str, order:bat[:oid,:any_1] ) :int 
address mvc_result_file_wrap
comment "Prepare a file result set"; 

pattern resultSet{unsafe}( nr_cols:int, qtype:int, order:any_1 ) :int 
address mvc_result_row_wrap
comment "Prepare a row result set"; 

pattern resultSet{unsafe}( nr_cols:int, qtype:int, order:bat[:oid,:any_1] ) :int 
address mvc_result_table_wrap
comment "Prepare a table result set"; 

pattern rsColumn{unsafe}(rs:int, tname:str, name:str, typename:str, digits:int, scale:int, val:any_1 ) :void
address mvc_result_value_wrap
comment "Add the value to the row query result";

pattern rsColumn{unsafe}(rs:int, tname:str, name:str, typename:str, digits:int, scale:int, col:bat[:oid,:any_1] ) :void
address mvc_result_column_wrap
comment "Add the column to the table query result";

pattern declaredTable{unsafe}( name:str ) :int 
address mvc_declared_table_wrap
comment "Prepare a declared table"; 

pattern dtColumn{unsafe}(rs:int, tname:str, name:str, typename:str, digits:int, scale:int) :void
address mvc_declared_table_column_wrap;

pattern dropDeclaredTable{unsafe}( name:str ) :void 
address mvc_drop_declared_table_wrap
comment "drop a declared table"; 

pattern dropDeclaredTables{unsafe}( nr:int ) :void 
address mvc_drop_declared_tables_wrap
comment "drop top n declared tables"; 

pattern exportHead{unsafe}(s:streams, res_id:int) :void
address mvc_export_head_wrap
comment "Export a result (in order) to stream s"; 

pattern exportResult{unsafe}(s:streams, res_id:int) :void
address mvc_export_result_wrap
comment "Export a result (in order) to stream s"; 

pattern exportChunk{unsafe}(s:streams, res_id:int) :void
address mvc_export_chunk_wrap
comment "Export a chunk of the result set (in order) to stream s"; 

pattern exportChunk{unsafe}(s:streams, res_id:int, offset:int, nr:int) :void
address mvc_export_chunk_wrap
comment "Export a chunk of the result set (in order) to stream s"; 

pattern exportOperation{unsafe}(w:str) :void
address mvc_export_operation_wrap
comment "Export result of schema/transaction queries"; 

pattern affectedRows{unsafe}(mvc:int, nr:wrd, w:str) :int
address mvc_affected_rows_wrap
comment "export the number of affected rows by the current query";

pattern exportValue{unsafe}(qtype:int, tname:str, name:str, typename:str, digits:int, scale:int, eclass:int, val:any_1, w:str):void
address mvc_export_value_wrap 
comment "export a single value onto the stream s";

pattern copy_from{unsafe}( sname:str, tname:str, 
	sep:str, rsep:str, ssep:str, ns:str, fname:str, nr:lng, offset:lng, locked:int)(:bat[:oid,:any]...)
address mvc_import_table_wrap
comment "Import a table from bstream s with the 
	given tuple and seperators (sep/rsep)";

pattern copyfrom{unsafe}( sname:str, tname:str, 
	sep:str, rsep:str, ssep:str, ns:str, nr:lng, offset:lng, locked:int)(:bat[:oid,:any]...)
address mvc_import_table_stdin
comment "Import a table from bstream s with the 
	given tuple and seperators (sep/rsep)";

function single(x:any_2):bat[:oid,:any_2];
	b := bat.new(0:oid, x);
	c := bat.append(b, x);
	return c;
end single;

pattern importTable{unsafe}( sname:str, tname:str, fname:str... )(:bat[:oid,:any]...)
address mvc_bin_import_table_wrap
comment "Import a table from the files (fname)";

command zero_or_one( col:bat[:any_2,:any_1]) :any_1
address zero_or_one
comment "if col contains exactly one value return this. Incase of more raise an exception else return nil";

command not_unique( b:bat[:oid,:oid]) :bit 
address not_unique 
comment "check if the tail sorted bat b doesn't have unique tail values" ;

command not_uniques( b:bat[:oid,:oid]) :bat[:oid,:oid] 
address not_unique_oids 
comment "return not unique oids" ;

command not_uniques( b:bat[:oid,:wrd]) :bat[:oid,:oid] 
address not_unique_oids ;

command optimizers()(:bat[:oid,:str],:bat[:oid,:str],:bat[:oid,:str])
address getPipeCatalog;

function times(elaps:int,inblock:lng, oublock:lng):void;
	io.printf("#times %d ms",elaps);
	io.printf(" %d reads",inblock);
	io.printf(" %d writes\n",oublock);
end times;

factory times();
	elaps:= alarm.time();
	user := profiler.getUserTime();
	system := profiler.getSystemTime();
	inblocks := profiler.getDiskReads();
	oublocks := profiler.getDiskWrites();
barrier goon:=true;
	e1:= alarm.time();
	u1:= profiler.getUserTime();
	s1:= profiler.getSystemTime();
	i1 := profiler.getDiskReads();
	o1 := profiler.getDiskWrites();
	elaps:= e1-elaps;
	inblocks := i1-inblocks;
	oublocks := o1-oublocks;
	user := u1-user;
	system:= s1-system;
	io.printf("times %d ms",elaps);
	io.printf(" user %d ms",user);
	io.printf(" system %d ms",system);
	io.printf(" %d reads",inblocks);
	io.printf(" %d writes\n",oublocks);
	elaps := e1;
	user := u1;
	system:=s1;
	inblocks  := i1;
	oublocks  := o1;
	yield times;
	redo goon:=true;
exit goon;
end times;

pattern argRecord():str
address SQLargRecord
comment "Glue together the calling sequence";
pattern argRecord(a:any...):str
address SQLargRecord
comment "Glue together the calling sequence";

function sql_environment{inline}()(name:bat[:oid,:str],value:bat[:oid,:str]);
	e := inspect.getEnvironment();
	n := algebra.markT(e, 0:oid);
	r := bat.reverse(n);
	v := algebra.markH(e, 0:oid);
	return (r,v);
end sql_environment;

function clients{inline}()( user:bat[:oid,:str], login:bat[:oid,:str], lastcommand:bat[:oid,:str], actions:bat[:oid,:int], seconds:bat[:oid,:lng]);
	U:= clients.getUsers();
	u:= algebra.markH(U);
	L:= clients.getLogins();
	l:= algebra.markH(L);
	C:= clients.getLastCommand();
	c:= algebra.markH(C);
	A:= clients.getActions();
	a:= algebra.markH(A);
	T:= clients.getTime();
	t:= algebra.markH(T);
	return (u,l,c,a,t);
end clients;

function bbp{inline}()( id:bat[:oid,:int], name:bat[:oid,:str], htype:bat[:oid,:str], ttype:bat[:oid,:str], count:bat[:oid,:lng], refcnt:bat[:oid,:int], lrefcnt:bat[:oid,:int], location:bat[:oid,:str], heat:bat[:oid,:int], dirty:bat[:oid,:str], status:bat[:oid,:str], kind:bat[:oid,:str]);

	(ns,iht,itt,icnt,irefcnt,ilrefcnt,ilocation,iheat,idirty,istatus,ikind) := bbp.get();
	ri := algebra.markT(ns, 0:oid);
	i := bat.reverse(ri);
	n := algebra.markH(ns, 0:oid);
	ht := algebra.markH(iht, 0:oid);
	tt := algebra.markH(itt, 0:oid);
	cnt := algebra.markH(icnt, 0:oid);
	refcnt := algebra.markH(irefcnt, 0:oid);
	lrefcnt := algebra.markH(ilrefcnt, 0:oid);
	location := algebra.markH(ilocation, 0:oid);
	heat := algebra.markH(iheat, 0:oid);
	dirty := algebra.markH(idirty, 0:oid);
	status := algebra.markH(istatus, 0:oid);
	kind := algebra.markH(ikind, 0:oid);
	return (i,n,ht,tt,cnt,refcnt,lrefcnt,location,heat,dirty,status,kind);
end bbp;

pattern sql_variables():bat[:oid,:str]
address sql_variables
comment "return the table with session variables";

pattern db_users() :bat[:oid,:str]
address db_users_wrap
comment "return table of users with sql scenario";

pattern password(user:str) :str
address db_password_wrap
comment "return password hash of user";

pattern dump_cache()(query:bat[:oid,:str],count:bat[:oid,:int])
address dump_cache
comment "dump the content of the query cache";

pattern dump_opt_stats()(rewrite:bat[:oid,:str],count:bat[:oid,:int])
address dump_opt_stats
comment "dump the optimizer rewrite statistics";

pattern dump_trace()(
	event:bat[:oid,:int],
	clk:bat[:oid,:str],
	pc:bat[:oid,:str],
	thread:bat[:oid,:int],
	user:bat[:oid,:int],
	ticks:bat[:oid,:lng],
	reads:bat[:oid,:lng],
	writes:bat[:oid,:lng],
	rbytes:bat[:oid,:lng],
	wbytes:bat[:oid,:lng],
	type:bat[:oid,:str],
	stmt:bat[:oid,:str])
address dump_trace
comment "dump the trace statistics";

pattern storage()(
	schema:bat[:oid,:str],
	table:bat[:oid,:str],
	column:bat[:oid,:str],
	location:bat[:oid,:str],
	count:bat[:oid,:lng],
	capacity:bat[:oid,:lng],
	width:bat[:oid,:int],
	size:bat[:oid,:lng],
	hashsize:bat[:oid,:lng],
	sorted:bat[:oid,:bit])
address sql_storage
comment "return a table with storage information ";

# @- SQL function aliases
# The code generate should identify the precise module
# target for all functions. This creates quite some
# administration overhead and analysis at many places.
# The alternative is to extend modules with an alias.
#
# The routine below are added to the calc module to
# ease code generation.
pattern calc.hash( v:any ) :wrd address MKEYhash; 
command batcalc.hash( b:bat[:oid,:any_1] ) :bat[:oid,:wrd] address MKEYbathash;
pattern calc.rotate_xor_hash(h:wrd, nbits:int, v:any_1) :wrd address MKEYrotate_xor_hash;
command batcalc.rotate_xor_hash(h:bat[:oid,:wrd], nbits:int, b:bat[:oid,:any_1]) :bat[:oid,:int] address MKEYbulk_rotate_xor_hash;

# @- SQL functions
# The SQL functions are all recognized by their module name.
# For some we need to provide a new implementation, others
# merely require a different address binding.
#
# The aggregate operations work on doubles by default.
# This calls for casting values around in the process.
@= mal_round
command sql.dec_round( v:@1, r:@1 ) :@1 
address @1_dec_round_wrap
comment "round off the value v to nearests multiple of r";

command sql.round( v:@1, d:int, s:int, r:bte) :@1
address @1_round_wrap
comment "round off the decimal v(d,s) to r digits behind the dot (if r < 0, before the dot)";

command calc.second_interval( sc:int, v:@1, ek:int, sk:int ) :lng
address @1_dec2second_interval
comment "cast @1 decimal to a second_interval";

@
@mal
@:mal_round(bte)@
@:mal_round(sht)@
@:mal_round(int)@
@:mal_round(lng)@

@= mal_fround
command sql.dec_round( v:@1, r:@1 ) :@1 
address @1_dec_round_wrap
comment "round off the value v to nearests multiple of r";

command sql.round( v:@1, r:bte) :@1
address @1_round_wrap
comment "round off the floating point v to r digits behind the dot (if r < 0, before the dot)";

command sql.ms_trunc( v:@1, r:int) :@1
address @1_trunc_wrap
comment "truncate the floating point v to r digits behind the dot (if r < 0, before the dot)";

@
@mal
@:mal_fround(flt)@
@:mal_fround(dbl)@

command sql.alpha(dec:dbl, theta:dbl) :dbl
address SQLdbl_alpha
comment "Implementation of astronomy alpha function: expands the radius theta depending on the declination";

command batsql.alpha(dec:bat[:oid,:dbl], theta:dbl) :bat[:oid,:dbl]
address SQLbat_alpha
comment "BAT implementation of astronomy alpha function";

@= mal_cast
command calc.@1( v:str ) :@1 
address str_2_@1
comment "Cast to @1";
command calc.@1( v:str, digits:int ) :@1 
address str_2num_@1
comment "cast to @1 and check for overflow";
command calc.@1( v:str, digits:int, scale:int ) :@1 
address str_2dec_@1
comment "cast to dec(@1) and check for overflow";

command batcalc.@1( v:bat[:oid,:str] ) :bat[:oid,:@1] 
address batstr_2_@1
comment "Cast to @1";
command batcalc.@1( v:bat[:oid,:str], digits:int ) :bat[:oid,:@1] 
address batstr_2num_@1
comment "cast to @1 and check for overflow";
command batcalc.@1( v:bat[:oid,:str], digits:int, scale:int ) :bat[:oid,:@1] 
address batstr_2dec_@1
comment "cast to dec(@1) and check for overflow";
@
@mal
# @-
# address CALCstr2@1
# command calc.str( v:@1 ) :str
# address CALC@12str
# comment "Cast @1 to str";
@:mal_cast(bte)@
@:mal_cast(sht)@
@:mal_cast(int)@
@:mal_cast(lng)@

@= mal_casttime
command calc.@1( v:str ) :@1 
address str_2_@1
comment "Cast to @1";
command calc.@1( v:str, digits:int ) :@1 
address str_2time_@1
comment "cast to @1 and check for overflow";
command calc.@1( v:@1, digits:int ) :@1 
address @1_2time_@1
comment "cast @1 to @1 and check for overflow";

command batcalc.@1( v:bat[:oid,:str] ) :bat[:oid,:@1] 
address batstr_2_@1
comment "Cast to @1";
command batcalc.@1( v:bat[:oid,:str], digits:int ) :bat[:oid,:@1] 
address batstr_2time_@1
comment "cast to @1 and check for overflow";
command batcalc.@1( v:bat[:oid,:@1], digits:int ) :bat[:oid,:@1] 
address bat@1_2time_@1
comment "cast @1 to @1 and check for overflow";
@
@mal
@:mal_casttime(timestamp)@
@:mal_casttime(daytime)@

@= mal_castfromstr
command calc.@1( v:str ) :@1 
address str_2_@1
comment "cast to @1";
command batcalc.@1( v:bat[:oid,:str] ) :bat[:oid,:@1] 
address batstr_2_@1
comment "cast to @1";
command calc.str( v:@1 ) :str 
address SQL@1_2_str
comment "cast @1 to str";
@
@mal
@:mal_castfromstr(wrd)@
@:mal_castfromstr(flt)@
@:mal_castfromstr(dbl)@
@:mal_castfromstr(date)@
@:mal_castfromstr(sqlblob)@

command calc.str( v:str) :str 
address CALCstr2str
comment "Idempotent cast of strings";

# @+ bit conversion (why?)
# command calc.str( v:bit) :str
# address CALCbit2str
# comment "Idempotent cast of strings";
#
# command calc.bte( v:bit) :bte
# address CALCbit2bte
# comment "Cast bit to bte ";
# command calc.sht( v:bit) :sht
# address CALCbit2sht
# comment "Cast bit to sht ";
# command calc.int( v:bit) :int
# address CALCbit2int
# comment "Cast bit to int ";
# command calc.lng( v:bit) :lng
# address CALCbit2lng
# comment "Cast bit to lng ";

pattern calc.str( eclass:int, d1:int, s1:int, has_tz:int, v:any_1, digits:int ) :str 
address SQLstr_cast
comment "cast to string and check for overflow";

pattern batcalc.str( eclass:int, d1:int, s1:int, has_tz:int, v:bat[:oid,:any_1], digits:int ) :bat[:oid,:str] 
address SQLbatstr_cast
comment "cast to string and check for overflow";

command calc.substring(s:str,offset:int):str
address STRsubstringTail;
command calc.substring(s:str,offset:int,count:int):str
address STRsubstring;

@= mal_cast_2dec
command calc.@1( v:@2) :@1 
address @2_2_@1
comment "cast @2 to @1";
command calc.@1( v:@2, digits:int, scale:int ) :@1 
address @2_num2dec_@1
comment "cast number to decimal(@1) and check for overflow";

command batcalc.@1( v:bat[:oid,:@2]) :bat[:oid,:@1]
address bat@2_2_@1
comment "cast @2 to @1";
command batcalc.@1( v:bat[:oid,:@2], digits:int, scale:int ) :bat[:oid,:@1] 
address bat@2_num2dec_@1
comment "cast number to decimal(@1) and check for overflow";
@
@mal
@:mal_cast_2dec(bte,flt)@
@:mal_cast_2dec(sht,flt)@
@:mal_cast_2dec(int,flt)@
@:mal_cast_2dec(wrd,flt)@
@:mal_cast_2dec(lng,flt)@
@:mal_cast_2dec(bte,dbl)@
@:mal_cast_2dec(sht,dbl)@
@:mal_cast_2dec(int,dbl)@
@:mal_cast_2dec(wrd,dbl)@
@:mal_cast_2dec(lng,dbl)@

@= mal_cast_dec2
command calc.@1( s1:int, v:@2) :@1 
address @2_dec2_@1
comment "cast decimal(@2) to @1 and check for overflow";
command calc.@1( s1:int, v:@2, d2:int, s2:int ) :@1 
address @2_dec2dec_@1
comment "cast decimal(@2) to decimal(@1) and check for overflow";

command batcalc.@1( s1:int, v:bat[:oid,:@2]) :bat[:oid,:@1]
address bat@2_dec2_@1
comment "cast decimal(@2) to @1 and check for overflow";
command batcalc.@1( s1:int, v:bat[:oid,:@2], d2:int, s2:int ) :bat[:oid,:@1] 
address bat@2_dec2dec_@1
comment "cast decimal(@2) to decimal(@1) and check for overflow";
@
@mal

@= mal_cast2
@:mal_cast_2dec(@1,@2)@
@:mal_cast_dec2(@1,@2)@
@
@mal
@:mal_cast2(bte,bte)@
@:mal_cast2(bte,sht)@
@:mal_cast2(bte,int)@
@:mal_cast2(bte,wrd)@
@:mal_cast2(bte,lng)@
@:mal_cast2(sht,bte)@
@:mal_cast2(sht,sht)@
@:mal_cast2(sht,int)@
@:mal_cast2(sht,wrd)@
@:mal_cast2(sht,lng)@
@:mal_cast2(int,bte)@
@:mal_cast2(int,sht)@
@:mal_cast2(int,int)@
@:mal_cast2(int,wrd)@
@:mal_cast2(int,lng)@
@:mal_cast2(wrd,bte)@
@:mal_cast2(wrd,sht)@
@:mal_cast2(wrd,int)@
@:mal_cast2(wrd,wrd)@
@:mal_cast2(lng,bte)@
@:mal_cast2(lng,sht)@
@:mal_cast2(lng,int)@
@:mal_cast2(lng,wrd)@
@:mal_cast2(lng,lng)@
@:mal_cast2(flt,bte)@
@:mal_cast2(flt,sht)@
@:mal_cast2(flt,int)@
@:mal_cast2(flt,wrd)@
@:mal_cast2(flt,lng)@
@:mal_cast2(dbl,bte)@
@:mal_cast2(dbl,sht)@
@:mal_cast2(dbl,int)@
@:mal_cast2(dbl,wrd)@
@:mal_cast2(dbl,lng)@

@= mal_interval
command calc.month_interval( v:@1, ek:int, sk:int ) :int
address month_interval_@1
comment "cast @1 to a month_interval and check for overflow";

command calc.second_interval( v:@1, ek:int, sk:int ) :lng
address second_interval_@1
comment "cast @1 to a second_interval and check for overflow";
@
@mal

@:mal_interval(str)@
@:mal_interval(bte)@
@:mal_interval(sht)@
@:mal_interval(int)@
@:mal_interval(wrd)@
@:mal_interval(lng)@

command calc.rowid(v:any_1, schema:str, table:str) :oid
address sql_rowid
comment "return the next rowid";

command sql.rank_grp(b:bat[:oid,:any_1], gp:bat[:oid,:oid], gpe:bat[:oid,:oid]) :bat[:oid,:int] 
address sql_rank_grp
comment "return the ranked groups";

command sql.rank(b:bat[:oid,:any_1]) :bat[:oid,:int] 
address sql_rank
comment "return the rank bat";

command sql.dense_rank_grp(b:bat[:oid,:any_1], gp:bat[:oid,:oid], gpe:bat[:oid,:oid]) :bat[:oid,:int] 
address sql_dense_rank_grp
comment "return the densely ranked groups";

command sql.dense_rank(b:bat[:oid,:any_1]) :bat[:oid,:int] 
address sql_dense_rank
comment "return the densely ranked bat";

command aggr.exist(b:bat[:any_1,:any_2], h:any_1):bit 
address ALGexist;

function batcalc.mark_grp{inline}( b:bat[:oid,:any_1], a:bat[:any_2,:any_3], g:bat[:oid,:oid]) :bat[:oid,:int]; 
	# order based on b
	bm := algebra.markT(b,0:oid);
	mb := bat.reverse(bm);
	ma := algebra.leftfetchjoin(mb, a);
	aa := bat.mirror(a);
	maa := algebra.leftfetchjoin(mb, aa);
	x := algebra.mark_grp(ma,g,1:oid);
	mg := batcalc.int(x);
	# restore the order based on a 
	aam := bat.reverse(maa);
	return mark_grp := algebra.leftfetchjoin(aam, mg);
end batcalc.mark_grp;

function batcalc.mark_grp{inline}( b:bat[:oid,:any_1] ) :bat[:oid,:int]; 
	x := algebra.markT(b,1:oid);
	return mark_grp:= batcalc.int(x);
end batcalc.mark_grp;

function batcalc.rank_grp{inline}( b:bat[:oid,:any_1], gp:bat[:oid,:oid], gpe:bat[:oid,:oid]) :bat[:oid,:int]; 
	o := bat.mirror(b);
	g := algebra.join(o, gp);
	return rank_grp:= sql.rank_grp(b, g, gpe);
end batcalc.rank_grp;

function batcalc.rank_grp{inline}( b:bat[:oid,:any_1]) :bat[:oid,:int]; 
	return rank_grp:= sql.rank(b);
end batcalc.rank_grp;

function batcalc.dense_rank_grp{inline}( b:bat[:oid,:any_1], gp:bat[:oid,:oid], gpe:bat[:oid,:oid]) :bat[:oid,:int]; 
	o := bat.mirror(b);
	g := algebra.join(o, gp);
	return dense_rank_grp:= sql.dense_rank_grp(b, g, gpe);
end batcalc.dense_rank_grp;

function batcalc.dense_rank_grp{inline}( b:bat[:oid,:any_1]) :bat[:oid,:int]; 
	return dense_rank_grp:= sql.dense_rank(b);
end batcalc.dense_rank_grp;

function sql.zero_or_one{inline}( b:bat[:oid,:any_1], gp:bat[:oid,:oid], gpe:bat[:oid,:oid]) :bat[:oid,:any_1];
	(e,g) := group.new(gp);
	m := aggr.max(e);
	c0 := calc.isnil(m);
	c01 := calc.not(c0);
	c1 := calc.>(m,1:wrd);
	c11 := calc.and(c01,c1);
	ms := calc.str(m); 
	msg := str.+("21000!zero_or_one: cardinality violation (", ms);
	msg1 := str.+(msg, ">1)");
	sql.assert(c11, msg1);
	return zero_or_one := b;
end sql.zero_or_one;


function mmath.rand{inline}( v:int ) :int;
	x := mmath.rand();
	return rand := x;
end mmath.rand;

pattern cluster1(sch:str, tbl:str)
address SQLcluster1
comment "Cluster the columns of a table on the (first) primary key";

pattern cluster2(sch:str, tbl:str)
address SQLcluster2
comment "Cluster the columns of a table on the (first) primary key";

pattern shrink(sch:str, tbl:str)
address SQLshrink
comment "Consolidate the deletion table over all columns using shrinking";

pattern reuse(sch:str, tbl:str)
address SQLreuse
comment "Consolidate the deletion table over all columns reusing deleted slots";

pattern vacuum(sch:str, tbl:str)
address SQLvacuum
comment "Choose an approach to consolidate the deletions";

pattern drop_hash(sch:str, tbl:str)
address SQLdrop_hash
comment "Drop hash indices for the given table";

pattern newdictionary(sch:str, tbl:str):void
address SQLnewDictionary
comment "Perform dictionary compression on a table";
pattern dropdictionary(sch:str, tbl:str):void
address SQLdropDictionary
comment "Perform dictionary decompression on a table";

pattern gzcompress(sch:str, tbl:str):void
address SQLgzcompress
comment "Perform LZ compression on a table";
pattern gzdecompress(sch:str, tbl:str):void
address SQLgzdecompress
comment "Perform LZ decompression on a table";
pattern gztruncate(sch:str, tbl:str):void
address SQLtruncate
comment "Remove the tables when you have a compressed image";
pattern gzexpand(sch:str, tbl:str):void
address SQLexpand
comment "Remove the compressed image";

# @-
# The distributed processing of queries requires the SQL runtime
# system to be able to deliver portions of the BATs in an efficient
# way.
# It should be cast into a more efficient C procedure, which also
# takes care of NAS opportunities.
function octopus.bind(mvc:int, sch:str, tab:str,col:str,kind:int, 
low:oid, hgh:oid, version:int):bat[:oid,:any_1];
	b:bat[:oid,:any_1]:= sql.bind(mvc,sch,tab,col,kind,low,hgh);
	return bind:= b;
end bind;

function octopus.bind(mvc:int, sch:str, tab:str,col:str,kind:int, version:int):bat[:oid,:any_1];
	b:bat[:oid,:any_1]:= sql.bind(mvc,sch,tab,col,kind);
	return bind:= b;
end bind;

function octopus.bind(conn:str, sch:str, tab:str,col:str,kind:int, 
low:oid, hgh:oid, version:int):bat[:oid,:any_1];
	b:bat[:oid,:any_1] := nil:bat[:oid,:any_1];
	m := nil:int;
	rm := remote.put(conn,m);
	rm := remote.exec(conn,"sql","mvc");
	s := remote.put(conn,sch);
	t := remote.put(conn,tab);
	c := remote.put(conn,col);
	k := remote.put(conn,kind);
	v := remote.put(conn,version);
	l := remote.put(conn,low);
	h := remote.put(conn,hgh);
	rb:= remote.put(conn,b);
	rb:= remote.exec(conn,"sql","bind",rm,s,t,c,k,l,h);
	b:bat[:oid,:any_1]:= remote.get(conn,rb);
	return bind:= b;
end octopus.bind;

function octopus.bind(conn:str, sch:str, tab:str,col:str,kind:int, 
version:int):bat[:oid,:any_1];
	b:bat[:oid,:any_1] := nil:bat[:oid,:any_1];
	m := nil:int;
	rm := remote.put(conn,m);
	rm := remote.exec(conn,"sql","mvc");
	s := remote.put(conn,sch);
	t := remote.put(conn,tab);
	c := remote.put(conn,col);
	k := remote.put(conn,kind);
	bh:= remote.put(conn,b);
	bh:= remote.exec(conn,"sql","bind",rm,s,t,c,k);
	b:bat[:oid,:any_1]:= remote.get(conn,bh);
	return bind:= b;
end octopus.bind;

function octopus.bind_dbat(mvc:int, sch:str, tab:str,access:int, version:int):bat[:oid,:oid];
	b := sql.bind_dbat(mvc,sch,tab,access);
	return bind_dbat:= b;
end octopus.bind_dbat;

function octopus.bind_dbat(conn:str, sch:str, tab:str, access:int, version:int):bat[:oid,:oid];
	b:bat[:oid,:any_1] := nil:bat[:oid,:any_1];
	m := nil:int;
	rm := remote.put(conn,m);
	rm := remote.exec(conn,"sql","mvc");
	s := remote.put(conn,sch);
	t := remote.put(conn,tab);
	a := remote.put(conn,access);
	bh:= remote.put(conn,b);
	bh:= remote.exec(conn,"sql","bind_dbat",rm,s,t,a);
	b:bat[:oid,:oid]:= remote.get(conn,bh);
	return bind_dbat:= b;
end octopus.bind_dbat;

function octopus.bind_idxbat(mvc:int, sch:str, tab:str, index:str, access:int, version:int):bat[:oid,:oid];
	b := sql.bind_idxbat(mvc,sch,tab,index,access);
	return bind_idxbat:= b;
end octopus.bind_idxbat;

function octopus.bind_idxbat(conn:str, sch:str, tab:str, index:str, access:int, version:int):bat[:oid,:oid];
	b:bat[:oid,:oid] := nil:bat[:oid,:oid];
	m := nil:int;
	rm := remote.put(conn,m);
	rm := remote.exec(conn,"sql","mvc");
	s := remote.put(conn,sch);
	t := remote.put(conn,tab);
	i := remote.put(conn,index);
	a := remote.put(conn,access);
	bh:= remote.put(conn,b);
	bh:= remote.exec(conn,"sql","bind_idxbat",rm,s,t,i,a);
	b:bat[:oid,:oid]:= remote.get(conn,bh);
	return bind_idxbat:= b;
end octopus.bind_idxbat;

function octopus.bind_idxbat(conn:str, sch:str, tab:str, index:str, access:int, low:oid, hgh:oid, version:int):bat[:oid,:oid];
	b:bat[:oid,:oid] := nil:bat[:oid,:oid];
	m := nil:int;
	rm := remote.put(conn,m);
	rm := remote.exec(conn,"sql","mvc");
	s := remote.put(conn,sch);
	t := remote.put(conn,tab);
	i := remote.put(conn,index);
	a := remote.put(conn,access);
	l := remote.put(conn,low);
	h := remote.put(conn,hgh);
	bh:= remote.put(conn,b);
	bh:= remote.exec(conn,"sql","bind_idxbat",rm,s,t,i,a,l,h);
	b:bat[:oid,:oid]:= remote.get(conn,bh);
	return bind_idxbat:= b;
end octopus.bind_idxbat;
# @-
# Octopus.bind signatures adjusted to new mitosis sql.bind (part_nr, nr_parts)
function octopus.bind(mvc:int, sch:str, tab:str,col:str,kind:int,
		part_nr:int, nr_parts:int, version:int) :bat[:oid,:any_1];
	b:bat[:oid,:any_1]:= sql.bind(mvc,sch,tab,col,kind,part_nr,nr_parts);
	return bind:= b;
end bind;

function octopus.bind(conn:str, sch:str, tab:str,col:str,kind:int,
part_nr:int, nr_parts:int, version:int):bat[:oid,:any_1];
	b:bat[:oid,:any_1] := nil:bat[:oid,:any_1];
	m := nil:int;
	rm := remote.put(conn,m);
	rm := remote.exec(conn,"sql","mvc");
	s := remote.put(conn,sch);
	t := remote.put(conn,tab);
	c := remote.put(conn,col);
	k := remote.put(conn,kind);
	v := remote.put(conn,version);
	l := remote.put(conn,part_nr);
	h := remote.put(conn,nr_parts);
	rb:= remote.put(conn,b);
	rb:= remote.exec(conn,"sql","bind",rm,s,t,c,k,l,h);
	b:bat[:oid,:any_1]:= remote.get(conn,rb);
	return bind:= b;
end octopus.bind;

function octopus.bind_idxbat(conn:str, sch:str, tab:str, index:str, access:int, part_nr:int, nr_parts:int, version:int):bat[:oid,:oid];
	b:bat[:oid,:oid] := nil:bat[:oid,:oid];
	m := nil:int;
	rm := remote.put(conn,m);
	rm := remote.exec(conn,"sql","mvc");
	s := remote.put(conn,sch);
	t := remote.put(conn,tab);
	i := remote.put(conn,index);
	a := remote.put(conn,access);
	l := remote.put(conn,part_nr);
	h := remote.put(conn,nr_parts);
	bh:= remote.put(conn,b);
	bh:= remote.exec(conn,"sql","bind_idxbat",rm,s,t,i,a,l,h);
	b:bat[:oid,:oid]:= remote.get(conn,bh);
	return bind_idxbat:= b;
end octopus.bind_idxbat;

function octopus.getVariable(conn:str,name:str):any_1;
	s := remote.put(conn,name);
	bh:= remote.exec(conn,"sql","getVariable",s);
	b:any_1 := remote.get(conn,bh);
	return getVariable:= b;
end octopus.getVariable;

function octopus.getBid(dbname:str, fn:str, bidtype:sht):lng;
res:lng := -1:lng;
barrier remotewrk := calc.!=(dbname,"NOTworker");
	conn := octopus.connect(dbname);
	r_fn := remote.put(conn,fn);
	r_bt := remote.put(conn,bidtype);
	r_getBid := remote.put(conn,res);
	r_getBid := remote.exec(conn,"trader","makeBid",r_fn,r_bt);
	res:lng  := remote.get(conn,r_getBid);
	catch ANYexception:str;
 	   raise ANYexception:str ;
	exit ANYexception:str ;
exit remotewrk;
    return getBid:lng := res;
end getBid;

function remote.bind{inline}(dbconn:str, sch:str, tab:str,col:str,kind:int, 
version:int):bat[:oid,:any_1];
	b:bat[:oid,:any_1] := nil:bat[:oid,:any_1];
	m := nil:int;
	conn := remote.connect(dbconn, "monetdb", "monetdb", "msql");
	rm := remote.put(conn,m);
	rm := remote.exec(conn,"sql","mvc");
	s := remote.put(conn,sch);
	t := remote.put(conn,tab);
	c := remote.put(conn,col);
	k := remote.put(conn,kind);
	bh:= remote.put(conn,b);
	bh:= remote.exec(conn,"sql","bind",rm,s,t,c,k);
	b:bat[:oid,:any_1]:= remote.get(conn,bh);
	return bind:= b;
end remote.bind;

function remote.bind_idxbat{inline}(dbconn:str, sch:str, tab:str, index:str, access:int, version:int):bat[:oid,:oid];
	b:bat[:oid,:oid] := nil:bat[:oid,:oid];
	m := nil:int;
	conn := remote.connect(dbconn, "monetdb", "monetdb", "msql");
	rm := remote.put(conn,m);
	rm := remote.exec(conn,"sql","mvc");
	s := remote.put(conn,sch);
	t := remote.put(conn,tab);
	i := remote.put(conn,index);
	a := remote.put(conn,access);
	bh:= remote.put(conn,b);
	bh:= remote.exec(conn,"sql","bind_idxbat",rm,s,t,i,a);
	b:bat[:oid,:oid]:= remote.get(conn,bh);
	return bind_idxbat:= b;
end remote.bind_idxbat;

function remote.bind_dbat{inline}(dbconn:str, sch:str, tab:str, access:int, version:int):bat[:oid,:oid];
	b:bat[:oid,:any_1] := nil:bat[:oid,:any_1];
	m := nil:int;
	conn := remote.connect(dbconn, "monetdb", "monetdb", "msql");
	rm := remote.put(conn,m);
	rm := remote.exec(conn,"sql","mvc");
	s := remote.put(conn,sch);
	t := remote.put(conn,tab);
	a := remote.put(conn,access);
	bh:= remote.put(conn,b);
	bh:= remote.exec(conn,"sql","bind_dbat",rm,s,t,a);
	b:bat[:oid,:oid]:= remote.get(conn,bh);
	return bind_dbat:= b;
end remote.bind_dbat;

pattern rdfshred (location:str, gname:str, schema:str)
address SQLrdfShred
comment "Procedure that wraps around the shredder of the rdf module in MAL. 
Shredding an RDF data file from location results in 7 new tables (6 
permutations of SPO and a mapping) in the RDF schema and an entry to table 
rdf.graph We can then query with SQL queries the RDF triple storeby quering 
tables gid_spo, gid_pso etc., where gid is looked up in rdf.graph"

command prelude()
address SQLprelude;

command epilogue()
address SQLepilogue;

sql.prelude();

@h
#ifndef _SQL_H
#define _SQL_H

#include <sql_mem.h>

#ifdef WIN32
#ifndef LIBSQL
#define sql5_export extern __declspec(dllimport)
#else
#define sql5_export extern __declspec(dllexport)
#endif
#else
#define sql5_export extern
#endif

#include "sql_mvc.h"
#include <sql_backend.h>
#include <mal_session.h>

#include <mal_function.h>
#include <mal_stack.h>
#include <mal_interpreter.h>
#include <mal_session.h>
#include <tablet.h>
#include <streams.h>
#include <mtime.h>
#include <math.h>
#include <blob.h>
#include <mkey.h>
#include <str.h>
#include "sql_privileges.h"
#include "sql_rel2bin.h"
#include <bin_optimizer.h>
#include "sql_decimal.h"
#include "sql_string.h"
#include "sql_qc.h"
#include "sql_env.h"
#include "sql_emptyset.h"

#include <bat/bat_storage.h>

/*
 * @-
 * The back-end structure collects the information needed to support
 * compilation and execution of the SQL code against the Monet Version 5
 * back end. Note that the back-end can be called upon by the front-end
 * to handle specific tasks, such as catalog management (sql_mvc)
 * and query execution (sql_qc). For this purpose, the front-end needs
 * access to operations defined in the back-end, in particular for
 * freeing the stack and code segment.
 * @-
 */
typedef struct backend {
	int console;
	char language;		/* 'S' or 's' or 'X' */
	mvc *mvc;
	stream *out;
	Client client;
	sql_schema *currSchema;
	sql_table *currTable;
	sql_column *currColumn;
	sql_key *currKey;
	sql_idx *currIndex;
	int 	mvc_var;	
	int	vtop;		/* top of the variable stack before the current function */
	cq *q;			/* pointer to the cached query */
} backend;

extern backend *backend_reset(backend *b);
extern backend *backend_create(mvc *m, Client c);
extern void backend_destroy(backend *b);

extern int sqlcleanup(mvc *c, int err);
extern sql_rel *sql_symbol2relation(mvc *c, symbol *sym);
extern stmt *sql_relation2stmt(mvc *c, sql_rel *r);

extern BAT *mvc_bind(mvc *m, char *sname, char *tname, char *cname, int access);
extern BAT *mvc_bind_dbat(mvc *m, char *sname, char *tname, int access);
extern BAT *mvc_bind_idxbat(mvc *m, char *sname, char *tname, char *iname, int access);

sql5_export str SQLmvc(Client cntxt, MalBlkPtr mb, MalStkPtr stk, InstrPtr pci);
sql5_export str SQLtransaction(Client cntxt, MalBlkPtr mb, MalStkPtr stk, InstrPtr pci);
sql5_export str SQLcommit(Client cntxt, MalBlkPtr mb, MalStkPtr stk, InstrPtr pci);
sql5_export str SQLtransaction2(Client cntxt, MalBlkPtr mb, MalStkPtr stk, InstrPtr pci);
sql5_export str SQLcatalog(Client cntxt, MalBlkPtr mb, MalStkPtr stk, InstrPtr pci);

sql5_export str mvc_append_wrap(Client cntxt, MalBlkPtr mb, MalStkPtr stk, InstrPtr pci);
sql5_export str mvc_update_wrap(Client cntxt, MalBlkPtr mb, MalStkPtr stk, InstrPtr pci);
sql5_export str mvc_bind_wrap(Client cntxt, MalBlkPtr mb, MalStkPtr stk, InstrPtr pci);
sql5_export str mvc_bind_dbat_wrap(Client cntxt, MalBlkPtr mb, MalStkPtr stk, InstrPtr pci);
sql5_export str mvc_bind_idxbat_wrap(Client cntxt, MalBlkPtr mb, MalStkPtr stk, InstrPtr pci);
sql5_export str mvc_clear_table_wrap(Client cntxt, MalBlkPtr mb, MalStkPtr stk, InstrPtr pci);
sql5_export str mvc_delete_wrap(Client cntxt, MalBlkPtr mb, MalStkPtr stk, InstrPtr pci);
sql5_export str mvc_result_row_wrap(Client cntxt, MalBlkPtr mb, MalStkPtr stk, InstrPtr pci);
sql5_export str mvc_result_file_wrap(Client cntxt, MalBlkPtr mb, MalStkPtr stk, InstrPtr pci);
sql5_export str mvc_result_table_wrap(Client cntxt, MalBlkPtr mb, MalStkPtr stk, InstrPtr pci);
sql5_export str mvc_result_column_wrap(Client cntxt, MalBlkPtr mb, MalStkPtr stk, InstrPtr pci);
sql5_export str mvc_result_value_wrap(Client cntxt, MalBlkPtr mb, MalStkPtr stk, InstrPtr pci);

sql5_export str mvc_declared_table_wrap(Client cntxt, MalBlkPtr mb, MalStkPtr stk, InstrPtr pci);
sql5_export str mvc_declared_table_column_wrap(Client cntxt, MalBlkPtr mb, MalStkPtr stk, InstrPtr pci);
sql5_export str mvc_drop_declared_table_wrap(Client cntxt, MalBlkPtr mb, MalStkPtr stk, InstrPtr pci );
sql5_export str mvc_drop_declared_tables_wrap(Client cntxt, MalBlkPtr mb, MalStkPtr stk, InstrPtr pci );

sql5_export str mvc_affected_rows_wrap(Client cntxt, MalBlkPtr mb, MalStkPtr stk, InstrPtr pci);
sql5_export str mvc_export_result_wrap(Client cntxt, MalBlkPtr mb, MalStkPtr stk, InstrPtr pci);
sql5_export str mvc_export_head_wrap(Client cntxt, MalBlkPtr mb, MalStkPtr stk, InstrPtr pci);
sql5_export str mvc_export_chunk_wrap(Client cntxt, MalBlkPtr mb, MalStkPtr stk, InstrPtr pci);
sql5_export str mvc_export_operation_wrap(Client cntxt, MalBlkPtr mb, MalStkPtr stk, InstrPtr pci);
sql5_export str mvc_export_value_wrap(Client cntxt, MalBlkPtr mb, MalStkPtr stk, InstrPtr pci);
sql5_export str mvc_import_table_wrap(Client cntxt, MalBlkPtr mb, MalStkPtr stk, InstrPtr pci);
sql5_export str mvc_import_table_stdin(Client cntxt, MalBlkPtr mb, MalStkPtr stk, InstrPtr pci);
sql5_export str mvc_bin_import_table_wrap(Client cntxt, MalBlkPtr mb, MalStkPtr stk, InstrPtr pci);
sql5_export str setVariable(Client cntxt, MalBlkPtr mb, MalStkPtr stk, InstrPtr pci);
sql5_export str getVariable(Client cntxt, MalBlkPtr mb, MalStkPtr stk, InstrPtr pci);
sql5_export str sql_variables(Client cntxt, MalBlkPtr mb, MalStkPtr stk, InstrPtr pci);
sql5_export str mvc_logfile(Client cntxt, MalBlkPtr mb, MalStkPtr stk, InstrPtr pci);
sql5_export str mvc_next_value(Client cntxt, MalBlkPtr mb, MalStkPtr stk, InstrPtr pci);
sql5_export str mvc_bat_next_value(Client cntxt, MalBlkPtr mb, MalStkPtr stk, InstrPtr pci);
sql5_export str mvc_get_value(Client cntxt, MalBlkPtr mb, MalStkPtr stk, InstrPtr pci);
sql5_export str mvc_diff_idxbat_wrap(bat *b, int *clientid, str *s, str *t, str *i, int *access, lng *oldversion, lng *version );
sql5_export str mvc_diff_dbat_wrap(bat *b, int *clientid, str *s, str *t, int *access, lng *oldversion, lng *version);
sql5_export str mvc_getVersion(lng *r, int *clientid);
sql5_export str mvc_restart_seq(Client cntxt, MalBlkPtr mb, MalStkPtr stk, InstrPtr pci);
sql5_export str zero_or_one(ptr ret, int *bid);
sql5_export str not_unique(bit *ret, int *bid);
sql5_export str not_unique_oids(bat *ret, bat *bid);
sql5_export str SQLcluster1(Client cntxt, MalBlkPtr mb, MalStkPtr stk, InstrPtr pci);
sql5_export str SQLcluster2(Client cntxt, MalBlkPtr mb, MalStkPtr stk, InstrPtr pci);
sql5_export str SQLshrink(Client cntxt, MalBlkPtr mb, MalStkPtr stk, InstrPtr pci);
sql5_export str SQLreuse(Client cntxt, MalBlkPtr mb, MalStkPtr stk, InstrPtr pci);
sql5_export str SQLvacuum(Client cntxt, MalBlkPtr mb, MalStkPtr stk, InstrPtr pci);
sql5_export str SQLdrop_hash(Client cntxt, MalBlkPtr mb, MalStkPtr stk, InstrPtr pci);
sql5_export str SQLnewDictionary(Client cntxt, MalBlkPtr mb, MalStkPtr stk, InstrPtr pci);
sql5_export str SQLdropDictionary(Client cntxt, MalBlkPtr mb, MalStkPtr stk, InstrPtr pci);
sql5_export str SQLgzcompress(Client cntxt, MalBlkPtr mb, MalStkPtr stk, InstrPtr pci);
sql5_export str SQLgzdecompress(Client cntxt, MalBlkPtr mb, MalStkPtr stk, InstrPtr pci);
sql5_export str SQLtruncate(Client cntxt, MalBlkPtr mb, MalStkPtr stk, InstrPtr pci);
sql5_export str SQLexpand(Client cntxt, MalBlkPtr mb, MalStkPtr stk, InstrPtr pci);
sql5_export str SQLoctopusBind(Client cntxt, MalBlkPtr mb, MalStkPtr stk, InstrPtr pci);
sql5_export str SQLoctopusBinddbat(Client cntxt, MalBlkPtr mb, MalStkPtr stk, InstrPtr pci);
sql5_export str SQLargRecord(Client cntxt, MalBlkPtr mb, MalStkPtr stk, InstrPtr pci);
sql5_export str SQLrdfShred(Client cntxt, MalBlkPtr mb, MalStkPtr stk, InstrPtr pci);
sql5_export str month_interval_str( int *ret, str *s, int *ek, int *sk );
sql5_export str second_interval_str( lng *res, str *s, int *ek, int *sk );
sql5_export str dump_cache(Client cntxt, MalBlkPtr mb, MalStkPtr stk, InstrPtr pci);
sql5_export str dump_opt_stats(Client cntxt, MalBlkPtr mb, MalStkPtr stk, InstrPtr pci);
sql5_export str dump_trace(Client cntxt, MalBlkPtr mb, MalStkPtr stk, InstrPtr pci);
sql5_export str sql_storage(Client cntxt, MalBlkPtr mb, MalStkPtr stk, InstrPtr pci);
sql5_export str sql_rowid(Client cntxt, MalBlkPtr mb, MalStkPtr stk, InstrPtr pci);
sql5_export str sql_rank_grp(bat *rid, bat *bid, bat *gid, bat *gpe);
sql5_export str sql_rank(bat *rid, bat *bid);
sql5_export str sql_dense_rank_grp(bat *rid, bat *bid, bat *gid, bat *gpe);
sql5_export str sql_dense_rank(bat *rid, bat *bid);
@= round_export
sql5_export str @1_dec_round_wrap( @1 *res, @1 *v, @1 *r );
sql5_export str @1_round_wrap( @1 *res, @1 *v, int *d, int *s, bte *r );
sql5_export str str_2dec_@1( @1 *res, str *val, int *d, int *sc );
sql5_export str str_2num_@1( @1 *res, str *v, int *len );
sql5_export str batstr_2dec_@1( int *res, int *val, int *d, int *sc );
sql5_export str batstr_2num_@1( int *res, int *v, int *len );
sql5_export str @1_dec2second_interval( lng *res, int *sc, @1 *dec, int *ek, int *sk );
@
@h
@:round_export(bte)@
@:round_export(sht)@
@:round_export(int)@
@:round_export(wrd)@
@:round_export(lng)@

@= cast_time
sql5_export str str_2time_@1( @1 *res, str *v, int *len );
sql5_export str batstr_2time_@1( int *res, int *v, int *len );
sql5_export str @1_2time_@1( @1 *res, @1 *v, int *len );
sql5_export str bat@1_2time_@1( int *res, int *v, int *len );
@
@h
@:cast_time(timestamp)@
@:cast_time(daytime)@
@= cast_export
sql5_export str str_2_@1( @3 *res, str *val );
sql5_export str batstr_2_@1( int *res, int *val );
sql5_export str SQL@1_2_str( str *res, @1 *val );
@
@h
@:cast_export(bit,bitToStr,bit)@
@:cast_export(oid,OIDtoStr,oid)@
@:cast_export(bte,bteToStr,bte)@
@:cast_export(sht,shtToStr,sht)@
@:cast_export(int,intToStr,int)@
@:cast_export(lng,lngToStr,lng)@
@:cast_export(wrd,wrdToStr,wrd)@
@:cast_export(flt,fltToStr,flt)@
@:cast_export(dbl,dblToStr,dbl)@
@:cast_export(timestamp,timestamp_tostr,timestamp)@
@:cast_export(daytime,daytime_tostr,daytime)@
@:cast_export(date,date_tostr,date)@
@:cast_export(sqlblob,sqlblob_tostr,sqlblob*)@
sql5_export str SQLstr_cast(Client cntxt, MalBlkPtr mb, MalStkPtr stk, InstrPtr pci);
sql5_export str SQLbatstr_cast(Client cntxt, MalBlkPtr mb, MalStkPtr stk, InstrPtr pci);
@= fround_export
sql5_export str @1_dec_round_wrap( @1 *res, @1 *v, @1 *r );
sql5_export str @1_round_wrap( @1 *res, @1 *v, bte *r );
sql5_export str @1_trunc_wrap( @1 *res, @1 *v, int *r );
@
@h
@:fround_export(flt)@
@:fround_export(dbl)@
#define radians(x)       ((x) * 3.14159265358979323846 /180.0 )
#define degrees(x)       ((x) * 180.0/3.14159265358979323846 )
sql5_export str SQLdbl_alpha(dbl *res, dbl *decl, dbl *theta);
sql5_export str SQLbat_alpha(bat *res, bat *decl, dbl *theta);
@= c_interval_export
sql5_export str month_interval_@1( int *ret, @1 *s, int *ek, int *sk );
sql5_export str second_interval_@1( lng *res, @1 *s, int *ek, int *sk );
@
@h
@:c_interval_export(bte)@
@:c_interval_export(sht)@
@:c_interval_export(int)@
@:c_interval_export(wrd)@
@:c_interval_export(lng)@
@:c_interval_export(daytime)@
@= simpleupcast_export
sql5_export str @2_2_@1( @1 *res, @2 *v );
sql5_export str bat@2_2_@1( int *res, int *v );
@= simpledowncast_export
sql5_export str @2_2_@1( @1 *res, @2 *v );
sql5_export str bat@2_2_@1( int *res, int *v );
@= numcastup_export
@:simpledowncast_export(@1,@2)@
sql5_export str @2_dec2_@1( @1 *res, int *s1, @2 *v );
sql5_export str @2_dec2dec_@1( @1 *res, int *S1, @2 *v, int *d2, int *S2 );
sql5_export str @2_num2dec_@1( @1 *res, @2 *v, int *d2, int *s2 );
sql5_export str bat@2_dec2_@1( int *res, int *s1, int *v );
sql5_export str bat@2_dec2dec_@1( int *res, int *S1, int *v, int *d2, int *S2 );
sql5_export str bat@2_num2dec_@1( int *res, int *v, int *d2, int *s2 );
@
@h
@:numcastup_export(bte,bte)@
@:numcastup_export(sht,bte)@
@:numcastup_export(sht,sht)@
@:numcastup_export(int,bte)@
@:numcastup_export(int,sht)@
@:numcastup_export(int,int)@
@:numcastup_export(wrd,bte)@
@:numcastup_export(wrd,sht)@
@:numcastup_export(wrd,int)@
@:numcastup_export(wrd,wrd)@
@:numcastup_export(lng,bte)@
@:numcastup_export(lng,sht)@
@:numcastup_export(lng,int)@
@:numcastup_export(lng,wrd)@
@:numcastup_export(lng,lng)@
@= fnumcastdown_export
@:simpledowncast_export(@1,@2)@
sql5_export str @2_num2dec_@1( @1 *res, @2 *v, int *d2, int *s2 );
sql5_export str bat@2_num2dec_@1( int *res, int *v, int *d2, int *s2 );
@
@h
@:fnumcastdown_export(bte,flt)@
@:fnumcastdown_export(sht,flt)@
@:fnumcastdown_export(int,flt)@
@:fnumcastdown_export(wrd,flt)@
@:fnumcastdown_export(lng,flt)@
@:fnumcastdown_export(bte,dbl)@
@:fnumcastdown_export(sht,dbl)@
@:fnumcastdown_export(int,dbl)@
@:fnumcastdown_export(wrd,dbl)@
@:fnumcastdown_export(lng,dbl)@
@= fnumcastup_export
@:simpleupcast_export(@1,@2)@
sql5_export str @2_dec2_@1( @1 *res, int *s1, @2 *v );
sql5_export str @2_dec2dec_@1( @1 *res, int *S1, @2 *v, int *d2, int *S2 );
sql5_export str @2_num2dec_@1( @1 *res, @2 *v, int *d2, int *s2 );
sql5_export str bat@2_dec2_@1( int *res, int *s1, int *v );
sql5_export str bat@2_dec2dec_@1( int *res, int *S1, int *v, int *d2, int *S2 );
sql5_export str bat@2_num2dec_@1( int *res, int *v, int *d2, int *s2 );
@
@h
@:fnumcastup_export(flt,bte)@
@:fnumcastup_export(flt,sht)@
@:fnumcastup_export(flt,int)@
@:fnumcastup_export(flt,wrd)@
@:fnumcastup_export(flt,lng)@
@:fnumcastup_export(dbl,bte)@
@:fnumcastup_export(dbl,sht)@
@:fnumcastup_export(dbl,int)@
@:fnumcastup_export(dbl,wrd)@
@:fnumcastup_export(dbl,lng)@
@= numcastdown_export
@:simpledowncast_export(@1,@2)@
sql5_export str @2_dec2_@1( @1 *res, int *s1, @2 *v );
sql5_export str @2_dec2dec_@1( @1 *res, int *S1, @2 *v, int *d2, int *S2 );
sql5_export str @2_num2dec_@1( @1 *res, @2 *v, int *d2, int *s2 );
sql5_export str bat@2_dec2_@1( int *res, int *s1, int *v );
sql5_export str bat@2_dec2dec_@1( int *res, int *S1, int *v, int *d2, int *S2 );
sql5_export str bat@2_num2dec_@1( int *res, int *v, int *d2, int *s2 );
@
@h
@:numcastdown_export(bte,sht)@
@:numcastdown_export(bte,int)@
@:numcastdown_export(bte,wrd)@
@:numcastdown_export(bte,lng)@
@:numcastdown_export(sht,int)@
@:numcastdown_export(sht,wrd)@
@:numcastdown_export(sht,lng)@
@:numcastdown_export(int,wrd)@
@:numcastdown_export(int,lng)@
@:numcastdown_export(wrd,lng)@

sql5_export str getContext(Client cntxt, MalBlkPtr mb, mvc **c, backend **b );

sql5_export void freeVariables(Client c, MalBlkPtr mb, MalStkPtr glb, int start);

#endif /* _SQL_H */

@c
/*
 * @-
 * First introduce the routines to be called by the front-end.
 */
#include "monetdb_config.h"
#include "sql.h"
#include "sql_result.h"
#include "sql_gencode.h"
#include <sql_storage.h>
#include <sql_scenario.h>
#include <store_sequence.h>
#include <sql_optimizer.h>
#include <sql_datetime.h>
#include <rel_optimizer.h>
#include <rel_distribute.h>
#include <rel_select.h>
#include <rel_exp.h>
#include <rel_dump.h>
#include <rel_bin.h>
#include <bbp.h>
#include <cluster.h>
#include <opt_dictionary.h>
#include <opt_pipes.h>
#ifdef HAVE_RAPTOR
# include <rdf.h>
#endif
#include "mal_instruction.h"

/* Windows doesn't have round or trunc, but it does have floor and ceil */
#ifndef HAVE_ROUND
static inline double
round(double val)
{
	/* round to nearest integer, away from zero */
	if (val < 0)
		return -floor(-val + 0.5);
	else
		return floor(val + 0.5);
}
#endif

#ifndef HAVE_TRUNC
static inline double
trunc(double val)
{
	/* round to integer, towards zero */
	if (val < 0)
		return ceil(val);
	else
		return floor(val);
}
#endif

backend *
backend_reset(backend *b)
{
	b->out = b->client->fdout;
	b->language = 0;

	b->currSchema = NULL;
	b->currTable = NULL;
	b->currColumn = NULL;
	b->currKey = NULL;
	b->currIndex = NULL;
	b->vtop = 0;
	b->q = NULL;
	b->mvc_var = 0;
	return b;
}

backend *
backend_create(mvc *m, Client c)
{
	backend *b = NEW(backend);

	b->console = isAdministrator(c);
	b->mvc = m;
	b->client = c;
	b->mvc_var = 0;
	return backend_reset(b);
}

void
backend_destroy(backend *b)
{
	_DELETE(b);
}

static int
rel_is_table( sql_rel *rel )
{
	if (!rel || is_base(rel->op))
		return 1;
	return 0;
}

static int
exp_is_point_select( sql_exp * e) 
{
	if (!e)
		return 1;
	if (e->type == e_cmp && !e->f && e->flag == (int)cmp_equal) {
		sql_exp *r = e->r;

		if (r->card <= CARD_AGGR) 
			return 1;
	}
	return 0;
}

static int
rel_is_point_query( sql_rel *rel)
{
	int is_point = 0;

	if (!rel)
		return 1;
	if (is_project(rel->op))
		return rel_is_point_query(rel->l);
	if (is_select(rel->op) && rel_is_table(rel->l) && rel->exps) {
/*
		node *n;
		is_point = 1;
		for (n=rel->exps->h; n && is_point; n = n->next) {
			if (!exp_is_point_select(n->data))
				is_point = 0;
		}
*/
		is_point = 0;
		/* just one point expression makes this a point query */
		if (rel->exps->h)
			if (exp_is_point_select(rel->exps->h->data))
				is_point = 1;
	}
	return is_point;
}

static int
rel_need_distinct_query( sql_rel *rel)
{
	int need_distinct = 0;

	while (!need_distinct && rel && is_project(rel->op) && !is_groupby(rel->op))
		rel = rel->l;
	if (!need_distinct && rel && is_groupby(rel->op) && rel->exps) {
		node *n, *m;
		for (n=rel->exps->h; n && !need_distinct; n = n->next) {
			sql_exp *e = n->data;
			if (e->type == e_aggr) {
				list *l = e->l;

				if (l) for(m = l->h; m && !need_distinct; m = m->next){
					sql_exp *a = m->data;
	
					if (need_distinct(a))
						need_distinct = 1;
				}
			}
		}
	}
	return need_distinct;
}


sql_rel *
sql_symbol2relation(mvc *c, symbol *sym)
{
	sql_rel *r;

	r = rel_semantic(c, sym);
	if (!r) 
		return NULL;
	if (r) {
		r = rel_optimizer(c, r);
		r = rel_distribute(c, r);
		if (rel_is_point_query(r) || rel_need_distinct_query(r))
			c->point_query = 1;
	}
	return r;
}

stmt *
sql_relation2stmt(mvc *c, sql_rel *r)
{
	stmt *s = NULL;

	if (!r) {
		return NULL;
	} else {
		if (c->emode == m_plan) {
			rel_print(c, r, 0);
		} else {
			s = output_rel_bin(c, r);
		}
		if (s) {
			/* only needed for delta tables */
			s = rel2bin(c, s); 	
			s = bin_optimizer(c, s);
			return s;
		}
	}
	return s;
}

/*
 * @-
 * After the SQL statement has been executed, its data structures
 * should be garbage collected. For successful actions we have to finish
 * the transaction as well, e.g. commit or rollback.
 */
int
sqlcleanup(mvc *c, int err)
{
	sql_destroy_params(c);
	sql_destroy_args(c);

	if ((c->emod & mod_locked) == mod_locked) {
		/* here we should commit the transaction */
		if (!err) {
			sql_trans_commit(c->session->tr);
			/* write changes to disk */
			sql_trans_end(c->session);
			store_apply_deltas();
			sql_trans_begin(c->session);
		}
		store_unlock();
		c->emod = 0;
	}
	/* some statements dynamically disable caching */
	c->sym = NULL;
	if (c->sa) 
		c->sa = sa_reset(c->sa);
	if (err > 0)
		c->session->status = -err;
	if (err < 0)
		c->session->status = err;
	c->label = 0;
	c->point_query = 0;
	scanner_query_processed(&(c->scanner));
	return err;
}

/*
 * @-
 * The internal administration of the SQL compilation and execution state
 * is administered by a state descriptor accessible in each phase.
 * Failure to find the state descriptor aborts the session.
 */
str 
getContext(Client cntxt, MalBlkPtr mb, mvc **c, backend **b )
{
	(void)mb;
	if (cntxt == NULL ) 
		throw(SQL, "mvc","No client record");
	if (cntxt->state[MAL_SCENARIO_PARSER] == NULL || cntxt->state[MAL_SCENARIO_OPTIMIZE] == NULL)
		throw(SQL, "mvc","SQL module not initialized");
	if (c)
		*c = ((mvc *) cntxt ->state[MAL_SCENARIO_OPTIMIZE]); 
	if (c && *c == 0)
		throw(SQL, "mvc","SQL module not initialized, mvc struct missing");
	if (b)
		*b = ((backend*) cntxt->state[MAL_SCENARIO_PARSER]);
	if (b && *b == 0)
		throw(SQL, "mvc","SQL module not initialized, backend struct missing");
	return MAL_SUCCEED;
}

str
SQLmvc(Client cntxt, MalBlkPtr mb, MalStkPtr stk, InstrPtr pci)
{
	mvc *sql = NULL;
	str msg = getContext(cntxt, mb, &sql, NULL);
	int *res = (int*) getArgReference(stk, pci, 0);

	if (msg)
		return msg;
	*res = 0;
	return MAL_SUCCEED;
}

str
SQLtransaction(Client cntxt, MalBlkPtr mb, MalStkPtr stk, InstrPtr pci)
{
	mvc *sql = NULL;
	str msg = getContext(cntxt, mb, &sql, NULL);
	int type = *(int*) getArgReference(stk, pci, 1);
	int chain = *(int*) getArgReference(stk, pci, 2);
	str name = *(str*) getArgReference(stk, pci, 3);
	char buf[BUFSIZ];
	int ret = 0;

	if (msg)
		return msg;
	if (name && strcmp(name, str_nil) == 0)
		name = NULL;

	switch (type) {
	case DDL_RELEASE:
		if (sql->session->auto_commit == 1) 
			throw(SQL, "sql.trans", "3BM30!RELEASE SAVEPOINT: not allowed in auto commit mode");
		ret = mvc_release(sql, name);
		if (ret < 0) {
			snprintf(buf, BUFSIZ, "3B000!RELEASE SAVEPOINT: (%s) failed", name);
			throw(SQL, "sql.trans", "%s", buf);
		}
		break;
	case DDL_COMMIT:
		if (sql->session->auto_commit == 1) {
			if (name)
				throw(SQL,"sql.trans", "3BM30!SAVEPOINT: not allowed in auto commit mode");
			else
				throw(SQL,"sql.trans", "2DM30!COMMIT: not allowed in auto commit mode");
		}
		ret = mvc_commit(sql, chain, name);
		if (ret < 0 && !name) 
			throw(SQL, "sql.trans", "2D000!COMMIT: failed");
		if (ret < 0 && name)
			throw(SQL, "sql.trans", "3B000!SAVEPOINT: (%s) failed", name);
		break;
	case DDL_ROLLBACK:
		if (sql->session->auto_commit == 1) 
			throw(SQL, "sql.trans", "2DM30!ROLLBACK: not allowed in auto commit mode");
		ret = mvc_rollback(sql, chain, name);
		if (ret < 0 && name) {
			snprintf(buf, BUFSIZ, "3B000!ROLLBACK TO SAVEPOINT: (%s) failed", name);
			throw(SQL, "sql.trans", "%s", buf);
		}
		break;
	case DDL_TRANS:
		if (sql->session->auto_commit == 0) 
			throw(SQL, "sql.trans", "25001!START TRANSACTION: cannot start a transaction within a transaction");
		if (sql->session->active)
			mvc_rollback(sql, 0, NULL);
		sql->session->auto_commit = 0;
		sql->session->ac_on_commit = 1;
		sql->session->level = chain;
		(void) mvc_trans(sql);
		break;
	default:
		throw(SQL, "sql.trans", "transaction unknown type");
	}
	return MAL_SUCCEED;
}

str
SQLcommit(Client cntxt, MalBlkPtr mb, MalStkPtr stk, InstrPtr pci)
{
	int ret;
	mvc *sql = NULL;
	str msg = getContext(cntxt, mb, &sql, NULL);
	(void) stk;
	(void) pci;

	if (sql->session->auto_commit != 0) 
		throw(SQL,"sql.trans", "2DM30!COMMIT: not allowed in auto commit mode");
	ret = mvc_commit(sql, 0, 0);
	if (ret < 0 ) 
		throw(SQL, "sql.trans", "2D000!COMMIT: failed");
	return msg;
}

str
SQLtransaction2(Client cntxt, MalBlkPtr mb, MalStkPtr stk, InstrPtr pci)
{
	mvc *sql = NULL;
	str msg = getContext(cntxt, mb, &sql, NULL);

	(void) stk;
	(void) pci;
	if (sql->session->auto_commit == 0) 
		throw(SQL, "sql.trans", "25001!START TRANSACTION: cannot start a transaction within a transaction");
	if (sql->session->active)
		mvc_rollback(sql, 0, NULL);
	sql->session->auto_commit = 0;
	sql->session->ac_on_commit = 1;
	sql->session->level = 0;
	(void) mvc_trans(sql);
	return msg;
}

static str
create_table_or_view( mvc *sql, char *sname, sql_table *t, int temp)
{
	sql_allocator *osa;
	sql_schema *s = mvc_bind_schema(sql, sname);
	sql_table *nt = NULL;
	node *n;

	if (STORE_READONLY(active_store_type)) 
		return sql_error(sql, 06, "25006!schema statements cannot be executed on a readonly database.");

	if (!s) 
		return sql_message("3F000!CREATE %s: schema '%s' doesn't exist", (t->query)?"TABLE":"VIEW", sname);

	if (mvc_bind_table(sql, s, t->base.name)) {
		char *cd = (temp == SQL_DECLARED_TABLE)?"DECLARE":"CREATE";
		return sql_message("42S01!%s TABLE: name '%s' already in use", cd, t->base.name);
	} else if (temp != SQL_DECLARED_TABLE && (!schema_privs(sql->role_id, s) && !(isTempSchema(s) && temp == SQL_LOCAL_TEMP))){
		return sql_message("42000!CREATE TABLE: insufficient privileges for user '%s' in schema '%s'", stack_get_string(sql, "current_user"), s->base.name);
	}

	osa = sql->sa;
	sql->sa = NULL;
	/* first check default values */
	for (n = t->columns.set->h; n; n = n->next) {
		sql_column *c = n->data;

		if (c->def) {
			char *buf;
			sql_rel *r = NULL;

			sql->sa = sa_create();
			buf = sa_alloc(sql->sa, strlen(c->def) + 8);
			snprintf(buf, BUFSIZ, "select %s;", c->def);
			r = rel_parse(sql, buf, m_deps); 
			if (!r || !is_project(r->op) || !r->exps || list_length(r->exps) != 1 || rel_check_type(sql, &c->type, r->exps->h->data, type_equal) == NULL) 
				throw(SQL, "sql.catalog", "%s", sql->errstr);
			rel_destroy(r);
			sa_destroy(sql->sa);
			sql->sa = NULL;
		}
	}

	nt = sql_trans_create_table(sql->session->tr, s, t->base.name, t->query, t->type, t->system, temp, t->commit_action, t->sz);

	for (n = t->columns.set->h; n; n = n->next) {
		sql_column *c = n->data;
		mvc_copy_column(sql, nt, c);
	}
	if (t->idxs.set) {
		for (n = t->idxs.set->h; n; n = n->next) {
			sql_idx *i = n->data;
			mvc_copy_idx(sql, nt, i);
		}
	}
	if (t->keys.set) {
		for (n = t->keys.set->h; n; n = n->next) {
			sql_key *k = n->data;

			mvc_copy_key(sql, nt, k);
		}
	}
	/* also create dependencies */
	if (nt->query && isView(nt)) {
		sql_rel *r = NULL;

		sql->sa = sa_create();
		r = rel_parse(sql, nt->query, m_deps); 
		if (r) {
			stmt *sqs = rel_bin(sql, r);
			list *view_id_l = stmt_list_dependencies(sql->sa, sqs, VIEW_DEPENDENCY);
			list *id_l = stmt_list_dependencies(sql->sa, sqs, COLUMN_DEPENDENCY);
			list *func_id_l = stmt_list_dependencies(sql->sa, sqs, FUNC_DEPENDENCY);

			mvc_create_dependencies(sql, id_l, nt->base.id, VIEW_DEPENDENCY);
			mvc_create_dependencies(sql, view_id_l, nt->base.id, VIEW_DEPENDENCY);
			mvc_create_dependencies(sql, func_id_l, nt->base.id, VIEW_DEPENDENCY);
		}
		sa_destroy(sql->sa);
	}
	sql->sa = osa;
	return MAL_SUCCEED;
}

static str
alter_table( mvc *sql, char *sname, sql_table *t)
{
	sql_schema *s = mvc_bind_schema(sql, sname);
	sql_table *nt = NULL;
	node *n;

	if (!s) 
		return sql_message("3F000!ALTER TABLE: no such schema '%s'", sname);

	if ((nt = mvc_bind_table(sql, s, t->base.name)) == NULL) {
		return sql_message("42S02!ALTER TABLE: no such table '%s'", t->base.name);

	} else if (!schema_privs(sql->role_id, s) && !(isTempSchema(s) && t->persistence == SQL_LOCAL_TEMP)){
		return sql_message("42000!ALTER TABLE: insufficient privileges for user '%s' in schema '%s'", stack_get_string(sql, "current_user"), s->base.name);
	}

	/* First check if all the changes are allowed */
	if (t->idxs.set) {
		/* only one pkey */
		if (nt->pkey) {
			for (n = t->idxs.nelm; n; n = n->next) {
				sql_idx *i = n->data;
				if (i->key->type == pkey)
					return sql_message("40000!CONSTRAINT PRIMARY KEY: a table can have only one PRIMARY KEY\n");
			}
		}
	}

	if (t->readonly != nt->readonly) 
		mvc_readonly( sql, nt, t->readonly);

	/* check for changes */
	if (t->tables.dset) for (n = t->tables.dset->h; n; n = n->next) {
		/* propagate alter table .. drop table */
		sql_table *at = n->data;
		sql_table *pt = mvc_bind_table(sql, nt->s, at->base.name);

		sql_trans_del_table(sql->session->tr, nt, pt, at->drop_action);
	}
	for (n = t->tables.nelm; n; n = n->next) {
		/* propagate alter table .. add table */
		sql_table *at = n->data;
 		sql_table *pt = mvc_bind_table(sql, nt->s, at->base.name);

		sql_trans_add_table(sql->session->tr, nt, pt);
	}

	/* check for changes */
	if (t->columns.dset) for (n = t->columns.dset->h; n; n = n->next) {
		/* propagate alter table .. drop column */
		sql_column *c = n->data;
 		sql_column *nc = mvc_bind_column(sql, nt, c->base.name);
		mvc_drop_column(sql, nt, nc, c->drop_action);
	}
	/* check for changes on current cols */
	for (n = t->columns.set->h; n != t->columns.nelm; n = n->next) {

		/* null or default value changes */
		sql_column *c = n->data;
 		sql_column *nc = mvc_bind_column(sql, nt, c->base.name);

		if (c->null != nc->null) {
			mvc_null(sql, nc, c->null);
			/* for non empty check for nulls */
			if (c->null == 0){
				BAT *b = store_funcs.bind_col(sql->session->tr, nc, 0);

				/* TODO also check updates and inserts */
				if (BATcount(b) && b->T->nonil != TRUE) {
					BUN bun = BUNfnd(BATmirror(b), ATOMnilptr(b->ttype));
					if (bun != BUN_NONE)
						return sql_message ("40002!ALTER TABLE: NOT NULL constraint violated for column %s.%s", c->t->base.name, c->base.name );
				}
				BBPunfix(b->batCacheid);
			}
		}
		if (c->def != nc->def)
			mvc_default(sql, nc, c->def);
	}
	for (; n; n = n->next) {
		/* propagate alter table .. add column */
		sql_column *c = n->data;
		mvc_copy_column(sql, nt, c);
	}
	if (t->idxs.set) {
		/* alter drop index */
		if (t->idxs.dset) for (n = t->idxs.dset->h; n; n = n->next) {
			sql_idx *i = n->data;
 			sql_idx *ni = mvc_bind_idx(sql, s, i->base.name);
			mvc_drop_idx(sql, s, ni);
		}
		/* alter add index */
		for (n = t->idxs.nelm; n; n = n->next) {
			sql_idx *i = n->data;
			mvc_copy_idx(sql, nt, i);
		}
	}
	if (t->keys.set) {
		/* alter drop key */
		if (t->keys.dset) for (n = t->keys.dset->h; n; n = n->next) {
			sql_key *k = n->data;
 			sql_key *nk = mvc_bind_key(sql, s, k->base.name);
			mvc_drop_key(sql, s, nk, k->drop_action);
		}
		/* alter add key */
		for (n = t->keys.nelm; n; n = n->next) {
			sql_key *k = n->data;
			mvc_copy_key(sql, nt, k);
		}
	}
	return MAL_SUCCEED;
}



static char *
drop_table(mvc *sql, char *sname, char *tname, int drop_action)
{
	sql_schema *s = NULL;
	sql_table *t = NULL;
	node *n; 

	if (sname && !(s=mvc_bind_schema(sql, sname))) 
		return sql_message("3F000!DROP TABLE: no such schema '%s'", sname);
	if (!s)
		s = cur_schema(sql);
	t = mvc_bind_table(sql, s, tname);
	if (!t && !sname) {
		s = tmp_schema(sql);
		t = mvc_bind_table(sql, s, tname);
	}
	if (!t) { 
		return sql_message("42S02!DROP TABLE: no such table '%s'", tname);
	} else if (!isTable(t) && !isStream(t) && !isRemote(t)) {
		return sql_message("42000!DROP TABLE: cannot drop VIEW '%s'", tname);
	} else if (t->system) {
		return sql_message("42000!DROP TABLE: cannot drop system table '%s'", tname);
	} else if (!schema_privs(sql->role_id, s) && !(isTempSchema(s) && t->persistence == SQL_LOCAL_TEMP)){
		return sql_message("42000!DROP TABLE: access denied for %s to schema ;'%s'", stack_get_string(sql, "current_user"), s->base.name);
	}
	if ( !drop_action && t->keys.set) {
		for (n = t->keys.set->h; n; n = n->next) {
			sql_key *k = n->data;

			if (k->type == ukey || k->type == pkey) {
				sql_ukey *uk = (sql_ukey *) k;

				if (uk->keys && list_length(uk->keys)) {
					node *l = uk->keys->h;

					for (; l; l = l->next) {
						k = l->data;
						/* make sure it is not a self referencing key */
						if (k->t != t) 
							return sql_message("40000!DROP TABLE: FOREIGN KEY %s.%s depends on %s", k->t->base.name, k->base.name, tname);
					}
				}
			}
		}
	}

	if (!drop_action && mvc_check_dependency(sql, t->base.id, TABLE_DEPENDENCY, NULL))
		return sql_message("42000!DROP TABLE: unable to drop table %s (there are database objects which depend on it)\n", t->base.name);
	
	mvc_drop_table(sql, s, t, drop_action);
	return MAL_SUCCEED;
}

static char *
drop_view(mvc *sql, char *sname, char *tname, int drop_action)
{
	sql_table *t = NULL;
	sql_schema *ss = NULL;

	if (sname != NULL && (ss = mvc_bind_schema(sql, sname)) == NULL)
		return sql_message("3F000!DROP VIEW: no such schema '%s'", sname);

	if (ss == NULL)
		ss = cur_schema(sql);

	t = mvc_bind_table(sql, ss, tname);

	if (!schema_privs(sql->role_id, ss) && !(isTempSchema(ss) && t && t->persistence == SQL_LOCAL_TEMP)){  
		return sql_message("42000!DROP VIEW: access denied for %s to schema '%s'", stack_get_string(sql, "current_user"), ss->base.name);
	} else if (!t) {
		return sql_message("42S02!DROP VIEW: unknown view '%s'", tname);
	} else if (!isView(t)) {
		return sql_message("42000!DROP VIEW: unable to drop view '%s': is a table", tname);
	} else if (t->system) {
		return sql_message("42000!DROP VIEW: cannot drop system view '%s'", tname);
	} else if (! drop_action && mvc_check_dependency(sql, t->base.id, VIEW_DEPENDENCY, NULL)) {
		return sql_message("42000!DROP VIEW: cannot drop view '%s', there are database objects which depend on it", t->base.name);
	} else {
		mvc_drop_table(sql, ss, t, drop_action);
		return MAL_SUCCEED;
	}
}

static str
drop_key( mvc *sql, char *sname, char *kname, int drop_action )
{
	sql_key *key;
	sql_schema *ss = NULL;

	if (sname != NULL && (ss = mvc_bind_schema(sql, sname)) == NULL)
		return sql_message("3F000!ALTER TABLE: no such schema '%s'", sname);

	if (ss == NULL)
		ss = cur_schema(sql);

	if ((key = mvc_bind_key(sql, ss, kname )) == NULL) 
		return sql_message("42000!ALTER TABLE: no such constraint '%s'", kname);
	if (!drop_action && mvc_check_dependency(sql, key->base.id, KEY_DEPENDENCY, NULL)) 
		return sql_message("42000!ALTER TABLE: cannot drop constraint '%s': there are database objects which depend on it", key->base.name);
	mvc_drop_key(sql, ss, key, drop_action);
	return MAL_SUCCEED;
}

static str
create_index( mvc *sql, char *iname, int itype, char *sname, char *tname, MalStkPtr stk, InstrPtr pci) 
{
	sql_schema *s = NULL;
	sql_table *t = NULL;
	sql_idx *i = NULL;

	if (!(s = mvc_bind_schema(sql, sname)))
		return sql_message("3F000!CREATE INDEX: no such schema '%s'", sname);

	i = mvc_bind_idx(sql, s, iname);
	t = mvc_bind_table(sql, s, tname);
	if (i) {
		return sql_message("42S11!CREATE INDEX: name '%s' already in use", iname);
	} else if (!t) {
		return sql_message("42S02!CREATE INDEX: no such table '%s'", tname);
	} else if (isView(t)) {
		return sql_message("42S02!CREATE INDEX: cannot create index on view '%s'", tname);
	} else {
		int n;
		sql_idx *i = mvc_create_idx(sql, t, iname, (idx_type) itype);

		if (!i) 
			return sql_message("40000!CREATE INDEX: failed to create index '%s'", iname);

		for (n=6; n<pci->argc; n++) {
			char *cname = *(str*)getArgReference(stk, pci, n);
			sql_column *c = mvc_bind_column(sql, t, cname);

			if (!c) {
				return sql_message("42S22!CREATE INDEX: no such column '%s'", cname);
			} else {
				mvc_create_ic(sql, i, c);
				mvc_create_dependency(sql, c->base.id, i->base.id, INDEX_DEPENDENCY);
			}
		}
	}
	return NULL;
}

static str
drop_index( mvc *sql, char *sname, char *iname)
{
	sql_schema *s = NULL;
	sql_idx *i = NULL;

	if (!(s=mvc_bind_schema(sql, sname))) 
		return sql_message("3F000!DROP INDEX: no such schema '%s'", sname);
 	i = mvc_bind_idx(sql, s, iname);
	if (!i) {
		return sql_message("42S12!DROP INDEX: no such index '%s'", iname);
	} else if (!schema_privs(sql->role_id, s)) {
		return sql_message("42000!DROP INDEX: access denied for %s to schema ;'%s'", stack_get_string(sql, "current_user"), s->base.name);
	} else {
		mvc_drop_idx(sql, s, i);
	}
	return NULL;
}

static str
create_seq( mvc *sql, char *sname, sql_sequence *seq)
{
	sql_schema *s = NULL;

	if (sname && !(s = mvc_bind_schema(sql, sname)))
		return sql_message("3F000!CREATE SEQUENCE: no such schema '%s'", sname);
	if (s == NULL)
		s = cur_schema(sql);
	if (find_sql_sequence(s, seq->base.name)) {
		return sql_message("42000!CREATE SEQUENCE: name '%s' already in use", seq->base.name);
	} else if (!schema_privs(sql->role_id, s)) {
		return sql_message( "42000!CREATE SEQUENCE: insufficient privileges for '%s' in schema '%s'", stack_get_string(sql, "current_user"), s->base.name);
	}
	sql_trans_create_sequence(sql->session->tr, s, seq->base.name, seq->start, seq->minvalue, seq->maxvalue, seq->increment, seq->cacheinc, seq->cycle, seq->bedropped);
	return NULL;
}

static str
alter_seq( mvc *sql, char *sname, sql_sequence *seq, lng *val)
{
	sql_schema *s = NULL;
	sql_sequence *nseq = NULL;

	if (sname && !(s = mvc_bind_schema(sql, sname)))
		return sql_message("3F000!ALTER SEQUENCE: no such schema '%s'", sname);
	if (s == NULL)
		s = cur_schema(sql);
	if (!(nseq = find_sql_sequence(s, seq->base.name))) {
		return sql_message( "42000!ALTER SEQUENCE: no such sequence '%s'", seq->base.name);
	} else if (!schema_privs(sql->role_id, s)) {
		return sql_message( "42000!ALTER SEQUENCE: insufficient privileges for '%s' in schema '%s'", stack_get_string(sql, "current_user"), s->base.name);
	}

	/* first alter the known values */
	sql_trans_alter_sequence(sql->session->tr, nseq, seq->minvalue, seq->maxvalue, seq->increment, seq->cacheinc, seq->cycle);
	if (val)
		sql_trans_sequence_restart(sql->session->tr, nseq, *val);
	return MAL_SUCCEED;
}




static str
drop_seq(mvc *sql, char *sname, char *name)
{
	sql_schema *s = NULL;
	sql_sequence *seq = NULL;

	if (sname && !(s = mvc_bind_schema(sql, sname)))
		return sql_message("3F000!DROP SEQUENCE: no such schema '%s'", sname);
	if (!s)
		s = cur_schema(sql);
	if (!(seq = find_sql_sequence(s, name))) {
		return sql_message("DROP SEQUENCE: no such sequence '%s'", name);
	} else if (!schema_privs(sql->role_id, s)) {
		return sql_message("42000!DROP SEQUENCE: insufficient privileges for '%s' in schema '%s'", stack_get_string(sql, "current_user"),  s->base.name);
	}
	if (mvc_check_dependency(sql, seq->base.id, BEDROPPED_DEPENDENCY, NULL))
		return sql_message("DROP SEQUENCE: unable to drop sequence %s (there are database objects which depend on it)\n", seq->base.name);

	sql_trans_drop_sequence(sql->session->tr, s, seq, 0);
	return NULL;
}

static str
drop_func( mvc *sql, char *sname, char *name, int fid, int type, int action)
{
	sql_schema *s = NULL;
	char is_aggr = (type == F_AGGR);
	char is_func = (type != F_PROC);
	char *F = is_aggr?"AGGREGATE":(is_func?"FUNCTION":"PROCEDURE");
	char *f = is_aggr?"aggregate":(is_func?"function":"procedure");
	char *KF = type==F_FILT?"FILTER ": type==F_UNION?"UNION ": "";
	char *kf = type==F_FILT?"filter ": type==F_UNION?"union ": "";

	if (sname && !(s = mvc_bind_schema(sql, sname)))
		return sql_message("3F000!DROP %s%s: no such schema '%s'", KF, F, sname);
	if (!s)
		s = cur_schema(sql);
	if (fid >= 0) {
		node *n = find_sql_func_node(s, NULL, fid);
		if (n) {
			sql_func *func = n->data;

			if (!schema_privs(sql->role_id, s)) {
				return sql_message("DROP %s%s: access denied for %s to schema ;'%s'", KF, F, stack_get_string(sql, "current_user"), s->base.name);
	}
			if (!action && mvc_check_dependency(sql, func->base.id, !IS_PROC(func) ? FUNC_DEPENDENCY : PROC_DEPENDENCY, NULL))
				return sql_message("DROP %s%s: there are database objects dependent on %s%s %s;", KF, F, kf, f, func->base.name);
	
			if (is_func && func->res.comp_type) 
				mvc_drop_table(sql, func->res.comp_type->s, func->res.comp_type, 0);
			mvc_drop_func(sql, s, func, action); 
		}
	} else {
		node *n = NULL;
		list *list_func = schema_bind_func(sql, s, name, type);

		if (!schema_privs(sql->role_id, s)) {
			list_destroy(list_func);
			return sql_message("DROP %s%s: access denied for %s to schema ;'%s'", KF, F, stack_get_string(sql, "current_user"), s->base.name);
		}
		for( n = list_func->h ; n; n = n->next) {
			sql_func *func = n->data;

			if (!action && mvc_check_dependency(sql, func->base.id, !IS_PROC(func) ? FUNC_DEPENDENCY : PROC_DEPENDENCY, list_func)) {
				list_destroy(list_func);
				return sql_message("DROP %s%s: there are database objects dependent on %s%s %s;", KF, F, kf, f, func->base.name);
			}
		}
		mvc_drop_all_func(sql, s, list_func, action);
		list_destroy(list_func);
	}
	return MAL_SUCCEED;
}

static char *
create_func( mvc *sql, char *sname, sql_func *f )
{
	sql_func *nf;
	sql_schema *s = NULL;
	char is_aggr = (f->type == F_AGGR);
	char is_func = (f->type != F_PROC);
	char *F = is_aggr?"AGGREGATE":(is_func?"FUNCTION":"PROCEDURE");
	char *KF = f->type==F_FILT?"FILTER ": f->type==F_UNION?"UNION ": "";

	if (sname && !(s = mvc_bind_schema(sql, sname)))
		return sql_message("3F000!CREATE %s%s: no such schema '%s'", KF, F, sname);
	if (!s)
		s = cur_schema(sql);
	nf = mvc_create_func(sql, NULL, s, f->base.name, f->ops, &f->res, f->type, f->mod, f->imp, f->query);
	if (nf && nf->query) {
		char *buf;
		sql_rel *r = NULL;
		sql_allocator *sa = sql->sa;

		sql->sa = sa_create();
		buf = sa_strdup(sql->sa, nf->query);
		r = rel_parse(sql, buf, m_deps); 
		if (r) {
			stmt *sb = rel_bin(sql, r);
			list *id_col_l = stmt_list_dependencies(sql->sa, sb, COLUMN_DEPENDENCY);
			list *id_func_l = stmt_list_dependencies(sql->sa, sb, FUNC_DEPENDENCY);
			list *view_id_l = stmt_list_dependencies(sql->sa, sb, VIEW_DEPENDENCY);

			mvc_create_dependencies(sql, id_col_l, nf->base.id, !IS_PROC(f) ? FUNC_DEPENDENCY : PROC_DEPENDENCY);
			mvc_create_dependencies(sql, id_func_l, nf->base.id, !IS_PROC(f) ? FUNC_DEPENDENCY : PROC_DEPENDENCY);
			mvc_create_dependencies(sql, view_id_l, nf->base.id, !IS_PROC(f) ? FUNC_DEPENDENCY : PROC_DEPENDENCY);
		}
		sa_destroy(sql->sa);
		sql->sa = sa;
	} else {
		if (!backend_resolve_function(sql, nf)) 
			return sql_message("3F000!CREATE %s%s: external name %s.%s not bound", KF, F, nf->mod, nf->base.name);
	}
	return MAL_SUCCEED;
}

static char *
create_trigger( mvc *sql, char *sname, char *tname, char *triggername, int time, int orientation, int event, char *old_name, char *new_name, char *condition, char *query)
{
	sql_trigger *tri = NULL;
	sql_schema *s = NULL;
	sql_table *t;

	if (sname && !(s = mvc_bind_schema(sql, sname)))
		return sql_message("3F000!CREATE TRIGGER: no such schema '%s'", sname);
	if (!s)
		s = cur_schema(sql);
	if (!schema_privs(sql->role_id, s)) 
		return sql_message("3F000!CREATE TRIGGER: access denied for %s to schema ;'%s'", stack_get_string(sql, "current_user"), s->base.name);
	if ((tri = mvc_bind_trigger(sql, s, triggername )) != NULL) 
		return sql_message("3F000!CREATE TRIGGER: name '%s' already in use", triggername);
	
	if (!(t = mvc_bind_table(sql, s, tname)))
		return sql_message("3F000!CREATE TRIGGER: unknown table '%s'", tname);

	if (isView(t)) 
		return sql_message("3F000!CREATE TRIGGER: cannot create trigger on view '%s'", tname);

	tri = mvc_create_trigger(sql, t, triggername, time, orientation, event, old_name, new_name, condition, query);
	if (tri) {
		char *buf;
		sql_rel *r = NULL;
		sql_allocator *sa = sql->sa;

		sql->sa = sa_create();
		buf = sa_strdup(sql->sa, query);
		r = rel_parse(sql, buf, m_deps); 
		if (r) {
			stmt *sqs = rel_bin(sql, r);
			list *col_l = stmt_list_dependencies(sql->sa, sqs, COLUMN_DEPENDENCY);
			list *func_l = stmt_list_dependencies(sql->sa, sqs, FUNC_DEPENDENCY);
			list *view_id_l = stmt_list_dependencies(sql->sa, sqs, VIEW_DEPENDENCY);

			mvc_create_dependencies(sql, col_l, tri->base.id, TRIGGER_DEPENDENCY);
			mvc_create_dependencies(sql, func_l, tri->base.id, TRIGGER_DEPENDENCY);
			mvc_create_dependencies(sql, view_id_l, tri->base.id, TRIGGER_DEPENDENCY);
		}
		sa_destroy(sql->sa);
		sql->sa = sa;
	}
	return MAL_SUCCEED;
}

static char *
drop_trigger( mvc *sql, char *sname, char *tname)
{
	sql_trigger *tri = NULL;
	sql_schema *s = NULL;

	if (sname && !(s = mvc_bind_schema(sql, sname)))
		return sql_message("3F000!DROP TRIGGER: no such schema '%s'", sname);
	if (!s)
		s = cur_schema(sql);
	if (s && !schema_privs(sql->role_id, s)) 
		return sql_message("3F000!DROP TRIGGER: access denied for %s to schema ;'%s'", stack_get_string(sql, "current_user"), s->base.name);

	if ((tri = mvc_bind_trigger(sql, s, tname)) == NULL)
		return sql_message("3F000!DROP TRIGGER: unknown trigger %s\n", tname);
	mvc_drop_trigger(sql, s, tri);
	return MAL_SUCCEED;
}

static char *
SaveArgReference(MalStkPtr stk, InstrPtr pci, int arg)
{
	char *val = *(str*)getArgReference(stk, pci, arg);

	if (val && strcmp(val, str_nil) == 0)
		val = NULL;
	return val;
}

str
SQLcatalog(Client cntxt, MalBlkPtr mb, MalStkPtr stk, InstrPtr pci)
{
	mvc *sql = NULL;
	str msg = getContext(cntxt, mb, &sql, NULL);
	int type = *(int*) getArgReference(stk, pci, 1);
	str sname = *(str*) getArgReference(stk, pci, 2);

	if (msg)
		return msg;

	if (STORE_READONLY(active_store_type)) 
		return sql_message("SQLException:sql.catalog: schema statements cannot be executed on a readonly database.");

	switch (type) {
	case DDL_CREATE_SEQ:
	{
		sql_sequence *s = *(sql_sequence**) getArgReference(stk, pci, 3);
		msg = create_seq(sql, sname, s);
	} 	break;
	case DDL_ALTER_SEQ:
	{
		lng *val = NULL;
		sql_sequence *s = *(sql_sequence**) getArgReference(stk, pci, 3);
		if (getArgType(mb, pci, 4) == TYPE_lng) 
			val = getArgReference(stk, pci, 4);
		if (val == NULL || *val == lng_nil)
			msg = sql_message("ALTER SEQUENCE: cannot (re)start with NULL");
		else
			msg = alter_seq(sql, sname, s, val);
	} 	break;
	case DDL_DROP_SEQ: {
		str name = *(str*) getArgReference(stk, pci, 3);

		msg = drop_seq( sql, sname, name);
	} 	break;
	case DDL_CREATE_SCHEMA: {
		str name = SaveArgReference(stk, pci, 3);
		int auth_id = sql->role_id;

		if (name && (auth_id = sql_find_auth(sql, name)) < 0) {
			msg = sql_message("CREATE SCHEMA: no such authorization '%s'", name);
		}
		if (sql->user_id != USER_MONETDB && sql->role_id != ROLE_SYSADMIN) {
			msg = sql_message("42000!CREATE SCHEMA: insufficient privileges for user '%s'", stack_get_string(sql, "current_user"));
		}
		if (mvc_bind_schema(sql, sname)) {
			msg = sql_message("CREATE SCHEMA: name '%s' already in use", sname);
		} else {
			(void)mvc_create_schema(sql, sname, auth_id, sql->user_id);
		}
	}	break;
	case DDL_DROP_SCHEMA: {
		int action = *(int*) getArgReference(stk, pci, 4);
		sql_schema *s = mvc_bind_schema(sql, sname);

		if (!s) {
			msg = sql_message("DROP SCHEMA: name %s does not exist", sname);
		} else if (!schema_privs(sql->role_id, s)) {
			msg = sql_message("DROP SCHEMA: access denied for %s to schema ;'%s'", stack_get_string(sql, "current_user"), s->base.name);
		} else if (s == cur_schema(sql)) {
			msg = sql_message("DROP SCHEMA: cannot drop current schema");
		} else if (strcmp(sname, "sys") == 0 || strcmp(sname, "tmp") == 0) {
			msg = sql_message("DROP SCHEMA: access denied for '%s'", sname);
		} else if (sql_schema_has_user(sql, s)) {
			msg = sql_message("DROP SCHEMA: unable to drop schema '%s' (there are database objects which depend on it", sname);
		} else {
			mvc_drop_schema(sql, s, action);
		}
	} 	break;
	case DDL_CREATE_TABLE: 
	case DDL_CREATE_VIEW: 
	{
		sql_table *t = *(sql_table**) getArgReference(stk, pci, 3);
		int temp = *(int*) getArgReference(stk, pci, 4);

		msg = create_table_or_view(sql, sname, t, temp);
	} 	break;
	case DDL_DROP_TABLE: {
		int action = *(int*) getArgReference(stk, pci, 4);
		str name = *(str*) getArgReference(stk, pci, 3);

		msg = drop_table( sql, sname, name, action);
	} 	break;
	case DDL_DROP_VIEW: {
		int action = *(int*) getArgReference(stk, pci, 4);
		str name = *(str*) getArgReference(stk, pci, 3);

		msg = drop_view( sql, sname, name, action);
	} 	break;
	case DDL_DROP_CONSTRAINT: {
		int action = *(int*) getArgReference(stk, pci, 4);
		str name = *(str*) getArgReference(stk, pci, 3);

		msg = drop_key( sql, sname, name, action);
	} 	break;
	case DDL_ALTER_TABLE: {
		sql_table *t = *(sql_table**) getArgReference(stk, pci, 3);
		msg = alter_table(sql, sname, t);
	} 	break;
	case DDL_CREATE_TYPE: {
		char *impl = *(str*) getArgReference(stk, pci, 3);
		if (!mvc_create_type(sql, sql->session->schema, sname, 0, 0, 0, impl)) 
			msg = sql_message("CREATE TYPE: unknown external type '%s'", impl);
	} 	break;
	case DDL_DROP_TYPE: {
		msg = sql_message("DROP TYPE: not implemented ('%s')", sname);
	} 	break;
	case DDL_GRANT_ROLES: {
		char *auth = SaveArgReference(stk, pci, 3);

		msg = sql_grant_role( sql, sname /*grantee */, auth);
	} 	break;
	case DDL_REVOKE_ROLES: {
		char *auth = SaveArgReference(stk, pci, 3);

		msg = sql_revoke_role( sql, sname /*grantee */, auth);
	} 	break;
	case DDL_GRANT: {
		char *tname = *(str*)getArgReference(stk, pci, 3);
		char *grantee = *(str*)getArgReference(stk, pci, 4);
		int privs = *(int*)getArgReference(stk, pci, 5);
		char *cname = SaveArgReference(stk, pci, 6);
		int grant = *(int*)getArgReference(stk, pci, 7);
		int grantor = *(int*)getArgReference(stk, pci, 8);
		msg = sql_grant_table_privs( sql, grantee, privs, sname, tname, cname, grant, grantor);
	} 	break;
	case DDL_REVOKE: {
		char *tname = *(str*)getArgReference(stk, pci, 3);
		char *grantee = *(str*)getArgReference(stk, pci, 4);
		int privs = *(int*)getArgReference(stk, pci, 5);
		char *cname = SaveArgReference(stk, pci, 6);
		int grant = *(int*)getArgReference(stk, pci, 7);
		int grantor = *(int*)getArgReference(stk, pci, 8);
		msg = sql_revoke_table_privs( sql, grantee, privs, sname, tname, cname, grant, grantor);
	} 	break;
	case DDL_CREATE_USER: {
		char *passwd = *(str*)getArgReference(stk, pci, 3);
		int enc = *(int*)getArgReference(stk, pci, 4);
		char *schema = SaveArgReference(stk, pci, 5);
		char *fullname = SaveArgReference(stk, pci, 6);
		msg = sql_create_user( sql, sname, passwd, enc, fullname, schema);
	}	break;
	case DDL_DROP_USER: {
		msg = sql_drop_user( sql, sname);
	}	break;
	case DDL_ALTER_USER: {
		char *passwd = SaveArgReference(stk, pci, 3);
		int enc = *(int*)getArgReference(stk, pci, 4);
		char *schema = SaveArgReference(stk, pci, 5);
		char *oldpasswd = SaveArgReference(stk, pci, 6);
		msg = sql_alter_user( sql, sname, passwd, enc, schema, oldpasswd);
	}	break;
	case DDL_RENAME_USER: {
		char *newuser = *(str*)getArgReference(stk, pci, 3);
		msg = sql_rename_user( sql, sname, newuser);
	}	break;
	case DDL_CREATE_ROLE: {
		char *role = sname;
		int grantor = *(int*)getArgReference(stk, pci, 4);
		msg = sql_create_role( sql, role, grantor);
	} 	break;
	case DDL_DROP_ROLE: {
		char *role = sname;
		msg = sql_drop_role( sql, role);
	} 	break;
	case DDL_CREATE_INDEX: {
		int itype = *(int*)getArgReference(stk, pci, 3);
		char *ssname = *(str*)getArgReference(stk, pci, 4);
		char *tname = *(str*)getArgReference(stk, pci, 5);
		msg = create_index( sql, sname, itype, ssname, tname, stk, pci);
	} 	break;
	case DDL_DROP_INDEX: {
		char *iname = *(str*)getArgReference(stk, pci, 3);
		msg = drop_index( sql, sname, iname );
	} 	break;
	case DDL_DROP_FUNCTION: {
		char *fname = *(str*)getArgReference(stk, pci, 3);
		int fid = *(int*)getArgReference(stk, pci, 4);
		int type = *(int*)getArgReference(stk, pci, 5);
		int action = *(int*)getArgReference(stk, pci, 6);
		msg = drop_func( sql, sname, fname, fid, type, action );
	} 	break;
	case DDL_CREATE_FUNCTION: {
		sql_func *f = *(sql_func**)getArgReference(stk, pci, 3);
		msg = create_func(sql, sname, f);
	} 	break;
	case DDL_CREATE_TRIGGER: {
		char *tname = *(str*)getArgReference(stk, pci, 3);
		char *triggername = *(str*)getArgReference(stk, pci, 4);
		int time = *(int*)getArgReference(stk, pci, 5);
		int orientation = *(int*)getArgReference(stk, pci, 6);
		int event = *(int*)getArgReference(stk, pci, 7);
		char *old_name = *(str*)getArgReference(stk, pci, 8);
		char *new_name = *(str*)getArgReference(stk, pci, 9);
		char *condition = *(str*)getArgReference(stk, pci, 10);
		char *query = *(str*)getArgReference(stk, pci, 11);

		msg = create_trigger(sql, sname, tname, triggername, time, orientation, event, old_name, new_name, condition, query);
	} 	break;
	case DDL_DROP_TRIGGER: {
		char *triggername = *(str*)getArgReference(stk, pci, 3);

		msg = drop_trigger(sql, sname, triggername);
	} 	break;
	default:
		throw(SQL, "sql.catalog", "catalog unknown type");
	}
	if (msg)
		return msg;
	return MAL_SUCCEED;
}

/* setVariable(int *ret, str *name, any value) */
str
setVariable(Client cntxt, MalBlkPtr mb, MalStkPtr stk, InstrPtr pci)
{
	int *res = (int*)getArgReference(stk, pci, 0);
	mvc *m = NULL;
	str msg = getContext(cntxt, mb, &m, NULL);
	str varname   = *(str *) getArgReference(stk, pci, 2);
	int mtype = getArgType(mb, pci, 3);
	ValRecord *src;
	char buf[BUFSIZ];

	*res = 0;
	if (mtype < 0 || mtype >= 255)
		throw(SQL, "sql.setVariable", "failed");
	if ( strcmp("optimizer",  varname)== 0) {
		str newopt = *(str *) getArgReference(stk,pci,3);
		if ( newopt) {
			snprintf(buf,BUFSIZ,"user_%d",cntxt->idx);
			if ( ! isOptimizerPipe(newopt) || strcmp(buf,newopt) == 0){
				msg = addPipeDefinition(cntxt, buf, newopt);
				if ( msg )
					return msg;
				if (stack_find_var(m, varname)) 
					stack_set_string(m, varname, buf);
			} else
				if (stack_find_var(m, varname)) 
					stack_set_string(m, varname, newopt);
		}
		return MAL_SUCCEED;
	}
	src = &stk->stk[getArg(pci, 3)];
	if (stack_find_var(m, varname)) {
		stack_set_var(m, varname, src);
	} else {
		snprintf(buf, BUFSIZ, "variable '%s' unknown", varname);
		throw(SQL, "sql.setVariable", "%s", buf);
	}
	if ((msg = sql_update_var(m, varname)) != NULL) {
		snprintf(buf, BUFSIZ, "%s", msg);
		_DELETE(msg);
		throw(SQL, "sql.setVariable", "%s", buf);
	}
	return MAL_SUCCEED;
}

/* getVariable(int *ret, str *name) */
str
getVariable(Client cntxt, MalBlkPtr mb, MalStkPtr stk, InstrPtr pci)
{
	int mtype = getArgType(mb, pci, 0);
	mvc *m = NULL;
	str msg = getContext(cntxt, mb, &m, NULL);
	str varname   = *(str *) getArgReference(stk, pci, 2);
	ValRecord *dst, *src;

	if (msg)
		return msg;
	if (mtype < 0 || mtype >= 255)
		throw(SQL, "sql.getVariable", "failed");
	src = stack_get_var(m, varname);
	if (!src) {
		char buf[BUFSIZ];
		snprintf(buf, BUFSIZ, "variable '%s' unknown", varname);
		throw(SQL, "sql.getVariable", "%s", buf);
	}
	dst = &stk->stk[getArg(pci, 0)];
	VALcopy(dst,src);
	return MAL_SUCCEED;
}

str
sql_variables(Client cntxt, MalBlkPtr mb, MalStkPtr stk, InstrPtr pci)
{
	int i;
	mvc *m = NULL;
	BAT *vars; 
	str msg = getContext(cntxt,mb, &m, NULL);
	int *res = (int *) getArgReference(stk, pci, 0);

	if (msg)
		return msg;

	vars = BATnew(TYPE_void,TYPE_str, m->topvars);
	if ( vars == NULL)
		throw(SQL, "sql.variables", MAL_MALLOC_FAIL);
	BATseqbase(vars, 0);
	for (i=0; i<m->topvars && m->vars[i].s; i++) 
		BUNappend(vars, m->vars[i].name, FALSE);
	*res = vars->batCacheid;
	BBPkeepref(vars->batCacheid);
	return MAL_SUCCEED;
}

/* str mvc_logfile(int *d, str *filename); */
str
mvc_logfile(Client cntxt, MalBlkPtr mb, MalStkPtr stk, InstrPtr pci)
{
	mvc *m = NULL;
	str msg = getContext(cntxt,mb, &m, NULL);
	int *res = (int *) getArgReference(stk, pci, 0);
	str filename = *(str *)getArgReference(stk, pci, 1);

	if (msg)
		return msg;
	if (m->scanner.log) {
		close_stream(m->scanner.log);
		m->scanner.log = NULL;
	}

	if (strcmp(filename, str_nil)) 
		m->scanner.log = open_wastream(filename);
	*res = 0;
	return MAL_SUCCEED;
}

/* str mvc_next_value(lng *res, str *sname, str *seqname); */
str
mvc_next_value(Client cntxt, MalBlkPtr mb, MalStkPtr stk, InstrPtr pci)
{
	mvc *m = NULL;
	str msg = getContext(cntxt,mb, &m, NULL);
	sql_schema *s;
	lng *res  = (lng *) getArgReference(stk, pci, 0);
	str *sname  = (str *) getArgReference(stk, pci, 1);
	str *seqname  = (str *) getArgReference(stk, pci, 2);

	(void) cntxt;
	if (msg)
		return msg;
 	s = mvc_bind_schema(m, *sname);
	if (s) {
		sql_sequence *seq = find_sql_sequence(s, *seqname);

		if (seq && seq_next_value(seq, res)) {
			m->last_id = *res;
			stack_set_number(m, "last_id", m->last_id);
			return MAL_SUCCEED;
		}
	}
	throw(SQL, "sql.next_value", "error");
}

/* str mvc_bat_next_value(bat *res, int *sid, str *seqname); */
str
mvc_bat_next_value(Client cntxt, MalBlkPtr mb, MalStkPtr stk, InstrPtr pci)
{
	mvc *m = NULL;
	str msg = getContext(cntxt,mb, &m, NULL);
	BAT *b, *r;
	BUN p,q;
	sql_schema *s = NULL;
	sql_sequence *seq = NULL;
	seqbulk *sb = NULL;
	BATiter bi;
	bat *res  = (bat *) getArgReference(stk, pci, 0);
	int *sid  = (int *) getArgReference(stk, pci, 1);
	str *seqname  = (str *) getArgReference(stk, pci, 2);

	(void) cntxt;
	if (msg)
		return msg;

	if( (b = BATdescriptor(*sid)) == NULL )
		throw(SQL, "sql.next_value", "Cannot access descriptor");

	r = BATnew(b->htype, TYPE_lng, BATcount(b));
	if (!r) {
		BBPunfix(b->batCacheid);
		throw(SQL, "sql.next_value", "Cannot create bat");
	}
	BATseqbase(r, b->hseqbase);

	if (!BATcount(b)) {
		BBPunfix(b->batCacheid);
		BBPkeepref(r->batCacheid);
		*res = r->batCacheid;
		return MAL_SUCCEED;
	}

	bi = bat_iterator(b);
	BATloop(b,p,q){
		str sname = BUNtail(bi,BUNfirst(b));
		lng l;

		if (!s || strcmp(s->base.name, sname) != 0) {
			if (sb)
				seqbulk_destroy(sb);
			s = mvc_bind_schema(m, sname);
			seq = NULL;
			if (!s || 
			    (seq = find_sql_sequence(s, *seqname)) == NULL ||
			    !(sb = seqbulk_create(seq, BATcount(b))) ) {
				BBPunfix(b->batCacheid);
				BBPunfix(r->batCacheid);
				throw(SQL, "sql.next_value", "error");
			}
		}
		if (!seqbulk_next_value(sb, &l)) {
			BBPunfix(b->batCacheid);
			BBPunfix(r->batCacheid);
			seqbulk_destroy(sb);
			throw(SQL, "sql.next_value", "error");
		}
		BUNins(r, BUNhead(bi,p), &l, FALSE);
	}
	if (sb) 
		seqbulk_destroy(sb);
	BBPunfix(b->batCacheid);
	BBPkeepref(r->batCacheid);
	*res = r->batCacheid;
	return MAL_SUCCEED;
}

/* str mvc_get_value(lng *res, str *sname, str *seqname); */
str
mvc_get_value(Client cntxt, MalBlkPtr mb, MalStkPtr stk, InstrPtr pci)
{
	mvc *m = NULL;
	str msg = getContext(cntxt,mb, &m, NULL);
	sql_schema *s;
	lng *res  = (lng *) getArgReference(stk, pci, 0);
	str *sname  = (str *) getArgReference(stk, pci, 1);
	str *seqname  = (str *) getArgReference(stk, pci, 2);

	(void) cntxt;
	if (msg)
		return msg;
 	s = mvc_bind_schema(m, *sname);
	if (s) {
		sql_sequence *seq = find_sql_sequence(s, *seqname);

		if (seq && seq_get_value(seq, res))
			return MAL_SUCCEED;
	}
	throw(SQL, "sql.get_value", "error");
}

str
mvc_getVersion(lng *version, int *clientid)
{
	mvc *m = NULL;
	Client cntxt = MCgetClient(*clientid);
	str msg = getContext(cntxt, NULL, &m, NULL);

	if (msg)
		return msg;
	*version = -1;
	if (m->session->tr)
		*version = m->session->tr->stime;
	return MAL_SUCCEED;
}

/* str mvc_restart_seq(lng *res, str *sname, str *seqname, lng *start); */
str
mvc_restart_seq(Client cntxt, MalBlkPtr mb, MalStkPtr stk, InstrPtr pci)
{
	mvc *m = NULL;
	str msg = getContext(cntxt,mb, &m, NULL);
	sql_schema *s;
	lng *res  = (lng *) getArgReference(stk, pci, 0);
	str *sname  = (str *) getArgReference(stk, pci, 1);
	str *seqname  = (str *) getArgReference(stk, pci, 2);
	lng *start  = (lng *) getArgReference(stk, pci, 3);

	(void) cntxt;
	if (msg)
		return msg;
	if (*start == lng_nil)
		throw(SQL, "sql.restart", "cannot (re)start with NULL");
 	s = mvc_bind_schema(m, *sname);
	if (s) {
		sql_sequence *seq = find_sql_sequence(s, *seqname);

		if (seq) {
			*res = sql_trans_sequence_restart(m->session->tr, seq, *start);
			return MAL_SUCCEED;
		}
	}
	throw(SQL, "sql.restart", "sequence %s not found", *sname);
}



BAT *
mvc_bind(mvc *m, char *sname, char *tname, char *cname, int access)
{
	sql_trans *tr = m->session->tr;
	BAT *b = NULL;
	sql_schema *s = NULL;
	sql_table *t = NULL;
	sql_column *c = NULL;

	s = mvc_bind_schema(m, sname);
	if ( s == NULL) 
		return NULL;
	t = mvc_bind_table(m, s, tname);
	if ( t == NULL) 
		return NULL;
	c = mvc_bind_column(m, t, cname);
	if ( c == NULL) 
		return NULL;

	b = store_funcs.bind_col(tr, c, access);
	return b;
}

BAT *
mvc_bind_dbat(mvc *m, char *sname, char *tname, int access)
{
	sql_trans *tr = m->session->tr;
	BAT *b = NULL;
	sql_schema *s = NULL;
	sql_table *t = NULL;

	s = mvc_bind_schema(m, sname);
	if (s == NULL)
		return NULL;
	t = mvc_bind_table(m, s, tname);
	if (t == NULL)
		return NULL;

	b = store_funcs.bind_del(tr, t, access);
	return b;
}

BAT *
mvc_bind_idxbat(mvc *m, char *sname, char *tname, char *iname, int access)
{
	sql_trans *tr = m->session->tr;
	BAT *b = NULL;
	sql_schema *s = mvc_bind_schema(m, sname);
	sql_idx *i = mvc_bind_idx(m, s, iname);

	(void) tname;
	b = store_funcs.bind_idx(tr, i, access);
	return b;
}

/* str mvc_bind_wrap(int *bid, str *sname, str *tname, str *cname, int *access); */
str
mvc_bind_wrap(Client cntxt, MalBlkPtr mb, MalStkPtr stk, InstrPtr pci)
{
	BAT *b = NULL, *bn;
	int *bid = (int *)getArgReference(stk, pci, 0);
	mvc *m = NULL;
	str msg = getContext(cntxt,mb, &m, NULL);
	str *sname = (str *)getArgReference(stk, pci, 2);
	str *tname = (str *)getArgReference(stk, pci, 3);
	str *cname = (str *)getArgReference(stk, pci, 4);
	int *access = (int *)getArgReference(stk, pci, 5);
	oid lval,hval=0;

	if (msg)
		return msg;
	b = mvc_bind(m, *sname, *tname, *cname, *access);
	if (b) {
		if ( pci->argc == 8 && getArgType(mb,pci,6) == TYPE_oid){
			/* partitioned access */
			lval = *(oid *)getArgReference(stk, pci, 6);
			hval = *(oid *)getArgReference(stk, pci, 7);
			if (*access == 0) {
				bn =  BATslice(b, lval,hval);
				BATseqbase(bn, lval);
				BBPreleaseref(b->batCacheid);
			} else {
				bn = b;
			}
			BBPkeepref( *bid = bn->batCacheid);
			return MAL_SUCCEED;
		} else if ( pci->argc == 8 && getArgType(mb,pci,6) == TYPE_int){
			BUN cnt = BATcount(b), psz;
			/* partitioned access */
			int part_nr = *(int *)getArgReference(stk, pci, 6);
			int nr_parts = *(int *)getArgReference(stk, pci, 7);

			if (*access == 0) {
				psz = cnt?(cnt/nr_parts):0;
				bn =  BATslice(b, part_nr*psz, (part_nr+1==nr_parts)?cnt:((part_nr+1)*psz));
				BATseqbase(bn, part_nr*psz);
			} else {
				oid l, h;
				BAT *c = mvc_bind(m, *sname, *tname, *cname, 0);
				cnt = BATcount(c);
				psz = cnt?(cnt/nr_parts):0;
				l = part_nr*psz;
				h = (part_nr+1==nr_parts)?cnt:((part_nr+1)*psz);
				h--;
				bn = BATmirror(BATselect(BATmirror(b), &l, &h));
			
				BBPreleaseref(c->batCacheid);
			}
			BBPkeepref( *bid = bn->batCacheid);
			BBPreleaseref(b->batCacheid);
			return MAL_SUCCEED;
		}
		BBPkeepref( *bid = b->batCacheid);
		return MAL_SUCCEED;
	}
	throw(SQL, "sql.bind", "unable to find %s.%s(%s)", *sname, *tname, *cname);
}


/* str mvc_bind_idxbat_wrap(int *bid, str *sname, str *tname, str *iname, int *access); */
str
mvc_bind_idxbat_wrap(Client cntxt, MalBlkPtr mb, MalStkPtr stk, InstrPtr pci)
{
	BAT *b = NULL,*bn;
	int *bid = (int *)getArgReference(stk, pci, 0);
	mvc *m = NULL;
	str msg = getContext(cntxt,mb, &m, NULL);
	str *sname = (str *)getArgReference(stk, pci, 2);
	str *tname = (str *)getArgReference(stk, pci, 3);
	str *iname = (str *)getArgReference(stk, pci, 4);
	int *access = (int *)getArgReference(stk, pci, 5);
	oid lval,hval=0;

	if (msg)
		return msg;
	b = mvc_bind_idxbat(m, *sname, *tname, *iname, *access);
	if (b) {
		if ( pci->argc == 8 && getArgType(mb,pci,6) == TYPE_oid){
			/* partitioned access, TODO fix update bats */
			lval = *(oid *)getArgReference(stk, pci, 6);
			hval = *(oid *)getArgReference(stk, pci, 7);
			if (*access == 0) {
				bn =  BATslice(b, lval,hval);
				BATseqbase(bn, lval);
				BBPreleaseref(b->batCacheid);
			} else {
				bn = b;
			}
			BBPkeepref( *bid = bn->batCacheid);
			return MAL_SUCCEED;
		} else if ( pci->argc == 8 && getArgType(mb,pci,6) == TYPE_int){
			BUN cnt = BATcount(b), psz;
			/* partitioned access */
			int part_nr = *(int *)getArgReference(stk, pci, 6);
			int nr_parts = *(int *)getArgReference(stk, pci, 7);

			if (*access == 0) {
				psz = cnt?(cnt/nr_parts):0;
				bn =  BATslice(b, part_nr*psz, (part_nr+1==nr_parts)?cnt:((part_nr+1)*psz));
				BATseqbase(bn, part_nr*psz);
			} else {
				oid l, h;
				BAT *c = mvc_bind_idxbat(m, *sname, *tname, *iname, 0);
				cnt = BATcount(c);
				psz = cnt?(cnt/nr_parts):0;
				l = part_nr*psz;
				h = (part_nr+1==nr_parts)?cnt:((part_nr+1)*psz);
				h--;
				bn = BATmirror(BATselect(BATmirror(b), &l, &h));
			
				BBPreleaseref(c->batCacheid);
			}
			BBPkeepref( *bid = bn->batCacheid);
			BBPreleaseref(b->batCacheid);
			return MAL_SUCCEED;
		}
		BBPkeepref( *bid = b->batCacheid);
		return MAL_SUCCEED;
	}
	throw(SQL, "sql.idxbind", "unable to find index %s for %s.%s",
			*iname, *sname, *tname);
}

str 
mvc_diff_idxbat_wrap(bat *bid, int *clientid, str *s, str *t, str *i, int *access, lng *oldversion, lng *version)
{
	mvc *m = NULL;
	Client cntxt = MCgetClient(*clientid);
	str msg = getContext(cntxt, NULL, &m, NULL);
	BAT *b;

	if (msg)
		return msg;
	(void)oldversion;
	(void)version;
	b = mvc_bind(m, *s, *t, *i, *access);
	if (b) {
		BBPkeepref( *bid = b->batCacheid);
		return MAL_SUCCEED;
	}
	throw(SQL, "sql.idxbind", "unable to find index %s for %s.%s", *i, *s, *t);
}

/*mvc_append_wrap(int *bid, str *sname, str *tname, str *cname, ptr d) */
str
mvc_append_wrap(Client cntxt, MalBlkPtr mb, MalStkPtr stk, InstrPtr pci)
{
	int *res = (int*)getArgReference(stk, pci, 0);
	mvc *m = NULL;
	str msg = getContext(cntxt,mb, &m, NULL);
	str sname = *(str *)getArgReference(stk, pci, 2);
	str tname = *(str *)getArgReference(stk, pci, 3);
	str cname = *(str *)getArgReference(stk, pci, 4);
	ptr ins = (ptr)getArgReference(stk, pci, 5);
	int tpe = getArgType(mb, pci, 5);
	sql_schema *s;
	sql_table *t;
	sql_column *c;

	*res = 0;
	if (msg)
		return msg;
	if (tpe > TYPE_any)
		tpe = TYPE_bat;
	if (tpe == TYPE_bat && (ins = BATdescriptor(*(int*)ins)) == NULL) 
		throw(SQL, "sql.append","Cannot access descriptor");
	if (ATOMextern(tpe)) 
		ins = *(ptr*)ins;
	s = mvc_bind_schema(m, sname);
	if ( s == NULL)
		throw(SQL,"sql.append","Schema missing");
	t = mvc_bind_table(m, s, tname);
	if ( t == NULL)
		throw(SQL,"sql.append","Table missing");
	if (tpe == TYPE_bat)
		BATaccessBegin((BAT*)ins, USE_ALL, MMAP_SEQUENTIAL);	
	if (cname[0] != '%' && (c = mvc_bind_column(m, t, cname)) != NULL) {
		store_funcs.append_col(m->session->tr, c, ins, tpe);
	} else if (cname[0] == '%') {
		sql_idx *i = mvc_bind_idx(m, s, cname+1);
		if (i)
			store_funcs.append_idx(m->session->tr, i, ins, tpe);
	}
	if (tpe == TYPE_bat) {
		BATaccessEnd((BAT*)ins, USE_ALL, MMAP_SEQUENTIAL);	
		BBPunfix(((BAT*)ins)->batCacheid);
	}
	return MAL_SUCCEED;
}

/*mvc_update_wrap(int *bid, str *sname, str *tname, str *cname, ptr d) */
str
mvc_update_wrap(Client cntxt, MalBlkPtr mb, MalStkPtr stk, InstrPtr pci)
{
	int *res = (int*)getArgReference(stk, pci, 0);
	mvc *m = NULL;
	str msg = getContext(cntxt,mb, &m, NULL);
	str sname = *(str *)getArgReference(stk, pci, 2);
	str tname = *(str *)getArgReference(stk, pci, 3);
	str cname = *(str *)getArgReference(stk, pci, 4);
	ptr ins = (ptr)getArgReference(stk, pci, 5);
	int tpe = getArgType(mb, pci, 5);
	sql_schema *s;
	sql_table *t;
	sql_column *c;

	*res = 0;
	if (msg)
		return msg;
	if (tpe > TYPE_any)
		tpe = TYPE_bat;
	if( tpe == TYPE_bat && (ins = BATdescriptor(*(int*)ins)) == NULL) 
		throw(SQL, "sql.update","Cannot access descriptor");
	if (ATOMextern(tpe)) 
		ins = *(ptr*)ins;
	s = mvc_bind_schema(m, sname);
	if ( s == NULL)
		throw(SQL,"sql.update","Schema missing");
	t = mvc_bind_table(m, s, tname);
	if ( t == NULL)
		throw(SQL,"sql.update","Table missing");
	if (tpe == TYPE_bat)
		BATaccessBegin((BAT*)ins, USE_ALL, MMAP_SEQUENTIAL);	
	if (cname[0] != '%' && (c = mvc_bind_column(m, t, cname)) != NULL) {
		store_funcs.update_col(m->session->tr, c, ins, tpe, 0);
	} else if (cname[0] == '%') {
 		sql_idx *i = mvc_bind_idx(m, s, cname+1);
		if (i)
			store_funcs.update_idx(m->session->tr, i, ins, tpe);
	}
	if (tpe == TYPE_bat) {
		BATaccessEnd((BAT*)ins, USE_ALL, MMAP_SEQUENTIAL);	
		BBPunfix(((BAT*)ins)->batCacheid);
	}
	return MAL_SUCCEED;
}

/*
 * @-
 * Monet 5 extension
 * @-
 * The Mx macro below is used in many places throughout the code base to
 * access the BAT descriptor.
 */
@= chkIdentifier
	/* generate exception if string is not an identifier */
	if( isIdentifier(@1))
		throw(SQL,  "@4","identifier expected");
@= Pseudo
	if (BBPindex("@1_@2_@3") <= 0)
		BATname(b, "@1_@2_@3");
	BATroles(b,"@1","@2");
	BATmode(b,TRANSIENT);
	BATfakeCommit(b);
	*ret = b->batCacheid;

@
@c

/* str mvc_bind_dbat_wrap(int *ret, str *sname, str *tname, int *access); */
str
mvc_bind_dbat_wrap(Client cntxt, MalBlkPtr mb, MalStkPtr stk, InstrPtr pci)
{
	BAT *b;
	int *ret = (int *)getArgReference(stk, pci, 0);
	mvc *m = NULL;
	str msg = getContext(cntxt,mb, &m, NULL);
	str *sname = (str *)getArgReference(stk, pci, 2);
	str *tname = (str *)getArgReference(stk, pci, 3);
	int *access = (int*)getArgReference(stk, pci, 4);

	if (msg)
		return msg;
	b = mvc_bind_dbat(m, *sname, *tname, *access);
	if (b) {
		BBPkeepref( *ret = b->batCacheid);
		return MAL_SUCCEED;
	}
	throw(SQL, "mvc_bind_dbat_wrap", "error");
}

str 
mvc_diff_dbat_wrap(bat *bid, int *clientid, str *s, str *t, int *access, lng *oldversion, lng *version )
{
	mvc *m = NULL;
	Client cntxt = MCgetClient(*clientid);
	str msg = getContext(cntxt, NULL, &m, NULL);
	BAT *b;

	if (msg)
		return msg;
	(void)oldversion;
	(void)version;
	b = mvc_bind_dbat(m, *s, *t, *access);
	if (b) {
		BBPkeepref( *bid = b->batCacheid);
		return MAL_SUCCEED;
	}
	throw(SQL, "mvc_bind_dbat_wrap", "error");
}

/* str mvc_clear_table_wrap(wrd *res, str *sname, str *tname); */
str
mvc_clear_table_wrap(Client cntxt, MalBlkPtr mb, MalStkPtr stk, InstrPtr pci)
{
	sql_schema *s;
	sql_table *t;
	mvc *m = NULL;
	str msg = getContext(cntxt,mb, &m, NULL);
	wrd *res = (wrd *)getArgReference(stk, pci, 0);
	str *sname = (str *)getArgReference(stk, pci, 1);
	str *tname = (str *)getArgReference(stk, pci, 2);

	(void) cntxt;
	if (msg)
		return msg;
	s = mvc_bind_schema(m, *sname);
	if ( s == NULL)
		throw(SQL,"sql.clear_table","3F000!Schema missing");
	t = mvc_bind_table(m, s, *tname);
	if ( t == NULL)
		throw(SQL,"sql.clear_table","42S02!Table missing");
	*res = mvc_clear_table(m, t);
	return MAL_SUCCEED;
}

/*mvc_delete_wrap(int *d, str *sname, str *tname, ptr d) */
str
mvc_delete_wrap(Client cntxt, MalBlkPtr mb, MalStkPtr stk, InstrPtr pci)
{
	int *res = (int*)getArgReference(stk, pci, 0);
	mvc *m = NULL;
	str msg = getContext(cntxt,mb, &m, NULL);
	str sname = *(str *)getArgReference(stk, pci, 2);
	str tname = *(str *)getArgReference(stk, pci, 3);
	ptr ins = (ptr)getArgReference(stk, pci, 4);
	int tpe = getArgType(mb, pci, 4);
	BAT *b = NULL;

	sql_schema *s;
	sql_table *t;

	*res = 0;
	if (msg)
		return msg;
	if (tpe > TYPE_any)
		tpe = TYPE_bat;
	if (tpe == TYPE_bat && (b = BATdescriptor(*(int*)ins)) == NULL) 
		throw(SQL, "sql.delete","Cannot access descriptor");
	if (tpe != TYPE_bat || (b->ttype != TYPE_oid && b->ttype != TYPE_void))
		throw(SQL, "sql.delete","Cannot access descriptor");
	s = mvc_bind_schema(m, sname);
	if ( s == NULL)
		throw(SQL,"sql.delete","3F000!Schema missing");
	t = mvc_bind_table(m, s, tname);
	if ( t == NULL)
		throw(SQL,"sql.delete","42S02!Table missing");
	store_funcs.delete_tab(m->session->tr, t, b, tpe);
	if (tpe == TYPE_bat)
		BBPunfix(((BAT*)ins)->batCacheid);
	return MAL_SUCCEED;
}

static int
mvc_result_row(mvc *m, int nr_cols, int qtype)
{
	m->results = res_table_create(m->session->tr, m->result_id++, nr_cols, qtype, m->results, NULL);
	return m->results->id;
}

/* str mvc_result_row_wrap(int *res_id, int *nr_cols, int *qtype, int *o); */
str
mvc_result_row_wrap(Client cntxt, MalBlkPtr mb, MalStkPtr stk, InstrPtr pci)
{
	mvc *m = NULL;
	str msg = getContext(cntxt,mb, &m, NULL);
	int *res_id = (int *)getArgReference(stk, pci, 0);
	int *nr_cols = (int *)getArgReference(stk, pci, 1);
	int *qtype = (int *)getArgReference(stk, pci, 2);
	int *o = (int *)getArgReference(stk, pci, 3);

	(void) cntxt;
	if (msg)
		return msg;
	(void)o; /* dummy order */
	*res_id = mvc_result_row(m, *nr_cols, *qtype); 
	if (*res_id < 0)
		throw(SQL, "sql.resultSet", "failed");
	return MAL_SUCCEED;
}

/* str mvc_result_file_wrap(int *res_id, int *nr_cols, unsigned char* *T, unsigned char* *R, unsigned char* *S, unsigned char* *N, bat *order_bid); */
str 
mvc_result_file_wrap(Client cntxt, MalBlkPtr mb, MalStkPtr stk, InstrPtr pci)
{
	str res = MAL_SUCCEED;
	BAT *order = NULL;
	mvc *m = NULL;
	str msg = getContext(cntxt,mb, &m, NULL);
	res_table *t = NULL;
	unsigned char *tsep = NULL, *rsep = NULL, *ssep = NULL, *ns = NULL;
	ssize_t len;
	int *res_id = (int *)getArgReference(stk, pci, 0);
	int *nr_cols = (int *)getArgReference(stk, pci, 1);
	unsigned char **T = (unsigned char **)getArgReference(stk, pci, 2);
	unsigned char **R = (unsigned char **)getArgReference(stk, pci, 3);
	unsigned char **S = (unsigned char **)getArgReference(stk, pci, 4);
	unsigned char **N = (unsigned char **)getArgReference(stk, pci, 5);
	int mtype = getArgType(mb, pci, 6);

	(void) cntxt;
	if (msg)
		return msg;
	if (isaBatType(mtype)) {
		bat *order_bid = (bat *)getArgReference(stk, pci, 6);
		if ((order = BATdescriptor(*order_bid)) == NULL ) {
			throw(SQL, "sql.resultSet", "Cannot access descriptor");
		}
	}
	m->results = t = res_table_create(m->session->tr, m->result_id++, *nr_cols, Q_TABLE, m->results, order);
	len = strlen((char*)(*T));
	GDKstrFromStr(tsep=GDKmalloc(len+1), *T, len); len = 0;
	len = strlen((char*)(*R));
	GDKstrFromStr(rsep=GDKmalloc(len+1), *R, len); len = 0;
	len = strlen((char*)(*S));
	GDKstrFromStr(ssep=GDKmalloc(len+1), *S, len); len = 0;
	len = strlen((char*)(*N));
	GDKstrFromStr(ns=GDKmalloc(len+1), *N, len); len = 0;
	t->tsep = (char*)tsep;
	t->rsep = (char*)rsep;
	t->ssep = (char*)ssep;
	t->ns = (char*)ns;
	*res_id = t->id;
	if (*res_id < 0)
		res = createException(SQL, "sql.resultSet", "failed");
	if (order)
		BBPunfix(order->batCacheid);
	return res;
}

/* str mvc_result_table_wrap(int *res_id, int *nr_cols, int *qtype, bat *order_bid); */
str
mvc_result_table_wrap(Client cntxt, MalBlkPtr mb, MalStkPtr stk, InstrPtr pci)
{
	str res = MAL_SUCCEED;
	BAT *order;
	mvc *m = NULL;
	str msg = getContext(cntxt,mb, &m, NULL);
	int *res_id = (int *)getArgReference(stk, pci, 0);
	int *nr_cols = (int *)getArgReference(stk, pci, 1);
	int *qtype = (int *)getArgReference(stk, pci, 2);
	bat *order_bid = (bat *)getArgReference(stk, pci, 3);

	(void) cntxt;
	if (msg)
		return msg;
	if ((order = BATdescriptor(*order_bid)) == NULL ) {
		throw(SQL, "sql.resultSet", "Cannot access descriptor");
	}
	*res_id = mvc_result_table(m, *nr_cols, *qtype, order);
	if (*res_id < 0)
		res= createException(SQL, "sql.resultSet", "failed");
	BBPunfix(order->batCacheid);
	return res;
}

/* str mvc_result_column_wrap(int *ret, int *rs, str *tn, str *name, str *type, int *digits, int *scale, bat *bid); */
str
mvc_result_column_wrap(Client cntxt, MalBlkPtr mb, MalStkPtr stk, InstrPtr pci)
{
	str res = MAL_SUCCEED;
	BAT *b;
	mvc *m = NULL;
	str msg = getContext(cntxt,mb, &m, NULL);
	int *ret = (int *)getArgReference(stk, pci, 0);
	str *tn = (str *)getArgReference(stk, pci, 2);
	str *name = (str *)getArgReference(stk, pci, 3);
	str *type = (str *)getArgReference(stk, pci, 4);
	int *digits = (int *)getArgReference(stk, pci, 5);
	int *scale = (int *)getArgReference(stk, pci, 6);
	bat *bid = (bat *)getArgReference(stk, pci, 7);

	(void) cntxt;
	if (msg)
		return msg;
	if ((b = BATdescriptor(*bid)) == NULL)
		throw(SQL, "sql.rsColumn", "cannot access BAT descriptor");
	if (mvc_result_column(m, *tn, *name, *type, *digits, *scale, b)) 
		res = createException(SQL, "sql.rsColumn", "mvc_result_column failed");
	*ret = 0;
	BBPunfix(b->batCacheid);
	return res;
}

str
/*mvc_result_value_wrap(int *ret, int *rs, str *tn, str *name, str *type, int *digits, int *scale, ptr p, int mtype)*/
mvc_result_value_wrap(Client cntxt, MalBlkPtr mb, MalStkPtr stk, InstrPtr pci)
{
	int *ret  = (int *) getArgReference(stk, pci, 0);
	str *tn   = (str *) getArgReference(stk, pci, 2);
	str *cn   = (str *) getArgReference(stk, pci, 3);
	str *type = (str *) getArgReference(stk, pci, 4);
	int *digits = (int *) getArgReference(stk, pci, 5);
	int *scale = (int *) getArgReference(stk, pci, 6);
	ptr p =  (ptr) getArgReference(stk, pci, 7);
	int mtype = getArgType(mb, pci, 7);
	mvc *m = NULL;
	str msg = getContext(cntxt,mb, &m, NULL);

	(void) cntxt;
	if (msg)
		return msg;
	if (ATOMextern(mtype)) 
		p = *(ptr*)p;
	if (mvc_result_value(m, *tn, *cn, *type, *digits, *scale, p, mtype))
		throw(SQL, "sql.rsColumn", "failed");
	*ret = 0;
	return MAL_SUCCEED;
}

/* str mvc_declared_table_wrap(int *res_id, str *name); */
str
mvc_declared_table_wrap(Client cntxt, MalBlkPtr mb, MalStkPtr stk, InstrPtr pci)
{
	mvc *m = NULL;
	str msg = getContext(cntxt,mb, &m, NULL);
	sql_schema *s = NULL;
	int *res_id = (int *) getArgReference(stk, pci, 0);
	str *name = (str *) getArgReference(stk, pci, 1);

	(void) cntxt;
	if (msg)
		return msg;
	s = mvc_bind_schema(m, dt_schema);
	if ( s == NULL)
		throw(SQL,"sql.declared_table","3F000!Schema missing");
	(void)mvc_create_table(m, s, *name, tt_table, TRUE, SQL_DECLARED_TABLE, CA_DROP, 0);
	*res_id = 0;
	return MAL_SUCCEED;
}

/* str mvc_declared_table_column_wrap(int *ret, int *rs, str *tname, str *name, str *type, int *digits, int *scale); */
str 
mvc_declared_table_column_wrap(Client cntxt, MalBlkPtr mb, MalStkPtr stk, InstrPtr pci)
{
	mvc *m = NULL;
	str msg = getContext(cntxt,mb, &m, NULL);
	sql_schema *s = NULL;
	sql_table *t = NULL;
	sql_subtype tpe;
	int *ret  = (int *) getArgReference(stk, pci, 0);
	int *rs = (int *) getArgReference(stk, pci, 1);
	str *tname = (str *) getArgReference(stk, pci, 2);
	str *name = (str *) getArgReference(stk, pci, 3);
	str *type = (str *) getArgReference(stk, pci, 4);
	int *digits = (int *) getArgReference(stk, pci, 5);
	int *scale = (int *) getArgReference(stk, pci, 6);

	(void) cntxt;
	if (msg)
		return msg;
	if (*rs != 0)
		throw(SQL, "sql.dtColumn", "Cannot access declared table");
	if (!sql_find_subtype(&tpe, *type, *digits, *scale))
		throw(SQL, "sql.dtColumn", "Cannot find column type");
	s = mvc_bind_schema(m, dt_schema);
	if ( s == NULL)
		throw(SQL,"sql.declared_table_column","3F000!Schema missing");
	t = mvc_bind_table(m, s, *tname);
	if ( t == NULL)
		throw(SQL,"sql.declared_table_column","42S02!Table missing");
	(void)mvc_create_column(m, t, *name, &tpe); 
	*ret = 0;
	return MAL_SUCCEED;
}

str
mvc_drop_declared_table_wrap(Client cntxt, MalBlkPtr mb, MalStkPtr stk, InstrPtr pci )
{
	mvc *m = NULL;
	str *name = (str *) getArgReference(stk, pci, 1);
	str msg = getContext(cntxt, mb, &m, NULL);
	sql_schema *s = NULL;
	sql_table *t = NULL;

	if (msg)
		return msg;
	s = mvc_bind_schema(m, dt_schema);
	if ( s == NULL)
		throw(SQL,"sql.drop","3F000!Schema missing");
	t = mvc_bind_table(m, s, *name);
	if ( t == NULL)
		throw(SQL,"sql.drop","42S02!Table missing");
	(void)mvc_drop_table(m, s, t, 0);
	return MAL_SUCCEED;
}

str
mvc_drop_declared_tables_wrap(Client cntxt, MalBlkPtr mb, MalStkPtr stk, InstrPtr pci )
{
	mvc *m = NULL;
	int i = *(int *) getArgReference(stk, pci, 1);
	str msg = getContext(cntxt, mb, &m, NULL);
	sql_schema *s = NULL;
	sql_table *t = NULL;

	if (msg)
		return msg;
	s = mvc_bind_schema(m, dt_schema);
	if ( s == NULL)
		throw(SQL,"sql.drop","3F000!Schema missing");
	while(i && s->tables.set->t) {
		t = s->tables.set->t->data;
		(void)mvc_drop_table(m, s, t, 0);
		i--;
	}
	return MAL_SUCCEED;
}

/* str mvc_affected_rows_wrap(int *m, int m, wrd *nr, str *w); */
str
mvc_affected_rows_wrap(Client cntxt, MalBlkPtr mb, MalStkPtr stk, InstrPtr pci)
{
	backend *b = NULL;
	mvc *m = NULL;
	str msg = getContext(cntxt, mb, &m, &b);
	int *res = (int*)getArgReference(stk, pci, 0);
#ifndef NDEBUG
	int mtype = getArgType(mb, pci, 2);
#endif
	wrd nr;
	str *w = (str *) getArgReference(stk, pci, 3);

	if (msg)
		return msg;
	*res = 0;
	assert (mtype == TYPE_wrd);
	nr = *(wrd *) getArgReference(stk, pci, 2);
	if (mvc_export_affrows(m, b->out, nr, *w)) 
		throw(SQL, "sql.affectedRows", "failed");
	return MAL_SUCCEED;
}

/* str mvc_export_head_wrap(int *ret, stream **s, int *res_id); */
str
mvc_export_head_wrap(Client cntxt, MalBlkPtr mb, MalStkPtr stk, InstrPtr pci)
{
	backend *b = NULL;
	mvc *c = NULL;
	str msg = getContext(cntxt,mb, &c, &b);
	int *ret  = (int *) getArgReference(stk, pci, 0);
	stream **s  = (stream **) getArgReference(stk, pci, 1);
	int *res_id = (int *) getArgReference(stk, pci, 2);

	(void) cntxt;
	if (msg)
		return msg;
	if (mvc_export_head(c, *s, *res_id, FALSE)) {
		throw(SQL, "sql.exportHead", "failed");
	}
	(void)ret;
	return NULL;
}
/* str mvc_export_result_wrap(int *ret, stream **s, int *res_id); */
str
mvc_export_result_wrap(Client cntxt, MalBlkPtr mb, MalStkPtr stk, InstrPtr pci)
{
	backend *b = NULL;
	mvc *c = NULL;
	str msg = getContext(cntxt,mb, &c, &b);
	int *ret  = (int *) getArgReference(stk, pci, 0);
	stream **s  = (stream **) getArgReference(stk, pci, 1);
	int *res_id = (int *) getArgReference(stk, pci, 2);

	(void) cntxt;
	if (msg)
		return msg;
	if (mvc_export_result(c, *s, *res_id)) {
		throw(SQL, "sql.exportResult", "failed");
	}
	(void)ret;
	return NULL;
}
/* str mvc_export_chunk_wrap(int *ret, stream **s, int *res_id, str *w); */
str
mvc_export_chunk_wrap(Client cntxt, MalBlkPtr mb, MalStkPtr stk, InstrPtr pci)
{
	backend *b = NULL;
	mvc *c = NULL;
	str msg = getContext(cntxt,mb, &c, &b);
	int *ret  = (int *) getArgReference(stk, pci, 0);
	stream **s  = (stream **) getArgReference(stk, pci, 1);
	int *res_id = (int *) getArgReference(stk, pci, 2);
	BUN	offset = 0;
	BUN	nr = 0;

	if ( pci->argc == 5){
		offset = *(BUN *) getArgReference(stk,pci,3);
		nr = *(BUN *) getArgReference(stk,pci,4);
	} 

	(void) cntxt;
	if (msg)
		return msg;
	if (mvc_export_chunk(c, *s, *res_id, offset, nr)) {
		throw(SQL, "sql.exportChunk", "failed");
	}
	(void)ret;
	return NULL;
}

/* str mvc_export_operation_wrap(int *ret, str *w); */
str
mvc_export_operation_wrap(Client cntxt, MalBlkPtr mb, MalStkPtr stk, InstrPtr pci)
{
	backend *b = NULL;
	mvc *c = NULL;
	str msg = getContext(cntxt,mb, &c, &b);
	int *ret  = (int *) getArgReference(stk, pci, 0);
	str *w = (str *) getArgReference(stk, pci, 1);

	(void) cntxt;
	if (msg)
		return msg;
	if (mvc_export_operation(c, b->out, *w)) {
		throw(SQL, "sql.exportOperation", "failed");
	}
	(void)ret;
	return NULL;
}


str
/*mvc_export_value_wrap(int *ret, int *qtype, str tn, str name, str type, int *digits, int *scale, int *eclass, ptr p, int mtype)*/
mvc_export_value_wrap(Client cntxt, MalBlkPtr mb, MalStkPtr stk, InstrPtr pci)
{
	int *qtype= (int *) getArgReference(stk, pci, 1);
	str *tn   = (str *) getArgReference(stk, pci, 2);
	str *cn   = (str *) getArgReference(stk, pci, 3);
	str *type = (str *) getArgReference(stk, pci, 4);
	int *digits = (int *) getArgReference(stk, pci, 5);
	int *scale = (int *) getArgReference(stk, pci, 6);
	int *eclass = (int *) getArgReference(stk, pci, 7);
	ptr p =  (ptr) getArgReference(stk, pci, 8);
	int mtype = getArgType(mb, pci, 8);
	str *w = (str *) getArgReference(stk, pci, 9);
	backend *b = NULL;
	mvc *c = NULL;
	str msg = getContext(cntxt,mb, &c, &b);

	(void) cntxt;
	if (msg)
		return msg;
	if (ATOMextern(mtype)) 
		p = *(ptr*)p;
	if (b->out == NULL ||
		mvc_export_value(c, b->out, *qtype, *tn, *cn, *type, *digits, *scale, *eclass, p, mtype, *w, "NULL") != SQL_OK)
		throw(SQL, "sql.exportValue", "failed");
	return MAL_SUCCEED;
}

static void
bat2return(MalStkPtr stk, InstrPtr pci, BAT **b)
{
	int i;

	for(i = 0; i<pci->retc; i++) {
		*(int*)getArgReference(stk, pci, i) = b[i]->batCacheid;
		BBPkeepref(b[i]->batCacheid);
	}
}

/* str mvc_import_table_wrap(int *res, str *sname, str *tname, unsigned char* *T, unsigned char* *R, unsigned char* *S, unsigned char* *N, str *fname, lng *sz, lng *offset); */
str
mvc_import_table_wrap(Client cntxt, MalBlkPtr mb, MalStkPtr stk, InstrPtr pci)
{
	BAT **b = NULL;
	mvc *m = NULL;
	str msg = getContext(cntxt,mb, &m, NULL);
	unsigned char *tsep = NULL, *rsep = NULL, *ssep = NULL, *ns = NULL;
	ssize_t len = 0;
	str filename, cs;
	str *sname = (str *) getArgReference(stk, pci, pci->retc+0);
	str *tname = (str *) getArgReference(stk, pci, pci->retc+1);
	unsigned char **T = (unsigned char **) getArgReference(stk, pci, pci->retc+2);
	unsigned char **R = (unsigned char **) getArgReference(stk, pci, pci->retc+3);
	unsigned char **S = (unsigned char **) getArgReference(stk, pci, pci->retc+4);
	unsigned char **N = (unsigned char **) getArgReference(stk, pci, pci->retc+5);
	str *fname = (str *) getArgReference(stk, pci, pci->retc+6);
	lng *sz = (lng *) getArgReference(stk, pci, pci->retc+7);
	lng *offset = (lng *) getArgReference(stk, pci, pci->retc+8);
	int *locked = (int *) getArgReference(stk, pci, pci->retc+9);
	bstream *s;
	stream *ss;

	if (msg)
		return msg;
	len = strlen((char*)(*T));
	GDKstrFromStr(tsep=GDKmalloc(len+1), *T, len); len = 0;
	len = strlen((char*)(*R));
	GDKstrFromStr(rsep=GDKmalloc(len+1), *R, len); len = 0;
	if (*S && strcmp(str_nil,*(char**)S)) {
		len = strlen((char*)(*S));
		GDKstrFromStr(ssep=GDKmalloc(len+1), *S, len); 
		len = 0;
	}

	codeset(&cs);
	strIconv(&filename, *fname, "UTF-8", cs);
	GDKfree(cs);
	len = strlen((char*)(*N));
	GDKstrFromStr(ns=GDKmalloc(len+1), *N, len); len = 0;
	ss = open_rastream(filename);
	if (!ss || mnstr_errnr(ss)){
		int errnr = mnstr_errnr(ss);
		if (ss)
			mnstr_destroy(ss);
		throw(IO, "streams.open", "could not open file '%s': %s",
				filename, strerror(errnr));
	}
	s = bstream_create(ss, 33554432);
	if (!s)
		throw(IO, "bstreams.create", "failed to create block stream");
	b = mvc_import_table(cntxt, m, s, *sname, *tname, (char*)tsep, (char*)rsep, (char*)ssep, (char*)ns, *sz, *offset, *locked);
	bstream_destroy(s);
	GDKfree(filename);
	GDKfree(tsep);
	GDKfree(rsep);
	if(ssep)
		GDKfree(ssep);
	GDKfree(ns);
	if (!b)
		throw(SQL, "importTable", "%sfailed to import table", m->errstr);
	bat2return(stk, pci, b);
	GDKfree(b);
	return MAL_SUCCEED;
}

/* str mvc_import_table_stdin(int *res, str *sname, str *tname, unsigned char* *T, unsigned char* *R, unsigned char* *S, unsigned char* *N, lng *sz, lng *offset); */
str
mvc_import_table_stdin(Client cntxt, MalBlkPtr mb, MalStkPtr stk, InstrPtr pci)
{
	BAT **b = NULL;
	mvc *m = NULL;
	str msg = getContext(cntxt,mb, &m, NULL);
	unsigned char *tsep = NULL, *rsep = NULL, *ssep = NULL, *ns = NULL;
	ssize_t len = 0;
	str *sname = (str *) getArgReference(stk, pci, pci->retc+0);
	str *tname = (str *) getArgReference(stk, pci, pci->retc+1);
	unsigned char **T = (unsigned char **) getArgReference(stk, pci, pci->retc+2);
	unsigned char **R = (unsigned char **) getArgReference(stk, pci, pci->retc+3);
	unsigned char **S = (unsigned char **) getArgReference(stk, pci, pci->retc+4);
	unsigned char **N = (unsigned char **) getArgReference(stk, pci, pci->retc+5);
	lng *sz = (lng *) getArgReference(stk, pci, pci->retc+6);
	lng *offset = (lng *) getArgReference(stk, pci, pci->retc+7);
	int *locked = (int *) getArgReference(stk, pci, pci->retc+8);

	if (msg)
		return msg;
	len = strlen((char*)(*T));
	GDKstrFromStr(tsep=GDKmalloc(len+1), *T, len); len = 0;
	len = strlen((char*)(*R));
	GDKstrFromStr(rsep=GDKmalloc(len+1), *R, len); len = 0;
	if (*S && strcmp(str_nil,*(char**)S)) {
		len = strlen((char*)(*S));
		GDKstrFromStr(ssep=GDKmalloc(len+1), *S, len); 
		len = 0;
	}
	len = strlen((char*)(*N));
	GDKstrFromStr(ns=GDKmalloc(len+1), *N, len); len = 0;
	b = mvc_import_table(cntxt, m, m->scanner.rs, *sname, *tname, (char*)tsep, (char*)rsep, (char*)ssep, (char*)ns, *sz, *offset, *locked);
	GDKfree(tsep);
	GDKfree(rsep);
	if(ssep)
		GDKfree(ssep);
	GDKfree(ns);
	if (!b)
		throw(SQL, "importTable", "%sfailed to import table", m->errstr);
	bat2return(stk, pci, b);
	GDKfree(b);
	return MAL_SUCCEED;
}

/* str mvc_bin_import_table_wrap(.., str *sname, str *tname, str *fname..);
 * binary attachment only works for simple binary types. 
 * Non-simple types require each line to contain a valid ascii representation
 * of the text terminate by a new-line. These strings are passed to the corresponding
 * atom conversion routines to fill the column.
*/
str
mvc_bin_import_table_wrap(Client cntxt, MalBlkPtr mb, MalStkPtr stk, InstrPtr pci)
{
	mvc *m = NULL;
	str msg = getContext(cntxt, mb, &m, NULL);
	BUN cnt = 0;
	int i;
	str sname = *(str *) getArgReference(stk, pci, 0 + pci->retc);
	str tname = *(str *) getArgReference(stk, pci, 1 + pci->retc);
	sql_schema *s = mvc_bind_schema(m, sname);
	sql_table *t;
	node *n;
	FILE *f;
	char *buf;
	int bufsiz= 128 * BLOCK;

	if (msg)
		return msg;

	if ( s == NULL)
		throw(SQL,"sql.drop","3F000!Schema missing");
	t = mvc_bind_table(m, s, tname);
	if (!t) 
		throw(SQL,"sql", "42S02!table %s not found", tname);
	if (list_length(t->columns.set) != (pci->argc-(2+pci->retc)))
		throw(SQL,"sql", "Not enough columns in found");

	for (i = pci->retc + 2, n = t->columns.set->h; i<pci->argc && n; i++, n = n->next) {
		sql_column *col = n->data;

		if (ATOMvarsized(col->type.type->localtype ) && col->type.type->localtype != TYPE_str) 
			throw(SQL, "sql", "failed to attach file %s",
			      *(str*)getArgReference(stk, pci, i));
		f = fopen( *(str*) getArgReference(stk,pci,i),"r");
		if ( f == NULL)
			throw(SQL, "sql", "failed to open file %s", *(str*)getArgReference(stk, pci, i));
		fclose(f);
	}

	for (i = pci->retc + 2, n = t->columns.set->h; i<pci->argc && n; i++, n = n->next) {
		sql_column *col = n->data;
		BAT *c= NULL;

		/* handle the various cases */
		switch(col->type.type->localtype){
		case TYPE_bte:
		case TYPE_bit:
		case TYPE_oid:
		case TYPE_sht:
		case TYPE_int:
		case TYPE_lng:
		case TYPE_wrd:
		case TYPE_flt:
		case TYPE_dbl:
			c = BATattach(col->type.type->localtype, *(str*)getArgReference(stk, pci, i));
			if (c == NULL) 
				throw(SQL, "sql", "failed to attach file %s", *(str*)getArgReference(stk, pci, i));
			BATsetaccess(c, BAT_READ);
			BATpropcheck(c, BATPROPS_ALL);
			BATpropcheck(BATmirror(c), BATPROPS_ALL);
			break;
		case TYPE_str:
			/* get the BAT and fill it with the strings */
			c = BATnew(TYPE_void,TYPE_str,0); 
			BATseqbase(c,0);
			/* this code should be extended to deal with larger text strings. */
			f = fopen( *(str*) getArgReference(stk,pci,i),"r");
			if ( f == NULL)
				throw(SQL, "sql", "failed to re-open file %s", *(str*)getArgReference(stk, pci, i));

			buf = GDKmalloc(bufsiz);
			while ( fgets(buf, bufsiz,f) != NULL) {
				char *t = strrchr(buf,'\n');
				if ( t) *t = 0;
				BUNappend(c,buf, FALSE);
			}
			fclose(f);
			GDKfree(buf);
			break;
		default:
			throw(SQL, "sql", "failed to attach file %s", *(str*)getArgReference(stk, pci, i));
		}
		if (i!=(pci->retc + 2) && cnt != BATcount(c)) 
			throw(SQL, "sql", "table %s not found", tname);
		cnt = BATcount(c);
		*(int*)getArgReference(stk, pci, i-(2+pci->retc)) = c->batCacheid;
		BBPkeepref(c->batCacheid);
	}
	return MAL_SUCCEED;
}


str
zero_or_one(ptr ret, int *bid) 
{
	BAT *b;
	BUN c, _s;
	ptr p;

	if ((b = BATdescriptor(*bid)) == NULL) {
		throw(SQL, "zero_or_one", "Cannot access descriptor");
	}
	c = BATcount(b);
	if (c == 0) {
		p = ATOMnilptr(b->ttype);
	} else if (c == 1) {
		BATiter bi = bat_iterator(b);
		p = BUNtail(bi,BUNfirst(b));
	} else {
		char buf[BUFSIZ];

		p = NULL;
		snprintf(buf, BUFSIZ, "21000!cardinality violation (" BUNFMT ">1)", c);
		throw(SQL, "zero_or_one", "%s", buf);
	}
	_s = ATOMsize(ATOMtype(b->ttype));
	if (ATOMextern(b->ttype)) {
		_s = ATOMlen(ATOMtype(b->ttype), p);
		memcpy(*(ptr*) ret=GDKmalloc(_s), p, _s);
	} else if (b->ttype == TYPE_bat) {
		bat bid = *(bat*)p;
		*(BAT**) ret = BATdescriptor(bid);
	} else if (_s == 4) {
		*(int*) ret = *(int*)p;
	} else if (_s == 1) {
		*(bte*) ret = *(bte*)p;
	} else if (_s == 2) {
		*(sht*) ret = *(sht*)p;
	} else if (_s == 8) {
		*(lng*) ret = *(lng*)p;
	} else {
		memcpy(ret, p, _s);
	}
	BBPreleaseref(b->batCacheid);
	return MAL_SUCCEED;
}

str not_unique(bit *ret, int* bid) 
{
	BAT *b;

	if ((b = BATdescriptor(*bid)) == NULL) {
		throw(SQL, "not_unique", "Cannot access descriptor");
	}

	*ret = FALSE;
	if (BATtkey(b) || BATtdense(b) || BATcount(b) <= 1) {
		BBPunfix(b->batCacheid);
		return MAL_SUCCEED;
	} else if (b->tsorted&1) {
		BUN p,q;
		oid c = *(oid*)Tloc(b, BUNfirst(b)); 

		for(p=BUNfirst(b)+1, q=BUNlast(b);p<q;p++) {
			oid v = *(oid*)Tloc(b,p);
			if (v<=c) {
				*ret = TRUE;
				break;
			}
			c = v;
		}
	} else {
		BBPunfix(b->batCacheid);
		throw(SQL, "not_unique", "input should be sorted");
	}
	BBPunfix(b->batCacheid);
	return MAL_SUCCEED;
}

/* later we could optimize this to start from current BUN 
   And only search the from the first if second is not found.
 */
static inline int 
HASHfndTwice(BAT *b, ptr v)
{
	BATiter bi = bat_iterator(b);
	BUN i = BUN_NONE;
	int first = 1;
	
	HASHloop( bi, b->H->hash, i, v) {
		if (!first)
			return 1;
		first = 0;
	}
	return 0;
}

str 
not_unique_oids(bat *ret, bat* bid) 
{
	BAT *b, *bn = NULL;

	if ((b = BATdescriptor(*bid)) == NULL) {
		throw(SQL, "not_uniques", "Cannot access descriptor");
	}
	if (b->ttype != TYPE_oid && b->ttype != TYPE_wrd) {
		throw(SQL, "not_uniques", "Wrong types");
	}

	assert(b->htype == TYPE_oid);
	if (BATtkey(b) || BATtdense(b) || BATcount(b) <= 1) {
		bn = BATnew(TYPE_oid, TYPE_oid, 0);
		if( bn == NULL) {
			BBPreleaseref(b->batCacheid);
			throw(SQL, "sql.not_uniques", MAL_MALLOC_FAIL);
		}
	} else if (b->tsorted&1) { /* ugh handle both wrd and oid types */
		oid c = *(oid*)Tloc(b, BUNfirst(b)), *rf, *rh, *rt;
		oid *h = (oid*)Hloc(b,0), *vp, *ve;
		int first = 1;

		bn = BATnew(TYPE_oid, TYPE_oid, BATcount(b));
		if( bn == NULL){
			BBPreleaseref(b->batCacheid);
			throw(SQL, "sql.not_uniques", MAL_MALLOC_FAIL);
		}
		vp = (oid*)Tloc(b, BUNfirst(b));
		ve = vp + BATcount(b);
		rf = rh = (oid*)Hloc(bn, BUNfirst(bn));
		rt = (oid*)Tloc(bn, BUNfirst(bn));
		*rh++ = *h++; 
		*rt++ = *vp; 
		for(vp++; vp < ve; vp++, h++) {
			oid v = *vp;
			if (v == c) {
				first = 0;
				*rh++ = *h;
				*rt++ = v;
			} else if (!first) {
				first = 1;
				*rh++ = *h;
				*rt++ = v;
			} else {
				*rh = *h;
				*rt = v;
			}
			c = v;
		}
		if (first)
			rh--;
		BATsetcount(bn, (BUN)(rh - rf)); 
	} else {
		oid *rf, *rh, *rt;
		oid *h = (oid*)Hloc(b,0), *vp, *ve;
		BAT *bm = BATmirror(b);

		if (BATprepareHash(bm))
			throw(SQL, "not_uniques", "hash creation failed");
		bn = BATnew(TYPE_oid, TYPE_oid, BATcount(b));
		if( bn == NULL){
			BBPreleaseref(b->batCacheid);
			throw(SQL, "sql.unique_oids", MAL_MALLOC_FAIL);
		}
		vp = (oid*)Tloc(b, BUNfirst(b));
		ve = vp + BATcount(b);
		rf = rh = (oid*)Hloc(bn, BUNfirst(bn));
		rt = (oid*)Tloc(bn, BUNfirst(bn));
		for(; vp < ve; vp++, h++) {
			/* try to find value twice */
			if (HASHfndTwice(bm, vp)) {
				*rh++ = *h;
				*rt++ = *vp;
			}
		}
		BATsetcount(bn, (BUN)(rh - rf)); 
	}
	BBPunfix(b->batCacheid);
	BBPkeepref(*ret = bn->batCacheid);
	return MAL_SUCCEED;
}

lng scales[20] = {
	LL_CONSTANT(1),
	LL_CONSTANT(10),
	LL_CONSTANT(100),
	LL_CONSTANT(1000),
	LL_CONSTANT(10000),
	LL_CONSTANT(100000),
	LL_CONSTANT(1000000),
	LL_CONSTANT(10000000),
	LL_CONSTANT(100000000),
	LL_CONSTANT(1000000000),
	LL_CONSTANT(10000000000),
	LL_CONSTANT(100000000000),
	LL_CONSTANT(1000000000000),
	LL_CONSTANT(10000000000000),
	LL_CONSTANT(100000000000000),
	LL_CONSTANT(1000000000000000),
	LL_CONSTANT(10000000000000000),
	LL_CONSTANT(100000000000000000),
	LL_CONSTANT(1000000000000000000)
};

/*
 * @-
 * The core modules of Monet provide just a limited set of
 * mathematical operators. The extensions required to support
 * SQL-99 are shown below. At some point they also should be
 * moved to module code base.
 */
@= round
str 
@1_dec_round_wrap( @1 *res, @1 *v, @1 *r )
{
	@1 val = *v;
	@1 add = *r;

	/* shortcut nil */
	if (*v == @1_nil) {
		*res = @1_nil;
		return NULL;
	}

	add >>=1;
	if (val < 0) 
		add = -add;
	val += add; 
	val /= *r;
	*res = val;
	return NULL;
}

str 
@1_round_wrap( @1 *res, @1 *v, int *d, int *s, bte *r )
{
	/* shortcut nil */
	if (*v == @1_nil) {
		*res = @1_nil;
	} else if (-*r > *d) {
		*res = 0;
	} else if (*r > 0 && *r < *s) {
		int dff = *s - *r;
		lng rnd = scales[dff]>>1;
		lng lres;
		if (*v > 0)
			lres = (((*v + rnd)/scales[dff])*scales[dff]);
		else
			lres = (((*v - rnd)/scales[dff])*scales[dff]);
		assert((lng) GDK_@1_min < lres && lres <= (lng) GDK_@1_max);
		*res = (@1) lres;
	} else if (*r <= 0 && -*r + *s > 0) {
		int dff = -*r + *s;
		lng rnd = scales[dff]>>1;
		lng lres;
		if (*v > 0)
			lres = (((*v + rnd)/scales[dff])*scales[dff]);
		else
			lres = (((*v - rnd)/scales[dff])*scales[dff]);
		assert((lng) GDK_@1_min < lres && lres <= (lng) GDK_@1_max);
		*res = (@1) lres;
	} else {
		*res = *v;
	}
	return MAL_SUCCEED;
}

str
str_2dec_@1( @1 *res, str *val, int *d, int *sc )
{
	char *s = strip_extra_zeros(*val);
	char *dot = strchr(s, '.');
	int digits = _strlen(s) - 1;
	int scale = digits - (int) (dot-s);
	lng value = 0;

	if (!dot) {
		if (GDK_STRNIL(*val)) {
			*res = @1_nil;
			return MAL_SUCCEED;
		} else {
			throw(SQL, "@1", 
				"\"%s\" is no decimal value (doesn't contain a '.')", *val);
		}
	}
		
	value = decimal_from_str(s);
	if (*s == '+' || *s == '-')
		digits --;
	if (scale < *sc){
		/* the current scale is too small, increase it by adding 0's */
		int d = *sc - scale;	/* CANNOT be 0! */

		value *= scales[d];
		scale += d;
		digits += d;
	} else if (scale > *sc){
		/* the current scale is too big, decrease it by correctly rounding */
		int d = scale - *sc;	/* CANNOT be 0 */
		lng rnd = scales[d]>>1;

		value += rnd;
		value /= scales[d];
		scale -= d;
		digits -= d;
	}
	if (digits > *d) {
		throw(SQL,"@1", 
		     "decimal (%s) doesn't have format (%d.%d)", *val, *d, *sc);
	}
	*res = (@1) value;
	return MAL_SUCCEED;
}

str
str_2num_@1( @1 *res, str *v, int *len )
{
	int zero = 0;
	return str_2dec_@1( res, v, len, &zero );
}

str
batstr_2dec_@1( int *res, int *bid, int *d, int *sc )
{
	BAT *b, *dst;
	BATiter bi;
	BUN p,q;
	char *msg = NULL;

	if( (b = BATdescriptor(*bid)) == NULL ){
		throw(SQL, "batcalc.str_2dec_@1", "Cannot access descriptor");
	}
	bi = bat_iterator(b);
	dst = BATnew(b->htype, TYPE_@1, BATcount(b));
	if( dst == NULL){
		BBPreleaseref(b->batCacheid);
		throw(SQL, "sql.dec_@1", MAL_MALLOC_FAIL);
	}
	BATseqbase(dst, b->hseqbase);
	BATaccessBegin(b, USE_HEAD|USE_TAIL, MMAP_SEQUENTIAL);
	BATloop(b,p,q) {
		str v = (str)BUNtail(bi,p);
		@1 r;
		msg = str_2dec_@1( &r, &v, d, sc );
		if (msg)
			break;
		BUNins(dst, BUNhead(bi,p), &r, FALSE);
	}
	BATaccessEnd(b, USE_HEAD|USE_TAIL, MMAP_SEQUENTIAL);
	BBPkeepref( *res = dst->batCacheid);
	BBPunfix(b->batCacheid);
	return msg;
}

str
batstr_2num_@1( int *res, int *bid, int *len )
{
	BAT *b, *dst;
	BATiter bi;
	BUN p,q;
	char *msg = NULL;

	if( (b = BATdescriptor(*bid)) == NULL ){
		throw(SQL, "batcalc.str_2num_@1", "Cannot access descriptor");
	}
	bi = bat_iterator(b);
	dst = BATnew(b->htype, TYPE_@1, BATcount(b));
	if( dst == NULL){
		BBPreleaseref(b->batCacheid);
		throw(SQL, "sql.num_@1", MAL_MALLOC_FAIL);
	}
	BATseqbase(dst, b->hseqbase);
	BATaccessBegin(b, USE_HEAD|USE_TAIL, MMAP_SEQUENTIAL);
	BATloop(b,p,q) {
		str v = (str)BUNtail(bi,p);
		@1 r;
		msg = str_2num_@1( &r, &v, len );
		if (msg)
			break;
		BUNins(dst, BUNhead(bi,p), &r, FALSE);
	}
	BATaccessEnd(b, USE_HEAD|USE_TAIL, MMAP_SEQUENTIAL);
	BBPkeepref( *res = dst->batCacheid);
	BBPunfix(b->batCacheid);
	return msg;
}

str 
@1_dec2second_interval( lng *res, int *sc, @1 *dec, int *ek, int *sk )
{
	lng value = *dec;

	(void)ek;
	(void)sk;
	if (*sc < 3) {
		int d = 3 - *sc;
		value *= scales[d];
	} else if (*sc > 3 ) {
		int d = *sc - 3;
		lng rnd = scales[d]>>1;

		value += rnd;
		value /= scales[d];
	}
	*res = value;
	return MAL_SUCCEED;
}

@
@c

@:round(bte)@
@:round(sht)@
@:round(int)@
@:round(wrd)@
@:round(lng)@

str
daytime_2time_daytime( daytime *res, daytime *v, int *digits )
{
	int d = (*digits)?*digits-1:0;

	/* correct fraction */
	*res = *v;
	if (!daytime_isnil(*v) && d < 3) {
		*res = (daytime) (*res / scales[3-d]);
		*res = (daytime) (*res * scales[3-d]);
	}
	return MAL_SUCCEED;
}

str
second_interval_2_daytime( daytime *res, lng *s, int *digits )
{
	*res = (daytime)*s;
	return daytime_2time_daytime( res, res, digits);
}

str
str_2time_daytime( daytime *res, str *v, int *digits )
{
	int len = sizeof(daytime), pos;

	if (!*v || strcmp(str_nil,*v) == 0) {
		*res = daytime_nil;
		return MAL_SUCCEED;
	}
	pos = daytime_fromstr(*v, &len, &res);
	if (!pos)
		throw(SQL,"daytime", "22007!daytime (%s) has incorrect format", *v);
	return daytime_2time_daytime( res, res, digits);
}

str
timestamp_2_daytime( daytime *res, timestamp *v, int *digits )
{
	int d = (*digits)?*digits-1:0;
	int msec = v->msecs;

	/* correct fraction */
	if (d < 3 && msec) {
		msec = (int) (msec / scales[3-d]);
		msec = (int) (msec * scales[3-d]);
	}
	*res = msec;
	return MAL_SUCCEED;
}

str
date_2_timestamp( timestamp *res, date *v, int *digits )
{
	(void)digits; /* no precision needed */
	res->days = *v;
	res->msecs = 0;
	return MAL_SUCCEED;
}

str
timestamp_2time_timestamp( timestamp *res, timestamp *v, int *digits )
{
	int d = (*digits)?*digits-1:0;

	*res = *v;
	/* correct fraction */
	if (d < 3) {
		int msec = res->msecs;
		if (msec) {
			msec = (int) (msec / scales[3-d]);
			msec = (int) (msec * scales[3-d]);
		}
		res->msecs = msec;
	}
	return MAL_SUCCEED;
}

str
str_2time_timestamp( timestamp *res, str *v, int *digits )
{
	int len = sizeof(timestamp), pos;

	if (!*v || strcmp(str_nil,*v) == 0) {
		*res = *timestamp_nil;
		return MAL_SUCCEED;
	}
	pos = timestamp_fromstr(*v, &len, &res);
	if (!pos)
		throw(SQL,"timestamp", "22007!timestamp (%s) has incorrect format", *v);
	return timestamp_2time_timestamp( res, res, digits);
}

@= bat2time
str
bat@2_2time_@1( int *res, int *bid, int *digits )
{
	BAT *b, *dst;
	BATiter bi;
	BUN p,q;
	char *msg = NULL;

	if( (b = BATdescriptor(*bid)) == NULL ){
		throw(SQL, "batcalc.@2_2time_@1", "Cannot access descriptor");
	}
	bi = bat_iterator(b);
	dst = BATnew(b->htype, TYPE_@1, BATcount(b));
	if( dst == NULL){
		BBPreleaseref(b->batCacheid);
		throw(SQL, "sql.@1", MAL_MALLOC_FAIL);
	}
	BATseqbase(dst, b->hseqbase);
	BATaccessBegin(b, USE_HEAD|USE_TAIL, MMAP_SEQUENTIAL);
	BATloop(b,p,q) {
		@3 *v = (@3*)BUNtail(bi,p);
		union {
			lng l;
			@1 r;
		} u;
		msg = @2_2time_@1( &u.r, @4, digits );
		if (msg)
			break;
		BUNins(dst, BUNhead(bi,p), &u.r, FALSE);
	}
	BATaccessEnd(b, USE_HEAD|USE_TAIL, MMAP_SEQUENTIAL);
	BBPkeepref( *res = dst->batCacheid);
	BBPunfix(b->batCacheid);
	return msg;
}
@c
@:bat2time(timestamp,str,char,&v)@
@:bat2time(timestamp,timestamp,timestamp,v)@
@:bat2time(daytime,str,char,&v)@
@:bat2time(daytime,daytime,daytime,v)@

@= fround
str 
@1_dec_round_wrap( @1 *res, @1 *v, @1 *r )
{
	@1 val = *v;

	/* not nil */
	if (ATOMcmp(TYPE_@1, v, ATOMnilptr(TYPE_@1)) != 0) {
		val /= *r;
	}
	*res = val;
	return MAL_SUCCEED;
}

str 
@1_round_wrap( @1 *res, @1 *v, bte *r )
{
	/* shortcut nil */
	if (*v == @1_nil) {
		*res = @1_nil;
	} else if (*r < 0) {
		int d = -*r;
		@1 rnd = (@1) (scales[d]>>1); 

		if (*v > 0)
			*res = (@1) (floor(((*v + rnd)/((@1)(scales[d]))))*scales[d]);
		else
			*res = (@1) (floor(((*v + rnd)/((@1)(scales[d]))))*scales[d]);
	} else if (*r > 0) {
		int d = *r;

		if (*v > 0)
			*res = (@1) (floor(*v*(@1)scales[d]+.5)/scales[d]);
		else
			*res = (@1) (floor(*v*(@1)scales[d]+.5)/scales[d]);
	} else {
		*res = (@1) round(*v); 
	}
	return MAL_SUCCEED;
}
str
@1_trunc_wrap( @1 *res, @1 *v, int *r )
{
	/* shortcut nil */
	if (*v == @1_nil) {
		*res = @1_nil;
	} else if (*r < 0) {
		int d = -*r;
		*res = (@1) (trunc((*v)/((@1)scales[d])) * scales[d]); 
	} else if (*r > 0) {
		int d = *r;
		*res = (@1) (trunc(*v * (@1)scales[d]) / ((@1)scales[d]));
	} else {
		*res = (@1) trunc(*v);
	}
	return MAL_SUCCEED;
}

@
@c
@:fround(flt)@
@:fround(dbl)@

str
SQLdbl_alpha(dbl *res, dbl *decl, dbl *theta)
{
	dbl s, c1, c2;
    char *msg = MAL_SUCCEED;
    if (*decl == dbl_nil || *theta == dbl_nil) {
        *res = dbl_nil;
    } else if ( fabs(*decl) + *theta > 89.9 ) {
        *res = (dbl) 180.0;
    } else {
		s = sin(radians(*theta));
		c1 = cos(radians(*decl - *theta));
		c2 = cos(radians(*decl + *theta));
	    *res = degrees(fabs(atan(s / sqrt(fabs(c1 * c2)))));
		/*		mnstr_printf(GDKout,"%f\n", *res); */
	}
    return msg;
}
str
SQLbat_alpha(bat *res, bat *decl, dbl *theta)
{
    BAT *b, *bn;
    BATiter bi;
    BUN p,q;
	dbl s, c1, c2, r;
    char *msg = NULL;

	if ( *theta == dbl_nil ){
        throw(SQL, "SQLbat_alpha", "Parameter theta should not be nil");
    }
    if( (b = BATdescriptor(*decl)) == NULL ){
        throw(SQL, "alpha", "Cannot access descriptor");
    }
    bi = bat_iterator(b);
    bn = BATnew(b->htype, TYPE_dbl, BATcount(b));
    if( bn == NULL){
        BBPreleaseref(b->batCacheid);
        throw(SQL, "sql.alpha", MAL_MALLOC_FAIL);
    }
    BATseqbase(bn, b->hseqbase);
    BATaccessBegin(b, USE_HEAD|USE_TAIL, MMAP_SEQUENTIAL);
	s = sin(radians(*theta));
    BATloop(b,p,q) {
        dbl d = *(dbl*)BUNtail(bi,p);
	    if (d == dbl_nil)
			r = dbl_nil;
	    else if ( fabs(d) + *theta > 89.9 )
			r = (dbl) 180.0;
		else {
			c1 = cos(radians(d - *theta));
			c2 = cos(radians(d + *theta));
		    r = degrees(fabs(atan(s / sqrt(fabs(c1 * c2)))));
        }
        BUNins(bn, BUNhead(bi,p), &r, FALSE);
    }
    BATaccessEnd(b, USE_HEAD|USE_TAIL, MMAP_SEQUENTIAL);
    BBPkeepref( *res = bn->batCacheid);
    BBPunfix(b->batCacheid);
    return msg;
}

#if SIZEOF_WRD == SIZEOF_INT
#define wrdToStr(sptr, lptr, p) intToStr(sptr, lptr, (int*)p)
#else
#define wrdToStr(sptr, lptr, p) lngToStr(sptr, lptr, (lng*)p)
#endif

@= cast
str
str_2_@1( @3 *res, str *val )
{
	ptr p = NULL;
	int len = 0;
	int e; 
	char buf[BUFSIZ];
	
	e = ATOMfromstr(TYPE_@1, &p, &len, *val);
	if (e < 0 || !p || 
	   (ATOMcmp(TYPE_@1, p, ATOMnilptr(TYPE_@1)) == 0 &&
	    ATOMcmp(TYPE_str, *val, ATOMnilptr(TYPE_str)) != 0))
	{
		if (p)
			GDKfree(p);
		snprintf(buf, BUFSIZ,"conversion of string '%s' failed",*val);
		throw(SQL, "@1", "%s", buf);
	}
	@4;
	if (!ATOMextern(TYPE_@1)) {
		if (p)
			GDKfree(p);
	}
	return MAL_SUCCEED;
}

str
SQL@1_2_str( str *res, @1 *val )
{
	char *p = NULL;
	int len = 0;
	@2( &p, &len, val);
	*res = p;
	return MAL_SUCCEED;
}

str
batstr_2_@1( int *res, int *bid )
{
	BAT *b, *dst;
	BATiter bi;
	BUN p,q;
	char *msg = NULL;

	if( (b = BATdescriptor(*bid)) == NULL ){
		throw(SQL, "batcalc.str_2_@1", "Cannot access descriptor");
	}
	bi = bat_iterator(b);
	dst = BATnew(b->htype, TYPE_@1, BATcount(b));
	if( dst == NULL){
		BBPreleaseref(b->batCacheid);
		throw(SQL, "sql.2_@1", MAL_MALLOC_FAIL);
	}
	BATseqbase(dst, b->hseqbase);
	BATaccessBegin(b, USE_HEAD|USE_TAIL, MMAP_SEQUENTIAL);
	BATloop(b,p,q) {
		str v = (str)BUNtail(bi,p);
		@3 r;
		msg = str_2_@1( &r, &v );
		if (msg)
			break;
		BUNins(dst, BUNhead(bi,p), @5 r, FALSE);
	}
	BATaccessEnd(b, USE_HEAD|USE_TAIL, MMAP_SEQUENTIAL);
	BBPkeepref( *res = dst->batCacheid);
	BBPunfix(b->batCacheid);
	return msg;
}
@
@c
@:cast(bit,bitToStr,bit, *res = *(bit*)p,&)@
@:cast(oid,OIDtoStr,oid, *res = *(oid*)p,&)@
@:cast(bte,bteToStr,bte, *res = *(bte*)p,&)@
@:cast(sht,shtToStr,sht, *res = *(sht*)p,&)@
@:cast(int,intToStr,int, *res = *(int*)p,&)@
@:cast(lng,lngToStr,lng, *res = *(lng*)p,&)@
@:cast(wrd,wrdToStr,wrd, *res = *(wrd*)p,&)@
@:cast(flt,fltToStr,flt, *res = *(flt*)p,&)@
@:cast(dbl,dblToStr,dbl, *res = *(dbl*)p,&)@
@:cast(timestamp,timestamp_tostr,timestamp, *res = *(timestamp*)p,&)@
@:cast(daytime,daytime_tostr,daytime, *res = *(daytime*)p,&)@
@:cast(date,date_tostr,date, *res = *(date*)p,&)@
@:cast(sqlblob,sqlblob_tostr,sqlblob*, *res = (sqlblob*)p,)@

static str
SQLstr_cast_(str *res, mvc *m, int eclass, int d, int s, int has_tz, ptr p, int tpe, int len)
{
	char *r = NULL;
	int sz = MAX(2,len + 1);	/* nil should fit */

	if (tpe != TYPE_str) {
		r = GDKmalloc(sz);
		sz = convert2str(m, eclass, d, s, has_tz, p, tpe, &r, sz);
	} else {
		str v = (str)p; 
		strLength(&sz, v);
		if (len == 0 || (sz >= 0 && sz <= len)) 
			r = GDKstrdup(v);
	}
	if ((len > 0 && sz > len) || sz < 0) {
		if (r) 
			GDKfree(r);
		if (ATOMcmp(TYPE_str, ATOMnilptr(TYPE_str), p) != 0) {
			throw(SQL, "str_cast", "22001!value too long for type (var)char(%d)", len);
		} else {
			r = GDKstrdup(str_nil);
		}
	}
	*res = r;
	return MAL_SUCCEED;
}

str
SQLstr_cast(Client cntxt, MalBlkPtr mb, MalStkPtr stk, InstrPtr pci)
{
	str *res  = (str *) getArgReference(stk, pci, 0);
	int eclass = *(int*) getArgReference(stk, pci, 1);
	int d = *(int*) getArgReference(stk, pci, 2);
	int s = *(int*) getArgReference(stk, pci, 3);
	int has_tz = *(int*) getArgReference(stk, pci, 4);
	ptr p   = (ptr) getArgReference(stk, pci, 5);
	int tpe = getArgType(mb, pci, 5);
	int len   = *(int *) getArgReference(stk, pci, 6);
	mvc *m = NULL;
	str msg = getContext(cntxt,mb, &m, NULL);

	(void) cntxt;
	if (msg)
		return msg;
	if (ATOMextern(tpe)) 
		p = *(ptr*)p;
	return SQLstr_cast_(res, m, eclass, d, s, has_tz, p, tpe, len );
}

/* str SQLbatstr_cast(int *res, int *eclass, int *d1, int *s1, int *has_tz, int *bid, int *digits ); */
str 
SQLbatstr_cast(Client cntxt, MalBlkPtr mb, MalStkPtr stk, InstrPtr pci)
{
	BAT *b, *dst;
	BATiter bi;
	BUN p,q;
	mvc *m = NULL;
	str msg = getContext(cntxt,mb, &m, NULL);
	char *r = NULL;
	int *res  = (int *) getArgReference(stk, pci, 0);
	int *eclass = (int*) getArgReference(stk, pci, 1);
	int *d1 = (int*) getArgReference(stk, pci, 2);
	int *s1 = (int*) getArgReference(stk, pci, 3);
	int *has_tz = (int*) getArgReference(stk, pci, 4);
	int *bid   = (int*) getArgReference(stk, pci, 5);
	int *digits   = (int *) getArgReference(stk, pci, 6);

	(void) cntxt;
	if (msg)
		return msg;
	if( (b = BATdescriptor(*bid)) == NULL ){
		throw(SQL, "batcalc.str_2dec_@1", "Cannot access descriptor");
	}
	bi = bat_iterator(b);
	dst = BATnew(b->htype, TYPE_str, BATcount(b));
	if( dst == NULL){
		BBPreleaseref(b->batCacheid);
		throw(SQL, "sql.str_cast", MAL_MALLOC_FAIL);
	}
	BATseqbase(dst, b->hseqbase);
	BATaccessBegin(b, USE_HEAD|USE_TAIL, MMAP_SEQUENTIAL);
	BATloop(b,p,q) {
		ptr v = (ptr)BUNtail(bi,p);
		msg = SQLstr_cast_( &r, m, *eclass, *d1, *s1, *has_tz, v, b->ttype, *digits);
		if (msg)
			break;
		BUNins(dst, BUNhead(bi,p), r, FALSE);
		GDKfree(r);
	}
	BATaccessEnd(b, USE_HEAD|USE_TAIL, MMAP_SEQUENTIAL);
	BBPkeepref( *res = dst->batCacheid);
	BBPunfix(b->batCacheid);
	return msg;
}

@= simpleupcast
str 
@2_2_@1( @1 *res, @2 *v )
{
	/* shortcut nil */
	if (*v == @2_nil) {
		*res = @1_nil;
		return(MAL_SUCCEED);
	}
	
	/* since the @1 type is bigger than or equal to the @2 type, it will
	   always fit */
	*res = (@1)*v;
	return(MAL_SUCCEED);
}

str bat@2_2_@1( int *res, int *bid )
{
	BAT *b, *bn;
	@2 *p,*q;
	@1 *o;

	if( (b = BATdescriptor(*bid)) == NULL ){
		throw(SQL, "batcalc.@2_2_@1", "Cannot access descriptor");
	}
	bn = BATnew(TYPE_void, TYPE_@1, BATcount(b));
	if( bn == NULL){
		BBPreleaseref(b->batCacheid);
		throw(SQL, "sql.@2_2_@1", MAL_MALLOC_FAIL);
	}
	bn->hsorted = b->hsorted;
	BATseqbase(bn, b->hseqbase);
	o = (@1*) Tloc(bn,BUNfirst(bn));
	p = (@2*) Tloc(b, BUNfirst(b));
	q = (@2*) Tloc(b, BUNlast(b));
	bn->T->nonil = 1;
	BATaccessBegin(b, USE_TAIL, MMAP_SEQUENTIAL);
	if ( b->T->nonil){
		for (; p<q; p++, o++)
			*o = (@1)*p;
	} else{
		for (; p<q; p++, o++)
		if (*p == @2_nil) {
			*o = @1_nil;
			bn->T->nonil= FALSE;
		} else
			*o = (@1)*p;
	}
	BATaccessEnd(b, USE_TAIL, MMAP_SEQUENTIAL);
	BATsetcount(bn, BATcount(b));
	bn->tsorted = 0;
	BATkey(BATmirror(bn),FALSE);

	if (!(bn->batDirty&2)) bn = BATsetaccess(bn, BAT_READ);

	if (b->htype != bn->htype) {
		BAT *r = VIEWcreate(b,bn);

		BBPkeepref(*res = r->batCacheid);
		BBPreleaseref(bn->batCacheid);
		BBPreleaseref(b->batCacheid);
		return MAL_SUCCEED;
	}
	BBPkeepref(*res = bn->batCacheid);
	BBPreleaseref(b->batCacheid);
	return MAL_SUCCEED;
}
@
@c

@= simpledowncast
str @2_2_@1( @1 *res, @2 *v )
{
	@3 val = *v;

	/* shortcut nil */
	if (*v == @2_nil) {
		*res = @1_nil;
		return(MAL_SUCCEED);
	}
	
	/* see if the number fits in the data type */
	if ((@3)(@1)val > (@3) GDK_@1_min && 
	    val > (@3) GDK_@1_min && val <= (@3) GDK_@1_max)	{
		*res = (@1)val;
		return(MAL_SUCCEED);
	} else {
		throw(SQL, "convert",
			"22003!value (" @4 ") exceeds limits of type @1", val);
	}
}

str bat@2_2_@1( int *res, int *bid )
{
	BAT *b, *bn;
	@2 *p,*q;
	char *msg = NULL;
	@1 *o;
	@3 val;

	if( (b = BATdescriptor(*bid)) == NULL ){
		throw(SQL, "batcalc.@2_2_@1", "Cannot access descriptor");
	}
	bn = BATnew(TYPE_void, TYPE_@1, BATcount(b));
	if( bn == NULL){
		BBPreleaseref(b->batCacheid);
		throw(SQL, "sql.@2_2_@1", MAL_MALLOC_FAIL);
	}
	BATseqbase(bn, b->hseqbase);
	bn->H->nonil = 1;
	bn->T->nonil = 1;
	o = (@1*) Tloc(bn,BUNfirst(bn));
	p = (@2*) Tloc(b, BUNfirst(b));
	q = (@2*) Tloc(b, BUNlast(b));
	BATaccessBegin(b, USE_TAIL, MMAP_SEQUENTIAL);
	if ( b->T->nonil){
		for (; p<q; p++, o++){
			val = *p;
			/* see if the number fits in the data type */
			if ((@3)(@1)val > (@3) GDK_@1_min && val > (@3) GDK_@1_min && val <= (@3) GDK_@1_max)	{
				*o = (@1)val;
			} else {
				msg= createException(SQL, "convert", "22003!value (" @4 ") exceeds limits of type @1", val);
				break;
			}
		}
	} else {
		for (; p<q; p++, o++) {
			if (*p == @2_nil) {
				*o = @1_nil;
				bn->T->nonil= FALSE;
			} else {
				val = *p;
				/* see if the number fits in the data type */
				if ((@3)(@1)val > (@3) GDK_@1_min && val > (@3) GDK_@1_min && val <= (@3) GDK_@1_max)	{
					*o = (@1)val;
				} else {
					msg= createException(SQL, "convert", "22003!value (" @4 ") exceeds limits of type @1", val);
					break;
				}
			}
		}
	}
	BATaccessEnd(b, USE_TAIL, MMAP_SEQUENTIAL);
	BATsetcount(bn, BATcount(b));
	bn->tsorted = 0;
	BATkey(BATmirror(bn),FALSE);

	if (!(bn->batDirty&2)) bn = BATsetaccess(bn, BAT_READ);

	if (b->htype != bn->htype) {
		BAT *r = VIEWcreate(b,bn);

		BBPkeepref(*res = r->batCacheid);
		BBPreleaseref(bn->batCacheid);
		BBPreleaseref(b->batCacheid);
		return msg;
	}
	BBPkeepref(*res = bn->batCacheid);
	BBPreleaseref(b->batCacheid);
	return msg;
}
@
 * @-
 * The simple cast up operations in some cases
 * could re-use the storage space as well.
@= numcastup
@:simpleupcast(@1,@2)@

str @2_dec2_@1( @1 *res, int *s1, @2 *v )
{
	int scale = *s1;
	@1 r, h = (*v<0)?-5:5; 

	/* shortcut nil */
	if (*v == @2_nil) {
		*res = @1_nil;
		return(MAL_SUCCEED);
	}

	/* since the @1 type is bigger than or equal to the @2 type, it will
	   always fit */
	r = (@1)*v;
	if (scale) 
		r = (@1) ((r + h) / scales[scale]);
	*res = r;
	return(MAL_SUCCEED);
}

str 
@2_dec2dec_@1( @1 *res, int *S1, @2 *v, int *d2, int *S2 )
{
	int p = *d2, inlen = 1;
	@2 cpyval = *v;
	int s1 = *S1, s2 = *S2;
	@1 r, h = (*v<0)?-5:5; 

	/* shortcut nil */
	if (*v == @2_nil) {
		*res = @1_nil;
		return(MAL_SUCCEED);
	}
	
	/* count the number of digits in the input */
	while (cpyval /= 10)
		inlen++;

	/* rounding is allowed */
	inlen += (s2-s1);
	if (p && inlen > p) {
		throw(SQL, "convert",
			"22003!too many digits (%d > %d)", inlen, p);
	}

	/* since the @1 type is bigger than or equal to the @2 type, it will
	   always fit */
	r = (@1)*v;
	if (s2 > s1) 
		r *= (@1) scales[s2 - s1];
	else if (s2 != s1) 
		r = (@1) ((r + h) / scales[s1 - s2]);
	*res = r;
	return(MAL_SUCCEED);
}

str 
@2_num2dec_@1( @1 *res, @2 *v, int *d2, int *s2 )
{
	int zero = 0;
	return @2_dec2dec_@1( res, &zero, v, d2, s2 );
}

str bat@2_dec2_@1( int *res, int *s1, int *bid )
{
	BAT *b, *bn;
	@2 *p,*q;
	char *msg = NULL;
	int scale = *s1;
	@1 *o;

	if( (b = BATdescriptor(*bid)) == NULL ){
		throw(SQL, "batcalc.@2_dec2_@1", "Cannot access descriptor");
	}
	bn = BATnew(TYPE_void, TYPE_@1, BATcount(b));
	if( bn == NULL){
		BBPreleaseref(b->batCacheid);
		throw(SQL, "sql.dec2_@1", MAL_MALLOC_FAIL);
	}
	bn->hsorted = b->hsorted;
	BATseqbase(bn, b->hseqbase);
	o = (@1*) Tloc(bn,BUNfirst(bn));
	p = (@2*) Tloc(b, BUNfirst(b));
	q = (@2*) Tloc(b, BUNlast(b));
	bn->T->nonil = 1;
	BATaccessBegin(b, USE_TAIL, MMAP_SEQUENTIAL);
	if ( b->T->nonil){
		if (scale)
			for (; p<q; p++, o++)
				*o = (@1) ((*p +  ((*p<0)?-5:5)) / scales[scale]);
		else
			for (; p<q; p++, o++)
				*o = (@1) (*p);
	} else {
		for (; p<q; p++, o++) {
			if (*p == @2_nil) {
				*o = @1_nil;
				bn->T->nonil= FALSE;
			} else if (scale) {
				*o = (@1) ((*p +  ((*p<0)?-5:5)) / scales[scale]);
			} else {
				*o = (@1) (*p);
			}
		}
	}
	BATaccessEnd(b, USE_TAIL, MMAP_SEQUENTIAL);
	BATsetcount(bn, BATcount(b));
	bn->tsorted = 0;
	BATkey(BATmirror(bn),FALSE);

	if (!(bn->batDirty&2)) bn = BATsetaccess(bn, BAT_READ);

	if (b->htype != bn->htype) {
		BAT *r = VIEWcreate(b,bn);

		BBPkeepref(*res = r->batCacheid);
		BBPreleaseref(bn->batCacheid);
		BBPreleaseref(b->batCacheid);
		return msg;
	}
	BBPkeepref(*res = bn->batCacheid);
	BBPreleaseref(b->batCacheid);
	return msg;
}

str bat@2_dec2dec_@1( int *res, int *S1, int *bid, int *d2, int *S2 )
{
	BAT *b, *dst;
	BATiter bi;
	BUN p,q;
	char *msg = NULL;

	if( (b = BATdescriptor(*bid)) == NULL ){
		throw(SQL, "batcalc.@2_dec2dec_@1", "Cannot access descriptor");
	}
	bi = bat_iterator(b);
	dst = BATnew(b->htype, TYPE_@1, BATcount(b));
	if( dst == NULL){
		BBPreleaseref(b->batCacheid);
		throw(SQL, "sql.dec2dec_@1", MAL_MALLOC_FAIL);
	}
	BATseqbase(dst, b->hseqbase);
	BATaccessBegin(b, USE_TAIL, MMAP_SEQUENTIAL);
	BATloop(b,p,q) {
		@2 *v = (@2*)BUNtail(bi,p);
		@1 r;
		msg = @2_dec2dec_@1( &r, S1, v, d2, S2 );
		if (msg)
			break;
		BUNins(dst, BUNhead(bi,p), &r, FALSE);
	}
	BATaccessEnd(b, USE_TAIL, MMAP_SEQUENTIAL);
	BBPkeepref( *res = dst->batCacheid);
	BBPunfix(b->batCacheid);
	return msg;
}
str bat@2_num2dec_@1( int *res, int *bid, int *d2, int *s2 )
{
	BAT *b, *dst;
	BATiter bi;
	BUN p,q;
	char *msg = NULL;

	if( (b = BATdescriptor(*bid)) == NULL ){
		throw(SQL, "batcalc.@2_num2dec_@1", "Cannot access descriptor");
	}
	bi = bat_iterator(b);
	dst = BATnew(b->htype, TYPE_@1, BATcount(b));
	if( dst == NULL){
		BBPreleaseref(b->batCacheid);
		throw(SQL, "sql.num2dec_@1", MAL_MALLOC_FAIL);
	}
	BATseqbase(dst, b->hseqbase);
	BATaccessBegin(b, USE_TAIL, MMAP_SEQUENTIAL);
	BATloop(b,p,q) {
		@2 *v = (@2*)BUNtail(bi,p);
		@1 r;
		msg = @2_num2dec_@1( &r, v, d2, s2 );
		if (msg)
			break;
		BUNins(dst, BUNhead(bi,p), &r, FALSE);
	}
	BATaccessEnd(b, USE_TAIL, MMAP_SEQUENTIAL);
	BBPkeepref( *res = dst->batCacheid);
	BBPunfix(b->batCacheid);
	return msg;
}

@
@c
@:numcastup(bte,bte)@
@:numcastup(sht,bte)@
@:numcastup(sht,sht)@
@:numcastup(int,bte)@
@:numcastup(int,sht)@
@:numcastup(int,int)@
@:numcastup(wrd,bte)@
@:numcastup(wrd,sht)@
@:numcastup(wrd,int)@
@:numcastup(wrd,wrd)@
@:numcastup(lng,bte)@
@:numcastup(lng,sht)@
@:numcastup(lng,int)@
@:numcastup(lng,wrd)@
@:numcastup(lng,lng)@

@= fnumcastdown
@:simpledowncast(@1,@2,dbl,"%f")@

/* when casting a floating point to an decimal we like to preserve the 
 * precision.  This means we first scale the float before converting.
*/
str 
@2_num2dec_@1( @1 *res, @2 *v, int *d2, int *s2 )
{
	int p = *d2, inlen = 1, scale = *s2;
	@2 r;
	lng cpyval;

	/* shortcut nil */
	if (*v == @2_nil) {
		*res = @1_nil;
		return(MAL_SUCCEED);
	}
	
	/* since the @1 type is bigger than or equal to the @2 type, it will
	   always fit */
	r = (@2) *v;
	if (scale) 
		r *= scales[scale];
	cpyval = (lng) r;

	/* count the number of digits in the input */
	while (cpyval /= 10)
		inlen++;
	/* rounding is allowed */
	if (p && inlen > p) {
		throw(SQL, "convert",
			"22003!too many digits (%d > %d)", inlen, p);
	}
	*res = (@1) r;
	return MAL_SUCCEED;
}
str 
bat@2_num2dec_@1( int *res, int *bid, int *d2, int *s2 )
{
	BAT *b, *dst;
	BATiter bi;
	BUN p,q;
	char *msg = NULL;

	if( (b = BATdescriptor(*bid)) == NULL ){
		throw(SQL, "batcalc.@2_num2dec_@1", "Cannot access descriptor");
	}
	bi = bat_iterator(b);
	dst = BATnew(b->htype, TYPE_@1, BATcount(b));
	if( dst == NULL){
		BBPreleaseref(b->batCacheid);
		throw(SQL, "sql.num2dec_@1", MAL_MALLOC_FAIL);
	}
	BATseqbase(dst, b->hseqbase);
	BATaccessBegin(b, USE_TAIL, MMAP_SEQUENTIAL);
	BATloop(b,p,q) {
		@2 *v = (@2*)BUNtail(bi,p);
		@1 r;
		msg = @2_num2dec_@1( &r, v, d2, s2 );
		if (msg)
			break;
		BUNins(dst, BUNhead(bi,p), &r, FALSE);
	}
	BATaccessEnd(b, USE_TAIL, MMAP_SEQUENTIAL);
	BBPkeepref( *res = dst->batCacheid);
	BBPunfix(b->batCacheid);
	return msg;
}

@
@c
@:fnumcastdown(bte,flt)@
@:fnumcastdown(sht,flt)@
@:fnumcastdown(int,flt)@
@:fnumcastdown(wrd,flt)@
@:fnumcastdown(lng,flt)@
@:fnumcastdown(bte,dbl)@
@:fnumcastdown(sht,dbl)@
@:fnumcastdown(int,dbl)@
@:fnumcastdown(wrd,dbl)@
@:fnumcastdown(lng,dbl)@

@= fnumcastup
@:simpleupcast(@1,@2)@

str 
@2_dec2_@1( @1 *res, int *s1, @2 *v )
{
	int scale = *s1;
	@1 r;

	/* shortcut nil */
	if (*v == @2_nil) {
		*res = @1_nil;
		return(MAL_SUCCEED);
	}
	
	/* since the @1 type is bigger than or equal to the @2 type, it will
	   always fit */
	r = (@1)*v;
	if (scale) 
		r /= scales[scale];
	*res = r;
	return MAL_SUCCEED;
}

str 
@2_dec2dec_@1( @1 *res, int *S1, @2 *v, int *d2, int *S2 )
{
	int p = *d2, inlen = 1;
	@2 cpyval = *v;
	int s1 = *S1, s2 = *S2;
	@1 r;

	/* shortcut nil */
	if (*v == @2_nil) {
		*res = @1_nil;
		return(MAL_SUCCEED);
	}
	
	/* count the number of digits in the input */
	while (cpyval /= 10)
		inlen++;
	/* rounding is allowed */
	inlen += (s2-s1);
	if (p && inlen > p) {
		throw(SQL, "convert",
			"22003!too many digits (%d > %d)", inlen, p);
	}

	/* since the @1 type is bigger than or equal to the @2 type, it will
	   always fit */
	r = (@1)*v;
	if(s2 > s1) 
		r *= scales[s2-s1];
	else if (s2 != s1) 
		r /= scales[s1-s2];
	*res = r;
	return MAL_SUCCEED;
}

str 
@2_num2dec_@1( @1 *res, @2 *v, int *d2, int *s2 )
{
	int zero = 0;
	return @2_dec2dec_@1( res, &zero, v, d2, s2 );
}

str bat@2_dec2_@1( int *res, int *s1, int *bid )
{
	BAT *b, *bn;
	@2 *p,*q;
	char *msg = NULL;
	int scale = *s1;
	@1 *o;

	if( (b = BATdescriptor(*bid)) == NULL ){
		throw(SQL, "batcalc.@2_dec2_@1", "Cannot access descriptor");
	}
	bn = BATnew(TYPE_void, TYPE_@1, BATcount(b));
	if( bn == NULL){
		BBPreleaseref(b->batCacheid);
		throw(SQL, "sql.dec2_@1", MAL_MALLOC_FAIL);
	}
	bn->hsorted = b->hsorted;
	BATseqbase(bn, b->hseqbase);
	o = (@1*) Tloc(bn,BUNfirst(bn));
	p = (@2*) Tloc(b, BUNfirst(b));
	q = (@2*) Tloc(b, BUNlast(b));
	bn->T->nonil = 1;
	BATaccessBegin(b, USE_TAIL, MMAP_SEQUENTIAL);
	if ( b->T->nonil){
		for (; p<q; p++, o++) 
			*o = (((@1)*p)/scales[scale]);
	} else {
		for (; p<q; p++, o++) {
			if (*p == @2_nil) {
				*o = @1_nil;
				bn->T->nonil= FALSE;
			} else 
				*o = (((@1)*p)/scales[scale]);
		}
	}
	BATaccessEnd(b, USE_TAIL, MMAP_SEQUENTIAL);
	BATsetcount(bn, BATcount(b));
	bn->tsorted = 0;
	BATkey(BATmirror(bn),FALSE);

	if (!(bn->batDirty&2)) bn = BATsetaccess(bn, BAT_READ);

	if (b->htype != bn->htype) {
		BAT *r = VIEWcreate(b,bn);

		BBPkeepref(*res = r->batCacheid);
		BBPreleaseref(bn->batCacheid);
		BBPreleaseref(b->batCacheid);
		return msg;
	}
	BBPkeepref(*res = bn->batCacheid);
	BBPreleaseref(b->batCacheid);
	return msg;
}

str bat@2_dec2dec_@1( int *res, int *S1, int *bid, int *d2, int *S2 )
{
	BAT *b, *dst;
	BATiter bi;
	BUN p,q;
	char *msg = NULL;

	if( (b = BATdescriptor(*bid)) == NULL ){
		throw(SQL, "batcalc.@2_dec2dec_@1", "Cannot access descriptor");
	}
	bi = bat_iterator(b);
	dst = BATnew(b->htype, TYPE_@1, BATcount(b));
	if( dst == NULL){
		BBPreleaseref(b->batCacheid);
		throw(SQL, "sql.dec2dec_@1", MAL_MALLOC_FAIL);
	}
	BATseqbase(dst, b->hseqbase);
	BATaccessBegin(b, USE_TAIL, MMAP_SEQUENTIAL);
	BATloop(b,p,q) {
		@2 *v = (@2*)BUNtail(bi,p);
		@1 r;
		msg = @2_dec2dec_@1( &r, S1, v, d2, S2 );
		if (msg)
			break;
		BUNins(dst, BUNhead(bi,p), &r, FALSE);
	}
	BATaccessEnd(b, USE_TAIL, MMAP_SEQUENTIAL);
	BBPkeepref( *res = dst->batCacheid);
	BBPunfix(b->batCacheid);
	return msg;
}

str bat@2_num2dec_@1( int *res, int *bid, int *d2, int *s2 )
{
	BAT *b, *dst;
	BATiter bi;
	BUN p,q;
	char *msg = NULL;

	if( (b = BATdescriptor(*bid)) == NULL ){
		throw(SQL, "batcalc.@2_num2dec_@1", "Cannot access descriptor");
	}
	bi = bat_iterator(b);
	dst = BATnew(b->htype, TYPE_@1, BATcount(b));
	if( dst == NULL){
		BBPreleaseref(b->batCacheid);
		throw(SQL, "sql.num2dec_@1", MAL_MALLOC_FAIL);
	}
	BATseqbase(dst, b->hseqbase);
	BATaccessBegin(b, USE_TAIL, MMAP_SEQUENTIAL);
	BATloop(b,p,q) {
		@2 *v = (@2*)BUNtail(bi,p);
		@1 r;
		msg = @2_num2dec_@1( &r, v, d2, s2 );
		if (msg)
			break;
		BUNins(dst, BUNhead(bi,p), &r, FALSE);
	}
	BATaccessEnd(b, USE_TAIL, MMAP_SEQUENTIAL);
	BBPkeepref( *res = dst->batCacheid);
	BBPunfix(b->batCacheid);
	return msg;
}


@
@c
@:fnumcastup(flt,bte)@
@:fnumcastup(flt,sht)@
@:fnumcastup(flt,int)@
@:fnumcastup(flt,wrd)@
@:fnumcastup(flt,lng)@
@:fnumcastup(dbl,bte)@
@:fnumcastup(dbl,sht)@
@:fnumcastup(dbl,int)@
@:fnumcastup(dbl,wrd)@
@:fnumcastup(dbl,lng)@

@= numcastdown
@:simpledowncast(@1,@2,lng,LLFMT)@

str 
@2_dec2_@1( @1 *res, int *s1, @2 *v )
{
	int scale = *s1;
	lng val = *v, h = (val<0)?-5:5;

	/* shortcut nil */
	if (*v == @2_nil) {
		*res = @1_nil;
		return(MAL_SUCCEED);
	}
	
	if (scale) 
		val = (val+h)/scales[scale];
	/* see if the number fits in the data type */
	if (val > GDK_@1_min && val <= GDK_@1_max)	{
		*res = (@1)val;
		return MAL_SUCCEED;
	} else {
		throw(SQL, "convert",
			"22003!value (" LLFMT ") exceeds limits of type @1", val);
	}
}

str 
@2_dec2dec_@1( @1 *res, int *S1, @2 *v, int *d2, int *S2 )
{
	int p = *d2, inlen = 1;
	lng val = *v, cpyval = val, h = (val<0)?-5:5;
	int s1 = *S1, s2 = *S2;

	/* shortcut nil */
	if (*v == @2_nil) {
		*res = @1_nil;
		return(MAL_SUCCEED);
	}
	
	/* count the number of digits in the input */
	while (cpyval /= 10)
		inlen++;
	/* rounding is allowed */
	inlen += (s2-s1);
	if (p && inlen > p) {
		throw(SQL, "@2_2_@1",
			"22003!too many digits (%d > %d)", inlen, p);
	}

	if(s2 > s1) 
		val *= scales[s2-s1];
	else if (s2 != s1) 
		val = (val+h)/scales[s1-s2];

	/* see if the number fits in the data type */
	if (val > GDK_@1_min && val <= GDK_@1_max)	{
		*res = (@1)val;
		return MAL_SUCCEED;
	} else {
		throw(SQL, "convert",
			"22003!value (" LLFMT ") exceeds limits of type @1", val);
	}
}

str 
@2_num2dec_@1( @1 *res, @2 *v, int *d2, int *s2 )
{
	int zero = 0;
	return @2_dec2dec_@1( res, &zero, v, d2, s2 );
}

str bat@2_dec2_@1( int *res, int *s1, int *bid )
{
	BAT *b, *bn;
	@2 *p,*q;
	char *msg = NULL;
	int scale = *s1;
	@1 *o;
	@2 val;

	if( (b = BATdescriptor(*bid)) == NULL ){
		throw(SQL, "batcalc.@2_dec2_@1", "Cannot access descriptor");
	}
	bn = BATnew(TYPE_void, TYPE_@1, BATcount(b));
	if( bn == NULL){
		BBPreleaseref(b->batCacheid);
		throw(SQL, "sql.dec@2_2_@1", MAL_MALLOC_FAIL);
	}
	bn->hsorted = b->hsorted;
	BATseqbase(bn, b->hseqbase);
	o = (@1*) Tloc(bn,BUNfirst(bn));
	p = (@2*) Tloc(b, BUNfirst(b));
	q = (@2*) Tloc(b, BUNlast(b));
	bn->T->nonil = 1;
	BATaccessBegin(b, USE_TAIL, MMAP_SEQUENTIAL);
	if ( b->T->nonil){
		for (; p<q; p++, o++) {
			if (scale) 
				val = (@2) ((*p+ ((*p<0)?-5:5))/scales[scale]);
			else
				val = (@2) (*p);
			/* see if the number fits in the data type */
			if (val > GDK_@1_min && val <= GDK_@1_max)
				*o = (@1)val;
			else {
				BATaccessEnd(b, USE_TAIL, MMAP_SEQUENTIAL);
				BBPreleaseref(b->batCacheid);
				BBPreleaseref(bn->batCacheid);
				throw(SQL, "convert", "22003!value (" LLFMT ") exceeds limits of type @1", (lng) val);
			}
		}
	} else{
		for (; p<q; p++, o++) {
			if (*p == @2_nil) {
				*o = @1_nil;
				bn->T->nonil= FALSE;
			} else {
				if (scale)
					val = (@2) (( *p + (( *p<0)?-5:5))/scales[scale]);
				else
					val = (@2) (*p);
				/* see if the number fits in the data type */
				if (val > GDK_@1_min && val <= GDK_@1_max)
					*o = (@1)val;
				else {
					BATaccessEnd(b, USE_TAIL, MMAP_SEQUENTIAL);
					BBPreleaseref(b->batCacheid);
					BBPreleaseref(bn->batCacheid);
					throw(SQL, "convert", "22003!value (" LLFMT ") exceeds limits of type @1", (lng) val);
				}
			}
		}
	}
	BATaccessEnd(b, USE_TAIL, MMAP_SEQUENTIAL);
	BATsetcount(bn, BATcount(b));
	bn->tsorted = 0;
	BATkey(BATmirror(bn),FALSE);

	if (!(bn->batDirty&2)) bn = BATsetaccess(bn, BAT_READ);

	if (b->htype != bn->htype) {
		BAT *r = VIEWcreate(b,bn);

		BBPkeepref(*res = r->batCacheid);
		BBPreleaseref(bn->batCacheid);
		BBPreleaseref(b->batCacheid);
		return msg;
	}
	BBPkeepref(*res = bn->batCacheid);
	BBPreleaseref(b->batCacheid);
	return msg;
}

str bat@2_dec2dec_@1( int *res, int *S1, int *bid, int *d2, int *S2 )
{
	BAT *b, *dst;
	BATiter bi;
	BUN p,q;
	char *msg = NULL;

	if( (b = BATdescriptor(*bid)) == NULL ){
		throw(SQL, "batcalc.@2_dec2dec_@1", "Cannot access descriptor");
	}
	bi = bat_iterator(b);
	dst = BATnew(b->htype, TYPE_@1, BATcount(b));
	if( dst == NULL){
		BBPreleaseref(b->batCacheid);
		throw(SQL, "sql.dec2dec_@1", MAL_MALLOC_FAIL);
	}
	BATseqbase(dst, b->hseqbase);
	BATaccessBegin(b, USE_TAIL, MMAP_SEQUENTIAL);
	BATloop(b,p,q) {
		@2 *v = (@2*)BUNtail(bi,p);
		@1 r;
		msg = @2_dec2dec_@1( &r, S1, v, d2, S2 );
		if (msg)
			break;
		BUNins(dst, BUNhead(bi,p), &r, FALSE);
	}
	BATaccessEnd(b, USE_TAIL, MMAP_SEQUENTIAL);
	BBPkeepref( *res = dst->batCacheid);
	BBPunfix(b->batCacheid);
	return msg;
}

str bat@2_num2dec_@1( int *res, int *bid, int *d2, int *s2 )
{
	BAT *b, *dst;
	BATiter bi;
	BUN p,q;
	char *msg = NULL;

	if( (b = BATdescriptor(*bid)) == NULL ){
		throw(SQL, "batcalc.@2_num2dec_@1", "Cannot access descriptor");
	}
	bi = bat_iterator(b);
	dst = BATnew(b->htype, TYPE_@1, BATcount(b));
	if( dst == NULL){
		BBPreleaseref(b->batCacheid);
		throw(SQL, "sql.num2dec_@1", MAL_MALLOC_FAIL);
	}
	BATseqbase(dst, b->hseqbase);
	BATaccessBegin(b, USE_TAIL, MMAP_SEQUENTIAL);
	BATloop(b,p,q) {
		@2 *v = (@2*)BUNtail(bi,p);
		@1 r;
		msg = @2_num2dec_@1( &r, v, d2, s2 );
		if (msg)
			break;
		BUNins(dst, BUNhead(bi,p), &r, FALSE);
	}
	BATaccessEnd(b, USE_TAIL, MMAP_SEQUENTIAL);
	BBPkeepref( *res = dst->batCacheid);
	BBPunfix(b->batCacheid);
	return msg;
}


@
@c
@:numcastdown(bte,sht)@
@:numcastdown(bte,int)@
@:numcastdown(bte,wrd)@
@:numcastdown(bte,lng)@
@:numcastdown(sht,int)@
@:numcastdown(sht,wrd)@
@:numcastdown(sht,lng)@
@:numcastdown(int,wrd)@
@:numcastdown(int,lng)@
@:numcastdown(wrd,lng)@

str 
month_interval_str( int *ret, str *s, int *d, int *sk )
{
	lng res;

	if (interval_from_str( *s, *d, *sk, &res ) < 0)
		throw(SQL, "calc.month_interval",
			"wrong format (%s)", *s);
	assert((lng) GDK_int_min <= res && res <= (lng) GDK_int_max);
	*ret = (int) res;
	return MAL_SUCCEED;
}

str 
second_interval_str( lng *res, str *s, int *d, int *sk )
{
	if (interval_from_str( *s, *d, *sk, res ) < 0)
		throw(SQL, "calc.second_interval",
			"wrong format (%s)", *s);
	return MAL_SUCCEED;
}

@= c_interval
str
month_interval_@1( int *ret, @1 *s, int *d, int *sk ){
	int k = digits2ek(*d);
	int r = (int)*s;

	(void)sk;
	switch(k) {
	case iyear: 	
		r *= 12;
	case imonth:
		break;
	default:
		throw(ILLARG, "calc.month_interval","illegal argument");
	}
	*ret = r;
	return MAL_SUCCEED;
}
str
second_interval_@1( lng *res, @1 *s, int *d, int *sk ){
	int k = digits2ek(*d);
	lng r = *s;

	(void)sk;
	switch(k) {
	case iday: 	
		r *= 24;
	case ihour:
		r *= 60;
	case imin:
		r *= 60;
	case isec:
		r *= 1000;
		break;
	default:
		throw(ILLARG, "calc.second_interval","illegal argument");
	}
	*res = r;
	return MAL_SUCCEED;
}
@
@c
@:c_interval(bte)@
@:c_interval(sht)@
@:c_interval(int)@
@:c_interval(wrd)@
@:c_interval(lng)@

@mal
command calc.second_interval( v:daytime, ek:int, sk:int ) :lng
address second_interval_daytime
comment "cast daytime to a second_interval and check for overflow";

command calc.daytime( v:lng, d:int) :daytime
address second_interval_2_daytime
comment "cast second_interval to a daytime and check for overflow";

command calc.daytime( v:timestamp, d:int) :daytime
address timestamp_2_daytime
comment "cast timestamp to a daytime and check for overflow";

command calc.timestamp( v:date, d:int) :timestamp
address date_2_timestamp
comment "cast date to a timestamp and check for overflow";
@h
sql5_export str second_interval_daytime( lng *res, daytime *s, int *ek, int *sk );
sql5_export str second_interval_2_daytime( daytime *res, lng *s, int *d);
sql5_export str timestamp_2_daytime( daytime *res, timestamp *v, int *d);
sql5_export str date_2_timestamp( timestamp *res, date *v, int *d);
@c
str
second_interval_daytime( lng *res, daytime *s, int *d, int *sk )
{
	int k = digits2sk(*d);
	lng r = *(int*)s;

	(void)sk;
	if (daytime_isnil(*s)) {
		*res = lng_nil;
		return MAL_SUCCEED;
	}
	switch(k) {
	case isec:
		break;
	case imin:
		r /= 60000;
		r *= 60000;
		break;
	case ihour:
		r /= 3600000;
		r *= 3600000;
		break;
	case iday: 	
		r /= (24*3600000);
		r *= (24*3600000);
		break;
	default:
		throw(ILLARG, "calc.second_interval","illegal argument");
	}
	*res = r;
	return MAL_SUCCEED;
}

/* str dump_cache(int *r); */
str
dump_cache(Client cntxt, MalBlkPtr mb, MalStkPtr stk, InstrPtr pci)
{
	mvc *m = NULL;
	str msg = getContext(cntxt,mb, &m, NULL);
	int cnt; 
	cq *q = NULL;
	BAT *query, *count;
	int *rquery = (int *) getArgReference(stk, pci, 0);
	int *rcount = (int *) getArgReference(stk, pci, 1);

	(void) cntxt;
	if (msg)
		return msg;
	cnt = m->qc->id; 
	query = BATnew(TYPE_void, TYPE_str, cnt);
	if( query == NULL)
		throw(SQL, "sql.dumpcache", MAL_MALLOC_FAIL);
	BATseqbase(query, 0);
	count = BATnew(TYPE_void, TYPE_int, cnt);
	if( count == NULL){
		BBPreleaseref(query->batCacheid);
		throw(SQL, "sql.dumpcache", MAL_MALLOC_FAIL);
	}
	BATseqbase(count, 0);

	for(q = m->qc->q; q; q = q->next) {
		if (q->type != Q_PREPARE) {
			BUNappend(query, q->codestring, FALSE);
			BUNappend(count, &q->count, FALSE);
		}
	}
	*rquery = query->batCacheid;
	*rcount = count->batCacheid;
	BBPkeepref(*rquery);
	BBPkeepref(*rcount);
	return MAL_SUCCEED;
}

/* str dump_opt_stats(int *r); */
str
dump_opt_stats(Client cntxt, MalBlkPtr mb, MalStkPtr stk, InstrPtr pci)
{
	mvc *m = NULL;
	str msg = getContext(cntxt,mb, &m, NULL);
	int cnt; 
	BAT *rewrite, *count;
	int *rrewrite = (int *) getArgReference(stk, pci, 0);
	int *rcount = (int *) getArgReference(stk, pci, 1);

	(void) cntxt;
	if (msg)
		return msg;
	cnt = m->qc->id; 
	rewrite = BATnew(TYPE_void, TYPE_str, cnt);
	if( rewrite == NULL)
		throw(SQL, "sql.optstats", MAL_MALLOC_FAIL);
	BATseqbase(rewrite, 0);
	count = BATnew(TYPE_void, TYPE_int, cnt);
	if( count == NULL)
		throw(SQL, "sql.optstats", MAL_MALLOC_FAIL);
	BATseqbase(count, 0);

	BUNappend(rewrite, "joinidx", FALSE);
	BUNappend(count, &m->opt_stats[0], FALSE);
	/* TODO add other rewrites */

	*rrewrite = rewrite->batCacheid;
	*rcount = count->batCacheid;
	BBPkeepref(*rrewrite);
	BBPkeepref(*rcount);
	return MAL_SUCCEED;
}

/* str dump_opt_stats(int *r); */
str
dump_trace(Client cntxt, MalBlkPtr mb, MalStkPtr stk, InstrPtr pci)
{
	int i;
	BAT *t[12];

	(void)cntxt; (void)mb;
	TRACEtable(t);
	for (i = 0; i < 12; i++) {
		int id = t[i]->batCacheid;

		*(int *) getArgReference(stk, pci, i) = id;
		BBPincref(id, TRUE);
	}
	return MAL_SUCCEED;
}


/* str sql_rowid(oid *rid, ptr v, str *sname, str *tname); */
str 
sql_rowid(Client cntxt, MalBlkPtr mb, MalStkPtr stk, InstrPtr pci)
{
	BAT *b;
	mvc *m = NULL;
	str msg = getContext(cntxt,mb, &m, NULL);
	sql_schema *s = NULL;
	sql_table *t = NULL;
	sql_column *c = NULL;
	sql_delta *d;
	oid *rid = (oid *) getArgReference(stk, pci, 0);
	str *sname = (str *) getArgReference(stk, pci, 2);
	str *tname = (str *) getArgReference(stk, pci, 3);

	(void) cntxt;
	if (msg)
		return msg;
	s = mvc_bind_schema(m, *sname);
	if ( s == NULL)
		throw(SQL,"sql.rowid","3F000!Schema missing");
	t = mvc_bind_table(m, s, *tname);
	if ( s == NULL)
		throw(SQL,"sql.rowid","42S02!Table missing");
	if (!s || !t || !t->columns.set->h)
		throw(SQL, "calc.rowid", "42S22!Cannot find column");
	c = t->columns.set->h->data;
	/* HACK, get insert bat */
	b = store_funcs.bind_col(m->session->tr, c, RD_INS);
	/* UGH (move into storage backends!!) */
	d = c->data;
	*rid = d->ibase + BATcount(b);
	BBPunfix(b->batCacheid);
	return MAL_SUCCEED;
}

@= rnk
str 
sql_@1rank_grp(bat *rid, bat *bid, bat *gid, bat *gpe)
{
	BAT *r, *b, *g;
	BUN p, q;
	BATiter bi, gi;
	int (*ocmp)(ptr, ptr), (*gcmp)(ptr, ptr);
	ptr oc, gc;
	int rank = 1, nrank = @3;

	if( (b = BATdescriptor(*bid)) == NULL )
		throw(SQL, "sql.@1rank_grp", "Cannot access descriptor");
	if( (g = BATdescriptor(*gid)) == NULL ){
		BBPreleaseref(b->batCacheid);
		throw(SQL, "sql.@1rank_grp", "Cannot access descriptor");
	}
	(void)gpe;
	bi = bat_iterator(b);
	gi = bat_iterator(g);
	ocmp = BATatoms[b->ttype].atomCmp;
	gcmp = BATatoms[g->ttype].atomCmp;
	oc = BUNtail(bi, BUNfirst(b));
	gc = BUNtail(gi, BUNfirst(g));
	if (!ALIGNsynced(b, g))
		throw(SQL, "sql.@1rank_grp", "bats not aligned");
	if (BATtordered(b) != GDK_SORTED)
		throw(SQL, "sql.@1rank_grp", "bat not sorted");
	r = BATnew(TYPE_oid, TYPE_int, BATcount(b));
	if (r == NULL){
		BBPreleaseref(b->batCacheid);
		BBPreleaseref(g->batCacheid);
		throw(SQL, "sql.@1rank_grp", "cannot allocate result bat");
	}
	BATloop(b, p, q) {
		ptr on = BUNtail(bi, p);
		ptr gn = BUNtail(gi, p);
		int c = 0;

		if ((c = ocmp(on, oc)) != 0) 
			rank = nrank;
		if (gcmp(gn, gc) != 0) 
			c = rank = nrank = 1;  
		oc = on;
		gc = gn;
		BUNins(r, BUNhead(bi,p), &rank, FALSE);
		@2;
	}
	BBPunfix(b->batCacheid);
	BBPunfix(g->batCacheid);
	BBPkeepref(*rid = r->batCacheid);
	return MAL_SUCCEED;
}

str
sql_@1rank(bat *rid, bat *bid)
{ 
	BAT *r, *b;
	BATiter bi;
	int (*cmp)(ptr, ptr);
	ptr cur;
	BUN p, q;
	int rank = 1, nrank = @3;

	if( (b = BATdescriptor(*bid)) == NULL )
		throw(SQL, "sql.@1rank", "Cannot access descriptor");
	if (!(BATtordered(b) & GDK_SORTED) && !(BATtordered(b) & GDK_SORTED_REV))
		throw(SQL, "sql.@1rank", "bat not sorted");

	bi = bat_iterator(b);
	cmp = BATatoms[b->ttype].atomCmp;
	cur = BUNtail(bi, BUNfirst(b));
	r = BATnew(TYPE_oid, TYPE_int, BATcount(b));
	if (r == NULL){
		BBPreleaseref(b->batCacheid);
		throw(SQL, "sql.@1rank", "cannot allocate result bat");
	}
	if (BATtdense(b)) {
		BATloop(b, p, q) {
			BUNins(r, BUNhead(bi,p), &rank, FALSE);
			rank++;
		}
	} else {
		BATloop(b, p, q) {
			ptr n = BUNtail(bi, p);
			int c = 0;
	
			if ((c = cmp(n, cur)) != 0) 
				rank = nrank; 
			cur = n;
			BUNins(r, BUNhead(bi,p), &rank, FALSE);
			@2;
		}
	}
	BBPunfix(b->batCacheid);
	BBPkeepref(*rid = r->batCacheid);
	return MAL_SUCCEED;
}
@
@c
@:rnk(,(void)c;nrank++,1)@
@:rnk(dense_,nrank+=(c?1:0),2)@

str SQLargRecord(Client cntxt, MalBlkPtr mb, MalStkPtr stk, InstrPtr pci){
	str s, t, *ret;

	(void) cntxt;
	ret= (str *) getArgReference(stk,pci,0);
	s = instruction2str(mb,stk,getInstrPtr(mb,0),LIST_MAL_VALUE | LIST_MAPI);
	t= strchr(s,' ');
	*ret = GDKstrdup(t ? t+1: s);
	GDKfree(s);
	return MAL_SUCCEED;
}

/*
 * @-
 * The table is searched for all columns and they are
 * re-clustered on the hash value over the  primary key.
 * Initially the first column
 */

str SQLcluster1(Client cntxt, MalBlkPtr mb, MalStkPtr stk, InstrPtr pci){
	str *sch = (str *) getArgReference(stk,pci,1);
	str *tbl = (str *) getArgReference(stk,pci,2);
	sql_trans	*tr;
	sql_schema	*s;
	sql_table 	*t;
	sql_column	*c;
	mvc *m = NULL;
	str msg = getContext(cntxt,mb, &m, NULL);
	int first=1;
	bat mid, hid, bid;
	BAT *map= NULL, *b;
	node *o;

	if (msg)
		return msg;
   	s = mvc_bind_schema(m, *sch);
	if ( s == NULL)
		throw(SQL,"sql.cluster","3F000!Schema missing");
	t = mvc_bind_table(m, s, *tbl);
	if ( t == NULL)
		throw(SQL,"sql.cluster","42S02!Table missing");
	tr = m->session->tr;
	t->base.wtime = s->base.wtime = tr->wtime = tr->stime;
	t->base.rtime = s->base.rtime = tr->rtime = tr->stime;

	/* actually build the hash on the multi-column primary key */

	for (o = t->columns.set->h; o; o = o->next) {
		sql_delta *d;
		c = o->data;
		if (first) {
			first = 0;
			b = store_funcs.bind_col(tr, c, 0);
			msg = CLUSTER_key(&hid, &b->batCacheid);
			BBPreleaseref(b->batCacheid);
			if (msg)
				return msg;
			msg = CLUSTER_map(&mid,&hid);
			BBPdecref(hid, TRUE);
			if (msg)
				return msg;
			map = BATdescriptor(mid);
			if (map== NULL)
				throw(SQL,"sql.cluster","Can not access descriptor");
		}

		b = store_funcs.bind_col(tr, c, 0);
		if (b == NULL)
			throw(SQL,"sql.cluster","Can not access descriptor");
		msg = CLUSTER_apply(&bid, b, map);
		BBPreleaseref(b->batCacheid);
		if (msg){
			BBPreleaseref(map->batCacheid);
			return msg;
		}
		BBPdecref(b->batCacheid, TRUE);
		d = c->data;
		d->bid = 0;
		d->ibase = 0;
		d->ibid = bid; /* use the insert bat */
		c->base.wtime = c->base.rtime = tr->stime;
	}
	/* bat was cleared */
	t->cleared = 1;
	if (map) {
		BBPreleaseref(map->batCacheid);
		BBPdecref(mid, TRUE);
	}
	return MAL_SUCCEED;
}

str 
SQLcluster2(Client cntxt, MalBlkPtr mb, MalStkPtr stk, InstrPtr pci)
{
	str *sch = (str *) getArgReference(stk,pci,1);
	str *tbl = (str *) getArgReference(stk,pci,2);
	sql_trans	*tr;
	sql_schema	*s;
	sql_table 	*t;
	sql_column	*c;
	mvc *m = NULL;
	str msg = getContext(cntxt,mb, &m, NULL);
	int first=1;
	bat mid, hid, bid;
	BAT *b;
	node *o;

	if (msg)
		return msg;
   	s = mvc_bind_schema(m, *sch);
	if ( s == NULL)
		throw(SQL,"sql.cluster","3F000!Schema missing");
	t = mvc_bind_table(m, s, *tbl);
	if ( t == NULL)
		throw(SQL,"sql.cluster","42S02!Table missing");
	tr = m->session->tr;

	t->base.wtime = s->base.wtime = tr->wtime = tr->stime;
	t->base.rtime = s->base.rtime = tr->rtime = tr->stime;
	for (o = t->columns.set->h; o; o = o->next) {
		sql_delta *d;
		c = o->data;
		if (first) {
			bat psum;
			unsigned int bits = 10, off = 0;
			first = 0;
			b = store_funcs.bind_col(tr, c, 0);
			msg = MKEYbathash(&hid, &b->batCacheid);
			BBPreleaseref(b->batCacheid);
			if (msg)
				return msg;
			msg = CLS_create_wrd(&psum, &mid, &hid, &bits, &off);
			BBPdecref(hid, TRUE);
			BBPdecref(psum, TRUE);
			if (msg)
				return msg;
		}

		b = store_funcs.bind_col(tr, c, 0);
		if (b == NULL)
			throw(SQL,"sql.cluster","Can not access descriptor");
		msg = CLS_map(&bid,&mid,&b->batCacheid);
		BBPreleaseref(b->batCacheid);
		if (msg){
			BBPreleaseref(bid);
			return msg;
		}
		BBPdecref(b->batCacheid, TRUE);

		d = c->data;
		/* its probably an empty bat which we shouldn't free 
		BBPdecref(d->ibid, TRUE);*/
		d->bid = 0;	
		d->ibase = 0;
		d->ibid = bid; /* use the insert bat */

		c->base.wtime = c->base.rtime = tr->stime;
	}
	/* bat was cleared */
	t->cleared = 1;
	return MAL_SUCCEED;
}
/*
 * @- Vacuum cleaning tables
 * Shrinking and re-using space to vacuum clean the holes in the relations.
 */
@= vacuum
str
SQL@1(Client cntxt, MalBlkPtr mb, MalStkPtr stk, InstrPtr pci)
{
	str *sch = (str *) getArgReference(stk,pci,1);
	str *tbl = (str *) getArgReference(stk,pci,2);
	sql_trans	*tr;
	sql_schema	*s;
	sql_table 	*t;
	sql_column	*c;
	mvc *m = NULL;
	str msg = getContext(cntxt,mb, &m, NULL);
	bat bid;
	BAT *b, *del;
	node *o;
	int i,bids[2049];

	if (msg)
		return msg;
   	s = mvc_bind_schema(m, *sch);
	if ( s == NULL)
		throw(SQL,"sql.@1","3F000!Schema missing");
	t = mvc_bind_table(m, s, *tbl);
	if ( t == NULL)
		throw(SQL,"sql.@1","42S02!Table missing");

	if (m->user_id != USER_MONETDB)
		throw(SQL,"sql.@1","42000!insufficient privileges");
	if ((!list_empty(t->idxs.set) || !list_empty(t->keys.set)))
		throw(SQL,"sql.@1","@1 not allowed on tables with indices");
	if (has_snapshots(m->session->tr)) 
		throw(SQL,"sql.@1","@1 not allowed on snapshots");
	if (!m->session->auto_commit) 
		throw(SQL,"sql.@1","@1 only allowed in auto commit mode");

	/* lock the store, for single user/transaction */
	store_lock();
	while (store_nr_active > 1) {
		store_unlock();
		MT_sleep_ms(100);
		store_lock();

		/* flush old changes to disk */
		sql_trans_end(m->session);
		store_apply_deltas();
		sql_trans_begin(m->session);
	}

	tr = m->session->tr;
	t->base.wtime = s->base.wtime = tr->wtime = tr->stime;
	t->base.rtime = s->base.rtime = tr->rtime = tr->stime;

	/* get the deletions BAT*/
	del = mvc_bind_dbat(m, *sch, *tbl, RD_INS);

	/* this code is insecure, because something may 
	   go wrong while we compress the columns.
	   A two-phase action reduces the risks, but not all.
	   e.g. a crash during update of the catalog. */
	i=0;
	bids[i]=0;
	for (o = t->columns.set->h; o; o = o->next,i++) {
		c = o->data;
		b = store_funcs.bind_col(tr, c, 0);
		if (b == NULL || 
		    (msg = BKC@1BAT(&bid, &(b->batCacheid), &(del->batCacheid))) != NULL) {
			for( i--; i>=0; i--)
				BBPreleaseref(bids[i]);
			store_unlock();
			if (!msg)
				throw(SQL,"sql.@1","Can not access descriptor");
			return msg;
		}
		BBPreleaseref(b->batCacheid);
		if (i < 2048){
			bids[i]= bid;
			bids[i+1]=0;
		}
	}
	if ( i == 2048 ) {
		for( i--; i>=0; i--)
			BBPreleaseref(bids[i]);
		store_unlock();
		throw(SQL,"sql.@1","Too many columns to handle, use copy instead");
	}

	i=0;
	for (o = t->columns.set->h; o; o = o->next, i++) {
		sql_delta *d;
		c = o->data;
		b = store_funcs.bind_col(tr, c, 0);
		/* based on previous loop, BAT should be accessible */
		if (b)
			BBPdecref(b->batCacheid, TRUE);
		d = c->data;
		d->bid = 0;
		d->ibase = 0;
		d->ibid = bids[i]; /* use the insert bat */
		c->base.wtime = c->base.rtime = tr->stime;
	}
	BATclear(del);
	BBPreleaseref(del->batCacheid);
	/* bat was cleared */
	t->cleared = 1;

	sql_trans_commit(m->session->tr);
	/* write changes to disk */
	sql_trans_end(m->session);
	store_apply_deltas();
	sql_trans_begin(m->session);
	store_unlock();

	return MAL_SUCCEED;
}
@
@c
@:vacuum(shrink)@
@:vacuum(reuse)@

/*
 * @-
 * The vacuum operation inspects the table for ordered properties and will keep them.
 * To avoid expensive shuffles, the reorganisation is balanced by the number of outstanding deletions.
 */
str
SQLvacuum(Client cntxt, MalBlkPtr mb, MalStkPtr stk, InstrPtr pci)
{
	str *sch = (str *) getArgReference(stk,pci,1);
	str *tbl = (str *) getArgReference(stk,pci,2);
	sql_trans	*tr;
	sql_schema	*s;
	sql_table 	*t;
	sql_column	*c;
	mvc *m = NULL;
	str msg = getContext(cntxt,mb, &m, NULL);
	BAT *b, *del;
	node *o;
	int ordered = 0;
	BUN cnt=0;

	if (msg)
		return msg;
   	s = mvc_bind_schema(m, *sch);
	if ( s == NULL)
		throw(SQL,"sql.@1","3F000!Schema missing");
	t = mvc_bind_table(m, s, *tbl);
	if ( t == NULL)
		throw(SQL,"sql.@1","42S02!Table missing");

	if (m->user_id != USER_MONETDB)
		throw(SQL,"sql.@1","42000!insufficient privileges");
	if ((!list_empty(t->idxs.set) || !list_empty(t->keys.set)))
		throw(SQL,"sql.@1","vacuum not allowed on tables with indices");
	if (has_snapshots(m->session->tr)) 
		throw(SQL,"sql.@1","vacuum not allowed on snapshots");

	tr = m->session->tr;

	/* get the deletions BAT*/
	del = mvc_bind_dbat(m, *sch, *tbl, RD_INS);

	for (o = t->columns.set->h; o && ordered == 0; o = o->next) {
		c = o->data;
		b = store_funcs.bind_col(tr, c, 0);
		if (b == NULL) 
			throw(SQL,"sql.@1","Can not access descriptor");
		ordered |= BATtordered(b);
		cnt = BATcount(b);
		BBPreleaseref(b->batCacheid);
		if (msg){
			BBPreleaseref(b->batCacheid);
			return msg;
		}
		BBPdecref(b->batCacheid, TRUE);
	}
	/* now decide on the algorithm */
	if ( ordered ){
		if( BATcount(del) > cnt/20 )
			SQLshrink(cntxt,mb,stk,pci);
	} else
		SQLreuse(cntxt,mb,stk,pci);

	return MAL_SUCCEED;
}
/*
 * @-
 * The drop_hash operation cleans up any hash indices on any of the tables columns.
 */
str
SQLdrop_hash(Client cntxt, MalBlkPtr mb, MalStkPtr stk, InstrPtr pci)
{
	str *sch = (str *) getArgReference(stk,pci,1);
	str *tbl = (str *) getArgReference(stk,pci,2);
	sql_schema	*s;
	sql_table 	*t;
	sql_column	*c;
	mvc *m = NULL;
	str msg = getContext(cntxt,mb, &m, NULL);
	BAT *b;
	node *o;

	if (msg)
		return msg;
   	s = mvc_bind_schema(m, *sch);
	if ( s == NULL)
		throw(SQL,"sql.drop_hash","3F000!Schema missing");
	t = mvc_bind_table(m, s, *tbl);
	if ( t == NULL)
		throw(SQL,"sql.drop_hash","42S02!Table missing");

	for (o = t->columns.set->h; o; o = o->next) {
		c = o->data;
		b = store_funcs.bind_col(m->session->tr, c, RDONLY);
		if (b == NULL) 
			throw(SQL,"sql.drop_hash","Can not access descriptor");
		HASHremove(b);
		HASHremove(BATmirror(b));
		BBPreleaseref(b->batCacheid);
	}
	return MAL_SUCCEED;
}

/*
 * @-
 * Take a SQL table and compress its columns using the dictionary compression scheme.
 */
@= compression
	str *sch = (str *) getArgReference(stk,pci,1);
	str *tbl = (str *) getArgReference(stk,pci,2);
	sql_schema	*s;
	sql_table 	*t;
	mvc *m = NULL;
	str msg = getContext(cntxt,mb, &m, NULL);
	sql_trans *tr = m->session->tr;
	node *o;
	char buf[BUFSIZ], *nme= buf;
	int ret;

	if (msg)
		return msg;
   	s = mvc_bind_schema(m, *sch);
	if ( s == NULL)
		throw(SQL,"sql.cluster","3F000!Schema missing");
	t = mvc_bind_table(m, s, *tbl);
	if ( t == NULL)
		throw(SQL,"sql.cluster","42S02!Table missing");

	/* actually build the hash on the multi-column primary key */

	for (o = t->columns.set->h; msg == MAL_SUCCEED && o; o = o->next) {
		BAT *b, *e;
		sql_delta *d;
		sql_column	*c = o->data;

		b = store_funcs.bind_col(tr, c, 0);
		if (b == NULL)
			throw(SQL,"sql.compress","Can not access descriptor");
		e = BATnew(b->htype, b->ttype, 0);
		if( e == NULL){
			BBPreleaseref(b->batCacheid);
			throw(SQL, "sql.compression", MAL_MALLOC_FAIL);
		}
		BATsetaccess(e, BAT_READ);
		d = c->data;
		d->bid = 0;
		d->ibase = 0;
		d->ibid = e->batCacheid; /* use the insert bat */
		c->base.wtime = c->base.rtime = tr->stime;
		snprintf(buf,BUFSIZ,"%s/%s/%s/0", *sch, *tbl, c->base.name);
		msg = @1;
		BBPkeepref(e->batCacheid);
		BBPreleaseref(b->batCacheid);
		BBPdecref(b->batCacheid, TRUE);
	}
	/* bat was cleared */
	t->cleared = 1;
	t->base.wtime = s->base.wtime = tr->wtime = tr->stime;
	t->base.rtime = s->base.rtime = tr->rtime = tr->stime;
	return msg;
@
@c
str SQLnewDictionary(Client cntxt, MalBlkPtr mb, MalStkPtr stk, InstrPtr pci){
	@:compression(DICTcompress(&ret, &nme, &b->batCacheid))@
}
str SQLdropDictionary(Client cntxt, MalBlkPtr mb, MalStkPtr stk, InstrPtr pci){
	@:compression(DICTdecompress(&ret, &nme))@
}
/*
 * @-
 * LZ compression is inherited from the underlying stream implementation.
 */
@= gzcompression
	str *sch = (str *) getArgReference(stk,pci,1);
	str *tbl = (str *) getArgReference(stk,pci,2);
	sql_schema	*s;
	sql_table 	*t;
	mvc *m = NULL;
	str msg = getContext(cntxt,mb, &m, NULL);
	sql_trans *tr = m->session->tr;
	node *o;
	int ret,i;
	char buf[PATHLENGTH], *sbuf= buf;

	if (msg)
		return msg;
   	s = mvc_bind_schema(m, *sch);
	if ( s == NULL)
		throw(SQL,"sql.@2","3F000!Schema missing");
	t = mvc_bind_table(m, s, *tbl);
	if ( t == NULL)
		throw(SQL,"sql.@2","42S02!Table missing");

	/* actually build the hash on the multi-column primary key */

	for (o = t->columns.set->h; msg == MAL_SUCCEED && o; o = o->next) {
		BAT *b;
		sql_column	*c = o->data;

		for ( i= 0; i<3; i++) {
			b = store_funcs.bind_col(tr, c, i);
			if (b == NULL)
				throw(SQL,"sql.@2","Can not access descriptor");
			snprintf(buf,PATHLENGTH,"%s_%s_%s_%d", *sch, *tbl, c->base.name,i);
			msg = @1;
			BBPreleaseref(b->batCacheid);
		}
	}
	return msg;
@
@c
str SQLgzcompress(Client cntxt, MalBlkPtr mb, MalStkPtr stk, InstrPtr pci){
	@:gzcompression(CMDbbpcompress(&ret, &b->batCacheid,&sbuf),gzcompress)@
}
str SQLgzdecompress(Client cntxt, MalBlkPtr mb, MalStkPtr stk, InstrPtr pci){
	@:gzcompression(CMDbbpdecompress(&ret, &b->batCacheid,&sbuf),gzdecompress)@
}
str SQLtruncate(Client cntxt, MalBlkPtr mb, MalStkPtr stk, InstrPtr pci){
	@:gzcompression(CMDbbptruncate(&ret, &b->batCacheid,&sbuf),truncate)@
}
str SQLexpand(Client cntxt, MalBlkPtr mb, MalStkPtr stk, InstrPtr pci){
	@:gzcompression(CMDbbpexpand(&ret, &b->batCacheid,&sbuf),expand)@
}
/*
 * @- Shredding RDF documents through SQL
 * Wrapper around the RDF shredder of the rdf module of M5.
 *
 * An rdf file can be now shredded with SQL command:
 * CALL rdf_shred('/path/to/location','graph name');
 *
 * The table rdf.graph will be updated with an entry of the form:
 * [graph name, graph id] -> [gname,gid].
 *
 * In addition all permutation of SPO for the specific rdf document will be
 * created. The name of the triple tables are rdf.pso$gid$, rdf.spo$gid$ etc.
 * For example if gid = 3 then rdf.spo3 is the triple table ordered on subject,
 * property, object. Finally, there is one more table called rdf.map$gid$ that
 * maps oids to strings (i.e., the lexical representation).
 */
@= crt_tbl
sprintf(buff, "@2%d", @1);
@2_tbl = mvc_create_table(m, sch, buff, tt_table, 0, SQL_PERSIST, 0, 3);
mvc_create_column(m, @2_tbl, "@3", &tpe);
mvc_create_column(m, @2_tbl, "@4", &tpe);
mvc_create_column(m, @2_tbl, "@5", &tpe);

@= crt_col
s = BATdescriptor(g[@2]);
p = BATdescriptor(g[@3]);
o = BATdescriptor(g[@4]);
store_funcs.append_col(m->session->tr, mvc_bind_column(m, @1, "subject"),
		s, TYPE_bat);
store_funcs.append_col(m->session->tr, mvc_bind_column(m, @1, "property"),
		p, TYPE_bat);
store_funcs.append_col(m->session->tr, mvc_bind_column(m, @1, "object"),
		o, TYPE_bat);
BBPunfix(s->batCacheid);
BBPunfix(p->batCacheid);
BBPunfix(o->batCacheid);


@
@c
str
SQLrdfShred(Client cntxt, MalBlkPtr mb, MalStkPtr stk, InstrPtr pci)
{
#ifdef HAVE_RAPTOR
	bat docbats;
	BAT *graph = NULL;
	BAT *p, *s, *o;
	bat *g;
	sql_schema *sch;
	sql_table *g_tbl;
	sql_column *gname, *gid;
#if STORE == TRIPLE_STORE
	sql_table *spo_tbl, *sop_tbl, *pso_tbl, *pos_tbl, *osp_tbl, *ops_tbl;
#elif STORE == MLA_STORE
	sql_table *spo_tbl;
#endif /* STORE */
	sql_table *map_tbl;
	sql_subtype tpe;
	str *location = (str *) getArgReference(stk,pci,1);
	str *name = (str *) getArgReference(stk,pci,2);
	str *schema = (str *) getArgReference(stk,pci,3);
	char buff[24];
	mvc *m = NULL;
	int id = 0;
	oid rid = oid_nil;
	str msg;

	rethrow("sql.rdfShred", msg, getContext(cntxt, mb, &m, NULL));

	if ((sch = mvc_bind_schema(m, *schema)) == NULL)
		throw(SQL, "sql.rdfShred", "3F000!schema missing");

	g_tbl = mvc_bind_table(m, sch, "graph");
	gname = mvc_bind_column(m, g_tbl, "gname");
	gid = mvc_bind_column(m, g_tbl, "gid");

	rid = table_funcs.column_find_row(m->session->tr, gname, *name, NULL);
	if (rid != oid_nil)
		throw(SQL, "sql.rdfShred", "graph name already exists in rdf.graph");

	id = (int) store_funcs.count_col(gname);
	store_funcs.append_col(m->session->tr, gname, *name, TYPE_str);
	store_funcs.append_col(m->session->tr, gid, &id, TYPE_int);

	rethrow("sql.rdfShred", msg, RDFParser(&docbats, location, name, schema));

	if (sizeof(oid) == 8) {
		sql_find_subtype(&tpe, "oid", 31, 0);
		/* todo for niels: if use int/bigint the @0 is serialized */
		/* sql_find_subtype(&tpe, "bigint", 64, 0); */
	} else {
		sql_find_subtype(&tpe, "oid", 31, 0);
		/* sql_find_subtype(&tpe, "int", 32, 0); */
	}
#if STORE == TRIPLE_STORE
	@:crt_tbl(id,spo,subject,property,object)@
	@:crt_tbl(id,sop,subject,object,property)@
	@:crt_tbl(id,pso,property,subject,object)@
	@:crt_tbl(id,pos,property,object,subject)@
	@:crt_tbl(id,osp,object,subject,property)@
	@:crt_tbl(id,ops,object,property,subject)@
#elif STORE == MLA_STORE
	@:crt_tbl(id,spo,subject,property,object)@
#endif /* STORE */

	sprintf(buff, "map%d", id);
	map_tbl = mvc_create_table(m, sch, buff, tt_table, 0, SQL_PERSIST, 0, 2);
	mvc_create_column(m, map_tbl, "sid", &tpe);
	sql_find_subtype(&tpe, "varchar", 1024, 0);
	mvc_create_column(m, map_tbl, "lexical", &tpe);

	if ((graph = BATdescriptor(docbats)) == NULL)
		throw(SQL, "sql.rdfShred", "docbat is missing");

	g = (bat *) Tloc(graph, BUNfirst(graph));

	if ((s =  BATdescriptor(g[MAP_LEX])) == NULL) {
		BBPreleaseref(graph->batCacheid);
		throw(SQL, "sql.rdfShred", "map_lex is missing");
	}

	store_funcs.append_col(m->session->tr,
			mvc_bind_column(m, map_tbl, "lexical"),
			BATmirror(BATmark(BATmirror(s),0)), TYPE_bat);
	store_funcs.append_col(m->session->tr,
			mvc_bind_column(m, map_tbl, "sid"),
			BATmirror(BATmark(s, 0)),
			TYPE_bat);
	BBPunfix(s->batCacheid);

#if STORE == TRIPLE_STORE
	@:crt_col(spo_tbl,S_sort,P_PO,O_PO)@
	@:crt_col(sop_tbl,S_sort,P_OP,O_OP)@
	@:crt_col(pso_tbl,S_SO,P_sort,O_SO)@
	@:crt_col(pos_tbl,S_OS,P_sort,O_OS)@
	@:crt_col(osp_tbl,S_SP,P_SP,O_sort)@
	@:crt_col(ops_tbl,S_PS,P_PS,O_sort)@
#elif STORE == MLA_STORE
	@:crt_col(spo_tbl,S_sort,P_sort,O_sort)@
#endif /* STORE */

	/* unfix graph */
	BBPunfix(graph->batCacheid);

	return MAL_SUCCEED;
#else
	(void) cntxt; (void) mb; (void) stk; (void) pci;
	throw(SQL, "sql.rdfShred", "RDF support is missing from MonetDB5");
#endif /* RDF */
}

/*
 * @-
 * Inspection of the actual storage footprint is a recurring question of users.
 * This is modelled as a generic SQL table producing function.
 * create function storage()
 * returns table ("schema" string, "table" string, "column" string, location string, "count" bigint, capacity bigint, width int, size bigint, hashsize bigint, sorted int)
 * external name sql.storage;
 */
str
sql_storage(Client cntxt, MalBlkPtr mb, MalStkPtr stk, InstrPtr pci)
{
	BAT *sch, *tab, *col, *loc, *cnt, *cap, *atom, *size, *aux, *sort;
	mvc *m = NULL;
	str msg = getContext(cntxt,mb, &m, NULL);
	sql_trans *tr = m->session->tr;
	node *nsch, *ntab, *ncol;
	int w;
	int *rsch = (int*) getArgReference(stk,pci,0);
	int *rtab = (int*) getArgReference(stk,pci,1);
	int *rcol = (int*) getArgReference(stk,pci,2);
	int *rloc = (int*) getArgReference(stk,pci,3);
	int *rcnt = (int*) getArgReference(stk,pci,4);
	int *rcap = (int*) getArgReference(stk,pci,5);
	int *ratom = (int*) getArgReference(stk,pci,6);
	int *rsize = (int*) getArgReference(stk,pci,7);
	int *raux = (int*) getArgReference(stk,pci,8);
	int *rsort = (int*) getArgReference(stk,pci,9);

	if (msg)
		return msg;

	sch = BATnew(TYPE_void,TYPE_str, 0);
	BATseqbase(sch, 0);
	tab = BATnew(TYPE_void,TYPE_str, 0);
	BATseqbase(tab, 0);
	col = BATnew(TYPE_void,TYPE_str, 0);
	BATseqbase(col, 0);
	loc = BATnew(TYPE_void,TYPE_str, 0);
	BATseqbase(loc, 0);
	cnt = BATnew(TYPE_void,TYPE_lng, 0);
	BATseqbase(cnt, 0);
	cap = BATnew(TYPE_void,TYPE_lng, 0);
	BATseqbase(cap, 0);
	atom = BATnew(TYPE_void,TYPE_int, 0);
	BATseqbase(atom, 0);
	size = BATnew(TYPE_void,TYPE_lng, 0);
	BATseqbase(size, 0);
	aux = BATnew(TYPE_void,TYPE_lng, 0);
	BATseqbase(aux, 0);
	sort = BATnew(TYPE_void,TYPE_bit, 0);
	BATseqbase(sort, 0);
	if ( sch == NULL || tab == NULL || col == NULL || loc == NULL || sort == NULL ||
		 cnt == NULL || cap == NULL || atom == NULL || size == NULL || aux == NULL){
		if ( sch ) BBPreleaseref(sch->batCacheid);
		if ( tab ) BBPreleaseref(tab->batCacheid);
		if ( col ) BBPreleaseref(col->batCacheid);
		if ( loc ) BBPreleaseref(loc->batCacheid);
		if ( cnt ) BBPreleaseref(cnt->batCacheid);
		if ( cap ) BBPreleaseref(cap->batCacheid);
		if ( atom ) BBPreleaseref(atom->batCacheid);
		if ( size ) BBPreleaseref(size->batCacheid);
		if ( aux ) BBPreleaseref(aux->batCacheid);
		if ( sort ) BBPreleaseref(aux->batCacheid);
		throw(SQL,"sql.storage", MAL_MALLOC_FAIL);
	}
	for( nsch= tr->schemas.set->h; nsch; nsch= nsch->next){
		sql_base *b= nsch->data;
		sql_schema *s= (sql_schema*) nsch->data;
		if ( isalpha((int)b->name[0]) )

		if (s->tables.set) for(ntab= (s)->tables.set->h ;ntab; ntab= ntab->next){
			sql_base *bt= ntab->data;
			sql_table *t= (sql_table*) bt;
			if (isTable(t))
			if (t->columns.set) for (ncol= (t)->columns.set->h; ncol; ncol= ncol->next){
				sql_base *bc = ncol->data;
				sql_column *c= (sql_column *) ncol->data;
				BAT *bn = store_funcs.bind_col(tr, c, 0);
				BUN sz;

				/*printf("schema %s.%s.%s" , b->name, bt->name, bc->name);*/
				sch = BUNappend(sch, b->name, FALSE);
				tab = BUNappend(tab, bt->name, FALSE);
				col = BUNappend(col, bc->name, FALSE);

				/*printf(" cnt "BUNFMT, BATcount(bn));*/
				sz= BATcount(bn);
				cnt = BUNappend(cnt, &sz, FALSE);
				/*printf(" cap "BUNFMT, BATcapacity(bn));*/
				sz= BATcapacity(bn);
				cap = BUNappend(cap, &sz, FALSE);

				/*printf(" loc %s", BBP_physical(bn->batCacheid));*/
				loc = BUNappend(loc, BBP_physical(bn->batCacheid), FALSE);
				/*printf(" width %d", bn->T->width);*/
				w= bn->T->width;
				atom = BUNappend(atom, &w, FALSE);
				/*printf(" size "BUNFMT, tailsize(bn,BATcount(bn)) + (bn->T->vheap? bn->T->vheap->size:0));*/
				sz = tailsize(bn,BATcapacity(bn)) + (bn->T->vheap? bn->T->vheap->size:0);
				sz += headsize(bn,BATcapacity(bn)) + (bn->H->vheap? bn->H->vheap->size:0);
				size = BUNappend(size, &sz, FALSE);
				
				sz =  bn->T->hash?bn->T->hash->heap->size:0;
				sz += bn->H->hash?bn->H->hash->heap->size:0;
				aux = BUNappend(aux, &sz, FALSE);
				/*printf(" auxsize "BUNFMT, bn->T->hash?bn->T->hash->heap->size:0);*/
				/*printf("\n");*/

				w =  BATtordered(bn) > 0;
				sort = BUNappend(sort, &w, FALSE);
				BBPunfix(bn->batCacheid);
			}

			if (isTable(t))
				if(t->idxs.set)
					for (ncol= (t)->idxs.set->h; ncol; ncol= ncol->next){
						sql_base *bc = ncol->data;
						sql_idx *c= (sql_idx *) ncol->data;
						if(c->type != no_idx){
							BAT *bn = store_funcs.bind_idx(tr, c, 0);
							BUN sz;
			
							/*printf("schema %s.%s.%s" , b->name, bt->name, bc->name);*/
							sch = BUNappend(sch, b->name, FALSE);
							tab = BUNappend(tab, bt->name, FALSE);
							col = BUNappend(col, bc->name, FALSE);
			
							/*printf(" cnt "BUNFMT, BATcount(bn));*/
							sz= BATcount(bn);
							cnt = BUNappend(cnt, &sz, FALSE);
							/*printf(" cap "BUNFMT, BATcapacity(bn));*/
							sz= BATcapacity(bn);
							cap = BUNappend(cap, &sz, FALSE);
			
							/*printf(" loc %s", BBP_physical(bn->batCacheid));*/
							loc = BUNappend(loc, BBP_physical(bn->batCacheid), FALSE);
							/*printf(" width %d", bn->T->width);*/
							w= bn->T->width;
							atom = BUNappend(atom, &w, FALSE);
							/*printf(" size "BUNFMT, tailsize(bn,BATcount(bn)) + (bn->T->vheap? bn->T->vheap->size:0));*/
							sz = tailsize(bn,BATcapacity(bn)) + (bn->T->vheap? bn->T->vheap->size:0);
							sz += headsize(bn,BATcapacity(bn)) + (bn->H->vheap? bn->H->vheap->size:0);
							size = BUNappend(size, &sz, FALSE);
							
							sz =  bn->T->hash?bn->T->hash->heap->size:0;
							sz += bn->H->hash?bn->H->hash->heap->size:0;
							aux = BUNappend(aux, &sz, FALSE);
							/*printf(" auxsize "BUNFMT, bn->T->hash?bn->T->hash->heap->size:0);*/
							/*printf("\n");*/
							w =  BATtordered(bn) > 0;
							sort = BUNappend(sort, &w, FALSE);
							BBPunfix(bn->batCacheid);
						}
					}
		
		}
	}

	BBPkeepref(*rsch = sch->batCacheid);
	BBPkeepref(*rtab = tab->batCacheid);
	BBPkeepref(*rcol = col->batCacheid);
	BBPkeepref(*rloc = loc->batCacheid);
	BBPkeepref(*rcnt = cnt->batCacheid);
	BBPkeepref(*rcap = cap->batCacheid);
	BBPkeepref(*ratom = atom->batCacheid);
	BBPkeepref(*rsize = size->batCacheid);
	BBPkeepref(*raux = aux->batCacheid);
	BBPkeepref(*rsort = sort->batCacheid);
	return MAL_SUCCEED;
}

str 
RAstatement(Client cntxt, MalBlkPtr mb, MalStkPtr stk, InstrPtr pci)
{
	int pos = 0;
	str *expr = (str*) getArgReference(stk, pci, 1);
	bit *opt = (bit*) getArgReference(stk, pci, 2);
	backend *b = NULL;
	mvc *m = NULL;
	str msg = getContext(cntxt, mb, &m, &b);
	sql_rel *rel;

	assert(m->sa == NULL);
	m->sa = sa_create();
 	rel = rel_read(m, *expr, &pos);
	if (rel) {
		int oldvtop = cntxt->curprg->def->vtop;
		int oldstop = cntxt->curprg->def->stop;
		stmt *s;
		char *msg;

		rel_print(m, rel, 0);
		s = output_rel_bin(m, rel);
		if (*opt) { 
			rel = rel_optimizer(m, rel);
			rel_print(m, rel, 0);
		}
		rel_destroy(rel);
		s = rel2bin(m, s); 	
		s = bin_optimizer(m, s);

		MSinitClientPrg(cntxt, "user", "test"); 

		/* generate MAL code */
		backend_callinline(b, cntxt, s );
		addQueryToCache(cntxt); 

		msg = (str) runMAL(cntxt, cntxt->curprg->def, 1, 0, 0, 0);
		if (!msg) { 
			resetMalBlk(cntxt->curprg->def, oldstop);
			freeVariables(cntxt,cntxt->curprg->def, cntxt->glb, oldvtop);
		}
	}
	return msg;
}

void
freeVariables(Client c, MalBlkPtr mb, MalStkPtr glb, int start)
{
	int i, j;

	for (i = start; i < mb->vtop;) {
		if (glb) {
			if (isVarCleanup(mb,i))
				garbageElement(c,&glb->stk[i]);
			/* clean stack entry */
			glb->stk[i].vtype = TYPE_int;
			glb->stk[i].val.ival = 0;
			glb->stk[i].len = 0;
		}
		clearVariable(mb, i);
		i++;
	}
	mb->vtop = start;
	for (i = j = 0; i < mb->ptop; i++) {
		if (mb->prps[i].var < start) {
			if (i > j)
				mb->prps[j] = mb->prps[i];
			j++;
		}
	}
	mb->ptop = j;
}

/*
 * Compute the median.
 * Assume val is id,oid sorted. 
 */
@h
<<<<<<< HEAD
sql_export str SQLmiddle(bat *res,  bat *val, bat *hist);
=======
sql5_export str SQLmiddle(bat *res,  bat *val, bat *hist);
>>>>>>> 38ae60b3
@c
str
SQLmiddle(bat *res,  bat *val, bat *hist)
{
	BAT *r,*v,*h;
	wrd *sz, cnt, i;
	oid *gid;

	if( (h = BATdescriptor(*hist)) == NULL )
		throw(SQL, "sql.middle", "Cannot access descriptor");
	if( (v = BATdescriptor(*val)) == NULL ) {
		BBPunfix(h->batCacheid);
		throw(SQL, "sql.middle", "Cannot access descriptor");
	}
	r = BATnew(TYPE_oid, v->ttype, cnt=BATcount(h));
	if (!r) {
		BBPunfix(h->batCacheid);
		BBPunfix(v->batCacheid);
		throw(SQL, "sql.middle", "Cannot create bat");
	}
	sz = (wrd*)Tloc(h,0);
	gid = (oid*)Tloc(v,0);

	if (v->htype == TYPE_void) {
		oid id = v->hseqbase;

		for(i=0;i<cnt;i++) {
			BUN p = BUNfnd(h, gid);
			wrd s = *(sz+p);
			oid nid = id + (s-1)/2;
	
			BUNins(r, gid, &nid, FALSE);
			gid += s;
			id += s;
		}
	} else {
		oid *id = (oid*)Hloc(v,0);

		for(i=0;i<cnt;i++) {
			BUN p = BUNfnd(h, gid);
			wrd s = *(sz+p);
	
			BUNins(r, gid, id+((s-1)/2), FALSE);
			gid += s;
			id += s;
		}
	}

	BBPunfix(h->batCacheid);
	BBPunfix(v->batCacheid);
	BBPkeepref(r->batCacheid);
	*res = r->batCacheid;
	return MAL_SUCCEED;
}

@mal
command sql.middle( val:bat[:oid,:oid], hist:bat[:oid,:wrd] ):bat[:oid,:oid]
address SQLmiddle;

function aggr.median(a:bat[:oid,:any_1]):any_1;
	v := algebra.sortTail(a);
	c := aggr.count(v);
	c := calc./(c,2);
	p := calc.lng(c);
	return algebra.fetch(v, p);
end aggr.median;

function aggr.median(a:bat[:oid,:any_1],g:bat[:oid,:oid],e:bat[:oid,:any_2]):bat[:oid,:any_1];
	ng := algebra.sortTail(g);
	v := group.refine(ng,a);
	vm := algebra.markT(v, 0:oid);
	mv := bat.reverse(vm);
	h := aggr.count(a,g,e);
	s := algebra.leftjoin(mv,g);
	id := sql.middle(s,h);
	sid := algebra.leftjoin(id, mv);
	return algebra.leftjoin(sid, a);
end aggr.median;

# assume nil's are removed
# (sum (e1 * e2) - (sum(e1) * sum(e2)/count(e1))) / count(e1)

@= analytic
function aggr.covar(e1:bat[:oid,:@1], e2:bat[:oid,:@1]):@1;
	e0:bat[:oid,:@1] := batcalc.*(e1,e2);
	s0:@1 := aggr.sum(e0);
	s1:@1 := aggr.sum(e1);
	s2:@1 := aggr.sum(e2);
	v2:@1 := calc.*(s1,s2);
	c := aggr.count(e1);
	n:@1 := calc.@1(c);
	v3:@1 := calc./(v2,n);
	v1:@1 := calc.-(s0,v3);
	v:@1 := calc./(v1,n);
	return v;
end aggr.covar;

function aggr.stddev(e:bat[:oid,:@1]):@1;
	a:dbl := aggr.avg(e);
	ed := batcalc.dbl(e);
	ea := batcalc.-(ed,a);
	ea2 := batcalc.*(ea,ea);
	es := aggr.sum(ea2);
	c := aggr.count(e);
	v:dbl := calc./(es,c);
	r := mmath.sqrt(v);
	res:@1 := calc.@1(r);
	return res;
end aggr.stddev;

function aggr.corr(e1:bat[:oid,:@1], e2:bat[:oid,:@1]):@1;
	cv:@1 := aggr.covar(e1,e2);
	sd1:@1 := aggr.stddev(e1);
	sd2:@1 := aggr.stddev(e2);
	sd := calc.*(sd1,sd2);
	r := calc./(cv,sd);
	res := calc.@1(r);
	return res;
end aggr.corr;

function aggr.covar(e1:bat[:oid,:@1], e2:bat[:oid,:@1], g:bat[:oid,:oid], e:bat[:oid,:any_2]):bat[:oid,:@1];
	e0:bat[:oid,:@1] := batcalc.*(e1,e2);
	s0:bat[:oid,:@1] := aggr.sum(e0,g,e);
	s1:bat[:oid,:@1] := aggr.sum(e1,g,e);
	s2:bat[:oid,:@1] := aggr.sum(e2,g,e);
	v2:bat[:oid,:@1] := batcalc.*(s1,s2);
	c := aggr.count(e1,g,e);
	n:bat[:oid,:@1] := batcalc.@1(c);
	v3:bat[:oid,:@1] := batcalc./(v2,n);
	v1:bat[:oid,:@1] := batcalc.-(s0,v3);
	v:bat[:oid,:@1] := batcalc./(v1,n);
	return v;
end aggr.covar;

function aggr.stddev(v:bat[:oid,:@1], g:bat[:oid,:oid], e:bat[:oid,:any_2]):bat[:oid,:@1];
	a:bat[:oid,:dbl] := aggr.avg(v,g,e);
	ed := batcalc.dbl(v);
	ea := algebra.leftjoin(g,a);
	va := batcalc.-(ed,ea);
	ea2 := batcalc.*(va,va);
	es := aggr.sum(ea2,g,e);
	c := aggr.count(v,g,e);
	cr := batcalc.dbl(c);
	ev:bat[:oid,:dbl] := batcalc./(es,cr);
	r := batmmath.sqrt(ev);
	res:bat[:oid,:@1] := batcalc.@1(r);
	return res;
end aggr.stddev;

# var_pop(expr) = (sum(expr) - sum(expr)/count(expr)) /count(expr)
# stddev_pop(expr) = sqrt(var_pop(expr))
function aggr.stddev_pop(v:bat[:oid,:@1], g:bat[:oid,:oid], e:bat[:oid,:any_2]):bat[:oid,:@1];
	v2 := batcalc.*(v,v);
	a1 := aggr.sum(v2,g,e);
	a := aggr.sum(v,g,e);
	a2 := batcalc.*(a,a);
	c := aggr.count(v,g,e);
	ad1 := batcalc.dbl(a1);
	ad2 := batcalc.dbl(a2);
	cd := batcalc.dbl(c);
	sc := batcalc./(ad2,cd);
	ssc := batcalc.-(ad1,sc);
	sc2 := batcalc./(ssc,cd);
	r := batmmath.sqrt(sc2);
	res:bat[:oid,:@1] := batcalc.@1(r);
	return res;
end aggr.stddev_pop;

function aggr.corr(e1:bat[:oid,:@1], e2:bat[:oid,:@1], g:bat[:oid,:oid],e:bat[:oid,:any_2]):bat[:oid,:@1];
	cv:bat[:oid,:@1] := aggr.covar(e1,e2,g,e);
	sd1:bat[:oid,:@1] := aggr.stddev_pop(e1,g,e);
	sd2:bat[:oid,:@1] := aggr.stddev_pop(e2,g,e);
	sd := batcalc.*(sd1,sd2);
	sdn := batcalc.==(sd,0:@1);
	sds := batcalc.ifthenelse(sdn,1:@1,sd);
	r := batcalc./(cv,sds);
	res := batcalc.@1(r);
	return res;
end aggr.corr;

@mal
@:analytic(bte)@
@:analytic(sht)@
@:analytic(int)@
@:analytic(lng)@
@:analytic(flt)@
@:analytic(dbl)@
<|MERGE_RESOLUTION|>--- conflicted
+++ resolved
@@ -6988,11 +6988,7 @@
  * Assume val is id,oid sorted. 
  */
 @h
-<<<<<<< HEAD
-sql_export str SQLmiddle(bat *res,  bat *val, bat *hist);
-=======
 sql5_export str SQLmiddle(bat *res,  bat *val, bat *hist);
->>>>>>> 38ae60b3
 @c
 str
 SQLmiddle(bat *res,  bat *val, bat *hist)
