@/
The contents of this file are subject to the MonetDB Public License
Version 1.1 (the "License"); you may not use this file except in
compliance with the License. You may obtain a copy of the License at
http://www.monetdb.org/Legal/MonetDBLicense

Software distributed under the License is distributed on an "AS IS"
basis, WITHOUT WARRANTY OF ANY KIND, either express or implied. See the
License for the specific language governing rights and limitations
under the License.

The Original Code is the MonetDB Database System.

The Initial Developer of the Original Code is CWI.
Portions created by CWI are Copyright (C) 1997-July 2008 CWI.
Copyright August 2008-2011 MonetDB B.V.
All Rights Reserved.
@

@f sql

@c
/*
 * @t SQL Scenario implementation
 * @a M Kersten
 * @v 0
 * @* SQL support implementation
 * This module contains the wrappers around the SQL
 * multi-version-catalog and support routines copied
 * from the Version 4 code base.
 */
@mal
module batsql;
module sql;

pattern start():void 
address SQLsession
comment "Switch to processing SQL statements";

pattern start2():void
address SQLsession2
comment "Switch to processing precompiled sql statements";

pattern init():void
address SQLinitEnvironment
comment "Initialize the environment for MAL";

pattern mvc():int
address SQLmvc
comment "get the multiversion catalog context, needed for correct statement dependencies (ie sql.update, should be after sql.bind in concurrent execution)";

pattern trans(type:int,chain:int,name:str):void
address SQLtransaction
comment "a transaction statement (type can be commit,release,rollback or start)";

pattern transaction{unsafe}()
address SQLtransaction2
comment "Start an autocommit transaction";

pattern commit()
address SQLcommit
comment "Trigger the commit operation for a MAL block";

pattern catalog(type:int,sname:str,name:str,action:int):void
address SQLcatalog
comment "a catalog statement";

pattern catalog(type:int,sname:str,t:ptr,temp:int):void
address SQLcatalog
comment "a catalog statement";

pattern catalog(type:int,sname:str,t:ptr,restart:lng):void
address SQLcatalog
comment "a catalog statement";

pattern catalog(type:int,grantee:str,role:str):void
address SQLcatalog
comment "a grant/revoke role statement";

pattern catalog(type:int,user:str,passwd:str,enc:int,schema:str,fullname:str):void
address SQLcatalog
comment "a user catalog statement";

pattern catalog(type:int,tname:str,grantee:str,privs:int,cname:str,grant:int,grantor:int):void
address SQLcatalog
comment "a grant/revoke privileges statement";

pattern catalog(type:int,iname:str,itype:int,sname:str,tname:str...):void
address SQLcatalog
comment "a create index catalog statement";

pattern eval(cmd:str):void 
address SQLstatement
comment "Compile and execute a single sql statement";

pattern eval(cmd:str, output:bit):void 
address SQLstatement
comment "Compile and execute a single sql statement (and optionaly send output on the output stream)";

pattern include(fname:str):void 
address SQLinclude
comment "Compile and execute a sql statements on the file";

pattern ra(cmd:str, optimize:bit):void
address RAstatement
comment "Compile and execute a single 'relational algebra' statement";

pattern assert(b:bit,msg:str):void
address SQLassert
comment "Generate an exception when b==true";

pattern assert(b:int,msg:str):void
address SQLassertInt
comment "Generate an exception when b!=0";

pattern assert(b:wrd,msg:str):void
address SQLassertWrd
comment "Generate an exception when b!=0";

pattern assert(b:lng,msg:str):void
address SQLassertLng
comment "Generate an exception when b!=0";
# @- The SQL multi-version catalog
# This module also contains the definitions for managing an SQL database schema in
# version 5.  It is an adaptation of the original V4.3 code base.
# A main difference is that the global catalog is obtained from
# the client record, rather then lookup the variable in a context stack.
#
# The MAL operations below are used in the SQL->MAL compiler and
# can be (sparingly) used to inspect it from a MIL console.
# The 'mvc_' header is removed, because all commands are already
# prepended by the 'sql.' module name.
# The original code is retained, because it makes it
# easier to later re-use part of the catalog code in a separately.

pattern setVariable(mvc:int, varname:str, value:any_1 ):int
address setVariable
comment "Set the value of a session variable";

pattern getVariable(mvc:int, varname:str ):any_1
address getVariable
comment "Get the value of a session variable";

pattern logfile{unsafe}(filename:str):void 
address mvc_logfile
comment "Enable/disable saving the sql statement traces";

pattern next_value( sname:str, sequence:str ):lng
address mvc_next_value
comment "return the next value of the sequence";

pattern batsql.next_value( sname:bat[:oid,:str], sequence:str ) :bat[:oid,:lng]
address mvc_bat_next_value
comment "return the next value of the sequence";

pattern get_value( sname:str, sequence:str ):lng
address mvc_get_value
comment "return the current value of the sequence";

pattern restart{unsafe}( sname:str, sequence:str, start:lng ):lng
address mvc_restart_seq
comment "restart the sequence with value start";

pattern bind_dbat(mvc:int, schema:str, table:str, access:int):bat[:oid,:oid]
address mvc_bind_dbat_wrap
comment "Bind to 'schema.table' BAT with deleted objecs
and with specific access kind:
	0 - base table
	1 - inserts
	2 - updates";

pattern bind_idxbat(mvc:int, schema:str, table:str, index:str, access:int):bat[:oid,:any_1]
address mvc_bind_idxbat_wrap
comment "Bind the 'schema.table.index' BAT with access kind:
	0 - base table
	1 - inserts
	2 - updates";

pattern bind_idxbat(mvc:int, schema:str, table:str, index:str, access:int, low:oid, hgh:oid):bat[:oid,:any_1]
address mvc_bind_idxbat_wrap
comment "Bind the 'schema.table.index' BAT with access kind:
	0 - base table
	1 - inserts
	2 - updates";

pattern bind_idxbat(mvc:int, schema:str, table:str, index:str, access:int, part_nr:int, nr_parts:int):bat[:oid,:any_1]
address mvc_bind_idxbat_wrap
comment "Bind the 'schema.table.index' BAT with access kind:
	0 - base table
	1 - inserts
	2 - updates";

pattern bind(mvc:int, schema:str, table:str, column:str, access:int ):bat[:oid,:any_1]
address mvc_bind_wrap
comment "Bind the 'schema.table.column' BAT with access kind:
	0 - base table
	1 - inserts
	2 - updates";

pattern bind(mvc:int, schema:str, table:str, column:str, access:int, low:oid, hgh:oid ):bat[:oid,:any_1]
address mvc_bind_wrap
comment "Bind the 'schema.table.column' BAT partition with access kind:
	0 - base table
	1 - inserts
	2 - updates";

pattern bind(mvc:int, schema:str, table:str, column:str, access:int, part_nr:int, nr_parts:int ):bat[:oid,:any_1]
address mvc_bind_wrap
comment "Bind the 'schema.table.column' BAT partition with access kind:
	0 - base table
	1 - inserts
	2 - updates";

command bind_dbat(clientid:int, schema:str, table:str, access:int, oldversion:lng, version:lng):bat[:oid,:oid]
address mvc_diff_dbat_wrap
comment "Bind to 'schema.table' BAT with deleted objecs
and with specific access kind:
	0 - base table
	1 - inserts
	2 - updates";

command getVersion(clientid:int):lng
address mvc_getVersion
comment "Return the database version identifier for a client";

pattern append(mvc:int, sname:str, tname:str, cname:str, ins:any):int
address mvc_append_wrap
comment "Append b to the column tname.cname (possibly optimized to replace the insert bat of tname.cname (returns sequence number for order dependence)";

pattern update(mvc:int, sname:str, tname:str, cname:str, ins:any):int
address mvc_update_wrap
comment "Append b to the column tname.cname (possibly optimized to replace the insert bat of tname.cname (returns sequence number for order dependence)";

pattern clear_table{unsafe}(sname:str, tname:str) :wrd
address mvc_clear_table_wrap
comment "Clear table";

pattern delete{unsafe}(mvc:int, sname:str, tname:str, b:any):int
address mvc_delete_wrap
comment "delete from table";

# @-
# The Monet 5 code generator uses several SQL specific wrapper functions.
pattern resultSet{unsafe}( nr_cols:int, sep:str, rsep:str, ssep:str, ns:str, order:any_1 ) :int 
address mvc_result_file_wrap
comment "Prepare a file result set"; 

pattern resultSet{unsafe}( nr_cols:int, sep:str, rsep:str, ssep:str, ns:str, order:bat[:oid,:any_1] ) :int 
address mvc_result_file_wrap
comment "Prepare a file result set"; 

pattern resultSet{unsafe}( nr_cols:int, qtype:int, order:any_1 ) :int 
address mvc_result_row_wrap
comment "Prepare a row result set"; 

pattern resultSet{unsafe}( nr_cols:int, qtype:int, order:bat[:oid,:any_1] ) :int 
address mvc_result_table_wrap
comment "Prepare a table result set"; 

pattern rsColumn{unsafe}(rs:int, tname:str, name:str, typename:str, digits:int, scale:int, val:any_1 ) :void
address mvc_result_value_wrap
comment "Add the value to the row query result";

pattern rsColumn{unsafe}(rs:int, tname:str, name:str, typename:str, digits:int, scale:int, col:bat[:oid,:any_1] ) :void
address mvc_result_column_wrap
comment "Add the column to the table query result";

pattern declaredTable{unsafe}( name:str ) :int 
address mvc_declared_table_wrap
comment "Prepare a declared table"; 

pattern dtColumn{unsafe}(rs:int, tname:str, name:str, typename:str, digits:int, scale:int) :void
address mvc_declared_table_column_wrap;

pattern dropDeclaredTable{unsafe}( name:str ) :void 
address mvc_drop_declared_table_wrap
comment "drop a declared table"; 

pattern dropDeclaredTables{unsafe}( nr:int ) :void 
address mvc_drop_declared_tables_wrap
comment "drop top n declared tables"; 

pattern exportHead{unsafe}(s:streams, res_id:int) :void
address mvc_export_head_wrap
comment "Export a result (in order) to stream s"; 

pattern exportResult{unsafe}(s:streams, res_id:int) :void
address mvc_export_result_wrap
comment "Export a result (in order) to stream s"; 

pattern exportChunk{unsafe}(s:streams, res_id:int) :void
address mvc_export_chunk_wrap
comment "Export a chunk of the result set (in order) to stream s"; 

pattern exportChunk{unsafe}(s:streams, res_id:int, offset:int, nr:int) :void
address mvc_export_chunk_wrap
comment "Export a chunk of the result set (in order) to stream s"; 

pattern exportOperation{unsafe}(w:str) :void
address mvc_export_operation_wrap
comment "Export result of schema/transaction queries"; 

pattern affectedRows{unsafe}(mvc:int, nr:wrd, w:str) :int
address mvc_affected_rows_wrap
comment "export the number of affected rows by the current query";

pattern exportValue{unsafe}(qtype:int, tname:str, name:str, typename:str, digits:int, scale:int, eclass:int, val:any_1, w:str):void
address mvc_export_value_wrap 
comment "export a single value onto the stream s";

pattern copy_from{unsafe}( sname:str, tname:str, 
	sep:str, rsep:str, ssep:str, ns:str, fname:str, nr:lng, offset:lng, locked:int)(:bat[:oid,:any]...)
address mvc_import_table_wrap
comment "Import a table from bstream s with the 
	given tuple and seperators (sep/rsep)";

pattern copyfrom{unsafe}( sname:str, tname:str, 
	sep:str, rsep:str, ssep:str, ns:str, nr:lng, offset:lng, locked:int)(:bat[:oid,:any]...)
address mvc_import_table_stdin
comment "Import a table from bstream s with the 
	given tuple and seperators (sep/rsep)";

function single(x:any_2):bat[:oid,:any_2];
	b := bat.new(0:oid, x);
	c := bat.append(b, x);
	return c;
end single;

pattern importTable{unsafe}( sname:str, tname:str, fname:str... )(:bat[:oid,:any]...)
address mvc_bin_import_table_wrap
comment "Import a table from the files (fname)";

command zero_or_one( col:bat[:any_2,:any_1]) :any_1
address zero_or_one
comment "if col contains exactly one value return this. Incase of more raise an exception else return nil";

command not_unique( b:bat[:oid,:oid]) :bit 
address not_unique 
comment "check if the tail sorted bat b doesn't have unique tail values" ;

command not_uniques( b:bat[:oid,:oid]) :bat[:oid,:oid] 
address not_unique_oids 
comment "return not unique oids" ;

command not_uniques( b:bat[:oid,:wrd]) :bat[:oid,:oid] 
address not_unique_oids ;

function times(elaps:int,inblock:lng, oublock:lng):void;
	io.printf("#times %d ms",elaps);
	io.printf(" %d reads",inblock);
	io.printf(" %d writes\n",oublock);
end times;

factory times();
	elaps:= alarm.time();
	user := profiler.getUserTime();
	system := profiler.getSystemTime();
	inblocks := profiler.getDiskReads();
	oublocks := profiler.getDiskWrites();
barrier goon:=true;
	e1:= alarm.time();
	u1:= profiler.getUserTime();
	s1:= profiler.getSystemTime();
	i1 := profiler.getDiskReads();
	o1 := profiler.getDiskWrites();
	elaps:= e1-elaps;
	inblocks := i1-inblocks;
	oublocks := o1-oublocks;
	user := u1-user;
	system:= s1-system;
	io.printf("times %d ms",elaps);
	io.printf(" user %d ms",user);
	io.printf(" system %d ms",system);
	io.printf(" %d reads",inblocks);
	io.printf(" %d writes\n",oublocks);
	elaps := e1;
	user := u1;
	system:=s1;
	inblocks  := i1;
	oublocks  := o1;
	yield times;
	redo goon:=true;
exit goon;
end times;

pattern argRecord():str
address SQLargRecord
comment "Glue together the calling sequence";
pattern argRecord(a:any...):str
address SQLargRecord
comment "Glue together the calling sequence";

function sql_environment{inline}()(name:bat[:oid,:str],value:bat[:oid,:str]);
	e := inspect.getEnvironment();
	n := algebra.markT(e, 0:oid);
	r := bat.reverse(n);
	v := algebra.markH(e, 0:oid);
	return (r,v);
end sql_environment;

function clients{inline}()( user:bat[:oid,:str], login:bat[:oid,:str], lastcommand:bat[:oid,:str], actions:bat[:oid,:int], seconds:bat[:oid,:lng]);
	U:= clients.getUsers();
	u:= algebra.markH(U);
	L:= clients.getLogins();
	l:= algebra.markH(L);
	C:= clients.getLastCommand();
	c:= algebra.markH(C);
	A:= clients.getActions();
	a:= algebra.markH(A);
	T:= clients.getTime();
	t:= algebra.markH(T);
	return (u,l,c,a,t);
end clients;

function bbp{inline}()( id:bat[:oid,:int], name:bat[:oid,:str], htype:bat[:oid,:str], ttype:bat[:oid,:str], count:bat[:oid,:lng], refcnt:bat[:oid,:int], lrefcnt:bat[:oid,:int], location:bat[:oid,:str], heat:bat[:oid,:int], dirty:bat[:oid,:str], status:bat[:oid,:str], kind:bat[:oid,:str]);

	ns:bat[:int,:str] := nil:bat[:int,:str];
	iht:bat[:int,:str] := nil:bat[:int,:str];
	itt:bat[:int,:str] := nil:bat[:int,:str];
	icnt:bat[:int,:lng] := nil:bat[:int,:lng];
	irefcnt:bat[:int,:int] := nil:bat[:int,:int];
	ilrefcnt:bat[:int,:int] := nil:bat[:int,:int];
	ilocation:bat[:int,:str] := nil:bat[:int,:str];
	iheat:bat[:int,:int] := nil:bat[:int,:int];
	idirty:bat[:int,:str] := nil:bat[:int,:str];
	istatus:bat[:int,:str] := nil:bat[:int,:str];
	ikind:bat[:int,:str] := nil:bat[:int,:str];
barrier bbp_1 := true;
	ns := bbp.getNames();
	iht := bbp.getHeadType();
	itt := bbp.getTailType();
	icnt := bbp.getCount();
	irefcnt := bbp.getRefCount();
	ilrefcnt := bbp.getLRefCount();
	ilocation := bbp.getLocation();
	iheat := bbp.getHeat();
	idirty := bbp.getDirty();
	istatus := bbp.getStatus();
	ikind := bbp.getKind();
exit bbp_1;
	ri := algebra.markT(ns, 0:oid);
	i := bat.reverse(ri);
	n := algebra.markH(ns, 0:oid);
	ht := algebra.markH(iht, 0:oid);
	tt := algebra.markH(itt, 0:oid);
	cnt := algebra.markH(icnt, 0:oid);
	refcnt := algebra.markH(irefcnt, 0:oid);
	lrefcnt := algebra.markH(ilrefcnt, 0:oid);
	location := algebra.markH(ilocation, 0:oid);
	heat := algebra.markH(iheat, 0:oid);
	dirty := algebra.markH(idirty, 0:oid);
	status := algebra.markH(istatus, 0:oid);
	kind := algebra.markH(ikind, 0:oid);
	return (i,n,ht,tt,cnt,refcnt,lrefcnt,location,heat,dirty,status,kind);
end bbp;

pattern sql_variables():bat[:oid,:str]
address sql_variables
comment "return the table with session variables";

pattern db_users() :bat[:oid,:str]
address db_users_wrap
comment "return table of users with sql scenario";

pattern password(user:str) :str
address db_password_wrap
comment "return password hash of user";

pattern dump_cache()(query:bat[:oid,:str],count:bat[:oid,:int])
address dump_cache
comment "dump the content of the query cache";

pattern dump_opt_stats()(rewrite:bat[:oid,:str],count:bat[:oid,:int])
address dump_opt_stats
comment "dump the optimizer rewrite statistics";

pattern dump_trace()(
	event:bat[:oid,:int],
	clk:bat[:oid,:str],
	pc:bat[:oid,:str],
	thread:bat[:oid,:int],
	user:bat[:oid,:int],
	ticks:bat[:oid,:lng],
	reads:bat[:oid,:lng],
	writes:bat[:oid,:lng],
	rbytes:bat[:oid,:lng],
	wbytes:bat[:oid,:lng],
	type:bat[:oid,:str],
	stmt:bat[:oid,:str])
address dump_trace
comment "dump the trace statistics";

pattern storage()(
	schema:bat[:oid,:str],
	table:bat[:oid,:str],
	column:bat[:oid,:str],
	location:bat[:oid,:str],
	count:bat[:oid,:lng],
	capacity:bat[:oid,:lng],
	width:bat[:oid,:int],
	size:bat[:oid,:lng],
	hashsize:bat[:oid,:lng])
address sql_storage
comment "return a table with storage information ";

# @- SQL function aliases
# The code generate should identify the precise module
# target for all functions. This creates quite some
# administration overhead and analysis at many places.
# The alternative is to extend modules with an alias.
#
# The routine below are added to the calc module to
# ease code generation.
pattern calc.hash( v:any ) :wrd address MKEYhash; 
command batcalc.hash( b:bat[:oid,:any_1] ) :bat[:oid,:wrd] address MKEYbathash;
pattern calc.rotate_xor_hash(h:wrd, nbits:int, v:any_1) :wrd address MKEYrotate_xor_hash;
command batcalc.rotate_xor_hash(h:bat[:oid,:wrd], nbits:int, b:bat[:oid,:any_1]) :bat[:oid,:int] address MKEYbulk_rotate_xor_hash;

# @- SQL functions
# The SQL functions are all recognized by their module name.
# For some we need to provide a new implementation, others
# merely require a different address binding.
#
# The aggregate operations work on doubles by default.
# This calls for casting values around in the process.
@= mal_round
command sql.dec_round( v:@1, r:@1 ) :@1 
address @1_dec_round_wrap
comment "round off the value v to nearests multiple of r";

command sql.round( v:@1, d:int, s:int, r:bte) :@1
address @1_round_wrap
comment "round off the decimal v(d,s) to r digits behind the dot (if r < 0, before the dot)";

command calc.second_interval( sc:int, v:@1, ek:int, sk:int ) :lng
address @1_dec2second_interval
comment "cast @1 decimal to a second_interval";

@
@mal
@:mal_round(bte)@
@:mal_round(sht)@
@:mal_round(int)@
@:mal_round(lng)@

@= mal_fround
command sql.dec_round( v:@1, r:@1 ) :@1 
address @1_dec_round_wrap
comment "round off the value v to nearests multiple of r";

command sql.round( v:@1, r:bte) :@1
address @1_round_wrap
comment "round off the floating point v to r digits behind the dot (if r < 0, before the dot)";

command sql.ms_trunc( v:@1, r:int) :@1
address @1_trunc_wrap
comment "truncate the floating point v to r digits behind the dot (if r < 0, before the dot)";

@
@mal
@:mal_fround(flt)@
@:mal_fround(dbl)@

command sql.alpha(dec:dbl, theta:dbl) :dbl
address SQLdbl_alpha
comment "Implementation of astronomy alpha function: expands the radius theta depending on the declination";

command batsql.alpha(dec:bat[:oid,:dbl], theta:dbl) :bat[:oid,:dbl]
address SQLbat_alpha
comment "BAT implementation of astronomy alpha function";

@= mal_cast
command calc.@1( v:str ) :@1 
address str_2_@1
comment "Cast to @1";
command calc.@1( v:str, digits:int ) :@1 
address str_2num_@1
comment "cast to @1 and check for overflow";
command calc.@1( v:str, digits:int, scale:int ) :@1 
address str_2dec_@1
comment "cast to dec(@1) and check for overflow";

command batcalc.@1( v:bat[:oid,:str] ) :bat[:oid,:@1] 
address batstr_2_@1
comment "Cast to @1";
command batcalc.@1( v:bat[:oid,:str], digits:int ) :bat[:oid,:@1] 
address batstr_2num_@1
comment "cast to @1 and check for overflow";
command batcalc.@1( v:bat[:oid,:str], digits:int, scale:int ) :bat[:oid,:@1] 
address batstr_2dec_@1
comment "cast to dec(@1) and check for overflow";
@
@mal
# @-
# address CALCstr2@1
# command calc.str( v:@1 ) :str
# address CALC@12str
# comment "Cast @1 to str";
@:mal_cast(bte)@
@:mal_cast(sht)@
@:mal_cast(int)@
@:mal_cast(lng)@

@= mal_casttime
command calc.@1( v:str ) :@1 
address str_2_@1
comment "Cast to @1";
command calc.@1( v:str, digits:int ) :@1 
address str_2time_@1
comment "cast to @1 and check for overflow";
command calc.@1( v:@1, digits:int ) :@1 
address @1_2time_@1
comment "cast @1 to @1 and check for overflow";

command batcalc.@1( v:bat[:oid,:str] ) :bat[:oid,:@1] 
address batstr_2_@1
comment "Cast to @1";
command batcalc.@1( v:bat[:oid,:str], digits:int ) :bat[:oid,:@1] 
address batstr_2time_@1
comment "cast to @1 and check for overflow";
command batcalc.@1( v:bat[:oid,:@1], digits:int ) :bat[:oid,:@1] 
address bat@1_2time_@1
comment "cast @1 to @1 and check for overflow";
@
@mal
@:mal_casttime(timestamp)@
@:mal_casttime(daytime)@

@= mal_castfromstr
command calc.@1( v:str ) :@1 
address str_2_@1
comment "cast to @1";
command batcalc.@1( v:bat[:oid,:str] ) :bat[:oid,:@1] 
address batstr_2_@1
comment "cast to @1";
command calc.str( v:@1 ) :str 
address SQL@1_2_str
comment "cast @1 to str";
@
@mal
@:mal_castfromstr(wrd)@
@:mal_castfromstr(flt)@
@:mal_castfromstr(dbl)@
@:mal_castfromstr(date)@
@:mal_castfromstr(sqlblob)@

command calc.str( v:str) :str 
address CALCstr2str
comment "Idempotent cast of strings";

# @+ bit conversion (why?)
# command calc.str( v:bit) :str
# address CALCbit2str
# comment "Idempotent cast of strings";
#
# command calc.bte( v:bit) :bte
# address CALCbit2bte
# comment "Cast bit to bte ";
# command calc.sht( v:bit) :sht
# address CALCbit2sht
# comment "Cast bit to sht ";
# command calc.int( v:bit) :int
# address CALCbit2int
# comment "Cast bit to int ";
# command calc.lng( v:bit) :lng
# address CALCbit2lng
# comment "Cast bit to lng ";

pattern calc.str( eclass:int, d1:int, s1:int, has_tz:int, v:any_1, digits:int ) :str 
address SQLstr_cast
comment "cast to string and check for overflow";

pattern batcalc.str( eclass:int, d1:int, s1:int, has_tz:int, v:bat[:oid,:any_1], digits:int ) :bat[:oid,:str] 
address SQLbatstr_cast
comment "cast to string and check for overflow";

command calc.substring(s:str,offset:int):str
address STRsubstringTail;
command calc.substring(s:str,offset:int,count:int):str
address STRsubstring;

@= mal_cast_2dec
command calc.@1( v:@2) :@1 
address @2_2_@1
comment "cast @2 to @1";
command calc.@1( v:@2, digits:int, scale:int ) :@1 
address @2_num2dec_@1
comment "cast number to decimal(@1) and check for overflow";

command batcalc.@1( v:bat[:oid,:@2]) :bat[:oid,:@1]
address bat@2_2_@1
comment "cast @2 to @1";
command batcalc.@1( v:bat[:oid,:@2], digits:int, scale:int ) :bat[:oid,:@1] 
address bat@2_num2dec_@1
comment "cast number to decimal(@1) and check for overflow";
@
@mal
@:mal_cast_2dec(bte,flt)@
@:mal_cast_2dec(sht,flt)@
@:mal_cast_2dec(int,flt)@
@:mal_cast_2dec(wrd,flt)@
@:mal_cast_2dec(lng,flt)@
@:mal_cast_2dec(bte,dbl)@
@:mal_cast_2dec(sht,dbl)@
@:mal_cast_2dec(int,dbl)@
@:mal_cast_2dec(wrd,dbl)@
@:mal_cast_2dec(lng,dbl)@

@= mal_cast_dec2
command calc.@1( s1:int, v:@2) :@1 
address @2_dec2_@1
comment "cast decimal(@2) to @1 and check for overflow";
command calc.@1( s1:int, v:@2, d2:int, s2:int ) :@1 
address @2_dec2dec_@1
comment "cast decimal(@2) to decimal(@1) and check for overflow";

command batcalc.@1( s1:int, v:bat[:oid,:@2]) :bat[:oid,:@1]
address bat@2_dec2_@1
comment "cast decimal(@2) to @1 and check for overflow";
command batcalc.@1( s1:int, v:bat[:oid,:@2], d2:int, s2:int ) :bat[:oid,:@1] 
address bat@2_dec2dec_@1
comment "cast decimal(@2) to decimal(@1) and check for overflow";
@
@mal

@= mal_cast2
@:mal_cast_2dec(@1,@2)@
@:mal_cast_dec2(@1,@2)@
@
@mal
@:mal_cast2(bte,bte)@
@:mal_cast2(bte,sht)@
@:mal_cast2(bte,int)@
@:mal_cast2(bte,wrd)@
@:mal_cast2(bte,lng)@
@:mal_cast2(sht,bte)@
@:mal_cast2(sht,sht)@
@:mal_cast2(sht,int)@
@:mal_cast2(sht,wrd)@
@:mal_cast2(sht,lng)@
@:mal_cast2(int,bte)@
@:mal_cast2(int,sht)@
@:mal_cast2(int,int)@
@:mal_cast2(int,wrd)@
@:mal_cast2(int,lng)@
@:mal_cast2(wrd,bte)@
@:mal_cast2(wrd,sht)@
@:mal_cast2(wrd,int)@
@:mal_cast2(wrd,wrd)@
@:mal_cast2(lng,bte)@
@:mal_cast2(lng,sht)@
@:mal_cast2(lng,int)@
@:mal_cast2(lng,wrd)@
@:mal_cast2(lng,lng)@
@:mal_cast2(flt,bte)@
@:mal_cast2(flt,sht)@
@:mal_cast2(flt,int)@
@:mal_cast2(flt,wrd)@
@:mal_cast2(flt,lng)@
@:mal_cast2(dbl,bte)@
@:mal_cast2(dbl,sht)@
@:mal_cast2(dbl,int)@
@:mal_cast2(dbl,wrd)@
@:mal_cast2(dbl,lng)@

@= mal_interval
command calc.month_interval( v:@1, ek:int, sk:int ) :int
address month_interval_@1
comment "cast @1 to a month_interval and check for overflow";

command calc.second_interval( v:@1, ek:int, sk:int ) :lng
address second_interval_@1
comment "cast @1 to a second_interval and check for overflow";
@
@mal

@:mal_interval(str)@
@:mal_interval(bte)@
@:mal_interval(sht)@
@:mal_interval(int)@
@:mal_interval(wrd)@
@:mal_interval(lng)@

command calc.rowid(v:any_1, schema:str, table:str) :oid
address sql_rowid
comment "return the next rowid";

command sql.rank_grp(b:bat[:oid,:any_1], gp:bat[:oid,:oid], gpe:bat[:oid,:oid]) :bat[:oid,:int] 
address sql_rank_grp
comment "return the ranked groups";

command sql.rank(b:bat[:oid,:any_1]) :bat[:oid,:int] 
address sql_rank
comment "return the rank bat";

command sql.dense_rank_grp(b:bat[:oid,:any_1], gp:bat[:oid,:oid], gpe:bat[:oid,:oid]) :bat[:oid,:int] 
address sql_dense_rank_grp
comment "return the densely ranked groups";

command sql.dense_rank(b:bat[:oid,:any_1]) :bat[:oid,:int] 
address sql_dense_rank
comment "return the densely ranked bat";

command aggr.exist(b:bat[:any_1,:any_2], h:any_1):bit 
address ALGexist;

function batcalc.mark_grp{inline}( b:bat[:oid,:any_1], a:bat[:any_2,:any_3], g:bat[:oid,:oid]) :bat[:oid,:int]; 
	# order based on b
	bm := algebra.markT(b,0:oid);
	mb := bat.reverse(bm);
	ma := algebra.leftfetchjoin(mb, a);
	aa := bat.mirror(a);
	maa := algebra.leftfetchjoin(mb, aa);
	x := algebra.mark_grp(ma,g,1:oid);
	mg := batcalc.int(x);
	# restore the order based on a 
	aam := bat.reverse(maa);
	return mark_grp := algebra.leftfetchjoin(aam, mg);
end batcalc.mark_grp;

function batcalc.mark_grp{inline}( b:bat[:oid,:any_1] ) :bat[:oid,:int]; 
	x := algebra.markT(b,1:oid);
	return mark_grp:= batcalc.int(x);
end batcalc.mark_grp;

function batcalc.rank_grp{inline}( b:bat[:oid,:any_1], gp:bat[:oid,:oid], gpe:bat[:oid,:oid]) :bat[:oid,:int]; 
	o := bat.mirror(b);
	g := algebra.join(o, gp);
	return rank_grp:= sql.rank_grp(b, g, gpe);
end batcalc.rank_grp;

function batcalc.rank_grp{inline}( b:bat[:oid,:any_1]) :bat[:oid,:int]; 
	return rank_grp:= sql.rank(b);
end batcalc.rank_grp;

function batcalc.dense_rank_grp{inline}( b:bat[:oid,:any_1], gp:bat[:oid,:oid], gpe:bat[:oid,:oid]) :bat[:oid,:int]; 
	o := bat.mirror(b);
	g := algebra.join(o, gp);
	return dense_rank_grp:= sql.dense_rank_grp(b, g, gpe);
end batcalc.dense_rank_grp;

function batcalc.dense_rank_grp{inline}( b:bat[:oid,:any_1]) :bat[:oid,:int]; 
	return dense_rank_grp:= sql.dense_rank(b);
end batcalc.dense_rank_grp;

function sql.zero_or_one{inline}( b:bat[:oid,:any_1], gp:bat[:oid,:oid], gpe:bat[:oid,:oid]) :bat[:oid,:any_1];
	(e,g) := group.new(gp);
	m := aggr.max(e);
	c0 := calc.isnil(m);
	c01 := calc.not(c0);
	c1 := calc.>(m,1:wrd);
	c11 := calc.and(c01,c1);
	ms := calc.str(m); 
	msg := str.+("zero_or_one: cardinality violation (", ms);
	msg1 := str.+(msg, ">1)");
	sql.assert(c11, msg1);
	return zero_or_one := b;
end sql.zero_or_one;


function mmath.rand{inline}( v:int ) :int;
	x := mmath.rand();
	return rand := x;
end mmath.rand;

pattern cluster1(sch:str, tbl:str)
address SQLcluster1
comment "Cluster the columns of a table on the (first) primary key";

pattern cluster2(sch:str, tbl:str)
address SQLcluster2
comment "Cluster the columns of a table on the (first) primary key";

pattern shrink(sch:str, tbl:str)
address SQLshrink
comment "Consolidate the deletion table over all columns using shrinking";

pattern reuse(sch:str, tbl:str)
address SQLreuse
comment "Consolidate the deletion table over all columns reusing deleted slots";

pattern vacuum(sch:str, tbl:str)
address SQLvacuum
comment "Choose an approach to consolidate the deletions";

pattern drop_hash(sch:str, tbl:str)
address SQLdrop_hash
comment "Drop hash indices for the given table";

pattern newdictionary(sch:str, tbl:str):void
address SQLnewDictionary
comment "Perform dictionary compression on a table";
pattern dropdictionary(sch:str, tbl:str):void
address SQLdropDictionary
comment "Perform dictionary decompression on a table";

pattern gzcompress(sch:str, tbl:str):void
address SQLgzcompress
comment "Perform LZ compression on a table";
pattern gzdecompress(sch:str, tbl:str):void
address SQLgzdecompress
comment "Perform LZ decompression on a table";
pattern gztruncate(sch:str, tbl:str):void
address SQLtruncate
comment "Remove the tables when you have a compressed image";
pattern gzexpand(sch:str, tbl:str):void
address SQLexpand
comment "Remove the compressed image";

# @-
# The distributed processing of queries requires the SQL runtime
# system to be able to deliver portions of the BATs in an efficient
# way.
# It should be cast into a more efficient C procedure, which also
# takes care of NAS opportunities.
function octopus.bind(mvc:int, sch:str, tab:str,col:str,kind:int, 
low:oid, hgh:oid, version:int):bat[:oid,:any_1];
	b:bat[:oid,:any_1]:= sql.bind(mvc,sch,tab,col,kind,low,hgh);
	return bind:= b;
end bind;

function octopus.bind(mvc:int, sch:str, tab:str,col:str,kind:int, version:int):bat[:oid,:any_1];
	b:bat[:oid,:any_1]:= sql.bind(mvc,sch,tab,col,kind);
	return bind:= b;
end bind;

function octopus.bind(conn:str, sch:str, tab:str,col:str,kind:int, 
low:oid, hgh:oid, version:int):bat[:oid,:any_1];
	b:bat[:oid,:any_1] := nil:bat[:oid,:any_1];
	m := nil:int;
	rm := remote.put(conn,m);
	rm := remote.exec(conn,"sql","mvc");
	s := remote.put(conn,sch);
	t := remote.put(conn,tab);
	c := remote.put(conn,col);
	k := remote.put(conn,kind);
	v := remote.put(conn,version);
	l := remote.put(conn,low);
	h := remote.put(conn,hgh);
	rb:= remote.put(conn,b);
	rb:= remote.exec(conn,"sql","bind",rm,s,t,c,k,l,h);
	b:bat[:oid,:any_1]:= remote.get(conn,rb);
	return bind:= b;
end octopus.bind;

function octopus.bind(conn:str, sch:str, tab:str,col:str,kind:int, 
version:int):bat[:oid,:any_1];
	b:bat[:oid,:any_1] := nil:bat[:oid,:any_1];
	m := nil:int;
	rm := remote.put(conn,m);
	rm := remote.exec(conn,"sql","mvc");
	s := remote.put(conn,sch);
	t := remote.put(conn,tab);
	c := remote.put(conn,col);
	k := remote.put(conn,kind);
	bh:= remote.put(conn,b);
	bh:= remote.exec(conn,"sql","bind",rm,s,t,c,k);
	b:bat[:oid,:any_1]:= remote.get(conn,bh);
	return bind:= b;
end octopus.bind;

function octopus.bind_dbat(mvc:int, sch:str, tab:str,access:int, version:int):bat[:oid,:oid];
	b := sql.bind_dbat(mvc,sch,tab,access);
	return bind_dbat:= b;
end octopus.bind_dbat;

function octopus.bind_dbat(conn:str, sch:str, tab:str, access:int, version:int):bat[:oid,:oid];
	b:bat[:oid,:any_1] := nil:bat[:oid,:any_1];
	m := nil:int;
	rm := remote.put(conn,m);
	rm := remote.exec(conn,"sql","mvc");
	s := remote.put(conn,sch);
	t := remote.put(conn,tab);
	a := remote.put(conn,access);
	bh:= remote.put(conn,b);
	bh:= remote.exec(conn,"sql","bind_dbat",rm,s,t,a);
	b:bat[:oid,:oid]:= remote.get(conn,bh);
	return bind_dbat:= b;
end octopus.bind_dbat;

function octopus.bind_idxbat(mvc:int, sch:str, tab:str, index:str, access:int, version:int):bat[:oid,:oid];
	b := sql.bind_idxbat(mvc,sch,tab,index,access);
	return bind_idxbat:= b;
end octopus.bind_idxbat;

function octopus.bind_idxbat(conn:str, sch:str, tab:str, index:str, access:int, version:int):bat[:oid,:oid];
	b:bat[:oid,:oid] := nil:bat[:oid,:oid];
	m := nil:int;
	rm := remote.put(conn,m);
	rm := remote.exec(conn,"sql","mvc");
	s := remote.put(conn,sch);
	t := remote.put(conn,tab);
	i := remote.put(conn,index);
	a := remote.put(conn,access);
	bh:= remote.put(conn,b);
	bh:= remote.exec(conn,"sql","bind_idxbat",rm,s,t,i,a);
	b:bat[:oid,:oid]:= remote.get(conn,bh);
	return bind_idxbat:= b;
end octopus.bind_idxbat;

function octopus.bind_idxbat(conn:str, sch:str, tab:str, index:str, access:int, low:oid, hgh:oid, version:int):bat[:oid,:oid];
	b:bat[:oid,:oid] := nil:bat[:oid,:oid];
	m := nil:int;
	rm := remote.put(conn,m);
	rm := remote.exec(conn,"sql","mvc");
	s := remote.put(conn,sch);
	t := remote.put(conn,tab);
	i := remote.put(conn,index);
	a := remote.put(conn,access);
	l := remote.put(conn,low);
	h := remote.put(conn,hgh);
	bh:= remote.put(conn,b);
	bh:= remote.exec(conn,"sql","bind_idxbat",rm,s,t,i,a,l,h);
	b:bat[:oid,:oid]:= remote.get(conn,bh);
	return bind_idxbat:= b;
end octopus.bind_idxbat;
# @-
# Octopus.bind signatures adjusted to new mitosis sql.bind (part_nr, nr_parts)
function octopus.bind(mvc:int, sch:str, tab:str,col:str,kind:int,
		part_nr:int, nr_parts:int, version:int) :bat[:oid,:any_1];
	b:bat[:oid,:any_1]:= sql.bind(mvc,sch,tab,col,kind,part_nr,nr_parts);
	return bind:= b;
end bind;

function octopus.bind(conn:str, sch:str, tab:str,col:str,kind:int,
part_nr:int, nr_parts:int, version:int):bat[:oid,:any_1];
	b:bat[:oid,:any_1] := nil:bat[:oid,:any_1];
	m := nil:int;
	rm := remote.put(conn,m);
	rm := remote.exec(conn,"sql","mvc");
	s := remote.put(conn,sch);
	t := remote.put(conn,tab);
	c := remote.put(conn,col);
	k := remote.put(conn,kind);
	v := remote.put(conn,version);
	l := remote.put(conn,part_nr);
	h := remote.put(conn,nr_parts);
	rb:= remote.put(conn,b);
	rb:= remote.exec(conn,"sql","bind",rm,s,t,c,k,l,h);
	b:bat[:oid,:any_1]:= remote.get(conn,rb);
	return bind:= b;
end octopus.bind;

function octopus.bind_idxbat(conn:str, sch:str, tab:str, index:str, access:int, part_nr:int, nr_parts:int, version:int):bat[:oid,:oid];
	b:bat[:oid,:oid] := nil:bat[:oid,:oid];
	m := nil:int;
	rm := remote.put(conn,m);
	rm := remote.exec(conn,"sql","mvc");
	s := remote.put(conn,sch);
	t := remote.put(conn,tab);
	i := remote.put(conn,index);
	a := remote.put(conn,access);
	l := remote.put(conn,part_nr);
	h := remote.put(conn,nr_parts);
	bh:= remote.put(conn,b);
	bh:= remote.exec(conn,"sql","bind_idxbat",rm,s,t,i,a,l,h);
	b:bat[:oid,:oid]:= remote.get(conn,bh);
	return bind_idxbat:= b;
end octopus.bind_idxbat;

function octopus.getVariable(conn:str,name:str):any_1;
	s := remote.put(conn,name);
	bh:= remote.exec(conn,"sql","getVariable",s);
	b:any_1 := remote.get(conn,bh);
	return getVariable:= b;
end octopus.getVariable;

function octopus.getBid(dbname:str, fn:str, bidtype:sht):lng;
res:lng := -1:lng;
barrier remotewrk := calc.!=(dbname,"NOTworker");
	conn := octopus.connect(dbname);
	r_fn := remote.put(conn,fn);
	r_bt := remote.put(conn,bidtype);
	r_getBid := remote.put(conn,res);
	r_getBid := remote.exec(conn,"trader","makeBid",r_fn,r_bt);
	res:lng  := remote.get(conn,r_getBid);
	catch ANYexception:str;
 	   raise ANYexception:str ;
	exit ANYexception:str ;
exit remotewrk;
    return getBid:lng := res;
end getBid;

function remote.bind{inline}(dbconn:str, sch:str, tab:str,col:str,kind:int, 
version:int):bat[:oid,:any_1];
	b:bat[:oid,:any_1] := nil:bat[:oid,:any_1];
	m := nil:int;
	conn := remote.connect(dbconn, "monetdb", "monetdb", "msql");
	rm := remote.put(conn,m);
	rm := remote.exec(conn,"sql","mvc");
	s := remote.put(conn,sch);
	t := remote.put(conn,tab);
	c := remote.put(conn,col);
	k := remote.put(conn,kind);
	bh:= remote.put(conn,b);
	bh:= remote.exec(conn,"sql","bind",rm,s,t,c,k);
	b:bat[:oid,:any_1]:= remote.get(conn,bh);
	return bind:= b;
end remote.bind;

function remote.bind_idxbat{inline}(dbconn:str, sch:str, tab:str, index:str, access:int, version:int):bat[:oid,:oid];
	b:bat[:oid,:oid] := nil:bat[:oid,:oid];
	m := nil:int;
	conn := remote.connect(dbconn, "monetdb", "monetdb", "msql");
	rm := remote.put(conn,m);
	rm := remote.exec(conn,"sql","mvc");
	s := remote.put(conn,sch);
	t := remote.put(conn,tab);
	i := remote.put(conn,index);
	a := remote.put(conn,access);
	bh:= remote.put(conn,b);
	bh:= remote.exec(conn,"sql","bind_idxbat",rm,s,t,i,a);
	b:bat[:oid,:oid]:= remote.get(conn,bh);
	return bind_idxbat:= b;
end remote.bind_idxbat;

function remote.bind_dbat{inline}(dbconn:str, sch:str, tab:str, access:int, version:int):bat[:oid,:oid];
	b:bat[:oid,:any_1] := nil:bat[:oid,:any_1];
	m := nil:int;
	conn := remote.connect(dbconn, "monetdb", "monetdb", "msql");
	rm := remote.put(conn,m);
	rm := remote.exec(conn,"sql","mvc");
	s := remote.put(conn,sch);
	t := remote.put(conn,tab);
	a := remote.put(conn,access);
	bh:= remote.put(conn,b);
	bh:= remote.exec(conn,"sql","bind_dbat",rm,s,t,a);
	b:bat[:oid,:oid]:= remote.get(conn,bh);
	return bind_dbat:= b;
end remote.bind_dbat;

pattern rdfshred (location:str, gname:str, schema:str)
address SQLrdfShred
comment "Procedure that wraps around the shredder of the rdf module in MAL. 
Shredding an RDF data file from location results in 7 new tables (6 
permutations of SPO and a mapping) in the RDF schema and an entry to table 
rdf.graph We can then query with SQL queries the RDF triple storeby quering 
tables gid_spo, gid_pso etc., where gid is looked up in rdf.graph"

command prelude()
address SQLprelude;

command epilogue()
address SQLepilogue;

sql.prelude();

@h
#ifndef _SQL_H
#define _SQL_H

#include <sql_mem.h>

#ifdef WIN32
#ifndef LIBSQL
#define sql5_export extern __declspec(dllimport)
#else
#define sql5_export extern __declspec(dllexport)
#endif
#else
#define sql5_export extern
#endif

#include "sql_mvc.h"
#include <sql_backend.h>
#include <mal_session.h>

#include <mal_function.h>
#include <mal_stack.h>
#include <mal_interpreter.h>
#include <mal_session.h>
#include <tablet.h>
#include <streams.h>
#include <mtime.h>
#include <math.h>
#include <blob.h>
#include <mkey.h>
#include <str.h>
#include "sql_privileges.h"
#include "sql_semantic.h"
#include "sql_rel2bin.h"
#include <bin_optimizer.h>
#include "sql_decimal.h"
#include "sql_string.h"
#include "sql_qc.h"
#include "sql_env.h"
#include "sql_emptyset.h"

#include <bat/bat_storage.h>

/*
 * @-
 * The back-end structure collects the information needed to support
 * compilation and execution of the SQL code against the Monet Version 5
 * back end. Note that the back-end can be called upon by the front-end
 * to handle specific tasks, such as catalog management (sql_mvc)
 * and query execution (sql_qc). For this purpose, the front-end needs
 * access to operations defined in the back-end, in particular for
 * freeing the stack and code segment.
 * @-
 */
typedef struct backend {
	int console;
	char language;		/* 'S' or 's' or 'X' */
	mvc *mvc;
	stream *out;
	Client client;
	sql_schema *currSchema;
	sql_table *currTable;
	sql_column *currColumn;
	sql_key *currKey;
	sql_idx *currIndex;
	int 	mvc_var;	
	int	vtop;		/* top of the variable stack before the current function */
	cq *q;			/* pointer to the cached query */
} backend;

extern backend *backend_reset(backend *b);
extern backend *backend_create(mvc *m, Client c);
extern void backend_destroy(backend *b);

extern int sqlcleanup(mvc *c, int err);
extern stmt *sql_symbol2stmt(mvc *c, symbol *sym);

extern BAT *mvc_bind(mvc *m, char *sname, char *tname, char *cname, int access);
extern BAT *mvc_bind_dbat(mvc *m, char *sname, char *tname, int access);
extern BAT *mvc_bind_idxbat(mvc *m, char *sname, char *tname, char *iname, int access);

sql5_export str SQLmvc(Client cntxt, MalBlkPtr mb, MalStkPtr stk, InstrPtr pci);
sql5_export str SQLtransaction(Client cntxt, MalBlkPtr mb, MalStkPtr stk, InstrPtr pci);
sql5_export str SQLcommit(Client cntxt, MalBlkPtr mb, MalStkPtr stk, InstrPtr pci);
sql5_export str SQLtransaction2(Client cntxt, MalBlkPtr mb, MalStkPtr stk, InstrPtr pci);
sql5_export str SQLcatalog(Client cntxt, MalBlkPtr mb, MalStkPtr stk, InstrPtr pci);

sql5_export str mvc_append_wrap(Client cntxt, MalBlkPtr mb, MalStkPtr stk, InstrPtr pci);
sql5_export str mvc_update_wrap(Client cntxt, MalBlkPtr mb, MalStkPtr stk, InstrPtr pci);
sql5_export str mvc_bind_wrap(Client cntxt, MalBlkPtr mb, MalStkPtr stk, InstrPtr pci);
sql5_export str mvc_bind_dbat_wrap(Client cntxt, MalBlkPtr mb, MalStkPtr stk, InstrPtr pci);
sql5_export str mvc_bind_idxbat_wrap(Client cntxt, MalBlkPtr mb, MalStkPtr stk, InstrPtr pci);
sql5_export str mvc_clear_table_wrap(Client cntxt, MalBlkPtr mb, MalStkPtr stk, InstrPtr pci);
sql5_export str mvc_delete_wrap(Client cntxt, MalBlkPtr mb, MalStkPtr stk, InstrPtr pci);
sql5_export str mvc_result_row_wrap(Client cntxt, MalBlkPtr mb, MalStkPtr stk, InstrPtr pci);
sql5_export str mvc_result_file_wrap(Client cntxt, MalBlkPtr mb, MalStkPtr stk, InstrPtr pci);
sql5_export str mvc_result_table_wrap(Client cntxt, MalBlkPtr mb, MalStkPtr stk, InstrPtr pci);
sql5_export str mvc_result_column_wrap(Client cntxt, MalBlkPtr mb, MalStkPtr stk, InstrPtr pci);
sql5_export str mvc_result_value_wrap(Client cntxt, MalBlkPtr mb, MalStkPtr stk, InstrPtr pci);

sql5_export str mvc_declared_table_wrap(Client cntxt, MalBlkPtr mb, MalStkPtr stk, InstrPtr pci);
sql5_export str mvc_declared_table_column_wrap(Client cntxt, MalBlkPtr mb, MalStkPtr stk, InstrPtr pci);
sql5_export str mvc_drop_declared_table_wrap(Client cntxt, MalBlkPtr mb, MalStkPtr stk, InstrPtr pci );
sql5_export str mvc_drop_declared_tables_wrap(Client cntxt, MalBlkPtr mb, MalStkPtr stk, InstrPtr pci );

sql5_export str mvc_affected_rows_wrap(Client cntxt, MalBlkPtr mb, MalStkPtr stk, InstrPtr pci);
sql5_export str mvc_export_result_wrap(Client cntxt, MalBlkPtr mb, MalStkPtr stk, InstrPtr pci);
sql5_export str mvc_export_head_wrap(Client cntxt, MalBlkPtr mb, MalStkPtr stk, InstrPtr pci);
sql5_export str mvc_export_chunk_wrap(Client cntxt, MalBlkPtr mb, MalStkPtr stk, InstrPtr pci);
sql5_export str mvc_export_operation_wrap(Client cntxt, MalBlkPtr mb, MalStkPtr stk, InstrPtr pci);
sql5_export str mvc_export_value_wrap(Client cntxt, MalBlkPtr mb, MalStkPtr stk, InstrPtr pci);
sql5_export str mvc_import_table_wrap(Client cntxt, MalBlkPtr mb, MalStkPtr stk, InstrPtr pci);
sql5_export str mvc_import_table_stdin(Client cntxt, MalBlkPtr mb, MalStkPtr stk, InstrPtr pci);
sql5_export str mvc_bin_import_table_wrap(Client cntxt, MalBlkPtr mb, MalStkPtr stk, InstrPtr pci);
sql5_export str setVariable(Client cntxt, MalBlkPtr mb, MalStkPtr stk, InstrPtr pci);
sql5_export str getVariable(Client cntxt, MalBlkPtr mb, MalStkPtr stk, InstrPtr pci);
sql5_export str sql_variables(Client cntxt, MalBlkPtr mb, MalStkPtr stk, InstrPtr pci);
sql5_export str mvc_logfile(Client cntxt, MalBlkPtr mb, MalStkPtr stk, InstrPtr pci);
sql5_export str mvc_next_value(Client cntxt, MalBlkPtr mb, MalStkPtr stk, InstrPtr pci);
sql5_export str mvc_bat_next_value(Client cntxt, MalBlkPtr mb, MalStkPtr stk, InstrPtr pci);
sql5_export str mvc_get_value(Client cntxt, MalBlkPtr mb, MalStkPtr stk, InstrPtr pci);
sql5_export str mvc_diff_idxbat_wrap(bat *b, int *clientid, str *s, str *t, str *i, int *access, lng *oldversion, lng *version );
sql5_export str mvc_diff_dbat_wrap(bat *b, int *clientid, str *s, str *t, int *access, lng *oldversion, lng *version);
sql5_export str mvc_getVersion(lng *r, int *clientid);
sql5_export str mvc_restart_seq(Client cntxt, MalBlkPtr mb, MalStkPtr stk, InstrPtr pci);
sql5_export str zero_or_one(ptr ret, int *bid);
sql5_export str not_unique(bit *ret, int *bid);
sql5_export str not_unique_oids(bat *ret, bat *bid);
sql5_export str SQLcluster1(Client cntxt, MalBlkPtr mb, MalStkPtr stk, InstrPtr pci);
sql5_export str SQLcluster2(Client cntxt, MalBlkPtr mb, MalStkPtr stk, InstrPtr pci);
sql5_export str SQLshrink(Client cntxt, MalBlkPtr mb, MalStkPtr stk, InstrPtr pci);
sql5_export str SQLreuse(Client cntxt, MalBlkPtr mb, MalStkPtr stk, InstrPtr pci);
sql5_export str SQLvacuum(Client cntxt, MalBlkPtr mb, MalStkPtr stk, InstrPtr pci);
sql5_export str SQLdrop_hash(Client cntxt, MalBlkPtr mb, MalStkPtr stk, InstrPtr pci);
sql5_export str SQLnewDictionary(Client cntxt, MalBlkPtr mb, MalStkPtr stk, InstrPtr pci);
sql5_export str SQLdropDictionary(Client cntxt, MalBlkPtr mb, MalStkPtr stk, InstrPtr pci);
sql5_export str SQLgzcompress(Client cntxt, MalBlkPtr mb, MalStkPtr stk, InstrPtr pci);
sql5_export str SQLgzdecompress(Client cntxt, MalBlkPtr mb, MalStkPtr stk, InstrPtr pci);
sql5_export str SQLtruncate(Client cntxt, MalBlkPtr mb, MalStkPtr stk, InstrPtr pci);
sql5_export str SQLexpand(Client cntxt, MalBlkPtr mb, MalStkPtr stk, InstrPtr pci);
sql5_export str SQLoctopusBind(Client cntxt, MalBlkPtr mb, MalStkPtr stk, InstrPtr pci);
sql5_export str SQLoctopusBinddbat(Client cntxt, MalBlkPtr mb, MalStkPtr stk, InstrPtr pci);
sql5_export str SQLargRecord(Client cntxt, MalBlkPtr mb, MalStkPtr stk, InstrPtr pci);
sql5_export str SQLrdfShred(Client cntxt, MalBlkPtr mb, MalStkPtr stk, InstrPtr pci);
sql5_export str month_interval_str( int *ret, str *s, int *ek, int *sk );
sql5_export str second_interval_str( lng *res, str *s, int *ek, int *sk );
sql5_export str dump_cache(Client cntxt, MalBlkPtr mb, MalStkPtr stk, InstrPtr pci);
sql5_export str dump_opt_stats(Client cntxt, MalBlkPtr mb, MalStkPtr stk, InstrPtr pci);
sql5_export str dump_trace(Client cntxt, MalBlkPtr mb, MalStkPtr stk, InstrPtr pci);
sql5_export str sql_storage(Client cntxt, MalBlkPtr mb, MalStkPtr stk, InstrPtr pci);
sql5_export str sql_rowid(Client cntxt, MalBlkPtr mb, MalStkPtr stk, InstrPtr pci);
sql5_export str sql_rank_grp(bat *rid, bat *bid, bat *gid, bat *gpe);
sql5_export str sql_rank(bat *rid, bat *bid);
sql5_export str sql_dense_rank_grp(bat *rid, bat *bid, bat *gid, bat *gpe);
sql5_export str sql_dense_rank(bat *rid, bat *bid);
@= round_export
sql5_export str @1_dec_round_wrap( @1 *res, @1 *v, @1 *r );
sql5_export str @1_round_wrap( @1 *res, @1 *v, int *d, int *s, bte *r );
sql5_export str str_2dec_@1( @1 *res, str *val, int *d, int *sc );
sql5_export str str_2num_@1( @1 *res, str *v, int *len );
sql5_export str batstr_2dec_@1( int *res, int *val, int *d, int *sc );
sql5_export str batstr_2num_@1( int *res, int *v, int *len );
sql5_export str @1_dec2second_interval( lng *res, int *sc, @1 *dec, int *ek, int *sk );
@
@h
@:round_export(bte)@
@:round_export(sht)@
@:round_export(int)@
@:round_export(wrd)@
@:round_export(lng)@

@= cast_time
sql5_export str str_2time_@1( @1 *res, str *v, int *len );
sql5_export str batstr_2time_@1( int *res, int *v, int *len );
sql5_export str @1_2time_@1( @1 *res, @1 *v, int *len );
sql5_export str bat@1_2time_@1( int *res, int *v, int *len );
@
@h
@:cast_time(timestamp)@
@:cast_time(daytime)@
@= cast_export
sql5_export str str_2_@1( @3 *res, str *val );
sql5_export str batstr_2_@1( int *res, int *val );
sql5_export str SQL@1_2_str( str *res, @1 *val );
@
@h
@:cast_export(bit,bitToStr,bit)@
@:cast_export(oid,OIDtoStr,oid)@
@:cast_export(bte,bteToStr,bte)@
@:cast_export(sht,shtToStr,sht)@
@:cast_export(int,intToStr,int)@
@:cast_export(lng,lngToStr,lng)@
@:cast_export(wrd,wrdToStr,wrd)@
@:cast_export(flt,fltToStr,flt)@
@:cast_export(dbl,dblToStr,dbl)@
@:cast_export(timestamp,timestamp_tostr,timestamp)@
@:cast_export(daytime,daytime_tostr,daytime)@
@:cast_export(date,date_tostr,date)@
@:cast_export(sqlblob,sqlblob_tostr,sqlblob*)@
sql5_export str SQLstr_cast(Client cntxt, MalBlkPtr mb, MalStkPtr stk, InstrPtr pci);
sql5_export str SQLbatstr_cast(Client cntxt, MalBlkPtr mb, MalStkPtr stk, InstrPtr pci);
@= fround_export
sql5_export str @1_dec_round_wrap( @1 *res, @1 *v, @1 *r );
sql5_export str @1_round_wrap( @1 *res, @1 *v, bte *r );
sql5_export str @1_trunc_wrap( @1 *res, @1 *v, int *r );
@
@h
@:fround_export(flt)@
@:fround_export(dbl)@
#define radians(x)       ((x) * 3.14159265358979323846 /180.0 )
#define degrees(x)       ((x) * 180.0/3.14159265358979323846 )
sql5_export str SQLdbl_alpha(dbl *res, dbl *decl, dbl *theta);
sql5_export str SQLbat_alpha(bat *res, bat *decl, dbl *theta);
@= c_interval_export
sql5_export str month_interval_@1( int *ret, @1 *s, int *ek, int *sk );
sql5_export str second_interval_@1( lng *res, @1 *s, int *ek, int *sk );
@
@h
@:c_interval_export(bte)@
@:c_interval_export(sht)@
@:c_interval_export(int)@
@:c_interval_export(wrd)@
@:c_interval_export(lng)@
@:c_interval_export(daytime)@
@= simpleupcast_export
sql5_export str @2_2_@1( @1 *res, @2 *v );
sql5_export str bat@2_2_@1( int *res, int *v );
@= simpledowncast_export
sql5_export str @2_2_@1( @1 *res, @2 *v );
sql5_export str bat@2_2_@1( int *res, int *v );
@= numcastup_export
@:simpledowncast_export(@1,@2)@
sql5_export str @2_dec2_@1( @1 *res, int *s1, @2 *v );
sql5_export str @2_dec2dec_@1( @1 *res, int *S1, @2 *v, int *d2, int *S2 );
sql5_export str @2_num2dec_@1( @1 *res, @2 *v, int *d2, int *s2 );
sql5_export str bat@2_dec2_@1( int *res, int *s1, int *v );
sql5_export str bat@2_dec2dec_@1( int *res, int *S1, int *v, int *d2, int *S2 );
sql5_export str bat@2_num2dec_@1( int *res, int *v, int *d2, int *s2 );
@
@h
@:numcastup_export(bte,bte)@
@:numcastup_export(sht,bte)@
@:numcastup_export(sht,sht)@
@:numcastup_export(int,bte)@
@:numcastup_export(int,sht)@
@:numcastup_export(int,int)@
@:numcastup_export(wrd,bte)@
@:numcastup_export(wrd,sht)@
@:numcastup_export(wrd,int)@
@:numcastup_export(wrd,wrd)@
@:numcastup_export(lng,bte)@
@:numcastup_export(lng,sht)@
@:numcastup_export(lng,int)@
@:numcastup_export(lng,wrd)@
@:numcastup_export(lng,lng)@
@= fnumcastdown_export
@:simpledowncast_export(@1,@2)@
sql5_export str @2_num2dec_@1( @1 *res, @2 *v, int *d2, int *s2 );
sql5_export str bat@2_num2dec_@1( int *res, int *v, int *d2, int *s2 );
@
@h
@:fnumcastdown_export(bte,flt)@
@:fnumcastdown_export(sht,flt)@
@:fnumcastdown_export(int,flt)@
@:fnumcastdown_export(wrd,flt)@
@:fnumcastdown_export(lng,flt)@
@:fnumcastdown_export(bte,dbl)@
@:fnumcastdown_export(sht,dbl)@
@:fnumcastdown_export(int,dbl)@
@:fnumcastdown_export(wrd,dbl)@
@:fnumcastdown_export(lng,dbl)@
@= fnumcastup_export
@:simpleupcast_export(@1,@2)@
sql5_export str @2_dec2_@1( @1 *res, int *s1, @2 *v );
sql5_export str @2_dec2dec_@1( @1 *res, int *S1, @2 *v, int *d2, int *S2 );
sql5_export str @2_num2dec_@1( @1 *res, @2 *v, int *d2, int *s2 );
sql5_export str bat@2_dec2_@1( int *res, int *s1, int *v );
sql5_export str bat@2_dec2dec_@1( int *res, int *S1, int *v, int *d2, int *S2 );
sql5_export str bat@2_num2dec_@1( int *res, int *v, int *d2, int *s2 );
@
@h
@:fnumcastup_export(flt,bte)@
@:fnumcastup_export(flt,sht)@
@:fnumcastup_export(flt,int)@
@:fnumcastup_export(flt,wrd)@
@:fnumcastup_export(flt,lng)@
@:fnumcastup_export(dbl,bte)@
@:fnumcastup_export(dbl,sht)@
@:fnumcastup_export(dbl,int)@
@:fnumcastup_export(dbl,wrd)@
@:fnumcastup_export(dbl,lng)@
@= numcastdown_export
@:simpledowncast_export(@1,@2)@
sql5_export str @2_dec2_@1( @1 *res, int *s1, @2 *v );
sql5_export str @2_dec2dec_@1( @1 *res, int *S1, @2 *v, int *d2, int *S2 );
sql5_export str @2_num2dec_@1( @1 *res, @2 *v, int *d2, int *s2 );
sql5_export str bat@2_dec2_@1( int *res, int *s1, int *v );
sql5_export str bat@2_dec2dec_@1( int *res, int *S1, int *v, int *d2, int *S2 );
sql5_export str bat@2_num2dec_@1( int *res, int *v, int *d2, int *s2 );
@
@h
@:numcastdown_export(bte,sht)@
@:numcastdown_export(bte,int)@
@:numcastdown_export(bte,wrd)@
@:numcastdown_export(bte,lng)@
@:numcastdown_export(sht,int)@
@:numcastdown_export(sht,wrd)@
@:numcastdown_export(sht,lng)@
@:numcastdown_export(int,wrd)@
@:numcastdown_export(int,lng)@
@:numcastdown_export(wrd,lng)@

sql5_export str getContext(Client cntxt, MalBlkPtr mb, mvc **c, backend **b );

sql5_export void freeVariables(Client c, MalBlkPtr mb, MalStkPtr glb, int start);

#endif /* _SQL_H */

@c
/*
 * @-
 * First introduce the routines to be called by the front-end.
 */
#include "monetdb_config.h"
#include "sql.h"
#include "sql_result.h"
#include "sql_gencode.h"
#include <sql_storage.h>
#include <sql_scenario.h>
#include <store_sequence.h>
#include <sql_optimizer.h>
#include <sql_datetime.h>
#include <rel_optimizer.h>
#include <rel_distribute.h>
#include <rel_select.h>
#include <rel_exp.h>
#include <rel_dump.h>
#include <rel_bin.h>
#include <bbp.h>
#include <cluster.h>
#include <opt_dictionary.h>
#ifdef HAVE_RAPTOR
# include <rdf.h>
#endif
#include "mal_instruction.h"

/* Windows doesn't have round or trunc, but it does have floor and ceil */
#ifndef HAVE_ROUND
static inline double
round(double val)
{
	/* round to nearest integer, away from zero */
	if (val < 0)
		return -floor(-val + 0.5);
	else
		return floor(val + 0.5);
}
#endif

#ifndef HAVE_TRUNC
static inline double
trunc(double val)
{
	/* round to integer, towards zero */
	if (val < 0)
		return ceil(val);
	else
		return floor(val);
}
#endif

backend *
backend_reset(backend *b)
{
	b->out = b->client->fdout;
	b->language = 0;

	b->currSchema = NULL;
	b->currTable = NULL;
	b->currColumn = NULL;
	b->currKey = NULL;
	b->currIndex = NULL;
	b->vtop = 0;
	b->q = NULL;
	b->mvc_var = 0;
	return b;
}

backend *
backend_create(mvc *m, Client c)
{
	backend *b = NEW(backend);

	b->console = isAdministrator(c);
	b->mvc = m;
	b->client = c;
	b->mvc_var = 0;
	return backend_reset(b);
}

void
backend_destroy(backend *b)
{
	_DELETE(b);
}

static int
rel_is_table( sql_rel *rel )
{
	if (!rel || is_base(rel->op))
		return 1;
	return 0;
}

static int
exp_is_point_select( sql_exp * e) 
{
	if (!e)
		return 1;
	if (e->type == e_cmp && !e->f && e->flag == (int)cmp_equal) {
		sql_exp *r = e->r;

		if (r->card <= CARD_AGGR) 
			return 1;
	}
	return 0;
}

static int
rel_is_point_query( sql_rel *rel)
{
	int is_point = 0;

	if (!rel)
		return 1;
	if (is_project(rel->op))
		return rel_is_point_query(rel->l);
	if (is_select(rel->op) && rel_is_table(rel->l) && rel->exps) {
/*
		node *n;
		is_point = 1;
		for (n=rel->exps->h; n && is_point; n = n->next) {
			if (!exp_is_point_select(n->data))
				is_point = 0;
		}
*/
		is_point = 0;
		/* just one point expression makes this a point query */
		if (rel->exps->h)
			if (exp_is_point_select(rel->exps->h->data))
				is_point = 1;
	}
	return is_point;
}

static int
rel_need_distinct_query( sql_rel *rel)
{
	int need_distinct = 0;

	while (!need_distinct && rel && is_project(rel->op) && !is_groupby(rel->op))
		rel = rel->l;
	if (!need_distinct && rel && is_groupby(rel->op) && rel->exps) {
		node *n, *m;
		for (n=rel->exps->h; n && !need_distinct; n = n->next) {
			sql_exp *e = n->data;
			if (e->type == e_aggr) {
				list *l = e->l;

				if (l) for(m = l->h; m && !need_distinct; m = m->next){
					sql_exp *a = m->data;
	
					if (need_distinct(a))
						need_distinct = 1;
				}
			}
		}
	}
	return need_distinct;
}


stmt *
sql_symbol2stmt(mvc *c, symbol *sym)
{
	stmt *s = NULL;
	int status;
	sql_rel *r;

	status = c->session->status;
	r = rel_semantic(c, sym);

	if (!r) {
		if (c->errstr[0]) {
			return NULL;
		} else {
			c->session->status = status;
			/*printf("# falling back to direct mode \n");*/
			s = output_semantic(c, sym);
		}
	} else {
		int pq;

		/* TODO: do we need to optimise anything for SciQL? */
		r = rel_optimizer(c, r);
		r = rel_distribute(c, r);
		pq = rel_is_point_query(r);
		if (!pq)
			pq = rel_need_distinct_query(r);

		if (c->emode == m_plan) {
			rel_print(c, r, 0);
		} else {
			s = output_rel_bin(c, r);
		}
		rel_destroy(r);
		if (s) {
			/* only needed for delta tables */
			s = rel2bin(c, s); 	
			s = bin_optimizer(c, s);
			c->point_query = pq;
			return s;
		}
	}

	if (s) {
		s = rel2bin(c, s);
		s = bin_optimizer(c, s);
	}
	return s;
}

/*
 * @-
 * After the SQL statement has been executed, its data structures
 * should be garbage collected. For successful actions we have to finish
 * the transaction as well, e.g. commit or rollback.
 */
int
sqlcleanup(mvc *c, int err)
{
	sql_destroy_params(c);
	sql_destroy_args(c);

	if ((c->emod & mod_locked) == mod_locked) {
		/* here we should commit the transaction */
		if (!err) {
			sql_trans_commit(c->session->tr);
			/* write changes to disk */
			sql_trans_end(c->session);
			store_apply_deltas();
			sql_trans_begin(c->session);
		}
		store_unlock();
		c->emod = 0;
	}
	/* some statements dynamically disable caching */
	c->sym = NULL;
	if (c->sa) 
		c->sa = sa_reset(c->sa);
	if (err > 0)
		c->session->status = -err;
	if (err < 0)
		c->session->status = err;
	scanner_query_processed(&(c->scanner));
	return err;
}

/*
 * @-
 * The internal administration of the SQL compilation and execution state
 * is administered by a state descriptor accessible in each phase.
 * Failure to find the state descriptor aborts the session.
 */
str 
getContext(Client cntxt, MalBlkPtr mb, mvc **c, backend **b )
{
	(void)mb;
	if (cntxt == NULL ) 
		throw(SQL, "mvc","No client record");
	if (cntxt->state[MAL_SCENARIO_PARSER] == NULL || cntxt->state[MAL_SCENARIO_OPTIMIZE] == NULL)
		throw(SQL, "mvc","SQL module not initialized");
	if (c)
		*c = ((mvc *) cntxt ->state[MAL_SCENARIO_OPTIMIZE]); 
	if (c && *c == 0)
		throw(SQL, "mvc","SQL module not initialized, mvc struct missing");
	if (b)
		*b = ((backend*) cntxt->state[MAL_SCENARIO_PARSER]);
	if (b && *b == 0)
		throw(SQL, "mvc","SQL module not initialized, backend struct missing");
	return MAL_SUCCEED;
}

str
SQLmvc(Client cntxt, MalBlkPtr mb, MalStkPtr stk, InstrPtr pci)
{
	mvc *sql = NULL;
	str msg = getContext(cntxt, mb, &sql, NULL);
	int *res = (int*) getArgReference(stk, pci, 0);

	if (msg)
		return msg;
	*res = 0;
	return MAL_SUCCEED;
}

str
SQLtransaction(Client cntxt, MalBlkPtr mb, MalStkPtr stk, InstrPtr pci)
{
	mvc *sql = NULL;
	str msg = getContext(cntxt, mb, &sql, NULL);
	int type = *(int*) getArgReference(stk, pci, 1);
	int chain = *(int*) getArgReference(stk, pci, 2);
	str name = *(str*) getArgReference(stk, pci, 3);
	char buf[BUFSIZ];
	int ret = 0;

	if (msg)
		return msg;
	if (name && strcmp(name, str_nil) == 0)
		name = NULL;

	switch (type) {
	case DDL_RELEASE:
		if (sql->session->auto_commit == 1) 
			throw(SQL, "sql.trans", "RELEASE SAVEPOINT: not allowed in auto commit mode");
		ret = mvc_release(sql, name);
		if (ret < 0) {
			snprintf(buf, BUFSIZ, "RELEASE SAVEPOINT: (%s) failed", name);
			throw(SQL, "sql.trans", "%s", buf);
		}
		break;
	case DDL_COMMIT:
		if (sql->session->auto_commit == 1) {
			if (name)
				throw(SQL,"sql.trans", "SAVEPOINT: not allowed in auto commit mode");
			else
				throw(SQL,"sql.trans", "COMMIT: not allowed in auto commit mode");
		}
		ret = mvc_commit(sql, chain, name);
		if (ret < 0 && !name) 
			throw(SQL, "sql.trans", "COMMIT: failed");
		if (ret < 0 && name)
			throw(SQL, "sql.trans", "SAVEPOINT: (%s) failed", name);
		break;
	case DDL_ROLLBACK:
		if (sql->session->auto_commit == 1) 
			throw(SQL, "sql.trans", "ROLLBACK: not allowed in auto commit mode");
		ret = mvc_rollback(sql, chain, name);
		if (ret < 0 && name) {
			snprintf(buf, BUFSIZ, "ROLLBACK TO SAVEPOINT: (%s) failed", name);
			throw(SQL, "sql.trans", "%s", buf);
		}
		break;
	case DDL_TRANS:
		if (sql->session->auto_commit == 0) 
			throw(SQL, "sql.trans", "START TRANSACTION: cannot start a transaction within a transaction");
		if (sql->session->active)
			mvc_rollback(sql, 0, NULL);
		sql->session->auto_commit = 0;
		sql->session->ac_on_commit = 1;
		sql->session->level = chain;
		(void) mvc_trans(sql);
		break;
	default:
		throw(SQL, "sql.trans", "transaction unknown type");
	}
	return MAL_SUCCEED;
}

str
SQLcommit(Client cntxt, MalBlkPtr mb, MalStkPtr stk, InstrPtr pci)
{
	int ret;
	mvc *sql = NULL;
	str msg = getContext(cntxt, mb, &sql, NULL);
	(void) stk;
	(void) pci;

	if (sql->session->auto_commit != 0) 
		throw(SQL,"sql.trans", "COMMIT: not allowed in auto commit mode");
	ret = mvc_commit(sql, 0, 0);
	if (ret < 0 ) 
		throw(SQL, "sql.trans", "COMMIT: failed");
	return msg;
}

str
SQLtransaction2(Client cntxt, MalBlkPtr mb, MalStkPtr stk, InstrPtr pci)
{
	mvc *sql = NULL;
	str msg = getContext(cntxt, mb, &sql, NULL);

	(void) stk;
	(void) pci;
	if (sql->session->auto_commit == 0) 
		throw(SQL, "sql.trans", "START TRANSACTION: cannot start a transaction within a transaction");
	if (sql->session->active)
		mvc_rollback(sql, 0, NULL);
	sql->session->auto_commit = 0;
	sql->session->ac_on_commit = 1;
	sql->session->level = 0;
	(void) mvc_trans(sql);
	return msg;
}

static str
create_table_or_view( mvc *sql, char *sname, sql_table *t, int temp)
{
	sql_schema *s = mvc_bind_schema(sql, sname);
	sql_table *nt = NULL;
	node *n;

	if (STORE_READONLY(active_store_type)) 
		return sql_error(sql, 06, "schema statements cannot be executed on a readonly database.");

	if (!s) 
		return sql_message("CREATE %s: schema '%s' doesn't exist", (t->query)?"TABLE":"VIEW", sname);

	if (mvc_bind_table(sql, s, t->base.name)) {
		char *cd = (temp == SQL_DECLARED_TABLE)?"DECLARE":"CREATE";
		return sql_message("%s TABLE: name '%s' already in use", cd, t->base.name);
<<<<<<< HEAD
	} else if (temp != SQL_DECLARED_TABLE &&!schema_privs(sql->role_id, s)){
		return sql_message("CREATE %s: insufficient privileges for user '%s' in schema '%s'", (temp == SQL_ARRAY)?"ARRAY":"TABLE", stack_get_string(sql, "current_user"), s->base.name);
=======
	} else if (temp != SQL_DECLARED_TABLE && (!schema_privs(sql->role_id, s) && !(isTempSchema(s) && temp == SQL_LOCAL_TEMP))){
		return sql_message("CREATE TABLE: insufficient privileges for user '%s' in schema '%s'", stack_get_string(sql, "current_user"), s->base.name);
>>>>>>> 7cd499fd
	}

	/* first check default values */
	for (n = t->columns.set->h; n; n = n->next) {
		sql_column *c = n->data;

		if (c->def) {
			char buf[BUFSIZ];
			sql_rel *r = NULL;

			sql->sa = sa_create();
			snprintf(buf, BUFSIZ, "select %s;", c->def);
			r = rel_parse(sql, buf, m_deps); 
			if (!r || !is_project(r->op) || !r->exps || list_length(r->exps) != 1 || rel_check_type(sql, &c->type, r->exps->h->data, type_equal) == NULL) 
				throw(SQL, "sql.catalog", "%s", sql->errstr);
			rel_destroy(r);
			sa_destroy(sql->sa);
			sql->sa = NULL;
		}
	}

	nt = sql_trans_create_table(sql->session->tr, s, t->base.name, t->query, t->type, t->system, temp, t->commit_action, t->sz);

	for (n = t->columns.set->h; n; n = n->next) {
		sql_column *c = n->data;
		mvc_copy_column(sql, nt, c);
	}
	if (t->idxs.set) {
		for (n = t->idxs.set->h; n; n = n->next) {
			sql_idx *i = n->data;
			mvc_copy_idx(sql, nt, i);
		}
	}
	if (t->keys.set) {
		for (n = t->keys.set->h; n; n = n->next) {
			sql_key *k = n->data;

			mvc_copy_key(sql, nt, k);
		}
	}
	/* TODO copy triggers */
	/* also create dependencies */
	if (t->query && isView(t)) {
		sql_rel *r = NULL;
		sql->sa = sa_create();
		r = rel_parse(sql, t->query, m_deps); 
		rel_destroy(r);
		sa_destroy(sql->sa);
		sql->sa = NULL;
	}
	return MAL_SUCCEED;
}

static str
alter_table( mvc *sql, char *sname, sql_table *t)
{
	sql_schema *s = mvc_bind_schema(sql, sname);
	sql_table *nt = NULL;
	node *n;

	if (!s) 
		return sql_message("ALTER TABLE: no such schema '%s'", sname);

	if ((nt = mvc_bind_table(sql, s, t->base.name)) == NULL) {
		return sql_message("ALTER TABLE: no such table '%s'", t->base.name);

	} else if (!schema_privs(sql->role_id, s) && !(isTempSchema(s) && t->persistence == SQL_LOCAL_TEMP)){
		return sql_message("ALTER TABLE: insufficient privileges for user '%s' in schema '%s'", stack_get_string(sql, "current_user"), s->base.name);
	}

	/* First check if all the changes are allowed */
	if (t->idxs.set) {
		/* only one pkey */
		if (nt->pkey) {
			for (n = t->idxs.nelm; n; n = n->next) {
				sql_idx *i = n->data;
				if (i->key->type == pkey)
					return sql_message("CONSTRAINT PRIMARY KEY: a table can have only one PRIMARY KEY\n");
			}
		}
	}

	if (t->readonly != nt->readonly) 
		mvc_readonly( sql, nt, t->readonly);

	/* check for changes */
	if (t->tables.dset) for (n = t->tables.dset->h; n; n = n->next) {
		/* propagate alter table .. drop table */
		sql_table *at = n->data;
		sql_table *pt = mvc_bind_table(sql, nt->s, at->base.name);

		sql_trans_del_table(sql->session->tr, nt, pt, at->drop_action);
	}
	for (n = t->tables.nelm; n; n = n->next) {
		/* propagate alter table .. add table */
		sql_table *at = n->data;
 		sql_table *pt = mvc_bind_table(sql, nt->s, at->base.name);

		sql_trans_add_table(sql->session->tr, nt, pt);
	}

	/* check for changes */
	if (t->columns.dset) for (n = t->columns.dset->h; n; n = n->next) {
		/* propagate alter table .. drop column */
		sql_column *c = n->data;
 		sql_column *nc = mvc_bind_column(sql, nt, c->base.name);
		mvc_drop_column(sql, nt, nc, c->drop_action);
	}
	/* check for changes on current cols */
	for (n = t->columns.set->h; n != t->columns.nelm; n = n->next) {

		/* null or default value changes */
		sql_column *c = n->data;
 		sql_column *nc = mvc_bind_column(sql, nt, c->base.name);

		if (c->null != nc->null) {
			mvc_null(sql, nc, c->null);
			/* for non empty check for nulls */
			if (c->null == 0){
				BAT *b = store_funcs.bind_col(sql->session->tr, nc, 0);

				/* TODO also check updates and inserts */
				if (BATcount(b) && b->T->nonil != TRUE) {
					BUN bun = BUNfnd(BATmirror(b), ATOMnilptr(b->ttype));
					if (bun != BUN_NONE)
						return sql_message ("ALTER TABLE: NOT NULL constraint violated for column %s.%s", c->t->base.name, c->base.name );
				}
				BBPunfix(b->batCacheid);
			}
		}
		if (c->def != nc->def)
			mvc_default(sql, nc, c->def);
	}
	for (; n; n = n->next) {
		/* propagate alter table .. add column */
		sql_column *c = n->data;
		mvc_copy_column(sql, nt, c);
	}
	if (t->idxs.set) {
		/* alter drop index */
		if (t->idxs.dset) for (n = t->idxs.dset->h; n; n = n->next) {
			sql_idx *i = n->data;
 			sql_idx *ni = mvc_bind_idx(sql, s, i->base.name);
			mvc_drop_idx(sql, s, ni);
		}
		/* alter add index */
		for (n = t->idxs.nelm; n; n = n->next) {
			sql_idx *i = n->data;
			mvc_copy_idx(sql, nt, i);
		}
	}
	if (t->keys.set) {
		/* alter drop key */
		if (t->keys.dset) for (n = t->keys.dset->h; n; n = n->next) {
			sql_key *k = n->data;
 			sql_key *nk = mvc_bind_key(sql, s, k->base.name);
			mvc_drop_key(sql, s, nk, k->drop_action);
		}
		/* alter add key */
		for (n = t->keys.nelm; n; n = n->next) {
			sql_key *k = n->data;
			mvc_copy_key(sql, nt, k);
		}
	}

	/* TODO copy triggers */
	/* also create dependencies */
	return MAL_SUCCEED;
}



static char *
drop_table(mvc *sql, char *sname, char *tname, int drop_action, int tt)
{
	sql_schema *s = NULL;
	sql_table *t = NULL;
	node *n; 

	if (sname && !(s=mvc_bind_schema(sql, sname))) 
		return sql_message("DROP %s: no such schema '%s'", (tt==tt_table)?"TABLE":"ARRAY", sname);
	if (!s)
		s = cur_schema(sql);
	t = mvc_bind_table(sql, s, tname);
	if (!t && !sname) {
		s = tmp_schema(sql);
		t = mvc_bind_table(sql, s, tname);
	}
	if (!t) { 
		return sql_message("DROP %s: no such %s '%s'", (tt==tt_table)?"TABLE":"ARRAY", (tt==tt_table)?"table":"array", tname);
	} else if (!isTableOrArray(t) && !isStream(t) && !isRemote(t)) {
		return sql_message("DROP %s: cannot drop VIEW '%s'", (tt==tt_table)?"TABLE":"ARRAY", tname);
	} else if (t->system) {
<<<<<<< HEAD
		return sql_message("DROP %s: cannot drop system %s '%s'", (tt==tt_table)?"TABLE":"ARRAY", (tt==tt_table)?"table":"array", tname);
	} else if (!schema_privs(sql->role_id, s)) {
		return sql_message("DROP %s: access denied for %s to schema ;'%s'", (tt==tt_table)?"TABLE":"ARRAY", stack_get_string(sql, "current_user"), s->base.name);
=======
		return sql_message("DROP TABLE: cannot drop system table '%s'", tname);
	} else if (!schema_privs(sql->role_id, s) && !(isTempSchema(s) && t->persistence == SQL_LOCAL_TEMP)){
		return sql_message("DROP TABLE: access denied for %s to schema ;'%s'", stack_get_string(sql, "current_user"), s->base.name);
>>>>>>> 7cd499fd
	}
	if ( !drop_action && t->keys.set) {
		for (n = t->keys.set->h; n; n = n->next) {
			sql_key *k = n->data;

			if (k->type == ukey || k->type == pkey) {
				sql_ukey *uk = (sql_ukey *) k;

				if (uk->keys && list_length(uk->keys)) {
					node *l = uk->keys->h;

					for (; l; l = l->next) {
						k = l->data;
						/* make sure it is not a self referencing key */
						if (k->t != t) 
							return sql_message("DROP %s: FOREIGN KEY %s.%s depends on %s", (tt==tt_table)?"TABLE":"ARRAY", k->t->base.name, k->base.name, tname);
					}
				}
			}
		}
	}

	if (!drop_action && mvc_check_dependency(sql, t->base.id, TABLE_DEPENDENCY, NULL))
		return sql_message("DROP %s: unable to drop %s %s (there are database objects which depend on it)\n", (tt==tt_table)?"TABLE":"ARRAY", (tt==tt_table)?"table":"array", t->base.name);
	
	mvc_drop_table(sql, s, t, drop_action);
	return MAL_SUCCEED;
}

static char *
drop_view(mvc *sql, char *sname, char *tname, int drop_action)
{
	sql_table *t = NULL;
	sql_schema *ss = NULL;

	if (sname != NULL && (ss = mvc_bind_schema(sql, sname)) == NULL)
		return sql_message("DROP VIEW: no such schema '%s'", sname);

	if (ss == NULL)
		ss = cur_schema(sql);

	t = mvc_bind_table(sql, ss, tname);

	if (!schema_privs(sql->role_id, ss) && !(isTempSchema(ss) && t && t->persistence == SQL_LOCAL_TEMP)){  
		return sql_message("DROP VIEW: access denied for %s to schema '%s'", stack_get_string(sql, "current_user"), ss->base.name);
	} else if (!t) {
		return sql_message("DROP VIEW: unknown view '%s'", tname);
	} else if (!isView(t)) {
		return sql_message("DROP VIEW: unable to drop view '%s': is a table", tname);
	} else if (t->system) {
		return sql_message("DROP VIEW: cannot drop system view '%s'", tname);
	} else if (! drop_action && mvc_check_dependency(sql, t->base.id, VIEW_DEPENDENCY, NULL)) {
			return sql_message("unable to drop view %s (there are database objects which depend on it)\n", t->base.name);
	} else {
		mvc_drop_table(sql, ss, t, drop_action);
		return MAL_SUCCEED;
	}
}

static str
drop_key( mvc *sql, char *sname, char *kname, int drop_action )
{
	sql_key *key;
	sql_schema *ss = NULL;

	if (sname != NULL && (ss = mvc_bind_schema(sql, sname)) == NULL)
		return sql_message("DROP VIEW: no such schema '%s'", sname);

	if (ss == NULL)
		ss = cur_schema(sql);

	if ((key = mvc_bind_key(sql, ss, kname )) == NULL) 
		return sql_message("ALTER TABLE: no such constraint '%s'", kname);
	if (!drop_action && mvc_check_dependency(sql, key->base.id, KEY_DEPENDENCY, NULL)) 
		return sql_message("ALTER TABLE: cannot drop constraint '%s': there are database objects which depend on it", key->base.name);
	mvc_drop_key(sql, ss, key, drop_action);
	return MAL_SUCCEED;
}

static str
create_index( mvc *sql, char *iname, int itype, char *sname, char *tname, MalStkPtr stk, InstrPtr pci) 
{
	sql_schema *s = NULL;
	sql_table *t = NULL;
	sql_idx *i = NULL;

	if (!(s = mvc_bind_schema(sql, sname)))
		return sql_message("CREATE INDEX: no such schema '%s'", sname);

	i = mvc_bind_idx(sql, s, iname);
	t = mvc_bind_table(sql, s, tname);
	if (i) {
		return sql_message("CREATE INDEX: name '%s' already in use", iname);
	} else if (!t) {
		return sql_message("CREATE INDEX: no such table '%s'", tname);
	} else if (isView(t)) {
		return sql_message("CREATE INDEX: cannot create index on view '%s'", tname);
	} else {
		int n;
		sql_idx *i = mvc_create_idx(sql, t, iname, (idx_type) itype);

		if (!i) 
			return sql_message("CREATE INDEX: failed to create index '%s'", iname);

		for (n=6; n<pci->argc; n++) {
			char *cname = *(str*)getArgReference(stk, pci, n);
			sql_column *c = mvc_bind_column(sql, t, cname);

			if (!c) {
				return sql_message("CREATE INDEX: no such column '%s'", cname);
			} else {
				mvc_create_ic(sql, i, c);
				mvc_create_dependency(sql, c->base.id, i->base.id, INDEX_DEPENDENCY);
			}
		}
	}
	return NULL;
}

static str
drop_index( mvc *sql, char *sname, char *iname)
{
	sql_schema *s = NULL;
	sql_idx *i = NULL;

	if (!(s=mvc_bind_schema(sql, sname))) 
		return sql_message("DROP INDEX: no such schema '%s'", sname);
 	i = mvc_bind_idx(sql, s, iname);
	if (!i) {
		return sql_message("DROP INDEX: no such index '%s'", iname);
	} else if (!schema_privs(sql->role_id, s)) {
		return sql_message("DROP INDEX: access denied for %s to schema ;'%s'", stack_get_string(sql, "current_user"), s->base.name);
	} else {
		mvc_drop_idx(sql, s, i);
	}
	return NULL;
}

static str
create_seq( mvc *sql, char *sname, sql_sequence *seq)
{
	sql_schema *s = NULL;

	if (sname && !(s = mvc_bind_schema(sql, sname)))
		return sql_message("CREATE SEQUENCE: no such schema '%s'", sname);
	if (s == NULL)
		s = cur_schema(sql);
	if (find_sql_sequence(s, seq->base.name)) {
		return sql_message("CREATE SEQUENCE: name '%s' already in use", seq->base.name);
	} else if (!schema_privs(sql->role_id, s)) {
		return sql_message( "CREATE SEQUENCE: insufficient privileges for '%s' in schema '%s'", stack_get_string(sql, "current_user"), s->base.name);
	}
	sql_trans_create_sequence(sql->session->tr, s, seq->base.name, seq->start, seq->minvalue, seq->maxvalue, seq->increment, seq->cacheinc, seq->cycle, seq->bedropped);
	return NULL;
}

static str
alter_seq( mvc *sql, char *sname, sql_sequence *seq, lng *val)
{
	sql_schema *s = NULL;
	sql_sequence *nseq = NULL;

	if (sname && !(s = mvc_bind_schema(sql, sname)))
		return sql_message("ALTER SEQUENCE: no such schema '%s'", sname);
	if (s == NULL)
		s = cur_schema(sql);
	if (!(nseq = find_sql_sequence(s, seq->base.name))) {
		return sql_message( "ALTER SEQUENCE: no such sequence '%s'", seq->base.name);
	} else if (!schema_privs(sql->role_id, s)) {
		return sql_message( "ALTER SEQUENCE: insufficient privileges for '%s' in schema '%s'", stack_get_string(sql, "current_user"), s->base.name);
	}

	/* first alter the known values */
	sql_trans_alter_sequence(sql->session->tr, nseq, seq->minvalue, seq->maxvalue, seq->increment, seq->cacheinc, seq->cycle);
	if (val)
		sql_trans_sequence_restart(sql->session->tr, nseq, *val);
	return MAL_SUCCEED;
}




static str
drop_seq(mvc *sql, char *sname, char *name)
{
	sql_schema *s = NULL;
	sql_sequence *seq = NULL;

	if (sname && !(s = mvc_bind_schema(sql, sname)))
		return sql_message("DROP SEQUENCE: no such schema '%s'", sname);
	if (!s)
		s = cur_schema(sql);
	if (!(seq = find_sql_sequence(s, name))) {
		return sql_message("DROP SEQUENCE: no such sequence '%s'", name);
	} else if (!schema_privs(sql->role_id, s)) {
		return sql_message("DROP SEQUENCE: insufficient privileges for '%s' in schema '%s'", stack_get_string(sql, "current_user"),  s->base.name);
	}
	if (mvc_check_dependency(sql, seq->base.id, BEDROPPED_DEPENDENCY, NULL))
		return sql_message("DROP SEQUENCE: unable to drop sequence %s (there are database objects which depend on it)\n", seq->base.name);

	sql_trans_drop_sequence(sql->session->tr, s, seq, 0);
	return NULL;
}


static char *
SaveArgReference(MalStkPtr stk, InstrPtr pci, int arg)
{
	char *val = *(str*)getArgReference(stk, pci, arg);

	if (val && strcmp(val, str_nil) == 0)
		val = NULL;
	return val;
}

str
SQLcatalog(Client cntxt, MalBlkPtr mb, MalStkPtr stk, InstrPtr pci)
{
	mvc *sql = NULL;
	str msg = getContext(cntxt, mb, &sql, NULL);
	int type = *(int*) getArgReference(stk, pci, 1);
	str sname = *(str*) getArgReference(stk, pci, 2);

	if (msg)
		return msg;

	if (STORE_READONLY(active_store_type)) 
		return sql_message("SQLException:sql.catalog: schema statements cannot be executed on a readonly database.");

	switch (type) {
	case DDL_CREATE_SEQ:
	{
		sql_sequence *s = *(sql_sequence**) getArgReference(stk, pci, 3);
		msg = create_seq(sql, sname, s);
	} 	break;
	case DDL_ALTER_SEQ:
	{
		lng *val = NULL;
		sql_sequence *s = *(sql_sequence**) getArgReference(stk, pci, 3);
		if (getArgType(mb, pci, 4) == TYPE_lng) 
			val = getArgReference(stk, pci, 4);
		if (val == NULL || *val == lng_nil)
			msg = sql_message("ALTER SEQUENCE: cannot (re)start with NULL");
		else
			msg = alter_seq(sql, sname, s, val);
	} 	break;
	case DDL_DROP_SEQ: {
		str name = *(str*) getArgReference(stk, pci, 3);

		msg = drop_seq( sql, sname, name);
	} 	break;
	case DDL_CREATE_SCHEMA: {
		str name = SaveArgReference(stk, pci, 3);
		int auth_id = sql->role_id;

		if (name && (auth_id = sql_find_auth(sql, name)) < 0) {
			msg = sql_message("CREATE SCHEMA: no such authorization '%s'", name);
		}
		if (sql->user_id != USER_MONETDB && sql->role_id != ROLE_SYSADMIN) {
			msg = sql_message("CREATE SCHEMA: insufficient privileges for user '%s'", stack_get_string(sql, "current_user"));
		}
		if (mvc_bind_schema(sql, sname)) {
			msg = sql_message("CREATE SCHEMA: name '%s' already in use", sname);
		} else {
			(void)mvc_create_schema(sql, sname, auth_id, sql->user_id);
		}
	}	break;
	case DDL_DROP_SCHEMA: {
		int action = *(int*) getArgReference(stk, pci, 4);
		sql_schema *s = mvc_bind_schema(sql, sname);

		if (!s) {
			msg = sql_message("DROP SCHEMA: name %s does not exist", sname);
		} else if (!schema_privs(sql->role_id, s)) {
			msg = sql_message("DROP SCHEMA: access denied for %s to schema ;'%s'", stack_get_string(sql, "current_user"), s->base.name);
		} else if (s == cur_schema(sql)) {
			msg = sql_message("DROP SCHEMA: cannot drop current schema");
		} else if (strcmp(sname, "sys") == 0 || strcmp(sname, "tmp") == 0) {
			msg = sql_message("DROP SCHEMA: access denied for '%s'", sname);
		} else if (sql_schema_has_user(sql, s)) {
			msg = sql_message("DROP SCHEMA: unable to drop schema '%s' (there are database objects which depend on it", sname);
		} else {
			mvc_drop_schema(sql, s, action);
		}
	} 	break;
	case DDL_CREATE_TABLE: 
	case DDL_CREATE_VIEW: 
	case DDL_CREATE_ARRAY: /* TODO: if really not used, remove it later */
	{
		sql_table *t = *(sql_table**) getArgReference(stk, pci, 3);
		int temp = *(int*) getArgReference(stk, pci, 4);

		msg = create_table_or_view(sql, sname, t, temp);
	} 	break;
	case DDL_DROP_ARRAY:
	case DDL_DROP_TABLE: {
		int action = *(int*) getArgReference(stk, pci, 4);
		str name = *(str*) getArgReference(stk, pci, 3);

		msg = drop_table( sql, sname, name, action, (type==DDL_DROP_TABLE)?tt_table:tt_array);
	} 	break;
	case DDL_DROP_VIEW: {
		int action = *(int*) getArgReference(stk, pci, 4);
		str name = *(str*) getArgReference(stk, pci, 3);

		msg = drop_view( sql, sname, name, action);
	} 	break;
	case DDL_DROP_CONSTRAINT: {
		int action = *(int*) getArgReference(stk, pci, 4);
		str name = *(str*) getArgReference(stk, pci, 3);

		msg = drop_key( sql, sname, name, action);
	} 	break;
	case DDL_ALTER_TABLE: {
		sql_table *t = *(sql_table**) getArgReference(stk, pci, 3);
		msg = alter_table(sql, sname, t);
	} 	break;
	case DDL_CREATE_TYPE: {
		char *impl = *(str*) getArgReference(stk, pci, 3);
		if (!mvc_create_type(sql, sql->session->schema, sname, 0, 0, 0, impl)) 
			msg = sql_message("CREATE TYPE: unknown external type '%s'", impl);
	} 	break;
	case DDL_DROP_TYPE: {
		msg = sql_message("DROP TYPE: not implemented ('%s')", sname);
	} 	break;
	case DDL_GRANT_ROLES: {
		char *auth = SaveArgReference(stk, pci, 3);

		msg = sql_grant_role( sql, sname /*grantee */, auth);
	} 	break;
	case DDL_REVOKE_ROLES: {
		char *auth = SaveArgReference(stk, pci, 3);

		msg = sql_revoke_role( sql, sname /*grantee */, auth);
	} 	break;
	case DDL_GRANT: {
		char *grantee = *(str*)getArgReference(stk, pci, 3);
		int privs = *(int*)getArgReference(stk, pci, 4);
		char *cname = SaveArgReference(stk, pci, 5);
		int grant = *(int*)getArgReference(stk, pci, 6);
		int grantor = *(int*)getArgReference(stk, pci, 7);
		msg = sql_grant_table_privs( sql, grantee, privs, sname, cname, grant, grantor);
	} 	break;
	case DDL_REVOKE: {
		char *grantee = *(str*)getArgReference(stk, pci, 3);
		int privs = *(int*)getArgReference(stk, pci, 4);
		char *cname = SaveArgReference(stk, pci, 5);
		int grant = *(int*)getArgReference(stk, pci, 6);
		int grantor = *(int*)getArgReference(stk, pci, 7);
		msg = sql_revoke_table_privs( sql, grantee, privs, sname, cname, grant, grantor);
	} 	break;
	case DDL_CREATE_USER: {
		char *passwd = *(str*)getArgReference(stk, pci, 3);
		int enc = *(int*)getArgReference(stk, pci, 4);
		char *schema = SaveArgReference(stk, pci, 5);
		char *fullname = SaveArgReference(stk, pci, 6);
		msg = sql_create_user( sql, sname, passwd, enc, fullname, schema);
	}	break;
	case DDL_DROP_USER: {
		msg = sql_drop_user( sql, sname);
	}	break;
	case DDL_ALTER_USER: {
		char *passwd = SaveArgReference(stk, pci, 3);
		int enc = *(int*)getArgReference(stk, pci, 4);
		char *schema = SaveArgReference(stk, pci, 5);
		char *oldpasswd = SaveArgReference(stk, pci, 6);
		msg = sql_alter_user( sql, sname, passwd, enc, schema, oldpasswd);
	}	break;
	case DDL_RENAME_USER: {
		char *newuser = *(str*)getArgReference(stk, pci, 3);
		msg = sql_rename_user( sql, sname, newuser);
	}	break;
	case DDL_CREATE_ROLE: {
		char *role = sname;
		int grantor = *(int*)getArgReference(stk, pci, 4);
		msg = sql_create_role( sql, role, grantor);
	} 	break;
	case DDL_DROP_ROLE: {
		char *role = sname;
		msg = sql_drop_role( sql, role);
	} 	break;
	case DDL_CREATE_INDEX: {
		int itype = *(int*)getArgReference(stk, pci, 3);
		char *ssname = *(str*)getArgReference(stk, pci, 4);
		char *tname = *(str*)getArgReference(stk, pci, 5);
		msg = create_index( sql, sname, itype, ssname, tname, stk, pci);
	} 	break;
	case DDL_DROP_INDEX: {
		char *iname = *(str*)getArgReference(stk, pci, 3);
		msg = drop_index( sql, sname, iname );
	} 	break;
	default:
		throw(SQL, "sql.catalog", "catalog unknown type");
	}
	if (msg)
		throw(SQL, "sql.catalog", "%s", msg);
	return MAL_SUCCEED;
}

/* setVariable(int *ret, str *name, any value) */
str
setVariable(Client cntxt, MalBlkPtr mb, MalStkPtr stk, InstrPtr pci)
{
	int *res = (int*)getArgReference(stk, pci, 0);
	mvc *m = NULL;
	str msg = getContext(cntxt, mb, &m, NULL);
	str varname   = *(str *) getArgReference(stk, pci, 2);
	int mtype = getArgType(mb, pci, 3);
	ValRecord *src;
	char buf[BUFSIZ];

	*res = 0;
	if (mtype < 0 || mtype >= 255)
		throw(SQL, "sql.setVariable", "failed");
	if ( strcmp("optimizer",  varname)== 0) {
		msg = setOptimizers(*(str *) getArgReference(stk,pci,3));
		if ( msg != NULL && strcmp(msg,"default_pipe") == 0 )
			return MAL_SUCCEED;
		msg = SQLvalidatePipeline();
		if ( msg ){
			setOptimizers("default_pipe");
			return msg;
		}
	}
	src = &stk->stk[getArg(pci, 3)];
	if (stack_find_var(m, varname)) {
		stack_set_var(m, varname, src);
	} else {
		snprintf(buf, BUFSIZ, "variable '%s' unknown", varname);
		throw(SQL, "sql.setVariable", "%s", buf);
	}
	if ((msg = sql_update_var(m, varname)) != NULL) {
		snprintf(buf, BUFSIZ, "%s", msg);
		_DELETE(msg);
		throw(SQL, "sql.setVariable", "%s", buf);
	}
	return MAL_SUCCEED;
}

/* getVariable(int *ret, str *name) */
str
getVariable(Client cntxt, MalBlkPtr mb, MalStkPtr stk, InstrPtr pci)
{
	int mtype = getArgType(mb, pci, 0);
	mvc *m = NULL;
	str msg = getContext(cntxt, mb, &m, NULL);
	str varname   = *(str *) getArgReference(stk, pci, 2);
	ValRecord *dst, *src;

	if (msg)
		return msg;
	if (mtype < 0 || mtype >= 255)
		throw(SQL, "sql.getVariable", "failed");
	src = stack_get_var(m, varname);
	if (!src) {
		char buf[BUFSIZ];
		snprintf(buf, BUFSIZ, "variable '%s' unknown", varname);
		throw(SQL, "sql.getVariable", "%s", buf);
	}
	dst = &stk->stk[getArg(pci, 0)];
	VALcopy(dst,src);
	return MAL_SUCCEED;
}

str
sql_variables(Client cntxt, MalBlkPtr mb, MalStkPtr stk, InstrPtr pci)
{
	int i;
	mvc *m = NULL;
	BAT *vars; 
	str msg = getContext(cntxt,mb, &m, NULL);
	int *res = (int *) getArgReference(stk, pci, 0);

	if (msg)
		return msg;

	vars = BATnew(TYPE_void,TYPE_str, m->topvars);
	if ( vars == NULL)
		throw(SQL, "sql.variables", MAL_MALLOC_FAIL);
	BATseqbase(vars, 0);
	for (i=0; i<m->topvars && m->vars[i].s; i++) 
		BUNappend(vars, m->vars[i].name, FALSE);
	*res = vars->batCacheid;
	BBPkeepref(vars->batCacheid);
	return MAL_SUCCEED;
}

/* str mvc_logfile(int *d, str *filename); */
str
mvc_logfile(Client cntxt, MalBlkPtr mb, MalStkPtr stk, InstrPtr pci)
{
	mvc *m = NULL;
	str msg = getContext(cntxt,mb, &m, NULL);
	int *res = (int *) getArgReference(stk, pci, 0);
	str filename = *(str *)getArgReference(stk, pci, 1);

	if (msg)
		return msg;
	if (m->scanner.log) {
		close_stream(m->scanner.log);
		m->scanner.log = NULL;
	}

	if (strcmp(filename, str_nil)) 
		m->scanner.log = open_wastream(filename);
	*res = 0;
	return MAL_SUCCEED;
}

/* str mvc_next_value(lng *res, str *sname, str *seqname); */
str
mvc_next_value(Client cntxt, MalBlkPtr mb, MalStkPtr stk, InstrPtr pci)
{
	mvc *m = NULL;
	str msg = getContext(cntxt,mb, &m, NULL);
	sql_schema *s;
	lng *res  = (lng *) getArgReference(stk, pci, 0);
	str *sname  = (str *) getArgReference(stk, pci, 1);
	str *seqname  = (str *) getArgReference(stk, pci, 2);

	(void) cntxt;
	if (msg)
		return msg;
 	s = mvc_bind_schema(m, *sname);
	if (s) {
		sql_sequence *seq = find_sql_sequence(s, *seqname);

		if (seq && seq_next_value(seq, res)) {
			m->last_id = *res;
			stack_set_number(m, "last_id", m->last_id);
			return MAL_SUCCEED;
		}
	}
	throw(SQL, "sql.next_value", "error");
}

/* str mvc_bat_next_value(bat *res, int *sid, str *seqname); */
str
mvc_bat_next_value(Client cntxt, MalBlkPtr mb, MalStkPtr stk, InstrPtr pci)
{
	mvc *m = NULL;
	str msg = getContext(cntxt,mb, &m, NULL);
	BAT *b, *r;
	BUN p,q;
	sql_schema *s = NULL;
	sql_sequence *seq = NULL;
	seqbulk *sb = NULL;
	BATiter bi;
	bat *res  = (bat *) getArgReference(stk, pci, 0);
	int *sid  = (int *) getArgReference(stk, pci, 1);
	str *seqname  = (str *) getArgReference(stk, pci, 2);

	(void) cntxt;
	if (msg)
		return msg;

	if( (b = BATdescriptor(*sid)) == NULL )
		throw(SQL, "sql.next_value", "Cannot access descriptor");

	r = BATnew(b->htype, TYPE_lng, BATcount(b));
	if (!r) {
		BBPunfix(b->batCacheid);
		throw(SQL, "sql.next_value", "Cannot create bat");
	}
	BATseqbase(r, b->hseqbase);

	if (!BATcount(b)) {
		BBPunfix(b->batCacheid);
		BBPkeepref(r->batCacheid);
		*res = r->batCacheid;
		return MAL_SUCCEED;
	}

	bi = bat_iterator(b);
	BATloop(b,p,q){
		str sname = BUNtail(bi,BUNfirst(b));
		lng l;

		if (!s || strcmp(s->base.name, sname) != 0) {
			if (sb)
				seqbulk_destroy(sb);
			s = mvc_bind_schema(m, sname);
			seq = NULL;
			if (!s || 
			    (seq = find_sql_sequence(s, *seqname)) == NULL ||
			    !(sb = seqbulk_create(seq, BATcount(b))) ) {
				BBPunfix(b->batCacheid);
				BBPunfix(r->batCacheid);
				throw(SQL, "sql.next_value", "error");
			}
		}
		if (!seqbulk_next_value(sb, &l)) {
			BBPunfix(b->batCacheid);
			BBPunfix(r->batCacheid);
			seqbulk_destroy(sb);
			throw(SQL, "sql.next_value", "error");
		}
		BUNins(r, BUNhead(bi,p), &l, FALSE);
	}
	if (sb) 
		seqbulk_destroy(sb);
	BBPunfix(b->batCacheid);
	BBPkeepref(r->batCacheid);
	*res = r->batCacheid;
	return MAL_SUCCEED;
}

/* str mvc_get_value(lng *res, str *sname, str *seqname); */
str
mvc_get_value(Client cntxt, MalBlkPtr mb, MalStkPtr stk, InstrPtr pci)
{
	mvc *m = NULL;
	str msg = getContext(cntxt,mb, &m, NULL);
	sql_schema *s;
	lng *res  = (lng *) getArgReference(stk, pci, 0);
	str *sname  = (str *) getArgReference(stk, pci, 1);
	str *seqname  = (str *) getArgReference(stk, pci, 2);

	(void) cntxt;
	if (msg)
		return msg;
 	s = mvc_bind_schema(m, *sname);
	if (s) {
		sql_sequence *seq = find_sql_sequence(s, *seqname);

		if (seq && seq_get_value(seq, res))
			return MAL_SUCCEED;
	}
	throw(SQL, "sql.get_value", "error");
}

str
mvc_getVersion(lng *version, int *clientid)
{
	mvc *m = NULL;
	Client cntxt = MCgetClient(*clientid);
	str msg = getContext(cntxt, NULL, &m, NULL);

	if (msg)
		return msg;
	*version = -1;
	if (m->session->tr)
		*version = m->session->tr->stime;
	return MAL_SUCCEED;
}

/* str mvc_restart_seq(lng *res, str *sname, str *seqname, lng *start); */
str
mvc_restart_seq(Client cntxt, MalBlkPtr mb, MalStkPtr stk, InstrPtr pci)
{
	mvc *m = NULL;
	str msg = getContext(cntxt,mb, &m, NULL);
	sql_schema *s;
	lng *res  = (lng *) getArgReference(stk, pci, 0);
	str *sname  = (str *) getArgReference(stk, pci, 1);
	str *seqname  = (str *) getArgReference(stk, pci, 2);
	lng *start  = (lng *) getArgReference(stk, pci, 3);

	(void) cntxt;
	if (msg)
		return msg;
	if (*start == lng_nil)
		throw(SQL, "sql.restart", "cannot (re)start with NULL");
 	s = mvc_bind_schema(m, *sname);
	if (s) {
		sql_sequence *seq = find_sql_sequence(s, *seqname);

		if (seq) {
			*res = sql_trans_sequence_restart(m->session->tr, seq, *start);
			return MAL_SUCCEED;
		}
	}
	throw(SQL, "sql.restart", "sequence %s not found", *sname);
}



BAT *
mvc_bind(mvc *m, char *sname, char *tname, char *cname, int access)
{
	sql_trans *tr = m->session->tr;
	BAT *b = NULL;
	sql_schema *s = NULL;
	sql_table *t = NULL;
	sql_column *c = NULL;

	s = mvc_bind_schema(m, sname);
	if ( s == NULL) 
		return NULL;
	t = mvc_bind_table(m, s, tname);
	if ( t == NULL) 
		return NULL;
	c = mvc_bind_column(m, t, cname);
	if ( c == NULL) 
		return NULL;

	b = store_funcs.bind_col(tr, c, access);
	return b;
}

BAT *
mvc_bind_dbat(mvc *m, char *sname, char *tname, int access)
{
	sql_trans *tr = m->session->tr;
	BAT *b = NULL;
	sql_schema *s = NULL;
	sql_table *t = NULL;
	s = mvc_bind_schema(m, sname);
	if ( s == NULL)
		return NULL;
	t = mvc_bind_table(m, s, tname);
	if ( t == NULL)
		return NULL;

	b = store_funcs.bind_del(tr, t, access);
	return b;
}

BAT *
mvc_bind_idxbat(mvc *m, char *sname, char *tname, char *iname, int access)
{
	sql_trans *tr = m->session->tr;
	BAT *b = NULL;
	sql_schema *s = mvc_bind_schema(m, sname);
	sql_idx *i = mvc_bind_idx(m, s, iname);

	(void) tname;
	b = store_funcs.bind_idx(tr, i, access);
	return b;
}

/* str mvc_bind_wrap(int *bid, str *sname, str *tname, str *cname, int *access); */
str
mvc_bind_wrap(Client cntxt, MalBlkPtr mb, MalStkPtr stk, InstrPtr pci)
{
	BAT *b = NULL, *bn;
	int *bid = (int *)getArgReference(stk, pci, 0);
	mvc *m = NULL;
	str msg = getContext(cntxt,mb, &m, NULL);
	str *sname = (str *)getArgReference(stk, pci, 2);
	str *tname = (str *)getArgReference(stk, pci, 3);
	str *cname = (str *)getArgReference(stk, pci, 4);
	int *access = (int *)getArgReference(stk, pci, 5);
	oid lval,hval=0;

	if (msg)
		return msg;
	b = mvc_bind(m, *sname, *tname, *cname, *access);
	if (b) {
		if ( pci->argc == 8 && getArgType(mb,pci,6) == TYPE_oid){
			/* partitioned access */
			lval = *(oid *)getArgReference(stk, pci, 6);
			hval = *(oid *)getArgReference(stk, pci, 7);
			if (*access == 0) {
				bn =  BATslice(b, lval,hval);
				BATseqbase(bn, lval);
				BBPreleaseref(b->batCacheid);
			} else {
				bn = b;
			}
			BBPkeepref( *bid = bn->batCacheid);
			return MAL_SUCCEED;
		} else if ( pci->argc == 8 && getArgType(mb,pci,6) == TYPE_int){
			BUN cnt = BATcount(b), psz;
			/* partitioned access */
			int part_nr = *(int *)getArgReference(stk, pci, 6);
			int nr_parts = *(int *)getArgReference(stk, pci, 7);

			if (*access == 0) {
				psz = cnt?(cnt/nr_parts):0;
				bn =  BATslice(b, part_nr*psz, (part_nr+1==nr_parts)?cnt:((part_nr+1)*psz));
				BATseqbase(bn, part_nr*psz);
			} else {
				oid l, h;
				BAT *c = mvc_bind(m, *sname, *tname, *cname, 0);
				cnt = BATcount(c);
				psz = cnt?(cnt/nr_parts):0;
				l = part_nr*psz;
				h = (part_nr+1==nr_parts)?cnt:((part_nr+1)*psz);
				h--;
				bn = BATmirror(BATselect(BATmirror(b), &l, &h));
			
				BBPreleaseref(c->batCacheid);
			}
			BBPkeepref( *bid = bn->batCacheid);
			BBPreleaseref(b->batCacheid);
			return MAL_SUCCEED;
		}
		BBPkeepref( *bid = b->batCacheid);
		return MAL_SUCCEED;
	}
	throw(SQL, "sql.bind", "unable to find %s.%s(%s)", *sname, *tname, *cname);
}


/* str mvc_bind_idxbat_wrap(int *bid, str *sname, str *tname, str *iname, int *access); */
str
mvc_bind_idxbat_wrap(Client cntxt, MalBlkPtr mb, MalStkPtr stk, InstrPtr pci)
{
	BAT *b = NULL,*bn;
	int *bid = (int *)getArgReference(stk, pci, 0);
	mvc *m = NULL;
	str msg = getContext(cntxt,mb, &m, NULL);
	str *sname = (str *)getArgReference(stk, pci, 2);
	str *tname = (str *)getArgReference(stk, pci, 3);
	str *iname = (str *)getArgReference(stk, pci, 4);
	int *access = (int *)getArgReference(stk, pci, 5);
	oid lval,hval=0;

	if (msg)
		return msg;
	b = mvc_bind_idxbat(m, *sname, *tname, *iname, *access);
	if (b) {
		if ( pci->argc == 8 && getArgType(mb,pci,6) == TYPE_oid){
			/* partitioned access, TODO fix update bats */
			lval = *(oid *)getArgReference(stk, pci, 6);
			hval = *(oid *)getArgReference(stk, pci, 7);
			if (*access == 0) {
				bn =  BATslice(b, lval,hval);
				BATseqbase(bn, lval);
				BBPreleaseref(b->batCacheid);
			} else {
				bn = b;
			}
			BBPkeepref( *bid = bn->batCacheid);
			return MAL_SUCCEED;
		} else if ( pci->argc == 8 && getArgType(mb,pci,6) == TYPE_int){
			BUN cnt = BATcount(b), psz;
			/* partitioned access */
			int part_nr = *(int *)getArgReference(stk, pci, 6);
			int nr_parts = *(int *)getArgReference(stk, pci, 7);

			if (*access == 0) {
				psz = cnt?(cnt/nr_parts):0;
				bn =  BATslice(b, part_nr*psz, (part_nr+1==nr_parts)?cnt:((part_nr+1)*psz));
				BATseqbase(bn, part_nr*psz);
			} else {
				oid l, h;
				BAT *c = mvc_bind_idxbat(m, *sname, *tname, *iname, 0);
				cnt = BATcount(c);
				psz = cnt?(cnt/nr_parts):0;
				l = part_nr*psz;
				h = (part_nr+1==nr_parts)?cnt:((part_nr+1)*psz);
				h--;
				bn = BATmirror(BATselect(BATmirror(b), &l, &h));
			
				BBPreleaseref(c->batCacheid);
			}
			BBPkeepref( *bid = bn->batCacheid);
			BBPreleaseref(b->batCacheid);
			return MAL_SUCCEED;
		}
		BBPkeepref( *bid = b->batCacheid);
		return MAL_SUCCEED;
	}
	throw(SQL, "sql.idxbind", "unable to find index %s for %s.%s",
			*iname, *sname, *tname);
}

str 
mvc_diff_idxbat_wrap(bat *bid, int *clientid, str *s, str *t, str *i, int *access, lng *oldversion, lng *version)
{
	mvc *m = NULL;
	Client cntxt = MCgetClient(*clientid);
	str msg = getContext(cntxt, NULL, &m, NULL);
	BAT *b;

	if (msg)
		return msg;
	(void)oldversion;
	(void)version;
	b = mvc_bind(m, *s, *t, *i, *access);
	if (b) {
		BBPkeepref( *bid = b->batCacheid);
		return MAL_SUCCEED;
	}
	throw(SQL, "sql.idxbind", "unable to find index %s for %s.%s", *i, *s, *t);
}

/*mvc_append_wrap(int *bid, str *sname, str *tname, str *cname, ptr d) */
str
mvc_append_wrap(Client cntxt, MalBlkPtr mb, MalStkPtr stk, InstrPtr pci)
{
	int *res = (int*)getArgReference(stk, pci, 0);
	mvc *m = NULL;
	str msg = getContext(cntxt,mb, &m, NULL);
	str sname = *(str *)getArgReference(stk, pci, 2);
	str tname = *(str *)getArgReference(stk, pci, 3);
	str cname = *(str *)getArgReference(stk, pci, 4);
	ptr ins = (ptr)getArgReference(stk, pci, 5);
	int tpe = getArgType(mb, pci, 5);
	sql_schema *s;
	sql_table *t;
	sql_column *c;

	*res = 0;
	if (msg)
		return msg;
	if (tpe > TYPE_any)
		tpe = TYPE_bat;
	if (tpe == TYPE_bat && (ins = BATdescriptor(*(int*)ins)) == NULL) 
		throw(SQL, "sql.append","Cannot access descriptor");
	if (ATOMextern(tpe)) 
		ins = *(ptr*)ins;
	s = mvc_bind_schema(m, sname);
	if ( s == NULL)
		throw(SQL,"sql.append","Schema missing");
	t = mvc_bind_table(m, s, tname);
	if ( t == NULL)
		throw(SQL,"sql.append","Table missing");
	if (tpe == TYPE_bat)
		BATaccessBegin((BAT*)ins, USE_ALL, MMAP_SEQUENTIAL);	
	if (cname[0] != '%' && (c = mvc_bind_column(m, t, cname)) != NULL) {
		store_funcs.append_col(m->session->tr, c, ins, tpe);
	} else if (cname[0] == '%') {
		sql_idx *i = mvc_bind_idx(m, s, cname+1);
		if (i)
			store_funcs.append_idx(m->session->tr, i, ins, tpe);
	}
	if (tpe == TYPE_bat) {
		BATaccessEnd((BAT*)ins, USE_ALL, MMAP_SEQUENTIAL);	
		BBPunfix(((BAT*)ins)->batCacheid);
	}
	return MAL_SUCCEED;
}

/*mvc_update_wrap(int *bid, str *sname, str *tname, str *cname, ptr d) */
str
mvc_update_wrap(Client cntxt, MalBlkPtr mb, MalStkPtr stk, InstrPtr pci)
{
	int *res = (int*)getArgReference(stk, pci, 0);
	mvc *m = NULL;
	str msg = getContext(cntxt,mb, &m, NULL);
	str sname = *(str *)getArgReference(stk, pci, 2);
	str tname = *(str *)getArgReference(stk, pci, 3);
	str cname = *(str *)getArgReference(stk, pci, 4);
	ptr ins = (ptr)getArgReference(stk, pci, 5);
	int tpe = getArgType(mb, pci, 5);
	sql_schema *s;
	sql_table *t;
	sql_column *c;

	*res = 0;
	if (msg)
		return msg;
	if (tpe > TYPE_any)
		tpe = TYPE_bat;
	if( tpe == TYPE_bat && (ins = BATdescriptor(*(int*)ins)) == NULL) 
		throw(SQL, "sql.update","Cannot access descriptor");
	if (ATOMextern(tpe)) 
		ins = *(ptr*)ins;
	s = mvc_bind_schema(m, sname);
	if ( s == NULL)
		throw(SQL,"sql.update","Schema missing");
	t = mvc_bind_table(m, s, tname);
	if ( t == NULL)
		throw(SQL,"sql.update","Table missing");
	if (tpe == TYPE_bat)
		BATaccessBegin((BAT*)ins, USE_ALL, MMAP_SEQUENTIAL);	
	if (cname[0] != '%' && (c = mvc_bind_column(m, t, cname)) != NULL) {
		store_funcs.update_col(m->session->tr, c, ins, tpe, 0);
	} else if (cname[0] == '%') {
 		sql_idx *i = mvc_bind_idx(m, s, cname+1);
		if (i)
			store_funcs.update_idx(m->session->tr, i, ins, tpe);
	}
	if (tpe == TYPE_bat) {
		BATaccessEnd((BAT*)ins, USE_ALL, MMAP_SEQUENTIAL);	
		BBPunfix(((BAT*)ins)->batCacheid);
	}
	return MAL_SUCCEED;
}

/*
 * @-
 * Monet 5 extension
 * @-
 * The Mx macro below is used in many places throughout the code base to
 * access the BAT descriptor.
 */
@= chkIdentifier
	/* generate exception if string is not an identifier */
	if( isIdentifier(@1))
		throw(SQL,  "@4","identifier expected");
@= Pseudo
	if (BBPindex("@1_@2_@3") <= 0)
		BATname(b, "@1_@2_@3");
	BATroles(b,"@1","@2");
	BATmode(b,TRANSIENT);
	BATfakeCommit(b);
	*ret = b->batCacheid;

@
@c

/* str mvc_bind_dbat_wrap(int *ret, str *sname, str *tname, int *access); */
str
mvc_bind_dbat_wrap(Client cntxt, MalBlkPtr mb, MalStkPtr stk, InstrPtr pci)
{
	BAT *b;
	int *ret = (int *)getArgReference(stk, pci, 0);
	mvc *m = NULL;
	str msg = getContext(cntxt,mb, &m, NULL);
	str *sname = (str *)getArgReference(stk, pci, 2);
	str *tname = (str *)getArgReference(stk, pci, 3);
	int *access = (int*)getArgReference(stk, pci, 4);

	if (msg)
		return msg;
	b = mvc_bind_dbat(m, *sname, *tname, *access);
	if (b) {
		BBPkeepref( *ret = b->batCacheid);
		return MAL_SUCCEED;
	}
	throw(SQL, "mvc_bind_dbat_wrap", "error");
}

str 
mvc_diff_dbat_wrap(bat *bid, int *clientid, str *s, str *t, int *access, lng *oldversion, lng *version )
{
	mvc *m = NULL;
	Client cntxt = MCgetClient(*clientid);
	str msg = getContext(cntxt, NULL, &m, NULL);
	BAT *b;

	if (msg)
		return msg;
	(void)oldversion;
	(void)version;
	b = mvc_bind_dbat(m, *s, *t, *access);
	if (b) {
		BBPkeepref( *bid = b->batCacheid);
		return MAL_SUCCEED;
	}
	throw(SQL, "mvc_bind_dbat_wrap", "error");
}

/* str mvc_clear_table_wrap(wrd *res, str *sname, str *tname); */
str
mvc_clear_table_wrap(Client cntxt, MalBlkPtr mb, MalStkPtr stk, InstrPtr pci)
{
	sql_schema *s;
	sql_table *t;
	mvc *m = NULL;
	str msg = getContext(cntxt,mb, &m, NULL);
	wrd *res = (wrd *)getArgReference(stk, pci, 0);
	str *sname = (str *)getArgReference(stk, pci, 1);
	str *tname = (str *)getArgReference(stk, pci, 2);

	(void) cntxt;
	if (msg)
		return msg;
	s = mvc_bind_schema(m, *sname);
	if ( s == NULL)
		throw(SQL,"sql.clear_table","Schema missing");
	t = mvc_bind_table(m, s, *tname);
	if ( t == NULL)
		throw(SQL,"sql.clear_table","Table missing");
	*res = mvc_clear_table(m, t);
	return MAL_SUCCEED;
}

/*mvc_delete_wrap(int *d, str *sname, str *tname, ptr d) */
str
mvc_delete_wrap(Client cntxt, MalBlkPtr mb, MalStkPtr stk, InstrPtr pci)
{
	int *res = (int*)getArgReference(stk, pci, 0);
	mvc *m = NULL;
	str msg = getContext(cntxt,mb, &m, NULL);
	str sname = *(str *)getArgReference(stk, pci, 2);
	str tname = *(str *)getArgReference(stk, pci, 3);
	ptr ins = (ptr)getArgReference(stk, pci, 4);
	int tpe = getArgType(mb, pci, 4);
	BAT *b = NULL;

	sql_schema *s;
	sql_table *t;

	*res = 0;
	if (msg)
		return msg;
	if (tpe > TYPE_any)
		tpe = TYPE_bat;
	if (tpe == TYPE_bat && (b = BATdescriptor(*(int*)ins)) == NULL) 
		throw(SQL, "sql.delete","Cannot access descriptor");
	if (tpe != TYPE_bat || (b->ttype != TYPE_oid && b->ttype != TYPE_void))
		throw(SQL, "sql.delete","Cannot access descriptor");
	s = mvc_bind_schema(m, sname);
	if ( s == NULL)
		throw(SQL,"sql.delete","Schema missing");
	t = mvc_bind_table(m, s, tname);
	if ( t == NULL)
		throw(SQL,"sql.delete","Table missing");
	store_funcs.delete_tab(m->session->tr, t, b, tpe);
	if (tpe == TYPE_bat)
		BBPunfix(((BAT*)ins)->batCacheid);
	return MAL_SUCCEED;
}

static int
mvc_result_row(mvc *m, int nr_cols, int qtype)
{
	m->results = res_table_create(m->session->tr, m->result_id++, nr_cols, qtype, m->results, NULL);
	return m->results->id;
}

/* str mvc_result_row_wrap(int *res_id, int *nr_cols, int *qtype, int *o); */
str
mvc_result_row_wrap(Client cntxt, MalBlkPtr mb, MalStkPtr stk, InstrPtr pci)
{
	mvc *m = NULL;
	str msg = getContext(cntxt,mb, &m, NULL);
	int *res_id = (int *)getArgReference(stk, pci, 0);
	int *nr_cols = (int *)getArgReference(stk, pci, 1);
	int *qtype = (int *)getArgReference(stk, pci, 2);
	int *o = (int *)getArgReference(stk, pci, 3);

	(void) cntxt;
	if (msg)
		return msg;
	(void)o; /* dummy order */
	*res_id = mvc_result_row(m, *nr_cols, *qtype); 
	if (*res_id < 0)
		throw(SQL, "sql.resultSet", "failed");
	return MAL_SUCCEED;
}

/* str mvc_result_file_wrap(int *res_id, int *nr_cols, unsigned char* *T, unsigned char* *R, unsigned char* *S, unsigned char* *N, bat *order_bid); */
str 
mvc_result_file_wrap(Client cntxt, MalBlkPtr mb, MalStkPtr stk, InstrPtr pci)
{
	str res = MAL_SUCCEED;
	BAT *order = NULL;
	mvc *m = NULL;
	str msg = getContext(cntxt,mb, &m, NULL);
	res_table *t = NULL;
	unsigned char *tsep = NULL, *rsep = NULL, *ssep = NULL, *ns = NULL;
	ssize_t len;
	int *res_id = (int *)getArgReference(stk, pci, 0);
	int *nr_cols = (int *)getArgReference(stk, pci, 1);
	unsigned char **T = (unsigned char **)getArgReference(stk, pci, 2);
	unsigned char **R = (unsigned char **)getArgReference(stk, pci, 3);
	unsigned char **S = (unsigned char **)getArgReference(stk, pci, 4);
	unsigned char **N = (unsigned char **)getArgReference(stk, pci, 5);
	int mtype = getArgType(mb, pci, 6);

	(void) cntxt;
	if (msg)
		return msg;
	if (isaBatType(mtype)) {
		bat *order_bid = (bat *)getArgReference(stk, pci, 6);
		if ((order = BATdescriptor(*order_bid)) == NULL ) {
			throw(SQL, "sql.resultSet", "Cannot access descriptor");
		}
	}
	m->results = t = res_table_create(m->session->tr, m->result_id++, *nr_cols, Q_TABLE, m->results, order);
	len = strlen((char*)(*T));
	GDKstrFromStr(tsep=GDKmalloc(len+1), *T, len); len = 0;
	len = strlen((char*)(*R));
	GDKstrFromStr(rsep=GDKmalloc(len+1), *R, len); len = 0;
	len = strlen((char*)(*S));
	GDKstrFromStr(ssep=GDKmalloc(len+1), *S, len); len = 0;
	len = strlen((char*)(*N));
	GDKstrFromStr(ns=GDKmalloc(len+1), *N, len); len = 0;
	t->tsep = (char*)tsep;
	t->rsep = (char*)rsep;
	t->ssep = (char*)ssep;
	t->ns = (char*)ns;
	*res_id = t->id;
	if (*res_id < 0)
		res = createException(SQL, "sql.resultSet", "failed");
	if (order)
		BBPunfix(order->batCacheid);
	return res;
}

/* str mvc_result_table_wrap(int *res_id, int *nr_cols, int *qtype, bat *order_bid); */
str
mvc_result_table_wrap(Client cntxt, MalBlkPtr mb, MalStkPtr stk, InstrPtr pci)
{
	str res = MAL_SUCCEED;
	BAT *order;
	mvc *m = NULL;
	str msg = getContext(cntxt,mb, &m, NULL);
	int *res_id = (int *)getArgReference(stk, pci, 0);
	int *nr_cols = (int *)getArgReference(stk, pci, 1);
	int *qtype = (int *)getArgReference(stk, pci, 2);
	bat *order_bid = (bat *)getArgReference(stk, pci, 3);

	(void) cntxt;
	if (msg)
		return msg;
	if ((order = BATdescriptor(*order_bid)) == NULL ) {
		throw(SQL, "sql.resultSet", "Cannot access descriptor");
	}
	*res_id = mvc_result_table(m, *nr_cols, *qtype, order);
	if (*res_id < 0)
		res= createException(SQL, "sql.resultSet", "failed");
	BBPunfix(order->batCacheid);
	return res;
}

/* str mvc_result_column_wrap(int *ret, int *rs, str *tn, str *name, str *type, int *digits, int *scale, bat *bid); */
str
mvc_result_column_wrap(Client cntxt, MalBlkPtr mb, MalStkPtr stk, InstrPtr pci)
{
	str res = MAL_SUCCEED;
	BAT *b;
	mvc *m = NULL;
	str msg = getContext(cntxt,mb, &m, NULL);
	int *ret = (int *)getArgReference(stk, pci, 0);
	str *tn = (str *)getArgReference(stk, pci, 2);
	str *name = (str *)getArgReference(stk, pci, 3);
	str *type = (str *)getArgReference(stk, pci, 4);
	int *digits = (int *)getArgReference(stk, pci, 5);
	int *scale = (int *)getArgReference(stk, pci, 6);
	bat *bid = (bat *)getArgReference(stk, pci, 7);

	(void) cntxt;
	if (msg)
		return msg;
	if ((b = BATdescriptor(*bid)) == NULL)
		throw(SQL, "sql.rsColumn", "cannot access BAT descriptor");
	if (mvc_result_column(m, *tn, *name, *type, *digits, *scale, b)) 
		res = createException(SQL, "sql.rsColumn", "mvc_result_column failed");
	*ret = 0;
	BBPunfix(b->batCacheid);
	return res;
}

str
/*mvc_result_value_wrap(int *ret, int *rs, str *tn, str *name, str *type, int *digits, int *scale, ptr p, int mtype)*/
mvc_result_value_wrap(Client cntxt, MalBlkPtr mb, MalStkPtr stk, InstrPtr pci)
{
	int *ret  = (int *) getArgReference(stk, pci, 0);
	str *tn   = (str *) getArgReference(stk, pci, 2);
	str *cn   = (str *) getArgReference(stk, pci, 3);
	str *type = (str *) getArgReference(stk, pci, 4);
	int *digits = (int *) getArgReference(stk, pci, 5);
	int *scale = (int *) getArgReference(stk, pci, 6);
	ptr p =  (ptr) getArgReference(stk, pci, 7);
	int mtype = getArgType(mb, pci, 7);
	mvc *m = NULL;
	str msg = getContext(cntxt,mb, &m, NULL);

	(void) cntxt;
	if (msg)
		return msg;
	if (ATOMextern(mtype)) 
		p = *(ptr*)p;
	if (mvc_result_value(m, *tn, *cn, *type, *digits, *scale, p, mtype))
		throw(SQL, "sql.rsColumn", "failed");
	*ret = 0;
	return MAL_SUCCEED;
}

/* str mvc_declared_table_wrap(int *res_id, str *name); */
str
mvc_declared_table_wrap(Client cntxt, MalBlkPtr mb, MalStkPtr stk, InstrPtr pci)
{
	mvc *m = NULL;
	str msg = getContext(cntxt,mb, &m, NULL);
	sql_schema *s = NULL;
	int *res_id = (int *) getArgReference(stk, pci, 0);
	str *name = (str *) getArgReference(stk, pci, 1);

	(void) cntxt;
	if (msg)
		return msg;
	s = mvc_bind_schema(m, dt_schema);
	if ( s == NULL)
		throw(SQL,"sql.declared_table","Schema missing");
	(void)mvc_create_table(m, s, *name, tt_table, TRUE, SQL_DECLARED_TABLE, CA_DROP, 0);
	*res_id = 0;
	return MAL_SUCCEED;
}

/* str mvc_declared_table_column_wrap(int *ret, int *rs, str *tname, str *name, str *type, int *digits, int *scale); */
str 
mvc_declared_table_column_wrap(Client cntxt, MalBlkPtr mb, MalStkPtr stk, InstrPtr pci)
{
	mvc *m = NULL;
	str msg = getContext(cntxt,mb, &m, NULL);
	sql_schema *s = NULL;
	sql_table *t = NULL;
	sql_subtype tpe;
	int *ret  = (int *) getArgReference(stk, pci, 0);
	int *rs = (int *) getArgReference(stk, pci, 1);
	str *tname = (str *) getArgReference(stk, pci, 2);
	str *name = (str *) getArgReference(stk, pci, 3);
	str *type = (str *) getArgReference(stk, pci, 4);
	int *digits = (int *) getArgReference(stk, pci, 5);
	int *scale = (int *) getArgReference(stk, pci, 6);

	(void) cntxt;
	if (msg)
		return msg;
	if (*rs != 0)
		throw(SQL, "sql.dtColumn", "Cannot access declared table");
	if (!sql_find_subtype(&tpe, *type, *digits, *scale))
		throw(SQL, "sql.dtColumn", "Cannot find column type");
	s = mvc_bind_schema(m, dt_schema);
	if ( s == NULL)
		throw(SQL,"sql.declared_table_column","Schema missing");
	t = mvc_bind_table(m, s, *tname);
	if ( t == NULL)
		throw(SQL,"sql.declared_table_column","Table missing");
	(void)mvc_create_column(m, t, *name, &tpe); 
	*ret = 0;
	return MAL_SUCCEED;
}

str
mvc_drop_declared_table_wrap(Client cntxt, MalBlkPtr mb, MalStkPtr stk, InstrPtr pci )
{
	mvc *m = NULL;
	str *name = (str *) getArgReference(stk, pci, 1);
	str msg = getContext(cntxt, mb, &m, NULL);
	sql_schema *s = NULL;
	sql_table *t = NULL;

	if (msg)
		return msg;
	s = mvc_bind_schema(m, dt_schema);
	if ( s == NULL)
		throw(SQL,"sql.drop","Schema missing");
	t = mvc_bind_table(m, s, *name);
	if ( t == NULL)
		throw(SQL,"sql.drop","Table missing");
	(void)mvc_drop_table(m, s, t, 0);
	return MAL_SUCCEED;
}

str
mvc_drop_declared_tables_wrap(Client cntxt, MalBlkPtr mb, MalStkPtr stk, InstrPtr pci )
{
	mvc *m = NULL;
	int i = *(int *) getArgReference(stk, pci, 1);
	str msg = getContext(cntxt, mb, &m, NULL);
	sql_schema *s = NULL;
	sql_table *t = NULL;

	if (msg)
		return msg;
	s = mvc_bind_schema(m, dt_schema);
	if ( s == NULL)
		throw(SQL,"sql.drop","Schema missing");
	while(i && s->tables.set->t) {
		t = s->tables.set->t->data;
		(void)mvc_drop_table(m, s, t, 0);
		i--;
	}
	return MAL_SUCCEED;
}

/* str mvc_affected_rows_wrap(int *m, int m, wrd *nr, str *w); */
str
mvc_affected_rows_wrap(Client cntxt, MalBlkPtr mb, MalStkPtr stk, InstrPtr pci)
{
	backend *b = NULL;
	mvc *m = NULL;
	str msg = getContext(cntxt, mb, &m, &b);
	int *res = (int*)getArgReference(stk, pci, 0);
#ifndef NDEBUG
	int mtype = getArgType(mb, pci, 2);
#endif
	wrd nr;
	str *w = (str *) getArgReference(stk, pci, 3);

	if (msg)
		return msg;
	*res = 0;
	assert (mtype == TYPE_wrd);
	nr = *(wrd *) getArgReference(stk, pci, 2);
	if (mvc_export_affrows(m, b->out, nr, *w)) 
		throw(SQL, "sql.affectedRows", "failed");
	return MAL_SUCCEED;
}

/* str mvc_export_head_wrap(int *ret, stream **s, int *res_id); */
str
mvc_export_head_wrap(Client cntxt, MalBlkPtr mb, MalStkPtr stk, InstrPtr pci)
{
	backend *b = NULL;
	mvc *c = NULL;
	str msg = getContext(cntxt,mb, &c, &b);
	int *ret  = (int *) getArgReference(stk, pci, 0);
	stream **s  = (stream **) getArgReference(stk, pci, 1);
	int *res_id = (int *) getArgReference(stk, pci, 2);

	(void) cntxt;
	if (msg)
		return msg;
	if (mvc_export_head(c, *s, *res_id, FALSE)) {
		throw(SQL, "sql.exportHead", "failed");
	}
	(void)ret;
	return NULL;
}
/* str mvc_export_result_wrap(int *ret, stream **s, int *res_id); */
str
mvc_export_result_wrap(Client cntxt, MalBlkPtr mb, MalStkPtr stk, InstrPtr pci)
{
	backend *b = NULL;
	mvc *c = NULL;
	str msg = getContext(cntxt,mb, &c, &b);
	int *ret  = (int *) getArgReference(stk, pci, 0);
	stream **s  = (stream **) getArgReference(stk, pci, 1);
	int *res_id = (int *) getArgReference(stk, pci, 2);

	(void) cntxt;
	if (msg)
		return msg;
	if (mvc_export_result(c, *s, *res_id)) {
		throw(SQL, "sql.exportResult", "failed");
	}
	(void)ret;
	return NULL;
}
/* str mvc_export_chunk_wrap(int *ret, stream **s, int *res_id, str *w); */
str
mvc_export_chunk_wrap(Client cntxt, MalBlkPtr mb, MalStkPtr stk, InstrPtr pci)
{
	backend *b = NULL;
	mvc *c = NULL;
	str msg = getContext(cntxt,mb, &c, &b);
	int *ret  = (int *) getArgReference(stk, pci, 0);
	stream **s  = (stream **) getArgReference(stk, pci, 1);
	int *res_id = (int *) getArgReference(stk, pci, 2);
	BUN	offset = 0;
	BUN	nr = 0;

	if ( pci->argc == 5){
		offset = *(BUN *) getArgReference(stk,pci,3);
		nr = *(BUN *) getArgReference(stk,pci,4);
	} 

	(void) cntxt;
	if (msg)
		return msg;
	if (mvc_export_chunk(c, *s, *res_id, offset, nr)) {
		throw(SQL, "sql.exportChunk", "failed");
	}
	(void)ret;
	return NULL;
}

/* str mvc_export_operation_wrap(int *ret, str *w); */
str
mvc_export_operation_wrap(Client cntxt, MalBlkPtr mb, MalStkPtr stk, InstrPtr pci)
{
	backend *b = NULL;
	mvc *c = NULL;
	str msg = getContext(cntxt,mb, &c, &b);
	int *ret  = (int *) getArgReference(stk, pci, 0);
	str *w = (str *) getArgReference(stk, pci, 1);

	(void) cntxt;
	if (msg)
		return msg;
	if (mvc_export_operation(c, b->out, *w)) {
		throw(SQL, "sql.exportOperation", "failed");
	}
	(void)ret;
	return NULL;
}


str
/*mvc_export_value_wrap(int *ret, int *qtype, str tn, str name, str type, int *digits, int *scale, int *eclass, ptr p, int mtype)*/
mvc_export_value_wrap(Client cntxt, MalBlkPtr mb, MalStkPtr stk, InstrPtr pci)
{
	int *qtype= (int *) getArgReference(stk, pci, 1);
	str *tn   = (str *) getArgReference(stk, pci, 2);
	str *cn   = (str *) getArgReference(stk, pci, 3);
	str *type = (str *) getArgReference(stk, pci, 4);
	int *digits = (int *) getArgReference(stk, pci, 5);
	int *scale = (int *) getArgReference(stk, pci, 6);
	int *eclass = (int *) getArgReference(stk, pci, 7);
	ptr p =  (ptr) getArgReference(stk, pci, 8);
	int mtype = getArgType(mb, pci, 8);
	str *w = (str *) getArgReference(stk, pci, 9);
	backend *b = NULL;
	mvc *c = NULL;
	str msg = getContext(cntxt,mb, &c, &b);

	(void) cntxt;
	if (msg)
		return msg;
	if (ATOMextern(mtype)) 
		p = *(ptr*)p;
	if (b->out == NULL ||
		mvc_export_value(c, b->out, *qtype, *tn, *cn, *type, *digits, *scale, *eclass, p, mtype, *w, "NULL") != SQL_OK)
		throw(SQL, "sql.exportValue", "failed");
	return MAL_SUCCEED;
}

static void
bat2return(MalStkPtr stk, InstrPtr pci, BAT **b)
{
	int i;

	for(i = 0; i<pci->retc; i++) {
		*(int*)getArgReference(stk, pci, i) = b[i]->batCacheid;
		BBPkeepref(b[i]->batCacheid);
	}
}

/* str mvc_import_table_wrap(int *res, str *sname, str *tname, unsigned char* *T, unsigned char* *R, unsigned char* *S, unsigned char* *N, str *fname, lng *sz, lng *offset); */
str
mvc_import_table_wrap(Client cntxt, MalBlkPtr mb, MalStkPtr stk, InstrPtr pci)
{
	BAT **b = NULL;
	mvc *m = NULL;
	str msg = getContext(cntxt,mb, &m, NULL);
	unsigned char *tsep = NULL, *rsep = NULL, *ssep = NULL, *ns = NULL;
	ssize_t len = 0;
	str filename, cs;
	str *sname = (str *) getArgReference(stk, pci, pci->retc+0);
	str *tname = (str *) getArgReference(stk, pci, pci->retc+1);
	unsigned char **T = (unsigned char **) getArgReference(stk, pci, pci->retc+2);
	unsigned char **R = (unsigned char **) getArgReference(stk, pci, pci->retc+3);
	unsigned char **S = (unsigned char **) getArgReference(stk, pci, pci->retc+4);
	unsigned char **N = (unsigned char **) getArgReference(stk, pci, pci->retc+5);
	str *fname = (str *) getArgReference(stk, pci, pci->retc+6);
	lng *sz = (lng *) getArgReference(stk, pci, pci->retc+7);
	lng *offset = (lng *) getArgReference(stk, pci, pci->retc+8);
	int *locked = (int *) getArgReference(stk, pci, pci->retc+9);
	bstream *s;
	stream *ss;

	if (msg)
		return msg;
	len = strlen((char*)(*T));
	GDKstrFromStr(tsep=GDKmalloc(len+1), *T, len); len = 0;
	len = strlen((char*)(*R));
	GDKstrFromStr(rsep=GDKmalloc(len+1), *R, len); len = 0;
	if (*S && strcmp(str_nil,*(char**)S)) {
		len = strlen((char*)(*S));
		GDKstrFromStr(ssep=GDKmalloc(len+1), *S, len); 
		len = 0;
	}

	codeset(&cs);
	strIconv(&filename, *fname, "UTF-8", cs);
	len = strlen((char*)(*N));
	GDKstrFromStr(ns=GDKmalloc(len+1), *N, len); len = 0;
	ss = open_rastream(filename);
	if (!ss || mnstr_errnr(ss)){
		int errnr = mnstr_errnr(ss);
		if (ss)
			mnstr_destroy(ss);
		throw(IO, "streams.open", "could not open file '%s': %s",
				filename, strerror(errnr));
	}
	s = bstream_create(ss, 33554432);
	if (!s)
		throw(IO, "bstreams.create", "failed to create block stream");
	b = mvc_import_table(cntxt, m, s, *sname, *tname, (char*)tsep, (char*)rsep, (char*)ssep, (char*)ns, *sz, *offset, *locked);
	bstream_destroy(s);
	GDKfree(filename);
	GDKfree(tsep);
	GDKfree(rsep);
	if(ssep)
		GDKfree(ssep);
	GDKfree(ns);
	if (!b)
		throw(SQL, "importTable", "%sfailed to import table", m->errstr);
	bat2return(stk, pci, b);
	GDKfree(b);
	return MAL_SUCCEED;
}

/* str mvc_import_table_stdin(int *res, str *sname, str *tname, unsigned char* *T, unsigned char* *R, unsigned char* *S, unsigned char* *N, lng *sz, lng *offset); */
str
mvc_import_table_stdin(Client cntxt, MalBlkPtr mb, MalStkPtr stk, InstrPtr pci)
{
	BAT **b = NULL;
	mvc *m = NULL;
	str msg = getContext(cntxt,mb, &m, NULL);
	unsigned char *tsep = NULL, *rsep = NULL, *ssep = NULL, *ns = NULL;
	ssize_t len = 0;
	str *sname = (str *) getArgReference(stk, pci, pci->retc+0);
	str *tname = (str *) getArgReference(stk, pci, pci->retc+1);
	unsigned char **T = (unsigned char **) getArgReference(stk, pci, pci->retc+2);
	unsigned char **R = (unsigned char **) getArgReference(stk, pci, pci->retc+3);
	unsigned char **S = (unsigned char **) getArgReference(stk, pci, pci->retc+4);
	unsigned char **N = (unsigned char **) getArgReference(stk, pci, pci->retc+5);
	lng *sz = (lng *) getArgReference(stk, pci, pci->retc+6);
	lng *offset = (lng *) getArgReference(stk, pci, pci->retc+7);
	int *locked = (int *) getArgReference(stk, pci, pci->retc+8);

	if (msg)
		return msg;
	len = strlen((char*)(*T));
	GDKstrFromStr(tsep=GDKmalloc(len+1), *T, len); len = 0;
	len = strlen((char*)(*R));
	GDKstrFromStr(rsep=GDKmalloc(len+1), *R, len); len = 0;
	if (*S && strcmp(str_nil,*(char**)S)) {
		len = strlen((char*)(*S));
		GDKstrFromStr(ssep=GDKmalloc(len+1), *S, len); 
		len = 0;
	}
	len = strlen((char*)(*N));
	GDKstrFromStr(ns=GDKmalloc(len+1), *N, len); len = 0;
	b = mvc_import_table(cntxt, m, m->scanner.rs, *sname, *tname, (char*)tsep, (char*)rsep, (char*)ssep, (char*)ns, *sz, *offset, *locked);
	GDKfree(tsep);
	GDKfree(rsep);
	if(ssep)
		GDKfree(ssep);
	GDKfree(ns);
	if (!b)
		throw(SQL, "importTable", "%sfailed to import table", m->errstr);
	bat2return(stk, pci, b);
	GDKfree(b);
	return MAL_SUCCEED;
}

/* str mvc_bin_import_table_wrap(.., str *sname, str *tname, str *fname..);
 * binary attachment only works for simple binary types. 
 * Non-simple types require each line to contain a valid ascii representation
 * of the text terminate by a new-line. These strings are passed to the corresponding
 * atom conversion routines to fill the column.
*/
str
mvc_bin_import_table_wrap(Client cntxt, MalBlkPtr mb, MalStkPtr stk, InstrPtr pci)
{
	mvc *m = NULL;
	str msg = getContext(cntxt, mb, &m, NULL);
	BUN cnt = 0;
	int i;
	str sname = *(str *) getArgReference(stk, pci, 0 + pci->retc);
	str tname = *(str *) getArgReference(stk, pci, 1 + pci->retc);
	sql_schema *s = mvc_bind_schema(m, sname);
	sql_table *t;
	node *n;
	FILE *f;
	char *buf;
	int bufsiz= 128 * BLOCK;

	if (msg)
		return msg;

	if ( s == NULL)
		throw(SQL,"sql.drop","Schema missing");
	t = mvc_bind_table(m, s, tname);
	if (!t) 
		throw(SQL,"sql", "table %s not found", tname);
	if (list_length(t->columns.set) != (pci->argc-(2+pci->retc)))
		throw(SQL,"sql", "Not enough columns in found");

	for (i = pci->retc + 2, n = t->columns.set->h; i<pci->argc && n; i++, n = n->next) {
		sql_column *col = n->data;

		if (ATOMvarsized(col->type.type->localtype ) && col->type.type->localtype != TYPE_str) 
			throw(SQL, "sql", "failed to attach file %s",
			      *(str*)getArgReference(stk, pci, i));
		f = fopen( *(str*) getArgReference(stk,pci,i),"r");
		if ( f == NULL)
			throw(SQL, "sql", "failed to open file %s", *(str*)getArgReference(stk, pci, i));
		fclose(f);
	}

	for (i = pci->retc + 2, n = t->columns.set->h; i<pci->argc && n; i++, n = n->next) {
		sql_column *col = n->data;
		BAT *c= NULL;

		/* handle the various cases */
		switch(col->type.type->localtype){
		case TYPE_chr:
		case TYPE_bit:
		case TYPE_oid:
		case TYPE_sht:
		case TYPE_int:
		case TYPE_lng:
		case TYPE_wrd:
		case TYPE_flt:
		case TYPE_dbl:
			c = BATattach(col->type.type->localtype, *(str*)getArgReference(stk, pci, i));
			if (c == NULL) 
				throw(SQL, "sql", "failed to attach file %s", *(str*)getArgReference(stk, pci, i));
			BATsetaccess(c, BAT_READ);
			BATpropcheck(c, BATPROPS_ALL);
			BATpropcheck(BATmirror(c), BATPROPS_ALL);
			break;
		case TYPE_str:
			/* get the BAT and fill it with the strings */
			c = BATnew(TYPE_void,TYPE_str,0); 
			BATseqbase(c,0);
			/* this code should be extended to deal with larger text strings. */
			f = fopen( *(str*) getArgReference(stk,pci,i),"r");
			if ( f == NULL)
				throw(SQL, "sql", "failed to re-open file %s", *(str*)getArgReference(stk, pci, i));

			buf = GDKmalloc(bufsiz);
			while ( fgets(buf, bufsiz,f) != NULL) {
				char *t = strrchr(buf,'\n');
				if ( t) *t = 0;
				BUNappend(c,buf, FALSE);
			}
			fclose(f);
			GDKfree(buf);
			break;
		default:
			throw(SQL, "sql", "failed to attach file %s", *(str*)getArgReference(stk, pci, i));
		}
		if (i!=(pci->retc + 2) && cnt != BATcount(c)) 
			throw(SQL, "sql", "table %s not found", tname);
		cnt = BATcount(c);
		*(int*)getArgReference(stk, pci, i-(2+pci->retc)) = c->batCacheid;
		BBPkeepref(c->batCacheid);
	}
	return MAL_SUCCEED;
}


str
zero_or_one(ptr ret, int *bid) 
{
	BAT *b;
	BUN c, _s;
	ptr p;

	if ((b = BATdescriptor(*bid)) == NULL) {
		throw(SQL, "zero_or_one", "Cannot access descriptor");
	}
	c = BATcount(b);
	if (c == 0) {
		p = ATOMnilptr(b->ttype);
	} else if (c == 1) {
		BATiter bi = bat_iterator(b);
		p = BUNtail(bi,BUNfirst(b));
	} else {
		char buf[BUFSIZ];

		p = NULL;
		snprintf(buf, BUFSIZ, "cardinality violation (" BUNFMT ">1)", c);
		throw(SQL, "zero_or_one", "%s", buf);
	}
	_s = ATOMsize(ATOMtype(b->ttype));
	if (ATOMextern(b->ttype)) {
		_s = ATOMlen(ATOMtype(b->ttype), p);
		memcpy(*(ptr*) ret=GDKmalloc(_s), p, _s);
	} else if (b->ttype == TYPE_bat) {
		bat bid = *(bat*)p;
		*(BAT**) ret = BATdescriptor(bid);
	} else if (_s == 4) {
		*(int*) ret = *(int*)p;
	} else if (_s == 1) {
		*(bte*) ret = *(bte*)p;
	} else if (_s == 2) {
		*(sht*) ret = *(sht*)p;
	} else if (_s == 8) {
		*(lng*) ret = *(lng*)p;
	} else {
		memcpy(ret, p, _s);
	}
	BBPreleaseref(b->batCacheid);
	return MAL_SUCCEED;
}

str not_unique(bit *ret, int* bid) 
{
	BAT *b;

	if ((b = BATdescriptor(*bid)) == NULL) {
		throw(SQL, "not_unique", "Cannot access descriptor");
	}

	*ret = FALSE;
	if (BATtkey(b) || BATtdense(b) || BATcount(b) <= 1) {
		BBPunfix(b->batCacheid);
		return MAL_SUCCEED;
	} else if (b->tsorted&1) {
		BUN p,q;
		oid c = *(oid*)Tloc(b, BUNfirst(b)); 

		for(p=BUNfirst(b)+1, q=BUNlast(b);p<q;p++) {
			oid v = *(oid*)Tloc(b,p);
			if (v<=c) {
				*ret = TRUE;
				break;
			}
			c = v;
		}
	} else {
		BBPunfix(b->batCacheid);
		throw(SQL, "not_unique", "input should be sorted");
	}
	BBPunfix(b->batCacheid);
	return MAL_SUCCEED;
}

/* later we could optimize this to start from current BUN 
   And only search the from the first if second is not found.
 */
static inline int 
HASHfndTwice(BAT *b, ptr v)
{
	BATiter bi = bat_iterator(b);
	BUN i = BUN_NONE;
	int first = 1;
	
	HASHloop( bi, b->H->hash, i, v) {
		if (!first)
			return 1;
		first = 0;
	}
	return 0;
}

str 
not_unique_oids(bat *ret, bat* bid) 
{
	BAT *b, *bn = NULL;

	if ((b = BATdescriptor(*bid)) == NULL) {
		throw(SQL, "not_uniques", "Cannot access descriptor");
	}
	if (b->ttype != TYPE_oid && b->ttype != TYPE_wrd) {
		throw(SQL, "not_uniques", "Wrong types");
	}

	assert(b->htype == TYPE_oid);
	if (BATtkey(b) || BATtdense(b) || BATcount(b) <= 1) {
		bn = BATnew(TYPE_oid, TYPE_oid, 0);
		if( bn == NULL) {
			BBPreleaseref(b->batCacheid);
			throw(SQL, "sql.not_uniques", MAL_MALLOC_FAIL);
		}
	} else if (b->tsorted&1) { /* ugh handle both wrd and oid types */
		oid c = *(oid*)Tloc(b, BUNfirst(b)), *rf, *rh, *rt;
		oid *h = (oid*)Hloc(b,0), *vp, *ve;
		int first = 1;

		bn = BATnew(TYPE_oid, TYPE_oid, BATcount(b));
		if( bn == NULL){
			BBPreleaseref(b->batCacheid);
			throw(SQL, "sql.not_uniques", MAL_MALLOC_FAIL);
		}
		vp = (oid*)Tloc(b, BUNfirst(b));
		ve = vp + BATcount(b);
		rf = rh = (oid*)Hloc(bn, BUNfirst(bn));
		rt = (oid*)Tloc(bn, BUNfirst(bn));
		*rh++ = *h++; 
		*rt++ = *vp; 
		for(vp++; vp < ve; vp++, h++) {
			oid v = *vp;
			if (v == c) {
				first = 0;
				*rh++ = *h;
				*rt++ = v;
			} else if (!first) {
				first = 1;
				*rh++ = *h;
				*rt++ = v;
			} else {
				*rh = *h;
				*rt = v;
			}
			c = v;
		}
		if (first)
			rh--;
		BATsetcount(bn, (BUN)(rh - rf)); 
	} else {
		oid *rf, *rh, *rt;
		oid *h = (oid*)Hloc(b,0), *vp, *ve;
		BAT *bm = BATmirror(b);

		if (BATprepareHash(bm))
			throw(SQL, "not_uniques", "hash creation failed");
		bn = BATnew(TYPE_oid, TYPE_oid, BATcount(b));
		if( bn == NULL){
			BBPreleaseref(b->batCacheid);
			throw(SQL, "sql.unique_oids", MAL_MALLOC_FAIL);
		}
		vp = (oid*)Tloc(b, BUNfirst(b));
		ve = vp + BATcount(b);
		rf = rh = (oid*)Hloc(bn, BUNfirst(bn));
		rt = (oid*)Tloc(bn, BUNfirst(bn));
		for(; vp < ve; vp++, h++) {
			/* try to find value twice */
			if (HASHfndTwice(bm, vp)) {
				*rh++ = *h;
				*rt++ = *vp;
			}
		}
		BATsetcount(bn, (BUN)(rh - rf)); 
	}
	BBPunfix(b->batCacheid);
	BBPkeepref(*ret = bn->batCacheid);
	return MAL_SUCCEED;
}

lng scales[20] = {
	LL_CONSTANT(1),
	LL_CONSTANT(10),
	LL_CONSTANT(100),
	LL_CONSTANT(1000),
	LL_CONSTANT(10000),
	LL_CONSTANT(100000),
	LL_CONSTANT(1000000),
	LL_CONSTANT(10000000),
	LL_CONSTANT(100000000),
	LL_CONSTANT(1000000000),
	LL_CONSTANT(10000000000),
	LL_CONSTANT(100000000000),
	LL_CONSTANT(1000000000000),
	LL_CONSTANT(10000000000000),
	LL_CONSTANT(100000000000000),
	LL_CONSTANT(1000000000000000),
	LL_CONSTANT(10000000000000000),
	LL_CONSTANT(100000000000000000),
	LL_CONSTANT(1000000000000000000)
};

/*
 * @-
 * The core modules of Monet provide just a limited set of
 * mathematical operators. The extensions required to support
 * SQL-99 are shown below. At some point they also should be
 * moved to module code base.
 */
@= round
str 
@1_dec_round_wrap( @1 *res, @1 *v, @1 *r )
{
	@1 val = *v;
	@1 add = *r;

	/* shortcut nil */
	if (*v == @1_nil) {
		*res = @1_nil;
		return NULL;
	}

	add >>=1;
	if (val < 0) 
		add = -add;
	val += add; 
	val /= *r;
	*res = val;
	return NULL;
}

str 
@1_round_wrap( @1 *res, @1 *v, int *d, int *s, bte *r )
{
	/* shortcut nil */
	if (*v == @1_nil) {
		*res = @1_nil;
	} else if (-*r > *d) {
		*res = 0;
	} else if (*r > 0 && *r < *s) {
		int dff = *s - *r;
		lng rnd = scales[dff]>>1;
		lng lres;
		if (*v > 0)
			lres = (((*v + rnd)/scales[dff])*scales[dff]);
		else
			lres = (((*v - rnd)/scales[dff])*scales[dff]);
		assert((lng) GDK_@1_min < lres && lres <= (lng) GDK_@1_max);
		*res = (@1) lres;
	} else if (*r <= 0 && -*r + *s > 0) {
		int dff = -*r + *s;
		lng rnd = scales[dff]>>1;
		lng lres;
		if (*v > 0)
			lres = (((*v + rnd)/scales[dff])*scales[dff]);
		else
			lres = (((*v - rnd)/scales[dff])*scales[dff]);
		assert((lng) GDK_@1_min < lres && lres <= (lng) GDK_@1_max);
		*res = (@1) lres;
	} else {
		*res = *v;
	}
	return MAL_SUCCEED;
}

str
str_2dec_@1( @1 *res, str *val, int *d, int *sc )
{
	char *s = strip_extra_zeros(*val);
	char *dot = strchr(s, '.');
	int digits = _strlen(s) - 1;
	int scale = digits - (int) (dot-s);
	lng value = 0;

	if (!dot) {
		if (GDK_STRNIL(*val)) {
			*res = @1_nil;
			return MAL_SUCCEED;
		} else {
			throw(SQL, "@1", 
				"\"%s\" is no decimal value (doesn't contain a '.')", *val);
		}
	}
		
	value = decimal_from_str(s);
	if (*s == '+' || *s == '-')
		digits --;
	if (scale < *sc){
		/* the current scale is too small, increase it by adding 0's */
		int d = *sc - scale;	/* CANNOT be 0! */

		value *= scales[d];
		scale += d;
		digits += d;
	} else if (scale > *sc){
		/* the current scale is too big, decrease it by correctly rounding */
		int d = scale - *sc;	/* CANNOT be 0 */
		lng rnd = scales[d]>>1;

		value += rnd;
		value /= scales[d];
		scale -= d;
		digits -= d;
	}
	if (digits > *d) {
		throw(SQL,"@1", 
		     "decimal (%s) doesn't have format (%d.%d)", *val, *d, *sc);
	}
	*res = (@1) value;
	return MAL_SUCCEED;
}

str
str_2num_@1( @1 *res, str *v, int *len )
{
	int zero = 0;
	return str_2dec_@1( res, v, len, &zero );
}

str
batstr_2dec_@1( int *res, int *bid, int *d, int *sc )
{
	BAT *b, *dst;
	BATiter bi;
	BUN p,q;
	char *msg = NULL;

	if( (b = BATdescriptor(*bid)) == NULL ){
		throw(SQL, "batcalc.str_2dec_@1", "Cannot access descriptor");
	}
	bi = bat_iterator(b);
	dst = BATnew(b->htype, TYPE_@1, BATcount(b));
	if( dst == NULL){
		BBPreleaseref(b->batCacheid);
		throw(SQL, "sql.dec_@1", MAL_MALLOC_FAIL);
	}
	BATseqbase(dst, b->hseqbase);
	BATaccessBegin(b, USE_HEAD|USE_TAIL, MMAP_SEQUENTIAL);
	BATloop(b,p,q) {
		str v = (str)BUNtail(bi,p);
		@1 r;
		msg = str_2dec_@1( &r, &v, d, sc );
		if (msg)
			break;
		BUNins(dst, BUNhead(bi,p), &r, FALSE);
	}
	BATaccessEnd(b, USE_HEAD|USE_TAIL, MMAP_SEQUENTIAL);
	BBPkeepref( *res = dst->batCacheid);
	BBPunfix(b->batCacheid);
	return msg;
}

str
batstr_2num_@1( int *res, int *bid, int *len )
{
	BAT *b, *dst;
	BATiter bi;
	BUN p,q;
	char *msg = NULL;

	if( (b = BATdescriptor(*bid)) == NULL ){
		throw(SQL, "batcalc.str_2num_@1", "Cannot access descriptor");
	}
	bi = bat_iterator(b);
	dst = BATnew(b->htype, TYPE_@1, BATcount(b));
	if( dst == NULL){
		BBPreleaseref(b->batCacheid);
		throw(SQL, "sql.num_@1", MAL_MALLOC_FAIL);
	}
	BATseqbase(dst, b->hseqbase);
	BATaccessBegin(b, USE_HEAD|USE_TAIL, MMAP_SEQUENTIAL);
	BATloop(b,p,q) {
		str v = (str)BUNtail(bi,p);
		@1 r;
		msg = str_2num_@1( &r, &v, len );
		if (msg)
			break;
		BUNins(dst, BUNhead(bi,p), &r, FALSE);
	}
	BATaccessEnd(b, USE_HEAD|USE_TAIL, MMAP_SEQUENTIAL);
	BBPkeepref( *res = dst->batCacheid);
	BBPunfix(b->batCacheid);
	return msg;
}

str 
@1_dec2second_interval( lng *res, int *sc, @1 *dec, int *ek, int *sk )
{
	lng value = *dec;

	(void)ek;
	(void)sk;
	if (*sc < 3) {
		int d = 3 - *sc;
		value *= scales[d];
	} else if (*sc > 3 ) {
		int d = *sc - 3;
		lng rnd = scales[d]>>1;

		value += rnd;
		value /= scales[d];
	}
	*res = value;
	return MAL_SUCCEED;
}

@
@c

@:round(bte)@
@:round(sht)@
@:round(int)@
@:round(wrd)@
@:round(lng)@

str
daytime_2time_daytime( daytime *res, daytime *v, int *digits )
{
	int d = (*digits)?*digits-1:0;

	/* correct fraction */
	*res = *v;
	if (d < 3) {
		*res /= scales[3-d];
		*res *= scales[3-d];
	}
	return MAL_SUCCEED;
}

str
second_interval_2_daytime( daytime *res, lng *s, int *digits )
{
	*res = (daytime)*s;
	return daytime_2time_daytime( res, res, digits);
}

str
str_2time_daytime( daytime *res, str *v, int *digits )
{
	int len = sizeof(daytime), pos;

	if (!*v || strcmp(str_nil,*v) == 0) {
		*res = daytime_nil;
		return MAL_SUCCEED;
	}
	pos = daytime_fromstr(*v, &len, &res);
	if (!pos)
		throw(SQL,"daytime", "daytime (%s) has incorrect format", *v);
	return daytime_2time_daytime( res, res, digits);
}

str
timestamp_2_daytime( daytime *res, timestamp *v, int *digits )
{
	int d = (*digits)?*digits-1:0;
	int msec = v->msecs;

	/* correct fraction */
	if (d < 3 && msec) {
		msec /= scales[3-d];
		msec *= scales[3-d];
	}
	*res = msec;
	return MAL_SUCCEED;
}

str
date_2_timestamp( timestamp *res, date *v, int *digits )
{
	(void)digits; /* no precision needed */
	res->days = *v;
	res->msecs = 0;
	return MAL_SUCCEED;
}

str
timestamp_2time_timestamp( timestamp *res, timestamp *v, int *digits )
{
	int d = (*digits)?*digits-1:0;

	*res = *v;
	/* correct fraction */
	if (d < 3) {
		int msec = res->msecs;
		if (msec) {
			msec /= scales[3-d];
			msec *= scales[3-d];
		}
		res->msecs = msec;
	}
	return MAL_SUCCEED;
}

str
str_2time_timestamp( timestamp *res, str *v, int *digits )
{
	int len = sizeof(timestamp), pos;

	if (!*v || strcmp(str_nil,*v) == 0) {
		*res = *timestamp_nil;
		return MAL_SUCCEED;
	}
	pos = timestamp_fromstr(*v, &len, &res);
	if (!pos)
		throw(SQL,"timestamp", "timestamp (%s) has incorrect format", *v);
	return timestamp_2time_timestamp( res, res, digits);
}

@= bat2time
str
bat@2_2time_@1( int *res, int *bid, int *digits )
{
	BAT *b, *dst;
	BATiter bi;
	BUN p,q;
	char *msg = NULL;

	if( (b = BATdescriptor(*bid)) == NULL ){
		throw(SQL, "batcalc.@2_2time_@1", "Cannot access descriptor");
	}
	bi = bat_iterator(b);
	dst = BATnew(b->htype, TYPE_@1, BATcount(b));
	if( dst == NULL){
		BBPreleaseref(b->batCacheid);
		throw(SQL, "sql.@1", MAL_MALLOC_FAIL);
	}
	BATseqbase(dst, b->hseqbase);
	BATaccessBegin(b, USE_HEAD|USE_TAIL, MMAP_SEQUENTIAL);
	BATloop(b,p,q) {
		@3 *v = (@3*)BUNtail(bi,p);
		@1 r;
		msg = @2_2time_@1( &r, @4, digits );
		if (msg)
			break;
		BUNins(dst, BUNhead(bi,p), &r, FALSE);
	}
	BATaccessEnd(b, USE_HEAD|USE_TAIL, MMAP_SEQUENTIAL);
	BBPkeepref( *res = dst->batCacheid);
	BBPunfix(b->batCacheid);
	return msg;
}
@c
@:bat2time(timestamp,str,char,&v)@
@:bat2time(timestamp,timestamp,timestamp,v)@
@:bat2time(daytime,str,char,&v)@
@:bat2time(daytime,daytime,daytime,v)@

@= fround
str 
@1_dec_round_wrap( @1 *res, @1 *v, @1 *r )
{
	@1 val = *v;

	/* not nil */
	if (ATOMcmp(TYPE_@1, v, ATOMnilptr(TYPE_@1)) != 0) {
		val /= *r;
	}
	*res = val;
	return MAL_SUCCEED;
}

str 
@1_round_wrap( @1 *res, @1 *v, bte *r )
{
	/* shortcut nil */
	if (*v == @1_nil) {
		*res = @1_nil;
	} else if (*r < 0) {
		int d = -*r;
		@1 rnd = (@1) (scales[d]>>1); 

		if (*v > 0)
			*res = (@1) (floor(((*v + rnd)/((@1)(scales[d]))))*scales[d]);
		else
			*res = (@1) (floor(((*v + rnd)/((@1)(scales[d]))))*scales[d]);
	} else if (*r > 0) {
		int d = *r;

		if (*v > 0)
			*res = (@1) (floor(*v*(@1)scales[d]+.5)/scales[d]);
		else
			*res = (@1) (floor(*v*(@1)scales[d]+.5)/scales[d]);
	} else {
		*res = (@1) round(*v); 
	}
	return MAL_SUCCEED;
}
str
@1_trunc_wrap( @1 *res, @1 *v, int *r )
{
	/* shortcut nil */
	if (*v == @1_nil) {
		*res = @1_nil;
	} else if (*r < 0) {
		int d = -*r;
		*res = (@1) (trunc((*v)/((@1)scales[d])) * scales[d]); 
	} else if (*r > 0) {
		int d = *r;
		*res = (@1) (trunc(*v * (@1)scales[d]) / ((@1)scales[d]));
	} else {
		*res = (@1) trunc(*v);
	}
	return MAL_SUCCEED;
}

@
@c
@:fround(flt)@
@:fround(dbl)@

str
SQLdbl_alpha(dbl *res, dbl *decl, dbl *theta)
{
	dbl s, c1, c2;
    char *msg = MAL_SUCCEED;
    if (*decl == dbl_nil || *theta == dbl_nil) {
        *res = dbl_nil;
    } else if ( fabs(*decl) + *theta > 89.9 ) {
        *res = (dbl) 180.0;
    } else {
		s = sin(radians(*theta));
		c1 = cos(radians(*decl - *theta));
		c2 = cos(radians(*decl + *theta));
	    *res = degrees(fabs(atan(s / sqrt(fabs(c1 * c2)))));
		/*		mnstr_printf(GDKout,"%f\n", *res); */
	}
    return msg;
}
str
SQLbat_alpha(bat *res, bat *decl, dbl *theta)
{
    BAT *b, *bn;
    BATiter bi;
    BUN p,q;
	dbl s, c1, c2, r;
    char *msg = NULL;

	if ( *theta == dbl_nil ){
        throw(SQL, "SQLbat_alpha", "Parameter theta should not be nil");
    }
    if( (b = BATdescriptor(*decl)) == NULL ){
        throw(SQL, "alpha", "Cannot access descriptor");
    }
    bi = bat_iterator(b);
    bn = BATnew(b->htype, TYPE_dbl, BATcount(b));
    if( bn == NULL){
        BBPreleaseref(b->batCacheid);
        throw(SQL, "sql.alpha", MAL_MALLOC_FAIL);
    }
    BATseqbase(bn, b->hseqbase);
    BATaccessBegin(b, USE_HEAD|USE_TAIL, MMAP_SEQUENTIAL);
	s = sin(radians(*theta));
    BATloop(b,p,q) {
        dbl d = *(dbl*)BUNtail(bi,p);
	    if (d == dbl_nil)
			r = dbl_nil;
	    else if ( fabs(d) + *theta > 89.9 )
			r = (dbl) 180.0;
		else {
			c1 = cos(radians(d - *theta));
			c2 = cos(radians(d + *theta));
		    r = degrees(fabs(atan(s / sqrt(fabs(c1 * c2)))));
        }
        BUNins(bn, BUNhead(bi,p), &r, FALSE);
    }
    BATaccessEnd(b, USE_HEAD|USE_TAIL, MMAP_SEQUENTIAL);
    BBPkeepref( *res = bn->batCacheid);
    BBPunfix(b->batCacheid);
    return msg;
}

#if SIZEOF_WRD == SIZEOF_INT
#define wrdToStr(sptr, lptr, p) intToStr(sptr, lptr, (int*)p)
#else
#define wrdToStr(sptr, lptr, p) lngToStr(sptr, lptr, (lng*)p)
#endif

@= cast
str
str_2_@1( @3 *res, str *val )
{
	ptr p = NULL;
	int len = 0;
	int e; 
	char buf[BUFSIZ];
	
	e = ATOMfromstr(TYPE_@1, &p, &len, *val);
	if (e < 0 || !p || 
	   (ATOMcmp(TYPE_@1, p, ATOMnilptr(TYPE_@1)) == 0 &&
	    ATOMcmp(TYPE_str, *val, ATOMnilptr(TYPE_str)) != 0))
	{
		if (p)
			GDKfree(p);
		snprintf(buf, BUFSIZ,"conversion of string '%s' failed",*val);
		throw(SQL, "@1", "%s", buf);
	}
	@4;
	if (!ATOMextern(TYPE_@1)) {
		if (p)
			GDKfree(p);
	}
	return MAL_SUCCEED;
}

str
SQL@1_2_str( str *res, @1 *val )
{
	char *p = NULL;
	int len = 0;
	@2( &p, &len, val);
	*res = p;
	return MAL_SUCCEED;
}

str
batstr_2_@1( int *res, int *bid )
{
	BAT *b, *dst;
	BATiter bi;
	BUN p,q;
	char *msg = NULL;

	if( (b = BATdescriptor(*bid)) == NULL ){
		throw(SQL, "batcalc.str_2_@1", "Cannot access descriptor");
	}
	bi = bat_iterator(b);
	dst = BATnew(b->htype, TYPE_@1, BATcount(b));
	if( dst == NULL){
		BBPreleaseref(b->batCacheid);
		throw(SQL, "sql.2_@1", MAL_MALLOC_FAIL);
	}
	BATseqbase(dst, b->hseqbase);
	BATaccessBegin(b, USE_HEAD|USE_TAIL, MMAP_SEQUENTIAL);
	BATloop(b,p,q) {
		str v = (str)BUNtail(bi,p);
		@3 r;
		msg = str_2_@1( &r, &v );
		if (msg)
			break;
		BUNins(dst, BUNhead(bi,p), @5 r, FALSE);
	}
	BATaccessEnd(b, USE_HEAD|USE_TAIL, MMAP_SEQUENTIAL);
	BBPkeepref( *res = dst->batCacheid);
	BBPunfix(b->batCacheid);
	return msg;
}
@
@c
@:cast(bit,bitToStr,bit, *res = *(bit*)p,&)@
@:cast(oid,OIDtoStr,oid, *res = *(oid*)p,&)@
@:cast(bte,bteToStr,bte, *res = *(bte*)p,&)@
@:cast(sht,shtToStr,sht, *res = *(sht*)p,&)@
@:cast(int,intToStr,int, *res = *(int*)p,&)@
@:cast(lng,lngToStr,lng, *res = *(lng*)p,&)@
@:cast(wrd,wrdToStr,wrd, *res = *(wrd*)p,&)@
@:cast(flt,fltToStr,flt, *res = *(flt*)p,&)@
@:cast(dbl,dblToStr,dbl, *res = *(dbl*)p,&)@
@:cast(timestamp,timestamp_tostr,timestamp, *res = *(timestamp*)p,&)@
@:cast(daytime,daytime_tostr,daytime, *res = *(daytime*)p,&)@
@:cast(date,date_tostr,date, *res = *(date*)p,&)@
@:cast(sqlblob,sqlblob_tostr,sqlblob*, *res = (sqlblob*)p,)@

static str
SQLstr_cast_(str *res, mvc *m, int eclass, int d, int s, int has_tz, ptr p, int tpe, int len)
{
	char *r = NULL;
	int sz = MAX(2,len + 1);	/* nil should fit */

	if (tpe != TYPE_str) {
		r = GDKmalloc(sz);
		sz = convert2str(m, eclass, d, s, has_tz, p, tpe, &r, sz);
	} else {
		str v = (str)p; 
		strLength(&sz, v);
		if (len == 0 || (sz >= 0 && sz <= len)) 
			r = GDKstrdup(v);
	}
	if ((len > 0 && sz > len) || sz < 0) {
		if (r) 
			GDKfree(r);
		if (ATOMcmp(TYPE_str, ATOMnilptr(TYPE_str), p) != 0) {
			throw(SQL, "str_cast", "value too long for type (var)char(%d)", len);
		} else {
			r = GDKstrdup(str_nil);
		}
	}
	*res = r;
	return MAL_SUCCEED;
}

str
SQLstr_cast(Client cntxt, MalBlkPtr mb, MalStkPtr stk, InstrPtr pci)
{
	str *res  = (str *) getArgReference(stk, pci, 0);
	int eclass = *(int*) getArgReference(stk, pci, 1);
	int d = *(int*) getArgReference(stk, pci, 2);
	int s = *(int*) getArgReference(stk, pci, 3);
	int has_tz = *(int*) getArgReference(stk, pci, 4);
	ptr p   = (ptr) getArgReference(stk, pci, 5);
	int tpe = getArgType(mb, pci, 5);
	int len   = *(int *) getArgReference(stk, pci, 6);
	mvc *m = NULL;
	str msg = getContext(cntxt,mb, &m, NULL);

	(void) cntxt;
	if (msg)
		return msg;
	if (ATOMextern(tpe)) 
		p = *(ptr*)p;
	return SQLstr_cast_(res, m, eclass, d, s, has_tz, p, tpe, len );
}

/* str SQLbatstr_cast(int *res, int *eclass, int *d1, int *s1, int *has_tz, int *bid, int *digits ); */
str 
SQLbatstr_cast(Client cntxt, MalBlkPtr mb, MalStkPtr stk, InstrPtr pci)
{
	BAT *b, *dst;
	BATiter bi;
	BUN p,q;
	mvc *m = NULL;
	str msg = getContext(cntxt,mb, &m, NULL);
	char *r = NULL;
	int *res  = (int *) getArgReference(stk, pci, 0);
	int *eclass = (int*) getArgReference(stk, pci, 1);
	int *d1 = (int*) getArgReference(stk, pci, 2);
	int *s1 = (int*) getArgReference(stk, pci, 3);
	int *has_tz = (int*) getArgReference(stk, pci, 4);
	int *bid   = (int*) getArgReference(stk, pci, 5);
	int *digits   = (int *) getArgReference(stk, pci, 6);

	(void) cntxt;
	if (msg)
		return msg;
	if( (b = BATdescriptor(*bid)) == NULL ){
		throw(SQL, "batcalc.str_2dec_@1", "Cannot access descriptor");
	}
	bi = bat_iterator(b);
	dst = BATnew(b->htype, TYPE_str, BATcount(b));
	if( dst == NULL){
		BBPreleaseref(b->batCacheid);
		throw(SQL, "sql.str_cast", MAL_MALLOC_FAIL);
	}
	BATseqbase(dst, b->hseqbase);
	BATaccessBegin(b, USE_HEAD|USE_TAIL, MMAP_SEQUENTIAL);
	BATloop(b,p,q) {
		ptr v = (ptr)BUNtail(bi,p);
		msg = SQLstr_cast_( &r, m, *eclass, *d1, *s1, *has_tz, v, b->ttype, *digits);
		if (msg)
			break;
		BUNins(dst, BUNhead(bi,p), r, FALSE);
		GDKfree(r);
	}
	BATaccessEnd(b, USE_HEAD|USE_TAIL, MMAP_SEQUENTIAL);
	BBPkeepref( *res = dst->batCacheid);
	BBPunfix(b->batCacheid);
	return msg;
}

@= simpleupcast
str 
@2_2_@1( @1 *res, @2 *v )
{
	/* shortcut nil */
	if (*v == @2_nil) {
		*res = @1_nil;
		return(MAL_SUCCEED);
	}
	
	/* since the @1 type is bigger than or equal to the @2 type, it will
	   always fit */
	*res = (@1)*v;
	return(MAL_SUCCEED);
}

str bat@2_2_@1( int *res, int *bid )
{
	BAT *b, *bn;
	@2 *p,*q;
	@1 *o;

	if( (b = BATdescriptor(*bid)) == NULL ){
		throw(SQL, "batcalc.@2_2_@1", "Cannot access descriptor");
	}
	bn = BATnew(TYPE_void, TYPE_@1, BATcount(b));
	if( bn == NULL){
		BBPreleaseref(b->batCacheid);
		throw(SQL, "sql.@2_2_@1", MAL_MALLOC_FAIL);
	}
	bn->hsorted = b->hsorted;
	BATseqbase(bn, b->hseqbase);
	o = (@1*) Tloc(bn,BUNfirst(bn));
	p = (@2*) Tloc(b, BUNfirst(b));
	q = (@2*) Tloc(b, BUNlast(b));
	bn->T->nonil = 1;
	BATaccessBegin(b, USE_TAIL, MMAP_SEQUENTIAL);
	if ( b->T->nonil){
		for (; p<q; p++, o++)
			*o = (@1)*p;
	} else{
		for (; p<q; p++, o++)
		if (*p == @2_nil) {
			*o = @1_nil;
			bn->T->nonil= FALSE;
		} else
			*o = (@1)*p;
	}
	BATaccessEnd(b, USE_TAIL, MMAP_SEQUENTIAL);
	BATsetcount(bn, BATcount(b));
	bn->tsorted = 0;
	BATkey(BATmirror(bn),FALSE);

	if (!(bn->batDirty&2)) bn = BATsetaccess(bn, BAT_READ);

	if (b->htype != bn->htype) {
		BAT *r = VIEWcreate(b,bn);

		BBPkeepref(*res = r->batCacheid);
		BBPreleaseref(bn->batCacheid);
		BBPreleaseref(b->batCacheid);
		return MAL_SUCCEED;
	}
	BBPkeepref(*res = bn->batCacheid);
	BBPreleaseref(b->batCacheid);
	return MAL_SUCCEED;
}
@
@c

@= simpledowncast
str @2_2_@1( @1 *res, @2 *v )
{
	@3 val = *v;

	/* shortcut nil */
	if (*v == @2_nil) {
		*res = @1_nil;
		return(MAL_SUCCEED);
	}
	
	/* see if the number fits in the data type */
	if ((@3)(@1)val > (@3) GDK_@1_min && 
	    val > (@3) GDK_@1_min && val <= (@3) GDK_@1_max)	{
		*res = (@1)val;
		return(MAL_SUCCEED);
	} else {
		throw(SQL, "convert",
			"value (" @4 ") exceeds limits of type @1", val);
	}
}

str bat@2_2_@1( int *res, int *bid )
{
	BAT *b, *bn;
	@2 *p,*q;
	char *msg = NULL;
	@1 *o;
	@3 val;

	if( (b = BATdescriptor(*bid)) == NULL ){
		throw(SQL, "batcalc.@2_2_@1", "Cannot access descriptor");
	}
	bn = BATnew(TYPE_void, TYPE_@1, BATcount(b));
	if( bn == NULL){
		BBPreleaseref(b->batCacheid);
		throw(SQL, "sql.@2_2_@1", MAL_MALLOC_FAIL);
	}
	BATseqbase(bn, b->hseqbase);
	bn->H->nonil = 1;
	bn->T->nonil = 1;
	o = (@1*) Tloc(bn,BUNfirst(bn));
	p = (@2*) Tloc(b, BUNfirst(b));
	q = (@2*) Tloc(b, BUNlast(b));
	BATaccessBegin(b, USE_TAIL, MMAP_SEQUENTIAL);
	if ( b->T->nonil){
		for (; p<q; p++, o++){
			val = *p;
			/* see if the number fits in the data type */
			if ((@3)(@1)val > (@3) GDK_@1_min && val > (@3) GDK_@1_min && val <= (@3) GDK_@1_max)	{
				*o = (@1)val;
			} else {
				msg= createException(SQL, "convert", "value (" @4 ") exceeds limits of type @1", val);
				break;
			}
		}
	} else {
		for (; p<q; p++, o++) {
			if (*p == @2_nil) {
				*o = @1_nil;
				bn->T->nonil= FALSE;
			} else {
				val = *p;
				/* see if the number fits in the data type */
				if ((@3)(@1)val > (@3) GDK_@1_min && val > (@3) GDK_@1_min && val <= (@3) GDK_@1_max)	{
					*o = (@1)val;
				} else {
					msg= createException(SQL, "convert", "value (" @4 ") exceeds limits of type @1", val);
					break;
				}
			}
		}
	}
	BATaccessEnd(b, USE_TAIL, MMAP_SEQUENTIAL);
	BATsetcount(bn, BATcount(b));
	bn->tsorted = 0;
	BATkey(BATmirror(bn),FALSE);

	if (!(bn->batDirty&2)) bn = BATsetaccess(bn, BAT_READ);

	if (b->htype != bn->htype) {
		BAT *r = VIEWcreate(b,bn);

		BBPkeepref(*res = r->batCacheid);
		BBPreleaseref(bn->batCacheid);
		BBPreleaseref(b->batCacheid);
		return msg;
	}
	BBPkeepref(*res = bn->batCacheid);
	BBPreleaseref(b->batCacheid);
	return msg;
}
@
 * @-
 * The simple cast up operations in some cases
 * could re-use the storage space as well.
@= numcastup
@:simpleupcast(@1,@2)@

str @2_dec2_@1( @1 *res, int *s1, @2 *v )
{
	int scale = *s1;
	@1 r, h = (*v<0)?-5:5; 

	/* shortcut nil */
	if (*v == @2_nil) {
		*res = @1_nil;
		return(MAL_SUCCEED);
	}

	/* since the @1 type is bigger than or equal to the @2 type, it will
	   always fit */
	r = (@1)*v;
	if (scale) 
		r = (@1) ((r + h) / scales[scale]);
	*res = r;
	return(MAL_SUCCEED);
}

str 
@2_dec2dec_@1( @1 *res, int *S1, @2 *v, int *d2, int *S2 )
{
	int p = *d2, inlen = 1;
	@2 cpyval = *v;
	int s1 = *S1, s2 = *S2;
	@1 r, h = (*v<0)?-5:5; 

	/* shortcut nil */
	if (*v == @2_nil) {
		*res = @1_nil;
		return(MAL_SUCCEED);
	}
	
	/* count the number of digits in the input */
	while (cpyval /= 10)
		inlen++;

	/* rounding is allowed */
	inlen += (s2-s1);
	if (p && inlen > p) {
		throw(SQL, "convert",
			"too many digits (%d > %d)", inlen, p);
	}

	/* since the @1 type is bigger than or equal to the @2 type, it will
	   always fit */
	r = (@1)*v;
	if (s2 > s1) 
		r *= (@1) scales[s2 - s1];
	else if (s2 != s1) 
		r = (@1) ((r + h) / scales[s1 - s2]);
	*res = r;
	return(MAL_SUCCEED);
}

str 
@2_num2dec_@1( @1 *res, @2 *v, int *d2, int *s2 )
{
	int zero = 0;
	return @2_dec2dec_@1( res, &zero, v, d2, s2 );
}

str bat@2_dec2_@1( int *res, int *s1, int *bid )
{
	BAT *b, *bn;
	@2 *p,*q;
	char *msg = NULL;
	int scale = *s1;
	@1 *o;

	if( (b = BATdescriptor(*bid)) == NULL ){
		throw(SQL, "batcalc.@2_dec2_@1", "Cannot access descriptor");
	}
	bn = BATnew(TYPE_void, TYPE_@1, BATcount(b));
	if( bn == NULL){
		BBPreleaseref(b->batCacheid);
		throw(SQL, "sql.dec2_@1", MAL_MALLOC_FAIL);
	}
	bn->hsorted = b->hsorted;
	BATseqbase(bn, b->hseqbase);
	o = (@1*) Tloc(bn,BUNfirst(bn));
	p = (@2*) Tloc(b, BUNfirst(b));
	q = (@2*) Tloc(b, BUNlast(b));
	bn->T->nonil = 1;
	BATaccessBegin(b, USE_TAIL, MMAP_SEQUENTIAL);
	if ( b->T->nonil){
		if (scale)
			for (; p<q; p++, o++)
				*o = (@1) ((*p +  ((*p<0)?-5:5)) / scales[scale]);
		else
			for (; p<q; p++, o++)
				*o = (@1) (*p);
	} else {
		for (; p<q; p++, o++) {
			if (*p == @2_nil) {
				*o = @1_nil;
				bn->T->nonil= FALSE;
			} else if (scale) {
				*o = (@1) ((*p +  ((*p<0)?-5:5)) / scales[scale]);
			} else {
				*o = (@1) (*p);
			}
		}
	}
	BATaccessEnd(b, USE_TAIL, MMAP_SEQUENTIAL);
	BATsetcount(bn, BATcount(b));
	bn->tsorted = 0;
	BATkey(BATmirror(bn),FALSE);

	if (!(bn->batDirty&2)) bn = BATsetaccess(bn, BAT_READ);

	if (b->htype != bn->htype) {
		BAT *r = VIEWcreate(b,bn);

		BBPkeepref(*res = r->batCacheid);
		BBPreleaseref(bn->batCacheid);
		BBPreleaseref(b->batCacheid);
		return msg;
	}
	BBPkeepref(*res = bn->batCacheid);
	BBPreleaseref(b->batCacheid);
	return msg;
}

str bat@2_dec2dec_@1( int *res, int *S1, int *bid, int *d2, int *S2 )
{
	BAT *b, *dst;
	BATiter bi;
	BUN p,q;
	char *msg = NULL;

	if( (b = BATdescriptor(*bid)) == NULL ){
		throw(SQL, "batcalc.@2_dec2dec_@1", "Cannot access descriptor");
	}
	bi = bat_iterator(b);
	dst = BATnew(b->htype, TYPE_@1, BATcount(b));
	if( dst == NULL){
		BBPreleaseref(b->batCacheid);
		throw(SQL, "sql.dec2dec_@1", MAL_MALLOC_FAIL);
	}
	BATseqbase(dst, b->hseqbase);
	BATaccessBegin(b, USE_TAIL, MMAP_SEQUENTIAL);
	BATloop(b,p,q) {
		@2 *v = (@2*)BUNtail(bi,p);
		@1 r;
		msg = @2_dec2dec_@1( &r, S1, v, d2, S2 );
		if (msg)
			break;
		BUNins(dst, BUNhead(bi,p), &r, FALSE);
	}
	BATaccessEnd(b, USE_TAIL, MMAP_SEQUENTIAL);
	BBPkeepref( *res = dst->batCacheid);
	BBPunfix(b->batCacheid);
	return msg;
}
str bat@2_num2dec_@1( int *res, int *bid, int *d2, int *s2 )
{
	BAT *b, *dst;
	BATiter bi;
	BUN p,q;
	char *msg = NULL;

	if( (b = BATdescriptor(*bid)) == NULL ){
		throw(SQL, "batcalc.@2_num2dec_@1", "Cannot access descriptor");
	}
	bi = bat_iterator(b);
	dst = BATnew(b->htype, TYPE_@1, BATcount(b));
	if( dst == NULL){
		BBPreleaseref(b->batCacheid);
		throw(SQL, "sql.num2dec_@1", MAL_MALLOC_FAIL);
	}
	BATseqbase(dst, b->hseqbase);
	BATaccessBegin(b, USE_TAIL, MMAP_SEQUENTIAL);
	BATloop(b,p,q) {
		@2 *v = (@2*)BUNtail(bi,p);
		@1 r;
		msg = @2_num2dec_@1( &r, v, d2, s2 );
		if (msg)
			break;
		BUNins(dst, BUNhead(bi,p), &r, FALSE);
	}
	BATaccessEnd(b, USE_TAIL, MMAP_SEQUENTIAL);
	BBPkeepref( *res = dst->batCacheid);
	BBPunfix(b->batCacheid);
	return msg;
}

@
@c
@:numcastup(bte,bte)@
@:numcastup(sht,bte)@
@:numcastup(sht,sht)@
@:numcastup(int,bte)@
@:numcastup(int,sht)@
@:numcastup(int,int)@
@:numcastup(wrd,bte)@
@:numcastup(wrd,sht)@
@:numcastup(wrd,int)@
@:numcastup(wrd,wrd)@
@:numcastup(lng,bte)@
@:numcastup(lng,sht)@
@:numcastup(lng,int)@
@:numcastup(lng,wrd)@
@:numcastup(lng,lng)@

@= fnumcastdown
@:simpledowncast(@1,@2,dbl,"%f")@

/* when casting a floating point to an decimal we like to preserve the 
 * precision.  This means we first scale the float before converting.
*/
str 
@2_num2dec_@1( @1 *res, @2 *v, int *d2, int *s2 )
{
	int p = *d2, inlen = 1, scale = *s2;
	@2 r;
	lng cpyval;

	/* shortcut nil */
	if (*v == @2_nil) {
		*res = @1_nil;
		return(MAL_SUCCEED);
	}
	
	/* since the @1 type is bigger than or equal to the @2 type, it will
	   always fit */
	r = (@2) *v;
	if (scale) 
		r *= scales[scale];
	cpyval = (lng) r;

	/* count the number of digits in the input */
	while (cpyval /= 10)
		inlen++;
	/* rounding is allowed */
	if (p && inlen > p) {
		throw(SQL, "convert",
			"too many digits (%d > %d)", inlen, p);
	}
	*res = (@1) r;
	return MAL_SUCCEED;
}
str 
bat@2_num2dec_@1( int *res, int *bid, int *d2, int *s2 )
{
	BAT *b, *dst;
	BATiter bi;
	BUN p,q;
	char *msg = NULL;

	if( (b = BATdescriptor(*bid)) == NULL ){
		throw(SQL, "batcalc.@2_num2dec_@1", "Cannot access descriptor");
	}
	bi = bat_iterator(b);
	dst = BATnew(b->htype, TYPE_@1, BATcount(b));
	if( dst == NULL){
		BBPreleaseref(b->batCacheid);
		throw(SQL, "sql.num2dec_@1", MAL_MALLOC_FAIL);
	}
	BATseqbase(dst, b->hseqbase);
	BATaccessBegin(b, USE_TAIL, MMAP_SEQUENTIAL);
	BATloop(b,p,q) {
		@2 *v = (@2*)BUNtail(bi,p);
		@1 r;
		msg = @2_num2dec_@1( &r, v, d2, s2 );
		if (msg)
			break;
		BUNins(dst, BUNhead(bi,p), &r, FALSE);
	}
	BATaccessEnd(b, USE_TAIL, MMAP_SEQUENTIAL);
	BBPkeepref( *res = dst->batCacheid);
	BBPunfix(b->batCacheid);
	return msg;
}

@
@c
@:fnumcastdown(bte,flt)@
@:fnumcastdown(sht,flt)@
@:fnumcastdown(int,flt)@
@:fnumcastdown(wrd,flt)@
@:fnumcastdown(lng,flt)@
@:fnumcastdown(bte,dbl)@
@:fnumcastdown(sht,dbl)@
@:fnumcastdown(int,dbl)@
@:fnumcastdown(wrd,dbl)@
@:fnumcastdown(lng,dbl)@

@= fnumcastup
@:simpleupcast(@1,@2)@

str 
@2_dec2_@1( @1 *res, int *s1, @2 *v )
{
	int scale = *s1;
	@1 r;

	/* shortcut nil */
	if (*v == @2_nil) {
		*res = @1_nil;
		return(MAL_SUCCEED);
	}
	
	/* since the @1 type is bigger than or equal to the @2 type, it will
	   always fit */
	r = (@1)*v;
	if (scale) 
		r /= scales[scale];
	*res = r;
	return MAL_SUCCEED;
}

str 
@2_dec2dec_@1( @1 *res, int *S1, @2 *v, int *d2, int *S2 )
{
	int p = *d2, inlen = 1;
	@2 cpyval = *v;
	int s1 = *S1, s2 = *S2;
	@1 r;

	/* shortcut nil */
	if (*v == @2_nil) {
		*res = @1_nil;
		return(MAL_SUCCEED);
	}
	
	/* count the number of digits in the input */
	while (cpyval /= 10)
		inlen++;
	/* rounding is allowed */
	inlen += (s2-s1);
	if (p && inlen > p) {
		throw(SQL, "convert",
			"too many digits (%d > %d)", inlen, p);
	}

	/* since the @1 type is bigger than or equal to the @2 type, it will
	   always fit */
	r = (@1)*v;
	if(s2 > s1) 
		r *= scales[s2-s1];
	else if (s2 != s1) 
		r /= scales[s1-s2];
	*res = r;
	return MAL_SUCCEED;
}

str 
@2_num2dec_@1( @1 *res, @2 *v, int *d2, int *s2 )
{
	int zero = 0;
	return @2_dec2dec_@1( res, &zero, v, d2, s2 );
}

str bat@2_dec2_@1( int *res, int *s1, int *bid )
{
	BAT *b, *bn;
	@2 *p,*q;
	char *msg = NULL;
	int scale = *s1;
	@1 *o;

	if( (b = BATdescriptor(*bid)) == NULL ){
		throw(SQL, "batcalc.@2_dec2_@1", "Cannot access descriptor");
	}
	bn = BATnew(TYPE_void, TYPE_@1, BATcount(b));
	if( bn == NULL){
		BBPreleaseref(b->batCacheid);
		throw(SQL, "sql.dec2_@1", MAL_MALLOC_FAIL);
	}
	bn->hsorted = b->hsorted;
	BATseqbase(bn, b->hseqbase);
	o = (@1*) Tloc(bn,BUNfirst(bn));
	p = (@2*) Tloc(b, BUNfirst(b));
	q = (@2*) Tloc(b, BUNlast(b));
	bn->T->nonil = 1;
	BATaccessBegin(b, USE_TAIL, MMAP_SEQUENTIAL);
	if ( b->T->nonil){
		for (; p<q; p++, o++) 
			*o = (((@1)*p)/scales[scale]);
	} else {
		for (; p<q; p++, o++) {
			if (*p == @2_nil) {
				*o = @1_nil;
				bn->T->nonil= FALSE;
			} else 
				*o = (((@1)*p)/scales[scale]);
		}
	}
	BATaccessEnd(b, USE_TAIL, MMAP_SEQUENTIAL);
	BATsetcount(bn, BATcount(b));
	bn->tsorted = 0;
	BATkey(BATmirror(bn),FALSE);

	if (!(bn->batDirty&2)) bn = BATsetaccess(bn, BAT_READ);

	if (b->htype != bn->htype) {
		BAT *r = VIEWcreate(b,bn);

		BBPkeepref(*res = r->batCacheid);
		BBPreleaseref(bn->batCacheid);
		BBPreleaseref(b->batCacheid);
		return msg;
	}
	BBPkeepref(*res = bn->batCacheid);
	BBPreleaseref(b->batCacheid);
	return msg;
}

str bat@2_dec2dec_@1( int *res, int *S1, int *bid, int *d2, int *S2 )
{
	BAT *b, *dst;
	BATiter bi;
	BUN p,q;
	char *msg = NULL;

	if( (b = BATdescriptor(*bid)) == NULL ){
		throw(SQL, "batcalc.@2_dec2dec_@1", "Cannot access descriptor");
	}
	bi = bat_iterator(b);
	dst = BATnew(b->htype, TYPE_@1, BATcount(b));
	if( dst == NULL){
		BBPreleaseref(b->batCacheid);
		throw(SQL, "sql.dec2dec_@1", MAL_MALLOC_FAIL);
	}
	BATseqbase(dst, b->hseqbase);
	BATaccessBegin(b, USE_TAIL, MMAP_SEQUENTIAL);
	BATloop(b,p,q) {
		@2 *v = (@2*)BUNtail(bi,p);
		@1 r;
		msg = @2_dec2dec_@1( &r, S1, v, d2, S2 );
		if (msg)
			break;
		BUNins(dst, BUNhead(bi,p), &r, FALSE);
	}
	BATaccessEnd(b, USE_TAIL, MMAP_SEQUENTIAL);
	BBPkeepref( *res = dst->batCacheid);
	BBPunfix(b->batCacheid);
	return msg;
}

str bat@2_num2dec_@1( int *res, int *bid, int *d2, int *s2 )
{
	BAT *b, *dst;
	BATiter bi;
	BUN p,q;
	char *msg = NULL;

	if( (b = BATdescriptor(*bid)) == NULL ){
		throw(SQL, "batcalc.@2_num2dec_@1", "Cannot access descriptor");
	}
	bi = bat_iterator(b);
	dst = BATnew(b->htype, TYPE_@1, BATcount(b));
	if( dst == NULL){
		BBPreleaseref(b->batCacheid);
		throw(SQL, "sql.num2dec_@1", MAL_MALLOC_FAIL);
	}
	BATseqbase(dst, b->hseqbase);
	BATaccessBegin(b, USE_TAIL, MMAP_SEQUENTIAL);
	BATloop(b,p,q) {
		@2 *v = (@2*)BUNtail(bi,p);
		@1 r;
		msg = @2_num2dec_@1( &r, v, d2, s2 );
		if (msg)
			break;
		BUNins(dst, BUNhead(bi,p), &r, FALSE);
	}
	BATaccessEnd(b, USE_TAIL, MMAP_SEQUENTIAL);
	BBPkeepref( *res = dst->batCacheid);
	BBPunfix(b->batCacheid);
	return msg;
}


@
@c
@:fnumcastup(flt,bte)@
@:fnumcastup(flt,sht)@
@:fnumcastup(flt,int)@
@:fnumcastup(flt,wrd)@
@:fnumcastup(flt,lng)@
@:fnumcastup(dbl,bte)@
@:fnumcastup(dbl,sht)@
@:fnumcastup(dbl,int)@
@:fnumcastup(dbl,wrd)@
@:fnumcastup(dbl,lng)@

@= numcastdown
@:simpledowncast(@1,@2,lng,LLFMT)@

str 
@2_dec2_@1( @1 *res, int *s1, @2 *v )
{
	int scale = *s1;
	lng val = *v, h = (val<0)?-5:5;

	/* shortcut nil */
	if (*v == @2_nil) {
		*res = @1_nil;
		return(MAL_SUCCEED);
	}
	
	if (scale) 
		val = (val+h)/scales[scale];
	/* see if the number fits in the data type */
	if (val > GDK_@1_min && val <= GDK_@1_max)	{
		*res = (@1)val;
		return MAL_SUCCEED;
	} else {
		throw(SQL, "convert",
			"value (" LLFMT ") exceeds limits of type @1", val);
	}
}

str 
@2_dec2dec_@1( @1 *res, int *S1, @2 *v, int *d2, int *S2 )
{
	int p = *d2, inlen = 1;
	lng val = *v, cpyval = val, h = (val<0)?-5:5;
	int s1 = *S1, s2 = *S2;

	/* shortcut nil */
	if (*v == @2_nil) {
		*res = @1_nil;
		return(MAL_SUCCEED);
	}
	
	/* count the number of digits in the input */
	while (cpyval /= 10)
		inlen++;
	/* rounding is allowed */
	inlen += (s2-s1);
	if (p && inlen > p) {
		throw(SQL, "@2_2_@1",
			"too many digits (%d > %d)", inlen, p);
	}

	if(s2 > s1) 
		val *= scales[s2-s1];
	else if (s2 != s1) 
		val = (val+h)/scales[s1-s2];

	/* see if the number fits in the data type */
	if (val > GDK_@1_min && val <= GDK_@1_max)	{
		*res = (@1)val;
		return MAL_SUCCEED;
	} else {
		throw(SQL, "convert",
			"value (" LLFMT ") exceeds limits of type @1", val);
	}
}

str 
@2_num2dec_@1( @1 *res, @2 *v, int *d2, int *s2 )
{
	int zero = 0;
	return @2_dec2dec_@1( res, &zero, v, d2, s2 );
}

str bat@2_dec2_@1( int *res, int *s1, int *bid )
{
	BAT *b, *bn;
	@2 *p,*q;
	char *msg = NULL;
	int scale = *s1;
	@1 *o;
	@2 val;

	if( (b = BATdescriptor(*bid)) == NULL ){
		throw(SQL, "batcalc.@2_dec2_@1", "Cannot access descriptor");
	}
	bn = BATnew(TYPE_void, TYPE_@1, BATcount(b));
	if( bn == NULL){
		BBPreleaseref(b->batCacheid);
		throw(SQL, "sql.dec@2_2_@1", MAL_MALLOC_FAIL);
	}
	bn->hsorted = b->hsorted;
	BATseqbase(bn, b->hseqbase);
	o = (@1*) Tloc(bn,BUNfirst(bn));
	p = (@2*) Tloc(b, BUNfirst(b));
	q = (@2*) Tloc(b, BUNlast(b));
	bn->T->nonil = 1;
	BATaccessBegin(b, USE_TAIL, MMAP_SEQUENTIAL);
	if ( b->T->nonil){
		for (; p<q; p++, o++) {
			if (scale) 
				val = (@2) ((*p+ ((*p<0)?-5:5))/scales[scale]);
			else
				val = (@2) (*p);
			/* see if the number fits in the data type */
			if (val > GDK_@1_min && val <= GDK_@1_max)
				*o = (@1)val;
			else {
				BATaccessEnd(b, USE_TAIL, MMAP_SEQUENTIAL);
				BBPreleaseref(b->batCacheid);
				BBPreleaseref(bn->batCacheid);
				throw(SQL, "convert", "value (" LLFMT ") exceeds limits of type @1", (lng) val);
			}
		}
	} else{
		for (; p<q; p++, o++) {
			if (*p == @2_nil) {
				*o = @1_nil;
				bn->T->nonil= FALSE;
			} else {
				if (scale)
					val = (@2) (( *p + (( *p<0)?-5:5))/scales[scale]);
				else
					val = (@2) (*p);
				/* see if the number fits in the data type */
				if (val > GDK_@1_min && val <= GDK_@1_max)
					*o = (@1)val;
				else {
					BATaccessEnd(b, USE_TAIL, MMAP_SEQUENTIAL);
					BBPreleaseref(b->batCacheid);
					BBPreleaseref(bn->batCacheid);
					throw(SQL, "convert", "value (" LLFMT ") exceeds limits of type @1", (lng) val);
				}
			}
		}
	}
	BATaccessEnd(b, USE_TAIL, MMAP_SEQUENTIAL);
	BATsetcount(bn, BATcount(b));
	bn->tsorted = 0;
	BATkey(BATmirror(bn),FALSE);

	if (!(bn->batDirty&2)) bn = BATsetaccess(bn, BAT_READ);

	if (b->htype != bn->htype) {
		BAT *r = VIEWcreate(b,bn);

		BBPkeepref(*res = r->batCacheid);
		BBPreleaseref(bn->batCacheid);
		BBPreleaseref(b->batCacheid);
		return msg;
	}
	BBPkeepref(*res = bn->batCacheid);
	BBPreleaseref(b->batCacheid);
	return msg;
}

str bat@2_dec2dec_@1( int *res, int *S1, int *bid, int *d2, int *S2 )
{
	BAT *b, *dst;
	BATiter bi;
	BUN p,q;
	char *msg = NULL;

	if( (b = BATdescriptor(*bid)) == NULL ){
		throw(SQL, "batcalc.@2_dec2dec_@1", "Cannot access descriptor");
	}
	bi = bat_iterator(b);
	dst = BATnew(b->htype, TYPE_@1, BATcount(b));
	if( dst == NULL){
		BBPreleaseref(b->batCacheid);
		throw(SQL, "sql.dec2dec_@1", MAL_MALLOC_FAIL);
	}
	BATseqbase(dst, b->hseqbase);
	BATaccessBegin(b, USE_TAIL, MMAP_SEQUENTIAL);
	BATloop(b,p,q) {
		@2 *v = (@2*)BUNtail(bi,p);
		@1 r;
		msg = @2_dec2dec_@1( &r, S1, v, d2, S2 );
		if (msg)
			break;
		BUNins(dst, BUNhead(bi,p), &r, FALSE);
	}
	BATaccessEnd(b, USE_TAIL, MMAP_SEQUENTIAL);
	BBPkeepref( *res = dst->batCacheid);
	BBPunfix(b->batCacheid);
	return msg;
}

str bat@2_num2dec_@1( int *res, int *bid, int *d2, int *s2 )
{
	BAT *b, *dst;
	BATiter bi;
	BUN p,q;
	char *msg = NULL;

	if( (b = BATdescriptor(*bid)) == NULL ){
		throw(SQL, "batcalc.@2_num2dec_@1", "Cannot access descriptor");
	}
	bi = bat_iterator(b);
	dst = BATnew(b->htype, TYPE_@1, BATcount(b));
	if( dst == NULL){
		BBPreleaseref(b->batCacheid);
		throw(SQL, "sql.num2dec_@1", MAL_MALLOC_FAIL);
	}
	BATseqbase(dst, b->hseqbase);
	BATaccessBegin(b, USE_TAIL, MMAP_SEQUENTIAL);
	BATloop(b,p,q) {
		@2 *v = (@2*)BUNtail(bi,p);
		@1 r;
		msg = @2_num2dec_@1( &r, v, d2, s2 );
		if (msg)
			break;
		BUNins(dst, BUNhead(bi,p), &r, FALSE);
	}
	BATaccessEnd(b, USE_TAIL, MMAP_SEQUENTIAL);
	BBPkeepref( *res = dst->batCacheid);
	BBPunfix(b->batCacheid);
	return msg;
}


@
@c
@:numcastdown(bte,sht)@
@:numcastdown(bte,int)@
@:numcastdown(bte,wrd)@
@:numcastdown(bte,lng)@
@:numcastdown(sht,int)@
@:numcastdown(sht,wrd)@
@:numcastdown(sht,lng)@
@:numcastdown(int,wrd)@
@:numcastdown(int,lng)@
@:numcastdown(wrd,lng)@

str 
month_interval_str( int *ret, str *s, int *d, int *sk )
{
	lng res;

	if (interval_from_str( *s, *d, *sk, &res ) < 0)
		throw(SQL, "calc.month_interval",
			"wrong format (%s)", *s);
	assert((lng) GDK_int_min <= res && res <= (lng) GDK_int_max);
	*ret = (int) res;
	return MAL_SUCCEED;
}

str 
second_interval_str( lng *res, str *s, int *d, int *sk )
{
	if (interval_from_str( *s, *d, *sk, res ) < 0)
		throw(SQL, "calc.second_interval",
			"wrong format (%s)", *s);
	return MAL_SUCCEED;
}

@= c_interval
str
month_interval_@1( int *ret, @1 *s, int *d, int *sk ){
	int k = digits2ek(*d);
	int r = (int)*s;

	(void)sk;
	switch(k) {
	case iyear: 	
		r *= 12;
	case imonth:
		break;
	default:
		throw(ILLARG, "calc.month_interval","illegal argument");
	}
	*ret = r;
	return MAL_SUCCEED;
}
str
second_interval_@1( lng *res, @1 *s, int *d, int *sk ){
	int k = digits2ek(*d);
	lng r = *s;

	(void)sk;
	switch(k) {
	case iday: 	
		r *= 24;
	case ihour:
		r *= 60;
	case imin:
		r *= 60;
	case isec:
		r *= 1000;
		break;
	default:
		throw(ILLARG, "calc.second_interval","illegal argument");
	}
	*res = r;
	return MAL_SUCCEED;
}
@
@c
@:c_interval(bte)@
@:c_interval(sht)@
@:c_interval(int)@
@:c_interval(wrd)@
@:c_interval(lng)@

@mal
command calc.second_interval( v:daytime, ek:int, sk:int ) :lng
address second_interval_daytime
comment "cast daytime to a second_interval and check for overflow";

command calc.daytime( v:lng, d:int) :daytime
address second_interval_2_daytime
comment "cast second_interval to a daytime and check for overflow";

command calc.daytime( v:timestamp, d:int) :daytime
address timestamp_2_daytime
comment "cast timestamp to a daytime and check for overflow";

command calc.timestamp( v:date, d:int) :timestamp
address date_2_timestamp
comment "cast date to a timestamp and check for overflow";
@h
sql5_export str second_interval_daytime( lng *res, daytime *s, int *ek, int *sk );
sql5_export str second_interval_2_daytime( daytime *res, lng *s, int *d);
sql5_export str timestamp_2_daytime( daytime *res, timestamp *v, int *d);
sql5_export str date_2_timestamp( timestamp *res, date *v, int *d);
@c
str
second_interval_daytime( lng *res, daytime *s, int *d, int *sk )
{
	int k = digits2sk(*d);
	lng r = *(int*)s;

	(void)sk;
	switch(k) {
	case isec:
		break;
	case imin:
		r /= 60000;
		r *= 60000;
		break;
	case ihour:
		r /= 3600000;
		r *= 3600000;
		break;
	case iday: 	
		r /= (24*3600000);
		r *= (24*3600000);
		break;
	default:
		throw(ILLARG, "calc.second_interval","illegal argument");
	}
	*res = r;
	return MAL_SUCCEED;
}

/* str dump_cache(int *r); */
str
dump_cache(Client cntxt, MalBlkPtr mb, MalStkPtr stk, InstrPtr pci)
{
	mvc *m = NULL;
	str msg = getContext(cntxt,mb, &m, NULL);
	int cnt; 
	cq *q = NULL;
	BAT *query, *count;
	int *rquery = (int *) getArgReference(stk, pci, 0);
	int *rcount = (int *) getArgReference(stk, pci, 1);

	(void) cntxt;
	if (msg)
		return msg;
	cnt = m->qc->id; 
	query = BATnew(TYPE_void, TYPE_str, cnt);
	if( query == NULL)
		throw(SQL, "sql.dumpcache", MAL_MALLOC_FAIL);
	BATseqbase(query, 0);
	count = BATnew(TYPE_void, TYPE_int, cnt);
	if( count == NULL){
		BBPreleaseref(query->batCacheid);
		throw(SQL, "sql.dumpcache", MAL_MALLOC_FAIL);
	}
	BATseqbase(count, 0);

	for(q = m->qc->q; q; q = q->next) {
		if (q->type != Q_PREPARE) {
			BUNappend(query, q->codestring, FALSE);
			BUNappend(count, &q->count, FALSE);
		}
	}
	*rquery = query->batCacheid;
	*rcount = count->batCacheid;
	BBPkeepref(*rquery);
	BBPkeepref(*rcount);
	return MAL_SUCCEED;
}

/* str dump_opt_stats(int *r); */
str
dump_opt_stats(Client cntxt, MalBlkPtr mb, MalStkPtr stk, InstrPtr pci)
{
	mvc *m = NULL;
	str msg = getContext(cntxt,mb, &m, NULL);
	int cnt; 
	BAT *rewrite, *count;
	int *rrewrite = (int *) getArgReference(stk, pci, 0);
	int *rcount = (int *) getArgReference(stk, pci, 1);

	(void) cntxt;
	if (msg)
		return msg;
	cnt = m->qc->id; 
	rewrite = BATnew(TYPE_void, TYPE_str, cnt);
	if( rewrite == NULL)
		throw(SQL, "sql.optstats", MAL_MALLOC_FAIL);
	BATseqbase(rewrite, 0);
	count = BATnew(TYPE_void, TYPE_int, cnt);
	if( count == NULL)
		throw(SQL, "sql.optstats", MAL_MALLOC_FAIL);
	BATseqbase(count, 0);

	BUNappend(rewrite, "joinidx", FALSE);
	BUNappend(count, &m->opt_stats[0], FALSE);
	/* TODO add other rewrites */

	*rrewrite = rewrite->batCacheid;
	*rcount = count->batCacheid;
	BBPkeepref(*rrewrite);
	BBPkeepref(*rcount);
	return MAL_SUCCEED;
}

/* str dump_opt_stats(int *r); */
str
dump_trace(Client cntxt, MalBlkPtr mb, MalStkPtr stk, InstrPtr pci)
{
	int i;
	BAT *t[12];

	(void)cntxt; (void)mb;
	TRACEtable(t);
	for (i = 0; i < 12; i++) {
		int id = t[i]->batCacheid;

		*(int *) getArgReference(stk, pci, i) = id;
		BBPincref(id, TRUE);
	}
	return MAL_SUCCEED;
}


/* str sql_rowid(oid *rid, ptr v, str *sname, str *tname); */
str 
sql_rowid(Client cntxt, MalBlkPtr mb, MalStkPtr stk, InstrPtr pci)
{
	BAT *b;
	mvc *m = NULL;
	str msg = getContext(cntxt,mb, &m, NULL);
	sql_schema *s = NULL;
	sql_table *t = NULL;
	sql_column *c = NULL;
	sql_delta *d;
	oid *rid = (oid *) getArgReference(stk, pci, 0);
	str *sname = (str *) getArgReference(stk, pci, 2);
	str *tname = (str *) getArgReference(stk, pci, 3);

	(void) cntxt;
	if (msg)
		return msg;
	s = mvc_bind_schema(m, *sname);
	if ( s == NULL)
		throw(SQL,"sql.rowid","Schema missing");
	t = mvc_bind_table(m, s, *tname);
	if ( s == NULL)
		throw(SQL,"sql.rowid","Table missing");
	if (!s || !t || !t->columns.set->h)
		throw(SQL, "calc.rowid", "Cannot find column");
	c = t->columns.set->h->data;
	/* HACK, get insert bat */
	b = store_funcs.bind_col(m->session->tr, c, RD_INS);
	/* UGH (move into storage backends!!) */
	d = c->data;
	*rid = d->ibase + BATcount(b);
	BBPunfix(b->batCacheid);
	return MAL_SUCCEED;
}

@= rnk
str 
sql_@1rank_grp(bat *rid, bat *bid, bat *gid, bat *gpe)
{
	BAT *r, *b, *g;
	BUN p, q;
	BATiter bi, gi;
	int (*ocmp)(ptr, ptr), (*gcmp)(ptr, ptr);
	ptr oc, gc;
	int rank = 1, nrank = @3;

	if( (b = BATdescriptor(*bid)) == NULL )
		throw(SQL, "sql.@1rank_grp", "Cannot access descriptor");
	if( (g = BATdescriptor(*gid)) == NULL ){
		BBPreleaseref(b->batCacheid);
		throw(SQL, "sql.@1rank_grp", "Cannot access descriptor");
	}
	(void)gpe;
	bi = bat_iterator(b);
	gi = bat_iterator(g);
	ocmp = BATatoms[b->ttype].atomCmp;
	gcmp = BATatoms[g->ttype].atomCmp;
	oc = BUNtail(bi, BUNfirst(b));
	gc = BUNtail(gi, BUNfirst(g));
	if (!ALIGNsynced(b, g))
		throw(SQL, "sql.@1rank_grp", "bats not aligned");
	if (BATtordered(b) != GDK_SORTED)
		throw(SQL, "sql.@1rank_grp", "bat not sorted");
	r = BATnew(TYPE_oid, TYPE_int, BATcount(b));
	if (r == NULL){
		BBPreleaseref(b->batCacheid);
		BBPreleaseref(g->batCacheid);
		throw(SQL, "sql.@1rank_grp", "cannot allocate result bat");
	}
	BATloop(b, p, q) {
		ptr on = BUNtail(bi, p);
		ptr gn = BUNtail(gi, p);
		int c = 0;

		if ((c = ocmp(on, oc)) != 0) 
			rank = nrank;
		if (gcmp(gn, gc) != 0) 
			c = rank = nrank = 1;  
		oc = on;
		gc = gn;
		BUNins(r, BUNhead(bi,p), &rank, FALSE);
		@2;
	}
	BBPunfix(b->batCacheid);
	BBPunfix(g->batCacheid);
	BBPkeepref(*rid = r->batCacheid);
	return MAL_SUCCEED;
}

str
sql_@1rank(bat *rid, bat *bid)
{ 
	BAT *r, *b;
	BATiter bi;
	int (*cmp)(ptr, ptr);
	ptr cur;
	BUN p, q;
	int rank = 1, nrank = @3;

	if( (b = BATdescriptor(*bid)) == NULL )
		throw(SQL, "sql.@1rank", "Cannot access descriptor");
	if (!(BATtordered(b) & GDK_SORTED) && !(BATtordered(b) & GDK_SORTED_REV))
		throw(SQL, "sql.@1rank", "bat not sorted");

	bi = bat_iterator(b);
	cmp = BATatoms[b->ttype].atomCmp;
	cur = BUNtail(bi, BUNfirst(b));
	r = BATnew(TYPE_oid, TYPE_int, BATcount(b));
	if (r == NULL){
		BBPreleaseref(b->batCacheid);
		throw(SQL, "sql.@1rank", "cannot allocate result bat");
	}
	if (BATtdense(b)) {
		BATloop(b, p, q) {
			BUNins(r, BUNhead(bi,p), &rank, FALSE);
			rank++;
		}
	} else {
		BATloop(b, p, q) {
			ptr n = BUNtail(bi, p);
			int c = 0;
	
			if ((c = cmp(n, cur)) != 0) 
				rank = nrank; 
			cur = n;
			BUNins(r, BUNhead(bi,p), &rank, FALSE);
			@2;
		}
	}
	BBPunfix(b->batCacheid);
	BBPkeepref(*rid = r->batCacheid);
	return MAL_SUCCEED;
}
@
@c
@:rnk(,(void)c;nrank++,1)@
@:rnk(dense_,nrank+=(c?1:0),2)@

str SQLargRecord(Client cntxt, MalBlkPtr mb, MalStkPtr stk, InstrPtr pci){
	str s, t, *ret;

	(void) cntxt;
	ret= (str *) getArgReference(stk,pci,0);
	s = instruction2str(mb,stk,getInstrPtr(mb,0),LIST_MAL_VALUE | LIST_MAPI);
	t= strchr(s,' ');
	*ret = GDKstrdup(t ? t+1: s);
	GDKfree(s);
	return MAL_SUCCEED;
}

/*
 * @-
 * The table is searched for all columns and they are
 * re-clustered on the hash value over the  primary key.
 * Initially the first column
 */

str SQLcluster1(Client cntxt, MalBlkPtr mb, MalStkPtr stk, InstrPtr pci){
	str *sch = (str *) getArgReference(stk,pci,1);
	str *tbl = (str *) getArgReference(stk,pci,2);
	sql_trans	*tr;
	sql_schema	*s;
	sql_table 	*t;
	sql_column	*c;
	mvc *m = NULL;
	str msg = getContext(cntxt,mb, &m, NULL);
	int first=1;
	bat mid, hid, bid;
	BAT *map= NULL, *b;
	node *o;

	if (msg)
		return msg;
   	s = mvc_bind_schema(m, *sch);
	if ( s == NULL)
		throw(SQL,"sql.cluster","Schema missing");
	t = mvc_bind_table(m, s, *tbl);
	if ( t == NULL)
		throw(SQL,"sql.cluster","Table missing");
	tr = m->session->tr;
	t->base.wtime = s->base.wtime = tr->wtime = tr->stime;
	t->base.rtime = s->base.rtime = tr->rtime = tr->stime;

	/* actually build the hash on the multi-column primary key */

	for (o = t->columns.set->h; o; o = o->next) {
		sql_delta *d;
		c = o->data;
		if (first) {
			first = 0;
			b = store_funcs.bind_col(tr, c, 0);
			msg = CLUSTER_key(&hid, &b->batCacheid);
			BBPreleaseref(b->batCacheid);
			if (msg)
				return msg;
			msg = CLUSTER_map(&mid,&hid);
			BBPdecref(hid, TRUE);
			if (msg)
				return msg;
			map = BATdescriptor(mid);
			if (map== NULL)
				throw(SQL,"sql.cluster","Can not access descriptor");
		}

		b = store_funcs.bind_col(tr, c, 0);
		if (b == NULL)
			throw(SQL,"sql.cluster","Can not access descriptor");
		msg = CLUSTER_apply(&bid, b, map);
		BBPreleaseref(b->batCacheid);
		if (msg){
			BBPreleaseref(map->batCacheid);
			return msg;
		}
		BBPdecref(b->batCacheid, TRUE);
		d = c->data;
		d->bid = 0;
		d->ibase = 0;
		d->ibid = bid; /* use the insert bat */
		c->base.wtime = c->base.rtime = tr->stime;
	}
	/* bat was cleared */
	t->cleared = 1;
	if (map) {
		BBPreleaseref(map->batCacheid);
		BBPdecref(mid, TRUE);
	}
	return MAL_SUCCEED;
}

str 
SQLcluster2(Client cntxt, MalBlkPtr mb, MalStkPtr stk, InstrPtr pci)
{
	str *sch = (str *) getArgReference(stk,pci,1);
	str *tbl = (str *) getArgReference(stk,pci,2);
	sql_trans	*tr;
	sql_schema	*s;
	sql_table 	*t;
	sql_column	*c;
	mvc *m = NULL;
	str msg = getContext(cntxt,mb, &m, NULL);
	int first=1;
	bat mid, hid, bid;
	BAT *b;
	node *o;

	if (msg)
		return msg;
   	s = mvc_bind_schema(m, *sch);
	if ( s == NULL)
		throw(SQL,"sql.cluster","Schema missing");
	t = mvc_bind_table(m, s, *tbl);
	if ( t == NULL)
		throw(SQL,"sql.cluster","Table missing");
	tr = m->session->tr;

	t->base.wtime = s->base.wtime = tr->wtime = tr->stime;
	t->base.rtime = s->base.rtime = tr->rtime = tr->stime;
	for (o = t->columns.set->h; o; o = o->next) {
		sql_delta *d;
		c = o->data;
		if (first) {
			bat psum;
			unsigned int bits = 10, off = 0;
			first = 0;
			b = store_funcs.bind_col(tr, c, 0);
			msg = MKEYbathash(&hid, &b->batCacheid);
			BBPreleaseref(b->batCacheid);
			if (msg)
				return msg;
			msg = CLS_create_wrd(&psum, &mid, &hid, &bits, &off);
			BBPdecref(hid, TRUE);
			BBPdecref(psum, TRUE);
			if (msg)
				return msg;
		}

		b = store_funcs.bind_col(tr, c, 0);
		if (b == NULL)
			throw(SQL,"sql.cluster","Can not access descriptor");
		msg = CLS_map(&bid,&mid,&b->batCacheid);
		BBPreleaseref(b->batCacheid);
		if (msg){
			BBPreleaseref(bid);
			return msg;
		}
		BBPdecref(b->batCacheid, TRUE);

		d = c->data;
		/* its probably an empty bat which we shouldn't free 
		BBPdecref(d->ibid, TRUE);*/
		d->bid = 0;	
		d->ibase = 0;
		d->ibid = bid; /* use the insert bat */

		c->base.wtime = c->base.rtime = tr->stime;
	}
	/* bat was cleared */
	t->cleared = 1;
	return MAL_SUCCEED;
}
/*
 * @- Vacuum cleaning tables
 * Shrinking and re-using space to vacuum clean the holes in the relations.
 */
@= vacuum
str
SQL@1(Client cntxt, MalBlkPtr mb, MalStkPtr stk, InstrPtr pci)
{
	str *sch = (str *) getArgReference(stk,pci,1);
	str *tbl = (str *) getArgReference(stk,pci,2);
	sql_trans	*tr;
	sql_schema	*s;
	sql_table 	*t;
	sql_column	*c;
	mvc *m = NULL;
	str msg = getContext(cntxt,mb, &m, NULL);
	bat bid;
	BAT *b, *del;
	node *o;
	int i,bids[2049];

	if (msg)
		return msg;
   	s = mvc_bind_schema(m, *sch);
	if ( s == NULL)
		throw(SQL,"sql.@1","Schema missing");
	t = mvc_bind_table(m, s, *tbl);
	if ( t == NULL)
		throw(SQL,"sql.@1","Table missing");

	if (m->user_id != USER_MONETDB)
		throw(SQL,"sql.@1","insufficient privileges");
	if ((!list_empty(t->idxs.set) || !list_empty(t->keys.set)))
		throw(SQL,"sql.@1","@1 not allowed on tables with indices");
	if (has_snapshots(m->session->tr)) 
		throw(SQL,"sql.@1","@1 not allowed on snapshots");
	if (!m->session->auto_commit) 
		throw(SQL,"sql.@1","@1 only allowed in auto commit mode");

	/* lock the store, for single user/transaction */
	store_lock();
	while (store_nr_active > 1) {
		store_unlock();
		MT_sleep_ms(100);
		store_lock();

		/* flush old changes to disk */
		sql_trans_end(m->session);
		store_apply_deltas();
		sql_trans_begin(m->session);
	}

	tr = m->session->tr;
	t->base.wtime = s->base.wtime = tr->wtime = tr->stime;
	t->base.rtime = s->base.rtime = tr->rtime = tr->stime;

	/* get the deletions BAT*/
	del = mvc_bind_dbat(m, *sch, *tbl, RD_INS);

	/* this code is insecure, because something may 
	   go wrong while we compress the columns.
	   A two-phase action reduces the risks, but not all.
	   e.g. a crash during update of the catalog. */
	i=0;
	bids[i]=0;
	for (o = t->columns.set->h; o; o = o->next,i++) {
		c = o->data;
		b = store_funcs.bind_col(tr, c, 0);
		if (b == NULL || 
		    (msg = BKC@1BAT(&bid, &(b->batCacheid), &(del->batCacheid))) != NULL) {
			for( i--; i>=0; i--)
				BBPreleaseref(bids[i]);
			store_unlock();
			if (!msg)
				throw(SQL,"sql.@1","Can not access descriptor");
			return msg;
		}
		BBPreleaseref(b->batCacheid);
		if (i < 2048){
			bids[i]= bid;
			bids[i+1]=0;
		}
	}
	if ( i == 2048 ) {
		for( i--; i>=0; i--)
			BBPreleaseref(bids[i]);
		store_unlock();
		throw(SQL,"sql.@1","Too many columns to handle, use copy instead");
	}

	i=0;
	for (o = t->columns.set->h; o; o = o->next, i++) {
		sql_delta *d;
		c = o->data;
		b = store_funcs.bind_col(tr, c, 0);
		/* based on previous loop, BAT should be accessible */
		if (b)
			BBPdecref(b->batCacheid, TRUE);
		d = c->data;
		d->bid = 0;
		d->ibase = 0;
		d->ibid = bids[i]; /* use the insert bat */
		c->base.wtime = c->base.rtime = tr->stime;
	}
	BATclear(del);
	BBPreleaseref(del->batCacheid);
	/* bat was cleared */
	t->cleared = 1;

	sql_trans_commit(m->session->tr);
	/* write changes to disk */
	sql_trans_end(m->session);
	store_apply_deltas();
	sql_trans_begin(m->session);
	store_unlock();

	return MAL_SUCCEED;
}
@
@c
@:vacuum(shrink)@
@:vacuum(reuse)@

/*
 * @-
 * The vacuum operation inspects the table for ordered properties and will keep them.
 * To avoid expensive shuffles, the reorganisation is balanced by the number of outstanding deletions.
 */
str
SQLvacuum(Client cntxt, MalBlkPtr mb, MalStkPtr stk, InstrPtr pci)
{
	str *sch = (str *) getArgReference(stk,pci,1);
	str *tbl = (str *) getArgReference(stk,pci,2);
	sql_trans	*tr;
	sql_schema	*s;
	sql_table 	*t;
	sql_column	*c;
	mvc *m = NULL;
	str msg = getContext(cntxt,mb, &m, NULL);
	BAT *b, *del;
	node *o;
	int ordered = 0;
	BUN cnt=0;

	if (msg)
		return msg;
   	s = mvc_bind_schema(m, *sch);
	if ( s == NULL)
		throw(SQL,"sql.@1","Schema missing");
	t = mvc_bind_table(m, s, *tbl);
	if ( t == NULL)
		throw(SQL,"sql.@1","Table missing");

	if (m->user_id != USER_MONETDB)
		throw(SQL,"sql.@1","insufficient privileges");
	if ((!list_empty(t->idxs.set) || !list_empty(t->keys.set)))
		throw(SQL,"sql.@1","vacuum not allowed on tables with indices");
	if (has_snapshots(m->session->tr)) 
		throw(SQL,"sql.@1","vacuum not allowed on snapshots");

	tr = m->session->tr;

	/* get the deletions BAT*/
	del = mvc_bind_dbat(m, *sch, *tbl, RD_INS);

	for (o = t->columns.set->h; o && ordered == 0; o = o->next) {
		c = o->data;
		b = store_funcs.bind_col(tr, c, 0);
		if (b == NULL) 
			throw(SQL,"sql.@1","Can not access descriptor");
		ordered |= BATtordered(b);
		cnt = BATcount(b);
		BBPreleaseref(b->batCacheid);
		if (msg){
			BBPreleaseref(b->batCacheid);
			return msg;
		}
		BBPdecref(b->batCacheid, TRUE);
	}
	/* now decide on the algorithm */
	if ( ordered ){
		if( BATcount(del) > cnt/20 )
			SQLshrink(cntxt,mb,stk,pci);
	} else
		SQLreuse(cntxt,mb,stk,pci);

	return MAL_SUCCEED;
}
/*
 * @-
 * The drop_hash operation cleans up any hash indices on any of the tables columns.
 */
str
SQLdrop_hash(Client cntxt, MalBlkPtr mb, MalStkPtr stk, InstrPtr pci)
{
	str *sch = (str *) getArgReference(stk,pci,1);
	str *tbl = (str *) getArgReference(stk,pci,2);
	sql_schema	*s;
	sql_table 	*t;
	sql_column	*c;
	mvc *m = NULL;
	str msg = getContext(cntxt,mb, &m, NULL);
	BAT *b;
	node *o;

	if (msg)
		return msg;
   	s = mvc_bind_schema(m, *sch);
	if ( s == NULL)
		throw(SQL,"sql.drop_hash","Schema missing");
	t = mvc_bind_table(m, s, *tbl);
	if ( t == NULL)
		throw(SQL,"sql.drop_hash","Table missing");

	for (o = t->columns.set->h; o; o = o->next) {
		c = o->data;
		b = store_funcs.bind_col(m->session->tr, c, RDONLY);
		if (b == NULL) 
			throw(SQL,"sql.drop_hash","Can not access descriptor");
		HASHremove(b);
		HASHremove(BATmirror(b));
		BBPreleaseref(b->batCacheid);
	}
	return MAL_SUCCEED;
}

/*
 * @-
 * Take a SQL table and compress its columns using the dictionary compression scheme.
 */
@= compression
	str *sch = (str *) getArgReference(stk,pci,1);
	str *tbl = (str *) getArgReference(stk,pci,2);
	sql_schema	*s;
	sql_table 	*t;
	mvc *m = NULL;
	str msg = getContext(cntxt,mb, &m, NULL);
	sql_trans *tr = m->session->tr;
	node *o;
	char buf[BUFSIZ], *nme= buf;
	int ret;

	if (msg)
		return msg;
   	s = mvc_bind_schema(m, *sch);
	if ( s == NULL)
		throw(SQL,"sql.cluster","Schema missing");
	t = mvc_bind_table(m, s, *tbl);
	if ( t == NULL)
		throw(SQL,"sql.cluster","Table missing");

	/* actually build the hash on the multi-column primary key */

	for (o = t->columns.set->h; msg == MAL_SUCCEED && o; o = o->next) {
		BAT *b, *e;
		sql_delta *d;
		sql_column	*c = o->data;

		b = store_funcs.bind_col(tr, c, 0);
		if (b == NULL)
			throw(SQL,"sql.compress","Can not access descriptor");
		e = BATnew(b->htype, b->ttype, 0);
		if( e == NULL){
			BBPreleaseref(b->batCacheid);
			throw(SQL, "sql.compression", MAL_MALLOC_FAIL);
		}
		BATsetaccess(e, BAT_READ);
		d = c->data;
		d->bid = 0;
		d->ibase = 0;
		d->ibid = e->batCacheid; /* use the insert bat */
		c->base.wtime = c->base.rtime = tr->stime;
		snprintf(buf,BUFSIZ,"%s/%s/%s/0", *sch, *tbl, c->base.name);
		msg = @1;
		BBPkeepref(e->batCacheid);
		BBPreleaseref(b->batCacheid);
		BBPdecref(b->batCacheid, TRUE);
	}
	/* bat was cleared */
	t->cleared = 1;
	t->base.wtime = s->base.wtime = tr->wtime = tr->stime;
	t->base.rtime = s->base.rtime = tr->rtime = tr->stime;
	return msg;
@
@c
str SQLnewDictionary(Client cntxt, MalBlkPtr mb, MalStkPtr stk, InstrPtr pci){
	@:compression(DICTcompress(&ret, &nme, &b->batCacheid))@
}
str SQLdropDictionary(Client cntxt, MalBlkPtr mb, MalStkPtr stk, InstrPtr pci){
	@:compression(DICTdecompress(&ret, &nme))@
}
/*
 * @-
 * LZ compression is inherited from the underlying stream implementation.
 */
@= gzcompression
	str *sch = (str *) getArgReference(stk,pci,1);
	str *tbl = (str *) getArgReference(stk,pci,2);
	sql_schema	*s;
	sql_table 	*t;
	mvc *m = NULL;
	str msg = getContext(cntxt,mb, &m, NULL);
	sql_trans *tr = m->session->tr;
	node *o;
	int ret,i;
	char buf[PATHLENGTH], *sbuf= buf;

	if (msg)
		return msg;
   	s = mvc_bind_schema(m, *sch);
	if ( s == NULL)
		throw(SQL,"sql.@2","Schema missing");
	t = mvc_bind_table(m, s, *tbl);
	if ( t == NULL)
		throw(SQL,"sql.@2","Table missing");

	/* actually build the hash on the multi-column primary key */

	for (o = t->columns.set->h; msg == MAL_SUCCEED && o; o = o->next) {
		BAT *b;
		sql_column	*c = o->data;

		for ( i= 0; i<3; i++) {
			b = store_funcs.bind_col(tr, c, i);
			if (b == NULL)
				throw(SQL,"sql.@2","Can not access descriptor");
			snprintf(buf,PATHLENGTH,"%s_%s_%s_%d", *sch, *tbl, c->base.name,i);
			msg = @1;
			BBPreleaseref(b->batCacheid);
		}
	}
	return msg;
@
@c
str SQLgzcompress(Client cntxt, MalBlkPtr mb, MalStkPtr stk, InstrPtr pci){
	@:gzcompression(CMDbbpcompress(&ret, &b->batCacheid,&sbuf),gzcompress)@
}
str SQLgzdecompress(Client cntxt, MalBlkPtr mb, MalStkPtr stk, InstrPtr pci){
	@:gzcompression(CMDbbpdecompress(&ret, &b->batCacheid,&sbuf),gzdecompress)@
}
str SQLtruncate(Client cntxt, MalBlkPtr mb, MalStkPtr stk, InstrPtr pci){
	@:gzcompression(CMDbbptruncate(&ret, &b->batCacheid,&sbuf),truncate)@
}
str SQLexpand(Client cntxt, MalBlkPtr mb, MalStkPtr stk, InstrPtr pci){
	@:gzcompression(CMDbbpexpand(&ret, &b->batCacheid,&sbuf),expand)@
}
/*
 * @- Shredding RDF documents through SQL
 * Wrapper around the RDF shredder of the rdf module of M5.
 *
 * An rdf file can be now shredded with SQL command:
 * CALL rdf_shred('/path/to/location','graph name');
 *
 * The table rdf.graph will be updated with an entry of the form:
 * [graph name, graph id] -> [gname,gid].
 *
 * In addition all permutation of SPO for the specific rdf document will be
 * created. The name of the triple tables are rdf.pso$gid$, rdf.spo$gid$ etc.
 * For example if gid = 3 then rdf.spo3 is the triple table ordered on subject,
 * property, object. Finally, there is one more table called rdf.map$gid$ that
 * maps oids to strings (i.e., the lexical representation).
 */
@= crt_tbl
sprintf(buff, "@2%d", @1);
@2_tbl = mvc_create_table(m, sch, buff, tt_table, 0, SQL_PERSIST, 0, 3);
mvc_create_column(m, @2_tbl, "@3", &tpe);
mvc_create_column(m, @2_tbl, "@4", &tpe);
mvc_create_column(m, @2_tbl, "@5", &tpe);

@= crt_col
s = BATdescriptor(g[@2]);
p = BATdescriptor(g[@3]);
o = BATdescriptor(g[@4]);
store_funcs.append_col(m->session->tr, mvc_bind_column(m, @1, "subject"),
		s, TYPE_bat);
store_funcs.append_col(m->session->tr, mvc_bind_column(m, @1, "property"),
		p, TYPE_bat);
store_funcs.append_col(m->session->tr, mvc_bind_column(m, @1, "object"),
		o, TYPE_bat);
BBPunfix(s->batCacheid);
BBPunfix(p->batCacheid);
BBPunfix(o->batCacheid);


@
@c
str
SQLrdfShred(Client cntxt, MalBlkPtr mb, MalStkPtr stk, InstrPtr pci)
{
#ifdef HAVE_RAPTOR
	bat docbats;
	BAT *graph = NULL;
	BAT *p, *s, *o;
	bat *g;
	sql_schema *sch;
	sql_table *g_tbl;
	sql_column *gname, *gid;
#if STORE == TRIPLE_STORE
	sql_table *spo_tbl, *sop_tbl, *pso_tbl, *pos_tbl, *osp_tbl, *ops_tbl;
#elif STORE == MLA_STORE
	sql_table *spo_tbl;
#endif /* STORE */
	sql_table *map_tbl;
	sql_subtype tpe;
	str *location = (str *) getArgReference(stk,pci,1);
	str *name = (str *) getArgReference(stk,pci,2);
	str *schema = (str *) getArgReference(stk,pci,3);
	char buff[24];
	mvc *m = NULL;
	int id = 0;
	oid rid = oid_nil;
	str msg;

	rethrow("sql.rdfShred", msg, getContext(cntxt, mb, &m, NULL));

	if ((sch = mvc_bind_schema(m, *schema)) == NULL)
		throw(SQL, "sql.rdfShred", "schema missing");

	g_tbl = mvc_bind_table(m, sch, "graph");
	gname = mvc_bind_column(m, g_tbl, "gname");
	gid = mvc_bind_column(m, g_tbl, "gid");

	rid = table_funcs.column_find_row(m->session->tr, gname, *name, NULL);
	if (rid != oid_nil)
		throw(SQL, "sql.rdfShred", "graph name already exists in rdf.graph");

	id = (int) store_funcs.count_col(gname);
	store_funcs.append_col(m->session->tr, gname, *name, TYPE_str);
	store_funcs.append_col(m->session->tr, gid, &id, TYPE_int);

	rethrow("sql.rdfShred", msg, RDFParser(&docbats, location, name, schema));

	if (sizeof(oid) == 8) {
		sql_find_subtype(&tpe, "oid", 31, 0);
		/* todo for niels: if use int/bigint the @0 is serialized */
		/* sql_find_subtype(&tpe, "bigint", 64, 0); */
	} else {
		sql_find_subtype(&tpe, "oid", 31, 0);
		/* sql_find_subtype(&tpe, "int", 32, 0); */
	}
#if STORE == TRIPLE_STORE
	@:crt_tbl(id,spo,subject,property,object)@
	@:crt_tbl(id,sop,subject,object,property)@
	@:crt_tbl(id,pso,property,subject,object)@
	@:crt_tbl(id,pos,property,object,subject)@
	@:crt_tbl(id,osp,object,subject,property)@
	@:crt_tbl(id,ops,object,property,subject)@
#elif STORE == MLA_STORE
	@:crt_tbl(id,spo,subject,property,object)@
#endif /* STORE */

	sprintf(buff, "map%d", id);
	map_tbl = mvc_create_table(m, sch, buff, tt_table, 0, SQL_PERSIST, 0, 2);
	mvc_create_column(m, map_tbl, "sid", &tpe);
	sql_find_subtype(&tpe, "varchar", 1024, 0);
	mvc_create_column(m, map_tbl, "lexical", &tpe);

	if ((graph = BATdescriptor(docbats)) == NULL)
		throw(SQL, "sql.rdfShred", "docbat is missing");

	g = (bat *) Tloc(graph, BUNfirst(graph));

	if ((s =  BATdescriptor(g[MAP_LEX])) == NULL) {
		BBPreleaseref(graph->batCacheid);
		throw(SQL, "sql.rdfShred", "map_lex is missing");
	}

	store_funcs.append_col(m->session->tr,
			mvc_bind_column(m, map_tbl, "lexical"),
			BATmirror(BATmark(BATmirror(s),0)), TYPE_bat);
	store_funcs.append_col(m->session->tr,
			mvc_bind_column(m, map_tbl, "sid"),
			BATmirror(BATmark(s, 0)),
			TYPE_bat);
	BBPunfix(s->batCacheid);

#if STORE == TRIPLE_STORE
	@:crt_col(spo_tbl,S_sort,P_PO,O_PO)@
	@:crt_col(sop_tbl,S_sort,P_OP,O_OP)@
	@:crt_col(pso_tbl,S_SO,P_sort,O_SO)@
	@:crt_col(pos_tbl,S_OS,P_sort,O_OS)@
	@:crt_col(osp_tbl,S_SP,P_SP,O_sort)@
	@:crt_col(ops_tbl,S_PS,P_PS,O_sort)@
#elif STORE == MLA_STORE
	@:crt_col(spo_tbl,S_sort,P_sort,O_sort)@
#endif /* STORE */

	/* unfix graph */
	BBPunfix(graph->batCacheid);

	return MAL_SUCCEED;
#else
	(void) cntxt; (void) mb; (void) stk; (void) pci;
	throw(SQL, "sql.rdfShred", "RDF support is missing from MonetDB5");
#endif /* RDF */
}

/*
 * @-
 * Inspection of the actual storage footprint is a recurring question of users.
 * This is modelled as a generic SQL table producing function.
 * create function storage()
 * returns table ("schema" string, "table" string, "column" string, location string, "count" bigint, capacity bigint, width int, size bigint, hashsize bigint)
 * external name sql.storage;
 */
str
sql_storage(Client cntxt, MalBlkPtr mb, MalStkPtr stk, InstrPtr pci)
{
	BAT *sch, *tab, *col, *loc, *cnt, *cap, *atom, *size, *aux;
	mvc *m = NULL;
	str msg = getContext(cntxt,mb, &m, NULL);
	sql_trans *tr = m->session->tr;
	node *nsch, *ntab, *ncol;
	int w;
	int *rsch = (int*) getArgReference(stk,pci,0);
	int *rtab = (int*) getArgReference(stk,pci,1);
	int *rcol = (int*) getArgReference(stk,pci,2);
	int *rloc = (int*) getArgReference(stk,pci,3);
	int *rcnt = (int*) getArgReference(stk,pci,4);
	int *rcap = (int*) getArgReference(stk,pci,5);
	int *ratom = (int*) getArgReference(stk,pci,6);
	int *rsize = (int*) getArgReference(stk,pci,7);
	int *raux = (int*) getArgReference(stk,pci,8);

	if (msg)
		return msg;

	sch = BATnew(TYPE_void,TYPE_str, 0);
	BATseqbase(sch, 0);
	tab = BATnew(TYPE_void,TYPE_str, 0);
	BATseqbase(tab, 0);
	col = BATnew(TYPE_void,TYPE_str, 0);
	BATseqbase(col, 0);
	loc = BATnew(TYPE_void,TYPE_str, 0);
	BATseqbase(loc, 0);
	cnt = BATnew(TYPE_void,TYPE_lng, 0);
	BATseqbase(cnt, 0);
	cap = BATnew(TYPE_void,TYPE_lng, 0);
	BATseqbase(cap, 0);
	atom = BATnew(TYPE_void,TYPE_int, 0);
	BATseqbase(atom, 0);
	size = BATnew(TYPE_void,TYPE_lng, 0);
	BATseqbase(size, 0);
	aux = BATnew(TYPE_void,TYPE_lng, 0);
	BATseqbase(aux, 0);
	if ( sch == NULL || tab == NULL || col == NULL || loc == NULL ||
		 cnt == NULL || cap == NULL || atom == NULL || size == NULL || aux == NULL){
		if ( sch ) BBPreleaseref(sch->batCacheid);
		if ( tab ) BBPreleaseref(tab->batCacheid);
		if ( col ) BBPreleaseref(col->batCacheid);
		if ( loc ) BBPreleaseref(loc->batCacheid);
		if ( cnt ) BBPreleaseref(cnt->batCacheid);
		if ( cap ) BBPreleaseref(cap->batCacheid);
		if ( atom ) BBPreleaseref(atom->batCacheid);
		if ( size ) BBPreleaseref(size->batCacheid);
		if ( aux ) BBPreleaseref(aux->batCacheid);
		throw(SQL,"sql.storage", MAL_MALLOC_FAIL);
	}
	for( nsch= tr->schemas.set->h; nsch; nsch= nsch->next){
		sql_base *b= nsch->data;
		sql_schema *s= (sql_schema*) nsch->data;
		if ( isalpha((int)b->name[0]) )

		if (s->tables.set) for(ntab= (s)->tables.set->h ;ntab; ntab= ntab->next){
			sql_base *bt= ntab->data;
			sql_table *t= (sql_table*) bt;
			if (isTableOrArray(t))
			if (t->columns.set) for (ncol= (t)->columns.set->h; ncol; ncol= ncol->next){
				sql_base *bc = ncol->data;
				sql_column *c= (sql_column *) ncol->data;
				BAT *bn = store_funcs.bind_col(tr, c, 0);
				BUN sz;

				/*printf("schema %s.%s.%s" , b->name, bt->name, bc->name);*/
				sch = BUNappend(sch, b->name, FALSE);
				tab = BUNappend(tab, bt->name, FALSE);
				col = BUNappend(col, bc->name, FALSE);

				/*printf(" cnt "BUNFMT, BATcount(bn));*/
				sz= BATcount(bn);
				cnt = BUNappend(cnt, &sz, FALSE);
				/*printf(" cap "BUNFMT, BATcapacity(bn));*/
				sz= BATcapacity(bn);
				cap = BUNappend(cap, &sz, FALSE);

				/*printf(" loc %s", BBP_physical(bn->batCacheid));*/
				loc = BUNappend(loc, BBP_physical(bn->batCacheid), FALSE);
				/*printf(" width %d", bn->T->width);*/
				w= bn->T->width;
				atom = BUNappend(atom, &w, FALSE);
				/*printf(" size "BUNFMT, tailsize(bn,BATcount(bn)) + (bn->T->vheap? bn->T->vheap->size:0));*/
				sz = tailsize(bn,BATcapacity(bn)) + (bn->T->vheap? bn->T->vheap->size:0);
				sz += headsize(bn,BATcapacity(bn)) + (bn->H->vheap? bn->H->vheap->size:0);
				size = BUNappend(size, &sz, FALSE);
				
				sz =  bn->T->hash?bn->T->hash->heap->size:0;
				sz += bn->H->hash?bn->H->hash->heap->size:0;
				aux = BUNappend(aux, &sz, FALSE);
				/*printf(" auxsize "BUNFMT, bn->T->hash?bn->T->hash->heap->size:0);*/
				/*printf("\n");*/
				BBPunfix(bn->batCacheid);
			}

			if (isTableOrArray(t))
				if(t->idxs.set)
					for (ncol= (t)->idxs.set->h; ncol; ncol= ncol->next){
						sql_base *bc = ncol->data;
						sql_idx *c= (sql_idx *) ncol->data;
						if(c->type != no_idx){
							BAT *bn = store_funcs.bind_idx(tr, c, 0);
							BUN sz;
			
							/*printf("schema %s.%s.%s" , b->name, bt->name, bc->name);*/
							sch = BUNappend(sch, b->name, FALSE);
							tab = BUNappend(tab, bt->name, FALSE);
							col = BUNappend(col, bc->name, FALSE);
			
							/*printf(" cnt "BUNFMT, BATcount(bn));*/
							sz= BATcount(bn);
							cnt = BUNappend(cnt, &sz, FALSE);
							/*printf(" cap "BUNFMT, BATcapacity(bn));*/
							sz= BATcapacity(bn);
							cap = BUNappend(cap, &sz, FALSE);
			
							/*printf(" loc %s", BBP_physical(bn->batCacheid));*/
							loc = BUNappend(loc, BBP_physical(bn->batCacheid), FALSE);
							/*printf(" width %d", bn->T->width);*/
							w= bn->T->width;
							atom = BUNappend(atom, &w, FALSE);
							/*printf(" size "BUNFMT, tailsize(bn,BATcount(bn)) + (bn->T->vheap? bn->T->vheap->size:0));*/
							sz = tailsize(bn,BATcapacity(bn)) + (bn->T->vheap? bn->T->vheap->size:0);
							sz += headsize(bn,BATcapacity(bn)) + (bn->H->vheap? bn->H->vheap->size:0);
							size = BUNappend(size, &sz, FALSE);
							
							sz =  bn->T->hash?bn->T->hash->heap->size:0;
							sz += bn->H->hash?bn->H->hash->heap->size:0;
							aux = BUNappend(aux, &sz, FALSE);
							/*printf(" auxsize "BUNFMT, bn->T->hash?bn->T->hash->heap->size:0);*/
							/*printf("\n");*/
							BBPunfix(bn->batCacheid);
						}
					}
		
		}
	}

	BBPkeepref(*rsch = sch->batCacheid);
	BBPkeepref(*rtab = tab->batCacheid);
	BBPkeepref(*rcol = col->batCacheid);
	BBPkeepref(*rloc = loc->batCacheid);
	BBPkeepref(*rcnt = cnt->batCacheid);
	BBPkeepref(*rcap = cap->batCacheid);
	BBPkeepref(*ratom = atom->batCacheid);
	BBPkeepref(*rsize = size->batCacheid);
	BBPkeepref(*raux = aux->batCacheid);
	return MAL_SUCCEED;
}

str 
RAstatement(Client cntxt, MalBlkPtr mb, MalStkPtr stk, InstrPtr pci)
{
	int pos = 0;
	str *expr = (str*) getArgReference(stk, pci, 1);
	bit *opt = (bit*) getArgReference(stk, pci, 2);
	backend *b = NULL;
	mvc *m = NULL;
	str msg = getContext(cntxt, mb, &m, &b);
	sql_rel *rel;

	m->sa = sa_create();
 	rel = rel_read(m, *expr, &pos);
	if (rel) {
		int oldvtop = cntxt->curprg->def->vtop;
		int oldstop = cntxt->curprg->def->stop;
		stmt *s;
		char *msg;

		rel_print(m, rel, 0);
		s = output_rel_bin(m, rel);
		if (*opt) { 
			rel = rel_optimizer(m, rel);
			rel_print(m, rel, 0);
		}
		rel_destroy(rel);
		s = rel2bin(m, s); 	
		s = bin_optimizer(m, s);

		MSinitClientPrg(cntxt, "user", "test"); 

		/* generate MAL code */
		backend_callinline(b, cntxt, s );
		addQueryToCache(cntxt); 

		msg = (str) runMAL(cntxt, cntxt->curprg->def, 1, 0, 0, 0);
		if (!msg) { 
			resetMalBlk(cntxt->curprg->def, oldstop);
			freeVariables(cntxt,cntxt->curprg->def, cntxt->glb, oldvtop);
		}
	}
	return msg;
}

void
freeVariables(Client c, MalBlkPtr mb, MalStkPtr glb, int start)
{
	int i, j;

	for (i = start; i < mb->vtop;) {
		if (glb) {
			if (isVarCleanup(mb,i))
				garbageElement(c,&glb->stk[i]);
			/* clean stack entry */
			glb->stk[i].vtype = TYPE_int;
			glb->stk[i].val.ival = 0;
			glb->stk[i].len = 0;
		}
		clearVariable(mb, i);
		i++;
	}
	mb->vtop = start;
	for (i = j = 0; i < mb->ptop; i++) {
		if (mb->prps[i].var < start) {
			if (i > j)
				mb->prps[j] = mb->prps[i];
			j++;
		}
	}
	mb->ptop = j;
}
<|MERGE_RESOLUTION|>--- conflicted
+++ resolved
@@ -1867,13 +1867,8 @@
 	if (mvc_bind_table(sql, s, t->base.name)) {
 		char *cd = (temp == SQL_DECLARED_TABLE)?"DECLARE":"CREATE";
 		return sql_message("%s TABLE: name '%s' already in use", cd, t->base.name);
-<<<<<<< HEAD
-	} else if (temp != SQL_DECLARED_TABLE &&!schema_privs(sql->role_id, s)){
+	} else if (temp != SQL_DECLARED_TABLE && (!schema_privs(sql->role_id, s) && !(isTempSchema(s) && temp == SQL_LOCAL_TEMP))){
 		return sql_message("CREATE %s: insufficient privileges for user '%s' in schema '%s'", (temp == SQL_ARRAY)?"ARRAY":"TABLE", stack_get_string(sql, "current_user"), s->base.name);
-=======
-	} else if (temp != SQL_DECLARED_TABLE && (!schema_privs(sql->role_id, s) && !(isTempSchema(s) && temp == SQL_LOCAL_TEMP))){
-		return sql_message("CREATE TABLE: insufficient privileges for user '%s' in schema '%s'", stack_get_string(sql, "current_user"), s->base.name);
->>>>>>> 7cd499fd
 	}
 
 	/* first check default values */
@@ -2067,15 +2062,9 @@
 	} else if (!isTableOrArray(t) && !isStream(t) && !isRemote(t)) {
 		return sql_message("DROP %s: cannot drop VIEW '%s'", (tt==tt_table)?"TABLE":"ARRAY", tname);
 	} else if (t->system) {
-<<<<<<< HEAD
 		return sql_message("DROP %s: cannot drop system %s '%s'", (tt==tt_table)?"TABLE":"ARRAY", (tt==tt_table)?"table":"array", tname);
-	} else if (!schema_privs(sql->role_id, s)) {
+	} else if (!schema_privs(sql->role_id, s) && !(isTempSchema(s) && t->persistence == SQL_LOCAL_TEMP)){
 		return sql_message("DROP %s: access denied for %s to schema ;'%s'", (tt==tt_table)?"TABLE":"ARRAY", stack_get_string(sql, "current_user"), s->base.name);
-=======
-		return sql_message("DROP TABLE: cannot drop system table '%s'", tname);
-	} else if (!schema_privs(sql->role_id, s) && !(isTempSchema(s) && t->persistence == SQL_LOCAL_TEMP)){
-		return sql_message("DROP TABLE: access denied for %s to schema ;'%s'", stack_get_string(sql, "current_user"), s->base.name);
->>>>>>> 7cd499fd
 	}
 	if ( !drop_action && t->keys.set) {
 		for (n = t->keys.set->h; n; n = n->next) {
