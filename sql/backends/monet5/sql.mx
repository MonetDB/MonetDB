@/
The contents of this file are subject to the MonetDB Public License
Version 1.1 (the "License"); you may not use this file except in
compliance with the License. You may obtain a copy of the License at
http://www.monetdb.org/Legal/MonetDBLicense

Software distributed under the License is distributed on an "AS IS"
basis, WITHOUT WARRANTY OF ANY KIND, either express or implied. See the
License for the specific language governing rights and limitations
under the License.

The Original Code is the MonetDB Database System.

The Initial Developer of the Original Code is CWI.
Portions created by CWI are Copyright (C) 1997-July 2008 CWI.
Copyright August 2008-2011 MonetDB B.V.
All Rights Reserved.
@

@f sql

@c
/*
 * @t SQL Scenario implementation
 * @a M Kersten
 * @v 0
 * @* SQL support implementation
 * This module contains the wrappers around the SQL
 * multi-version-catalog and support routines copied
 * from the Version 4 code base.
 */
@mal
module batsql;
module sql;

pattern start():void 
address SQLsession
comment "Switch to processing SQL statements";

pattern start2():void
address SQLsession2
comment "Switch to processing precompiled sql statements";

pattern init():void
address SQLinitEnvironment
comment "Initialize the environment for MAL";

pattern mvc():int
address SQLmvc
comment "get the multiversion catalog context, needed for correct statement dependencies (ie sql.update, should be after sql.bind in concurrent execution)";

pattern trans(type:int,chain:int,name:str):void
address SQLtransaction
comment "a transaction statement (type can be commit,release,rollback or start)";

pattern transaction{unsafe}()
address SQLtransaction2
comment "Start an autocommit transaction";

pattern commit()
address SQLcommit
comment "Trigger the commit operation for a MAL block";

pattern catalog(type:int,sname:str,name:str,action:int):void
address SQLcatalog
comment "a catalog statement";

pattern catalog(type:int,sname:str,t:ptr,temp:int):void
address SQLcatalog
comment "a catalog statement";

pattern catalog(type:int,sname:str,t:ptr,restart:lng):void
address SQLcatalog
comment "a catalog statement";

pattern catalog(type:int,grantee:str,role:str):void
address SQLcatalog
comment "a grant/revoke role statement";

pattern catalog(type:int,user:str,passwd:str,enc:int,schema:str,fullname:str):void
address SQLcatalog
comment "a user catalog statement";

pattern catalog(type:int,tname:str,grantee:str,privs:int,cname:str,grant:int,grantor:int):void
address SQLcatalog
comment "a grant/revoke privileges statement";

pattern catalog(type:int,iname:str,itype:int,sname:str,tname:str...):void
address SQLcatalog
comment "a create index catalog statement";

pattern eval(cmd:str):void 
address SQLstatement
comment "Compile and execute a single sql statement";

pattern eval(cmd:str, output:bit):void 
address SQLstatement
comment "Compile and execute a single sql statement (and optionaly send output on the output stream)";

pattern include(fname:str):void 
address SQLinclude
comment "Compile and execute a sql statements on the file";

pattern ra(cmd:str, optimize:bit):void
address RAstatement
comment "Compile and execute a single 'relational algebra' statement";

pattern assert(b:bit,msg:str):void
address SQLassert
comment "Generate an exception when b==true";

pattern assert(b:int,msg:str):void
address SQLassertInt
comment "Generate an exception when b!=0";

pattern assert(b:wrd,msg:str):void
address SQLassertWrd
comment "Generate an exception when b!=0";

pattern assert(b:lng,msg:str):void
address SQLassertLng
comment "Generate an exception when b!=0";
# @- The SQL multi-version catalog
# This module also contains the definitions for managing an SQL database schema in
# version 5.  It is an adaptation of the original V4.3 code base.
# A main difference is that the global catalog is obtained from
# the client record, rather then lookup the variable in a context stack.
#
# The MAL operations below are used in the SQL->MAL compiler and
# can be (sparingly) used to inspect it from a MIL console.
# The 'mvc_' header is removed, because all commands are already
# prepended by the 'sql.' module name.
# The original code is retained, because it makes it
# easier to later re-use part of the catalog code in a separately.

pattern setVariable(mvc:int, varname:str, value:any_1 ):int
address setVariable
comment "Set the value of a session variable";

pattern getVariable(mvc:int, varname:str ):any_1
address getVariable
comment "Get the value of a session variable";

pattern logfile{unsafe}(filename:str):void 
address mvc_logfile
comment "Enable/disable saving the sql statement traces";

pattern next_value( sname:str, sequence:str ):lng
address mvc_next_value
comment "return the next value of the sequence";

pattern batsql.next_value( sname:bat[:oid,:str], sequence:str ) :bat[:oid,:lng]
address mvc_bat_next_value
comment "return the next value of the sequence";

pattern get_value( sname:str, sequence:str ):lng
address mvc_get_value
comment "return the current value of the sequence";

pattern restart{unsafe}( sname:str, sequence:str, start:lng ):lng
address mvc_restart_seq
comment "restart the sequence with value start";

pattern bind_dbat(mvc:int, schema:str, table:str, access:int):bat[:oid,:oid]
address mvc_bind_dbat_wrap
comment "Bind to 'schema.table' BAT with deleted objecs
and with specific access kind:
	0 - base table
	1 - inserts
	2 - updates";

pattern bind_idxbat(mvc:int, schema:str, table:str, index:str, access:int):bat[:oid,:any_1]
address mvc_bind_idxbat_wrap
comment "Bind the 'schema.table.index' BAT with access kind:
	0 - base table
	1 - inserts
	2 - updates";

pattern bind_idxbat(mvc:int, schema:str, table:str, index:str, access:int, low:oid, hgh:oid):bat[:oid,:any_1]
address mvc_bind_idxbat_wrap
comment "Bind the 'schema.table.index' BAT with access kind:
	0 - base table
	1 - inserts
	2 - updates";

pattern bind_idxbat(mvc:int, schema:str, table:str, index:str, access:int, part_nr:int, nr_parts:int):bat[:oid,:any_1]
address mvc_bind_idxbat_wrap
comment "Bind the 'schema.table.index' BAT with access kind:
	0 - base table
	1 - inserts
	2 - updates";

pattern bind(mvc:int, schema:str, table:str, column:str, access:int ):bat[:oid,:any_1]
address mvc_bind_wrap
comment "Bind the 'schema.table.column' BAT with access kind:
	0 - base table
	1 - inserts
	2 - updates";

pattern bind(mvc:int, schema:str, table:str, column:str, access:int, low:oid, hgh:oid ):bat[:oid,:any_1]
address mvc_bind_wrap
comment "Bind the 'schema.table.column' BAT partition with access kind:
	0 - base table
	1 - inserts
	2 - updates";

pattern bind(mvc:int, schema:str, table:str, column:str, access:int, part_nr:int, nr_parts:int ):bat[:oid,:any_1]
address mvc_bind_wrap
comment "Bind the 'schema.table.column' BAT partition with access kind:
	0 - base table
	1 - inserts
	2 - updates";

command bind_dbat(clientid:int, schema:str, table:str, access:int, oldversion:lng, version:lng):bat[:oid,:oid]
address mvc_diff_dbat_wrap
comment "Bind to 'schema.table' BAT with deleted objecs
and with specific access kind:
	0 - base table
	1 - inserts
	2 - updates";

command getVersion(clientid:int):lng
address mvc_getVersion
comment "Return the database version identifier for a client";

pattern append(mvc:int, sname:str, tname:str, cname:str, ins:any):int
address mvc_append_wrap
comment "Append b to the column tname.cname (possibly optimized to replace the insert bat of tname.cname (returns sequence number for order dependence)";

pattern update(mvc:int, sname:str, tname:str, cname:str, ins:any):int
address mvc_update_wrap
comment "Append b to the column tname.cname (possibly optimized to replace the insert bat of tname.cname (returns sequence number for order dependence)";

pattern clear_table{unsafe}(sname:str, tname:str) :wrd
address mvc_clear_table_wrap
comment "Clear table";

pattern delete{unsafe}(mvc:int, sname:str, tname:str, b:any):int
address mvc_delete_wrap
comment "delete from table";

# @-
# The Monet 5 code generator uses several SQL specific wrapper functions.
pattern resultSet{unsafe}( nr_cols:int, sep:str, rsep:str, ssep:str, ns:str, order:any_1 ) :int 
address mvc_result_file_wrap
comment "Prepare a file result set"; 

pattern resultSet{unsafe}( nr_cols:int, sep:str, rsep:str, ssep:str, ns:str, order:bat[:oid,:any_1] ) :int 
address mvc_result_file_wrap
comment "Prepare a file result set"; 

pattern resultSet{unsafe}( nr_cols:int, qtype:int, order:any_1 ) :int 
address mvc_result_row_wrap
comment "Prepare a row result set"; 

pattern resultSet{unsafe}( nr_cols:int, qtype:int, order:bat[:oid,:any_1] ) :int 
address mvc_result_table_wrap
comment "Prepare a table result set"; 

pattern rsColumn{unsafe}(rs:int, tname:str, name:str, typename:str, digits:int, scale:int, val:any_1 ) :void
address mvc_result_value_wrap
comment "Add the value to the row query result";

pattern rsColumn{unsafe}(rs:int, tname:str, name:str, typename:str, digits:int, scale:int, col:bat[:oid,:any_1] ) :void
address mvc_result_column_wrap
comment "Add the column to the table query result";

pattern declaredTable{unsafe}( name:str ) :int 
address mvc_declared_table_wrap
comment "Prepare a declared table"; 

pattern dtColumn{unsafe}(rs:int, tname:str, name:str, typename:str, digits:int, scale:int) :void
address mvc_declared_table_column_wrap;

pattern dropDeclaredTable{unsafe}( name:str ) :void 
address mvc_drop_declared_table_wrap
comment "drop a declared table"; 

pattern dropDeclaredTables{unsafe}( nr:int ) :void 
address mvc_drop_declared_tables_wrap
comment "drop top n declared tables"; 

pattern exportHead{unsafe}(s:streams, res_id:int) :void
address mvc_export_head_wrap
comment "Export a result (in order) to stream s"; 

pattern exportResult{unsafe}(s:streams, res_id:int) :void
address mvc_export_result_wrap
comment "Export a result (in order) to stream s"; 

pattern exportChunk{unsafe}(s:streams, res_id:int) :void
address mvc_export_chunk_wrap
comment "Export a chunk of the result set (in order) to stream s"; 

pattern exportChunk{unsafe}(s:streams, res_id:int, offset:int, nr:int) :void
address mvc_export_chunk_wrap
comment "Export a chunk of the result set (in order) to stream s"; 

pattern exportOperation{unsafe}(w:str) :void
address mvc_export_operation_wrap
comment "Export result of schema/transaction queries"; 

pattern affectedRows{unsafe}(mvc:int, nr:wrd, w:str) :int
address mvc_affected_rows_wrap
comment "export the number of affected rows by the current query";

pattern exportValue{unsafe}(qtype:int, tname:str, name:str, typename:str, digits:int, scale:int, eclass:int, val:any_1, w:str):void
address mvc_export_value_wrap 
comment "export a single value onto the stream s";

pattern copy_from{unsafe}( sname:str, tname:str, 
	sep:str, rsep:str, ssep:str, ns:str, fname:str, nr:lng, offset:lng, locked:int)(:bat[:oid,:any]...)
address mvc_import_table_wrap
comment "Import a table from bstream s with the 
	given tuple and seperators (sep/rsep)";

pattern copyfrom{unsafe}( sname:str, tname:str, 
	sep:str, rsep:str, ssep:str, ns:str, nr:lng, offset:lng, locked:int)(:bat[:oid,:any]...)
address mvc_import_table_stdin
comment "Import a table from bstream s with the 
	given tuple and seperators (sep/rsep)";

function single(x:any_2):bat[:oid,:any_2];
	b := bat.new(0:oid, x);
	c := bat.append(b, x);
	return c;
end single;

pattern importTable{unsafe}( sname:str, tname:str, fname:str... )(:bat[:oid,:any]...)
address mvc_bin_import_table_wrap
comment "Import a table from the files (fname)";

command zero_or_one( col:bat[:any_2,:any_1]) :any_1
address zero_or_one
comment "if col contains exactly one value return this. Incase of more raise an exception else return nil";

command not_unique( b:bat[:oid,:oid]) :bit 
address not_unique 
comment "check if the tail sorted bat b doesn't have unique tail values" ;

command not_uniques( b:bat[:oid,:oid]) :bat[:oid,:oid] 
address not_unique_oids 
comment "return not unique oids" ;

command not_uniques( b:bat[:oid,:wrd]) :bat[:oid,:oid] 
address not_unique_oids ;

function times(elaps:int,inblock:lng, oublock:lng):void;
	io.printf("#times %d ms",elaps);
	io.printf(" %d reads",inblock);
	io.printf(" %d writes\n",oublock);
end times;

factory times();
	elaps:= alarm.time();
	user := profiler.getUserTime();
	system := profiler.getSystemTime();
	inblocks := profiler.getDiskReads();
	oublocks := profiler.getDiskWrites();
barrier goon:=true;
	e1:= alarm.time();
	u1:= profiler.getUserTime();
	s1:= profiler.getSystemTime();
	i1 := profiler.getDiskReads();
	o1 := profiler.getDiskWrites();
	elaps:= e1-elaps;
	inblocks := i1-inblocks;
	oublocks := o1-oublocks;
	user := u1-user;
	system:= s1-system;
	io.printf("times %d ms",elaps);
	io.printf(" user %d ms",user);
	io.printf(" system %d ms",system);
	io.printf(" %d reads",inblocks);
	io.printf(" %d writes\n",oublocks);
	elaps := e1;
	user := u1;
	system:=s1;
	inblocks  := i1;
	oublocks  := o1;
	yield times;
	redo goon:=true;
exit goon;
end times;

pattern argRecord():str
address SQLargRecord
comment "Glue together the calling sequence";
pattern argRecord(a:any...):str
address SQLargRecord
comment "Glue together the calling sequence";

function sql_environment{inline}()(name:bat[:oid,:str],value:bat[:oid,:str]);
	e := inspect.getEnvironment();
	n := algebra.markT(e, 0:oid);
	r := bat.reverse(n);
	v := algebra.markH(e, 0:oid);
	return (r,v);
end sql_environment;

function clients{inline}()( user:bat[:oid,:str], login:bat[:oid,:str], lastcommand:bat[:oid,:str], actions:bat[:oid,:int], seconds:bat[:oid,:lng]);
	U:= clients.getUsers();
	u:= algebra.markH(U);
	L:= clients.getLogins();
	l:= algebra.markH(L);
	C:= clients.getLastCommand();
	c:= algebra.markH(C);
	A:= clients.getActions();
	a:= algebra.markH(A);
	T:= clients.getTime();
	t:= algebra.markH(T);
	return (u,l,c,a,t);
end clients;

function bbp{inline}()( id:bat[:oid,:int], name:bat[:oid,:str], htype:bat[:oid,:str], ttype:bat[:oid,:str], count:bat[:oid,:lng], refcnt:bat[:oid,:int], lrefcnt:bat[:oid,:int], location:bat[:oid,:str], heat:bat[:oid,:int], dirty:bat[:oid,:str], status:bat[:oid,:str], kind:bat[:oid,:str]);
	ns := bbp.getNames();
	ri := algebra.markT(ns, 0:oid);
	i := bat.reverse(ri);
	n := algebra.markH(ns, 0:oid);
	iht := bbp.getHeadType();
	ht := algebra.markH(iht, 0:oid);
	itt := bbp.getTailType();
	tt := algebra.markH(itt, 0:oid);
	icnt := bbp.getCount();
	cnt := algebra.markH(icnt, 0:oid);
	irefcnt := bbp.getRefCount();
	refcnt := algebra.markH(irefcnt, 0:oid);
	ilrefcnt := bbp.getLRefCount();
	lrefcnt := algebra.markH(ilrefcnt, 0:oid);
	ilocation := bbp.getLocation();
	location := algebra.markH(ilocation, 0:oid);
	iheat := bbp.getHeat();
	heat := algebra.markH(iheat, 0:oid);
	idirty := bbp.getDirty();
	dirty := algebra.markH(idirty, 0:oid);
	istatus := bbp.getStatus();
	status := algebra.markH(istatus, 0:oid);
	ikind := bbp.getKind();
	kind := algebra.markH(ikind, 0:oid);
	return (i,n,ht,tt,cnt,refcnt,lrefcnt,location,heat,dirty,status,kind);
end bbp;

pattern sql_variables():bat[:oid,:str]
address sql_variables
comment "return the table with session variables";

pattern db_users() :bat[:oid,:str]
address db_users_wrap
comment "return table of users with sql scenario";

pattern password(user:str) :str
address db_password_wrap
comment "return password hash of user";

pattern dump_cache()(query:bat[:oid,:str],count:bat[:oid,:int])
address dump_cache
comment "dump the content of the query cache";

pattern dump_opt_stats()(rewrite:bat[:oid,:str],count:bat[:oid,:int])
address dump_opt_stats
comment "dump the optimizer rewrite statistics";

pattern dump_trace()(
	event:bat[:oid,:int],
	clk:bat[:oid,:str],
	pc:bat[:oid,:str],
	thread:bat[:oid,:int],
	user:bat[:oid,:int],
	ticks:bat[:oid,:lng],
	reads:bat[:oid,:lng],
	writes:bat[:oid,:lng],
	rbytes:bat[:oid,:lng],
	wbytes:bat[:oid,:lng],
	type:bat[:oid,:str],
	stmt:bat[:oid,:str])
address dump_trace
comment "dump the trace statistics";

pattern storage()(
	schema:bat[:oid,:str],
	table:bat[:oid,:str],
	column:bat[:oid,:str],
	location:bat[:oid,:str],
	count:bat[:oid,:lng],
	capacity:bat[:oid,:lng],
	width:bat[:oid,:int],
	size:bat[:oid,:lng],
	hashsize:bat[:oid,:lng])
address sql_storage
comment "return a table with storage information ";

# @- SQL function aliases
# The code generate should identify the precise module
# target for all functions. This creates quite some
# administration overhead and analysis at many places.
# The alternative is to extend modules with an alias.
#
# The routine below are added to the calc module to
# ease code generation.
pattern calc.hash( v:any ) :wrd address MKEYhash; 
command batcalc.hash( b:bat[:oid,:any_1] ) :bat[:oid,:wrd] address MKEYbathash;
pattern calc.rotate_xor_hash(h:wrd, nbits:int, v:any_1) :wrd address MKEYrotate_xor_hash;
command batcalc.rotate_xor_hash(h:bat[:oid,:wrd], nbits:int, b:bat[:oid,:any_1]) :bat[:oid,:int] address MKEYbulk_rotate_xor_hash;

# @- SQL functions
# The SQL functions are all recognized by their module name.
# For some we need to provide a new implementation, others
# merely require a different address binding.
#
# The aggregate operations work on doubles by default.
# This calls for casting values around in the process.
@= mal_round
command sql.dec_round( v:@1, r:@1 ) :@1 
address @1_dec_round_wrap
comment "round off the value v to nearests multiple of r";

command sql.round( v:@1, d:int, s:int, r:bte) :@1
address @1_round_wrap
comment "round off the decimal v(d,s) to r digits behind the dot (if r < 0, before the dot)";

command calc.second_interval( sc:int, v:@1, ek:int, sk:int ) :lng
address @1_dec2second_interval
comment "cast @1 decimal to a second_interval";

@
@mal
@:mal_round(bte)@
@:mal_round(sht)@
@:mal_round(int)@
@:mal_round(lng)@

@= mal_fround
command sql.dec_round( v:@1, r:@1 ) :@1 
address @1_dec_round_wrap
comment "round off the value v to nearests multiple of r";

command sql.round( v:@1, r:bte) :@1
address @1_round_wrap
comment "round off the floating point v to r digits behind the dot (if r < 0, before the dot)";

command sql.ms_trunc( v:@1, r:int) :@1
address @1_trunc_wrap
comment "truncate the floating point v to r digits behind the dot (if r < 0, before the dot)";

@
@mal
@:mal_fround(flt)@
@:mal_fround(dbl)@

command sql.alpha(dec:dbl, theta:dbl) :dbl
address SQLdbl_alpha
comment "Implementation of astronomy alpha function: expands the radius theta depending on the declination";

command batsql.alpha(dec:bat[:oid,:dbl], theta:dbl) :bat[:oid,:dbl]
address SQLbat_alpha
comment "BAT implementation of astronomy alpha function";

@= mal_cast
command calc.@1( v:str ) :@1 
address str_2_@1
comment "Cast to @1";
command calc.@1( v:str, digits:int ) :@1 
address str_2num_@1
comment "cast to @1 and check for overflow";
command calc.@1( v:str, digits:int, scale:int ) :@1 
address str_2dec_@1
comment "cast to dec(@1) and check for overflow";

command batcalc.@1( v:bat[:oid,:str] ) :bat[:oid,:@1] 
address batstr_2_@1
comment "Cast to @1";
command batcalc.@1( v:bat[:oid,:str], digits:int ) :bat[:oid,:@1] 
address batstr_2num_@1
comment "cast to @1 and check for overflow";
command batcalc.@1( v:bat[:oid,:str], digits:int, scale:int ) :bat[:oid,:@1] 
address batstr_2dec_@1
comment "cast to dec(@1) and check for overflow";
@
@mal
# @-
# address CALCstr2@1
# command calc.str( v:@1 ) :str
# address CALC@12str
# comment "Cast @1 to str";
@:mal_cast(bte)@
@:mal_cast(sht)@
@:mal_cast(int)@
@:mal_cast(lng)@

@= mal_casttime
command calc.@1( v:str ) :@1 
address str_2_@1
comment "Cast to @1";
command calc.@1( v:str, digits:int ) :@1 
address str_2time_@1
comment "cast to @1 and check for overflow";
command calc.@1( v:@1, digits:int ) :@1 
address @1_2time_@1
comment "cast @1 to @1 and check for overflow";

command batcalc.@1( v:bat[:oid,:str] ) :bat[:oid,:@1] 
address batstr_2_@1
comment "Cast to @1";
command batcalc.@1( v:bat[:oid,:str], digits:int ) :bat[:oid,:@1] 
address batstr_2time_@1
comment "cast to @1 and check for overflow";
command batcalc.@1( v:bat[:oid,:@1], digits:int ) :bat[:oid,:@1] 
address bat@1_2time_@1
comment "cast @1 to @1 and check for overflow";
@
@mal
@:mal_casttime(timestamp)@
@:mal_casttime(daytime)@

@= mal_castfromstr
command calc.@1( v:str ) :@1 
address str_2_@1
comment "cast to @1";
command batcalc.@1( v:bat[:oid,:str] ) :bat[:oid,:@1] 
address batstr_2_@1
comment "cast to @1";
command calc.str( v:@1 ) :str 
address SQL@1_2_str
comment "cast @1 to str";
@
@mal
@:mal_castfromstr(wrd)@
@:mal_castfromstr(flt)@
@:mal_castfromstr(dbl)@
@:mal_castfromstr(date)@
@:mal_castfromstr(sqlblob)@

command calc.str( v:str) :str 
address CALCstr2str
comment "Idempotent cast of strings";

# @+ bit conversion (why?)
# command calc.str( v:bit) :str
# address CALCbit2str
# comment "Idempotent cast of strings";
#
# command calc.bte( v:bit) :bte
# address CALCbit2bte
# comment "Cast bit to bte ";
# command calc.sht( v:bit) :sht
# address CALCbit2sht
# comment "Cast bit to sht ";
# command calc.int( v:bit) :int
# address CALCbit2int
# comment "Cast bit to int ";
# command calc.lng( v:bit) :lng
# address CALCbit2lng
# comment "Cast bit to lng ";

pattern calc.str( eclass:int, d1:int, s1:int, has_tz:int, v:any_1, digits:int ) :str 
address SQLstr_cast
comment "cast to string and check for overflow";

pattern batcalc.str( eclass:int, d1:int, s1:int, has_tz:int, v:bat[:oid,:any_1], digits:int ) :bat[:oid,:str] 
address SQLbatstr_cast
comment "cast to string and check for overflow";

command calc.substring(s:str,offset:int):str
address STRsubstringTail;
command calc.substring(s:str,offset:int,count:int):str
address STRsubstring;

@= mal_cast_2dec
command calc.@1( v:@2) :@1 
address @2_2_@1
comment "cast @2 to @1";
command calc.@1( v:@2, digits:int, scale:int ) :@1 
address @2_num2dec_@1
comment "cast number to decimal(@1) and check for overflow";

command batcalc.@1( v:bat[:oid,:@2]) :bat[:oid,:@1]
address bat@2_2_@1
comment "cast @2 to @1";
command batcalc.@1( v:bat[:oid,:@2], digits:int, scale:int ) :bat[:oid,:@1] 
address bat@2_num2dec_@1
comment "cast number to decimal(@1) and check for overflow";
@
@mal
@:mal_cast_2dec(bte,flt)@
@:mal_cast_2dec(sht,flt)@
@:mal_cast_2dec(int,flt)@
@:mal_cast_2dec(wrd,flt)@
@:mal_cast_2dec(lng,flt)@
@:mal_cast_2dec(bte,dbl)@
@:mal_cast_2dec(sht,dbl)@
@:mal_cast_2dec(int,dbl)@
@:mal_cast_2dec(wrd,dbl)@
@:mal_cast_2dec(lng,dbl)@

@= mal_cast_dec2
command calc.@1( s1:int, v:@2) :@1 
address @2_dec2_@1
comment "cast decimal(@2) to @1 and check for overflow";
command calc.@1( s1:int, v:@2, d2:int, s2:int ) :@1 
address @2_dec2dec_@1
comment "cast decimal(@2) to decimal(@1) and check for overflow";

command batcalc.@1( s1:int, v:bat[:oid,:@2]) :bat[:oid,:@1]
address bat@2_dec2_@1
comment "cast decimal(@2) to @1 and check for overflow";
command batcalc.@1( s1:int, v:bat[:oid,:@2], d2:int, s2:int ) :bat[:oid,:@1] 
address bat@2_dec2dec_@1
comment "cast decimal(@2) to decimal(@1) and check for overflow";
@
@mal

@= mal_cast2
@:mal_cast_2dec(@1,@2)@
@:mal_cast_dec2(@1,@2)@
@
@mal
@:mal_cast2(bte,bte)@
@:mal_cast2(bte,sht)@
@:mal_cast2(bte,int)@
@:mal_cast2(bte,wrd)@
@:mal_cast2(bte,lng)@
@:mal_cast2(sht,bte)@
@:mal_cast2(sht,sht)@
@:mal_cast2(sht,int)@
@:mal_cast2(sht,wrd)@
@:mal_cast2(sht,lng)@
@:mal_cast2(int,bte)@
@:mal_cast2(int,sht)@
@:mal_cast2(int,int)@
@:mal_cast2(int,wrd)@
@:mal_cast2(int,lng)@
@:mal_cast2(wrd,bte)@
@:mal_cast2(wrd,sht)@
@:mal_cast2(wrd,int)@
@:mal_cast2(wrd,wrd)@
@:mal_cast2(lng,bte)@
@:mal_cast2(lng,sht)@
@:mal_cast2(lng,int)@
@:mal_cast2(lng,wrd)@
@:mal_cast2(lng,lng)@
@:mal_cast2(flt,bte)@
@:mal_cast2(flt,sht)@
@:mal_cast2(flt,int)@
@:mal_cast2(flt,wrd)@
@:mal_cast2(flt,lng)@
@:mal_cast2(dbl,bte)@
@:mal_cast2(dbl,sht)@
@:mal_cast2(dbl,int)@
@:mal_cast2(dbl,wrd)@
@:mal_cast2(dbl,lng)@

@= mal_interval
command calc.month_interval( v:@1, ek:int, sk:int ) :int
address month_interval_@1
comment "cast @1 to a month_interval and check for overflow";

command calc.second_interval( v:@1, ek:int, sk:int ) :lng
address second_interval_@1
comment "cast @1 to a second_interval and check for overflow";
@
@mal

@:mal_interval(str)@
@:mal_interval(bte)@
@:mal_interval(sht)@
@:mal_interval(int)@
@:mal_interval(wrd)@
@:mal_interval(lng)@

command calc.rowid(v:any_1, schema:str, table:str) :oid
address sql_rowid
comment "return the next rowid";

command sql.rank_grp(b:bat[:oid,:any_1], gp:bat[:oid,:oid], gpe:bat[:oid,:oid]) :bat[:oid,:int] 
address sql_rank_grp
comment "return the ranked groups";

command sql.rank(b:bat[:oid,:any_1]) :bat[:oid,:int] 
address sql_rank
comment "return the rank bat";

command sql.dense_rank_grp(b:bat[:oid,:any_1], gp:bat[:oid,:oid], gpe:bat[:oid,:oid]) :bat[:oid,:int] 
address sql_dense_rank_grp
comment "return the densely ranked groups";

command sql.dense_rank(b:bat[:oid,:any_1]) :bat[:oid,:int] 
address sql_dense_rank
comment "return the densely ranked bat";

command aggr.exist(b:bat[:any_1,:any_2], h:any_1):bit 
address ALGexist;

function batcalc.mark_grp{inline}( b:bat[:oid,:any_1], a:bat[:any_2,:any_3], g:bat[:oid,:oid]) :bat[:oid,:int]; 
	# order based on b
	bm := algebra.markT(b,0:oid);
	mb := bat.reverse(bm);
	ma := algebra.leftfetchjoin(mb, a);
	aa := bat.mirror(a);
	maa := algebra.leftfetchjoin(mb, aa);
	x := algebra.mark_grp(ma,g,1:oid);
	mg := batcalc.int(x);
	# restore the order based on a 
	aam := bat.reverse(maa);
	return mark_grp := algebra.leftfetchjoin(aam, mg);
end batcalc.mark_grp;

function batcalc.mark_grp{inline}( b:bat[:oid,:any_1] ) :bat[:oid,:int]; 
	x := algebra.markT(b,1:oid);
	return mark_grp:= batcalc.int(x);
end batcalc.mark_grp;

function batcalc.rank_grp{inline}( b:bat[:oid,:any_1], gp:bat[:oid,:oid], gpe:bat[:oid,:oid]) :bat[:oid,:int]; 
	o := bat.mirror(b);
	g := algebra.join(o, gp);
	return rank_grp:= sql.rank_grp(b, g, gpe);
end batcalc.rank_grp;

function batcalc.rank_grp{inline}( b:bat[:oid,:any_1]) :bat[:oid,:int]; 
	return rank_grp:= sql.rank(b);
end batcalc.rank_grp;

function batcalc.dense_rank_grp{inline}( b:bat[:oid,:any_1], gp:bat[:oid,:oid], gpe:bat[:oid,:oid]) :bat[:oid,:int]; 
	o := bat.mirror(b);
	g := algebra.join(o, gp);
	return dense_rank_grp:= sql.dense_rank_grp(b, g, gpe);
end batcalc.dense_rank_grp;

function batcalc.dense_rank_grp{inline}( b:bat[:oid,:any_1]) :bat[:oid,:int]; 
	return dense_rank_grp:= sql.dense_rank(b);
end batcalc.dense_rank_grp;

function sql.zero_or_one{inline}( b:bat[:oid,:any_1], gp:bat[:oid,:oid], gpe:bat[:oid,:oid]) :bat[:oid,:any_1];
	(e,g) := group.new(gp);
	m := aggr.max(e);
	c0 := calc.isnil(m);
	c01 := calc.not(c0);
	c1 := calc.>(m,1:wrd);
	c11 := calc.and(c01,c1);
	ms := calc.str(m); 
	msg := str.+("zero_or_one: cardinality violation (", ms);
	msg1 := str.+(msg, ">1)");
	sql.assert(c11, msg1);
	return zero_or_one := b;
end sql.zero_or_one;


function mmath.rand{inline}( v:int ) :int;
	x := mmath.rand();
	return rand := x;
end mmath.rand;

pattern cluster1(sch:str, tbl:str)
address SQLcluster1
comment "Cluster the columns of a table on the (first) primary key";

pattern cluster2(sch:str, tbl:str)
address SQLcluster2
comment "Cluster the columns of a table on the (first) primary key";

pattern shrink(sch:str, tbl:str)
address SQLshrink
comment "Consolidate the deletion table over all columns using shrinking";

pattern reuse(sch:str, tbl:str)
address SQLreuse
comment "Consolidate the deletion table over all columns reusing deleted slots";

pattern vacuum(sch:str, tbl:str)
address SQLvacuum
comment "Choose an approach to consolidate the deletions";

pattern drop_hash(sch:str, tbl:str)
address SQLdrop_hash
comment "Drop hash indices for the given table";

pattern newdictionary(sch:str, tbl:str):void
address SQLnewDictionary
comment "Perform dictionary compression on a table";
pattern dropdictionary(sch:str, tbl:str):void
address SQLdropDictionary
comment "Perform dictionary decompression on a table";

pattern gzcompress(sch:str, tbl:str):void
address SQLgzcompress
comment "Perform LZ compression on a table";
pattern gzdecompress(sch:str, tbl:str):void
address SQLgzdecompress
comment "Perform LZ decompression on a table";
pattern gztruncate(sch:str, tbl:str):void
address SQLtruncate
comment "Remove the tables when you have a compressed image";
pattern gzexpand(sch:str, tbl:str):void
address SQLexpand
comment "Remove the compressed image";

# @-
# The distributed processing of queries requires the SQL runtime
# system to be able to deliver portions of the BATs in an efficient
# way.
# It should be cast into a more efficient C procedure, which also
# takes care of NAS opportunities.
function octopus.bind(mvc:int, sch:str, tab:str,col:str,kind:int, 
low:oid, hgh:oid, version:int):bat[:oid,:any_1];
	b:bat[:oid,:any_1]:= sql.bind(mvc,sch,tab,col,kind,low,hgh);
	return bind:= b;
end bind;

function octopus.bind(mvc:int, sch:str, tab:str,col:str,kind:int, version:int):bat[:oid,:any_1];
	b:bat[:oid,:any_1]:= sql.bind(mvc,sch,tab,col,kind);
	return bind:= b;
end bind;

function octopus.bind(conn:str, sch:str, tab:str,col:str,kind:int, 
low:oid, hgh:oid, version:int):bat[:oid,:any_1];
	b:bat[:oid,:any_1] := nil:bat[:oid,:any_1];
	m := nil:int;
	rm := remote.put(conn,m);
	rm := remote.exec(conn,"sql","mvc");
	s := remote.put(conn,sch);
	t := remote.put(conn,tab);
	c := remote.put(conn,col);
	k := remote.put(conn,kind);
	v := remote.put(conn,version);
	l := remote.put(conn,low);
	h := remote.put(conn,hgh);
	rb:= remote.put(conn,b);
	rb:= remote.exec(conn,"sql","bind",rm,s,t,c,k,l,h);
	b:bat[:oid,:any_1]:= remote.get(conn,rb);
	return bind:= b;
end octopus.bind;

function octopus.bind(conn:str, sch:str, tab:str,col:str,kind:int, 
version:int):bat[:oid,:any_1];
	b:bat[:oid,:any_1] := nil:bat[:oid,:any_1];
	m := nil:int;
	rm := remote.put(conn,m);
	rm := remote.exec(conn,"sql","mvc");
	s := remote.put(conn,sch);
	t := remote.put(conn,tab);
	c := remote.put(conn,col);
	k := remote.put(conn,kind);
	bh:= remote.put(conn,b);
	bh:= remote.exec(conn,"sql","bind",rm,s,t,c,k);
	b:bat[:oid,:any_1]:= remote.get(conn,bh);
	return bind:= b;
end octopus.bind;

function octopus.bind_dbat(mvc:int, sch:str, tab:str,access:int, version:int):bat[:oid,:oid];
	b := sql.bind_dbat(mvc,sch,tab,access);
	return bind_dbat:= b;
end octopus.bind_dbat;

function octopus.bind_dbat(conn:str, sch:str, tab:str, access:int, version:int):bat[:oid,:oid];
	b:bat[:oid,:any_1] := nil:bat[:oid,:any_1];
	m := nil:int;
	rm := remote.put(conn,m);
	rm := remote.exec(conn,"sql","mvc");
	s := remote.put(conn,sch);
	t := remote.put(conn,tab);
	a := remote.put(conn,access);
	bh:= remote.put(conn,b);
	bh:= remote.exec(conn,"sql","bind_dbat",rm,s,t,a);
	b:bat[:oid,:oid]:= remote.get(conn,bh);
	return bind_dbat:= b;
end octopus.bind_dbat;

function octopus.bind_idxbat(mvc:int, sch:str, tab:str, index:str, access:int, version:int):bat[:oid,:oid];
	b := sql.bind_idxbat(mvc,sch,tab,index,access);
	return bind_idxbat:= b;
end octopus.bind_idxbat;

function octopus.bind_idxbat(conn:str, sch:str, tab:str, index:str, access:int, version:int):bat[:oid,:oid];
	b:bat[:oid,:oid] := nil:bat[:oid,:oid];
	m := nil:int;
	rm := remote.put(conn,m);
	rm := remote.exec(conn,"sql","mvc");
	s := remote.put(conn,sch);
	t := remote.put(conn,tab);
	i := remote.put(conn,index);
	a := remote.put(conn,access);
	bh:= remote.put(conn,b);
	bh:= remote.exec(conn,"sql","bind_idxbat",rm,s,t,i,a);
	b:bat[:oid,:oid]:= remote.get(conn,bh);
	return bind_idxbat:= b;
end octopus.bind_idxbat;

function octopus.bind_idxbat(conn:str, sch:str, tab:str, index:str, access:int, low:oid, hgh:oid, version:int):bat[:oid,:oid];
	b:bat[:oid,:oid] := nil:bat[:oid,:oid];
	m := nil:int;
	rm := remote.put(conn,m);
	rm := remote.exec(conn,"sql","mvc");
	s := remote.put(conn,sch);
	t := remote.put(conn,tab);
	i := remote.put(conn,index);
	a := remote.put(conn,access);
	l := remote.put(conn,low);
	h := remote.put(conn,hgh);
	bh:= remote.put(conn,b);
	bh:= remote.exec(conn,"sql","bind_idxbat",rm,s,t,i,a,l,h);
	b:bat[:oid,:oid]:= remote.get(conn,bh);
	return bind_idxbat:= b;
end octopus.bind_idxbat;
# @-
# Octopus.bind signatures adjusted to new mitosis sql.bind (part_nr, nr_parts)
function octopus.bind(mvc:int, sch:str, tab:str,col:str,kind:int,
		part_nr:int, nr_parts:int, version:int) :bat[:oid,:any_1];
	b:bat[:oid,:any_1]:= sql.bind(mvc,sch,tab,col,kind,part_nr,nr_parts);
	return bind:= b;
end bind;

function octopus.bind(conn:str, sch:str, tab:str,col:str,kind:int,
part_nr:int, nr_parts:int, version:int):bat[:oid,:any_1];
	b:bat[:oid,:any_1] := nil:bat[:oid,:any_1];
	m := nil:int;
	rm := remote.put(conn,m);
	rm := remote.exec(conn,"sql","mvc");
	s := remote.put(conn,sch);
	t := remote.put(conn,tab);
	c := remote.put(conn,col);
	k := remote.put(conn,kind);
	v := remote.put(conn,version);
	l := remote.put(conn,part_nr);
	h := remote.put(conn,nr_parts);
	rb:= remote.put(conn,b);
	rb:= remote.exec(conn,"sql","bind",rm,s,t,c,k,l,h);
	b:bat[:oid,:any_1]:= remote.get(conn,rb);
	return bind:= b;
end octopus.bind;

function octopus.bind_idxbat(conn:str, sch:str, tab:str, index:str, access:int, part_nr:int, nr_parts:int, version:int):bat[:oid,:oid];
	b:bat[:oid,:oid] := nil:bat[:oid,:oid];
	m := nil:int;
	rm := remote.put(conn,m);
	rm := remote.exec(conn,"sql","mvc");
	s := remote.put(conn,sch);
	t := remote.put(conn,tab);
	i := remote.put(conn,index);
	a := remote.put(conn,access);
	l := remote.put(conn,part_nr);
	h := remote.put(conn,nr_parts);
	bh:= remote.put(conn,b);
	bh:= remote.exec(conn,"sql","bind_idxbat",rm,s,t,i,a,l,h);
	b:bat[:oid,:oid]:= remote.get(conn,bh);
	return bind_idxbat:= b;
end octopus.bind_idxbat;

function octopus.getVariable(conn:str,name:str):any_1;
	s := remote.put(conn,name);
	bh:= remote.exec(conn,"sql","getVariable",s);
	b:any_1 := remote.get(conn,bh);
	return getVariable:= b;
end octopus.getVariable;

function octopus.getBid(dbname:str, fn:str, bidtype:sht):lng;
res:lng := -1:lng;
barrier remotewrk := calc.!=(dbname,"NOTworker");
	conn := octopus.connect(dbname);
	r_fn := remote.put(conn,fn);
	r_bt := remote.put(conn,bidtype);
	r_getBid := remote.put(conn,res);
	r_getBid := remote.exec(conn,"trader","makeBid",r_fn,r_bt);
	res:lng  := remote.get(conn,r_getBid);
	catch ANYexception:str;
 	   raise ANYexception:str ;
	exit ANYexception:str ;
exit remotewrk;
    return getBid:lng := res;
end getBid;

function remote.bind{inline}(dbconn:str, sch:str, tab:str,col:str,kind:int, 
version:int):bat[:oid,:any_1];
	b:bat[:oid,:any_1] := nil:bat[:oid,:any_1];
	m := nil:int;
	conn := remote.connect(dbconn, "monetdb", "monetdb", "msql");
	rm := remote.put(conn,m);
	rm := remote.exec(conn,"sql","mvc");
	s := remote.put(conn,sch);
	t := remote.put(conn,tab);
	c := remote.put(conn,col);
	k := remote.put(conn,kind);
	bh:= remote.put(conn,b);
	bh:= remote.exec(conn,"sql","bind",rm,s,t,c,k);
	b:bat[:oid,:any_1]:= remote.get(conn,bh);
	return bind:= b;
end remote.bind;

function remote.bind_idxbat{inline}(dbconn:str, sch:str, tab:str, index:str, access:int, version:int):bat[:oid,:oid];
	b:bat[:oid,:oid] := nil:bat[:oid,:oid];
	m := nil:int;
	conn := remote.connect(dbconn, "monetdb", "monetdb", "msql");
	rm := remote.put(conn,m);
	rm := remote.exec(conn,"sql","mvc");
	s := remote.put(conn,sch);
	t := remote.put(conn,tab);
	i := remote.put(conn,index);
	a := remote.put(conn,access);
	bh:= remote.put(conn,b);
	bh:= remote.exec(conn,"sql","bind_idxbat",rm,s,t,i,a);
	b:bat[:oid,:oid]:= remote.get(conn,bh);
	return bind_idxbat:= b;
end remote.bind_idxbat;

function remote.bind_dbat{inline}(dbconn:str, sch:str, tab:str, access:int, version:int):bat[:oid,:oid];
	b:bat[:oid,:any_1] := nil:bat[:oid,:any_1];
	m := nil:int;
	conn := remote.connect(dbconn, "monetdb", "monetdb", "msql");
	rm := remote.put(conn,m);
	rm := remote.exec(conn,"sql","mvc");
	s := remote.put(conn,sch);
	t := remote.put(conn,tab);
	a := remote.put(conn,access);
	bh:= remote.put(conn,b);
	bh:= remote.exec(conn,"sql","bind_dbat",rm,s,t,a);
	b:bat[:oid,:oid]:= remote.get(conn,bh);
	return bind_dbat:= b;
end remote.bind_dbat;

pattern rdfshred (location:str, gname:str, schema:str)
address SQLrdfShred
comment "Procedure that wraps around the shredder of the rdf module in MAL. 
Shredding an RDF data file from location results in 7 new tables (6 
permutations of SPO and a mapping) in the RDF schema and an entry to table 
rdf.graph We can then query with SQL queries the RDF triple storeby quering 
tables gid_spo, gid_pso etc., where gid is looked up in rdf.graph"

command prelude()
address SQLprelude;

command epilogue()
address SQLepilogue;

sql.prelude();

@h
#ifndef _SQL_H
#define _SQL_H

#include <sql_mem.h>

#ifdef WIN32
#ifndef LIBSQL
#define sql5_export extern __declspec(dllimport)
#else
#define sql5_export extern __declspec(dllexport)
#endif
#else
#define sql5_export extern
#endif

#include "sql_mvc.h"
#include <sql_backend.h>
#include <mal_session.h>

#include <mal_function.h>
#include <mal_stack.h>
#include <mal_interpreter.h>
#include <mal_session.h>
#include <tablet.h>
#include <streams.h>
#include <mtime.h>
#include <math.h>
#include <blob.h>
#include <mkey.h>
#include <str.h>
#include "sql_privileges.h"
#include "sql_semantic.h"
#include "sql_rel2bin.h"
#include <bin_optimizer.h>
#include "sql_decimal.h"
#include "sql_string.h"
#include "sql_qc.h"
#include "sql_env.h"
#include "sql_emptyset.h"

#include <bat/bat_storage.h>

/*
 * @-
 * The back-end structure collects the information needed to support
 * compilation and execution of the SQL code against the Monet Version 5
 * back end. Note that the back-end can be called upon by the front-end
 * to handle specific tasks, such as catalog management (sql_mvc)
 * and query execution (sql_qc). For this purpose, the front-end needs
 * access to operations defined in the back-end, in particular for
 * freeing the stack and code segment.
 * @-
 */
typedef struct backend {
	int console;
	char language;		/* 'S' or 's' or 'X' */
	mvc *mvc;
	stream *out;
	Client client;
	sql_schema *currSchema;
	sql_table *currTable;
	sql_column *currColumn;
	sql_key *currKey;
	sql_idx *currIndex;
	int 	mvc_var;	
	int	vtop;		/* top of the variable stack before the current function */
	cq *q;			/* pointer to the cached query */
} backend;

extern backend *backend_reset(backend *b);
extern backend *backend_create(mvc *m, Client c);
extern void backend_destroy(backend *b);

extern int sqlcleanup(mvc *c, int err);
extern stmt *sql_symbol2stmt(mvc *c, symbol *sym);

extern BAT *mvc_bind(mvc *m, char *sname, char *tname, char *cname, int access);
extern BAT *mvc_bind_dbat(mvc *m, char *sname, char *tname, int access);
extern BAT *mvc_bind_idxbat(mvc *m, char *sname, char *tname, char *iname, int access);

sql5_export str SQLmvc(Client cntxt, MalBlkPtr mb, MalStkPtr stk, InstrPtr pci);
sql5_export str SQLtransaction(Client cntxt, MalBlkPtr mb, MalStkPtr stk, InstrPtr pci);
sql5_export str SQLcommit(Client cntxt, MalBlkPtr mb, MalStkPtr stk, InstrPtr pci);
sql5_export str SQLtransaction2(Client cntxt, MalBlkPtr mb, MalStkPtr stk, InstrPtr pci);
sql5_export str SQLcatalog(Client cntxt, MalBlkPtr mb, MalStkPtr stk, InstrPtr pci);

sql5_export str mvc_append_wrap(Client cntxt, MalBlkPtr mb, MalStkPtr stk, InstrPtr pci);
sql5_export str mvc_update_wrap(Client cntxt, MalBlkPtr mb, MalStkPtr stk, InstrPtr pci);
sql5_export str mvc_bind_wrap(Client cntxt, MalBlkPtr mb, MalStkPtr stk, InstrPtr pci);
sql5_export str mvc_bind_dbat_wrap(Client cntxt, MalBlkPtr mb, MalStkPtr stk, InstrPtr pci);
sql5_export str mvc_bind_idxbat_wrap(Client cntxt, MalBlkPtr mb, MalStkPtr stk, InstrPtr pci);
sql5_export str mvc_clear_table_wrap(Client cntxt, MalBlkPtr mb, MalStkPtr stk, InstrPtr pci);
sql5_export str mvc_delete_wrap(Client cntxt, MalBlkPtr mb, MalStkPtr stk, InstrPtr pci);
sql5_export str mvc_result_row_wrap(Client cntxt, MalBlkPtr mb, MalStkPtr stk, InstrPtr pci);
sql5_export str mvc_result_file_wrap(Client cntxt, MalBlkPtr mb, MalStkPtr stk, InstrPtr pci);
sql5_export str mvc_result_table_wrap(Client cntxt, MalBlkPtr mb, MalStkPtr stk, InstrPtr pci);
sql5_export str mvc_result_column_wrap(Client cntxt, MalBlkPtr mb, MalStkPtr stk, InstrPtr pci);
sql5_export str mvc_result_value_wrap(Client cntxt, MalBlkPtr mb, MalStkPtr stk, InstrPtr pci);

sql5_export str mvc_declared_table_wrap(Client cntxt, MalBlkPtr mb, MalStkPtr stk, InstrPtr pci);
sql5_export str mvc_declared_table_column_wrap(Client cntxt, MalBlkPtr mb, MalStkPtr stk, InstrPtr pci);
sql5_export str mvc_drop_declared_table_wrap(Client cntxt, MalBlkPtr mb, MalStkPtr stk, InstrPtr pci );
sql5_export str mvc_drop_declared_tables_wrap(Client cntxt, MalBlkPtr mb, MalStkPtr stk, InstrPtr pci );

sql5_export str mvc_affected_rows_wrap(Client cntxt, MalBlkPtr mb, MalStkPtr stk, InstrPtr pci);
sql5_export str mvc_export_result_wrap(Client cntxt, MalBlkPtr mb, MalStkPtr stk, InstrPtr pci);
sql5_export str mvc_export_head_wrap(Client cntxt, MalBlkPtr mb, MalStkPtr stk, InstrPtr pci);
sql5_export str mvc_export_chunk_wrap(Client cntxt, MalBlkPtr mb, MalStkPtr stk, InstrPtr pci);
sql5_export str mvc_export_operation_wrap(Client cntxt, MalBlkPtr mb, MalStkPtr stk, InstrPtr pci);
sql5_export str mvc_export_value_wrap(Client cntxt, MalBlkPtr mb, MalStkPtr stk, InstrPtr pci);
sql5_export str mvc_import_table_wrap(Client cntxt, MalBlkPtr mb, MalStkPtr stk, InstrPtr pci);
sql5_export str mvc_import_table_stdin(Client cntxt, MalBlkPtr mb, MalStkPtr stk, InstrPtr pci);
sql5_export str mvc_bin_import_table_wrap(Client cntxt, MalBlkPtr mb, MalStkPtr stk, InstrPtr pci);
sql5_export str setVariable(Client cntxt, MalBlkPtr mb, MalStkPtr stk, InstrPtr pci);
sql5_export str getVariable(Client cntxt, MalBlkPtr mb, MalStkPtr stk, InstrPtr pci);
sql5_export str sql_variables(Client cntxt, MalBlkPtr mb, MalStkPtr stk, InstrPtr pci);
sql5_export str mvc_logfile(Client cntxt, MalBlkPtr mb, MalStkPtr stk, InstrPtr pci);
sql5_export str mvc_next_value(Client cntxt, MalBlkPtr mb, MalStkPtr stk, InstrPtr pci);
sql5_export str mvc_bat_next_value(Client cntxt, MalBlkPtr mb, MalStkPtr stk, InstrPtr pci);
sql5_export str mvc_get_value(Client cntxt, MalBlkPtr mb, MalStkPtr stk, InstrPtr pci);
sql5_export str mvc_diff_idxbat_wrap(bat *b, int *clientid, str *s, str *t, str *i, int *access, lng *oldversion, lng *version );
sql5_export str mvc_diff_dbat_wrap(bat *b, int *clientid, str *s, str *t, int *access, lng *oldversion, lng *version);
sql5_export str mvc_getVersion(lng *r, int *clientid);
sql5_export str mvc_restart_seq(Client cntxt, MalBlkPtr mb, MalStkPtr stk, InstrPtr pci);
sql5_export str zero_or_one(ptr ret, int *bid);
sql5_export str not_unique(bit *ret, int *bid);
sql5_export str not_unique_oids(bat *ret, bat *bid);
sql5_export str SQLcluster1(Client cntxt, MalBlkPtr mb, MalStkPtr stk, InstrPtr pci);
sql5_export str SQLcluster2(Client cntxt, MalBlkPtr mb, MalStkPtr stk, InstrPtr pci);
sql5_export str SQLshrink(Client cntxt, MalBlkPtr mb, MalStkPtr stk, InstrPtr pci);
sql5_export str SQLreuse(Client cntxt, MalBlkPtr mb, MalStkPtr stk, InstrPtr pci);
sql5_export str SQLvacuum(Client cntxt, MalBlkPtr mb, MalStkPtr stk, InstrPtr pci);
sql5_export str SQLdrop_hash(Client cntxt, MalBlkPtr mb, MalStkPtr stk, InstrPtr pci);
sql5_export str SQLnewDictionary(Client cntxt, MalBlkPtr mb, MalStkPtr stk, InstrPtr pci);
sql5_export str SQLdropDictionary(Client cntxt, MalBlkPtr mb, MalStkPtr stk, InstrPtr pci);
sql5_export str SQLgzcompress(Client cntxt, MalBlkPtr mb, MalStkPtr stk, InstrPtr pci);
sql5_export str SQLgzdecompress(Client cntxt, MalBlkPtr mb, MalStkPtr stk, InstrPtr pci);
sql5_export str SQLtruncate(Client cntxt, MalBlkPtr mb, MalStkPtr stk, InstrPtr pci);
sql5_export str SQLexpand(Client cntxt, MalBlkPtr mb, MalStkPtr stk, InstrPtr pci);
sql5_export str SQLoctopusBind(Client cntxt, MalBlkPtr mb, MalStkPtr stk, InstrPtr pci);
sql5_export str SQLoctopusBinddbat(Client cntxt, MalBlkPtr mb, MalStkPtr stk, InstrPtr pci);
sql5_export str SQLargRecord(Client cntxt, MalBlkPtr mb, MalStkPtr stk, InstrPtr pci);
sql5_export str SQLrdfShred(Client cntxt, MalBlkPtr mb, MalStkPtr stk, InstrPtr pci);
sql5_export str month_interval_str( int *ret, str *s, int *ek, int *sk );
sql5_export str second_interval_str( lng *res, str *s, int *ek, int *sk );
sql5_export str dump_cache(Client cntxt, MalBlkPtr mb, MalStkPtr stk, InstrPtr pci);
sql5_export str dump_opt_stats(Client cntxt, MalBlkPtr mb, MalStkPtr stk, InstrPtr pci);
sql5_export str dump_trace(Client cntxt, MalBlkPtr mb, MalStkPtr stk, InstrPtr pci);
sql5_export str sql_storage(Client cntxt, MalBlkPtr mb, MalStkPtr stk, InstrPtr pci);
sql5_export str sql_rowid(Client cntxt, MalBlkPtr mb, MalStkPtr stk, InstrPtr pci);
sql5_export str sql_rank_grp(bat *rid, bat *bid, bat *gid, bat *gpe);
sql5_export str sql_rank(bat *rid, bat *bid);
sql5_export str sql_dense_rank_grp(bat *rid, bat *bid, bat *gid, bat *gpe);
sql5_export str sql_dense_rank(bat *rid, bat *bid);
@= round_export
sql5_export str @1_dec_round_wrap( @1 *res, @1 *v, @1 *r );
sql5_export str @1_round_wrap( @1 *res, @1 *v, int *d, int *s, bte *r );
sql5_export str str_2dec_@1( @1 *res, str *val, int *d, int *sc );
sql5_export str str_2num_@1( @1 *res, str *v, int *len );
sql5_export str batstr_2dec_@1( int *res, int *val, int *d, int *sc );
sql5_export str batstr_2num_@1( int *res, int *v, int *len );
sql5_export str @1_dec2second_interval( lng *res, int *sc, @1 *dec, int *ek, int *sk );
@
@h
@:round_export(bte)@
@:round_export(sht)@
@:round_export(int)@
@:round_export(wrd)@
@:round_export(lng)@

@= cast_time
sql5_export str str_2time_@1( @1 *res, str *v, int *len );
sql5_export str batstr_2time_@1( int *res, int *v, int *len );
sql5_export str @1_2time_@1( @1 *res, @1 *v, int *len );
sql5_export str bat@1_2time_@1( int *res, int *v, int *len );
@
@h
@:cast_time(timestamp)@
@:cast_time(daytime)@
@= cast_export
sql5_export str str_2_@1( @3 *res, str *val );
sql5_export str batstr_2_@1( int *res, int *val );
sql5_export str SQL@1_2_str( str *res, @1 *val );
@
@h
@:cast_export(bit,bitToStr,bit)@
@:cast_export(oid,OIDtoStr,oid)@
@:cast_export(bte,bteToStr,bte)@
@:cast_export(sht,shtToStr,sht)@
@:cast_export(int,intToStr,int)@
@:cast_export(lng,lngToStr,lng)@
@:cast_export(wrd,wrdToStr,wrd)@
@:cast_export(flt,fltToStr,flt)@
@:cast_export(dbl,dblToStr,dbl)@
@:cast_export(timestamp,timestamp_tostr,timestamp)@
@:cast_export(daytime,daytime_tostr,daytime)@
@:cast_export(date,date_tostr,date)@
@:cast_export(sqlblob,sqlblob_tostr,sqlblob*)@
sql5_export str SQLstr_cast(Client cntxt, MalBlkPtr mb, MalStkPtr stk, InstrPtr pci);
sql5_export str SQLbatstr_cast(Client cntxt, MalBlkPtr mb, MalStkPtr stk, InstrPtr pci);
@= fround_export
sql5_export str @1_dec_round_wrap( @1 *res, @1 *v, @1 *r );
sql5_export str @1_round_wrap( @1 *res, @1 *v, bte *r );
sql5_export str @1_trunc_wrap( @1 *res, @1 *v, int *r );
@
@h
@:fround_export(flt)@
@:fround_export(dbl)@
#define radians(x)       ((x) * 3.14159265358979323846 /180.0 )
#define degrees(x)       ((x) * 180.0/3.14159265358979323846 )
sql5_export str SQLdbl_alpha(dbl *res, dbl *decl, dbl *theta);
sql5_export str SQLbat_alpha(bat *res, bat *decl, dbl *theta);
@= c_interval_export
sql5_export str month_interval_@1( int *ret, @1 *s, int *ek, int *sk );
sql5_export str second_interval_@1( lng *res, @1 *s, int *ek, int *sk );
@
@h
@:c_interval_export(bte)@
@:c_interval_export(sht)@
@:c_interval_export(int)@
@:c_interval_export(wrd)@
@:c_interval_export(lng)@
@:c_interval_export(daytime)@
@= simpleupcast_export
sql5_export str @2_2_@1( @1 *res, @2 *v );
sql5_export str bat@2_2_@1( int *res, int *v );
@= simpledowncast_export
sql5_export str @2_2_@1( @1 *res, @2 *v );
sql5_export str bat@2_2_@1( int *res, int *v );
@= numcastup_export
@:simpledowncast_export(@1,@2)@
sql5_export str @2_dec2_@1( @1 *res, int *s1, @2 *v );
sql5_export str @2_dec2dec_@1( @1 *res, int *S1, @2 *v, int *d2, int *S2 );
sql5_export str @2_num2dec_@1( @1 *res, @2 *v, int *d2, int *s2 );
sql5_export str bat@2_dec2_@1( int *res, int *s1, int *v );
sql5_export str bat@2_dec2dec_@1( int *res, int *S1, int *v, int *d2, int *S2 );
sql5_export str bat@2_num2dec_@1( int *res, int *v, int *d2, int *s2 );
@
@h
@:numcastup_export(bte,bte)@
@:numcastup_export(sht,bte)@
@:numcastup_export(sht,sht)@
@:numcastup_export(int,bte)@
@:numcastup_export(int,sht)@
@:numcastup_export(int,int)@
@:numcastup_export(wrd,bte)@
@:numcastup_export(wrd,sht)@
@:numcastup_export(wrd,int)@
@:numcastup_export(wrd,wrd)@
@:numcastup_export(lng,bte)@
@:numcastup_export(lng,sht)@
@:numcastup_export(lng,int)@
@:numcastup_export(lng,wrd)@
@:numcastup_export(lng,lng)@
@= fnumcastdown_export
@:simpledowncast_export(@1,@2)@
sql5_export str @2_num2dec_@1( @1 *res, @2 *v, int *d2, int *s2 );
sql5_export str bat@2_num2dec_@1( int *res, int *v, int *d2, int *s2 );
@
@h
@:fnumcastdown_export(bte,flt)@
@:fnumcastdown_export(sht,flt)@
@:fnumcastdown_export(int,flt)@
@:fnumcastdown_export(wrd,flt)@
@:fnumcastdown_export(lng,flt)@
@:fnumcastdown_export(bte,dbl)@
@:fnumcastdown_export(sht,dbl)@
@:fnumcastdown_export(int,dbl)@
@:fnumcastdown_export(wrd,dbl)@
@:fnumcastdown_export(lng,dbl)@
@= fnumcastup_export
@:simpleupcast_export(@1,@2)@
sql5_export str @2_dec2_@1( @1 *res, int *s1, @2 *v );
sql5_export str @2_dec2dec_@1( @1 *res, int *S1, @2 *v, int *d2, int *S2 );
sql5_export str @2_num2dec_@1( @1 *res, @2 *v, int *d2, int *s2 );
sql5_export str bat@2_dec2_@1( int *res, int *s1, int *v );
sql5_export str bat@2_dec2dec_@1( int *res, int *S1, int *v, int *d2, int *S2 );
sql5_export str bat@2_num2dec_@1( int *res, int *v, int *d2, int *s2 );
@
@h
@:fnumcastup_export(flt,bte)@
@:fnumcastup_export(flt,sht)@
@:fnumcastup_export(flt,int)@
@:fnumcastup_export(flt,wrd)@
@:fnumcastup_export(flt,lng)@
@:fnumcastup_export(dbl,bte)@
@:fnumcastup_export(dbl,sht)@
@:fnumcastup_export(dbl,int)@
@:fnumcastup_export(dbl,wrd)@
@:fnumcastup_export(dbl,lng)@
@= numcastdown_export
@:simpledowncast_export(@1,@2)@
sql5_export str @2_dec2_@1( @1 *res, int *s1, @2 *v );
sql5_export str @2_dec2dec_@1( @1 *res, int *S1, @2 *v, int *d2, int *S2 );
sql5_export str @2_num2dec_@1( @1 *res, @2 *v, int *d2, int *s2 );
sql5_export str bat@2_dec2_@1( int *res, int *s1, int *v );
sql5_export str bat@2_dec2dec_@1( int *res, int *S1, int *v, int *d2, int *S2 );
sql5_export str bat@2_num2dec_@1( int *res, int *v, int *d2, int *s2 );
@
@h
@:numcastdown_export(bte,sht)@
@:numcastdown_export(bte,int)@
@:numcastdown_export(bte,wrd)@
@:numcastdown_export(bte,lng)@
@:numcastdown_export(sht,int)@
@:numcastdown_export(sht,wrd)@
@:numcastdown_export(sht,lng)@
@:numcastdown_export(int,wrd)@
@:numcastdown_export(int,lng)@
@:numcastdown_export(wrd,lng)@

sql5_export str getContext(Client cntxt, MalBlkPtr mb, mvc **c, backend **b );

sql5_export void freeVariables(Client c, MalBlkPtr mb, MalStkPtr glb, int start);

#endif /* _SQL_H */

@c
/*
 * @-
 * First introduce the routines to be called by the front-end.
 */
#include "monetdb_config.h"
#include "sql.h"
#include "sql_result.h"
#include "sql_gencode.h"
#include <sql_storage.h>
#include <sql_scenario.h>
#include <store_sequence.h>
#include <sql_optimizer.h>
#include <sql_datetime.h>
#include <rel_optimizer.h>
#include <rel_distribute.h>
#include <rel_select.h>
#include <rel_exp.h>
#include <rel_dump.h>
#include <rel_bin.h>
#include <bbp.h>
#include <cluster.h>
#include <opt_dictionary.h>
#ifdef HAVE_RAPTOR
# include <rdf.h>
#endif
#include "mal_instruction.h"

/* Windows doesn't have round or trunc, but it does have floor and ceil */
#ifndef HAVE_ROUND
static inline double
round(double val)
{
	/* round to nearest integer, away from zero */
	if (val < 0)
		return -floor(-val + 0.5);
	else
		return floor(val + 0.5);
}
#endif

#ifndef HAVE_TRUNC
static inline double
trunc(double val)
{
	/* round to integer, towards zero */
	if (val < 0)
		return ceil(val);
	else
		return floor(val);
}
#endif

backend *
backend_reset(backend *b)
{
	b->out = b->client->fdout;
	b->language = 0;

	b->currSchema = NULL;
	b->currTable = NULL;
	b->currColumn = NULL;
	b->currKey = NULL;
	b->currIndex = NULL;
	b->vtop = 0;
	b->q = NULL;
	b->mvc_var = 0;
	return b;
}

backend *
backend_create(mvc *m, Client c)
{
	backend *b = NEW(backend);

	b->console = isAdministrator(c);
	b->mvc = m;
	b->client = c;
	b->mvc_var = 0;
	return backend_reset(b);
}

void
backend_destroy(backend *b)
{
	_DELETE(b);
}

static int
rel_is_table( sql_rel *rel )
{
	if (!rel || is_base(rel->op))
		return 1;
	return 0;
}

static int
exp_is_point_select( sql_exp * e) 
{
	if (!e)
		return 1;
	if (e->type == e_cmp && !e->f && e->flag == (int)cmp_equal) {
		sql_exp *r = e->r;

		if (r->card <= CARD_AGGR) 
			return 1;
	}
	return 0;
}

static int
rel_is_point_query( sql_rel *rel)
{
	int is_point = 0;

	if (!rel)
		return 1;
	if (is_project(rel->op))
		return rel_is_point_query(rel->l);
	if (is_select(rel->op) && rel_is_table(rel->l) && rel->exps) {
/*
		node *n;
		is_point = 1;
		for (n=rel->exps->h; n && is_point; n = n->next) {
			if (!exp_is_point_select(n->data))
				is_point = 0;
		}
*/
		is_point = 0;
		/* just one point expression makes this a point query */
		if (rel->exps->h)
			if (exp_is_point_select(rel->exps->h->data))
				is_point = 1;
	}
	return is_point;
}

static int
rel_need_distinct_query( sql_rel *rel)
{
	int need_distinct = 0;

	while (!need_distinct && rel && is_project(rel->op) && !is_groupby(rel->op))
		rel = rel->l;
	if (!need_distinct && rel && is_groupby(rel->op) && rel->exps) {
		node *n, *m;
		for (n=rel->exps->h; n && !need_distinct; n = n->next) {
			sql_exp *e = n->data;
			if (e->type == e_aggr) {
				list *l = e->l;

				if (l) for(m = l->h; m && !need_distinct; m = m->next){
					sql_exp *a = m->data;
	
					if (need_distinct(a))
						need_distinct = 1;
				}
			}
		}
	}
	return need_distinct;
}


stmt *
sql_symbol2stmt(mvc *c, symbol *sym)
{
	stmt *s = NULL;
	int status;
	sql_rel *r;

	status = c->session->status;
	r = rel_semantic(c, sym);

	if (!r) {
		if (c->errstr[0]) {
			return NULL;
		} else {
			c->session->status = status;
			/*printf("# falling back to direct mode \n");*/
			s = output_semantic(c, sym);
		}
	} else {
		int pq;

		/* TODO: do we need to optimise anything for SciQL? */
		r = rel_optimizer(c, r);
		r = rel_distribute(c, r);
		pq = rel_is_point_query(r);
		if (!pq)
			pq = rel_need_distinct_query(r);

		if (c->emode == m_plan) {
			rel_print(c, r, 0);
		} else {
			s = output_rel_bin(c, r);
		}
		rel_destroy(r);
		if (s) {
			/* only needed for delta tables */
			s = rel2bin(c, s); 	
			s = bin_optimizer(c, s);
			c->point_query = pq;
			return s;
		}
	}

	if (s) {
		s = rel2bin(c, s);
		s = bin_optimizer(c, s);
	}
	return s;
}

/*
 * @-
 * After the SQL statement has been executed, its data structures
 * should be garbage collected. For successful actions we have to finish
 * the transaction as well, e.g. commit or rollback.
 */
int
sqlcleanup(mvc *c, int err)
{
	sql_destroy_params(c);
	sql_destroy_args(c);

	if ((c->emod & mod_locked) == mod_locked) {
		/* here we should commit the transaction */
		if (!err) {
			sql_trans_commit(c->session->tr);
			/* write changes to disk */
			sql_trans_end(c->session);
			store_apply_deltas();
			sql_trans_begin(c->session);
		}
		store_unlock();
		c->emod = 0;
	}
	/* some statements dynamically disable caching */
	c->sym = NULL;
	if (c->sa) 
		c->sa = sa_reset(c->sa);
	if (err > 0)
		c->session->status = -err;
	if (err < 0)
		c->session->status = err;
	scanner_query_processed(&(c->scanner));
	return err;
}

/*
 * @-
 * The internal administration of the SQL compilation and execution state
 * is administered by a state descriptor accessible in each phase.
 * Failure to find the state descriptor aborts the session.
 */
str 
getContext(Client cntxt, MalBlkPtr mb, mvc **c, backend **b )
{
	(void)mb;
	if (cntxt == NULL ) 
		throw(SQL, "mvc","No client record");
	if (cntxt->state[MAL_SCENARIO_PARSER] == NULL || cntxt->state[MAL_SCENARIO_OPTIMIZE] == NULL)
		throw(SQL, "mvc","SQL module not initialized");
	if (c)
		*c = ((mvc *) cntxt ->state[MAL_SCENARIO_OPTIMIZE]); 
	if (c && *c == 0)
		throw(SQL, "mvc","SQL module not initialized, mvc struct missing");
	if (b)
		*b = ((backend*) cntxt->state[MAL_SCENARIO_PARSER]);
	if (b && *b == 0)
		throw(SQL, "mvc","SQL module not initialized, backend struct missing");
	return MAL_SUCCEED;
}

str
SQLmvc(Client cntxt, MalBlkPtr mb, MalStkPtr stk, InstrPtr pci)
{
	mvc *sql = NULL;
	str msg = getContext(cntxt, mb, &sql, NULL);
	int *res = (int*) getArgReference(stk, pci, 0);

	if (msg)
		return msg;
	*res = 0;
	return MAL_SUCCEED;
}

str
SQLtransaction(Client cntxt, MalBlkPtr mb, MalStkPtr stk, InstrPtr pci)
{
	mvc *sql = NULL;
	str msg = getContext(cntxt, mb, &sql, NULL);
	int type = *(int*) getArgReference(stk, pci, 1);
	int chain = *(int*) getArgReference(stk, pci, 2);
	str name = *(str*) getArgReference(stk, pci, 3);
	char buf[BUFSIZ];
	int ret = 0;

	if (msg)
		return msg;
	if (name && strcmp(name, str_nil) == 0)
		name = NULL;

	switch (type) {
	case DDL_RELEASE:
		if (sql->session->auto_commit == 1) 
			throw(SQL, "sql.trans", "RELEASE SAVEPOINT: not allowed in auto commit mode");
		ret = mvc_release(sql, name);
		if (ret < 0) {
			snprintf(buf, BUFSIZ, "RELEASE SAVEPOINT: (%s) failed", name);
			throw(SQL, "sql.trans", "%s", buf);
		}
		break;
	case DDL_COMMIT:
		if (sql->session->auto_commit == 1) {
			if (name)
				throw(SQL,"sql.trans", "SAVEPOINT: not allowed in auto commit mode");
			else
				throw(SQL,"sql.trans", "COMMIT: not allowed in auto commit mode");
		}
		ret = mvc_commit(sql, chain, name);
		if (ret < 0 && !name) 
			throw(SQL, "sql.trans", "COMMIT: failed");
		if (ret < 0 && name)
			throw(SQL, "sql.trans", "SAVEPOINT: (%s) failed", name);
		break;
	case DDL_ROLLBACK:
		if (sql->session->auto_commit == 1) 
			throw(SQL, "sql.trans", "ROLLBACK: not allowed in auto commit mode");
		ret = mvc_rollback(sql, chain, name);
		if (ret < 0 && name) {
			snprintf(buf, BUFSIZ, "ROLLBACK TO SAVEPOINT: (%s) failed", name);
			throw(SQL, "sql.trans", "%s", buf);
		}
		break;
	case DDL_TRANS:
		if (sql->session->auto_commit == 0) 
			throw(SQL, "sql.trans", "START TRANSACTION: cannot start a transaction within a transaction");
		if (sql->session->active)
			mvc_rollback(sql, 0, NULL);
		sql->session->auto_commit = 0;
		sql->session->ac_on_commit = 1;
		sql->session->level = chain;
		(void) mvc_trans(sql);
		break;
	default:
		throw(SQL, "sql.trans", "transaction unknown type");
	}
	return MAL_SUCCEED;
}

str
SQLcommit(Client cntxt, MalBlkPtr mb, MalStkPtr stk, InstrPtr pci)
{
	int ret;
	mvc *sql = NULL;
	str msg = getContext(cntxt, mb, &sql, NULL);
	(void) stk;
	(void) pci;

	if (sql->session->auto_commit != 0) 
		throw(SQL,"sql.trans", "COMMIT: not allowed in auto commit mode");
	ret = mvc_commit(sql, 0, 0);
	if (ret < 0 ) 
		throw(SQL, "sql.trans", "COMMIT: failed");
	return msg;
}

str
SQLtransaction2(Client cntxt, MalBlkPtr mb, MalStkPtr stk, InstrPtr pci)
{
	mvc *sql = NULL;
	str msg = getContext(cntxt, mb, &sql, NULL);

	(void) stk;
	(void) pci;
	if (sql->session->auto_commit == 0) 
		throw(SQL, "sql.trans", "START TRANSACTION: cannot start a transaction within a transaction");
	if (sql->session->active)
		mvc_rollback(sql, 0, NULL);
	sql->session->auto_commit = 0;
	sql->session->ac_on_commit = 1;
	sql->session->level = 0;
	(void) mvc_trans(sql);
	return msg;
}

static str
create_table_or_view( mvc *sql, char *sname, sql_table *t, int temp)
{
	sql_schema *s = mvc_bind_schema(sql, sname);
	sql_table *nt = NULL;
	node *n;

	if (STORE_READONLY(active_store_type)) 
		return sql_error(sql, 06, "schema statements cannot be executed on a readonly database.");

	if (!s) 
		return sql_message("CREATE %s: schema '%s' doesn't exist", (t->query)?"TABLE":"VIEW", sname);

	if (mvc_bind_table(sql, s, t->base.name)) {
		char *cd = (temp == SQL_DECLARED_TABLE)?"DECLARE":"CREATE";
		return sql_message("%s TABLE: name '%s' already in use", cd, t->base.name);
	} else if (temp != SQL_DECLARED_TABLE &&!schema_privs(sql->role_id, s)){
		return sql_message("CREATE %s: insufficient privileges for user '%s' in schema '%s'", (temp == SQL_ARRAY)?"ARRAY":"TABLE", stack_get_string(sql, "current_user"), s->base.name);
	}

	/* first check default values */
	for (n = t->columns.set->h; n; n = n->next) {
		sql_column *c = n->data;

		if (c->def) {
			char buf[BUFSIZ];
			sql_rel *r = NULL;

			sql->sa = sa_create();
			snprintf(buf, BUFSIZ, "select %s;", c->def);
			r = rel_parse(sql, buf, m_deps); 
			if (!r || !is_project(r->op) || !r->exps || list_length(r->exps) != 1 || rel_check_type(sql, &c->type, r->exps->h->data, type_equal) == NULL) 
				throw(SQL, "sql.catalog", "%s", sql->errstr);
			rel_destroy(r);
			sa_destroy(sql->sa);
			sql->sa = NULL;
		}
	}

	nt = sql_trans_create_table(sql->session->tr, s, t->base.name, t->query, t->type, t->system, temp, t->commit_action, t->sz);

	for (n = t->columns.set->h; n; n = n->next) {
		sql_column *c = n->data;
		mvc_copy_column(sql, nt, c);
	}
	if (t->idxs.set) {
		for (n = t->idxs.set->h; n; n = n->next) {
			sql_idx *i = n->data;
			mvc_copy_idx(sql, nt, i);
		}
	}
	if (t->keys.set) {
		for (n = t->keys.set->h; n; n = n->next) {
			sql_key *k = n->data;

			mvc_copy_key(sql, nt, k);
		}
	}
	/* TODO copy triggers */
	/* also create dependencies */
	if (t->query && isView(t)) {
		sql_rel *r = NULL;
		sql->sa = sa_create();
		r = rel_parse(sql, t->query, m_deps); 
		rel_destroy(r);
		sa_destroy(sql->sa);
		sql->sa = NULL;
	}
	return MAL_SUCCEED;
}

static str
alter_table( mvc *sql, char *sname, sql_table *t)
{
	sql_schema *s = mvc_bind_schema(sql, sname);
	sql_table *nt = NULL;
	node *n;

	if (!s) 
		return sql_message("ALTER TABLE: no such schema '%s'", sname);

	if ((nt = mvc_bind_table(sql, s, t->base.name)) == NULL) {
		return sql_message("ALTER TABLE: no such table '%s'", t->base.name);

	} else if (!schema_privs(sql->role_id, s)){
		return sql_message("ALTER TABLE: insufficient privileges for user '%s' in schema '%s'", stack_get_string(sql, "current_user"), s->base.name);
	}

	/* First check if all the changes are allowed */
	if (t->idxs.set) {
		/* only one pkey */
		if (nt->pkey) {
			for (n = t->idxs.nelm; n; n = n->next) {
				sql_idx *i = n->data;
				if (i->key->type == pkey)
					return sql_message("CONSTRAINT PRIMARY KEY: a table can have only one PRIMARY KEY\n");
			}
		}
	}

	if (t->readonly != nt->readonly) 
		mvc_readonly( sql, nt, t->readonly);

	/* check for changes */
	if (t->tables.dset) for (n = t->tables.dset->h; n; n = n->next) {
		/* propagate alter table .. drop table */
		sql_table *at = n->data;
		sql_table *pt = mvc_bind_table(sql, nt->s, at->base.name);

		sql_trans_del_table(sql->session->tr, nt, pt, at->drop_action);
	}
	for (n = t->tables.nelm; n; n = n->next) {
		/* propagate alter table .. add table */
		sql_table *at = n->data;
 		sql_table *pt = mvc_bind_table(sql, nt->s, at->base.name);

		sql_trans_add_table(sql->session->tr, nt, pt);
	}

	/* check for changes */
	if (t->columns.dset) for (n = t->columns.dset->h; n; n = n->next) {
		/* propagate alter table .. drop column */
		sql_column *c = n->data;
 		sql_column *nc = mvc_bind_column(sql, nt, c->base.name);
		mvc_drop_column(sql, nt, nc, c->drop_action);
	}
	/* check for changes on current cols */
	for (n = t->columns.set->h; n != t->columns.nelm; n = n->next) {

		/* null or default value changes */
		sql_column *c = n->data;
 		sql_column *nc = mvc_bind_column(sql, nt, c->base.name);

		if (c->null != nc->null) {
			mvc_null(sql, nc, c->null);
			/* for non empty check for nulls */
			if (c->null == 0){
				BAT *b = store_funcs.bind_col(sql->session->tr, nc, 0);

				/* TODO also check updates and inserts */
				if (BATcount(b) && b->T->nonil != TRUE) {
					BUN bun = BUNfnd(BATmirror(b), ATOMnilptr(b->ttype));
					if (bun != BUN_NONE)
						return sql_message ("ALTER TABLE: NOT NULL constraint violated for column %s.%s", c->t->base.name, c->base.name );
				}
				BBPunfix(b->batCacheid);
			}
		}
		if (c->def != nc->def)
			mvc_default(sql, nc, c->def);
	}
	for (; n; n = n->next) {
		/* propagate alter table .. add column */
		sql_column *c = n->data;
		mvc_copy_column(sql, nt, c);
	}
	if (t->idxs.set) {
		/* alter drop index */
		if (t->idxs.dset) for (n = t->idxs.dset->h; n; n = n->next) {
			sql_idx *i = n->data;
 			sql_idx *ni = mvc_bind_idx(sql, s, i->base.name);
			mvc_drop_idx(sql, s, ni);
		}
		/* alter add index */
		for (n = t->idxs.nelm; n; n = n->next) {
			sql_idx *i = n->data;
			mvc_copy_idx(sql, nt, i);
		}
	}
	if (t->keys.set) {
		/* alter drop key */
		if (t->keys.dset) for (n = t->keys.dset->h; n; n = n->next) {
			sql_key *k = n->data;
 			sql_key *nk = mvc_bind_key(sql, s, k->base.name);
			mvc_drop_key(sql, s, nk, k->drop_action);
		}
		/* alter add key */
		for (n = t->keys.nelm; n; n = n->next) {
			sql_key *k = n->data;
			mvc_copy_key(sql, nt, k);
		}
	}

	/* TODO copy triggers */
	/* also create dependencies */
	return MAL_SUCCEED;
}



static char *
drop_table(mvc *sql, char *sname, char *tname, int drop_action, int tt)
{
	sql_schema *s = NULL;
	sql_table *t = NULL;
	node *n; 

	if (sname && !(s=mvc_bind_schema(sql, sname))) 
		return sql_message("DROP %s: no such schema '%s'", (tt==tt_table)?"TABLE":"ARRAY", sname);
	if (!s)
		s = cur_schema(sql);
	t = mvc_bind_table(sql, s, tname);
	if (!t && !sname) {
		s = tmp_schema(sql);
		t = mvc_bind_table(sql, s, tname);
	}
	if (!t) { 
		return sql_message("DROP %s: no such %s '%s'", (tt==tt_table)?"TABLE":"ARRAY", (tt==tt_table)?"table":"array", tname);
	} else if (!isTableOrArray(t) && !isStream(t) && !isRemote(t)) {
		return sql_message("DROP %s: cannot drop VIEW '%s'", (tt==tt_table)?"TABLE":"ARRAY", tname);
	} else if (t->system) {
		return sql_message("DROP %s: cannot drop system %s '%s'", (tt==tt_table)?"TABLE":"ARRAY", (tt==tt_table)?"table":"array", tname);
	} else if (!schema_privs(sql->role_id, s)) {
		return sql_message("DROP %s: access denied for %s to schema ;'%s'", (tt==tt_table)?"TABLE":"ARRAY", stack_get_string(sql, "current_user"), s->base.name);
	}
	if ( !drop_action && t->keys.set) {
		for (n = t->keys.set->h; n; n = n->next) {
			sql_key *k = n->data;

			if (k->type == ukey || k->type == pkey) {
				sql_ukey *uk = (sql_ukey *) k;

				if (uk->keys && list_length(uk->keys)) {
					node *l = uk->keys->h;

					for (; l; l = l->next) {
						k = l->data;
						/* make sure it is not a self referencing key */
						if (k->t != t) 
							return sql_message("DROP %s: FOREIGN KEY %s.%s depends on %s", (tt==tt_table)?"TABLE":"ARRAY", k->t->base.name, k->base.name, tname);
					}
				}
			}
		}
	}

	if (!drop_action && mvc_check_dependency(sql, t->base.id, TABLE_DEPENDENCY, NULL))
		return sql_message("DROP %s: unable to drop %s %s (there are database objects which depend on it)\n", (tt==tt_table)?"TABLE":"ARRAY", (tt==tt_table)?"table":"array", t->base.name);
	
	mvc_drop_table(sql, s, t, drop_action);
	return MAL_SUCCEED;
}

static char *
drop_view(mvc *sql, char *sname, char *tname, int drop_action)
{
	sql_table *t = NULL;
	sql_schema *ss = NULL;

	if (sname != NULL && (ss = mvc_bind_schema(sql, sname)) == NULL)
		return sql_message("DROP VIEW: no such schema '%s'", sname);

	if (ss == NULL)
		ss = cur_schema(sql);

	t = mvc_bind_table(sql, ss, tname);

	if (!schema_privs(sql->role_id, ss)) {  
		return sql_message("DROP VIEW: access denied for %s to schema '%s'", stack_get_string(sql, "current_user"), ss->base.name);
	} else if (!t) {
		return sql_message("DROP VIEW: unknown view '%s'", tname);
	} else if (!isView(t)) {
		return sql_message("DROP VIEW: unable to drop view '%s': is a table", tname);
	} else if (t->system) {
		return sql_message("DROP VIEW: cannot drop system view '%s'", tname);
	} else if (! drop_action && mvc_check_dependency(sql, t->base.id, VIEW_DEPENDENCY, NULL)) {
			return sql_message("unable to drop view %s (there are database objects which depend on it)\n", t->base.name);
	} else {
		mvc_drop_table(sql, ss, t, drop_action);
		return MAL_SUCCEED;
	}
}

static str
drop_key( mvc *sql, char *sname, char *kname, int drop_action )
{
	sql_key *key;
	sql_schema *ss = NULL;

	if (sname != NULL && (ss = mvc_bind_schema(sql, sname)) == NULL)
		return sql_message("DROP VIEW: no such schema '%s'", sname);

	if (ss == NULL)
		ss = cur_schema(sql);

	if ((key = mvc_bind_key(sql, ss, kname )) == NULL) 
		return sql_message("ALTER TABLE: no such constraint '%s'", kname);
	if (!drop_action && mvc_check_dependency(sql, key->base.id, KEY_DEPENDENCY, NULL)) 
		return sql_message("ALTER TABLE: cannot drop constraint '%s': there are database objects which depend on it", key->base.name);
	mvc_drop_key(sql, ss, key, drop_action);
	return MAL_SUCCEED;
}

static str
create_index( mvc *sql, char *iname, int itype, char *sname, char *tname, MalStkPtr stk, InstrPtr pci) 
{
	sql_schema *s = NULL;
	sql_table *t = NULL;
	sql_idx *i = NULL;

	if (!(s = mvc_bind_schema(sql, sname)))
		return sql_message("CREATE INDEX: no such schema '%s'", sname);

	i = mvc_bind_idx(sql, s, iname);
	t = mvc_bind_table(sql, s, tname);
	if (i) {
		return sql_message("CREATE INDEX: name '%s' already in use", iname);
	} else if (!t) {
		return sql_message("CREATE INDEX: no such table '%s'", tname);
	} else if (isView(t)) {
		return sql_message("CREATE INDEX: cannot create index on view '%s'", tname);
	} else {
		int n;
		sql_idx *i = mvc_create_idx(sql, t, iname, (idx_type) itype);

		if (!i) 
			return sql_message("CREATE INDEX: failed to create index '%s'", iname);

		for (n=6; n<pci->argc; n++) {
			char *cname = *(str*)getArgReference(stk, pci, n);
			sql_column *c = mvc_bind_column(sql, t, cname);

			if (!c) {
				return sql_message("CREATE INDEX: no such column '%s'", cname);
			} else {
				mvc_create_ic(sql, i, c);
				mvc_create_dependency(sql, c->base.id, i->base.id, INDEX_DEPENDENCY);
			}
		}
	}
	return NULL;
}

static str
drop_index( mvc *sql, char *sname, char *iname)
{
	sql_schema *s = NULL;
	sql_idx *i = NULL;

	if (!(s=mvc_bind_schema(sql, sname))) 
		return sql_message("DROP INDEX: no such schema '%s'", sname);
 	i = mvc_bind_idx(sql, s, iname);
	if (!i) {
		return sql_message("DROP INDEX: no such index '%s'", iname);
	} else if (!schema_privs(sql->role_id, s)) {
		return sql_message("DROP INDEX: access denied for %s to schema ;'%s'", stack_get_string(sql, "current_user"), s->base.name);
	} else {
		mvc_drop_idx(sql, s, i);
	}
	return NULL;
}

static str
create_seq( mvc *sql, char *sname, sql_sequence *seq)
{
	sql_schema *s = NULL;

	if (sname && !(s = mvc_bind_schema(sql, sname)))
		return sql_message("CREATE SEQUENCE: no such schema '%s'", sname);
	if (s == NULL)
		s = cur_schema(sql);
	if (find_sql_sequence(s, seq->base.name)) {
		return sql_message("CREATE SEQUENCE: name '%s' already in use", seq->base.name);
	} else if (!schema_privs(sql->role_id, s)) {
		return sql_message( "CREATE SEQUENCE: insufficient privileges for '%s' in schema '%s'", stack_get_string(sql, "current_user"), s->base.name);
	}
	sql_trans_create_sequence(sql->session->tr, s, seq->base.name, seq->start, seq->minvalue, seq->maxvalue, seq->increment, seq->cacheinc, seq->cycle, seq->bedropped);
	return NULL;
}

static str
alter_seq( mvc *sql, char *sname, sql_sequence *seq, lng *val)
{
	sql_schema *s = NULL;
	sql_sequence *nseq = NULL;

	if (sname && !(s = mvc_bind_schema(sql, sname)))
		return sql_message("ALTER SEQUENCE: no such schema '%s'", sname);
	if (s == NULL)
		s = cur_schema(sql);
	if (!(nseq = find_sql_sequence(s, seq->base.name))) {
		return sql_message( "ALTER SEQUENCE: no such sequence '%s'", seq->base.name);
	} else if (!schema_privs(sql->role_id, s)) {
		return sql_message( "ALTER SEQUENCE: insufficient privileges for '%s' in schema '%s'", stack_get_string(sql, "current_user"), s->base.name);
	}

	/* first alter the known values */
	sql_trans_alter_sequence(sql->session->tr, nseq, seq->minvalue, seq->maxvalue, seq->increment, seq->cacheinc, seq->cycle);
	if (val)
		sql_trans_sequence_restart(sql->session->tr, nseq, *val);
	return MAL_SUCCEED;
}




static str
drop_seq(mvc *sql, char *sname, char *name)
{
	sql_schema *s = NULL;
	sql_sequence *seq = NULL;

	if (sname && !(s = mvc_bind_schema(sql, sname)))
		return sql_message("DROP SEQUENCE: no such schema '%s'", sname);
	if (!s)
		s = cur_schema(sql);
	if (!(seq = find_sql_sequence(s, name))) {
		return sql_message("DROP SEQUENCE: no such sequence '%s'", name);
	} else if (!schema_privs(sql->role_id, s)) {
		return sql_message("DROP SEQUENCE: insufficient privileges for '%s' in schema '%s'", stack_get_string(sql, "current_user"),  s->base.name);
	}
	if (mvc_check_dependency(sql, seq->base.id, BEDROPPED_DEPENDENCY, NULL))
		return sql_message("DROP SEQUENCE: unable to drop sequence %s (there are database objects which depend on it)\n", seq->base.name);

	sql_trans_drop_sequence(sql->session->tr, s, seq, 0);
	return NULL;
}


static char *
SaveArgReference(MalStkPtr stk, InstrPtr pci, int arg)
{
	char *val = *(str*)getArgReference(stk, pci, arg);

	if (val && strcmp(val, str_nil) == 0)
		val = NULL;
	return val;
}

str
SQLcatalog(Client cntxt, MalBlkPtr mb, MalStkPtr stk, InstrPtr pci)
{
	mvc *sql = NULL;
	str msg = getContext(cntxt, mb, &sql, NULL);
	int type = *(int*) getArgReference(stk, pci, 1);
	str sname = *(str*) getArgReference(stk, pci, 2);

	if (msg)
		return msg;

	if (STORE_READONLY(active_store_type)) 
		return sql_message("SQLException:sql.catalog: schema statements cannot be executed on a readonly database.");

	switch (type) {
	case DDL_CREATE_SEQ:
	{
		sql_sequence *s = *(sql_sequence**) getArgReference(stk, pci, 3);
		msg = create_seq(sql, sname, s);
	} 	break;
	case DDL_ALTER_SEQ:
	{
		lng *val = NULL;
		sql_sequence *s = *(sql_sequence**) getArgReference(stk, pci, 3);
		if (getArgType(mb, pci, 4) == TYPE_lng) 
			val = getArgReference(stk, pci, 4);
		if (val == NULL || *val == lng_nil)
			msg = sql_message("ALTER SEQUENCE: cannot (re)start with NULL");
		else
			msg = alter_seq(sql, sname, s, val);
	} 	break;
	case DDL_DROP_SEQ: {
		str name = *(str*) getArgReference(stk, pci, 3);

		msg = drop_seq( sql, sname, name);
	} 	break;
	case DDL_CREATE_SCHEMA: {
		str name = SaveArgReference(stk, pci, 3);
		int auth_id = sql->role_id;

		if (name && (auth_id = sql_find_auth(sql, name)) < 0) {
			msg = sql_message("CREATE SCHEMA: no such authorization '%s'", name);
		}
		if (sql->user_id != USER_MONETDB && sql->role_id != ROLE_SYSADMIN) {
			msg = sql_message("CREATE SCHEMA: insufficient privileges for user '%s'", stack_get_string(sql, "current_user"));
		}
		if (mvc_bind_schema(sql, sname)) {
			msg = sql_message("CREATE SCHEMA: name '%s' already in use", sname);
		} else {
			(void)mvc_create_schema(sql, sname, auth_id, sql->user_id);
		}
	}	break;
	case DDL_DROP_SCHEMA: {
		int action = *(int*) getArgReference(stk, pci, 4);
		sql_schema *s = mvc_bind_schema(sql, sname);

		if (!s) {
			msg = sql_message("DROP SCHEMA: name %s does not exist", sname);
		} else if (!schema_privs(sql->role_id, s)) {
			msg = sql_message("DROP SCHEMA: access denied for %s to schema ;'%s'", stack_get_string(sql, "current_user"), s->base.name);
		} else if (s == cur_schema(sql)) {
			msg = sql_message("DROP SCHEMA: cannot drop current schema");
		} else if (strcmp(sname, "sys") == 0 || strcmp(sname, "tmp") == 0) {
			msg = sql_message("DROP SCHEMA: access denied for '%s'", sname);
		} else if (sql_schema_has_user(sql, s)) {
			msg = sql_message("DROP SCHEMA: unable to drop schema '%s' (there are database objects which depend on it", sname);
		} else {
			mvc_drop_schema(sql, s, action);
		}
	} 	break;
	case DDL_CREATE_TABLE: 
	case DDL_CREATE_VIEW: 
	case DDL_CREATE_ARRAY: /* TODO: if really not used, remove it later */
	{
		sql_table *t = *(sql_table**) getArgReference(stk, pci, 3);
		int temp = *(int*) getArgReference(stk, pci, 4);

		msg = create_table_or_view(sql, sname, t, temp);
	} 	break;
	case DDL_DROP_ARRAY:
	case DDL_DROP_TABLE: {
		int action = *(int*) getArgReference(stk, pci, 4);
		str name = *(str*) getArgReference(stk, pci, 3);

		msg = drop_table( sql, sname, name, action, (type==DDL_DROP_TABLE)?tt_table:tt_array);
	} 	break;
	case DDL_DROP_VIEW: {
		int action = *(int*) getArgReference(stk, pci, 4);
		str name = *(str*) getArgReference(stk, pci, 3);

		msg = drop_view( sql, sname, name, action);
	} 	break;
	case DDL_DROP_CONSTRAINT: {
		int action = *(int*) getArgReference(stk, pci, 4);
		str name = *(str*) getArgReference(stk, pci, 3);

		msg = drop_key( sql, sname, name, action);
	} 	break;
	case DDL_ALTER_TABLE: {
		sql_table *t = *(sql_table**) getArgReference(stk, pci, 3);
		msg = alter_table(sql, sname, t);
	} 	break;
	case DDL_CREATE_TYPE: {
		char *impl = *(str*) getArgReference(stk, pci, 3);
		if (!mvc_create_type(sql, sql->session->schema, sname, 0, 0, 0, impl)) 
			msg = sql_message("CREATE TYPE: unknown external type '%s'", impl);
	} 	break;
	case DDL_DROP_TYPE: {
		msg = sql_message("DROP TYPE: not implemented ('%s')", sname);
	} 	break;
	case DDL_GRANT_ROLES: {
		char *auth = SaveArgReference(stk, pci, 3);

		msg = sql_grant_role( sql, sname /*grantee */, auth);
	} 	break;
	case DDL_REVOKE_ROLES: {
		char *auth = SaveArgReference(stk, pci, 3);

		msg = sql_revoke_role( sql, sname /*grantee */, auth);
	} 	break;
	case DDL_GRANT: {
		char *grantee = *(str*)getArgReference(stk, pci, 3);
		int privs = *(int*)getArgReference(stk, pci, 4);
		char *cname = SaveArgReference(stk, pci, 5);
		int grant = *(int*)getArgReference(stk, pci, 6);
		int grantor = *(int*)getArgReference(stk, pci, 7);
		msg = sql_grant_table_privs( sql, grantee, privs, sname, cname, grant, grantor);
	} 	break;
	case DDL_REVOKE: {
		char *grantee = *(str*)getArgReference(stk, pci, 3);
		int privs = *(int*)getArgReference(stk, pci, 4);
		char *cname = SaveArgReference(stk, pci, 5);
		int grant = *(int*)getArgReference(stk, pci, 6);
		int grantor = *(int*)getArgReference(stk, pci, 7);
		msg = sql_revoke_table_privs( sql, grantee, privs, sname, cname, grant, grantor);
	} 	break;
	case DDL_CREATE_USER: {
		char *passwd = *(str*)getArgReference(stk, pci, 3);
		int enc = *(int*)getArgReference(stk, pci, 4);
		char *schema = SaveArgReference(stk, pci, 5);
		char *fullname = SaveArgReference(stk, pci, 6);
		msg = sql_create_user( sql, sname, passwd, enc, fullname, schema);
	}	break;
	case DDL_DROP_USER: {
		msg = sql_drop_user( sql, sname);
	}	break;
	case DDL_ALTER_USER: {
		char *passwd = SaveArgReference(stk, pci, 3);
		int enc = *(int*)getArgReference(stk, pci, 4);
		char *schema = SaveArgReference(stk, pci, 5);
		char *oldpasswd = SaveArgReference(stk, pci, 6);
		msg = sql_alter_user( sql, sname, passwd, enc, schema, oldpasswd);
	}	break;
	case DDL_RENAME_USER: {
		char *newuser = *(str*)getArgReference(stk, pci, 3);
		msg = sql_rename_user( sql, sname, newuser);
	}	break;
	case DDL_CREATE_ROLE: {
		char *role = sname;
		int grantor = *(int*)getArgReference(stk, pci, 4);
		msg = sql_create_role( sql, role, grantor);
	} 	break;
	case DDL_DROP_ROLE: {
		char *role = sname;
		msg = sql_drop_role( sql, role);
	} 	break;
	case DDL_CREATE_INDEX: {
		int itype = *(int*)getArgReference(stk, pci, 3);
		char *ssname = *(str*)getArgReference(stk, pci, 4);
		char *tname = *(str*)getArgReference(stk, pci, 5);
		msg = create_index( sql, sname, itype, ssname, tname, stk, pci);
	} 	break;
	case DDL_DROP_INDEX: {
		char *iname = *(str*)getArgReference(stk, pci, 3);
		msg = drop_index( sql, sname, iname );
	} 	break;
	default:
		throw(SQL, "sql.catalog", "catalog unknown type");
	}
	if (msg)
		throw(SQL, "sql.catalog", "%s", msg);
	return MAL_SUCCEED;
}

/* setVariable(int *ret, str *name, any value) */
str
setVariable(Client cntxt, MalBlkPtr mb, MalStkPtr stk, InstrPtr pci)
{
	int *res = (int*)getArgReference(stk, pci, 0);
	mvc *m = NULL;
	str msg = getContext(cntxt, mb, &m, NULL);
	str varname   = *(str *) getArgReference(stk, pci, 2);
	int mtype = getArgType(mb, pci, 3);
	ValRecord *src;
	char buf[BUFSIZ];

	*res = 0;
	if (mtype < 0 || mtype >= 255)
		throw(SQL, "sql.setVariable", "failed");
	if ( strcmp("optimizer",  varname)== 0) {
		msg = setOptimizers(*(str *) getArgReference(stk,pci,3));
		if ( msg != NULL && strcmp(msg,"default_pipe") == 0 )
			return MAL_SUCCEED;
		msg = SQLvalidatePipeline();
		if ( msg ){
			setOptimizers("default_pipe");
			return msg;
		}
	}
	src = &stk->stk[getArg(pci, 3)];
	if (stack_find_var(m, varname)) {
		stack_set_var(m, varname, src);
	} else {
		snprintf(buf, BUFSIZ, "variable '%s' unknown", varname);
		throw(SQL, "sql.setVariable", "%s", buf);
	}
	if ((msg = sql_update_var(m, varname)) != NULL) {
		snprintf(buf, BUFSIZ, "%s", msg);
		_DELETE(msg);
		throw(SQL, "sql.setVariable", "%s", buf);
	}
	return MAL_SUCCEED;
}

/* getVariable(int *ret, str *name) */
str
getVariable(Client cntxt, MalBlkPtr mb, MalStkPtr stk, InstrPtr pci)
{
	int mtype = getArgType(mb, pci, 0);
	mvc *m = NULL;
	str msg = getContext(cntxt, mb, &m, NULL);
	str varname   = *(str *) getArgReference(stk, pci, 2);
	ValRecord *dst, *src;

	if (msg)
		return msg;
	if (mtype < 0 || mtype >= 255)
		throw(SQL, "sql.getVariable", "failed");
	src = stack_get_var(m, varname);
	if (!src) {
		char buf[BUFSIZ];
		snprintf(buf, BUFSIZ, "variable '%s' unknown", varname);
		throw(SQL, "sql.getVariable", "%s", buf);
	}
	dst = &stk->stk[getArg(pci, 0)];
	VALcopy(dst,src);
	return MAL_SUCCEED;
}

str
sql_variables(Client cntxt, MalBlkPtr mb, MalStkPtr stk, InstrPtr pci)
{
	int i;
	mvc *m = NULL;
	BAT *vars; 
	str msg = getContext(cntxt,mb, &m, NULL);
	int *res = (int *) getArgReference(stk, pci, 0);

	if (msg)
		return msg;

	vars = BATnew(TYPE_void,TYPE_str, m->topvars);
	if ( vars == NULL)
		throw(SQL, "sql.variables", MAL_MALLOC_FAIL);
	BATseqbase(vars, 0);
	for (i=0; i<m->topvars && m->vars[i].s; i++) 
		BUNappend(vars, m->vars[i].name, FALSE);
	*res = vars->batCacheid;
	BBPkeepref(vars->batCacheid);
	return MAL_SUCCEED;
}

/* str mvc_logfile(int *d, str *filename); */
str
mvc_logfile(Client cntxt, MalBlkPtr mb, MalStkPtr stk, InstrPtr pci)
{
	mvc *m = NULL;
	str msg = getContext(cntxt,mb, &m, NULL);
	int *res = (int *) getArgReference(stk, pci, 0);
	str filename = *(str *)getArgReference(stk, pci, 1);

	if (msg)
		return msg;
	if (m->scanner.log) {
		close_stream(m->scanner.log);
		m->scanner.log = NULL;
	}

	if (strcmp(filename, str_nil)) 
		m->scanner.log = open_wastream(filename);
	*res = 0;
	return MAL_SUCCEED;
}

/* str mvc_next_value(lng *res, str *sname, str *seqname); */
str
mvc_next_value(Client cntxt, MalBlkPtr mb, MalStkPtr stk, InstrPtr pci)
{
	mvc *m = NULL;
	str msg = getContext(cntxt,mb, &m, NULL);
	sql_schema *s;
	lng *res  = (lng *) getArgReference(stk, pci, 0);
	str *sname  = (str *) getArgReference(stk, pci, 1);
	str *seqname  = (str *) getArgReference(stk, pci, 2);

	(void) cntxt;
	if (msg)
		return msg;
 	s = mvc_bind_schema(m, *sname);
	if (s) {
		sql_sequence *seq = find_sql_sequence(s, *seqname);

		if (seq && seq_next_value(seq, res)) {
			m->last_id = *res;
			stack_set_number(m, "last_id", m->last_id);
			return MAL_SUCCEED;
		}
	}
	throw(SQL, "sql.next_value", "error");
}

/* str mvc_bat_next_value(bat *res, int *sid, str *seqname); */
str
mvc_bat_next_value(Client cntxt, MalBlkPtr mb, MalStkPtr stk, InstrPtr pci)
{
	mvc *m = NULL;
	str msg = getContext(cntxt,mb, &m, NULL);
	BAT *b, *r;
	BUN p,q;
	sql_schema *s = NULL;
	sql_sequence *seq = NULL;
	seqbulk *sb = NULL;
	BATiter bi;
	bat *res  = (bat *) getArgReference(stk, pci, 0);
	int *sid  = (int *) getArgReference(stk, pci, 1);
	str *seqname  = (str *) getArgReference(stk, pci, 2);

	(void) cntxt;
	if (msg)
		return msg;

	if( (b = BATdescriptor(*sid)) == NULL )
		throw(SQL, "sql.next_value", "Cannot access descriptor");

	r = BATnew(b->htype, TYPE_lng, BATcount(b));
	if (!r) {
		BBPunfix(b->batCacheid);
		throw(SQL, "sql.next_value", "Cannot create bat");
	}
	BATseqbase(r, b->hseqbase);

	if (!BATcount(b)) {
		BBPunfix(b->batCacheid);
		BBPkeepref(r->batCacheid);
		*res = r->batCacheid;
		return MAL_SUCCEED;
	}

	bi = bat_iterator(b);
	BATloop(b,p,q){
		str sname = BUNtail(bi,BUNfirst(b));
		lng l;

		if (!s || strcmp(s->base.name, sname) != 0) {
			if (sb)
				seqbulk_destroy(sb);
			s = mvc_bind_schema(m, sname);
			seq = NULL;
			if (!s || 
			    (seq = find_sql_sequence(s, *seqname)) == NULL ||
			    !(sb = seqbulk_create(seq, BATcount(b))) ) {
				BBPunfix(b->batCacheid);
				BBPunfix(r->batCacheid);
				throw(SQL, "sql.next_value", "error");
			}
		}
		if (!seqbulk_next_value(sb, &l)) {
			BBPunfix(b->batCacheid);
			BBPunfix(r->batCacheid);
			seqbulk_destroy(sb);
			throw(SQL, "sql.next_value", "error");
		}
		BUNins(r, BUNhead(bi,p), &l, FALSE);
	}
	if (sb) 
		seqbulk_destroy(sb);
	BBPunfix(b->batCacheid);
	BBPkeepref(r->batCacheid);
	*res = r->batCacheid;
	return MAL_SUCCEED;
}

/* str mvc_get_value(lng *res, str *sname, str *seqname); */
str
mvc_get_value(Client cntxt, MalBlkPtr mb, MalStkPtr stk, InstrPtr pci)
{
	mvc *m = NULL;
	str msg = getContext(cntxt,mb, &m, NULL);
	sql_schema *s;
	lng *res  = (lng *) getArgReference(stk, pci, 0);
	str *sname  = (str *) getArgReference(stk, pci, 1);
	str *seqname  = (str *) getArgReference(stk, pci, 2);

	(void) cntxt;
	if (msg)
		return msg;
 	s = mvc_bind_schema(m, *sname);
	if (s) {
		sql_sequence *seq = find_sql_sequence(s, *seqname);

		if (seq && seq_get_value(seq, res))
			return MAL_SUCCEED;
	}
	throw(SQL, "sql.get_value", "error");
}

str
mvc_getVersion(lng *version, int *clientid)
{
	mvc *m = NULL;
	Client cntxt = MCgetClient(*clientid);
	str msg = getContext(cntxt, NULL, &m, NULL);

	if (msg)
		return msg;
	*version = -1;
	if (m->session->tr)
		*version = m->session->tr->stime;
	return MAL_SUCCEED;
}

/* str mvc_restart_seq(lng *res, str *sname, str *seqname, lng *start); */
str
mvc_restart_seq(Client cntxt, MalBlkPtr mb, MalStkPtr stk, InstrPtr pci)
{
	mvc *m = NULL;
	str msg = getContext(cntxt,mb, &m, NULL);
	sql_schema *s;
	lng *res  = (lng *) getArgReference(stk, pci, 0);
	str *sname  = (str *) getArgReference(stk, pci, 1);
	str *seqname  = (str *) getArgReference(stk, pci, 2);
	lng *start  = (lng *) getArgReference(stk, pci, 3);

	(void) cntxt;
	if (msg)
		return msg;
	if (*start == lng_nil)
		throw(SQL, "sql.restart", "cannot (re)start with NULL");
 	s = mvc_bind_schema(m, *sname);
	if (s) {
		sql_sequence *seq = find_sql_sequence(s, *seqname);

		if (seq) {
			*res = sql_trans_sequence_restart(m->session->tr, seq, *start);
			return MAL_SUCCEED;
		}
	}
	throw(SQL, "sql.restart", "sequence %s not found", *sname);
}



BAT *
mvc_bind(mvc *m, char *sname, char *tname, char *cname, int access)
{
	sql_trans *tr = m->session->tr;
	BAT *b = NULL;
	sql_schema *s = NULL;
	sql_table *t = NULL;
	sql_column *c = NULL;

	s = mvc_bind_schema(m, sname);
	if ( s == NULL) 
		return NULL;
	t = mvc_bind_table(m, s, tname);
	if ( t == NULL) 
		return NULL;
	c = mvc_bind_column(m, t, cname);
	if ( c == NULL) 
		return NULL;

	b = store_funcs.bind_col(tr, c, access);
	return b;
}

BAT *
mvc_bind_dbat(mvc *m, char *sname, char *tname, int access)
{
	sql_trans *tr = m->session->tr;
	BAT *b = NULL;
	sql_schema *s = NULL;
	sql_table *t = NULL;
	s = mvc_bind_schema(m, sname);
	if ( s == NULL)
		return NULL;
	t = mvc_bind_table(m, s, tname);
	if ( t == NULL)
		return NULL;

	b = store_funcs.bind_del(tr, t, access);
	return b;
}

BAT *
mvc_bind_idxbat(mvc *m, char *sname, char *tname, char *iname, int access)
{
	sql_trans *tr = m->session->tr;
	BAT *b = NULL;
	sql_schema *s = mvc_bind_schema(m, sname);
	sql_idx *i = mvc_bind_idx(m, s, iname);

	(void) tname;
	b = store_funcs.bind_idx(tr, i, access);
	return b;
}

/* str mvc_bind_wrap(int *bid, str *sname, str *tname, str *cname, int *access); */
str
mvc_bind_wrap(Client cntxt, MalBlkPtr mb, MalStkPtr stk, InstrPtr pci)
{
	BAT *b = NULL, *bn;
	int *bid = (int *)getArgReference(stk, pci, 0);
	mvc *m = NULL;
	str msg = getContext(cntxt,mb, &m, NULL);
	str *sname = (str *)getArgReference(stk, pci, 2);
	str *tname = (str *)getArgReference(stk, pci, 3);
	str *cname = (str *)getArgReference(stk, pci, 4);
	int *access = (int *)getArgReference(stk, pci, 5);
	oid lval,hval=0;

	if (msg)
		return msg;
	b = mvc_bind(m, *sname, *tname, *cname, *access);
	if (b) {
		if ( pci->argc == 8 && getArgType(mb,pci,6) == TYPE_oid){
			/* partitioned access */
			lval = *(oid *)getArgReference(stk, pci, 6);
			hval = *(oid *)getArgReference(stk, pci, 7);
			if (*access == 0) {
				bn =  BATslice(b, lval,hval);
				BATseqbase(bn, lval);
				BBPreleaseref(b->batCacheid);
			} else {
				bn = b;
			}
			BBPkeepref( *bid = bn->batCacheid);
			return MAL_SUCCEED;
		} else if ( pci->argc == 8 && getArgType(mb,pci,6) == TYPE_int){
			BUN cnt = BATcount(b), psz;
			/* partitioned access */
			int part_nr = *(int *)getArgReference(stk, pci, 6);
			int nr_parts = *(int *)getArgReference(stk, pci, 7);

			if (*access == 0) {
				psz = cnt?(cnt/nr_parts):0;
				bn =  BATslice(b, part_nr*psz, (part_nr+1==nr_parts)?cnt:((part_nr+1)*psz));
				BATseqbase(bn, part_nr*psz);
			} else {
				oid l, h;
				BAT *c = mvc_bind(m, *sname, *tname, *cname, 0);
				cnt = BATcount(c);
				psz = cnt?(cnt/nr_parts):0;
				l = part_nr*psz;
				h = (part_nr+1==nr_parts)?cnt:((part_nr+1)*psz);
				h--;
				bn = BATmirror(BATselect(BATmirror(b), &l, &h));
			
				BBPreleaseref(c->batCacheid);
			}
			BBPkeepref( *bid = bn->batCacheid);
			BBPreleaseref(b->batCacheid);
			return MAL_SUCCEED;
		}
		BBPkeepref( *bid = b->batCacheid);
		return MAL_SUCCEED;
	}
	throw(SQL, "sql.bind", "unable to find %s.%s(%s)", *sname, *tname, *cname);
}


/* str mvc_bind_idxbat_wrap(int *bid, str *sname, str *tname, str *iname, int *access); */
str
mvc_bind_idxbat_wrap(Client cntxt, MalBlkPtr mb, MalStkPtr stk, InstrPtr pci)
{
	BAT *b = NULL,*bn;
	int *bid = (int *)getArgReference(stk, pci, 0);
	mvc *m = NULL;
	str msg = getContext(cntxt,mb, &m, NULL);
	str *sname = (str *)getArgReference(stk, pci, 2);
	str *tname = (str *)getArgReference(stk, pci, 3);
	str *iname = (str *)getArgReference(stk, pci, 4);
	int *access = (int *)getArgReference(stk, pci, 5);
	oid lval,hval=0;

	if (msg)
		return msg;
	b = mvc_bind_idxbat(m, *sname, *tname, *iname, *access);
	if (b) {
		if ( pci->argc == 8 && getArgType(mb,pci,6) == TYPE_oid){
			/* partitioned access, TODO fix update bats */
			lval = *(oid *)getArgReference(stk, pci, 6);
			hval = *(oid *)getArgReference(stk, pci, 7);
			if (*access == 0) {
				bn =  BATslice(b, lval,hval);
				BATseqbase(bn, lval);
				BBPreleaseref(b->batCacheid);
			} else {
				bn = b;
			}
			BBPkeepref( *bid = bn->batCacheid);
			return MAL_SUCCEED;
		} else if ( pci->argc == 8 && getArgType(mb,pci,6) == TYPE_int){
			BUN cnt = BATcount(b), psz;
			/* partitioned access */
			int part_nr = *(int *)getArgReference(stk, pci, 6);
			int nr_parts = *(int *)getArgReference(stk, pci, 7);

			if (*access == 0) {
				psz = cnt?(cnt/nr_parts):0;
				bn =  BATslice(b, part_nr*psz, (part_nr+1==nr_parts)?cnt:((part_nr+1)*psz));
				BATseqbase(bn, part_nr*psz);
			} else {
				oid l, h;
				BAT *c = mvc_bind_idxbat(m, *sname, *tname, *iname, 0);
				cnt = BATcount(c);
				psz = cnt?(cnt/nr_parts):0;
				l = part_nr*psz;
				h = (part_nr+1==nr_parts)?cnt:((part_nr+1)*psz);
				h--;
				bn = BATmirror(BATselect(BATmirror(b), &l, &h));
			
				BBPreleaseref(c->batCacheid);
			}
			BBPkeepref( *bid = bn->batCacheid);
			BBPreleaseref(b->batCacheid);
			return MAL_SUCCEED;
		}
		BBPkeepref( *bid = b->batCacheid);
		return MAL_SUCCEED;
	}
	throw(SQL, "sql.idxbind", "unable to find index %s for %s.%s",
			*iname, *sname, *tname);
}

str 
mvc_diff_idxbat_wrap(bat *bid, int *clientid, str *s, str *t, str *i, int *access, lng *oldversion, lng *version)
{
	mvc *m = NULL;
	Client cntxt = MCgetClient(*clientid);
	str msg = getContext(cntxt, NULL, &m, NULL);
	BAT *b;

	if (msg)
		return msg;
	(void)oldversion;
	(void)version;
	b = mvc_bind(m, *s, *t, *i, *access);
	if (b) {
		BBPkeepref( *bid = b->batCacheid);
		return MAL_SUCCEED;
	}
	throw(SQL, "sql.idxbind", "unable to find index %s for %s.%s", *i, *s, *t);
}

/*mvc_append_wrap(int *bid, str *sname, str *tname, str *cname, ptr d) */
str
mvc_append_wrap(Client cntxt, MalBlkPtr mb, MalStkPtr stk, InstrPtr pci)
{
	int *res = (int*)getArgReference(stk, pci, 0);
	mvc *m = NULL;
	str msg = getContext(cntxt,mb, &m, NULL);
	str sname = *(str *)getArgReference(stk, pci, 2);
	str tname = *(str *)getArgReference(stk, pci, 3);
	str cname = *(str *)getArgReference(stk, pci, 4);
	ptr ins = (ptr)getArgReference(stk, pci, 5);
	int tpe = getArgType(mb, pci, 5);
	sql_schema *s;
	sql_table *t;
	sql_column *c;

	*res = 0;
	if (msg)
		return msg;
	if (tpe > TYPE_any)
		tpe = TYPE_bat;
	if (tpe == TYPE_bat && (ins = BATdescriptor(*(int*)ins)) == NULL) 
		throw(SQL, "sql.append","Cannot access descriptor");
	if (ATOMextern(tpe)) 
		ins = *(ptr*)ins;
	s = mvc_bind_schema(m, sname);
	if ( s == NULL)
		throw(SQL,"sql.append","Schema missing");
	t = mvc_bind_table(m, s, tname);
	if ( t == NULL)
		throw(SQL,"sql.append","Table missing");
	if (tpe == TYPE_bat)
		BATaccessBegin((BAT*)ins, USE_ALL, MMAP_SEQUENTIAL);	
	if (cname[0] != '%' && (c = mvc_bind_column(m, t, cname)) != NULL) {
		store_funcs.append_col(m->session->tr, c, ins, tpe);
	} else if (cname[0] == '%') {
		sql_idx *i = mvc_bind_idx(m, s, cname+1);
		if (i)
			store_funcs.append_idx(m->session->tr, i, ins, tpe);
	}
	if (tpe == TYPE_bat) {
		BATaccessEnd((BAT*)ins, USE_ALL, MMAP_SEQUENTIAL);	
		BBPunfix(((BAT*)ins)->batCacheid);
	}
	return MAL_SUCCEED;
}

/*mvc_update_wrap(int *bid, str *sname, str *tname, str *cname, ptr d) */
str
mvc_update_wrap(Client cntxt, MalBlkPtr mb, MalStkPtr stk, InstrPtr pci)
{
	int *res = (int*)getArgReference(stk, pci, 0);
	mvc *m = NULL;
	str msg = getContext(cntxt,mb, &m, NULL);
	str sname = *(str *)getArgReference(stk, pci, 2);
	str tname = *(str *)getArgReference(stk, pci, 3);
	str cname = *(str *)getArgReference(stk, pci, 4);
	ptr ins = (ptr)getArgReference(stk, pci, 5);
	int tpe = getArgType(mb, pci, 5);
	sql_schema *s;
	sql_table *t;
	sql_column *c;

	*res = 0;
	if (msg)
		return msg;
	if (tpe > TYPE_any)
		tpe = TYPE_bat;
	if( tpe == TYPE_bat && (ins = BATdescriptor(*(int*)ins)) == NULL) 
		throw(SQL, "sql.update","Cannot access descriptor");
	if (ATOMextern(tpe)) 
		ins = *(ptr*)ins;
	s = mvc_bind_schema(m, sname);
	if ( s == NULL)
		throw(SQL,"sql.update","Schema missing");
	t = mvc_bind_table(m, s, tname);
	if ( t == NULL)
		throw(SQL,"sql.update","Table missing");
	if (tpe == TYPE_bat)
		BATaccessBegin((BAT*)ins, USE_ALL, MMAP_SEQUENTIAL);	
	if (cname[0] != '%' && (c = mvc_bind_column(m, t, cname)) != NULL) {
		store_funcs.update_col(m->session->tr, c, ins, tpe, 0);
	} else if (cname[0] == '%') {
 		sql_idx *i = mvc_bind_idx(m, s, cname+1);
		if (i)
			store_funcs.update_idx(m->session->tr, i, ins, tpe);
	}
	if (tpe == TYPE_bat) {
		BATaccessEnd((BAT*)ins, USE_ALL, MMAP_SEQUENTIAL);	
		BBPunfix(((BAT*)ins)->batCacheid);
	}
	return MAL_SUCCEED;
}

/*
 * @-
 * Monet 5 extension
 * @-
 * The Mx macro below is used in many places throughout the code base to
 * access the BAT descriptor.
 */
@= chkIdentifier
	/* generate exception if string is not an identifier */
	if( isIdentifier(@1))
		throw(SQL,  "@4","identifier expected");
@= Pseudo
	if (BBPindex("@1_@2_@3") <= 0)
		BATname(b, "@1_@2_@3");
	BATroles(b,"@1","@2");
	BATmode(b,TRANSIENT);
	BATfakeCommit(b);
	*ret = b->batCacheid;

@
@c

/* str mvc_bind_dbat_wrap(int *ret, str *sname, str *tname, int *access); */
str
mvc_bind_dbat_wrap(Client cntxt, MalBlkPtr mb, MalStkPtr stk, InstrPtr pci)
{
	BAT *b;
	int *ret = (int *)getArgReference(stk, pci, 0);
	mvc *m = NULL;
	str msg = getContext(cntxt,mb, &m, NULL);
	str *sname = (str *)getArgReference(stk, pci, 2);
	str *tname = (str *)getArgReference(stk, pci, 3);
	int *access = (int*)getArgReference(stk, pci, 4);

	if (msg)
		return msg;
	b = mvc_bind_dbat(m, *sname, *tname, *access);
	if (b) {
		BBPkeepref( *ret = b->batCacheid);
		return MAL_SUCCEED;
	}
	throw(SQL, "mvc_bind_dbat_wrap", "error");
}

str 
mvc_diff_dbat_wrap(bat *bid, int *clientid, str *s, str *t, int *access, lng *oldversion, lng *version )
{
	mvc *m = NULL;
	Client cntxt = MCgetClient(*clientid);
	str msg = getContext(cntxt, NULL, &m, NULL);
	BAT *b;

	if (msg)
		return msg;
	(void)oldversion;
	(void)version;
	b = mvc_bind_dbat(m, *s, *t, *access);
	if (b) {
		BBPkeepref( *bid = b->batCacheid);
		return MAL_SUCCEED;
	}
	throw(SQL, "mvc_bind_dbat_wrap", "error");
}

/* str mvc_clear_table_wrap(wrd *res, str *sname, str *tname); */
str
mvc_clear_table_wrap(Client cntxt, MalBlkPtr mb, MalStkPtr stk, InstrPtr pci)
{
	sql_schema *s;
	sql_table *t;
	mvc *m = NULL;
	str msg = getContext(cntxt,mb, &m, NULL);
	wrd *res = (wrd *)getArgReference(stk, pci, 0);
	str *sname = (str *)getArgReference(stk, pci, 1);
	str *tname = (str *)getArgReference(stk, pci, 2);

	(void) cntxt;
	if (msg)
		return msg;
	s = mvc_bind_schema(m, *sname);
	if ( s == NULL)
		throw(SQL,"sql.clear_table","Schema missing");
	t = mvc_bind_table(m, s, *tname);
	if ( t == NULL)
		throw(SQL,"sql.clear_table","Table missing");
	*res = mvc_clear_table(m, t);
	return MAL_SUCCEED;
}

/*mvc_delete_wrap(int *d, str *sname, str *tname, ptr d) */
str
mvc_delete_wrap(Client cntxt, MalBlkPtr mb, MalStkPtr stk, InstrPtr pci)
{
	int *res = (int*)getArgReference(stk, pci, 0);
	mvc *m = NULL;
	str msg = getContext(cntxt,mb, &m, NULL);
	str sname = *(str *)getArgReference(stk, pci, 2);
	str tname = *(str *)getArgReference(stk, pci, 3);
	ptr ins = (ptr)getArgReference(stk, pci, 4);
	int tpe = getArgType(mb, pci, 4);
	BAT *b = NULL;

	sql_schema *s;
	sql_table *t;

	*res = 0;
	if (msg)
		return msg;
	if (tpe > TYPE_any)
		tpe = TYPE_bat;
	if (tpe == TYPE_bat && (b = BATdescriptor(*(int*)ins)) == NULL) 
		throw(SQL, "sql.delete","Cannot access descriptor");
	if (tpe != TYPE_bat || (b->ttype != TYPE_oid && b->ttype != TYPE_void))
		throw(SQL, "sql.delete","Cannot access descriptor");
	s = mvc_bind_schema(m, sname);
	if ( s == NULL)
		throw(SQL,"sql.delete","Schema missing");
	t = mvc_bind_table(m, s, tname);
	if ( t == NULL)
		throw(SQL,"sql.delete","Table missing");
	store_funcs.delete_tab(m->session->tr, t, b, tpe);
	if (tpe == TYPE_bat)
		BBPunfix(((BAT*)ins)->batCacheid);
	return MAL_SUCCEED;
}

static int
mvc_result_row(mvc *m, int nr_cols, int qtype)
{
	m->results = res_table_create(m->session->tr, m->result_id++, nr_cols, qtype, m->results, NULL);
	return m->results->id;
}

/* str mvc_result_row_wrap(int *res_id, int *nr_cols, int *qtype, int *o); */
str
mvc_result_row_wrap(Client cntxt, MalBlkPtr mb, MalStkPtr stk, InstrPtr pci)
{
	mvc *m = NULL;
	str msg = getContext(cntxt,mb, &m, NULL);
	int *res_id = (int *)getArgReference(stk, pci, 0);
	int *nr_cols = (int *)getArgReference(stk, pci, 1);
	int *qtype = (int *)getArgReference(stk, pci, 2);
	int *o = (int *)getArgReference(stk, pci, 3);

	(void) cntxt;
	if (msg)
		return msg;
	(void)o; /* dummy order */
	*res_id = mvc_result_row(m, *nr_cols, *qtype); 
	if (*res_id < 0)
		throw(SQL, "sql.resultSet", "failed");
	return MAL_SUCCEED;
}

/* str mvc_result_file_wrap(int *res_id, int *nr_cols, unsigned char* *T, unsigned char* *R, unsigned char* *S, unsigned char* *N, bat *order_bid); */
str 
mvc_result_file_wrap(Client cntxt, MalBlkPtr mb, MalStkPtr stk, InstrPtr pci)
{
	str res = MAL_SUCCEED;
	BAT *order = NULL;
	mvc *m = NULL;
	str msg = getContext(cntxt,mb, &m, NULL);
	res_table *t = NULL;
	unsigned char *tsep = NULL, *rsep = NULL, *ssep = NULL, *ns = NULL;
	ssize_t len;
	int *res_id = (int *)getArgReference(stk, pci, 0);
	int *nr_cols = (int *)getArgReference(stk, pci, 1);
	unsigned char **T = (unsigned char **)getArgReference(stk, pci, 2);
	unsigned char **R = (unsigned char **)getArgReference(stk, pci, 3);
	unsigned char **S = (unsigned char **)getArgReference(stk, pci, 4);
	unsigned char **N = (unsigned char **)getArgReference(stk, pci, 5);
	int mtype = getArgType(mb, pci, 6);

	(void) cntxt;
	if (msg)
		return msg;
	if (isaBatType(mtype)) {
		bat *order_bid = (bat *)getArgReference(stk, pci, 6);
		if ((order = BATdescriptor(*order_bid)) == NULL ) {
			throw(SQL, "sql.resultSet", "Cannot access descriptor");
		}
	}
	m->results = t = res_table_create(m->session->tr, m->result_id++, *nr_cols, Q_TABLE, m->results, order);
	len = strlen((char*)(*T));
	GDKstrFromStr(tsep=GDKmalloc(len+1), *T, len); len = 0;
	len = strlen((char*)(*R));
	GDKstrFromStr(rsep=GDKmalloc(len+1), *R, len); len = 0;
	len = strlen((char*)(*S));
	GDKstrFromStr(ssep=GDKmalloc(len+1), *S, len); len = 0;
	len = strlen((char*)(*N));
	GDKstrFromStr(ns=GDKmalloc(len+1), *N, len); len = 0;
	t->tsep = (char*)tsep;
	t->rsep = (char*)rsep;
	t->ssep = (char*)ssep;
	t->ns = (char*)ns;
	*res_id = t->id;
	if (*res_id < 0)
		res = createException(SQL, "sql.resultSet", "failed");
	if (order)
		BBPunfix(order->batCacheid);
	return res;
}

/* str mvc_result_table_wrap(int *res_id, int *nr_cols, int *qtype, bat *order_bid); */
str
mvc_result_table_wrap(Client cntxt, MalBlkPtr mb, MalStkPtr stk, InstrPtr pci)
{
	str res = MAL_SUCCEED;
	BAT *order;
	mvc *m = NULL;
	str msg = getContext(cntxt,mb, &m, NULL);
	int *res_id = (int *)getArgReference(stk, pci, 0);
	int *nr_cols = (int *)getArgReference(stk, pci, 1);
	int *qtype = (int *)getArgReference(stk, pci, 2);
	bat *order_bid = (bat *)getArgReference(stk, pci, 3);

	(void) cntxt;
	if (msg)
		return msg;
	if ((order = BATdescriptor(*order_bid)) == NULL ) {
		throw(SQL, "sql.resultSet", "Cannot access descriptor");
	}
	*res_id = mvc_result_table(m, *nr_cols, *qtype, order);
	if (*res_id < 0)
		res= createException(SQL, "sql.resultSet", "failed");
	BBPunfix(order->batCacheid);
	return res;
}

/* str mvc_result_column_wrap(int *ret, int *rs, str *tn, str *name, str *type, int *digits, int *scale, bat *bid); */
str
mvc_result_column_wrap(Client cntxt, MalBlkPtr mb, MalStkPtr stk, InstrPtr pci)
{
	str res = MAL_SUCCEED;
	BAT *b;
	mvc *m = NULL;
	str msg = getContext(cntxt,mb, &m, NULL);
	int *ret = (int *)getArgReference(stk, pci, 0);
	str *tn = (str *)getArgReference(stk, pci, 2);
	str *name = (str *)getArgReference(stk, pci, 3);
	str *type = (str *)getArgReference(stk, pci, 4);
	int *digits = (int *)getArgReference(stk, pci, 5);
	int *scale = (int *)getArgReference(stk, pci, 6);
	bat *bid = (bat *)getArgReference(stk, pci, 7);

	(void) cntxt;
	if (msg)
		return msg;
	if ((b = BATdescriptor(*bid)) == NULL)
		throw(SQL, "sql.rsColumn", "cannot access BAT descriptor");
	if (mvc_result_column(m, *tn, *name, *type, *digits, *scale, b)) 
		res = createException(SQL, "sql.rsColumn", "mvc_result_column failed");
	*ret = 0;
	BBPunfix(b->batCacheid);
	return res;
}

str
/*mvc_result_value_wrap(int *ret, int *rs, str *tn, str *name, str *type, int *digits, int *scale, ptr p, int mtype)*/
mvc_result_value_wrap(Client cntxt, MalBlkPtr mb, MalStkPtr stk, InstrPtr pci)
{
	int *ret  = (int *) getArgReference(stk, pci, 0);
	str *tn   = (str *) getArgReference(stk, pci, 2);
	str *cn   = (str *) getArgReference(stk, pci, 3);
	str *type = (str *) getArgReference(stk, pci, 4);
	int *digits = (int *) getArgReference(stk, pci, 5);
	int *scale = (int *) getArgReference(stk, pci, 6);
	ptr p =  (ptr) getArgReference(stk, pci, 7);
	int mtype = getArgType(mb, pci, 7);
	mvc *m = NULL;
	str msg = getContext(cntxt,mb, &m, NULL);

	(void) cntxt;
	if (msg)
		return msg;
	if (ATOMextern(mtype)) 
		p = *(ptr*)p;
	if (mvc_result_value(m, *tn, *cn, *type, *digits, *scale, p, mtype))
		throw(SQL, "sql.rsColumn", "failed");
	*ret = 0;
	return MAL_SUCCEED;
}

/* str mvc_declared_table_wrap(int *res_id, str *name); */
str
mvc_declared_table_wrap(Client cntxt, MalBlkPtr mb, MalStkPtr stk, InstrPtr pci)
{
	mvc *m = NULL;
	str msg = getContext(cntxt,mb, &m, NULL);
	sql_schema *s = NULL;
	int *res_id = (int *) getArgReference(stk, pci, 0);
	str *name = (str *) getArgReference(stk, pci, 1);

	(void) cntxt;
	if (msg)
		return msg;
	s = mvc_bind_schema(m, dt_schema);
	if ( s == NULL)
		throw(SQL,"sql.declared_table","Schema missing");
	(void)mvc_create_table(m, s, *name, tt_table, TRUE, SQL_DECLARED_TABLE, CA_DROP, 0);
	*res_id = 0;
	return MAL_SUCCEED;
}

/* str mvc_declared_table_column_wrap(int *ret, int *rs, str *tname, str *name, str *type, int *digits, int *scale); */
str 
mvc_declared_table_column_wrap(Client cntxt, MalBlkPtr mb, MalStkPtr stk, InstrPtr pci)
{
	mvc *m = NULL;
	str msg = getContext(cntxt,mb, &m, NULL);
	sql_schema *s = NULL;
	sql_table *t = NULL;
	sql_subtype tpe;
	int *ret  = (int *) getArgReference(stk, pci, 0);
	int *rs = (int *) getArgReference(stk, pci, 1);
	str *tname = (str *) getArgReference(stk, pci, 2);
	str *name = (str *) getArgReference(stk, pci, 3);
	str *type = (str *) getArgReference(stk, pci, 4);
	int *digits = (int *) getArgReference(stk, pci, 5);
	int *scale = (int *) getArgReference(stk, pci, 6);

	(void) cntxt;
	if (msg)
		return msg;
	if (*rs != 0)
		throw(SQL, "sql.dtColumn", "Cannot access declared table");
	if (!sql_find_subtype(&tpe, *type, *digits, *scale))
		throw(SQL, "sql.dtColumn", "Cannot find column type");
	s = mvc_bind_schema(m, dt_schema);
	if ( s == NULL)
		throw(SQL,"sql.declared_table_column","Schema missing");
	t = mvc_bind_table(m, s, *tname);
	if ( t == NULL)
		throw(SQL,"sql.declared_table_column","Table missing");
	(void)mvc_create_column(m, t, *name, &tpe); 
	*ret = 0;
	return MAL_SUCCEED;
}

str
mvc_drop_declared_table_wrap(Client cntxt, MalBlkPtr mb, MalStkPtr stk, InstrPtr pci )
{
	mvc *m = NULL;
	str *name = (str *) getArgReference(stk, pci, 1);
	str msg = getContext(cntxt, mb, &m, NULL);
	sql_schema *s = NULL;
	sql_table *t = NULL;

	if (msg)
		return msg;
	s = mvc_bind_schema(m, dt_schema);
	if ( s == NULL)
		throw(SQL,"sql.drop","Schema missing");
	t = mvc_bind_table(m, s, *name);
	if ( t == NULL)
		throw(SQL,"sql.drop","Table missing");
	(void)mvc_drop_table(m, s, t, 0);
	return MAL_SUCCEED;
}

str
mvc_drop_declared_tables_wrap(Client cntxt, MalBlkPtr mb, MalStkPtr stk, InstrPtr pci )
{
	mvc *m = NULL;
	int i = *(int *) getArgReference(stk, pci, 1);
	str msg = getContext(cntxt, mb, &m, NULL);
	sql_schema *s = NULL;
	sql_table *t = NULL;

	if (msg)
		return msg;
	s = mvc_bind_schema(m, dt_schema);
	if ( s == NULL)
		throw(SQL,"sql.drop","Schema missing");
	while(i && s->tables.set->t) {
		t = s->tables.set->t->data;
		(void)mvc_drop_table(m, s, t, 0);
		i--;
	}
	return MAL_SUCCEED;
}

/* str mvc_affected_rows_wrap(int *m, int m, wrd *nr, str *w); */
str
mvc_affected_rows_wrap(Client cntxt, MalBlkPtr mb, MalStkPtr stk, InstrPtr pci)
{
	backend *b = NULL;
	mvc *m = NULL;
	str msg = getContext(cntxt, mb, &m, &b);
	int *res = (int*)getArgReference(stk, pci, 0);
#ifndef NDEBUG
	int mtype = getArgType(mb, pci, 2);
#endif
	wrd nr;
	str *w = (str *) getArgReference(stk, pci, 3);

	if (msg)
		return msg;
	*res = 0;
	assert (mtype == TYPE_wrd);
	nr = *(wrd *) getArgReference(stk, pci, 2);
	if (mvc_export_affrows(m, b->out, nr, *w)) 
		throw(SQL, "sql.affectedRows", "failed");
	return MAL_SUCCEED;
}

/* str mvc_export_head_wrap(int *ret, stream **s, int *res_id); */
str
mvc_export_head_wrap(Client cntxt, MalBlkPtr mb, MalStkPtr stk, InstrPtr pci)
{
	backend *b = NULL;
	mvc *c = NULL;
	str msg = getContext(cntxt,mb, &c, &b);
	int *ret  = (int *) getArgReference(stk, pci, 0);
	stream **s  = (stream **) getArgReference(stk, pci, 1);
	int *res_id = (int *) getArgReference(stk, pci, 2);

	(void) cntxt;
	if (msg)
		return msg;
	if (mvc_export_head(c, *s, *res_id, FALSE)) {
		throw(SQL, "sql.exportHead", "failed");
	}
	(void)ret;
	return NULL;
}
/* str mvc_export_result_wrap(int *ret, stream **s, int *res_id); */
str
mvc_export_result_wrap(Client cntxt, MalBlkPtr mb, MalStkPtr stk, InstrPtr pci)
{
	backend *b = NULL;
	mvc *c = NULL;
	str msg = getContext(cntxt,mb, &c, &b);
	int *ret  = (int *) getArgReference(stk, pci, 0);
	stream **s  = (stream **) getArgReference(stk, pci, 1);
	int *res_id = (int *) getArgReference(stk, pci, 2);

	(void) cntxt;
	if (msg)
		return msg;
	if (mvc_export_result(c, *s, *res_id)) {
		throw(SQL, "sql.exportResult", "failed");
	}
	(void)ret;
	return NULL;
}
/* str mvc_export_chunk_wrap(int *ret, stream **s, int *res_id, str *w); */
str
mvc_export_chunk_wrap(Client cntxt, MalBlkPtr mb, MalStkPtr stk, InstrPtr pci)
{
	backend *b = NULL;
	mvc *c = NULL;
	str msg = getContext(cntxt,mb, &c, &b);
	int *ret  = (int *) getArgReference(stk, pci, 0);
	stream **s  = (stream **) getArgReference(stk, pci, 1);
	int *res_id = (int *) getArgReference(stk, pci, 2);
	BUN	offset = 0;
	BUN	nr = 0;

	if ( pci->argc == 5){
		offset = *(BUN *) getArgReference(stk,pci,3);
		nr = *(BUN *) getArgReference(stk,pci,4);
	} 

	(void) cntxt;
	if (msg)
		return msg;
	if (mvc_export_chunk(c, *s, *res_id, offset, nr)) {
		throw(SQL, "sql.exportChunk", "failed");
	}
	(void)ret;
	return NULL;
}

/* str mvc_export_operation_wrap(int *ret, str *w); */
str
mvc_export_operation_wrap(Client cntxt, MalBlkPtr mb, MalStkPtr stk, InstrPtr pci)
{
	backend *b = NULL;
	mvc *c = NULL;
	str msg = getContext(cntxt,mb, &c, &b);
	int *ret  = (int *) getArgReference(stk, pci, 0);
	str *w = (str *) getArgReference(stk, pci, 1);

	(void) cntxt;
	if (msg)
		return msg;
	if (mvc_export_operation(c, b->out, *w)) {
		throw(SQL, "sql.exportOperation", "failed");
	}
	(void)ret;
	return NULL;
}


str
/*mvc_export_value_wrap(int *ret, int *qtype, str tn, str name, str type, int *digits, int *scale, int *eclass, ptr p, int mtype)*/
mvc_export_value_wrap(Client cntxt, MalBlkPtr mb, MalStkPtr stk, InstrPtr pci)
{
	int *qtype= (int *) getArgReference(stk, pci, 1);
	str *tn   = (str *) getArgReference(stk, pci, 2);
	str *cn   = (str *) getArgReference(stk, pci, 3);
	str *type = (str *) getArgReference(stk, pci, 4);
	int *digits = (int *) getArgReference(stk, pci, 5);
	int *scale = (int *) getArgReference(stk, pci, 6);
	int *eclass = (int *) getArgReference(stk, pci, 7);
	ptr p =  (ptr) getArgReference(stk, pci, 8);
	int mtype = getArgType(mb, pci, 8);
	str *w = (str *) getArgReference(stk, pci, 9);
	backend *b = NULL;
	mvc *c = NULL;
	str msg = getContext(cntxt,mb, &c, &b);

	(void) cntxt;
	if (msg)
		return msg;
	if (ATOMextern(mtype)) 
		p = *(ptr*)p;
	if (b->out == NULL ||
		mvc_export_value(c, b->out, *qtype, *tn, *cn, *type, *digits, *scale, *eclass, p, mtype, *w, "NULL") != SQL_OK)
		throw(SQL, "sql.exportValue", "failed");
	return MAL_SUCCEED;
}

static void
bat2return(MalStkPtr stk, InstrPtr pci, BAT **b)
{
	int i;

	for(i = 0; i<pci->retc; i++) {
		*(int*)getArgReference(stk, pci, i) = b[i]->batCacheid;
		BBPkeepref(b[i]->batCacheid);
	}
}

/* str mvc_import_table_wrap(int *res, str *sname, str *tname, unsigned char* *T, unsigned char* *R, unsigned char* *S, unsigned char* *N, str *fname, lng *sz, lng *offset); */
str
mvc_import_table_wrap(Client cntxt, MalBlkPtr mb, MalStkPtr stk, InstrPtr pci)
{
	BAT **b = NULL;
	mvc *m = NULL;
	str msg = getContext(cntxt,mb, &m, NULL);
	unsigned char *tsep = NULL, *rsep = NULL, *ssep = NULL, *ns = NULL;
	ssize_t len = 0;
	str filename, cs;
	str *sname = (str *) getArgReference(stk, pci, pci->retc+0);
	str *tname = (str *) getArgReference(stk, pci, pci->retc+1);
	unsigned char **T = (unsigned char **) getArgReference(stk, pci, pci->retc+2);
	unsigned char **R = (unsigned char **) getArgReference(stk, pci, pci->retc+3);
	unsigned char **S = (unsigned char **) getArgReference(stk, pci, pci->retc+4);
	unsigned char **N = (unsigned char **) getArgReference(stk, pci, pci->retc+5);
	str *fname = (str *) getArgReference(stk, pci, pci->retc+6);
	lng *sz = (lng *) getArgReference(stk, pci, pci->retc+7);
	lng *offset = (lng *) getArgReference(stk, pci, pci->retc+8);
	int *locked = (int *) getArgReference(stk, pci, pci->retc+9);
	bstream *s;
	stream *ss;

	if (msg)
		return msg;
	len = strlen((char*)(*T));
	GDKstrFromStr(tsep=GDKmalloc(len+1), *T, len); len = 0;
	len = strlen((char*)(*R));
	GDKstrFromStr(rsep=GDKmalloc(len+1), *R, len); len = 0;
	if (*S && strcmp(str_nil,*(char**)S)) {
		len = strlen((char*)(*S));
		GDKstrFromStr(ssep=GDKmalloc(len+1), *S, len); 
		len = 0;
	}

	codeset(&cs);
	strIconv(&filename, *fname, "UTF-8", cs);
	len = strlen((char*)(*N));
	GDKstrFromStr(ns=GDKmalloc(len+1), *N, len); len = 0;
	ss = open_rastream(filename);
	if (!ss || mnstr_errnr(ss)){
		int errnr = mnstr_errnr(ss);
		if (ss)
			mnstr_destroy(ss);
		throw(IO, "streams.open", "could not open file '%s': %s",
				filename, strerror(errnr));
	}
	s = bstream_create(ss, 33554432);
	if (!s)
		throw(IO, "bstreams.create", "failed to create block stream");
	b = mvc_import_table(cntxt, m, s, *sname, *tname, (char*)tsep, (char*)rsep, (char*)ssep, (char*)ns, *sz, *offset, *locked);
	bstream_destroy(s);
	GDKfree(filename);
	GDKfree(tsep);
	GDKfree(rsep);
	if(ssep)
		GDKfree(ssep);
	GDKfree(ns);
	if (!b)
		throw(SQL, "importTable", "%sfailed to import table", m->errstr);
	bat2return(stk, pci, b);
	GDKfree(b);
	return MAL_SUCCEED;
}

/* str mvc_import_table_stdin(int *res, str *sname, str *tname, unsigned char* *T, unsigned char* *R, unsigned char* *S, unsigned char* *N, lng *sz, lng *offset); */
str
mvc_import_table_stdin(Client cntxt, MalBlkPtr mb, MalStkPtr stk, InstrPtr pci)
{
	BAT **b = NULL;
	mvc *m = NULL;
	str msg = getContext(cntxt,mb, &m, NULL);
	unsigned char *tsep = NULL, *rsep = NULL, *ssep = NULL, *ns = NULL;
	ssize_t len = 0;
	str *sname = (str *) getArgReference(stk, pci, pci->retc+0);
	str *tname = (str *) getArgReference(stk, pci, pci->retc+1);
	unsigned char **T = (unsigned char **) getArgReference(stk, pci, pci->retc+2);
	unsigned char **R = (unsigned char **) getArgReference(stk, pci, pci->retc+3);
	unsigned char **S = (unsigned char **) getArgReference(stk, pci, pci->retc+4);
	unsigned char **N = (unsigned char **) getArgReference(stk, pci, pci->retc+5);
	lng *sz = (lng *) getArgReference(stk, pci, pci->retc+6);
	lng *offset = (lng *) getArgReference(stk, pci, pci->retc+7);
	int *locked = (int *) getArgReference(stk, pci, pci->retc+8);

	if (msg)
		return msg;
	len = strlen((char*)(*T));
	GDKstrFromStr(tsep=GDKmalloc(len+1), *T, len); len = 0;
	len = strlen((char*)(*R));
	GDKstrFromStr(rsep=GDKmalloc(len+1), *R, len); len = 0;
	if (*S && strcmp(str_nil,*(char**)S)) {
		len = strlen((char*)(*S));
		GDKstrFromStr(ssep=GDKmalloc(len+1), *S, len); 
		len = 0;
	}
	len = strlen((char*)(*N));
	GDKstrFromStr(ns=GDKmalloc(len+1), *N, len); len = 0;
	b = mvc_import_table(cntxt, m, m->scanner.rs, *sname, *tname, (char*)tsep, (char*)rsep, (char*)ssep, (char*)ns, *sz, *offset, *locked);
	GDKfree(tsep);
	GDKfree(rsep);
	if(ssep)
		GDKfree(ssep);
	GDKfree(ns);
	if (!b)
		throw(SQL, "importTable", "%sfailed to import table", m->errstr);
	bat2return(stk, pci, b);
	GDKfree(b);
	return MAL_SUCCEED;
}

/* str mvc_bin_import_table_wrap(.., str *sname, str *tname, str *fname..);
 * binary attachment only works for simple binary types. 
 * Non-simple types require each line to contain a valid ascii representation
 * of the text terminate by a new-line. These strings are passed to the corresponding
 * atom conversion routines to fill the column.
*/
str
mvc_bin_import_table_wrap(Client cntxt, MalBlkPtr mb, MalStkPtr stk, InstrPtr pci)
{
	mvc *m = NULL;
	str msg = getContext(cntxt, mb, &m, NULL);
	BUN cnt = 0;
	int i;
	str sname = *(str *) getArgReference(stk, pci, 0 + pci->retc);
	str tname = *(str *) getArgReference(stk, pci, 1 + pci->retc);
	sql_schema *s = mvc_bind_schema(m, sname);
	sql_table *t;
	node *n;
	FILE *f;
	char *buf;
	int bufsiz= 128 * BLOCK;

	if (msg)
		return msg;

	if ( s == NULL)
		throw(SQL,"sql.drop","Schema missing");
	t = mvc_bind_table(m, s, tname);
	if (!t) 
		throw(SQL,"sql", "table %s not found", tname);
	if (list_length(t->columns.set) != (pci->argc-(2+pci->retc)))
		throw(SQL,"sql", "Not enough columns in found");

	for (i = pci->retc + 2, n = t->columns.set->h; i<pci->argc && n; i++, n = n->next) {
		sql_column *col = n->data;

		if (ATOMvarsized(col->type.type->localtype ) && col->type.type->localtype != TYPE_str) 
			throw(SQL, "sql", "failed to attach file %s",
			      *(str*)getArgReference(stk, pci, i));
		f = fopen( *(str*) getArgReference(stk,pci,i),"r");
		if ( f == NULL)
			throw(SQL, "sql", "failed to open file %s", *(str*)getArgReference(stk, pci, i));
		fclose(f);
	}

	for (i = pci->retc + 2, n = t->columns.set->h; i<pci->argc && n; i++, n = n->next) {
		sql_column *col = n->data;
		BAT *c= NULL;

		/* handle the various cases */
		switch(col->type.type->localtype){
		case TYPE_chr:
		case TYPE_bit:
		case TYPE_oid:
		case TYPE_sht:
		case TYPE_int:
		case TYPE_lng:
		case TYPE_wrd:
		case TYPE_flt:
		case TYPE_dbl:
			c = BATattach(col->type.type->localtype, *(str*)getArgReference(stk, pci, i));
			if (c == NULL) 
				throw(SQL, "sql", "failed to attach file %s", *(str*)getArgReference(stk, pci, i));
			BATsetaccess(c, BAT_READ);
			BATpropcheck(c, BATPROPS_ALL);
			BATpropcheck(BATmirror(c), BATPROPS_ALL);
			break;
		case TYPE_str:
			/* get the BAT and fill it with the strings */
			c = BATnew(TYPE_void,TYPE_str,0); 
			BATseqbase(c,0);
			/* this code should be extended to deal with larger text strings. */
			f = fopen( *(str*) getArgReference(stk,pci,i),"r");
			if ( f == NULL)
				throw(SQL, "sql", "failed to re-open file %s", *(str*)getArgReference(stk, pci, i));

			buf = GDKmalloc(bufsiz);
			while ( fgets(buf, bufsiz,f) != NULL) {
				char *t = strrchr(buf,'\n');
				if ( t) *t = 0;
				BUNappend(c,buf, FALSE);
			}
			fclose(f);
			GDKfree(buf);
			break;
		default:
			throw(SQL, "sql", "failed to attach file %s", *(str*)getArgReference(stk, pci, i));
		}
		if (i!=(pci->retc + 2) && cnt != BATcount(c)) 
			throw(SQL, "sql", "table %s not found", tname);
		cnt = BATcount(c);
		*(int*)getArgReference(stk, pci, i-(2+pci->retc)) = c->batCacheid;
		BBPkeepref(c->batCacheid);
	}
	return MAL_SUCCEED;
}


str
zero_or_one(ptr ret, int *bid) 
{
	BAT *b;
	BUN c, _s;
	ptr p;

	if ((b = BATdescriptor(*bid)) == NULL) {
		throw(SQL, "zero_or_one", "Cannot access descriptor");
	}
	c = BATcount(b);
	if (c == 0) {
		p = ATOMnilptr(b->ttype);
	} else if (c == 1) {
		BATiter bi = bat_iterator(b);
		p = BUNtail(bi,BUNfirst(b));
	} else {
		char buf[BUFSIZ];

		p = NULL;
		snprintf(buf, BUFSIZ, "cardinality violation (" BUNFMT ">1)", c);
		throw(SQL, "zero_or_one", "%s", buf);
	}
	_s = ATOMsize(ATOMtype(b->ttype));
	if (ATOMextern(b->ttype)) {
		_s = ATOMlen(ATOMtype(b->ttype), p);
		memcpy(*(ptr*) ret=GDKmalloc(_s), p, _s);
	} else if (b->ttype == TYPE_bat) {
		bat bid = *(bat*)p;
		*(BAT**) ret = BATdescriptor(bid);
	} else if (_s == 4) {
		*(int*) ret = *(int*)p;
	} else if (_s == 1) {
		*(bte*) ret = *(bte*)p;
	} else if (_s == 2) {
		*(sht*) ret = *(sht*)p;
	} else if (_s == 8) {
		*(lng*) ret = *(lng*)p;
	} else {
		memcpy(ret, p, _s);
	}
	BBPreleaseref(b->batCacheid);
	return MAL_SUCCEED;
}

str not_unique(bit *ret, int* bid) 
{
	BAT *b;

	if ((b = BATdescriptor(*bid)) == NULL) {
		throw(SQL, "not_unique", "Cannot access descriptor");
	}

	*ret = FALSE;
	if (BATtkey(b) || BATtdense(b) || BATcount(b) <= 1) {
		BBPunfix(b->batCacheid);
		return MAL_SUCCEED;
	} else if (b->tsorted&1) {
		BUN p,q;
		oid c = *(oid*)Tloc(b, BUNfirst(b)); 

		for(p=BUNfirst(b)+1, q=BUNlast(b);p<q;p++) {
			oid v = *(oid*)Tloc(b,p);
			if (v<=c) {
				*ret = TRUE;
				break;
			}
			c = v;
		}
	} else {
		BBPunfix(b->batCacheid);
		throw(SQL, "not_unique", "input should be sorted");
	}
	BBPunfix(b->batCacheid);
	return MAL_SUCCEED;
}

/* later we could optimize this to start from current BUN 
   And only search the from the first if second is not found.
 */
static inline int 
HASHfndTwice(BAT *b, ptr v)
{
	BATiter bi = bat_iterator(b);
	BUN i = BUN_NONE;
	int first = 1;
	
	HASHloop( bi, b->H->hash, i, v) {
		if (!first)
			return 1;
		first = 0;
	}
	return 0;
}

str 
not_unique_oids(bat *ret, bat* bid) 
{
	BAT *b, *bn = NULL;

	if ((b = BATdescriptor(*bid)) == NULL) {
		throw(SQL, "not_uniques", "Cannot access descriptor");
	}
	if (b->ttype != TYPE_oid && b->ttype != TYPE_wrd) {
		throw(SQL, "not_uniques", "Wrong types");
	}

	assert(b->htype == TYPE_oid);
	if (BATtkey(b) || BATtdense(b) || BATcount(b) <= 1) {
		bn = BATnew(TYPE_oid, TYPE_oid, 0);
		if( bn == NULL) {
			BBPreleaseref(b->batCacheid);
			throw(SQL, "sql.not_uniques", MAL_MALLOC_FAIL);
		}
	} else if (b->tsorted&1) { /* ugh handle both wrd and oid types */
		oid c = *(oid*)Tloc(b, BUNfirst(b)), *rf, *rh, *rt;
		oid *h = (oid*)Hloc(b,0), *vp, *ve;
		int first = 1;

		bn = BATnew(TYPE_oid, TYPE_oid, BATcount(b));
		if( bn == NULL){
			BBPreleaseref(b->batCacheid);
			throw(SQL, "sql.not_uniques", MAL_MALLOC_FAIL);
		}
		vp = (oid*)Tloc(b, BUNfirst(b));
		ve = vp + BATcount(b);
		rf = rh = (oid*)Hloc(bn, BUNfirst(bn));
		rt = (oid*)Tloc(bn, BUNfirst(bn));
		*rh++ = *h++; 
		*rt++ = *vp; 
		for(vp++; vp < ve; vp++, h++) {
			oid v = *vp;
			if (v == c) {
				first = 0;
				*rh++ = *h;
				*rt++ = v;
			} else if (!first) {
				first = 1;
				*rh++ = *h;
				*rt++ = v;
			} else {
				*rh = *h;
				*rt = v;
			}
			c = v;
		}
		if (first)
			rh--;
		BATsetcount(bn, (BUN)(rh - rf)); 
	} else {
		oid *rf, *rh, *rt;
		oid *h = (oid*)Hloc(b,0), *vp, *ve;
		BAT *bm = BATmirror(b);

		if (BATprepareHash(bm))
			throw(SQL, "not_uniques", "hash creation failed");
		bn = BATnew(TYPE_oid, TYPE_oid, BATcount(b));
		if( bn == NULL){
			BBPreleaseref(b->batCacheid);
			throw(SQL, "sql.unique_oids", MAL_MALLOC_FAIL);
		}
		vp = (oid*)Tloc(b, BUNfirst(b));
		ve = vp + BATcount(b);
		rf = rh = (oid*)Hloc(bn, BUNfirst(bn));
		rt = (oid*)Tloc(bn, BUNfirst(bn));
		for(; vp < ve; vp++, h++) {
			/* try to find value twice */
			if (HASHfndTwice(bm, vp)) {
				*rh++ = *h;
				*rt++ = *vp;
			}
		}
		BATsetcount(bn, (BUN)(rh - rf)); 
	}
	BBPunfix(b->batCacheid);
	BBPkeepref(*ret = bn->batCacheid);
	return MAL_SUCCEED;
}

lng scales[20] = {
	LL_CONSTANT(1),
	LL_CONSTANT(10),
	LL_CONSTANT(100),
	LL_CONSTANT(1000),
	LL_CONSTANT(10000),
	LL_CONSTANT(100000),
	LL_CONSTANT(1000000),
	LL_CONSTANT(10000000),
	LL_CONSTANT(100000000),
	LL_CONSTANT(1000000000),
	LL_CONSTANT(10000000000),
	LL_CONSTANT(100000000000),
	LL_CONSTANT(1000000000000),
	LL_CONSTANT(10000000000000),
	LL_CONSTANT(100000000000000),
	LL_CONSTANT(1000000000000000),
	LL_CONSTANT(10000000000000000),
	LL_CONSTANT(100000000000000000),
	LL_CONSTANT(1000000000000000000)
};

/*
 * @-
 * The core modules of Monet provide just a limited set of
 * mathematical operators. The extensions required to support
 * SQL-99 are shown below. At some point they also should be
 * moved to module code base.
 */
@= round
str 
@1_dec_round_wrap( @1 *res, @1 *v, @1 *r )
{
	@1 val = *v;
	@1 add = *r;

	/* shortcut nil */
	if (*v == @1_nil) {
		*res = @1_nil;
		return NULL;
	}

	add >>=1;
	if (val < 0) 
		add = -add;
	val += add; 
	val /= *r;
	*res = val;
	return NULL;
}

str 
@1_round_wrap( @1 *res, @1 *v, int *d, int *s, bte *r )
{
	/* shortcut nil */
	if (*v == @1_nil) {
		*res = @1_nil;
	} else if (-*r > *d) {
		*res = 0;
	} else if (*r > 0 && *r < *s) {
		int dff = *s - *r;
		lng rnd = scales[dff]>>1;
		lng lres;
		if (*v > 0)
			lres = (((*v + rnd)/scales[dff])*scales[dff]);
		else
			lres = (((*v - rnd)/scales[dff])*scales[dff]);
		assert((lng) GDK_@1_min < lres && lres <= (lng) GDK_@1_max);
		*res = (@1) lres;
	} else if (*r <= 0 && -*r + *s > 0) {
		int dff = -*r + *s;
		lng rnd = scales[dff]>>1;
		lng lres;
		if (*v > 0)
			lres = (((*v + rnd)/scales[dff])*scales[dff]);
		else
			lres = (((*v - rnd)/scales[dff])*scales[dff]);
		assert((lng) GDK_@1_min < lres && lres <= (lng) GDK_@1_max);
		*res = (@1) lres;
	} else {
		*res = *v;
	}
	return MAL_SUCCEED;
}

str
str_2dec_@1( @1 *res, str *val, int *d, int *sc )
{
	char *s = strip_extra_zeros(*val);
	char *dot = strchr(s, '.');
	int digits = _strlen(s) - 1;
	int scale = digits - (int) (dot-s);
	lng value = 0;

	if (!dot) {
		if (GDK_STRNIL(*val)) {
			*res = @1_nil;
			return MAL_SUCCEED;
		} else {
			throw(SQL, "@1", 
				"\"%s\" is no decimal value (doesn't contain a '.')", *val);
		}
	}
		
	value = decimal_from_str(s);
	if (*s == '+' || *s == '-')
		digits --;
	if (scale < *sc){
		/* the current scale is too small, increase it by adding 0's */
		int d = *sc - scale;	/* CANNOT be 0! */

		value *= scales[d];
		scale += d;
		digits += d;
	} else if (scale > *sc){
		/* the current scale is too big, decrease it by correctly rounding */
		int d = scale - *sc;	/* CANNOT be 0 */
		lng rnd = scales[d]>>1;

		value += rnd;
		value /= scales[d];
		scale -= d;
		digits -= d;
	}
	if (digits > *d) {
		throw(SQL,"@1", 
		     "decimal (%s) doesn't have format (%d.%d)", *val, *d, *sc);
	}
	*res = (@1) value;
	return MAL_SUCCEED;
}

str
str_2num_@1( @1 *res, str *v, int *len )
{
	int zero = 0;
	return str_2dec_@1( res, v, len, &zero );
}

str
batstr_2dec_@1( int *res, int *bid, int *d, int *sc )
{
	BAT *b, *dst;
	BATiter bi;
	BUN p,q;
	char *msg = NULL;

	if( (b = BATdescriptor(*bid)) == NULL ){
		throw(SQL, "batcalc.str_2dec_@1", "Cannot access descriptor");
	}
	bi = bat_iterator(b);
	dst = BATnew(b->htype, TYPE_@1, BATcount(b));
	if( dst == NULL){
		BBPreleaseref(b->batCacheid);
		throw(SQL, "sql.dec_@1", MAL_MALLOC_FAIL);
	}
	BATseqbase(dst, b->hseqbase);
	BATaccessBegin(b, USE_HEAD|USE_TAIL, MMAP_SEQUENTIAL);
	BATloop(b,p,q) {
		str v = (str)BUNtail(bi,p);
		@1 r;
		msg = str_2dec_@1( &r, &v, d, sc );
		if (msg)
			break;
		BUNins(dst, BUNhead(bi,p), &r, FALSE);
	}
	BATaccessEnd(b, USE_HEAD|USE_TAIL, MMAP_SEQUENTIAL);
	BBPkeepref( *res = dst->batCacheid);
	BBPunfix(b->batCacheid);
	return msg;
}

str
batstr_2num_@1( int *res, int *bid, int *len )
{
	BAT *b, *dst;
	BATiter bi;
	BUN p,q;
	char *msg = NULL;

	if( (b = BATdescriptor(*bid)) == NULL ){
		throw(SQL, "batcalc.str_2num_@1", "Cannot access descriptor");
	}
	bi = bat_iterator(b);
	dst = BATnew(b->htype, TYPE_@1, BATcount(b));
	if( dst == NULL){
		BBPreleaseref(b->batCacheid);
		throw(SQL, "sql.num_@1", MAL_MALLOC_FAIL);
	}
	BATseqbase(dst, b->hseqbase);
	BATaccessBegin(b, USE_HEAD|USE_TAIL, MMAP_SEQUENTIAL);
	BATloop(b,p,q) {
		str v = (str)BUNtail(bi,p);
		@1 r;
		msg = str_2num_@1( &r, &v, len );
		if (msg)
			break;
		BUNins(dst, BUNhead(bi,p), &r, FALSE);
	}
	BATaccessEnd(b, USE_HEAD|USE_TAIL, MMAP_SEQUENTIAL);
	BBPkeepref( *res = dst->batCacheid);
	BBPunfix(b->batCacheid);
	return msg;
}

str 
@1_dec2second_interval( lng *res, int *sc, @1 *dec, int *ek, int *sk )
{
	lng value = *dec;

	(void)ek;
	(void)sk;
	if (*sc < 3) {
		int d = 3 - *sc;
		value *= scales[d];
	} else if (*sc > 3 ) {
		int d = *sc - 3;
		lng rnd = scales[d]>>1;

		value += rnd;
		value /= scales[d];
	}
	*res = value;
	return MAL_SUCCEED;
}

@
@c

@:round(bte)@
@:round(sht)@
@:round(int)@
@:round(wrd)@
@:round(lng)@

str
daytime_2time_daytime( daytime *res, daytime *v, int *digits )
{
	int d = (*digits)?*digits-1:0;

	/* correct fraction */
	*res = *v;
	if (d < 3) {
		*res /= scales[3-d];
		*res *= scales[3-d];
	}
	return MAL_SUCCEED;
}

str
second_interval_2_daytime( daytime *res, lng *s, int *digits )
{
	*res = (daytime)*s;
	return daytime_2time_daytime( res, res, digits);
}

str
str_2time_daytime( daytime *res, str *v, int *digits )
{
	int len = sizeof(daytime), pos;

	if (!*v || strcmp(str_nil,*v) == 0) {
		*res = daytime_nil;
		return MAL_SUCCEED;
	}
	pos = daytime_fromstr(*v, &len, &res);
	if (!pos)
		throw(SQL,"daytime", "daytime (%s) has incorrect format", *v);
	return daytime_2time_daytime( res, res, digits);
}

str
timestamp_2_daytime( daytime *res, timestamp *v, int *digits )
{
	int d = (*digits)?*digits-1:0;
	int msec = v->msecs;

	/* correct fraction */
	if (d < 3 && msec) {
		msec /= scales[3-d];
		msec *= scales[3-d];
	}
	*res = msec;
	return MAL_SUCCEED;
}

str
date_2_timestamp( timestamp *res, date *v, int *digits )
{
	(void)digits; /* no precision needed */
	res->days = *v;
	res->msecs = 0;
	return MAL_SUCCEED;
}

str
timestamp_2time_timestamp( timestamp *res, timestamp *v, int *digits )
{
	int d = (*digits)?*digits-1:0;

	*res = *v;
	/* correct fraction */
	if (d < 3) {
		int msec = res->msecs;
		if (msec) {
			msec /= scales[3-d];
			msec *= scales[3-d];
		}
		res->msecs = msec;
	}
	return MAL_SUCCEED;
}

str
str_2time_timestamp( timestamp *res, str *v, int *digits )
{
	int len = sizeof(timestamp), pos;

	if (!*v || strcmp(str_nil,*v) == 0) {
		*res = *timestamp_nil;
		return MAL_SUCCEED;
	}
	pos = timestamp_fromstr(*v, &len, &res);
	if (!pos)
		throw(SQL,"timestamp", "timestamp (%s) has incorrect format", *v);
	return timestamp_2time_timestamp( res, res, digits);
}

@= bat2time
str
bat@2_2time_@1( int *res, int *bid, int *digits )
{
	BAT *b, *dst;
	BATiter bi;
	BUN p,q;
	char *msg = NULL;

	if( (b = BATdescriptor(*bid)) == NULL ){
		throw(SQL, "batcalc.@2_2time_@1", "Cannot access descriptor");
	}
	bi = bat_iterator(b);
	dst = BATnew(b->htype, TYPE_@1, BATcount(b));
	if( dst == NULL){
		BBPreleaseref(b->batCacheid);
		throw(SQL, "sql.@1", MAL_MALLOC_FAIL);
	}
	BATseqbase(dst, b->hseqbase);
	BATaccessBegin(b, USE_HEAD|USE_TAIL, MMAP_SEQUENTIAL);
	BATloop(b,p,q) {
		@3 *v = (@3*)BUNtail(bi,p);
		@1 r;
		msg = @2_2time_@1( &r, @4, digits );
		if (msg)
			break;
		BUNins(dst, BUNhead(bi,p), &r, FALSE);
	}
	BATaccessEnd(b, USE_HEAD|USE_TAIL, MMAP_SEQUENTIAL);
	BBPkeepref( *res = dst->batCacheid);
	BBPunfix(b->batCacheid);
	return msg;
}
@c
@:bat2time(timestamp,str,char,&v)@
@:bat2time(timestamp,timestamp,timestamp,v)@
@:bat2time(daytime,str,char,&v)@
@:bat2time(daytime,daytime,daytime,v)@

@= fround
str 
@1_dec_round_wrap( @1 *res, @1 *v, @1 *r )
{
	@1 val = *v;

	/* not nil */
	if (ATOMcmp(TYPE_@1, v, ATOMnilptr(TYPE_@1)) != 0) {
		val /= *r;
	}
	*res = val;
	return MAL_SUCCEED;
}

str 
@1_round_wrap( @1 *res, @1 *v, bte *r )
{
	/* shortcut nil */
	if (*v == @1_nil) {
		*res = @1_nil;
	} else if (*r < 0) {
		int d = -*r;
		@1 rnd = (@1) (scales[d]>>1); 

		if (*v > 0)
			*res = (@1) (floor(((*v + rnd)/((@1)(scales[d]))))*scales[d]);
		else
			*res = (@1) (floor(((*v + rnd)/((@1)(scales[d]))))*scales[d]);
	} else if (*r > 0) {
		int d = *r;

		if (*v > 0)
			*res = (@1) (floor(*v*(@1)scales[d]+.5)/scales[d]);
		else
			*res = (@1) (floor(*v*(@1)scales[d]+.5)/scales[d]);
	} else {
		*res = (@1) round(*v); 
	}
	return MAL_SUCCEED;
}
str
@1_trunc_wrap( @1 *res, @1 *v, int *r )
{
	/* shortcut nil */
	if (*v == @1_nil) {
		*res = @1_nil;
	} else if (*r < 0) {
		int d = -*r;
		*res = (@1) (trunc((*v)/((@1)scales[d])) * scales[d]); 
	} else if (*r > 0) {
		int d = *r;
		*res = (@1) (trunc(*v * (@1)scales[d]) / ((@1)scales[d]));
	} else {
		*res = (@1) trunc(*v);
	}
	return MAL_SUCCEED;
}

@
@c
@:fround(flt)@
@:fround(dbl)@

str
SQLdbl_alpha(dbl *res, dbl *decl, dbl *theta)
{
	dbl s, c1, c2;
    char *msg = MAL_SUCCEED;
    if (*decl == dbl_nil || *theta == dbl_nil) {
        *res = dbl_nil;
    } else if ( fabs(*decl) + *theta > 89.9 ) {
        *res = (dbl) 180.0;
    } else {
		s = sin(radians(*theta));
		c1 = cos(radians(*decl - *theta));
		c2 = cos(radians(*decl + *theta));
	    *res = degrees(fabs(atan(s / sqrt(fabs(c1 * c2)))));
		/*		mnstr_printf(GDKout,"%f\n", *res); */
	}
    return msg;
}
str
SQLbat_alpha(bat *res, bat *decl, dbl *theta)
{
    BAT *b, *bn;
    BATiter bi;
    BUN p,q;
	dbl s, c1, c2, r;
    char *msg = NULL;

	if ( *theta == dbl_nil ){
        throw(SQL, "SQLbat_alpha", "Parameter theta should not be nil");
    }
    if( (b = BATdescriptor(*decl)) == NULL ){
        throw(SQL, "alpha", "Cannot access descriptor");
    }
    bi = bat_iterator(b);
    bn = BATnew(b->htype, TYPE_dbl, BATcount(b));
    if( bn == NULL){
        BBPreleaseref(b->batCacheid);
        throw(SQL, "sql.alpha", MAL_MALLOC_FAIL);
    }
    BATseqbase(bn, b->hseqbase);
    BATaccessBegin(b, USE_HEAD|USE_TAIL, MMAP_SEQUENTIAL);
	s = sin(radians(*theta));
    BATloop(b,p,q) {
        dbl d = *(dbl*)BUNtail(bi,p);
	    if (d == dbl_nil)
			r = dbl_nil;
	    else if ( fabs(d) + *theta > 89.9 )
			r = (dbl) 180.0;
		else {
			c1 = cos(radians(d - *theta));
			c2 = cos(radians(d + *theta));
		    r = degrees(fabs(atan(s / sqrt(fabs(c1 * c2)))));
        }
        BUNins(bn, BUNhead(bi,p), &r, FALSE);
    }
    BATaccessEnd(b, USE_HEAD|USE_TAIL, MMAP_SEQUENTIAL);
    BBPkeepref( *res = bn->batCacheid);
    BBPunfix(b->batCacheid);
    return msg;
}

#if SIZEOF_WRD == SIZEOF_INT
#define wrdToStr(sptr, lptr, p) intToStr(sptr, lptr, (int*)p)
#else
#define wrdToStr(sptr, lptr, p) lngToStr(sptr, lptr, (lng*)p)
#endif

@= cast
str
str_2_@1( @3 *res, str *val )
{
	ptr p = NULL;
	int len = 0;
	int e; 
	char buf[BUFSIZ];
	
	e = ATOMfromstr(TYPE_@1, &p, &len, *val);
	if (e < 0 || !p || 
	   (ATOMcmp(TYPE_@1, p, ATOMnilptr(TYPE_@1)) == 0 &&
	    ATOMcmp(TYPE_str, *val, ATOMnilptr(TYPE_str)) != 0))
	{
		if (p)
			GDKfree(p);
		snprintf(buf, BUFSIZ,"conversion of string '%s' failed",*val);
		throw(SQL, "@1", "%s", buf);
	}
	@4;
	if (!ATOMextern(TYPE_@1)) {
		if (p)
			GDKfree(p);
	}
	return MAL_SUCCEED;
}

str
SQL@1_2_str( str *res, @1 *val )
{
	char *p = NULL;
	int len = 0;
	@2( &p, &len, val);
	*res = p;
	return MAL_SUCCEED;
}

str
batstr_2_@1( int *res, int *bid )
{
	BAT *b, *dst;
	BATiter bi;
	BUN p,q;
	char *msg = NULL;

	if( (b = BATdescriptor(*bid)) == NULL ){
		throw(SQL, "batcalc.str_2_@1", "Cannot access descriptor");
	}
	bi = bat_iterator(b);
	dst = BATnew(b->htype, TYPE_@1, BATcount(b));
	if( dst == NULL){
		BBPreleaseref(b->batCacheid);
		throw(SQL, "sql.2_@1", MAL_MALLOC_FAIL);
	}
	BATseqbase(dst, b->hseqbase);
	BATaccessBegin(b, USE_HEAD|USE_TAIL, MMAP_SEQUENTIAL);
	BATloop(b,p,q) {
		str v = (str)BUNtail(bi,p);
		@3 r;
		msg = str_2_@1( &r, &v );
		if (msg)
			break;
		BUNins(dst, BUNhead(bi,p), @5 r, FALSE);
	}
	BATaccessEnd(b, USE_HEAD|USE_TAIL, MMAP_SEQUENTIAL);
	BBPkeepref( *res = dst->batCacheid);
	BBPunfix(b->batCacheid);
	return msg;
}
@
@c
@:cast(bit,bitToStr,bit, *res = *(bit*)p,&)@
@:cast(oid,OIDtoStr,oid, *res = *(oid*)p,&)@
@:cast(bte,bteToStr,bte, *res = *(bte*)p,&)@
@:cast(sht,shtToStr,sht, *res = *(sht*)p,&)@
@:cast(int,intToStr,int, *res = *(int*)p,&)@
@:cast(lng,lngToStr,lng, *res = *(lng*)p,&)@
@:cast(wrd,wrdToStr,wrd, *res = *(wrd*)p,&)@
@:cast(flt,fltToStr,flt, *res = *(flt*)p,&)@
@:cast(dbl,dblToStr,dbl, *res = *(dbl*)p,&)@
@:cast(timestamp,timestamp_tostr,timestamp, *res = *(timestamp*)p,&)@
@:cast(daytime,daytime_tostr,daytime, *res = *(daytime*)p,&)@
@:cast(date,date_tostr,date, *res = *(date*)p,&)@
@:cast(sqlblob,sqlblob_tostr,sqlblob*, *res = (sqlblob*)p,)@

static str
SQLstr_cast_(str *res, mvc *m, int eclass, int d, int s, int has_tz, ptr p, int tpe, int len)
{
	char *r = NULL;
	int sz = MAX(2,len + 1);	/* nil should fit */

	if (tpe != TYPE_str) {
		r = GDKmalloc(sz);
		sz = convert2str(m, eclass, d, s, has_tz, p, tpe, &r, sz);
	} else {
		str v = (str)p; 
		strLength(&sz, v);
		if (len == 0 || (sz >= 0 && sz <= len)) 
			r = GDKstrdup(v);
	}
	if ((len > 0 && sz > len) || sz < 0) {
		if (r) 
			GDKfree(r);
		if (ATOMcmp(TYPE_str, ATOMnilptr(TYPE_str), p) != 0) {
			throw(SQL, "str_cast", "value too long for type (var)char(%d)", len);
		} else {
			r = GDKstrdup(str_nil);
		}
	}
	*res = r;
	return MAL_SUCCEED;
}

str
SQLstr_cast(Client cntxt, MalBlkPtr mb, MalStkPtr stk, InstrPtr pci)
{
	str *res  = (str *) getArgReference(stk, pci, 0);
	int eclass = *(int*) getArgReference(stk, pci, 1);
	int d = *(int*) getArgReference(stk, pci, 2);
	int s = *(int*) getArgReference(stk, pci, 3);
	int has_tz = *(int*) getArgReference(stk, pci, 4);
	ptr p   = (ptr) getArgReference(stk, pci, 5);
	int tpe = getArgType(mb, pci, 5);
	int len   = *(int *) getArgReference(stk, pci, 6);
	mvc *m = NULL;
	str msg = getContext(cntxt,mb, &m, NULL);

	(void) cntxt;
	if (msg)
		return msg;
	if (ATOMextern(tpe)) 
		p = *(ptr*)p;
	return SQLstr_cast_(res, m, eclass, d, s, has_tz, p, tpe, len );
}

/* str SQLbatstr_cast(int *res, int *eclass, int *d1, int *s1, int *has_tz, int *bid, int *digits ); */
str 
SQLbatstr_cast(Client cntxt, MalBlkPtr mb, MalStkPtr stk, InstrPtr pci)
{
	BAT *b, *dst;
	BATiter bi;
	BUN p,q;
	mvc *m = NULL;
	str msg = getContext(cntxt,mb, &m, NULL);
	char *r = NULL;
	int *res  = (int *) getArgReference(stk, pci, 0);
	int *eclass = (int*) getArgReference(stk, pci, 1);
	int *d1 = (int*) getArgReference(stk, pci, 2);
	int *s1 = (int*) getArgReference(stk, pci, 3);
	int *has_tz = (int*) getArgReference(stk, pci, 4);
	int *bid   = (int*) getArgReference(stk, pci, 5);
	int *digits   = (int *) getArgReference(stk, pci, 6);

	(void) cntxt;
	if (msg)
		return msg;
	if( (b = BATdescriptor(*bid)) == NULL ){
		throw(SQL, "batcalc.str_2dec_@1", "Cannot access descriptor");
	}
	bi = bat_iterator(b);
	dst = BATnew(b->htype, TYPE_str, BATcount(b));
	if( dst == NULL){
		BBPreleaseref(b->batCacheid);
		throw(SQL, "sql.str_cast", MAL_MALLOC_FAIL);
	}
	BATseqbase(dst, b->hseqbase);
	BATaccessBegin(b, USE_HEAD|USE_TAIL, MMAP_SEQUENTIAL);
	BATloop(b,p,q) {
		ptr v = (ptr)BUNtail(bi,p);
		msg = SQLstr_cast_( &r, m, *eclass, *d1, *s1, *has_tz, v, b->ttype, *digits);
		if (msg)
			break;
		BUNins(dst, BUNhead(bi,p), r, FALSE);
		GDKfree(r);
	}
	BATaccessEnd(b, USE_HEAD|USE_TAIL, MMAP_SEQUENTIAL);
	BBPkeepref( *res = dst->batCacheid);
	BBPunfix(b->batCacheid);
	return msg;
}

@= simpleupcast
str 
@2_2_@1( @1 *res, @2 *v )
{
	/* shortcut nil */
	if (*v == @2_nil) {
		*res = @1_nil;
		return(MAL_SUCCEED);
	}
	
	/* since the @1 type is bigger than or equal to the @2 type, it will
	   always fit */
	*res = (@1)*v;
	return(MAL_SUCCEED);
}

str bat@2_2_@1( int *res, int *bid )
{
	BAT *b, *bn;
	@2 *p,*q;
	@1 *o;

	if( (b = BATdescriptor(*bid)) == NULL ){
		throw(SQL, "batcalc.@2_2_@1", "Cannot access descriptor");
	}
	bn = BATnew(TYPE_void, TYPE_@1, BATcount(b));
	if( bn == NULL){
		BBPreleaseref(b->batCacheid);
		throw(SQL, "sql.@2_2_@1", MAL_MALLOC_FAIL);
	}
	bn->hsorted = b->hsorted;
	BATseqbase(bn, b->hseqbase);
	o = (@1*) Tloc(bn,BUNfirst(bn));
	p = (@2*) Tloc(b, BUNfirst(b));
	q = (@2*) Tloc(b, BUNlast(b));
	bn->T->nonil = 1;
	BATaccessBegin(b, USE_TAIL, MMAP_SEQUENTIAL);
	if ( b->T->nonil){
		for (; p<q; p++, o++)
			*o = (@1)*p;
	} else{
		for (; p<q; p++, o++)
		if (*p == @2_nil) {
			*o = @1_nil;
			bn->T->nonil= FALSE;
		} else
			*o = (@1)*p;
	}
	BATaccessEnd(b, USE_TAIL, MMAP_SEQUENTIAL);
	BATsetcount(bn, BATcount(b));
	bn->tsorted = 0;
	BATkey(BATmirror(bn),FALSE);

	if (!(bn->batDirty&2)) bn = BATsetaccess(bn, BAT_READ);

	if (b->htype != bn->htype) {
		BAT *r = VIEWcreate(b,bn);

		BBPkeepref(*res = r->batCacheid);
		BBPreleaseref(bn->batCacheid);
		BBPreleaseref(b->batCacheid);
		return MAL_SUCCEED;
	}
	BBPkeepref(*res = bn->batCacheid);
	BBPreleaseref(b->batCacheid);
	return MAL_SUCCEED;
}
@
@c

@= simpledowncast
str @2_2_@1( @1 *res, @2 *v )
{
	@3 val = *v;

	/* shortcut nil */
	if (*v == @2_nil) {
		*res = @1_nil;
		return(MAL_SUCCEED);
	}
	
	/* see if the number fits in the data type */
	if ((@3)(@1)val > (@3) GDK_@1_min && 
	    val > (@3) GDK_@1_min && val <= (@3) GDK_@1_max)	{
		*res = (@1)val;
		return(MAL_SUCCEED);
	} else {
		throw(SQL, "convert",
			"value (" @4 ") exceeds limits of type @1", val);
	}
}

str bat@2_2_@1( int *res, int *bid )
{
	BAT *b, *bn;
	@2 *p,*q;
	char *msg = NULL;
	@1 *o;
	@3 val;

	if( (b = BATdescriptor(*bid)) == NULL ){
		throw(SQL, "batcalc.@2_2_@1", "Cannot access descriptor");
	}
	bn = BATnew(TYPE_void, TYPE_@1, BATcount(b));
	if( bn == NULL){
		BBPreleaseref(b->batCacheid);
		throw(SQL, "sql.@2_2_@1", MAL_MALLOC_FAIL);
	}
	BATseqbase(bn, b->hseqbase);
	bn->H->nonil = 1;
	bn->T->nonil = 1;
	o = (@1*) Tloc(bn,BUNfirst(bn));
	p = (@2*) Tloc(b, BUNfirst(b));
	q = (@2*) Tloc(b, BUNlast(b));
	BATaccessBegin(b, USE_TAIL, MMAP_SEQUENTIAL);
	if ( b->T->nonil){
		for (; p<q; p++, o++){
			val = *p;
			/* see if the number fits in the data type */
			if ((@3)(@1)val > (@3) GDK_@1_min && val > (@3) GDK_@1_min && val <= (@3) GDK_@1_max)	{
				*o = (@1)val;
			} else {
				msg= createException(SQL, "convert", "value (" @4 ") exceeds limits of type @1", val);
				break;
			}
		}
	} else {
		for (; p<q; p++, o++) {
			if (*p == @2_nil) {
				*o = @1_nil;
				bn->T->nonil= FALSE;
			} else {
				val = *p;
				/* see if the number fits in the data type */
				if ((@3)(@1)val > (@3) GDK_@1_min && val > (@3) GDK_@1_min && val <= (@3) GDK_@1_max)	{
					*o = (@1)val;
				} else {
					msg= createException(SQL, "convert", "value (" @4 ") exceeds limits of type @1", val);
					break;
				}
			}
		}
	}
	BATaccessEnd(b, USE_TAIL, MMAP_SEQUENTIAL);
	BATsetcount(bn, BATcount(b));
	bn->tsorted = 0;
	BATkey(BATmirror(bn),FALSE);

	if (!(bn->batDirty&2)) bn = BATsetaccess(bn, BAT_READ);

	if (b->htype != bn->htype) {
		BAT *r = VIEWcreate(b,bn);

		BBPkeepref(*res = r->batCacheid);
		BBPreleaseref(bn->batCacheid);
		BBPreleaseref(b->batCacheid);
		return msg;
	}
	BBPkeepref(*res = bn->batCacheid);
	BBPreleaseref(b->batCacheid);
	return msg;
}
@
 * @-
 * The simple cast up operations in some cases
 * could re-use the storage space as well.
@= numcastup
@:simpleupcast(@1,@2)@

str @2_dec2_@1( @1 *res, int *s1, @2 *v )
{
	int scale = *s1;
	@1 r, h = (*v<0)?-5:5; 

	/* shortcut nil */
	if (*v == @2_nil) {
		*res = @1_nil;
		return(MAL_SUCCEED);
	}

	/* since the @1 type is bigger than or equal to the @2 type, it will
	   always fit */
	r = (@1)*v;
	if (scale) 
		r = (@1) ((r + h) / scales[scale]);
	*res = r;
	return(MAL_SUCCEED);
}

str 
@2_dec2dec_@1( @1 *res, int *S1, @2 *v, int *d2, int *S2 )
{
	int p = *d2, inlen = 1;
	@2 cpyval = *v;
	int s1 = *S1, s2 = *S2;
	@1 r, h = (*v<0)?-5:5; 

	/* shortcut nil */
	if (*v == @2_nil) {
		*res = @1_nil;
		return(MAL_SUCCEED);
	}
	
	/* count the number of digits in the input */
	while (cpyval /= 10)
		inlen++;

	/* rounding is allowed */
	inlen += (s2-s1);
	if (p && inlen > p) {
		throw(SQL, "convert",
			"too many digits (%d > %d)", inlen, p);
	}

	/* since the @1 type is bigger than or equal to the @2 type, it will
	   always fit */
	r = (@1)*v;
	if (s2 > s1) 
		r *= (@1) scales[s2 - s1];
	else if (s2 != s1) 
		r = (@1) ((r + h) / scales[s1 - s2]);
	*res = r;
	return(MAL_SUCCEED);
}

str 
@2_num2dec_@1( @1 *res, @2 *v, int *d2, int *s2 )
{
	int zero = 0;
	return @2_dec2dec_@1( res, &zero, v, d2, s2 );
}

str bat@2_dec2_@1( int *res, int *s1, int *bid )
{
	BAT *b, *bn;
	@2 *p,*q;
	char *msg = NULL;
	int scale = *s1;
	@1 *o;

	if( (b = BATdescriptor(*bid)) == NULL ){
		throw(SQL, "batcalc.@2_dec2_@1", "Cannot access descriptor");
	}
	bn = BATnew(TYPE_void, TYPE_@1, BATcount(b));
	if( bn == NULL){
		BBPreleaseref(b->batCacheid);
		throw(SQL, "sql.dec2_@1", MAL_MALLOC_FAIL);
	}
	bn->hsorted = b->hsorted;
	BATseqbase(bn, b->hseqbase);
	o = (@1*) Tloc(bn,BUNfirst(bn));
	p = (@2*) Tloc(b, BUNfirst(b));
	q = (@2*) Tloc(b, BUNlast(b));
	bn->T->nonil = 1;
	BATaccessBegin(b, USE_TAIL, MMAP_SEQUENTIAL);
	if ( b->T->nonil){
		if (scale)
			for (; p<q; p++, o++)
				*o = (@1) ((*p +  ((*p<0)?-5:5)) / scales[scale]);
		else
			for (; p<q; p++, o++)
				*o = (@1) (*p);
	} else {
		for (; p<q; p++, o++) {
			if (*p == @2_nil) {
				*o = @1_nil;
				bn->T->nonil= FALSE;
			} else if (scale) {
				*o = (@1) ((*p +  ((*p<0)?-5:5)) / scales[scale]);
			} else {
				*o = (@1) (*p);
			}
		}
	}
	BATaccessEnd(b, USE_TAIL, MMAP_SEQUENTIAL);
	BATsetcount(bn, BATcount(b));
	bn->tsorted = 0;
	BATkey(BATmirror(bn),FALSE);

	if (!(bn->batDirty&2)) bn = BATsetaccess(bn, BAT_READ);

	if (b->htype != bn->htype) {
		BAT *r = VIEWcreate(b,bn);

		BBPkeepref(*res = r->batCacheid);
		BBPreleaseref(bn->batCacheid);
		BBPreleaseref(b->batCacheid);
		return msg;
	}
	BBPkeepref(*res = bn->batCacheid);
	BBPreleaseref(b->batCacheid);
	return msg;
}

str bat@2_dec2dec_@1( int *res, int *S1, int *bid, int *d2, int *S2 )
{
	BAT *b, *dst;
	BATiter bi;
	BUN p,q;
	char *msg = NULL;

	if( (b = BATdescriptor(*bid)) == NULL ){
		throw(SQL, "batcalc.@2_dec2dec_@1", "Cannot access descriptor");
	}
	bi = bat_iterator(b);
	dst = BATnew(b->htype, TYPE_@1, BATcount(b));
	if( dst == NULL){
		BBPreleaseref(b->batCacheid);
		throw(SQL, "sql.dec2dec_@1", MAL_MALLOC_FAIL);
	}
	BATseqbase(dst, b->hseqbase);
	BATaccessBegin(b, USE_TAIL, MMAP_SEQUENTIAL);
	BATloop(b,p,q) {
		@2 *v = (@2*)BUNtail(bi,p);
		@1 r;
		msg = @2_dec2dec_@1( &r, S1, v, d2, S2 );
		if (msg)
			break;
		BUNins(dst, BUNhead(bi,p), &r, FALSE);
	}
	BATaccessEnd(b, USE_TAIL, MMAP_SEQUENTIAL);
	BBPkeepref( *res = dst->batCacheid);
	BBPunfix(b->batCacheid);
	return msg;
}
str bat@2_num2dec_@1( int *res, int *bid, int *d2, int *s2 )
{
	BAT *b, *dst;
	BATiter bi;
	BUN p,q;
	char *msg = NULL;

	if( (b = BATdescriptor(*bid)) == NULL ){
		throw(SQL, "batcalc.@2_num2dec_@1", "Cannot access descriptor");
	}
	bi = bat_iterator(b);
	dst = BATnew(b->htype, TYPE_@1, BATcount(b));
	if( dst == NULL){
		BBPreleaseref(b->batCacheid);
		throw(SQL, "sql.num2dec_@1", MAL_MALLOC_FAIL);
	}
	BATseqbase(dst, b->hseqbase);
	BATaccessBegin(b, USE_TAIL, MMAP_SEQUENTIAL);
	BATloop(b,p,q) {
		@2 *v = (@2*)BUNtail(bi,p);
		@1 r;
		msg = @2_num2dec_@1( &r, v, d2, s2 );
		if (msg)
			break;
		BUNins(dst, BUNhead(bi,p), &r, FALSE);
	}
	BATaccessEnd(b, USE_TAIL, MMAP_SEQUENTIAL);
	BBPkeepref( *res = dst->batCacheid);
	BBPunfix(b->batCacheid);
	return msg;
}

@
@c
@:numcastup(bte,bte)@
@:numcastup(sht,bte)@
@:numcastup(sht,sht)@
@:numcastup(int,bte)@
@:numcastup(int,sht)@
@:numcastup(int,int)@
@:numcastup(wrd,bte)@
@:numcastup(wrd,sht)@
@:numcastup(wrd,int)@
@:numcastup(wrd,wrd)@
@:numcastup(lng,bte)@
@:numcastup(lng,sht)@
@:numcastup(lng,int)@
@:numcastup(lng,wrd)@
@:numcastup(lng,lng)@

@= fnumcastdown
@:simpledowncast(@1,@2,dbl,"%f")@

/* when casting a floating point to an decimal we like to preserve the 
 * precision.  This means we first scale the float before converting.
*/
str 
@2_num2dec_@1( @1 *res, @2 *v, int *d2, int *s2 )
{
	int p = *d2, inlen = 1, scale = *s2;
	@2 r;
	lng cpyval;

	/* shortcut nil */
	if (*v == @2_nil) {
		*res = @1_nil;
		return(MAL_SUCCEED);
	}
	
	/* since the @1 type is bigger than or equal to the @2 type, it will
	   always fit */
	r = (@2) *v;
	if (scale) 
		r *= scales[scale];
	cpyval = (lng) r;

	/* count the number of digits in the input */
	while (cpyval /= 10)
		inlen++;
	/* rounding is allowed */
	if (p && inlen > p) {
		throw(SQL, "convert",
			"too many digits (%d > %d)", inlen, p);
	}
	*res = (@1) r;
	return MAL_SUCCEED;
}
str 
bat@2_num2dec_@1( int *res, int *bid, int *d2, int *s2 )
{
	BAT *b, *dst;
	BATiter bi;
	BUN p,q;
	char *msg = NULL;

	if( (b = BATdescriptor(*bid)) == NULL ){
		throw(SQL, "batcalc.@2_num2dec_@1", "Cannot access descriptor");
	}
	bi = bat_iterator(b);
	dst = BATnew(b->htype, TYPE_@1, BATcount(b));
	if( dst == NULL){
		BBPreleaseref(b->batCacheid);
		throw(SQL, "sql.num2dec_@1", MAL_MALLOC_FAIL);
	}
	BATseqbase(dst, b->hseqbase);
	BATaccessBegin(b, USE_TAIL, MMAP_SEQUENTIAL);
	BATloop(b,p,q) {
		@2 *v = (@2*)BUNtail(bi,p);
		@1 r;
		msg = @2_num2dec_@1( &r, v, d2, s2 );
		if (msg)
			break;
		BUNins(dst, BUNhead(bi,p), &r, FALSE);
	}
	BATaccessEnd(b, USE_TAIL, MMAP_SEQUENTIAL);
	BBPkeepref( *res = dst->batCacheid);
	BBPunfix(b->batCacheid);
	return msg;
}

@
@c
@:fnumcastdown(bte,flt)@
@:fnumcastdown(sht,flt)@
@:fnumcastdown(int,flt)@
@:fnumcastdown(wrd,flt)@
@:fnumcastdown(lng,flt)@
@:fnumcastdown(bte,dbl)@
@:fnumcastdown(sht,dbl)@
@:fnumcastdown(int,dbl)@
@:fnumcastdown(wrd,dbl)@
@:fnumcastdown(lng,dbl)@

@= fnumcastup
@:simpleupcast(@1,@2)@

str 
@2_dec2_@1( @1 *res, int *s1, @2 *v )
{
	int scale = *s1;
	@1 r;

	/* shortcut nil */
	if (*v == @2_nil) {
		*res = @1_nil;
		return(MAL_SUCCEED);
	}
	
	/* since the @1 type is bigger than or equal to the @2 type, it will
	   always fit */
	r = (@1)*v;
	if (scale) 
		r /= scales[scale];
	*res = r;
	return MAL_SUCCEED;
}

str 
@2_dec2dec_@1( @1 *res, int *S1, @2 *v, int *d2, int *S2 )
{
	int p = *d2, inlen = 1;
	@2 cpyval = *v;
	int s1 = *S1, s2 = *S2;
	@1 r;

	/* shortcut nil */
	if (*v == @2_nil) {
		*res = @1_nil;
		return(MAL_SUCCEED);
	}
	
	/* count the number of digits in the input */
	while (cpyval /= 10)
		inlen++;
	/* rounding is allowed */
	inlen += (s2-s1);
	if (p && inlen > p) {
		throw(SQL, "convert",
			"too many digits (%d > %d)", inlen, p);
	}

	/* since the @1 type is bigger than or equal to the @2 type, it will
	   always fit */
	r = (@1)*v;
	if(s2 > s1) 
		r *= scales[s2-s1];
	else if (s2 != s1) 
		r /= scales[s1-s2];
	*res = r;
	return MAL_SUCCEED;
}

str 
@2_num2dec_@1( @1 *res, @2 *v, int *d2, int *s2 )
{
	int zero = 0;
	return @2_dec2dec_@1( res, &zero, v, d2, s2 );
}

str bat@2_dec2_@1( int *res, int *s1, int *bid )
{
	BAT *b, *bn;
	@2 *p,*q;
	char *msg = NULL;
	int scale = *s1;
	@1 *o;

	if( (b = BATdescriptor(*bid)) == NULL ){
		throw(SQL, "batcalc.@2_dec2_@1", "Cannot access descriptor");
	}
	bn = BATnew(TYPE_void, TYPE_@1, BATcount(b));
	if( bn == NULL){
		BBPreleaseref(b->batCacheid);
		throw(SQL, "sql.dec2_@1", MAL_MALLOC_FAIL);
	}
	bn->hsorted = b->hsorted;
	BATseqbase(bn, b->hseqbase);
	o = (@1*) Tloc(bn,BUNfirst(bn));
	p = (@2*) Tloc(b, BUNfirst(b));
	q = (@2*) Tloc(b, BUNlast(b));
	bn->T->nonil = 1;
	BATaccessBegin(b, USE_TAIL, MMAP_SEQUENTIAL);
	if ( b->T->nonil){
		for (; p<q; p++, o++) 
			*o = (((@1)*p)/scales[scale]);
	} else {
		for (; p<q; p++, o++) {
			if (*p == @2_nil) {
				*o = @1_nil;
				bn->T->nonil= FALSE;
			} else 
				*o = (((@1)*p)/scales[scale]);
		}
	}
	BATaccessEnd(b, USE_TAIL, MMAP_SEQUENTIAL);
	BATsetcount(bn, BATcount(b));
	bn->tsorted = 0;
	BATkey(BATmirror(bn),FALSE);

	if (!(bn->batDirty&2)) bn = BATsetaccess(bn, BAT_READ);

	if (b->htype != bn->htype) {
		BAT *r = VIEWcreate(b,bn);

		BBPkeepref(*res = r->batCacheid);
		BBPreleaseref(bn->batCacheid);
		BBPreleaseref(b->batCacheid);
		return msg;
	}
	BBPkeepref(*res = bn->batCacheid);
	BBPreleaseref(b->batCacheid);
	return msg;
}

str bat@2_dec2dec_@1( int *res, int *S1, int *bid, int *d2, int *S2 )
{
	BAT *b, *dst;
	BATiter bi;
	BUN p,q;
	char *msg = NULL;

	if( (b = BATdescriptor(*bid)) == NULL ){
		throw(SQL, "batcalc.@2_dec2dec_@1", "Cannot access descriptor");
	}
	bi = bat_iterator(b);
	dst = BATnew(b->htype, TYPE_@1, BATcount(b));
	if( dst == NULL){
		BBPreleaseref(b->batCacheid);
		throw(SQL, "sql.dec2dec_@1", MAL_MALLOC_FAIL);
	}
	BATseqbase(dst, b->hseqbase);
	BATaccessBegin(b, USE_TAIL, MMAP_SEQUENTIAL);
	BATloop(b,p,q) {
		@2 *v = (@2*)BUNtail(bi,p);
		@1 r;
		msg = @2_dec2dec_@1( &r, S1, v, d2, S2 );
		if (msg)
			break;
		BUNins(dst, BUNhead(bi,p), &r, FALSE);
	}
	BATaccessEnd(b, USE_TAIL, MMAP_SEQUENTIAL);
	BBPkeepref( *res = dst->batCacheid);
	BBPunfix(b->batCacheid);
	return msg;
}

str bat@2_num2dec_@1( int *res, int *bid, int *d2, int *s2 )
{
	BAT *b, *dst;
	BATiter bi;
	BUN p,q;
	char *msg = NULL;

	if( (b = BATdescriptor(*bid)) == NULL ){
		throw(SQL, "batcalc.@2_num2dec_@1", "Cannot access descriptor");
	}
	bi = bat_iterator(b);
	dst = BATnew(b->htype, TYPE_@1, BATcount(b));
	if( dst == NULL){
		BBPreleaseref(b->batCacheid);
		throw(SQL, "sql.num2dec_@1", MAL_MALLOC_FAIL);
	}
	BATseqbase(dst, b->hseqbase);
	BATaccessBegin(b, USE_TAIL, MMAP_SEQUENTIAL);
	BATloop(b,p,q) {
		@2 *v = (@2*)BUNtail(bi,p);
		@1 r;
		msg = @2_num2dec_@1( &r, v, d2, s2 );
		if (msg)
			break;
		BUNins(dst, BUNhead(bi,p), &r, FALSE);
	}
	BATaccessEnd(b, USE_TAIL, MMAP_SEQUENTIAL);
	BBPkeepref( *res = dst->batCacheid);
	BBPunfix(b->batCacheid);
	return msg;
}


@
@c
@:fnumcastup(flt,bte)@
@:fnumcastup(flt,sht)@
@:fnumcastup(flt,int)@
@:fnumcastup(flt,wrd)@
@:fnumcastup(flt,lng)@
@:fnumcastup(dbl,bte)@
@:fnumcastup(dbl,sht)@
@:fnumcastup(dbl,int)@
@:fnumcastup(dbl,wrd)@
@:fnumcastup(dbl,lng)@

@= numcastdown
@:simpledowncast(@1,@2,lng,LLFMT)@

str 
@2_dec2_@1( @1 *res, int *s1, @2 *v )
{
	int scale = *s1;
	lng val = *v, h = (val<0)?-5:5;

	/* shortcut nil */
	if (*v == @2_nil) {
		*res = @1_nil;
		return(MAL_SUCCEED);
	}
	
	if (scale) 
		val = (val+h)/scales[scale];
	/* see if the number fits in the data type */
	if (val > GDK_@1_min && val <= GDK_@1_max)	{
		*res = (@1)val;
		return MAL_SUCCEED;
	} else {
		throw(SQL, "convert",
			"value (" LLFMT ") exceeds limits of type @1", val);
	}
}

str 
@2_dec2dec_@1( @1 *res, int *S1, @2 *v, int *d2, int *S2 )
{
	int p = *d2, inlen = 1;
	lng val = *v, cpyval = val, h = (val<0)?-5:5;
	int s1 = *S1, s2 = *S2;

	/* shortcut nil */
	if (*v == @2_nil) {
		*res = @1_nil;
		return(MAL_SUCCEED);
	}
	
	/* count the number of digits in the input */
	while (cpyval /= 10)
		inlen++;
	/* rounding is allowed */
	inlen += (s2-s1);
	if (p && inlen > p) {
		throw(SQL, "@2_2_@1",
			"too many digits (%d > %d)", inlen, p);
	}

	if(s2 > s1) 
		val *= scales[s2-s1];
	else if (s2 != s1) 
		val = (val+h)/scales[s1-s2];

	/* see if the number fits in the data type */
	if (val > GDK_@1_min && val <= GDK_@1_max)	{
		*res = (@1)val;
		return MAL_SUCCEED;
	} else {
		throw(SQL, "convert",
			"value (" LLFMT ") exceeds limits of type @1", val);
	}
}

str 
@2_num2dec_@1( @1 *res, @2 *v, int *d2, int *s2 )
{
	int zero = 0;
	return @2_dec2dec_@1( res, &zero, v, d2, s2 );
}

str bat@2_dec2_@1( int *res, int *s1, int *bid )
{
	BAT *b, *bn;
	@2 *p,*q;
	char *msg = NULL;
	int scale = *s1;
	@1 *o;
	@2 val;

	if( (b = BATdescriptor(*bid)) == NULL ){
		throw(SQL, "batcalc.@2_dec2_@1", "Cannot access descriptor");
	}
	bn = BATnew(TYPE_void, TYPE_@1, BATcount(b));
	if( bn == NULL){
		BBPreleaseref(b->batCacheid);
		throw(SQL, "sql.dec@2_2_@1", MAL_MALLOC_FAIL);
	}
	bn->hsorted = b->hsorted;
	BATseqbase(bn, b->hseqbase);
	o = (@1*) Tloc(bn,BUNfirst(bn));
	p = (@2*) Tloc(b, BUNfirst(b));
	q = (@2*) Tloc(b, BUNlast(b));
	bn->T->nonil = 1;
	BATaccessBegin(b, USE_TAIL, MMAP_SEQUENTIAL);
	if ( b->T->nonil){
		for (; p<q; p++, o++) {
			if (scale) 
				val = (@2) ((*p+ ((*p<0)?-5:5))/scales[scale]);
			else
				val = (@2) (*p);
			/* see if the number fits in the data type */
			if (val > GDK_@1_min && val <= GDK_@1_max)
				*o = (@1)val;
			else {
				BATaccessEnd(b, USE_TAIL, MMAP_SEQUENTIAL);
				BBPreleaseref(b->batCacheid);
				BBPreleaseref(bn->batCacheid);
				throw(SQL, "convert", "value (" LLFMT ") exceeds limits of type @1", (lng) val);
			}
		}
	} else{
		for (; p<q; p++, o++) {
			if (*p == @2_nil) {
				*o = @1_nil;
				bn->T->nonil= FALSE;
			} else {
				if (scale)
					val = (@2) (( *p + (( *p<0)?-5:5))/scales[scale]);
				else
					val = (@2) (*p);
				/* see if the number fits in the data type */
				if (val > GDK_@1_min && val <= GDK_@1_max)
					*o = (@1)val;
				else {
					BATaccessEnd(b, USE_TAIL, MMAP_SEQUENTIAL);
					BBPreleaseref(b->batCacheid);
					BBPreleaseref(bn->batCacheid);
					throw(SQL, "convert", "value (" LLFMT ") exceeds limits of type @1", (lng) val);
				}
			}
		}
	}
	BATaccessEnd(b, USE_TAIL, MMAP_SEQUENTIAL);
	BATsetcount(bn, BATcount(b));
	bn->tsorted = 0;
	BATkey(BATmirror(bn),FALSE);

	if (!(bn->batDirty&2)) bn = BATsetaccess(bn, BAT_READ);

	if (b->htype != bn->htype) {
		BAT *r = VIEWcreate(b,bn);

		BBPkeepref(*res = r->batCacheid);
		BBPreleaseref(bn->batCacheid);
		BBPreleaseref(b->batCacheid);
		return msg;
	}
	BBPkeepref(*res = bn->batCacheid);
	BBPreleaseref(b->batCacheid);
	return msg;
}

str bat@2_dec2dec_@1( int *res, int *S1, int *bid, int *d2, int *S2 )
{
	BAT *b, *dst;
	BATiter bi;
	BUN p,q;
	char *msg = NULL;

	if( (b = BATdescriptor(*bid)) == NULL ){
		throw(SQL, "batcalc.@2_dec2dec_@1", "Cannot access descriptor");
	}
	bi = bat_iterator(b);
	dst = BATnew(b->htype, TYPE_@1, BATcount(b));
	if( dst == NULL){
		BBPreleaseref(b->batCacheid);
		throw(SQL, "sql.dec2dec_@1", MAL_MALLOC_FAIL);
	}
	BATseqbase(dst, b->hseqbase);
	BATaccessBegin(b, USE_TAIL, MMAP_SEQUENTIAL);
	BATloop(b,p,q) {
		@2 *v = (@2*)BUNtail(bi,p);
		@1 r;
		msg = @2_dec2dec_@1( &r, S1, v, d2, S2 );
		if (msg)
			break;
		BUNins(dst, BUNhead(bi,p), &r, FALSE);
	}
	BATaccessEnd(b, USE_TAIL, MMAP_SEQUENTIAL);
	BBPkeepref( *res = dst->batCacheid);
	BBPunfix(b->batCacheid);
	return msg;
}

str bat@2_num2dec_@1( int *res, int *bid, int *d2, int *s2 )
{
	BAT *b, *dst;
	BATiter bi;
	BUN p,q;
	char *msg = NULL;

	if( (b = BATdescriptor(*bid)) == NULL ){
		throw(SQL, "batcalc.@2_num2dec_@1", "Cannot access descriptor");
	}
	bi = bat_iterator(b);
	dst = BATnew(b->htype, TYPE_@1, BATcount(b));
	if( dst == NULL){
		BBPreleaseref(b->batCacheid);
		throw(SQL, "sql.num2dec_@1", MAL_MALLOC_FAIL);
	}
	BATseqbase(dst, b->hseqbase);
	BATaccessBegin(b, USE_TAIL, MMAP_SEQUENTIAL);
	BATloop(b,p,q) {
		@2 *v = (@2*)BUNtail(bi,p);
		@1 r;
		msg = @2_num2dec_@1( &r, v, d2, s2 );
		if (msg)
			break;
		BUNins(dst, BUNhead(bi,p), &r, FALSE);
	}
	BATaccessEnd(b, USE_TAIL, MMAP_SEQUENTIAL);
	BBPkeepref( *res = dst->batCacheid);
	BBPunfix(b->batCacheid);
	return msg;
}


@
@c
@:numcastdown(bte,sht)@
@:numcastdown(bte,int)@
@:numcastdown(bte,wrd)@
@:numcastdown(bte,lng)@
@:numcastdown(sht,int)@
@:numcastdown(sht,wrd)@
@:numcastdown(sht,lng)@
@:numcastdown(int,wrd)@
@:numcastdown(int,lng)@
@:numcastdown(wrd,lng)@

str 
month_interval_str( int *ret, str *s, int *d, int *sk )
{
	lng res;

	if (interval_from_str( *s, *d, *sk, &res ) < 0)
		throw(SQL, "calc.month_interval",
			"wrong format (%s)", *s);
	assert((lng) GDK_int_min <= res && res <= (lng) GDK_int_max);
	*ret = (int) res;
	return MAL_SUCCEED;
}

str 
second_interval_str( lng *res, str *s, int *d, int *sk )
{
	if (interval_from_str( *s, *d, *sk, res ) < 0)
		throw(SQL, "calc.second_interval",
			"wrong format (%s)", *s);
	return MAL_SUCCEED;
}

@= c_interval
str
month_interval_@1( int *ret, @1 *s, int *d, int *sk ){
	int k = digits2ek(*d);
	int r = (int)*s;

	(void)sk;
	switch(k) {
	case iyear: 	
		r *= 12;
	case imonth:
		break;
	default:
		throw(ILLARG, "calc.month_interval","illegal argument");
	}
	*ret = r;
	return MAL_SUCCEED;
}
str
second_interval_@1( lng *res, @1 *s, int *d, int *sk ){
	int k = digits2ek(*d);
	lng r = *s;

	(void)sk;
	switch(k) {
	case iday: 	
		r *= 24;
	case ihour:
		r *= 60;
	case imin:
		r *= 60;
	case isec:
		r *= 1000;
		break;
	default:
		throw(ILLARG, "calc.second_interval","illegal argument");
	}
	*res = r;
	return MAL_SUCCEED;
}
@
@c
@:c_interval(bte)@
@:c_interval(sht)@
@:c_interval(int)@
@:c_interval(wrd)@
@:c_interval(lng)@

@mal
command calc.second_interval( v:daytime, ek:int, sk:int ) :lng
address second_interval_daytime
comment "cast daytime to a second_interval and check for overflow";

command calc.daytime( v:lng, d:int) :daytime
address second_interval_2_daytime
comment "cast second_interval to a daytime and check for overflow";

command calc.daytime( v:timestamp, d:int) :daytime
address timestamp_2_daytime
comment "cast timestamp to a daytime and check for overflow";

command calc.timestamp( v:date, d:int) :timestamp
address date_2_timestamp
comment "cast date to a timestamp and check for overflow";
@h
sql5_export str second_interval_daytime( lng *res, daytime *s, int *ek, int *sk );
sql5_export str second_interval_2_daytime( daytime *res, lng *s, int *d);
sql5_export str timestamp_2_daytime( daytime *res, timestamp *v, int *d);
sql5_export str date_2_timestamp( timestamp *res, date *v, int *d);
@c
str
second_interval_daytime( lng *res, daytime *s, int *d, int *sk )
{
	int k = digits2sk(*d);
	lng r = *(int*)s;

	(void)sk;
	switch(k) {
	case isec:
		break;
	case imin:
		r /= 60000;
		r *= 60000;
		break;
	case ihour:
		r /= 3600000;
		r *= 3600000;
		break;
	case iday: 	
		r /= (24*3600000);
		r *= (24*3600000);
		break;
	default:
		throw(ILLARG, "calc.second_interval","illegal argument");
	}
	*res = r;
	return MAL_SUCCEED;
}

/* str dump_cache(int *r); */
str
dump_cache(Client cntxt, MalBlkPtr mb, MalStkPtr stk, InstrPtr pci)
{
	mvc *m = NULL;
	str msg = getContext(cntxt,mb, &m, NULL);
	int cnt; 
	cq *q = NULL;
	BAT *query, *count;
	int *rquery = (int *) getArgReference(stk, pci, 0);
	int *rcount = (int *) getArgReference(stk, pci, 1);

	(void) cntxt;
	if (msg)
		return msg;
	cnt = m->qc->id; 
	query = BATnew(TYPE_void, TYPE_str, cnt);
	if( query == NULL)
		throw(SQL, "sql.dumpcache", MAL_MALLOC_FAIL);
	BATseqbase(query, 0);
	count = BATnew(TYPE_void, TYPE_int, cnt);
	if( count == NULL){
		BBPreleaseref(query->batCacheid);
		throw(SQL, "sql.dumpcache", MAL_MALLOC_FAIL);
	}
	BATseqbase(count, 0);

	for(q = m->qc->q; q; q = q->next) {
		if (q->type != Q_PREPARE) {
			BUNappend(query, q->codestring, FALSE);
			BUNappend(count, &q->count, FALSE);
		}
	}
	*rquery = query->batCacheid;
	*rcount = count->batCacheid;
	BBPkeepref(*rquery);
	BBPkeepref(*rcount);
	return MAL_SUCCEED;
}

/* str dump_opt_stats(int *r); */
str
dump_opt_stats(Client cntxt, MalBlkPtr mb, MalStkPtr stk, InstrPtr pci)
{
	mvc *m = NULL;
	str msg = getContext(cntxt,mb, &m, NULL);
	int cnt; 
	BAT *rewrite, *count;
	int *rrewrite = (int *) getArgReference(stk, pci, 0);
	int *rcount = (int *) getArgReference(stk, pci, 1);

	(void) cntxt;
	if (msg)
		return msg;
	cnt = m->qc->id; 
	rewrite = BATnew(TYPE_void, TYPE_str, cnt);
	if( rewrite == NULL)
		throw(SQL, "sql.optstats", MAL_MALLOC_FAIL);
	BATseqbase(rewrite, 0);
	count = BATnew(TYPE_void, TYPE_int, cnt);
	if( count == NULL)
		throw(SQL, "sql.optstats", MAL_MALLOC_FAIL);
	BATseqbase(count, 0);

	BUNappend(rewrite, "joinidx", FALSE);
	BUNappend(count, &m->opt_stats[0], FALSE);
	/* TODO add other rewrites */

	*rrewrite = rewrite->batCacheid;
	*rcount = count->batCacheid;
	BBPkeepref(*rrewrite);
	BBPkeepref(*rcount);
	return MAL_SUCCEED;
}

/* str dump_opt_stats(int *r); */
str
dump_trace(Client cntxt, MalBlkPtr mb, MalStkPtr stk, InstrPtr pci)
{
	int i;
	BAT *t[12];

	(void)cntxt; (void)mb;
	TRACEtable(t);
	for (i = 0; i < 12; i++) {
		int id = t[i]->batCacheid;

		*(int *) getArgReference(stk, pci, i) = id;
		BBPincref(id, TRUE);
	}
	return MAL_SUCCEED;
}


/* str sql_rowid(oid *rid, ptr v, str *sname, str *tname); */
str 
sql_rowid(Client cntxt, MalBlkPtr mb, MalStkPtr stk, InstrPtr pci)
{
	BAT *b;
	mvc *m = NULL;
	str msg = getContext(cntxt,mb, &m, NULL);
	sql_schema *s = NULL;
	sql_table *t = NULL;
	sql_column *c = NULL;
	sql_delta *d;
	oid *rid = (oid *) getArgReference(stk, pci, 0);
	str *sname = (str *) getArgReference(stk, pci, 2);
	str *tname = (str *) getArgReference(stk, pci, 3);

	(void) cntxt;
	if (msg)
		return msg;
	s = mvc_bind_schema(m, *sname);
	if ( s == NULL)
		throw(SQL,"sql.rowid","Schema missing");
	t = mvc_bind_table(m, s, *tname);
	if ( s == NULL)
		throw(SQL,"sql.rowid","Table missing");
	if (!s || !t || !t->columns.set->h)
		throw(SQL, "calc.rowid", "Cannot find column");
	c = t->columns.set->h->data;
	/* HACK, get insert bat */
	b = store_funcs.bind_col(m->session->tr, c, RD_INS);
	/* UGH (move into storage backends!!) */
	d = c->data;
	*rid = d->ibase + BATcount(b);
	BBPunfix(b->batCacheid);
	return MAL_SUCCEED;
}

@= rnk
str 
sql_@1rank_grp(bat *rid, bat *bid, bat *gid, bat *gpe)
{
	BAT *r, *b, *g;
	BUN p, q;
	BATiter bi, gi;
	int (*ocmp)(ptr, ptr), (*gcmp)(ptr, ptr);
	ptr oc, gc;
	int rank = 1, nrank = @3;

	if( (b = BATdescriptor(*bid)) == NULL )
		throw(SQL, "sql.@1rank_grp", "Cannot access descriptor");
	if( (g = BATdescriptor(*gid)) == NULL ){
		BBPreleaseref(b->batCacheid);
		throw(SQL, "sql.@1rank_grp", "Cannot access descriptor");
	}
	(void)gpe;
	bi = bat_iterator(b);
	gi = bat_iterator(g);
	ocmp = BATatoms[b->ttype].atomCmp;
	gcmp = BATatoms[g->ttype].atomCmp;
	oc = BUNtail(bi, BUNfirst(b));
	gc = BUNtail(gi, BUNfirst(g));
	if (!ALIGNsynced(b, g))
		throw(SQL, "sql.@1rank_grp", "bats not aligned");
	if (BATtordered(b) != GDK_SORTED)
		throw(SQL, "sql.@1rank_grp", "bat not sorted");
	r = BATnew(TYPE_oid, TYPE_int, BATcount(b));
	if (r == NULL){
		BBPreleaseref(b->batCacheid);
		BBPreleaseref(g->batCacheid);
		throw(SQL, "sql.@1rank_grp", "cannot allocate result bat");
	}
	BATloop(b, p, q) {
		ptr on = BUNtail(bi, p);
		ptr gn = BUNtail(gi, p);
		int c = 0;

		if ((c = ocmp(on, oc)) != 0) 
			rank = nrank;
		if (gcmp(gn, gc) != 0) 
			c = rank = nrank = 1;  
		oc = on;
		gc = gn;
		BUNins(r, BUNhead(bi,p), &rank, FALSE);
		@2;
	}
	BBPunfix(b->batCacheid);
	BBPunfix(g->batCacheid);
	BBPkeepref(*rid = r->batCacheid);
	return MAL_SUCCEED;
}

str
sql_@1rank(bat *rid, bat *bid)
{ 
	BAT *r, *b;
	BATiter bi;
	int (*cmp)(ptr, ptr);
	ptr cur;
	BUN p, q;
	int rank = 1, nrank = @3;

	if( (b = BATdescriptor(*bid)) == NULL )
		throw(SQL, "sql.@1rank", "Cannot access descriptor");
	if (!(BATtordered(b) & GDK_SORTED) && !(BATtordered(b) & GDK_SORTED_REV))
		throw(SQL, "sql.@1rank", "bat not sorted");

	bi = bat_iterator(b);
	cmp = BATatoms[b->ttype].atomCmp;
	cur = BUNtail(bi, BUNfirst(b));
	r = BATnew(TYPE_oid, TYPE_int, BATcount(b));
	if (r == NULL){
		BBPreleaseref(b->batCacheid);
		throw(SQL, "sql.@1rank", "cannot allocate result bat");
	}
	if (BATtdense(b)) {
		BATloop(b, p, q) {
			BUNins(r, BUNhead(bi,p), &rank, FALSE);
			rank++;
		}
	} else {
		BATloop(b, p, q) {
			ptr n = BUNtail(bi, p);
			int c = 0;
	
			if ((c = cmp(n, cur)) != 0) 
				rank = nrank; 
			cur = n;
			BUNins(r, BUNhead(bi,p), &rank, FALSE);
			@2;
		}
	}
	BBPunfix(b->batCacheid);
	BBPkeepref(*rid = r->batCacheid);
	return MAL_SUCCEED;
}
@
@c
@:rnk(,(void)c;nrank++,1)@
@:rnk(dense_,nrank+=(c?1:0),2)@

str SQLargRecord(Client cntxt, MalBlkPtr mb, MalStkPtr stk, InstrPtr pci){
	str s, t, *ret;

	(void) cntxt;
	ret= (str *) getArgReference(stk,pci,0);
	s = instruction2str(mb,stk,getInstrPtr(mb,0),LIST_MAL_VALUE | LIST_MAPI);
	t= strchr(s,' ');
	*ret = GDKstrdup(t ? t+1: s);
	GDKfree(s);
	return MAL_SUCCEED;
}

/*
 * @-
 * The table is searched for all columns and they are
 * re-clustered on the hash value over the  primary key.
 * Initially the first column
 */

str SQLcluster1(Client cntxt, MalBlkPtr mb, MalStkPtr stk, InstrPtr pci){
	str *sch = (str *) getArgReference(stk,pci,1);
	str *tbl = (str *) getArgReference(stk,pci,2);
	sql_trans	*tr;
	sql_schema	*s;
	sql_table 	*t;
	sql_column	*c;
	mvc *m = NULL;
	str msg = getContext(cntxt,mb, &m, NULL);
	int first=1;
	bat mid, hid, bid;
	BAT *map= NULL, *b;
	node *o;

	if (msg)
		return msg;
   	s = mvc_bind_schema(m, *sch);
	if ( s == NULL)
		throw(SQL,"sql.cluster","Schema missing");
	t = mvc_bind_table(m, s, *tbl);
	if ( t == NULL)
		throw(SQL,"sql.cluster","Table missing");
	tr = m->session->tr;
	t->base.wtime = s->base.wtime = tr->wtime = tr->stime;
	t->base.rtime = s->base.rtime = tr->rtime = tr->stime;

	/* actually build the hash on the multi-column primary key */

	for (o = t->columns.set->h; o; o = o->next) {
		sql_delta *d;
		c = o->data;
		if (first) {
			first = 0;
			b = store_funcs.bind_col(tr, c, 0);
			msg = CLUSTER_key(&hid, &b->batCacheid);
			BBPreleaseref(b->batCacheid);
			if (msg)
				return msg;
			msg = CLUSTER_map(&mid,&hid);
			BBPdecref(hid, TRUE);
			if (msg)
				return msg;
			map = BATdescriptor(mid);
			if (map== NULL)
				throw(SQL,"sql.cluster","Can not access descriptor");
		}

		b = store_funcs.bind_col(tr, c, 0);
		if (b == NULL)
			throw(SQL,"sql.cluster","Can not access descriptor");
		msg = CLUSTER_apply(&bid, b, map);
		BBPreleaseref(b->batCacheid);
		if (msg){
			BBPreleaseref(map->batCacheid);
			return msg;
		}
		BBPdecref(b->batCacheid, TRUE);
		d = c->data;
		d->bid = 0;
		d->ibase = 0;
		d->ibid = bid; /* use the insert bat */
		c->base.wtime = c->base.rtime = tr->stime;
	}
	/* bat was cleared */
	t->cleared = 1;
	if (map) {
		BBPreleaseref(map->batCacheid);
		BBPdecref(mid, TRUE);
	}
	return MAL_SUCCEED;
}

str 
SQLcluster2(Client cntxt, MalBlkPtr mb, MalStkPtr stk, InstrPtr pci)
{
	str *sch = (str *) getArgReference(stk,pci,1);
	str *tbl = (str *) getArgReference(stk,pci,2);
	sql_trans	*tr;
	sql_schema	*s;
	sql_table 	*t;
	sql_column	*c;
	mvc *m = NULL;
	str msg = getContext(cntxt,mb, &m, NULL);
	int first=1;
	bat mid, hid, bid;
	BAT *b;
	node *o;

	if (msg)
		return msg;
   	s = mvc_bind_schema(m, *sch);
	if ( s == NULL)
		throw(SQL,"sql.cluster","Schema missing");
	t = mvc_bind_table(m, s, *tbl);
	if ( t == NULL)
		throw(SQL,"sql.cluster","Table missing");
	tr = m->session->tr;

	t->base.wtime = s->base.wtime = tr->wtime = tr->stime;
	t->base.rtime = s->base.rtime = tr->rtime = tr->stime;
	for (o = t->columns.set->h; o; o = o->next) {
		sql_delta *d;
		c = o->data;
		if (first) {
			bat psum;
			unsigned int bits = 10, off = 0;
			first = 0;
			b = store_funcs.bind_col(tr, c, 0);
			msg = MKEYbathash(&hid, &b->batCacheid);
			BBPreleaseref(b->batCacheid);
			if (msg)
				return msg;
			msg = CLS_create_wrd(&psum, &mid, &hid, &bits, &off);
			BBPdecref(hid, TRUE);
			BBPdecref(psum, TRUE);
			if (msg)
				return msg;
		}

		b = store_funcs.bind_col(tr, c, 0);
		if (b == NULL)
			throw(SQL,"sql.cluster","Can not access descriptor");
		msg = CLS_map(&bid,&mid,&b->batCacheid);
		BBPreleaseref(b->batCacheid);
		if (msg){
			BBPreleaseref(bid);
			return msg;
		}
		BBPdecref(b->batCacheid, TRUE);

		d = c->data;
		/* its probably an empty bat which we shouldn't free 
		BBPdecref(d->ibid, TRUE);*/
		d->bid = 0;	
		d->ibase = 0;
		d->ibid = bid; /* use the insert bat */

		c->base.wtime = c->base.rtime = tr->stime;
	}
	/* bat was cleared */
	t->cleared = 1;
	return MAL_SUCCEED;
}
/*
 * @- Vacuum cleaning tables
 * Shrinking and re-using space to vacuum clean the holes in the relations.
 */
@= vacuum
str
SQL@1(Client cntxt, MalBlkPtr mb, MalStkPtr stk, InstrPtr pci)
{
	str *sch = (str *) getArgReference(stk,pci,1);
	str *tbl = (str *) getArgReference(stk,pci,2);
	sql_trans	*tr;
	sql_schema	*s;
	sql_table 	*t;
	sql_column	*c;
	mvc *m = NULL;
	str msg = getContext(cntxt,mb, &m, NULL);
	bat bid;
	BAT *b, *del;
	node *o;
	int i,bids[2049];

	if (msg)
		return msg;
   	s = mvc_bind_schema(m, *sch);
	if ( s == NULL)
		throw(SQL,"sql.@1","Schema missing");
	t = mvc_bind_table(m, s, *tbl);
	if ( t == NULL)
		throw(SQL,"sql.@1","Table missing");

	if (m->user_id != USER_MONETDB)
		throw(SQL,"sql.@1","insufficient privileges");
	if ((!list_empty(t->idxs.set) || !list_empty(t->keys.set)))
		throw(SQL,"sql.@1","@1 not allowed on tables with indices");
	if (has_snapshots(m->session->tr)) 
		throw(SQL,"sql.@1","@1 not allowed on snapshots");
	if (!m->session->auto_commit) 
		throw(SQL,"sql.@1","@1 only allowed in auto commit mode");

	/* lock the store, for single user/transaction */
	store_lock();
	while (store_nr_active > 1) {
		store_unlock();
		MT_sleep_ms(100);
		store_lock();

		/* flush old changes to disk */
		sql_trans_end(m->session);
		store_apply_deltas();
		sql_trans_begin(m->session);
	}

	tr = m->session->tr;
	t->base.wtime = s->base.wtime = tr->wtime = tr->stime;
	t->base.rtime = s->base.rtime = tr->rtime = tr->stime;

	/* get the deletions BAT*/
	del = mvc_bind_dbat(m, *sch, *tbl, RD_INS);

	/* this code is insecure, because something may 
	   go wrong while we compress the columns.
	   A two-phase action reduces the risks, but not all.
	   e.g. a crash during update of the catalog. */
	i=0;
	bids[i]=0;
	for (o = t->columns.set->h; o; o = o->next,i++) {
		c = o->data;
		b = store_funcs.bind_col(tr, c, 0);
		if (b == NULL || 
		    (msg = BKC@1BAT(&bid, &(b->batCacheid), &(del->batCacheid))) != NULL) {
			for( i--; i>=0; i--)
				BBPreleaseref(bids[i]);
			store_unlock();
			if (!msg)
				throw(SQL,"sql.@1","Can not access descriptor");
			return msg;
		}
		BBPreleaseref(b->batCacheid);
		if (i < 2048){
			bids[i]= bid;
			bids[i+1]=0;
		}
	}
	if ( i == 2048 ) {
		for( i--; i>=0; i--)
			BBPreleaseref(bids[i]);
		store_unlock();
		throw(SQL,"sql.@1","Too many columns to handle, use copy instead");
	}

	i=0;
	for (o = t->columns.set->h; o; o = o->next, i++) {
		sql_delta *d;
		c = o->data;
		b = store_funcs.bind_col(tr, c, 0);
		/* based on previous loop, BAT should be accessible */
		if (b)
			BBPdecref(b->batCacheid, TRUE);
		d = c->data;
		d->bid = 0;
		d->ibase = 0;
		d->ibid = bids[i]; /* use the insert bat */
		c->base.wtime = c->base.rtime = tr->stime;
	}
	BATclear(del);
	BBPreleaseref(del->batCacheid);
	/* bat was cleared */
	t->cleared = 1;

	sql_trans_commit(m->session->tr);
	/* write changes to disk */
	sql_trans_end(m->session);
	store_apply_deltas();
	sql_trans_begin(m->session);
	store_unlock();

	return MAL_SUCCEED;
}
@
@c
@:vacuum(shrink)@
@:vacuum(reuse)@

/*
 * @-
 * The vacuum operation inspects the table for ordered properties and will keep them.
 * To avoid expensive shuffles, the reorganisation is balanced by the number of outstanding deletions.
 */
str
SQLvacuum(Client cntxt, MalBlkPtr mb, MalStkPtr stk, InstrPtr pci)
{
	str *sch = (str *) getArgReference(stk,pci,1);
	str *tbl = (str *) getArgReference(stk,pci,2);
	sql_trans	*tr;
	sql_schema	*s;
	sql_table 	*t;
	sql_column	*c;
	mvc *m = NULL;
	str msg = getContext(cntxt,mb, &m, NULL);
	BAT *b, *del;
	node *o;
	int ordered = 0;
	BUN cnt=0;

	if (msg)
		return msg;
   	s = mvc_bind_schema(m, *sch);
	if ( s == NULL)
		throw(SQL,"sql.@1","Schema missing");
	t = mvc_bind_table(m, s, *tbl);
	if ( t == NULL)
		throw(SQL,"sql.@1","Table missing");

	if (m->user_id != USER_MONETDB)
		throw(SQL,"sql.@1","insufficient privileges");
	if ((!list_empty(t->idxs.set) || !list_empty(t->keys.set)))
		throw(SQL,"sql.@1","vacuum not allowed on tables with indices");
	if (has_snapshots(m->session->tr)) 
		throw(SQL,"sql.@1","vacuum not allowed on snapshots");

	tr = m->session->tr;

	/* get the deletions BAT*/
	del = mvc_bind_dbat(m, *sch, *tbl, RD_INS);

	for (o = t->columns.set->h; o && ordered == 0; o = o->next) {
		c = o->data;
		b = store_funcs.bind_col(tr, c, 0);
		if (b == NULL) 
			throw(SQL,"sql.@1","Can not access descriptor");
		ordered |= BATtordered(b);
		cnt = BATcount(b);
		BBPreleaseref(b->batCacheid);
		if (msg){
			BBPreleaseref(b->batCacheid);
			return msg;
		}
		BBPdecref(b->batCacheid, TRUE);
	}
	/* now decide on the algorithm */
	if ( ordered ){
		if( BATcount(del) > cnt/20 )
			SQLshrink(cntxt,mb,stk,pci);
	} else
		SQLreuse(cntxt,mb,stk,pci);

	return MAL_SUCCEED;
}
/*
 * @-
 * The drop_hash operation cleans up any hash indices on any of the tables columns.
 */
str
SQLdrop_hash(Client cntxt, MalBlkPtr mb, MalStkPtr stk, InstrPtr pci)
{
	str *sch = (str *) getArgReference(stk,pci,1);
	str *tbl = (str *) getArgReference(stk,pci,2);
	sql_schema	*s;
	sql_table 	*t;
	sql_column	*c;
	mvc *m = NULL;
	str msg = getContext(cntxt,mb, &m, NULL);
	BAT *b;
	node *o;

	if (msg)
		return msg;
   	s = mvc_bind_schema(m, *sch);
	if ( s == NULL)
		throw(SQL,"sql.drop_hash","Schema missing");
	t = mvc_bind_table(m, s, *tbl);
	if ( t == NULL)
		throw(SQL,"sql.drop_hash","Table missing");

	for (o = t->columns.set->h; o; o = o->next) {
		c = o->data;
		b = store_funcs.bind_col(m->session->tr, c, RDONLY);
		if (b == NULL) 
			throw(SQL,"sql.drop_hash","Can not access descriptor");
		HASHremove(b);
		HASHremove(BATmirror(b));
		BBPreleaseref(b->batCacheid);
	}
	return MAL_SUCCEED;
}

/*
 * @-
 * Take a SQL table and compress its columns using the dictionary compression scheme.
 */
@= compression
	str *sch = (str *) getArgReference(stk,pci,1);
	str *tbl = (str *) getArgReference(stk,pci,2);
	sql_schema	*s;
	sql_table 	*t;
	mvc *m = NULL;
	str msg = getContext(cntxt,mb, &m, NULL);
	sql_trans *tr = m->session->tr;
	node *o;
	char buf[BUFSIZ], *nme= buf;
	int ret;

	if (msg)
		return msg;
   	s = mvc_bind_schema(m, *sch);
	if ( s == NULL)
		throw(SQL,"sql.cluster","Schema missing");
	t = mvc_bind_table(m, s, *tbl);
	if ( t == NULL)
		throw(SQL,"sql.cluster","Table missing");

	/* actually build the hash on the multi-column primary key */

	for (o = t->columns.set->h; msg == MAL_SUCCEED && o; o = o->next) {
		BAT *b, *e;
		sql_delta *d;
		sql_column	*c = o->data;

		b = store_funcs.bind_col(tr, c, 0);
		if (b == NULL)
			throw(SQL,"sql.compress","Can not access descriptor");
		e = BATnew(b->htype, b->ttype, 0);
		if( e == NULL){
			BBPreleaseref(b->batCacheid);
			throw(SQL, "sql.compression", MAL_MALLOC_FAIL);
		}
		BATsetaccess(e, BAT_READ);
		d = c->data;
		d->bid = 0;
		d->ibase = 0;
		d->ibid = e->batCacheid; /* use the insert bat */
		c->base.wtime = c->base.rtime = tr->stime;
		snprintf(buf,BUFSIZ,"%s/%s/%s/0", *sch, *tbl, c->base.name);
		msg = @1;
		BBPkeepref(e->batCacheid);
		BBPreleaseref(b->batCacheid);
		BBPdecref(b->batCacheid, TRUE);
	}
	/* bat was cleared */
	t->cleared = 1;
	t->base.wtime = s->base.wtime = tr->wtime = tr->stime;
	t->base.rtime = s->base.rtime = tr->rtime = tr->stime;
	return msg;
@
@c
str SQLnewDictionary(Client cntxt, MalBlkPtr mb, MalStkPtr stk, InstrPtr pci){
	@:compression(DICTcompress(&ret, &nme, &b->batCacheid))@
}
str SQLdropDictionary(Client cntxt, MalBlkPtr mb, MalStkPtr stk, InstrPtr pci){
	@:compression(DICTdecompress(&ret, &nme))@
}
/*
 * @-
 * LZ compression is inherited from the underlying stream implementation.
 */
@= gzcompression
	str *sch = (str *) getArgReference(stk,pci,1);
	str *tbl = (str *) getArgReference(stk,pci,2);
	sql_schema	*s;
	sql_table 	*t;
	mvc *m = NULL;
	str msg = getContext(cntxt,mb, &m, NULL);
	sql_trans *tr = m->session->tr;
	node *o;
	int ret,i;
	char buf[PATHLENGTH], *sbuf= buf;

	if (msg)
		return msg;
   	s = mvc_bind_schema(m, *sch);
	if ( s == NULL)
		throw(SQL,"sql.@2","Schema missing");
	t = mvc_bind_table(m, s, *tbl);
	if ( t == NULL)
		throw(SQL,"sql.@2","Table missing");

	/* actually build the hash on the multi-column primary key */

	for (o = t->columns.set->h; msg == MAL_SUCCEED && o; o = o->next) {
		BAT *b;
		sql_column	*c = o->data;

		for ( i= 0; i<3; i++) {
			b = store_funcs.bind_col(tr, c, i);
			if (b == NULL)
				throw(SQL,"sql.@2","Can not access descriptor");
			snprintf(buf,PATHLENGTH,"%s_%s_%s_%d", *sch, *tbl, c->base.name,i);
			msg = @1;
			BBPreleaseref(b->batCacheid);
		}
	}
	return msg;
@
@c
str SQLgzcompress(Client cntxt, MalBlkPtr mb, MalStkPtr stk, InstrPtr pci){
	@:gzcompression(CMDbbpcompress(&ret, &b->batCacheid,&sbuf),gzcompress)@
}
str SQLgzdecompress(Client cntxt, MalBlkPtr mb, MalStkPtr stk, InstrPtr pci){
	@:gzcompression(CMDbbpdecompress(&ret, &b->batCacheid,&sbuf),gzdecompress)@
}
str SQLtruncate(Client cntxt, MalBlkPtr mb, MalStkPtr stk, InstrPtr pci){
	@:gzcompression(CMDbbptruncate(&ret, &b->batCacheid,&sbuf),truncate)@
}
str SQLexpand(Client cntxt, MalBlkPtr mb, MalStkPtr stk, InstrPtr pci){
	@:gzcompression(CMDbbpexpand(&ret, &b->batCacheid,&sbuf),expand)@
}
/*
 * @- Shredding RDF documents through SQL
 * Wrapper around the RDF shredder of the rdf module of M5.
 *
 * An rdf file can be now shredded with SQL command:
 * CALL rdf_shred('/path/to/location','graph name');
 *
 * The table rdf.graph will be updated with an entry of the form:
 * [graph name, graph id] -> [gname,gid].
 *
 * In addition all permutation of SPO for the specific rdf document will be
 * created. The name of the triple tables are rdf.pso$gid$, rdf.spo$gid$ etc.
 * For example if gid = 3 then rdf.spo3 is the triple table ordered on subject,
 * property, object. Finally, there is one more table called rdf.map$gid$ that
 * maps oids to strings (i.e., the lexical representation).
 */
@= crt_tbl
sprintf(buff, "@2%d", @1);
@2_tbl = mvc_create_table(m, sch, buff, tt_table, 0, SQL_PERSIST, 0, 3);
mvc_create_column(m, @2_tbl, "@3", &tpe);
mvc_create_column(m, @2_tbl, "@4", &tpe);
mvc_create_column(m, @2_tbl, "@5", &tpe);

@= crt_col
s = BATdescriptor(g[@2]);
p = BATdescriptor(g[@3]);
o = BATdescriptor(g[@4]);
store_funcs.append_col(m->session->tr, mvc_bind_column(m, @1, "subject"),
		s, TYPE_bat);
store_funcs.append_col(m->session->tr, mvc_bind_column(m, @1, "property"),
		p, TYPE_bat);
store_funcs.append_col(m->session->tr, mvc_bind_column(m, @1, "object"),
		o, TYPE_bat);
BBPunfix(s->batCacheid);
BBPunfix(p->batCacheid);
BBPunfix(o->batCacheid);


@
@c
str
SQLrdfShred(Client cntxt, MalBlkPtr mb, MalStkPtr stk, InstrPtr pci)
{
#ifdef HAVE_RAPTOR
	bat docbats;
	BAT *graph = NULL;
	BAT *p, *s, *o;
	bat *g;
	sql_schema *sch;
	sql_table *g_tbl;
	sql_column *gname, *gid;
#if STORE == TRIPLE_STORE
	sql_table *spo_tbl, *sop_tbl, *pso_tbl, *pos_tbl, *osp_tbl, *ops_tbl;
#elif STORE == MLA_STORE
	sql_table *spo_tbl;
#endif /* STORE */
	sql_table *map_tbl;
	sql_subtype tpe;
	str *location = (str *) getArgReference(stk,pci,1);
	str *name = (str *) getArgReference(stk,pci,2);
	str *schema = (str *) getArgReference(stk,pci,3);
	char buff[24];
	mvc *m = NULL;
	int id = 0;
	oid rid = oid_nil;
	str msg;

	rethrow("sql.rdfShred", msg, getContext(cntxt, mb, &m, NULL));

	if ((sch = mvc_bind_schema(m, *schema)) == NULL)
		throw(SQL, "sql.rdfShred", "schema missing");

	g_tbl = mvc_bind_table(m, sch, "graph");
	gname = mvc_bind_column(m, g_tbl, "gname");
	gid = mvc_bind_column(m, g_tbl, "gid");

	rid = table_funcs.column_find_row(m->session->tr, gname, *name, NULL);
	if (rid != oid_nil)
		throw(SQL, "sql.rdfShred", "graph name already exists in rdf.graph");

	id = (int) store_funcs.count_col(gname);
	store_funcs.append_col(m->session->tr, gname, *name, TYPE_str);
	store_funcs.append_col(m->session->tr, gid, &id, TYPE_int);

	rethrow("sql.rdfShred", msg, RDFParser(&docbats, location, name, schema));

	if (sizeof(oid) == 8) {
		sql_find_subtype(&tpe, "oid", 31, 0);
		/* todo for niels: if use int/bigint the @0 is serialized */
		/* sql_find_subtype(&tpe, "bigint", 64, 0); */
	} else {
		sql_find_subtype(&tpe, "oid", 31, 0);
		/* sql_find_subtype(&tpe, "int", 32, 0); */
	}
#if STORE == TRIPLE_STORE
	@:crt_tbl(id,spo,subject,property,object)@
	@:crt_tbl(id,sop,subject,object,property)@
	@:crt_tbl(id,pso,property,subject,object)@
	@:crt_tbl(id,pos,property,object,subject)@
	@:crt_tbl(id,osp,object,subject,property)@
	@:crt_tbl(id,ops,object,property,subject)@
#elif STORE == MLA_STORE
	@:crt_tbl(id,spo,subject,property,object)@
#endif /* STORE */

	sprintf(buff, "map%d", id);
	map_tbl = mvc_create_table(m, sch, buff, tt_table, 0, SQL_PERSIST, 0, 2);
	mvc_create_column(m, map_tbl, "sid", &tpe);
	sql_find_subtype(&tpe, "varchar", 1024, 0);
	mvc_create_column(m, map_tbl, "lexical", &tpe);

	if ((graph = BATdescriptor(docbats)) == NULL)
		throw(SQL, "sql.rdfShred", "docbat is missing");

	g = (bat *) Tloc(graph, BUNfirst(graph));

	if ((s =  BATdescriptor(g[MAP_LEX])) == NULL) {
		BBPreleaseref(graph->batCacheid);
		throw(SQL, "sql.rdfShred", "map_lex is missing");
	}

	store_funcs.append_col(m->session->tr,
			mvc_bind_column(m, map_tbl, "lexical"),
			BATmirror(BATmark(BATmirror(s),0)), TYPE_bat);
	store_funcs.append_col(m->session->tr,
			mvc_bind_column(m, map_tbl, "sid"),
			BATmirror(BATmark(s, 0)),
			TYPE_bat);
	BBPunfix(s->batCacheid);

#if STORE == TRIPLE_STORE
	@:crt_col(spo_tbl,S_sort,P_PO,O_PO)@
	@:crt_col(sop_tbl,S_sort,P_OP,O_OP)@
	@:crt_col(pso_tbl,S_SO,P_sort,O_SO)@
	@:crt_col(pos_tbl,S_OS,P_sort,O_OS)@
	@:crt_col(osp_tbl,S_SP,P_SP,O_sort)@
	@:crt_col(ops_tbl,S_PS,P_PS,O_sort)@
#elif STORE == MLA_STORE
	@:crt_col(spo_tbl,S_sort,P_sort,O_sort)@
#endif /* STORE */

	/* unfix graph */
	BBPunfix(graph->batCacheid);

	return MAL_SUCCEED;
#else
	(void) cntxt; (void) mb; (void) stk; (void) pci;
	throw(SQL, "sql.rdfShred", "RDF support is missing from MonetDB5");
#endif /* RDF */
}

/*
 * @-
 * Inspection of the actual storage footprint is a recurring question of users.
 * This is modelled as a generic SQL table producing function.
 * create function storage()
 * returns table ("schema" string, "table" string, "column" string, location string, "count" bigint, capacity bigint, width int, size bigint, hashsize bigint)
 * external name sql.storage;
 */
str
sql_storage(Client cntxt, MalBlkPtr mb, MalStkPtr stk, InstrPtr pci)
{
	BAT *sch, *tab, *col, *loc, *cnt, *cap, *atom, *size, *aux;
	mvc *m = NULL;
	str msg = getContext(cntxt,mb, &m, NULL);
	sql_trans *tr = m->session->tr;
	node *nsch, *ntab, *ncol;
	int w;
	int *rsch = (int*) getArgReference(stk,pci,0);
	int *rtab = (int*) getArgReference(stk,pci,1);
	int *rcol = (int*) getArgReference(stk,pci,2);
	int *rloc = (int*) getArgReference(stk,pci,3);
	int *rcnt = (int*) getArgReference(stk,pci,4);
	int *rcap = (int*) getArgReference(stk,pci,5);
	int *ratom = (int*) getArgReference(stk,pci,6);
	int *rsize = (int*) getArgReference(stk,pci,7);
	int *raux = (int*) getArgReference(stk,pci,8);

	if (msg)
		return msg;

	sch = BATnew(TYPE_void,TYPE_str, 0);
	BATseqbase(sch, 0);
	tab = BATnew(TYPE_void,TYPE_str, 0);
	BATseqbase(tab, 0);
	col = BATnew(TYPE_void,TYPE_str, 0);
	BATseqbase(col, 0);
	loc = BATnew(TYPE_void,TYPE_str, 0);
	BATseqbase(loc, 0);
	cnt = BATnew(TYPE_void,TYPE_lng, 0);
	BATseqbase(cnt, 0);
	cap = BATnew(TYPE_void,TYPE_lng, 0);
	BATseqbase(cap, 0);
	atom = BATnew(TYPE_void,TYPE_int, 0);
	BATseqbase(atom, 0);
	size = BATnew(TYPE_void,TYPE_lng, 0);
	BATseqbase(size, 0);
	aux = BATnew(TYPE_void,TYPE_lng, 0);
	BATseqbase(aux, 0);
	if ( sch == NULL || tab == NULL || col == NULL || loc == NULL ||
		 cnt == NULL || cap == NULL || atom == NULL || size == NULL || aux == NULL){
		if ( sch ) BBPreleaseref(sch->batCacheid);
		if ( tab ) BBPreleaseref(tab->batCacheid);
		if ( col ) BBPreleaseref(col->batCacheid);
		if ( loc ) BBPreleaseref(loc->batCacheid);
		if ( cnt ) BBPreleaseref(cnt->batCacheid);
		if ( cap ) BBPreleaseref(cap->batCacheid);
		if ( atom ) BBPreleaseref(atom->batCacheid);
		if ( size ) BBPreleaseref(size->batCacheid);
		if ( aux ) BBPreleaseref(aux->batCacheid);
		throw(SQL,"sql.storage", MAL_MALLOC_FAIL);
	}
	for( nsch= tr->schemas.set->h; nsch; nsch= nsch->next){
		sql_base *b= nsch->data;
		sql_schema *s= (sql_schema*) nsch->data;
		if ( isalpha((int)b->name[0]) )

		if (s->tables.set) for(ntab= (s)->tables.set->h ;ntab; ntab= ntab->next){
			sql_base *bt= ntab->data;
			sql_table *t= (sql_table*) bt;
<<<<<<< HEAD
			if (isTableOrArray(t))
			for (ncol= (t)->columns.set->h; ncol; ncol= ncol->next){
=======
			if (isTable(t))
			if (t->columns.set) for (ncol= (t)->columns.set->h; ncol; ncol= ncol->next){
>>>>>>> a4deb384
				sql_base *bc = ncol->data;
				sql_column *c= (sql_column *) ncol->data;
				BAT *bn = store_funcs.bind_col(tr, c, 0);
				BUN sz;

				/*printf("schema %s.%s.%s" , b->name, bt->name, bc->name);*/
				sch = BUNappend(sch, b->name, FALSE);
				tab = BUNappend(tab, bt->name, FALSE);
				col = BUNappend(col, bc->name, FALSE);

				/*printf(" cnt "BUNFMT, BATcount(bn));*/
				sz= BATcount(bn);
				cnt = BUNappend(cnt, &sz, FALSE);
				/*printf(" cap "BUNFMT, BATcapacity(bn));*/
				sz= BATcapacity(bn);
				cap = BUNappend(cap, &sz, FALSE);

				/*printf(" loc %s", BBP_physical(bn->batCacheid));*/
				loc = BUNappend(loc, BBP_physical(bn->batCacheid), FALSE);
				/*printf(" width %d", bn->T->width);*/
				w= bn->T->width;
				atom = BUNappend(atom, &w, FALSE);
				/*printf(" size "BUNFMT, tailsize(bn,BATcount(bn)) + (bn->T->vheap? bn->T->vheap->size:0));*/
				sz = tailsize(bn,BATcapacity(bn)) + (bn->T->vheap? bn->T->vheap->size:0);
				sz += headsize(bn,BATcapacity(bn)) + (bn->H->vheap? bn->H->vheap->size:0);
				size = BUNappend(size, &sz, FALSE);
				
				sz =  bn->T->hash?bn->T->hash->heap->size:0;
				sz += bn->H->hash?bn->H->hash->heap->size:0;
				aux = BUNappend(aux, &sz, FALSE);
				/*printf(" auxsize "BUNFMT, bn->T->hash?bn->T->hash->heap->size:0);*/
				/*printf("\n");*/
				BBPunfix(bn->batCacheid);
			}

			if (isTableOrArray(t))
				if(t->idxs.set)
					for (ncol= (t)->idxs.set->h; ncol; ncol= ncol->next){
						sql_base *bc = ncol->data;
						sql_idx *c= (sql_idx *) ncol->data;
						if(c->type != no_idx){
							BAT *bn = store_funcs.bind_idx(tr, c, 0);
							BUN sz;
			
							/*printf("schema %s.%s.%s" , b->name, bt->name, bc->name);*/
							sch = BUNappend(sch, b->name, FALSE);
							tab = BUNappend(tab, bt->name, FALSE);
							col = BUNappend(col, bc->name, FALSE);
			
							/*printf(" cnt "BUNFMT, BATcount(bn));*/
							sz= BATcount(bn);
							cnt = BUNappend(cnt, &sz, FALSE);
							/*printf(" cap "BUNFMT, BATcapacity(bn));*/
							sz= BATcapacity(bn);
							cap = BUNappend(cap, &sz, FALSE);
			
							/*printf(" loc %s", BBP_physical(bn->batCacheid));*/
							loc = BUNappend(loc, BBP_physical(bn->batCacheid), FALSE);
							/*printf(" width %d", bn->T->width);*/
							w= bn->T->width;
							atom = BUNappend(atom, &w, FALSE);
							/*printf(" size "BUNFMT, tailsize(bn,BATcount(bn)) + (bn->T->vheap? bn->T->vheap->size:0));*/
							sz = tailsize(bn,BATcapacity(bn)) + (bn->T->vheap? bn->T->vheap->size:0);
							sz += headsize(bn,BATcapacity(bn)) + (bn->H->vheap? bn->H->vheap->size:0);
							size = BUNappend(size, &sz, FALSE);
							
							sz =  bn->T->hash?bn->T->hash->heap->size:0;
							sz += bn->H->hash?bn->H->hash->heap->size:0;
							aux = BUNappend(aux, &sz, FALSE);
							/*printf(" auxsize "BUNFMT, bn->T->hash?bn->T->hash->heap->size:0);*/
							/*printf("\n");*/
							BBPunfix(bn->batCacheid);
						}
					}
		
		}
	}

	BBPkeepref(*rsch = sch->batCacheid);
	BBPkeepref(*rtab = tab->batCacheid);
	BBPkeepref(*rcol = col->batCacheid);
	BBPkeepref(*rloc = loc->batCacheid);
	BBPkeepref(*rcnt = cnt->batCacheid);
	BBPkeepref(*rcap = cap->batCacheid);
	BBPkeepref(*ratom = atom->batCacheid);
	BBPkeepref(*rsize = size->batCacheid);
	BBPkeepref(*raux = aux->batCacheid);
	return MAL_SUCCEED;
}

str 
RAstatement(Client cntxt, MalBlkPtr mb, MalStkPtr stk, InstrPtr pci)
{
	int pos = 0;
	str *expr = (str*) getArgReference(stk, pci, 1);
	bit *opt = (bit*) getArgReference(stk, pci, 2);
	backend *b = NULL;
	mvc *m = NULL;
	str msg = getContext(cntxt, mb, &m, &b);
	sql_rel *rel;

	m->sa = sa_create();
 	rel = rel_read(m, *expr, &pos);
	if (rel) {
		int oldvtop = cntxt->curprg->def->vtop;
		int oldstop = cntxt->curprg->def->stop;
		stmt *s;
		char *msg;

		rel_print(m, rel, 0);
		s = output_rel_bin(m, rel);
		if (*opt) { 
			rel = rel_optimizer(m, rel);
			rel_print(m, rel, 0);
		}
		rel_destroy(rel);
		s = rel2bin(m, s); 	
		s = bin_optimizer(m, s);

		MSinitClientPrg(cntxt, "user", "test"); 

		/* generate MAL code */
		backend_callinline(b, cntxt, s );
		addQueryToCache(cntxt); 

		msg = (str) runMAL(cntxt, cntxt->curprg->def, 1, 0, 0, 0);
		if (!msg) { 
			resetMalBlk(cntxt->curprg->def, oldstop);
			freeVariables(cntxt,cntxt->curprg->def, cntxt->glb, oldvtop);
		}
	}
	return msg;
}

void
freeVariables(Client c, MalBlkPtr mb, MalStkPtr glb, int start)
{
	int i, j;

	for (i = start; i < mb->vtop;) {
		if (glb) {
			if (isVarCleanup(mb,i))
				garbageElement(c,&glb->stk[i]);
			/* clean stack entry */
			glb->stk[i].vtype = TYPE_int;
			glb->stk[i].val.ival = 0;
			glb->stk[i].len = 0;
		}
		clearVariable(mb, i);
		i++;
	}
	mb->vtop = start;
	for (i = j = 0; i < mb->ptop; i++) {
		if (mb->prps[i].var < start) {
			if (i > j)
				mb->prps[j] = mb->prps[i];
			j++;
		}
	}
	mb->ptop = j;
}
<|MERGE_RESOLUTION|>--- conflicted
+++ resolved
@@ -6595,13 +6595,8 @@
 		if (s->tables.set) for(ntab= (s)->tables.set->h ;ntab; ntab= ntab->next){
 			sql_base *bt= ntab->data;
 			sql_table *t= (sql_table*) bt;
-<<<<<<< HEAD
 			if (isTableOrArray(t))
-			for (ncol= (t)->columns.set->h; ncol; ncol= ncol->next){
-=======
-			if (isTable(t))
 			if (t->columns.set) for (ncol= (t)->columns.set->h; ncol; ncol= ncol->next){
->>>>>>> a4deb384
 				sql_base *bc = ncol->data;
 				sql_column *c= (sql_column *) ncol->data;
 				BAT *bn = store_funcs.bind_col(tr, c, 0);
