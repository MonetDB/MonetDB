@/
The contents of this file are subject to the MonetDB Public License
Version 1.1 (the "License"); you may not use this file except in
compliance with the License. You may obtain a copy of the License at
http://www.monetdb.org/Legal/MonetDBLicense

Software distributed under the License is distributed on an "AS IS"
basis, WITHOUT WARRANTY OF ANY KIND, either express or implied. See the
License for the specific language governing rights and limitations
under the License.

The Original Code is the MonetDB Database System.

The Initial Developer of the Original Code is CWI.
Portions created by CWI are Copyright (C) 1997-July 2008 CWI.
Copyright August 2008-2013 MonetDB B.V.
All Rights Reserved.
@

@f sql

@c
/*
 * @t SQL Scenario implementation
 * @a M Kersten
 * @v 0
 * @* SQL support implementation
 * This module contains the wrappers around the SQL
 * multi-version-catalog and support routines copied
 * from the Version 4 code base.
 */
@mal
module batsql;
module sql;

pattern start():void 
address SQLsession
comment "Switch to processing SQL statements";

pattern start2():void
address SQLsession2
comment "Switch to processing precompiled sql statements";

pattern init():void
address SQLinitEnvironment
comment "Initialize the environment for MAL";

pattern mvc():int
address SQLmvc
comment "get the multiversion catalog context, needed for correct statement dependencies (ie sql.update, should be after sql.bind in concurrent execution)";

pattern trans(type:int,chain:int,name:str):void
address SQLtransaction
comment "a transaction statement (type can be commit,release,rollback or start)";

pattern transaction{unsafe}()
address SQLtransaction2
comment "Start an autocommit transaction";

pattern commit()
address SQLcommit
comment "Trigger the commit operation for a MAL block";

pattern abort()
address SQLabort
comment "Trigger the abort operation for a MAL block";

pattern catalog(type:int,sname:str,name:str,action:int):void
address SQLcatalog
comment "a catalog statement";

pattern catalog(type:int,sname:str,name:str,funcid:int,ft:int,action:int):void
address SQLcatalog
comment "a catalog statement";

pattern catalog(type:int,sname:str,name:str,tname:str,time:int,o:int,event:int,oname:str,nname:str,condition:str,query:str):void
address SQLcatalog
comment "a catalog statement";

pattern catalog(type:int,sname:str,t:ptr):void
address SQLcatalog
comment "a catalog statement";

pattern catalog(type:int,sname:str,t:ptr,temp:int):void
address SQLcatalog
comment "a catalog statement";

pattern catalog(type:int,sname:str,t:ptr,temp:int,colnr:int,strt1:lng,step1:lng,stop1:any...):void
address SQLcatalog
comment "a create array catalog statement";

pattern catalog(type:int,sname:str,t:ptr,restart:lng):void
address SQLcatalog
comment "a catalog statement";

pattern catalog(type:int,grantee:str,role:str):void
address SQLcatalog
comment "a grant/revoke role statement";

pattern catalog(type:int,user:str,passwd:str,enc:int,schema:str,fullname:str):void
address SQLcatalog
comment "a user catalog statement";

pattern catalog(type:int,sname:str,tname:str,grantee:str,privs:int,cname:str,grant:int,grantor:int):void
address SQLcatalog
comment "a grant/revoke privileges statement";

pattern catalog(type:int,iname:str,itype:int,sname:str,tname:str...):void
address SQLcatalog
comment "a create index catalog statement";


pattern eval(cmd:str):void 
address SQLstatement
comment "Compile and execute a single sql statement";

pattern eval(cmd:str, output:bit):void 
address SQLstatement
comment "Compile and execute a single sql statement (and optionaly send output on the output stream)";

pattern include(fname:str):void 
address SQLinclude
comment "Compile and execute a sql statements on the file";

pattern evalAlgebra(cmd:str, optimize:bit):void
address RAstatement
comment "Compile and execute a single 'relational algebra' statement";

pattern assert(b:bit,msg:str):void
address SQLassert
comment "Generate an exception when b==true";

pattern assert(b:int,msg:str):void
address SQLassertInt
comment "Generate an exception when b!=0";

pattern assert(b:wrd,msg:str):void
address SQLassertWrd
comment "Generate an exception when b!=0";

pattern assert(b:lng,msg:str):void
address SQLassertLng
comment "Generate an exception when b!=0";
# @- The SQL multi-version catalog
# This module also contains the definitions for managing an SQL database schema in
# version 5.  It is an adaptation of the original V4.3 code base.
# A main difference is that the global catalog is obtained from
# the client record, rather than lookup the variable in a context stack.
#
# The MAL operations below are used in the SQL->MAL compiler and
# can be (sparingly) used to inspect it from a MIL console.
# The 'mvc_' header is removed, because all commands are already
# prepended by the 'sql.' module name.
# The original code is retained, because it makes it
# easier to later re-use part of the catalog code in a separately.

pattern setVariable(mvc:int, varname:str, value:any_1 ):int
address setVariable
comment "Set the value of a session variable";

pattern getVariable(mvc:int, varname:str ):any_1
address getVariable
comment "Get the value of a session variable";

pattern logfile{unsafe}(filename:str):void 
address mvc_logfile
comment "Enable/disable saving the sql statement traces";

pattern next_value( sname:str, sequence:str ):lng
address mvc_next_value
comment "return the next value of the sequence";

pattern batsql.next_value( sname:bat[:oid,:str], sequence:str ) :bat[:oid,:lng]
address mvc_bat_next_value
comment "return the next value of the sequence";

pattern get_value( sname:str, sequence:str ):lng
address mvc_get_value
comment "return the current value of the sequence";

pattern restart{unsafe}( sname:str, sequence:str, start:lng ):lng
address mvc_restart_seq
comment "restart the sequence with value start";

pattern bind_dbat(mvc:int, schema:str, table:str, access:int):bat[:oid,:oid]
address mvc_bind_dbat_wrap
comment "Bind to 'schema.table' BAT with deleted objecs
and with specific access kind:
	0 - base table
	1 - inserts
	2 - updates";

pattern bind_idxbat(mvc:int, schema:str, table:str, index:str, access:int):bat[:oid,:any_1]
address mvc_bind_idxbat_wrap
comment "Bind the 'schema.table.index' BAT with access kind:
	0 - base table
	1 - inserts
	2 - updates";

pattern bind_idxbat(mvc:int, schema:str, table:str, index:str, access:int)(uid:bat[:oid,:oid],uval:bat[:oid,:any_1])
address mvc_bind_idxbat_wrap
comment "Bind the 'schema.table.index' BAT with access kind:
	0 - base table
	1 - inserts
	2 - updates";

pattern bind_idxbat(mvc:int, schema:str, table:str, index:str, access:int, part_nr:int, nr_parts:int):bat[:oid,:any_1]
address mvc_bind_idxbat_wrap
comment "Bind the 'schema.table.index' BAT with access kind:
	0 - base table
	1 - inserts
	2 - updates";

pattern bind_idxbat(mvc:int, schema:str, table:str, index:str, access:int, part_nr:int, nr_parts:int)(uid:bat[:oid,:oid],uval:bat[:oid,:any_1])
address mvc_bind_idxbat_wrap
comment "Bind the 'schema.table.index' BAT with access kind:
	0 - base table
	1 - inserts
	2 - updates";

pattern bind(mvc:int, schema:str, table:str, column:str, access:int ):bat[:oid,:any_1]
address mvc_bind_wrap
comment "Bind the 'schema.table.column' BAT with access kind:
	0 - base table
	1 - inserts
	2 - updates";

pattern bind(mvc:int, schema:str, table:str, column:str, access:int )(uid:bat[:oid,:oid],uval:bat[:oid,:any_1])
address mvc_bind_wrap
comment "Bind the 'schema.table.column' BAT with access kind:
	0 - base table
	1 - inserts
	2 - updates";

pattern bind(mvc:int, schema:str, table:str, column:str, access:int, part_nr:int, nr_parts:int ):bat[:oid,:any_1]
address mvc_bind_wrap
comment "Bind the 'schema.table.column' BAT partition with access kind:
	0 - base table
	1 - inserts
	2 - updates";

pattern bind(mvc:int, schema:str, table:str, column:str, access:int, part_nr:int, nr_parts:int )(uid:bat[:oid,:oid],uval:bat[:oid,:any_1])
address mvc_bind_wrap
comment "Bind the 'schema.table.column' BAT with access kind:
	0 - base table
	1 - inserts
	2 - updates";

command delta ( col:bat[:oid,:any_3], uid:bat[:oid,:oid], uval:bat[:oid,:any_3], ins:bat[:oid,:any_3] )
		:bat[:oid,:any_3] 
address DELTAbat
comment "Return column bat with delta's applied.";

command projectdelta( subselect:bat[:oid,:oid], col:bat[:oid,:any_3], uid:bat[:oid,:oid], uval:bat[:oid,:any_3], ins:bat[:oid,:any_3] ) :bat[:oid,:any_3] 
address DELTAproject
comment "Return column bat with delta's applied.";

command subdelta ( col:bat[:oid,:oid], uid:bat[:oid,:oid], uval:bat[:oid,:oid], ins:bat[:oid,:oid] ) :bat[:oid,:oid]
address DELTAsub
comment "Return a single bat of subselected delta.";

command delta ( col:bat[:oid,:any_3], uid:bat[:oid,:oid], uval:bat[:oid,:any_3]) :bat[:oid,:any_3] 
address DELTAbat2
comment "Return column bat with delta's applied.";

command projectdelta( subselect:bat[:oid,:oid], col:bat[:oid,:any_3], uid:bat[:oid,:oid], uval:bat[:oid,:any_3]) :bat[:oid,:any_3] 
address DELTAproject2
comment "Return column bat with delta's applied.";

command subdelta ( col:bat[:oid,:oid], uid:bat[:oid,:oid], uval:bat[:oid,:oid]) :bat[:oid,:oid]
address DELTAsub2
comment "Return a single bat of subselected delta.";

command getVersion(clientid:int):lng
address mvc_getVersion
comment "Return the database version identifier for a client";

pattern append(mvc:int, sname:str, tname:str, cname:str, ins:any):int
address mvc_append_wrap
comment "Append b to the column tname.cname (possibly optimized to replace the insert bat of tname.cname (returns sequence number for order dependence)";

pattern update(mvc:int, sname:str, tname:str, cname:str, rids:any, upd:any):int
address mvc_update_wrap
comment "Update the values of the column tname.cname";

pattern clear_table{unsafe}(sname:str, tname:str) :wrd
address mvc_clear_table_wrap
comment "Clear table";

pattern tid( mvc:int, sname:str, tname:str):bat[:oid,:any_3] 
address SQLtid
comment "Return the tables tid column.";

pattern tid( mvc:int, sname:str, tname:str, part_nr:int, nr_parts:int ):bat[:oid,:any_3] 
address SQLtid
comment "Return the tables tid column.";

pattern delete{unsafe}(mvc:int, sname:str, tname:str, b:any):int
address mvc_delete_wrap
comment "delete from table";

# @-
# The Monet 5 code generator uses several SQL specific wrapper functions.
pattern resultSet{unsafe}( nr_cols:int, sep:str, rsep:str, ssep:str, ns:str, order:any_1 ) :int 
address mvc_result_file_wrap
comment "Prepare a file result set"; 

pattern resultSet{unsafe}( nr_cols:int, sep:str, rsep:str, ssep:str, ns:str, order:bat[:oid,:any_1] ) :int 
address mvc_result_file_wrap
comment "Prepare a file result set"; 

pattern resultSet{unsafe}( nr_cols:int, qtype:int, order:any_1 ) :int 
address mvc_result_row_wrap
comment "Prepare a row result set"; 

pattern resultSet{unsafe}( nr_cols:int, qtype:int, order:bat[:oid,:any_1] ) :int 
address mvc_result_table_wrap
comment "Prepare a table result set"; 

pattern rsColumn{unsafe}(rs:int, tname:str, name:str, typename:str, digits:int, scale:int, val:any_1 ) :void
address mvc_result_value_wrap
comment "Add the value to the row query result";

pattern rsColumn{unsafe}(rs:int, tname:str, name:str, typename:str, digits:int, scale:int, col:bat[:oid,:any_1] ) :void
address mvc_result_column_wrap
comment "Add the column to the table query result";

pattern declaredTable{unsafe}( name:str ) :int 
address mvc_declared_table_wrap
comment "Prepare a declared table"; 

pattern dtColumn{unsafe}(rs:int, tname:str, name:str, typename:str, digits:int, scale:int) :void
address mvc_declared_table_column_wrap;

pattern dropDeclaredTable{unsafe}( name:str ) :void 
address mvc_drop_declared_table_wrap
comment "drop a declared table"; 

pattern dropDeclaredTables{unsafe}( nr:int ) :void 
address mvc_drop_declared_tables_wrap
comment "drop top n declared tables"; 

pattern exportHead{unsafe}(s:streams, res_id:int) :void
address mvc_export_head_wrap
comment "Export a result (in order) to stream s"; 

pattern exportResult{unsafe}(s:streams, res_id:int) :void
address mvc_export_result_wrap
comment "Export a result (in order) to stream s"; 

pattern exportChunk{unsafe}(s:streams, res_id:int) :void
address mvc_export_chunk_wrap
comment "Export a chunk of the result set (in order) to stream s"; 

pattern exportChunk{unsafe}(s:streams, res_id:int, offset:int, nr:int) :void
address mvc_export_chunk_wrap
comment "Export a chunk of the result set (in order) to stream s"; 

pattern exportOperation{unsafe}(w:str) :void
address mvc_export_operation_wrap
comment "Export result of schema/transaction queries"; 

pattern affectedRows{unsafe}(mvc:int, nr:wrd, w:str) :int
address mvc_affected_rows_wrap
comment "export the number of affected rows by the current query";

pattern exportValue{unsafe}(qtype:int, tname:str, name:str, typename:str, digits:int, scale:int, eclass:int, val:any_1, w:str):void
address mvc_export_value_wrap 
comment "export a single value onto the stream s";

pattern copy_from{unsafe}( sname:str, tname:str, 
	sep:str, rsep:str, ssep:str, ns:str, fname:str, nr:lng, offset:lng, locked:int)(:bat[:oid,:any]...)
address mvc_import_table_wrap
comment "Import a table from bstream s with the 
	given tuple and seperators (sep/rsep)";

pattern copyfrom{unsafe}( sname:str, tname:str, 
	sep:str, rsep:str, ssep:str, ns:str, nr:lng, offset:lng, locked:int)(:bat[:oid,:any]...)
address mvc_import_table_stdin
comment "Import a table from bstream s with the 
	given tuple and seperators (sep/rsep)";

function single(x:any_2):bat[:oid,:any_2];
	b := bat.new(0:oid, x);
	c := bat.append(b, x);
	return c;
end single;

pattern importTable{unsafe}( sname:str, tname:str, fname:str... )(:bat[:oid,:any]...)
address mvc_bin_import_table_wrap
comment "Import a table from the files (fname)";

command zero_or_one( col:bat[:any_2,:any_1]) :any_1
address zero_or_one
comment "if col contains exactly one value return this. Incase of more raise an exception else return nil";

command not_unique( b:bat[:oid,:oid]) :bit 
address not_unique 
comment "check if the tail sorted bat b doesn't have unique tail values" ;

command not_uniques( b:bat[:oid,:oid]) :bat[:oid,:oid] 
address not_unique_oids 
comment "return not unique oids" ;

command not_uniques( b:bat[:oid,:wrd]) :bat[:oid,:oid] 
address not_unique_oids ;

command optimizers()(:bat[:oid,:str],:bat[:oid,:str],:bat[:oid,:str])
address getPipeCatalog;

pattern optimizer_updates()
address SQLoptimizersUpdate;

function times(elaps:int,inblock:lng, oublock:lng):void;
	io.printf("#times %d ms",elaps);
	io.printf(" %d reads",inblock);
	io.printf(" %d writes\n",oublock);
end times;

factory times();
	elaps:= alarm.time();
	user := profiler.getUserTime();
	system := profiler.getSystemTime();
	inblocks := profiler.getDiskReads();
	oublocks := profiler.getDiskWrites();
barrier goon:=true;
	e1:= alarm.time();
	u1:= profiler.getUserTime();
	s1:= profiler.getSystemTime();
	i1 := profiler.getDiskReads();
	o1 := profiler.getDiskWrites();
	elaps:= e1-elaps;
	inblocks := i1-inblocks;
	oublocks := o1-oublocks;
	user := u1-user;
	system:= s1-system;
	io.printf("times %d ms",elaps);
	io.printf(" user %d ms",user);
	io.printf(" system %d ms",system);
	io.printf(" %d reads",inblocks);
	io.printf(" %d writes\n",oublocks);
	elaps := e1;
	user := u1;
	system:=s1;
	inblocks  := i1;
	oublocks  := o1;
	yield times;
	redo goon:=true;
exit goon;
end times;

pattern argRecord():str
address SQLargRecord
comment "Glue together the calling sequence";
pattern argRecord(a:any...):str
address SQLargRecord
comment "Glue together the calling sequence";

function sql_environment{inline}()(name:bat[:oid,:str],value:bat[:oid,:str]);
	(name,value):= inspect.getEnvironment();
	return (name,value) := (name,value);
end sql_environment;

function clients{inline}()( user:bat[:oid,:str], login:bat[:oid,:str], lastcommand:bat[:oid,:str], actions:bat[:oid,:int], seconds:bat[:oid,:lng]);
	U:= clients.getUsers();
	u:= algebra.markH(U);
	(Z,L):= clients.getLogins();
	U1:= algebra.join(Z,U);
	l:= algebra.markH(L);
	C:= clients.getLastCommand();
	c:= algebra.markH(C);
	A:= clients.getActions();
	a:= algebra.markH(A);
	T:= clients.getTime();
	t:= algebra.markH(T);
	return (U1,l,c,a,t);
end clients;

function bbp{inline}()( id:bat[:oid,:int], name:bat[:oid,:str], htype:bat[:oid,:str], ttype:bat[:oid,:str], count:bat[:oid,:lng], refcnt:bat[:oid,:int], lrefcnt:bat[:oid,:int], location:bat[:oid,:str], heat:bat[:oid,:int], dirty:bat[:oid,:str], status:bat[:oid,:str], kind:bat[:oid,:str]);

	(ns,iht,itt,icnt,irefcnt,ilrefcnt,ilocation,iheat,idirty,istatus,ikind) := bbp.get();
	ri := algebra.markT(ns, 0:oid);
	i := bat.reverse(ri);
	n := algebra.markH(ns, 0:oid);
	ht := algebra.markH(iht, 0:oid);
	tt := algebra.markH(itt, 0:oid);
	cnt := algebra.markH(icnt, 0:oid);
	refcnt := algebra.markH(irefcnt, 0:oid);
	lrefcnt := algebra.markH(ilrefcnt, 0:oid);
	location := algebra.markH(ilocation, 0:oid);
	heat := algebra.markH(iheat, 0:oid);
	dirty := algebra.markH(idirty, 0:oid);
	status := algebra.markH(istatus, 0:oid);
	kind := algebra.markH(ikind, 0:oid);
	return (i,n,ht,tt,cnt,refcnt,lrefcnt,location,heat,dirty,status,kind);
end bbp;

pattern sql_variables():bat[:oid,:str]
address sql_variables
comment "return the table with session variables";

pattern db_users() :bat[:oid,:str]
address db_users_wrap
comment "return table of users with sql scenario";

pattern password(user:str) :str
address db_password_wrap
comment "return password hash of user";

pattern dump_cache()(query:bat[:oid,:str],count:bat[:oid,:int])
address dump_cache
comment "dump the content of the query cache";

pattern dump_opt_stats()(rewrite:bat[:oid,:str],count:bat[:oid,:int])
address dump_opt_stats
comment "dump the optimizer rewrite statistics";

pattern dump_trace()(
	event:bat[:oid,:int],
	clk:bat[:oid,:str],
	pc:bat[:oid,:str],
	thread:bat[:oid,:int],
	user:bat[:oid,:int],
	ticks:bat[:oid,:lng],
	reads:bat[:oid,:lng],
	writes:bat[:oid,:lng],
	rbytes:bat[:oid,:lng],
	wbytes:bat[:oid,:lng],
	type:bat[:oid,:str],
	stmt:bat[:oid,:str])
address dump_trace
comment "dump the trace statistics";

pattern storage()(
	schema:bat[:oid,:str],
	table:bat[:oid,:str],
	column:bat[:oid,:str],
	type:bat[:oid,:str],
	location:bat[:oid,:str],
	count:bat[:oid,:lng],
	atomwidth:bat[:oid,:int],
	columnsize:bat[:oid,:lng],
	heap:bat[:oid,:lng],
	indices:bat[:oid,:lng],
	sorted:bat[:oid,:bit])
address sql_storage
comment "return a table with storage information ";

pattern querylog_catalog()(
id:bat[:oid,:oid],
user:bat[:oid,:str],
defined:bat[:oid,:timestamp],
query:bat[:oid,:str],
pipe:bat[:oid,:str],
optimize:bat[:oid,:lng]
)
address sql_querylog_catalog
comment "Obtain the query log catalog";

pattern querylog_calls()(
id:bat[:oid,:oid],
start:bat[:oid,:timestamp],
stop:bat[:oid,:timestamp],
arguments:bat[:oid,:str],
tuples:bat[:oid,:wrd],
exec:bat[:oid,:lng],
result:bat[:oid,:lng],
cpuload:bat[:oid,:int],
iowait:bat[:oid,:int],
space:bat[:oid,:lng]
)
address sql_querylog_calls
comment "Obtain the query log calls";

pattern querylog_reset()
address sql_querylog_reset;

command querylog_init()
address QLOGinit;
command querylog_init(thres:int)
address QLOGinitThreshold;
command querylog_done()
address QLOGdone;


# @- SQL function aliases
# The code generate should identify the precise module
# target for all functions. This creates quite some
# administration overhead and analysis at many places.
# The alternative is to extend modules with an alias.
#
# The routine below are added to the calc module to
# ease code generation.
pattern calc.hash( v:bte ) :wrd address MKEYhash; 
command batcalc.hash( b:bat[:oid,:bte] ) :bat[:oid,:wrd] address MKEYbathash;
pattern calc.hash( v:sht ) :wrd address MKEYhash; 
command batcalc.hash( b:bat[:oid,:sht] ) :bat[:oid,:wrd] address MKEYbathash;
pattern calc.hash( v:int ) :wrd address MKEYhash; 
command batcalc.hash( b:bat[:oid,:int] ) :bat[:oid,:wrd] address MKEYbathash;
pattern calc.hash( v:lng ) :wrd address MKEYhash; 
command batcalc.hash( b:bat[:oid,:lng] ) :bat[:oid,:wrd] address MKEYbathash;
pattern calc.hash( v:oid ) :wrd address MKEYhash; 
command batcalc.hash( b:bat[:oid,:oid] ) :bat[:oid,:wrd] address MKEYbathash;
pattern calc.hash( v:wrd ) :wrd address MKEYhash; 
command batcalc.hash( b:bat[:oid,:wrd] ) :bat[:oid,:wrd] address MKEYbathash;
pattern calc.hash( v:flt ) :wrd address MKEYhash; 
command batcalc.hash( b:bat[:oid,:flt] ) :bat[:oid,:wrd] address MKEYbathash;
pattern calc.hash( v:dbl ) :wrd address MKEYhash; 
command batcalc.hash( b:bat[:oid,:dbl] ) :bat[:oid,:wrd] address MKEYbathash;
pattern calc.hash( v:any ) :wrd address MKEYhash; 
command batcalc.hash( b:bat[:oid,:any_1] ) :bat[:oid,:wrd] address MKEYbathash;
pattern calc.rotate_xor_hash(h:wrd, nbits:int, v:any_1) :wrd address MKEYrotate_xor_hash;
command batcalc.rotate_xor_hash(h:bat[:oid,:wrd], nbits:int, b:bat[:oid,:any_1]) :bat[:oid,:int] address MKEYbulk_rotate_xor_hash;

# @- SQL functions
# The SQL functions are all recognized by their module name.
# For some we need to provide a new implementation, others
# merely require a different address binding.
#
# The aggregate operations work on doubles by default.
# This calls for casting values around in the process.
@= mal_round
command sql.dec_round( v:@1, r:@1 ) :@1 
address @1_dec_round_wrap
comment "round off the value v to nearests multiple of r";

command sql.round( v:@1, d:int, s:int, r:bte) :@1
address @1_round_wrap
comment "round off the decimal v(d,s) to r digits behind the dot (if r < 0, before the dot)";

command calc.second_interval( sc:int, v:@1, ek:int, sk:int ) :lng
address @1_dec2second_interval
comment "cast @1 decimal to a second_interval";

@
@mal
@:mal_round(bte)@
@:mal_round(sht)@
@:mal_round(int)@
@:mal_round(lng)@

@= mal_fround
command sql.dec_round( v:@1, r:@1 ) :@1 
address @1_dec_round_wrap
comment "round off the value v to nearests multiple of r";

command sql.round( v:@1, r:bte) :@1
address @1_round_wrap
comment "round off the floating point v to r digits behind the dot (if r < 0, before the dot)";

command sql.ms_trunc( v:@1, r:int) :@1
address @1_trunc_wrap
comment "truncate the floating point v to r digits behind the dot (if r < 0, before the dot)";

@
@mal
@:mal_fround(flt)@
@:mal_fround(dbl)@

command sql.alpha(dec:dbl, theta:dbl) :dbl
address SQLdbl_alpha
comment "Implementation of astronomy alpha function: expands the radius theta depending on the declination";

command batsql.alpha(dec:bat[:oid,:dbl], theta:dbl) :bat[:oid,:dbl]
address SQLbat_alpha
comment "BAT implementation of astronomy alpha function";

@= mal_cast
command calc.@1( v:void, digits:int ) :@1 
address nil_2num_@1
comment "cast to @1 and check for overflow";

command calc.@1( v:void, digits:int, scale:int ) :@1 
address nil_2dec_@1
comment "cast to dec(@1) and check for overflow";

command batcalc.@1( v:bat[:oid,:void], digits:int ) :bat[:oid,:@1] 
address batnil_2num_@1
comment "cast to @1 and check for overflow";
command batcalc.@1( v:bat[:oid,:void], digits:int, scale:int ) :bat[:oid,:@1] 
address batnil_2dec_@1
comment "cast to dec(@1) and check for overflow";

command calc.@1( v:str, digits:int ) :@1 
address str_2num_@1
comment "cast to @1 and check for overflow";
command calc.@1( v:str, digits:int, scale:int ) :@1 
address str_2dec_@1
comment "cast to dec(@1) and check for overflow";

command batcalc.@1( v:bat[:oid,:str], digits:int ) :bat[:oid,:@1] 
address batstr_2num_@1
comment "cast to @1 and check for overflow";
command batcalc.@1( v:bat[:oid,:str], digits:int, scale:int ) :bat[:oid,:@1] 
address batstr_2dec_@1
comment "cast to dec(@1) and check for overflow";
@
@mal
# @-
# address CALCstr2@1
# command calc.str( v:@1 ) :str
# address CALC@12str
# comment "Cast @1 to str";
@:mal_cast(bte)@
@:mal_cast(sht)@
@:mal_cast(int)@
@:mal_cast(lng)@

@= mal_casttime
command calc.@1( v:void ) :@1 
address nil_2_@1
comment "Cast to @1";
command calc.@1( v:void, digits:int ) :@1 
address nil_2time_@1
comment "cast to @1 and check for overflow";

command batcalc.@1( v:bat[:oid,:void] ) :bat[:oid,:@1] 
address batnil_2_@1
comment "Cast to @1";
command batcalc.@1( v:bat[:oid,:void], digits:int ) :bat[:oid,:@1] 
address batnil_2time_@1
comment "cast to @1 and check for overflow";

command calc.@1( v:str ) :@1 
address str_2_@1
comment "Cast to @1";
command calc.@1( v:str, digits:int ) :@1 
address str_2time_@1
comment "cast to @1 and check for overflow";
command calc.@1( v:@1, digits:int ) :@1 
address @1_2time_@1
comment "cast @1 to @1 and check for overflow";

command batcalc.@1( v:bat[:oid,:str] ) :bat[:oid,:@1] 
address batstr_2_@1
comment "Cast to @1";
command batcalc.@1( v:bat[:oid,:str], digits:int ) :bat[:oid,:@1] 
address batstr_2time_@1
comment "cast to @1 and check for overflow";
command batcalc.@1( v:bat[:oid,:@1], digits:int ) :bat[:oid,:@1] 
address bat@1_2time_@1
comment "cast @1 to @1 and check for overflow";
@
@mal
@:mal_casttime(timestamp)@
@:mal_casttime(daytime)@

command calc.date( v:void ) :date 
address nil_2_date
comment "cast to date";
command batcalc.date( v:bat[:oid,:void] ) :bat[:oid,:date] 
address batnil_2_date
comment "cast to date";

command calc.date( v:str ) :date 
address str_2_date
comment "cast to date";
command batcalc.date( v:bat[:oid,:str] ) :bat[:oid,:date] 
address batstr_2_date
comment "cast to date";
command calc.str( v:date ) :str 
address SQLdate_2_str
comment "cast date to str";

command calc.sqlblob( v:str ) :sqlblob 
address str_2_sqlblob
comment "cast to sqlblob";
command batcalc.sqlblob( v:bat[:oid,:str] ) :bat[:oid,:sqlblob] 
address batstr_2_sqlblob
comment "cast to sqlblob";
command calc.str( v:sqlblob ) :str 
address SQLsqlblob_2_str
comment "cast sqlblob to str";

pattern calc.str( eclass:int, d1:int, s1:int, has_tz:int, v:any_1, digits:int ) :str 
address SQLstr_cast
comment "cast to string and check for overflow";

pattern batcalc.str( eclass:int, d1:int, s1:int, has_tz:int, v:bat[:oid,:any_1], digits:int ) :bat[:oid,:str] 
address SQLbatstr_cast
comment "cast to string and check for overflow";

command calc.substring(s:str,offset:int):str
address STRsubstringTail;
command calc.substring(s:str,offset:int,count:int):str
address STRsubstring;

@= mal_cast_2dec
# command calc.@1( v:@2) :@1 
# address @2_2_@1
# comment "cast @2 to @1";
command calc.@1( v:@2, digits:int, scale:int ) :@1 
address @2_num2dec_@1
comment "cast number to decimal(@1) and check for overflow";

# command batcalc.@1( v:bat[:oid,:@2]) :bat[:oid,:@1]
# address bat@2_2_@1
# comment "cast @2 to @1";
command batcalc.@1( v:bat[:oid,:@2], digits:int, scale:int ) :bat[:oid,:@1] 
address bat@2_num2dec_@1
comment "cast number to decimal(@1) and check for overflow";
@
@mal
@:mal_cast_2dec(bte,flt)@
@:mal_cast_2dec(sht,flt)@
@:mal_cast_2dec(int,flt)@
@:mal_cast_2dec(wrd,flt)@
@:mal_cast_2dec(lng,flt)@
@:mal_cast_2dec(bte,dbl)@
@:mal_cast_2dec(sht,dbl)@
@:mal_cast_2dec(int,dbl)@
@:mal_cast_2dec(wrd,dbl)@
@:mal_cast_2dec(lng,dbl)@

@= mal_cast_dec2
command calc.@1( s1:int, v:@2) :@1 
address @2_dec2_@1
comment "cast decimal(@2) to @1 and check for overflow";
command calc.@1( s1:int, v:@2, d2:int, s2:int ) :@1 
address @2_dec2dec_@1
comment "cast decimal(@2) to decimal(@1) and check for overflow";

command batcalc.@1( s1:int, v:bat[:oid,:@2]) :bat[:oid,:@1]
address bat@2_dec2_@1
comment "cast decimal(@2) to @1 and check for overflow";
command batcalc.@1( s1:int, v:bat[:oid,:@2], d2:int, s2:int ) :bat[:oid,:@1] 
address bat@2_dec2dec_@1
comment "cast decimal(@2) to decimal(@1) and check for overflow";
@
@mal

@= mal_cast2
@:mal_cast_2dec(@1,@2)@
@:mal_cast_dec2(@1,@2)@
@
@mal
@:mal_cast2(bte,bte)@
@:mal_cast2(bte,sht)@
@:mal_cast2(bte,int)@
@:mal_cast2(bte,wrd)@
@:mal_cast2(bte,lng)@
@:mal_cast2(sht,bte)@
@:mal_cast2(sht,sht)@
@:mal_cast2(sht,int)@
@:mal_cast2(sht,wrd)@
@:mal_cast2(sht,lng)@
@:mal_cast2(int,bte)@
@:mal_cast2(int,sht)@
@:mal_cast2(int,int)@
@:mal_cast2(int,wrd)@
@:mal_cast2(int,lng)@
@:mal_cast2(wrd,bte)@
@:mal_cast2(wrd,sht)@
@:mal_cast2(wrd,int)@
@:mal_cast2(wrd,wrd)@
@:mal_cast2(lng,bte)@
@:mal_cast2(lng,sht)@
@:mal_cast2(lng,int)@
@:mal_cast2(lng,wrd)@
@:mal_cast2(lng,lng)@
@:mal_cast2(flt,bte)@
@:mal_cast2(flt,sht)@
@:mal_cast2(flt,int)@
@:mal_cast2(flt,wrd)@
@:mal_cast2(flt,lng)@
@:mal_cast2(dbl,bte)@
@:mal_cast2(dbl,sht)@
@:mal_cast2(dbl,int)@
@:mal_cast2(dbl,wrd)@
@:mal_cast2(dbl,lng)@

command calc.month_interval( v:str, ek:int, sk:int ) :int
address month_interval_str
comment "cast str to a month_interval and check for overflow";

command calc.second_interval( v:str, ek:int, sk:int ) :lng
address second_interval_str
comment "cast str to a second_interval and check for overflow";

pattern calc.month_interval( v:bte, ek:int, sk:int ) :int
address month_interval
comment "cast bte to a month_interval and check for overflow";

pattern calc.second_interval( v:bte, ek:int, sk:int ) :lng
address second_interval
comment "cast bte to a second_interval and check for overflow";

pattern calc.month_interval( v:sht, ek:int, sk:int ) :int
address month_interval
comment "cast sht to a month_interval and check for overflow";

pattern calc.second_interval( v:sht, ek:int, sk:int ) :lng
address second_interval
comment "cast sht to a second_interval and check for overflow";

pattern calc.month_interval( v:int, ek:int, sk:int ) :int
address month_interval
comment "cast int to a month_interval and check for overflow";

pattern calc.second_interval( v:int, ek:int, sk:int ) :lng
address second_interval
comment "cast int to a second_interval and check for overflow";

pattern calc.month_interval( v:wrd, ek:int, sk:int ) :int
address month_interval
comment "cast wrd to a month_interval and check for overflow";

pattern calc.second_interval( v:wrd, ek:int, sk:int ) :lng
address second_interval
comment "cast wrd to a second_interval and check for overflow";

pattern calc.month_interval( v:lng, ek:int, sk:int ) :int
address month_interval
comment "cast lng to a month_interval and check for overflow";

pattern calc.second_interval( v:lng, ek:int, sk:int ) :lng
address second_interval
comment "cast lng to a second_interval and check for overflow";

command calc.rowid(v:any_1, schema:str, table:str) :oid
address sql_rowid
comment "return the next rowid";

command sql.rank_grp(b:bat[:oid,:any_1], gp:bat[:oid,:oid], gpe:bat[:oid,:oid]) :bat[:oid,:int] 
address sql_rank_grp
comment "return the ranked groups";

command sql.rank(b:bat[:oid,:any_1]) :bat[:oid,:int] 
address sql_rank
comment "return the rank bat";

command sql.dense_rank_grp(b:bat[:oid,:any_1], gp:bat[:oid,:oid], gpe:bat[:oid,:oid]) :bat[:oid,:int] 
address sql_dense_rank_grp
comment "return the densely ranked groups";

command sql.dense_rank(b:bat[:oid,:any_1]) :bat[:oid,:int] 
address sql_dense_rank
comment "return the densely ranked bat";

command aggr.exist(b:bat[:any_1,:any_2], h:any_1):bit 
address ALGexist;

function batcalc.mark_grp{inline}( b:bat[:oid,:any_1], ord:bat[:oid,:oid], grp:bat[:oid,:oid], ext:bat[:oid,:oid]) :bat[:oid,:int]; 
	# order is based on ord
	og := algebra.leftfetchjoin(ord, grp);
	x := algebra.mark_grp(og,ext,1:oid);
	mg := batcalc.int(x);

	# restore the order based on grp 
	or := bat.reverse(ord);
	gg := bat.mirror(grp);
	go := algebra.leftjoin(gg, or);
	return mark_grp := algebra.leftfetchjoin(go, mg);
end batcalc.mark_grp;

function batcalc.mark_grp{inline}( b:bat[:oid,:any_1], ord:bat[:oid,:oid], orig:bat[:oid,:any_2]) :bat[:oid,:int]; 
        x := algebra.markT(b,1:oid);
        mg := batcalc.int(x);

	# restore the order based on grp 
	or := bat.reverse(ord);
	gg := bat.mirror(orig);
	go := algebra.leftjoin(gg, or);
	return mark_grp := algebra.leftfetchjoin(go, mg);
end batcalc.mark_grp;

function batcalc.mark_grp{inline}( b:bat[:oid,:any_1] ) :bat[:oid,:int]; 
        x := algebra.markT(b,1:oid);
        return mark_grp:= batcalc.int(x);
end batcalc.mark_grp;

function batcalc.rank_grp{inline}( b:bat[:oid,:any_1], ord:bat[:oid,:oid], grp:bat[:oid,:oid], ext:bat[:oid,:oid]) :bat[:oid,:int]; 
	# order is based on ord
	og := algebra.leftfetchjoin(ord, grp);
	rg := sql.rank_grp(b, og, ext);

	# restore the order based on grp 
	or := bat.reverse(ord);
	gg := bat.mirror(grp);
	go := algebra.leftjoin(gg, or);
	return rank_grp := algebra.leftfetchjoin(go, rg);
end batcalc.rank_grp;

function batcalc.rank_grp{inline}( b:bat[:oid,:any_1], ord:bat[:oid,:oid], orig:bat[:oid,:any_2]) :bat[:oid,:int]; 
	rg := sql.rank(b);

	# restore the order based on grp 
	or := bat.reverse(ord);
	gg := bat.mirror(orig);
	go := algebra.leftjoin(gg, or);
	return rank_grp := algebra.leftfetchjoin(go, rg);
end batcalc.rank_grp;

function batcalc.rank_grp{inline}( b:bat[:oid,:any_1]) :bat[:oid,:int]; 
	return rank_grp:= sql.rank(b);
end batcalc.rank_grp;

function batcalc.dense_rank_grp{inline}( b:bat[:oid,:any_1], ord:bat[:oid,:oid], grp:bat[:oid,:oid], ext:bat[:oid,:oid]) :bat[:oid,:int]; 
	# order is based on ord
	og := algebra.leftfetchjoin(ord, grp);
	drg := sql.dense_rank_grp(b, og, ext);

	# restore the order based on grp 
	or := bat.reverse(ord);
	gg := bat.mirror(grp);
	go := algebra.leftjoin(gg, or);
	return rank_grp := algebra.leftfetchjoin(go, drg);
end batcalc.dense_rank_grp;

function batcalc.dense_rank_grp{inline}( b:bat[:oid,:any_1], ord:bat[:oid,:oid], orig:bat[:oid,:any_2]) :bat[:oid,:int]; 
	drg := sql.dense_rank(b);

	# restore the order based on grp 
	or := bat.reverse(ord);
	gg := bat.mirror(orig);
	go := algebra.leftjoin(gg, or);
	return rank_grp := algebra.leftfetchjoin(go, drg);
end batcalc.dense_rank_grp;

function batcalc.dense_rank_grp{inline}( b:bat[:oid,:any_1]) :bat[:oid,:int]; 
	return dense_rank_grp:= sql.dense_rank(b);
end batcalc.dense_rank_grp;

function sql.subzero_or_one{inline}( b:bat[:oid,:any_1], gp:bat[:oid,:oid], gpe:bat[:oid,:oid], no_nil:bit) :bat[:oid,:any_1];
	(g,e,h) := group.subgroup(gp);
	m := aggr.max(h);
	c0 := calc.isnil(m);
	c01 := calc.not(c0);
	c1 := calc.>(m,1:wrd);
	c11 := calc.and(c01,c1);
	ms := calc.str(m); 
	msg := str.+("21000!zero_or_one: cardinality violation (", ms);
	msg1 := str.+(msg, ">1)");
	sql.assert(c11, msg1);
	return zero_or_one := b;
end sql.subzero_or_one;


function mmath.rand{inline}( v:int ) :int;
	x := mmath.rand();
	return rand := x;
end mmath.rand;

pattern cluster1(sch:str, tbl:str)
address SQLcluster1
comment "Cluster the columns of a table on the (first) primary key";

pattern cluster2(sch:str, tbl:str)
address SQLcluster2
comment "Cluster the columns of a table on the (first) primary key";

pattern shrink(sch:str, tbl:str)
address SQLshrink
comment "Consolidate the deletion table over all columns using shrinking";

pattern reuse(sch:str, tbl:str)
address SQLreuse
comment "Consolidate the deletion table over all columns reusing deleted slots";

pattern vacuum(sch:str, tbl:str)
address SQLvacuum
comment "Choose an approach to consolidate the deletions";

pattern drop_hash(sch:str, tbl:str)
address SQLdrop_hash
comment "Drop hash indices for the given table";

pattern newdictionary(sch:str, tbl:str):void
address SQLnewDictionary
comment "Perform dictionary compression on a table";
pattern dropdictionary(sch:str, tbl:str):void
address SQLdropDictionary
comment "Perform dictionary decompression on a table";

pattern gzcompress(sch:str, tbl:str):void
address SQLgzcompress
comment "Perform LZ compression on a table";
pattern gzdecompress(sch:str, tbl:str):void
address SQLgzdecompress
comment "Perform LZ decompression on a table";
pattern gztruncate(sch:str, tbl:str):void
address SQLtruncate
comment "Remove the tables when you have a compressed image";
pattern gzexpand(sch:str, tbl:str):void
address SQLexpand
comment "Remove the compressed image";

# The distributed processing of queries requires the SQL runtime
# system to be able to deliver portions of the BATs in an efficient way.
# It should be cast into a more efficient C procedure, which also
# takes care of NAS opportunities.

function octopus.bind(mvc:int, sch:str, tab:str,col:str,kind:int, version:int):bat[:oid,:any_1];
	b:bat[:oid,:any_1]:= sql.bind(mvc,sch,tab,col,kind);
	return bind:= b;
end bind;

function octopus.bind(conn:str, sch:str, tab:str,col:str,kind:int, version:int):bat[:oid,:any_1];
	b:bat[:oid,:any_1] := nil:bat[:oid,:any_1];
	m := nil:int;
	rm := remote.put(conn,m);
	rm := remote.exec(conn,"sql","mvc");
	s := remote.put(conn,sch);
	t := remote.put(conn,tab);
	c := remote.put(conn,col);
	k := remote.put(conn,kind);
	bh:= remote.put(conn,b);
	bh:= remote.exec(conn,"sql","bind",rm,s,t,c,k);
	b:bat[:oid,:any_1]:= remote.get(conn,bh);
	return bind:= b;
end octopus.bind;

function octopus.bind_dbat(mvc:int, sch:str, tab:str,access:int, version:int):bat[:oid,:oid];
	b := sql.bind_dbat(mvc,sch,tab,access);
	return bind_dbat:= b;
end octopus.bind_dbat;

function octopus.bind_dbat(conn:str, sch:str, tab:str, access:int, version:int):bat[:oid,:oid];
	b:bat[:oid,:any_1] := nil:bat[:oid,:any_1];
	m := nil:int;
	rm := remote.put(conn,m);
	rm := remote.exec(conn,"sql","mvc");
	s := remote.put(conn,sch);
	t := remote.put(conn,tab);
	a := remote.put(conn,access);
	bh:= remote.put(conn,b);
	bh:= remote.exec(conn,"sql","bind_dbat",rm,s,t,a);
	b:bat[:oid,:oid]:= remote.get(conn,bh);
	return bind_dbat:= b;
end octopus.bind_dbat;

function octopus.bind_idxbat(mvc:int, sch:str, tab:str, index:str, access:int, version:int):bat[:oid,:oid];
	b := sql.bind_idxbat(mvc,sch,tab,index,access);
	return bind_idxbat:= b;
end octopus.bind_idxbat;

function octopus.bind_idxbat(conn:str, sch:str, tab:str, index:str, access:int, version:int):bat[:oid,:oid];
	b:bat[:oid,:oid] := nil:bat[:oid,:oid];
	m := nil:int;
	rm := remote.put(conn,m);
	rm := remote.exec(conn,"sql","mvc");
	s := remote.put(conn,sch);
	t := remote.put(conn,tab);
	i := remote.put(conn,index);
	a := remote.put(conn,access);
	bh:= remote.put(conn,b);
	bh:= remote.exec(conn,"sql","bind_idxbat",rm,s,t,i,a);
	b:bat[:oid,:oid]:= remote.get(conn,bh);
	return bind_idxbat:= b;
end octopus.bind_idxbat;

# Octopus.bind signatures adjusted to new mitosis sql.bind (part_nr, nr_parts)
function octopus.bind(mvc:int, sch:str, tab:str,col:str,kind:int, part_nr:int, nr_parts:int, version:int) :bat[:oid,:any_1];
	b:bat[:oid,:any_1]:= sql.bind(mvc,sch,tab,col,kind,part_nr,nr_parts);
	return bind:= b;
end bind;

function octopus.bind(conn:str, sch:str, tab:str,col:str,kind:int, part_nr:int, nr_parts:int, version:int):bat[:oid,:any_1];
	b:bat[:oid,:any_1] := nil:bat[:oid,:any_1];
	m := nil:int;
	rm := remote.put(conn,m);
	rm := remote.exec(conn,"sql","mvc");
	s := remote.put(conn,sch);
	t := remote.put(conn,tab);
	c := remote.put(conn,col);
	k := remote.put(conn,kind);
	v := remote.put(conn,version);
	l := remote.put(conn,part_nr);
	h := remote.put(conn,nr_parts);
	rb:= remote.put(conn,b);
	rb:= remote.exec(conn,"sql","bind",rm,s,t,c,k,l,h);
	b:bat[:oid,:any_1]:= remote.get(conn,rb);
	return bind:= b;
end octopus.bind;

function octopus.bind_idxbat(conn:str, sch:str, tab:str, index:str, access:int, part_nr:int, nr_parts:int, version:int):bat[:oid,:oid];
	b:bat[:oid,:oid] := nil:bat[:oid,:oid];
	m := nil:int;
	rm := remote.put(conn,m);
	rm := remote.exec(conn,"sql","mvc");
	s := remote.put(conn,sch);
	t := remote.put(conn,tab);
	i := remote.put(conn,index);
	a := remote.put(conn,access);
	l := remote.put(conn,part_nr);
	h := remote.put(conn,nr_parts);
	bh:= remote.put(conn,b);
	bh:= remote.exec(conn,"sql","bind_idxbat",rm,s,t,i,a,l,h);
	b:bat[:oid,:oid]:= remote.get(conn,bh);
	return bind_idxbat:= b;
end octopus.bind_idxbat;

function octopus.getVariable(conn:str,name:str):any_1;
	s := remote.put(conn,name);
	bh:= remote.exec(conn,"sql","getVariable",s);
	b:any_1 := remote.get(conn,bh);
	return getVariable:= b;
end octopus.getVariable;

function octopus.getBid(dbname:str, fn:str, bidtype:sht):lng;
res:lng := -1:lng;
barrier remotewrk := calc.!=(dbname,"NOTworker");
	conn := octopus.connect(dbname);
	r_fn := remote.put(conn,fn);
	r_bt := remote.put(conn,bidtype);
	r_getBid := remote.put(conn,res);
	r_getBid := remote.exec(conn,"trader","makeBid",r_fn,r_bt);
	res:lng  := remote.get(conn,r_getBid);
	catch ANYexception:str;
 	   raise ANYexception:str ;
	exit ANYexception:str ;
exit remotewrk;
    return getBid:lng := res;
end getBid;

function remote.bind{inline}(dbconn:str, sch:str, tab:str,col:str,kind:int, 
version:int):bat[:oid,:any_1];
	b:bat[:oid,:any_1] := nil:bat[:oid,:any_1];
	m := nil:int;
	conn := remote.connect(dbconn, "monetdb", "monetdb", "msql");
	rm := remote.put(conn,m);
	rm := remote.exec(conn,"sql","mvc");
	s := remote.put(conn,sch);
	t := remote.put(conn,tab);
	c := remote.put(conn,col);
	k := remote.put(conn,kind);
	bh:= remote.put(conn,b);
	bh:= remote.exec(conn,"sql","bind",rm,s,t,c,k);
	b:bat[:oid,:any_1]:= remote.get(conn,bh);
	return bind:= b;
end remote.bind;

function remote.bind_idxbat{inline}(dbconn:str, sch:str, tab:str, index:str, access:int, version:int):bat[:oid,:oid];
	b:bat[:oid,:oid] := nil:bat[:oid,:oid];
	m := nil:int;
	conn := remote.connect(dbconn, "monetdb", "monetdb", "msql");
	rm := remote.put(conn,m);
	rm := remote.exec(conn,"sql","mvc");
	s := remote.put(conn,sch);
	t := remote.put(conn,tab);
	i := remote.put(conn,index);
	a := remote.put(conn,access);
	bh:= remote.put(conn,b);
	bh:= remote.exec(conn,"sql","bind_idxbat",rm,s,t,i,a);
	b:bat[:oid,:oid]:= remote.get(conn,bh);
	return bind_idxbat:= b;
end remote.bind_idxbat;

function remote.bind_dbat{inline}(dbconn:str, sch:str, tab:str, access:int, version:int):bat[:oid,:oid];
	b:bat[:oid,:any_1] := nil:bat[:oid,:any_1];
	m := nil:int;
	conn := remote.connect(dbconn, "monetdb", "monetdb", "msql");
	rm := remote.put(conn,m);
	rm := remote.exec(conn,"sql","mvc");
	s := remote.put(conn,sch);
	t := remote.put(conn,tab);
	a := remote.put(conn,access);
	bh:= remote.put(conn,b);
	bh:= remote.exec(conn,"sql","bind_dbat",rm,s,t,a);
	b:bat[:oid,:oid]:= remote.get(conn,bh);
	return bind_dbat:= b;
end remote.bind_dbat;

pattern rdfshred (location:str, gname:str, schema:str)
address SQLrdfShred
comment "Procedure that wraps around the shredder of the rdf module in MAL. 
Shredding an RDF data file from location results in 7 new tables (6 
permutations of SPO and a mapping) in the RDF schema and an entry to table 
rdf.graph We can then query with SQL queries the RDF triple storeby quering 
tables gid_spo, gid_pso etc., where gid is looked up in rdf.graph"

command prelude()
address SQLprelude;

command epilogue()
address SQLepilogue;

sql.prelude();

@h
#ifndef _SQL_H
#define _SQL_H

#include <sql_mem.h>

#ifdef WIN32
#ifndef LIBSQL
#define sql5_export extern __declspec(dllimport)
#else
#define sql5_export extern __declspec(dllexport)
#endif
#else
#define sql5_export extern
#endif

#include "sql_mvc.h"
#include <sql_backend.h>
#include <mal_session.h>

#include <mal_function.h>
#include <mal_stack.h>
#include <mal_interpreter.h>

#include <tablet.h>
#include <streams.h>
#include <mtime.h>
#include <math.h>
#include <blob.h>
#include <mkey.h>
#include <str.h>
#include "sql_privileges.h"
#include "sql_decimal.h"
#include "sql_string.h"
#include "sql_qc.h"
#include "sql_env.h"
#include "sql_statement.h"
#include "querylog.h"

#include <bat/bat_storage.h>
#include <bat/bat_utils.h>

/*
 * @-
 * The back-end structure collects the information needed to support
 * compilation and execution of the SQL code against the Monet Version 5
 * back end. Note that the back-end can be called upon by the front-end
 * to handle specific tasks, such as catalog management (sql_mvc)
 * and query execution (sql_qc). For this purpose, the front-end needs
 * access to operations defined in the back-end, in particular for
 * freeing the stack and code segment.
 * @-
 */
typedef struct backend {
	int console;
	char language;		/* 'S' or 's' or 'X' */
	mvc *mvc;
	stream *out;
	Client client;
	sql_schema *currSchema;
	sql_table *currTable;
	sql_column *currColumn;
	sql_key *currKey;
	sql_idx *currIndex;
	int 	mvc_var;	
	int	vtop;		/* top of the variable stack before the current function */
	cq *q;			/* pointer to the cached query */
} backend;

extern backend *backend_reset(backend *b);
extern backend *backend_create(mvc *m, Client c);
extern void backend_destroy(backend *b);

extern int sqlcleanup(mvc *c, int err);
extern sql_rel *sql_symbol2relation(mvc *c, symbol *sym);
extern stmt *sql_relation2stmt(mvc *c, sql_rel *r);

extern BAT *mvc_bind_dbat(mvc *m, char *sname, char *tname, int access);
extern BAT *mvc_bind_idxbat(mvc *m, char *sname, char *tname, char *iname, int access);

sql5_export str SQLmvc(Client cntxt, MalBlkPtr mb, MalStkPtr stk, InstrPtr pci);
sql5_export str SQLtransaction(Client cntxt, MalBlkPtr mb, MalStkPtr stk, InstrPtr pci);
sql5_export str SQLcommit(Client cntxt, MalBlkPtr mb, MalStkPtr stk, InstrPtr pci);
sql5_export str SQLabort(Client cntxt, MalBlkPtr mb, MalStkPtr stk, InstrPtr pci);
sql5_export str SQLtransaction2(Client cntxt, MalBlkPtr mb, MalStkPtr stk, InstrPtr pci);
sql5_export str SQLcatalog(Client cntxt, MalBlkPtr mb, MalStkPtr stk, InstrPtr pci);

sql5_export str mvc_append_wrap(Client cntxt, MalBlkPtr mb, MalStkPtr stk, InstrPtr pci);
sql5_export str mvc_update_wrap(Client cntxt, MalBlkPtr mb, MalStkPtr stk, InstrPtr pci);
sql5_export str mvc_bind_wrap(Client cntxt, MalBlkPtr mb, MalStkPtr stk, InstrPtr pci);
sql5_export str mvc_bind_dbat_wrap(Client cntxt, MalBlkPtr mb, MalStkPtr stk, InstrPtr pci);
sql5_export str mvc_bind_idxbat_wrap(Client cntxt, MalBlkPtr mb, MalStkPtr stk, InstrPtr pci);
sql5_export str mvc_clear_table_wrap(Client cntxt, MalBlkPtr mb, MalStkPtr stk, InstrPtr pci);
sql5_export str mvc_delete_wrap(Client cntxt, MalBlkPtr mb, MalStkPtr stk, InstrPtr pci);
sql5_export str SQLtid(Client cntxt, MalBlkPtr mb, MalStkPtr stk, InstrPtr pci);
sql5_export str DELTAbat(bat *result, bat *col, bat *uid, bat *uval, bat *ins);
sql5_export str DELTAsub(bat *result, bat *col, bat *uid, bat *uval, bat *ins);
sql5_export str DELTAproject(bat *result, bat *subselect, bat *col, bat *uid, bat *uval, bat *ins);
sql5_export str DELTAbat2(bat *result, bat *col, bat *uid, bat *uval);
sql5_export str DELTAsub2(bat *result, bat *col, bat *uid, bat *uval);
sql5_export str DELTAproject2(bat *result, bat *subselect, bat *col, bat *uid, bat *uval);
sql5_export str mvc_result_row_wrap(Client cntxt, MalBlkPtr mb, MalStkPtr stk, InstrPtr pci);
sql5_export str mvc_result_file_wrap(Client cntxt, MalBlkPtr mb, MalStkPtr stk, InstrPtr pci);
sql5_export str mvc_result_table_wrap(Client cntxt, MalBlkPtr mb, MalStkPtr stk, InstrPtr pci);
sql5_export str mvc_result_column_wrap(Client cntxt, MalBlkPtr mb, MalStkPtr stk, InstrPtr pci);
sql5_export str mvc_result_value_wrap(Client cntxt, MalBlkPtr mb, MalStkPtr stk, InstrPtr pci);

sql5_export str mvc_declared_table_wrap(Client cntxt, MalBlkPtr mb, MalStkPtr stk, InstrPtr pci);
sql5_export str mvc_declared_table_column_wrap(Client cntxt, MalBlkPtr mb, MalStkPtr stk, InstrPtr pci);
sql5_export str mvc_drop_declared_table_wrap(Client cntxt, MalBlkPtr mb, MalStkPtr stk, InstrPtr pci );
sql5_export str mvc_drop_declared_tables_wrap(Client cntxt, MalBlkPtr mb, MalStkPtr stk, InstrPtr pci );

sql5_export str mvc_affected_rows_wrap(Client cntxt, MalBlkPtr mb, MalStkPtr stk, InstrPtr pci);
sql5_export str mvc_export_result_wrap(Client cntxt, MalBlkPtr mb, MalStkPtr stk, InstrPtr pci);
sql5_export str mvc_export_head_wrap(Client cntxt, MalBlkPtr mb, MalStkPtr stk, InstrPtr pci);
sql5_export str mvc_export_chunk_wrap(Client cntxt, MalBlkPtr mb, MalStkPtr stk, InstrPtr pci);
sql5_export str mvc_export_operation_wrap(Client cntxt, MalBlkPtr mb, MalStkPtr stk, InstrPtr pci);
sql5_export str mvc_export_value_wrap(Client cntxt, MalBlkPtr mb, MalStkPtr stk, InstrPtr pci);
sql5_export str mvc_import_table_wrap(Client cntxt, MalBlkPtr mb, MalStkPtr stk, InstrPtr pci);
sql5_export str mvc_import_table_stdin(Client cntxt, MalBlkPtr mb, MalStkPtr stk, InstrPtr pci);
sql5_export str mvc_bin_import_table_wrap(Client cntxt, MalBlkPtr mb, MalStkPtr stk, InstrPtr pci);
sql5_export str setVariable(Client cntxt, MalBlkPtr mb, MalStkPtr stk, InstrPtr pci);
sql5_export str getVariable(Client cntxt, MalBlkPtr mb, MalStkPtr stk, InstrPtr pci);
sql5_export str sql_variables(Client cntxt, MalBlkPtr mb, MalStkPtr stk, InstrPtr pci);
sql5_export str mvc_logfile(Client cntxt, MalBlkPtr mb, MalStkPtr stk, InstrPtr pci);
sql5_export str mvc_next_value(Client cntxt, MalBlkPtr mb, MalStkPtr stk, InstrPtr pci);
sql5_export str mvc_bat_next_value(Client cntxt, MalBlkPtr mb, MalStkPtr stk, InstrPtr pci);
sql5_export str mvc_get_value(Client cntxt, MalBlkPtr mb, MalStkPtr stk, InstrPtr pci);
sql5_export str mvc_getVersion(lng *r, int *clientid);
sql5_export str mvc_restart_seq(Client cntxt, MalBlkPtr mb, MalStkPtr stk, InstrPtr pci);
sql5_export str zero_or_one(ptr ret, int *bid);
sql5_export str not_unique(bit *ret, int *bid);
sql5_export str not_unique_oids(bat *ret, bat *bid);
sql5_export str SQLcluster1(Client cntxt, MalBlkPtr mb, MalStkPtr stk, InstrPtr pci);
sql5_export str SQLcluster2(Client cntxt, MalBlkPtr mb, MalStkPtr stk, InstrPtr pci);
sql5_export str SQLshrink(Client cntxt, MalBlkPtr mb, MalStkPtr stk, InstrPtr pci);
sql5_export str SQLreuse(Client cntxt, MalBlkPtr mb, MalStkPtr stk, InstrPtr pci);
sql5_export str SQLvacuum(Client cntxt, MalBlkPtr mb, MalStkPtr stk, InstrPtr pci);
sql5_export str SQLdrop_hash(Client cntxt, MalBlkPtr mb, MalStkPtr stk, InstrPtr pci);
sql5_export str SQLnewDictionary(Client cntxt, MalBlkPtr mb, MalStkPtr stk, InstrPtr pci);
sql5_export str SQLdropDictionary(Client cntxt, MalBlkPtr mb, MalStkPtr stk, InstrPtr pci);
sql5_export str SQLgzcompress(Client cntxt, MalBlkPtr mb, MalStkPtr stk, InstrPtr pci);
sql5_export str SQLgzdecompress(Client cntxt, MalBlkPtr mb, MalStkPtr stk, InstrPtr pci);
sql5_export str SQLtruncate(Client cntxt, MalBlkPtr mb, MalStkPtr stk, InstrPtr pci);
sql5_export str SQLexpand(Client cntxt, MalBlkPtr mb, MalStkPtr stk, InstrPtr pci);
sql5_export str SQLoctopusBind(Client cntxt, MalBlkPtr mb, MalStkPtr stk, InstrPtr pci);
sql5_export str SQLoctopusBinddbat(Client cntxt, MalBlkPtr mb, MalStkPtr stk, InstrPtr pci);
sql5_export str SQLargRecord(Client cntxt, MalBlkPtr mb, MalStkPtr stk, InstrPtr pci);
sql5_export str SQLrdfShred(Client cntxt, MalBlkPtr mb, MalStkPtr stk, InstrPtr pci);
sql5_export str SQLoptimizersUpdate(Client cntxt, MalBlkPtr mb, MalStkPtr stk, InstrPtr pci);
sql5_export str month_interval_str( int *ret, str *s, int *ek, int *sk );
sql5_export str second_interval_str( lng *res, str *s, int *ek, int *sk );
sql5_export str dump_cache(Client cntxt, MalBlkPtr mb, MalStkPtr stk, InstrPtr pci);
sql5_export str dump_opt_stats(Client cntxt, MalBlkPtr mb, MalStkPtr stk, InstrPtr pci);
sql5_export str dump_trace(Client cntxt, MalBlkPtr mb, MalStkPtr stk, InstrPtr pci);
sql5_export str sql_storage(Client cntxt, MalBlkPtr mb, MalStkPtr stk, InstrPtr pci);
sql5_export str sql_querylog_catalog(Client cntxt, MalBlkPtr mb, MalStkPtr stk, InstrPtr pci);
sql5_export str sql_querylog_calls(Client cntxt, MalBlkPtr mb, MalStkPtr stk, InstrPtr pci);
sql5_export str sql_querylog_reset(Client cntxt, MalBlkPtr mb, MalStkPtr stk, InstrPtr pci);
sql5_export str sql_rowid(Client cntxt, MalBlkPtr mb, MalStkPtr stk, InstrPtr pci);
sql5_export str sql_rank_grp(bat *rid, bat *bid, bat *gid, bat *gpe);
sql5_export str sql_rank(bat *rid, bat *bid);
sql5_export str sql_dense_rank_grp(bat *rid, bat *bid, bat *gid, bat *gpe);
sql5_export str sql_dense_rank(bat *rid, bat *bid);
@= round_export
sql5_export str @1_dec_round_wrap( @1 *res, @1 *v, @1 *r );
sql5_export str @1_round_wrap( @1 *res, @1 *v, int *d, int *s, bte *r );
sql5_export str str_2dec_@1( @1 *res, str *val, int *d, int *sc );
sql5_export str str_2num_@1( @1 *res, str *v, int *len );
sql5_export str batstr_2dec_@1( int *res, int *val, int *d, int *sc );
sql5_export str batstr_2num_@1( int *res, int *v, int *len );
sql5_export str @1_dec2second_interval( lng *res, int *sc, @1 *dec, int *ek, int *sk );

sql5_export str nil_2dec_@1( @1 *res, void *val, int *d, int *sc );
sql5_export str nil_2num_@1( @1 *res, void *v, int *len );
sql5_export str batnil_2dec_@1( int *res, int *val, int *d, int *sc );
sql5_export str batnil_2num_@1( int *res, int *v, int *len );
@
@h
@:round_export(bte)@
@:round_export(sht)@
@:round_export(int)@
@:round_export(wrd)@
@:round_export(lng)@

@= cast_time
sql5_export str nil_2time_@1( @1 *res, void *v, int *len );
sql5_export str batnil_2time_@1( int *res, int *v, int *len );
sql5_export str str_2time_@1( @1 *res, str *v, int *len );
sql5_export str batstr_2time_@1( int *res, int *v, int *len );
sql5_export str @1_2time_@1( @1 *res, @1 *v, int *len );
sql5_export str bat@1_2time_@1( int *res, int *v, int *len );
@
@h
@:cast_time(timestamp)@
@:cast_time(daytime)@
@= cast_export
sql5_export str nil_2_@1( @3 *res, void *val );
sql5_export str batnil_2_@1( int *res, int *val );
sql5_export str str_2_@1( @3 *res, str *val );
sql5_export str batstr_2_@1( int *res, int *val );
sql5_export str SQL@1_2_str( str *res, @1 *val );
@
@h
@:cast_export(timestamp,timestamp_tostr,timestamp)@
@:cast_export(daytime,daytime_tostr,daytime)@
@:cast_export(date,date_tostr,date)@
@:cast_export(sqlblob,sqlblob_tostr,sqlblob*)@
sql5_export str SQLstr_cast(Client cntxt, MalBlkPtr mb, MalStkPtr stk, InstrPtr pci);
sql5_export str SQLbatstr_cast(Client cntxt, MalBlkPtr mb, MalStkPtr stk, InstrPtr pci);
@= fround_export
sql5_export str @1_dec_round_wrap( @1 *res, @1 *v, @1 *r );
sql5_export str @1_round_wrap( @1 *res, @1 *v, bte *r );
sql5_export str @1_trunc_wrap( @1 *res, @1 *v, int *r );
@
@h
@:fround_export(flt)@
@:fround_export(dbl)@
#define radians(x)       ((x) * 3.14159265358979323846 /180.0 )
#define degrees(x)       ((x) * 180.0/3.14159265358979323846 )
sql5_export str SQLdbl_alpha(dbl *res, dbl *decl, dbl *theta);
sql5_export str SQLbat_alpha(bat *res, bat *decl, dbl *theta);
sql5_export str month_interval(Client cntxt, MalBlkPtr mb, MalStkPtr stk, InstrPtr pci);
sql5_export str second_interval(Client cntxt, MalBlkPtr mb, MalStkPtr stk, InstrPtr pci);
sql5_export str month_interval_daytime( int *ret, daytime *s, int *ek, int *sk );
sql5_export str second_interval_daytime( lng *res, daytime *s, int *ek, int *sk );
@= simpleupcast_export
sql5_export str @2_2_@1( @1 *res, @2 *v );
sql5_export str bat@2_2_@1( int *res, int *v );
@= simpledowncast_export
sql5_export str @2_2_@1( @1 *res, @2 *v );
sql5_export str bat@2_2_@1( int *res, int *v );
@= numcastup_export
@:simpledowncast_export(@1,@2)@
sql5_export str @2_dec2_@1( @1 *res, int *s1, @2 *v );
sql5_export str @2_dec2dec_@1( @1 *res, int *S1, @2 *v, int *d2, int *S2 );
sql5_export str @2_num2dec_@1( @1 *res, @2 *v, int *d2, int *s2 );
sql5_export str bat@2_dec2_@1( int *res, int *s1, int *v );
sql5_export str bat@2_dec2dec_@1( int *res, int *S1, int *v, int *d2, int *S2 );
sql5_export str bat@2_num2dec_@1( int *res, int *v, int *d2, int *s2 );
@
@h
@:numcastup_export(bte,bte)@
@:numcastup_export(sht,bte)@
@:numcastup_export(sht,sht)@
@:numcastup_export(int,bte)@
@:numcastup_export(int,sht)@
@:numcastup_export(int,int)@
@:numcastup_export(wrd,bte)@
@:numcastup_export(wrd,sht)@
@:numcastup_export(wrd,int)@
@:numcastup_export(wrd,wrd)@
@:numcastup_export(lng,bte)@
@:numcastup_export(lng,sht)@
@:numcastup_export(lng,int)@
@:numcastup_export(lng,wrd)@
@:numcastup_export(lng,lng)@
@= fnumcastdown_export
@:simpledowncast_export(@1,@2)@
sql5_export str @2_num2dec_@1( @1 *res, @2 *v, int *d2, int *s2 );
sql5_export str bat@2_num2dec_@1( int *res, int *v, int *d2, int *s2 );
@
@h
@:fnumcastdown_export(bte,flt)@
@:fnumcastdown_export(sht,flt)@
@:fnumcastdown_export(int,flt)@
@:fnumcastdown_export(wrd,flt)@
@:fnumcastdown_export(lng,flt)@
@:fnumcastdown_export(bte,dbl)@
@:fnumcastdown_export(sht,dbl)@
@:fnumcastdown_export(int,dbl)@
@:fnumcastdown_export(wrd,dbl)@
@:fnumcastdown_export(lng,dbl)@
@= fnumcastup_export
@:simpleupcast_export(@1,@2)@
sql5_export str @2_dec2_@1( @1 *res, int *s1, @2 *v );
sql5_export str @2_dec2dec_@1( @1 *res, int *S1, @2 *v, int *d2, int *S2 );
sql5_export str @2_num2dec_@1( @1 *res, @2 *v, int *d2, int *s2 );
sql5_export str bat@2_dec2_@1( int *res, int *s1, int *v );
sql5_export str bat@2_dec2dec_@1( int *res, int *S1, int *v, int *d2, int *S2 );
sql5_export str bat@2_num2dec_@1( int *res, int *v, int *d2, int *s2 );
@
@h
@:fnumcastup_export(flt,bte)@
@:fnumcastup_export(flt,sht)@
@:fnumcastup_export(flt,int)@
@:fnumcastup_export(flt,wrd)@
@:fnumcastup_export(flt,lng)@
@:fnumcastup_export(dbl,bte)@
@:fnumcastup_export(dbl,sht)@
@:fnumcastup_export(dbl,int)@
@:fnumcastup_export(dbl,wrd)@
@:fnumcastup_export(dbl,lng)@
@= numcastdown_export
@:simpledowncast_export(@1,@2)@
sql5_export str @2_dec2_@1( @1 *res, int *s1, @2 *v );
sql5_export str @2_dec2dec_@1( @1 *res, int *S1, @2 *v, int *d2, int *S2 );
sql5_export str @2_num2dec_@1( @1 *res, @2 *v, int *d2, int *s2 );
sql5_export str bat@2_dec2_@1( int *res, int *s1, int *v );
sql5_export str bat@2_dec2dec_@1( int *res, int *S1, int *v, int *d2, int *S2 );
sql5_export str bat@2_num2dec_@1( int *res, int *v, int *d2, int *s2 );
@
@h
@:numcastdown_export(bte,sht)@
@:numcastdown_export(bte,int)@
@:numcastdown_export(bte,wrd)@
@:numcastdown_export(bte,lng)@
@:numcastdown_export(sht,int)@
@:numcastdown_export(sht,wrd)@
@:numcastdown_export(sht,lng)@
@:numcastdown_export(int,wrd)@
@:numcastdown_export(int,lng)@
@:numcastdown_export(wrd,lng)@

sql5_export str getSQLContext(Client cntxt, MalBlkPtr mb, mvc **c, backend **b );

sql5_export void freeVariables(Client c, MalBlkPtr mb, MalStkPtr glb, int start);

#endif /* _SQL_H */

@c
/*
 * @-
 * First introduce the routines to be called by the front-end.
 */
#include "monetdb_config.h"
#include "sql.h"
#include "sql_result.h"
#include "sql_gencode.h"
#include <sql_storage.h>
#include <sql_scenario.h>
#include <store_sequence.h>
#include <sql_optimizer.h>
#include <sql_datetime.h>
#include <rel_optimizer.h>
#include <rel_distribute.h>
#include <rel_select.h>
#include <rel_exp.h>
#include <rel_dump.h>
#include <rel_bin.h>
#include <bbp.h>
#include <cluster.h>
#include <opt_dictionary.h>
#include <opt_pipes.h>
#ifdef HAVE_RAPTOR
# include <rdf.h>
#endif
#include "mal_instruction.h"

/* Windows doesn't have round or trunc, but it does have floor and ceil */
#ifndef HAVE_ROUND
static inline double
round(double val)
{
	/* round to nearest integer, away from zero */
	if (val < 0)
		return -floor(-val + 0.5);
	else
		return floor(val + 0.5);
}
#endif

#ifndef HAVE_TRUNC
static inline double
trunc(double val)
{
	/* round to integer, towards zero */
	if (val < 0)
		return ceil(val);
	else
		return floor(val);
}
#endif

backend *
backend_reset(backend *b)
{
	b->out = b->client->fdout;
	b->language = 0;

	b->currSchema = NULL;
	b->currTable = NULL;
	b->currColumn = NULL;
	b->currKey = NULL;
	b->currIndex = NULL;
	b->vtop = 0;
	b->q = NULL;
	b->mvc_var = 0;
	return b;
}

backend *
backend_create(mvc *m, Client c)
{
	backend *b = NEW(backend);

	b->console = isAdministrator(c);
	b->mvc = m;
	b->client = c;
	b->mvc_var = 0;
	return backend_reset(b);
}

void
backend_destroy(backend *b)
{
	_DELETE(b);
}

static int
rel_is_table( sql_rel *rel )
{
	if (!rel || is_base(rel->op))
		return 1;
	return 0;
}

static int
exp_is_point_select( sql_exp * e) 
{
	if (!e)
		return 1;
	if (e->type == e_cmp && !e->f && e->flag == (int)cmp_equal) {
		sql_exp *r = e->r;

		if (r->card <= CARD_AGGR) 
			return 1;
	}
	return 0;
}

static int
rel_is_point_query( sql_rel *rel)
{
	int is_point = 0;

	if (!rel)
		return 1;
	if (is_project(rel->op))
		return rel_is_point_query(rel->l);
	if (is_select(rel->op) && rel_is_table(rel->l) && rel->exps) {
/*
		node *n;
		is_point = 1;
		for (n=rel->exps->h; n && is_point; n = n->next) {
			if (!exp_is_point_select(n->data))
				is_point = 0;
		}
*/
		is_point = 0;
		/* just one point expression makes this a point query */
		if (rel->exps->h)
			if (exp_is_point_select(rel->exps->h->data))
				is_point = 1;
	}
	return is_point;
}

static int
rel_need_distinct_query( sql_rel *rel)
{
	int need_distinct = 0;

	while (!need_distinct && rel && is_project(rel->op) && !is_groupby(rel->op))
		rel = rel->l;
	if (!need_distinct && rel && is_groupby(rel->op) && rel->exps) {
		node *n, *m;
		for (n=rel->exps->h; n && !need_distinct; n = n->next) {
			sql_exp *e = n->data;
			if (e->type == e_aggr) {
				list *l = e->l;

				if (l) for(m = l->h; m && !need_distinct; m = m->next){
					sql_exp *a = m->data;
	
					if (need_distinct(a))
						need_distinct = 1;
				}
			}
		}
	}
	return need_distinct;
}


sql_rel *
sql_symbol2relation(mvc *c, symbol *sym)
{
	sql_rel *r;

	r = rel_semantic(c, sym);
	if (!r) 
		return NULL;
	if (r) {
		/* TODO: do we need to optimise anything for SciQL? */
		r = rel_optimizer(c, r);
		r = rel_distribute(c, r);
		if (rel_is_point_query(r) || rel_need_distinct_query(r))
			c->point_query = 1;
	}
	return r;
}

stmt *
sql_relation2stmt(mvc *c, sql_rel *r)
{
	stmt *s = NULL;

	if (!r) {
		return NULL;
	} else {
		if (c->emode == m_plan) {
			rel_print(c, r, 0);
		} else {
			s = output_rel_bin(c, r);
		}
	}
	return s;
}

/*
 * @-
 * After the SQL statement has been executed, its data structures
 * should be garbage collected. For successful actions we have to finish
 * the transaction as well, e.g. commit or rollback.
 */
int
sqlcleanup(mvc *c, int err)
{
	sql_destroy_params(c);
	sql_destroy_args(c);

	if ((c->emod & mod_locked) == mod_locked) {
		/* here we should commit the transaction */
		if (!err) {
			sql_trans_commit(c->session->tr);
			/* write changes to disk */
			sql_trans_end(c->session);
			store_apply_deltas();
			sql_trans_begin(c->session);
		}
		store_unlock();
		c->emod = 0;
	}
	/* some statements dynamically disable caching */
	c->sym = NULL;
	if (c->sa) 
		c->sa = sa_reset(c->sa);
	if (err > 0)
		c->session->status = -err;
	if (err < 0)
		c->session->status = err;
	c->label = 0;
	c->point_query = 0;
	scanner_query_processed(&(c->scanner));
	return err;
}

/*
 * @-
 * The internal administration of the SQL compilation and execution state
 * is administered by a state descriptor accessible in each phase.
 * Failure to find the state descriptor aborts the session.
 */
str 
getSQLContext(Client cntxt, MalBlkPtr mb, mvc **c, backend **b)
{
	backend *be;
	(void) mb;

	if (cntxt == NULL)
		throw(SQL, "mvc", "No client record");
	if (cntxt->sqlcontext == NULL)
		throw(SQL, "mvc", "SQL module not initialized");
	be = (backend *) cntxt->sqlcontext;
	if (c) {
		*c = be->mvc;
		if (*c == NULL)
			throw(SQL, "mvc", "SQL module not initialized, mvc struct missing");
	}
	if (b)
		*b = be;
	return MAL_SUCCEED;
}

str
SQLmvc(Client cntxt, MalBlkPtr mb, MalStkPtr stk, InstrPtr pci)
{
	mvc *sql = NULL;
	str msg = getSQLContext(cntxt, mb, &sql, NULL);
	int *res = (int*) getArgReference(stk, pci, 0);

	if (msg)
		return msg;
	*res = 0;
	return MAL_SUCCEED;
}

str
SQLtransaction(Client cntxt, MalBlkPtr mb, MalStkPtr stk, InstrPtr pci)
{
	mvc *sql = NULL;
	str msg = getSQLContext(cntxt, mb, &sql, NULL);
	int type = *(int*) getArgReference(stk, pci, 1);
	int chain = *(int*) getArgReference(stk, pci, 2);
	str name = *(str*) getArgReference(stk, pci, 3);
	char buf[BUFSIZ];
	int ret = 0;

	if (msg)
		return msg;
	if (name && strcmp(name, str_nil) == 0)
		name = NULL;

	switch (type) {
	case DDL_RELEASE:
		if (sql->session->auto_commit == 1) 
			throw(SQL, "sql.trans", "3BM30!RELEASE SAVEPOINT: not allowed in auto commit mode");
		ret = mvc_release(sql, name);
		if (ret < 0) {
			snprintf(buf, BUFSIZ, "3B000!RELEASE SAVEPOINT: (%s) failed", name);
			throw(SQL, "sql.trans", "%s", buf);
		}
		break;
	case DDL_COMMIT:
		if (sql->session->auto_commit == 1) {
			if (name)
				throw(SQL,"sql.trans", "3BM30!SAVEPOINT: not allowed in auto commit mode");
			else
				throw(SQL,"sql.trans", "2DM30!COMMIT: not allowed in auto commit mode");
		}
		ret = mvc_commit(sql, chain, name);
		if (ret < 0 && !name) 
			throw(SQL, "sql.trans", "2D000!COMMIT: failed");
		if (ret < 0 && name)
			throw(SQL, "sql.trans", "3B000!SAVEPOINT: (%s) failed", name);
		break;
	case DDL_ROLLBACK:
		if (sql->session->auto_commit == 1) 
			throw(SQL, "sql.trans", "2DM30!ROLLBACK: not allowed in auto commit mode");
		ret = mvc_rollback(sql, chain, name);
		if (ret < 0 && name) {
			snprintf(buf, BUFSIZ, "3B000!ROLLBACK TO SAVEPOINT: (%s) failed", name);
			throw(SQL, "sql.trans", "%s", buf);
		}
		break;
	case DDL_TRANS:
		if (sql->session->auto_commit == 0) 
			throw(SQL, "sql.trans", "25001!START TRANSACTION: cannot start a transaction within a transaction");
		if (sql->session->active)
			mvc_rollback(sql, 0, NULL);
		sql->session->auto_commit = 0;
		sql->session->ac_on_commit = 1;
		sql->session->level = chain;
		(void) mvc_trans(sql);
		break;
	default:
		throw(SQL, "sql.trans", "transaction unknown type");
	}
	return MAL_SUCCEED;
}

str
SQLcommit(Client cntxt, MalBlkPtr mb, MalStkPtr stk, InstrPtr pci)
{
	int ret;
	mvc *sql = NULL;
	str msg = getSQLContext(cntxt, mb, &sql, NULL);
	(void) stk;
	(void) pci;

	if (sql->session->auto_commit != 0) 
		throw(SQL,"sql.trans", "2DM30!COMMIT: not allowed in auto commit mode");
	ret = mvc_commit(sql, 0, 0);
	if (ret < 0 ) 
		throw(SQL, "sql.trans", "2D000!COMMIT: failed");
	return msg;
}

str
SQLabort(Client cntxt, MalBlkPtr mb, MalStkPtr stk, InstrPtr pci)
{
	mvc *sql = NULL;
	str msg = getSQLContext(cntxt, mb, &sql, NULL);
	(void) stk;
	(void) pci;

	if (sql->session->active)
		mvc_rollback(sql, 0, NULL);
	return msg;
}

str
SQLtransaction2(Client cntxt, MalBlkPtr mb, MalStkPtr stk, InstrPtr pci)
{
	mvc *sql = NULL;
	str msg = getSQLContext(cntxt, mb, &sql, NULL);

	(void) stk;
	(void) pci;
	if (sql->session->auto_commit == 0) 
		throw(SQL, "sql.trans", "25001!START TRANSACTION: cannot start a transaction within a transaction");
	if (sql->session->active)
		mvc_rollback(sql, 0, NULL);
	sql->session->auto_commit = 0;
	sql->session->ac_on_commit = 1;
	sql->session->level = 0;
	(void) mvc_trans(sql);
	return msg;
}

static str
create_table_or_view( mvc *sql, char *sname, sql_table *t, int temp)
{
	sql_allocator *osa;
	sql_schema *s = mvc_bind_schema(sql, sname);
	sql_table *nt = NULL;
	node *n;

	if (STORE_READONLY(active_store_type)) 
		return sql_error(sql, 06, "25006!schema statements cannot be executed on a readonly database.");

	if (!s) 
		return sql_message("3F000!CREATE %s: schema '%s' doesn't exist", (t->query)?"TABLE":"VIEW", sname);

	if (mvc_bind_table(sql, s, t->base.name)) {
		char *cd = (temp == SQL_DECLARED_TABLE)?"DECLARE":"CREATE";
		return sql_message("42S01!%s TABLE: name '%s' already in use", cd, t->base.name);
	} else if (temp != SQL_DECLARED_TABLE && (!schema_privs(sql->role_id, s) && !(isTempSchema(s) && temp == SQL_LOCAL_TEMP))){
		return sql_message("42000!CREATE %s: insufficient privileges for user '%s' in schema '%s'", (temp == SQL_ARRAY)?"ARRAY":"TABLE", stack_get_string(sql, "current_user"), s->base.name);
	}

	osa = sql->sa;
	sql->sa = NULL;
	/* first check default values */
	for (n = t->columns.set->h; n; n = n->next) {
		sql_column *c = n->data;

		if (c->def) {
			char *buf;
			sql_rel *r = NULL;

			sql->sa = sa_create();
			buf = sa_alloc(sql->sa, strlen(c->def) + 8);
			snprintf(buf, BUFSIZ, "select %s;", c->def);
			r = rel_parse(sql, buf, m_deps); 
			if (!r || !is_project(r->op) || !r->exps || list_length(r->exps) != 1 || rel_check_type(sql, &c->type, r->exps->h->data, type_equal) == NULL) 
				throw(SQL, "sql.catalog", "%s", sql->errstr);
			rel_destroy(r);
			sa_destroy(sql->sa);
			sql->sa = NULL;
		}
	}

	nt = sql_trans_create_table(sql->session->tr, s, t->base.name, t->query, t->type, t->system, temp, t->commit_action, t->sz, t->valence, t->fixed, t->materialised);

	for (n = t->columns.set->h; n; n = n->next) {
		sql_column *c = n->data;
		mvc_copy_column(sql, nt, c);
	}
	if (t->idxs.set) {
		for (n = t->idxs.set->h; n; n = n->next) {
			sql_idx *i = n->data;
			mvc_copy_idx(sql, nt, i);
		}
	}
	if (t->keys.set) {
		for (n = t->keys.set->h; n; n = n->next) {
			sql_key *k = n->data;

			mvc_copy_key(sql, nt, k);
		}
	}
	/* also create dependencies */
	if (nt->query && isView(nt)) {
		sql_rel *r = NULL;

		sql->sa = sa_create();
		r = rel_parse(sql, nt->query, m_deps); 
		if (r) {
			stmt *sqs = rel_bin(sql, r);
			list *view_id_l = stmt_list_dependencies(sql->sa, sqs, VIEW_DEPENDENCY);
			list *id_l = stmt_list_dependencies(sql->sa, sqs, COLUMN_DEPENDENCY);
			list *func_id_l = stmt_list_dependencies(sql->sa, sqs, FUNC_DEPENDENCY);

			mvc_create_dependencies(sql, id_l, nt->base.id, VIEW_DEPENDENCY);
			mvc_create_dependencies(sql, view_id_l, nt->base.id, VIEW_DEPENDENCY);
			mvc_create_dependencies(sql, func_id_l, nt->base.id, VIEW_DEPENDENCY);
		}
		sa_destroy(sql->sa);
	}
	sql->sa = osa;
	return MAL_SUCCEED;
}

static str
alter_table( mvc *sql, char *sname, sql_table *t)
{
	sql_schema *s = mvc_bind_schema(sql, sname);
	sql_table *nt = NULL;
	node *n;

	if (!s) 
		return sql_message("3F000!ALTER TABLE: no such schema '%s'", sname);

	if ((nt = mvc_bind_table(sql, s, t->base.name)) == NULL) {
		return sql_message("42S02!ALTER TABLE: no such table '%s'", t->base.name);

	} else if (!schema_privs(sql->role_id, s) && !(isTempSchema(s) && t->persistence == SQL_LOCAL_TEMP)){
		return sql_message("42000!ALTER TABLE: insufficient privileges for user '%s' in schema '%s'", stack_get_string(sql, "current_user"), s->base.name);
	}

	/* First check if all the changes are allowed */
	if (t->idxs.set) {
		/* only one pkey */
		if (nt->pkey) {
			for (n = t->idxs.nelm; n; n = n->next) {
				sql_idx *i = n->data;
				if (i->key->type == pkey)
					return sql_message("40000!CONSTRAINT PRIMARY KEY: a table can have only one PRIMARY KEY\n");
			}
		}
	}

	if (t->readonly != nt->readonly) 
		mvc_readonly( sql, nt, t->readonly);

	/* check for changes */
	if (t->tables.dset) for (n = t->tables.dset->h; n; n = n->next) {
		/* propagate alter table .. drop table */
		sql_table *at = n->data;
		sql_table *pt = mvc_bind_table(sql, nt->s, at->base.name);

		sql_trans_del_table(sql->session->tr, nt, pt, at->drop_action);
	}
	for (n = t->tables.nelm; n; n = n->next) {
		/* propagate alter table .. add table */
		sql_table *at = n->data;
 		sql_table *pt = mvc_bind_table(sql, nt->s, at->base.name);

		sql_trans_add_table(sql->session->tr, nt, pt);
	}

	/* check for changes */
	if (t->columns.dset) for (n = t->columns.dset->h; n; n = n->next) {
		/* propagate alter table .. drop column */
		sql_column *c = n->data;
 		sql_column *nc = mvc_bind_column(sql, nt, c->base.name);
		mvc_drop_column(sql, nt, nc, c->drop_action);
	}
	/* check for changes on current cols */
	for (n = t->columns.set->h; n != t->columns.nelm; n = n->next) {

		/* null or default value changes */
		sql_column *c = n->data;
 		sql_column *nc = mvc_bind_column(sql, nt, c->base.name);

		if (c->null != nc->null) {
			mvc_null(sql, nc, c->null);
			/* for non empty check for nulls */
			if (c->null == 0){
				BAT *b = store_funcs.bind_col(sql->session->tr, nc, 0);

				/* TODO also check updates and inserts */
				if (BATcount(b) && b->T->nonil != TRUE) {
					BUN bun = BUNfnd(BATmirror(b), ATOMnilptr(b->ttype));
					if (bun != BUN_NONE)
						return sql_message ("40002!ALTER TABLE: NOT NULL constraint violated for column %s.%s", c->t->base.name, c->base.name );
				}
				BBPunfix(b->batCacheid);
			}
		}
		if (c->def != nc->def)
			mvc_default(sql, nc, c->def);
	}
	for (; n; n = n->next) {
		/* propagate alter table .. add column */
		sql_column *c = n->data;
		mvc_copy_column(sql, nt, c);
	}
	if (t->idxs.set) {
		/* alter drop index */
		if (t->idxs.dset) for (n = t->idxs.dset->h; n; n = n->next) {
			sql_idx *i = n->data;
 			sql_idx *ni = mvc_bind_idx(sql, s, i->base.name);
			mvc_drop_idx(sql, s, ni);
		}
		/* alter add index */
		for (n = t->idxs.nelm; n; n = n->next) {
			sql_idx *i = n->data;
			mvc_copy_idx(sql, nt, i);
		}
	}
	if (t->keys.set) {
		/* alter drop key */
		if (t->keys.dset) for (n = t->keys.dset->h; n; n = n->next) {
			sql_key *k = n->data;
 			sql_key *nk = mvc_bind_key(sql, s, k->base.name);
			mvc_drop_key(sql, s, nk, k->drop_action);
		}
		/* alter add key */
		for (n = t->keys.nelm; n; n = n->next) {
			sql_key *k = n->data;
			mvc_copy_key(sql, nt, k);
		}
	}
	return MAL_SUCCEED;
}



static char *
drop_table(mvc *sql, char *sname, char *tname, int drop_action, int tt)
{
	sql_schema *s = NULL;
	sql_table *t = NULL;
	node *n; 

	if (sname && !(s=mvc_bind_schema(sql, sname))) 
		return sql_message("3F000!DROP %s: no such schema '%s'", (tt==tt_table)?"TABLE":"ARRAY", sname);
	if (!s)
		s = cur_schema(sql);
	t = mvc_bind_table(sql, s, tname);
	if (!t && !sname) {
		s = tmp_schema(sql);
		t = mvc_bind_table(sql, s, tname);
	}
	if (!t) { 
<<<<<<< HEAD
		return sql_message("42S02!DROP %s: no such %s '%s'", (tt==tt_table)?"TABLE":"ARRAY", (tt==tt_table)?"table":"array", tname);
	} else if (!isTableOrArray(t) && !isStream(t) && !isRemote(t)) {
		return sql_message("42000!DROP %s: cannot drop VIEW '%s'", (tt==tt_table)?"TABLE":"ARRAY", tname);
=======
		return sql_message("42S02!DROP TABLE: no such table '%s'", tname);
	} else if (isView(t)) {
		return sql_message("42000!DROP TABLE: cannot drop VIEW '%s'", tname);
>>>>>>> c7dd2713
	} else if (t->system) {
		return sql_message("42000!DROP %s: cannot drop system %s '%s'", (tt==tt_table)?"TABLE":"ARRAY", (tt==tt_table)?"table":"array", tname);
	} else if (!schema_privs(sql->role_id, s) && !(isTempSchema(s) && t->persistence == SQL_LOCAL_TEMP)){
		return sql_message("42000!DROP %s: access denied for %s to schema ;'%s'", (tt==tt_table)?"TABLE":"ARRAY", stack_get_string(sql, "current_user"), s->base.name);
	}
	if ( !drop_action && t->keys.set) {
		for (n = t->keys.set->h; n; n = n->next) {
			sql_key *k = n->data;

			if (k->type == ukey || k->type == pkey) {
				sql_ukey *uk = (sql_ukey *) k;

				if (uk->keys && list_length(uk->keys)) {
					node *l = uk->keys->h;

					for (; l; l = l->next) {
						k = l->data;
						/* make sure it is not a self referencing key */
						if (k->t != t) 
							return sql_message("40000!DROP %s: FOREIGN KEY %s.%s depends on %s", (tt==tt_table)?"TABLE":"ARRAY", k->t->base.name, k->base.name, tname);
					}
				}
			}
		}
	}

	if (!drop_action && mvc_check_dependency(sql, t->base.id, TABLE_DEPENDENCY, NULL))
		return sql_message("42000!DROP %s: unable to drop %s %s (there are database objects which depend on it)\n", (tt==tt_table)?"TABLE":"ARRAY", (tt==tt_table)?"table":"array", t->base.name);
	
	mvc_drop_table(sql, s, t, drop_action);
	return MAL_SUCCEED;
}

static char *
drop_view(mvc *sql, char *sname, char *tname, int drop_action)
{
	sql_table *t = NULL;
	sql_schema *ss = NULL;

	if (sname != NULL && (ss = mvc_bind_schema(sql, sname)) == NULL)
		return sql_message("3F000!DROP VIEW: no such schema '%s'", sname);

	if (ss == NULL)
		ss = cur_schema(sql);

	t = mvc_bind_table(sql, ss, tname);

	if (!schema_privs(sql->role_id, ss) && !(isTempSchema(ss) && t && t->persistence == SQL_LOCAL_TEMP)){  
		return sql_message("42000!DROP VIEW: access denied for %s to schema '%s'", stack_get_string(sql, "current_user"), ss->base.name);
	} else if (!t) {
		return sql_message("42S02!DROP VIEW: unknown view '%s'", tname);
	} else if (!isView(t)) {
		return sql_message("42000!DROP VIEW: unable to drop view '%s': is a table", tname);
	} else if (t->system) {
		return sql_message("42000!DROP VIEW: cannot drop system view '%s'", tname);
	} else if (! drop_action && mvc_check_dependency(sql, t->base.id, VIEW_DEPENDENCY, NULL)) {
		return sql_message("42000!DROP VIEW: cannot drop view '%s', there are database objects which depend on it", t->base.name);
	} else {
		mvc_drop_table(sql, ss, t, drop_action);
		return MAL_SUCCEED;
	}
}

static str
drop_key( mvc *sql, char *sname, char *kname, int drop_action )
{
	sql_key *key;
	sql_schema *ss = NULL;

	if (sname != NULL && (ss = mvc_bind_schema(sql, sname)) == NULL)
		return sql_message("3F000!ALTER TABLE: no such schema '%s'", sname);

	if (ss == NULL)
		ss = cur_schema(sql);

	if ((key = mvc_bind_key(sql, ss, kname )) == NULL) 
		return sql_message("42000!ALTER TABLE: no such constraint '%s'", kname);
	if (!drop_action && mvc_check_dependency(sql, key->base.id, KEY_DEPENDENCY, NULL)) 
		return sql_message("42000!ALTER TABLE: cannot drop constraint '%s': there are database objects which depend on it", key->base.name);
	mvc_drop_key(sql, ss, key, drop_action);
	return MAL_SUCCEED;
}

static str
create_index( mvc *sql, char *iname, int itype, char *sname, char *tname, MalStkPtr stk, InstrPtr pci) 
{
	sql_schema *s = NULL;
	sql_table *t = NULL;
	sql_idx *i = NULL;

	if (!(s = mvc_bind_schema(sql, sname)))
		return sql_message("3F000!CREATE INDEX: no such schema '%s'", sname);

	i = mvc_bind_idx(sql, s, iname);
	t = mvc_bind_table(sql, s, tname);
	if (i) {
		return sql_message("42S11!CREATE INDEX: name '%s' already in use", iname);
	} else if (!t) {
		return sql_message("42S02!CREATE INDEX: no such table '%s'", tname);
	} else if (isView(t)) {
		return sql_message("42S02!CREATE INDEX: cannot create index on view '%s'", tname);
	} else {
		int n;
		sql_idx *i = mvc_create_idx(sql, t, iname, (idx_type) itype);

		if (!i) 
			return sql_message("40000!CREATE INDEX: failed to create index '%s'", iname);

		for (n=6; n<pci->argc; n++) {
			char *cname = *(str*)getArgReference(stk, pci, n);
			sql_column *c = mvc_bind_column(sql, t, cname);

			if (!c) {
				return sql_message("42S22!CREATE INDEX: no such column '%s'", cname);
			} else {
				mvc_create_ic(sql, i, c);
				mvc_create_dependency(sql, c->base.id, i->base.id, INDEX_DEPENDENCY);
			}
		}
	}
	return NULL;
}

static str
drop_index( mvc *sql, char *sname, char *iname)
{
	sql_schema *s = NULL;
	sql_idx *i = NULL;

	if (!(s=mvc_bind_schema(sql, sname))) 
		return sql_message("3F000!DROP INDEX: no such schema '%s'", sname);
 	i = mvc_bind_idx(sql, s, iname);
	if (!i) {
		return sql_message("42S12!DROP INDEX: no such index '%s'", iname);
	} else if (!schema_privs(sql->role_id, s)) {
		return sql_message("42000!DROP INDEX: access denied for %s to schema ;'%s'", stack_get_string(sql, "current_user"), s->base.name);
	} else {
		mvc_drop_idx(sql, s, i);
	}
	return NULL;
}

static str
create_seq( mvc *sql, char *sname, sql_sequence *seq)
{
	sql_schema *s = NULL;

	if (sname && !(s = mvc_bind_schema(sql, sname)))
		return sql_message("3F000!CREATE SEQUENCE: no such schema '%s'", sname);
	if (s == NULL)
		s = cur_schema(sql);
	if (find_sql_sequence(s, seq->base.name)) {
		return sql_message("42000!CREATE SEQUENCE: name '%s' already in use", seq->base.name);
	} else if (!schema_privs(sql->role_id, s)) {
		return sql_message( "42000!CREATE SEQUENCE: insufficient privileges for '%s' in schema '%s'", stack_get_string(sql, "current_user"), s->base.name);
	}
	sql_trans_create_sequence(sql->session->tr, s, seq->base.name, seq->start, seq->minvalue, seq->maxvalue, seq->increment, seq->cacheinc, seq->cycle, seq->bedropped);
	return NULL;
}

static str
alter_seq( mvc *sql, char *sname, sql_sequence *seq, lng *val)
{
	sql_schema *s = NULL;
	sql_sequence *nseq = NULL;

	if (sname && !(s = mvc_bind_schema(sql, sname)))
		return sql_message("3F000!ALTER SEQUENCE: no such schema '%s'", sname);
	if (s == NULL)
		s = cur_schema(sql);
	if (!(nseq = find_sql_sequence(s, seq->base.name))) {
		return sql_message( "42000!ALTER SEQUENCE: no such sequence '%s'", seq->base.name);
	} else if (!schema_privs(sql->role_id, s)) {
		return sql_message( "42000!ALTER SEQUENCE: insufficient privileges for '%s' in schema '%s'", stack_get_string(sql, "current_user"), s->base.name);
	}

	/* first alter the known values */
	sql_trans_alter_sequence(sql->session->tr, nseq, seq->minvalue, seq->maxvalue, seq->increment, seq->cacheinc, seq->cycle);
	if (val)
		sql_trans_sequence_restart(sql->session->tr, nseq, *val);
	return MAL_SUCCEED;
}




static str
drop_seq(mvc *sql, char *sname, char *name)
{
	sql_schema *s = NULL;
	sql_sequence *seq = NULL;

	if (sname && !(s = mvc_bind_schema(sql, sname)))
		return sql_message("3F000!DROP SEQUENCE: no such schema '%s'", sname);
	if (!s)
		s = cur_schema(sql);
	if (!(seq = find_sql_sequence(s, name))) {
		return sql_message("42M35!DROP SEQUENCE: no such sequence '%s'", name);
	} else if (!schema_privs(sql->role_id, s)) {
		return sql_message("42000!DROP SEQUENCE: insufficient privileges for '%s' in schema '%s'", stack_get_string(sql, "current_user"),  s->base.name);
	}
	if (mvc_check_dependency(sql, seq->base.id, BEDROPPED_DEPENDENCY, NULL))
		return sql_message("2B000!DROP SEQUENCE: unable to drop sequence %s (there are database objects which depend on it)\n", seq->base.name);

	sql_trans_drop_sequence(sql->session->tr, s, seq, 0);
	return NULL;
}

static str
drop_func( mvc *sql, char *sname, char *name, int fid, int type, int action)
{
	sql_schema *s = NULL;
	char is_aggr = (type == F_AGGR);
	char is_func = (type != F_PROC);
	char *F = is_aggr?"AGGREGATE":(is_func?"FUNCTION":"PROCEDURE");
	char *f = is_aggr?"aggregate":(is_func?"function":"procedure");
	char *KF = type==F_FILT?"FILTER ": type==F_UNION?"UNION ": "";
	char *kf = type==F_FILT?"filter ": type==F_UNION?"union ": "";

	if (sname && !(s = mvc_bind_schema(sql, sname)))
		return sql_message("3F000!DROP %s%s: no such schema '%s'", KF, F, sname);
	if (!s)
		s = cur_schema(sql);
	if (fid >= 0) {
		node *n = find_sql_func_node(s, fid);
		if (n) {
			sql_func *func = n->data;

			if (!schema_privs(sql->role_id, s)) {
				return sql_message("DROP %s%s: access denied for %s to schema ;'%s'", KF, F, stack_get_string(sql, "current_user"), s->base.name);
	}
			if (!action && mvc_check_dependency(sql, func->base.id, !IS_PROC(func) ? FUNC_DEPENDENCY : PROC_DEPENDENCY, NULL))
				return sql_message("DROP %s%s: there are database objects dependent on %s%s %s;", KF, F, kf, f, func->base.name);
	
			if (is_func && func->res.comp_type) 
				mvc_drop_table(sql, func->res.comp_type->s, func->res.comp_type, 0);
			mvc_drop_func(sql, s, func, action); 
		}
	} else {
		node *n = NULL;
		list *list_func = schema_bind_func(sql, s, name, type);

		if (!schema_privs(sql->role_id, s)) {
			list_destroy(list_func);
			return sql_message("DROP %s%s: access denied for %s to schema ;'%s'", KF, F, stack_get_string(sql, "current_user"), s->base.name);
		}
		for( n = list_func->h ; n; n = n->next) {
			sql_func *func = n->data;

			if (!action && mvc_check_dependency(sql, func->base.id, !IS_PROC(func) ? FUNC_DEPENDENCY : PROC_DEPENDENCY, list_func)) {
				list_destroy(list_func);
				return sql_message("DROP %s%s: there are database objects dependent on %s%s %s;", KF, F, kf, f, func->base.name);
			}
		}
		mvc_drop_all_func(sql, s, list_func, action);
		list_destroy(list_func);
	}
	return MAL_SUCCEED;
}

static char *
create_func( mvc *sql, char *sname, sql_func *f )
{
	sql_func *nf;
	sql_schema *s = NULL;
	char is_aggr = (f->type == F_AGGR);
	char is_func = (f->type != F_PROC);
	char *F = is_aggr?"AGGREGATE":(is_func?"FUNCTION":"PROCEDURE");
	char *KF = f->type==F_FILT?"FILTER ": f->type==F_UNION?"UNION ": "";

	if (sname && !(s = mvc_bind_schema(sql, sname)))
		return sql_message("3F000!CREATE %s%s: no such schema '%s'", KF, F, sname);
	if (!s)
		s = cur_schema(sql);
	nf = mvc_create_func(sql, NULL, s, f->base.name, f->ops, &f->res, f->type, f->mod, f->imp, f->query);
	if (nf && nf->query) {
		char *buf;
		sql_rel *r = NULL;
		sql_allocator *sa = sql->sa;

		sql->sa = sa_create();
		buf = sa_strdup(sql->sa, nf->query);
		r = rel_parse(sql, buf, m_deps); 
		if (r) {
			stmt *sb = rel_bin(sql, r);
			list *id_col_l = stmt_list_dependencies(sql->sa, sb, COLUMN_DEPENDENCY);
			list *id_func_l = stmt_list_dependencies(sql->sa, sb, FUNC_DEPENDENCY);
			list *view_id_l = stmt_list_dependencies(sql->sa, sb, VIEW_DEPENDENCY);

			mvc_create_dependencies(sql, id_col_l, nf->base.id, !IS_PROC(f) ? FUNC_DEPENDENCY : PROC_DEPENDENCY);
			mvc_create_dependencies(sql, id_func_l, nf->base.id, !IS_PROC(f) ? FUNC_DEPENDENCY : PROC_DEPENDENCY);
			mvc_create_dependencies(sql, view_id_l, nf->base.id, !IS_PROC(f) ? FUNC_DEPENDENCY : PROC_DEPENDENCY);
		}
		sa_destroy(sql->sa);
		sql->sa = sa;
	} else {
		if (!backend_resolve_function(sql, nf)) 
			return sql_message("3F000!CREATE %s%s: external name %s.%s not bound", KF, F, nf->mod, nf->base.name);
	}
	return MAL_SUCCEED;
}

static char *
create_trigger( mvc *sql, char *sname, char *tname, char *triggername, int time, int orientation, int event, char *old_name, char *new_name, char *condition, char *query)
{
	sql_trigger *tri = NULL;
	sql_schema *s = NULL;
	sql_table *t;

	if (sname && !(s = mvc_bind_schema(sql, sname)))
		return sql_message("3F000!CREATE TRIGGER: no such schema '%s'", sname);
	if (!s)
		s = cur_schema(sql);
	if (!schema_privs(sql->role_id, s)) 
		return sql_message("3F000!CREATE TRIGGER: access denied for %s to schema ;'%s'", stack_get_string(sql, "current_user"), s->base.name);
	if (mvc_bind_trigger(sql, s, triggername ) != NULL) 
		return sql_message("3F000!CREATE TRIGGER: name '%s' already in use", triggername);
	
	if (!(t = mvc_bind_table(sql, s, tname)))
		return sql_message("3F000!CREATE TRIGGER: unknown table '%s'", tname);

	if (isView(t)) 
		return sql_message("3F000!CREATE TRIGGER: cannot create trigger on view '%s'", tname);

	tri = mvc_create_trigger(sql, t, triggername, time, orientation, event, old_name, new_name, condition, query);
	if (tri) {
		char *buf;
		sql_rel *r = NULL;
		sql_allocator *sa = sql->sa;

		sql->sa = sa_create();
		buf = sa_strdup(sql->sa, query);
		r = rel_parse(sql, buf, m_deps); 
		if (r) {
			stmt *sqs = rel_bin(sql, r);
			list *col_l = stmt_list_dependencies(sql->sa, sqs, COLUMN_DEPENDENCY);
			list *func_l = stmt_list_dependencies(sql->sa, sqs, FUNC_DEPENDENCY);
			list *view_id_l = stmt_list_dependencies(sql->sa, sqs, VIEW_DEPENDENCY);

			mvc_create_dependencies(sql, col_l, tri->base.id, TRIGGER_DEPENDENCY);
			mvc_create_dependencies(sql, func_l, tri->base.id, TRIGGER_DEPENDENCY);
			mvc_create_dependencies(sql, view_id_l, tri->base.id, TRIGGER_DEPENDENCY);
		}
		sa_destroy(sql->sa);
		sql->sa = sa;
	}
	return MAL_SUCCEED;
}

static char *
drop_trigger( mvc *sql, char *sname, char *tname)
{
	sql_trigger *tri = NULL;
	sql_schema *s = NULL;

	if (sname && !(s = mvc_bind_schema(sql, sname)))
		return sql_message("3F000!DROP TRIGGER: no such schema '%s'", sname);
	if (!s)
		s = cur_schema(sql);
	if (s && !schema_privs(sql->role_id, s)) 
		return sql_message("3F000!DROP TRIGGER: access denied for %s to schema ;'%s'", stack_get_string(sql, "current_user"), s->base.name);

	if ((tri = mvc_bind_trigger(sql, s, tname)) == NULL)
		return sql_message("3F000!DROP TRIGGER: unknown trigger %s\n", tname);
	mvc_drop_trigger(sql, s, tri);
	return MAL_SUCCEED;
}

static char *
SaveArgReference(MalStkPtr stk, InstrPtr pci, int arg)
{
	char *val = *(str*)getArgReference(stk, pci, arg);

	if (val && strcmp(val, str_nil) == 0)
		val = NULL;
	return val;
}

str
SQLcatalog(Client cntxt, MalBlkPtr mb, MalStkPtr stk, InstrPtr pci)
{
	mvc *sql = NULL;
	str msg = getSQLContext(cntxt, mb, &sql, NULL);
	int type = *(int*) getArgReference(stk, pci, 1);
	str sname = *(str*) getArgReference(stk, pci, 2);

	if (msg)
		return msg;

	if (STORE_READONLY(active_store_type)) 
		return sql_message("25006!schema statements cannot be executed on a readonly database.");

	switch (type) {
	case DDL_CREATE_SEQ:
	{
		sql_sequence *s = *(sql_sequence**) getArgReference(stk, pci, 3);
		msg = create_seq(sql, sname, s);
	} 	break;
	case DDL_ALTER_SEQ:
	{
		lng *val = NULL;
		sql_sequence *s = *(sql_sequence**) getArgReference(stk, pci, 3);
		if (getArgType(mb, pci, 4) == TYPE_lng) 
			val = getArgReference(stk, pci, 4);
		if (val == NULL || *val == lng_nil)
			msg = sql_message("42M36!ALTER SEQUENCE: cannot (re)start with NULL");
		else
			msg = alter_seq(sql, sname, s, val);
	} 	break;
	case DDL_DROP_SEQ: {
		str name = *(str*) getArgReference(stk, pci, 3);

		msg = drop_seq( sql, sname, name);
	} 	break;
	case DDL_CREATE_SCHEMA: {
		str name = SaveArgReference(stk, pci, 3);
		int auth_id = sql->role_id;

		if (name && (auth_id = sql_find_auth(sql, name)) < 0) {
			msg = sql_message("42M32!CREATE SCHEMA: no such authorization '%s'", name);
		}
		if (sql->user_id != USER_MONETDB && sql->role_id != ROLE_SYSADMIN) {
			msg = sql_message("42000!CREATE SCHEMA: insufficient privileges for user '%s'", stack_get_string(sql, "current_user"));
		}
		if (mvc_bind_schema(sql, sname)) {
			msg = sql_message("3F000!CREATE SCHEMA: name '%s' already in use", sname);
		} else {
			(void)mvc_create_schema(sql, sname, auth_id, sql->user_id);
		}
	}	break;
	case DDL_DROP_SCHEMA: {
		int action = *(int*) getArgReference(stk, pci, 4);
		sql_schema *s = mvc_bind_schema(sql, sname);

		if (!s) {
			msg = sql_message("3F000!DROP SCHEMA: name %s does not exist", sname);
		} else if (!schema_privs(sql->role_id, s)) {
			msg = sql_message("42000!DROP SCHEMA: access denied for %s to schema ;'%s'", stack_get_string(sql, "current_user"), s->base.name);
		} else if (s == cur_schema(sql)) {
			msg = sql_message("42000!DROP SCHEMA: cannot drop current schema");
		} else if (strcmp(sname, "sys") == 0 || strcmp(sname, "tmp") == 0) {
			msg = sql_message("42000!DROP SCHEMA: access denied for '%s'", sname);
		} else if (sql_schema_has_user(sql, s)) {
			msg = sql_message("2BM37!DROP SCHEMA: unable to drop schema '%s' (there are database objects which depend on it", sname);
		} else {
			mvc_drop_schema(sql, s, action);
		}
	} 	break;
	case DDL_CREATE_TABLE: 
	case DDL_CREATE_VIEW: 
	case DDL_CREATE_ARRAY:
	{
		sql_table *t = *(sql_table**) getArgReference(stk, pci, 3);
		int temp = *(int*) getArgReference(stk, pci, 4);

		if((pci->argc - pci->retc) > 4) {
			int i = 5;
			node *n = t->columns.set->h;
			for (; i <= (pci->argc - 4) && n; i = i + 4, n = n->next) {
				sql_column *c = n->data;
				int colnr = *(int*)getArgReference(stk, pci, i);
				lng strt = *(lng*)getArgReference(stk, pci, i+1);
				lng step = *(lng*)getArgReference(stk, pci, i+2);
				lng stop = *(lng*)getArgReference(stk, pci, i+3);

				if (getArgType(mb,pci,i) != TYPE_int ||
						getArgType(mb,pci,i+1) != TYPE_lng ||
						getArgType(mb,pci,i+2) != TYPE_lng ||
						getArgType(mb,pci,i+3) != TYPE_lng)
					throw(SQL, "sql.catalog", "internal error, parameter of invalid data type");

				while(c->colnr != colnr) {
					n = n->next;
					c = n->data;
				}

				if ( strt != lng_nil && step != lng_nil && stop != lng_nil &&
					 (step == 0 || strt == stop || (strt < stop && step < 0) ||
					  (strt > stop && step > 0)) )
					throw(SQL, "sql.catalog",
							"Illegal range of dimension '%s': "
							"[%lld:%lld:%lld]", c->base.name, strt, step, stop);
				c->dim = ZNEW(sql_dimrange);
				c->dim->strt = strt;
				c->dim->step = step;
				c->dim->stop = stop;
				if(!isFixedDim(c->dim)) t->fixed = 0;
			}
		}

		msg = create_table_or_view(sql, sname, t, temp);
	} 	break;
	case DDL_DROP_ARRAY:
	case DDL_DROP_TABLE: {
		int action = *(int*) getArgReference(stk, pci, 4);
		str name = *(str*) getArgReference(stk, pci, 3);

		msg = drop_table( sql, sname, name, action, (type==DDL_DROP_TABLE)?tt_table:tt_array);
	} 	break;
	case DDL_DROP_VIEW: {
		int action = *(int*) getArgReference(stk, pci, 4);
		str name = *(str*) getArgReference(stk, pci, 3);

		msg = drop_view( sql, sname, name, action);
	} 	break;
	case DDL_DROP_CONSTRAINT: {
		int action = *(int*) getArgReference(stk, pci, 4);
		str name = *(str*) getArgReference(stk, pci, 3);

		msg = drop_key( sql, sname, name, action);
	} 	break;
	case DDL_ALTER_TABLE: {
		sql_table *t = *(sql_table**) getArgReference(stk, pci, 3);
		msg = alter_table(sql, sname, t);
	} 	break;
	case DDL_CREATE_TYPE: {
		char *impl = *(str*) getArgReference(stk, pci, 3);
		if (!mvc_create_type(sql, sql->session->schema, sname, 0, 0, 0, impl)) 
			msg = sql_message("0D000!CREATE TYPE: unknown external type '%s'", impl);
	} 	break;
	case DDL_DROP_TYPE: {
		msg = sql_message("0A000!DROP TYPE: not implemented ('%s')", sname);
	} 	break;
	case DDL_GRANT_ROLES: {
		char *auth = SaveArgReference(stk, pci, 3);

		msg = sql_grant_role( sql, sname /*grantee */, auth);
	} 	break;
	case DDL_REVOKE_ROLES: {
		char *auth = SaveArgReference(stk, pci, 3);

		msg = sql_revoke_role( sql, sname /*grantee */, auth);
	} 	break;
	case DDL_GRANT: {
		char *tname = *(str*)getArgReference(stk, pci, 3);
		char *grantee = *(str*)getArgReference(stk, pci, 4);
		int privs = *(int*)getArgReference(stk, pci, 5);
		char *cname = SaveArgReference(stk, pci, 6);
		int grant = *(int*)getArgReference(stk, pci, 7);
		int grantor = *(int*)getArgReference(stk, pci, 8);
		msg = sql_grant_table_privs( sql, grantee, privs, sname, tname, cname, grant, grantor);
	} 	break;
	case DDL_REVOKE: {
		char *tname = *(str*)getArgReference(stk, pci, 3);
		char *grantee = *(str*)getArgReference(stk, pci, 4);
		int privs = *(int*)getArgReference(stk, pci, 5);
		char *cname = SaveArgReference(stk, pci, 6);
		int grant = *(int*)getArgReference(stk, pci, 7);
		int grantor = *(int*)getArgReference(stk, pci, 8);
		msg = sql_revoke_table_privs( sql, grantee, privs, sname, tname, cname, grant, grantor);
	} 	break;
	case DDL_CREATE_USER: {
		char *passwd = *(str*)getArgReference(stk, pci, 3);
		int enc = *(int*)getArgReference(stk, pci, 4);
		char *schema = SaveArgReference(stk, pci, 5);
		char *fullname = SaveArgReference(stk, pci, 6);
		msg = sql_create_user( sql, sname, passwd, enc, fullname, schema);
	}	break;
	case DDL_DROP_USER: {
		msg = sql_drop_user( sql, sname);
	}	break;
	case DDL_ALTER_USER: {
		char *passwd = SaveArgReference(stk, pci, 3);
		int enc = *(int*)getArgReference(stk, pci, 4);
		char *schema = SaveArgReference(stk, pci, 5);
		char *oldpasswd = SaveArgReference(stk, pci, 6);
		msg = sql_alter_user( sql, sname, passwd, enc, schema, oldpasswd);
	}	break;
	case DDL_RENAME_USER: {
		char *newuser = *(str*)getArgReference(stk, pci, 3);
		msg = sql_rename_user( sql, sname, newuser);
	}	break;
	case DDL_CREATE_ROLE: {
		char *role = sname;
		int grantor = *(int*)getArgReference(stk, pci, 4);
		msg = sql_create_role( sql, role, grantor);
	} 	break;
	case DDL_DROP_ROLE: {
		char *role = sname;
		msg = sql_drop_role( sql, role);
	} 	break;
	case DDL_CREATE_INDEX: {
		int itype = *(int*)getArgReference(stk, pci, 3);
		char *ssname = *(str*)getArgReference(stk, pci, 4);
		char *tname = *(str*)getArgReference(stk, pci, 5);
		msg = create_index( sql, sname, itype, ssname, tname, stk, pci);
	} 	break;
	case DDL_DROP_INDEX: {
		char *iname = *(str*)getArgReference(stk, pci, 3);
		msg = drop_index( sql, sname, iname );
	} 	break;
	case DDL_DROP_FUNCTION: {
		char *fname = *(str*)getArgReference(stk, pci, 3);
		int fid = *(int*)getArgReference(stk, pci, 4);
		int type = *(int*)getArgReference(stk, pci, 5);
		int action = *(int*)getArgReference(stk, pci, 6);
		msg = drop_func( sql, sname, fname, fid, type, action );
	} 	break;
	case DDL_CREATE_FUNCTION: {
		sql_func *f = *(sql_func**)getArgReference(stk, pci, 3);
		msg = create_func(sql, sname, f);
	} 	break;
	case DDL_CREATE_TRIGGER: {
		char *tname = *(str*)getArgReference(stk, pci, 3);
		char *triggername = *(str*)getArgReference(stk, pci, 4);
		int time = *(int*)getArgReference(stk, pci, 5);
		int orientation = *(int*)getArgReference(stk, pci, 6);
		int event = *(int*)getArgReference(stk, pci, 7);
		char *old_name = *(str*)getArgReference(stk, pci, 8);
		char *new_name = *(str*)getArgReference(stk, pci, 9);
		char *condition = *(str*)getArgReference(stk, pci, 10);
		char *query = *(str*)getArgReference(stk, pci, 11);

		msg = create_trigger(sql, sname, tname, triggername, time, orientation, event, old_name, new_name, condition, query);
	} 	break;
	case DDL_DROP_TRIGGER: {
		char *triggername = *(str*)getArgReference(stk, pci, 3);

		msg = drop_trigger(sql, sname, triggername);
	} 	break;
	default:
		throw(SQL, "sql.catalog", "catalog unknown type");
	}
	if (msg)
		return msg;
	return MAL_SUCCEED;
}

/* setVariable(int *ret, str *name, any value) */
str
setVariable(Client cntxt, MalBlkPtr mb, MalStkPtr stk, InstrPtr pci)
{
	int *res = (int*)getArgReference(stk, pci, 0);
	mvc *m = NULL;
	str msg = getSQLContext(cntxt, mb, &m, NULL);
	str varname   = *(str *) getArgReference(stk, pci, 2);
	int mtype = getArgType(mb, pci, 3);
	ValRecord *src;
	char buf[BUFSIZ];

	*res = 0;
	if (mtype < 0 || mtype >= 255)
		throw(SQL, "sql.setVariable", "failed");
	if ( strcmp("optimizer",  varname)== 0) {
		str newopt = *(str *) getArgReference(stk,pci,3);
		if ( newopt) {
			if ( ! isOptimizerPipe(newopt)  && strchr(newopt,(int)';') == 0){
				snprintf(buf, BUFSIZ, "optimizer '%s' unknown", newopt);
				throw(SQL, "sql.setVariable", "%s", buf);
			}
			snprintf(buf,BUFSIZ,"user_%d",cntxt->idx);
			if ( ! isOptimizerPipe(newopt) || strcmp(buf,newopt) == 0){
				msg = addPipeDefinition(cntxt, buf, newopt);
				if ( msg )
					return msg;
				if (stack_find_var(m, varname)) 
					stack_set_string(m, varname, buf);
			} else
				if (stack_find_var(m, varname)) 
					stack_set_string(m, varname, newopt);
		}
		return MAL_SUCCEED;
	}
	src = &stk->stk[getArg(pci, 3)];
	if (stack_find_var(m, varname)) {
		stack_set_var(m, varname, src);
	} else {
		snprintf(buf, BUFSIZ, "variable '%s' unknown", varname);
		throw(SQL, "sql.setVariable", "%s", buf);
	}
	if ((msg = sql_update_var(m, varname)) != NULL) {
		snprintf(buf, BUFSIZ, "%s", msg);
		_DELETE(msg);
		throw(SQL, "sql.setVariable", "%s", buf);
	}
	return MAL_SUCCEED;
}

/* getVariable(int *ret, str *name) */
str
getVariable(Client cntxt, MalBlkPtr mb, MalStkPtr stk, InstrPtr pci)
{
	int mtype = getArgType(mb, pci, 0);
	mvc *m = NULL;
	str msg = getSQLContext(cntxt, mb, &m, NULL);
	str varname   = *(str *) getArgReference(stk, pci, 2);
	ValRecord *dst, *src;

	if (msg)
		return msg;
	if (mtype < 0 || mtype >= 255)
		throw(SQL, "sql.getVariable", "failed");
	src = stack_get_var(m, varname);
	if (!src) {
		char buf[BUFSIZ];
		snprintf(buf, BUFSIZ, "variable '%s' unknown", varname);
		throw(SQL, "sql.getVariable", "%s", buf);
	}
	dst = &stk->stk[getArg(pci, 0)];
	VALcopy(dst,src);
	return MAL_SUCCEED;
}

str
sql_variables(Client cntxt, MalBlkPtr mb, MalStkPtr stk, InstrPtr pci)
{
	int i;
	mvc *m = NULL;
	BAT *vars; 
	str msg = getSQLContext(cntxt,mb, &m, NULL);
	int *res = (int *) getArgReference(stk, pci, 0);

	if (msg)
		return msg;

	vars = BATnew(TYPE_void,TYPE_str, m->topvars);
	if ( vars == NULL)
		throw(SQL, "sql.variables", MAL_MALLOC_FAIL);
	BATseqbase(vars, 0);
	for (i=0; i<m->topvars && m->vars[i].s; i++) 
		BUNappend(vars, m->vars[i].name, FALSE);
	*res = vars->batCacheid;
	BBPkeepref(vars->batCacheid);
	return MAL_SUCCEED;
}

/* str mvc_logfile(int *d, str *filename); */
str
mvc_logfile(Client cntxt, MalBlkPtr mb, MalStkPtr stk, InstrPtr pci)
{
	mvc *m = NULL;
	str msg = getSQLContext(cntxt,mb, &m, NULL);
	int *res = (int *) getArgReference(stk, pci, 0);
	str filename = *(str *)getArgReference(stk, pci, 1);

	if (msg)
		return msg;
	if (m->scanner.log) {
		close_stream(m->scanner.log);
		m->scanner.log = NULL;
	}

	if (strcmp(filename, str_nil)) 
		m->scanner.log = open_wastream(filename);
	*res = 0;
	return MAL_SUCCEED;
}

/* str mvc_next_value(lng *res, str *sname, str *seqname); */
str
mvc_next_value(Client cntxt, MalBlkPtr mb, MalStkPtr stk, InstrPtr pci)
{
	mvc *m = NULL;
	str msg = getSQLContext(cntxt,mb, &m, NULL);
	sql_schema *s;
	lng *res  = (lng *) getArgReference(stk, pci, 0);
	str *sname  = (str *) getArgReference(stk, pci, 1);
	str *seqname  = (str *) getArgReference(stk, pci, 2);

	(void) cntxt;
	if (msg)
		return msg;
 	s = mvc_bind_schema(m, *sname);
	if (s) {
		sql_sequence *seq = find_sql_sequence(s, *seqname);

		if (seq && seq_next_value(seq, res)) {
			m->last_id = *res;
			stack_set_number(m, "last_id", m->last_id);
			return MAL_SUCCEED;
		}
	}
	throw(SQL, "sql.next_value", "error");
}

/* str mvc_bat_next_value(bat *res, int *sid, str *seqname); */
str
mvc_bat_next_value(Client cntxt, MalBlkPtr mb, MalStkPtr stk, InstrPtr pci)
{
	mvc *m = NULL;
	str msg = getSQLContext(cntxt,mb, &m, NULL);
	BAT *b, *r;
	BUN p,q;
	sql_schema *s = NULL;
	sql_sequence *seq = NULL;
	seqbulk *sb = NULL;
	BATiter bi;
	bat *res  = (bat *) getArgReference(stk, pci, 0);
	int *sid  = (int *) getArgReference(stk, pci, 1);
	str *seqname  = (str *) getArgReference(stk, pci, 2);

	(void) cntxt;
	if (msg)
		return msg;

	if( (b = BATdescriptor(*sid)) == NULL )
		throw(SQL, "sql.next_value", "Cannot access descriptor");

	r = BATnew(b->htype, TYPE_lng, BATcount(b));
	if (!r) {
		BBPunfix(b->batCacheid);
		throw(SQL, "sql.next_value", "Cannot create bat");
	}
	BATseqbase(r, b->hseqbase);

	if (!BATcount(b)) {
		BBPunfix(b->batCacheid);
		BBPkeepref(r->batCacheid);
		*res = r->batCacheid;
		return MAL_SUCCEED;
	}

	bi = bat_iterator(b);
	BATloop(b,p,q){
		str sname = BUNtail(bi,BUNfirst(b));
		lng l;

		if (!s || strcmp(s->base.name, sname) != 0) {
			if (sb)
				seqbulk_destroy(sb);
			s = mvc_bind_schema(m, sname);
			seq = NULL;
			if (!s || 
			    (seq = find_sql_sequence(s, *seqname)) == NULL ||
			    !(sb = seqbulk_create(seq, BATcount(b))) ) {
				BBPunfix(b->batCacheid);
				BBPunfix(r->batCacheid);
				throw(SQL, "sql.next_value", "error");
			}
		}
		if (!seqbulk_next_value(sb, &l)) {
			BBPunfix(b->batCacheid);
			BBPunfix(r->batCacheid);
			seqbulk_destroy(sb);
			throw(SQL, "sql.next_value", "error");
		}
		BUNins(r, BUNhead(bi,p), &l, FALSE);
	}
	if (sb) 
		seqbulk_destroy(sb);
	BBPunfix(b->batCacheid);
	BBPkeepref(r->batCacheid);
	*res = r->batCacheid;
	return MAL_SUCCEED;
}

/* str mvc_get_value(lng *res, str *sname, str *seqname); */
str
mvc_get_value(Client cntxt, MalBlkPtr mb, MalStkPtr stk, InstrPtr pci)
{
	mvc *m = NULL;
	str msg = getSQLContext(cntxt,mb, &m, NULL);
	sql_schema *s;
	lng *res  = (lng *) getArgReference(stk, pci, 0);
	str *sname  = (str *) getArgReference(stk, pci, 1);
	str *seqname  = (str *) getArgReference(stk, pci, 2);

	(void) cntxt;
	if (msg)
		return msg;
 	s = mvc_bind_schema(m, *sname);
	if (s) {
		sql_sequence *seq = find_sql_sequence(s, *seqname);

		if (seq && seq_get_value(seq, res))
			return MAL_SUCCEED;
	}
	throw(SQL, "sql.get_value", "error");
}

str
mvc_getVersion(lng *version, int *clientid)
{
	mvc *m = NULL;
	Client cntxt = MCgetClient(*clientid);
	str msg = getSQLContext(cntxt, NULL, &m, NULL);

	if (msg)
		return msg;
	*version = -1;
	if (m->session->tr)
		*version = m->session->tr->stime;
	return MAL_SUCCEED;
}

/* str mvc_restart_seq(lng *res, str *sname, str *seqname, lng *start); */
str
mvc_restart_seq(Client cntxt, MalBlkPtr mb, MalStkPtr stk, InstrPtr pci)
{
	mvc *m = NULL;
	str msg = getSQLContext(cntxt,mb, &m, NULL);
	sql_schema *s;
	lng *res  = (lng *) getArgReference(stk, pci, 0);
	str *sname  = (str *) getArgReference(stk, pci, 1);
	str *seqname  = (str *) getArgReference(stk, pci, 2);
	lng *start  = (lng *) getArgReference(stk, pci, 3);

	(void) cntxt;
	if (msg)
		return msg;
	if (*start == lng_nil)
		throw(SQL, "sql.restart", "cannot (re)start with NULL");
 	s = mvc_bind_schema(m, *sname);
	if (s) {
		sql_sequence *seq = find_sql_sequence(s, *seqname);

		if (seq) {
			*res = sql_trans_sequence_restart(m->session->tr, seq, *start);
			return MAL_SUCCEED;
		}
	}
	throw(SQL, "sql.restart", "sequence %s not found", *sname);
}

static BAT *
mvc_bind(mvc *m, char *sname, char *tname, char *cname, int access)
{
	sql_trans *tr = m->session->tr;
	BAT *b = NULL;
	sql_schema *s = NULL;
	sql_table *t = NULL;
	sql_column *c = NULL;

	s = mvc_bind_schema(m, sname);
	if ( s == NULL) 
		return NULL;
	t = mvc_bind_table(m, s, tname);
	if ( t == NULL) 
		return NULL;
	c = mvc_bind_column(m, t, cname);
	if ( c == NULL) 
		return NULL;

	b = store_funcs.bind_col(tr, c, access);
	return b;
}

BAT *
mvc_bind_dbat(mvc *m, char *sname, char *tname, int access)
{
	sql_trans *tr = m->session->tr;
	BAT *b = NULL;
	sql_schema *s = NULL;
	sql_table *t = NULL;

	s = mvc_bind_schema(m, sname);
	if (s == NULL)
		return NULL;
	t = mvc_bind_table(m, s, tname);
	if (t == NULL)
		return NULL;

	b = store_funcs.bind_del(tr, t, access);
	return b;
}

BAT *
mvc_bind_idxbat(mvc *m, char *sname, char *tname, char *iname, int access)
{
	sql_trans *tr = m->session->tr;
	BAT *b = NULL;
	sql_schema *s = NULL;
	sql_idx *i = NULL;

	s = mvc_bind_schema(m, sname);
	if (s == NULL)
		return NULL;
	i = mvc_bind_idx(m, s, iname);
	if (i == NULL)
		return NULL;

	(void) tname;
	b = store_funcs.bind_idx(tr, i, access);
	return b;
}

/* str mvc_bind_wrap(int *bid, str *sname, str *tname, str *cname, int *access); */
str
mvc_bind_wrap(Client cntxt, MalBlkPtr mb, MalStkPtr stk, InstrPtr pci)
{
	int upd = (pci->argc == 7 || pci->argc == 9);
	BAT *b = NULL, *bn;
	int *bid = (int *)getArgReference(stk, pci, 0);
	mvc *m = NULL;
	str msg = getSQLContext(cntxt,mb, &m, NULL);
	str *sname = (str *)getArgReference(stk, pci, 2+upd);
	str *tname = (str *)getArgReference(stk, pci, 3+upd);
	str *cname = (str *)getArgReference(stk, pci, 4+upd);
	int *access = (int *)getArgReference(stk, pci, 5+upd);

	if (msg)
		return msg;
	b = mvc_bind(m, *sname, *tname, *cname, *access);
	if (b) {
		if ( pci->argc == (8+upd) && getArgType(mb,pci,6+upd) == TYPE_int){
			BUN cnt = BATcount(b), psz;
			/* partitioned access */
			int part_nr = *(int *)getArgReference(stk, pci, 6+upd);
			int nr_parts = *(int *)getArgReference(stk, pci, 7+upd);

			if (*access == 0) {
				psz = cnt?(cnt/nr_parts):0;
				bn =  BATslice(b, part_nr*psz, (part_nr+1==nr_parts)?cnt:((part_nr+1)*psz));
				BATseqbase(bn, part_nr*psz);
			} else {
				oid l, h;
				BAT *c = mvc_bind(m, *sname, *tname, *cname, 0);
				cnt = BATcount(c);
				psz = cnt?(cnt/nr_parts):0;
				l = part_nr*psz;
				h = (part_nr+1==nr_parts)?cnt:((part_nr+1)*psz);
				h--;
				bn = BATmirror(BATselect(BATmirror(b), &l, &h));
				BBPreleaseref(c->batCacheid);
			}
			BBPreleaseref(b->batCacheid);
			b = bn;
		}
		if (upd) {
			int *uvl = (int *)getArgReference(stk, pci, 1);

			if (BATcount(b)) {
				BAT *id = BATmirror(BATmark(b, 0));
				BAT *vl = BATmirror(BATmark(BATmirror(b), 0));
				BBPkeepref( *bid = id->batCacheid);
				BBPkeepref( *uvl = vl->batCacheid);
			} else {
				*bid = e_bat(TYPE_oid); 
				*uvl = e_bat(b->T->type); 
			}
			BBPreleaseref(b->batCacheid);
		} else {
			BBPkeepref( *bid = b->batCacheid);
		}
		return MAL_SUCCEED;
	}
	throw(SQL, "sql.bind", "unable to find %s.%s(%s)", *sname, *tname, *cname);
}


/* str mvc_bind_idxbat_wrap(int *bid, str *sname, str *tname, str *iname, int *access); */
str
mvc_bind_idxbat_wrap(Client cntxt, MalBlkPtr mb, MalStkPtr stk, InstrPtr pci)
{
	int upd = (pci->argc == 7 || pci->argc == 9);
	BAT *b = NULL,*bn;
	int *bid = (int *)getArgReference(stk, pci, 0);
	mvc *m = NULL;
	str msg = getSQLContext(cntxt,mb, &m, NULL);
	str *sname = (str *)getArgReference(stk, pci, 2+upd);
	str *tname = (str *)getArgReference(stk, pci, 3+upd);
	str *iname = (str *)getArgReference(stk, pci, 4+upd);
	int *access = (int *)getArgReference(stk, pci, 5+upd);

	if (msg)
		return msg;
	b = mvc_bind_idxbat(m, *sname, *tname, *iname, *access);
	if (b) {
		if ( pci->argc == (8+upd) && getArgType(mb,pci,6+upd) == TYPE_int){
			BUN cnt = BATcount(b), psz;
			/* partitioned access */
			int part_nr = *(int *)getArgReference(stk, pci, 6+upd);
			int nr_parts = *(int *)getArgReference(stk, pci, 7+upd);

			if (*access == 0) {
				psz = cnt?(cnt/nr_parts):0;
				bn =  BATslice(b, part_nr*psz, (part_nr+1==nr_parts)?cnt:((part_nr+1)*psz));
				BATseqbase(bn, part_nr*psz);
			} else {
				oid l, h;
				BAT *c = mvc_bind_idxbat(m, *sname, *tname, *iname, 0);
				cnt = BATcount(c);
				psz = cnt?(cnt/nr_parts):0;
				l = part_nr*psz;
				h = (part_nr+1==nr_parts)?cnt:((part_nr+1)*psz);
				h--;
				bn = BATmirror(BATselect(BATmirror(b), &l, &h));
				BBPreleaseref(c->batCacheid);
			}
			BBPreleaseref(b->batCacheid);
			b = bn;
		}
		if (upd) {
			int *uvl = (int *)getArgReference(stk, pci, 1);

			if (BATcount(b)) {
				BAT *id = BATmirror(BATmark(b, 0));
				BAT *vl = BATmirror(BATmark(BATmirror(b), 0));
				BBPkeepref( *bid = id->batCacheid);
				BBPkeepref( *uvl = vl->batCacheid);
			} else {
				*bid = e_bat(TYPE_oid); 
				*uvl = e_bat(b->T->type); 
			}
			BBPreleaseref(b->batCacheid);
		} else {
			BBPkeepref( *bid = b->batCacheid);
		}
		return MAL_SUCCEED;
	}
	throw(SQL, "sql.idxbind", "unable to find index %s for %s.%s", *iname, *sname, *tname);
}

/*mvc_append_wrap(int *bid, str *sname, str *tname, str *cname, ptr d) */
str
mvc_append_wrap(Client cntxt, MalBlkPtr mb, MalStkPtr stk, InstrPtr pci)
{
	int *res = (int*)getArgReference(stk, pci, 0);
	mvc *m = NULL;
	str msg = getSQLContext(cntxt,mb, &m, NULL);
	str sname = *(str *)getArgReference(stk, pci, 2);
	str tname = *(str *)getArgReference(stk, pci, 3);
	str cname = *(str *)getArgReference(stk, pci, 4);
	ptr ins = (ptr)getArgReference(stk, pci, 5);
	int tpe = getArgType(mb, pci, 5);
	sql_schema *s;
	sql_table *t;
	sql_column *c;

	*res = 0;
	if (msg)
		return msg;
	if (tpe > TYPE_any)
		tpe = TYPE_bat;
	if (tpe == TYPE_bat && (ins = BATdescriptor(*(int*)ins)) == NULL) 
		throw(SQL, "sql.append","Cannot access descriptor");
	if (ATOMextern(tpe)) 
		ins = *(ptr*)ins;
	s = mvc_bind_schema(m, sname);
	if ( s == NULL)
		throw(SQL,"sql.append","Schema missing");
	t = mvc_bind_table(m, s, tname);
	if ( t == NULL)
		throw(SQL,"sql.append","Table missing");
	if (cname[0] != '%' && (c = mvc_bind_column(m, t, cname)) != NULL) {
		store_funcs.append_col(m->session->tr, c, ins, tpe);
	} else if (cname[0] == '%') {
		sql_idx *i = mvc_bind_idx(m, s, cname+1);
		if (i)
			store_funcs.append_idx(m->session->tr, i, ins, tpe);
	}
	if (tpe == TYPE_bat) {
		BBPunfix(((BAT*)ins)->batCacheid);
	}
	return MAL_SUCCEED;
}

/*mvc_update_wrap(int *bid, str *sname, str *tname, str *cname, ptr d) */
str
mvc_update_wrap(Client cntxt, MalBlkPtr mb, MalStkPtr stk, InstrPtr pci)
{
	int *res = (int*)getArgReference(stk, pci, 0);
	mvc *m = NULL;
	str msg = getSQLContext(cntxt,mb, &m, NULL);
	str sname = *(str *)getArgReference(stk, pci, 2);
	str tname = *(str *)getArgReference(stk, pci, 3);
	str cname = *(str *)getArgReference(stk, pci, 4);
	bat Tids = *(bat*)getArgReference(stk, pci, 5);
	bat Upd = *(bat*)getArgReference(stk, pci, 6);
	BAT *tids, *upd;
	int tpe = getArgType(mb, pci, 6);
	sql_schema *s;
	sql_table *t;
	sql_column *c;

	*res = 0;
	if (msg)
		return msg;
	if (tpe > TYPE_any)
		tpe = TYPE_bat;
	else
		assert(0);
	if (tpe != TYPE_bat)
		throw(SQL, "sql.update", "bat expected");
	if ((tids = BATdescriptor(Tids)) == NULL)
		throw(SQL, "sql.update","Cannot access descriptor");
	if ((upd = BATdescriptor(Upd)) == NULL) {
		BBPunfix(tids->batCacheid);
		throw(SQL, "sql.update","Cannot access descriptor");
	}
	s = mvc_bind_schema(m, sname);
	if ( s == NULL) {
		BBPunfix(tids->batCacheid);
		BBPunfix(upd->batCacheid);
		throw(SQL,"sql.update","Schema missing");
	}
	t = mvc_bind_table(m, s, tname);
	if ( t == NULL) {
		BBPunfix(tids->batCacheid);
		BBPunfix(upd->batCacheid);
		throw(SQL,"sql.update","Table missing");
	}
	if (cname[0] != '%' && (c = mvc_bind_column(m, t, cname)) != NULL) {
		store_funcs.update_col(m->session->tr, c, tids, upd, tpe);
	} else if (cname[0] == '%') {
 		sql_idx *i = mvc_bind_idx(m, s, cname+1);
		if (i)
			store_funcs.update_idx(m->session->tr, i, tids, upd, tpe);
	}
	BBPunfix(tids->batCacheid);
	BBPunfix(upd->batCacheid);
	return MAL_SUCCEED;
}

/*
 * @-
 * Monet 5 extension
 * @-
 * The Mx macro below is used in many places throughout the code base to
 * access the BAT descriptor.
 */
@= chkIdentifier
	/* generate exception if string is not an identifier */
	if( isIdentifier(@1))
		throw(SQL,  "@4","identifier expected");
@= Pseudo
	if (BBPindex("@1_@2_@3") <= 0)
		BATname(b, "@1_@2_@3");
	BATroles(b,"@1","@2");
	BATmode(b,TRANSIENT);
	BATfakeCommit(b);
	*ret = b->batCacheid;

@
@c

/* str mvc_bind_dbat_wrap(int *ret, str *sname, str *tname, int *access); */
str
mvc_bind_dbat_wrap(Client cntxt, MalBlkPtr mb, MalStkPtr stk, InstrPtr pci)
{
	BAT *b;
	int *ret = (int *)getArgReference(stk, pci, 0);
	mvc *m = NULL;
	str msg = getSQLContext(cntxt,mb, &m, NULL);
	str *sname = (str *)getArgReference(stk, pci, 2);
	str *tname = (str *)getArgReference(stk, pci, 3);
	int *access = (int*)getArgReference(stk, pci, 4);

	if (msg)
		return msg;
	b = mvc_bind_dbat(m, *sname, *tname, *access);
	if (b) {
		BBPkeepref( *ret = b->batCacheid);
		return MAL_SUCCEED;
	}
	throw(SQL, "mvc_bind_dbat_wrap", "error");
}

/* str mvc_clear_table_wrap(wrd *res, str *sname, str *tname); */
str
mvc_clear_table_wrap(Client cntxt, MalBlkPtr mb, MalStkPtr stk, InstrPtr pci)
{
	sql_schema *s;
	sql_table *t;
	mvc *m = NULL;
	str msg = getSQLContext(cntxt,mb, &m, NULL);
	wrd *res = (wrd *)getArgReference(stk, pci, 0);
	str *sname = (str *)getArgReference(stk, pci, 1);
	str *tname = (str *)getArgReference(stk, pci, 2);

	(void) cntxt;
	if (msg)
		return msg;
	s = mvc_bind_schema(m, *sname);
	if ( s == NULL)
		throw(SQL,"sql.clear_table","3F000!Schema missing");
	t = mvc_bind_table(m, s, *tname);
	if ( t == NULL)
		throw(SQL,"sql.clear_table","42S02!Table missing");
	*res = mvc_clear_table(m, t);
	return MAL_SUCCEED;
}

/*mvc_delete_wrap(int *d, str *sname, str *tname, ptr d) */
str
mvc_delete_wrap(Client cntxt, MalBlkPtr mb, MalStkPtr stk, InstrPtr pci)
{
	int *res = (int*)getArgReference(stk, pci, 0);
	mvc *m = NULL;
	str msg = getSQLContext(cntxt,mb, &m, NULL);
	str sname = *(str *)getArgReference(stk, pci, 2);
	str tname = *(str *)getArgReference(stk, pci, 3);
	ptr ins = (ptr)getArgReference(stk, pci, 4);
	int tpe = getArgType(mb, pci, 4);
	BAT *b = NULL;

	sql_schema *s;
	sql_table *t;

	*res = 0;
	if (msg)
		return msg;
	if (tpe > TYPE_any)
		tpe = TYPE_bat;
	if (tpe == TYPE_bat && (b = BATdescriptor(*(int*)ins)) == NULL) 
		throw(SQL, "sql.delete","Cannot access descriptor");
	if (tpe != TYPE_bat || (b->ttype != TYPE_oid && b->ttype != TYPE_void))
		throw(SQL, "sql.delete","Cannot access descriptor");
	s = mvc_bind_schema(m, sname);
	if ( s == NULL)
		throw(SQL,"sql.delete","3F000!Schema missing");
	t = mvc_bind_table(m, s, tname);
	if ( t == NULL)
		throw(SQL,"sql.delete","42S02!Table missing");
	store_funcs.delete_tab(m->session->tr, t, b, tpe);
	if (tpe == TYPE_bat)
		BBPunfix(((BAT*)ins)->batCacheid);
	return MAL_SUCCEED;
}

static BAT *
setwritable(BAT *b)
{
	BAT *bn;

	bn = BATsetaccess(b, BAT_WRITE);	/* can return NULL */
	if (b != bn)
		BBPunfix(b->batCacheid);
	return bn;
}

str 
DELTAbat2(bat *result, bat *col, bat *uid, bat *uval)
{
	return DELTAbat(result, col, uid, uval, NULL);
}

str 
DELTAsub2(bat *result, bat *col, bat *uid, bat *uval)
{
	return DELTAsub(result, col, uid, uval, NULL);
}

str 
DELTAproject2(bat *result, bat *sub, bat *col, bat *uid, bat *uval)
{
	return DELTAproject(result, sub, col, uid, uval, NULL);
}

str 
DELTAbat(bat *result, bat *col, bat *uid, bat *uval, bat *ins)
{
	BAT *c, *u_id, *u_val, *u, *i = NULL, *res;

	if ((u_id = BBPquickdesc(ABS(*uid), 0)) == NULL) 
		throw(MAL, "sql.delta", RUNTIME_OBJECT_MISSING);
	if (ins && (i = BBPquickdesc(ABS(*ins), 0)) == NULL) 
		throw(MAL, "sql.delta", RUNTIME_OBJECT_MISSING);

	/* no updates, no inserts */
	if (BATcount(u_id) == 0 && (!i || BATcount(i) == 0)) {
		BBPincref(*result = *col, TRUE);
		return MAL_SUCCEED;
	}

	if ((c = BBPquickdesc(ABS(*col), 0)) == NULL) 
		throw(MAL, "sql.delta", RUNTIME_OBJECT_MISSING);

	/* bat may change */
	if (i && BATcount(c) == 0 && BATcount(u_id) == 0) {
		BBPincref(*result = *ins, TRUE);
		return MAL_SUCCEED;
	}

	c = BATdescriptor(*col);
	if ((res = BATcopy(c, TYPE_void, c->ttype, TRUE)) == NULL) 
		throw(MAL, "sql.delta", OPERATION_FAILED);
	BBPunfix(c->batCacheid);

	if ((u_val = BATdescriptor(*uval)) == NULL) 
		throw(MAL, "sql.delta", RUNTIME_OBJECT_MISSING);
	u_id = BATdescriptor(*uid);
	u = BATleftfetchjoin(BATmirror(u_id), u_val, BATcount(u_val));
	BBPunfix(u_id->batCacheid);
	BBPunfix(u_val->batCacheid);
	if (BATcount(u)) 
		res = BATreplace(res, u, TRUE);
	BBPunfix(u->batCacheid);

	if (i && BATcount(i)) {
		i = BATdescriptor(*ins);
		res = BATappend(res, i, TRUE);
		BBPunfix(i->batCacheid);
	}

	BBPkeepref(*result = res->batCacheid);
	return MAL_SUCCEED;
}

str 
DELTAsub(bat *result, bat *col, bat *uid, bat *uval, bat *ins)
{
	BAT *c, *cminu, *u_id, *u_val, *u, *i = NULL, *res;

	if ((u_id = BBPquickdesc(ABS(*uid), 0)) == NULL) 
		throw(MAL, "sql.delta", RUNTIME_OBJECT_MISSING);
	if (ins && (i = BBPquickdesc(ABS(*ins), 0)) == NULL) 
		throw(MAL, "sql.delta", RUNTIME_OBJECT_MISSING);

	/* no updates, no inserts */
	if (BATcount(u_id) == 0 && (!i || BATcount(i) == 0)) {
		BBPincref(*result = *col, TRUE);
		return MAL_SUCCEED;
	}

	if ((c = BBPquickdesc(ABS(*col), 0)) == NULL) 
		throw(MAL, "sql.delta", RUNTIME_OBJECT_MISSING);

	/* bat may change */
	if (i && BATcount(c) == 0 && BATcount(u_id) == 0) {
		BBPincref(*result = *ins, TRUE);
		return MAL_SUCCEED;
	}

	c = BATdescriptor(*col);
	res = c;
	if (BATcount(u_id)) {
		u_id = BATdescriptor(*uid);
		cminu = BATkdiff(BATmirror(c), BATmirror(u_id));
		BBPunfix(c->batCacheid);
		c = BATmirror(BATmark(cminu, 0));
		BBPunfix(cminu->batCacheid);

		if ((u_val = BATdescriptor(*uval)) == NULL) {
			BBPunfix(c->batCacheid);
			BBPunfix(u_id->batCacheid);
			throw(MAL, "sql.delta", RUNTIME_OBJECT_MISSING);
		}
		u = BATleftfetchjoin(u_val, u_id, BATcount(u_val));
		BBPunfix(u_id->batCacheid);
		BBPunfix(u_val->batCacheid);
		res = BATappend(c, u, TRUE);
		BBPunfix(u->batCacheid);
	}

	if (i) {
		i = BATdescriptor(*ins);
		res = BATappend(res, i, TRUE);
		BBPunfix(i->batCacheid);
	}
	BBPkeepref(*result = res->batCacheid);
	return MAL_SUCCEED;
}

str 
DELTAproject(bat *result, bat *sub, bat *col, bat *uid, bat *uval, bat *ins)
{
	BAT *s, *c, *u_id, *u_val, *u, *i = NULL, *res, *tres;

	if ((s = BATdescriptor(*sub)) == NULL) 
		throw(MAL, "sql.delta", RUNTIME_OBJECT_MISSING);

	if (ins && (i = BATdescriptor(*ins)) == NULL) {
		BBPunfix(s->batCacheid);
		throw(MAL, "sql.delta", RUNTIME_OBJECT_MISSING);
	}

	if (i && BATcount(s) == 0) {
		res = BATleftfetchjoin(s, i, 0);
		BBPunfix(s->batCacheid);
		if (i) BBPunfix(i->batCacheid);

		BBPkeepref(*result = res->batCacheid);
		return MAL_SUCCEED;
	}

	if ((c = BATdescriptor(*col)) == NULL) {
		BBPunfix(s->batCacheid);
		if (i) BBPunfix(i->batCacheid);
		throw(MAL, "sql.delta", RUNTIME_OBJECT_MISSING);
	}

	/* leftfetchjoin(sub,col).union(leftfetchjoin(sub,i)) */
	res = c;
	if (i && BATcount(i)) {
		if (BATcount(c) == 0) {
			res = i;
			i = c;
		} else {
			if ((res = BATcopy(c, TYPE_void, c->ttype, TRUE)) == NULL)
				throw(MAL, "sql.projectdelta", OPERATION_FAILED);
			res = BATappend(res,i,FALSE);
			BBPunfix(c->batCacheid);
		}
	}
	if (i) BBPunfix(i->batCacheid);

	tres = BATleftfetchjoin(s, res, BATcount(res));
	assert(tres);
	BBPunfix(res->batCacheid);
	res = tres;

	if ((u_id = BATdescriptor(*uid)) == NULL) {
		BBPunfix(res->batCacheid);
		BBPunfix(s->batCacheid);
		throw(MAL, "sql.delta", RUNTIME_OBJECT_MISSING);
	}
	if (!BATcount(u_id)) {
		BBPunfix(u_id->batCacheid);
		BBPunfix(s->batCacheid);
		BBPkeepref(*result = res->batCacheid);
		return MAL_SUCCEED;
	}
	if ((u_val = BATdescriptor(*uval)) == NULL) {
		BBPunfix(u_id->batCacheid);
		BBPunfix(res->batCacheid);
		BBPunfix(s->batCacheid);
		throw(MAL, "sql.delta", RUNTIME_OBJECT_MISSING);
	}
	
	u = BATleftfetchjoin(BATmirror(u_id), u_val, BATcount(u_val));
	BBPunfix(u_id->batCacheid);
	BBPunfix(u_val->batCacheid);
	if (BATcount(u)) {
		BAT *nu = BATleftjoin(s, u, BATcount(u));
		res = setwritable(res);
		res = BATreplace(res, nu, 0);
		BBPunfix(nu->batCacheid);
	}
	BBPunfix(s->batCacheid);
	BBPunfix(u->batCacheid);

	BBPkeepref(*result = res->batCacheid);
	return MAL_SUCCEED;
}

/* str SQLtid(bat *result, mvc *m, str *sname, str *tname) */
str
SQLtid(Client cntxt, MalBlkPtr mb, MalStkPtr stk, InstrPtr pci)
{
	int *res = (int*)getArgReference(stk, pci, 0);
	mvc *m = NULL;
	str msg = getSQLContext(cntxt,mb, &m, NULL);
	sql_trans *tr = m->session->tr;
	str sname = *(str *)getArgReference(stk, pci, 2);
	str tname = *(str *)getArgReference(stk, pci, 3);

	sql_schema *s;
	sql_table *t;
	sql_column *c;
	BAT *tids;
	size_t nr, sb = 0, inr = 0;
	int readonly = 0;

	*res = 0;
	if (msg)
		return msg;
	readonly = (mvc_debug_on(m, 32) || mvc_debug_on(m, 64) || mvc_debug_on(m, 8192));
	s = mvc_bind_schema(m, sname);
	if ( s == NULL)
		throw(SQL,"sql.tid","3F000!Schema missing");
	t = mvc_bind_table(m, s, tname);
	if ( t == NULL)
		throw(SQL,"sql.tid","42S02!Table missing");
	c = t->columns.set->h->data;

	nr = store_funcs.count_col(c, 1);

	if (isTableOrArray(t) && !readonly &&
	   (t->base.flag != TR_NEW /* alter */) &&
	    t->persistence == SQL_PERSIST && !t->commit_action) 
		inr = store_funcs.count_col(c, 0);
	nr -= inr;
	if ( pci->argc == 6){ /* partitioned version */
		size_t cnt = nr;
		int part_nr = *(int *)getArgReference(stk, pci, 4);
		int nr_parts = *(int *)getArgReference(stk, pci, 5);

		nr /= nr_parts;
		sb = part_nr*nr;
		if (nr_parts == (part_nr+1)){ /* last part gets the inserts */
			nr = cnt - (part_nr*nr); /* keep rest */
			nr += inr;
		}
	} else {
		nr += inr;
	}

	/* create void,void bat with length and oid's set */
	tids = BATnew(TYPE_void, TYPE_void, 0);
	tids->H->seq = sb;
	tids->T->seq = sb;
	BATsetcount(tids, nr);
	tids->H->revsorted = 0;
	tids->T->revsorted = 0;
	
	if (store_funcs.count_del(t)) {
		BAT *d = store_funcs.bind_del(tr, t, RD_INS);
		BAT *diff = BATkdiff(tids, BATmirror(d));

		BBPunfix(tids->batCacheid);
		tids = BATmirror(BATmark(diff, sb));
		BBPunfix(diff->batCacheid);
		BBPunfix(d->batCacheid);
	}
	BBPkeepref( *res = tids->batCacheid ); 
	return MAL_SUCCEED;
}

static int
mvc_result_row(mvc *m, int nr_cols, int qtype)
{
	m->results = res_table_create(m->session->tr, m->result_id++, nr_cols, qtype, m->results, NULL);
	return m->results->id;
}

/* str mvc_result_row_wrap(int *res_id, int *nr_cols, int *qtype, int *o); */
str
mvc_result_row_wrap(Client cntxt, MalBlkPtr mb, MalStkPtr stk, InstrPtr pci)
{
	mvc *m = NULL;
	str msg = getSQLContext(cntxt,mb, &m, NULL);
	int *res_id = (int *)getArgReference(stk, pci, 0);
	int *nr_cols = (int *)getArgReference(stk, pci, 1);
	int *qtype = (int *)getArgReference(stk, pci, 2);
	int *o = (int *)getArgReference(stk, pci, 3);

	(void) cntxt;
	if (msg)
		return msg;
	(void)o; /* dummy order */
	*res_id = mvc_result_row(m, *nr_cols, *qtype); 
	if (*res_id < 0)
		throw(SQL, "sql.resultSet", "failed");
	return MAL_SUCCEED;
}

/* str mvc_result_file_wrap(int *res_id, int *nr_cols, unsigned char* *T, unsigned char* *R, unsigned char* *S, unsigned char* *N, bat *order_bid); */
str 
mvc_result_file_wrap(Client cntxt, MalBlkPtr mb, MalStkPtr stk, InstrPtr pci)
{
	str res = MAL_SUCCEED;
	BAT *order = NULL;
	mvc *m = NULL;
	str msg = getSQLContext(cntxt,mb, &m, NULL);
	res_table *t = NULL;
	unsigned char *tsep = NULL, *rsep = NULL, *ssep = NULL, *ns = NULL;
	ssize_t len;
	int *res_id = (int *)getArgReference(stk, pci, 0);
	int *nr_cols = (int *)getArgReference(stk, pci, 1);
	unsigned char **T = (unsigned char **)getArgReference(stk, pci, 2);
	unsigned char **R = (unsigned char **)getArgReference(stk, pci, 3);
	unsigned char **S = (unsigned char **)getArgReference(stk, pci, 4);
	unsigned char **N = (unsigned char **)getArgReference(stk, pci, 5);
	int mtype = getArgType(mb, pci, 6);

	(void) cntxt;
	if (msg)
		return msg;
	if (isaBatType(mtype)) {
		bat *order_bid = (bat *)getArgReference(stk, pci, 6);
		if ((order = BATdescriptor(*order_bid)) == NULL ) {
			throw(SQL, "sql.resultSet", "Cannot access descriptor");
		}
	}
	m->results = t = res_table_create(m->session->tr, m->result_id++, *nr_cols, Q_TABLE, m->results, order);
	len = strlen((char*)(*T));
	GDKstrFromStr(tsep=GDKmalloc(len+1), *T, len); len = 0;
	len = strlen((char*)(*R));
	GDKstrFromStr(rsep=GDKmalloc(len+1), *R, len); len = 0;
	len = strlen((char*)(*S));
	GDKstrFromStr(ssep=GDKmalloc(len+1), *S, len); len = 0;
	len = strlen((char*)(*N));
	GDKstrFromStr(ns=GDKmalloc(len+1), *N, len); len = 0;
	t->tsep = (char*)tsep;
	t->rsep = (char*)rsep;
	t->ssep = (char*)ssep;
	t->ns = (char*)ns;
	*res_id = t->id;
	if (*res_id < 0)
		res = createException(SQL, "sql.resultSet", "failed");
	if (order)
		BBPunfix(order->batCacheid);
	return res;
}

/* str mvc_result_table_wrap(int *res_id, int *nr_cols, int *qtype, bat *order_bid); */
str
mvc_result_table_wrap(Client cntxt, MalBlkPtr mb, MalStkPtr stk, InstrPtr pci)
{
	str res = MAL_SUCCEED;
	BAT *order;
	mvc *m = NULL;
	str msg = getSQLContext(cntxt,mb, &m, NULL);
	int *res_id = (int *)getArgReference(stk, pci, 0);
	int *nr_cols = (int *)getArgReference(stk, pci, 1);
	int *qtype = (int *)getArgReference(stk, pci, 2);
	bat *order_bid = (bat *)getArgReference(stk, pci, 3);

	(void) cntxt;
	if (msg)
		return msg;
	if ((order = BATdescriptor(*order_bid)) == NULL ) {
		throw(SQL, "sql.resultSet", "Cannot access descriptor");
	}
	*res_id = mvc_result_table(m, *nr_cols, *qtype, order);
	if (*res_id < 0)
		res= createException(SQL, "sql.resultSet", "failed");
	BBPunfix(order->batCacheid);
	return res;
}

/* str mvc_result_column_wrap(int *ret, int *rs, str *tn, str *name, str *type, int *digits, int *scale, bat *bid); */
str
mvc_result_column_wrap(Client cntxt, MalBlkPtr mb, MalStkPtr stk, InstrPtr pci)
{
	str res = MAL_SUCCEED;
	BAT *b;
	mvc *m = NULL;
	str msg = getSQLContext(cntxt,mb, &m, NULL);
	int *ret = (int *)getArgReference(stk, pci, 0);
	str *tn = (str *)getArgReference(stk, pci, 2);
	str *name = (str *)getArgReference(stk, pci, 3);
	str *type = (str *)getArgReference(stk, pci, 4);
	int *digits = (int *)getArgReference(stk, pci, 5);
	int *scale = (int *)getArgReference(stk, pci, 6);
	bat *bid = (bat *)getArgReference(stk, pci, 7);

	(void) cntxt;
	if (msg)
		return msg;
	if ((b = BATdescriptor(*bid)) == NULL)
		throw(SQL, "sql.rsColumn", "cannot access BAT descriptor");
	if (mvc_result_column(m, *tn, *name, *type, *digits, *scale, b)) 
		res = createException(SQL, "sql.rsColumn", "mvc_result_column failed");
	*ret = 0;
	BBPunfix(b->batCacheid);
	return res;
}

str
/*mvc_result_value_wrap(int *ret, int *rs, str *tn, str *name, str *type, int *digits, int *scale, ptr p, int mtype)*/
mvc_result_value_wrap(Client cntxt, MalBlkPtr mb, MalStkPtr stk, InstrPtr pci)
{
	int *ret  = (int *) getArgReference(stk, pci, 0);
	str *tn   = (str *) getArgReference(stk, pci, 2);
	str *cn   = (str *) getArgReference(stk, pci, 3);
	str *type = (str *) getArgReference(stk, pci, 4);
	int *digits = (int *) getArgReference(stk, pci, 5);
	int *scale = (int *) getArgReference(stk, pci, 6);
	ptr p =  (ptr) getArgReference(stk, pci, 7);
	int mtype = getArgType(mb, pci, 7);
	mvc *m = NULL;
	str msg = getSQLContext(cntxt,mb, &m, NULL);

	(void) cntxt;
	if (msg)
		return msg;
	if (ATOMextern(mtype)) 
		p = *(ptr*)p;
	if (mvc_result_value(m, *tn, *cn, *type, *digits, *scale, p, mtype))
		throw(SQL, "sql.rsColumn", "failed");
	*ret = 0;
	return MAL_SUCCEED;
}

/* str mvc_declared_table_wrap(int *res_id, str *name); */
str
mvc_declared_table_wrap(Client cntxt, MalBlkPtr mb, MalStkPtr stk, InstrPtr pci)
{
	mvc *m = NULL;
	str msg = getSQLContext(cntxt,mb, &m, NULL);
	sql_schema *s = NULL;
	int *res_id = (int *) getArgReference(stk, pci, 0);
	str *name = (str *) getArgReference(stk, pci, 1);

	(void) cntxt;
	if (msg)
		return msg;
	s = mvc_bind_schema(m, dt_schema);
	if ( s == NULL)
		throw(SQL,"sql.declared_table","3F000!Schema missing");
	(void)mvc_create_table(m, s, *name, tt_table, TRUE, SQL_DECLARED_TABLE, CA_DROP, 0);
	*res_id = 0;
	return MAL_SUCCEED;
}

/* str mvc_declared_table_column_wrap(int *ret, int *rs, str *tname, str *name, str *type, int *digits, int *scale); */
str 
mvc_declared_table_column_wrap(Client cntxt, MalBlkPtr mb, MalStkPtr stk, InstrPtr pci)
{
	mvc *m = NULL;
	str msg = getSQLContext(cntxt,mb, &m, NULL);
	sql_schema *s = NULL;
	sql_table *t = NULL;
	sql_subtype tpe;
	int *ret  = (int *) getArgReference(stk, pci, 0);
	int *rs = (int *) getArgReference(stk, pci, 1);
	str *tname = (str *) getArgReference(stk, pci, 2);
	str *name = (str *) getArgReference(stk, pci, 3);
	str *type = (str *) getArgReference(stk, pci, 4);
	int *digits = (int *) getArgReference(stk, pci, 5);
	int *scale = (int *) getArgReference(stk, pci, 6);

	(void) cntxt;
	if (msg)
		return msg;
	if (*rs != 0)
		throw(SQL, "sql.dtColumn", "Cannot access declared table");
	if (!sql_find_subtype(&tpe, *type, *digits, *scale))
		throw(SQL, "sql.dtColumn", "Cannot find column type");
	s = mvc_bind_schema(m, dt_schema);
	if ( s == NULL)
		throw(SQL,"sql.declared_table_column","3F000!Schema missing");
	t = mvc_bind_table(m, s, *tname);
	if ( t == NULL)
		throw(SQL,"sql.declared_table_column","42S02!Table missing");
	(void)mvc_create_column(m, t, *name, &tpe); 
	*ret = 0;
	return MAL_SUCCEED;
}

str
mvc_drop_declared_table_wrap(Client cntxt, MalBlkPtr mb, MalStkPtr stk, InstrPtr pci )
{
	mvc *m = NULL;
	str *name = (str *) getArgReference(stk, pci, 1);
	str msg = getSQLContext(cntxt, mb, &m, NULL);
	sql_schema *s = NULL;
	sql_table *t = NULL;

	if (msg)
		return msg;
	s = mvc_bind_schema(m, dt_schema);
	if ( s == NULL)
		throw(SQL,"sql.drop","3F000!Schema missing");
	t = mvc_bind_table(m, s, *name);
	if ( t == NULL)
		throw(SQL,"sql.drop","42S02!Table missing");
	(void)mvc_drop_table(m, s, t, 0);
	return MAL_SUCCEED;
}

str
mvc_drop_declared_tables_wrap(Client cntxt, MalBlkPtr mb, MalStkPtr stk, InstrPtr pci )
{
	mvc *m = NULL;
	int i = *(int *) getArgReference(stk, pci, 1);
	str msg = getSQLContext(cntxt, mb, &m, NULL);
	sql_schema *s = NULL;
	sql_table *t = NULL;

	if (msg)
		return msg;
	s = mvc_bind_schema(m, dt_schema);
	if ( s == NULL)
		throw(SQL,"sql.drop","3F000!Schema missing");
	while(i && s->tables.set->t) {
		t = s->tables.set->t->data;
		(void)mvc_drop_table(m, s, t, 0);
		i--;
	}
	return MAL_SUCCEED;
}

/* str mvc_affected_rows_wrap(int *m, int m, wrd *nr, str *w); */
str
mvc_affected_rows_wrap(Client cntxt, MalBlkPtr mb, MalStkPtr stk, InstrPtr pci)
{
	backend *b = NULL;
	mvc *m = NULL;
	str msg = getSQLContext(cntxt, mb, &m, &b);
	int *res = (int*)getArgReference(stk, pci, 0);
#ifndef NDEBUG
	int mtype = getArgType(mb, pci, 2);
#endif
	wrd nr;
	str *w = (str *) getArgReference(stk, pci, 3);

	if (msg)
		return msg;
	*res = 0;
	assert (mtype == TYPE_wrd);
	nr = *(wrd *) getArgReference(stk, pci, 2);
	if (mvc_export_affrows(m, b->out, nr, *w)) 
		throw(SQL, "sql.affectedRows", "failed");
	return MAL_SUCCEED;
}

/* str mvc_export_head_wrap(int *ret, stream **s, int *res_id); */
str
mvc_export_head_wrap(Client cntxt, MalBlkPtr mb, MalStkPtr stk, InstrPtr pci)
{
	backend *b = NULL;
	mvc *c = NULL;
	str msg = getSQLContext(cntxt,mb, &c, &b);
	int *ret  = (int *) getArgReference(stk, pci, 0);
	stream **s  = (stream **) getArgReference(stk, pci, 1);
	int *res_id = (int *) getArgReference(stk, pci, 2);

	(void) cntxt;
	if (msg)
		return msg;
	if (mvc_export_head(c, *s, *res_id, FALSE)) {
		throw(SQL, "sql.exportHead", "failed");
	}
	(void)ret;
	return NULL;
}
/* str mvc_export_result_wrap(int *ret, stream **s, int *res_id); */
str
mvc_export_result_wrap(Client cntxt, MalBlkPtr mb, MalStkPtr stk, InstrPtr pci)
{
	backend *b = NULL;
	mvc *c = NULL;
	str msg = getSQLContext(cntxt,mb, &c, &b);
	int *ret  = (int *) getArgReference(stk, pci, 0);
	stream **s  = (stream **) getArgReference(stk, pci, 1);
	int *res_id = (int *) getArgReference(stk, pci, 2);

	(void) cntxt;
	if (msg)
		return msg;
	if (mvc_export_result(c, *s, *res_id)) {
		throw(SQL, "sql.exportResult", "failed");
	}
	(void)ret;
	return NULL;
}
/* str mvc_export_chunk_wrap(int *ret, stream **s, int *res_id, str *w); */
str
mvc_export_chunk_wrap(Client cntxt, MalBlkPtr mb, MalStkPtr stk, InstrPtr pci)
{
	backend *b = NULL;
	mvc *c = NULL;
	str msg = getSQLContext(cntxt,mb, &c, &b);
	int *ret  = (int *) getArgReference(stk, pci, 0);
	stream **s  = (stream **) getArgReference(stk, pci, 1);
	int *res_id = (int *) getArgReference(stk, pci, 2);
	BUN	offset = 0;
	BUN	nr = 0;

	if ( pci->argc == 5){
		offset = *(BUN *) getArgReference(stk,pci,3);
		nr = *(BUN *) getArgReference(stk,pci,4);
	} 

	(void) cntxt;
	if (msg)
		return msg;
	if (mvc_export_chunk(c, *s, *res_id, offset, nr)) {
		throw(SQL, "sql.exportChunk", "failed");
	}
	(void)ret;
	return NULL;
}

/* str mvc_export_operation_wrap(int *ret, str *w); */
str
mvc_export_operation_wrap(Client cntxt, MalBlkPtr mb, MalStkPtr stk, InstrPtr pci)
{
	backend *b = NULL;
	mvc *c = NULL;
	str msg = getSQLContext(cntxt,mb, &c, &b);
	int *ret  = (int *) getArgReference(stk, pci, 0);
	str *w = (str *) getArgReference(stk, pci, 1);

	(void) cntxt;
	if (msg)
		return msg;
	if (mvc_export_operation(c, b->out, *w)) {
		throw(SQL, "sql.exportOperation", "failed");
	}
	(void)ret;
	return NULL;
}


str
/*mvc_export_value_wrap(int *ret, int *qtype, str tn, str name, str type, int *digits, int *scale, int *eclass, ptr p, int mtype)*/
mvc_export_value_wrap(Client cntxt, MalBlkPtr mb, MalStkPtr stk, InstrPtr pci)
{
	int *qtype= (int *) getArgReference(stk, pci, 1);
	str *tn   = (str *) getArgReference(stk, pci, 2);
	str *cn   = (str *) getArgReference(stk, pci, 3);
	str *type = (str *) getArgReference(stk, pci, 4);
	int *digits = (int *) getArgReference(stk, pci, 5);
	int *scale = (int *) getArgReference(stk, pci, 6);
	int *eclass = (int *) getArgReference(stk, pci, 7);
	ptr p =  (ptr) getArgReference(stk, pci, 8);
	int mtype = getArgType(mb, pci, 8);
	str *w = (str *) getArgReference(stk, pci, 9);
	backend *b = NULL;
	mvc *c = NULL;
	str msg = getSQLContext(cntxt,mb, &c, &b);

	(void) cntxt;
	if (msg)
		return msg;
	if (ATOMextern(mtype)) 
		p = *(ptr*)p;
	if (b->out == NULL ||
		mvc_export_value(c, b->out, *qtype, *tn, *cn, *type, *digits, *scale, *eclass, p, mtype, *w, "NULL") != SQL_OK)
		throw(SQL, "sql.exportValue", "failed");
	return MAL_SUCCEED;
}

static void
bat2return(MalStkPtr stk, InstrPtr pci, BAT **b)
{
	int i;

	for(i = 0; i<pci->retc; i++) {
		*(int*)getArgReference(stk, pci, i) = b[i]->batCacheid;
		BBPkeepref(b[i]->batCacheid);
	}
}

/* str mvc_import_table_wrap(int *res, str *sname, str *tname, unsigned char* *T, unsigned char* *R, unsigned char* *S, unsigned char* *N, str *fname, lng *sz, lng *offset); */
str
mvc_import_table_wrap(Client cntxt, MalBlkPtr mb, MalStkPtr stk, InstrPtr pci)
{
	BAT **b = NULL;
	mvc *m = NULL;
	str msg = getSQLContext(cntxt,mb, &m, NULL);
	unsigned char *tsep = NULL, *rsep = NULL, *ssep = NULL, *ns = NULL;
	ssize_t len = 0;
	str filename, cs;
	str *sname = (str *) getArgReference(stk, pci, pci->retc+0);
	str *tname = (str *) getArgReference(stk, pci, pci->retc+1);
	unsigned char **T = (unsigned char **) getArgReference(stk, pci, pci->retc+2);
	unsigned char **R = (unsigned char **) getArgReference(stk, pci, pci->retc+3);
	unsigned char **S = (unsigned char **) getArgReference(stk, pci, pci->retc+4);
	unsigned char **N = (unsigned char **) getArgReference(stk, pci, pci->retc+5);
	str *fname = (str *) getArgReference(stk, pci, pci->retc+6);
	lng *sz = (lng *) getArgReference(stk, pci, pci->retc+7);
	lng *offset = (lng *) getArgReference(stk, pci, pci->retc+8);
	int *locked = (int *) getArgReference(stk, pci, pci->retc+9);
	bstream *s;
	stream *ss;

	if (msg)
		return msg;
	len = strlen((char*)(*T));
	GDKstrFromStr(tsep=GDKmalloc(len+1), *T, len); len = 0;
	len = strlen((char*)(*R));
	GDKstrFromStr(rsep=GDKmalloc(len+1), *R, len); len = 0;
	if (*S && strcmp(str_nil,*(char**)S)) {
		len = strlen((char*)(*S));
		GDKstrFromStr(ssep=GDKmalloc(len+1), *S, len); 
		len = 0;
	}

	codeset(&cs);
	strIconv(&filename, *fname, "UTF-8", cs);
	GDKfree(cs);
	len = strlen((char*)(*N));
	GDKstrFromStr(ns=GDKmalloc(len+1), *N, len); len = 0;
	ss = open_rastream(filename);
	if (!ss || mnstr_errnr(ss)){
		int errnr = mnstr_errnr(ss);
		if (ss)
			mnstr_destroy(ss);
		throw(IO, "streams.open", "could not open file '%s': %s",
				filename, strerror(errnr));
	}
	s = bstream_create(ss, 33554432);
	if (!s)
		throw(IO, "bstreams.create", "failed to create block stream");
	b = mvc_import_table(cntxt, m, s, *sname, *tname, (char*)tsep, (char*)rsep, (char*)ssep, (char*)ns, *sz, *offset, *locked);
	bstream_destroy(s);
	GDKfree(filename);
	GDKfree(tsep);
	GDKfree(rsep);
	if(ssep)
		GDKfree(ssep);
	GDKfree(ns);
	if (!b)
		throw(SQL, "importTable", "%sfailed to import table", m->errstr);
	bat2return(stk, pci, b);
	GDKfree(b);
	return MAL_SUCCEED;
}

/* str mvc_import_table_stdin(int *res, str *sname, str *tname, unsigned char* *T, unsigned char* *R, unsigned char* *S, unsigned char* *N, lng *sz, lng *offset); */
str
mvc_import_table_stdin(Client cntxt, MalBlkPtr mb, MalStkPtr stk, InstrPtr pci)
{
	BAT **b = NULL;
	mvc *m = NULL;
	str msg = getSQLContext(cntxt,mb, &m, NULL);
	unsigned char *tsep = NULL, *rsep = NULL, *ssep = NULL, *ns = NULL;
	ssize_t len = 0;
	str *sname = (str *) getArgReference(stk, pci, pci->retc+0);
	str *tname = (str *) getArgReference(stk, pci, pci->retc+1);
	unsigned char **T = (unsigned char **) getArgReference(stk, pci, pci->retc+2);
	unsigned char **R = (unsigned char **) getArgReference(stk, pci, pci->retc+3);
	unsigned char **S = (unsigned char **) getArgReference(stk, pci, pci->retc+4);
	unsigned char **N = (unsigned char **) getArgReference(stk, pci, pci->retc+5);
	lng *sz = (lng *) getArgReference(stk, pci, pci->retc+6);
	lng *offset = (lng *) getArgReference(stk, pci, pci->retc+7);
	int *locked = (int *) getArgReference(stk, pci, pci->retc+8);

	if (msg)
		return msg;
	len = strlen((char*)(*T));
	GDKstrFromStr(tsep=GDKmalloc(len+1), *T, len); len = 0;
	len = strlen((char*)(*R));
	GDKstrFromStr(rsep=GDKmalloc(len+1), *R, len); len = 0;
	if (*S && strcmp(str_nil,*(char**)S)) {
		len = strlen((char*)(*S));
		GDKstrFromStr(ssep=GDKmalloc(len+1), *S, len); 
		len = 0;
	}
	len = strlen((char*)(*N));
	GDKstrFromStr(ns=GDKmalloc(len+1), *N, len); len = 0;
	b = mvc_import_table(cntxt, m, m->scanner.rs, *sname, *tname, (char*)tsep, (char*)rsep, (char*)ssep, (char*)ns, *sz, *offset, *locked);
	GDKfree(tsep);
	GDKfree(rsep);
	if(ssep)
		GDKfree(ssep);
	GDKfree(ns);
	if (!b)
		throw(SQL, "importTable", "%sfailed to import table", m->errstr);
	bat2return(stk, pci, b);
	GDKfree(b);
	return MAL_SUCCEED;
}

/* str mvc_bin_import_table_wrap(.., str *sname, str *tname, str *fname..);
 * binary attachment only works for simple binary types. 
 * Non-simple types require each line to contain a valid ascii representation
 * of the text terminate by a new-line. These strings are passed to the corresponding
 * atom conversion routines to fill the column.
*/
str
mvc_bin_import_table_wrap(Client cntxt, MalBlkPtr mb, MalStkPtr stk, InstrPtr pci)
{
	mvc *m = NULL;
	str msg = getSQLContext(cntxt, mb, &m, NULL);
	BUN cnt = 0;
	int i;
	str sname = *(str *) getArgReference(stk, pci, 0 + pci->retc);
	str tname = *(str *) getArgReference(stk, pci, 1 + pci->retc);
	sql_schema *s = mvc_bind_schema(m, sname);
	sql_table *t;
	node *n;
	FILE *f;
	char *buf;
	int bufsiz= 128 * BLOCK;

	if (msg)
		return msg;

	if ( s == NULL)
		throw(SQL,"sql.drop","3F000!Schema missing");
	t = mvc_bind_table(m, s, tname);
	if (!t) 
		throw(SQL,"sql", "42S02!table %s not found", tname);
	if (list_length(t->columns.set) != (pci->argc-(2+pci->retc)))
		throw(SQL,"sql", "Not enough columns in found");

	for (i = pci->retc + 2, n = t->columns.set->h; i<pci->argc && n; i++, n = n->next) {
		sql_column *col = n->data;

		if (ATOMvarsized(col->type.type->localtype ) && col->type.type->localtype != TYPE_str) 
			throw(SQL, "sql", "failed to attach file %s",
			      *(str*)getArgReference(stk, pci, i));
		f = fopen( *(str*) getArgReference(stk,pci,i),"r");
		if ( f == NULL)
			throw(SQL, "sql", "failed to open file %s", *(str*)getArgReference(stk, pci, i));
		fclose(f);
	}

	for (i = pci->retc + 2, n = t->columns.set->h; i<pci->argc && n; i++, n = n->next) {
		sql_column *col = n->data;
		BAT *c= NULL;
		int tpe = col->type.type->localtype;

		/* handle the various cases */
		if (tpe < TYPE_str || tpe == TYPE_date ||
		    tpe == TYPE_daytime || tpe == TYPE_timestamp) {
			c = BATattach(col->type.type->localtype, *(str*)getArgReference(stk, pci, i));
			if (c == NULL) 
				throw(SQL, "sql", "failed to attach file %s", *(str*)getArgReference(stk, pci, i));
			BATsetaccess(c, BAT_READ);
			BATderiveProps(c, 1);
			break;
		} else if (tpe == TYPE_str) {
			/* get the BAT and fill it with the strings */
			c = BATnew(TYPE_void,TYPE_str,0); 
			BATseqbase(c,0);
			/* this code should be extended to deal with larger text strings. */
			f = fopen( *(str*) getArgReference(stk,pci,i),"r");
			if ( f == NULL)
				throw(SQL, "sql", "failed to re-open file %s", *(str*)getArgReference(stk, pci, i));

			buf = GDKmalloc(bufsiz);
			while ( fgets(buf, bufsiz,f) != NULL) {
				char *t = strrchr(buf,'\n');
				if ( t) *t = 0;
				BUNappend(c,buf, FALSE);
			}
			fclose(f);
			GDKfree(buf);
			break;
		} else {
			throw(SQL, "sql", "failed to attach file %s", *(str*)getArgReference(stk, pci, i));
		}
		if (i!=(pci->retc + 2) && cnt != BATcount(c)) 
			throw(SQL, "sql", "table %s not found", tname);
		cnt = BATcount(c);
		*(int*)getArgReference(stk, pci, i-(2+pci->retc)) = c->batCacheid;
		BBPkeepref(c->batCacheid);
	}
	return MAL_SUCCEED;
}


str
zero_or_one(ptr ret, int *bid) 
{
	BAT *b;
	BUN c, _s;
	ptr p;

	if ((b = BATdescriptor(*bid)) == NULL) {
		throw(SQL, "zero_or_one", "Cannot access descriptor");
	}
	c = BATcount(b);
	if (c == 0) {
		p = ATOMnilptr(b->ttype);
	} else if (c == 1) {
		BATiter bi = bat_iterator(b);
		p = BUNtail(bi,BUNfirst(b));
	} else {
		char buf[BUFSIZ];

		p = NULL;
		snprintf(buf, BUFSIZ, "21000!cardinality violation (" BUNFMT ">1)", c);
		throw(SQL, "zero_or_one", "%s", buf);
	}
	_s = ATOMsize(ATOMtype(b->ttype));
	if (ATOMextern(b->ttype)) {
		_s = ATOMlen(ATOMtype(b->ttype), p);
		memcpy(*(ptr*) ret=GDKmalloc(_s), p, _s);
	} else if (b->ttype == TYPE_bat) {
		bat bid = *(bat*)p;
		*(BAT**) ret = BATdescriptor(bid);
	} else if (_s == 4) {
		*(int*) ret = *(int*)p;
	} else if (_s == 1) {
		*(bte*) ret = *(bte*)p;
	} else if (_s == 2) {
		*(sht*) ret = *(sht*)p;
	} else if (_s == 8) {
		*(lng*) ret = *(lng*)p;
	} else {
		memcpy(ret, p, _s);
	}
	BBPreleaseref(b->batCacheid);
	return MAL_SUCCEED;
}

str not_unique(bit *ret, int* bid) 
{
	BAT *b;

	if ((b = BATdescriptor(*bid)) == NULL) {
		throw(SQL, "not_unique", "Cannot access descriptor");
	}

	*ret = FALSE;
	if (BATtkey(b) || BATtdense(b) || BATcount(b) <= 1) {
		BBPunfix(b->batCacheid);
		return MAL_SUCCEED;
	} else if (b->tsorted) {
		BUN p,q;
		oid c = *(oid*)Tloc(b, BUNfirst(b)); 

		for(p=BUNfirst(b)+1, q=BUNlast(b);p<q;p++) {
			oid v = *(oid*)Tloc(b,p);
			if (v<=c) {
				*ret = TRUE;
				break;
			}
			c = v;
		}
	} else {
		BBPunfix(b->batCacheid);
		throw(SQL, "not_unique", "input should be sorted");
	}
	BBPunfix(b->batCacheid);
	return MAL_SUCCEED;
}

/* later we could optimize this to start from current BUN 
   And only search the from the first if second is not found.
 */
static inline int 
HASHfndTwice(BAT *b, ptr v)
{
	BATiter bi = bat_iterator(b);
	BUN i = BUN_NONE;
	int first = 1;
	
	HASHloop( bi, b->H->hash, i, v) {
		if (!first)
			return 1;
		first = 0;
	}
	return 0;
}

str 
not_unique_oids(bat *ret, bat* bid) 
{
	BAT *b, *bn = NULL;

	if ((b = BATdescriptor(*bid)) == NULL) {
		throw(SQL, "not_uniques", "Cannot access descriptor");
	}
	if (b->ttype != TYPE_oid && b->ttype != TYPE_wrd) {
		throw(SQL, "not_uniques", "Wrong types");
	}

	assert(b->htype == TYPE_oid);
	if (BATtkey(b) || BATtdense(b) || BATcount(b) <= 1) {
		bn = BATnew(TYPE_oid, TYPE_oid, 0);
		if( bn == NULL) {
			BBPreleaseref(b->batCacheid);
			throw(SQL, "sql.not_uniques", MAL_MALLOC_FAIL);
		}
	} else if (b->tsorted) { /* ugh handle both wrd and oid types */
		oid c = *(oid*)Tloc(b, BUNfirst(b)), *rf, *rh, *rt;
		oid *h = (oid*)Hloc(b,0), *vp, *ve;
		int first = 1;

		bn = BATnew(TYPE_oid, TYPE_oid, BATcount(b));
		if( bn == NULL){
			BBPreleaseref(b->batCacheid);
			throw(SQL, "sql.not_uniques", MAL_MALLOC_FAIL);
		}
		vp = (oid*)Tloc(b, BUNfirst(b));
		ve = vp + BATcount(b);
		rf = rh = (oid*)Hloc(bn, BUNfirst(bn));
		rt = (oid*)Tloc(bn, BUNfirst(bn));
		*rh++ = *h++; 
		*rt++ = *vp; 
		for(vp++; vp < ve; vp++, h++) {
			oid v = *vp;
			if (v == c) {
				first = 0;
				*rh++ = *h;
				*rt++ = v;
			} else if (!first) {
				first = 1;
				*rh++ = *h;
				*rt++ = v;
			} else {
				*rh = *h;
				*rt = v;
			}
			c = v;
		}
		if (first)
			rh--;
		BATsetcount(bn, (BUN)(rh - rf)); 
	} else {
		oid *rf, *rh, *rt;
		oid *h = (oid*)Hloc(b,0), *vp, *ve;
		BAT *bm = BATmirror(b);

		if (BATprepareHash(bm))
			throw(SQL, "not_uniques", "hash creation failed");
		bn = BATnew(TYPE_oid, TYPE_oid, BATcount(b));
		if( bn == NULL){
			BBPreleaseref(b->batCacheid);
			throw(SQL, "sql.unique_oids", MAL_MALLOC_FAIL);
		}
		vp = (oid*)Tloc(b, BUNfirst(b));
		ve = vp + BATcount(b);
		rf = rh = (oid*)Hloc(bn, BUNfirst(bn));
		rt = (oid*)Tloc(bn, BUNfirst(bn));
		for(; vp < ve; vp++, h++) {
			/* try to find value twice */
			if (HASHfndTwice(bm, vp)) {
				*rh++ = *h;
				*rt++ = *vp;
			}
		}
		BATsetcount(bn, (BUN)(rh - rf)); 
	}
	BBPunfix(b->batCacheid);
	BBPkeepref(*ret = bn->batCacheid);
	return MAL_SUCCEED;
}

lng scales[20] = {
	LL_CONSTANT(1),
	LL_CONSTANT(10),
	LL_CONSTANT(100),
	LL_CONSTANT(1000),
	LL_CONSTANT(10000),
	LL_CONSTANT(100000),
	LL_CONSTANT(1000000),
	LL_CONSTANT(10000000),
	LL_CONSTANT(100000000),
	LL_CONSTANT(1000000000),
	LL_CONSTANT(10000000000),
	LL_CONSTANT(100000000000),
	LL_CONSTANT(1000000000000),
	LL_CONSTANT(10000000000000),
	LL_CONSTANT(100000000000000),
	LL_CONSTANT(1000000000000000),
	LL_CONSTANT(10000000000000000),
	LL_CONSTANT(100000000000000000),
	LL_CONSTANT(1000000000000000000)
};

/*
 * @-
 * The core modules of Monet provide just a limited set of
 * mathematical operators. The extensions required to support
 * SQL-99 are shown below. At some point they also should be
 * moved to module code base.
 */
@= round
str 
@1_dec_round_wrap( @1 *res, @1 *v, @1 *r )
{
	@1 val = *v;
	@1 add = *r;

	/* shortcut nil */
	if (*v == @1_nil) {
		*res = @1_nil;
		return NULL;
	}

	add >>=1;
	if (val < 0) 
		add = -add;
	val += add; 
	val /= *r;
	*res = val;
	return NULL;
}

str 
@1_round_wrap( @1 *res, @1 *v, int *d, int *s, bte *r )
{
	/* shortcut nil */
	if (*v == @1_nil) {
		*res = @1_nil;
	} else if (-*r > *d) {
		*res = 0;
	} else if (*r > 0 && *r < *s) {
		int dff = *s - *r;
		lng rnd = scales[dff]>>1;
		lng lres;
		if (*v > 0)
			lres = (((*v + rnd)/scales[dff])*scales[dff]);
		else
			lres = (((*v - rnd)/scales[dff])*scales[dff]);
		assert((lng) GDK_@1_min < lres && lres <= (lng) GDK_@1_max);
		*res = (@1) lres;
	} else if (*r <= 0 && -*r + *s > 0) {
		int dff = -*r + *s;
		lng rnd = scales[dff]>>1;
		lng lres;
		if (*v > 0)
			lres = (((*v + rnd)/scales[dff])*scales[dff]);
		else
			lres = (((*v - rnd)/scales[dff])*scales[dff]);
		assert((lng) GDK_@1_min < lres && lres <= (lng) GDK_@1_max);
		*res = (@1) lres;
	} else {
		*res = *v;
	}
	return MAL_SUCCEED;
}

str
nil_2dec_@1( @1 *res, void *val, int *d, int *sc )
{
	(void)val;
	(void)d;
	(void)sc;

	*res = @1_nil;
	return MAL_SUCCEED;
}

str
str_2dec_@1( @1 *res, str *val, int *d, int *sc )
{
	char *s = strip_extra_zeros(*val);
	char *dot = strchr(s, '.');
	int digits = _strlen(s) - 1;
	int scale = digits - (int) (dot-s);
	lng value = 0;

	if (!dot) {
		if (GDK_STRNIL(*val)) {
			*res = @1_nil;
			return MAL_SUCCEED;
		} else {
			throw(SQL, "@1", 
				"\"%s\" is no decimal value (doesn't contain a '.')", *val);
		}
	}
		
	value = decimal_from_str(s);
	if (*s == '+' || *s == '-')
		digits --;
	if (scale < *sc){
		/* the current scale is too small, increase it by adding 0's */
		int d = *sc - scale;	/* CANNOT be 0! */

		value *= scales[d];
		scale += d;
		digits += d;
	} else if (scale > *sc){
		/* the current scale is too big, decrease it by correctly rounding */
		int d = scale - *sc;	/* CANNOT be 0 */
		lng rnd = scales[d]>>1;

		value += rnd;
		value /= scales[d];
		scale -= d;
		digits -= d;
	}
	if (digits > *d) {
		throw(SQL,"@1", 
		     "decimal (%s) doesn't have format (%d.%d)", *val, *d, *sc);
	}
	*res = (@1) value;
	return MAL_SUCCEED;
}

str
nil_2num_@1( @1 *res, void *v, int *len )
{
	int zero = 0;
	return nil_2dec_@1( res, v, len, &zero );
}

str
str_2num_@1( @1 *res, str *v, int *len )
{
	int zero = 0;
	return str_2dec_@1( res, v, len, &zero );
}

str
batnil_2dec_@1( int *res, int *bid, int *d, int *sc )
{
	BAT *b, *dst;
	BATiter bi;
	BUN p,q;

	(void)d;
	(void)sc;
	if( (b = BATdescriptor(*bid)) == NULL ){
		throw(SQL, "batcalc.nil_2dec_@1", "Cannot access descriptor");
	}
	bi = bat_iterator(b);
	dst = BATnew(b->htype, TYPE_@1, BATcount(b));
	if( dst == NULL){
		BBPreleaseref(b->batCacheid);
		throw(SQL, "sql.dec_@1", MAL_MALLOC_FAIL);
	}
	BATseqbase(dst, b->hseqbase);
	BATloop(b,p,q) {
		@1 r = @1_nil;
		BUNins(dst, BUNhead(bi,p), &r, FALSE);
	}
	BBPkeepref( *res = dst->batCacheid);
	BBPunfix(b->batCacheid);
	return MAL_SUCCEED;
}

str
batstr_2dec_@1( int *res, int *bid, int *d, int *sc )
{
	BAT *b, *dst;
	BATiter bi;
	BUN p,q;
	char *msg = NULL;

	if( (b = BATdescriptor(*bid)) == NULL ){
		throw(SQL, "batcalc.str_2dec_@1", "Cannot access descriptor");
	}
	bi = bat_iterator(b);
	dst = BATnew(b->htype, TYPE_@1, BATcount(b));
	if( dst == NULL){
		BBPreleaseref(b->batCacheid);
		throw(SQL, "sql.dec_@1", MAL_MALLOC_FAIL);
	}
	BATseqbase(dst, b->hseqbase);
	BATloop(b,p,q) {
		str v = (str)BUNtail(bi,p);
		@1 r;
		msg = str_2dec_@1( &r, &v, d, sc );
		if (msg)
			break;
		BUNins(dst, BUNhead(bi,p), &r, FALSE);
	}
	BBPkeepref( *res = dst->batCacheid);
	BBPunfix(b->batCacheid);
	return msg;
}

str
batnil_2num_@1( int *res, int *bid, int *len )
{
	int zero = 0;
	return batnil_2dec_@1( res, bid, len, &zero );
}

str
batstr_2num_@1( int *res, int *bid, int *len )
{
	BAT *b, *dst;
	BATiter bi;
	BUN p,q;
	char *msg = NULL;

	if( (b = BATdescriptor(*bid)) == NULL ){
		throw(SQL, "batcalc.str_2num_@1", "Cannot access descriptor");
	}
	bi = bat_iterator(b);
	dst = BATnew(b->htype, TYPE_@1, BATcount(b));
	if( dst == NULL){
		BBPreleaseref(b->batCacheid);
		throw(SQL, "sql.num_@1", MAL_MALLOC_FAIL);
	}
	BATseqbase(dst, b->hseqbase);
	BATloop(b,p,q) {
		str v = (str)BUNtail(bi,p);
		@1 r;
		msg = str_2num_@1( &r, &v, len );
		if (msg)
			break;
		BUNins(dst, BUNhead(bi,p), &r, FALSE);
	}
	BBPkeepref( *res = dst->batCacheid);
	BBPunfix(b->batCacheid);
	return msg;
}

str 
@1_dec2second_interval( lng *res, int *sc, @1 *dec, int *ek, int *sk )
{
	lng value = *dec;

	(void)ek;
	(void)sk;
	if (*sc < 3) {
		int d = 3 - *sc;
		value *= scales[d];
	} else if (*sc > 3 ) {
		int d = *sc - 3;
		lng rnd = scales[d]>>1;

		value += rnd;
		value /= scales[d];
	}
	*res = value;
	return MAL_SUCCEED;
}

@
@c

@:round(bte)@
@:round(sht)@
@:round(int)@
@:round(wrd)@
@:round(lng)@

str
daytime_2time_daytime( daytime *res, daytime *v, int *digits )
{
	int d = (*digits)?*digits-1:0;

	/* correct fraction */
	*res = *v;
	if (!daytime_isnil(*v) && d < 3) {
		*res = (daytime) (*res / scales[3-d]);
		*res = (daytime) (*res * scales[3-d]);
	}
	return MAL_SUCCEED;
}

str
second_interval_2_daytime( daytime *res, lng *s, int *digits )
{
	*res = (daytime)*s;
	return daytime_2time_daytime( res, res, digits);
}

str
nil_2time_daytime( daytime *res, void *v, int *digits )
{
	(void)digits;
	(void)v;
	*res = daytime_nil;
	return MAL_SUCCEED;
}

str
str_2time_daytime( daytime *res, str *v, int *digits )
{
	int len = sizeof(daytime), pos;

	if (!*v || strcmp(str_nil,*v) == 0) {
		*res = daytime_nil;
		return MAL_SUCCEED;
	}
	pos = daytime_fromstr(*v, &len, &res);
	if (!pos)
		throw(SQL,"daytime", "22007!daytime (%s) has incorrect format", *v);
	return daytime_2time_daytime( res, res, digits);
}

str
timestamp_2_daytime( daytime *res, timestamp *v, int *digits )
{
	int d = (*digits)?*digits-1:0;
	int msec = v->msecs;

	/* correct fraction */
	if (d < 3 && msec) {
		msec = (int) (msec / scales[3-d]);
		msec = (int) (msec * scales[3-d]);
	}
	*res = msec;
	return MAL_SUCCEED;
}

str
date_2_timestamp( timestamp *res, date *v, int *digits )
{
	(void)digits; /* no precision needed */
	res->days = *v;
	res->msecs = 0;
	return MAL_SUCCEED;
}

str
timestamp_2time_timestamp( timestamp *res, timestamp *v, int *digits )
{
	int d = (*digits)?*digits-1:0;

	*res = *v;
	/* correct fraction */
	if (d < 3) {
		int msec = res->msecs;
		if (msec) {
			msec = (int) (msec / scales[3-d]);
			msec = (int) (msec * scales[3-d]);
		}
		res->msecs = msec;
	}
	return MAL_SUCCEED;
}

str
nil_2time_timestamp( timestamp *res, void *v, int *digits )
{
	(void)digits;
	(void)v;
	*res = *timestamp_nil;
	return MAL_SUCCEED;
}

str
str_2time_timestamp( timestamp *res, str *v, int *digits )
{
	int len = sizeof(timestamp), pos;

	if (!*v || strcmp(str_nil,*v) == 0) {
		*res = *timestamp_nil;
		return MAL_SUCCEED;
	}
	pos = timestamp_fromstr(*v, &len, &res);
	if (!pos)
		throw(SQL,"timestamp", "22007!timestamp (%s) has incorrect format", *v);
	return timestamp_2time_timestamp( res, res, digits);
}

@= bat2time
str
bat@2_2time_@1( int *res, int *bid, int *digits )
{
	BAT *b, *dst;
	BATiter bi;
	BUN p,q;
	char *msg = NULL;

	if( (b = BATdescriptor(*bid)) == NULL ){
		throw(SQL, "batcalc.@2_2time_@1", "Cannot access descriptor");
	}
	bi = bat_iterator(b);
	dst = BATnew(b->htype, TYPE_@1, BATcount(b));
	if( dst == NULL){
		BBPreleaseref(b->batCacheid);
		throw(SQL, "sql.@1", MAL_MALLOC_FAIL);
	}
	BATseqbase(dst, b->hseqbase);
	BATloop(b,p,q) {
		@3 *v = (@3*)BUNtail(bi,p);
		union {
			lng l;
			@1 r;
		} u;
		msg = @2_2time_@1( &u.r, @4, digits );
		if (msg)
			break;
		BUNins(dst, BUNhead(bi,p), &u.r, FALSE);
	}
	BBPkeepref( *res = dst->batCacheid);
	BBPunfix(b->batCacheid);
	return msg;
}
@c
@:bat2time(timestamp,str,char,&v)@
@:bat2time(timestamp,timestamp,timestamp,v)@
@:bat2time(daytime,str,char,&v)@
@:bat2time(daytime,daytime,daytime,v)@

@= fround
str 
@1_dec_round_wrap( @1 *res, @1 *v, @1 *r )
{
	@1 val = *v;

	/* not nil */
	if (ATOMcmp(TYPE_@1, v, ATOMnilptr(TYPE_@1)) != 0) {
		val /= *r;
	}
	*res = val;
	return MAL_SUCCEED;
}

str 
@1_round_wrap( @1 *res, @1 *v, bte *r )
{
	/* shortcut nil */
	if (*v == @1_nil) {
		*res = @1_nil;
	} else if (*r < 0) {
		int d = -*r;
		@1 rnd = (@1) (scales[d]>>1); 

		if (*v > 0)
			*res = (@1) (floor(((*v + rnd)/((@1)(scales[d]))))*scales[d]);
		else
			*res = (@1) (floor(((*v + rnd)/((@1)(scales[d]))))*scales[d]);
	} else if (*r > 0) {
		int d = *r;

		if (*v > 0)
			*res = (@1) (floor(*v*(@1)scales[d]+.5)/scales[d]);
		else
			*res = (@1) (floor(*v*(@1)scales[d]+.5)/scales[d]);
	} else {
		*res = (@1) round(*v); 
	}
	return MAL_SUCCEED;
}
str
@1_trunc_wrap( @1 *res, @1 *v, int *r )
{
	/* shortcut nil */
	if (*v == @1_nil) {
		*res = @1_nil;
	} else if (*r < 0) {
		int d = -*r;
		*res = (@1) (trunc((*v)/((@1)scales[d])) * scales[d]); 
	} else if (*r > 0) {
		int d = *r;
		*res = (@1) (trunc(*v * (@1)scales[d]) / ((@1)scales[d]));
	} else {
		*res = (@1) trunc(*v);
	}
	return MAL_SUCCEED;
}

@
@c
@:fround(flt)@
@:fround(dbl)@

str
SQLdbl_alpha(dbl *res, dbl *decl, dbl *theta)
{
	dbl s, c1, c2;
    char *msg = MAL_SUCCEED;
    if (*decl == dbl_nil || *theta == dbl_nil) {
        *res = dbl_nil;
    } else if ( fabs(*decl) + *theta > 89.9 ) {
        *res = (dbl) 180.0;
    } else {
		s = sin(radians(*theta));
		c1 = cos(radians(*decl - *theta));
		c2 = cos(radians(*decl + *theta));
	    *res = degrees(fabs(atan(s / sqrt(fabs(c1 * c2)))));
		/*		mnstr_printf(GDKout,"%f\n", *res); */
	}
    return msg;
}
str
SQLbat_alpha(bat *res, bat *decl, dbl *theta)
{
    BAT *b, *bn;
    BATiter bi;
    BUN p,q;
	dbl s, c1, c2, r;
    char *msg = NULL;

	if ( *theta == dbl_nil ){
        throw(SQL, "SQLbat_alpha", "Parameter theta should not be nil");
    }
    if( (b = BATdescriptor(*decl)) == NULL ){
        throw(SQL, "alpha", "Cannot access descriptor");
    }
    bi = bat_iterator(b);
    bn = BATnew(b->htype, TYPE_dbl, BATcount(b));
    if( bn == NULL){
        BBPreleaseref(b->batCacheid);
        throw(SQL, "sql.alpha", MAL_MALLOC_FAIL);
    }
    BATseqbase(bn, b->hseqbase);
    s = sin(radians(*theta));
    BATloop(b,p,q) {
        dbl d = *(dbl*)BUNtail(bi,p);
	    if (d == dbl_nil)
			r = dbl_nil;
	    else if ( fabs(d) + *theta > 89.9 )
			r = (dbl) 180.0;
		else {
			c1 = cos(radians(d - *theta));
			c2 = cos(radians(d + *theta));
		    r = degrees(fabs(atan(s / sqrt(fabs(c1 * c2)))));
        }
        BUNins(bn, BUNhead(bi,p), &r, FALSE);
    }
    BBPkeepref( *res = bn->batCacheid);
    BBPunfix(b->batCacheid);
    return msg;
}

#if SIZEOF_WRD == SIZEOF_INT
#define wrdToStr(sptr, lptr, p) intToStr(sptr, lptr, (int*)p)
#else
#define wrdToStr(sptr, lptr, p) lngToStr(sptr, lptr, (lng*)p)
#endif

@= cast
str
nil_2_@1( @3 *res, void *val )
{
	(void)val;
	*res = @6;
	return MAL_SUCCEED;
}

str
str_2_@1( @3 *res, str *val )
{
	ptr p = NULL;
	int len = 0;
	int e; 
	char buf[BUFSIZ];
	
	e = ATOMfromstr(TYPE_@1, &p, &len, *val);
	if (e < 0 || !p || 
	   (ATOMcmp(TYPE_@1, p, ATOMnilptr(TYPE_@1)) == 0 &&
	    ATOMcmp(TYPE_str, *val, ATOMnilptr(TYPE_str)) != 0))
	{
		if (p)
			GDKfree(p);
		snprintf(buf, BUFSIZ,"conversion of string '%s' failed",*val);
		throw(SQL, "@1", "%s", buf);
	}
	@4;
	if (!ATOMextern(TYPE_@1)) {
		if (p)
			GDKfree(p);
	}
	return MAL_SUCCEED;
}

str
SQL@1_2_str( str *res, @1 *val )
{
	char *p = NULL;
	int len = 0;
	@2( &p, &len, val);
	*res = p;
	return MAL_SUCCEED;
}

str
batnil_2_@1( int *res, int *bid )
{
	BAT *b, *dst;
	BATiter bi;
	BUN p,q;

	if( (b = BATdescriptor(*bid)) == NULL ){
		throw(SQL, "batcalc.nil_2_@1", "Cannot access descriptor");
	}
	bi = bat_iterator(b);
	dst = BATnew(b->htype, TYPE_@1, BATcount(b));
	if( dst == NULL){
		BBPreleaseref(b->batCacheid);
		throw(SQL, "sql.2_@1", MAL_MALLOC_FAIL);
	}
	BATseqbase(dst, b->hseqbase);
	BATloop(b,p,q) {
		@3 r = @6;
		BUNins(dst, BUNhead(bi,p), @5 r, FALSE);
	}
	BBPkeepref( *res = dst->batCacheid);
	BBPunfix(b->batCacheid);
	return MAL_SUCCEED;
}

str
batstr_2_@1( int *res, int *bid )
{
	BAT *b, *dst;
	BATiter bi;
	BUN p,q;
	char *msg = NULL;

	if( (b = BATdescriptor(*bid)) == NULL ){
		throw(SQL, "batcalc.str_2_@1", "Cannot access descriptor");
	}
	bi = bat_iterator(b);
	dst = BATnew(b->htype, TYPE_@1, BATcount(b));
	if( dst == NULL){
		BBPreleaseref(b->batCacheid);
		throw(SQL, "sql.2_@1", MAL_MALLOC_FAIL);
	}
	BATseqbase(dst, b->hseqbase);
	BATloop(b,p,q) {
		str v = (str)BUNtail(bi,p);
		@3 r;
		msg = str_2_@1( &r, &v );
		if (msg)
			break;
		BUNins(dst, BUNhead(bi,p), @5 r, FALSE);
	}
	BBPkeepref( *res = dst->batCacheid);
	BBPunfix(b->batCacheid);
	return msg;
}
@
@c
@:cast(timestamp,timestamp_tostr,timestamp, *res = *(timestamp*)p,&,*timestamp_nil)@
@:cast(daytime,daytime_tostr,daytime, *res = *(daytime*)p,&,daytime_nil)@
@:cast(date,date_tostr,date, *res = *(date*)p,&,date_nil)@
@:cast(sqlblob,sqlblob_tostr,sqlblob*, *res = (sqlblob*)p,,ATOMnilptr(TYPE_blob))@

static str
SQLstr_cast_(str *res, mvc *m, int eclass, int d, int s, int has_tz, ptr p, int tpe, int len)
{
	char *r = NULL;
	int sz = MAX(2,len + 1);	/* nil should fit */

	if (tpe != TYPE_str) {
		r = GDKmalloc(sz);
		sz = convert2str(m, eclass, d, s, has_tz, p, tpe, &r, sz);
	} else {
		str v = (str)p; 
		strLength(&sz, v);
		if (len == 0 || (sz >= 0 && sz <= len)) 
			r = GDKstrdup(v);
	}
	if ((len > 0 && sz > len) || sz < 0) {
		if (r) 
			GDKfree(r);
		if (ATOMcmp(TYPE_str, ATOMnilptr(TYPE_str), p) != 0) {
			throw(SQL, "str_cast", "22001!value too long for type (var)char(%d)", len);
		} else {
			r = GDKstrdup(str_nil);
		}
	}
	*res = r;
	return MAL_SUCCEED;
}

str
SQLstr_cast(Client cntxt, MalBlkPtr mb, MalStkPtr stk, InstrPtr pci)
{
	str *res  = (str *) getArgReference(stk, pci, 0);
	int eclass = *(int*) getArgReference(stk, pci, 1);
	int d = *(int*) getArgReference(stk, pci, 2);
	int s = *(int*) getArgReference(stk, pci, 3);
	int has_tz = *(int*) getArgReference(stk, pci, 4);
	ptr p   = (ptr) getArgReference(stk, pci, 5);
	int tpe = getArgType(mb, pci, 5);
	int len   = *(int *) getArgReference(stk, pci, 6);
	mvc *m = NULL;
	str msg = getSQLContext(cntxt,mb, &m, NULL);

	(void) cntxt;
	if (msg)
		return msg;
	if (ATOMextern(tpe)) 
		p = *(ptr*)p;
	return SQLstr_cast_(res, m, eclass, d, s, has_tz, p, tpe, len );
}

/* str SQLbatstr_cast(int *res, int *eclass, int *d1, int *s1, int *has_tz, int *bid, int *digits ); */
str 
SQLbatstr_cast(Client cntxt, MalBlkPtr mb, MalStkPtr stk, InstrPtr pci)
{
	BAT *b, *dst;
	BATiter bi;
	BUN p,q;
	mvc *m = NULL;
	str msg = getSQLContext(cntxt,mb, &m, NULL);
	char *r = NULL;
	int *res  = (int *) getArgReference(stk, pci, 0);
	int *eclass = (int*) getArgReference(stk, pci, 1);
	int *d1 = (int*) getArgReference(stk, pci, 2);
	int *s1 = (int*) getArgReference(stk, pci, 3);
	int *has_tz = (int*) getArgReference(stk, pci, 4);
	int *bid   = (int*) getArgReference(stk, pci, 5);
	int *digits   = (int *) getArgReference(stk, pci, 6);

	(void) cntxt;
	if (msg)
		return msg;
	if( (b = BATdescriptor(*bid)) == NULL ){
		throw(SQL, "batcalc.str_2dec_@1", "Cannot access descriptor");
	}
	bi = bat_iterator(b);
	dst = BATnew(b->htype, TYPE_str, BATcount(b));
	if( dst == NULL){
		BBPreleaseref(b->batCacheid);
		throw(SQL, "sql.str_cast", MAL_MALLOC_FAIL);
	}
	BATseqbase(dst, b->hseqbase);
	BATloop(b,p,q) {
		ptr v = (ptr)BUNtail(bi,p);
		msg = SQLstr_cast_( &r, m, *eclass, *d1, *s1, *has_tz, v, b->ttype, *digits);
		if (msg)
			break;
		BUNins(dst, BUNhead(bi,p), r, FALSE);
		GDKfree(r);
	}
	BBPkeepref( *res = dst->batCacheid);
	BBPunfix(b->batCacheid);
	return msg;
}

@= simpleupcast
str 
@2_2_@1( @1 *res, @2 *v )
{
	/* shortcut nil */
	if (*v == @2_nil) {
		*res = @1_nil;
		return(MAL_SUCCEED);
	}
	
	/* since the @1 type is bigger than or equal to the @2 type, it will
	   always fit */
	*res = (@1)*v;
	return(MAL_SUCCEED);
}

str bat@2_2_@1( int *res, int *bid )
{
	BAT *b, *bn;
	@2 *p,*q;
	@1 *o;

	if( (b = BATdescriptor(*bid)) == NULL ){
		throw(SQL, "batcalc.@2_2_@1", "Cannot access descriptor");
	}
	bn = BATnew(TYPE_void, TYPE_@1, BATcount(b));
	if( bn == NULL){
		BBPreleaseref(b->batCacheid);
		throw(SQL, "sql.@2_2_@1", MAL_MALLOC_FAIL);
	}
	bn->hsorted = b->hsorted;
	bn->hrevsorted = b->hrevsorted;
	BATseqbase(bn, b->hseqbase);
	o = (@1*) Tloc(bn,BUNfirst(bn));
	p = (@2*) Tloc(b, BUNfirst(b));
	q = (@2*) Tloc(b, BUNlast(b));
	bn->T->nonil = 1;
	if ( b->T->nonil) {
		for (; p<q; p++, o++)
			*o = (@1)*p;
	} else {
		for (; p<q; p++, o++)
			if (*p == @2_nil) {
				*o = @1_nil;
				bn->T->nonil= FALSE;
			} else
				*o = (@1)*p;
	}
	BATsetcount(bn, BATcount(b));
	bn->hrevsorted = bn->batCount <= 1;
	bn->tsorted = 0;
	bn->trevsorted = 0;
	BATkey(BATmirror(bn),FALSE);

	if (!(bn->batDirty&2)) bn = BATsetaccess(bn, BAT_READ);

	if (b->htype != bn->htype) {
		BAT *r = VIEWcreate(b,bn);

		BBPkeepref(*res = r->batCacheid);
		BBPreleaseref(bn->batCacheid);
		BBPreleaseref(b->batCacheid);
		return MAL_SUCCEED;
	}
	BBPkeepref(*res = bn->batCacheid);
	BBPreleaseref(b->batCacheid);
	return MAL_SUCCEED;
}
@
@c

@= simpledowncast
str @2_2_@1( @1 *res, @2 *v )
{
	@3 val = *v;

	/* shortcut nil */
	if (*v == @2_nil) {
		*res = @1_nil;
		return(MAL_SUCCEED);
	}
	
	/* see if the number fits in the data type */
	if ((@3)(@1)val > (@3) GDK_@1_min && 
	    val > (@3) GDK_@1_min && val <= (@3) GDK_@1_max)	{
		*res = (@1)val;
		return(MAL_SUCCEED);
	} else {
		throw(SQL, "convert",
			"22003!value (" @4 ") exceeds limits of type @1", val);
	}
}

str bat@2_2_@1( int *res, int *bid )
{
	BAT *b, *bn;
	@2 *p,*q;
	char *msg = NULL;
	@1 *o;
	@3 val;

	if( (b = BATdescriptor(*bid)) == NULL ){
		throw(SQL, "batcalc.@2_2_@1", "Cannot access descriptor");
	}
	bn = BATnew(TYPE_void, TYPE_@1, BATcount(b));
	if( bn == NULL){
		BBPreleaseref(b->batCacheid);
		throw(SQL, "sql.@2_2_@1", MAL_MALLOC_FAIL);
	}
	BATseqbase(bn, b->hseqbase);
	bn->H->nonil = 1;
	bn->T->nonil = 1;
	o = (@1*) Tloc(bn,BUNfirst(bn));
	p = (@2*) Tloc(b, BUNfirst(b));
	q = (@2*) Tloc(b, BUNlast(b));
	if ( b->T->nonil){
		for (; p<q; p++, o++){
			val = *p;
			/* see if the number fits in the data type */
			if ((@3)(@1)val > (@3) GDK_@1_min && val > (@3) GDK_@1_min && val <= (@3) GDK_@1_max)	{
				*o = (@1)val;
			} else {
				msg= createException(SQL, "convert", "22003!value (" @4 ") exceeds limits of type @1", val);
				break;
			}
		}
	} else {
		for (; p<q; p++, o++) {
			if (*p == @2_nil) {
				*o = @1_nil;
				bn->T->nonil= FALSE;
			} else {
				val = *p;
				/* see if the number fits in the data type */
				if ((@3)(@1)val > (@3) GDK_@1_min && val > (@3) GDK_@1_min && val <= (@3) GDK_@1_max)	{
					*o = (@1)val;
				} else {
					msg= createException(SQL, "convert", "22003!value (" @4 ") exceeds limits of type @1", val);
					break;
				}
			}
		}
	}
	BATsetcount(bn, BATcount(b));
	bn->hrevsorted = bn->batCount <= 1;
	bn->tsorted = 0;
	bn->trevsorted = 0;
	BATkey(BATmirror(bn),FALSE);

	if (!(bn->batDirty&2)) bn = BATsetaccess(bn, BAT_READ);

	if (b->htype != bn->htype) {
		BAT *r = VIEWcreate(b,bn);

		BBPkeepref(*res = r->batCacheid);
		BBPreleaseref(bn->batCacheid);
		BBPreleaseref(b->batCacheid);
		return msg;
	}
	BBPkeepref(*res = bn->batCacheid);
	BBPreleaseref(b->batCacheid);
	return msg;
}
@
 * @-
 * The simple cast up operations in some cases
 * could re-use the storage space as well.
@= numcastup
@:simpleupcast(@1,@2)@

str @2_dec2_@1( @1 *res, int *s1, @2 *v )
{
	int scale = *s1;
	@1 r, h = (*v<0)?-5:5; 

	/* shortcut nil */
	if (*v == @2_nil) {
		*res = @1_nil;
		return(MAL_SUCCEED);
	}

	/* since the @1 type is bigger than or equal to the @2 type, it will
	   always fit */
	r = (@1)*v;
	if (scale) 
		r = (@1) ((r + h) / scales[scale]);
	*res = r;
	return(MAL_SUCCEED);
}

str 
@2_dec2dec_@1( @1 *res, int *S1, @2 *v, int *d2, int *S2 )
{
	int p = *d2, inlen = 1;
	@2 cpyval = *v;
	int s1 = *S1, s2 = *S2;
	@1 r, h = (*v<0)?-5:5; 

	/* shortcut nil */
	if (*v == @2_nil) {
		*res = @1_nil;
		return(MAL_SUCCEED);
	}
	
	/* count the number of digits in the input */
	while (cpyval /= 10)
		inlen++;

	/* rounding is allowed */
	inlen += (s2-s1);
	if (p && inlen > p) {
		throw(SQL, "convert",
			"22003!too many digits (%d > %d)", inlen, p);
	}

	/* since the @1 type is bigger than or equal to the @2 type, it will
	   always fit */
	r = (@1)*v;
	if (s2 > s1) 
		r *= (@1) scales[s2 - s1];
	else if (s2 != s1) 
		r = (@1) ((r + h) / scales[s1 - s2]);
	*res = r;
	return(MAL_SUCCEED);
}

str 
@2_num2dec_@1( @1 *res, @2 *v, int *d2, int *s2 )
{
	int zero = 0;
	return @2_dec2dec_@1( res, &zero, v, d2, s2 );
}

str bat@2_dec2_@1( int *res, int *s1, int *bid )
{
	BAT *b, *bn;
	@2 *p,*q;
	char *msg = NULL;
	int scale = *s1;
	@1 *o;

	if( (b = BATdescriptor(*bid)) == NULL ){
		throw(SQL, "batcalc.@2_dec2_@1", "Cannot access descriptor");
	}
	bn = BATnew(TYPE_void, TYPE_@1, BATcount(b));
	if( bn == NULL){
		BBPreleaseref(b->batCacheid);
		throw(SQL, "sql.dec2_@1", MAL_MALLOC_FAIL);
	}
	bn->hsorted = b->hsorted;
	bn->hrevsorted = b->hrevsorted;
	BATseqbase(bn, b->hseqbase);
	o = (@1*) Tloc(bn,BUNfirst(bn));
	p = (@2*) Tloc(b, BUNfirst(b));
	q = (@2*) Tloc(b, BUNlast(b));
	bn->T->nonil = 1;
	if ( b->T->nonil){
		if (scale)
			for (; p<q; p++, o++)
				*o = (@1) ((*p +  ((*p<0)?-5:5)) / scales[scale]);
		else
			for (; p<q; p++, o++)
				*o = (@1) (*p);
	} else {
		for (; p<q; p++, o++) {
			if (*p == @2_nil) {
				*o = @1_nil;
				bn->T->nonil= FALSE;
			} else if (scale) {
				*o = (@1) ((*p +  ((*p<0)?-5:5)) / scales[scale]);
			} else {
				*o = (@1) (*p);
			}
		}
	}
	BATsetcount(bn, BATcount(b));
	bn->hrevsorted = bn->batCount <= 1;
	bn->tsorted = 0;
	bn->trevsorted = 0;
	BATkey(BATmirror(bn),FALSE);

	if (!(bn->batDirty&2)) bn = BATsetaccess(bn, BAT_READ);

	if (b->htype != bn->htype) {
		BAT *r = VIEWcreate(b,bn);

		BBPkeepref(*res = r->batCacheid);
		BBPreleaseref(bn->batCacheid);
		BBPreleaseref(b->batCacheid);
		return msg;
	}
	BBPkeepref(*res = bn->batCacheid);
	BBPreleaseref(b->batCacheid);
	return msg;
}

str bat@2_dec2dec_@1( int *res, int *S1, int *bid, int *d2, int *S2 )
{
	BAT *b, *dst;
	BATiter bi;
	BUN p,q;
	char *msg = NULL;

	if( (b = BATdescriptor(*bid)) == NULL ){
		throw(SQL, "batcalc.@2_dec2dec_@1", "Cannot access descriptor");
	}
	bi = bat_iterator(b);
	dst = BATnew(b->htype, TYPE_@1, BATcount(b));
	if( dst == NULL){
		BBPreleaseref(b->batCacheid);
		throw(SQL, "sql.dec2dec_@1", MAL_MALLOC_FAIL);
	}
	BATseqbase(dst, b->hseqbase);
	BATloop(b,p,q) {
		@2 *v = (@2*)BUNtail(bi,p);
		@1 r;
		msg = @2_dec2dec_@1( &r, S1, v, d2, S2 );
		if (msg)
			break;
		BUNins(dst, BUNhead(bi,p), &r, FALSE);
	}
	BBPkeepref( *res = dst->batCacheid);
	BBPunfix(b->batCacheid);
	return msg;
}
str bat@2_num2dec_@1( int *res, int *bid, int *d2, int *s2 )
{
	BAT *b, *dst;
	BATiter bi;
	BUN p,q;
	char *msg = NULL;

	if( (b = BATdescriptor(*bid)) == NULL ){
		throw(SQL, "batcalc.@2_num2dec_@1", "Cannot access descriptor");
	}
	bi = bat_iterator(b);
	dst = BATnew(b->htype, TYPE_@1, BATcount(b));
	if( dst == NULL){
		BBPreleaseref(b->batCacheid);
		throw(SQL, "sql.num2dec_@1", MAL_MALLOC_FAIL);
	}
	BATseqbase(dst, b->hseqbase);
	BATloop(b,p,q) {
		@2 *v = (@2*)BUNtail(bi,p);
		@1 r;
		msg = @2_num2dec_@1( &r, v, d2, s2 );
		if (msg)
			break;
		BUNins(dst, BUNhead(bi,p), &r, FALSE);
	}
	BBPkeepref( *res = dst->batCacheid);
	BBPunfix(b->batCacheid);
	return msg;
}

@
@c
@:numcastup(bte,bte)@
@:numcastup(sht,bte)@
@:numcastup(sht,sht)@
@:numcastup(int,bte)@
@:numcastup(int,sht)@
@:numcastup(int,int)@
@:numcastup(wrd,bte)@
@:numcastup(wrd,sht)@
@:numcastup(wrd,int)@
@:numcastup(wrd,wrd)@
@:numcastup(lng,bte)@
@:numcastup(lng,sht)@
@:numcastup(lng,int)@
@:numcastup(lng,wrd)@
@:numcastup(lng,lng)@

@= fnumcastdown
@:simpledowncast(@1,@2,dbl,"%f")@

/* when casting a floating point to an decimal we like to preserve the 
 * precision.  This means we first scale the float before converting.
*/
str 
@2_num2dec_@1( @1 *res, @2 *v, int *d2, int *s2 )
{
	int p = *d2, inlen = 1, scale = *s2;
	@2 r;
	lng cpyval;

	/* shortcut nil */
	if (*v == @2_nil) {
		*res = @1_nil;
		return(MAL_SUCCEED);
	}
	
	/* since the @1 type is bigger than or equal to the @2 type, it will
	   always fit */
	r = (@2) *v;
	if (scale) 
		r *= scales[scale];
	cpyval = (lng) r;

	/* count the number of digits in the input */
	while (cpyval /= 10)
		inlen++;
	/* rounding is allowed */
	if (p && inlen > p) {
		throw(SQL, "convert",
			"22003!too many digits (%d > %d)", inlen, p);
	}
	*res = (@1) r;
	return MAL_SUCCEED;
}
str 
bat@2_num2dec_@1( int *res, int *bid, int *d2, int *s2 )
{
	BAT *b, *dst;
	BATiter bi;
	BUN p,q;
	char *msg = NULL;

	if( (b = BATdescriptor(*bid)) == NULL ){
		throw(SQL, "batcalc.@2_num2dec_@1", "Cannot access descriptor");
	}
	bi = bat_iterator(b);
	dst = BATnew(b->htype, TYPE_@1, BATcount(b));
	if( dst == NULL){
		BBPreleaseref(b->batCacheid);
		throw(SQL, "sql.num2dec_@1", MAL_MALLOC_FAIL);
	}
	BATseqbase(dst, b->hseqbase);
	BATloop(b,p,q) {
		@2 *v = (@2*)BUNtail(bi,p);
		@1 r;
		msg = @2_num2dec_@1( &r, v, d2, s2 );
		if (msg)
			break;
		BUNins(dst, BUNhead(bi,p), &r, FALSE);
	}
	BBPkeepref( *res = dst->batCacheid);
	BBPunfix(b->batCacheid);
	return msg;
}

@
@c
@:fnumcastdown(bte,flt)@
@:fnumcastdown(sht,flt)@
@:fnumcastdown(int,flt)@
@:fnumcastdown(wrd,flt)@
@:fnumcastdown(lng,flt)@
@:fnumcastdown(bte,dbl)@
@:fnumcastdown(sht,dbl)@
@:fnumcastdown(int,dbl)@
@:fnumcastdown(wrd,dbl)@
@:fnumcastdown(lng,dbl)@

@= fnumcastup
@:simpleupcast(@1,@2)@

str 
@2_dec2_@1( @1 *res, int *s1, @2 *v )
{
	int scale = *s1;
	@1 r;

	/* shortcut nil */
	if (*v == @2_nil) {
		*res = @1_nil;
		return(MAL_SUCCEED);
	}
	
	/* since the @1 type is bigger than or equal to the @2 type, it will
	   always fit */
	r = (@1)*v;
	if (scale) 
		r /= scales[scale];
	*res = r;
	return MAL_SUCCEED;
}

str 
@2_dec2dec_@1( @1 *res, int *S1, @2 *v, int *d2, int *S2 )
{
	int p = *d2, inlen = 1;
	@2 cpyval = *v;
	int s1 = *S1, s2 = *S2;
	@1 r;

	/* shortcut nil */
	if (*v == @2_nil) {
		*res = @1_nil;
		return(MAL_SUCCEED);
	}
	
	/* count the number of digits in the input */
	while (cpyval /= 10)
		inlen++;
	/* rounding is allowed */
	inlen += (s2-s1);
	if (p && inlen > p) {
		throw(SQL, "convert",
			"22003!too many digits (%d > %d)", inlen, p);
	}

	/* since the @1 type is bigger than or equal to the @2 type, it will
	   always fit */
	r = (@1)*v;
	if(s2 > s1) 
		r *= scales[s2-s1];
	else if (s2 != s1) 
		r /= scales[s1-s2];
	*res = r;
	return MAL_SUCCEED;
}

str 
@2_num2dec_@1( @1 *res, @2 *v, int *d2, int *s2 )
{
	int zero = 0;
	return @2_dec2dec_@1( res, &zero, v, d2, s2 );
}

str bat@2_dec2_@1( int *res, int *s1, int *bid )
{
	BAT *b, *bn;
	@2 *p,*q;
	char *msg = NULL;
	int scale = *s1;
	@1 *o;

	if( (b = BATdescriptor(*bid)) == NULL ){
		throw(SQL, "batcalc.@2_dec2_@1", "Cannot access descriptor");
	}
	bn = BATnew(TYPE_void, TYPE_@1, BATcount(b));
	if( bn == NULL){
		BBPreleaseref(b->batCacheid);
		throw(SQL, "sql.dec2_@1", MAL_MALLOC_FAIL);
	}
	bn->hsorted = b->hsorted;
	bn->hrevsorted = b->hrevsorted;
	BATseqbase(bn, b->hseqbase);
	o = (@1*) Tloc(bn,BUNfirst(bn));
	p = (@2*) Tloc(b, BUNfirst(b));
	q = (@2*) Tloc(b, BUNlast(b));
	bn->T->nonil = 1;
	if ( b->T->nonil){
		for (; p<q; p++, o++) 
			*o = (((@1)*p)/scales[scale]);
	} else {
		for (; p<q; p++, o++) {
			if (*p == @2_nil) {
				*o = @1_nil;
				bn->T->nonil= FALSE;
			} else 
				*o = (((@1)*p)/scales[scale]);
		}
	}
	BATsetcount(bn, BATcount(b));
	bn->hrevsorted = bn->batCount <= 1;
	bn->tsorted = 0;
	bn->trevsorted = 0;
	BATkey(BATmirror(bn),FALSE);

	if (!(bn->batDirty&2)) bn = BATsetaccess(bn, BAT_READ);

	if (b->htype != bn->htype) {
		BAT *r = VIEWcreate(b,bn);

		BBPkeepref(*res = r->batCacheid);
		BBPreleaseref(bn->batCacheid);
		BBPreleaseref(b->batCacheid);
		return msg;
	}
	BBPkeepref(*res = bn->batCacheid);
	BBPreleaseref(b->batCacheid);
	return msg;
}

str bat@2_dec2dec_@1( int *res, int *S1, int *bid, int *d2, int *S2 )
{
	BAT *b, *dst;
	BATiter bi;
	BUN p,q;
	char *msg = NULL;

	if( (b = BATdescriptor(*bid)) == NULL ){
		throw(SQL, "batcalc.@2_dec2dec_@1", "Cannot access descriptor");
	}
	bi = bat_iterator(b);
	dst = BATnew(b->htype, TYPE_@1, BATcount(b));
	if( dst == NULL){
		BBPreleaseref(b->batCacheid);
		throw(SQL, "sql.dec2dec_@1", MAL_MALLOC_FAIL);
	}
	BATseqbase(dst, b->hseqbase);
	BATloop(b,p,q) {
		@2 *v = (@2*)BUNtail(bi,p);
		@1 r;
		msg = @2_dec2dec_@1( &r, S1, v, d2, S2 );
		if (msg)
			break;
		BUNins(dst, BUNhead(bi,p), &r, FALSE);
	}
	BBPkeepref( *res = dst->batCacheid);
	BBPunfix(b->batCacheid);
	return msg;
}

str bat@2_num2dec_@1( int *res, int *bid, int *d2, int *s2 )
{
	BAT *b, *dst;
	BATiter bi;
	BUN p,q;
	char *msg = NULL;

	if( (b = BATdescriptor(*bid)) == NULL ){
		throw(SQL, "batcalc.@2_num2dec_@1", "Cannot access descriptor");
	}
	bi = bat_iterator(b);
	dst = BATnew(b->htype, TYPE_@1, BATcount(b));
	if( dst == NULL){
		BBPreleaseref(b->batCacheid);
		throw(SQL, "sql.num2dec_@1", MAL_MALLOC_FAIL);
	}
	BATseqbase(dst, b->hseqbase);
	BATloop(b,p,q) {
		@2 *v = (@2*)BUNtail(bi,p);
		@1 r;
		msg = @2_num2dec_@1( &r, v, d2, s2 );
		if (msg)
			break;
		BUNins(dst, BUNhead(bi,p), &r, FALSE);
	}
	BBPkeepref( *res = dst->batCacheid);
	BBPunfix(b->batCacheid);
	return msg;
}


@
@c
@:fnumcastup(flt,bte)@
@:fnumcastup(flt,sht)@
@:fnumcastup(flt,int)@
@:fnumcastup(flt,wrd)@
@:fnumcastup(flt,lng)@
@:fnumcastup(dbl,bte)@
@:fnumcastup(dbl,sht)@
@:fnumcastup(dbl,int)@
@:fnumcastup(dbl,wrd)@
@:fnumcastup(dbl,lng)@

@= numcastdown
@:simpledowncast(@1,@2,lng,LLFMT)@

str 
@2_dec2_@1( @1 *res, int *s1, @2 *v )
{
	int scale = *s1;
	lng val = *v, h = (val<0)?-5:5;

	/* shortcut nil */
	if (*v == @2_nil) {
		*res = @1_nil;
		return(MAL_SUCCEED);
	}
	
	if (scale) 
		val = (val+h)/scales[scale];
	/* see if the number fits in the data type */
	if (val > GDK_@1_min && val <= GDK_@1_max)	{
		*res = (@1)val;
		return MAL_SUCCEED;
	} else {
		throw(SQL, "convert",
			"22003!value (" LLFMT ") exceeds limits of type @1", val);
	}
}

str 
@2_dec2dec_@1( @1 *res, int *S1, @2 *v, int *d2, int *S2 )
{
	int p = *d2, inlen = 1;
	lng val = *v, cpyval = val, h = (val<0)?-5:5;
	int s1 = *S1, s2 = *S2;

	/* shortcut nil */
	if (*v == @2_nil) {
		*res = @1_nil;
		return(MAL_SUCCEED);
	}
	
	/* count the number of digits in the input */
	while (cpyval /= 10)
		inlen++;
	/* rounding is allowed */
	inlen += (s2-s1);
	if (p && inlen > p) {
		throw(SQL, "@2_2_@1",
			"22003!too many digits (%d > %d)", inlen, p);
	}

	if(s2 > s1) 
		val *= scales[s2-s1];
	else if (s2 != s1) 
		val = (val+h)/scales[s1-s2];

	/* see if the number fits in the data type */
	if (val > GDK_@1_min && val <= GDK_@1_max)	{
		*res = (@1)val;
		return MAL_SUCCEED;
	} else {
		throw(SQL, "convert",
			"22003!value (" LLFMT ") exceeds limits of type @1", val);
	}
}

str 
@2_num2dec_@1( @1 *res, @2 *v, int *d2, int *s2 )
{
	int zero = 0;
	return @2_dec2dec_@1( res, &zero, v, d2, s2 );
}

str bat@2_dec2_@1( int *res, int *s1, int *bid )
{
	BAT *b, *bn;
	@2 *p,*q;
	char *msg = NULL;
	int scale = *s1;
	@1 *o;
	@2 val;

	if( (b = BATdescriptor(*bid)) == NULL ){
		throw(SQL, "batcalc.@2_dec2_@1", "Cannot access descriptor");
	}
	bn = BATnew(TYPE_void, TYPE_@1, BATcount(b));
	if( bn == NULL){
		BBPreleaseref(b->batCacheid);
		throw(SQL, "sql.dec@2_2_@1", MAL_MALLOC_FAIL);
	}
	bn->hsorted = b->hsorted;
	bn->hrevsorted = b->hrevsorted;
	BATseqbase(bn, b->hseqbase);
	o = (@1*) Tloc(bn,BUNfirst(bn));
	p = (@2*) Tloc(b, BUNfirst(b));
	q = (@2*) Tloc(b, BUNlast(b));
	bn->T->nonil = 1;
	if ( b->T->nonil){
		for (; p<q; p++, o++) {
			if (scale) 
				val = (@2) ((*p+ ((*p<0)?-5:5))/scales[scale]);
			else
				val = (@2) (*p);
			/* see if the number fits in the data type */
			if (val > GDK_@1_min && val <= GDK_@1_max)
				*o = (@1)val;
			else {
				BBPreleaseref(b->batCacheid);
				BBPreleaseref(bn->batCacheid);
				throw(SQL, "convert", "22003!value (" LLFMT ") exceeds limits of type @1", (lng) val);
			}
		}
	} else{
		for (; p<q; p++, o++) {
			if (*p == @2_nil) {
				*o = @1_nil;
				bn->T->nonil= FALSE;
			} else {
				if (scale)
					val = (@2) (( *p + (( *p<0)?-5:5))/scales[scale]);
				else
					val = (@2) (*p);
				/* see if the number fits in the data type */
				if (val > GDK_@1_min && val <= GDK_@1_max)
					*o = (@1)val;
				else {
					BBPreleaseref(b->batCacheid);
					BBPreleaseref(bn->batCacheid);
					throw(SQL, "convert", "22003!value (" LLFMT ") exceeds limits of type @1", (lng) val);
				}
			}
		}
	}
	BATsetcount(bn, BATcount(b));
	bn->hrevsorted = bn->batCount <= 1;
	bn->tsorted = 0;
	bn->trevsorted = 0;
	BATkey(BATmirror(bn),FALSE);

	if (!(bn->batDirty&2)) bn = BATsetaccess(bn, BAT_READ);

	if (b->htype != bn->htype) {
		BAT *r = VIEWcreate(b,bn);

		BBPkeepref(*res = r->batCacheid);
		BBPreleaseref(bn->batCacheid);
		BBPreleaseref(b->batCacheid);
		return msg;
	}
	BBPkeepref(*res = bn->batCacheid);
	BBPreleaseref(b->batCacheid);
	return msg;
}

str bat@2_dec2dec_@1( int *res, int *S1, int *bid, int *d2, int *S2 )
{
	BAT *b, *dst;
	BATiter bi;
	BUN p,q;
	char *msg = NULL;

	if( (b = BATdescriptor(*bid)) == NULL ){
		throw(SQL, "batcalc.@2_dec2dec_@1", "Cannot access descriptor");
	}
	bi = bat_iterator(b);
	dst = BATnew(b->htype, TYPE_@1, BATcount(b));
	if( dst == NULL){
		BBPreleaseref(b->batCacheid);
		throw(SQL, "sql.dec2dec_@1", MAL_MALLOC_FAIL);
	}
	BATseqbase(dst, b->hseqbase);
	BATloop(b,p,q) {
		@2 *v = (@2*)BUNtail(bi,p);
		@1 r;
		msg = @2_dec2dec_@1( &r, S1, v, d2, S2 );
		if (msg)
			break;
		BUNins(dst, BUNhead(bi,p), &r, FALSE);
	}
	BBPkeepref( *res = dst->batCacheid);
	BBPunfix(b->batCacheid);
	return msg;
}

str bat@2_num2dec_@1( int *res, int *bid, int *d2, int *s2 )
{
	BAT *b, *dst;
	BATiter bi;
	BUN p,q;
	char *msg = NULL;

	if( (b = BATdescriptor(*bid)) == NULL ){
		throw(SQL, "batcalc.@2_num2dec_@1", "Cannot access descriptor");
	}
	bi = bat_iterator(b);
	dst = BATnew(b->htype, TYPE_@1, BATcount(b));
	if( dst == NULL){
		BBPreleaseref(b->batCacheid);
		throw(SQL, "sql.num2dec_@1", MAL_MALLOC_FAIL);
	}
	BATseqbase(dst, b->hseqbase);
	BATloop(b,p,q) {
		@2 *v = (@2*)BUNtail(bi,p);
		@1 r;
		msg = @2_num2dec_@1( &r, v, d2, s2 );
		if (msg)
			break;
		BUNins(dst, BUNhead(bi,p), &r, FALSE);
	}
	BBPkeepref( *res = dst->batCacheid);
	BBPunfix(b->batCacheid);
	return msg;
}


@
@c
@:numcastdown(bte,sht)@
@:numcastdown(bte,int)@
@:numcastdown(bte,wrd)@
@:numcastdown(bte,lng)@
@:numcastdown(sht,int)@
@:numcastdown(sht,wrd)@
@:numcastdown(sht,lng)@
@:numcastdown(int,wrd)@
@:numcastdown(int,lng)@
@:numcastdown(wrd,lng)@

str 
month_interval_str( int *ret, str *s, int *d, int *sk )
{
	lng res;

	if (interval_from_str( *s, *d, *sk, &res ) < 0)
		throw(SQL, "calc.month_interval",
			"wrong format (%s)", *s);
	assert((lng) GDK_int_min <= res && res <= (lng) GDK_int_max);
	*ret = (int) res;
	return MAL_SUCCEED;
}

str 
second_interval_str( lng *res, str *s, int *d, int *sk )
{
	if (interval_from_str( *s, *d, *sk, res ) < 0)
		throw(SQL, "calc.second_interval",
			"wrong format (%s)", *s);
	return MAL_SUCCEED;
}

str
month_interval(Client cntxt, MalBlkPtr mb, MalStkPtr stk, InstrPtr pci)
{
	int *ret = (int *) getArgReference(stk, pci, 0);
	int k = digits2ek(* (int *) getArgReference(stk, pci, 2));
	int r;

	(void) cntxt;
	(void) mb;
	switch (getArgType(mb, pci, 1)) {
	case TYPE_bte:
		r = stk->stk[getArg(pci, 1)].val.btval;
		break;
	case TYPE_sht:
		r = stk->stk[getArg(pci, 1)].val.shval;
		break;
	case TYPE_int:
		r = stk->stk[getArg(pci, 1)].val.ival;
		break;
	case TYPE_wrd:
		r = (int) stk->stk[getArg(pci, 1)].val.wval;
		break;
	case TYPE_lng:
		r = (int) stk->stk[getArg(pci, 1)].val.lval;
		break;
	default:
		throw(ILLARG, "calc.month_interval","illegal argument");
	}
	switch (k) {
	case iyear:
		r *= 12;
		break;
	case imonth:
		break;
	default:
		throw(ILLARG, "calc.month_interval","illegal argument");
	}
	*ret = r;
	return MAL_SUCCEED;
}

str
second_interval(Client cntxt, MalBlkPtr mb, MalStkPtr stk, InstrPtr pci)
{
	lng *ret = (lng *) getArgReference(stk, pci, 0);
	int k = digits2ek(* (int *) getArgReference(stk, pci, 2));
	lng r;

	(void) cntxt;
	(void) mb;
	switch (getArgType(mb, pci, 1)) {
	case TYPE_bte:
		r = stk->stk[getArg(pci, 1)].val.btval;
		break;
	case TYPE_sht:
		r = stk->stk[getArg(pci, 1)].val.shval;
		break;
	case TYPE_int:
		r = stk->stk[getArg(pci, 1)].val.ival;
		break;
	case TYPE_wrd:
		r = stk->stk[getArg(pci, 1)].val.wval;
		break;
	case TYPE_lng:
		r = stk->stk[getArg(pci, 1)].val.lval;
		break;
	default:
		throw(ILLARG, "calc.sec_interval", "illegal argument");
	}
	switch (k) {
	case iday:
		r *= 24;
	case ihour:
		r *= 60;
	case imin:
		r *= 60;
	case isec:
		r *= 1000;
		break;
	default:
		throw(ILLARG, "calc.sec_interval", "illegal argument");
	}
	*ret = r;
	return MAL_SUCCEED;
}

@mal
command calc.second_interval( v:daytime, ek:int, sk:int ) :lng
address second_interval_daytime
comment "cast daytime to a second_interval and check for overflow";

command calc.daytime( v:lng, d:int) :daytime
address second_interval_2_daytime
comment "cast second_interval to a daytime and check for overflow";

command calc.daytime( v:timestamp, d:int) :daytime
address timestamp_2_daytime
comment "cast timestamp to a daytime and check for overflow";

command calc.timestamp( v:date, d:int) :timestamp
address date_2_timestamp
comment "cast date to a timestamp and check for overflow";
@h
sql5_export str second_interval_daytime( lng *res, daytime *s, int *ek, int *sk );
sql5_export str second_interval_2_daytime( daytime *res, lng *s, int *d);
sql5_export str timestamp_2_daytime( daytime *res, timestamp *v, int *d);
sql5_export str date_2_timestamp( timestamp *res, date *v, int *d);
@c
str
second_interval_daytime( lng *res, daytime *s, int *d, int *sk )
{
	int k = digits2sk(*d);
	lng r = *(int*)s;

	(void)sk;
	if (daytime_isnil(*s)) {
		*res = lng_nil;
		return MAL_SUCCEED;
	}
	switch(k) {
	case isec:
		break;
	case imin:
		r /= 60000;
		r *= 60000;
		break;
	case ihour:
		r /= 3600000;
		r *= 3600000;
		break;
	case iday: 	
		r /= (24*3600000);
		r *= (24*3600000);
		break;
	default:
		throw(ILLARG, "calc.second_interval","illegal argument");
	}
	*res = r;
	return MAL_SUCCEED;
}

/* str dump_cache(int *r); */
str
dump_cache(Client cntxt, MalBlkPtr mb, MalStkPtr stk, InstrPtr pci)
{
	mvc *m = NULL;
	str msg = getSQLContext(cntxt,mb, &m, NULL);
	int cnt; 
	cq *q = NULL;
	BAT *query, *count;
	int *rquery = (int *) getArgReference(stk, pci, 0);
	int *rcount = (int *) getArgReference(stk, pci, 1);

	(void) cntxt;
	if (msg)
		return msg;
	cnt = m->qc->id; 
	query = BATnew(TYPE_void, TYPE_str, cnt);
	if( query == NULL)
		throw(SQL, "sql.dumpcache", MAL_MALLOC_FAIL);
	BATseqbase(query, 0);
	count = BATnew(TYPE_void, TYPE_int, cnt);
	if( count == NULL){
		BBPreleaseref(query->batCacheid);
		throw(SQL, "sql.dumpcache", MAL_MALLOC_FAIL);
	}
	BATseqbase(count, 0);

	for(q = m->qc->q; q; q = q->next) {
		if (q->type != Q_PREPARE) {
			BUNappend(query, q->codestring, FALSE);
			BUNappend(count, &q->count, FALSE);
		}
	}
	*rquery = query->batCacheid;
	*rcount = count->batCacheid;
	BBPkeepref(*rquery);
	BBPkeepref(*rcount);
	return MAL_SUCCEED;
}

/* str dump_opt_stats(int *r); */
str
dump_opt_stats(Client cntxt, MalBlkPtr mb, MalStkPtr stk, InstrPtr pci)
{
	mvc *m = NULL;
	str msg = getSQLContext(cntxt,mb, &m, NULL);
	int cnt; 
	BAT *rewrite, *count;
	int *rrewrite = (int *) getArgReference(stk, pci, 0);
	int *rcount = (int *) getArgReference(stk, pci, 1);

	(void) cntxt;
	if (msg)
		return msg;
	cnt = m->qc->id; 
	rewrite = BATnew(TYPE_void, TYPE_str, cnt);
	if( rewrite == NULL)
		throw(SQL, "sql.optstats", MAL_MALLOC_FAIL);
	BATseqbase(rewrite, 0);
	count = BATnew(TYPE_void, TYPE_int, cnt);
	if( count == NULL)
		throw(SQL, "sql.optstats", MAL_MALLOC_FAIL);
	BATseqbase(count, 0);

	BUNappend(rewrite, "joinidx", FALSE);
	BUNappend(count, &m->opt_stats[0], FALSE);
	/* TODO add other rewrites */

	*rrewrite = rewrite->batCacheid;
	*rcount = count->batCacheid;
	BBPkeepref(*rrewrite);
	BBPkeepref(*rcount);
	return MAL_SUCCEED;
}

/* str dump_opt_stats(int *r); */
str
dump_trace(Client cntxt, MalBlkPtr mb, MalStkPtr stk, InstrPtr pci)
{
	int i;
	BAT *t[12];

	(void)cntxt; (void)mb;
	TRACEtable(t);
	for (i = 0; i < 12; i++) {
		int id = t[i]->batCacheid;

		*(int *) getArgReference(stk, pci, i) = id;
		BBPkeepref(id);
	}
	return MAL_SUCCEED;
}

str
sql_querylog_catalog(Client cntxt, MalBlkPtr mb, MalStkPtr stk, InstrPtr pci)
{
	int i;
	BAT *t[6];

	(void)cntxt; (void)mb;
	QLOGcatalog(t);
	for (i = 0; i < 6; i++) {
		int id = t[i]->batCacheid;

		*(int *) getArgReference(stk, pci, i) = id;
		BBPkeepref(id);
	}
	return MAL_SUCCEED;
}

str
sql_querylog_calls(Client cntxt, MalBlkPtr mb, MalStkPtr stk, InstrPtr pci)
{
	int i;
	BAT *t[10];

	(void)cntxt; (void)mb;
	QLOGcalls(t);
	for (i = 0; i < 10; i++) {
		int id = t[i]->batCacheid;

		*(int *) getArgReference(stk, pci, i) = id;
		BBPkeepref(id);
	}
	return MAL_SUCCEED;
}
str
sql_querylog_reset(Client cntxt, MalBlkPtr mb, MalStkPtr stk, InstrPtr pci)
{
	int *ret= (int*) getArgReference(stk,pci,0);
	(void) cntxt;
	(void) mb;
	(void) stk;
	(void) pci;
	QLOGreset(ret);
	return MAL_SUCCEED;
}


/* str sql_rowid(oid *rid, ptr v, str *sname, str *tname); */
str 
sql_rowid(Client cntxt, MalBlkPtr mb, MalStkPtr stk, InstrPtr pci)
{
	BAT *b;
	mvc *m = NULL;
	str msg = getSQLContext(cntxt,mb, &m, NULL);
	sql_schema *s = NULL;
	sql_table *t = NULL;
	sql_column *c = NULL;
	sql_delta *d;
	oid *rid = (oid *) getArgReference(stk, pci, 0);
	str *sname = (str *) getArgReference(stk, pci, 2);
	str *tname = (str *) getArgReference(stk, pci, 3);

	(void) cntxt;
	if (msg)
		return msg;
	s = mvc_bind_schema(m, *sname);
	if ( s == NULL)
		throw(SQL,"sql.rowid","3F000!Schema missing");
	t = mvc_bind_table(m, s, *tname);
	if ( s == NULL)
		throw(SQL,"sql.rowid","42S02!Table missing");
	if (!s || !t || !t->columns.set->h)
		throw(SQL, "calc.rowid", "42S22!Cannot find column");
	c = t->columns.set->h->data;
	/* HACK, get insert bat */
	b = store_funcs.bind_col(m->session->tr, c, RD_INS);
	/* UGH (move into storage backends!!) */
	d = c->data;
	*rid = d->ibase + BATcount(b);
	BBPunfix(b->batCacheid);
	return MAL_SUCCEED;
}

static str
do_sql_rank_grp(bat *rid, bat *bid, bat *gid, int nrank, int dense, const char *name)
{
	BAT *r, *b, *g;
	BUN p, q;
	BATiter bi, gi;
	int (*ocmp)(const void *, const void *);
	int (*gcmp)(const void *, const void *);
	const void *oc, *gc, *on, *gn;
	int rank = 1;
	int c;

	if( (b = BATdescriptor(*bid)) == NULL )
		throw(SQL, name, "Cannot access descriptor");
	if( (g = BATdescriptor(*gid)) == NULL ){
		BBPreleaseref(b->batCacheid);
		throw(SQL, name, "Cannot access descriptor");
	}
	bi = bat_iterator(b);
	gi = bat_iterator(g);
	ocmp = BATatoms[b->ttype].atomCmp;
	gcmp = BATatoms[g->ttype].atomCmp;
	oc = BUNtail(bi, BUNfirst(b));
	gc = BUNtail(gi, BUNfirst(g));
	if (!ALIGNsynced(b, g)) {
		BBPreleaseref(b->batCacheid);
		BBPreleaseref(g->batCacheid);
		throw(SQL, name, "bats not aligned");
	}
/*
	if (!BATtordered(b)) {
		BBPreleaseref(b->batCacheid);
		BBPreleaseref(g->batCacheid);
		throw(SQL, name, "bat not sorted");
	}
*/
	r = BATnew(TYPE_oid, TYPE_int, BATcount(b));
	if (r == NULL){
		BBPreleaseref(b->batCacheid);
		BBPreleaseref(g->batCacheid);
		throw(SQL, name, "cannot allocate result bat");
	}
	BATloop(b, p, q) {
		on = BUNtail(bi, p);
		gn = BUNtail(gi, p);

		if ((c = ocmp(on, oc)) != 0)
			rank = nrank;
		if (gcmp(gn, gc) != 0)
			c = rank = nrank = 1;
		oc = on;
		gc = gn;
		BUNins(r, BUNhead(bi,p), &rank, FALSE);
		nrank += !dense || c;
	}
	BBPunfix(b->batCacheid);
	BBPunfix(g->batCacheid);
	BBPkeepref(*rid = r->batCacheid);
	return MAL_SUCCEED;
}

static str
do_sql_rank(bat *rid, bat *bid, int nrank, int dense, const char *name)
{
	BAT *r, *b;
	BATiter bi;
	int (*cmp)(const void *, const void *);
	const void *cur, *n;
	BUN p, q;
	int rank = 1;
	int c;

	if( (b = BATdescriptor(*bid)) == NULL )
		throw(SQL, name, "Cannot access descriptor");
	if (!BATtordered(b) && !BATtrevordered(b))
		throw(SQL, name, "bat not sorted");

	bi = bat_iterator(b);
	cmp = BATatoms[b->ttype].atomCmp;
	cur = BUNtail(bi, BUNfirst(b));
	r = BATnew(TYPE_oid, TYPE_int, BATcount(b));
	if (r == NULL){
		BBPreleaseref(b->batCacheid);
		throw(SQL, name, "cannot allocate result bat");
	}
	if (BATtdense(b)) {
		BATloop(b, p, q) {
			BUNins(r, BUNhead(bi,p), &rank, FALSE);
			rank++;
		}
	} else {
		BATloop(b, p, q) {
			n = BUNtail(bi, p);
			if ((c = cmp(n, cur)) != 0)
				rank = nrank;
			cur = n;
			BUNins(r, BUNhead(bi,p), &rank, FALSE);
			nrank += !dense || c;
		}
	}
	BBPunfix(b->batCacheid);
	BBPkeepref(*rid = r->batCacheid);
	return MAL_SUCCEED;
}

str
sql_rank_grp(bat *rid, bat *bid, bat *gid, bat *gpe)
{
	(void) gpe;
	return do_sql_rank_grp(rid, bid, gid, 1, 0, "sql.rank_grp");
}

str
sql_dense_rank_grp(bat *rid, bat *bid, bat *gid, bat *gpe)
{
	(void) gpe;
	return do_sql_rank_grp(rid, bid, gid, 2, 1, "sql.dense_rank_grp");
}

str
sql_rank(bat *rid, bat *bid)
{
	return do_sql_rank(rid, bid, 1, 0, "sql.rank");
}

str
sql_dense_rank(bat *rid, bat *bid)
{
	return do_sql_rank(rid, bid, 2, 1, "sql.dense_rank");
}

str SQLargRecord(Client cntxt, MalBlkPtr mb, MalStkPtr stk, InstrPtr pci){
	str s, t, *ret;

	(void) cntxt;
	ret= (str *) getArgReference(stk,pci,0);
	s = instruction2str(mb,stk,getInstrPtr(mb,0),LIST_MAL_DEBUG);
	t= strchr(s,' ');
	*ret = GDKstrdup(t ? t+1: s);
	GDKfree(s);
	return MAL_SUCCEED;
}

/*
 * @-
 * The table is searched for all columns and they are
 * re-clustered on the hash value over the  primary key.
 * Initially the first column
 */

str SQLcluster1(Client cntxt, MalBlkPtr mb, MalStkPtr stk, InstrPtr pci){
	str *sch = (str *) getArgReference(stk,pci,1);
	str *tbl = (str *) getArgReference(stk,pci,2);
	sql_trans	*tr;
	sql_schema	*s;
	sql_table 	*t;
	sql_column	*c;
	mvc *m = NULL;
	str msg = getSQLContext(cntxt,mb, &m, NULL);
	int first=1;
	bat mid, hid, bid;
	BAT *map= NULL, *b;
	node *o;

	if (msg)
		return msg;
   	s = mvc_bind_schema(m, *sch);
	if ( s == NULL)
		throw(SQL,"sql.cluster","3F000!Schema missing");
	t = mvc_bind_table(m, s, *tbl);
	if ( t == NULL)
		throw(SQL,"sql.cluster","42S02!Table missing");
	tr = m->session->tr;
	t->base.wtime = s->base.wtime = tr->wtime = tr->wstime;
	t->base.rtime = s->base.rtime = tr->rtime = tr->stime;

	/* actually build the hash on the multi-column primary key */

	for (o = t->columns.set->h; o; o = o->next) {
		sql_delta *d;
		c = o->data;
		if (first) {
			first = 0;
			b = store_funcs.bind_col(tr, c, 0);
			msg = CLUSTER_key(&hid, &b->batCacheid);
			BBPreleaseref(b->batCacheid);
			if (msg)
				return msg;
			msg = CLUSTER_map(&mid,&hid);
			BBPdecref(hid, TRUE);
			if (msg)
				return msg;
			map = BATdescriptor(mid);
			if (map== NULL)
				throw(SQL,"sql.cluster","Can not access descriptor");
		}

		b = store_funcs.bind_col(tr, c, 0);
		if (b == NULL)
			throw(SQL,"sql.cluster","Can not access descriptor");
		msg = CLUSTER_apply(&bid, b, map);
		BBPreleaseref(b->batCacheid);
		if (msg){
			BBPreleaseref(map->batCacheid);
			return msg;
		}
		d = c->data;
		if (d->bid)
			BBPdecref(d->bid, TRUE);
		if (d->ibid)
			BBPdecref(d->ibid, TRUE);
		d->bid = 0;
		d->ibase = 0;
		d->ibid = bid; /* use the insert bat */
		c->base.wtime = tr->wstime;
		c->base.rtime = tr->stime;
	}
	/* bat was cleared */
	t->cleared = 1;
	if (map) {
		BBPreleaseref(map->batCacheid);
		BBPdecref(mid, TRUE);
	}
	return MAL_SUCCEED;
}

str 
SQLcluster2(Client cntxt, MalBlkPtr mb, MalStkPtr stk, InstrPtr pci)
{
	str *sch = (str *) getArgReference(stk,pci,1);
	str *tbl = (str *) getArgReference(stk,pci,2);
	sql_trans	*tr;
	sql_schema	*s;
	sql_table 	*t;
	sql_column	*c;
	mvc *m = NULL;
	str msg = getSQLContext(cntxt,mb, &m, NULL);
	int first=1;
	bat mid, hid, bid;
	BAT *b;
	node *o;

	if (msg)
		return msg;
   	s = mvc_bind_schema(m, *sch);
	if ( s == NULL)
		throw(SQL,"sql.cluster","3F000!Schema missing");
	t = mvc_bind_table(m, s, *tbl);
	if ( t == NULL)
		throw(SQL,"sql.cluster","42S02!Table missing");
	tr = m->session->tr;

	t->base.wtime = s->base.wtime = tr->wtime = tr->wstime;
	t->base.rtime = s->base.rtime = tr->rtime = tr->stime;
	for (o = t->columns.set->h; o; o = o->next) {
		sql_delta *d;
		c = o->data;
		if (first) {
			bat psum;
			unsigned int bits = 10, off = 0;
			first = 0;
			b = store_funcs.bind_col(tr, c, 0);
			msg = MKEYbathash(&hid, &b->batCacheid);
			BBPreleaseref(b->batCacheid);
			if (msg)
				return msg;
			msg = CLS_create_wrd(&psum, &mid, &hid, &bits, &off);
			BBPdecref(hid, TRUE);
			BBPdecref(psum, TRUE);
			if (msg)
				return msg;
		}

		b = store_funcs.bind_col(tr, c, 0);
		if (b == NULL)
			throw(SQL,"sql.cluster","Can not access descriptor");
		msg = CLS_map(&bid,&mid,&b->batCacheid);
		BBPreleaseref(b->batCacheid);
		if (msg){
			BBPreleaseref(bid);
			return msg;
		}

		d = c->data;
		if (d->bid)
			BBPdecref(d->bid, TRUE);
		if (d->ibid)
			BBPdecref(d->ibid, TRUE);
		d->bid = 0;	
		d->ibase = 0;
		d->ibid = bid; /* use the insert bat */

		c->base.wtime = tr->wstime;
		c->base.rtime = tr->stime;
	}
	/* bat was cleared */
	t->cleared = 1;
	return MAL_SUCCEED;
}
/*
 * @- Vacuum cleaning tables
 * Shrinking and re-using space to vacuum clean the holes in the relations.
 */
static str
vacuum(Client cntxt, MalBlkPtr mb, MalStkPtr stk, InstrPtr pci,
       str (*func)(int *, int *, int *), const char *name)
{
	str *sch = (str *) getArgReference(stk,pci,1);
	str *tbl = (str *) getArgReference(stk,pci,2);
	sql_trans	*tr;
	sql_schema	*s;
	sql_table 	*t;
	sql_column	*c;
	sql_dbat *dbat;
	mvc *m = NULL;
	str msg = getSQLContext(cntxt,mb, &m, NULL);
	bat bid;
	BAT *b, *del;
	node *o;
	int i,bids[2049];

	if (msg)
		return msg;
   	s = mvc_bind_schema(m, *sch);
	if ( s == NULL)
		throw(SQL,name,"3F000!Schema missing");
	t = mvc_bind_table(m, s, *tbl);
	if ( t == NULL)
		throw(SQL,name,"42S02!Table missing");

	if (m->user_id != USER_MONETDB)
		throw(SQL,name,"42000!insufficient privileges");
	if ((!list_empty(t->idxs.set) || !list_empty(t->keys.set)))
		throw(SQL,name, "%s not allowed on tables with indices", name + 4);
	if (has_snapshots(m->session->tr))
		throw(SQL,name, "%s not allowed on snapshots", name + 4);
	if (!m->session->auto_commit)
		throw(SQL,name, "%s only allowed in auto commit mode", name + 4);

	/* lock the store, for single user/transaction */
	store_lock();
	while (store_nr_active > 1) {
		store_unlock();
		MT_sleep_ms(100);
		store_lock();

		/* flush old changes to disk */
		sql_trans_end(m->session);
		store_apply_deltas();
		sql_trans_begin(m->session);
	}

	tr = m->session->tr;
	t->base.wtime = s->base.wtime = tr->wtime = tr->wstime;
	t->base.rtime = s->base.rtime = tr->rtime = tr->stime;

	/* get the deletions BAT*/
	del = mvc_bind_dbat(m, *sch, *tbl, RD_INS);
	dbat=t->data;

	/* this code is insecure, because something may
	   go wrong while we compress the columns.
	   A two-phase action reduces the risks, but not all.
	   e.g. a crash during update of the catalog. */
	i=0;
	bids[i]=0;
	for (o = t->columns.set->h; o; o = o->next,i++) {
		c = o->data;
		b = store_funcs.bind_col(tr, c, 0);
		if (b == NULL ||
		    (msg = (*func)(&bid, &(b->batCacheid), &(del->batCacheid))) != NULL) {
			for( i--; i>=0; i--)
				BBPdecref(bids[i], TRUE);
			if (b)
				BBPreleaseref(b->batCacheid);
			BBPreleaseref(del->batCacheid);
			store_unlock();
			if (!msg)
				throw(SQL,name,"Can not access descriptor");
			return msg;
		}
		BBPreleaseref(b->batCacheid);
		if (i < 2048){
			bids[i]= bid;
			bids[i+1]=0;
		}
	}
	if ( i >= 2048 ) {
		for( i--; i>=0; i--)
			BBPdecref(bids[i], TRUE);
		store_unlock();
		throw(SQL,name,"Too many columns to handle, use copy instead");
	}

	for (o = t->columns.set->h, i=0; o; o = o->next, i++) {
		sql_column *c = o->data;
		sql_delta *d = c->data;

		if (d->bid)
			BBPdecref(d->bid, TRUE);
		if (d->ibid)
			BBPdecref(d->ibid, TRUE);
		d->bid = 0;
		d->ibase = 0;
		d->cnt -= dbat->cnt;
		d->ibid = bids[i]; /* use the insert bat */
		c->base.wtime = tr->wstime;
		c->base.rtime = tr->stime;
	}
	BATclear(del, TRUE);
	BBPreleaseref(del->batCacheid);
	dbat->cnt = 0;
	/* bat was cleared */
	t->cleared = 1;

	sql_trans_commit(m->session->tr);
	/* write changes to disk */
	sql_trans_end(m->session);
	store_apply_deltas();
	sql_trans_begin(m->session);
	store_unlock();

	return MAL_SUCCEED;
}

str
SQLshrink(Client cntxt, MalBlkPtr mb, MalStkPtr stk, InstrPtr pci)
{
	return vacuum(cntxt, mb, stk, pci, BKCshrinkBAT, "sql.shrink");
}

str
SQLreuse(Client cntxt, MalBlkPtr mb, MalStkPtr stk, InstrPtr pci)
{
	return vacuum(cntxt, mb, stk, pci, BKCreuseBAT, "sql.reuse");
}

/*
 * The vacuum operation inspects the table for ordered properties and
 * will keep them.  To avoid expensive shuffles, the reorganisation is
 * balanced by the number of outstanding deletions.
 */
str
SQLvacuum(Client cntxt, MalBlkPtr mb, MalStkPtr stk, InstrPtr pci)
{
	str *sch = (str *) getArgReference(stk,pci,1);
	str *tbl = (str *) getArgReference(stk,pci,2);
	sql_trans	*tr;
	sql_schema	*s;
	sql_table 	*t;
	sql_column	*c;
	mvc *m = NULL;
	str msg = getSQLContext(cntxt,mb, &m, NULL);
	BAT *b, *del;
	node *o;
	int ordered = 0;
	BUN cnt=0;

	if (msg)
		return msg;
   	s = mvc_bind_schema(m, *sch);
	if ( s == NULL)
		throw(SQL,"sql.vacuum","3F000!Schema missing");
	t = mvc_bind_table(m, s, *tbl);
	if ( t == NULL)
		throw(SQL,"sql.vacuum","42S02!Table missing");

	if (m->user_id != USER_MONETDB)
		throw(SQL,"sql.vacuum","42000!insufficient privileges");
	if ((!list_empty(t->idxs.set) || !list_empty(t->keys.set)))
		throw(SQL,"sql.vacuum","vacuum not allowed on tables with indices");
	if (has_snapshots(m->session->tr)) 
		throw(SQL,"sql.vacuum","vacuum not allowed on snapshots");

	tr = m->session->tr;

	for (o = t->columns.set->h; o && ordered == 0; o = o->next) {
		c = o->data;
		b = store_funcs.bind_col(tr, c, 0);
		if (b == NULL) 
			throw(SQL,"sql.vacuum","Can not access descriptor");
		ordered |= BATtordered(b);
		cnt = BATcount(b);
		BBPreleaseref(b->batCacheid);
	}

	/* get the deletions BAT*/
	del = mvc_bind_dbat(m, *sch, *tbl, RD_INS);

	/* now decide on the algorithm */
	if ( ordered ){
		if( BATcount(del) > cnt/20 )
			SQLshrink(cntxt,mb,stk,pci);
	} else
		SQLreuse(cntxt,mb,stk,pci);

	BBPreleaseref(del->batCacheid);
	return MAL_SUCCEED;
}
/*
 * @-
 * The drop_hash operation cleans up any hash indices on any of the tables columns.
 */
str
SQLdrop_hash(Client cntxt, MalBlkPtr mb, MalStkPtr stk, InstrPtr pci)
{
	str *sch = (str *) getArgReference(stk,pci,1);
	str *tbl = (str *) getArgReference(stk,pci,2);
	sql_schema	*s;
	sql_table 	*t;
	sql_column	*c;
	mvc *m = NULL;
	str msg = getSQLContext(cntxt,mb, &m, NULL);
	BAT *b;
	node *o;

	if (msg)
		return msg;
   	s = mvc_bind_schema(m, *sch);
	if ( s == NULL)
		throw(SQL,"sql.drop_hash","3F000!Schema missing");
	t = mvc_bind_table(m, s, *tbl);
	if ( t == NULL)
		throw(SQL,"sql.drop_hash","42S02!Table missing");

	for (o = t->columns.set->h; o; o = o->next) {
		c = o->data;
		b = store_funcs.bind_col(m->session->tr, c, RDONLY);
		if (b == NULL) 
			throw(SQL,"sql.drop_hash","Can not access descriptor");
		HASHdestroy(b);
		BBPreleaseref(b->batCacheid);
	}
	return MAL_SUCCEED;
}

/*
 * Take a SQL table and compress its columns using the dictionary
 * compression scheme.
 */
static str
compression(Client cntxt, MalBlkPtr mb, MalStkPtr stk, InstrPtr pci, int compr)
{
	str *sch = (str *) getArgReference(stk,pci,1);
	str *tbl = (str *) getArgReference(stk,pci,2);
	sql_schema	*s;
	sql_table 	*t;
	mvc *m = NULL;
	str msg = getSQLContext(cntxt,mb, &m, NULL);
	sql_trans *tr = m->session->tr;
	node *o;
	char buf[BUFSIZ], *nme= buf;
	int ret;

	if (msg)
		return msg;
   	s = mvc_bind_schema(m, *sch);
	if ( s == NULL)
		throw(SQL,"sql.cluster","3F000!Schema missing");
	t = mvc_bind_table(m, s, *tbl);
	if ( t == NULL)
		throw(SQL,"sql.cluster","42S02!Table missing");

	/* actually build the hash on the multi-column primary key */

	for (o = t->columns.set->h; msg == MAL_SUCCEED && o; o = o->next) {
		BAT *b, *e;
		sql_delta *d;
		sql_column	*c = o->data;

		b = store_funcs.bind_col(tr, c, 0);
		if (b == NULL)
			throw(SQL,"sql.compress","Can not access descriptor");
		e = BATnew(b->htype, b->ttype, 0);
		if( e == NULL){
			BBPreleaseref(b->batCacheid);
			throw(SQL, "sql.compression", MAL_MALLOC_FAIL);
		}
		BATsetaccess(e, BAT_READ);
		d = c->data;
		if (d->bid)
			BBPdecref(d->bid, TRUE);
		if (d->ibid)
			BBPdecref(d->ibid, TRUE);
		d->bid = 0;
		d->ibase = 0;
		d->ibid = e->batCacheid; /* use the insert bat */
		c->base.wtime = tr->wstime;
		c->base.rtime = tr->stime;
		snprintf(buf,BUFSIZ,"%s/%s/%s/0", *sch, *tbl, c->base.name);
		if (compr)
			msg = DICTcompress(&ret, &nme, &b->batCacheid);
		else
			msg = DICTdecompress(&ret, &nme);
		BBPkeepref(e->batCacheid);
		BBPreleaseref(b->batCacheid);
	}
	/* bat was cleared */
	t->cleared = 1;
	t->base.wtime = s->base.wtime = tr->wtime = tr->wstime;
	t->base.rtime = s->base.rtime = tr->rtime = tr->stime;
	return msg;
}

str
SQLnewDictionary(Client cntxt, MalBlkPtr mb, MalStkPtr stk, InstrPtr pci)
{
	return compression(cntxt, mb, stk, pci, 1);
}

str
SQLdropDictionary(Client cntxt, MalBlkPtr mb, MalStkPtr stk, InstrPtr pci)
{
	return compression(cntxt, mb, stk, pci, 0);
}

/*
 * LZ compression is inherited from the underlying stream implementation.
 */
static str
gzcompression(Client cntxt, MalBlkPtr mb, MalStkPtr stk, InstrPtr pci,
	      str (*func)(int *, int *, str *), const char *name)
{
	str *sch = (str *) getArgReference(stk,pci,1);
	str *tbl = (str *) getArgReference(stk,pci,2);
	sql_schema	*s;
	sql_table 	*t;
	mvc *m = NULL;
	str msg = getSQLContext(cntxt,mb, &m, NULL);
	sql_trans *tr = m->session->tr;
	node *o;
	int ret,i;
	char buf[PATHLENGTH], *sbuf= buf;

	if (msg)
		return msg;
   	s = mvc_bind_schema(m, *sch);
	if ( s == NULL)
		throw(SQL,name,"3F000!Schema missing");
	t = mvc_bind_table(m, s, *tbl);
	if ( t == NULL)
		throw(SQL,name,"42S02!Table missing");

	/* actually build the hash on the multi-column primary key */

	for (o = t->columns.set->h; msg == MAL_SUCCEED && o; o = o->next) {
		BAT *b;
		sql_column	*c = o->data;

		for ( i= 0; i<3; i++) {
			b = store_funcs.bind_col(tr, c, i);
			if (b == NULL)
				throw(SQL,name,"Can not access descriptor");
			snprintf(buf,PATHLENGTH,"%s_%s_%s_%d", *sch, *tbl, c->base.name,i);
			msg = (*func)(&ret, &b->batCacheid, &sbuf);
			BBPreleaseref(b->batCacheid);
		}
	}
	return msg;
}

str
SQLgzcompress(Client cntxt, MalBlkPtr mb, MalStkPtr stk, InstrPtr pci)
{
	return gzcompression(cntxt, mb, stk, pci, CMDbbpcompress,
			     "sql.gzcompress");
}
str
SQLgzdecompress(Client cntxt, MalBlkPtr mb, MalStkPtr stk, InstrPtr pci)
{
	return gzcompression(cntxt, mb, stk, pci, CMDbbpdecompress,
			     "sql.gzdecompress");
}

str
SQLtruncate(Client cntxt, MalBlkPtr mb, MalStkPtr stk, InstrPtr pci)
{
	return gzcompression(cntxt, mb, stk, pci, CMDbbptruncate,
			     "sql.truncate");
}

str
SQLexpand(Client cntxt, MalBlkPtr mb, MalStkPtr stk, InstrPtr pci)
{
	return gzcompression(cntxt, mb, stk, pci, CMDbbpexpand,
			     "sql.expand");
}

/*
 * @- Shredding RDF documents through SQL
 * Wrapper around the RDF shredder of the rdf module of M5.
 *
 * An rdf file can be now shredded with SQL command:
 * CALL rdf_shred('/path/to/location','graph name');
 *
 * The table rdf.graph will be updated with an entry of the form:
 * [graph name, graph id] -> [gname,gid].
 *
 * In addition all permutation of SPO for the specific rdf document will be
 * created. The name of the triple tables are rdf.pso$gid$, rdf.spo$gid$ etc.
 * For example if gid = 3 then rdf.spo3 is the triple table ordered on subject,
 * property, object. Finally, there is one more table called rdf.map$gid$ that
 * maps oids to strings (i.e., the lexical representation).
 */
str
SQLrdfShred(Client cntxt, MalBlkPtr mb, MalStkPtr stk, InstrPtr pci)
{
#ifdef HAVE_RAPTOR
	BAT *b[128];
	BAT *p, *s, *o;
	sql_schema *sch;
	sql_table *g_tbl;
	sql_column *gname, *gid;
#if STORE == TRIPLE_STORE
	sql_table *spo_tbl, *sop_tbl, *pso_tbl, *pos_tbl, *osp_tbl, *ops_tbl;
#elif STORE == MLA_STORE
	sql_table *spo_tbl;
#endif /* STORE */
	sql_table *map_tbl;
	sql_subtype tpe;
	str *location = (str *) getArgReference(stk,pci,1);
	str *name = (str *) getArgReference(stk,pci,2);
	str *schema = (str *) getArgReference(stk,pci,3);
	char buff[24];
	mvc *m = NULL;
	int id = 0;
	oid rid = oid_nil;
	str msg;

	rethrow("sql.rdfShred", msg, getSQLContext(cntxt, mb, &m, NULL));

	if ((sch = mvc_bind_schema(m, *schema)) == NULL)
		throw(SQL, "sql.rdfShred", "3F000!schema missing");

	g_tbl = mvc_bind_table(m, sch, "graph");
	gname = mvc_bind_column(m, g_tbl, "gname");
	gid = mvc_bind_column(m, g_tbl, "gid");

	rid = table_funcs.column_find_row(m->session->tr, gname, *name, NULL);
	if (rid != oid_nil)
		throw(SQL, "sql.rdfShred", "graph name already exists in rdf.graph");

	id = (int) store_funcs.count_col(gname, 1);
	store_funcs.append_col(m->session->tr, gname, *name, TYPE_str);
	store_funcs.append_col(m->session->tr, gid, &id, TYPE_int);

	rethrow("sql.rdfShred", msg, RDFParser(b, location, name, schema));

	if (sizeof(oid) == 8) {
		sql_find_subtype(&tpe, "oid", 31, 0);
		/* todo for niels: if use int/bigint the @0 is serialized */
		/* sql_find_subtype(&tpe, "bigint", 64, 0); */
	} else {
		sql_find_subtype(&tpe, "oid", 31, 0);
		/* sql_find_subtype(&tpe, "int", 32, 0); */
	}
#if STORE == TRIPLE_STORE
	sprintf(buff, "spo%d", id);
	spo_tbl = mvc_create_table(m, sch, buff, tt_table, 0,
				   SQL_PERSIST, 0, 3);
	mvc_create_column(m, spo_tbl, "subject", &tpe);
	mvc_create_column(m, spo_tbl, "property", &tpe);
	mvc_create_column(m, spo_tbl, "object", &tpe);

	sprintf(buff, "sop%d", id);
	sop_tbl = mvc_create_table(m, sch, buff, tt_table, 0,
				   SQL_PERSIST, 0, 3);
	mvc_create_column(m, sop_tbl, "subject", &tpe);
	mvc_create_column(m, sop_tbl, "object", &tpe);
	mvc_create_column(m, sop_tbl, "property", &tpe);

	sprintf(buff, "pso%d", id);
	pso_tbl = mvc_create_table(m, sch, buff, tt_table, 0,
				   SQL_PERSIST, 0, 3);
	mvc_create_column(m, pso_tbl, "property", &tpe);
	mvc_create_column(m, pso_tbl, "subject", &tpe);
	mvc_create_column(m, pso_tbl, "object", &tpe);

	sprintf(buff, "pos%d", id);
	pos_tbl = mvc_create_table(m, sch, buff, tt_table, 0,
				   SQL_PERSIST, 0, 3);
	mvc_create_column(m, pos_tbl, "property", &tpe);
	mvc_create_column(m, pos_tbl, "object", &tpe);
	mvc_create_column(m, pos_tbl, "subject", &tpe);

	sprintf(buff, "osp%d", id);
	osp_tbl = mvc_create_table(m, sch, buff, tt_table, 0,
				   SQL_PERSIST, 0, 3);
	mvc_create_column(m, osp_tbl, "object", &tpe);
	mvc_create_column(m, osp_tbl, "subject", &tpe);
	mvc_create_column(m, osp_tbl, "property", &tpe);

	sprintf(buff, "ops%d", id);
	ops_tbl = mvc_create_table(m, sch, buff, tt_table, 0,
				   SQL_PERSIST, 0, 3);
	mvc_create_column(m, ops_tbl, "object", &tpe);
	mvc_create_column(m, ops_tbl, "property", &tpe);
	mvc_create_column(m, ops_tbl, "subject", &tpe);

#elif STORE == MLA_STORE
	sprintf(buff, "spo%d", id);
	spo_tbl = mvc_create_table(m, sch, buff, tt_table,
				   0, SQL_PERSIST, 0, 3);
	mvc_create_column(m, spo_tbl, "subject", &tpe);
	mvc_create_column(m, spo_tbl, "property", &tpe);
	mvc_create_column(m, spo_tbl, "object", &tpe);
#endif /* STORE */

	sprintf(buff, "map%d", id);
	map_tbl = mvc_create_table(m, sch, buff, tt_table, 0, SQL_PERSIST, 0, 2);
	mvc_create_column(m, map_tbl, "sid", &tpe);
	sql_find_subtype(&tpe, "varchar", 1024, 0);
	mvc_create_column(m, map_tbl, "lexical", &tpe);

	s = b[MAP_LEX];
	store_funcs.append_col(m->session->tr,
			mvc_bind_column(m, map_tbl, "lexical"),
			BATmirror(BATmark(BATmirror(s),0)), TYPE_bat);
	store_funcs.append_col(m->session->tr,
			mvc_bind_column(m, map_tbl, "sid"),
			BATmirror(BATmark(s, 0)),
			TYPE_bat);
	BBPunfix(s->batCacheid);

#if STORE == TRIPLE_STORE
	s = b[S_sort];
	p = b[P_PO];
	o = b[O_PO];
	store_funcs.append_col(m->session->tr,
			       mvc_bind_column(m, spo_tbl, "subject"),
			       s, TYPE_bat);
	store_funcs.append_col(m->session->tr,
			       mvc_bind_column(m, spo_tbl, "property"),
			       p, TYPE_bat);
	store_funcs.append_col(m->session->tr,
			       mvc_bind_column(m, spo_tbl, "object"),
			       o, TYPE_bat);
	s = b[S_sort];
	p = b[P_OP];
	o = b[O_OP];
	store_funcs.append_col(m->session->tr,
			       mvc_bind_column(m, sop_tbl, "subject"),
			       s, TYPE_bat);
	store_funcs.append_col(m->session->tr,
			       mvc_bind_column(m, sop_tbl, "property"),
			       p, TYPE_bat);
	store_funcs.append_col(m->session->tr,
			       mvc_bind_column(m, sop_tbl, "object"),
			       o, TYPE_bat);
	s = b[S_SO];
	p = b[P_sort];
	o = b[O_SO];
	store_funcs.append_col(m->session->tr,
			       mvc_bind_column(m, pso_tbl, "subject"),
			       s, TYPE_bat);
	store_funcs.append_col(m->session->tr,
			       mvc_bind_column(m, pso_tbl, "property"),
			       p, TYPE_bat);
	store_funcs.append_col(m->session->tr,
			       mvc_bind_column(m, pso_tbl, "object"),
			       o, TYPE_bat);
	s = b[S_OS];
	p = b[P_sort];
	o = b[O_OS];
	store_funcs.append_col(m->session->tr,
			       mvc_bind_column(m, pos_tbl, "subject"),
			       s, TYPE_bat);
	store_funcs.append_col(m->session->tr,
			       mvc_bind_column(m, pos_tbl, "property"),
			       p, TYPE_bat);
	store_funcs.append_col(m->session->tr,
			       mvc_bind_column(m, pos_tbl, "object"),
			       o, TYPE_bat);
	s = b[S_SP];
	p = b[P_SP];
	o = b[O_sort];
	store_funcs.append_col(m->session->tr,
			       mvc_bind_column(m, osp_tbl, "subject"),
			       s, TYPE_bat);
	store_funcs.append_col(m->session->tr,
			       mvc_bind_column(m, osp_tbl, "property"),
			       p, TYPE_bat);
	store_funcs.append_col(m->session->tr,
			       mvc_bind_column(m, osp_tbl, "object"),
			       o, TYPE_bat);
	s = b[S_PS];
	p = b[P_PS];
	o = b[O_sort];
	store_funcs.append_col(m->session->tr,
			       mvc_bind_column(m, ops_tbl, "subject"),
			       s, TYPE_bat);
	store_funcs.append_col(m->session->tr,
			       mvc_bind_column(m, ops_tbl, "property"),
			       p, TYPE_bat);
	store_funcs.append_col(m->session->tr,
			       mvc_bind_column(m, ops_tbl, "object"),
			       o, TYPE_bat);
#elif STORE == MLA_STORE
	s = b[S_sort];
	p = b[P_sort];
	o = b[O_sort];
	store_funcs.append_col(m->session->tr,
			       mvc_bind_column(m, spo_tbl, "subject"),
			       s, TYPE_bat);
	store_funcs.append_col(m->session->tr,
			       mvc_bind_column(m, spo_tbl, "property"),
			       p, TYPE_bat);
	store_funcs.append_col(m->session->tr,
			       mvc_bind_column(m, spo_tbl, "object"),
			       o, TYPE_bat);
#endif /* STORE */

	/* unfix graph */
	for(id=0; b[id]; id++) {
		BBPunfix(b[id]->batCacheid);
	}
	return MAL_SUCCEED;
#else
	(void) cntxt; (void) mb; (void) stk; (void) pci;
	throw(SQL, "sql.rdfShred", "RDF support is missing from MonetDB5");
#endif /* RDF */
}

/* after an update on the optimizer catalog, we have to change
 * the internal optimizer pipe line administration
 * The minimal and default pipelines may not be changed.
*/
str SQLoptimizersUpdate(Client cntxt, MalBlkPtr mb, MalStkPtr stk, InstrPtr pci)
{
	mvc *m = NULL;
	str msg = getSQLContext(cntxt, mb, &m, NULL);

	if ( msg)
		return msg;
	/* find the optimizer pipeline */
	(void) stk;
	(void) pci;
	throw(SQL,"updateOptimizer",PROGRAM_NYI);
}

/*
 * @-
 * Inspection of the actual storage footprint is a recurring question of users.
 * This is modelled as a generic SQL table producing function.
 * create function storage()
 * returns table ("schema" string, "table" string, "column" string, "type" string, location string, "count" bigint, width int, columnsize bigint, heapsize bigint indices bigint, sorted int)
 * external name sql.storage;
 */
str
sql_storage(Client cntxt, MalBlkPtr mb, MalStkPtr stk, InstrPtr pci)
{
	BAT *sch, *tab, *col, *type, *loc, *cnt, *atom, *size, *heap, *indices, *sort;
	mvc *m = NULL;
	str msg = getSQLContext(cntxt,mb, &m, NULL);
	sql_trans *tr = m->session->tr;
	node *nsch, *ntab, *ncol;
	int w;
	int *rsch = (int*) getArgReference(stk,pci,0);
	int *rtab = (int*) getArgReference(stk,pci,1);
	int *rcol = (int*) getArgReference(stk,pci,2);
	int *rtype = (int*) getArgReference(stk,pci,3);
	int *rloc = (int*) getArgReference(stk,pci,4);
	int *rcnt = (int*) getArgReference(stk,pci,5);
	int *ratom = (int*) getArgReference(stk,pci,6);
	int *rsize = (int*) getArgReference(stk,pci,7);
	int *rheap = (int*) getArgReference(stk,pci,8);
	int *rindices = (int*) getArgReference(stk,pci,9);
	int *rsort = (int*) getArgReference(stk,pci,10);

	if (msg)
		return msg;

	sch = BATnew(TYPE_void,TYPE_str, 0);
	BATseqbase(sch, 0);
	tab = BATnew(TYPE_void,TYPE_str, 0);
	BATseqbase(tab, 0);
	col = BATnew(TYPE_void,TYPE_str, 0);
	BATseqbase(col, 0);
	type = BATnew(TYPE_void,TYPE_str, 0);
	BATseqbase(type, 0);
	loc = BATnew(TYPE_void,TYPE_str, 0);
	BATseqbase(loc, 0);
	cnt = BATnew(TYPE_void,TYPE_lng, 0);
	BATseqbase(cnt, 0);
	atom = BATnew(TYPE_void,TYPE_int, 0);
	BATseqbase(atom, 0);
	size = BATnew(TYPE_void,TYPE_lng, 0);
	BATseqbase(size, 0);
	heap = BATnew(TYPE_void,TYPE_lng, 0);
	BATseqbase(heap, 0);
	indices = BATnew(TYPE_void,TYPE_lng, 0);
	BATseqbase(indices, 0);
	sort = BATnew(TYPE_void,TYPE_bit, 0);
	BATseqbase(sort, 0);
	if ( sch == NULL || tab == NULL || col == NULL || type == NULL || loc == NULL || sort == NULL ||
		 cnt == NULL || atom == NULL || size == NULL || heap == NULL ||indices == NULL){
		if ( sch ) BBPreleaseref(sch->batCacheid);
		if ( tab ) BBPreleaseref(tab->batCacheid);
		if ( col ) BBPreleaseref(col->batCacheid);
		if ( loc ) BBPreleaseref(loc->batCacheid);
		if ( cnt ) BBPreleaseref(cnt->batCacheid);
		if ( type ) BBPreleaseref(type->batCacheid);
		if ( atom ) BBPreleaseref(atom->batCacheid);
		if ( size ) BBPreleaseref(size->batCacheid);
		if ( heap ) BBPreleaseref(heap->batCacheid);
		if ( indices ) BBPreleaseref(indices->batCacheid);
		if ( sort ) BBPreleaseref(sort->batCacheid);
		throw(SQL,"sql.storage", MAL_MALLOC_FAIL);
	}
	for( nsch= tr->schemas.set->h; nsch; nsch= nsch->next){
		sql_base *b= nsch->data;
		sql_schema *s= (sql_schema*) nsch->data;
		if ( isalpha((int)b->name[0]) )

		if (s->tables.set) 
		for(ntab= (s)->tables.set->h ;ntab; ntab= ntab->next){
			sql_base *bt= ntab->data;
			sql_table *t= (sql_table*) bt;
			if (isTableOrArray(t))
			if (t->columns.set) for (ncol= (t)->columns.set->h; ncol; ncol= ncol->next){
				sql_base *bc = ncol->data;
				sql_column *c= (sql_column *) ncol->data;
				BAT *bn = store_funcs.bind_col(tr, c, 0);
				lng sz;

				/*printf("schema %s.%s.%s" , b->name, bt->name, bc->name);*/
				sch = BUNappend(sch, b->name, FALSE);
				tab = BUNappend(tab, bt->name, FALSE);
				col = BUNappend(col, bc->name, FALSE);
				type = BUNappend(type, c->type.type->sqlname, FALSE);

				/*printf(" cnt "BUNFMT, BATcount(bn));*/
				sz= BATcount(bn);
				cnt = BUNappend(cnt, &sz, FALSE);

				/*printf(" loc %s", BBP_physical(bn->batCacheid));*/
				loc = BUNappend(loc, BBP_physical(bn->batCacheid), FALSE);
				/*printf(" width %d", bn->T->width);*/
				w= bn->T->width;
				if ( bn->ttype == TYPE_str){
					BUN p,q;
					double sum=0;
					BATiter bi = bat_iterator(bn);
					lng cnt1,cnt2= cnt1=(lng) BATcount(bn);
					
					/* just take a sample */
					if ( cnt1 > 512)
						cnt1 = cnt2 = 512;
					BATloop(bn,p,q){
						str s = BUNtail(bi,p);
						if( s != NULL && strcmp(s, str_nil))
							sum += (int) strlen(s);
						if ( --cnt1 <= 0)
							break;
					}
					if ( cnt2)
						w = (int) (sum/cnt2);
				}
				atom = BUNappend(atom, &w, FALSE);

				sz = tailsize(bn,BATcount(bn));
				sz += headsize(bn,BATcount(bn));
				size = BUNappend(size, &sz, FALSE);
				
				sz = bn->T->vheap? bn->T->vheap->size:0;
				sz += bn->H->vheap? bn->H->vheap->size:0;
				heap = BUNappend(heap, &sz, FALSE);

				sz =  bn->T->hash?bn->T->hash->heap->size:0;
				sz += bn->H->hash?bn->H->hash->heap->size:0;
				indices = BUNappend(indices, &sz, FALSE);
				/*printf(" indices "BUNFMT, bn->T->hash?bn->T->hash->heap->size:0);*/
				/*printf("\n");*/

				w =  BATtordered(bn);
				sort = BUNappend(sort, &w, FALSE);
				BBPunfix(bn->batCacheid);
			}

			if (isTableOrArray(t))
				if(t->idxs.set)
					for (ncol= (t)->idxs.set->h; ncol; ncol= ncol->next){
						sql_base *bc = ncol->data;
						sql_idx *c= (sql_idx *) ncol->data;
						if(c->type != no_idx){
							BAT *bn = store_funcs.bind_idx(tr, c, 0);
							lng sz;
			
							/*printf("schema %s.%s.%s" , b->name, bt->name, bc->name);*/
							sch = BUNappend(sch, b->name, FALSE);
							tab = BUNappend(tab, bt->name, FALSE);
							col = BUNappend(col, bc->name, FALSE);
							type = BUNappend(type, "oid", FALSE);
			
							/*printf(" cnt "BUNFMT, BATcount(bn));*/
							sz= BATcount(bn);
							cnt = BUNappend(cnt, &sz, FALSE);
			
							/*printf(" loc %s", BBP_physical(bn->batCacheid));*/
							loc = BUNappend(loc, BBP_physical(bn->batCacheid), FALSE);
							/*printf(" width %d", bn->T->width);*/
							w= bn->T->width;
							if ( bn->ttype == TYPE_str){
								BUN p,q;
								double sum=0;
								BATiter bi = bat_iterator(bn);
								lng cnt1, cnt2= cnt1 = BATcount(bn);
								
								/* just take a sample */
								if ( cnt1 > 512)
									cnt1 = cnt2 = 512;
								BATloop(bn,p,q){
									str s = BUNtail(bi,p);
									if( s != NULL && strcmp(s, str_nil))
										sum += (int) strlen(s);
									if ( --cnt1 <= 0)
										break;
								}
								if ( cnt2)
									w = (int) (sum/cnt2);
							}
							atom = BUNappend(atom, &w, FALSE);
							/*printf(" size "BUNFMT, tailsize(bn,BATcount(bn)) + (bn->T->vheap? bn->T->vheap->size:0));*/
							sz = tailsize(bn,BATcount(bn));
							sz += headsize(bn,BATcount(bn));
							size = BUNappend(size, &sz, FALSE);
							
							sz = bn->T->vheap? bn->T->vheap->size:0;
							sz += bn->H->vheap? bn->H->vheap->size:0;
							heap = BUNappend(heap, &sz, FALSE);

							sz =  bn->T->hash?bn->T->hash->heap->size:0;
							sz += bn->H->hash?bn->H->hash->heap->size:0;
							indices = BUNappend(indices, &sz, FALSE);
							/*printf(" indices "BUNFMT, bn->T->hash?bn->T->hash->heap->size:0);*/
							/*printf("\n");*/
							w =  BATtordered(bn);
							sort = BUNappend(sort, &w, FALSE);
							BBPunfix(bn->batCacheid);
						}
					}
		
		}
	}

	BBPkeepref(*rsch = sch->batCacheid);
	BBPkeepref(*rtab = tab->batCacheid);
	BBPkeepref(*rcol = col->batCacheid);
	BBPkeepref(*rloc = loc->batCacheid);
	BBPkeepref(*rtype = type->batCacheid);
	BBPkeepref(*rcnt = cnt->batCacheid);
	BBPkeepref(*ratom = atom->batCacheid);
	BBPkeepref(*rsize = size->batCacheid);
	BBPkeepref(*rheap = heap->batCacheid);
	BBPkeepref(*rindices = indices->batCacheid);
	BBPkeepref(*rsort = sort->batCacheid);
	return MAL_SUCCEED;
}

str 
RAstatement(Client cntxt, MalBlkPtr mb, MalStkPtr stk, InstrPtr pci)
{
	int pos = 0;
	str *expr = (str*) getArgReference(stk, pci, 1);
	bit *opt = (bit*) getArgReference(stk, pci, 2);
	backend *b = NULL;
	mvc *m = NULL;
	str msg = getSQLContext(cntxt, mb, &m, &b);
	sql_rel *rel;
	list *refs;

	if (!m->sa)
		m->sa = sa_create();
 	refs = sa_list(m->sa);
 	rel = rel_read(m, *expr, &pos, refs);
	if (rel) {
		int oldvtop = cntxt->curprg->def->vtop;
		int oldstop = cntxt->curprg->def->stop;
		stmt *s;
		char *msg;

		if (*opt) 
			rel = rel_optimizer(m, rel);
		s = output_rel_bin(m, rel);

		MSinitClientPrg(cntxt, "user", "test"); 

		/* generate MAL code */
		backend_callinline(b, cntxt, s, rel);
		rel_destroy(rel);
		addQueryToCache(cntxt); 

		msg = (str) runMAL(cntxt, cntxt->curprg->def, 0, 0);
		if (!msg) { 
			resetMalBlk(cntxt->curprg->def, oldstop);
			freeVariables(cntxt,cntxt->curprg->def, cntxt->glb, oldvtop);
		}
	}
	return msg;
}

void
freeVariables(Client c, MalBlkPtr mb, MalStkPtr glb, int start)
{
	int i, j;

	for (i = start; i < mb->vtop;) {
		if (glb) {
			if (isVarCleanup(mb,i))
				garbageElement(c,&glb->stk[i]);
			/* clean stack entry */
			glb->stk[i].vtype = TYPE_int;
			glb->stk[i].val.ival = 0;
			glb->stk[i].len = 0;
		}
		clearVariable(mb, i);
		i++;
	}
	mb->vtop = start;
	for (i = j = 0; i < mb->ptop; i++) {
		if (mb->prps[i].var < start) {
			if (i > j)
				mb->prps[j] = mb->prps[i];
			j++;
		}
	}
	mb->ptop = j;
}

@mal
# assume nil's are removed
# (sum (e1 * e2) - (sum(e1) * sum(e2)/count(e1))) / count(e1)

@= analytic
function aggr.covar(e1:bat[:oid,:@1], e2:bat[:oid,:@1]):@1;
	e0:bat[:oid,:@1] := batcalc.*(e1,e2);
	s0:@1 := aggr.sum(e0);
	s1:@1 := aggr.sum(e1);
	s2:@1 := aggr.sum(e2);
	v2:@1 := calc.*(s1,s2);
	c := aggr.count(e1);
	n:@1 := calc.@1(c);
	v3:@1 := calc./(v2,n);
	v1:@1 := calc.-(s0,v3);
	v:@1 := calc./(v1,n);
	return v;
end aggr.covar;

function aggr.corr(e1:bat[:oid,:@1], e2:bat[:oid,:@1]):@1;
	cv:@1 := aggr.covar(e1,e2);
	sd1 := aggr.stdev(e1);
	sd2 := aggr.stdev(e2);
	sd := calc.*(sd1,sd2);
	r := calc./(cv,sd);
	res := calc.@1(r);
	return res;
end aggr.corr;

function aggr.covar(e1:bat[:oid,:@1], e2:bat[:oid,:@1], g:bat[:oid,:oid], e:bat[:oid,:any_2]):bat[:oid,:@1];
	e0:bat[:oid,:@1] := batcalc.*(e1,e2);
	s0:bat[:oid,:@1] := aggr.sum(e0,g,e);
	s1:bat[:oid,:@1] := aggr.sum(e1,g,e);
	s2:bat[:oid,:@1] := aggr.sum(e2,g,e);
	v2:bat[:oid,:@1] := batcalc.*(s1,s2);
	c := aggr.count(e1,g,e);
	n:bat[:oid,:@1] := batcalc.@1(c);
	v3:bat[:oid,:@1] := batcalc./(v2,n);
	v1:bat[:oid,:@1] := batcalc.-(s0,v3);
	v:bat[:oid,:@1] := batcalc./(v1,n);
	return v;
end aggr.covar;

function aggr.corr(e1:bat[:oid,:@1], e2:bat[:oid,:@1], g:bat[:oid,:oid],e:bat[:oid,:any_2]):bat[:oid,:@1];
	cv:bat[:oid,:@1] := aggr.covar(e1,e2,g,e);
	sd1 := aggr.stdevp(e1,g,e);
	sd2 := aggr.stdevp(e2,g,e);
	sd := batcalc.*(sd1,sd2);
	sdn := batcalc.==(sd,0:@1);
	sds := batcalc.ifthenelse(sdn,1:@1,sd);
	r := batcalc./(cv,sds);
	res := batcalc.@1(r);
	return res;
end aggr.corr;

function sql.sortTail( b:bat[:oid,:any_1]) :bat[:oid,:oid];
	s := algebra.sortTail(b);
	m := algebra.markT(s, 0:oid);
	return bat.reverse(m);
end sql.sortTail;

function sql.sortReverseTail( b:bat[:oid,:any_1]) :bat[:oid,:oid];
	s := algebra.sortReverseTail(b);
	m := algebra.markT(s, 0:oid);
	return bat.reverse(m);
end sql.sortReverseTail;

@mal
@:analytic(bte)@
@:analytic(sht)@
@:analytic(int)@
@:analytic(lng)@
@:analytic(flt)@
@:analytic(dbl)@
<|MERGE_RESOLUTION|>--- conflicted
+++ resolved
@@ -2205,15 +2205,9 @@
 		t = mvc_bind_table(sql, s, tname);
 	}
 	if (!t) { 
-<<<<<<< HEAD
 		return sql_message("42S02!DROP %s: no such %s '%s'", (tt==tt_table)?"TABLE":"ARRAY", (tt==tt_table)?"table":"array", tname);
-	} else if (!isTableOrArray(t) && !isStream(t) && !isRemote(t)) {
+	} else if (isView(t)) {
 		return sql_message("42000!DROP %s: cannot drop VIEW '%s'", (tt==tt_table)?"TABLE":"ARRAY", tname);
-=======
-		return sql_message("42S02!DROP TABLE: no such table '%s'", tname);
-	} else if (isView(t)) {
-		return sql_message("42000!DROP TABLE: cannot drop VIEW '%s'", tname);
->>>>>>> c7dd2713
 	} else if (t->system) {
 		return sql_message("42000!DROP %s: cannot drop system %s '%s'", (tt==tt_table)?"TABLE":"ARRAY", (tt==tt_table)?"table":"array", tname);
 	} else if (!schema_privs(sql->role_id, s) && !(isTempSchema(s) && t->persistence == SQL_LOCAL_TEMP)){
