--- conflicted
+++ resolved
@@ -884,20 +884,14 @@
 
 		if (!is_oid_nil(rid)) {
 			max_memory = store->table_api.column_find_lng(m->session->tr, find_sql_column(user_info, "max_memory"), rid);
-<<<<<<< HEAD
-=======
 			max_workers = store->table_api.column_find_int(m->session->tr, find_sql_column(user_info, "max_workers"), rid);
 		}
-		mvc_rollback(m, 0, NULL, false);
->>>>>>> cd137c5b
-	}
+	}
+
 	*maxmem = max_memory > 0 ? max_memory : 0;
-<<<<<<< HEAD
+	*maxwrk = max_workers > 0 ? max_workers : 0;
 	return 0;
 }
-=======
-	*maxwrk = max_workers > 0 ? max_workers : 0;
->>>>>>> cd137c5b
 
 /* move into mvc_remote_create */
 /* and mvc_remote_drop */
