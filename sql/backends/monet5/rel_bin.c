--- conflicted
+++ resolved
@@ -4265,13 +4265,7 @@
 		pin = refs_find_rel(refs, prel);
 
 	if (constraint && !be->rowcount)
-<<<<<<< HEAD
 		sql_insert_check_null(be, t, inserts->cols);
-=======
-		sql_insert_check_null(be, t, inserts->op4.lval);
-
-	l = sa_list(sql->sa);
->>>>>>> bf6350b2
 
 	updates = table_update_stmts(sql, t, &len);
 	for (n = ol_first_node(t->columns), m = inserts->cols->h; n && m; n = n->next, m = m->next) {
@@ -4339,27 +4333,12 @@
 
 	if (!sql_insert_triggers(be, t, updates, 1))
 		return sql_error(sql, 02, SQLSTATE(27000) "INSERT INTO: triggers failed for table '%s'", t->base.name);
-<<<<<<< HEAD
 	if (!ddl && !be->silent) {
 		/* if there are multiple update statements, update total count, otherwise use the the current count */
 		be->rowcount = be->rowcount ? add_to_rowcount_accumulator(be, ret->nr) : ret->nr;
 	}
 
 	return create_rel_bin_stmt(sql->sa, sa_list(sql->sa), NULL, NULL, NULL, NULL);
-=======
-	if (ddl) {
-		ret = ddl;
-		list_prepend(l, ddl);
-		return stmt_list(be, l);
-	} else {
-		ret = cnt;
-		if (!be->silent) {
-			/* if there are multiple update statements, update total count, otherwise use the the current count */
-			be->rowcount = be->rowcount ? add_to_rowcount_accumulator(be, ret->nr) : ret->nr;
-		}
-		return ret;
-	}
->>>>>>> bf6350b2
 }
 
 static int
@@ -5179,11 +5158,7 @@
 	node *n;
 
 	if (!be->rowcount)
-<<<<<<< HEAD
-		sql_update_check_null(be, /*(be->rowcount && t->p) ? t->p :*/ t, updates);
-=======
 		sql_update_check_null(be, t, updates);
->>>>>>> bf6350b2
 
 	/* check keys + get idx */
 	idx_updates = update_idxs_and_check_keys(be, t, rows, updates, NULL);
@@ -5219,13 +5194,8 @@
 rel2bin_update(backend *be, sql_rel *rel, list *refs)
 {
 	mvc *sql = be->mvc;
-<<<<<<< HEAD
 	rel_bin_stmt *update = NULL, *ddl = NULL, *pup = NULL;
 	stmt **updates = NULL, *tids;
-=======
-	stmt *update = NULL, **updates = NULL, *tids, *ddl = NULL, *pup = NULL, *cnt;
-	list *l = sa_list(sql->sa);
->>>>>>> bf6350b2
 	int nr_cols, updcol, idx_ups = 0;
 	node *m;
 	sql_rel *tr = rel->l, *prel = rel->r;
@@ -5273,11 +5243,7 @@
 			updates[c->colnr] = bin_find_column(be, update, ce->l, ce->r);
 	}
 	if (!be->rowcount)
-<<<<<<< HEAD
-		sql_update_check_null(be, /*(be->rowcount && t->p) ? t->p :*/ t, updates);
-=======
 		sql_update_check_null(be, t, updates);
->>>>>>> bf6350b2
 
 	/* check keys + get idx */
 	updcol = first_updated_col(updates, ol_length(t->columns));
@@ -5330,7 +5296,6 @@
 		return sql_error(sql, 02, SQLSTATE(27000) "UPDATE: triggers failed for table '%s'", t->base.name);
 	}
 
-<<<<<<< HEAD
 	sql->cascade_action = NULL;
 
 	if (!ddl && !be->silent) {
@@ -5340,22 +5305,6 @@
 	}
 
 	return create_rel_bin_stmt(sql->sa, sa_list(sql->sa), NULL, NULL, NULL, NULL);
-=======
-	if (ddl) {
-		list_prepend(l, ddl);
-		cnt = stmt_list(be, l);
-	} else {
-		cnt = stmt_aggr(be, tids, NULL, NULL, sql_bind_func(sql, "sys", "count", sql_bind_localtype("void"), NULL, F_AGGR), 1, 0, 1);
-		if (!be->silent) {
-			/* if there are multiple update statements, update total count, otherwise use the the current count */
-			be->rowcount = be->rowcount ? add_to_rowcount_accumulator(be, cnt->nr) : cnt->nr;
-		}
-	}
-
-	if (sql->cascade_action)
-		sql->cascade_action = NULL;
-	return cnt;
->>>>>>> bf6350b2
 }
 
 static int
@@ -5550,11 +5499,7 @@
 	if (rows) {
 		s = stmt_delete(be, t, rows);
 		if (!be->silent)
-<<<<<<< HEAD
 			s = stmt_aggr(be, rows, NULL, NULL, NULL, sql_bind_func(sql, "sys", "count", sql_bind_localtype("void"), NULL, F_AGGR), 1, 0, 1);
-=======
-			s = stmt_aggr(be, rows, NULL, NULL, sql_bind_func(sql, "sys", "count", sql_bind_localtype("void"), NULL, F_AGGR), 1, 0, 1);
->>>>>>> bf6350b2
 	} else { /* delete all */
 		s = stmt_table_clear(be, t); /* first column */
 	}
@@ -5579,7 +5524,6 @@
 		assert(0/*ddl statement*/);
 
 	if (rel->r) { /* first construct the deletes relation */
-<<<<<<< HEAD
 		rel_bin_stmt *rows = subrel_bin(be, rel->r, refs);
 		rows = subrel_project(be, rows, refs, rel->r, false);
 		if (!rows)
@@ -5588,18 +5532,6 @@
 	}
 	stdelete = sql_delete(be, t, tids);
 	sql->cascade_action = NULL;
-=======
-		stmt *rows = subrel_bin(be, rel->r, refs);
-		rows = subrel_project(be, rows, refs, rel->r);
-		if (!rows)
-			return NULL;
-		assert(rows->type == st_list);
-		tids = rows->op4.lval->h->data; /* TODO this should be the candidate list instead */
-	}
-	stdelete = sql_delete(be, t, tids);
-	if (sql->cascade_action)
-		sql->cascade_action = NULL;
->>>>>>> bf6350b2
 	if (!stdelete)
 		return NULL;
 
@@ -5607,12 +5539,8 @@
 		/* if there are multiple update statements, update total count, otherwise use the the current count */
 		be->rowcount = be->rowcount ? add_to_rowcount_accumulator(be, stdelete->nr) : stdelete->nr;
 	}
-<<<<<<< HEAD
 
 	return create_rel_bin_stmt(sql->sa, sa_list(sql->sa), NULL, NULL, NULL, NULL);
-=======
-	return stdelete;
->>>>>>> bf6350b2
 }
 
 struct tablelist {
@@ -5949,14 +5877,9 @@
 static rel_bin_stmt *
 rel2bin_exception(backend *be, sql_rel *rel, list *refs)
 {
-<<<<<<< HEAD
 	mvc *sql = be->mvc;
 	rel_bin_stmt *l = NULL, *r = NULL;
 	list *slist = sa_list(sql->sa);
-=======
-	stmt *l = NULL, *r = NULL;
-	list *slist = sa_list(be->mvc->sa);
->>>>>>> bf6350b2
 
 	if (rel->l)  /* first construct the sub relation */
 		l = subrel_bin(be, rel->l, refs);
@@ -5970,11 +5893,7 @@
 	assert(rel->exps);
 	for (node *n = rel->exps->h; n; n = n->next) {
 		sql_exp *e = n->data;
-<<<<<<< HEAD
 		stmt *s = exp_bin(be, e, l, r, 0, 0, 0);
-=======
-		stmt *s = exp_bin(be, e, l, r, NULL, NULL, NULL, NULL, 0, 0, 0);
->>>>>>> bf6350b2
 		if (!s)
 			return NULL;
 		list_append(slist, s);
@@ -6351,11 +6270,7 @@
 	return s;
 }
 
-<<<<<<< HEAD
 rel_bin_stmt *
-=======
-stmt *
->>>>>>> bf6350b2
 output_rel_bin(backend *be, sql_rel *rel, int top)
 {
 	mvc *sql = be->mvc;
@@ -6368,25 +6283,17 @@
 	be->silent = GDKembedded() || !top;
 
 	s = subrel_bin(be, rel, refs);
-<<<<<<< HEAD
 	s = subrel_project(be, s, refs, rel, false);
-=======
-	s = subrel_project(be, s, refs, rel);
->>>>>>> bf6350b2
 	if (!s)
 		return NULL;
 	if (sqltype == Q_SCHEMA)
-		sql->type = sqltype; /* reset */
+		sql->type = sqltype;  /* reset */
 
 	if (!be->silent) { /* don't generate outputs when we are silent */
 		if (!is_ddl(rel->op) && sql->type == Q_TABLE && stmt_output(be, s) < 0) {
 			return NULL;
 		} else if (be->rowcount > 0 && sqltype == Q_UPDATE && stmt_affected_rows(be, be->rowcount) < 0) {
-<<<<<<< HEAD
 			/* only call stmt_affected_rows outside functions and ddl, however if PROP_DISTRIBUTE is found it might be called. eg. merge statements */
-=======
-			/* only call stmt_affected_rows outside functions and ddl */
->>>>>>> bf6350b2
 			return NULL;
 		}
 	}
