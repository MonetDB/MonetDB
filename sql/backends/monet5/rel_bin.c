/*
 * This Source Code Form is subject to the terms of the Mozilla Public
 * License, v. 2.0.  If a copy of the MPL was not distributed with this
 * file, You can obtain one at http://mozilla.org/MPL/2.0/.
 *
 * Copyright 1997 - July 2008 CWI, August 2008 - 2021 MonetDB B.V.
 */

#include "monetdb_config.h"

#include "rel_bin.h"
#include "rel_rel.h"
#include "rel_basetable.h"
#include "rel_exp.h"
#include "rel_psm.h"
#include "rel_prop.h"
#include "rel_select.h"
#include "rel_updates.h"
#include "rel_predicates.h"
#include "sql_env.h"
#include "sql_optimizer.h"
#include "sql_gencode.h"
#include "mal_builder.h"
#include "opt_prelude.h"

static stmt * exp_bin(backend *be, sql_exp *e, rel_bin_stmt *left, rel_bin_stmt *right, int depth, int reduce, int push);
static rel_bin_stmt * rel_bin(backend *be, sql_rel *rel);
static rel_bin_stmt * subrel_bin(backend *be, sql_rel *rel, list *refs);

static stmt *check_types(backend *be, sql_subtype *fromtype, stmt *s, check_type tpe);

static void
clean_mal_statements(backend *be, int oldstop, int oldvtop, int oldvid)
{
	MSresetInstructions(be->mb, oldstop);
	freeVariables(be->client, be->mb, NULL, oldvtop, oldvid);
	be->mvc->session->status = 0; /* clean possible generated error */
	be->mvc->errstr[0] = '\0';
}

static int
add_to_rowcount_accumulator(backend *be, int nr)
{
	int prev = be->rowcount;
	InstrPtr q = newStmt(be->mb, calcRef, plusRef);

	getArg(q, 0) = be->rowcount = newTmpVariable(be->mb, TYPE_lng);
	q = pushArgument(be->mb, q, prev);
	q = pushArgument(be->mb, q, nr);

	return getDestVar(q);
}

static stmt *
stmt_selectnil( backend *be, stmt *col)
{
	sql_subtype *t = tail_type(col);
	return stmt_uselect(be, col, stmt_atom(be, atom_general(be->mvc->sa, t, NULL)), cmp_equal, NULL, 0, 1);
}

static stmt *
sql_unop_(backend *be, const char *fname, stmt *rs)
{
	mvc *sql = be->mvc;
	sql_subtype *rt = NULL;
	sql_subfunc *f = NULL;

	rt = tail_type(rs);
	f = sql_bind_func(sql, "sys", fname, rt, NULL, F_FUNC);
	/* try to find the function without a type, and convert
	 * the value to the type needed by this function!
	 */
	if (!f && (f = sql_find_func(sql, "sys", fname, 1, F_FUNC, NULL)) != NULL) {
		sql_arg *a = f->func->ops->h->data;

		sql->session->status = 0;
		sql->errstr[0] = '\0';
		rs = check_types(be, &a->type, rs, type_equal);
		if (!rs)
			f = NULL;
	}
	if (f) {
		/*
		if (f->func->res.scale == INOUT) {
			f->res.digits = rt->digits;
			f->res.scale = rt->scale;
		}
		*/
		return stmt_unop(be, rs, NULL, f);
	} else if (rs) {
		char *type = tail_type(rs)->type->base.name;

		return sql_error(sql, ERR_NOTFOUND, SQLSTATE(42000) "SELECT: no such unary operator '%s(%s)'", fname, type);
	}
	return NULL;
}

static rel_bin_stmt *
refs_find_rel(list *refs, sql_rel *rel)
{
	for(node *n=refs->h; n; n = n->next->next) {
		sql_rel *ref = n->data;
		rel_bin_stmt *s = n->next->data;

		if (rel == ref)
			return s;
	}
	return NULL;
}

static void
refs_update_stmt(list *refs, sql_rel *rel, rel_bin_stmt *s)
{
	for(node *n=refs->h; n; n = n->next->next) {
		sql_rel *ref = n->data;

		if (rel == ref) {
			n->next->data = s;
			break;
		}
	}
}

static void
print_stmtlist(sql_allocator *sa, rel_bin_stmt *l)
{
	if (l) {
		for (node *n = l->cols->h; n; n = n->next) {
			const char *rnme = table_name(sa, n->data);
			const char *nme = column_name(sa, n->data);

			TRC_INFO(SQL_EXECUTION, "%s.%s\n", rnme ? rnme : "(null!)", nme ? nme : "(null!)");
		}
	}
}

static int
stmt_key(stmt *s)
{
	const char *nme = column_name(NULL, s);

	return hash_key(nme);
}

static stmt *
list_find_column(backend *be, list *l, const char *rname, const char *name )
{
	stmt *res = NULL;
	node *n;

	if (!l)
		return NULL;
	if (!l->ht && list_length(l) > HASH_MIN_SIZE) {
		l->ht = hash_new(l->sa, MAX(list_length(l), l->expected_cnt), (fkeyvalue)&stmt_key);
		if (l->ht == NULL)
			return NULL;

		for (n = l->h; n; n = n->next) {
			const char *nme = column_name(be->mvc->sa, n->data);
			if (nme) {
				int key = hash_key(nme);

				if (hash_add(l->ht, key, n->data) == NULL)
					return NULL;
			}
		}
	}
	if (l->ht) {
		int key = hash_key(name);
		sql_hash_e *e = l->ht->buckets[key&(l->ht->size-1)];

		if (rname) {
			for (; e; e = e->chain) {
				stmt *s = e->value;
				const char *rnme = table_name(be->mvc->sa, s);
				const char *nme = column_name(be->mvc->sa, s);

				if (rnme && strcmp(rnme, rname) == 0 &&
		 	            strcmp(nme, name) == 0) {
					res = s;
					break;
				}
			}
		} else {
			for (; e; e = e->chain) {
				stmt *s = e->value;
				const char *rnme = table_name(be->mvc->sa, s);
				const char *nme = column_name(be->mvc->sa, s);

				if (!rnme && nme && strcmp(nme, name) == 0) {
					res = s;
					break;
				}
			}
		}
		if (!res)
			return NULL;
		return res;
	}
	if (rname) {
		for (n = l->h; n; n = n->next) {
			const char *rnme = table_name(be->mvc->sa, n->data);
			const char *nme = column_name(be->mvc->sa, n->data);

			if (rnme && strcmp(rnme, rname) == 0 &&
				    strcmp(nme, name) == 0) {
				res = n->data;
				break;
			}
		}
	} else {
		for (n = l->h; n; n = n->next) {
			const char *rnme = table_name(be->mvc->sa, n->data);
			const char *nme = column_name(be->mvc->sa, n->data);

			if (!rnme && nme && strcmp(nme, name) == 0) {
				res = n->data;
				break;
			}
		}
	}
	if (!res)
		return NULL;
	return res;
}

static stmt *
bin_find_column( backend *be, rel_bin_stmt *st, const char *rname, const char *name )
{
	return list_find_column( be, st->cols, rname, name);
}

static stmt *column(backend *be, stmt *val )
{
	if (val->nrcols == 0)
		return const_column(be, val);
	return val;
}

static stmt *create_const_column(backend *be, stmt *val )
{
	if (val->nrcols == 0)
		val = const_column(be, val);
	return stmt_append(be, stmt_temp(be, tail_type(val)), val);
}

static int
statment_score(stmt *c)
{
	sql_subtype *t = tail_type(c);
	int score = 0;

	if (c->nrcols != 0) /* no need to create an extra intermediate */
		score += 200;

	if (!t)
		return score;
	switch (ATOMstorage(t->type->localtype)) { /* give preference to smaller types */
		case TYPE_bte:
			score += 150 - 8;
			break;
		case TYPE_sht:
			score += 150 - 16;
			break;
		case TYPE_int:
			score += 150 - 32;
			break;
		case TYPE_void:
		case TYPE_lng:
			score += 150 - 64;
			break;
		case TYPE_uuid:
#ifdef HAVE_HGE
		case TYPE_hge:
#endif
			score += 150 - 128;
			break;
		case TYPE_flt:
			score += 75 - 24;
			break;
		case TYPE_dbl:
			score += 75 - 53;
			break;
		default:
			break;
	}
	return score;
}

static stmt *
bin_find_smallest_column(backend *be, rel_bin_stmt *st)
{
	stmt *res = st->cols->h->data;
	int best_score = statment_score(st->cols->h->data);

	if (st->cols->h->next)
		for (node *n = st->cols->h->next ; n ; n = n->next) {
			stmt *c = n->data;
			int next_score = statment_score(c);

			if (next_score > best_score) {
				res = c;
				best_score = next_score;
			}
		}
	if (res->nrcols == 0)
		res = const_column(be, res);
	return res;
}

static rel_bin_stmt *
row2cols(backend *be, rel_bin_stmt *sub)
{
	if (sub->nrcols == 0 && sub->key) {
		node *n;
		list *l = sa_list(be->mvc->sa);

		for (n = sub->cols->h; n; n = n->next) {
			stmt *sc = n->data;
			const char *cname = column_name(be->mvc->sa, sc);
			const char *tname = table_name(be->mvc->sa, sc);

			sc = column(be, sc);
			list_append(l, stmt_alias(be, sc, tname, cname));
		}
		sub->cols = l;
		stmt_set_nrcols(sub);
	}
	return sub;
}

static stmt *
distinct_value_list(backend *be, list *vals, stmt **last_null_value, int depth, int push)
{
	list *l = sa_list(be->mvc->sa);
	stmt *s;

	/* create bat append values */
	for (node *n = vals->h; n; n = n->next) {
		sql_exp *e = n->data;
		stmt *i = exp_bin(be, e, NULL, NULL, depth, 0, push);

		if (exp_is_null(e))
			*last_null_value = i;

		if (!i)
			return NULL;

		list_append(l, i);
	}
	s = stmt_append_bulk(be, stmt_temp(be, exp_subtype(vals->h->data)), l);
	/* Probably faster to filter out the values directly in the underlying list of atoms.
	   But for now use groupby to filter out duplicate values. */
	stmt* groupby = stmt_group(be, s, NULL, NULL, NULL, NULL, 1);
	stmt* ext = stmt_result(be, groupby, 1);

	return stmt_project(be, ext, s);
}

static stmt *
stmt_selectnonil( backend *be, stmt *col, stmt *s )
{
	sql_subtype *t = tail_type(col);
	return stmt_uselect(be, col, stmt_atom(be, atom_general(be->mvc->sa, t, NULL)), cmp_equal, s, 1, 1);
}

static rel_bin_stmt *
subrel_project( backend *be, rel_bin_stmt *s, list *refs, sql_rel *rel, bool partial_push)
{
	if (!s || !s->cand || (s->cand && partial_push && !s->pushed)) {
		if (s && s->cand)
			s->pushed = partial_push;
		return s;
	}

	list *l = sa_list(be->mvc->sa);
	stmt *cand = s->cand;
	for(node *n = s->cols->h; n; n = n->next) {
		stmt *c = n->data;
		stmt *s = stmt_project_column_on_cand(be, cand, c);

		s->cand = NULL;
		list_append(l, s);
	}
	s = create_rel_bin_stmt(be->mvc->sa, rel, l, NULL);
	stmt_set_nrcols(s);
	if (rel && rel_is_ref(rel))
		refs_update_stmt(refs, rel, s);
	return s;
}

static rel_bin_stmt *
used_cands(rel_bin_stmt *s)
{
	if (!s)
		return s;
	s->pushed = 0;
	s->cand = NULL;
	for(node *n = s->cols->h; n; n = n->next) {
		stmt *c = n->data;
		c->cand = NULL;
	}
	return s;
}

static stmt *
handle_in_exps(backend *be, sql_exp *ce, list *nl, rel_bin_stmt *left, rel_bin_stmt *right, bool in, int depth, int reduce, int push)
{
	mvc *sql = be->mvc;
	stmt *s = NULL, *c, *lcand = NULL;

	if (left) {
		lcand = left->cand;
		left->cand = NULL;
	}
	c = exp_bin(be, ce, left, right, depth+1, 0, push);
	if (!c) {
		if (left)
			left->cand = lcand;
		return NULL;
	}

	if (reduce && c->nrcols == 0)
		c = stmt_const(be, bin_find_smallest_column(be, left), NULL, c);

	if (c->nrcols == 0 || depth || !reduce) {
		sql_subtype *bt = sql_bind_localtype("bit");
		sql_subfunc *cmp = (in)
			?sql_bind_func(sql, "sys", "=", tail_type(c), tail_type(c), F_FUNC)
			:sql_bind_func(sql, "sys", "<>", tail_type(c), tail_type(c), F_FUNC);
		sql_subfunc *a = (in)?sql_bind_func(sql, "sys", "or", bt, bt, F_FUNC)
				     :sql_bind_func(sql, "sys", "and", bt, bt, F_FUNC);

		for( node *n = nl->h; n; n = n->next) {
			sql_exp *e = n->data;

			stmt *i = exp_bin(be, e, left, right, depth+1, 0, push);
			if (!i) {
				if (left)
					left->cand = lcand;
				return NULL;
			}

			i = stmt_binop(be, c, i, lcand, cmp);
			if (s)
				s = stmt_binop(be, s, i, lcand, a);
			else
				s = i;
		}
		if (lcand && !(depth || !reduce))
			s = stmt_uselect(be,
				stmt_const(be, lcand, lcand, s),
				stmt_bool(be, 1), cmp_equal, lcand, 0, 0);
	} else if (list_length(nl) < 16) {
		comp_type cmp = (in)?cmp_equal:cmp_notequal;

		if (!in)
			s = lcand;
		for( node *n = nl->h; n; n = n->next) {
			sql_exp *e = n->data;

			stmt *i = exp_bin(be, e, left, right, depth+1, 0, push);
			if (!i) {
				if (left)
					left->cand = lcand;
				return NULL;
			}

			if (in) {
				i = stmt_uselect(be, c, i, cmp, lcand, 0, 0);
				if (s)
					s = stmt_tunion(be, s, i);
				else
					s = i;
			} else {
				s = stmt_uselect(be, c, i, cmp, s, 0, 0);
			}
		}
	} else {
		/* TODO: handle_in_exps should contain all necessary logic for in-expressions to be SQL compliant.
		   For non-SQL-standard compliant behavior, e.g. PostgreSQL backwards compatibility, we should
		   make sure that this behavior is replicated by the sql optimizer and not handle_in_exps. */

		stmt* last_null_value = NULL;  /* CORNER CASE ALERT: See description below. */

		/* The actual in-value-list should not contain duplicates to ensure that final join results are unique. */
		s = distinct_value_list(be, nl, &last_null_value, depth+1, push);
		if (!s) {
			if (left)
				left->cand = lcand;
			return NULL;
		}

		if (last_null_value) {
			/* The actual in-value-list should not contain null values. */
			s = stmt_project(be, stmt_selectnonil(be, s, NULL), s);
		}

		if (in) {
			s = stmt_semijoin(be, c, s, lcand, NULL, 0, false);
		} else {
			if (last_null_value) {
				/* CORNER CASE ALERT:
				   In case of a not-in-expression with the associated in-value-list containing a null value,
				   the entire in-predicate is forced to always return false, i.e. an empty candidate list.
				   This is similar to postgres behavior.
				   TODO: However I do not think this behavior is in accordance with SQL standard 2003.

				   Ugly trick to return empty candidate list, because for all x it holds that: (x == null) == false.
				   list* singleton_bat = sa_list(sql->sa);
				   list_append(singleton_bat, null_value); */
				s = stmt_uselect(be, c, last_null_value, cmp_equal, NULL, 0, 0);
			} else {
				/* BACK TO HAPPY FLOW:
				   Make sure that null values are never returned. */
				stmt* non_nulls;
				non_nulls = stmt_selectnonil(be, c, lcand);
				s = stmt_tdiff(be, stmt_project(be, non_nulls, c), s, NULL);
				s = stmt_project(be, s, non_nulls);
			}
		}
	}
	if (left)
		left->cand = lcand;
	s->cand = lcand;
	return s;
}

static stmt *
value_list(backend *be, list *vals, rel_bin_stmt *left)
{
	sql_subtype *type = exp_subtype(vals->h->data);
	list *l = sa_list(be->mvc->sa);
	stmt *res = NULL;

	if (!type)
		return sql_error(be->mvc, 02, SQLSTATE(42000) "Could not infer the type of a value list column");
	/* create bat append values */
	for (node *n = vals->h; n; n = n->next) {
		sql_exp *e = n->data;
		stmt *i = exp_bin(be, e, left, NULL, 0, 0, 0);

		if (!i)
			return NULL;

		if (list_length(vals) == 1)
			return i;
		list_append(l, i);
	}
	res = stmt_append_bulk(be, stmt_temp(be, type), l);
	res->cand = left ? left->cand : NULL;
	return res;
}

static stmt *
exp_list(backend *be, list *exps, rel_bin_stmt *left, rel_bin_stmt *right)
{
	mvc *sql = be->mvc;
	list *nl = sa_list(sql->sa);

	for(node *n = exps->h; n; n = n->next) {
		sql_exp *e = n->data;
		stmt *i = exp_bin(be, e, left, right, 0, 0, 0);
		if(!i)
			return NULL;

		if (n->next && i->type == st_table) /* relational statement */
			left = i->op4.relstval;
		else
			list_append(nl, i);
	}
	return stmt_list(be, nl);
}

static stmt *
exp_count_no_nil_arg( sql_exp *e, stmt *ext, sql_exp *ae, stmt *as )
{
	/* small optimization, ie use candidates directly on count(*) */
	if (!need_distinct(e) && !ext && as && (!need_no_nil(e) || !ae || !has_nil(ae))) {
		/* skip alias statements */
		while (as->type == st_alias)
			as = as->op1;
		/* use candidate */
	       	if (as && as->type == st_join && as->flag == cmp_project) {
			if (as->op1 && (as->op1->type != st_result || as->op1->op1->type != st_group)) /* exclude a subquery with select distinct under the count */
				as = as->op1;
		}
	}
	return as;
}

static stmt *
exp_bin_or(backend *be, sql_exp *e, rel_bin_stmt *left, rel_bin_stmt *right, int depth, int reduce, int push)
{
	sql_subtype *bt = sql_bind_localtype("bit");
	list *l = e->l;
	stmt *ocand = left ? left->cand : NULL, *sel1 = ocand, *sel2 = ocand, *s = NULL, *lcand = NULL;
	int anti = is_anti(e);

	for( node *n = l->h; n; n = n->next ) {
		sql_exp *c = n->data;

		if (left) {
			left->cand = (sel1 && sel1->nrcols)?sel1:NULL;
			lcand = left->cand;
		}

		/* propagate the anti flag */
		if (anti)
			set_anti(c);
		s = exp_bin(be, c, left, right, depth, reduce, push);
		if (!s) {
			if (left)
				left->cand = ocand;
			return s;
		}

		if (!lcand && sel1 && sel1->nrcols == 0 && s->nrcols == 0) {
			sql_subfunc *f = sql_bind_func(be->mvc, "sys", anti?"or":"and", bt, bt, F_FUNC);
			assert(f);
			s = stmt_binop(be, sel1, s, lcand, f);
		} else if (sel1 && (sel1->nrcols == 0 || s->nrcols == 0)) {
			stmt *predicate = bin_find_smallest_column(be, left);

			predicate = stmt_const(be, predicate, sel1->nrcols?sel1:NULL, stmt_bool(be, 1));
			if (s->nrcols == 0)
				s = stmt_uselect(be, predicate, s, cmp_equal, sel1, anti, is_semantics(c));
			else
				s = stmt_uselect(be, predicate, sel1, cmp_equal, s, anti, is_semantics(c));
		}
		sel1 = s;
	}
	l = e->r;
	lcand = NULL;
	for( node *n = l->h; n; n = n->next ) {
		sql_exp *c = n->data;

		if (left) {
			left->cand = (sel2 && sel2->nrcols)?sel2:NULL;
			lcand = left->cand;
		}

		/* propagate the anti flag */
		if (anti)
			set_anti(c);
		s = exp_bin(be, c, left, right, depth, reduce, push);
		if (!s) {
			if (left)
				left->cand = ocand;
			return s;
		}
		if (!lcand && sel2 && sel2->nrcols == 0 && s->nrcols == 0) {
			sql_subfunc *f = sql_bind_func(be->mvc, "sys", anti?"or":"and", bt, bt, F_FUNC);
			assert(f);
			s = stmt_binop(be, sel2, s, lcand, f);
		} else if (sel2 && (sel2->nrcols == 0 || s->nrcols == 0)) {
			stmt *predicate = bin_find_smallest_column(be, left);

			predicate = stmt_const(be, predicate, sel2->nrcols?sel2:NULL, stmt_bool(be, 1));
			if (s->nrcols == 0)
				s = stmt_uselect(be, predicate, s, cmp_equal, sel2, anti, 0);
			else
				s = stmt_uselect(be, predicate, sel2, cmp_equal, s, anti, 0);
		}
		sel2 = s;
	}
	if (sel1->nrcols == 0 && sel2->nrcols == 0) {
		sql_subfunc *f = sql_bind_func(be->mvc, "sys", anti?"and":"or", bt, bt, F_FUNC);
		assert(f);
		if (left)
			left->cand = ocand;
		return stmt_binop(be, sel1, sel2, NULL, f);
	}
	if (sel1->nrcols == 0) {
		stmt *predicate = bin_find_smallest_column(be, left);

		predicate = stmt_const(be, predicate, NULL, stmt_bool(be, 1));
		sel1 = stmt_uselect(be, predicate, sel1, cmp_equal, NULL, 0/*anti*/, 0);
	}
	if (sel2->nrcols == 0) {
		stmt *predicate = bin_find_smallest_column(be, left);

		predicate = stmt_const(be, predicate, NULL, stmt_bool(be, 1));
		sel2 = stmt_uselect(be, predicate, sel2, cmp_equal, NULL, 0/*anti*/, 0);
	}
	if (anti) {
		s = stmt_project(be, stmt_tinter(be, sel1, sel2, false), sel1);
	} else {
		s = stmt_tunion(be, sel1, sel2);
	}
	s->cand = ocand;
	if (left)
		left->cand = ocand;
	return s;
}

static stmt *
exp2bin_case(backend *be, sql_exp *fe, rel_bin_stmt *left, rel_bin_stmt *right, int depth)
{
	stmt *res = NULL, *ires = NULL, *rsel = NULL, *osel = NULL, *ncond = NULL, *ocond = NULL, *cond = NULL, *isel = left ? left->cand : NULL;
	int next_cond = 1, single_value = (fe->card <= CARD_ATOM && (!left || !left->nrcols));
	char name[16], *nme = NULL;
	sql_subtype *bt = sql_bind_localtype("bit");
	sql_subfunc *not = sql_bind_func(be->mvc, "sys", "not", bt, NULL, F_FUNC);
	sql_subfunc *or = sql_bind_func(be->mvc, "sys", "or", bt, bt, F_FUNC);
	sql_subfunc *and = sql_bind_func(be->mvc, "sys", "and", bt, bt, F_FUNC);

	if (single_value) {
		/* var_x = nil; */
		nme = number2name(name, sizeof(name), ++be->mvc->label);
		(void)stmt_var(be, NULL, nme, exp_subtype(fe), 1, 2);
	}

	list *exps = fe->l;

	/*
	 * left - isel: calls down need id's from the range of left
	 * res  - rsel: updates to res need id's in the range from res
	 */
	for (node *en = exps->h; en; en = en->next) {
		sql_exp *e = en->data;

		next_cond = next_cond && en->next; /* last else is only a value */

		stmt *nsel = rsel;
		if (!single_value) {
			if (/*!next_cond &&*/ rsel && isel) {
				/* back into left range */
				nsel = stmt_project(be, rsel, isel);
			} else if (isel && !rsel)
				nsel = isel;
		}
		if (left)
			left->cand = nsel;
		stmt *es = exp_bin(be, e, left, right, depth+1, 0, 1);

		if (!es) {
			if (left)
				left->cand = isel;
			return NULL;
		}
		if (!single_value) {
			/* create result */
			if (!res) {
				stmt *l = isel;
				if (!l)
					l = bin_find_smallest_column(be, left);
				res = stmt_const(be, l, isel, stmt_atom(be, atom_general(be->mvc->sa, exp_subtype(fe), NULL)));
				ires = l;
				if (res)
					res->cand = isel;
			} else if (res && !next_cond) { /* use result to update column */
				stmt *val = es;
				stmt *pos = rsel;

				if (val->nrcols == 0)
					val = stmt_const(be, pos, rsel, val);
				else if (!val->cand && nsel)
					val = stmt_project(be, nsel, val);
				res = stmt_replace(be, res, pos, val);

				assert(cond);

				if (en->next) {
					/* osel - rsel */
					if (!osel)
						osel = stmt_mirror(be, ires);
					stmt *d = stmt_tdiff(be, osel, rsel, NULL);
					osel = rsel = stmt_project(be, d, osel);
				}
			}
			if (next_cond) {
				ncond = cond = es;
				if (!ncond->nrcols) {
					if (osel) {
						ncond = stmt_const(be, nsel, nsel, ncond);
					} else if (isel) {
						ncond = stmt_const(be, isel, isel, ncond);
					} else
						ncond = stmt_const(be, bin_find_smallest_column(be, left), NULL, ncond);
				}
				if (isel && !ncond->cand) {
					ncond = stmt_project(be, nsel, ncond);
					ncond->cand = nsel;
				}
				stmt *s = stmt_uselect(be, ncond, stmt_bool(be, 1), cmp_equal, !ncond->cand?rsel:NULL, 0/*anti*/, 0);
				if (rsel && ncond->cand)
					rsel = stmt_project(be, s, rsel);
				else
					rsel = s;
			}
		} else {
			if (!res) {
				/* if_barrier ... */
				assert(next_cond);
				if (next_cond) {
					if (cond) {
						ncond = stmt_binop(be, cond, es, nsel, and);
					} else {
						ncond = es;
					}
					cond = es;
				}
			} else {
				/* var_x = s */
				(void)stmt_assign(be, NULL, nme, es, 2);
				/* endif_barrier */
				(void)stmt_control_end(be, res);
				res = NULL;

				if (en->next) {
					cond = stmt_unop(be, cond, nsel, not);

					sql_subfunc *isnull = sql_bind_func(be->mvc, "sys", "isnull", bt, NULL, F_FUNC);
					cond = stmt_binop(be, cond, stmt_unop(be, cond, nsel, isnull), nsel, or);
					if (ocond)
						cond = stmt_binop(be, ocond, cond, nsel, and);
					ocond = cond;
					if (!en->next->next)
						ncond = cond;
				}
			}
			if (ncond && (next_cond || (en->next && !en->next->next))) {
				/* if_barrier ... */
				res = stmt_cond(be, ncond, NULL, 0, 0);
			}
		}
		next_cond = !next_cond;
	}
	if (left)
		left->cand = isel;
	if (single_value)
		return stmt_var(be, NULL, nme, exp_subtype(fe), 0, 2);
	res->cand = isel;
	return res;
}

static stmt *
exp2bin_casewhen(backend *be, sql_exp *fe, rel_bin_stmt *left, rel_bin_stmt *right, int depth)
{
	stmt *res = NULL, *ires = NULL, *rsel = NULL, *osel = NULL, *ncond = NULL, *ocond = NULL, *cond = NULL, *isel = left ? left->cand : NULL;
	int next_cond = 1, single_value = (fe->card <= CARD_ATOM && (!left || !left->nrcols));
	char name[16], *nme = NULL;
	sql_subtype *bt = sql_bind_localtype("bit");
	sql_subfunc *not = sql_bind_func(be->mvc, "sys", "not", bt, NULL, F_FUNC);
	sql_subfunc *or = sql_bind_func(be->mvc, "sys", "or", bt, bt, F_FUNC);
	sql_subfunc *and = sql_bind_func(be->mvc, "sys", "and", bt, bt, F_FUNC);
	sql_subfunc *cmp;

	if (single_value) {
		/* var_x = nil; */
		nme = number2name(name, sizeof(name), ++be->mvc->label);
		(void)stmt_var(be, NULL, nme, exp_subtype(fe), 1, 2);
	}

	list *exps = fe->l;
	node *en = exps->h;
	sql_exp *e = en->data;

	if (left)
		left->cand = !single_value?isel:NULL;
	stmt *case_when = exp_bin(be, e, left, right, depth+1, 0, 1);
	if (!case_when) {
		if (left)
			left->cand = isel;
		return NULL;
	}
	cmp = sql_bind_func(be->mvc, "sys", "=", exp_subtype(e), exp_subtype(e), F_FUNC);
	if (!cmp) {
		if (left)
			left->cand = isel;
		return NULL;
	}
	if (!single_value && !case_when->nrcols) {
		stmt *l = isel;
		if (!l)
			l = bin_find_smallest_column(be, left);
		case_when = stmt_const(be, l, NULL, case_when);
		if (case_when)
			case_when->cand = isel;
	}
	if (!single_value && isel && !case_when->cand) {
		case_when = stmt_project(be, isel, case_when);
		case_when->cand = isel;
	}

	/*
	 * left - isel: calls down need id's from the range of left
	 * res  - rsel: updates to res need id's in the range from res
	 */
	for (en = en->next; en; en = en->next) {
		sql_exp *e = en->data;

		next_cond = next_cond && en->next; /* last else is only a value */

		stmt *nsel = rsel;
		if (!single_value) {
			if (/*!next_cond &&*/ rsel && isel) {
				/* back into left range */
				nsel = stmt_project(be, rsel, isel);
			} else if (isel && !rsel)
				nsel = isel;
		}
		if (left)
			left->cand = nsel;
		stmt *es = exp_bin(be, e, left, right, depth+1, 0, 1);

		if (!es) {
			if (left)
				left->cand = isel;
			return NULL;
		}
		if (next_cond) {
			stmt *l = case_when;
			if (!single_value) {
				if (rsel && isel) {
					assert(l->cand == isel);
					l = stmt_project(be, rsel, l);
					l->cand = nsel;
				}

				if (es->cand && !l->cand) {
					assert(es->cand == rsel);
					l = stmt_project(be, es->cand, l);
					l->cand = es->cand;
				} else if (nsel && !es->cand) {
					es = stmt_project(be, nsel, es);
					es->cand = nsel;
					if (!l->cand) {
						l = stmt_project(be, nsel, l);
						l->cand = nsel;
					}
				} else if (rsel && es->cand && es->cand != nsel) {
					es = stmt_project(be, rsel, es);
					es->cand = nsel;
				}
				assert(l->cand == es->cand);
			}
			es = stmt_binop(be, l, es, nsel, cmp);
		}
		if (!single_value) {
			/* create result */
			if (!res) {
				stmt *l = isel;
				if (!l)
					l = bin_find_smallest_column(be, left);
				res = stmt_const(be, l, isel, stmt_atom(be, atom_general(be->mvc->sa, exp_subtype(fe), NULL)));
				ires = l;
				if (res)
					res->cand = isel;
			} else if (res && !next_cond) { /* use result to update column */
				stmt *val = es;
				stmt *pos = rsel;

				if (val->nrcols == 0)
					val = stmt_const(be, pos, rsel, val);
				else if (!val->cand && nsel)
					val = stmt_project(be, nsel, val);
				else if (rsel && val->cand && val->cand != nsel) {
					val = stmt_project(be, rsel, val);
					val->cand = nsel;
				}
				res = stmt_replace(be, res, pos, val);

				assert(cond);

				if (en->next) {
					/* osel - rsel */
					if (!osel)
						osel = stmt_mirror(be, ires);
					stmt *d = stmt_tdiff(be, osel, rsel, NULL);
					osel = rsel = stmt_project(be, d, osel);
				}
			}
			if (next_cond) {
				ncond = cond = es;
				if (!ncond->nrcols) {
					if (osel) {
						ncond = stmt_const(be, nsel, nsel, ncond);
						ncond->cand = nsel;
					} else if (isel) {
						ncond = stmt_const(be, isel, isel, ncond);
						ncond->cand = isel;
					} else
						ncond = stmt_const(be, bin_find_smallest_column(be, left), NULL, ncond);
				}
				if (isel && !ncond->cand)
					ncond = stmt_project(be, nsel, ncond);
				stmt *s = stmt_uselect(be, ncond, stmt_bool(be, 1), cmp_equal, !ncond->cand?rsel:NULL, 0/*anti*/, 0);
				if (rsel && ncond->cand)
					rsel = stmt_project(be, s, rsel);
				else
					rsel = s;
			}
		} else {
			if (!res) {
				/* if_barrier ... */
				assert(next_cond);
				if (next_cond) {
					if (cond) {
						ncond = stmt_binop(be, cond, es, nsel, and);
					} else {
						ncond = es;
					}
					cond = es;
				}
			} else {
				/* var_x = s */
				(void)stmt_assign(be, NULL, nme, es, 2);
				/* endif_barrier */
				(void)stmt_control_end(be, res);
				res = NULL;

				if (en->next) {
					cond = stmt_unop(be, cond, nsel, not);

					sql_subfunc *isnull = sql_bind_func(be->mvc, "sys", "isnull", bt, NULL, F_FUNC);
					cond = stmt_binop(be, cond, stmt_unop(be, cond, nsel, isnull), nsel, or);
					if (ocond)
						cond = stmt_binop(be, ocond, cond, nsel, and);
					ocond = cond;
					if (!en->next->next)
						ncond = cond;
				}
			}
			if (ncond && (next_cond || (en->next && !en->next->next))) {
				/* if_barrier ... */
				res = stmt_cond(be, ncond, NULL, 0, 0);
			}
		}
		next_cond = !next_cond;
	}
	if (left)
		left->cand = isel;
	if (single_value)
		return stmt_var(be, NULL, nme, exp_subtype(fe), 0, 2);
	res->cand = isel;
	return res;
}

static stmt*
exp2bin_coalesce(backend *be, sql_exp *fe, rel_bin_stmt *left, rel_bin_stmt *right, int depth)
{
	stmt *res = NULL, *rsel = NULL, *osel = NULL, *ncond = NULL, *ocond = NULL, *isel = left ? left->cand : NULL;
	int single_value = (fe->card <= CARD_ATOM && (!left || !left->nrcols));
	char name[16], *nme = NULL;
	sql_subtype *bt = sql_bind_localtype("bit");
	sql_subfunc *and = sql_bind_func(be->mvc, "sys", "and", bt, bt, F_FUNC);
	sql_subfunc *not = sql_bind_func(be->mvc, "sys", "not", bt, NULL, F_FUNC);

	if (single_value) {
		/* var_x = nil; */
		nme = number2name(name, sizeof(name), ++be->mvc->label);
		(void)stmt_var(be, NULL, nme, exp_subtype(fe), 1, 2);
	}

	list *exps = fe->l;
	for (node *en = exps->h; en; en = en->next) {
		sql_exp *e = en->data;

		stmt *nsel = rsel;
		if (!single_value) {
			if (/*!next_cond &&*/ rsel && isel) {
				/* back into left range */
				nsel = stmt_project(be, rsel, isel);
			} else if (isel && !rsel)
				nsel = isel;
		}
		if (left)
			left->cand = nsel;
		stmt *es = exp_bin(be, e, left, right, depth+1, 0, 1);

		if (!es) {
			if (left)
				left->cand = isel;
			return NULL;
		}
		/* create result */
		if (!single_value) {
			if (!res) {
				stmt *l = isel;
				if (!l)
					l = bin_find_smallest_column(be, left);
				res = stmt_const(be, l, NULL, stmt_atom(be, atom_general(be->mvc->sa, exp_subtype(fe), NULL)));
				if (res)
					res->cand = isel;
			}
			if (res) {
				stmt *val = es;
				stmt *pos = rsel;

				if (en->next) {
					sql_subfunc *a = sql_bind_func(be->mvc, "sys", "isnotnull", tail_type(es), NULL, F_FUNC);
					ncond = stmt_unop(be, es, nsel, a);
					if (ncond->nrcols == 0) {
						stmt *l = bin_find_smallest_column(be, left);
						if (nsel && l)
							l = stmt_project(be, nsel, l);
						ncond = stmt_const(be, l, NULL, ncond);
						if (nsel)
							ncond->cand = nsel;
					} else if (!ncond->cand && nsel)
						ncond = stmt_project(be, nsel, ncond);
					stmt *s = stmt_uselect(be, ncond, stmt_bool(be, 1), cmp_equal, NULL, 0/*anti*/, 0);
					if (!val->cand && nsel)
						val = stmt_project(be, nsel, val);
					val = stmt_project(be, s, val);
					if (osel)
						rsel = stmt_project(be, s, osel);
					else
						rsel = s;
					pos = rsel;
					val->cand = pos;
				}
				if (val->nrcols == 0)
					val = stmt_const(be, pos, NULL, val);
				else if (!val->cand && nsel)
					val = stmt_project(be, nsel, val);
				else if (rsel && val->cand && val->cand == isel) {
					val = stmt_project(be, rsel, val);
					val->cand = nsel;
				} else if (rsel && val->cand && val->cand != nsel && val->cand != rsel) {
					assert(0);
				}
				res = stmt_replace(be, res, pos, val);
			}
			if (en->next) { /* handled then part */
				stmt *s = stmt_uselect(be, ncond, stmt_bool(be, 1), cmp_equal, NULL, 1/*anti*/, 0);
				if (osel)
					rsel = stmt_project(be, s, osel);
				else
					rsel = s;
				osel = rsel;
			}
		} else {
			stmt *cond = ocond;
			if (en->next) {
				sql_subfunc *a = sql_bind_func(be->mvc, "sys", "isnotnull", tail_type(es), NULL, F_FUNC);
				ncond = stmt_unop(be, es, nsel, a);

				if (ocond)
					cond = stmt_binop(be, ocond, ncond, nsel, and);
				else
					cond = ncond;
			}

			/* if_barrier ... */
			stmt *b = stmt_cond(be, cond, NULL, 0, 0);
			/* var_x = s */
			(void)stmt_assign(be, NULL, nme, es, 2);
			/* endif_barrier */
			(void)stmt_control_end(be, b);

			cond = stmt_unop(be, ncond, nsel, not);
			if (ocond)
				ocond = stmt_binop(be, cond, ocond, nsel, and);
			else
				ocond = cond;
		}
	}
	if (left)
		left->cand = isel;
	if (single_value)
		return stmt_var(be, NULL, nme, exp_subtype(fe), 0, 2);
	res->cand = isel;
	return res;
}

static stmt *
exp2bin_nullif(backend *be, sql_exp *fe, rel_bin_stmt *left, rel_bin_stmt *right, int depth, int push)
{
	list *exps = fe->l;
	sql_exp *e1 = exps->h->data, *e2 = exps->h->next->data;
	stmt *s1 = NULL, *s2 = NULL;

	assert(list_length(exps) == 2);
	/* nullif(e1,e2) -> ifthenelse((e1==e2),NULL,e1) */
	if (!(s1 = exp_bin(be, e1, left, right, depth+1, 0, push)))
		return NULL;
	if (!(s2 = exp_bin(be, e2, left, right, depth+1, 0, push)))
		return NULL;

	return stmt_nullif(be, s1, s2, left && left->cand ? left->cand : NULL, fe->f);
}

stmt *
exp_bin(backend *be, sql_exp *e, rel_bin_stmt *left, rel_bin_stmt *right, int depth, int reduce, int push)
{
	mvc *sql = be->mvc;
	stmt *s = NULL;

 	if (THRhighwater())
		return sql_error(be->mvc, 10, SQLSTATE(42000) "Query too complex: running out of stack space");

	if (!e) {
		assert(0);
		return NULL;
	}

	switch(e->type) {
	case e_psm:
		if (e->flag & PSM_SET) {
			stmt *r = exp_bin(be, e->l, left, right, depth+1, 0, push);
			if(!r)
				return NULL;
			if (e->card <= CARD_ATOM && r->nrcols > 0) /* single value, get result from bat */
				r = stmt_fetch(be, r);
			s = stmt_assign(be, exp_relname(e), exp_name(e), r, GET_PSM_LEVEL(e->flag));
		} else if (e->flag & PSM_VAR) {
			if (e->f)
				s = stmt_vars(be, exp_name(e), e->f, 1, GET_PSM_LEVEL(e->flag));
			else
				s = stmt_var(be, exp_relname(e), exp_name(e), &e->tpe, 1, GET_PSM_LEVEL(e->flag));
		} else if (e->flag & PSM_RETURN) {
			sql_exp *l = e->l;
			stmt *r = exp_bin(be, l, left, right, depth+1, 0, push);

			if (!r)
				return NULL;
			/* handle table returning functions */
			if (l->type == e_psm && l->flag & PSM_REL) {
				rel_bin_stmt *lst = r->op4.relstval;

				if (r->type == st_table && lst->nrcols == 0 && e->card > CARD_ATOM) {
					list *l = sa_list(sql->sa);

					for (node *n=lst->cols->h; n; n = n->next)
						list_append(l, const_column(be, (stmt*)n->data));
					r = stmt_list(be, l);
				} else if (r->type == st_table && e->card == CARD_ATOM) { /* fetch value */
					sql_rel *ll = (sql_rel*) l->l;
					r = lst->cols->h->data;
					if (!r->aggr && lastexp(ll)->card > CARD_ATOM) /* if the cardinality is atom, no fetch call needed */
						r = stmt_fetch(be, r);
				}
				if (r->type == st_list)
					r = stmt_table(be, create_rel_bin_stmt(sql->sa, e->l, r->op4.lval, NULL), 1);
			}
			s = stmt_return(be, r, GET_PSM_LEVEL(e->flag));
		} else if (e->flag & PSM_WHILE) {
			/* while is a if - block true with leave statement
	 		 * needed because the condition needs to be inside this outer block */
			stmt *ifstmt = stmt_cond(be, stmt_bool(be, 1), NULL, 0, 0);
			stmt *cond = exp_bin(be, e->l, left, right, depth+1, 0, push);
			stmt *wstmt;

			if(!cond)
				return NULL;
			wstmt = stmt_cond(be, cond, ifstmt, 1, 0);

			if (!exp_list(be, e->r, left, right))
				return NULL;
			(void)stmt_control_end(be, wstmt);
			s = stmt_control_end(be, ifstmt);
		} else if (e->flag & PSM_IF) {
			stmt *cond = exp_bin(be, e->l, left, right, depth+1, 0, push);
			stmt *ifstmt, *res;

			if(!cond)
				return NULL;
			ifstmt = stmt_cond(be, cond, NULL, 0, 0);
			if (!exp_list(be, e->r, left, right))
				return NULL;
			res = stmt_control_end(be, ifstmt);
			if (e->f) {
				stmt *elsestmt = stmt_cond(be, cond, NULL, 0, 1);

				if (!exp_list(be, e->f, left, right))
					return NULL;
				res = stmt_control_end(be, elsestmt);
			}
			s = res;
		} else if (e->flag & PSM_REL) {
			sql_rel *rel = e->l;
			rel_bin_stmt *r = rel_bin(be, rel);

			if (!r)
				return NULL;
			s = stmt_table(be, r, 1);
		} else if (e->flag & PSM_EXCEPTION) {
			stmt *cond = exp_bin(be, e->l, left, right, depth+1, 0, push);
			if (!cond)
				return NULL;
			s = stmt_exception(be, cond, (const char *) e->r, 0);
		}
		break;
	case e_atom: {
		if (e->l) { 			/* literals */
			s = stmt_atom(be, e->l);
		} else if (e->r) { 		/* parameters and declared variables */
			sql_var_name *vname = (sql_var_name*) e->r;
			assert(vname->name);
			s = stmt_var(be, vname->sname ? sa_strdup(sql->sa, vname->sname) : NULL, sa_strdup(sql->sa, vname->name), e->tpe.type?&e->tpe:NULL, 0, e->flag);
		} else if (e->f) { 		/* values */
			s = value_list(be, e->f, left);
		} else { 			/* arguments */
			s = stmt_varnr(be, e->flag, e->tpe.type?&e->tpe:NULL);
		}
	}	break;
	case e_convert: {
		/* if input is type any NULL or column of nulls, change type */
		list *tps = e->r;
		sql_subtype *from = tps->h->data;
		sql_subtype *to = tps->h->next->data;
		stmt *l;

		if (from->type->localtype == 0) {
			l = exp_bin(be, e->l, left, right, depth+1, 0, push);
			if (l)
				l = stmt_atom(be, atom_general(sql->sa, to, NULL));
		} else {
			l = exp_bin(be, e->l, left, right, depth+1, 0, push);
		}
		if (!l)
			return NULL;
		s = stmt_convert(be, l, (!push && l->nrcols==0)?NULL: left ? left->cand : NULL, from, to);
	} 	break;
	case e_func: {
		node *en;
		list *l = sa_list(sql->sa), *exps = e->l;
		sql_subfunc *f = e->f;
		stmt *rows = NULL;
		const char *fmod, *ffunc;

		/* attempt to instantiate MAL functions now, so we can know if we can push candidate lists */
		if (f->func->lang == FUNC_LANG_MAL && backend_create_mal_func(be->mvc, f->func) < 0)
			return NULL;
		fmod = sql_func_mod(f->func);
		ffunc = sql_func_imp(f->func);

		if (f->func->side_effect && left && left->nrcols > 0 && f->func->type != F_LOADER && exps_card(exps) < CARD_MULTI)
			rows = bin_find_smallest_column(be, left);
		assert(!e->r);

		if (strcmp(fmod, "") == 0 && strcmp(ffunc, "") == 0) {
			if (strcmp(f->func->base.name, "star") == 0)
				return left->cols->h->data;
			if (strcmp(f->func->base.name, "case") == 0)
				return exp2bin_case(be, e, left, right, depth);
			if (strcmp(f->func->base.name, "casewhen") == 0)
				return exp2bin_casewhen(be, e, left, right, depth);
			if (strcmp(f->func->base.name, "coalesce") == 0)
				return exp2bin_coalesce(be, e, left, right, depth);
			if (strcmp(f->func->base.name, "nullif") == 0)
				return exp2bin_nullif(be, e, left, right, depth, push);
		}

		if (!list_empty(exps)) {
			unsigned nrcols = 0;

			assert(list_length(exps) == list_length(f->func->ops) || f->func->type == F_ANALYTIC || f->func->type == F_LOADER || f->func->vararg || f->func->varres);
			for (en = exps->h; en; en = en->next) {
				sql_exp *e = en->data;
				stmt *es = exp_bin(be, e, left, right, depth+1, 0, push);

				if (!es)
					return NULL;
				if (f->func->type == F_ANALYTIC && es->nrcols == 0) {
					if (en == exps->h && left && left->nrcols)
						es = stmt_const(be, bin_find_smallest_column(be, left), left ? left->cand : NULL, es); /* ensure the first argument is a column */
					if (!f->func->s && !strcmp(f->func->base.name, "window_bound")
						&& exps->h->next && list_length(f->func->ops) == 6 && en == exps->h->next && left && left->nrcols)
						es = stmt_const(be, bin_find_smallest_column(be, left), left ? left->cand : NULL, es);
				}
				if (es->nrcols > nrcols)
					nrcols = es->nrcols;
				list_append(l, es);
			}
		}
		stmt *args = stmt_list(be, l);
		args->argument_independence = e->argument_independence;
		if (!(s = stmt_Nop(be, args, left ? left->cand : NULL, f, rows)))
			return NULL;
	} 	break;
	case e_aggr: {
		list *attr = e->l;
		bool is_right_groupby = right && is_groupby(right->rel->op);
		stmt *as = NULL, *input_group = is_right_groupby ? right->grp : NULL;
		sql_subfunc *a = e->f;

		if (attr && attr->h) {
			node *en;
			list *l = sa_list(sql->sa);

			for (en = attr->h; en; en = en->next) {
				sql_exp *at = en->data;

				as = exp_bin(be, at, left, /*right*/NULL, depth+1, 0, push);
				if (!as)
					as = exp_bin(be, at, left, right, depth+1, 0, push);

				if (as && as->nrcols <= 0 && left)
					as = stmt_const(be, bin_find_smallest_column(be, left), left->cand, as);
				if (en == attr->h && !en->next && exp_aggr_is_count(e))
					as = exp_count_no_nil_arg(e, is_right_groupby ? right->ext : NULL, at, as);
				/* insert single value into a column */
				if (as && as->nrcols <= 0 && !left)
					as = const_column(be, as);

				if (!as)
					return NULL;
				append(l, as);
			}
			if (need_distinct(e) && ((is_right_groupby && right->grp) || list_length(l) > 1)){
				list *nl = sa_list(sql->sa);
				stmt *ngrp = is_right_groupby ? right->grp : NULL;
				stmt *next = is_right_groupby ? right->ext : NULL;
				stmt *ncnt = is_right_groupby ? right->cnt : NULL;
				for (en = l->h; en; en = en->next) {
					stmt *as = en->data;
					stmt *g = stmt_group(be, as, right->cand, ngrp, next, ncnt, 1);
					ngrp = stmt_result(be, g, 0);
					next = stmt_result(be, g, 1);
					ncnt = stmt_result(be, g, 2);
				}
				for (en = l->h; en; en = en->next) {
					stmt *as = en->data;
					append(nl, stmt_project(be, next, as));
				}
				if (is_right_groupby && right->grp)
					input_group = stmt_project(be, next, right->grp);
				l = nl;
			} else if (need_distinct(e)) {
				stmt *a = l->h->data;
				stmt *u = stmt_unique(be, a);
				l = sa_list(sql->sa);
				append(l, stmt_project(be, u, a));
			}
			as = stmt_list(be, l);
		} else {
			/* count(*) may need the default group (relation) and
			   and/or an attribute to count */
			if (is_right_groupby && right->grp) {
				as = right->grp;
				right->cnt->cand = NULL; /* cand has been applied */
				return right->cnt;
			} else if (right) {
				as = bin_find_smallest_column(be, left);
				as = exp_count_no_nil_arg(e, is_right_groupby ? right->ext : NULL, NULL, as);
			} else {
				/* create dummy single value in a column */
				as = stmt_atom_lng(be, 0);
				as = const_column(be, as);
			}
		}
		if (right)
			s = stmt_aggr(be, as, !need_distinct(e)?left->cand:NULL, input_group, is_right_groupby ? right->ext : NULL, a, 1, need_no_nil(e) /* ignore nil*/, !zero_if_empty(e));
		else
			s = stmt_aggr(be, as, left?left->cand:NULL, NULL, NULL, a, 1, need_no_nil(e) /* ignore nil*/, !zero_if_empty(e));
		if (find_prop(e->p, PROP_COUNT)) /* propagate count == 0 ipv NULL in outer joins */
			s->flag |= OUTER_ZERO;
	} 	break;
	case e_column: {
		if (right) {/* check relation names */
			s = bin_find_column(be, right, e->l, e->r);
		}
		if (!s && left) {
			s = bin_find_column(be, left, e->l, e->r);
			if (s && right && is_groupby(right->rel->op) && right->grp) {
				if (left->cand && !s->cand)
					s = stmt_project(be, left->cand, s);
				s = stmt_project(be, right->ext, s);
			}
		}
		if (!s && right) {
			TRC_CRITICAL(SQL_EXECUTION, "Could not find %s.%s\n", (char*)e->l, (char*)e->r);
			print_stmtlist(sql->sa, left);
			print_stmtlist(sql->sa, right);
			if (!s) {
				TRC_ERROR(SQL_EXECUTION, "Query: '%s'\n", be->client->query);
			}
			assert(s);
			return NULL;
		}
	}	break;
	case e_cmp: {
		stmt *l = NULL, *r = NULL, *r2 = NULL;
		int swapped = 0, oldvtop, oldstop, oldvid;
		sql_exp *re = e->r, *re2 = e->f;

		/* general predicate, select and join */
		if (e->flag == cmp_filter) {
			list *args;
			list *ops;
			node *n;
			int first = 1;

			ops = sa_list(sql->sa);
			args = e->l;
			for( n = args->h; n; n = n->next ) {
				oldvtop = be->mb->vtop;
				oldstop = be->mb->stop;
				oldvid = be->mb->vid;
				s = NULL;
				if (!swapped)
					s = exp_bin(be, n->data, left, NULL, depth+1, 0, push);
				if (!s && (first || swapped)) {
					clean_mal_statements(be, oldstop, oldvtop, oldvid);
					s = exp_bin(be, n->data, right, NULL, depth+1, 0, push);
					swapped = 1;
				}
				if (!s)
					return s;
				if (s->nrcols == 0 && first) {
					rel_bin_stmt *st = swapped?right:left;
					s = stmt_const(be, bin_find_smallest_column(be, st), st ? st->cand : NULL, s);
				}
				list_append(ops, s);
				first = 0;
			}
			l = stmt_list(be, ops);
			ops = sa_list(sql->sa);
			args = e->r;
			for( n = args->h; n; n = n->next ) {
				s = exp_bin(be, n->data, (swapped || !right)?left:right, NULL, depth+1, 0, push);
				if (!s)
					return s;
				list_append(ops, s);
			}
			r = stmt_list(be, ops);

			if (reduce && left && right && (exps_card(e->r) != CARD_ATOM || !exps_are_atoms(e->r))) {
				sql_subfunc *f = e->f;
				for (node *n = l->op4.lval->h ; n ; n = n->next)
					n->data = column(be, n->data);
				for (node *n = r->op4.lval->h ; n ; n = n->next)
					n->data = column(be, n->data);
				return stmt_genjoin(be, l, r, f, is_anti(e), swapped);
			}
			assert(!swapped);
			s = stmt_genselect(be, l, r, e->f, left ? left->cand : NULL, is_anti(e));
			return s;
		}
		if (e->flag == cmp_in || e->flag == cmp_notin)
			return handle_in_exps(be, e->l, e->r, left, right, (e->flag == cmp_in), depth, reduce, push);
		if (e->flag == cmp_or && (!right || right->nrcols == 1))
			return exp_bin_or(be, e, left, right, depth, reduce, push);
		if (e->flag == cmp_or && right) /* join */
			assert(0);

		/* mark use of join indices */
		if (right && find_prop(e->p, PROP_JOINIDX) != NULL)
			be->join_idx++;

		oldvtop = be->mb->vtop;
		oldstop = be->mb->stop;
		oldvid = be->mb->vid;
		if (!l) {
			l = exp_bin(be, e->l, left, (!reduce)?right:NULL, depth+1, 0, push);
			swapped = 0;
		}
		if (!l && right) {
			clean_mal_statements(be, oldstop, oldvtop, oldvid);
 			l = exp_bin(be, e->l, right, NULL, depth+1, 0, push);
			swapped = 1;
		}

		oldvtop = be->mb->vtop;
		oldstop = be->mb->stop;
		oldvid = be->mb->vid;
		if (swapped || !right || !reduce)
 			r = exp_bin(be, re, left, (!reduce)?right:NULL, depth+1, 0, push);
		else
 			r = exp_bin(be, re, right, NULL, depth+1, 0, push);
		if (!r && !swapped) {
			clean_mal_statements(be, oldstop, oldvtop, oldvid);
 			r = exp_bin(be, re, left, NULL, depth+1, 0, push);
		}
		if (!r && swapped) {
			clean_mal_statements(be, oldstop, oldvtop, oldvid);
 			r = exp_bin(be, re, right, NULL, depth+1, 0, push);
		}
		if (re2 && (swapped || !right || !reduce))
 			r2 = exp_bin(be, re2, left, (!reduce)?right:NULL, depth+1, 0, push);
		else if (re2)
 			r2 = exp_bin(be, re2, right, NULL, depth+1, 0, push);

		if (!l || !r || (re2 && !r2))
			return NULL;

		if (reduce && left && right) {
			if (l->nrcols == 0) {
				rel_bin_stmt *st = swapped?right:left;
				s = stmt_const(be, bin_find_smallest_column(be, st), st ? st->cand : NULL, l);
			}
			if (r->nrcols == 0) {
				rel_bin_stmt *st = swapped?left:right;
				r = stmt_const(be, bin_find_smallest_column(be, st), st ? st->cand : NULL, r);
			}
			if (r2 && r2->nrcols == 0) {
				rel_bin_stmt *st = swapped?left:right;
				r2 = stmt_const(be, bin_find_smallest_column(be, st), st ? st->cand : NULL, r2);
			}
			if (r2) {
				s = stmt_join2(be, l, r, r2, (comp_type)e->flag, is_anti(e), is_symmetric(e), swapped);
			} else if (swapped) {
				s = stmt_join(be, r, l, is_anti(e), swap_compare((comp_type)e->flag), 0, is_semantics(e), false);
			} else {
				s = stmt_join(be, l, r, is_anti(e), (comp_type)e->flag, 0, is_semantics(e), false);
			}
		} else {
			if (r2) { /* handle all cases in stmt_uselect, reducing, non reducing, scalar etc */
				if (l->nrcols == 0 && ((left && left->cand && left->cand->nrcols > 0) || r->nrcols > 0 || r2->nrcols > 0 || reduce))
					l = left ? stmt_const(be, bin_find_smallest_column(be, left), left ? left->cand : NULL, l) : column(be, l);
				s = stmt_uselect2(be, l, r, r2, (comp_type)e->flag, left ? left->cand : NULL, is_anti(e), is_symmetric(e), reduce);
			} else {
				/* value compare or select */
				if ((!reduce || (l->nrcols == 0 && r->nrcols == 0)) && (e->flag == mark_in || e->flag == mark_notin)) {
					int in_flag = e->flag==mark_in?1:0;
					if (is_anti(e))
						in_flag = !in_flag;
					sql_subfunc *f = sql_bind_func(sql, "sys", in_flag?"=":"<>", tail_type(l), tail_type(l), F_FUNC);
					assert(f);
					s = stmt_binop(be, l, r, left ? left->cand : NULL, f);
				} else if (!reduce || (l->nrcols == 0 && r->nrcols == 0)) {
					sql_subfunc *f = sql_bind_func(sql, "sys", compare_func((comp_type)e->flag, is_anti(e)),
												   tail_type(l), tail_type(l), F_FUNC);
					assert(f);
					if (is_semantics(e)) {
						if (exp_is_null(e->l) && exp_is_null(e->r)) {
							s = stmt_bool(be, !is_anti(e));
						} else {
							list *args = sa_list(sql->sa);
							/* add nil semantics bit */
							list_append(args, l);
							list_append(args, r);
							list_append(args, stmt_bool(be, 1));
							s = stmt_Nop(be, stmt_list(be, args), left ? left->cand : NULL, f, NULL);
						}
					} else {
						s = stmt_binop(be, l, r, left ? left->cand : NULL, f);
					}
				} else {
					/* this can still be a join (as relational algebra and single value subquery results still means joins */
					s = stmt_uselect(be, l, r, (comp_type)e->flag, left ? left->cand : NULL, is_anti(e), is_semantics(e));
				}
			}
		}
	 }	break;
	default:
		;
	}
	return s;
}

static stmt *
stmt_col( backend *be, sql_column *c, stmt *del, int part)
{
	stmt *sc = stmt_bat(be, c, RDONLY, part);

	if (isTable(c->t) && c->t->access != TABLE_READONLY &&
	   (!isNew(c) || !isNew(c->t) /* alter */) &&
	   (c->t->persistence == SQL_PERSIST || c->t->s) /*&& !c->t->commit_action*/) {
		stmt *u = stmt_bat(be, c, RD_UPD_ID, part);
		if (c->storage_type && c->storage_type[0] == 'D') {
			stmt *v = stmt_bat(be, c, RD_EXT, part);
			sc = stmt_dict(be, sc, v);
		} else if (c->storage_type && c->storage_type[0] == 'F') {
			sc = stmt_for(be, sc, stmt_atom(be, atom_general( be->mvc->sa, &c->type, c->storage_type+4/*skip FOR-*/)));
		}
		sc = stmt_project_delta(be, sc, u);
		if (del)
			sc = stmt_project(be, del, sc);
	} else if (del) { /* always handle the deletes */
		sc = stmt_project(be, del, sc);
	}
	return sc;
}

static stmt *
stmt_idx( backend *be, sql_idx *i, stmt *del, int part)
{
	stmt *sc = stmt_idxbat(be, i, RDONLY, part);

	if (isTable(i->t) && i->t->access != TABLE_READONLY &&
	   (!isNew(i) || !isNew(i->t) /* alter */) &&
	   (i->t->persistence == SQL_PERSIST || i->t->s) /*&& !i->t->commit_action*/) {
		stmt *u = stmt_idxbat(be, i, RD_UPD_ID, part);
		sc = stmt_project_delta(be, sc, u);
		if (del)
			sc = stmt_project(be, del, sc);
	} else if (del) { /* always handle the deletes */
		sc = stmt_project(be, del, sc);
	}
	return sc;
}

static int
stmt_set_type_param(mvc *sql, sql_subtype *type, stmt *param)
{
	if (!type || !param || param->type != st_var)
		return -1;

	if (set_type_param(sql, type, param->flag) == 0) {
		param->op4.typeval = *type;
		return 0;
	}
	return -1;
}

/* check_types tries to match the t type with the type of s if they don't
 * match s is converted. Returns NULL on failure.
 */
static stmt *
check_types(backend *be, sql_subtype *t, stmt *s, check_type tpe)
{
	mvc *sql = be->mvc;
	int c, err = 0;
	sql_subtype *fromtype = tail_type(s);

	if ((!fromtype || !fromtype->type) && stmt_set_type_param(sql, t, s) == 0)
		return s;
	if (!fromtype)
		return sql_error(sql, 02, SQLSTATE(42000) "statement has no type information");

	if (fromtype && subtype_cmp(t, fromtype) != 0) {
		if (EC_INTERVAL(fromtype->type->eclass) && (t->type->eclass == EC_NUM || t->type->eclass == EC_POS) && t->digits < fromtype->digits) {
			err = 1; /* conversion from interval to num depends on the number of digits */
		} else {
			c = sql_type_convert(fromtype->type->eclass, t->type->eclass);
			if (!c || (c == 2 && tpe == type_set) || (c == 3 && tpe != type_cast)) {
				err = 1;
			} else {
				s = stmt_convert(be, s, NULL, fromtype, t);
			}
		}
	}
	if (err) {
		stmt *res = sql_error(sql, 03, SQLSTATE(42000) "types %s(%u,%u) (%s) and %s(%u,%u) (%s) are not equal",
			fromtype->type->base.name,
			fromtype->digits,
			fromtype->scale,
			fromtype->type->impl,
			t->type->base.name,
			t->digits,
			t->scale,
			t->type->impl
		);
		return res;
	}
	return s;
}

static stmt *
sql_Nop_(backend *be, const char *fname, stmt *a1, stmt *a2, stmt *a3, stmt *a4)
{
	mvc *sql = be->mvc;
	list *sl = sa_list(sql->sa);
	list *tl = sa_list(sql->sa);
	sql_subfunc *f = NULL;

	list_append(sl, a1);
	list_append(tl, tail_type(a1));
	list_append(sl, a2);
	list_append(tl, tail_type(a2));
	list_append(sl, a3);
	list_append(tl, tail_type(a3));
	if (a4) {
		list_append(sl, a4);
		list_append(tl, tail_type(a4));
	}

	if ((f = sql_bind_func_(sql, "sys", fname, tl, F_FUNC)))
		return stmt_Nop(be, stmt_list(be, sl), NULL, f, NULL);
	return sql_error(sql, ERR_NOTFOUND, SQLSTATE(42000) "SELECT: no such operator '%s'", fname);
}

static stmt *
parse_value(backend *be, sql_schema *s, char *query, sql_subtype *tpe, char emode)
{
	sql_exp *e = NULL;

	if (!(e = rel_parse_val(be->mvc, s, query, tpe, emode, NULL)))
		return NULL;
	return exp_bin(be, e, NULL, NULL, 0, 0, 0);
}

static stmt *
stmt_rename(backend *be, sql_exp *exp, stmt *s )
{
	const char *name = exp_name(exp);
	const char *rname = exp_relname(exp);
	stmt *o = s;

	if (!name && exp_is_atom(exp))
		name = sa_strdup(be->mvc->sa, "single_value");
	assert(name);
	s = stmt_alias(be, s, rname, name);
	if (o->flag & OUTER_ZERO)
		s->flag |= OUTER_ZERO;
	return s;
}

static rel_bin_stmt *
rel2bin_sql_table(backend *be, sql_rel *rel, sql_table *t, list *aliases)
{
	mvc *sql = be->mvc;
	list *l = sa_list(sql->sa);
	node *n;
	stmt *dels = stmt_tid(be, t, 0);

	if (aliases) {
		for (n = aliases->h; n; n = n->next) {
			sql_exp *e = n->data;
			if (e->type != e_column)
				continue;
			assert(e->type == e_column);
			char *name = e->r;
			if (name[0] == '%') {
				if (strcmp(name, TID)==0) {
					/* tid function  sql.tid(t) */
					const char *rnme = t->base.name;

					stmt *sc = dels?dels:stmt_tid(be, t, 0);
					sc = stmt_alias(be, sc, rnme, TID);
					list_append(l, sc);
				} else {
					node *m = ol_find_name(t->idxs, name+1);
					if (!m)
						assert(0);
					sql_idx *i = m->data;
					stmt *sc = stmt_idx(be, i, dels, dels->partition);
					const char *rnme = t->base.name;

					/* index names are prefixed, to make them independent */
					sc = stmt_alias(be, sc, rnme, sa_strconcat(sql->sa, "%", i->base.name));
					list_append(l, sc);
				}
			} else {
				node *m = ol_find_name(t->columns, name);
				if (!m)
					assert(0);
				sql_column *c = m->data;
				stmt *sc = stmt_col(be, c, dels, dels->partition);
				list_append(l, sc);
			}
		}
	} else {
		for (n = ol_first_node(t->columns); n; n = n->next) {
			sql_column *c = n->data;
			stmt *sc = stmt_col(be, c, dels, dels->partition);

			list_append(l, sc);
		}
		/* TID column */
		if (ol_first_node(t->columns)) {
			/* tid function  sql.tid(t) */
			const char *rnme = t->base.name;

			stmt *sc = dels?dels:stmt_tid(be, t, 0);
			sc = stmt_alias(be, sc, rnme, TID);
			list_append(l, sc);
		}
		if (t->idxs) {
			for (n = ol_first_node(t->idxs); n; n = n->next) {
				sql_idx *i = n->data;
				stmt *sc = stmt_idx(be, i, dels, dels->partition);
				const char *rnme = t->base.name;

				/* index names are prefixed, to make them independent */
				sc = stmt_alias(be, sc, rnme, sa_strconcat(sql->sa, "%", i->base.name));
				list_append(l, sc);
			}
		}
	}
	return create_rel_bin_stmt(sql->sa, rel, l, NULL);
}

static rel_bin_stmt *
rel2bin_basetable(backend *be, sql_rel *rel)
{
	mvc *sql = be->mvc;
	sql_table *t = rel->l;
	sql_column *fcol = NULL;
	sql_idx *fi = NULL;
	list *l = sa_list(sql->sa);
	stmt *dels = stmt_tid(be, t, rel->flag == REL_PARTITION), *col = NULL;
	node *en;

	/* add aliases */
	assert(rel->exps);
	for( en = rel->exps->h; en && !col; en = en->next ) {
		sql_exp *exp = en->data;
		const char *oname = exp->r;

		if (is_func(exp->type) || (oname[0] == '%' && strcmp(oname, TID) == 0))
			continue;
		if (oname[0] == '%') {
			sql_idx *i = find_sql_idx(t, oname+1);

			/* do not include empty indices in the plan */
			if ((hash_index(i->type) && list_length(i->columns) <= 1) || !idx_has_column(i->type))
				continue;
			fi = i;
			col = stmt_idx(be, i, NULL/*dels*/, dels->partition);
		} else {
			sql_column *c = find_sql_column(t, oname);

			fcol = c;
			col = stmt_col(be, c, NULL/*dels*/, dels->partition);
		}
	}
	for( en = rel->exps->h; en; en = en->next ) {
		sql_exp *exp = en->data;
		const char *rname = exp_relname(exp)?exp_relname(exp):exp->l;
		const char *oname = exp->r;
		stmt *s = NULL;

		assert(!is_func(exp->type));
		if (oname[0] == '%' && strcmp(oname, TID) == 0) {
			/* tid function  sql.tid(t) */
			const char *rnme = t->base.name;

			if (col)
				s = stmt_mirror(be, col);
			else {
				s = dels?dels:stmt_tid(be, t, 0);
				dels = NULL;
			}
			s = stmt_alias(be, s, rnme, TID);
		} else if (oname[0] == '%') {
			sql_idx *i = find_sql_idx(t, oname+1);

			/* do not include empty indices in the plan */
			if ((hash_index(i->type) && list_length(i->columns) <= 1) || !idx_has_column(i->type))
				continue;
			s = (i == fi) ? col : stmt_idx(be, i, NULL/*dels*/, dels->partition);
		} else {
			sql_column *c = find_sql_column(t, oname);

			s = (c == fcol) ? col : stmt_col(be, c, NULL/*dels*/, dels->partition);
		}
		s->tname = rname;
		s->cname = exp_name(exp);
		list_append(l, s);
	}
	return create_rel_bin_stmt(sql->sa, rel, l, dels);
}

static int
alias_cmp( stmt *s, const char *nme )
{
	return strcmp(s->cname, nme);
}

static list* exps2bin_args(backend *be, list *exps, list *args);

static list *
exp2bin_args(backend *be, sql_exp *e, list *args)
{
	mvc *sql = be->mvc;

	if (THRhighwater())
		return sql_error(sql, 10, SQLSTATE(42000) "Query too complex: running out of stack space");

	if (!e || !args)
		return args;
	switch(e->type){
	case e_column:
	case e_psm:
		return args;
	case e_cmp:
		if (e->flag == cmp_or || e->flag == cmp_filter) {
			args = exps2bin_args(be, e->l, args);
			args = exps2bin_args(be, e->r, args);
		} else if (e->flag == cmp_in || e->flag == cmp_notin) {
			args = exp2bin_args(be, e->l, args);
			args = exps2bin_args(be, e->r, args);
		} else {
			args = exp2bin_args(be, e->l, args);
			args = exp2bin_args(be, e->r, args);
			if (e->f)
				args = exp2bin_args(be, e->f, args);
		}
		return args;
	case e_convert:
		if (e->l)
			return exp2bin_args(be, e->l, args);
		break;
	case e_aggr:
	case e_func:
		if (e->l)
			return exps2bin_args(be, e->l, args);
		break;
	case e_atom:
		if (e->l) {
			return args;
		} else if (e->f) {
			return exps2bin_args(be, e->f, args);
		} else if (e->r) {
			sql_var_name *vname = (sql_var_name*) e->r;
			const char *nme = sql_escape_ident(sql->sa, vname->name);
			char *buf = NULL;

			if (vname->sname) { /* Global variable */
				const char *sname = sql_escape_ident(sql->sa, vname->sname);
				if (!nme || !sname || !(buf = SA_NEW_ARRAY(be->mvc->sa, char, strlen(sname) + strlen(nme) + 6)))
					return NULL;
				stpcpy(stpcpy(stpcpy(stpcpy(stpcpy(buf, "0\""), sname), "\"\""), nme), "\""); /* escape variable name */
			} else { /* Parameter or local variable */
				char levelstr[16];
				snprintf(levelstr, sizeof(levelstr), "%u", e->flag);
				if (!nme || !(buf = SA_NEW_ARRAY(be->mvc->sa, char, strlen(levelstr) + strlen(nme) + 3)))
					return NULL;
				stpcpy(stpcpy(stpcpy(stpcpy(buf, levelstr), "\""), nme), "\""); /* escape variable name */
			}
			if (!list_find(args, buf, (fcmp)&alias_cmp)) {
				stmt *s = stmt_var(be, vname->sname, vname->name, &e->tpe, 0, e->flag);

				s = stmt_alias(be, s, NULL, sa_strdup(sql->sa, buf));
				list_append(args, s);
			}
		}
	}
	return args;
}

static list *
exps2bin_args(backend *be, list *exps, list *args)
{
	node *n;

	if (!exps)
		return args;
	for (n = exps->h; n; n = n->next)
		args = exp2bin_args(be, n->data, args);
	return args;
}

static list *
rel2bin_args(backend *be, sql_rel *rel, list *args)
{
	if (THRhighwater())
		return sql_error(be->mvc, 10, SQLSTATE(42000) "Query too complex: running out of stack space");

	if (!rel || !args)
		return args;
	switch(rel->op) {
	case op_basetable:
	case op_table:
		break;
	case op_join:
	case op_left:
	case op_right:
	case op_full:

	case op_semi:
	case op_anti:

	case op_union:
	case op_inter:
	case op_except:
	case op_merge:
		args = rel2bin_args(be, rel->l, args);
		args = rel2bin_args(be, rel->r, args);
		break;
	case op_groupby:
		if (rel->r)
			args = exps2bin_args(be, rel->r, args);
		/* fall through */
	case op_project:
	case op_select:
	case op_topn:
	case op_sample:
		if (rel->exps)
			args = exps2bin_args(be, rel->exps, args);
		args = rel2bin_args(be, rel->l, args);
		break;
	case op_ddl:
		args = rel2bin_args(be, rel->l, args);
		if (rel->r)
			args = rel2bin_args(be, rel->r, args);
		break;
	case op_insert:
	case op_update:
	case op_delete:
	case op_truncate:
		args = rel2bin_args(be, rel->r, args);
		break;
	}
	return args;
}

typedef struct trigger_input {
	sql_table *t;
	stmt *tids;
	stmt **updates;
	int type; /* insert 1, update 2, delete 3, truncate 4 */
	const char *on;
	const char *nn;
} trigger_input;

static rel_bin_stmt *
rel2bin_table(backend *be, sql_rel *rel, list *refs)
{
	mvc *sql = be->mvc;
	list *l;
	rel_bin_stmt *sub = NULL;
	node *en, *n;
	sql_exp *op = rel->r;

	if (rel->flag == TRIGGER_WRAPPER) {
		trigger_input *ti = rel->l;
		l = sa_list(sql->sa);

		for(n = ol_first_node(ti->t->columns); n; n = n->next) {
			sql_column *c = n->data;

			if (ti->type == 2) { /* updates */
				stmt *s = stmt_col(be, c, ti->tids, ti->tids->partition);
				append(l, stmt_alias(be, s, ti->on, c->base.name));
			}
			if (ti->updates && ti->updates[c->colnr]) {
				append(l, stmt_alias(be, ti->updates[c->colnr], ti->nn, c->base.name));
			} else {
				stmt *s = stmt_col(be, c, ti->tids, ti->tids->partition);
				append(l, stmt_alias(be, s, ti->nn, c->base.name));
				assert(ti->type != 1);
			}
		}
		return create_rel_bin_stmt(sql->sa, rel, l, NULL);
	} else if (op) {
		int i;
		sql_subfunc *f = op->f;
		stmt *psub = NULL;
		list *ops = NULL;
		stmt *ids = NULL;

		if (rel->l) { /* first construct the sub relation */
			sql_rel *l = rel->l;
			if (l->op == op_ddl) {
				sql_table *t = rel_ddl_table_get(l);

				if (t)
					sub = rel2bin_sql_table(be, l, t, NULL);
			} else {
				sub = subrel_bin(be, rel->l, refs);
			}
			sub = subrel_project(be, sub, refs, rel->l, false);
			if (!sub)
				return NULL;
		}

		assert(f);
		if (f->func->res && list_length(f->func->res) + 1 == list_length(rel->exps) && !f->func->varres) {
			/* add inputs in correct order ie loop through args of f and pass column */
			list *exps = op->l;
			ops = sa_list(be->mvc->sa);
			if (exps) {
				for (node *en = exps->h; en; en = en->next) {
					sql_exp *e = en->data;

					/* find column */
					stmt *s = exp_bin(be, e, sub, NULL, 0, 0, 0);
					if (!s)
						return NULL;
					if (en->next)
						append(ops, s);
					else /* last added exp is the ids (todo use name base lookup !!) */
						ids = s;
				}
			}
		} else {
			psub = exp_bin(be, op, sub, NULL, 0, 0, 0); /* table function */
			if (!psub)
				return NULL;
		}
		l = sa_list(sql->sa);
		if (f->func->res) {
			if (f->func->varres) {
				for(i=0, en = rel->exps->h, n = f->res->h; en; en = en->next, n = n->next, i++ ) {
					sql_exp *exp = en->data;
					sql_subtype *st = n->data;
					const char *rnme = exp_relname(exp)?exp_relname(exp):exp->l;
					stmt *s = stmt_rs_column(be, psub, i, st);

					s = stmt_alias(be, s, rnme, exp_name(exp));
					list_append(l, s);
				}
			} else {
				node *m = rel->exps->h;
				int i = 0;

				/* correlated table returning function */
				if (list_length(f->func->res) + 1 == list_length(rel->exps)) {
					/* use a simple nested loop solution for this case, ie
					 * output a table of (input) row-ids, the output of the table producing function
					 */
					/* make sure the input for sql.unionfunc are bats */
					if (ids)
						ids = column(be, ids);
					if (ops)
						for (node *en = ops->h; en; en = en->next)
							en->data = column(be, (stmt *) en->data);

					int narg = 3 + list_length(rel->exps);
					if (ops)
						narg += list_length(ops);
					InstrPtr q = newStmtArgs(be->mb, sqlRef, "unionfunc", narg);
					/* Generate output rowid column and output of function f */
					for(i=0; m; m = m->next, i++) {
						sql_exp *e = m->data;
						int type = exp_subtype(e)->type->localtype;

						type = newBatType(type);
						if (i)
							q = pushReturn(be->mb, q, newTmpVariable(be->mb, type));
						else
							getArg(q, 0) = newTmpVariable(be->mb, type);
					}
					if (backend_create_subfunc(be, f, ops) < 0)
		 				return NULL;
					str mod = sql_func_mod(f->func);
					str fcn = sql_func_imp(f->func);
					q = pushStr(be->mb, q, mod);
					q = pushStr(be->mb, q, fcn);
					psub = stmt_direct_func(be, q);

					if (ids) /* push input rowids column */
						q = pushArgument(be->mb, q, ids->nr);

					/* add inputs in correct order ie loop through args of f and pass column */
					if (ops) {
						for (node *en = ops->h; en; en = en->next) {
							stmt *op = en->data;

							q = pushArgument(be->mb, q, op->nr);
						}
					}

					/* name output of dependent columns, output of function is handled the same as without correlation */
					int len = list_length(rel->exps)-list_length(f->func->res);
					assert(len== 1);
					for(i=0, m=rel->exps->h; m && i<len; m = m->next, i++ ) {
						sql_exp *exp = m->data;
						stmt *s = stmt_rs_column(be, psub, i, exp_subtype(exp));

						s = stmt_alias(be, s, exp->l, exp->r);
						list_append(l, s);
					}
				}
				for(n = f->func->res->h; n && m; n = n->next, m = m->next, i++ ) {
					sql_arg *a = n->data;
					sql_exp *exp = m->data;
					stmt *s = stmt_rs_column(be, psub, i, &a->type);
					const char *rnme = exp_relname(exp)?exp_relname(exp):exp_find_rel_name(op);

					s = stmt_alias(be, s, rnme, a->name);
					list_append(l, s);
				}
			}
		}
		assert(rel->flag != TABLE_PROD_FUNC || !sub || !(sub->nrcols));
		sub = create_rel_bin_stmt(sql->sa, rel, l, NULL);
	} else if (rel->l) { /* handle sub query via function */
		int i;
		char name[16], *nme;
		sql_rel *fr;
		stmt *f;

		nme = number2name(name, sizeof(name), ++be->remote);

		l = rel2bin_args(be, rel->l, sa_list(sql->sa));
		if (!l)
			return NULL;
		if (!(f = stmt_func(be, stmt_list(be, l), NULL, sa_strdup(sql->sa, nme), rel->l, 0)))
			return NULL;
		fr = rel->l = f->op4.rel; /* rel->l may get rewritten */
		l = sa_list(sql->sa);
		for(i = 0, n = rel->exps->h; n; n = n->next, i++ ) {
			sql_exp *c = n->data;
			stmt *s = stmt_rs_column(be, f, i, exp_subtype(c));
			const char *nme = exp_name(c);
			const char *rnme = exp_relname(c);

			s = stmt_alias(be, s, rnme, nme);
			if (fr->card <= CARD_ATOM) /* single value, get result from bat */
				s = stmt_fetch(be, s);
			list_append(l, s);
		}
		sub = create_rel_bin_stmt(sql->sa, rel, l, NULL);
	}
	if (!sub) {
		assert(sql->session->status == -10); /* Stack overflow errors shouldn't terminate the server */
		return NULL;
	}
	l = sa_list(sql->sa);
	for( en = rel->exps->h; en; en = en->next ) {
		sql_exp *exp = en->data;
		const char *rnme = exp_relname(exp)?exp_relname(exp):exp->l;
		stmt *s = bin_find_column(be, sub, exp->l, exp->r);

		if (!s) {
			assert(sql->session->status == -10); /* Stack overflow errors shouldn't terminate the server */
			return NULL;
		}
		if (sub && sub->nrcols >= 1 && s->nrcols == 0)
			s = stmt_const(be, bin_find_smallest_column(be, sub), NULL, s);
		s = stmt_alias(be, s, rnme, exp_name(exp));
		list_append(l, s);
	}
	sub->cols = l;
	stmt_set_nrcols(sub);
	return sub;
}

static stmt *
rel2bin_hash_lookup(backend *be, sql_rel *rel, rel_bin_stmt *left, rel_bin_stmt *right, sql_idx *i, node *en )
{
	mvc *sql = be->mvc;
	node *n;
	sql_subtype *it = sql_bind_localtype("int");
	sql_subtype *lng = sql_bind_localtype("lng");
	stmt *h = NULL;
	stmt *bits = stmt_atom_int(be, 1 + ((sizeof(lng)*8)-1)/(list_length(i->columns)+1));
	sql_exp *e = en->data;
	sql_exp *l = e->l;
	stmt *idx = bin_find_column(be, left, l->l, sa_strconcat(sql->sa, "%", i->base.name));
	int swap_exp = 0, swap_rel = 0, semantics = 0;

	if (!idx) {
		swap_exp = 1;
		l = e->r;
		idx = bin_find_column(be, left, l->l, sa_strconcat(sql->sa, "%", i->base.name));
	}
	if (!idx && right) {
		swap_exp = 0;
		swap_rel = 1;
		l = e->l;
		idx = bin_find_column(be, right, l->l, sa_strconcat(sql->sa, "%", i->base.name));
	}
	if (!idx && right) {
		swap_exp = 1;
		swap_rel = 1;
		l = e->r;
		idx = bin_find_column(be, right, l->l, sa_strconcat(sql->sa, "%", i->base.name));
	}
	if (!idx)
		return NULL;
	/* should be in key order! */
	for( en = rel->exps->h, n = i->columns->h; en && n; en = en->next, n = n->next ) {
		sql_exp *e = en->data;
		stmt *s = NULL;

		if (e->type == e_cmp && e->flag == cmp_equal) {
			sql_exp *ee = (swap_exp)?e->l:e->r;
			if (swap_rel)
				s = exp_bin(be, ee, left, NULL, 0, 0, 0);
			else
				s = exp_bin(be, ee, right, NULL, 0, 0, 0);
		}

		if (!s)
			return NULL;
		if (h) {
			sql_subfunc *xor = sql_bind_func_result(sql, "sys", "rotate_xor_hash", F_FUNC, lng, 3, lng, it, tail_type(s));

			h = stmt_Nop(be, stmt_list(be, list_append( list_append(
				list_append(sa_list(sql->sa), h), bits), s)), NULL, xor, NULL);
			semantics = 1;
		} else {
			sql_subfunc *hf = sql_bind_func_result(sql, "sys", "hash", F_FUNC, lng, 1, tail_type(s));

			h = stmt_unop(be, s, NULL, hf);
		}
	}
	if (h && h->nrcols) {
		if (!swap_rel) {
			return stmt_join(be, idx, h, 0, cmp_equal, 0, semantics, false);
		} else {
			return stmt_join(be, h, idx, 0, cmp_equal, 0, semantics, false);
		}
	} else {
		return stmt_uselect(be, idx, h, cmp_equal, NULL, 0, semantics);
	}
}

static stmt *
join_hash_key( backend *be, list *l )
{
	mvc *sql = be->mvc;
	node *m;
	sql_subtype *it, *lng;
	stmt *h = NULL;
	stmt *bits = stmt_atom_int(be, 1 + ((sizeof(lng)*8)-1)/(list_length(l)+1));

	it = sql_bind_localtype("int");
	lng = sql_bind_localtype("lng");
	for (m = l->h; m; m = m->next) {
		stmt *s = m->data;

		if (h) {
			sql_subfunc *xor = sql_bind_func_result(sql, "sys", "rotate_xor_hash", F_FUNC, lng, 3, lng, it, tail_type(s));

			h = stmt_Nop(be, stmt_list(be, list_append( list_append( list_append(sa_list(sql->sa), h), bits), s )), NULL, xor, NULL);
		} else {
			sql_subfunc *hf = sql_bind_func_result(sql, "sys", "hash", F_FUNC, lng, 1, tail_type(s));
			h = stmt_unop(be, s, NULL, hf);
		}
	}
	return h;
}

static stmt *
releqjoin( backend *be, list *l1, list *l2, list *exps, int used_hash, int need_left, int is_semantics )
{
	node *n1 = l1->h, *n2 = l2->h, *n3 = NULL;
	stmt *l, *r, *res;
	sql_exp *e;

	if (exps)
		n3 = exps->h;
	if (list_length(l1) <= 1) {
		l = l1->h->data;
		r = l2->h->data;
		if (!is_semantics && exps) {
			e = n3->data;
			is_semantics = is_semantics(e);
		}
		r =  stmt_join(be, l, r, 0, cmp_equal, need_left, is_semantics, false);
		return r;
	}
	if (used_hash) {
		l = n1->data;
		r = n2->data;
		n1 = n1->next;
		n2 = n2->next;
		n3 = n3?n3->next:NULL;
		res = stmt_join(be, l, r, 0, cmp_equal, need_left, 1, false);
	} else { /* need hash */
		l = join_hash_key(be, l1);
		r = join_hash_key(be, l2);
		res = stmt_join(be, l, r, 0, cmp_equal, need_left, 1, false);
	}
	l = stmt_result(be, res, 0);
	r = stmt_result(be, res, 1);
	for (; n1 && n2; n1 = n1->next, n2 = n2->next, n3 = n3?n3->next:NULL) {
		int semantics = is_semantics;
		stmt *ld = n1->data;
		stmt *rd = n2->data;
		stmt *le = stmt_project(be, l, ld );
		stmt *re = stmt_project(be, r, rd );
		stmt *cmp;
		/* intentional both tail_type's of le (as re sometimes is a find for bulk loading */

		if (!semantics && exps) {
			e = n3->data;
			semantics = is_semantics(e);
		}
		cmp = stmt_uselect(be, le, re, cmp_equal, NULL, 0, semantics);
		l = stmt_project(be, cmp, l );
		r = stmt_project(be, cmp, r );
	}
	res = stmt_join(be, l, r, 0, cmp_joined, 0, 0, false);
	return res;
}

static void
split_join_exps(sql_rel *rel, list *joinable, list *not_joinable)
{
	if (!list_empty(rel->exps)) {
		for (node *n = rel->exps->h; n; n = n->next) {
			sql_exp *e = n->data;
			int can_join = 0;

			/* we can handle thetajoins, rangejoins and filter joins (like) */
			/* ToDo how about atom expressions? */
			if (e->type == e_cmp) {
				int flag = e->flag;
				/* check if its a select or join expression, ie use only expressions of one relation left and of the other right (than join) */
				if (flag < cmp_filter || flag == mark_in || flag == mark_notin) { /* theta and range joins */
					/* join or select ? */
					sql_exp *l = e->l, *r = e->r, *f = e->f;

					if (f) {
						int ll = rel_find_exp(rel->l, l) != NULL;
						int rl = rel_find_exp(rel->r, l) != NULL;
						int lr = rel_find_exp(rel->l, r) != NULL;
						int rr = rel_find_exp(rel->r, r) != NULL;
						int lf = rel_find_exp(rel->l, f) != NULL;
						int rf = rel_find_exp(rel->r, f) != NULL;
						int nrcr1 = 0, nrcr2 = 0, nrcl1 = 0, nrcl2 = 0;

						if ((ll && !rl &&
						   ((rr && !lr) || (nrcr1 = r->card == CARD_ATOM && exp_is_atom(r))) &&
						   ((rf && !lf) || (nrcr2 = f->card == CARD_ATOM && exp_is_atom(f))) && (nrcr1+nrcr2) <= 1) ||
						    (rl && !ll &&
						   ((lr && !rr) || (nrcl1 = r->card == CARD_ATOM && exp_is_atom(r))) &&
						   ((lf && !rf) || (nrcl2 = f->card == CARD_ATOM && exp_is_atom(f))) && (nrcl1+nrcl2) <= 1)) {
							can_join = 1;
						}
					} else {
						int ll = 0, lr = 0, rl = 0, rr = 0;

						if (l->card != CARD_ATOM || !exp_is_atom(l)) {
							ll |= rel_find_exp(rel->l, l) != NULL;
							rl |= rel_find_exp(rel->r, l) != NULL;
						}
						if (r->card != CARD_ATOM || !exp_is_atom(r)) {
							lr |= rel_find_exp(rel->l, r) != NULL;
							rr |= rel_find_exp(rel->r, r) != NULL;
						}
						if ((ll && !lr && !rl && rr) || (!ll && lr && rl && !rr))
							can_join = 1;
					}
				} else if (flag == cmp_filter) {
					list *l = e->l, *r = e->r;
					int ll = 0, lr = 0, rl = 0, rr = 0;

					for (node *n = l->h ; n ; n = n->next) {
						sql_exp *ee = n->data;

						if (ee->card != CARD_ATOM || !exp_is_atom(ee)) {
							ll |= rel_find_exp(rel->l, ee) != NULL;
							rl |= rel_find_exp(rel->r, ee) != NULL;
						}
					}
					for (node *n = r->h ; n ; n = n->next) {
						sql_exp *ee = n->data;

						if (ee->card != CARD_ATOM || !exp_is_atom(ee)) {
							lr |= rel_find_exp(rel->l, ee) != NULL;
							rr |= rel_find_exp(rel->r, ee) != NULL;
						}
					}
					if ((ll && !lr && !rl && rr) || (!ll && lr && rl && !rr))
						can_join = 1;
				}
			}
			if (can_join) {
				append(joinable, e);
			} else {
				append(not_joinable, e);
			}
		}
	}
}

#define is_equi_exp_(e) ((e)->flag == cmp_equal || (e)->flag == mark_in)

static list *
get_equi_joins_first(mvc *sql, list *exps, int *equality_only)
{
	list *new_exps = sa_list(sql->sa);

	for( node *n = exps->h; n; n = n->next ) {
		sql_exp *e = n->data;

		assert(e->type == e_cmp && e->flag != cmp_in && e->flag != cmp_notin && e->flag != cmp_or);
		if (is_equi_exp_(e))
			list_append(new_exps, e);
		else
			*equality_only = 0;
	}
	for( node *n = exps->h; n; n = n->next ) {
		sql_exp *e = n->data;

		if (!is_equi_exp_(e))
			list_append(new_exps, e);
	}
	return new_exps;
}

static rel_bin_stmt *
rel2bin_join(backend *be, sql_rel *rel, list *refs)
{
	mvc *sql = be->mvc;
	list *l, *sexps = NULL;
	node *en = NULL, *n;
	rel_bin_stmt *left = NULL, *right = NULL;
	stmt *join = NULL, *jl = NULL, *jr = NULL, *ld = NULL, *rd = NULL;
	int need_left = (rel->flag & LEFT_JOIN);

	assert(rel->l && rel->r);
	left = subrel_bin(be, rel->l, refs); /* first construct the left sub relation */
	right = subrel_bin(be, rel->r, refs); /* first construct the right sub relation */
	left = subrel_project(be, left, refs, rel->l, false);
	right = subrel_project(be, right, refs, rel->r, false);
	if (!left || !right)
		return NULL;
	left = row2cols(be, left);
	right = row2cols(be, right);
	/*
 	 * split in 2 steps,
 	 * 	first cheap join(s) (equality or idx)
 	 * 	second selects/filters
	 */
	if (!list_empty(rel->exps)) {
		list *jexps = sa_list(sql->sa);
		sexps = sa_list(sql->sa);

		split_join_exps(rel, jexps, sexps);
		if (list_empty(jexps)) { /* cross product and continue after project */
			stmt *l = bin_find_smallest_column(be, left);
			stmt *r = bin_find_smallest_column(be, right);
			join = stmt_join(be, l, r, 0, cmp_all, 0, 0, false);
		}

		if (join) {
			en = jexps->h;
		} else {
			list *lje = sa_list(sql->sa), *rje = sa_list(sql->sa), *exps = sa_list(sql->sa);
			int used_hash = 0, idx = 0, equality_only = 1;

			(void) equality_only;
			jexps = get_equi_joins_first(sql, jexps, &equality_only);
			/* generate a relational join (releqjoin) which does a multi attribute (equi) join */
			for( en = jexps->h; en ; en = en->next ) {
				int join_idx = be->join_idx;
				sql_exp *e = en->data;
				stmt *s = NULL;
				prop *p;

				/* stop search for equi joins on first non equi */
				if (list_length(lje) && (idx || e->type != e_cmp || e->flag != cmp_equal))
					break;

				/* handle possible index lookups, expressions are in index order! */
				if (!join && (p=find_prop(e->p, PROP_HASHCOL)) != NULL) {
					sql_idx *i = p->value;
					int oldvtop = be->mb->vtop, oldstop = be->mb->stop, oldvid = be->mb->vid;

					join = s = rel2bin_hash_lookup(be, rel, left, right, i, en);
					if (s) {
						list_append(lje, s->op1);
						list_append(rje, s->op2);
						list_append(exps, NULL);
						used_hash = 1;
					} else {
						/* hash lookup cannot be used, clean leftover mal statements */
						clean_mal_statements(be, oldstop, oldvtop, oldvid);
					}
				}

<<<<<<< HEAD
				if (!s)
					s = exp_bin(be, e, left, right, 0, 1, 0);
=======
				s = exp_bin(be, e, left, right, NULL, NULL, NULL, NULL, 0, 1, 0);
>>>>>>> 21e02ba0
				if (!s) {
					assert(sql->session->status == -10); /* Stack overflow errors shouldn't terminate the server */
					return NULL;
				}
				if (join_idx != be->join_idx)
					idx = 1;
				assert(s->type == st_join || s->type == st_join2 || s->type == st_joinN);
				if (!join)
					join = s;
				if (e->flag != cmp_equal) { /* only collect equi joins */
					en = en->next;
					break;
				}
				list_append(lje, s->op1);
				list_append(rje, s->op2);
				list_append(exps, e);
			}
			if (list_length(lje) > 1) {
				join = releqjoin(be, lje, rje, exps, used_hash, need_left, 0);
			} else if (!join || need_left) {
				sql_exp *e = exps->h->data;
				join = stmt_join(be, lje->h->data, rje->h->data, 0, cmp_equal, need_left, is_semantics(e), false);
			}
		}
	} else {
		stmt *l = bin_find_smallest_column(be, left);
		stmt *r = bin_find_smallest_column(be, right);
		join = stmt_join(be, l, r, 0, cmp_all, 0, 0, is_single(rel));
	}
	jl = stmt_result(be, join, 0);
	jr = stmt_result(be, join, 1);
	if (en || (sexps && list_length(sexps))) {
		rel_bin_stmt *sub;
		list *nl;

		/* construct relation */
		nl = sa_list(sql->sa);

		/* first project using equi-joins */
		for( n = left->cols->h; n; n = n->next ) {
			stmt *c = n->data;
			const char *rnme = table_name(sql->sa, c);
			const char *nme = column_name(sql->sa, c);
			stmt *s = stmt_project(be, jl, column(be, c) );

			s = stmt_alias(be, s, rnme, nme);
			list_append(nl, s);
		}
		for( n = right->cols->h; n; n = n->next ) {
			stmt *c = n->data;
			const char *rnme = table_name(sql->sa, c);
			const char *nme = column_name(sql->sa, c);
			stmt *s = stmt_project(be, jr, column(be, c) );

			s = stmt_alias(be, s, rnme, nme);
			list_append(nl, s);
		}
		sub = create_rel_bin_stmt(sql->sa, rel, nl, NULL);

		/* continue with non equi-joins */
		while(sexps) {
			if (!en) {
				en = sexps->h;
				sexps = NULL;
			}
			for( ; en; en = en->next ) {
				stmt *s = exp_bin(be, en->data, sub, NULL, 0, 1, 0);

				if (!s) {
					assert(sql->session->status == -10); /* Stack overflow errors shouldn't terminate the server */
					return NULL;
				}
				if (s->nrcols == 0) {
					stmt *l = bin_find_smallest_column(be, sub);
					s = stmt_uselect(be, stmt_const(be, l, sub->cand, stmt_bool(be, 1)), s, cmp_equal, NULL, 0, 0);
				}
				sub->cand = s;
			}
		}
		/* recreate join output */
		jl = stmt_project(be, sub->cand, jl);
		jr = stmt_project(be, sub->cand, jr);
	}

	/* construct relation */
	l = sa_list(sql->sa);

	if (rel->op == op_left || rel->op == op_full || is_single(rel)) {
		/* we need to add the missing oid's */
		stmt *l = ld = stmt_mirror(be, bin_find_smallest_column(be, left));
		if (rel->op == op_left || rel->op == op_full)
			ld = stmt_tdiff(be, ld, jl, NULL);
		if (is_single(rel) && !list_empty(rel->exps)) {
			join = stmt_semijoin(be, l, jl, NULL, NULL, 0, true);
			jl = stmt_result(be, join, 0);
			jr = stmt_project(be, stmt_result(be, join, 1), jr);
		}
	}
	if (rel->op == op_right || rel->op == op_full) {
		/* we need to add the missing oid's */
		rd = stmt_mirror(be, bin_find_smallest_column(be, right));
		rd = stmt_tdiff(be, rd, jr, NULL);
	}

	for( n = left->cols->h; n; n = n->next ) {
		stmt *c = n->data;
		const char *rnme = table_name(sql->sa, c);
		const char *nme = column_name(sql->sa, c);
		stmt *s = stmt_project(be, jl, column(be, c) );

		/* as append isn't save, we append to a new copy */
		if (rel->op == op_left || rel->op == op_full || rel->op == op_right)
			s = create_const_column(be, s);
		if (rel->op == op_left || rel->op == op_full)
			s = stmt_append(be, s, stmt_project(be, ld, c));
		if (rel->op == op_right || rel->op == op_full)
			s = stmt_append(be, s, stmt_const(be, rd, NULL, (c->flag&OUTER_ZERO)?stmt_atom_lng(be, 0):stmt_atom(be, atom_general(sql->sa, tail_type(c), NULL))));

		s = stmt_alias(be, s, rnme, nme);
		list_append(l, s);
	}
	for( n = right->cols->h; n; n = n->next ) {
		stmt *c = n->data;
		const char *rnme = table_name(sql->sa, c);
		const char *nme = column_name(sql->sa, c);
		stmt *s = stmt_project(be, jr, column(be, c) );

		/* as append isn't save, we append to a new copy */
		if (rel->op == op_left || rel->op == op_full || rel->op == op_right)
			s = create_const_column(be, s);
		if (rel->op == op_left || rel->op == op_full)
			s = stmt_append(be, s, stmt_const(be, ld, NULL, (c->flag&OUTER_ZERO)?stmt_atom_lng(be, 0):stmt_atom(be, atom_general(sql->sa, tail_type(c), NULL))));
		if (rel->op == op_right || rel->op == op_full)
			s = stmt_append(be, s, stmt_project(be, rd, c));

		s = stmt_alias(be, s, rnme, nme);
		list_append(l, s);
	}
	return create_rel_bin_join_stmt(sql->sa, rel, l, NULL, left, right, jl, jr, ld, rd);
}

static int
exp_is_mark(sql_exp *e)
{
	if (e->type == e_cmp && (e->flag == mark_in || e->flag == mark_notin))
		return 1;
	return 0;
}

static rel_bin_stmt *
rel2bin_antijoin(backend *be, sql_rel *rel, list *refs)
{
	mvc *sql = be->mvc;
	list *l, *jexps = NULL, *mexps = NULL;
	node *en = NULL, *n;
	rel_bin_stmt *left = NULL, *right = NULL;
	stmt *join = NULL;

	assert(rel->l && rel->r);
	left = subrel_bin(be, rel->l, refs); /* first construct the left sub relation */
	right = subrel_bin(be, rel->r, refs); /* first construct the right sub relation */
	left = subrel_project(be, left, refs, rel->l, false);
	right = subrel_project(be, right, refs, rel->r, false);
	if (!left || !right)
		return NULL;
	left = row2cols(be, left);
	right = row2cols(be, right);

	if (rel->exps) {
		jexps = sa_list(sql->sa);
		mexps = sa_list(sql->sa);

		for( en = rel->exps->h; en; en = en->next ) {
			sql_exp *e = en->data;

			assert(e->type == e_cmp);
			if (exp_is_mark(e))
				append(mexps, e);
			else
				append(jexps, e);
		}
	}
	/* handle join-ing conditions first */
	if (!list_empty(jexps)) {
		if (list_empty(mexps))
			mexps = jexps;
	}
	/* handle mark conditions second */
	if (!list_empty(mexps)) {
		assert(list_length(mexps) == 1);
		for( en = mexps->h; en; en = en->next ) {
			sql_exp *e = en->data;
			stmt *ls = exp_bin(be, e->l, left, right, 1, 0, 0), *rs;
			if (!ls)
				return NULL;

			if (!(rs = exp_bin(be, e->r, left, right, 1, 0, 0)))
				return NULL;

			if (ls->nrcols == 0)
				ls = stmt_const(be, bin_find_smallest_column(be, left), NULL, ls);
			if (rs->nrcols == 0)
				rs = stmt_const(be, bin_find_smallest_column(be, right), NULL, rs);
			join = stmt_tdiff2(be, ls, rs, NULL);
		}
	}

	/* construct relation */
	l = sa_list(sql->sa);

	/* project all the left columns */
	for( n = left->cols->h; n; n = n->next ) {
		stmt *c = n->data;
		const char *rnme = table_name(sql->sa, c);
		const char *nme = column_name(sql->sa, c);
		stmt *s = stmt_project(be, join, column(be, c));

		s = stmt_alias(be, s, rnme, nme);
		list_append(l, s);
	}
	return create_rel_bin_join_stmt(sql->sa, rel, l, NULL, left, right, join, NULL, NULL, NULL);
}

static rel_bin_stmt *
rel2bin_semijoin(backend *be, sql_rel *rel, list *refs)
{
	mvc *sql = be->mvc;
	list *l, *sexps = NULL;
	node *en = NULL, *n;
	rel_bin_stmt *left = NULL, *right = NULL;
	stmt *join = NULL, *jl = NULL, *jr = NULL, *c;
	sql_rel *ll = rel->l;
	int semijoin_only = 0, l_is_base = is_basetable(ll->op);

	if (rel->op == op_anti && list_length(rel->exps) == 1 && ((sql_exp*)rel->exps->h->data)->flag == mark_notin)
		return rel2bin_antijoin(be, rel, refs);

	assert(rel->l && rel->r);

	left = subrel_bin(be, ll, refs); /* first construct the left sub relation */
	right = subrel_bin(be, rel->r, refs); /* first construct the right sub relation */
	if (!left || !right)
		return NULL;
	left = row2cols(be, left);
	right = row2cols(be, right);
	if (left && left->cand && left->pushed)
		left = subrel_project(be, left, refs, rel->l, false);
	if (right && right->cand && right->pushed)
		right = subrel_project(be, right, refs, rel->r, false);
	/*
 	 * split in 2 steps,
 	 * 	first cheap join(s) (equality or idx)
 	 * 	second selects/filters
	 */
	if (!list_empty(rel->exps)) {
		list *jexps = sa_list(sql->sa);
		sexps = sa_list(sql->sa);

		split_join_exps(rel, jexps, sexps);
		if (list_empty(jexps)) { /* cross product and continue after project */
			right = subrel_project(be, right, refs, rel->r, false);
			stmt *l = bin_find_smallest_column(be, left);
			stmt *r = bin_find_smallest_column(be, right);
			join = stmt_join(be, l, r, 0, cmp_all, 0, 0, false);
		}

		if (join) {
			en = jexps->h;
		} else {
			list *lje = sa_list(sql->sa), *rje = sa_list(sql->sa), *exps = sa_list(sql->sa);
			int idx = 0, equality_only = 1;

			jexps = get_equi_joins_first(sql, jexps, &equality_only);
			if (!equality_only || list_length(jexps) > 1 || exp_has_func((sql_exp*)jexps->h->data))
				left = subrel_project(be, left, refs, rel->l, false);
			right = subrel_project(be, right, refs, rel->r, false);

			for( en = jexps->h; en; en = en->next ) {
				int join_idx = be->join_idx;
				sql_exp *e = en->data;
				stmt *s = NULL;

				/* only handle simple joins here */
				if ((exp_has_func(e) && e->flag != cmp_filter) || e->flag == cmp_or || (e->f && is_anti(e))) {
					if (!join && !list_length(lje)) {
						stmt *l = bin_find_smallest_column(be, left);
						stmt *r = bin_find_smallest_column(be, right);
						join = stmt_join(be, l, r, 0, cmp_all, 0, 0, false);
					}
					break;
				}
				if (list_length(lje) && (idx || e->type != e_cmp || (e->flag != cmp_equal && e->flag != cmp_filter) ||
				(join && e->flag == cmp_filter)))
					break;

				if (equality_only) {
					int oldvtop = be->mb->vtop, oldstop = be->mb->stop, oldvid = be->mb->vid, swap = 0;
					stmt *r, *l = exp_bin(be, e->l, left, NULL, 1, 0, 0);

					if (!l) {
						swap = 1;
						clean_mal_statements(be, oldstop, oldvtop, oldvid);
						l = exp_bin(be, e->l, right, NULL, 1, 0, 0);
					}
					r = exp_bin(be, e->r, left, right, 1, 0, 0);

					if (swap) {
						stmt *t = l;
						l = r;
						r = t;
					}

					if (!l || !r)
						return NULL;
					if (be->no_mitosis && list_length(jexps) == 1 && list_empty(sexps) && rel->op == op_semi && !is_anti(e) && is_equi_exp_(e)) {
						join = stmt_semijoin(be, column(be, l), column(be, r), left->cand, NULL/*right->cand*/, is_semantics(e), false);
						semijoin_only = 1;
						en = NULL;
						break;
					} else
						s = stmt_join_cand(be, column(be, l), column(be, r), left->cand, NULL/*right->cand*/, is_anti(e), (comp_type) e->flag, 0, is_semantics(e), false);
				} else {
					s = exp_bin(be, e, left, right, 0, 1, 0);
				}
				if (!s) {
					assert(sql->session->status == -10); /* Stack overflow errors shouldn't terminate the server */
					return NULL;
				}
				if (join_idx != be->join_idx)
					idx = 1;
				/* stop on first non equality join */
				if (!join) {
					if (s->type != st_join && s->type != st_join2 && s->type != st_joinN) {
						if (!en->next && (s->type == st_uselect || s->type == st_uselect2))
							join = s;
						else
							break;
					}
					join = s;
				} else if (s->type != st_join && s->type != st_join2 && s->type != st_joinN) {
					/* handle select expressions */
					break;
				}
				if (s->type == st_join || s->type == st_join2 || s->type == st_joinN) {
					list_append(lje, s->op1);
					list_append(rje, s->op2);
					list_append(exps, e);
				}
			}
			if (list_length(lje) > 1) {
				join = releqjoin(be, lje, rje, exps, 0 /* use hash */, 0, 0);
			} else if (!join && list_length(lje) == list_length(rje) && list_length(lje)) {
				sql_exp *e = exps->h->data;
				join = stmt_join(be, lje->h->data, rje->h->data, 0, cmp_equal, 0, is_semantics(e), false);
			} else if (!join) {
				stmt *l = bin_find_smallest_column(be, left);
				stmt *r = bin_find_smallest_column(be, right);
				join = stmt_join(be, l, r, 0, cmp_all, 0, 0, false);
			}
		}
	} else {
		right = subrel_project(be, right, refs, rel->r, false);
		stmt *l = bin_find_smallest_column(be, left);
		stmt *r = bin_find_smallest_column(be, right);
		join = stmt_join(be, l, r, 0, cmp_all, 0, 0, false);
	}
	jl = stmt_result(be, join, 0);
	if (en || (sexps && list_length(sexps))) {
		rel_bin_stmt *sub;
		list *nl;

		jr = stmt_result(be, join, 1);
		/* construct relation */
		nl = sa_list(sql->sa);

		/* first project after equi-joins */
		for( n = left->cols->h; n; n = n->next ) {
			stmt *c = n->data;
			const char *rnme = table_name(sql->sa, c);
			const char *nme = column_name(sql->sa, c);
			stmt *s = stmt_project(be, jl, column(be, c) );

			s = stmt_alias(be, s, rnme, nme);
			list_append(nl, s);
		}
		for( n = right->cols->h; n; n = n->next ) {
			stmt *c = n->data;
			const char *rnme = table_name(sql->sa, c);
			const char *nme = column_name(sql->sa, c);
			stmt *s = stmt_project(be, jr, column(be, c) );

			s = stmt_alias(be, s, rnme, nme);
			list_append(nl, s);
		}
		sub = create_rel_bin_stmt(sql->sa, rel, nl, NULL);

		/* continue with non equi-joins */
		while(sexps) {
			if (!en) {
				en = sexps->h;
				sexps = NULL;
			}
			for( ; en; en = en->next ) {
				stmt *s = exp_bin(be, en->data, sub, NULL, 0, 1, 0);

				if (!s) {
					assert(sql->session->status == -10); /* Stack overflow errors shouldn't terminate the server */
					return NULL;
				}
				if (s->nrcols == 0) {
					stmt *l = bin_find_smallest_column(be, sub);
					s = stmt_uselect(be, stmt_const(be, l, sub->cand, stmt_bool(be, 1)), s, cmp_equal, NULL, 0, 0);
				}
				sub->cand = s;
			}
		}
		/* recreate join output */
		jl = stmt_project(be, sub->cand, jl);
	}

	/* construct relation */
	l = sa_list(sql->sa);

	/* We did a full join, thats too much.
	   Reduce this using difference and intersect */
	if (!semijoin_only) {
		c = stmt_mirror(be, bin_find_smallest_column(be, left));
		if (rel->op == op_anti) {
			join = stmt_tdiff(be, c, jl, left->cand);
		} else {
			if (left->cand)
				join = stmt_semijoin(be, c, jl, left->cand, NULL/*right->cand*/, 0, false);
			else
				join = stmt_tinter(be, c, jl, false);
		}
	}

	/* project all the left columns */
	for( n = left->cols->h; n; n = n->next ) {
		stmt *c = n->data, *s;
		const char *rnme = table_name(sql->sa, c);
		const char *nme = column_name(sql->sa, c);

		if (semijoin_only && l_is_base && nme[0] == '%' && strcmp(nme, TID) == 0)
			s = join;
		else
			s = stmt_project(be, join, column(be, c));

		s = stmt_alias(be, s, rnme, nme);
		list_append(l, s);
	}
	return create_rel_bin_join_stmt(sql->sa, rel, l, NULL, left, right, join, NULL, NULL, NULL);
}

static rel_bin_stmt *
rel2bin_distinct(backend *be, rel_bin_stmt *s, stmt **distinct)
{
	mvc *sql = be->mvc;
	stmt *g = NULL, *grp = NULL, *ext = NULL, *cnt = NULL;
	list *rl;

	/* single values are unique */
	if (s->key || s->nrcols == 0)
		return s;

	for (node *n = s->cols->h; n; n = n->next) {
		stmt *t = n->data;

		g = stmt_group(be, column(be, t), NULL, grp, ext, cnt, !n->next);
		grp = stmt_result(be, g, 0);
		ext = stmt_result(be, g, 1);
		cnt = stmt_result(be, g, 2);
	}
	if (!ext)
		return NULL;

	rl = sa_list(sql->sa);
	for (node *n = s->cols->h; n; n = n->next) {
		stmt *t = n->data;

		list_append(rl, stmt_project(be, ext, t));
	}

	if (distinct)
		*distinct = ext;
	s->cols = rl;
	s->key = 1;
	s->nrcols = 1;
	return s;
}

static rel_bin_stmt *
rel2bin_single(backend *be, rel_bin_stmt *s)
{
	mvc *sql = be->mvc;
	list *rl;

	if (s->key || s->nrcols == 0)
		return s;

	rl = sa_list(sql->sa);
	for (node *n = s->cols->h; n; n = n->next) {
		stmt *t = n->data;
		const char *rnme = table_name(sql->sa, t);
		const char *nme = column_name(sql->sa, t);
		sql_subfunc *zero_or_one = sql_bind_func(sql, "sys", "zero_or_one", tail_type(t), NULL, F_AGGR);

		t = stmt_aggr(be, t, NULL, NULL, NULL, zero_or_one, 1, 0, 1);
		t = stmt_alias(be, t, rnme, nme);
		list_append(rl, t);
	}
	s->cols = rl;
	s->key = 1;
	s->nrcols = 0;
	return s;
}

static rel_bin_stmt *
rel_rename(backend *be, sql_rel *rel, rel_bin_stmt *st)
{
	if (rel->exps) {
		node *en, *n;
		list *l = sa_list(be->mvc->sa);

		for( en = rel->exps->h, n = st->cols->h; en && n; en = en->next, n = n->next ) {
			sql_exp *exp = en->data;
			stmt *s = n->data;

			assert(s);
			s = stmt_rename(be, exp, s);
			list_append(l, s);
		}
		st->cols = l;
	}
	return st;
}

static rel_bin_stmt *
rel2bin_union(backend *be, sql_rel *rel, list *refs)
{
	mvc *sql = be->mvc;
	list *l;
	node *n, *m;
	rel_bin_stmt *left = NULL, *right = NULL, *sub;

	assert(rel->l && rel->r);
	left = subrel_bin(be, rel->l, refs); /* first construct the left sub relation */
	right = subrel_bin(be, rel->r, refs); /* first construct the right sub relation */
	left = subrel_project(be, left, refs, rel->l, false);
	right = subrel_project(be, right, refs, rel->r, false);
	if (!left || !right)
		return NULL;

	/* construct relation */
	l = sa_list(sql->sa);
	for( n = left->cols->h, m = right->cols->h; n && m; n = n->next, m = m->next ) {
		stmt *c1 = n->data;
		stmt *c2 = m->data;
		const char *rnme = table_name(sql->sa, c1);
		const char *nme = column_name(sql->sa, c1);
		stmt *s;

		s = stmt_append(be, create_const_column(be, c1), c2);
		s = stmt_alias(be, s, rnme, nme);
		list_append(l, s);
	}
	sub = create_rel_bin_stmt(sql->sa, rel, l, NULL);

	sub = rel_rename(be, rel, sub);
	if (need_distinct(rel))
		sub = rel2bin_distinct(be, sub, NULL);
	if (is_single(rel))
		sub = rel2bin_single(be, sub);
	return sub;
}

static rel_bin_stmt *
rel2bin_except(backend *be, sql_rel *rel, list *refs)
{
	mvc *sql = be->mvc;
	sql_subtype *lng = sql_bind_localtype("lng");
	list *stmts;
	node *n, *m;
	rel_bin_stmt *left = NULL, *right = NULL, *sub;
	sql_subfunc *min;

	stmt *lg = NULL, *rg = NULL;
	stmt *lgrp = NULL, *rgrp = NULL;
	stmt *lext = NULL, *rext = NULL, *next = NULL;
	stmt *lcnt = NULL, *rcnt = NULL, *ncnt = NULL, *zero = NULL;
	stmt *s, *lm, *rm;
	list *lje = sa_list(sql->sa);
	list *rje = sa_list(sql->sa);

	assert(rel->l && rel->r);
	left = subrel_bin(be, rel->l, refs); /* first construct the left sub relation */
	right = subrel_bin(be, rel->r, refs); /* first construct the right sub relation */
	if (!left || !right)
		return NULL;
	left = subrel_project(be, left, refs, rel->l, false);
	right = subrel_project(be, right, refs, rel->r, false);
	left = row2cols(be, left);
	right = row2cols(be, right);

	/*
	 * The multi column except is handled using group by's and
	 * group size counts on both sides of the intersect. We then
	 * return for each group of L with min(L.count,R.count),
	 * number of rows.
	 */
	for (n = left->cols->h; n; n = n->next) {
		lg = stmt_group(be, column(be, n->data), NULL, lgrp, lext, lcnt, !n->next);
		lgrp = stmt_result(be, lg, 0);
		lext = stmt_result(be, lg, 1);
		lcnt = stmt_result(be, lg, 2);
	}
	for (n = right->cols->h; n; n = n->next) {
		rg = stmt_group(be, column(be, n->data), NULL, rgrp, rext, rcnt, !n->next);
		rgrp = stmt_result(be, rg, 0);
		rext = stmt_result(be, rg, 1);
		rcnt = stmt_result(be, rg, 2);
	}

	if (!lg || !rg)
		return NULL;

	if (need_distinct(rel)) {
		lcnt = stmt_const(be, lcnt, NULL, stmt_atom_lng(be, 1));
		rcnt = stmt_const(be, rcnt, NULL, stmt_atom_lng(be, 1));
	}

	/* now find the matching groups */
	for (n = left->cols->h, m = right->cols->h; n && m; n = n->next, m = m->next) {
		stmt *l = column(be, n->data);
		stmt *r = column(be, m->data);

		l = stmt_project(be, lext, l);
		r = stmt_project(be, rext, r);
		list_append(lje, l);
		list_append(rje, r);
	}
	s = releqjoin(be, lje, rje, NULL, 0 /* use hash */, 0, 1 /*is_semantics*/);
	lm = stmt_result(be, s, 0);
	rm = stmt_result(be, s, 1);

	s = stmt_mirror(be, lext);
	s = stmt_tdiff(be, s, lm, NULL);

	/* first we find those missing in R */
	next = stmt_project(be, s, lext);
	ncnt = stmt_project(be, s, lcnt);
	zero = stmt_const(be, s, NULL, stmt_atom_lng(be, 0));

	/* ext, lcount, rcount */
	lext = stmt_project(be, lm, lext);
	lcnt = stmt_project(be, lm, lcnt);
	rcnt = stmt_project(be, rm, rcnt);

	/* append those missing in L */
	lext = stmt_append(be, lext, next);
	lcnt = stmt_append(be, lcnt, ncnt);
	rcnt = stmt_append(be, rcnt, zero);

 	min = sql_bind_func(sql, "sys", "sql_sub", lng, lng, F_FUNC);
	s = stmt_binop(be, lcnt, rcnt, NULL, min); /* use count */

	/* now we have gid,cnt, blowup to full groupsizes */
	s = stmt_gen_group(be, lext, s);

	/* project columns of left hand expression */
	stmts = sa_list(sql->sa);
	for (n = left->cols->h; n; n = n->next) {
		stmt *c1 = column(be, n->data);
		const char *rnme = NULL;
		const char *nme = column_name(sql->sa, c1);

		/* retain name via the stmt_alias */
		c1 = stmt_project(be, s, c1);

		rnme = table_name(sql->sa, c1);
		c1 = stmt_alias(be, c1, rnme, nme);
		list_append(stmts, c1);
	}
	sub = create_rel_bin_stmt(sql->sa, rel, stmts, NULL);
	return rel_rename(be, rel, sub);
}

static rel_bin_stmt *
rel2bin_inter(backend *be, sql_rel *rel, list *refs)
{
	mvc *sql = be->mvc;
	sql_subtype *lng = sql_bind_localtype("lng");
	list *stmts;
	node *n, *m;
	rel_bin_stmt *left = NULL, *right = NULL, *sub;
 	sql_subfunc *min;

	stmt *lg = NULL, *rg = NULL;
	stmt *lgrp = NULL, *rgrp = NULL;
	stmt *lext = NULL, *rext = NULL;
	stmt *lcnt = NULL, *rcnt = NULL;
	stmt *s, *lm, *rm;
	list *lje = sa_list(sql->sa);
	list *rje = sa_list(sql->sa);

	assert(rel->l && rel->r);
	left = subrel_bin(be, rel->l, refs); /* first construct the left sub relation */
	right = subrel_bin(be, rel->r, refs); /* first construct the right sub relation */
	left = subrel_project(be, left, refs, rel->l, false);
	right = subrel_project(be, right, refs, rel->r, false);
	if (!left || !right)
		return NULL;
	left = row2cols(be, left);

	/*
	 * The multi column intersect is handled using group by's and
	 * group size counts on both sides of the intersect. We then
	 * return for each group of L with min(L.count,R.count),
	 * number of rows.
	 */
	for (n = left->cols->h; n; n = n->next) {
		lg = stmt_group(be, column(be, n->data), NULL, lgrp, lext, lcnt, !n->next);
		lgrp = stmt_result(be, lg, 0);
		lext = stmt_result(be, lg, 1);
		lcnt = stmt_result(be, lg, 2);
	}
	for (n = right->cols->h; n; n = n->next) {
		rg = stmt_group(be, column(be, n->data), NULL, rgrp, rext, rcnt, !n->next);
		rgrp = stmt_result(be, rg, 0);
		rext = stmt_result(be, rg, 1);
		rcnt = stmt_result(be, rg, 2);
	}

	if (!lg || !rg)
		return NULL;

	if (need_distinct(rel)) {
		lcnt = stmt_const(be, lcnt, NULL, stmt_atom_lng(be, 1));
		rcnt = stmt_const(be, rcnt, NULL, stmt_atom_lng(be, 1));
	}

	/* now find the matching groups */
	for (n = left->cols->h, m = right->cols->h; n && m; n = n->next, m = m->next) {
		stmt *l = column(be, n->data);
		stmt *r = column(be, m->data);

		l = stmt_project(be, lext, l);
		r = stmt_project(be, rext, r);
		list_append(lje, l);
		list_append(rje, r);
	}
	s = releqjoin(be, lje, rje, NULL, 0 /* use hash */, 0, 1 /* is_semantics */);
	lm = stmt_result(be, s, 0);
	rm = stmt_result(be, s, 1);

	/* ext, lcount, rcount */
	lext = stmt_project(be, lm, lext);
	lcnt = stmt_project(be, lm, lcnt);
	rcnt = stmt_project(be, rm, rcnt);

 	min = sql_bind_func(sql, "sys", "sql_min", lng, lng, F_FUNC);
	s = stmt_binop(be, lcnt, rcnt, NULL, min);

	/* now we have gid,cnt, blowup to full groupsizes */
	s = stmt_gen_group(be, lext, s);

	/* project columns of left hand expression */
	stmts = sa_list(sql->sa);
	for (n = left->cols->h; n; n = n->next) {
		stmt *c1 = column(be, n->data);
		const char *rnme = NULL;
		const char *nme = column_name(sql->sa, c1);

		/* retain name via the stmt_alias */
		c1 = stmt_project(be, s, c1);

		rnme = table_name(sql->sa, c1);
		c1 = stmt_alias(be, c1, rnme, nme);
		list_append(stmts, c1);
	}
	sub = create_rel_bin_stmt(sql->sa, rel, stmts, NULL);
	return rel_rename(be, rel, sub);
}

static rel_bin_stmt *
sql_reorder(backend *be, stmt *order, rel_bin_stmt *st)
{
	list *l = sa_list(be->mvc->sa);

	for (node *n = st->cols->h; n; n = n->next) {
		stmt *sc = n->data;
		const char *cname = column_name(be->mvc->sa, sc);
		const char *tname = table_name(be->mvc->sa, sc);

		sc = stmt_project(be, order, sc);
		sc = stmt_alias(be, sc, tname, cname );
		list_append(l, sc);
	}
	st->cols = l;
	return st;
}

static sql_exp*
topn_limit(sql_rel *rel)
{
	if (rel->exps) {
		sql_exp *limit = rel->exps->h->data;
		if (exp_is_null(limit)) /* If the limit is NULL, ignore the value */
			return NULL;
		return limit;
	}
	return NULL;
}

static sql_exp*
topn_offset( sql_rel *rel )
{
	if (rel->exps && list_length(rel->exps) > 1) {
		sql_exp *offset = rel->exps->h->next->data;

		return offset;
	}
	return NULL;
}

static rel_bin_stmt *
rel2bin_project(backend *be, sql_rel *rel, list *refs, sql_rel *topn)
{
	mvc *sql = be->mvc;
	list *pl;
	node *en, *n;
	rel_bin_stmt *sub = NULL, *psub = NULL;
	stmt *l = NULL;

	if (topn) {
		sql_exp *le = topn_limit(topn);
		sql_exp *oe = topn_offset(topn);

		if (!le) { /* Don't push only offset */
			topn = NULL;
		} else {
			l = exp_bin(be, le, NULL, NULL, 0, 0, 0);
			if (!l)
				return NULL;
			if (oe) {
				sql_subtype *lng = sql_bind_localtype("lng");
				sql_subfunc *add = sql_bind_func_result(sql, "sys", "sql_add", F_FUNC, lng, 2, lng, lng);
				stmt *o = exp_bin(be, oe, NULL, NULL, 0, 0, 0);
				if (!o)
					return NULL;
				l = stmt_binop(be, l, o, NULL, add);
			}
		}
	}

	if (rel->l) { /* first construct the sub relation */
		sql_rel *l = rel->l;
		if (l->op == op_ddl) {
			sql_table *t = rel_ddl_table_get(l);

			if (t)
				sub = rel2bin_sql_table(be, l, t, rel->exps);
		} else {
			sub = subrel_bin(be, rel->l, refs);
			if (sub && sub->pushed) /* no partial candidates yet */
				sub = subrel_project(be, sub, refs, rel, false);
		}
		if (!sub)
			return NULL;
	}

	pl = sa_list(sql->sa);
	if (sub)
		pl->expected_cnt = list_length(sub->cols);
	psub = create_rel_bin_stmt(sql->sa, rel, pl, NULL);
	int used = 0;
	for( en = rel->exps->h; en; en = en->next ) {
		sql_exp *exp = en->data;
		stmt *s = exp_bin(be, exp, sub, psub, 0, 0, 0);

		if (!s) /* error */
			return NULL;
		/* single value with limit */
		if (topn && rel->r && sub && sub->nrcols == 0 && s->nrcols == 0)
			s = const_column(be, s);
		else if (sub && sub->nrcols >= 1 && s->nrcols == 0)
			s = stmt_const(be, bin_find_smallest_column(be, sub), sub->cand, s);

		if (sub && sub->cand && s && s->cand == sub->cand)
			used++;

		if (!exp_name(exp))
			exp_label(sql->sa, exp, ++sql->label);
		s = stmt_rename(be, exp, s);
		column_name(sql->sa, s); /* save column name */
		list_append(pl, s);
	}
	if (sub && sub->cand && used < list_length(rel->exps)) {
		psub->cand = sub->cand;
		if (used > 0)
			psub = subrel_project(be, psub, refs, rel, true);
	} else if (sub && sub->cand && used == list_length(rel->exps)) {
		sub = used_cands(sub);
		psub = used_cands(psub);
	}
	pl = psub->cols;
	stmt_set_nrcols(psub);

	/* In case of a topn
		if both order by and distinct: then get first order by col
		do topn on it. Project all again! Then rest
	*/
	if (topn && rel->r) {
		list *oexps = rel->r, *npl = sa_list(sql->sa);
		/* distinct, topn returns atleast N (unique groups) */
		int distinct = need_distinct(rel);
		stmt *limit = NULL, *lpiv = NULL, *lgid = NULL;

		for (n=oexps->h; n; n = n->next) {
			sql_exp *orderbycole = n->data;
 			int last = (n->next == NULL);

			stmt *orderbycolstmt = exp_bin(be, orderbycole, sub, psub, 0, 0, 0);
			if (!orderbycolstmt)
				return NULL;

			/* handle constants */
			if (orderbycolstmt->nrcols == 0 && !last) /* no need to sort on constant */
				continue;
			orderbycolstmt = column(be, orderbycolstmt);
			if (!limit) {	/* topn based on a single column */
				limit = stmt_limit(be, orderbycolstmt, sub->cand, NULL, stmt_atom_lng(be, 0), l, distinct, is_ascending(orderbycole), nulls_last(orderbycole), last, true, false);
			} else { 	/* topn based on 2 columns */
				limit = stmt_limit(be, orderbycolstmt, lpiv, lgid, stmt_atom_lng(be, 0), l, distinct, is_ascending(orderbycole), nulls_last(orderbycole), last, true, false);
			}
			if (!limit)
				return NULL;
			lpiv = limit;
			if (!last) {
				lpiv = stmt_result(be, limit, 0);
				lgid = stmt_result(be, limit, 1);
			}
		}

		limit = lpiv;
		for ( n=pl->h ; n; n = n->next)
			list_append(npl, stmt_project(be, limit, column(be, n->data)));
		psub->cols = npl;
		psub->cand = NULL;
		stmt_set_nrcols(psub);

		/* also rebuild sub as multiple orderby expressions may use the sub table (ie aren't part of the result columns) */
		pl = sub->cols;
		npl = sa_list(sql->sa);
		for ( n=pl->h ; n; n = n->next) {
			list_append(npl, stmt_project(be, limit, column(be, n->data)));
		}
		sub->cols = npl;
		sub->cand = NULL;
		stmt_set_nrcols(sub);
	}
	if (need_distinct(rel)) {
		stmt *distinct = NULL;
		psub = rel2bin_distinct(be, psub, &distinct);
		/* also rebuild sub as multiple orderby expressions may use the sub table (ie aren't part of the result columns) */
		if (sub && distinct) {
			list *npl = sa_list(sql->sa);

			pl = sub->cols;
			for ( n=pl->h ; n; n = n->next)
				list_append(npl, stmt_project(be, distinct, column(be, n->data)));
			sub->cols = npl;
			stmt_set_nrcols(sub);
		}
	}
	if (/*(!topn || need_distinct(rel)) &&*/ rel->r) {
		list *oexps = rel->r;
		stmt *orderby_ids = NULL, *orderby_grp = NULL;

		/* TODO push cands into sort - project */
		sub = subrel_project(be, sub, refs, rel, false);
		psub = subrel_project(be, psub, refs, rel, false);
		for (en = oexps->h; en; en = en->next) {
			stmt *orderby = NULL;
			sql_exp *orderbycole = en->data;
			stmt *orderbycolstmt = exp_bin(be, orderbycole, sub, psub, 0, 0, 0);

			if (!orderbycolstmt) {
				assert(sql->session->status == -10); /* Stack overflow errors shouldn't terminate the server */
				return NULL;
			}
			/* single values don't need sorting */
			if (orderbycolstmt->nrcols == 0)
				continue;
			if (orderby_ids)
				orderby = stmt_reorder(be, orderbycolstmt, is_ascending(orderbycole), nulls_last(orderbycole), orderby_ids, orderby_grp);
			else
				orderby = stmt_order(be, orderbycolstmt, is_ascending(orderbycole), nulls_last(orderbycole));
			orderby_ids = stmt_result(be, orderby, 1);
			orderby_grp = stmt_result(be, orderby, 2);
		}
		if (orderby_ids)
			psub = sql_reorder(be, orderby_ids, psub);
	}
	return psub;
}

static rel_bin_stmt *
rel2bin_select(backend *be, sql_rel *rel, list *refs)
{
	mvc *sql = be->mvc;
	node *en;
	rel_bin_stmt *sub = NULL;
	stmt *predicate = NULL, *sel = NULL;

	assert(rel->l); /* first construct the sub relation */
	sub = subrel_bin(be, rel->l, refs);
	if (!sub)
		return NULL;
	sub = row2cols(be, sub);

	if (list_empty(rel->exps))
		return sub;
	if (sub && sub->cand && sub->pushed)  /* for now no partial candidate pushing */
		sub = subrel_project(be, sub, refs, rel->l, false);
	/* handle possible index lookups */
	/* expressions are in index order ! */
	if (sub && (en = rel->exps->h) != NULL) {
		sql_exp *e = en->data;
		prop *p;

		if ((p=find_prop(e->p, PROP_HASHCOL)) != NULL) {
			sql_idx *i = p->value;
			int oldvtop = be->mb->vtop, oldstop = be->mb->stop, oldvid = be->mb->vid;

<<<<<<< HEAD
			if ((sel = rel2bin_hash_lookup(be, rel, sub, NULL, i, en)))
				return create_rel_bin_stmt(sql->sa, rel, sub->cols, sel);
			/* hash lookup cannot be used, clean leftover mal statements */
			clean_mal_statements(be, oldstop, oldvtop, oldvid);
=======
			if (!(sel = rel2bin_hash_lookup(be, rel, sub, NULL, i, en))) {
				/* hash lookup cannot be used, clean leftover mal statements */
				clean_mal_statements(be, oldstop, oldvtop, oldvid);
			}
>>>>>>> 21e02ba0
		}
	}
	if (sub && !sel)
		sel = sub->cand;
	sub = create_rel_bin_stmt(sql->sa, rel, sub->cols, sel);
	for( en = rel->exps->h; en; en = en->next ) {
		sql_exp *e = en->data;
		stmt *s = exp_bin(be, e, sub, NULL, 0, 1, 0);

		if (!s) {
			assert(sql->session->status == -10); /* Stack overflow errors shouldn't terminate the server */
			return NULL;
		}
		if (s->nrcols == 0){
			if (!predicate && sub)
				predicate = stmt_const(be, bin_find_smallest_column(be, sub), sub->cand, stmt_bool(be, 1));
			if (e->type != e_cmp) {
				sql_subtype *bt = sql_bind_localtype("bit");

				s = stmt_convert(be, s, NULL, exp_subtype(e), bt);
			}
			sel = stmt_uselect(be, predicate, s, cmp_equal, sel, 0, 0);
		} else if (e->type != e_cmp) {
			sel = stmt_uselect(be, s, stmt_bool(be, 1), cmp_equal, sel, 0, 0);
		} else {
			sel = s;
		}
<<<<<<< HEAD
=======
	}

	if (sub && sel) {
		sub = stmt_list(be, sub->op4.lval); /* protect against references */
>>>>>>> 21e02ba0
		sub->cand = sel;
	}
	return sub;
}

static rel_bin_stmt *
rel2bin_groupby(backend *be, sql_rel *rel, list *refs)
{
	mvc *sql = be->mvc;
	list *l, *gbexps = sa_list(sql->sa);
	node *n, *en;
	rel_bin_stmt *sub = NULL, *cursub;
	stmt *groupby = NULL, *grp = NULL, *ext = NULL, *cnt = NULL;

	assert(rel->l); /* first construct the sub relation */
	sub = subrel_bin(be, rel->l, refs);
	if (list_empty(rel->r)) /* no pushing yet for simple aggregation */
		sub = subrel_project(be, sub, refs, rel->l, false);
	if (!sub)
		return NULL;

	if (!((stmt*)sub->cols->h->data)->nrcols) {
		list *newl = sa_list(sql->sa);

		for(node *n=sub->cols->h; n; n = n->next) {
			const char *cname = column_name(sql->sa, n->data);
			const char *tname = table_name(sql->sa, n->data);
			stmt *s = column(be, n->data);

			s = stmt_alias(be, s, tname, cname );
			append(newl, s);
		}
		sub->cols = newl;
		stmt_set_nrcols(sub);
	}

	/* groupby columns */

	/* Keep groupby columns, sub that they can be lookup in the aggr list */
	if (rel->r) {
		list *exps = rel->r;

		for( en = exps->h; en; en = en->next ) {
			sql_exp *e = en->data;
			stmt *gbcol = exp_bin(be, e, sub, NULL, 0, 0, 0);

			if (!gbcol) {
				assert(sql->session->status == -10); /* Stack overflow errors shouldn't terminate the server */
				return NULL;
			}
			if (!gbcol->nrcols)
				gbcol = stmt_const(be, bin_find_smallest_column(be, sub), sub->cand, gbcol);
			groupby = stmt_group(be, gbcol, sub->cand, grp, ext, cnt, !en->next);
			grp = stmt_result(be, groupby, 0);
			ext = stmt_result(be, groupby, 1);
			cnt = stmt_result(be, groupby, 2);
			gbcol = stmt_alias(be, gbcol, exp_find_rel_name(e), exp_name(e));
			list_append(gbexps, gbcol);
		}
	}
	/* now aggregate */
	l = sa_list(sql->sa);
	cursub = create_rel_bin_group_stmt(sql->sa, rel, l, NULL, grp, ext, cnt);
	for( n = rel->exps->h; n; n = n->next ) {
		sql_exp *aggrexp = n->data;
		stmt *aggrstmt = NULL;

		/* first look in the current aggr list (l) and group by column list */
		if (l && !aggrstmt && aggrexp->type == e_column)
			aggrstmt = list_find_column(be, l, aggrexp->l, aggrexp->r);
		if (gbexps && !aggrstmt && aggrexp->type == e_column) {
			aggrstmt = list_find_column(be, gbexps, aggrexp->l, aggrexp->r);
			if (aggrstmt && groupby) {
				if (sub->cand && sub->cand != aggrstmt->cand) {
					aggrstmt = stmt_projectionpath(be, ext, sub->cand, aggrstmt);
				} else
					aggrstmt = stmt_project(be, ext, aggrstmt);
				if (list_length(gbexps) == 1)
					aggrstmt->key = 1;
			}
		}

		/* maybe the aggr uses intermediate results of this group by, therefore we pass the group by columns too */
		if (!aggrstmt)
			aggrstmt = exp_bin(be, aggrexp, sub, cursub, 0, 0, 0);
		if (!aggrstmt) {
			assert(sql->session->status == -10); /* Stack overflow errors shouldn't terminate the server */
			return NULL;
		}

		if (!aggrstmt->nrcols && ext && ext->nrcols)
			aggrstmt = stmt_const(be, ext, NULL, aggrstmt);

		aggrstmt = stmt_rename(be, aggrexp, aggrstmt);
		list_append(l, aggrstmt);
	}
	stmt_set_nrcols(cursub);
	/* for now don't pass grouping info */
	cursub->grp = NULL;
	cursub->ext = NULL;
	return cursub;
}

static rel_bin_stmt *
rel2bin_topn(backend *be, sql_rel *rel, list *refs)
{
	mvc *sql = be->mvc;
	sql_exp *oe = NULL, *le = NULL;
	rel_bin_stmt *sub = NULL;
	stmt *l = NULL, *o = NULL;
	sql_rel *rl = rel->l;

	assert(rel->l); /* first construct the sub relation */
	if (rl->op == op_project) {
		sub = rel2bin_project(be, rl, refs, rel);
	} else {
		sub = subrel_bin(be, rl, refs);
	}
	if (!sub)
		return NULL;

	le = topn_limit(rel);
	oe = topn_offset(rel);

	if (!list_empty(sub->cols)) {
		stmt *limit = NULL, *sc = sub->cols->h->data;
		const char *cname = column_name(sql->sa, sc);
		const char *tname = table_name(sql->sa, sc);
		int oldvtop = be->mb->vtop, oldstop = be->mb->stop, oldvid = be->mb->vid;

		if (le)
			l = exp_bin(be, le, NULL, NULL, 0, 0, 0);
		if (!l) {
			clean_mal_statements(be, oldstop, oldvtop, oldvid);
			l = stmt_atom_lng(be, lng_nil);
		}

		oldvtop = be->mb->vtop;
		oldstop = be->mb->stop;
		oldvid = be->mb->vid;
		if (oe)
			o = exp_bin(be, oe, NULL, NULL, 0, 0, 0);
		if (!o) {
			clean_mal_statements(be, oldstop, oldvtop, oldvid);
			o = stmt_atom_lng(be, 0);
		}
		if (!l || !o)
			return NULL;

		if (sub->cand) {
			limit = stmt_limit(be, sub->cand, NULL, NULL, o, l, 0,0,0,0,false, true);
		} else {
			sc = column(be, sc);
			limit = stmt_limit(be, stmt_alias(be, sc, tname, cname), NULL, NULL, o, l, 0,0,0,0,false, false);
		}
		/* Now we project, limit early reduces data access */
		sub = create_rel_bin_stmt(be->mvc->sa, rel, sub->cols, limit);
		sub = subrel_project(be, sub, refs, rl, false);
	}
	return sub;
}

static rel_bin_stmt *
rel2bin_sample(backend *be, sql_rel *rel, list *refs)
{
	mvc *sql = be->mvc;
	rel_bin_stmt *sub = NULL;
	stmt *sample_size = NULL, *sample = NULL, *seed = NULL;

	assert(rel->l);
	/* first construct the sub relation */
	sub = subrel_bin(be, rel->l, refs);
	sub = subrel_project(be, sub, refs, rel->l, false);
	if (!sub)
		return NULL;

	if (!list_empty(sub->cols)) {
		list *newl = sa_list(sql->sa);
		stmt *sc = sub->cols->h->data;
		const char *cname = column_name(sql->sa, sc);
		const char *tname = table_name(sql->sa, sc);

		 if (!(sample_size = exp_bin(be, rel->exps->h->data, NULL, NULL, 0, 0, 0)))
			return NULL;

		if (list_length(rel->exps) == 2) {
			seed = exp_bin(be, rel->exps->h->next->data, NULL, NULL, 0, 0, 0);
			if (!seed)
				return NULL;
		}

		sc = column(be, sc);
		sample = stmt_sample(be, stmt_alias(be, sc, tname, cname),sample_size, seed);

		for (node *n = sub->cols->h ; n; n = n->next) {
			stmt *sc = n->data;
			const char *cname = column_name(sql->sa, sc);
			const char *tname = table_name(sql->sa, sc);

			sc = column(be, sc);
			sc = stmt_project(be, sample, sc);
			list_append(newl, stmt_alias(be, sc, tname, cname));
		}
		sub->cols = newl;
		stmt_set_nrcols(sub);
	}
	return sub;
}

static rel_bin_stmt *
sql_parse(backend *be, sql_schema *s, const char *query, char mode)
{
	sql_rel *rel = rel_parse(be->mvc, s, query, mode);
	rel_bin_stmt *sq = NULL;

	if (rel && (rel = sql_processrelation(be->mvc, rel, 1, 1, 1)))
		sq = rel_bin(be, rel);
	return sq;
}

static stmt *
insert_check_ukey(backend *be, list *inserts, sql_key *k, stmt *idx_inserts)
{
	mvc *sql = be->mvc;
/* pkey's cannot have NULLs, ukeys however can
   current implementation switches on 'NOT NULL' on primary key columns */

	char *msg = NULL;
	stmt *res;

	sql_subtype *lng = sql_bind_localtype("lng");
	sql_subfunc *cnt = sql_bind_func(sql, "sys", "count", sql_bind_localtype("void"), NULL, F_AGGR);
	sql_subtype *bt = sql_bind_localtype("bit");
	stmt *dels = stmt_tid(be, k->t, 0);
	sql_subfunc *ne = sql_bind_func_result(sql, "sys", "<>", F_FUNC, bt, 2, lng, lng);

	if (list_length(k->columns) > 1) {
		node *m;
		stmt *s = list_fetch(inserts, 0), *ins = s;
		sql_subfunc *sum;
		stmt *ssum = NULL;
		stmt *col = NULL;

		s = ins;
		/* 1st stage: find out if original contains same values */
		if (/*s->key &&*/ s->nrcols == 0) {
			s = NULL;
			if (k->idx && hash_index(k->idx->type))
				s = stmt_uselect(be, stmt_idx(be, k->idx, dels, dels->partition), idx_inserts, cmp_equal, s, 0, 1 /* is_semantics*/);
			for (m = k->columns->h; m; m = m->next) {
				sql_kc *c = m->data;
				stmt *cs = list_fetch(inserts, c->c->colnr);

				/* foreach column add predicate */
				if (add_column_predicate(be, c->c) != LOG_OK)
					return sql_error(sql, 02, SQLSTATE(HY013) MAL_MALLOC_FAIL);

				col = stmt_col(be, c->c, dels, dels->partition);
				if ((k->type == ukey) && stmt_has_null(col)) {
					stmt *nn = stmt_selectnonil(be, col, s);
					s = stmt_uselect( be, col, cs, cmp_equal, nn, 0, 0);
				} else {
					s = stmt_uselect( be, col, cs, cmp_equal, s, 0, 0);
				}
			}
		} else {
			list *lje = sa_list(sql->sa);
			list *rje = sa_list(sql->sa);
			if (k->idx && hash_index(k->idx->type)) {
				list_append(lje, stmt_idx(be, k->idx, dels, dels->partition));
				list_append(rje, idx_inserts);
			}
			for (m = k->columns->h; m; m = m->next) {
				sql_kc *c = m->data;
				stmt *cs = list_fetch(inserts, c->c->colnr);

				/* foreach column add predicate */
				if (add_column_predicate(be, c->c) != LOG_OK)
					return sql_error(sql, 02, SQLSTATE(HY013) MAL_MALLOC_FAIL);

				col = stmt_col(be, c->c, dels, dels->partition);
				list_append(lje, col);
				list_append(rje, cs);
			}
			s = releqjoin(be, lje, rje, NULL, 1 /* hash used */, 0, 0);
			s = stmt_result(be, s, 0);
		}
		s = stmt_binop(be, stmt_aggr(be, s, NULL, NULL, NULL, cnt, 1, 0, 1), stmt_atom_lng(be, 0), NULL, ne);

		/* 2nd stage: find out if inserted are unique */
		if ((!idx_inserts && ins->nrcols) || (idx_inserts && idx_inserts->nrcols)) {	/* insert columns not atoms */
			sql_subfunc *or = sql_bind_func_result(sql, "sys", "or", F_FUNC, bt, 2, bt, bt);
			stmt *orderby_ids = NULL, *orderby_grp = NULL;
			stmt *sel = NULL;

			/* remove any nils as in stmt_order NULL = NULL, instead of NULL != NULL */
			if (k->type == ukey) {
				for (m = k->columns->h; m; m = m->next) {
					sql_kc *c = m->data;
					stmt *cs = list_fetch(inserts, c->c->colnr);

				   	if (stmt_has_null(cs))
						sel = stmt_selectnonil(be, cs, sel);
				}
			}
			/* implementation uses sort key check */
			for (m = k->columns->h; m; m = m->next) {
				sql_kc *c = m->data;
				stmt *orderby;
				stmt *cs = list_fetch(inserts, c->c->colnr);

				if (sel)
					cs = stmt_project(be, sel, cs);
				if (orderby_grp)
					orderby = stmt_reorder(be, cs, 1, 0, orderby_ids, orderby_grp);
				else
					orderby = stmt_order(be, cs, 1, 0);
				orderby_ids = stmt_result(be, orderby, 1);
				orderby_grp = stmt_result(be, orderby, 2);
			}

			if (!orderby_grp || !orderby_ids)
				return NULL;

			sum = sql_bind_func(sql, "sys", "not_unique", tail_type(orderby_grp), NULL, F_AGGR);
			ssum = stmt_aggr(be, orderby_grp, NULL, NULL, NULL, sum, 1, 0, 1);
			/* combine results */
			s = stmt_binop(be, s, ssum, NULL, or);
		}

		if (k->type == pkey) {
			msg = sa_message(sql->sa, SQLSTATE(40002) "INSERT INTO: PRIMARY KEY constraint '%s.%s' violated", k->t->base.name, k->base.name);
		} else {
			msg = sa_message(sql->sa, SQLSTATE(40002) "INSERT INTO: UNIQUE constraint '%s.%s' violated", k->t->base.name, k->base.name);
		}
		res = stmt_exception(be, s, msg, 00001);
	} else {		/* single column key */
		sql_kc *c = k->columns->h->data;
		stmt *s = list_fetch(inserts, c->c->colnr), *h = s;

		/* add predicate for this column */
		if (add_column_predicate(be, c->c) != LOG_OK)
			return sql_error(sql, 02, SQLSTATE(HY013) MAL_MALLOC_FAIL);

		s = stmt_col(be, c->c, dels, dels->partition);
		if ((k->type == ukey) && stmt_has_null(s)) {
			stmt *nn = stmt_selectnonil(be, s, NULL);
			s = stmt_project(be, nn, s);
		}
		if (h->nrcols) {
			s = stmt_join(be, s, h, 0, cmp_equal, 0, 0, false);
			/* s should be empty */
			s = stmt_result(be, s, 0);
			s = stmt_aggr(be, s, NULL, NULL, NULL, cnt, 1, 0, 1);
		} else {
			s = stmt_uselect(be, s, h, cmp_equal, NULL, 0, 0);
			/* s should be empty */
			s = stmt_aggr(be, s, NULL, NULL, NULL, cnt, 1, 0, 1);
		}
		/* s should be empty */
		s = stmt_binop(be, s, stmt_atom_lng(be, 0), NULL, ne);

		/* 2e stage: find out if inserts are unique */
		if (h->nrcols) {	/* insert multiple atoms */
			sql_subfunc *sum;
			stmt *count_sum = NULL;
			sql_subfunc *or = sql_bind_func_result(sql, "sys", "or", F_FUNC, bt, 2, bt, bt);
			stmt *ssum, *ss;

			stmt *g = list_fetch(inserts, c->c->colnr), *ins = g;

			/* inserted vaules may be null */
			if ((k->type == ukey) && stmt_has_null(ins)) {
				stmt *nn = stmt_selectnonil(be, ins, NULL);
				ins = stmt_project(be, nn, ins);
			}

			g = stmt_group(be, ins, NULL, NULL, NULL, NULL, 1);
			ss = stmt_result(be, g, 2); /* use count */
			/* (count(ss) <> sum(ss)) */
			sum = sql_bind_func(sql, "sys", "sum", lng, NULL, F_AGGR);
			ssum = stmt_aggr(be, ss, NULL, NULL, NULL, sum, 1, 0, 1);
			ssum = sql_Nop_(be, "ifthenelse", sql_unop_(be, "isnull", ssum), stmt_atom_lng(be, 0), ssum, NULL);
			count_sum = stmt_binop(be, check_types(be, tail_type(ssum), stmt_aggr(be, ss, NULL, NULL, NULL, cnt, 1, 0, 1), type_equal), ssum, NULL, ne);

			/* combine results */
			s = stmt_binop(be, s, count_sum, NULL, or);
		}
		if (k->type == pkey) {
			msg = sa_message( sql->sa, SQLSTATE(40002) "INSERT INTO: PRIMARY KEY constraint '%s.%s' violated", k->t->base.name, k->base.name);
		} else {
			msg = sa_message(sql->sa, SQLSTATE(40002) "INSERT INTO: UNIQUE constraint '%s.%s' violated", k->t->base.name, k->base.name);
		}
		res = stmt_exception(be, s, msg, 00001);
	}
	return res;
}

static stmt *
insert_check_fkey(backend *be, list *inserts, sql_key *k, stmt *idx_inserts, rel_bin_stmt *pin)
{
	mvc *sql = be->mvc;
	char *msg = NULL;
	stmt *cs = list_fetch(inserts, 0), *s = cs;
	sql_subtype *lng = sql_bind_localtype("lng");
	sql_subfunc *cnt = sql_bind_func(sql, "sys", "count", sql_bind_localtype("void"), NULL, F_AGGR);
	sql_subtype *bt = sql_bind_localtype("bit");
	sql_subfunc *ne = sql_bind_func_result(sql, "sys", "<>", F_FUNC, bt, 2, lng, lng);

	for (node *m = k->columns->h; m; m = m->next) {
		sql_kc *c = m->data;

		/* foreach column add predicate */
		if (add_column_predicate(be, c->c) != LOG_OK)
			return sql_error(sql, 02, SQLSTATE(HY013) MAL_MALLOC_FAIL);
	}

	if (pin && list_length(pin->cols))
		s = pin->cols->h->data;
	if (s->key && s->nrcols == 0) {
		s = stmt_binop(be, stmt_aggr(be, idx_inserts, NULL, NULL, NULL, cnt, 1, 0, 1), stmt_atom_lng(be, 1), NULL, ne);
	} else {
		/* releqjoin.count <> inserts[col1].count */
		s = stmt_binop(be, stmt_aggr(be, idx_inserts, NULL, NULL, NULL, cnt, 1, 0, 1), stmt_aggr(be, column(be, s), NULL, NULL, NULL, cnt, 1, 0, 1), NULL, ne);
	}

	/* s should be empty */
	msg = sa_message(sql->sa, SQLSTATE(40002) "INSERT INTO: FOREIGN KEY constraint '%s.%s' violated", k->t->base.name, k->base.name);
	return stmt_exception(be, s, msg, 00001);
}

static stmt *
sql_insert_key(backend *be, list *inserts, sql_key *k, stmt *idx_inserts, rel_bin_stmt *pin)
{
	/* int insert = 1;
	 * while insert and has u/pkey and not defered then
	 *      if u/pkey values exist then
	 *              insert = 0
	 * while insert and has fkey and not defered then
	 *      find id of corresponding u/pkey
	 *      if (!found)
	 *              insert = 0
	 * if insert
	 *      insert values
	 *      insert fkey/pkey index
	 */
	if (k->type == pkey || k->type == ukey) {
		return insert_check_ukey(be, inserts, k, idx_inserts);
	} else {		/* foreign keys */
		return insert_check_fkey(be, inserts, k, idx_inserts, pin);
	}
}

static int
sql_stack_add_inserted( mvc *sql, const char *name, sql_table *t, stmt **updates)
{
	/* Put single relation of updates and old values on to the stack */
	sql_rel *r = NULL;
	node *n;
	list *exps = sa_list(sql->sa);
	trigger_input *ti = SA_NEW(sql->sa, trigger_input);

	ti->t = t;
	ti->tids = NULL;
	ti->updates = updates;
	ti->type = 1;
	ti->nn = name;
	for (n = ol_first_node(t->columns); n; n = n->next) {
		sql_column *c = n->data;
		sql_exp *ne = exp_column(sql->sa, name, c->base.name, &c->type, CARD_MULTI, c->null, is_column_unique(c), 0);

		append(exps, ne);
	}
	r = rel_table_func(sql->sa, NULL, NULL, exps, TRIGGER_WRAPPER);
	r->l = ti;

	return stack_push_rel_view(sql, name, r) ? 1 : 0;
}

static int
sql_insert_triggers(backend *be, sql_table *t, stmt **updates, int time)
{
	mvc *sql = be->mvc;
	node *n;
	int res = 1;

	if (!ol_length(t->triggers))
		return res;

	for (n = ol_first_node(t->triggers); n; n = n->next) {
		sql_trigger *trigger = n->data;

		if (!stack_push_frame(sql, "%OLD-NEW"))
			return 0;
		if (trigger->event == 0 && trigger->time == time) {
			const char *n = trigger->new_name;

			/* add name for the 'inserted' to the stack */
			if (!n) n = "new";

			if(!sql_stack_add_inserted(sql, n, t, updates)) {
				stack_pop_frame(sql);
				return 0;
			}
			if (!sql_parse(be, trigger->t->s, trigger->statement, m_instantiate)) {
				stack_pop_frame(sql);
				return 0;
			}
		}
		stack_pop_frame(sql);
	}
	return res;
}

static sql_table *
sql_insert_check_null(backend *be, sql_table *t, list *inserts)
{
	mvc *sql = be->mvc;
	node *m, *n;
	sql_subfunc *cnt = sql_bind_func(sql, "sys", "count", sql_bind_localtype("void"), NULL, F_AGGR);

	for (n = ol_first_node(t->columns), m = inserts->h; n && m;
		n = n->next, m = m->next) {
		stmt *i = m->data;
		sql_column *c = n->data;

		if (!c->null) {
			stmt *s = i;
			char *msg = NULL;

			/* foreach column add predicate */
			if (add_column_predicate(be, c) != LOG_OK)
				return sql_error(sql, 02, SQLSTATE(HY013) MAL_MALLOC_FAIL);

			if (!(s->key && s->nrcols == 0)) {
				s = stmt_selectnil(be, column(be, i));
				s = stmt_aggr(be, s, NULL, NULL, NULL, cnt, 1, 0, 1);
			} else {
				sql_subfunc *isnil = sql_bind_func(sql, "sys", "isnull", &c->type, NULL, F_FUNC);

				s = stmt_unop(be, i, NULL, isnil);
			}
			msg = sa_message(sql->sa, SQLSTATE(40002) "INSERT INTO: NOT NULL constraint violated for column %s.%s", c->t->base.name, c->base.name);
			(void)stmt_exception(be, s, msg, 00001);
		}
	}
	return t; /* return something to say it succeeded */
}

static stmt **
table_update_stmts(mvc *sql, sql_table *t, int *Len)
{
	*Len = ol_length(t->columns);
	return SA_ZNEW_ARRAY(sql->sa, stmt *, *Len);
}

static rel_bin_stmt *
rel2bin_insert(backend *be, sql_rel *rel, list *refs)
{
	mvc *sql = be->mvc;
	rel_bin_stmt *inserts = NULL, *ddl = NULL, *pin = NULL;
	stmt *insert = NULL, **updates, *ret = NULL, *pos = NULL;
	int idx_ins = 0, constraint = 1, len = 0;
	node *n, *m, *idx_m = NULL;
	sql_rel *tr = rel->l, *prel = rel->r;
	sql_table *t = NULL;

	if ((rel->flag&UPD_NO_CONSTRAINT))
		constraint = 0;
	if ((rel->flag&UPD_COMP)) {  /* special case ! */
		idx_ins = 1;
		prel = rel->l;
		rel = rel->r;
		tr = rel->l;
	}

	if (tr->op == op_basetable) {
		t = tr->l;
	} else {
		ddl = subrel_bin(be, tr, refs);
		ddl = subrel_project(be, ddl, refs, NULL, false);
		if (!ddl)
			return NULL;
		t = rel_ddl_table_get(tr);
	}

	if (rel->r) /* first construct the inserts relation */
		inserts = subrel_bin(be, rel->r, refs);
	inserts = subrel_project(be, inserts, refs, rel->r, false);

	if (!inserts)
		return NULL;

	if (idx_ins)
		pin = refs_find_rel(refs, prel);

	if (constraint && !sql_insert_check_null(be, t, inserts->cols))
		return NULL;

	updates = table_update_stmts(sql, t, &len);
	for (n = ol_first_node(t->columns), m = inserts->cols->h; n && m; n = n->next, m = m->next) {
		sql_column *c = n->data;

		updates[c->colnr] = m->data;
	}

/* before */
	if (!sql_insert_triggers(be, t, updates, 0))
		return sql_error(sql, 02, SQLSTATE(27000) "INSERT INTO: triggers failed for table '%s'", t->base.name);

	ret = inserts->cols->h->data;
	if (ret->nrcols == 0) {
		ret = stmt_atom_lng(be, 1);
	} else {
		ret = stmt_aggr(be, ret, NULL, NULL, NULL, sql_bind_func(sql, "sys", "count", sql_bind_localtype("void"), NULL, F_AGGR), 1, 0, 1);
	}

	if (t->idxs) {
		idx_m = m;
		for (n = ol_first_node(t->idxs); n && m; n = n->next) {
			stmt *is = m->data;
			sql_idx *i = n->data;

			if (non_updatable_index(i->type)) /* Some indexes don't hold delta structures */
				continue;
			if (hash_index(i->type) && list_length(i->columns) <= 1)
				is = NULL;
			if (i->key && constraint)
				sql_insert_key(be, inserts->cols, i->key, is, pin);
			if (!insert)
				insert = is;
			/* If the index doesn't hold delta structures, don't update the 'm' variable */
			m = m->next;
		}
	}

	if (t->s) /* only not declared tables, need this */
		pos = stmt_claim(be, t, ret);

	if (t->idxs)
	for (n = ol_first_node(t->idxs), m = idx_m; n && m; n = n->next) {
		stmt *is = m->data;
		sql_idx *i = n->data;

		if (non_updatable_index(i->type)) /* Some indexes don't hold delta structures */
			continue;
		if (hash_index(i->type) && list_length(i->columns) <= 1)
			is = NULL;
		if (is)
			is = stmt_append_idx(be, i, pos, is);
		/* If the index doesn't hold delta structures, don't update the 'm' variable */
		m = m->next;
	}

	int mvc_var = be->mvc_var;
	for (n = ol_first_node(t->columns), m = inserts->cols->h; n && m; n = n->next, m = m->next) {
		stmt *ins = m->data;
		sql_column *c = n->data;

		if (!stmt_append_col(be, c, pos, ins, &mvc_var, rel->flag)) {
			be->mvc_var = mvc_var;
			return NULL;
		}
	}
	be->mvc_var = mvc_var;

	if (!sql_insert_triggers(be, t, updates, 1))
		return sql_error(sql, 02, SQLSTATE(27000) "INSERT INTO: triggers failed for table '%s'", t->base.name);
	if (rel->r && !rel_predicates(be, rel->r))
		return NULL;
	if (!isNew(t) && isGlobal(t) && !isGlobalTemp(t) && sql_trans_add_dependency_change(be->mvc->session->tr, t->base.id, dml) != LOG_OK)
		return sql_error(sql, 02, SQLSTATE(HY013) MAL_MALLOC_FAIL);

	if (!ddl && !be->silent) {
		/* if there are multiple update statements, update total count, otherwise use the the current count */
		be->rowcount = be->rowcount ? add_to_rowcount_accumulator(be, ret->nr) : ret->nr;
	}

	return create_rel_bin_stmt(sql->sa, rel, sa_list(sql->sa), NULL);
}

static int
is_idx_updated(sql_idx * i, stmt **updates)
{
	int update = 0;
	node *m;

	for (m = i->columns->h; m; m = m->next) {
		sql_kc *ic = m->data;

		if (updates[ic->c->colnr]) {
			update = 1;
			break;
		}
	}
	return update;
}

static int
first_updated_col(stmt **updates, int cnt)
{
	int i;

	for (i = 0; i < cnt; i++) {
		if (updates[i])
			return i;
	}
	return -1;
}

static stmt *
update_check_ukey(backend *be, stmt **updates, sql_key *k, stmt *u_tids, stmt *idx_updates, int updcol)
{
	mvc *sql = be->mvc;
	char *msg = NULL;
	stmt *res = NULL;

	sql_subtype *lng = sql_bind_localtype("lng");
	sql_subfunc *cnt = sql_bind_func(sql, "sys", "count", sql_bind_localtype("void"), NULL, F_AGGR);
	sql_subtype *bt = sql_bind_localtype("bit");
	sql_subfunc *ne;

	ne = sql_bind_func_result(sql, "sys", "<>", F_FUNC, bt, 2, lng, lng);
	if (list_length(k->columns) > 1) {
		stmt *dels = stmt_tid(be, k->t, 0);
		node *m;
		stmt *s = NULL;

		/* 1st stage: find out if original (without the updated)
			do not contain the same values as the updated values.
			This is done using a relation join and a count (which
			should be zero)
	 	*/
		if (!isNew(k)) {
			stmt *nu_tids = stmt_tdiff(be, dels, u_tids, NULL); /* not updated ids */
			list *lje = sa_list(sql->sa);
			list *rje = sa_list(sql->sa);

			if (k->idx && hash_index(k->idx->type)) {
				list_append(lje, stmt_idx(be, k->idx, nu_tids, nu_tids->partition));
				list_append(rje, idx_updates);
			}
			for (m = k->columns->h; m; m = m->next) {
				sql_kc *c = m->data;
				stmt *upd;

				assert(updates);
				if (updates[c->c->colnr]) {
					upd = updates[c->c->colnr];
				} else {
					upd = stmt_col(be, c->c, u_tids, u_tids->partition);
				}
				list_append(lje, stmt_col(be, c->c, nu_tids, nu_tids->partition));
				list_append(rje, upd);
			}
			s = releqjoin(be, lje, rje, NULL, 1 /* hash used */, 0, 0);
			s = stmt_result(be, s, 0);
			s = stmt_binop(be, stmt_aggr(be, s, NULL, NULL, NULL, cnt, 1, 0, 1), stmt_atom_lng(be, 0), NULL, ne);
		}

		/* 2e stage: find out if the updated are unique */
		if (!updates || updates[updcol]->nrcols) {	/* update columns not atoms */
			sql_subfunc *sum;
			stmt *count_sum = NULL, *ssum;
			stmt *g = NULL, *grp = NULL, *ext = NULL, *Cnt = NULL;
			stmt *cand = NULL;
			stmt *ss;
			sql_subfunc *or = sql_bind_func_result(sql, "sys", "or", F_FUNC, bt, 2, bt, bt);

			/* also take the hopefully unique hash keys, to reduce
			   (re)group costs */
			if (k->idx && hash_index(k->idx->type)) {
				g = stmt_group(be, idx_updates, NULL, grp, ext, Cnt, 0);
				grp = stmt_result(be, g, 0);
				ext = stmt_result(be, g, 1);
				Cnt = stmt_result(be, g, 2);

				/* continue only with groups with a cnt > 1 */
				cand = stmt_uselect(be, Cnt, stmt_atom_lng(be, 1), cmp_gt, NULL, 0, 0);
				/* project cand on ext and Cnt */
				Cnt = stmt_project(be, cand, Cnt);
				ext = stmt_project(be, cand, ext);

				/* join groups with extend to retrieve all oid's of the original
				 * bat that belong to a group with Cnt >1 */
				g = stmt_join(be, grp, ext, 0, cmp_equal, 0, 0, false);
				cand = stmt_result(be, g, 0);
				grp = stmt_project(be, cand, grp);
			}

			for (m = k->columns->h; m; m = m->next) {
				sql_kc *c = m->data;
				stmt *upd;

				if (updates && updates[c->c->colnr]) {
					upd = updates[c->c->colnr];
				} else {
					upd = stmt_col(be, c->c, dels, dels->partition);
				}

				/* apply cand list first */
				if (cand)
					upd = stmt_project(be, cand, upd);

				/* remove nulls */
				if ((k->type == ukey) && stmt_has_null(upd)) {
					stmt *nn = stmt_selectnonil(be, upd, NULL);
					upd = stmt_project(be, nn, upd);
					if (grp)
						grp = stmt_project(be, nn, grp);
					if (cand)
						cand = stmt_project(be, nn, cand);
				}

				/* apply group by on groups with Cnt > 1 */
				g = stmt_group(be, upd, NULL, grp, ext, Cnt, !m->next);
				grp = stmt_result(be, g, 0);
				ext = stmt_result(be, g, 1);
				Cnt = stmt_result(be, g, 2);
			}
			ss = Cnt; /* use count */
			/* (count(ss) <> sum(ss)) */
			sum = sql_bind_func(sql, "sys", "sum", lng, NULL, F_AGGR);
			ssum = stmt_aggr(be, ss, NULL, NULL, NULL, sum, 1, 0, 1);
			ssum = sql_Nop_(be, "ifthenelse", sql_unop_(be, "isnull", ssum), stmt_atom_lng(be, 0), ssum, NULL);
			count_sum = stmt_binop(be, stmt_aggr(be, ss, NULL, NULL, NULL, cnt, 1, 0, 1), check_types(be, lng, ssum, type_equal), NULL, ne);

			/* combine results */
			if (s)
				s = stmt_binop(be, s, count_sum, NULL, or);
			else
				s = count_sum;
		}

		if (k->type == pkey) {
			msg = sa_message(sql->sa, SQLSTATE(40002) "UPDATE: PRIMARY KEY constraint '%s.%s' violated", k->t->base.name, k->base.name);
		} else {
			msg = sa_message(sql->sa, SQLSTATE(40002) "UPDATE: UNIQUE constraint '%s.%s' violated", k->t->base.name, k->base.name);
		}
		res = stmt_exception(be, s, msg, 00001);
	} else {		/* single column key */
		stmt *dels = stmt_tid(be, k->t, 0);
		sql_kc *c = k->columns->h->data;
		stmt *s = NULL, *h = NULL, *o;

		/* s should be empty */
		if (!isNew(k)) {
			stmt *nu_tids = stmt_tdiff(be, dels, u_tids, NULL); /* not updated ids */
			assert (updates);

			h = updates[c->c->colnr];
			o = stmt_col(be, c->c, nu_tids, nu_tids->partition);
			s = stmt_join(be, o, h, 0, cmp_equal, 0, 0, false);
			s = stmt_result(be, s, 0);
			s = stmt_binop(be, stmt_aggr(be, s, NULL, NULL, NULL, cnt, 1, 0, 1), stmt_atom_lng(be, 0), NULL, ne);
		}

		/* 2e stage: find out if updated are unique */
		if (!h || h->nrcols) {	/* update columns not atoms */
			sql_subfunc *sum;
			stmt *count_sum = NULL;
			sql_subfunc *or = sql_bind_func_result(sql, "sys", "or", F_FUNC, bt, 2, bt, bt);
			stmt *ssum, *ss;
			stmt *upd;
			stmt *g;

			if (updates) {
 				upd = updates[c->c->colnr];
			} else {
 				upd = stmt_col(be, c->c, dels, dels->partition);
			}

			/* remove nulls */
			if ((k->type == ukey) && stmt_has_null(upd)) {
				stmt *nn = stmt_selectnonil(be, upd, NULL);
				upd = stmt_project(be, nn, upd);
			}

			g = stmt_group(be, upd, NULL, NULL, NULL, NULL, 1);
			ss = stmt_result(be, g, 2); /* use count */

			/* (count(ss) <> sum(ss)) */
			sum = sql_bind_func(sql, "sys", "sum", lng, NULL, F_AGGR);
			ssum = stmt_aggr(be, ss, NULL, NULL, NULL, sum, 1, 0, 1);
			ssum = sql_Nop_(be, "ifthenelse", sql_unop_(be, "isnull", ssum), stmt_atom_lng(be, 0), ssum, NULL);
			count_sum = stmt_binop(be, check_types(be, tail_type(ssum), stmt_aggr(be, ss, NULL, NULL, NULL, cnt, 1, 0, 1), type_equal), ssum, NULL, ne);

			/* combine results */
			if (s)
				s = stmt_binop(be, s, count_sum, NULL, or);
			else
				s = count_sum;
		}

		if (k->type == pkey) {
			msg = sa_message(sql->sa, SQLSTATE(40002) "UPDATE: PRIMARY KEY constraint '%s.%s' violated", k->t->base.name, k->base.name);
		} else {
			msg = sa_message(sql->sa, SQLSTATE(40002) "UPDATE: UNIQUE constraint '%s.%s' violated", k->t->base.name, k->base.name);
		}
		res = stmt_exception(be, s, msg, 00001);
	}
	return res;
}

/*
         A referential constraint is satisfied if one of the following con-
         ditions is true, depending on the <match option> specified in the
         <referential constraint definition>:

         -  If no <match type> was specified then, for each row R1 of the
            referencing table, either at least one of the values of the
            referencing columns in R1 shall be a null value, or the value of
            each referencing column in R1 shall be equal to the value of the
            corresponding referenced column in some row of the referenced
            table.

         -  If MATCH FULL was specified then, for each row R1 of the refer-
            encing table, either the value of every referencing column in R1
            shall be a null value, or the value of every referencing column
            in R1 shall not be null and there shall be some row R2 of the
            referenced table such that the value of each referencing col-
            umn in R1 is equal to the value of the corresponding referenced
            column in R2.

         -  If MATCH PARTIAL was specified then, for each row R1 of the
            referencing table, there shall be some row R2 of the refer-
            enced table such that the value of each referencing column in
            R1 is either null or is equal to the value of the corresponding
            referenced column in R2.
*/

static stmt *
update_check_fkey(backend *be, stmt **updates, sql_key *k, stmt *tids, stmt *idx_updates, int updcol, rel_bin_stmt *pup)
{
	mvc *sql = be->mvc;
	char *msg = NULL;
	stmt *s, *cur, *null = NULL, *cntnulls;
	sql_subtype *lng = sql_bind_localtype("lng"), *bt = sql_bind_localtype("bit");
	sql_subfunc *cnt = sql_bind_func(sql, "sys", "count", sql_bind_localtype("void"), NULL, F_AGGR);
	sql_subfunc *ne = sql_bind_func_result(sql, "sys", "<>", F_FUNC, bt, 2, lng, lng);
	sql_subfunc *or = sql_bind_func_result(sql, "sys", "or", F_FUNC, bt, 2, bt, bt);
	node *m;

	if (!idx_updates)
		return NULL;
	/* releqjoin.count <> updates[updcol].count */
	if (pup && !list_empty(pup->cols)) {
		cur = pup->cols->h->data;
	} else if (updates) {
		cur = updates[updcol];
	} else {
		sql_kc *c = k->columns->h->data;
		stmt *dels = stmt_tid(be, k->t, 0);
		assert(0);
		cur = stmt_col(be, c->c, dels, dels->partition);
	}
	s = stmt_binop(be, stmt_aggr(be, idx_updates, NULL, NULL, NULL, cnt, 1, 0, 1), stmt_aggr(be, cur, NULL, NULL, NULL, cnt, 1, 0, 1), NULL, ne);

	for (m = k->columns->h; m; m = m->next) {
		sql_kc *c = m->data;

		/* FOR MATCH FULL/SIMPLE/PARTIAL see above */
		/* Currently only the default MATCH SIMPLE is supported */
		if (c->c->null) {
			stmt *upd, *nn;

			if (updates && updates[c->c->colnr]) {
				upd = updates[c->c->colnr];
			} else { /* created idx/key using alter */
				upd = stmt_col(be, c->c, tids, tids->partition);
			}
			nn = stmt_selectnil(be, upd);
			if (null)
				null = stmt_tunion(be, null, nn);
			else
				null = nn;
		}
	}
	if (null) {
		cntnulls = stmt_aggr(be, null, NULL, NULL, NULL, cnt, 1, 0, 1);
	} else {
		cntnulls = stmt_atom_lng(be, 0);
	}
	s = stmt_binop(be, s,
		stmt_binop(be, stmt_aggr(be, stmt_selectnil(be, idx_updates), NULL, NULL, NULL, cnt, 1, 0, 1), cntnulls, NULL, ne), NULL, or);

	/* s should be empty */
	msg = sa_message(sql->sa, SQLSTATE(40002) "UPDATE: FOREIGN KEY constraint '%s.%s' violated", k->t->base.name, k->base.name);
	return stmt_exception(be, s, msg, 00001);
}

static stmt *
join_updated_pkey(backend *be, sql_key * k, stmt *tids, stmt **updates)
{
	mvc *sql = be->mvc;
	sql_trans *tr = sql->session->tr;
	char *msg = NULL;
	int nulls = 0;
	node *m, *o;
	sql_key *rk = (sql_key*)os_find_id(tr->cat->objects, tr, ((sql_fkey*)k)->rkey);
	stmt *s = NULL, *dels = stmt_tid(be, rk->t, 0), *fdels, *cnteqjoin;
	stmt *null = NULL, *rows;
	sql_subtype *lng = sql_bind_localtype("lng");
	sql_subtype *bt = sql_bind_localtype("bit");
	sql_subfunc *cnt = sql_bind_func(sql, "sys", "count", sql_bind_localtype("void"), NULL, F_AGGR);
	sql_subfunc *ne = sql_bind_func_result(sql, "sys", "<>", F_FUNC, bt, 2, lng, lng);
	list *lje = sa_list(sql->sa);
	list *rje = sa_list(sql->sa);

	fdels = stmt_tid(be, k->idx->t, 0);
	rows = stmt_idx(be, k->idx, fdels, fdels->partition);

	rows = stmt_join(be, rows, tids, 0, cmp_equal, 0, 0, false); /* join over the join index */
	rows = stmt_result(be, rows, 0);

	for (m = k->idx->columns->h, o = rk->columns->h; m && o; m = m->next, o = o->next) {
		sql_kc *fc = m->data;
		sql_kc *c = o->data;
		stmt *upd, *col;

		if (updates[c->c->colnr]) {
			upd = updates[c->c->colnr];
		} else {
			upd = stmt_project(be, tids, stmt_col(be, c->c, dels, dels->partition));
		}
		if (c->c->null) {	/* new nulls (MATCH SIMPLE) */
			stmt *nn = stmt_selectnil(be, upd);
			if (null)
				null = stmt_tunion(be, null, nn);
			else
				null = nn;
			nulls = 1;
		}
		col = stmt_col(be, fc->c, rows, rows->partition);
		if (!upd || (upd = check_types(be, &fc->c->type, upd, type_equal)) == NULL)
			return NULL;
		list_append(lje, upd);
		list_append(rje, col);
	}
	s = releqjoin(be, lje, rje, NULL, 1 /* hash used */, 0, 0);
	s = stmt_result(be, s, 0);

	/* add missing nulls */
	cnteqjoin = stmt_aggr(be, s, NULL, NULL, NULL, cnt, 1, 0, 1);
	if (nulls) {
		sql_subfunc *add = sql_bind_func_result(sql, "sys", "sql_add", F_FUNC, lng, 2, lng, lng);
		cnteqjoin = stmt_binop(be, cnteqjoin, stmt_aggr(be, null, NULL, NULL, NULL, cnt, 1, 0, 1), NULL, add);
	}

	/* releqjoin.count <> updates[updcol].count */
	s = stmt_binop(be, cnteqjoin, stmt_aggr(be, rows, NULL, NULL, NULL, cnt, 1, 0, 1), NULL, ne);

	/* s should be empty */
	msg = sa_message(sql->sa, SQLSTATE(40002) "UPDATE: FOREIGN KEY constraint '%s.%s' violated", k->t->base.name, k->base.name);
	return stmt_exception(be, s, msg, 00001);
}

static list * sql_update(backend *be, sql_table *t, stmt *rows, stmt **updates);

static stmt*
sql_delete_set_Fkeys(backend *be, sql_key *k, stmt *ftids /* to be updated rows of fkey table */, int action)
{
	mvc *sql = be->mvc;
	sql_trans *tr = sql->session->tr;
	int len = 0;
	node *m, *o;
	sql_key *rk = (sql_key*)os_find_id(tr->cat->objects, tr, ((sql_fkey*)k)->rkey);
	stmt **new_updates;
	sql_table *t = mvc_bind_table(sql, k->t->s, k->t->base.name);

	new_updates = table_update_stmts(sql, t, &len);
	for (m = k->idx->columns->h, o = rk->columns->h; m && o; m = m->next, o = o->next) {
		sql_kc *fc = m->data;
		stmt *upd = NULL;

		if (action == ACT_SET_DEFAULT) {
			if (fc->c->def) {
				stmt *sq = parse_value(be, fc->c->t->s, fc->c->def, &fc->c->type, sql->emode);
				if (!sq)
					return NULL;
				upd = sq;
			} else {
				upd = stmt_atom(be, atom_general(sql->sa, &fc->c->type, NULL));
			}
		} else {
			upd = stmt_atom(be, atom_general(sql->sa, &fc->c->type, NULL));
		}

		if (!upd || (upd = check_types(be, &fc->c->type, upd, type_equal)) == NULL)
			return NULL;

		if (upd->nrcols <= 0)
			upd = stmt_const(be, ftids, NULL, upd);

		new_updates[fc->c->colnr] = upd;
	}
	if (!sql_update(be, t, ftids, new_updates))
		return NULL;
	return ftids; /* return something to show it succeeded */
}

static stmt*
sql_update_cascade_Fkeys(backend *be, sql_key *k, stmt *utids, stmt **updates, int action)
{
	mvc *sql = be->mvc;
	sql_trans *tr = sql->session->tr;
	list *l = NULL;
	int len = 0;
	node *m, *o;
	sql_key *rk = (sql_key*)os_find_id(tr->cat->objects, tr, ((sql_fkey*)k)->rkey);
	stmt **new_updates;
	stmt *rows;
	sql_table *t = mvc_bind_table(sql, k->t->s, k->t->base.name);
	stmt *ftids, *upd_ids;

	ftids = stmt_tid(be, k->idx->t, 0);
	rows = stmt_idx(be, k->idx, ftids, ftids->partition);

	rows = stmt_join(be, rows, utids, 0, cmp_equal, 0, 0, false); /* join over the join index */
	upd_ids = stmt_result(be, rows, 1);
	rows = stmt_result(be, rows, 0);
	rows = stmt_project(be, rows, ftids);

	new_updates = table_update_stmts(sql, t, &len);
	for (m = k->idx->columns->h, o = rk->columns->h; m && o; m = m->next, o = o->next) {
		sql_kc *fc = m->data;
		sql_kc *c = o->data;
		stmt *upd = NULL;

		if (!updates[c->c->colnr]) {
			continue;
		} else if (action == ACT_CASCADE) {
			upd = updates[c->c->colnr];
		} else if (action == ACT_SET_DEFAULT) {
			if (fc->c->def) {
				stmt *sq = parse_value(be, fc->c->t->s, fc->c->def, &fc->c->type, sql->emode);
				if (!sq)
					return NULL;
				upd = sq;
			} else {
				upd = stmt_atom(be, atom_general(sql->sa, &fc->c->type, NULL));
			}
		} else if (action == ACT_SET_NULL) {
			upd = stmt_atom(be, atom_general(sql->sa, &fc->c->type, NULL));
		}

		if (!upd || (upd = check_types(be, &fc->c->type, upd, type_equal)) == NULL)
			return NULL;

		if (upd->nrcols <= 0)
			upd = stmt_const(be, upd_ids, NULL, upd);
		else
			upd = stmt_project(be, upd_ids, upd);

		new_updates[fc->c->colnr] = upd;
	}

	if ((l = sql_update(be, t, rows, new_updates)) == NULL)
		return NULL;
	return utids; /* return something to say it succeeded */
}

static int
cascade_ukey(backend *be, stmt **updates, sql_key *k, stmt *tids)
{
	/* now iterate over all keys */
	sql_trans *tr = be->mvc->session->tr;
	list *keys = sql_trans_get_dependencies(tr, k->base.id, FKEY_DEPENDENCY, NULL);
	if (keys) {
		for (node *n = keys->h; n; n = n->next->next) {
			sqlid fkey_id = *(sqlid*)n->data;
			sql_base *b = os_find_id(tr->cat->objects, tr, fkey_id);
			sql_key *fk = (sql_key*)b;
			sql_fkey *rk = (sql_fkey*)b;

			if (fk->type != fkey || rk->rkey != k->base.id)
				continue;

			/* All rows of the foreign key table which are
			   affected by the primary key update should all
			   match one of the updated primary keys again.
			 */
			switch (((sql_fkey*)fk)->on_update) {
			case ACT_NO_ACTION:
				break;
			case ACT_SET_NULL:
			case ACT_SET_DEFAULT:
			case ACT_CASCADE:
				if (!sql_update_cascade_Fkeys(be, fk, tids, updates, ((sql_fkey*)fk)->on_update)) {
					list_destroy(keys);
					return 0;
				}
				break;
			default:	/*RESTRICT*/
				if (!join_updated_pkey(be, fk, tids, updates)) {
					list_destroy(keys);
					return 0;
				}
			}
		}
		list_destroy(keys);
	}
	return 1;
}

static void
sql_update_check_key(backend *be, stmt **updates, sql_key *k, stmt *tids, stmt *idx_updates, int updcol, rel_bin_stmt *pup)
{
	if (k->type == pkey || k->type == ukey) {
		(void) update_check_ukey(be, updates, k, tids, idx_updates, updcol);
	} else { /* foreign keys */
		(void) update_check_fkey(be, updates, k, tids, idx_updates, updcol, pup);
	}
}

static stmt *
hash_update(backend *be, sql_idx * i, stmt *rows, stmt **updates, int updcol)
{
	mvc *sql = be->mvc;
	/* calculate new value */
	node *m;
	sql_subtype *it, *lng;
	int bits = 1 + ((sizeof(lng)*8)-1)/(list_length(i->columns)+1);
	stmt *h = NULL, *tids;

	if (list_length(i->columns) <= 1)
		return NULL;

	tids = stmt_tid(be, i->t, 0);
	it = sql_bind_localtype("int");
	lng = sql_bind_localtype("lng");
	for (m = i->columns->h; m; m = m->next ) {
		sql_kc *c = m->data;
		stmt *upd;

		if (updates && updates[c->c->colnr]) {
			upd = updates[c->c->colnr];
		} else if (updates && updcol >= 0) {
			assert(0);
			upd = stmt_col(be, c->c, rows, rows->partition);
		} else { /* created idx/key using alter */
			upd = stmt_col(be, c->c, tids, tids->partition);
		}

		if (h && i->type == hash_idx)  {
			sql_subfunc *xor = sql_bind_func_result(sql, "sys", "rotate_xor_hash", F_FUNC, lng, 3, lng, it, &c->c->type);

			h = stmt_Nop(be, stmt_list( be, list_append( list_append(
				list_append(sa_list(sql->sa), h),
				stmt_atom_int(be, bits)),  upd)), NULL,
				xor, NULL);
		} else if (h)  {
			stmt *h2;
			sql_subfunc *lsh = sql_bind_func_result(sql, "sys", "left_shift", F_FUNC, lng, 2, lng, it);
			sql_subfunc *lor = sql_bind_func_result(sql, "sys", "bit_or", F_FUNC, lng, 2, lng, lng);
			sql_subfunc *hf = sql_bind_func_result(sql, "sys", "hash", F_FUNC, lng, 1, &c->c->type);

			h = stmt_binop(be, h, stmt_atom_int(be, bits), NULL, lsh);
			h2 = stmt_unop(be, upd, NULL, hf);
			h = stmt_binop(be, h, h2, NULL, lor);
		} else {
			sql_subfunc *hf = sql_bind_func_result(sql, "sys", "hash", F_FUNC, lng, 1, &c->c->type);
			h = stmt_unop(be, upd, NULL, hf);
			if (i->type == oph_idx)
				break;
		}
	}
	return h;
}

static stmt *
join_idx_update(backend *be, sql_idx * i, stmt *ftids, stmt **updates, int updcol)
{
	mvc *sql = be->mvc;
	sql_trans *tr = sql->session->tr;
	node *m, *o;
	sql_key *rk = (sql_key*)os_find_id(tr->cat->objects, tr, ((sql_fkey*)i->key)->rkey);
	stmt *s = NULL, *ptids = stmt_tid(be, rk->t, 0), *l, *r;
	list *lje = sa_list(sql->sa);
	list *rje = sa_list(sql->sa);

	for (m = i->columns->h, o = rk->columns->h; m && o; m = m->next, o = o->next) {
		sql_kc *c = m->data;
		sql_kc *rc = o->data;
		stmt *upd;

		if (updates && updates[c->c->colnr]) {
			upd = updates[c->c->colnr];
		} else if (updates && updcol >= 0) {
			assert(0);
			upd = stmt_col(be, c->c, ftids, ftids->partition);
		} else { /* created idx/key using alter */
			upd = stmt_col(be, c->c, ftids, ftids->partition);
		}

		if (!upd || (upd = check_types(be, &rc->c->type, upd, type_equal)) == NULL)
			return NULL;
		list_append(lje, upd);
		list_append(rje, stmt_col(be, rc->c, ptids, ptids->partition));
	}
	s = releqjoin(be, lje, rje, NULL, 0 /* use hash */, 0, 0);
	l = stmt_result(be, s, 0);
	r = stmt_result(be, s, 1);
	r = stmt_project(be, r, ptids);
	return stmt_left_project(be, ftids, l, r);
}

static int
cascade_updates(backend *be, sql_table *t, stmt *rows, stmt **updates)
{
	mvc *sql = be->mvc;
	node *n;

	if (!ol_length(t->idxs))
		return 1;

	for (n = ol_first_node(t->idxs); n; n = n->next) {
		sql_idx *i = n->data;

		/* check if update is needed,
		 * ie atleast on of the idx columns is updated
		 */
		if (is_idx_updated(i, updates) == 0)
			continue;

		if (i->key) {
			if (!(sql->cascade_action && list_find_id(sql->cascade_action, i->key->base.id))) {
				sql_key *k = i->key;
				sqlid *local_id = SA_NEW(sql->sa, sqlid);
				if (!sql->cascade_action)
					sql->cascade_action = sa_list(sql->sa);
				*local_id = i->key->base.id;
				list_append(sql->cascade_action, local_id);
				if (k->type == pkey || k->type == ukey) {
					if (!cascade_ukey(be, updates, k, rows))
						return 0;
				}
			}
		}
	}
	return 1;
}

static list *
update_idxs_and_check_keys(backend *be, sql_table *t, stmt *rows, stmt **updates, rel_bin_stmt *pup)
{
	mvc *sql = be->mvc;
	node *n;
	int updcol;
	list *idx_updates = sa_list(sql->sa);

	if (!ol_length(t->idxs))
		return idx_updates;

	updcol = first_updated_col(updates, ol_length(t->columns));
	for (n = ol_first_node(t->idxs); n; n = n->next) {
		sql_idx *i = n->data;
		stmt *is = NULL;

		/* check if update is needed,
		 * ie atleast on of the idx columns is updated
		 */
		if (is_idx_updated(i, updates) == 0)
			continue;

		if (hash_index(i->type)) {
			is = hash_update(be, i, rows, updates, updcol);
		} else if (i->type == join_idx) {
			if (updcol < 0)
				return NULL;
			if (!(is = join_idx_update(be, i, rows, updates, updcol)))
				return NULL;
		}
		if (i->key)
			sql_update_check_key(be, updates, i->key, rows, is, updcol, pup);
		if (is)
			list_append(idx_updates, stmt_update_idx(be, i, rows, is));
	}
	return idx_updates;
}

static int
sql_stack_add_updated(mvc *sql, const char *on, const char *nn, sql_table *t, stmt *tids, stmt **updates)
{
	/* Put single relation of updates and old values on to the stack */
	sql_rel *r = NULL;
	node *n;
	list *exps = sa_list(sql->sa);
	trigger_input *ti = SA_NEW(sql->sa, trigger_input);

	ti->t = t;
	ti->tids = tids;
	ti->updates = updates;
	ti->type = 2;
	ti->on = on;
	ti->nn = nn;
	for (n = ol_first_node(t->columns); n; n = n->next) {
		sql_column *c = n->data;

		if (updates[c->colnr]) {
			sql_exp *oe = exp_column(sql->sa, on, c->base.name, &c->type, CARD_MULTI, c->null, is_column_unique(c), 0);
			sql_exp *ne = exp_column(sql->sa, nn, c->base.name, &c->type, CARD_MULTI, c->null, is_column_unique(c), 0);

			append(exps, oe);
			append(exps, ne);
		} else {
			sql_exp *oe = exp_column(sql->sa, on, c->base.name, &c->type, CARD_MULTI, c->null, is_column_unique(c), 0);
			sql_exp *ne = exp_column(sql->sa, nn, c->base.name, &c->type, CARD_MULTI, c->null, is_column_unique(c), 0);

			append(exps, oe);
			append(exps, ne);
		}
	}
	r = rel_table_func(sql->sa, NULL, NULL, exps, TRIGGER_WRAPPER);
	r->l = ti;

	/* put single table into the stack with 2 names, needed for the psm code */
	if (!stack_push_rel_view(sql, on, r) || !stack_push_rel_view(sql, nn, rel_dup(r)))
		return 0;
	return 1;
}

static int
sql_update_triggers(backend *be, sql_table *t, stmt *tids, stmt **updates, int time )
{
	mvc *sql = be->mvc;
	node *n;
	int res = 1;

	if (!ol_length(t->triggers))
		return res;

	for (n = ol_first_node(t->triggers); n; n = n->next) {
		sql_trigger *trigger = n->data;

		if (!stack_push_frame(sql, "%OLD-NEW"))
			return 0;
		if (trigger->event == 2 && trigger->time == time) {
			/* add name for the 'inserted' to the stack */
			const char *n = trigger->new_name;
			const char *o = trigger->old_name;

			if (!n) n = "new";
			if (!o) o = "old";

			if(!sql_stack_add_updated(sql, o, n, t, tids, updates)) {
				stack_pop_frame(sql);
				return 0;
			}

			if (!sql_parse(be, trigger->t->s, trigger->statement, m_instantiate)) {
				stack_pop_frame(sql);
				return 0;
			}
		}
		stack_pop_frame(sql);
	}
	return res;
}

static void
sql_update_check_null(backend *be, sql_table *t, stmt **updates)
{
	mvc *sql = be->mvc;
	node *n;
	sql_subfunc *cnt = sql_bind_func(sql, "sys", "count", sql_bind_localtype("void"), NULL, F_AGGR);

	for (n = ol_first_node(t->columns); n; n = n->next) {
		sql_column *c = n->data;

		if (updates[c->colnr] && !c->null) {
			stmt *s = updates[c->colnr];
			char *msg = NULL;

			if (!(s->key && s->nrcols == 0)) {
				s = stmt_selectnil(be, updates[c->colnr]);
				s = stmt_aggr(be, s, NULL, NULL, NULL, cnt, 1, 0, 1);
			} else {
				sql_subfunc *isnil = sql_bind_func(sql, "sys", "isnull", &c->type, NULL, F_FUNC);

				s = stmt_unop(be, updates[c->colnr], NULL, isnil);
			}
			msg = sa_message(sql->sa, SQLSTATE(40002) "UPDATE: NOT NULL constraint violated for column '%s.%s'", c->t->base.name, c->base.name);
			(void)stmt_exception(be, s, msg, 00001);
		}
	}
}

/* updates: an array of table width, per column holds the values for the to be updated rows  */
static list *
sql_update(backend *be, sql_table *t, stmt *rows, stmt **updates)
{
	mvc *sql = be->mvc;
	list *idx_updates = NULL;
	int i, nr_cols = ol_length(t->columns);
	node *n;

	sql_update_check_null(be, t, updates);

	/* check keys + get idx */
	idx_updates = update_idxs_and_check_keys(be, t, rows, updates, NULL);
	if (!idx_updates) {
		assert(0);
		return sql_error(sql, 02, SQLSTATE(42000) "UPDATE: failed to update indexes for table '%s'", t->base.name);
	}

/* before */
	if (!sql_update_triggers(be, t, rows, updates, 0))
		return sql_error(sql, 02, SQLSTATE(27000) "UPDATE: triggers failed for table '%s'", t->base.name);

/* apply updates */
	for (i = 0, n = ol_first_node(t->columns); i < nr_cols && n; i++, n = n->next) {
		sql_column *c = n->data;

		if (updates[i])
			stmt_update_col(be, c, rows, updates[i]);
	}
	if (!cascade_updates(be, t, rows, updates))
		return sql_error(sql, 02, SQLSTATE(42000) "UPDATE: cascade failed for table '%s'", t->base.name);

/* after */
	if (!sql_update_triggers(be, t, rows, updates, 1))
		return sql_error(sql, 02, SQLSTATE(27000) "UPDATE: triggers failed for table '%s'", t->base.name);

/* cascade ?? */
	return idx_updates; /* return something to show it succeeded */
}

/* updates with empty list is alter with create idx or keys */
static rel_bin_stmt *
rel2bin_update(backend *be, sql_rel *rel, list *refs)
{
	mvc *sql = be->mvc;
	rel_bin_stmt *update = NULL, *ddl = NULL, *pup = NULL;
	stmt **updates = NULL, *tids;
	int nr_cols, updcol, idx_ups = 0;
	node *m;
	sql_rel *tr = rel->l, *prel = rel->r;
	sql_table *t = NULL;

	if ((rel->flag&UPD_COMP)) {  /* special case ! */
		idx_ups = 1;
		prel = rel->l;
		rel = rel->r;
		tr = rel->l;
	}
	if (tr->op == op_basetable) {
		t = tr->l;
	} else {
		ddl = subrel_bin(be, tr, refs);
		ddl = subrel_project(be, ddl, refs, NULL, false);
		if (!ddl)
			return NULL;
		t = rel_ddl_table_get(tr);

		/* no columns to update (probably an new pkey!) */
		if (!rel->exps)
			return ddl;
	}

	if (rel->r) /* first construct the update relation */
		update = subrel_bin(be, rel->r, refs);
	update = subrel_project(be, update, refs, rel->r, false);

	if (!update)
		return NULL;

	if (idx_ups)
		pup = refs_find_rel(refs, prel);

	updates = table_update_stmts(sql, t, &nr_cols);
	tids = update->cols->h->data; /* TODO this should be replaced by the candidate list */

	/* lookup the updates */
	for (m = rel->exps->h; m; m = m->next) {
		sql_exp *ce = m->data;
		sql_column *c = find_sql_column(t, exp_name(ce));

		if (c)
			updates[c->colnr] = bin_find_column(be, update, ce->l, ce->r);
	}
	sql_update_check_null(be, t, updates);

	/* check keys + get idx */
	updcol = first_updated_col(updates, ol_length(t->columns));
	for (m = rel->exps->h; m; m = m->next) {
		sql_exp *ce = m->data;
		sql_idx *i = find_sql_idx(t, exp_name(ce)+1);
		stmt *update_idx, *is = NULL;

		if (i) {
			if (non_updatable_index(i->type)) /* Some indexes don't hold delta structures */
				continue;

			update_idx = bin_find_column(be, update, ce->l, ce->r);
			if (update_idx)
				is = update_idx;
			if (hash_index(i->type) && list_length(i->columns) <= 1) {
				is = NULL;
				update_idx = NULL;
			}
			if (i->key)
				sql_update_check_key(be, (updcol>=0)?updates:NULL, i->key, tids, update_idx, updcol, pup);
			if (is)
				stmt_update_idx(be,  i, tids, is);
		}
	}

/* before */
	if (!sql_update_triggers(be, t, tids, updates, 0)) {
		sql->cascade_action = NULL;
		return sql_error(sql, 02, SQLSTATE(27000) "UPDATE: triggers failed for table '%s'", t->base.name);
	}

/* apply the update */
	for (m = rel->exps->h; m; m = m->next) {
		sql_exp *ce = m->data;
		sql_column *c = find_sql_column(t, exp_name(ce));

		if (c)
			stmt_update_col(be,  c, tids, updates[c->colnr]);
	}

	if (!cascade_updates(be, t, tids, updates)) {
		sql->cascade_action = NULL;
		return sql_error(sql, 02, SQLSTATE(42000) "UPDATE: cascade failed for table '%s'", t->base.name);
	}

/* after */
	if (!sql_update_triggers(be, t, tids, updates, 1)) {
		sql->cascade_action = NULL;
		return sql_error(sql, 02, SQLSTATE(27000) "UPDATE: triggers failed for table '%s'", t->base.name);
	}

	sql->cascade_action = NULL;

	if (rel->r && !rel_predicates(be, rel->r))
		return NULL;
	if (!isNew(t) && isGlobal(t) && !isGlobalTemp(t) && sql_trans_add_dependency_change(be->mvc->session->tr, t->base.id, dml) != LOG_OK)
		return sql_error(sql, 02, SQLSTATE(HY013) MAL_MALLOC_FAIL);

	if (!ddl && !be->silent) {
		stmt *ret = stmt_aggr(be, tids, NULL, NULL, NULL, sql_bind_func(sql, "sys", "count", sql_bind_localtype("void"), NULL, F_AGGR), 1, 0, 1);
		/* if there are multiple update statements, update total count, otherwise use the the current count */
		be->rowcount = be->rowcount ? add_to_rowcount_accumulator(be, ret->nr) : ret->nr;
	}

	return create_rel_bin_stmt(sql->sa, rel, sa_list(sql->sa), NULL);
}

static int
sql_stack_add_deleted(mvc *sql, const char *name, sql_table *t, stmt *tids, stmt **deleted_cols, int type)
{
	/* Put single relation of updates and old values on to the stack */
	sql_rel *r = NULL;
	node *n;
	list *exps = sa_list(sql->sa);
	trigger_input *ti = SA_NEW(sql->sa, trigger_input);

	ti->t = t;
	ti->tids = tids;
	ti->updates = deleted_cols;
	ti->type = type;
	ti->nn = name;
	for (n = ol_first_node(t->columns); n; n = n->next) {
		sql_column *c = n->data;
		sql_exp *ne = exp_column(sql->sa, name, c->base.name, &c->type, CARD_MULTI, c->null, is_column_unique(c), 0);

		append(exps, ne);
	}
	r = rel_table_func(sql->sa, NULL, NULL, exps, TRIGGER_WRAPPER);
	r->l = ti;

	return stack_push_rel_view(sql, name, r) ? 1 : 0;
}

static int
sql_delete_triggers(backend *be, sql_table *t, stmt *tids, stmt **deleted_cols, int time, int firing_type, int internal_type)
{
	mvc *sql = be->mvc;
	node *n;
	int res = 1;

	if (!ol_length(t->triggers))
		return res;

	for (n = ol_first_node(t->triggers); n; n = n->next) {
		sql_trigger *trigger = n->data;

		if (!stack_push_frame(sql, "%OLD-NEW"))
			return 0;
		if (trigger->event == firing_type && trigger->time == time) {
			/* add name for the 'deleted' to the stack */
			const char *o = trigger->old_name;

			if (!o) o = "old";

			if(!sql_stack_add_deleted(sql, o, t, tids, deleted_cols, internal_type)) {
				stack_pop_frame(sql);
				return 0;
			}

			if (!sql_parse(be, trigger->t->s, trigger->statement, m_instantiate)) {
				stack_pop_frame(sql);
				return 0;
			}
		}
		stack_pop_frame(sql);
	}
	return res;
}

static stmt * sql_delete(backend *be, sql_table *t, stmt *rows);

static stmt *
sql_delete_cascade_Fkeys(backend *be, sql_key *fk, stmt *ftids)
{
	sql_table *t = mvc_bind_table(be->mvc, fk->t->s, fk->t->base.name);
	return sql_delete(be, t, ftids);
}

static int
sql_delete_ukey(backend *be, stmt *utids /* deleted tids from ukey table */, sql_key *k, char* which, int cascade)
{
	mvc *sql = be->mvc;
	sql_subtype *lng = sql_bind_localtype("lng");
	sql_subtype *bt = sql_bind_localtype("bit");
	sql_trans *tr = be->mvc->session->tr;
	list *keys = sql_trans_get_dependencies(tr, k->base.id, FKEY_DEPENDENCY, NULL);

	if (keys) {
		for (node *n = keys->h; n; n = n->next->next) {
			sqlid fkey_id = *(sqlid*)n->data;
			sql_base *b = os_find_id(tr->cat->objects, tr, fkey_id);
			sql_key *fk = (sql_key*)b;
			sql_fkey *rk = (sql_fkey*)b;

			if (fk->type != fkey || rk->rkey != k->base.id)
				continue;
			char *msg = NULL;
			sql_subfunc *cnt = sql_bind_func(sql, "sys", "count", sql_bind_localtype("void"), NULL, F_AGGR);
			sql_subfunc *ne = sql_bind_func_result(sql, "sys", "<>", F_FUNC, bt, 2, lng, lng);
			stmt *s, *tids;

			tids = stmt_tid(be, fk->idx->t, 0);
			s = stmt_idx(be, fk->idx, tids, tids->partition);
			s = stmt_join(be, s, utids, 0, cmp_equal, 0, 0, false); /* join over the join index */
			s = stmt_result(be, s, 0);
			tids = stmt_project(be, s, tids);
			if (cascade) { /* for truncate statements with the cascade option */
				if (!sql_delete_cascade_Fkeys(be, fk, tids))
					return 0;
			} else {
				switch (((sql_fkey*)fk)->on_delete) {
					case ACT_NO_ACTION:
						break;
					case ACT_SET_NULL:
					case ACT_SET_DEFAULT:
						if (!sql_delete_set_Fkeys(be, fk, tids, ((sql_fkey*)fk)->on_delete))
							return 0;
						break;
					case ACT_CASCADE:
						if (!sql_delete_cascade_Fkeys(be, fk, tids))
							return 0;
						break;
					default:	/*RESTRICT*/
						/* The overlap between deleted primaries and foreign should be empty */
						s = stmt_binop(be, stmt_aggr(be, tids, NULL, NULL, NULL, cnt, 1, 0, 1), stmt_atom_lng(be, 0), NULL, ne);
						msg = sa_message(sql->sa, SQLSTATE(40002) "%s: FOREIGN KEY constraint '%s.%s' violated", which, fk->t->base.name, fk->base.name);
						s = stmt_exception(be, s, msg, 00001);
				}
			}
		}
		list_destroy(keys);
	}
	return 1;
}

static int
sql_delete_keys(backend *be, sql_table *t, stmt *rows, char* which, int cascade)
{
	mvc *sql = be->mvc;
	int res = 1;
	node *n;

	if (!ol_length(t->keys))
		return res;

	for (n = ol_first_node(t->keys); n; n = n->next) {
		sql_key *k = n->data;

		if (k->type == pkey || k->type == ukey) {
			if (!(sql->cascade_action && list_find_id(sql->cascade_action, k->base.id))) {
				sqlid *local_id = SA_NEW(sql->sa, sqlid);
				if (!sql->cascade_action)
					sql->cascade_action = sa_list(sql->sa);

				*local_id = k->base.id;
				list_append(sql->cascade_action, local_id);
				if (!sql_delete_ukey(be, rows, k, which, cascade))
					return 0;
			}
		}
	}
	return res;
}

static stmt *
sql_delete(backend *be, sql_table *t, stmt *rows)
{
	mvc *sql = be->mvc;
	stmt *v = NULL, *s = NULL, **deleted_cols = NULL;

	if (rows) {
		v = rows;
	} else { /* delete all */
		v = stmt_tid(be, t, 0);
	}

	/*  project all columns */
	if (ol_length(t->triggers) || partition_find_part(sql->session->tr, t, NULL)) {
		int nr = 0;
		deleted_cols = table_update_stmts(sql, t, &nr);
		int i = 0;
		for (node *n = ol_first_node(t->columns); n; n = n->next, i++) {
			sql_column *c = n->data;
			stmt *s = stmt_col(be, c, v, v->partition);

			deleted_cols[i] = s;
		}
	}

/* before */
	if (!sql_delete_triggers(be, t, v, deleted_cols, 0, 1, 3))
		return sql_error(sql, 02, SQLSTATE(27000) "DELETE: triggers failed for table '%s'", t->base.name);

	if (!sql_delete_keys(be, t, v, "DELETE", 0))
		return sql_error(sql, 02, SQLSTATE(42000) "DELETE: failed to delete indexes for table '%s'", t->base.name);

	if (rows) {
		s = stmt_delete(be, t, rows);
		if (!be->silent)
			s = stmt_aggr(be, rows, NULL, NULL, NULL, sql_bind_func(sql, "sys", "count", sql_bind_localtype("void"), NULL, F_AGGR), 1, 0, 1);
	} else { /* delete all */
		s = stmt_table_clear(be, t); /* first column */
	}

/* after */
	if (!sql_delete_triggers(be, t, v, deleted_cols, 1, 1, 3))
		return sql_error(sql, 02, SQLSTATE(27000) "DELETE: triggers failed for table '%s'", t->base.name);
	return s;
}

static rel_bin_stmt *
rel2bin_delete(backend *be, sql_rel *rel, list *refs)
{
	mvc *sql = be->mvc;
	stmt *stdelete = NULL, *tids = NULL;
	sql_rel *tr = rel->l;
	sql_table *t = NULL;

	if (tr->op == op_basetable)
		t = tr->l;
	else
		assert(0/*ddl statement*/);

	if (rel->r) { /* first construct the deletes relation */
		rel_bin_stmt *rows = subrel_bin(be, rel->r, refs);
		rows = subrel_project(be, rows, refs, rel->r, false);
		if (!rows)
			return NULL;
		tids = rows->cols->h->data; /* TODO this should be the candidate list instead */
	}
	stdelete = sql_delete(be, t, tids);
	sql->cascade_action = NULL;
	if (!stdelete)
		return NULL;

	if (!be->silent) {
		/* if there are multiple update statements, update total count, otherwise use the the current count */
		be->rowcount = be->rowcount ? add_to_rowcount_accumulator(be, stdelete->nr) : stdelete->nr;
	}
	if (rel->r && !rel_predicates(be, rel->r))
		return NULL;
	if (!isNew(t) && isGlobal(t) && !isGlobalTemp(t) && sql_trans_add_dependency_change(be->mvc->session->tr, t->base.id, dml) != LOG_OK)
		return sql_error(sql, 02, SQLSTATE(HY013) MAL_MALLOC_FAIL);

	return create_rel_bin_stmt(sql->sa, rel, sa_list(sql->sa), NULL);
}

struct tablelist {
	sql_table *table;
	struct tablelist* next;
};

static void /* inspect the other tables recursively for foreign key dependencies */
check_for_foreign_key_references(mvc *sql, struct tablelist* tlist, struct tablelist* next_append, sql_table *t, int cascade, int *error)
{
	node *n;
	int found;
	struct tablelist* new_node, *node_check;
	sql_trans *tr = sql->session->tr;

	if (THRhighwater()) {
		sql_error(sql, 10, SQLSTATE(42000) "Query too complex: running out of stack space");
		*error = 1;
		return;
	}

	if (*error)
		return;

	sqlstore *store = sql->session->tr->store;
	if (t->keys) { /* Check for foreign key references */
		for (n = ol_first_node(t->keys); n; n = n->next) {
			sql_key *k = n->data;

			if (k->type == ukey || k->type == pkey) {
				list *keys = sql_trans_get_dependencies(tr, k->base.id, FKEY_DEPENDENCY, NULL);

				if (keys) {
					for (node *n = keys->h; n; n = n->next->next) {
						sqlid fkey_id = *(sqlid*)n->data;
						sql_base *b = os_find_id(tr->cat->objects, tr, fkey_id);
						sql_key *fk = (sql_key*)b;
						sql_fkey *rk = (sql_fkey*)b;

						if (fk->type != fkey || rk->rkey != k->base.id)
							continue;
						k = fk;
						/* make sure it is not a self referencing key */
						if (k->t != t && !cascade && isTable(t)) {
							node *n = ol_first_node(t->columns);
							sql_column *c = n->data;
							size_t n_rows = store->storage_api.count_col(sql->session->tr, c, 10);
							if (n_rows > 0) {
								list_destroy(keys);
								sql_error(sql, 02, SQLSTATE(23000) "TRUNCATE: FOREIGN KEY %s.%s depends on %s", k->t->base.name, k->base.name, t->base.name);
								*error = 1;
								return;
							}
						} else if (k->t != t) {
							found = 0;
							for (node_check = tlist; node_check; node_check = node_check->next) {
								if (node_check->table == k->t)
									found = 1;
							}
							if (!found) {
								if ((new_node = SA_NEW(sql->ta, struct tablelist)) == NULL) {
									list_destroy(keys);
									sql_error(sql, 02, SQLSTATE(HY013) MAL_MALLOC_FAIL);
									*error = 1;
									return;
								}
								new_node->table = k->t;
								new_node->next = NULL;
								next_append->next = new_node;
								check_for_foreign_key_references(sql, tlist, new_node, k->t, cascade, error);
							}
						}
					}
					list_destroy(keys);
				}
			}
		}
	}
}

static stmt *
sql_truncate(backend *be, sql_table *t, int restart_sequences, int cascade)
{
	mvc *sql = be->mvc;
	stmt *v, *ret = NULL, *other = NULL;
	const char *next_value_for = "next value for ";
	sql_column *col = NULL;
	sql_schema *sche = NULL;
	sql_table *next = NULL;
	sql_trans *tr = sql->session->tr;
	int error = 0;
	struct tablelist* new_list = SA_NEW(sql->ta, struct tablelist), *list_node;
	stmt **deleted_cols = NULL;

	if (!new_list) {
		sql_error(sql, 02, SQLSTATE(HY013) MAL_MALLOC_FAIL);
		error = 1;
		goto finalize;
	}

	new_list->table = t;
	new_list->next = NULL;
	check_for_foreign_key_references(sql, new_list, new_list, t, cascade, &error);
	if (error)
		goto finalize;

	for (list_node = new_list; list_node; list_node = list_node->next) {
		next = list_node->table;
		sche = next->s;

		if (restart_sequences) { /* restart the sequences if it's the case */
			for (node *n = ol_first_node(next->columns); n; n = n->next) {
				col = n->data;

				if (col->def && !strncmp(col->def, next_value_for, strlen(next_value_for))) {
					sql_schema *s = NULL;
					sql_sequence *seq = NULL;
					char *schema = NULL, *seq_name = NULL;

					extract_schema_and_sequence_name(sql->ta, col->def + strlen(next_value_for), &schema, &seq_name);
					if (!schema || !seq_name || !(s = find_sql_schema(tr, schema)))
						continue;

					assert(s->base.id == sche->base.id);
					if ((seq = find_sql_sequence(tr, s, seq_name))) {
						switch (sql_trans_sequence_restart(tr, seq, seq->start)) {
							case -1:
								sql_error(sql, 02, SQLSTATE(HY013) MAL_MALLOC_FAIL);
								error = 1;
								goto finalize;
							case -2:
							case -3:
								sql_error(sql, 02, SQLSTATE(HY005) "RESTART SEQUENCE: transaction conflict detected");
								error = 1;
								goto finalize;
							case -4:
								sql_error(sql, 02, SQLSTATE(HY005) "Could not restart sequence %s.%s", sche->base.name, seq_name);
								error = 1;
								goto finalize;
							default:
								break;
						}
					}
				}
			}
		}

		v = stmt_tid(be, next, 0);

		/*  project all columns */
		if (ol_length(t->triggers) || partition_find_part(sql->session->tr, t, NULL)) {
			int nr = 0;
			deleted_cols = table_update_stmts(sql, t, &nr);
			int i = 0;
			for (node *n = ol_first_node(t->columns); n; n = n->next, i++) {
				sql_column *c = n->data;
				stmt *s = stmt_col(be, c, v, v->partition);

				deleted_cols[i] = s;
			}
		}

		/* before */
		if (!sql_delete_triggers(be, next, v, deleted_cols, 0, 3, 4)) {
			sql_error(sql, 02, SQLSTATE(27000) "TRUNCATE: triggers failed for table '%s'", next->base.name);
			error = 1;
			goto finalize;
		}

		if (!sql_delete_keys(be, next, v, "TRUNCATE", cascade)) {
			sql_error(sql, 02, SQLSTATE(42000) "TRUNCATE: failed to delete indexes for table '%s'", next->base.name);
			error = 1;
			goto finalize;
		}

		other = stmt_table_clear(be, next);
		if (next == t)
			ret = other;

		/* after */
		if (!sql_delete_triggers(be, next, v, deleted_cols, 1, 3, 4)) {
			sql_error(sql, 02, SQLSTATE(27000) "TRUNCATE: triggers failed for table '%s'", next->base.name);
			error = 1;
			goto finalize;
		}

		if (!be->silent) {
			/* if there are multiple update statements, update total count, otherwise use the the current count */
			be->rowcount = be->rowcount ? add_to_rowcount_accumulator(be, other->nr) : other->nr;
		}
	}

finalize:
	sa_reset(sql->ta);
	if (error)
		return NULL;
	return ret;
}

#define E_ATOM_INT(e) ((atom*)((sql_exp*)e)->l)->data.val.ival
#define E_ATOM_STRING(e) ((atom*)((sql_exp*)e)->l)->data.val.sval

static rel_bin_stmt *
rel2bin_truncate(backend *be, sql_rel *rel)
{
	mvc *sql = be->mvc;
	stmt *truncate = NULL;
	sql_rel *tr = rel->l;
	sql_table *t = NULL;
	node *n = NULL;
	int restart_sequences, cascade;

	if (tr->op == op_basetable)
		t = tr->l;
	else
		assert(0/*ddl statement*/);

	n = rel->exps->h;
	restart_sequences = E_ATOM_INT(n->data);
	cascade = E_ATOM_INT(n->next->data);

	if (!isNew(t) && isGlobal(t) && !isGlobalTemp(t) && sql_trans_add_dependency_change(be->mvc->session->tr, t->base.id, dml) != LOG_OK)
		return sql_error(sql, 02, SQLSTATE(HY013) MAL_MALLOC_FAIL);

	truncate = sql_truncate(be, t, restart_sequences, cascade);
	sql->cascade_action = NULL;
	if (!truncate)
		return NULL;

	return create_rel_bin_stmt(sql->sa, rel, sa_list(sql->sa), NULL);
}

static rel_bin_stmt *
rel2bin_output(backend *be, sql_rel *rel, list *refs)
{
	mvc *sql = be->mvc;
	node *n;
	const char *tsep, *rsep, *ssep, *ns, *fn = NULL;
	atom *tatom, *ratom, *satom, *natom;
	int onclient = 0;
	rel_bin_stmt *s = NULL;
	stmt *fns = NULL, *cnt;
	list *slist = sa_list(sql->sa);

	if (rel->l)  /* first construct the sub relation */
		s = subrel_bin(be, rel->l, refs);
	s = subrel_project(be, s, refs, rel->l, false);
	if (!s)
		return NULL;

	if (!rel->exps)
		return s;
	n = rel->exps->h;
	tatom = ((sql_exp*) n->data)->l;
	tsep  = sa_strdup(sql->sa, tatom->isnull ? "" : tatom->data.val.sval);
	ratom = ((sql_exp*) n->next->data)->l;
	rsep  = sa_strdup(sql->sa, ratom->isnull ? "" : ratom->data.val.sval);
	satom = ((sql_exp*) n->next->next->data)->l;
	ssep  = sa_strdup(sql->sa, satom->isnull ? "" : satom->data.val.sval);
	natom = ((sql_exp*) n->next->next->next->data)->l;
	ns    = sa_strdup(sql->sa, natom->isnull ? "" : natom->data.val.sval);

	if (n->next->next->next->next) {
		fn = E_ATOM_STRING(n->next->next->next->next->data);
		fns = stmt_atom_string(be, sa_strdup(sql->sa, fn));
		onclient = E_ATOM_INT(n->next->next->next->next->next->data);
	}
	list_append(slist, stmt_export(be, s, tsep, rsep, ssep, ns, onclient, fns));
	if (s->nrcols != 0) {
		cnt = stmt_aggr(be, s->cols->h->data, NULL, NULL, NULL, sql_bind_func(sql, "sys", "count", sql_bind_localtype("void"), NULL, F_AGGR), 1, 0, 1);
	} else {
		cnt = stmt_atom_lng(be, 1);
	}
	return create_rel_bin_stmt(sql->sa, rel, list_append(sa_list(sql->sa), cnt), NULL);
}

static list *
merge_stmt_join_projections(backend *be, rel_bin_stmt *left, rel_bin_stmt *right, stmt *jl, stmt *jr, stmt *diff)
{
	mvc *sql = be->mvc;
	list *l = sa_list(sql->sa);

	if (left)
		for( node *n = left->cols->h; n; n = n->next ) {
			stmt *c = n->data;
			const char *rnme = table_name(sql->sa, c);
			const char *nme = column_name(sql->sa, c);
			stmt *s = stmt_project(be, jl ? jl : diff, column(be, c));

			s = stmt_alias(be, s, rnme, nme);
			list_append(l, s);
		}
	if (right)
		for( node *n = right->cols->h; n; n = n->next ) {
			stmt *c = n->data;
			const char *rnme = table_name(sql->sa, c);
			const char *nme = column_name(sql->sa, c);
			stmt *s = stmt_project(be, jr ? jr : diff, column(be, c));

			s = stmt_alias(be, s, rnme, nme);
			list_append(l, s);
		}
	return l;
}

static void
validate_merge_delete_update(backend *be, bool delete, rel_bin_stmt *bt_stmt, sql_rel *bt, stmt *jl, stmt *ld)
{
	mvc *sql = be->mvc;
	str msg;
	sql_table *t = bt->l;
	char *alias = (char *) rel_name(bt);
	sql_subfunc *cnt = sql_bind_func(sql, "sys", "count", sql_bind_localtype("void"), NULL, F_AGGR);
	stmt *cnt1 = stmt_aggr(be, jl, NULL, NULL, NULL, cnt, 1, 0, 1);
	stmt *cnt2 = stmt_aggr(be, ld, NULL, NULL, NULL, cnt, 1, 0, 1);
	sql_subfunc *add = sql_bind_func(sql, "sys", "sql_add", tail_type(cnt1), tail_type(cnt2), F_FUNC);
	stmt *s1 = stmt_binop(be, cnt1, cnt2, NULL, add);
	stmt *cnt3 = stmt_aggr(be, bin_find_smallest_column(be, bt_stmt), NULL, NULL, NULL, cnt, 1, 0, 1);
	sql_subfunc *bf = sql_bind_func(sql, "sys", ">", tail_type(s1), tail_type(cnt3), F_FUNC);
	stmt *s2 = stmt_binop(be, s1, cnt3, NULL, bf);

	if (alias && strcmp(alias, t->base.name) == 0) /* detect if alias is present */
		alias = NULL;
	msg = sa_message(sql->sa, SQLSTATE(40002) "MERGE %s: Multiple rows in the input relation match the same row in the target %s '%s%s%s'",
					 delete ? "DELETE" : "UPDATE",
					 alias ? "relation" : "table",
					 alias ? alias : t->s ? t->s->base.name : "", alias ? "" : ".", alias ? "" : t->base.name);
	(void)stmt_exception(be, s2, msg, 00001);
}

static rel_bin_stmt *
rel2bin_merge_apply_update(backend *be, sql_rel *join, sql_rel *upd, list *refs, rel_bin_stmt *bt_stmt, rel_bin_stmt *target_stmt, stmt *jl, stmt *jr, stmt *ld, stmt **rd)
{
	mvc *sql = be->mvc;

	if (is_insert(upd->op)) {
		if (!*rd) {
			*rd = stmt_tdiff(be, stmt_mirror(be, bin_find_smallest_column(be, target_stmt)), jr, NULL);
		}
		rel_bin_stmt *s = create_rel_bin_stmt(sql->sa, join, merge_stmt_join_projections(be, NULL, target_stmt, NULL, NULL, *rd), NULL);
		refs_update_stmt(refs, join, s); /* project the differences on the target side for inserts */

		return rel2bin_insert(be, upd, refs);
	} else {
		rel_bin_stmt *s = create_rel_bin_stmt(sql->sa, join, merge_stmt_join_projections(be, bt_stmt, is_update(upd->op) ? target_stmt : NULL, jl, is_update(upd->op) ? jr : NULL, NULL), NULL);
		refs_update_stmt(refs, join, s); /* project the matched values on both sides for updates and deletes */

		assert(is_update(upd->op) || is_delete(upd->op));
		/* the left joined values + left difference must be smaller than the table count */
		validate_merge_delete_update(be, is_update(upd->op), bt_stmt, join->l, jl, ld);

		return is_update(upd->op) ? rel2bin_update(be, upd, refs) : rel2bin_delete(be, upd, refs);
	}
}

static rel_bin_stmt *
rel2bin_merge(backend *be, sql_rel *rel, list *refs)
{
	mvc *sql = be->mvc;
	sql_rel *join = rel->l, *r = rel->r;
	rel_bin_stmt *join_st, *ns;
	stmt *rd = NULL;
	list *slist = sa_list(sql->sa);

	assert(rel_is_ref(join) && is_left(join->op));
	join_st = subrel_bin(be, join, refs);
	if (!join_st)
		return NULL;

	/* grab generated left join outputs and generate updates accordingly to matched and not matched values */

	if (is_ddl(r->op)) {
		assert(r->flag == ddl_list);
		if (r->l) {
			if ((ns = rel2bin_merge_apply_update(be, join, r->l, refs, join_st->left, join_st->right, join_st->jl, join_st->jr, join_st->ld, &rd)) == NULL)
				return NULL;
			list_append(slist, ns);
		}
		if (r->r) {
			if ((ns = rel2bin_merge_apply_update(be, join, r->r, refs, join_st->left, join_st->right, join_st->jl, join_st->jr, join_st->ld, &rd)) == NULL)
				return NULL;
			list_append(slist, ns);
		}
	} else {
		if (!(ns = rel2bin_merge_apply_update(be, join, r, refs, join_st->left, join_st->right, join_st->jl, join_st->jr, join_st->ld, &rd)))
			return NULL;
		list_append(slist, ns);
	}
	return create_rel_bin_stmt(sql->sa, rel, slist, NULL);
}

static rel_bin_stmt *
rel2bin_list(backend *be, sql_rel *rel, list *refs)
{
	mvc *sql = be->mvc;
	rel_bin_stmt *l = NULL, *r = NULL;
	list *slist = sa_list(sql->sa);

	if (rel->l)  /* first construct the sub relation */
		l = subrel_bin(be, rel->l, refs);
	if (rel->r)  /* first construct the sub relation */
		r = subrel_bin(be, rel->r, refs);
	l = subrel_project(be, l, refs, rel->l, false);
	r = subrel_project(be, r, refs, rel->r, false);
	if ((rel->l && !l) || (rel->r && !r))
		return NULL;
	if (l)
		list_append(slist, l);
	if (r)
		list_append(slist, r);
	return create_rel_bin_stmt(sql->sa, rel, slist, NULL);
}

static rel_bin_stmt *
rel2bin_psm(backend *be, sql_rel *rel)
{
	mvc *sql = be->mvc;
	list *l = sa_list(sql->sa);
	rel_bin_stmt *sub = NULL;

	for (node *n = rel->exps->h; n; n = n->next) {
		sql_exp *e = n->data;
		stmt *s = exp_bin(be, e, sub, NULL, 0, 0, 0);
		if (!s)
			return NULL;

		if (s && s->type == st_table) /* relational statement */
			sub = s->op4.relstval;
		else
			list_append(l, s);
	}
	return create_rel_bin_stmt(sql->sa, rel, l, NULL);
}

static rel_bin_stmt *
rel2bin_partition_limits(backend *be, sql_rel *rel, list *refs)
{
	mvc *sql = be->mvc;
	rel_bin_stmt *l = NULL, *r = NULL;
	list *slist = sa_list(be->mvc->sa);

	if (rel->l)  /* first construct the sub relation */
		l = subrel_bin(be, rel->l, refs);
	if (rel->r)  /* first construct the sub relation */
		r = subrel_bin(be, rel->r, refs);
	l = subrel_project(be, l, refs, rel->l, false);
	r = subrel_project(be, r, refs, rel->r, false);
	if ((rel->l && !l) || (rel->r && !r))
		return NULL;

	assert(rel->exps);
	assert(rel->flag == ddl_alter_table_add_range_partition || rel->flag == ddl_alter_table_add_list_partition);

	if (rel->exps) {
		for (node *n = rel->exps->h; n; n = n->next) {
			sql_exp *e = n->data;
			stmt *s = exp_bin(be, e, l, r, 0, 0, 0);
			if (!s)
				return NULL;
			append(slist, s);
		}
	}
	return create_rel_bin_stmt(sql->sa, rel, list_append(sa_list(sql->sa), stmt_catalog(be, rel->flag, slist)), NULL);
}

static rel_bin_stmt *
rel2bin_exception(backend *be, sql_rel *rel, list *refs)
{
	mvc *sql = be->mvc;
	rel_bin_stmt *l = NULL, *r = NULL;
	list *slist = sa_list(sql->sa);

	if (rel->l)  /* first construct the sub relation */
		l = subrel_bin(be, rel->l, refs);
	if (rel->r)  /* first construct the sub relation */
		r = subrel_bin(be, rel->r, refs);
	l = subrel_project(be, l, refs, rel->l, false);
	r = subrel_project(be, r, refs, rel->r, false);
	if ((rel->l && !l) || (rel->r && !r))
		return NULL;

	assert(rel->exps);
	for (node *n = rel->exps->h; n; n = n->next) {
		sql_exp *e = n->data;
		stmt *s = exp_bin(be, e, l, r, 0, 0, 0);
		if (!s)
			return NULL;
		list_append(slist, s);
	}
	return create_rel_bin_stmt(sql->sa, rel, slist, NULL);
}

static rel_bin_stmt *
rel2bin_seq(backend *be, sql_rel *rel, list *refs)
{
	mvc *sql = be->mvc;
	node *en = rel->exps->h;
	stmt *restart, *sname, *seq, *seqname;
	rel_bin_stmt *sl = NULL;
	list *l = sa_list(sql->sa);

	if (rel->l) { /* first construct the sub relation */
		sl = subrel_bin(be, rel->l, refs);
		sl = subrel_project(be, sl, refs, rel->l, false);
		if (!sl)
			return NULL;
	}

	restart = exp_bin(be, en->data, sl, NULL, 0, 0, 0);
	sname = exp_bin(be, en->next->data, sl, NULL, 0, 0, 0);
	seqname = exp_bin(be, en->next->next->data, sl, NULL, 0, 0, 0);
	seq = exp_bin(be, en->next->next->next->data, sl, NULL, 0, 0, 0);
	if (!restart || !sname || !seqname || !seq)
		return NULL;

	if (restart->type == st_table && !list_empty(restart->op4.relstval->cols)) /* relational statement */
		restart = restart->op4.relstval->cols->h->data;
	append(l, sname);
	append(l, seqname);
	append(l, seq);
	append(l, restart);
	return create_rel_bin_stmt(sql->sa, rel, list_append(sa_list(sql->sa), stmt_catalog(be, rel->flag, l)), NULL);
}

static rel_bin_stmt *
rel2bin_trans(backend *be, sql_rel *rel)
{
	mvc *sql = be->mvc;
	node *en = rel->exps->h;
	stmt *chain = exp_bin(be, en->data, NULL, NULL, 0, 0, 0);
	stmt *name = NULL;

	if (!chain)
		return NULL;

	if (en->next) {
		name = exp_bin(be, en->next->data, NULL, NULL, 0, 0, 0);
		if (!name)
			return NULL;
	}
	return create_rel_bin_stmt(sql->sa, rel, list_append(sa_list(sql->sa), stmt_trans(be, rel->flag, chain, name)), NULL);
}

static rel_bin_stmt *
rel2bin_catalog_schema(backend *be, sql_rel *rel)
{
	mvc *sql = be->mvc;
	node *en = rel->exps->h;
	stmt *action = exp_bin(be, en->data, NULL, NULL, 0, 0, 0);
	stmt *sname = NULL, *name = NULL, *ifexists = NULL;
	list *l = sa_list(sql->sa);

	if (!action)
		return NULL;

	en = en->next;
	sname = exp_bin(be, en->data, NULL, NULL, 0, 0, 0);
	if (!sname)
		return NULL;
	append(l, sname);
	en = en->next;
	if (rel->flag == ddl_create_schema) {
		if (en) {
			name = exp_bin(be, en->data, NULL, NULL, 0, 0, 0);
			if (!name)
				return NULL;
		} else {
			name = stmt_atom_string(be, NULL);
		}
		append(l, name);
	} else {
		assert(rel->flag == ddl_drop_schema);
		ifexists = exp_bin(be, en->data, NULL, NULL, 0, 0, 0);
		if (!ifexists)
			return NULL;
		append(l, ifexists);
	}
	append(l, action);
	return create_rel_bin_stmt(sql->sa, rel, list_append(sa_list(sql->sa), stmt_catalog(be, rel->flag, l)), NULL);
}

static rel_bin_stmt *
rel2bin_catalog_table(backend *be, sql_rel *rel)
{
	mvc *sql = be->mvc;
	node *en = rel->exps->h;
	stmt *action = exp_bin(be, en->data, NULL, NULL, 0, 0, 0);
	stmt *table = NULL, *sname, *tname = NULL, *kname = NULL, *ifexists = NULL, *replace = NULL;
	list *l = sa_list(sql->sa);

	if (!action)
		return NULL;

	en = en->next;
	sname = exp_bin(be, en->data, NULL, NULL, 0, 0, 0);
	if (!sname)
		return NULL;
	en = en->next;
	if (en) {
		tname = exp_bin(be, en->data, NULL, NULL, 0, 0, 0);
		if (!tname)
			return NULL;
		en = en->next;
	}
	append(l, sname);
	assert(tname);
	append(l, tname);
	if (rel->flag == ddl_drop_constraint) { /* needs extra string parameter for constraint name */
		if (en) {
			kname = exp_bin(be, en->data, NULL, NULL, 0, 0, 0);
			if (!kname)
				return NULL;
			en = en->next;
		}
		append(l, kname);
	}
	if (rel->flag != ddl_drop_table && rel->flag != ddl_drop_view && rel->flag != ddl_drop_constraint) {
		if (en) {
			table = exp_bin(be, en->data, NULL, NULL, 0, 0, 0);
			if (!table)
				return NULL;
			en = en->next;
		}
		append(l, table);
	} else {
		if (en) {
			ifexists = exp_bin(be, en->data, NULL, NULL, 0, 0, 0);
			if (!ifexists)
				return NULL;
			en = en->next;
		} else {
			ifexists = stmt_atom_int(be, 0);
		}
		append(l, ifexists);
	}
	append(l, action);
	if (rel->flag == ddl_create_view) {
		if (en) {
			replace = exp_bin(be, en->data, NULL, NULL, 0, 0, 0);
			if (!replace)
				return NULL;
		} else {
			replace = stmt_atom_int(be, 0);
		}
		append(l, replace);
	}
	return create_rel_bin_stmt(sql->sa, rel, list_append(sa_list(sql->sa), stmt_catalog(be, rel->flag, l)), NULL);
}

static rel_bin_stmt *
rel2bin_catalog2(backend *be, sql_rel *rel)
{
	mvc *sql = be->mvc;
	list *l = sa_list(sql->sa);

	for (node *en = rel->exps->h; en; en = en->next) {
		stmt *es = NULL;

		if (en->data) {
			es = exp_bin(be, en->data, NULL, NULL, 0, 0, 0);
			if (!es)
				return NULL;
		} else {
			es = stmt_atom_string(be, NULL);
		}
		append(l, es);
	}
	return create_rel_bin_stmt(sql->sa, rel, list_append(sa_list(sql->sa), stmt_catalog(be, rel->flag, l)), NULL);
}

static rel_bin_stmt *
rel2bin_ddl(backend *be, sql_rel *rel, list *refs)
{
	mvc *sql = be->mvc;
	rel_bin_stmt *s = NULL;

	switch (rel->flag) {
		case ddl_output:
			s = rel2bin_output(be, rel, refs);
			sql->type = Q_TABLE;
			break;
		case ddl_list:
			s = rel2bin_list(be, rel, refs);
			break;
		case ddl_psm:
			s = rel2bin_psm(be, rel);
			break;
		case ddl_exception:
			s = rel2bin_exception(be, rel, refs);
			break;
		case ddl_create_seq:
		case ddl_alter_seq:
			s = rel2bin_seq(be, rel, refs);
			sql->type = Q_SCHEMA;
			break;
		case ddl_alter_table_add_range_partition:
		case ddl_alter_table_add_list_partition:
			s = rel2bin_partition_limits(be, rel, refs);
			sql->type = Q_SCHEMA;
			break;
		case ddl_release:
		case ddl_commit:
		case ddl_rollback:
		case ddl_trans:
			s = rel2bin_trans(be, rel);
			sql->type = Q_TRANS;
			break;
		case ddl_create_schema:
		case ddl_drop_schema:
			s = rel2bin_catalog_schema(be, rel);
			sql->type = Q_SCHEMA;
			break;
		case ddl_create_table:
		case ddl_drop_table:
		case ddl_create_view:
		case ddl_drop_view:
		case ddl_drop_constraint:
		case ddl_alter_table:
			s = rel2bin_catalog_table(be, rel);
			sql->type = Q_SCHEMA;
			break;
		case ddl_drop_seq:
		case ddl_create_type:
		case ddl_drop_type:
		case ddl_drop_index:
		case ddl_create_function:
		case ddl_drop_function:
		case ddl_create_trigger:
		case ddl_drop_trigger:
		case ddl_grant_roles:
		case ddl_revoke_roles:
		case ddl_grant:
		case ddl_revoke:
		case ddl_grant_func:
		case ddl_revoke_func:
		case ddl_create_user:
		case ddl_drop_user:
		case ddl_alter_user:
		case ddl_rename_user:
		case ddl_create_role:
		case ddl_drop_role:
		case ddl_alter_table_add_table:
		case ddl_alter_table_del_table:
		case ddl_alter_table_set_access:
		case ddl_comment_on:
		case ddl_rename_schema:
		case ddl_rename_table:
		case ddl_rename_column:
			s = rel2bin_catalog2(be, rel);
			sql->type = Q_SCHEMA;
			break;
		default:
			assert(0);
	}
	return s;
}

static rel_bin_stmt *
subrel_bin(backend *be, sql_rel *rel, list *refs)
{
	mvc *sql = be->mvc;
	rel_bin_stmt *s = NULL;

	if (THRhighwater())
		return sql_error(be->mvc, 10, SQLSTATE(42000) "Query too complex: running out of stack space");

	if (!rel)
		return s;
	if (rel_is_ref(rel)) {
		s = refs_find_rel(refs, rel);
		/* needs a proper fix!! */
		if (s)
			return s;
	}
	switch (rel->op) {
	case op_basetable:
		s = rel2bin_basetable(be, rel);
		sql->type = Q_TABLE;
		break;
	case op_table:
		s = rel2bin_table(be, rel, refs);
		sql->type = Q_TABLE;
		break;
	case op_join:
	case op_left:
	case op_right:
	case op_full:
		s = rel2bin_join(be, rel, refs);
		sql->type = Q_TABLE;
		break;
	case op_semi:
	case op_anti:
		s = rel2bin_semijoin(be, rel, refs);
		sql->type = Q_TABLE;
		break;
	case op_union:
		s = rel2bin_union(be, rel, refs);
		sql->type = Q_TABLE;
		break;
	case op_except:
		s = rel2bin_except(be, rel, refs);
		sql->type = Q_TABLE;
		break;
	case op_inter:
		s = rel2bin_inter(be, rel, refs);
		sql->type = Q_TABLE;
		break;
	case op_project:
		s = rel2bin_project(be, rel, refs, NULL);
		sql->type = Q_TABLE;
		break;
	case op_select:
		s = rel2bin_select(be, rel, refs);
		sql->type = Q_TABLE;
		break;
	case op_groupby:
		s = rel2bin_groupby(be, rel, refs);
		sql->type = Q_TABLE;
		break;
	case op_topn:
		s = rel2bin_topn(be, rel, refs);
		sql->type = Q_TABLE;
		break;
	case op_sample:
		s = rel2bin_sample(be, rel, refs);
		sql->type = Q_TABLE;
		break;
	case op_insert:
		s = rel2bin_insert(be, rel, refs);
		if (sql->type == Q_TABLE)
			sql->type = Q_UPDATE;
		break;
	case op_update:
		s = rel2bin_update(be, rel, refs);
		if (sql->type == Q_TABLE)
			sql->type = Q_UPDATE;
		break;
	case op_delete:
		s = rel2bin_delete(be, rel, refs);
		if (sql->type == Q_TABLE)
			sql->type = Q_UPDATE;
		break;
	case op_truncate:
		s = rel2bin_truncate(be, rel);
		if (sql->type == Q_TABLE)
			sql->type = Q_UPDATE;
		break;
	case op_merge:
		s = rel2bin_merge(be, rel, refs);
		if (sql->type == Q_TABLE)
			sql->type = Q_UPDATE;
		break;
	case op_ddl:
		s = rel2bin_ddl(be, rel, refs);
		break;
	}
	if (s && rel_is_ref(rel)) {
		/* for now make sure referenced relations get flattend */
		s = subrel_project(be, s, refs, rel, 0);
		list_append(refs, rel);
		list_append(refs, s);
	}
	return s;
}

rel_bin_stmt *
rel_bin(backend *be, sql_rel *rel)
{
	mvc *sql = be->mvc;
	list *refs = sa_list(sql->sa);
	mapi_query_t sqltype = sql->type;
	rel_bin_stmt *s = subrel_bin(be, rel, refs);

	s = subrel_project(be, s, refs, rel, false);
	if (sqltype == Q_SCHEMA)
		sql->type = sqltype;  /* reset */

	return s;
}

rel_bin_stmt *
output_rel_bin(backend *be, sql_rel *rel, int top)
{
	mvc *sql = be->mvc;
	list *refs = sa_list(sql->sa);
	mapi_query_t sqltype = sql->type;
	rel_bin_stmt *s;

	be->join_idx = 0;
	be->rowcount = 0;
	be->silent = !top;

	s = subrel_bin(be, rel, refs);
	s = subrel_project(be, s, refs, rel, false);
	if (!s)
		return NULL;
	if (sqltype == Q_SCHEMA)
		sql->type = sqltype;  /* reset */

	if (!be->silent) { /* don't generate outputs when we are silent */
		if (!is_ddl(rel->op) && sql->type == Q_TABLE && stmt_output(be, s) < 0) {
			return NULL;
		} else if (be->rowcount > 0 && sqltype == Q_UPDATE && stmt_affected_rows(be, be->rowcount) < 0) {
			/* only call stmt_affected_rows outside functions and ddl, however if PROP_DISTRIBUTE is found it might be called. eg. merge statements */
			return NULL;
		}
	}
	return s;
}<|MERGE_RESOLUTION|>--- conflicted
+++ resolved
@@ -2632,12 +2632,7 @@
 					}
 				}
 
-<<<<<<< HEAD
-				if (!s)
-					s = exp_bin(be, e, left, right, 0, 1, 0);
-=======
-				s = exp_bin(be, e, left, right, NULL, NULL, NULL, NULL, 0, 1, 0);
->>>>>>> 21e02ba0
+				s = exp_bin(be, e, left, right, 0, 1, 0);
 				if (!s) {
 					assert(sql->session->status == -10); /* Stack overflow errors shouldn't terminate the server */
 					return NULL;
@@ -3673,17 +3668,10 @@
 			sql_idx *i = p->value;
 			int oldvtop = be->mb->vtop, oldstop = be->mb->stop, oldvid = be->mb->vid;
 
-<<<<<<< HEAD
-			if ((sel = rel2bin_hash_lookup(be, rel, sub, NULL, i, en)))
-				return create_rel_bin_stmt(sql->sa, rel, sub->cols, sel);
-			/* hash lookup cannot be used, clean leftover mal statements */
-			clean_mal_statements(be, oldstop, oldvtop, oldvid);
-=======
 			if (!(sel = rel2bin_hash_lookup(be, rel, sub, NULL, i, en))) {
 				/* hash lookup cannot be used, clean leftover mal statements */
 				clean_mal_statements(be, oldstop, oldvtop, oldvid);
 			}
->>>>>>> 21e02ba0
 		}
 	}
 	if (sub && !sel)
@@ -3711,13 +3699,6 @@
 		} else {
 			sel = s;
 		}
-<<<<<<< HEAD
-=======
-	}
-
-	if (sub && sel) {
-		sub = stmt_list(be, sub->op4.lval); /* protect against references */
->>>>>>> 21e02ba0
 		sub->cand = sel;
 	}
 	return sub;
