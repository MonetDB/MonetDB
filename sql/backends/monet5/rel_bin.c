--- conflicted
+++ resolved
@@ -732,11 +732,7 @@
 { 
 	stmt *sc = stmt_bat(sql->sa, c, RDONLY);
 
-<<<<<<< HEAD
-	if (isTableOrArray(c->t) && !c->t->readonly && !readonly &&
-=======
-	if (isTable(c->t) && !c->t->readonly &&
->>>>>>> ee4ae13a
+	if (isTableOrArray(c->t) && !c->t->readonly && 
 	   (c->base.flag != TR_NEW || c->t->base.flag != TR_NEW /* alter */) &&
 	   (c->t->persistence == SQL_PERSIST || c->t->persistence == SQL_DECLARED_TABLE) && !c->t->commit_action) {
 		stmt *i = stmt_bat(sql->sa, c, RD_INS);
@@ -754,11 +750,7 @@
 { 
 	stmt *sc = stmt_idxbat(sql->sa, i, RDONLY);
 
-<<<<<<< HEAD
-	if (isTableOrArray(i->t) && !i->t->readonly && !readonly &&
-=======
-	if (isTable(i->t) && !i->t->readonly &&
->>>>>>> ee4ae13a
+	if (isTableOrArray(i->t) && !i->t->readonly && 
 	   (i->base.flag != TR_NEW || i->t->base.flag != TR_NEW /* alter */) &&
 	   (i->t->persistence == SQL_PERSIST || i->t->persistence == SQL_DECLARED_TABLE) && !i->t->commit_action) {
 		stmt *ic = stmt_idxbat(sql->sa, i, RD_INS);
