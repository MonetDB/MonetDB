--- conflicted
+++ resolved
@@ -4259,11 +4259,7 @@
 	if (idx_ins)
 		pin = refs_find_rel(refs, prel);
 
-<<<<<<< HEAD
-	if (constraint && !be->rowcount)
-=======
 	if (constraint)
->>>>>>> ee611a2f
 		sql_insert_check_null(be, t, inserts->op4.lval);
 
 	l = sa_list(sql->sa);
@@ -5177,12 +5173,7 @@
 	list *l = sa_list(sql->sa);
 	node *n;
 
-<<<<<<< HEAD
-	if (!be->rowcount)
-		sql_update_check_null(be, t, updates);
-=======
 	sql_update_check_null(be, t, updates);
->>>>>>> ee611a2f
 
 	/* check keys + get idx */
 	idx_updates = update_idxs_and_check_keys(be, t, rows, updates, l, NULL);
@@ -5266,12 +5257,7 @@
 		if (c)
 			updates[c->colnr] = bin_find_column(be, update, ce->l, ce->r);
 	}
-<<<<<<< HEAD
-	if (!be->rowcount)
-		sql_update_check_null(be, t, updates);
-=======
 	sql_update_check_null(be, t, updates);
->>>>>>> ee611a2f
 
 	/* check keys + get idx */
 	updcol = first_updated_col(updates, ol_length(t->columns));
