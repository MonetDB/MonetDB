--- conflicted
+++ resolved
@@ -4140,13 +4140,8 @@
 
 	for (n = ol_first_node(t->columns); n; n = n->next) {
 		sql_column *c = n->data;
-<<<<<<< HEAD
-		bool has_nils = c->null;
-=======
 		sql_exp *ne = exp_column(sql->sa, name, c->base.name, &c->type, CARD_MULTI, c->null, is_column_unique(c), 0);
->>>>>>> 05797bef
-
-		sql_exp *ne = exp_column(sql->sa, name, c->base.name, &c->type, CARD_MULTI, has_nils, 0);
+
 		append(exps, ne);
 	}
 	r = rel_table_func(sql->sa, NULL, NULL, exps, TRIGGER_WRAPPER);
@@ -5092,27 +5087,16 @@
 	ti->nn = nn;
 	for (n = ol_first_node(t->columns); n; n = n->next) {
 		sql_column *c = n->data;
-		bool has_nils = c->null;
 
 		if (updates[c->colnr]) {
-<<<<<<< HEAD
-			sql_exp *oe = exp_column(sql->sa, on, c->base.name, &c->type, CARD_MULTI, has_nils, 0);
-			sql_exp *ne = exp_column(sql->sa, nn, c->base.name, &c->type, CARD_MULTI, has_nils, 0);
-=======
 			sql_exp *oe = exp_column(sql->sa, on, c->base.name, &c->type, CARD_MULTI, c->null, is_column_unique(c), 0);
 			sql_exp *ne = exp_column(sql->sa, nn, c->base.name, &c->type, CARD_MULTI, c->null, is_column_unique(c), 0);
->>>>>>> 05797bef
 
 			append(exps, oe);
 			append(exps, ne);
 		} else {
-<<<<<<< HEAD
-			sql_exp *oe = exp_column(sql->sa, on, c->base.name, &c->type, CARD_MULTI, has_nils, 0);
-			sql_exp *ne = exp_column(sql->sa, nn, c->base.name, &c->type, CARD_MULTI, has_nils, 0);
-=======
 			sql_exp *oe = exp_column(sql->sa, on, c->base.name, &c->type, CARD_MULTI, c->null, is_column_unique(c), 0);
 			sql_exp *ne = exp_column(sql->sa, nn, c->base.name, &c->type, CARD_MULTI, c->null, is_column_unique(c), 0);
->>>>>>> 05797bef
 
 			append(exps, oe);
 			append(exps, ne);
@@ -5379,13 +5363,9 @@
 	ti->nn = name;
 	for (n = ol_first_node(t->columns); n; n = n->next) {
 		sql_column *c = n->data;
-<<<<<<< HEAD
-		bool has_nils = c->null;
-=======
 		sql_exp *ne = exp_column(sql->sa, name, c->base.name, &c->type, CARD_MULTI, c->null, is_column_unique(c), 0);
->>>>>>> 05797bef
-
-		append(exps, exp_column(sql->sa, name, c->base.name, &c->type, CARD_MULTI, has_nils, 0));
+
+		append(exps, ne);
 	}
 	r = rel_table_func(sql->sa, NULL, NULL, exps, TRIGGER_WRAPPER);
 	r->l = ti;
