/*
 * This Source Code Form is subject to the terms of the Mozilla Public
 * License, v. 2.0.  If a copy of the MPL was not distributed with this
 * file, You can obtain one at http://mozilla.org/MPL/2.0/.
 *
 * Copyright 1997 - July 2008 CWI, August 2008 - 2020 MonetDB B.V.
 */

#include "monetdb_config.h"

#include "rel_bin.h"
#include "rel_rel.h"
#include "rel_exp.h"
#include "rel_psm.h"
#include "rel_prop.h"
#include "rel_select.h"
#include "rel_updates.h"
#include "rel_unnest.h"
#include "rel_optimizer.h"
#include "sql_env.h"
#include "sql_optimizer.h"

#define OUTER_ZERO 64

static stmt * exp_bin(backend *be, sql_exp *e, stmt *left, stmt *right, stmt *grp, stmt *ext, stmt *cnt, stmt *sel);
static stmt * rel_bin(backend *be, sql_rel *rel);
static stmt * subrel_bin(backend *be, sql_rel *rel, list *refs);

static stmt *check_types(backend *be, sql_subtype *ct, stmt *s, check_type tpe);

static stmt *
stmt_selectnil( backend *be, stmt *col)
{
	sql_subtype *t = tail_type(col);
	stmt *n = stmt_atom(be, atom_general(be->mvc->sa, t, NULL));
	stmt *nn = stmt_uselect2(be, col, n, n, 3, NULL, 0);
	return nn;
}

static stmt *
sql_unop_(backend *be, sql_schema *s, const char *fname, stmt *rs)
{
	mvc *sql = be->mvc;
	sql_subtype *rt = NULL;
	sql_subfunc *f = NULL;

	if (!s)
		s = sql->session->schema;
	rt = tail_type(rs);
	f = sql_bind_func(sql->sa, s, fname, rt, NULL, F_FUNC);
	/* try to find the function without a type, and convert
	 * the value to the type needed by this function!
	 */
	if (!f && (f = sql_find_func(sql->sa, s, fname, 1, F_FUNC, NULL)) != NULL) {
		sql_arg *a = f->func->ops->h->data;

		rs = check_types(be, &a->type, rs, type_equal);
		if (!rs) 
			f = NULL;
	}
	if (f) {
		/*
		if (f->func->res.scale == INOUT) {
			f->res.digits = rt->digits;
			f->res.scale = rt->scale;
		}
		*/
		return stmt_unop(be, rs, f);
	} else if (rs) {
		char *type = tail_type(rs)->type->sqlname;

		return sql_error(sql, 02, SQLSTATE(42000) "SELECT: no such unary operator '%s(%s)'", fname, type);
	}
	return NULL;
}

static stmt *
refs_find_rel(list *refs, sql_rel *rel)
{
	node *n;

	for(n=refs->h; n; n = n->next->next) {
		sql_rel *ref = n->data;
		stmt *s = n->next->data;

		if (rel == ref) 
			return s;
	}
	return NULL;
}

static void 
print_stmtlist(sql_allocator *sa, stmt *l)
{
	node *n;
	if (l) {
		for (n = l->op4.lval->h; n; n = n->next) {
			const char *rnme = table_name(sa, n->data);
			const char *nme = column_name(sa, n->data);

			TRC_INFO(SQL_RELATION, "%s.%s\n", rnme ? rnme : "(null!)", nme ? nme : "(null!)");
		}
	}
}

static stmt *
list_find_column(backend *be, list *l, const char *rname, const char *name ) 
{
	stmt *res = NULL;
	node *n;

	if (!l)
		return NULL;
	MT_lock_set(&l->ht_lock);
	if (!l->ht && list_length(l) > HASH_MIN_SIZE) {
		l->ht = hash_new(l->sa, MAX(list_length(l), l->expected_cnt), (fkeyvalue)&stmt_key);
		if (l->ht == NULL) {
			MT_lock_unset(&l->ht_lock);
			return NULL;
		}

		for (n = l->h; n; n = n->next) {
			const char *nme = column_name(be->mvc->sa, n->data);
			if (nme) {
				int key = hash_key(nme);

				if (hash_add(l->ht, key, n->data) == NULL) {
					MT_lock_unset(&l->ht_lock);
					return NULL;
				}
			}
		}
	}
	if (l->ht) {
		int key = hash_key(name);
		sql_hash_e *e = l->ht->buckets[key&(l->ht->size-1)];

		if (rname) {
			for (; e; e = e->chain) {
				stmt *s = e->value;
				const char *rnme = table_name(be->mvc->sa, s);
				const char *nme = column_name(be->mvc->sa, s);

				if (rnme && strcmp(rnme, rname) == 0 &&
		 	            strcmp(nme, name) == 0) {
					res = s;
					break;
				}
			}
		} else {
			for (; e; e = e->chain) {
				stmt *s = e->value;
				const char *rnme = table_name(be->mvc->sa, s);
				const char *nme = column_name(be->mvc->sa, s);

				if (!rnme && nme && strcmp(nme, name) == 0) {
					res = s;
					break;
				}
			}
		}
		MT_lock_unset(&l->ht_lock);
		if (!res)
			return NULL;
		return res;
	}
	MT_lock_unset(&l->ht_lock);
	if (rname) {
		for (n = l->h; n; n = n->next) {
			const char *rnme = table_name(be->mvc->sa, n->data);
			const char *nme = column_name(be->mvc->sa, n->data);

			if (rnme && strcmp(rnme, rname) == 0 && 
				    strcmp(nme, name) == 0) {
				res = n->data;
				break;
			}
		}
	} else {
		for (n = l->h; n; n = n->next) {
			const char *rnme = table_name(be->mvc->sa, n->data);
			const char *nme = column_name(be->mvc->sa, n->data);

			if (!rnme && nme && strcmp(nme, name) == 0) {
				res = n->data;
				break;
			}
		}
	}
	if (!res)
		return NULL;
	return res;
}

static stmt *
bin_find_column( backend *be, stmt *sub, const char *rname, const char *name ) 
{
	return list_find_column( be, sub->op4.lval, rname, name);
}

static list *
bin_find_columns( backend *be, stmt *sub, const char *name ) 
{
	node *n;
	list *l = sa_list(be->mvc->sa);

	for (n = sub->op4.lval->h; n; n = n->next) {
		const char *nme = column_name(be->mvc->sa, n->data);

		if (strcmp(nme, name) == 0) 
			append(l, n->data);
	}
	if (list_length(l)) 
		return l;
	return NULL;
}

static stmt *column(backend *be, stmt *val )
{
	if (val->nrcols == 0)
		return const_column(be, val);
	return val;
}

static stmt *create_const_column(backend *be, stmt *val )
{
	if (val->nrcols == 0)
		val = const_column(be, val);
	return stmt_append(be, stmt_temp(be, tail_type(val)), val);
}

static stmt *
bin_first_column(backend *be, stmt *sub ) 
{
	node *n = sub->op4.lval->h;
	stmt *c = n->data;

	if (c->nrcols == 0)
		return const_column(be, c);
	return c;
}

static stmt *
row2cols(backend *be, stmt *sub)
{
	if (sub->nrcols == 0 && sub->key) {
		node *n; 
		list *l = sa_list(be->mvc->sa);

		for (n = sub->op4.lval->h; n; n = n->next) {
			stmt *sc = n->data;
			const char *cname = column_name(be->mvc->sa, sc);
			const char *tname = table_name(be->mvc->sa, sc);

			sc = column(be, sc);
			list_append(l, stmt_alias(be, sc, tname, cname));
		}
		sub = stmt_list(be, l);
	}
	return sub;
}

static stmt*
distinct_value_list(backend *be, list *vals, stmt ** last_null_value)
{
	node *n;
	stmt *s;

	/* create bat append values */
	s = stmt_temp(be, exp_subtype(vals->h->data));
	for( n = vals->h; n; n = n->next) {
		sql_exp *e = n->data;
		stmt *i = exp_bin(be, e, NULL, NULL, NULL, NULL, NULL, NULL);

		if (exp_is_null(be->mvc, e))
			*last_null_value = i;

		if (!i)
			return NULL;

		s = stmt_append(be, s, i);
	}

	/* Probably faster to filter out the values directly in the underlying list of atoms.
	   But for now use groupby to filter out duplicate values. */
	stmt* groupby = stmt_group(be, s, NULL, NULL, NULL, 1);
	stmt* ext = stmt_result(be, groupby, 1);

	return stmt_project(be, ext, s);
}

static stmt *
stmt_selectnonil( backend *be, stmt *col, stmt *s )
{
	sql_subtype *t = tail_type(col);
	stmt *n = stmt_atom(be, atom_general(be->mvc->sa, t, NULL));
	stmt *nn = stmt_uselect2(be, col, n, n, 3, s, 1);
	return nn;
}

static stmt *
handle_in_exps(backend *be, sql_exp *ce, list *nl, stmt *left, stmt *right, stmt *grp, stmt *ext, stmt *cnt, stmt *sel, int in, int use_r) 
{
	mvc *sql = be->mvc;
	node *n;
	stmt *s = NULL, *c = exp_bin(be, ce, left, right, grp, ext, cnt, NULL);

	if(!c)
		return NULL;

	if (c->nrcols == 0) {
		sql_subtype *bt = sql_bind_localtype("bit");
		sql_subfunc *cmp = (in)
			?sql_bind_func(sql->sa, sql->session->schema, "=", tail_type(c), tail_type(c), F_FUNC)
			:sql_bind_func(sql->sa, sql->session->schema, "<>", tail_type(c), tail_type(c), F_FUNC);
		sql_subfunc *a = (in)?sql_bind_func(sql->sa, sql->session->schema, "or", bt, bt, F_FUNC)
				     :sql_bind_func(sql->sa, sql->session->schema, "and", bt, bt, F_FUNC);

		for( n = nl->h; n; n = n->next) {
			sql_exp *e = n->data;
			stmt *i = exp_bin(be, use_r?e->r:e, left, right, grp, ext, cnt, NULL);
			if(!i)
				return NULL;

			i = stmt_binop(be, c, i, cmp); 
			if (s)
				s = stmt_binop(be, s, i, a);
			else
				s = i;

		}
		if (sel) 
			s = stmt_uselect(be, 
				stmt_const(be, bin_first_column(be, left), s), 
				stmt_bool(be, 1), cmp_equal, sel, 0, 0); 
	} else if (list_length(nl) < 16) {
		comp_type cmp = (in)?cmp_equal:cmp_notequal;

		if (!in)
			s = sel;
		for( n = nl->h; n; n = n->next) {
			sql_exp *e = n->data;
			stmt *i = exp_bin(be, use_r?e->r:e, left, right, grp, ext, cnt, NULL);
			if(!i)
				return NULL;

			if (in) { 
				i = stmt_uselect(be, c, i, cmp, sel, 0, 0); 
				if (s)
					s = stmt_tunion(be, s, i); 
				else
					s = i;
			} else {
				s = stmt_uselect(be, c, i, cmp, s, 0, 0); 
			}
		}
	} else {
		/* TODO: handle_in_exps should contain all necessary logic for in-expressions to be SQL compliant.
		   For non-SQL-standard compliant behavior, e.g. PostgreSQL backwards compatibility, we should
		   make sure that this behavior is replicated by the sql optimizer and not handle_in_exps. */

		stmt* last_null_value = NULL;  /* CORNER CASE ALERT: See description below. */

		/* The actual in-value-list should not contain duplicates to ensure that final join results are unique. */
		s = distinct_value_list(be, nl, &last_null_value);

		if (last_null_value) {
			/* The actual in-value-list should not contain null values. */
			s = stmt_project(be, stmt_selectnonil(be, s, NULL), s);
		}

		s = stmt_join(be, c, s, in, cmp_left, 0);
		s = stmt_result(be, s, 0);

		if (!in) {
			if (last_null_value) {
				/* CORNER CASE ALERT:
				   In case of a not-in-expression with the associated in-value-list containing a null value,
				   the entire in-predicate is forced to always return false, i.e. an empty candidate list.
				   This is similar to postgres behavior.
				   TODO: However I do not think this behavior is in accordance with SQL standard 2003.

				   Ugly trick to return empty candidate list, because for all x it holds that: (x == null) == false.
				   list* singleton_bat = sa_list(sql->sa);
				   list_append(singleton_bat, null_value); */
				s = stmt_uselect(be, c, last_null_value, cmp_equal, NULL, 0, 0);
				return s;
			}
			else {
				/* BACK TO HAPPY FLOW:
				   Make sure that null values are never returned. */
				stmt* non_nulls;
				non_nulls = stmt_selectnonil(be, c, NULL);
				s = stmt_tdiff(be, non_nulls, s);
				s = stmt_project(be, s, non_nulls);
			}
		}

		if (sel) {
			stmt* oid_intersection;
			oid_intersection = stmt_tinter(be, s, sel);
			s = stmt_project(be, oid_intersection, s);
			s = stmt_result(be, s, 0);
		}
	}
	return s;
}

static stmt *
value_list(backend *be, list *vals, stmt *left, stmt *sel) 
{
	node *n;
	stmt *s;
	sql_subtype *type = exp_subtype(vals->h->data);

	if (!type)
		return sql_error(be->mvc, 02, SQLSTATE(42000) "Could not infer the type of a value list column");
	/* create bat append values */
	s = stmt_temp(be, type);
	for( n = vals->h; n; n = n->next) {
		sql_exp *e = n->data;
		stmt *i = exp_bin(be, e, left, NULL, NULL, NULL, NULL, sel);

		if (!i)
			return NULL;

		if (list_length(vals) == 1)
			return i;
		s = stmt_append(be, s, i);
	}
	return s;
}

static stmt *
exp_list(backend *be, list *exps, stmt *l, stmt *r, stmt *grp, stmt *ext, stmt *cnt, stmt *sel) 
{
	mvc *sql = be->mvc;
	node *n;
	list *nl = sa_list(sql->sa);

	for( n = exps->h; n; n = n->next) {
		sql_exp *e = n->data;
		stmt *i = exp_bin(be, e, l, r, grp, ext, cnt, sel);
		if(!i)
			return NULL;

		if (n->next && i->type == st_table) /* relational statement */
			l = i->op1;
		else
			append(nl, i);
	}
	return stmt_list(be, nl);
}

static stmt *
exp_count_no_nil_arg( sql_exp *e, stmt *ext, sql_exp *ae, stmt *as ) 
{
	/* small optimization, ie use candidates directly on count(*) */
	if (!need_distinct(e) && !ext && as && (!need_no_nil(e) || !ae || !has_nil(ae))) { 
		/* skip alias statements */
		while (as->type == st_alias)
			as = as->op1;
		/* use candidate */
	       	if (as && as->type == st_join && as->flag == cmp_project) {
			if (as->op1 && (as->op1->type != st_result || as->op1->op1->type != st_group)) /* exclude a subquery with select distinct under the count */
				as = as->op1;
		}
	}
	return as;
}

stmt *
exp_bin(backend *be, sql_exp *e, stmt *left, stmt *right, stmt *grp, stmt *ext, stmt *cnt, stmt *sel) 
{
	mvc *sql = be->mvc;
	stmt *s = NULL;

 	if (THRhighwater())
		return sql_error(be->mvc, 10, SQLSTATE(42000) "Query too complex: running out of stack space");

	if (!e) {
		assert(0);
		return NULL;
	}

	switch(e->type) {
	case e_psm:
		if (e->flag & PSM_SET) {
			stmt *r = exp_bin(be, e->l, left, right, grp, ext, cnt, sel);
			if(!r)
				return NULL;
			if (e->card <= CARD_ATOM && r->nrcols > 0) /* single value, get result from bat */
				r = stmt_fetch(be, r);
			return stmt_assign(be, exp_name(e), r, GET_PSM_LEVEL(e->flag));
		} else if (e->flag & PSM_VAR) {
			if (e->f)
				return stmt_vars(be, exp_name(e), e->f, 1, GET_PSM_LEVEL(e->flag));
			else
				return stmt_var(be, exp_name(e), &e->tpe, 1, GET_PSM_LEVEL(e->flag));
		} else if (e->flag & PSM_RETURN) {
			sql_exp *l = e->l;
			stmt *r = exp_bin(be, l, left, right, grp, ext, cnt, sel);

			if (!r)
				return NULL;
			/* handle table returning functions */
			if (l->type == e_psm && l->flag & PSM_REL) {
				stmt *lst = r->op1;
				if (r->type == st_table && lst->nrcols == 0 && lst->key && e->card > CARD_ATOM) {
					node *n;
					list *l = sa_list(sql->sa);

					for(n=lst->op4.lval->h; n; n = n->next)
						list_append(l, const_column(be, (stmt*)n->data));
					r = stmt_list(be, l);
				}
				if (r->type == st_list)
					r = stmt_table(be, r, 1);
			}
			return stmt_return(be, r, GET_PSM_LEVEL(e->flag));
		} else if (e->flag & PSM_WHILE) {
			/* while is a if - block true with leave statement
	 		 * needed because the condition needs to be inside this outer block */
			stmt *ifstmt = stmt_cond(be, stmt_bool(be, 1), NULL, 0, 0);
			stmt *cond = exp_bin(be, e->l, left, right, grp, ext, cnt, sel);
			stmt *wstmt;

			if(!cond)
				return NULL;
			wstmt = stmt_cond(be, cond, ifstmt, 1, 0);

			if (!exp_list(be, e->r, left, right, grp, ext, cnt, sel))
				return NULL;
			(void)stmt_control_end(be, wstmt);
			return stmt_control_end(be, ifstmt);
		} else if (e->flag & PSM_IF) {
			stmt *cond = exp_bin(be, e->l, left, right, grp, ext, cnt, sel);
			stmt *ifstmt, *res;

			if(!cond)
				return NULL;
			ifstmt = stmt_cond(be, cond, NULL, 0, 0);
			if (!exp_list(be, e->r, left, right, grp, ext, cnt, sel))
				return NULL;
			res = stmt_control_end(be, ifstmt);
			if (e->f) {
				stmt *elsestmt = stmt_cond(be, cond, NULL, 0, 1);

				if (!exp_list(be, e->f, left, right, grp, ext, cnt, sel))
					return NULL;
				res = stmt_control_end(be, elsestmt);
			}
			return res;
		} else if (e->flag & PSM_REL) {
			sql_rel *rel = e->l;
			stmt *r = rel_bin(be, rel);

			if (!r)
				return NULL;
			if (is_modify(rel->op) || is_ddl(rel->op)) 
				return r;
			return stmt_table(be, r, 1);
		} else if (e->flag & PSM_EXCEPTION) {
			stmt *cond = exp_bin(be, e->l, left, right, grp, ext, cnt, sel);
			return stmt_exception(be, cond, (const char *) e->r, 0);
		}
		break;
	case e_atom: {
		if (e->l) { 			/* literals */
			atom *a = e->l;
			s = stmt_atom(be, atom_dup(sql->sa, a));
		} else if (e->r) { 		/* parameters */
			s = stmt_var(be, sa_strdup(sql->sa, e->r), e->tpe.type?&e->tpe:NULL, 0, e->flag);
		} else if (e->f) { 		/* values */
			s = value_list(be, e->f, left, sel);
		} else { 			/* arguments */
			s = stmt_varnr(be, e->flag, e->tpe.type?&e->tpe:NULL);
		}
	}	break;
	case e_convert: {
		/* if input is type any NULL or column of nulls, change type */
		list *tps = e->r;
		sql_subtype *from = tps->h->data;
		sql_subtype *to = tps->h->next->data;
		stmt *l;

		if (from->type->localtype == 0) {
			l = stmt_atom(be, atom_general(sql->sa, to, NULL));
		} else {
			l = exp_bin(be, e->l, left, right, grp, ext, cnt, sel);
		}
		if (!l)
			return NULL;
		s = stmt_convert(be, l, from, to, NULL);
		s->cand = l->cand;
	} 	break;
	case e_func: {
		node *en;
		list *l = sa_list(sql->sa), *exps = e->l;
		sql_subfunc *f = e->f;
		stmt *rows = NULL, *cond_execution = NULL;
		char name[16], *nme = NULL;
		int nrcands = 0, push_cands = 0;

		if (f->func->side_effect && left) {
			if (!exps || list_empty(exps))
				append(l, 
				stmt_const(be, 
					bin_first_column(be, left), 
					stmt_atom_int(be, 0)));
			else if (exps_card(exps) < CARD_MULTI) {
				rows = bin_first_column(be, left);
			}
		}
		assert(!e->r);
		if (exps) {
			int nrcols = 0;

                        if (sel && strcmp(sql_func_mod(f->func), "calc") == 0 && strcmp(sql_func_imp(f->func), "ifthenelse") != 0) 
				push_cands = 1;

			for (en = exps->h; en; en = en->next) {
				sql_exp *e = en->data;
				stmt *es;

				es = exp_bin(be, e, left, right, grp, ext, cnt, (push_cands)?sel:NULL);

				if (!es) 
					return NULL;

				if (rows && en == exps->h && f->func->type != F_LOADER)
					es = stmt_const(be, rows, es);
				else if (f->func->type == F_ANALYTIC && es->nrcols == 0) {
					if (en == exps->h)
						es = stmt_const(be, bin_first_column(be, left), es); /* ensure the first argument is a column */
					if (!f->func->s && !strcmp(f->func->base.name, "window_bound")
						&& exps->h->next && list_length(f->func->ops) == 6 && en == exps->h->next)
						es = stmt_const(be, bin_first_column(be, left), es);
				}
				/* last argument is condition, change into candidate list */
				if (f->func->type != F_ANALYTIC && !en->next && !f->func->varres && !f->func->vararg && list_length(exps) > list_length(f->func->ops)) {
					/* optional bit column for applying the function only on the selected rows */
					if (es->nrcols) {
						if (!nrcols) {
							node *n;
							list *nl = sa_list(sql->sa);
							for (n = l->h; n; n = n->next) {
								stmt *s = n->data;
								s = stmt_const(be, es, s);
								list_append(nl, s);
							}
							l = nl;

						}
<<<<<<< HEAD
						//es = stmt_uselect(be, es, stmt_bool(be,1), cmp_equal, NULL, 0);
=======
						es = stmt_uselect(be, es, stmt_bool(be,1), cmp_equal, NULL, 0, 0);
>>>>>>> 6b29163f
					} else /* need a condition */
						cond_execution = es;
				}
				if (es->nrcols > nrcols)
					nrcols = es->nrcols;
				if (!cond_execution)
					list_append(l,es);
				if (push_cands && es->nrcols) 
					nrcands++;
			}
			//if (sel && strcmp(sql_func_mod(f->func), "calc") == 0 && nrcols && strcmp(sql_func_imp(f->func), "ifthenelse") != 0) {
			if (push_cands) {
				if (strcmp(sql_func_imp(f->func), "and") != 0 && strcmp(sql_func_imp(f->func), "or") != 0) {
					int i;
					for (i=0, en = l->h; i<nrcands && en; i++, en = en->next) {
						stmt *s = en->data;
						/* if handled use bat nil */
						if (s->nrcols) { /* only for cols not values */
							if (s->cand)
								list_append(l, NULL);
							else
								list_append(l,sel);
						}
					}
				}
			}
		}
		if (cond_execution) {
			/* var_x = nil; */
			nme = number2name(name, sizeof(name), ++sql->label);
			(void)stmt_var(be, nme, exp_subtype(e), 1, 2);
			/* if_barrier ... */
			cond_execution = stmt_cond(be, cond_execution, NULL, 0, 0);
		}
		if (f->func->rel) 
			s = stmt_func(be, stmt_list(be, l), sa_strdup(sql->sa, f->func->base.name), f->func->rel, (f->func->type == F_UNION));
		else
			s = stmt_Nop(be, stmt_list(be, l), e->f); 
		if (!s)
			return NULL;
		if (s && sel && push_cands)
			s->cand = sel;
		if (cond_execution) {
			/* var_x = s */
			(void)stmt_assign(be, nme, s, 2);
			/* endif_barrier */
			(void)stmt_control_end(be, cond_execution);
			s = stmt_var(be, nme, exp_subtype(e), 0, 2);
		}
	} 	break;
	case e_aggr: {
		list *attr = e->l; 
		stmt *as = NULL;
		sql_subfunc *a = e->f;

		assert(sel == NULL);
		if (attr && attr->h) { 
			node *en;
			list *l = sa_list(sql->sa);

			for (en = attr->h; en; en = en->next) {
				sql_exp *at = en->data;

				as = exp_bin(be, at, left, right, NULL, NULL, NULL, sel);

				if (as && as->nrcols <= 0 && left && (a->func->base.name[0] != 'm' || en->next || en == attr->h)) 
					as = stmt_const(be, bin_first_column(be, left), as);
				if (en == attr->h && !en->next && exp_aggr_is_count(e))
					as = exp_count_no_nil_arg(e, ext, at, as);
				/* insert single value into a column */
				if (as && as->nrcols <= 0 && !left && (a->func->base.name[0] != 'm' || en->next || en == attr->h))
					as = const_column(be, as);

				if (!as)
					return NULL;
				if (need_distinct(e)){ 
					stmt *g = stmt_group(be, as, grp, ext, cnt, 1);
					stmt *next = stmt_result(be, g, 1); 

					as = stmt_project(be, next, as);
					if (grp)
						grp = stmt_project(be, next, grp);
				}
				append(l, as);
			}
			as = stmt_list(be, l);
		} else {
			/* count(*) may need the default group (relation) and
			   and/or an attribute to count */
			if (grp) {
				as = grp;
			} else if (left) {
				as = bin_first_column(be, left);
				as = exp_count_no_nil_arg(e, ext, NULL, as);
			} else {
				/* create dummy single value in a column */
				as = stmt_atom_lng(be, 0);
				as = const_column(be, as);
			}
		}
		s = stmt_aggr(be, as, grp, ext, a, 1, need_no_nil(e) /* ignore nil*/, !zero_if_empty(e) );
		if (find_prop(e->p, PROP_COUNT)) /* propagate count == 0 ipv NULL in outer joins */
			s->flag |= OUTER_ZERO;
	} 	break;
	case e_column: {
		if (right) /* check relation names */
			s = bin_find_column(be, right, e->l, e->r);
		if (!s && left) 
			s = bin_find_column(be, left, e->l, e->r);
		if (s && grp)
			s = stmt_project(be, ext, s);
		if (!s && right) {
			TRC_CRITICAL(SQL_RELATION, "Could not find %s.%s\n", (char*)e->l, (char*)e->r);
			print_stmtlist(sql->sa, left);
			print_stmtlist(sql->sa, right);
			if (!s) {
				TRC_ERROR(SQL_RELATION, "Query: '%s'\n", sql->query);
			}
			assert(s);
			return NULL;
		}
	}	break;
	case e_cmp: {
		stmt *l = NULL, *r = NULL, *r2 = NULL;
		int swapped = 0, is_select = 0;
		sql_exp *re = e->r, *re2 = e->f;

		/* general predicate, select and join */
		if (e->flag == cmp_filter) {
			list *args;
			list *ops;
			node *n;
			int first = 1;

		       	ops = sa_list(sql->sa);
		       	args = e->l;
			for( n = args->h; n; n = n->next ) {
				s = NULL;
				if (!swapped)
					s = exp_bin(be, n->data, left, NULL, grp, ext, cnt, NULL); 
				if (!s && (first || swapped)) {
					s = exp_bin(be, n->data, right, NULL, grp, ext, cnt, NULL); 
					swapped = 1;
				}
				if (!s) 
					return s;
				if (s->nrcols == 0 && first)
					s = stmt_const(be, bin_first_column(be, swapped?right:left), s); 
				list_append(ops, s);
				first = 0;
			}
			l = stmt_list(be, ops);
		       	ops = sa_list(sql->sa);
			args = e->r;
			for( n = args->h; n; n = n->next ) {
				s = exp_bin(be, n->data, (swapped || !right)?left:right, NULL, grp, ext, cnt, NULL); 
				if (!s) 
					return s;
				list_append(ops, s);
			}
			r = stmt_list(be, ops);

			if (left && right && exps_card(e->r) > CARD_ATOM) {
				sql_subfunc *f = e->f;
				return stmt_genjoin(be, l, r, f, is_anti(e), swapped);
			}
			assert(!swapped);
			s = stmt_genselect(be, l, r, e->f, sel, is_anti(e));
			return s;
		}
		if (e->flag == cmp_in || e->flag == cmp_notin) {
			return handle_in_exps(be, e->l, e->r, left, right, grp, ext, cnt, sel, (e->flag == cmp_in), 0);
		}
		if (e->flag == cmp_or && (!right || right->nrcols == 1)) {
			sql_subtype *bt = sql_bind_localtype("bit");
			list *l = e->l;
			node *n;
			stmt *sel1 = NULL, *sel2 = NULL;
			int anti = is_anti(e);

			sel1 = sel;
			sel2 = sel;
			for( n = l->h; n; n = n->next ) {
				sql_exp *c = n->data;
				stmt *sin = (sel1 && sel1->nrcols)?sel1:NULL;

				/* propagate the anti flag */
				if (anti) 
					set_anti(c);
				s = exp_bin(be, c, left, right, grp, ext, cnt, sin); 
				if (!s) 
					return s;

				if (!sin && sel1 && sel1->nrcols == 0 && s->nrcols == 0) {
					sql_subfunc *f = sql_bind_func(sql->sa, sql->session->schema, anti?"or":"and", bt, bt, F_FUNC);
					assert(f);
					s = stmt_binop(be, sel1, s, f);
				} else if (sel1 && (sel1->nrcols == 0 || s->nrcols == 0)) {
					stmt *predicate = bin_first_column(be, left);

					predicate = stmt_const(be, predicate, stmt_bool(be, 1));
					if (s->nrcols == 0)
						s = stmt_uselect(be, predicate, s, cmp_equal, sel1, anti, is_semantics(c));
					else
						s = stmt_uselect(be, predicate, sel1, cmp_equal, s, anti, is_semantics(c));
				}
				sel1 = s;
			}
			l = e->r;
			for( n = l->h; n; n = n->next ) {
				sql_exp *c = n->data;
				stmt *sin = (sel2 && sel2->nrcols)?sel2:NULL;

				/* propagate the anti flag */
				if (anti) 
					set_anti(c);
				s = exp_bin(be, c, left, right, grp, ext, cnt, sin); 
				if (!s) 
					return s;

				if (!sin && sel2 && sel2->nrcols == 0 && s->nrcols == 0) {
					sql_subfunc *f = sql_bind_func(sql->sa, sql->session->schema, anti?"or":"and", bt, bt, F_FUNC);
					assert(f);
					s = stmt_binop(be, sel2, s, f);
				} else if (sel2 && (sel2->nrcols == 0 || s->nrcols == 0)) {
					stmt *predicate = bin_first_column(be, left);

					predicate = stmt_const(be, predicate, stmt_bool(be, 1));
					if (s->nrcols == 0)
						s = stmt_uselect(be, predicate, s, cmp_equal, sel2, anti, 0);
					else
						s = stmt_uselect(be, predicate, sel2, cmp_equal, s, anti, 0);
				}
				sel2 = s;
			}
			if (sel1->nrcols == 0 && sel2->nrcols == 0) {
				sql_subfunc *f = sql_bind_func(sql->sa, sql->session->schema, anti?"and":"or", bt, bt, F_FUNC);
				assert(f);
				return stmt_binop(be, sel1, sel2, f);
			}
			if (sel1->nrcols == 0) {
				stmt *predicate = bin_first_column(be, left);

				predicate = stmt_const(be, predicate, stmt_bool(be, 1));
				sel1 = stmt_uselect(be, predicate, sel1, cmp_equal, NULL, 0/*anti*/, 0);
			}
			if (sel2->nrcols == 0) {
				stmt *predicate = bin_first_column(be, left);

				predicate = stmt_const(be, predicate, stmt_bool(be, 1));
				sel2 = stmt_uselect(be, predicate, sel2, cmp_equal, NULL, 0/*anti*/, 0);
			}
			if (anti)
				return stmt_project(be, stmt_tinter(be, sel1, sel2), sel1);
			return stmt_tunion(be, sel1, sel2);
		}
		if (e->flag == cmp_or && right) {  /* join */
			assert(0);
		}

		/* mark use of join indices */
		if (right && find_prop(e->p, PROP_JOINIDX) != NULL) 
			sql->opt_stats[0]++; 

		if (!l) {
			l = exp_bin(be, e->l, left, NULL, grp, ext, cnt, sel);
			swapped = 0;
		}
		if (!l && right) {
 			l = exp_bin(be, e->l, right, NULL, grp, ext, cnt, sel);
			swapped = 1;
		}
		if (swapped || !right)
 			r = exp_bin(be, re, left, NULL, grp, ext, cnt, sel);
		else
 			r = exp_bin(be, re, right, NULL, grp, ext, cnt, sel);
		if (!r && !swapped) {
 			r = exp_bin(be, re, left, NULL, grp, ext, cnt, sel);
			is_select = 1;
		}
		if (!r && swapped) {
 			r = exp_bin(be, re, right, NULL, grp, ext, cnt, sel);
			is_select = 1;
		}
		if (re2)
 			r2 = exp_bin(be, re2, left, right, grp, ext, cnt, sel);

		if (!l || !r || (re2 && !r2)) {
			TRC_ERROR(SQL_RELATION, "Query: '%s'\n", sql->query);
			return NULL;
		}

		/*
		if (left && right && !is_select &&
		   ((l->nrcols && (r->nrcols || (r2 && r2->nrcols))) || 
		     re->card > CARD_ATOM || 
		    (re2 && re2->card > CARD_ATOM))) {
		    */
		(void)is_select;
		if (left && right) {
			if (l->nrcols == 0)
				l = stmt_const(be, bin_first_column(be, swapped?right:left), l); 
			if (r->nrcols == 0)
				r = stmt_const(be, bin_first_column(be, swapped?left:right), r); 
			if (r2 && r2->nrcols == 0)
				r2 = stmt_const(be, bin_first_column(be, swapped?left:right), r2); 
			if (r2) {
				s = stmt_join2(be, l, r, r2, (comp_type)e->flag, is_anti(e), swapped);
			} else if (swapped) {
				s = stmt_join(be, r, l, is_anti(e), swap_compare((comp_type)e->flag), is_semantics(e));
			} else {
				s = stmt_join(be, l, r, is_anti(e), (comp_type)e->flag, is_semantics(e));
			}
		} else {
			if (r2) {
				if (l->nrcols == 0 && r->nrcols == 0 && r2->nrcols == 0) {
					sql_subtype *bt = sql_bind_localtype("bit");
					sql_subfunc *lf = sql_bind_func(sql->sa, sql->session->schema,
							compare_func(range2lcompare(e->flag), 0),
							tail_type(l), tail_type(r), F_FUNC);
					sql_subfunc *rf = sql_bind_func(sql->sa, sql->session->schema,
							compare_func(range2rcompare(e->flag), 0),
							tail_type(l), tail_type(r), F_FUNC);
					sql_subfunc *a = sql_bind_func(sql->sa, sql->session->schema,
							"and", bt, bt, F_FUNC);

					if (is_atom(re->type) && re->l && atom_null((atom*)re->l) &&
					    is_atom(re2->type) && re2->l && atom_null((atom*)re2->l)) {
						s = sql_unop_(be, NULL, "isnull", l);
					} else {
						assert(lf && rf && a);
						s = stmt_binop(be, 
							stmt_binop(be, l, r, lf), 
							stmt_binop(be, l, r2, rf), a);
					}
					if (is_anti(e)) {
						sql_subfunc *a = sql_bind_func(sql->sa, sql->session->schema, "not", bt, NULL, F_FUNC);
						s = stmt_unop(be, s, a);
					}
				} else if (((e->flag&3) != 3) /* both sides closed use between implementation */ && l->nrcols > 0 && r->nrcols > 0 && r2->nrcols > 0) {
					s = stmt_uselect(be, l, r, range2lcompare(e->flag),
					    stmt_uselect(be, l, r2, range2rcompare(e->flag), sel, is_anti(e), 0), is_anti(e), 0);
				} else {
					s = stmt_uselect2(be, l, r, r2, (comp_type)e->flag, sel, is_anti(e));
				}
			} else {
				/* value compare or select */
				if (l->nrcols == 0 && r->nrcols == 0 && (e->flag == mark_in || e->flag == mark_notin)) {
					sql_subfunc *f = sql_bind_func(sql->sa, sql->session->schema, "=", tail_type(l), tail_type(l), F_FUNC);
					assert(f);
					s = stmt_binop(be, l, r, f);
				} else if (l->nrcols == 0 && r->nrcols == 0) {
					sql_subfunc *f = sql_bind_func(sql->sa, sql->session->schema,
							compare_func((comp_type)e->flag, is_anti(e)),
							tail_type(l), tail_type(l), F_FUNC);
					assert(f);
					s = stmt_binop(be, l, r, f);
				} else {
					/* this can still be a join (as relational algebra and single value subquery results still means joins */
					s = stmt_uselect(be, l, r, (comp_type)e->flag, sel, is_anti(e), is_semantics(e));
				}
			}
		}
	 }	break;
	default:
		;
	}
	return s;
}

static stmt *
stmt_col( backend *be, sql_column *c, stmt *del) 
{ 
	stmt *sc = stmt_bat(be, c, RDONLY, del?del->partition:0);

	if (isTable(c->t) && c->t->access != TABLE_READONLY &&
	   (!isNew(c) || !isNew(c->t) /* alter */) &&
	   (c->t->persistence == SQL_PERSIST || c->t->persistence == SQL_DECLARED_TABLE) && !c->t->commit_action) {
		stmt *i = stmt_bat(be, c, RD_INS, 0);
		stmt *u = stmt_bat(be, c, RD_UPD_ID, del?del->partition:0);
		sc = stmt_project_delta(be, sc, u, i);
		sc = stmt_project(be, del, sc);
	} else if (del) { /* always handle the deletes */
		sc = stmt_project(be, del, sc);
	}
	return sc;
}

static stmt *
stmt_idx( backend *be, sql_idx *i, stmt *del) 
{ 
	stmt *sc = stmt_idxbat(be, i, RDONLY, del?del->partition:0);

	if (isTable(i->t) && i->t->access != TABLE_READONLY &&
	   (!isNew(i) || !isNew(i->t) /* alter */) &&
	   (i->t->persistence == SQL_PERSIST || i->t->persistence == SQL_DECLARED_TABLE) && !i->t->commit_action) {
		stmt *ic = stmt_idxbat(be, i, RD_INS, 0);
		stmt *u = stmt_idxbat(be, i, RD_UPD_ID, del?del->partition:0);
		sc = stmt_project_delta(be, sc, u, ic);
		sc = stmt_project(be, del, sc);
	} else if (del) { /* always handle the deletes */
		sc = stmt_project(be, del, sc);
	}
	return sc;
}

#if 0
static stmt *
check_table_types(backend *be, list *types, stmt *s, check_type tpe)
{
	mvc *sql = be->mvc;
	//const char *tname;
	stmt *tab = s;
	int temp = 0;

	if (s->type != st_table) {
		return sql_error(
			sql, 03,
			SQLSTATE(42000) "single value and complex type are not equal");
	}
	tab = s->op1;
	temp = s->flag;
	if (tab->type == st_var) {
		sql_table *tbl = NULL;//tail_type(tab)->comp_type;
		stmt *dels = stmt_tid(be, tbl, 0);
		node *n, *m;
		list *l = sa_list(sql->sa);

		stack_find_var(sql, tab->op1->op4.aval->data.val.sval);

		for (n = types->h, m = tbl->columns.set->h; 
			n && m; n = n->next, m = m->next) 
		{
			sql_subtype *ct = n->data;
			sql_column *dtc = m->data;
			stmt *dtcs = stmt_col(be, dtc, dels);
			stmt *r = check_types(be, ct, dtcs, tpe);
			if (!r) 
				return NULL;
			//r = stmt_alias(be, r, tbl->base.name, c->base.name);
			list_append(l, r);
		}
	 	return stmt_table(be, stmt_list(be, l), temp);
	} else if (tab->type == st_list) {
		node *n, *m;
		list *l = sa_list(sql->sa);
		for (n = types->h, m = tab->op4.lval->h; 
			n && m; n = n->next, m = m->next) 
		{
			sql_subtype *ct = n->data;
			stmt *r = check_types(be, ct, m->data, tpe);
			if (!r) 
				return NULL;
			//tname = table_name(sql->sa, r);
			//r = stmt_alias(be, r, tname, c->base.name);
			list_append(l, r);
		}
		return stmt_table(be, stmt_list(be, l), temp);
	} else { /* single column/value */
		stmt *r;
		sql_subtype *st = tail_type(tab), *ct;

		if (list_length(types) != 1) {
			stmt *res = sql_error(
				sql, 03,
				SQLSTATE(42000) "single value of type %s and complex type are not equal",
				st->type->sqlname
			);
			return res;
		}
		ct = types->h->data;
		r = check_types(be, ct, tab, tpe);
		//tname = table_name(sql->sa, r);
		//r = stmt_alias(be, r, tname, c->base.name);
		return stmt_table(be, r, temp);
	}
}
#endif

static void
sql_convert_arg(mvc *sql, int nr, sql_subtype *rt)
{
	atom *a = sql_bind_arg(sql, nr);

	if (atom_null(a)) {
		if (a->data.vtype != rt->type->localtype) {
			a->data.vtype = rt->type->localtype;
			VALset(&a->data, a->data.vtype, (ptr) ATOMnilptr(a->data.vtype));
		}
	}
	a->tpe = *rt;
}

/* try to do an inplace convertion 
 * 
 * inplace conversion is only possible if the s is an variable.
 * This is only done to be able to map more cached queries onto the same 
 * interface.
 */
static stmt *
inplace_convert(backend *be, sql_subtype *ct, stmt *s)
{
	atom *a;

	/* exclude named variables */
	if (s->type != st_var || (s->op1 && s->op1->op4.aval->data.val.sval) || 
		(ct->scale && ct->type->eclass != EC_FLT))
		return s;

	a = sql_bind_arg(be->mvc, s->flag);
	if (atom_cast(be->mvc->sa, a, ct)) {
		stmt *r = stmt_varnr(be, s->flag, ct);
		sql_convert_arg(be->mvc, s->flag, ct);
		return r;
	}
	return s;
}

static int
stmt_set_type_param(mvc *sql, sql_subtype *type, stmt *param)
{
	if (!type || !param || param->type != st_var)
		return -1;

	if (set_type_param(sql, type, param->flag) == 0) {
		param->op4.typeval = *type;
		return 0;
	}
	return -1;
}

/* check_types tries to match the ct type with the type of s if they don't
 * match s is converted. Returns NULL on failure.
 */
static stmt *
check_types(backend *be, sql_subtype *ct, stmt *s, check_type tpe)
{
	mvc *sql = be->mvc;
	int c = 0;
	sql_subtype *t = NULL, *st = NULL;

 	st = tail_type(s);
	if ((!st || !st->type) && stmt_set_type_param(sql, ct, s) == 0) {
		return s;
	} else if (!st) {
		return sql_error(sql, 02, SQLSTATE(42000) "statement has no type information");
	}

	/* first try cheap internal (inplace) convertions ! */
	s = inplace_convert(be, ct, s);
	t = st = tail_type(s);

	/* check if the types are the same */
	if (t && subtype_cmp(t, ct) != 0) {
		t = NULL;
	}

	if (!t) {	/* try to convert if needed */
		if (EC_INTERVAL(st->type->eclass) && (ct->type->eclass == EC_NUM || ct->type->eclass == EC_POS) && ct->digits < st->digits) {
			s = NULL; /* conversion from interval to num depends on the number of digits */
		} else {
			c = sql_type_convert(st->type->eclass, ct->type->eclass);
			if (!c || (c == 2 && tpe == type_set) || (c == 3 && tpe != type_cast)) { 
				s = NULL;
			} else {
				s = stmt_convert(be, s, st, ct, NULL);
			}
		}
	}
	if (!s) {
		stmt *res = sql_error(
			sql, 03,
			SQLSTATE(42000) "types %s(%u,%u) (%s) and %s(%u,%u) (%s) are not equal",
			st->type->sqlname,
			st->digits,
			st->scale,
			st->type->base.name,
			ct->type->sqlname,
			ct->digits,
			ct->scale,
			ct->type->base.name
		);
		return res;
	}
	return s;
}

static stmt *
sql_Nop_(backend *be, const char *fname, stmt *a1, stmt *a2, stmt *a3, stmt *a4)
{
	mvc *sql = be->mvc;
	list *sl = sa_list(sql->sa);
	list *tl = sa_list(sql->sa);
	sql_subfunc *f = NULL;

	list_append(sl, a1);
	list_append(tl, tail_type(a1));
	list_append(sl, a2);
	list_append(tl, tail_type(a2));
	list_append(sl, a3);
	list_append(tl, tail_type(a3));
	if (a4) {
		list_append(sl, a4);
		list_append(tl, tail_type(a4));
	}

	f = sql_bind_func_(sql->sa, sql->session->schema, fname, tl, F_FUNC);
	if (f)
		return stmt_Nop(be, stmt_list(be, sl), f);
	return sql_error(sql, 02, SQLSTATE(42000) "SELECT: no such operator '%s'", fname);
}

static stmt *
rel_parse_value(backend *be, char *query, char emode)
{
	mvc *m = be->mvc;
	mvc o = *m;
	stmt *s = NULL;
	buffer *b;
	char *n;
	size_t len = _strlen(query);
	exp_kind ek = {type_value, card_value, FALSE};
	stream *sr;
	bstream *bs;

	m->qc = NULL;

	m->caching = 0;
	m->emode = emode;
	b = (buffer*)GDKmalloc(sizeof(buffer));
	n = GDKmalloc(len + 1 + 1);
	if (b == NULL || n == NULL) {
		GDKfree(b);
		GDKfree(n);
		return sql_error(m, 02, SQLSTATE(HY013) MAL_MALLOC_FAIL);
	}
	snprintf(n, len + 2, "%s\n", query);
	query = n;
	len++;
	buffer_init(b, query, len);
	sr = buffer_rastream(b, "sqlstatement");
	if (sr == NULL) {
		buffer_destroy(b);
		return sql_error(m, 02, SQLSTATE(HY013) MAL_MALLOC_FAIL);
	}
	bs = bstream_create(sr, b->len);
	if(bs == NULL) {
		buffer_destroy(b);
		return sql_error(m, 02, SQLSTATE(HY013) MAL_MALLOC_FAIL);
	}
	scanner_init(&m->scanner, bs, NULL);
	m->scanner.mode = LINE_1; 
	bstream_next(m->scanner.rs);

	m->params = NULL;
	/*m->args = NULL;*/
	m->argc = 0;
	m->sym = NULL;
	m->errstr[0] = '\0';

	(void) sqlparse(m);	/* blindly ignore errors */

	/* get out the single value as we don't want an enclosing projection! */
	if (m->sym->token == SQL_SELECT) {
		SelectNode *sn = (SelectNode *)m->sym;
		if (sn->selection->h->data.sym->token == SQL_COLUMN || sn->selection->h->data.sym->token == SQL_IDENT) {
			sql_rel *rel = NULL;
			sql_query *query = query_create(m);
			sql_exp *e = rel_value_exp2(query, &rel, sn->selection->h->data.sym->data.lval->h->data.sym, sql_sel, ek);

			if (!rel)
				s = exp_bin(be, e, NULL, NULL, NULL, NULL, NULL, NULL); 
		}
	}
	GDKfree(query);
	GDKfree(b);
	bstream_destroy(m->scanner.rs);

	m->sym = NULL;
	o.vars = m->vars;	/* may have been realloc'ed */
	o.sizevars = m->sizevars;
	o.query = m->query;
	if (m->session->status || m->errstr[0]) {
		int status = m->session->status;

		memcpy(o.errstr, m->errstr, sizeof(o.errstr));
		*m = o;
		m->session->status = status;
	} else {
		*m = o;
	}
	return s;
}

static stmt *
stmt_rename(backend *be, sql_exp *exp, stmt *s )
{
	const char *name = exp_name(exp);
	const char *rname = exp_relname(exp);
	stmt *o = s;

	if (!name && exp_is_atom(exp))
		name = sa_strdup(be->mvc->sa, "single_value");
	assert(name);
	s = stmt_alias(be, s, rname, name);
	if (o->flag & OUTER_ZERO)
		s->flag |= OUTER_ZERO;
	return s;
}

static stmt *
rel2bin_sql_table(backend *be, sql_table *t) 
{
	mvc *sql = be->mvc;
	list *l = sa_list(sql->sa);
	node *n;
	stmt *dels = stmt_tid(be, t, 0);

	for (n = t->columns.set->h; n; n = n->next) {
		sql_column *c = n->data;
		stmt *sc = stmt_col(be, c, dels);

		list_append(l, sc);
	}
	/* TID column */
	if (t->columns.set->h) { 
		/* tid function  sql.tid(t) */
		const char *rnme = t->base.name;

		stmt *sc = dels?dels:stmt_tid(be, t, 0);
		sc = stmt_alias(be, sc, rnme, TID);
		list_append(l, sc);
	}
	if (t->idxs.set) {
		for (n = t->idxs.set->h; n; n = n->next) {
			sql_idx *i = n->data;
			stmt *sc = stmt_idx(be, i, dels);
			const char *rnme = t->base.name;

			/* index names are prefixed, to make them independent */
			sc = stmt_alias(be, sc, rnme, sa_strconcat(sql->sa, "%", i->base.name));
			list_append(l, sc);
		}
	}
	return stmt_list(be, l);
}

static stmt *
rel2bin_basetable(backend *be, sql_rel *rel)
{
	mvc *sql = be->mvc;
	sql_table *t = rel->l;
	sql_column *c = rel->r;
	list *l = sa_list(sql->sa);
	stmt *dels;
	node *en;

	if (!t && c)
		t = c->t;

	dels = stmt_tid(be, t, rel->flag == REL_PARTITION);

	/* add aliases */
	assert(rel->exps);
	for( en = rel->exps->h; en; en = en->next ) {
		sql_exp *exp = en->data;
		const char *rname = exp_relname(exp)?exp_relname(exp):exp->l;
		const char *oname = exp->r;
		stmt *s = NULL;

		if (is_func(exp->type)) {
			list *exps = exp->l;
			sql_exp *cexp = exps->h->data;
			const char *cname = cexp->r;
			list *l = sa_list(sql->sa);

			c = find_sql_column(t, cname);
			s = stmt_col(be, c, dels);
			append(l, s);
			if (exps->h->next) {
				sql_exp *at = exps->h->next->data;
				stmt *u = exp_bin(be, at, NULL, NULL, NULL, NULL, NULL, NULL);
				if(!u)
					return NULL;

				append(l, u);
			}
			s = stmt_Nop(be, stmt_list(be, l), exp->f);
		} else if (oname[0] == '%' && strcmp(oname, TID) == 0) {
			/* tid function  sql.tid(t) */
			const char *rnme = t->base.name;

			s = dels?dels:stmt_tid(be, t, 0);
			s = stmt_alias(be, s, rnme, TID);
		} else if (oname[0] == '%') { 
			sql_idx *i = find_sql_idx(t, oname+1);

			/* do not include empty indices in the plan */
			if ((hash_index(i->type) && list_length(i->columns) <= 1) || !idx_has_column(i->type))
				continue;
			s = stmt_idx(be, i, dels);
		} else {
			sql_column *c = find_sql_column(t, oname);

			s = stmt_col(be, c, dels);
		}
		s->tname = rname;
		s->cname = exp_name(exp);
		list_append(l, s);
	}
	return stmt_list(be, l);
}

static int 
alias_cmp( stmt *s, const char *nme )
{
	return strcmp(s->cname, nme);
}

static list* exps2bin_args(backend *be, list *exps, list *args);

static list *
exp2bin_args(backend *be, sql_exp *e, list *args)
{
	mvc *sql = be->mvc;

	if (THRhighwater())
		return sql_error(sql, 10, SQLSTATE(42000) "Query too complex: running out of stack space");

	if (!e)
		return args;
	switch(e->type){
	case e_column:
	case e_psm:
		return args;
	case e_cmp:
		if (e->flag == cmp_or || e->flag == cmp_filter) {
			args = exps2bin_args(be, e->l, args);
			args = exps2bin_args(be, e->r, args);
		} else if (e->flag == cmp_in || e->flag == cmp_notin) {
			args = exp2bin_args(be, e->l, args);
			args = exps2bin_args(be, e->r, args);
		} else {
			args = exp2bin_args(be, e->l, args);
			args = exp2bin_args(be, e->r, args);
			if (e->f)
				args = exp2bin_args(be, e->f, args);
		}
		return args;
	case e_convert:
		if (e->l)
			return exp2bin_args(be, e->l, args);
		break;
	case e_aggr:
	case e_func: 
		if (e->l)
			return exps2bin_args(be, e->l, args);
		break;
	case e_atom:
		if (e->l) {
			return args;
		} else if (e->f) {
			return exps2bin_args(be, e->f, args);
		} else if (e->r) {
			char nme[64];

			snprintf(nme, 64, "A%s", (char*)e->r);
			if (!list_find(args, nme, (fcmp)&alias_cmp)) {
				stmt *s = stmt_var(be, e->r, &e->tpe, 0, 0);

				s = stmt_alias(be, s, NULL, sa_strdup(sql->sa, nme));
				list_append(args, s);
			}
		} else {
			char nme[16];

			snprintf(nme, 16, "A%u", e->flag);
			if (!list_find(args, nme, (fcmp)&alias_cmp)) {
				atom *a = sql->args[e->flag];
				stmt *s = stmt_varnr(be, e->flag, &a->tpe);

				s = stmt_alias(be, s, NULL, sa_strdup(sql->sa, nme));
				list_append(args, s);
			}
		}
	}
	return args;
}

static list *
exps2bin_args(backend *be, list *exps, list *args)
{
	node *n;

	if (!exps)
		return args;
	for (n = exps->h; n; n = n->next)
		args = exp2bin_args(be, n->data, args);
	return args;
}

static list *
rel2bin_args(backend *be, sql_rel *rel, list *args)
{
	if (THRhighwater())
		return sql_error(be->mvc, 10, SQLSTATE(42000) "Query too complex: running out of stack space");

	if (!rel)
		return args;
	switch(rel->op) {
	case op_basetable:
	case op_table:
		break;
	case op_join: 
	case op_left: 
	case op_right: 
	case op_full: 

	case op_semi: 
	case op_anti: 

	case op_union: 
	case op_inter: 
	case op_except: 
		args = rel2bin_args(be, rel->l, args);
		args = rel2bin_args(be, rel->r, args);
		break;
	case op_groupby: 
		if (rel->r) 
			args = exps2bin_args(be, rel->r, args);
		/* fall through */
	case op_project:
	case op_select: 
	case op_topn: 
	case op_sample: 
		if (rel->exps)
			args = exps2bin_args(be, rel->exps, args);
		args = rel2bin_args(be, rel->l, args);
		break;
	case op_ddl: 
		args = rel2bin_args(be, rel->l, args);
		if (rel->r)
			args = rel2bin_args(be, rel->r, args);
		break;
	case op_insert:
	case op_update:
	case op_delete:
	case op_truncate:
		args = rel2bin_args(be, rel->r, args);
		break;
	}
	return args;
}

typedef struct trigger_input {
	sql_table *t;
	stmt *tids;
	stmt **updates;
	int type; /* insert 1, update 2, delete 3, truncate 4 */
	const char *on;
	const char *nn;
} trigger_input;

static stmt *
rel2bin_table(backend *be, sql_rel *rel, list *refs)
{
	mvc *sql = be->mvc;
	list *l; 
	stmt *sub = NULL, *osub = NULL;
	node *en, *n;
	sql_exp *op = rel->r;

	if (rel->flag == 2) {
		trigger_input *ti = rel->l;
		l = sa_list(sql->sa);

		for(n = ti->t->columns.set->h; n; n = n->next) {
			sql_column *c = n->data;

			if (ti->type == 2) { /* updates */
				stmt *s = stmt_col(be, c, ti->tids);
				append(l, stmt_alias(be, s, ti->on, c->base.name));
			}
			if (ti->updates[c->colnr]) {
				append(l, stmt_alias(be, ti->updates[c->colnr], ti->nn, c->base.name));
			} else {
				stmt *s = stmt_col(be, c, ti->tids);
				append(l, stmt_alias(be, s, ti->nn, c->base.name));
				assert(ti->type != 1);
			}
		}
		sub = stmt_list(be, l);
		return sub;
	} else if (op) {
		int i;
		sql_subfunc *f = op->f;
		stmt *psub = NULL;

		if (rel->l) { /* first construct the sub relation */
			sql_rel *l = rel->l;
			if (l->op == op_ddl) {
				sql_table *t = rel_ddl_table_get(l);

				if (t)
					sub = rel2bin_sql_table(be, t);
			} else {
				sub = subrel_bin(be, rel->l, refs);
			}
			if (!sub) 
				return NULL;
		}

		psub = exp_bin(be, op, sub, NULL, NULL, NULL, NULL, NULL); /* table function */
		if (!f || !psub) { 
			assert(0);
			return NULL;
		}
		l = sa_list(sql->sa);
		if (f->func->res) {
			if (f->func->varres) {
				for(i=0, en = rel->exps->h, n = f->res->h; en; en = en->next, n = n->next, i++ ) {
					sql_exp *exp = en->data;
					sql_subtype *st = n->data;
					const char *rnme = exp_relname(exp)?exp_relname(exp):exp->l;
					stmt *s = stmt_rs_column(be, psub, i, st); 
			
					s = stmt_alias(be, s, rnme, exp_name(exp));
					list_append(l, s);
				}
			} else {
				assert(list_length(f->func->res) == list_length(rel->exps));
				node *m;
				for(i = 0, n = f->func->res->h, m = rel->exps->h; n && m; n = n->next, m = m->next, i++ ) {
					sql_arg *a = n->data;
					sql_exp *exp = m->data;
					stmt *s = stmt_rs_column(be, psub, i, &a->type); 
					const char *rnme = exp_relname(exp)?exp_relname(exp):exp_find_rel_name(op);
		
					s = stmt_alias(be, s, rnme, a->name);
					list_append(l, s);
				}
				if (list_length(f->res) == list_length(f->func->res) + 1) {
					/* add missing %TID% column */
					sql_subtype *t = f->res->t->data;
					stmt *s = stmt_rs_column(be, psub, i, t); 
					const char *rnme = exp_find_rel_name(op);
		
					s = stmt_alias(be, s, rnme, TID);
					list_append(l, s);
				}
			}
		}
		if (rel->flag == TABLE_PROD_FUNC && sub && sub->nrcols) { 
			assert(0);
			list_merge(l, sub->op4.lval, NULL);
			osub = sub;
		}
		sub = stmt_list(be, l);
	} else if (rel->l) { /* handle sub query via function */
		int i;
		char name[16], *nme;
		sql_rel *fr;

		nme = number2name(name, sizeof(name), ++sql->remote);

		l = rel2bin_args(be, rel->l, sa_list(sql->sa));
		if (!l)
			return NULL;
		sub = stmt_list(be, l);
		if (!(sub = stmt_func(be, sub, sa_strdup(sql->sa, nme), rel->l, 0)))
			return NULL;
		fr = rel->l;
		l = sa_list(sql->sa);
		for(i = 0, n = rel->exps->h; n; n = n->next, i++ ) {
			sql_exp *c = n->data;
			stmt *s = stmt_rs_column(be, sub, i, exp_subtype(c)); 
			const char *nme = exp_name(c);
			const char *rnme = exp_relname(c);

			s = stmt_alias(be, s, rnme, nme);
			if (fr->card <= CARD_ATOM) /* single value, get result from bat */
				s = stmt_fetch(be, s);
			list_append(l, s);
		}
		sub = stmt_list(be, l);
	}
	if (!sub) { 
		assert(0);
		return NULL;
	}
	l = sa_list(sql->sa);
	for( en = rel->exps->h; en; en = en->next ) {
		sql_exp *exp = en->data;
		const char *rnme = exp_relname(exp)?exp_relname(exp):exp->l;
		stmt *s = bin_find_column(be, sub, exp->l, exp->r);

		if (!s) {
			assert(0);
			return NULL;
		}
		if (sub && sub->nrcols >= 1 && s->nrcols == 0)
			s = stmt_const(be, bin_first_column(be, sub), s);
		s = stmt_alias(be, s, rnme, exp_name(exp));
		list_append(l, s);
	}
	if (osub && osub->nrcols) 
		list_merge(l, osub->op4.lval, NULL);
	sub = stmt_list(be, l);
	return sub;
}

static stmt *
rel2bin_hash_lookup(backend *be, sql_rel *rel, stmt *left, stmt *right, sql_idx *i, node *en ) 
{
	mvc *sql = be->mvc;
	node *n;
	sql_subtype *it = sql_bind_localtype("int");
	sql_subtype *lng = sql_bind_localtype("lng");
	stmt *h = NULL;
	stmt *bits = stmt_atom_int(be, 1 + ((sizeof(lng)*8)-1)/(list_length(i->columns)+1));
	sql_exp *e = en->data;
	sql_exp *l = e->l;
	stmt *idx = bin_find_column(be, left, l->l, sa_strconcat(sql->sa, "%", i->base.name));
	int swap_exp = 0, swap_rel = 0, semantics = 0;

	if (!idx) {
		swap_exp = 1;
		l = e->r;
		idx = bin_find_column(be, left, l->l, sa_strconcat(sql->sa, "%", i->base.name));
	}
	if (!idx && right) {
		swap_exp = 0;
		swap_rel = 1;
		l = e->l;
		idx = bin_find_column(be, right, l->l, sa_strconcat(sql->sa, "%", i->base.name));
	}
	if (!idx && right) {
		swap_exp = 1;
		swap_rel = 1;
		l = e->r;
		idx = bin_find_column(be, right, l->l, sa_strconcat(sql->sa, "%", i->base.name));
	}
	if (!idx)
		return NULL;
	/* should be in key order! */
	for( en = rel->exps->h, n = i->columns->h; en && n; en = en->next, n = n->next ) {
		sql_exp *e = en->data;
		stmt *s = NULL;

		if (e->type == e_cmp && e->flag == cmp_equal) {
			sql_exp *ee = (swap_exp)?e->l:e->r;
			if (swap_rel)
				s = exp_bin(be, ee, left, NULL, NULL, NULL, NULL, NULL);
			else
				s = exp_bin(be, ee, right, NULL, NULL, NULL, NULL, NULL);
		}

		if (!s) 
			return NULL;
		if (h) {
			sql_subfunc *xor = sql_bind_func_result(sql->sa, sql->session->schema, "rotate_xor_hash", F_FUNC, lng, 3, lng, it, tail_type(s));

			h = stmt_Nop(be, stmt_list(be, list_append( list_append(
				list_append(sa_list(sql->sa), h), bits), s)), xor);
			semantics = 1;
		} else {
			sql_subfunc *hf = sql_bind_func_result(sql->sa, sql->session->schema, "hash", F_FUNC, lng, 1, tail_type(s));

			h = stmt_unop(be, s, hf);
		}
	}
	if (h && h->nrcols) {
		if (!swap_rel) {
			return stmt_join(be, idx, h, 0, cmp_equal, semantics);
		} else {
			return stmt_join(be, h, idx, 0, cmp_equal, semantics);
		}
	} else {
		return stmt_uselect(be, idx, h, cmp_equal, NULL, 0, semantics);
	}
}

static stmt *
join_hash_key( backend *be, list *l ) 
{
	mvc *sql = be->mvc;
	node *m;
	sql_subtype *it, *lng;
	stmt *h = NULL;
	stmt *bits = stmt_atom_int(be, 1 + ((sizeof(lng)*8)-1)/(list_length(l)+1));

	it = sql_bind_localtype("int");
	lng = sql_bind_localtype("lng");
	for (m = l->h; m; m = m->next) {
		stmt *s = m->data;

		if (h) {
			sql_subfunc *xor = sql_bind_func_result(sql->sa, sql->session->schema, "rotate_xor_hash", F_FUNC, lng, 3, lng, it, tail_type(s));

			h = stmt_Nop(be, stmt_list(be, list_append( list_append( list_append(sa_list(sql->sa), h), bits), s )), xor);
		} else {
			sql_subfunc *hf = sql_bind_func_result(sql->sa, sql->session->schema, "hash", F_FUNC, lng, 1, tail_type(s));
			h = stmt_unop(be, s, hf);
		}
	}
	return h;
}

static stmt *
releqjoin( backend *be, list *l1, list *l2, list *exps, int used_hash, comp_type cmp_op, int need_left, int is_semantics )
{
	mvc *sql = be->mvc;
	node *n1 = l1->h, *n2 = l2->h, *n3 = NULL;
	stmt *l, *r, *res;
	sql_exp *e;

	if (exps)
		n3 = exps->h;
	if (list_length(l1) <= 1) {
		l = l1->h->data;
		r = l2->h->data;
		if (!is_semantics && exps) {
			e = n3->data;
			is_semantics = is_semantics(e);
		}
		r =  stmt_join(be, l, r, 0, cmp_op, is_semantics);
		if (need_left)
			r->flag = cmp_left;
		return r;
	}
	if (used_hash) {
		l = n1->data;
		r = n2->data;
		n1 = n1->next;
		n2 = n2->next;
		n3 = n3?n3->next:NULL;
		res = stmt_join(be, l, r, 0, cmp_op, 1);
	} else { /* need hash */
		l = join_hash_key(be, l1);
		r = join_hash_key(be, l2);
		res = stmt_join(be, l, r, 0, cmp_op, 1);
	}
	if (need_left) 
		res->flag = cmp_left;
	l = stmt_result(be, res, 0);
	r = stmt_result(be, res, 1);
	for (; n1 && n2; n1 = n1->next, n2 = n2->next, n3 = n3?n3->next:NULL) {
		int semantics = is_semantics;
		stmt *ld = n1->data;
		stmt *rd = n2->data;
		stmt *le = stmt_project(be, l, ld );
		stmt *re = stmt_project(be, r, rd );
		/* intentional both tail_type's of le (as re sometimes is a find for bulk loading */
		sql_subfunc *f = NULL;
		stmt * cmp;
		list *ops;

		f = sql_bind_func(sql->sa, sql->session->schema, "=", tail_type(le), tail_type(le), F_FUNC);
		assert(f);

		ops = sa_list(be->mvc->sa);
		list_append(ops, le);
		list_append(ops, re);
		if (!semantics && exps) {
			e = n3->data;
			semantics = is_semantics(e);
		}
		if (semantics)
			list_append(ops, stmt_bool(be, 1));
		cmp = stmt_Nop(be, stmt_list(be, ops), f);
		cmp = stmt_uselect(be, cmp, stmt_bool(be, 1), cmp_equal, NULL, 0, 0);
		l = stmt_project(be, cmp, l );
		r = stmt_project(be, cmp, r );
	}
	res = stmt_join(be, l, r, 0, cmp_joined, 0);
	return res;
}

static stmt *
rel2bin_join(backend *be, sql_rel *rel, list *refs)
{
	mvc *sql = be->mvc;
	list *l; 
	node *en = NULL, *n;
	stmt *left = NULL, *right = NULL, *join = NULL, *jl, *jr;
	stmt *ld = NULL, *rd = NULL;
	int need_left = (rel->flag == LEFT_JOIN);

	if (rel->l) /* first construct the left sub relation */
		left = subrel_bin(be, rel->l, refs);
	if (rel->r) /* first construct the right sub relation */
		right = subrel_bin(be, rel->r, refs);
	if (!left || !right) 
		return NULL;
	left = row2cols(be, left);
	right = row2cols(be, right);
	/* 
 	 * split in 2 steps, 
 	 * 	first cheap join(s) (equality or idx) 
 	 * 	second selects/filters 
	 */
	if (!list_empty(rel->exps)) {
		int used_hash = 0;
		int idx = 0, i;
		list *jexps = sa_list(sql->sa);
		list *lje = sa_list(sql->sa);
		list *rje = sa_list(sql->sa);
		list *exps = sa_list(sql->sa);
		char *handled = SA_ZNEW_ARRAY(sql->sa, char, list_length(rel->exps));

		/* get equi-joins/filters first */
		if (list_length(rel->exps) > 1) {
			for( en = rel->exps->h, i=0; en; en = en->next, i++) {
				sql_exp *e = en->data;
				if (e->type == e_cmp && (e->flag == cmp_equal || e->flag == cmp_filter)) {
					if ( !((rel_find_exp(rel->l, e->l) && rel_find_exp(rel->l, e->r))  ||
					       (rel_find_exp(rel->r, e->l) && rel_find_exp(rel->r, e->r)))) {
						append(jexps, e);
						handled[i] = 1;
					}
				}
			}
			if (list_empty(jexps)) {
				stmt *l = bin_first_column(be, left);
				stmt *r = bin_first_column(be, right);
				join = stmt_join(be, l, r, 0, cmp_all, 0); 
			}
			for( en = rel->exps->h, i=0; en; en = en->next, i++) {
				sql_exp *e = en->data;
				if (!handled[i])
					append(jexps, e);
			}
			rel->exps = jexps;
		}

		/* generate a relational join */
		if (join)
			en = rel->exps->h;
		else
		for( en = rel->exps->h; en; en = en->next ) {
			int join_idx = sql->opt_stats[0];
			sql_exp *e = en->data;
			stmt *s = NULL;
			prop *p;

			/* only handle simple joins here */
			if ((exp_has_func(e) && e->flag != cmp_filter) ||
			    e->flag == cmp_or || (e->f && e->anti) ||
			      (e->type == e_cmp && e->flag == cmp_equal &&
			      ((rel_find_exp(rel->l, e->l) && rel_find_exp(rel->l, e->r))  ||
			       (rel_find_exp(rel->r, e->l) && rel_find_exp(rel->r, e->r)))) ) {
				if (!join && !list_length(lje)) {
					stmt *l = bin_first_column(be, left);
					stmt *r = bin_first_column(be, right);
					join = stmt_join(be, l, r, 0, cmp_all, 0);
				}
				break;
			}
			if (list_length(lje) && (idx || e->type != e_cmp || (e->flag != cmp_equal && e->flag != cmp_filter) ||
			   (join && e->flag == cmp_filter)))
				break;
			if (e->type == e_cmp && e->flag == cmp_equal &&
			      ((rel_find_exp(rel->l, e->l) && rel_find_exp(rel->l, e->r))  ||
			       (rel_find_exp(rel->r, e->l) && rel_find_exp(rel->r, e->r)))) {
				break;
			}

			/* handle possible index lookups */
			/* expressions are in index order ! */
			if (!join &&
			    (p=find_prop(e->p, PROP_HASHCOL)) != NULL) {
				sql_idx *i = p->value;

				join = s = rel2bin_hash_lookup(be, rel, left, right, i, en);
				if (s) {
					list_append(lje, s->op1);
					list_append(rje, s->op2);
					list_append(exps, NULL);
					used_hash = 1;
				}
			}

			s = exp_bin(be, e, left, right, NULL, NULL, NULL, NULL);
			if (!s) {
				assert(0);
				return NULL;
			}
			if (join_idx != sql->opt_stats[0])
				idx = 1;

			if (s->type != st_join && 
			    s->type != st_join2 && 
			    s->type != st_joinN) {
				/* predicate */
				if (!list_length(lje) && s->nrcols == 0) { 
					stmt *l = bin_first_column(be, left);
					stmt *r = bin_first_column(be, right);

					l = stmt_uselect(be, stmt_const(be, l, stmt_bool(be, 1)), s, cmp_equal, NULL, 0, 0);
					join = stmt_join(be, l, r, 0, cmp_all, 0);
					continue;
				}
				if (!join) {
					stmt *l = bin_first_column(be, left);
					stmt *r = bin_first_column(be, right);
					join = stmt_join(be, l, r, 0, cmp_all, 0); 
				}
				break;
			}

			if (!join) 
				join = s;
			list_append(lje, s->op1);
			list_append(rje, s->op2);
			list_append(exps, e);
		}
		if (list_length(lje) > 1) {
			join = releqjoin(be, lje, rje, exps, used_hash, cmp_equal, need_left, 0);
		} else if (!join) {
			sql_exp *e = exps->h->data;
			join = stmt_join(be, lje->h->data, rje->h->data, 0, cmp_equal, is_semantics(e));
			if (need_left)
				join->flag = cmp_left;
		}
	} else {
		stmt *l = bin_first_column(be, left);
		stmt *r = bin_first_column(be, right);
		join = stmt_join(be, l, r, 0, cmp_all, 0); 
	}
	jl = stmt_result(be, join, 0);
	jr = stmt_result(be, join, 1);
	if (en) {
		stmt *sub, *sel = NULL;
		list *nl;

		/* construct relation */
		nl = sa_list(sql->sa);

		/* first project using equi-joins */
		for( n = left->op4.lval->h; n; n = n->next ) {
			stmt *c = n->data;
			const char *rnme = table_name(sql->sa, c);
			const char *nme = column_name(sql->sa, c);
			stmt *s = stmt_project(be, jl, column(be, c) );

			s = stmt_alias(be, s, rnme, nme);
			list_append(nl, s);
		}
		for( n = right->op4.lval->h; n; n = n->next ) {
			stmt *c = n->data;
			const char *rnme = table_name(sql->sa, c);
			const char *nme = column_name(sql->sa, c);
			stmt *s = stmt_project(be, jr, column(be, c) );

			s = stmt_alias(be, s, rnme, nme);
			list_append(nl, s);
		}
		sub = stmt_list(be, nl);

		/* continue with non equi-joins */
		for( ; en; en = en->next ) {
			stmt *s = exp_bin(be, en->data, sub, NULL, NULL, NULL, NULL, sel);

			if (!s) {
				assert(0);
				return NULL;
			}
			if (s->nrcols == 0) {
				stmt *l = bin_first_column(be, sub);
				s = stmt_uselect(be, stmt_const(be, l, stmt_bool(be, 1)), s, cmp_equal, sel, 0, 0);
			}
			sel = s;
		}
		/* recreate join output */
		jl = stmt_project(be, sel, jl); 
		jr = stmt_project(be, sel, jr); 
	}

	/* construct relation */
	l = sa_list(sql->sa);

	if (rel->op == op_left || rel->op == op_full) {
		/* we need to add the missing oid's */
		ld = stmt_mirror(be, bin_first_column(be, left));
		ld = stmt_tdiff(be, ld, jl);
	}
	if (rel->op == op_right || rel->op == op_full) {
		/* we need to add the missing oid's */
		rd = stmt_mirror(be, bin_first_column(be, right));
		rd = stmt_tdiff(be, rd, jr);
	}

	for( n = left->op4.lval->h; n; n = n->next ) {
		stmt *c = n->data;
		const char *rnme = table_name(sql->sa, c);
		const char *nme = column_name(sql->sa, c);
		stmt *s = stmt_project(be, jl, column(be, c) );

		/* as append isn't save, we append to a new copy */
		if (rel->op == op_left || rel->op == op_full || rel->op == op_right)
			s = create_const_column(be, s);
		if (rel->op == op_left || rel->op == op_full)
			s = stmt_append(be, s, stmt_project(be, ld, c));
		if (rel->op == op_right || rel->op == op_full) 
			s = stmt_append(be, s, stmt_const(be, rd, (c->flag&OUTER_ZERO)?stmt_atom_lng(be, 0):stmt_atom(be, atom_general(sql->sa, tail_type(c), NULL))));

		s = stmt_alias(be, s, rnme, nme);
		list_append(l, s);
	}
	for( n = right->op4.lval->h; n; n = n->next ) {
		stmt *c = n->data;
		const char *rnme = table_name(sql->sa, c);
		const char *nme = column_name(sql->sa, c);
		stmt *s = stmt_project(be, jr, column(be, c) );

		/* as append isn't save, we append to a new copy */
		if (rel->op == op_left || rel->op == op_full || rel->op == op_right)
			s = create_const_column(be, s);
		if (rel->op == op_left || rel->op == op_full) 
			s = stmt_append(be, s, stmt_const(be, ld, (c->flag&OUTER_ZERO)?stmt_atom_lng(be, 0):stmt_atom(be, atom_general(sql->sa, tail_type(c), NULL))));
		if (rel->op == op_right || rel->op == op_full) 
			s = stmt_append(be, s, stmt_project(be, rd, c));

		s = stmt_alias(be, s, rnme, nme);
		list_append(l, s);
	}
	return stmt_list(be, l);
}

static int
exp_is_mark(sql_exp *e)
{
	if (e->type == e_cmp && 
		(e->flag == mark_in || e->flag == mark_notin ||
		 e->flag == mark_exists || e->flag == mark_notexists)) 
		return 1;
	return 0;
}

static stmt *
rel2bin_antijoin(backend *be, sql_rel *rel, list *refs)
{
	mvc *sql = be->mvc;
	list *l, *jexps = NULL, *mexps = NULL;
	node *en = NULL, *n;
	stmt *left = NULL, *right = NULL, *join = NULL;

	if (rel->l) /* first construct the left sub relation */
		left = subrel_bin(be, rel->l, refs);
	if (rel->r) /* first construct the right sub relation */
		right = subrel_bin(be, rel->r, refs);
	if (!left || !right) 
		return NULL;
	left = row2cols(be, left);
	right = row2cols(be, right);

	if (rel->exps) {
		jexps = sa_list(sql->sa);
		mexps = sa_list(sql->sa);

		for( en = rel->exps->h; en; en = en->next ) {
			sql_exp *e = en->data;

			if (e->type != e_cmp)
				assert(0);
			if (exp_is_mark(e))
				append(mexps, e);
			else
				append(jexps, e);
		}
	}
	/* handle join-ing conditions first */
	if (!list_empty(jexps)) {
		if (list_empty(mexps))
			mexps = jexps;
	}
	/* handle mark conditions second */
	if (!list_empty(mexps)) { 
		assert(list_length(mexps) == 1);
		for( en = mexps->h; en; en = en->next ) {
			sql_exp *e = en->data;
			stmt *ls = exp_bin(be, e->l, left, right, NULL, NULL, NULL, NULL);
			stmt *rs = exp_bin(be, e->r, left, right, NULL, NULL, NULL, NULL);

			if (ls->nrcols == 0)
				ls = stmt_const(be, bin_first_column(be, left), ls);
			if (rs->nrcols == 0)
				rs = stmt_const(be, bin_first_column(be, right), rs);
			join = stmt_tdiff2(be, ls, rs);
		}
	}

	/* construct relation */
	l = sa_list(sql->sa);

	/* project all the left columns */
	for( n = left->op4.lval->h; n; n = n->next ) {
		stmt *c = n->data;
		const char *rnme = table_name(sql->sa, c);
		const char *nme = column_name(sql->sa, c);
		stmt *s = stmt_project(be, join, column(be, c));

		s = stmt_alias(be, s, rnme, nme);
		list_append(l, s);
	}
	return stmt_list(be, l);
}

static stmt *
rel2bin_semijoin(backend *be, sql_rel *rel, list *refs)
{
	mvc *sql = be->mvc;
	list *l; 
	node *en = NULL, *n;
	stmt *left = NULL, *right = NULL, *join = NULL, *jl, *jr, *c;
	int semi_used = 0;
	int semi_disabled = mvc_debug_on(sql, 2048);

	if (rel->op == op_anti && !list_empty(rel->exps) && list_length(rel->exps) == 1 && ((sql_exp*)rel->exps->h->data)->flag == mark_notin)
		return rel2bin_antijoin(be, rel, refs);

	if (rel->l) /* first construct the left sub relation */
		left = subrel_bin(be, rel->l, refs);
	if (rel->r) /* first construct the right sub relation */
		right = subrel_bin(be, rel->r, refs);
	if (!left || !right) 
		return NULL;
	left = row2cols(be, left);
	right = row2cols(be, right);
	/* 
 	 * split in 2 steps, 
 	 * 	first cheap join(s) (equality or idx) 
 	 * 	second selects/filters 
	 */
	if (!semi_disabled && rel->op != op_anti && rel->exps && list_length(rel->exps) == 1) {
		sql_exp *e = rel->exps->h->data;

		if (e->type == e_cmp && (e->flag == cmp_equal || e->flag == mark_in) && !e->anti && !e->f) {
			stmt *r, *l = exp_bin(be, e->l, left, NULL, NULL, NULL, NULL, NULL);
			int swap = 0;

			if (!l) {
				swap = 1;
				l = exp_bin(be, e->l, right, NULL, NULL, NULL, NULL, NULL);
			}
			r = exp_bin(be, e->r, left, right, NULL, NULL, NULL, NULL);

			if (swap) {
				stmt *t = l;
				l = r;
				r = t;
			}

			if (!l || !r)
				return NULL;
			join = stmt_semijoin(be, column(be, l), column(be, r), is_semantics(e)); 
			if (join)
				join = stmt_result(be, join, 0);
			if (!join)
				return NULL;
			semi_used = 1;
		}
	}
		
	if (!semi_used && rel->exps) {
		int idx = 0;
		list *jexps = sa_list(sql->sa);
		list *lje = sa_list(sql->sa);
		list *rje = sa_list(sql->sa);
		list *exps = sa_list(sql->sa);

		/* get equi-joins/filters first */
		if (list_length(rel->exps) > 1) {
			for( en = rel->exps->h; en; en = en->next ) {
				sql_exp *e = en->data;
				if (e->type == e_cmp && (e->flag == cmp_equal || e->flag == cmp_filter))
					list_append(jexps, e);
			}
			for( en = rel->exps->h; en; en = en->next ) {
				sql_exp *e = en->data;
				if (e->type != e_cmp || (e->flag != cmp_equal && e->flag != cmp_filter))
					list_append(jexps, e);
			}
			rel->exps = jexps;
		}

		for( en = rel->exps->h; en; en = en->next ) {
			int join_idx = sql->opt_stats[0];
			sql_exp *e = en->data;
			stmt *s = NULL;

			/* only handle simple joins here */
			if ((exp_has_func(e) && e->flag != cmp_filter) ||
			    e->flag == cmp_or || (e->f && e->anti)) {
				if (!join && !list_length(lje)) {
					stmt *l = bin_first_column(be, left);
					stmt *r = bin_first_column(be, right);
					join = stmt_join(be, l, r, 0, cmp_all, 0); 
				}
				break;
			}
			if (list_length(lje) && (idx || e->type != e_cmp || (e->flag != cmp_equal && e->flag != cmp_filter) ||
			   (join && e->flag == cmp_filter)))
				break;

			s = exp_bin(be, en->data, left, right, NULL, NULL, NULL, NULL);
			if (!s) {
				assert(0);
				return NULL;
			}
			if (join_idx != sql->opt_stats[0])
				idx = 1;
			/* stop on first non equality join */
			if (!join) {
				if (s->type != st_join && s->type != st_join2 && s->type != st_joinN) {
					if (!en->next && (s->type == st_uselect || s->type == st_uselect2))
						join = s;
					else
						break;
				}
				join = s;
			} else if (s->type != st_join && s->type != st_join2 && s->type != st_joinN) {
				/* handle select expressions */
				break;
			}
			if (s->type == st_join || s->type == st_join2 || s->type == st_joinN) { 
				list_append(lje, s->op1);
				list_append(rje, s->op2);
				list_append(exps, e);
			}
		}
		if (list_length(lje) > 1) {
			join = releqjoin(be, lje, rje, exps, 0 /* no hash used */, cmp_equal, 0, 0);
		} else if (!join && list_length(lje) == list_length(rje) && list_length(lje)) {
			sql_exp *e = exps->h->data;
			join = stmt_join(be, lje->h->data, rje->h->data, 0, cmp_equal, is_semantics(e));
		} else if (!join) {
			stmt *l = bin_first_column(be, left);
			stmt *r = bin_first_column(be, right);
			join = stmt_join(be, l, r, 0, cmp_all, 0); 
		}
	} else if (!semi_used) {
		stmt *l = bin_first_column(be, left);
		stmt *r = bin_first_column(be, right);
		join = stmt_join(be, l, r, 0, cmp_all, 0); 
	}
	if (!semi_used)
		jl = stmt_result(be, join, 0);
	if (!semi_used && en) {
		stmt *sub, *sel = NULL;
		list *nl;

		jr = stmt_result(be, join, 1);
		/* construct relation */
		nl = sa_list(sql->sa);

		/* first project after equi-joins */
		for( n = left->op4.lval->h; n; n = n->next ) {
			stmt *c = n->data;
			const char *rnme = table_name(sql->sa, c);
			const char *nme = column_name(sql->sa, c);
			stmt *s = stmt_project(be, jl, column(be, c) );

			s = stmt_alias(be, s, rnme, nme);
			list_append(nl, s);
		}
		for( n = right->op4.lval->h; n; n = n->next ) {
			stmt *c = n->data;
			const char *rnme = table_name(sql->sa, c);
			const char *nme = column_name(sql->sa, c);
			stmt *s = stmt_project(be, jr, column(be, c) );

			s = stmt_alias(be, s, rnme, nme);
			list_append(nl, s);
		}
		sub = stmt_list(be, nl);

		/* continue with non equi-joins */
		for( ; en; en = en->next ) {
			stmt *s = exp_bin(be, en->data, sub, NULL, NULL, NULL, NULL, sel);

			if (!s) {
				assert(0);
				return NULL;
			}
			if (s->nrcols == 0) {
				stmt *l = bin_first_column(be, sub);
				s = stmt_uselect(be, stmt_const(be, l, stmt_bool(be, 1)), s, cmp_equal, sel, 0, 0);
			}
			sel = s;
		}
		/* recreate join output */
		jl = stmt_project(be, sel, jl); 
	}

	/* construct relation */
	l = sa_list(sql->sa);

	if (!semi_used) {
		/* We did a full join, thats too much. 
	   	Reduce this using difference and intersect */
		c = stmt_mirror(be, left->op4.lval->h->data);
		if (rel->op == op_anti) {
			join = stmt_tdiff(be, c, jl);
		} else {
			join = stmt_tinter(be, c, jl);
		}
	}

	/* project all the left columns */
	for( n = left->op4.lval->h; n; n = n->next ) {
		stmt *c = n->data;
		const char *rnme = table_name(sql->sa, c);
		const char *nme = column_name(sql->sa, c);
		stmt *s = stmt_project(be, join, column(be, c));

		s = stmt_alias(be, s, rnme, nme);
		list_append(l, s);
	}
	return stmt_list(be, l);
}

static stmt *
rel2bin_distinct(backend *be, stmt *s, stmt **distinct)
{
	mvc *sql = be->mvc;
	node *n;
	stmt *g = NULL, *grp = NULL, *ext = NULL, *cnt = NULL;
	list *rl = sa_list(sql->sa), *tids;

	/* single values are unique */
	if (s->key && s->nrcols == 0)
		return s;

	/* Use 'all' tid columns */
	if (/* DISABLES CODE */ (0) && (tids = bin_find_columns(be, s, TID)) != NULL) {
		for (n = tids->h; n; n = n->next) {
			stmt *t = n->data;

			g = stmt_group(be, column(be, t), grp, ext, cnt, !n->next);
			grp = stmt_result(be, g, 0); 
			ext = stmt_result(be, g, 1); 
			cnt = stmt_result(be, g, 2); 
		}
	} else {
		for (n = s->op4.lval->h; n; n = n->next) {
			stmt *t = n->data;

			g = stmt_group(be, column(be, t), grp, ext, cnt, !n->next);
			grp = stmt_result(be, g, 0); 
			ext = stmt_result(be, g, 1); 
			cnt = stmt_result(be, g, 2); 
		}
	}
	if (!ext)
		return NULL;

	for (n = s->op4.lval->h; n; n = n->next) {
		stmt *t = n->data;

		list_append(rl, stmt_project(be, ext, t));
	}

	if (distinct)
		*distinct = ext;
	s = stmt_list(be, rl);
	return s;
}

static stmt *
rel_rename(backend *be, sql_rel *rel, stmt *sub)
{
	if (rel->exps) {
		node *en, *n;
		list *l = sa_list(be->mvc->sa);

		for( en = rel->exps->h, n = sub->op4.lval->h; en && n; en = en->next, n = n->next ) {
			sql_exp *exp = en->data;
			stmt *s = n->data;

			if (!s) {
				assert(0);
				return NULL;
			}
			s = stmt_rename(be, exp, s);
			list_append(l, s);
		}
		sub = stmt_list(be, l);
	}
	return sub;
}

static stmt *
rel2bin_union(backend *be, sql_rel *rel, list *refs)
{
	mvc *sql = be->mvc;
	list *l; 
	node *n, *m;
	stmt *left = NULL, *right = NULL, *sub;

	if (rel->l) /* first construct the left sub relation */
		left = subrel_bin(be, rel->l, refs);
	if (rel->r) /* first construct the right sub relation */
		right = subrel_bin(be, rel->r, refs);
	if (!left || !right) 
		return NULL;

	/* construct relation */
	l = sa_list(sql->sa);
	for( n = left->op4.lval->h, m = right->op4.lval->h; n && m;
		 n = n->next, m = m->next ) {
		stmt *c1 = n->data;
		stmt *c2 = m->data;
		const char *rnme = table_name(sql->sa, c1);
		const char *nme = column_name(sql->sa, c1);
		stmt *s;

		s = stmt_append(be, create_const_column(be, c1), c2);
		s = stmt_alias(be, s, rnme, nme);
		list_append(l, s);
	}
	sub = stmt_list(be, l);

	sub = rel_rename(be, rel, sub);
	if (need_distinct(rel)) 
		sub = rel2bin_distinct(be, sub, NULL);
	return sub;
}

static stmt *
rel2bin_except(backend *be, sql_rel *rel, list *refs)
{
	mvc *sql = be->mvc;
	sql_subtype *lng = sql_bind_localtype("lng");
	list *stmts; 
	node *n, *m;
	stmt *left = NULL, *right = NULL, *sub;
	sql_subfunc *min;

	stmt *lg = NULL, *rg = NULL;
	stmt *lgrp = NULL, *rgrp = NULL;
	stmt *lext = NULL, *rext = NULL, *next = NULL;
	stmt *lcnt = NULL, *rcnt = NULL, *ncnt = NULL, *zero = NULL;
	stmt *s, *lm, *rm;
	list *lje = sa_list(sql->sa);
	list *rje = sa_list(sql->sa);

	if (rel->l) /* first construct the left sub relation */
		left = subrel_bin(be, rel->l, refs);
	if (rel->r) /* first construct the right sub relation */
		right = subrel_bin(be, rel->r, refs);
	if (!left || !right) 
		return NULL;
	left = row2cols(be, left);
	right = row2cols(be, right);

	/*
	 * The multi column except is handled using group by's and
	 * group size counts on both sides of the intersect. We then
	 * return for each group of L with min(L.count,R.count), 
	 * number of rows.
	 */
	for (n = left->op4.lval->h; n; n = n->next) {
		lg = stmt_group(be, column(be, n->data), lgrp, lext, lcnt, !n->next);
		lgrp = stmt_result(be, lg, 0);
		lext = stmt_result(be, lg, 1);
		lcnt = stmt_result(be, lg, 2);
	}
	for (n = right->op4.lval->h; n; n = n->next) {
		rg = stmt_group(be, column(be, n->data), rgrp, rext, rcnt, !n->next);
		rgrp = stmt_result(be, rg, 0);
		rext = stmt_result(be, rg, 1);
		rcnt = stmt_result(be, rg, 2);
	}

	if (!lg || !rg) 
		return NULL;

	if (need_distinct(rel)) {
		lcnt = stmt_const(be, lcnt, stmt_atom_lng(be, 1));
		rcnt = stmt_const(be, rcnt, stmt_atom_lng(be, 1));
	}

	/* now find the matching groups */
	for (n = left->op4.lval->h, m = right->op4.lval->h; n && m; n = n->next, m = m->next) {
		stmt *l = column(be, n->data);
		stmt *r = column(be, m->data);

		l = stmt_project(be, lext, l);
		r = stmt_project(be, rext, r);
		list_append(lje, l);
		list_append(rje, r);
	}
	s = releqjoin(be, lje, rje, NULL, 1 /* cannot use hash */, cmp_equal, 0, 1 /*is_semantics*/);
	lm = stmt_result(be, s, 0);
	rm = stmt_result(be, s, 1);

	s = stmt_mirror(be, lext);
	s = stmt_tdiff(be, s, lm);

	/* first we find those missing in R */
	next = stmt_project(be, s, lext);
	ncnt = stmt_project(be, s, lcnt);
	zero = stmt_const(be, s, stmt_atom_lng(be, 0));

	/* ext, lcount, rcount */
	lext = stmt_project(be, lm, lext);
	lcnt = stmt_project(be, lm, lcnt);
	rcnt = stmt_project(be, rm, rcnt);

	/* append those missing in L */
	lext = stmt_append(be, lext, next);
	lcnt = stmt_append(be, lcnt, ncnt);
	rcnt = stmt_append(be, rcnt, zero);

 	min = sql_bind_func(sql->sa, sql->session->schema, "sql_sub", lng, lng, F_FUNC);
	s = stmt_binop(be, lcnt, rcnt, min); /* use count */

	/* now we have gid,cnt, blowup to full groupsizes */
	s = stmt_gen_group(be, lext, s);

	/* project columns of left hand expression */
	stmts = sa_list(sql->sa);
	for (n = left->op4.lval->h; n; n = n->next) {
		stmt *c1 = column(be, n->data);
		const char *rnme = NULL;
		const char *nme = column_name(sql->sa, c1);

		/* retain name via the stmt_alias */
		c1 = stmt_project(be, s, c1);

		rnme = table_name(sql->sa, c1);
		c1 = stmt_alias(be, c1, rnme, nme);
		list_append(stmts, c1);
	}
	sub = stmt_list(be, stmts);
	return rel_rename(be, rel, sub);
}

static stmt *
rel2bin_inter(backend *be, sql_rel *rel, list *refs)
{
	mvc *sql = be->mvc;
	sql_subtype *lng = sql_bind_localtype("lng");
	list *stmts; 
	node *n, *m;
	stmt *left = NULL, *right = NULL, *sub;
 	sql_subfunc *min;

	stmt *lg = NULL, *rg = NULL;
	stmt *lgrp = NULL, *rgrp = NULL;
	stmt *lext = NULL, *rext = NULL;
	stmt *lcnt = NULL, *rcnt = NULL;
	stmt *s, *lm, *rm;
	list *lje = sa_list(sql->sa);
	list *rje = sa_list(sql->sa);

	if (rel->l) /* first construct the left sub relation */
		left = subrel_bin(be, rel->l, refs);
	if (rel->r) /* first construct the right sub relation */
		right = subrel_bin(be, rel->r, refs);
	if (!left || !right) 
		return NULL;
	left = row2cols(be, left);

	/*
	 * The multi column intersect is handled using group by's and
	 * group size counts on both sides of the intersect. We then
	 * return for each group of L with min(L.count,R.count), 
	 * number of rows.
	 */
	for (n = left->op4.lval->h; n; n = n->next) {
		lg = stmt_group(be, column(be, n->data), lgrp, lext, lcnt, !n->next);
		lgrp = stmt_result(be, lg, 0);
		lext = stmt_result(be, lg, 1);
		lcnt = stmt_result(be, lg, 2);
	}
	for (n = right->op4.lval->h; n; n = n->next) {
		rg = stmt_group(be, column(be, n->data), rgrp, rext, rcnt, !n->next);
		rgrp = stmt_result(be, rg, 0);
		rext = stmt_result(be, rg, 1);
		rcnt = stmt_result(be, rg, 2);
	}

	if (!lg || !rg) 
		return NULL;

	if (need_distinct(rel)) {
		lcnt = stmt_const(be, lcnt, stmt_atom_lng(be, 1));
		rcnt = stmt_const(be, rcnt, stmt_atom_lng(be, 1));
	}

	/* now find the matching groups */
	for (n = left->op4.lval->h, m = right->op4.lval->h; n && m; n = n->next, m = m->next) {
		stmt *l = column(be, n->data);
		stmt *r = column(be, m->data);

		l = stmt_project(be, lext, l);
		r = stmt_project(be, rext, r);
		list_append(lje, l);
		list_append(rje, r);
	}
	s = releqjoin(be, lje, rje, NULL, 1 /* cannot use hash */, cmp_equal, 0, 1 /* is_semantics */);
	lm = stmt_result(be, s, 0);
	rm = stmt_result(be, s, 1);

	/* ext, lcount, rcount */
	lext = stmt_project(be, lm, lext);
	lcnt = stmt_project(be, lm, lcnt);
	rcnt = stmt_project(be, rm, rcnt);

 	min = sql_bind_func(sql->sa, sql->session->schema, "sql_min", lng, lng, F_FUNC);
	s = stmt_binop(be, lcnt, rcnt, min);

	/* now we have gid,cnt, blowup to full groupsizes */
	s = stmt_gen_group(be, lext, s);

	/* project columns of left hand expression */
	stmts = sa_list(sql->sa);
	for (n = left->op4.lval->h; n; n = n->next) {
		stmt *c1 = column(be, n->data);
		const char *rnme = NULL;
		const char *nme = column_name(sql->sa, c1);

		/* retain name via the stmt_alias */
		c1 = stmt_project(be, s, c1);

		rnme = table_name(sql->sa, c1);
		c1 = stmt_alias(be, c1, rnme, nme);
		list_append(stmts, c1);
	}
	sub = stmt_list(be, stmts);
	return rel_rename(be, rel, sub);
}

static stmt *
sql_reorder(backend *be, stmt *order, stmt *s) 
{
	list *l = sa_list(be->mvc->sa);
	node *n;

	for (n = s->op4.lval->h; n; n = n->next) {
		stmt *sc = n->data;
		const char *cname = column_name(be->mvc->sa, sc);
		const char *tname = table_name(be->mvc->sa, sc);

		sc = stmt_project(be, order, sc);
		sc = stmt_alias(be, sc, tname, cname );
		list_append(l, sc);
	}
	return stmt_list(be, l);
}

static sql_exp*
topn_limit( sql_rel *rel )
{
	if (rel->exps) {
		sql_exp *limit = rel->exps->h->data;

		return limit;
	}
	return NULL;
}

static sql_exp*
topn_offset( sql_rel *rel )
{
	if (rel->exps && list_length(rel->exps) > 1) {
		sql_exp *offset = rel->exps->h->next->data;

		return offset;
	}
	return NULL;
}

static stmt *
rel2bin_project(backend *be, sql_rel *rel, list *refs, sql_rel *topn)
{
	mvc *sql = be->mvc;
	list *pl; 
	node *en, *n;
	stmt *sub = NULL, *psub = NULL;
	stmt *l = NULL;

	if (topn) {
		sql_exp *le = topn_limit(topn);
		sql_exp *oe = topn_offset(topn);

		if (!le) { /* Don't push only offset */
			topn = NULL;
		} else {
			l = exp_bin(be, le, NULL, NULL, NULL, NULL, NULL, NULL);
			if(!l)
				return NULL;
			if (oe) {
				sql_subtype *lng = sql_bind_localtype("lng");
				sql_subfunc *add = sql_bind_func_result(sql->sa, sql->session->schema, "sql_add", F_FUNC, lng, 2, lng, lng);
				stmt *o = exp_bin(be, oe, NULL, NULL, NULL, NULL, NULL, NULL);
				if(!o)
					return NULL;
				l = stmt_binop(be, l, o, add);
			}
		}
	}

	if (!rel->exps) 
		return stmt_none(be);

	if (rel->l) { /* first construct the sub relation */
		sql_rel *l = rel->l;
		if (l->op == op_ddl) {
			sql_table *t = rel_ddl_table_get(l);

			if (t)
				sub = rel2bin_sql_table(be, t);
		} else {
			sub = subrel_bin(be, rel->l, refs);
		}
		if (!sub) 
			return NULL;
	}

	pl = sa_list(sql->sa);
	if (sub)
		pl->expected_cnt = list_length(sub->op4.lval);
	psub = stmt_list(be, pl);
	for( en = rel->exps->h; en; en = en->next ) {
		sql_exp *exp = en->data;
		stmt *s = exp_bin(be, exp, sub, NULL /*psub*/, NULL, NULL, NULL, NULL);

		if (!s) /* try with own projection as well */
			s = exp_bin(be, exp, sub, psub, NULL, NULL, NULL, NULL);
		if (!s) /* error */
			return NULL;
		/* single value with limit */
		if (topn && rel->r && sub && sub->nrcols == 0 && s->nrcols == 0)
			s = const_column(be, s);
		else if (sub && sub->nrcols >= 1 && s->nrcols == 0)
			s = stmt_const(be, bin_first_column(be, sub), s);

		s = stmt_rename(be, exp, s);
		column_name(sql->sa, s); /* save column name */
		list_append(pl, s);
	}
	stmt_set_nrcols(psub);

	/* In case of a topn 
		if both order by and distinct: then get first order by col 
		do topn on it. Project all again! Then rest
	*/
	if (topn && rel->r) {
		list *oexps = rel->r, *npl = sa_list(sql->sa);
		/* distinct, topn returns atleast N (unique groups) */
		int distinct = need_distinct(rel);
		stmt *limit = NULL, *lpiv = NULL, *lgid = NULL; 

		for (n=oexps->h; n; n = n->next) {
			sql_exp *orderbycole = n->data; 
 			int last = (n->next == NULL);

			stmt *orderbycolstmt = exp_bin(be, orderbycole, sub, psub, NULL, NULL, NULL, NULL); 

			if (!orderbycolstmt) 
				return NULL;

			/* handle constants */
			if (orderbycolstmt->nrcols == 0 && !last) /* no need to sort on constant */
				continue; 
			orderbycolstmt = column(be, orderbycolstmt);
			if (!limit) {	/* topn based on a single column */
				limit = stmt_limit(be, orderbycolstmt, NULL, NULL, stmt_atom_lng(be, 0), l, distinct, is_ascending(orderbycole), nulls_last(orderbycole), last, 1);
			} else { 	/* topn based on 2 columns */
				limit = stmt_limit(be, orderbycolstmt, lpiv, lgid, stmt_atom_lng(be, 0), l, distinct, is_ascending(orderbycole), nulls_last(orderbycole), last, 1);
			}
			if (!limit) 
				return NULL;
			lpiv = limit;
			if (!last) {
				lpiv = stmt_result(be, limit, 0);
				lgid = stmt_result(be, limit, 1);
			}
		}

		limit = lpiv; 
		for ( n=pl->h ; n; n = n->next) 
			list_append(npl, stmt_project(be, limit, column(be, n->data)));
		psub = stmt_list(be, npl);

		/* also rebuild sub as multiple orderby expressions may use the sub table (ie aren't part of the result columns) */
		pl = sub->op4.lval;
		npl = sa_list(sql->sa);
		for ( n=pl->h ; n; n = n->next) {
			list_append(npl, stmt_project(be, limit, column(be, n->data))); 
		}
		sub = stmt_list(be, npl);
	}
	if (need_distinct(rel)) {
		stmt *distinct = NULL;
		psub = rel2bin_distinct(be, psub, &distinct);
		/* also rebuild sub as multiple orderby expressions may use the sub table (ie aren't part of the result columns) */
		if (sub && distinct) {
			list *npl = sa_list(sql->sa);

			pl = sub->op4.lval;
			for ( n=pl->h ; n; n = n->next) 
				list_append(npl, stmt_project(be, distinct, column(be, n->data))); 
			sub = stmt_list(be, npl);
		}
	}
	if (/*(!topn || need_distinct(rel)) &&*/ rel->r) {
		list *oexps = rel->r;
		stmt *orderby_ids = NULL, *orderby_grp = NULL;

		for (en = oexps->h; en; en = en->next) {
			stmt *orderby = NULL;
			sql_exp *orderbycole = en->data; 
			stmt *orderbycolstmt = exp_bin(be, orderbycole, sub, psub, NULL, NULL, NULL, NULL); 

			if (!orderbycolstmt) {
				assert(0);
				return NULL;
			}
			/* single values don't need sorting */
			if (orderbycolstmt->nrcols == 0) 
				continue;
			if (orderby_ids)
				orderby = stmt_reorder(be, orderbycolstmt, is_ascending(orderbycole), nulls_last(orderbycole), orderby_ids, orderby_grp);
			else
				orderby = stmt_order(be, orderbycolstmt, is_ascending(orderbycole), nulls_last(orderbycole));
			orderby_ids = stmt_result(be, orderby, 1);
			orderby_grp = stmt_result(be, orderby, 2);
		}
		if (orderby_ids)
			psub = sql_reorder(be, orderby_ids, psub);
	}
	return psub;
}

static stmt *
rel2bin_predicate(backend *be) 
{
	return const_column(be, stmt_bool(be, 1));
}

static stmt *
rel2bin_select(backend *be, sql_rel *rel, list *refs)
{
	mvc *sql = be->mvc;
	list *l; 
	node *en, *n;
	stmt *sub = NULL, *sel = NULL;
	stmt *predicate = NULL;

	if (rel->l) { /* first construct the sub relation */
		sub = subrel_bin(be, rel->l, refs);
		if (!sub) 
			return NULL;
		sub = row2cols(be, sub);
	}
	if (!sub && !predicate) 
		predicate = rel2bin_predicate(be);
	/*
	else if (!predicate)
		predicate = stmt_const(be, bin_first_column(be, sub), stmt_bool(be, 1));
		*/
	if (!rel->exps || !rel->exps->h) {
		if (sub)
			return sub;
		if (predicate)
			return predicate;
		return stmt_const(be, bin_first_column(be, sub), stmt_bool(be, 1));
	}
	if (!sub && predicate) {
		list *l = sa_list(sql->sa);
		assert(predicate);
		append(l, predicate);
		sub = stmt_list(be, l);
	}
	/* handle possible index lookups */
	/* expressions are in index order ! */
	if (sub && (en = rel->exps->h) != NULL) { 
		sql_exp *e = en->data;
		prop *p;

		if ((p=find_prop(e->p, PROP_HASHCOL)) != NULL) {
			sql_idx *i = p->value;

			sel = rel2bin_hash_lookup(be, rel, sub, NULL, i, en);
		}
	} 
	for( en = rel->exps->h; en; en = en->next ) {
		sql_exp *e = en->data;
		stmt *s = exp_bin(be, e, sub, NULL, NULL, NULL, NULL, sel);

		if (!s) {
			assert(0);
			return NULL;
		}
		if (s->nrcols == 0){
			if (!predicate && sub)
				predicate = stmt_const(be, bin_first_column(be, sub), stmt_bool(be, 1));
			if (e->type != e_cmp) {
				sql_subtype *bt = sql_bind_localtype("bit");

				s = stmt_convert(be, s, exp_subtype(e), bt, NULL);
			}
			sel = stmt_uselect(be, predicate, s, cmp_equal, sel, 0, 0);
		} else if (e->type != e_cmp) {
			sel = stmt_uselect(be, s, stmt_bool(be, 1), cmp_equal, sel, 0, 0);
		} else {
			sel = s;
		}
	}

	/* construct relation */
	l = sa_list(sql->sa);
	if (sub && sel) {
		for( n = sub->op4.lval->h; n; n = n->next ) {
			stmt *col = n->data;

			if (col->nrcols == 0) /* constant */
				col = stmt_const(be, sel, col);
			else
				col = stmt_project(be, sel, col);
			list_append(l, col);
		}
	}
	return stmt_list(be, l);
}

static stmt *
rel2bin_groupby(backend *be, sql_rel *rel, list *refs)
{
	mvc *sql = be->mvc;
	list *l, *aggrs, *gbexps = sa_list(sql->sa);
	node *n, *en;
	stmt *sub = NULL, *cursub;
	stmt *groupby = NULL, *grp = NULL, *ext = NULL, *cnt = NULL;

	if (rel->l) { /* first construct the sub relation */
		sub = subrel_bin(be, rel->l, refs);
		if (!sub)
			return NULL;
	}

	if (sub && sub->type == st_list && sub->op4.lval->h && !((stmt*)sub->op4.lval->h->data)->nrcols) {
		list *newl = sa_list(sql->sa);
		node *n;

		for(n=sub->op4.lval->h; n; n = n->next) {
			const char *cname = column_name(sql->sa, n->data);
			const char *tname = table_name(sql->sa, n->data);
			stmt *s = column(be, n->data);

			s = stmt_alias(be, s, tname, cname );
			append(newl, s);
		}
		sub = stmt_list(be, newl);
	}

	/* groupby columns */

	/* Keep groupby columns, sub that they can be lookup in the aggr list */
	if (rel->r) {
		list *exps = rel->r; 

		for( en = exps->h; en; en = en->next ) {
			sql_exp *e = en->data; 
			stmt *gbcol = exp_bin(be, e, sub, NULL, NULL, NULL, NULL, NULL); 

			if (!gbcol) {
				assert(0);
				return NULL;
			}
			if (!gbcol->nrcols)
				gbcol = stmt_const(be, bin_first_column(be, sub), gbcol);
			groupby = stmt_group(be, gbcol, grp, ext, cnt, !en->next);
			grp = stmt_result(be, groupby, 0);
			ext = stmt_result(be, groupby, 1);
			cnt = stmt_result(be, groupby, 2);
			gbcol = stmt_alias(be, gbcol, exp_find_rel_name(e), exp_name(e));
			list_append(gbexps, gbcol);
		}
	}
	/* now aggregate */
	l = sa_list(sql->sa);
	aggrs = rel->exps;
	cursub = stmt_list(be, l);
	for( n = aggrs->h; n; n = n->next ) {
		sql_exp *aggrexp = n->data;

		stmt *aggrstmt = NULL;

		/* first look in the current aggr list (l) and group by column list */
		if (l && !aggrstmt && aggrexp->type == e_column) 
			aggrstmt = list_find_column(be, l, aggrexp->l, aggrexp->r);
		if (gbexps && !aggrstmt && aggrexp->type == e_column) {
			aggrstmt = list_find_column(be, gbexps, aggrexp->l, aggrexp->r);
			if (aggrstmt && groupby) {
				aggrstmt = stmt_project(be, ext, aggrstmt);
				if (list_length(gbexps) == 1) 
					aggrstmt->key = 1;
			}
		}

		if (!aggrstmt)
			aggrstmt = exp_bin(be, aggrexp, sub, NULL, grp, ext, cnt, NULL); 
		/* maybe the aggr uses intermediate results of this group by,
		   therefore we pass the group by columns too 
		 */
		if (!aggrstmt) 
			aggrstmt = exp_bin(be, aggrexp, sub, cursub, grp, ext, cnt, NULL); 
		if (!aggrstmt) {
			assert(0);
			return NULL;
		}

		aggrstmt = stmt_rename(be, aggrexp, aggrstmt);
		list_append(l, aggrstmt);
	}
	stmt_set_nrcols(cursub);
	return cursub;
}

static stmt *
rel2bin_topn(backend *be, sql_rel *rel, list *refs)
{
	mvc *sql = be->mvc;
	sql_exp *oe = NULL, *le = NULL;
	stmt *sub = NULL, *l = NULL, *o = NULL;
	node *n;

	if (rel->l) { /* first construct the sub relation */
		sql_rel *rl = rel->l;

		if (rl->op == op_project) {
			sub = rel2bin_project(be, rl, refs, rel);
		} else {
			sub = subrel_bin(be, rl, refs);
		}
	}
	if (!sub) 
		return NULL;

	le = topn_limit(rel);
	oe = topn_offset(rel);

	n = sub->op4.lval->h;
	if (n) {
		stmt *limit = NULL, *sc = n->data;
		const char *cname = column_name(sql->sa, sc);
		const char *tname = table_name(sql->sa, sc);
		list *newl = sa_list(sql->sa);

		if (le)
			l = exp_bin(be, le, NULL, NULL, NULL, NULL, NULL, NULL);
		if (oe)
			o = exp_bin(be, oe, NULL, NULL, NULL, NULL, NULL, NULL);

		if (!l) 
			l = stmt_atom_lng_nil(be);
		if (!o)
			o = stmt_atom_lng(be, 0);
		if (!l || !o)
			return NULL;

		sc = column(be, sc);
		limit = stmt_limit(be, stmt_alias(be, sc, tname, cname), NULL, NULL, o, l, 0,0,0,0,0);

		for ( ; n; n = n->next) {
			stmt *sc = n->data;
			const char *cname = column_name(sql->sa, sc);
			const char *tname = table_name(sql->sa, sc);

			sc = column(be, sc);
			sc = stmt_project(be, limit, sc);
			list_append(newl, stmt_alias(be, sc, tname, cname));
		}
		sub = stmt_list(be, newl);
	}
	return sub;
}

static stmt *
rel2bin_sample(backend *be, sql_rel *rel, list *refs)
{
	mvc *sql = be->mvc;
	list *newl;
	stmt *sub = NULL, *sample_size = NULL, *sample = NULL, *seed = NULL;
	node *n;

	if (rel->l) /* first construct the sub relation */
		sub = subrel_bin(be, rel->l, refs);
	if (!sub)
		return NULL;

	n = sub->op4.lval->h;
	newl = sa_list(sql->sa);

	if (n) {
		stmt *sc = n->data;
		const char *cname = column_name(sql->sa, sc);
		const char *tname = table_name(sql->sa, sc);

		sample_size = exp_bin(be, rel->exps->h->data, NULL, NULL, NULL, NULL, NULL, NULL);
		if (!sample_size)
			sample_size = stmt_atom_lng_nil(be);

		if (rel->exps->cnt == 2) {
			seed = exp_bin(be, rel->exps->h->next->data, NULL, NULL, NULL, NULL, NULL, NULL);
			if(!seed)
				return NULL;
		}

		sc = column(be, sc);
		sample = stmt_sample(be, stmt_alias(be, sc, tname, cname),sample_size, seed);

		for ( ; n; n = n->next) {
			stmt *sc = n->data;
			const char *cname = column_name(sql->sa, sc);
			const char *tname = table_name(sql->sa, sc);

			sc = column(be, sc);
			sc = stmt_project(be, sample, sc);
			list_append(newl, stmt_alias(be, sc, tname, cname));
		}
	}
	sub = stmt_list(be, newl);
	return sub;
}

stmt *
sql_parse(backend *be, sql_allocator *sa, const char *query, char mode)
{
	mvc *m = be->mvc;
	mvc *o = NULL;
	stmt *sq = NULL;
	buffer *b;
	char *nquery;
	size_t len = _strlen(query);
	stream *buf;
	bstream * bst;

 	if (THRhighwater())
		return sql_error(m, 10, SQLSTATE(42000) "Query too complex: running out of stack space");

	o = MNEW(mvc);
	if (!o)
		return NULL;
	*o = *m;

	m->qc = NULL;

	m->caching = 0;
	m->emode = mode;
	be->depth++;

	b = (buffer*)GDKmalloc(sizeof(buffer));
	if (b == 0) {
		*m = *o;
		GDKfree(o);
		return sql_error(m, 02, SQLSTATE(HY013) MAL_MALLOC_FAIL);
	}
	nquery = GDKmalloc(len + 1 + 1);
	if (nquery == 0) {
		*m = *o;
		GDKfree(o);
		GDKfree(b);
		return sql_error(m, 02, SQLSTATE(HY013) MAL_MALLOC_FAIL);
	}
	snprintf(nquery, len + 2, "%s\n", query);
	len++;
	buffer_init(b, nquery, len);
	buf = buffer_rastream(b, "sqlstatement");
	if(buf == NULL) {
		*m = *o;
		GDKfree(o);
		GDKfree(b);
		GDKfree(nquery);
		be->depth--;
		return sql_error(m, 02, SQLSTATE(HY013) MAL_MALLOC_FAIL);
	}
	if((bst = bstream_create(buf, b->len)) == NULL) {
		close_stream(buf);
		*m = *o;
		GDKfree(o);
		GDKfree(b);
		GDKfree(nquery);
		be->depth--;
		return sql_error(m, 02, SQLSTATE(HY013) MAL_MALLOC_FAIL);
	}
	scanner_init( &m->scanner, bst, NULL);
	m->scanner.mode = LINE_1; 
	bstream_next(m->scanner.rs);

	m->params = NULL;
	m->argc = 0;
	m->sym = NULL;
	m->errstr[0] = '\0';
	m->errstr[ERRSIZE-1] = '\0';

	/* create private allocator */
	m->sa = (sa)?sa:sa_create();
	if (!m->sa) {
		bstream_destroy(bst);
		*m = *o;
		GDKfree(o);
		GDKfree(b);
		GDKfree(nquery);
		be->depth--;
		return sql_error(m, 02, SQLSTATE(HY013) MAL_MALLOC_FAIL);
	}

	if (sqlparse(m) || !m->sym) {
		/* oops an error */
		snprintf(m->errstr, ERRSIZE, "An error occurred when executing "
				"internal query: %s", nquery);
	} else {
		sql_query *query = query_create(m);
		sql_rel *r = rel_semantic(query, m->sym);

		if (r)
			r = sql_processrelation(m, r, 1);
		if (r)
			sq = rel_bin(be, r);
	}

	GDKfree(nquery);
	GDKfree(b);
	bstream_destroy(m->scanner.rs);
	be->depth--;
	if (m->sa && m->sa != sa)
		sa_destroy(m->sa);
	m->sym = NULL;
	{
		int status = m->session->status;
		int sizevars = m->sizevars, topvars = m->topvars;
		sql_var *vars = m->vars;
		/* cascade list maybe removed */
		list *cascade_action = m->cascade_action;

		strcpy(o->errstr, m->errstr);
		*m = *o;
		m->sizevars = sizevars;
		m->topvars = topvars;
		m->vars = vars;
		m->session->status = status;
		m->cascade_action = cascade_action;
	}
	_DELETE(o);
	return sq;
}

static stmt *
insert_check_ukey(backend *be, list *inserts, sql_key *k, stmt *idx_inserts)
{
	mvc *sql = be->mvc;
/* pkey's cannot have NULLs, ukeys however can
   current implementation switches on 'NOT NULL' on primary key columns */

	char *msg = NULL;
	stmt *res;

	sql_subtype *lng = sql_bind_localtype("lng");
	sql_subfunc *cnt = sql_bind_func(sql->sa, sql->session->schema, "count", sql_bind_localtype("void"), NULL, F_AGGR);
	sql_subtype *bt = sql_bind_localtype("bit");
	stmt *dels = stmt_tid(be, k->t, 0);
	sql_subfunc *ne = sql_bind_func_result(sql->sa, sql->session->schema, "<>", F_FUNC, bt, 2, lng, lng);

	if (list_length(k->columns) > 1) {
		node *m;
		stmt *s = list_fetch(inserts, 0), *ins = s;
		sql_subfunc *sum;
		stmt *ssum = NULL;
		stmt *col = NULL;

		s = ins;
		/* 1st stage: find out if original contains same values */
		if (s->key && s->nrcols == 0) {
			s = NULL;
			if (k->idx && hash_index(k->idx->type))
				s = stmt_uselect(be, stmt_idx(be, k->idx, dels), idx_inserts, cmp_equal, s, 0, 1 /* is_semantics*/);
			for (m = k->columns->h; m; m = m->next) {
				sql_kc *c = m->data;
				stmt *cs = list_fetch(inserts, c->c->colnr); 

				col = stmt_col(be, c->c, dels);
				if ((k->type == ukey) && stmt_has_null(col)) {
					stmt *nn = stmt_selectnonil(be, col, s);
					s = stmt_uselect( be, col, cs, cmp_equal, nn, 0, 0);
				} else {
					s = stmt_uselect( be, col, cs, cmp_equal, s, 0, 0);
				}
			}
		} else {
			list *lje = sa_list(sql->sa);
			list *rje = sa_list(sql->sa);
			if (k->idx && hash_index(k->idx->type)) {
				list_append(lje, stmt_idx(be, k->idx, dels));
				list_append(rje, idx_inserts);
			}
			for (m = k->columns->h; m; m = m->next) {
				sql_kc *c = m->data;
				stmt *cs = list_fetch(inserts, c->c->colnr); 

				col = stmt_col(be, c->c, dels);
				list_append(lje, col);
				list_append(rje, cs);
			}
			s = releqjoin(be, lje, rje, NULL, 1 /* hash used */, cmp_equal, 0, 0);
			s = stmt_result(be, s, 0);
		}
		s = stmt_binop(be, stmt_aggr(be, s, NULL, NULL, cnt, 1, 0, 1), stmt_atom_lng(be, 0), ne);

		/* 2e stage: find out if inserted are unique */
		if ((!idx_inserts && ins->nrcols) || (idx_inserts && idx_inserts->nrcols)) {	/* insert columns not atoms */
			sql_subfunc *or = sql_bind_func_result(sql->sa, sql->session->schema, "or", F_FUNC, bt, 2, bt, bt);
			stmt *orderby_ids = NULL, *orderby_grp = NULL;

			/* implementation uses sort key check */
			for (m = k->columns->h; m; m = m->next) {
				sql_kc *c = m->data;
				stmt *orderby;
				stmt *cs = list_fetch(inserts, c->c->colnr); 

				if (orderby_grp)
					orderby = stmt_reorder(be, cs, 1, 0, orderby_ids, orderby_grp);
				else
					orderby = stmt_order(be, cs, 1, 0);
				orderby_ids = stmt_result(be, orderby, 1);
				orderby_grp = stmt_result(be, orderby, 2);
			}

			if (!orderby_grp || !orderby_ids)
				return NULL;

			sum = sql_bind_func(sql->sa, sql->session->schema, "not_unique", tail_type(orderby_grp), NULL, F_AGGR);
			ssum = stmt_aggr(be, orderby_grp, NULL, NULL, sum, 1, 0, 1);
			/* combine results */
			s = stmt_binop(be, s, ssum, or);
		}

		if (k->type == pkey) {
			msg = sa_message(sql->sa, "INSERT INTO: PRIMARY KEY constraint '%s.%s' violated", k->t->base.name, k->base.name);
		} else {
			msg = sa_message(sql->sa, "INSERT INTO: UNIQUE constraint '%s.%s' violated", k->t->base.name, k->base.name);
		}
		res = stmt_exception(be, s, msg, 00001);
	} else {		/* single column key */
		sql_kc *c = k->columns->h->data;
		stmt *s = list_fetch(inserts, c->c->colnr), *h = s;

		s = stmt_col(be, c->c, dels);
		if ((k->type == ukey) && stmt_has_null(s)) {
			stmt *nn = stmt_selectnonil(be, s, NULL);
			s = stmt_project(be, nn, s);
		}
		if (h->nrcols) {
			s = stmt_join(be, s, h, 0, cmp_equal, 0);
			/* s should be empty */
			s = stmt_result(be, s, 0);
			s = stmt_aggr(be, s, NULL, NULL, cnt, 1, 0, 1);
		} else {
			s = stmt_uselect(be, s, h, cmp_equal, NULL, 0, 0);
			/* s should be empty */
			s = stmt_aggr(be, s, NULL, NULL, cnt, 1, 0, 1);
		}
		/* s should be empty */
		s = stmt_binop(be, s, stmt_atom_lng(be, 0), ne);

		/* 2e stage: find out if inserts are unique */
		if (h->nrcols) {	/* insert multiple atoms */
			sql_subfunc *sum;
			stmt *count_sum = NULL;
			sql_subfunc *or = sql_bind_func_result(sql->sa, sql->session->schema, "or", F_FUNC, bt, 2, bt, bt);
			stmt *ssum, *ss;

			stmt *g = list_fetch(inserts, c->c->colnr), *ins = g;

			/* inserted vaules may be null */
			if ((k->type == ukey) && stmt_has_null(ins)) {
				stmt *nn = stmt_selectnonil(be, ins, NULL);
				ins = stmt_project(be, nn, ins);
			}

			g = stmt_group(be, ins, NULL, NULL, NULL, 1);
			ss = stmt_result(be, g, 2); /* use count */
			/* (count(ss) <> sum(ss)) */
			sum = sql_bind_func(sql->sa, sql->session->schema, "sum", lng, NULL, F_AGGR);
			ssum = stmt_aggr(be, ss, NULL, NULL, sum, 1, 0, 1);
			ssum = sql_Nop_(be, "ifthenelse", sql_unop_(be, NULL, "isnull", ssum), stmt_atom_lng(be, 0), ssum, NULL);
			count_sum = stmt_binop(be, check_types(be, tail_type(ssum), stmt_aggr(be, ss, NULL, NULL, cnt, 1, 0, 1), type_equal), ssum, ne);

			/* combine results */
			s = stmt_binop(be, s, count_sum, or);
		}
		if (k->type == pkey) {
			msg = sa_message( sql->sa,"INSERT INTO: PRIMARY KEY constraint '%s.%s' violated", k->t->base.name, k->base.name);
		} else {
			msg = sa_message(sql->sa, "INSERT INTO: UNIQUE constraint '%s.%s' violated", k->t->base.name, k->base.name);
		}
		res = stmt_exception(be, s, msg, 00001);
	}
	return res;
}

static stmt *
insert_check_fkey(backend *be, list *inserts, sql_key *k, stmt *idx_inserts, stmt *pin)
{
	mvc *sql = be->mvc;
	char *msg = NULL;
	stmt *cs = list_fetch(inserts, 0), *s = cs;
	sql_subtype *lng = sql_bind_localtype("lng");
	sql_subfunc *cnt = sql_bind_func(sql->sa, sql->session->schema, "count", sql_bind_localtype("void"), NULL, F_AGGR);
	sql_subtype *bt = sql_bind_localtype("bit");
	sql_subfunc *ne = sql_bind_func_result(sql->sa, sql->session->schema, "<>", F_FUNC, bt, 2, lng, lng);

	if (pin && list_length(pin->op4.lval)) 
		s = pin->op4.lval->h->data;
	if (s->key && s->nrcols == 0) {
		s = stmt_binop(be, stmt_aggr(be, idx_inserts, NULL, NULL, cnt, 1, 0, 1), stmt_atom_lng(be, 1), ne);
	} else {
		/* releqjoin.count <> inserts[col1].count */
		s = stmt_binop(be, stmt_aggr(be, idx_inserts, NULL, NULL, cnt, 1, 0, 1), stmt_aggr(be, s, NULL, NULL, cnt, 1, 0, 1), ne);
	}

	/* s should be empty */
	msg = sa_message(sql->sa, "INSERT INTO: FOREIGN KEY constraint '%s.%s' violated", k->t->base.name, k->base.name);
	return stmt_exception(be, s, msg, 00001);
}

static stmt *
sql_insert_key(backend *be, list *inserts, sql_key *k, stmt *idx_inserts, stmt *pin)
{
	/* int insert = 1;
	 * while insert and has u/pkey and not defered then
	 *      if u/pkey values exist then
	 *              insert = 0
	 * while insert and has fkey and not defered then
	 *      find id of corresponding u/pkey
	 *      if (!found)
	 *              insert = 0
	 * if insert
	 *      insert values
	 *      insert fkey/pkey index
	 */
	if (k->type == pkey || k->type == ukey) {
		return insert_check_ukey(be, inserts, k, idx_inserts );
	} else {		/* foreign keys */
		return insert_check_fkey(be, inserts, k, idx_inserts, pin );
	}
}

static int
sql_stack_add_inserted( mvc *sql, const char *name, sql_table *t, stmt **updates) 
{
	/* Put single relation of updates and old values on to the stack */
	sql_rel *r = NULL;
	node *n;
	list *exps = sa_list(sql->sa);
	trigger_input *ti = SA_NEW(sql->sa, trigger_input);

	ti->t = t;
	ti->tids = NULL;
	ti->updates = updates;
	ti->type = 1;
	ti->nn = name;
	for (n = t->columns.set->h; n; n = n->next) {
		sql_column *c = n->data;
		sql_exp *ne = exp_column(sql->sa, name, c->base.name, &c->type, CARD_MULTI, c->null, 0);

		append(exps, ne);
	}
	r = rel_table_func(sql->sa, NULL, NULL, exps, 2);
	r->l = ti;

	return stack_push_rel_view(sql, name, r) ? 1 : 0;
}

static int
sql_insert_triggers(backend *be, sql_table *t, stmt **updates, int time)
{
	mvc *sql = be->mvc;
	node *n;
	int res = 1;

	if (!t->triggers.set)
		return res;

	for (n = t->triggers.set->h; n; n = n->next) {
		sql_trigger *trigger = n->data;

		if(!stack_push_frame(sql, "OLD-NEW"))
			return 0;
		if (trigger->event == 0 && trigger->time == time) {
			const char *n = trigger->new_name;

			/* add name for the 'inserted' to the stack */
			if (!n) n = "new";

			if(!sql_stack_add_inserted(sql, n, t, updates)) {
				stack_pop_frame(sql);
				return 0;
			}
			if (!sql_parse(be, sql->sa, trigger->statement, m_instantiate)) {
				stack_pop_frame(sql);
				return 0;
			}
		}
		stack_pop_frame(sql);
	}
	return res;
}

static void 
sql_insert_check_null(backend *be, sql_table *t, list *inserts) 
{
	mvc *sql = be->mvc;
	node *m, *n;
	sql_subfunc *cnt = sql_bind_func(sql->sa, sql->session->schema, "count", sql_bind_localtype("void"), NULL, F_AGGR);

	for (n = t->columns.set->h, m = inserts->h; n && m; 
		n = n->next, m = m->next) {
		stmt *i = m->data;
		sql_column *c = n->data;

		if (!c->null) {
			stmt *s = i;
			char *msg = NULL;

			if (!(s->key && s->nrcols == 0)) {
				s = stmt_selectnil(be, i);
				s = stmt_aggr(be, s, NULL, NULL, cnt, 1, 0, 1);
			} else {
				sql_subfunc *isnil = sql_bind_func(sql->sa, sql->session->schema, "isnull", &c->type, NULL, F_FUNC);

				s = stmt_unop(be, i, isnil);
			}
			msg = sa_message(sql->sa, "INSERT INTO: NOT NULL constraint violated for column %s.%s", c->t->base.name, c->base.name);
			(void)stmt_exception(be, s, msg, 00001);
		}
	}
}

static stmt ** 
table_update_stmts(mvc *sql, sql_table *t, int *Len)
{
	*Len = list_length(t->columns.set);
	return SA_ZNEW_ARRAY(sql->sa, stmt *, *Len);
}

static stmt *
rel2bin_insert(backend *be, sql_rel *rel, list *refs)
{
	mvc *sql = be->mvc;
	list *l;
	stmt *inserts = NULL, *insert = NULL, *s, *ddl = NULL, *pin = NULL, **updates, *ret = NULL;
	int idx_ins = 0, constraint = 1, len = 0;
	node *n, *m;
	sql_rel *tr = rel->l, *prel = rel->r;
	sql_table *t = NULL;

	if ((rel->flag&UPD_NO_CONSTRAINT)) 
		constraint = 0;
	if ((rel->flag&UPD_COMP)) {  /* special case ! */
		idx_ins = 1;
		prel = rel->l;
		rel = rel->r;
		tr = rel->l;
	}

	if (tr->op == op_basetable) {
		t = tr->l;
	} else {
		ddl = subrel_bin(be, tr, refs);
		if (!ddl)
			return NULL;
		t = rel_ddl_table_get(tr);
	}

	if (rel->r) /* first construct the inserts relation */
		inserts = subrel_bin(be, rel->r, refs);

	if (!inserts)
		return NULL;

	if (idx_ins)
		pin = refs_find_rel(refs, prel);

	if (constraint && !be->first_statement_generated)
		sql_insert_check_null(be, (be->cur_append && t->p) ? t->p : t, inserts->op4.lval);

	l = sa_list(sql->sa);

	updates = table_update_stmts(sql, t, &len); 
	for (n = t->columns.set->h, m = inserts->op4.lval->h; n && m; n = n->next, m = m->next) {
		sql_column *c = n->data;

		updates[c->colnr] = m->data;
	}

/* before */
	if (be->cur_append && !be->first_statement_generated) {
		for(sql_table *up = t->p ; up ; up = up->p) {
			if (!sql_insert_triggers(be, up, updates, 0))
				return sql_error(sql, 02, SQLSTATE(27000) "INSERT INTO: triggers failed for table '%s'", up->base.name);
		}
	}
	if (!sql_insert_triggers(be, t, updates, 0)) 
		return sql_error(sql, 02, SQLSTATE(27000) "INSERT INTO: triggers failed for table '%s'", t->base.name);

	if (t->idxs.set)
	for (n = t->idxs.set->h; n && m; n = n->next, m = m->next) {
		stmt *is = m->data;
		sql_idx *i = n->data;

		if (non_updatable_index(i->type)) /* Some indexes don't hold delta structures */
			continue;
		if (hash_index(i->type) && list_length(i->columns) <= 1)
			is = NULL;
		if (i->key && constraint) {
			stmt *ckeys = sql_insert_key(be, inserts->op4.lval, i->key, is, pin);

			list_append(l, ckeys);
		}
		if (!insert)
			insert = is;
		if (is)
			is = stmt_append_idx(be, i, is);
	}

	for (n = t->columns.set->h, m = inserts->op4.lval->h; 
		n && m; n = n->next, m = m->next) {

		stmt *ins = m->data;
		sql_column *c = n->data;

		insert = stmt_append_col(be, c, ins, rel->flag&UPD_LOCKED);
		append(l,insert);
	}
	if (!insert)
		return NULL;

	if (be->cur_append && !be->first_statement_generated) {
		for(sql_table *up = t->p ; up ; up = up->p) {
			if (!sql_insert_triggers(be, up, updates, 1))
				return sql_error(sql, 02, SQLSTATE(27000) "INSERT INTO: triggers failed for table '%s'", up->base.name);
		}
	}
	if (!sql_insert_triggers(be, t, updates, 1)) 
		return sql_error(sql, 02, SQLSTATE(27000) "INSERT INTO: triggers failed for table '%s'", t->base.name);
	if (ddl) {
		ret = ddl;
		list_prepend(l, ddl);
	} else {
		if (insert->op1->nrcols == 0) {
			s = stmt_atom_lng(be, 1);
		} else {
			s = stmt_aggr(be, insert->op1, NULL, NULL, sql_bind_func(sql->sa, sql->session->schema, "count", sql_bind_localtype("void"), NULL, F_AGGR), 1, 0, 1);
		}
		ret = s;
	}

	if (be->cur_append) /* building the total number of rows affected across all tables */
		ret->nr = add_to_merge_partitions_accumulator(be, ret->nr);

	if (ddl)
		return stmt_list(be, l);
	else
		return ret;
}

static int
is_idx_updated(sql_idx * i, stmt **updates)
{
	int update = 0;
	node *m;

	for (m = i->columns->h; m; m = m->next) {
		sql_kc *ic = m->data;

		if (updates[ic->c->colnr]) {
			update = 1;
			break;
		}
	}
	return update;
}

static int
first_updated_col(stmt **updates, int cnt)
{
	int i;

	for (i = 0; i < cnt; i++) {
		if (updates[i])
			return i;
	}
	return -1;
}

static stmt *
update_check_ukey(backend *be, stmt **updates, sql_key *k, stmt *tids, stmt *idx_updates, int updcol)
{
	mvc *sql = be->mvc;
	char *msg = NULL;
	stmt *res = NULL;

	sql_subtype *lng = sql_bind_localtype("lng");
	sql_subfunc *cnt = sql_bind_func(sql->sa, sql->session->schema, "count", sql_bind_localtype("void"), NULL, F_AGGR);
	sql_subtype *bt = sql_bind_localtype("bit");
	sql_subfunc *ne;

	(void)tids;
	ne = sql_bind_func_result(sql->sa, sql->session->schema, "<>", F_FUNC, bt, 2, lng, lng);
	if (list_length(k->columns) > 1) {
		stmt *dels = stmt_tid(be, k->t, 0);
		node *m;
		stmt *s = NULL;

		/* 1st stage: find out if original (without the updated) 
			do not contain the same values as the updated values. 
			This is done using a relation join and a count (which 
			should be zero)
	 	*/
		if (!isNew(k)) {
			stmt *nu_tids = stmt_tdiff(be, dels, tids); /* not updated ids */
			list *lje = sa_list(sql->sa);
			list *rje = sa_list(sql->sa);

			if (k->idx && hash_index(k->idx->type)) {
				list_append(lje, stmt_idx(be, k->idx, nu_tids));
				list_append(rje, idx_updates);
			}
			for (m = k->columns->h; m; m = m->next) {
				sql_kc *c = m->data;
				stmt *upd;

				assert(updates);
				if (updates[c->c->colnr]) {
					upd = updates[c->c->colnr];
				} else {
					upd = stmt_project(be, tids, stmt_col(be, c->c, dels));
				}
				list_append(lje, stmt_col(be, c->c, nu_tids));
				list_append(rje, upd);
			}
			s = releqjoin(be, lje, rje, NULL, 1 /* hash used */, cmp_equal, 0, 0);
			s = stmt_result(be, s, 0);
			s = stmt_binop(be, stmt_aggr(be, s, NULL, NULL, cnt, 1, 0, 1), stmt_atom_lng(be, 0), ne);
		}

		/* 2e stage: find out if the updated are unique */
		if (!updates || updates[updcol]->nrcols) {	/* update columns not atoms */
			sql_subfunc *sum;
			stmt *count_sum = NULL, *ssum;
			stmt *g = NULL, *grp = NULL, *ext = NULL, *Cnt = NULL;
			stmt *cand = NULL;
			stmt *ss;
			sql_subfunc *or = sql_bind_func_result(sql->sa, sql->session->schema, "or", F_FUNC, bt, 2, bt, bt);

			/* also take the hopefully unique hash keys, to reduce
			   (re)group costs */
			if (k->idx && hash_index(k->idx->type)) {
				g = stmt_group(be, idx_updates, grp, ext, Cnt, 0);
				grp = stmt_result(be, g, 0);
				ext = stmt_result(be, g, 1);
				Cnt = stmt_result(be, g, 2);

				/* continue only with groups with a cnt > 1 */
				cand = stmt_uselect(be, Cnt, stmt_atom_lng(be, 1), cmp_gt, NULL, 0, 0);
				/* project cand on ext and Cnt */
				Cnt = stmt_project(be, cand, Cnt);
				ext = stmt_project(be, cand, ext);

				/* join groups with extend to retrieve all oid's of the original
				 * bat that belong to a group with Cnt >1 */
				g = stmt_join(be, grp, ext, 0, cmp_equal, 0);
				cand = stmt_result(be, g, 0);
				grp = stmt_project(be, cand, grp);
			}

			for (m = k->columns->h; m; m = m->next) {
				sql_kc *c = m->data;
				stmt *upd;

				if (updates && updates[c->c->colnr]) {
					upd = updates[c->c->colnr];
					/*
				} else if (updates) {
					//upd = updates[updcol]->op1;
					//upd = stmt_project(be, upd, stmt_col(be, c->c, dels));
					upd = stmt_project(be, tids, stmt_col(be, c->c, dels));
					*/
				} else {
					upd = stmt_project(be, tids, stmt_col(be, c->c, dels));
				}

				/* apply cand list first */
				if (cand)
					upd = stmt_project(be, cand, upd);

				/* remove nulls */
				if ((k->type == ukey) && stmt_has_null(upd)) {
					stmt *nn = stmt_selectnonil(be, upd, NULL);
					upd = stmt_project(be, nn, upd);
					if (grp)
						grp = stmt_project(be, nn, grp);
					if (cand)
						cand = stmt_project(be, nn, cand);
				}

				/* apply group by on groups with Cnt > 1 */
				g = stmt_group(be, upd, grp, ext, Cnt, !m->next);
				grp = stmt_result(be, g, 0);
				ext = stmt_result(be, g, 1);
				Cnt = stmt_result(be, g, 2);
			}
			ss = Cnt; /* use count */
			/* (count(ss) <> sum(ss)) */
			sum = sql_bind_func(sql->sa, sql->session->schema, "sum", lng, NULL, F_AGGR);
			ssum = stmt_aggr(be, ss, NULL, NULL, sum, 1, 0, 1);
			ssum = sql_Nop_(be, "ifthenelse", sql_unop_(be, NULL, "isnull", ssum), stmt_atom_lng(be, 0), ssum, NULL);
			count_sum = stmt_binop(be, stmt_aggr(be, ss, NULL, NULL, cnt, 1, 0, 1), check_types(be, lng, ssum, type_equal), ne);

			/* combine results */
			if (s) 
				s = stmt_binop(be, s, count_sum, or);
			else
				s = count_sum;
		}

		if (k->type == pkey) {
			msg = sa_message(sql->sa, "UPDATE: PRIMARY KEY constraint '%s.%s' violated", k->t->base.name, k->base.name);
		} else {
			msg = sa_message(sql->sa, "UPDATE: UNIQUE constraint '%s.%s' violated", k->t->base.name, k->base.name);
		}
		res = stmt_exception(be, s, msg, 00001);
	} else {		/* single column key */
		stmt *dels = stmt_tid(be, k->t, 0);
		sql_kc *c = k->columns->h->data;
		stmt *s = NULL, *h = NULL, *o;

		/* s should be empty */
		if (!isNew(k)) {
			stmt *nu_tids = stmt_tdiff(be, dels, tids); /* not updated ids */
			assert (updates);

			h = updates[c->c->colnr];
			o = stmt_col(be, c->c, nu_tids);
			s = stmt_join(be, o, h, 0, cmp_equal, 0);
			s = stmt_result(be, s, 0);
			s = stmt_binop(be, stmt_aggr(be, s, NULL, NULL, cnt, 1, 0, 1), stmt_atom_lng(be, 0), ne);
		}

		/* 2e stage: find out if updated are unique */
		if (!h || h->nrcols) {	/* update columns not atoms */
			sql_subfunc *sum;
			stmt *count_sum = NULL;
			sql_subfunc *or = sql_bind_func_result(sql->sa, sql->session->schema, "or", F_FUNC, bt, 2, bt, bt);
			stmt *ssum, *ss;
			stmt *upd;
			stmt *g;

			if (updates) {
 				upd = updates[c->c->colnr];
			} else {
 				upd = stmt_col(be, c->c, dels);
			}

			/* remove nulls */
			if ((k->type == ukey) && stmt_has_null(upd)) {
				stmt *nn = stmt_selectnonil(be, upd, NULL);
				upd = stmt_project(be, nn, upd);
			}

			g = stmt_group(be, upd, NULL, NULL, NULL, 1);
			ss = stmt_result(be, g, 2); /* use count */

			/* (count(ss) <> sum(ss)) */
			sum = sql_bind_func(sql->sa, sql->session->schema, "sum", lng, NULL, F_AGGR);
			ssum = stmt_aggr(be, ss, NULL, NULL, sum, 1, 0, 1);
			ssum = sql_Nop_(be, "ifthenelse", sql_unop_(be, NULL, "isnull", ssum), stmt_atom_lng(be, 0), ssum, NULL);
			count_sum = stmt_binop(be, check_types(be, tail_type(ssum), stmt_aggr(be, ss, NULL, NULL, cnt, 1, 0, 1), type_equal), ssum, ne);

			/* combine results */
			if (s)
				s = stmt_binop(be, s, count_sum, or);
			else
				s = count_sum;
		}

		if (k->type == pkey) {
			msg = sa_message(sql->sa, "UPDATE: PRIMARY KEY constraint '%s.%s' violated", k->t->base.name, k->base.name);
		} else {
			msg = sa_message(sql->sa, "UPDATE: UNIQUE constraint '%s.%s' violated", k->t->base.name, k->base.name);
		}
		res = stmt_exception(be, s, msg, 00001);
	}
	return res;
}

/*
         A referential constraint is satisfied if one of the following con-
         ditions is true, depending on the <match option> specified in the
         <referential constraint definition>:

         -  If no <match type> was specified then, for each row R1 of the
            referencing table, either at least one of the values of the
            referencing columns in R1 shall be a null value, or the value of
            each referencing column in R1 shall be equal to the value of the
            corresponding referenced column in some row of the referenced
            table.

         -  If MATCH FULL was specified then, for each row R1 of the refer-
            encing table, either the value of every referencing column in R1
            shall be a null value, or the value of every referencing column
            in R1 shall not be null and there shall be some row R2 of the
            referenced table such that the value of each referencing col-
            umn in R1 is equal to the value of the corresponding referenced
            column in R2.

         -  If MATCH PARTIAL was specified then, for each row R1 of the
            referencing table, there shall be some row R2 of the refer-
            enced table such that the value of each referencing column in
            R1 is either null or is equal to the value of the corresponding
            referenced column in R2.
*/

static stmt *
update_check_fkey(backend *be, stmt **updates, sql_key *k, stmt *tids, stmt *idx_updates, int updcol, stmt *pup)
{
	mvc *sql = be->mvc;
	char *msg = NULL;
	stmt *s, *cur, *null = NULL, *cntnulls;
	sql_subtype *lng = sql_bind_localtype("lng"), *bt = sql_bind_localtype("bit");
	sql_subfunc *cnt = sql_bind_func(sql->sa, sql->session->schema, "count", sql_bind_localtype("void"), NULL, F_AGGR);
	sql_subfunc *ne = sql_bind_func_result(sql->sa, sql->session->schema, "<>", F_FUNC, bt, 2, lng, lng);
	sql_subfunc *or = sql_bind_func_result(sql->sa, sql->session->schema, "or", F_FUNC, bt, 2, bt, bt);
	node *m;

	if (!idx_updates)
		return NULL;
	/* releqjoin.count <> updates[updcol].count */
	if (pup && list_length(pup->op4.lval)) {
		cur = pup->op4.lval->h->data;
	} else if (updates) {
		cur = updates[updcol];
	} else {
		sql_kc *c = k->columns->h->data;
		stmt *dels = stmt_tid(be, k->t, 0);
		assert(0);
		cur = stmt_col(be, c->c, dels);
	}
	s = stmt_binop(be, stmt_aggr(be, idx_updates, NULL, NULL, cnt, 1, 0, 1), stmt_aggr(be, cur, NULL, NULL, cnt, 1, 0, 1), ne);

	for (m = k->columns->h; m; m = m->next) {
		sql_kc *c = m->data;

		/* FOR MATCH FULL/SIMPLE/PARTIAL see above */
		/* Currently only the default MATCH SIMPLE is supported */
		if (c->c->null) {
			stmt *upd, *nn;

			if (updates && updates[c->c->colnr]) {
				upd = updates[c->c->colnr];
			} else if (updates && updcol >= 0) {
				assert(0);
				//upd = updates[updcol]->op1;
				//upd = stmt_project(be, upd, stmt_col(be, c->c, tids));
				upd = stmt_col(be, c->c, tids);
			} else { /* created idx/key using alter */ 
				upd = stmt_col(be, c->c, tids);
			}
			nn = stmt_selectnil(be, upd);
			if (null)
				null = stmt_tunion(be, null, nn);
			else
				null = nn;
		}
	}
	if (null) {
		cntnulls = stmt_aggr(be, null, NULL, NULL, cnt, 1, 0, 1); 
	} else {
		cntnulls = stmt_atom_lng(be, 0);
	}
	s = stmt_binop(be, s, 
		stmt_binop(be, stmt_aggr(be, stmt_selectnil(be, idx_updates), NULL, NULL, cnt, 1, 0, 1), cntnulls , ne), or);

	/* s should be empty */
	msg = sa_message(sql->sa, "UPDATE: FOREIGN KEY constraint '%s.%s' violated", k->t->base.name, k->base.name);
	return stmt_exception(be, s, msg, 00001);
}

static stmt *
join_updated_pkey(backend *be, sql_key * k, stmt *tids, stmt **updates)
{
	mvc *sql = be->mvc;
	char *msg = NULL;
	int nulls = 0;
	node *m, *o;
	sql_key *rk = &((sql_fkey*)k)->rkey->k;
	stmt *s = NULL, *dels = stmt_tid(be, rk->t, 0), *fdels, *cnteqjoin;
	stmt *null = NULL, *rows;
	sql_subtype *lng = sql_bind_localtype("lng");
	sql_subtype *bt = sql_bind_localtype("bit");
	sql_subfunc *cnt = sql_bind_func(sql->sa, sql->session->schema, "count", sql_bind_localtype("void"), NULL, F_AGGR);
	sql_subfunc *ne = sql_bind_func_result(sql->sa, sql->session->schema, "<>", F_FUNC, bt, 2, lng, lng);
	list *lje = sa_list(sql->sa);
	list *rje = sa_list(sql->sa);

	fdels = stmt_tid(be, k->idx->t, 0);
	rows = stmt_idx(be, k->idx, fdels);

	rows = stmt_join(be, rows, tids, 0, cmp_equal, 0); /* join over the join index */
	rows = stmt_result(be, rows, 0);

	for (m = k->idx->columns->h, o = rk->columns->h; m && o; m = m->next, o = o->next) {
		sql_kc *fc = m->data;
		sql_kc *c = o->data;
		stmt *upd, *col;

		if (updates[c->c->colnr]) {
			upd = updates[c->c->colnr];
		} else {
			assert(0);
			//upd = updates[updcol]->op1;
			upd = stmt_project(be, tids, stmt_col(be, c->c, dels));
		}
		if (c->c->null) {	/* new nulls (MATCH SIMPLE) */
			stmt *nn = stmt_selectnil(be, upd);
			if (null)
				null = stmt_tunion(be, null, nn);
			else
				null = nn;
			nulls = 1;
		}
		col = stmt_col(be, fc->c, rows);
		list_append(lje, upd);
		list_append(rje, col);
	}
	s = releqjoin(be, lje, rje, NULL, 1 /* hash used */, cmp_equal, 0, 0);
	s = stmt_result(be, s, 0);

	/* add missing nulls */
	cnteqjoin = stmt_aggr(be, s, NULL, NULL, cnt, 1, 0, 1);
	if (nulls) {
		sql_subfunc *add = sql_bind_func_result(sql->sa, sql->session->schema, "sql_add", F_FUNC, lng, 2, lng, lng);
		cnteqjoin = stmt_binop(be, cnteqjoin, stmt_aggr(be, null, NULL, NULL, cnt, 1, 0, 1), add);
	}

	/* releqjoin.count <> updates[updcol].count */
	s = stmt_binop(be, cnteqjoin, stmt_aggr(be, rows, NULL, NULL, cnt, 1, 0, 1), ne);

	/* s should be empty */
	msg = sa_message(sql->sa, "UPDATE: FOREIGN KEY constraint '%s.%s' violated", k->t->base.name, k->base.name);
	return stmt_exception(be, s, msg, 00001);
}

static list * sql_update(backend *be, sql_table *t, stmt *rows, stmt **updates);

static stmt*
sql_delete_set_Fkeys(backend *be, sql_key *k, stmt *ftids /* to be updated rows of fkey table */, int action)
{
	mvc *sql = be->mvc;
	list *l = NULL;
	int len = 0;
	node *m, *o;
	sql_key *rk = &((sql_fkey*)k)->rkey->k;
	stmt **new_updates;
	sql_table *t = mvc_bind_table(sql, k->t->s, k->t->base.name);

	new_updates = table_update_stmts(sql, t, &len);
	for (m = k->idx->columns->h, o = rk->columns->h; m && o; m = m->next, o = o->next) {
		sql_kc *fc = m->data;
		stmt *upd = NULL;

		if (action == ACT_SET_DEFAULT) {
			if (fc->c->def) {
				stmt *sq;
				char *msg, *typestr = subtype2string2(&fc->c->type);
				if(!typestr)
					return sql_error(sql, 02, SQLSTATE(HY013) MAL_MALLOC_FAIL);
				msg = sa_message(sql->sa, "select cast(%s as %s);", fc->c->def, typestr);
				_DELETE(typestr);
				sq = rel_parse_value(be, msg, sql->emode);
				if (!sq) 
					return NULL;
				upd = sq;
			}  else {
				upd = stmt_atom(be, atom_general(sql->sa, &fc->c->type, NULL));
			}
		} else {
			upd = stmt_atom(be, atom_general(sql->sa, &fc->c->type, NULL));
		}

		if (!upd || (upd = check_types(be, &fc->c->type, upd, type_equal)) == NULL) 
			return NULL;

		if (upd->nrcols <= 0) 
			upd = stmt_const(be, ftids, upd);

		new_updates[fc->c->colnr] = upd;
	}
	if ((l = sql_update(be, t, ftids, new_updates)) == NULL) 
		return NULL;
	return stmt_list(be, l);
}

static stmt*
sql_update_cascade_Fkeys(backend *be, sql_key *k, stmt *utids, stmt **updates, int action)
{
	mvc *sql = be->mvc;
	list *l = NULL;
	int len = 0;
	node *m, *o;
	sql_key *rk = &((sql_fkey*)k)->rkey->k;
	stmt **new_updates;
	stmt *rows;
	sql_table *t = mvc_bind_table(sql, k->t->s, k->t->base.name);
	stmt *ftids, *upd_ids;

	ftids = stmt_tid(be, k->idx->t, 0);
	rows = stmt_idx(be, k->idx, ftids);

	rows = stmt_join(be, rows, utids, 0, cmp_equal, 0); /* join over the join index */
	upd_ids = stmt_result(be, rows, 1);
	rows = stmt_result(be, rows, 0);
	rows = stmt_project(be, rows, ftids);

	new_updates = table_update_stmts(sql, t, &len);
	for (m = k->idx->columns->h, o = rk->columns->h; m && o; m = m->next, o = o->next) {
		sql_kc *fc = m->data;
		sql_kc *c = o->data;
		stmt *upd = NULL;

		if (!updates[c->c->colnr]) {
			continue;
		} else if (action == ACT_CASCADE) {
			upd = updates[c->c->colnr];
		} else if (action == ACT_SET_DEFAULT) {
			if (fc->c->def) {
				stmt *sq;
				char *msg, *typestr = subtype2string2(&fc->c->type);
				if(!typestr)
					return sql_error(sql, 02, SQLSTATE(HY013) MAL_MALLOC_FAIL);
				msg = sa_message(sql->sa, "select cast(%s as %s);", fc->c->def, typestr);
				_DELETE(typestr);
				sq = rel_parse_value(be, msg, sql->emode);
				if (!sq) 
					return NULL;
				upd = sq;
			} else {
				upd = stmt_atom(be, atom_general(sql->sa, &fc->c->type, NULL));
			}
		} else if (action == ACT_SET_NULL) {
			upd = stmt_atom(be, atom_general(sql->sa, &fc->c->type, NULL));
		}

		if (!upd || (upd = check_types(be, &fc->c->type, upd, type_equal)) == NULL) 
			return NULL;

		if (upd->nrcols <= 0) 
			upd = stmt_const(be, upd_ids, upd);
		else
			upd = stmt_project(be, upd_ids, upd);

		new_updates[fc->c->colnr] = upd;
	}

	if ((l = sql_update(be, t, rows, new_updates)) == NULL) 
		return NULL;
	return stmt_list(be, l);
}


static int
cascade_ukey(backend *be, stmt **updates, sql_key *k, stmt *tids) 
{
	sql_ukey *uk = (sql_ukey*)k;

	if (uk->keys && list_length(uk->keys) > 0) {
		node *n;
		for(n = uk->keys->h; n; n = n->next) {
			sql_key *fk = n->data;

			/* All rows of the foreign key table which are
			   affected by the primary key update should all
			   match one of the updated primary keys again.
			 */
			switch (((sql_fkey*)fk)->on_update) {
				case ACT_NO_ACTION: 
					break;
				case ACT_SET_NULL: 
				case ACT_SET_DEFAULT: 
				case ACT_CASCADE: 
					if (!sql_update_cascade_Fkeys(be, fk, tids, updates, ((sql_fkey*)fk)->on_update))
						return -1;
					break;
				default:	/*RESTRICT*/
					if (!join_updated_pkey(be, fk, tids, updates))
						return -1;
			}
		}
	}
	return 0;
}

static void
sql_update_check_key(backend *be, stmt **updates, sql_key *k, stmt *tids, stmt *idx_updates, int updcol, list *l, stmt *pup)
{
	stmt *ckeys;

	if (k->type == pkey || k->type == ukey) {
		ckeys = update_check_ukey(be, updates, k, tids, idx_updates, updcol);
	} else { /* foreign keys */
		ckeys = update_check_fkey(be, updates, k, tids, idx_updates, updcol, pup);
	}
	list_append(l, ckeys);
}

static stmt *
hash_update(backend *be, sql_idx * i, stmt *rows, stmt **updates, int updcol)
{
	mvc *sql = be->mvc;
	/* calculate new value */
	node *m;
	sql_subtype *it, *lng;
	int bits = 1 + ((sizeof(lng)*8)-1)/(list_length(i->columns)+1);
	stmt *h = NULL, *tids;

	if (list_length(i->columns) <= 1)
		return NULL;

	tids = stmt_tid(be, i->t, 0);
	it = sql_bind_localtype("int");
	lng = sql_bind_localtype("lng");
	for (m = i->columns->h; m; m = m->next ) {
		sql_kc *c = m->data;
		stmt *upd;

		if (updates && updates[c->c->colnr]) {
			upd = updates[c->c->colnr];
		} else if (updates && updcol >= 0) {
			assert(0);
			//upd = updates[updcol]->op1;
			//upd = rows;
			//upd = stmt_project(be, upd, stmt_col(be, c->c, tids));
			upd = stmt_col(be, c->c, rows);
		} else { /* created idx/key using alter */ 
			upd = stmt_col(be, c->c, tids);
		}

		if (h && i->type == hash_idx)  { 
			sql_subfunc *xor = sql_bind_func_result(sql->sa, sql->session->schema, "rotate_xor_hash", F_FUNC, lng, 3, lng, it, &c->c->type);

			h = stmt_Nop(be, stmt_list( be, list_append( list_append(
				list_append(sa_list(sql->sa), h), 
				stmt_atom_int(be, bits)),  upd)),
				xor);
		} else if (h)  { 
			stmt *h2;
			sql_subfunc *lsh = sql_bind_func_result(sql->sa, sql->session->schema, "left_shift", F_FUNC, lng, 2, lng, it);
			sql_subfunc *lor = sql_bind_func_result(sql->sa, sql->session->schema, "bit_or", F_FUNC, lng, 2, lng, lng);
			sql_subfunc *hf = sql_bind_func_result(sql->sa, sql->session->schema, "hash", F_FUNC, lng, 1, &c->c->type);

			h = stmt_binop(be, h, stmt_atom_int(be, bits), lsh); 
			h2 = stmt_unop(be, upd, hf);
			h = stmt_binop(be, h, h2, lor);
		} else {
			sql_subfunc *hf = sql_bind_func_result(sql->sa, sql->session->schema, "hash", F_FUNC, lng, 1, &c->c->type);
			h = stmt_unop(be, upd, hf);
			if (i->type == oph_idx)
				break;
		}
	}
	return h;
}

static stmt *
join_idx_update(backend *be, sql_idx * i, stmt *ftids, stmt **updates, int updcol)
{
	mvc *sql = be->mvc;
	node *m, *o;
	sql_key *rk = &((sql_fkey *) i->key)->rkey->k;
	stmt *s = NULL, *ptids = stmt_tid(be, rk->t, 0), *l, *r;
	list *lje = sa_list(sql->sa);
	list *rje = sa_list(sql->sa);

	for (m = i->columns->h, o = rk->columns->h; m && o; m = m->next, o = o->next) {
		sql_kc *c = m->data;
		sql_kc *rc = o->data;
		stmt *upd;

		if (updates && updates[c->c->colnr]) {
			upd = updates[c->c->colnr];
		} else if (updates && updcol >= 0) {
			assert(0);
			//upd = updates[updcol]->op1;
			//upd = stmt_project(be, upd, stmt_col(be, c->c, ftids));
			upd = stmt_col(be, c->c, ftids);
		} else { /* created idx/key using alter */ 
			upd = stmt_col(be, c->c, ftids);
		}

		list_append(lje, check_types(be, &rc->c->type, upd, type_equal));
		list_append(rje, stmt_col(be, rc->c, ptids));
	}
	s = releqjoin(be, lje, rje, NULL, 0 /* use hash */, cmp_equal, 0, 0);
	l = stmt_result(be, s, 0);
	r = stmt_result(be, s, 1);
	r = stmt_project(be, r, ptids);
	return stmt_left_project(be, ftids, l, r);
}

static int
cascade_updates(backend *be, sql_table *t, stmt *rows, stmt **updates)
{
	mvc *sql = be->mvc;
	node *n;

	if (!t->idxs.set)
		return 0;

	for (n = t->idxs.set->h; n; n = n->next) {
		sql_idx *i = n->data;

		/* check if update is needed, 
		 * ie atleast on of the idx columns is updated 
		 */
		if (is_idx_updated(i, updates) == 0)
			continue;

		if (i->key) {
			if (!(sql->cascade_action && list_find_id(sql->cascade_action, i->key->base.id))) {
				sql_key *k = i->key;
				int *local_id = SA_NEW(sql->sa, int);
				if (!sql->cascade_action) 
					sql->cascade_action = sa_list(sql->sa);
				*local_id = i->key->base.id;
				list_append(sql->cascade_action, local_id);
				if (k->type == pkey || k->type == ukey) {
					if (cascade_ukey(be, updates, k, rows))
						return -1;
				}
			}
		}
	}
	return 0;
}

static list *
update_idxs_and_check_keys(backend *be, sql_table *t, stmt *rows, stmt **updates, list *l, stmt *pup)
{
	mvc *sql = be->mvc;
	node *n;
	int updcol;
	list *idx_updates = sa_list(sql->sa);

	if (!t->idxs.set)
		return idx_updates;

	updcol = first_updated_col(updates, list_length(t->columns.set));
	for (n = t->idxs.set->h; n; n = n->next) {
		sql_idx *i = n->data;
		stmt *is = NULL;

		/* check if update is needed, 
		 * ie atleast on of the idx columns is updated 
		 */
		if (is_idx_updated(i, updates) == 0)
			continue;

		if (hash_index(i->type)) {
			is = hash_update(be, i, rows, updates, updcol);
		} else if (i->type == join_idx) {
			if (updcol < 0)
				return NULL;
			is = join_idx_update(be, i, rows, updates, updcol);
		}
		if (i->key) 
			sql_update_check_key(be, updates, i->key, rows, is, updcol, l, pup);
		if (is) 
			list_append(idx_updates, stmt_update_idx(be, i, rows, is));
	}
	return idx_updates;
}

static int
sql_stack_add_updated(mvc *sql, const char *on, const char *nn, sql_table *t, stmt *tids, stmt **updates)
{
	/* Put single relation of updates and old values on to the stack */
	sql_rel *r = NULL;
	node *n;
	list *exps = sa_list(sql->sa);
	trigger_input *ti = SA_NEW(sql->sa, trigger_input);

	ti->t = t;
	ti->tids = tids;
	ti->updates = updates;
	ti->type = 2;
	ti->on = on;
	ti->nn = nn;
	for (n = t->columns.set->h; n; n = n->next) {
		sql_column *c = n->data;

		if (updates[c->colnr]) {
			sql_exp *oe = exp_column(sql->sa, on, c->base.name, &c->type, CARD_MULTI, c->null, 0);
			sql_exp *ne = exp_column(sql->sa, nn, c->base.name, &c->type, CARD_MULTI, c->null, 0);

			append(exps, oe);
			append(exps, ne);
		} else {
			sql_exp *oe = exp_column(sql->sa, on, c->base.name, &c->type, CARD_MULTI, c->null, 0);
			sql_exp *ne = exp_column(sql->sa, nn, c->base.name, &c->type, CARD_MULTI, c->null, 0);

			append(exps, oe);
			append(exps, ne);
		}
	}
	r = rel_table_func(sql->sa, NULL, NULL, exps, 2);
	r->l = ti;

	/* put single table into the stack with 2 names, needed for the psm code */
	if(!stack_push_rel_view(sql, on, r) || !stack_push_rel_view(sql, nn, rel_dup(r)))
		return 0;
	return 1;
}

static int
sql_update_triggers(backend *be, sql_table *t, stmt *tids, stmt **updates, int time )
{
	mvc *sql = be->mvc;
	node *n;
	int res = 1;

	if (!t->triggers.set)
		return res;

	for (n = t->triggers.set->h; n; n = n->next) {
		sql_trigger *trigger = n->data;

		if(!stack_push_frame(sql, "OLD-NEW"))
			return 0;
		if (trigger->event == 2 && trigger->time == time) {
			/* add name for the 'inserted' to the stack */
			const char *n = trigger->new_name;
			const char *o = trigger->old_name;

			if (!n) n = "new"; 
			if (!o) o = "old"; 

			if(!sql_stack_add_updated(sql, o, n, t, tids, updates)) {
				stack_pop_frame(sql);
				return 0;
			}

			if (!sql_parse(be, sql->sa, trigger->statement, m_instantiate)) {
				stack_pop_frame(sql);
				return 0;
			}
		}
		stack_pop_frame(sql);
	}
	return res;
}

static void
sql_update_check_null(backend *be, sql_table *t, stmt **updates)
{
	mvc *sql = be->mvc;
	node *n;
	sql_subfunc *cnt = sql_bind_func(sql->sa, sql->session->schema, "count", sql_bind_localtype("void"), NULL, F_AGGR);

	for (n = t->columns.set->h; n; n = n->next) {
		sql_column *c = n->data;

		if (updates[c->colnr] && !c->null) {
			stmt *s = updates[c->colnr];
			char *msg = NULL;

			if (!(s->key && s->nrcols == 0)) {
				s = stmt_selectnil(be, updates[c->colnr]);
				s = stmt_aggr(be, s, NULL, NULL, cnt, 1, 0, 1);
			} else {
				sql_subfunc *isnil = sql_bind_func(sql->sa, sql->session->schema, "isnull", &c->type, NULL, F_FUNC);

				s = stmt_unop(be, updates[c->colnr], isnil);
			}
			msg = sa_message(sql->sa, "UPDATE: NOT NULL constraint violated for column '%s.%s'", c->t->base.name, c->base.name);
			(void)stmt_exception(be, s, msg, 00001);
		}
	}
}

/* updates: an array of table width, per column holds the values for the to be updated rows  */
static list *
sql_update(backend *be, sql_table *t, stmt *rows, stmt **updates)
{
	mvc *sql = be->mvc;
	list *idx_updates = NULL;
	int i, nr_cols = list_length(t->columns.set);
	list *l = sa_list(sql->sa);
	node *n;

	if (!be->first_statement_generated)
		sql_update_check_null(be, (be->cur_append && t->p) ? t->p : t, updates);

	/* check keys + get idx */
	idx_updates = update_idxs_and_check_keys(be, t, rows, updates, l, NULL);
	if (!idx_updates) {
		assert(0);
		return sql_error(sql, 02, SQLSTATE(42000) "UPDATE: failed to update indexes for table '%s'", t->base.name);
	}

/* before */
	if (be->cur_append && !be->first_statement_generated) {
		for(sql_table *up = t->p ; up ; up = up->p) {
			if (!sql_update_triggers(be, up, rows, updates, 0))
				return sql_error(sql, 02, SQLSTATE(27000) "UPDATE: triggers failed for table '%s'", up->base.name);
		}
	}
	if (!sql_update_triggers(be, t, rows, updates, 0)) 
		return sql_error(sql, 02, SQLSTATE(27000) "UPDATE: triggers failed for table '%s'", t->base.name);

/* apply updates */
	for (i = 0, n = t->columns.set->h; i < nr_cols && n; i++, n = n->next) { 
		sql_column *c = n->data;

		if (updates[i])
	       		append(l, stmt_update_col(be, c, rows, updates[i]));
	}
	if (cascade_updates(be, t, rows, updates))
		return sql_error(sql, 02, SQLSTATE(42000) "UPDATE: cascade failed for table '%s'", t->base.name);

/* after */
	if (be->cur_append && !be->first_statement_generated) {
		for(sql_table *up = t->p ; up ; up = up->p) {
			if (!sql_update_triggers(be, up, rows, updates, 1))
				return sql_error(sql, 02, SQLSTATE(27000) "UPDATE: triggers failed for table '%s'", up->base.name);
		}
	}
	if (!sql_update_triggers(be, t, rows, updates, 1)) 
		return sql_error(sql, 02, SQLSTATE(27000) "UPDATE: triggers failed for table '%s'", t->base.name);

/* cascade ?? */
	return l;
}

/* updates with empty list is alter with create idx or keys */
static stmt *
rel2bin_update(backend *be, sql_rel *rel, list *refs)
{
	mvc *sql = be->mvc;
	stmt *update = NULL, **updates = NULL, *tids, *s, *ddl = NULL, *pup = NULL, *cnt;
	list *l = sa_list(sql->sa);
	int nr_cols, updcol, idx_ups = 0;
	node *m;
	sql_rel *tr = rel->l, *prel = rel->r;
	sql_table *t = NULL;

	if ((rel->flag&UPD_COMP)) {  /* special case ! */
		idx_ups = 1;
		prel = rel->l;
		rel = rel->r;
		tr = rel->l;
	}
	if (tr->op == op_basetable) {
		t = tr->l;
	} else {
		ddl = subrel_bin(be, tr, refs);
		if (!ddl)
			return NULL;
		t = rel_ddl_table_get(tr);

		/* no columns to update (probably an new pkey!) */
		if (!rel->exps) 
			return ddl;
	}

	if (rel->r) /* first construct the update relation */
		update = subrel_bin(be, rel->r, refs);

	if (!update)
		return NULL;

	if (idx_ups)
		pup = refs_find_rel(refs, prel);

	updates = table_update_stmts(sql, t, &nr_cols);
	tids = update->op4.lval->h->data;

	/* lookup the updates */
	for (m = rel->exps->h; m; m = m->next) {
		sql_exp *ce = m->data;
		sql_column *c = find_sql_column(t, exp_name(ce));

		if (c) 
			updates[c->colnr] = bin_find_column(be, update, ce->l, ce->r);
	}
	if (!be->first_statement_generated)
		sql_update_check_null(be, (be->cur_append && t->p) ? t->p : t, updates);

	/* check keys + get idx */
	updcol = first_updated_col(updates, list_length(t->columns.set));
	for (m = rel->exps->h; m; m = m->next) {
		sql_exp *ce = m->data;
		sql_idx *i = find_sql_idx(t, exp_name(ce)+1);
		stmt *update_idx, *is = NULL;

		if (i) {
			if (non_updatable_index(i->type)) /* Some indexes don't hold delta structures */
				continue;

			update_idx = bin_find_column(be, update, ce->l, ce->r);
			if (update_idx)
				is = update_idx;
			if (hash_index(i->type) && list_length(i->columns) <= 1) {
				is = NULL;
				update_idx = NULL;
			}
			if (i->key) 
				sql_update_check_key(be, (updcol>=0)?updates:NULL, i->key, tids, update_idx, updcol, l, pup);
			if (is) 
				list_append(l, stmt_update_idx(be,  i, tids, is));
		}
	}

/* before */
	if (be->cur_append && !be->first_statement_generated) {
		for(sql_table *up = t->p ; up ; up = up->p) {
			if (!sql_update_triggers(be, up, tids, updates, 0))
				return sql_error(sql, 02, SQLSTATE(27000) "UPDATE: triggers failed for table '%s'", up->base.name);
		}
	}
	if (!sql_update_triggers(be, t, tids, updates, 0)) 
		return sql_error(sql, 02, SQLSTATE(27000) "UPDATE: triggers failed for table '%s'", t->base.name);

/* apply the update */
	for (m = rel->exps->h; m; m = m->next) {
		sql_exp *ce = m->data;
		sql_column *c = find_sql_column(t, exp_name(ce));

		if (c) 
			append(l, stmt_update_col(be,  c, tids, updates[c->colnr]));
	}

	if (cascade_updates(be, t, tids, updates))
		return sql_error(sql, 02, SQLSTATE(42000) "UPDATE: cascade failed for table '%s'", t->base.name);

/* after */
	if (be->cur_append && !be->first_statement_generated) {
		for(sql_table *up = t->p ; up ; up = up->p) {
			if (!sql_update_triggers(be, up, tids, updates, 1))
				return sql_error(sql, 02, SQLSTATE(27000) "UPDATE: triggers failed for table '%s'", up->base.name);
		}
	}
	if (!sql_update_triggers(be, t, tids, updates, 1)) 
		return sql_error(sql, 02, SQLSTATE(27000) "UPDATE: triggers failed for table '%s'", t->base.name);

	if (ddl) {
		list_prepend(l, ddl);
		cnt = stmt_list(be, l);
	} else {
		s = stmt_aggr(be, tids, NULL, NULL, sql_bind_func(sql->sa, sql->session->schema, "count", sql_bind_localtype("void"), NULL, F_AGGR), 1, 0, 1);
		cnt = s;
	}

	if (be->cur_append) /* building the total number of rows affected across all tables */
		cnt->nr = add_to_merge_partitions_accumulator(be, cnt->nr);

	if (sql->cascade_action) 
		sql->cascade_action = NULL;
	return cnt;
}

static int
sql_stack_add_deleted(mvc *sql, const char *name, sql_table *t, stmt *tids, int type)
{
	/* Put single relation of updates and old values on to the stack */
	sql_rel *r = NULL;
	node *n;
	list *exps = sa_list(sql->sa);
	trigger_input *ti = SA_NEW(sql->sa, trigger_input);

	ti->t = t;
	ti->tids = tids;
	ti->updates = NULL;
	ti->type = type;
	ti->nn = name;
	for (n = t->columns.set->h; n; n = n->next) {
		sql_column *c = n->data;
		sql_exp *ne = exp_column(sql->sa, name, c->base.name, &c->type, CARD_MULTI, c->null, 0);

		append(exps, ne);
	}
	r = rel_table_func(sql->sa, NULL, NULL, exps, 2);
	r->l = ti;

	return stack_push_rel_view(sql, name, r) ? 1 : 0;
}

static int
sql_delete_triggers(backend *be, sql_table *t, stmt *tids, int time, int firing_type, int internal_type)
{
	mvc *sql = be->mvc;
	node *n;
	int res = 1;

	if (!t->triggers.set)
		return res;

	for (n = t->triggers.set->h; n; n = n->next) {
		sql_trigger *trigger = n->data;

		if(!stack_push_frame(sql, "OLD-NEW"))
			return 0;
		if (trigger->event == firing_type && trigger->time == time) {
			/* add name for the 'deleted' to the stack */
			const char *o = trigger->old_name;

			if (!o) o = "old";

			if(!sql_stack_add_deleted(sql, o, t, tids, internal_type)) {
				stack_pop_frame(sql);
				return 0;
			}

			if (!sql_parse(be, sql->sa, trigger->statement, m_instantiate)) {
				stack_pop_frame(sql);
				return 0;
			}
		}
		stack_pop_frame(sql);
	}
	return res;
}

static stmt * sql_delete(backend *be, sql_table *t, stmt *rows);

static stmt *
sql_delete_cascade_Fkeys(backend *be, sql_key *fk, stmt *ftids)
{
	sql_table *t = mvc_bind_table(be->mvc, fk->t->s, fk->t->base.name);
	return sql_delete(be, t, ftids);
}

static void 
sql_delete_ukey(backend *be, stmt *utids /* deleted tids from ukey table */, sql_key *k, list *l, char* which, int cascade)
{
	mvc *sql = be->mvc;
	sql_ukey *uk = (sql_ukey*)k;

	if (uk->keys && list_length(uk->keys) > 0) {
		sql_subtype *lng = sql_bind_localtype("lng");
		sql_subtype *bt = sql_bind_localtype("bit");
		node *n;
		for(n = uk->keys->h; n; n = n->next) {
			char *msg = NULL;
			sql_subfunc *cnt = sql_bind_func(sql->sa, sql->session->schema, "count", sql_bind_localtype("void"), NULL, F_AGGR);
			sql_subfunc *ne = sql_bind_func_result(sql->sa, sql->session->schema, "<>", F_FUNC, bt, 2, lng, lng);
			sql_key *fk = n->data;
			stmt *s, *tids;

			tids = stmt_tid(be, fk->idx->t, 0);
			s = stmt_idx(be, fk->idx, tids);
			s = stmt_join(be, s, utids, 0, cmp_equal, 0); /* join over the join index */
			s = stmt_result(be, s, 0);
			tids = stmt_project(be, s, tids);
			if(cascade) { /* for truncate statements with the cascade option */
				s = sql_delete_cascade_Fkeys(be, fk, tids);
				list_prepend(l, s);
			} else {
				switch (((sql_fkey*)fk)->on_delete) {
					case ACT_NO_ACTION:
						break;
					case ACT_SET_NULL:
					case ACT_SET_DEFAULT:
						s = sql_delete_set_Fkeys(be, fk, tids, ((sql_fkey*)fk)->on_delete);
						list_prepend(l, s);
						break;
					case ACT_CASCADE:
						s = sql_delete_cascade_Fkeys(be, fk, tids);
						list_prepend(l, s);
						break;
					default:	/*RESTRICT*/
						/* The overlap between deleted primaries and foreign should be empty */
						s = stmt_binop(be, stmt_aggr(be, tids, NULL, NULL, cnt, 1, 0, 1), stmt_atom_lng(be, 0), ne);
						msg = sa_message(sql->sa, "%s: FOREIGN KEY constraint '%s.%s' violated", which, fk->t->base.name, fk->base.name);
						s = stmt_exception(be, s, msg, 00001);
						list_prepend(l, s);
				}
			}
		}
	}
}

static int
sql_delete_keys(backend *be, sql_table *t, stmt *rows, list *l, char* which, int cascade)
{
	mvc *sql = be->mvc;
	int res = 1;
	node *n;

	if (!t->keys.set)
		return res;

	for (n = t->keys.set->h; n; n = n->next) {
		sql_key *k = n->data;

		if (k->type == pkey || k->type == ukey) {
			if (!(sql->cascade_action && list_find_id(sql->cascade_action, k->base.id))) {
				int *local_id = SA_NEW(sql->sa, int);
				if (!sql->cascade_action) 
					sql->cascade_action = sa_list(sql->sa);

				*local_id = k->base.id;
				list_append(sql->cascade_action, local_id); 
				sql_delete_ukey(be, rows, k, l, which, cascade);
			}
		}
	}
	return res;
}

static stmt *
sql_delete(backend *be, sql_table *t, stmt *rows)
{
	mvc *sql = be->mvc;
	stmt *v = NULL, *s = NULL;
	list *l = sa_list(sql->sa);

	if (rows) {
		v = rows;
	} else { /* delete all */
		v = stmt_tid(be, t, 0);
	}

/* before */
	if (be->cur_append && !be->first_statement_generated) {
		for(sql_table *up = t->p ; up ; up = up->p) {
			if (!sql_delete_triggers(be, up, v, 0, 1, 3))
				return sql_error(sql, 02, SQLSTATE(27000) "DELETE: triggers failed for table '%s'", up->base.name);
		}
	}
	if (!sql_delete_triggers(be, t, v, 0, 1, 3))
		return sql_error(sql, 02, SQLSTATE(27000) "DELETE: triggers failed for table '%s'", t->base.name);

	if (!sql_delete_keys(be, t, v, l, "DELETE", 0))
		return sql_error(sql, 02, SQLSTATE(42000) "DELETE: failed to delete indexes for table '%s'", t->base.name);

	if (rows) { 
		sql_subtype to;

		sql_find_subtype(&to, "oid", 0, 0);
		list_append(l, stmt_delete(be, t, rows));
	} else { /* delete all */
		/* first column */
		s = stmt_table_clear(be, t);
		list_append(l, s);
	}

/* after */
	if (be->cur_append && !be->first_statement_generated) {
		for(sql_table *up = t->p ; up ; up = up->p) {
			if (!sql_delete_triggers(be, up, v, 1, 1, 3))
				return sql_error(sql, 02, SQLSTATE(27000) "DELETE: triggers failed for table '%s'", up->base.name);
		}
	}
	if (!sql_delete_triggers(be, t, v, 1, 1, 3))
		return sql_error(sql, 02, SQLSTATE(27000) "DELETE: triggers failed for table '%s'", t->base.name);
	if (rows)
		s = stmt_aggr(be, rows, NULL, NULL, sql_bind_func(sql->sa, sql->session->schema, "count", sql_bind_localtype("void"), NULL, F_AGGR), 1, 0, 1);
	if (be->cur_append) /* building the total number of rows affected across all tables */
		s->nr = add_to_merge_partitions_accumulator(be, s->nr);
	return s;
}

static stmt *
rel2bin_delete(backend *be, sql_rel *rel, list *refs)
{
	mvc *sql = be->mvc;
	stmt *rows = NULL, *stdelete = NULL;
	sql_rel *tr = rel->l;
	sql_table *t = NULL;

	if (tr->op == op_basetable)
		t = tr->l;
	else
		assert(0/*ddl statement*/);

	if (rel->r) { /* first construct the deletes relation */
		rows = subrel_bin(be, rel->r, refs);
		if (!rows)
			return NULL;
	}
	if (rows && rows->type == st_list) {
		stmt *s = rows;
		rows = s->op4.lval->h->data;
	}
	stdelete = sql_delete(be, t, rows);
	if (sql->cascade_action)
		sql->cascade_action = NULL;
	return stdelete;
}

struct tablelist {
	sql_table *table;
	struct tablelist* next;
};

static void /* inspect the other tables recursively for foreign key dependencies */
check_for_foreign_key_references(mvc *sql, struct tablelist* list, struct tablelist* next_append, sql_table *t, int cascade, int *error) {
	node *n;
	int found;
	struct tablelist* new_node, *node_check;

	if (*error)
		return;

	if (t->keys.set) { /* Check for foreign key references */
		for (n = t->keys.set->h; n; n = n->next) {
			sql_key *k = n->data;

			if (k->type == ukey || k->type == pkey) {
				sql_ukey *uk = (sql_ukey *) k;

				if (uk->keys && list_length(uk->keys)) {
					node *l = uk->keys->h;

					for (; l; l = l->next) {
						k = l->data;
						/* make sure it is not a self referencing key */
						if (k->t != t && !cascade) {
							node *n = t->columns.set->h;
							sql_column *c = n->data;
							size_t n_rows = store_funcs.count_col(sql->session->tr, c, 1);
							size_t n_deletes = store_funcs.count_del(sql->session->tr, c->t);
							assert (n_rows >= n_deletes);
							if(n_rows - n_deletes > 0) {
								sql_error(sql, 02, SQLSTATE(23000) "TRUNCATE: FOREIGN KEY %s.%s depends on %s", k->t->base.name, k->base.name, t->base.name);
								*error = 1;
								return;
							}
						} else if (k->t != t) {
							found = 0;
							for (node_check = list; node_check; node_check = node_check->next) {
								if (node_check->table == k->t)
									found = 1;
							}
							if (!found) {
								if ((new_node = MNEW(struct tablelist)) == NULL) {
									sql_error(sql, 02, SQLSTATE(HY013) MAL_MALLOC_FAIL);
									*error = 1;
									return;
								}
								new_node->table = k->t;
								new_node->next = NULL;
								next_append->next = new_node;
								check_for_foreign_key_references(sql, list, new_node, k->t, cascade, error);
							}
						}
					}
				}
			}
		}
	}
}

static stmt *
sql_truncate(backend *be, sql_table *t, int restart_sequences, int cascade)
{
	mvc *sql = be->mvc;
	list *l = sa_list(sql->sa);
	stmt *v, *ret = NULL, *other = NULL;
	const char *next_value_for = "next value for \"sys\".\"seq_";
	char *seq_name = NULL;
	str seq_pos = NULL;
	sql_column *col = NULL;
	sql_sequence *seq = NULL;
	sql_schema *sche = NULL;
	sql_table *next = NULL;
	sql_trans *tr = sql->session->tr;
	node *n = NULL;
	int error = 0;
	struct tablelist* new_list = MNEW(struct tablelist), *list_node, *aux;

	if (!new_list) {
		sql_error(sql, 02, SQLSTATE(HY013) MAL_MALLOC_FAIL);
		error = 1;
		goto finalize;
	}

	new_list->table = t;
	new_list->next = NULL;
	check_for_foreign_key_references(sql, new_list, new_list, t, cascade, &error);
	if (error)
		goto finalize;

	for (list_node = new_list; list_node; list_node = list_node->next) {
		next = list_node->table;
		sche = next->s;

		if (restart_sequences) { /* restart the sequences if it's the case */
			for (n = next->columns.set->h; n; n = n->next) {
				col = n->data;
				if (col->def && (seq_pos = strstr(col->def, next_value_for))) {
					seq_name = _STRDUP(seq_pos + (strlen(next_value_for) - strlen("seq_")));
					if (!seq_name) {
						sql_error(sql, 02, SQLSTATE(HY013) MAL_MALLOC_FAIL);
						error = 1;
						goto finalize;
					}
					seq_name[strlen(seq_name)-1] = '\0';
					seq = find_sql_sequence(sche, seq_name);
					if (seq) {
						if (!sql_trans_sequence_restart(tr, seq, seq->start)) {
							sql_error(sql, 02, SQLSTATE(HY005) "Could not restart sequence %s.%s", sche->base.name, seq_name);
							error = 1;
							goto finalize;
						}
						seq->base.wtime = sche->base.wtime = tr->wtime = tr->wstime;
						tr->schema_updates++;
					}
					_DELETE(seq_name);
				}
			}
		}

		v = stmt_tid(be, next, 0);

		/* before */
		if (be->cur_append && !be->first_statement_generated) {
			for (sql_table *up = t->p ; up ; up = up->p) {
				if (!sql_delete_triggers(be, up, v, 0, 3, 4)) {
					sql_error(sql, 02, SQLSTATE(27000) "TRUNCATE: triggers failed for table '%s'", up->base.name);
					error = 1;
					goto finalize;
				}
			}
		}
		if (!sql_delete_triggers(be, next, v, 0, 3, 4)) {
			sql_error(sql, 02, SQLSTATE(27000) "TRUNCATE: triggers failed for table '%s'", next->base.name);
			error = 1;
			goto finalize;
		}

		if (!sql_delete_keys(be, next, v, l, "TRUNCATE", cascade)) {
			sql_error(sql, 02, SQLSTATE(42000) "TRUNCATE: failed to delete indexes for table '%s'", next->base.name);
			error = 1;
			goto finalize;
		}

		other = stmt_table_clear(be, next);
		list_append(l, other);
		if (next == t)
			ret = other;

		/* after */
		if (be->cur_append && !be->first_statement_generated) {
			for (sql_table *up = t->p ; up ; up = up->p) {
				if (!sql_delete_triggers(be, up, v, 1, 3, 4)) {
					sql_error(sql, 02, SQLSTATE(27000) "TRUNCATE: triggers failed for table '%s'", up->base.name);
					error = 1;
					goto finalize;
				}
			}
		}
		if (!sql_delete_triggers(be, next, v, 1, 3, 4)) {
			sql_error(sql, 02, SQLSTATE(27000) "TRUNCATE: triggers failed for table '%s'", next->base.name);
			error = 1;
			goto finalize;
		}

		if (be->cur_append) /* building the total number of rows affected across all tables */
			other->nr = add_to_merge_partitions_accumulator(be, other->nr);
	}

finalize:
	for (list_node = new_list; list_node;) {
		aux = list_node->next;
		_DELETE(list_node);
		list_node = aux;
	}

	if (error)
		return NULL;
	return ret;
}

#define E_ATOM_INT(e) ((atom*)((sql_exp*)e)->l)->data.val.ival
#define E_ATOM_STRING(e) ((atom*)((sql_exp*)e)->l)->data.val.sval

static stmt *
rel2bin_truncate(backend *be, sql_rel *rel)
{
	mvc *sql = be->mvc;
	stmt *truncate = NULL;
	sql_rel *tr = rel->l;
	sql_table *t = NULL;
	node *n = NULL;
	int restart_sequences, cascade;

	if (tr->op == op_basetable)
		t = tr->l;
	else
		assert(0/*ddl statement*/);

	n = rel->exps->h;
	restart_sequences = E_ATOM_INT(n->data);
	cascade = E_ATOM_INT(n->next->data);

	truncate = sql_truncate(be, t, restart_sequences, cascade);
	if (sql->cascade_action)
		sql->cascade_action = NULL;
	return truncate;
}

static stmt *
rel2bin_output(backend *be, sql_rel *rel, list *refs) 
{
	mvc *sql = be->mvc;
	node *n;
	const char *tsep, *rsep, *ssep, *ns;
	const char *fn   = NULL;
	int onclient = 0;
	stmt *s = NULL, *fns = NULL;
	list *slist = sa_list(sql->sa);

	if (rel->l)  /* first construct the sub relation */
		s = subrel_bin(be, rel->l, refs);
	if (!s) 
		return NULL;

	if (!rel->exps) 
		return s;
	n = rel->exps->h;
	tsep = sa_strdup(sql->sa, E_ATOM_STRING(n->data));
	rsep = sa_strdup(sql->sa, E_ATOM_STRING(n->next->data));
	ssep = sa_strdup(sql->sa, E_ATOM_STRING(n->next->next->data));
	ns   = sa_strdup(sql->sa, E_ATOM_STRING(n->next->next->next->data));

	if (n->next->next->next->next) {
		fn = E_ATOM_STRING(n->next->next->next->next->data);
		fns = stmt_atom_string(be, sa_strdup(sql->sa, fn));
		onclient = E_ATOM_INT(n->next->next->next->next->next->data);
	}
	list_append(slist, stmt_export(be, s, tsep, rsep, ssep, ns, onclient, fns));
	if (s->type == st_list && ((stmt*)s->op4.lval->h->data)->nrcols != 0) {
		stmt *cnt = stmt_aggr(be, s->op4.lval->h->data, NULL, NULL, sql_bind_func(sql->sa, sql->session->schema, "count", sql_bind_localtype("void"), NULL, F_AGGR), 1, 0, 1);
		return cnt;
	} else {
		return stmt_atom_lng(be, 1);
	}
}

static stmt *
rel2bin_list(backend *be, sql_rel *rel, list *refs) 
{
	mvc *sql = be->mvc;
	stmt *l = NULL, *r = NULL;
	list *slist = sa_list(sql->sa);

	(void)refs;

	if (find_prop(rel->p, PROP_DISTRIBUTE) && be->cur_append == 0) /* create affected rows accumulator */
		create_merge_partitions_accumulator(be);

	if (rel->l)  /* first construct the sub relation */
		l = subrel_bin(be, rel->l, refs);
	if (rel->r)  /* first construct the sub relation */
		r = subrel_bin(be, rel->r, refs);
	if (!l || !r)
		return NULL;
	list_append(slist, l);
	list_append(slist, r);
	return stmt_list(be, slist);
}

static stmt *
rel2bin_psm(backend *be, sql_rel *rel) 
{
	mvc *sql = be->mvc;
	node *n;
	list *l = sa_list(sql->sa);
	stmt *sub = NULL;

	for (n = rel->exps->h; n; n = n->next) {
		sql_exp *e = n->data;
		stmt *s = exp_bin(be, e, sub, NULL, NULL, NULL, NULL, NULL);
		if(!s)
			return NULL;

		if (s && s->type == st_table) /* relational statement */
			sub = s->op1;
		else
			append(l, s);
	}
	return stmt_list(be, l);
}

static stmt *
rel2bin_partition_limits(backend *be, sql_rel *rel, list *refs)
{
	stmt *l = NULL, *r = NULL;
	node *n = NULL;
	list *slist = sa_list(be->mvc->sa);

	if (rel->l)  /* first construct the sub relation */
		l = subrel_bin(be, rel->l, refs);
	if (rel->r)  /* first construct the sub relation */
		r = subrel_bin(be, rel->r, refs);

	assert(rel->exps);
	assert(rel->flag == ddl_alter_table_add_range_partition || rel->flag == ddl_alter_table_add_list_partition);

	if (rel->exps) {
		for (n = rel->exps->h; n; n = n->next) {
			sql_exp *e = n->data;
			stmt *s = exp_bin(be, e, l, r, NULL, NULL, NULL, NULL);
			append(slist, s);
		}
	}
	return stmt_catalog(be, rel->flag, stmt_list(be, slist));
}

static stmt *
rel2bin_exception(backend *be, sql_rel *rel, list *refs)
{
	stmt *l = NULL, *r = NULL;
	node *n = NULL;
	list *slist = sa_list(be->mvc->sa);

	if (find_prop(rel->p, PROP_DISTRIBUTE) && be->cur_append == 0) /* create affected rows accumulator */
		create_merge_partitions_accumulator(be);

	if (rel->l)  /* first construct the sub relation */
		l = subrel_bin(be, rel->l, refs);
    if (rel->r)  /* first construct the sub relation */
		r = subrel_bin(be, rel->r, refs);

	if (rel->exps) {
		for (n = rel->exps->h; n; n = n->next) {
			sql_exp *e = n->data;
			stmt *s = exp_bin(be, e, l, r, NULL, NULL, NULL, NULL);
			append(slist, s);
		}
	} else { /* if there is no exception condition, just generate a statement list */
		list_append(slist, l);
		list_append(slist, r);
	}
	return stmt_list(be, slist);
}

static stmt *
rel2bin_seq(backend *be, sql_rel *rel, list *refs) 
{
	mvc *sql = be->mvc;
	node *en = rel->exps->h;
	stmt *restart, *sname, *seq, *seqname, *sl = NULL;
	list *l = sa_list(sql->sa);

	if (rel->l) { /* first construct the sub relation */
		sl = subrel_bin(be, rel->l, refs);
		if(!sl)
			return NULL;
	}

	restart = exp_bin(be, en->data, sl, NULL, NULL, NULL, NULL, NULL);
	sname = exp_bin(be, en->next->data, sl, NULL, NULL, NULL, NULL, NULL);
	seqname = exp_bin(be, en->next->next->data, sl, NULL, NULL, NULL, NULL, NULL);
	seq = exp_bin(be, en->next->next->next->data, sl, NULL, NULL, NULL, NULL, NULL);
	if (!restart || !sname || !seqname || !seq)
		return NULL;

	(void)refs;
	append(l, sname);
	append(l, seqname);
	append(l, seq);
	append(l, restart);
	return stmt_catalog(be, rel->flag, stmt_list(be, l));
}

static stmt *
rel2bin_trans(backend *be, sql_rel *rel, list *refs) 
{
	node *en = rel->exps->h;
	stmt *chain = exp_bin(be, en->data, NULL, NULL, NULL, NULL, NULL, NULL);
	stmt *name = NULL;

	if (!chain)
		return NULL;

	(void)refs;
	if (en->next) {
		name = exp_bin(be, en->next->data, NULL, NULL, NULL, NULL, NULL, NULL);
		if (!name)
			return NULL;
	}
	return stmt_trans(be, rel->flag, chain, name);
}

static stmt *
rel2bin_catalog(backend *be, sql_rel *rel, list *refs) 
{
	mvc *sql = be->mvc;
	node *en = rel->exps->h;
	stmt *action = exp_bin(be, en->data, NULL, NULL, NULL, NULL, NULL, NULL);
	stmt *sname = NULL, *name = NULL, *ifexists = NULL;
	list *l = sa_list(sql->sa);

	if (!action)
		return NULL;

	(void)refs;
	en = en->next;
	sname = exp_bin(be, en->data, NULL, NULL, NULL, NULL, NULL, NULL);
	if (!sname)
		return NULL;
	if (en->next) {
		name = exp_bin(be, en->next->data, NULL, NULL, NULL, NULL, NULL, NULL);
		if (!name)
			return NULL;
	} else {
		name = stmt_atom_string_nil(be);
	}
	if (en->next && en->next->next) {
		ifexists = exp_bin(be, en->next->next->data, NULL, NULL, NULL, NULL, NULL, NULL);
		if (!ifexists)
			return NULL;
	} else {
		ifexists = stmt_atom_int(be, 0);
	}
	append(l, sname);
	append(l, name);
	append(l, ifexists);
	append(l, action);
	return stmt_catalog(be, rel->flag, stmt_list(be, l));
}

static stmt *
rel2bin_catalog_table(backend *be, sql_rel *rel, list *refs) 
{
	mvc *sql = be->mvc;
	node *en = rel->exps->h;
	stmt *action = exp_bin(be, en->data, NULL, NULL, NULL, NULL, NULL, NULL);
	stmt *table = NULL, *sname, *tname = NULL, *ifexists = NULL;
	list *l = sa_list(sql->sa);

	if (!action)
		return NULL;

	(void)refs;
	en = en->next;
	sname = exp_bin(be, en->data, NULL, NULL, NULL, NULL, NULL, NULL);
	if (!sname)
		return NULL;
	en = en->next;
	if (en) {
		tname = exp_bin(be, en->data, NULL, NULL, NULL, NULL, NULL, NULL);
		if (!tname)
			return NULL;
		en = en->next;
	}
	append(l, sname);
	assert(tname);
	append(l, tname);
	if (rel->flag != ddl_drop_table && rel->flag != ddl_drop_view && rel->flag != ddl_drop_constraint) {
		if (en) {
			table = exp_bin(be, en->data, NULL, NULL, NULL, NULL, NULL, NULL);
			if (!table)
				return NULL;
		}
		append(l, table);
	} else {
		if (en) {
			ifexists = exp_bin(be, en->data, NULL, NULL, NULL, NULL, NULL, NULL);
			if (!ifexists)
				return NULL;
		} else {
			ifexists = stmt_atom_int(be, 0);
		}
		append(l, ifexists);
	}
	append(l, action);
	return stmt_catalog(be, rel->flag, stmt_list(be, l));
}

static stmt *
rel2bin_catalog2(backend *be, sql_rel *rel, list *refs) 
{
	mvc *sql = be->mvc;
	node *en;
	list *l = sa_list(sql->sa);

	(void)refs;
	for (en = rel->exps->h; en; en = en->next) {
		stmt *es = NULL;

		if (en->data) {
			es = exp_bin(be, en->data, NULL, NULL, NULL, NULL, NULL, NULL);
			if (!es) 
				return NULL;
		} else {
			es = stmt_atom_string_nil(be);
		}
		append(l,es);
	}
	return stmt_catalog(be, rel->flag, stmt_list(be, l));
}

static stmt *
rel2bin_ddl(backend *be, sql_rel *rel, list *refs) 
{
	mvc *sql = be->mvc;
	stmt *s = NULL;

	switch (rel->flag) {
		case ddl_output:
			s = rel2bin_output(be, rel, refs);
			sql->type = Q_TABLE;
			break;
		case ddl_list:
			s = rel2bin_list(be, rel, refs);
			break;
		case ddl_psm:
			s = rel2bin_psm(be, rel);
			break;
		case ddl_exception:
			s = rel2bin_exception(be, rel, refs);
			sql->type = Q_UPDATE;
			break;
		case ddl_create_seq:
		case ddl_alter_seq:
			s = rel2bin_seq(be, rel, refs);
			sql->type = Q_SCHEMA;
			break;
		case ddl_alter_table_add_range_partition:
		case ddl_alter_table_add_list_partition:
			s = rel2bin_partition_limits(be, rel, refs);
			sql->type = Q_SCHEMA;
			break;
		case ddl_release:
		case ddl_commit:
		case ddl_rollback:
		case ddl_trans:
			s = rel2bin_trans(be, rel, refs);
			sql->type = Q_TRANS;
			break;
		case ddl_create_schema:
		case ddl_drop_schema:
			s = rel2bin_catalog(be, rel, refs);
			sql->type = Q_SCHEMA;
			break;
		case ddl_create_table:
		case ddl_drop_table:
		case ddl_create_view:
		case ddl_drop_view:
		case ddl_drop_constraint:
		case ddl_alter_table:
			s = rel2bin_catalog_table(be, rel, refs);
			sql->type = Q_SCHEMA;
			break;
		case ddl_drop_seq:
		case ddl_create_type:
		case ddl_drop_type:
		case ddl_drop_index:
		case ddl_create_function:
		case ddl_drop_function:
		case ddl_create_trigger:
		case ddl_drop_trigger:
		case ddl_grant_roles:
		case ddl_revoke_roles:
		case ddl_grant:
		case ddl_revoke:
		case ddl_grant_func:
		case ddl_revoke_func:
		case ddl_create_user:
		case ddl_drop_user:
		case ddl_alter_user:
		case ddl_rename_user:
		case ddl_create_role:
		case ddl_drop_role:
		case ddl_alter_table_add_table:
		case ddl_alter_table_del_table:
		case ddl_alter_table_set_access:
		case ddl_comment_on:
		case ddl_rename_schema:
		case ddl_rename_table:
		case ddl_rename_column:
			s = rel2bin_catalog2(be, rel, refs);
			sql->type = Q_SCHEMA;
			break;
		default:
			assert(0);
	}
	return s;
}

static stmt *
subrel_bin(backend *be, sql_rel *rel, list *refs) 
{
	mvc *sql = be->mvc;
	stmt *s = NULL;

	if (THRhighwater())
		return sql_error(be->mvc, 10, SQLSTATE(42000) "Query too complex: running out of stack space");

	if (!rel)
		return s;
	if (rel_is_ref(rel)) {
		s = refs_find_rel(refs, rel);
		/* needs a proper fix!! */
		if (s)
			return s;
	}
	switch (rel->op) {
	case op_basetable:
		s = rel2bin_basetable(be, rel);
		sql->type = Q_TABLE;
		break;
	case op_table:
		s = rel2bin_table(be, rel, refs);
		sql->type = Q_TABLE;
		break;
	case op_join: 
	case op_left: 
	case op_right: 
	case op_full: 
		s = rel2bin_join(be, rel, refs);
		sql->type = Q_TABLE;
		break;
	case op_semi:
	case op_anti:
		s = rel2bin_semijoin(be, rel, refs);
		sql->type = Q_TABLE;
		break;
	case op_union: 
		s = rel2bin_union(be, rel, refs);
		sql->type = Q_TABLE;
		break;
	case op_except: 
		s = rel2bin_except(be, rel, refs);
		sql->type = Q_TABLE;
		break;
	case op_inter: 
		s = rel2bin_inter(be, rel, refs);
		sql->type = Q_TABLE;
		break;
	case op_project:
		s = rel2bin_project(be, rel, refs, NULL);
		sql->type = Q_TABLE;
		break;
	case op_select: 
		s = rel2bin_select(be, rel, refs);
		sql->type = Q_TABLE;
		break;
	case op_groupby: 
		s = rel2bin_groupby(be, rel, refs);
		sql->type = Q_TABLE;
		break;
	case op_topn: 
		s = rel2bin_topn(be, rel, refs);
		sql->type = Q_TABLE;
		break;
	case op_sample:
		s = rel2bin_sample(be, rel, refs);
		sql->type = Q_TABLE;
		break;
	case op_insert: 
		s = rel2bin_insert(be, rel, refs);
		if (sql->type == Q_TABLE)
			sql->type = Q_UPDATE;
		break;
	case op_update: 
		s = rel2bin_update(be, rel, refs);
		if (sql->type == Q_TABLE)
			sql->type = Q_UPDATE;
		break;
	case op_delete: 
		s = rel2bin_delete(be, rel, refs);
		if (sql->type == Q_TABLE)
			sql->type = Q_UPDATE;
		break;
	case op_truncate:
		s = rel2bin_truncate(be, rel);
		if (sql->type == Q_TABLE)
			sql->type = Q_UPDATE;
		break;
	case op_ddl:
		s = rel2bin_ddl(be, rel, refs);
		break;
	}
	if (s && rel_is_ref(rel)) {
		list_append(refs, rel);
		list_append(refs, s);
	}
	return s;
}

stmt *
rel_bin(backend *be, sql_rel *rel) 
{
	mvc *sql = be->mvc;
	list *refs = sa_list(sql->sa);
	mapi_query_t sqltype = sql->type;
	stmt *s = subrel_bin(be, rel, refs);

	if (sqltype == Q_SCHEMA)
		sql->type = sqltype;  /* reset */

	return s;
}

stmt *
output_rel_bin(backend *be, sql_rel *rel ) 
{
	mvc *sql = be->mvc;
	list *refs = sa_list(sql->sa);
	mapi_query_t sqltype = sql->type;
	stmt *s;

	if (refs == NULL)
		return NULL;
	s = subrel_bin(be, rel, refs);
	if (sqltype == Q_SCHEMA)
		sql->type = sqltype;  /* reset */

	if (!is_ddl(rel->op) && s && s->type != st_none && sql->type == Q_TABLE)
		s = stmt_output(be, s);
	if (sqltype == Q_UPDATE && s && (s->type != st_list || be->cur_append)) {
		if (be->cur_append) { /* finish the output bat */
			s->nr = be->cur_append;
			be->cur_append = 0;
			be->first_statement_generated = false;
		}
		s = stmt_affected_rows(be, s);
	}
	return s;
}<|MERGE_RESOLUTION|>--- conflicted
+++ resolved
@@ -652,11 +652,7 @@
 							l = nl;
 
 						}
-<<<<<<< HEAD
-						//es = stmt_uselect(be, es, stmt_bool(be,1), cmp_equal, NULL, 0);
-=======
-						es = stmt_uselect(be, es, stmt_bool(be,1), cmp_equal, NULL, 0, 0);
->>>>>>> 6b29163f
+						//es = stmt_uselect(be, es, stmt_bool(be,1), cmp_equal, NULL, 0, 0);
 					} else /* need a condition */
 						cond_execution = es;
 				}
