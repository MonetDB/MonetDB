/*
 * This Source Code Form is subject to the terms of the Mozilla Public
 * License, v. 2.0.  If a copy of the MPL was not distributed with this
 * file, You can obtain one at http://mozilla.org/MPL/2.0/.
 *
 * Copyright 1997 - July 2008 CWI, August 2008 - 2022 MonetDB B.V.
 */

#include "monetdb_config.h"

#include "rel_bin.h"
#include "rel_rel.h"
#include "rel_basetable.h"
#include "rel_exp.h"
#include "rel_psm.h"
#include "rel_prop.h"
#include "rel_select.h"
#include "rel_updates.h"
#include "rel_predicates.h"
#include "sql_env.h"
#include "sql_optimizer.h"
#include "sql_gencode.h"
#include "mal_builder.h"
#include "opt_prelude.h"

static stmt * exp_bin(backend *be, sql_exp *e, stmt *left, stmt *right, stmt *grp, stmt *ext, stmt *cnt, stmt *sel, int depth, int reduce, int push);
static stmt * rel_bin(backend *be, sql_rel *rel);
static stmt * subrel_bin(backend *be, sql_rel *rel, list *refs);

static stmt *check_types(backend *be, sql_subtype *fromtype, stmt *s, check_type tpe);

static void
clean_mal_statements(backend *be, int oldstop, int oldvtop, int oldvid)
{
	MSresetInstructions(be->mb, oldstop);
	freeVariables(be->client, be->mb, NULL, oldvtop, oldvid);
	be->mvc->session->status = 0; /* clean possible generated error */
	be->mvc->errstr[0] = '\0';
}

static int
add_to_rowcount_accumulator(backend *be, int nr)
{
	int prev = be->rowcount;
	InstrPtr q = newStmt(be->mb, calcRef, plusRef);

	getArg(q, 0) = be->rowcount = newTmpVariable(be->mb, TYPE_lng);
	q = pushArgument(be->mb, q, prev);
	q = pushArgument(be->mb, q, nr);

	return getDestVar(q);
}

static stmt *
stmt_selectnil( backend *be, stmt *col)
{
	sql_subtype *t = tail_type(col);
	return stmt_uselect(be, col, stmt_atom(be, atom_general(be->mvc->sa, t, NULL)), cmp_equal, NULL, 0, 1);
}

static stmt *
sql_unop_(backend *be, const char *fname, stmt *rs)
{
	mvc *sql = be->mvc;
	sql_subtype *rt = NULL;
	sql_subfunc *f = NULL;

	rt = tail_type(rs);
	f = sql_bind_func(sql, "sys", fname, rt, NULL, F_FUNC);
	/* try to find the function without a type, and convert
	 * the value to the type needed by this function!
	 */
	if (!f && (f = sql_find_func(sql, "sys", fname, 1, F_FUNC, NULL)) != NULL) {
		sql_arg *a = f->func->ops->h->data;

		sql->session->status = 0;
		sql->errstr[0] = '\0';
		rs = check_types(be, &a->type, rs, type_equal);
		if (!rs)
			f = NULL;
	}
	if (f) {
		/*
		if (f->func->res.scale == INOUT) {
			f->res.digits = rt->digits;
			f->res.scale = rt->scale;
		}
		*/
		return stmt_unop(be, rs, NULL, f);
	} else if (rs) {
		char *type = tail_type(rs)->type->base.name;

		return sql_error(sql, ERR_NOTFOUND, SQLSTATE(42000) "SELECT: no such unary operator '%s(%s)'", fname, type);
	}
	return NULL;
}

static stmt *
refs_find_rel(list *refs, sql_rel *rel)
{
	node *n;

	for(n=refs->h; n; n = n->next->next) {
		sql_rel *ref = n->data;
		stmt *s = n->next->data;

		if (rel == ref)
			return s;
	}
	return NULL;
}

static void
refs_update_stmt(list *refs, sql_rel *rel, stmt *s)
{
	node *n;

	for(n=refs->h; n; n = n->next->next) {
		sql_rel *ref = n->data;

		if (rel == ref) {
			n->next->data = s;
			break;
		}
	}
}


static void
print_stmtlist(sql_allocator *sa, stmt *l)
{
	node *n;
	if (l) {
		for (n = l->op4.lval->h; n; n = n->next) {
			const char *rnme = table_name(sa, n->data);
			const char *nme = column_name(sa, n->data);

			TRC_INFO(SQL_EXECUTION, "%s.%s\n", rnme ? rnme : "(null!)", nme ? nme : "(null!)");
		}
	}
}

static stmt *
list_find_column(backend *be, list *l, const char *rname, const char *name )
{
	stmt *res = NULL;
	node *n;

	if (!l)
		return NULL;
	if (!l->ht && list_length(l) > HASH_MIN_SIZE) {
		l->ht = hash_new(l->sa, MAX(list_length(l), l->expected_cnt), (fkeyvalue)&stmt_key);
		if (l->ht == NULL)
			return NULL;

		for (n = l->h; n; n = n->next) {
			const char *nme = column_name(be->mvc->sa, n->data);
			if (nme) {
				int key = hash_key(nme);

				if (hash_add(l->ht, key, n->data) == NULL)
					return NULL;
			}
		}
	}
	if (l->ht) {
		int key = hash_key(name);
		sql_hash_e *e = l->ht->buckets[key&(l->ht->size-1)];

		if (rname) {
			for (; e; e = e->chain) {
				stmt *s = e->value;
				const char *rnme = table_name(be->mvc->sa, s);
				const char *nme = column_name(be->mvc->sa, s);

				if (rnme && strcmp(rnme, rname) == 0 &&
		 	            strcmp(nme, name) == 0) {
					res = s;
					break;
				}
			}
		} else {
			for (; e; e = e->chain) {
				stmt *s = e->value;
				const char *rnme = table_name(be->mvc->sa, s);
				const char *nme = column_name(be->mvc->sa, s);

				if (!rnme && nme && strcmp(nme, name) == 0) {
					res = s;
					break;
				}
			}
		}
		if (!res)
			return NULL;
		return res;
	}
	if (rname) {
		for (n = l->h; n; n = n->next) {
			const char *rnme = table_name(be->mvc->sa, n->data);
			const char *nme = column_name(be->mvc->sa, n->data);

			if (rnme && strcmp(rnme, rname) == 0 &&
				    strcmp(nme, name) == 0) {
				res = n->data;
				break;
			}
		}
	} else {
		for (n = l->h; n; n = n->next) {
			const char *rnme = table_name(be->mvc->sa, n->data);
			const char *nme = column_name(be->mvc->sa, n->data);

			if (!rnme && nme && strcmp(nme, name) == 0) {
				res = n->data;
				break;
			}
		}
	}
	if (!res)
		return NULL;
	return res;
}

static stmt *
bin_find_column( backend *be, stmt *sub, const char *rname, const char *name )
{
	return list_find_column( be, sub->op4.lval, rname, name);
}

static list *
bin_find_columns( backend *be, stmt *sub, const char *name )
{
	node *n;
	list *l = sa_list(be->mvc->sa);

	for (n = sub->op4.lval->h; n; n = n->next) {
		const char *nme = column_name(be->mvc->sa, n->data);

		if (strcmp(nme, name) == 0)
			append(l, n->data);
	}
	if (list_length(l))
		return l;
	return NULL;
}

static stmt *column(backend *be, stmt *val )
{
	if (val->nrcols == 0)
		return const_column(be, val);
	return val;
}

static stmt *create_const_column(backend *be, stmt *val )
{
	if (val->nrcols == 0)
		val = const_column(be, val);
	return stmt_append(be, stmt_temp(be, tail_type(val)), val);
}

static int
statment_score(stmt *c)
{
	sql_subtype *t = tail_type(c);
	int score = 0;

	if (c->nrcols != 0) /* no need to create an extra intermediate */
		score += 200;

	if (!t)
		return score;
	switch (ATOMstorage(t->type->localtype)) { /* give preference to smaller types */
		case TYPE_bte:
			score += 150 - 8;
			break;
		case TYPE_sht:
			score += 150 - 16;
			break;
		case TYPE_int:
			score += 150 - 32;
			break;
		case TYPE_void:
		case TYPE_lng:
			score += 150 - 64;
			break;
		case TYPE_uuid:
#ifdef HAVE_HGE
		case TYPE_hge:
#endif
			score += 150 - 128;
			break;
		case TYPE_flt:
			score += 75 - 24;
			break;
		case TYPE_dbl:
			score += 75 - 53;
			break;
		default:
			break;
	}
	return score;
}

static stmt *
bin_find_smallest_column(backend *be, stmt *sub)
{
	stmt *res = sub->op4.lval->h->data;
	int best_score = statment_score(sub->op4.lval->h->data);

	if (sub->op4.lval->h->next)
		for (node *n = sub->op4.lval->h->next ; n ; n = n->next) {
			stmt *c = n->data;
			int next_score = statment_score(c);

			if (next_score > best_score) {
				res = c;
				best_score = next_score;
			}
		}
	if (res->nrcols == 0)
		return const_column(be, res);
	return res;
}

static stmt *
row2cols(backend *be, stmt *sub)
{
	if (sub->nrcols == 0 && sub->key) {
		node *n;
		list *l = sa_list(be->mvc->sa);

		for (n = sub->op4.lval->h; n; n = n->next) {
			stmt *sc = n->data;
			const char *cname = column_name(be->mvc->sa, sc);
			const char *tname = table_name(be->mvc->sa, sc);

			sc = column(be, sc);
			list_append(l, stmt_alias(be, sc, tname, cname));
		}
		sub = stmt_list(be, l);
	}
	return sub;
}

static stmt*
distinct_value_list(backend *be, list *vals, stmt **last_null_value, int depth, int push)
{
	list *l = sa_list(be->mvc->sa);
	stmt *s;

	/* create bat append values */
	for (node *n = vals->h; n; n = n->next) {
		sql_exp *e = n->data;
		stmt *i = exp_bin(be, e, NULL, NULL, NULL, NULL, NULL, NULL, depth, 0, push);

		if (exp_is_null(e))
			*last_null_value = i;

		if (!i)
			return NULL;

		list_append(l, i);
	}
	s = stmt_append_bulk(be, stmt_temp(be, exp_subtype(vals->h->data)), l);
	/* Probably faster to filter out the values directly in the underlying list of atoms.
	   But for now use groupby to filter out duplicate values. */
	stmt* groupby = stmt_group(be, s, NULL, NULL, NULL, 1);
	stmt* ext = stmt_result(be, groupby, 1);

	return stmt_project(be, ext, s);
}

static stmt *
stmt_selectnonil( backend *be, stmt *col, stmt *s )
{
	sql_subtype *t = tail_type(col);
	return stmt_uselect(be, col, stmt_atom(be, atom_general(be->mvc->sa, t, NULL)), cmp_equal, s, 1, 1);
}

static int
is_tid_chain(stmt *cand)
{
	while(cand && cand->type != st_tid && cand->cand) {
		cand = cand->cand;
	}
	if (cand && cand->type == st_tid)
		return 1;
	return 0;
}

static stmt *
subrel_project( backend *be, stmt *s, list *refs, sql_rel *rel)
{
	if (!s || s->type != st_list || !s->cand)
		return s;

	list *l = sa_list(be->mvc->sa);
	stmt *cand = s->cand;
	if (!l)
		return NULL;
	for(node *n = s->op4.lval->h; n; n = n->next) {
		stmt *c = n->data;

		assert(c->type == st_alias || (c->type == st_join && c->flag == cmp_project) || c->type == st_bat || c->type == st_idxbat || c->type == st_single);
		if (c->type != st_alias) {
			c = stmt_project(be, cand, c);
		} else if (c->op1->type == st_mirror && is_tid_chain(cand)) { /* alias with mirror (ie full row ids) */
			c = stmt_alias(be, cand, c->tname, c->cname);
		} else { /* st_alias */
			stmt *s = c->op1;
			if (s->nrcols == 0)
				s = stmt_const(be, cand, s);
			else
				s = stmt_project(be, cand, s);
			c = stmt_alias(be, s, c->tname, c->cname);
		}
		append(l, c);
	}
	s = stmt_list(be, l);
	if (rel && rel_is_ref(rel))
		refs_update_stmt(refs, rel, s);
	return s;
}

static stmt *
handle_in_exps(backend *be, sql_exp *ce, list *nl, stmt *left, stmt *right, stmt *grp, stmt *ext, stmt *cnt, stmt *sel, bool in, int depth, int reduce, int push)
{
	mvc *sql = be->mvc;
	node *n;
	stmt *s = NULL, *c = exp_bin(be, ce, left, right, grp, ext, cnt, NULL, depth+1, 0, push);

	if(!c)
		return NULL;

	if (reduce && c->nrcols == 0)
		c = stmt_const(be, bin_find_smallest_column(be, left), c);

	if (c->nrcols == 0 || depth || !reduce) {
		sql_subtype *bt = sql_bind_localtype("bit");
		sql_subfunc *cmp = (in)
			?sql_bind_func(sql, "sys", "=", tail_type(c), tail_type(c), F_FUNC)
			:sql_bind_func(sql, "sys", "<>", tail_type(c), tail_type(c), F_FUNC);
		sql_subfunc *a = (in)?sql_bind_func(sql, "sys", "or", bt, bt, F_FUNC)
				     :sql_bind_func(sql, "sys", "and", bt, bt, F_FUNC);

		for( n = nl->h; n; n = n->next) {
			sql_exp *e = n->data;
			stmt *i = exp_bin(be, e, left, right, grp, ext, cnt, NULL, depth+1, 0, push);
			if(!i)
				return NULL;

			i = stmt_binop(be, c, i, NULL, cmp);
			if (s)
				s = stmt_binop(be, s, i, NULL, a);
			else
				s = i;
		}
		if (sel && !(depth || !reduce))
			s = stmt_uselect(be,
				stmt_const(be, bin_find_smallest_column(be, left), s),
				stmt_bool(be, 1), cmp_equal, sel, 0, 0);
	} else if (list_length(nl) < 16) {
		comp_type cmp = (in)?cmp_equal:cmp_notequal;

		if (!in)
			s = sel;
		for( n = nl->h; n; n = n->next) {
			sql_exp *e = n->data;
			stmt *i = exp_bin(be, e, left, right, grp, ext, cnt, NULL, depth+1, 0, push);
			if(!i)
				return NULL;

			if (in) {
				i = stmt_uselect(be, c, i, cmp, sel, 0, 0);
				if (s)
					s = stmt_tunion(be, s, i);
				else
					s = i;
			} else {
				s = stmt_uselect(be, c, i, cmp, s, 0, 0);
			}
		}
	} else {
		/* TODO: handle_in_exps should contain all necessary logic for in-expressions to be SQL compliant.
		   For non-SQL-standard compliant behavior, e.g. PostgreSQL backwards compatibility, we should
		   make sure that this behavior is replicated by the sql optimizer and not handle_in_exps. */

		stmt* last_null_value = NULL;  /* CORNER CASE ALERT: See description below. */

		/* The actual in-value-list should not contain duplicates to ensure that final join results are unique. */
		s = distinct_value_list(be, nl, &last_null_value, depth+1, push);
		if (!s)
			return NULL;

		if (last_null_value) {
			/* The actual in-value-list should not contain null values. */
			s = stmt_project(be, stmt_selectnonil(be, s, NULL), s);
		}

		if (in) {
			s = stmt_semijoin(be, c, s, sel, NULL, 0, false);
		} else {
			if (last_null_value) {
				/* CORNER CASE ALERT:
				   In case of a not-in-expression with the associated in-value-list containing a null value,
				   the entire in-predicate is forced to always return false, i.e. an empty candidate list.
				   This is similar to postgres behavior.
				   TODO: However I do not think this behavior is in accordance with SQL standard 2003.

				   Ugly trick to return empty candidate list, because for all x it holds that: (x == null) == false.
				   list* singleton_bat = sa_list(sql->sa);
				   list_append(singleton_bat, null_value); */
				s = stmt_uselect(be, c, last_null_value, cmp_equal, NULL, 0, 0);
			} else {
				/* BACK TO HAPPY FLOW:
				   Make sure that null values are never returned. */
				stmt* non_nulls;
				non_nulls = stmt_selectnonil(be, c, sel);
				s = stmt_tdiff(be, stmt_project(be, non_nulls, c), s, NULL);
				s = stmt_project(be, s, non_nulls);
			}
		}
	}
	return s;
}

static stmt *
value_list(backend *be, list *vals, stmt *left, stmt *sel)
{
	sql_subtype *type = exp_subtype(vals->h->data);
	list *l;

	if (!type)
		return sql_error(be->mvc, 02, SQLSTATE(42000) "Could not infer the type of a value list column");
	/* create bat append values */
	l = sa_list(be->mvc->sa);
	for (node *n = vals->h; n; n = n->next) {
		sql_exp *e = n->data;
		stmt *i = exp_bin(be, e, left, NULL, NULL, NULL, NULL, sel, 0, 0, 0);

		if (!i)
			return NULL;

		if (list_length(vals) == 1)
			return i;
		list_append(l, i);
	}
	return stmt_append_bulk(be, stmt_temp(be, type), l);
}

static stmt *
exp_list(backend *be, list *exps, stmt *l, stmt *r, stmt *grp, stmt *ext, stmt *cnt, stmt *sel)
{
	mvc *sql = be->mvc;
	node *n;
	list *nl = sa_list(sql->sa);

	for( n = exps->h; n; n = n->next) {
		sql_exp *e = n->data;
		stmt *i = exp_bin(be, e, l, r, grp, ext, cnt, sel, 0, 0, 0);
		if(!i)
			return NULL;

		if (n->next && i->type == st_table) /* relational statement */
			l = i->op1;
		else
			append(nl, i);
	}
	return stmt_list(be, nl);
}

static stmt *
exp_count_no_nil_arg( sql_exp *e, stmt *ext, sql_exp *ae, stmt *as )
{
	/* small optimization, ie use candidates directly on count(*) */
	if (!need_distinct(e) && !ext && as && (!need_no_nil(e) || !ae || !has_nil(ae))) {
		/* skip alias statements */
		while (as->type == st_alias)
			as = as->op1;
		/* use candidate */
	       	if (as && as->type == st_join && as->flag == cmp_project) {
			if (as->op1 && (as->op1->type != st_result || as->op1->op1->type != st_group)) /* exclude a subquery with select distinct under the count */
				as = as->op1;
		}
	}
	return as;
}

static stmt *
exp_bin_or(backend *be, sql_exp *e, stmt *left, stmt *right, stmt *grp, stmt *ext, stmt *cnt, stmt *sel, int depth, bool reduce, int push)
{
	sql_subtype *bt = sql_bind_localtype("bit");
	list *l = e->l;
	node *n;
	stmt *sel1 = NULL, *sel2 = NULL, *s = NULL;
	int anti = is_anti(e);

	sel1 = sel;
	sel2 = sel;
	for( n = l->h; n; n = n->next ) {
		sql_exp *c = n->data;
		stmt *sin = (sel1 && sel1->nrcols)?sel1:NULL;

		/* propagate the anti flag */
		if (anti)
			set_anti(c);
		s = exp_bin(be, c, left, right, grp, ext, cnt, sin, depth, reduce, push);
		if (!s)
			return s;

		if (!sin && sel1 && sel1->nrcols == 0 && s->nrcols == 0) {
			sql_subfunc *f = sql_bind_func(be->mvc, "sys", anti?"or":"and", bt, bt, F_FUNC);
			assert(f);
			s = stmt_binop(be, sel1, s, sin, f);
		} else if (sel1 && (sel1->nrcols == 0 || s->nrcols == 0)) {
			stmt *predicate = bin_find_smallest_column(be, left);

			predicate = stmt_const(be, predicate, stmt_bool(be, 1));
			if (s->nrcols == 0)
				s = stmt_uselect(be, predicate, s, cmp_equal, sel1, anti, is_semantics(c));
			else
				s = stmt_uselect(be, predicate, sel1, cmp_equal, s, anti, is_semantics(c));
		}
		sel1 = s;
	}
	l = e->r;
	for( n = l->h; n; n = n->next ) {
		sql_exp *c = n->data;
		stmt *sin = (sel2 && sel2->nrcols)?sel2:NULL;

		/* propagate the anti flag */
		if (anti)
			set_anti(c);
		s = exp_bin(be, c, left, right, grp, ext, cnt, sin, depth, reduce, push);
		if (!s)
			return s;

		if (!sin && sel2 && sel2->nrcols == 0 && s->nrcols == 0) {
			sql_subfunc *f = sql_bind_func(be->mvc, "sys", anti?"or":"and", bt, bt, F_FUNC);
			assert(f);
			s = stmt_binop(be, sel2, s, sin, f);
		} else if (sel2 && (sel2->nrcols == 0 || s->nrcols == 0)) {
			stmt *predicate = bin_find_smallest_column(be, left);

			predicate = stmt_const(be, predicate, stmt_bool(be, 1));
			if (s->nrcols == 0)
				s = stmt_uselect(be, predicate, s, cmp_equal, sel2, anti, 0);
			else
				s = stmt_uselect(be, predicate, sel2, cmp_equal, s, anti, 0);
		}
		sel2 = s;
	}
	if (sel1->nrcols == 0 && sel2->nrcols == 0) {
		sql_subfunc *f = sql_bind_func(be->mvc, "sys", anti?"and":"or", bt, bt, F_FUNC);
		assert(f);
		return stmt_binop(be, sel1, sel2, NULL, f);
	}
	if (sel1->nrcols == 0) {
		stmt *predicate = bin_find_smallest_column(be, left);

		predicate = stmt_const(be, predicate, stmt_bool(be, 1));
		sel1 = stmt_uselect(be, predicate, sel1, cmp_equal, NULL, 0/*anti*/, 0);
	}
	if (sel2->nrcols == 0) {
		stmt *predicate = bin_find_smallest_column(be, left);

		predicate = stmt_const(be, predicate, stmt_bool(be, 1));
		sel2 = stmt_uselect(be, predicate, sel2, cmp_equal, NULL, 0/*anti*/, 0);
	}
	if (anti)
		return stmt_project(be, stmt_tinter(be, sel1, sel2, false), sel1);
	return stmt_tunion(be, sel1, sel2);
}

static stmt *
exp2bin_case(backend *be, sql_exp *fe, stmt *left, stmt *right, stmt *isel, int depth)
{
	stmt *res = NULL, *ires = NULL, *rsel = NULL, *osel = NULL, *ncond = NULL, *ocond = NULL, *cond = NULL;
	int next_cond = 1, single_value = (fe->card <= CARD_ATOM && (!left || !left->nrcols));
	char name[16], *nme = NULL;
	sql_subtype *bt = sql_bind_localtype("bit");
	sql_subfunc *not = sql_bind_func(be->mvc, "sys", "not", bt, NULL, F_FUNC);
	sql_subfunc *or = sql_bind_func(be->mvc, "sys", "or", bt, bt, F_FUNC);
	sql_subfunc *and = sql_bind_func(be->mvc, "sys", "and", bt, bt, F_FUNC);

	if (single_value) {
		/* var_x = nil; */
		nme = number2name(name, sizeof(name), ++be->mvc->label);
		(void)stmt_var(be, NULL, nme, exp_subtype(fe), 1, 2);
	}

	list *exps = fe->l;

	/*
	 * left - isel: calls down need id's from the range of left
	 * res  - rsel: updates to res need id's in the range from res
	 */
	for (node *en = exps->h; en; en = en->next) {
		sql_exp *e = en->data;

		next_cond = next_cond && en->next; /* last else is only a value */

		stmt *nsel = rsel;
		if (!single_value) {
			if (/*!next_cond &&*/ rsel && isel) {
				/* back into left range */
				nsel = stmt_project(be, rsel, isel);
			} else if (isel && !rsel)
				nsel = isel;
		}
		stmt *es = exp_bin(be, e, left, right, NULL, NULL, NULL, nsel, depth+1, 0, 1);

		if (!es)
			return NULL;
		if (!single_value) {
			/* create result */
			if (!res) {
				stmt *l = isel;
				if (!l)
					l = bin_find_smallest_column(be, left);
				res = stmt_const(be, l, stmt_atom(be, atom_general(be->mvc->sa, exp_subtype(fe), NULL)));
				ires = l;
				if (res)
					res->cand = isel;
			} else if (res && !next_cond) { /* use result to update column */
				stmt *val = es;
				stmt *pos = rsel;

				if (val->nrcols == 0)
					val = stmt_const(be, pos, val);
				else if (!val->cand && nsel)
					val = stmt_project(be, nsel, val);
				res = stmt_replace(be, res, pos, val);

				assert(cond);

				if (en->next) {
					/* osel - rsel */
					if (!osel)
						osel = stmt_mirror(be, ires);
					stmt *d = stmt_tdiff(be, osel, rsel, NULL);
					osel = rsel = stmt_project(be, d, osel);
				}
			}
			if (next_cond) {
				ncond = cond = es;
				if (!ncond->nrcols) {
					if (osel) {
						ncond = stmt_const(be, nsel, ncond);
						ncond->cand = nsel;
					} else if (isel) {
						ncond = stmt_const(be, isel, ncond);
						ncond->cand = isel;
					} else
						ncond = stmt_const(be, bin_find_smallest_column(be, left), ncond);
				}
				if (isel && !ncond->cand) {
					ncond = stmt_project(be, nsel, ncond);
					ncond->cand = nsel;
				}
				stmt *s = stmt_uselect(be, ncond, stmt_bool(be, 1), cmp_equal, !ncond->cand?rsel:NULL, 0/*anti*/, 0);
				if (rsel && ncond->cand)
					rsel = stmt_project(be, s, rsel);
				else
					rsel = s;
			}
		} else {
			if (!res) {
				/* if_barrier ... */
				assert(next_cond);
				if (next_cond) {
					if (cond) {
						ncond = stmt_binop(be, cond, es, nsel, and);
					} else {
						ncond = es;
					}
					cond = es;
				}
			} else {
				/* var_x = s */
				(void)stmt_assign(be, NULL, nme, es, 2);
				/* endif_barrier */
				(void)stmt_control_end(be, res);
				res = NULL;

				if (en->next) {
					cond = stmt_unop(be, cond, nsel, not);

					sql_subfunc *isnull = sql_bind_func(be->mvc, "sys", "isnull", bt, NULL, F_FUNC);
					cond = stmt_binop(be, cond, stmt_unop(be, cond, nsel, isnull), nsel, or);
					if (ocond)
						cond = stmt_binop(be, ocond, cond, nsel, and);
					ocond = cond;
					if (!en->next->next)
						ncond = cond;
				}
			}
			if (ncond && (next_cond || (en->next && !en->next->next))) {
				/* if_barrier ... */
				res = stmt_cond(be, ncond, NULL, 0, 0);
			}
		}
		next_cond = !next_cond;
	}
	if (single_value)
		return stmt_var(be, NULL, nme, exp_subtype(fe), 0, 2);
	return res;
}

static stmt *
exp2bin_casewhen(backend *be, sql_exp *fe, stmt *left, stmt *right, stmt *isel, int depth)
{
	stmt *res = NULL, *ires = NULL, *rsel = NULL, *osel = NULL, *ncond = NULL, *ocond = NULL, *cond = NULL;
	int next_cond = 1, single_value = (fe->card <= CARD_ATOM && (!left || !left->nrcols));
	char name[16], *nme = NULL;
	sql_subtype *bt = sql_bind_localtype("bit");
	sql_subfunc *not = sql_bind_func(be->mvc, "sys", "not", bt, NULL, F_FUNC);
	sql_subfunc *or = sql_bind_func(be->mvc, "sys", "or", bt, bt, F_FUNC);
	sql_subfunc *and = sql_bind_func(be->mvc, "sys", "and", bt, bt, F_FUNC);
	sql_subfunc *cmp;

	if (single_value) {
		/* var_x = nil; */
		nme = number2name(name, sizeof(name), ++be->mvc->label);
		(void)stmt_var(be, NULL, nme, exp_subtype(fe), 1, 2);
	}

	list *exps = fe->l;
	node *en = exps->h;
	sql_exp *e = en->data;

	stmt *nsel = !single_value?isel:NULL;
	stmt *case_when = exp_bin(be, e, left, right, NULL, NULL, NULL, nsel, depth+1, 0, 1);
	if (!case_when)
		return NULL;
   	cmp = sql_bind_func(be->mvc, "sys", "=", exp_subtype(e), exp_subtype(e), F_FUNC);
	if (!cmp)
		return NULL;
	if (!single_value && !case_when->nrcols) {
		stmt *l = isel;
		if (!l)
			l = bin_find_smallest_column(be, left);
		case_when = stmt_const(be, l, case_when);
		if (case_when)
			case_when->cand = isel;
	}
	if (!single_value && isel && !case_when->cand) {
		case_when = stmt_project(be, isel, case_when);
		case_when->cand = isel;
	}

	/*
	 * left - isel: calls down need id's from the range of left
	 * res  - rsel: updates to res need id's in the range from res
	 */
	for (en = en->next; en; en = en->next) {
		sql_exp *e = en->data;

		next_cond = next_cond && en->next; /* last else is only a value */

		stmt *nsel = rsel;
		if (!single_value) {
			if (/*!next_cond &&*/ rsel && isel) {
				/* back into left range */
				nsel = stmt_project(be, rsel, isel);
			} else if (isel && !rsel)
				nsel = isel;
		}
		stmt *es = exp_bin(be, e, left, right, NULL, NULL, NULL, nsel, depth+1, 0, 1);

		if (!es)
			return NULL;
		if (next_cond) {
			stmt *l = case_when;
			if (!single_value) {
				if (rsel && isel) {
					assert(l->cand == isel);
					l = stmt_project(be, rsel, l);
					l->cand = nsel;
				}

				if (es->cand && !l->cand) {
					assert(es->cand == rsel);
					l = stmt_project(be, es->cand, l);
					l->cand = es->cand;
				} else if (nsel && !es->cand) {
					es = stmt_project(be, nsel, es);
					es->cand = nsel;
					if (!l->cand) {
						l = stmt_project(be, nsel, l);
						l->cand = nsel;
					}
				}
				assert(l->cand == es->cand);
			}
			es = stmt_binop(be, l, es, NULL, cmp);
		}
		if (!single_value) {
			/* create result */
			if (!res) {
				stmt *l = isel;
				if (!l)
					l = bin_find_smallest_column(be, left);
				res = stmt_const(be, l, stmt_atom(be, atom_general(be->mvc->sa, exp_subtype(fe), NULL)));
				ires = l;
				if (res)
					res->cand = isel;
			} else if (res && !next_cond) { /* use result to update column */
				stmt *val = es;
				stmt *pos = rsel;

				if (val->nrcols == 0)
					val = stmt_const(be, pos, val);
				else if (!val->cand && nsel)
					val = stmt_project(be, nsel, val);
				res = stmt_replace(be, res, pos, val);

				assert(cond);

				if (en->next) {
					/* osel - rsel */
					if (!osel)
						osel = stmt_mirror(be, ires);
					stmt *d = stmt_tdiff(be, osel, rsel, NULL);
					osel = rsel = stmt_project(be, d, osel);
				}
			}
			if (next_cond) {
				ncond = cond = es;
				if (!ncond->nrcols) {
					if (osel) {
						ncond = stmt_const(be, nsel, ncond);
						ncond->cand = nsel;
					} else if (isel) {
						ncond = stmt_const(be, isel, ncond);
						ncond->cand = isel;
					} else
						ncond = stmt_const(be, bin_find_smallest_column(be, left), ncond);
				}
				if (isel && !ncond->cand)
					ncond = stmt_project(be, nsel, ncond);
				stmt *s = stmt_uselect(be, ncond, stmt_bool(be, 1), cmp_equal, !ncond->cand?rsel:NULL, 0/*anti*/, 0);
				if (rsel && ncond->cand)
					rsel = stmt_project(be, s, rsel);
				else
					rsel = s;
			}
		} else {
			if (!res) {
				/* if_barrier ... */
				assert(next_cond);
				if (next_cond) {
					if (cond) {
						ncond = stmt_binop(be, cond, es, nsel, and);
					} else {
						ncond = es;
					}
					cond = es;
				}
			} else {
				/* var_x = s */
				(void)stmt_assign(be, NULL, nme, es, 2);
				/* endif_barrier */
				(void)stmt_control_end(be, res);
				res = NULL;

				if (en->next) {
					cond = stmt_unop(be, cond, nsel, not);

					sql_subfunc *isnull = sql_bind_func(be->mvc, "sys", "isnull", bt, NULL, F_FUNC);
					cond = stmt_binop(be, cond, stmt_unop(be, cond, nsel, isnull), nsel, or);
					if (ocond)
						cond = stmt_binop(be, ocond, cond, nsel, and);
					ocond = cond;
					if (!en->next->next)
						ncond = cond;
				}
			}
			if (ncond && (next_cond || (en->next && !en->next->next))) {
				/* if_barrier ... */
				res = stmt_cond(be, ncond, NULL, 0, 0);
			}
		}
		next_cond = !next_cond;
	}
	if (single_value)
		return stmt_var(be, NULL, nme, exp_subtype(fe), 0, 2);
	return res;
}

static stmt*
exp2bin_coalesce(backend *be, sql_exp *fe, stmt *left, stmt *right, stmt *isel, int depth)
{
	stmt *res = NULL, *rsel = NULL, *osel = NULL, *ncond = NULL, *ocond = NULL;
	int single_value = (fe->card <= CARD_ATOM && (!left || !left->nrcols));
	char name[16], *nme = NULL;
	sql_subtype *bt = sql_bind_localtype("bit");
	sql_subfunc *and = sql_bind_func(be->mvc, "sys", "and", bt, bt, F_FUNC);
	sql_subfunc *not = sql_bind_func(be->mvc, "sys", "not", bt, NULL, F_FUNC);

	if (single_value) {
		/* var_x = nil; */
		nme = number2name(name, sizeof(name), ++be->mvc->label);
		(void)stmt_var(be, NULL, nme, exp_subtype(fe), 1, 2);
	}

	list *exps = fe->l;
	for (node *en = exps->h; en; en = en->next) {
		sql_exp *e = en->data;

		stmt *nsel = rsel;
		if (!single_value) {
			if (/*!next_cond &&*/ rsel && isel) {
				/* back into left range */
				nsel = stmt_project(be, rsel, isel);
			} else if (isel && !rsel)
				nsel = isel;
		}
		stmt *es = exp_bin(be, e, left, right, NULL, NULL, NULL, nsel, depth+1, 0, 1);

		if (!es)
			return NULL;
		/* create result */
		if (!single_value) {
			if (!res) {
				stmt *l = isel;
				if (!l)
					l = bin_find_smallest_column(be, left);
				res = stmt_const(be, l, stmt_atom(be, atom_general(be->mvc->sa, exp_subtype(fe), NULL)));
				if (res)
					res->cand = isel;
			}
			if (res) {
				stmt *val = es;
				stmt *pos = rsel;

				if (en->next) {
					sql_subfunc *a = sql_bind_func(be->mvc, "sys", "isnotnull", tail_type(es), NULL, F_FUNC);
					ncond = stmt_unop(be, es, NULL, a);
					if (ncond->nrcols == 0) {
						stmt *l = bin_find_smallest_column(be, left);
						if (nsel && l)
							l = stmt_project(be, nsel, l);
						ncond = stmt_const(be, l, ncond);
						if (nsel)
							ncond->cand = nsel;
					} else if (!ncond->cand && nsel)
						ncond = stmt_project(be, nsel, ncond);
					stmt *s = stmt_uselect(be, ncond, stmt_bool(be, 1), cmp_equal, NULL, 0/*anti*/, 0);
					if (!val->cand && nsel)
						val = stmt_project(be, nsel, val);
					val = stmt_project(be, s, val);
					if (osel)
						rsel = stmt_project(be, s, osel);
					else
						rsel = s;
					pos = rsel;
					val->cand = pos;
				}
				if (val->nrcols == 0)
					val = stmt_const(be, pos, val);
				else if (!val->cand && nsel)
					val = stmt_project(be, nsel, val);

				res = stmt_replace(be, res, pos, val);
			}
			if (en->next) { /* handled then part */
				stmt *s = stmt_uselect(be, ncond, stmt_bool(be, 1), cmp_equal, NULL, 1/*anti*/, 0);
				if (osel)
					rsel = stmt_project(be, s, osel);
				else
					rsel = s;
				osel = rsel;
			}
		} else {
			stmt *cond = ocond;
			if (en->next) {
				sql_subfunc *a = sql_bind_func(be->mvc, "sys", "isnotnull", tail_type(es), NULL, F_FUNC);
				ncond = stmt_unop(be, es, nsel, a);

				if (ocond)
					cond = stmt_binop(be, ocond, ncond, nsel, and);
				else
					cond = ncond;
			}

			/* if_barrier ... */
			stmt *b = stmt_cond(be, cond, NULL, 0, 0);
			/* var_x = s */
			(void)stmt_assign(be, NULL, nme, es, 2);
			/* endif_barrier */
			(void)stmt_control_end(be, b);

			cond = stmt_unop(be, ncond, nsel, not);
			if (ocond)
				ocond = stmt_binop(be, cond, ocond, nsel, and);
			else
				ocond = cond;
		}
	}
	if (single_value)
		return stmt_var(be, NULL, nme, exp_subtype(fe), 0, 2);
	return res;
}

stmt *
exp_bin(backend *be, sql_exp *e, stmt *left, stmt *right, stmt *grp, stmt *ext, stmt *cnt, stmt *sel, int depth, int reduce, int push)
{
	mvc *sql = be->mvc;
	stmt *s = NULL;

 	if (mvc_highwater(sql))
		return sql_error(be->mvc, 10, SQLSTATE(42000) "Query too complex: running out of stack space");

	if (!e) {
		assert(0);
		return NULL;
	}

	switch(e->type) {
	case e_psm:
		if (e->flag & PSM_SET) {
			stmt *r = exp_bin(be, e->l, left, right, grp, ext, cnt, sel, 0, 0, push);
			if(!r)
				return NULL;
			if (e->card <= CARD_ATOM && r->nrcols > 0) /* single value, get result from bat */
				r = stmt_fetch(be, r);
			return stmt_assign(be, exp_relname(e), exp_name(e), r, GET_PSM_LEVEL(e->flag));
		} else if (e->flag & PSM_VAR) {
			if (e->f)
				return stmt_vars(be, exp_name(e), e->f, 1, GET_PSM_LEVEL(e->flag));
			else
				return stmt_var(be, exp_relname(e), exp_name(e), &e->tpe, 1, GET_PSM_LEVEL(e->flag));
		} else if (e->flag & PSM_RETURN) {
			sql_exp *l = e->l;
			stmt *r = exp_bin(be, l, left, right, grp, ext, cnt, sel, 0, 0, push);

			if (!r)
				return NULL;
			/* handle table returning functions */
			if (l->type == e_psm && l->flag & PSM_REL) {
				stmt *lst = r->op1;
				if (r->type == st_table && lst->nrcols == 0 && lst->key && e->card > CARD_ATOM) {
					node *n;
					list *l = sa_list(sql->sa);

					for(n=lst->op4.lval->h; n; n = n->next)
						list_append(l, const_column(be, (stmt*)n->data));
					r = stmt_list(be, l);
				} else if (r->type == st_table && e->card == CARD_ATOM) { /* fetch value */
					sql_rel *ll = (sql_rel*) l->l;
					r = lst->op4.lval->h->data;
					if (!r->aggr && lastexp(ll)->card > CARD_ATOM) /* if the cardinality is atom, no fetch call needed */
						r = stmt_fetch(be, r);
				}
				if (r->type == st_list)
					r = stmt_table(be, r, 1);
			}
			return stmt_return(be, r, GET_PSM_LEVEL(e->flag));
		} else if (e->flag & PSM_WHILE) {
			/* while is a if - block true with leave statement
	 		 * needed because the condition needs to be inside this outer block */
			stmt *ifstmt = stmt_cond(be, stmt_bool(be, 1), NULL, 0, 0);
			stmt *cond = exp_bin(be, e->l, left, right, grp, ext, cnt, sel, 0, 0, push);
			stmt *wstmt;

			if(!cond)
				return NULL;
			wstmt = stmt_cond(be, cond, ifstmt, 1, 0);

			if (!exp_list(be, e->r, left, right, grp, ext, cnt, sel))
				return NULL;
			(void)stmt_control_end(be, wstmt);
			return stmt_control_end(be, ifstmt);
		} else if (e->flag & PSM_IF) {
			stmt *cond = exp_bin(be, e->l, left, right, grp, ext, cnt, sel, 0, 0, push);
			stmt *ifstmt, *res;

			if(!cond)
				return NULL;
			ifstmt = stmt_cond(be, cond, NULL, 0, 0);
			if (!exp_list(be, e->r, left, right, grp, ext, cnt, sel))
				return NULL;
			res = stmt_control_end(be, ifstmt);
			if (e->f) {
				stmt *elsestmt = stmt_cond(be, cond, NULL, 0, 1);

				if (!exp_list(be, e->f, left, right, grp, ext, cnt, sel))
					return NULL;
				res = stmt_control_end(be, elsestmt);
			}
			return res;
		} else if (e->flag & PSM_REL) {
			sql_rel *rel = e->l;
			stmt *r = rel_bin(be, rel);

			if (!r)
				return NULL;
			if (is_modify(rel->op) || is_ddl(rel->op))
				return r;
			return stmt_table(be, r, 1);
		} else if (e->flag & PSM_EXCEPTION) {
			stmt *cond = exp_bin(be, e->l, left, right, grp, ext, cnt, sel, 0, 0, push);
			if (!cond)
				return NULL;
			return stmt_exception(be, cond, (const char *) e->r, 0);
		}
		break;
	case e_atom: {
		if (e->l) { 			/* literals */
			s = stmt_atom(be, e->l);
		} else if (e->r) { 		/* parameters and declared variables */
			sql_var_name *vname = (sql_var_name*) e->r;
			assert(vname->name);
			s = stmt_var(be, vname->sname ? sa_strdup(sql->sa, vname->sname) : NULL, sa_strdup(sql->sa, vname->name), e->tpe.type?&e->tpe:NULL, 0, e->flag);
		} else if (e->f) { 		/* values */
			s = value_list(be, e->f, left, sel);
		} else { 			/* arguments */
			s = stmt_varnr(be, e->flag, e->tpe.type?&e->tpe:NULL);
		}
	}	break;
	case e_convert: {
		/* if input is type any NULL or column of nulls, change type */
		list *tps = e->r;
		sql_subtype *from = tps->h->data;
		sql_subtype *to = tps->h->next->data;
		stmt *l;

		if (from->type->localtype == 0) {
			l = exp_bin(be, e->l, left, right, grp, ext, cnt, sel, depth+1, 0, push);
			if (l)
				l = stmt_atom(be, atom_general(sql->sa, to, NULL));
		} else {
			l = exp_bin(be, e->l, left, right, grp, ext, cnt, sel, depth+1, 0, push);
		}
		if (!l)
			return NULL;
		s = stmt_convert(be, l, (!push&&l->nrcols==0)?NULL:sel, from, to);
	} 	break;
	case e_func: {
		node *en;
		list *l = sa_list(sql->sa), *exps = e->l;
		sql_subfunc *f = e->f;
		stmt *rows = NULL;
		const char *mod, *fimp;

		/* attempt to instantiate MAL functions now, so we can know if we can push candidate lists */
		if (f->func->lang == FUNC_LANG_MAL && backend_create_mal_func(be->mvc, f->func) < 0)
			return NULL;
		mod = sql_func_mod(f->func);
		fimp = backend_function_imp(be, f->func);

		if (f->func->side_effect && left && left->nrcols > 0 && f->func->type != F_LOADER && exps_card(exps) < CARD_MULTI) {
			rows = bin_find_smallest_column(be, left);
		}
		assert(!e->r);
		if (strcmp(mod, "") == 0 && strcmp(fimp, "") == 0) {
			if (strcmp(f->func->base.name, "star") == 0)
				return left->op4.lval->h->data;
			if (strcmp(f->func->base.name, "case") == 0)
				return exp2bin_case(be, e, left, right, sel, depth);
			if (strcmp(f->func->base.name, "casewhen") == 0)
				return exp2bin_casewhen(be, e, left, right, sel, depth);
			if (strcmp(f->func->base.name, "coalesce") == 0)
				return exp2bin_coalesce(be, e, left, right, sel, depth);
		}
		if (!list_empty(exps)) {
			unsigned nrcols = 0;
			int push_cands = can_push_cands(sel, mod, fimp);

			assert(list_length(exps) == list_length(f->func->ops) || f->func->type == F_ANALYTIC || f->func->type == F_LOADER || f->func->vararg || f->func->varres);
			for (en = exps->h; en; en = en->next) {
				sql_exp *e = en->data;
				stmt *es = exp_bin(be, e, left, right, grp, ext, cnt, (push_cands)?sel:NULL, depth+1, 0, push);

				if (!es)
					return NULL;
				/*if (rows && en == exps->h && f->func->type != F_LOADER)
					es = stmt_const(be, rows, es);*/
				else if (f->func->type == F_ANALYTIC && es->nrcols == 0) {
					if (en == exps->h && left->nrcols)
						es = stmt_const(be, bin_find_smallest_column(be, left), es); /* ensure the first argument is a column */
					if (!f->func->s && !strcmp(f->func->base.name, "window_bound")
						&& exps->h->next && list_length(f->func->ops) == 6 && en == exps->h->next && left->nrcols)
						es = stmt_const(be, bin_find_smallest_column(be, left), es);
				}
				if (es->nrcols > nrcols)
					nrcols = es->nrcols;
				list_append(l, es);
			}
		}
		stmt* args = stmt_list(be, l);
		args->argument_independence = e->argument_independence;
		if (!(s = stmt_Nop(be, args, sel, f, rows)))
			return NULL;
	} 	break;
	case e_aggr: {
		list *attr = e->l;
		stmt *as = NULL;
		sql_subfunc *a = e->f;

		assert(sel == NULL);
		if (attr && attr->h) {
			node *en;
			list *l = sa_list(sql->sa);

			for (en = attr->h; en; en = en->next) {
				sql_exp *at = en->data;

				as = exp_bin(be, at, left, right, NULL, NULL, NULL, sel, depth+1, 0, push);

				if (as && as->nrcols <= 0 && left)
					as = stmt_const(be, bin_find_smallest_column(be, left), as);
				if (en == attr->h && !en->next && exp_aggr_is_count(e))
					as = exp_count_no_nil_arg(e, ext, at, as);
				/* insert single value into a column */
				if (as && as->nrcols <= 0 && !left)
					as = const_column(be, as);

				if (!as)
					return NULL;
				append(l, as);
			}
			if (need_distinct(e) && (grp || list_length(l) > 1)){
				list *nl = sa_list(sql->sa);
				stmt *ngrp = grp;
				stmt *next = ext;
				stmt *ncnt = cnt;
				for (en = l->h; en; en = en->next) {
					stmt *as = en->data;
					stmt *g = stmt_group(be, as, ngrp, next, ncnt, 1);
					ngrp = stmt_result(be, g, 0);
					next = stmt_result(be, g, 1);
					ncnt = stmt_result(be, g, 2);
				}
				for (en = l->h; en; en = en->next) {
					stmt *as = en->data;
					append(nl, stmt_project(be, next, as));
				}
				if (grp)
					grp = stmt_project(be, next, grp);
				l = nl;
			} else if (need_distinct(e)) {
				stmt *a = l->h->data;
				stmt *u = stmt_unique(be, a);
				l = sa_list(sql->sa);
				append(l, stmt_project(be, u, a));
			}
			as = stmt_list(be, l);
		} else {
			/* count(*) may need the default group (relation) and
			   and/or an attribute to count */
			if (grp) {
				as = grp;
			} else if (left) {
				as = bin_find_smallest_column(be, left);
				as = exp_count_no_nil_arg(e, ext, NULL, as);
			} else {
				/* create dummy single value in a column */
				as = stmt_atom_lng(be, 0);
				as = const_column(be, as);
			}
		}
		s = stmt_aggr(be, as, grp, ext, a, 1, need_no_nil(e) /* ignore nil*/, !zero_if_empty(e) );
		if (find_prop(e->p, PROP_COUNT)) /* propagate count == 0 ipv NULL in outer joins */
			s->flag |= OUTER_ZERO;
	} 	break;
	case e_column: {
		if (right) /* check relation names */
			s = bin_find_column(be, right, e->l, e->r);
		if (!s && left)
			s = bin_find_column(be, left, e->l, e->r);
		if (s && grp)
			s = stmt_project(be, ext, s);
		if (!s && right) {
			TRC_CRITICAL(SQL_EXECUTION, "Could not find %s.%s\n", (char*)e->l, (char*)e->r);
			print_stmtlist(sql->sa, left);
			print_stmtlist(sql->sa, right);
			if (!s) {
				TRC_ERROR(SQL_EXECUTION, "Query: '%s'\n", be->client->query);
			}
			assert(s);
			return NULL;
		}
	}	break;
	case e_cmp: {
		stmt *l = NULL, *r = NULL, *r2 = NULL;
		int swapped = 0, is_select = 0, oldvtop, oldstop, oldvid;
		sql_exp *re = e->r, *re2 = e->f;

		/* general predicate, select and join */
		if (e->flag == cmp_filter) {
			list *args;
			list *ops;
			node *n;
			int first = 1;

			ops = sa_list(sql->sa);
			args = e->l;
			for( n = args->h; n; n = n->next ) {
				oldvtop = be->mb->vtop;
				oldstop = be->mb->stop;
				oldvid = be->mb->vid;
				s = NULL;
				if (!swapped)
					s = exp_bin(be, n->data, left, NULL, grp, ext, cnt, NULL, depth+1, 0, push);
				if (!s && (first || swapped)) {
					clean_mal_statements(be, oldstop, oldvtop, oldvid);
					s = exp_bin(be, n->data, right, NULL, grp, ext, cnt, NULL, depth+1, 0, push);
					swapped = 1;
				}
				if (!s)
					return s;
				if (s->nrcols == 0 && first)
					s = stmt_const(be, bin_find_smallest_column(be, swapped?right:left), s);
				list_append(ops, s);
				first = 0;
			}
			l = stmt_list(be, ops);
			ops = sa_list(sql->sa);
			args = e->r;
			for( n = args->h; n; n = n->next ) {
				s = exp_bin(be, n->data, (swapped || !right)?left:right, NULL, grp, ext, cnt, NULL, depth+1, 0, push);
				if (!s)
					return s;
				list_append(ops, s);
			}
			r = stmt_list(be, ops);

			if (left && right && (exps_card(e->r) != CARD_ATOM || !exps_are_atoms(e->r))) {
				sql_subfunc *f = e->f;
				for (node *n = l->op4.lval->h ; n ; n = n->next)
					n->data = column(be, n->data);
				for (node *n = r->op4.lval->h ; n ; n = n->next)
					n->data = column(be, n->data);
				return stmt_genjoin(be, l, r, f, is_anti(e), swapped);
			}
			assert(!swapped);
			s = stmt_genselect(be, l, r, e->f, sel, is_anti(e));
			return s;
		}
		if (e->flag == cmp_in || e->flag == cmp_notin)
			return handle_in_exps(be, e->l, e->r, left, right, grp, ext, cnt, sel, (e->flag == cmp_in), depth, reduce, push);
		if (e->flag == cmp_or && (!right || right->nrcols == 1))
			return exp_bin_or(be, e, left, right, grp, ext, cnt, sel, depth, reduce, push);
		if (e->flag == cmp_or && right) {  /* join */
			assert(0);
		}

		/* mark use of join indices */
		if (right && find_prop(e->p, PROP_JOINIDX) != NULL)
			be->join_idx++;

		oldvtop = be->mb->vtop;
		oldstop = be->mb->stop;
		oldvid = be->mb->vid;
		if (!l) {
			l = exp_bin(be, e->l, left, (!reduce)?right:NULL, grp, ext, cnt, sel, depth+1, 0, push);
			swapped = 0;
		}
		if (!l && right) {
			clean_mal_statements(be, oldstop, oldvtop, oldvid);
 			l = exp_bin(be, e->l, right, NULL, grp, ext, cnt, sel, depth+1, 0, push);
			swapped = 1;
		}

		oldvtop = be->mb->vtop;
		oldstop = be->mb->stop;
		oldvid = be->mb->vid;
		if (swapped || !right || !reduce)
 			r = exp_bin(be, re, left, (!reduce)?right:NULL, grp, ext, cnt, sel, depth+1, 0, push);
		else
 			r = exp_bin(be, re, right, NULL, grp, ext, cnt, sel, depth+1, 0, push);
		if (!r && !swapped) {
			clean_mal_statements(be, oldstop, oldvtop, oldvid);
 			r = exp_bin(be, re, left, NULL, grp, ext, cnt, sel, depth+1, 0, push);
			is_select = 1;
		}
		if (!r && swapped) {
			clean_mal_statements(be, oldstop, oldvtop, oldvid);
 			r = exp_bin(be, re, right, NULL, grp, ext, cnt, sel, depth+1, 0, push);
			is_select = 1;
		}
		if (re2 && (swapped || !right || !reduce))
 			r2 = exp_bin(be, re2, left, (!reduce)?right:NULL, grp, ext, cnt, sel, depth+1, 0, push);
		else if (re2)
 			r2 = exp_bin(be, re2, right, NULL, grp, ext, cnt, sel, depth+1, 0, push);

		if (!l || !r || (re2 && !r2))
			return NULL;

		(void)is_select;
		if (reduce && left && right) {
			if (l->nrcols == 0)
				l = stmt_const(be, bin_find_smallest_column(be, swapped?right:left), l);
			if (r->nrcols == 0)
				r = stmt_const(be, bin_find_smallest_column(be, swapped?left:right), r);
			if (r2 && r2->nrcols == 0)
				r2 = stmt_const(be, bin_find_smallest_column(be, swapped?left:right), r2);
			if (r2) {
				s = stmt_join2(be, l, r, r2, (comp_type)e->flag, is_anti(e), is_symmetric(e), swapped);
			} else if (swapped) {
				s = stmt_join(be, r, l, is_anti(e), swap_compare((comp_type)e->flag), 0, is_semantics(e), false);
			} else {
				s = stmt_join(be, l, r, is_anti(e), (comp_type)e->flag, 0, is_semantics(e), false);
			}
		} else {
			if (r2) { /* handle all cases in stmt_uselect, reducing, non reducing, scalar etc */
				if (l->nrcols == 0 && ((sel && sel->nrcols > 0) || r->nrcols > 0 || r2->nrcols > 0 || reduce))
					l = left ? stmt_const(be, bin_find_smallest_column(be, left), l) : column(be, l);
				s = stmt_uselect2(be, l, r, r2, (comp_type)e->flag, sel, is_anti(e), is_symmetric(e), reduce);
			} else {
				/* value compare or select */
				if ((!reduce || (l->nrcols == 0 && r->nrcols == 0)) && (e->flag == mark_in || e->flag == mark_notin)) {
					int in_flag = e->flag==mark_in?1:0;
					if (is_anti(e))
						in_flag = !in_flag;
					sql_subfunc *f = sql_bind_func(sql, "sys", in_flag?"=":"<>", tail_type(l), tail_type(l), F_FUNC);
					assert(f);
					s = stmt_binop(be, l, r, sel, f);
					if (l->cand)
						s->cand = l->cand;
					if (r->cand)
						s->cand = r->cand;
				} else if (!reduce || (l->nrcols == 0 && r->nrcols == 0)) {
					sql_subfunc *f = sql_bind_func(sql, "sys", compare_func((comp_type)e->flag, is_anti(e)),
												   tail_type(l), tail_type(l), F_FUNC);
					assert(f);
					if (is_semantics(e)) {
						if (exp_is_null(e->l) && exp_is_null(e->r)) {
							s = stmt_bool(be, !is_anti(e));
						} else {
							list *args = sa_list(sql->sa);
							/* add nil semantics bit */
							list_append(args, l);
							list_append(args, r);
							list_append(args, stmt_bool(be, 1));
							s = stmt_Nop(be, stmt_list(be, args), sel, f, NULL);
						}
					} else {
						s = stmt_binop(be, l, r, sel, f);
					}
					if (l->cand)
						s->cand = l->cand;
					if (r->cand)
						s->cand = r->cand;
				} else {
					/* this can still be a join (as relational algebra and single value subquery results still means joins */
					s = stmt_uselect(be, l, r, (comp_type)e->flag, sel, is_anti(e), is_semantics(e));
				}
			}
		}
	 }	break;
	default:
		;
	}
	return s;
}

static stmt *
stmt_col( backend *be, sql_column *c, stmt *del, int part)
{
	stmt *sc = stmt_bat(be, c, RDONLY, part);

	if (isTable(c->t) && c->t->access != TABLE_READONLY &&
	   (!isNew(c) || !isNew(c->t) /* alter */) &&
	   (c->t->persistence == SQL_PERSIST || c->t->s) /*&& !c->t->commit_action*/) {
		stmt *u = stmt_bat(be, c, RD_UPD_ID, part);
		assert(u);
		sc = stmt_project_delta(be, sc, u);
		if (c->storage_type && c->storage_type[0] == 'D') {
			stmt *v = stmt_bat(be, c, RD_EXT, part);
			sc = stmt_dict(be, sc, v);
		} else if (c->storage_type && c->storage_type[0] == 'F') {
			sc = stmt_for(be, sc, stmt_atom(be, atom_general( be->mvc->sa, &c->type, c->storage_type+4/*skip FOR-*/)));
		}
		if (del)
			sc = stmt_project(be, del, sc);
	} else if (del) { /* always handle the deletes */
		sc = stmt_project(be, del, sc);
	}
	return sc;
}

static stmt *
stmt_idx( backend *be, sql_idx *i, stmt *del, int part)
{
	stmt *sc = stmt_idxbat(be, i, RDONLY, part);

	if (isTable(i->t) && i->t->access != TABLE_READONLY &&
	   (!isNew(i) || !isNew(i->t) /* alter */) &&
	   (i->t->persistence == SQL_PERSIST || i->t->s) /*&& !i->t->commit_action*/) {
		stmt *u = stmt_idxbat(be, i, RD_UPD_ID, part);
		sc = stmt_project_delta(be, sc, u);
		if (del)
			sc = stmt_project(be, del, sc);
	} else if (del) { /* always handle the deletes */
		sc = stmt_project(be, del, sc);
	}
	return sc;
}

static int
stmt_set_type_param(mvc *sql, sql_subtype *type, stmt *param)
{
	if (!type || !param || param->type != st_var)
		return -1;

	if (set_type_param(sql, type, param->flag) == 0) {
		param->op4.typeval = *type;
		return 0;
	}
	return -1;
}

/* check_types tries to match the t type with the type of s if they don't
 * match s is converted. Returns NULL on failure.
 */
static stmt *
check_types(backend *be, sql_subtype *t, stmt *s, check_type tpe)
{
	mvc *sql = be->mvc;
	int c, err = 0;
	sql_subtype *fromtype = tail_type(s);

	if ((!fromtype || !fromtype->type) && stmt_set_type_param(sql, t, s) == 0)
		return s;
	if (!fromtype)
		return sql_error(sql, 02, SQLSTATE(42000) "statement has no type information");

	if (fromtype && subtype_cmp(t, fromtype) != 0) {
		if (EC_INTERVAL(fromtype->type->eclass) && (t->type->eclass == EC_NUM || t->type->eclass == EC_POS) && t->digits < fromtype->digits) {
			err = 1; /* conversion from interval to num depends on the number of digits */
		} else {
			c = sql_type_convert(fromtype->type->eclass, t->type->eclass);
			if (!c || (c == 2 && tpe == type_set) || (c == 3 && tpe != type_cast)) {
				err = 1;
			} else {
				s = stmt_convert(be, s, NULL, fromtype, t);
			}
		}
	}
	if (err) {
		stmt *res = sql_error(sql, 10, SQLSTATE(42000) "types %s(%u,%u) (%s) and %s(%u,%u) (%s) are not equal",
			fromtype->type->base.name,
			fromtype->digits,
			fromtype->scale,
			fromtype->type->impl,
			t->type->base.name,
			t->digits,
			t->scale,
			t->type->impl
		);
		return res;
	}
	return s;
}

static stmt *
sql_Nop_(backend *be, const char *fname, stmt *a1, stmt *a2, stmt *a3, stmt *a4)
{
	mvc *sql = be->mvc;
	list *sl = sa_list(sql->sa);
	list *tl = sa_list(sql->sa);
	sql_subfunc *f = NULL;

	list_append(sl, a1);
	list_append(tl, tail_type(a1));
	list_append(sl, a2);
	list_append(tl, tail_type(a2));
	list_append(sl, a3);
	list_append(tl, tail_type(a3));
	if (a4) {
		list_append(sl, a4);
		list_append(tl, tail_type(a4));
	}

	if ((f = sql_bind_func_(sql, "sys", fname, tl, F_FUNC)))
		return stmt_Nop(be, stmt_list(be, sl), NULL, f, NULL);
	return sql_error(sql, ERR_NOTFOUND, SQLSTATE(42000) "SELECT: no such operator '%s'", fname);
}

static stmt *
parse_value(backend *be, sql_schema *s, char *query, sql_subtype *tpe, char emode)
{
	sql_exp *e = NULL;

	if (!(e = rel_parse_val(be->mvc, s, query, tpe, emode, NULL)))
		return NULL;
	return exp_bin(be, e, NULL, NULL, NULL, NULL, NULL, NULL, 0, 0, 0);
}

static stmt *
stmt_rename(backend *be, sql_exp *exp, stmt *s )
{
	const char *name = exp_name(exp);
	const char *rname = exp_relname(exp);
	stmt *o = s;

	if (!name && exp_is_atom(exp))
		name = sa_strdup(be->mvc->sa, "single_value");
	assert(name);
	s = stmt_alias(be, s, rname, name);
	if (o->flag & OUTER_ZERO)
		s->flag |= OUTER_ZERO;
	return s;
}

static stmt *
rel2bin_sql_table(backend *be, sql_table *t, list *aliases)
{
	mvc *sql = be->mvc;
	list *l = sa_list(sql->sa);
	node *n;
	stmt *dels = stmt_tid(be, t, 0);

	if (aliases) {
		for (n = aliases->h; n; n = n->next) {
			sql_exp *e = n->data;
			if (e->type != e_column)
				continue;
			assert(e->type == e_column);
			char *name = e->r;
			if (name[0] == '%') {
				if (strcmp(name, TID)==0) {
					/* tid function  sql.tid(t) */
					const char *rnme = t->base.name;

					stmt *sc = dels?dels:stmt_tid(be, t, 0);
					sc = stmt_alias(be, sc, rnme, TID);
					list_append(l, sc);
				} else {
					node *m = ol_find_name(t->idxs, name+1);
					if (!m)
						assert(0);
					sql_idx *i = m->data;
					stmt *sc = stmt_idx(be, i, dels, dels->partition);
					const char *rnme = t->base.name;

					/* index names are prefixed, to make them independent */
					sc = stmt_alias(be, sc, rnme, sa_strconcat(sql->sa, "%", i->base.name));
					list_append(l, sc);
				}
			} else {
				node *m = ol_find_name(t->columns, name);
				if (!m)
					assert(0);
				sql_column *c = m->data;
				stmt *sc = stmt_col(be, c, dels, dels->partition);
				list_append(l, sc);
			}
		}
	} else {
		for (n = ol_first_node(t->columns); n; n = n->next) {
			sql_column *c = n->data;
			stmt *sc = stmt_col(be, c, dels, dels->partition);

			list_append(l, sc);
		}
		/* TID column */
		if (ol_first_node(t->columns)) {
			/* tid function  sql.tid(t) */
			const char *rnme = t->base.name;

			stmt *sc = dels?dels:stmt_tid(be, t, 0);
			sc = stmt_alias(be, sc, rnme, TID);
			list_append(l, sc);
		}
		if (t->idxs) {
			for (n = ol_first_node(t->idxs); n; n = n->next) {
				sql_idx *i = n->data;
				stmt *sc = stmt_idx(be, i, dels, dels->partition);
				const char *rnme = t->base.name;

				/* index names are prefixed, to make them independent */
				sc = stmt_alias(be, sc, rnme, sa_strconcat(sql->sa, "%", i->base.name));
				list_append(l, sc);
			}
		}
	}
	return stmt_list(be, l);
}

static stmt *
rel2bin_basetable(backend *be, sql_rel *rel)
{
	mvc *sql = be->mvc;
	sql_table *t = rel->l;
	sql_column *fcol = NULL;
	sql_idx *fi = NULL;
	list *l = sa_list(sql->sa);
	stmt *dels = stmt_tid(be, t, rel->flag == REL_PARTITION), *col = NULL;
	node *en;

	/* add aliases */
	assert(rel->exps);
	for( en = rel->exps->h; en && !col; en = en->next ) {
		sql_exp *exp = en->data;
		const char *oname = exp->r;

		if (is_func(exp->type) || (oname[0] == '%' && strcmp(oname, TID) == 0))
			continue;
		if (oname[0] == '%') {
			sql_idx *i = find_sql_idx(t, oname+1);

			/* do not include empty indices in the plan */
			if ((hash_index(i->type) && list_length(i->columns) <= 1) || !idx_has_column(i->type))
				continue;
			fi = i;
			col = stmt_idx(be, i, NULL/*dels*/, dels->partition);
		} else {
			sql_column *c = find_sql_column(t, oname);

			fcol = c;
			col = stmt_col(be, c, NULL/*dels*/, dels->partition);
		}
	}
	for( en = rel->exps->h; en; en = en->next ) {
		sql_exp *exp = en->data;
		const char *rname = exp_relname(exp)?exp_relname(exp):exp->l;
		const char *oname = exp->r;
		stmt *s = NULL;

		assert(!is_func(exp->type));
		if (oname[0] == '%' && strcmp(oname, TID) == 0) {
			/* tid function  sql.tid(t) */
			const char *rnme = t->base.name;

			if (col)
				s = stmt_mirror(be, col);
			else {
				s = dels?dels:stmt_tid(be, t, 0);
				dels = NULL;
			}
			s = stmt_alias(be, s, rnme, TID);
		} else if (oname[0] == '%') {
			sql_idx *i = find_sql_idx(t, oname+1);

			/* do not include empty indices in the plan */
			if ((hash_index(i->type) && list_length(i->columns) <= 1) || !idx_has_column(i->type))
				continue;
			s = (i == fi) ? col : stmt_idx(be, i, NULL/*dels*/, dels->partition);
		} else {
			sql_column *c = find_sql_column(t, oname);

			s = (c == fcol) ? col : stmt_col(be, c, NULL/*dels*/, dels->partition);
		}
		s->tname = rname;
		s->cname = exp_name(exp);
		list_append(l, s);
	}
	stmt *res = stmt_list(be, l);
	if (res && dels)
		res->cand = dels;
	return res;
}

static int
alias_cmp( stmt *s, const char *nme )
{
	return strcmp(s->cname, nme);
}

static list* exps2bin_args(backend *be, list *exps, list *args);

static list *
exp2bin_args(backend *be, sql_exp *e, list *args)
{
	mvc *sql = be->mvc;

	if (mvc_highwater(sql))
		return sql_error(sql, 10, SQLSTATE(42000) "Query too complex: running out of stack space");

	if (!e || !args)
		return args;
	switch(e->type){
	case e_column:
	case e_psm:
		return args;
	case e_cmp:
		if (e->flag == cmp_or || e->flag == cmp_filter) {
			args = exps2bin_args(be, e->l, args);
			args = exps2bin_args(be, e->r, args);
		} else if (e->flag == cmp_in || e->flag == cmp_notin) {
			args = exp2bin_args(be, e->l, args);
			args = exps2bin_args(be, e->r, args);
		} else {
			args = exp2bin_args(be, e->l, args);
			args = exp2bin_args(be, e->r, args);
			if (e->f)
				args = exp2bin_args(be, e->f, args);
		}
		return args;
	case e_convert:
		if (e->l)
			return exp2bin_args(be, e->l, args);
		break;
	case e_aggr:
	case e_func:
		if (e->l)
			return exps2bin_args(be, e->l, args);
		break;
	case e_atom:
		if (e->l) {
			return args;
		} else if (e->f) {
			return exps2bin_args(be, e->f, args);
		} else if (e->r) {
			sql_var_name *vname = (sql_var_name*) e->r;
			const char *nme = sql_escape_ident(sql->sa, vname->name);
			char *buf = NULL;

			if (vname->sname) { /* Global variable */
				const char *sname = sql_escape_ident(sql->sa, vname->sname);
				if (!nme || !sname || !(buf = SA_NEW_ARRAY(be->mvc->sa, char, strlen(sname) + strlen(nme) + 6)))
					return NULL;
				stpcpy(stpcpy(stpcpy(stpcpy(stpcpy(buf, "0\""), sname), "\"\""), nme), "\""); /* escape variable name */
			} else { /* Parameter or local variable */
				char levelstr[16];
				snprintf(levelstr, sizeof(levelstr), "%u", e->flag);
				if (!nme || !(buf = SA_NEW_ARRAY(be->mvc->sa, char, strlen(levelstr) + strlen(nme) + 3)))
					return NULL;
				stpcpy(stpcpy(stpcpy(stpcpy(buf, levelstr), "\""), nme), "\""); /* escape variable name */
			}
			if (!list_find(args, buf, (fcmp)&alias_cmp)) {
				stmt *s = stmt_var(be, vname->sname, vname->name, &e->tpe, 0, e->flag);

				s = stmt_alias(be, s, NULL, sa_strdup(sql->sa, buf));
				list_append(args, s);
			}
		}
	}
	return args;
}

static list *
exps2bin_args(backend *be, list *exps, list *args)
{
	node *n;

	if (!exps)
		return args;
	for (n = exps->h; n; n = n->next)
		args = exp2bin_args(be, n->data, args);
	return args;
}

static list *
rel2bin_args(backend *be, sql_rel *rel, list *args)
{
	if (mvc_highwater(be->mvc))
		return sql_error(be->mvc, 10, SQLSTATE(42000) "Query too complex: running out of stack space");

	if (!rel || !args)
		return args;
	switch(rel->op) {
	case op_basetable:
	case op_table:
		break;
	case op_join:
	case op_left:
	case op_right:
	case op_full:

	case op_semi:
	case op_anti:

	case op_union:
	case op_inter:
	case op_except:
	case op_merge:
		args = rel2bin_args(be, rel->l, args);
		args = rel2bin_args(be, rel->r, args);
		break;
	case op_groupby:
		if (rel->r)
			args = exps2bin_args(be, rel->r, args);
		/* fall through */
	case op_project:
	case op_select:
	case op_topn:
	case op_sample:
		if (rel->exps)
			args = exps2bin_args(be, rel->exps, args);
		args = rel2bin_args(be, rel->l, args);
		break;
	case op_ddl:
		args = rel2bin_args(be, rel->l, args);
		if (rel->r)
			args = rel2bin_args(be, rel->r, args);
		break;
	case op_insert:
	case op_update:
	case op_delete:
	case op_truncate:
		args = rel2bin_args(be, rel->r, args);
		break;
	}
	return args;
}

typedef struct trigger_input {
	sql_table *t;
	stmt *tids;
	stmt **updates;
	int type; /* insert 1, update 2, delete 3, truncate 4 */
	const char *on;
	const char *nn;
} trigger_input;

static stmt *
rel2bin_table(backend *be, sql_rel *rel, list *refs)
{
	mvc *sql = be->mvc;
	list *l;
	stmt *sub = NULL, *osub = NULL;
	node *en, *n;
	sql_exp *op = rel->r;

	if (rel->flag == TRIGGER_WRAPPER) {
		trigger_input *ti = rel->l;
		l = sa_list(sql->sa);

		for(n = ol_first_node(ti->t->columns); n; n = n->next) {
			sql_column *c = n->data;

			if (ti->type == 2) { /* updates */
				stmt *s = stmt_col(be, c, ti->tids, ti->tids->partition);
				append(l, stmt_alias(be, s, ti->on, c->base.name));
			}
			if (ti->updates && ti->updates[c->colnr]) {
				append(l, stmt_alias(be, ti->updates[c->colnr], ti->nn, c->base.name));
			} else {
				stmt *s = stmt_col(be, c, ti->tids, ti->tids->partition);
				append(l, stmt_alias(be, s, ti->nn, c->base.name));
				assert(ti->type != 1);
			}
		}
		sub = stmt_list(be, l);
		return sub;
	} else if (op) {
		int i;
		sql_subfunc *f = op->f;
		stmt *psub = NULL;
		list *ops = NULL;
		stmt *ids = NULL;

		if (rel->l) { /* first construct the sub relation */
			sql_rel *l = rel->l;
			if (l->op == op_ddl) {
				sql_table *t = rel_ddl_table_get(l);

				if (t)
					sub = rel2bin_sql_table(be, t, NULL);
			} else {
				sub = subrel_bin(be, rel->l, refs);
			}
			sub = subrel_project(be, sub, refs, rel->l);
			if (!sub)
				return NULL;
		}

		assert(f);
		if (f->func->res && list_length(f->func->res) + 1 == list_length(rel->exps) && !f->func->varres) {
			/* add inputs in correct order ie loop through args of f and pass column */
			list *exps = op->l;
			ops = sa_list(be->mvc->sa);
			if (exps) {
				for (node *en = exps->h; en; en = en->next) {
					sql_exp *e = en->data;

					/* find column */
					stmt *s = exp_bin(be, e, sub, NULL, NULL, NULL, NULL, NULL, 0, 0, 0);
					if (!s)
						return NULL;
					if (en->next)
						append(ops, s);
					else /* last added exp is the ids (todo use name base lookup !!) */
						ids = s;
				}
			}
		} else {
			psub = exp_bin(be, op, sub, NULL, NULL, NULL, NULL, NULL, 0, 0, 0); /* table function */
			if (!psub)
				return NULL;
		}
		l = sa_list(sql->sa);
		if (f->func->res) {
			if (f->func->varres) {
				for(i=0, en = rel->exps->h, n = f->res->h; en; en = en->next, n = n->next, i++ ) {
					sql_exp *exp = en->data;
					sql_subtype *st = n->data;
					const char *rnme = exp_relname(exp)?exp_relname(exp):exp->l;
					stmt *s = stmt_rs_column(be, psub, i, st);

					s = stmt_alias(be, s, rnme, exp_name(exp));
					list_append(l, s);
				}
			} else {
				node *m = rel->exps->h;
				int i = 0;

				/* correlated table returning function */
				if (list_length(f->func->res) + 1 == list_length(rel->exps)) {
					/* use a simple nested loop solution for this case, ie
					 * output a table of (input) row-ids, the output of the table producing function
					 */
					/* make sure the input for sql.unionfunc are bats */
					if (ids)
						ids = column(be, ids);
					if (ops)
						for (node *en = ops->h; en; en = en->next)
							en->data = column(be, (stmt *) en->data);

					int narg = 3 + list_length(rel->exps);
					if (ops)
						narg += list_length(ops);
					InstrPtr q = newStmtArgs(be->mb, sqlRef, "unionfunc", narg);
					/* Generate output rowid column and output of function f */
					for(i=0; m; m = m->next, i++) {
						sql_exp *e = m->data;
						int type = exp_subtype(e)->type->localtype;

						type = newBatType(type);
						if (i)
							q = pushReturn(be->mb, q, newTmpVariable(be->mb, type));
						else
							getArg(q, 0) = newTmpVariable(be->mb, type);
					}
					if (backend_create_subfunc(be, f, ops) < 0)
		 				return NULL;
					str mod = sql_func_mod(f->func);
					str fcn = backend_function_imp(be, f->func);
					q = pushStr(be->mb, q, mod);
					q = pushStr(be->mb, q, fcn);
					psub = stmt_direct_func(be, q);

					if (ids) /* push input rowids column */
						q = pushArgument(be->mb, q, ids->nr);

					/* add inputs in correct order ie loop through args of f and pass column */
					if (ops) {
						for (node *en = ops->h; en; en = en->next) {
							stmt *op = en->data;

							q = pushArgument(be->mb, q, op->nr);
						}
					}

					/* name output of dependent columns, output of function is handled the same as without correlation */
					int len = list_length(rel->exps)-list_length(f->func->res);
					assert(len== 1);
					for(i=0, m=rel->exps->h; m && i<len; m = m->next, i++ ) {
						sql_exp *exp = m->data;
						stmt *s = stmt_rs_column(be, psub, i, exp_subtype(exp));

						s = stmt_alias(be, s, exp->l, exp->r);
						list_append(l, s);
					}
				}
				for(n = f->func->res->h; n && m; n = n->next, m = m->next, i++ ) {
					sql_arg *a = n->data;
					sql_exp *exp = m->data;
					stmt *s = stmt_rs_column(be, psub, i, &a->type);
					const char *rnme = exp_relname(exp)?exp_relname(exp):exp_find_rel_name(op);

					s = stmt_alias(be, s, rnme, a->name);
					list_append(l, s);
				}
			}
		}
		assert(rel->flag != TABLE_PROD_FUNC || !sub || !(sub->nrcols));
		sub = stmt_list(be, l);
	} else if (rel->l) { /* handle sub query via function */
		int i;
		char name[16], *nme;
		sql_rel *fr;

		nme = number2name(name, sizeof(name), ++be->remote);

		l = rel2bin_args(be, rel->l, sa_list(sql->sa));
		if (!l)
			return NULL;
		sub = stmt_list(be, l);
		if (!(sub = stmt_func(be, sub, sa_strdup(sql->sa, nme), rel->l, 0)))
			return NULL;
		fr = rel->l = sub->op4.rel; /* rel->l may get rewritten */
		l = sa_list(sql->sa);
		for(i = 0, n = rel->exps->h; n; n = n->next, i++ ) {
			sql_exp *c = n->data;
			stmt *s = stmt_rs_column(be, sub, i, exp_subtype(c));
			const char *nme = exp_name(c);
			const char *rnme = exp_relname(c);

			s = stmt_alias(be, s, rnme, nme);
			if (fr->card <= CARD_ATOM) /* single value, get result from bat */
				s = stmt_fetch(be, s);
			list_append(l, s);
		}
		sub = stmt_list(be, l);
	}
	if (!sub) {
		assert(sql->session->status == -10); /* Stack overflow errors shouldn't terminate the server */
		return NULL;
	}
	l = sa_list(sql->sa);
	for( en = rel->exps->h; en; en = en->next ) {
		sql_exp *exp = en->data;
		const char *rnme = exp_relname(exp)?exp_relname(exp):exp->l;
		stmt *s = bin_find_column(be, sub, exp->l, exp->r);

		if (!s) {
			assert(sql->session->status == -10); /* Stack overflow errors shouldn't terminate the server */
			return NULL;
		}
		if (sub && sub->nrcols >= 1 && s->nrcols == 0)
			s = stmt_const(be, bin_find_smallest_column(be, sub), s);
		s = stmt_alias(be, s, rnme, exp_name(exp));
		list_append(l, s);
	}
	if (osub && osub->nrcols)
		list_merge(l, osub->op4.lval, NULL);
	sub = stmt_list(be, l);
	return sub;
}

static stmt *
rel2bin_hash_lookup(backend *be, sql_rel *rel, stmt *left, stmt *right, sql_idx *i, node *en )
{
	mvc *sql = be->mvc;
	node *n;
	sql_subtype *it = sql_bind_localtype("int");
	sql_subtype *lng = sql_bind_localtype("lng");
	stmt *h = NULL;
	stmt *bits = stmt_atom_int(be, 1 + ((sizeof(lng)*8)-1)/(list_length(i->columns)+1));
	sql_exp *e = en->data;
	sql_exp *l = e->l;
	stmt *idx = bin_find_column(be, left, l->l, sa_strconcat(sql->sa, "%", i->base.name));
	int swap_exp = 0, swap_rel = 0, semantics = 0;

	if (!idx) {
		swap_exp = 1;
		l = e->r;
		idx = bin_find_column(be, left, l->l, sa_strconcat(sql->sa, "%", i->base.name));
	}
	if (!idx && right) {
		swap_exp = 0;
		swap_rel = 1;
		l = e->l;
		idx = bin_find_column(be, right, l->l, sa_strconcat(sql->sa, "%", i->base.name));
	}
	if (!idx && right) {
		swap_exp = 1;
		swap_rel = 1;
		l = e->r;
		idx = bin_find_column(be, right, l->l, sa_strconcat(sql->sa, "%", i->base.name));
	}
	if (!idx)
		return NULL;
	/* should be in key order! */
	for( en = rel->exps->h, n = i->columns->h; en && n; en = en->next, n = n->next ) {
		sql_exp *e = en->data;
		stmt *s = NULL;

		if (e->type == e_cmp && e->flag == cmp_equal) {
			sql_exp *ee = (swap_exp)?e->l:e->r;
			if (swap_rel)
				s = exp_bin(be, ee, left, NULL, NULL, NULL, NULL, NULL, 0, 0, 0);
			else
				s = exp_bin(be, ee, right, NULL, NULL, NULL, NULL, NULL, 0, 0, 0);
		}

		if (!s)
			return NULL;
		if (h) {
			sql_subfunc *xor = sql_bind_func_result(sql, "sys", "rotate_xor_hash", F_FUNC, lng, 3, lng, it, tail_type(s));

			h = stmt_Nop(be, stmt_list(be, list_append( list_append(
				list_append(sa_list(sql->sa), h), bits), s)), NULL, xor, NULL);
			semantics = 1;
		} else {
			sql_subfunc *hf = sql_bind_func_result(sql, "sys", "hash", F_FUNC, lng, 1, tail_type(s));

			h = stmt_unop(be, s, NULL, hf);
		}
	}
	if (h && h->nrcols) {
		if (!swap_rel) {
			return stmt_join(be, idx, h, 0, cmp_equal, 0, semantics, false);
		} else {
			return stmt_join(be, h, idx, 0, cmp_equal, 0, semantics, false);
		}
	} else {
		return stmt_uselect(be, idx, h, cmp_equal, NULL, 0, semantics);
	}
}

static stmt *
join_hash_key( backend *be, list *l )
{
	mvc *sql = be->mvc;
	node *m;
	sql_subtype *it, *lng;
	stmt *h = NULL;
	stmt *bits = stmt_atom_int(be, 1 + ((sizeof(lng)*8)-1)/(list_length(l)+1));

	it = sql_bind_localtype("int");
	lng = sql_bind_localtype("lng");
	for (m = l->h; m; m = m->next) {
		stmt *s = m->data;

		if (h) {
			sql_subfunc *xor = sql_bind_func_result(sql, "sys", "rotate_xor_hash", F_FUNC, lng, 3, lng, it, tail_type(s));

			h = stmt_Nop(be, stmt_list(be, list_append( list_append( list_append(sa_list(sql->sa), h), bits), s )), NULL, xor, NULL);
		} else {
			sql_subfunc *hf = sql_bind_func_result(sql, "sys", "hash", F_FUNC, lng, 1, tail_type(s));
			h = stmt_unop(be, s, NULL, hf);
		}
	}
	return h;
}

static stmt *
releqjoin( backend *be, list *l1, list *l2, list *exps, int used_hash, int need_left, int is_semantics )
{
	node *n1 = l1->h, *n2 = l2->h, *n3 = NULL;
	stmt *l, *r, *res;
	sql_exp *e;

	if (exps)
		n3 = exps->h;
	if (list_length(l1) <= 1) {
		l = l1->h->data;
		r = l2->h->data;
		if (!is_semantics && exps) {
			e = n3->data;
			is_semantics = is_semantics(e);
		}
		r =  stmt_join(be, l, r, 0, cmp_equal, need_left, is_semantics, false);
		return r;
	}
	if (used_hash) {
		l = n1->data;
		r = n2->data;
		n1 = n1->next;
		n2 = n2->next;
		n3 = n3?n3->next:NULL;
		res = stmt_join(be, l, r, 0, cmp_equal, need_left, 1, false);
	} else { /* need hash */
		l = join_hash_key(be, l1);
		r = join_hash_key(be, l2);
		res = stmt_join(be, l, r, 0, cmp_equal, need_left, 1, false);
	}
	l = stmt_result(be, res, 0);
	r = stmt_result(be, res, 1);
	for (; n1 && n2; n1 = n1->next, n2 = n2->next, n3 = n3?n3->next:NULL) {
		int semantics = is_semantics;
		stmt *ld = n1->data;
		stmt *rd = n2->data;
		stmt *le = stmt_project(be, l, ld );
		stmt *re = stmt_project(be, r, rd );
		stmt *cmp;
		/* intentional both tail_type's of le (as re sometimes is a find for bulk loading */

		if (!semantics && exps) {
			e = n3->data;
			semantics = is_semantics(e);
		}
		cmp = stmt_uselect(be, le, re, cmp_equal, NULL, 0, semantics);
		l = stmt_project(be, cmp, l );
		r = stmt_project(be, cmp, r );
	}
	res = stmt_join(be, l, r, 0, cmp_joined, 0, 0, false);
	return res;
}

static void
split_join_exps(sql_rel *rel, list *joinable, list *not_joinable)
{
	if (!list_empty(rel->exps)) {
		for (node *n = rel->exps->h; n; n = n->next) {
			sql_exp *e = n->data;
			int can_join = 0;

			/* we can handle thetajoins, rangejoins and filter joins (like) */
			/* ToDo how about atom expressions? */
			if (e->type == e_cmp) {
				int flag = e->flag;
				/* check if its a select or join expression, ie use only expressions of one relation left and of the other right (than join) */
				if (flag < cmp_filter || flag == mark_in || flag == mark_notin) { /* theta and range joins */
					/* join or select ? */
					sql_exp *l = e->l, *r = e->r, *f = e->f;

					if (f) {
						int ll = rel_find_exp(rel->l, l) != NULL;
						int rl = rel_find_exp(rel->r, l) != NULL;
						int lr = rel_find_exp(rel->l, r) != NULL;
						int rr = rel_find_exp(rel->r, r) != NULL;
						int lf = rel_find_exp(rel->l, f) != NULL;
						int rf = rel_find_exp(rel->r, f) != NULL;
						int nrcr1 = 0, nrcr2 = 0, nrcl1 = 0, nrcl2 = 0;

						if ((ll && !rl &&
						   ((rr && !lr) || (nrcr1 = r->card == CARD_ATOM && exp_is_atom(r))) &&
						   ((rf && !lf) || (nrcr2 = f->card == CARD_ATOM && exp_is_atom(f))) && (nrcr1+nrcr2) <= 1) ||
						    (rl && !ll &&
						   ((lr && !rr) || (nrcl1 = r->card == CARD_ATOM && exp_is_atom(r))) &&
						   ((lf && !rf) || (nrcl2 = f->card == CARD_ATOM && exp_is_atom(f))) && (nrcl1+nrcl2) <= 1)) {
							can_join = 1;
						}
					} else {
						int ll = 0, lr = 0, rl = 0, rr = 0;

						if (l->card != CARD_ATOM || !exp_is_atom(l)) {
							ll |= rel_find_exp(rel->l, l) != NULL;
							rl |= rel_find_exp(rel->r, l) != NULL;
						}
						if (r->card != CARD_ATOM || !exp_is_atom(r)) {
							lr |= rel_find_exp(rel->l, r) != NULL;
							rr |= rel_find_exp(rel->r, r) != NULL;
						}
						if ((ll && !lr && !rl && rr) || (!ll && lr && rl && !rr))
							can_join = 1;
					}
				} else if (flag == cmp_filter) {
					list *l = e->l, *r = e->r;
					int ll = 0, lr = 0, rl = 0, rr = 0;

					for (node *n = l->h ; n ; n = n->next) {
						sql_exp *ee = n->data;

						if (ee->card != CARD_ATOM || !exp_is_atom(ee)) {
							ll |= rel_find_exp(rel->l, ee) != NULL;
							rl |= rel_find_exp(rel->r, ee) != NULL;
						}
					}
					for (node *n = r->h ; n ; n = n->next) {
						sql_exp *ee = n->data;

						if (ee->card != CARD_ATOM || !exp_is_atom(ee)) {
							lr |= rel_find_exp(rel->l, ee) != NULL;
							rr |= rel_find_exp(rel->r, ee) != NULL;
						}
					}
					if ((ll && !lr && !rl && rr) || (!ll && lr && rl && !rr))
						can_join = 1;
				}
			}
			if (can_join) {
				append(joinable, e);
			} else {
				append(not_joinable, e);
			}
		}
	}
}

#define is_equi_exp_(e) ((e)->flag == cmp_equal || (e)->flag == mark_in)

static list *
get_equi_joins_first(mvc *sql, list *exps, int *equality_only)
{
	list *new_exps = sa_list(sql->sa);

	for( node *n = exps->h; n; n = n->next ) {
		sql_exp *e = n->data;

		assert(e->type == e_cmp && e->flag != cmp_in && e->flag != cmp_notin && e->flag != cmp_or);
		if (is_equi_exp_(e))
			list_append(new_exps, e);
		else
			*equality_only = 0;
	}
	for( node *n = exps->h; n; n = n->next ) {
		sql_exp *e = n->data;

		if (!is_equi_exp_(e))
			list_append(new_exps, e);
	}
	return new_exps;
}

static stmt *
rel2bin_join(backend *be, sql_rel *rel, list *refs)
{
	mvc *sql = be->mvc;
	list *l, *sexps = NULL, *l2 = NULL;
	node *en = NULL, *n;
	stmt *left = NULL, *right = NULL, *join = NULL, *jl, *jr, *ld = NULL, *rd = NULL, *res;
	int need_left = (rel->flag & LEFT_JOIN);

	if (rel->l) /* first construct the left sub relation */
		left = subrel_bin(be, rel->l, refs);
	if (rel->r) /* first construct the right sub relation */
		right = subrel_bin(be, rel->r, refs);
	left = subrel_project(be, left, refs, rel->l);
	right = subrel_project(be, right, refs, rel->r);
	if (!left || !right)
		return NULL;
	left = row2cols(be, left);
	right = row2cols(be, right);
	/*
 	 * split in 2 steps,
 	 * 	first cheap join(s) (equality or idx)
 	 * 	second selects/filters
	 */
	if (!list_empty(rel->exps)) {
		list *jexps = sa_list(sql->sa);
		sexps = sa_list(sql->sa);

		split_join_exps(rel, jexps, sexps);
		if (list_empty(jexps)) { /* cross product and continue after project */
			stmt *l = bin_find_smallest_column(be, left);
			stmt *r = bin_find_smallest_column(be, right);
			join = stmt_join(be, l, r, 0, cmp_all, 0, 0, false);
		}

		if (join) {
			en = jexps->h;
		} else {
			list *lje = sa_list(sql->sa), *rje = sa_list(sql->sa), *exps = sa_list(sql->sa);
			int used_hash = 0, idx = 0, equality_only = 1;

			(void) equality_only;
			jexps = get_equi_joins_first(sql, jexps, &equality_only);
			/* generate a relational join (releqjoin) which does a multi attribute (equi) join */
			for( en = jexps->h; en ; en = en->next ) {
				int join_idx = be->join_idx;
				sql_exp *e = en->data;
				stmt *s = NULL;
				prop *p;

				/* stop search for equi joins on first non equi */
				if (list_length(lje) && (idx || e->type != e_cmp || e->flag != cmp_equal))
					break;

				/* handle possible index lookups, expressions are in index order! */
				if (!join && (p=find_prop(e->p, PROP_HASHCOL)) != NULL) {
					sql_idx *i = p->value;
					int oldvtop = be->mb->vtop, oldstop = be->mb->stop, oldvid = be->mb->vid;

					join = s = rel2bin_hash_lookup(be, rel, left, right, i, en);
					if (s) {
						list_append(lje, s->op1);
						list_append(rje, s->op2);
						list_append(exps, NULL);
						used_hash = 1;
					} else {
						/* hash lookup cannot be used, clean leftover mal statements */
						clean_mal_statements(be, oldstop, oldvtop, oldvid);
					}
				}

				s = exp_bin(be, e, left, right, NULL, NULL, NULL, NULL, 0, 1, 0);
				if (!s) {
					assert(sql->session->status == -10); /* Stack overflow errors shouldn't terminate the server */
					return NULL;
				}
				if (join_idx != be->join_idx)
					idx = 1;
				assert(s->type == st_join || s->type == st_join2 || s->type == st_joinN);
				if (!join)
					join = s;
				if (e->flag != cmp_equal) { /* only collect equi joins */
					en = en->next;
					break;
				}
				list_append(lje, s->op1);
				list_append(rje, s->op2);
				list_append(exps, e);
			}
			if (list_length(lje) > 1) {
				join = releqjoin(be, lje, rje, exps, used_hash, need_left, 0);
			} else if (!join || need_left) {
				sql_exp *e = exps->h->data;
				join = stmt_join(be, lje->h->data, rje->h->data, 0, cmp_equal, need_left, is_semantics(e), false);
			}
		}
	} else {
		stmt *l = bin_find_smallest_column(be, left);
		stmt *r = bin_find_smallest_column(be, right);
		join = stmt_join(be, l, r, 0, cmp_all, 0, 0, is_single(rel));
	}
	jl = stmt_result(be, join, 0);
	jr = stmt_result(be, join, 1);
	if (en || (sexps && list_length(sexps))) {
		stmt *sub, *sel = NULL;
		list *nl;

		/* construct relation */
		nl = sa_list(sql->sa);

		/* first project using equi-joins */
		for( n = left->op4.lval->h; n; n = n->next ) {
			stmt *c = n->data;
			const char *rnme = table_name(sql->sa, c);
			const char *nme = column_name(sql->sa, c);
			stmt *s = stmt_project(be, jl, column(be, c) );

			s = stmt_alias(be, s, rnme, nme);
			list_append(nl, s);
		}
		for( n = right->op4.lval->h; n; n = n->next ) {
			stmt *c = n->data;
			const char *rnme = table_name(sql->sa, c);
			const char *nme = column_name(sql->sa, c);
			stmt *s = stmt_project(be, jr, column(be, c) );

			s = stmt_alias(be, s, rnme, nme);
			list_append(nl, s);
		}
		sub = stmt_list(be, nl);

		/* continue with non equi-joins */
		while(sexps) {
			if (!en) {
				en = sexps->h;
				sexps = NULL;
			}
			for( ; en; en = en->next ) {
				stmt *s = exp_bin(be, en->data, sub, NULL, NULL, NULL, NULL, sel, 0, 1, 0);

				if (!s) {
					assert(sql->session->status == -10); /* Stack overflow errors shouldn't terminate the server */
					return NULL;
				}
				if (s->nrcols == 0) {
					stmt *l = bin_find_smallest_column(be, sub);
					s = stmt_uselect(be, stmt_const(be, l, stmt_bool(be, 1)), s, cmp_equal, sel, 0, 0);
				}
				sel = s;
			}
		}
		/* recreate join output */
		jl = stmt_project(be, sel, jl);
		jr = stmt_project(be, sel, jr);
	}

	/* construct relation */
	l = sa_list(sql->sa);

	if (rel->op == op_left || rel->op == op_full || is_single(rel)) {
		/* we need to add the missing oid's */
		stmt *l = ld = stmt_mirror(be, bin_find_smallest_column(be, left));
		if (rel->op == op_left || rel->op == op_full)
			ld = stmt_tdiff(be, ld, jl, NULL);
		if (is_single(rel) && !list_empty(rel->exps)) {
			join = stmt_semijoin(be, l, jl, NULL, NULL, 0, true);
			jl = stmt_result(be, join, 0);
			jr = stmt_project(be, stmt_result(be, join, 1), jr);
		}
	}
	if (rel->op == op_right || rel->op == op_full) {
		/* we need to add the missing oid's */
		rd = stmt_mirror(be, bin_find_smallest_column(be, right));
		rd = stmt_tdiff(be, rd, jr, NULL);
	}

	if (rel->op == op_left) { /* used for merge statments, this will be cleaned out on the pushcands branch :) */
		l2 = sa_list(sql->sa);
		list_append(l2, left);
		list_append(l2, right);
		list_append(l2, jl);
		list_append(l2, jr);
		list_append(l2, ld);
	}

	for( n = left->op4.lval->h; n; n = n->next ) {
		stmt *c = n->data;
		const char *rnme = table_name(sql->sa, c);
		const char *nme = column_name(sql->sa, c);
		stmt *s = stmt_project(be, jl, column(be, c) );

		/* as append isn't save, we append to a new copy */
		if (rel->op == op_left || rel->op == op_full || rel->op == op_right)
			s = create_const_column(be, s);
		if (rel->op == op_left || rel->op == op_full)
			s = stmt_append(be, s, stmt_project(be, ld, c));
		if (rel->op == op_right || rel->op == op_full)
			s = stmt_append(be, s, stmt_const(be, rd, (c->flag&OUTER_ZERO)?stmt_atom_lng(be, 0):stmt_atom(be, atom_general(sql->sa, tail_type(c), NULL))));

		s = stmt_alias(be, s, rnme, nme);
		list_append(l, s);
	}
	for( n = right->op4.lval->h; n; n = n->next ) {
		stmt *c = n->data;
		const char *rnme = table_name(sql->sa, c);
		const char *nme = column_name(sql->sa, c);
		stmt *s = stmt_project(be, jr, column(be, c) );

		/* as append isn't save, we append to a new copy */
		if (rel->op == op_left || rel->op == op_full || rel->op == op_right)
			s = create_const_column(be, s);
		if (rel->op == op_left || rel->op == op_full)
			s = stmt_append(be, s, stmt_const(be, ld, (c->flag&OUTER_ZERO)?stmt_atom_lng(be, 0):stmt_atom(be, atom_general(sql->sa, tail_type(c), NULL))));
		if (rel->op == op_right || rel->op == op_full)
			s = stmt_append(be, s, stmt_project(be, rd, c));

		s = stmt_alias(be, s, rnme, nme);
		list_append(l, s);
	}
	if (rel->attr) {
		sql_exp *e = rel->attr->h->data;
		const char *rnme = exp_relname(e);
		const char *nme = exp_name(e);
		stmt *last = l->t->data;
		sql_subtype *tp = tail_type(last);

		sql_subfunc *isnil = sql_bind_func(sql, "sys", "isnull", tp, NULL, F_FUNC);

		stmt *s = stmt_unop(be, last, NULL, isnil);

		sql_subtype *bt = sql_bind_localtype("bit");
		sql_subfunc *not = sql_bind_func(be->mvc, "sys", "not", bt, NULL, F_FUNC);

		s = stmt_unop(be, s, NULL, not);
		s = stmt_alias(be, s, rnme, nme);
		list_append(l, s);
	}

	res = stmt_list(be, l);
	res->extra = l2; /* used for merge statments, this will be cleaned out on the pushcands branch :) */
	return res;
}

static int
exp_is_mark(sql_exp *e)
{
	if (e->type == e_cmp && (e->flag == mark_in || e->flag == mark_notin))
		return 1;
	return 0;
}

static stmt *
rel2bin_antijoin(backend *be, sql_rel *rel, list *refs)
{
	mvc *sql = be->mvc;
	list *l, *jexps = NULL, *mexps = NULL;
	node *en = NULL, *n;
	stmt *left = NULL, *right = NULL, *join = NULL;

	if (rel->l) /* first construct the left sub relation */
		left = subrel_bin(be, rel->l, refs);
	if (rel->r) /* first construct the right sub relation */
		right = subrel_bin(be, rel->r, refs);
	left = subrel_project(be, left, refs, rel->l);
	right = subrel_project(be, right, refs, rel->r);
	if (!left || !right)
		return NULL;
	left = row2cols(be, left);
	right = row2cols(be, right);

	if (rel->exps) {
		jexps = sa_list(sql->sa);
		mexps = sa_list(sql->sa);

		for( en = rel->exps->h; en; en = en->next ) {
			sql_exp *e = en->data;

			assert(e->type == e_cmp);
			if (exp_is_mark(e))
				append(mexps, e);
			else
				append(jexps, e);
		}
	}
	/* handle join-ing conditions first */
	if (!list_empty(jexps)) {
		if (list_empty(mexps))
			mexps = jexps;
	}
	/* handle mark conditions second */
	if (!list_empty(mexps)) {
		assert(list_length(mexps) == 1);
		for( en = mexps->h; en; en = en->next ) {
			sql_exp *e = en->data;
			stmt *ls = exp_bin(be, e->l, left, right, NULL, NULL, NULL, NULL, 1, 0, 0), *rs;
			if (!ls)
				return NULL;

			if (!(rs = exp_bin(be, e->r, left, right, NULL, NULL, NULL, NULL, 1, 0, 0)))
				return NULL;

			if (ls->nrcols == 0)
				ls = stmt_const(be, bin_find_smallest_column(be, left), ls);
			if (rs->nrcols == 0)
				rs = stmt_const(be, bin_find_smallest_column(be, right), rs);
			join = stmt_tdiff2(be, ls, rs, NULL);
		}
	}

	/* construct relation */
	l = sa_list(sql->sa);

	/* project all the left columns */
	for( n = left->op4.lval->h; n; n = n->next ) {
		stmt *c = n->data;
		const char *rnme = table_name(sql->sa, c);
		const char *nme = column_name(sql->sa, c);
		stmt *s = stmt_project(be, join, column(be, c));

		s = stmt_alias(be, s, rnme, nme);
		list_append(l, s);
	}
	return stmt_list(be, l);
}

static stmt *
rel2bin_semijoin(backend *be, sql_rel *rel, list *refs)
{
	mvc *sql = be->mvc;
	list *l, *sexps = NULL;
	node *en = NULL, *n;
	stmt *left = NULL, *right = NULL, *join = NULL, *jl, *jr, *c, *lcand = NULL;
	int semijoin_only = 0, l_is_base = 0;

	if (rel->op == op_anti && list_length(rel->exps) == 1 && ((sql_exp*)rel->exps->h->data)->flag == mark_notin)
		return rel2bin_antijoin(be, rel, refs);

	if (rel->l) { /* first construct the left sub relation */
		sql_rel *l = rel->l;
		l_is_base = is_basetable(l->op);
		left = subrel_bin(be, l, refs);
	}
	if (rel->r) /* first construct the right sub relation */
		right = subrel_bin(be, rel->r, refs);
	if (!left || !right)
		return NULL;
	left = row2cols(be, left);
	right = row2cols(be, right);
	/*
 	 * split in 2 steps,
 	 * 	first cheap join(s) (equality or idx)
 	 * 	second selects/filters
	 */
	if (!list_empty(rel->exps)) {
		list *jexps = sa_list(sql->sa);
		sexps = sa_list(sql->sa);

		split_join_exps(rel, jexps, sexps);
		if (list_empty(jexps)) { /* cross product and continue after project */
			right = subrel_project(be, right, refs, rel->r);
			stmt *l = bin_find_smallest_column(be, left);
			stmt *r = bin_find_smallest_column(be, right);
			join = stmt_join(be, l, r, 0, cmp_all, 0, 0, false);
			lcand = left->cand;
		}

		if (join) {
			en = jexps->h;
		} else {
			list *lje = sa_list(sql->sa), *rje = sa_list(sql->sa), *exps = sa_list(sql->sa);
			int idx = 0, equality_only = 1;

			jexps = get_equi_joins_first(sql, jexps, &equality_only);
			if (!equality_only || list_length(jexps) > 1 || exp_has_func((sql_exp*)jexps->h->data))
				left = subrel_project(be, left, refs, rel->l);
			right = subrel_project(be, right, refs, rel->r);

			for( en = jexps->h; en; en = en->next ) {
				int join_idx = be->join_idx;
				sql_exp *e = en->data;
				stmt *s = NULL;

				/* only handle simple joins here */
				if ((exp_has_func(e) && e->flag != cmp_filter) || e->flag == cmp_or || (e->f && is_anti(e))) {
					if (!join && !list_length(lje)) {
						stmt *l = bin_find_smallest_column(be, left);
						stmt *r = bin_find_smallest_column(be, right);
						join = stmt_join(be, l, r, 0, cmp_all, 0, 0, false);
					}
					break;
				}
				if (list_length(lje) && (idx || e->type != e_cmp || (e->flag != cmp_equal && e->flag != cmp_filter) ||
				(join && e->flag == cmp_filter)))
					break;

				if (equality_only) {
					int oldvtop = be->mb->vtop, oldstop = be->mb->stop, oldvid = be->mb->vid, swap = 0;
					stmt *r, *l = exp_bin(be, e->l, left, NULL, NULL, NULL, NULL, NULL, 1, 0, 0);

					if (l && left && l->nrcols==0 && left->nrcols >0)
						l = stmt_const(be, bin_find_smallest_column(be, left), l);
					if (!l) {
						swap = 1;
						clean_mal_statements(be, oldstop, oldvtop, oldvid);
						l = exp_bin(be, e->l, right, NULL, NULL, NULL, NULL, NULL, 1, 0, 0);
					}
					r = exp_bin(be, e->r, left, right, NULL, NULL, NULL, NULL, 1, 0, 0);

					if (swap) {
						stmt *t = l;
						l = r;
						r = t;
					}

					if (!l || !r)
						return NULL;
					if (be->no_mitosis && list_length(jexps) == 1 && list_empty(sexps) && rel->op == op_semi && !is_anti(e) && is_equi_exp_(e)) {
						join = stmt_semijoin(be, column(be, l), column(be, r), left->cand, NULL/*right->cand*/, is_semantics(e), false);
						semijoin_only = 1;
						en = NULL;
						break;
					} else
						s = stmt_join_cand(be, column(be, l), column(be, r), left->cand, NULL/*right->cand*/, is_anti(e), (comp_type) e->flag, 0, is_semantics(e), false);
					lcand = left->cand;
				} else {
					s = exp_bin(be, e, left, right, NULL, NULL, NULL, NULL, 0, 1, 0);
				}
				if (!s) {
					assert(sql->session->status == -10); /* Stack overflow errors shouldn't terminate the server */
					return NULL;
				}
				if (join_idx != be->join_idx)
					idx = 1;
				/* stop on first non equality join */
				if (!join) {
					if (s->type != st_join && s->type != st_join2 && s->type != st_joinN) {
						if (!en->next && (s->type == st_uselect || s->type == st_uselect2))
							join = s;
						else
							break;
					}
					join = s;
				} else if (s->type != st_join && s->type != st_join2 && s->type != st_joinN) {
					/* handle select expressions */
					break;
				}
				if (s->type == st_join || s->type == st_join2 || s->type == st_joinN) {
					list_append(lje, s->op1);
					list_append(rje, s->op2);
					list_append(exps, e);
				}
			}
			if (list_length(lje) > 1) {
				join = releqjoin(be, lje, rje, exps, 0 /* use hash */, 0, 0);
			} else if (!join && list_length(lje) == list_length(rje) && list_length(lje)) {
				sql_exp *e = exps->h->data;
				join = stmt_join(be, lje->h->data, rje->h->data, 0, cmp_equal, 0, is_semantics(e), false);
			} else if (!join) {
				stmt *l = bin_find_smallest_column(be, left);
				stmt *r = bin_find_smallest_column(be, right);
				join = stmt_join(be, l, r, 0, cmp_all, 0, 0, false);
			}
		}
	} else {
		right = subrel_project(be, right, refs, rel->r);
		stmt *l = bin_find_smallest_column(be, left);
		stmt *r = bin_find_smallest_column(be, right);
		join = stmt_join(be, l, r, 0, cmp_all, 0, 0, false);
		lcand = left->cand;
	}
	jl = stmt_result(be, join, 0);
	if (en || (sexps && list_length(sexps))) {
		stmt *sub, *sel = NULL;
		list *nl;

		jr = stmt_result(be, join, 1);
		/* construct relation */
		nl = sa_list(sql->sa);

		/* first project after equi-joins */
		for( n = left->op4.lval->h; n; n = n->next ) {
			stmt *c = n->data;
			const char *rnme = table_name(sql->sa, c);
			const char *nme = column_name(sql->sa, c);
			stmt *s = stmt_project(be, jl, column(be, c) );

			s = stmt_alias(be, s, rnme, nme);
			list_append(nl, s);
		}
		for( n = right->op4.lval->h; n; n = n->next ) {
			stmt *c = n->data;
			const char *rnme = table_name(sql->sa, c);
			const char *nme = column_name(sql->sa, c);
			stmt *s = stmt_project(be, jr, column(be, c) );

			s = stmt_alias(be, s, rnme, nme);
			list_append(nl, s);
		}
		sub = stmt_list(be, nl);

		/* continue with non equi-joins */
		while(sexps) {
			if (!en) {
				en = sexps->h;
				sexps = NULL;
			}
			for( ; en; en = en->next ) {
				stmt *s = exp_bin(be, en->data, sub, NULL, NULL, NULL, NULL, sel, 0, 1, 0);

				if (!s) {
					assert(sql->session->status == -10); /* Stack overflow errors shouldn't terminate the server */
					return NULL;
				}
				if (s->nrcols == 0) {
					stmt *l = bin_find_smallest_column(be, sub);
					s = stmt_uselect(be, stmt_const(be, l, stmt_bool(be, 1)), s, cmp_equal, sel, 0, 0);
				}
				sel = s;
			}
		}
		/* recreate join output */
		jl = stmt_project(be, sel, jl);
	}

	/* construct relation */
	l = sa_list(sql->sa);

	/* We did a full join, thats too much.
	   Reduce this using difference and intersect */
	if (!semijoin_only) {
		c = stmt_mirror(be, bin_find_smallest_column(be, left));
		if (rel->op == op_anti) {
			join = stmt_tdiff(be, c, jl, lcand);
		} else {
			if (lcand)
				join = stmt_semijoin(be, c, jl, lcand, NULL/*right->cand*/, 0, false);
			else
				join = stmt_tinter(be, c, jl, false);
		}
	}

	/* project all the left columns */
	for( n = left->op4.lval->h; n; n = n->next ) {
		stmt *c = n->data, *s;
		const char *rnme = table_name(sql->sa, c);
		const char *nme = column_name(sql->sa, c);

		if (semijoin_only && l_is_base && nme[0] == '%' && strcmp(nme, TID) == 0)
			s = join;
		else
			s = stmt_project(be, join, column(be, c));

		s = stmt_alias(be, s, rnme, nme);
		list_append(l, s);
	}
	return stmt_list(be, l);
}

static stmt *
rel2bin_distinct(backend *be, stmt *s, stmt **distinct)
{
	mvc *sql = be->mvc;
	node *n;
	stmt *g = NULL, *grp = NULL, *ext = NULL, *cnt = NULL;
	list *rl = sa_list(sql->sa), *tids;

	/* single values are unique */
	if (s->key && s->nrcols == 0)
		return s;

	/* Use 'all' tid columns */
	if (/* DISABLES CODE */ (0) && (tids = bin_find_columns(be, s, TID)) != NULL) {
		for (n = tids->h; n; n = n->next) {
			stmt *t = n->data;

			g = stmt_group(be, column(be, t), grp, ext, cnt, !n->next);
			grp = stmt_result(be, g, 0);
			ext = stmt_result(be, g, 1);
			cnt = stmt_result(be, g, 2);
		}
	} else {
		for (n = s->op4.lval->h; n; n = n->next) {
			stmt *t = n->data;

			g = stmt_group(be, column(be, t), grp, ext, cnt, !n->next);
			grp = stmt_result(be, g, 0);
			ext = stmt_result(be, g, 1);
			cnt = stmt_result(be, g, 2);
		}
	}
	if (!ext)
		return NULL;

	for (n = s->op4.lval->h; n; n = n->next) {
		stmt *t = n->data;

		list_append(rl, stmt_project(be, ext, t));
	}

	if (distinct)
		*distinct = ext;
	s = stmt_list(be, rl);
	return s;
}

static stmt *
rel2bin_single(backend *be, stmt *s)
{
	if (s->key && s->nrcols == 0)
		return s;

	mvc *sql = be->mvc;
	list *rl = sa_list(sql->sa);

	for (node *n = s->op4.lval->h; n; n = n->next) {
		stmt *t = n->data;
		const char *rnme = table_name(sql->sa, t);
		const char *nme = column_name(sql->sa, t);
		sql_subfunc *zero_or_one = sql_bind_func(sql, "sys", "zero_or_one", tail_type(t), NULL, F_AGGR);

		t = stmt_aggr(be, t, NULL, NULL, zero_or_one, 1, 0, 1);
		t = stmt_alias(be, t, rnme, nme);
		list_append(rl, t);
	}
	s = stmt_list(be, rl);
	return s;
}

static stmt *
rel_rename(backend *be, sql_rel *rel, stmt *sub)
{
	mvc *sql = be->mvc;

	(void) sql;
	if (rel->exps) {
		node *en, *n;
		list *l = sa_list(be->mvc->sa);

		for( en = rel->exps->h, n = sub->op4.lval->h; en && n; en = en->next, n = n->next ) {
			sql_exp *exp = en->data;
			stmt *s = n->data;

			if (!s) {
				assert(sql->session->status == -10); /* Stack overflow errors shouldn't terminate the server */
				return NULL;
			}
			s = stmt_rename(be, exp, s);
			list_append(l, s);
		}
		sub = stmt_list(be, l);
	}
	return sub;
}

static stmt *
rel2bin_union(backend *be, sql_rel *rel, list *refs)
{
	mvc *sql = be->mvc;
	list *l;
	node *n, *m;
	stmt *left = NULL, *right = NULL, *sub;

	if (rel->l) /* first construct the left sub relation */
		left = subrel_bin(be, rel->l, refs);
	if (rel->r) /* first construct the right sub relation */
		right = subrel_bin(be, rel->r, refs);
	left = subrel_project(be, left, refs, rel->l);
	right = subrel_project(be, right, refs, rel->r);
	if (!left || !right)
		return NULL;

	/* construct relation */
	l = sa_list(sql->sa);
	for( n = left->op4.lval->h, m = right->op4.lval->h; n && m;
		 n = n->next, m = m->next ) {
		stmt *c1 = n->data;
		stmt *c2 = m->data;
		const char *rnme = table_name(sql->sa, c1);
		const char *nme = column_name(sql->sa, c1);
		stmt *s;

		s = stmt_append(be, create_const_column(be, c1), c2);
		s = stmt_alias(be, s, rnme, nme);
		list_append(l, s);
	}
	sub = stmt_list(be, l);

	sub = rel_rename(be, rel, sub);
	if (need_distinct(rel))
		sub = rel2bin_distinct(be, sub, NULL);
	if (is_single(rel))
		sub = rel2bin_single(be, sub);
	return sub;
}

static stmt *
rel2bin_except(backend *be, sql_rel *rel, list *refs)
{
	mvc *sql = be->mvc;
	sql_subtype *lng = sql_bind_localtype("lng");
	list *stmts;
	node *n, *m;
	stmt *left = NULL, *right = NULL, *sub;
	sql_subfunc *min;

	stmt *lg = NULL, *rg = NULL;
	stmt *lgrp = NULL, *rgrp = NULL;
	stmt *lext = NULL, *rext = NULL, *next = NULL;
	stmt *lcnt = NULL, *rcnt = NULL, *ncnt = NULL, *zero = NULL;
	stmt *s, *lm, *rm;
	list *lje = sa_list(sql->sa);
	list *rje = sa_list(sql->sa);

	if (rel->l) /* first construct the left sub relation */
		left = subrel_bin(be, rel->l, refs);
	if (rel->r) /* first construct the right sub relation */
		right = subrel_bin(be, rel->r, refs);
	if (!left || !right)
		return NULL;
	left = subrel_project(be, left, refs, rel->l);
	right = subrel_project(be, right, refs, rel->r);
	left = row2cols(be, left);
	right = row2cols(be, right);

	/*
	 * The multi column except is handled using group by's and
	 * group size counts on both sides of the intersect. We then
	 * return for each group of L with min(L.count,R.count),
	 * number of rows.
	 */
	for (n = left->op4.lval->h; n; n = n->next) {
		lg = stmt_group(be, column(be, n->data), lgrp, lext, lcnt, !n->next);
		lgrp = stmt_result(be, lg, 0);
		lext = stmt_result(be, lg, 1);
		lcnt = stmt_result(be, lg, 2);
	}
	for (n = right->op4.lval->h; n; n = n->next) {
		rg = stmt_group(be, column(be, n->data), rgrp, rext, rcnt, !n->next);
		rgrp = stmt_result(be, rg, 0);
		rext = stmt_result(be, rg, 1);
		rcnt = stmt_result(be, rg, 2);
	}

	if (!lg || !rg)
		return NULL;

	if (need_distinct(rel)) {
		lcnt = stmt_const(be, lcnt, stmt_atom_lng(be, 1));
		rcnt = stmt_const(be, rcnt, stmt_atom_lng(be, 1));
	}

	/* now find the matching groups */
	for (n = left->op4.lval->h, m = right->op4.lval->h; n && m; n = n->next, m = m->next) {
		stmt *l = column(be, n->data);
		stmt *r = column(be, m->data);

		l = stmt_project(be, lext, l);
		r = stmt_project(be, rext, r);
		list_append(lje, l);
		list_append(rje, r);
	}
	s = releqjoin(be, lje, rje, NULL, 0 /* use hash */, 0, 1 /*is_semantics*/);
	lm = stmt_result(be, s, 0);
	rm = stmt_result(be, s, 1);

	s = stmt_mirror(be, lext);
	s = stmt_tdiff(be, s, lm, NULL);

	/* first we find those missing in R */
	next = stmt_project(be, s, lext);
	ncnt = stmt_project(be, s, lcnt);
	zero = stmt_const(be, s, stmt_atom_lng(be, 0));

	/* ext, lcount, rcount */
	lext = stmt_project(be, lm, lext);
	lcnt = stmt_project(be, lm, lcnt);
	rcnt = stmt_project(be, rm, rcnt);

	/* append those missing in L */
	lext = stmt_append(be, lext, next);
	lcnt = stmt_append(be, lcnt, ncnt);
	rcnt = stmt_append(be, rcnt, zero);

 	min = sql_bind_func(sql, "sys", "sql_sub", lng, lng, F_FUNC);
	s = stmt_binop(be, lcnt, rcnt, NULL, min); /* use count */

	/* now we have gid,cnt, blowup to full groupsizes */
	s = stmt_gen_group(be, lext, s);

	/* project columns of left hand expression */
	stmts = sa_list(sql->sa);
	for (n = left->op4.lval->h; n; n = n->next) {
		stmt *c1 = column(be, n->data);
		const char *rnme = NULL;
		const char *nme = column_name(sql->sa, c1);

		/* retain name via the stmt_alias */
		c1 = stmt_project(be, s, c1);

		rnme = table_name(sql->sa, c1);
		c1 = stmt_alias(be, c1, rnme, nme);
		list_append(stmts, c1);
	}
	sub = stmt_list(be, stmts);
	return rel_rename(be, rel, sub);
}

static stmt *
rel2bin_inter(backend *be, sql_rel *rel, list *refs)
{
	mvc *sql = be->mvc;
	sql_subtype *lng = sql_bind_localtype("lng");
	list *stmts;
	node *n, *m;
	stmt *left = NULL, *right = NULL, *sub;
 	sql_subfunc *min;

	stmt *lg = NULL, *rg = NULL;
	stmt *lgrp = NULL, *rgrp = NULL;
	stmt *lext = NULL, *rext = NULL;
	stmt *lcnt = NULL, *rcnt = NULL;
	stmt *s, *lm, *rm;
	list *lje = sa_list(sql->sa);
	list *rje = sa_list(sql->sa);

	if (rel->l) /* first construct the left sub relation */
		left = subrel_bin(be, rel->l, refs);
	if (rel->r) /* first construct the right sub relation */
		right = subrel_bin(be, rel->r, refs);
	left = subrel_project(be, left, refs, rel->l);
	right = subrel_project(be, right, refs, rel->r);
	if (!left || !right)
		return NULL;
	left = row2cols(be, left);

	/*
	 * The multi column intersect is handled using group by's and
	 * group size counts on both sides of the intersect. We then
	 * return for each group of L with min(L.count,R.count),
	 * number of rows.
	 */
	for (n = left->op4.lval->h; n; n = n->next) {
		lg = stmt_group(be, column(be, n->data), lgrp, lext, lcnt, !n->next);
		lgrp = stmt_result(be, lg, 0);
		lext = stmt_result(be, lg, 1);
		lcnt = stmt_result(be, lg, 2);
	}
	for (n = right->op4.lval->h; n; n = n->next) {
		rg = stmt_group(be, column(be, n->data), rgrp, rext, rcnt, !n->next);
		rgrp = stmt_result(be, rg, 0);
		rext = stmt_result(be, rg, 1);
		rcnt = stmt_result(be, rg, 2);
	}

	if (!lg || !rg)
		return NULL;

	if (need_distinct(rel)) {
		lcnt = stmt_const(be, lcnt, stmt_atom_lng(be, 1));
		rcnt = stmt_const(be, rcnt, stmt_atom_lng(be, 1));
	}

	/* now find the matching groups */
	for (n = left->op4.lval->h, m = right->op4.lval->h; n && m; n = n->next, m = m->next) {
		stmt *l = column(be, n->data);
		stmt *r = column(be, m->data);

		l = stmt_project(be, lext, l);
		r = stmt_project(be, rext, r);
		list_append(lje, l);
		list_append(rje, r);
	}
	s = releqjoin(be, lje, rje, NULL, 0 /* use hash */, 0, 1 /* is_semantics */);
	lm = stmt_result(be, s, 0);
	rm = stmt_result(be, s, 1);

	/* ext, lcount, rcount */
	lext = stmt_project(be, lm, lext);
	lcnt = stmt_project(be, lm, lcnt);
	rcnt = stmt_project(be, rm, rcnt);

 	min = sql_bind_func(sql, "sys", "sql_min", lng, lng, F_FUNC);
	s = stmt_binop(be, lcnt, rcnt, NULL, min);

	/* now we have gid,cnt, blowup to full groupsizes */
	s = stmt_gen_group(be, lext, s);

	/* project columns of left hand expression */
	stmts = sa_list(sql->sa);
	for (n = left->op4.lval->h; n; n = n->next) {
		stmt *c1 = column(be, n->data);
		const char *rnme = NULL;
		const char *nme = column_name(sql->sa, c1);

		/* retain name via the stmt_alias */
		c1 = stmt_project(be, s, c1);

		rnme = table_name(sql->sa, c1);
		c1 = stmt_alias(be, c1, rnme, nme);
		list_append(stmts, c1);
	}
	sub = stmt_list(be, stmts);
	return rel_rename(be, rel, sub);
}

static stmt *
sql_reorder(backend *be, stmt *order, stmt *s)
{
	list *l = sa_list(be->mvc->sa);
	node *n;

	for (n = s->op4.lval->h; n; n = n->next) {
		stmt *sc = n->data;
		const char *cname = column_name(be->mvc->sa, sc);
		const char *tname = table_name(be->mvc->sa, sc);

		sc = stmt_project(be, order, sc);
		sc = stmt_alias(be, sc, tname, cname );
		list_append(l, sc);
	}
	return stmt_list(be, l);
}

static sql_exp*
topn_limit(sql_rel *rel)
{
	if (rel->exps) {
		sql_exp *limit = rel->exps->h->data;
		if (exp_is_null(limit)) /* If the limit is NULL, ignore the value */
			return NULL;
		return limit;
	}
	return NULL;
}

static sql_exp*
topn_offset( sql_rel *rel )
{
	if (rel->exps && list_length(rel->exps) > 1) {
		sql_exp *offset = rel->exps->h->next->data;

		return offset;
	}
	return NULL;
}

static stmt *
rel2bin_project(backend *be, sql_rel *rel, list *refs, sql_rel *topn)
{
	mvc *sql = be->mvc;
	list *pl;
	node *en, *n;
	stmt *sub = NULL, *psub = NULL;
	stmt *l = NULL;

	if (topn) {
		sql_exp *le = topn_limit(topn);
		sql_exp *oe = topn_offset(topn);

		if (!le) { /* Don't push only offset */
			topn = NULL;
		} else {
			l = exp_bin(be, le, NULL, NULL, NULL, NULL, NULL, NULL, 0, 0, 0);
			if(!l)
				return NULL;
			if (oe) {
				sql_subtype *lng = sql_bind_localtype("lng");
				sql_subfunc *add = sql_bind_func_result(sql, "sys", "sql_add", F_FUNC, lng, 2, lng, lng);
				stmt *o = exp_bin(be, oe, NULL, NULL, NULL, NULL, NULL, NULL, 0, 0, 0);
				if(!o)
					return NULL;
				l = stmt_binop(be, l, o, NULL, add);
			}
		}
	}

	if (!rel->exps)
		return stmt_none(be);

	if (rel->l) { /* first construct the sub relation */
		sql_rel *l = rel->l;
		if (l->op == op_ddl) {
			sql_table *t = rel_ddl_table_get(l);

			if (t)
				sub = rel2bin_sql_table(be, t, rel->exps);
		} else {
			sub = subrel_bin(be, rel->l, refs);
		}
		sub = subrel_project(be, sub, refs, rel->l);
		if (!sub)
			return NULL;
	}

	pl = sa_list(sql->sa);
	if (sub)
		pl->expected_cnt = list_length(sub->op4.lval);
	psub = stmt_list(be, pl);
	for( en = rel->exps->h; en; en = en->next ) {
		sql_exp *exp = en->data;
		int oldvtop = be->mb->vtop, oldstop = be->mb->stop, oldvid = be->mb->vid;
		stmt *s = exp_bin(be, exp, sub, NULL /*psub*/, NULL, NULL, NULL, NULL, 0, 0, 0);

		if (!s) { /* try with own projection as well, but first clean leftover statements */
			clean_mal_statements(be, oldstop, oldvtop, oldvid);
			s = exp_bin(be, exp, sub, psub, NULL, NULL, NULL, NULL, 0, 0, 0);
		}
		if (!s) /* error */
			return NULL;
		/* single value with limit */
		if (topn && rel->r && sub && sub->nrcols == 0 && s->nrcols == 0)
			s = const_column(be, s);
		else if (sub && sub->nrcols >= 1 && s->nrcols == 0)
			s = stmt_const(be, bin_find_smallest_column(be, sub), s);

		if (!exp_name(exp))
			exp_label(sql->sa, exp, ++sql->label);
		s = stmt_rename(be, exp, s);
		column_name(sql->sa, s); /* save column name */
		list_append(pl, s);
	}
	stmt_set_nrcols(psub);

	/* In case of a topn
		if both order by and distinct: then get first order by col
		do topn on it. Project all again! Then rest
	*/
	if (topn && rel->r) {
		list *oexps = rel->r, *npl = sa_list(sql->sa);
		/* distinct, topn returns atleast N (unique groups) */
		int distinct = need_distinct(rel);
		stmt *limit = NULL, *lpiv = NULL, *lgid = NULL;

		for (n=oexps->h; n; n = n->next) {
			sql_exp *orderbycole = n->data;
 			int last = (n->next == NULL);

			stmt *orderbycolstmt = exp_bin(be, orderbycole, sub, psub, NULL, NULL, NULL, NULL, 0, 0, 0);

			if (!orderbycolstmt)
				return NULL;

			/* handle constants */
			if (orderbycolstmt->nrcols == 0 && !last) /* no need to sort on constant */
				continue;
			orderbycolstmt = column(be, orderbycolstmt);
			if (!limit) {	/* topn based on a single column */
				limit = stmt_limit(be, orderbycolstmt, NULL, NULL, stmt_atom_lng(be, 0), l, distinct, is_ascending(orderbycole), nulls_last(orderbycole), last, 1);
			} else { 	/* topn based on 2 columns */
				limit = stmt_limit(be, orderbycolstmt, lpiv, lgid, stmt_atom_lng(be, 0), l, distinct, is_ascending(orderbycole), nulls_last(orderbycole), last, 1);
			}
			if (!limit)
				return NULL;
			lpiv = limit;
			if (!last) {
				lpiv = stmt_result(be, limit, 0);
				lgid = stmt_result(be, limit, 1);
			}
		}

		limit = lpiv;
		for ( n=pl->h ; n; n = n->next)
			list_append(npl, stmt_project(be, limit, column(be, n->data)));
		psub = stmt_list(be, npl);

		/* also rebuild sub as multiple orderby expressions may use the sub table (ie aren't part of the result columns) */
		pl = sub->op4.lval;
		npl = sa_list(sql->sa);
		for ( n=pl->h ; n; n = n->next) {
			list_append(npl, stmt_project(be, limit, column(be, n->data)));
		}
		sub = stmt_list(be, npl);
	}
	if (need_distinct(rel)) {
		stmt *distinct = NULL;
		psub = rel2bin_distinct(be, psub, &distinct);
		/* also rebuild sub as multiple orderby expressions may use the sub table (ie aren't part of the result columns) */
		if (sub && distinct) {
			list *npl = sa_list(sql->sa);

			pl = sub->op4.lval;
			for ( n=pl->h ; n; n = n->next)
				list_append(npl, stmt_project(be, distinct, column(be, n->data)));
			sub = stmt_list(be, npl);
		}
	}
	if (/*(!topn || need_distinct(rel)) &&*/ rel->r) {
		list *oexps = rel->r;
		stmt *orderby_ids = NULL, *orderby_grp = NULL;

		for (en = oexps->h; en; en = en->next) {
			stmt *orderby = NULL;
			sql_exp *orderbycole = en->data;
			stmt *orderbycolstmt = exp_bin(be, orderbycole, sub, psub, NULL, NULL, NULL, NULL, 0, 0, 0);

			if (!orderbycolstmt) {
				assert(sql->session->status == -10); /* Stack overflow errors shouldn't terminate the server */
				return NULL;
			}
			/* single values don't need sorting */
			if (orderbycolstmt->nrcols == 0)
				continue;
			if (orderby_ids)
				orderby = stmt_reorder(be, orderbycolstmt, is_ascending(orderbycole), nulls_last(orderbycole), orderby_ids, orderby_grp);
			else
				orderby = stmt_order(be, orderbycolstmt, is_ascending(orderbycole), nulls_last(orderbycole));
			orderby_ids = stmt_result(be, orderby, 1);
			orderby_grp = stmt_result(be, orderby, 2);
		}
		if (orderby_ids)
			psub = sql_reorder(be, orderby_ids, psub);
	}
	return psub;
}

static stmt *
rel2bin_predicate(backend *be)
{
	return const_column(be, stmt_bool(be, 1));
}

static stmt *
rel2bin_select(backend *be, sql_rel *rel, list *refs)
{
	mvc *sql = be->mvc;
	node *en;
	stmt *sub = NULL, *sel = NULL;
	stmt *predicate = NULL;

	if (rel->l) { /* first construct the sub relation */
		sub = subrel_bin(be, rel->l, refs);
		if (!sub)
			return NULL;
		sel = sub->cand;
		sub = row2cols(be, sub);
	}
	if (!sub && !predicate)
		predicate = rel2bin_predicate(be);
	if (list_empty(rel->exps)) {
		if (sub)
			return sub;
		if (predicate)
			return predicate;
		assert(0);
	}
	en = rel->exps->h;
	if (!sub && predicate) {
		list *l = sa_list(sql->sa);
		assert(predicate);
		append(l, predicate);
		sub = stmt_list(be, l);
	}
	/* handle possible index lookups */
	/* expressions are in index order ! */
	if (sub && en) {
		sql_exp *e = en->data;
		prop *p;

		if ((p=find_prop(e->p, PROP_HASHCOL)) != NULL) {
			sql_idx *i = p->value;
			int oldvtop = be->mb->vtop, oldstop = be->mb->stop, oldvid = be->mb->vid;

			if (!(sel = rel2bin_hash_lookup(be, rel, sub, NULL, i, en))) {
				/* hash lookup cannot be used, clean leftover mal statements */
				clean_mal_statements(be, oldstop, oldvtop, oldvid);
			}
		}
	}
	for( en = rel->exps->h; en; en = en->next ) {
		sql_exp *e = en->data;
		stmt *s = exp_bin(be, e, sub, NULL, NULL, NULL, NULL, sel, 0, 1, 0);

		if (!s) {
			assert(sql->session->status == -10); /* Stack overflow errors shouldn't terminate the server */
			return NULL;
		}
		if (s->nrcols == 0){
			if (!predicate && sub)
				predicate = stmt_const(be, bin_find_smallest_column(be, sub), stmt_bool(be, 1));
			if (e->type != e_cmp) {
				sql_subtype *bt = sql_bind_localtype("bit");

				s = stmt_convert(be, s, NULL, exp_subtype(e), bt);
			}
			sel = stmt_uselect(be, predicate, s, cmp_equal, sel, 0, 0);
		} else if (e->type != e_cmp) {
			sel = stmt_uselect(be, s, stmt_bool(be, 1), cmp_equal, sel, 0, 0);
		} else {
			sel = s;
		}
	}

	if (sub && sel) {
		sub = stmt_list(be, sub->op4.lval); /* protect against references */
		sub->cand = sel;
	}
	return sub;
}

static stmt *
rel2bin_groupby(backend *be, sql_rel *rel, list *refs)
{
	mvc *sql = be->mvc;
	list *l, *aggrs, *gbexps = sa_list(sql->sa);
	node *n, *en;
	stmt *sub = NULL, *cursub;
	stmt *groupby = NULL, *grp = NULL, *ext = NULL, *cnt = NULL;

	if (rel->l) { /* first construct the sub relation */
		sub = subrel_bin(be, rel->l, refs);
		sub = subrel_project(be, sub, refs, rel->l);
		if (!sub)
			return NULL;
	}

	if (sub && sub->type == st_list && sub->op4.lval->h && !((stmt*)sub->op4.lval->h->data)->nrcols) {
		list *newl = sa_list(sql->sa);
		node *n;

		for(n=sub->op4.lval->h; n; n = n->next) {
			const char *cname = column_name(sql->sa, n->data);
			const char *tname = table_name(sql->sa, n->data);
			stmt *s = column(be, n->data);

			s = stmt_alias(be, s, tname, cname );
			append(newl, s);
		}
		sub = stmt_list(be, newl);
	}

	/* groupby columns */

	/* Keep groupby columns, sub that they can be lookup in the aggr list */
	if (rel->r) {
		list *exps = rel->r;

		for( en = exps->h; en; en = en->next ) {
			sql_exp *e = en->data;
			stmt *gbcol = exp_bin(be, e, sub, NULL, NULL, NULL, NULL, NULL, 0, 0, 0);

			if (!gbcol) {
				assert(sql->session->status == -10); /* Stack overflow errors shouldn't terminate the server */
				return NULL;
			}
			if (!gbcol->nrcols)
				gbcol = stmt_const(be, bin_find_smallest_column(be, sub), gbcol);
			groupby = stmt_group(be, gbcol, grp, ext, cnt, !en->next);
			grp = stmt_result(be, groupby, 0);
			ext = stmt_result(be, groupby, 1);
			cnt = stmt_result(be, groupby, 2);
			gbcol = stmt_alias(be, gbcol, exp_find_rel_name(e), exp_name(e));
			list_append(gbexps, gbcol);
		}
	}
	/* now aggregate */
	l = sa_list(sql->sa);
	aggrs = rel->exps;
	cursub = stmt_list(be, l);
	for( n = aggrs->h; n; n = n->next ) {
		sql_exp *aggrexp = n->data;
		stmt *aggrstmt = NULL;
		int oldvtop, oldstop, oldvid;

		/* first look in the current aggr list (l) and group by column list */
		if (l && !aggrstmt && aggrexp->type == e_column)
			aggrstmt = list_find_column(be, l, aggrexp->l, aggrexp->r);
		if (gbexps && !aggrstmt && aggrexp->type == e_column) {
			aggrstmt = list_find_column(be, gbexps, aggrexp->l, aggrexp->r);
			if (aggrstmt && groupby) {
				aggrstmt = stmt_project(be, ext, aggrstmt);
				if (list_length(gbexps) == 1)
					aggrstmt->key = 1;
			}
		}

		oldvtop = be->mb->vtop;
		oldstop = be->mb->stop;
		oldvid = be->mb->vid;
		if (!aggrstmt)
			aggrstmt = exp_bin(be, aggrexp, sub, NULL, grp, ext, cnt, NULL, 0, 0, 0);
		/* maybe the aggr uses intermediate results of this group by,
		   therefore we pass the group by columns too
		 */
		if (!aggrstmt) {
			clean_mal_statements(be, oldstop, oldvtop, oldvid);
			aggrstmt = exp_bin(be, aggrexp, sub, cursub, grp, ext, cnt, NULL, 0, 0, 0);
		}
		if (!aggrstmt) {
			assert(sql->session->status == -10); /* Stack overflow errors shouldn't terminate the server */
			return NULL;
		}

		if (!aggrstmt->nrcols && ext && ext->nrcols)
			aggrstmt = stmt_const(be, ext, aggrstmt);

		aggrstmt = stmt_rename(be, aggrexp, aggrstmt);
		list_append(l, aggrstmt);
	}
	stmt_set_nrcols(cursub);
	return cursub;
}

static stmt *
rel2bin_topn(backend *be, sql_rel *rel, list *refs)
{
	mvc *sql = be->mvc;
	sql_exp *oe = NULL, *le = NULL;
	stmt *sub = NULL, *l = NULL, *o = NULL;
	node *n;

	if (rel->l) { /* first construct the sub relation */
		sql_rel *rl = rel->l;

		if (rl->op == op_project) {
			sub = rel2bin_project(be, rl, refs, rel);
		} else {
			sub = subrel_bin(be, rl, refs);
		}
		sub = subrel_project(be, sub, refs, rl);
	}
	if (!sub)
		return NULL;

	le = topn_limit(rel);
	oe = topn_offset(rel);

	n = sub->op4.lval->h;
	if (n) {
		stmt *limit = NULL, *sc = n->data;
		const char *cname = column_name(sql->sa, sc);
		const char *tname = table_name(sql->sa, sc);
		list *newl = sa_list(sql->sa);
		int oldvtop = be->mb->vtop, oldstop = be->mb->stop, oldvid = be->mb->vid;

		if (le)
			l = exp_bin(be, le, NULL, NULL, NULL, NULL, NULL, NULL, 0, 0, 0);
		if (!l) {
			clean_mal_statements(be, oldstop, oldvtop, oldvid);
			l = stmt_atom_lng_nil(be);
		}

		oldvtop = be->mb->vtop;
		oldstop = be->mb->stop;
		oldvid = be->mb->vid;
		if (oe)
			o = exp_bin(be, oe, NULL, NULL, NULL, NULL, NULL, NULL, 0, 0, 0);
		if (!o) {
			clean_mal_statements(be, oldstop, oldvtop, oldvid);
			o = stmt_atom_lng(be, 0);
		}
		if (!l || !o)
			return NULL;

		sc = column(be, sc);
		limit = stmt_limit(be, stmt_alias(be, sc, tname, cname), NULL, NULL, o, l, 0,0,0,0,0);

		for ( ; n; n = n->next) {
			stmt *sc = n->data;
			const char *cname = column_name(sql->sa, sc);
			const char *tname = table_name(sql->sa, sc);

			sc = column(be, sc);
			sc = stmt_project(be, limit, sc);
			list_append(newl, stmt_alias(be, sc, tname, cname));
		}
		sub = stmt_list(be, newl);
	}
	return sub;
}

static stmt *
rel2bin_sample(backend *be, sql_rel *rel, list *refs)
{
	mvc *sql = be->mvc;
	list *newl;
	stmt *sub = NULL, *sample_size = NULL, *sample = NULL, *seed = NULL;
	node *n;

	if (rel->l) /* first construct the sub relation */
		sub = subrel_bin(be, rel->l, refs);
	sub = subrel_project(be, sub, refs, rel->l);
	if (!sub)
		return NULL;

	n = sub->op4.lval->h;
	newl = sa_list(sql->sa);

	if (n) {
		stmt *sc = n->data;
		const char *cname = column_name(sql->sa, sc);
		const char *tname = table_name(sql->sa, sc);

		 if (!(sample_size = exp_bin(be, rel->exps->h->data, NULL, NULL, NULL, NULL, NULL, NULL, 0, 0, 0)))
			return NULL;

		if (rel->exps->cnt == 2) {
			seed = exp_bin(be, rel->exps->h->next->data, NULL, NULL, NULL, NULL, NULL, NULL, 0, 0, 0);
			if (!seed)
				return NULL;
		}

		sc = column(be, sc);
		sample = stmt_sample(be, stmt_alias(be, sc, tname, cname),sample_size, seed);

		for ( ; n; n = n->next) {
			stmt *sc = n->data;
			const char *cname = column_name(sql->sa, sc);
			const char *tname = table_name(sql->sa, sc);

			sc = column(be, sc);
			sc = stmt_project(be, sample, sc);
			list_append(newl, stmt_alias(be, sc, tname, cname));
		}
	}
	sub = stmt_list(be, newl);
	return sub;
}

static stmt *
sql_parse(backend *be, sql_schema *s, const char *query, char mode)
{
	sql_rel *rel = rel_parse(be->mvc, s, query, mode);
	stmt *sq = NULL;

	if (rel && (rel = sql_processrelation(be->mvc, rel, 1, 1, 1)))
		sq = rel_bin(be, rel);
	return sq;
}

static stmt *
insert_check_ukey(backend *be, list *inserts, sql_key *k, stmt *idx_inserts)
{
	mvc *sql = be->mvc;
/* pkey's cannot have NULLs, ukeys however can
   current implementation switches on 'NOT NULL' on primary key columns */

	char *msg = NULL;
	stmt *res;

	sql_subtype *lng = sql_bind_localtype("lng");
	sql_subfunc *cnt = sql_bind_func(sql, "sys", "count", sql_bind_localtype("void"), NULL, F_AGGR);
	sql_subtype *bt = sql_bind_localtype("bit");
	stmt *dels = stmt_tid(be, k->t, 0);
	sql_subfunc *ne = sql_bind_func_result(sql, "sys", "<>", F_FUNC, bt, 2, lng, lng);

	if (list_length(k->columns) > 1) {
		node *m;
		stmt *s = list_fetch(inserts, 0), *ins = s;
		sql_subfunc *sum;
		stmt *ssum = NULL;
		stmt *col = NULL;

		s = ins;
		/* 1st stage: find out if original contains same values */
		if (/*s->key &&*/ s->nrcols == 0) {
			s = NULL;
			if (k->idx && hash_index(k->idx->type))
				s = stmt_uselect(be, stmt_idx(be, k->idx, dels, dels->partition), idx_inserts, cmp_equal, s, 0, 1 /* is_semantics*/);
			for (m = k->columns->h; m; m = m->next) {
				sql_kc *c = m->data;
				stmt *cs = list_fetch(inserts, c->c->colnr);

				/* foreach column add predicate */
				if (add_column_predicate(be, c->c) != LOG_OK)
					return sql_error(sql, 10, SQLSTATE(HY013) MAL_MALLOC_FAIL);

				col = stmt_col(be, c->c, dels, dels->partition);
				if ((k->type == ukey) && stmt_has_null(col)) {
					stmt *nn = stmt_selectnonil(be, col, s);
					s = stmt_uselect( be, col, cs, cmp_equal, nn, 0, 0);
				} else {
					s = stmt_uselect( be, col, cs, cmp_equal, s, 0, 0);
				}
			}
		} else {
			list *lje = sa_list(sql->sa);
			list *rje = sa_list(sql->sa);
			if (k->idx && hash_index(k->idx->type)) {
				list_append(lje, stmt_idx(be, k->idx, dels, dels->partition));
				list_append(rje, idx_inserts);
			}
			for (m = k->columns->h; m; m = m->next) {
				sql_kc *c = m->data;
				stmt *cs = list_fetch(inserts, c->c->colnr);

				/* foreach column add predicate */
				if (add_column_predicate(be, c->c) != LOG_OK)
					return sql_error(sql, 10, SQLSTATE(HY013) MAL_MALLOC_FAIL);

				col = stmt_col(be, c->c, dels, dels->partition);
				list_append(lje, col);
				list_append(rje, cs);
			}
			s = releqjoin(be, lje, rje, NULL, 1 /* hash used */, 0, 0);
			s = stmt_result(be, s, 0);
		}
		s = stmt_binop(be, stmt_aggr(be, s, NULL, NULL, cnt, 1, 0, 1), stmt_atom_lng(be, 0), NULL, ne);

		/* 2nd stage: find out if inserted are unique */
		if ((!idx_inserts && ins->nrcols) || (idx_inserts && idx_inserts->nrcols)) {	/* insert columns not atoms */
			sql_subfunc *or = sql_bind_func_result(sql, "sys", "or", F_FUNC, bt, 2, bt, bt);
			stmt *orderby_ids = NULL, *orderby_grp = NULL;
			stmt *sel = NULL;

			/* remove any nils as in stmt_order NULL = NULL, instead of NULL != NULL */
			if (k->type == ukey) {
				for (m = k->columns->h; m; m = m->next) {
					sql_kc *c = m->data;
					stmt *cs = list_fetch(inserts, c->c->colnr);

				   	if (stmt_has_null(cs))
						sel = stmt_selectnonil(be, cs, sel);
				}
			}
			/* implementation uses sort key check */
			for (m = k->columns->h; m; m = m->next) {
				sql_kc *c = m->data;
				stmt *orderby;
				stmt *cs = list_fetch(inserts, c->c->colnr);

				if (sel)
					cs = stmt_project(be, sel, cs);
				if (orderby_grp)
					orderby = stmt_reorder(be, cs, 1, 0, orderby_ids, orderby_grp);
				else
					orderby = stmt_order(be, cs, 1, 0);
				orderby_ids = stmt_result(be, orderby, 1);
				orderby_grp = stmt_result(be, orderby, 2);
			}

			if (!orderby_grp || !orderby_ids)
				return NULL;

			sum = sql_bind_func(sql, "sys", "not_unique", tail_type(orderby_grp), NULL, F_AGGR);
			ssum = stmt_aggr(be, orderby_grp, NULL, NULL, sum, 1, 0, 1);
			/* combine results */
			s = stmt_binop(be, s, ssum, NULL, or);
		}

		if (k->type == pkey) {
			msg = sa_message(sql->sa, SQLSTATE(40002) "INSERT INTO: PRIMARY KEY constraint '%s.%s' violated", k->t->base.name, k->base.name);
		} else {
			msg = sa_message(sql->sa, SQLSTATE(40002) "INSERT INTO: UNIQUE constraint '%s.%s' violated", k->t->base.name, k->base.name);
		}
		res = stmt_exception(be, s, msg, 00001);
	} else {		/* single column key */
		sql_kc *c = k->columns->h->data;
		stmt *s = list_fetch(inserts, c->c->colnr), *h = s;

		/* add predicate for this column */
		if (add_column_predicate(be, c->c) != LOG_OK)
			return sql_error(sql, 10, SQLSTATE(HY013) MAL_MALLOC_FAIL);

		s = stmt_col(be, c->c, dels, dels->partition);
		if ((k->type == ukey) && stmt_has_null(s)) {
			stmt *nn = stmt_selectnonil(be, s, NULL);
			s = stmt_project(be, nn, s);
		}
		if (h->nrcols) {
			s = stmt_join(be, s, h, 0, cmp_equal, 0, 0, false);
			/* s should be empty */
			s = stmt_result(be, s, 0);
			s = stmt_aggr(be, s, NULL, NULL, cnt, 1, 0, 1);
		} else {
			s = stmt_uselect(be, s, h, cmp_equal, NULL, 0, 0);
			/* s should be empty */
			s = stmt_aggr(be, s, NULL, NULL, cnt, 1, 0, 1);
		}
		/* s should be empty */
		s = stmt_binop(be, s, stmt_atom_lng(be, 0), NULL, ne);

		/* 2e stage: find out if inserts are unique */
		if (h->nrcols) {	/* insert multiple atoms */
			sql_subfunc *sum;
			stmt *count_sum = NULL;
			sql_subfunc *or = sql_bind_func_result(sql, "sys", "or", F_FUNC, bt, 2, bt, bt);
			stmt *ssum, *ss;

			stmt *g = list_fetch(inserts, c->c->colnr), *ins = g;

			/* inserted vaules may be null */
			if ((k->type == ukey) && stmt_has_null(ins)) {
				stmt *nn = stmt_selectnonil(be, ins, NULL);
				ins = stmt_project(be, nn, ins);
			}

			g = stmt_group(be, ins, NULL, NULL, NULL, 1);
			ss = stmt_result(be, g, 2); /* use count */
			/* (count(ss) <> sum(ss)) */
			sum = sql_bind_func(sql, "sys", "sum", lng, NULL, F_AGGR);
			ssum = stmt_aggr(be, ss, NULL, NULL, sum, 1, 0, 1);
			ssum = sql_Nop_(be, "ifthenelse", sql_unop_(be, "isnull", ssum), stmt_atom_lng(be, 0), ssum, NULL);
			count_sum = stmt_binop(be, check_types(be, tail_type(ssum), stmt_aggr(be, ss, NULL, NULL, cnt, 1, 0, 1), type_equal), ssum, NULL, ne);

			/* combine results */
			s = stmt_binop(be, s, count_sum, NULL, or);
		}
		if (k->type == pkey) {
			msg = sa_message( sql->sa, SQLSTATE(40002) "INSERT INTO: PRIMARY KEY constraint '%s.%s' violated", k->t->base.name, k->base.name);
		} else {
			msg = sa_message(sql->sa, SQLSTATE(40002) "INSERT INTO: UNIQUE constraint '%s.%s' violated", k->t->base.name, k->base.name);
		}
		res = stmt_exception(be, s, msg, 00001);
	}
	return res;
}

static stmt *
insert_check_fkey(backend *be, list *inserts, sql_key *k, stmt *idx_inserts, stmt *pin)
{
	mvc *sql = be->mvc;
	char *msg = NULL;
	stmt *cs = list_fetch(inserts, 0), *s = cs;
	sql_subtype *lng = sql_bind_localtype("lng");
	sql_subfunc *cnt = sql_bind_func(sql, "sys", "count", sql_bind_localtype("void"), NULL, F_AGGR);
	sql_subtype *bt = sql_bind_localtype("bit");
	sql_subfunc *ne = sql_bind_func_result(sql, "sys", "<>", F_FUNC, bt, 2, lng, lng);

	for (node *m = k->columns->h; m; m = m->next) {
		sql_kc *c = m->data;

		/* foreach column add predicate */
		if (add_column_predicate(be, c->c) != LOG_OK)
			return sql_error(sql, 10, SQLSTATE(HY013) MAL_MALLOC_FAIL);
	}

	if (pin && list_length(pin->op4.lval))
		s = pin->op4.lval->h->data;
	if (s->key && s->nrcols == 0) {
		s = stmt_binop(be, stmt_aggr(be, idx_inserts, NULL, NULL, cnt, 1, 0, 1), stmt_atom_lng(be, 1), NULL, ne);
	} else {
		/* releqjoin.count <> inserts[col1].count */
		s = stmt_binop(be, stmt_aggr(be, idx_inserts, NULL, NULL, cnt, 1, 0, 1), stmt_aggr(be, column(be, s), NULL, NULL, cnt, 1, 0, 1), NULL, ne);
	}

	/* s should be empty */
	msg = sa_message(sql->sa, SQLSTATE(40002) "INSERT INTO: FOREIGN KEY constraint '%s.%s' violated", k->t->base.name, k->base.name);
	return stmt_exception(be, s, msg, 00001);
}

static stmt *
sql_insert_key(backend *be, list *inserts, sql_key *k, stmt *idx_inserts, stmt *pin)
{
	/* int insert = 1;
	 * while insert and has u/pkey and not defered then
	 *      if u/pkey values exist then
	 *              insert = 0
	 * while insert and has fkey and not defered then
	 *      find id of corresponding u/pkey
	 *      if (!found)
	 *              insert = 0
	 * if insert
	 *      insert values
	 *      insert fkey/pkey index
	 */
	if (k->type == pkey || k->type == ukey) {
		return insert_check_ukey(be, inserts, k, idx_inserts );
	} else {		/* foreign keys */
		return insert_check_fkey(be, inserts, k, idx_inserts, pin );
	}
}

static int
sql_stack_add_inserted( mvc *sql, const char *name, sql_table *t, stmt **updates)
{
	/* Put single relation of updates and old values on to the stack */
	sql_rel *r = NULL;
	node *n;
	list *exps = sa_list(sql->sa);
	trigger_input *ti = SA_NEW(sql->sa, trigger_input);

	ti->t = t;
	ti->tids = NULL;
	ti->updates = updates;
	ti->type = 1;
	ti->nn = name;
	for (n = ol_first_node(t->columns); n; n = n->next) {
		sql_column *c = n->data;
		sql_exp *ne = exp_column(sql->sa, name, c->base.name, &c->type, CARD_MULTI, c->null, is_column_unique(c), 0);

		append(exps, ne);
	}
	r = rel_table_func(sql->sa, NULL, NULL, exps, TRIGGER_WRAPPER);
	r->l = ti;

	return stack_push_rel_view(sql, name, r) ? 1 : 0;
}

static int
sql_insert_triggers(backend *be, sql_table *t, stmt **updates, int time)
{
	mvc *sql = be->mvc;
	node *n;
	int res = 1;

	if (!ol_length(t->triggers))
		return res;

	for (n = ol_first_node(t->triggers); n; n = n->next) {
		sql_trigger *trigger = n->data;

		if (!stack_push_frame(sql, "%OLD-NEW"))
			return 0;
		if (trigger->event == 0 && trigger->time == time) {
			const char *n = trigger->new_name;

			/* add name for the 'inserted' to the stack */
			if (!n) n = "new";

			if(!sql_stack_add_inserted(sql, n, t, updates)) {
				stack_pop_frame(sql);
				return 0;
			}
			if (!sql_parse(be, trigger->t->s, trigger->statement, m_instantiate)) {
				stack_pop_frame(sql);
				return 0;
			}
		}
		stack_pop_frame(sql);
	}
	return res;
}

static sql_table *
sql_insert_check_null(backend *be, sql_table *t, list *inserts)
{
	mvc *sql = be->mvc;
	node *m, *n;
	sql_subfunc *cnt = sql_bind_func(sql, "sys", "count", sql_bind_localtype("void"), NULL, F_AGGR);

	for (n = ol_first_node(t->columns), m = inserts->h; n && m;
		n = n->next, m = m->next) {
		stmt *i = m->data;
		sql_column *c = n->data;

		if (!c->null) {
			stmt *s = i;
			char *msg = NULL;

			/* foreach column add predicate */
			if (add_column_predicate(be, c) != LOG_OK)
				return sql_error(sql, 10, SQLSTATE(HY013) MAL_MALLOC_FAIL);

			if (!(s->key && s->nrcols == 0)) {
				s = stmt_selectnil(be, column(be, i));
				s = stmt_aggr(be, s, NULL, NULL, cnt, 1, 0, 1);
			} else {
				sql_subfunc *isnil = sql_bind_func(sql, "sys", "isnull", &c->type, NULL, F_FUNC);

				s = stmt_unop(be, i, NULL, isnil);
			}
			msg = sa_message(sql->sa, SQLSTATE(40002) "INSERT INTO: NOT NULL constraint violated for column %s.%s", c->t->base.name, c->base.name);
			(void)stmt_exception(be, s, msg, 00001);
		}
	}
	return t; /* return something to say it succeeded */
}

static stmt **
table_update_stmts(mvc *sql, sql_table *t, int *Len)
{
	*Len = ol_length(t->columns);
	return SA_ZNEW_ARRAY(sql->sa, stmt *, *Len);
}

// Call this from the debugger at any time to see how code generation proceeds.
void dump_code(int);
static struct {
	MalBlkPtr mb;
	int pos;
} dump_code_state;
void
dump_code(int starting_point)
{
	stream *s = stderr_wastream();
	MalBlkPtr mb = dump_code_state.mb;
	int start = starting_point >= 0 ? starting_point : dump_code_state.pos;
	int stop = mb->stop;

	mnstr_printf(s, "\n");
	mnstr_printf(s, "Found %d new statements:\n", stop - start);
	for (int i = start; i < stop; i++) {
		str line = instruction2str(mb, NULL, getInstrPtr(mb, i), LIST_MAL_ALL);
		if (line != NULL) {
			mnstr_printf(s, "%d: %s\n", i, line);
			GDKfree(line);
		} else {
			mnstr_printf(s, "// %d?\n", i);
		}
	}

	mnstr_close(s);

	dump_code_state.pos = stop;
}

// This is basically a long list of reasons not to use the new direct append
// code. The idea is that we'll gradually add support for more cases and shorten
// this list until it disappears.
static sql_exp*
can_use_directappend(sql_rel *rel)
{
	if (rel->flag & UPD_NO_CONSTRAINT) {
		// "no constraint" mode.. don't know what it is but it sounds scary
		return NULL;
	}

	if (rel->flag & UPD_COMP) {
		// special case copied from rel2bin_insert
		rel = rel->r;
	}
	sql_rel *left = rel->l;

	if (left->op != op_basetable)
		return NULL;
	sql_table *destination_table = left->l;
	if (destination_table->s == NULL) {
		// no schema means DECLAREd table, apparently those can't or don't need
		// to use sql.claim.
		return NULL;
	}

	// We don't yet know how to deal with indices that need to be updated or
	// constraints that need to be checked.
	if (destination_table->pkey != NULL)
		return NULL;
	if (destination_table->idxs != NULL && list_length(destination_table->idxs->l) > 0)
		return NULL;
	if (destination_table->keys != NULL && list_length(destination_table->keys->l) > 0)
		return NULL;
	if (destination_table->triggers != NULL && list_length(destination_table->triggers->l) > 0)
		return NULL;


	sql_rel *projection;
	sql_rel *incoming;
	sql_rel *p = rel->r;
	if (p == NULL)
		return NULL;
	if (p->op == op_project) {
		projection = p;
		incoming = p->l;
	} else {
		projection = NULL;
		incoming = p;
	}
	/* this seems to occur around foreign keys and it scares me */
	if (projection && rel_is_ref(projection))
		return NULL;

	if (incoming == NULL) {
		// happens for example with INSERT INTO foo VALUES (..),
		// the values are in the projection's exps.
		return NULL;
	}
	if (incoming->op != op_table)
		return NULL;
	if (rel_is_ref(incoming))
		return NULL;
	if (incoming->flag != TABLE_PROD_FUNC)
		return NULL;

	// Does anything scary happen in the projection?
	if (projection) {
		list *p_exps = projection->exps;
		list *i_exps = incoming->exps;
		node *np = p_exps->h;
		node *ni = i_exps->h;
		for (; np && ni; np = np->next, ni = ni->next) {
			// exps are the same
			sql_exp *p = np->data;
			sql_exp *i = ni->data;
			if (p->type != e_column)
				return NULL;
			if (i->type != e_column)
				return NULL;
			// compare relation name
			if (p->l == NULL || i->l == NULL || strcmp((char*)p->l, (char*)i->l) != 0)
				return NULL;
			// compare column name
			if (p->r == NULL || i->r == NULL || strcmp((char*)p->r, (char*)i->r) != 0)
				return NULL;
		}
		// lists are same length
		if ((np == NULL) != (ni == NULL))
			return NULL;
	}

	sql_exp *copy_from = incoming->r;
	if (copy_from->type != e_func)
		return NULL;
	sql_subfunc *sf = copy_from->f;
	if (strcmp(sf->func->mod, "sql") != 0)
		return NULL;
	if (strcmp(sf->func->imp, "copy_from") != 0)
		return NULL;

	list *args = copy_from->l;
	if (args == NULL)
		return NULL;
	node *n = args->h;
	if (n == NULL)
		return NULL;
	sql_exp *arg0 = n->data;
	assert(arg0 != NULL); // hopefully
	atom *a = arg0->l;
	assert(a != NULL);
	assert(atom_type(a)->type->localtype == TYPE_ptr);
	sql_table *template_table = a->data.val.pval;

	// disallow best effort
	sql_exp *arg7 = n->next->next->next->next->next->next->next->next->data;
	if (arg7->type != e_atom)
		return NULL;
	a = arg7->l;
	assert(atom_type(a)->type->localtype == TYPE_int);
	int best_effort = a->data.val.ival;
	if (best_effort)
		return NULL;

	// The sql.copy_from operator takes as its first argument a pointer to the
	// table to be filled.  It uses this to determine the column types, and
	// maybe also for other things.
	//
	// If we have to reorder the columns, for example COPY INTO foo(i,j) FROM
	// 'data.csv'(j,i), the table pointer cannot point to foo itself because the
	// column order is wrong. In that case, the sql->rel translator creates a
	// special temporary table just like foo but with its columns in the right
	// order.
	//
	// For the time being, we'll only support the easy cases without reordering,
	// recognizable by these tables being identical.
	if (template_table != destination_table)
		return NULL;

	// Because of the check above we don't have to worry about generating
	// default values.

	// If NULL or uniqueness checks have to be generated we'll take the generic path.
	for (node *n = ol_first_node(destination_table->columns); n != NULL; n = n->next) {
		sql_column *c = n->data;
		if (!c->null)
			return NULL;
		if (c->unique > 0)
			return NULL;
	}

	return copy_from;
}

// Temporarily emit the MAL to call to sql.copy_from and aggr.count directly
// from rel2bin_insert. This needs to move to rel2bin_exp.
static stmt *
rel2bin_directappend(backend *be, sql_rel *rel, list *refs, sql_exp *copyfrom)
{
	(void)be;
	(void)rel;
	(void)refs;
	(void)copyfrom;
	mvc *mvc = be->mvc;
	MalBlkPtr mb = be->mb;

	// We're about to emit a custom sql.copy_from invocation.
	// Temporarily, until we learn how to do that properly.

	// First emit statements for all copyfrom's arguments.
	list *args = copyfrom->l;
	list *l = sa_list(mvc->sa);
	for (node *n = args->h; n; n = n->next) {
		sql_exp *arg = n->data;
		stmt *arg_stmt = exp_bin(be, arg, NULL, NULL, NULL, NULL, NULL, NULL, 0, 0, 0);
		list_append(l, arg_stmt);
	}

	// Then emit the call. Maybe there's a stmt_function for that..
	InstrPtr append_instr = newFcnCallArgs(mb, sqlRef, copy_fromRef, 100);
	setDestType(mb, append_instr, newBatType(TYPE_oid));
	for (node *n = l->h; n; n = n->next) {
		stmt *s = n->data;
		int varnr = s->nr;
		append_instr = pushArgument(mb, append_instr, varnr);
	}

	// Then we manually count.
	InstrPtr count_instr = newFcnCallArgs(be->mb, aggrRef, countRef, 1);
	count_instr = pushArgument(be->mb, count_instr, getDestVar(append_instr));

	int destvar = getDestVar(count_instr);
	stmt *s = stmt_none(be);
	s->nr = destvar;

	// I'm assuming that attaching the stmt list to op4.lval
	// will make some else free the arg_stmt's we created here.
	s->op4.lval = l;

	// Accumulate row counts.
	be->rowcount = be->rowcount
		? add_to_rowcount_accumulator(be, s->nr)
		: s->nr;

	// dump_code(-1);
	return s;

	// snprintf(be->mvc->errstr, sizeof(be->mvc->errstr), "banana");
	// return NULL;
}

static stmt *
rel2bin_insert(backend *be, sql_rel *rel, list *refs)
{
	dump_code_state.mb = be->mb;
	// dump_code(0);

	// If can_use_appendfrom doesn't return NULL, short circuit to
	// the temporary dedicated code generator
	sql_exp *copyfrom = can_use_directappend(rel);
	if (copyfrom != NULL) {
		// later on we'll do this properly, passing an extra parameter,
		// for now we adjust an existing parameter.
		// Very ugly, sorry
		list *args = copyfrom->l;
		sql_exp* arg7 = args->h->next->next->next->next->next->next->next->next->data;
		assert(arg7->type == e_atom);
		atom *a = arg7->l;
		assert(atom_type(a)->type->localtype == TYPE_int);
		int *best_effort = &a->data.val.ival;
		*best_effort += 100; // magic

		return rel2bin_directappend(be, rel, refs, copyfrom);
	}

	mvc *sql = be->mvc;
	list *l;
	stmt *inserts = NULL, *insert = NULL, *ddl = NULL, *pin = NULL, **updates, *ret = NULL, *cnt = NULL, *pos = NULL;
	int idx_ins = 0, constraint = 1, len = 0;
	node *n, *m, *idx_m = NULL;
	sql_rel *tr = rel->l, *prel = rel->r;
	sql_table *t = NULL;

	if ((rel->flag&UPD_NO_CONSTRAINT))
		constraint = 0;
	if ((rel->flag&UPD_COMP)) {  /* special case ! */
		idx_ins = 1;
		prel = rel->l;
		rel = rel->r;
		tr = rel->l;
	}

	if (tr->op == op_basetable) {
		t = tr->l;
	} else {
		ddl = subrel_bin(be, tr, refs);
		ddl = subrel_project(be, ddl, refs, NULL);
		if (!ddl)
			return NULL;
		t = rel_ddl_table_get(tr);
	}

	if (rel->r) /* first construct the inserts relation */
		inserts = subrel_bin(be, rel->r, refs);
	inserts = subrel_project(be, inserts, refs, rel->r);

	if (!inserts)
		return NULL;

	/* by now the sql.copy_from has been generated */

	if (idx_ins)
		pin = refs_find_rel(refs, prel);

	if (constraint && !sql_insert_check_null(be, t, inserts->op4.lval))
		return NULL;

	l = sa_list(sql->sa);

	updates = table_update_stmts(sql, t, &len);
	for (n = ol_first_node(t->columns), m = inserts->op4.lval->h; n && m; n = n->next, m = m->next) {
		sql_column *c = n->data;

		updates[c->colnr] = m->data;
	}

/* before */
	if (!sql_insert_triggers(be, t, updates, 0))
		return sql_error(sql, 10, SQLSTATE(27000) "INSERT INTO: triggers failed for table '%s'", t->base.name);

	insert = inserts->op4.lval->h->data;
	if (insert->nrcols == 0) {
		cnt = stmt_atom_lng(be, 1);
	} else {
		cnt = stmt_aggr(be, insert, NULL, NULL, sql_bind_func(sql, "sys", "count", sql_bind_localtype("void"), NULL, F_AGGR), 1, 0, 1);
	}
	insert = NULL;

	/* by now the aggr.count has been generated */

	if (t->idxs) {
		idx_m = m;
		for (n = ol_first_node(t->idxs); n && m; n = n->next, m = m->next) {
			stmt *is = m->data;
			sql_idx *i = n->data;

		    if (non_updatable_index(i->type)) /* Some indexes don't hold delta structures */
				continue;
			if (hash_index(i->type) && list_length(i->columns) <= 1)
				is = NULL;
			if (i->key && constraint) {
				stmt *ckeys = sql_insert_key(be, inserts->op4.lval, i->key, is, pin);

				list_append(l, ckeys);
			}
			if (!insert)
				insert = is;
		}
		assert(!n && !m);
	}

	if (t->s) /* only not declared tables, need this */
		pos = stmt_claim(be, t, cnt);

<<<<<<< HEAD
	/* by now the sql.claim has been generated */

	if (t->idxs)
	for (n = ol_first_node(t->idxs), m = idx_m; n && m; n = n->next) {
		stmt *is = m->data;
		sql_idx *i = n->data;
=======
	if (t->idxs) {
		for (n = ol_first_node(t->idxs), m = idx_m; n && m; n = n->next, m = m->next) {
			stmt *is = m->data;
			sql_idx *i = n->data;
>>>>>>> 82a391a4

			if (non_updatable_index(i->type)) /* Some indexes don't hold delta structures */
				continue;
			if (hash_index(i->type) && list_length(i->columns) <= 1)
				is = NULL;
			if (is)
				is = stmt_append_idx(be, i, pos, is);
		}
		assert(!n && !m);
	}

	int mvc_var = be->mvc_var;
	for (n = ol_first_node(t->columns), m = inserts->op4.lval->h; n && m; n = n->next, m = m->next) {

		stmt *ins = m->data;
		sql_column *c = n->data;

		insert = stmt_append_col(be, c, pos, ins, &mvc_var, rel->flag);
		append(l,insert);
	}
	be->mvc_var = mvc_var;

	/* by now the appends have been generated */


	if (!insert)
		return NULL;

	if (!sql_insert_triggers(be, t, updates, 1))
		return sql_error(sql, 10, SQLSTATE(27000) "INSERT INTO: triggers failed for table '%s'", t->base.name);
	/* update predicate list */
	if (rel->r && !rel_predicates(be, rel->r))
		return NULL;
	if (!isNew(t) && isGlobal(t) && !isGlobalTemp(t) && sql_trans_add_dependency_change(be->mvc->session->tr, t->base.id, dml) != LOG_OK)
		return sql_error(sql, 10, SQLSTATE(HY013) MAL_MALLOC_FAIL);

	// dump_code(-1);

	if (ddl) {
		ret = ddl;
		list_prepend(l, ddl);
		return stmt_list(be, l);
	} else {
		ret = cnt;
		if (!be->silent) {
			/* if there are multiple update statements, update total count, otherwise use the the current count */
			be->rowcount = be->rowcount ? add_to_rowcount_accumulator(be, ret->nr) : ret->nr;
		}
		return ret;
	}
}

static int
is_idx_updated(sql_idx * i, stmt **updates)
{
	int update = 0;
	node *m;

	for (m = i->columns->h; m; m = m->next) {
		sql_kc *ic = m->data;

		if (updates[ic->c->colnr]) {
			update = 1;
			break;
		}
	}
	return update;
}

static int
first_updated_col(stmt **updates, int cnt)
{
	int i;

	for (i = 0; i < cnt; i++) {
		if (updates[i])
			return i;
	}
	return -1;
}

static stmt *
update_check_ukey(backend *be, stmt **updates, sql_key *k, stmt *u_tids, stmt *idx_updates, int updcol)
{
	mvc *sql = be->mvc;
	char *msg = NULL;
	stmt *res = NULL;

	sql_subtype *lng = sql_bind_localtype("lng");
	sql_subfunc *cnt = sql_bind_func(sql, "sys", "count", sql_bind_localtype("void"), NULL, F_AGGR);
	sql_subtype *bt = sql_bind_localtype("bit");
	sql_subfunc *ne;

	ne = sql_bind_func_result(sql, "sys", "<>", F_FUNC, bt, 2, lng, lng);
	if (list_length(k->columns) > 1) {
		stmt *dels = stmt_tid(be, k->t, 0);
		node *m;
		stmt *s = NULL;

		/* 1st stage: find out if original (without the updated)
			do not contain the same values as the updated values.
			This is done using a relation join and a count (which
			should be zero)
	 	*/
		if (!isNew(k)) {
			stmt *nu_tids = stmt_tdiff(be, dels, u_tids, NULL); /* not updated ids */
			list *lje = sa_list(sql->sa);
			list *rje = sa_list(sql->sa);

			if (k->idx && hash_index(k->idx->type)) {
				list_append(lje, stmt_idx(be, k->idx, nu_tids, nu_tids->partition));
				list_append(rje, idx_updates);
			}
			for (m = k->columns->h; m; m = m->next) {
				sql_kc *c = m->data;
				stmt *upd;

				assert(updates);
				if (updates[c->c->colnr]) {
					upd = updates[c->c->colnr];
				} else {
					upd = stmt_col(be, c->c, u_tids, u_tids->partition);
				}
				list_append(lje, stmt_col(be, c->c, nu_tids, nu_tids->partition));
				list_append(rje, upd);
			}
			s = releqjoin(be, lje, rje, NULL, 1 /* hash used */, 0, 0);
			s = stmt_result(be, s, 0);
			s = stmt_binop(be, stmt_aggr(be, s, NULL, NULL, cnt, 1, 0, 1), stmt_atom_lng(be, 0), NULL, ne);
		}

		/* 2e stage: find out if the updated are unique */
		if (!updates || updates[updcol]->nrcols) {	/* update columns not atoms */
			sql_subfunc *sum;
			stmt *count_sum = NULL, *ssum;
			stmt *g = NULL, *grp = NULL, *ext = NULL, *Cnt = NULL;
			stmt *cand = NULL;
			stmt *ss;
			sql_subfunc *or = sql_bind_func_result(sql, "sys", "or", F_FUNC, bt, 2, bt, bt);

			/* also take the hopefully unique hash keys, to reduce
			   (re)group costs */
			if (k->idx && hash_index(k->idx->type)) {
				g = stmt_group(be, idx_updates, grp, ext, Cnt, 0);
				grp = stmt_result(be, g, 0);
				ext = stmt_result(be, g, 1);
				Cnt = stmt_result(be, g, 2);

				/* continue only with groups with a cnt > 1 */
				cand = stmt_uselect(be, Cnt, stmt_atom_lng(be, 1), cmp_gt, NULL, 0, 0);
				/* project cand on ext and Cnt */
				Cnt = stmt_project(be, cand, Cnt);
				ext = stmt_project(be, cand, ext);

				/* join groups with extend to retrieve all oid's of the original
				 * bat that belong to a group with Cnt >1 */
				g = stmt_join(be, grp, ext, 0, cmp_equal, 0, 0, false);
				cand = stmt_result(be, g, 0);
				grp = stmt_project(be, cand, grp);
			}

			for (m = k->columns->h; m; m = m->next) {
				sql_kc *c = m->data;
				stmt *upd;

				if (updates && updates[c->c->colnr]) {
					upd = updates[c->c->colnr];
				} else {
					upd = stmt_col(be, c->c, dels, dels->partition);
				}

				/* apply cand list first */
				if (cand)
					upd = stmt_project(be, cand, upd);

				/* remove nulls */
				if ((k->type == ukey) && stmt_has_null(upd)) {
					stmt *nn = stmt_selectnonil(be, upd, NULL);
					upd = stmt_project(be, nn, upd);
					if (grp)
						grp = stmt_project(be, nn, grp);
					if (cand)
						cand = stmt_project(be, nn, cand);
				}

				/* apply group by on groups with Cnt > 1 */
				g = stmt_group(be, upd, grp, ext, Cnt, !m->next);
				grp = stmt_result(be, g, 0);
				ext = stmt_result(be, g, 1);
				Cnt = stmt_result(be, g, 2);
			}
			ss = Cnt; /* use count */
			/* (count(ss) <> sum(ss)) */
			sum = sql_bind_func(sql, "sys", "sum", lng, NULL, F_AGGR);
			ssum = stmt_aggr(be, ss, NULL, NULL, sum, 1, 0, 1);
			ssum = sql_Nop_(be, "ifthenelse", sql_unop_(be, "isnull", ssum), stmt_atom_lng(be, 0), ssum, NULL);
			count_sum = stmt_binop(be, stmt_aggr(be, ss, NULL, NULL, cnt, 1, 0, 1), check_types(be, lng, ssum, type_equal), NULL, ne);

			/* combine results */
			if (s)
				s = stmt_binop(be, s, count_sum, NULL, or);
			else
				s = count_sum;
		}

		if (k->type == pkey) {
			msg = sa_message(sql->sa, SQLSTATE(40002) "UPDATE: PRIMARY KEY constraint '%s.%s' violated", k->t->base.name, k->base.name);
		} else {
			msg = sa_message(sql->sa, SQLSTATE(40002) "UPDATE: UNIQUE constraint '%s.%s' violated", k->t->base.name, k->base.name);
		}
		res = stmt_exception(be, s, msg, 00001);
	} else {		/* single column key */
		stmt *dels = stmt_tid(be, k->t, 0);
		sql_kc *c = k->columns->h->data;
		stmt *s = NULL, *h = NULL, *o;

		/* s should be empty */
		if (!isNew(k)) {
			stmt *nu_tids = stmt_tdiff(be, dels, u_tids, NULL); /* not updated ids */
			assert (updates);

			h = updates[c->c->colnr];
			o = stmt_col(be, c->c, nu_tids, nu_tids->partition);
			s = stmt_join(be, o, h, 0, cmp_equal, 0, 0, false);
			s = stmt_result(be, s, 0);
			s = stmt_binop(be, stmt_aggr(be, s, NULL, NULL, cnt, 1, 0, 1), stmt_atom_lng(be, 0), NULL, ne);
		}

		/* 2e stage: find out if updated are unique */
		if (!h || h->nrcols) {	/* update columns not atoms */
			sql_subfunc *sum;
			stmt *count_sum = NULL;
			sql_subfunc *or = sql_bind_func_result(sql, "sys", "or", F_FUNC, bt, 2, bt, bt);
			stmt *ssum, *ss;
			stmt *upd;
			stmt *g;

			if (updates) {
 				upd = updates[c->c->colnr];
			} else {
 				upd = stmt_col(be, c->c, dels, dels->partition);
			}

			/* remove nulls */
			if ((k->type == ukey) && stmt_has_null(upd)) {
				stmt *nn = stmt_selectnonil(be, upd, NULL);
				upd = stmt_project(be, nn, upd);
			}

			g = stmt_group(be, upd, NULL, NULL, NULL, 1);
			ss = stmt_result(be, g, 2); /* use count */

			/* (count(ss) <> sum(ss)) */
			sum = sql_bind_func(sql, "sys", "sum", lng, NULL, F_AGGR);
			ssum = stmt_aggr(be, ss, NULL, NULL, sum, 1, 0, 1);
			ssum = sql_Nop_(be, "ifthenelse", sql_unop_(be, "isnull", ssum), stmt_atom_lng(be, 0), ssum, NULL);
			count_sum = stmt_binop(be, check_types(be, tail_type(ssum), stmt_aggr(be, ss, NULL, NULL, cnt, 1, 0, 1), type_equal), ssum, NULL, ne);

			/* combine results */
			if (s)
				s = stmt_binop(be, s, count_sum, NULL, or);
			else
				s = count_sum;
		}

		if (k->type == pkey) {
			msg = sa_message(sql->sa, SQLSTATE(40002) "UPDATE: PRIMARY KEY constraint '%s.%s' violated", k->t->base.name, k->base.name);
		} else {
			msg = sa_message(sql->sa, SQLSTATE(40002) "UPDATE: UNIQUE constraint '%s.%s' violated", k->t->base.name, k->base.name);
		}
		res = stmt_exception(be, s, msg, 00001);
	}
	return res;
}

/*
         A referential constraint is satisfied if one of the following con-
         ditions is true, depending on the <match option> specified in the
         <referential constraint definition>:

         -  If no <match type> was specified then, for each row R1 of the
            referencing table, either at least one of the values of the
            referencing columns in R1 shall be a null value, or the value of
            each referencing column in R1 shall be equal to the value of the
            corresponding referenced column in some row of the referenced
            table.

         -  If MATCH FULL was specified then, for each row R1 of the refer-
            encing table, either the value of every referencing column in R1
            shall be a null value, or the value of every referencing column
            in R1 shall not be null and there shall be some row R2 of the
            referenced table such that the value of each referencing col-
            umn in R1 is equal to the value of the corresponding referenced
            column in R2.

         -  If MATCH PARTIAL was specified then, for each row R1 of the
            referencing table, there shall be some row R2 of the refer-
            enced table such that the value of each referencing column in
            R1 is either null or is equal to the value of the corresponding
            referenced column in R2.
*/

static stmt *
update_check_fkey(backend *be, stmt **updates, sql_key *k, stmt *tids, stmt *idx_updates, int updcol, stmt *pup)
{
	mvc *sql = be->mvc;
	char *msg = NULL;
	stmt *s, *cur, *null = NULL, *cntnulls;
	sql_subtype *lng = sql_bind_localtype("lng"), *bt = sql_bind_localtype("bit");
	sql_subfunc *cnt = sql_bind_func(sql, "sys", "count", sql_bind_localtype("void"), NULL, F_AGGR);
	sql_subfunc *ne = sql_bind_func_result(sql, "sys", "<>", F_FUNC, bt, 2, lng, lng);
	sql_subfunc *or = sql_bind_func_result(sql, "sys", "or", F_FUNC, bt, 2, bt, bt);
	node *m;

	if (!idx_updates)
		return NULL;
	/* releqjoin.count <> updates[updcol].count */
	if (pup && list_length(pup->op4.lval)) {
		cur = pup->op4.lval->h->data;
	} else if (updates) {
		cur = updates[updcol];
	} else {
		sql_kc *c = k->columns->h->data;
		stmt *dels = stmt_tid(be, k->t, 0);
		assert(0);
		cur = stmt_col(be, c->c, dels, dels->partition);
	}
	s = stmt_binop(be, stmt_aggr(be, idx_updates, NULL, NULL, cnt, 1, 0, 1), stmt_aggr(be, cur, NULL, NULL, cnt, 1, 0, 1), NULL, ne);

	for (m = k->columns->h; m; m = m->next) {
		sql_kc *c = m->data;

		/* FOR MATCH FULL/SIMPLE/PARTIAL see above */
		/* Currently only the default MATCH SIMPLE is supported */
		if (c->c->null) {
			stmt *upd, *nn;

			if (updates && updates[c->c->colnr]) {
				upd = updates[c->c->colnr];
			} else { /* created idx/key using alter */
				upd = stmt_col(be, c->c, tids, tids->partition);
			}
			nn = stmt_selectnil(be, upd);
			if (null)
				null = stmt_tunion(be, null, nn);
			else
				null = nn;
		}
	}
	if (null) {
		cntnulls = stmt_aggr(be, null, NULL, NULL, cnt, 1, 0, 1);
	} else {
		cntnulls = stmt_atom_lng(be, 0);
	}
	s = stmt_binop(be, s,
		stmt_binop(be, stmt_aggr(be, stmt_selectnil(be, idx_updates), NULL, NULL, cnt, 1, 0, 1), cntnulls, NULL, ne), NULL, or);

	/* s should be empty */
	msg = sa_message(sql->sa, SQLSTATE(40002) "UPDATE: FOREIGN KEY constraint '%s.%s' violated", k->t->base.name, k->base.name);
	return stmt_exception(be, s, msg, 00001);
}

static stmt *
join_updated_pkey(backend *be, sql_key * k, stmt *tids, stmt **updates)
{
	mvc *sql = be->mvc;
	sql_trans *tr = sql->session->tr;
	char *msg = NULL;
	int nulls = 0;
	node *m, *o;
	sql_key *rk = (sql_key*)os_find_id(tr->cat->objects, tr, ((sql_fkey*)k)->rkey);
	stmt *s = NULL, *dels = stmt_tid(be, rk->t, 0), *fdels, *cnteqjoin;
	stmt *null = NULL, *rows;
	sql_subtype *lng = sql_bind_localtype("lng");
	sql_subtype *bt = sql_bind_localtype("bit");
	sql_subfunc *cnt = sql_bind_func(sql, "sys", "count", sql_bind_localtype("void"), NULL, F_AGGR);
	sql_subfunc *ne = sql_bind_func_result(sql, "sys", "<>", F_FUNC, bt, 2, lng, lng);
	list *lje = sa_list(sql->sa);
	list *rje = sa_list(sql->sa);

	fdels = stmt_tid(be, k->idx->t, 0);
	rows = stmt_idx(be, k->idx, fdels, fdels->partition);

	rows = stmt_join(be, rows, tids, 0, cmp_equal, 0, 0, false); /* join over the join index */
	rows = stmt_result(be, rows, 0);

	for (m = k->idx->columns->h, o = rk->columns->h; m && o; m = m->next, o = o->next) {
		sql_kc *fc = m->data;
		sql_kc *c = o->data;
		stmt *upd, *col;

		if (updates[c->c->colnr]) {
			upd = updates[c->c->colnr];
		} else {
			upd = stmt_project(be, tids, stmt_col(be, c->c, dels, dels->partition));
		}
		if (c->c->null) {	/* new nulls (MATCH SIMPLE) */
			stmt *nn = stmt_selectnil(be, upd);
			if (null)
				null = stmt_tunion(be, null, nn);
			else
				null = nn;
			nulls = 1;
		}
		col = stmt_col(be, fc->c, rows, rows->partition);
		if (!upd || (upd = check_types(be, &fc->c->type, upd, type_equal)) == NULL)
			return NULL;
		list_append(lje, upd);
		list_append(rje, col);
	}
	s = releqjoin(be, lje, rje, NULL, 1 /* hash used */, 0, 0);
	s = stmt_result(be, s, 0);

	/* add missing nulls */
	cnteqjoin = stmt_aggr(be, s, NULL, NULL, cnt, 1, 0, 1);
	if (nulls) {
		sql_subfunc *add = sql_bind_func_result(sql, "sys", "sql_add", F_FUNC, lng, 2, lng, lng);
		cnteqjoin = stmt_binop(be, cnteqjoin, stmt_aggr(be, null, NULL, NULL, cnt, 1, 0, 1), NULL, add);
	}

	/* releqjoin.count <> updates[updcol].count */
	s = stmt_binop(be, cnteqjoin, stmt_aggr(be, rows, NULL, NULL, cnt, 1, 0, 1), NULL, ne);

	/* s should be empty */
	msg = sa_message(sql->sa, SQLSTATE(40002) "UPDATE: FOREIGN KEY constraint '%s.%s' violated", k->t->base.name, k->base.name);
	return stmt_exception(be, s, msg, 00001);
}

static list * sql_update(backend *be, sql_table *t, stmt *rows, stmt **updates);

static stmt*
sql_delete_set_Fkeys(backend *be, sql_key *k, stmt *ftids /* to be updated rows of fkey table */, int action)
{
	mvc *sql = be->mvc;
	sql_trans *tr = sql->session->tr;
	list *l = NULL;
	int len = 0;
	node *m, *o;
	sql_key *rk = (sql_key*)os_find_id(tr->cat->objects, tr, ((sql_fkey*)k)->rkey);
	stmt **new_updates;
	sql_table *t = mvc_bind_table(sql, k->t->s, k->t->base.name);

	new_updates = table_update_stmts(sql, t, &len);
	for (m = k->idx->columns->h, o = rk->columns->h; m && o; m = m->next, o = o->next) {
		sql_kc *fc = m->data;
		stmt *upd = NULL;

		if (action == ACT_SET_DEFAULT) {
			if (fc->c->def) {
				stmt *sq = parse_value(be, fc->c->t->s, fc->c->def, &fc->c->type, sql->emode);
				if (!sq)
					return NULL;
				upd = sq;
			} else {
				upd = stmt_atom(be, atom_general(sql->sa, &fc->c->type, NULL));
			}
		} else {
			upd = stmt_atom(be, atom_general(sql->sa, &fc->c->type, NULL));
		}

		if (!upd || (upd = check_types(be, &fc->c->type, upd, type_equal)) == NULL)
			return NULL;

		if (upd->nrcols <= 0)
			upd = stmt_const(be, ftids, upd);

		new_updates[fc->c->colnr] = upd;
	}
	if ((l = sql_update(be, t, ftids, new_updates)) == NULL)
		return NULL;
	return stmt_list(be, l);
}

static stmt*
sql_update_cascade_Fkeys(backend *be, sql_key *k, stmt *utids, stmt **updates, int action)
{
	mvc *sql = be->mvc;
	sql_trans *tr = sql->session->tr;
	list *l = NULL;
	int len = 0;
	node *m, *o;
	sql_key *rk = (sql_key*)os_find_id(tr->cat->objects, tr, ((sql_fkey*)k)->rkey);
	stmt **new_updates;
	stmt *rows;
	sql_table *t = mvc_bind_table(sql, k->t->s, k->t->base.name);
	stmt *ftids, *upd_ids;

	ftids = stmt_tid(be, k->idx->t, 0);
	rows = stmt_idx(be, k->idx, ftids, ftids->partition);

	rows = stmt_join(be, rows, utids, 0, cmp_equal, 0, 0, false); /* join over the join index */
	upd_ids = stmt_result(be, rows, 1);
	rows = stmt_result(be, rows, 0);
	rows = stmt_project(be, rows, ftids);

	new_updates = table_update_stmts(sql, t, &len);
	for (m = k->idx->columns->h, o = rk->columns->h; m && o; m = m->next, o = o->next) {
		sql_kc *fc = m->data;
		sql_kc *c = o->data;
		stmt *upd = NULL;

		if (!updates[c->c->colnr]) {
			continue;
		} else if (action == ACT_CASCADE) {
			upd = updates[c->c->colnr];
		} else if (action == ACT_SET_DEFAULT) {
			if (fc->c->def) {
				stmt *sq = parse_value(be, fc->c->t->s, fc->c->def, &fc->c->type, sql->emode);
				if (!sq)
					return NULL;
				upd = sq;
			} else {
				upd = stmt_atom(be, atom_general(sql->sa, &fc->c->type, NULL));
			}
		} else if (action == ACT_SET_NULL) {
			upd = stmt_atom(be, atom_general(sql->sa, &fc->c->type, NULL));
		}

		if (!upd || (upd = check_types(be, &fc->c->type, upd, type_equal)) == NULL)
			return NULL;

		if (upd->nrcols <= 0)
			upd = stmt_const(be, upd_ids, upd);
		else
			upd = stmt_project(be, upd_ids, upd);

		new_updates[fc->c->colnr] = upd;
	}

	if ((l = sql_update(be, t, rows, new_updates)) == NULL)
		return NULL;
	return stmt_list(be, l);
}

static int
cascade_ukey(backend *be, stmt **updates, sql_key *k, stmt *tids)
{
	/* now iterate over all keys */
	sql_trans *tr = be->mvc->session->tr;
	list *keys = sql_trans_get_dependencies(tr, k->base.id, FKEY_DEPENDENCY, NULL);
	if (keys) {
		for (node *n = keys->h; n; n = n->next->next) {
			sqlid fkey_id = *(sqlid*)n->data;
			sql_base *b = os_find_id(tr->cat->objects, tr, fkey_id);
			sql_key *fk = (sql_key*)b;
			sql_fkey *rk = (sql_fkey*)b;

			if (fk->type != fkey || rk->rkey != k->base.id)
				continue;

			/* All rows of the foreign key table which are
			   affected by the primary key update should all
			   match one of the updated primary keys again.
			 */
			switch (((sql_fkey*)fk)->on_update) {
			case ACT_NO_ACTION:
				break;
			case ACT_SET_NULL:
			case ACT_SET_DEFAULT:
			case ACT_CASCADE:
				if (!sql_update_cascade_Fkeys(be, fk, tids, updates, ((sql_fkey*)fk)->on_update)) {
					list_destroy(keys);
					return -1;
				}
				break;
			default:	/*RESTRICT*/
				if (!join_updated_pkey(be, fk, tids, updates)) {
					list_destroy(keys);
					return -1;
				}
			}
		}
		list_destroy(keys);
	}
	return 0;
}

static void
sql_update_check_key(backend *be, stmt **updates, sql_key *k, stmt *tids, stmt *idx_updates, int updcol, list *l, stmt *pup)
{
	stmt *ckeys;

	if (k->type == pkey || k->type == ukey) {
		ckeys = update_check_ukey(be, updates, k, tids, idx_updates, updcol);
	} else { /* foreign keys */
		ckeys = update_check_fkey(be, updates, k, tids, idx_updates, updcol, pup);
	}
	list_append(l, ckeys);
}

static stmt *
hash_update(backend *be, sql_idx * i, stmt *rows, stmt **updates, int updcol)
{
	mvc *sql = be->mvc;
	/* calculate new value */
	node *m;
	sql_subtype *it, *lng;
	int bits = 1 + ((sizeof(lng)*8)-1)/(list_length(i->columns)+1);
	stmt *h = NULL, *tids;

	if (list_length(i->columns) <= 1)
		return NULL;

	tids = stmt_tid(be, i->t, 0);
	it = sql_bind_localtype("int");
	lng = sql_bind_localtype("lng");
	for (m = i->columns->h; m; m = m->next ) {
		sql_kc *c = m->data;
		stmt *upd;

		if (updates && updates[c->c->colnr]) {
			upd = updates[c->c->colnr];
		} else if (updates && updcol >= 0) {
			assert(0);
			upd = stmt_col(be, c->c, rows, rows->partition);
		} else { /* created idx/key using alter */
			upd = stmt_col(be, c->c, tids, tids->partition);
		}

		if (h && i->type == hash_idx)  {
			sql_subfunc *xor = sql_bind_func_result(sql, "sys", "rotate_xor_hash", F_FUNC, lng, 3, lng, it, &c->c->type);

			h = stmt_Nop(be, stmt_list( be, list_append( list_append(
				list_append(sa_list(sql->sa), h),
				stmt_atom_int(be, bits)),  upd)), NULL,
				xor, NULL);
		} else if (h)  {
			stmt *h2;
			sql_subfunc *lsh = sql_bind_func_result(sql, "sys", "left_shift", F_FUNC, lng, 2, lng, it);
			sql_subfunc *lor = sql_bind_func_result(sql, "sys", "bit_or", F_FUNC, lng, 2, lng, lng);
			sql_subfunc *hf = sql_bind_func_result(sql, "sys", "hash", F_FUNC, lng, 1, &c->c->type);

			h = stmt_binop(be, h, stmt_atom_int(be, bits), NULL, lsh);
			h2 = stmt_unop(be, upd, NULL, hf);
			h = stmt_binop(be, h, h2, NULL, lor);
		} else {
			sql_subfunc *hf = sql_bind_func_result(sql, "sys", "hash", F_FUNC, lng, 1, &c->c->type);
			h = stmt_unop(be, upd, NULL, hf);
			if (i->type == oph_idx)
				break;
		}
	}
	return h;
}

static stmt *
join_idx_update(backend *be, sql_idx * i, stmt *ftids, stmt **updates, int updcol)
{
	mvc *sql = be->mvc;
	sql_trans *tr = sql->session->tr;
	node *m, *o;
	sql_key *rk = (sql_key*)os_find_id(tr->cat->objects, tr, ((sql_fkey*)i->key)->rkey);
	stmt *s = NULL, *ptids = stmt_tid(be, rk->t, 0), *l, *r;
	list *lje = sa_list(sql->sa);
	list *rje = sa_list(sql->sa);

	for (m = i->columns->h, o = rk->columns->h; m && o; m = m->next, o = o->next) {
		sql_kc *c = m->data;
		sql_kc *rc = o->data;
		stmt *upd;

		if (updates && updates[c->c->colnr]) {
			upd = updates[c->c->colnr];
		} else if (updates && updcol >= 0) {
			assert(0);
			upd = stmt_col(be, c->c, ftids, ftids->partition);
		} else { /* created idx/key using alter */
			upd = stmt_col(be, c->c, ftids, ftids->partition);
		}

		if (!upd || (upd = check_types(be, &rc->c->type, upd, type_equal)) == NULL)
			return NULL;
		list_append(lje, upd);
		list_append(rje, stmt_col(be, rc->c, ptids, ptids->partition));
	}
	s = releqjoin(be, lje, rje, NULL, 0 /* use hash */, 0, 0);
	l = stmt_result(be, s, 0);
	r = stmt_result(be, s, 1);
	r = stmt_project(be, r, ptids);
	return stmt_left_project(be, ftids, l, r);
}

static int
cascade_updates(backend *be, sql_table *t, stmt *rows, stmt **updates)
{
	mvc *sql = be->mvc;
	node *n;

	if (!ol_length(t->idxs))
		return 0;

	for (n = ol_first_node(t->idxs); n; n = n->next) {
		sql_idx *i = n->data;

		/* check if update is needed,
		 * ie atleast on of the idx columns is updated
		 */
		if (is_idx_updated(i, updates) == 0)
			continue;

		if (i->key) {
			if (!(sql->cascade_action && list_find_id(sql->cascade_action, i->key->base.id))) {
				sql_key *k = i->key;
				sqlid *local_id = SA_NEW(sql->sa, sqlid);
				if (!sql->cascade_action)
					sql->cascade_action = sa_list(sql->sa);
				*local_id = i->key->base.id;
				list_append(sql->cascade_action, local_id);
				if (k->type == pkey || k->type == ukey) {
					if (cascade_ukey(be, updates, k, rows))
						return -1;
				}
			}
		}
	}
	return 0;
}

static list *
update_idxs_and_check_keys(backend *be, sql_table *t, stmt *rows, stmt **updates, list *l, stmt *pup)
{
	mvc *sql = be->mvc;
	node *n;
	int updcol;
	list *idx_updates = sa_list(sql->sa);

	if (!ol_length(t->idxs))
		return idx_updates;

	updcol = first_updated_col(updates, ol_length(t->columns));
	for (n = ol_first_node(t->idxs); n; n = n->next) {
		sql_idx *i = n->data;
		stmt *is = NULL;

		/* check if update is needed,
		 * ie atleast on of the idx columns is updated
		 */
		if (is_idx_updated(i, updates) == 0)
			continue;

		if (hash_index(i->type)) {
			is = hash_update(be, i, rows, updates, updcol);
		} else if (i->type == join_idx) {
			if (updcol < 0)
				return NULL;
			if (!(is = join_idx_update(be, i, rows, updates, updcol)))
				return NULL;
		}
		if (i->key)
			sql_update_check_key(be, updates, i->key, rows, is, updcol, l, pup);
		if (is)
			list_append(idx_updates, stmt_update_idx(be, i, rows, is));
	}
	return idx_updates;
}

static int
sql_stack_add_updated(mvc *sql, const char *on, const char *nn, sql_table *t, stmt *tids, stmt **updates)
{
	/* Put single relation of updates and old values on to the stack */
	sql_rel *r = NULL;
	node *n;
	list *exps = sa_list(sql->sa);
	trigger_input *ti = SA_NEW(sql->sa, trigger_input);

	ti->t = t;
	ti->tids = tids;
	ti->updates = updates;
	ti->type = 2;
	ti->on = on;
	ti->nn = nn;
	for (n = ol_first_node(t->columns); n; n = n->next) {
		sql_column *c = n->data;

		if (updates[c->colnr]) {
			sql_exp *oe = exp_column(sql->sa, on, c->base.name, &c->type, CARD_MULTI, c->null, is_column_unique(c), 0);
			sql_exp *ne = exp_column(sql->sa, nn, c->base.name, &c->type, CARD_MULTI, c->null, is_column_unique(c), 0);

			append(exps, oe);
			append(exps, ne);
		} else {
			sql_exp *oe = exp_column(sql->sa, on, c->base.name, &c->type, CARD_MULTI, c->null, is_column_unique(c), 0);
			sql_exp *ne = exp_column(sql->sa, nn, c->base.name, &c->type, CARD_MULTI, c->null, is_column_unique(c), 0);

			append(exps, oe);
			append(exps, ne);
		}
	}
	r = rel_table_func(sql->sa, NULL, NULL, exps, TRIGGER_WRAPPER);
	r->l = ti;

	/* put single table into the stack with 2 names, needed for the psm code */
	if (!stack_push_rel_view(sql, on, r) || !stack_push_rel_view(sql, nn, rel_dup(r)))
		return 0;
	return 1;
}

static int
sql_update_triggers(backend *be, sql_table *t, stmt *tids, stmt **updates, int time )
{
	mvc *sql = be->mvc;
	node *n;
	int res = 1;

	if (!ol_length(t->triggers))
		return res;

	for (n = ol_first_node(t->triggers); n; n = n->next) {
		sql_trigger *trigger = n->data;

		if (!stack_push_frame(sql, "%OLD-NEW"))
			return 0;
		if (trigger->event == 2 && trigger->time == time) {
			/* add name for the 'inserted' to the stack */
			const char *n = trigger->new_name;
			const char *o = trigger->old_name;

			if (!n) n = "new";
			if (!o) o = "old";

			if(!sql_stack_add_updated(sql, o, n, t, tids, updates)) {
				stack_pop_frame(sql);
				return 0;
			}

			if (!sql_parse(be, trigger->t->s, trigger->statement, m_instantiate)) {
				stack_pop_frame(sql);
				return 0;
			}
		}
		stack_pop_frame(sql);
	}
	return res;
}

static void
sql_update_check_null(backend *be, sql_table *t, stmt **updates)
{
	mvc *sql = be->mvc;
	node *n;
	sql_subfunc *cnt = sql_bind_func(sql, "sys", "count", sql_bind_localtype("void"), NULL, F_AGGR);

	for (n = ol_first_node(t->columns); n; n = n->next) {
		sql_column *c = n->data;

		if (updates[c->colnr] && !c->null) {
			stmt *s = updates[c->colnr];
			char *msg = NULL;

			if (!(s->key && s->nrcols == 0)) {
				s = stmt_selectnil(be, updates[c->colnr]);
				s = stmt_aggr(be, s, NULL, NULL, cnt, 1, 0, 1);
			} else {
				sql_subfunc *isnil = sql_bind_func(sql, "sys", "isnull", &c->type, NULL, F_FUNC);

				s = stmt_unop(be, updates[c->colnr], NULL, isnil);
			}
			msg = sa_message(sql->sa, SQLSTATE(40002) "UPDATE: NOT NULL constraint violated for column '%s.%s'", c->t->base.name, c->base.name);
			(void)stmt_exception(be, s, msg, 00001);
		}
	}
}

/* updates: an array of table width, per column holds the values for the to be updated rows  */
static list *
sql_update(backend *be, sql_table *t, stmt *rows, stmt **updates)
{
	mvc *sql = be->mvc;
	list *idx_updates = NULL;
	int i, nr_cols = ol_length(t->columns);
	list *l = sa_list(sql->sa);
	node *n;

	sql_update_check_null(be, t, updates);

	/* check keys + get idx */
	idx_updates = update_idxs_and_check_keys(be, t, rows, updates, l, NULL);
	if (!idx_updates) {
		assert(0);
		return sql_error(sql, 10, SQLSTATE(42000) "UPDATE: failed to update indexes for table '%s'", t->base.name);
	}

/* before */
	if (!sql_update_triggers(be, t, rows, updates, 0))
		return sql_error(sql, 10, SQLSTATE(27000) "UPDATE: triggers failed for table '%s'", t->base.name);

/* apply updates */
	for (i = 0, n = ol_first_node(t->columns); i < nr_cols && n; i++, n = n->next) {
		sql_column *c = n->data;

		if (updates[i])
			append(l, stmt_update_col(be, c, rows, updates[i]));
	}
	if (cascade_updates(be, t, rows, updates))
		return sql_error(sql, 10, SQLSTATE(42000) "UPDATE: cascade failed for table '%s'", t->base.name);

/* after */
	if (!sql_update_triggers(be, t, rows, updates, 1))
		return sql_error(sql, 10, SQLSTATE(27000) "UPDATE: triggers failed for table '%s'", t->base.name);

/* cascade ?? */
	return l;
}

/* updates with empty list is alter with create idx or keys */
static stmt *
rel2bin_update(backend *be, sql_rel *rel, list *refs)
{
	mvc *sql = be->mvc;
	stmt *update = NULL, **updates = NULL, *tids, *ddl = NULL, *pup = NULL, *cnt;
	list *l = sa_list(sql->sa);
	int nr_cols, updcol, idx_ups = 0;
	node *m;
	sql_rel *tr = rel->l, *prel = rel->r;
	sql_table *t = NULL;

	if ((rel->flag&UPD_COMP)) {  /* special case ! */
		idx_ups = 1;
		prel = rel->l;
		rel = rel->r;
		tr = rel->l;
	}
	if (tr->op == op_basetable) {
		t = tr->l;
	} else {
		ddl = subrel_bin(be, tr, refs);
		ddl = subrel_project(be, ddl, refs, NULL);
		if (!ddl)
			return NULL;
		t = rel_ddl_table_get(tr);

		/* no columns to update (probably an new pkey!) */
		if (!rel->exps)
			return ddl;
	}

	if (rel->r) /* first construct the update relation */
		update = subrel_bin(be, rel->r, refs);
	update = subrel_project(be, update, refs, rel->r);

	if (!update)
		return NULL;

	if (idx_ups)
		pup = refs_find_rel(refs, prel);

	updates = table_update_stmts(sql, t, &nr_cols);
	tids = update->op4.lval->h->data;

	/* lookup the updates */
	for (m = rel->exps->h; m; m = m->next) {
		sql_exp *ce = m->data;
		sql_column *c = find_sql_column(t, exp_name(ce));

		if (c)
			updates[c->colnr] = bin_find_column(be, update, ce->l, ce->r);
	}
	sql_update_check_null(be, t, updates);

	/* check keys + get idx */
	updcol = first_updated_col(updates, ol_length(t->columns));
	for (m = rel->exps->h; m; m = m->next) {
		sql_exp *ce = m->data;
		sql_idx *i = find_sql_idx(t, exp_name(ce)+1);
		stmt *update_idx, *is = NULL;

		if (i) {
			if (non_updatable_index(i->type)) /* Some indexes don't hold delta structures */
				continue;

			update_idx = bin_find_column(be, update, ce->l, ce->r);
			if (update_idx)
				is = update_idx;
			if (hash_index(i->type) && list_length(i->columns) <= 1) {
				is = NULL;
				update_idx = NULL;
			}
			if (i->key)
				sql_update_check_key(be, (updcol>=0)?updates:NULL, i->key, tids, update_idx, updcol, l, pup);
			if (is)
				list_append(l, stmt_update_idx(be,  i, tids, is));
		}
	}

/* before */
	if (!sql_update_triggers(be, t, tids, updates, 0)) {
		if (sql->cascade_action)
			sql->cascade_action = NULL;
		return sql_error(sql, 10, SQLSTATE(27000) "UPDATE: triggers failed for table '%s'", t->base.name);
	}

/* apply the update */
	for (m = rel->exps->h; m; m = m->next) {
		sql_exp *ce = m->data;
		sql_column *c = find_sql_column(t, exp_name(ce));

		if (c)
			append(l, stmt_update_col(be,  c, tids, updates[c->colnr]));
	}

	if (cascade_updates(be, t, tids, updates)) {
		if (sql->cascade_action)
			sql->cascade_action = NULL;
		return sql_error(sql, 10, SQLSTATE(42000) "UPDATE: cascade failed for table '%s'", t->base.name);
	}

/* after */
	if (!sql_update_triggers(be, t, tids, updates, 1)) {
		if (sql->cascade_action)
			sql->cascade_action = NULL;
		return sql_error(sql, 10, SQLSTATE(27000) "UPDATE: triggers failed for table '%s'", t->base.name);
	}

	if (ddl) {
		list_prepend(l, ddl);
		cnt = stmt_list(be, l);
	} else {
		cnt = stmt_aggr(be, tids, NULL, NULL, sql_bind_func(sql, "sys", "count", sql_bind_localtype("void"), NULL, F_AGGR), 1, 0, 1);
		if (!be->silent) {
			/* if there are multiple update statements, update total count, otherwise use the the current count */
			be->rowcount = be->rowcount ? add_to_rowcount_accumulator(be, cnt->nr) : cnt->nr;
		}
	}

	if (sql->cascade_action)
		sql->cascade_action = NULL;
	if (rel->r && !rel_predicates(be, rel->r))
		return NULL;
	if (!isNew(t) && isGlobal(t) && !isGlobalTemp(t) && sql_trans_add_dependency_change(be->mvc->session->tr, t->base.id, dml) != LOG_OK)
		return sql_error(sql, 10, SQLSTATE(HY013) MAL_MALLOC_FAIL);
	return cnt;
}

static int
sql_stack_add_deleted(mvc *sql, const char *name, sql_table *t, stmt *tids, stmt **deleted_cols, int type)
{
	/* Put single relation of updates and old values on to the stack */
	sql_rel *r = NULL;
	node *n;
	list *exps = sa_list(sql->sa);
	trigger_input *ti = SA_NEW(sql->sa, trigger_input);

	ti->t = t;
	ti->tids = tids;
	ti->updates = deleted_cols;
	ti->type = type;
	ti->nn = name;
	for (n = ol_first_node(t->columns); n; n = n->next) {
		sql_column *c = n->data;
		sql_exp *ne = exp_column(sql->sa, name, c->base.name, &c->type, CARD_MULTI, c->null, is_column_unique(c), 0);

		append(exps, ne);
	}
	r = rel_table_func(sql->sa, NULL, NULL, exps, TRIGGER_WRAPPER);
	r->l = ti;

	return stack_push_rel_view(sql, name, r) ? 1 : 0;
}

static int
sql_delete_triggers(backend *be, sql_table *t, stmt *tids, stmt **deleted_cols, int time, int firing_type, int internal_type)
{
	mvc *sql = be->mvc;
	node *n;
	int res = 1;

	if (!ol_length(t->triggers))
		return res;

	for (n = ol_first_node(t->triggers); n; n = n->next) {
		sql_trigger *trigger = n->data;

		if (!stack_push_frame(sql, "%OLD-NEW"))
			return 0;
		if (trigger->event == firing_type && trigger->time == time) {
			/* add name for the 'deleted' to the stack */
			const char *o = trigger->old_name;

			if (!o) o = "old";

			if(!sql_stack_add_deleted(sql, o, t, tids, deleted_cols, internal_type)) {
				stack_pop_frame(sql);
				return 0;
			}

			if (!sql_parse(be, trigger->t->s, trigger->statement, m_instantiate)) {
				stack_pop_frame(sql);
				return 0;
			}
		}
		stack_pop_frame(sql);
	}
	return res;
}

static stmt * sql_delete(backend *be, sql_table *t, stmt *rows);

static stmt *
sql_delete_cascade_Fkeys(backend *be, sql_key *fk, stmt *ftids)
{
	sql_table *t = mvc_bind_table(be->mvc, fk->t->s, fk->t->base.name);
	return sql_delete(be, t, ftids);
}

static void
sql_delete_ukey(backend *be, stmt *utids /* deleted tids from ukey table */, sql_key *k, list *l, char* which, int cascade)
{
	mvc *sql = be->mvc;
	sql_subtype *lng = sql_bind_localtype("lng");
	sql_subtype *bt = sql_bind_localtype("bit");
	sql_trans *tr = be->mvc->session->tr;
	list *keys = sql_trans_get_dependencies(tr, k->base.id, FKEY_DEPENDENCY, NULL);

	if (keys) {
		for (node *n = keys->h; n; n = n->next->next) {
			sqlid fkey_id = *(sqlid*)n->data;
			sql_base *b = os_find_id(tr->cat->objects, tr, fkey_id);
			sql_key *fk = (sql_key*)b;
			sql_fkey *rk = (sql_fkey*)b;

			if (fk->type != fkey || rk->rkey != k->base.id)
				continue;
			char *msg = NULL;
			sql_subfunc *cnt = sql_bind_func(sql, "sys", "count", sql_bind_localtype("void"), NULL, F_AGGR);
			sql_subfunc *ne = sql_bind_func_result(sql, "sys", "<>", F_FUNC, bt, 2, lng, lng);
			stmt *s, *tids;

			tids = stmt_tid(be, fk->idx->t, 0);
			s = stmt_idx(be, fk->idx, tids, tids->partition);
			s = stmt_join(be, s, utids, 0, cmp_equal, 0, 0, false); /* join over the join index */
			s = stmt_result(be, s, 0);
			tids = stmt_project(be, s, tids);
			if(cascade) { /* for truncate statements with the cascade option */
				s = sql_delete_cascade_Fkeys(be, fk, tids);
				list_prepend(l, s);
			} else {
				switch (((sql_fkey*)fk)->on_delete) {
					case ACT_NO_ACTION:
						break;
					case ACT_SET_NULL:
					case ACT_SET_DEFAULT:
						s = sql_delete_set_Fkeys(be, fk, tids, ((sql_fkey*)fk)->on_delete);
						list_prepend(l, s);
						break;
					case ACT_CASCADE:
						s = sql_delete_cascade_Fkeys(be, fk, tids);
						list_prepend(l, s);
						break;
					default:	/*RESTRICT*/
						/* The overlap between deleted primaries and foreign should be empty */
						s = stmt_binop(be, stmt_aggr(be, tids, NULL, NULL, cnt, 1, 0, 1), stmt_atom_lng(be, 0), NULL, ne);
						msg = sa_message(sql->sa, SQLSTATE(40002) "%s: FOREIGN KEY constraint '%s.%s' violated", which, fk->t->base.name, fk->base.name);
						s = stmt_exception(be, s, msg, 00001);
						list_prepend(l, s);
				}
			}
		}
		list_destroy(keys);
	}
}

static int
sql_delete_keys(backend *be, sql_table *t, stmt *rows, list *l, char* which, int cascade)
{
	mvc *sql = be->mvc;
	int res = 1;
	node *n;

	if (!ol_length(t->keys))
		return res;

	for (n = ol_first_node(t->keys); n; n = n->next) {
		sql_key *k = n->data;

		if (k->type == pkey || k->type == ukey) {
			if (!(sql->cascade_action && list_find_id(sql->cascade_action, k->base.id))) {
				sqlid *local_id = SA_NEW(sql->sa, sqlid);
				if (!sql->cascade_action)
					sql->cascade_action = sa_list(sql->sa);

				*local_id = k->base.id;
				list_append(sql->cascade_action, local_id);
				sql_delete_ukey(be, rows, k, l, which, cascade);
			}
		}
	}
	return res;
}

static stmt *
sql_delete(backend *be, sql_table *t, stmt *rows)
{
	mvc *sql = be->mvc;
	stmt *v = NULL, *s = NULL;
	list *l = sa_list(sql->sa);
	stmt **deleted_cols = NULL;

	if (rows) {
		v = rows;
	} else { /* delete all */
		v = stmt_tid(be, t, 0);
	}

	/*  project all columns */
	if (ol_length(t->triggers) || partition_find_part(sql->session->tr, t, NULL)) {
		int nr = 0;
		deleted_cols = table_update_stmts(sql, t, &nr);
		int i = 0;
		for (node *n = ol_first_node(t->columns); n; n = n->next, i++) {
			sql_column *c = n->data;
			stmt *s = stmt_col(be, c, v, v->partition);

			deleted_cols[i] = s;
			list_append(l, s);
		}
	}

/* before */
	if (!sql_delete_triggers(be, t, v, deleted_cols, 0, 1, 3))
		return sql_error(sql, 10, SQLSTATE(27000) "DELETE: triggers failed for table '%s'", t->base.name);

	if (!sql_delete_keys(be, t, v, l, "DELETE", 0))
		return sql_error(sql, 10, SQLSTATE(42000) "DELETE: failed to delete indexes for table '%s'", t->base.name);

	if (rows) {
		s = stmt_delete(be, t, rows);
		if (!be->silent)
			s = stmt_aggr(be, rows, NULL, NULL, sql_bind_func(sql, "sys", "count", sql_bind_localtype("void"), NULL, F_AGGR), 1, 0, 1);
	} else { /* delete all */
		s = stmt_table_clear(be, t, 0); /* first column */
	}

/* after */
	if (!sql_delete_triggers(be, t, v, deleted_cols, 1, 1, 3))
		return sql_error(sql, 10, SQLSTATE(27000) "DELETE: triggers failed for table '%s'", t->base.name);
	return s;
}

static stmt *
rel2bin_delete(backend *be, sql_rel *rel, list *refs)
{
	mvc *sql = be->mvc;
	stmt *stdelete = NULL, *tids = NULL;
	sql_rel *tr = rel->l;
	sql_table *t = NULL;

	if (tr->op == op_basetable)
		t = tr->l;
	else
		assert(0/*ddl statement*/);

	if (rel->r) { /* first construct the deletes relation */
		stmt *rows = subrel_bin(be, rel->r, refs);
		rows = subrel_project(be, rows, refs, rel->r);
		if (!rows)
			return NULL;
		assert(rows->type == st_list);
		tids = rows->op4.lval->h->data; /* TODO this should be the candidate list instead */
	}
	stdelete = sql_delete(be, t, tids);
	if (sql->cascade_action)
		sql->cascade_action = NULL;
	if (!stdelete)
		return NULL;

	if (!be->silent) {
		/* if there are multiple update statements, update total count, otherwise use the the current count */
		be->rowcount = be->rowcount ? add_to_rowcount_accumulator(be, stdelete->nr) : stdelete->nr;
	}
	if (rel->r && !rel_predicates(be, rel->r))
		return NULL;
	if (!isNew(t) && isGlobal(t) && !isGlobalTemp(t) && sql_trans_add_dependency_change(be->mvc->session->tr, t->base.id, dml) != LOG_OK)
		return sql_error(sql, 10, SQLSTATE(HY013) MAL_MALLOC_FAIL);

	return stdelete;
}

struct tablelist {
	sql_table *table;
	struct tablelist* next;
};

static sql_table * /* inspect the other tables recursively for foreign key dependencies */
check_for_foreign_key_references(mvc *sql, struct tablelist* tlist, struct tablelist* next_append, sql_table *t, int cascade)
{
	struct tablelist* new_node;
	sql_trans *tr = sql->session->tr;
	sqlstore *store = sql->session->tr->store;

	if (mvc_highwater(sql))
		return sql_error(sql, 10, SQLSTATE(42000) "Query too complex: running out of stack space");

	if (t->keys) { /* Check for foreign key references */
		for (node *n = ol_first_node(t->keys); n; n = n->next) {
			sql_key *k = n->data;

			if (k->type == ukey || k->type == pkey) {
				list *keys = sql_trans_get_dependencies(tr, k->base.id, FKEY_DEPENDENCY, NULL);

				if (keys) {
					for (node *nn = keys->h; nn; nn = nn->next->next) {
						sqlid fkey_id = *(sqlid*)nn->data;
						sql_base *b = os_find_id(tr->cat->objects, tr, fkey_id);
						sql_key *fk = (sql_key*)b;
						sql_fkey *rk = (sql_fkey*)b;

						if (fk->type != fkey || rk->rkey != k->base.id)
							continue;
						k = fk;
						/* make sure it is not a self referencing key */
						if (k->t != t && !cascade && isTable(t)) {
							node *nnn = ol_first_node(t->columns);
							sql_column *c = nnn->data;
							size_t n_rows = store->storage_api.count_col(sql->session->tr, c, 10);
							if (n_rows > 0) {
								list_destroy(keys);
								return sql_error(sql, 02, SQLSTATE(23000) "TRUNCATE: FOREIGN KEY %s.%s depends on %s", k->t->base.name, k->base.name, t->base.name);
							}
						} else if (k->t != t) {
							int found = 0;
							for (struct tablelist *node_check = tlist; node_check; node_check = node_check->next) {
								if (node_check->table == k->t)
									found = 1;
							}
							if (!found) {
								if ((new_node = SA_NEW(sql->ta, struct tablelist)) == NULL) {
									list_destroy(keys);
									return sql_error(sql, 10, SQLSTATE(HY013) MAL_MALLOC_FAIL);
								}
								new_node->table = k->t;
								new_node->next = NULL;
								next_append->next = new_node;
								if (!check_for_foreign_key_references(sql, tlist, new_node, k->t, cascade)) {
									list_destroy(keys);
									return NULL;
								}
							}
						}
					}
					list_destroy(keys);
				}
			}
		}
	}
	return t;
}

static stmt *
sql_truncate(backend *be, sql_table *t, int restart_sequences, int cascade)
{
	mvc *sql = be->mvc;
	list *l = sa_list(sql->sa);
	stmt *ret = NULL, *other = NULL;
	struct tablelist *new_list = SA_NEW(sql->ta, struct tablelist);
	stmt **deleted_cols = NULL;

	if (!new_list)
		return sql_error(sql, 10, SQLSTATE(HY013) MAL_MALLOC_FAIL);
	new_list->table = t;
	new_list->next = NULL;
	if (!check_for_foreign_key_references(sql, new_list, new_list, t, cascade))
		goto finalize;

	for (struct tablelist *list_node = new_list; list_node; list_node = list_node->next) {
		sql_table *next = list_node->table;
		stmt *v = stmt_tid(be, next, 0);

		/* project all columns */
		if (ol_length(t->triggers) || partition_find_part(sql->session->tr, t, NULL)) {
			int nr = 0;
			deleted_cols = table_update_stmts(sql, t, &nr);
			int i = 0;
			for (node *n = ol_first_node(t->columns); n; n = n->next, i++) {
				sql_column *c = n->data;
				stmt *s = stmt_col(be, c, v, v->partition);

				deleted_cols[i] = s;
				list_append(l, s);
			}
		}

		/* before */
		if (!sql_delete_triggers(be, next, v, deleted_cols, 0, 3, 4)) {
			(void) sql_error(sql, 10, SQLSTATE(27000) "TRUNCATE: triggers failed for table '%s'", next->base.name);
			ret = NULL;
			goto finalize;
		}

		if (!sql_delete_keys(be, next, v, l, "TRUNCATE", cascade)) {
			(void) sql_error(sql, 10, SQLSTATE(42000) "TRUNCATE: failed to delete indexes for table '%s'", next->base.name);
			ret = NULL;
			goto finalize;
		}

		other = stmt_table_clear(be, next, restart_sequences);
		list_append(l, other);
		if (next && t && next->base.id == t->base.id)
			ret = other;

		/* after */
		if (!sql_delete_triggers(be, next, v, deleted_cols, 1, 3, 4)) {
			(void) sql_error(sql, 10, SQLSTATE(27000) "TRUNCATE: triggers failed for table '%s'", next->base.name);
			ret = NULL;
			goto finalize;
		}

		if (!be->silent) {
			/* if there are multiple update statements, update total count, otherwise use the the current count */
			be->rowcount = be->rowcount ? add_to_rowcount_accumulator(be, other->nr) : other->nr;
		}
	}

finalize:
	sa_reset(sql->ta);
	return ret;
}

#define E_ATOM_INT(e) ((atom*)((sql_exp*)e)->l)->data.val.ival
#define E_ATOM_STRING(e) ((atom*)((sql_exp*)e)->l)->data.val.sval

static stmt *
rel2bin_truncate(backend *be, sql_rel *rel)
{
	mvc *sql = be->mvc;
	stmt *truncate = NULL;
	sql_rel *tr = rel->l;
	sql_table *t = NULL;
	node *n = NULL;
	int restart_sequences, cascade;

	if (tr->op == op_basetable)
		t = tr->l;
	else
		assert(0/*ddl statement*/);

	n = rel->exps->h;
	restart_sequences = E_ATOM_INT(n->data);
	cascade = E_ATOM_INT(n->next->data);

	if (!isNew(t) && isGlobal(t) && !isGlobalTemp(t) && sql_trans_add_dependency_change(be->mvc->session->tr, t->base.id, dml) != LOG_OK)
		return sql_error(sql, 10, SQLSTATE(HY013) MAL_MALLOC_FAIL);

	truncate = sql_truncate(be, t, restart_sequences, cascade);
	if (sql->cascade_action)
		sql->cascade_action = NULL;
	return truncate;
}

static stmt *
rel2bin_output(backend *be, sql_rel *rel, list *refs)
{
	mvc *sql = be->mvc;
	node *n;
	const char *tsep, *rsep, *ssep, *ns, *fn = NULL;
	atom *tatom, *ratom, *satom, *natom;
	int onclient = 0;
	stmt *s = NULL, *fns = NULL;
	list *slist = sa_list(sql->sa);

	if (rel->l)  /* first construct the sub relation */
		s = subrel_bin(be, rel->l, refs);
	s = subrel_project(be, s, refs, rel->l);
	if (!s)
		return NULL;

	if (!rel->exps)
		return s;
	n = rel->exps->h;
	tatom = ((sql_exp*) n->data)->l;
	tsep  = sa_strdup(sql->sa, tatom->isnull ? "" : tatom->data.val.sval);
	ratom = ((sql_exp*) n->next->data)->l;
	rsep  = sa_strdup(sql->sa, ratom->isnull ? "" : ratom->data.val.sval);
	satom = ((sql_exp*) n->next->next->data)->l;
	ssep  = sa_strdup(sql->sa, satom->isnull ? "" : satom->data.val.sval);
	natom = ((sql_exp*) n->next->next->next->data)->l;
	ns    = sa_strdup(sql->sa, natom->isnull ? "" : natom->data.val.sval);

	if (n->next->next->next->next) {
		fn = E_ATOM_STRING(n->next->next->next->next->data);
		fns = stmt_atom_string(be, sa_strdup(sql->sa, fn));
		onclient = E_ATOM_INT(n->next->next->next->next->next->data);
	}
	list_append(slist, stmt_export(be, s, tsep, rsep, ssep, ns, onclient, fns));
	if (s->type == st_list && ((stmt*)s->op4.lval->h->data)->nrcols != 0) {
		stmt *cnt = stmt_aggr(be, s->op4.lval->h->data, NULL, NULL, sql_bind_func(sql, "sys", "count", sql_bind_localtype("void"), NULL, F_AGGR), 1, 0, 1);
		return cnt;
	} else {
		return stmt_atom_lng(be, 1);
	}
}

static list *
merge_stmt_join_projections(backend *be, stmt *left, stmt *right, stmt *jl, stmt *jr, stmt *diff)
{
	mvc *sql = be->mvc;
	list *l = sa_list(sql->sa);

	if (left)
		for( node *n = left->op4.lval->h; n; n = n->next ) {
			stmt *c = n->data;
			const char *rnme = table_name(sql->sa, c);
			const char *nme = column_name(sql->sa, c);
			stmt *s = stmt_project(be, jl ? jl : diff, column(be, c));

			s = stmt_alias(be, s, rnme, nme);
			list_append(l, s);
		}
	if (right)
		for( node *n = right->op4.lval->h; n; n = n->next ) {
			stmt *c = n->data;
			const char *rnme = table_name(sql->sa, c);
			const char *nme = column_name(sql->sa, c);
			stmt *s = stmt_project(be, jr ? jr : diff, column(be, c));

			s = stmt_alias(be, s, rnme, nme);
			list_append(l, s);
		}
	return l;
}

static void
validate_merge_delete_update(backend *be, bool delete, stmt *bt_stmt, sql_rel *bt, stmt *jl, stmt *ld)
{
	mvc *sql = be->mvc;
	str msg;
	sql_table *t = bt->l;
	char *alias = (char *) rel_name(bt);
	stmt *cnt1 = stmt_aggr(be, jl, NULL, NULL, sql_bind_func(sql, "sys", "count", sql_bind_localtype("void"), NULL, F_AGGR), 1, 0, 1);
	stmt *cnt2 = stmt_aggr(be, ld, NULL, NULL, sql_bind_func(sql, "sys", "count", sql_bind_localtype("void"), NULL, F_AGGR), 1, 0, 1);
	sql_subfunc *add = sql_bind_func(sql, "sys", "sql_add", tail_type(cnt1), tail_type(cnt2), F_FUNC);
	stmt *s1 = stmt_binop(be, cnt1, cnt2, NULL, add);
	stmt *cnt3 = stmt_aggr(be, bin_find_smallest_column(be, bt_stmt), NULL, NULL, sql_bind_func(sql, "sys", "count", sql_bind_localtype("void"), NULL, F_AGGR), 1, 0, 1);
	sql_subfunc *bf = sql_bind_func(sql, "sys", ">", tail_type(s1), tail_type(cnt3), F_FUNC);
	stmt *s2 = stmt_binop(be, s1, cnt3, NULL, bf);

	if (alias && strcmp(alias, t->base.name) == 0) /* detect if alias is present */
		alias = NULL;
	msg = sa_message(sql->sa, SQLSTATE(40002) "MERGE %s: Multiple rows in the input relation match the same row in the target %s '%s%s%s'",
					 delete ? "DELETE" : "UPDATE",
					 alias ? "relation" : "table",
					 alias ? alias : t->s ? t->s->base.name : "", alias ? "" : ".", alias ? "" : t->base.name);
	(void)stmt_exception(be, s2, msg, 00001);
}

static stmt *
rel2bin_merge_apply_update(backend *be, sql_rel *join, sql_rel *upd, list *refs, stmt *bt_stmt, stmt *target_stmt, stmt *jl, stmt *jr, stmt *ld, stmt **rd)
{
	if (is_insert(upd->op)) {
		if (!*rd) {
			*rd = stmt_tdiff(be, stmt_mirror(be, bin_find_smallest_column(be, target_stmt)), jr, NULL);
		}
		stmt *s = stmt_list(be, merge_stmt_join_projections(be, NULL, target_stmt, NULL, NULL, *rd));
		refs_update_stmt(refs, join, s); /* project the differences on the target side for inserts */

		return rel2bin_insert(be, upd, refs);
	} else {
		stmt *s = stmt_list(be, merge_stmt_join_projections(be, bt_stmt, is_update(upd->op) ? target_stmt : NULL, jl, is_update(upd->op) ? jr : NULL, NULL));
		refs_update_stmt(refs, join, s); /* project the matched values on both sides for updates and deletes */

		assert(is_update(upd->op) || is_delete(upd->op));
		/* the left joined values + left difference must be smaller than the table count */
		validate_merge_delete_update(be, is_update(upd->op), bt_stmt, join->l, jl, ld);

		return is_update(upd->op) ? rel2bin_update(be, upd, refs) : rel2bin_delete(be, upd, refs);
	}
}

static stmt *
rel2bin_merge(backend *be, sql_rel *rel, list *refs)
{
	mvc *sql = be->mvc;
	sql_rel *join = rel->l, *r = rel->r;
	stmt *join_st, *bt_stmt, *target_stmt, *jl, *jr, *ld, *rd = NULL, *ns;
	list *slist = sa_list(sql->sa);

	assert(rel_is_ref(join) && is_left(join->op));
	join_st = subrel_bin(be, join, refs);
	if (!join_st)
		return NULL;

	/* grab generated left join outputs and generate updates accordingly to matched and not matched values */
	assert(join_st->type == st_list && list_length(join_st->extra) == 5);
	bt_stmt = join_st->extra->h->data;
	target_stmt = join_st->extra->h->next->data;
	jl = join_st->extra->h->next->next->data;
	jr = join_st->extra->h->next->next->next->data;
	ld = join_st->extra->h->next->next->next->next->data;

	if (is_ddl(r->op)) {
		assert(r->flag == ddl_list);
		if (r->l) {
			if ((ns = rel2bin_merge_apply_update(be, join, r->l, refs, bt_stmt, target_stmt, jl, jr, ld, &rd)) == NULL)
				return NULL;
			list_append(slist, ns);
		}
		if (r->r) {
			if ((ns = rel2bin_merge_apply_update(be, join, r->r, refs, bt_stmt, target_stmt, jl, jr, ld, &rd)) == NULL)
				return NULL;
			list_append(slist, ns);
		}
	} else {
		if (!(ns = rel2bin_merge_apply_update(be, join, r, refs, bt_stmt, target_stmt, jl, jr, ld, &rd)))
			return NULL;
		list_append(slist, ns);
	}
	return stmt_list(be, slist);
}

static stmt *
rel2bin_list(backend *be, sql_rel *rel, list *refs)
{
	mvc *sql = be->mvc;
	stmt *l = NULL, *r = NULL;
	list *slist = sa_list(sql->sa);

	if (rel->l)  /* first construct the sub relation */
		l = subrel_bin(be, rel->l, refs);
	if (rel->r)  /* first construct the sub relation */
		r = subrel_bin(be, rel->r, refs);
	l = subrel_project(be, l, refs, rel->l);
	r = subrel_project(be, r, refs, rel->r);
	if (!l || !r)
		return NULL;
	list_append(slist, l);
	list_append(slist, r);
	return stmt_list(be, slist);
}

static stmt *
rel2bin_psm(backend *be, sql_rel *rel)
{
	mvc *sql = be->mvc;
	node *n;
	list *l = sa_list(sql->sa);
	stmt *sub = NULL;

	for (n = rel->exps->h; n; n = n->next) {
		sql_exp *e = n->data;
		stmt *s = exp_bin(be, e, sub, NULL, NULL, NULL, NULL, NULL, 0, 0, 0);
		if (!s)
			return NULL;

		if (s && s->type == st_table) /* relational statement */
			sub = s->op1;
		else
			append(l, s);
	}
	return stmt_list(be, l);
}

static stmt *
rel2bin_partition_limits(backend *be, sql_rel *rel, list *refs)
{
	stmt *l = NULL, *r = NULL;
	node *n = NULL;
	list *slist = sa_list(be->mvc->sa);

	if (rel->l)  /* first construct the sub relation */
		l = subrel_bin(be, rel->l, refs);
	if (rel->r)  /* first construct the sub relation */
		r = subrel_bin(be, rel->r, refs);
	l = subrel_project(be, l, refs, rel->l);
	r = subrel_project(be, r, refs, rel->r);
	if ((rel->l && !l) || (rel->r && !r))
		return NULL;

	assert(rel->exps);
	assert(rel->flag == ddl_alter_table_add_range_partition || rel->flag == ddl_alter_table_add_list_partition);

	if (rel->exps) {
		for (n = rel->exps->h; n; n = n->next) {
			sql_exp *e = n->data;
			stmt *s = exp_bin(be, e, l, r, NULL, NULL, NULL, NULL, 0, 0, 0);
			if (!s)
				return NULL;
			append(slist, s);
		}
	}
	return stmt_catalog(be, rel->flag, stmt_list(be, slist));
}

static stmt *
rel2bin_exception(backend *be, sql_rel *rel, list *refs)
{
	stmt *l = NULL, *r = NULL;
	list *slist = sa_list(be->mvc->sa);

	if (rel->l)  /* first construct the sub relation */
		l = subrel_bin(be, rel->l, refs);
	if (rel->r)  /* first construct the sub relation */
		r = subrel_bin(be, rel->r, refs);
	l = subrel_project(be, l, refs, rel->l);
	r = subrel_project(be, r, refs, rel->r);
	if ((rel->l && !l) || (rel->r && !r))
		return NULL;

	assert(rel->exps);
	for (node *n = rel->exps->h; n; n = n->next) {
		sql_exp *e = n->data;
		stmt *s = exp_bin(be, e, l, r, NULL, NULL, NULL, NULL, 0, 0, 0);
		if (!s)
			return NULL;
		list_append(slist, s);
	}
	return stmt_list(be, slist);
}

static stmt *
rel2bin_seq(backend *be, sql_rel *rel, list *refs)
{
	mvc *sql = be->mvc;
	node *en = rel->exps->h;
	stmt *restart, *sname, *seq, *seqname, *sl = NULL;
	list *l = sa_list(sql->sa);

	if (rel->l) { /* first construct the sub relation */
		sl = subrel_bin(be, rel->l, refs);
		sl = subrel_project(be, sl, refs, rel->l);
		if (!sl)
			return NULL;
	}

	restart = exp_bin(be, en->data, sl, NULL, NULL, NULL, NULL, NULL, 0, 0, 0);
	sname = exp_bin(be, en->next->data, sl, NULL, NULL, NULL, NULL, NULL, 0, 0, 0);
	seqname = exp_bin(be, en->next->next->data, sl, NULL, NULL, NULL, NULL, NULL, 0, 0, 0);
	seq = exp_bin(be, en->next->next->next->data, sl, NULL, NULL, NULL, NULL, NULL, 0, 0, 0);
	if (!restart || !sname || !seqname || !seq)
		return NULL;

	(void)refs;
	append(l, sname);
	append(l, seqname);
	append(l, seq);
	append(l, restart);
	return stmt_catalog(be, rel->flag, stmt_list(be, l));
}

static stmt *
rel2bin_trans(backend *be, sql_rel *rel, list *refs)
{
	node *en = rel->exps->h;
	stmt *chain = exp_bin(be, en->data, NULL, NULL, NULL, NULL, NULL, NULL, 0, 0, 0);
	stmt *name = NULL;

	if (!chain)
		return NULL;

	(void)refs;
	if (en->next) {
		name = exp_bin(be, en->next->data, NULL, NULL, NULL, NULL, NULL, NULL, 0, 0, 0);
		if (!name)
			return NULL;
	}
	return stmt_trans(be, rel->flag, chain, name);
}

static stmt *
rel2bin_catalog_schema(backend *be, sql_rel *rel, list *refs)
{
	mvc *sql = be->mvc;
	node *en = rel->exps->h;
	stmt *action = exp_bin(be, en->data, NULL, NULL, NULL, NULL, NULL, NULL, 0, 0, 0);
	stmt *sname = NULL, *name = NULL, *ifexists = NULL;
	list *l = sa_list(sql->sa);

	if (!action)
		return NULL;

	(void)refs;
	en = en->next;
	sname = exp_bin(be, en->data, NULL, NULL, NULL, NULL, NULL, NULL, 0, 0, 0);
	if (!sname)
		return NULL;
	append(l, sname);
	en = en->next;
	if (rel->flag == ddl_create_schema) {
		if (en) {
			name = exp_bin(be, en->data, NULL, NULL, NULL, NULL, NULL, NULL, 0, 0, 0);
			if (!name)
				return NULL;
		} else {
			name = stmt_atom_string_nil(be);
		}
		append(l, name);
	} else {
		assert(rel->flag == ddl_drop_schema);
		ifexists = exp_bin(be, en->data, NULL, NULL, NULL, NULL, NULL, NULL, 0, 0, 0);
		if (!ifexists)
			return NULL;
		append(l, ifexists);
	}
	append(l, action);
	return stmt_catalog(be, rel->flag, stmt_list(be, l));
}

static stmt *
rel2bin_catalog_table(backend *be, sql_rel *rel, list *refs)
{
	mvc *sql = be->mvc;
	node *en = rel->exps->h;
	stmt *action = exp_bin(be, en->data, NULL, NULL, NULL, NULL, NULL, NULL, 0, 0, 0);
	stmt *table = NULL, *sname, *tname = NULL, *kname = NULL, *ifexists = NULL, *replace = NULL;
	list *l = sa_list(sql->sa);

	if (!action)
		return NULL;

	(void)refs;
	en = en->next;
	sname = exp_bin(be, en->data, NULL, NULL, NULL, NULL, NULL, NULL, 0, 0, 0);
	if (!sname)
		return NULL;
	en = en->next;
	if (en) {
		tname = exp_bin(be, en->data, NULL, NULL, NULL, NULL, NULL, NULL, 0, 0, 0);
		if (!tname)
			return NULL;
		en = en->next;
	}
	append(l, sname);
	assert(tname);
	append(l, tname);
	if (rel->flag == ddl_drop_constraint) { /* needs extra string parameter for constraint name */
		if (en) {
			kname = exp_bin(be, en->data, NULL, NULL, NULL, NULL, NULL, NULL, 0, 0, 0);
			if (!kname)
				return NULL;
			en = en->next;
		}
		append(l, kname);
	}
	if (rel->flag != ddl_drop_table && rel->flag != ddl_drop_view && rel->flag != ddl_drop_constraint) {
		if (en) {
			table = exp_bin(be, en->data, NULL, NULL, NULL, NULL, NULL, NULL, 0, 0, 0);
			if (!table)
				return NULL;
			en = en->next;
		}
		append(l, table);
	} else {
		if (en) {
			ifexists = exp_bin(be, en->data, NULL, NULL, NULL, NULL, NULL, NULL, 0, 0, 0);
			if (!ifexists)
				return NULL;
			en = en->next;
		} else {
			ifexists = stmt_atom_int(be, 0);
		}
		append(l, ifexists);
	}
	append(l, action);
	if (rel->flag == ddl_create_view) {
		if (en) {
			replace = exp_bin(be, en->data, NULL, NULL, NULL, NULL, NULL, NULL, 0, 0, 0);
			if (!replace)
				return NULL;
		} else {
			replace = stmt_atom_int(be, 0);
		}
		append(l, replace);
	}
	return stmt_catalog(be, rel->flag, stmt_list(be, l));
}

static stmt *
rel2bin_catalog2(backend *be, sql_rel *rel, list *refs)
{
	mvc *sql = be->mvc;
	node *en;
	list *l = sa_list(sql->sa);

	(void)refs;
	for (en = rel->exps->h; en; en = en->next) {
		stmt *es = NULL;

		if (en->data) {
			es = exp_bin(be, en->data, NULL, NULL, NULL, NULL, NULL, NULL, 0, 0, 0);
			if (!es)
				return NULL;
		} else {
			es = stmt_atom_string_nil(be);
		}
		append(l,es);
	}
	return stmt_catalog(be, rel->flag, stmt_list(be, l));
}

static stmt *
rel2bin_ddl(backend *be, sql_rel *rel, list *refs)
{
	mvc *sql = be->mvc;
	stmt *s = NULL;

	switch (rel->flag) {
		case ddl_output:
			s = rel2bin_output(be, rel, refs);
			sql->type = Q_TABLE;
			break;
		case ddl_list:
			s = rel2bin_list(be, rel, refs);
			break;
		case ddl_psm:
			s = rel2bin_psm(be, rel);
			break;
		case ddl_exception:
			s = rel2bin_exception(be, rel, refs);
			break;
		case ddl_create_seq:
		case ddl_alter_seq:
			s = rel2bin_seq(be, rel, refs);
			sql->type = Q_SCHEMA;
			break;
		case ddl_alter_table_add_range_partition:
		case ddl_alter_table_add_list_partition:
			s = rel2bin_partition_limits(be, rel, refs);
			sql->type = Q_SCHEMA;
			break;
		case ddl_release:
		case ddl_commit:
		case ddl_rollback:
		case ddl_trans:
			s = rel2bin_trans(be, rel, refs);
			sql->type = Q_TRANS;
			break;
		case ddl_create_schema:
		case ddl_drop_schema:
			s = rel2bin_catalog_schema(be, rel, refs);
			sql->type = Q_SCHEMA;
			break;
		case ddl_create_table:
		case ddl_drop_table:
		case ddl_create_view:
		case ddl_drop_view:
		case ddl_drop_constraint:
		case ddl_alter_table:
			s = rel2bin_catalog_table(be, rel, refs);
			sql->type = Q_SCHEMA;
			break;
		case ddl_drop_seq:
		case ddl_create_type:
		case ddl_drop_type:
		case ddl_drop_index:
		case ddl_create_function:
		case ddl_drop_function:
		case ddl_create_trigger:
		case ddl_drop_trigger:
		case ddl_grant_roles:
		case ddl_revoke_roles:
		case ddl_grant:
		case ddl_revoke:
		case ddl_grant_func:
		case ddl_revoke_func:
		case ddl_create_user:
		case ddl_drop_user:
		case ddl_alter_user:
		case ddl_rename_user:
		case ddl_create_role:
		case ddl_drop_role:
		case ddl_alter_table_add_table:
		case ddl_alter_table_del_table:
		case ddl_alter_table_set_access:
		case ddl_comment_on:
		case ddl_rename_schema:
		case ddl_rename_table:
		case ddl_rename_column:
			s = rel2bin_catalog2(be, rel, refs);
			sql->type = Q_SCHEMA;
			break;
		default:
			assert(0);
	}
	return s;
}

static stmt *
subrel_bin(backend *be, sql_rel *rel, list *refs)
{
	mvc *sql = be->mvc;
	stmt *s = NULL;

	if (mvc_highwater(sql))
		return sql_error(be->mvc, 10, SQLSTATE(42000) "Query too complex: running out of stack space");

	if (!rel)
		return s;
	if (rel_is_ref(rel)) {
		s = refs_find_rel(refs, rel);
		/* needs a proper fix!! */
		if (s)
			return s;
	}
	switch (rel->op) {
	case op_basetable:
		s = rel2bin_basetable(be, rel);
		sql->type = Q_TABLE;
		break;
	case op_table:
		s = rel2bin_table(be, rel, refs);
		sql->type = Q_TABLE;
		break;
	case op_join:
	case op_left:
	case op_right:
	case op_full:
		s = rel2bin_join(be, rel, refs);
		sql->type = Q_TABLE;
		break;
	case op_semi:
	case op_anti:
		s = rel2bin_semijoin(be, rel, refs);
		sql->type = Q_TABLE;
		break;
	case op_union:
		s = rel2bin_union(be, rel, refs);
		sql->type = Q_TABLE;
		break;
	case op_except:
		s = rel2bin_except(be, rel, refs);
		sql->type = Q_TABLE;
		break;
	case op_inter:
		s = rel2bin_inter(be, rel, refs);
		sql->type = Q_TABLE;
		break;
	case op_project:
		s = rel2bin_project(be, rel, refs, NULL);
		sql->type = Q_TABLE;
		break;
	case op_select:
		s = rel2bin_select(be, rel, refs);
		sql->type = Q_TABLE;
		break;
	case op_groupby:
		s = rel2bin_groupby(be, rel, refs);
		sql->type = Q_TABLE;
		break;
	case op_topn:
		s = rel2bin_topn(be, rel, refs);
		sql->type = Q_TABLE;
		break;
	case op_sample:
		s = rel2bin_sample(be, rel, refs);
		sql->type = Q_TABLE;
		break;
	case op_insert:
		s = rel2bin_insert(be, rel, refs);
		if (sql->type == Q_TABLE)
			sql->type = Q_UPDATE;
		break;
	case op_update:
		s = rel2bin_update(be, rel, refs);
		if (sql->type == Q_TABLE)
			sql->type = Q_UPDATE;
		break;
	case op_delete:
		s = rel2bin_delete(be, rel, refs);
		if (sql->type == Q_TABLE)
			sql->type = Q_UPDATE;
		break;
	case op_truncate:
		s = rel2bin_truncate(be, rel);
		if (sql->type == Q_TABLE)
			sql->type = Q_UPDATE;
		break;
	case op_merge:
		s = rel2bin_merge(be, rel, refs);
		if (sql->type == Q_TABLE)
			sql->type = Q_UPDATE;
		break;
	case op_ddl:
		s = rel2bin_ddl(be, rel, refs);
		break;
	}
	if (s && rel_is_ref(rel)) {
		list_append(refs, rel);
		list_append(refs, s);
	}
	return s;
}

stmt *
rel_bin(backend *be, sql_rel *rel)
{
	mvc *sql = be->mvc;
	list *refs = sa_list(sql->sa);
	mapi_query_t sqltype = sql->type;
	stmt *s = subrel_bin(be, rel, refs);

	s = subrel_project(be, s, refs, rel);
	if (sqltype == Q_SCHEMA)
		sql->type = sqltype;  /* reset */

	return s;
}

stmt *
output_rel_bin(backend *be, sql_rel *rel, int top)
{
	mvc *sql = be->mvc;
	list *refs = sa_list(sql->sa);
	mapi_query_t sqltype = sql->type;
	stmt *s;

	be->join_idx = 0;
	be->rowcount = 0;
	be->silent = !top;

	s = subrel_bin(be, rel, refs);
	s = subrel_project(be, s, refs, rel);
	if (!s)
		return NULL;
	if (sqltype == Q_SCHEMA)
		sql->type = sqltype; /* reset */

	if (!be->silent) { /* don't generate outputs when we are silent */
		if (!is_ddl(rel->op) && sql->type == Q_TABLE && stmt_output(be, s) < 0) {
			return NULL;
		} else if (be->rowcount > 0 && sqltype == Q_UPDATE && stmt_affected_rows(be, be->rowcount) < 0) {
			/* only call stmt_affected_rows outside functions and ddl */
			return NULL;
		}
	}
	return s;
}<|MERGE_RESOLUTION|>--- conflicted
+++ resolved
@@ -4602,19 +4602,10 @@
 	if (t->s) /* only not declared tables, need this */
 		pos = stmt_claim(be, t, cnt);
 
-<<<<<<< HEAD
-	/* by now the sql.claim has been generated */
-
-	if (t->idxs)
-	for (n = ol_first_node(t->idxs), m = idx_m; n && m; n = n->next) {
-		stmt *is = m->data;
-		sql_idx *i = n->data;
-=======
 	if (t->idxs) {
 		for (n = ol_first_node(t->idxs), m = idx_m; n && m; n = n->next, m = m->next) {
 			stmt *is = m->data;
 			sql_idx *i = n->data;
->>>>>>> 82a391a4
 
 			if (non_updatable_index(i->type)) /* Some indexes don't hold delta structures */
 				continue;
