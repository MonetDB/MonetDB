--- conflicted
+++ resolved
@@ -1309,11 +1309,7 @@
 		if (sn->selection->h->data.sym->token == SQL_COLUMN || sn->selection->h->data.sym->token == SQL_IDENT) {
 			sql_rel *rel = NULL;
 			sql_query *query = query_create(m);
-<<<<<<< HEAD
-			sql_exp *e = rel_value_exp2(query, &rel, sn->selection->h->data.sym->data.lval->h->data.sym, sql_sel, ek);
-=======
-			sql_exp *e = rel_value_exp2(query, &rel, sn->selection->h->data.sym->data.lval->h->data.sym, sql_sel | sql_values, ek, &is_last);
->>>>>>> 28be8187
+			sql_exp *e = rel_value_exp2(query, &rel, sn->selection->h->data.sym->data.lval->h->data.sym, sql_sel | sql_values, ek);
 
 			if (!rel)
 				s = exp_bin(be, e, NULL, NULL, NULL, NULL, NULL, NULL); 
