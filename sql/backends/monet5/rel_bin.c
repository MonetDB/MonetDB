/*
 * SPDX-License-Identifier: MPL-2.0
 *
 * This Source Code Form is subject to the terms of the Mozilla Public
 * License, v. 2.0.  If a copy of the MPL was not distributed with this
 * file, You can obtain one at http://mozilla.org/MPL/2.0/.
 *
 * Copyright 2024, 2025 MonetDB Foundation;
 * Copyright August 2008 - 2023 MonetDB B.V.;
 * Copyright 1997 - July 2008 CWI.
 */

#include "monetdb_config.h"

#include "rel_bin.h"
#include "rel_rel.h"
#include "rel_basetable.h"
#include "rel_exp.h"
#include "rel_dump.h"
#include "rel_psm.h"
#include "rel_prop.h"
#include "rel_select.h"
#include "rel_updates.h"
#include "rel_predicates.h"
#include "rel_file_loader.h"
#include "rel_proto_loader.h"
#include "rel_tvtree.h"
#include "sql_env.h"
#include "sql_optimizer.h"
#include "sql_gencode.h"
#include "mal_builder.h"

static stmt * rel_bin(backend *be, sql_rel *rel);
static stmt * subrel_bin(backend *be, sql_rel *rel, list *refs);

static stmt *check_types(backend *be, sql_subtype *fromtype, stmt *s, check_type tpe);

static void
clean_mal_statements(backend *be, int oldstop, int oldvtop)
{
	MSresetInstructions(be->mb, oldstop);
	freeVariables(be->client, be->mb, NULL, oldvtop);
	be->mvc->session->status = 0; /* clean possible generated error */
	be->mvc->errstr[0] = '\0';
}

static int
add_to_rowcount_accumulator(backend *be, int nr)
{
	if (be->silent)
		return 0;

	if (be->rowcount == 0) {
		be->rowcount = nr;
		return 0;
	}

	InstrPtr q = newStmt(be->mb, calcRef, plusRef);
	if (q == NULL) {
		if (ma_get_eb(be->mvc->sa)->enabled)
			eb_error(ma_get_eb(be->mvc->sa), be->mvc->errstr[0] ? be->mvc->errstr : be->mb->errors ? be->mb->errors : *GDKerrbuf ? GDKerrbuf : "out of memory", 1000);
		return -1;
	}
	q = pushArgument(be->mb, q, be->rowcount);
	q = pushArgument(be->mb, q, nr);
	pushInstruction(be->mb, q);

	be->rowcount = getDestVar(q);
	return 0;
}

static stmt *
stmt_selectnil(backend *be, stmt *col)
{
	sql_subtype *t = tail_type(col);
	return stmt_uselect(be, col, stmt_atom(be, atom_general(be->mvc->sa, t, NULL, 0)), cmp_equal, NULL, 0, 1);
}

static stmt *
sql_unop_(backend *be, const char *fname, stmt *rs)
{
	mvc *sql = be->mvc;
	sql_subtype *rt = NULL;
	sql_subfunc *f = NULL;

	rt = tail_type(rs);
	f = sql_bind_func(sql, "sys", fname, rt, NULL, F_FUNC, true, true);
	/* try to find the function without a type, and convert
	 * the value to the type needed by this function!
	 */
	if (!f && (f = sql_find_func(sql, "sys", fname, 1, F_FUNC, true, NULL)) != NULL) {
		sql_arg *a = f->func->ops->h->data;

		sql->session->status = 0;
		sql->errstr[0] = '\0';
		rs = check_types(be, &a->type, rs, type_equal);
		if (!rs)
			f = NULL;
	}
	if (f) {
		/*
		if (f->func->res.scale == INOUT) {
			f->res.digits = rt->digits;
			f->res.scale = rt->scale;
		}
		*/
		return stmt_unop(be, rs, NULL, f);
	} else if (rs) {
		char *type = tail_type(rs)->type->base.name;

		return sql_error(sql, ERR_NOTFOUND, SQLSTATE(42000) "SELECT: no such unary operator '%s(%s)'", fname, type);
	}
	return NULL;
}

static stmt *
refs_find_rel(list *refs, sql_rel *rel)
{
	for (node *n = refs->h; n; n = n->next->next) {
		sql_rel *ref = n->data;
		stmt *s = n->next->data;

		if (rel == ref)
			return s;
	}
	return NULL;
}

static void
refs_update_stmt(list *refs, sql_rel *rel, stmt *s)
{
	for (node *n = refs->h; n; n = n->next->next) {
		sql_rel *ref = n->data;

		if (rel == ref) {
			n->next->data = s;
			break;
		}
	}
}


static void
print_stmtlist(allocator *sa, stmt *l)
{
	node *n;
	if (l) {
		for (n = l->op4.lval->h; n; n = n->next) {
			sql_alias *rnme = table_name(sa, n->data);
			const char *nme = column_name(sa, n->data);

			TRC_INFO(SQL_EXECUTION, "%s.%s\n", rnme ? rnme->name : "(null!)", nme ? nme : "(null!)");
		}
	}
}

static stmt *
list_find_column(backend *be, list *l, sql_alias *rname, const char *name)
{
	stmt *res = NULL;
	node *n;

	if (!l)
		return NULL;
	if (!l->ht && list_length(l) > HASH_MIN_SIZE) {
		l->ht = hash_new(l->sa, MAX(list_length(l), l->expected_cnt), (fkeyvalue)&stmt_key);
		if (l->ht != NULL) {
			for (n = l->h; n; n = n->next) {
				const char *nme = column_name(be->mvc->sa, n->data);
				if (nme) {
					int key = hash_key(nme);

					if (hash_add(l->ht, key, n->data) == NULL) {
						hash_destroy(l->ht);
						l->ht = NULL;
						break;
					}
				}
			}
		}
	}
	if (l->ht) {
		int key = hash_key(name);
		sql_hash_e *e = l->ht->buckets[key&(l->ht->size-1)];

		if (rname) {
			for (; e; e = e->chain) {
				stmt *s = e->value;
				sql_alias *rnme = table_name(be->mvc->sa, s);
				const char *nme = column_name(be->mvc->sa, s);

				if (rnme && a_match(rnme, rname) &&
						strcmp(nme, name) == 0) {
					res = s;
					break;
				}
			}
		} else {
			for (; e; e = e->chain) {
				stmt *s = e->value;
				sql_alias *rnme = table_name(be->mvc->sa, s);
				const char *nme = column_name(be->mvc->sa, s);

				if (!rnme && nme && strcmp(nme, name) == 0) {
					res = s;
					break;
				}
			}
		}
		if (!res)
			return NULL;
		return res;
	}
	if (rname) {
		for (n = l->h; n; n = n->next) {
			sql_alias *rnme = table_name(be->mvc->sa, n->data);
			const char *nme = column_name(be->mvc->sa, n->data);

			if (rnme && a_match(rnme, rname) &&
					strcmp(nme, name) == 0) {
				res = n->data;
				break;
			}
		}
	} else {
		for (n = l->h; n; n = n->next) {
			sql_alias *rnme = table_name(be->mvc->sa, n->data);
			const char *nme = column_name(be->mvc->sa, n->data);

			if (!rnme && nme && strcmp(nme, name) == 0) {
				res = n->data;
				break;
			}
		}
	}
	if (!res)
		return NULL;
	return res;
}

static stmt *
bin_find_column(backend *be, stmt *sub, sql_alias *rname, const char *name)
{
	return list_find_column(be, sub->op4.lval, rname, name);
}

static stmt *
list_find_column_nid(backend *be, list *l, int label)
{
	(void)be;
	if (!l)
		return NULL;
	for (node *n = l->h; n; n = n->next) {
		stmt *s = n->data;

		if (s->label == label)
			return s;
		if (s->nested) {
			while(s->type == st_alias)
				s = s->op1;
			if (s->type == st_list) {
				s = list_find_column_nid(be, s->op4.lval, label);
				if (s)
					return s;
			}
		}
	}
	return NULL;
}

static stmt *
bin_find_column_nid(backend *be, stmt *sub, int label)
{
	list *l = sub->op4.lval;
	return list_find_column_nid(be, l, label);
}

static list *
bin_find_columns(backend *be, stmt *sub, const char *name)
{
	node *n;
	list *l = sa_list(be->mvc->sa);

	for (n = sub->op4.lval->h; n; n = n->next) {
		const char *nme = column_name(be->mvc->sa, n->data);

		if (strcmp(nme, name) == 0)
			append(l, n->data);
	}
	if (list_length(l))
		return l;
	return NULL;
}

static stmt *
column(backend *be, stmt *val)
{
	if (val->nrcols == 0)
		return const_column(be, val);
	return val;
}

static stmt *
create_const_column(backend *be, stmt *val, stmt *d1)
{
	(void)d1;
	if (val->nrcols == 0)
		val = const_column(be, val);
	if (val->nested)
		return stmt_nest(be, val, NULL, &create_const_column);
	return stmt_append(be, stmt_temp(be, tail_type(val)), val);
}

static int
statment_score(stmt *c)
{
	sql_subtype *t = tail_type(c);
	int score = 0;

	if (c->nrcols != 0) /* no need to create an extra intermediate */
		score += 200;

	if (!t || c->nested)
		return score;
	switch (ATOMstorage(t->type->localtype)) { /* give preference to smaller types */
		case TYPE_bte:
			score += 150 - 8;
			break;
		case TYPE_sht:
			score += 150 - 16;
			break;
		case TYPE_int:
			score += 150 - 32;
			break;
		case TYPE_void:
		case TYPE_lng:
			score += 150 - 64;
			break;
		case TYPE_uuid:
#ifdef HAVE_HGE
		case TYPE_hge:
#endif
			score += 150 - 128;
			break;
		case TYPE_flt:
			score += 75 - 24;
			break;
		case TYPE_dbl:
			score += 75 - 53;
			break;
		default:
			break;
	}
	return score;
}

static stmt *
bin_find_smallest_column(backend *be, stmt *sub)
{
	stmt *res = sub->op4.lval->h->data;
	int best_score = statment_score(res);

	if (sub->op4.lval->h->next)
		for (node *n = sub->op4.lval->h->next ; n ; n = n->next) {
			stmt *c = n->data;
			int next_score = statment_score(c);

			if (next_score > best_score) {
				res = c;
				best_score = next_score;
			}
		}
	if (res->nrcols == 0)
		return const_column(be, res);
	return res;
}

static stmt *
row2cols(backend *be, stmt *sub)
{
	if (sub->nrcols == 0 && sub->key) {
		node *n;
		list *l = sa_list(be->mvc->sa);
		if (l == NULL)
			return NULL;

		for (n = sub->op4.lval->h; n; n = n->next) {
			stmt *sc = n->data;
			assert(sc->label);
			const char *cname = column_name(be->mvc->sa, sc);
			sql_alias *tname = table_name(be->mvc->sa, sc);
			int label = sc->label;

			sc = column(be, sc);
			list_append(l, stmt_alias(be, sc, label, tname, cname));
		}
		sub = stmt_list(be, l);
	}
	return sub;
}

static stmt*
distinct_value_list(backend *be, list *vals, stmt **last_null_value, int depth, int push)
{
	list *l = sa_list(be->mvc->sa);
	stmt *s;

	/* create bat append values */
	for (node *n = vals->h; n; n = n->next) {
		sql_exp *e = n->data;
		stmt *i = exp_bin(be, e, NULL, NULL, NULL, NULL, NULL, NULL, depth, 0, push);

		if (exp_is_null(e))
			*last_null_value = i;

		if (!i)
			return NULL;

		list_append(l, i);
	}
	s = stmt_append_bulk(be, stmt_temp(be, exp_subtype(vals->h->data)), l);
	/* Probably faster to filter out the values directly in the underlying list of atoms.
	   But for now use groupby to filter out duplicate values. */
	stmt* groupby = stmt_group(be, s, NULL, NULL, NULL, 1);
	stmt* ext = stmt_result(be, groupby, 1);

	return stmt_project(be, ext, s);
}

static stmt *
stmt_selectnonil(backend *be, stmt *col, stmt *s)
{
	sql_subtype *t = tail_type(col);
	return stmt_uselect(be, col, stmt_atom(be, atom_general(be->mvc->sa, t, NULL, 0)), cmp_equal, s, 1, 1);
}

static int
is_tid_chain(stmt *cand)
{
	while(cand && cand->type != st_tid && cand->cand) {
		cand = cand->cand;
	}
	if (cand && cand->type == st_tid)
		return 1;
	return 0;
}

static stmt *
subrel_project(backend *be, stmt *s, list *refs, sql_rel *rel)
{
	if (!s || s->type != st_list || !s->cand)
		return s;

	list *l = sa_list(be->mvc->sa);
	stmt *cand = s->cand;
	if (!l)
		return NULL;
	for (node *n = s->op4.lval->h; n; n = n->next) {
		stmt *c = n->data;

		assert(c->type == st_alias || (c->type == st_join && c->flag == cmp_project) || c->type == st_bat || c->type == st_idxbat || c->type == st_single);
		if (c->type != st_alias || c->flag) {
			c = stmt_project(be, cand, c);
		} else if (c->op1->type == st_mirror && is_tid_chain(cand)) { /* alias with mirror (ie full row ids) */
			c = stmt_as(be, cand, c);
		} else { /* st_alias */
			stmt *s = c->op1;
			if (s->nrcols == 0)
				s = stmt_const(be, cand, s);
			else
				s = stmt_project(be, cand, s);
			c = stmt_as(be, s, c);
		}
		append(l, c);
	}
	s = stmt_list(be, l);
	if (rel && rel_is_ref(rel))
		refs_update_stmt(refs, rel, s);
	return s;
}

static stmt *
handle_in_tuple_exps(backend *be, sql_exp *ce, list *nl, stmt *left, stmt *right, stmt *grp, stmt *ext, stmt *cnt, stmt *sel, bool in, int depth, int reduce, int push)
{
	mvc *sql = be->mvc;
	stmt *s = NULL;

	list *lvals = ce->f, *lstmts = sa_list(sql->sa);
	for(node *n = lvals->h; n; n = n->next) {
		sql_exp *ce = n->data;
		stmt *c = exp_bin(be, ce, left, right, grp, ext, cnt, NULL, depth+1, 0, push);

		if (c && reduce && c->nrcols == 0)
			c = stmt_const(be, bin_find_smallest_column(be, left), c);
		if(!c)
			return NULL;
		lstmts = append(lstmts, c);
	}

	sql_subtype *bt = sql_fetch_localtype(TYPE_bit);
	sql_subfunc *and = sql_bind_func(sql, "sys", "and", bt, bt, F_FUNC, true, true);
	sql_subfunc *or = sql_bind_func(sql, "sys", "or", bt, bt, F_FUNC, true, true);
	for (node *n = nl->h; n; n = n->next) {
		sql_exp *e = n->data;
		list *vals = e->f;
		stmt *cursel = NULL;

		for (node *m = vals->h, *o = lstmts->h; m && o; m = m->next, o = o->next) {
			stmt *c = o->data;
			sql_subfunc *cmp = (in)
				?sql_bind_func(sql, "sys", "=", tail_type(c), tail_type(c), F_FUNC, true, true)
				:sql_bind_func(sql, "sys", "<>", tail_type(c), tail_type(c), F_FUNC, true, true);
			sql_exp *e = m->data;

			stmt *i = exp_bin(be, e, left, right, grp, ext, cnt, NULL, depth+1, 0, push);
			if(!i)
				return NULL;

			i = stmt_binop(be, c, i, NULL, cmp);
			if (cursel)
				cursel = stmt_binop(be, cursel, i, NULL, in?and:or);
			else
				cursel = i;
		}
		if (s)
			s = stmt_binop(be, s, cursel, NULL, in?or:and);
		else
			s = cursel;
	}
	if (!depth && reduce)
		s = stmt_uselect(be,
			s->nrcols == 0?stmt_const(be, bin_find_smallest_column(be, left), s): s,
			stmt_bool(be, 1), cmp_equal, sel, 0, 0);
	return s;
}

static stmt *
handle_in_exps(backend *be, sql_exp *ce, list *nl, stmt *left, stmt *right, stmt *grp, stmt *ext, stmt *cnt, stmt *sel, bool in, int depth, int reduce, int push)
{
	if (ce && is_values(ce))
		return handle_in_tuple_exps(be, ce, nl, left, right, grp, ext, cnt, sel, in, depth, reduce, push);
	mvc *sql = be->mvc;
	node *n;
	stmt *s = NULL, *c = exp_bin(be, ce, left, right, grp, ext, cnt, NULL, depth+1, 0, push);

	if(!c)
		return NULL;

	if (reduce && c->nrcols == 0)
		c = stmt_const(be, bin_find_smallest_column(be, left), c);

	if (c->nrcols == 0 || depth || !reduce) {
		sql_subtype *bt = sql_fetch_localtype(TYPE_bit);
		sql_subfunc *cmp = (in)
			?sql_bind_func(sql, "sys", "=", tail_type(c), tail_type(c), F_FUNC, true, true)
			:sql_bind_func(sql, "sys", "<>", tail_type(c), tail_type(c), F_FUNC, true, true);
		sql_subfunc *a = (in)?sql_bind_func(sql, "sys", "or", bt, bt, F_FUNC, true, true)
					 :sql_bind_func(sql, "sys", "and", bt, bt, F_FUNC, true, true);

		for (n = nl->h; n; n = n->next) {
			sql_exp *e = n->data;
			stmt *i = exp_bin(be, e, left, right, grp, ext, cnt, NULL, depth+1, 0, push);
			if(!i)
				return NULL;

			i = stmt_binop(be, c, i, NULL, cmp);
			if (s)
				s = stmt_binop(be, s, i, NULL, a);
			else
				s = i;
		}
		if (sel && !(depth || !reduce))
			s = stmt_uselect(be,
				stmt_const(be, bin_find_smallest_column(be, left), s),
				stmt_bool(be, 1), cmp_equal, sel, 0, 0);
	} else if (list_length(nl) < 16) {
		comp_type cmp = (in)?cmp_equal:cmp_notequal;

		if (!in)
			s = sel;
		for (n = nl->h; n; n = n->next) {
			sql_exp *e = n->data;
			stmt *i = exp_bin(be, e, left, right, grp, ext, cnt, NULL, depth+1, 0, push);
			if(!i)
				return NULL;

			if (in) {
				i = stmt_uselect(be, c, i, cmp, sel, 0, 0);
				if (s)
					s = stmt_tunion(be, s, i);
				else
					s = i;
			} else {
				s = stmt_uselect(be, c, i, cmp, s, 0, 0);
			}
		}
	} else {
		/* TODO: handle_in_exps should contain all necessary logic for in-expressions to be SQL compliant.
		   For non-SQL-standard compliant behavior, e.g. PostgreSQL backwards compatibility, we should
		   make sure that this behavior is replicated by the sql optimizer and not handle_in_exps. */

		stmt* last_null_value = NULL;  /* CORNER CASE ALERT: See description below. */

		/* The actual in-value-list should not contain duplicates to ensure that final join results are unique. */
		s = distinct_value_list(be, nl, &last_null_value, depth+1, push);
		assert(!last_null_value);
		if (!s)
			return NULL;

		if (last_null_value) {
			/* The actual in-value-list should not contain null values. */
			s = stmt_project(be, stmt_selectnonil(be, s, NULL), s);
		}

		if (in) {
			s = stmt_semijoin(be, c, s, sel, NULL, 0, false);
		} else {
			if (last_null_value) {
				/* CORNER CASE ALERT:
				   In case of a not-in-expression with the associated in-value-list containing a null value,
				   the entire in-predicate is forced to always return false, i.e. an empty candidate list.
				   This is similar to postgres behavior.
				   TODO: However I do not think this behavior is in accordance with SQL standard 2003.

				   Ugly trick to return empty candidate list, because for all x it holds that: (x == null) == false.
				   list* singleton_bat = sa_list(sql->sa);
				   list_append(singleton_bat, null_value); */
				s = stmt_uselect(be, c, last_null_value, cmp_equal, NULL, 0, 0);
			} else {
				/* BACK TO HAPPY FLOW:
				   Make sure that null values are never returned. */
				stmt* non_nulls;
				non_nulls = stmt_selectnonil(be, c, sel);
				s = stmt_tdiff(be, stmt_project(be, non_nulls, c), s, NULL);
				s = stmt_project(be, s, non_nulls);
			}
		}
	}
	return s;
}


static stmt * value_list(backend *be, sql_exp *vals_exp, stmt *left, stmt *sel);

static stmt *
composite_value_list(backend *be, sql_exp *tuple, stmt *left, stmt *sel)
{
	assert(is_row(tuple));
	list *fields = exp_get_values(tuple);
	list *f = sa_list(be->mvc->sa);
	for (node *n = fields->h; n; n = n->next) {
		sql_exp *e = n->data;
		stmt *i;

		if(is_values(e))
			i = value_list(be, e, left, sel);
		else
			i = exp_bin(be, e, left, NULL, NULL, NULL, NULL, sel, 0, 0, 0);
		if (!i)
			return NULL;
		if (i->type == st_list) {
			for( node *n = i->op4.lval->h; n; n = n->next)
				list_append(f, n->data);
		} else
			list_append(f, i);
	}
	return stmt_list(be, f);
}

static stmt *
set_value_list(backend *be, sql_exp *vals_exp, stmt *left, stmt *sel)
{
	assert(is_values(vals_exp));
	list *vals = exp_get_values(vals_exp);
	sql_subtype *type = exp_subtype(vals->h->data);
	bool single_value = list_length(vals) <= 1;
	int multi_result = 0;

	if (!type)
		return sql_error(be->mvc, 02, SQLSTATE(42000) "Could not infer the type of a value list column");

	/* create bat append values */
	list *l = sa_list(be->mvc->sa);
	for (node *n = vals->h; n; n = n->next) {
		sql_exp *e = n->data;
		stmt *i = exp_bin(be, e, left, NULL, NULL, NULL, NULL, sel, 0, 0, 0);

		if (!i)
			return NULL;
		if (single_value)
			return i;
		list_append(l, i);

		if (i->type == st_list && list_length(i->op4.lval) > 1)
			multi_result = list_length(i->op4.lval);
	}
	/*  n-tuples */
	if (multi_result) {
		list *rl = sa_list(be->mvc->sa);
		for(int i = 0; i < multi_result; i++) {
			node *n = l->h;
			stmt *s = n->data;
			stmt *input = list_fetch(s->op4.lval, i);
			sql_subtype *type = tail_type(input);
			list *nl = list_append(sa_list(be->mvc->sa), input);
			for (n = n->next; n; n = n->next) {
				stmt *s = n->data;
				stmt *input = list_fetch(s->op4.lval, i);
				nl = list_append(nl, input);
			}
			append(rl, stmt_append_bulk(be, stmt_temp(be, type), nl));
		}
		return stmt_list(be, rl);
	}
	return stmt_append_bulk(be, stmt_temp(be, type), l);
}

static int
type_create_result(backend *be, sql_subtype *type, list *cols)
{
	if (type->type->composite) {
		for(node *n = type->type->d.fields->h; n; n = n->next) {
			sql_arg *a = n->data;

			if (a->type.type->composite) {
				if(type_create_result(be, &a->type, cols) < 0)
					return -1;
			} else {
				append(cols, sa_list(be->mvc->sa));
			}
		}
	} else {
		append(cols, sa_list(be->mvc->sa));
	}
	if (type->multiset) /* multisetid */
		append(cols, sa_list(be->mvc->sa));
	if (type->multiset == MS_ARRAY) /* multisetnr */
		append(cols, sa_list(be->mvc->sa));
	if (type->multiset) /* rowid */
		append(cols, sa_list(be->mvc->sa));
	return 0;
}

static node *
append_tuple(backend *be, sql_exp *tuple, sql_subtype *type, stmt *left, stmt *sel, node *cols, int rowcnt, int lcnt, bool row)
{
	if (row && !is_row(tuple)) { /* multiset data */
		node *ncols = cols;
		assert(is_values(tuple));
		list *tuples = exp_get_values(tuple);
		int i = 1;
		if (list_empty(tuples)) {
			list *vals = cols->data;
			append(vals, stmt_atom_int(be, int_nil));
			if (type->type->composite) {
				node *n = cols;
				if (type->multiset)
					n = n->next;
				for(node *o = type->type->d.fields->h; n && o; n = n->next, o = o->next)
					;
				if (type->multiset)
					n = n->next;
				if (type->multiset == MS_ARRAY)
					n = n->next;
				return n;
			} else
				return cols->next;
		}
		for(node *n = tuples->h; n; n = n->next, i++)
			if ((ncols=append_tuple(be, n->data, type, left, sel, cols, rowcnt, i, 0)) == cols)
				return cols;
		return ncols;
	}
	assert(tuple->row);
	list *attr = exp_get_values(tuple);
	node *n, *m = cols, *o;
	sql_subtype *ntype = type;
	if (is_row(tuple) && list_length(type->type->d.fields) == 1) {
		sql_arg *f = type->type->d.fields->h->data;
		ntype = &f->type;
	}
	if (ntype->type->composite) {
		for(n = attr->h, o = ntype->type->d.fields->h; n && o; n = n->next, o = o->next) {
			sql_arg *f = o->data;
			sql_exp *e = n->data;
			list *vals = m->data;
			if (f->type.type->composite) {
				node *nm = append_tuple(be, e, &f->type, left, sel, m, rowcnt, lcnt, ntype->multiset);
				if (nm == m)
					return m;
				m = nm;
			} else {
				stmt *i = exp_bin(be, e, left, NULL, NULL, NULL, NULL, sel, 0, 0, 0);
				append(vals, i);
				m = m->next;
			}
		}
	} else {
		assert(list_length(attr) == 1);
		sql_exp *e = attr->h->data;
		list *vals = m->data;
		stmt *i = exp_bin(be, e, left, NULL, NULL, NULL, NULL, sel, 0, 0, 0);
		m = m->next;
		append(vals, i);
	}
	if (type->multiset) {
		list *vals = m->data;
		append(vals, stmt_atom_int(be, rowcnt));
		m = m->next;
	}
	if (type->multiset == MS_ARRAY) {
		list *vals = m->data;
		append(vals, stmt_atom_int(be, lcnt));
		m = m->next;
	}
	if (type->multiset) {
		if (lcnt == 1) {
			list *vals = m->data;
			append(vals, stmt_atom_int(be, rowcnt));
		}
		m = m->next;
	}
	return m;
}

static stmt *
tuple_result(backend *be, list *cols)
{
	list *row = sa_list(be->mvc->sa);

	for (node *n = cols->h; n; n = n->next) {
		list *vals = n->data;
		sql_subtype *type = tail_type(vals->h->data);
		append(row, stmt_append_bulk(be, stmt_temp(be, type), vals));
	}
	return stmt_list(be, row);
}

// TODO: >>>>>>>>>>>>>>>>>>>> remove value_list and friends
static stmt *
value_list(backend *be, sql_exp *vals_exp, stmt *left, stmt *sel)
{
	if (!be) return NULL;

	assert(is_values(vals_exp));
	list *vals = exp_get_values(vals_exp);
	sql_subtype *type = exp_subtype(vals_exp);
	list *l;

	if (!type || list_empty(vals))
		return sql_error(be->mvc, 02, SQLSTATE(42000) "Could not infer the type of a value list column");

	if (!is_row(vals_exp) && type->type->composite) {
		list *attr = sa_list(be->mvc->sa);
		sql_exp *v = vals->h->data;
		if (type_create_result(be, type, attr) < 0)
			return NULL;
		int rowcnt = 0, lcnt = 1;
		int irc = is_row(v)?0:1;
		int lrc = is_row(v)?1:0;
		for (node *n = vals->h; n; n = n->next, rowcnt += irc, lcnt += lrc) {
			if (append_tuple(be, n->data, type, left, sel, attr->h, rowcnt, lcnt, 1) == attr->h)
				return NULL;
		}
		return tuple_result(be, attr);
	}
	if (type->multiset || (!is_row(vals_exp) && type->type->composite))
		return set_value_list(be, vals_exp, left, sel);

	if (is_row(vals_exp))
		return composite_value_list(be, vals_exp, left, sel);

	type = exp_subtype(vals->h->data);

	/* create bat append values */
	l = sa_list(be->mvc->sa);
	for (node *n = vals->h; n; n = n->next) {
		sql_exp *e = n->data;
		stmt *i = exp_bin(be, e, left, NULL, NULL, NULL, NULL, sel, 0, 0, 0);

		if (!i)
			return NULL;

		if (list_length(vals) == 1)
			return i;
		list_append(l, i);
	}
	return stmt_append_bulk(be, stmt_temp(be, type), l);
}

static stmt *
value_tvtree(backend *be, sql_exp *vals_exp, stmt *left, stmt *sel)
{
	if (!be) return NULL;

	assert(is_values(vals_exp));

	sql_subtype *st = exp_subtype(vals_exp);
	tv_tree *t = tv_create(be, st);

	/* EXCEPTION: we might get cases were we have a single basic type
	 * value wrapped in e_atom->f (probably coming from unnest) in this
	 * case we just generate the stmt and we bail out. hopefully this
	 * will be cleaned up in the future */
	if (t->tvt == TV_BASIC) {
		list *vals = exp_get_values(vals_exp);
		if (list_length(vals) == 1) {
			sql_exp *v = vals->h->data;
			if (v->type == e_atom && v->l)
				return stmt_atom(be, v->l);
			return exp_bin(be, v, left, NULL, NULL, NULL, NULL, sel, 0, 0, 0);
		}
	}

	if (false == tv_parse_values(be, t, vals_exp, left, sel))
		return NULL;

	stmt *ret = tv_generate_stmts(be, t);

	return ret;
}

static stmt *
exp_list(backend *be, list *exps, stmt *l, stmt *r, stmt *grp, stmt *ext, stmt *cnt, stmt *sel)
{
	mvc *sql = be->mvc;
	node *n;
	list *nl = sa_list(sql->sa);

	if (nl == NULL)
		return NULL;
	for (n = exps->h; n; n = n->next) {
		sql_exp *e = n->data;
		stmt *i = exp_bin(be, e, l, r, grp, ext, cnt, sel, 0, 0, 0);
		if(!i)
			return NULL;

		if (n->next && i->type == st_table) /* relational statement */
			l = i->op1;
		else
			append(nl, i);
	}
	return stmt_list(be, nl);
}

static stmt *
exp_count_no_nil_arg(sql_exp *e, stmt *ext, sql_exp *ae, stmt *as)
{
	stmt * old_as = as;
	/* small optimization, ie use candidates directly on count(*) */
	if (!need_distinct(e) && !ext && as && (!need_no_nil(e) || !ae || !has_nil(ae))) {
		/* skip alias statements */
		while (as->type == st_alias)
			as = as->op1;
		/* use candidate */
		if (as && as->type == st_join && as->flag == cmp_project) {
			if (as->op1 && (as->op1->type != st_result || as->op1->op1->type != st_group)) /* exclude a subquery with select distinct under the count */
				as = as->op1;
		}
	}
	if (as->type == st_list)
		return old_as;
	return as;
}

static stmt *
exp_bin_conjunctive(backend *be, sql_exp *e, stmt *left, stmt *right, stmt *grp, stmt *ext, stmt *cnt, stmt *sel, int depth, bool reduce, int push)
{
	sql_subtype *bt = sql_fetch_localtype(TYPE_bit);
	list *l = e->l;
	node *n;
	stmt *sel1 = NULL, *s = NULL;
	int anti = is_anti(e);

	sel1 = sel;
	for (n = l->h; n; n = n->next) {
		sql_exp *c = n->data;
		stmt *sin = (sel1 && sel1->nrcols)?sel1:NULL;

		/* propagate the anti flag */
		if (anti)
			set_anti(c);
		s = exp_bin(be, c, left, right, grp, ext, cnt, reduce?sin:NULL, depth, reduce, push);
		if (!s)
			return s;

		if (!reduce && sin && sin != sel) {
			sql_subfunc *f = sql_bind_func(be->mvc, "sys", anti?"or":"and", bt, bt, F_FUNC, true, true);
			assert(f);
			s = stmt_binop(be, sin, s, NULL, f);
		} else if (!reduce && !sin && sel1 && sel1->nrcols == 0 && s->nrcols == 0) {
			sql_subfunc *f = sql_bind_func(be->mvc, "sys", anti?"or":"and", bt, bt, F_FUNC, true, true);
			assert(f);
			s = stmt_binop(be, sel1, s, sin, f);
		} else if (reduce && ((sel1 && (sel1->nrcols == 0 || s->nrcols == 0)) || c->type != e_cmp)) {
			if (s->nrcols) {
				if (sel1 && (sel1->nrcols == 0 || s->nrcols == 0)) {
					stmt *predicate = bin_find_smallest_column(be, left);

					predicate = stmt_const(be, predicate, stmt_bool(be, 1));
					s = stmt_uselect(be, predicate, sel1, cmp_equal, s, anti, is_semantics(c));
				} else
					s = stmt_uselect(be, s, stmt_bool(be, 1), cmp_equal, sel1, anti, is_semantics(c));
			} else {
				stmt *predicate = bin_find_smallest_column(be, left);

				predicate = stmt_const(be, predicate, stmt_bool(be, 1));
				s = stmt_uselect(be, predicate, s, cmp_equal, sel1, anti, is_semantics(c));
			}
		}
		sel1 = s;
	}
	if (sel1->nrcols == 0 && left) {
		stmt *predicate = bin_find_smallest_column(be, left);

		if (!reduce) {
			predicate = stmt_const(be, predicate, sel1);
		} else {
			predicate = stmt_const(be, predicate, stmt_bool(be, 1));
			sel1 = stmt_uselect(be, predicate, sel1, cmp_equal, NULL, 0/*anti*/, 0);
		}
	}
	return sel1;
}

static stmt *
exp_bin_disjunctive(backend *be, sql_exp *e, stmt *left, stmt *right, stmt *grp, stmt *ext, stmt *cnt, stmt *sel, int depth, bool reduce, int push)
{
	sql_subtype *bt = sql_fetch_localtype(TYPE_bit);
	list *l = e->l;
	node *n;
	stmt *s = NULL, *cur = NULL;
	int anti = is_anti(e);

	for (n = l->h; n; n = n->next) {
		sql_exp *c = n->data;

		/* propagate the anti flag */
		if (anti)
			set_anti(c);
		s = exp_bin(be, c, left, right, grp, ext, cnt, reduce?sel:NULL, depth, reduce, push);
		if (!s)
			return s;

		if (reduce && s->nrcols == 0 && left) {
			stmt *predicate = bin_find_smallest_column(be, left);
			predicate = stmt_const(be, predicate, stmt_bool(be, 1));
			s = stmt_uselect(be, predicate, s, cmp_equal, sel, anti, is_semantics(c));
		} else if (reduce && c->type != e_cmp) {
			s = stmt_uselect(be, s, stmt_bool(be, 1), cmp_equal, sel, 0, 0);
		}
		if (cur) {
			if (reduce) {
				if (anti)
					s = stmt_project(be, stmt_tinter(be, s, cur, false), s);
				else
					s = stmt_tunion(be, s, cur);
			} else {
				sql_subfunc *f = sql_bind_func(be->mvc, "sys", anti?"and":"or", bt, bt, F_FUNC, true, true);
				assert(f);
				s = stmt_binop(be, cur, s, NULL, f);
			}
		}
		cur = s;
	}
	return cur;
}


static stmt *
exp2bin_case(backend *be, sql_exp *fe, stmt *left, stmt *right, stmt *isel, int depth)
{
	stmt *res = NULL, *ires = NULL, *rsel = NULL, *osel = NULL, *ncond = NULL, *ocond = NULL, *cond = NULL;
	int next_cond = 1, single_value = (fe->card <= CARD_ATOM && (!left || !left->nrcols));
	char name[16], *nme = NULL;
	sql_subtype *bt = sql_fetch_localtype(TYPE_bit);
	sql_subfunc *not = sql_bind_func(be->mvc, "sys", "not", bt, NULL, F_FUNC, true, true);
	sql_subfunc *or = sql_bind_func(be->mvc, "sys", "or", bt, bt, F_FUNC, true, true);
	sql_subfunc *and = sql_bind_func(be->mvc, "sys", "and", bt, bt, F_FUNC, true, true);

	if (single_value) {
		/* var_x = nil; */
		nme = number2name(name, sizeof(name), ++be->mvc->label);
		(void)stmt_var(be, NULL, nme, exp_subtype(fe), 1, 2);
	}

	list *exps = fe->l;

	/*
	 * left - isel: calls down need id's from the range of left
	 * res  - rsel: updates to res need id's in the range from res
	 */
	for (node *en = exps->h; en; en = en->next) {
		sql_exp *e = en->data;

		next_cond = next_cond && en->next; /* last else is only a value */

		stmt *nsel = rsel;
		if (!single_value) {
			if (/*!next_cond &&*/ rsel && isel) {
				/* back into left range */
				nsel = stmt_project(be, rsel, isel);
			} else if (isel && !rsel)
				nsel = isel;
		}
		stmt *es = exp_bin(be, e, left, right, NULL, NULL, NULL, nsel, depth+1, 0, 1);

		if (!es)
			return NULL;
		if (!single_value) {
			/* create result */
			if (!res) {
				stmt *l = isel;
				if (!l)
					l = bin_find_smallest_column(be, left);
				res = stmt_const(be, l, stmt_atom(be, atom_general(be->mvc->sa, exp_subtype(fe), NULL, 0)));
				ires = l;
				if (res)
					res->cand = isel;
			} else if (res && !next_cond) { /* use result to update column */
				stmt *val = es;
				stmt *pos = rsel;

				if (val->nrcols == 0)
					val = stmt_const(be, pos, val);
				else if (!val->cand && nsel)
					val = stmt_project(be, nsel, val);
				res = stmt_replace(be, res, pos, val);

				assert(cond);

				if (en->next) {
					/* osel - rsel */
					if (!osel)
						osel = stmt_mirror(be, ires);
					stmt *d = stmt_tdiff(be, osel, rsel, NULL);
					osel = rsel = stmt_project(be, d, osel);
				}
			}
			if (next_cond) {
				ncond = cond = es;
				if (!ncond->nrcols) {
					if (osel) {
						ncond = stmt_const(be, nsel, ncond);
						ncond->cand = nsel;
					} else if (isel) {
						ncond = stmt_const(be, isel, ncond);
						ncond->cand = isel;
					} else
						ncond = stmt_const(be, bin_find_smallest_column(be, left), ncond);
				}
				if (isel && !ncond->cand) {
					ncond = stmt_project(be, nsel, ncond);
					ncond->cand = nsel;
				}
				stmt *s = stmt_uselect(be, ncond, stmt_bool(be, 1), cmp_equal, !ncond->cand?rsel:NULL, 0/*anti*/, 0);
				if (rsel && ncond->cand)
					rsel = stmt_project(be, s, rsel);
				else
					rsel = s;
			}
		} else {
			if (!res) {
				/* if_barrier ... */
				assert(next_cond);
				if (next_cond) {
					if (cond) {
						ncond = stmt_binop(be, cond, es, nsel, and);
					} else {
						ncond = es;
					}
					cond = es;
				}
			} else {
				/* var_x = s */
				(void)stmt_assign(be, NULL, nme, es, 2);
				/* endif_barrier */
				(void)stmt_control_end(be, res);
				res = NULL;

				if (en->next) {
					cond = stmt_unop(be, cond, nsel, not);

					sql_subfunc *isnull = sql_bind_func(be->mvc, "sys", "isnull", bt, NULL, F_FUNC, true, true);
					cond = stmt_binop(be, cond, stmt_unop(be, cond, nsel, isnull), nsel, or);
					if (ocond)
						cond = stmt_binop(be, ocond, cond, nsel, and);
					ocond = cond;
					if (!en->next->next)
						ncond = cond;
				}
			}
			if (ncond && (next_cond || (en->next && !en->next->next))) {
				/* if_barrier ... */
				res = stmt_cond(be, ncond, NULL, 0, 0);
			}
		}
		next_cond = !next_cond;
	}
	if (single_value)
		return stmt_var(be, NULL, nme, exp_subtype(fe), 0, 2);
	return res;
}

static stmt *
exp2bin_named_placeholders(backend *be, sql_exp *fe)
{
	int argc = 0;
	char arg[IDLENGTH];
	list *args = fe->l;

	if (list_empty(args))
		return NULL;
	for (node *n = args->h; n; n = n->next, argc++) {
		sql_exp *a = n->data;
		sql_subtype *t = exp_subtype(a);
		stmt *s = exp_bin(be, a, NULL, NULL, NULL, NULL, NULL, NULL, 1, 0, 1);
		InstrPtr q = newAssignment(be->mb);

		if (!q || !t || !s) {
			sql_error(be->mvc, 10, SQLSTATE(42000) MAL_MALLOC_FAIL);
			return NULL;
		}
		int type = t->type->localtype, varid = 0;

		snprintf(arg, sizeof(arg), "A%d", argc);
		if ((varid = newVariable(be->mb, arg, strlen(arg), type)) < 0) {
			sql_error(be->mvc, 10, SQLSTATE(42000) "Internal error while compiling statement: variable id too long");
			return NULL;
		}
		if (q)
			getDestVar(q) = varid;
		q = pushArgument(be->mb, q, s->nr);
		pushInstruction(be->mb, q);
	}
	return NULL;
}

static stmt *
exp2bin_casewhen(backend *be, sql_exp *fe, stmt *left, stmt *right, stmt *isel, int depth)
{
	stmt *res = NULL, *ires = NULL, *rsel = NULL, *osel = NULL, *ncond = NULL, *ocond = NULL, *cond = NULL;
	int next_cond = 1, single_value = (fe->card <= CARD_ATOM && (!left || !left->nrcols));
	char name[16], *nme = NULL;
	sql_subtype *bt = sql_fetch_localtype(TYPE_bit);
	sql_subfunc *not = sql_bind_func(be->mvc, "sys", "not", bt, NULL, F_FUNC, true, true);
	sql_subfunc *or = sql_bind_func(be->mvc, "sys", "or", bt, bt, F_FUNC, true, true);
	sql_subfunc *and = sql_bind_func(be->mvc, "sys", "and", bt, bt, F_FUNC, true, true);
	sql_subfunc *cmp;

	if (single_value) {
		/* var_x = nil; */
		nme = number2name(name, sizeof(name), ++be->mvc->label);
		(void)stmt_var(be, NULL, nme, exp_subtype(fe), 1, 2);
	}

	list *exps = fe->l;
	node *en = exps->h;
	sql_exp *e = en->data;

	stmt *nsel = !single_value?isel:NULL;
	stmt *case_when = exp_bin(be, e, left, right, NULL, NULL, NULL, nsel, depth+1, 0, 1);
	if (!case_when)
		return NULL;
	cmp = sql_bind_func(be->mvc, "sys", "=", exp_subtype(e), exp_subtype(e), F_FUNC, true, true);
	if (!cmp)
		return NULL;
	if (!single_value && !case_when->nrcols) {
		stmt *l = isel;
		if (!l && left)
			l = bin_find_smallest_column(be, left);
		else if (!l)
			return NULL;
		case_when = stmt_const(be, l, case_when);
		if (case_when)
			case_when->cand = isel;
	}
	if (!single_value && isel && !case_when->cand) {
		case_when = stmt_project(be, isel, case_when);
		case_when->cand = isel;
	}

	/*
	 * left - isel: calls down need id's from the range of left
	 * res  - rsel: updates to res need id's in the range from res
	 */
	for (en = en->next; en; en = en->next) {
		sql_exp *e = en->data;

		next_cond = next_cond && en->next; /* last else is only a value */

		stmt *nsel = rsel;
		if (!single_value) {
			if (/*!next_cond &&*/ rsel && isel) {
				/* back into left range */
				nsel = stmt_project(be, rsel, isel);
			} else if (isel && !rsel)
				nsel = isel;
		}
		stmt *es = exp_bin(be, e, left, right, NULL, NULL, NULL, nsel, depth+1, 0, 1);

		if (!es)
			return NULL;
		if (next_cond) {
			stmt *l = case_when;
			if (!single_value) {
				if (rsel && isel) {
					assert(l->cand == isel);
					l = stmt_project(be, rsel, l);
					l->cand = nsel;
				}

				if (es->cand && !l->cand) {
					assert(es->cand == rsel);
					l = stmt_project(be, es->cand, l);
					l->cand = es->cand;
				} else if (nsel && !es->cand) {
					es = stmt_project(be, nsel, es);
					es->cand = nsel;
					if (!l->cand) {
						l = stmt_project(be, nsel, l);
						l->cand = nsel;
					}
				}
				assert(l->cand == es->cand);
			}
			es = stmt_binop(be, l, es, NULL, cmp);
		}
		if (!single_value) {
			/* create result */
			if (!res) {
				stmt *l = isel;
				if (!l)
					l = bin_find_smallest_column(be, left);
				res = stmt_const(be, l, stmt_atom(be, atom_general(be->mvc->sa, exp_subtype(fe), NULL, 0)));
				ires = l;
				if (res)
					res->cand = isel;
			} else if (res && !next_cond) { /* use result to update column */
				stmt *val = es;
				stmt *pos = rsel;

				if (val->nrcols == 0)
					val = stmt_const(be, pos, val);
				else if (!val->cand && nsel)
					val = stmt_project(be, nsel, val);
				res = stmt_replace(be, res, pos, val);

				assert(cond);

				if (en->next) {
					/* osel - rsel */
					if (!osel)
						osel = stmt_mirror(be, ires);
					stmt *d = stmt_tdiff(be, osel, rsel, NULL);
					osel = rsel = stmt_project(be, d, osel);
				}
			}
			if (next_cond) {
				ncond = cond = es;
				if (!ncond->nrcols) {
					if (osel) {
						ncond = stmt_const(be, nsel, ncond);
						ncond->cand = nsel;
					} else if (isel) {
						ncond = stmt_const(be, isel, ncond);
						ncond->cand = isel;
					} else
						ncond = stmt_const(be, bin_find_smallest_column(be, left), ncond);
				}
				if (isel && !ncond->cand)
					ncond = stmt_project(be, nsel, ncond);
				stmt *s = stmt_uselect(be, ncond, stmt_bool(be, 1), cmp_equal, !ncond->cand?rsel:NULL, 0/*anti*/, 0);
				if (rsel && ncond->cand)
					rsel = stmt_project(be, s, rsel);
				else
					rsel = s;
			}
		} else {
			if (!res) {
				/* if_barrier ... */
				assert(next_cond);
				if (next_cond) {
					if (cond) {
						ncond = stmt_binop(be, cond, es, nsel, and);
					} else {
						ncond = es;
					}
					cond = es;
				}
			} else {
				/* var_x = s */
				(void)stmt_assign(be, NULL, nme, es, 2);
				/* endif_barrier */
				(void)stmt_control_end(be, res);
				res = NULL;

				if (en->next) {
					cond = stmt_unop(be, cond, nsel, not);

					sql_subfunc *isnull = sql_bind_func(be->mvc, "sys", "isnull", bt, NULL, F_FUNC, true, true);
					cond = stmt_binop(be, cond, stmt_unop(be, cond, nsel, isnull), nsel, or);
					if (ocond)
						cond = stmt_binop(be, ocond, cond, nsel, and);
					ocond = cond;
					if (!en->next->next)
						ncond = cond;
				}
			}
			if (ncond && (next_cond || (en->next && !en->next->next))) {
				/* if_barrier ... */
				res = stmt_cond(be, ncond, NULL, 0, 0);
			}
		}
		next_cond = !next_cond;
	}
	if (single_value)
		return stmt_var(be, NULL, nme, exp_subtype(fe), 0, 2);
	return res;
}

static stmt*
exp2bin_coalesce(backend *be, sql_exp *fe, stmt *left, stmt *right, stmt *isel, int depth)
{
	stmt *res = NULL, *rsel = NULL, *osel = NULL, *ncond = NULL, *ocond = NULL;
	int single_value = (fe->card <= CARD_ATOM && (!left || !left->nrcols));
	char name[16], *nme = NULL;
	sql_subtype *bt = sql_fetch_localtype(TYPE_bit);
	sql_subfunc *and = sql_bind_func(be->mvc, "sys", "and", bt, bt, F_FUNC, true, true);
	sql_subfunc *not = sql_bind_func(be->mvc, "sys", "not", bt, NULL, F_FUNC, true, true);

	list *exps = fe->l;
	if (list_length(exps) == 1) {
		sql_exp *e = exps->h->data;
		return exp_bin(be, e, left, right, NULL, NULL, NULL, isel, depth+1, 0, 1);
	}
	if (single_value) {
		/* var_x = nil; */
		nme = number2name(name, sizeof(name), ++be->mvc->label);
		(void)stmt_var(be, NULL, nme, exp_subtype(fe), 1, 2);
	}

	for (node *en = exps->h; en; en = en->next) {
		sql_exp *e = en->data;

		stmt *nsel = rsel;
		if (!single_value) {
			if (/*!next_cond &&*/ rsel && isel) {
				/* back into left range */
				nsel = stmt_project(be, rsel, isel);
			} else if (isel && !rsel)
				nsel = isel;
		}
		stmt *es = exp_bin(be, e, left, right, NULL, NULL, NULL, nsel, depth+1, 0, 1);

		if (!es)
			return NULL;
		/* create result */
		if (!single_value) {
			if (!res) {
				stmt *l = isel;
				if (!l)
					l = bin_find_smallest_column(be, left);
				res = stmt_const(be, l, stmt_atom(be, atom_general(be->mvc->sa, exp_subtype(fe), NULL, 0)));
				if (res)
					res->cand = isel;
			}
			if (res) {
				stmt *val = es;
				stmt *pos = rsel;

				if (en->next) {
					sql_subfunc *a = sql_bind_func(be->mvc, "sys", "isnotnull", tail_type(es), NULL, F_FUNC, true, true);
					ncond = stmt_unop(be, es, NULL, a);
					if (ncond->nrcols == 0) {
						stmt *l = bin_find_smallest_column(be, left);
						if (nsel && l)
							l = stmt_project(be, nsel, l);
						ncond = stmt_const(be, l, ncond);
						if (nsel)
							ncond->cand = nsel;
					} else if (!ncond->cand && nsel)
						ncond = stmt_project(be, nsel, ncond);
					stmt *s = stmt_uselect(be, ncond, stmt_bool(be, 1), cmp_equal, NULL, 0/*anti*/, 0);
					if (!val->cand && nsel)
						val = stmt_project(be, nsel, val);
					val = stmt_project(be, s, val);
					if (osel)
						rsel = stmt_project(be, s, osel);
					else
						rsel = s;
					pos = rsel;
					val->cand = pos;
				}
				if (val->nrcols == 0)
					val = stmt_const(be, pos, val);
				else if (!val->cand && nsel)
					val = stmt_project(be, nsel, val);

				if (pos)
					res = stmt_replace(be, res, pos, val);
				else
					res = val;
			}
			if (en->next) { /* handled then part */
				stmt *s = stmt_uselect(be, ncond, stmt_bool(be, 1), cmp_equal, NULL, 1/*anti*/, 0);
				if (osel)
					rsel = stmt_project(be, s, osel);
				else
					rsel = s;
				osel = rsel;
			}
		} else {
			stmt *cond = ocond;
			if (en->next) {
				sql_subfunc *a = sql_bind_func(be->mvc, "sys", "isnotnull", tail_type(es), NULL, F_FUNC, true, true);
				ncond = stmt_unop(be, es, nsel, a);

				if (ocond)
					cond = stmt_binop(be, ocond, ncond, nsel, and);
				else
					cond = ncond;
			}

			/* if_barrier ... */
			stmt *b = stmt_cond(be, cond, NULL, 0, 0);
			/* var_x = s */
			(void)stmt_assign(be, NULL, nme, es, 2);
			/* endif_barrier */
			(void)stmt_control_end(be, b);

			cond = stmt_unop(be, ncond, nsel, not);
			if (ocond)
				ocond = stmt_binop(be, cond, ocond, nsel, and);
			else
				ocond = cond;
		}
	}
	if (single_value)
		return stmt_var(be, NULL, nme, exp_subtype(fe), 0, 2);
	return res;
}

/* This is the per-column portion of exp2bin_copyfrombinary */
static stmt *
emit_loadcolumn(backend *be, int onclient, stmt *onclient_stmt, stmt *bswap_stmt,  int *count_var, node *file_node, node *type_node)
{
	MalBlkPtr mb = be->mb;

	sql_exp *file_exp = file_node->data;
	stmt *file_stmt = exp_bin(be, file_exp, NULL, NULL, NULL, NULL, NULL, NULL, 0, 0, 0);
	sql_subtype *subtype = type_node->data;
	int data_type = subtype->type->localtype;
	int bat_type = newBatType(data_type);

	/* The sql.importColumn operator takes a 'method' string to determine how to
	 * load the data. This leaves the door open to have multiple loaders for the
	 * same backend type, for example nul- and newline terminated strings.
	 * For the time being we just use the name of the storage type as the method
	 * name. */
	const char *method = ATOMname(data_type);

	int width;
	switch (subtype->type->eclass) {
		case EC_DEC:
		case EC_STRING:
			width = subtype->digits;
			break;
		default:
			width = 0;
			break;
	}

	int new_count_var = newTmpVariable(mb, TYPE_oid);

	int base_type = ATOMbasetype(data_type);
	bool split = (onclient > 0 && base_type == TYPE_str);

	InstrPtr p;
	if (!split) {
		// Emit a single sql.importColumn statement
		p = newStmt(mb, sqlRef, importColumnRef);
		if (p != NULL) {
			setArgType(mb, p, 0, bat_type);
			p = pushReturn(mb, p, new_count_var);
			//
			p = pushStr(mb, p, method);
			p = pushInt(mb, p, width);
			p = pushArgument(mb, p, bswap_stmt->nr);
			p = pushArgument(mb, p, file_stmt->nr);
			p = pushArgument(mb, p, onclient_stmt->nr);
			if (*count_var < 0)
				p = pushOid(mb, p, 0);
			else
				p = pushArgument(mb, p, *count_var);
			pushInstruction(mb, p);
		}
		if (p == NULL || mb->errors)
			goto malloc_failed;
	} else {
		// Emit sql.importRaw followed by sql.importNulTerminated

		p = newStmtArgs(mb, sqlRef, importRawRef, 5);
		if (p == NULL)
			goto malloc_failed;
		setArgType(mb, p, 0, newBatType(TYPE_bte));
		p = pushReturn(mb, p, new_count_var);
		//
		p = pushArgument(mb, p, file_stmt->nr);
		p = pushArgument(mb, p, onclient_stmt->nr);
		if (*count_var < 0)
			p = pushOid(mb, p, 0);
		else
			p = pushArgument(mb, p, *count_var);
		if (p == NULL || mb->errors)
			goto malloc_failed;
		pushInstruction(mb, p);

		int tmp_bat = getArg(p, 0);
		int dummy_count_var = newTmpVariable(mb, TYPE_oid);
		p = newStmtArgs(mb, sqlRef, importNulTerminatedRef, 6);
		if (p == NULL)
			goto malloc_failed;
		setArgType(mb, p, 0, bat_type);
		p = pushReturn(mb, p, dummy_count_var);

		p = pushStr(mb, p, method);
		p = pushInt(mb, p, width);
		p = pushArgument(mb, p, tmp_bat);
		if (*count_var < 0)
			p = pushOid(mb, p, 0);
		else
			p = pushArgument(mb, p, new_count_var);
		if (p == NULL || mb->errors)
			goto malloc_failed;
		pushInstruction(mb, p);
	}

	*count_var = new_count_var;

	stmt *s = stmt_blackbox_result(be, p, 0, subtype);
	return s;

malloc_failed:
		if (ma_get_eb(be->mvc->sa)->enabled)
			eb_error(ma_get_eb(be->mvc->sa), be->mvc->errstr[0] ? be->mvc->errstr : mb->errors ? mb->errors : *GDKerrbuf ? GDKerrbuf : "out of memory", 1000);
		return sql_error(be->mvc, 10, SQLSTATE(HY013) MAL_MALLOC_FAIL);
}

/* Try to predict which column will be quickest to load first */
static int
node_type_score(node *n)
{
	sql_subtype *st = n->data;
	int tpe = st->type->localtype;
	int stpe = ATOMstorage(tpe);
	int score = stpe + (stpe == TYPE_bit);
	return score;
}

static stmt*
exp2bin_copyfrombinary(backend *be, sql_exp *fe, stmt *left, stmt *right, stmt *isel)
{
	mvc *sql = be->mvc;
	assert(left == NULL); (void)left;
	assert(right == NULL); (void)right;
	assert(isel == NULL); (void)isel;
	sql_subfunc *f = fe->f;

	list *arg_list = fe->l;
	list *type_list = f->res;
	assert(4 + list_length(type_list) == list_length(arg_list));

	sql_exp * onclient_exp = arg_list->h->next->next->data;
	stmt *onclient_stmt = exp_bin(be, onclient_exp, NULL, NULL, NULL, NULL, NULL, NULL, 0, 0, 0);
	sql_exp *bswap_exp = arg_list->h->next->next->next->data;
	stmt *bswap_stmt = exp_bin(be, bswap_exp, NULL, NULL, NULL, NULL, NULL, NULL, 0, 0, 0);

	/* If it's ON SERVER we can optimize by running the imports in parallel */
	int onclient = 1;
	if (onclient_exp->type == e_atom) {
		atom *onclient_atom = onclient_exp->l;
		onclient = onclient_atom->data.val.ival;
	}

	node *const first_file = arg_list->h->next->next->next->next;
	node *const first_type = type_list->h;
	node *file, *type;

	/* The first column we load determines the number of rows.
	 * We pass it on to the other columns.
	 * The first column to load should therefore be an 'easy' one.
	 * We identify the columns by the address of their type node. */
	node *prototype_file = first_file;
	node *prototype_type = first_type;
	int score = node_type_score(prototype_type);
	for (file = first_file->next, type = first_type->next; file && type; file = file->next, type = type->next) {
		int sc = node_type_score(type);
		if (sc < score) {
			prototype_file = file;
			prototype_type = type;
			score = sc;
		}
	}

	/* Emit the columns */
	int count_var = -1;
	list *columns = sa_list(sql->sa);
	if (columns == NULL)
		return NULL;
	stmt *prototype_stmt = emit_loadcolumn(be, onclient, onclient_stmt, bswap_stmt, &count_var, prototype_file, prototype_type);
	if (!prototype_stmt)
		return NULL;
	int orig_count_var = count_var;
	for (file = first_file, type = first_type; file && type; file = file->next, type = type->next) {
		stmt *s;
		if (type == prototype_type) {
			s = prototype_stmt;
		} else {
			s = emit_loadcolumn(be, onclient, onclient_stmt, bswap_stmt, &count_var, file, type);
			if (!s)
				return NULL;
		}
		list_append(columns, s);
		if (onclient == 0) {
			/* Not threading the count variable from one importColumn to the next
			 * makes it possible to run them in parallel in a dataflow region. */
			count_var = orig_count_var;
		}
	}

	return stmt_list(be, columns);
}

static bool
is_const_func(sql_subfunc *f, list *attr)
{
	if (list_length(attr) != 2)
		return false;
	if (strcmp(f->func->base.name, "quantile") == 0 ||
		strcmp(f->func->base.name, "quantile_avg") == 0)
		return true;
	return false;
}

static stmt*
exp2bin_multiset(backend *be, sql_exp *fe, stmt *left, stmt *right, stmt *sel)
{
	assert(0);
	return left;
	(void)fe;
	(void)right;
	(void)sel;
	list *l = sa_list(be->mvc->sa);
	for(node *n = left->op4.lval->h; n; n = n->next) {
		stmt *s = n->data, *ns = s;
		while(ns->type == st_alias)
			ns = ns->op1;
		if (ns->type == st_list) {
			for(node *m = ns->op4.lval->h; m; m = m->next)
				append(l, m->data);
		} else {
			append(l, s);
		}
	}
	return stmt_list(be, l);
}

static stmt*
exp2bin_file_loader(backend *be, sql_exp *fe, stmt *left, stmt *right, stmt *sel)
{
	assert(left == NULL); (void)left;
	assert(right == NULL); (void)right;
	assert(sel == NULL); (void)sel;
	sql_subfunc *f = fe->f;

	list *arg_list = fe->l;
	/*
	list *type_list = f->res;
	assert(1 + list_length(type_list) == list_length(arg_list));
	*/

	sql_exp *eexp = arg_list->h->next->data;
	assert(is_atom(eexp->type));
	atom *ea = eexp->l;
	assert(ea->data.vtype == TYPE_str);
	char *ext = ea->data.val.sval;

	file_loader_t *fl = fl_find(ext);
	if (!fl)
		fl = fl_find("csv");
	if (!fl)
		return NULL;
	sql_exp *fexp = arg_list->h->data;
	assert(is_atom(fexp->type));
	atom *fa = fexp->l;
	assert(fa->data.vtype == TYPE_str);
	char *filename = fa->data.val.sval;
	sql_exp *topn = NULL;
	if (list_length(arg_list) == 3)
		topn = list_fetch(arg_list, 2);
	return (stmt*)fl->load(be, f, filename, topn);
}

static stmt*
exp2bin_proto_loader(backend *be, sql_exp *fe, stmt *left, stmt *right, stmt *sel)
{
	assert(left == NULL); (void)left;
	assert(right == NULL); (void)right;
	assert(sel == NULL); (void)sel;
	sql_subfunc *f = fe->f;

	list *arg_list = fe->l;
	/*
	list *type_list = f->res;
	assert(1 + list_length(type_list) == list_length(arg_list));
	*/

	sql_exp *eexp = arg_list->h->next->data;
	assert(is_atom(eexp->type));
	atom *ea = eexp->l;
	assert(ea->data.vtype == TYPE_str);
	char *ext = ea->data.val.sval;

	proto_loader_t *pl = pl_find(ext);
	if (!pl)
		pl = pl_find("mapi");
	if (!pl)
		return NULL;
	sql_exp *fexp = arg_list->h->data;
	assert(is_atom(fexp->type));
	atom *fa = fexp->l;
	assert(fa->data.vtype == TYPE_str);
	char *filename = fa->data.val.sval;
	sql_exp *topn = NULL;
	if (list_length(arg_list) == 3)
		topn = list_fetch(arg_list, 2);
	return (stmt*)pl->load(be, f, filename, topn);
}

static stmt *
nested_stmts(backend *be, sql_exp *e, node **M)
{
	assert(is_nested(e));
	node *m = *M;
	list *r = sa_list(be->mvc->sa);
	list *exps = e->f;

	if (!list_empty(exps)) {
		for (node *n = exps->h; n && m; n = n->next) {
			sql_exp *e = n->data;
			if (e->type == e_column && e->f) {
				stmt *s = nested_stmts(be, e, &m);
				s = stmt_alias(be, s, e->alias.label, exp_relname(e), exp_name(e));
				s->subtype = *exp_subtype(e);
				s->nested = true;
				append(r, s);
			} else {
				stmt *s = m->data;
				s = stmt_alias(be, s, e->alias.label, exp_relname(e), exp_name(e));
				m = m->next;
				append(r, s);
			}
		}
	}
	*M = m;
	stmt *s = stmt_list(be, r);
	s->nrcols = 3;
	s->nested = true;
	s->subtype = *exp_subtype(e);
	s->multiset = s->subtype.multiset;
	return s;
}

stmt *
exp_bin(backend *be, sql_exp *e, stmt *left, stmt *right, stmt *grp, stmt *ext, stmt *cnt, stmt *sel, int depth, int reduce, int push)
{
	mvc *sql = be->mvc;
	stmt *s = NULL;

	if (mvc_highwater(sql))
		return sql_error(be->mvc, 10, SQLSTATE(42000) "Query too complex: running out of stack space");

	if (!e) {
		assert(0);
		return NULL;
	}

	switch(e->type) {
	case e_psm:
		if (e->flag & PSM_SET) {
			stmt *r = exp_bin(be, e->l, left, right, grp, ext, cnt, sel, 0, 0, push);
			if(!r)
				return NULL;
			if (e->card <= CARD_ATOM && r->nrcols > 0) /* single value, get result from bat */
				r = stmt_fetch(be, r);
			return stmt_assign(be, exp_relname(e), exp_name(e), r, GET_PSM_LEVEL(e->flag));
		} else if (e->flag & PSM_VAR) {
			if (e->f)
				return stmt_vars(be, exp_name(e), e->f, 1, GET_PSM_LEVEL(e->flag));
			else
				return stmt_var(be, exp_relname(e), exp_name(e), &e->tpe, 1, GET_PSM_LEVEL(e->flag));
		} else if (e->flag & PSM_RETURN) {
			sql_exp *l = e->l;
			stmt *r = exp_bin(be, l, left, right, grp, ext, cnt, sel, 0, 0, push);

			if (!r)
				return NULL;
			/* handle table returning functions */
			if (l->type == e_psm && l->flag & PSM_REL) {
				stmt *lst = r->op1;
				if (r->type == st_table && lst->nrcols == 0 && lst->key && e->card > CARD_ATOM) {
					node *n;
					list *l = sa_list(sql->sa);
					if (l == NULL)
						return NULL;

					for (n=lst->op4.lval->h; n; n = n->next)
						list_append(l, const_column(be, (stmt*)n->data));
					r = stmt_list(be, l);
				} else if (r->type == st_table && e->card == CARD_ATOM) { /* fetch value */
					r = lst->op4.lval->h->data;
					if (!r->aggr) /* if the cardinality is atom, no fetch call needed */
						r = stmt_fetch(be, r);
				}
				if (r->type == st_list)
					r = stmt_table(be, r, 1);
			}
			return stmt_return(be, r, GET_PSM_LEVEL(e->flag));
		} else if (e->flag & PSM_WHILE) {
			/* while is a if - block true with leave statement
			 * needed because the condition needs to be inside this outer block */
			stmt *ifstmt = stmt_cond(be, stmt_bool(be, 1), NULL, 0, 0);
			stmt *cond = exp_bin(be, e->l, left, right, grp, ext, cnt, sel, 0, 0, push);
			stmt *wstmt;

			if(!cond)
				return NULL;
			wstmt = stmt_cond(be, cond, ifstmt, 1, 0);

			if (!exp_list(be, e->r, left, right, grp, ext, cnt, sel))
				return NULL;
			(void)stmt_control_end(be, wstmt);
			return stmt_control_end(be, ifstmt);
		} else if (e->flag & PSM_IF) {
			stmt *cond = exp_bin(be, e->l, left, right, grp, ext, cnt, sel, 0, 0, push);
			stmt *ifstmt, *res;

			if(!cond)
				return NULL;
			ifstmt = stmt_cond(be, cond, NULL, 0, 0);
			if (!exp_list(be, e->r, left, right, grp, ext, cnt, sel))
				return NULL;
			res = stmt_control_end(be, ifstmt);
			if (e->f) {
				stmt *elsestmt = stmt_cond(be, cond, NULL, 0, 1);

				if (!exp_list(be, e->f, left, right, grp, ext, cnt, sel))
					return NULL;
				res = stmt_control_end(be, elsestmt);
			}
			return res;
		} else if (e->flag & PSM_REL) {
			sql_rel *rel = e->l;
			stmt *r = rel_bin(be, rel);

			if (!r)
				return NULL;
			if (is_modify(rel->op) || is_ddl(rel->op))
				return r;
			return stmt_table(be, r, 1);
		} else if (e->flag & PSM_EXCEPTION) {
			stmt *cond = exp_bin(be, e->l, left, right, grp, ext, cnt, sel, 0, 0, push);
			if (!cond)
				return NULL;
			if (cond->nrcols)
				cond = stmt_fetch(be, cond);
			return stmt_exception(be, cond, (const char *) e->r, 0);
		}
		break;
	case e_atom: {
		if (e->l) {			/* literals */
			s = stmt_atom(be, e->l);
		} else if (e->r) {		/* parameters and declared variables */
			sql_var_name *vname = (sql_var_name*) e->r;
			assert(vname->name);
			s = stmt_var(be, vname->sname ? a_create(sql->sa, ma_strdup(sql->sa, vname->sname)) : NULL, ma_strdup(sql->sa, vname->name), e->tpe.type?&e->tpe:NULL, 0, e->flag);
		} else if (e->f) {		/* values */
			s = value_tvtree(be, e, left, sel);
		} else {			/* arguments */
			sql_subtype *t = e->tpe.type?&e->tpe:NULL;
			if (!t && 0) {
				sql_arg *a = sql_bind_paramnr(be->mvc, e->flag);
				t = a->type.type?&a->type:NULL;
			}
			s = stmt_varnr(be, e->flag, t);
		}
	}	break;
	case e_convert: {
		/* if input is type any NULL or column of nulls, change type */
		list *tps = e->r;
		sql_subtype *from = tps->h->data;
		sql_subtype *to = tps->h->next->data;
		stmt *l;

		if (from->type->localtype == 0) {
			l = exp_bin(be, e->l, left, right, grp, ext, cnt, sel, depth+1, 0, push);
			if (l)
				l = stmt_atom(be, atom_general(sql->sa, to, NULL, 0));
		} else {
			l = exp_bin(be, e->l, left, right, grp, ext, cnt, sel, depth+1, 0, push);
		}
		if (!l)
			return NULL;
		if (from->type->eclass == EC_SEC && to->type->eclass == EC_SEC) {
			/* trivial conversion because EC_SEC is always in milliseconds */
			s = l;
		} else if (depth && sel && l->nrcols == 0 && left && left->nrcols && exp_unsafe(e, false, true)) {
			stmt *rows = bin_find_smallest_column(be, left);
			l = stmt_const(be, rows, l);
			s = stmt_convert(be, l, sel, from, to);
		} else if (depth && l->nrcols == 0 && left && left->nrcols && from->type->localtype > to->type->localtype &&
				exp_unsafe(e, false, true)) {
			stmt *rows = bin_find_smallest_column(be, left);
			l = stmt_const(be, rows, l);
			s = stmt_convert(be, l, sel, from, to);
		} else {
			s = stmt_convert(be, l, (!push&&l->nrcols==0)?NULL:sel, from, to);
		}
		if (s && s->type == st_list && e->f) {
			s = nested_stmts(be, e, &s->op4.lval->h);
		}
	} 	break;
	case e_func: {
		node *en;
		list *l = sa_list(sql->sa), *exps = e->l;
		sql_subfunc *f = e->f;
		const char *fname = f->func->base.name;
		stmt *rows = NULL;
		const char *mod, *fimp;

		if (l == NULL)
			return NULL;

		/* attempt to instantiate MAL functions now, so we can know if we can push candidate lists */
		if (f->func->lang == FUNC_LANG_MAL && backend_create_mal_func(be->mvc, f) < 0)
			return NULL;
		mod = sql_func_mod(f->func);
		fimp = backend_function_imp(be, f->func);

		if (f->func->side_effect && left && left->nrcols > 0 && f->func->type != F_LOADER && exps_card(exps) < CARD_MULTI) {
			rows = bin_find_smallest_column(be, left);
		}
		assert(!e->r);
		if (strcmp(mod, "") == 0 && strcmp(fimp, "") == 0) {
			if (strcmp(fname, "star") == 0) {
				if (!left)
					return const_column(be, stmt_bool(be, 1));
				return left->op4.lval->h->data;
			}
			if (strcmp(fname, "case") == 0)
				return exp2bin_case(be, e, left, right, sel, depth);
			if (strcmp(fname, "casewhen") == 0)
				return exp2bin_casewhen(be, e, left, right, sel, depth);
			if (strcmp(fname, "coalesce") == 0)
				return exp2bin_coalesce(be, e, left, right, sel, depth);
			if (strcmp(fname, "copyfrombinary") == 0)
				return exp2bin_copyfrombinary(be, e, left, right, sel);
			if (strcmp(fname, "file_loader") == 0)
				return exp2bin_file_loader(be, e, left, right, sel);
			if (strcmp(fname, "proto_loader") == 0)
				return exp2bin_proto_loader(be, e, left, right, sel);
			if (strcmp(fname, "multiset") == 0)
				return exp2bin_multiset(be, e, left, right, sel);
			if (strcmp(fname, "-1") == 0) /* map arguments to A0 .. An */
				return exp2bin_named_placeholders(be, e);
		}
		if (!list_empty(exps)) {
			unsigned nrcols = 0;
			int push_cands = can_push_cands(sel, mod, fimp);

			for (en = exps->h; en; en = en->next) {
				sql_exp *e = en->data;
				stmt *es = exp_bin(be, e, left, right, grp, ext, cnt, (push_cands)?sel:NULL, depth+1, 0, push);

				if (!es)
					return NULL;
				/*if (rows && en == exps->h && f->func->type != F_LOADER)
					es = stmt_const(be, rows, es);*/
				else if (f->func->type == F_ANALYTIC && es->nrcols == 0) {
					if (en == exps->h && left && left->nrcols)
						es = stmt_const(be, bin_find_smallest_column(be, left), es); /* ensure the first argument is a column */
					if (!f->func->s && !strcmp(f->func->base.name, "window_bound")
						&& exps->h->next && list_length(f->func->ops) == 6 && en == exps->h->next && left->nrcols)
						es = stmt_const(be, bin_find_smallest_column(be, left), es);
					if (!f->func->s && (!strcmp(f->func->base.name, "first_value") || !strcmp(f->func->base.name, "last_value"))
						&& (!en->next || !en->next->next) && list_length(f->func->ops) == 1 && left->nrcols)
						es = stmt_const(be, bin_find_smallest_column(be, left), es);
				}
				if (es->nrcols > nrcols)
					nrcols = es->nrcols;
				list_append(l, es);
			}
		}
		if (!(s = stmt_Nop(be, stmt_list(be, l), sel, f, rows)))
			return NULL;
	}	break;
	case e_aggr: {
		list *attr = e->l;
		list *r = e->r;
		stmt *as = NULL;
		sql_subfunc *a = e->f;

		assert(sel == NULL);
			/* cases
			 * 0) count(*)
			 * 1) general aggregation
			 * 2) aggregation with required order (quantile etc)
			 * 3) aggregation with optional order by, group_concat, xml_agg
			 * */
		if (attr && attr->h) {
			node *en;
			list *l = sa_list(sql->sa);
			stmt *next = NULL;

			for (en = attr->h; en; en = en->next) {
				sql_exp *at = en->data;

				as = exp_bin(be, at, left, right, NULL, NULL, NULL, sel, depth+1, 0, push);

				if (as && as->nrcols <= 0 && left && (!is_const_func(a, attr) || grp))
					as = stmt_const(be, bin_find_smallest_column(be, left), as);
				if (en == attr->h && !en->next && exp_aggr_is_count(e))
					as = exp_count_no_nil_arg(e, ext, at, as);
				/* insert single value into a column */
				if (as && as->nrcols <= 0 && !left)
					as = const_column(be, as);

				if (!as)
					return NULL;
				append(l, as);
			}
			if (need_distinct(e) && (grp || list_length(l) > 1)){
				list *nl = sa_list(sql->sa);
				stmt *ngrp = grp;
				next = ext;
				stmt *ncnt = cnt;
				if (nl == NULL)
					return NULL;
				for (en = l->h; en; en = en->next) {
					stmt *as = en->data;
					stmt *g = stmt_group(be, as, ngrp, next, ncnt, 1);
					ngrp = stmt_result(be, g, 0);
					next = stmt_result(be, g, 1);
					ncnt = stmt_result(be, g, 2);
				}
				for (en = l->h; en; en = en->next) {
					stmt *as = en->data;
					append(nl, stmt_project(be, next, as));
				}
				if (grp)
					grp = stmt_project(be, next, grp);
				l = nl;
			} else if (need_distinct(e)) {
				stmt *a = l->h->data;
				stmt *u = stmt_unique(be, a);
				if (u == NULL)
					return NULL;
				l = sa_list(sql->sa);
				if (l == NULL)
					return NULL;
				append(l, stmt_project(be, u, a));
			}
			if (r) { /* check new ordered aggregation */
				list *obe = r->h->data;
				if (obe && obe->h) {
					stmt *orderby = NULL, *orderby_ids, *orderby_grp;
					/* order by */
					if (grp) {
						orderby = stmt_order(be, grp, true, true);

						orderby_ids = stmt_result(be, orderby, 1);
						orderby_grp = stmt_result(be, orderby, 2);
					}
					for (node *n = obe->h; n; n = n->next) {
						sql_exp *oe = n->data;
						stmt *os = exp_bin(be, oe, left, right, NULL, NULL, NULL, sel, depth+1, 0, push);
						if (!os)
							return NULL;
						if (next)
							os = stmt_project(be, next, os);
						if (orderby)
							orderby = stmt_reorder(be, os, is_ascending(oe), nulls_last(oe), orderby_ids, orderby_grp);
						else
							orderby = stmt_order(be, os, is_ascending(oe), nulls_last(oe));
						orderby_ids = stmt_result(be, orderby, 1);
						orderby_grp = stmt_result(be, orderby, 2);
					}
					/* depending on type of aggr project input or ordered column */
					for (node *n = l->h; n; n = n->next)
						n->data = stmt_project(be, orderby_ids, n->data);
					if (grp)
						grp = stmt_project(be, orderby_ids, grp);
				}
			}
			as = stmt_list(be, l);
		} else {
			/* count(*) may need the default group (relation) and
			   and/or an attribute to count */
			if (grp) {
				as = grp;
			} else if (left && !list_empty(left->op4.lval)) {
				as = bin_find_smallest_column(be, left);
				as = exp_count_no_nil_arg(e, ext, NULL, as);
			} else {
				/* create dummy single value in a column */
				as = stmt_atom_lng(be, 0);
				as = const_column(be, as);
			}
		}
		s = stmt_aggr(be, as, grp, ext, a, 1, need_no_nil(e) /* ignore nil*/, !zero_if_empty(e));
		//if (find_prop(e->p, PROP_COUNT)) /* propagate count == 0 ipv NULL in outer joins */
			//s->flag |= OUTER_ZERO;
	}	break;
	case e_column: {
		if (right) /* check relation names */
			s = bin_find_column_nid(be, right, e->nid);
		if (!s && left)
			s = bin_find_column_nid(be, left, e->nid);
		if (s && grp)
			s = stmt_project(be, ext, s);
		if (!s && right) {
			TRC_CRITICAL(SQL_EXECUTION, "Could not find %s.%s\n", (char*)e->l, (char*)e->r);
			print_stmtlist(sql->sa, left);
			print_stmtlist(sql->sa, right);
			if (!s) {
				TRC_ERROR(SQL_EXECUTION, "Query: '%s'\n", be->client->query);
			}
			assert(s);
			return NULL;
		}
	}	break;
	case e_cmp: {
		stmt *l = NULL, *r = NULL, *r2 = NULL;
		int swapped = 0, is_select = 0, oldvtop, oldstop;
		sql_exp *re = e->r, *re2 = e->f;

		/* general predicate, select and join */
		if (e->flag == cmp_filter) {
			list *args;
			list *ops;
			node *n;
			int first = 1;

			ops = sa_list(sql->sa);
			if (ops == NULL)
				return NULL;
			args = e->l;
			for (n = args->h; n; n = n->next) {
				oldvtop = be->mb->vtop;
				oldstop = be->mb->stop;
				s = NULL;
				if (!swapped)
					s = exp_bin(be, n->data, left, NULL, grp, ext, cnt, NULL, depth+1, 0, push);
				if (!s && right && (first || swapped)) {
					clean_mal_statements(be, oldstop, oldvtop);
					s = exp_bin(be, n->data, right, NULL, grp, ext, cnt, NULL, depth+1, 0, push);
					swapped = 1;
				}
				if (!s)
					return s;
				if (s->nrcols == 0 && first && left && left->nrcols)
					s = stmt_const(be, bin_find_smallest_column(be, swapped?right:left), s);
				list_append(ops, s);
				first = 0;
			}
			l = stmt_list(be, ops);
			ops = sa_list(sql->sa);
			if (ops == NULL)
				return NULL;
			args = e->r;
			for (n = args->h; n; n = n->next) {
				s = exp_bin(be, n->data, (swapped || !right)?left:right, NULL, grp, ext, cnt, NULL, depth+1, 0, push);
				if (!s)
					return s;
				list_append(ops, s);
			}
			r = stmt_list(be, ops);

			if (!reduce) {
				sql_subfunc *f = e->f;
				list *ops = sa_list(sql->sa);
				for (node *n = l->op4.lval->h ; n ; n = n->next)
					append(ops, n->data);
				for (node *n = r->op4.lval->h ; n ; n = n->next)
					append(ops, n->data);
				if (!(s = stmt_Nop(be, stmt_list(be, ops), sel, f, NULL)))
					return NULL;
				if (is_anti(e)) {
					sql_subtype *bt = sql_fetch_localtype(TYPE_bit);
					sql_subfunc *not = sql_bind_func(be->mvc, "sys", "not", bt, NULL, F_FUNC, true, true);
					s = stmt_unop(be, s, NULL, not);
				}
				return s;
			}

			if (left && right && (exps_card(e->r) != CARD_ATOM || !exps_are_atoms(e->r))) {
				sql_subfunc *f = e->f;
				bool first = true;
				for (node *n = l->op4.lval->h ; n ; n = n->next) {
					stmt *s = n->data;
					if (s->nrcols == 0) {
						if (first)
							n->data = stmt_const(be, bin_find_smallest_column(be, left), n->data);
						else
							n->data = column(be, s);
					}
					first = false;
				}
				first = true;
				for (node *n = r->op4.lval->h ; n ; n = n->next) {
					stmt *s = n->data;
					if (s->nrcols == 0) {
						if (first)
							n->data = stmt_const(be, bin_find_smallest_column(be, right), s);
						else /* last arg maybe const */
							n->data = column(be, s);
					}
					first = false;
				}
				return stmt_genjoin(be, l, r, f, is_anti(e), swapped);
			}
			assert(!swapped);
			s = stmt_genselect(be, l, r, e->f, sel, is_anti(e));
			return s;
		}
		if (e->flag == cmp_in || e->flag == cmp_notin)
			return handle_in_exps(be, e->l, e->r, left, right, grp, ext, cnt, sel, (e->flag == cmp_in), depth, reduce, push);
		if (e->flag == cmp_con)
			return exp_bin_conjunctive(be, e, left, right, grp, ext, cnt, sel, depth, reduce, push);
		if (e->flag == cmp_dis)
			return exp_bin_disjunctive(be, e, left, right, grp, ext, cnt, sel, depth, reduce, push);

		/* mark use of join indices */
		if (right && find_prop(e->p, PROP_JOINIDX) != NULL)
			be->join_idx++;

		oldvtop = be->mb->vtop;
		oldstop = be->mb->stop;
		if (!l) {
			l = exp_bin(be, e->l, left, (!reduce)?right:NULL, grp, ext, cnt, sel, depth+1, 0, push);
			swapped = 0;
		}
		if (!l && right) {
			clean_mal_statements(be, oldstop, oldvtop);
			l = exp_bin(be, e->l, right, NULL, grp, ext, cnt, sel, depth+1, 0, push);
			swapped = 1;
		}

		oldvtop = be->mb->vtop;
		oldstop = be->mb->stop;
		if (swapped || !right || !reduce)
			r = exp_bin(be, re, left, (!reduce)?right:NULL, grp, ext, cnt, sel, depth+1, 0, push);
		else
			r = exp_bin(be, re, right, NULL, grp, ext, cnt, sel, depth+1, 0, push);
		if (!r && !swapped) {
			clean_mal_statements(be, oldstop, oldvtop);
			r = exp_bin(be, re, left, NULL, grp, ext, cnt, sel, depth+1, 0, push);
			is_select = 1;
		}
		if (!r && swapped) {
			clean_mal_statements(be, oldstop, oldvtop);
			r = exp_bin(be, re, right, NULL, grp, ext, cnt, sel, depth+1, 0, push);
			is_select = 1;
		}
		if (re2 && (swapped || !right || !reduce))
			r2 = exp_bin(be, re2, left, (!reduce)?right:NULL, grp, ext, cnt, sel, depth+1, 0, push);
		else if (re2)
			r2 = exp_bin(be, re2, right, NULL, grp, ext, cnt, sel, depth+1, 0, push);

		if (!l || !r || (re2 && !r2))
			return NULL;

		(void)is_select;
		if (reduce && left && right) {
			if (l->nrcols == 0)
				l = stmt_const(be, bin_find_smallest_column(be, swapped?right:left), l);
			if (r->nrcols == 0)
				r = stmt_const(be, bin_find_smallest_column(be, swapped?left:right), r);
			if (r2 && r2->nrcols == 0)
				r2 = stmt_const(be, bin_find_smallest_column(be, swapped?left:right), r2);
			if (r2) {
				s = stmt_join2(be, l, r, r2, (comp_type)e->flag, is_anti(e), is_symmetric(e), swapped);
			} else if (swapped) {
				s = stmt_join(be, r, l, is_anti(e), swap_compare((comp_type)e->flag), 0, is_semantics(e), false);
			} else {
				s = stmt_join(be, l, r, is_anti(e), (comp_type)e->flag, 0, is_semantics(e), false);
			}
		} else {
			if (r2) { /* handle all cases in stmt_uselect, reducing, non reducing, scalar etc */
				if (l->nrcols == 0 && ((sel && sel->nrcols > 0) || r->nrcols > 0 || r2->nrcols > 0 || reduce))
					l = left ? stmt_const(be, bin_find_smallest_column(be, left), l) : column(be, l);
				s = stmt_uselect2(be, l, r, r2, (comp_type)e->flag, sel, is_anti(e), is_symmetric(e), reduce);
			} else {
				/* value compare or select */
				if (!reduce || (l->nrcols == 0 && r->nrcols == 0)) {
					sql_subfunc *f = sql_bind_func(sql, "sys", compare_func((comp_type)e->flag, is_anti(e)),
												   tail_type(l), tail_type(l), F_FUNC, true, true);
					assert(f);
					if (is_semantics(e)) {
						if (exp_is_null(e->l) && exp_is_null(e->r) && (e->flag == cmp_equal || e->flag == cmp_notequal)) {
							s = stmt_bool(be, e->flag == cmp_equal ? !is_anti(e): is_anti(e));
						} else {
							list *args = sa_list(sql->sa);
							if (args == NULL)
								return NULL;
							/* add nil semantics bit */
							list_append(args, l);
							list_append(args, r);
							list_append(args, stmt_bool(be, 1));
							s = stmt_Nop(be, stmt_list(be, args), NULL, f, NULL);
							/* TODO cleanup once candidates api has been stabalized */
							if (sel)
								list_append(args, sel);
						}
					} else {
						s = stmt_binop(be, l, r, sel, f);
					}
					if (l->cand)
						s->cand = l->cand;
					if (r->cand)
						s->cand = r->cand;
				} else {
					/* this can still be a join (as relational algebra and single value subquery results still means joins */
					s = stmt_uselect(be, l, r, (comp_type)e->flag, sel, is_anti(e), is_semantics(e));
				}
			}
		}
	 }	break;
	default:
		;
	}
	return s;
}

static stmt *
stmt_col(backend *be, sql_column *c, stmt *del, int part)
{
	stmt *sc = stmt_bat(be, c, del?del->tname:NULL, RDONLY, part);

	if (isTable(c->t) && c->t->access != TABLE_READONLY &&
	   (!isNew(c) || !isNew(c->t) /* alter */) &&
	   (c->t->persistence == SQL_PERSIST || c->t->s) /*&& !c->t->commit_action*/) {
		stmt *u = stmt_bat(be, c, del?del->tname:NULL, RD_UPD_ID, part);
		assert(u);
		sc = stmt_project_delta(be, sc, u);
		if (c->storage_type && c->storage_type[0] == 'D') {
			stmt *v = stmt_bat(be, c, del?del->tname:NULL, RD_EXT, part);
			sc = stmt_dict(be, sc, v);
		} else if (c->storage_type && c->storage_type[0] == 'F') {
			sc = stmt_for(be, sc, stmt_atom(be, atom_general(be->mvc->sa, &c->type, c->storage_type+4/*skip FOR-*/, be->mvc->timezone)));
		}
		if (del)
			sc = stmt_project(be, del, sc);
	} else if (del) { /* always handle the deletes */
		sc = stmt_project(be, del, sc);
	}
	return sc;
}

static stmt *
stmt_idx(backend *be, sql_idx *i, stmt *del, int part)
{
	stmt *sc = stmt_idxbat(be, i, del?del->tname:NULL, RDONLY, part);

	if (isTable(i->t) && i->t->access != TABLE_READONLY &&
	   (!isNew(i) || !isNew(i->t) /* alter */) &&
	   (i->t->persistence == SQL_PERSIST || i->t->s) /*&& !i->t->commit_action*/) {
		stmt *u = stmt_idxbat(be, i, del?del->tname:NULL, RD_UPD_ID, part);
		sc = stmt_project_delta(be, sc, u);
		if (del)
			sc = stmt_project(be, del, sc);
	} else if (del) { /* always handle the deletes */
		sc = stmt_project(be, del, sc);
	}
	return sc;
}

static int
stmt_set_type_param(mvc *sql, sql_subtype *type, stmt *param)
{
	if (!type || !param || param->type != st_var)
		return -1;

	if (set_type_param(sql, type, param->flag) == 0) {
		param->subtype = *type;
		return 0;
	}
	return -1;
}

/* check_types tries to match the t type with the type of s if they don't
 * match s is converted. Returns NULL on failure.
 */
static stmt *
check_types(backend *be, sql_subtype *t, stmt *s, check_type tpe)
{
	/* TODO add checking of composite types */
	mvc *sql = be->mvc;
	int c, err = 0;
	sql_subtype *fromtype = tail_type(s);

	if ((!fromtype || !fromtype->type) && stmt_set_type_param(sql, t, s) == 0)
		return s;
	if (!fromtype)
		return sql_error(sql, 02, SQLSTATE(42000) "statement has no type information");

	if (fromtype && subtype_cmp(t, fromtype) != 0) {
		if (EC_INTERVAL(fromtype->type->eclass) && (t->type->eclass == EC_NUM || t->type->eclass == EC_POS) && t->digits < fromtype->digits) {
			err = 1; /* conversion from interval to num depends on the number of digits */
		} else {
			c = sql_type_convert(fromtype->type->eclass, t->type->eclass);
			if (!c || (c == 2 && tpe == type_set) || (c == 3 && tpe != type_cast)) {
				err = 1;
			} else {
				s = stmt_convert(be, s, NULL, fromtype, t);
			}
		}
	}
	if (err) {
		assert(!fromtype->type->composite && !t->type->composite);
		stmt *res = sql_error(sql, 10, SQLSTATE(42000) "types %s(%u,%u) (%s) and %s(%u,%u) (%s) are not equal",
			fromtype->type->base.name,
			fromtype->digits,
			fromtype->scale,
			fromtype->type->d.impl,
			t->type->base.name,
			t->digits,
			t->scale,
			t->type->d.impl
		);
		return res;
	}
	return s;
}

static stmt *
sql_Nop_(backend *be, const char *fname, stmt *a1, stmt *a2, stmt *a3, stmt *a4)
{
	mvc *sql = be->mvc;
	list *sl = sa_list(sql->sa);
	list *tl = sa_list(sql->sa);
	sql_subfunc *f = NULL;

	if (sl == NULL || tl == NULL)
		return NULL;
	list_append(sl, a1);
	list_append(tl, tail_type(a1));
	list_append(sl, a2);
	list_append(tl, tail_type(a2));
	list_append(sl, a3);
	list_append(tl, tail_type(a3));
	if (a4) {
		list_append(sl, a4);
		list_append(tl, tail_type(a4));
	}

	if ((f = sql_bind_func_(sql, "sys", fname, tl, F_FUNC, true, true, false)))
		return stmt_Nop(be, stmt_list(be, sl), NULL, f, NULL);
	return sql_error(sql, ERR_NOTFOUND, SQLSTATE(42000) "SELECT: no such operator '%s'", fname);
}

static stmt *
parse_value(backend *be, sql_schema *s, char *query, sql_subtype *tpe, char emode)
{
	sql_exp *e = NULL;

	if (!(e = rel_parse_val(be->mvc, s, query, tpe, emode, NULL)))
		return NULL;
	return exp_bin(be, e, NULL, NULL, NULL, NULL, NULL, NULL, 0, 0, 0);
}

static stmt *
rel2bin_sql_table(backend *be, sql_table *t, list *aliases)
{
	mvc *sql = be->mvc;
	list *l = sa_list(sql->sa);
	node *n;
	stmt *dels = stmt_tid(be, t, 0);

	if (l == NULL || dels == NULL)
		return NULL;
	if (aliases) {
		for (n = aliases->h; n; n = n->next) {
			sql_exp *e = n->data;
			if (e->type != e_column)
				continue;
			assert(e->type == e_column);
			char *name = e->r;
			if (name[0] == '%') {
				if (strcmp(name, TID)==0) {
					/* tid function  sql.tid(t) */

					stmt *sc = dels?dels:stmt_tid(be, t, 0);
					sc = stmt_alias(be, sc, e->alias.label, sc->tname, TID);
					list_append(l, sc);
				} else {
					node *m = ol_find_name(t->idxs, name+1);
					if (!m)
						assert(0);
					sql_idx *i = m->data;
					stmt *sc = stmt_idx(be, i, dels, dels->partition);

					/* index names are prefixed, to make them independent */
					sc = stmt_alias(be, sc, e->alias.label, sc->tname, ma_strconcat(sql->sa, "%", i->base.name));
					list_append(l, sc);
				}
			} else {
				node *m = ol_find_name(t->columns, name);
				if (!m)
					assert(0);
				sql_column *c = m->data;
				stmt *sc = stmt_col(be, c, dels, dels->partition);
				sc = stmt_alias(be, sc, e->alias.label, exp_relname(e), exp_name(e));
				list_append(l, sc);
			}
		}
	} else {
		assert(0);
		sql_exp *e = NULL;
		for (n = ol_first_node(t->columns); n; n = n->next) {
			sql_column *c = n->data;
			stmt *sc = stmt_col(be, c, dels, dels->partition);

			list_append(l, sc);
		}
		/* TID column */
		if (ol_first_node(t->columns)) {
			/* tid function  sql.tid(t) */

			stmt *sc = dels?dels:stmt_tid(be, t, 0);
			sc = stmt_alias(be, sc, e->alias.label, sc->tname, TID);
			list_append(l, sc);
		}
		if (t->idxs) {
			for (n = ol_first_node(t->idxs); n; n = n->next) {
				sql_idx *i = n->data;
				stmt *sc = stmt_idx(be, i, dels, dels->partition);

				/* index names are prefixed, to make them independent */
				sc = stmt_alias(be, sc, e->alias.label, sc->tname, ma_strconcat(sql->sa, "%", i->base.name));
				list_append(l, sc);
			}
		}
	}
	return stmt_list(be, l);
}

static node *
find_next_sql_column(sql_table *t, node *n, const char *name)
{
	if (!n)
		n = t->columns->l->h;
	for(; n; n = n->next) {
		sql_column *c = n->data;
		if (strcmp(c->base.name, name) == 0)
			break;
	}
	return n;
}

static stmt *
rel2bin_subtable(backend *be, sql_table *t, stmt *dels, sql_column *c, node *cn, list *exps)
{
	mvc *sql = be->mvc;
	list *l = sa_list(sql->sa);
	stmt *col = NULL;

	if (c->type.multiset) {
		t = mvc_bind_table(sql, c->t->s, c->storage_type);
		if (!t)
			return NULL;
		dels = stmt_tid(be, t, false);
		cn = NULL;
	}
	for (node *en = exps->h; en; en = en->next) {
		sql_exp *exp = en->data;
		sql_alias *rname = exp_relname(exp)?exp_relname(exp):exp->l;
		const char *oname = exp->r;
		stmt *s = NULL;

		assert(!is_func(exp->type));
		if (oname[0] == '%' && strcmp(oname, TID) == 0) {
			/* tid function  sql.tid(t) */

			if (col)
				s = stmt_mirror(be, col);
			else {
				s = dels?dels:stmt_tid(be, t, 0);
				dels = NULL;
			}
		} else if (oname[0] == '%') {
			sql_idx *i = find_sql_idx(t, oname+1);

			/* do not include empty indices in the plan */
			if ((hash_index(i->type) && list_length(i->columns) <= 1) || !idx_has_column(i->type))
				continue;
			s = stmt_idx(be, i, dels, dels->partition);
		} else {
			cn = find_next_sql_column(t, cn, oname);
			assert(cn);
			sql_column *c = cn->data;
			if (exp->f && (c->type.multiset || c->type.type->composite)) {
				s = rel2bin_subtable(be, t, dels, c, cn, exp->f);
				if (!s)
					return s;
				s->nested = true;
				if (s && s->type == st_list && c->type.multiset) { /* keep rowid at the end */
					stmt *ls = s->op4.lval->t->data;
					stmt *ns = stmt_col(be, c, dels, dels->partition);
					ns->subtype = ls->subtype; // TODO find correct type of rowid/msid (don't use msnr type
					list_append(s->op4.lval, ns);
					s->nr = ns->nr;
					s->subtype = *exp_subtype(exp);
					s->multiset = s->subtype.multiset;
				} else if (s && s->type == st_list && c->type.type->composite) {
					s->subtype = *exp_subtype(exp);
				}
			} else {
				s = stmt_col(be, c, dels, dels->partition);
			}
		}
		s = stmt_alias(be, s, exp->alias.label, rname, exp_name(exp));
		list_append(l, s);
	}
	return stmt_list(be, l);
}

static stmt *
rel2bin_basetable(backend *be, sql_rel *rel)
{
	mvc *sql = be->mvc;
	sql_table *t = rel->l;
	sql_column *fcol = NULL;
	sql_idx *fi = NULL;
	list *l = sa_list(sql->sa);
	bool complex = (t->multiset || t->composite);
	stmt *dels = stmt_tid(be, t, !complex?rel->flag == REL_PARTITION:false), *col = NULL;
	node *en, *cn = NULL;

	if (l == NULL || dels == NULL)
		return NULL;
	/* add aliases */
	assert(rel->exps);
	for (en = rel->exps->h; en && !col; en = en->next) {
		sql_exp *exp = en->data;
		const char *oname = exp->r;

		if (is_func(exp->type) || (oname[0] == '%' && strcmp(oname, TID) == 0))
			continue;
		if (oname[0] == '%') {
			sql_idx *i = find_sql_idx(t, oname+1);

			/* do not include empty indices in the plan */
			if ((hash_index(i->type) && list_length(i->columns) <= 1) || !idx_has_column(i->type))
				continue;
			fi = i;
			col = stmt_idx(be, i, complex?dels:NULL, dels->partition);
		} else {
			sql_column *c = find_sql_column(t, oname);

			if (!c || c->type.multiset || c->type.type->composite)
				continue;
			fcol = c;
			col = stmt_col(be, c, complex?dels:NULL, dels->partition);
		}
	}
	for (en = rel->exps->h; en; en = en->next) {
		sql_exp *exp = en->data;
		sql_alias *rname = exp_relname(exp)?exp_relname(exp):exp->l;
		const char *oname = exp->r;
		stmt *s = NULL;

		assert(!is_func(exp->type));
		if (oname[0] == '%' && strcmp(oname, TID) == 0) {
			/* tid function  sql.tid(t) */

			if (col)
				s = stmt_mirror(be, col);
			else {
				s = dels?dels:stmt_tid(be, t, 0);
				dels = NULL;
			}
		} else if (oname[0] == '%') {
			sql_idx *i = find_sql_idx(t, oname+1);

			/* do not include empty indices in the plan */
			if ((hash_index(i->type) && list_length(i->columns) <= 1) || !idx_has_column(i->type))
				continue;
			s = (i == fi) ? col : stmt_idx(be, i, complex?dels:NULL, dels->partition);
		} else {
			cn = find_next_sql_column(t, cn, oname);
			assert(cn);
			sql_column *c = cn->data;
			if (exp->f && (c->type.multiset || c->type.type->composite)) {
				s = rel2bin_subtable(be, t, dels, c, cn, exp->f);
				if (!s)
					return s;
				s->nested = true;
				if (s && s->type == st_list && c->type.multiset) { /* keep rowid at the end */
					stmt *ls = s->op4.lval->t->data;
					stmt *ns = (c == fcol) ? col : stmt_col(be, c, complex?dels:NULL, dels->partition);
					ns->subtype = ls->subtype; // TODO find correct type of rowid/msid (don't use msnr type
					list_append(s->op4.lval, ns);
					s->nr = ns->nr;
					s->subtype = *exp_subtype(exp);
					s->multiset = s->subtype.multiset;
				} else if (s && s->type == st_list && c->type.type->composite) {
					s->subtype = *exp_subtype(exp);
				}
			} else {
				s = (c == fcol) ? col : stmt_col(be, c, complex?dels:NULL, dels->partition);
			}
		}
		s = stmt_alias(be, s, exp->alias.label, rname, exp_name(exp));
		list_append(l, s);
	}
	stmt *res = stmt_list(be, l);
	if (res && !complex && dels)
		res->cand = dels;
	return res;
}

static int
alias_cmp(stmt *s, const char *nme)
{
	return strcmp(s->cname, nme);
}

static list* exps2bin_args(backend *be, list *exps, list *args);

static list *
exp2bin_args(backend *be, sql_exp *e, list *args)
{
	mvc *sql = be->mvc;

	if (mvc_highwater(sql))
		return sql_error(sql, 10, SQLSTATE(42000) "Query too complex: running out of stack space");

	if (!e || !args)
		return args;
	switch(e->type){
	case e_column:
	case e_psm:
		return args;
	case e_cmp:
		if (e->flag == cmp_filter) {
			args = exps2bin_args(be, e->l, args);
			args = exps2bin_args(be, e->r, args);
		} else if (e->flag == cmp_in || e->flag == cmp_notin) {
			args = exp2bin_args(be, e->l, args);
			args = exps2bin_args(be, e->r, args);
		} else {
			args = exp2bin_args(be, e->l, args);
			args = exp2bin_args(be, e->r, args);
			if (e->f)
				args = exp2bin_args(be, e->f, args);
		}
		return args;
	case e_convert:
		if (e->l)
			return exp2bin_args(be, e->l, args);
		break;
	case e_aggr:
	case e_func:
		if (e->l)
			return exps2bin_args(be, e->l, args);
		break;
	case e_atom:
		if (e->l) {
			return args;
		} else if (e->f) {
			return exps2bin_args(be, e->f, args);
		} else if (e->r) {
			sql_var_name *vname = (sql_var_name*) e->r;
			const char *nme = sql_escape_ident(sql->sa, vname->name);
			char *buf = NULL;

			if (vname->sname) { /* Global variable */
				const char *sname = sql_escape_ident(sql->sa, vname->sname);
				if (!nme || !sname || !(buf = SA_NEW_ARRAY(be->mvc->sa, char, strlen(sname) + strlen(nme) + 6)))
					return NULL;
				stpcpy(stpcpy(stpcpy(stpcpy(stpcpy(buf, "0\""), sname), "\"\""), nme), "\""); /* escape variable name */
			} else { /* Parameter or local variable */
				char levelstr[16];
				snprintf(levelstr, sizeof(levelstr), "%u", e->flag);
				if (!nme || !(buf = SA_NEW_ARRAY(be->mvc->sa, char, strlen(levelstr) + strlen(nme) + 3)))
					return NULL;
				stpcpy(stpcpy(stpcpy(stpcpy(buf, levelstr), "\""), nme), "\""); /* escape variable name */
			}
			if (!list_find(args, buf, (fcmp)&alias_cmp)) {
				stmt *s = stmt_var(be, vname->sname?a_create(be->mvc->sa, vname->sname):NULL, vname->name, &e->tpe, 0, e->flag);

				if (!e->alias.label)
					exp_label(be->mvc->sa, e, ++be->mvc->label);
				s = stmt_alias(be, s, e->alias.label, NULL, ma_strdup(sql->sa, buf));
				list_append(args, s);
			}
		}
	}
	return args;
}

static list *
exps2bin_args(backend *be, list *exps, list *args)
{
	node *n;

	if (!exps)
		return args;
	for (n = exps->h; n; n = n->next)
		args = exp2bin_args(be, n->data, args);
	return args;
}

static list *
rel2bin_args(backend *be, sql_rel *rel, list *args)
{
	if (mvc_highwater(be->mvc))
		return sql_error(be->mvc, 10, SQLSTATE(42000) "Query too complex: running out of stack space");

	if (!rel || !args)
		return args;
	switch(rel->op) {
	case op_basetable:
	case op_table:
		break;
	case op_join:
	case op_left:
	case op_right:
	case op_full:

	case op_semi:
	case op_anti:

	case op_inter:
	case op_except:
		args = rel2bin_args(be, rel->l, args);
		args = rel2bin_args(be, rel->r, args);
		break;
	case op_munion:
		if (rel->l) {
			for (node* n = ((list*)rel->l)->h; n; n = n->next) {
				args = rel2bin_args(be, n->data, args);
			}
		}
		break;
	case op_groupby:
		if (rel->r)
			args = exps2bin_args(be, rel->r, args);
		/* fall through */
	case op_project:
	case op_select:
	case op_topn:
	case op_sample:
		if (rel->exps)
			args = exps2bin_args(be, rel->exps, args);
		args = rel2bin_args(be, rel->l, args);
		break;
	case op_ddl:
		args = rel2bin_args(be, rel->l, args);
		if (rel->r)
			args = rel2bin_args(be, rel->r, args);
		break;
	case op_insert:
	case op_update:
	case op_delete:
	case op_truncate:
		args = rel2bin_args(be, rel->r, args);
		break;
	}
	return args;
}

typedef struct trigger_input {
	sql_table *t;
	stmt *tids;
	stmt **updates;
	int type; /* insert 1, update 2, delete 3, truncate 4 */
	const char *on;
	const char *nn;
} trigger_input;

static stmt *
rel2bin_table(backend *be, sql_rel *rel, list *refs)
{
	mvc *sql = be->mvc;
	list *l;
	stmt *sub = NULL;
	node *en, *n;
	sql_exp *op = rel->r;

	if (rel->flag == TRIGGER_WRAPPER) {
		trigger_input *ti = rel->l;
		l = sa_list(sql->sa);
		if (l == NULL)
			return NULL;

		assert(list_length(rel->exps) == ((ti->type == 2)?2:1) * ol_length(ti->t->columns));
		sql_alias *oname = a_create(be->mvc->sa, ti->on);
		sql_alias *nname = a_create(be->mvc->sa, ti->nn);
		for (n = ol_first_node(ti->t->columns), en = rel->exps->h; n && en; n = n->next, en = en->next) {
			sql_column *c = n->data;
			sql_exp *e = en->data;

			if (ti->type == 2) { /* updates */
				stmt *s = stmt_col(be, c, ti->tids, ti->tids->partition);
				append(l, stmt_alias(be, s, e->alias.label, oname, c->base.name));
				en = en->next;
				e = en->data;
			}
			if (ti->updates && ti->updates[c->colnr]) {
				append(l, stmt_alias(be, ti->updates[c->colnr], e->alias.label, nname, c->base.name));
			} else {
				stmt *s = stmt_col(be, c, ti->tids, ti->tids->partition);
				append(l, stmt_alias(be, s, e->alias.label, nname, c->base.name));
				assert(ti->type != 1);
			}
		}
		sub = stmt_list(be, l);
		return sub;
	} else if (op) {
		int i;
		sql_subfunc *f = op->f;
		stmt *psub = NULL;
		list *ops = NULL;
		stmt *ids = NULL;

		if (rel->l) { /* first construct the sub relation */
			sql_rel *l = rel->l;
			if (l->op == op_ddl) {
				sql_table *t = rel_ddl_table_get(l);

				if (t)
					sub = rel2bin_sql_table(be, t, NULL);
			} else {
				sub = subrel_bin(be, rel->l, refs);
			}
			sub = subrel_project(be, sub, refs, rel->l);
			if (!sub)
				return NULL;
		}

		assert(f);
		if (f->func->res && list_length(f->func->res) + 1 == list_length(rel->exps) && !f->func->varres) {
			/* add inputs in correct order ie loop through args of f and pass column */
			list *exps = op->l;
			ops = sa_list(be->mvc->sa);
			if (exps) {
				for (node *en = exps->h; en; en = en->next) {
					sql_exp *e = en->data;

					/* find column */
					stmt *s = exp_bin(be, e, sub, NULL, NULL, NULL, NULL, NULL, 0, 0, 0);
					if (!s)
						return NULL;
					if (en->next)
						append(ops, s);
					else /* last added exp is the ids (todo use name base lookup !!) */
						ids = s;
				}
			}
		} else {
			psub = exp_bin(be, op, sub, NULL, NULL, NULL, NULL, NULL, 0, 0, 0); /* table function */
			if (!psub)
				return NULL;
		}
		l = sa_list(sql->sa);
		if (l == NULL)
			return NULL;
		if (f->func->res) {
			if (f->func->varres) {
				for (i=0, en = rel->exps->h, n = f->res->h; en; en = en->next, n = n->next, i++) {
					sql_exp *exp = en->data;
					sql_subtype *st = n->data;
					sql_alias *rnme = exp_relname(exp)?exp_relname(exp):exp->l;
					stmt *s = stmt_rs_column(be, psub, i, st);

					s = stmt_alias(be, s, exp->alias.label, rnme, exp_name(exp));
					list_append(l, s);
				}
			} else {
				node *m = rel->exps->h;
				int i = 0;

				/* correlated table returning function */
				if (list_length(f->func->res) + 1 == list_length(rel->exps)) {
					/* use a simple nested loop solution for this case, ie
					 * output a table of (input) row-ids, the output of the table producing function
					 */
					/* make sure the input for sql.unionfunc are bats */
					if (ids)
						ids = column(be, ids);
					if (ops)
						for (node *en = ops->h; en; en = en->next)
							en->data = column(be, (stmt *) en->data);

					int narg = 3 + list_length(rel->exps);
					if (ops)
						narg += list_length(ops);
					InstrPtr q = newStmtArgs(be->mb, sqlRef, "unionfunc", narg);
					if (q == NULL) {
						if (ma_get_eb(be->mvc->sa)->enabled)
							eb_error(ma_get_eb(be->mvc->sa), be->mvc->errstr[0] ? be->mvc->errstr : be->mb->errors ? be->mb->errors : *GDKerrbuf ? GDKerrbuf : "out of memory", 1000);
						return sql_error(sql, 10, SQLSTATE(HY013) MAL_MALLOC_FAIL);
					}
					/* Generate output rowid column and output of function f */
					for (i=0; m; m = m->next, i++) {
						sql_exp *e = m->data;
						int type = exp_subtype(e)->type->localtype;

						type = newBatType(type);
						if (i)
							q = pushReturn(be->mb, q, newTmpVariable(be->mb, type));
						else
							getArg(q, 0) = newTmpVariable(be->mb, type);
					}
					if (backend_create_subfunc(be, f, ops) < 0) {
						freeInstruction(be->mb, q);
						return NULL;
					}
					str mod = sql_func_mod(f->func);
					str fcn = backend_function_imp(be, f->func);
					q = pushStr(be->mb, q, mod);
					q = pushStr(be->mb, q, fcn);
					psub = stmt_direct_func(be, q);
					if (psub == NULL) {
						freeInstruction(be->mb, q);
						return NULL;
					}

					if (ids) /* push input rowids column */
						q = pushArgument(be->mb, q, ids->nr);

					/* add inputs in correct order ie loop through args of f and pass column */
					if (ops) {
						for (node *en = ops->h; en; en = en->next) {
							stmt *op = en->data;

							q = pushArgument(be->mb, q, op->nr);
						}
					}
					pushInstruction(be->mb, q);

					/* name output of dependent columns, output of function is handled the same as without correlation */
					int len = list_length(rel->exps)-list_length(f->func->res);
					assert(len== 1);
					for (i=0, m=rel->exps->h; m && i<len; m = m->next, i++) {
						sql_exp *exp = m->data;
						stmt *s = stmt_rs_column(be, psub, i, exp_subtype(exp));

						s = stmt_alias(be, s, exp->alias.label, exp->l, exp->r);
						list_append(l, s);
					}
				}
				for (n = f->func->res->h; n && m; n = n->next, m = m->next, i++) {
					sql_arg *a = n->data;
					sql_exp *exp = m->data;
					stmt *s = stmt_rs_column(be, psub, i, &a->type);
					sql_alias *rnme = exp_relname(exp)?exp_relname(exp):exp_find_rel_name(op);

					s = stmt_alias(be, s, exp->alias.label, rnme, a->name);
					list_append(l, s);
				}
			}
		}
		//assert(rel->flag != TABLE_PROD_FUNC || !sub || !(sub->nrcols));
		sub = stmt_list(be, l);
		return sub;
	} else if (rel->l) { /* handle sub query via function */
		int i;
		char name[16], *nme;

		nme = number2name(name, sizeof(name), ++be->remote);

		l = rel2bin_args(be, rel->l, sa_list(sql->sa));
		if (!l)
			return NULL;
		sub = stmt_list(be, l);
		if (!(sub = stmt_func(be, sub, ma_strdup(sql->sa, nme), rel->l, 0)))
			return NULL;
		rel->l = sub->op4.rel; /* rel->l may get rewritten */
		l = sa_list(sql->sa);
		for (i = 0, n = rel->exps->h; n; n = n->next, i++) {
			sql_exp *c = n->data;
			stmt *s = stmt_rs_column(be, sub, i, exp_subtype(c));
			const char *nme = exp_name(c);
			sql_alias *rnme = exp_relname(c);

			s = stmt_alias(be, s, c->alias.label, rnme, nme);
			list_append(l, s);
		}
		sub = stmt_list(be, l);
	}
	if (!sub) {
		assert(sql->session->status == -10); /* Stack overflow errors shouldn't terminate the server */
		return NULL;
	}
	l = sa_list(sql->sa);
	if (l == NULL)
		return NULL;
	for (en = rel->exps->h; en; en = en->next) {
		sql_exp *exp = en->data;
		sql_alias *rnme = exp_relname(exp)?exp_relname(exp):exp->l;
		stmt *s = bin_find_column_nid(be, sub, exp->nid);

		if (!s) {
			assert(sql->session->status == -10); /* Stack overflow errors shouldn't terminate the server */
			return NULL;
		}
		if (sub && sub->nrcols >= 1 && s->nrcols == 0)
			s = stmt_const(be, bin_find_smallest_column(be, sub), s);
		s = stmt_alias(be, s, exp->alias.label, rnme, exp_name(exp));
		list_append(l, s);
	}
<<<<<<< HEAD
	if (osub && osub->nrcols)
		list_merge(l, osub->op4.lval, NULL);
=======
>>>>>>> 1b64b912
	sub = stmt_list(be, l);
	return sub;
}

static stmt *
rel2bin_hash_lookup(backend *be, sql_rel *rel, stmt *left, stmt *right, sql_idx *i, node *en)
{
	mvc *sql = be->mvc;
	node *n;
	sql_subtype *it = sql_fetch_localtype(TYPE_int);
	sql_subtype *lng = sql_fetch_localtype(TYPE_lng);
	stmt *h = NULL;
	stmt *bits = stmt_atom_int(be, 1 + ((sizeof(lng)*8)-1)/(list_length(i->columns)+1));
	sql_exp *e = en->data;
	sql_exp *l = e->l;
	stmt *idx = bin_find_column(be, left, l->l, ma_strconcat(sql->sa, "%", i->base.name));
	int swap_exp = 0, swap_rel = 0, semantics = 0;

	if (!idx) {
		swap_exp = 1;
		l = e->r;
		idx = bin_find_column(be, left, l->l, ma_strconcat(sql->sa, "%", i->base.name));
	}
	if (!idx && right) {
		swap_exp = 0;
		swap_rel = 1;
		l = e->l;
		idx = bin_find_column(be, right, l->l, ma_strconcat(sql->sa, "%", i->base.name));
	}
	if (!idx && right) {
		swap_exp = 1;
		swap_rel = 1;
		l = e->r;
		idx = bin_find_column(be, right, l->l, ma_strconcat(sql->sa, "%", i->base.name));
	}
	if (!idx)
		return NULL;
	/* should be in key order! */
	for (en = rel->exps->h, n = i->columns->h; en && n; en = en->next, n = n->next) {
		sql_exp *e = en->data;
		stmt *s = NULL;

		if (e->type == e_cmp && e->flag == cmp_equal) {
			sql_exp *ee = (swap_exp)?e->l:e->r;
			if (swap_rel)
				s = exp_bin(be, ee, left, NULL, NULL, NULL, NULL, NULL, 0, 0, 0);
			else
				s = exp_bin(be, ee, right, NULL, NULL, NULL, NULL, NULL, 0, 0, 0);
		}

		if (!s)
			return NULL;
		if (h) {
			sql_subfunc *xor = sql_bind_func_result(sql, "sys", "rotate_xor_hash", F_FUNC, true, lng, 3, lng, it, tail_type(s));

			h = stmt_Nop(be, stmt_list(be, list_append(list_append(
				list_append(sa_list(sql->sa), h), bits), s)), NULL, xor, NULL);
			semantics = 1;
		} else {
			sql_subfunc *hf = sql_bind_func_result(sql, "sys", "hash", F_FUNC, true, lng, 1, tail_type(s));

			h = stmt_unop(be, s, NULL, hf);
		}
	}
	if (n != NULL) /* need to use all cols of the index */
		return NULL;
	if (h && h->nrcols) {
		if (!swap_rel) {
			return stmt_join(be, idx, h, 0, cmp_equal, 0, semantics, false);
		} else {
			return stmt_join(be, h, idx, 0, cmp_equal, 0, semantics, false);
		}
	} else {
		return stmt_uselect(be, idx, h, cmp_equal, NULL, 0, semantics);
	}
}

static stmt *
join_hash_key(backend *be, list *l)
{
	mvc *sql = be->mvc;
	node *m;
	sql_subtype *it, *lng;
	stmt *h = NULL;
	stmt *bits = stmt_atom_int(be, 1 + ((sizeof(lng)*8)-1)/(list_length(l)+1));

	it = sql_fetch_localtype(TYPE_int);
	lng = sql_fetch_localtype(TYPE_lng);
	for (m = l->h; m; m = m->next) {
		stmt *s = m->data;

		if (h) {
			sql_subfunc *xor = sql_bind_func_result(sql, "sys", "rotate_xor_hash", F_FUNC, true, lng, 3, lng, it, tail_type(s));

			h = stmt_Nop(be, stmt_list(be, list_append(list_append(list_append(sa_list(sql->sa), h), bits), s)), NULL, xor, NULL);
		} else {
			sql_subfunc *hf = sql_bind_func_result(sql, "sys", "hash", F_FUNC, true, lng, 1, tail_type(s));
			h = stmt_unop(be, s, NULL, hf);
		}
	}
	return h;
}

static stmt *
releqjoin(backend *be, list *l1, list *l2, list *exps, int used_hash, int need_left, int is_semantics)
{
	node *n1 = l1->h, *n2 = l2->h, *n3 = NULL;
	stmt *l, *r, *res;
	sql_exp *e;

	if (exps)
		n3 = exps->h;
	if (list_length(l1) <= 1) {
		l = l1->h->data;
		r = l2->h->data;
		if (!is_semantics && exps) {
			e = n3->data;
			is_semantics = is_semantics(e);
		}
		r =  stmt_join(be, l, r, 0, cmp_equal, need_left, is_semantics, false);
		return r;
	}
	if (used_hash) {
		l = n1->data;
		r = n2->data;
		n1 = n1->next;
		n2 = n2->next;
		n3 = n3?n3->next:NULL;
		res = stmt_join(be, l, r, 0, cmp_equal, need_left, 1, false);
	} else { /* need hash */
		l = join_hash_key(be, l1);
		r = join_hash_key(be, l2);
		res = stmt_join(be, l, r, 0, cmp_equal, need_left, 1, false);
	}
	l = stmt_result(be, res, 0);
	r = stmt_result(be, res, 1);
	for (; n1 && n2; n1 = n1->next, n2 = n2->next, n3 = n3?n3->next:NULL) {
		int semantics = is_semantics;
		stmt *ld = n1->data;
		stmt *rd = n2->data;
		stmt *le = stmt_project(be, l, ld);
		stmt *re = stmt_project(be, r, rd);
		stmt *cmp;
		/* intentional both tail_type's of le (as re sometimes is a find for bulk loading */

		if (!semantics && exps) {
			e = n3->data;
			semantics = is_semantics(e);
		}
		cmp = stmt_uselect(be, le, re, cmp_equal, NULL, 0, semantics);
		l = stmt_project(be, cmp, l);
		r = stmt_project(be, cmp, r);
	}
	res = stmt_join(be, l, r, 0, cmp_joined, 0, 0, false);
	return res;
}

static bool
can_join_exp(sql_rel *rel, sql_exp *e, bool anti)
{
	bool can_join = 0;

	if (e->type == e_cmp) {
		int flag = e->flag;
		/* check if its a select or join expression, ie use only expressions of one relation left and of the other right (than join) */
		if (flag < cmp_filter) { /* theta and range joins */
			/* join or select ? */
			sql_exp *l = e->l, *r = e->r, *f = e->f;

			if (f) {
				int ll = rel_has_exp(rel->l, l, true) == 0;
				int rl = rel_has_exp(rel->r, l, true) == 0;
				int lr = rel_has_exp(rel->l, r, true) == 0;
				int rr = rel_has_exp(rel->r, r, true) == 0;
				int lf = rel_has_exp(rel->l, f, true) == 0;
				int rf = rel_has_exp(rel->r, f, true) == 0;
				int nrcr1 = 0, nrcr2 = 0, nrcl1 = 0, nrcl2 = 0;

				if ((ll && !rl &&
				   ((rr && !lr) || (nrcr1 = r->card == CARD_ATOM && exp_is_atom(r))) &&
				   ((rf && !lf) || (nrcr2 = f->card == CARD_ATOM && exp_is_atom(f))) && (nrcr1+nrcr2) <= 1) ||
					(rl && !ll &&
				   ((lr && !rr) || (nrcl1 = r->card == CARD_ATOM && exp_is_atom(r))) &&
				   ((lf && !rf) || (nrcl2 = f->card == CARD_ATOM && exp_is_atom(f))) && (nrcl1+nrcl2) <= 1)) {
					can_join = 1;
				}
			} else {
				int ll = 0, lr = 0, rl = 0, rr = 0, cst = 0;
				if (l->card != CARD_ATOM || !exp_is_atom(l)) {
					ll = rel_has_exp(rel->l, l, true) == 0;
					rl = rel_has_exp(rel->r, l, true) == 0;
				} else if (anti) {
					ll = 1;
					cst = 1;
				}
				if (r->card != CARD_ATOM || !exp_is_atom(r)) {
					lr = rel_has_exp(rel->l, r, true) == 0;
					rr = rel_has_exp(rel->r, r, true) == 0;
				} else if (anti) {
					rr = cst?0:1;
				}
				if ((ll && !lr && !rl && rr) || (!ll && lr && rl && !rr))
					can_join = 1;
			}
		} else if (flag == cmp_filter) {
			list *l = e->l, *r = e->r;
			int ll = 0, lr = 0, rl = 0, rr = 0;

			for (node *n = l->h ; n ; n = n->next) {
				sql_exp *ee = n->data;

				if (ee->card != CARD_ATOM || !exp_is_atom(ee)) {
					ll |= rel_has_exp(rel->l, ee, true) == 0;
					rl |= rel_has_exp(rel->r, ee, true) == 0;
				}
			}
			for (node *n = r->h ; n ; n = n->next) {
				sql_exp *ee = n->data;

				if (ee->card != CARD_ATOM || !exp_is_atom(ee)) {
					lr |= rel_has_exp(rel->l, ee, true) == 0;
					rr |= rel_has_exp(rel->r, ee, true) == 0;
				}
			}
			if ((ll && !lr && !rl && rr) || (!ll && lr && rl && !rr))
				can_join = 1;
		}
	}
	return can_join;
}

static void
split_join_exps(sql_rel *rel, list *joinable, list *not_joinable, bool anti)
{
	if (!list_empty(rel->exps)) {
		for (node *n = rel->exps->h; n; n = n->next) {
			sql_exp *e = n->data;

			/* we can handle thetajoins, rangejoins and filter joins (like) */
			/* ToDo how about atom expressions? */
			if (can_join_exp(rel, e, anti)) {
				append(joinable, e);
			} else {
				append(not_joinable, e);
			}
		}
	}
}


#define is_equi_exp_(e) ((e)->flag == cmp_equal)

static list *
get_simple_equi_joins_first(mvc *sql, sql_rel *rel, list *exps, bool *equality_only)
{
	list *new_exps = sa_list(sql->sa);
	*equality_only = true;

	if (!exps)
		return new_exps;

	for (node *n = exps->h; n; n = n->next) {
		sql_exp *e = n->data;

		if (can_join_exp(rel, e, false) && is_equi_exp_(e) && !is_any(e))
			list_append(new_exps, e);
		else
			*equality_only = false;
	}
	for (node *n = exps->h; n; n = n->next) {
		sql_exp *e = n->data;

		if (!is_equi_exp_(e) || !can_join_exp(rel, e, false) || is_any(e))
			list_append(new_exps, e);
	}
	return new_exps;
}

static stmt *
rel2bin_groupjoin(backend *be, sql_rel *rel, list *refs)
{
	mvc *sql = be->mvc;
	list *l;
	node *n , *en;
	stmt *left = NULL, *right = NULL, *join = NULL, *jl = NULL, *jr = NULL, *m = NULL, *ls = NULL, *res;
	bool need_project = false, exist = true, mark = false;

	if (list_length(rel->attr) == 1) {
		sql_exp *e = rel->attr->h->data;
		if (exp_is_atom(e))
			mark = true;
		if (exp_is_atom(e) && exp_is_false(e))
			exist = false;
	}

	if (rel->l) /* first construct the left sub relation */
		left = subrel_bin(be, rel->l, refs);
	if (rel->r) /* first construct the right sub relation */
		right = subrel_bin(be, rel->r, refs);
	left = subrel_project(be, left, refs, rel->l);
	right = subrel_project(be, right, refs, rel->r);
	if (!left || !right)
		return NULL;
	left = row2cols(be, left);
	right = row2cols(be, right);

	bool equality_only = true;
	list *jexps = get_simple_equi_joins_first(sql, rel, rel->exps, &equality_only);

	en = jexps?jexps->h:NULL;
	if (list_empty(jexps) || !(is_equi_exp_((sql_exp*)en->data) && can_join_exp(rel, en->data, false))) {
		stmt *l = bin_find_smallest_column(be, left);
		stmt *r = bin_find_smallest_column(be, right);
		if (list_empty(jexps)) {
			stmt *limit = stmt_limit(be, r, NULL, NULL, stmt_atom_lng(be, 0), stmt_atom_lng(be, 1), 0, 0, 0, 0, 0);
			r = stmt_project(be, limit, r);
		}
		join = stmt_join_cand(be, column(be, l), column(be, r), left->cand, NULL/*right->cand*/, 0, cmp_all, 0, 0, false, rel->op == op_left?false:true);
		need_project = true;
		jl = stmt_result(be, join, 0);
		jr = stmt_result(be, join, 1);
	} else {
		sql_exp *e = en->data;
		en = en->next;
		stmt *l = exp_bin(be, e->l, left, NULL, NULL, NULL, NULL, NULL, 0, 1, 0), *r = NULL;
		bool swap = false;

		if (!l) {
			swap = true;
			l = exp_bin(be, e->l, right, NULL, NULL, NULL, NULL, NULL, 0, 1, 0);
		}
		if (!l)
			return NULL;
		if ((r = exp_bin(be, e->r, left, right, NULL, NULL, NULL, NULL, 0, 1, 0)) == NULL)
			return NULL;

		if (l && l->nrcols == 0)
			l = stmt_const(be, bin_find_smallest_column(be, left), l);
		if (r && r->nrcols == 0)
			r = stmt_const(be, bin_find_smallest_column(be, right), r);
		if (swap) {
			stmt *t = l;
			l = r;
			r = t;
		}
		if ((!is_semantics(e) && is_anti(e)) || !mark)
			ls = l;
		if (en || !mark) {
			/* split out (left)join vs (left)mark-join */
			/* call 3 result version */
			if (mark && is_any(e)) {
				join = stmt_markjoin(be, l, r, !is_any(e), 0);
			} else
				join = stmt_join_cand(be, column(be, l), column(be, r), left->cand, NULL/*right->cand*/, is_anti(e), (comp_type) cmp_equal/*e->flag*/, 0, is_any(e)|is_semantics(e), false, rel->op == op_left?false:true);
			jl = stmt_result(be, join, 0);
			jr = stmt_result(be, join, 1);
			if (mark && is_any(e))
				m = stmt_result(be, join, 2);
		} else {
			join = stmt_markjoin(be, l, r, is_semantics(e), 1);
			jl = stmt_result(be, join, 0);
			m = stmt_result(be, join, 1);
		}
	}

	if (en) {
		stmt *sub, *sel = NULL, *osel = NULL;
		list *nl;

		need_project = false;

		/* construct relation */
		nl = sa_list(sql->sa);

		/* first project using equi-joins */
		for (n = left->op4.lval->h; n; n = n->next) {
			stmt *c = n->data;
			assert(c->label);
			sql_alias *rnme = table_name(sql->sa, c);
			const char *nme = column_name(sql->sa, c);
			stmt *s = stmt_project(be, jl, column(be, c));

			s = stmt_alias(be, s, c->label, rnme, nme);
			list_append(nl, s);
		}
		for (n = right->op4.lval->h; n; n = n->next) {
			stmt *c = n->data;
			assert(c->label);
			sql_alias *rnme = table_name(sql->sa, c);
			const char *nme = column_name(sql->sa, c);
			stmt *s = stmt_project(be, jr, column(be, c));

			s = stmt_alias(be, s, c->label, rnme, nme);
			list_append(nl, s);
		}
		left = sub = stmt_list(be, nl);

		if (!m) {
			if (ls) {
				stmt *nls = stmt_project(be, jl, ls);
					m = sql_Nop_(be, "ifthenelse", sql_unop_(be, "isnull", nls), stmt_bool(be, bit_nil),
						sql_Nop_(be, "ifthenelse", sql_unop_(be, "isnull", jr), stmt_bool(be, 0), stmt_bool(be, 1), NULL),
						NULL);
			} else {
				/* 0 == empty (no matches possible), nil - no match (but has nil), 1 match */
				m = sql_Nop_(be, "ifthenelse", sql_unop_(be, "isnull", jr), stmt_bool(be, 0), stmt_bool(be, 1), NULL);
			}
		}

		/* continue with non equi-joins */
		for ( ; en; en = en->next) {
			sql_exp *e = en->data;
			stmt *p = exp_bin(be, e, sub, NULL, NULL, NULL, NULL, NULL, 1, 0, 0);

			if (!p) {
				assert(sql->session->status == -10); /* Stack overflow errors shouldn't terminate the server */
				return NULL;
			}
			if (p->nrcols == 0)
				p = stmt_const(be, bin_find_smallest_column(be, sub), p);
			if (sel)
				p = stmt_project(be, sel, column(be, p));
			stmt *li = jl;
			if (sel)
				li = stmt_project(be, sel, li);
			osel = sel;
			if (en->next) {
				join = stmt_outerselect(be, li, m, p, is_any(e));
			} else {
				join = stmt_markselect(be, li, m, p, is_any(e));
			}
			sel = stmt_result(be, join, 0);
			m = stmt_result(be, join, 1);
			/* go back to offset in the table */
			if (sel && osel)
				sel = stmt_project(be, sel, osel);
			if (!en->next)
				jl = sel;
		}
	}
	/* construct relation */
	l = sa_list(sql->sa);
	for (n = left->op4.lval->h; n; n = n->next) {
		stmt *c = n->data;
		assert(c->label);
		sql_alias *rnme = table_name(sql->sa, c);
		const char *nme = column_name(sql->sa, c);
		stmt *s = stmt_project(be, jl, column(be, c));

		s = stmt_alias(be, s, c->label, rnme, nme);
		list_append(l, s);
	}
	if (!mark && jr) {
		for (n = right->op4.lval->h; n; n = n->next) {
			stmt *c = n->data;
			assert(c->label);
			sql_alias *rnme = table_name(sql->sa, c);
			const char *nme = column_name(sql->sa, c);
			stmt *s = stmt_project(be, jr, column(be, c));

			s = stmt_alias(be, s, c->label, rnme, nme);
			list_append(l, s);
		}
		left = stmt_list(be, l);
		l = sa_list(sql->sa);
	}
	if (rel->attr) {
		sql_exp *e = rel->attr->h->data;
		sql_alias *rnme = exp_relname(e);
		const char *nme = exp_name(e);

		if (mark) {
			if (need_project) {
				m = sql_Nop_(be, "ifthenelse", sql_unop_(be, "isnull", jr), stmt_bool(be, !exist), stmt_bool(be, exist), NULL);
			} else {
				assert(m);
				sql_exp *e = rel->attr->h->data;
				if (exp_is_atom(e) && need_no_nil(e))
					m = sql_Nop_(be, "ifthenelse", sql_unop_(be, "isnull", m), stmt_bool(be, false), m, NULL);
				if (!exist) {
					sql_subtype *bt = sql_fetch_localtype(TYPE_bit);
					sql_subfunc *not = sql_bind_func(be->mvc, "sys", "not", bt, NULL, F_FUNC, true, true);
					m = stmt_unop(be, m, NULL, not);
				}
			}
			stmt *s = stmt_alias(be, m, e->alias.label, rnme, nme);
			append(l, s);
		} else {
			/* group / aggrs */
			stmt *nls = ls?stmt_project(be, jl, ls):jl;
			stmt *groupby = stmt_group(be, nls, NULL, NULL, NULL, true);
			stmt *grp = stmt_result(be, groupby, 0);
			stmt *ext = stmt_result(be, groupby, 1);
			stmt *cnt = stmt_result(be, groupby, 2);
			for(node *n = rel->attr->h; n; n = n->next) {
				sql_exp *e = n->data;
				sql_alias *rnme = exp_relname(e);
				const char *nme = exp_name(e);
				stmt *s = exp_bin(be, e, left, NULL, grp, ext, cnt, NULL, 0, 0, 0);
				s = stmt_alias(be, s, e->alias.label, rnme, nme);
				append(l, s);
			}
		}
	}
	res = stmt_list(be, l);
	return res;
}

static list *
get_equi_joins_first(mvc *sql, list *exps, int *equality_only)
{
	list *new_exps = sa_list(sql->sa);

	for (node *n = exps->h; n; n = n->next) {
		sql_exp *e = n->data;

		assert(e->type == e_cmp && e->flag != cmp_in && e->flag != cmp_notin);
		if (is_equi_exp_(e))
			list_append(new_exps, e);
		else
			*equality_only = 0;
	}
	for (node *n = exps->h; n; n = n->next) {
		sql_exp *e = n->data;

		if (!is_equi_exp_(e))
			list_append(new_exps, e);
	}
	return new_exps;
}

static stmt *
stmt_append_nil(backend *be, stmt *s, stmt *rows)
{
	if (s->nested)
		return stmt_nest(be, s, rows, &stmt_append_nil);
	return stmt_append(be, s, stmt_const(be, rows, (s->flag&OUTER_ZERO)?stmt_atom_lng(be, 0):stmt_atom(be, atom_general(be->mvc->sa, tail_type(s), NULL, 0))));
}

static stmt *
rel2bin_join(backend *be, sql_rel *rel, list *refs)
{
	mvc *sql = be->mvc;
	list *l, *sexps = NULL, *l2 = NULL;
	node *en = NULL, *n;
	stmt *left = NULL, *right = NULL, *join = NULL, *jl, *jr, *ld = NULL, *rd = NULL, *res;

	if (rel->attr && list_length(rel->attr) > 0)
		return rel2bin_groupjoin(be, rel, refs);

	if (rel->l) /* first construct the left sub relation */
		left = subrel_bin(be, rel->l, refs);
	if (rel->r) /* first construct the right sub relation */
		right = subrel_bin(be, rel->r, refs);
	left = subrel_project(be, left, refs, rel->l);
	right = subrel_project(be, right, refs, rel->r);
	if (!left || !right)
		return NULL;
	left = row2cols(be, left);
	right = row2cols(be, right);
	/*
	 * split in 2 steps,
	 *	first cheap join(s) (equality or idx)
	 *	second selects/filters
	 */
	if (!list_empty(rel->exps)) {
		list *jexps = sa_list(sql->sa);
		sexps = sa_list(sql->sa);

		split_join_exps(rel, jexps, sexps, false);
		if (list_empty(jexps)) { /* cross product and continue after project */
			stmt *l = bin_find_smallest_column(be, left);
			stmt *r = bin_find_smallest_column(be, right);
			join = stmt_join(be, l, r, 0, cmp_all, 0, 0, false);
		}

		if (join) {
			en = jexps->h;
		} else {
			list *lje = sa_list(sql->sa), *rje = sa_list(sql->sa), *exps = sa_list(sql->sa);
			int used_hash = 0, idx = 0, equality_only = 1;

			(void) equality_only;
			jexps = get_equi_joins_first(sql, jexps, &equality_only);
			/* generate a relational join (releqjoin) which does a multi attribute (equi) join */
			for (en = jexps->h; en ; en = en->next) {
				int join_idx = be->join_idx;
				sql_exp *e = en->data;
				stmt *s = NULL;
				prop *p;

				/* stop search for equi joins on first non equi */
				if (list_length(lje) && (idx || e->type != e_cmp || e->flag != cmp_equal))
					break;

				/* handle possible index lookups, expressions are in index order! */
				if (!join && (p=find_prop(e->p, PROP_HASHCOL)) != NULL) {
					sql_idx *i = p->value.pval;
					int oldvtop = be->mb->vtop, oldstop = be->mb->stop;

					join = s = rel2bin_hash_lookup(be, rel, left, right, i, en);
					if (s) {
						list_append(lje, s->op1);
						list_append(rje, s->op2);
						list_append(exps, NULL);
						used_hash = 1;
					} else {
						/* hash lookup cannot be used, clean leftover mal statements */
						clean_mal_statements(be, oldstop, oldvtop);
					}
				}

				s = exp_bin(be, e, left, right, NULL, NULL, NULL, NULL, 0, 1, 0);
				if (!s) {
					assert(sql->session->status == -10); /* Stack overflow errors shouldn't terminate the server */
					return NULL;
				}
				if (join_idx != be->join_idx)
					idx = 1;
				assert(s->type == st_join || s->type == st_join2 || s->type == st_joinN);
				if (!join)
					join = s;
				if (e->flag != cmp_equal) { /* only collect equi joins */
					en = en->next;
					break;
				}
				list_append(lje, s->op1);
				list_append(rje, s->op2);
				list_append(exps, e);
			}
			if (list_length(lje) > 1) {
				join = releqjoin(be, lje, rje, exps, used_hash, 0, 0);
			} else if (!join) {
				sql_exp *e = exps->h->data;
				join = stmt_join(be, lje->h->data, rje->h->data, 0, cmp_equal, 0, is_semantics(e), false);
			}
		}
	} else {
		stmt *l = bin_find_smallest_column(be, left);
		stmt *r = bin_find_smallest_column(be, right);
		join = stmt_join(be, l, r, 0, cmp_all, 0, 0, is_single(rel));
	}
	jl = stmt_result(be, join, 0);
	jr = stmt_result(be, join, 1);
	if (en || (sexps && list_length(sexps))) {
		stmt *sub, *sel = NULL;
		list *nl;

		/* construct relation */
		nl = sa_list(sql->sa);

		/* first project using equi-joins */
		for (n = left->op4.lval->h; n; n = n->next) {
			stmt *c = n->data;
			assert(c->label);
			sql_alias *rnme = table_name(sql->sa, c);
			const char *nme = column_name(sql->sa, c);
			stmt *s = stmt_project(be, jl, column(be, c));

			s = stmt_alias(be, s, c->label, rnme, nme);
			list_append(nl, s);
		}
		for (n = right->op4.lval->h; n; n = n->next) {
			stmt *c = n->data;
			assert(c->label);
			sql_alias *rnme = table_name(sql->sa, c);
			const char *nme = column_name(sql->sa, c);
			stmt *s = stmt_project(be, jr, column(be, c));

			s = stmt_alias(be, s, c->label, rnme, nme);
			list_append(nl, s);
		}
		sub = stmt_list(be, nl);

		/* continue with non equi-joins */
		while(sexps) {
			if (!en) {
				en = sexps->h;
				sexps = NULL;
			}
			for ( ; en; en = en->next) {
				stmt *s = exp_bin(be, en->data, sub, NULL, NULL, NULL, NULL, sel, 0, 1, 0);

				if (!s) {
					assert(sql->session->status == -10); /* Stack overflow errors shouldn't terminate the server */
					return NULL;
				}
				if (s->nrcols == 0) {
					stmt *l = bin_find_smallest_column(be, sub);
					s = stmt_uselect(be, stmt_const(be, l, stmt_bool(be, 1)), s, cmp_equal, sel, 0, 0);
				}
				sel = s;
			}
		}
		/* recreate join output */
		jl = stmt_project(be, sel, jl);
		jr = stmt_project(be, sel, jr);
	}

	/* construct relation */
	l = sa_list(sql->sa);

	if (rel->op == op_left || rel->op == op_full || is_single(rel)) {
		/* we need to add the missing oid's */
		stmt *l = ld = stmt_mirror(be, bin_find_smallest_column(be, left));
		if (rel->op == op_left || rel->op == op_full)
			ld = stmt_tdiff(be, ld, jl, NULL);
		if (is_single(rel) && !list_empty(rel->exps)) {
			join = stmt_semijoin(be, l, jl, NULL, NULL, 0, true);
			jl = stmt_result(be, join, 0);
			jr = stmt_project(be, stmt_result(be, join, 1), jr);
		}
	}
	if (rel->op == op_right || rel->op == op_full) {
		/* we need to add the missing oid's */
		rd = stmt_mirror(be, bin_find_smallest_column(be, right));
		rd = stmt_tdiff(be, rd, jr, NULL);
	}

	if (rel->op == op_left) { /* used for merge statements, this will be cleaned out on the pushcands branch :) */
		l2 = sa_list(sql->sa);
		list_append(l2, left);
		list_append(l2, right);
		list_append(l2, jl);
		list_append(l2, jr);
		list_append(l2, ld);
	}

	int op = rel->op;
	for (n = left->op4.lval->h; n; n = n->next) {
		stmt *c = n->data;
		sql_alias *rnme = table_name(sql->sa, c);
		const char *nme = column_name(sql->sa, c);
		stmt *s = stmt_project(be, jl, column(be, c));

		/* as append isn't save, we append to a new copy */
		if (op == op_left || op == op_full || op == op_right)
			s = create_const_column(be, s, NULL);
		if (op == op_left || op == op_full)
			s = stmt_append(be, s, stmt_project(be, ld, c));
		if (op == op_right || op == op_full) {
			s->flag = c->flag; /* push OUTER_ZERO */
			s = stmt_append_nil(be, s, rd);
		}
		s = stmt_alias(be, s, c->label, rnme, nme);
		list_append(l, s);
	}
	for (n = right->op4.lval->h; n; n = n->next) {
		stmt *c = n->data;
		sql_alias *rnme = table_name(sql->sa, c);
		const char *nme = column_name(sql->sa, c);
		stmt *s = stmt_project(be, jr, column(be, c));

		/* as append isn't save, we append to a new copy */
		if (op == op_left || op == op_full || op == op_right)
			s = create_const_column(be, s, NULL);
		if (op == op_left || op == op_full) {
			s->flag = c->flag; /* push OUTER_ZERO */
			s = stmt_append_nil(be, s, ld);
		}
		if (op == op_right || op == op_full)
			s = stmt_append(be, s, stmt_project(be, rd, c));

		s = stmt_alias(be, s, c->label, rnme, nme);
		list_append(l, s);
	}
	if (rel->attr) {
		sql_exp *e = rel->attr->h->data;
		sql_alias *rnme = exp_relname(e);
		const char *nme = exp_name(e);
		stmt *last = l->t->data;
		sql_subtype *tp = tail_type(last);

		sql_subfunc *isnil = sql_bind_func(sql, "sys", "isnull", tp, NULL, F_FUNC, true, true);

		stmt *s = stmt_unop(be, last, NULL, isnil);

		sql_subtype *bt = sql_fetch_localtype(TYPE_bit);
		sql_subfunc *not = sql_bind_func(be->mvc, "sys", "not", bt, NULL, F_FUNC, true, true);

		s = stmt_unop(be, s, NULL, not);
		s = stmt_alias(be, s, e->alias.label, rnme, nme);
		list_append(l, s);
	}

	res = stmt_list(be, l);
	res->extra = l2; /* used for merge statements, this will be cleaned out on the pushcands branch :) */
	return res;
}

static stmt *
rel2bin_antijoin(backend *be, sql_rel *rel, list *refs)
{
	mvc *sql = be->mvc;
	list *l, *jexps = NULL, *sexps = NULL;
	node *en = NULL, *n;
	stmt *left = NULL, *right = NULL, *join = NULL, *sel = NULL, *sub = NULL;
	bool any = false;

	if (rel->exps)
		for (node *n = rel->exps->h; n && !any; n = n->next) {
			sql_exp *e = n->data;
			any = is_any(e);
		}
	if (rel->l) /* first construct the left sub relation */
		left = subrel_bin(be, rel->l, refs);
	if (rel->r) /* first construct the right sub relation */
		right = subrel_bin(be, rel->r, refs);
	left = subrel_project(be, left, refs, rel->l);
	right = subrel_project(be, right, refs, rel->r);
	if (!left || !right)
		return NULL;
	left = row2cols(be, left);
	right = row2cols(be, right);

	stmt *li = NULL;
	bool swap = false;

	jexps = sa_list(sql->sa);
	sexps = sa_list(sql->sa);

	split_join_exps(rel, jexps, sexps, true);
	if (list_empty(jexps)) {
		stmt *l = bin_find_smallest_column(be, left);
		stmt *r = bin_find_smallest_column(be, right);
		join = stmt_join(be, l, r, 0, cmp_all, 0, 0, false);

		jexps = sexps;
		sexps = NULL;
		en = jexps->h;
	} else {
		if (list_length(sexps))
			jexps = list_join(jexps, sexps);
		en = jexps->h;
		sql_exp *e = en->data;
		if (e->type == e_cmp && (e->flag == cmp_equal || e->flag == cmp_notequal)) {
			stmt *ls = exp_bin(be, e->l, left, NULL, NULL, NULL, NULL, NULL, 1, 0, 0), *rs;
			bool constval = false;
			if (!ls) {
				swap = true;
				ls = exp_bin(be, e->l, right, NULL, NULL, NULL, NULL, NULL, 1, 0, 0);
			}
			if (!ls)
				return NULL;

			if (!(rs = exp_bin(be, e->r, left, right, NULL, NULL, NULL, NULL, 1, 0, 0)))
				return NULL;

			if (swap) {
				stmt *t = ls;
				ls = rs;
				rs = t;
			}
			if (ls->nrcols == 0) {
				constval = true;
				ls = stmt_const(be, bin_find_smallest_column(be, left), ls);
			}
			if (rs->nrcols == 0)
				rs = stmt_const(be, bin_find_smallest_column(be, right), rs);

			if (!li)
				li = ls;

			if (!en->next && (constval || stmt_has_null(ls) /*|| stmt_has_null(rs) (change into check for fk)*/)) {
				join = stmt_tdiff2(be, ls, rs, NULL, is_semantics(e), is_any(e));
				jexps = NULL;
			} else {
				join = stmt_join_cand(be, ls, rs, NULL, NULL, is_anti(e), (comp_type) e->flag, 0, is_semantics(e), false, true);
			}
			en = en->next;
		} else {
			stmt *l = bin_find_smallest_column(be, left);
			stmt *r = bin_find_smallest_column(be, right);
			join = stmt_join(be, l, r, 0, cmp_all, 0, 0, false);
		}
	}
	if (en || jexps) {
		stmt *jl = stmt_result(be, join, 0);
		stmt *jr = stmt_result(be, join, 1);
		stmt *nulls = NULL;

		if (li && stmt_has_null(li) && any) {
			nulls = stmt_selectnil(be, li);
		}
		/* construct relation */
		list *nl = sa_list(sql->sa);
		/* first project after equi-joins */
		for (n = left->op4.lval->h; n; n = n->next) {
			stmt *c = n->data;
			assert(c->label);
			sql_alias *rnme = table_name(sql->sa, c);
			const char *nme = column_name(sql->sa, c);
			stmt *s = stmt_project(be, jl, column(be, c));

			s = stmt_alias(be, s, c->label, rnme, nme);
			list_append(nl, s);
		}
		for (n = right->op4.lval->h; n; n = n->next) {
			stmt *c = n->data;
			assert(c->label);
			sql_alias *rnme = table_name(sql->sa, c);
			const char *nme = column_name(sql->sa, c);
			stmt *s = stmt_project(be, jr, column(be, c));

			s = stmt_alias(be, s, c->label, rnme, nme);
			list_append(nl, s);
		}
		sub = stmt_list(be, nl);

		/* continue with non equi-joins */
		for (; en; en = en->next) {
			sql_exp *e = en->data;
			stmt *s = exp_bin(be, e, sub, NULL, NULL, NULL, NULL, NULL /* sel */, 0, 0/* just the project call not the select*/, 0);

			if (is_any(e)) {
				sql_subtype *bt = sql_fetch_localtype(TYPE_bit);
				/* ifthenelse if (not(predicate)) then false else true (needed for antijoin) */
				sql_subfunc *not = sql_bind_func(be->mvc, "sys", "not", bt, NULL, F_FUNC, true, true);
				s = stmt_unop(be, s, NULL, not);
				s = sql_Nop_(be, "ifthenelse", s, stmt_bool(be, 0), stmt_bool(be, 1), NULL);
			}

			if (s->nrcols == 0) {
				stmt *l = bin_find_smallest_column(be, sub);
				s = stmt_uselect(be, stmt_const(be, l, s), stmt_bool(be, 1), cmp_equal, sel, 0, 0);
			} else {
				s = stmt_uselect(be, s, stmt_bool(be, 1), cmp_equal, sel, 0, 0);
			}

			if (!s) {
				assert(sql->session->status == -10); /* Stack overflow errors shouldn't terminate the server */
				return NULL;
			}

			sel = s;
		}
		stmt *c = stmt_mirror(be, bin_find_smallest_column(be, left));
		if (nulls) {
			stmt *nonilcand = stmt_tdiff(be, c, nulls, NULL);
			c = stmt_project(be, nonilcand, c);
		}
		if (join && sel) {
			/* recreate join output */
			jl = stmt_project(be, sel, jl);
			join = stmt_tdiff(be, c, jl, NULL);
		} else {
			join = stmt_tdiff2(be, c, jl, NULL, false, true);
		}
		if (nulls)
			join = stmt_project(be, join, c);

	} else if (jexps && list_empty(jexps)) {
		stmt *jl = stmt_result(be, join, 0);
		stmt *c = stmt_mirror(be, bin_find_smallest_column(be, left));
		join = stmt_tdiff2(be, c, jl, NULL, false, true);
	}

	/* construct relation */
	l = sa_list(sql->sa);

	/* project all the left columns */
	for (n = left->op4.lval->h; n; n = n->next) {
		stmt *c = n->data;
		assert(c->label);
		sql_alias *rnme = table_name(sql->sa, c);
		const char *nme = column_name(sql->sa, c);
		stmt *s = stmt_project(be, join, column(be, c));

		s = stmt_alias(be, s, c->label, rnme, nme);
		list_append(l, s);
	}
	return stmt_list(be, l);
}

static sql_rel *
rel_has_partition_(visitor *v, sql_rel *rel)
{
	if (rel && is_basetable(rel->op))
		v->changes |= (rel->flag & REL_PARTITION);
	return rel;
}

static bool
rel_has_partition(mvc *sql, sql_rel *rel)
{
	visitor v = { .sql = sql, .changes = 0 };

	rel = rel_visitor_bottomup(&v, rel, &rel_has_partition_);
	return v.changes;
}

static stmt *
rel2bin_semijoin(backend *be, sql_rel *rel, list *refs)
{
	mvc *sql = be->mvc;
	list *l, *sexps = NULL;
	node *en = NULL, *n;
	stmt *left = NULL, *right = NULL, *join = NULL, *jl, *jr, *c, *lcand = NULL;
	int semijoin_only = 0, l_is_base = 0;

	assert(rel->op != op_anti);

	if (rel->l) { /* first construct the left sub relation */
		sql_rel *l = rel->l;
		l_is_base = is_basetable(l->op);
		left = subrel_bin(be, l, refs);
	}
	if (rel->r) /* first construct the right sub relation */
		right = subrel_bin(be, rel->r, refs);
	if (!left || !right)
		return NULL;
	left = row2cols(be, left);
	right = row2cols(be, right);
	/*
	 * split in 2 steps,
	 *	first cheap join(s) (equality or idx)
	 *	second selects/filters
	 */
	if (!list_empty(rel->exps)) {
		list *jexps = sa_list(sql->sa);
		sexps = sa_list(sql->sa);

		split_join_exps(rel, jexps, sexps, false);
		if (list_empty(jexps)) { /* cross product and continue after project */
			right = subrel_project(be, right, refs, rel->r);
			stmt *l = bin_find_smallest_column(be, left);
			stmt *r = bin_find_smallest_column(be, right);
			join = stmt_join(be, l, r, 0, cmp_all, 0, 0, false);
			lcand = left->cand;
		}

		if (join) {
			en = jexps->h;
		} else {
			list *lje = sa_list(sql->sa), *rje = sa_list(sql->sa), *exps = sa_list(sql->sa);
			int idx = 0, equality_only = 1;

			jexps = get_equi_joins_first(sql, jexps, &equality_only);
			if (!equality_only || list_length(jexps) > 1 || exp_has_func((sql_exp*)jexps->h->data))
				left = subrel_project(be, left, refs, rel->l);
			right = subrel_project(be, right, refs, rel->r);

			for (en = jexps->h; en; en = en->next) {
				int join_idx = be->join_idx;
				sql_exp *e = en->data;
				stmt *s = NULL;

				/* only handle simple joins here */
				if ((exp_has_func(e) && e->flag != cmp_filter) || (e->f && is_anti(e))) {
					if (!join && !list_length(lje)) {
						stmt *l = bin_find_smallest_column(be, left);
						stmt *r = bin_find_smallest_column(be, right);
						join = stmt_join(be, l, r, 0, cmp_all, 0, 0, false);
					}
					break;
				}
				if (list_length(lje) && (idx || e->type != e_cmp || (e->flag != cmp_equal && e->flag != cmp_filter) ||
				(join && e->flag == cmp_filter)))
					break;

				if (equality_only) {
					int oldvtop = be->mb->vtop, oldstop = be->mb->stop, swap = 0;
					stmt *r, *l = exp_bin(be, e->l, left, NULL, NULL, NULL, NULL, NULL, 1, 0, 0);

					if (l && left && l->nrcols==0 && left->nrcols >0)
						l = stmt_const(be, bin_find_smallest_column(be, left), l);
					if (!l) {
						swap = 1;
						clean_mal_statements(be, oldstop, oldvtop);
						l = exp_bin(be, e->l, right, NULL, NULL, NULL, NULL, NULL, 1, 0, 0);
					}
					r = exp_bin(be, e->r, left, right, NULL, NULL, NULL, NULL, 1, 0, 0);

					if (swap) {
						stmt *t = l;
						l = r;
						r = t;
					}

					if (!l || !r)
						return NULL;
					if (list_length(jexps) == 1 && list_empty(sexps) && rel->op == op_semi && !is_anti(e) && is_equi_exp_(e) && (rel_has_partition(be->mvc, rel->l) || be->no_mitosis)) {
						join = stmt_semijoin(be, column(be, l), column(be, r), left->cand, NULL/*right->cand*/, is_semantics(e), false);
						semijoin_only = 1;
						en = NULL;
						break;
					} else
						s = stmt_join_cand(be, column(be, l), column(be, r), left->cand, NULL/*right->cand*/, is_anti(e), (comp_type) e->flag, 0, is_semantics(e), false, true);
					lcand = left->cand;
				} else {
					s = exp_bin(be, e, left, right, NULL, NULL, NULL, NULL, 0, 1, 0);
				}
				if (!s) {
					assert(sql->session->status == -10); /* Stack overflow errors shouldn't terminate the server */
					return NULL;
				}
				if (join_idx != be->join_idx)
					idx = 1;
				/* stop on first non equality join */
				if (!join) {
					if (s->type != st_join && s->type != st_join2 && s->type != st_joinN) {
						if (!en->next && (s->type == st_uselect || s->type == st_uselect2))
							join = s;
						else
							break;
					}
					join = s;
				} else if (s->type != st_join && s->type != st_join2 && s->type != st_joinN) {
					/* handle select expressions */
					break;
				}
				if (s->type == st_join || s->type == st_join2 || s->type == st_joinN) {
					list_append(lje, s->op1);
					list_append(rje, s->op2);
					list_append(exps, e);
				}
			}
			if (list_length(lje) > 1) {
				join = releqjoin(be, lje, rje, exps, 0 /* use hash */, 0, rel->op == op_anti?1:0);
			} else if (!join && list_length(lje) == list_length(rje) && list_length(lje)) {
				sql_exp *e = exps->h->data;
				join = stmt_join(be, lje->h->data, rje->h->data, 0, cmp_equal, 0, is_semantics(e), false);
			} else if (!join) {
				stmt *l = bin_find_smallest_column(be, left);
				stmt *r = bin_find_smallest_column(be, right);
				join = stmt_join(be, l, r, 0, cmp_all, 0, 0, false);
			}
		}
	} else {
		right = subrel_project(be, right, refs, rel->r);
		stmt *l = bin_find_smallest_column(be, left);
		stmt *r = bin_find_smallest_column(be, right);
		join = stmt_join(be, l, r, 0, cmp_all, 0, 0, false);
		lcand = left->cand;
	}
	jl = stmt_result(be, join, 0);
	if (en || (sexps && list_length(sexps))) {
		stmt *sub, *sel = NULL;
		list *nl;

		jr = stmt_result(be, join, 1);
		/* construct relation */
		nl = sa_list(sql->sa);

		/* first project after equi-joins */
		for (n = left->op4.lval->h; n; n = n->next) {
			stmt *c = n->data;
			assert(c->label);
			sql_alias *rnme = table_name(sql->sa, c);
			const char *nme = column_name(sql->sa, c);
			stmt *s = stmt_project(be, jl, column(be, c));

			s = stmt_alias(be, s, c->label, rnme, nme);
			list_append(nl, s);
		}
		for (n = right->op4.lval->h; n; n = n->next) {
			stmt *c = n->data;
			assert(c->label);
			sql_alias *rnme = table_name(sql->sa, c);
			const char *nme = column_name(sql->sa, c);
			stmt *s = stmt_project(be, jr, column(be, c));

			s = stmt_alias(be, s, c->label, rnme, nme);
			list_append(nl, s);
		}
		sub = stmt_list(be, nl);

		/* continue with non equi-joins */
		while(sexps) {
			if (!en) {
				en = sexps->h;
				sexps = NULL;
			}
			for ( ; en; en = en->next) {
				stmt *s = exp_bin(be, en->data, sub, NULL, NULL, NULL, NULL, sel, 0, 1, 0);

				if (!s) {
					assert(sql->session->status == -10); /* Stack overflow errors shouldn't terminate the server */
					return NULL;
				}
				if (s->nrcols == 0) {
					stmt *l = bin_find_smallest_column(be, sub);
					s = stmt_uselect(be, stmt_const(be, l, stmt_bool(be, 1)), s, cmp_equal, sel, 0, 0);
				}
				sel = s;
			}
		}
		/* recreate join output */
		jl = stmt_project(be, sel, jl);
	}

	/* construct relation */
	l = sa_list(sql->sa);

	/* We did a full join, that's too much.
	   Reduce this using difference and intersect */
	if (!semijoin_only) {
		c = stmt_mirror(be, bin_find_smallest_column(be, left));
		if (rel->op == op_anti) {
			assert(0);
			join = stmt_tdiff(be, c, jl, lcand);
		} else {
			if (lcand)
				join = stmt_semijoin(be, c, jl, lcand, NULL/*right->cand*/, 0, false);
			else
				join = stmt_tinter(be, c, jl, false);
		}
	}

	/* project all the left columns */
	for (n = left->op4.lval->h; n; n = n->next) {
		stmt *c = n->data, *s;
		sql_alias *rnme = table_name(sql->sa, c);
		const char *nme = column_name(sql->sa, c);

		if (semijoin_only && l_is_base && nme[0] == '%' && strcmp(nme, TID) == 0)
			s = join;
		else
			s = stmt_project(be, join, column(be, c));

		s = stmt_alias(be, s, c->label, rnme, nme);
		list_append(l, s);
	}
	return stmt_list(be, l);
}

static stmt *
rel2bin_distinct(backend *be, stmt *s, stmt **distinct)
{
	mvc *sql = be->mvc;
	node *n;
	stmt *g = NULL, *grp = NULL, *ext = NULL, *cnt = NULL;
	list *rl = sa_list(sql->sa), *tids;

	/* single values are unique */
	if (s->key && s->nrcols == 0)
		return s;

	/* Use 'all' tid columns */
	if (/* DISABLES CODE */ (0) && (tids = bin_find_columns(be, s, TID)) != NULL) {
		for (n = tids->h; n; n = n->next) {
			stmt *t = n->data;

			g = stmt_group(be, column(be, t), grp, ext, cnt, !n->next);
			grp = stmt_result(be, g, 0);
			ext = stmt_result(be, g, 1);
			cnt = stmt_result(be, g, 2);
		}
	} else {
		for (n = s->op4.lval->h; n; n = n->next) {
			stmt *t = n->data;

			g = stmt_group(be, column(be, t), grp, ext, cnt, !n->next);
			grp = stmt_result(be, g, 0);
			ext = stmt_result(be, g, 1);
			cnt = stmt_result(be, g, 2);
		}
	}
	if (!ext)
		return NULL;

	for (n = s->op4.lval->h; n; n = n->next) {
		stmt *t = n->data;

		stmt *s = stmt_project(be, ext, t);
		t = stmt_alias(be, s, t->label, table_name(sql->sa, t), column_name(sql->sa, t));
		list_append(rl, t);
	}

	if (distinct)
		*distinct = ext;
	s = stmt_list(be, rl);
	return s;
}

static stmt *
rel2bin_single(backend *be, stmt *s)
{
	if (!s || (s->key && s->nrcols == 0))
		return s;

	mvc *sql = be->mvc;
	list *rl = sa_list(sql->sa);

	for (node *n = s->op4.lval->h; n; n = n->next) {
		stmt *t = n->data;
		assert(t->label);
		sql_alias *rnme = table_name(sql->sa, t);
		const char *nme = column_name(sql->sa, t);
		int label = t->label;
		sql_subfunc *zero_or_one = sql_bind_func(sql, "sys", "zero_or_one", tail_type(t), NULL, F_AGGR, true, true);

		t = stmt_aggr(be, t, NULL, NULL, zero_or_one, 1, 0, 1);
		t = stmt_alias(be, t, label, rnme, nme);
		list_append(rl, t);
	}
	s = stmt_list(be, rl);
	return s;
}

static stmt *
rel_rename(backend *be, sql_rel *rel, stmt *sub)
{
	if (rel->exps) {
		node *en, *n;
		list *l = sa_list(be->mvc->sa);

		for (en = rel->exps->h, n = sub->op4.lval->h; en && n; en = en->next, n = n->next) {
			sql_exp *exp = en->data;
			stmt *s = n->data;

			if (!s) {
				assert(be->mvc->session->status == -10); /* Stack overflow errors shouldn't terminate the server */
				return NULL;
			}
			s = stmt_rename(be, exp, s);
			list_append(l, s);
		}
		sub = stmt_list(be, l);
	}
	return sub;
}

static stmt*
subres_assign_newresultvars(backend *be, stmt *rel_stmt)
{
	list *stmts = rel_stmt->op4.lval;
	list *nstmt = sa_list(be->mvc->sa);
	for (node *n = stmts->h; n; n = n->next) {
		stmt *r = n->data;
		InstrPtr a = newAssignment(be->mb);
		stmt *ns = NULL;
		sql_alias *rnme = table_name(be->mvc->sa, r);
		const char *nme = column_name(be->mvc->sa, r);
		int label = r->label;

		if (r->nrcols == 0)
			r = const_column(be, r);
		ns = stmt_alias(be, r, label, rnme, nme);
		ns->flag = cmp_project; /* mark as special */
		a = pushArgument(be->mb, a, ns->nr);
		pushInstruction(be->mb, a);
		ns->q = a;
		ns->nr = a->argv[0];
		append(nstmt, ns);
	}
	return stmt_list(be, nstmt);
}

static stmt*
subres_assign_resultvars(backend *be, stmt *rel_stmt, list *vars)
{
	if (!rel_stmt)
		return NULL;
	list *stmts = rel_stmt->op4.lval;
	list *nstmt = sa_list(be->mvc->sa);
	for (node *n = stmts->h, *m = vars->h; n && m; n = n->next, m = m->next) {
		stmt *r = n->data;
		stmt *v = m->data;
		InstrPtr a = newAssignment(be->mb);
		stmt *ns = NULL;
		sql_alias *rnme = table_name(be->mvc->sa, r);
		const char *nme = column_name(be->mvc->sa, r);
		int label = r->label;

		if (r->nrcols == 0)
			r = const_column(be, r);
		ns = stmt_alias(be, r, label, rnme, nme);
		a->argv[0] = v->nr;
		a = pushArgument(be->mb, a, ns->nr);
		pushInstruction(be->mb, a);
		ns->q = a;
		ns->nr = a->argv[0];
		append(nstmt, ns);
	}
	return stmt_list(be, nstmt);
}

static sql_exp*
topn_limit(sql_rel *rel)
{
	if (rel->exps) {
		sql_exp *limit = rel->exps->h->data;
		if (exp_is_null(limit)) /* If the limit is NULL, ignore the value */
			return NULL;
		return limit;
	}
	return NULL;
}

static sql_exp*
topn_offset(sql_rel *rel)
{
	if (rel->exps && list_length(rel->exps) > 1) {
		sql_exp *offset = rel->exps->h->next->data;

		return offset;
	}
	return NULL;
}

static stmt *
stmt_limit_value(backend *be, sql_rel *topn)
{
	stmt *l = NULL;

	if (topn) {
		sql_exp *le = topn_limit(topn);
		sql_exp *oe = topn_offset(topn);

		if (le) {
			l = exp_bin(be, le, NULL, NULL, NULL, NULL, NULL, NULL, 0, 0, 0);
			if(!l)
				return NULL;
			if (oe) {
				sql_subtype *lng = sql_fetch_localtype(TYPE_lng);
				sql_subfunc *add = sql_bind_func_result(be->mvc, "sys", "sql_add", F_FUNC, true, lng, 2, lng, lng);
				stmt *o = exp_bin(be, oe, NULL, NULL, NULL, NULL, NULL, NULL, 0, 0, 0);
				if(!o)
					return NULL;
				l = stmt_binop(be, l, o, NULL, add);
			}
		}
	}
	return l;
}

static stmt *
rel2bin_recursive_munion(backend *be, sql_rel *rel, list *refs, sql_rel *topn)
{
	mvc *sql = be->mvc;
	stmt *rel_stmt = NULL, *sub = NULL;
	int nr_unions = list_length((list*)rel->l);
	if (nr_unions != 2)
		return sql_error(sql, 10, SQLSTATE(27000) "UNION: recursive unions need a base and recursive part");
	stmt *l = stmt_limit_value(be, topn);

	bool distinct = need_distinct(rel);
	sql_rel *base = ((list*)rel->l)->h->data;
	sql_rel *recursive = ((list*)rel->l)->h->next->data;

	/* base part */
	rel_stmt = subrel_bin(be, base, refs);
	rel_stmt = subrel_project(be, rel_stmt, refs, base);
	if (!rel_stmt)
		return NULL;

	if (recursive) {
		int gcnt = 0;
		list *result_table = sa_list(be->mvc->sa);
		for(node *n = rel->exps->h; n; n = n->next) {
			sql_exp *e = n->data;
			stmt *s = stmt_bat_new(be, exp_subtype(e), -1);
			append(result_table, s);
		}
		rel_stmt = subres_assign_newresultvars(be, rel_stmt);
		if (distinct)
			rel_stmt = rel2bin_distinct(be, rel_stmt, NULL);
		refs_update_stmt(refs, base, rel_stmt);

		/* cnt = count(temptable) */
		sql_subfunc *cnt = sql_bind_func(sql, "sys", "count", sql_fetch_localtype(TYPE_void), NULL, F_AGGR, true, true);
		stmt *cnts = stmt_aggr(be, rel_stmt->op4.lval->h->data, NULL, NULL, cnt, 1, 0, 1);

		/* if topn keep total count */
		if (l) {
			InstrPtr r = newAssignment(be->mb);
			gcnt = r->argv[0];
			r->argc = r->retc = 1;
			r = pushArgument(be->mb, r, cnts->nr);
			pushInstruction(be->mb, r);
		}

		/* while cnt > 0 (and total < limit): */
		InstrPtr r = newAssignment(be->mb);
		if (r == NULL)
			return NULL;
		int barrier_var = r->argv[0];
		r->argc = r->retc = 1;
		r->barrier = BARRIERsymbol;
		r = pushBit(be->mb, r, TRUE);
		pushInstruction(be->mb, r);

		if (l)
			r = newStmtArgs(be->mb, calcRef, "between", 9);
		else
			r = newStmtArgs(be->mb, calcRef, "<=", 3);
		if (r == NULL)
			return NULL;
		getArg(r, 0) = barrier_var;
		r->barrier = LEAVEsymbol;
		r = pushArgument(be->mb, r, cnts->nr);
		r = pushLng(be->mb, r, 0);
		if (l) {
			r = pushArgument(be->mb, r, l->nr);
			r = pushBit(be->mb, r, FALSE); /* not symmetrical */
			r = pushBit(be->mb, r, TRUE);  /* including lower bound */
			r = pushBit(be->mb, r, FALSE); /* excluding upper bound */
			r = pushBit(be->mb, r, FALSE); /* nils_false */
			r = pushBit(be->mb, r, TRUE);  /* anti */
		}
		pushInstruction(be->mb, r);

		/* insert temptable into result_table and make link between result_table and table name */
		for(node *n = result_table->h, *m = rel_stmt->op4.lval->h; n && m; n = n->next, m = m->next) {
			stmt *a = m->data;
			stmt *v = n->data;
			stmt *r = stmt_append(be, v, a);
			r->nr = r->q->argv[0] = v->nr;
			n->data = stmt_alias(be, r, a->label, a->tname, a->cname);
		}

		if (l) {
			InstrPtr r = newStmtArgs(be->mb, calcRef, "+", 3);
			r->argv[0] = gcnt;
			r->argc = r->retc = 1;
			r = pushArgument(be->mb, r, cnts->nr);
			r = pushArgument(be->mb, r, gcnt);
			pushInstruction(be->mb, r);

			r = newStmtArgs(be->mb, calcRef, ">", 3);
			if (r == NULL)
				return NULL;
			getArg(r, 0) = barrier_var;
			r->barrier = LEAVEsymbol;
			r = pushArgument(be->mb, r, gcnt);
			r = pushArgument(be->mb, r, l->nr);
			pushInstruction(be->mb, r);
		}

		/* recursive part */
		stmt *rec = subrel_bin(be, recursive, refs);
		if (!rec)
			return NULL;
		rec = subrel_project(be, rec, refs, recursive);
		rec = subres_assign_resultvars(be, rec, rel_stmt->op4.lval);
		if (distinct) {
			rec = rel2bin_distinct(be, rec, NULL);
			/* remove values already in the result table */
			stmt *s = releqjoin(be, rec->op4.lval, result_table, NULL, 0 /* use hash */, 0, 1 /*is_semantics*/);
			stmt *lm = stmt_result(be, s, 0);

			s = stmt_mirror(be, rec->op4.lval->h->data);
			s = stmt_tdiff(be, s, lm, NULL);
			rec->cand = s;
			rec = subrel_project(be, rec, refs, recursive);
			rec = subres_assign_resultvars(be, rec, rel_stmt->op4.lval);
		}

		/* cnt = count(temptable) */
		stmt *s = stmt_aggr(be, rec->op4.lval->h->data, NULL, NULL, cnt, 1, 0, 1);
		s->nr = s->q->argv[0] = cnts->nr;

		/* jump back */
		r = newStmtArgs(be->mb, calcRef, ">", 3);
		if (r == NULL)
			return NULL;
		getArg(r, 0) = barrier_var;
		r->argc = r->retc = 1;
		r = pushArgument(be->mb, r, cnts->nr);
		r = pushLng(be->mb, r, 0);
		r->barrier = REDOsymbol;
		pushInstruction(be->mb, r);

		r = newAssignment(be->mb);
		if (r == NULL)
			return NULL;
		getArg(r, 0) = barrier_var;
		r->argc = r->retc = 1;
		r->barrier = EXITsymbol;
		pushInstruction(be->mb, r);

		/* relabel */
		for(node *n = result_table->h, *m = rel->exps->h; n && m; n = n->next, m = m->next) {
			stmt *r = n->data;
			sql_exp *e = m->data;
			const char *cname = exp_name(e);
			sql_alias *tname = exp_relname(e);

			n->data = stmt_alias(be, r, e->alias.label, tname, cname);
		}
		sub = stmt_list(be, result_table);
	}

	if (is_single(rel))
		sub = rel2bin_single(be, sub);
	return sub;
}

static stmt *
rel2bin_munion(backend *be, sql_rel *rel, list *refs)
{
	if (is_recursive(rel))
		return rel2bin_recursive_munion(be, rel, refs, NULL);

	mvc *sql = be->mvc;
	list *l, *rstmts;
	node *n, *m;
	stmt *rel_stmt = NULL, *sub;
	int i, len = 0, nr_unions = list_length((list*)rel->l);

	/* convert to stmt and store the munion operands in rstmts list */
	rstmts = sa_list(sql->sa);
	for (n = ((list*)rel->l)->h; n; n = n->next) {
		rel_stmt = subrel_bin(be, n->data, refs);
		rel_stmt = subrel_project(be, rel_stmt, refs, n->data);
		if (!rel_stmt)
			return NULL;
		list_append(rstmts, rel_stmt);
		if (!len || len > list_length(rel_stmt->op4.lval))
			len = list_length(rel_stmt->op4.lval);
	}

	/* construct relation */
	l = sa_list(sql->sa);

	/* for every op4 lval node */
	for (i = 0; i < len; i++) {
		/* extract t and c name from the first stmt */
		stmt *s = list_fetch(((stmt*)rstmts->h->data)->op4.lval, i);
		if (s == NULL)
			return NULL;
		sql_alias *rnme = table_name(sql->sa, s);
		const char *nme = column_name(sql->sa, s);
		int label = s->label;
		/* create a const column also from the first stmt */
		s = stmt_pack(be, column(be, s), nr_unions);
		/* for every other rstmt */
		for (m = rstmts->h->next; m; m = m->next) {
			stmt *t = list_fetch(((stmt*)m->data)->op4.lval, i);
			if (t == NULL)
				return NULL;
			s = stmt_pack_add(be, s, column(be, t));
			if (s == NULL)
				return NULL;
		}
		s = stmt_alias(be, s, label, rnme, nme);
		if (s == NULL)
			return NULL;
		list_append(l, s);
	}
	sub = stmt_list(be, l);

	sub = rel_rename(be, rel, sub);
	if (need_distinct(rel))
		sub = rel2bin_distinct(be, sub, NULL);
	if (is_single(rel))
		sub = rel2bin_single(be, sub);
	return sub;
}

static stmt *
rel2bin_except(backend *be, sql_rel *rel, list *refs)
{
	mvc *sql = be->mvc;
	sql_subtype *lng = sql_fetch_localtype(TYPE_lng);
	list *stmts;
	node *n, *m;
	stmt *left = NULL, *right = NULL, *sub;
	sql_subfunc *min;

	stmt *lg = NULL, *rg = NULL;
	stmt *lgrp = NULL, *rgrp = NULL;
	stmt *lext = NULL, *rext = NULL, *next = NULL;
	stmt *lcnt = NULL, *rcnt = NULL, *ncnt = NULL, *zero = NULL;
	stmt *s, *lm, *rm;
	list *lje = sa_list(sql->sa);
	list *rje = sa_list(sql->sa);

	if (rel->l) /* first construct the left sub relation */
		left = subrel_bin(be, rel->l, refs);
	if (rel->r) /* first construct the right sub relation */
		right = subrel_bin(be, rel->r, refs);
	if (!left || !right)
		return NULL;
	left = subrel_project(be, left, refs, rel->l);
	right = subrel_project(be, right, refs, rel->r);
	left = row2cols(be, left);
	right = row2cols(be, right);

	/*
	 * The multi column except is handled using group by's and
	 * group size counts on both sides of the intersect. We then
	 * return for each group of L with min(L.count,R.count),
	 * number of rows.
	 */
	for (n = left->op4.lval->h; n; n = n->next) {
		lg = stmt_group(be, column(be, n->data), lgrp, lext, lcnt, !n->next);
		lgrp = stmt_result(be, lg, 0);
		lext = stmt_result(be, lg, 1);
		lcnt = stmt_result(be, lg, 2);
	}
	for (n = right->op4.lval->h; n; n = n->next) {
		rg = stmt_group(be, column(be, n->data), rgrp, rext, rcnt, !n->next);
		rgrp = stmt_result(be, rg, 0);
		rext = stmt_result(be, rg, 1);
		rcnt = stmt_result(be, rg, 2);
	}

	if (!lg || !rg)
		return NULL;

	if (need_distinct(rel)) {
		lcnt = stmt_const(be, lcnt, stmt_atom_lng(be, 1));
		rcnt = stmt_const(be, rcnt, stmt_atom_lng(be, 1));
	}

	/* now find the matching groups */
	for (n = left->op4.lval->h, m = right->op4.lval->h; n && m; n = n->next, m = m->next) {
		stmt *l = column(be, n->data);
		stmt *r = column(be, m->data);

		l = stmt_project(be, lext, l);
		r = stmt_project(be, rext, r);
		list_append(lje, l);
		list_append(rje, r);
	}
	s = releqjoin(be, lje, rje, NULL, 0 /* use hash */, 0, 1 /*is_semantics*/);
	lm = stmt_result(be, s, 0);
	rm = stmt_result(be, s, 1);

	s = stmt_mirror(be, lext);
	s = stmt_tdiff(be, s, lm, NULL);

	/* first we find those missing in R */
	next = stmt_project(be, s, lext);
	ncnt = stmt_project(be, s, lcnt);
	zero = stmt_const(be, s, stmt_atom_lng(be, 0));

	/* ext, lcount, rcount */
	lext = stmt_project(be, lm, lext);
	lcnt = stmt_project(be, lm, lcnt);
	rcnt = stmt_project(be, rm, rcnt);

	/* append those missing in L */
	lext = stmt_append(be, lext, next);
	lcnt = stmt_append(be, lcnt, ncnt);
	rcnt = stmt_append(be, rcnt, zero);

	min = sql_bind_func_result(sql, "sys", "sql_sub", F_FUNC, true, lng, 2, lng, lng);
	s = stmt_binop(be, lcnt, rcnt, NULL, min); /* use count */

	/* now we have gid,cnt, blowup to full groupsizes */
	s = stmt_gen_group(be, lext, s);

	/* project columns of left hand expression */
	stmts = sa_list(sql->sa);
	for (n = left->op4.lval->h; n; n = n->next) {
		stmt *c1 = column(be, n->data);
		assert(c1->label);
		sql_alias *rnme = NULL;
		const char *nme = column_name(sql->sa, c1);
		int label = c1->label;

		/* retain name via the stmt_alias */
		c1 = stmt_project(be, s, c1);

		rnme = table_name(sql->sa, c1);
		c1 = stmt_alias(be, c1, label, rnme, nme);
		list_append(stmts, c1);
	}
	sub = stmt_list(be, stmts);
	return rel_rename(be, rel, sub);
}

static stmt *
rel2bin_inter(backend *be, sql_rel *rel, list *refs)
{
	mvc *sql = be->mvc;
	sql_subtype *lng = sql_fetch_localtype(TYPE_lng);
	list *stmts;
	node *n, *m;
	stmt *left = NULL, *right = NULL, *sub;
	sql_subfunc *min;

	stmt *lg = NULL, *rg = NULL;
	stmt *lgrp = NULL, *rgrp = NULL;
	stmt *lext = NULL, *rext = NULL;
	stmt *lcnt = NULL, *rcnt = NULL;
	stmt *s, *lm, *rm;
	list *lje = sa_list(sql->sa);
	list *rje = sa_list(sql->sa);

	if (rel->l) /* first construct the left sub relation */
		left = subrel_bin(be, rel->l, refs);
	if (rel->r) /* first construct the right sub relation */
		right = subrel_bin(be, rel->r, refs);
	left = subrel_project(be, left, refs, rel->l);
	right = subrel_project(be, right, refs, rel->r);
	if (!left || !right)
		return NULL;
	left = row2cols(be, left);

	/*
	 * The multi column intersect is handled using group by's and
	 * group size counts on both sides of the intersect. We then
	 * return for each group of L with min(L.count,R.count),
	 * number of rows.
	 */
	for (n = left->op4.lval->h; n; n = n->next) {
		lg = stmt_group(be, column(be, n->data), lgrp, lext, lcnt, !n->next);
		lgrp = stmt_result(be, lg, 0);
		lext = stmt_result(be, lg, 1);
		lcnt = stmt_result(be, lg, 2);
	}
	for (n = right->op4.lval->h; n; n = n->next) {
		rg = stmt_group(be, column(be, n->data), rgrp, rext, rcnt, !n->next);
		rgrp = stmt_result(be, rg, 0);
		rext = stmt_result(be, rg, 1);
		rcnt = stmt_result(be, rg, 2);
	}

	if (!lg || !rg)
		return NULL;

	if (need_distinct(rel)) {
		lcnt = stmt_const(be, lcnt, stmt_atom_lng(be, 1));
		rcnt = stmt_const(be, rcnt, stmt_atom_lng(be, 1));
	}

	/* now find the matching groups */
	for (n = left->op4.lval->h, m = right->op4.lval->h; n && m; n = n->next, m = m->next) {
		stmt *l = column(be, n->data);
		stmt *r = column(be, m->data);

		l = stmt_project(be, lext, l);
		r = stmt_project(be, rext, r);
		list_append(lje, l);
		list_append(rje, r);
	}
	s = releqjoin(be, lje, rje, NULL, 0 /* use hash */, 0, 1 /* is_semantics */);
	lm = stmt_result(be, s, 0);
	rm = stmt_result(be, s, 1);

	/* ext, lcount, rcount */
	lext = stmt_project(be, lm, lext);
	lcnt = stmt_project(be, lm, lcnt);
	rcnt = stmt_project(be, rm, rcnt);

	min = sql_bind_func(sql, "sys", "sql_min", lng, lng, F_FUNC, true, true);
	s = stmt_binop(be, lcnt, rcnt, NULL, min);

	/* now we have gid,cnt, blowup to full groupsizes */
	s = stmt_gen_group(be, lext, s);

	/* project columns of left hand expression */
	stmts = sa_list(sql->sa);
	for (n = left->op4.lval->h; n; n = n->next) {
		stmt *c1 = column(be, n->data);
		assert(c1->label);
		sql_alias *rnme = NULL;
		const char *nme = column_name(sql->sa, c1);
		int label = c1->label;

		/* retain name via the stmt_alias */
		c1 = stmt_project(be, s, c1);

		rnme = table_name(sql->sa, c1);
		c1 = stmt_alias(be, c1, label, rnme, nme);
		list_append(stmts, c1);
	}
	sub = stmt_list(be, stmts);
	return rel_rename(be, rel, sub);
}

static int
find_matching_exp(list *exps, sql_exp *e)
{
	int i = 0;
	for (node *n = exps->h; n; n = n->next, i++) {
		if (exp_match(n->data, e))
			return i;
	}
	return -1;
}

static stmt *
sql_reorder(backend *be, stmt *order, list *exps, stmt *s, list *oexps, list *ostmts)
{
	list *l = sa_list(be->mvc->sa);

	for (node *n = s->op4.lval->h, *m = exps->h; n && m; n = n->next, m = m->next) {
		int pos = 0;
		stmt *sc = n->data;
		sql_exp *pe = m->data;
		const char *cname = column_name(be->mvc->sa, sc);
		sql_alias *tname = table_name(be->mvc->sa, sc);

		if (oexps && (pos = find_matching_exp(oexps, pe)) >= 0 && list_fetch(ostmts, pos)) {
			sc = list_fetch(ostmts, pos);
		} else {
			sc = stmt_project(be, order, sc);
		}
		sc = stmt_alias(be, sc, pe->alias.label, tname, cname);
		list_append(l, sc);
	}
	return stmt_list(be, l);
}

static stmt *
rel2bin_project(backend *be, sql_rel *rel, list *refs, sql_rel *topn)
{
	mvc *sql = be->mvc;
	list *pl;
	node *en, *n;
	stmt *sub = NULL, *psub = NULL;
	stmt *l = NULL;

	if (!rel->exps)
		return stmt_none(be);

	l = stmt_limit_value(be, topn);
	if (!l)
		topn = NULL;

	if (rel->l) { /* first construct the sub relation */
		sql_rel *l = rel->l;
		if (l->op == op_ddl) {
			sql_table *t = rel_ddl_table_get(l);

			if (t)
				sub = rel2bin_sql_table(be, t, rel->exps);
		} else {
			sub = subrel_bin(be, rel->l, refs);
		}
		sub = subrel_project(be, sub, refs, rel->l);
		if (!sub)
			return NULL;
	}

	pl = sa_list(sql->sa);
	if (pl == NULL)
		return NULL;
	if (sub)
		pl->expected_cnt = list_length(sub->op4.lval);
	psub = stmt_list(be, pl);
	if (psub == NULL)
		return NULL;
	int nrcols = 0;
	for (en = rel->exps->h; en; en = en->next) {
		sql_exp *exp = en->data;

		if (exp->virt) {
			/* we need to ouput composite properly, for insert statements */
			continue;
		}
		int oldvtop = be->mb->vtop, oldstop = be->mb->stop;
		stmt *s = exp_bin(be, exp, sub, NULL /*psub*/, NULL, NULL, NULL, NULL, 0, 0, 0);

		if (!s) { /* try with own projection as well, but first clean leftover statements */
			clean_mal_statements(be, oldstop, oldvtop);
			s = exp_bin(be, exp, sub, psub, NULL, NULL, NULL, NULL, 0, 0, 0);
		}
		if (!s) /* error */
			return NULL;
		/* single value with limit */
		if (topn && rel->r && sub && sub->nrcols == 0 && s->nrcols == 0)
			s = const_column(be, s);
		else if (sub && sub->nrcols >= 1 && s->nrcols == 0)
			s = stmt_const(be, bin_find_smallest_column(be, sub), s);
		else if (nrcols && s->nrcols == 0)
			s = stmt_const(be, pl->h->data, s);

		if (!exp_name(exp))
			exp_label(sql->sa, exp, ++sql->label);
		if (exp_name(exp)) {
			s = stmt_rename(be, exp, s);
			s->label = exp->alias.label;
		}
		if (!nrcols && s->nrcols && !list_empty(pl)) {
			for (node *n = pl->h; n; n=n->next)
				n->data = stmt_const(be, s, n->data);
		}
		nrcols = s->nrcols;
		list_append(pl, s);
	}
	stmt_set_nrcols(psub);

	/* In case of a topn
		if both order by and distinct: then get first order by col
		do topn on it. Project all again! Then rest
	*/
	if (topn && rel->r) {
		list *oexps = rel->r, *npl = sa_list(sql->sa);
		/* distinct, topn returns at least N (unique groups) */
		int distinct = need_distinct(rel);
		stmt *limit = NULL, *lpiv = NULL, *lgid = NULL;
		int nr_obe = list_length(oexps);

		/* check for partition columns */
		stmt *grp = NULL, *ext = NULL, *cnt = NULL;
		for (n=oexps->h; n; n = n->next, nr_obe--) {
			sql_exp *gbe = n->data;
			bool last = (!n->next || !is_partitioning((sql_exp*)n->next->data));

			if (!topn->grouped || !is_partitioning(gbe))
				break;
			/* create group by */
			stmt *gbcol = exp_bin(be, gbe, sub, NULL, NULL, NULL, NULL, NULL, 0, 0, 0);

			if (!gbcol) {
				assert(sql->session->status == -10); /* Stack overflow errors shouldn't terminate the server */
				return NULL;
			}
			if (!gbcol->nrcols)
				gbcol = stmt_const(be, bin_find_smallest_column(be, sub), gbcol);
			stmt *groupby = stmt_group(be, gbcol, grp, ext, cnt, last);
			grp = stmt_result(be, groupby, 0);
			ext = stmt_result(be, groupby, 1);
			cnt = stmt_result(be, groupby, 2);
			gbcol = stmt_alias(be, gbcol, gbe->alias.label, exp_find_rel_name(gbe), exp_name(gbe));
		}

		if (grp)
			lgid = grp;
		for (; n; n = n->next, nr_obe--) {
			sql_exp *orderbycole = n->data;

			stmt *orderbycolstmt = exp_bin(be, orderbycole, sub, psub, NULL, NULL, NULL, NULL, 0, 0, 0);

			if (!orderbycolstmt)
				return NULL;

			/* handle constants */
			if (orderbycolstmt->nrcols == 0 && n->next) /* no need to sort on constant */
				continue;
			orderbycolstmt = column(be, orderbycolstmt);
			if (!limit) {	/* topn based on a single column */
				limit = stmt_limit(be, orderbycolstmt, NULL, grp, stmt_atom_lng(be, 0), l, distinct, is_ascending(orderbycole), nulls_last(orderbycole), nr_obe, 1);
			} else {	/* topn based on 2 columns */
				limit = stmt_limit(be, orderbycolstmt, lpiv, lgid, stmt_atom_lng(be, 0), l, distinct, is_ascending(orderbycole), nulls_last(orderbycole), nr_obe, 1);
			}
			if (!limit)
				return NULL;
			lpiv = limit;
			if (!grp && nr_obe > 1) {
				lpiv = stmt_result(be, limit, 0);
				lgid = stmt_result(be, limit, 1);
				if (lpiv == NULL || lgid == NULL)
					return NULL;
			}
		}
		if (!lpiv) {
			stmt *orderbycolstmt = pl->h->data;

			if (!orderbycolstmt)
				return NULL;

			orderbycolstmt = column(be, orderbycolstmt);
			limit = stmt_limit(be, orderbycolstmt, NULL, grp, stmt_atom_lng(be, 0), l, distinct, 0, 0, nr_obe, 1);
			lpiv = limit;
			if (!lpiv)
				return NULL;
		}

		limit = lpiv;
		if (!limit) /* partition/order by cols fully overlap */
			limit = stmt_limit(be, pl->h->data, NULL, grp, stmt_atom_lng(be, 0), l, 0,0,0,0,1);
		if (limit && grp)
			limit = stmt_project(be, stmt_selectnonil(be, limit, NULL), limit);
		stmt *s;
		for (n=pl->h ; n; n = n->next) {
			stmt *os = n->data;
			list_append(npl, s=stmt_project(be, limit, column(be, os)));
			s->label = os->label;
		}
		psub = stmt_list(be, npl);

		/* also rebuild sub as multiple orderby expressions may use the sub table (ie aren't part of the result columns) */
		pl = sub->op4.lval;
		npl = sa_list(sql->sa);
		for (n=pl->h ; n; n = n->next) {
			stmt *os = n->data;
			list_append(npl, s = stmt_project(be, limit, column(be, os)));
			s->label = os->label;
		}
		sub = stmt_list(be, npl);
	}
	if (need_distinct(rel)) {
		stmt *distinct = NULL;
		psub = rel2bin_distinct(be, psub, &distinct);
		/* also rebuild sub as multiple orderby expressions may use the sub table (ie aren't part of the result columns) */
		if (sub && distinct) {
			list *npl = sa_list(sql->sa);

			pl = sub->op4.lval;
			for (n=pl->h ; n; n = n->next)
				list_append(npl, stmt_project(be, distinct, column(be, n->data)));
			sub = stmt_list(be, npl);
		}
	}
	if (/*(!topn || need_distinct(rel)) &&*/ rel->r) {
		list *oexps = rel->r;
		stmt *orderby_ids = NULL, *orderby_grp = NULL;

		list *ostmts = sa_list(be->mvc->sa);
		for (en = oexps->h; en; en = en->next) {
			stmt *orderby = NULL;
			sql_exp *orderbycole = en->data;
			stmt *orderbycolstmt = exp_bin(be, orderbycole, sub, psub, NULL, NULL, NULL, NULL, 0, 0, 0);

			if (!orderbycolstmt) {
				assert(sql->session->status == -10); /* Stack overflow errors shouldn't terminate the server */
				return NULL;
			}
			/* single values don't need sorting */
			if (orderbycolstmt->nrcols == 0) {
				append(ostmts, NULL);
				continue;
			}
			if (orderby_ids)
				orderby = stmt_reorder(be, orderbycolstmt, is_ascending(orderbycole), nulls_last(orderbycole), orderby_ids, orderby_grp);
			else
				orderby = stmt_order(be, orderbycolstmt, is_ascending(orderbycole), nulls_last(orderbycole));
			stmt *orderby_vals = stmt_result(be, orderby, 0);
			append(ostmts, orderby_vals);
			orderby_ids = stmt_result(be, orderby, 1);
			orderby_grp = stmt_result(be, orderby, 2);
		}
		if (orderby_ids)
			psub = sql_reorder(be, orderby_ids, rel->exps, psub, oexps, ostmts);
	}
	return psub;
}

static stmt *
rel2bin_predicate(backend *be)
{
	return const_column(be, stmt_bool(be, 1));
}

static stmt *
rel2bin_select(backend *be, sql_rel *rel, list *refs)
{
	mvc *sql = be->mvc;
	node *en;
	stmt *sub = NULL, *sel = NULL;
	stmt *predicate = NULL;

	if (rel->l) { /* first construct the sub relation */
		sub = subrel_bin(be, rel->l, refs);
		if (!sub)
			return NULL;
		sel = sub->cand;
		sub = row2cols(be, sub);
	}
	if (!sub && !predicate)
		predicate = rel2bin_predicate(be);
	if (list_empty(rel->exps)) {
		if (sub)
			return sub;
		if (predicate)
			return predicate;
		assert(0);
	}
	en = rel->exps->h;
	if (!sub && predicate) {
		list *l = sa_list(sql->sa);
		assert(predicate);
		append(l, predicate);
		sub = stmt_list(be, l);
	}
	/* handle possible index lookups */
	/* expressions are in index order ! */
	if (sub && en) {
		sql_exp *e = en->data;
		prop *p;

		if ((p=find_prop(e->p, PROP_HASHCOL)) != NULL && !is_anti(e)) {
			sql_idx *i = p->value.pval;
			int oldvtop = be->mb->vtop, oldstop = be->mb->stop;

			if (!(sel = rel2bin_hash_lookup(be, rel, sub, NULL, i, en))) {
				/* hash lookup cannot be used, clean leftover mal statements */
				clean_mal_statements(be, oldstop, oldvtop);
			}
		}
	}
	for (en = rel->exps->h; en; en = en->next) {
		sql_exp *e = en->data;
		stmt *s = exp_bin(be, e, sub, NULL, NULL, NULL, NULL, sel, 0, 1, 0);

		if (!s) {
			assert(sql->session->status == -10); /* Stack overflow errors shouldn't terminate the server */
			return NULL;
		}
		if (s->nrcols == 0){
			if (!predicate && sub && !list_empty(sub->op4.lval))
				predicate = stmt_const(be, bin_find_smallest_column(be, sub), stmt_bool(be, 1));
			else if (!predicate)
				predicate = const_column(be, stmt_bool(be, 1));
			if (e->type != e_cmp) {
				sql_subtype *bt = sql_fetch_localtype(TYPE_bit);

				s = stmt_convert(be, s, NULL, exp_subtype(e), bt);
			}
			sel = stmt_uselect(be, predicate, s, cmp_equal, sel, 0, 0);
		} else if (e->type != e_cmp) {
			sel = stmt_uselect(be, s, stmt_bool(be, 1), cmp_equal, sel, 0, 0);
		} else {
			sel = s;
		}
	}

	if (sub && sel) {
		sub = stmt_list(be, sub->op4.lval); /* protect against references */
		sub->cand = sel;
	}
	return sub;
}

static stmt *
rel2bin_groupby(backend *be, sql_rel *rel, list *refs)
{
	mvc *sql = be->mvc;
	list *l, *aggrs, *gbexps = sa_list(sql->sa);
	node *n, *en;
	stmt *sub = NULL, *cursub;
	stmt *groupby = NULL, *grp = NULL, *ext = NULL, *cnt = NULL;

	if (rel->l) { /* first construct the sub relation */
		sub = subrel_bin(be, rel->l, refs);
		sub = subrel_project(be, sub, refs, rel->l);
		if (!sub)
			return NULL;
	}

	if (sub && sub->type == st_list && sub->op4.lval->h && !((stmt*)sub->op4.lval->h->data)->nrcols) {
		if (!rel->r && list_length(rel->exps) == 1) {
			sql_exp *cnt = rel->exps->h->data;
			if (cnt->type == e_aggr && !cnt->l && cnt->intern) {
				stmt *cntstmt = stmt_atom_lng(be, 1);
			   	if (add_to_rowcount_accumulator(be, cntstmt->nr) < 0)
					return sql_error(sql, 10, SQLSTATE(HY013) MAL_MALLOC_FAIL);
				return stmt_list(be, append(sa_list(sql->sa), cntstmt));
			}
		}
		list *newl = sa_list(sql->sa);
		node *n;

		for (n=sub->op4.lval->h; n; n = n->next) {
			stmt *s = n->data;
			assert(s->label);
			const char *cname = column_name(sql->sa, s);
			sql_alias *tname = table_name(sql->sa, s);
			int label = s->label;

			s = column(be, s);
			s = stmt_alias(be, s, label, tname, cname);
			append(newl, s);
		}
		sub = stmt_list(be, newl);
	}

	/* groupby columns */

	/* Keep groupby columns, so that they can be looked up in the aggr list */
	if (rel->r) {
		list *exps = rel->r;
		for (en = exps->h; en; en = en->next) {
			sql_exp *e = en->data;
			stmt *gbcol = exp_bin(be, e, sub, NULL, NULL, NULL, NULL, NULL, 0, 0, 0);

			if (!gbcol) {
				assert(sql->session->status == -10); /* Stack overflow errors shouldn't terminate the server */
				return NULL;
			}
			if (!gbcol->nrcols)
				gbcol = stmt_const(be, bin_find_smallest_column(be, sub), gbcol);
			groupby = stmt_group(be, gbcol, grp, ext, cnt, !en->next);
			grp = stmt_result(be, groupby, 0);
			ext = stmt_result(be, groupby, 1);
			cnt = stmt_result(be, groupby, 2);
			gbcol = stmt_alias(be, gbcol, e->alias.label, exp_find_rel_name(e), exp_name(e));
			list_append(gbexps, gbcol);
		}
	}
	/* now aggregate */
	l = sa_list(sql->sa);
	if (l == NULL)
		return NULL;
	aggrs = rel->exps;
	cursub = stmt_list(be, l);
	if (cursub == NULL)
		return NULL;
	if (aggrs && !aggrs->h && ext)
		list_append(l, ext);
	for (n = aggrs->h; n; n = n->next) {
		sql_exp *aggrexp = n->data;
		stmt *aggrstmt = NULL;
		int oldvtop, oldstop;

		/* first look in the current aggr list (l) and group by column list */
		if (l && !aggrstmt && aggrexp->type == e_column)
			aggrstmt = list_find_column_nid(be, l, aggrexp->nid);
		if (gbexps && !aggrstmt && aggrexp->type == e_column) {
			aggrstmt = list_find_column_nid(be, gbexps, aggrexp->nid);
			if (aggrstmt && groupby) {
				aggrstmt = stmt_project(be, ext, aggrstmt);
				if (list_length(gbexps) == 1)
					aggrstmt->key = 1;
			}
		}

		oldvtop = be->mb->vtop;
		oldstop = be->mb->stop;
		if (!aggrstmt)
			aggrstmt = exp_bin(be, aggrexp, sub, NULL, grp, ext, cnt, NULL, 0, 0, 0);
		/* maybe the aggr uses intermediate results of this group by,
		   therefore we pass the group by columns too
		 */
		if (!aggrstmt) {
			clean_mal_statements(be, oldstop, oldvtop);
			aggrstmt = exp_bin(be, aggrexp, sub, cursub, grp, ext, cnt, NULL, 0, 0, 0);
		}
		if (!aggrstmt) {
			assert(sql->session->status == -10); /* Stack overflow errors shouldn't terminate the server */
			return NULL;
		}

		if (!aggrstmt->nrcols && ext && ext->nrcols)
			aggrstmt = stmt_const(be, ext, aggrstmt);

		aggrstmt = stmt_rename(be, aggrexp, aggrstmt);
		list_append(l, aggrstmt);
	}

	if (!rel->r && list_length(aggrs) == 1) {
		sql_exp *cnt = aggrs->h->data;
		stmt *cntstmt = l->h->data;
		if (cnt->type == e_aggr && !cnt->l && cnt->intern && add_to_rowcount_accumulator(be, cntstmt->nr) < 0)
			return sql_error(sql, 10, SQLSTATE(HY013) MAL_MALLOC_FAIL);
	}
	stmt_set_nrcols(cursub);
	return cursub;
}

static bool
has_partitioning( list *exps )
{
	for(node *n = exps->h; n; n = n->next){
		sql_exp *gbe = n->data;
		if (is_partitioning(gbe))
			return true;
	}
	return false;
}

static stmt *
rel2bin_topn(backend *be, sql_rel *rel, list *refs)
{
	mvc *sql = be->mvc;
	stmt *sub = NULL, *l = NULL, *o = NULL;
	node *n;

	if (rel->l) { /* first construct the sub relation */
		sql_rel *rl = rel->l;

		if (rl->op == op_munion && is_recursive(rl)) {
			if (rel_is_ref(rl)) {
				sub = refs_find_rel(refs, rl);
				if (!sub)
					sub = rel2bin_recursive_munion(be, rl, refs, rel);
			} else
				sub = rel2bin_recursive_munion(be, rl, refs, rel);
		} else if (rl->op == op_project) {
			if (rel_is_ref(rl)) {
				sub = refs_find_rel(refs, rl);
				if (!sub)
					sub = rel2bin_project(be, rl, refs, rel);
			} else
				sub = rel2bin_project(be, rl, refs, rel);
			if (rel->grouped && rl->r && has_partitioning(rl->r))
				return sub;
		} else {
			sub = subrel_bin(be, rl, refs);
		}
		sub = subrel_project(be, sub, refs, rl);
	}
	if (!sub)
		return NULL;

	sql_exp *le = topn_limit(rel);
	sql_exp *oe = topn_offset(rel);

	n = sub->op4.lval->h;
	if (n) {
		stmt *limit = NULL, *sc = n->data;
		list *newl = sa_list(sql->sa);
		int oldvtop = be->mb->vtop, oldstop = be->mb->stop;

		if (le)
			l = exp_bin(be, le, NULL, NULL, NULL, NULL, NULL, NULL, 0, 0, 0);
		if (!l) {
			clean_mal_statements(be, oldstop, oldvtop);
			l = stmt_atom_lng_nil(be);
		}

		oldvtop = be->mb->vtop;
		oldstop = be->mb->stop;
		if (oe)
			o = exp_bin(be, oe, NULL, NULL, NULL, NULL, NULL, NULL, 0, 0, 0);
		if (!o) {
			clean_mal_statements(be, oldstop, oldvtop);
			o = stmt_atom_lng(be, 0);
		}
		if (!l || !o)
			return NULL;


		sc = column(be, sc);
		limit = stmt_limit(be, sc, NULL, NULL, o, l, 0,0,0,0,0);

		for ( ; n; n = n->next) {
			stmt *sc = n->data;
			const char *cname = column_name(sql->sa, sc);
			sql_alias *tname = table_name(sql->sa, sc);
			int label = sc->label;

			sc = column(be, sc);
			sc = stmt_project(be, limit, sc);
			list_append(newl, stmt_alias(be, sc, label, tname, cname));
		}
		sub = stmt_list(be, newl);
	}
	return sub;
}

static stmt *
rel2bin_sample(backend *be, sql_rel *rel, list *refs)
{
	mvc *sql = be->mvc;
	list *newl;
	stmt *sub = NULL, *sample_size = NULL, *sample = NULL, *seed = NULL;
	node *n;

	if (rel->l) /* first construct the sub relation */
		sub = subrel_bin(be, rel->l, refs);
	sub = subrel_project(be, sub, refs, rel->l);
	if (!sub)
		return NULL;

	n = sub->op4.lval->h;
	newl = sa_list(sql->sa);

	if (n) {
		stmt *sc = n->data;

		 if (!(sample_size = exp_bin(be, rel->exps->h->data, NULL, NULL, NULL, NULL, NULL, NULL, 0, 0, 0)))
			return NULL;

		if (rel->exps->cnt == 2) {
			seed = exp_bin(be, rel->exps->h->next->data, NULL, NULL, NULL, NULL, NULL, NULL, 0, 0, 0);
			if (!seed)
				return NULL;
		}

		sc = column(be, sc);
		sample = stmt_sample(be, sc /*stmt_alias(be, sc, 0, tname, cname)*/,sample_size, seed);

		for ( ; n; n = n->next) {
			stmt *sc = n->data;
			assert(sc->label);
			const char *cname = column_name(sql->sa, sc);
			sql_alias *tname = table_name(sql->sa, sc);
			int label = sc->label;

			sc = column(be, sc);
			sc = stmt_project(be, sample, sc);
			list_append(newl, stmt_alias(be, sc, label, tname, cname));
		}
	}
	sub = stmt_list(be, newl);
	return sub;
}

static stmt *
sql_parse(backend *be, sql_schema *s, const char *query, char mode)
{
	sql_rel *rel = rel_parse(be->mvc, s, query, mode);
	stmt *sq = NULL;

	if (rel && (rel = sql_processrelation(be->mvc, rel, 0, 1, 1, 1)))
		sq = rel_bin(be, rel);
	return sq;
}

static stmt *
insert_check_ukey(backend *be, list *inserts, sql_key *k, stmt *idx_inserts)
{
	mvc *sql = be->mvc;
/* pkey's cannot have NULLs, ukeys however can
   current implementation switches on 'NOT NULL' on primary key columns */

	char *msg = NULL;
	stmt *res;

	sql_subtype *lng = sql_fetch_localtype(TYPE_lng);
	sql_subfunc *cnt = sql_bind_func(sql, "sys", "count", sql_fetch_localtype(TYPE_void), NULL, F_AGGR, true, true);
	sql_subtype *bt = sql_fetch_localtype(TYPE_bit);
	stmt *dels = stmt_tid(be, k->t, 0);
	sql_subfunc *ne = sql_bind_func_result(sql, "sys", "<>", F_FUNC, true, bt, 2, lng, lng);

	if (list_length(k->columns) > 1) {
		node *m;
		stmt *s = list_fetch(inserts, 0), *ins = s;
		sql_subfunc *sum;
		stmt *ssum = NULL;
		stmt *col = NULL;

		s = ins;
		/* 1st stage: find out if original contains same values */
		if (/*s->key &&*/ s->nrcols == 0) {
			s = NULL;
			if (k->idx && hash_index(k->idx->type))
				s = stmt_uselect(be, stmt_idx(be, k->idx, dels, dels->partition), idx_inserts, cmp_equal, s, 0, 1 /* is_semantics*/);
			for (m = k->columns->h; m; m = m->next) {
				sql_kc *c = m->data;
				stmt *cs = list_fetch(inserts, c->c->colnr);

				/* foreach column add predicate */
				stmt_add_column_predicate(be, c->c);

				col = stmt_col(be, c->c, dels, dels->partition);
				if (k->type == unndkey)
					s = stmt_uselect(be, col, cs, cmp_equal, s, 0, 1);
				else if ((k->type == ukey) && stmt_has_null(col)) {
					stmt *nn = stmt_selectnonil(be, col, s);
					s = stmt_uselect(be, col, cs, cmp_equal, nn, 0, 0);
				} else {
					s = stmt_uselect(be, col, cs, cmp_equal, s, 0, 0);
				}
			}
		} else {
			list *lje = sa_list(sql->sa);
			list *rje = sa_list(sql->sa);
			if (k->idx && hash_index(k->idx->type)) {
				list_append(lje, stmt_idx(be, k->idx, dels, dels->partition));
				list_append(rje, idx_inserts);
			}
			for (m = k->columns->h; m; m = m->next) {
				sql_kc *c = m->data;
				stmt *cs = list_fetch(inserts, c->c->colnr);

				/* foreach column add predicate */
				stmt_add_column_predicate(be, c->c);

				col = stmt_col(be, c->c, dels, dels->partition);
				list_append(lje, col);
				list_append(rje, cs);
			}
			s = releqjoin(be, lje, rje, NULL, 1 /* hash used */, 0, k->type == unndkey? 1: 0);
			s = stmt_result(be, s, 0);
		}
		s = stmt_binop(be, stmt_aggr(be, s, NULL, NULL, cnt, 1, 0, 1), stmt_atom_lng(be, 0), NULL, ne);

		/* 2nd stage: find out if inserted are unique */
		if ((!idx_inserts && ins->nrcols) || (idx_inserts && idx_inserts->nrcols)) {	/* insert columns not atoms */
			sql_subfunc *or = sql_bind_func_result(sql, "sys", "or", F_FUNC, true, bt, 2, bt, bt);
			stmt *orderby_ids = NULL, *orderby_grp = NULL;
			stmt *sel = NULL;

			/* remove any nils as in stmt_order NULL = NULL, instead of NULL != NULL */
			if (k->type == ukey) {
				for (m = k->columns->h; m; m = m->next) {
					sql_kc *c = m->data;
					stmt *cs = list_fetch(inserts, c->c->colnr);
					if (stmt_has_null(cs))
						sel = stmt_selectnonil(be, cs, sel);
				}
			}
			/* implementation uses sort key check */
			for (m = k->columns->h; m; m = m->next) {
				sql_kc *c = m->data;
				stmt *orderby;
				stmt *cs = list_fetch(inserts, c->c->colnr);

				if (sel)
					cs = stmt_project(be, sel, cs);
				if (orderby_grp)
					orderby = stmt_reorder(be, cs, 1, 0, orderby_ids, orderby_grp);
				else
					orderby = stmt_order(be, cs, 1, 0);
				orderby_ids = stmt_result(be, orderby, 1);
				orderby_grp = stmt_result(be, orderby, 2);
			}

			if (!orderby_grp || !orderby_ids)
				return NULL;

			sum = sql_bind_func(sql, "sys", "not_unique", tail_type(orderby_grp), NULL, F_AGGR, true, true);
			ssum = stmt_aggr(be, orderby_grp, NULL, NULL, sum, 1, 0, 1);
			/* combine results */
			s = stmt_binop(be, s, ssum, NULL, or);
		}

		if (k->type == pkey) {
			msg = sa_message(sql->sa, SQLSTATE(40002) "INSERT INTO: PRIMARY KEY constraint '%s.%s' violated", k->t->base.name, k->base.name);
		} else {
			msg = sa_message(sql->sa, SQLSTATE(40002) "INSERT INTO: UNIQUE constraint '%s.%s' violated", k->t->base.name, k->base.name);
		}
		res = stmt_exception(be, s, msg, 00001);
	} else {		/* single column key */
		sql_kc *c = k->columns->h->data;
		stmt *s = list_fetch(inserts, c->c->colnr), *h = s;

		/* add predicate for this column */
		stmt_add_column_predicate(be, c->c);

		s = stmt_col(be, c->c, dels, dels->partition);
		if ((k->type == ukey) && stmt_has_null(s)) {
			stmt *nn = stmt_selectnonil(be, s, NULL);
			s = stmt_project(be, nn, s);
		}
		if (h->nrcols) {
			s = stmt_join(be, s, h, 0, cmp_equal, 0, k->type == unndkey? 1: 0, false);
			/* s should be empty */
			s = stmt_result(be, s, 0);
			s = stmt_aggr(be, s, NULL, NULL, cnt, 1, 0, 1);
		} else {
			s = stmt_uselect(be, s, h, cmp_equal, NULL, 0, k->type == unndkey? 1: 0);
			/* s should be empty */
			s = stmt_aggr(be, s, NULL, NULL, cnt, 1, 0, 1);
		}
		/* s should be empty */
		s = stmt_binop(be, s, stmt_atom_lng(be, 0), NULL, ne);

		/* 2e stage: find out if inserts are unique */
		if (h->nrcols) {	/* insert multiple atoms */
			sql_subfunc *sum;
			stmt *count_sum = NULL;
			sql_subfunc *or = sql_bind_func_result(sql, "sys", "or", F_FUNC, true, bt, 2, bt, bt);
			stmt *ssum, *ss;

			stmt *g = list_fetch(inserts, c->c->colnr), *ins = g;

			/* inserted values may be null */
			if ((k->type == ukey) && stmt_has_null(ins)) {
				stmt *nn = stmt_selectnonil(be, ins, NULL);
				ins = stmt_project(be, nn, ins);
			}

			g = stmt_group(be, ins, NULL, NULL, NULL, 1);
			ss = stmt_result(be, g, 2); /* use count */
			/* (count(ss) <> sum(ss)) */
			sum = sql_bind_func(sql, "sys", "sum", lng, NULL, F_AGGR, true, true);
			ssum = stmt_aggr(be, ss, NULL, NULL, sum, 1, 0, 1);
			ssum = sql_Nop_(be, "ifthenelse", sql_unop_(be, "isnull", ssum), stmt_atom_lng(be, 0), ssum, NULL);
			count_sum = stmt_binop(be, check_types(be, tail_type(ssum), stmt_aggr(be, ss, NULL, NULL, cnt, 1, 0, 1), type_equal), ssum, NULL, ne);

			/* combine results */
			s = stmt_binop(be, s, count_sum, NULL, or);
		}
		if (k->type == pkey) {
			msg = sa_message(sql->sa, SQLSTATE(40002) "INSERT INTO: PRIMARY KEY constraint '%s.%s' violated", k->t->base.name, k->base.name);
		} else {
			msg = sa_message(sql->sa, SQLSTATE(40002) "INSERT INTO: UNIQUE constraint '%s.%s' violated", k->t->base.name, k->base.name);
		}
		res = stmt_exception(be, s, msg, 00001);
	}
	return res;
}

static stmt *
insert_check_fkey(backend *be, list *inserts, sql_key *k, stmt *idx_inserts, stmt *pin)
{
	mvc *sql = be->mvc;
	char *msg = NULL;
	stmt *cs = list_fetch(inserts, 0), *s = cs;
	sql_subtype *lng = sql_fetch_localtype(TYPE_lng);
	sql_subfunc *cnt = sql_bind_func(sql, "sys", "count", sql_fetch_localtype(TYPE_void), NULL, F_AGGR, true, true);
	sql_subtype *bt = sql_fetch_localtype(TYPE_bit);
	sql_subfunc *ne = sql_bind_func_result(sql, "sys", "<>", F_FUNC, true, bt, 2, lng, lng);

	stmt *nonil_rows = NULL;
	for (node *m = k->columns->h; m; m = m->next) {
		sql_kc *c = m->data;

		/* foreach column add predicate */
		stmt_add_column_predicate(be, c->c);

		/* foreach column aggregate the nonil (literally 'null') values.
		 * mind that null values are valid fkeys with undefined value so
		 * we won't have an entry for them in the idx_inserts col */
		s = list_fetch(inserts, c->c->colnr);
		nonil_rows = stmt_selectnonil(be, s, nonil_rows);
	}

	if (!s && pin && list_length(pin->op4.lval))
		s = pin->op4.lval->h->data;

	/* we want to make sure that the data column(s) has the same number
	 * of (nonil) rows as the index column. if that is **not** the case
	 * then we are obviously dealing with an invalid foreign key */
	if (s->key && s->nrcols == 0) {
		s = stmt_binop(be,
			stmt_aggr(be, idx_inserts, NULL, NULL, cnt, 1, 1, 1),
			stmt_aggr(be, const_column(be, nonil_rows), NULL, NULL, cnt, 1, 1, 1),
			NULL, ne);
	} else {
		/* relThetaJoin.notNull.count <> inserts[notNull(col1) && ... && notNull(colN)].count */
		s = stmt_binop(be,
			stmt_aggr(be, idx_inserts, NULL, NULL, cnt, 1, 1, 1),
			stmt_aggr(be, column(be, nonil_rows), NULL, NULL, cnt, 1, 1, 1),
			NULL, ne);
	}

	/* s should be empty */
	msg = sa_message(sql->sa, SQLSTATE(40002) "INSERT INTO: FOREIGN KEY constraint '%s.%s' violated", k->t->base.name, k->base.name);
	return stmt_exception(be, s, msg, 00001);
}

static stmt *
sql_insert_key(backend *be, list *inserts, sql_key *k, stmt *idx_inserts, stmt *pin)
{
	/* int insert = 1;
	 * while insert and has u/pkey and not deferred then
	 *      if u/pkey values exist then
	 *              insert = 0
	 * while insert and has fkey and not deferred then
	 *      find id of corresponding u/pkey
	 *      if (!found)
	 *              insert = 0
	 * if insert
	 *      insert values
	 *      insert fkey/pkey index
	 */
	if (k->type == pkey || k->type == ukey || k->type == unndkey) {
		return insert_check_ukey(be, inserts, k, idx_inserts);
	} else {		/* foreign keys */
		return insert_check_fkey(be, inserts, k, idx_inserts, pin);
	}
}

static int
sql_stack_add_inserted(mvc *sql, const char *name, sql_table *t, stmt **updates)
{
	/* Put single relation of updates and old values on to the stack */
	sql_rel *r = NULL;
	node *n;
	list *exps = sa_list(sql->sa);
	trigger_input *ti = SA_NEW(sql->sa, trigger_input);

	ti->t = t;
	ti->tids = NULL;
	ti->updates = updates;
	ti->type = 1;
	ti->nn = name;
	sql_alias *aname = a_create(sql->sa, name);

	for (n = ol_first_node(t->columns); n; n = n->next) {
		sql_column *c = n->data;
		sql_exp *ne = exp_column(sql->sa, aname, c->base.name, &c->type, CARD_MULTI, c->null, is_column_unique(c), 0);
		ne->alias.label = -(sql->nid++);

		append(exps, ne);
	}
	r = rel_table_func(sql->sa, NULL, NULL, exps, TRIGGER_WRAPPER);
	r->l = ti;

	return stack_push_rel_view(sql, name, r) ? 1 : 0;
}

static int
sql_insert_triggers(backend *be, sql_table *t, stmt **updates, int time)
{
	mvc *sql = be->mvc;
	node *n;
	int res = 1;

	if (!ol_length(t->triggers))
		return res;

	for (n = ol_first_node(t->triggers); n; n = n->next) {
		sql_trigger *trigger = n->data;

		if (!stack_push_frame(sql, "%OLD-NEW"))
			return 0;
		if (trigger->event == 0 && trigger->time == time) {
			const char *n = trigger->new_name;

			/* add name for the 'inserted' to the stack */
			if (!n) n = "new";

			if(!sql_stack_add_inserted(sql, n, t, updates)) {
				stack_pop_frame(sql);
				return 0;
			}
			if (!sql_parse(be, trigger->t->s, trigger->statement, m_instantiate)) {
				stack_pop_frame(sql);
				return 0;
			}
		}
		stack_pop_frame(sql);
	}
	return res;
}

static void
sql_insert_check(backend *be, sql_key *key, list *inserts)
{
	mvc *sql = be->mvc;
	int pos = 0;
	sql_alias *rname = table_alias(be->mvc->sa, key->t, NULL);
	sql_rel *rel = rel_basetable(sql, key->t, rname);
	sql_exp *exp = exp_read(sql, rel, NULL, NULL, ma_strdup(sql->sa, key->check), &pos, 0);
	rel->exps = rel_base_projection(sql, rel, 0);

	/* create new sub stmt with needed inserts */
	list *ins = sa_list(sql->sa);
	for(node *n = key->columns->h; n; n = n->next) {
		sql_kc *kc = n->data;
		stmt *in = list_fetch(inserts, kc->c->colnr);

		sql_exp *e = rel_base_bind_column2(sql, rel, rname, kc->c->base.name);
		in = stmt_alias(be, in, e->alias.label, rname, kc->c->base.name);
		append(ins, in);
	}
	stmt *sub = stmt_list(be, ins);
	stmt *s = exp_bin(be, exp, sub, NULL, NULL, NULL, NULL, NULL, 0, 0, 0);
	sql_subfunc *cnt = sql_bind_func(sql, "sys", "count", sql_fetch_localtype(TYPE_void), NULL, F_AGGR, true, true);
	s = stmt_uselect(be, column(be, s), stmt_bool(be, 0), cmp_equal, NULL, 0, 1);
	s = stmt_aggr(be, s, NULL, NULL, cnt, 1, 0, 1);
	char *msg = sa_message(sql->sa, SQLSTATE(40002) "INSERT INTO: violated constraint '%s.%s' CHECK(%s)", key->t->s->base.name, key->base.name, exp->comment);
	(void)stmt_exception(be, s, msg, 00001);
}

static sql_table *
sql_insert_check_null(backend *be, sql_table *t, list *inserts)
{
	mvc *sql = be->mvc;
	node *m, *n;
	sql_subfunc *cnt = NULL;

	for (n = ol_first_node(t->columns), m = inserts->h; n && m;
		n = n->next, m = m->next) {
		stmt *i = m->data;
		sql_column *c = n->data;

		if (!c->null) {
			stmt *s = i;
			char *msg = NULL;

			if (!(s->key && s->nrcols == 0)) {
				s = stmt_selectnil(be, column(be, i));
				if (!cnt)
					cnt = sql_bind_func(sql, "sys", "count", sql_fetch_localtype(TYPE_void), NULL, F_AGGR, true, true);
				s = stmt_aggr(be, s, NULL, NULL, cnt, 1, 0, 1);
			} else {
				sql_subfunc *isnil = sql_bind_func(sql, "sys", "isnull", &c->type, NULL, F_FUNC, true, true);

				s = stmt_unop(be, i, NULL, isnil);
			}
			msg = sa_message(sql->sa, SQLSTATE(40002) "INSERT INTO: NOT NULL constraint violated for column %s.%s", c->t->base.name, c->base.name);
			(void)stmt_exception(be, s, msg, 00001);
		}
	}
	return t; /* return something to say it succeeded */
}

static stmt **
table_update_stmts(mvc *sql, sql_table *t, int *Len)
{
	*Len = ol_length(t->columns);
	return SA_ZNEW_ARRAY(sql->sa, stmt *, *Len);
}

static stmt *insert_ms(backend *be, sql_table *st, sql_subtype *ct, stmt *ms);

static node *
insert_composite(backend *be, stmt **updates, sql_table *st, sql_column *c, node *n, node *m)
{
	mvc *sql = be->mvc;
	node *f;
	stmt *input_tuple = m->data;

	while(input_tuple->type == st_alias)
		input_tuple = input_tuple->op1;
	if (input_tuple->type != st_list)
		return NULL;
	for(n = n->next, f = c->type.type->d.fields->h, m = input_tuple->op4.lval->h; n && m && f; f = f->next) {
		sql_column *c = n->data;

		if (c->type.multiset) {
			sql_table *nst = mvc_bind_table(sql, st->s, c->storage_type);
			if (!nst)
				return sql_error(sql, 10, SQLSTATE(27000) "INSERT INTO: sub table '%s' missing", c->storage_type);
			updates[c->colnr] = insert_ms(be, nst, &c->type, m->data);
			n = n->next;
			m = m->next;
		} else if (c->type.type->composite && !c->type.multiset) {
			n = insert_composite(be, updates, st, c, n, m);
			m = m->next;
		} else {
			updates[c->colnr] = m->data;
			n = n->next;
			m = m->next;
		}
	}
	return n;
}

static stmt *
insert_ms(backend *be, sql_table *st, sql_subtype *ct, stmt *ms)
{
	mvc *sql = be->mvc;

	while(ms && ms->type == st_alias)
		ms = ms->op1;
	if (ms->type != st_list)
		return NULL;

	int len;
	stmt **updates = table_update_stmts(sql, st, &len);
	stmt *insert = NULL, *cnt, *pos = NULL;

	node *n, *m;
	for (n = ol_first_node(st->columns), m = ms->op4.lval->h; n && m; ) {
		sql_column *c = n->data;

		if (c->type.multiset) {
			sql_table *nst = mvc_bind_table(sql, st->s, c->storage_type);
			if (!nst)
				return sql_error(sql, 10, SQLSTATE(27000) "INSERT INTO: sub table '%s' missing", c->storage_type);
			updates[c->colnr] = insert_ms(be, nst, &c->type, m->data);
			n = n->next;
			m = m->next;
		} else if (c->type.type->composite && !c->type.multiset) {
			n = insert_composite(be, updates, st, c, n, m);
			m = m->next;
		} else {
			insert = updates[c->colnr] = m->data;
			n = n->next;
			m = m->next;
		}
	}

	if (!insert || insert->nrcols == 0) {
		cnt = stmt_atom_lng(be, 1);
	} else {
		cnt = stmt_aggr(be, insert, NULL, NULL, sql_bind_func(sql, "sys", "count", sql_fetch_localtype(TYPE_void), NULL, F_AGGR, true, true), 1, 0, 1);
	}

	list *l = sa_list(sql->sa);

	if (st->s) /* only not declared tables, need this */
		pos = stmt_claim(be, st, cnt);

	int mvc_var = be->mvc_var;
	stmt *rowids = m->data;
	stmt *msid = updates[len-1 -((ct->multiset == MS_ARRAY)?1:0)];

	/* nrowids = next_value_for(rowids, "schema?", st->base.name) */
	InstrPtr r = newStmt(be->mb, batsqlRef, "next_value_ms");
	r = pushArgument(be->mb, r, rowids->nr);
	r = pushStr(be->mb, r, st->s->base.name); /* sequence schema name */
	r = pushStr(be->mb, r, st->base.name);	  /* sequence number name */
	pushInstruction(be->mb, r);

	/* msid = renumber(msid, rowids, nrowids); */
	InstrPtr q = newStmt(be->mb, batsqlRef, "renumber");
	q = pushArgument(be->mb, q, msid->nr);
	q = pushArgument(be->mb, q, rowids->nr);
	q = pushArgument(be->mb, q, getArg(r, 0));
	pushInstruction(be->mb, q);

	/* now update msid and rowids */
	rowids->nr = getArg(r, 0);
	msid->nr = getArg(q, 0);

	for (n = ol_first_node(st->columns); n; n = n->next) {

		sql_column *c = n->data;
		stmt *ins = updates[c->colnr];

		if (ins) {
			insert = stmt_append_col(be, c, pos, ins, &mvc_var, false);
			if (!insert)
				return NULL;
			append(l,insert);
		}
	}
	be->mvc_var = mvc_var;

	return rowids;
}

static stmt *
rel2bin_insert_ms(backend *be, sql_rel *rel, list *refs)
{
	mvc *sql = be->mvc;
	list *l;
	stmt *inserts = NULL, *insert = NULL, *ddl = NULL, *pin = NULL, **updates, *ret = NULL, *cnt = NULL, *pos = NULL, *returning = NULL;
	int len = 0;
	node *n, *m, *idx_m = NULL;
	sql_rel *tr = rel->l;
	sql_table *t = NULL;

	if (tr->op == op_basetable) {
		t = tr->l;
	} else {
		ddl = subrel_bin(be, tr, refs);
		ddl = subrel_project(be, ddl, refs, NULL);
		if (!ddl)
			return NULL;
		t = rel_ddl_table_get(tr);
	}

	if (rel->r) /* first construct the inserts relation */
		inserts = subrel_bin(be, rel->r, refs);
	inserts = subrel_project(be, inserts, refs, rel->r);

	if (!inserts)
		return NULL;

	for (n = ol_first_node(t->keys); n; n = n->next) {
		sql_key * key = n->data;
		if (key->type == ckey)
			sql_insert_check(be, key, inserts->op4.lval);
	}

	if (!sql_insert_check_null(be, t, inserts->op4.lval))
		return NULL;

	updates = table_update_stmts(sql, t, &len);

	/* now recursively insert into the sub tables (for each multiset fetch sequence number and renumber the msids) */
	for (n = ol_first_node(t->columns), m = inserts->op4.lval->h; n && m; ) {
		sql_column *c = n->data;

		if (c->type.multiset) {
			sql_table *st = mvc_bind_table(sql, t->s, c->storage_type);
			if (!st)
				return sql_error(sql, 10, SQLSTATE(27000) "INSERT INTO: sub table '%s' missing", c->storage_type);
			updates[c->colnr] = insert_ms(be, st, &c->type, m->data);
			n = n->next;
			m = m->next;
		} else if (c->type.type->composite && !c->type.multiset) {
			n = insert_composite(be, updates, t, c, n, m);
			m = m->next;
		} else {
			updates[c->colnr] = m->data;
			n = n->next;
			m = m->next;
		}
	}

/* before */
	if (!sql_insert_triggers(be, t, updates, 0))
		return sql_error(sql, 10, SQLSTATE(27000) "INSERT INTO: triggers failed for table '%s'", t->base.name);

	insert = inserts->op4.lval->h?inserts->op4.lval->h->data:NULL;
	if (!insert || insert->nrcols == 0) {
		cnt = stmt_atom_lng(be, 1);
	} else {
		cnt = stmt_aggr(be, insert, NULL, NULL, sql_bind_func(sql, "sys", "count", sql_fetch_localtype(TYPE_void), NULL, F_AGGR, true, true), 1, 0, 1);
	}
	insert = NULL;

	l = sa_list(sql->sa);
	if (t->idxs) {
		idx_m = m;
		for (n = ol_first_node(t->idxs); n && m; n = n->next, m = m->next) {
			stmt *is = m->data;
			sql_idx *i = n->data;

			if (non_updatable_index(i->type)) /* Some indexes don't hold delta structures */
				continue;
			if (hash_index(i->type) && list_length(i->columns) <= 1)
				is = NULL;
			if (i->key) {
				stmt *ckeys = sql_insert_key(be, inserts->op4.lval, i->key, is, pin);

				list_append(l, ckeys);
			}
			if (!insert)
				insert = is;
		}
		assert(!n && !m);
	}

	if (t->s) /* only not declared tables, need this */
		pos = stmt_claim(be, t, cnt);

	if (t->idxs) {
		for (n = ol_first_node(t->idxs), m = idx_m; n && m; n = n->next, m = m->next) {
			stmt *is = m->data;
			sql_idx *i = n->data;

			if (non_updatable_index(i->type)) /* Some indexes don't hold delta structures */
				continue;
			if (hash_index(i->type) && list_length(i->columns) <= 1)
				is = NULL;
			if (is)
				is = stmt_append_idx(be, i, pos, is);
		}
		assert(!n && !m);
	}

	int mvc_var = be->mvc_var;
	for (n = ol_first_node(t->columns)/*, m = inserts->op4.lval->h*/; n /*&& m*/; n = n->next/*, m = m->next*/) {

		//stmt *ins = m->data;
		sql_column *c = n->data;
		stmt *ins = updates[c->colnr];

		if (ins) {
			insert = stmt_append_col(be, c, pos, ins, &mvc_var, rel->flag);
			append(l,insert);
		}
	}
	be->mvc_var = mvc_var;
	if (!insert)
		return NULL;

	if (!sql_insert_triggers(be, t, updates, 1))
		return sql_error(sql, 10, SQLSTATE(27000) "INSERT INTO: triggers failed for table '%s'", t->base.name);
	/* update predicate list */
	if (rel->r && !rel_predicates(be, rel->r))
		return NULL;

	if (rel->exps) {
		list *pl = sa_list(be->mvc->sa);
		for (node *en = rel->exps->h; en; en = en->next) {
			sql_exp *exp = en->data;
			stmt *s = exp_bin(be, exp, inserts, NULL /*psub*/, NULL, NULL, NULL, NULL, 0, 0, 0);

			if (!s) /* error */
				return NULL;
			/* single value with limit */
			if (inserts && inserts->nrcols >= 1 && s->nrcols == 0)
				s = stmt_const(be, bin_find_smallest_column(be, inserts), s);

			if (!exp_name(exp))
				exp_label(sql->sa, exp, ++sql->label);
			if (exp_name(exp)) {
				s = stmt_rename(be, exp, s);
				s->label = exp->alias.label;
			}
			list_append(pl, s);
		}
		returning = stmt_list(be, pl);
		sql->type = Q_TABLE;
	}

	if (ddl) {
		ret = ddl;
		list_prepend(l, ddl);
		return stmt_list(be, l);
	} else {
		ret = cnt;
		if (t->s && isGlobal(t) && !isGlobalTemp(t))
			stmt_add_dependency_change(be, t, ret?ret:returning);
		return returning?returning:ret;
	}
}

static stmt *
rel2bin_insert(backend *be, sql_rel *rel, list *refs)
{
	mvc *sql = be->mvc;
	list *l;
	stmt *inserts = NULL, *insert = NULL, *ddl = NULL, *pin = NULL, **updates, *ret = NULL, *cnt = NULL, *pos = NULL, *returning = NULL;
	int len = 0;
	node *n, *m, *idx_m = NULL;
	sql_rel *tr = rel->l;
	sql_table *t = NULL;

	if (tr->op == op_basetable) {
		t = tr->l;
	} else {
		ddl = subrel_bin(be, tr, refs);
		ddl = subrel_project(be, ddl, refs, NULL);
		if (!ddl)
			return NULL;
		t = rel_ddl_table_get(tr);
	}
	if (t->multiset || t->composite)
		return rel2bin_insert_ms(be, rel, refs);

	if (rel->r) /* first construct the inserts relation */
		inserts = subrel_bin(be, rel->r, refs);
	inserts = subrel_project(be, inserts, refs, rel->r);

	if (!inserts)
		return NULL;

	for (n = ol_first_node(t->keys); n; n = n->next) {
		sql_key * key = n->data;
		if (key->type == ckey)
			sql_insert_check(be, key, inserts->op4.lval);
	}

	if (!sql_insert_check_null(be, t, inserts->op4.lval))
		return NULL;

	updates = table_update_stmts(sql, t, &len);
	for (n = ol_first_node(t->columns), m = inserts->op4.lval->h; n && m; ) {
		sql_column *c = n->data;

		if (c->type.type->composite && !c->type.multiset) {
			n = insert_composite(be, updates, t, c, n, m);
			m = m->next;
		} else {
			updates[c->colnr] = m->data;
			n = n->next;
			m = m->next;
		}
	}

/* before */
	if (!sql_insert_triggers(be, t, updates, 0))
		return sql_error(sql, 10, SQLSTATE(27000) "INSERT INTO: triggers failed for table '%s'", t->base.name);

	insert = inserts->op4.lval->h?inserts->op4.lval->h->data:NULL;
	if (!insert || insert->nrcols == 0) {
		cnt = stmt_atom_lng(be, 1);
	} else {
		cnt = stmt_aggr(be, insert, NULL, NULL, sql_bind_func(sql, "sys", "count", sql_fetch_localtype(TYPE_void), NULL, F_AGGR, true, true), 1, 0, 1);
	}
	insert = NULL;

	l = sa_list(sql->sa);
	if (t->idxs) {
		idx_m = m;
		for (n = ol_first_node(t->idxs); n && m; n = n->next, m = m->next) {
			stmt *is = m->data;
			sql_idx *i = n->data;

			if (non_updatable_index(i->type)) /* Some indexes don't hold delta structures */
				continue;
			if (hash_index(i->type) && list_length(i->columns) <= 1)
				is = NULL;
			if (i->key) {
				stmt *ckeys = sql_insert_key(be, inserts->op4.lval, i->key, is, pin);

				list_append(l, ckeys);
			}
			if (!insert)
				insert = is;
		}
		assert(!n && !m);
	}

	if (t->s) /* only not declared tables, need this */
		pos = stmt_claim(be, t, cnt);

	if (t->idxs) {
		for (n = ol_first_node(t->idxs), m = idx_m; n && m; n = n->next, m = m->next) {
			stmt *is = m->data;
			sql_idx *i = n->data;

			if (non_updatable_index(i->type)) /* Some indexes don't hold delta structures */
				continue;
			if (hash_index(i->type) && list_length(i->columns) <= 1)
				is = NULL;
			if (is)
				is = stmt_append_idx(be, i, pos, is);
		}
		assert(!n && !m);
	}

	int mvc_var = be->mvc_var;
	for (n = ol_first_node(t->columns)/*, m = inserts->op4.lval->h*/; n /*&& m*/; n = n->next/*, m = m->next*/) {

		//stmt *ins = m->data;
		sql_column *c = n->data;
		stmt *ins = updates[c->colnr];

		if (ins) {
			insert = stmt_append_col(be, c, pos, ins, &mvc_var, rel->flag);
			append(l,insert);
		}
	}
	be->mvc_var = mvc_var;
	if (!insert)
		return NULL;

	if (!sql_insert_triggers(be, t, updates, 1))
		return sql_error(sql, 10, SQLSTATE(27000) "INSERT INTO: triggers failed for table '%s'", t->base.name);
	/* update predicate list */
	if (rel->r && !rel_predicates(be, rel->r))
		return NULL;

	if (rel->exps) {
		list *pl = sa_list(be->mvc->sa);
		for (node *en = rel->exps->h; en; en = en->next) {
			sql_exp *exp = en->data;
			stmt *s = exp_bin(be, exp, inserts, NULL /*psub*/, NULL, NULL, NULL, NULL, 0, 0, 0);

			if (!s) /* error */
				return NULL;
			/* single value with limit */
			if (inserts && inserts->nrcols >= 1 && s->nrcols == 0)
				s = stmt_const(be, bin_find_smallest_column(be, inserts), s);

			if (!exp_name(exp))
				exp_label(sql->sa, exp, ++sql->label);
			if (exp_name(exp)) {
				s = stmt_rename(be, exp, s);
				s->label = exp->alias.label;
			}
			list_append(pl, s);
		}
		returning = stmt_list(be, pl);
		sql->type = Q_TABLE;
	}

	if (ddl) {
		ret = ddl;
		list_prepend(l, ddl);
		return stmt_list(be, l);
	} else {
		ret = cnt;
		if (t->s && isGlobal(t) && !isGlobalTemp(t))
			stmt_add_dependency_change(be, t, ret?ret:returning);
		return returning?returning:ret;
	}
}

static int
is_idx_updated(sql_idx * i, stmt **updates)
{
	int update = 0;
	node *m;

	for (m = i->columns->h; m; m = m->next) {
		sql_kc *ic = m->data;

		if (updates[ic->c->colnr]) {
			update = 1;
			break;
		}
	}
	return update;
}

static int
is_check_updated(sql_key * k, stmt **updates)
{
	int update = 0;
	node *m;

	for (m = k->columns->h; m; m = m->next) {
		sql_kc *kc = m->data;

		if (updates[kc->c->colnr]) {
			update = 1;
			break;
		}
	}
	return update;
}

static int
first_updated_col(stmt **updates, int cnt)
{
	int i;

	for (i = 0; i < cnt; i++) {
		if (updates[i])
			return i;
	}
	return -1;
}

static stmt *
update_check_ukey(backend *be, stmt **updates, sql_key *k, stmt *u_tids, stmt *idx_updates, int updcol)
{
	mvc *sql = be->mvc;
	char *msg = NULL;
	stmt *res = NULL;

	sql_subtype *lng = sql_fetch_localtype(TYPE_lng);
	sql_subfunc *cnt = sql_bind_func(sql, "sys", "count", sql_fetch_localtype(TYPE_void), NULL, F_AGGR, true, true);
	sql_subtype *bt = sql_fetch_localtype(TYPE_bit);
	sql_subfunc *ne;

	ne = sql_bind_func_result(sql, "sys", "<>", F_FUNC, true, bt, 2, lng, lng);
	if (list_length(k->columns) > 1) {
		stmt *dels = stmt_tid(be, k->t, 0);
		node *m;
		stmt *s = NULL;

		/* 1st stage: find out if original (without the updated)
			do not contain the same values as the updated values.
			This is done using a relation join and a count (which
			should be zero)
		*/
		if (!isNew(k)) {
			stmt *nu_tids = stmt_tdiff(be, dels, u_tids, NULL); /* not updated ids */
			nu_tids = stmt_project(be, nu_tids, dels);
			list *lje = sa_list(sql->sa);
			list *rje = sa_list(sql->sa);

			if (k->idx && hash_index(k->idx->type)) {
				list_append(lje, stmt_idx(be, k->idx, nu_tids, nu_tids->partition));
				list_append(rje, idx_updates);
			}
			for (m = k->columns->h; m; m = m->next) {
				sql_kc *c = m->data;
				stmt *upd;

				assert(updates);
				if (updates[c->c->colnr]) {
					upd = updates[c->c->colnr];
				} else {
					upd = stmt_col(be, c->c, u_tids, u_tids->partition);
				}
				list_append(lje, stmt_col(be, c->c, nu_tids, nu_tids->partition));
				list_append(rje, upd);
			}
			s = releqjoin(be, lje, rje, NULL, 1 /* hash used */, 0, 0);
			s = stmt_result(be, s, 0);
			s = stmt_binop(be, stmt_aggr(be, s, NULL, NULL, cnt, 1, 0, 1), stmt_atom_lng(be, 0), NULL, ne);
		}

		/* 2e stage: find out if the updated are unique */
		if (!updates || updates[updcol]->nrcols) {	/* update columns not atoms */
			sql_subfunc *sum;
			stmt *count_sum = NULL, *ssum;
			stmt *g = NULL, *grp = NULL, *ext = NULL, *Cnt = NULL;
			stmt *cand = NULL;
			stmt *ss;
			sql_subfunc *or = sql_bind_func_result(sql, "sys", "or", F_FUNC, true, bt, 2, bt, bt);

			/* also take the hopefully unique hash keys, to reduce
			   (re)group costs */
			if (k->idx && hash_index(k->idx->type)) {
				g = stmt_group(be, idx_updates, grp, ext, Cnt, 0);
				grp = stmt_result(be, g, 0);
				ext = stmt_result(be, g, 1);
				Cnt = stmt_result(be, g, 2);

				/* continue only with groups with a cnt > 1 */
				cand = stmt_uselect(be, Cnt, stmt_atom_lng(be, 1), cmp_gt, NULL, 0, 0);
				/* project cand on ext and Cnt */
				Cnt = stmt_project(be, cand, Cnt);
				ext = stmt_project(be, cand, ext);

				/* join groups with extend to retrieve all oid's of the original
				 * bat that belong to a group with Cnt >1 */
				g = stmt_join(be, grp, ext, 0, cmp_equal, 0, 0, false);
				cand = stmt_result(be, g, 0);
				grp = stmt_project(be, cand, grp);
			}

			for (m = k->columns->h; m; m = m->next) {
				sql_kc *c = m->data;
				stmt *upd;

				if (updates && updates[c->c->colnr]) {
					upd = updates[c->c->colnr];
				} else {
					upd = stmt_col(be, c->c, dels, dels->partition);
				}

				/* apply cand list first */
				if (cand)
					upd = stmt_project(be, cand, upd);

				/* remove nulls */
				if ((k->type == ukey) && stmt_has_null(upd)) {
					stmt *nn = stmt_selectnonil(be, upd, NULL);
					upd = stmt_project(be, nn, upd);
					if (grp)
						grp = stmt_project(be, nn, grp);
					if (cand)
						cand = stmt_project(be, nn, cand);
				}

				/* apply group by on groups with Cnt > 1 */
				g = stmt_group(be, upd, grp, ext, Cnt, !m->next);
				grp = stmt_result(be, g, 0);
				ext = stmt_result(be, g, 1);
				Cnt = stmt_result(be, g, 2);
			}
			ss = Cnt; /* use count */
			/* (count(ss) <> sum(ss)) */
			sum = sql_bind_func(sql, "sys", "sum", lng, NULL, F_AGGR, true, true);
			ssum = stmt_aggr(be, ss, NULL, NULL, sum, 1, 0, 1);
			ssum = sql_Nop_(be, "ifthenelse", sql_unop_(be, "isnull", ssum), stmt_atom_lng(be, 0), ssum, NULL);
			count_sum = stmt_binop(be, stmt_aggr(be, ss, NULL, NULL, cnt, 1, 0, 1), check_types(be, lng, ssum, type_equal), NULL, ne);

			/* combine results */
			if (s)
				s = stmt_binop(be, s, count_sum, NULL, or);
			else
				s = count_sum;
		}

		if (k->type == pkey) {
			msg = sa_message(sql->sa, SQLSTATE(40002) "UPDATE: PRIMARY KEY constraint '%s.%s' violated", k->t->base.name, k->base.name);
		} else {
			msg = sa_message(sql->sa, SQLSTATE(40002) "UPDATE: UNIQUE constraint '%s.%s' violated", k->t->base.name, k->base.name);
		}
		res = stmt_exception(be, s, msg, 00001);
	} else {		/* single column key */
		stmt *dels = stmt_tid(be, k->t, 0);
		sql_kc *c = k->columns->h->data;
		stmt *s = NULL, *h = NULL, *o;

		/* s should be empty */
		if (!isNew(k)) {
			stmt *nu_tids = stmt_tdiff(be, dels, u_tids, NULL); /* not updated ids */
			nu_tids = stmt_project(be, nu_tids, dels);
			assert (updates);

			h = updates[c->c->colnr];
			o = stmt_col(be, c->c, nu_tids, nu_tids->partition);
			s = stmt_join(be, o, h, 0, cmp_equal, 0, 0, false);
			s = stmt_result(be, s, 0);
			s = stmt_binop(be, stmt_aggr(be, s, NULL, NULL, cnt, 1, 0, 1), stmt_atom_lng(be, 0), NULL, ne);
		}

		/* 2e stage: find out if updated are unique */
		if (!h || h->nrcols) {	/* update columns not atoms */
			sql_subfunc *sum;
			stmt *count_sum = NULL;
			sql_subfunc *or = sql_bind_func_result(sql, "sys", "or", F_FUNC, true, bt, 2, bt, bt);
			stmt *ssum, *ss;
			stmt *upd;
			stmt *g;

			if (updates) {
				upd = updates[c->c->colnr];
			} else {
				upd = stmt_col(be, c->c, dels, dels->partition);
			}

			/* remove nulls */
			if ((k->type == ukey) && stmt_has_null(upd)) {
				stmt *nn = stmt_selectnonil(be, upd, NULL);
				upd = stmt_project(be, nn, upd);
			}

			g = stmt_group(be, upd, NULL, NULL, NULL, 1);
			ss = stmt_result(be, g, 2); /* use count */

			/* (count(ss) <> sum(ss)) */
			sum = sql_bind_func(sql, "sys", "sum", lng, NULL, F_AGGR, true, true);
			ssum = stmt_aggr(be, ss, NULL, NULL, sum, 1, 0, 1);
			ssum = sql_Nop_(be, "ifthenelse", sql_unop_(be, "isnull", ssum), stmt_atom_lng(be, 0), ssum, NULL);
			count_sum = stmt_binop(be, check_types(be, tail_type(ssum), stmt_aggr(be, ss, NULL, NULL, cnt, 1, 0, 1), type_equal), ssum, NULL, ne);

			/* combine results */
			if (s)
				s = stmt_binop(be, s, count_sum, NULL, or);
			else
				s = count_sum;
		}

		if (k->type == pkey) {
			msg = sa_message(sql->sa, SQLSTATE(40002) "UPDATE: PRIMARY KEY constraint '%s.%s' violated", k->t->base.name, k->base.name);
		} else {
			msg = sa_message(sql->sa, SQLSTATE(40002) "UPDATE: UNIQUE constraint '%s.%s' violated", k->t->base.name, k->base.name);
		}
		res = stmt_exception(be, s, msg, 00001);
	}
	return res;
}

/*
         A referential constraint is satisfied if one of the following con-
         ditions is true, depending on the <match option> specified in the
         <referential constraint definition>:

         -  If no <match type> was specified then, for each row R1 of the
            referencing table, either at least one of the values of the
            referencing columns in R1 shall be a null value, or the value of
            each referencing column in R1 shall be equal to the value of the
            corresponding referenced column in some row of the referenced
            table.

         -  If MATCH FULL was specified then, for each row R1 of the refer-
            encing table, either the value of every referencing column in R1
            shall be a null value, or the value of every referencing column
            in R1 shall not be null and there shall be some row R2 of the
            referenced table such that the value of each referencing col-
            umn in R1 is equal to the value of the corresponding referenced
            column in R2.

         -  If MATCH PARTIAL was specified then, for each row R1 of the
            referencing table, there shall be some row R2 of the refer-
            enced table such that the value of each referencing column in
            R1 is either null or is equal to the value of the corresponding
            referenced column in R2.
*/

static stmt *
update_check_fkey(backend *be, stmt **updates, sql_key *k, stmt *tids, stmt *idx_updates, int updcol, stmt *pup)
{
	mvc *sql = be->mvc;
	char *msg = NULL;
	stmt *s, *cur, *null = NULL, *cntnulls;
	sql_subtype *lng = sql_fetch_localtype(TYPE_lng), *bt = sql_fetch_localtype(TYPE_bit);
	sql_subfunc *cnt = sql_bind_func(sql, "sys", "count", sql_fetch_localtype(TYPE_void), NULL, F_AGGR, true, true);
	sql_subfunc *ne = sql_bind_func_result(sql, "sys", "<>", F_FUNC, true, bt, 2, lng, lng);
	sql_subfunc *or = sql_bind_func_result(sql, "sys", "or", F_FUNC, true, bt, 2, bt, bt);
	node *m;

	if (!idx_updates)
		return NULL;
	/* releqjoin.count <> updates[updcol].count */
	if (pup && list_length(pup->op4.lval)) {
		cur = pup->op4.lval->h->data;
	} else if (updates) {
		cur = updates[updcol];
	} else {
		sql_kc *c = k->columns->h->data;
		stmt *dels = stmt_tid(be, k->t, 0);
		assert(0);
		cur = stmt_col(be, c->c, dels, dels->partition);
	}
	s = stmt_binop(be, stmt_aggr(be, idx_updates, NULL, NULL, cnt, 1, 0, 1), stmt_aggr(be, cur, NULL, NULL, cnt, 1, 0, 1), NULL, ne);

	for (m = k->columns->h; m; m = m->next) {
		sql_kc *c = m->data;

		/* FOR MATCH FULL/SIMPLE/PARTIAL see above */
		/* Currently only the default MATCH SIMPLE is supported */
		if (c->c->null) {
			stmt *upd, *nn;

			if (updates && updates[c->c->colnr]) {
				upd = updates[c->c->colnr];
			} else { /* created idx/key using alter */
				upd = stmt_col(be, c->c, tids, tids->partition);
			}
			nn = stmt_selectnil(be, upd);
			if (null)
				null = stmt_tunion(be, null, nn);
			else
				null = nn;
		}
	}
	if (null) {
		cntnulls = stmt_aggr(be, null, NULL, NULL, cnt, 1, 0, 1);
	} else {
		cntnulls = stmt_atom_lng(be, 0);
	}
	s = stmt_binop(be, s,
		stmt_binop(be, stmt_aggr(be, stmt_selectnil(be, idx_updates), NULL, NULL, cnt, 1, 0, 1), cntnulls, NULL, ne), NULL, or);

	/* s should be empty */
	msg = sa_message(sql->sa, SQLSTATE(40002) "UPDATE: FOREIGN KEY constraint '%s.%s' violated", k->t->base.name, k->base.name);
	return stmt_exception(be, s, msg, 00001);
}

static stmt *
join_updated_pkey(backend *be, sql_key * k, stmt *tids, stmt **updates)
{
	mvc *sql = be->mvc;
	sql_trans *tr = sql->session->tr;
	char *msg = NULL;
	int nulls = 0;
	node *m, *o;
	sql_key *rk = (sql_key*)os_find_id(tr->cat->objects, tr, ((sql_fkey*)k)->rkey);
	stmt *s = NULL, *dels = stmt_tid(be, rk->t, 0), *fdels, *cnteqjoin;
	stmt *null = NULL, *rows;
	sql_subtype *lng = sql_fetch_localtype(TYPE_lng);
	sql_subtype *bt = sql_fetch_localtype(TYPE_bit);
	sql_subfunc *cnt = sql_bind_func(sql, "sys", "count", sql_fetch_localtype(TYPE_void), NULL, F_AGGR, true, true);
	sql_subfunc *ne = sql_bind_func_result(sql, "sys", "<>", F_FUNC, true, bt, 2, lng, lng);
	list *lje = sa_list(sql->sa);
	list *rje = sa_list(sql->sa);

	fdels = stmt_tid(be, k->idx->t, 0);
	rows = stmt_idx(be, k->idx, fdels, fdels->partition);

	rows = stmt_join(be, rows, tids, 0, cmp_equal, 0, 0, false); /* join over the join index */
	rows = stmt_result(be, rows, 0);

	for (m = k->idx->columns->h, o = rk->columns->h; m && o; m = m->next, o = o->next) {
		sql_kc *fc = m->data;
		sql_kc *c = o->data;
		stmt *upd, *col;

		if (updates[c->c->colnr]) {
			upd = updates[c->c->colnr];
		} else {
			upd = stmt_project(be, tids, stmt_col(be, c->c, dels, dels->partition));
		}
		if (c->c->null) {	/* new nulls (MATCH SIMPLE) */
			stmt *nn = stmt_selectnil(be, upd);
			if (null)
				null = stmt_tunion(be, null, nn);
			else
				null = nn;
			nulls = 1;
		}
		col = stmt_col(be, fc->c, rows, rows->partition);
		if (!upd || (upd = check_types(be, &fc->c->type, upd, type_equal)) == NULL)
			return NULL;
		list_append(lje, upd);
		list_append(rje, col);
	}
	s = releqjoin(be, lje, rje, NULL, 1 /* hash used */, 0, 0);
	s = stmt_result(be, s, 0);

	/* add missing nulls */
	cnteqjoin = stmt_aggr(be, s, NULL, NULL, cnt, 1, 0, 1);
	if (nulls) {
		sql_subfunc *add = sql_bind_func_result(sql, "sys", "sql_add", F_FUNC, true, lng, 2, lng, lng);
		cnteqjoin = stmt_binop(be, cnteqjoin, stmt_aggr(be, null, NULL, NULL, cnt, 1, 0, 1), NULL, add);
	}

	/* releqjoin.count <> updates[updcol].count */
	s = stmt_binop(be, cnteqjoin, stmt_aggr(be, rows, NULL, NULL, cnt, 1, 0, 1), NULL, ne);

	/* s should be empty */
	msg = sa_message(sql->sa, SQLSTATE(40002) "UPDATE: FOREIGN KEY constraint '%s.%s' violated", k->t->base.name, k->base.name);
	return stmt_exception(be, s, msg, 00001);
}

static list * sql_update(backend *be, sql_table *t, stmt *rows, stmt **updates);

static stmt*
sql_delete_set_Fkeys(backend *be, sql_key *k, stmt *ftids /* to be updated rows of fkey table */, int action)
{
	mvc *sql = be->mvc;
	sql_trans *tr = sql->session->tr;
	list *l = NULL;
	int len = 0;
	node *m, *o;
	sql_key *rk = (sql_key*)os_find_id(tr->cat->objects, tr, ((sql_fkey*)k)->rkey);
	stmt **new_updates;
	sql_table *t = mvc_bind_table(sql, k->t->s, k->t->base.name);

	new_updates = table_update_stmts(sql, t, &len);
	for (m = k->idx->columns->h, o = rk->columns->h; m && o; m = m->next, o = o->next) {
		sql_kc *fc = m->data;
		stmt *upd = NULL;

		if (action == ACT_SET_DEFAULT) {
			if (fc->c->def) {
				stmt *sq = parse_value(be, fc->c->t->s, fc->c->def, &fc->c->type, sql->emode);
				if (!sq)
					return NULL;
				upd = sq;
			} else {
				upd = stmt_atom(be, atom_general(sql->sa, &fc->c->type, NULL, 0));
			}
		} else {
			upd = stmt_atom(be, atom_general(sql->sa, &fc->c->type, NULL, 0));
		}

		if (!upd || (upd = check_types(be, &fc->c->type, upd, type_equal)) == NULL)
			return NULL;

		if (upd->nrcols <= 0)
			upd = stmt_const(be, ftids, upd);

		new_updates[fc->c->colnr] = upd;
	}
	if ((l = sql_update(be, t, ftids, new_updates)) == NULL)
		return NULL;
	return stmt_list(be, l);
}

static stmt*
sql_update_cascade_Fkeys(backend *be, sql_key *k, stmt *utids, stmt **updates, int action)
{
	mvc *sql = be->mvc;
	sql_trans *tr = sql->session->tr;
	list *l = NULL;
	int len = 0;
	node *m, *o;
	sql_key *rk = (sql_key*)os_find_id(tr->cat->objects, tr, ((sql_fkey*)k)->rkey);
	stmt **new_updates;
	stmt *rows;
	sql_table *t = mvc_bind_table(sql, k->t->s, k->t->base.name);
	stmt *ftids, *upd_ids;

	ftids = stmt_tid(be, k->idx->t, 0);
	rows = stmt_idx(be, k->idx, ftids, ftids->partition);

	rows = stmt_join(be, rows, utids, 0, cmp_equal, 0, 0, false); /* join over the join index */
	upd_ids = stmt_result(be, rows, 1);
	rows = stmt_result(be, rows, 0);
	rows = stmt_project(be, rows, ftids);

	new_updates = table_update_stmts(sql, t, &len);
	for (m = k->idx->columns->h, o = rk->columns->h; m && o; m = m->next, o = o->next) {
		sql_kc *fc = m->data;
		sql_kc *c = o->data;
		stmt *upd = NULL;

		if (!updates[c->c->colnr]) {
			continue;
		} else if (action == ACT_CASCADE) {
			upd = updates[c->c->colnr];
		} else if (action == ACT_SET_DEFAULT) {
			if (fc->c->def) {
				stmt *sq = parse_value(be, fc->c->t->s, fc->c->def, &fc->c->type, sql->emode);
				if (!sq)
					return NULL;
				upd = sq;
			} else {
				upd = stmt_atom(be, atom_general(sql->sa, &fc->c->type, NULL, 0));
			}
		} else if (action == ACT_SET_NULL) {
			upd = stmt_atom(be, atom_general(sql->sa, &fc->c->type, NULL, 0));
		}

		if (!upd || (upd = check_types(be, &fc->c->type, upd, type_equal)) == NULL)
			return NULL;

		if (upd->nrcols <= 0)
			upd = stmt_const(be, upd_ids, upd);
		else
			upd = stmt_project(be, upd_ids, upd);

		new_updates[fc->c->colnr] = upd;
	}

	if ((l = sql_update(be, t, rows, new_updates)) == NULL)
		return NULL;
	return stmt_list(be, l);
}

static int
cascade_ukey(backend *be, stmt **updates, sql_key *k, stmt *tids)
{
	/* now iterate over all keys */
	sql_trans *tr = be->mvc->session->tr;
	list *keys = sql_trans_get_dependents(tr, k->base.id, FKEY_DEPENDENCY, NULL);
	if (keys) {
		for (node *n = keys->h; n; n = n->next->next) {
			sqlid fkey_id = *(sqlid*)n->data;
			sql_base *b = os_find_id(tr->cat->objects, tr, fkey_id);
			sql_key *fk = (sql_key*)b;
			sql_fkey *rk = (sql_fkey*)b;

			if (fk->type != fkey || rk->rkey != k->base.id)
				continue;

			/* All rows of the foreign key table which are
			   affected by the primary key update should all
			   match one of the updated primary keys again.
			 */
			switch (((sql_fkey*)fk)->on_update) {
			case ACT_NO_ACTION:
				break;
			case ACT_SET_NULL:
			case ACT_SET_DEFAULT:
			case ACT_CASCADE:
				if (!sql_update_cascade_Fkeys(be, fk, tids, updates, ((sql_fkey*)fk)->on_update)) {
					list_destroy(keys);
					return -1;
				}
				break;
			default:	/*RESTRICT*/
				if (!join_updated_pkey(be, fk, tids, updates)) {
					list_destroy(keys);
					return -1;
				}
			}
		}
		list_destroy(keys);
	}
	return 0;
}

static void
sql_update_check_key(backend *be, stmt **updates, sql_key *k, stmt *tids, stmt *idx_updates, int updcol, list *l, stmt *pup)
{
	stmt *ckeys;

	if (k->type == pkey || k->type == ukey) {
		ckeys = update_check_ukey(be, updates, k, tids, idx_updates, updcol);
	} else { /* foreign keys */
		ckeys = update_check_fkey(be, updates, k, tids, idx_updates, updcol, pup);
	}
	list_append(l, ckeys);
}

static stmt *
hash_update(backend *be, sql_idx * i, stmt *rows, stmt **updates, int updcol)
{
	mvc *sql = be->mvc;
	/* calculate new value */
	node *m;
	sql_subtype *it, *lng;
	int bits = 1 + ((sizeof(lng)*8)-1)/(list_length(i->columns)+1);
	stmt *h = NULL, *tids;

	if (list_length(i->columns) <= 1)
		return NULL;

	tids = stmt_tid(be, i->t, 0);
	it = sql_fetch_localtype(TYPE_int);
	lng = sql_fetch_localtype(TYPE_lng);
	for (m = i->columns->h; m; m = m->next) {
		sql_kc *c = m->data;
		stmt *upd;

		if (updates && updates[c->c->colnr]) {
			upd = updates[c->c->colnr];
		} else if (updates && updcol >= 0) {
			assert(0);
			upd = stmt_col(be, c->c, rows, rows->partition);
		} else { /* created idx/key using alter */
			upd = stmt_col(be, c->c, tids, tids->partition);
		}

		if (h && i->type == hash_idx)  {
			sql_subfunc *xor = sql_bind_func_result(sql, "sys", "rotate_xor_hash", F_FUNC, true, lng, 3, lng, it, &c->c->type);

			h = stmt_Nop(be, stmt_list(be, list_append(list_append(
				list_append(sa_list(sql->sa), h),
				stmt_atom_int(be, bits)),  upd)), NULL,
				xor, NULL);
		} else if (h)  {
			stmt *h2;
			sql_subfunc *lsh = sql_bind_func_result(sql, "sys", "left_shift", F_FUNC, true, lng, 2, lng, it);
			sql_subfunc *lor = sql_bind_func_result(sql, "sys", "bit_or", F_FUNC, true, lng, 2, lng, lng);
			sql_subfunc *hf = sql_bind_func_result(sql, "sys", "hash", F_FUNC, true, lng, 1, &c->c->type);

			h = stmt_binop(be, h, stmt_atom_int(be, bits), NULL, lsh);
			h2 = stmt_unop(be, upd, NULL, hf);
			h = stmt_binop(be, h, h2, NULL, lor);
		} else {
			sql_subfunc *hf = sql_bind_func_result(sql, "sys", "hash", F_FUNC, true, lng, 1, &c->c->type);
			h = stmt_unop(be, upd, NULL, hf);
			if (i->type == oph_idx)
				break;
		}
	}
	return h;
}

static stmt *
join_idx_update(backend *be, sql_idx * i, stmt *ftids, stmt **updates, int updcol)
{
	mvc *sql = be->mvc;
	sql_trans *tr = sql->session->tr;
	node *m, *o;
	sql_key *rk = (sql_key*)os_find_id(tr->cat->objects, tr, ((sql_fkey*)i->key)->rkey);
	stmt *s = NULL, *ptids = stmt_tid(be, rk->t, 0), *l, *r;
	list *lje = sa_list(sql->sa);
	list *rje = sa_list(sql->sa);

	for (m = i->columns->h, o = rk->columns->h; m && o; m = m->next, o = o->next) {
		sql_kc *c = m->data;
		sql_kc *rc = o->data;
		stmt *upd;

		if (updates && updates[c->c->colnr]) {
			upd = updates[c->c->colnr];
		} else if (updates && updcol >= 0) {
			assert(0);
			upd = stmt_col(be, c->c, ftids, ftids->partition);
		} else { /* created idx/key using alter */
			upd = stmt_col(be, c->c, ftids, ftids->partition);
		}

		if (!upd || (upd = check_types(be, &rc->c->type, upd, type_equal)) == NULL)
			return NULL;
		list_append(lje, upd);
		list_append(rje, stmt_col(be, rc->c, ptids, ptids->partition));
	}
	s = releqjoin(be, lje, rje, NULL, 0 /* use hash */, 0, 0);
	l = stmt_result(be, s, 0);
	r = stmt_result(be, s, 1);
	r = stmt_project(be, r, ptids);
	return stmt_left_project(be, ftids, l, r);
}

static int
cascade_updates(backend *be, sql_table *t, stmt *rows, stmt **updates)
{
	mvc *sql = be->mvc;
	node *n;

	if (!ol_length(t->idxs))
		return 0;

	for (n = ol_first_node(t->idxs); n; n = n->next) {
		sql_idx *i = n->data;

		/* check if update is needed,
		 * ie at least on of the idx columns is updated
		 */
		if (is_idx_updated(i, updates) == 0)
			continue;

		if (i->key) {
			if (!(sql->cascade_action && list_find_id(sql->cascade_action, i->key->base.id))) {
				sql_key *k = i->key;
				sqlid *local_id = SA_NEW(sql->sa, sqlid);
				if (!sql->cascade_action)
					sql->cascade_action = sa_list(sql->sa);
				*local_id = i->key->base.id;
				list_append(sql->cascade_action, local_id);
				if (k->type == pkey || k->type == ukey) {
					if (cascade_ukey(be, updates, k, rows))
						return -1;
				}
			}
		}
	}
	return 0;
}

static list *
update_idxs_and_check_keys(backend *be, sql_table *t, stmt *rows, stmt **updates, list *l, stmt *pup)
{
	mvc *sql = be->mvc;
	node *n;
	int updcol;
	list *idx_updates = sa_list(sql->sa);

	if (!ol_length(t->idxs))
		return idx_updates;

	updcol = first_updated_col(updates, ol_length(t->columns));
	for (n = ol_first_node(t->idxs); n; n = n->next) {
		sql_idx *i = n->data;
		stmt *is = NULL;

		/* check if update is needed,
		 * ie at least on of the idx columns is updated
		 */
		if (is_idx_updated(i, updates) == 0)
			continue;

		if (hash_index(i->type)) {
			is = hash_update(be, i, rows, updates, updcol);
		} else if (i->type == join_idx) {
			if (updcol < 0)
				return NULL;
			if (!(is = join_idx_update(be, i, rows, updates, updcol)))
				return NULL;
		}
		if (i->key)
			sql_update_check_key(be, updates, i->key, rows, is, updcol, l, pup);
		if (is)
			list_append(idx_updates, stmt_update_idx(be, i, rows, is));
	}
	return idx_updates;
}

static int
sql_stack_add_updated(mvc *sql, const char *on, const char *nn, sql_table *t, stmt *tids, stmt **updates)
{
	/* Put single relation of updates and old values on to the stack */
	sql_rel *r = NULL;
	node *n;
	list *exps = sa_list(sql->sa);
	trigger_input *ti = SA_NEW(sql->sa, trigger_input);

	ti->t = t;
	ti->tids = tids;
	ti->updates = updates;
	ti->type = 2;
	ti->on = on;
	ti->nn = nn;
	sql_alias *oname = a_create(sql->sa, ti->on);
	sql_alias *nname = a_create(sql->sa, ti->nn);
	for (n = ol_first_node(t->columns); n; n = n->next) {
		sql_column *c = n->data;

		if (updates[c->colnr]) {
			sql_exp *oe = exp_column(sql->sa, oname, c->base.name, &c->type, CARD_MULTI, c->null, is_column_unique(c), 0);
			sql_exp *ne = exp_column(sql->sa, nname, c->base.name, &c->type, CARD_MULTI, c->null, is_column_unique(c), 0);
			oe->alias.label = -(sql->nid++);
			ne->alias.label = -(sql->nid++);

			append(exps, oe);
			append(exps, ne);
		} else {
			sql_exp *oe = exp_column(sql->sa, oname, c->base.name, &c->type, CARD_MULTI, c->null, is_column_unique(c), 0);
			sql_exp *ne = exp_column(sql->sa, nname, c->base.name, &c->type, CARD_MULTI, c->null, is_column_unique(c), 0);
			oe->alias.label = -(sql->nid++);
			ne->alias.label = -(sql->nid++);

			append(exps, oe);
			append(exps, ne);
		}
	}
	r = rel_table_func(sql->sa, NULL, NULL, exps, TRIGGER_WRAPPER);
	r->l = ti;

	/* put single table into the stack with 2 names, needed for the psm code */
	if (!stack_push_rel_view(sql, on, r) || !stack_push_rel_view(sql, nn, rel_dup(r)))
		return 0;
	return 1;
}

static int
sql_update_triggers(backend *be, sql_table *t, stmt *tids, stmt **updates, int time)
{
	mvc *sql = be->mvc;
	node *n;
	int res = 1;

	if (!ol_length(t->triggers))
		return res;

	for (n = ol_first_node(t->triggers); n; n = n->next) {
		sql_trigger *trigger = n->data;

		if (!stack_push_frame(sql, "%OLD-NEW"))
			return 0;
		if (trigger->event == 2 && trigger->time == time) {
			/* add name for the 'inserted' to the stack */
			const char *n = trigger->new_name;
			const char *o = trigger->old_name;

			if (!n) n = "new";
			if (!o) o = "old";

			if(!sql_stack_add_updated(sql, o, n, t, tids, updates)) {
				stack_pop_frame(sql);
				return 0;
			}

			if (!sql_parse(be, trigger->t->s, trigger->statement, m_instantiate)) {
				stack_pop_frame(sql);
				return 0;
			}
		}
		stack_pop_frame(sql);
	}
	return res;
}

static void
sql_update_check(backend *be, stmt **updates, sql_key *key, stmt *u_tids)
{
	mvc *sql = be->mvc;
	int pos = 0;
	sql_rel *rel = rel_basetable(sql, key->t, a_create(be->mvc->sa, key->t->base.name));
	sql_exp *exp = exp_read(sql, rel, NULL, NULL, ma_strdup(sql->sa, key->check), &pos, 0);
	rel->exps = rel_base_projection(sql, rel, 0);

	/* create sub stmt with needed updates (or projected col from to be updated table) */
	list *ups = sa_list(sql->sa);
	for(node *n = key->columns->h; n; n = n->next) {
		sql_kc *kc = n->data;
		stmt *upd = NULL;

		if (updates && updates[kc->c->colnr]) {
			upd = updates[kc->c->colnr];
		} else {
			upd = stmt_col(be, kc->c, u_tids, u_tids->partition);
		}
		sql_exp *e = rel_base_bind_column2(sql, rel, a_create(be->mvc->sa, kc->c->t->base.name), kc->c->base.name);
		upd = stmt_alias(be, upd, e->alias.label, a_create(be->mvc->sa, kc->c->t->base.name), kc->c->base.name);
		append(ups, upd);
	}

	stmt *sub = stmt_list(be, ups);
	stmt *s = exp_bin(be, exp, sub, NULL, NULL, NULL, NULL, NULL, 0, 0, 0);

	sql_subfunc *cnt = sql_bind_func(sql, "sys", "count", sql_fetch_localtype(TYPE_void), NULL, F_AGGR, true, true);
	s = stmt_uselect(be, column(be, s), stmt_bool(be, 0), cmp_equal, NULL, 0, 1);
	s = stmt_aggr(be, s, NULL, NULL, cnt, 1, 0, 1);
	char *msg = sa_message(sql->sa, SQLSTATE(40002) "UPDATE: violated constraint '%s.%s' CHECK(%s)", key->t->s->base.name, key->base.name, exp->comment);
	(void)stmt_exception(be, s, msg, 00001);
}

static void
sql_update_check_null(backend *be, sql_table *t, stmt **updates)
{
	mvc *sql = be->mvc;
	node *n;
	sql_subfunc *cnt = sql_bind_func(sql, "sys", "count", sql_fetch_localtype(TYPE_void), NULL, F_AGGR, true, true);

	for (n = ol_first_node(t->columns); n; n = n->next) {
		sql_column *c = n->data;

		if (updates[c->colnr] && !c->null) {
			stmt *s = updates[c->colnr];
			char *msg = NULL;

			if (!(s->key && s->nrcols == 0)) {
				s = stmt_selectnil(be, updates[c->colnr]);
				s = stmt_aggr(be, s, NULL, NULL, cnt, 1, 0, 1);
			} else {
				sql_subfunc *isnil = sql_bind_func(sql, "sys", "isnull", &c->type, NULL, F_FUNC, true, true);

				s = stmt_unop(be, updates[c->colnr], NULL, isnil);
			}
			msg = sa_message(sql->sa, SQLSTATE(40002) "UPDATE: NOT NULL constraint violated for column '%s.%s'", c->t->base.name, c->base.name);
			(void)stmt_exception(be, s, msg, 00001);
		}
	}
}

/* updates: an array of table width, per column holds the values for the to be updated rows  */
static list *
sql_update(backend *be, sql_table *t, stmt *rows, stmt **updates)
{
	mvc *sql = be->mvc;
	list *idx_updates = NULL;
	int i, nr_cols = ol_length(t->columns);
	list *l = sa_list(sql->sa);
	node *n;
	stmt *cnt = NULL;

	sql_update_check_null(be, t, updates);

	/* check keys + get idx */
	idx_updates = update_idxs_and_check_keys(be, t, rows, updates, l, NULL);
	if (!idx_updates) {
		assert(0);
		return sql_error(sql, 10, SQLSTATE(42000) "UPDATE: failed to update indexes for table '%s'", t->base.name);
	}

/* before */
	if (!sql_update_triggers(be, t, rows, updates, 0))
		return sql_error(sql, 10, SQLSTATE(27000) "UPDATE: triggers failed for table '%s'", t->base.name);

/* apply updates */
	for (i = 0, n = ol_first_node(t->columns); i < nr_cols && n; i++, n = n->next) {
		sql_column *c = n->data;

		if (updates[i])
			append(l, stmt_update_col(be, c, rows, updates[i]));
	}
	if (cascade_updates(be, t, rows, updates))
		return sql_error(sql, 10, SQLSTATE(42000) "UPDATE: cascade failed for table '%s'", t->base.name);

/* after */
	if (!sql_update_triggers(be, t, rows, updates, 1))
		return sql_error(sql, 10, SQLSTATE(27000) "UPDATE: triggers failed for table '%s'", t->base.name);

	if (!be->silent || (t->s && isGlobal(t) && !isGlobalTemp(t)))
		cnt = stmt_aggr(be, rows, NULL, NULL, sql_bind_func(sql, "sys", "count", sql_fetch_localtype(TYPE_void), NULL, F_AGGR, true, true), 1, 0, 1);
	if (add_to_rowcount_accumulator(be, cnt->nr) < 0)
		return sql_error(sql, 10, SQLSTATE(HY013) MAL_MALLOC_FAIL);
	if (t->s && isGlobal(t) && !isGlobalTemp(t))
		stmt_add_dependency_change(be, t, cnt);
/* cascade ?? */
	return l;
}

/* updates with empty list is alter with create idx or keys */
static stmt *
rel2bin_update(backend *be, sql_rel *rel, list *refs)
{
	mvc *sql = be->mvc;
	stmt *update = NULL, **updates = NULL, *tids, *ddl = NULL, *pup = NULL;
	list *l = sa_list(sql->sa), *attr = rel->attr;
	int nr_cols, updcol;
	node *m;
	sql_rel *tr = rel->l;
	sql_table *t = NULL;

	if (tr->op == op_basetable) {
		t = tr->l;
	} else {
		ddl = subrel_bin(be, tr, refs);
		ddl = subrel_project(be, ddl, refs, NULL);
		if (!ddl)
			return NULL;
		t = rel_ddl_table_get(tr);

		/* no columns to update (probably an new pkey or ckey!) */
		if (!rel->exps) {
			stmt *tids = stmt_tid(be, t, 0);
			for (m = ol_first_node(t->keys); m; m = m->next) {
				sql_key * key = m->data;
				if (key->type == ckey && key->base.new)
					sql_update_check(be, NULL, key, tids);
			}
			return ddl;
		}
	}

	if (rel->r) /* first construct the update relation */
		update = subrel_bin(be, rel->r, refs);
	update = subrel_project(be, update, refs, rel->r);

	if (!update)
		return NULL;

	pup = update;
	updates = table_update_stmts(sql, t, &nr_cols);
	tids = update->op4.lval->h->data;

	/* lookup the updates */
	for (m = rel->exps->h; m; m = m->next) {
		sql_exp *ce = m->data;
		sql_column *c = find_sql_column(t, exp_name(ce));

		if (c)
			updates[c->colnr] = bin_find_column(be, update, ce->l, ce->r);
	}

	for (m = ol_first_node(t->keys); m; m = m->next) {
		sql_key * key = m->data;
		if (key->type == ckey && is_check_updated(key, updates))
			sql_update_check(be, updates, key, tids);
	}
	sql_update_check_null(be, t, updates);

	/* check keys + get idx */
	updcol = first_updated_col(updates, ol_length(t->columns));
	for (m = rel->exps->h; m; m = m->next) {
		sql_exp *ce = m->data;
		sql_idx *i = find_sql_idx(t, exp_name(ce)+1);
		stmt *update_idx, *is = NULL;

		if (i) {
			if (non_updatable_index(i->type)) /* Some indexes don't hold delta structures */
				continue;

			update_idx = bin_find_column(be, update, ce->l, ce->r);
			if (update_idx)
				is = update_idx;
			if (hash_index(i->type) && list_length(i->columns) <= 1) {
				is = NULL;
				update_idx = NULL;
			}
			if (i->key)
				sql_update_check_key(be, (updcol>=0)?updates:NULL, i->key, tids, update_idx, updcol, l, pup);
			if (is)
				list_append(l, stmt_update_idx(be,  i, tids, is));
		}
	}

/* before */
	if (!sql_update_triggers(be, t, tids, updates, 0)) {
		if (sql->cascade_action)
			sql->cascade_action = NULL;
		return sql_error(sql, 10, SQLSTATE(27000) "UPDATE: triggers failed for table '%s'", t->base.name);
	}

/* apply the update */
	for (m = rel->exps->h; m; m = m->next) {
		sql_exp *ce = m->data;
		sql_column *c = find_sql_column(t, exp_name(ce));

		if (c)
			append(l, stmt_update_col(be,  c, tids, updates[c->colnr])); /* do the update */
	}

	stmt* returning = NULL;
	if (!list_empty(attr)) {
		sql_rel* b = rel->l;
		int refcnt = b->ref.refcnt; /* clean basetable */
		b->ref.refcnt = 1;
		returning = subrel_bin(be, b, refs);
		b->ref.refcnt = refcnt;
		returning->cand = tids;	/* only updated rows */
		returning = subrel_project(be, returning, refs, b);
	}

	if (cascade_updates(be, t, tids, updates)) {
		if (sql->cascade_action)
			sql->cascade_action = NULL;
		return sql_error(sql, 10, SQLSTATE(42000) "UPDATE: cascade failed for table '%s'", t->base.name);
	}

/* after */
	if (!sql_update_triggers(be, t, tids, updates, 1)) {
		if (sql->cascade_action)
			sql->cascade_action = NULL;
		return sql_error(sql, 10, SQLSTATE(27000) "UPDATE: triggers failed for table '%s'", t->base.name);
	}

	if (sql->cascade_action)
		sql->cascade_action = NULL;
	if (rel->r && !rel_predicates(be, rel->r))
		return NULL;

	if (!returning) {
		returning = stmt_list(be, append(sa_list(sql->sa), tids));
		if (t->s && isGlobal(t) && !isGlobalTemp(t)) {
			stmt *cnt = stmt_aggr(be, tids, NULL, NULL, sql_bind_func(sql, "sys", "count", sql_fetch_localtype(TYPE_void), NULL, F_AGGR, true, true), 1, 0, 1);
			stmt_add_dependency_change(be, t, cnt);
		}
	}
	return returning;
}

static int
sql_stack_add_deleted(mvc *sql, const char *name, sql_table *t, stmt *tids, stmt **deleted_cols, int type)
{
	/* Put single relation of updates and old values on to the stack */
	sql_rel *r = NULL;
	node *n;
	list *exps = sa_list(sql->sa);
	trigger_input *ti = SA_NEW(sql->sa, trigger_input);

	ti->t = t;
	ti->tids = tids;
	ti->updates = deleted_cols;
	ti->type = type;
	ti->nn = name;
	sql_alias *aname = a_create(sql->sa, name);
	for (n = ol_first_node(t->columns); n; n = n->next) {
		sql_column *c = n->data;
		sql_exp *ne = exp_column(sql->sa, aname, c->base.name, &c->type, CARD_MULTI, c->null, is_column_unique(c), 0);
		ne->alias.label = -(sql->nid++);

		append(exps, ne);
	}
	r = rel_table_func(sql->sa, NULL, NULL, exps, TRIGGER_WRAPPER);
	r->l = ti;

	return stack_push_rel_view(sql, name, r) ? 1 : 0;
}

static int
sql_delete_triggers(backend *be, sql_table *t, stmt *tids, stmt **deleted_cols, int time, int firing_type, int internal_type)
{
	mvc *sql = be->mvc;
	node *n;
	int res = 1;

	if (!ol_length(t->triggers))
		return res;

	for (n = ol_first_node(t->triggers); n; n = n->next) {
		sql_trigger *trigger = n->data;

		if (!stack_push_frame(sql, "%OLD-NEW"))
			return 0;
		if (trigger->event == firing_type && trigger->time == time) {
			/* add name for the 'deleted' to the stack */
			const char *o = trigger->old_name;

			if (!o) o = "old";

			if(!sql_stack_add_deleted(sql, o, t, tids, deleted_cols, internal_type)) {
				stack_pop_frame(sql);
				return 0;
			}

			if (!sql_parse(be, trigger->t->s, trigger->statement, m_instantiate)) {
				stack_pop_frame(sql);
				return 0;
			}
		}
		stack_pop_frame(sql);
	}
	return res;
}

static stmt * sql_delete(backend *be, sql_table *t, stmt *rows);

static stmt *
sql_delete_cascade_Fkeys(backend *be, sql_key *fk, stmt *ftids)
{
	sql_table *t = mvc_bind_table(be->mvc, fk->t->s, fk->t->base.name);
	return sql_delete(be, t, ftids);
}

static void
sql_delete_ukey(backend *be, stmt *utids /* deleted tids from ukey table */, sql_key *k, list *l, char* which, int cascade)
{
	mvc *sql = be->mvc;
	sql_subtype *lng = sql_fetch_localtype(TYPE_lng);
	sql_subtype *bt = sql_fetch_localtype(TYPE_bit);
	sql_trans *tr = be->mvc->session->tr;
	list *keys = sql_trans_get_dependents(tr, k->base.id, FKEY_DEPENDENCY, NULL);

	if (keys) {
		for (node *n = keys->h; n; n = n->next->next) {
			sqlid fkey_id = *(sqlid*)n->data;
			sql_base *b = os_find_id(tr->cat->objects, tr, fkey_id);
			sql_key *fk = (sql_key*)b;
			sql_fkey *rk = (sql_fkey*)b;

			if (fk->type != fkey || rk->rkey != k->base.id)
				continue;
			char *msg = NULL;
			sql_subfunc *cnt = sql_bind_func(sql, "sys", "count", sql_fetch_localtype(TYPE_void), NULL, F_AGGR, true, true);
			sql_subfunc *ne = sql_bind_func_result(sql, "sys", "<>", F_FUNC, true, bt, 2, lng, lng);
			stmt *s, *tids;

			tids = stmt_tid(be, fk->idx->t, 0);
			s = stmt_idx(be, fk->idx, tids, tids->partition);
			s = stmt_join(be, s, utids, 0, cmp_equal, 0, 0, false); /* join over the join index */
			s = stmt_result(be, s, 0);
			tids = stmt_project(be, s, tids);
			if(cascade) { /* for truncate statements with the cascade option */
				s = sql_delete_cascade_Fkeys(be, fk, tids);
				list_prepend(l, s);
			} else {
				switch (((sql_fkey*)fk)->on_delete) {
					case ACT_NO_ACTION:
						break;
					case ACT_SET_NULL:
					case ACT_SET_DEFAULT:
						s = sql_delete_set_Fkeys(be, fk, tids, ((sql_fkey*)fk)->on_delete);
						list_prepend(l, s);
						break;
					case ACT_CASCADE:
						s = sql_delete_cascade_Fkeys(be, fk, tids);
						list_prepend(l, s);
						break;
					default:	/*RESTRICT*/
						/* The overlap between deleted primaries and foreign should be empty */
						s = stmt_binop(be, stmt_aggr(be, tids, NULL, NULL, cnt, 1, 0, 1), stmt_atom_lng(be, 0), NULL, ne);
						msg = sa_message(sql->sa, SQLSTATE(40002) "%s: FOREIGN KEY constraint '%s.%s' violated", which, fk->t->base.name, fk->base.name);
						s = stmt_exception(be, s, msg, 00001);
						list_prepend(l, s);
				}
			}
		}
		list_destroy(keys);
	}
}

static int
sql_delete_keys(backend *be, sql_table *t, stmt *rows, list *l, char* which, int cascade)
{
	mvc *sql = be->mvc;
	int res = 1;
	node *n;

	if (!ol_length(t->keys))
		return res;

	for (n = ol_first_node(t->keys); n; n = n->next) {
		sql_key *k = n->data;

		if (k->type == pkey || k->type == ukey) {
			if (!(sql->cascade_action && list_find_id(sql->cascade_action, k->base.id))) {
				sqlid *local_id = SA_NEW(sql->sa, sqlid);
				if (!sql->cascade_action)
					sql->cascade_action = sa_list(sql->sa);

				*local_id = k->base.id;
				list_append(sql->cascade_action, local_id);
				sql_delete_ukey(be, rows, k, l, which, cascade);
			}
		}
	}
	return res;
}

static stmt *
sql_delete(backend *be, sql_table *t, stmt *rows)
{
	mvc *sql = be->mvc;
	stmt *v = NULL, *s = NULL;
	list *l = sa_list(sql->sa);
	stmt **deleted_cols = NULL;

	if (rows) {
		v = rows;
	} else { /* delete all */
		v = stmt_tid(be, t, 0);
	}

	/*  project all columns */
	if (ol_length(t->triggers) || partition_find_part(sql->session->tr, t, NULL)) {
		int nr = 0;
		deleted_cols = table_update_stmts(sql, t, &nr);
		int i = 0;
		for (node *n = ol_first_node(t->columns); n; n = n->next, i++) {
			sql_column *c = n->data;
			stmt *s = stmt_col(be, c, v, v->partition);

			deleted_cols[i] = s;
			list_append(l, s);
		}
	}

/* before */
	if (!sql_delete_triggers(be, t, v, deleted_cols, 0, 1, 3))
		return sql_error(sql, 10, SQLSTATE(27000) "DELETE: triggers failed for table '%s'", t->base.name);

	if (!sql_delete_keys(be, t, v, l, "DELETE", 0))
		return sql_error(sql, 10, SQLSTATE(42000) "DELETE: failed to delete indexes for table '%s'", t->base.name);

	if (rows) {
		s = stmt_delete(be, t, rows);
		if (!be->silent || (t->s && isGlobal(t) && !isGlobalTemp(t)))
			s = stmt_aggr(be, rows, NULL, NULL, sql_bind_func(sql, "sys", "count", sql_fetch_localtype(TYPE_void), NULL, F_AGGR, true, true), 1, 0, 1);
	} else { /* delete all */
		s = stmt_table_clear(be, t, 0); /* first column */
	}

/* after */
	if (!sql_delete_triggers(be, t, v, deleted_cols, 1, 1, 3))
		return sql_error(sql, 10, SQLSTATE(27000) "DELETE: triggers failed for table '%s'", t->base.name);

	if (t->s && isGlobal(t) && !isGlobalTemp(t))
		stmt_add_dependency_change(be, t, s);
	return s;
}

static stmt *
rel2bin_delete(backend *be, sql_rel *rel, list *refs)
{
	mvc *sql = be->mvc;
	stmt *stdelete = NULL, *tids = NULL, *returning = NULL;
	sql_rel *tr = rel->l;
	sql_table *t = NULL;

	if (tr->op == op_basetable)
		t = tr->l;
	else
		assert(0/*ddl statement*/);

	if (rel->r) { /* first construct the deletes relation */
		stmt *rows = subrel_bin(be, rel->r, refs);
		rows = subrel_project(be, rows, refs, rel->r);
		if (!rows)
			return NULL;
		assert(rows->type == st_list);
		tids = rows->op4.lval->h->data; /* TODO this should be the candidate list instead */
	}
	if (list_length(rel->exps) > 1)
		returning = subrel_bin(be, rel->l, refs);

	stmt *rows = tids;
	if (!rows)
		rows = stmt_tid(be, t, 0);
	stdelete = sql_delete(be, t, tids);
	if (sql->cascade_action)
		sql->cascade_action = NULL;
	if (!stdelete)
		return NULL;

	if (rel->r && !rel_predicates(be, rel->r))
		return NULL;

	if (list_length(rel->exps) > 1) {
		list *pl = sa_list(be->mvc->sa);
		node *n = rel->exps->h;

		if (tids)
			n = n->next;
		for(; n; n = n->next) {
			sql_exp *exp = n->data;
			stmt *s = exp_bin(be, exp, returning, NULL, NULL, NULL, NULL, NULL, 0, 0, 0);

			if (tids && s)
				s = stmt_project(be, tids, s);
			if (!s) /* error */
				return NULL;

			if (!exp_name(exp))
				exp_label(sql->sa, exp, ++sql->label);
			if (exp_name(exp)) {
				s = stmt_rename(be, exp, s);
				s->label = exp->alias.label;
			}
			list_append(pl, s);
		}
		returning = stmt_list(be, pl);
		sql->type = Q_TABLE;
	} else {
		returning = stmt_list(be, append(sa_list(sql->sa), rows));
		sql->type = Q_TABLE;
	}
	return returning?returning:stdelete;
}

struct tablelist {
	sql_table *table;
	struct tablelist* next;
};

static sql_table * /* inspect the other tables recursively for foreign key dependencies */
check_for_foreign_key_references(mvc *sql, struct tablelist* tlist, struct tablelist* next_append, sql_table *t, int cascade)
{
	struct tablelist* new_node;
	sql_trans *tr = sql->session->tr;
	sqlstore *store = sql->session->tr->store;

	if (mvc_highwater(sql))
		return sql_error(sql, 10, SQLSTATE(42000) "Query too complex: running out of stack space");

	if (t->keys) { /* Check for foreign key references */
		for (node *n = ol_first_node(t->keys); n; n = n->next) {
			sql_key *k = n->data;

			if (k->type == ukey || k->type == pkey) {
				list *keys = sql_trans_get_dependents(tr, k->base.id, FKEY_DEPENDENCY, NULL);

				if (keys) {
					for (node *nn = keys->h; nn; nn = nn->next->next) {
						sqlid fkey_id = *(sqlid*)nn->data;
						sql_base *b = os_find_id(tr->cat->objects, tr, fkey_id);
						sql_key *fk = (sql_key*)b;
						sql_fkey *rk = (sql_fkey*)b;

						if (fk->type != fkey || rk->rkey != k->base.id)
							continue;
						k = fk;
						/* make sure it is not a self referencing key */
						if (k->t != t && !cascade && isTable(t)) {
							node *nnn = ol_first_node(t->columns);
							sql_column *c = nnn->data;
							size_t n_rows = store->storage_api.count_col(sql->session->tr, c, CNT_ACTIVE);
							if (n_rows > 0) {
								list_destroy(keys);
								return sql_error(sql, 02, SQLSTATE(23000) "TRUNCATE: FOREIGN KEY %s.%s depends on %s", k->t->base.name, k->base.name, t->base.name);
							}
						} else if (k->t != t) {
							int found = 0;
							for (struct tablelist *node_check = tlist; node_check; node_check = node_check->next) {
								if (node_check->table == k->t)
									found = 1;
							}
							if (!found) {
								if ((new_node = SA_NEW(sql->ta, struct tablelist)) == NULL) {
									list_destroy(keys);
									return sql_error(sql, 10, SQLSTATE(HY013) MAL_MALLOC_FAIL);
								}
								new_node->table = k->t;
								new_node->next = NULL;
								next_append->next = new_node;
								if (!check_for_foreign_key_references(sql, tlist, new_node, k->t, cascade)) {
									list_destroy(keys);
									return NULL;
								}
							}
						}
					}
					list_destroy(keys);
				}
			}
		}
	}
	return t;
}

static stmt *
sql_truncate(backend *be, sql_table *t, int restart_sequences, int cascade)
{
	mvc *sql = be->mvc;
	list *l = sa_list(sql->sa);
	if (t->multiset) {
		for (node *n = t->columns->l->h; n; n = n->next) {
			sql_column *c = n->data;

			if (c->type.multiset) {
				sql_table *st = mvc_bind_table(sql, c->t->s, c->storage_type);
				if (st) {
					stmt *trunc = sql_truncate(be, st, restart_sequences, cascade);
					if (!trunc)
						return trunc;
					append(l, trunc);
				}
			}
		}
	}
	stmt *ret = NULL, *other = NULL;
	struct tablelist *new_list = SA_NEW(sql->ta, struct tablelist);
	stmt **deleted_cols = NULL;

	if (!new_list)
		return sql_error(sql, 10, SQLSTATE(HY013) MAL_MALLOC_FAIL);
	new_list->table = t;
	new_list->next = NULL;
	if (!check_for_foreign_key_references(sql, new_list, new_list, t, cascade))
		goto finalize;

	for (struct tablelist *list_node = new_list; list_node; list_node = list_node->next) {
		sql_table *next = list_node->table;
		stmt *v = stmt_tid(be, next, 0);

		/* project all columns */
		if (ol_length(t->triggers) || partition_find_part(sql->session->tr, t, NULL)) {
			int nr = 0;
			deleted_cols = table_update_stmts(sql, t, &nr);
			int i = 0;
			for (node *n = ol_first_node(t->columns); n; n = n->next, i++) {
				sql_column *c = n->data;
				stmt *s = stmt_col(be, c, v, v->partition);

				deleted_cols[i] = s;
				list_append(l, s);
			}
		}

		/* before */
		if (!sql_delete_triggers(be, next, v, deleted_cols, 0, 3, 4)) {
			(void) sql_error(sql, 10, SQLSTATE(27000) "TRUNCATE: triggers failed for table '%s'", next->base.name);
			ret = NULL;
			goto finalize;
		}

		if (!sql_delete_keys(be, next, v, l, "TRUNCATE", cascade)) {
			(void) sql_error(sql, 10, SQLSTATE(42000) "TRUNCATE: failed to delete indexes for table '%s'", next->base.name);
			ret = NULL;
			goto finalize;
		}

		other = stmt_table_clear(be, next, restart_sequences);
		list_append(l, other);
		if (next && t && next->base.id == t->base.id)
			ret = other;

		/* after */
		if (!sql_delete_triggers(be, next, v, deleted_cols, 1, 3, 4)) {
			(void) sql_error(sql, 10, SQLSTATE(27000) "TRUNCATE: triggers failed for table '%s'", next->base.name);
			ret = NULL;
			goto finalize;
		}

		if (add_to_rowcount_accumulator(be, other->nr) < 0) {
			(void) sql_error(sql, 10, SQLSTATE(HY013) MAL_MALLOC_FAIL);
			ret = NULL;
			goto finalize;
		}
		if (next->s && isGlobal(next) && !isGlobalTemp(next))
			stmt_add_dependency_change(be, next, other);
	}

finalize:
	ma_reset(sql->ta);
	return ret;
}

#define E_ATOM_INT(e) ((atom*)((sql_exp*)e)->l)->data.val.ival
#define E_ATOM_STRING(e) ((atom*)((sql_exp*)e)->l)->data.val.sval

static stmt *
rel2bin_truncate(backend *be, sql_rel *rel)
{
	mvc *sql = be->mvc;
	stmt *truncate = NULL;
	sql_rel *tr = rel->l;
	sql_table *t = NULL;
	node *n = NULL;
	int restart_sequences, cascade;

	if (tr->op == op_basetable)
		t = tr->l;
	else
		assert(0/*ddl statement*/);

	n = rel->exps->h;
	restart_sequences = E_ATOM_INT(n->data);
	cascade = E_ATOM_INT(n->next->data);
	truncate = sql_truncate(be, t, restart_sequences, cascade);
	if (sql->cascade_action)
		sql->cascade_action = NULL;
	return truncate;
}

static ValPtr take_atom_arg(node **n, int expected_type) {
	sql_exp *e = (*n)->data;
	atom *a = e->l;
	assert(a->tpe.type->localtype == expected_type); (void) expected_type;
	assert(!a->isnull);
	*n = (*n)->next;
	return &a->data;
}

static stmt *
rel2bin_output(backend *be, sql_rel *rel, list *refs)
{
	mvc *sql = be->mvc;
	stmt *sub = NULL, *fns = NULL, *res = NULL;
	list *slist = sa_list(sql->sa);

	if (rel->l)  /* first construct the sub relation */
		sub = subrel_bin(be, rel->l, refs);
	sub = subrel_project(be, sub, refs, rel->l);
	if (!sub)
		return NULL;

	if (!rel->exps)
		return sub;

	list *arglist = rel->exps;
	node *argnode = arglist->h;
	atom *a = ((sql_exp*)argnode->data)->l;
	int tpe = a->tpe.type->localtype;

	/* With regular COPY INTO <file>, the first argument is a string.
	 * With COPY INTO BINARY, it is an int. */
	if (tpe == TYPE_str) {
		atom *tatom = ((sql_exp*) argnode->data)->l;
		const char *tsep  = ma_strdup(sql->sa, tatom->isnull ? "" : tatom->data.val.sval);
		atom *ratom = ((sql_exp*) argnode->next->data)->l;
		const char *rsep  = ma_strdup(sql->sa, ratom->isnull ? "" : ratom->data.val.sval);
		atom *satom = ((sql_exp*) argnode->next->next->data)->l;
		const char *ssep  = ma_strdup(sql->sa, satom->isnull ? "" : satom->data.val.sval);
		atom *natom = ((sql_exp*) argnode->next->next->next->data)->l;
		const char *ns = ma_strdup(sql->sa, natom->isnull ? "" : natom->data.val.sval);

		const char *fn = NULL;
		int onclient = 0;
		if (argnode->next->next->next->next) {
			fn = E_ATOM_STRING(argnode->next->next->next->next->data);
			fns = stmt_atom_string(be, ma_strdup(sql->sa, fn));
			onclient = E_ATOM_INT(argnode->next->next->next->next->next->data);
		}
		stmt *export = stmt_export(be, sub, tsep, rsep, ssep, ns, onclient, fns);
		list_append(slist, export);
	} else if (tpe == TYPE_int) {
		endianness endian = take_atom_arg(&argnode, TYPE_int)->val.ival;
		bool do_byteswap = (endian != endian_native && endian != OUR_ENDIANNESS);
		int on_client = take_atom_arg(&argnode, TYPE_int)->val.ival;
		assert(sub->type == st_list);
		list *collist = sub->op4.lval;
		for (node *colnode = collist->h; colnode; colnode = colnode->next) {
			stmt *colstmt = colnode->data;
			assert(argnode != NULL);
			const char *filename = take_atom_arg(&argnode, TYPE_str)->val.sval;
			stmt *export = stmt_export_bin(be, colstmt, do_byteswap, filename, on_client);
			list_append(slist, export);
		}
		assert(argnode == NULL);

	} else {
		assert(0 && "unimplemented export statement type");
		return sub;
	}

	if (sub->type == st_list && ((stmt*)sub->op4.lval->h->data)->nrcols != 0) {
		res = stmt_aggr(be, sub->op4.lval->h->data, NULL, NULL, sql_bind_func(sql, "sys", "count", sql_fetch_localtype(TYPE_void), NULL, F_AGGR, true, true), 1, 0, 1);
	} else {
		res = stmt_atom_lng(be, 1);
	}
	if (add_to_rowcount_accumulator(be, res->nr) < 0)
		return sql_error(sql, 10, SQLSTATE(HY013) MAL_MALLOC_FAIL);
	return res;
}

static stmt *
rel2bin_list(backend *be, sql_rel *rel, list *refs)
{
	stmt *l = NULL, *r = NULL;

	if (rel->l)  /* first construct the sub relation */
		l = subrel_bin(be, rel->l, refs);
	if (rel->r)  /* first construct the sub relation */
		r = subrel_bin(be, rel->r, refs);
	l = subrel_project(be, l, refs, rel->l);
	r = subrel_project(be, r, refs, rel->r);
	if (!l || !r)
		return NULL;
	list *slist = sa_list(be->mvc->sa);
	list_append(slist, l);
	list_append(slist, r);
	return stmt_list(be, slist);
}

static stmt *
rel2bin_psm(backend *be, sql_rel *rel)
{
	mvc *sql = be->mvc;
	node *n;
	list *l = sa_list(sql->sa);
	stmt *sub = NULL;

	for (n = rel->exps->h; n; n = n->next) {
		sql_exp *e = n->data;
		stmt *s = exp_bin(be, e, sub, NULL, NULL, NULL, NULL, NULL, 0, 0, 0);
		if (!s)
			return NULL;

		if (s && s->type == st_table) /* relational statement */
			sub = s->op1;
		else
			append(l, s);
	}
	return stmt_list(be, l);
}

static stmt *
rel2bin_partition_limits(backend *be, sql_rel *rel, list *refs)
{
	stmt *l = NULL, *r = NULL;
	node *n = NULL;
	list *slist = sa_list(be->mvc->sa);

	if (rel->l)  /* first construct the sub relation */
		l = subrel_bin(be, rel->l, refs);
	if (rel->r)  /* first construct the sub relation */
		r = subrel_bin(be, rel->r, refs);
	l = subrel_project(be, l, refs, rel->l);
	r = subrel_project(be, r, refs, rel->r);
	if ((rel->l && !l) || (rel->r && !r))
		return NULL;

	assert(rel->exps);
	assert(rel->flag == ddl_alter_table_add_range_partition || rel->flag == ddl_alter_table_add_list_partition);

	if (rel->exps) {
		for (n = rel->exps->h; n; n = n->next) {
			sql_exp *e = n->data;
			stmt *s = exp_bin(be, e, l, r, NULL, NULL, NULL, NULL, 0, 0, 0);
			if (!s)
				return NULL;
			append(slist, s);
		}
	}
	return stmt_catalog(be, rel->flag, stmt_list(be, slist));
}

static stmt *
rel2bin_exception(backend *be, sql_rel *rel, list *refs)
{
	stmt *l = NULL, *r = NULL;
	list *slist = sa_list(be->mvc->sa);

	if (rel->l)  /* first construct the sub relation */
		l = subrel_bin(be, rel->l, refs);
	if (rel->r)  /* first construct the sub relation */
		r = subrel_bin(be, rel->r, refs);
	l = subrel_project(be, l, refs, rel->l);
	r = subrel_project(be, r, refs, rel->r);
	if ((rel->l && !l) || (rel->r && !r))
		return NULL;

	assert(rel->exps);
	for (node *n = rel->exps->h; n; n = n->next) {
		sql_exp *e = n->data;
		stmt *s = exp_bin(be, e, l, r, NULL, NULL, NULL, NULL, 0, 0, 0);
		if (!s)
			return NULL;
		list_append(slist, s);
	}
	return stmt_list(be, slist);
}

static stmt *
rel2bin_seq(backend *be, sql_rel *rel, list *refs)
{
	mvc *sql = be->mvc;
	node *en = rel->exps->h;
	stmt *restart, *sname, *seq, *seqname, *sl = NULL;
	list *l = sa_list(sql->sa);

	if (rel->l) { /* first construct the sub relation */
		sl = subrel_bin(be, rel->l, refs);
		sl = subrel_project(be, sl, refs, rel->l);
		if (!sl)
			return NULL;
	}

	restart = exp_bin(be, en->data, sl, NULL, NULL, NULL, NULL, NULL, 0, 0, 0);
	sname = exp_bin(be, en->next->data, sl, NULL, NULL, NULL, NULL, NULL, 0, 0, 0);
	seqname = exp_bin(be, en->next->next->data, sl, NULL, NULL, NULL, NULL, NULL, 0, 0, 0);
	seq = exp_bin(be, en->next->next->next->data, sl, NULL, NULL, NULL, NULL, NULL, 0, 0, 0);
	if (!restart || !sname || !seqname || !seq)
		return NULL;

	(void)refs;
	append(l, sname);
	append(l, seqname);
	append(l, seq);
	append(l, restart);
	return stmt_catalog(be, rel->flag, stmt_list(be, l));
}

static stmt *
rel2bin_trans(backend *be, sql_rel *rel, list *refs)
{
	node *en = rel->exps->h;
	stmt *chain = exp_bin(be, en->data, NULL, NULL, NULL, NULL, NULL, NULL, 0, 0, 0);
	stmt *name = NULL;

	if (!chain)
		return NULL;

	(void)refs;
	if (en->next) {
		name = exp_bin(be, en->next->data, NULL, NULL, NULL, NULL, NULL, NULL, 0, 0, 0);
		if (!name)
			return NULL;
	}
	return stmt_trans(be, rel->flag, chain, name);
}

static stmt *
rel2bin_catalog_schema(backend *be, sql_rel *rel, list *refs)
{
	mvc *sql = be->mvc;
	node *en = rel->exps->h;
	stmt *action = exp_bin(be, en->data, NULL, NULL, NULL, NULL, NULL, NULL, 0, 0, 0);
	stmt *sname = NULL, *name = NULL, *ifexists = NULL;
	list *l = sa_list(sql->sa);

	if (!action)
		return NULL;

	(void)refs;
	en = en->next;
	sname = exp_bin(be, en->data, NULL, NULL, NULL, NULL, NULL, NULL, 0, 0, 0);
	if (!sname)
		return NULL;
	append(l, sname);
	en = en->next;
	if (rel->flag == ddl_create_schema) {
		if (en) {
			name = exp_bin(be, en->data, NULL, NULL, NULL, NULL, NULL, NULL, 0, 0, 0);
			if (!name)
				return NULL;
		} else {
			name = stmt_atom_string_nil(be);
		}
		append(l, name);
	} else {
		assert(rel->flag == ddl_drop_schema);
		ifexists = exp_bin(be, en->data, NULL, NULL, NULL, NULL, NULL, NULL, 0, 0, 0);
		if (!ifexists)
			return NULL;
		append(l, ifexists);
	}
	append(l, action);
	return stmt_catalog(be, rel->flag, stmt_list(be, l));
}

static stmt *
rel2bin_catalog_table(backend *be, sql_rel *rel, list *refs)
{
	mvc *sql = be->mvc;
	node *en = rel->exps->h;
	stmt *action = exp_bin(be, en->data, NULL, NULL, NULL, NULL, NULL, NULL, 0, 0, 0);
	stmt *table = NULL, *sname, *tname = NULL, *kname = NULL, *ifexists = NULL, *replace = NULL;
	list *l = sa_list(sql->sa);

	if (!action)
		return NULL;

	(void)refs;
	en = en->next;
	sname = exp_bin(be, en->data, NULL, NULL, NULL, NULL, NULL, NULL, 0, 0, 0);
	if (!sname)
		return NULL;
	en = en->next;
	if (en) {
		tname = exp_bin(be, en->data, NULL, NULL, NULL, NULL, NULL, NULL, 0, 0, 0);
		if (!tname)
			return NULL;
		en = en->next;
	}
	append(l, sname);
	assert(tname);
	append(l, tname);
	if (rel->flag == ddl_drop_constraint) { /* needs extra string parameter for constraint name */
		if (en) {
			kname = exp_bin(be, en->data, NULL, NULL, NULL, NULL, NULL, NULL, 0, 0, 0);
			if (!kname)
				return NULL;
			en = en->next;
		}
		append(l, kname);
	}
	if (rel->flag != ddl_drop_table && rel->flag != ddl_drop_view && rel->flag != ddl_drop_constraint) {
		if (en) {
			table = exp_bin(be, en->data, NULL, NULL, NULL, NULL, NULL, NULL, 0, 0, 0);
			if (!table)
				return NULL;
			en = en->next;
		}
		append(l, table);
	} else {
		if (en) {
			ifexists = exp_bin(be, en->data, NULL, NULL, NULL, NULL, NULL, NULL, 0, 0, 0);
			if (!ifexists)
				return NULL;
			en = en->next;
		} else {
			ifexists = stmt_atom_int(be, 0);
		}
		append(l, ifexists);
	}
	append(l, action);
	if (rel->flag == ddl_create_view) {
		if (en) {
			replace = exp_bin(be, en->data, NULL, NULL, NULL, NULL, NULL, NULL, 0, 0, 0);
			if (!replace)
				return NULL;
		} else {
			replace = stmt_atom_int(be, 0);
		}
		append(l, replace);
	} else if (rel->flag == ddl_create_table && en) {
		stmt *name = exp_bin(be, en->data, NULL, NULL, NULL, NULL, NULL, NULL, 0, 0, 0);
		if (!name)
			return NULL;
		en = en->next;
		append(l, name);
		if (!en)
			return NULL;
		stmt *passwd = exp_bin(be, en->data, NULL, NULL, NULL, NULL, NULL, NULL, 0, 0, 0);
		if (!passwd)
			return NULL;
		append(l, passwd);
	}
	return stmt_catalog(be, rel->flag, stmt_list(be, l));
}

static stmt *
rel2bin_catalog2(backend *be, sql_rel *rel, list *refs)
{
	mvc *sql = be->mvc;
	node *en;
	list *l = sa_list(sql->sa);

	(void)refs;
	for (en = rel->exps->h; en; en = en->next) {
		stmt *es = NULL;

		if (en->data) {
			es = exp_bin(be, en->data, NULL, NULL, NULL, NULL, NULL, NULL, 0, 0, 0);
			if (!es)
				return NULL;
		} else {
			es = stmt_atom_string_nil(be);
		}
		append(l,es);
	}
	return stmt_catalog(be, rel->flag, stmt_list(be, l));
}

static stmt *
rel2bin_ddl(backend *be, sql_rel *rel, list *refs)
{
	mvc *sql = be->mvc;
	stmt *s = NULL;

	switch (rel->flag) {
		case ddl_output:
			s = rel2bin_output(be, rel, refs);
			sql->type = Q_TABLE;
			break;
		case ddl_list:
			s = rel2bin_list(be, rel, refs);
			break;
		case ddl_psm:
			s = rel2bin_psm(be, rel);
			break;
		case ddl_exception:
			s = rel2bin_exception(be, rel, refs);
			break;
		case ddl_create_seq:
		case ddl_alter_seq:
			s = rel2bin_seq(be, rel, refs);
			sql->type = Q_SCHEMA;
			break;
		case ddl_alter_table_add_range_partition:
		case ddl_alter_table_add_list_partition:
			s = rel2bin_partition_limits(be, rel, refs);
			sql->type = Q_SCHEMA;
			break;
		case ddl_release:
		case ddl_commit:
		case ddl_rollback:
		case ddl_trans:
			s = rel2bin_trans(be, rel, refs);
			sql->type = Q_TRANS;
			break;
		case ddl_create_schema:
		case ddl_drop_schema:
			s = rel2bin_catalog_schema(be, rel, refs);
			sql->type = Q_SCHEMA;
			break;
		case ddl_create_table:
		case ddl_drop_table:
		case ddl_create_view:
		case ddl_drop_view:
		case ddl_drop_constraint:
		case ddl_alter_table:
			s = rel2bin_catalog_table(be, rel, refs);
			sql->type = Q_SCHEMA;
			break;
		case ddl_drop_seq:
		case ddl_create_type:
		case ddl_drop_type:
		case ddl_drop_index:
		case ddl_create_function:
		case ddl_drop_function:
		case ddl_create_trigger:
		case ddl_drop_trigger:
		case ddl_grant_roles:
		case ddl_revoke_roles:
		case ddl_grant:
		case ddl_revoke:
		case ddl_grant_func:
		case ddl_revoke_func:
		case ddl_create_user:
		case ddl_drop_user:
		case ddl_alter_user:
		case ddl_rename_user:
		case ddl_create_role:
		case ddl_drop_role:
		case ddl_alter_table_add_table:
		case ddl_alter_table_del_table:
		case ddl_alter_table_set_access:
		case ddl_comment_on:
		case ddl_rename_schema:
		case ddl_rename_table:
		case ddl_rename_column:
			s = rel2bin_catalog2(be, rel, refs);
			sql->type = Q_SCHEMA;
			break;
		default:
			assert(0);
	}
	return s;
}

static stmt *
subrel_bin(backend *be, sql_rel *rel, list *refs)
{
	mvc *sql = be->mvc;
	stmt *s = NULL;

	if (mvc_highwater(sql))
		return sql_error(be->mvc, 10, SQLSTATE(42000) "Query too complex: running out of stack space");

	if (!rel)
		return s;
	if (rel_is_ref(rel)) {
		s = refs_find_rel(refs, rel);
		/* needs a proper fix!! */
		if (s)
			return s;
	}
	switch (rel->op) {
	case op_basetable:
		s = rel2bin_basetable(be, rel);
		sql->type = Q_TABLE;
		break;
	case op_table:
		s = rel2bin_table(be, rel, refs);
		sql->type = Q_TABLE;
		break;
	case op_join:
	case op_left:
	case op_right:
	case op_full:
		s = rel2bin_join(be, rel, refs);
		sql->type = Q_TABLE;
		break;
	case op_semi:
		s = rel2bin_semijoin(be, rel, refs);
		sql->type = Q_TABLE;
		break;
	case op_anti:
		s = rel2bin_antijoin(be, rel, refs);
		sql->type = Q_TABLE;
		break;
	case op_munion:
		s = rel2bin_munion(be, rel, refs);
		sql->type = Q_TABLE;
		break;
	case op_except:
		s = rel2bin_except(be, rel, refs);
		sql->type = Q_TABLE;
		break;
	case op_inter:
		s = rel2bin_inter(be, rel, refs);
		sql->type = Q_TABLE;
		break;
	case op_project:
		s = rel2bin_project(be, rel, refs, NULL);
		sql->type = Q_TABLE;
		break;
	case op_select:
		s = rel2bin_select(be, rel, refs);
		sql->type = Q_TABLE;
		break;
	case op_groupby:
		s = rel2bin_groupby(be, rel, refs);
		sql->type = Q_TABLE;
		break;
	case op_topn:
		s = rel2bin_topn(be, rel, refs);
		sql->type = Q_TABLE;
		break;
	case op_sample:
		s = rel2bin_sample(be, rel, refs);
		sql->type = Q_TABLE;
		break;
	case op_insert:
		s = rel2bin_insert(be, rel, refs);
		sql->type = Q_UPDATE;
		break;
	case op_update:
		s = rel2bin_update(be, rel, refs);
		sql->type = Q_UPDATE;
		break;
	case op_delete:
		s = rel2bin_delete(be, rel, refs);
		sql->type = Q_UPDATE;
		break;
	case op_truncate:
		s = rel2bin_truncate(be, rel);
		if (sql->type == Q_TABLE)
			sql->type = Q_UPDATE;
		break;
	case op_ddl:
		s = rel2bin_ddl(be, rel, refs);
		break;
	}
	if (s && rel_is_ref(rel)) {
		list_append(refs, rel);
		list_append(refs, s);
	}
	return s;
}

stmt *
rel_bin(backend *be, sql_rel *rel)
{
	mvc *sql = be->mvc;
	list *refs = sa_list(sql->sa);
	mapi_query_t sqltype = sql->type;
	stmt *s = subrel_bin(be, rel, refs);

	s = subrel_project(be, s, refs, rel);
	if (sqltype == Q_SCHEMA)
		sql->type = sqltype;  /* reset */

	if (be->mb->errors) {
		if (ma_get_eb(be->mvc->sa)->enabled)
			eb_error(ma_get_eb(be->mvc->sa), be->mvc->errstr[0] ? be->mvc->errstr : be->mb->errors, 1000);
		return NULL;
	}
	return s;
}

stmt *
output_rel_bin(backend *be, sql_rel *rel, int top)
{
	mvc *sql = be->mvc;
	list *refs = sa_list(sql->sa);
	mapi_query_t sqltype = sql->type;
	stmt *s = NULL;

	be->join_idx = 0;
	be->rowcount = 0;
	be->silent = !top;

	s = subrel_bin(be, rel, refs);
	s = subrel_project(be, s, refs, rel);

	if (!s)
		return NULL;
	if (sqltype == Q_SCHEMA)
		sql->type = sqltype; /* reset */

	if (!be->silent) { /* don't generate outputs when we are silent */
		if (!is_ddl(rel->op) && sqltype == Q_TABLE && stmt_output(be, s) < 0) {
			return NULL;
		} else if (be->rowcount > 0 && sqltype == Q_UPDATE && stmt_affected_rows(be, be->rowcount) < 0) {
			/* only call stmt_affected_rows outside functions and ddl */
			return NULL;
		}
	}
	return s;
}<|MERGE_RESOLUTION|>--- conflicted
+++ resolved
@@ -3223,11 +3223,10 @@
 		s = stmt_alias(be, s, exp->alias.label, rnme, exp_name(exp));
 		list_append(l, s);
 	}
-<<<<<<< HEAD
+	/*
 	if (osub && osub->nrcols)
-		list_merge(l, osub->op4.lval, NULL);
-=======
->>>>>>> 1b64b912
+		list_join(l, osub->op4.lval);
+		*/
 	sub = stmt_list(be, l);
 	return sub;
 }
