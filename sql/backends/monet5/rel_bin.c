--- conflicted
+++ resolved
@@ -4366,14 +4366,9 @@
 		sql->cascade_action = NULL;
 	return cnt;
 }
- 
-<<<<<<< HEAD
-static void
+
+static int
 sql_stack_add_deleted(mvc *sql, const char *name, sql_table *t, stmt *tids, int type)
-=======
-static int
-sql_stack_add_deleted(mvc *sql, const char *name, sql_table *t, stmt *tids)
->>>>>>> fd9f034f
 {
 	/* Put single relation of updates and old values on to the stack */
 	sql_rel *r = NULL;
@@ -4411,28 +4406,18 @@
 	for (n = t->triggers.set->h; n; n = n->next) {
 		sql_trigger *trigger = n->data;
 
-<<<<<<< HEAD
-		stack_push_frame(sql, "OLD-NEW");
-		if (trigger->event == firing_type && trigger->time == time) {
-=======
 		if(!stack_push_frame(sql, "OLD-NEW"))
 			return 0;
-		if (trigger->event == 1 && trigger->time == time) {
->>>>>>> fd9f034f
+		if (trigger->event == firing_type && trigger->time == time) {
 			stmt *s = NULL;
 
 			/* add name for the 'deleted' to the stack */
 			const char *o = trigger->old_name;
 
-			if (!o) o = "old"; 
-<<<<<<< HEAD
-		
-			sql_stack_add_deleted(sql, o, t, tids, internal_type);
-=======
-
-			if(!sql_stack_add_deleted(sql, o, t, tids))
+			if (!o) o = "old";
+
+			if(!sql_stack_add_deleted(sql, o, t, tids, internal_type))
 				return 0;
->>>>>>> fd9f034f
 			s = sql_parse(be, sql->sa, trigger->statement, m_instantiate);
 
 			if (!s) 
