/*
 * This Source Code Form is subject to the terms of the Mozilla Public
 * License, v. 2.0.  If a copy of the MPL was not distributed with this
 * file, You can obtain one at http://mozilla.org/MPL/2.0/.
 *
 * Copyright 1997 - July 2008 CWI, August 2008 - 2018 MonetDB B.V.
 */

#include "monetdb_config.h"

#include "rel_bin.h"
#include "rel_rel.h"
#include "rel_exp.h"
#include "rel_psm.h"
#include "rel_prop.h"
#include "rel_select.h"
#include "rel_updates.h"
#include "rel_optimizer.h"
#include "sql_env.h"
#include "sql_optimizer.h"

#define OUTER_ZERO 64

static stmt * exp_bin(backend *be, sql_exp *e, stmt *left, stmt *right, stmt *grp, stmt *ext, stmt *cnt, stmt *sel);
static stmt * rel_bin(backend *be, sql_rel *rel);
static stmt * subrel_bin(backend *be, sql_rel *rel, list *refs);

static stmt *check_types(backend *be, sql_subtype *ct, stmt *s, check_type tpe);

static stmt *
stmt_selectnil( backend *be, stmt *col)
{
	sql_subtype *t = tail_type(col);
	stmt *n = stmt_atom(be, atom_general(be->mvc->sa, t, NULL));
	stmt *nn = stmt_uselect2(be, col, n, n, 3, NULL, 0);
	return nn;
}

static stmt *
sql_unop_(backend *be, sql_schema *s, const char *fname, stmt *rs)
{
	mvc *sql = be->mvc;
	sql_subtype *rt = NULL;
	sql_subfunc *f = NULL;

	if (!s)
		s = sql->session->schema;
	rt = tail_type(rs);
	f = sql_bind_func(sql->sa, s, fname, rt, NULL, F_FUNC);
	/* try to find the function without a type, and convert
	 * the value to the type needed by this function!
	 */
	if (!f && (f = sql_find_func(sql->sa, s, fname, 1, F_FUNC, NULL)) != NULL) {
		sql_arg *a = f->func->ops->h->data;

		rs = check_types(be, &a->type, rs, type_equal);
		if (!rs) 
			f = NULL;
	}
	if (f) {
		/*
		if (f->func->res.scale == INOUT) {
			f->res.digits = rt->digits;
			f->res.scale = rt->scale;
		}
		*/
		return stmt_unop(be, rs, f);
	} else if (rs) {
		char *type = tail_type(rs)->type->sqlname;

		return sql_error(sql, 02, SQLSTATE(42000) "SELECT: no such unary operator '%s(%s)'", fname, type);
	}
	return NULL;
}

static stmt *
refs_find_rel(list *refs, sql_rel *rel)
{
	node *n;

	for(n=refs->h; n; n = n->next->next) {
		sql_rel *ref = n->data;
		stmt *s = n->next->data;
		
		if (rel == ref) 
			return s;
	}
	return NULL;
}

static void 
print_stmtlist(sql_allocator *sa, stmt *l)
{
	node *n;
	if (l) {
		for (n = l->op4.lval->h; n; n = n->next) {
			const char *rnme = table_name(sa, n->data);
			const char *nme = column_name(sa, n->data);

			fprintf(stderr, "%s.%s\n", rnme ? rnme : "(null!)", nme ? nme : "(null!)");
		}
	}
}

static stmt *
list_find_column(backend *be, list *l, const char *rname, const char *name ) 
{
	stmt *res = NULL;
	node *n;

	if (!l)
		return NULL;
	MT_lock_set(&l->ht_lock);
	if (!l->ht && list_length(l) > HASH_MIN_SIZE) {
		l->ht = hash_new(l->sa, MAX(list_length(l), l->expected_cnt), (fkeyvalue)&stmt_key);
		if (l->ht == NULL) {
			MT_lock_unset(&l->ht_lock);
			return NULL;
		}

		for (n = l->h; n; n = n->next) {
			const char *nme = column_name(be->mvc->sa, n->data);
			int key = hash_key(nme);

			if (hash_add(l->ht, key, n->data) == NULL) {
				MT_lock_unset(&l->ht_lock);
				return NULL;
			}
		}
	}
	if (l->ht) {
		int key = hash_key(name);
		sql_hash_e *e = l->ht->buckets[key&(l->ht->size-1)];

		if (rname) {
			for (; e; e = e->chain) {
				stmt *s = e->value;
				const char *rnme = table_name(be->mvc->sa, s);
				const char *nme = column_name(be->mvc->sa, s);

				if (rnme && strcmp(rnme, rname) == 0 &&
		 	            strcmp(nme, name) == 0) {
					res = s;
					break;
				}
			}
		} else {
			for (; e; e = e->chain) {
				stmt *s = e->value;
				const char *nme = column_name(be->mvc->sa, s);

				if (nme && strcmp(nme, name) == 0) {
					res = s;
					break;
				}
			}
		}
		MT_lock_unset(&l->ht_lock);
		if (!res)
			return NULL;
		return res;
	}
	MT_lock_unset(&l->ht_lock);
	if (rname) {
		for (n = l->h; n; n = n->next) {
			const char *rnme = table_name(be->mvc->sa, n->data);
			const char *nme = column_name(be->mvc->sa, n->data);

			if (rnme && strcmp(rnme, rname) == 0 && 
				    strcmp(nme, name) == 0) {
				res = n->data;
				break;
			}
		}
	} else {
		for (n = l->h; n; n = n->next) {
			const char *nme = column_name(be->mvc->sa, n->data);

			if (nme && strcmp(nme, name) == 0) {
				res = n->data;
				break;
			}
		}
	}
	if (!res)
		return NULL;
	return res;
}

static stmt *
bin_find_column( backend *be, stmt *sub, const char *rname, const char *name ) 
{
	return list_find_column( be, sub->op4.lval, rname, name);
}

static list *
bin_find_columns( backend *be, stmt *sub, const char *name ) 
{
	node *n;
	list *l = sa_list(be->mvc->sa);

	for (n = sub->op4.lval->h; n; n = n->next) {
		const char *nme = column_name(be->mvc->sa, n->data);

		if (strcmp(nme, name) == 0) 
			append(l, n->data);
	}
	if (list_length(l)) 
		return l;
	return NULL;
}

static stmt *column(backend *be, stmt *val )
{
	if (val->nrcols == 0)
		return const_column(be, val);
	return val;
}

static stmt *create_const_column(backend *be, stmt *val )
{
	if (val->nrcols == 0)
		val = const_column(be, val);
	return stmt_append(be, stmt_temp(be, tail_type(val)), val);
}

static stmt *
bin_first_column(backend *be, stmt *sub ) 
{
	node *n = sub->op4.lval->h;
	stmt *c = n->data;

	if (c->nrcols == 0)
		return const_column(be, c);
	return c;
}

static stmt *
row2cols(backend *be, stmt *sub)
{
	if (sub->nrcols == 0 && sub->key) {
		node *n; 
		list *l = sa_list(be->mvc->sa);

		for (n = sub->op4.lval->h; n; n = n->next) {
			stmt *sc = n->data;
			const char *cname = column_name(be->mvc->sa, sc);
			const char *tname = table_name(be->mvc->sa, sc);

			sc = column(be, sc);
			list_append(l, stmt_alias(be, sc, tname, cname));
		}
		sub = stmt_list(be, l);
	}
	return sub;
}

static stmt *
handle_in_exps(backend *be, sql_exp *ce, list *nl, stmt *left, stmt *right, stmt *grp, stmt *ext, stmt *cnt, stmt *sel, int in, int use_r) 
{
	mvc *sql = be->mvc;
	node *n;
	stmt *s = NULL, *c = exp_bin(be, ce, left, right, grp, ext, cnt, NULL);

	if (c->nrcols == 0) {
		sql_subtype *bt = sql_bind_localtype("bit");
		sql_subfunc *cmp = (in)
			?sql_bind_func(sql->sa, sql->session->schema, "=", tail_type(c), tail_type(c), F_FUNC)
			:sql_bind_func(sql->sa, sql->session->schema, "<>", tail_type(c), tail_type(c), F_FUNC);
		sql_subfunc *a = (in)?sql_bind_func(sql->sa, sql->session->schema, "or", bt, bt, F_FUNC)
				     :sql_bind_func(sql->sa, sql->session->schema, "and", bt, bt, F_FUNC);

		for( n = nl->h; n; n = n->next) {
			sql_exp *e = n->data;
			stmt *i = exp_bin(be, use_r?e->r:e, left, right, grp, ext, cnt, NULL);
			
			i = stmt_binop(be, c, i, cmp); 
			if (s)
				s = stmt_binop(be, s, i, a);
			else
				s = i;

		}
		if (sel) 
			s = stmt_uselect(be, 
				stmt_const(be, bin_first_column(be, left), s), 
				stmt_bool(be, 1), cmp_equal, sel, 0); 
	} else {
		comp_type cmp = (in)?cmp_equal:cmp_notequal;

		if (!in)
			s = sel;
		for( n = nl->h; n; n = n->next) {
			sql_exp *e = n->data;
			stmt *i = exp_bin(be, use_r?e->r:e, left, right, grp, ext, cnt, NULL);
			
			if (in) { 
				i = stmt_uselect(be, c, i, cmp, sel, 0); 
				if (s)
					s = stmt_tunion(be, s, i); 
				else
					s = i;
			} else {
				s = stmt_uselect(be, c, i, cmp, s, 0); 
			}
		}
	}
	return s;
}

static stmt *
value_list(backend *be, list *vals, stmt *left, stmt *sel) 
{
	node *n;
	stmt *s;

	/* create bat append values */
	s = stmt_temp(be, exp_subtype(vals->h->data));
	for( n = vals->h; n; n = n->next) {
		sql_exp *e = n->data;
		stmt *i = exp_bin(be, e, left, NULL, NULL, NULL, NULL, sel);

		if (!i)
			return NULL;

		if (list_length(vals) == 1)
			return i;
		
		s = stmt_append(be, s, i);
	}
	return s;
}

static stmt *
exp_list(backend *be, list *exps, stmt *l, stmt *r, stmt *grp, stmt *ext, stmt *cnt, stmt *sel) 
{
	mvc *sql = be->mvc;
	node *n;
	list *nl = sa_list(sql->sa);

	for( n = exps->h; n; n = n->next) {
		sql_exp *e = n->data;
		stmt *i = exp_bin(be, e, l, r, grp, ext, cnt, sel);
		
		if (n->next && i && i->type == st_table) /* relational statement */
			l = i->op1;
		else
			append(nl, i);
	}
	return stmt_list(be, nl);
}

stmt *
exp_bin(backend *be, sql_exp *e, stmt *left, stmt *right, stmt *grp, stmt *ext, stmt *cnt, stmt *sel) 
{
	mvc *sql = be->mvc;
	stmt *s = NULL;

	if (!e) {
		assert(0);
		return NULL;
	}

	switch(e->type) {
	case e_psm:
		if (e->flag & PSM_SET) {
			stmt *r = exp_bin(be, e->l, left, right, grp, ext, cnt, sel);
			return stmt_assign(be, e->name, r, GET_PSM_LEVEL(e->flag));
		} else if (e->flag & PSM_VAR) {
			if (e->f)
				return stmt_vars(be, e->name, e->f, 1, GET_PSM_LEVEL(e->flag));
			else
				return stmt_var(be, e->name, &e->tpe, 1, GET_PSM_LEVEL(e->flag));
		} else if (e->flag & PSM_RETURN || e->flag & PSM_YIELD) {
			sql_exp *l = e->l;
			stmt *r = exp_bin(be, l, left, right, grp, ext, cnt, sel);

			if (!r)
				return NULL;
			/* handle table returning functions */
			if (l->type == e_psm && l->flag & PSM_REL) {
				stmt *lst = r->op1;
				if (r->type == st_table && lst->nrcols == 0 && lst->key) {
					node *n;
					list *l = sa_list(sql->sa);

					for(n=lst->op4.lval->h; n; n = n->next)
						list_append(l, const_column(be, (stmt*)n->data));
					r = stmt_list(be, l);
				}
				if (r->type == st_list)
					r = stmt_table(be, r, 1);
			}
			return stmt_return(be, r, GET_PSM_LEVEL(e->flag), e->flag);
		} else if (e->flag & PSM_WHILE) {
			/* while is a if - block true with leave statement
	 		 * needed because the condition needs to be inside this outer block */
			stmt *ifstmt = stmt_cond(be, stmt_bool(be, 1), NULL, 0, 0);
			stmt *cond = exp_bin(be, e->l, left, right, grp, ext, cnt, sel);
			stmt *wstmt = stmt_cond(be, cond, ifstmt, 1, 0);

			(void)exp_list(be, e->r, left, right, grp, ext, cnt, sel);
			(void)stmt_control_end(be, wstmt);
			return stmt_control_end(be, ifstmt);
		} else if (e->flag & PSM_IF) {
			stmt *cond = exp_bin(be, e->l, left, right, grp, cnt, ext, sel);
			stmt *ifstmt = stmt_cond(be, cond, NULL, 0, 0), *res;
			(void)exp_list(be, e->r, left, right, grp, cnt, ext, sel);
			res = stmt_control_end(be, ifstmt);
			if (e->f) {
				stmt *elsestmt = stmt_cond(be, cond, NULL, 0, 1);

				(void) exp_list(be, e->f, left, right, grp, ext, cnt, sel);
				res = stmt_control_end(be, elsestmt);
			}
			return res;
		} else if (e->flag & PSM_REL) {
			sql_rel *rel = e->l;
			stmt *r = rel_bin(be, rel);

#if 0
			if (r->type == st_list && r->nrcols == 0 && r->key) {
				/* row to columns */
				node *n;
				list *l = sa_list(sql->sa);

				for(n=r->op4.lval->h; n; n = n->next)
					list_append(l, const_column(be, (stmt*)n->data));
				r = stmt_list(be, l);
			}
#endif
			if (is_modify(rel->op) || is_ddl(rel->op)) 
				return r;
			return stmt_table(be, r, 1);
		}
		break;
	case e_atom: {
		if (e->l) { 			/* literals */
			atom *a = e->l;
			s = stmt_atom(be, atom_dup(sql->sa, a));
		} else if (e->r) { 		/* parameters */
			s = stmt_var(be, sa_strdup(sql->sa, e->r), e->tpe.type?&e->tpe:NULL, 0, e->flag);
		} else if (e->f) { 		/* values */
			s = value_list(be, e->f, left, sel);
		} else { 			/* arguments */
			s = stmt_varnr(be, e->flag, e->tpe.type?&e->tpe:NULL);
		}
	}	break;
	case e_convert: {
		/* if input is type any NULL or column of nulls, change type */
		list *tps = e->r;
		sql_subtype *from = tps->h->data;
		sql_subtype *to = tps->h->next->data;
		stmt *l;

		if (from->type->localtype == 0) {
			l = stmt_atom(be, atom_general(sql->sa, to, NULL));
		} else {
	       		l = exp_bin(be, e->l, left, right, grp, ext, cnt, sel);
		}
		if (!l) 
			return NULL;
		s = stmt_convert(be, l, from, to);
	} 	break;
	case e_func: {
		node *en;
		list *l = sa_list(sql->sa), *exps = e->l;
		sql_subfunc *f = e->f;
		stmt *rows = NULL, *cond_execution = NULL;
		char name[16], *nme;

		if (f->func->side_effect && left) {
			if (!exps || list_empty(exps))
				append(l, 
				stmt_const(be, 
					bin_first_column(be, left), 
					stmt_atom_int(be, 0)));
			else if (exps_card(exps) < CARD_MULTI) {
				rows = bin_first_column(be, left);
			}
		}
		assert(!e->r);
		if (exps) {
			int nrcols = 0;
			for (en = exps->h; en; en = en->next) {
				sql_exp *e = en->data;
				stmt *es;

				es = exp_bin(be, e, left, right, grp, ext, cnt, sel);

				if (!es) 
					return NULL;

				if (rows && en == exps->h && f->func->type != F_LOADER)
					es = stmt_const(be, rows, es);
				/* last argument is condition, change into candidate list */
				if (!en->next && !f->func->varres && !f->func->vararg && list_length(exps) > list_length(f->func->ops)) {
					if (es->nrcols) {
						if (!nrcols) {
							node *n;
							list *nl = sa_list(sql->sa);
							for (n = l->h; n; n = n->next) {
								stmt *s = n->data;
								s = stmt_const(be, es, s);
								list_append(nl, s);
							}
							l = nl;

						}
						es = stmt_uselect(be, es, stmt_bool(be,1), cmp_equal, NULL, 0);
					} else /* need a condition */
						cond_execution = es;
				}
				if (es->nrcols > nrcols)
					nrcols = es->nrcols;
				if (!cond_execution)
					list_append(l,es);
			}
			if (sel && strcmp(sql_func_mod(f->func), "calc") == 0 && nrcols && strcmp(sql_func_imp(f->func), "ifthenelse") != 0)
				list_append(l,sel);
		}
		if (cond_execution) {
			/* var_x = nil; */
			nme = number2name(name, 16, ++sql->label);
			(void)stmt_var(be, nme, exp_subtype(e), 1, 2);
			/* if_barrier ... */
			cond_execution = stmt_cond(be, cond_execution, NULL, 0, 0);
		}
		if (f->func->rel) 
			s = stmt_func(be, stmt_list(be, l), sa_strdup(sql->sa, f->func->base.name), f->func->rel, (f->func->type == F_UNION));
		else
			s = stmt_Nop(be, stmt_list(be, l), e->f); 
		if (cond_execution) {
			/* var_x = s */
			(void)stmt_assign(be, nme, s, 2);
			/* endif_barrier */
			(void)stmt_control_end(be, cond_execution);
			s = stmt_var(be, nme, exp_subtype(e), 0, 2);
		}
	} 	break;
	case e_aggr: {
		list *attr = e->l; 
		stmt *as = NULL;
		sql_subaggr *a = e->f;

		assert(sel == NULL);
		if (attr && attr->h) { 
			node *en;
			list *l = sa_list(sql->sa);

			for (en = attr->h; en; en = en->next) {
				sql_exp *at = en->data;

				as = exp_bin(be, at, left, right, NULL, NULL, NULL, sel);

				if (as && as->nrcols <= 0 && left) 
					as = stmt_const(be, bin_first_column(be, left), as);
				/* insert single value into a column */
				if (as && as->nrcols <= 0 && !left)
					as = const_column(be, as);

				if (!as) 
					return NULL;	
				if (need_distinct(e)){ 
					stmt *g = stmt_group(be, as, grp, ext, cnt, 1);
					stmt *next = stmt_result(be, g, 1); 
						
					as = stmt_project(be, next, as);
					if (grp)
						grp = stmt_project(be, next, grp);
				}
				append(l, as);
			}
			as = stmt_list(be, l);
		} else {
			/* count(*) may need the default group (relation) and
			   and/or an attribute to count */
			if (grp) {
				as = grp;
			} else if (left) {
				as = bin_first_column(be, left);
			} else {
				/* create dummy single value in a column */
				as = stmt_atom_lng(be, 0);
				as = const_column(be, as);
			}
		}
		s = stmt_aggr(be, as, grp, ext, a, 1, need_no_nil(e) /* ignore nil*/, !zero_if_empty(e) );
		if (find_prop(e->p, PROP_COUNT)) /* propagate count == 0 ipv NULL in outer joins */
			s->flag |= OUTER_ZERO;
	} 	break;
	case e_column: {
		if (right) /* check relation names */
			s = bin_find_column(be, right, e->l, e->r);
		if (!s && left) 
			s = bin_find_column(be, left, e->l, e->r);
		if (!s) {
			sql_subquery *sq = mvc_find_subquery(be->mvc, e->l?e->l:e->r, e->r);

			if (sq) { 
				stmt *s = sq->s;

				if (s && s->type == st_list)
					s = bin_find_column(be, s, e->l?e->l:e->r, e->r);
				return s; /* ugh */
			}
		}
		if (s && grp)
			s = stmt_project(be, ext, s);
		if (!s && right) {
			fprintf(stderr, "could not find %s.%s\n", (char*)e->l, (char*)e->r);
			print_stmtlist(sql->sa, left);
			print_stmtlist(sql->sa, right);
			assert(s);
			return NULL;
		}
	 }	break;
	case e_cmp: {
		stmt *l = NULL, *r = NULL, *r2 = NULL;
		int swapped = 0, is_select = 0;
		sql_exp *re = e->r, *re2 = e->f;

		/* general predicate, select and join */
		if (get_cmp(e) == cmp_filter) {
			list *args;
			list *ops;
			node *n;
			int first = 1;

		       	ops = sa_list(sql->sa);
		       	args = e->l;
			for( n = args->h; n; n = n->next ) {
				s = NULL;
				if (!swapped)
					s = exp_bin(be, n->data, left, NULL, grp, ext, cnt, NULL); 
				if (!s && (first || swapped)) {
					s = exp_bin(be, n->data, right, NULL, grp, ext, cnt, NULL); 
					swapped = 1;
				}
				if (!s) 
					return s;
				if (s->nrcols == 0 && first)
					s = stmt_const(be, bin_first_column(be, swapped?right:left), s); 
				list_append(ops, s);
				first = 0;
			}
			l = stmt_list(be, ops);
		       	ops = sa_list(sql->sa);
			args = e->r;
			for( n = args->h; n; n = n->next ) {
				s = exp_bin(be, n->data, (swapped || !right)?left:right, NULL, grp, ext, cnt, NULL); 
				if (!s) 
					return s;
				list_append(ops, s);
			}
			r = stmt_list(be, ops);

			if (left && right && exps_card(e->r) > CARD_ATOM) {
				sql_subfunc *f = e->f;
				return stmt_genjoin(be, l, r, f, is_anti(e), swapped);
			}
			assert(!swapped);
			s = stmt_genselect(be, l, r, e->f, sel, is_anti(e));
			return s;
		}
		if (e->flag == cmp_in || e->flag == cmp_notin) {
			return handle_in_exps(be, e->l, e->r, left, right, grp, ext, cnt, sel, (e->flag == cmp_in), 0);
		}
		if (get_cmp(e) == cmp_or && (!right || right->nrcols == 1)) {
			sql_subtype *bt = sql_bind_localtype("bit");
			list *l = e->l;
			node *n;
			stmt *sel1 = NULL, *sel2 = NULL;
			int anti = is_anti(e);

			sel1 = sel;
			sel2 = sel;
			for( n = l->h; n; n = n->next ) {
				sql_exp *c = n->data;
				stmt *sin = (sel1 && sel1->nrcols)?sel1:NULL;

				/* propagate the anti flag */
				if (anti) 
					set_anti(c);
				s = exp_bin(be, c, left, right, grp, ext, cnt, sin); 
				if (!s) 
					return s;

				if (!sin && sel1 && sel1->nrcols == 0 && s->nrcols == 0) {
					sql_subfunc *f = sql_bind_func(sql->sa, sql->session->schema, anti?"or":"and", bt, bt, F_FUNC);
					assert(f);
					s = stmt_binop(be, sel1, s, f);
				} else if (sel1 && (sel1->nrcols == 0 || s->nrcols == 0)) {
					stmt *predicate = bin_first_column(be, left);
				
					predicate = stmt_const(be, predicate, stmt_bool(be, 1));
					if (s->nrcols == 0)
						s = stmt_uselect(be, predicate, s, cmp_equal, sel1, anti);
					else
						s = stmt_uselect(be, predicate, sel1, cmp_equal, s, anti);
				}
				sel1 = s;
			}
			l = e->r;
			for( n = l->h; n; n = n->next ) {
				sql_exp *c = n->data;
				stmt *sin = (sel2 && sel2->nrcols)?sel2:NULL;

				/* propagate the anti flag */
				if (anti) 
					set_anti(c);
				s = exp_bin(be, c, left, right, grp, ext, cnt, sin); 
				if (!s) 
					return s;

				if (!sin && sel2 && sel2->nrcols == 0 && s->nrcols == 0) {
					sql_subfunc *f = sql_bind_func(sql->sa, sql->session->schema, anti?"or":"and", bt, bt, F_FUNC);
					assert(f);
					s = stmt_binop(be, sel2, s, f);
				} else if (sel2 && (sel2->nrcols == 0 || s->nrcols == 0)) {
					stmt *predicate = bin_first_column(be, left);
				
					predicate = stmt_const(be, predicate, stmt_bool(be, 1));
					if (s->nrcols == 0)
						s = stmt_uselect(be, predicate, s, cmp_equal, sel2, anti);
					else
						s = stmt_uselect(be, predicate, sel2, cmp_equal, s, anti);
				}
				sel2 = s;
			}
			if (sel1->nrcols == 0 && sel2->nrcols == 0) {
				sql_subfunc *f = sql_bind_func(sql->sa, sql->session->schema, anti?"and":"or", bt, bt, F_FUNC);
				assert(f);
				return stmt_binop(be, sel1, sel2, f);
			}
			if (sel1->nrcols == 0) {
				stmt *predicate = bin_first_column(be, left);
				
				predicate = stmt_const(be, predicate, stmt_bool(be, 1));
				sel1 = stmt_uselect(be, predicate, sel1, cmp_equal, NULL, anti);
			}
			if (sel2->nrcols == 0) {
				stmt *predicate = bin_first_column(be, left);
				
				predicate = stmt_const(be, predicate, stmt_bool(be, 1));
				sel2 = stmt_uselect(be, predicate, sel2, cmp_equal, NULL, anti);
			}
			if (anti)
				return stmt_project(be, stmt_tinter(be, sel1, sel2), sel1);
			return stmt_tunion(be, sel1, sel2);
		}
		if (get_cmp(e) == cmp_or && right) {  /* join */
			assert(0);
		}

		/* mark use of join indices */
		if (right && find_prop(e->p, PROP_JOINIDX) != NULL) 
			sql->opt_stats[0]++; 

		if (!l) {
			l = exp_bin(be, e->l, left, NULL, grp, ext, cnt, sel);
			swapped = 0;
		}
		if (!l && right) {
 			l = exp_bin(be, e->l, right, NULL, grp, ext, cnt, sel);
			swapped = 1;
		}
		if (swapped || !right)
 			r = exp_bin(be, re, left, NULL, grp, ext, cnt, sel);
		else
 			r = exp_bin(be, re, right, NULL, grp, ext, cnt, sel);
		if (!r && !swapped) {
 			r = exp_bin(be, re, left, NULL, grp, ext, cnt, sel);
			is_select = 1;
		}
		if (!r && swapped) {
 			r = exp_bin(be, re, right, NULL, grp, ext, cnt, sel);
			is_select = 1;
		}
		if (re2)
 			r2 = exp_bin(be, re2, left, right, grp, ext, cnt, sel);

		if (!l || !r || (re2 && !r2)) {
			assert(0);
			return NULL;
		}

		if (left && right && !is_select &&
		   ((l->nrcols && (r->nrcols || (r2 && r2->nrcols))) || 
		     re->card > CARD_ATOM || 
		    (re2 && re2->card > CARD_ATOM))) {
			if (l->nrcols == 0)
				l = stmt_const(be, bin_first_column(be, swapped?right:left), l); 
			if (r->nrcols == 0)
				r = stmt_const(be, bin_first_column(be, swapped?left:right), r); 
			if (r2) {
				s = stmt_join2(be, l, r, r2, (comp_type)e->flag, is_anti(e), swapped);
			} else if (swapped) {
				s = stmt_join(be, r, l, is_anti(e), swap_compare((comp_type)e->flag));
			} else {
				s = stmt_join(be, l, r, is_anti(e), (comp_type)e->flag);
			}
		} else {
			if (r2) {
				if (l->nrcols == 0 && r->nrcols == 0 && r2->nrcols == 0) {
					sql_subtype *bt = sql_bind_localtype("bit");
					sql_subfunc *lf = sql_bind_func(sql->sa, sql->session->schema,
							compare_func(range2lcompare(e->flag), 0),
							tail_type(l), tail_type(r), F_FUNC);
					sql_subfunc *rf = sql_bind_func(sql->sa, sql->session->schema,
							compare_func(range2rcompare(e->flag), 0),
							tail_type(l), tail_type(r), F_FUNC);
					sql_subfunc *a = sql_bind_func(sql->sa, sql->session->schema,
							"and", bt, bt, F_FUNC);

					if (is_atom(re->type) && re->l && atom_null((atom*)re->l) &&
					    is_atom(re2->type) && re2->l && atom_null((atom*)re2->l)) {
						s = sql_unop_(be, NULL, "isnull", l);
					} else {
						assert(lf && rf && a);
						s = stmt_binop(be, 
							stmt_binop(be, l, r, lf), 
							stmt_binop(be, l, r2, rf), a);
					}
					if (is_anti(e)) {
						sql_subfunc *a = sql_bind_func(sql->sa, sql->session->schema, "not", bt, NULL, F_FUNC);
						s = stmt_unop(be, s, a);
					}
				} else if (((e->flag&3) != 3) /* both sides closed use between implementation */ && l->nrcols > 0 && r->nrcols > 0 && r2->nrcols > 0) {
					s = stmt_uselect(be, l, r, range2lcompare(e->flag),
					    stmt_uselect(be, l, r2, range2rcompare(e->flag), sel, is_anti(e)), is_anti(e));
				} else {
					s = stmt_uselect2(be, l, r, r2, (comp_type)e->flag, sel, is_anti(e));
				}
			} else {
				/* value compare or select */
				if (l->nrcols == 0 && r->nrcols == 0) {
					sql_subfunc *f = sql_bind_func(sql->sa, sql->session->schema,
							compare_func((comp_type)get_cmp(e), is_anti(e)),
							tail_type(l), tail_type(l), F_FUNC);
					assert(f);
					s = stmt_binop(be, l, r, f);
				} else {
					/* this can still be a join (as relational algebra and single value subquery results still means joins */
					s = stmt_uselect(be, l, r, (comp_type)get_cmp(e), sel, is_anti(e));
				}
			}
		}
	 }	break;
	default:
		;
	}
	return s;
}

static stmt *
stmt_col( backend *be, sql_column *c, stmt *del) 
{ 
	stmt *sc = stmt_bat(be, c, RDONLY, del?del->partition:0);

	if (isTable(c->t) && c->t->access != TABLE_READONLY &&
	   (c->base.flag != TR_NEW || c->t->base.flag != TR_NEW /* alter */) &&
	   (c->t->persistence == SQL_PERSIST || c->t->persistence == SQL_DECLARED_TABLE) && !c->t->commit_action) {
		stmt *i = stmt_bat(be, c, RD_INS, 0);
		stmt *u = stmt_bat(be, c, RD_UPD_ID, del?del->partition:0);
		sc = stmt_project_delta(be, sc, u, i);
		sc = stmt_project(be, del, sc);
	} else if (del) { /* always handle the deletes */
		sc = stmt_project(be, del, sc);
	}
	return sc;
}

static stmt *
stmt_idx( backend *be, sql_idx *i, stmt *del) 
{ 
	stmt *sc = stmt_idxbat(be, i, RDONLY, del?del->partition:0);

	if (isTable(i->t) && i->t->access != TABLE_READONLY &&
	   (i->base.flag != TR_NEW || i->t->base.flag != TR_NEW /* alter */) &&
	   (i->t->persistence == SQL_PERSIST || i->t->persistence == SQL_DECLARED_TABLE) && !i->t->commit_action) {
		stmt *ic = stmt_idxbat(be, i, RD_INS, 0);
		stmt *u = stmt_idxbat(be, i, RD_UPD_ID, del?del->partition:0);
		sc = stmt_project_delta(be, sc, u, ic);
		sc = stmt_project(be, del, sc);
	} else if (del) { /* always handle the deletes */
		sc = stmt_project(be, del, sc);
	}
	return sc;
}

#if 0
static stmt *
check_table_types(backend *be, list *types, stmt *s, check_type tpe)
{
	mvc *sql = be->mvc;
	//const char *tname;
	stmt *tab = s;
	int temp = 0;

	if (s->type != st_table) {
		return sql_error(
			sql, 03,
			SQLSTATE(42000) "single value and complex type are not equal");
	}
	tab = s->op1;
	temp = s->flag;
	if (tab->type == st_var) {
		sql_table *tbl = NULL;//tail_type(tab)->comp_type;
		stmt *dels = stmt_tid(be, tbl, 0);
		node *n, *m;
		list *l = sa_list(sql->sa);
		
		stack_find_var(sql, tab->op1->op4.aval->data.val.sval);

		for (n = types->h, m = tbl->columns.set->h; 
			n && m; n = n->next, m = m->next) 
		{
			sql_subtype *ct = n->data;
			sql_column *dtc = m->data;
			stmt *dtcs = stmt_col(be, dtc, dels);
			stmt *r = check_types(be, ct, dtcs, tpe);
			if (!r) 
				return NULL;
			//r = stmt_alias(be, r, tbl->base.name, c->base.name);
			list_append(l, r);
		}
	 	return stmt_table(be, stmt_list(be, l), temp);
	} else if (tab->type == st_list) {
		node *n, *m;
		list *l = sa_list(sql->sa);
		for (n = types->h, m = tab->op4.lval->h; 
			n && m; n = n->next, m = m->next) 
		{
			sql_subtype *ct = n->data;
			stmt *r = check_types(be, ct, m->data, tpe);
			if (!r) 
				return NULL;
			//tname = table_name(sql->sa, r);
			//r = stmt_alias(be, r, tname, c->base.name);
			list_append(l, r);
		}
		return stmt_table(be, stmt_list(be, l), temp);
	} else { /* single column/value */
		stmt *r;
		sql_subtype *st = tail_type(tab), *ct;

		if (list_length(types) != 1) {
			stmt *res = sql_error(
				sql, 03,
				SQLSTATE(42000) "single value of type %s and complex type are not equal",
				st->type->sqlname
			);
			return res;
		}
		ct = types->h->data;
		r = check_types(be, ct, tab, tpe);
		//tname = table_name(sql->sa, r);
		//r = stmt_alias(be, r, tname, c->base.name);
		return stmt_table(be, r, temp);
	}
}
#endif

static void
sql_convert_arg(mvc *sql, int nr, sql_subtype *rt)
{
	atom *a = sql_bind_arg(sql, nr);

	if (atom_null(a)) {
		if (a->data.vtype != rt->type->localtype) {
			a->data.vtype = rt->type->localtype;
			VALset(&a->data, a->data.vtype, (ptr) ATOMnilptr(a->data.vtype));
		}
	}
	a->tpe = *rt;
}

/* try to do an inplace convertion 
 * 
 * inplace conversion is only possible if the s is an variable.
 * This is only done to be able to map more cached queries onto the same 
 * interface.
 */
static stmt *
inplace_convert(backend *be, sql_subtype *ct, stmt *s)
{
	atom *a;

	/* exclude named variables */
	if (s->type != st_var || (s->op1 && s->op1->op4.aval->data.val.sval) || 
		(ct->scale && ct->type->eclass != EC_FLT))
		return s;

	a = sql_bind_arg(be->mvc, s->flag);
	if (atom_cast(be->mvc->sa, a, ct)) {
		stmt *r = stmt_varnr(be, s->flag, ct);
		sql_convert_arg(be->mvc, s->flag, ct);
		return r;
	}
	return s;
}

static int
stmt_set_type_param(mvc *sql, sql_subtype *type, stmt *param)
{
	if (!type || !param || param->type != st_var)
		return -1;

	if (set_type_param(sql, type, param->flag) == 0) {
		param->op4.typeval = *type;
		return 0;
	}
	return -1;
}

/* check_types tries to match the ct type with the type of s if they don't
 * match s is converted. Returns NULL on failure.
 */
static stmt *
check_types(backend *be, sql_subtype *ct, stmt *s, check_type tpe)
{
	mvc *sql = be->mvc;
	int c = 0;
	sql_subtype *t = NULL, *st = NULL;

	/*
	if (ct->types) 
		return check_table_types(sql, ct->types, s, tpe);
		*/

 	st = tail_type(s);
	if ((!st || !st->type) && stmt_set_type_param(sql, ct, s) == 0) {
		return s;
	} else if (!st) {
		return sql_error(sql, 02, SQLSTATE(42000) "statement has no type information");
	}

	/* first try cheap internal (inplace) convertions ! */
	s = inplace_convert(be, ct, s);
	t = st = tail_type(s);

	/* check if the types are the same */
	if (t && subtype_cmp(t, ct) != 0) {
		t = NULL;
	}

	if (!t) {	/* try to convert if needed */
		c = sql_type_convert(st->type->eclass, ct->type->eclass);
		if (!c || (c == 2 && tpe == type_set) || 
                   (c == 3 && tpe != type_cast)) { 
			s = NULL;
		} else {
			s = stmt_convert(be, s, st, ct);
		}
	} 
	if (!s) {
		stmt *res = sql_error(
			sql, 03,
			SQLSTATE(42000) "types %s(%u,%u) (%s) and %s(%u,%u) (%s) are not equal",
			st->type->sqlname,
			st->digits,
			st->scale,
			st->type->base.name,
			ct->type->sqlname,
			ct->digits,
			ct->scale,
			ct->type->base.name
		);
		return res;
	}
	return s;
}

static stmt *
sql_Nop_(backend *be, const char *fname, stmt *a1, stmt *a2, stmt *a3, stmt *a4)
{
	mvc *sql = be->mvc;
	list *sl = sa_list(sql->sa);
	list *tl = sa_list(sql->sa);
	sql_subfunc *f = NULL;

	list_append(sl, a1);
	list_append(tl, tail_type(a1));
	list_append(sl, a2);
	list_append(tl, tail_type(a2));
	list_append(sl, a3);
	list_append(tl, tail_type(a3));
	if (a4) {
		list_append(sl, a4);
		list_append(tl, tail_type(a4));
	}

	f = sql_bind_func_(sql->sa, sql->session->schema, fname, tl, F_FUNC);
	if (f)
		return stmt_Nop(be, stmt_list(be, sl), f);
	return sql_error(sql, 02, SQLSTATE(42000) "SELECT: no such operator '%s'", fname);
}

static stmt *
rel_parse_value(backend *be, char *query, char emode)
{
	mvc *m = be->mvc;
	mvc o = *m;
	stmt *s = NULL;
	buffer *b;
	char *n;
	int len = _strlen(query);
	exp_kind ek = {type_value, card_value, FALSE};
	stream *sr;
	bstream *bs;

	m->qc = NULL;
	m->sqs = NULL;

	m->caching = 0;
	m->emode = emode;
	b = (buffer*)GDKmalloc(sizeof(buffer));
	n = GDKmalloc(len + 1 + 1);
	if (b == NULL || n == NULL) {
		GDKfree(b);
		GDKfree(n);
		return sql_error(m, 02, SQLSTATE(HY001) MAL_MALLOC_FAIL);
	}
	strncpy(n, query, len);
	query = n;
	query[len] = '\n';
	query[len+1] = 0;
	len++;
	buffer_init(b, query, len);
	sr = buffer_rastream(b, "sqlstatement");
	if (sr == NULL) {
		buffer_destroy(b);
		return sql_error(m, 02, SQLSTATE(HY001) MAL_MALLOC_FAIL);
	}
	bs = bstream_create(sr, b->len);
	if(bs == NULL) {
		buffer_destroy(b);
		return sql_error(m, 02, SQLSTATE(HY001) MAL_MALLOC_FAIL);
	}
	scanner_init(&m->scanner, bs, NULL);
	m->scanner.mode = LINE_1; 
	bstream_next(m->scanner.rs);

	m->params = NULL;
	/*m->args = NULL;*/
	m->argc = 0;
	m->sym = NULL;
	m->errstr[0] = '\0';

	(void) sqlparse(m);	/* blindly ignore errors */
	
	/* get out the single value as we don't want an enclosing projection! */
	if (m->sym->token == SQL_SELECT) {
		SelectNode *sn = (SelectNode *)m->sym;
		if (sn->selection->h->data.sym->token == SQL_COLUMN) {
			int is_last = 0;
			sql_rel *rel = NULL;
			sql_exp *e = rel_value_exp2(m, &rel, sn->selection->h->data.sym->data.lval->h->data.sym, sql_sel, ek, &is_last);

			if (!rel)
				s = exp_bin(be, e, NULL, NULL, NULL, NULL, NULL, NULL); 
		}
	}
	GDKfree(query);
	GDKfree(b);
	bstream_destroy(m->scanner.rs);

	m->sym = NULL;
	if (m->session->status || m->errstr[0]) {
		int status = m->session->status;
		char errstr[ERRSIZE];

		strcpy(errstr, m->errstr);
		*m = o;
		m->session->status = status;
		strcpy(m->errstr, errstr);
	} else {
		*m = o;
	}
	return s;
}


static stmt *
stmt_rename(backend *be, sql_rel *rel, sql_exp *exp, stmt *s )
{
	const char *name = exp->name;
	const char *rname = exp->rname;
	stmt *o = s;

	(void)rel;
	if (!name && exp->type == e_column && exp->r)
		name = exp->r;
	if (!name)
		name = column_name(be->mvc->sa, s);
	if (!rname && exp->type == e_column && exp->l)
		rname = exp->l;
	if (!rname)
		rname = table_name(be->mvc->sa, s);
	s = stmt_alias(be, s, rname, name);
	if (o->flag & OUTER_ZERO)
		s->flag |= OUTER_ZERO;
	return s;
}

static stmt *
rel2bin_sql_table(backend *be, sql_table *t) 
{
	mvc *sql = be->mvc;
	list *l = sa_list(sql->sa);
	node *n;
	stmt *dels = stmt_tid(be, t, 0);
			
	for (n = t->columns.set->h; n; n = n->next) {
		sql_column *c = n->data;
		stmt *sc = stmt_col(be, c, dels);

		list_append(l, sc);
	}
	/* TID column */
	if (t->columns.set->h) { 
		/* tid function  sql.tid(t) */
		const char *rnme = t->base.name;

		stmt *sc = dels?dels:stmt_tid(be, t, 0);
		sc = stmt_alias(be, sc, rnme, TID);
		list_append(l, sc);
	}
	if (t->idxs.set) {
		for (n = t->idxs.set->h; n; n = n->next) {
			sql_idx *i = n->data;
			stmt *sc = stmt_idx(be, i, dels);
			const char *rnme = t->base.name;

			/* index names are prefixed, to make them independent */
			sc = stmt_alias(be, sc, rnme, sa_strconcat(sql->sa, "%", i->base.name));
			list_append(l, sc);
		}
	}
	return stmt_list(be, l);
}

static stmt *
rel2bin_basetable(backend *be, sql_rel *rel)
{
	mvc *sql = be->mvc;
	sql_table *t = rel->l;
	sql_column *c = rel->r;
	list *l = sa_list(sql->sa);
	stmt *dels;
	node *en;

	if (!t && c)
		t = c->t;
       	dels = stmt_tid(be, t, rel->flag == REL_PARTITION);

	/* add aliases */
	assert(rel->exps);
	for( en = rel->exps->h; en; en = en->next ) {
		sql_exp *exp = en->data;
		const char *rname = exp->rname?exp->rname:exp->l;
		const char *oname = exp->r;
		stmt *s = NULL;

		if (is_func(exp->type)) {
			list *exps = exp->l;
			sql_exp *cexp = exps->h->data;
			const char *cname = cexp->r;
			list *l = sa_list(sql->sa);

		       	c = find_sql_column(t, cname);
			s = stmt_col(be, c, dels);
			append(l, s);
			if (exps->h->next) {
				sql_exp *at = exps->h->next->data;
				stmt *u = exp_bin(be, at, NULL, NULL, NULL, NULL, NULL, NULL);

				append(l, u);
			}
			s = stmt_Nop(be, stmt_list(be, l), exp->f);
		} else if (oname[0] == '%' && strcmp(oname, TID) == 0) {
			/* tid function  sql.tid(t) */
			const char *rnme = t->base.name;

			s = dels?dels:stmt_tid(be, t, 0);
			s = stmt_alias(be, s, rnme, TID);
		} else if (oname[0] == '%') { 
			sql_idx *i = find_sql_idx(t, oname+1);

			/* do not include empty indices in the plan */
			if ((hash_index(i->type) && list_length(i->columns) <= 1) || !idx_has_column(i->type))
				continue;
			s = stmt_idx(be, i, dels);
		} else {
			sql_column *c = find_sql_column(t, oname);

			s = stmt_col(be, c, dels);
		}
		s->tname = rname;
		s->cname = exp->name;
		list_append(l, s);
	}
	return stmt_list(be, l);
}

static int 
alias_cmp( stmt *s, const char *nme )
{
	return strcmp(s->cname, nme);
}

static list* exps2bin_args(backend *be, list *exps, list *args);

static list *
exp2bin_args(backend *be, sql_exp *e, list *args)
{
	mvc *sql = be->mvc;
	if (!e)
		return args;
	switch(e->type){
	case e_column:
	case e_psm:
		return args;
	case e_cmp:
		if (get_cmp(e) == cmp_or || get_cmp(e) == cmp_filter) {
			args = exps2bin_args(be, e->l, args);
			args = exps2bin_args(be, e->r, args);
		} else if (e->flag == cmp_in || e->flag == cmp_notin) {
			args = exp2bin_args(be, e->l, args);
			args = exps2bin_args(be, e->r, args);
		} else {
			args = exp2bin_args(be, e->l, args);
			args = exp2bin_args(be, e->r, args);
			if (e->f)
				args = exp2bin_args(be, e->f, args);
		}
		return args;
	case e_convert:
		if (e->l)
			return exp2bin_args(be, e->l, args);
		break;
	case e_aggr:
	case e_func: 
		if (e->l)
			return exps2bin_args(be, e->l, args);
		break;
	case e_atom:
		if (e->l) {
			return args;
		} else if (e->f) {
			return exps2bin_args(be, e->f, args);
		} else if (e->r) {
			char nme[64];

			snprintf(nme, 64, "A%s", (char*)e->r);
			if (!list_find(args, nme, (fcmp)&alias_cmp)) {
				stmt *s = stmt_var(be, e->r, &e->tpe, 0, 0);

				s = stmt_alias(be, s, NULL, sa_strdup(sql->sa, nme));
				list_append(args, s);
			}
		} else {
			char nme[16];

			snprintf(nme, 16, "A%d", e->flag);
			if (!list_find(args, nme, (fcmp)&alias_cmp)) {
				atom *a = sql->args[e->flag];
				stmt *s = stmt_varnr(be, e->flag, &a->tpe);

				s = stmt_alias(be, s, NULL, sa_strdup(sql->sa, nme));
				list_append(args, s);
			}
		}
	}
	return args;
}

static list *
exps2bin_args(backend *be, list *exps, list *args)
{
	node *n;

	if (!exps)
		return args;
	for (n = exps->h; n; n = n->next)
		args = exp2bin_args(be, n->data, args);
	return args;
}

static list *
rel2bin_args(backend *be, sql_rel *rel, list *args)
{
	if (!rel)
		return args;
	switch(rel->op) {
	case op_basetable:
	case op_table:
		break;
	case op_join: 
	case op_left: 
	case op_right: 
	case op_full: 

	case op_apply: 
	case op_semi: 
	case op_anti: 

	case op_union: 
	case op_inter: 
	case op_except: 
		args = rel2bin_args(be, rel->l, args);
		args = rel2bin_args(be, rel->r, args);
		break;
	case op_groupby: 
		if (rel->r) 
			args = exps2bin_args(be, rel->r, args);
		/* fall through */
	case op_project:
	case op_select: 
	case op_topn: 
	case op_sample: 
		if (rel->exps)
			args = exps2bin_args(be, rel->exps, args);
		args = rel2bin_args(be, rel->l, args);
		break;
	case op_ddl: 
		args = rel2bin_args(be, rel->l, args);
		if (rel->r)
			args = rel2bin_args(be, rel->r, args);
		break;
	case op_insert:
	case op_update:
	case op_delete:
	case op_truncate:
		args = rel2bin_args(be, rel->r, args);
		break;
	}
	return args;
}

typedef struct trigger_input {
	sql_table *t;
	stmt *tids;
	stmt **updates;
	int type; /* insert 1, update 2, delete 3, truncate 4 */
	const char *on;
	const char *nn;
} trigger_input;

static stmt *
rel2bin_table(backend *be, sql_rel *rel, list *refs)
{
	mvc *sql = be->mvc;
	list *l; 
	stmt *sub = NULL, *osub = NULL;
	node *en, *n;
	sql_exp *op = rel->r;

	if (rel->flag == 2) {
		trigger_input *ti = rel->l;
		l = sa_list(sql->sa);

		for(n = ti->t->columns.set->h; n; n = n->next) {
			sql_column *c = n->data;

			if (ti->type == 2) { /* updates */
				stmt *s = stmt_col(be, c, ti->tids);
				append(l, stmt_alias(be, s, ti->on, c->base.name));
			}
			if (ti->updates[c->colnr]) {
				append(l, stmt_alias(be, ti->updates[c->colnr], ti->nn, c->base.name));
			} else {
				stmt *s = stmt_col(be, c, ti->tids);
				append(l, stmt_alias(be, s, ti->nn, c->base.name));
				assert(ti->type != 1);
			}
		}
		sub = stmt_list(be, l);
		return sub;
	} else if (op) {
		int i;
		sql_subfunc *f = op->f;
		stmt *psub = NULL;
			
		if (rel->l) { /* first construct the sub relation */
			sql_rel *l = rel->l;
			if (l->op == op_ddl) {
				sql_table *t = rel_ddl_table_get(l);

				if (t)
					sub = rel2bin_sql_table(be, t);
			} else {
				sub = subrel_bin(be, rel->l, refs);
			}
			if (!sub) 
				return NULL;
		}

		psub = exp_bin(be, op, sub, NULL, NULL, NULL, NULL, NULL); /* table function */
		if (!f || !psub) { 
			assert(0);
			return NULL;	
		}
		l = sa_list(sql->sa);
		if (f->func->res) {
				if (f->func->varres) {
					for(i=0, en = rel->exps->h, n = f->res->h; en; en = en->next, n = n->next, i++ ) {
						sql_exp *exp = en->data;
						sql_subtype *st = n->data;
						const char *rnme = exp->rname?exp->rname:exp->l;
						stmt *s = stmt_rs_column(be, psub, i, st); 
				
						s = stmt_alias(be, s, rnme, exp->name);
						list_append(l, s);
					}
				} else {
					for(i = 0, n = f->func->res->h; n; n = n->next, i++ ) {
						sql_arg *a = n->data;
						stmt *s = stmt_rs_column(be, psub, i, &a->type); 
						const char *rnme = exp_find_rel_name(op);
			
						s = stmt_alias(be, s, rnme, a->name);
						list_append(l, s);
					}
					if (list_length(f->res) == list_length(f->func->res) + 1) {
						/* add missing %TID% column */
						sql_subtype *t = f->res->t->data;
						stmt *s = stmt_rs_column(be, psub, i, t); 
						const char *rnme = exp_find_rel_name(op);
			
						s = stmt_alias(be, s, rnme, TID);
						list_append(l, s);
					}
				}
		}
		if (!rel->flag && sub && sub->nrcols) { 
			assert(0);
			list_merge(l, sub->op4.lval, NULL);
			osub = sub;
		}
		sub = stmt_list(be, l);
	} else if (rel->l) { /* handle sub query via function */
		int i;
		char name[16], *nme;

		nme = number2name(name, 16, ++sql->remote);

		l = rel2bin_args(be, rel->l, sa_list(sql->sa));
		sub = stmt_list(be, l);
		sub = stmt_func(be, sub, sa_strdup(sql->sa, nme), rel->l, 0);
		l = sa_list(sql->sa);
		for(i = 0, n = rel->exps->h; n; n = n->next, i++ ) {
			sql_exp *c = n->data;
			stmt *s = stmt_rs_column(be, sub, i, exp_subtype(c)); 
			const char *nme = exp_name(c);
			const char *rnme = NULL;

			s = stmt_alias(be, s, rnme, nme);
			list_append(l, s);
		}
		sub = stmt_list(be, l);
	}
	if (!sub) { 
		assert(0);
		return NULL;	
	}
	l = sa_list(sql->sa);
	for( en = rel->exps->h; en; en = en->next ) {
		sql_exp *exp = en->data;
		const char *rnme = exp->rname?exp->rname:exp->l;
		stmt *s;

		/* no relation names */
		if (exp->l)
			exp->l = NULL;
		s = exp_bin(be, exp, sub, NULL, NULL, NULL, NULL, NULL);

		if (!s) {
			assert(0);
			return NULL;
		}
		if (sub && sub->nrcols >= 1 && s->nrcols == 0)
			s = stmt_const(be, bin_first_column(be, sub), s);
		s = stmt_alias(be, s, rnme, exp->name);
		list_append(l, s);
	}
	if (osub && osub->nrcols) 
		list_merge(l, osub->op4.lval, NULL);
	sub = stmt_list(be, l);
	return sub;
}

static stmt *
rel2bin_hash_lookup(backend *be, sql_rel *rel, stmt *left, stmt *right, sql_idx *i, node *en ) 
{
	mvc *sql = be->mvc;
	node *n;
	sql_subtype *it = sql_bind_localtype("int");
	sql_subtype *lng = sql_bind_localtype("lng");
	stmt *h = NULL;
	stmt *bits = stmt_atom_int(be, 1 + ((sizeof(lng)*8)-1)/(list_length(i->columns)+1));
	sql_exp *e = en->data;
	sql_exp *l = e->l;
	stmt *idx = bin_find_column(be, left, l->l, sa_strconcat(sql->sa, "%", i->base.name));
	int swap_exp = 0, swap_rel = 0;

	if (!idx) {
		swap_exp = 1;
		l = e->r;
		idx = bin_find_column(be, left, l->l, sa_strconcat(sql->sa, "%", i->base.name));
	}
	if (!idx && right) {
		swap_exp = 0;
		swap_rel = 1;
		l = e->l;
		idx = bin_find_column(be, right, l->l, sa_strconcat(sql->sa, "%", i->base.name));
	}
	if (!idx && right) {
		swap_exp = 1;
		swap_rel = 1;
		l = e->r;
		idx = bin_find_column(be, right, l->l, sa_strconcat(sql->sa, "%", i->base.name));
	}
	if (!idx)
		return NULL;
	/* should be in key order! */
	for( en = rel->exps->h, n = i->columns->h; en && n; en = en->next, n = n->next ) {
		sql_exp *e = en->data;
		stmt *s = NULL;

		if (e->type == e_cmp && e->flag == cmp_equal) {
			sql_exp *ee = (swap_exp)?e->l:e->r;
			if (swap_rel)
				s = exp_bin(be, ee, left, NULL, NULL, NULL, NULL, NULL);
			else
				s = exp_bin(be, ee, right, NULL, NULL, NULL, NULL, NULL);
		}

		if (!s) 
			return NULL;
		if (h) {
			sql_subfunc *xor = sql_bind_func_result3(sql->sa, sql->session->schema, "rotate_xor_hash", lng, it, tail_type(s), lng);

			h = stmt_Nop(be, stmt_list(be, list_append( list_append(
				list_append(sa_list(sql->sa), h), bits), s)), xor);
		} else {
			sql_subfunc *hf = sql_bind_func_result(sql->sa, sql->session->schema, "hash", tail_type(s), NULL, lng);

			h = stmt_unop(be, s, hf);
		}
	}
	if (h && h->nrcols) {
		if (!swap_rel) {
			return stmt_join(be, idx, h, 0, cmp_equal);
		} else {
			return stmt_join(be, h, idx, 0, cmp_equal);
		}
	} else {
		return stmt_uselect(be, idx, h, cmp_equal, NULL, 0);
	}
}

static stmt *
join_hash_key( backend *be, list *l ) 
{
	mvc *sql = be->mvc;
	node *m;
	sql_subtype *it, *lng;
	stmt *h = NULL;
	stmt *bits = stmt_atom_int(be, 1 + ((sizeof(lng)*8)-1)/(list_length(l)+1));

	it = sql_bind_localtype("int");
	lng = sql_bind_localtype("lng");
	for (m = l->h; m; m = m->next) {
		stmt *s = m->data;

		if (h) {
			sql_subfunc *xor = sql_bind_func_result3(sql->sa, sql->session->schema, "rotate_xor_hash", lng, it, tail_type(s), lng);

			h = stmt_Nop(be, stmt_list(be, list_append( list_append( list_append(sa_list(sql->sa), h), bits), s )), xor);
		} else {
			sql_subfunc *hf = sql_bind_func_result(sql->sa, sql->session->schema, "hash", tail_type(s), NULL, lng);
			h = stmt_unop(be, s, hf);
		}
	}
	return h;
}

static stmt *
releqjoin( backend *be, list *l1, list *l2, int used_hash, comp_type cmp_op, int need_left )
{
	mvc *sql = be->mvc;
	node *n1 = l1->h, *n2 = l2->h;
	stmt *l, *r, *res;

	if (list_length(l1) <= 1) {
		l = l1->h->data;
		r = l2->h->data;
		r =  stmt_join(be, l, r, 0, cmp_op);
		if (need_left)
			r->flag = cmp_left;
		return r;
	}
	if (used_hash) {
		l = n1->data;
		r = n2->data;
		n1 = n1->next;
		n2 = n2->next;
		res = stmt_join(be, l, r, 0, cmp_op);
	} else { /* need hash */
		l = join_hash_key(be, l1);
		r = join_hash_key(be, l2);
		res = stmt_join(be, l, r, 0, cmp_op);
	}
	if (need_left) 
		res->flag = cmp_left;
	l = stmt_result(be, res, 0);
	r = stmt_result(be, res, 1);
	for (; n1 && n2; n1 = n1->next, n2 = n2->next) {
		stmt *ld = n1->data;
		stmt *rd = n2->data;
		stmt *le = stmt_project(be, l, ld );
		stmt *re = stmt_project(be, r, rd );
		/* intentional both tail_type's of le (as re sometimes is a find for bulk loading */
		sql_subfunc *f = NULL;
		stmt * cmp;

		f = sql_bind_func(sql->sa, sql->session->schema, "=", tail_type(le), tail_type(le), F_FUNC);
		assert(f);

		cmp = stmt_binop(be, le, re, f);
		cmp = stmt_uselect(be, cmp, stmt_bool(be, 1), cmp_equal, NULL, 0);
		l = stmt_project(be, cmp, l );
		r = stmt_project(be, cmp, r );
	}
	res = stmt_join(be, l, r, 0, cmp_joined);
	return res;
}

static stmt *
rel2bin_join(backend *be, sql_rel *rel, list *refs)
{
	mvc *sql = be->mvc;
	list *l; 
	node *en = NULL, *n;
	stmt *left = NULL, *right = NULL, *join = NULL, *jl, *jr;
	stmt *ld = NULL, *rd = NULL;
	int need_left = (rel->flag == LEFT_JOIN);

	if (rel->l) /* first construct the left sub relation */
		left = subrel_bin(be, rel->l, refs);
	if (rel->r) /* first construct the right sub relation */
		right = subrel_bin(be, rel->r, refs);
	if (!left || !right) 
		return NULL;	
	left = row2cols(be, left);
	right = row2cols(be, right);
	/* 
 	 * split in 2 steps, 
 	 * 	first cheap join(s) (equality or idx) 
 	 * 	second selects/filters 
	 */
	if (rel->exps) {
		int used_hash = 0;
		int idx = 0;
		list *jexps = sa_list(sql->sa);
		list *lje = sa_list(sql->sa);
		list *rje = sa_list(sql->sa);

		/* get equi-joins/filters first */
		if (list_length(rel->exps) > 1) {
			for( en = rel->exps->h; en; en = en->next ) {
				sql_exp *e = en->data;
				if (e->type == e_cmp && (e->flag == cmp_equal || e->flag == cmp_filter))
					append(jexps, e);
			}
			for( en = rel->exps->h; en; en = en->next ) {
				sql_exp *e = en->data;
				if (e->type != e_cmp || (e->flag != cmp_equal && e->flag != cmp_filter))
					append(jexps, e);
			}
			rel->exps = jexps;
		}

		/* generate a relational join */
		for( en = rel->exps->h; en; en = en->next ) {
			int join_idx = sql->opt_stats[0];
			sql_exp *e = en->data;
			stmt *s = NULL;
			prop *p;

			/* only handle simple joins here */		
			if ((exp_has_func(e) && get_cmp(e) != cmp_filter) ||
			    (get_cmp(e) == cmp_or)) {
				if (!join && !list_length(lje)) {
					stmt *l = bin_first_column(be, left);
					stmt *r = bin_first_column(be, right);
					join = stmt_join(be, l, r, 0, cmp_all); 
				}
				break;
			}
			if (list_length(lje) && (idx || e->type != e_cmp || (e->flag != cmp_equal && e->flag != cmp_filter) ||
			   (join && e->flag == cmp_filter)))
				break;

			/* handle possible index lookups */
			/* expressions are in index order ! */
			if (!join &&
			    (p=find_prop(e->p, PROP_HASHCOL)) != NULL) {
				sql_idx *i = p->value;
			
				join = s = rel2bin_hash_lookup(be, rel, left, right, i, en);
				if (s) {
					list_append(lje, s->op1);
					list_append(rje, s->op2);
					used_hash = 1;
				}
			}

			s = exp_bin(be, e, left, right, NULL, NULL, NULL, NULL);
			if (!s) {
				assert(0);
				return NULL;
			}
			if (join_idx != sql->opt_stats[0])
				idx = 1;

			if (s->type != st_join && 
			    s->type != st_join2 && 
			    s->type != st_joinN) {
				/* predicate */
				if (!list_length(lje) && s->nrcols == 0) { 
					stmt *l = bin_first_column(be, left);
					stmt *r = bin_first_column(be, right);

					l = stmt_uselect(be, stmt_const(be, l, stmt_bool(be, 1)), s, cmp_equal, NULL, 0);
					join = stmt_join(be, l, r, 0, cmp_all);
					continue;
				}
				if (!join) {
					stmt *l = bin_first_column(be, left);
					stmt *r = bin_first_column(be, right);
					join = stmt_join(be, l, r, 0, cmp_all); 
				}
				break;
			}

			if (!join) 
				join = s;
			list_append(lje, s->op1);
			list_append(rje, s->op2);
		}
		if (list_length(lje) > 1) {
			join = releqjoin(be, lje, rje, used_hash, cmp_equal, need_left);
		} else if (!join) {
			join = stmt_join(be, lje->h->data, rje->h->data, 0, cmp_equal);
			if (need_left)
				join->flag = cmp_left;
		}
	} else {
		stmt *l = bin_first_column(be, left);
		stmt *r = bin_first_column(be, right);
		join = stmt_join(be, l, r, 0, cmp_all); 
	}
	jl = stmt_result(be, join, 0);
	jr = stmt_result(be, join, 1);
	if (en) {
		stmt *sub, *sel = NULL;
		list *nl;

		/* construct relation */
		nl = sa_list(sql->sa);

		/* first project using equi-joins */
		for( n = left->op4.lval->h; n; n = n->next ) {
			stmt *c = n->data;
			const char *rnme = table_name(sql->sa, c);
			const char *nme = column_name(sql->sa, c);
			stmt *s = stmt_project(be, jl, column(be, c) );
	
			s = stmt_alias(be, s, rnme, nme);
			list_append(nl, s);
		}
		for( n = right->op4.lval->h; n; n = n->next ) {
			stmt *c = n->data;
			const char *rnme = table_name(sql->sa, c);
			const char *nme = column_name(sql->sa, c);
			stmt *s = stmt_project(be, jr, column(be, c) );

			s = stmt_alias(be, s, rnme, nme);
			list_append(nl, s);
		}
		sub = stmt_list(be, nl);

		/* continue with non equi-joins */
		for( ; en; en = en->next ) {
			stmt *s = exp_bin(be, en->data, sub, NULL, NULL, NULL, NULL, sel);

			if (!s) {
				assert(0);
				return NULL;
			}
			if (s->nrcols == 0) {
				stmt *l = bin_first_column(be, sub);
				s = stmt_uselect(be, stmt_const(be, l, stmt_bool(be, 1)), s, cmp_equal, sel, 0);
			}
			sel = s;
		}
		/* recreate join output */
		jl = stmt_project(be, sel, jl); 
		jr = stmt_project(be, sel, jr); 
	}

	/* construct relation */
	l = sa_list(sql->sa);

	if (rel->op == op_left || rel->op == op_full) {
		/* we need to add the missing oid's */
		ld = stmt_mirror(be, bin_first_column(be, left));
		ld = stmt_tdiff(be, ld, jl);
	}
	if (rel->op == op_right || rel->op == op_full) {
		/* we need to add the missing oid's */
		rd = stmt_mirror(be, bin_first_column(be, right));
		rd = stmt_tdiff(be, rd, jr);
	}

	for( n = left->op4.lval->h; n; n = n->next ) {
		stmt *c = n->data;
		const char *rnme = table_name(sql->sa, c);
		const char *nme = column_name(sql->sa, c);
		stmt *s = stmt_project(be, jl, column(be, c) );

		/* as append isn't save, we append to a new copy */
		if (rel->op == op_left || rel->op == op_full || rel->op == op_right)
			s = create_const_column(be, s);
		if (rel->op == op_left || rel->op == op_full)
			s = stmt_append(be, s, stmt_project(be, ld, c));
		if (rel->op == op_right || rel->op == op_full) 
			s = stmt_append(be, s, stmt_const(be, rd, (c->flag&OUTER_ZERO)?stmt_atom_lng(be, 0):stmt_atom(be, atom_general(sql->sa, tail_type(c), NULL))));

		s = stmt_alias(be, s, rnme, nme);
		list_append(l, s);
	}
	for( n = right->op4.lval->h; n; n = n->next ) {
		stmt *c = n->data;
		const char *rnme = table_name(sql->sa, c);
		const char *nme = column_name(sql->sa, c);
		stmt *s = stmt_project(be, jr, column(be, c) );

		/* as append isn't save, we append to a new copy */
		if (rel->op == op_left || rel->op == op_full || rel->op == op_right)
			s = create_const_column(be, s);
		if (rel->op == op_left || rel->op == op_full) 
			s = stmt_append(be, s, stmt_const(be, ld, (c->flag&OUTER_ZERO)?stmt_atom_lng(be, 0):stmt_atom(be, atom_general(sql->sa, tail_type(c), NULL))));
		if (rel->op == op_right || rel->op == op_full) 
			s = stmt_append(be, s, stmt_project(be, rd, c));

		s = stmt_alias(be, s, rnme, nme);
		list_append(l, s);
	}
	return stmt_list(be, l);
}

static stmt *
rel2bin_semijoin(backend *be, sql_rel *rel, list *refs)
{
	mvc *sql = be->mvc;
	list *l; 
	node *en = NULL, *n;
	stmt *left = NULL, *right = NULL, *join = NULL, *jl, *jr, *c;

	if (rel->l) /* first construct the left sub relation */
		left = subrel_bin(be, rel->l, refs);
	if (rel->r) /* first construct the right sub relation */
		right = subrel_bin(be, rel->r, refs);
	if (!left || !right) 
		return NULL;	
	left = row2cols(be, left);
	right = row2cols(be, right);
	/* 
 	 * split in 2 steps, 
 	 * 	first cheap join(s) (equality or idx) 
 	 * 	second selects/filters 
	 */
	if (rel->exps && rel->op == op_anti && need_no_nil(rel)) {
		sql_subtype *lng = sql_bind_localtype("lng");
		stmt *nilcnt = NULL;

		for( en = rel->exps->h; en; en = en->next ) {
			sql_exp *e = en->data, *r, *l;
			stmt *s;

			if (e->type != e_cmp || e->flag != cmp_equal)
				break;
			l = e->l;
			r = e->r;

			/* for each equality join add a rel_select(r is NULL) */
			s = exp_bin(be, r, right, NULL, NULL, NULL, NULL, NULL);
			if (!s)
			 	s = exp_bin(be, l, right, NULL, NULL, NULL, NULL, NULL);
			if (s && !exp_is_atom(r)) {
				sql_subaggr *cnt = sql_bind_aggr(sql->sa, sql->session->schema, "count", NULL);
				sql_subfunc *add = sql_bind_func_result(sql->sa, sql->session->schema, "sql_add", lng, lng, lng);

				s = stmt_selectnil(be, s);
				s = stmt_aggr(be, s, NULL, NULL, cnt, 1, 0, 1);
				if (nilcnt) {
					nilcnt = stmt_binop(be, nilcnt, s, add);
				} else {
					nilcnt = s;
				}
			}
		}
		if (nilcnt) {
			sql_subtype *bt = sql_bind_localtype("bit");
			sql_subfunc *ne = sql_bind_func_result(sql->sa, sql->session->schema, "<>", lng, lng, bt);
			stmt *ls = bin_first_column(be, left), *s, *sel;
			list *l;

			s = stmt_binop(be, nilcnt, stmt_atom_lng(be, 0), ne);
			/* keep if no nulls are in the right side */
			ls = stmt_const(be, ls, stmt_bool(be,0));
			sel = stmt_uselect(be, ls, s, cmp_equal, NULL, 0);
			l = sa_list(sql->sa);
			for( n = left->op4.lval->h; n; n = n->next ) {
				stmt *col = n->data;
	
				if (col->nrcols == 0) /* constant */
					col = stmt_const(be, sel, col);
				else
					col = stmt_project(be, sel, col);
				list_append(l, col);
			}
			left = stmt_list(be, l);
		}
	}
	if (rel->exps) {
		int idx = 0;
		list *lje = sa_list(sql->sa);
		list *rje = sa_list(sql->sa);

		for( en = rel->exps->h; en; en = en->next ) {
			int join_idx = sql->opt_stats[0];
			sql_exp *e = en->data;
			stmt *s = NULL;

			/* only handle simple joins here */		
			if (list_length(lje) && (idx || e->type != e_cmp || e->flag != cmp_equal))
				break;
			if ((exp_has_func(e) && get_cmp(e) != cmp_filter) ||
			    (get_cmp(e) == cmp_or)) { 
				break;
			}

			s = exp_bin(be, en->data, left, right, NULL, NULL, NULL, NULL);
			if (!s) {
				assert(0);
				return NULL;
			}
			if (join_idx != sql->opt_stats[0])
				idx = 1;
			/* stop on first non equality join */
			if (!join) {
				if (s->type != st_join && s->type != st_join2 && s->type != st_joinN) {
					if (!en->next && (s->type == st_uselect || s->type == st_uselect2))
						join = s;
					else
						break;
				}
				join = s;
			} else if (s->type != st_join && s->type != st_join2 && s->type != st_joinN) {
				/* handle select expressions */
				break;
			}
			if (s->type == st_join || s->type == st_join2 || s->type == st_joinN) { 
				list_append(lje, s->op1);
				list_append(rje, s->op2);
			}
		}
		if (list_length(lje) > 1) {
			join = releqjoin(be, lje, rje, 0 /* no hash used */, cmp_equal, 0);
		} else if (!join && list_length(lje) == list_length(rje) && list_length(lje)) {
			join = stmt_join(be, lje->h->data, rje->h->data, 0, cmp_equal);
		} else if (!join) {
			stmt *l = bin_first_column(be, left);
			stmt *r = bin_first_column(be, right);
			join = stmt_join(be, l, r, 0, cmp_all); 
		}
	} else {
		stmt *l = bin_first_column(be, left);
		stmt *r = bin_first_column(be, right);
		join = stmt_join(be, l, r, 0, cmp_all); 
	}
	jl = stmt_result(be, join, 0);
	if (en) {
		stmt *sub, *sel = NULL;
		list *nl;

		jr = stmt_result(be, join, 1);
		/* construct relation */
		nl = sa_list(sql->sa);

		/* first project after equi-joins */
		for( n = left->op4.lval->h; n; n = n->next ) {
			stmt *c = n->data;
			const char *rnme = table_name(sql->sa, c);
			const char *nme = column_name(sql->sa, c);
			stmt *s = stmt_project(be, jl, column(be, c) );
	
			s = stmt_alias(be, s, rnme, nme);
			list_append(nl, s);
		}
		for( n = right->op4.lval->h; n; n = n->next ) {
			stmt *c = n->data;
			const char *rnme = table_name(sql->sa, c);
			const char *nme = column_name(sql->sa, c);
			stmt *s = stmt_project(be, jr, column(be, c) );

			s = stmt_alias(be, s, rnme, nme);
			list_append(nl, s);
		}
		sub = stmt_list(be, nl);

		/* continue with non equi-joins */
		for( ; en; en = en->next ) {
			stmt *s = exp_bin(be, en->data, sub, NULL, NULL, NULL, NULL, sel);

			if (!s) {
				assert(0);
				return NULL;
			}
			if (s->nrcols == 0) {
				stmt *l = bin_first_column(be, sub);
				s = stmt_uselect(be, stmt_const(be, l, stmt_bool(be, 1)), s, cmp_equal, sel, 0);
			}
			sel = s;
		}
		/* recreate join output */
		jl = stmt_project(be, sel, jl); 
	}

	/* construct relation */
	l = sa_list(sql->sa);

	/* We did a full join, thats too much. 
	   Reduce this using difference and intersect */
	c = stmt_mirror(be, left->op4.lval->h->data);
	if (rel->op == op_anti) {
		join = stmt_tdiff(be, c, jl);
	} else {
		join = stmt_tinter(be, c, jl);
	}

	/* project all the left columns */
	for( n = left->op4.lval->h; n; n = n->next ) {
		stmt *c = n->data;
		const char *rnme = table_name(sql->sa, c);
		const char *nme = column_name(sql->sa, c);
		stmt *s = stmt_project(be, join, column(be, c));

		s = stmt_alias(be, s, rnme, nme);
		list_append(l, s);
	}
	return stmt_list(be, l);
}

static stmt *
rel2bin_distinct(backend *be, stmt *s, stmt **distinct)
{
	mvc *sql = be->mvc;
	node *n;
	stmt *g = NULL, *grp = NULL, *ext = NULL, *cnt = NULL;
	list *rl = sa_list(sql->sa), *tids;

	/* single values are unique */
	if (s->key && s->nrcols == 0)
		return s;

	/* Use 'all' tid columns */
	if ((tids = bin_find_columns(be, s, TID)) != NULL) {
		for (n = tids->h; n; n = n->next) {
			stmt *t = n->data;

			g = stmt_group(be, column(be, t), grp, ext, cnt, !n->next);
			grp = stmt_result(be, g, 0); 
			ext = stmt_result(be, g, 1); 
			cnt = stmt_result(be, g, 2); 
		}
	} else {
		for (n = s->op4.lval->h; n; n = n->next) {
			stmt *t = n->data;

			g = stmt_group(be, column(be, t), grp, ext, cnt, !n->next);
			grp = stmt_result(be, g, 0); 
			ext = stmt_result(be, g, 1); 
			cnt = stmt_result(be, g, 2); 
		}
	}
	if (!ext)
		return NULL;

	for (n = s->op4.lval->h; n; n = n->next) {
		stmt *t = n->data;

		list_append(rl, stmt_project(be, ext, t));
	}

	if (distinct)
		*distinct = ext;
	s = stmt_list(be, rl);
	return s;
}

static stmt *
rel_rename(backend *be, sql_rel *rel, stmt *sub)
{
	if (rel->exps) {
		node *en, *n;
		list *l = sa_list(be->mvc->sa);

		for( en = rel->exps->h, n = sub->op4.lval->h; en && n; en = en->next, n = n->next ) {
			sql_exp *exp = en->data;
			stmt *s = n->data;

			if (!s) {
				assert(0);
				return NULL;
			}
			s = stmt_rename(be, rel, exp, s);
			list_append(l, s);
		}
		sub = stmt_list(be, l);
	}
	return sub;
}

static stmt *
rel2bin_union(backend *be, sql_rel *rel, list *refs)
{
	mvc *sql = be->mvc;
	list *l; 
	node *n, *m;
	stmt *left = NULL, *right = NULL, *sub;

	if (rel->l) /* first construct the left sub relation */
		left = subrel_bin(be, rel->l, refs);
	if (rel->r) /* first construct the right sub relation */
		right = subrel_bin(be, rel->r, refs);
	if (!left || !right) 
		return NULL;	

	/* construct relation */
	l = sa_list(sql->sa);
	for( n = left->op4.lval->h, m = right->op4.lval->h; n && m; 
		n = n->next, m = m->next ) {
		stmt *c1 = n->data;
		stmt *c2 = m->data;
		const char *rnme = table_name(sql->sa, c1);
		const char *nme = column_name(sql->sa, c1);
		stmt *s;

		s = stmt_append(be, create_const_column(be, c1), c2);
		s = stmt_alias(be, s, rnme, nme);
		list_append(l, s);
	}
	sub = stmt_list(be, l);

	sub = rel_rename(be, rel, sub);
	if (need_distinct(rel)) 
		sub = rel2bin_distinct(be, sub, NULL);
	return sub;
}

static stmt *
rel2bin_except(backend *be, sql_rel *rel, list *refs)
{
	mvc *sql = be->mvc;
	sql_subtype *lng = sql_bind_localtype("lng");
	list *stmts; 
	node *n, *m;
	stmt *left = NULL, *right = NULL, *sub;
	sql_subfunc *min;

	stmt *lg = NULL, *rg = NULL;
	stmt *lgrp = NULL, *rgrp = NULL;
	stmt *lext = NULL, *rext = NULL, *next = NULL;
	stmt *lcnt = NULL, *rcnt = NULL, *ncnt = NULL, *zero = NULL;
	stmt *s, *lm, *rm;
	list *lje = sa_list(sql->sa);
	list *rje = sa_list(sql->sa);

	if (rel->l) /* first construct the left sub relation */
		left = subrel_bin(be, rel->l, refs);
	if (rel->r) /* first construct the right sub relation */
		right = subrel_bin(be, rel->r, refs);
	if (!left || !right) 
		return NULL;	
	left = row2cols(be, left);
	right = row2cols(be, right);

	/*
	 * The multi column except is handled using group by's and
	 * group size counts on both sides of the intersect. We then
	 * return for each group of L with min(L.count,R.count), 
	 * number of rows.
	 */
	for (n = left->op4.lval->h; n; n = n->next) {
		lg = stmt_group(be, column(be, n->data), lgrp, lext, lcnt, !n->next);
		lgrp = stmt_result(be, lg, 0);
		lext = stmt_result(be, lg, 1);
		lcnt = stmt_result(be, lg, 2);
	}
	for (n = right->op4.lval->h; n; n = n->next) {
		rg = stmt_group(be, column(be, n->data), rgrp, rext, rcnt, !n->next);
		rgrp = stmt_result(be, rg, 0);
		rext = stmt_result(be, rg, 1);
		rcnt = stmt_result(be, rg, 2);
	}

	if (!lg || !rg) 
		return NULL;

	if (need_distinct(rel)) {
		lcnt = stmt_const(be, lcnt, stmt_atom_lng(be, 1));
		rcnt = stmt_const(be, rcnt, stmt_atom_lng(be, 1));
	}

	/* now find the matching groups */
	for (n = left->op4.lval->h, m = right->op4.lval->h; n && m; n = n->next, m = m->next) {
		stmt *l = column(be, n->data);
		stmt *r = column(be, m->data);

		l = stmt_project(be, lext, l);
		r = stmt_project(be, rext, r);
		list_append(lje, l);
		list_append(rje, r);
	}
	s = releqjoin(be, lje, rje, 1 /* cannot use hash */, cmp_equal_nil, 0);
	lm = stmt_result(be, s, 0);
	rm = stmt_result(be, s, 1);

	s = stmt_mirror(be, lext);
	s = stmt_tdiff(be, s, lm);

	/* first we find those missing in R */
	next = stmt_project(be, s, lext);
	ncnt = stmt_project(be, s, lcnt);
	zero = stmt_const(be, s, stmt_atom_lng(be, 0));

	/* ext, lcount, rcount */
	lext = stmt_project(be, lm, lext);
	lcnt = stmt_project(be, lm, lcnt);
	rcnt = stmt_project(be, rm, rcnt);

	/* append those missing in L */
	lext = stmt_append(be, lext, next);
	lcnt = stmt_append(be, lcnt, ncnt);
	rcnt = stmt_append(be, rcnt, zero);

 	min = sql_bind_func(sql->sa, sql->session->schema, "sql_sub", lng, lng, F_FUNC);
	s = stmt_binop(be, lcnt, rcnt, min); /* use count */

	/* now we have gid,cnt, blowup to full groupsizes */
	s = stmt_gen_group(be, lext, s);

	/* project columns of left hand expression */
	stmts = sa_list(sql->sa);
	for (n = left->op4.lval->h; n; n = n->next) {
		stmt *c1 = column(be, n->data);
		const char *rnme = NULL;
		const char *nme = column_name(sql->sa, c1);

		/* retain name via the stmt_alias */
		c1 = stmt_project(be, s, c1);

		rnme = table_name(sql->sa, c1);
		c1 = stmt_alias(be, c1, rnme, nme);
		list_append(stmts, c1);
	}
	sub = stmt_list(be, stmts);
	return rel_rename(be, rel, sub);
}

static stmt *
rel2bin_inter(backend *be, sql_rel *rel, list *refs)
{
	mvc *sql = be->mvc;
	sql_subtype *lng = sql_bind_localtype("lng");
	list *stmts; 
	node *n, *m;
	stmt *left = NULL, *right = NULL, *sub;
 	sql_subfunc *min;

	stmt *lg = NULL, *rg = NULL;
	stmt *lgrp = NULL, *rgrp = NULL;
	stmt *lext = NULL, *rext = NULL;
	stmt *lcnt = NULL, *rcnt = NULL;
	stmt *s, *lm, *rm;
	list *lje = sa_list(sql->sa);
	list *rje = sa_list(sql->sa);

	if (rel->l) /* first construct the left sub relation */
		left = subrel_bin(be, rel->l, refs);
	if (rel->r) /* first construct the right sub relation */
		right = subrel_bin(be, rel->r, refs);
	if (!left || !right) 
		return NULL;	
	left = row2cols(be, left);

	/*
	 * The multi column intersect is handled using group by's and
	 * group size counts on both sides of the intersect. We then
	 * return for each group of L with min(L.count,R.count), 
	 * number of rows.
	 */
	for (n = left->op4.lval->h; n; n = n->next) {
		lg = stmt_group(be, column(be, n->data), lgrp, lext, lcnt, !n->next);
		lgrp = stmt_result(be, lg, 0);
		lext = stmt_result(be, lg, 1);
		lcnt = stmt_result(be, lg, 2);
	}
	for (n = right->op4.lval->h; n; n = n->next) {
		rg = stmt_group(be, column(be, n->data), rgrp, rext, rcnt, !n->next);
		rgrp = stmt_result(be, rg, 0);
		rext = stmt_result(be, rg, 1);
		rcnt = stmt_result(be, rg, 2);
	}

	if (!lg || !rg) 
		return NULL;

	if (need_distinct(rel)) {
		lcnt = stmt_const(be, lcnt, stmt_atom_lng(be, 1));
		rcnt = stmt_const(be, rcnt, stmt_atom_lng(be, 1));
	}

	/* now find the matching groups */
	for (n = left->op4.lval->h, m = right->op4.lval->h; n && m; n = n->next, m = m->next) {
		stmt *l = column(be, n->data);
		stmt *r = column(be, m->data);

		l = stmt_project(be, lext, l);
		r = stmt_project(be, rext, r);
		list_append(lje, l);
		list_append(rje, r);
	}
	s = releqjoin(be, lje, rje, 1 /* cannot use hash */, cmp_equal_nil, 0);
	lm = stmt_result(be, s, 0);
	rm = stmt_result(be, s, 1);
		
	/* ext, lcount, rcount */
	lext = stmt_project(be, lm, lext);
	lcnt = stmt_project(be, lm, lcnt);
	rcnt = stmt_project(be, rm, rcnt);

 	min = sql_bind_func(sql->sa, sql->session->schema, "sql_min", lng, lng, F_FUNC);
	s = stmt_binop(be, lcnt, rcnt, min);

	/* now we have gid,cnt, blowup to full groupsizes */
	s = stmt_gen_group(be, lext, s);

	/* project columns of left hand expression */
	stmts = sa_list(sql->sa);
	for (n = left->op4.lval->h; n; n = n->next) {
		stmt *c1 = column(be, n->data);
		const char *rnme = NULL;
		const char *nme = column_name(sql->sa, c1);

		/* retain name via the stmt_alias */
		c1 = stmt_project(be, s, c1);

		rnme = table_name(sql->sa, c1);
		c1 = stmt_alias(be, c1, rnme, nme);
		list_append(stmts, c1);
	}
	sub = stmt_list(be, stmts);
	return rel_rename(be, rel, sub);
}

static stmt *
sql_reorder(backend *be, stmt *order, stmt *s) 
{
	list *l = sa_list(be->mvc->sa);
	node *n;

	for (n = s->op4.lval->h; n; n = n->next) {
		stmt *sc = n->data;
		const char *cname = column_name(be->mvc->sa, sc);
		const char *tname = table_name(be->mvc->sa, sc);

		sc = stmt_project(be, order, sc);
		sc = stmt_alias(be, sc, tname, cname );
		list_append(l, sc);
	}
	return stmt_list(be, l);
}

static sql_exp*
topn_limit( sql_rel *rel )
{
	if (rel->exps) {
		sql_exp *limit = rel->exps->h->data;

		return limit;
	}
	return NULL;
}

static sql_exp*
topn_offset( sql_rel *rel )
{
	if (rel->exps && list_length(rel->exps) > 1) {
		sql_exp *offset = rel->exps->h->next->data;

		return offset;
	}
	return NULL;
}

static stmt *
rel2bin_project(backend *be, sql_rel *rel, list *refs, sql_rel *topn)
{
	mvc *sql = be->mvc;
	list *pl; 
	node *en, *n;
	stmt *sub = NULL, *psub = NULL;
	stmt *l = NULL;

	if (topn) {
		sql_exp *le = topn_limit(topn);
		sql_exp *oe = topn_offset(topn);

		if (!le) { /* Don't push only offset */
			topn = NULL;
		} else {
			l = exp_bin(be, le, NULL, NULL, NULL, NULL, NULL, NULL);
			if (oe) {
				sql_subtype *lng = sql_bind_localtype("lng");
				sql_subfunc *add = sql_bind_func_result(sql->sa, sql->session->schema, "sql_add", lng, lng, lng);
				stmt *o = exp_bin(be, oe, NULL, NULL, NULL, NULL, NULL, NULL);
				l = stmt_binop(be, l, o, add);
			}
		}
	}

	if (!rel->exps) 
		return stmt_none(be);

	if (rel->l) { /* first construct the sub relation */
		sql_rel *l = rel->l;
		if (l->op == op_ddl) {
			sql_table *t = rel_ddl_table_get(l);

			if (t)
				sub = rel2bin_sql_table(be, t);
		} else {
			sub = subrel_bin(be, rel->l, refs);
		}
		if (!sub) 
			return NULL;
	}

	pl = sa_list(sql->sa);
	if (sub)
		pl->expected_cnt = list_length(sub->op4.lval);
	psub = stmt_list(be, pl);
	for( en = rel->exps->h; en; en = en->next ) {
		sql_exp *exp = en->data;
		stmt *s = exp_bin(be, exp, sub, psub, NULL, NULL, NULL, NULL);

		if (!s) /* error */
			return NULL;
		/* single value with limit */
		if (topn && rel->r && sub && sub->nrcols == 0 && s->nrcols == 0)
			s = const_column(be, s);
		else if (sub && sub->nrcols >= 1 && s->nrcols == 0)
			s = stmt_const(be, bin_first_column(be, sub), s);
			
		s = stmt_rename(be, rel, exp, s);
		column_name(sql->sa, s); /* save column name */
		list_append(pl, s);
	}
	stmt_set_nrcols(psub);

	/* In case of a topn 
		if both order by and distinct: then get first order by col 
		do topn on it. Project all again! Then rest
	*/
	if (topn && rel->r) {
		list *oexps = rel->r, *npl = sa_list(sql->sa);
		/* distinct, topn returns atleast N (unique groups) */
		int distinct = need_distinct(rel);
		stmt *limit = NULL, *lpiv = NULL, *lgid = NULL; 

		for (n=oexps->h; n; n = n->next) {
			sql_exp *orderbycole = n->data; 
 			int last = (n->next == NULL);

			stmt *orderbycolstmt = exp_bin(be, orderbycole, sub, psub, NULL, NULL, NULL, NULL); 

			if (!orderbycolstmt) 
				return NULL;
			
			/* handle constants */
			orderbycolstmt = column(be, orderbycolstmt);
			if (!limit) {	/* topn based on a single column */
				limit = stmt_limit(be, orderbycolstmt, NULL, NULL, stmt_atom_lng(be, 0), l, distinct, is_ascending(orderbycole), last, 1);
			} else { 	/* topn based on 2 columns */
				limit = stmt_limit(be, orderbycolstmt, lpiv, lgid, stmt_atom_lng(be, 0), l, distinct, is_ascending(orderbycole), last, 1);
			}
			if (!limit) 
				return NULL;
			lpiv = limit;
			if (!last) {
				lpiv = stmt_result(be, limit, 0);
				lgid = stmt_result(be, limit, 1);
			}
		}

		limit = lpiv; 
		for ( n=pl->h ; n; n = n->next) 
			list_append(npl, stmt_project(be, limit, column(be, n->data)));
		psub = stmt_list(be, npl);

		/* also rebuild sub as multiple orderby expressions may use the sub table (ie aren't part of the result columns) */
		pl = sub->op4.lval;
		npl = sa_list(sql->sa);
		for ( n=pl->h ; n; n = n->next) {
			list_append(npl, stmt_project(be, limit, column(be, n->data))); 
		}
		sub = stmt_list(be, npl);
	}
	if (need_distinct(rel)) {
		stmt *distinct = NULL;
		psub = rel2bin_distinct(be, psub, &distinct);
		/* also rebuild sub as multiple orderby expressions may use the sub table (ie aren't part of the result columns) */
		if (sub) {
			list *npl = sa_list(sql->sa);
			
			pl = sub->op4.lval;
			for ( n=pl->h ; n; n = n->next) 
				list_append(npl, stmt_project(be, distinct, column(be, n->data))); 
			sub = stmt_list(be, npl);
		}
	}
	if (/*(!topn || need_distinct(rel)) &&*/ rel->r) {
		list *oexps = rel->r;
		stmt *orderby_ids = NULL, *orderby_grp = NULL;

		for (en = oexps->h; en; en = en->next) {
			stmt *orderby = NULL;
			sql_exp *orderbycole = en->data; 
			stmt *orderbycolstmt = exp_bin(be, orderbycole, sub, psub, NULL, NULL, NULL, NULL); 

			if (!orderbycolstmt) {
				assert(0);
				return NULL;
			}
			/* single values don't need sorting */
			if (orderbycolstmt->nrcols == 0) {
				orderby_ids = NULL;
				break;
			}
			if (orderby_ids)
				orderby = stmt_reorder(be, orderbycolstmt, is_ascending(orderbycole), orderby_ids, orderby_grp);
			else
				orderby = stmt_order(be, orderbycolstmt, is_ascending(orderbycole));
			orderby_ids = stmt_result(be, orderby, 1);
			orderby_grp = stmt_result(be, orderby, 2);
		}
		if (orderby_ids)
			psub = sql_reorder(be, orderby_ids, psub);
	}
	return psub;
}

static stmt *
rel2bin_predicate(backend *be) 
{
	return const_column(be, stmt_bool(be, 1));
}

static stmt *
rel2bin_select(backend *be, sql_rel *rel, list *refs)
{
	mvc *sql = be->mvc;
	list *l; 
	node *en, *n;
	stmt *sub = NULL, *sel = NULL;
	stmt *predicate = NULL;

	if (rel->l) { /* first construct the sub relation */
		sub = subrel_bin(be, rel->l, refs);
		if (!sub) 
			return NULL;	
		sub = row2cols(be, sub);
	}
	if (!sub && !predicate) 
		predicate = rel2bin_predicate(be);
	/*
	else if (!predicate)
		predicate = stmt_const(be, bin_first_column(be, sub), stmt_bool(be, 1));
		*/
	if (!rel->exps || !rel->exps->h) {
		if (sub)
			return sub;
		if (predicate)
			return predicate;
		return stmt_const(be, bin_first_column(be, sub), stmt_bool(be, 1));
	}
	if (!sub && predicate) {
		list *l = sa_list(sql->sa);
		assert(predicate);
		append(l, predicate);
		sub = stmt_list(be, l);
	}
	/* handle possible index lookups */
	/* expressions are in index order ! */
	if (sub && (en = rel->exps->h) != NULL) { 
		sql_exp *e = en->data;
		prop *p;

		if ((p=find_prop(e->p, PROP_HASHCOL)) != NULL) {
			sql_idx *i = p->value;
			
			sel = rel2bin_hash_lookup(be, rel, sub, NULL, i, en);
		}
	} 
	for( en = rel->exps->h; en; en = en->next ) {
		sql_exp *e = en->data;
		stmt *s = exp_bin(be, e, sub, NULL, NULL, NULL, NULL, sel);

		if (!s) {
			assert(0);
			return NULL;
		}
		if (s->nrcols == 0){
			if (!predicate && sub)
				predicate = stmt_const(be, bin_first_column(be, sub), stmt_bool(be, 1));
			sel = stmt_uselect(be, predicate, s, cmp_equal, sel, 0);
		} else if (e->type != e_cmp) {
			sel = stmt_uselect(be, s, stmt_bool(be, 1), cmp_equal, NULL, 0);
		} else {
			sel = s;
		}
	}

	/* construct relation */
	l = sa_list(sql->sa);
	if (sub && sel) {
		for( n = sub->op4.lval->h; n; n = n->next ) {
			stmt *col = n->data;
	
			if (col->nrcols == 0) /* constant */
				col = stmt_const(be, sel, col);
			else
				col = stmt_project(be, sel, col);
			list_append(l, col);
		}
	}
	return stmt_list(be, l);
}

static stmt *
rel2bin_groupby(backend *be, sql_rel *rel, list *refs)
{
	mvc *sql = be->mvc;
	list *l, *aggrs, *gbexps = sa_list(sql->sa);
	node *n, *en;
	stmt *sub = NULL, *cursub;
	stmt *groupby = NULL, *grp = NULL, *ext = NULL, *cnt = NULL;

	if (rel->l) { /* first construct the sub relation */
		sub = subrel_bin(be, rel->l, refs);
		if (!sub)
			return NULL;	
	}

	if (sub && sub->type == st_list && sub->op4.lval->h && !((stmt*)sub->op4.lval->h->data)->nrcols) {
		list *newl = sa_list(sql->sa);
		node *n;

		for(n=sub->op4.lval->h; n; n = n->next) {
			const char *cname = column_name(sql->sa, n->data);
			const char *tname = table_name(sql->sa, n->data);
			stmt *s = column(be, n->data);

			s = stmt_alias(be, s, tname, cname );
			append(newl, s);
		}
		sub = stmt_list(be, newl);
	}

	/* groupby columns */

	/* Keep groupby columns, sub that they can be lookup in the aggr list */
	if (rel->r) {
		list *exps = rel->r; 

		for( en = exps->h; en; en = en->next ) {
			sql_exp *e = en->data; 
			stmt *gbcol = exp_bin(be, e, sub, NULL, NULL, NULL, NULL, NULL); 
	
			if (!gbcol) {
				assert(0);
				return NULL;
			}
			if (!gbcol->nrcols)
				gbcol = stmt_const(be, bin_first_column(be, sub), gbcol);
			groupby = stmt_group(be, gbcol, grp, ext, cnt, !en->next);
			grp = stmt_result(be, groupby, 0);
			ext = stmt_result(be, groupby, 1);
			cnt = stmt_result(be, groupby, 2);
			gbcol = stmt_alias(be, gbcol, exp_find_rel_name(e), exp_name(e));
			list_append(gbexps, gbcol);
		}
	}
	/* now aggregate */
	l = sa_list(sql->sa);
	aggrs = rel->exps;
	cursub = stmt_list(be, l);
	for( n = aggrs->h; n; n = n->next ) {
		sql_exp *aggrexp = n->data;

		stmt *aggrstmt = NULL;

		/* first look in the current aggr list (l) and group by column list */
		if (l && !aggrstmt && aggrexp->type == e_column) 
			aggrstmt = list_find_column(be, l, aggrexp->l, aggrexp->r);
		if (gbexps && !aggrstmt && aggrexp->type == e_column) {
			aggrstmt = list_find_column(be, gbexps, aggrexp->l, aggrexp->r);
			if (aggrstmt && groupby) {
				aggrstmt = stmt_project(be, ext, aggrstmt);
				if (list_length(gbexps) == 1) 
					aggrstmt->key = 1;
			}
		}

		if (!aggrstmt)
			aggrstmt = exp_bin(be, aggrexp, sub, NULL, grp, ext, cnt, NULL); 
		/* maybe the aggr uses intermediate results of this group by,
		   therefore we pass the group by columns too 
		 */
		if (!aggrstmt) 
			aggrstmt = exp_bin(be, aggrexp, sub, cursub, NULL, NULL, NULL, NULL); 
		if (!aggrstmt) {
			assert(0);
			return NULL;
		}

		aggrstmt = stmt_rename(be, rel, aggrexp, aggrstmt);
		list_append(l, aggrstmt);
	}
	stmt_set_nrcols(cursub);
	return cursub;
}

static stmt *
rel2bin_topn(backend *be, sql_rel *rel, list *refs)
{
	mvc *sql = be->mvc;
	sql_exp *oe = NULL, *le = NULL;
	stmt *sub = NULL, *l = NULL, *o = NULL;
	node *n;

	if (rel->l) { /* first construct the sub relation */
		sql_rel *rl = rel->l;

		if (rl->op == op_project) {
			sub = rel2bin_project(be, rl, refs, rel);
		} else {
			sub = subrel_bin(be, rl, refs);
		}
	}
	if (!sub) 
		return NULL;	

	le = topn_limit(rel);
	oe = topn_offset(rel);

	n = sub->op4.lval->h;
	if (n) {
		stmt *limit = NULL, *sc = n->data;
		const char *cname = column_name(sql->sa, sc);
		const char *tname = table_name(sql->sa, sc);
		list *newl = sa_list(sql->sa);

		if (le)
			l = exp_bin(be, le, NULL, NULL, NULL, NULL, NULL, NULL);
		if (oe)
			o = exp_bin(be, oe, NULL, NULL, NULL, NULL, NULL, NULL);

		if (!l) 
			l = stmt_atom_lng_nil(be);
		if (!o)
			o = stmt_atom_lng(be, 0);

		sc = column(be, sc);
		limit = stmt_limit(be, stmt_alias(be, sc, tname, cname), NULL, NULL, o, l, 0,0,0,0);

		for ( ; n; n = n->next) {
			stmt *sc = n->data;
			const char *cname = column_name(sql->sa, sc);
			const char *tname = table_name(sql->sa, sc);
		
			sc = column(be, sc);
			sc = stmt_project(be, limit, sc);
			list_append(newl, stmt_alias(be, sc, tname, cname));
		}
		sub = stmt_list(be, newl);
	}
	return sub;
}

static stmt *
rel2bin_sample(backend *be, sql_rel *rel, list *refs)
{
	mvc *sql = be->mvc;
	list *newl;
	stmt *sub = NULL, *s = NULL, *sample = NULL;
	node *n;

	if (rel->l) /* first construct the sub relation */
		sub = subrel_bin(be, rel->l, refs);
	if (!sub)
		return NULL;

	n = sub->op4.lval->h;
	newl = sa_list(sql->sa);

	if (n) {
		stmt *sc = n->data;
		const char *cname = column_name(sql->sa, sc);
		const char *tname = table_name(sql->sa, sc);

		s = exp_bin(be, rel->exps->h->data, NULL, NULL, NULL, NULL, NULL, NULL);

		if (!s)
			s = stmt_atom_lng_nil(be);

		sc = column(be, sc);
		sample = stmt_sample(be, stmt_alias(be, sc, tname, cname),s);

		for ( ; n; n = n->next) {
			stmt *sc = n->data;
			const char *cname = column_name(sql->sa, sc);
			const char *tname = table_name(sql->sa, sc);
		
			sc = column(be, sc);
			sc = stmt_project(be, sample, sc);
			list_append(newl, stmt_alias(be, sc, tname, cname));
		}
	}
	sub = stmt_list(be, newl);
	return sub;
}

stmt *
sql_parse(backend *be, sql_allocator *sa, char *query, char mode)
{
	mvc *m = be->mvc;
	mvc *o = NULL;
	stmt *sq = NULL;
	buffer *b;
	char *n;
	int len = _strlen(query);
	stream *buf;
	bstream * bst;

 	if (THRhighwater())
		return sql_error(m, 10, SQLSTATE(42000) "SELECT: too many nested operators");

	o = MNEW(mvc);
	if (!o)
		return NULL;
	*o = *m;

	m->qc = NULL;
	m->sqs = NULL;

	m->caching = 0;
	m->emode = mode;

	b = (buffer*)GDKmalloc(sizeof(buffer));
	if (b == 0)
		return sql_error(m, 02, SQLSTATE(HY001) MAL_MALLOC_FAIL);
	n = GDKmalloc(len + 1 + 1);
	if (n == 0)
		return sql_error(m, 02, SQLSTATE(HY001) MAL_MALLOC_FAIL);
	strncpy(n, query, len);
	query = n;
	query[len] = '\n';
	query[len+1] = 0;
	len++;
	buffer_init(b, query, len);
	buf = buffer_rastream(b, "sqlstatement");
	if(buf == NULL) {
		buffer_destroy(b);
		return sql_error(m, 02, SQLSTATE(HY001) MAL_MALLOC_FAIL);
	}
	if((bst = bstream_create(buf, b->len)) == NULL) {
		close_stream(buf);
		return sql_error(m, 02, SQLSTATE(HY001) MAL_MALLOC_FAIL);
	}
	scanner_init( &m->scanner, bst, NULL);
	m->scanner.mode = LINE_1; 
	bstream_next(m->scanner.rs);

	m->params = NULL;
	m->argc = 0;
	m->sym = NULL;
	m->errstr[0] = '\0';
	m->errstr[ERRSIZE-1] = '\0';

	/* create private allocator */
	m->sa = (sa)?sa:sa_create();
	if (!m->sa) {
		GDKfree(query);
		GDKfree(b);
		bstream_destroy(m->scanner.rs);
		return sql_error(m, 02, SQLSTATE(HY001) MAL_MALLOC_FAIL);
	}

	if (sqlparse(m) || !m->sym) {
		/* oops an error */
		snprintf(m->errstr, ERRSIZE, "An error occurred when executing "
				"internal query: %s", query);
	} else {
		sql_rel *r = rel_semantic(m, m->sym);

		if (r) {
			r = rel_optimizer(m, r, 1);
			sq = rel_bin(be, r);
		}
	}

	GDKfree(query);
	GDKfree(b);
	bstream_destroy(m->scanner.rs);
	if (m->sa && m->sa != sa)
		sa_destroy(m->sa);
	m->sym = NULL;
	{
		char *e = NULL;
		int status = m->session->status;
		int sizevars = m->sizevars, topvars = m->topvars;
		sql_var *vars = m->vars;
		/* cascade list maybe removed */
		list *cascade_action = m->cascade_action;

		if (m->session->status || m->errstr[0]) {
			e = _STRDUP(m->errstr);
			if (!e) {
				_DELETE(o);
				return NULL;
			}
		}
		*m = *o;
		m->sizevars = sizevars;
		m->topvars = topvars;
		m->vars = vars;
		m->session->status = status;
		m->cascade_action = cascade_action;
		if (e) {
			strncpy(m->errstr, e, ERRSIZE);
			m->errstr[ERRSIZE - 1] = '\0';
			_DELETE(e);
		}
	}
	_DELETE(o);
	return sq;
}

static stmt *
stmt_selectnonil( backend *be, stmt *col, stmt *s )
{
	sql_subtype *t = tail_type(col);
	stmt *n = stmt_atom(be, atom_general(be->mvc->sa, t, NULL));
	stmt *nn = stmt_uselect2(be, col, n, n, 3, s, 1);
	return nn;
}

static stmt *
insert_check_ukey(backend *be, list *inserts, sql_key *k, stmt *idx_inserts)
{
	mvc *sql = be->mvc;
/* pkey's cannot have NULLs, ukeys however can
   current implementation switches on 'NOT NULL' on primary key columns */

	char *msg = NULL;
	stmt *res;

	sql_subtype *lng = sql_bind_localtype("lng");
	sql_subaggr *cnt = sql_bind_aggr(sql->sa, sql->session->schema, "count", NULL);
	sql_subtype *bt = sql_bind_localtype("bit");
	stmt *dels = stmt_tid(be, k->t, 0);
	sql_subfunc *ne = sql_bind_func_result(sql->sa, sql->session->schema, "<>", lng, lng, bt);

	if (list_length(k->columns) > 1) {
		node *m;
		stmt *s = list_fetch(inserts, 0), *ins = s;
		sql_subaggr *sum;
		stmt *ssum = NULL;
		stmt *col = NULL;

		s = ins;
		/* 1st stage: find out if original contains same values */
		if (s->key && s->nrcols == 0) {
			s = NULL;
			if (k->idx && hash_index(k->idx->type))
				s = stmt_uselect(be, stmt_idx(be, k->idx, dels), idx_inserts, cmp_equal, s, 0);
			for (m = k->columns->h; m; m = m->next) {
				sql_kc *c = m->data;
				stmt *cs = list_fetch(inserts, c->c->colnr); 

				col = stmt_col(be, c->c, dels);
				if ((k->type == ukey) && stmt_has_null(col)) {
					stmt *nn = stmt_selectnonil(be, col, s);
					s = stmt_uselect( be, col, cs, cmp_equal, nn, 0);
				} else {
					s = stmt_uselect( be, col, cs, cmp_equal, s, 0);
				}
			}
		} else {
			list *lje = sa_list(sql->sa);
			list *rje = sa_list(sql->sa);
			if (k->idx && hash_index(k->idx->type)) {
				list_append(lje, stmt_idx(be, k->idx, dels));
				list_append(rje, idx_inserts);
			}
			for (m = k->columns->h; m; m = m->next) {
				sql_kc *c = m->data;
				stmt *cs = list_fetch(inserts, c->c->colnr); 

				col = stmt_col(be, c->c, dels);
				list_append(lje, col);
				list_append(rje, cs);
			}
			s = releqjoin(be, lje, rje, 1 /* hash used */, cmp_equal, 0);
			s = stmt_result(be, s, 0);
		}
		s = stmt_binop(be, stmt_aggr(be, s, NULL, NULL, cnt, 1, 0, 1), stmt_atom_lng(be, 0), ne);

		/* 2e stage: find out if inserted are unique */
		if ((!idx_inserts && ins->nrcols) || (idx_inserts && idx_inserts->nrcols)) {	/* insert columns not atoms */
			sql_subfunc *or = sql_bind_func_result(sql->sa, sql->session->schema, "or", bt, bt, bt);
			stmt *orderby_ids = NULL, *orderby_grp = NULL;

			/* implementation uses sort key check */
			for (m = k->columns->h; m; m = m->next) {
				sql_kc *c = m->data;
				stmt *orderby;
				stmt *cs = list_fetch(inserts, c->c->colnr); 

				if (orderby_grp)
					orderby = stmt_reorder(be, cs, 1, orderby_ids, orderby_grp);
				else
					orderby = stmt_order(be, cs, 1);
				orderby_ids = stmt_result(be, orderby, 1);
				orderby_grp = stmt_result(be, orderby, 2);
			}

			if (!orderby_grp || !orderby_ids)
				return NULL;

			sum = sql_bind_aggr(sql->sa, sql->session->schema, "not_unique", tail_type(orderby_grp));
			ssum = stmt_aggr(be, orderby_grp, NULL, NULL, sum, 1, 0, 1);
			/* combine results */
			s = stmt_binop(be, s, ssum, or);
		}

		if (k->type == pkey) {
			msg = sa_message(sql->sa, "INSERT INTO: PRIMARY KEY constraint '%s.%s' violated", k->t->base.name, k->base.name);
		} else {
			msg = sa_message(sql->sa, "INSERT INTO: UNIQUE constraint '%s.%s' violated", k->t->base.name, k->base.name);
		}
		res = stmt_exception(be, s, msg, 00001);
	} else {		/* single column key */
		sql_kc *c = k->columns->h->data;
		stmt *s = list_fetch(inserts, c->c->colnr), *h = s;

		s = stmt_col(be, c->c, dels);
		if ((k->type == ukey) && stmt_has_null(s)) {
			stmt *nn = stmt_selectnonil(be, s, NULL);
			s = stmt_project(be, nn, s);
		}
		if (h->nrcols) {
			s = stmt_join(be, s, h, 0, cmp_equal);
			/* s should be empty */
			s = stmt_result(be, s, 0);
			s = stmt_aggr(be, s, NULL, NULL, cnt, 1, 0, 1);
		} else {
			s = stmt_uselect(be, s, h, cmp_equal, NULL, 0);
			/* s should be empty */
			s = stmt_aggr(be, s, NULL, NULL, cnt, 1, 0, 1);
		}
		/* s should be empty */
		s = stmt_binop(be, s, stmt_atom_lng(be, 0), ne);

		/* 2e stage: find out if inserts are unique */
		if (h->nrcols) {	/* insert multiple atoms */
			sql_subaggr *sum;
			stmt *count_sum = NULL;
			sql_subfunc *or = sql_bind_func_result(sql->sa, sql->session->schema, "or", bt, bt, bt);
			stmt *ssum, *ss;

			stmt *g = list_fetch(inserts, c->c->colnr), *ins = g;

			/* inserted vaules may be null */
			if ((k->type == ukey) && stmt_has_null(ins)) {
				stmt *nn = stmt_selectnonil(be, ins, NULL);
				ins = stmt_project(be, nn, ins);
			}
		
			g = stmt_group(be, ins, NULL, NULL, NULL, 1);
			ss = stmt_result(be, g, 2); /* use count */
			/* (count(ss) <> sum(ss)) */
			sum = sql_bind_aggr(sql->sa, sql->session->schema, "sum", lng);
			ssum = stmt_aggr(be, ss, NULL, NULL, sum, 1, 0, 1);
			ssum = sql_Nop_(be, "ifthenelse", sql_unop_(be, NULL, "isnull", ssum), stmt_atom_lng(be, 0), ssum, NULL);
			count_sum = stmt_binop(be, check_types(be, tail_type(ssum), stmt_aggr(be, ss, NULL, NULL, cnt, 1, 0, 1), type_equal), ssum, ne);

			/* combine results */
			s = stmt_binop(be, s, count_sum, or);
		}
		if (k->type == pkey) {
			msg = sa_message( sql->sa,"INSERT INTO: PRIMARY KEY constraint '%s.%s' violated", k->t->base.name, k->base.name);
		} else {
			msg = sa_message(sql->sa, "INSERT INTO: UNIQUE constraint '%s.%s' violated", k->t->base.name, k->base.name);
		}
		res = stmt_exception(be, s, msg, 00001);
	}
	return res;
}

static stmt *
insert_check_fkey(backend *be, list *inserts, sql_key *k, stmt *idx_inserts, stmt *pin)
{
	mvc *sql = be->mvc;
	char *msg = NULL;
	stmt *cs = list_fetch(inserts, 0), *s = cs;
	sql_subtype *lng = sql_bind_localtype("lng");
	sql_subaggr *cnt = sql_bind_aggr(sql->sa, sql->session->schema, "count", NULL);
	sql_subtype *bt = sql_bind_localtype("bit");
	sql_subfunc *ne = sql_bind_func_result(sql->sa, sql->session->schema, "<>", lng, lng, bt);

	if (pin && list_length(pin->op4.lval)) 
		s = pin->op4.lval->h->data;
	if (s->key && s->nrcols == 0) {
		s = stmt_binop(be, stmt_aggr(be, idx_inserts, NULL, NULL, cnt, 1, 0, 1), stmt_atom_lng(be, 1), ne);
	} else {
		/* releqjoin.count <> inserts[col1].count */
		s = stmt_binop(be, stmt_aggr(be, idx_inserts, NULL, NULL, cnt, 1, 0, 1), stmt_aggr(be, s, NULL, NULL, cnt, 1, 0, 1), ne);
	}

	/* s should be empty */
	msg = sa_message(sql->sa, "INSERT INTO: FOREIGN KEY constraint '%s.%s' violated", k->t->base.name, k->base.name);
	return stmt_exception(be, s, msg, 00001);
}

static stmt *
sql_insert_key(backend *be, list *inserts, sql_key *k, stmt *idx_inserts, stmt *pin)
{
	/* int insert = 1;
	 * while insert and has u/pkey and not defered then
	 *      if u/pkey values exist then
	 *              insert = 0
	 * while insert and has fkey and not defered then
	 *      find id of corresponding u/pkey  
	 *      if (!found)
	 *              insert = 0
	 * if insert
	 *      insert values
	 *      insert fkey/pkey index
	 */
	if (k->type == pkey || k->type == ukey) {
		return insert_check_ukey(be, inserts, k, idx_inserts );
	} else {		/* foreign keys */
		return insert_check_fkey(be, inserts, k, idx_inserts, pin );
	}
}

static int
sql_stack_add_inserted( mvc *sql, const char *name, sql_table *t, stmt **updates) 
{
	/* Put single relation of updates and old values on to the stack */
	sql_rel *r = NULL;
	node *n;
	list *exps = sa_list(sql->sa);
	trigger_input *ti = SA_NEW(sql->sa, trigger_input);

	ti->t = t;
	ti->tids = NULL;
	ti->updates = updates;
	ti->type = 1;
	ti->nn = name;
	for (n = t->columns.set->h; n; n = n->next) {
		sql_column *c = n->data;
		sql_exp *ne = exp_column(sql->sa, name, c->base.name, &c->type, CARD_MULTI, c->null, 0);

		append(exps, ne);
	}
	r = rel_table_func(sql->sa, NULL, NULL, exps, 2);
	r->l = ti;

	return stack_push_rel_view(sql, name, r) ? 1 : 0;
}

static int
sql_insert_triggers(backend *be, sql_table *t, stmt **updates, int time)
{
	mvc *sql = be->mvc;
	node *n;
	int res = 1;

	if (!t->triggers.set)
		return res;

	for (n = t->triggers.set->h; n; n = n->next) {
		sql_trigger *trigger = n->data;

		if(!stack_push_frame(sql, "OLD-NEW"))
			return 0;
		if (trigger->event == 0 && trigger->time == time) { 
			stmt *s = NULL;
			const char *n = trigger->new_name;

			/* add name for the 'inserted' to the stack */
			if (!n) n = "new";

			if(!sql_stack_add_inserted(sql, n, t, updates))
				return 0;
			s = sql_parse(be, sql->sa, trigger->statement, m_instantiate);
			
			if (!s) 
				return 0;
		}
		stack_pop_frame(sql);
	}
	return res;
}

static void 
sql_insert_check_null(backend *be, sql_table *t, list *inserts) 
{
	mvc *sql = be->mvc;
	node *m, *n;
	sql_subaggr *cnt = sql_bind_aggr(sql->sa, sql->session->schema, "count", NULL);

	for (n = t->columns.set->h, m = inserts->h; n && m; 
		n = n->next, m = m->next) {
		stmt *i = m->data;
		sql_column *c = n->data;

		if (!c->null) {
			stmt *s = i;
			char *msg = NULL;

			if (!(s->key && s->nrcols == 0)) {
				s = stmt_selectnil(be, i);
				s = stmt_aggr(be, s, NULL, NULL, cnt, 1, 0, 1);
			} else {
				sql_subfunc *isnil = sql_bind_func(sql->sa, sql->session->schema, "isnull", &c->type, NULL, F_FUNC);

				s = stmt_unop(be, i, isnil);
			}
			msg = sa_message(sql->sa, "INSERT INTO: NOT NULL constraint violated for column %s.%s", c->t->base.name, c->base.name);
			(void)stmt_exception(be, s, msg, 00001);
		}
	}
}

static stmt ** 
table_update_stmts(mvc *sql, sql_table *t, int *Len)
{
	stmt **updates;
	int i, len = list_length(t->columns.set);
	node *m;

	*Len = len;
	updates = SA_NEW_ARRAY(sql->sa, stmt *, len);
	for (m = t->columns.set->h, i = 0; m; m = m->next, i++) {
		sql_column *c = m->data;

		/* update the column number, for correct array access */
		c->colnr = i;
		updates[i] = NULL;
	}
	return updates;
}

static stmt *
rel2bin_insert(backend *be, sql_rel *rel, list *refs)
{
	mvc *sql = be->mvc;
	list *l;
	stmt *inserts = NULL, *insert = NULL, *s, *ddl = NULL, *pin = NULL, **updates;
	int idx_ins = 0, constraint = 1, len = 0;
	node *n, *m;
	sql_rel *tr = rel->l, *prel = rel->r;
	sql_table *t = NULL;

	if ((rel->flag&UPD_NO_CONSTRAINT)) 
		constraint = 0;
	if ((rel->flag&UPD_COMP)) {  /* special case ! */
		idx_ins = 1;
		prel = rel->l;
		rel = rel->r;
		tr = rel->l;
	}
	if (tr->op == op_basetable) {
		t = tr->l;
	} else {
		ddl = subrel_bin(be, tr, refs);
		if (!ddl)
			return NULL;
		t = rel_ddl_table_get(tr);
	}

	if (rel->r) /* first construct the inserts relation */
		inserts = subrel_bin(be, rel->r, refs);

	if (!inserts)
		return NULL;	

	if (idx_ins)
		pin = refs_find_rel(refs, prel);

	if (constraint)
		sql_insert_check_null(be, t, inserts->op4.lval);

	l = sa_list(sql->sa);

	updates = table_update_stmts(sql, t, &len); 
	for (n = t->columns.set->h, m = inserts->op4.lval->h; n && m; n = n->next, m = m->next) {
		sql_column *c = n->data;

		updates[c->colnr] = m->data;
	}

/* before */
	if (!sql_insert_triggers(be, t, updates, 0)) 
		return sql_error(sql, 02, SQLSTATE(42000) "INSERT INTO: triggers failed for table '%s'", t->base.name);

	if (t->idxs.set)
	for (n = t->idxs.set->h; n && m; n = n->next, m = m->next) {
		stmt *is = m->data;
		sql_idx *i = n->data;

		if ((hash_index(i->type) && list_length(i->columns) <= 1) ||
		    i->type == no_idx)
			is = NULL;
		if (i->key && constraint) {
			stmt *ckeys = sql_insert_key(be, inserts->op4.lval, i->key, is, pin);

			list_append(l, ckeys);
		}
		if (!insert)
			insert = is;
		if (is)
			is = stmt_append_idx(be, i, is);
	}

	for (n = t->columns.set->h, m = inserts->op4.lval->h; 
		n && m; n = n->next, m = m->next) {

		stmt *ins = m->data;
		sql_column *c = n->data;

		insert = stmt_append_col(be, c, ins, rel->flag&UPD_LOCKED);
		append(l,insert);
	}
	if (!insert)
		return NULL;

	if (!sql_insert_triggers(be, t, updates, 1)) 
		return sql_error(sql, 02, SQLSTATE(42000) "INSERT INTO: triggers failed for table '%s'", t->base.name);
	if (ddl) {
		list_prepend(l, ddl);
	} else {
		if (insert->op1->nrcols == 0) {
			s = stmt_atom_lng(be, 1);
		} else {
			s = stmt_aggr(be, insert->op1, NULL, NULL, sql_bind_aggr(sql->sa, sql->session->schema, "count", NULL), 1, 0, 1);
		}
		return s;
	}
	return stmt_list(be, l);
}

static int
is_idx_updated(sql_idx * i, stmt **updates)
{
	int update = 0;
	node *m;

	for (m = i->columns->h; m; m = m->next) {
		sql_kc *ic = m->data;

		if (updates[ic->c->colnr]) {
			update = 1;
			break;
		}
	}
	return update;
}

static int
first_updated_col(stmt **updates, int cnt)
{
	int i;

	for (i = 0; i < cnt; i++) {
		if (updates[i])
			return i;
	}
	return -1;
}

static stmt *
update_check_ukey(backend *be, stmt **updates, sql_key *k, stmt *tids, stmt *idx_updates, int updcol)
{
	mvc *sql = be->mvc;
	char *msg = NULL;
	stmt *res = NULL;

	sql_subtype *lng = sql_bind_localtype("lng");
	sql_subaggr *cnt = sql_bind_aggr(sql->sa, sql->session->schema, "count", NULL);
	sql_subtype *bt = sql_bind_localtype("bit");
	sql_subfunc *ne;

	(void)tids;
	ne = sql_bind_func_result(sql->sa, sql->session->schema, "<>", lng, lng, bt);
	if (list_length(k->columns) > 1) {
		stmt *dels = stmt_tid(be, k->t, 0);
		node *m;
		stmt *s = NULL;

		/* 1st stage: find out if original (without the updated) 
			do not contain the same values as the updated values. 
			This is done using a relation join and a count (which 
			should be zero)
	 	*/
		if (!isNew(k)) {
			stmt *nu_tids = stmt_tdiff(be, dels, tids); /* not updated ids */
			list *lje = sa_list(sql->sa);
			list *rje = sa_list(sql->sa);

			if (k->idx && hash_index(k->idx->type)) {
				list_append(lje, stmt_idx(be, k->idx, nu_tids));
				list_append(rje, idx_updates);
			}
			for (m = k->columns->h; m; m = m->next) {
				sql_kc *c = m->data;
				stmt *upd;

				assert(updates);
				if (updates[c->c->colnr]) {
					upd = updates[c->c->colnr];
				} else {
					upd = stmt_project(be, tids, stmt_col(be, c->c, dels));
				}
				list_append(lje, stmt_col(be, c->c, nu_tids));
				list_append(rje, upd);
			}
			s = releqjoin(be, lje, rje, 1 /* hash used */, cmp_equal, 0);
			s = stmt_result(be, s, 0);
			s = stmt_binop(be, stmt_aggr(be, s, NULL, NULL, cnt, 1, 0, 1), stmt_atom_lng(be, 0), ne);
		}

		/* 2e stage: find out if the updated are unique */
		if (!updates || updates[updcol]->nrcols) {	/* update columns not atoms */
			sql_subaggr *sum;
			stmt *count_sum = NULL, *ssum;
			stmt *g = NULL, *grp = NULL, *ext = NULL, *Cnt = NULL;
			stmt *cand = NULL;
			stmt *ss;
			sql_subfunc *or = sql_bind_func_result(sql->sa, sql->session->schema, "or", bt, bt, bt);

			/* also take the hopefully unique hash keys, to reduce
			   (re)group costs */
			if (k->idx && hash_index(k->idx->type)) {
				g = stmt_group(be, idx_updates, grp, ext, Cnt, 0);
				grp = stmt_result(be, g, 0);
				ext = stmt_result(be, g, 1);
				Cnt = stmt_result(be, g, 2);

				/* continue only with groups with a cnt > 1 */
				cand = stmt_uselect(be, Cnt, stmt_atom_lng(be, 1), cmp_gt, NULL, 0);
				/* project cand on ext and Cnt */
				Cnt = stmt_project(be, cand, Cnt);
				ext = stmt_project(be, cand, ext);

				/* join groups with extend to retrieve all oid's of the original
				 * bat that belong to a group with Cnt >1 */
				g = stmt_join(be, grp, ext, 0, cmp_equal);
				cand = stmt_result(be, g, 0);
				grp = stmt_project(be, cand, grp);
			}

			for (m = k->columns->h; m; m = m->next) {
				sql_kc *c = m->data;
				stmt *upd;

				if (updates && updates[c->c->colnr]) {
					upd = updates[c->c->colnr];
					/*
				} else if (updates) {
					//assert(0);
					//upd = updates[updcol]->op1;
					//upd = stmt_project(be, upd, stmt_col(be, c->c, dels));
					upd = stmt_project(be, tids, stmt_col(be, c->c, dels));
					*/
				} else {
					upd = stmt_project(be, tids, stmt_col(be, c->c, dels));
				}

				/* apply cand list first */
				if (cand)
					upd = stmt_project(be, cand, upd);

				/* remove nulls */
				if ((k->type == ukey) && stmt_has_null(upd)) {
					stmt *nn = stmt_selectnonil(be, upd, NULL);
					upd = stmt_project(be, nn, upd);
					if (grp)
						grp = stmt_project(be, nn, grp);
					if (cand)
						cand = stmt_project(be, nn, cand);
				}

				/* apply group by on groups with Cnt > 1 */
				g = stmt_group(be, upd, grp, ext, Cnt, !m->next);
				grp = stmt_result(be, g, 0);
				ext = stmt_result(be, g, 1);
				Cnt = stmt_result(be, g, 2);
			}
			ss = Cnt; /* use count */
			/* (count(ss) <> sum(ss)) */
			sum = sql_bind_aggr(sql->sa, sql->session->schema, "sum", lng);
			ssum = stmt_aggr(be, ss, NULL, NULL, sum, 1, 0, 1);
			ssum = sql_Nop_(be, "ifthenelse", sql_unop_(be, NULL, "isnull", ssum), stmt_atom_lng(be, 0), ssum, NULL);
			count_sum = stmt_binop(be, stmt_aggr(be, ss, NULL, NULL, cnt, 1, 0, 1), check_types(be, lng, ssum, type_equal), ne);

			/* combine results */
			if (s) 
				s = stmt_binop(be, s, count_sum, or);
			else
				s = count_sum;
		}

		if (k->type == pkey) {
			msg = sa_message(sql->sa, "UPDATE: PRIMARY KEY constraint '%s.%s' violated", k->t->base.name, k->base.name);
		} else {
			msg = sa_message(sql->sa, "UPDATE: UNIQUE constraint '%s.%s' violated", k->t->base.name, k->base.name);
		}
		res = stmt_exception(be, s, msg, 00001);
	} else {		/* single column key */
		stmt *dels = stmt_tid(be, k->t, 0);
		sql_kc *c = k->columns->h->data;
		stmt *s = NULL, *h = NULL, *o;

		/* s should be empty */
		if (!isNew(k)) {
			stmt *nu_tids = stmt_tdiff(be, dels, tids); /* not updated ids */
			assert (updates);

			h = updates[c->c->colnr];
			o = stmt_col(be, c->c, nu_tids);
			s = stmt_join(be, o, h, 0, cmp_equal);
			s = stmt_result(be, s, 0);
			s = stmt_binop(be, stmt_aggr(be, s, NULL, NULL, cnt, 1, 0, 1), stmt_atom_lng(be, 0), ne);
		}

		/* 2e stage: find out if updated are unique */
		if (!h || h->nrcols) {	/* update columns not atoms */
			sql_subaggr *sum;
			stmt *count_sum = NULL;
			sql_subfunc *or = sql_bind_func_result(sql->sa, sql->session->schema, "or", bt, bt, bt);
			stmt *ssum, *ss;
			stmt *upd;
			stmt *g;

			if (updates) {
 				upd = updates[c->c->colnr];
			} else {
 				upd = stmt_col(be, c->c, dels);
			}

			/* remove nulls */
			if ((k->type == ukey) && stmt_has_null(upd)) {
				stmt *nn = stmt_selectnonil(be, upd, NULL);
				upd = stmt_project(be, nn, upd);
			}

			g = stmt_group(be, upd, NULL, NULL, NULL, 1);
			ss = stmt_result(be, g, 2); /* use count */

			/* (count(ss) <> sum(ss)) */
			sum = sql_bind_aggr(sql->sa, sql->session->schema, "sum", lng);
			ssum = stmt_aggr(be, ss, NULL, NULL, sum, 1, 0, 1);
			ssum = sql_Nop_(be, "ifthenelse", sql_unop_(be, NULL, "isnull", ssum), stmt_atom_lng(be, 0), ssum, NULL);
			count_sum = stmt_binop(be, check_types(be, tail_type(ssum), stmt_aggr(be, ss, NULL, NULL, cnt, 1, 0, 1), type_equal), ssum, ne);

			/* combine results */
			if (s)
				s = stmt_binop(be, s, count_sum, or);
			else
				s = count_sum;
		}

		if (k->type == pkey) {
			msg = sa_message(sql->sa, "UPDATE: PRIMARY KEY constraint '%s.%s' violated", k->t->base.name, k->base.name);
		} else {
			msg = sa_message(sql->sa, "UPDATE: UNIQUE constraint '%s.%s' violated", k->t->base.name, k->base.name);
		}
		res = stmt_exception(be, s, msg, 00001);
	}
	return res;
}

/*
         A referential constraint is satisfied if one of the following con-
         ditions is true, depending on the <match option> specified in the
         <referential constraint definition>:

         -  If no <match type> was specified then, for each row R1 of the
            referencing table, either at least one of the values of the
            referencing columns in R1 shall be a null value, or the value of
            each referencing column in R1 shall be equal to the value of the
            corresponding referenced column in some row of the referenced
            table.

         -  If MATCH FULL was specified then, for each row R1 of the refer-
            encing table, either the value of every referencing column in R1
            shall be a null value, or the value of every referencing column
            in R1 shall not be null and there shall be some row R2 of the
            referenced table such that the value of each referencing col-
            umn in R1 is equal to the value of the corresponding referenced
            column in R2.

         -  If MATCH PARTIAL was specified then, for each row R1 of the
            referencing table, there shall be some row R2 of the refer-
            enced table such that the value of each referencing column in
            R1 is either null or is equal to the value of the corresponding
            referenced column in R2.
*/

static stmt *
update_check_fkey(backend *be, stmt **updates, sql_key *k, stmt *tids, stmt *idx_updates, int updcol, stmt *pup)
{
	mvc *sql = be->mvc;
	char *msg = NULL;
	stmt *s, *cur, *null = NULL, *cntnulls;
	sql_subtype *lng = sql_bind_localtype("lng"), *bt = sql_bind_localtype("bit");
	sql_subaggr *cnt = sql_bind_aggr(sql->sa, sql->session->schema, "count", NULL);
	sql_subfunc *ne = sql_bind_func_result(sql->sa, sql->session->schema, "<>", lng, lng, bt);
	sql_subfunc *or = sql_bind_func_result(sql->sa, sql->session->schema, "or", bt, bt, bt);
	node *m;

	if (!idx_updates)
		return NULL;
	/* releqjoin.count <> updates[updcol].count */
	if (pup && list_length(pup->op4.lval)) {
		cur = pup->op4.lval->h->data;
	} else if (updates) {
		cur = updates[updcol];
	} else {
		sql_kc *c = k->columns->h->data;
		stmt *dels = stmt_tid(be, k->t, 0);
		assert(0);
		cur = stmt_col(be, c->c, dels);
	}
	s = stmt_binop(be, stmt_aggr(be, idx_updates, NULL, NULL, cnt, 1, 0, 1), stmt_aggr(be, cur, NULL, NULL, cnt, 1, 0, 1), ne);

	for (m = k->columns->h; m; m = m->next) {
		sql_kc *c = m->data;

		/* FOR MATCH FULL/SIMPLE/PARTIAL see above */
		/* Currently only the default MATCH SIMPLE is supported */
		if (c->c->null) {
			stmt *upd, *nn;

			if (updates && updates[c->c->colnr]) {
				upd = updates[c->c->colnr];
			} else if (updates && updcol >= 0) {
				assert(0);
				//upd = updates[updcol]->op1;
				//upd = stmt_project(be, upd, stmt_col(be, c->c, tids));
				upd = stmt_col(be, c->c, tids);
			} else { /* created idx/key using alter */ 
				upd = stmt_col(be, c->c, tids);
			}
			nn = stmt_selectnil(be, upd);
			if (null)
				null = stmt_tunion(be, null, nn);
			else
				null = nn;
		}
	}
	if (null) {
		cntnulls = stmt_aggr(be, null, NULL, NULL, cnt, 1, 0, 1); 
	} else {
		cntnulls = stmt_atom_lng(be, 0);
	}
	s = stmt_binop(be, s, 
		stmt_binop(be, stmt_aggr(be, stmt_selectnil(be, idx_updates), NULL, NULL, cnt, 1, 0, 1), cntnulls , ne), or);

	/* s should be empty */
	msg = sa_message(sql->sa, "UPDATE: FOREIGN KEY constraint '%s.%s' violated", k->t->base.name, k->base.name);
	return stmt_exception(be, s, msg, 00001);
}

static stmt *
join_updated_pkey(backend *be, sql_key * k, stmt *tids, stmt **updates)
{
	mvc *sql = be->mvc;
	char *msg = NULL;
	int nulls = 0;
	node *m, *o;
	sql_key *rk = &((sql_fkey*)k)->rkey->k;
	stmt *s = NULL, *dels = stmt_tid(be, rk->t, 0), *fdels, *cnteqjoin;
	stmt *null = NULL, *rows;
	sql_subtype *lng = sql_bind_localtype("lng");
	sql_subtype *bt = sql_bind_localtype("bit");
	sql_subaggr *cnt = sql_bind_aggr(sql->sa, sql->session->schema, "count", NULL);
	sql_subfunc *ne = sql_bind_func_result(sql->sa, sql->session->schema, "<>", lng, lng, bt);
	list *lje = sa_list(sql->sa);
	list *rje = sa_list(sql->sa);

	fdels = stmt_tid(be, k->idx->t, 0);
	rows = stmt_idx(be, k->idx, fdels);

	rows = stmt_join(be, rows, tids, 0, cmp_equal); /* join over the join index */
	rows = stmt_result(be, rows, 0);

	for (m = k->idx->columns->h, o = rk->columns->h; m && o; m = m->next, o = o->next) {
		sql_kc *fc = m->data;
		sql_kc *c = o->data;
		stmt *upd, *col;

		if (updates[c->c->colnr]) {
			upd = updates[c->c->colnr];
		} else {
			assert(0);
			//upd = updates[updcol]->op1;
			upd = stmt_project(be, tids, stmt_col(be, c->c, dels));
		}
		if (c->c->null) {	/* new nulls (MATCH SIMPLE) */
			stmt *nn = stmt_selectnil(be, upd);
			if (null)
				null = stmt_tunion(be, null, nn);
			else
				null = nn;
			nulls = 1;
		}
		col = stmt_col(be, fc->c, rows);
		list_append(lje, upd);
		list_append(rje, col);
	}
	s = releqjoin(be, lje, rje, 1 /* hash used */, cmp_equal, 0);
	s = stmt_result(be, s, 0);

	/* add missing nulls */
	cnteqjoin = stmt_aggr(be, s, NULL, NULL, cnt, 1, 0, 1);
	if (nulls) {
		sql_subfunc *add = sql_bind_func_result(sql->sa, sql->session->schema, "sql_add", lng, lng, lng);
		cnteqjoin = stmt_binop(be, cnteqjoin, stmt_aggr(be, null, NULL, NULL, cnt, 1, 0, 1), add);
	}

	/* releqjoin.count <> updates[updcol].count */
	s = stmt_binop(be, cnteqjoin, stmt_aggr(be, rows, NULL, NULL, cnt, 1, 0, 1), ne);

	/* s should be empty */
	msg = sa_message(sql->sa, "UPDATE: FOREIGN KEY constraint '%s.%s' violated", k->t->base.name, k->base.name);
	return stmt_exception(be, s, msg, 00001);
}

static list * sql_update(backend *be, sql_table *t, stmt *rows, stmt **updates);

static stmt*
sql_delete_set_Fkeys(backend *be, sql_key *k, stmt *ftids /* to be updated rows of fkey table */, int action)
{
	mvc *sql = be->mvc;
	list *l = NULL;
	int len = 0;
	node *m, *o;
	sql_key *rk = &((sql_fkey*)k)->rkey->k;
	stmt **new_updates;
	sql_table *t = mvc_bind_table(sql, k->t->s, k->t->base.name);

	new_updates = table_update_stmts(sql, t, &len);
	for (m = k->idx->columns->h, o = rk->columns->h; m && o; m = m->next, o = o->next) {
		sql_kc *fc = m->data;
		stmt *upd = NULL;

		if (action == ACT_SET_DEFAULT) {
			if (fc->c->def) {
				stmt *sq;
				char *msg = sa_message(sql->sa, "select %s;", fc->c->def);
				sq = rel_parse_value(be, msg, sql->emode);
				if (!sq) 
					return NULL;
				upd = sq;
			}  else {
				upd = stmt_atom(be, atom_general(sql->sa, &fc->c->type, NULL));
			}
		} else {
			upd = stmt_atom(be, atom_general(sql->sa, &fc->c->type, NULL));
		}
		
		if (!upd || (upd = check_types(be, &fc->c->type, upd, type_equal)) == NULL) 
			return NULL;

		if (upd->nrcols <= 0) 
			upd = stmt_const(be, ftids, upd);
		
		new_updates[fc->c->colnr] = upd;
	}
	if ((l = sql_update(be, t, ftids, new_updates)) == NULL) 
		return NULL;
	return stmt_list(be, l);
}

static stmt*
sql_update_cascade_Fkeys(backend *be, sql_key *k, stmt *utids, stmt **updates, int action)
{
	mvc *sql = be->mvc;
	list *l = NULL;
	int len = 0;
	node *m, *o;
	sql_key *rk = &((sql_fkey*)k)->rkey->k;
	stmt **new_updates;
	stmt *rows;
	sql_table *t = mvc_bind_table(sql, k->t->s, k->t->base.name);
	stmt *ftids, *upd_ids;

	ftids = stmt_tid(be, k->idx->t, 0);
	rows = stmt_idx(be, k->idx, ftids);

	rows = stmt_join(be, rows, utids, 0, cmp_equal); /* join over the join index */
	upd_ids = stmt_result(be, rows, 1);
	rows = stmt_result(be, rows, 0);
	rows = stmt_project(be, rows, ftids);
		
	new_updates = table_update_stmts(sql, t, &len);
	for (m = k->idx->columns->h, o = rk->columns->h; m && o; m = m->next, o = o->next) {
		sql_kc *fc = m->data;
		sql_kc *c = o->data;
		stmt *upd = NULL;

		if (!updates[c->c->colnr]) {
			continue;
		} else if (action == ACT_CASCADE) {
			upd = updates[c->c->colnr];
		} else if (action == ACT_SET_DEFAULT) {
			if (fc->c->def) {
				stmt *sq;
				char *msg = sa_message(sql->sa, "select %s;", fc->c->def);
				sq = rel_parse_value(be, msg, sql->emode);
				if (!sq) 
					return NULL;
				upd = sq;
			} else {
				upd = stmt_atom(be, atom_general(sql->sa, &fc->c->type, NULL));
			}
		} else if (action == ACT_SET_NULL) {
			upd = stmt_atom(be, atom_general(sql->sa, &fc->c->type, NULL));
		}

		if (!upd || (upd = check_types(be, &fc->c->type, upd, type_equal)) == NULL) 
			return NULL;

		if (upd->nrcols <= 0) 
			upd = stmt_const(be, upd_ids, upd);
		else
			upd = stmt_project(be, upd_ids, upd);
		
		new_updates[fc->c->colnr] = upd;
	}

	if ((l = sql_update(be, t, rows, new_updates)) == NULL) 
		return NULL;
	return stmt_list(be, l);
}


static int
cascade_ukey(backend *be, stmt **updates, sql_key *k, stmt *tids) 
{
	sql_ukey *uk = (sql_ukey*)k;

	if (uk->keys && list_length(uk->keys) > 0) {
		node *n;
		for(n = uk->keys->h; n; n = n->next) {
			sql_key *fk = n->data;

			/* All rows of the foreign key table which are
			   affected by the primary key update should all
			   match one of the updated primary keys again.
			 */
			switch (((sql_fkey*)fk)->on_update) {
				case ACT_NO_ACTION: 
					break;
				case ACT_SET_NULL: 
				case ACT_SET_DEFAULT: 
				case ACT_CASCADE: 
					if (!sql_update_cascade_Fkeys(be, fk, tids, updates, ((sql_fkey*)fk)->on_update))
						return -1;
					break;
				default:	/*RESTRICT*/
					if (!join_updated_pkey(be, fk, tids, updates))
						return -1;
			}
		}
	}
	return 0;
}

static void
sql_update_check_key(backend *be, stmt **updates, sql_key *k, stmt *tids, stmt *idx_updates, int updcol, list *l, stmt *pup)
{
	stmt *ckeys;

	if (k->type == pkey || k->type == ukey) {
		ckeys = update_check_ukey(be, updates, k, tids, idx_updates, updcol);
	} else { /* foreign keys */
		ckeys = update_check_fkey(be, updates, k, tids, idx_updates, updcol, pup);
	}
	list_append(l, ckeys);
}

static stmt *
hash_update(backend *be, sql_idx * i, stmt *rows, stmt **updates, int updcol)
{
	mvc *sql = be->mvc;
	/* calculate new value */
	node *m;
	sql_subtype *it, *lng;
	int bits = 1 + ((sizeof(lng)*8)-1)/(list_length(i->columns)+1);
	stmt *h = NULL, *tids;

	if (list_length(i->columns) <= 1)
		return NULL;

	tids = stmt_tid(be, i->t, 0);
	it = sql_bind_localtype("int");
	lng = sql_bind_localtype("lng");
	for (m = i->columns->h; m; m = m->next ) {
		sql_kc *c = m->data;
		stmt *upd;

		if (updates && updates[c->c->colnr]) {
			upd = updates[c->c->colnr];
		} else if (updates && updcol >= 0) {
			assert(0);
			//upd = updates[updcol]->op1;
			//upd = rows;
			//upd = stmt_project(be, upd, stmt_col(be, c->c, tids));
			upd = stmt_col(be, c->c, rows);
		} else { /* created idx/key using alter */ 
			upd = stmt_col(be, c->c, tids);
		}

		if (h && i->type == hash_idx)  { 
			sql_subfunc *xor = sql_bind_func_result3(sql->sa, sql->session->schema, "rotate_xor_hash", lng, it, &c->c->type, lng);

			h = stmt_Nop(be, stmt_list( be, list_append( list_append(
				list_append(sa_list(sql->sa), h), 
				stmt_atom_int(be, bits)),  upd)),
				xor);
		} else if (h)  { 
			stmt *h2;
			sql_subfunc *lsh = sql_bind_func_result(sql->sa, sql->session->schema, "left_shift", lng, it, lng);
			sql_subfunc *lor = sql_bind_func_result(sql->sa, sql->session->schema, "bit_or", lng, lng, lng);
			sql_subfunc *hf = sql_bind_func_result(sql->sa, sql->session->schema, "hash", &c->c->type, NULL, lng);

			h = stmt_binop(be, h, stmt_atom_int(be, bits), lsh); 
			h2 = stmt_unop(be, upd, hf);
			h = stmt_binop(be, h, h2, lor);
		} else {
			sql_subfunc *hf = sql_bind_func_result(sql->sa, sql->session->schema, "hash", &c->c->type, NULL, lng);
			h = stmt_unop(be, upd, hf);
			if (i->type == oph_idx)
				break;
		}
	}
	return h;
}

static stmt *
join_idx_update(backend *be, sql_idx * i, stmt *ftids, stmt **updates, int updcol)
{
	mvc *sql = be->mvc;
	node *m, *o;
	sql_key *rk = &((sql_fkey *) i->key)->rkey->k;
	stmt *s = NULL, *ptids = stmt_tid(be, rk->t, 0), *l, *r;
	list *lje = sa_list(sql->sa);
	list *rje = sa_list(sql->sa);

	for (m = i->columns->h, o = rk->columns->h; m && o; m = m->next, o = o->next) {
		sql_kc *c = m->data;
		sql_kc *rc = o->data;
		stmt *upd;

		if (updates && updates[c->c->colnr]) {
			upd = updates[c->c->colnr];
		} else if (updates && updcol >= 0) {
			assert(0);
			//upd = updates[updcol]->op1;
			//upd = stmt_project(be, upd, stmt_col(be, c->c, ftids));
			upd = stmt_col(be, c->c, ftids);
		} else { /* created idx/key using alter */ 
			upd = stmt_col(be, c->c, ftids);
		}

		list_append(lje, check_types(be, &rc->c->type, upd, type_equal));
		list_append(rje, stmt_col(be, rc->c, ptids));
	}
	s = releqjoin(be, lje, rje, 0 /* use hash */, cmp_equal, 0);
	l = stmt_result(be, s, 0);
	r = stmt_result(be, s, 1);
	r = stmt_project(be, r, ptids);
	return stmt_left_project(be, ftids, l, r);
}

static int
cascade_updates(backend *be, sql_table *t, stmt *rows, stmt **updates)
{
	mvc *sql = be->mvc;
	node *n;

	if (!t->idxs.set)
		return 0;

	for (n = t->idxs.set->h; n; n = n->next) {
		sql_idx *i = n->data;

		/* check if update is needed, 
		 * ie atleast on of the idx columns is updated 
		 */
		if (is_idx_updated(i, updates) == 0)
			continue;

		if (i->key) {
			if (!(sql->cascade_action && list_find_id(sql->cascade_action, i->key->base.id))) {
				sql_key *k = i->key;
				int *local_id = SA_NEW(sql->sa, int);
				if (!sql->cascade_action) 
					sql->cascade_action = sa_list(sql->sa);
				*local_id = i->key->base.id;
				list_append(sql->cascade_action, local_id);
				if (k->type == pkey || k->type == ukey) {
					if (cascade_ukey(be, updates, k, rows))
						return -1;
				}
			}
		}
	}
	return 0;
}

static list *
update_idxs_and_check_keys(backend *be, sql_table *t, stmt *rows, stmt **updates, list *l, stmt *pup)
{
	mvc *sql = be->mvc;
	node *n;
	int updcol;
	list *idx_updates = sa_list(sql->sa);

	if (!t->idxs.set)
		return idx_updates;

	updcol = first_updated_col(updates, list_length(t->columns.set));
	for (n = t->idxs.set->h; n; n = n->next) {
		sql_idx *i = n->data;
		stmt *is = NULL;

		/* check if update is needed, 
		 * ie atleast on of the idx columns is updated 
		 */
		if (is_idx_updated(i, updates) == 0)
			continue;

		if (hash_index(i->type)) {
			is = hash_update(be, i, rows, updates, updcol);
		} else if (i->type == join_idx) {
			if (updcol < 0)
				return NULL;
			is = join_idx_update(be, i, rows, updates, updcol);
		}
		if (i->key) 
			sql_update_check_key(be, updates, i->key, rows, is, updcol, l, pup);
		if (is) 
			list_append(idx_updates, stmt_update_idx(be, i, rows, is));
	}
	return idx_updates;
}

static int
sql_stack_add_updated(mvc *sql, const char *on, const char *nn, sql_table *t, stmt *tids, stmt **updates)
{
	/* Put single relation of updates and old values on to the stack */
	sql_rel *r = NULL;
	node *n;
	list *exps = sa_list(sql->sa);
	trigger_input *ti = SA_NEW(sql->sa, trigger_input);

	ti->t = t;
	ti->tids = tids;
	ti->updates = updates;
	ti->type = 2;
	ti->on = on;
	ti->nn = nn;
	for (n = t->columns.set->h; n; n = n->next) {
		sql_column *c = n->data;

		if (updates[c->colnr]) {
			sql_exp *oe = exp_column(sql->sa, on, c->base.name, &c->type, CARD_MULTI, c->null, 0);
			sql_exp *ne = exp_column(sql->sa, nn, c->base.name, &c->type, CARD_MULTI, c->null, 0);

			append(exps, oe);
			append(exps, ne);
		} else { /* later select correct updated rows only ? */
			sql_exp *oe = exp_column(sql->sa, on, c->base.name, &c->type, CARD_MULTI, c->null, 0);
			sql_exp *ne = exp_column(sql->sa, nn, c->base.name, &c->type, CARD_MULTI, c->null, 0);

			append(exps, oe);
			append(exps, ne);
		}
	}
	r = rel_table_func(sql->sa, NULL, NULL, exps, 2);
	r->l = ti;
		
	/* put single table into the stack with 2 names, needed for the psm code */
	if(!stack_push_rel_view(sql, on, r) || !stack_push_rel_view(sql, nn, rel_dup(r)))
		return 0;
	return 1;
}

static int
sql_update_triggers(backend *be, sql_table *t, stmt *tids, stmt **updates, int time )
{
	mvc *sql = be->mvc;
	node *n;
	int res = 1;

	if (!t->triggers.set)
		return res;

	for (n = t->triggers.set->h; n; n = n->next) {
		sql_trigger *trigger = n->data;

		if(!stack_push_frame(sql, "OLD-NEW"))
			return 0;
		if (trigger->event == 2 && trigger->time == time) {
			stmt *s = NULL;
	
			/* add name for the 'inserted' to the stack */
			const char *n = trigger->new_name;
			const char *o = trigger->old_name;
	
			if (!n) n = "new"; 
			if (!o) o = "old"; 

			if(!sql_stack_add_updated(sql, o, n, t, tids, updates))
				return 0;
			s = sql_parse(be, sql->sa, trigger->statement, m_instantiate);
			if (!s) 
				return 0;
		}
		stack_pop_frame(sql);
	}
	return res;
}


static void
sql_update_check_null(backend *be, sql_table *t, stmt **updates)
{
	mvc *sql = be->mvc;
	node *n;
	sql_subaggr *cnt = sql_bind_aggr(sql->sa, sql->session->schema, "count", NULL);

	for (n = t->columns.set->h; n; n = n->next) {
		sql_column *c = n->data;

		if (updates[c->colnr] && !c->null) {
			stmt *s = updates[c->colnr];
			char *msg = NULL;

			if (!(s->key && s->nrcols == 0)) {
				s = stmt_selectnil(be, updates[c->colnr]);
				s = stmt_aggr(be, s, NULL, NULL, cnt, 1, 0, 1);
			} else {
				sql_subfunc *isnil = sql_bind_func(sql->sa, sql->session->schema, "isnull", &c->type, NULL, F_FUNC);

				s = stmt_unop(be, updates[c->colnr], isnil);
			}
			msg = sa_message(sql->sa, "UPDATE: NOT NULL constraint violated for column '%s.%s'", c->t->base.name, c->base.name);
			(void)stmt_exception(be, s, msg, 00001);
		}
	}
}

/* updates: an array of table width, per column holds the values for the to be updated rows  */
static list *
sql_update(backend *be, sql_table *t, stmt *rows, stmt **updates)
{
	mvc *sql = be->mvc;
	list *idx_updates = NULL;
	int i, nr_cols = list_length(t->columns.set);
	list *l = sa_list(sql->sa);
	node *n;

	sql_update_check_null(be, t, updates);

	/* check keys + get idx */
	idx_updates = update_idxs_and_check_keys(be, t, rows, updates, l, NULL);
	if (!idx_updates) {
		assert(0);
		return sql_error(sql, 02, SQLSTATE(42000) "UPDATE: failed to update indexes for table '%s'", t->base.name);
	}

/* before */
	if (!sql_update_triggers(be, t, rows, updates, 0)) 
		return sql_error(sql, 02, SQLSTATE(42000) "UPDATE: triggers failed for table '%s'", t->base.name);

/* apply updates */
	for (i = 0, n = t->columns.set->h; i < nr_cols && n; i++, n = n->next) { 
		sql_column *c = n->data;

		if (updates[i])
	       		append(l, stmt_update_col(be, c, rows, updates[i]));
	}
	if (cascade_updates(be, t, rows, updates))
		return sql_error(sql, 02, SQLSTATE(42000) "UPDATE: cascade failed for table '%s'", t->base.name);

/* after */
	if (!sql_update_triggers(be, t, rows, updates, 1)) 
		return sql_error(sql, 02, SQLSTATE(42000) "UPDATE: triggers failed for table '%s'", t->base.name);

/* cascade ?? */
	return l;
}

/* updates with empty list is alter with create idx or keys */
static stmt *
rel2bin_update(backend *be, sql_rel *rel, list *refs)
{
	mvc *sql = be->mvc;
	stmt *update = NULL, **updates = NULL, *tids, *s, *ddl = NULL, *pup = NULL, *cnt;
	list *l = sa_list(sql->sa);
	int nr_cols, updcol, idx_ups = 0;
	node *m;
	sql_rel *tr = rel->l, *prel = rel->r;
	sql_table *t = NULL;

	if ((rel->flag&UPD_COMP)) {  /* special case ! */
		idx_ups = 1;
		prel = rel->l;
		rel = rel->r;
		tr = rel->l;
	}
	if (tr->op == op_basetable) {
		t = tr->l;
	} else {
		ddl = subrel_bin(be, tr, refs);
		if (!ddl)
			return NULL;
		t = rel_ddl_table_get(tr);

		/* no columns to update (probably an new pkey!) */
		if (!rel->exps) 
			return ddl;
	}

	if (rel->r) /* first construct the update relation */
		update = subrel_bin(be, rel->r, refs);

	if (!update)
		return NULL;

	if (idx_ups)
		pup = refs_find_rel(refs, prel);

	updates = table_update_stmts(sql, t, &nr_cols);
	tids = update->op4.lval->h->data;

	/* lookup the updates */
	for (m = rel->exps->h; m; m = m->next) {
		sql_exp *ce = m->data;
		sql_column *c = find_sql_column(t, ce->name);

		if (c) 
			updates[c->colnr] = bin_find_column(be, update, ce->l, ce->r);
	}
	sql_update_check_null(be, t, updates);

	/* check keys + get idx */
	updcol = first_updated_col(updates, list_length(t->columns.set));
	for (m = rel->exps->h; m; m = m->next) {
		sql_exp *ce = m->data;
		sql_idx *i = find_sql_idx(t, ce->name+1);

		if (i) {
			stmt *update_idx = bin_find_column(be, update, ce->l, ce->r), *is = NULL;

			if (update_idx)
				is = update_idx;
			if ((hash_index(i->type) && list_length(i->columns) <= 1) || i->type == no_idx) {
				is = NULL;
				update_idx = NULL;
			}
			if (i->key) 
				sql_update_check_key(be, (updcol>=0)?updates:NULL, i->key, tids, update_idx, updcol, l, pup);
			if (is) 
				list_append(l, stmt_update_idx(be,  i, tids, is));
		}
	}

/* before */
	if (!sql_update_triggers(be, t, tids, updates, 0)) 
		return sql_error(sql, 02, SQLSTATE(42000) "UPDATE: triggers failed for table '%s'", t->base.name);

/* apply the update */
	for (m = rel->exps->h; m; m = m->next) {
		sql_exp *ce = m->data;
		sql_column *c = find_sql_column(t, ce->name);

		if (c) 
			append(l, stmt_update_col(be,  c, tids, updates[c->colnr]));
	}

	if (cascade_updates(be, t, tids, updates))
		return sql_error(sql, 02, SQLSTATE(42000) "UPDATE: cascade failed for table '%s'", t->base.name);

/* after */
	if (!sql_update_triggers(be, t, tids, updates, 1)) 
		return sql_error(sql, 02, SQLSTATE(42000) "UPDATE: triggers failed for table '%s'", t->base.name);

	if (ddl) {
		list_prepend(l, ddl);
		cnt = stmt_list(be, l);
	} else {
		s = stmt_aggr(be, tids, NULL, NULL, sql_bind_aggr(sql->sa, sql->session->schema, "count", NULL), 1, 0, 1);
		cnt = s;
	}

	if (sql->cascade_action) 
		sql->cascade_action = NULL;
	return cnt;
}

static int
sql_stack_add_deleted(mvc *sql, const char *name, sql_table *t, stmt *tids, int type)
{
	/* Put single relation of updates and old values on to the stack */
	sql_rel *r = NULL;
	node *n;
	list *exps = sa_list(sql->sa);
	trigger_input *ti = SA_NEW(sql->sa, trigger_input);

	ti->t = t;
	ti->tids = tids;
	ti->updates = NULL;
	ti->type = type;
	ti->nn = name;
	for (n = t->columns.set->h; n; n = n->next) {
		sql_column *c = n->data;
		sql_exp *ne = exp_column(sql->sa, name, c->base.name, &c->type, CARD_MULTI, c->null, 0);

		append(exps, ne);
	}
	r = rel_table_func(sql->sa, NULL, NULL, exps, 2);
	r->l = ti;

	return stack_push_rel_view(sql, name, r) ? 1 : 0;
}

static int
sql_delete_triggers(backend *be, sql_table *t, stmt *tids, int time, int firing_type, int internal_type)
{
	mvc *sql = be->mvc;
	node *n;
	int res = 1;

	if (!t->triggers.set)
		return res;

	for (n = t->triggers.set->h; n; n = n->next) {
		sql_trigger *trigger = n->data;

		if(!stack_push_frame(sql, "OLD-NEW"))
			return 0;
		if (trigger->event == firing_type && trigger->time == time) {
			stmt *s = NULL;

			/* add name for the 'deleted' to the stack */
			const char *o = trigger->old_name;

			if (!o) o = "old";

			if(!sql_stack_add_deleted(sql, o, t, tids, internal_type))
				return 0;
			s = sql_parse(be, sql->sa, trigger->statement, m_instantiate);

			if (!s) 
				return 0;
		}
		stack_pop_frame(sql);
	}
	return res;
}

static stmt * sql_delete(backend *be, sql_table *t, stmt *rows);

static stmt *
sql_delete_cascade_Fkeys(backend *be, sql_key *fk, stmt *ftids)
{
	sql_table *t = mvc_bind_table(be->mvc, fk->t->s, fk->t->base.name);
	return sql_delete(be, t, ftids);
}

static void 
sql_delete_ukey(backend *be, stmt *utids /* deleted tids from ukey table */, sql_key *k, list *l, char* which, int cascade)
{
	mvc *sql = be->mvc;
	sql_ukey *uk = (sql_ukey*)k;

	if (uk->keys && list_length(uk->keys) > 0) {
		sql_subtype *lng = sql_bind_localtype("lng");
		sql_subtype *bt = sql_bind_localtype("bit");
		node *n;
		for(n = uk->keys->h; n; n = n->next) {
			char *msg = NULL;
			sql_subaggr *cnt = sql_bind_aggr(sql->sa, sql->session->schema, "count", NULL);
			sql_subfunc *ne = sql_bind_func_result(sql->sa, sql->session->schema, "<>", lng, lng, bt);
			sql_key *fk = n->data;
			stmt *s, *tids;

			tids = stmt_tid(be, fk->idx->t, 0);
			s = stmt_idx(be, fk->idx, tids);
			s = stmt_join(be, s, utids, 0, cmp_equal); /* join over the join index */
			s = stmt_result(be, s, 0);
			tids = stmt_project(be, s, tids);
			if(cascade) { //for truncate statements with the cascade option
				s = sql_delete_cascade_Fkeys(be, fk, tids);
				list_prepend(l, s);
			} else {
				switch (((sql_fkey*)fk)->on_delete) {
					case ACT_NO_ACTION:
						break;
					case ACT_SET_NULL:
					case ACT_SET_DEFAULT:
						s = sql_delete_set_Fkeys(be, fk, tids, ((sql_fkey*)fk)->on_delete);
						list_prepend(l, s);
						break;
					case ACT_CASCADE:
						s = sql_delete_cascade_Fkeys(be, fk, tids);
						list_prepend(l, s);
						break;
					default:	/*RESTRICT*/
						/* The overlap between deleted primaries and foreign should be empty */
						s = stmt_binop(be, stmt_aggr(be, tids, NULL, NULL, cnt, 1, 0, 1), stmt_atom_lng(be, 0), ne);
						msg = sa_message(sql->sa, "%s: FOREIGN KEY constraint '%s.%s' violated", which, fk->t->base.name, fk->base.name);
						s = stmt_exception(be, s, msg, 00001);
						list_prepend(l, s);
				}
			}
		}
	}
}

static int
sql_delete_keys(backend *be, sql_table *t, stmt *rows, list *l, char* which, int cascade)
{
	mvc *sql = be->mvc;
	int res = 1;
	node *n;

	if (!t->keys.set)
		return res;

	for (n = t->keys.set->h; n; n = n->next) {
		sql_key *k = n->data;

		if (k->type == pkey || k->type == ukey) {
			if (!(sql->cascade_action && list_find_id(sql->cascade_action, k->base.id))) {
				int *local_id = SA_NEW(sql->sa, int);
				if (!sql->cascade_action) 
					sql->cascade_action = sa_list(sql->sa);
				
				*local_id = k->base.id;
				list_append(sql->cascade_action, local_id); 
				sql_delete_ukey(be, rows, k, l, which, cascade);
			}
		}
	}
	return res;
}

static stmt * 
sql_delete(backend *be, sql_table *t, stmt *rows)
{
	mvc *sql = be->mvc;
	stmt *v = NULL, *s = NULL;
	list *l = sa_list(sql->sa);

	if (rows) {
		v = rows;
	} else { /* delete all */
		v = stmt_tid(be, t, 0);
	}

/* before */
	if (!sql_delete_triggers(be, t, v, 0, 1, 3))
		return sql_error(sql, 02, SQLSTATE(42000) "DELETE: triggers failed for table '%s'", t->base.name);

	if (!sql_delete_keys(be, t, v, l, "DELETE", 0))
		return sql_error(sql, 02, SQLSTATE(42000) "DELETE: failed to delete indexes for table '%s'", t->base.name);

	if (rows) { 
		sql_subtype to;

		sql_find_subtype(&to, "oid", 0, 0);
		list_append(l, stmt_delete(be, t, rows));
	} else { /* delete all */
		/* first column */
		s = stmt_table_clear(be, t);
		list_append(l, s);
	}

/* after */
	if (!sql_delete_triggers(be, t, v, 1, 1, 3))
		return sql_error(sql, 02, SQLSTATE(42000) "DELETE: triggers failed for table '%s'", t->base.name);
	if (rows) 
		s = stmt_aggr(be, rows, NULL, NULL, sql_bind_aggr(sql->sa, sql->session->schema, "count", NULL), 1, 0, 1);
	return s;
}

static stmt *
rel2bin_delete(backend *be, sql_rel *rel, list *refs)
{
	mvc *sql = be->mvc;
	stmt *rows = NULL, *stdelete = NULL;
	sql_rel *tr = rel->l;
	sql_table *t = NULL;

	if (tr->op == op_basetable)
		t = tr->l;
	else
		assert(0/*ddl statement*/);

	if (rel->r) { /* first construct the deletes relation */
		rows = subrel_bin(be, rel->r, refs);
		if (!rows) 
			return NULL;	
	}
	if (rows && rows->type == st_list) {
		stmt *s = rows;
		rows = s->op4.lval->h->data;
	}
	stdelete = sql_delete(be, t, rows);
	if (sql->cascade_action) 
		sql->cascade_action = NULL;
	return stdelete;
}

struct tablelist {
	sql_table *table;
	struct tablelist* next;
};

static void //inspect the other tables recursively for foreign key dependencies
check_for_foreign_key_references(mvc *sql, struct tablelist* list, struct tablelist* next_append, sql_table *t, int cascade, int *error) {
	node *n;
	int found;
	struct tablelist* new_node, *node_check;

	if(*error)
		return;

	if (t->keys.set) { /* Check for foreign key references */
		for (n = t->keys.set->h; n; n = n->next) {
			sql_key *k = n->data;

			if (k->type == ukey || k->type == pkey) {
				sql_ukey *uk = (sql_ukey *) k;

				if (uk->keys && list_length(uk->keys)) {
					node *l = uk->keys->h;

					for (; l; l = l->next) {
						k = l->data;
						/* make sure it is not a self referencing key */
						if (k->t != t && !cascade) {
							node *n = t->columns.set->h;
							sql_column *c = n->data;
							size_t n_rows = store_funcs.count_col(sql->session->tr, c, 1);
							size_t n_deletes = store_funcs.count_del(sql->session->tr, c->t);
							assert (n_rows >= n_deletes);
							if(n_rows - n_deletes > 0) {
								sql_error(sql, 02, SQLSTATE(42000) "TRUNCATE: FOREIGN KEY %s.%s depends on %s", k->t->base.name, k->base.name, t->base.name);
								*error = 1;
								return;
							}
						} else if(k->t != t) {
							found = 0;
							for (node_check = list; node_check; node_check = node_check->next) {
								if(node_check->table == k->t) {
									found = 1;
								}
							}
							if(!found) {
								if((new_node = MNEW(struct tablelist)) == NULL) {
									sql_error(sql, 02, SQLSTATE(HY001) MAL_MALLOC_FAIL);
									*error = 1;
									return;
								}
								new_node->table = k->t;
								new_node->next = NULL;
								next_append->next = new_node;
								check_for_foreign_key_references(sql, list, new_node, k->t, cascade, error);
							}
						}
					}
				}
			}
		}
	}
}

static stmt *
sql_truncate(backend *be, sql_table *t, int restart_sequences, int cascade)
{
	mvc *sql = be->mvc;
	list *l = sa_list(sql->sa);
	stmt *v, *ret = NULL, *other = NULL;
	const char *next_value_for = "next value for \"sys\".\"seq_";
	char *seq_name = NULL;
	str seq_pos = NULL;
	sql_column *col = NULL;
	sql_sequence *seq = NULL;
	sql_schema *sche = NULL;
	sql_table *next = NULL;
	sql_trans *tr = sql->session->tr;
	node *n = NULL;
	int error = 0;

	struct tablelist* new_list = MNEW(struct tablelist), *list_node, *aux;
	if(!new_list) {
		sql_error(sql, 02, SQLSTATE(HY001) MAL_MALLOC_FAIL);
		error = 1;
		goto finalize;
	}

	new_list->table = t;
	new_list->next = NULL;
	check_for_foreign_key_references(sql, new_list, new_list, t, cascade, &error);
	if(error)
		goto finalize;

	for (list_node = new_list; list_node; list_node = list_node->next) {
		next = list_node->table;
		sche = next->s;

		if(restart_sequences) { /* restart the sequences if it's the case */
			for (n = next->columns.set->h; n; n = n->next) {
				col = n->data;
				if (col->def && (seq_pos = strstr(col->def, next_value_for))) {
					seq_name = _STRDUP(seq_pos + (strlen(next_value_for) - strlen("seq_")));
					if(!seq_name) {
						sql_error(sql, 02, SQLSTATE(HY001) MAL_MALLOC_FAIL);
						error = 1;
						goto finalize;
					}
					seq_name[strlen(seq_name)-1] = '\0';
					seq = find_sql_sequence(sche, seq_name);
					if (seq) {
						sql_trans_sequence_restart(tr, seq, seq->start);
						seq->base.wtime = sche->base.wtime = tr->wtime = tr->wstime;
						tr->schema_updates++;
					}
					_DELETE(seq_name);
				}
			}
		}

		v = stmt_tid(be, next, 0);

		/* before */
		if (!sql_delete_triggers(be, next, v, 0, 3, 4)) {
			sql_error(sql, 02, SQLSTATE(42000) "TRUNCATE: triggers failed for table '%s'", next->base.name);
			error = 1;
			goto finalize;
		}

		if (!sql_delete_keys(be, next, v, l, "TRUNCATE", cascade)) {
			sql_error(sql, 02, SQLSTATE(42000) "TRUNCATE: failed to delete indexes for table '%s'", next->base.name);
			error = 1;
			goto finalize;
		}

		other = stmt_table_clear(be, next);
		list_append(l, other);
		if(next == t)
			ret = other;

		/* after */
		if (!sql_delete_triggers(be, next, v, 1, 3, 4)) {
			sql_error(sql, 02, SQLSTATE(42000) "TRUNCATE: triggers failed for table '%s'", next->base.name);
			error = 1;
			goto finalize;
		}
	}

finalize:
	for (list_node = new_list; list_node;) {
		aux = list_node->next;
		_DELETE(list_node);
		list_node = aux;
	}

	if(error)
		return NULL;
	return ret;
}

#define E_ATOM_INT(e) ((atom*)((sql_exp*)e)->l)->data.val.ival
#define E_ATOM_STRING(e) ((atom*)((sql_exp*)e)->l)->data.val.sval

static stmt *
rel2bin_truncate(backend *be, sql_rel *rel)
{
	mvc *sql = be->mvc;
	stmt *truncate = NULL;
	sql_rel *tr = rel->l;
	sql_table *t = NULL;
	node *n = NULL;
	int restart_sequences, cascade;

	if (tr->op == op_basetable)
		t = tr->l;
	else
		assert(0/*ddl statement*/);

	n = rel->exps->h;
	restart_sequences = E_ATOM_INT(n->data);
	cascade = E_ATOM_INT(n->next->data);

	truncate = sql_truncate(be, t, restart_sequences, cascade);
	if (sql->cascade_action)
		sql->cascade_action = NULL;
	return truncate;
}

static stmt *
rel2bin_output(backend *be, sql_rel *rel, list *refs) 
{
	mvc *sql = be->mvc;
	node *n;
	const char *tsep, *rsep, *ssep, *ns;
	const char *fn   = NULL;
	stmt *s = NULL, *fns = NULL;
	list *slist = sa_list(sql->sa);

	if (rel->l)  /* first construct the sub relation */
		s = subrel_bin(be, rel->l, refs);
	if (!s) 
		return NULL;	

	if (!rel->exps) 
		return s;
	n = rel->exps->h;
	tsep = sa_strdup(sql->sa, E_ATOM_STRING(n->data));
	rsep = sa_strdup(sql->sa, E_ATOM_STRING(n->next->data));
	ssep = sa_strdup(sql->sa, E_ATOM_STRING(n->next->next->data));
	ns   = sa_strdup(sql->sa, E_ATOM_STRING(n->next->next->next->data));

	if (n->next->next->next->next) {
		fn = E_ATOM_STRING(n->next->next->next->next->data);
		fns = stmt_atom_string(be, sa_strdup(sql->sa, fn));
	}
	list_append(slist, stmt_export(be, s, tsep, rsep, ssep, ns, fns));
	if (s->type == st_list && ((stmt*)s->op4.lval->h->data)->nrcols != 0) {
		stmt *cnt = stmt_aggr(be, s->op4.lval->h->data, NULL, NULL, sql_bind_aggr(sql->sa, sql->session->schema, "count", NULL), 1, 0, 1);
		return cnt;
	} else {
		return stmt_atom_lng(be, 1);
	}
}

static stmt *
rel2bin_list(backend *be, sql_rel *rel, list *refs) 
{
	mvc *sql = be->mvc;
	stmt *l = NULL, *r = NULL;
	list *slist = sa_list(sql->sa);

	(void)refs;
	if (rel->l)  /* first construct the sub relation */
		l = subrel_bin(be, rel->l, refs);
	if (rel->r)  /* first construct the sub relation */
		r = subrel_bin(be, rel->r, refs);
	if (!l || !r)
		return NULL;
	list_append(slist, l);
	list_append(slist, r);
	return stmt_list(be, slist);
}

static stmt *
rel2bin_psm(backend *be, sql_rel *rel) 
{
	mvc *sql = be->mvc;
	node *n;
	list *l = sa_list(sql->sa);
	stmt *sub = NULL;

	for(n = rel->exps->h; n; n = n->next) {
		sql_exp *e = n->data;
		stmt *s = exp_bin(be, e, sub, NULL, NULL, NULL, NULL, NULL);

		if (s && s->type == st_table) /* relational statement */
			sub = s->op1;
		else
			append(l, s);
	}
	return stmt_list(be, l);
}

static stmt *
rel2bin_seq(backend *be, sql_rel *rel, list *refs) 
{
	mvc *sql = be->mvc;
	node *en = rel->exps->h;
	stmt *restart, *sname, *seq, *seqname, *sl = NULL;
	list *l = sa_list(sql->sa);

	if (rel->l)  /* first construct the sub relation */
		sl = subrel_bin(be, rel->l, refs);

	restart = exp_bin(be, en->data, sl, NULL, NULL, NULL, NULL, NULL);
	sname = exp_bin(be, en->next->data, sl, NULL, NULL, NULL, NULL, NULL);
	seqname = exp_bin(be, en->next->next->data, sl, NULL, NULL, NULL, NULL, NULL);
	seq = exp_bin(be, en->next->next->next->data, sl, NULL, NULL, NULL, NULL, NULL);

	(void)refs;
	append(l, sname);
	append(l, seqname);
	append(l, seq);
	append(l, restart);
	return stmt_catalog(be, rel->flag, stmt_list(be, l));
}

static stmt *
rel2bin_trans(backend *be, sql_rel *rel, list *refs) 
{
	node *en = rel->exps->h;
	stmt *chain = exp_bin(be, en->data, NULL, NULL, NULL, NULL, NULL, NULL);
	stmt *name = NULL;

	(void)refs;
	if (en->next)
		name = exp_bin(be, en->next->data, NULL, NULL, NULL, NULL, NULL, NULL);
	return stmt_trans(be, rel->flag, chain, name);
}

static stmt *
rel2bin_catalog(backend *be, sql_rel *rel, list *refs) 
{
	mvc *sql = be->mvc;
	node *en = rel->exps->h;
	stmt *action = exp_bin(be, en->data, NULL, NULL, NULL, NULL, NULL, NULL);
	stmt *sname = NULL, *name = NULL, *ifexists = NULL;
	list *l = sa_list(sql->sa);

	(void)refs;
	en = en->next;
	sname = exp_bin(be, en->data, NULL, NULL, NULL, NULL, NULL, NULL);
	if (en->next) {
		name = exp_bin(be, en->next->data, NULL, NULL, NULL, NULL, NULL, NULL);
	} else {
		name = stmt_atom_string_nil(be);
	}
	if (en->next && en->next->next) {
		ifexists = exp_bin(be, en->next->next->data, NULL, NULL, NULL, NULL, NULL, NULL);
	} else {
		ifexists = stmt_atom_int(be, 0);
	}
	append(l, sname);
	append(l, name);
	append(l, ifexists);
	append(l, action);
	return stmt_catalog(be, rel->flag, stmt_list(be, l));
}

static stmt *
rel2bin_catalog_table(backend *be, sql_rel *rel, list *refs) 
{
	mvc *sql = be->mvc;
	node *en = rel->exps->h;
	stmt *action = exp_bin(be, en->data, NULL, NULL, NULL, NULL, NULL, NULL);
	stmt *table = NULL, *sname, *tname = NULL, *ifexists = NULL;
	list *l = sa_list(sql->sa);

	(void)refs;
	en = en->next;
	sname = exp_bin(be, en->data, NULL, NULL, NULL, NULL, NULL, NULL);
	en = en->next;
	if (en) {
		tname = exp_bin(be, en->data, NULL, NULL, NULL, NULL, NULL, NULL);
		en = en->next;
	}
	append(l, sname);
	assert(tname);
	append(l, tname);
	if (rel->flag != DDL_DROP_TABLE && rel->flag != DDL_DROP_VIEW && rel->flag != DDL_DROP_CONSTRAINT) {
		if (en) {
			table = exp_bin(be, en->data, NULL, NULL, NULL, NULL, NULL, NULL);
		}
		append(l, table);
	} else {
		if (en) {
			ifexists = exp_bin(be, en->data, NULL, NULL, NULL, NULL, NULL, NULL);
		} else {
			ifexists = stmt_atom_int(be, 0);
		}
		append(l, ifexists);
	}
	append(l, action);
	return stmt_catalog(be, rel->flag, stmt_list(be, l));
}

static stmt *
rel2bin_catalog2(backend *be, sql_rel *rel, list *refs) 
{
	mvc *sql = be->mvc;
	node *en;
	list *l = sa_list(sql->sa);

	(void)refs;
	for (en = rel->exps->h; en; en = en->next) {
		stmt *es = NULL;

		if (en->data) {
			es = exp_bin(be, en->data, NULL, NULL, NULL, NULL, NULL, NULL);
			if (!es) 
				return NULL;
		} else {
			es = stmt_atom_string_nil(be);
		}
		append(l,es);
	}
	return stmt_catalog(be, rel->flag, stmt_list(be, l));
}

static stmt *
rel2bin_ddl(backend *be, sql_rel *rel, list *refs) 
{
	mvc *sql = be->mvc;
	stmt *s = NULL;

	if (rel->flag == DDL_OUTPUT) {
		s = rel2bin_output(be, rel, refs);
		sql->type = Q_TABLE;
	} else if (rel->flag <= DDL_LIST) {
		s = rel2bin_list(be, rel, refs);
	} else if (rel->flag == DDL_PSM) {
		s = rel2bin_psm(be, rel);
	} else if (rel->flag <= DDL_ALTER_SEQ) {
		s = rel2bin_seq(be, rel, refs);
		sql->type = Q_SCHEMA;
	} else if (rel->flag <= DDL_DROP_SEQ) {
		s = rel2bin_catalog2(be, rel, refs);
		sql->type = Q_SCHEMA;
	} else if (rel->flag <= DDL_TRANS) {
		s = rel2bin_trans(be, rel, refs);
		sql->type = Q_TRANS;
	} else if (rel->flag <= DDL_DROP_SCHEMA) {
		s = rel2bin_catalog(be, rel, refs);
		sql->type = Q_SCHEMA;
	} else if (rel->flag <= DDL_ALTER_TABLE) {
		s = rel2bin_catalog_table(be, rel, refs);
		sql->type = Q_SCHEMA;
<<<<<<< HEAD
	} else if (rel->flag <= DDL_ALTER_STREAM_TABLE) {
=======
	} else if (rel->flag <= DDL_COMMENT_ON) {
>>>>>>> 72f6e5fb
		s = rel2bin_catalog2(be, rel, refs);
		sql->type = Q_SCHEMA;
	}
	return s;
}

static stmt *
subrel_bin(backend *be, sql_rel *rel, list *refs) 
{
	mvc *sql = be->mvc;
	stmt *s = NULL;

	if (THRhighwater())
		return NULL;

	if (!rel)
		return s;
	if (rel_is_ref(rel)) {
		s = refs_find_rel(refs, rel);
		/* needs a proper fix!! */
		if (s)
			return s;
	}
	switch (rel->op) {
	case op_basetable:
		s = rel2bin_basetable(be, rel);
		sql->type = Q_TABLE;
		break;
	case op_table:
		s = rel2bin_table(be, rel, refs);
		sql->type = Q_TABLE;
		break;
	case op_join: 
	case op_left: 
	case op_right: 
	case op_full: 
		s = rel2bin_join(be, rel, refs);
		sql->type = Q_TABLE;
		break;
	case op_apply:
		assert(0);
	case op_semi:
	case op_anti:
		s = rel2bin_semijoin(be, rel, refs);
		sql->type = Q_TABLE;
		break;
	case op_union: 
		s = rel2bin_union(be, rel, refs);
		sql->type = Q_TABLE;
		break;
	case op_except: 
		s = rel2bin_except(be, rel, refs);
		sql->type = Q_TABLE;
		break;
	case op_inter: 
		s = rel2bin_inter(be, rel, refs);
		sql->type = Q_TABLE;
		break;
	case op_project:
		s = rel2bin_project(be, rel, refs, NULL);
		sql->type = Q_TABLE;
		break;
	case op_select: 
		s = rel2bin_select(be, rel, refs);
		sql->type = Q_TABLE;
		break;
	case op_groupby: 
		s = rel2bin_groupby(be, rel, refs);
		sql->type = Q_TABLE;
		break;
	case op_topn: 
		s = rel2bin_topn(be, rel, refs);
		sql->type = Q_TABLE;
		break;
	case op_sample:
		s = rel2bin_sample(be, rel, refs);
		sql->type = Q_TABLE;
		break;
	case op_insert: 
		s = rel2bin_insert(be, rel, refs);
		if (sql->type == Q_TABLE)
			sql->type = Q_UPDATE;
		break;
	case op_update: 
		s = rel2bin_update(be, rel, refs);
		if (sql->type == Q_TABLE)
			sql->type = Q_UPDATE;
		break;
	case op_delete: 
		s = rel2bin_delete(be, rel, refs);
		if (sql->type == Q_TABLE)
			sql->type = Q_UPDATE;
		break;
	case op_truncate:
		s = rel2bin_truncate(be, rel);
		if (sql->type == Q_TABLE)
			sql->type = Q_UPDATE;
		break;
	case op_ddl:
		s = rel2bin_ddl(be, rel, refs);
		break;
	}
	if (s && rel_is_ref(rel)) {
		list_append(refs, rel);
		list_append(refs, s);
	}
	return s;
}

static stmt *
_subrel_bin(backend *be, sql_rel *rel, list *refs) 
{
	if (be->mvc->sqs) {
		node *n;

		for(n = be->mvc->sqs->h; n; n = n->next) {
			sql_subquery *v = n->data;

			if (!v->s)
				v->s = subrel_bin(be, v->rel, refs);
		}
	}
	return subrel_bin(be, rel, refs);
}

stmt *
rel_bin(backend *be, sql_rel *rel) 
{
	mvc *sql = be->mvc;
	list *refs = sa_list(sql->sa);
	int sqltype = sql->type;
	stmt *s = _subrel_bin(be, rel, refs);

	if (sqltype == Q_SCHEMA)
		sql->type = sqltype;  /* reset */

	return s;
}

stmt *
output_rel_bin(backend *be, sql_rel *rel ) 
{
	mvc *sql = be->mvc;
	list *refs = sa_list(sql->sa);
	int sqltype = sql->type;
	stmt *s = _subrel_bin(be, rel, refs);

	if (sqltype == Q_SCHEMA)
		sql->type = sqltype;  /* reset */

	if (!is_ddl(rel->op) && s && s->type != st_none && sql->type == Q_TABLE)
		s = stmt_output(be, s);
	if (sqltype == Q_UPDATE && s && s->type != st_list) 
		s = stmt_affected_rows(be, s);
	return s;
}

static int exp_deps(sql_allocator *sa, sql_exp *e, list *refs, list *l);

static int
exps_deps(sql_allocator *sa, list *exps, list *refs, list *l)
{
	node *n;

	for(n = exps->h; n; n = n->next) {
		if (exp_deps(sa, n->data, refs, l) != 0)
			return -1;
	}
	return 0;
}

static int
id_cmp(int *id1, int *id2)
{
	if (*id1 == *id2)
		return 0;
	return -1;
}

static list *
cond_append(list *l, int *id)
{
	if (*id >= 2000 && !list_find(l, id, (fcmp) &id_cmp))
		 list_append(l, id);
	return l;
}

static int rel_deps(sql_allocator *sa, sql_rel *r, list *refs, list *l);

static int
exp_deps(sql_allocator *sa, sql_exp *e, list *refs, list *l)
{
	switch(e->type) {
	case e_psm:
		if (e->flag & PSM_SET || e->flag & PSM_RETURN || e->flag & PSM_YIELD) {
			return exp_deps(sa, e->l, refs, l);
		} else if (e->flag & PSM_VAR) {
			return 0;
		} else if (e->flag & PSM_WHILE || e->flag & PSM_IF) {
			if (exp_deps(sa, e->l, refs, l) != 0 ||
		            exps_deps(sa, e->r, refs, l) != 0)
				return -1;
			if (e->flag == PSM_IF && e->f)
		            return exps_deps(sa, e->r, refs, l);
		} else if (e->flag & PSM_REL) {
			sql_rel *rel = e->l;
			rel_deps(sa, rel, refs, l);
		}
	case e_atom: 
	case e_column: 
		break;
	case e_convert: 
		return exp_deps(sa, e->l, refs, l);
	case e_func: {
			sql_subfunc *f = e->f;

			if (e->l && exps_deps(sa, e->l, refs, l) != 0)
				return -1;
			cond_append(l, &f->func->base.id);
		} break;
	case e_aggr: {
			sql_subaggr *a = e->f;

			if (e->l &&exps_deps(sa, e->l, refs, l) != 0)
				return -1;
			cond_append(l, &a->aggr->base.id);
		} break;
	case e_cmp: {
			if (get_cmp(e) == cmp_or || get_cmp(e) == cmp_filter) {
				if (get_cmp(e) == cmp_filter) {
					sql_subfunc *f = e->f;
					cond_append(l, &f->func->base.id);
				}
				if (exps_deps(sa, e->l, refs, l) != 0 ||
			    	    exps_deps(sa, e->r, refs, l) != 0)
					return -1;
			} else if (e->flag == cmp_in || e->flag == cmp_notin) {
				if (exp_deps(sa, e->l, refs, l) != 0 ||
			            exps_deps(sa, e->r, refs, l) != 0)
					return -1;
			} else {
				if (exp_deps(sa, e->l, refs, l) != 0 ||
				    exp_deps(sa, e->r, refs, l) != 0)
					return -1;
				if (e->f)
					return exp_deps(sa, e->f, refs, l);
			}
		}	break;
	}
	return 0;
}

static int
rel_deps(sql_allocator *sa, sql_rel *r, list *refs, list *l)
{
	if (THRhighwater())
		return -1;
	if (!r)
		return 0;

	if (rel_is_ref(r) && refs_find_rel(refs, r)) /* allready handled */
		return 0;
	switch (r->op) {
	case op_basetable: {
		sql_table *t = r->l;
		sql_column *c = r->r;

		if (!t && c)
			t = c->t;
		cond_append(l, &t->base.id);
		if (isTable(t)) {
			/* find all used columns */
			node *en;
			for( en = r->exps->h; en; en = en->next ) {
				sql_exp *exp = en->data;
				const char *oname = exp->r;

				if (is_func(exp->type)) {
					list *exps = exp->l;
					sql_exp *cexp = exps->h->data;
					const char *cname = cexp->r;

		       			c = find_sql_column(t, cname);
					cond_append(l, &c->base.id);
				} else if (oname[0] == '%' && strcmp(oname, TID) == 0) {
					continue;
				} else if (oname[0] == '%') { 
					sql_idx *i = find_sql_idx(t, oname+1);

					cond_append(l, &i->base.id);
				} else {
					sql_column *c = find_sql_column(t, oname);
					cond_append(l, &c->base.id);
				}
			}
		}
	}	break;
	case op_table:
		/* */ 
		break;
	case op_join: 
	case op_left: 
	case op_right: 
	case op_full: 
	case op_semi:
	case op_anti:
	case op_union: 
	case op_except: 
	case op_inter: 
		if (rel_deps(sa, r->l, refs, l) != 0 ||
		    rel_deps(sa, r->r, refs, l) != 0)
			return -1;
		break;
	case op_apply:
		//assert(0);
		break;
	case op_project:
	case op_select: 
	case op_groupby: 
	case op_topn: 
	case op_sample:
		if (rel_deps(sa, r->l, refs, l) != 0)
			return -1;
		break;
	case op_insert: 
	case op_update: 
	case op_delete:
	case op_truncate:
		if (rel_deps(sa, r->l, refs, l) != 0 ||
		    rel_deps(sa, r->r, refs, l) != 0)
			return -1;
		break;
	case op_ddl:
		if (r->flag == DDL_OUTPUT) {
			if (r->l)
				return rel_deps(sa, r->l, refs, l);
		} else if (r->flag <= DDL_LIST) {
			if (r->l)
				return rel_deps(sa, r->l, refs, l);
			if (r->r)
				return rel_deps(sa, r->r, refs, l);
		} else if (r->flag == DDL_PSM) {
			break;
		} else if (r->flag <= DDL_ALTER_SEQ) {
			if (r->l)
				return rel_deps(sa, r->l, refs, l);
<<<<<<< HEAD
		} else if (r->flag <= DDL_DROP_SEQ) {
			exps_deps(sa, r->exps, refs, l);
		} else if (r->flag <= DDL_TRANS) {
			exps_deps(sa, r->exps, refs, l);
		} else if (r->flag <= DDL_DROP_SCHEMA) {
			exps_deps(sa, r->exps, refs, l);
		} else if (r->flag <= DDL_ALTER_TABLE) {
			exps_deps(sa, r->exps, refs, l);
		} else if (r->flag <= DDL_ALTER_STREAM_TABLE) {
			exps_deps(sa, r->exps, refs, l);
=======
>>>>>>> 72f6e5fb
		}
		break;
	}
	if (r->exps)
		exps_deps(sa, r->exps, refs, l);
	if (is_groupby(r->op) && r->r)
		exps_deps(sa, r->r, refs, l);
	if (rel_is_ref(r)) {
		list_append(refs, r);
		list_append(refs, l);
	}
	return 0;
}

list *
rel_dependencies(sql_allocator *sa, sql_rel *r)
{
	list *refs = sa_list(sa);
	list *l = sa_list(sa);

	if (rel_deps(sa, r, refs, l) != 0)
		return NULL;
	return l;
}<|MERGE_RESOLUTION|>--- conflicted
+++ resolved
@@ -5087,11 +5087,7 @@
 	} else if (rel->flag <= DDL_ALTER_TABLE) {
 		s = rel2bin_catalog_table(be, rel, refs);
 		sql->type = Q_SCHEMA;
-<<<<<<< HEAD
-	} else if (rel->flag <= DDL_ALTER_STREAM_TABLE) {
-=======
 	} else if (rel->flag <= DDL_COMMENT_ON) {
->>>>>>> 72f6e5fb
 		s = rel2bin_catalog2(be, rel, refs);
 		sql->type = Q_SCHEMA;
 	}
@@ -5438,19 +5434,6 @@
 		} else if (r->flag <= DDL_ALTER_SEQ) {
 			if (r->l)
 				return rel_deps(sa, r->l, refs, l);
-<<<<<<< HEAD
-		} else if (r->flag <= DDL_DROP_SEQ) {
-			exps_deps(sa, r->exps, refs, l);
-		} else if (r->flag <= DDL_TRANS) {
-			exps_deps(sa, r->exps, refs, l);
-		} else if (r->flag <= DDL_DROP_SCHEMA) {
-			exps_deps(sa, r->exps, refs, l);
-		} else if (r->flag <= DDL_ALTER_TABLE) {
-			exps_deps(sa, r->exps, refs, l);
-		} else if (r->flag <= DDL_ALTER_STREAM_TABLE) {
-			exps_deps(sa, r->exps, refs, l);
-=======
->>>>>>> 72f6e5fb
 		}
 		break;
 	}
