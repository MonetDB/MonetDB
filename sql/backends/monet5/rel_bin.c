--- conflicted
+++ resolved
@@ -694,11 +694,7 @@
 			int push_cond_exec = 0;
 			stmt *ncond = NULL, *ocond = cond;
 
-<<<<<<< HEAD
-			if (sel && strcmp(sql_func_mod(f->func), "calc") == 0 && strcmp(sql_func_imp(f->func), "ifthenelse") != 0) 
-=======
-                        if (sel && strcmp(sql_func_mod(f->func), "calc") == 0 && strcmp(sql_func_imp(f->func), "ifthenelse") != 0)
->>>>>>> 79ba4235
+			if (sel && strcmp(sql_func_mod(f->func), "calc") == 0 && strcmp(sql_func_imp(f->func), "ifthenelse") != 0)
 				push_cands = 1;
                         if (strcmp(sql_func_mod(f->func), "calc") == 0 && strcmp(sql_func_imp(f->func), "ifthenelse") == 0)
 				push_cond_exec = 1;
