--- conflicted
+++ resolved
@@ -4314,26 +4314,17 @@
 		m = m->next;
 	}
 
-<<<<<<< HEAD
+	int mvc_var = be->mvc_var;
 	for (n = ol_first_node(t->columns), m = inserts->cols->h; n && m; n = n->next, m = m->next) {
 		stmt *ins = m->data;
 		sql_column *c = n->data;
 
-		insert = stmt_append_col(be, c, pos, ins, rel->flag);
-=======
-	int mvc_var = be->mvc_var;
-	for (n = ol_first_node(t->columns), m = inserts->op4.lval->h; n && m; n = n->next, m = m->next) {
-
-		stmt *ins = m->data;
-		sql_column *c = n->data;
-
-		insert = stmt_append_col(be, c, pos, ins, &mvc_var, rel->flag);
-		append(l,insert);
->>>>>>> 70f05a21
+		if (!stmt_append_col(be, c, pos, ins, &mvc_var, rel->flag)) {
+			be->mvc_var = mvc_var;
+			return NULL;
+		}
 	}
 	be->mvc_var = mvc_var;
-	if (!insert)
-		return NULL;
 
 	if (!sql_insert_triggers(be, t, updates, 1))
 		return sql_error(sql, 02, SQLSTATE(27000) "INSERT INTO: triggers failed for table '%s'", t->base.name);
@@ -5901,25 +5892,16 @@
 
 	if (is_ddl(r->op)) {
 		assert(r->flag == ddl_list);
-<<<<<<< HEAD
-		if (r->l && !(ns = rel2bin_merge_apply_update(be, join, r->l, refs, join_st->left, join_st->right, join_st->jl, join_st->jr, join_st->ld, &rd)))
-			return NULL;
-		list_append(slist, ns);
-		if (r->r && !(ns = rel2bin_merge_apply_update(be, join, r->r, refs, join_st->left, join_st->right, join_st->jl, join_st->jr, join_st->ld, &rd)))
-			return NULL;
-		list_append(slist, ns);
-=======
 		if (r->l) {
-			if ((ns = rel2bin_merge_apply_update(be, join, r->l, refs, bt_stmt, target_stmt, jl, jr, ld, &rd)) == NULL)
+			if ((ns = rel2bin_merge_apply_update(be, join, r->l, refs, join_st->left, join_st->right, join_st->jl, join_st->jr, join_st->ld, &rd)) == NULL)
 				return NULL;
 			list_append(slist, ns);
 		}
 		if (r->r) {
-			if ((ns = rel2bin_merge_apply_update(be, join, r->r, refs, bt_stmt, target_stmt, jl, jr, ld, &rd)) == NULL)
+			if ((ns = rel2bin_merge_apply_update(be, join, r->r, refs, join_st->left, join_st->right, join_st->jl, join_st->jr, join_st->ld, &rd)) == NULL)
 				return NULL;
 			list_append(slist, ns);
 		}
->>>>>>> 70f05a21
 	} else {
 		if (!(ns = rel2bin_merge_apply_update(be, join, r, refs, join_st->left, join_st->right, join_st->jl, join_st->jr, join_st->ld, &rd)))
 			return NULL;
