--- conflicted
+++ resolved
@@ -2782,11 +2782,6 @@
 		s = stmt_alias(be, s, exp->alias.label, rnme, exp_name(exp));
 		list_append(l, s);
 	}
-<<<<<<< HEAD
-	if (osub && osub->nrcols)
-		list_join(l, osub->op4.lval);
-=======
->>>>>>> 22fa319e
 	sub = stmt_list(be, l);
 	return sub;
 }
