/*
 * This Source Code Form is subject to the terms of the Mozilla Public
 * License, v. 2.0.  If a copy of the MPL was not distributed with this
 * file, You can obtain one at http://mozilla.org/MPL/2.0/.
 *
 * Copyright 1997 - July 2008 CWI, August 2008 - 2020 MonetDB B.V.
 */

#include "monetdb_config.h"

#include "rel_bin.h"
#include "rel_rel.h"
#include "rel_exp.h"
#include "rel_psm.h"
#include "rel_prop.h"
#include "rel_select.h"
#include "rel_updates.h"
#include "rel_unnest.h"
#include "rel_optimizer.h"
#include "sql_env.h"
#include "sql_optimizer.h"
#include "sql_gencode.h"
#include "mal_builder.h"
#include "opt_prelude.h"

#define OUTER_ZERO 64

static stmt * exp_bin(backend *be, sql_exp *e, stmt *left, stmt *right, stmt *grp, stmt *ext, stmt *cnt, stmt *sel, int depth, int reduce, int push);
static stmt * rel_bin(backend *be, sql_rel *rel);
static stmt * subrel_bin(backend *be, sql_rel *rel, list *refs);

static stmt *check_types(backend *be, sql_subtype *ct, stmt *s, check_type tpe);

static stmt *
stmt_selectnil( backend *be, stmt *col)
{
	sql_subtype *t = tail_type(col);
	stmt *n = stmt_atom(be, atom_general(be->mvc->sa, t, NULL));
	stmt *nn = stmt_uselect2(be, col, n, n, 3, NULL, 0, 1);
	return nn;
}

static stmt *
sql_unop_(backend *be, sql_schema *s, const char *fname, stmt *rs)
{
	mvc *sql = be->mvc;
	sql_subtype *rt = NULL;
	sql_subfunc *f = NULL;

	if (!s)
		s = sql->session->schema;
	rt = tail_type(rs);
	f = sql_bind_func(sql->sa, s, fname, rt, NULL, F_FUNC);
	/* try to find the function without a type, and convert
	 * the value to the type needed by this function!
	 */
	if (!f && (f = sql_find_func(sql->sa, s, fname, 1, F_FUNC, NULL)) != NULL) {
		sql_arg *a = f->func->ops->h->data;

		rs = check_types(be, &a->type, rs, type_equal);
		if (!rs)
			f = NULL;
	}
	if (f) {
		/*
		if (f->func->res.scale == INOUT) {
			f->res.digits = rt->digits;
			f->res.scale = rt->scale;
		}
		*/
		return stmt_unop(be, rs, f);
	} else if (rs) {
		char *type = tail_type(rs)->type->sqlname;

		return sql_error(sql, 02, SQLSTATE(42000) "SELECT: no such unary operator '%s(%s)'", fname, type);
	}
	return NULL;
}

static stmt *
refs_find_rel(list *refs, sql_rel *rel)
{
	node *n;

	for(n=refs->h; n; n = n->next->next) {
		sql_rel *ref = n->data;
		stmt *s = n->next->data;

		if (rel == ref)
			return s;
	}
	return NULL;
}

static void
refs_update_stmt(list *refs, sql_rel *rel, stmt *s)
{
	node *n;

	for(n=refs->h; n; n = n->next->next) {
		sql_rel *ref = n->data;

		if (rel == ref) {
			n->next->data = s;
			break;
		}
	}
}


static void
print_stmtlist(sql_allocator *sa, stmt *l)
{
	node *n;
	if (l) {
		for (n = l->op4.lval->h; n; n = n->next) {
			const char *rnme = table_name(sa, n->data);
			const char *nme = column_name(sa, n->data);

			TRC_INFO(SQL_EXECUTION, "%s.%s\n", rnme ? rnme : "(null!)", nme ? nme : "(null!)");
		}
	}
}

static stmt *
list_find_column(backend *be, list *l, const char *rname, const char *name )
{
	stmt *res = NULL;
	node *n;

	if (!l)
		return NULL;
	MT_lock_set(&l->ht_lock);
	if (!l->ht && list_length(l) > HASH_MIN_SIZE) {
		l->ht = hash_new(l->sa, MAX(list_length(l), l->expected_cnt), (fkeyvalue)&stmt_key);
		if (l->ht == NULL) {
			MT_lock_unset(&l->ht_lock);
			return NULL;
		}

		for (n = l->h; n; n = n->next) {
			const char *nme = column_name(be->mvc->sa, n->data);
			if (nme) {
				int key = hash_key(nme);

				if (hash_add(l->ht, key, n->data) == NULL) {
					MT_lock_unset(&l->ht_lock);
					return NULL;
				}
			}
		}
	}
	if (l->ht) {
		int key = hash_key(name);
		sql_hash_e *e = l->ht->buckets[key&(l->ht->size-1)];

		if (rname) {
			for (; e; e = e->chain) {
				stmt *s = e->value;
				const char *rnme = table_name(be->mvc->sa, s);
				const char *nme = column_name(be->mvc->sa, s);

				if (rnme && strcmp(rnme, rname) == 0 &&
		 	            strcmp(nme, name) == 0) {
					res = s;
					break;
				}
			}
		} else {
			for (; e; e = e->chain) {
				stmt *s = e->value;
				const char *rnme = table_name(be->mvc->sa, s);
				const char *nme = column_name(be->mvc->sa, s);

				if (!rnme && nme && strcmp(nme, name) == 0) {
					res = s;
					break;
				}
			}
		}
		MT_lock_unset(&l->ht_lock);
		if (!res)
			return NULL;
		return res;
	}
	MT_lock_unset(&l->ht_lock);
	if (rname) {
		for (n = l->h; n; n = n->next) {
			const char *rnme = table_name(be->mvc->sa, n->data);
			const char *nme = column_name(be->mvc->sa, n->data);

			if (rnme && strcmp(rnme, rname) == 0 &&
				    strcmp(nme, name) == 0) {
				res = n->data;
				break;
			}
		}
	} else {
		for (n = l->h; n; n = n->next) {
			const char *rnme = table_name(be->mvc->sa, n->data);
			const char *nme = column_name(be->mvc->sa, n->data);

			if (!rnme && nme && strcmp(nme, name) == 0) {
				res = n->data;
				break;
			}
		}
	}
	if (!res)
		return NULL;
	return res;
}

static stmt *
bin_find_column( backend *be, stmt *sub, const char *rname, const char *name )
{
	return list_find_column( be, sub->op4.lval, rname, name);
}

static list *
bin_find_columns( backend *be, stmt *sub, const char *name )
{
	node *n;
	list *l = sa_list(be->mvc->sa);

	for (n = sub->op4.lval->h; n; n = n->next) {
		const char *nme = column_name(be->mvc->sa, n->data);

		if (strcmp(nme, name) == 0)
			append(l, n->data);
	}
	if (list_length(l))
		return l;
	return NULL;
}

static stmt *column(backend *be, stmt *val )
{
	if (val->nrcols == 0)
		return const_column(be, val);
	return val;
}

static stmt *create_const_column(backend *be, stmt *val )
{
	if (val->nrcols == 0)
		val = const_column(be, val);
	return stmt_append(be, stmt_temp(be, tail_type(val)), val);
}

static stmt *
bin_first_column(backend *be, stmt *sub )
{
	node *n = sub->op4.lval->h;
	stmt *c = n->data;

	if (c->nrcols == 0)
		return const_column(be, c);
	return c;
}

static stmt *
row2cols(backend *be, stmt *sub)
{
	if (sub->nrcols == 0 && sub->key) {
		node *n;
		list *l = sa_list(be->mvc->sa);

		for (n = sub->op4.lval->h; n; n = n->next) {
			stmt *sc = n->data;
			const char *cname = column_name(be->mvc->sa, sc);
			const char *tname = table_name(be->mvc->sa, sc);

			sc = column(be, sc);
			list_append(l, stmt_alias(be, sc, tname, cname));
		}
		sub = stmt_list(be, l);
	}
	return sub;
}

static stmt*
distinct_value_list(backend *be, list *vals, stmt ** last_null_value)
{
	list *l = sa_list(be->mvc->sa);
	stmt *s;

	/* create bat append values */
	for (node *n = vals->h; n; n = n->next) {
		sql_exp *e = n->data;
		stmt *i = exp_bin(be, e, NULL, NULL, NULL, NULL, NULL, NULL, 0, 0, 0);

		if (exp_is_null(e))
			*last_null_value = i;

		if (!i)
			return NULL;

		list_append(l, i);
	}
	s = stmt_append_bulk(be, stmt_temp(be, exp_subtype(vals->h->data)), l);
	/* Probably faster to filter out the values directly in the underlying list of atoms.
	   But for now use groupby to filter out duplicate values. */
	stmt* groupby = stmt_group(be, s, NULL, NULL, NULL, 1);
	stmt* ext = stmt_result(be, groupby, 1);

	return stmt_project(be, ext, s);
}

static stmt *
stmt_selectnonil( backend *be, stmt *col, stmt *s )
{
	sql_subtype *t = tail_type(col);
	stmt *n = stmt_atom(be, atom_general(be->mvc->sa, t, NULL));
	stmt *nn = stmt_uselect2(be, col, n, n, 3, s, 1, 1);
	return nn;
}

static int
is_tid_chain(stmt *cand)
{
	while(cand && cand->type != st_tid && cand->cand) {
		cand = cand->cand;
	}
	if (cand && cand->type == st_tid)
		return 1;
	return 0;
}

static stmt *
subrel_project( backend *be, stmt *s, list *refs, sql_rel *rel)
{
	if (!s || s->type != st_list || !s->cand)
		return s;

	list *l = sa_list(be->mvc->sa);
	stmt *cand = s->cand;
	if (!l)
		return NULL;
	for(node *n = s->op4.lval->h; n; n = n->next) {
		stmt *c = n->data;

		assert(c->type == st_alias || (c->type == st_join && c->flag == cmp_project) || c->type == st_bat || c->type == st_idxbat || c->type == st_single);
		if (c->type != st_alias) {
			c = stmt_project(be, cand, c);
		} else if (c->op1->type == st_mirror && is_tid_chain(cand)) { /* alias with mirror (ie full row ids) */
			c = stmt_alias(be, cand, c->tname, c->cname);
		} else { /* st_alias */
			stmt *s = c->op1;
			if (s->nrcols == 0)
				s = stmt_const(be, cand, s);
			else
				s = stmt_project(be, cand, s);
			c = stmt_alias(be, s, c->tname, c->cname);
		}
		append(l, c);
	}
	s = stmt_list(be, l);
	if (rel && rel_is_ref(rel))
		refs_update_stmt(refs, rel, s);
	return s;
}

static stmt *
handle_in_exps(backend *be, sql_exp *ce, list *nl, stmt *left, stmt *right, stmt *grp, stmt *ext, stmt *cnt, stmt *sel, bool in, int use_r, int depth, int reduce)
{
	mvc *sql = be->mvc;
	node *n;
	stmt *s = NULL, *c = exp_bin(be, ce, left, right, grp, ext, cnt, NULL, 0, 0, 0);

	if(!c)
		return NULL;

	if (reduce && c->nrcols == 0)
		c = stmt_const(be, bin_first_column(be, left), c);

	if (c->nrcols == 0 || (depth && !reduce)) {
		sql_subtype *bt = sql_bind_localtype("bit");
		sql_subfunc *cmp = (in)
			?sql_bind_func(sql->sa, sql->session->schema, "=", tail_type(c), tail_type(c), F_FUNC)
			:sql_bind_func(sql->sa, sql->session->schema, "<>", tail_type(c), tail_type(c), F_FUNC);
		sql_subfunc *a = (in)?sql_bind_func(sql->sa, sql->session->schema, "or", bt, bt, F_FUNC)
				     :sql_bind_func(sql->sa, sql->session->schema, "and", bt, bt, F_FUNC);

		for( n = nl->h; n; n = n->next) {
			sql_exp *e = n->data;
			stmt *i = exp_bin(be, use_r?e->r:e, left, right, grp, ext, cnt, NULL, 0, 0, 0);
			if(!i)
				return NULL;

			i = stmt_binop(be, c, i, cmp);
			if (s)
				s = stmt_binop(be, s, i, a);
			else
				s = i;

		}
		if (sel && !(depth && !reduce))
			s = stmt_uselect(be,
				stmt_const(be, bin_first_column(be, left), s),
				stmt_bool(be, 1), cmp_equal, sel, 0, 0);
	} else if (list_length(nl) < 16) {
		comp_type cmp = (in)?cmp_equal:cmp_notequal;

		if (!in)
			s = sel;
		for( n = nl->h; n; n = n->next) {
			sql_exp *e = n->data;
			stmt *i = exp_bin(be, use_r?e->r:e, left, right, grp, ext, cnt, NULL, 0, 0, 0);
			if(!i)
				return NULL;

			if (in) {
				i = stmt_uselect(be, c, i, cmp, sel, 0, 0);
				if (s)
					s = stmt_tunion(be, s, i);
				else
					s = i;
			} else {
				s = stmt_uselect(be, c, i, cmp, s, 0, 0);
			}
		}
	} else {
		/* TODO: handle_in_exps should contain all necessary logic for in-expressions to be SQL compliant.
		   For non-SQL-standard compliant behavior, e.g. PostgreSQL backwards compatibility, we should
		   make sure that this behavior is replicated by the sql optimizer and not handle_in_exps. */

		stmt* last_null_value = NULL;  /* CORNER CASE ALERT: See description below. */

		/* The actual in-value-list should not contain duplicates to ensure that final join results are unique. */
		s = distinct_value_list(be, nl, &last_null_value);

		if (last_null_value) {
			/* The actual in-value-list should not contain null values. */
			s = stmt_project(be, stmt_selectnonil(be, s, NULL), s);
		}

		if (in) {
			s = stmt_semijoin(be, c, s, sel, NULL, 0, false);
		} else {
			if (last_null_value) {
				/* CORNER CASE ALERT:
				   In case of a not-in-expression with the associated in-value-list containing a null value,
				   the entire in-predicate is forced to always return false, i.e. an empty candidate list.
				   This is similar to postgres behavior.
				   TODO: However I do not think this behavior is in accordance with SQL standard 2003.

				   Ugly trick to return empty candidate list, because for all x it holds that: (x == null) == false.
				   list* singleton_bat = sa_list(sql->sa);
				   list_append(singleton_bat, null_value); */
				s = stmt_uselect(be, c, last_null_value, cmp_equal, NULL, 0, 0);
			} else {
				/* BACK TO HAPPY FLOW:
				   Make sure that null values are never returned. */
				stmt* non_nulls;
				non_nulls = stmt_selectnonil(be, c, sel);
				s = stmt_tdiff(be, stmt_project(be, non_nulls, c), s, NULL);
				s = stmt_project(be, s, non_nulls);
			}
		}
	}
	return s;
}

static stmt *
value_list(backend *be, list *vals, stmt *left, stmt *sel)
{
	sql_subtype *type = exp_subtype(vals->h->data);
	list *l;

	if (!type)
		return sql_error(be->mvc, 02, SQLSTATE(42000) "Could not infer the type of a value list column");
	/* create bat append values */
	l = sa_list(be->mvc->sa);
	for (node *n = vals->h; n; n = n->next) {
		sql_exp *e = n->data;
		stmt *i = exp_bin(be, e, left, NULL, NULL, NULL, NULL, sel, 0, 0, 0);

		if (!i)
			return NULL;

		if (list_length(vals) == 1)
			return i;
		list_append(l, i);
	}
	return stmt_append_bulk(be, stmt_temp(be, type), l);
}

static stmt *
exp_list(backend *be, list *exps, stmt *l, stmt *r, stmt *grp, stmt *ext, stmt *cnt, stmt *sel)
{
	mvc *sql = be->mvc;
	node *n;
	list *nl = sa_list(sql->sa);

	for( n = exps->h; n; n = n->next) {
		sql_exp *e = n->data;
		stmt *i = exp_bin(be, e, l, r, grp, ext, cnt, sel, 0, 0, 0);
		if(!i)
			return NULL;

		if (n->next && i->type == st_table) /* relational statement */
			l = i->op1;
		else
			append(nl, i);
	}
	return stmt_list(be, nl);
}

static stmt *
exp_count_no_nil_arg( sql_exp *e, stmt *ext, sql_exp *ae, stmt *as )
{
	/* small optimization, ie use candidates directly on count(*) */
	if (!need_distinct(e) && !ext && as && (!need_no_nil(e) || !ae || !has_nil(ae))) {
		/* skip alias statements */
		while (as->type == st_alias)
			as = as->op1;
		/* use candidate */
	       	if (as && as->type == st_join && as->flag == cmp_project) {
			if (as->op1 && (as->op1->type != st_result || as->op1->op1->type != st_group)) /* exclude a subquery with select distinct under the count */
				as = as->op1;
		}
	}
	return as;
}

static stmt *
exp_bin_or(backend *be, sql_exp *e, stmt *left, stmt *right, stmt *grp, stmt *ext, stmt *cnt, stmt *sel, int depth, bool reduce, int push)
{
	sql_subtype *bt = sql_bind_localtype("bit");
	list *l = e->l;
	node *n;
	stmt *sel1 = NULL, *sel2 = NULL, *s = NULL;
	int anti = is_anti(e);

	sel1 = sel;
	sel2 = sel;
	for( n = l->h; n; n = n->next ) {
		sql_exp *c = n->data;
		stmt *sin = (sel1 && sel1->nrcols)?sel1:NULL;

		/* propagate the anti flag */
		if (anti)
			set_anti(c);
		s = exp_bin(be, c, left, right, grp, ext, cnt, sin, depth, reduce, push);
		if (!s)
			return s;

		if (!sin && sel1 && sel1->nrcols == 0 && s->nrcols == 0) {
			sql_subfunc *f = sql_bind_func(be->mvc->sa, be->mvc->session->schema, anti?"or":"and", bt, bt, F_FUNC);
			assert(f);
			s = stmt_binop(be, sel1, s, f);
		} else if (sel1 && (sel1->nrcols == 0 || s->nrcols == 0)) {
			stmt *predicate = bin_first_column(be, left);

			predicate = stmt_const(be, predicate, stmt_bool(be, 1));
			if (s->nrcols == 0)
				s = stmt_uselect(be, predicate, s, cmp_equal, sel1, anti, is_semantics(c));
			else
				s = stmt_uselect(be, predicate, sel1, cmp_equal, s, anti, is_semantics(c));
		}
		sel1 = s;
	}
	l = e->r;
	for( n = l->h; n; n = n->next ) {
		sql_exp *c = n->data;
		stmt *sin = (sel2 && sel2->nrcols)?sel2:NULL;

		/* propagate the anti flag */
		if (anti)
			set_anti(c);
		s = exp_bin(be, c, left, right, grp, ext, cnt, sin, depth, reduce, push);
		if (!s)
			return s;

		if (!sin && sel2 && sel2->nrcols == 0 && s->nrcols == 0) {
			sql_subfunc *f = sql_bind_func(be->mvc->sa, be->mvc->session->schema, anti?"or":"and", bt, bt, F_FUNC);
			assert(f);
			s = stmt_binop(be, sel2, s, f);
		} else if (sel2 && (sel2->nrcols == 0 || s->nrcols == 0)) {
			stmt *predicate = bin_first_column(be, left);

			predicate = stmt_const(be, predicate, stmt_bool(be, 1));
			if (s->nrcols == 0)
				s = stmt_uselect(be, predicate, s, cmp_equal, sel2, anti, 0);
			else
				s = stmt_uselect(be, predicate, sel2, cmp_equal, s, anti, 0);
		}
		sel2 = s;
	}
	if (sel1->nrcols == 0 && sel2->nrcols == 0) {
		sql_subfunc *f = sql_bind_func(be->mvc->sa, be->mvc->session->schema, anti?"and":"or", bt, bt, F_FUNC);
		assert(f);
		return stmt_binop(be, sel1, sel2, f);
	}
	if (sel1->nrcols == 0) {
		stmt *predicate = bin_first_column(be, left);

		predicate = stmt_const(be, predicate, stmt_bool(be, 1));
		sel1 = stmt_uselect(be, predicate, sel1, cmp_equal, NULL, 0/*anti*/, 0);
	}
	if (sel2->nrcols == 0) {
		stmt *predicate = bin_first_column(be, left);

		predicate = stmt_const(be, predicate, stmt_bool(be, 1));
		sel2 = stmt_uselect(be, predicate, sel2, cmp_equal, NULL, 0/*anti*/, 0);
	}
	if (anti)
		return stmt_project(be, stmt_tinter(be, sel1, sel2, false), sel1);
	return stmt_tunion(be, sel1, sel2);
}

static stmt *
exp2bin_case(backend *be, sql_exp *fe, stmt *left, stmt *right, stmt *isel, int depth)
{
	stmt *res = NULL, *ires = NULL, *rsel = NULL, *osel = NULL, *ncond = NULL, *ocond = NULL, *cond = NULL;
	int next_cond = 1, single_value = (fe->card <= CARD_ATOM && (!left || !left->nrcols));
	char name[16], *nme = NULL;
	sql_subtype *bt = sql_bind_localtype("bit");
	sql_subfunc *not = sql_bind_func(be->mvc->sa, be->mvc->session->schema, "not", bt, NULL, F_FUNC);
	sql_subfunc *or = sql_bind_func(be->mvc->sa, NULL, "or", bt, bt, F_FUNC);
	sql_subfunc *and = sql_bind_func(be->mvc->sa, be->mvc->session->schema, "and", bt, bt, F_FUNC);

	if (single_value) {
		/* var_x = nil; */
		nme = number2name(name, sizeof(name), ++be->mvc->label);
		(void)stmt_var(be, NULL, nme, exp_subtype(fe), 1, 2);
	}

	list *exps = fe->l;
	/*
	 * left - isel: calls down need id's from the range of left
	 * res  - rsel: updates too res need id's in the range from res
	 */
	for (node *en = exps->h; en; en = en->next) {
		sql_exp *e = en->data;

		next_cond = next_cond && en->next; /* last else is only a value */

		stmt *nsel = rsel;
		if (!single_value) {
			if (/*!next_cond &&*/ rsel && isel) {
				/* back into left range */
				nsel = stmt_project(be, rsel, isel);
			} else if (isel && !rsel)
				nsel = isel;
		}
		stmt *es = exp_bin(be, e, left, right, NULL, NULL, NULL, nsel, depth+1, 0, 1);

		if (!es)
			return NULL;
		if (!single_value) {
			/* create result */
			if (!res) {
				stmt *l = isel;
				if (!l)
					l = bin_first_column(be, left);
				res = stmt_const(be, l, stmt_atom(be, atom_general(be->mvc->sa, exp_subtype(fe), NULL)));
				ires = l;
				if (res)
					res->cand = isel;
			} else if (res && !next_cond) { /* use result too update column */
				stmt *val = es;
				stmt *pos = rsel;

				if (val->nrcols == 0)
					val = stmt_const(be, pos, val);
				else if (!val->cand && nsel)
					val = stmt_project(be, nsel, val);
				res = stmt_replace(be, res, pos, val);

				assert(cond);

				if (en->next) {
					/* osel - rsel */
					if (!osel)
						osel = stmt_mirror(be, ires);
					stmt *d = stmt_tdiff(be, osel, rsel, NULL);
					osel = rsel = stmt_project(be, d, osel);
				}
			}
			if (next_cond) {
				ncond = cond = es;
				if (!ncond->nrcols) {
					if (osel) {
						ncond = stmt_const(be, nsel, ncond);
						ncond->cand = nsel;
					} else if (isel) {
						ncond = stmt_const(be, isel, ncond);
						ncond->cand = isel;
					} else
						ncond = stmt_const(be, bin_first_column(be, left), ncond);
				}
				if (isel && !ncond->cand)
					ncond = stmt_project(be, nsel, ncond);
				stmt *s = stmt_uselect(be, ncond, stmt_bool(be, 1), cmp_equal, !ncond->cand?rsel:NULL, 0/*anti*/, 0);
				if (rsel && ncond->cand)
					rsel = stmt_project(be, s, rsel);
				else
					rsel = s;
			}
		} else {
			if (!res) {
				/* if_barrier ... */
				assert(next_cond);
				if (next_cond) {
					if (cond) {
						ncond = stmt_binop(be, cond, es, and);
					} else {
						ncond = es;
					}
					cond = es;
				}
			} else {
				/* var_x = s */
				(void)stmt_assign(be, NULL, nme, es, 2);
				/* endif_barrier */
				(void)stmt_control_end(be, res);
				res = NULL;

				if (en->next) {
					cond = stmt_unop(be, cond, not);

					sql_subfunc *isnull = sql_bind_func(be->mvc->sa, be->mvc->session->schema, "isnull", bt, NULL, F_FUNC);
					cond = stmt_binop(be, cond, stmt_unop(be, cond, isnull), or);
					if (ocond)
						cond = stmt_binop(be, ocond, cond, and);
					ocond = cond;
					if (!en->next->next)
						ncond = cond;
				}
			}
			if (ncond && (next_cond || (en->next && !en->next->next))) {
				/* if_barrier ... */
				res = stmt_cond(be, ncond, NULL, 0, 0);
			}
		}
		next_cond = !next_cond;
	}
	if (single_value)
		return stmt_var(be, NULL, nme, exp_subtype(fe), 0, 2);
	return res;
}

static stmt*
exp2bin_coalesce(backend *be, sql_exp *fe, stmt *left, stmt *right, stmt *isel, int depth)
{
	stmt *res = NULL, *rsel = NULL, *osel = NULL, *ncond = NULL, *ocond = NULL;
	int single_value = (fe->card <= CARD_ATOM && (!left || !left->nrcols));
	char name[16], *nme = NULL;
	sql_subtype *bt = sql_bind_localtype("bit");
	sql_subfunc *and = sql_bind_func(be->mvc->sa, NULL, "and", bt, bt, F_FUNC);
	sql_subfunc *not = sql_bind_func(be->mvc->sa, be->mvc->session->schema, "not", bt, NULL, F_FUNC);

	if (single_value) {
		/* var_x = nil; */
		nme = number2name(name, sizeof(name), ++be->mvc->label);
		(void)stmt_var(be, NULL, nme, exp_subtype(fe), 1, 2);
	}

	list *exps = fe->l;
	for (node *en = exps->h; en; en = en->next) {
		sql_exp *e = en->data;

		stmt *nsel = rsel;
		if (!single_value) {
			if (/*!next_cond &&*/ rsel && isel) {
				/* back into left range */
				nsel = stmt_project(be, rsel, isel);
			} else if (isel && !rsel)
				nsel = isel;
		}
		stmt *es = exp_bin(be, e, left, right, NULL, NULL, NULL, nsel, depth+1, 0, 1);

		if (!es)
			return NULL;
		/* create result */
		if (!single_value) {
			if (!res) {
				stmt *l = isel;
				if (!l)
					l = bin_first_column(be, left);
				res = stmt_const(be, l, stmt_atom(be, atom_general(be->mvc->sa, exp_subtype(fe), NULL)));
				if (res)
					res->cand = isel;
			}
			if (res) {
				stmt *val = es;
				stmt *pos = rsel;

				if (en->next) {
					sql_subfunc *a = sql_bind_func(be->mvc->sa, be->mvc->session->schema, "isnotnull", tail_type(es), NULL, F_FUNC);
					ncond = stmt_unop(be, es, a);
					if (ncond->nrcols == 0) {
						stmt *l = bin_first_column(be, left);
						if (nsel && l)
							l = stmt_project(be, nsel, l);
						ncond = stmt_const(be, l, ncond);
						if (nsel)
							ncond->cand = nsel;
					} else if (!ncond->cand && nsel)
						ncond = stmt_project(be, nsel, ncond);
					stmt *s = stmt_uselect(be, ncond, stmt_bool(be, 1), cmp_equal, NULL, 0/*anti*/, 0);
					if (!val->cand && nsel)
						val = stmt_project(be, nsel, val);
					val = stmt_project(be, s, val);
					if (osel)
						rsel = stmt_project(be, s, osel);
					else
						rsel = s;
					pos = rsel;
					val->cand = pos;
				}
				if (val->nrcols == 0)
					val = stmt_const(be, pos, val);
				else if (!val->cand && nsel)
					val = stmt_project(be, nsel, val);

				res = stmt_replace(be, res, pos, val);
			}
			if (en->next) { /* handled then part */
				stmt *s = stmt_uselect(be, ncond, stmt_bool(be, 1), cmp_equal, NULL, 1/*anti*/, 0);
				if (osel)
					rsel = stmt_project(be, s, osel);
				else
					rsel = s;
				osel = rsel;
			}
		} else {
			stmt *cond = ocond;
			if (en->next) {
				sql_subfunc *a = sql_bind_func(be->mvc->sa, be->mvc->session->schema, "isnotnull", tail_type(es), NULL, F_FUNC);
				ncond = stmt_unop(be, es, a);

				if (ocond)
					cond = stmt_binop(be, ocond, ncond, and);
				else
					cond = ncond;
			}

			/* if_barrier ... */
			stmt *b = stmt_cond(be, cond, NULL, 0, 0);
			/* var_x = s */
			(void)stmt_assign(be, NULL, nme, es, 2);
			/* endif_barrier */
			(void)stmt_control_end(be, b);

			cond = stmt_unop(be, ncond, not);
			if (ocond)
				ocond = stmt_binop(be, cond, ocond, and);
			else
				ocond = cond;
		}
	}
	if (single_value)
		return stmt_var(be, NULL, nme, exp_subtype(fe), 0, 2);
	return res;
}

stmt *
exp_bin(backend *be, sql_exp *e, stmt *left, stmt *right, stmt *grp, stmt *ext, stmt *cnt, stmt *sel, int depth, int reduce, int push)
{
	mvc *sql = be->mvc;
	stmt *s = NULL;

 	if (THRhighwater())
		return sql_error(be->mvc, 10, SQLSTATE(42000) "Query too complex: running out of stack space");

	if (!e) {
		assert(0);
		return NULL;
	}

	switch(e->type) {
	case e_psm:
		if (e->flag & PSM_SET) {
			stmt *r = exp_bin(be, e->l, left, right, grp, ext, cnt, sel, 0, 0, push);
			if(!r)
				return NULL;
			if (e->card <= CARD_ATOM && r->nrcols > 0) /* single value, get result from bat */
				r = stmt_fetch(be, r);
			return stmt_assign(be, exp_relname(e), exp_name(e), r, GET_PSM_LEVEL(e->flag));
		} else if (e->flag & PSM_VAR) {
			if (e->f)
				return stmt_vars(be, exp_name(e), e->f, 1, GET_PSM_LEVEL(e->flag));
			else
				return stmt_var(be, exp_relname(e), exp_name(e), &e->tpe, 1, GET_PSM_LEVEL(e->flag));
		} else if (e->flag & PSM_RETURN) {
			sql_exp *l = e->l;
			stmt *r = exp_bin(be, l, left, right, grp, ext, cnt, sel, 0, 0, push);

			if (!r)
				return NULL;
			/* handle table returning functions */
			if (l->type == e_psm && l->flag & PSM_REL) {
				stmt *lst = r->op1;
				if (r->type == st_table && lst->nrcols == 0 && lst->key && e->card > CARD_ATOM) {
					node *n;
					list *l = sa_list(sql->sa);

					for(n=lst->op4.lval->h; n; n = n->next)
						list_append(l, const_column(be, (stmt*)n->data));
					r = stmt_list(be, l);
				} else if (r->type == st_table && e->card == CARD_ATOM) { /* fetch value */
					sql_rel *ll = (sql_rel*) l->l;
					r = lst->op4.lval->h->data;
					if (!r->aggr && lastexp(ll)->card > CARD_ATOM) /* if the cardinality is atom, no fetch call needed */
						r = stmt_fetch(be, r);
				}
				if (r->type == st_list)
					r = stmt_table(be, r, 1);
			}
			return stmt_return(be, r, GET_PSM_LEVEL(e->flag));
		} else if (e->flag & PSM_WHILE) {
			/* while is a if - block true with leave statement
	 		 * needed because the condition needs to be inside this outer block */
			stmt *ifstmt = stmt_cond(be, stmt_bool(be, 1), NULL, 0, 0);
			stmt *cond = exp_bin(be, e->l, left, right, grp, ext, cnt, sel, 0, 0, push);
			stmt *wstmt;

			if(!cond)
				return NULL;
			wstmt = stmt_cond(be, cond, ifstmt, 1, 0);

			if (!exp_list(be, e->r, left, right, grp, ext, cnt, sel))
				return NULL;
			(void)stmt_control_end(be, wstmt);
			return stmt_control_end(be, ifstmt);
		} else if (e->flag & PSM_IF) {
			stmt *cond = exp_bin(be, e->l, left, right, grp, ext, cnt, sel, 0, 0, push);
			stmt *ifstmt, *res;

			if(!cond)
				return NULL;
			ifstmt = stmt_cond(be, cond, NULL, 0, 0);
			if (!exp_list(be, e->r, left, right, grp, ext, cnt, sel))
				return NULL;
			res = stmt_control_end(be, ifstmt);
			if (e->f) {
				stmt *elsestmt = stmt_cond(be, cond, NULL, 0, 1);

				if (!exp_list(be, e->f, left, right, grp, ext, cnt, sel))
					return NULL;
				res = stmt_control_end(be, elsestmt);
			}
			return res;
		} else if (e->flag & PSM_REL) {
			sql_rel *rel = e->l;
			stmt *r = rel_bin(be, rel);

			if (!r)
				return NULL;
			if (is_modify(rel->op) || is_ddl(rel->op))
				return r;
			return stmt_table(be, r, 1);
		} else if (e->flag & PSM_EXCEPTION) {
			stmt *cond = exp_bin(be, e->l, left, right, grp, ext, cnt, sel, 0, 0, push);
			if (!cond)
				return NULL;
			return stmt_exception(be, cond, (const char *) e->r, 0);
		}
		break;
	case e_atom: {
		if (e->l) { 			/* literals */
			atom *a = e->l;
			s = stmt_atom(be, atom_dup(sql->sa, a));
		} else if (e->r) { 		/* parameters and declared variables */
			sql_var_name *vname = (sql_var_name*) e->r;
			assert(vname->name);
			s = stmt_var(be, vname->sname ? sa_strdup(sql->sa, vname->sname) : NULL, sa_strdup(sql->sa, vname->name), e->tpe.type?&e->tpe:NULL, 0, e->flag);
		} else if (e->f) { 		/* values */
			s = value_list(be, e->f, left, sel);
		} else { 			/* arguments */
			s = stmt_varnr(be, e->flag, e->tpe.type?&e->tpe:NULL);
		}
	}	break;
	case e_convert: {
		/* if input is type any NULL or column of nulls, change type */
		list *tps = e->r;
		sql_subtype *from = tps->h->data;
		sql_subtype *to = tps->h->next->data;
		stmt *l;

		if (from->type->localtype == 0) {
			l = stmt_atom(be, atom_general(sql->sa, to, NULL));
		} else {
			l = exp_bin(be, e->l, left, right, grp, ext, cnt, sel, depth+1, 0, push);
		}
		if (!l)
			return NULL;
		s = stmt_convert(be, l, (!push&&l->nrcols==0)?NULL:sel, from, to);
	} 	break;
	case e_func: {
		node *en;
		list *l = sa_list(sql->sa), *exps = e->l;
		sql_subfunc *f = e->f;
		stmt *rows = NULL, *isel = sel;
		int nrcands = 0, push_cands = 0;

		if (sel && (strcmp(sql_func_mod(f->func), "calc") == 0 || strcmp(sql_func_mod(f->func), "mmath") == 0 || strcmp(sql_func_mod(f->func), "mtime") == 0
					|| (strcmp(sql_func_mod(f->func), "str") == 0 && batstr_func_has_candidates(sql_func_imp(f->func)))))
			push_cands = 1;

		if (f->func->side_effect && left && left->nrcols > 0) {
			sql_subfunc *f1 = NULL;
			/* we cannot assume all SQL functions with no arguments have a correspondent with one argument, so attempt to find it. 'rand' function is the exception */
			if (list_empty(exps) && (strcmp(f->func->base.name, "rand") == 0 || (f1 = sql_find_func(sql->sa, f->func->s, f->func->base.name, 1, f->func->type, NULL)))) {
				if (f1)
					f = f1;
				list_append(l, stmt_const(be, bin_first_column(be, left),
										  stmt_atom(be, atom_general(sql->sa, f1 ? &(((sql_arg*)f1->func->ops->h->data)->type) : sql_bind_localtype("int"), NULL))));
				nrcands++; /* increment cands */
			} else if (exps_card(exps) < CARD_MULTI) {
				rows = bin_first_column(be, left);
			}
		}
		assert(!e->r);
		if (strcmp(sql_func_mod(f->func), "") == 0 && strcmp(sql_func_imp(f->func), "") == 0 && strcmp(f->func->base.name, "star") == 0)
			return left->op4.lval->h->data;
		else if (!list_empty(exps)) {
			unsigned nrcols = 0;

			if (strcmp(sql_func_mod(f->func), "calc") == 0 && strcmp(sql_func_imp(f->func), "ifthenelse") == 0)
				return exp2bin_case(be, e, left, right, sel, depth);
			if (strcmp(sql_func_mod(f->func), "") == 0 && strcmp(sql_func_imp(f->func), "") == 0 && strcmp(f->func->base.name, "coalesce") == 0)
				return exp2bin_coalesce(be, e, left, right, sel, depth);

			assert(list_length(exps) == list_length(f->func->ops) || f->func->type == F_ANALYTIC || f->func->type == F_LOADER || f->func->vararg || f->func->varres);
			for (en = exps->h; en; en = en->next) {
				sql_exp *e = en->data;
				stmt *es = exp_bin(be, e, left, right, grp, ext, cnt, (push_cands)?sel:NULL, depth+1, 0, push);

				if (!es)
					return NULL;
				if (rows && en == exps->h && f->func->type != F_LOADER)
					es = stmt_const(be, rows, es);
				else if (f->func->type == F_ANALYTIC && es->nrcols == 0) {
					if (en == exps->h && left->nrcols)
						es = stmt_const(be, bin_first_column(be, left), es); /* ensure the first argument is a column */
					if (!f->func->s && !strcmp(f->func->base.name, "window_bound")
						&& exps->h->next && list_length(f->func->ops) == 6 && en == exps->h->next && left->nrcols)
						es = stmt_const(be, bin_first_column(be, left), es);
				}
				if (es->nrcols > nrcols)
					nrcols = es->nrcols;
				list_append(l,es);
				if (push_cands && es->nrcols)
					nrcands++;
			}
		}
		if (push_cands) {
			int i;
			for (i=0, en = l->h; i<nrcands && en; en = en->next) {
				stmt *s = en->data;
				/* if handled use bat nil */
				if (s->nrcols) { /* only for cols not values */
					i++;
					if (s->cand && s->cand == isel)
						list_append(l, NULL);
					else
						list_append(l,sel);
				}
			}
		}
		if (f->func->rel)
			s = stmt_func(be, stmt_list(be, l), sa_strdup(sql->sa, f->func->base.name), f->func->rel, (f->func->type == F_UNION));
		else
			s = stmt_Nop(be, stmt_list(be, l), f);
		if (!s)
			return NULL;
		if (s && isel && push_cands && s->nrcols)
			s->cand = isel;
	} 	break;
	case e_aggr: {
		list *attr = e->l;
		stmt *as = NULL;
		sql_subfunc *a = e->f;

		assert(sel == NULL);
		if (attr && attr->h) {
			node *en;
			list *l = sa_list(sql->sa);

			for (en = attr->h; en; en = en->next) {
				sql_exp *at = en->data;

				as = exp_bin(be, at, left, right, NULL, NULL, NULL, sel, depth+1, 0, push);

				if (as && as->nrcols <= 0 && left)
					as = stmt_const(be, bin_first_column(be, left), as);
				if (en == attr->h && !en->next && exp_aggr_is_count(e))
					as = exp_count_no_nil_arg(e, ext, at, as);
				/* insert single value into a column */
				if (as && as->nrcols <= 0 && !left)
					as = const_column(be, as);

				if (!as)
					return NULL;
				append(l, as);
			}
			if (need_distinct(e) && (grp || list_length(l) > 1)){
				list *nl = sa_list(sql->sa);
				stmt *ngrp = grp;
				stmt *next = ext;
				stmt *ncnt = cnt;
				for (en = l->h; en; en = en->next) {
					stmt *as = en->data;
					stmt *g = stmt_group(be, as, ngrp, next, ncnt, 1);
					ngrp = stmt_result(be, g, 0);
					next = stmt_result(be, g, 1);
					ncnt = stmt_result(be, g, 2);
				}
				for (en = l->h; en; en = en->next) {
					stmt *as = en->data;
					append(nl, stmt_project(be, next, as));
				}
				if (grp)
					grp = stmt_project(be, next, grp);
				l = nl;
			} else if (need_distinct(e)) {
				stmt *a = l->h->data;
				stmt *u = stmt_unique(be, a);
				l = sa_list(sql->sa);
				append(l, stmt_project(be, u, a));
			}
			as = stmt_list(be, l);
		} else {
			/* count(*) may need the default group (relation) and
			   and/or an attribute to count */
			if (grp) {
				as = grp;
			} else if (left) {
				as = bin_first_column(be, left);
				as = exp_count_no_nil_arg(e, ext, NULL, as);
			} else {
				/* create dummy single value in a column */
				as = stmt_atom_lng(be, 0);
				as = const_column(be, as);
			}
		}
		s = stmt_aggr(be, as, grp, ext, a, 1, need_no_nil(e) /* ignore nil*/, !zero_if_empty(e) );
		if (find_prop(e->p, PROP_COUNT)) /* propagate count == 0 ipv NULL in outer joins */
			s->flag |= OUTER_ZERO;
	} 	break;
	case e_column: {
		if (right) /* check relation names */
			s = bin_find_column(be, right, e->l, e->r);
		if (!s && left)
			s = bin_find_column(be, left, e->l, e->r);
		if (s && grp)
			s = stmt_project(be, ext, s);
		if (!s && right) {
			TRC_CRITICAL(SQL_EXECUTION, "Could not find %s.%s\n", (char*)e->l, (char*)e->r);
			print_stmtlist(sql->sa, left);
			print_stmtlist(sql->sa, right);
			if (!s) {
				TRC_ERROR(SQL_EXECUTION, "Query: '%s'\n", be->client->query);
			}
			assert(s);
			return NULL;
		}
	}	break;
	case e_cmp: {
		stmt *l = NULL, *r = NULL, *r2 = NULL;
		int swapped = 0, is_select = 0;
		sql_exp *re = e->r, *re2 = e->f;

		/* general predicate, select and join */
		if (e->flag == cmp_filter) {
			list *args;
			list *ops;
			node *n;
			int first = 1;

			ops = sa_list(sql->sa);
			args = e->l;
			for( n = args->h; n; n = n->next ) {
				s = NULL;
				if (!swapped)
					s = exp_bin(be, n->data, left, NULL, grp, ext, cnt, NULL, depth+1, 0, push);
				if (!s && (first || swapped)) {
					s = exp_bin(be, n->data, right, NULL, grp, ext, cnt, NULL, depth+1, 0, push);
					swapped = 1;
				}
				if (!s)
					return s;
				if (s->nrcols == 0 && first)
					s = stmt_const(be, bin_first_column(be, swapped?right:left), s);
				list_append(ops, s);
				first = 0;
			}
			l = stmt_list(be, ops);
			ops = sa_list(sql->sa);
			args = e->r;
			for( n = args->h; n; n = n->next ) {
				s = exp_bin(be, n->data, (swapped || !right)?left:right, NULL, grp, ext, cnt, NULL, depth+1, 0, push);
				if (!s)
					return s;
				list_append(ops, s);
			}
			r = stmt_list(be, ops);

			if (left && right && exps_card(e->r) > CARD_ATOM) {
				sql_subfunc *f = e->f;
				return stmt_genjoin(be, l, r, f, is_anti(e), swapped);
			}
			assert(!swapped);
			s = stmt_genselect(be, l, r, e->f, sel, is_anti(e));
			return s;
		}
		if (e->flag == cmp_in || e->flag == cmp_notin) {
			return handle_in_exps(be, e->l, e->r, left, right, grp, ext, cnt, sel, (e->flag == cmp_in), 0, depth, reduce);
		}
		if (e->flag == cmp_or && (!right || right->nrcols == 1))
			return exp_bin_or(be, e, left, right, grp, ext, cnt, sel, depth, reduce, push);
		if (e->flag == cmp_or && right) {  /* join */
			assert(0);
		}

		/* mark use of join indices */
		if (right && find_prop(e->p, PROP_JOINIDX) != NULL)
			be->join_idx++;

		if (!l) {
			l = exp_bin(be, e->l, left, (!reduce)?right:NULL, grp, ext, cnt, sel, depth+1, 0, push);
			swapped = 0;
		}
		if (!l && right) {
 			l = exp_bin(be, e->l, right, NULL, grp, ext, cnt, sel, depth+1, 0, push);
			swapped = 1;
		}
		if (swapped || !right || !reduce)
 			r = exp_bin(be, re, left, (!reduce)?right:NULL, grp, ext, cnt, sel, depth+1, 0, push);
		else
 			r = exp_bin(be, re, right, NULL, grp, ext, cnt, sel, depth+1, 0, push);
		if (!r && !swapped) {
 			r = exp_bin(be, re, left, NULL, grp, ext, cnt, sel, depth+1, 0, push);
			is_select = 1;
		}
		if (!r && swapped) {
 			r = exp_bin(be, re, right, NULL, grp, ext, cnt, sel, depth+1, 0, push);
			is_select = 1;
		}
		if (re2 && (swapped || !right || !reduce))
 			r2 = exp_bin(be, re2, left, (!reduce)?right:NULL, grp, ext, cnt, sel, depth+1, 0, push);
		else if (re2)
 			r2 = exp_bin(be, re2, right, NULL, grp, ext, cnt, sel, depth+1, 0, push);

		if (!l || !r || (re2 && !r2)) {
			TRC_ERROR(SQL_EXECUTION, "Query: '%s'\n", be->client->query);
			return NULL;
		}

		(void)is_select;
		if (reduce && left && right) {
			if (l->nrcols == 0)
				l = stmt_const(be, bin_first_column(be, swapped?right:left), l);
			if (r->nrcols == 0)
				r = stmt_const(be, bin_first_column(be, swapped?left:right), r);
			if (r2 && r2->nrcols == 0)
				r2 = stmt_const(be, bin_first_column(be, swapped?left:right), r2);
			if (r2) {
				s = stmt_join2(be, l, r, r2, (comp_type)e->flag, is_anti(e), swapped);
			} else if (swapped) {
				s = stmt_join(be, r, l, is_anti(e), swap_compare((comp_type)e->flag), 0, is_semantics(e), false);
			} else {
				s = stmt_join(be, l, r, is_anti(e), (comp_type)e->flag, 0, is_semantics(e), false);
			}
		} else {
			if (r2) { /* handle all cases in stmt_uselect,
						 reducing, non reducing, scalar etc */
				if (l->nrcols == 0 && left && left->nrcols > 0)
					l = stmt_const(be, bin_first_column(be, left), l);
				s = stmt_uselect2(be, l, r, r2, (comp_type)e->flag, sel, is_anti(e), reduce);
			} else {
				/* value compare or select */
				if ((!reduce || (l->nrcols == 0 && r->nrcols == 0)) && (e->flag == mark_in || e->flag == mark_notin)) {
					int in_flag = e->flag==mark_in?1:0;
					if (e->anti)
						in_flag = !in_flag;
					sql_subfunc *f = sql_bind_func(sql->sa, sql->session->schema, in_flag?"=":"<>", tail_type(l), tail_type(l), F_FUNC);
					assert(f);
					s = stmt_binop(be, l, r, f);
					if (l->cand)
						s->cand = l->cand;
					if (r->cand)
						s->cand = r->cand;
				} else if (!reduce || (l->nrcols == 0 && r->nrcols == 0)) {
					sql_subfunc *f = sql_bind_func(sql->sa, sql->session->schema,
							compare_func((comp_type)e->flag, is_anti(e)),
							tail_type(l), tail_type(l), F_FUNC);
					assert(f);
					if (is_semantics(e)) {
						if (exp_is_null(e->l) && exp_is_null(e->r)) {
							s = stmt_bool(be, !is_anti(e));
						} else {
							list *args = sa_list(sql->sa);
							/* add nil semantics bit */
							list_append(args, l);
							list_append(args, r);
							list_append(args, stmt_bool(be, 1));
							s = stmt_Nop(be, stmt_list(be, args), f);
						}
					} else {
						s = stmt_binop(be, l, r, f);
					}
					if (l->cand)
						s->cand = l->cand;
					if (r->cand)
						s->cand = r->cand;
				} else {
					/* this can still be a join (as relational algebra and single value subquery results still means joins */
					s = stmt_uselect(be, l, r, (comp_type)e->flag, sel, is_anti(e), is_semantics(e));
				}
			}
		}
	 }	break;
	default:
		;
	}
	return s;
}

static stmt *
stmt_col( backend *be, sql_column *c, stmt *del, int part)
{
	stmt *sc = stmt_bat(be, c, RDONLY, part);

	if (isTable(c->t) && c->t->access != TABLE_READONLY &&
	   (!isNew(c) || !isNew(c->t) /* alter */) &&
	   (c->t->persistence == SQL_PERSIST || c->t->s) && !c->t->commit_action) {
		stmt *u = stmt_bat(be, c, RD_UPD_ID, part);
		sc = stmt_project_delta(be, sc, u);
		if (del)
			sc = stmt_project(be, del, sc);
	} else if (del) { /* always handle the deletes */
		sc = stmt_project(be, del, sc);
	}
	return sc;
}

static stmt *
stmt_idx( backend *be, sql_idx *i, stmt *del, int part)
{
	stmt *sc = stmt_idxbat(be, i, RDONLY, part);

	if (isTable(i->t) && i->t->access != TABLE_READONLY &&
	   (!isNew(i) || !isNew(i->t) /* alter */) &&
	   (i->t->persistence == SQL_PERSIST || i->t->s) && !i->t->commit_action) {
		stmt *u = stmt_idxbat(be, i, RD_UPD_ID, part);
		sc = stmt_project_delta(be, sc, u);
		if (del)
			sc = stmt_project(be, del, sc);
	} else if (del) { /* always handle the deletes */
		sc = stmt_project(be, del, sc);
	}
	return sc;
}

static int
stmt_set_type_param(mvc *sql, sql_subtype *type, stmt *param)
{
	if (!type || !param || param->type != st_var)
		return -1;

	if (set_type_param(sql, type, param->flag) == 0) {
		param->op4.typeval = *type;
		return 0;
	}
	return -1;
}

/* check_types tries to match the ct type with the type of s if they don't
 * match s is converted. Returns NULL on failure.
 */
static stmt *
check_types(backend *be, sql_subtype *ct, stmt *s, check_type tpe)
{
	mvc *sql = be->mvc;
	int c = 0;
	sql_subtype *t = NULL, *st = NULL;

 	st = tail_type(s);
	if ((!st || !st->type) && stmt_set_type_param(sql, ct, s) == 0) {
		return s;
	} else if (!st) {
		return sql_error(sql, 02, SQLSTATE(42000) "statement has no type information");
	}

	/* check if the types are the same */
	if (t && subtype_cmp(t, ct) != 0) {
		t = NULL;
	}

	if (!t) {	/* try to convert if needed */
		if (EC_INTERVAL(st->type->eclass) && (ct->type->eclass == EC_NUM || ct->type->eclass == EC_POS) && ct->digits < st->digits) {
			s = NULL; /* conversion from interval to num depends on the number of digits */
		} else {
			c = sql_type_convert(st->type->eclass, ct->type->eclass);
			if (!c || (c == 2 && tpe == type_set) || (c == 3 && tpe != type_cast)) {
				s = NULL;
			} else {
				s = stmt_convert(be, s, NULL, st, ct);
			}
		}
	}
	if (!s) {
		stmt *res = sql_error(
			sql, 03,
			SQLSTATE(42000) "types %s(%u,%u) (%s) and %s(%u,%u) (%s) are not equal",
			st->type->sqlname,
			st->digits,
			st->scale,
			st->type->base.name,
			ct->type->sqlname,
			ct->digits,
			ct->scale,
			ct->type->base.name
		);
		return res;
	}
	return s;
}

static stmt *
sql_Nop_(backend *be, const char *fname, stmt *a1, stmt *a2, stmt *a3, stmt *a4)
{
	mvc *sql = be->mvc;
	list *sl = sa_list(sql->sa);
	list *tl = sa_list(sql->sa);
	sql_subfunc *f = NULL;

	list_append(sl, a1);
	list_append(tl, tail_type(a1));
	list_append(sl, a2);
	list_append(tl, tail_type(a2));
	list_append(sl, a3);
	list_append(tl, tail_type(a3));
	if (a4) {
		list_append(sl, a4);
		list_append(tl, tail_type(a4));
	}

	f = sql_bind_func_(sql->sa, sql->session->schema, fname, tl, F_FUNC);
	if (f)
		return stmt_Nop(be, stmt_list(be, sl), f);
	return sql_error(sql, 02, SQLSTATE(42000) "SELECT: no such operator '%s'", fname);
}

static stmt *
parse_value(backend *be, char *query, sql_subtype *tpe, char emode)
{
	sql_exp *e = rel_parse_val(be->mvc, query, tpe, emode, NULL);
	if (e)
		return exp_bin(be, e, NULL, NULL, NULL, NULL, NULL, NULL, 0, 0, 0);
	return sql_error(be->mvc, 02, SQLSTATE(HY001) MAL_MALLOC_FAIL);
}

static stmt *
stmt_rename(backend *be, sql_exp *exp, stmt *s )
{
	const char *name = exp_name(exp);
	const char *rname = exp_relname(exp);
	stmt *o = s;

	if (!name && exp_is_atom(exp))
		name = sa_strdup(be->mvc->sa, "single_value");
	assert(name);
	s = stmt_alias(be, s, rname, name);
	if (o->flag & OUTER_ZERO)
		s->flag |= OUTER_ZERO;
	return s;
}

static stmt *
rel2bin_sql_table(backend *be, sql_table *t)
{
	mvc *sql = be->mvc;
	list *l = sa_list(sql->sa);
	node *n;
	stmt *dels = stmt_tid(be, t, 0);

	for (n = t->columns.set->h; n; n = n->next) {
		sql_column *c = n->data;
		stmt *sc = stmt_col(be, c, dels, dels->partition);

		list_append(l, sc);
	}
	/* TID column */
	if (t->columns.set->h) {
		/* tid function  sql.tid(t) */
		const char *rnme = t->base.name;

		stmt *sc = dels?dels:stmt_tid(be, t, 0);
		sc = stmt_alias(be, sc, rnme, TID);
		list_append(l, sc);
	}
	if (t->idxs.set) {
		for (n = t->idxs.set->h; n; n = n->next) {
			sql_idx *i = n->data;
			stmt *sc = stmt_idx(be, i, dels, dels->partition);
			const char *rnme = t->base.name;

			/* index names are prefixed, to make them independent */
			sc = stmt_alias(be, sc, rnme, sa_strconcat(sql->sa, "%", i->base.name));
			list_append(l, sc);
		}
	}
	return stmt_list(be, l);
}

static stmt *
rel2bin_basetable(backend *be, sql_rel *rel)
{
	mvc *sql = be->mvc;
	sql_table *t = rel->l;
	sql_column *c = rel->r;
	list *l = sa_list(sql->sa);
	stmt *dels, *col = NULL;
	node *en;

	if (!t && c)
		t = c->t;

	dels = stmt_tid(be, t, rel->flag == REL_PARTITION);

	/* add aliases */
	assert(rel->exps);
	for( en = rel->exps->h; en && !col; en = en->next ) {
		sql_exp *exp = en->data;
		const char *oname = exp->r;

		if (is_func(exp->type) || (oname[0] == '%' && strcmp(oname, TID) == 0))
			continue;
		if (oname[0] == '%') {
			sql_idx *i = find_sql_idx(t, oname+1);

			/* do not include empty indices in the plan */
			if ((hash_index(i->type) && list_length(i->columns) <= 1) || !idx_has_column(i->type))
				continue;
			col = stmt_idx(be, i, NULL/*dels*/, dels->partition);
		} else {
			sql_column *c = find_sql_column(t, oname);

			col = stmt_col(be, c, NULL/*dels*/, dels->partition);
		}
	}
	for( en = rel->exps->h; en; en = en->next ) {
		sql_exp *exp = en->data;
		const char *rname = exp_relname(exp)?exp_relname(exp):exp->l;
		const char *oname = exp->r;
		stmt *s = NULL;

		if (is_func(exp->type)) {
			assert(0);
			list *exps = exp->l;
			sql_exp *cexp = exps->h->data;
			const char *cname = cexp->r;
			list *l = sa_list(sql->sa);

			c = find_sql_column(t, cname);
			s = stmt_col(be, c, NULL/*dels*/, dels->partition);
			append(l, s);
			if (exps->h->next) {
				sql_exp *at = exps->h->next->data;
				stmt *u = exp_bin(be, at, NULL, NULL, NULL, NULL, NULL, NULL, 0, 0, 0);
				if(!u)
					return NULL;

				append(l, u);
			}
			s = stmt_Nop(be, stmt_list(be, l), exp->f);
		} else if (oname[0] == '%' && strcmp(oname, TID) == 0) {
			/* tid function  sql.tid(t) */
			const char *rnme = t->base.name;

			if (col)
				s = stmt_mirror(be, col);
			else {
				s = dels?dels:stmt_tid(be, t, 0);
				dels = NULL;
			}
			s = stmt_alias(be, s, rnme, TID);
		} else if (oname[0] == '%') {
			sql_idx *i = find_sql_idx(t, oname+1);

			/* do not include empty indices in the plan */
			if ((hash_index(i->type) && list_length(i->columns) <= 1) || !idx_has_column(i->type))
				continue;
			s = stmt_idx(be, i, NULL/*dels*/, dels->partition);
		} else {
			sql_column *c = find_sql_column(t, oname);

			s = stmt_col(be, c, NULL/*dels*/, dels->partition);
		}
		s->tname = rname;
		s->cname = exp_name(exp);
		list_append(l, s);
	}
	stmt *res = stmt_list(be, l);
	if (res && dels)
		res->cand = dels;
	return res;
}

static int
alias_cmp( stmt *s, const char *nme )
{
	return strcmp(s->cname, nme);
}

static list* exps2bin_args(backend *be, list *exps, list *args);

static list *
exp2bin_args(backend *be, sql_exp *e, list *args)
{
	mvc *sql = be->mvc;

	if (THRhighwater())
		return sql_error(sql, 10, SQLSTATE(42000) "Query too complex: running out of stack space");

	if (!e || !args)
		return args;
	switch(e->type){
	case e_column:
	case e_psm:
		return args;
	case e_cmp:
		if (e->flag == cmp_or || e->flag == cmp_filter) {
			args = exps2bin_args(be, e->l, args);
			args = exps2bin_args(be, e->r, args);
		} else if (e->flag == cmp_in || e->flag == cmp_notin) {
			args = exp2bin_args(be, e->l, args);
			args = exps2bin_args(be, e->r, args);
		} else {
			args = exp2bin_args(be, e->l, args);
			args = exp2bin_args(be, e->r, args);
			if (e->f)
				args = exp2bin_args(be, e->f, args);
		}
		return args;
	case e_convert:
		if (e->l)
			return exp2bin_args(be, e->l, args);
		break;
	case e_aggr:
	case e_func:
		if (e->l)
			return exps2bin_args(be, e->l, args);
		break;
	case e_atom:
		if (e->l) {
			return args;
		} else if (e->f) {
			return exps2bin_args(be, e->f, args);
		} else if (e->r) {
			char *nme;
			sql_var_name *vname = (sql_var_name*) e->r;

			if (vname->sname) { /* Global variable */
				nme = SA_NEW_ARRAY(be->mvc->sa, char, strlen(vname->sname) + strlen(vname->name) + 5);
				if (!nme)
					return NULL;
				stpcpy(stpcpy(stpcpy(stpcpy(nme, "A0%"), vname->sname), "%"), vname->name); /* mangle variable name */
			} else { /* Parameter or local variable */
				char levelstr[16];
				snprintf(levelstr, sizeof(levelstr), "%u", e->flag);
				nme = SA_NEW_ARRAY(be->mvc->sa, char, strlen(levelstr) + strlen(vname->name) + 3);
				if (!nme)
					return NULL;
				stpcpy(stpcpy(stpcpy(stpcpy(nme, "A"), levelstr), "%"), vname->name); /* mangle variable name */
			}
			if (!list_find(args, nme, (fcmp)&alias_cmp)) {
				stmt *s = stmt_var(be, vname->sname, vname->name, &e->tpe, 0, 0);

				s = stmt_alias(be, s, NULL, sa_strdup(sql->sa, nme));
				list_append(args, s);
			}
		}
	}
	return args;
}

static list *
exps2bin_args(backend *be, list *exps, list *args)
{
	node *n;

	if (!exps)
		return args;
	for (n = exps->h; n; n = n->next)
		args = exp2bin_args(be, n->data, args);
	return args;
}

static list *
rel2bin_args(backend *be, sql_rel *rel, list *args)
{
	if (THRhighwater())
		return sql_error(be->mvc, 10, SQLSTATE(42000) "Query too complex: running out of stack space");

	if (!rel || !args)
		return args;
	switch(rel->op) {
	case op_basetable:
	case op_table:
		break;
	case op_join:
	case op_left:
	case op_right:
	case op_full:

	case op_semi:
	case op_anti:

	case op_union:
	case op_inter:
	case op_except:
		args = rel2bin_args(be, rel->l, args);
		args = rel2bin_args(be, rel->r, args);
		break;
	case op_groupby:
		if (rel->r)
			args = exps2bin_args(be, rel->r, args);
		/* fall through */
	case op_project:
	case op_select:
	case op_topn:
	case op_sample:
		if (rel->exps)
			args = exps2bin_args(be, rel->exps, args);
		args = rel2bin_args(be, rel->l, args);
		break;
	case op_ddl:
		args = rel2bin_args(be, rel->l, args);
		if (rel->r)
			args = rel2bin_args(be, rel->r, args);
		break;
	case op_insert:
	case op_update:
	case op_delete:
	case op_truncate:
		args = rel2bin_args(be, rel->r, args);
		break;
	}
	return args;
}

typedef struct trigger_input {
	sql_table *t;
	stmt *tids;
	stmt **updates;
	int type; /* insert 1, update 2, delete 3, truncate 4 */
	const char *on;
	const char *nn;
} trigger_input;

static stmt *
rel2bin_table(backend *be, sql_rel *rel, list *refs)
{
	mvc *sql = be->mvc;
	list *l;
	stmt *sub = NULL, *osub = NULL;
	node *en, *n;
	sql_exp *op = rel->r;

	if (rel->flag == TRIGGER_WRAPPER) {
		trigger_input *ti = rel->l;
		l = sa_list(sql->sa);

		for(n = ti->t->columns.set->h; n; n = n->next) {
			sql_column *c = n->data;

			if (ti->type == 2) { /* updates */
				stmt *s = stmt_col(be, c, ti->tids, ti->tids->partition);
				append(l, stmt_alias(be, s, ti->on, c->base.name));
			}
			if (ti->updates && ti->updates[c->colnr]) {
				append(l, stmt_alias(be, ti->updates[c->colnr], ti->nn, c->base.name));
			} else {
				stmt *s = stmt_col(be, c, ti->tids, ti->tids->partition);
				append(l, stmt_alias(be, s, ti->nn, c->base.name));
				assert(ti->type != 1);
			}
		}
		sub = stmt_list(be, l);
		return sub;
	} else if (op) {
		int i;
		sql_subfunc *f = op->f;
		stmt *psub = NULL;
		list *ops = NULL;
		stmt *ids = NULL;

		if (rel->l) { /* first construct the sub relation */
			sql_rel *l = rel->l;
			if (l->op == op_ddl) {
				sql_table *t = rel_ddl_table_get(l);

				if (t)
					sub = rel2bin_sql_table(be, t);
			} else {
				sub = subrel_bin(be, rel->l, refs);
			}
			sub = subrel_project(be, sub, refs, rel->l);
			if (!sub)
				return NULL;
		}

		assert(f);
		if (f->func->res && list_length(f->func->res) + 1 == list_length(rel->exps) && !f->func->varres) {
			/* add inputs in correct order ie loop through args of f and pass column */
			list *exps = op->l;
			ops = sa_list(be->mvc->sa);
			if (exps) {
				for (node *en = exps->h; en; en = en->next) {
					sql_exp *e = en->data;

					/* find column */
					stmt *s = exp_bin(be, e, sub, NULL, NULL, NULL, NULL, NULL, 0, 0, 0);
					if (!s)
						return NULL;
					if (en->next)
						append(ops, s);
					else /* last added exp is the ids (todo use name base lookup !!) */
						ids = s;
				}
			}
		} else {
			psub = exp_bin(be, op, sub, NULL, NULL, NULL, NULL, NULL, 0, 0, 0); /* table function */
			if (!psub)
				return NULL;
		}
		l = sa_list(sql->sa);
		if (f->func->res) {
			if (f->func->varres) {
				for(i=0, en = rel->exps->h, n = f->res->h; en; en = en->next, n = n->next, i++ ) {
					sql_exp *exp = en->data;
					sql_subtype *st = n->data;
					const char *rnme = exp_relname(exp)?exp_relname(exp):exp->l;
					stmt *s = stmt_rs_column(be, psub, i, st);

					s = stmt_alias(be, s, rnme, exp_name(exp));
					list_append(l, s);
				}
			} else {
				node *m = rel->exps->h;
				int i = 0;

				/* correlated table returning function */
				if (list_length(f->func->res) + 1 == list_length(rel->exps)) {
					/* use a simple nested loop solution for this case, ie
					 * output a table of (input) row-ids, the output of the table producing function
					 */
					/* make sure the input for sql.unionfunc are bats */
					if (ids)
						ids = column(be, ids);
					if (ops)
						for (node *en = ops->h; en; en = en->next)
							en->data = column(be, (stmt *) en->data);

					int narg = 3 + list_length(rel->exps);
					if (ops)
						narg += list_length(ops);
					InstrPtr q = newStmtArgs(be->mb, sqlRef, "unionfunc", narg);
					/* Generate output rowid column and output of function f */
					for(i=0; m; m = m->next, i++) {
						sql_exp *e = m->data;
						int type = exp_subtype(e)->type->localtype;

						type = newBatType(type);
						if (i)
							q = pushReturn(be->mb, q, newTmpVariable(be->mb, type));
						else
							getArg(q, 0) = newTmpVariable(be->mb, type);
					}
					str mod = sql_func_mod(f->func);
					str fcn = sql_func_imp(f->func);
					q = pushStr(be->mb, q, mod);
					q = pushStr(be->mb, q, fcn);
					if (backend_create_func(be, f->func, NULL, ops) < 0)
		 				return NULL;
					psub = stmt_direct_func(be, q);

					if (ids) /* push input rowids column */
						q = pushArgument(be->mb, q, ids->nr);

					/* add inputs in correct order ie loop through args of f and pass column */
					if (ops) {
						for (node *en = ops->h; en; en = en->next) {
							stmt *op = en->data;

							q = pushArgument(be->mb, q, op->nr);
						}
					}

					/* name output of dependent columns, output of function is handled the same as without correlation */
					int len = list_length(rel->exps)-list_length(f->func->res);
					assert(len== 1);
					for(i=0, m=rel->exps->h; m && i<len; m = m->next, i++ ) {
						sql_exp *exp = m->data;
						stmt *s = stmt_rs_column(be, psub, i, exp_subtype(exp));

						s = stmt_alias(be, s, exp->l, exp->r);
						list_append(l, s);
					}
				}
				for(n = f->func->res->h; n && m; n = n->next, m = m->next, i++ ) {
					sql_arg *a = n->data;
					sql_exp *exp = m->data;
					stmt *s = stmt_rs_column(be, psub, i, &a->type);
					const char *rnme = exp_relname(exp)?exp_relname(exp):exp_find_rel_name(op);

					s = stmt_alias(be, s, rnme, a->name);
					list_append(l, s);
				}
#if 0
				if (list_length(f->res) == list_length(f->func->res) + 1) {
					assert(0);
					/* add missing %TID% column */
					sql_subtype *t = f->res->t->data;
					stmt *s = stmt_rs_column(be, psub, i, t);
					const char *rnme = exp_find_rel_name(op);

					s = stmt_alias(be, s, rnme, TID);
					list_append(l, s);
				}
#endif
			}
		}
		assert(rel->flag != TABLE_PROD_FUNC || !sub || !(sub->nrcols));
		sub = stmt_list(be, l);
	} else if (rel->l) { /* handle sub query via function */
		int i;
		char name[16], *nme;
		sql_rel *fr;

		nme = number2name(name, sizeof(name), ++be->remote);

		l = rel2bin_args(be, rel->l, sa_list(sql->sa));
		if (!l)
			return NULL;
		sub = stmt_list(be, l);
		if (!(sub = stmt_func(be, sub, sa_strdup(sql->sa, nme), rel->l, 0)))
			return NULL;
		fr = rel->l;
		l = sa_list(sql->sa);
		for(i = 0, n = rel->exps->h; n; n = n->next, i++ ) {
			sql_exp *c = n->data;
			stmt *s = stmt_rs_column(be, sub, i, exp_subtype(c));
			const char *nme = exp_name(c);
			const char *rnme = exp_relname(c);

			s = stmt_alias(be, s, rnme, nme);
			if (fr->card <= CARD_ATOM) /* single value, get result from bat */
				s = stmt_fetch(be, s);
			list_append(l, s);
		}
		sub = stmt_list(be, l);
	}
	if (!sub) {
		assert(sql->session->status == -10); /* Stack overflow errors shouldn't terminate the server */
		return NULL;
	}
	l = sa_list(sql->sa);
	for( en = rel->exps->h; en; en = en->next ) {
		sql_exp *exp = en->data;
		const char *rnme = exp_relname(exp)?exp_relname(exp):exp->l;
		stmt *s = bin_find_column(be, sub, exp->l, exp->r);

		if (!s) {
			assert(sql->session->status == -10); /* Stack overflow errors shouldn't terminate the server */
			return NULL;
		}
		if (sub && sub->nrcols >= 1 && s->nrcols == 0)
			s = stmt_const(be, bin_first_column(be, sub), s);
		s = stmt_alias(be, s, rnme, exp_name(exp));
		list_append(l, s);
	}
	if (osub && osub->nrcols)
		list_merge(l, osub->op4.lval, NULL);
	sub = stmt_list(be, l);
	return sub;
}

static stmt *
rel2bin_hash_lookup(backend *be, sql_rel *rel, stmt *left, stmt *right, sql_idx *i, node *en )
{
	mvc *sql = be->mvc;
	node *n;
	sql_subtype *it = sql_bind_localtype("int");
	sql_subtype *lng = sql_bind_localtype("lng");
	stmt *h = NULL;
	stmt *bits = stmt_atom_int(be, 1 + ((sizeof(lng)*8)-1)/(list_length(i->columns)+1));
	sql_exp *e = en->data;
	sql_exp *l = e->l;
	stmt *idx = bin_find_column(be, left, l->l, sa_strconcat(sql->sa, "%", i->base.name));
	int swap_exp = 0, swap_rel = 0, semantics = 0;

	if (!idx) {
		swap_exp = 1;
		l = e->r;
		idx = bin_find_column(be, left, l->l, sa_strconcat(sql->sa, "%", i->base.name));
	}
	if (!idx && right) {
		swap_exp = 0;
		swap_rel = 1;
		l = e->l;
		idx = bin_find_column(be, right, l->l, sa_strconcat(sql->sa, "%", i->base.name));
	}
	if (!idx && right) {
		swap_exp = 1;
		swap_rel = 1;
		l = e->r;
		idx = bin_find_column(be, right, l->l, sa_strconcat(sql->sa, "%", i->base.name));
	}
	if (!idx)
		return NULL;
	/* should be in key order! */
	for( en = rel->exps->h, n = i->columns->h; en && n; en = en->next, n = n->next ) {
		sql_exp *e = en->data;
		stmt *s = NULL;

		if (e->type == e_cmp && e->flag == cmp_equal) {
			sql_exp *ee = (swap_exp)?e->l:e->r;
			if (swap_rel)
				s = exp_bin(be, ee, left, NULL, NULL, NULL, NULL, NULL, 0, 0, 0);
			else
				s = exp_bin(be, ee, right, NULL, NULL, NULL, NULL, NULL, 0, 0, 0);
		}

		if (!s)
			return NULL;
		if (h) {
			sql_subfunc *xor = sql_bind_func_result(sql->sa, sql->session->schema, "rotate_xor_hash", F_FUNC, lng, 3, lng, it, tail_type(s));

			h = stmt_Nop(be, stmt_list(be, list_append( list_append(
				list_append(sa_list(sql->sa), h), bits), s)), xor);
			semantics = 1;
		} else {
			sql_subfunc *hf = sql_bind_func_result(sql->sa, sql->session->schema, "hash", F_FUNC, lng, 1, tail_type(s));

			h = stmt_unop(be, s, hf);
		}
	}
	if (h && h->nrcols) {
		if (!swap_rel) {
			return stmt_join(be, idx, h, 0, cmp_equal, 0, semantics, false);
		} else {
			return stmt_join(be, h, idx, 0, cmp_equal, 0, semantics, false);
		}
	} else {
		return stmt_uselect(be, idx, h, cmp_equal, NULL, 0, semantics);
	}
}

static stmt *
join_hash_key( backend *be, list *l )
{
	mvc *sql = be->mvc;
	node *m;
	sql_subtype *it, *lng;
	stmt *h = NULL;
	stmt *bits = stmt_atom_int(be, 1 + ((sizeof(lng)*8)-1)/(list_length(l)+1));

	it = sql_bind_localtype("int");
	lng = sql_bind_localtype("lng");
	for (m = l->h; m; m = m->next) {
		stmt *s = m->data;

		if (h) {
			sql_subfunc *xor = sql_bind_func_result(sql->sa, sql->session->schema, "rotate_xor_hash", F_FUNC, lng, 3, lng, it, tail_type(s));

			h = stmt_Nop(be, stmt_list(be, list_append( list_append( list_append(sa_list(sql->sa), h), bits), s )), xor);
		} else {
			sql_subfunc *hf = sql_bind_func_result(sql->sa, sql->session->schema, "hash", F_FUNC, lng, 1, tail_type(s));
			h = stmt_unop(be, s, hf);
		}
	}
	return h;
}

static stmt *
releqjoin( backend *be, list *l1, list *l2, list *exps, int used_hash, int need_left, int is_semantics )
{
	mvc *sql = be->mvc;
	node *n1 = l1->h, *n2 = l2->h, *n3 = NULL;
	stmt *l, *r, *res;
	sql_exp *e;

	if (exps)
		n3 = exps->h;
	if (list_length(l1) <= 1) {
		l = l1->h->data;
		r = l2->h->data;
		if (!is_semantics && exps) {
			e = n3->data;
			is_semantics = is_semantics(e);
		}
		r =  stmt_join(be, l, r, 0, cmp_equal, need_left, is_semantics, false);
		return r;
	}
	if (used_hash) {
		l = n1->data;
		r = n2->data;
		n1 = n1->next;
		n2 = n2->next;
		n3 = n3?n3->next:NULL;
		res = stmt_join(be, l, r, 0, cmp_equal, need_left, 1, false);
	} else { /* need hash */
		l = join_hash_key(be, l1);
		r = join_hash_key(be, l2);
		res = stmt_join(be, l, r, 0, cmp_equal, need_left, 1, false);
	}
	l = stmt_result(be, res, 0);
	r = stmt_result(be, res, 1);
	for (; n1 && n2; n1 = n1->next, n2 = n2->next, n3 = n3?n3->next:NULL) {
		int semantics = is_semantics;
		stmt *ld = n1->data;
		stmt *rd = n2->data;
		stmt *le = stmt_project(be, l, ld );
		stmt *re = stmt_project(be, r, rd );
		/* intentional both tail_type's of le (as re sometimes is a find for bulk loading */
		sql_subfunc *f = NULL;
		stmt * cmp;
		list *ops;

		f = sql_bind_func(sql->sa, sql->session->schema, "=", tail_type(le), tail_type(le), F_FUNC);
		assert(f);

		ops = sa_list(be->mvc->sa);
		list_append(ops, le);
		list_append(ops, re);
		if (!semantics && exps) {
			e = n3->data;
			semantics = is_semantics(e);
		}
		if (semantics)
			list_append(ops, stmt_bool(be, 1));
		cmp = stmt_Nop(be, stmt_list(be, ops), f);
		cmp = stmt_uselect(be, cmp, stmt_bool(be, 1), cmp_equal, NULL, 0, 0);
		l = stmt_project(be, cmp, l );
		r = stmt_project(be, cmp, r );
	}
	res = stmt_join(be, l, r, 0, cmp_joined, 0, 0, false);
	return res;
}

static void
split_join_exps(sql_rel *rel, list *joinable, list *not_joinable)
{
	if (!list_empty(rel->exps)) {
		for (node *n = rel->exps->h; n; n = n->next) {
			sql_exp *e = n->data;
			int left_reference = 0, right_reference = 0;

			/* we can handle thetajoins, rangejoins and filter joins (like) */
			/* ToDo how about atom expressions? */
			if (e->type == e_cmp) {
				int flag = e->flag & ~CMP_BETWEEN;
				/* check if its a select or join expression, ie use only expressions of one relation left and of the other right (than join) */
				if (flag < cmp_filter || flag == mark_in || flag == mark_notin) { /* theta and range joins */
					/* join or select ? */
					sql_exp *l = e->l, *r = e->r, *f = e->f;

					if (f) {
						int ll = rel_find_exp(rel->l, l) != NULL;
						int rl = rel_find_exp(rel->r, l) != NULL;
						int lr = rel_find_exp(rel->l, r) != NULL;
						int rr = rel_find_exp(rel->r, r) != NULL;
						int lf = rel_find_exp(rel->l, f) != NULL;
						int rf = rel_find_exp(rel->r, f) != NULL;
						int nrcr1 = 0, nrcr2 = 0, nrcl1 = 0, nrcl2 = 0;

						if ((ll && !rl &&
						   ((rr && !lr) || (nrcr1 = r->card == CARD_ATOM && exp_is_atom(r))) &&
						   ((rf && !lf) || (nrcr2 = f->card == CARD_ATOM && exp_is_atom(f))) && (nrcr1+nrcr2) <= 1) ||
						    (rl && !ll &&
						   ((lr && !rr) || (nrcl1 = r->card == CARD_ATOM && exp_is_atom(r))) &&
						   ((lf && !rf) || (nrcl2 = f->card == CARD_ATOM && exp_is_atom(f))) && (nrcl1+nrcl2) <= 1)) {
							left_reference = right_reference = 1;
						}
					} else {
						if (l->card != CARD_ATOM || !exp_is_atom(l)) {
							left_reference += rel_find_exp(rel->l, l) != NULL;
							right_reference += rel_find_exp(rel->r, l) != NULL;
						}
						if (r->card != CARD_ATOM || !exp_is_atom(r)) {
							left_reference += rel_find_exp(rel->l, r) != NULL;
							right_reference += rel_find_exp(rel->r, r) != NULL;
						}
					}
				} else if (flag == cmp_filter) {
					list *l = e->l, *r = e->r;

					for (node *n = l->h ; n ; n = n->next) {
						sql_exp *ee = n->data;

						if (ee->card != CARD_ATOM || !exp_is_atom(ee)) {
							left_reference += rel_find_exp(rel->l, ee) != NULL;
							right_reference += rel_find_exp(rel->r, ee) != NULL;
						}
					}
					for (node *n = r->h ; n ; n = n->next) {
						sql_exp *ee = n->data;

						if (ee->card != CARD_ATOM || !exp_is_atom(ee)) {
							left_reference += rel_find_exp(rel->l, ee) != NULL;
							right_reference += rel_find_exp(rel->r, ee) != NULL;
						}
					}
				}
			}
			if (left_reference && right_reference) {
				append(joinable, e);
			} else {
				append(not_joinable, e);
			}
		}
	}
}

#define is_equi_exp(e) ((e)->flag == cmp_equal || (e)->flag == mark_in || (e)->flag == mark_notin)

static list *
get_equi_joins_first(mvc *sql, list *exps, int *equality_only)
{
	list *new_exps = sa_list(sql->sa);

	for( node *n = exps->h; n; n = n->next ) {
		sql_exp *e = n->data;

		assert(e->type == e_cmp && e->flag != cmp_in && e->flag != cmp_notin && e->flag != cmp_or);
		if (is_equi_exp(e))
			list_append(new_exps, e);
		else
			*equality_only = 0;
	}
	for( node *n = exps->h; n; n = n->next ) {
		sql_exp *e = n->data;

		if (!is_equi_exp(e))
			list_append(new_exps, e);
	}
	return new_exps;
}

static stmt *
rel2bin_join(backend *be, sql_rel *rel, list *refs)
{
	mvc *sql = be->mvc;
	list *l, *sexps = NULL;
	node *en = NULL, *n;
	stmt *left = NULL, *right = NULL, *join = NULL, *jl, *jr;
	stmt *ld = NULL, *rd = NULL;
	int need_left = (rel->flag == LEFT_JOIN);

	if (rel->l) /* first construct the left sub relation */
		left = subrel_bin(be, rel->l, refs);
	if (rel->r) /* first construct the right sub relation */
		right = subrel_bin(be, rel->r, refs);
	left = subrel_project(be, left, refs, rel->l);
	right = subrel_project(be, right, refs, rel->r);
	if (!left || !right)
		return NULL;
	left = row2cols(be, left);
	right = row2cols(be, right);
	/*
 	 * split in 2 steps,
 	 * 	first cheap join(s) (equality or idx)
 	 * 	second selects/filters
	 */
	if (!list_empty(rel->exps)) {
		list *jexps = sa_list(sql->sa);
		sexps = sa_list(sql->sa);

		split_join_exps(rel, jexps, sexps);
		if (list_empty(jexps)) { /* cross product and continue after project */
			stmt *l = bin_first_column(be, left);
			stmt *r = bin_first_column(be, right);
			join = stmt_join(be, l, r, 0, cmp_all, 0, 0, false);
		}

		if (join) {
			en = jexps->h;
		} else {
			list *lje = sa_list(sql->sa), *rje = sa_list(sql->sa), *exps = sa_list(sql->sa);
			int used_hash = 0, idx = 0, equality_only = 1;

			(void) equality_only;
			jexps = get_equi_joins_first(sql, jexps, &equality_only);
			/* generate a relational join (releqjoin) which does a multi attribute (equi) join */
			for( en = jexps->h; en; en = en->next ) {
				int join_idx = be->join_idx;
				sql_exp *e = en->data;
				stmt *s = NULL;
				prop *p;

				/* stop search for equi joins on first non equi */
				if (list_length(lje) && (idx || e->type != e_cmp || e->flag != cmp_equal))
					break;

				/* handle possible index lookups, expressions are in index order! */
				if (!join &&
					(p=find_prop(e->p, PROP_HASHCOL)) != NULL) {
					sql_idx *i = p->value;

					join = s = rel2bin_hash_lookup(be, rel, left, right, i, en);
					if (s) {
						list_append(lje, s->op1);
						list_append(rje, s->op2);
						list_append(exps, NULL);
						used_hash = 1;
					}
				}

				s = exp_bin(be, e, left, right, NULL, NULL, NULL, NULL, 0, 1, 0);
				if (!s) {
					assert(sql->session->status == -10); /* Stack overflow errors shouldn't terminate the server */
					return NULL;
				}
				if (join_idx != be->join_idx)
					idx = 1;
				assert(s->type == st_join || s->type == st_join2 || s->type == st_joinN);
				if (!join)
					join = s;
				if (e->flag != cmp_equal) { /* only collect equi joins */
					en = en->next;
					break;
				}
				list_append(lje, s->op1);
				list_append(rje, s->op2);
				list_append(exps, e);
			}
			if (list_length(lje) > 1) {
				join = releqjoin(be, lje, rje, exps, used_hash, need_left, 0);
			} else if (!join || need_left) {
				sql_exp *e = exps->h->data;
				join = stmt_join(be, lje->h->data, rje->h->data, 0, cmp_equal, need_left, is_semantics(e), false);
			}
		}
	} else {
		stmt *l = bin_first_column(be, left);
		stmt *r = bin_first_column(be, right);
		join = stmt_join(be, l, r, 0, cmp_all, 0, 0, rel->single);
	}
	jl = stmt_result(be, join, 0);
	jr = stmt_result(be, join, 1);
	if (en || (sexps && list_length(sexps))) {
		stmt *sub, *sel = NULL;
		list *nl;

		/* construct relation */
		nl = sa_list(sql->sa);

		/* first project using equi-joins */
		for( n = left->op4.lval->h; n; n = n->next ) {
			stmt *c = n->data;
			const char *rnme = table_name(sql->sa, c);
			const char *nme = column_name(sql->sa, c);
			stmt *s = stmt_project(be, jl, column(be, c) );

			s = stmt_alias(be, s, rnme, nme);
			list_append(nl, s);
		}
		for( n = right->op4.lval->h; n; n = n->next ) {
			stmt *c = n->data;
			const char *rnme = table_name(sql->sa, c);
			const char *nme = column_name(sql->sa, c);
			stmt *s = stmt_project(be, jr, column(be, c) );

			s = stmt_alias(be, s, rnme, nme);
			list_append(nl, s);
		}
		sub = stmt_list(be, nl);

		/* continue with non equi-joins */
		while(sexps) {
			if (!en) {
				en = sexps->h;
				sexps = NULL;
			}
			for( ; en; en = en->next ) {
				stmt *s = exp_bin(be, en->data, sub, NULL, NULL, NULL, NULL, sel, 0, 1, 0);

				if (!s) {
					assert(sql->session->status == -10); /* Stack overflow errors shouldn't terminate the server */
					return NULL;
				}
				if (s->nrcols == 0) {
					stmt *l = bin_first_column(be, sub);
					s = stmt_uselect(be, stmt_const(be, l, stmt_bool(be, 1)), s, cmp_equal, sel, 0, 0);
				}
				sel = s;
			}
		}
		/* recreate join output */
		jl = stmt_project(be, sel, jl);
		jr = stmt_project(be, sel, jr);
	}

	/* construct relation */
	l = sa_list(sql->sa);

	if (rel->op == op_left || rel->op == op_full || is_single(rel)) {
		/* we need to add the missing oid's */
		stmt *l = ld = stmt_mirror(be, bin_first_column(be, left));
		if (rel->op == op_left || rel->op == op_full)
			ld = stmt_tdiff(be, ld, jl, NULL);
		if (rel->single && !list_empty(rel->exps)) {
			join = stmt_semijoin(be, l, jl, NULL, NULL, 0, true);
			jl = stmt_result(be, join, 0);
			jr = stmt_project(be, stmt_result(be, join, 1), jr);
		}
	}
	if (rel->op == op_right || rel->op == op_full) {
		/* we need to add the missing oid's */
		rd = stmt_mirror(be, bin_first_column(be, right));
		rd = stmt_tdiff(be, rd, jr, NULL);
	}

	for( n = left->op4.lval->h; n; n = n->next ) {
		stmt *c = n->data;
		const char *rnme = table_name(sql->sa, c);
		const char *nme = column_name(sql->sa, c);
		stmt *s = stmt_project(be, jl, column(be, c) );

		/* as append isn't save, we append to a new copy */
		if (rel->op == op_left || rel->op == op_full || rel->op == op_right)
			s = create_const_column(be, s);
		if (rel->op == op_left || rel->op == op_full)
			s = stmt_append(be, s, stmt_project(be, ld, c));
		if (rel->op == op_right || rel->op == op_full)
			s = stmt_append(be, s, stmt_const(be, rd, (c->flag&OUTER_ZERO)?stmt_atom_lng(be, 0):stmt_atom(be, atom_general(sql->sa, tail_type(c), NULL))));

		s = stmt_alias(be, s, rnme, nme);
		list_append(l, s);
	}
	for( n = right->op4.lval->h; n; n = n->next ) {
		stmt *c = n->data;
		const char *rnme = table_name(sql->sa, c);
		const char *nme = column_name(sql->sa, c);
		stmt *s = stmt_project(be, jr, column(be, c) );

		/* as append isn't save, we append to a new copy */
		if (rel->op == op_left || rel->op == op_full || rel->op == op_right)
			s = create_const_column(be, s);
		if (rel->op == op_left || rel->op == op_full)
			s = stmt_append(be, s, stmt_const(be, ld, (c->flag&OUTER_ZERO)?stmt_atom_lng(be, 0):stmt_atom(be, atom_general(sql->sa, tail_type(c), NULL))));
		if (rel->op == op_right || rel->op == op_full)
			s = stmt_append(be, s, stmt_project(be, rd, c));

		s = stmt_alias(be, s, rnme, nme);
		list_append(l, s);
	}
	return stmt_list(be, l);
}

static int
exp_is_mark(sql_exp *e)
{
	if (e->type == e_cmp && (e->flag == mark_in || e->flag == mark_notin))
		return 1;
	return 0;
}

static stmt *
rel2bin_antijoin(backend *be, sql_rel *rel, list *refs)
{
	mvc *sql = be->mvc;
	list *l, *jexps = NULL, *mexps = NULL;
	node *en = NULL, *n;
	stmt *left = NULL, *right = NULL, *join = NULL;

	if (rel->l) /* first construct the left sub relation */
		left = subrel_bin(be, rel->l, refs);
	if (rel->r) /* first construct the right sub relation */
		right = subrel_bin(be, rel->r, refs);
	left = subrel_project(be, left, refs, rel->l);
	right = subrel_project(be, right, refs, rel->r);
	if (!left || !right)
		return NULL;
	left = row2cols(be, left);
	right = row2cols(be, right);

	if (rel->exps) {
		jexps = sa_list(sql->sa);
		mexps = sa_list(sql->sa);

		for( en = rel->exps->h; en; en = en->next ) {
			sql_exp *e = en->data;

			assert(e->type == e_cmp);
			if (exp_is_mark(e))
				append(mexps, e);
			else
				append(jexps, e);
		}
	}
	/* handle join-ing conditions first */
	if (!list_empty(jexps)) {
		if (list_empty(mexps))
			mexps = jexps;
	}
	/* handle mark conditions second */
	if (!list_empty(mexps)) {
		assert(list_length(mexps) == 1);
		for( en = mexps->h; en; en = en->next ) {
			sql_exp *e = en->data;
			stmt *ls = exp_bin(be, e->l, left, right, NULL, NULL, NULL, NULL, 0, 0, 0), *rs;
			if (!ls)
				return NULL;

			if (!(rs = exp_bin(be, e->r, left, right, NULL, NULL, NULL, NULL, 0, 0, 0)))
				return NULL;

			if (ls->nrcols == 0)
				ls = stmt_const(be, bin_first_column(be, left), ls);
			if (rs->nrcols == 0)
				rs = stmt_const(be, bin_first_column(be, right), rs);
			join = stmt_tdiff2(be, ls, rs, NULL);
		}
	}

	/* construct relation */
	l = sa_list(sql->sa);

	/* project all the left columns */
	for( n = left->op4.lval->h; n; n = n->next ) {
		stmt *c = n->data;
		const char *rnme = table_name(sql->sa, c);
		const char *nme = column_name(sql->sa, c);
		stmt *s = stmt_project(be, join, column(be, c));

		s = stmt_alias(be, s, rnme, nme);
		list_append(l, s);
	}
	return stmt_list(be, l);
}

static stmt *
rel2bin_semijoin(backend *be, sql_rel *rel, list *refs)
{
	mvc *sql = be->mvc;
	list *l, *sexps = NULL;
	node *en = NULL, *n;
	stmt *left = NULL, *right = NULL, *join = NULL, *jl, *jr, *c, *lcand = NULL;

	if (rel->op == op_anti && !list_empty(rel->exps) && list_length(rel->exps) == 1 && ((sql_exp*)rel->exps->h->data)->flag == mark_notin)
		return rel2bin_antijoin(be, rel, refs);

	if (rel->l) /* first construct the left sub relation */
		left = subrel_bin(be, rel->l, refs);
	if (rel->r) /* first construct the right sub relation */
		right = subrel_bin(be, rel->r, refs);
	if (!left || !right)
		return NULL;
	left = row2cols(be, left);
	right = row2cols(be, right);
	/*
 	 * split in 2 steps,
 	 * 	first cheap join(s) (equality or idx)
 	 * 	second selects/filters
	 */
	if (!list_empty(rel->exps)) {
		list *jexps = sa_list(sql->sa);
		sexps = sa_list(sql->sa);

		split_join_exps(rel, jexps, sexps);
		if (list_empty(jexps)) { /* cross product and continue after project */
			right = subrel_project(be, right, refs, rel->r);
			stmt *l = bin_first_column(be, left);
			stmt *r = bin_first_column(be, right);
			join = stmt_join(be, l, r, 0, cmp_all, 0, 0, false);
			lcand = left->cand;
		}

		if (join) {
			en = jexps->h;
		} else {
			list *lje = sa_list(sql->sa), *rje = sa_list(sql->sa), *exps = sa_list(sql->sa);
			int idx = 0, equality_only = 1;

			jexps = get_equi_joins_first(sql, jexps, &equality_only);
			if (!equality_only || list_length(jexps) > 1) {
				left = subrel_project(be, left, refs, rel->l);
				equality_only = 0;
			}
			right = subrel_project(be, right, refs, rel->r);

			for( en = jexps->h; en; en = en->next ) {
				int join_idx = be->join_idx;
				sql_exp *e = en->data;
				stmt *s = NULL;

				/* only handle simple joins here */
				if ((exp_has_func(e) && e->flag != cmp_filter) ||
					e->flag == cmp_or || (e->f && e->anti)) {
					if (!join && !list_length(lje)) {
						stmt *l = bin_first_column(be, left);
						stmt *r = bin_first_column(be, right);
						join = stmt_join(be, l, r, 0, cmp_all, 0, 0, false);
					}
					break;
				}
				if (list_length(lje) && (idx || e->type != e_cmp || (e->flag != cmp_equal && e->flag != cmp_filter) ||
				(join && e->flag == cmp_filter)))
					break;

				if (equality_only) {
					stmt *r, *l = exp_bin(be, e->l, left, NULL, NULL, NULL, NULL, NULL, 0, 0, 0);
					int swap = 0;

					if (!l) {
						swap = 1;
						l = exp_bin(be, e->l, right, NULL, NULL, NULL, NULL, NULL, 0, 0, 0);
					}
					r = exp_bin(be, e->r, left, right, NULL, NULL, NULL, NULL, 0, 0, 0);

					if (swap) {
						stmt *t = l;
						l = r;
						r = t;
					}

					if (!l || !r)
						return NULL;
					s = stmt_join_cand(be, column(be, l), column(be, r), left->cand, NULL/*right->cand*/, e->anti, (comp_type) e->flag, 0, is_semantics(e), false);
					lcand = left->cand;
				} else {
					s = exp_bin(be, e, left, right, NULL, NULL, NULL, NULL, 0, 1, 0);
				}
				if (!s) {
					assert(sql->session->status == -10); /* Stack overflow errors shouldn't terminate the server */
					return NULL;
				}
				if (join_idx != be->join_idx)
					idx = 1;
				/* stop on first non equality join */
				if (!join) {
					if (s->type != st_join && s->type != st_join2 && s->type != st_joinN) {
						if (!en->next && (s->type == st_uselect || s->type == st_uselect2))
							join = s;
						else
							break;
					}
					join = s;
				} else if (s->type != st_join && s->type != st_join2 && s->type != st_joinN) {
					/* handle select expressions */
					break;
				}
				if (s->type == st_join || s->type == st_join2 || s->type == st_joinN) {
					list_append(lje, s->op1);
					list_append(rje, s->op2);
					list_append(exps, e);
				}
			}
			if (list_length(lje) > 1) {
				join = releqjoin(be, lje, rje, exps, 0 /* use hash */, 0, 0);
			} else if (!join && list_length(lje) == list_length(rje) && list_length(lje)) {
				sql_exp *e = exps->h->data;
				join = stmt_join(be, lje->h->data, rje->h->data, 0, cmp_equal, 0, is_semantics(e), false);
			} else if (!join) {
				stmt *l = bin_first_column(be, left);
				stmt *r = bin_first_column(be, right);
				join = stmt_join(be, l, r, 0, cmp_all, 0, 0, false);
			}
		}
	} else {
		right = subrel_project(be, right, refs, rel->r);
		stmt *l = bin_first_column(be, left);
		stmt *r = bin_first_column(be, right);
		join = stmt_join(be, l, r, 0, cmp_all, 0, 0, false);
		lcand = left->cand;
	}
	jl = stmt_result(be, join, 0);
	if (en || (sexps && list_length(sexps))) {
		stmt *sub, *sel = NULL;
		list *nl;

		jr = stmt_result(be, join, 1);
		/* construct relation */
		nl = sa_list(sql->sa);

		/* first project after equi-joins */
		for( n = left->op4.lval->h; n; n = n->next ) {
			stmt *c = n->data;
			const char *rnme = table_name(sql->sa, c);
			const char *nme = column_name(sql->sa, c);
			stmt *s = stmt_project(be, jl, column(be, c) );

			s = stmt_alias(be, s, rnme, nme);
			list_append(nl, s);
		}
		for( n = right->op4.lval->h; n; n = n->next ) {
			stmt *c = n->data;
			const char *rnme = table_name(sql->sa, c);
			const char *nme = column_name(sql->sa, c);
			stmt *s = stmt_project(be, jr, column(be, c) );

			s = stmt_alias(be, s, rnme, nme);
			list_append(nl, s);
		}
		sub = stmt_list(be, nl);

		/* continue with non equi-joins */
		while(sexps) {
			if (!en) {
				en = sexps->h;
				sexps = NULL;
			}
			for( ; en; en = en->next ) {
				stmt *s = exp_bin(be, en->data, sub, NULL, NULL, NULL, NULL, sel, 0, 1, 0);

				if (!s) {
					assert(sql->session->status == -10); /* Stack overflow errors shouldn't terminate the server */
					return NULL;
				}
				if (s->nrcols == 0) {
					stmt *l = bin_first_column(be, sub);
					s = stmt_uselect(be, stmt_const(be, l, stmt_bool(be, 1)), s, cmp_equal, sel, 0, 0);
				}
				sel = s;
			}
		}
		/* recreate join output */
		jl = stmt_project(be, sel, jl);
	}

	/* construct relation */
	l = sa_list(sql->sa);

	/* We did a full join, thats too much.
	   Reduce this using difference and intersect */
	c = stmt_mirror(be, bin_first_column(be, left));
	if (rel->op == op_anti) {
		join = stmt_tdiff(be, c, jl, lcand);
	} else {
		if (lcand)
			join = stmt_semijoin(be, c, jl, lcand, NULL/*right->cand*/, 0, false);
		else
			join = stmt_tinter(be, c, jl, false);
	}

	/* project all the left columns */
	for( n = left->op4.lval->h; n; n = n->next ) {
		stmt *c = n->data;
		const char *rnme = table_name(sql->sa, c);
		const char *nme = column_name(sql->sa, c);
		stmt *s = stmt_project(be, join, column(be, c));

		s = stmt_alias(be, s, rnme, nme);
		list_append(l, s);
	}
	return stmt_list(be, l);
}

static stmt *
rel2bin_distinct(backend *be, stmt *s, stmt **distinct)
{
	mvc *sql = be->mvc;
	node *n;
	stmt *g = NULL, *grp = NULL, *ext = NULL, *cnt = NULL;
	list *rl = sa_list(sql->sa), *tids;

	/* single values are unique */
	if (s->key && s->nrcols == 0)
		return s;

	/* Use 'all' tid columns */
	if (/* DISABLES CODE */ (0) && (tids = bin_find_columns(be, s, TID)) != NULL) {
		for (n = tids->h; n; n = n->next) {
			stmt *t = n->data;

			g = stmt_group(be, column(be, t), grp, ext, cnt, !n->next);
			grp = stmt_result(be, g, 0);
			ext = stmt_result(be, g, 1);
			cnt = stmt_result(be, g, 2);
		}
	} else {
		for (n = s->op4.lval->h; n; n = n->next) {
			stmt *t = n->data;

			g = stmt_group(be, column(be, t), grp, ext, cnt, !n->next);
			grp = stmt_result(be, g, 0);
			ext = stmt_result(be, g, 1);
			cnt = stmt_result(be, g, 2);
		}
	}
	if (!ext)
		return NULL;

	for (n = s->op4.lval->h; n; n = n->next) {
		stmt *t = n->data;

		list_append(rl, stmt_project(be, ext, t));
	}

	if (distinct)
		*distinct = ext;
	s = stmt_list(be, rl);
	return s;
}

static stmt *
rel_rename(backend *be, sql_rel *rel, stmt *sub)
{
	mvc *sql = be->mvc;

	(void) sql;
	if (rel->exps) {
		node *en, *n;
		list *l = sa_list(be->mvc->sa);

		for( en = rel->exps->h, n = sub->op4.lval->h; en && n; en = en->next, n = n->next ) {
			sql_exp *exp = en->data;
			stmt *s = n->data;

			if (!s) {
				assert(sql->session->status == -10); /* Stack overflow errors shouldn't terminate the server */
				return NULL;
			}
			s = stmt_rename(be, exp, s);
			list_append(l, s);
		}
		sub = stmt_list(be, l);
	}
	return sub;
}

static stmt *
rel2bin_union(backend *be, sql_rel *rel, list *refs)
{
	mvc *sql = be->mvc;
	list *l;
	node *n, *m;
	stmt *left = NULL, *right = NULL, *sub;

	if (rel->l) /* first construct the left sub relation */
		left = subrel_bin(be, rel->l, refs);
	if (rel->r) /* first construct the right sub relation */
		right = subrel_bin(be, rel->r, refs);
	left = subrel_project(be, left, refs, rel->l);
	right = subrel_project(be, right, refs, rel->r);
	if (!left || !right)
		return NULL;

	/* construct relation */
	l = sa_list(sql->sa);
	for( n = left->op4.lval->h, m = right->op4.lval->h; n && m;
		 n = n->next, m = m->next ) {
		stmt *c1 = n->data;
		stmt *c2 = m->data;
		const char *rnme = table_name(sql->sa, c1);
		const char *nme = column_name(sql->sa, c1);
		stmt *s;

		s = stmt_append(be, create_const_column(be, c1), c2);
		s = stmt_alias(be, s, rnme, nme);
		list_append(l, s);
	}
	sub = stmt_list(be, l);

	sub = rel_rename(be, rel, sub);
	if (need_distinct(rel))
		sub = rel2bin_distinct(be, sub, NULL);
	return sub;
}

static stmt *
rel2bin_except(backend *be, sql_rel *rel, list *refs)
{
	mvc *sql = be->mvc;
	sql_subtype *lng = sql_bind_localtype("lng");
	list *stmts;
	node *n, *m;
	stmt *left = NULL, *right = NULL, *sub;
	sql_subfunc *min;

	stmt *lg = NULL, *rg = NULL;
	stmt *lgrp = NULL, *rgrp = NULL;
	stmt *lext = NULL, *rext = NULL, *next = NULL;
	stmt *lcnt = NULL, *rcnt = NULL, *ncnt = NULL, *zero = NULL;
	stmt *s, *lm, *rm;
	list *lje = sa_list(sql->sa);
	list *rje = sa_list(sql->sa);

	if (rel->l) /* first construct the left sub relation */
		left = subrel_bin(be, rel->l, refs);
	if (rel->r) /* first construct the right sub relation */
		right = subrel_bin(be, rel->r, refs);
	if (!left || !right)
		return NULL;
	left = subrel_project(be, left, refs, rel->l);
	right = subrel_project(be, right, refs, rel->r);
	left = row2cols(be, left);
	right = row2cols(be, right);

	/*
	 * The multi column except is handled using group by's and
	 * group size counts on both sides of the intersect. We then
	 * return for each group of L with min(L.count,R.count),
	 * number of rows.
	 */
	for (n = left->op4.lval->h; n; n = n->next) {
		lg = stmt_group(be, column(be, n->data), lgrp, lext, lcnt, !n->next);
		lgrp = stmt_result(be, lg, 0);
		lext = stmt_result(be, lg, 1);
		lcnt = stmt_result(be, lg, 2);
	}
	for (n = right->op4.lval->h; n; n = n->next) {
		rg = stmt_group(be, column(be, n->data), rgrp, rext, rcnt, !n->next);
		rgrp = stmt_result(be, rg, 0);
		rext = stmt_result(be, rg, 1);
		rcnt = stmt_result(be, rg, 2);
	}

	if (!lg || !rg)
		return NULL;

	if (need_distinct(rel)) {
		lcnt = stmt_const(be, lcnt, stmt_atom_lng(be, 1));
		rcnt = stmt_const(be, rcnt, stmt_atom_lng(be, 1));
	}

	/* now find the matching groups */
	for (n = left->op4.lval->h, m = right->op4.lval->h; n && m; n = n->next, m = m->next) {
		stmt *l = column(be, n->data);
		stmt *r = column(be, m->data);

		l = stmt_project(be, lext, l);
		r = stmt_project(be, rext, r);
		list_append(lje, l);
		list_append(rje, r);
	}
	s = releqjoin(be, lje, rje, NULL, 0 /* use hash */, 0, 1 /*is_semantics*/);
	lm = stmt_result(be, s, 0);
	rm = stmt_result(be, s, 1);

	s = stmt_mirror(be, lext);
	s = stmt_tdiff(be, s, lm, NULL);

	/* first we find those missing in R */
	next = stmt_project(be, s, lext);
	ncnt = stmt_project(be, s, lcnt);
	zero = stmt_const(be, s, stmt_atom_lng(be, 0));

	/* ext, lcount, rcount */
	lext = stmt_project(be, lm, lext);
	lcnt = stmt_project(be, lm, lcnt);
	rcnt = stmt_project(be, rm, rcnt);

	/* append those missing in L */
	lext = stmt_append(be, lext, next);
	lcnt = stmt_append(be, lcnt, ncnt);
	rcnt = stmt_append(be, rcnt, zero);

 	min = sql_bind_func(sql->sa, sql->session->schema, "sql_sub", lng, lng, F_FUNC);
	s = stmt_binop(be, lcnt, rcnt, min); /* use count */

	/* now we have gid,cnt, blowup to full groupsizes */
	s = stmt_gen_group(be, lext, s);

	/* project columns of left hand expression */
	stmts = sa_list(sql->sa);
	for (n = left->op4.lval->h; n; n = n->next) {
		stmt *c1 = column(be, n->data);
		const char *rnme = NULL;
		const char *nme = column_name(sql->sa, c1);

		/* retain name via the stmt_alias */
		c1 = stmt_project(be, s, c1);

		rnme = table_name(sql->sa, c1);
		c1 = stmt_alias(be, c1, rnme, nme);
		list_append(stmts, c1);
	}
	sub = stmt_list(be, stmts);
	return rel_rename(be, rel, sub);
}

static stmt *
rel2bin_inter(backend *be, sql_rel *rel, list *refs)
{
	mvc *sql = be->mvc;
	sql_subtype *lng = sql_bind_localtype("lng");
	list *stmts;
	node *n, *m;
	stmt *left = NULL, *right = NULL, *sub;
 	sql_subfunc *min;

	stmt *lg = NULL, *rg = NULL;
	stmt *lgrp = NULL, *rgrp = NULL;
	stmt *lext = NULL, *rext = NULL;
	stmt *lcnt = NULL, *rcnt = NULL;
	stmt *s, *lm, *rm;
	list *lje = sa_list(sql->sa);
	list *rje = sa_list(sql->sa);

	if (rel->l) /* first construct the left sub relation */
		left = subrel_bin(be, rel->l, refs);
	if (rel->r) /* first construct the right sub relation */
		right = subrel_bin(be, rel->r, refs);
	left = subrel_project(be, left, refs, rel->l);
	right = subrel_project(be, right, refs, rel->r);
	if (!left || !right)
		return NULL;
	left = row2cols(be, left);

	/*
	 * The multi column intersect is handled using group by's and
	 * group size counts on both sides of the intersect. We then
	 * return for each group of L with min(L.count,R.count),
	 * number of rows.
	 */
	for (n = left->op4.lval->h; n; n = n->next) {
		lg = stmt_group(be, column(be, n->data), lgrp, lext, lcnt, !n->next);
		lgrp = stmt_result(be, lg, 0);
		lext = stmt_result(be, lg, 1);
		lcnt = stmt_result(be, lg, 2);
	}
	for (n = right->op4.lval->h; n; n = n->next) {
		rg = stmt_group(be, column(be, n->data), rgrp, rext, rcnt, !n->next);
		rgrp = stmt_result(be, rg, 0);
		rext = stmt_result(be, rg, 1);
		rcnt = stmt_result(be, rg, 2);
	}

	if (!lg || !rg)
		return NULL;

	if (need_distinct(rel)) {
		lcnt = stmt_const(be, lcnt, stmt_atom_lng(be, 1));
		rcnt = stmt_const(be, rcnt, stmt_atom_lng(be, 1));
	}

	/* now find the matching groups */
	for (n = left->op4.lval->h, m = right->op4.lval->h; n && m; n = n->next, m = m->next) {
		stmt *l = column(be, n->data);
		stmt *r = column(be, m->data);

		l = stmt_project(be, lext, l);
		r = stmt_project(be, rext, r);
		list_append(lje, l);
		list_append(rje, r);
	}
	s = releqjoin(be, lje, rje, NULL, 0 /* use hash */, 0, 1 /* is_semantics */);
	lm = stmt_result(be, s, 0);
	rm = stmt_result(be, s, 1);

	/* ext, lcount, rcount */
	lext = stmt_project(be, lm, lext);
	lcnt = stmt_project(be, lm, lcnt);
	rcnt = stmt_project(be, rm, rcnt);

 	min = sql_bind_func(sql->sa, sql->session->schema, "sql_min", lng, lng, F_FUNC);
	s = stmt_binop(be, lcnt, rcnt, min);

	/* now we have gid,cnt, blowup to full groupsizes */
	s = stmt_gen_group(be, lext, s);

	/* project columns of left hand expression */
	stmts = sa_list(sql->sa);
	for (n = left->op4.lval->h; n; n = n->next) {
		stmt *c1 = column(be, n->data);
		const char *rnme = NULL;
		const char *nme = column_name(sql->sa, c1);

		/* retain name via the stmt_alias */
		c1 = stmt_project(be, s, c1);

		rnme = table_name(sql->sa, c1);
		c1 = stmt_alias(be, c1, rnme, nme);
		list_append(stmts, c1);
	}
	sub = stmt_list(be, stmts);
	return rel_rename(be, rel, sub);
}

static stmt *
sql_reorder(backend *be, stmt *order, stmt *s)
{
	list *l = sa_list(be->mvc->sa);
	node *n;

	for (n = s->op4.lval->h; n; n = n->next) {
		stmt *sc = n->data;
		const char *cname = column_name(be->mvc->sa, sc);
		const char *tname = table_name(be->mvc->sa, sc);

		sc = stmt_project(be, order, sc);
		sc = stmt_alias(be, sc, tname, cname );
		list_append(l, sc);
	}
	return stmt_list(be, l);
}

static sql_exp*
topn_limit(sql_rel *rel)
{
	if (rel->exps) {
		sql_exp *limit = rel->exps->h->data;
		if (exp_is_null(limit)) /* If the limit is NULL, ignore the value */
			return NULL;
		return limit;
	}
	return NULL;
}

static sql_exp*
topn_offset( sql_rel *rel )
{
	if (rel->exps && list_length(rel->exps) > 1) {
		sql_exp *offset = rel->exps->h->next->data;

		return offset;
	}
	return NULL;
}

static stmt *
rel2bin_project(backend *be, sql_rel *rel, list *refs, sql_rel *topn)
{
	mvc *sql = be->mvc;
	list *pl;
	node *en, *n;
	stmt *sub = NULL, *psub = NULL;
	stmt *l = NULL;

	if (topn) {
		sql_exp *le = topn_limit(topn);
		sql_exp *oe = topn_offset(topn);

		if (!le) { /* Don't push only offset */
			topn = NULL;
		} else {
			l = exp_bin(be, le, NULL, NULL, NULL, NULL, NULL, NULL, 0, 0, 0);
			if(!l)
				return NULL;
			if (oe) {
				sql_subtype *lng = sql_bind_localtype("lng");
				sql_subfunc *add = sql_bind_func_result(sql->sa, sql->session->schema, "sql_add", F_FUNC, lng, 2, lng, lng);
				stmt *o = exp_bin(be, oe, NULL, NULL, NULL, NULL, NULL, NULL, 0, 0, 0);
				if(!o)
					return NULL;
				l = stmt_binop(be, l, o, add);
			}
		}
	}

	if (!rel->exps)
		return stmt_none(be);

	if (rel->l) { /* first construct the sub relation */
		sql_rel *l = rel->l;
		if (l->op == op_ddl) {
			sql_table *t = rel_ddl_table_get(l);

			if (t)
				sub = rel2bin_sql_table(be, t);
		} else {
			sub = subrel_bin(be, rel->l, refs);
		}
		sub = subrel_project(be, sub, refs, rel->l);
		if (!sub)
			return NULL;
	}

	pl = sa_list(sql->sa);
	if (sub)
		pl->expected_cnt = list_length(sub->op4.lval);
	psub = stmt_list(be, pl);
	for( en = rel->exps->h; en; en = en->next ) {
		sql_exp *exp = en->data;
		stmt *s = exp_bin(be, exp, sub, NULL /*psub*/, NULL, NULL, NULL, NULL, 0, 0, 0);

		if (!s) /* try with own projection as well */
			s = exp_bin(be, exp, sub, psub, NULL, NULL, NULL, NULL, 0, 0, 0);
		if (!s) /* error */
			return NULL;
		/* single value with limit */
		if (topn && rel->r && sub && sub->nrcols == 0 && s->nrcols == 0)
			s = const_column(be, s);
		else if (sub && sub->nrcols >= 1 && s->nrcols == 0)
			s = stmt_const(be, bin_first_column(be, sub), s);

		if (!exp_name(exp))
			exp_label(sql->sa, exp, ++sql->label);
		s = stmt_rename(be, exp, s);
		column_name(sql->sa, s); /* save column name */
		list_append(pl, s);
	}
	stmt_set_nrcols(psub);

	/* In case of a topn
		if both order by and distinct: then get first order by col
		do topn on it. Project all again! Then rest
	*/
	if (topn && rel->r) {
		list *oexps = rel->r, *npl = sa_list(sql->sa);
		/* distinct, topn returns atleast N (unique groups) */
		int distinct = need_distinct(rel);
		stmt *limit = NULL, *lpiv = NULL, *lgid = NULL;

		for (n=oexps->h; n; n = n->next) {
			sql_exp *orderbycole = n->data;
 			int last = (n->next == NULL);

			stmt *orderbycolstmt = exp_bin(be, orderbycole, sub, psub, NULL, NULL, NULL, NULL, 0, 0, 0);

			if (!orderbycolstmt)
				return NULL;

			/* handle constants */
			if (orderbycolstmt->nrcols == 0 && !last) /* no need to sort on constant */
				continue;
			orderbycolstmt = column(be, orderbycolstmt);
			if (!limit) {	/* topn based on a single column */
				limit = stmt_limit(be, orderbycolstmt, NULL, NULL, stmt_atom_lng(be, 0), l, distinct, is_ascending(orderbycole), nulls_last(orderbycole), last, 1);
			} else { 	/* topn based on 2 columns */
				limit = stmt_limit(be, orderbycolstmt, lpiv, lgid, stmt_atom_lng(be, 0), l, distinct, is_ascending(orderbycole), nulls_last(orderbycole), last, 1);
			}
			if (!limit)
				return NULL;
			lpiv = limit;
			if (!last) {
				lpiv = stmt_result(be, limit, 0);
				lgid = stmt_result(be, limit, 1);
			}
		}

		limit = lpiv;
		for ( n=pl->h ; n; n = n->next)
			list_append(npl, stmt_project(be, limit, column(be, n->data)));
		psub = stmt_list(be, npl);

		/* also rebuild sub as multiple orderby expressions may use the sub table (ie aren't part of the result columns) */
		pl = sub->op4.lval;
		npl = sa_list(sql->sa);
		for ( n=pl->h ; n; n = n->next) {
			list_append(npl, stmt_project(be, limit, column(be, n->data)));
		}
		sub = stmt_list(be, npl);
	}
	if (need_distinct(rel)) {
		stmt *distinct = NULL;
		psub = rel2bin_distinct(be, psub, &distinct);
		/* also rebuild sub as multiple orderby expressions may use the sub table (ie aren't part of the result columns) */
		if (sub && distinct) {
			list *npl = sa_list(sql->sa);

			pl = sub->op4.lval;
			for ( n=pl->h ; n; n = n->next)
				list_append(npl, stmt_project(be, distinct, column(be, n->data)));
			sub = stmt_list(be, npl);
		}
	}
	if (/*(!topn || need_distinct(rel)) &&*/ rel->r) {
		list *oexps = rel->r;
		stmt *orderby_ids = NULL, *orderby_grp = NULL;

		for (en = oexps->h; en; en = en->next) {
			stmt *orderby = NULL;
			sql_exp *orderbycole = en->data;
			stmt *orderbycolstmt = exp_bin(be, orderbycole, sub, psub, NULL, NULL, NULL, NULL, 0, 0, 0);

			if (!orderbycolstmt) {
				assert(sql->session->status == -10); /* Stack overflow errors shouldn't terminate the server */
				return NULL;
			}
			/* single values don't need sorting */
			if (orderbycolstmt->nrcols == 0)
				continue;
			if (orderby_ids)
				orderby = stmt_reorder(be, orderbycolstmt, is_ascending(orderbycole), nulls_last(orderbycole), orderby_ids, orderby_grp);
			else
				orderby = stmt_order(be, orderbycolstmt, is_ascending(orderbycole), nulls_last(orderbycole));
			orderby_ids = stmt_result(be, orderby, 1);
			orderby_grp = stmt_result(be, orderby, 2);
		}
		if (orderby_ids)
			psub = sql_reorder(be, orderby_ids, psub);
	}
	return psub;
}

static stmt *
rel2bin_predicate(backend *be)
{
	return const_column(be, stmt_bool(be, 1));
}

static stmt *
rel2bin_select(backend *be, sql_rel *rel, list *refs)
{
	mvc *sql = be->mvc;
	node *en;
	stmt *sub = NULL, *sel = NULL;
	stmt *predicate = NULL;

	if (rel->l) { /* first construct the sub relation */
		sub = subrel_bin(be, rel->l, refs);
		sel = sub->cand;
		if (!sub)
			return NULL;
		sub = row2cols(be, sub);
	}
	if (!sub && !predicate)
		predicate = rel2bin_predicate(be);
	if (!rel->exps || !rel->exps->h) {
		if (sub)
			return sub;
		if (predicate)
			return predicate;
		assert(0);
		return stmt_const(be, bin_first_column(be, sub), stmt_bool(be, 1));
	}
	if (!sub && predicate) {
		list *l = sa_list(sql->sa);
		assert(predicate);
		append(l, predicate);
		sub = stmt_list(be, l);
	}
	/* handle possible index lookups */
	/* expressions are in index order ! */
	if (sub && (en = rel->exps->h) != NULL) {
		sql_exp *e = en->data;
		prop *p;

		if ((p=find_prop(e->p, PROP_HASHCOL)) != NULL) {
			sql_idx *i = p->value;

			assert(0);
			sel = rel2bin_hash_lookup(be, rel, sub, NULL, i, en);
		}
	}
	for( en = rel->exps->h; en; en = en->next ) {
		sql_exp *e = en->data;
		stmt *s = exp_bin(be, e, sub, NULL, NULL, NULL, NULL, sel, 0, 1, 0);

		if (!s) {
			assert(sql->session->status == -10); /* Stack overflow errors shouldn't terminate the server */
			return NULL;
		}
		if (s->nrcols == 0){
			if (!predicate && sub)
				predicate = stmt_const(be, bin_first_column(be, sub), stmt_bool(be, 1));
			if (e->type != e_cmp) {
				sql_subtype *bt = sql_bind_localtype("bit");

				s = stmt_convert(be, s, NULL, exp_subtype(e), bt);
			}
			sel = stmt_uselect(be, predicate, s, cmp_equal, sel, 0, 0);
		} else if (e->type != e_cmp) {
			sel = stmt_uselect(be, s, stmt_bool(be, 1), cmp_equal, sel, 0, 0);
		} else {
			sel = s;
		}
	}

	if (sub && sel) {
		sub = stmt_list(be, sub->op4.lval); /* protect against references */
		sub->cand = sel;
	}
	return sub;
}

static stmt *
rel2bin_groupby(backend *be, sql_rel *rel, list *refs)
{
	mvc *sql = be->mvc;
	list *l, *aggrs, *gbexps = sa_list(sql->sa);
	node *n, *en;
	stmt *sub = NULL, *cursub;
	stmt *groupby = NULL, *grp = NULL, *ext = NULL, *cnt = NULL;

	if (rel->l) { /* first construct the sub relation */
		sub = subrel_bin(be, rel->l, refs);
		sub = subrel_project(be, sub, refs, rel->l);
		if (!sub)
			return NULL;
	}

	if (sub && sub->type == st_list && sub->op4.lval->h && !((stmt*)sub->op4.lval->h->data)->nrcols) {
		list *newl = sa_list(sql->sa);
		node *n;

		for(n=sub->op4.lval->h; n; n = n->next) {
			const char *cname = column_name(sql->sa, n->data);
			const char *tname = table_name(sql->sa, n->data);
			stmt *s = column(be, n->data);

			s = stmt_alias(be, s, tname, cname );
			append(newl, s);
		}
		sub = stmt_list(be, newl);
	}

	/* groupby columns */

	/* Keep groupby columns, sub that they can be lookup in the aggr list */
	if (rel->r) {
		list *exps = rel->r;

		for( en = exps->h; en; en = en->next ) {
			sql_exp *e = en->data;
			stmt *gbcol = exp_bin(be, e, sub, NULL, NULL, NULL, NULL, NULL, 0, 0, 0);

			if (!gbcol) {
				assert(sql->session->status == -10); /* Stack overflow errors shouldn't terminate the server */
				return NULL;
			}
			if (!gbcol->nrcols)
				gbcol = stmt_const(be, bin_first_column(be, sub), gbcol);
			groupby = stmt_group(be, gbcol, grp, ext, cnt, !en->next);
			grp = stmt_result(be, groupby, 0);
			ext = stmt_result(be, groupby, 1);
			cnt = stmt_result(be, groupby, 2);
			gbcol = stmt_alias(be, gbcol, exp_find_rel_name(e), exp_name(e));
			list_append(gbexps, gbcol);
		}
	}
	/* now aggregate */
	l = sa_list(sql->sa);
	aggrs = rel->exps;
	cursub = stmt_list(be, l);
	for( n = aggrs->h; n; n = n->next ) {
		sql_exp *aggrexp = n->data;

		stmt *aggrstmt = NULL;

		/* first look in the current aggr list (l) and group by column list */
		if (l && !aggrstmt && aggrexp->type == e_column)
			aggrstmt = list_find_column(be, l, aggrexp->l, aggrexp->r);
		if (gbexps && !aggrstmt && aggrexp->type == e_column) {
			aggrstmt = list_find_column(be, gbexps, aggrexp->l, aggrexp->r);
			if (aggrstmt && groupby) {
				aggrstmt = stmt_project(be, ext, aggrstmt);
				if (list_length(gbexps) == 1)
					aggrstmt->key = 1;
			}
		}

		if (!aggrstmt)
			aggrstmt = exp_bin(be, aggrexp, sub, NULL, grp, ext, cnt, NULL, 0, 0, 0);
		/* maybe the aggr uses intermediate results of this group by,
		   therefore we pass the group by columns too
		 */
		if (!aggrstmt)
			aggrstmt = exp_bin(be, aggrexp, sub, cursub, grp, ext, cnt, NULL, 0, 0, 0);
		if (!aggrstmt) {
			assert(sql->session->status == -10); /* Stack overflow errors shouldn't terminate the server */
			return NULL;
		}

		if (!aggrstmt->nrcols && ext && ext->nrcols)
			aggrstmt = stmt_const(be, ext, aggrstmt);

		aggrstmt = stmt_rename(be, aggrexp, aggrstmt);
		list_append(l, aggrstmt);
	}
	stmt_set_nrcols(cursub);
	return cursub;
}

static stmt *
rel2bin_topn(backend *be, sql_rel *rel, list *refs)
{
	mvc *sql = be->mvc;
	sql_exp *oe = NULL, *le = NULL;
	stmt *sub = NULL, *l = NULL, *o = NULL;
	node *n;

	if (rel->l) { /* first construct the sub relation */
		sql_rel *rl = rel->l;

		if (rl->op == op_project) {
			sub = rel2bin_project(be, rl, refs, rel);
		} else {
			sub = subrel_bin(be, rl, refs);
		}
		sub = subrel_project(be, sub, refs, rl);
	}
	if (!sub)
		return NULL;

	le = topn_limit(rel);
	oe = topn_offset(rel);

	n = sub->op4.lval->h;
	if (n) {
		stmt *limit = NULL, *sc = n->data;
		const char *cname = column_name(sql->sa, sc);
		const char *tname = table_name(sql->sa, sc);
		list *newl = sa_list(sql->sa);

		if (le)
			l = exp_bin(be, le, NULL, NULL, NULL, NULL, NULL, NULL, 0, 0, 0);
		if (oe)
			o = exp_bin(be, oe, NULL, NULL, NULL, NULL, NULL, NULL, 0, 0, 0);

		if (!l)
			l = stmt_atom_lng_nil(be);
		if (!o)
			o = stmt_atom_lng(be, 0);
		if (!l || !o)
			return NULL;

		sc = column(be, sc);
		limit = stmt_limit(be, stmt_alias(be, sc, tname, cname), NULL, NULL, o, l, 0,0,0,0,0);

		for ( ; n; n = n->next) {
			stmt *sc = n->data;
			const char *cname = column_name(sql->sa, sc);
			const char *tname = table_name(sql->sa, sc);

			sc = column(be, sc);
			sc = stmt_project(be, limit, sc);
			list_append(newl, stmt_alias(be, sc, tname, cname));
		}
		sub = stmt_list(be, newl);
	}
	return sub;
}

static stmt *
rel2bin_sample(backend *be, sql_rel *rel, list *refs)
{
	mvc *sql = be->mvc;
	list *newl;
	stmt *sub = NULL, *sample_size = NULL, *sample = NULL, *seed = NULL;
	node *n;

	if (rel->l) /* first construct the sub relation */
		sub = subrel_bin(be, rel->l, refs);
	sub = subrel_project(be, sub, refs, rel->l);
	if (!sub)
		return NULL;

	n = sub->op4.lval->h;
	newl = sa_list(sql->sa);

	if (n) {
		stmt *sc = n->data;
		const char *cname = column_name(sql->sa, sc);
		const char *tname = table_name(sql->sa, sc);

		 if (!(sample_size = exp_bin(be, rel->exps->h->data, NULL, NULL, NULL, NULL, NULL, NULL, 0, 0, 0)))
			return NULL;

		if (rel->exps->cnt == 2) {
			seed = exp_bin(be, rel->exps->h->next->data, NULL, NULL, NULL, NULL, NULL, NULL, 0, 0, 0);
			if (!seed)
				return NULL;
		}

		sc = column(be, sc);
		sample = stmt_sample(be, stmt_alias(be, sc, tname, cname),sample_size, seed);

		for ( ; n; n = n->next) {
			stmt *sc = n->data;
			const char *cname = column_name(sql->sa, sc);
			const char *tname = table_name(sql->sa, sc);

			sc = column(be, sc);
			sc = stmt_project(be, sample, sc);
			list_append(newl, stmt_alias(be, sc, tname, cname));
		}
	}
	sub = stmt_list(be, newl);
	return sub;
}

static stmt *
sql_parse(backend *be, const char *query, char mode)
{
	sql_rel *rel = rel_parse(be->mvc, be->mvc->session->schema, (char*)query, mode);
	stmt *sq = NULL;

	if ((rel = sql_processrelation(be->mvc, rel, 1, 1)))
		sq = rel_bin(be, rel);
	return sq;
}

static stmt *
insert_check_ukey(backend *be, list *inserts, sql_key *k, stmt *idx_inserts)
{
	mvc *sql = be->mvc;
/* pkey's cannot have NULLs, ukeys however can
   current implementation switches on 'NOT NULL' on primary key columns */

	char *msg = NULL;
	stmt *res;

	sql_subtype *lng = sql_bind_localtype("lng");
	sql_subfunc *cnt = sql_bind_func(sql->sa, sql->session->schema, "count", sql_bind_localtype("void"), NULL, F_AGGR);
	sql_subtype *bt = sql_bind_localtype("bit");
	stmt *dels = stmt_tid(be, k->t, 0);
	sql_subfunc *ne = sql_bind_func_result(sql->sa, sql->session->schema, "<>", F_FUNC, bt, 2, lng, lng);

	if (list_length(k->columns) > 1) {
		node *m;
		stmt *s = list_fetch(inserts, 0), *ins = s;
		sql_subfunc *sum;
		stmt *ssum = NULL;
		stmt *col = NULL;

		s = ins;
		/* 1st stage: find out if original contains same values */
		if (/*s->key &&*/ s->nrcols == 0) {
			s = NULL;
			if (k->idx && hash_index(k->idx->type))
				s = stmt_uselect(be, stmt_idx(be, k->idx, dels, dels->partition), idx_inserts, cmp_equal, s, 0, 1 /* is_semantics*/);
			for (m = k->columns->h; m; m = m->next) {
				sql_kc *c = m->data;
				stmt *cs = list_fetch(inserts, c->c->colnr);

				col = stmt_col(be, c->c, dels, dels->partition);
				if ((k->type == ukey) && stmt_has_null(col)) {
					stmt *nn = stmt_selectnonil(be, col, s);
					s = stmt_uselect( be, col, cs, cmp_equal, nn, 0, 0);
				} else {
					s = stmt_uselect( be, col, cs, cmp_equal, s, 0, 0);
				}
			}
		} else {
			list *lje = sa_list(sql->sa);
			list *rje = sa_list(sql->sa);
			if (k->idx && hash_index(k->idx->type)) {
				list_append(lje, stmt_idx(be, k->idx, dels, dels->partition));
				list_append(rje, idx_inserts);
			}
			for (m = k->columns->h; m; m = m->next) {
				sql_kc *c = m->data;
				stmt *cs = list_fetch(inserts, c->c->colnr);

				col = stmt_col(be, c->c, dels, dels->partition);
				list_append(lje, col);
				list_append(rje, cs);
			}
			s = releqjoin(be, lje, rje, NULL, 1 /* hash used */, 0, 0);
			s = stmt_result(be, s, 0);
		}
		s = stmt_binop(be, stmt_aggr(be, s, NULL, NULL, cnt, 1, 0, 1), stmt_atom_lng(be, 0), ne);

		/* 2nd stage: find out if inserted are unique */
		if ((!idx_inserts && ins->nrcols) || (idx_inserts && idx_inserts->nrcols)) {	/* insert columns not atoms */
			sql_subfunc *or = sql_bind_func_result(sql->sa, sql->session->schema, "or", F_FUNC, bt, 2, bt, bt);
			stmt *orderby_ids = NULL, *orderby_grp = NULL;
			stmt *sel = NULL;

			/* remove any nils as in stmt_order NULL = NULL, instead of NULL != NULL */
			if (k->type == ukey) {
				for (m = k->columns->h; m; m = m->next) {
					sql_kc *c = m->data;
					stmt *cs = list_fetch(inserts, c->c->colnr);

				   	if (stmt_has_null(cs))
						sel = stmt_selectnonil(be, cs, sel);
				}
			}
			/* implementation uses sort key check */
			for (m = k->columns->h; m; m = m->next) {
				sql_kc *c = m->data;
				stmt *orderby;
				stmt *cs = list_fetch(inserts, c->c->colnr);

				if (sel)
					cs = stmt_project(be, sel, cs);
				if (orderby_grp)
					orderby = stmt_reorder(be, cs, 1, 0, orderby_ids, orderby_grp);
				else
					orderby = stmt_order(be, cs, 1, 0);
				orderby_ids = stmt_result(be, orderby, 1);
				orderby_grp = stmt_result(be, orderby, 2);
			}

			if (!orderby_grp || !orderby_ids)
				return NULL;

			sum = sql_bind_func(sql->sa, sql->session->schema, "not_unique", tail_type(orderby_grp), NULL, F_AGGR);
			ssum = stmt_aggr(be, orderby_grp, NULL, NULL, sum, 1, 0, 1);
			/* combine results */
			s = stmt_binop(be, s, ssum, or);
		}

		if (k->type == pkey) {
			msg = sa_message(sql->sa, SQLSTATE(40002) "INSERT INTO: PRIMARY KEY constraint '%s.%s' violated", k->t->base.name, k->base.name);
		} else {
			msg = sa_message(sql->sa, SQLSTATE(40002) "INSERT INTO: UNIQUE constraint '%s.%s' violated", k->t->base.name, k->base.name);
		}
		res = stmt_exception(be, s, msg, 00001);
	} else {		/* single column key */
		sql_kc *c = k->columns->h->data;
		stmt *s = list_fetch(inserts, c->c->colnr), *h = s;

		s = stmt_col(be, c->c, dels, dels->partition);
		if ((k->type == ukey) && stmt_has_null(s)) {
			stmt *nn = stmt_selectnonil(be, s, NULL);
			s = stmt_project(be, nn, s);
		}
		if (h->nrcols) {
			s = stmt_join(be, s, h, 0, cmp_equal, 0, 0, false);
			/* s should be empty */
			s = stmt_result(be, s, 0);
			s = stmt_aggr(be, s, NULL, NULL, cnt, 1, 0, 1);
		} else {
			s = stmt_uselect(be, s, h, cmp_equal, NULL, 0, 0);
			/* s should be empty */
			s = stmt_aggr(be, s, NULL, NULL, cnt, 1, 0, 1);
		}
		/* s should be empty */
		s = stmt_binop(be, s, stmt_atom_lng(be, 0), ne);

		/* 2e stage: find out if inserts are unique */
		if (h->nrcols) {	/* insert multiple atoms */
			sql_subfunc *sum;
			stmt *count_sum = NULL;
			sql_subfunc *or = sql_bind_func_result(sql->sa, sql->session->schema, "or", F_FUNC, bt, 2, bt, bt);
			stmt *ssum, *ss;

			stmt *g = list_fetch(inserts, c->c->colnr), *ins = g;

			/* inserted vaules may be null */
			if ((k->type == ukey) && stmt_has_null(ins)) {
				stmt *nn = stmt_selectnonil(be, ins, NULL);
				ins = stmt_project(be, nn, ins);
			}

			g = stmt_group(be, ins, NULL, NULL, NULL, 1);
			ss = stmt_result(be, g, 2); /* use count */
			/* (count(ss) <> sum(ss)) */
			sum = sql_bind_func(sql->sa, sql->session->schema, "sum", lng, NULL, F_AGGR);
			ssum = stmt_aggr(be, ss, NULL, NULL, sum, 1, 0, 1);
			ssum = sql_Nop_(be, "ifthenelse", sql_unop_(be, NULL, "isnull", ssum), stmt_atom_lng(be, 0), ssum, NULL);
			count_sum = stmt_binop(be, check_types(be, tail_type(ssum), stmt_aggr(be, ss, NULL, NULL, cnt, 1, 0, 1), type_equal), ssum, ne);

			/* combine results */
			s = stmt_binop(be, s, count_sum, or);
		}
		if (k->type == pkey) {
			msg = sa_message( sql->sa, SQLSTATE(40002) "INSERT INTO: PRIMARY KEY constraint '%s.%s' violated", k->t->base.name, k->base.name);
		} else {
			msg = sa_message(sql->sa, SQLSTATE(40002) "INSERT INTO: UNIQUE constraint '%s.%s' violated", k->t->base.name, k->base.name);
		}
		res = stmt_exception(be, s, msg, 00001);
	}
	return res;
}

static stmt *
insert_check_fkey(backend *be, list *inserts, sql_key *k, stmt *idx_inserts, stmt *pin)
{
	mvc *sql = be->mvc;
	char *msg = NULL;
	stmt *cs = list_fetch(inserts, 0), *s = cs;
	sql_subtype *lng = sql_bind_localtype("lng");
	sql_subfunc *cnt = sql_bind_func(sql->sa, sql->session->schema, "count", sql_bind_localtype("void"), NULL, F_AGGR);
	sql_subtype *bt = sql_bind_localtype("bit");
	sql_subfunc *ne = sql_bind_func_result(sql->sa, sql->session->schema, "<>", F_FUNC, bt, 2, lng, lng);

	if (pin && list_length(pin->op4.lval))
		s = pin->op4.lval->h->data;
	if (s->key && s->nrcols == 0) {
		s = stmt_binop(be, stmt_aggr(be, idx_inserts, NULL, NULL, cnt, 1, 0, 1), stmt_atom_lng(be, 1), ne);
	} else {
		/* releqjoin.count <> inserts[col1].count */
		s = stmt_binop(be, stmt_aggr(be, idx_inserts, NULL, NULL, cnt, 1, 0, 1), stmt_aggr(be, column(be, s), NULL, NULL, cnt, 1, 0, 1), ne);
	}

	/* s should be empty */
	msg = sa_message(sql->sa, SQLSTATE(40002) "INSERT INTO: FOREIGN KEY constraint '%s.%s' violated", k->t->base.name, k->base.name);
	return stmt_exception(be, s, msg, 00001);
}

static stmt *
sql_insert_key(backend *be, list *inserts, sql_key *k, stmt *idx_inserts, stmt *pin)
{
	/* int insert = 1;
	 * while insert and has u/pkey and not defered then
	 *      if u/pkey values exist then
	 *              insert = 0
	 * while insert and has fkey and not defered then
	 *      find id of corresponding u/pkey
	 *      if (!found)
	 *              insert = 0
	 * if insert
	 *      insert values
	 *      insert fkey/pkey index
	 */
	if (k->type == pkey || k->type == ukey) {
		return insert_check_ukey(be, inserts, k, idx_inserts );
	} else {		/* foreign keys */
		return insert_check_fkey(be, inserts, k, idx_inserts, pin );
	}
}

static int
sql_stack_add_inserted( mvc *sql, const char *name, sql_table *t, stmt **updates)
{
	/* Put single relation of updates and old values on to the stack */
	sql_rel *r = NULL;
	node *n;
	list *exps = sa_list(sql->sa);
	trigger_input *ti = SA_NEW(sql->sa, trigger_input);

	ti->t = t;
	ti->tids = NULL;
	ti->updates = updates;
	ti->type = 1;
	ti->nn = name;
	for (n = t->columns.set->h; n; n = n->next) {
		sql_column *c = n->data;
		sql_exp *ne = exp_column(sql->sa, name, c->base.name, &c->type, CARD_MULTI, c->null, 0);

		append(exps, ne);
	}
	r = rel_table_func(sql->sa, NULL, NULL, exps, TRIGGER_WRAPPER);
	r->l = ti;

	return stack_push_rel_view(sql, name, r) ? 1 : 0;
}

static int
sql_insert_triggers(backend *be, sql_table *t, stmt **updates, int time)
{
	mvc *sql = be->mvc;
	node *n;
	int res = 1;

	if (!t->triggers.set)
		return res;

	for (n = t->triggers.set->h; n; n = n->next) {
		sql_trigger *trigger = n->data;

		if (!stack_push_frame(sql, "%OLD-NEW"))
			return 0;
		if (trigger->event == 0 && trigger->time == time) {
			const char *n = trigger->new_name;

			/* add name for the 'inserted' to the stack */
			if (!n) n = "new";

			if(!sql_stack_add_inserted(sql, n, t, updates)) {
				stack_pop_frame(sql);
				return 0;
			}
			if (!sql_parse(be, trigger->statement, m_instantiate)) {
				stack_pop_frame(sql);
				return 0;
			}
		}
		stack_pop_frame(sql);
	}
	return res;
}

static void
sql_insert_check_null(backend *be, sql_table *t, list *inserts)
{
	mvc *sql = be->mvc;
	node *m, *n;
	sql_subfunc *cnt = sql_bind_func(sql->sa, sql->session->schema, "count", sql_bind_localtype("void"), NULL, F_AGGR);

	for (n = t->columns.set->h, m = inserts->h; n && m;
		n = n->next, m = m->next) {
		stmt *i = m->data;
		sql_column *c = n->data;

		if (!c->null) {
			stmt *s = i;
			char *msg = NULL;

			if (!(s->key && s->nrcols == 0)) {
				s = stmt_selectnil(be, column(be, i));
				s = stmt_aggr(be, s, NULL, NULL, cnt, 1, 0, 1);
			} else {
				sql_subfunc *isnil = sql_bind_func(sql->sa, sql->session->schema, "isnull", &c->type, NULL, F_FUNC);

				s = stmt_unop(be, i, isnil);
			}
			msg = sa_message(sql->sa, SQLSTATE(40002) "INSERT INTO: NOT NULL constraint violated for column %s.%s", c->t->base.name, c->base.name);
			(void)stmt_exception(be, s, msg, 00001);
		}
	}
}

static stmt **
table_update_stmts(mvc *sql, sql_table *t, int *Len)
{
	*Len = list_length(t->columns.set);
	return SA_ZNEW_ARRAY(sql->sa, stmt *, *Len);
}

static stmt *
rel2bin_insert(backend *be, sql_rel *rel, list *refs)
{
	mvc *sql = be->mvc;
	list *l;
	stmt *inserts = NULL, *insert = NULL, *ddl = NULL, *pin = NULL, **updates, *ret = NULL, *cnt = NULL, *pos = NULL;
	int idx_ins = 0, constraint = 1, len = 0;
	node *n, *m, *idx_m = NULL;
	sql_rel *tr = rel->l, *prel = rel->r;
	sql_table *t = NULL;

	if ((rel->flag&UPD_NO_CONSTRAINT))
		constraint = 0;
	if ((rel->flag&UPD_COMP)) {  /* special case ! */
		idx_ins = 1;
		prel = rel->l;
		rel = rel->r;
		tr = rel->l;
	}

	if (tr->op == op_basetable) {
		t = tr->l;
	} else {
		ddl = subrel_bin(be, tr, refs);
		ddl = subrel_project(be, ddl, refs, NULL);
		if (!ddl)
			return NULL;
		t = rel_ddl_table_get(tr);
	}

	if (rel->r) /* first construct the inserts relation */
		inserts = subrel_bin(be, rel->r, refs);
	inserts = subrel_project(be, inserts, refs, rel->r);

	if (!inserts)
		return NULL;

	if (idx_ins)
		pin = refs_find_rel(refs, prel);

	if (constraint && !be->first_statement_generated)
		sql_insert_check_null(be, /*(be->cur_append && t->p) ? t->p :*/ t, inserts->op4.lval);

	l = sa_list(sql->sa);

	updates = table_update_stmts(sql, t, &len);
	for (n = t->columns.set->h, m = inserts->op4.lval->h; n && m; n = n->next, m = m->next) {
		sql_column *c = n->data;

		updates[c->colnr] = m->data;
	}

/* before */
#if 0
	if (be->cur_append && !be->first_statement_generated) {
		for(sql_table *up = t->p ; up ; up = up->p) {
			if (!sql_insert_triggers(be, up, updates, 0))
				return sql_error(sql, 02, SQLSTATE(27000) "INSERT INTO: triggers failed for table '%s'", up->base.name);
		}
	}
#endif
	if (!sql_insert_triggers(be, t, updates, 0))
		return sql_error(sql, 02, SQLSTATE(27000) "INSERT INTO: triggers failed for table '%s'", t->base.name);

	insert = inserts->op4.lval->h->data;
	if (insert->nrcols == 0) {
		cnt = stmt_atom_lng(be, 1);
	} else {
		cnt = stmt_aggr(be, insert, NULL, NULL, sql_bind_func(sql->sa, sql->session->schema, "count", sql_bind_localtype("void"), NULL, F_AGGR), 1, 0, 1);
	}
	insert = NULL;

	if (t->idxs.set) {
		idx_m = m;
		for (n = t->idxs.set->h; n && m; n = n->next) {
			stmt *is = m->data;
			sql_idx *i = n->data;

		    if (non_updatable_index(i->type)) /* Some indexes don't hold delta structures */
				continue;
			if (hash_index(i->type) && list_length(i->columns) <= 1)
				is = NULL;
			if (i->key && constraint) {
				stmt *ckeys = sql_insert_key(be, inserts->op4.lval, i->key, is, pin);

				list_append(l, ckeys);
			}
			if (!insert)
				insert = is;
			/* If the index doesn't hold delta structures, don't update the 'm' variable */
			m = m->next;
		}
	}

	if (t->s) /* only not declared tables, need this */
		pos = stmt_claim(be, t, cnt);

	if (t->idxs.set)
	for (n = t->idxs.set->h, m = idx_m; n && m; n = n->next) {
		stmt *is = m->data;
		sql_idx *i = n->data;

		if (non_updatable_index(i->type)) /* Some indexes don't hold delta structures */
			continue;
		if (hash_index(i->type) && list_length(i->columns) <= 1)
			is = NULL;
		if (is)
			is = stmt_append_idx(be, i, pos, is);
		/* If the index doesn't hold delta structures, don't update the 'm' variable */
		m = m->next;
	}

	for (n = t->columns.set->h, m = inserts->op4.lval->h; n && m; n = n->next, m = m->next) {

		stmt *ins = m->data;
		sql_column *c = n->data;

		insert = stmt_append_col(be, c, pos, ins, rel->flag);
		append(l,insert);
	}
	if (!insert)
		return NULL;

#if 0
	if (be->cur_append && !be->first_statement_generated) {
		for(sql_table *up = t->p ; up ; up = up->p) {
			if (!sql_insert_triggers(be, up, updates, 1))
				return sql_error(sql, 02, SQLSTATE(27000) "INSERT INTO: triggers failed for table '%s'", up->base.name);
		}
	}
#endif
	if (!sql_insert_triggers(be, t, updates, 1))
		return sql_error(sql, 02, SQLSTATE(27000) "INSERT INTO: triggers failed for table '%s'", t->base.name);
	if (ddl) {
		ret = ddl;
		list_prepend(l, ddl);
	} else {
		ret = cnt;
	}

	if (be->cur_append) /* building the total number of rows affected across all tables */
		ret->nr = add_to_merge_partitions_accumulator(be, ret->nr);

	if (ddl)
		return stmt_list(be, l);
	else
		return ret;
}

static int
is_idx_updated(sql_idx * i, stmt **updates)
{
	int update = 0;
	node *m;

	for (m = i->columns->h; m; m = m->next) {
		sql_kc *ic = m->data;

		if (updates[ic->c->colnr]) {
			update = 1;
			break;
		}
	}
	return update;
}

static int
first_updated_col(stmt **updates, int cnt)
{
	int i;

	for (i = 0; i < cnt; i++) {
		if (updates[i])
			return i;
	}
	return -1;
}

static stmt *
update_check_ukey(backend *be, stmt **updates, sql_key *k, stmt *tids, stmt *idx_updates, int updcol)
{
	mvc *sql = be->mvc;
	char *msg = NULL;
	stmt *res = NULL;

	sql_subtype *lng = sql_bind_localtype("lng");
	sql_subfunc *cnt = sql_bind_func(sql->sa, sql->session->schema, "count", sql_bind_localtype("void"), NULL, F_AGGR);
	sql_subtype *bt = sql_bind_localtype("bit");
	sql_subfunc *ne;

	(void)tids;
	ne = sql_bind_func_result(sql->sa, sql->session->schema, "<>", F_FUNC, bt, 2, lng, lng);
	if (list_length(k->columns) > 1) {
		stmt *dels = stmt_tid(be, k->t, 0);
		node *m;
		stmt *s = NULL;

		/* 1st stage: find out if original (without the updated)
			do not contain the same values as the updated values.
			This is done using a relation join and a count (which
			should be zero)
	 	*/
		if (!isNew(k)) {
			stmt *nu_tids = stmt_tdiff(be, dels, tids, NULL); /* not updated ids */
			list *lje = sa_list(sql->sa);
			list *rje = sa_list(sql->sa);

			if (k->idx && hash_index(k->idx->type)) {
				list_append(lje, stmt_idx(be, k->idx, nu_tids, nu_tids->partition));
				list_append(rje, idx_updates);
			}
			for (m = k->columns->h; m; m = m->next) {
				sql_kc *c = m->data;
				stmt *upd;

				assert(updates);
				if (updates[c->c->colnr]) {
					upd = updates[c->c->colnr];
				} else {
					upd = stmt_project(be, tids, stmt_col(be, c->c, dels, dels->partition));
				}
				list_append(lje, stmt_col(be, c->c, nu_tids, nu_tids->partition));
				list_append(rje, upd);
			}
			s = releqjoin(be, lje, rje, NULL, 1 /* hash used */, 0, 0);
			s = stmt_result(be, s, 0);
			s = stmt_binop(be, stmt_aggr(be, s, NULL, NULL, cnt, 1, 0, 1), stmt_atom_lng(be, 0), ne);
		}

		/* 2e stage: find out if the updated are unique */
		if (!updates || updates[updcol]->nrcols) {	/* update columns not atoms */
			sql_subfunc *sum;
			stmt *count_sum = NULL, *ssum;
			stmt *g = NULL, *grp = NULL, *ext = NULL, *Cnt = NULL;
			stmt *cand = NULL;
			stmt *ss;
			sql_subfunc *or = sql_bind_func_result(sql->sa, sql->session->schema, "or", F_FUNC, bt, 2, bt, bt);

			/* also take the hopefully unique hash keys, to reduce
			   (re)group costs */
			if (k->idx && hash_index(k->idx->type)) {
				g = stmt_group(be, idx_updates, grp, ext, Cnt, 0);
				grp = stmt_result(be, g, 0);
				ext = stmt_result(be, g, 1);
				Cnt = stmt_result(be, g, 2);

				/* continue only with groups with a cnt > 1 */
				cand = stmt_uselect(be, Cnt, stmt_atom_lng(be, 1), cmp_gt, NULL, 0, 0);
				/* project cand on ext and Cnt */
				Cnt = stmt_project(be, cand, Cnt);
				ext = stmt_project(be, cand, ext);

				/* join groups with extend to retrieve all oid's of the original
				 * bat that belong to a group with Cnt >1 */
				g = stmt_join(be, grp, ext, 0, cmp_equal, 0, 0, false);
				cand = stmt_result(be, g, 0);
				grp = stmt_project(be, cand, grp);
			}

			for (m = k->columns->h; m; m = m->next) {
				sql_kc *c = m->data;
				stmt *upd;

				if (updates && updates[c->c->colnr]) {
					upd = updates[c->c->colnr];
				} else {
					upd = stmt_col(be, c->c, dels, dels->partition);
				}

				/* apply cand list first */
				if (cand)
					upd = stmt_project(be, cand, upd);

				/* remove nulls */
				if ((k->type == ukey) && stmt_has_null(upd)) {
					stmt *nn = stmt_selectnonil(be, upd, NULL);
					upd = stmt_project(be, nn, upd);
					if (grp)
						grp = stmt_project(be, nn, grp);
					if (cand)
						cand = stmt_project(be, nn, cand);
				}

				/* apply group by on groups with Cnt > 1 */
				g = stmt_group(be, upd, grp, ext, Cnt, !m->next);
				grp = stmt_result(be, g, 0);
				ext = stmt_result(be, g, 1);
				Cnt = stmt_result(be, g, 2);
			}
			ss = Cnt; /* use count */
			/* (count(ss) <> sum(ss)) */
			sum = sql_bind_func(sql->sa, sql->session->schema, "sum", lng, NULL, F_AGGR);
			ssum = stmt_aggr(be, ss, NULL, NULL, sum, 1, 0, 1);
			ssum = sql_Nop_(be, "ifthenelse", sql_unop_(be, NULL, "isnull", ssum), stmt_atom_lng(be, 0), ssum, NULL);
			count_sum = stmt_binop(be, stmt_aggr(be, ss, NULL, NULL, cnt, 1, 0, 1), check_types(be, lng, ssum, type_equal), ne);

			/* combine results */
			if (s)
				s = stmt_binop(be, s, count_sum, or);
			else
				s = count_sum;
		}

		if (k->type == pkey) {
			msg = sa_message(sql->sa, SQLSTATE(40002) "UPDATE: PRIMARY KEY constraint '%s.%s' violated", k->t->base.name, k->base.name);
		} else {
			msg = sa_message(sql->sa, SQLSTATE(40002) "UPDATE: UNIQUE constraint '%s.%s' violated", k->t->base.name, k->base.name);
		}
		res = stmt_exception(be, s, msg, 00001);
	} else {		/* single column key */
		stmt *dels = stmt_tid(be, k->t, 0);
		sql_kc *c = k->columns->h->data;
		stmt *s = NULL, *h = NULL, *o;

		/* s should be empty */
		if (!isNew(k)) {
			stmt *nu_tids = stmt_tdiff(be, dels, tids, NULL); /* not updated ids */
			assert (updates);

			h = updates[c->c->colnr];
			o = stmt_col(be, c->c, nu_tids, nu_tids->partition);
			s = stmt_join(be, o, h, 0, cmp_equal, 0, 0, false);
			s = stmt_result(be, s, 0);
			s = stmt_binop(be, stmt_aggr(be, s, NULL, NULL, cnt, 1, 0, 1), stmt_atom_lng(be, 0), ne);
		}

		/* 2e stage: find out if updated are unique */
		if (!h || h->nrcols) {	/* update columns not atoms */
			sql_subfunc *sum;
			stmt *count_sum = NULL;
			sql_subfunc *or = sql_bind_func_result(sql->sa, sql->session->schema, "or", F_FUNC, bt, 2, bt, bt);
			stmt *ssum, *ss;
			stmt *upd;
			stmt *g;

			if (updates) {
 				upd = updates[c->c->colnr];
			} else {
 				upd = stmt_col(be, c->c, dels, dels->partition);
			}

			/* remove nulls */
			if ((k->type == ukey) && stmt_has_null(upd)) {
				stmt *nn = stmt_selectnonil(be, upd, NULL);
				upd = stmt_project(be, nn, upd);
			}

			g = stmt_group(be, upd, NULL, NULL, NULL, 1);
			ss = stmt_result(be, g, 2); /* use count */

			/* (count(ss) <> sum(ss)) */
			sum = sql_bind_func(sql->sa, sql->session->schema, "sum", lng, NULL, F_AGGR);
			ssum = stmt_aggr(be, ss, NULL, NULL, sum, 1, 0, 1);
			ssum = sql_Nop_(be, "ifthenelse", sql_unop_(be, NULL, "isnull", ssum), stmt_atom_lng(be, 0), ssum, NULL);
			count_sum = stmt_binop(be, check_types(be, tail_type(ssum), stmt_aggr(be, ss, NULL, NULL, cnt, 1, 0, 1), type_equal), ssum, ne);

			/* combine results */
			if (s)
				s = stmt_binop(be, s, count_sum, or);
			else
				s = count_sum;
		}

		if (k->type == pkey) {
			msg = sa_message(sql->sa, SQLSTATE(40002) "UPDATE: PRIMARY KEY constraint '%s.%s' violated", k->t->base.name, k->base.name);
		} else {
			msg = sa_message(sql->sa, SQLSTATE(40002) "UPDATE: UNIQUE constraint '%s.%s' violated", k->t->base.name, k->base.name);
		}
		res = stmt_exception(be, s, msg, 00001);
	}
	return res;
}

/*
         A referential constraint is satisfied if one of the following con-
         ditions is true, depending on the <match option> specified in the
         <referential constraint definition>:

         -  If no <match type> was specified then, for each row R1 of the
            referencing table, either at least one of the values of the
            referencing columns in R1 shall be a null value, or the value of
            each referencing column in R1 shall be equal to the value of the
            corresponding referenced column in some row of the referenced
            table.

         -  If MATCH FULL was specified then, for each row R1 of the refer-
            encing table, either the value of every referencing column in R1
            shall be a null value, or the value of every referencing column
            in R1 shall not be null and there shall be some row R2 of the
            referenced table such that the value of each referencing col-
            umn in R1 is equal to the value of the corresponding referenced
            column in R2.

         -  If MATCH PARTIAL was specified then, for each row R1 of the
            referencing table, there shall be some row R2 of the refer-
            enced table such that the value of each referencing column in
            R1 is either null or is equal to the value of the corresponding
            referenced column in R2.
*/

static stmt *
update_check_fkey(backend *be, stmt **updates, sql_key *k, stmt *tids, stmt *idx_updates, int updcol, stmt *pup)
{
	mvc *sql = be->mvc;
	char *msg = NULL;
	stmt *s, *cur, *null = NULL, *cntnulls;
	sql_subtype *lng = sql_bind_localtype("lng"), *bt = sql_bind_localtype("bit");
	sql_subfunc *cnt = sql_bind_func(sql->sa, sql->session->schema, "count", sql_bind_localtype("void"), NULL, F_AGGR);
	sql_subfunc *ne = sql_bind_func_result(sql->sa, sql->session->schema, "<>", F_FUNC, bt, 2, lng, lng);
	sql_subfunc *or = sql_bind_func_result(sql->sa, sql->session->schema, "or", F_FUNC, bt, 2, bt, bt);
	node *m;

	if (!idx_updates)
		return NULL;
	/* releqjoin.count <> updates[updcol].count */
	if (pup && list_length(pup->op4.lval)) {
		cur = pup->op4.lval->h->data;
	} else if (updates) {
		cur = updates[updcol];
	} else {
		sql_kc *c = k->columns->h->data;
		stmt *dels = stmt_tid(be, k->t, 0);
		assert(0);
		cur = stmt_col(be, c->c, dels, dels->partition);
	}
	s = stmt_binop(be, stmt_aggr(be, idx_updates, NULL, NULL, cnt, 1, 0, 1), stmt_aggr(be, cur, NULL, NULL, cnt, 1, 0, 1), ne);

	for (m = k->columns->h; m; m = m->next) {
		sql_kc *c = m->data;

		/* FOR MATCH FULL/SIMPLE/PARTIAL see above */
		/* Currently only the default MATCH SIMPLE is supported */
		if (c->c->null) {
			stmt *upd, *nn;

			if (updates && updates[c->c->colnr]) {
				upd = updates[c->c->colnr];
			} else if (updates && updcol >= 0) {
				assert(0);
				upd = stmt_col(be, c->c, tids, tids->partition);
			} else { /* created idx/key using alter */
				upd = stmt_col(be, c->c, tids, tids->partition);
			}
			nn = stmt_selectnil(be, upd);
			if (null)
				null = stmt_tunion(be, null, nn);
			else
				null = nn;
		}
	}
	if (null) {
		cntnulls = stmt_aggr(be, null, NULL, NULL, cnt, 1, 0, 1);
	} else {
		cntnulls = stmt_atom_lng(be, 0);
	}
	s = stmt_binop(be, s,
		stmt_binop(be, stmt_aggr(be, stmt_selectnil(be, idx_updates), NULL, NULL, cnt, 1, 0, 1), cntnulls , ne), or);

	/* s should be empty */
	msg = sa_message(sql->sa, SQLSTATE(40002) "UPDATE: FOREIGN KEY constraint '%s.%s' violated", k->t->base.name, k->base.name);
	return stmt_exception(be, s, msg, 00001);
}

static stmt *
join_updated_pkey(backend *be, sql_key * k, stmt *tids, stmt **updates)
{
	mvc *sql = be->mvc;
	char *msg = NULL;
	int nulls = 0;
	node *m, *o;
	sql_key *rk = &((sql_fkey*)k)->rkey->k;
	stmt *s = NULL, *dels = stmt_tid(be, rk->t, 0), *fdels, *cnteqjoin;
	stmt *null = NULL, *rows;
	sql_subtype *lng = sql_bind_localtype("lng");
	sql_subtype *bt = sql_bind_localtype("bit");
	sql_subfunc *cnt = sql_bind_func(sql->sa, sql->session->schema, "count", sql_bind_localtype("void"), NULL, F_AGGR);
	sql_subfunc *ne = sql_bind_func_result(sql->sa, sql->session->schema, "<>", F_FUNC, bt, 2, lng, lng);
	list *lje = sa_list(sql->sa);
	list *rje = sa_list(sql->sa);

	fdels = stmt_tid(be, k->idx->t, 0);
	rows = stmt_idx(be, k->idx, fdels, fdels->partition);

	rows = stmt_join(be, rows, tids, 0, cmp_equal, 0, 0, false); /* join over the join index */
	rows = stmt_result(be, rows, 0);

	for (m = k->idx->columns->h, o = rk->columns->h; m && o; m = m->next, o = o->next) {
		sql_kc *fc = m->data;
		sql_kc *c = o->data;
		stmt *upd, *col;

		if (updates[c->c->colnr]) {
			upd = updates[c->c->colnr];
		} else {
			assert(0);
			upd = stmt_project(be, tids, stmt_col(be, c->c, dels, dels->partition));
		}
		if (c->c->null) {	/* new nulls (MATCH SIMPLE) */
			stmt *nn = stmt_selectnil(be, upd);
			if (null)
				null = stmt_tunion(be, null, nn);
			else
				null = nn;
			nulls = 1;
		}
		col = stmt_col(be, fc->c, rows, rows->partition);
		list_append(lje, upd);
		list_append(rje, col);
	}
	s = releqjoin(be, lje, rje, NULL, 1 /* hash used */, 0, 0);
	s = stmt_result(be, s, 0);

	/* add missing nulls */
	cnteqjoin = stmt_aggr(be, s, NULL, NULL, cnt, 1, 0, 1);
	if (nulls) {
		sql_subfunc *add = sql_bind_func_result(sql->sa, sql->session->schema, "sql_add", F_FUNC, lng, 2, lng, lng);
		cnteqjoin = stmt_binop(be, cnteqjoin, stmt_aggr(be, null, NULL, NULL, cnt, 1, 0, 1), add);
	}

	/* releqjoin.count <> updates[updcol].count */
	s = stmt_binop(be, cnteqjoin, stmt_aggr(be, rows, NULL, NULL, cnt, 1, 0, 1), ne);

	/* s should be empty */
	msg = sa_message(sql->sa, SQLSTATE(40002) "UPDATE: FOREIGN KEY constraint '%s.%s' violated", k->t->base.name, k->base.name);
	return stmt_exception(be, s, msg, 00001);
}

static list * sql_update(backend *be, sql_table *t, stmt *rows, stmt **updates);

static stmt*
sql_delete_set_Fkeys(backend *be, sql_key *k, stmt *ftids /* to be updated rows of fkey table */, int action)
{
	mvc *sql = be->mvc;
	list *l = NULL;
	int len = 0;
	node *m, *o;
	sql_key *rk = &((sql_fkey*)k)->rkey->k;
	stmt **new_updates;
	sql_table *t = mvc_bind_table(sql, k->t->s, k->t->base.name);

	new_updates = table_update_stmts(sql, t, &len);
	for (m = k->idx->columns->h, o = rk->columns->h; m && o; m = m->next, o = o->next) {
		sql_kc *fc = m->data;
		stmt *upd = NULL;

		if (action == ACT_SET_DEFAULT) {
			if (fc->c->def) {
				stmt *sq = parse_value(be, fc->c->def, &fc->c->type, sql->emode);
				if (!sq)
					return NULL;
				upd = sq;
			} else {
				upd = stmt_atom(be, atom_general(sql->sa, &fc->c->type, NULL));
			}
		} else {
			upd = stmt_atom(be, atom_general(sql->sa, &fc->c->type, NULL));
		}

		if (!upd || (upd = check_types(be, &fc->c->type, upd, type_equal)) == NULL)
			return NULL;

		if (upd->nrcols <= 0)
			upd = stmt_const(be, ftids, upd);

		new_updates[fc->c->colnr] = upd;
	}
	if ((l = sql_update(be, t, ftids, new_updates)) == NULL)
		return NULL;
	return stmt_list(be, l);
}

static stmt*
sql_update_cascade_Fkeys(backend *be, sql_key *k, stmt *utids, stmt **updates, int action)
{
	mvc *sql = be->mvc;
	list *l = NULL;
	int len = 0;
	node *m, *o;
	sql_key *rk = &((sql_fkey*)k)->rkey->k;
	stmt **new_updates;
	stmt *rows;
	sql_table *t = mvc_bind_table(sql, k->t->s, k->t->base.name);
	stmt *ftids, *upd_ids;

	ftids = stmt_tid(be, k->idx->t, 0);
	rows = stmt_idx(be, k->idx, ftids, ftids->partition);

	rows = stmt_join(be, rows, utids, 0, cmp_equal, 0, 0, false); /* join over the join index */
	upd_ids = stmt_result(be, rows, 1);
	rows = stmt_result(be, rows, 0);
	rows = stmt_project(be, rows, ftids);

	new_updates = table_update_stmts(sql, t, &len);
	for (m = k->idx->columns->h, o = rk->columns->h; m && o; m = m->next, o = o->next) {
		sql_kc *fc = m->data;
		sql_kc *c = o->data;
		stmt *upd = NULL;

		if (!updates[c->c->colnr]) {
			continue;
		} else if (action == ACT_CASCADE) {
			upd = updates[c->c->colnr];
		} else if (action == ACT_SET_DEFAULT) {
			if (fc->c->def) {
				stmt *sq = parse_value(be, fc->c->def, &fc->c->type, sql->emode);
				if (!sq)
					return NULL;
				upd = sq;
			} else {
				upd = stmt_atom(be, atom_general(sql->sa, &fc->c->type, NULL));
			}
		} else if (action == ACT_SET_NULL) {
			upd = stmt_atom(be, atom_general(sql->sa, &fc->c->type, NULL));
		}

		if (!upd || (upd = check_types(be, &fc->c->type, upd, type_equal)) == NULL)
			return NULL;

		if (upd->nrcols <= 0)
			upd = stmt_const(be, upd_ids, upd);
		else
			upd = stmt_project(be, upd_ids, upd);

		new_updates[fc->c->colnr] = upd;
	}

	if ((l = sql_update(be, t, rows, new_updates)) == NULL)
		return NULL;
	return stmt_list(be, l);
}

static int
cascade_ukey(backend *be, stmt **updates, sql_key *k, stmt *tids)
{
	sql_ukey *uk = (sql_ukey*)k;

	if (uk->keys && list_length(uk->keys) > 0) {
		node *n;
		for(n = uk->keys->h; n; n = n->next) {
			sql_key *fk = n->data;

			/* All rows of the foreign key table which are
			   affected by the primary key update should all
			   match one of the updated primary keys again.
			 */
			switch (((sql_fkey*)fk)->on_update) {
				case ACT_NO_ACTION:
					break;
				case ACT_SET_NULL:
				case ACT_SET_DEFAULT:
				case ACT_CASCADE:
					if (!sql_update_cascade_Fkeys(be, fk, tids, updates, ((sql_fkey*)fk)->on_update))
						return -1;
					break;
				default:	/*RESTRICT*/
					if (!join_updated_pkey(be, fk, tids, updates))
						return -1;
			}
		}
	}
	return 0;
}

static void
sql_update_check_key(backend *be, stmt **updates, sql_key *k, stmt *tids, stmt *idx_updates, int updcol, list *l, stmt *pup)
{
	stmt *ckeys;

	if (k->type == pkey || k->type == ukey) {
		ckeys = update_check_ukey(be, updates, k, tids, idx_updates, updcol);
	} else { /* foreign keys */
		ckeys = update_check_fkey(be, updates, k, tids, idx_updates, updcol, pup);
	}
	list_append(l, ckeys);
}

static stmt *
hash_update(backend *be, sql_idx * i, stmt *rows, stmt **updates, int updcol)
{
	mvc *sql = be->mvc;
	/* calculate new value */
	node *m;
	sql_subtype *it, *lng;
	int bits = 1 + ((sizeof(lng)*8)-1)/(list_length(i->columns)+1);
	stmt *h = NULL, *tids;

	if (list_length(i->columns) <= 1)
		return NULL;

	tids = stmt_tid(be, i->t, 0);
	it = sql_bind_localtype("int");
	lng = sql_bind_localtype("lng");
	for (m = i->columns->h; m; m = m->next ) {
		sql_kc *c = m->data;
		stmt *upd;

		if (updates && updates[c->c->colnr]) {
			upd = updates[c->c->colnr];
		} else if (updates && updcol >= 0) {
			assert(0);
			upd = stmt_col(be, c->c, rows, rows->partition);
		} else { /* created idx/key using alter */
			upd = stmt_col(be, c->c, tids, tids->partition);
		}

		if (h && i->type == hash_idx)  {
			sql_subfunc *xor = sql_bind_func_result(sql->sa, sql->session->schema, "rotate_xor_hash", F_FUNC, lng, 3, lng, it, &c->c->type);

			h = stmt_Nop(be, stmt_list( be, list_append( list_append(
				list_append(sa_list(sql->sa), h),
				stmt_atom_int(be, bits)),  upd)),
				xor);
		} else if (h)  {
			stmt *h2;
			sql_subfunc *lsh = sql_bind_func_result(sql->sa, sql->session->schema, "left_shift", F_FUNC, lng, 2, lng, it);
			sql_subfunc *lor = sql_bind_func_result(sql->sa, sql->session->schema, "bit_or", F_FUNC, lng, 2, lng, lng);
			sql_subfunc *hf = sql_bind_func_result(sql->sa, sql->session->schema, "hash", F_FUNC, lng, 1, &c->c->type);

			h = stmt_binop(be, h, stmt_atom_int(be, bits), lsh);
			h2 = stmt_unop(be, upd, hf);
			h = stmt_binop(be, h, h2, lor);
		} else {
			sql_subfunc *hf = sql_bind_func_result(sql->sa, sql->session->schema, "hash", F_FUNC, lng, 1, &c->c->type);
			h = stmt_unop(be, upd, hf);
			if (i->type == oph_idx)
				break;
		}
	}
	return h;
}

static stmt *
join_idx_update(backend *be, sql_idx * i, stmt *ftids, stmt **updates, int updcol)
{
	mvc *sql = be->mvc;
	node *m, *o;
	sql_key *rk = &((sql_fkey *) i->key)->rkey->k;
	stmt *s = NULL, *ptids = stmt_tid(be, rk->t, 0), *l, *r;
	list *lje = sa_list(sql->sa);
	list *rje = sa_list(sql->sa);

	for (m = i->columns->h, o = rk->columns->h; m && o; m = m->next, o = o->next) {
		sql_kc *c = m->data;
		sql_kc *rc = o->data;
		stmt *upd;

		if (updates && updates[c->c->colnr]) {
			upd = updates[c->c->colnr];
		} else if (updates && updcol >= 0) {
			assert(0);
			upd = stmt_col(be, c->c, ftids, ftids->partition);
		} else { /* created idx/key using alter */
			upd = stmt_col(be, c->c, ftids, ftids->partition);
		}

		list_append(lje, check_types(be, &rc->c->type, upd, type_equal));
		list_append(rje, stmt_col(be, rc->c, ptids, ptids->partition));
	}
	s = releqjoin(be, lje, rje, NULL, 0 /* use hash */, 0, 0);
	l = stmt_result(be, s, 0);
	r = stmt_result(be, s, 1);
	r = stmt_project(be, r, ptids);
	return stmt_left_project(be, ftids, l, r);
}

static int
cascade_updates(backend *be, sql_table *t, stmt *rows, stmt **updates)
{
	mvc *sql = be->mvc;
	node *n;

	if (!t->idxs.set)
		return 0;

	for (n = t->idxs.set->h; n; n = n->next) {
		sql_idx *i = n->data;

		/* check if update is needed,
		 * ie atleast on of the idx columns is updated
		 */
		if (is_idx_updated(i, updates) == 0)
			continue;

		if (i->key) {
			if (!(sql->cascade_action && list_find_id(sql->cascade_action, i->key->base.id))) {
				sql_key *k = i->key;
				sqlid *local_id = SA_NEW(sql->sa, sqlid);
				if (!sql->cascade_action)
					sql->cascade_action = sa_list(sql->sa);
				*local_id = i->key->base.id;
				list_append(sql->cascade_action, local_id);
				if (k->type == pkey || k->type == ukey) {
					if (cascade_ukey(be, updates, k, rows))
						return -1;
				}
			}
		}
	}
	return 0;
}

static list *
update_idxs_and_check_keys(backend *be, sql_table *t, stmt *rows, stmt **updates, list *l, stmt *pup)
{
	mvc *sql = be->mvc;
	node *n;
	int updcol;
	list *idx_updates = sa_list(sql->sa);

	if (!t->idxs.set)
		return idx_updates;

	updcol = first_updated_col(updates, list_length(t->columns.set));
	for (n = t->idxs.set->h; n; n = n->next) {
		sql_idx *i = n->data;
		stmt *is = NULL;

		/* check if update is needed,
		 * ie atleast on of the idx columns is updated
		 */
		if (is_idx_updated(i, updates) == 0)
			continue;

		if (hash_index(i->type)) {
			is = hash_update(be, i, rows, updates, updcol);
		} else if (i->type == join_idx) {
			if (updcol < 0)
				return NULL;
			is = join_idx_update(be, i, rows, updates, updcol);
		}
		if (i->key)
			sql_update_check_key(be, updates, i->key, rows, is, updcol, l, pup);
		if (is)
			list_append(idx_updates, stmt_update_idx(be, i, rows, is));
	}
	return idx_updates;
}

static int
sql_stack_add_updated(mvc *sql, const char *on, const char *nn, sql_table *t, stmt *tids, stmt **updates)
{
	/* Put single relation of updates and old values on to the stack */
	sql_rel *r = NULL;
	node *n;
	list *exps = sa_list(sql->sa);
	trigger_input *ti = SA_NEW(sql->sa, trigger_input);

	ti->t = t;
	ti->tids = tids;
	ti->updates = updates;
	ti->type = 2;
	ti->on = on;
	ti->nn = nn;
	for (n = t->columns.set->h; n; n = n->next) {
		sql_column *c = n->data;

		if (updates[c->colnr]) {
			sql_exp *oe = exp_column(sql->sa, on, c->base.name, &c->type, CARD_MULTI, c->null, 0);
			sql_exp *ne = exp_column(sql->sa, nn, c->base.name, &c->type, CARD_MULTI, c->null, 0);

			append(exps, oe);
			append(exps, ne);
		} else {
			sql_exp *oe = exp_column(sql->sa, on, c->base.name, &c->type, CARD_MULTI, c->null, 0);
			sql_exp *ne = exp_column(sql->sa, nn, c->base.name, &c->type, CARD_MULTI, c->null, 0);

			append(exps, oe);
			append(exps, ne);
		}
	}
	r = rel_table_func(sql->sa, NULL, NULL, exps, TRIGGER_WRAPPER);
	r->l = ti;

	/* put single table into the stack with 2 names, needed for the psm code */
	if (!stack_push_rel_view(sql, on, r) || !stack_push_rel_view(sql, nn, rel_dup(r)))
		return 0;
	return 1;
}

static int
sql_update_triggers(backend *be, sql_table *t, stmt *tids, stmt **updates, int time )
{
	mvc *sql = be->mvc;
	node *n;
	int res = 1;

	if (!t->triggers.set)
		return res;

	for (n = t->triggers.set->h; n; n = n->next) {
		sql_trigger *trigger = n->data;

		if (!stack_push_frame(sql, "%OLD-NEW"))
			return 0;
		if (trigger->event == 2 && trigger->time == time) {
			/* add name for the 'inserted' to the stack */
			const char *n = trigger->new_name;
			const char *o = trigger->old_name;

			if (!n) n = "new";
			if (!o) o = "old";

			if(!sql_stack_add_updated(sql, o, n, t, tids, updates)) {
				stack_pop_frame(sql);
				return 0;
			}

			if (!sql_parse(be, trigger->statement, m_instantiate)) {
				stack_pop_frame(sql);
				return 0;
			}
		}
		stack_pop_frame(sql);
	}
	return res;
}

static void
sql_update_check_null(backend *be, sql_table *t, stmt **updates)
{
	mvc *sql = be->mvc;
	node *n;
	sql_subfunc *cnt = sql_bind_func(sql->sa, sql->session->schema, "count", sql_bind_localtype("void"), NULL, F_AGGR);

	for (n = t->columns.set->h; n; n = n->next) {
		sql_column *c = n->data;

		if (updates[c->colnr] && !c->null) {
			stmt *s = updates[c->colnr];
			char *msg = NULL;

			if (!(s->key && s->nrcols == 0)) {
				s = stmt_selectnil(be, updates[c->colnr]);
				s = stmt_aggr(be, s, NULL, NULL, cnt, 1, 0, 1);
			} else {
				sql_subfunc *isnil = sql_bind_func(sql->sa, sql->session->schema, "isnull", &c->type, NULL, F_FUNC);

				s = stmt_unop(be, updates[c->colnr], isnil);
			}
			msg = sa_message(sql->sa, SQLSTATE(40002) "UPDATE: NOT NULL constraint violated for column '%s.%s'", c->t->base.name, c->base.name);
			(void)stmt_exception(be, s, msg, 00001);
		}
	}
}

/* updates: an array of table width, per column holds the values for the to be updated rows  */
static list *
sql_update(backend *be, sql_table *t, stmt *rows, stmt **updates)
{
	mvc *sql = be->mvc;
	list *idx_updates = NULL;
	int i, nr_cols = list_length(t->columns.set);
	list *l = sa_list(sql->sa);
	node *n;

	if (!be->first_statement_generated)
		sql_update_check_null(be, /*(be->cur_append && t->p) ? t->p :*/ t, updates);

	/* check keys + get idx */
	idx_updates = update_idxs_and_check_keys(be, t, rows, updates, l, NULL);
	if (!idx_updates) {
		assert(0);
		return sql_error(sql, 02, SQLSTATE(42000) "UPDATE: failed to update indexes for table '%s'", t->base.name);
	}

/* before */
#if 0
	if (be->cur_append && !be->first_statement_generated) {
		for(sql_table *up = t->p ; up ; up = up->p) {
			if (!sql_update_triggers(be, up, rows, updates, 0))
				return sql_error(sql, 02, SQLSTATE(27000) "UPDATE: triggers failed for table '%s'", up->base.name);
		}
	}
#endif
	if (!sql_update_triggers(be, t, rows, updates, 0))
		return sql_error(sql, 02, SQLSTATE(27000) "UPDATE: triggers failed for table '%s'", t->base.name);

/* apply updates */
	for (i = 0, n = t->columns.set->h; i < nr_cols && n; i++, n = n->next) {
		sql_column *c = n->data;

		if (updates[i])
	       		append(l, stmt_update_col(be, c, rows, updates[i]));
	}
	if (cascade_updates(be, t, rows, updates))
		return sql_error(sql, 02, SQLSTATE(42000) "UPDATE: cascade failed for table '%s'", t->base.name);

/* after */
#if 0
	if (be->cur_append && !be->first_statement_generated) {
		for(sql_table *up = t->p ; up ; up = up->p) {
			if (!sql_update_triggers(be, up, rows, updates, 1))
				return sql_error(sql, 02, SQLSTATE(27000) "UPDATE: triggers failed for table '%s'", up->base.name);
		}
	}
#endif
	if (!sql_update_triggers(be, t, rows, updates, 1))
		return sql_error(sql, 02, SQLSTATE(27000) "UPDATE: triggers failed for table '%s'", t->base.name);

/* cascade ?? */
	return l;
}

/* updates with empty list is alter with create idx or keys */
static stmt *
rel2bin_update(backend *be, sql_rel *rel, list *refs)
{
	mvc *sql = be->mvc;
	stmt *update = NULL, **updates = NULL, *tids, *s, *ddl = NULL, *pup = NULL, *cnt;
	list *l = sa_list(sql->sa);
	int nr_cols, updcol, idx_ups = 0;
	node *m;
	sql_rel *tr = rel->l, *prel = rel->r;
	sql_table *t = NULL;

	if ((rel->flag&UPD_COMP)) {  /* special case ! */
		idx_ups = 1;
		prel = rel->l;
		rel = rel->r;
		tr = rel->l;
	}
	if (tr->op == op_basetable) {
		t = tr->l;
	} else {
		ddl = subrel_bin(be, tr, refs);
		ddl = subrel_project(be, ddl, refs, NULL);
		if (!ddl)
			return NULL;
		t = rel_ddl_table_get(tr);

		/* no columns to update (probably an new pkey!) */
		if (!rel->exps)
			return ddl;
	}

	if (rel->r) /* first construct the update relation */
		update = subrel_bin(be, rel->r, refs);
	update = subrel_project(be, update, refs, rel->r);

	if (!update)
		return NULL;

	if (idx_ups)
		pup = refs_find_rel(refs, prel);

	updates = table_update_stmts(sql, t, &nr_cols);
	tids = update->op4.lval->h->data;

	/* lookup the updates */
	for (m = rel->exps->h; m; m = m->next) {
		sql_exp *ce = m->data;
		sql_column *c = find_sql_column(t, exp_name(ce));

		if (c)
			updates[c->colnr] = bin_find_column(be, update, ce->l, ce->r);
	}
	if (!be->first_statement_generated)
		sql_update_check_null(be, /*(be->cur_append && t->p) ? t->p :*/ t, updates);

	/* check keys + get idx */
	updcol = first_updated_col(updates, list_length(t->columns.set));
	for (m = rel->exps->h; m; m = m->next) {
		sql_exp *ce = m->data;
		sql_idx *i = find_sql_idx(t, exp_name(ce)+1);
		stmt *update_idx, *is = NULL;

		if (i) {
			if (non_updatable_index(i->type)) /* Some indexes don't hold delta structures */
				continue;

			update_idx = bin_find_column(be, update, ce->l, ce->r);
			if (update_idx)
				is = update_idx;
			if (hash_index(i->type) && list_length(i->columns) <= 1) {
				is = NULL;
				update_idx = NULL;
			}
			if (i->key)
				sql_update_check_key(be, (updcol>=0)?updates:NULL, i->key, tids, update_idx, updcol, l, pup);
			if (is)
				list_append(l, stmt_update_idx(be,  i, tids, is));
		}
	}

/* before */
#if 0
	if (be->cur_append && !be->first_statement_generated) {
		for(sql_table *up = t->p ; up ; up = up->p) {
			if (!sql_update_triggers(be, up, tids, updates, 0))
				return sql_error(sql, 02, SQLSTATE(27000) "UPDATE: triggers failed for table '%s'", up->base.name);
		}
	}
#endif
	if (!sql_update_triggers(be, t, tids, updates, 0))
		return sql_error(sql, 02, SQLSTATE(27000) "UPDATE: triggers failed for table '%s'", t->base.name);

/* apply the update */
	for (m = rel->exps->h; m; m = m->next) {
		sql_exp *ce = m->data;
		sql_column *c = find_sql_column(t, exp_name(ce));

		if (c)
			append(l, stmt_update_col(be,  c, tids, updates[c->colnr]));
	}

	if (cascade_updates(be, t, tids, updates))
		return sql_error(sql, 02, SQLSTATE(42000) "UPDATE: cascade failed for table '%s'", t->base.name);

/* after */
#if 0
	if (be->cur_append && !be->first_statement_generated) {
		for(sql_table *up = t->p ; up ; up = up->p) {
			if (!sql_update_triggers(be, up, tids, updates, 1))
				return sql_error(sql, 02, SQLSTATE(27000) "UPDATE: triggers failed for table '%s'", up->base.name);
		}
	}
#endif
	if (!sql_update_triggers(be, t, tids, updates, 1))
		return sql_error(sql, 02, SQLSTATE(27000) "UPDATE: triggers failed for table '%s'", t->base.name);

	if (ddl) {
		list_prepend(l, ddl);
		cnt = stmt_list(be, l);
	} else {
		s = stmt_aggr(be, tids, NULL, NULL, sql_bind_func(sql->sa, sql->session->schema, "count", sql_bind_localtype("void"), NULL, F_AGGR), 1, 0, 1);
		cnt = s;
	}

	if (be->cur_append) /* building the total number of rows affected across all tables */
		cnt->nr = add_to_merge_partitions_accumulator(be, cnt->nr);

	if (sql->cascade_action)
		sql->cascade_action = NULL;
	return cnt;
}

static int
sql_stack_add_deleted(mvc *sql, const char *name, sql_table *t, stmt *tids, stmt **deleted_cols, int type)
{
	/* Put single relation of updates and old values on to the stack */
	sql_rel *r = NULL;
	node *n;
	list *exps = sa_list(sql->sa);
	trigger_input *ti = SA_NEW(sql->sa, trigger_input);

	ti->t = t;
	ti->tids = tids;
	ti->updates = deleted_cols;
	ti->type = type;
	ti->nn = name;
	for (n = t->columns.set->h; n; n = n->next) {
		sql_column *c = n->data;
		sql_exp *ne = exp_column(sql->sa, name, c->base.name, &c->type, CARD_MULTI, c->null, 0);

		append(exps, ne);
	}
	r = rel_table_func(sql->sa, NULL, NULL, exps, TRIGGER_WRAPPER);
	r->l = ti;

	return stack_push_rel_view(sql, name, r) ? 1 : 0;
}

static int
sql_delete_triggers(backend *be, sql_table *t, stmt *tids, stmt **deleted_cols, int time, int firing_type, int internal_type)
{
	mvc *sql = be->mvc;
	node *n;
	int res = 1;

	if (!t->triggers.set)
		return res;

	for (n = t->triggers.set->h; n; n = n->next) {
		sql_trigger *trigger = n->data;

		if (!stack_push_frame(sql, "%OLD-NEW"))
			return 0;
		if (trigger->event == firing_type && trigger->time == time) {
			/* add name for the 'deleted' to the stack */
			const char *o = trigger->old_name;

			if (!o) o = "old";

			if(!sql_stack_add_deleted(sql, o, t, tids, deleted_cols, internal_type)) {
				stack_pop_frame(sql);
				return 0;
			}

			if (!sql_parse(be, trigger->statement, m_instantiate)) {
				stack_pop_frame(sql);
				return 0;
			}
		}
		stack_pop_frame(sql);
	}
	return res;
}

static stmt * sql_delete(backend *be, sql_table *t, stmt *rows);

static stmt *
sql_delete_cascade_Fkeys(backend *be, sql_key *fk, stmt *ftids)
{
	sql_table *t = mvc_bind_table(be->mvc, fk->t->s, fk->t->base.name);
	return sql_delete(be, t, ftids);
}

static void
sql_delete_ukey(backend *be, stmt *utids /* deleted tids from ukey table */, sql_key *k, list *l, char* which, int cascade)
{
	mvc *sql = be->mvc;
	sql_ukey *uk = (sql_ukey*)k;

	if (uk->keys && list_length(uk->keys) > 0) {
		sql_subtype *lng = sql_bind_localtype("lng");
		sql_subtype *bt = sql_bind_localtype("bit");
		node *n;
		for(n = uk->keys->h; n; n = n->next) {
			char *msg = NULL;
			sql_subfunc *cnt = sql_bind_func(sql->sa, sql->session->schema, "count", sql_bind_localtype("void"), NULL, F_AGGR);
			sql_subfunc *ne = sql_bind_func_result(sql->sa, sql->session->schema, "<>", F_FUNC, bt, 2, lng, lng);
			sql_key *fk = n->data;
			stmt *s, *tids;

			tids = stmt_tid(be, fk->idx->t, 0);
			s = stmt_idx(be, fk->idx, tids, tids->partition);
			s = stmt_join(be, s, utids, 0, cmp_equal, 0, 0, false); /* join over the join index */
			s = stmt_result(be, s, 0);
			tids = stmt_project(be, s, tids);
			if(cascade) { /* for truncate statements with the cascade option */
				s = sql_delete_cascade_Fkeys(be, fk, tids);
				list_prepend(l, s);
			} else {
				switch (((sql_fkey*)fk)->on_delete) {
					case ACT_NO_ACTION:
						break;
					case ACT_SET_NULL:
					case ACT_SET_DEFAULT:
						s = sql_delete_set_Fkeys(be, fk, tids, ((sql_fkey*)fk)->on_delete);
						list_prepend(l, s);
						break;
					case ACT_CASCADE:
						s = sql_delete_cascade_Fkeys(be, fk, tids);
						list_prepend(l, s);
						break;
					default:	/*RESTRICT*/
						/* The overlap between deleted primaries and foreign should be empty */
						s = stmt_binop(be, stmt_aggr(be, tids, NULL, NULL, cnt, 1, 0, 1), stmt_atom_lng(be, 0), ne);
						msg = sa_message(sql->sa, SQLSTATE(40002) "%s: FOREIGN KEY constraint '%s.%s' violated", which, fk->t->base.name, fk->base.name);
						s = stmt_exception(be, s, msg, 00001);
						list_prepend(l, s);
				}
			}
		}
	}
}

static int
sql_delete_keys(backend *be, sql_table *t, stmt *rows, list *l, char* which, int cascade)
{
	mvc *sql = be->mvc;
	int res = 1;
	node *n;

	if (!t->keys.set)
		return res;

	for (n = t->keys.set->h; n; n = n->next) {
		sql_key *k = n->data;

		if (k->type == pkey || k->type == ukey) {
			if (!(sql->cascade_action && list_find_id(sql->cascade_action, k->base.id))) {
				sqlid *local_id = SA_NEW(sql->sa, sqlid);
				if (!sql->cascade_action)
					sql->cascade_action = sa_list(sql->sa);

				*local_id = k->base.id;
				list_append(sql->cascade_action, local_id);
				sql_delete_ukey(be, rows, k, l, which, cascade);
			}
		}
	}
	return res;
}

static stmt *
sql_delete(backend *be, sql_table *t, stmt *rows)
{
	mvc *sql = be->mvc;
	stmt *v = NULL, *s = NULL;
	list *l = sa_list(sql->sa);
	stmt **deleted_cols = NULL;

	if (rows) {
		v = rows;
	} else { /* delete all */
		v = stmt_tid(be, t, 0);
	}

	/*  project all columns */
	if (list_length(t->triggers.set) || t->p) {
		int nr = 0;
		deleted_cols = table_update_stmts(sql, t, &nr);
		int i = 0;
		for (node *n = t->columns.set->h; n; n = n->next, i++) {
			sql_column *c = n->data;
			stmt *s = stmt_col(be, c, v, v->partition);

			deleted_cols[i] = s;
			list_append(l, s);
		}
	}

/* before */
#if 0
	if (be->cur_append && !be->first_statement_generated) {
		for(sql_table *up = t->p ; up ; up = up->p) {
			if (!sql_delete_triggers(be, up, v, deleted_cols, 0, 1, 3))
				return sql_error(sql, 02, SQLSTATE(27000) "DELETE: triggers failed for table '%s'", up->base.name);
		}
	}
<<<<<<< HEAD
	if (!sql_delete_triggers(be, t, v, deleted_cols, 0, 1, 3))
=======
#endif
	if (!sql_delete_triggers(be, t, v, 0, 1, 3))
>>>>>>> afa21998
		return sql_error(sql, 02, SQLSTATE(27000) "DELETE: triggers failed for table '%s'", t->base.name);

	if (!sql_delete_keys(be, t, v, l, "DELETE", 0))
		return sql_error(sql, 02, SQLSTATE(42000) "DELETE: failed to delete indexes for table '%s'", t->base.name);

	if (rows) {
		list_append(l, stmt_delete(be, t, rows));
	} else { /* delete all */
		/* first column */
		s = stmt_table_clear(be, t);
		list_append(l, s);
	}

/* after */
#if 0
	if (be->cur_append && !be->first_statement_generated) {
		for(sql_table *up = t->p ; up ; up = up->p) {
			if (!sql_delete_triggers(be, up, v, deleted_cols, 1, 1, 3))
				return sql_error(sql, 02, SQLSTATE(27000) "DELETE: triggers failed for table '%s'", up->base.name);
		}
	}
<<<<<<< HEAD
	if (!sql_delete_triggers(be, t, v, deleted_cols, 1, 1, 3))
=======
#endif
	if (!sql_delete_triggers(be, t, v, 1, 1, 3))
>>>>>>> afa21998
		return sql_error(sql, 02, SQLSTATE(27000) "DELETE: triggers failed for table '%s'", t->base.name);
	if (rows)
		s = stmt_aggr(be, rows, NULL, NULL, sql_bind_func(sql->sa, sql->session->schema, "count", sql_bind_localtype("void"), NULL, F_AGGR), 1, 0, 1);
	if (be->cur_append) /* building the total number of rows affected across all tables */
		s->nr = add_to_merge_partitions_accumulator(be, s->nr);
	return s;
}

static stmt *
rel2bin_delete(backend *be, sql_rel *rel, list *refs)
{
	mvc *sql = be->mvc;
	stmt *rows = NULL, *stdelete = NULL;
	sql_rel *tr = rel->l;
	sql_table *t = NULL;

	if (tr->op == op_basetable)
		t = tr->l;
	else
		assert(0/*ddl statement*/);

	if (rel->r) { /* first construct the deletes relation */
		rows = subrel_bin(be, rel->r, refs);
		rows = subrel_project(be, rows, refs, rel->r);
		if (!rows)
			return NULL;
	}
	if (rows && rows->type == st_list) {
		stmt *s = rows;
		rows = s->op4.lval->h->data;
	}
	stdelete = sql_delete(be, t, rows);
	if (sql->cascade_action)
		sql->cascade_action = NULL;
	return stdelete;
}

struct tablelist {
	sql_table *table;
	struct tablelist* next;
};

static void /* inspect the other tables recursively for foreign key dependencies */
check_for_foreign_key_references(mvc *sql, struct tablelist* list, struct tablelist* next_append, sql_table *t, int cascade, int *error)
{
	node *n;
	int found;
	struct tablelist* new_node, *node_check;

	if (THRhighwater()) {
		sql_error(sql, 10, SQLSTATE(42000) "Query too complex: running out of stack space");
		*error = 1;
		return;
	}

	if (*error)
		return;

	if (t->keys.set) { /* Check for foreign key references */
		for (n = t->keys.set->h; n; n = n->next) {
			sql_key *k = n->data;

			if (k->type == ukey || k->type == pkey) {
				sql_ukey *uk = (sql_ukey *) k;

				if (uk->keys && list_length(uk->keys)) {
					node *l = uk->keys->h;

					for (; l; l = l->next) {
						k = l->data;
						/* make sure it is not a self referencing key */
						if (k->t != t && !cascade) {
							node *n = t->columns.set->h;
							sql_column *c = n->data;
							size_t n_rows = store_funcs.count_col(sql->session->tr, c, 0);
							size_t n_deletes = store_funcs.count_del(sql->session->tr, c->t, 0);
							assert (n_rows >= n_deletes);
							if (n_rows - n_deletes > 0) {
								sql_error(sql, 02, SQLSTATE(23000) "TRUNCATE: FOREIGN KEY %s.%s depends on %s", k->t->base.name, k->base.name, t->base.name);
								*error = 1;
								return;
							}
						} else if (k->t != t) {
							found = 0;
							for (node_check = list; node_check; node_check = node_check->next) {
								if (node_check->table == k->t)
									found = 1;
							}
							if (!found) {
								if ((new_node = SA_NEW(sql->ta, struct tablelist)) == NULL) {
									sql_error(sql, 02, SQLSTATE(HY013) MAL_MALLOC_FAIL);
									*error = 1;
									return;
								}
								new_node->table = k->t;
								new_node->next = NULL;
								next_append->next = new_node;
								check_for_foreign_key_references(sql, list, new_node, k->t, cascade, error);
							}
						}
					}
				}
			}
		}
	}
}

static stmt *
sql_truncate(backend *be, sql_table *t, int restart_sequences, int cascade)
{
	mvc *sql = be->mvc;
	list *l = sa_list(sql->sa);
	stmt *v, *ret = NULL, *other = NULL;
	const char *next_value_for = "next value for \"sys\".\"seq_";
	char *seq_name = NULL;
	str seq_pos = NULL;
	sql_column *col = NULL;
	sql_sequence *seq = NULL;
	sql_schema *sche = NULL;
	sql_table *next = NULL;
	sql_trans *tr = sql->session->tr;
	node *n = NULL;
	int error = 0;
	struct tablelist* new_list = SA_NEW(sql->ta, struct tablelist), *list_node;
	stmt **deleted_cols = NULL;

	if (!new_list) {
		sql_error(sql, 02, SQLSTATE(HY013) MAL_MALLOC_FAIL);
		error = 1;
		goto finalize;
	}

	new_list->table = t;
	new_list->next = NULL;
	check_for_foreign_key_references(sql, new_list, new_list, t, cascade, &error);
	if (error)
		goto finalize;

	for (list_node = new_list; list_node; list_node = list_node->next) {
		next = list_node->table;
		sche = next->s;

		if (restart_sequences) { /* restart the sequences if it's the case */
			for (n = next->columns.set->h; n; n = n->next) {
				col = n->data;
				if (col->def && (seq_pos = strstr(col->def, next_value_for))) {
					seq_name = sa_strdup(sql->ta, seq_pos + (strlen(next_value_for) - strlen("seq_")));
					if (!seq_name) {
						sql_error(sql, 02, SQLSTATE(HY013) MAL_MALLOC_FAIL);
						error = 1;
						goto finalize;
					}
					seq_name[strlen(seq_name)-1] = '\0';
					seq = find_sql_sequence(sche, seq_name);
					if (seq) {
						if (!sql_trans_sequence_restart(tr, seq, seq->start)) {
							sql_error(sql, 02, SQLSTATE(HY005) "Could not restart sequence %s.%s", sche->base.name, seq_name);
							error = 1;
							goto finalize;
						}
						seq->base.wtime = sche->base.wtime = tr->wtime = tr->wstime;
						tr->schema_updates++;
					}
				}
			}
		}

		v = stmt_tid(be, next, 0);

		/*  project all columns */
		if (list_length(t->triggers.set) || t->p) {
			int nr = 0;
			deleted_cols = table_update_stmts(sql, t, &nr);
			int i = 0;
			for (node *n = t->columns.set->h; n; n = n->next, i++) {
				sql_column *c = n->data;
				stmt *s = stmt_col(be, c, v, v->partition);

				deleted_cols[i] = s;
				list_append(l, s);
			}
		}

		/* before */
#if 0
		if (be->cur_append && !be->first_statement_generated) {
			for (sql_table *up = t->p ; up ; up = up->p) {
				if (!sql_delete_triggers(be, up, v, deleted_cols, 0, 3, 4)) {
					sql_error(sql, 02, SQLSTATE(27000) "TRUNCATE: triggers failed for table '%s'", up->base.name);
					error = 1;
					goto finalize;
				}
			}
		}
<<<<<<< HEAD
		if (!sql_delete_triggers(be, next, v, deleted_cols, 0, 3, 4)) {
=======
#endif
		if (!sql_delete_triggers(be, next, v, 0, 3, 4)) {
>>>>>>> afa21998
			sql_error(sql, 02, SQLSTATE(27000) "TRUNCATE: triggers failed for table '%s'", next->base.name);
			error = 1;
			goto finalize;
		}

		if (!sql_delete_keys(be, next, v, l, "TRUNCATE", cascade)) {
			sql_error(sql, 02, SQLSTATE(42000) "TRUNCATE: failed to delete indexes for table '%s'", next->base.name);
			error = 1;
			goto finalize;
		}

		other = stmt_table_clear(be, next);
		list_append(l, other);
		if (next == t)
			ret = other;

		/* after */
#if 0
		if (be->cur_append && !be->first_statement_generated) {
			for (sql_table *up = t->p ; up ; up = up->p) {
				if (!sql_delete_triggers(be, up, v, deleted_cols, 1, 3, 4)) {
					sql_error(sql, 02, SQLSTATE(27000) "TRUNCATE: triggers failed for table '%s'", up->base.name);
					error = 1;
					goto finalize;
				}
			}
		}
<<<<<<< HEAD
		if (!sql_delete_triggers(be, next, v, deleted_cols, 1, 3, 4)) {
=======
#endif
		if (!sql_delete_triggers(be, next, v, 1, 3, 4)) {
>>>>>>> afa21998
			sql_error(sql, 02, SQLSTATE(27000) "TRUNCATE: triggers failed for table '%s'", next->base.name);
			error = 1;
			goto finalize;
		}

		if (be->cur_append) /* building the total number of rows affected across all tables */
			other->nr = add_to_merge_partitions_accumulator(be, other->nr);
	}

finalize:
	sa_reset(sql->ta);
	if (error)
		return NULL;
	return ret;
}

#define E_ATOM_INT(e) ((atom*)((sql_exp*)e)->l)->data.val.ival
#define E_ATOM_STRING(e) ((atom*)((sql_exp*)e)->l)->data.val.sval

static stmt *
rel2bin_truncate(backend *be, sql_rel *rel)
{
	mvc *sql = be->mvc;
	stmt *truncate = NULL;
	sql_rel *tr = rel->l;
	sql_table *t = NULL;
	node *n = NULL;
	int restart_sequences, cascade;

	if (tr->op == op_basetable)
		t = tr->l;
	else
		assert(0/*ddl statement*/);

	n = rel->exps->h;
	restart_sequences = E_ATOM_INT(n->data);
	cascade = E_ATOM_INT(n->next->data);

	truncate = sql_truncate(be, t, restart_sequences, cascade);
	if (sql->cascade_action)
		sql->cascade_action = NULL;
	return truncate;
}

static stmt *
rel2bin_output(backend *be, sql_rel *rel, list *refs)
{
	mvc *sql = be->mvc;
	node *n;
	const char *tsep, *rsep, *ssep, *ns;
	const char *fn   = NULL;
	int onclient = 0;
	stmt *s = NULL, *fns = NULL;
	list *slist = sa_list(sql->sa);

	if (rel->l)  /* first construct the sub relation */
		s = subrel_bin(be, rel->l, refs);
	s = subrel_project(be, s, refs, rel->l);
	if (!s)
		return NULL;

	if (!rel->exps)
		return s;
	n = rel->exps->h;
	tsep = sa_strdup(sql->sa, E_ATOM_STRING(n->data));
	rsep = sa_strdup(sql->sa, E_ATOM_STRING(n->next->data));
	ssep = sa_strdup(sql->sa, E_ATOM_STRING(n->next->next->data));
	ns   = sa_strdup(sql->sa, E_ATOM_STRING(n->next->next->next->data));

	if (n->next->next->next->next) {
		fn = E_ATOM_STRING(n->next->next->next->next->data);
		fns = stmt_atom_string(be, sa_strdup(sql->sa, fn));
		onclient = E_ATOM_INT(n->next->next->next->next->next->data);
	}
	list_append(slist, stmt_export(be, s, tsep, rsep, ssep, ns, onclient, fns));
	if (s->type == st_list && ((stmt*)s->op4.lval->h->data)->nrcols != 0) {
		stmt *cnt = stmt_aggr(be, s->op4.lval->h->data, NULL, NULL, sql_bind_func(sql->sa, sql->session->schema, "count", sql_bind_localtype("void"), NULL, F_AGGR), 1, 0, 1);
		return cnt;
	} else {
		return stmt_atom_lng(be, 1);
	}
}

static stmt *
rel2bin_list(backend *be, sql_rel *rel, list *refs)
{
	mvc *sql = be->mvc;
	stmt *l = NULL, *r = NULL;
	list *slist = sa_list(sql->sa);

	(void)refs;

	if (find_prop(rel->p, PROP_DISTRIBUTE) && be->cur_append == 0) /* create affected rows accumulator */
		create_merge_partitions_accumulator(be);

	if (rel->l)  /* first construct the sub relation */
		l = subrel_bin(be, rel->l, refs);
	if (rel->r)  /* first construct the sub relation */
		r = subrel_bin(be, rel->r, refs);
	l = subrel_project(be, l, refs, rel->l);
	r = subrel_project(be, r, refs, rel->r);
	if (!l || !r)
		return NULL;
	list_append(slist, l);
	list_append(slist, r);
	return stmt_list(be, slist);
}

static stmt *
rel2bin_psm(backend *be, sql_rel *rel)
{
	mvc *sql = be->mvc;
	node *n;
	list *l = sa_list(sql->sa);
	stmt *sub = NULL;

	for (n = rel->exps->h; n; n = n->next) {
		sql_exp *e = n->data;
		stmt *s = exp_bin(be, e, sub, NULL, NULL, NULL, NULL, NULL, 0, 0, 0);
		if (!s)
			return NULL;

		if (s && s->type == st_table) /* relational statement */
			sub = s->op1;
		else
			append(l, s);
	}
	return stmt_list(be, l);
}

static stmt *
rel2bin_partition_limits(backend *be, sql_rel *rel, list *refs)
{
	stmt *l = NULL, *r = NULL;
	node *n = NULL;
	list *slist = sa_list(be->mvc->sa);

	if (rel->l)  /* first construct the sub relation */
		l = subrel_bin(be, rel->l, refs);
	if (rel->r)  /* first construct the sub relation */
		r = subrel_bin(be, rel->r, refs);
	l = subrel_project(be, l, refs, rel->l);
	r = subrel_project(be, r, refs, rel->r);
	if ((rel->l && !l) || (rel->r && !r))
		return NULL;

	assert(rel->exps);
	assert(rel->flag == ddl_alter_table_add_range_partition || rel->flag == ddl_alter_table_add_list_partition);

	if (rel->exps) {
		for (n = rel->exps->h; n; n = n->next) {
			sql_exp *e = n->data;
			stmt *s = exp_bin(be, e, l, r, NULL, NULL, NULL, NULL, 0, 0, 0);
			if (!s)
				return NULL;
			append(slist, s);
		}
	}
	return stmt_catalog(be, rel->flag, stmt_list(be, slist));
}

static stmt *
rel2bin_exception(backend *be, sql_rel *rel, list *refs)
{
	stmt *l = NULL, *r = NULL;
	node *n = NULL;
	list *slist = sa_list(be->mvc->sa);

	if (find_prop(rel->p, PROP_DISTRIBUTE) && be->cur_append == 0) /* create affected rows accumulator */
		create_merge_partitions_accumulator(be);

	if (rel->l)  /* first construct the sub relation */
		l = subrel_bin(be, rel->l, refs);
	if (rel->r)  /* first construct the sub relation */
		r = subrel_bin(be, rel->r, refs);
	l = subrel_project(be, l, refs, rel->l);
	r = subrel_project(be, r, refs, rel->r);
	if ((rel->l && !l) || (rel->r && !r))
		return NULL;

	if (rel->exps) {
		for (n = rel->exps->h; n; n = n->next) {
			sql_exp *e = n->data;
			stmt *s = exp_bin(be, e, l, r, NULL, NULL, NULL, NULL, 0, 0, 0);
			if (!s)
				return NULL;
			append(slist, s);
		}
	} else { /* if there is no exception condition, just generate a statement list */
		list_append(slist, l);
		list_append(slist, r);
	}
	return stmt_list(be, slist);
}

static stmt *
rel2bin_seq(backend *be, sql_rel *rel, list *refs)
{
	mvc *sql = be->mvc;
	node *en = rel->exps->h;
	stmt *restart, *sname, *seq, *seqname, *sl = NULL;
	list *l = sa_list(sql->sa);

	if (rel->l) { /* first construct the sub relation */
		sl = subrel_bin(be, rel->l, refs);
		sl = subrel_project(be, sl, refs, rel->l);
		if (!sl)
			return NULL;
	}

	restart = exp_bin(be, en->data, sl, NULL, NULL, NULL, NULL, NULL, 0, 0, 0);
	sname = exp_bin(be, en->next->data, sl, NULL, NULL, NULL, NULL, NULL, 0, 0, 0);
	seqname = exp_bin(be, en->next->next->data, sl, NULL, NULL, NULL, NULL, NULL, 0, 0, 0);
	seq = exp_bin(be, en->next->next->next->data, sl, NULL, NULL, NULL, NULL, NULL, 0, 0, 0);
	if (!restart || !sname || !seqname || !seq)
		return NULL;

	(void)refs;
	append(l, sname);
	append(l, seqname);
	append(l, seq);
	append(l, restart);
	return stmt_catalog(be, rel->flag, stmt_list(be, l));
}

static stmt *
rel2bin_trans(backend *be, sql_rel *rel, list *refs)
{
	node *en = rel->exps->h;
	stmt *chain = exp_bin(be, en->data, NULL, NULL, NULL, NULL, NULL, NULL, 0, 0, 0);
	stmt *name = NULL;

	if (!chain)
		return NULL;

	(void)refs;
	if (en->next) {
		name = exp_bin(be, en->next->data, NULL, NULL, NULL, NULL, NULL, NULL, 0, 0, 0);
		if (!name)
			return NULL;
	}
	return stmt_trans(be, rel->flag, chain, name);
}

static stmt *
rel2bin_catalog(backend *be, sql_rel *rel, list *refs)
{
	mvc *sql = be->mvc;
	node *en = rel->exps->h;
	stmt *action = exp_bin(be, en->data, NULL, NULL, NULL, NULL, NULL, NULL, 0, 0, 0);
	stmt *sname = NULL, *name = NULL, *ifexists = NULL;
	list *l = sa_list(sql->sa);

	if (!action)
		return NULL;

	(void)refs;
	en = en->next;
	sname = exp_bin(be, en->data, NULL, NULL, NULL, NULL, NULL, NULL, 0, 0, 0);
	if (!sname)
		return NULL;
	if (en->next) {
		name = exp_bin(be, en->next->data, NULL, NULL, NULL, NULL, NULL, NULL, 0, 0, 0);
		if (!name)
			return NULL;
	} else {
		name = stmt_atom_string_nil(be);
	}
	if (en->next && en->next->next) {
		ifexists = exp_bin(be, en->next->next->data, NULL, NULL, NULL, NULL, NULL, NULL, 0, 0, 0);
		if (!ifexists)
			return NULL;
	} else {
		ifexists = stmt_atom_int(be, 0);
	}
	append(l, sname);
	append(l, name);
	append(l, ifexists);
	append(l, action);
	return stmt_catalog(be, rel->flag, stmt_list(be, l));
}

static stmt *
rel2bin_catalog_table(backend *be, sql_rel *rel, list *refs)
{
	mvc *sql = be->mvc;
	node *en = rel->exps->h;
	stmt *action = exp_bin(be, en->data, NULL, NULL, NULL, NULL, NULL, NULL, 0, 0, 0);
	stmt *table = NULL, *sname, *tname = NULL, *ifexists = NULL;
	list *l = sa_list(sql->sa);

	if (!action)
		return NULL;

	(void)refs;
	en = en->next;
	sname = exp_bin(be, en->data, NULL, NULL, NULL, NULL, NULL, NULL, 0, 0, 0);
	if (!sname)
		return NULL;
	en = en->next;
	if (en) {
		tname = exp_bin(be, en->data, NULL, NULL, NULL, NULL, NULL, NULL, 0, 0, 0);
		if (!tname)
			return NULL;
		en = en->next;
	}
	append(l, sname);
	assert(tname);
	append(l, tname);
	if (rel->flag != ddl_drop_table && rel->flag != ddl_drop_view && rel->flag != ddl_drop_constraint) {
		if (en) {
			table = exp_bin(be, en->data, NULL, NULL, NULL, NULL, NULL, NULL, 0, 0, 0);
			if (!table)
				return NULL;
		}
		append(l, table);
	} else {
		if (en) {
			ifexists = exp_bin(be, en->data, NULL, NULL, NULL, NULL, NULL, NULL, 0, 0, 0);
			if (!ifexists)
				return NULL;
		} else {
			ifexists = stmt_atom_int(be, 0);
		}
		append(l, ifexists);
	}
	append(l, action);
	return stmt_catalog(be, rel->flag, stmt_list(be, l));
}

static stmt *
rel2bin_catalog2(backend *be, sql_rel *rel, list *refs)
{
	mvc *sql = be->mvc;
	node *en;
	list *l = sa_list(sql->sa);

	(void)refs;
	for (en = rel->exps->h; en; en = en->next) {
		stmt *es = NULL;

		if (en->data) {
			es = exp_bin(be, en->data, NULL, NULL, NULL, NULL, NULL, NULL, 0, 0, 0);
			if (!es)
				return NULL;
		} else {
			es = stmt_atom_string_nil(be);
		}
		append(l,es);
	}
	return stmt_catalog(be, rel->flag, stmt_list(be, l));
}

static stmt *
rel2bin_ddl(backend *be, sql_rel *rel, list *refs)
{
	mvc *sql = be->mvc;
	stmt *s = NULL;

	switch (rel->flag) {
		case ddl_output:
			s = rel2bin_output(be, rel, refs);
			sql->type = Q_TABLE;
			break;
		case ddl_list:
			s = rel2bin_list(be, rel, refs);
			break;
		case ddl_psm:
			s = rel2bin_psm(be, rel);
			break;
		case ddl_exception:
			s = rel2bin_exception(be, rel, refs);
			sql->type = Q_UPDATE;
			break;
		case ddl_create_seq:
		case ddl_alter_seq:
			s = rel2bin_seq(be, rel, refs);
			sql->type = Q_SCHEMA;
			break;
		case ddl_alter_table_add_range_partition:
		case ddl_alter_table_add_list_partition:
			s = rel2bin_partition_limits(be, rel, refs);
			sql->type = Q_SCHEMA;
			break;
		case ddl_release:
		case ddl_commit:
		case ddl_rollback:
		case ddl_trans:
			s = rel2bin_trans(be, rel, refs);
			sql->type = Q_TRANS;
			break;
		case ddl_create_schema:
		case ddl_drop_schema:
			s = rel2bin_catalog(be, rel, refs);
			sql->type = Q_SCHEMA;
			break;
		case ddl_create_table:
		case ddl_drop_table:
		case ddl_create_view:
		case ddl_drop_view:
		case ddl_drop_constraint:
		case ddl_alter_table:
			s = rel2bin_catalog_table(be, rel, refs);
			sql->type = Q_SCHEMA;
			break;
		case ddl_drop_seq:
		case ddl_create_type:
		case ddl_drop_type:
		case ddl_drop_index:
		case ddl_create_function:
		case ddl_drop_function:
		case ddl_create_trigger:
		case ddl_drop_trigger:
		case ddl_grant_roles:
		case ddl_revoke_roles:
		case ddl_grant:
		case ddl_revoke:
		case ddl_grant_func:
		case ddl_revoke_func:
		case ddl_create_user:
		case ddl_drop_user:
		case ddl_alter_user:
		case ddl_rename_user:
		case ddl_create_role:
		case ddl_drop_role:
		case ddl_alter_table_add_table:
		case ddl_alter_table_del_table:
		case ddl_alter_table_set_access:
		case ddl_comment_on:
		case ddl_rename_schema:
		case ddl_rename_table:
		case ddl_rename_column:
			s = rel2bin_catalog2(be, rel, refs);
			sql->type = Q_SCHEMA;
			break;
		default:
			assert(0);
	}
	return s;
}

static stmt *
subrel_bin(backend *be, sql_rel *rel, list *refs)
{
	mvc *sql = be->mvc;
	stmt *s = NULL;

	if (THRhighwater())
		return sql_error(be->mvc, 10, SQLSTATE(42000) "Query too complex: running out of stack space");

	if (!rel)
		return s;
	if (rel_is_ref(rel)) {
		s = refs_find_rel(refs, rel);
		/* needs a proper fix!! */
		if (s)
			return s;
	}
	switch (rel->op) {
	case op_basetable:
		s = rel2bin_basetable(be, rel);
		sql->type = Q_TABLE;
		break;
	case op_table:
		s = rel2bin_table(be, rel, refs);
		sql->type = Q_TABLE;
		break;
	case op_join:
	case op_left:
	case op_right:
	case op_full:
		s = rel2bin_join(be, rel, refs);
		sql->type = Q_TABLE;
		break;
	case op_semi:
	case op_anti:
		s = rel2bin_semijoin(be, rel, refs);
		sql->type = Q_TABLE;
		break;
	case op_union:
		s = rel2bin_union(be, rel, refs);
		sql->type = Q_TABLE;
		break;
	case op_except:
		s = rel2bin_except(be, rel, refs);
		sql->type = Q_TABLE;
		break;
	case op_inter:
		s = rel2bin_inter(be, rel, refs);
		sql->type = Q_TABLE;
		break;
	case op_project:
		s = rel2bin_project(be, rel, refs, NULL);
		sql->type = Q_TABLE;
		break;
	case op_select:
		s = rel2bin_select(be, rel, refs);
		sql->type = Q_TABLE;
		break;
	case op_groupby:
		s = rel2bin_groupby(be, rel, refs);
		sql->type = Q_TABLE;
		break;
	case op_topn:
		s = rel2bin_topn(be, rel, refs);
		sql->type = Q_TABLE;
		break;
	case op_sample:
		s = rel2bin_sample(be, rel, refs);
		sql->type = Q_TABLE;
		break;
	case op_insert:
		s = rel2bin_insert(be, rel, refs);
		if (sql->type == Q_TABLE)
			sql->type = Q_UPDATE;
		break;
	case op_update:
		s = rel2bin_update(be, rel, refs);
		if (sql->type == Q_TABLE)
			sql->type = Q_UPDATE;
		break;
	case op_delete:
		s = rel2bin_delete(be, rel, refs);
		if (sql->type == Q_TABLE)
			sql->type = Q_UPDATE;
		break;
	case op_truncate:
		s = rel2bin_truncate(be, rel);
		if (sql->type == Q_TABLE)
			sql->type = Q_UPDATE;
		break;
	case op_ddl:
		s = rel2bin_ddl(be, rel, refs);
		break;
	}
	if (s && rel_is_ref(rel)) {
		list_append(refs, rel);
		list_append(refs, s);
	}
	return s;
}

stmt *
rel_bin(backend *be, sql_rel *rel)
{
	mvc *sql = be->mvc;
	list *refs = sa_list(sql->sa);
	mapi_query_t sqltype = sql->type;
	stmt *s = subrel_bin(be, rel, refs);

	s = subrel_project(be, s, refs, rel);
	if (sqltype == Q_SCHEMA)
		sql->type = sqltype;  /* reset */

	return s;
}

stmt *
output_rel_bin(backend *be, sql_rel *rel )
{
	mvc *sql = be->mvc;
	list *refs = sa_list(sql->sa);
	mapi_query_t sqltype = sql->type;
	stmt *s;

	be->join_idx = 0;
	if (refs == NULL)
		return NULL;
	s = subrel_bin(be, rel, refs);
	s = subrel_project(be, s, refs, rel);
	if (sqltype == Q_SCHEMA)
		sql->type = sqltype;  /* reset */

	if (!is_ddl(rel->op) && s && s->type != st_none && sql->type == Q_TABLE)
		s = stmt_output(be, s);
	if (sqltype == Q_UPDATE && s && (s->type != st_list || be->cur_append)) {
		if (be->cur_append) { /* finish the output bat */
			s->nr = be->cur_append;
			be->cur_append = 0;
			be->first_statement_generated = false;
		}
		s = stmt_affected_rows(be, s);
	}
	return s;
}<|MERGE_RESOLUTION|>--- conflicted
+++ resolved
@@ -5193,7 +5193,7 @@
 	}
 
 	/*  project all columns */
-	if (list_length(t->triggers.set) || t->p) {
+	if (list_length(t->triggers.set) || isPartition(t)) {
 		int nr = 0;
 		deleted_cols = table_update_stmts(sql, t, &nr);
 		int i = 0;
@@ -5214,12 +5214,8 @@
 				return sql_error(sql, 02, SQLSTATE(27000) "DELETE: triggers failed for table '%s'", up->base.name);
 		}
 	}
-<<<<<<< HEAD
+#endif
 	if (!sql_delete_triggers(be, t, v, deleted_cols, 0, 1, 3))
-=======
-#endif
-	if (!sql_delete_triggers(be, t, v, 0, 1, 3))
->>>>>>> afa21998
 		return sql_error(sql, 02, SQLSTATE(27000) "DELETE: triggers failed for table '%s'", t->base.name);
 
 	if (!sql_delete_keys(be, t, v, l, "DELETE", 0))
@@ -5241,12 +5237,8 @@
 				return sql_error(sql, 02, SQLSTATE(27000) "DELETE: triggers failed for table '%s'", up->base.name);
 		}
 	}
-<<<<<<< HEAD
+#endif
 	if (!sql_delete_triggers(be, t, v, deleted_cols, 1, 1, 3))
-=======
-#endif
-	if (!sql_delete_triggers(be, t, v, 1, 1, 3))
->>>>>>> afa21998
 		return sql_error(sql, 02, SQLSTATE(27000) "DELETE: triggers failed for table '%s'", t->base.name);
 	if (rows)
 		s = stmt_aggr(be, rows, NULL, NULL, sql_bind_func(sql->sa, sql->session->schema, "count", sql_bind_localtype("void"), NULL, F_AGGR), 1, 0, 1);
@@ -5417,7 +5409,7 @@
 		v = stmt_tid(be, next, 0);
 
 		/*  project all columns */
-		if (list_length(t->triggers.set) || t->p) {
+		if (list_length(t->triggers.set) || isPartition(t)) {
 			int nr = 0;
 			deleted_cols = table_update_stmts(sql, t, &nr);
 			int i = 0;
@@ -5441,12 +5433,8 @@
 				}
 			}
 		}
-<<<<<<< HEAD
+#endif
 		if (!sql_delete_triggers(be, next, v, deleted_cols, 0, 3, 4)) {
-=======
-#endif
-		if (!sql_delete_triggers(be, next, v, 0, 3, 4)) {
->>>>>>> afa21998
 			sql_error(sql, 02, SQLSTATE(27000) "TRUNCATE: triggers failed for table '%s'", next->base.name);
 			error = 1;
 			goto finalize;
@@ -5474,12 +5462,8 @@
 				}
 			}
 		}
-<<<<<<< HEAD
+#endif
 		if (!sql_delete_triggers(be, next, v, deleted_cols, 1, 3, 4)) {
-=======
-#endif
-		if (!sql_delete_triggers(be, next, v, 1, 3, 4)) {
->>>>>>> afa21998
 			sql_error(sql, 02, SQLSTATE(27000) "TRUNCATE: triggers failed for table '%s'", next->base.name);
 			error = 1;
 			goto finalize;
