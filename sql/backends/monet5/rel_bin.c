--- conflicted
+++ resolved
@@ -3633,14 +3633,9 @@
 			if (!li)
 				li = ls;
 
-<<<<<<< HEAD
-			if (!en->next && (constval || stmt_has_null(ls) /*|| stmt_has_null(rs) (change into check for fk)*/)) {
-				join = stmt_tdiff2(be, ls, rs, NULL, is_semantics(e), is_any(e));
-=======
 			if (!en->next && !is_anti(e) && e->flag != cmp_notequal &&
 				(constval || stmt_has_null(ls))) {
-				join = stmt_tdiff2(be, ls, rs, NULL);
->>>>>>> 79945d5e
+				join = stmt_tdiff2(be, ls, rs, NULL, is_semantics(e), is_any(e));
 				jexps = NULL;
 			} else {
 				join = stmt_join_cand(be, ls, rs, NULL, NULL, is_anti(e), (comp_type) e->flag, 0, is_semantics(e), false, true);
