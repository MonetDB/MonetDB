--- conflicted
+++ resolved
@@ -997,7 +997,8 @@
 		stmt *rows = NULL, *isel = sel;
 		int nrcands = 0, push_cands = 0;
 
-		if (sel && (strcmp(sql_func_mod(f->func), "calc") == 0 || strcmp(sql_func_mod(f->func), "mmath") == 0))
+		if (sel && (strcmp(sql_func_mod(f->func), "calc") == 0 || strcmp(sql_func_mod(f->func), "mmath") == 0 || strcmp(sql_func_mod(f->func), "mtime") == 0
+					|| (strcmp(sql_func_mod(f->func), "str") == 0 && batstr_func_has_candidates(sql_func_imp(f->func)))))
 			push_cands = 1;
 
 		if (f->func->side_effect && left && left->nrcols > 0) {
@@ -1019,12 +1020,6 @@
 		else if (!list_empty(exps)) {
 			unsigned nrcols = 0;
 
-<<<<<<< HEAD
-			if (sel && (strcmp(sql_func_mod(f->func), "calc") == 0 || strcmp(sql_func_mod(f->func), "mmath") == 0 || strcmp(sql_func_mod(f->func), "mtime") == 0
-						|| (strcmp(sql_func_mod(f->func), "str") == 0 && batstr_func_has_candidates(sql_func_imp(f->func)))))
-				push_cands = 1;
-=======
->>>>>>> 9430753b
 			if (strcmp(sql_func_mod(f->func), "calc") == 0 && strcmp(sql_func_imp(f->func), "ifthenelse") == 0)
 				return exp2bin_case(be, e, left, right, sel, depth);
 			if (strcmp(sql_func_mod(f->func), "") == 0 && strcmp(sql_func_imp(f->func), "") == 0 && strcmp(f->func->base.name, "coalesce") == 0)
