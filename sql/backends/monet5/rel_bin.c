/*
 * This Source Code Form is subject to the terms of the Mozilla Public
 * License, v. 2.0.  If a copy of the MPL was not distributed with this
 * file, You can obtain one at http://mozilla.org/MPL/2.0/.
 *
 * Copyright 1997 - July 2008 CWI, August 2008 - 2020 MonetDB B.V.
 */

#include "monetdb_config.h"

#include "rel_bin.h"
#include "rel_rel.h"
#include "rel_exp.h"
#include "rel_psm.h"
#include "rel_prop.h"
#include "rel_select.h"
#include "rel_updates.h"
#include "rel_unnest.h"
#include "rel_optimizer.h"
#include "sql_env.h"
#include "sql_optimizer.h"

#define OUTER_ZERO 64

static stmt * exp_bin(backend *be, sql_exp *e, stmt *left, stmt *right, stmt *grp, stmt *ext, stmt *cnt, stmt *sel);
static stmt * rel_bin(backend *be, sql_rel *rel);
static stmt * subrel_bin(backend *be, sql_rel *rel, list *refs);

static stmt *check_types(backend *be, sql_subtype *ct, stmt *s, check_type tpe);

static stmt *
stmt_selectnil( backend *be, stmt *col)
{
	sql_subtype *t = tail_type(col);
	stmt *n = stmt_atom(be, atom_general(be->mvc->sa, t, NULL));
	stmt *nn = stmt_uselect2(be, col, n, n, 3, NULL, 0);
	return nn;
}

static stmt *
sql_unop_(backend *be, sql_schema *s, const char *fname, stmt *rs)
{
	mvc *sql = be->mvc;
	sql_subtype *rt = NULL;
	sql_subfunc *f = NULL;

	if (!s)
		s = sql->session->schema;
	rt = tail_type(rs);
	f = sql_bind_func(sql->sa, s, fname, rt, NULL, F_FUNC);
	/* try to find the function without a type, and convert
	 * the value to the type needed by this function!
	 */
	if (!f && (f = sql_find_func(sql->sa, s, fname, 1, F_FUNC, NULL)) != NULL) {
		sql_arg *a = f->func->ops->h->data;

		rs = check_types(be, &a->type, rs, type_equal);
		if (!rs) 
			f = NULL;
	}
	if (f) {
		/*
		if (f->func->res.scale == INOUT) {
			f->res.digits = rt->digits;
			f->res.scale = rt->scale;
		}
		*/
		return stmt_unop(be, rs, f);
	} else if (rs) {
		char *type = tail_type(rs)->type->sqlname;

		return sql_error(sql, 02, SQLSTATE(42000) "SELECT: no such unary operator '%s(%s)'", fname, type);
	}
	return NULL;
}

static stmt *
refs_find_rel(list *refs, sql_rel *rel)
{
	node *n;

	for(n=refs->h; n; n = n->next->next) {
		sql_rel *ref = n->data;
		stmt *s = n->next->data;
		
		if (rel == ref) 
			return s;
	}
	return NULL;
}

static void 
print_stmtlist(sql_allocator *sa, stmt *l)
{
	node *n;
	if (l) {
		for (n = l->op4.lval->h; n; n = n->next) {
			const char *rnme = table_name(sa, n->data);
			const char *nme = column_name(sa, n->data);

			TRC_INFO(SQL_RELATION, "%s.%s\n", rnme ? rnme : "(null!)", nme ? nme : "(null!)");
		}
	}
}

static stmt *
list_find_column(backend *be, list *l, const char *rname, const char *name ) 
{
	stmt *res = NULL;
	node *n;

	if (!l)
		return NULL;
	MT_lock_set(&l->ht_lock);
	if (!l->ht && list_length(l) > HASH_MIN_SIZE) {
		l->ht = hash_new(l->sa, MAX(list_length(l), l->expected_cnt), (fkeyvalue)&stmt_key);
		if (l->ht == NULL) {
			MT_lock_unset(&l->ht_lock);
			return NULL;
		}

		for (n = l->h; n; n = n->next) {
			const char *nme = column_name(be->mvc->sa, n->data);
			if (nme) {
				int key = hash_key(nme);

				if (hash_add(l->ht, key, n->data) == NULL) {
					MT_lock_unset(&l->ht_lock);
					return NULL;
				}
			}
		}
	}
	if (l->ht) {
		int key = hash_key(name);
		sql_hash_e *e = l->ht->buckets[key&(l->ht->size-1)];

		if (rname) {
			for (; e; e = e->chain) {
				stmt *s = e->value;
				const char *rnme = table_name(be->mvc->sa, s);
				const char *nme = column_name(be->mvc->sa, s);

				if (rnme && strcmp(rnme, rname) == 0 &&
		 	            strcmp(nme, name) == 0) {
					res = s;
					break;
				}
			}
		} else {
			for (; e; e = e->chain) {
				stmt *s = e->value;
				const char *rnme = table_name(be->mvc->sa, s);
				const char *nme = column_name(be->mvc->sa, s);

				if (!rnme && nme && strcmp(nme, name) == 0) {
					res = s;
					break;
				}
			}
		}
		MT_lock_unset(&l->ht_lock);
		if (!res)
			return NULL;
		return res;
	}
	MT_lock_unset(&l->ht_lock);
	if (rname) {
		for (n = l->h; n; n = n->next) {
			const char *rnme = table_name(be->mvc->sa, n->data);
			const char *nme = column_name(be->mvc->sa, n->data);

			if (rnme && strcmp(rnme, rname) == 0 && 
				    strcmp(nme, name) == 0) {
				res = n->data;
				break;
			}
		}
	} else {
		for (n = l->h; n; n = n->next) {
			const char *rnme = table_name(be->mvc->sa, n->data);
			const char *nme = column_name(be->mvc->sa, n->data);

			if (!rnme && nme && strcmp(nme, name) == 0) {
				res = n->data;
				break;
			}
		}
	}
	if (!res)
		return NULL;
	return res;
}

static stmt *
bin_find_column( backend *be, stmt *sub, const char *rname, const char *name ) 
{
	return list_find_column( be, sub->op4.lval, rname, name);
}

static list *
bin_find_columns( backend *be, stmt *sub, const char *name ) 
{
	node *n;
	list *l = sa_list(be->mvc->sa);

	for (n = sub->op4.lval->h; n; n = n->next) {
		const char *nme = column_name(be->mvc->sa, n->data);

		if (strcmp(nme, name) == 0) 
			append(l, n->data);
	}
	if (list_length(l)) 
		return l;
	return NULL;
}

static stmt *column(backend *be, stmt *val )
{
	if (val->nrcols == 0)
		return const_column(be, val);
	return val;
}

static stmt *create_const_column(backend *be, stmt *val )
{
	if (val->nrcols == 0)
		val = const_column(be, val);
	return stmt_append(be, stmt_temp(be, tail_type(val)), val);
}

static stmt *
bin_first_column(backend *be, stmt *sub ) 
{
	node *n = sub->op4.lval->h;
	stmt *c = n->data;

	if (c->nrcols == 0)
		return const_column(be, c);
	return c;
}

static stmt *
row2cols(backend *be, stmt *sub)
{
	if (sub->nrcols == 0 && sub->key) {
		node *n; 
		list *l = sa_list(be->mvc->sa);

		for (n = sub->op4.lval->h; n; n = n->next) {
			stmt *sc = n->data;
			const char *cname = column_name(be->mvc->sa, sc);
			const char *tname = table_name(be->mvc->sa, sc);

			sc = column(be, sc);
			list_append(l, stmt_alias(be, sc, tname, cname));
		}
		sub = stmt_list(be, l);
	}
	return sub;
}

static stmt*
distinct_value_list(backend *be, list *vals, stmt ** last_null_value)
{
	node *n;
	stmt *s;

	/* create bat append values */
	s = stmt_temp(be, exp_subtype(vals->h->data));
	for( n = vals->h; n; n = n->next) {
		sql_exp *e = n->data;
		stmt *i = exp_bin(be, e, NULL, NULL, NULL, NULL, NULL, NULL);

		if (exp_is_null(be->mvc, e))
			*last_null_value = i;

		if (!i)
			return NULL;

		s = stmt_append(be, s, i);
	}

	/* Probably faster to filter out the values directly in the underlying list of atoms.
	   But for now use groupby to filter out duplicate values. */
	stmt* groupby = stmt_group(be, s, NULL, NULL, NULL, 1);
	stmt* ext = stmt_result(be, groupby, 1);

	return stmt_project(be, ext, s);
}

static stmt *
stmt_selectnonil( backend *be, stmt *col, stmt *s )
{
	sql_subtype *t = tail_type(col);
	stmt *n = stmt_atom(be, atom_general(be->mvc->sa, t, NULL));
	stmt *nn = stmt_uselect2(be, col, n, n, 3, s, 1);
	return nn;
}

static stmt *
handle_in_exps(backend *be, sql_exp *ce, list *nl, stmt *left, stmt *right, stmt *grp, stmt *ext, stmt *cnt, stmt *sel, int in, int use_r) 
{
	mvc *sql = be->mvc;
	node *n;
	stmt *s = NULL, *c = exp_bin(be, ce, left, right, grp, ext, cnt, NULL);

	if(!c)
		return NULL;

	if (c->nrcols == 0) {
		sql_subtype *bt = sql_bind_localtype("bit");
		sql_subfunc *cmp = (in)
			?sql_bind_func(sql->sa, sql->session->schema, "=", tail_type(c), tail_type(c), F_FUNC)
			:sql_bind_func(sql->sa, sql->session->schema, "<>", tail_type(c), tail_type(c), F_FUNC);
		sql_subfunc *a = (in)?sql_bind_func(sql->sa, sql->session->schema, "or", bt, bt, F_FUNC)
				     :sql_bind_func(sql->sa, sql->session->schema, "and", bt, bt, F_FUNC);

		for( n = nl->h; n; n = n->next) {
			sql_exp *e = n->data;
			stmt *i = exp_bin(be, use_r?e->r:e, left, right, grp, ext, cnt, NULL);
			if(!i)
				return NULL;

			i = stmt_binop(be, c, i, cmp); 
			if (s)
				s = stmt_binop(be, s, i, a);
			else
				s = i;

		}
		if (sel) 
			s = stmt_uselect(be, 
				stmt_const(be, bin_first_column(be, left), s), 
				stmt_bool(be, 1), cmp_equal, sel, 0); 
	} else if (list_length(nl) < 16) {
		comp_type cmp = (in)?cmp_equal:cmp_notequal;

		if (!in)
			s = sel;
		for( n = nl->h; n; n = n->next) {
			sql_exp *e = n->data;
			stmt *i = exp_bin(be, use_r?e->r:e, left, right, grp, ext, cnt, NULL);
			if(!i)
				return NULL;

			if (in) { 
				i = stmt_uselect(be, c, i, cmp, sel, 0); 
				if (s)
					s = stmt_tunion(be, s, i); 
				else
					s = i;
			} else {
				s = stmt_uselect(be, c, i, cmp, s, 0); 
			}
		}
	} else {
		/* TODO: handle_in_exps should contain all necessary logic for in-expressions to be SQL compliant.
		   For non-SQL-standard compliant behavior, e.g. PostgreSQL backwards compatibility, we should
		   make sure that this behavior is replicated by the sql optimizer and not handle_in_exps. */

		stmt* last_null_value = NULL;  /* CORNER CASE ALERT: See description below. */

		/* The actual in-value-list should not contain duplicates to ensure that final join results are unique. */
		s = distinct_value_list(be, nl, &last_null_value);

		if (last_null_value) {
			/* The actual in-value-list should not contain null values. */
			s = stmt_project(be, stmt_selectnonil(be, s, NULL), s);
		}

		s = stmt_join(be, c, s, in, cmp_left);
		s = stmt_result(be, s, 0);

		if (!in) {
			if (last_null_value) {
				/* CORNER CASE ALERT:
				   In case of a not-in-expression with the associated in-value-list containing a null value,
				   the entire in-predicate is forced to always return false, i.e. an empty candidate list.
				   This is similar to postgres behavior.
				   TODO: However I do not think this behavior is in accordance with SQL standard 2003.

				   Ugly trick to return empty candidate list, because for all x it holds that: (x == null) == false.
				   list* singleton_bat = sa_list(sql->sa);
				   list_append(singleton_bat, null_value); */
				s = stmt_uselect(be, c, last_null_value, cmp_equal, NULL, 0);
				return s;
			}
			else {
				/* BACK TO HAPPY FLOW:
				   Make sure that null values are never returned. */
				stmt* non_nulls;
				non_nulls = stmt_selectnonil(be, c, NULL);
				s = stmt_tdiff(be, non_nulls, s);
				s = stmt_project(be, s, non_nulls);
			}
		}

		if (sel) {
			stmt* oid_intersection;
			oid_intersection = stmt_tinter(be, s, sel);
			s = stmt_project(be, oid_intersection, s);
			s = stmt_result(be, s, 0);
		}
	}
	return s;
}

static stmt *
value_list(backend *be, list *vals, stmt *left, stmt *sel) 
{
	node *n;
	stmt *s;
	sql_subtype *type = exp_subtype(vals->h->data);

	if (!type)
		return sql_error(be->mvc, 02, SQLSTATE(42000) "Could not infer the type of a value list column");
	/* create bat append values */
	s = stmt_temp(be, type);
	for( n = vals->h; n; n = n->next) {
		sql_exp *e = n->data;
		stmt *i = exp_bin(be, e, left, NULL, NULL, NULL, NULL, sel);

		if (!i)
			return NULL;

		if (list_length(vals) == 1)
			return i;
		s = stmt_append(be, s, i);
	}
	return s;
}

static stmt *
exp_list(backend *be, list *exps, stmt *l, stmt *r, stmt *grp, stmt *ext, stmt *cnt, stmt *sel) 
{
	mvc *sql = be->mvc;
	node *n;
	list *nl = sa_list(sql->sa);

	for( n = exps->h; n; n = n->next) {
		sql_exp *e = n->data;
		stmt *i = exp_bin(be, e, l, r, grp, ext, cnt, sel);
		if(!i)
			return NULL;

		if (n->next && i->type == st_table) /* relational statement */
			l = i->op1;
		else
			append(nl, i);
	}
	return stmt_list(be, nl);
}

static stmt *
exp_count_no_nil_arg( sql_exp *e, stmt *ext, sql_exp *ae, stmt *as ) 
{
	/* small optimization, ie use candidates directly on count(*) */
	if (!need_distinct(e) && !ext && as && (!need_no_nil(e) || !ae || !has_nil(ae))) { 
		/* skip alias statements */
		while (as->type == st_alias)
			as = as->op1;
		/* use candidate */
	       	if (as && as->type == st_join && as->flag == cmp_project) {
			if (as->op1 && (as->op1->type != st_result || as->op1->op1->type != st_group)) /* exclude a subquery with select distinct under the count */
				as = as->op1;
		}
	}
	return as;
}

stmt *
exp_bin(backend *be, sql_exp *e, stmt *left, stmt *right, stmt *grp, stmt *ext, stmt *cnt, stmt *sel) 
{
	mvc *sql = be->mvc;
	stmt *s = NULL;

 	if (THRhighwater())
		return sql_error(be->mvc, 10, SQLSTATE(42000) "Query too complex: running out of stack space");

	if (!e) {
		assert(0);
		return NULL;
	}

	switch(e->type) {
	case e_psm:
		if (e->flag & PSM_SET) {
			stmt *r = exp_bin(be, e->l, left, right, grp, ext, cnt, sel);
			if(!r)
				return NULL;
			if (e->card <= CARD_ATOM && r->nrcols > 0) /* single value, get result from bat */
				r = stmt_fetch(be, r);
			return stmt_assign(be, exp_name(e), r, GET_PSM_LEVEL(e->flag));
		} else if (e->flag & PSM_VAR) {
			if (e->f)
				return stmt_vars(be, exp_name(e), e->f, 1, GET_PSM_LEVEL(e->flag));
			else
<<<<<<< HEAD
				return stmt_var(be, e->name, &e->tpe, 1, GET_PSM_LEVEL(e->flag));
		} else if (e->flag & PSM_RETURN || e->flag & PSM_YIELD) {
=======
				return stmt_var(be, exp_name(e), &e->tpe, 1, GET_PSM_LEVEL(e->flag));
		} else if (e->flag & PSM_RETURN) {
>>>>>>> cd043195
			sql_exp *l = e->l;
			stmt *r = exp_bin(be, l, left, right, grp, ext, cnt, sel);

			if (!r)
				return NULL;
			/* handle table returning functions */
			if (l->type == e_psm && l->flag & PSM_REL) {
				stmt *lst = r->op1;
				if (r->type == st_table && lst->nrcols == 0 && lst->key && e->card > CARD_ATOM) {
					node *n;
					list *l = sa_list(sql->sa);

					for(n=lst->op4.lval->h; n; n = n->next)
						list_append(l, const_column(be, (stmt*)n->data));
					r = stmt_list(be, l);
				}
				if (r->type == st_list)
					r = stmt_table(be, r, 1);
			}
			return stmt_return(be, r, GET_PSM_LEVEL(e->flag), e->flag);
		} else if (e->flag & PSM_WHILE) {
			/* while is a if - block true with leave statement
	 		 * needed because the condition needs to be inside this outer block */
			stmt *ifstmt = stmt_cond(be, stmt_bool(be, 1), NULL, 0, 0);
			stmt *cond = exp_bin(be, e->l, left, right, grp, ext, cnt, sel);
			stmt *wstmt;

			if(!cond)
				return NULL;
			wstmt = stmt_cond(be, cond, ifstmt, 1, 0);

			if (!exp_list(be, e->r, left, right, grp, ext, cnt, sel))
				return NULL;
			(void)stmt_control_end(be, wstmt);
			return stmt_control_end(be, ifstmt);
		} else if (e->flag & PSM_IF) {
			stmt *cond = exp_bin(be, e->l, left, right, grp, ext, cnt, sel);
			stmt *ifstmt, *res;

			if(!cond)
				return NULL;
			ifstmt = stmt_cond(be, cond, NULL, 0, 0);
			if (!exp_list(be, e->r, left, right, grp, ext, cnt, sel))
				return NULL;
			res = stmt_control_end(be, ifstmt);
			if (e->f) {
				stmt *elsestmt = stmt_cond(be, cond, NULL, 0, 1);

				if (!exp_list(be, e->f, left, right, grp, ext, cnt, sel))
					return NULL;
				res = stmt_control_end(be, elsestmt);
			}
			return res;
		} else if (e->flag & PSM_REL) {
			sql_rel *rel = e->l;
			stmt *r = rel_bin(be, rel);

			if (!r)
				return NULL;
			if (is_modify(rel->op) || is_ddl(rel->op)) 
				return r;
			return stmt_table(be, r, 1);
		} else if (e->flag & PSM_EXCEPTION) {
			stmt *cond = exp_bin(be, e->l, left, right, grp, ext, cnt, sel);
			return stmt_exception(be, cond, (const char *) e->r, 0);
		}
		break;
	case e_atom: {
		if (e->l) { 			/* literals */
			atom *a = e->l;
			s = stmt_atom(be, atom_dup(sql->sa, a));
		} else if (e->r) { 		/* parameters */
			s = stmt_var(be, sa_strdup(sql->sa, e->r), e->tpe.type?&e->tpe:NULL, 0, e->flag);
		} else if (e->f) { 		/* values */
			s = value_list(be, e->f, left, sel);
		} else { 			/* arguments */
			s = stmt_varnr(be, e->flag, e->tpe.type?&e->tpe:NULL);
		}
	}	break;
	case e_convert: {
		/* if input is type any NULL or column of nulls, change type */
		list *tps = e->r;
		sql_subtype *from = tps->h->data;
		sql_subtype *to = tps->h->next->data;
		stmt *l;

		if (from->type->localtype == 0) {
			l = stmt_atom(be, atom_general(sql->sa, to, NULL));
		} else {
			l = exp_bin(be, e->l, left, right, grp, ext, cnt, sel);
		}
		if (!l)
			return NULL;
		s = stmt_convert(be, l, from, to, NULL);
	} 	break;
	case e_func: {
		node *en;
		list *l = sa_list(sql->sa), *exps = e->l;
		sql_subfunc *f = e->f;
		stmt *rows = NULL, *cond_execution = NULL;
		char name[16], *nme = NULL;

		if (f->func->side_effect && left) {
			if (!exps || list_empty(exps))
				append(l, 
				stmt_const(be, 
					bin_first_column(be, left), 
					stmt_atom_int(be, 0)));
			else if (exps_card(exps) < CARD_MULTI) {
				rows = bin_first_column(be, left);
			}
		}
		assert(!e->r);
		if (exps) {
			int nrcols = 0;
			for (en = exps->h; en; en = en->next) {
				sql_exp *e = en->data;
				stmt *es;

				es = exp_bin(be, e, left, right, grp, ext, cnt, sel);

				if (!es) 
					return NULL;

				if (rows && en == exps->h && f->func->type != F_LOADER)
					es = stmt_const(be, rows, es);
				else if (f->func->type == F_ANALYTIC && es->nrcols == 0) {
					if (en == exps->h)
						es = stmt_const(be, bin_first_column(be, left), es); /* ensure the first argument is a column */
					if (!f->func->s && !strcmp(f->func->base.name, "window_bound")
						&& exps->h->next && list_length(f->func->ops) == 6 && en == exps->h->next)
						es = stmt_const(be, bin_first_column(be, left), es);
				}
				/* last argument is condition, change into candidate list */
				if (f->func->type != F_ANALYTIC && !en->next && !f->func->varres && !f->func->vararg && list_length(exps) > list_length(f->func->ops)) {
					if (es->nrcols) {
						if (!nrcols) {
							node *n;
							list *nl = sa_list(sql->sa);
							for (n = l->h; n; n = n->next) {
								stmt *s = n->data;
								s = stmt_const(be, es, s);
								list_append(nl, s);
							}
							l = nl;

						}
						es = stmt_uselect(be, es, stmt_bool(be,1), cmp_equal, NULL, 0);
					} else /* need a condition */
						cond_execution = es;
				}
				if (es->nrcols > nrcols)
					nrcols = es->nrcols;
				if (!cond_execution)
					list_append(l,es);
			}
			if (sel && strcmp(sql_func_mod(f->func), "calc") == 0 && nrcols && strcmp(sql_func_imp(f->func), "ifthenelse") != 0)
				list_append(l,sel);
		}
		if (cond_execution) {
			/* var_x = nil; */
			nme = number2name(name, sizeof(name), ++sql->label);
			(void)stmt_var(be, nme, exp_subtype(e), 1, 2);
			/* if_barrier ... */
			cond_execution = stmt_cond(be, cond_execution, NULL, 0, 0);
		}
		if (f->func->rel) 
			s = stmt_func(be, stmt_list(be, l), sa_strdup(sql->sa, f->func->base.name), f->func->rel, (f->func->type == F_UNION));
		else
			s = stmt_Nop(be, stmt_list(be, l), e->f); 
		if (!s)
			return NULL;
		if (cond_execution) {
			/* var_x = s */
			(void)stmt_assign(be, nme, s, 2);
			/* endif_barrier */
			(void)stmt_control_end(be, cond_execution);
			s = stmt_var(be, nme, exp_subtype(e), 0, 2);
		}
	} 	break;
	case e_aggr: {
		list *attr = e->l; 
		stmt *as = NULL;
		sql_subaggr *a = e->f;

		assert(sel == NULL);
		if (attr && attr->h) { 
			node *en;
			list *l = sa_list(sql->sa);

			for (en = attr->h; en; en = en->next) {
				sql_exp *at = en->data;

				as = exp_bin(be, at, left, right, NULL, NULL, NULL, sel);

				if (as && as->nrcols <= 0 && left && (a->aggr->base.name[0] != 'm' || en->next || en == attr->h)) 
					as = stmt_const(be, bin_first_column(be, left), as);
				if (en == attr->h && !en->next && exp_aggr_is_count(e))
					as = exp_count_no_nil_arg(e, ext, at, as);
				/* insert single value into a column */
				if (as && as->nrcols <= 0 && !left && (a->aggr->base.name[0] != 'm' || en->next || en == attr->h))
					as = const_column(be, as);

				if (!as)
					return NULL;
				if (need_distinct(e)){ 
					stmt *g = stmt_group(be, as, grp, ext, cnt, 1);
					stmt *next = stmt_result(be, g, 1); 
						
					as = stmt_project(be, next, as);
					if (grp)
						grp = stmt_project(be, next, grp);
				}
				append(l, as);
			}
			as = stmt_list(be, l);
		} else {
			/* count(*) may need the default group (relation) and
			   and/or an attribute to count */
			if (grp) {
				as = grp;
			} else if (left) {
				as = bin_first_column(be, left);
				as = exp_count_no_nil_arg(e, ext, NULL, as);
			} else {
				/* create dummy single value in a column */
				as = stmt_atom_lng(be, 0);
				as = const_column(be, as);
			}
		}
		s = stmt_aggr(be, as, grp, ext, a, 1, need_no_nil(e) /* ignore nil*/, !zero_if_empty(e) );
		if (find_prop(e->p, PROP_COUNT)) /* propagate count == 0 ipv NULL in outer joins */
			s->flag |= OUTER_ZERO;
	} 	break;
	case e_column: {
		if (right) /* check relation names */
			s = bin_find_column(be, right, e->l, e->r);
		if (!s && left) 
			s = bin_find_column(be, left, e->l, e->r);
		if (s && grp)
			s = stmt_project(be, ext, s);
		if (!s && right) {
			TRC_CRITICAL(SQL_RELATION, "Could not find %s.%s\n", (char*)e->l, (char*)e->r);
			print_stmtlist(sql->sa, left);
			print_stmtlist(sql->sa, right);
			if (!s) {
				TRC_ERROR(SQL_RELATION, "Query: '%s'\n", sql->query);
			}
			assert(s);
			return NULL;
		}
	}	break;
	case e_cmp: {
		stmt *l = NULL, *r = NULL, *r2 = NULL;
		int swapped = 0, is_select = 0;
		sql_exp *re = e->r, *re2 = e->f;

		/* general predicate, select and join */
		if (e->flag == cmp_filter) {
			list *args;
			list *ops;
			node *n;
			int first = 1;

		       	ops = sa_list(sql->sa);
		       	args = e->l;
			for( n = args->h; n; n = n->next ) {
				s = NULL;
				if (!swapped)
					s = exp_bin(be, n->data, left, NULL, grp, ext, cnt, NULL); 
				if (!s && (first || swapped)) {
					s = exp_bin(be, n->data, right, NULL, grp, ext, cnt, NULL); 
					swapped = 1;
				}
				if (!s) 
					return s;
				if (s->nrcols == 0 && first)
					s = stmt_const(be, bin_first_column(be, swapped?right:left), s); 
				list_append(ops, s);
				first = 0;
			}
			l = stmt_list(be, ops);
		       	ops = sa_list(sql->sa);
			args = e->r;
			for( n = args->h; n; n = n->next ) {
				s = exp_bin(be, n->data, (swapped || !right)?left:right, NULL, grp, ext, cnt, NULL); 
				if (!s) 
					return s;
				list_append(ops, s);
			}
			r = stmt_list(be, ops);

			if (left && right && exps_card(e->r) > CARD_ATOM) {
				sql_subfunc *f = e->f;
				return stmt_genjoin(be, l, r, f, is_anti(e), swapped);
			}
			assert(!swapped);
			s = stmt_genselect(be, l, r, e->f, sel, is_anti(e));
			return s;
		}
		if (e->flag == cmp_in || e->flag == cmp_notin) {
			return handle_in_exps(be, e->l, e->r, left, right, grp, ext, cnt, sel, (e->flag == cmp_in), 0);
		}
		if (e->flag == cmp_or && (!right || right->nrcols == 1)) {
			sql_subtype *bt = sql_bind_localtype("bit");
			list *l = e->l;
			node *n;
			stmt *sel1 = NULL, *sel2 = NULL;
			int anti = is_anti(e);

			sel1 = sel;
			sel2 = sel;
			for( n = l->h; n; n = n->next ) {
				sql_exp *c = n->data;
				stmt *sin = (sel1 && sel1->nrcols)?sel1:NULL;

				/* propagate the anti flag */
				if (anti) 
					set_anti(c);
				s = exp_bin(be, c, left, right, grp, ext, cnt, sin); 
				if (!s) 
					return s;

				if (!sin && sel1 && sel1->nrcols == 0 && s->nrcols == 0) {
					sql_subfunc *f = sql_bind_func(sql->sa, sql->session->schema, anti?"or":"and", bt, bt, F_FUNC);
					assert(f);
					s = stmt_binop(be, sel1, s, f);
				} else if (sel1 && (sel1->nrcols == 0 || s->nrcols == 0)) {
					stmt *predicate = bin_first_column(be, left);
				
					predicate = stmt_const(be, predicate, stmt_bool(be, 1));
					if (s->nrcols == 0)
						s = stmt_uselect(be, predicate, s, cmp_equal, sel1, anti);
					else
						s = stmt_uselect(be, predicate, sel1, cmp_equal, s, anti);
				}
				sel1 = s;
			}
			l = e->r;
			for( n = l->h; n; n = n->next ) {
				sql_exp *c = n->data;
				stmt *sin = (sel2 && sel2->nrcols)?sel2:NULL;

				/* propagate the anti flag */
				if (anti) 
					set_anti(c);
				s = exp_bin(be, c, left, right, grp, ext, cnt, sin); 
				if (!s) 
					return s;

				if (!sin && sel2 && sel2->nrcols == 0 && s->nrcols == 0) {
					sql_subfunc *f = sql_bind_func(sql->sa, sql->session->schema, anti?"or":"and", bt, bt, F_FUNC);
					assert(f);
					s = stmt_binop(be, sel2, s, f);
				} else if (sel2 && (sel2->nrcols == 0 || s->nrcols == 0)) {
					stmt *predicate = bin_first_column(be, left);
				
					predicate = stmt_const(be, predicate, stmt_bool(be, 1));
					if (s->nrcols == 0)
						s = stmt_uselect(be, predicate, s, cmp_equal, sel2, anti);
					else
						s = stmt_uselect(be, predicate, sel2, cmp_equal, s, anti);
				}
				sel2 = s;
			}
			if (sel1->nrcols == 0 && sel2->nrcols == 0) {
				sql_subfunc *f = sql_bind_func(sql->sa, sql->session->schema, anti?"and":"or", bt, bt, F_FUNC);
				assert(f);
				return stmt_binop(be, sel1, sel2, f);
			}
			if (sel1->nrcols == 0) {
				stmt *predicate = bin_first_column(be, left);
				
				predicate = stmt_const(be, predicate, stmt_bool(be, 1));
				sel1 = stmt_uselect(be, predicate, sel1, cmp_equal, NULL, 0/*anti*/);
			}
			if (sel2->nrcols == 0) {
				stmt *predicate = bin_first_column(be, left);
				
				predicate = stmt_const(be, predicate, stmt_bool(be, 1));
				sel2 = stmt_uselect(be, predicate, sel2, cmp_equal, NULL, 0/*anti*/);
			}
			if (anti)
				return stmt_project(be, stmt_tinter(be, sel1, sel2), sel1);
			return stmt_tunion(be, sel1, sel2);
		}
		if (e->flag == cmp_or && right) {  /* join */
			assert(0);
		}

		/* mark use of join indices */
		if (right && find_prop(e->p, PROP_JOINIDX) != NULL) 
			sql->opt_stats[0]++; 

		if (!l) {
			l = exp_bin(be, e->l, left, NULL, grp, ext, cnt, sel);
			swapped = 0;
		}
		if (!l && right) {
 			l = exp_bin(be, e->l, right, NULL, grp, ext, cnt, sel);
			swapped = 1;
		}
		if (swapped || !right)
 			r = exp_bin(be, re, left, NULL, grp, ext, cnt, sel);
		else
 			r = exp_bin(be, re, right, NULL, grp, ext, cnt, sel);
		if (!r && !swapped) {
 			r = exp_bin(be, re, left, NULL, grp, ext, cnt, sel);
			is_select = 1;
		}
		if (!r && swapped) {
 			r = exp_bin(be, re, right, NULL, grp, ext, cnt, sel);
			is_select = 1;
		}
		if (re2)
 			r2 = exp_bin(be, re2, left, right, grp, ext, cnt, sel);

		if (!l || !r || (re2 && !r2)) {
			TRC_ERROR(SQL_RELATION, "Query: '%s'\n", sql->query);
			return NULL;
		}

		/*
		if (left && right && !is_select &&
		   ((l->nrcols && (r->nrcols || (r2 && r2->nrcols))) || 
		     re->card > CARD_ATOM || 
		    (re2 && re2->card > CARD_ATOM))) {
		    */
		(void)is_select;
		if (left && right) {
			if (l->nrcols == 0)
				l = stmt_const(be, bin_first_column(be, swapped?right:left), l); 
			if (r->nrcols == 0)
				r = stmt_const(be, bin_first_column(be, swapped?left:right), r); 
			if (r2 && r2->nrcols == 0)
				r2 = stmt_const(be, bin_first_column(be, swapped?left:right), r2); 
			if (r2) {
				s = stmt_join2(be, l, r, r2, (comp_type)e->flag, is_anti(e), swapped);
			} else if (swapped) {
				s = stmt_join(be, r, l, is_anti(e), swap_compare((comp_type)e->flag));
			} else {
				s = stmt_join(be, l, r, is_anti(e), (comp_type)e->flag);
			}
		} else {
			if (r2) {
				if (l->nrcols == 0 && r->nrcols == 0 && r2->nrcols == 0) {
					sql_subtype *bt = sql_bind_localtype("bit");
					sql_subfunc *lf = sql_bind_func(sql->sa, sql->session->schema,
							compare_func(range2lcompare(e->flag), 0),
							tail_type(l), tail_type(r), F_FUNC);
					sql_subfunc *rf = sql_bind_func(sql->sa, sql->session->schema,
							compare_func(range2rcompare(e->flag), 0),
							tail_type(l), tail_type(r), F_FUNC);
					sql_subfunc *a = sql_bind_func(sql->sa, sql->session->schema,
							"and", bt, bt, F_FUNC);

					if (is_atom(re->type) && re->l && atom_null((atom*)re->l) &&
					    is_atom(re2->type) && re2->l && atom_null((atom*)re2->l)) {
						s = sql_unop_(be, NULL, "isnull", l);
					} else {
						assert(lf && rf && a);
						s = stmt_binop(be, 
							stmt_binop(be, l, r, lf), 
							stmt_binop(be, l, r2, rf), a);
					}
					if (is_anti(e)) {
						sql_subfunc *a = sql_bind_func(sql->sa, sql->session->schema, "not", bt, NULL, F_FUNC);
						s = stmt_unop(be, s, a);
					}
				} else if (((e->flag&3) != 3) /* both sides closed use between implementation */ && l->nrcols > 0 && r->nrcols > 0 && r2->nrcols > 0) {
					s = stmt_uselect(be, l, r, range2lcompare(e->flag),
					    stmt_uselect(be, l, r2, range2rcompare(e->flag), sel, is_anti(e)), is_anti(e));
				} else {
					s = stmt_uselect2(be, l, r, r2, (comp_type)e->flag, sel, is_anti(e));
				}
			} else {
				/* value compare or select */
				if (l->nrcols == 0 && r->nrcols == 0 && (e->flag == mark_in || e->flag == mark_notin)) {
					sql_subfunc *f = sql_bind_func(sql->sa, sql->session->schema, "=", tail_type(l), tail_type(l), F_FUNC);
					assert(f);
					s = stmt_binop(be, l, r, f);
				} else if (l->nrcols == 0 && r->nrcols == 0) {
					sql_subfunc *f = sql_bind_func(sql->sa, sql->session->schema,
							compare_func((comp_type)e->flag, is_anti(e)),
							tail_type(l), tail_type(l), F_FUNC);
					assert(f);
					s = stmt_binop(be, l, r, f);
				} else {
					/* this can still be a join (as relational algebra and single value subquery results still means joins */
					s = stmt_uselect(be, l, r, (comp_type)e->flag, sel, is_anti(e));
				}
			}
		}
	 }	break;
	default:
		;
	}
	return s;
}

static stmt *
stmt_col( backend *be, sql_column *c, stmt *del) 
{ 
	stmt *sc = stmt_bat(be, c, RDONLY, del?del->partition:0);

	if (isTable(c->t) && c->t->access != TABLE_READONLY &&
	   (!isNew(c) || !isNew(c->t) /* alter */) &&
	   (c->t->persistence == SQL_PERSIST || c->t->persistence == SQL_DECLARED_TABLE) && !c->t->commit_action) {
		stmt *i = stmt_bat(be, c, RD_INS, 0);
		stmt *u = stmt_bat(be, c, RD_UPD_ID, del?del->partition:0);
		sc = stmt_project_delta(be, sc, u, i);
		sc = stmt_project(be, del, sc);
	} else if (del) { /* always handle the deletes */
		sc = stmt_project(be, del, sc);
	}
	return sc;
}

static stmt *
stmt_idx( backend *be, sql_idx *i, stmt *del) 
{ 
	stmt *sc = stmt_idxbat(be, i, RDONLY, del?del->partition:0);

	if (isTable(i->t) && i->t->access != TABLE_READONLY &&
	   (!isNew(i) || !isNew(i->t) /* alter */) &&
	   (i->t->persistence == SQL_PERSIST || i->t->persistence == SQL_DECLARED_TABLE) && !i->t->commit_action) {
		stmt *ic = stmt_idxbat(be, i, RD_INS, 0);
		stmt *u = stmt_idxbat(be, i, RD_UPD_ID, del?del->partition:0);
		sc = stmt_project_delta(be, sc, u, ic);
		sc = stmt_project(be, del, sc);
	} else if (del) { /* always handle the deletes */
		sc = stmt_project(be, del, sc);
	}
	return sc;
}

#if 0
static stmt *
check_table_types(backend *be, list *types, stmt *s, check_type tpe)
{
	mvc *sql = be->mvc;
	//const char *tname;
	stmt *tab = s;
	int temp = 0;

	if (s->type != st_table) {
		return sql_error(
			sql, 03,
			SQLSTATE(42000) "single value and complex type are not equal");
	}
	tab = s->op1;
	temp = s->flag;
	if (tab->type == st_var) {
		sql_table *tbl = NULL;//tail_type(tab)->comp_type;
		stmt *dels = stmt_tid(be, tbl, 0);
		node *n, *m;
		list *l = sa_list(sql->sa);
		
		stack_find_var(sql, tab->op1->op4.aval->data.val.sval);

		for (n = types->h, m = tbl->columns.set->h; 
			n && m; n = n->next, m = m->next) 
		{
			sql_subtype *ct = n->data;
			sql_column *dtc = m->data;
			stmt *dtcs = stmt_col(be, dtc, dels);
			stmt *r = check_types(be, ct, dtcs, tpe);
			if (!r) 
				return NULL;
			//r = stmt_alias(be, r, tbl->base.name, c->base.name);
			list_append(l, r);
		}
	 	return stmt_table(be, stmt_list(be, l), temp);
	} else if (tab->type == st_list) {
		node *n, *m;
		list *l = sa_list(sql->sa);
		for (n = types->h, m = tab->op4.lval->h; 
			n && m; n = n->next, m = m->next) 
		{
			sql_subtype *ct = n->data;
			stmt *r = check_types(be, ct, m->data, tpe);
			if (!r) 
				return NULL;
			//tname = table_name(sql->sa, r);
			//r = stmt_alias(be, r, tname, c->base.name);
			list_append(l, r);
		}
		return stmt_table(be, stmt_list(be, l), temp);
	} else { /* single column/value */
		stmt *r;
		sql_subtype *st = tail_type(tab), *ct;

		if (list_length(types) != 1) {
			stmt *res = sql_error(
				sql, 03,
				SQLSTATE(42000) "single value of type %s and complex type are not equal",
				st->type->sqlname
			);
			return res;
		}
		ct = types->h->data;
		r = check_types(be, ct, tab, tpe);
		//tname = table_name(sql->sa, r);
		//r = stmt_alias(be, r, tname, c->base.name);
		return stmt_table(be, r, temp);
	}
}
#endif

static void
sql_convert_arg(mvc *sql, int nr, sql_subtype *rt)
{
	atom *a = sql_bind_arg(sql, nr);

	if (atom_null(a)) {
		if (a->data.vtype != rt->type->localtype) {
			a->data.vtype = rt->type->localtype;
			VALset(&a->data, a->data.vtype, (ptr) ATOMnilptr(a->data.vtype));
		}
	}
	a->tpe = *rt;
}

/* try to do an inplace convertion 
 * 
 * inplace conversion is only possible if the s is an variable.
 * This is only done to be able to map more cached queries onto the same 
 * interface.
 */
static stmt *
inplace_convert(backend *be, sql_subtype *ct, stmt *s)
{
	atom *a;

	/* exclude named variables */
	if (s->type != st_var || (s->op1 && s->op1->op4.aval->data.val.sval) || 
		(ct->scale && ct->type->eclass != EC_FLT))
		return s;

	a = sql_bind_arg(be->mvc, s->flag);
	if (atom_cast(be->mvc->sa, a, ct)) {
		stmt *r = stmt_varnr(be, s->flag, ct);
		sql_convert_arg(be->mvc, s->flag, ct);
		return r;
	}
	return s;
}

static int
stmt_set_type_param(mvc *sql, sql_subtype *type, stmt *param)
{
	if (!type || !param || param->type != st_var)
		return -1;

	if (set_type_param(sql, type, param->flag) == 0) {
		param->op4.typeval = *type;
		return 0;
	}
	return -1;
}

/* check_types tries to match the ct type with the type of s if they don't
 * match s is converted. Returns NULL on failure.
 */
static stmt *
check_types(backend *be, sql_subtype *ct, stmt *s, check_type tpe)
{
	mvc *sql = be->mvc;
	int c = 0;
	sql_subtype *t = NULL, *st = NULL;

 	st = tail_type(s);
	if ((!st || !st->type) && stmt_set_type_param(sql, ct, s) == 0) {
		return s;
	} else if (!st) {
		return sql_error(sql, 02, SQLSTATE(42000) "statement has no type information");
	}

	/* first try cheap internal (inplace) convertions ! */
	s = inplace_convert(be, ct, s);
	t = st = tail_type(s);

	/* check if the types are the same */
	if (t && subtype_cmp(t, ct) != 0) {
		t = NULL;
	}

	if (!t) {	/* try to convert if needed */
		if (EC_INTERVAL(st->type->eclass) && (ct->type->eclass == EC_NUM || ct->type->eclass == EC_POS) && ct->digits < st->digits) {
			s = NULL; /* conversion from interval to num depends on the number of digits */
		} else {
			c = sql_type_convert(st->type->eclass, ct->type->eclass);
			if (!c || (c == 2 && tpe == type_set) || (c == 3 && tpe != type_cast)) { 
				s = NULL;
			} else {
				s = stmt_convert(be, s, st, ct, NULL);
			}
		}
	}
	if (!s) {
		stmt *res = sql_error(
			sql, 03,
			SQLSTATE(42000) "types %s(%u,%u) (%s) and %s(%u,%u) (%s) are not equal",
			st->type->sqlname,
			st->digits,
			st->scale,
			st->type->base.name,
			ct->type->sqlname,
			ct->digits,
			ct->scale,
			ct->type->base.name
		);
		return res;
	}
	return s;
}

static stmt *
sql_Nop_(backend *be, const char *fname, stmt *a1, stmt *a2, stmt *a3, stmt *a4)
{
	mvc *sql = be->mvc;
	list *sl = sa_list(sql->sa);
	list *tl = sa_list(sql->sa);
	sql_subfunc *f = NULL;

	list_append(sl, a1);
	list_append(tl, tail_type(a1));
	list_append(sl, a2);
	list_append(tl, tail_type(a2));
	list_append(sl, a3);
	list_append(tl, tail_type(a3));
	if (a4) {
		list_append(sl, a4);
		list_append(tl, tail_type(a4));
	}

	f = sql_bind_func_(sql->sa, sql->session->schema, fname, tl, F_FUNC);
	if (f)
		return stmt_Nop(be, stmt_list(be, sl), f);
	return sql_error(sql, 02, SQLSTATE(42000) "SELECT: no such operator '%s'", fname);
}

static stmt *
rel_parse_value(backend *be, char *query, char emode)
{
	mvc *m = be->mvc;
	mvc o = *m;
	stmt *s = NULL;
	buffer *b;
	char *n;
	size_t len = _strlen(query);
	exp_kind ek = {type_value, card_value, FALSE};
	stream *sr;
	bstream *bs;

	m->qc = NULL;

	m->caching = 0;
	m->emode = emode;
	b = (buffer*)GDKmalloc(sizeof(buffer));
	n = GDKmalloc(len + 1 + 1);
	if (b == NULL || n == NULL) {
		GDKfree(b);
		GDKfree(n);
		return sql_error(m, 02, SQLSTATE(HY013) MAL_MALLOC_FAIL);
	}
	snprintf(n, len + 2, "%s\n", query);
	query = n;
	len++;
	buffer_init(b, query, len);
	sr = buffer_rastream(b, "sqlstatement");
	if (sr == NULL) {
		buffer_destroy(b);
		return sql_error(m, 02, SQLSTATE(HY013) MAL_MALLOC_FAIL);
	}
	bs = bstream_create(sr, b->len);
	if(bs == NULL) {
		buffer_destroy(b);
		return sql_error(m, 02, SQLSTATE(HY013) MAL_MALLOC_FAIL);
	}
	scanner_init(&m->scanner, bs, NULL);
	m->scanner.mode = LINE_1; 
	bstream_next(m->scanner.rs);

	m->params = NULL;
	/*m->args = NULL;*/
	m->argc = 0;
	m->sym = NULL;
	m->errstr[0] = '\0';

	(void) sqlparse(m);	/* blindly ignore errors */
	
	/* get out the single value as we don't want an enclosing projection! */
	if (m->sym->token == SQL_SELECT) {
		SelectNode *sn = (SelectNode *)m->sym;
		if (sn->selection->h->data.sym->token == SQL_COLUMN || sn->selection->h->data.sym->token == SQL_IDENT) {
			int is_last = 0;
			sql_rel *rel = NULL;
			sql_query *query = query_create(m);
			sql_exp *e = rel_value_exp2(query, &rel, sn->selection->h->data.sym->data.lval->h->data.sym, sql_sel, ek, &is_last);

			if (!rel)
				s = exp_bin(be, e, NULL, NULL, NULL, NULL, NULL, NULL); 
		}
	}
	GDKfree(query);
	GDKfree(b);
	bstream_destroy(m->scanner.rs);

	m->sym = NULL;
	o.vars = m->vars;	/* may have been realloc'ed */
	o.sizevars = m->sizevars;
	o.query = m->query;
	if (m->session->status || m->errstr[0]) {
		int status = m->session->status;

		memcpy(o.errstr, m->errstr, sizeof(o.errstr));
		*m = o;
		m->session->status = status;
	} else {
		*m = o;
	}
	return s;
}

static stmt *
stmt_rename(backend *be, sql_exp *exp, stmt *s )
{
	const char *name = exp_name(exp);
	const char *rname = exp_relname(exp);
	stmt *o = s;

	if (!name && exp_is_atom(exp))
		name = sa_strdup(be->mvc->sa, "single_value");
	assert(name);
	s = stmt_alias(be, s, rname, name);
	if (o->flag & OUTER_ZERO)
		s->flag |= OUTER_ZERO;
	return s;
}

static stmt *
rel2bin_sql_table(backend *be, sql_table *t) 
{
	mvc *sql = be->mvc;
	list *l = sa_list(sql->sa);
	node *n;
	stmt *dels = stmt_tid(be, t, 0);
			
	for (n = t->columns.set->h; n; n = n->next) {
		sql_column *c = n->data;
		stmt *sc = stmt_col(be, c, dels);

		list_append(l, sc);
	}
	/* TID column */
	if (t->columns.set->h) { 
		/* tid function  sql.tid(t) */
		const char *rnme = t->base.name;

		stmt *sc = dels?dels:stmt_tid(be, t, 0);
		sc = stmt_alias(be, sc, rnme, TID);
		list_append(l, sc);
	}
	if (t->idxs.set) {
		for (n = t->idxs.set->h; n; n = n->next) {
			sql_idx *i = n->data;
			stmt *sc = stmt_idx(be, i, dels);
			const char *rnme = t->base.name;

			/* index names are prefixed, to make them independent */
			sc = stmt_alias(be, sc, rnme, sa_strconcat(sql->sa, "%", i->base.name));
			list_append(l, sc);
		}
	}
	return stmt_list(be, l);
}

static stmt *
rel2bin_basetable(backend *be, sql_rel *rel)
{
	mvc *sql = be->mvc;
	sql_table *t = rel->l;
	sql_column *c = rel->r;
	list *l = sa_list(sql->sa);
	stmt *dels;
	node *en;

	if (!t && c)
		t = c->t;

	dels = stmt_tid(be, t, rel->flag == REL_PARTITION);

	/* add aliases */
	assert(rel->exps);
	for( en = rel->exps->h; en; en = en->next ) {
		sql_exp *exp = en->data;
		const char *rname = exp_relname(exp)?exp_relname(exp):exp->l;
		const char *oname = exp->r;
		stmt *s = NULL;

		if (is_func(exp->type)) {
			list *exps = exp->l;
			sql_exp *cexp = exps->h->data;
			const char *cname = cexp->r;
			list *l = sa_list(sql->sa);

			c = find_sql_column(t, cname);
			s = stmt_col(be, c, dels);
			append(l, s);
			if (exps->h->next) {
				sql_exp *at = exps->h->next->data;
				stmt *u = exp_bin(be, at, NULL, NULL, NULL, NULL, NULL, NULL);
				if(!u)
					return NULL;

				append(l, u);
			}
			s = stmt_Nop(be, stmt_list(be, l), exp->f);
		} else if (oname[0] == '%' && strcmp(oname, TID) == 0) {
			/* tid function  sql.tid(t) */
			const char *rnme = t->base.name;

			s = dels?dels:stmt_tid(be, t, 0);
			s = stmt_alias(be, s, rnme, TID);
		} else if (oname[0] == '%') { 
			sql_idx *i = find_sql_idx(t, oname+1);

			/* do not include empty indices in the plan */
			if ((hash_index(i->type) && list_length(i->columns) <= 1) || !idx_has_column(i->type))
				continue;
			s = stmt_idx(be, i, dels);
		} else {
			sql_column *c = find_sql_column(t, oname);

			s = stmt_col(be, c, dels);
		}
		s->tname = rname;
		s->cname = exp_name(exp);
		list_append(l, s);
	}
	return stmt_list(be, l);
}

static int 
alias_cmp( stmt *s, const char *nme )
{
	return strcmp(s->cname, nme);
}

static list* exps2bin_args(backend *be, list *exps, list *args);

static list *
exp2bin_args(backend *be, sql_exp *e, list *args)
{
	mvc *sql = be->mvc;

	if (THRhighwater())
		return sql_error(sql, 10, SQLSTATE(42000) "Query too complex: running out of stack space");

	if (!e)
		return args;
	switch(e->type){
	case e_column:
	case e_psm:
		return args;
	case e_cmp:
		if (e->flag == cmp_or || e->flag == cmp_filter) {
			args = exps2bin_args(be, e->l, args);
			args = exps2bin_args(be, e->r, args);
		} else if (e->flag == cmp_in || e->flag == cmp_notin) {
			args = exp2bin_args(be, e->l, args);
			args = exps2bin_args(be, e->r, args);
		} else {
			args = exp2bin_args(be, e->l, args);
			args = exp2bin_args(be, e->r, args);
			if (e->f)
				args = exp2bin_args(be, e->f, args);
		}
		return args;
	case e_convert:
		if (e->l)
			return exp2bin_args(be, e->l, args);
		break;
	case e_aggr:
	case e_func: 
		if (e->l)
			return exps2bin_args(be, e->l, args);
		break;
	case e_atom:
		if (e->l) {
			return args;
		} else if (e->f) {
			return exps2bin_args(be, e->f, args);
		} else if (e->r) {
			char nme[64];

			snprintf(nme, 64, "A%s", (char*)e->r);
			if (!list_find(args, nme, (fcmp)&alias_cmp)) {
				stmt *s = stmt_var(be, e->r, &e->tpe, 0, 0);

				s = stmt_alias(be, s, NULL, sa_strdup(sql->sa, nme));
				list_append(args, s);
			}
		} else {
			char nme[16];

			snprintf(nme, 16, "A%d", e->flag);
			if (!list_find(args, nme, (fcmp)&alias_cmp)) {
				atom *a = sql->args[e->flag];
				stmt *s = stmt_varnr(be, e->flag, &a->tpe);

				s = stmt_alias(be, s, NULL, sa_strdup(sql->sa, nme));
				list_append(args, s);
			}
		}
	}
	return args;
}

static list *
exps2bin_args(backend *be, list *exps, list *args)
{
	node *n;

	if (!exps)
		return args;
	for (n = exps->h; n; n = n->next)
		args = exp2bin_args(be, n->data, args);
	return args;
}

static list *
rel2bin_args(backend *be, sql_rel *rel, list *args)
{
	if (THRhighwater())
		return sql_error(be->mvc, 10, SQLSTATE(42000) "Query too complex: running out of stack space");

	if (!rel)
		return args;
	switch(rel->op) {
	case op_basetable:
	case op_table:
		break;
	case op_join: 
	case op_left: 
	case op_right: 
	case op_full: 

	case op_semi: 
	case op_anti: 

	case op_union: 
	case op_inter: 
	case op_except: 
		args = rel2bin_args(be, rel->l, args);
		args = rel2bin_args(be, rel->r, args);
		break;
	case op_groupby: 
		if (rel->r) 
			args = exps2bin_args(be, rel->r, args);
		/* fall through */
	case op_project:
	case op_select: 
	case op_topn: 
	case op_sample: 
		if (rel->exps)
			args = exps2bin_args(be, rel->exps, args);
		args = rel2bin_args(be, rel->l, args);
		break;
	case op_ddl: 
		args = rel2bin_args(be, rel->l, args);
		if (rel->r)
			args = rel2bin_args(be, rel->r, args);
		break;
	case op_insert:
	case op_update:
	case op_delete:
	case op_truncate:
		args = rel2bin_args(be, rel->r, args);
		break;
	}
	return args;
}

typedef struct trigger_input {
	sql_table *t;
	stmt *tids;
	stmt **updates;
	int type; /* insert 1, update 2, delete 3, truncate 4 */
	const char *on;
	const char *nn;
} trigger_input;

static stmt *
rel2bin_table(backend *be, sql_rel *rel, list *refs)
{
	mvc *sql = be->mvc;
	list *l; 
	stmt *sub = NULL, *osub = NULL;
	node *en, *n;
	sql_exp *op = rel->r;

	if (rel->flag == 2) {
		trigger_input *ti = rel->l;
		l = sa_list(sql->sa);

		for(n = ti->t->columns.set->h; n; n = n->next) {
			sql_column *c = n->data;

			if (ti->type == 2) { /* updates */
				stmt *s = stmt_col(be, c, ti->tids);
				append(l, stmt_alias(be, s, ti->on, c->base.name));
			}
			if (ti->updates[c->colnr]) {
				append(l, stmt_alias(be, ti->updates[c->colnr], ti->nn, c->base.name));
			} else {
				stmt *s = stmt_col(be, c, ti->tids);
				append(l, stmt_alias(be, s, ti->nn, c->base.name));
				assert(ti->type != 1);
			}
		}
		sub = stmt_list(be, l);
		return sub;
	} else if (op) {
		int i;
		sql_subfunc *f = op->f;
		stmt *psub = NULL;
			
		if (rel->l) { /* first construct the sub relation */
			sql_rel *l = rel->l;
			if (l->op == op_ddl) {
				sql_table *t = rel_ddl_table_get(l);

				if (t)
					sub = rel2bin_sql_table(be, t);
			} else {
				sub = subrel_bin(be, rel->l, refs);
			}
			if (!sub) 
				return NULL;
		}

		psub = exp_bin(be, op, sub, NULL, NULL, NULL, NULL, NULL); /* table function */
		if (!f || !psub) { 
			assert(0);
			return NULL;	
		}
		l = sa_list(sql->sa);
		if (f->func->res) {
			if (f->func->varres) {
				for(i=0, en = rel->exps->h, n = f->res->h; en; en = en->next, n = n->next, i++ ) {
					sql_exp *exp = en->data;
					sql_subtype *st = n->data;
					const char *rnme = exp_relname(exp)?exp_relname(exp):exp->l;
					stmt *s = stmt_rs_column(be, psub, i, st); 
			
					s = stmt_alias(be, s, rnme, exp_name(exp));
					list_append(l, s);
				}
			} else {
				assert(list_length(f->func->res) == list_length(rel->exps));
				node *m;
				for(i = 0, n = f->func->res->h, m = rel->exps->h; n && m; n = n->next, m = m->next, i++ ) {
					sql_arg *a = n->data;
					sql_exp *exp = m->data;
					stmt *s = stmt_rs_column(be, psub, i, &a->type); 
					const char *rnme = exp_relname(exp)?exp_relname(exp):exp_find_rel_name(op);
		
					s = stmt_alias(be, s, rnme, a->name);
					list_append(l, s);
				}
				if (list_length(f->res) == list_length(f->func->res) + 1) {
					/* add missing %TID% column */
					sql_subtype *t = f->res->t->data;
					stmt *s = stmt_rs_column(be, psub, i, t); 
					const char *rnme = exp_find_rel_name(op);
		
					s = stmt_alias(be, s, rnme, TID);
					list_append(l, s);
				}
			}
		}
		if (rel->flag == TABLE_PROD_FUNC && sub && sub->nrcols) { 
			assert(0);
			list_merge(l, sub->op4.lval, NULL);
			osub = sub;
		}
		sub = stmt_list(be, l);
	} else if (rel->l) { /* handle sub query via function */
		int i;
		char name[16], *nme;
		sql_rel *fr;

		nme = number2name(name, sizeof(name), ++sql->remote);

		l = rel2bin_args(be, rel->l, sa_list(sql->sa));
		if(!l)
			return NULL;
		sub = stmt_list(be, l);
		sub = stmt_func(be, sub, sa_strdup(sql->sa, nme), rel->l, 0);
		fr = rel->l;
		l = sa_list(sql->sa);
		for(i = 0, n = rel->exps->h; n; n = n->next, i++ ) {
			sql_exp *c = n->data;
			stmt *s = stmt_rs_column(be, sub, i, exp_subtype(c)); 
			const char *nme = exp_name(c);
			const char *rnme = exp_relname(c);

			s = stmt_alias(be, s, rnme, nme);
			if (fr->card <= CARD_ATOM) /* single value, get result from bat */
				s = stmt_fetch(be, s);
			list_append(l, s);
		}
		sub = stmt_list(be, l);
	}
	if (!sub) { 
		assert(0);
		return NULL;	
	}
	l = sa_list(sql->sa);
	for( en = rel->exps->h; en; en = en->next ) {
		sql_exp *exp = en->data;
		const char *rnme = exp_relname(exp)?exp_relname(exp):exp->l;
		stmt *s = bin_find_column(be, sub, exp->l, exp->r);

		if (!s) {
			assert(0);
			return NULL;
		}
		if (sub && sub->nrcols >= 1 && s->nrcols == 0)
			s = stmt_const(be, bin_first_column(be, sub), s);
		s = stmt_alias(be, s, rnme, exp_name(exp));
		list_append(l, s);
	}
	if (osub && osub->nrcols) 
		list_merge(l, osub->op4.lval, NULL);
	sub = stmt_list(be, l);
	return sub;
}

static stmt *
rel2bin_hash_lookup(backend *be, sql_rel *rel, stmt *left, stmt *right, sql_idx *i, node *en ) 
{
	mvc *sql = be->mvc;
	node *n;
	sql_subtype *it = sql_bind_localtype("int");
	sql_subtype *lng = sql_bind_localtype("lng");
	stmt *h = NULL;
	stmt *bits = stmt_atom_int(be, 1 + ((sizeof(lng)*8)-1)/(list_length(i->columns)+1));
	sql_exp *e = en->data;
	sql_exp *l = e->l;
	stmt *idx = bin_find_column(be, left, l->l, sa_strconcat(sql->sa, "%", i->base.name));
	int swap_exp = 0, swap_rel = 0;
	comp_type comp = cmp_equal;

	if (!idx) {
		swap_exp = 1;
		l = e->r;
		idx = bin_find_column(be, left, l->l, sa_strconcat(sql->sa, "%", i->base.name));
	}
	if (!idx && right) {
		swap_exp = 0;
		swap_rel = 1;
		l = e->l;
		idx = bin_find_column(be, right, l->l, sa_strconcat(sql->sa, "%", i->base.name));
	}
	if (!idx && right) {
		swap_exp = 1;
		swap_rel = 1;
		l = e->r;
		idx = bin_find_column(be, right, l->l, sa_strconcat(sql->sa, "%", i->base.name));
	}
	if (!idx)
		return NULL;
	/* should be in key order! */
	for( en = rel->exps->h, n = i->columns->h; en && n; en = en->next, n = n->next ) {
		sql_exp *e = en->data;
		stmt *s = NULL;

		if (e->type == e_cmp && e->flag == cmp_equal) {
			sql_exp *ee = (swap_exp)?e->l:e->r;
			if (swap_rel)
				s = exp_bin(be, ee, left, NULL, NULL, NULL, NULL, NULL);
			else
				s = exp_bin(be, ee, right, NULL, NULL, NULL, NULL, NULL);
		}

		if (!s) 
			return NULL;
		if (h) {
			sql_subfunc *xor = sql_bind_func_result3(sql->sa, sql->session->schema, "rotate_xor_hash", lng, it, tail_type(s), lng);

			h = stmt_Nop(be, stmt_list(be, list_append( list_append(
				list_append(sa_list(sql->sa), h), bits), s)), xor);
			comp = cmp_equal_nil;
		} else {
			sql_subfunc *hf = sql_bind_func_result(sql->sa, sql->session->schema, "hash", tail_type(s), NULL, lng);

			h = stmt_unop(be, s, hf);
		}
	}
	if (h && h->nrcols) {
		if (!swap_rel) {
			return stmt_join(be, idx, h, 0, comp);
		} else {
			return stmt_join(be, h, idx, 0, comp);
		}
	} else {
		return stmt_uselect(be, idx, h, comp, NULL, 0);
	}
}

static stmt *
join_hash_key( backend *be, list *l ) 
{
	mvc *sql = be->mvc;
	node *m;
	sql_subtype *it, *lng;
	stmt *h = NULL;
	stmt *bits = stmt_atom_int(be, 1 + ((sizeof(lng)*8)-1)/(list_length(l)+1));

	it = sql_bind_localtype("int");
	lng = sql_bind_localtype("lng");
	for (m = l->h; m; m = m->next) {
		stmt *s = m->data;

		if (h) {
			sql_subfunc *xor = sql_bind_func_result3(sql->sa, sql->session->schema, "rotate_xor_hash", lng, it, tail_type(s), lng);

			h = stmt_Nop(be, stmt_list(be, list_append( list_append( list_append(sa_list(sql->sa), h), bits), s )), xor);
		} else {
			sql_subfunc *hf = sql_bind_func_result(sql->sa, sql->session->schema, "hash", tail_type(s), NULL, lng);
			h = stmt_unop(be, s, hf);
		}
	}
	return h;
}

static stmt *
releqjoin( backend *be, list *l1, list *l2, int used_hash, comp_type cmp_op, int need_left )
{
	mvc *sql = be->mvc;
	node *n1 = l1->h, *n2 = l2->h;
	stmt *l, *r, *res;

	if (list_length(l1) <= 1) {
		l = l1->h->data;
		r = l2->h->data;
		r =  stmt_join(be, l, r, 0, cmp_op);
		if (need_left)
			r->flag = cmp_left;
		return r;
	}
	if (used_hash) {
		l = n1->data;
		r = n2->data;
		n1 = n1->next;
		n2 = n2->next;
		res = stmt_join(be, l, r, 0, cmp_op);
	} else { /* need hash */
		l = join_hash_key(be, l1);
		r = join_hash_key(be, l2);
		res = stmt_join(be, l, r, 0, cmp_op == cmp_equal ? cmp_equal_nil : cmp_op);
	}
	if (need_left) 
		res->flag = cmp_left;
	l = stmt_result(be, res, 0);
	r = stmt_result(be, res, 1);
	for (; n1 && n2; n1 = n1->next, n2 = n2->next) {
		stmt *ld = n1->data;
		stmt *rd = n2->data;
		stmt *le = stmt_project(be, l, ld );
		stmt *re = stmt_project(be, r, rd );
		/* intentional both tail_type's of le (as re sometimes is a find for bulk loading */
		sql_subfunc *f = NULL;
		stmt * cmp;
		list *ops;

		f = sql_bind_func(sql->sa, sql->session->schema, "=", tail_type(le), tail_type(le), F_FUNC);
		assert(f);

		ops = sa_list(be->mvc->sa);
		list_append(ops, le);
		list_append(ops, re);
		if (cmp_op == cmp_equal_nil)
			list_append(ops, stmt_bool(be, 1));
		cmp = stmt_Nop(be, stmt_list(be, ops), f);
		cmp = stmt_uselect(be, cmp, stmt_bool(be, 1), cmp_equal, NULL, 0);
		l = stmt_project(be, cmp, l );
		r = stmt_project(be, cmp, r );
	}
	res = stmt_join(be, l, r, 0, cmp_joined);
	return res;
}

static stmt *
rel2bin_join(backend *be, sql_rel *rel, list *refs)
{
	mvc *sql = be->mvc;
	list *l; 
	node *en = NULL, *n;
	stmt *left = NULL, *right = NULL, *join = NULL, *jl, *jr;
	stmt *ld = NULL, *rd = NULL;
	int need_left = (rel->flag == LEFT_JOIN);

	if (rel->l) /* first construct the left sub relation */
		left = subrel_bin(be, rel->l, refs);
	if (rel->r) /* first construct the right sub relation */
		right = subrel_bin(be, rel->r, refs);
	if (!left || !right) 
		return NULL;	
	left = row2cols(be, left);
	right = row2cols(be, right);
	/* 
 	 * split in 2 steps, 
 	 * 	first cheap join(s) (equality or idx) 
 	 * 	second selects/filters 
	 */
	if (!list_empty(rel->exps)) {
		int used_hash = 0;
		int idx = 0, i;
		list *jexps = sa_list(sql->sa);
		list *lje = sa_list(sql->sa);
		list *rje = sa_list(sql->sa);
		char *handled = SA_ZNEW_ARRAY(sql->sa, char, list_length(rel->exps));

		/* get equi-joins/filters first */
		if (list_length(rel->exps) > 1) {
			for( en = rel->exps->h, i=0; en; en = en->next, i++) {
				sql_exp *e = en->data;
				if (e->type == e_cmp && (e->flag == cmp_equal || e->flag == cmp_filter)) {
					if ( !((rel_find_exp(rel->l, e->l) && rel_find_exp(rel->l, e->r))  ||
					       (rel_find_exp(rel->r, e->l) && rel_find_exp(rel->r, e->r)))) {
						append(jexps, e);
						handled[i] = 1;
					}
				}
			}
			if (list_empty(jexps)) {
				stmt *l = bin_first_column(be, left);
				stmt *r = bin_first_column(be, right);
				join = stmt_join(be, l, r, 0, cmp_all); 
			}
			for( en = rel->exps->h, i=0; en; en = en->next, i++) {
				sql_exp *e = en->data;
				if (!handled[i])
					append(jexps, e);
			}
			rel->exps = jexps;
		}

		/* generate a relational join */
		if (join)
			en = rel->exps->h;
		else
		for( en = rel->exps->h; en; en = en->next ) {
			int join_idx = sql->opt_stats[0];
			sql_exp *e = en->data;
			stmt *s = NULL;
			prop *p;

			/* only handle simple joins here */
			if ((exp_has_func(e) && e->flag != cmp_filter) ||
			    e->flag == cmp_or || (e->f && e->anti) ||
			      (e->type == e_cmp && e->flag == cmp_equal &&
			      ((rel_find_exp(rel->l, e->l) && rel_find_exp(rel->l, e->r))  ||
			       (rel_find_exp(rel->r, e->l) && rel_find_exp(rel->r, e->r)))) ) {
				if (!join && !list_length(lje)) {
					stmt *l = bin_first_column(be, left);
					stmt *r = bin_first_column(be, right);
					join = stmt_join(be, l, r, 0, cmp_all);
				}
				break;
			}
			if (list_length(lje) && (idx || e->type != e_cmp || (e->flag != cmp_equal && e->flag != cmp_filter) ||
			   (join && e->flag == cmp_filter)))
				break;
			if (e->type == e_cmp && e->flag == cmp_equal &&
			      ((rel_find_exp(rel->l, e->l) && rel_find_exp(rel->l, e->r))  ||
			       (rel_find_exp(rel->r, e->l) && rel_find_exp(rel->r, e->r)))) {
				break;
			}

			/* handle possible index lookups */
			/* expressions are in index order ! */
			if (!join &&
			    (p=find_prop(e->p, PROP_HASHCOL)) != NULL) {
				sql_idx *i = p->value;
			
				join = s = rel2bin_hash_lookup(be, rel, left, right, i, en);
				if (s) {
					list_append(lje, s->op1);
					list_append(rje, s->op2);
					used_hash = 1;
				}
			}

			s = exp_bin(be, e, left, right, NULL, NULL, NULL, NULL);
			if (!s) {
				assert(0);
				return NULL;
			}
			if (join_idx != sql->opt_stats[0])
				idx = 1;

			if (s->type != st_join && 
			    s->type != st_join2 && 
			    s->type != st_joinN) {
				/* predicate */
				if (!list_length(lje) && s->nrcols == 0) { 
					stmt *l = bin_first_column(be, left);
					stmt *r = bin_first_column(be, right);

					l = stmt_uselect(be, stmt_const(be, l, stmt_bool(be, 1)), s, cmp_equal, NULL, 0);
					join = stmt_join(be, l, r, 0, cmp_all);
					continue;
				}
				if (!join) {
					stmt *l = bin_first_column(be, left);
					stmt *r = bin_first_column(be, right);
					join = stmt_join(be, l, r, 0, cmp_all); 
				}
				break;
			}

			if (!join) 
				join = s;
			list_append(lje, s->op1);
			list_append(rje, s->op2);
		}
		if (list_length(lje) > 1) {
			join = releqjoin(be, lje, rje, used_hash, cmp_equal, need_left);
		} else if (!join) {
			join = stmt_join(be, lje->h->data, rje->h->data, 0, cmp_equal);
			if (need_left)
				join->flag = cmp_left;
		}
	} else {
		stmt *l = bin_first_column(be, left);
		stmt *r = bin_first_column(be, right);
		join = stmt_join(be, l, r, 0, cmp_all); 
	}
	jl = stmt_result(be, join, 0);
	jr = stmt_result(be, join, 1);
	if (en) {
		stmt *sub, *sel = NULL;
		list *nl;

		/* construct relation */
		nl = sa_list(sql->sa);

		/* first project using equi-joins */
		for( n = left->op4.lval->h; n; n = n->next ) {
			stmt *c = n->data;
			const char *rnme = table_name(sql->sa, c);
			const char *nme = column_name(sql->sa, c);
			stmt *s = stmt_project(be, jl, column(be, c) );
	
			s = stmt_alias(be, s, rnme, nme);
			list_append(nl, s);
		}
		for( n = right->op4.lval->h; n; n = n->next ) {
			stmt *c = n->data;
			const char *rnme = table_name(sql->sa, c);
			const char *nme = column_name(sql->sa, c);
			stmt *s = stmt_project(be, jr, column(be, c) );

			s = stmt_alias(be, s, rnme, nme);
			list_append(nl, s);
		}
		sub = stmt_list(be, nl);

		/* continue with non equi-joins */
		for( ; en; en = en->next ) {
			stmt *s = exp_bin(be, en->data, sub, NULL, NULL, NULL, NULL, sel);

			if (!s) {
				assert(0);
				return NULL;
			}
			if (s->nrcols == 0) {
				stmt *l = bin_first_column(be, sub);
				s = stmt_uselect(be, stmt_const(be, l, stmt_bool(be, 1)), s, cmp_equal, sel, 0);
			}
			sel = s;
		}
		/* recreate join output */
		jl = stmt_project(be, sel, jl); 
		jr = stmt_project(be, sel, jr); 
	}

	/* construct relation */
	l = sa_list(sql->sa);

	if (rel->op == op_left || rel->op == op_full) {
		/* we need to add the missing oid's */
		ld = stmt_mirror(be, bin_first_column(be, left));
		ld = stmt_tdiff(be, ld, jl);
	}
	if (rel->op == op_right || rel->op == op_full) {
		/* we need to add the missing oid's */
		rd = stmt_mirror(be, bin_first_column(be, right));
		rd = stmt_tdiff(be, rd, jr);
	}

	for( n = left->op4.lval->h; n; n = n->next ) {
		stmt *c = n->data;
		const char *rnme = table_name(sql->sa, c);
		const char *nme = column_name(sql->sa, c);
		stmt *s = stmt_project(be, jl, column(be, c) );

		/* as append isn't save, we append to a new copy */
		if (rel->op == op_left || rel->op == op_full || rel->op == op_right)
			s = create_const_column(be, s);
		if (rel->op == op_left || rel->op == op_full)
			s = stmt_append(be, s, stmt_project(be, ld, c));
		if (rel->op == op_right || rel->op == op_full) 
			s = stmt_append(be, s, stmt_const(be, rd, (c->flag&OUTER_ZERO)?stmt_atom_lng(be, 0):stmt_atom(be, atom_general(sql->sa, tail_type(c), NULL))));

		s = stmt_alias(be, s, rnme, nme);
		list_append(l, s);
	}
	for( n = right->op4.lval->h; n; n = n->next ) {
		stmt *c = n->data;
		const char *rnme = table_name(sql->sa, c);
		const char *nme = column_name(sql->sa, c);
		stmt *s = stmt_project(be, jr, column(be, c) );

		/* as append isn't save, we append to a new copy */
		if (rel->op == op_left || rel->op == op_full || rel->op == op_right)
			s = create_const_column(be, s);
		if (rel->op == op_left || rel->op == op_full) 
			s = stmt_append(be, s, stmt_const(be, ld, (c->flag&OUTER_ZERO)?stmt_atom_lng(be, 0):stmt_atom(be, atom_general(sql->sa, tail_type(c), NULL))));
		if (rel->op == op_right || rel->op == op_full) 
			s = stmt_append(be, s, stmt_project(be, rd, c));

		s = stmt_alias(be, s, rnme, nme);
		list_append(l, s);
	}
	return stmt_list(be, l);
}

static int
exp_is_mark(sql_exp *e)
{
	if (e->type == e_cmp && 
		(e->flag == mark_in || e->flag == mark_notin ||
		 e->flag == mark_exists || e->flag == mark_notexists)) 
		return 1;
	return 0;
}

static stmt *
rel2bin_antijoin(backend *be, sql_rel *rel, list *refs)
{
	mvc *sql = be->mvc;
	list *l, *jexps = NULL, *mexps = NULL;
	node *en = NULL, *n;
	stmt *left = NULL, *right = NULL, *join = NULL;

	if (rel->l) /* first construct the left sub relation */
		left = subrel_bin(be, rel->l, refs);
	if (rel->r) /* first construct the right sub relation */
		right = subrel_bin(be, rel->r, refs);
	if (!left || !right) 
		return NULL;	
	left = row2cols(be, left);
	right = row2cols(be, right);

	if (rel->exps) {
		jexps = sa_list(sql->sa);
		mexps = sa_list(sql->sa);

		for( en = rel->exps->h; en; en = en->next ) {
			sql_exp *e = en->data;

			if (e->type != e_cmp)
				assert(0);
			if (exp_is_mark(e))
				append(mexps, e);
			else
				append(jexps, e);
		}
	}
	/* handle join-ing conditions first */
	if (!list_empty(jexps)) {
		if (list_empty(mexps))
			mexps = jexps;
	}
	/* handle mark conditions second */
	if (!list_empty(mexps)) { 
		assert(list_length(mexps) == 1);
		for( en = mexps->h; en; en = en->next ) {
			sql_exp *e = en->data;
			stmt *ls = exp_bin(be, e->l, left, right, NULL, NULL, NULL, NULL);
			stmt *rs = exp_bin(be, e->r, left, right, NULL, NULL, NULL, NULL);

			if (ls->nrcols == 0)
				ls = stmt_const(be, bin_first_column(be, left), ls);
			if (rs->nrcols == 0)
				rs = stmt_const(be, bin_first_column(be, right), rs);
			join = stmt_tdiff2(be, ls, rs);
		}
	}

	/* construct relation */
	l = sa_list(sql->sa);

	/* project all the left columns */
	for( n = left->op4.lval->h; n; n = n->next ) {
		stmt *c = n->data;
		const char *rnme = table_name(sql->sa, c);
		const char *nme = column_name(sql->sa, c);
		stmt *s = stmt_project(be, join, column(be, c));

		s = stmt_alias(be, s, rnme, nme);
		list_append(l, s);
	}
	return stmt_list(be, l);
}

static stmt *
rel2bin_semijoin(backend *be, sql_rel *rel, list *refs)
{
	mvc *sql = be->mvc;
	list *l; 
	node *en = NULL, *n;
	stmt *left = NULL, *right = NULL, *join = NULL, *jl, *jr, *c;

	if (rel->op == op_anti && !list_empty(rel->exps) && list_length(rel->exps) == 1 && ((sql_exp*)rel->exps->h->data)->flag == mark_notin)
		return rel2bin_antijoin(be, rel, refs);

	if (rel->l) /* first construct the left sub relation */
		left = subrel_bin(be, rel->l, refs);
	if (rel->r) /* first construct the right sub relation */
		right = subrel_bin(be, rel->r, refs);
	if (!left || !right) 
		return NULL;	
	left = row2cols(be, left);
	right = row2cols(be, right);
	/* 
 	 * split in 2 steps, 
 	 * 	first cheap join(s) (equality or idx) 
 	 * 	second selects/filters 
	 */
	if (rel->exps) {
		int idx = 0;
		list *jexps = sa_list(sql->sa);
		list *lje = sa_list(sql->sa);
		list *rje = sa_list(sql->sa);

		/* get equi-joins/filters first */
		if (list_length(rel->exps) > 1) {
			for( en = rel->exps->h; en; en = en->next ) {
				sql_exp *e = en->data;
				if (e->type == e_cmp && (e->flag == cmp_equal || e->flag == cmp_filter))
					list_append(jexps, e);
			}
			for( en = rel->exps->h; en; en = en->next ) {
				sql_exp *e = en->data;
				if (e->type != e_cmp || (e->flag != cmp_equal && e->flag != cmp_filter))
					list_append(jexps, e);
			}
			rel->exps = jexps;
		}

		for( en = rel->exps->h; en; en = en->next ) {
			int join_idx = sql->opt_stats[0];
			sql_exp *e = en->data;
			stmt *s = NULL;

			/* only handle simple joins here */
			if ((exp_has_func(e) && e->flag != cmp_filter) ||
			    e->flag == cmp_or || (e->f && e->anti)) {
				if (!join && !list_length(lje)) {
					stmt *l = bin_first_column(be, left);
					stmt *r = bin_first_column(be, right);
					join = stmt_join(be, l, r, 0, cmp_all); 
				}
				break;
			}
			if (list_length(lje) && (idx || e->type != e_cmp || (e->flag != cmp_equal && e->flag != cmp_filter) ||
			   (join && e->flag == cmp_filter)))
				break;

			s = exp_bin(be, en->data, left, right, NULL, NULL, NULL, NULL);
			if (!s) {
				assert(0);
				return NULL;
			}
			if (join_idx != sql->opt_stats[0])
				idx = 1;
			/* stop on first non equality join */
			if (!join) {
				if (s->type != st_join && s->type != st_join2 && s->type != st_joinN) {
					if (!en->next && (s->type == st_uselect || s->type == st_uselect2))
						join = s;
					else
						break;
				}
				join = s;
			} else if (s->type != st_join && s->type != st_join2 && s->type != st_joinN) {
				/* handle select expressions */
				break;
			}
			if (s->type == st_join || s->type == st_join2 || s->type == st_joinN) { 
				list_append(lje, s->op1);
				list_append(rje, s->op2);
			}
		}
		if (list_length(lje) > 1) {
			join = releqjoin(be, lje, rje, 0 /* no hash used */, cmp_equal, 0);
		} else if (!join && list_length(lje) == list_length(rje) && list_length(lje)) {
			join = stmt_join(be, lje->h->data, rje->h->data, 0, cmp_equal);
		} else if (!join) {
			stmt *l = bin_first_column(be, left);
			stmt *r = bin_first_column(be, right);
			join = stmt_join(be, l, r, 0, cmp_all); 
		}
	} else {
		stmt *l = bin_first_column(be, left);
		stmt *r = bin_first_column(be, right);
		join = stmt_join(be, l, r, 0, cmp_all); 
	}
	jl = stmt_result(be, join, 0);
	if (en) {
		stmt *sub, *sel = NULL;
		list *nl;

		jr = stmt_result(be, join, 1);
		/* construct relation */
		nl = sa_list(sql->sa);

		/* first project after equi-joins */
		for( n = left->op4.lval->h; n; n = n->next ) {
			stmt *c = n->data;
			const char *rnme = table_name(sql->sa, c);
			const char *nme = column_name(sql->sa, c);
			stmt *s = stmt_project(be, jl, column(be, c) );
	
			s = stmt_alias(be, s, rnme, nme);
			list_append(nl, s);
		}
		for( n = right->op4.lval->h; n; n = n->next ) {
			stmt *c = n->data;
			const char *rnme = table_name(sql->sa, c);
			const char *nme = column_name(sql->sa, c);
			stmt *s = stmt_project(be, jr, column(be, c) );

			s = stmt_alias(be, s, rnme, nme);
			list_append(nl, s);
		}
		sub = stmt_list(be, nl);

		/* continue with non equi-joins */
		for( ; en; en = en->next ) {
			stmt *s = exp_bin(be, en->data, sub, NULL, NULL, NULL, NULL, sel);

			if (!s) {
				assert(0);
				return NULL;
			}
			if (s->nrcols == 0) {
				stmt *l = bin_first_column(be, sub);
				s = stmt_uselect(be, stmt_const(be, l, stmt_bool(be, 1)), s, cmp_equal, sel, 0);
			}
			sel = s;
		}
		/* recreate join output */
		jl = stmt_project(be, sel, jl); 
	}

	/* construct relation */
	l = sa_list(sql->sa);

	/* We did a full join, thats too much. 
	   Reduce this using difference and intersect */
	c = stmt_mirror(be, left->op4.lval->h->data);
	if (rel->op == op_anti) {
		join = stmt_tdiff(be, c, jl);
	} else {
		join = stmt_tinter(be, c, jl);
	}

	/* project all the left columns */
	for( n = left->op4.lval->h; n; n = n->next ) {
		stmt *c = n->data;
		const char *rnme = table_name(sql->sa, c);
		const char *nme = column_name(sql->sa, c);
		stmt *s = stmt_project(be, join, column(be, c));

		s = stmt_alias(be, s, rnme, nme);
		list_append(l, s);
	}
	return stmt_list(be, l);
}

static stmt *
rel2bin_distinct(backend *be, stmt *s, stmt **distinct)
{
	mvc *sql = be->mvc;
	node *n;
	stmt *g = NULL, *grp = NULL, *ext = NULL, *cnt = NULL;
	list *rl = sa_list(sql->sa), *tids;

	/* single values are unique */
	if (s->key && s->nrcols == 0)
		return s;

	/* Use 'all' tid columns */
	if (/* DISABLES CODE */ (0) && (tids = bin_find_columns(be, s, TID)) != NULL) {
		for (n = tids->h; n; n = n->next) {
			stmt *t = n->data;

			g = stmt_group(be, column(be, t), grp, ext, cnt, !n->next);
			grp = stmt_result(be, g, 0); 
			ext = stmt_result(be, g, 1); 
			cnt = stmt_result(be, g, 2); 
		}
	} else {
		for (n = s->op4.lval->h; n; n = n->next) {
			stmt *t = n->data;

			g = stmt_group(be, column(be, t), grp, ext, cnt, !n->next);
			grp = stmt_result(be, g, 0); 
			ext = stmt_result(be, g, 1); 
			cnt = stmt_result(be, g, 2); 
		}
	}
	if (!ext)
		return NULL;

	for (n = s->op4.lval->h; n; n = n->next) {
		stmt *t = n->data;

		list_append(rl, stmt_project(be, ext, t));
	}

	if (distinct)
		*distinct = ext;
	s = stmt_list(be, rl);
	return s;
}

static stmt *
rel_rename(backend *be, sql_rel *rel, stmt *sub)
{
	if (rel->exps) {
		node *en, *n;
		list *l = sa_list(be->mvc->sa);

		for( en = rel->exps->h, n = sub->op4.lval->h; en && n; en = en->next, n = n->next ) {
			sql_exp *exp = en->data;
			stmt *s = n->data;

			if (!s) {
				assert(0);
				return NULL;
			}
			s = stmt_rename(be, exp, s);
			list_append(l, s);
		}
		sub = stmt_list(be, l);
	}
	return sub;
}

static stmt *
rel2bin_union(backend *be, sql_rel *rel, list *refs)
{
	mvc *sql = be->mvc;
	list *l; 
	node *n, *m;
	stmt *left = NULL, *right = NULL, *sub;

	if (rel->l) /* first construct the left sub relation */
		left = subrel_bin(be, rel->l, refs);
	if (rel->r) /* first construct the right sub relation */
		right = subrel_bin(be, rel->r, refs);
	if (!left || !right) 
		return NULL;

	/* construct relation */
	l = sa_list(sql->sa);
	for( n = left->op4.lval->h, m = right->op4.lval->h; n && m;
		 n = n->next, m = m->next ) {
		stmt *c1 = n->data;
		stmt *c2 = m->data;
		const char *rnme = table_name(sql->sa, c1);
		const char *nme = column_name(sql->sa, c1);
		stmt *s;

		s = stmt_append(be, create_const_column(be, c1), c2);
		s = stmt_alias(be, s, rnme, nme);
		list_append(l, s);
	}
	sub = stmt_list(be, l);

	sub = rel_rename(be, rel, sub);
	if (need_distinct(rel)) 
		sub = rel2bin_distinct(be, sub, NULL);
	return sub;
}

static stmt *
rel2bin_except(backend *be, sql_rel *rel, list *refs)
{
	mvc *sql = be->mvc;
	sql_subtype *lng = sql_bind_localtype("lng");
	list *stmts; 
	node *n, *m;
	stmt *left = NULL, *right = NULL, *sub;
	sql_subfunc *min;

	stmt *lg = NULL, *rg = NULL;
	stmt *lgrp = NULL, *rgrp = NULL;
	stmt *lext = NULL, *rext = NULL, *next = NULL;
	stmt *lcnt = NULL, *rcnt = NULL, *ncnt = NULL, *zero = NULL;
	stmt *s, *lm, *rm;
	list *lje = sa_list(sql->sa);
	list *rje = sa_list(sql->sa);

	if (rel->l) /* first construct the left sub relation */
		left = subrel_bin(be, rel->l, refs);
	if (rel->r) /* first construct the right sub relation */
		right = subrel_bin(be, rel->r, refs);
	if (!left || !right) 
		return NULL;	
	left = row2cols(be, left);
	right = row2cols(be, right);

	/*
	 * The multi column except is handled using group by's and
	 * group size counts on both sides of the intersect. We then
	 * return for each group of L with min(L.count,R.count), 
	 * number of rows.
	 */
	for (n = left->op4.lval->h; n; n = n->next) {
		lg = stmt_group(be, column(be, n->data), lgrp, lext, lcnt, !n->next);
		lgrp = stmt_result(be, lg, 0);
		lext = stmt_result(be, lg, 1);
		lcnt = stmt_result(be, lg, 2);
	}
	for (n = right->op4.lval->h; n; n = n->next) {
		rg = stmt_group(be, column(be, n->data), rgrp, rext, rcnt, !n->next);
		rgrp = stmt_result(be, rg, 0);
		rext = stmt_result(be, rg, 1);
		rcnt = stmt_result(be, rg, 2);
	}

	if (!lg || !rg) 
		return NULL;

	if (need_distinct(rel)) {
		lcnt = stmt_const(be, lcnt, stmt_atom_lng(be, 1));
		rcnt = stmt_const(be, rcnt, stmt_atom_lng(be, 1));
	}

	/* now find the matching groups */
	for (n = left->op4.lval->h, m = right->op4.lval->h; n && m; n = n->next, m = m->next) {
		stmt *l = column(be, n->data);
		stmt *r = column(be, m->data);

		l = stmt_project(be, lext, l);
		r = stmt_project(be, rext, r);
		list_append(lje, l);
		list_append(rje, r);
	}
	s = releqjoin(be, lje, rje, 1 /* cannot use hash */, cmp_equal_nil, 0);
	lm = stmt_result(be, s, 0);
	rm = stmt_result(be, s, 1);

	s = stmt_mirror(be, lext);
	s = stmt_tdiff(be, s, lm);

	/* first we find those missing in R */
	next = stmt_project(be, s, lext);
	ncnt = stmt_project(be, s, lcnt);
	zero = stmt_const(be, s, stmt_atom_lng(be, 0));

	/* ext, lcount, rcount */
	lext = stmt_project(be, lm, lext);
	lcnt = stmt_project(be, lm, lcnt);
	rcnt = stmt_project(be, rm, rcnt);

	/* append those missing in L */
	lext = stmt_append(be, lext, next);
	lcnt = stmt_append(be, lcnt, ncnt);
	rcnt = stmt_append(be, rcnt, zero);

 	min = sql_bind_func(sql->sa, sql->session->schema, "sql_sub", lng, lng, F_FUNC);
	s = stmt_binop(be, lcnt, rcnt, min); /* use count */

	/* now we have gid,cnt, blowup to full groupsizes */
	s = stmt_gen_group(be, lext, s);

	/* project columns of left hand expression */
	stmts = sa_list(sql->sa);
	for (n = left->op4.lval->h; n; n = n->next) {
		stmt *c1 = column(be, n->data);
		const char *rnme = NULL;
		const char *nme = column_name(sql->sa, c1);

		/* retain name via the stmt_alias */
		c1 = stmt_project(be, s, c1);

		rnme = table_name(sql->sa, c1);
		c1 = stmt_alias(be, c1, rnme, nme);
		list_append(stmts, c1);
	}
	sub = stmt_list(be, stmts);
	return rel_rename(be, rel, sub);
}

static stmt *
rel2bin_inter(backend *be, sql_rel *rel, list *refs)
{
	mvc *sql = be->mvc;
	sql_subtype *lng = sql_bind_localtype("lng");
	list *stmts; 
	node *n, *m;
	stmt *left = NULL, *right = NULL, *sub;
 	sql_subfunc *min;

	stmt *lg = NULL, *rg = NULL;
	stmt *lgrp = NULL, *rgrp = NULL;
	stmt *lext = NULL, *rext = NULL;
	stmt *lcnt = NULL, *rcnt = NULL;
	stmt *s, *lm, *rm;
	list *lje = sa_list(sql->sa);
	list *rje = sa_list(sql->sa);

	if (rel->l) /* first construct the left sub relation */
		left = subrel_bin(be, rel->l, refs);
	if (rel->r) /* first construct the right sub relation */
		right = subrel_bin(be, rel->r, refs);
	if (!left || !right) 
		return NULL;	
	left = row2cols(be, left);

	/*
	 * The multi column intersect is handled using group by's and
	 * group size counts on both sides of the intersect. We then
	 * return for each group of L with min(L.count,R.count), 
	 * number of rows.
	 */
	for (n = left->op4.lval->h; n; n = n->next) {
		lg = stmt_group(be, column(be, n->data), lgrp, lext, lcnt, !n->next);
		lgrp = stmt_result(be, lg, 0);
		lext = stmt_result(be, lg, 1);
		lcnt = stmt_result(be, lg, 2);
	}
	for (n = right->op4.lval->h; n; n = n->next) {
		rg = stmt_group(be, column(be, n->data), rgrp, rext, rcnt, !n->next);
		rgrp = stmt_result(be, rg, 0);
		rext = stmt_result(be, rg, 1);
		rcnt = stmt_result(be, rg, 2);
	}

	if (!lg || !rg) 
		return NULL;

	if (need_distinct(rel)) {
		lcnt = stmt_const(be, lcnt, stmt_atom_lng(be, 1));
		rcnt = stmt_const(be, rcnt, stmt_atom_lng(be, 1));
	}

	/* now find the matching groups */
	for (n = left->op4.lval->h, m = right->op4.lval->h; n && m; n = n->next, m = m->next) {
		stmt *l = column(be, n->data);
		stmt *r = column(be, m->data);

		l = stmt_project(be, lext, l);
		r = stmt_project(be, rext, r);
		list_append(lje, l);
		list_append(rje, r);
	}
	s = releqjoin(be, lje, rje, 1 /* cannot use hash */, cmp_equal_nil, 0);
	lm = stmt_result(be, s, 0);
	rm = stmt_result(be, s, 1);
		
	/* ext, lcount, rcount */
	lext = stmt_project(be, lm, lext);
	lcnt = stmt_project(be, lm, lcnt);
	rcnt = stmt_project(be, rm, rcnt);

 	min = sql_bind_func(sql->sa, sql->session->schema, "sql_min", lng, lng, F_FUNC);
	s = stmt_binop(be, lcnt, rcnt, min);

	/* now we have gid,cnt, blowup to full groupsizes */
	s = stmt_gen_group(be, lext, s);

	/* project columns of left hand expression */
	stmts = sa_list(sql->sa);
	for (n = left->op4.lval->h; n; n = n->next) {
		stmt *c1 = column(be, n->data);
		const char *rnme = NULL;
		const char *nme = column_name(sql->sa, c1);

		/* retain name via the stmt_alias */
		c1 = stmt_project(be, s, c1);

		rnme = table_name(sql->sa, c1);
		c1 = stmt_alias(be, c1, rnme, nme);
		list_append(stmts, c1);
	}
	sub = stmt_list(be, stmts);
	return rel_rename(be, rel, sub);
}

static stmt *
sql_reorder(backend *be, stmt *order, stmt *s) 
{
	list *l = sa_list(be->mvc->sa);
	node *n;

	for (n = s->op4.lval->h; n; n = n->next) {
		stmt *sc = n->data;
		const char *cname = column_name(be->mvc->sa, sc);
		const char *tname = table_name(be->mvc->sa, sc);

		sc = stmt_project(be, order, sc);
		sc = stmt_alias(be, sc, tname, cname );
		list_append(l, sc);
	}
	return stmt_list(be, l);
}

static sql_exp*
topn_limit( sql_rel *rel )
{
	if (rel->exps) {
		sql_exp *limit = rel->exps->h->data;

		return limit;
	}
	return NULL;
}

static sql_exp*
topn_offset( sql_rel *rel )
{
	if (rel->exps && list_length(rel->exps) > 1) {
		sql_exp *offset = rel->exps->h->next->data;

		return offset;
	}
	return NULL;
}

static stmt *
rel2bin_project(backend *be, sql_rel *rel, list *refs, sql_rel *topn)
{
	mvc *sql = be->mvc;
	list *pl; 
	node *en, *n;
	stmt *sub = NULL, *psub = NULL;
	stmt *l = NULL;

	if (topn) {
		sql_exp *le = topn_limit(topn);
		sql_exp *oe = topn_offset(topn);

		if (!le) { /* Don't push only offset */
			topn = NULL;
		} else {
			l = exp_bin(be, le, NULL, NULL, NULL, NULL, NULL, NULL);
			if(!l)
				return NULL;
			if (oe) {
				sql_subtype *lng = sql_bind_localtype("lng");
				sql_subfunc *add = sql_bind_func_result(sql->sa, sql->session->schema, "sql_add", lng, lng, lng);
				stmt *o = exp_bin(be, oe, NULL, NULL, NULL, NULL, NULL, NULL);
				if(!o)
					return NULL;
				l = stmt_binop(be, l, o, add);
			}
		}
	}

	if (!rel->exps) 
		return stmt_none(be);

	if (rel->l) { /* first construct the sub relation */
		sql_rel *l = rel->l;
		if (l->op == op_ddl) {
			sql_table *t = rel_ddl_table_get(l);

			if (t)
				sub = rel2bin_sql_table(be, t);
		} else {
			sub = subrel_bin(be, rel->l, refs);
		}
		if (!sub) 
			return NULL;
	}

	pl = sa_list(sql->sa);
	if (sub)
		pl->expected_cnt = list_length(sub->op4.lval);
	psub = stmt_list(be, pl);
	for( en = rel->exps->h; en; en = en->next ) {
		sql_exp *exp = en->data;
		stmt *s = exp_bin(be, exp, sub, NULL /*psub*/, NULL, NULL, NULL, NULL);

		if (!s) /* try with own projection as well */
			s = exp_bin(be, exp, sub, psub, NULL, NULL, NULL, NULL);
		if (!s) /* error */
			return NULL;
		/* single value with limit */
		if (topn && rel->r && sub && sub->nrcols == 0 && s->nrcols == 0)
			s = const_column(be, s);
		else if (sub && sub->nrcols >= 1 && s->nrcols == 0)
			s = stmt_const(be, bin_first_column(be, sub), s);

		s = stmt_rename(be, exp, s);
		column_name(sql->sa, s); /* save column name */
		list_append(pl, s);
	}
	stmt_set_nrcols(psub);

	/* In case of a topn 
		if both order by and distinct: then get first order by col 
		do topn on it. Project all again! Then rest
	*/
	if (topn && rel->r) {
		list *oexps = rel->r, *npl = sa_list(sql->sa);
		/* distinct, topn returns atleast N (unique groups) */
		int distinct = need_distinct(rel);
		stmt *limit = NULL, *lpiv = NULL, *lgid = NULL; 

		for (n=oexps->h; n; n = n->next) {
			sql_exp *orderbycole = n->data; 
 			int last = (n->next == NULL);

			stmt *orderbycolstmt = exp_bin(be, orderbycole, sub, psub, NULL, NULL, NULL, NULL); 

			if (!orderbycolstmt) 
				return NULL;
			
			/* handle constants */
			if (orderbycolstmt->nrcols == 0 && !last) /* no need to sort on constant */
				continue; 
			orderbycolstmt = column(be, orderbycolstmt);
			if (!limit) {	/* topn based on a single column */
				limit = stmt_limit(be, orderbycolstmt, NULL, NULL, stmt_atom_lng(be, 0), l, distinct, is_ascending(orderbycole), nulls_last(orderbycole), last, 1);
			} else { 	/* topn based on 2 columns */
				limit = stmt_limit(be, orderbycolstmt, lpiv, lgid, stmt_atom_lng(be, 0), l, distinct, is_ascending(orderbycole), nulls_last(orderbycole), last, 1);
			}
			if (!limit) 
				return NULL;
			lpiv = limit;
			if (!last) {
				lpiv = stmt_result(be, limit, 0);
				lgid = stmt_result(be, limit, 1);
			}
		}

		limit = lpiv; 
		for ( n=pl->h ; n; n = n->next) 
			list_append(npl, stmt_project(be, limit, column(be, n->data)));
		psub = stmt_list(be, npl);

		/* also rebuild sub as multiple orderby expressions may use the sub table (ie aren't part of the result columns) */
		pl = sub->op4.lval;
		npl = sa_list(sql->sa);
		for ( n=pl->h ; n; n = n->next) {
			list_append(npl, stmt_project(be, limit, column(be, n->data))); 
		}
		sub = stmt_list(be, npl);
	}
	if (need_distinct(rel)) {
		stmt *distinct = NULL;
		psub = rel2bin_distinct(be, psub, &distinct);
		/* also rebuild sub as multiple orderby expressions may use the sub table (ie aren't part of the result columns) */
		if (sub && distinct) {
			list *npl = sa_list(sql->sa);
			
			pl = sub->op4.lval;
			for ( n=pl->h ; n; n = n->next) 
				list_append(npl, stmt_project(be, distinct, column(be, n->data))); 
			sub = stmt_list(be, npl);
		}
	}
	if (/*(!topn || need_distinct(rel)) &&*/ rel->r) {
		list *oexps = rel->r;
		stmt *orderby_ids = NULL, *orderby_grp = NULL;

		for (en = oexps->h; en; en = en->next) {
			stmt *orderby = NULL;
			sql_exp *orderbycole = en->data; 
			stmt *orderbycolstmt = exp_bin(be, orderbycole, sub, psub, NULL, NULL, NULL, NULL); 

			if (!orderbycolstmt) {
				assert(0);
				return NULL;
			}
			/* single values don't need sorting */
			if (orderbycolstmt->nrcols == 0) 
				continue;
			if (orderby_ids)
				orderby = stmt_reorder(be, orderbycolstmt, is_ascending(orderbycole), nulls_last(orderbycole), orderby_ids, orderby_grp);
			else
				orderby = stmt_order(be, orderbycolstmt, is_ascending(orderbycole), nulls_last(orderbycole));
			orderby_ids = stmt_result(be, orderby, 1);
			orderby_grp = stmt_result(be, orderby, 2);
		}
		if (orderby_ids)
			psub = sql_reorder(be, orderby_ids, psub);
	}
	return psub;
}

static stmt *
rel2bin_predicate(backend *be) 
{
	return const_column(be, stmt_bool(be, 1));
}

static stmt *
rel2bin_select(backend *be, sql_rel *rel, list *refs)
{
	mvc *sql = be->mvc;
	list *l; 
	node *en, *n;
	stmt *sub = NULL, *sel = NULL;
	stmt *predicate = NULL;

	if (rel->l) { /* first construct the sub relation */
		sub = subrel_bin(be, rel->l, refs);
		if (!sub) 
			return NULL;	
		sub = row2cols(be, sub);
	}
	if (!sub && !predicate) 
		predicate = rel2bin_predicate(be);
	/*
	else if (!predicate)
		predicate = stmt_const(be, bin_first_column(be, sub), stmt_bool(be, 1));
		*/
	if (!rel->exps || !rel->exps->h) {
		if (sub)
			return sub;
		if (predicate)
			return predicate;
		return stmt_const(be, bin_first_column(be, sub), stmt_bool(be, 1));
	}
	if (!sub && predicate) {
		list *l = sa_list(sql->sa);
		assert(predicate);
		append(l, predicate);
		sub = stmt_list(be, l);
	}
	/* handle possible index lookups */
	/* expressions are in index order ! */
	if (sub && (en = rel->exps->h) != NULL) { 
		sql_exp *e = en->data;
		prop *p;

		if ((p=find_prop(e->p, PROP_HASHCOL)) != NULL) {
			sql_idx *i = p->value;
			
			sel = rel2bin_hash_lookup(be, rel, sub, NULL, i, en);
		}
	} 
	for( en = rel->exps->h; en; en = en->next ) {
		sql_exp *e = en->data;
		stmt *s = exp_bin(be, e, sub, NULL, NULL, NULL, NULL, sel);

		if (!s) {
			assert(0);
			return NULL;
		}
		if (s->nrcols == 0){
			if (!predicate && sub)
				predicate = stmt_const(be, bin_first_column(be, sub), stmt_bool(be, 1));
			if (e->type != e_cmp) {
				sql_subtype *bt = sql_bind_localtype("bit");

				s = stmt_convert(be, s, exp_subtype(e), bt, NULL);
			}
			sel = stmt_uselect(be, predicate, s, cmp_equal, sel, 0);
		} else if (e->type != e_cmp) {
			sel = stmt_uselect(be, s, stmt_bool(be, 1), cmp_equal, sel, 0);
		} else {
			sel = s;
		}
	}

	/* construct relation */
	l = sa_list(sql->sa);
	if (sub && sel) {
		for( n = sub->op4.lval->h; n; n = n->next ) {
			stmt *col = n->data;
	
			if (col->nrcols == 0) /* constant */
				col = stmt_const(be, sel, col);
			else
				col = stmt_project(be, sel, col);
			list_append(l, col);
		}
	}
	return stmt_list(be, l);
}

static stmt *
rel2bin_groupby(backend *be, sql_rel *rel, list *refs)
{
	mvc *sql = be->mvc;
	list *l, *aggrs, *gbexps = sa_list(sql->sa);
	node *n, *en;
	stmt *sub = NULL, *cursub;
	stmt *groupby = NULL, *grp = NULL, *ext = NULL, *cnt = NULL;

	if (rel->l) { /* first construct the sub relation */
		sub = subrel_bin(be, rel->l, refs);
		if (!sub)
			return NULL;	
	}

	if (sub && sub->type == st_list && sub->op4.lval->h && !((stmt*)sub->op4.lval->h->data)->nrcols) {
		list *newl = sa_list(sql->sa);
		node *n;

		for(n=sub->op4.lval->h; n; n = n->next) {
			const char *cname = column_name(sql->sa, n->data);
			const char *tname = table_name(sql->sa, n->data);
			stmt *s = column(be, n->data);

			s = stmt_alias(be, s, tname, cname );
			append(newl, s);
		}
		sub = stmt_list(be, newl);
	}

	/* groupby columns */

	/* Keep groupby columns, sub that they can be lookup in the aggr list */
	if (rel->r) {
		list *exps = rel->r; 

		for( en = exps->h; en; en = en->next ) {
			sql_exp *e = en->data; 
			stmt *gbcol = exp_bin(be, e, sub, NULL, NULL, NULL, NULL, NULL); 
	
			if (!gbcol) {
				assert(0);
				return NULL;
			}
			if (!gbcol->nrcols)
				gbcol = stmt_const(be, bin_first_column(be, sub), gbcol);
			groupby = stmt_group(be, gbcol, grp, ext, cnt, !en->next);
			grp = stmt_result(be, groupby, 0);
			ext = stmt_result(be, groupby, 1);
			cnt = stmt_result(be, groupby, 2);
			gbcol = stmt_alias(be, gbcol, exp_find_rel_name(e), exp_name(e));
			list_append(gbexps, gbcol);
		}
	}
	/* now aggregate */
	l = sa_list(sql->sa);
	aggrs = rel->exps;
	cursub = stmt_list(be, l);
	for( n = aggrs->h; n; n = n->next ) {
		sql_exp *aggrexp = n->data;

		stmt *aggrstmt = NULL;

		/* first look in the current aggr list (l) and group by column list */
		if (l && !aggrstmt && aggrexp->type == e_column) 
			aggrstmt = list_find_column(be, l, aggrexp->l, aggrexp->r);
		if (gbexps && !aggrstmt && aggrexp->type == e_column) {
			aggrstmt = list_find_column(be, gbexps, aggrexp->l, aggrexp->r);
			if (aggrstmt && groupby) {
				aggrstmt = stmt_project(be, ext, aggrstmt);
				if (list_length(gbexps) == 1) 
					aggrstmt->key = 1;
			}
		}

		if (!aggrstmt)
			aggrstmt = exp_bin(be, aggrexp, sub, NULL, grp, ext, cnt, NULL); 
		/* maybe the aggr uses intermediate results of this group by,
		   therefore we pass the group by columns too 
		 */
		if (!aggrstmt) 
			aggrstmt = exp_bin(be, aggrexp, sub, cursub, grp, ext, cnt, NULL); 
		if (!aggrstmt) {
			assert(0);
			return NULL;
		}

		aggrstmt = stmt_rename(be, aggrexp, aggrstmt);
		list_append(l, aggrstmt);
	}
	stmt_set_nrcols(cursub);
	return cursub;
}

static stmt *
rel2bin_topn(backend *be, sql_rel *rel, list *refs)
{
	mvc *sql = be->mvc;
	sql_exp *oe = NULL, *le = NULL;
	stmt *sub = NULL, *l = NULL, *o = NULL;
	node *n;

	if (rel->l) { /* first construct the sub relation */
		sql_rel *rl = rel->l;

		if (rl->op == op_project) {
			sub = rel2bin_project(be, rl, refs, rel);
		} else {
			sub = subrel_bin(be, rl, refs);
		}
	}
	if (!sub) 
		return NULL;	

	le = topn_limit(rel);
	oe = topn_offset(rel);

	n = sub->op4.lval->h;
	if (n) {
		stmt *limit = NULL, *sc = n->data;
		const char *cname = column_name(sql->sa, sc);
		const char *tname = table_name(sql->sa, sc);
		list *newl = sa_list(sql->sa);

		if (le)
			l = exp_bin(be, le, NULL, NULL, NULL, NULL, NULL, NULL);
		if (oe)
			o = exp_bin(be, oe, NULL, NULL, NULL, NULL, NULL, NULL);

		if (!l) 
			l = stmt_atom_lng_nil(be);
		if (!o)
			o = stmt_atom_lng(be, 0);
		if (!l || !o)
			return NULL;

		sc = column(be, sc);
		limit = stmt_limit(be, stmt_alias(be, sc, tname, cname), NULL, NULL, o, l, 0,0,0,0,0);

		for ( ; n; n = n->next) {
			stmt *sc = n->data;
			const char *cname = column_name(sql->sa, sc);
			const char *tname = table_name(sql->sa, sc);
		
			sc = column(be, sc);
			sc = stmt_project(be, limit, sc);
			list_append(newl, stmt_alias(be, sc, tname, cname));
		}
		sub = stmt_list(be, newl);
	}
	return sub;
}

static stmt *
rel2bin_sample(backend *be, sql_rel *rel, list *refs)
{
	mvc *sql = be->mvc;
	list *newl;
	stmt *sub = NULL, *sample_size = NULL, *sample = NULL, *seed = NULL;
	node *n;

	if (rel->l) /* first construct the sub relation */
		sub = subrel_bin(be, rel->l, refs);
	if (!sub)
		return NULL;

	n = sub->op4.lval->h;
	newl = sa_list(sql->sa);

	if (n) {
		stmt *sc = n->data;
		const char *cname = column_name(sql->sa, sc);
		const char *tname = table_name(sql->sa, sc);

		sample_size = exp_bin(be, rel->exps->h->data, NULL, NULL, NULL, NULL, NULL, NULL);
		if (!sample_size)
			sample_size = stmt_atom_lng_nil(be);

		if (rel->exps->cnt == 2) {
			seed = exp_bin(be, rel->exps->h->next->data, NULL, NULL, NULL, NULL, NULL, NULL);
			if(!seed)
				return NULL;
		}

		sc = column(be, sc);
		sample = stmt_sample(be, stmt_alias(be, sc, tname, cname),sample_size, seed);

		for ( ; n; n = n->next) {
			stmt *sc = n->data;
			const char *cname = column_name(sql->sa, sc);
			const char *tname = table_name(sql->sa, sc);
		
			sc = column(be, sc);
			sc = stmt_project(be, sample, sc);
			list_append(newl, stmt_alias(be, sc, tname, cname));
		}
	}
	sub = stmt_list(be, newl);
	return sub;
}

stmt *
sql_parse(backend *be, sql_allocator *sa, const char *query, char mode)
{
	mvc *m = be->mvc;
	mvc *o = NULL;
	stmt *sq = NULL;
	buffer *b;
	char *nquery;
	size_t len = _strlen(query);
	stream *buf;
	bstream * bst;

 	if (THRhighwater())
		return sql_error(m, 10, SQLSTATE(42000) "Query too complex: running out of stack space");

	o = MNEW(mvc);
	if (!o)
		return NULL;
	*o = *m;

	m->qc = NULL;

	m->caching = 0;
	m->emode = mode;
	be->depth++;

	b = (buffer*)GDKmalloc(sizeof(buffer));
	if (b == 0) {
		*m = *o;
		GDKfree(o);
		return sql_error(m, 02, SQLSTATE(HY013) MAL_MALLOC_FAIL);
	}
	nquery = GDKmalloc(len + 1 + 1);
	if (nquery == 0) {
		*m = *o;
		GDKfree(o);
		GDKfree(b);
		return sql_error(m, 02, SQLSTATE(HY013) MAL_MALLOC_FAIL);
	}
	snprintf(nquery, len + 2, "%s\n", query);
	len++;
	buffer_init(b, nquery, len);
	buf = buffer_rastream(b, "sqlstatement");
	if(buf == NULL) {
		*m = *o;
		GDKfree(o);
		GDKfree(b);
		GDKfree(nquery);
		be->depth--;
		return sql_error(m, 02, SQLSTATE(HY013) MAL_MALLOC_FAIL);
	}
	if((bst = bstream_create(buf, b->len)) == NULL) {
		close_stream(buf);
		*m = *o;
		GDKfree(o);
		GDKfree(b);
		GDKfree(nquery);
		be->depth--;
		return sql_error(m, 02, SQLSTATE(HY013) MAL_MALLOC_FAIL);
	}
	scanner_init( &m->scanner, bst, NULL);
	m->scanner.mode = LINE_1; 
	bstream_next(m->scanner.rs);

	m->params = NULL;
	m->argc = 0;
	m->sym = NULL;
	m->errstr[0] = '\0';
	m->errstr[ERRSIZE-1] = '\0';

	/* create private allocator */
	m->sa = (sa)?sa:sa_create();
	if (!m->sa) {
		bstream_destroy(bst);
		*m = *o;
		GDKfree(o);
		GDKfree(b);
		GDKfree(nquery);
		be->depth--;
		return sql_error(m, 02, SQLSTATE(HY013) MAL_MALLOC_FAIL);
	}

	if (sqlparse(m) || !m->sym) {
		/* oops an error */
		snprintf(m->errstr, ERRSIZE, "An error occurred when executing "
				"internal query: %s", nquery);
	} else {
		sql_query *query = query_create(m);
		sql_rel *r = rel_semantic(query, m->sym);

		if (r)
			r = sql_processrelation(m, r, 1);
		if (r)
			sq = rel_bin(be, r);
	}

	GDKfree(nquery);
	GDKfree(b);
	bstream_destroy(m->scanner.rs);
	be->depth--;
	if (m->sa && m->sa != sa)
		sa_destroy(m->sa);
	m->sym = NULL;
	{
		int status = m->session->status;
		int sizevars = m->sizevars, topvars = m->topvars;
		sql_var *vars = m->vars;
		/* cascade list maybe removed */
		list *cascade_action = m->cascade_action;

		strcpy(o->errstr, m->errstr);
		*m = *o;
		m->sizevars = sizevars;
		m->topvars = topvars;
		m->vars = vars;
		m->session->status = status;
		m->cascade_action = cascade_action;
	}
	_DELETE(o);
	return sq;
}

static stmt *
insert_check_ukey(backend *be, list *inserts, sql_key *k, stmt *idx_inserts)
{
	mvc *sql = be->mvc;
/* pkey's cannot have NULLs, ukeys however can
   current implementation switches on 'NOT NULL' on primary key columns */

	char *msg = NULL;
	stmt *res;

	sql_subtype *lng = sql_bind_localtype("lng");
	sql_subaggr *cnt = sql_bind_aggr(sql->sa, sql->session->schema, "count", NULL);
	sql_subtype *bt = sql_bind_localtype("bit");
	stmt *dels = stmt_tid(be, k->t, 0);
	sql_subfunc *ne = sql_bind_func_result(sql->sa, sql->session->schema, "<>", lng, lng, bt);

	if (list_length(k->columns) > 1) {
		node *m;
		stmt *s = list_fetch(inserts, 0), *ins = s;
		sql_subaggr *sum;
		stmt *ssum = NULL;
		stmt *col = NULL;

		s = ins;
		/* 1st stage: find out if original contains same values */
		if (s->key && s->nrcols == 0) {
			s = NULL;
			if (k->idx && hash_index(k->idx->type))
				s = stmt_uselect(be, stmt_idx(be, k->idx, dels), idx_inserts, cmp_equal_nil, s, 0);
			for (m = k->columns->h; m; m = m->next) {
				sql_kc *c = m->data;
				stmt *cs = list_fetch(inserts, c->c->colnr); 

				col = stmt_col(be, c->c, dels);
				if ((k->type == ukey) && stmt_has_null(col)) {
					stmt *nn = stmt_selectnonil(be, col, s);
					s = stmt_uselect( be, col, cs, cmp_equal, nn, 0);
				} else {
					s = stmt_uselect( be, col, cs, cmp_equal, s, 0);
				}
			}
		} else {
			list *lje = sa_list(sql->sa);
			list *rje = sa_list(sql->sa);
			if (k->idx && hash_index(k->idx->type)) {
				list_append(lje, stmt_idx(be, k->idx, dels));
				list_append(rje, idx_inserts);
			}
			for (m = k->columns->h; m; m = m->next) {
				sql_kc *c = m->data;
				stmt *cs = list_fetch(inserts, c->c->colnr); 

				col = stmt_col(be, c->c, dels);
				list_append(lje, col);
				list_append(rje, cs);
			}
			s = releqjoin(be, lje, rje, 1 /* hash used */, cmp_equal, 0);
			s = stmt_result(be, s, 0);
		}
		s = stmt_binop(be, stmt_aggr(be, s, NULL, NULL, cnt, 1, 0, 1), stmt_atom_lng(be, 0), ne);

		/* 2e stage: find out if inserted are unique */
		if ((!idx_inserts && ins->nrcols) || (idx_inserts && idx_inserts->nrcols)) {	/* insert columns not atoms */
			sql_subfunc *or = sql_bind_func_result(sql->sa, sql->session->schema, "or", bt, bt, bt);
			stmt *orderby_ids = NULL, *orderby_grp = NULL;

			/* implementation uses sort key check */
			for (m = k->columns->h; m; m = m->next) {
				sql_kc *c = m->data;
				stmt *orderby;
				stmt *cs = list_fetch(inserts, c->c->colnr); 

				if (orderby_grp)
					orderby = stmt_reorder(be, cs, 1, 0, orderby_ids, orderby_grp);
				else
					orderby = stmt_order(be, cs, 1, 0);
				orderby_ids = stmt_result(be, orderby, 1);
				orderby_grp = stmt_result(be, orderby, 2);
			}

			if (!orderby_grp || !orderby_ids)
				return NULL;

			sum = sql_bind_aggr(sql->sa, sql->session->schema, "not_unique", tail_type(orderby_grp));
			ssum = stmt_aggr(be, orderby_grp, NULL, NULL, sum, 1, 0, 1);
			/* combine results */
			s = stmt_binop(be, s, ssum, or);
		}

		if (k->type == pkey) {
			msg = sa_message(sql->sa, "INSERT INTO: PRIMARY KEY constraint '%s.%s' violated", k->t->base.name, k->base.name);
		} else {
			msg = sa_message(sql->sa, "INSERT INTO: UNIQUE constraint '%s.%s' violated", k->t->base.name, k->base.name);
		}
		res = stmt_exception(be, s, msg, 00001);
	} else {		/* single column key */
		sql_kc *c = k->columns->h->data;
		stmt *s = list_fetch(inserts, c->c->colnr), *h = s;

		s = stmt_col(be, c->c, dels);
		if ((k->type == ukey) && stmt_has_null(s)) {
			stmt *nn = stmt_selectnonil(be, s, NULL);
			s = stmt_project(be, nn, s);
		}
		if (h->nrcols) {
			s = stmt_join(be, s, h, 0, cmp_equal);
			/* s should be empty */
			s = stmt_result(be, s, 0);
			s = stmt_aggr(be, s, NULL, NULL, cnt, 1, 0, 1);
		} else {
			s = stmt_uselect(be, s, h, cmp_equal, NULL, 0);
			/* s should be empty */
			s = stmt_aggr(be, s, NULL, NULL, cnt, 1, 0, 1);
		}
		/* s should be empty */
		s = stmt_binop(be, s, stmt_atom_lng(be, 0), ne);

		/* 2e stage: find out if inserts are unique */
		if (h->nrcols) {	/* insert multiple atoms */
			sql_subaggr *sum;
			stmt *count_sum = NULL;
			sql_subfunc *or = sql_bind_func_result(sql->sa, sql->session->schema, "or", bt, bt, bt);
			stmt *ssum, *ss;

			stmt *g = list_fetch(inserts, c->c->colnr), *ins = g;

			/* inserted vaules may be null */
			if ((k->type == ukey) && stmt_has_null(ins)) {
				stmt *nn = stmt_selectnonil(be, ins, NULL);
				ins = stmt_project(be, nn, ins);
			}
		
			g = stmt_group(be, ins, NULL, NULL, NULL, 1);
			ss = stmt_result(be, g, 2); /* use count */
			/* (count(ss) <> sum(ss)) */
			sum = sql_bind_aggr(sql->sa, sql->session->schema, "sum", lng);
			ssum = stmt_aggr(be, ss, NULL, NULL, sum, 1, 0, 1);
			ssum = sql_Nop_(be, "ifthenelse", sql_unop_(be, NULL, "isnull", ssum), stmt_atom_lng(be, 0), ssum, NULL);
			count_sum = stmt_binop(be, check_types(be, tail_type(ssum), stmt_aggr(be, ss, NULL, NULL, cnt, 1, 0, 1), type_equal), ssum, ne);

			/* combine results */
			s = stmt_binop(be, s, count_sum, or);
		}
		if (k->type == pkey) {
			msg = sa_message( sql->sa,"INSERT INTO: PRIMARY KEY constraint '%s.%s' violated", k->t->base.name, k->base.name);
		} else {
			msg = sa_message(sql->sa, "INSERT INTO: UNIQUE constraint '%s.%s' violated", k->t->base.name, k->base.name);
		}
		res = stmt_exception(be, s, msg, 00001);
	}
	return res;
}

static stmt *
insert_check_fkey(backend *be, list *inserts, sql_key *k, stmt *idx_inserts, stmt *pin)
{
	mvc *sql = be->mvc;
	char *msg = NULL;
	stmt *cs = list_fetch(inserts, 0), *s = cs;
	sql_subtype *lng = sql_bind_localtype("lng");
	sql_subaggr *cnt = sql_bind_aggr(sql->sa, sql->session->schema, "count", NULL);
	sql_subtype *bt = sql_bind_localtype("bit");
	sql_subfunc *ne = sql_bind_func_result(sql->sa, sql->session->schema, "<>", lng, lng, bt);

	if (pin && list_length(pin->op4.lval)) 
		s = pin->op4.lval->h->data;
	if (s->key && s->nrcols == 0) {
		s = stmt_binop(be, stmt_aggr(be, idx_inserts, NULL, NULL, cnt, 1, 0, 1), stmt_atom_lng(be, 1), ne);
	} else {
		/* releqjoin.count <> inserts[col1].count */
		s = stmt_binop(be, stmt_aggr(be, idx_inserts, NULL, NULL, cnt, 1, 0, 1), stmt_aggr(be, s, NULL, NULL, cnt, 1, 0, 1), ne);
	}

	/* s should be empty */
	msg = sa_message(sql->sa, "INSERT INTO: FOREIGN KEY constraint '%s.%s' violated", k->t->base.name, k->base.name);
	return stmt_exception(be, s, msg, 00001);
}

static stmt *
sql_insert_key(backend *be, list *inserts, sql_key *k, stmt *idx_inserts, stmt *pin)
{
	/* int insert = 1;
	 * while insert and has u/pkey and not defered then
	 *      if u/pkey values exist then
	 *              insert = 0
	 * while insert and has fkey and not defered then
	 *      find id of corresponding u/pkey  
	 *      if (!found)
	 *              insert = 0
	 * if insert
	 *      insert values
	 *      insert fkey/pkey index
	 */
	if (k->type == pkey || k->type == ukey) {
		return insert_check_ukey(be, inserts, k, idx_inserts );
	} else {		/* foreign keys */
		return insert_check_fkey(be, inserts, k, idx_inserts, pin );
	}
}

static int
sql_stack_add_inserted( mvc *sql, const char *name, sql_table *t, stmt **updates) 
{
	/* Put single relation of updates and old values on to the stack */
	sql_rel *r = NULL;
	node *n;
	list *exps = sa_list(sql->sa);
	trigger_input *ti = SA_NEW(sql->sa, trigger_input);

	ti->t = t;
	ti->tids = NULL;
	ti->updates = updates;
	ti->type = 1;
	ti->nn = name;
	for (n = t->columns.set->h; n; n = n->next) {
		sql_column *c = n->data;
		sql_exp *ne = exp_column(sql->sa, name, c->base.name, &c->type, CARD_MULTI, c->null, 0);

		append(exps, ne);
	}
	r = rel_table_func(sql->sa, NULL, NULL, exps, 2);
	r->l = ti;

	return stack_push_rel_view(sql, name, r) ? 1 : 0;
}

static int
sql_insert_triggers(backend *be, sql_table *t, stmt **updates, int time)
{
	mvc *sql = be->mvc;
	node *n;
	int res = 1;

	if (!t->triggers.set)
		return res;

	for (n = t->triggers.set->h; n; n = n->next) {
		sql_trigger *trigger = n->data;

		if(!stack_push_frame(sql, "OLD-NEW"))
			return 0;
		if (trigger->event == 0 && trigger->time == time) {
			const char *n = trigger->new_name;

			/* add name for the 'inserted' to the stack */
			if (!n) n = "new";

			if(!sql_stack_add_inserted(sql, n, t, updates)) {
				stack_pop_frame(sql);
				return 0;
			}
			if (!sql_parse(be, sql->sa, trigger->statement, m_instantiate)) {
				stack_pop_frame(sql);
				return 0;
			}
		}
		stack_pop_frame(sql);
	}
	return res;
}

static void 
sql_insert_check_null(backend *be, sql_table *t, list *inserts) 
{
	mvc *sql = be->mvc;
	node *m, *n;
	sql_subaggr *cnt = sql_bind_aggr(sql->sa, sql->session->schema, "count", NULL);

	for (n = t->columns.set->h, m = inserts->h; n && m; 
		n = n->next, m = m->next) {
		stmt *i = m->data;
		sql_column *c = n->data;

		if (!c->null) {
			stmt *s = i;
			char *msg = NULL;

			if (!(s->key && s->nrcols == 0)) {
				s = stmt_selectnil(be, i);
				s = stmt_aggr(be, s, NULL, NULL, cnt, 1, 0, 1);
			} else {
				sql_subfunc *isnil = sql_bind_func(sql->sa, sql->session->schema, "isnull", &c->type, NULL, F_FUNC);

				s = stmt_unop(be, i, isnil);
			}
			msg = sa_message(sql->sa, "INSERT INTO: NOT NULL constraint violated for column %s.%s", c->t->base.name, c->base.name);
			(void)stmt_exception(be, s, msg, 00001);
		}
	}
}

static stmt ** 
table_update_stmts(mvc *sql, sql_table *t, int *Len)
{
	*Len = list_length(t->columns.set);
	return SA_ZNEW_ARRAY(sql->sa, stmt *, *Len);
}

static stmt *
rel2bin_insert(backend *be, sql_rel *rel, list *refs)
{
	mvc *sql = be->mvc;
	list *l;
	stmt *inserts = NULL, *insert = NULL, *s, *ddl = NULL, *pin = NULL, **updates, *ret = NULL;
	int idx_ins = 0, constraint = 1, len = 0;
	node *n, *m;
	sql_rel *tr = rel->l, *prel = rel->r;
	sql_table *t = NULL;

	if ((rel->flag&UPD_NO_CONSTRAINT)) 
		constraint = 0;
	if ((rel->flag&UPD_COMP)) {  /* special case ! */
		idx_ins = 1;
		prel = rel->l;
		rel = rel->r;
		tr = rel->l;
	}

	if (tr->op == op_basetable) {
		t = tr->l;
	} else {
		ddl = subrel_bin(be, tr, refs);
		if (!ddl)
			return NULL;
		t = rel_ddl_table_get(tr);
	}

	if (rel->r) /* first construct the inserts relation */
		inserts = subrel_bin(be, rel->r, refs);

	if (!inserts)
		return NULL;	

	if (idx_ins)
		pin = refs_find_rel(refs, prel);

	if (constraint && !be->first_statement_generated)
		sql_insert_check_null(be, (be->cur_append && t->p) ? t->p : t, inserts->op4.lval);

	l = sa_list(sql->sa);

	updates = table_update_stmts(sql, t, &len); 
	for (n = t->columns.set->h, m = inserts->op4.lval->h; n && m; n = n->next, m = m->next) {
		sql_column *c = n->data;

		updates[c->colnr] = m->data;
	}

/* before */
	if (be->cur_append && !be->first_statement_generated) {
		for(sql_table *up = t->p ; up ; up = up->p) {
			if (!sql_insert_triggers(be, up, updates, 0))
				return sql_error(sql, 02, SQLSTATE(27000) "INSERT INTO: triggers failed for table '%s'", up->base.name);
		}
	}
	if (!sql_insert_triggers(be, t, updates, 0)) 
		return sql_error(sql, 02, SQLSTATE(27000) "INSERT INTO: triggers failed for table '%s'", t->base.name);

	if (t->idxs.set)
	for (n = t->idxs.set->h; n && m; n = n->next, m = m->next) {
		stmt *is = m->data;
		sql_idx *i = n->data;

		if (non_updatable_index(i->type)) /* Some indexes don't hold delta structures */
			continue;
		if (hash_index(i->type) && list_length(i->columns) <= 1)
			is = NULL;
		if (i->key && constraint) {
			stmt *ckeys = sql_insert_key(be, inserts->op4.lval, i->key, is, pin);

			list_append(l, ckeys);
		}
		if (!insert)
			insert = is;
		if (is)
			is = stmt_append_idx(be, i, is);
	}

	for (n = t->columns.set->h, m = inserts->op4.lval->h; 
		n && m; n = n->next, m = m->next) {

		stmt *ins = m->data;
		sql_column *c = n->data;

		insert = stmt_append_col(be, c, ins, rel->flag&UPD_LOCKED);
		append(l,insert);
	}
	if (!insert)
		return NULL;

	if (be->cur_append && !be->first_statement_generated) {
		for(sql_table *up = t->p ; up ; up = up->p) {
			if (!sql_insert_triggers(be, up, updates, 1))
				return sql_error(sql, 02, SQLSTATE(27000) "INSERT INTO: triggers failed for table '%s'", up->base.name);
		}
	}
	if (!sql_insert_triggers(be, t, updates, 1)) 
		return sql_error(sql, 02, SQLSTATE(27000) "INSERT INTO: triggers failed for table '%s'", t->base.name);
	if (ddl) {
		ret = ddl;
		list_prepend(l, ddl);
	} else {
		if (insert->op1->nrcols == 0) {
			s = stmt_atom_lng(be, 1);
		} else {
			s = stmt_aggr(be, insert->op1, NULL, NULL, sql_bind_aggr(sql->sa, sql->session->schema, "count", NULL), 1, 0, 1);
		}
		ret = s;
	}

	if (be->cur_append) /* building the total number of rows affected across all tables */
		ret->nr = add_to_merge_partitions_accumulator(be, ret->nr);

	if (ddl)
		return stmt_list(be, l);
	else
		return ret;
}

static int
is_idx_updated(sql_idx * i, stmt **updates)
{
	int update = 0;
	node *m;

	for (m = i->columns->h; m; m = m->next) {
		sql_kc *ic = m->data;

		if (updates[ic->c->colnr]) {
			update = 1;
			break;
		}
	}
	return update;
}

static int
first_updated_col(stmt **updates, int cnt)
{
	int i;

	for (i = 0; i < cnt; i++) {
		if (updates[i])
			return i;
	}
	return -1;
}

static stmt *
update_check_ukey(backend *be, stmt **updates, sql_key *k, stmt *tids, stmt *idx_updates, int updcol)
{
	mvc *sql = be->mvc;
	char *msg = NULL;
	stmt *res = NULL;

	sql_subtype *lng = sql_bind_localtype("lng");
	sql_subaggr *cnt = sql_bind_aggr(sql->sa, sql->session->schema, "count", NULL);
	sql_subtype *bt = sql_bind_localtype("bit");
	sql_subfunc *ne;

	(void)tids;
	ne = sql_bind_func_result(sql->sa, sql->session->schema, "<>", lng, lng, bt);
	if (list_length(k->columns) > 1) {
		stmt *dels = stmt_tid(be, k->t, 0);
		node *m;
		stmt *s = NULL;

		/* 1st stage: find out if original (without the updated) 
			do not contain the same values as the updated values. 
			This is done using a relation join and a count (which 
			should be zero)
	 	*/
		if (!isNew(k)) {
			stmt *nu_tids = stmt_tdiff(be, dels, tids); /* not updated ids */
			list *lje = sa_list(sql->sa);
			list *rje = sa_list(sql->sa);

			if (k->idx && hash_index(k->idx->type)) {
				list_append(lje, stmt_idx(be, k->idx, nu_tids));
				list_append(rje, idx_updates);
			}
			for (m = k->columns->h; m; m = m->next) {
				sql_kc *c = m->data;
				stmt *upd;

				assert(updates);
				if (updates[c->c->colnr]) {
					upd = updates[c->c->colnr];
				} else {
					upd = stmt_project(be, tids, stmt_col(be, c->c, dels));
				}
				list_append(lje, stmt_col(be, c->c, nu_tids));
				list_append(rje, upd);
			}
			s = releqjoin(be, lje, rje, 1 /* hash used */, cmp_equal, 0);
			s = stmt_result(be, s, 0);
			s = stmt_binop(be, stmt_aggr(be, s, NULL, NULL, cnt, 1, 0, 1), stmt_atom_lng(be, 0), ne);
		}

		/* 2e stage: find out if the updated are unique */
		if (!updates || updates[updcol]->nrcols) {	/* update columns not atoms */
			sql_subaggr *sum;
			stmt *count_sum = NULL, *ssum;
			stmt *g = NULL, *grp = NULL, *ext = NULL, *Cnt = NULL;
			stmt *cand = NULL;
			stmt *ss;
			sql_subfunc *or = sql_bind_func_result(sql->sa, sql->session->schema, "or", bt, bt, bt);

			/* also take the hopefully unique hash keys, to reduce
			   (re)group costs */
			if (k->idx && hash_index(k->idx->type)) {
				g = stmt_group(be, idx_updates, grp, ext, Cnt, 0);
				grp = stmt_result(be, g, 0);
				ext = stmt_result(be, g, 1);
				Cnt = stmt_result(be, g, 2);

				/* continue only with groups with a cnt > 1 */
				cand = stmt_uselect(be, Cnt, stmt_atom_lng(be, 1), cmp_gt, NULL, 0);
				/* project cand on ext and Cnt */
				Cnt = stmt_project(be, cand, Cnt);
				ext = stmt_project(be, cand, ext);

				/* join groups with extend to retrieve all oid's of the original
				 * bat that belong to a group with Cnt >1 */
				g = stmt_join(be, grp, ext, 0, cmp_equal);
				cand = stmt_result(be, g, 0);
				grp = stmt_project(be, cand, grp);
			}

			for (m = k->columns->h; m; m = m->next) {
				sql_kc *c = m->data;
				stmt *upd;

				if (updates && updates[c->c->colnr]) {
					upd = updates[c->c->colnr];
					/*
				} else if (updates) {
					//upd = updates[updcol]->op1;
					//upd = stmt_project(be, upd, stmt_col(be, c->c, dels));
					upd = stmt_project(be, tids, stmt_col(be, c->c, dels));
					*/
				} else {
					upd = stmt_project(be, tids, stmt_col(be, c->c, dels));
				}

				/* apply cand list first */
				if (cand)
					upd = stmt_project(be, cand, upd);

				/* remove nulls */
				if ((k->type == ukey) && stmt_has_null(upd)) {
					stmt *nn = stmt_selectnonil(be, upd, NULL);
					upd = stmt_project(be, nn, upd);
					if (grp)
						grp = stmt_project(be, nn, grp);
					if (cand)
						cand = stmt_project(be, nn, cand);
				}

				/* apply group by on groups with Cnt > 1 */
				g = stmt_group(be, upd, grp, ext, Cnt, !m->next);
				grp = stmt_result(be, g, 0);
				ext = stmt_result(be, g, 1);
				Cnt = stmt_result(be, g, 2);
			}
			ss = Cnt; /* use count */
			/* (count(ss) <> sum(ss)) */
			sum = sql_bind_aggr(sql->sa, sql->session->schema, "sum", lng);
			ssum = stmt_aggr(be, ss, NULL, NULL, sum, 1, 0, 1);
			ssum = sql_Nop_(be, "ifthenelse", sql_unop_(be, NULL, "isnull", ssum), stmt_atom_lng(be, 0), ssum, NULL);
			count_sum = stmt_binop(be, stmt_aggr(be, ss, NULL, NULL, cnt, 1, 0, 1), check_types(be, lng, ssum, type_equal), ne);

			/* combine results */
			if (s) 
				s = stmt_binop(be, s, count_sum, or);
			else
				s = count_sum;
		}

		if (k->type == pkey) {
			msg = sa_message(sql->sa, "UPDATE: PRIMARY KEY constraint '%s.%s' violated", k->t->base.name, k->base.name);
		} else {
			msg = sa_message(sql->sa, "UPDATE: UNIQUE constraint '%s.%s' violated", k->t->base.name, k->base.name);
		}
		res = stmt_exception(be, s, msg, 00001);
	} else {		/* single column key */
		stmt *dels = stmt_tid(be, k->t, 0);
		sql_kc *c = k->columns->h->data;
		stmt *s = NULL, *h = NULL, *o;

		/* s should be empty */
		if (!isNew(k)) {
			stmt *nu_tids = stmt_tdiff(be, dels, tids); /* not updated ids */
			assert (updates);

			h = updates[c->c->colnr];
			o = stmt_col(be, c->c, nu_tids);
			s = stmt_join(be, o, h, 0, cmp_equal);
			s = stmt_result(be, s, 0);
			s = stmt_binop(be, stmt_aggr(be, s, NULL, NULL, cnt, 1, 0, 1), stmt_atom_lng(be, 0), ne);
		}

		/* 2e stage: find out if updated are unique */
		if (!h || h->nrcols) {	/* update columns not atoms */
			sql_subaggr *sum;
			stmt *count_sum = NULL;
			sql_subfunc *or = sql_bind_func_result(sql->sa, sql->session->schema, "or", bt, bt, bt);
			stmt *ssum, *ss;
			stmt *upd;
			stmt *g;

			if (updates) {
 				upd = updates[c->c->colnr];
			} else {
 				upd = stmt_col(be, c->c, dels);
			}

			/* remove nulls */
			if ((k->type == ukey) && stmt_has_null(upd)) {
				stmt *nn = stmt_selectnonil(be, upd, NULL);
				upd = stmt_project(be, nn, upd);
			}

			g = stmt_group(be, upd, NULL, NULL, NULL, 1);
			ss = stmt_result(be, g, 2); /* use count */

			/* (count(ss) <> sum(ss)) */
			sum = sql_bind_aggr(sql->sa, sql->session->schema, "sum", lng);
			ssum = stmt_aggr(be, ss, NULL, NULL, sum, 1, 0, 1);
			ssum = sql_Nop_(be, "ifthenelse", sql_unop_(be, NULL, "isnull", ssum), stmt_atom_lng(be, 0), ssum, NULL);
			count_sum = stmt_binop(be, check_types(be, tail_type(ssum), stmt_aggr(be, ss, NULL, NULL, cnt, 1, 0, 1), type_equal), ssum, ne);

			/* combine results */
			if (s)
				s = stmt_binop(be, s, count_sum, or);
			else
				s = count_sum;
		}

		if (k->type == pkey) {
			msg = sa_message(sql->sa, "UPDATE: PRIMARY KEY constraint '%s.%s' violated", k->t->base.name, k->base.name);
		} else {
			msg = sa_message(sql->sa, "UPDATE: UNIQUE constraint '%s.%s' violated", k->t->base.name, k->base.name);
		}
		res = stmt_exception(be, s, msg, 00001);
	}
	return res;
}

/*
         A referential constraint is satisfied if one of the following con-
         ditions is true, depending on the <match option> specified in the
         <referential constraint definition>:

         -  If no <match type> was specified then, for each row R1 of the
            referencing table, either at least one of the values of the
            referencing columns in R1 shall be a null value, or the value of
            each referencing column in R1 shall be equal to the value of the
            corresponding referenced column in some row of the referenced
            table.

         -  If MATCH FULL was specified then, for each row R1 of the refer-
            encing table, either the value of every referencing column in R1
            shall be a null value, or the value of every referencing column
            in R1 shall not be null and there shall be some row R2 of the
            referenced table such that the value of each referencing col-
            umn in R1 is equal to the value of the corresponding referenced
            column in R2.

         -  If MATCH PARTIAL was specified then, for each row R1 of the
            referencing table, there shall be some row R2 of the refer-
            enced table such that the value of each referencing column in
            R1 is either null or is equal to the value of the corresponding
            referenced column in R2.
*/

static stmt *
update_check_fkey(backend *be, stmt **updates, sql_key *k, stmt *tids, stmt *idx_updates, int updcol, stmt *pup)
{
	mvc *sql = be->mvc;
	char *msg = NULL;
	stmt *s, *cur, *null = NULL, *cntnulls;
	sql_subtype *lng = sql_bind_localtype("lng"), *bt = sql_bind_localtype("bit");
	sql_subaggr *cnt = sql_bind_aggr(sql->sa, sql->session->schema, "count", NULL);
	sql_subfunc *ne = sql_bind_func_result(sql->sa, sql->session->schema, "<>", lng, lng, bt);
	sql_subfunc *or = sql_bind_func_result(sql->sa, sql->session->schema, "or", bt, bt, bt);
	node *m;

	if (!idx_updates)
		return NULL;
	/* releqjoin.count <> updates[updcol].count */
	if (pup && list_length(pup->op4.lval)) {
		cur = pup->op4.lval->h->data;
	} else if (updates) {
		cur = updates[updcol];
	} else {
		sql_kc *c = k->columns->h->data;
		stmt *dels = stmt_tid(be, k->t, 0);
		assert(0);
		cur = stmt_col(be, c->c, dels);
	}
	s = stmt_binop(be, stmt_aggr(be, idx_updates, NULL, NULL, cnt, 1, 0, 1), stmt_aggr(be, cur, NULL, NULL, cnt, 1, 0, 1), ne);

	for (m = k->columns->h; m; m = m->next) {
		sql_kc *c = m->data;

		/* FOR MATCH FULL/SIMPLE/PARTIAL see above */
		/* Currently only the default MATCH SIMPLE is supported */
		if (c->c->null) {
			stmt *upd, *nn;

			if (updates && updates[c->c->colnr]) {
				upd = updates[c->c->colnr];
			} else if (updates && updcol >= 0) {
				assert(0);
				//upd = updates[updcol]->op1;
				//upd = stmt_project(be, upd, stmt_col(be, c->c, tids));
				upd = stmt_col(be, c->c, tids);
			} else { /* created idx/key using alter */ 
				upd = stmt_col(be, c->c, tids);
			}
			nn = stmt_selectnil(be, upd);
			if (null)
				null = stmt_tunion(be, null, nn);
			else
				null = nn;
		}
	}
	if (null) {
		cntnulls = stmt_aggr(be, null, NULL, NULL, cnt, 1, 0, 1); 
	} else {
		cntnulls = stmt_atom_lng(be, 0);
	}
	s = stmt_binop(be, s, 
		stmt_binop(be, stmt_aggr(be, stmt_selectnil(be, idx_updates), NULL, NULL, cnt, 1, 0, 1), cntnulls , ne), or);

	/* s should be empty */
	msg = sa_message(sql->sa, "UPDATE: FOREIGN KEY constraint '%s.%s' violated", k->t->base.name, k->base.name);
	return stmt_exception(be, s, msg, 00001);
}

static stmt *
join_updated_pkey(backend *be, sql_key * k, stmt *tids, stmt **updates)
{
	mvc *sql = be->mvc;
	char *msg = NULL;
	int nulls = 0;
	node *m, *o;
	sql_key *rk = &((sql_fkey*)k)->rkey->k;
	stmt *s = NULL, *dels = stmt_tid(be, rk->t, 0), *fdels, *cnteqjoin;
	stmt *null = NULL, *rows;
	sql_subtype *lng = sql_bind_localtype("lng");
	sql_subtype *bt = sql_bind_localtype("bit");
	sql_subaggr *cnt = sql_bind_aggr(sql->sa, sql->session->schema, "count", NULL);
	sql_subfunc *ne = sql_bind_func_result(sql->sa, sql->session->schema, "<>", lng, lng, bt);
	list *lje = sa_list(sql->sa);
	list *rje = sa_list(sql->sa);

	fdels = stmt_tid(be, k->idx->t, 0);
	rows = stmt_idx(be, k->idx, fdels);

	rows = stmt_join(be, rows, tids, 0, cmp_equal); /* join over the join index */
	rows = stmt_result(be, rows, 0);

	for (m = k->idx->columns->h, o = rk->columns->h; m && o; m = m->next, o = o->next) {
		sql_kc *fc = m->data;
		sql_kc *c = o->data;
		stmt *upd, *col;

		if (updates[c->c->colnr]) {
			upd = updates[c->c->colnr];
		} else {
			assert(0);
			//upd = updates[updcol]->op1;
			upd = stmt_project(be, tids, stmt_col(be, c->c, dels));
		}
		if (c->c->null) {	/* new nulls (MATCH SIMPLE) */
			stmt *nn = stmt_selectnil(be, upd);
			if (null)
				null = stmt_tunion(be, null, nn);
			else
				null = nn;
			nulls = 1;
		}
		col = stmt_col(be, fc->c, rows);
		list_append(lje, upd);
		list_append(rje, col);
	}
	s = releqjoin(be, lje, rje, 1 /* hash used */, cmp_equal, 0);
	s = stmt_result(be, s, 0);

	/* add missing nulls */
	cnteqjoin = stmt_aggr(be, s, NULL, NULL, cnt, 1, 0, 1);
	if (nulls) {
		sql_subfunc *add = sql_bind_func_result(sql->sa, sql->session->schema, "sql_add", lng, lng, lng);
		cnteqjoin = stmt_binop(be, cnteqjoin, stmt_aggr(be, null, NULL, NULL, cnt, 1, 0, 1), add);
	}

	/* releqjoin.count <> updates[updcol].count */
	s = stmt_binop(be, cnteqjoin, stmt_aggr(be, rows, NULL, NULL, cnt, 1, 0, 1), ne);

	/* s should be empty */
	msg = sa_message(sql->sa, "UPDATE: FOREIGN KEY constraint '%s.%s' violated", k->t->base.name, k->base.name);
	return stmt_exception(be, s, msg, 00001);
}

static list * sql_update(backend *be, sql_table *t, stmt *rows, stmt **updates);

static stmt*
sql_delete_set_Fkeys(backend *be, sql_key *k, stmt *ftids /* to be updated rows of fkey table */, int action)
{
	mvc *sql = be->mvc;
	list *l = NULL;
	int len = 0;
	node *m, *o;
	sql_key *rk = &((sql_fkey*)k)->rkey->k;
	stmt **new_updates;
	sql_table *t = mvc_bind_table(sql, k->t->s, k->t->base.name);

	new_updates = table_update_stmts(sql, t, &len);
	for (m = k->idx->columns->h, o = rk->columns->h; m && o; m = m->next, o = o->next) {
		sql_kc *fc = m->data;
		stmt *upd = NULL;

		if (action == ACT_SET_DEFAULT) {
			if (fc->c->def) {
				stmt *sq;
				char *msg, *typestr = subtype2string2(&fc->c->type);
				if(!typestr)
					return sql_error(sql, 02, SQLSTATE(HY013) MAL_MALLOC_FAIL);
				msg = sa_message(sql->sa, "select cast(%s as %s);", fc->c->def, typestr);
				_DELETE(typestr);
				sq = rel_parse_value(be, msg, sql->emode);
				if (!sq) 
					return NULL;
				upd = sq;
			}  else {
				upd = stmt_atom(be, atom_general(sql->sa, &fc->c->type, NULL));
			}
		} else {
			upd = stmt_atom(be, atom_general(sql->sa, &fc->c->type, NULL));
		}
		
		if (!upd || (upd = check_types(be, &fc->c->type, upd, type_equal)) == NULL) 
			return NULL;

		if (upd->nrcols <= 0) 
			upd = stmt_const(be, ftids, upd);
		
		new_updates[fc->c->colnr] = upd;
	}
	if ((l = sql_update(be, t, ftids, new_updates)) == NULL) 
		return NULL;
	return stmt_list(be, l);
}

static stmt*
sql_update_cascade_Fkeys(backend *be, sql_key *k, stmt *utids, stmt **updates, int action)
{
	mvc *sql = be->mvc;
	list *l = NULL;
	int len = 0;
	node *m, *o;
	sql_key *rk = &((sql_fkey*)k)->rkey->k;
	stmt **new_updates;
	stmt *rows;
	sql_table *t = mvc_bind_table(sql, k->t->s, k->t->base.name);
	stmt *ftids, *upd_ids;

	ftids = stmt_tid(be, k->idx->t, 0);
	rows = stmt_idx(be, k->idx, ftids);

	rows = stmt_join(be, rows, utids, 0, cmp_equal); /* join over the join index */
	upd_ids = stmt_result(be, rows, 1);
	rows = stmt_result(be, rows, 0);
	rows = stmt_project(be, rows, ftids);
		
	new_updates = table_update_stmts(sql, t, &len);
	for (m = k->idx->columns->h, o = rk->columns->h; m && o; m = m->next, o = o->next) {
		sql_kc *fc = m->data;
		sql_kc *c = o->data;
		stmt *upd = NULL;

		if (!updates[c->c->colnr]) {
			continue;
		} else if (action == ACT_CASCADE) {
			upd = updates[c->c->colnr];
		} else if (action == ACT_SET_DEFAULT) {
			if (fc->c->def) {
				stmt *sq;
				char *msg, *typestr = subtype2string2(&fc->c->type);
				if(!typestr)
					return sql_error(sql, 02, SQLSTATE(HY013) MAL_MALLOC_FAIL);
				msg = sa_message(sql->sa, "select cast(%s as %s);", fc->c->def, typestr);
				_DELETE(typestr);
				sq = rel_parse_value(be, msg, sql->emode);
				if (!sq) 
					return NULL;
				upd = sq;
			} else {
				upd = stmt_atom(be, atom_general(sql->sa, &fc->c->type, NULL));
			}
		} else if (action == ACT_SET_NULL) {
			upd = stmt_atom(be, atom_general(sql->sa, &fc->c->type, NULL));
		}

		if (!upd || (upd = check_types(be, &fc->c->type, upd, type_equal)) == NULL) 
			return NULL;

		if (upd->nrcols <= 0) 
			upd = stmt_const(be, upd_ids, upd);
		else
			upd = stmt_project(be, upd_ids, upd);
		
		new_updates[fc->c->colnr] = upd;
	}

	if ((l = sql_update(be, t, rows, new_updates)) == NULL) 
		return NULL;
	return stmt_list(be, l);
}


static int
cascade_ukey(backend *be, stmt **updates, sql_key *k, stmt *tids) 
{
	sql_ukey *uk = (sql_ukey*)k;

	if (uk->keys && list_length(uk->keys) > 0) {
		node *n;
		for(n = uk->keys->h; n; n = n->next) {
			sql_key *fk = n->data;

			/* All rows of the foreign key table which are
			   affected by the primary key update should all
			   match one of the updated primary keys again.
			 */
			switch (((sql_fkey*)fk)->on_update) {
				case ACT_NO_ACTION: 
					break;
				case ACT_SET_NULL: 
				case ACT_SET_DEFAULT: 
				case ACT_CASCADE: 
					if (!sql_update_cascade_Fkeys(be, fk, tids, updates, ((sql_fkey*)fk)->on_update))
						return -1;
					break;
				default:	/*RESTRICT*/
					if (!join_updated_pkey(be, fk, tids, updates))
						return -1;
			}
		}
	}
	return 0;
}

static void
sql_update_check_key(backend *be, stmt **updates, sql_key *k, stmt *tids, stmt *idx_updates, int updcol, list *l, stmt *pup)
{
	stmt *ckeys;

	if (k->type == pkey || k->type == ukey) {
		ckeys = update_check_ukey(be, updates, k, tids, idx_updates, updcol);
	} else { /* foreign keys */
		ckeys = update_check_fkey(be, updates, k, tids, idx_updates, updcol, pup);
	}
	list_append(l, ckeys);
}

static stmt *
hash_update(backend *be, sql_idx * i, stmt *rows, stmt **updates, int updcol)
{
	mvc *sql = be->mvc;
	/* calculate new value */
	node *m;
	sql_subtype *it, *lng;
	int bits = 1 + ((sizeof(lng)*8)-1)/(list_length(i->columns)+1);
	stmt *h = NULL, *tids;

	if (list_length(i->columns) <= 1)
		return NULL;

	tids = stmt_tid(be, i->t, 0);
	it = sql_bind_localtype("int");
	lng = sql_bind_localtype("lng");
	for (m = i->columns->h; m; m = m->next ) {
		sql_kc *c = m->data;
		stmt *upd;

		if (updates && updates[c->c->colnr]) {
			upd = updates[c->c->colnr];
		} else if (updates && updcol >= 0) {
			assert(0);
			//upd = updates[updcol]->op1;
			//upd = rows;
			//upd = stmt_project(be, upd, stmt_col(be, c->c, tids));
			upd = stmt_col(be, c->c, rows);
		} else { /* created idx/key using alter */ 
			upd = stmt_col(be, c->c, tids);
		}

		if (h && i->type == hash_idx)  { 
			sql_subfunc *xor = sql_bind_func_result3(sql->sa, sql->session->schema, "rotate_xor_hash", lng, it, &c->c->type, lng);

			h = stmt_Nop(be, stmt_list( be, list_append( list_append(
				list_append(sa_list(sql->sa), h), 
				stmt_atom_int(be, bits)),  upd)),
				xor);
		} else if (h)  { 
			stmt *h2;
			sql_subfunc *lsh = sql_bind_func_result(sql->sa, sql->session->schema, "left_shift", lng, it, lng);
			sql_subfunc *lor = sql_bind_func_result(sql->sa, sql->session->schema, "bit_or", lng, lng, lng);
			sql_subfunc *hf = sql_bind_func_result(sql->sa, sql->session->schema, "hash", &c->c->type, NULL, lng);

			h = stmt_binop(be, h, stmt_atom_int(be, bits), lsh); 
			h2 = stmt_unop(be, upd, hf);
			h = stmt_binop(be, h, h2, lor);
		} else {
			sql_subfunc *hf = sql_bind_func_result(sql->sa, sql->session->schema, "hash", &c->c->type, NULL, lng);
			h = stmt_unop(be, upd, hf);
			if (i->type == oph_idx)
				break;
		}
	}
	return h;
}

static stmt *
join_idx_update(backend *be, sql_idx * i, stmt *ftids, stmt **updates, int updcol)
{
	mvc *sql = be->mvc;
	node *m, *o;
	sql_key *rk = &((sql_fkey *) i->key)->rkey->k;
	stmt *s = NULL, *ptids = stmt_tid(be, rk->t, 0), *l, *r;
	list *lje = sa_list(sql->sa);
	list *rje = sa_list(sql->sa);

	for (m = i->columns->h, o = rk->columns->h; m && o; m = m->next, o = o->next) {
		sql_kc *c = m->data;
		sql_kc *rc = o->data;
		stmt *upd;

		if (updates && updates[c->c->colnr]) {
			upd = updates[c->c->colnr];
		} else if (updates && updcol >= 0) {
			assert(0);
			//upd = updates[updcol]->op1;
			//upd = stmt_project(be, upd, stmt_col(be, c->c, ftids));
			upd = stmt_col(be, c->c, ftids);
		} else { /* created idx/key using alter */ 
			upd = stmt_col(be, c->c, ftids);
		}

		list_append(lje, check_types(be, &rc->c->type, upd, type_equal));
		list_append(rje, stmt_col(be, rc->c, ptids));
	}
	s = releqjoin(be, lje, rje, 0 /* use hash */, cmp_equal, 0);
	l = stmt_result(be, s, 0);
	r = stmt_result(be, s, 1);
	r = stmt_project(be, r, ptids);
	return stmt_left_project(be, ftids, l, r);
}

static int
cascade_updates(backend *be, sql_table *t, stmt *rows, stmt **updates)
{
	mvc *sql = be->mvc;
	node *n;

	if (!t->idxs.set)
		return 0;

	for (n = t->idxs.set->h; n; n = n->next) {
		sql_idx *i = n->data;

		/* check if update is needed, 
		 * ie atleast on of the idx columns is updated 
		 */
		if (is_idx_updated(i, updates) == 0)
			continue;

		if (i->key) {
			if (!(sql->cascade_action && list_find_id(sql->cascade_action, i->key->base.id))) {
				sql_key *k = i->key;
				int *local_id = SA_NEW(sql->sa, int);
				if (!sql->cascade_action) 
					sql->cascade_action = sa_list(sql->sa);
				*local_id = i->key->base.id;
				list_append(sql->cascade_action, local_id);
				if (k->type == pkey || k->type == ukey) {
					if (cascade_ukey(be, updates, k, rows))
						return -1;
				}
			}
		}
	}
	return 0;
}

static list *
update_idxs_and_check_keys(backend *be, sql_table *t, stmt *rows, stmt **updates, list *l, stmt *pup)
{
	mvc *sql = be->mvc;
	node *n;
	int updcol;
	list *idx_updates = sa_list(sql->sa);

	if (!t->idxs.set)
		return idx_updates;

	updcol = first_updated_col(updates, list_length(t->columns.set));
	for (n = t->idxs.set->h; n; n = n->next) {
		sql_idx *i = n->data;
		stmt *is = NULL;

		/* check if update is needed, 
		 * ie atleast on of the idx columns is updated 
		 */
		if (is_idx_updated(i, updates) == 0)
			continue;

		if (hash_index(i->type)) {
			is = hash_update(be, i, rows, updates, updcol);
		} else if (i->type == join_idx) {
			if (updcol < 0)
				return NULL;
			is = join_idx_update(be, i, rows, updates, updcol);
		}
		if (i->key) 
			sql_update_check_key(be, updates, i->key, rows, is, updcol, l, pup);
		if (is) 
			list_append(idx_updates, stmt_update_idx(be, i, rows, is));
	}
	return idx_updates;
}

static int
sql_stack_add_updated(mvc *sql, const char *on, const char *nn, sql_table *t, stmt *tids, stmt **updates)
{
	/* Put single relation of updates and old values on to the stack */
	sql_rel *r = NULL;
	node *n;
	list *exps = sa_list(sql->sa);
	trigger_input *ti = SA_NEW(sql->sa, trigger_input);

	ti->t = t;
	ti->tids = tids;
	ti->updates = updates;
	ti->type = 2;
	ti->on = on;
	ti->nn = nn;
	for (n = t->columns.set->h; n; n = n->next) {
		sql_column *c = n->data;

		if (updates[c->colnr]) {
			sql_exp *oe = exp_column(sql->sa, on, c->base.name, &c->type, CARD_MULTI, c->null, 0);
			sql_exp *ne = exp_column(sql->sa, nn, c->base.name, &c->type, CARD_MULTI, c->null, 0);

			append(exps, oe);
			append(exps, ne);
		} else {
			sql_exp *oe = exp_column(sql->sa, on, c->base.name, &c->type, CARD_MULTI, c->null, 0);
			sql_exp *ne = exp_column(sql->sa, nn, c->base.name, &c->type, CARD_MULTI, c->null, 0);

			append(exps, oe);
			append(exps, ne);
		}
	}
	r = rel_table_func(sql->sa, NULL, NULL, exps, 2);
	r->l = ti;
		
	/* put single table into the stack with 2 names, needed for the psm code */
	if(!stack_push_rel_view(sql, on, r) || !stack_push_rel_view(sql, nn, rel_dup(r)))
		return 0;
	return 1;
}

static int
sql_update_triggers(backend *be, sql_table *t, stmt *tids, stmt **updates, int time )
{
	mvc *sql = be->mvc;
	node *n;
	int res = 1;

	if (!t->triggers.set)
		return res;

	for (n = t->triggers.set->h; n; n = n->next) {
		sql_trigger *trigger = n->data;

		if(!stack_push_frame(sql, "OLD-NEW"))
			return 0;
		if (trigger->event == 2 && trigger->time == time) {
			/* add name for the 'inserted' to the stack */
			const char *n = trigger->new_name;
			const char *o = trigger->old_name;

			if (!n) n = "new"; 
			if (!o) o = "old"; 

			if(!sql_stack_add_updated(sql, o, n, t, tids, updates)) {
				stack_pop_frame(sql);
				return 0;
			}

			if (!sql_parse(be, sql->sa, trigger->statement, m_instantiate)) {
				stack_pop_frame(sql);
				return 0;
			}
		}
		stack_pop_frame(sql);
	}
	return res;
}

static void
sql_update_check_null(backend *be, sql_table *t, stmt **updates)
{
	mvc *sql = be->mvc;
	node *n;
	sql_subaggr *cnt = sql_bind_aggr(sql->sa, sql->session->schema, "count", NULL);

	for (n = t->columns.set->h; n; n = n->next) {
		sql_column *c = n->data;

		if (updates[c->colnr] && !c->null) {
			stmt *s = updates[c->colnr];
			char *msg = NULL;

			if (!(s->key && s->nrcols == 0)) {
				s = stmt_selectnil(be, updates[c->colnr]);
				s = stmt_aggr(be, s, NULL, NULL, cnt, 1, 0, 1);
			} else {
				sql_subfunc *isnil = sql_bind_func(sql->sa, sql->session->schema, "isnull", &c->type, NULL, F_FUNC);

				s = stmt_unop(be, updates[c->colnr], isnil);
			}
			msg = sa_message(sql->sa, "UPDATE: NOT NULL constraint violated for column '%s.%s'", c->t->base.name, c->base.name);
			(void)stmt_exception(be, s, msg, 00001);
		}
	}
}

/* updates: an array of table width, per column holds the values for the to be updated rows  */
static list *
sql_update(backend *be, sql_table *t, stmt *rows, stmt **updates)
{
	mvc *sql = be->mvc;
	list *idx_updates = NULL;
	int i, nr_cols = list_length(t->columns.set);
	list *l = sa_list(sql->sa);
	node *n;

	if (!be->first_statement_generated)
		sql_update_check_null(be, (be->cur_append && t->p) ? t->p : t, updates);

	/* check keys + get idx */
	idx_updates = update_idxs_and_check_keys(be, t, rows, updates, l, NULL);
	if (!idx_updates) {
		assert(0);
		return sql_error(sql, 02, SQLSTATE(42000) "UPDATE: failed to update indexes for table '%s'", t->base.name);
	}

/* before */
	if (be->cur_append && !be->first_statement_generated) {
		for(sql_table *up = t->p ; up ; up = up->p) {
			if (!sql_update_triggers(be, up, rows, updates, 0))
				return sql_error(sql, 02, SQLSTATE(27000) "UPDATE: triggers failed for table '%s'", up->base.name);
		}
	}
	if (!sql_update_triggers(be, t, rows, updates, 0)) 
		return sql_error(sql, 02, SQLSTATE(27000) "UPDATE: triggers failed for table '%s'", t->base.name);

/* apply updates */
	for (i = 0, n = t->columns.set->h; i < nr_cols && n; i++, n = n->next) { 
		sql_column *c = n->data;

		if (updates[i])
	       		append(l, stmt_update_col(be, c, rows, updates[i]));
	}
	if (cascade_updates(be, t, rows, updates))
		return sql_error(sql, 02, SQLSTATE(42000) "UPDATE: cascade failed for table '%s'", t->base.name);

/* after */
	if (be->cur_append && !be->first_statement_generated) {
		for(sql_table *up = t->p ; up ; up = up->p) {
			if (!sql_update_triggers(be, up, rows, updates, 1))
				return sql_error(sql, 02, SQLSTATE(27000) "UPDATE: triggers failed for table '%s'", up->base.name);
		}
	}
	if (!sql_update_triggers(be, t, rows, updates, 1)) 
		return sql_error(sql, 02, SQLSTATE(27000) "UPDATE: triggers failed for table '%s'", t->base.name);

/* cascade ?? */
	return l;
}

/* updates with empty list is alter with create idx or keys */
static stmt *
rel2bin_update(backend *be, sql_rel *rel, list *refs)
{
	mvc *sql = be->mvc;
	stmt *update = NULL, **updates = NULL, *tids, *s, *ddl = NULL, *pup = NULL, *cnt;
	list *l = sa_list(sql->sa);
	int nr_cols, updcol, idx_ups = 0;
	node *m;
	sql_rel *tr = rel->l, *prel = rel->r;
	sql_table *t = NULL;

	if ((rel->flag&UPD_COMP)) {  /* special case ! */
		idx_ups = 1;
		prel = rel->l;
		rel = rel->r;
		tr = rel->l;
	}
	if (tr->op == op_basetable) {
		t = tr->l;
	} else {
		ddl = subrel_bin(be, tr, refs);
		if (!ddl)
			return NULL;
		t = rel_ddl_table_get(tr);

		/* no columns to update (probably an new pkey!) */
		if (!rel->exps) 
			return ddl;
	}

	if (rel->r) /* first construct the update relation */
		update = subrel_bin(be, rel->r, refs);

	if (!update)
		return NULL;

	if (idx_ups)
		pup = refs_find_rel(refs, prel);

	updates = table_update_stmts(sql, t, &nr_cols);
	tids = update->op4.lval->h->data;

	/* lookup the updates */
	for (m = rel->exps->h; m; m = m->next) {
		sql_exp *ce = m->data;
		sql_column *c = find_sql_column(t, exp_name(ce));

		if (c) 
			updates[c->colnr] = bin_find_column(be, update, ce->l, ce->r);
	}
	if (!be->first_statement_generated)
		sql_update_check_null(be, (be->cur_append && t->p) ? t->p : t, updates);

	/* check keys + get idx */
	updcol = first_updated_col(updates, list_length(t->columns.set));
	for (m = rel->exps->h; m; m = m->next) {
		sql_exp *ce = m->data;
		sql_idx *i = find_sql_idx(t, exp_name(ce)+1);
		stmt *update_idx, *is = NULL;

		if (i) {
			if (non_updatable_index(i->type)) /* Some indexes don't hold delta structures */
				continue;

			update_idx = bin_find_column(be, update, ce->l, ce->r);
			if (update_idx)
				is = update_idx;
			if (hash_index(i->type) && list_length(i->columns) <= 1) {
				is = NULL;
				update_idx = NULL;
			}
			if (i->key) 
				sql_update_check_key(be, (updcol>=0)?updates:NULL, i->key, tids, update_idx, updcol, l, pup);
			if (is) 
				list_append(l, stmt_update_idx(be,  i, tids, is));
		}
	}

/* before */
	if (be->cur_append && !be->first_statement_generated) {
		for(sql_table *up = t->p ; up ; up = up->p) {
			if (!sql_update_triggers(be, up, tids, updates, 0))
				return sql_error(sql, 02, SQLSTATE(27000) "UPDATE: triggers failed for table '%s'", up->base.name);
		}
	}
	if (!sql_update_triggers(be, t, tids, updates, 0)) 
		return sql_error(sql, 02, SQLSTATE(27000) "UPDATE: triggers failed for table '%s'", t->base.name);

/* apply the update */
	for (m = rel->exps->h; m; m = m->next) {
		sql_exp *ce = m->data;
		sql_column *c = find_sql_column(t, exp_name(ce));

		if (c) 
			append(l, stmt_update_col(be,  c, tids, updates[c->colnr]));
	}

	if (cascade_updates(be, t, tids, updates))
		return sql_error(sql, 02, SQLSTATE(42000) "UPDATE: cascade failed for table '%s'", t->base.name);

/* after */
	if (be->cur_append && !be->first_statement_generated) {
		for(sql_table *up = t->p ; up ; up = up->p) {
			if (!sql_update_triggers(be, up, tids, updates, 1))
				return sql_error(sql, 02, SQLSTATE(27000) "UPDATE: triggers failed for table '%s'", up->base.name);
		}
	}
	if (!sql_update_triggers(be, t, tids, updates, 1)) 
		return sql_error(sql, 02, SQLSTATE(27000) "UPDATE: triggers failed for table '%s'", t->base.name);

	if (ddl) {
		list_prepend(l, ddl);
		cnt = stmt_list(be, l);
	} else {
		s = stmt_aggr(be, tids, NULL, NULL, sql_bind_aggr(sql->sa, sql->session->schema, "count", NULL), 1, 0, 1);
		cnt = s;
	}

	if (be->cur_append) /* building the total number of rows affected across all tables */
		cnt->nr = add_to_merge_partitions_accumulator(be, cnt->nr);

	if (sql->cascade_action) 
		sql->cascade_action = NULL;
	return cnt;
}

static int
sql_stack_add_deleted(mvc *sql, const char *name, sql_table *t, stmt *tids, int type)
{
	/* Put single relation of updates and old values on to the stack */
	sql_rel *r = NULL;
	node *n;
	list *exps = sa_list(sql->sa);
	trigger_input *ti = SA_NEW(sql->sa, trigger_input);

	ti->t = t;
	ti->tids = tids;
	ti->updates = NULL;
	ti->type = type;
	ti->nn = name;
	for (n = t->columns.set->h; n; n = n->next) {
		sql_column *c = n->data;
		sql_exp *ne = exp_column(sql->sa, name, c->base.name, &c->type, CARD_MULTI, c->null, 0);

		append(exps, ne);
	}
	r = rel_table_func(sql->sa, NULL, NULL, exps, 2);
	r->l = ti;

	return stack_push_rel_view(sql, name, r) ? 1 : 0;
}

static int
sql_delete_triggers(backend *be, sql_table *t, stmt *tids, int time, int firing_type, int internal_type)
{
	mvc *sql = be->mvc;
	node *n;
	int res = 1;

	if (!t->triggers.set)
		return res;

	for (n = t->triggers.set->h; n; n = n->next) {
		sql_trigger *trigger = n->data;

		if(!stack_push_frame(sql, "OLD-NEW"))
			return 0;
		if (trigger->event == firing_type && trigger->time == time) {
			/* add name for the 'deleted' to the stack */
			const char *o = trigger->old_name;

			if (!o) o = "old";

			if(!sql_stack_add_deleted(sql, o, t, tids, internal_type)) {
				stack_pop_frame(sql);
				return 0;
			}

			if (!sql_parse(be, sql->sa, trigger->statement, m_instantiate)) {
				stack_pop_frame(sql);
				return 0;
			}
		}
		stack_pop_frame(sql);
	}
	return res;
}

static stmt * sql_delete(backend *be, sql_table *t, stmt *rows);

static stmt *
sql_delete_cascade_Fkeys(backend *be, sql_key *fk, stmt *ftids)
{
	sql_table *t = mvc_bind_table(be->mvc, fk->t->s, fk->t->base.name);
	return sql_delete(be, t, ftids);
}

static void 
sql_delete_ukey(backend *be, stmt *utids /* deleted tids from ukey table */, sql_key *k, list *l, char* which, int cascade)
{
	mvc *sql = be->mvc;
	sql_ukey *uk = (sql_ukey*)k;

	if (uk->keys && list_length(uk->keys) > 0) {
		sql_subtype *lng = sql_bind_localtype("lng");
		sql_subtype *bt = sql_bind_localtype("bit");
		node *n;
		for(n = uk->keys->h; n; n = n->next) {
			char *msg = NULL;
			sql_subaggr *cnt = sql_bind_aggr(sql->sa, sql->session->schema, "count", NULL);
			sql_subfunc *ne = sql_bind_func_result(sql->sa, sql->session->schema, "<>", lng, lng, bt);
			sql_key *fk = n->data;
			stmt *s, *tids;

			tids = stmt_tid(be, fk->idx->t, 0);
			s = stmt_idx(be, fk->idx, tids);
			s = stmt_join(be, s, utids, 0, cmp_equal); /* join over the join index */
			s = stmt_result(be, s, 0);
			tids = stmt_project(be, s, tids);
			if(cascade) { /* for truncate statements with the cascade option */
				s = sql_delete_cascade_Fkeys(be, fk, tids);
				list_prepend(l, s);
			} else {
				switch (((sql_fkey*)fk)->on_delete) {
					case ACT_NO_ACTION:
						break;
					case ACT_SET_NULL:
					case ACT_SET_DEFAULT:
						s = sql_delete_set_Fkeys(be, fk, tids, ((sql_fkey*)fk)->on_delete);
						list_prepend(l, s);
						break;
					case ACT_CASCADE:
						s = sql_delete_cascade_Fkeys(be, fk, tids);
						list_prepend(l, s);
						break;
					default:	/*RESTRICT*/
						/* The overlap between deleted primaries and foreign should be empty */
						s = stmt_binop(be, stmt_aggr(be, tids, NULL, NULL, cnt, 1, 0, 1), stmt_atom_lng(be, 0), ne);
						msg = sa_message(sql->sa, "%s: FOREIGN KEY constraint '%s.%s' violated", which, fk->t->base.name, fk->base.name);
						s = stmt_exception(be, s, msg, 00001);
						list_prepend(l, s);
				}
			}
		}
	}
}

static int
sql_delete_keys(backend *be, sql_table *t, stmt *rows, list *l, char* which, int cascade)
{
	mvc *sql = be->mvc;
	int res = 1;
	node *n;

	if (!t->keys.set)
		return res;

	for (n = t->keys.set->h; n; n = n->next) {
		sql_key *k = n->data;

		if (k->type == pkey || k->type == ukey) {
			if (!(sql->cascade_action && list_find_id(sql->cascade_action, k->base.id))) {
				int *local_id = SA_NEW(sql->sa, int);
				if (!sql->cascade_action) 
					sql->cascade_action = sa_list(sql->sa);
				
				*local_id = k->base.id;
				list_append(sql->cascade_action, local_id); 
				sql_delete_ukey(be, rows, k, l, which, cascade);
			}
		}
	}
	return res;
}

static stmt *
sql_delete(backend *be, sql_table *t, stmt *rows)
{
	mvc *sql = be->mvc;
	stmt *v = NULL, *s = NULL;
	list *l = sa_list(sql->sa);

	if (rows) {
		v = rows;
	} else { /* delete all */
		v = stmt_tid(be, t, 0);
	}

/* before */
	if (be->cur_append && !be->first_statement_generated) {
		for(sql_table *up = t->p ; up ; up = up->p) {
			if (!sql_delete_triggers(be, up, v, 0, 1, 3))
				return sql_error(sql, 02, SQLSTATE(27000) "DELETE: triggers failed for table '%s'", up->base.name);
		}
	}
	if (!sql_delete_triggers(be, t, v, 0, 1, 3))
		return sql_error(sql, 02, SQLSTATE(27000) "DELETE: triggers failed for table '%s'", t->base.name);

	if (!sql_delete_keys(be, t, v, l, "DELETE", 0))
		return sql_error(sql, 02, SQLSTATE(42000) "DELETE: failed to delete indexes for table '%s'", t->base.name);

	if (rows) { 
		sql_subtype to;

		sql_find_subtype(&to, "oid", 0, 0);
		list_append(l, stmt_delete(be, t, rows));
	} else { /* delete all */
		/* first column */
		s = stmt_table_clear(be, t);
		list_append(l, s);
	}

/* after */
	if (be->cur_append && !be->first_statement_generated) {
		for(sql_table *up = t->p ; up ; up = up->p) {
			if (!sql_delete_triggers(be, up, v, 1, 1, 3))
				return sql_error(sql, 02, SQLSTATE(27000) "DELETE: triggers failed for table '%s'", up->base.name);
		}
	}
	if (!sql_delete_triggers(be, t, v, 1, 1, 3))
		return sql_error(sql, 02, SQLSTATE(27000) "DELETE: triggers failed for table '%s'", t->base.name);
	if (rows)
		s = stmt_aggr(be, rows, NULL, NULL, sql_bind_aggr(sql->sa, sql->session->schema, "count", NULL), 1, 0, 1);
	if (be->cur_append) /* building the total number of rows affected across all tables */
		s->nr = add_to_merge_partitions_accumulator(be, s->nr);
	return s;
}

static stmt *
rel2bin_delete(backend *be, sql_rel *rel, list *refs)
{
	mvc *sql = be->mvc;
	stmt *rows = NULL, *stdelete = NULL;
	sql_rel *tr = rel->l;
	sql_table *t = NULL;

	if (tr->op == op_basetable)
		t = tr->l;
	else
		assert(0/*ddl statement*/);

	if (rel->r) { /* first construct the deletes relation */
		rows = subrel_bin(be, rel->r, refs);
		if (!rows)
			return NULL;
	}
	if (rows && rows->type == st_list) {
		stmt *s = rows;
		rows = s->op4.lval->h->data;
	}
	stdelete = sql_delete(be, t, rows);
	if (sql->cascade_action)
		sql->cascade_action = NULL;
	return stdelete;
}

struct tablelist {
	sql_table *table;
	struct tablelist* next;
};

static void /* inspect the other tables recursively for foreign key dependencies */
check_for_foreign_key_references(mvc *sql, struct tablelist* list, struct tablelist* next_append, sql_table *t, int cascade, int *error) {
	node *n;
	int found;
	struct tablelist* new_node, *node_check;

	if (*error)
		return;

	if (t->keys.set) { /* Check for foreign key references */
		for (n = t->keys.set->h; n; n = n->next) {
			sql_key *k = n->data;

			if (k->type == ukey || k->type == pkey) {
				sql_ukey *uk = (sql_ukey *) k;

				if (uk->keys && list_length(uk->keys)) {
					node *l = uk->keys->h;

					for (; l; l = l->next) {
						k = l->data;
						/* make sure it is not a self referencing key */
						if (k->t != t && !cascade) {
							node *n = t->columns.set->h;
							sql_column *c = n->data;
							size_t n_rows = store_funcs.count_col(sql->session->tr, c, 1);
							size_t n_deletes = store_funcs.count_del(sql->session->tr, c->t);
							assert (n_rows >= n_deletes);
							if(n_rows - n_deletes > 0) {
								sql_error(sql, 02, SQLSTATE(23000) "TRUNCATE: FOREIGN KEY %s.%s depends on %s", k->t->base.name, k->base.name, t->base.name);
								*error = 1;
								return;
							}
						} else if (k->t != t) {
							found = 0;
							for (node_check = list; node_check; node_check = node_check->next) {
								if (node_check->table == k->t)
									found = 1;
							}
							if (!found) {
								if ((new_node = MNEW(struct tablelist)) == NULL) {
									sql_error(sql, 02, SQLSTATE(HY013) MAL_MALLOC_FAIL);
									*error = 1;
									return;
								}
								new_node->table = k->t;
								new_node->next = NULL;
								next_append->next = new_node;
								check_for_foreign_key_references(sql, list, new_node, k->t, cascade, error);
							}
						}
					}
				}
			}
		}
	}
}

static stmt *
sql_truncate(backend *be, sql_table *t, int restart_sequences, int cascade)
{
	mvc *sql = be->mvc;
	list *l = sa_list(sql->sa);
	stmt *v, *ret = NULL, *other = NULL;
	const char *next_value_for = "next value for \"sys\".\"seq_";
	char *seq_name = NULL;
	str seq_pos = NULL;
	sql_column *col = NULL;
	sql_sequence *seq = NULL;
	sql_schema *sche = NULL;
	sql_table *next = NULL;
	sql_trans *tr = sql->session->tr;
	node *n = NULL;
	int error = 0;
	struct tablelist* new_list = MNEW(struct tablelist), *list_node, *aux;

	if (!new_list) {
		sql_error(sql, 02, SQLSTATE(HY013) MAL_MALLOC_FAIL);
		error = 1;
		goto finalize;
	}

	new_list->table = t;
	new_list->next = NULL;
	check_for_foreign_key_references(sql, new_list, new_list, t, cascade, &error);
	if (error)
		goto finalize;

	for (list_node = new_list; list_node; list_node = list_node->next) {
		next = list_node->table;
		sche = next->s;

		if (restart_sequences) { /* restart the sequences if it's the case */
			for (n = next->columns.set->h; n; n = n->next) {
				col = n->data;
				if (col->def && (seq_pos = strstr(col->def, next_value_for))) {
					seq_name = _STRDUP(seq_pos + (strlen(next_value_for) - strlen("seq_")));
					if (!seq_name) {
						sql_error(sql, 02, SQLSTATE(HY013) MAL_MALLOC_FAIL);
						error = 1;
						goto finalize;
					}
					seq_name[strlen(seq_name)-1] = '\0';
					seq = find_sql_sequence(sche, seq_name);
					if (seq) {
						if (!sql_trans_sequence_restart(tr, seq, seq->start)) {
							sql_error(sql, 02, SQLSTATE(HY005) "Could not restart sequence %s.%s", sche->base.name, seq_name);
							error = 1;
							goto finalize;
						}
						seq->base.wtime = sche->base.wtime = tr->wtime = tr->wstime;
						tr->schema_updates++;
					}
					_DELETE(seq_name);
				}
			}
		}

		v = stmt_tid(be, next, 0);

		/* before */
		if (be->cur_append && !be->first_statement_generated) {
			for (sql_table *up = t->p ; up ; up = up->p) {
				if (!sql_delete_triggers(be, up, v, 0, 3, 4)) {
					sql_error(sql, 02, SQLSTATE(27000) "TRUNCATE: triggers failed for table '%s'", up->base.name);
					error = 1;
					goto finalize;
				}
			}
		}
		if (!sql_delete_triggers(be, next, v, 0, 3, 4)) {
			sql_error(sql, 02, SQLSTATE(27000) "TRUNCATE: triggers failed for table '%s'", next->base.name);
			error = 1;
			goto finalize;
		}

		if (!sql_delete_keys(be, next, v, l, "TRUNCATE", cascade)) {
			sql_error(sql, 02, SQLSTATE(42000) "TRUNCATE: failed to delete indexes for table '%s'", next->base.name);
			error = 1;
			goto finalize;
		}

		other = stmt_table_clear(be, next);
		list_append(l, other);
		if (next == t)
			ret = other;

		/* after */
		if (be->cur_append && !be->first_statement_generated) {
			for (sql_table *up = t->p ; up ; up = up->p) {
				if (!sql_delete_triggers(be, up, v, 1, 3, 4)) {
					sql_error(sql, 02, SQLSTATE(27000) "TRUNCATE: triggers failed for table '%s'", up->base.name);
					error = 1;
					goto finalize;
				}
			}
		}
		if (!sql_delete_triggers(be, next, v, 1, 3, 4)) {
			sql_error(sql, 02, SQLSTATE(27000) "TRUNCATE: triggers failed for table '%s'", next->base.name);
			error = 1;
			goto finalize;
		}

		if (be->cur_append) /* building the total number of rows affected across all tables */
			other->nr = add_to_merge_partitions_accumulator(be, other->nr);
	}

finalize:
	for (list_node = new_list; list_node;) {
		aux = list_node->next;
		_DELETE(list_node);
		list_node = aux;
	}

	if (error)
		return NULL;
	return ret;
}

#define E_ATOM_INT(e) ((atom*)((sql_exp*)e)->l)->data.val.ival
#define E_ATOM_STRING(e) ((atom*)((sql_exp*)e)->l)->data.val.sval

static stmt *
rel2bin_truncate(backend *be, sql_rel *rel)
{
	mvc *sql = be->mvc;
	stmt *truncate = NULL;
	sql_rel *tr = rel->l;
	sql_table *t = NULL;
	node *n = NULL;
	int restart_sequences, cascade;

	if (tr->op == op_basetable)
		t = tr->l;
	else
		assert(0/*ddl statement*/);

	n = rel->exps->h;
	restart_sequences = E_ATOM_INT(n->data);
	cascade = E_ATOM_INT(n->next->data);

	truncate = sql_truncate(be, t, restart_sequences, cascade);
	if (sql->cascade_action)
		sql->cascade_action = NULL;
	return truncate;
}

static stmt *
rel2bin_output(backend *be, sql_rel *rel, list *refs) 
{
	mvc *sql = be->mvc;
	node *n;
	const char *tsep, *rsep, *ssep, *ns;
	const char *fn   = NULL;
	int onclient = 0;
	stmt *s = NULL, *fns = NULL;
	list *slist = sa_list(sql->sa);

	if (rel->l)  /* first construct the sub relation */
		s = subrel_bin(be, rel->l, refs);
	if (!s) 
		return NULL;	

	if (!rel->exps) 
		return s;
	n = rel->exps->h;
	tsep = sa_strdup(sql->sa, E_ATOM_STRING(n->data));
	rsep = sa_strdup(sql->sa, E_ATOM_STRING(n->next->data));
	ssep = sa_strdup(sql->sa, E_ATOM_STRING(n->next->next->data));
	ns   = sa_strdup(sql->sa, E_ATOM_STRING(n->next->next->next->data));

	if (n->next->next->next->next) {
		fn = E_ATOM_STRING(n->next->next->next->next->data);
		fns = stmt_atom_string(be, sa_strdup(sql->sa, fn));
		onclient = E_ATOM_INT(n->next->next->next->next->next->data);
	}
	list_append(slist, stmt_export(be, s, tsep, rsep, ssep, ns, onclient, fns));
	if (s->type == st_list && ((stmt*)s->op4.lval->h->data)->nrcols != 0) {
		stmt *cnt = stmt_aggr(be, s->op4.lval->h->data, NULL, NULL, sql_bind_aggr(sql->sa, sql->session->schema, "count", NULL), 1, 0, 1);
		return cnt;
	} else {
		return stmt_atom_lng(be, 1);
	}
}

static stmt *
rel2bin_list(backend *be, sql_rel *rel, list *refs) 
{
	mvc *sql = be->mvc;
	stmt *l = NULL, *r = NULL;
	list *slist = sa_list(sql->sa);

	(void)refs;

	if (find_prop(rel->p, PROP_DISTRIBUTE) && be->cur_append == 0) /* create affected rows accumulator */
		create_merge_partitions_accumulator(be);

	if (rel->l)  /* first construct the sub relation */
		l = subrel_bin(be, rel->l, refs);
	if (rel->r)  /* first construct the sub relation */
		r = subrel_bin(be, rel->r, refs);
	if (!l || !r)
		return NULL;
	list_append(slist, l);
	list_append(slist, r);
	return stmt_list(be, slist);
}

static stmt *
rel2bin_psm(backend *be, sql_rel *rel) 
{
	mvc *sql = be->mvc;
	node *n;
	list *l = sa_list(sql->sa);
	stmt *sub = NULL;

	for (n = rel->exps->h; n; n = n->next) {
		sql_exp *e = n->data;
		stmt *s = exp_bin(be, e, sub, NULL, NULL, NULL, NULL, NULL);
		if(!s)
			return NULL;

		if (s && s->type == st_table) /* relational statement */
			sub = s->op1;
		else
			append(l, s);
	}
	return stmt_list(be, l);
}

static stmt *
rel2bin_partition_limits(backend *be, sql_rel *rel, list *refs)
{
	stmt *l = NULL, *r = NULL;
	node *n = NULL;
	list *slist = sa_list(be->mvc->sa);

	if (rel->l)  /* first construct the sub relation */
		l = subrel_bin(be, rel->l, refs);
	if (rel->r)  /* first construct the sub relation */
		r = subrel_bin(be, rel->r, refs);

	assert(rel->exps);
	assert(rel->flag == ddl_alter_table_add_range_partition || rel->flag == ddl_alter_table_add_list_partition);

	if (rel->exps) {
		for (n = rel->exps->h; n; n = n->next) {
			sql_exp *e = n->data;
			stmt *s = exp_bin(be, e, l, r, NULL, NULL, NULL, NULL);
			append(slist, s);
		}
	}
	return stmt_catalog(be, rel->flag, stmt_list(be, slist));
}

static stmt *
rel2bin_exception(backend *be, sql_rel *rel, list *refs)
{
	stmt *l = NULL, *r = NULL;
	node *n = NULL;
	list *slist = sa_list(be->mvc->sa);

	if (find_prop(rel->p, PROP_DISTRIBUTE) && be->cur_append == 0) /* create affected rows accumulator */
		create_merge_partitions_accumulator(be);

	if (rel->l)  /* first construct the sub relation */
		l = subrel_bin(be, rel->l, refs);
    if (rel->r)  /* first construct the sub relation */
		r = subrel_bin(be, rel->r, refs);

	if (rel->exps) {
		for (n = rel->exps->h; n; n = n->next) {
			sql_exp *e = n->data;
			stmt *s = exp_bin(be, e, l, r, NULL, NULL, NULL, NULL);
			append(slist, s);
		}
	} else { /* if there is no exception condition, just generate a statement list */
		list_append(slist, l);
		list_append(slist, r);
	}
	return stmt_list(be, slist);
}

static stmt *
rel2bin_seq(backend *be, sql_rel *rel, list *refs) 
{
	mvc *sql = be->mvc;
	node *en = rel->exps->h;
	stmt *restart, *sname, *seq, *seqname, *sl = NULL;
	list *l = sa_list(sql->sa);

	if (rel->l) { /* first construct the sub relation */
		sl = subrel_bin(be, rel->l, refs);
		if(!sl)
			return NULL;
	}

	restart = exp_bin(be, en->data, sl, NULL, NULL, NULL, NULL, NULL);
	sname = exp_bin(be, en->next->data, sl, NULL, NULL, NULL, NULL, NULL);
	seqname = exp_bin(be, en->next->next->data, sl, NULL, NULL, NULL, NULL, NULL);
	seq = exp_bin(be, en->next->next->next->data, sl, NULL, NULL, NULL, NULL, NULL);
	if (!restart || !sname || !seqname || !seq)
		return NULL;

	(void)refs;
	append(l, sname);
	append(l, seqname);
	append(l, seq);
	append(l, restart);
	return stmt_catalog(be, rel->flag, stmt_list(be, l));
}

static stmt *
rel2bin_trans(backend *be, sql_rel *rel, list *refs) 
{
	node *en = rel->exps->h;
	stmt *chain = exp_bin(be, en->data, NULL, NULL, NULL, NULL, NULL, NULL);
	stmt *name = NULL;

	if (!chain)
		return NULL;

	(void)refs;
	if (en->next) {
		name = exp_bin(be, en->next->data, NULL, NULL, NULL, NULL, NULL, NULL);
		if (!name)
			return NULL;
	}
	return stmt_trans(be, rel->flag, chain, name);
}

static stmt *
rel2bin_catalog(backend *be, sql_rel *rel, list *refs) 
{
	mvc *sql = be->mvc;
	node *en = rel->exps->h;
	stmt *action = exp_bin(be, en->data, NULL, NULL, NULL, NULL, NULL, NULL);
	stmt *sname = NULL, *name = NULL, *ifexists = NULL;
	list *l = sa_list(sql->sa);

	if (!action)
		return NULL;

	(void)refs;
	en = en->next;
	sname = exp_bin(be, en->data, NULL, NULL, NULL, NULL, NULL, NULL);
	if (!sname)
		return NULL;
	if (en->next) {
		name = exp_bin(be, en->next->data, NULL, NULL, NULL, NULL, NULL, NULL);
		if (!name)
			return NULL;
	} else {
		name = stmt_atom_string_nil(be);
	}
	if (en->next && en->next->next) {
		ifexists = exp_bin(be, en->next->next->data, NULL, NULL, NULL, NULL, NULL, NULL);
		if (!ifexists)
			return NULL;
	} else {
		ifexists = stmt_atom_int(be, 0);
	}
	append(l, sname);
	append(l, name);
	append(l, ifexists);
	append(l, action);
	return stmt_catalog(be, rel->flag, stmt_list(be, l));
}

static stmt *
rel2bin_catalog_table(backend *be, sql_rel *rel, list *refs) 
{
	mvc *sql = be->mvc;
	node *en = rel->exps->h;
	stmt *action = exp_bin(be, en->data, NULL, NULL, NULL, NULL, NULL, NULL);
	stmt *table = NULL, *sname, *tname = NULL, *ifexists = NULL;
	list *l = sa_list(sql->sa);

	if (!action)
		return NULL;

	(void)refs;
	en = en->next;
	sname = exp_bin(be, en->data, NULL, NULL, NULL, NULL, NULL, NULL);
	if (!sname)
		return NULL;
	en = en->next;
	if (en) {
		tname = exp_bin(be, en->data, NULL, NULL, NULL, NULL, NULL, NULL);
		if (!tname)
			return NULL;
		en = en->next;
	}
	append(l, sname);
	assert(tname);
	append(l, tname);
	if (rel->flag != ddl_drop_table && rel->flag != ddl_drop_view && rel->flag != ddl_drop_constraint) {
		if (en) {
			table = exp_bin(be, en->data, NULL, NULL, NULL, NULL, NULL, NULL);
			if (!table)
				return NULL;
		}
		append(l, table);
	} else {
		if (en) {
			ifexists = exp_bin(be, en->data, NULL, NULL, NULL, NULL, NULL, NULL);
			if (!ifexists)
				return NULL;
		} else {
			ifexists = stmt_atom_int(be, 0);
		}
		append(l, ifexists);
	}
	append(l, action);
	return stmt_catalog(be, rel->flag, stmt_list(be, l));
}

static stmt *
rel2bin_catalog2(backend *be, sql_rel *rel, list *refs) 
{
	mvc *sql = be->mvc;
	node *en;
	list *l = sa_list(sql->sa);

	(void)refs;
	for (en = rel->exps->h; en; en = en->next) {
		stmt *es = NULL;

		if (en->data) {
			es = exp_bin(be, en->data, NULL, NULL, NULL, NULL, NULL, NULL);
			if (!es) 
				return NULL;
		} else {
			es = stmt_atom_string_nil(be);
		}
		append(l,es);
	}
	return stmt_catalog(be, rel->flag, stmt_list(be, l));
}

static stmt *
rel2bin_ddl(backend *be, sql_rel *rel, list *refs) 
{
	mvc *sql = be->mvc;
	stmt *s = NULL;

<<<<<<< HEAD
	if (rel->flag == DDL_OUTPUT) {
		s = rel2bin_output(be, rel, refs);
		sql->type = Q_TABLE;
	} else if (rel->flag <= DDL_LIST) {
		s = rel2bin_list(be, rel, refs);
	} else if (rel->flag == DDL_PSM) {
		s = rel2bin_psm(be, rel);
	} else if (rel->flag == DDL_EXCEPTION) {
		s = rel2bin_exception(be, rel, refs);
		sql->type = Q_UPDATE;
	} else if (rel->flag <= DDL_ALTER_SEQ) {
		s = rel2bin_seq(be, rel, refs);
		sql->type = Q_SCHEMA;
	} else if (rel->flag <= DDL_DROP_SEQ) {
		s = rel2bin_catalog2(be, rel, refs);
		sql->type = Q_SCHEMA;
	} else if (rel->flag <= DDL_ALTER_TABLE_ADD_LIST_PARTITION) {
		s = rel2bin_partition_limits(be, rel, refs);
		sql->type = Q_SCHEMA;
	} else if (rel->flag <= DDL_TRANS) {
		s = rel2bin_trans(be, rel, refs);
		sql->type = Q_TRANS;
	} else if (rel->flag <= DDL_DROP_SCHEMA) {
		s = rel2bin_catalog(be, rel, refs);
		sql->type = Q_SCHEMA;
	} else if (rel->flag <= DDL_ALTER_TABLE) {
		s = rel2bin_catalog_table(be, rel, refs);
		sql->type = Q_SCHEMA;
	} else if (rel->flag <= DDL_ALTER_STREAM_TABLE) {
		s = rel2bin_catalog2(be, rel, refs);
		sql->type = Q_SCHEMA;
=======
	switch (rel->flag) {
		case ddl_output:
			s = rel2bin_output(be, rel, refs);
			sql->type = Q_TABLE;
			break;
		case ddl_list:
			s = rel2bin_list(be, rel, refs);
			break;
		case ddl_psm:
			s = rel2bin_psm(be, rel);
			break;
		case ddl_exception:
			s = rel2bin_exception(be, rel, refs);
			sql->type = Q_UPDATE;
			break;
		case ddl_create_seq:
		case ddl_alter_seq:
			s = rel2bin_seq(be, rel, refs);
			sql->type = Q_SCHEMA;
			break;
		case ddl_alter_table_add_range_partition:
		case ddl_alter_table_add_list_partition:
			s = rel2bin_partition_limits(be, rel, refs);
			sql->type = Q_SCHEMA;
			break;
		case ddl_release:
		case ddl_commit:
		case ddl_rollback:
		case ddl_trans:
			s = rel2bin_trans(be, rel, refs);
			sql->type = Q_TRANS;
			break;
		case ddl_create_schema:
		case ddl_drop_schema:
			s = rel2bin_catalog(be, rel, refs);
			sql->type = Q_SCHEMA;
			break;
		case ddl_create_table:
		case ddl_drop_table:
		case ddl_create_view:
		case ddl_drop_view:
		case ddl_drop_constraint:
		case ddl_alter_table:
			s = rel2bin_catalog_table(be, rel, refs);
			sql->type = Q_SCHEMA;
			break;
		case ddl_drop_seq:
		case ddl_create_type:
		case ddl_drop_type:
		case ddl_drop_index:
		case ddl_create_function:
		case ddl_drop_function:
		case ddl_create_trigger:
		case ddl_drop_trigger:
		case ddl_grant_roles:
		case ddl_revoke_roles:
		case ddl_grant:
		case ddl_revoke:
		case ddl_grant_func:
		case ddl_revoke_func:
		case ddl_create_user:
		case ddl_drop_user:
		case ddl_alter_user:
		case ddl_rename_user:
		case ddl_create_role:
		case ddl_drop_role:
		case ddl_alter_table_add_table:
		case ddl_alter_table_del_table:
		case ddl_alter_table_set_access:
		case ddl_comment_on:
		case ddl_rename_schema:
		case ddl_rename_table:
		case ddl_rename_column:
			s = rel2bin_catalog2(be, rel, refs);
			sql->type = Q_SCHEMA;
			break;
		default:
			assert(0);
>>>>>>> cd043195
	}
	return s;
}

static stmt *
subrel_bin(backend *be, sql_rel *rel, list *refs) 
{
	mvc *sql = be->mvc;
	stmt *s = NULL;

	if (THRhighwater())
		return sql_error(be->mvc, 10, SQLSTATE(42000) "Query too complex: running out of stack space");;

	if (!rel)
		return s;
	if (rel_is_ref(rel)) {
		s = refs_find_rel(refs, rel);
		/* needs a proper fix!! */
		if (s)
			return s;
	}
	switch (rel->op) {
	case op_basetable:
		s = rel2bin_basetable(be, rel);
		sql->type = Q_TABLE;
		break;
	case op_table:
		s = rel2bin_table(be, rel, refs);
		sql->type = Q_TABLE;
		break;
	case op_join: 
	case op_left: 
	case op_right: 
	case op_full: 
		s = rel2bin_join(be, rel, refs);
		sql->type = Q_TABLE;
		break;
	case op_semi:
	case op_anti:
		s = rel2bin_semijoin(be, rel, refs);
		sql->type = Q_TABLE;
		break;
	case op_union: 
		s = rel2bin_union(be, rel, refs);
		sql->type = Q_TABLE;
		break;
	case op_except: 
		s = rel2bin_except(be, rel, refs);
		sql->type = Q_TABLE;
		break;
	case op_inter: 
		s = rel2bin_inter(be, rel, refs);
		sql->type = Q_TABLE;
		break;
	case op_project:
		s = rel2bin_project(be, rel, refs, NULL);
		sql->type = Q_TABLE;
		break;
	case op_select: 
		s = rel2bin_select(be, rel, refs);
		sql->type = Q_TABLE;
		break;
	case op_groupby: 
		s = rel2bin_groupby(be, rel, refs);
		sql->type = Q_TABLE;
		break;
	case op_topn: 
		s = rel2bin_topn(be, rel, refs);
		sql->type = Q_TABLE;
		break;
	case op_sample:
		s = rel2bin_sample(be, rel, refs);
		sql->type = Q_TABLE;
		break;
	case op_insert: 
		s = rel2bin_insert(be, rel, refs);
		if (sql->type == Q_TABLE)
			sql->type = Q_UPDATE;
		break;
	case op_update: 
		s = rel2bin_update(be, rel, refs);
		if (sql->type == Q_TABLE)
			sql->type = Q_UPDATE;
		break;
	case op_delete: 
		s = rel2bin_delete(be, rel, refs);
		if (sql->type == Q_TABLE)
			sql->type = Q_UPDATE;
		break;
	case op_truncate:
		s = rel2bin_truncate(be, rel);
		if (sql->type == Q_TABLE)
			sql->type = Q_UPDATE;
		break;
	case op_ddl:
		s = rel2bin_ddl(be, rel, refs);
		break;
	}
	if (s && rel_is_ref(rel)) {
		list_append(refs, rel);
		list_append(refs, s);
	}
	return s;
}

stmt *
rel_bin(backend *be, sql_rel *rel) 
{
	mvc *sql = be->mvc;
	list *refs = sa_list(sql->sa);
	sql_query_t sqltype = sql->type;
	stmt *s = subrel_bin(be, rel, refs);

	if (sqltype == Q_SCHEMA)
		sql->type = sqltype;  /* reset */

	return s;
}

stmt *
output_rel_bin(backend *be, sql_rel *rel ) 
{
	mvc *sql = be->mvc;
	list *refs = sa_list(sql->sa);
	sql_query_t sqltype = sql->type;
	stmt *s;

	if (refs == NULL)
		return NULL;
	s = subrel_bin(be, rel, refs);
	if (sqltype == Q_SCHEMA)
		sql->type = sqltype;  /* reset */

	if (!is_ddl(rel->op) && s && s->type != st_none && sql->type == Q_TABLE)
		s = stmt_output(be, s);
	if (sqltype == Q_UPDATE && s && (s->type != st_list || be->cur_append)) {
		if (be->cur_append) { /* finish the output bat */
			s->nr = be->cur_append;
			be->cur_append = 0;
			be->first_statement_generated = false;
		}
		s = stmt_affected_rows(be, s);
	}
	return s;
<<<<<<< HEAD
}

static int exp_deps(mvc *sql, sql_exp *e, list *refs, list *l);

static int
exps_deps(mvc *sql, list *exps, list *refs, list *l)
{
	node *n;

	for(n = exps->h; n; n = n->next) {
		if (exp_deps(sql, n->data, refs, l) != 0)
			return -1;
	}
	return 0;
}

static int
id_cmp(int *id1, int *id2)
{
	if (*id1 == *id2)
		return 0;
	return -1;
}

static list *
cond_append(list *l, int *id)
{
	if (*id >= 2000 && !list_find(l, id, (fcmp) &id_cmp))
		 list_append(l, id);
	return l;
}

static int rel_deps(mvc *sql, sql_rel *r, list *refs, list *l);

static int
exp_deps(mvc *sql, sql_exp *e, list *refs, list *l)
{
	switch(e->type) {
	case e_psm:
		if (e->flag & PSM_SET || e->flag & PSM_RETURN || e->flag & PSM_YIELD) {
			return exp_deps(sql, e->l, refs, l);
		} else if (e->flag & PSM_VAR) {
			return 0;
		} else if (e->flag & PSM_WHILE || e->flag & PSM_IF) {
			if (exp_deps(sql, e->l, refs, l) != 0 ||
		            exps_deps(sql, e->r, refs, l) != 0)
				return -1;
			if (e->flag == PSM_IF && e->f)
		            return exps_deps(sql, e->r, refs, l);
		} else if (e->flag & PSM_REL) {
			sql_rel *rel = e->l;
			return rel_deps(sql, rel, refs, l);
		} else if (e->flag & PSM_EXCEPTION) {
			return exps_deps(sql, e->l, refs, l);
		}
	case e_atom: 
	case e_column: 
		break;
	case e_convert: 
		return exp_deps(sql, e->l, refs, l);
	case e_func: {
			sql_subfunc *f = e->f;

			if (e->l && exps_deps(sql, e->l, refs, l) != 0)
				return -1;
			cond_append(l, &f->func->base.id);
			if (e->l && list_length(e->l) == 2 && strcmp(f->func->base.name, "next_value_for") == 0) {
				/* add dependency on seq nr */
				list *nl = e->l;
				sql_exp *schname = nl->h->data;
				sql_exp *seqname = nl->t->data;

				char *sch_name = ((atom*)schname->l)->data.val.sval;
				char *seq_name = ((atom*)seqname->l)->data.val.sval;
				sql_schema *sche = mvc_bind_schema(sql, sch_name);
				sql_sequence *seq = find_sql_sequence(sche, seq_name);

				cond_append(l, &seq->base.id);
			}
		} break;
	case e_aggr: {
			sql_subaggr *a = e->f;

			if (e->l &&exps_deps(sql, e->l, refs, l) != 0)
				return -1;
			cond_append(l, &a->aggr->base.id);
		} break;
	case e_cmp: {
			if (get_cmp(e) == cmp_or || get_cmp(e) == cmp_filter) {
				if (get_cmp(e) == cmp_filter) {
					sql_subfunc *f = e->f;
					cond_append(l, &f->func->base.id);
				}
				if (exps_deps(sql, e->l, refs, l) != 0 ||
			    	    exps_deps(sql, e->r, refs, l) != 0)
					return -1;
			} else if (e->flag == cmp_in || e->flag == cmp_notin) {
				if (exp_deps(sql, e->l, refs, l) != 0 ||
			            exps_deps(sql, e->r, refs, l) != 0)
					return -1;
			} else {
				if (exp_deps(sql, e->l, refs, l) != 0 ||
				    exp_deps(sql, e->r, refs, l) != 0)
					return -1;
				if (e->f)
					return exp_deps(sql, e->f, refs, l);
			}
		}	break;
	}
	return 0;
}

static int
rel_deps(mvc *sql, sql_rel *r, list *refs, list *l)
{
	if (THRhighwater())
		return -1;
	if (!r)
		return 0;

	if (rel_is_ref(r) && refs_find_rel(refs, r)) /* allready handled */
		return 0;
	switch (r->op) {
	case op_basetable: {
		sql_table *t = r->l;
		sql_column *c = r->r;

		if (!t && c)
			t = c->t;
		cond_append(l, &t->base.id);
		if (isTable(t)) {
			/* find all used columns */
			node *en;
			for( en = r->exps->h; en; en = en->next ) {
				sql_exp *exp = en->data;
				const char *oname = exp->r;

				if (is_func(exp->type)) {
					list *exps = exp->l;
					sql_exp *cexp = exps->h->data;
					const char *cname = cexp->r;

		       			c = find_sql_column(t, cname);
					cond_append(l, &c->base.id);
				} else if (oname[0] == '%' && strcmp(oname, TID) == 0) {
					continue;
				} else if (oname[0] == '%') { 
					sql_idx *i = find_sql_idx(t, oname+1);

					cond_append(l, &i->base.id);
				} else {
					sql_column *c = find_sql_column(t, oname);
					cond_append(l, &c->base.id);
				}
			}
		}
	}	break;
	case op_table:
		/* */ 
		break;
	case op_join: 
	case op_left: 
	case op_right: 
	case op_full: 
	case op_semi:
	case op_anti:
	case op_union: 
	case op_except: 
	case op_inter: 
		if (rel_deps(sql, r->l, refs, l) != 0 ||
		    rel_deps(sql, r->r, refs, l) != 0)
			return -1;
		break;
	case op_apply:
		//assert(0);
		break;
	case op_project:
	case op_select: 
	case op_groupby: 
	case op_topn: 
	case op_sample:
		if (rel_deps(sql, r->l, refs, l) != 0)
			return -1;
		break;
	case op_insert: 
	case op_update: 
	case op_delete:
	case op_truncate:
		if (rel_deps(sql, r->l, refs, l) != 0 ||
		    rel_deps(sql, r->r, refs, l) != 0)
			return -1;
		break;
	case op_ddl:
		if (r->flag == DDL_OUTPUT) {
			if (r->l)
				return rel_deps(sql, r->l, refs, l);
		} else if (r->flag <= DDL_LIST || r->flag == DDL_EXCEPTION) {
			if (r->l)
				return rel_deps(sql, r->l, refs, l);
			if (r->r)
				return rel_deps(sql, r->r, refs, l);
		} else if (r->flag == DDL_PSM) {
			break;
		} else if (r->flag <= DDL_ALTER_SEQ) {
			if (r->l)
				return rel_deps(sql, r->l, refs, l);
		}
		break;
	}
	if (r->exps)
		exps_deps(sql, r->exps, refs, l);
	if (is_groupby(r->op) && r->r)
		exps_deps(sql, r->r, refs, l);
	if (rel_is_ref(r)) {
		list_append(refs, r);
		list_append(refs, l);
	}
	return 0;
}

list *
rel_dependencies(mvc *sql, sql_rel *r)
{
	list *refs = sa_list(sql->sa);
	list *l = sa_list(sql->sa);

	if (rel_deps(sql, r, refs, l) != 0)
		return NULL;
	return l;
=======
>>>>>>> cd043195
}<|MERGE_RESOLUTION|>--- conflicted
+++ resolved
@@ -496,13 +496,8 @@
 			if (e->f)
 				return stmt_vars(be, exp_name(e), e->f, 1, GET_PSM_LEVEL(e->flag));
 			else
-<<<<<<< HEAD
-				return stmt_var(be, e->name, &e->tpe, 1, GET_PSM_LEVEL(e->flag));
+				return stmt_var(be, exp_name(e), &e->tpe, 1, GET_PSM_LEVEL(e->flag));
 		} else if (e->flag & PSM_RETURN || e->flag & PSM_YIELD) {
-=======
-				return stmt_var(be, exp_name(e), &e->tpe, 1, GET_PSM_LEVEL(e->flag));
-		} else if (e->flag & PSM_RETURN) {
->>>>>>> cd043195
 			sql_exp *l = e->l;
 			stmt *r = exp_bin(be, l, left, right, grp, ext, cnt, sel);
 
@@ -5496,39 +5491,6 @@
 	mvc *sql = be->mvc;
 	stmt *s = NULL;
 
-<<<<<<< HEAD
-	if (rel->flag == DDL_OUTPUT) {
-		s = rel2bin_output(be, rel, refs);
-		sql->type = Q_TABLE;
-	} else if (rel->flag <= DDL_LIST) {
-		s = rel2bin_list(be, rel, refs);
-	} else if (rel->flag == DDL_PSM) {
-		s = rel2bin_psm(be, rel);
-	} else if (rel->flag == DDL_EXCEPTION) {
-		s = rel2bin_exception(be, rel, refs);
-		sql->type = Q_UPDATE;
-	} else if (rel->flag <= DDL_ALTER_SEQ) {
-		s = rel2bin_seq(be, rel, refs);
-		sql->type = Q_SCHEMA;
-	} else if (rel->flag <= DDL_DROP_SEQ) {
-		s = rel2bin_catalog2(be, rel, refs);
-		sql->type = Q_SCHEMA;
-	} else if (rel->flag <= DDL_ALTER_TABLE_ADD_LIST_PARTITION) {
-		s = rel2bin_partition_limits(be, rel, refs);
-		sql->type = Q_SCHEMA;
-	} else if (rel->flag <= DDL_TRANS) {
-		s = rel2bin_trans(be, rel, refs);
-		sql->type = Q_TRANS;
-	} else if (rel->flag <= DDL_DROP_SCHEMA) {
-		s = rel2bin_catalog(be, rel, refs);
-		sql->type = Q_SCHEMA;
-	} else if (rel->flag <= DDL_ALTER_TABLE) {
-		s = rel2bin_catalog_table(be, rel, refs);
-		sql->type = Q_SCHEMA;
-	} else if (rel->flag <= DDL_ALTER_STREAM_TABLE) {
-		s = rel2bin_catalog2(be, rel, refs);
-		sql->type = Q_SCHEMA;
-=======
 	switch (rel->flag) {
 		case ddl_output:
 			s = rel2bin_output(be, rel, refs);
@@ -5602,12 +5564,15 @@
 		case ddl_rename_schema:
 		case ddl_rename_table:
 		case ddl_rename_column:
+		case ddl_start_single_cp:
+		case ddl_change_single_cp:
+		case ddl_change_all_cp:
+		case ddl_alter_stream_table:
 			s = rel2bin_catalog2(be, rel, refs);
 			sql->type = Q_SCHEMA;
 			break;
 		default:
 			assert(0);
->>>>>>> cd043195
 	}
 	return s;
 }
@@ -5752,236 +5717,4 @@
 		s = stmt_affected_rows(be, s);
 	}
 	return s;
-<<<<<<< HEAD
-}
-
-static int exp_deps(mvc *sql, sql_exp *e, list *refs, list *l);
-
-static int
-exps_deps(mvc *sql, list *exps, list *refs, list *l)
-{
-	node *n;
-
-	for(n = exps->h; n; n = n->next) {
-		if (exp_deps(sql, n->data, refs, l) != 0)
-			return -1;
-	}
-	return 0;
-}
-
-static int
-id_cmp(int *id1, int *id2)
-{
-	if (*id1 == *id2)
-		return 0;
-	return -1;
-}
-
-static list *
-cond_append(list *l, int *id)
-{
-	if (*id >= 2000 && !list_find(l, id, (fcmp) &id_cmp))
-		 list_append(l, id);
-	return l;
-}
-
-static int rel_deps(mvc *sql, sql_rel *r, list *refs, list *l);
-
-static int
-exp_deps(mvc *sql, sql_exp *e, list *refs, list *l)
-{
-	switch(e->type) {
-	case e_psm:
-		if (e->flag & PSM_SET || e->flag & PSM_RETURN || e->flag & PSM_YIELD) {
-			return exp_deps(sql, e->l, refs, l);
-		} else if (e->flag & PSM_VAR) {
-			return 0;
-		} else if (e->flag & PSM_WHILE || e->flag & PSM_IF) {
-			if (exp_deps(sql, e->l, refs, l) != 0 ||
-		            exps_deps(sql, e->r, refs, l) != 0)
-				return -1;
-			if (e->flag == PSM_IF && e->f)
-		            return exps_deps(sql, e->r, refs, l);
-		} else if (e->flag & PSM_REL) {
-			sql_rel *rel = e->l;
-			return rel_deps(sql, rel, refs, l);
-		} else if (e->flag & PSM_EXCEPTION) {
-			return exps_deps(sql, e->l, refs, l);
-		}
-	case e_atom: 
-	case e_column: 
-		break;
-	case e_convert: 
-		return exp_deps(sql, e->l, refs, l);
-	case e_func: {
-			sql_subfunc *f = e->f;
-
-			if (e->l && exps_deps(sql, e->l, refs, l) != 0)
-				return -1;
-			cond_append(l, &f->func->base.id);
-			if (e->l && list_length(e->l) == 2 && strcmp(f->func->base.name, "next_value_for") == 0) {
-				/* add dependency on seq nr */
-				list *nl = e->l;
-				sql_exp *schname = nl->h->data;
-				sql_exp *seqname = nl->t->data;
-
-				char *sch_name = ((atom*)schname->l)->data.val.sval;
-				char *seq_name = ((atom*)seqname->l)->data.val.sval;
-				sql_schema *sche = mvc_bind_schema(sql, sch_name);
-				sql_sequence *seq = find_sql_sequence(sche, seq_name);
-
-				cond_append(l, &seq->base.id);
-			}
-		} break;
-	case e_aggr: {
-			sql_subaggr *a = e->f;
-
-			if (e->l &&exps_deps(sql, e->l, refs, l) != 0)
-				return -1;
-			cond_append(l, &a->aggr->base.id);
-		} break;
-	case e_cmp: {
-			if (get_cmp(e) == cmp_or || get_cmp(e) == cmp_filter) {
-				if (get_cmp(e) == cmp_filter) {
-					sql_subfunc *f = e->f;
-					cond_append(l, &f->func->base.id);
-				}
-				if (exps_deps(sql, e->l, refs, l) != 0 ||
-			    	    exps_deps(sql, e->r, refs, l) != 0)
-					return -1;
-			} else if (e->flag == cmp_in || e->flag == cmp_notin) {
-				if (exp_deps(sql, e->l, refs, l) != 0 ||
-			            exps_deps(sql, e->r, refs, l) != 0)
-					return -1;
-			} else {
-				if (exp_deps(sql, e->l, refs, l) != 0 ||
-				    exp_deps(sql, e->r, refs, l) != 0)
-					return -1;
-				if (e->f)
-					return exp_deps(sql, e->f, refs, l);
-			}
-		}	break;
-	}
-	return 0;
-}
-
-static int
-rel_deps(mvc *sql, sql_rel *r, list *refs, list *l)
-{
-	if (THRhighwater())
-		return -1;
-	if (!r)
-		return 0;
-
-	if (rel_is_ref(r) && refs_find_rel(refs, r)) /* allready handled */
-		return 0;
-	switch (r->op) {
-	case op_basetable: {
-		sql_table *t = r->l;
-		sql_column *c = r->r;
-
-		if (!t && c)
-			t = c->t;
-		cond_append(l, &t->base.id);
-		if (isTable(t)) {
-			/* find all used columns */
-			node *en;
-			for( en = r->exps->h; en; en = en->next ) {
-				sql_exp *exp = en->data;
-				const char *oname = exp->r;
-
-				if (is_func(exp->type)) {
-					list *exps = exp->l;
-					sql_exp *cexp = exps->h->data;
-					const char *cname = cexp->r;
-
-		       			c = find_sql_column(t, cname);
-					cond_append(l, &c->base.id);
-				} else if (oname[0] == '%' && strcmp(oname, TID) == 0) {
-					continue;
-				} else if (oname[0] == '%') { 
-					sql_idx *i = find_sql_idx(t, oname+1);
-
-					cond_append(l, &i->base.id);
-				} else {
-					sql_column *c = find_sql_column(t, oname);
-					cond_append(l, &c->base.id);
-				}
-			}
-		}
-	}	break;
-	case op_table:
-		/* */ 
-		break;
-	case op_join: 
-	case op_left: 
-	case op_right: 
-	case op_full: 
-	case op_semi:
-	case op_anti:
-	case op_union: 
-	case op_except: 
-	case op_inter: 
-		if (rel_deps(sql, r->l, refs, l) != 0 ||
-		    rel_deps(sql, r->r, refs, l) != 0)
-			return -1;
-		break;
-	case op_apply:
-		//assert(0);
-		break;
-	case op_project:
-	case op_select: 
-	case op_groupby: 
-	case op_topn: 
-	case op_sample:
-		if (rel_deps(sql, r->l, refs, l) != 0)
-			return -1;
-		break;
-	case op_insert: 
-	case op_update: 
-	case op_delete:
-	case op_truncate:
-		if (rel_deps(sql, r->l, refs, l) != 0 ||
-		    rel_deps(sql, r->r, refs, l) != 0)
-			return -1;
-		break;
-	case op_ddl:
-		if (r->flag == DDL_OUTPUT) {
-			if (r->l)
-				return rel_deps(sql, r->l, refs, l);
-		} else if (r->flag <= DDL_LIST || r->flag == DDL_EXCEPTION) {
-			if (r->l)
-				return rel_deps(sql, r->l, refs, l);
-			if (r->r)
-				return rel_deps(sql, r->r, refs, l);
-		} else if (r->flag == DDL_PSM) {
-			break;
-		} else if (r->flag <= DDL_ALTER_SEQ) {
-			if (r->l)
-				return rel_deps(sql, r->l, refs, l);
-		}
-		break;
-	}
-	if (r->exps)
-		exps_deps(sql, r->exps, refs, l);
-	if (is_groupby(r->op) && r->r)
-		exps_deps(sql, r->r, refs, l);
-	if (rel_is_ref(r)) {
-		list_append(refs, r);
-		list_append(refs, l);
-	}
-	return 0;
-}
-
-list *
-rel_dependencies(mvc *sql, sql_rel *r)
-{
-	list *refs = sa_list(sql->sa);
-	list *l = sa_list(sql->sa);
-
-	if (rel_deps(sql, r, refs, l) != 0)
-		return NULL;
-	return l;
-=======
->>>>>>> cd043195
 }