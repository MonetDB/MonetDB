/*
 * This Source Code Form is subject to the terms of the Mozilla Public
 * License, v. 2.0.  If a copy of the MPL was not distributed with this
 * file, You can obtain one at http://mozilla.org/MPL/2.0/.
 *
 * Copyright 1997 - July 2008 CWI, August 2008 - 2022 MonetDB B.V.
 */

#include "monetdb_config.h"

#include "rel_bin.h"
#include "rel_rel.h"
#include "rel_basetable.h"
#include "rel_exp.h"
#include "rel_psm.h"
#include "rel_prop.h"
#include "rel_select.h"
#include "rel_updates.h"
#include "rel_predicates.h"
#include "sql_env.h"
#include "sql_optimizer.h"
#include "sql_gencode.h"
#include "mal_builder.h"
#include "opt_prelude.h"

static stmt * exp_bin(backend *be, sql_exp *e, rel_bin_stmt *left, rel_bin_stmt *right, int depth, int reduce, int push);
static rel_bin_stmt * rel_bin(backend *be, sql_rel *rel);
static rel_bin_stmt * subrel_bin(backend *be, sql_rel *rel, list *refs);

static stmt *check_types(backend *be, sql_subtype *fromtype, stmt *s, check_type tpe);

static void
clean_mal_statements(backend *be, int oldstop, int oldvtop, int oldvid)
{
	MSresetInstructions(be->mb, oldstop);
	freeVariables(be->client, be->mb, NULL, oldvtop, oldvid);
	be->mvc->session->status = 0; /* clean possible generated error */
	be->mvc->errstr[0] = '\0';
}

static int
add_to_rowcount_accumulator(backend *be, int nr)
{
	int prev = be->rowcount;
	InstrPtr q = newStmt(be->mb, calcRef, plusRef);

	getArg(q, 0) = be->rowcount = newTmpVariable(be->mb, TYPE_lng);
	q = pushArgument(be->mb, q, prev);
	q = pushArgument(be->mb, q, nr);

	return getDestVar(q);
}

static stmt *
stmt_selectnil( backend *be, stmt *col)
{
	sql_subtype *t = tail_type(col);
	return stmt_uselect(be, col, stmt_atom(be, atom_general(be->mvc->sa, t, NULL)), cmp_equal, NULL, 0, 1);
}

static stmt *
sql_unop_(backend *be, const char *fname, stmt *rs)
{
	mvc *sql = be->mvc;
	sql_subtype *rt = NULL;
	sql_subfunc *f = NULL;

	rt = tail_type(rs);
	f = sql_bind_func(sql, "sys", fname, rt, NULL, F_FUNC);
	/* try to find the function without a type, and convert
	 * the value to the type needed by this function!
	 */
	if (!f && (f = sql_find_func(sql, "sys", fname, 1, F_FUNC, NULL)) != NULL) {
		sql_arg *a = f->func->ops->h->data;

		sql->session->status = 0;
		sql->errstr[0] = '\0';
		rs = check_types(be, &a->type, rs, type_equal);
		if (!rs)
			f = NULL;
	}
	if (f) {
		/*
		if (f->func->res.scale == INOUT) {
			f->res.digits = rt->digits;
			f->res.scale = rt->scale;
		}
		*/
		return stmt_unop(be, rs, NULL, f);
	} else if (rs) {
		char *type = tail_type(rs)->type->base.name;

		return sql_error(sql, ERR_NOTFOUND, SQLSTATE(42000) "SELECT: no such unary operator '%s(%s)'", fname, type);
	}
	return NULL;
}

static rel_bin_stmt *
refs_find_rel(list *refs, sql_rel *rel)
{
	for(node *n=refs->h; n; n = n->next->next) {
		sql_rel *ref = n->data;
		rel_bin_stmt *s = n->next->data;

		if (rel == ref)
			return s;
	}
	return NULL;
}

static void
refs_update_stmt(list *refs, sql_rel *rel, rel_bin_stmt *s)
{
	for(node *n=refs->h; n; n = n->next->next) {
		sql_rel *ref = n->data;

		if (rel == ref) {
			n->next->data = s;
			break;
		}
	}
}

static void
print_stmtlist(sql_allocator *sa, rel_bin_stmt *l)
{
	if (l) {
		for (node *n = l->cols->h; n; n = n->next) {
			const char *rnme = table_name(sa, n->data);
			const char *nme = column_name(sa, n->data);

			TRC_INFO(SQL_EXECUTION, "%s.%s\n", rnme ? rnme : "(null!)", nme ? nme : "(null!)");
		}
	}
}

static int
stmt_key(stmt *s)
{
	const char *nme = column_name(NULL, s);

	return hash_key(nme);
}

static stmt *
list_find_column(backend *be, list *l, const char *rname, const char *name )
{
	stmt *res = NULL;
	node *n;

	if (!l)
		return NULL;
	if (!l->ht && list_length(l) > HASH_MIN_SIZE) {
		l->ht = hash_new(l->sa, MAX(list_length(l), l->expected_cnt), (fkeyvalue)&stmt_key);
		if (l->ht == NULL)
			return NULL;

		for (n = l->h; n; n = n->next) {
			const char *nme = column_name(be->mvc->sa, n->data);
			if (nme) {
				int key = hash_key(nme);

				if (hash_add(l->ht, key, n->data) == NULL)
					return NULL;
			}
		}
	}
	if (l->ht) {
		int key = hash_key(name);
		sql_hash_e *e = l->ht->buckets[key&(l->ht->size-1)];

		if (rname) {
			for (; e; e = e->chain) {
				stmt *s = e->value;
				const char *rnme = table_name(be->mvc->sa, s);
				const char *nme = column_name(be->mvc->sa, s);

				if (rnme && strcmp(rnme, rname) == 0 &&
		 	            strcmp(nme, name) == 0) {
					res = s;
					break;
				}
			}
		} else {
			for (; e; e = e->chain) {
				stmt *s = e->value;
				const char *rnme = table_name(be->mvc->sa, s);
				const char *nme = column_name(be->mvc->sa, s);

				if (!rnme && nme && strcmp(nme, name) == 0) {
					res = s;
					break;
				}
			}
		}
		if (!res)
			return NULL;
		return res;
	}
	if (rname) {
		for (n = l->h; n; n = n->next) {
			const char *rnme = table_name(be->mvc->sa, n->data);
			const char *nme = column_name(be->mvc->sa, n->data);

			if (rnme && strcmp(rnme, rname) == 0 &&
				    strcmp(nme, name) == 0) {
				res = n->data;
				break;
			}
		}
	} else {
		for (n = l->h; n; n = n->next) {
			const char *rnme = table_name(be->mvc->sa, n->data);
			const char *nme = column_name(be->mvc->sa, n->data);

			if (!rnme && nme && strcmp(nme, name) == 0) {
				res = n->data;
				break;
			}
		}
	}
	if (!res)
		return NULL;
	return res;
}

static stmt *
bin_find_column( backend *be, rel_bin_stmt *st, const char *rname, const char *name )
{
	return list_find_column( be, st->cols, rname, name);
}

static stmt *column(backend *be, stmt *val )
{
	if (val->nrcols == 0)
		return const_column(be, val);
	return val;
}

static stmt *create_const_column(backend *be, stmt *val )
{
	if (val->nrcols == 0)
		val = const_column(be, val);
	return stmt_append(be, stmt_temp(be, tail_type(val)), val);
}

static int
statment_score(stmt *c)
{
	sql_subtype *t = tail_type(c);
	int score = 0;

	if (c->nrcols != 0) /* no need to create an extra intermediate */
		score += 200;

	if (!t)
		return score;
	switch (ATOMstorage(t->type->localtype)) { /* give preference to smaller types */
		case TYPE_bte:
			score += 150 - 8;
			break;
		case TYPE_sht:
			score += 150 - 16;
			break;
		case TYPE_int:
			score += 150 - 32;
			break;
		case TYPE_void:
		case TYPE_lng:
			score += 150 - 64;
			break;
		case TYPE_uuid:
#ifdef HAVE_HGE
		case TYPE_hge:
#endif
			score += 150 - 128;
			break;
		case TYPE_flt:
			score += 75 - 24;
			break;
		case TYPE_dbl:
			score += 75 - 53;
			break;
		default:
			break;
	}
	return score;
}

static stmt *
bin_find_smallest_column(backend *be, rel_bin_stmt *st)
{
	stmt *res = st->cols->h->data;
	int best_score = statment_score(st->cols->h->data);

	if (st->cols->h->next)
		for (node *n = st->cols->h->next ; n ; n = n->next) {
			stmt *c = n->data;
			int next_score = statment_score(c);

			if (next_score > best_score) {
				res = c;
				best_score = next_score;
			}
		}
	if (res->nrcols == 0)
		res = const_column(be, res);
	return res;
}

static rel_bin_stmt *
row2cols(backend *be, rel_bin_stmt *sub)
{
	if (sub->nrcols == 0 && sub->key) {
		node *n;
		list *l = sa_list(be->mvc->sa);

		for (n = sub->cols->h; n; n = n->next) {
			stmt *sc = n->data;
			const char *cname = column_name(be->mvc->sa, sc);
			const char *tname = table_name(be->mvc->sa, sc);

			sc = column(be, sc);
			list_append(l, stmt_alias(be, sc, tname, cname));
		}
		sub->cols = l;
		stmt_set_nrcols(sub);
	}
	return sub;
}

static stmt *
distinct_value_list(backend *be, list *vals, stmt **last_null_value, int depth, int push)
{
	list *l = sa_list(be->mvc->sa);
	stmt *s;

	/* create bat append values */
	for (node *n = vals->h; n; n = n->next) {
		sql_exp *e = n->data;
		stmt *i = exp_bin(be, e, NULL, NULL, depth, 0, push);

		if (exp_is_null(e))
			*last_null_value = i;

		if (!i)
			return NULL;

		list_append(l, i);
	}
	s = stmt_append_bulk(be, stmt_temp(be, exp_subtype(vals->h->data)), l);
	/* Probably faster to filter out the values directly in the underlying list of atoms.
	   But for now use groupby to filter out duplicate values. */
	stmt* groupby = stmt_group(be, s, NULL, NULL, NULL, NULL, 1);
	stmt* ext = stmt_result(be, groupby, 1);

	return stmt_project(be, ext, s);
}

static stmt *
stmt_selectnonil( backend *be, stmt *col, stmt *s )
{
	sql_subtype *t = tail_type(col);
	return stmt_uselect(be, col, stmt_atom(be, atom_general(be->mvc->sa, t, NULL)), cmp_equal, s, 1, 1);
}

static rel_bin_stmt *
subrel_project( backend *be, rel_bin_stmt *s, list *refs, sql_rel *rel, bool partial_push)
{
	if (!s || !s->cand || (s->cand && partial_push && !s->pushed)) {
		if (s && s->cand)
			s->pushed = partial_push;
		return s;
	}

	list *l = sa_list(be->mvc->sa);
	stmt *cand = s->cand;
	for(node *n = s->cols->h; n; n = n->next) {
		stmt *c = n->data;
		stmt *s = stmt_project_column_on_cand(be, cand, c);

		s->cand = NULL;
		list_append(l, s);
	}
	s = create_rel_bin_stmt(be->mvc->sa, rel, l, NULL);
	stmt_set_nrcols(s);
	if (rel && rel_is_ref(rel))
		refs_update_stmt(refs, rel, s);
	return s;
}

static rel_bin_stmt *
used_cands(rel_bin_stmt *s)
{
	if (!s)
		return s;
	s->pushed = 0;
	s->cand = NULL;
	for(node *n = s->cols->h; n; n = n->next) {
		stmt *c = n->data;
		c->cand = NULL;
	}
	return s;
}

static stmt *
handle_in_exps(backend *be, sql_exp *ce, list *nl, rel_bin_stmt *left, rel_bin_stmt *right, bool in, int depth, int reduce, int push)
{
	mvc *sql = be->mvc;
	stmt *s = NULL, *c, *lcand = NULL;

	if (left) {
		lcand = left->cand;
		left->cand = NULL;
	}
	c = exp_bin(be, ce, left, right, depth+1, 0, push);
	if (!c) {
		if (left)
			left->cand = lcand;
		return NULL;
	}

	if (reduce && c->nrcols == 0)
		c = stmt_const(be, bin_find_smallest_column(be, left), NULL, c);

	if (c->nrcols == 0 || depth || !reduce) {
		sql_subtype *bt = sql_bind_localtype("bit");
		sql_subfunc *cmp = (in)
			?sql_bind_func(sql, "sys", "=", tail_type(c), tail_type(c), F_FUNC)
			:sql_bind_func(sql, "sys", "<>", tail_type(c), tail_type(c), F_FUNC);
		sql_subfunc *a = (in)?sql_bind_func(sql, "sys", "or", bt, bt, F_FUNC)
				     :sql_bind_func(sql, "sys", "and", bt, bt, F_FUNC);

		for( node *n = nl->h; n; n = n->next) {
			sql_exp *e = n->data;

			stmt *i = exp_bin(be, e, left, right, depth+1, 0, push);
			if (!i) {
				if (left)
					left->cand = lcand;
				return NULL;
			}

			i = stmt_binop(be, c, i, lcand, cmp);
			if (s)
				s = stmt_binop(be, s, i, lcand, a);
			else
				s = i;
		}
		if (lcand && !(depth || !reduce))
			s = stmt_uselect(be,
				stmt_const(be, lcand, lcand, s),
				stmt_bool(be, 1), cmp_equal, lcand, 0, 0);
	} else if (list_length(nl) < 16) {
		comp_type cmp = (in)?cmp_equal:cmp_notequal;

		if (!in)
			s = lcand;
		for( node *n = nl->h; n; n = n->next) {
			sql_exp *e = n->data;

			stmt *i = exp_bin(be, e, left, right, depth+1, 0, push);
			if (!i) {
				if (left)
					left->cand = lcand;
				return NULL;
			}

			if (in) {
				i = stmt_uselect(be, c, i, cmp, lcand, 0, 0);
				if (s)
					s = stmt_tunion(be, s, i);
				else
					s = i;
			} else {
				s = stmt_uselect(be, c, i, cmp, s, 0, 0);
			}
		}
	} else {
		/* TODO: handle_in_exps should contain all necessary logic for in-expressions to be SQL compliant.
		   For non-SQL-standard compliant behavior, e.g. PostgreSQL backwards compatibility, we should
		   make sure that this behavior is replicated by the sql optimizer and not handle_in_exps. */

		stmt* last_null_value = NULL;  /* CORNER CASE ALERT: See description below. */

		/* The actual in-value-list should not contain duplicates to ensure that final join results are unique. */
		s = distinct_value_list(be, nl, &last_null_value, depth+1, push);
		if (!s) {
			if (left)
				left->cand = lcand;
			return NULL;
		}

		if (last_null_value) {
			/* The actual in-value-list should not contain null values. */
			s = stmt_project(be, stmt_selectnonil(be, s, NULL), s);
		}

		if (in) {
			s = stmt_semijoin(be, c, s, lcand, NULL, 0, false);
		} else {
			if (last_null_value) {
				/* CORNER CASE ALERT:
				   In case of a not-in-expression with the associated in-value-list containing a null value,
				   the entire in-predicate is forced to always return false, i.e. an empty candidate list.
				   This is similar to postgres behavior.
				   TODO: However I do not think this behavior is in accordance with SQL standard 2003.

				   Ugly trick to return empty candidate list, because for all x it holds that: (x == null) == false.
				   list* singleton_bat = sa_list(sql->sa);
				   list_append(singleton_bat, null_value); */
				s = stmt_uselect(be, c, last_null_value, cmp_equal, NULL, 0, 0);
			} else {
				/* BACK TO HAPPY FLOW:
				   Make sure that null values are never returned. */
				stmt* non_nulls;
				non_nulls = stmt_selectnonil(be, c, lcand);
				s = stmt_tdiff(be, stmt_project(be, non_nulls, c), s, NULL);
				s = stmt_project(be, s, non_nulls);
			}
		}
	}
	if (left)
		left->cand = lcand;
	s->cand = lcand;
	return s;
}

static stmt *
value_list(backend *be, list *vals, rel_bin_stmt *left)
{
	sql_subtype *type = exp_subtype(vals->h->data);
	list *l = sa_list(be->mvc->sa);
	stmt *res = NULL;

	if (!type)
		return sql_error(be->mvc, 02, SQLSTATE(42000) "Could not infer the type of a value list column");
	/* create bat append values */
	for (node *n = vals->h; n; n = n->next) {
		sql_exp *e = n->data;
		stmt *i = exp_bin(be, e, left, NULL, 0, 0, 0);

		if (!i)
			return NULL;

		if (list_length(vals) == 1)
			return i;
		list_append(l, i);
	}
	res = stmt_append_bulk(be, stmt_temp(be, type), l);
	res->cand = left ? left->cand : NULL;
	return res;
}

static stmt *
exp_list(backend *be, list *exps, rel_bin_stmt *left, rel_bin_stmt *right)
{
	mvc *sql = be->mvc;
	list *nl = sa_list(sql->sa);

	for(node *n = exps->h; n; n = n->next) {
		sql_exp *e = n->data;
		stmt *i = exp_bin(be, e, left, right, 0, 0, 0);
		if(!i)
			return NULL;

		if (n->next && i->type == st_table) /* relational statement */
			left = i->op4.relstval;
		else
			list_append(nl, i);
	}
	return stmt_list(be, nl);
}

static stmt *
exp_count_no_nil_arg( sql_exp *e, stmt *ext, sql_exp *ae, stmt *as )
{
	/* small optimization, ie use candidates directly on count(*) */
	if (!need_distinct(e) && !ext && as && (!need_no_nil(e) || !ae || !has_nil(ae))) {
		/* skip alias statements */
		while (as->type == st_alias)
			as = as->op1;
		/* use candidate */
	       	if (as && as->type == st_join && as->flag == cmp_project) {
			if (as->op1 && (as->op1->type != st_result || as->op1->op1->type != st_group)) /* exclude a subquery with select distinct under the count */
				as = as->op1;
		}
	}
	return as;
}

static stmt *
exp_bin_or(backend *be, sql_exp *e, rel_bin_stmt *left, rel_bin_stmt *right, int depth, int reduce, int push)
{
	sql_subtype *bt = sql_bind_localtype("bit");
	list *l = e->l;
	stmt *ocand = left ? left->cand : NULL, *sel1 = ocand, *sel2 = ocand, *s = NULL, *lcand = NULL;
	int anti = is_anti(e);

	for( node *n = l->h; n; n = n->next ) {
		sql_exp *c = n->data;

		if (left) {
			left->cand = (sel1 && sel1->nrcols)?sel1:NULL;
			lcand = left->cand;
		}

		/* propagate the anti flag */
		if (anti)
			set_anti(c);
		s = exp_bin(be, c, left, right, depth, reduce, push);
		if (!s) {
			if (left)
				left->cand = ocand;
			return s;
		}

		if (!lcand && sel1 && sel1->nrcols == 0 && s->nrcols == 0) {
			sql_subfunc *f = sql_bind_func(be->mvc, "sys", anti?"or":"and", bt, bt, F_FUNC);
			assert(f);
			s = stmt_binop(be, sel1, s, lcand, f);
		} else if (sel1 && (sel1->nrcols == 0 || s->nrcols == 0)) {
			stmt *predicate = bin_find_smallest_column(be, left);

			predicate = stmt_const(be, predicate, sel1->nrcols?sel1:NULL, stmt_bool(be, 1));
			if (s->nrcols == 0)
				s = stmt_uselect(be, predicate, s, cmp_equal, sel1, anti, is_semantics(c));
			else
				s = stmt_uselect(be, predicate, sel1, cmp_equal, s, anti, is_semantics(c));
		}
		sel1 = s;
	}
	l = e->r;
	lcand = NULL;
	for( node *n = l->h; n; n = n->next ) {
		sql_exp *c = n->data;

		if (left) {
			left->cand = (sel2 && sel2->nrcols)?sel2:NULL;
			lcand = left->cand;
		}

		/* propagate the anti flag */
		if (anti)
			set_anti(c);
		s = exp_bin(be, c, left, right, depth, reduce, push);
		if (!s) {
			if (left)
				left->cand = ocand;
			return s;
		}
		if (!lcand && sel2 && sel2->nrcols == 0 && s->nrcols == 0) {
			sql_subfunc *f = sql_bind_func(be->mvc, "sys", anti?"or":"and", bt, bt, F_FUNC);
			assert(f);
			s = stmt_binop(be, sel2, s, lcand, f);
		} else if (sel2 && (sel2->nrcols == 0 || s->nrcols == 0)) {
			stmt *predicate = bin_find_smallest_column(be, left);

			predicate = stmt_const(be, predicate, sel2->nrcols?sel2:NULL, stmt_bool(be, 1));
			if (s->nrcols == 0)
				s = stmt_uselect(be, predicate, s, cmp_equal, sel2, anti, 0);
			else
				s = stmt_uselect(be, predicate, sel2, cmp_equal, s, anti, 0);
		}
		sel2 = s;
	}
	if (sel1->nrcols == 0 && sel2->nrcols == 0) {
		sql_subfunc *f = sql_bind_func(be->mvc, "sys", anti?"and":"or", bt, bt, F_FUNC);
		assert(f);
		if (left)
			left->cand = ocand;
		return stmt_binop(be, sel1, sel2, NULL, f);
	}
	if (sel1->nrcols == 0) {
		stmt *predicate = bin_find_smallest_column(be, left);

		predicate = stmt_const(be, predicate, NULL, stmt_bool(be, 1));
		sel1 = stmt_uselect(be, predicate, sel1, cmp_equal, NULL, 0/*anti*/, 0);
	}
	if (sel2->nrcols == 0) {
		stmt *predicate = bin_find_smallest_column(be, left);

		predicate = stmt_const(be, predicate, NULL, stmt_bool(be, 1));
		sel2 = stmt_uselect(be, predicate, sel2, cmp_equal, NULL, 0/*anti*/, 0);
	}
	if (anti) {
		s = stmt_project(be, stmt_tinter(be, sel1, sel2, false), sel1);
	} else {
		s = stmt_tunion(be, sel1, sel2);
	}
	s->cand = ocand;
	if (left)
		left->cand = ocand;
	return s;
}

static stmt *
exp2bin_case(backend *be, sql_exp *fe, rel_bin_stmt *left, rel_bin_stmt *right, int depth)
{
	stmt *res = NULL, *ires = NULL, *rsel = NULL, *osel = NULL, *ncond = NULL, *ocond = NULL, *cond = NULL, *isel = left ? left->cand : NULL;
	int next_cond = 1, single_value = (fe->card <= CARD_ATOM && (!left || !left->nrcols));
	char name[16], *nme = NULL;
	sql_subtype *bt = sql_bind_localtype("bit");
	sql_subfunc *not = sql_bind_func(be->mvc, "sys", "not", bt, NULL, F_FUNC);
	sql_subfunc *or = sql_bind_func(be->mvc, "sys", "or", bt, bt, F_FUNC);
	sql_subfunc *and = sql_bind_func(be->mvc, "sys", "and", bt, bt, F_FUNC);

	if (single_value) {
		/* var_x = nil; */
		nme = number2name(name, sizeof(name), ++be->mvc->label);
		(void)stmt_var(be, NULL, nme, exp_subtype(fe), 1, 2);
	}

	list *exps = fe->l;

	/*
	 * left - isel: calls down need id's from the range of left
	 * res  - rsel: updates to res need id's in the range from res
	 */
	for (node *en = exps->h; en; en = en->next) {
		sql_exp *e = en->data;

		next_cond = next_cond && en->next; /* last else is only a value */

		stmt *nsel = rsel;
		if (!single_value) {
			if (/*!next_cond &&*/ rsel && isel) {
				/* back into left range */
				nsel = stmt_project(be, rsel, isel);
			} else if (isel && !rsel)
				nsel = isel;
		}
		if (left)
			left->cand = nsel;
		stmt *es = exp_bin(be, e, left, right, depth+1, 0, 1);

		if (!es) {
			if (left)
				left->cand = isel;
			return NULL;
		}
		if (!single_value) {
			/* create result */
			if (!res) {
				stmt *l = isel;
				if (!l)
					l = bin_find_smallest_column(be, left);
				res = stmt_const(be, l, isel, stmt_atom(be, atom_general(be->mvc->sa, exp_subtype(fe), NULL)));
				ires = l;
				if (res)
					res->cand = isel;
			} else if (res && !next_cond) { /* use result to update column */
				stmt *val = es;
				stmt *pos = rsel;

				if (val->nrcols == 0)
					val = stmt_const(be, pos, rsel, val);
				else if (!val->cand && nsel)
					val = stmt_project(be, nsel, val);
				res = stmt_replace(be, res, pos, val);

				assert(cond);

				if (en->next) {
					/* osel - rsel */
					if (!osel)
						osel = stmt_mirror(be, ires);
					stmt *d = stmt_tdiff(be, osel, rsel, NULL);
					osel = rsel = stmt_project(be, d, osel);
				}
			}
			if (next_cond) {
				ncond = cond = es;
				if (!ncond->nrcols) {
					if (osel) {
						ncond = stmt_const(be, nsel, nsel, ncond);
					} else if (isel) {
						ncond = stmt_const(be, isel, isel, ncond);
					} else
						ncond = stmt_const(be, bin_find_smallest_column(be, left), NULL, ncond);
				}
				if (isel && !ncond->cand) {
					ncond = stmt_project(be, nsel, ncond);
					ncond->cand = nsel;
				}
				stmt *s = stmt_uselect(be, ncond, stmt_bool(be, 1), cmp_equal, !ncond->cand?rsel:NULL, 0/*anti*/, 0);
				if (rsel && ncond->cand)
					rsel = stmt_project(be, s, rsel);
				else
					rsel = s;
			}
		} else {
			if (!res) {
				/* if_barrier ... */
				assert(next_cond);
				if (next_cond) {
					if (cond) {
						ncond = stmt_binop(be, cond, es, nsel, and);
					} else {
						ncond = es;
					}
					cond = es;
				}
			} else {
				/* var_x = s */
				(void)stmt_assign(be, NULL, nme, es, 2);
				/* endif_barrier */
				(void)stmt_control_end(be, res);
				res = NULL;

				if (en->next) {
					cond = stmt_unop(be, cond, nsel, not);

					sql_subfunc *isnull = sql_bind_func(be->mvc, "sys", "isnull", bt, NULL, F_FUNC);
					cond = stmt_binop(be, cond, stmt_unop(be, cond, nsel, isnull), nsel, or);
					if (ocond)
						cond = stmt_binop(be, ocond, cond, nsel, and);
					ocond = cond;
					if (!en->next->next)
						ncond = cond;
				}
			}
			if (ncond && (next_cond || (en->next && !en->next->next))) {
				/* if_barrier ... */
				res = stmt_cond(be, ncond, NULL, 0, 0);
			}
		}
		next_cond = !next_cond;
	}
	if (left)
		left->cand = isel;
	if (single_value)
		return stmt_var(be, NULL, nme, exp_subtype(fe), 0, 2);
	res->cand = isel;
	return res;
}

static stmt *
exp2bin_casewhen(backend *be, sql_exp *fe, rel_bin_stmt *left, rel_bin_stmt *right, int depth)
{
	stmt *res = NULL, *ires = NULL, *rsel = NULL, *osel = NULL, *ncond = NULL, *ocond = NULL, *cond = NULL, *isel = left ? left->cand : NULL;
	int next_cond = 1, single_value = (fe->card <= CARD_ATOM && (!left || !left->nrcols));
	char name[16], *nme = NULL;
	sql_subtype *bt = sql_bind_localtype("bit");
	sql_subfunc *not = sql_bind_func(be->mvc, "sys", "not", bt, NULL, F_FUNC);
	sql_subfunc *or = sql_bind_func(be->mvc, "sys", "or", bt, bt, F_FUNC);
	sql_subfunc *and = sql_bind_func(be->mvc, "sys", "and", bt, bt, F_FUNC);
	sql_subfunc *cmp;

	if (single_value) {
		/* var_x = nil; */
		nme = number2name(name, sizeof(name), ++be->mvc->label);
		(void)stmt_var(be, NULL, nme, exp_subtype(fe), 1, 2);
	}

	list *exps = fe->l;
	node *en = exps->h;
	sql_exp *e = en->data;

	if (left)
		left->cand = !single_value?isel:NULL;
	stmt *case_when = exp_bin(be, e, left, right, depth+1, 0, 1);
	if (!case_when) {
		if (left)
			left->cand = isel;
		return NULL;
	}
	cmp = sql_bind_func(be->mvc, "sys", "=", exp_subtype(e), exp_subtype(e), F_FUNC);
	if (!cmp) {
		if (left)
			left->cand = isel;
		return NULL;
	}
	if (!single_value && !case_when->nrcols) {
		stmt *l = isel;
		if (!l)
			l = bin_find_smallest_column(be, left);
		case_when = stmt_const(be, l, NULL, case_when);
		if (case_when)
			case_when->cand = isel;
	}
	if (!single_value && isel && !case_when->cand) {
		case_when = stmt_project(be, isel, case_when);
		case_when->cand = isel;
	}

	/*
	 * left - isel: calls down need id's from the range of left
	 * res  - rsel: updates to res need id's in the range from res
	 */
	for (en = en->next; en; en = en->next) {
		sql_exp *e = en->data;

		next_cond = next_cond && en->next; /* last else is only a value */

		stmt *nsel = rsel;
		if (!single_value) {
			if (/*!next_cond &&*/ rsel && isel) {
				/* back into left range */
				nsel = stmt_project(be, rsel, isel);
			} else if (isel && !rsel)
				nsel = isel;
		}
		if (left)
			left->cand = nsel;
		stmt *es = exp_bin(be, e, left, right, depth+1, 0, 1);

		if (!es) {
			if (left)
				left->cand = isel;
			return NULL;
		}
		if (next_cond) {
			stmt *l = case_when;
			if (!single_value) {
				if (rsel && isel) {
					assert(l->cand == isel);
					l = stmt_project(be, rsel, l);
					l->cand = nsel;
				}

				if (es->cand && !l->cand) {
					assert(es->cand == rsel);
					l = stmt_project(be, es->cand, l);
					l->cand = es->cand;
				} else if (nsel && !es->cand) {
					es = stmt_project(be, nsel, es);
					es->cand = nsel;
					if (!l->cand) {
						l = stmt_project(be, nsel, l);
						l->cand = nsel;
					}
				} else if (rsel && es->cand && es->cand != nsel) {
					es = stmt_project(be, rsel, es);
					es->cand = nsel;
				}
				assert(l->cand == es->cand);
			}
			es = stmt_binop(be, l, es, nsel, cmp);
		}
		if (!single_value) {
			/* create result */
			if (!res) {
				stmt *l = isel;
				if (!l)
					l = bin_find_smallest_column(be, left);
				res = stmt_const(be, l, isel, stmt_atom(be, atom_general(be->mvc->sa, exp_subtype(fe), NULL)));
				ires = l;
				if (res)
					res->cand = isel;
			} else if (res && !next_cond) { /* use result to update column */
				stmt *val = es;
				stmt *pos = rsel;

				if (val->nrcols == 0)
					val = stmt_const(be, pos, rsel, val);
				else if (!val->cand && nsel)
					val = stmt_project(be, nsel, val);
				else if (rsel && val->cand && val->cand != nsel) {
					val = stmt_project(be, rsel, val);
					val->cand = nsel;
				}
				res = stmt_replace(be, res, pos, val);

				assert(cond);

				if (en->next) {
					/* osel - rsel */
					if (!osel)
						osel = stmt_mirror(be, ires);
					stmt *d = stmt_tdiff(be, osel, rsel, NULL);
					osel = rsel = stmt_project(be, d, osel);
				}
			}
			if (next_cond) {
				ncond = cond = es;
				if (!ncond->nrcols) {
					if (osel) {
						ncond = stmt_const(be, nsel, nsel, ncond);
						ncond->cand = nsel;
					} else if (isel) {
						ncond = stmt_const(be, isel, isel, ncond);
						ncond->cand = isel;
					} else
						ncond = stmt_const(be, bin_find_smallest_column(be, left), NULL, ncond);
				}
				if (isel && !ncond->cand)
					ncond = stmt_project(be, nsel, ncond);
				stmt *s = stmt_uselect(be, ncond, stmt_bool(be, 1), cmp_equal, !ncond->cand?rsel:NULL, 0/*anti*/, 0);
				if (rsel && ncond->cand)
					rsel = stmt_project(be, s, rsel);
				else
					rsel = s;
			}
		} else {
			if (!res) {
				/* if_barrier ... */
				assert(next_cond);
				if (next_cond) {
					if (cond) {
						ncond = stmt_binop(be, cond, es, nsel, and);
					} else {
						ncond = es;
					}
					cond = es;
				}
			} else {
				/* var_x = s */
				(void)stmt_assign(be, NULL, nme, es, 2);
				/* endif_barrier */
				(void)stmt_control_end(be, res);
				res = NULL;

				if (en->next) {
					cond = stmt_unop(be, cond, nsel, not);

					sql_subfunc *isnull = sql_bind_func(be->mvc, "sys", "isnull", bt, NULL, F_FUNC);
					cond = stmt_binop(be, cond, stmt_unop(be, cond, nsel, isnull), nsel, or);
					if (ocond)
						cond = stmt_binop(be, ocond, cond, nsel, and);
					ocond = cond;
					if (!en->next->next)
						ncond = cond;
				}
			}
			if (ncond && (next_cond || (en->next && !en->next->next))) {
				/* if_barrier ... */
				res = stmt_cond(be, ncond, NULL, 0, 0);
			}
		}
		next_cond = !next_cond;
	}
	if (left)
		left->cand = isel;
	if (single_value)
		return stmt_var(be, NULL, nme, exp_subtype(fe), 0, 2);
	res->cand = isel;
	return res;
}

static stmt*
exp2bin_coalesce(backend *be, sql_exp *fe, rel_bin_stmt *left, rel_bin_stmt *right, int depth)
{
	stmt *res = NULL, *rsel = NULL, *osel = NULL, *ncond = NULL, *ocond = NULL, *isel = left ? left->cand : NULL;
	int single_value = (fe->card <= CARD_ATOM && (!left || !left->nrcols));
	char name[16], *nme = NULL;
	sql_subtype *bt = sql_bind_localtype("bit");
	sql_subfunc *and = sql_bind_func(be->mvc, "sys", "and", bt, bt, F_FUNC);
	sql_subfunc *not = sql_bind_func(be->mvc, "sys", "not", bt, NULL, F_FUNC);

	if (single_value) {
		/* var_x = nil; */
		nme = number2name(name, sizeof(name), ++be->mvc->label);
		(void)stmt_var(be, NULL, nme, exp_subtype(fe), 1, 2);
	}

	list *exps = fe->l;
	for (node *en = exps->h; en; en = en->next) {
		sql_exp *e = en->data;

		stmt *nsel = rsel;
		if (!single_value) {
			if (/*!next_cond &&*/ rsel && isel) {
				/* back into left range */
				nsel = stmt_project(be, rsel, isel);
			} else if (isel && !rsel)
				nsel = isel;
		}
		if (left)
			left->cand = nsel;
		stmt *es = exp_bin(be, e, left, right, depth+1, 0, 1);

		if (!es) {
			if (left)
				left->cand = isel;
			return NULL;
		}
		/* create result */
		if (!single_value) {
			if (!res) {
				stmt *l = isel;
				if (!l)
					l = bin_find_smallest_column(be, left);
				res = stmt_const(be, l, NULL, stmt_atom(be, atom_general(be->mvc->sa, exp_subtype(fe), NULL)));
				if (res)
					res->cand = isel;
			}
			if (res) {
				stmt *val = es;
				stmt *pos = rsel;

				if (en->next) {
					sql_subfunc *a = sql_bind_func(be->mvc, "sys", "isnotnull", tail_type(es), NULL, F_FUNC);
					ncond = stmt_unop(be, es, nsel, a);
					if (ncond->nrcols == 0) {
						stmt *l = bin_find_smallest_column(be, left);
						if (nsel && l)
							l = stmt_project(be, nsel, l);
						ncond = stmt_const(be, l, NULL, ncond);
						if (nsel)
							ncond->cand = nsel;
					} else if (!ncond->cand && nsel)
						ncond = stmt_project(be, nsel, ncond);
					stmt *s = stmt_uselect(be, ncond, stmt_bool(be, 1), cmp_equal, NULL, 0/*anti*/, 0);
					if (!val->cand && nsel)
						val = stmt_project(be, nsel, val);
					val = stmt_project(be, s, val);
					if (osel)
						rsel = stmt_project(be, s, osel);
					else
						rsel = s;
					pos = rsel;
					val->cand = pos;
				}
				if (val->nrcols == 0)
					val = stmt_const(be, pos, NULL, val);
				else if (!val->cand && nsel)
					val = stmt_project(be, nsel, val);
				else if (rsel && val->cand && val->cand == isel) {
					val = stmt_project(be, rsel, val);
					val->cand = nsel;
				} else if (rsel && val->cand && val->cand != nsel && val->cand != rsel) {
					assert(0);
				}
				res = stmt_replace(be, res, pos, val);
			}
			if (en->next) { /* handled then part */
				stmt *s = stmt_uselect(be, ncond, stmt_bool(be, 1), cmp_equal, NULL, 1/*anti*/, 0);
				if (osel)
					rsel = stmt_project(be, s, osel);
				else
					rsel = s;
				osel = rsel;
			}
		} else {
			stmt *cond = ocond;
			if (en->next) {
				sql_subfunc *a = sql_bind_func(be->mvc, "sys", "isnotnull", tail_type(es), NULL, F_FUNC);
				ncond = stmt_unop(be, es, nsel, a);

				if (ocond)
					cond = stmt_binop(be, ocond, ncond, nsel, and);
				else
					cond = ncond;
			}

			/* if_barrier ... */
			stmt *b = stmt_cond(be, cond, NULL, 0, 0);
			/* var_x = s */
			(void)stmt_assign(be, NULL, nme, es, 2);
			/* endif_barrier */
			(void)stmt_control_end(be, b);

			cond = stmt_unop(be, ncond, nsel, not);
			if (ocond)
				ocond = stmt_binop(be, cond, ocond, nsel, and);
			else
				ocond = cond;
		}
	}
	if (left)
		left->cand = isel;
	if (single_value)
		return stmt_var(be, NULL, nme, exp_subtype(fe), 0, 2);
	res->cand = isel;
	return res;
}

static stmt *
exp2bin_nullif(backend *be, sql_exp *fe, rel_bin_stmt *left, rel_bin_stmt *right, int depth, int push)
{
	list *exps = fe->l;
	sql_exp *e1 = exps->h->data, *e2 = exps->h->next->data;
	stmt *s1 = NULL, *s2 = NULL;

	assert(list_length(exps) == 2);
	/* nullif(e1,e2) -> ifthenelse((e1==e2),NULL,e1) */
	if (!(s1 = exp_bin(be, e1, left, right, depth+1, 0, push)))
		return NULL;
	if (!(s2 = exp_bin(be, e2, left, right, depth+1, 0, push)))
		return NULL;

	return stmt_nullif(be, s1, s2, left && left->cand ? left->cand : NULL, fe->f);
}

stmt *
exp_bin(backend *be, sql_exp *e, rel_bin_stmt *left, rel_bin_stmt *right, int depth, int reduce, int push)
{
	mvc *sql = be->mvc;
	stmt *s = NULL;

 	if (mvc_highwater(sql))
		return sql_error(be->mvc, 10, SQLSTATE(42000) "Query too complex: running out of stack space");

	if (!e) {
		assert(0);
		return NULL;
	}

	switch(e->type) {
	case e_psm:
		if (e->flag & PSM_SET) {
			stmt *r = exp_bin(be, e->l, left, right, depth+1, 0, push);
			if(!r)
				return NULL;
			if (e->card <= CARD_ATOM && r->nrcols > 0) /* single value, get result from bat */
				r = stmt_fetch(be, r);
			s = stmt_assign(be, exp_relname(e), exp_name(e), r, GET_PSM_LEVEL(e->flag));
		} else if (e->flag & PSM_VAR) {
			if (e->f)
				s = stmt_vars(be, exp_name(e), e->f, 1, GET_PSM_LEVEL(e->flag));
			else
				s = stmt_var(be, exp_relname(e), exp_name(e), &e->tpe, 1, GET_PSM_LEVEL(e->flag));
		} else if (e->flag & PSM_RETURN) {
			sql_exp *l = e->l;
			stmt *r = exp_bin(be, l, left, right, depth+1, 0, push);

			if (!r)
				return NULL;
			/* handle table returning functions */
			if (l->type == e_psm && l->flag & PSM_REL) {
				rel_bin_stmt *lst = r->op4.relstval;

				if (r->type == st_table && lst->nrcols == 0 && e->card > CARD_ATOM) {
					list *l = sa_list(sql->sa);

					for (node *n=lst->cols->h; n; n = n->next)
						list_append(l, const_column(be, (stmt*)n->data));
					r = stmt_list(be, l);
				} else if (r->type == st_table && e->card == CARD_ATOM) { /* fetch value */
					sql_rel *ll = (sql_rel*) l->l;
					r = lst->cols->h->data;
					if (!r->aggr && lastexp(ll)->card > CARD_ATOM) /* if the cardinality is atom, no fetch call needed */
						r = stmt_fetch(be, r);
				}
				if (r->type == st_list)
					r = stmt_table(be, create_rel_bin_stmt(sql->sa, e->l, r->op4.lval, NULL), 1);
			}
			s = stmt_return(be, r, GET_PSM_LEVEL(e->flag));
		} else if (e->flag & PSM_WHILE) {
			/* while is a if - block true with leave statement
	 		 * needed because the condition needs to be inside this outer block */
			stmt *ifstmt = stmt_cond(be, stmt_bool(be, 1), NULL, 0, 0);
			stmt *cond = exp_bin(be, e->l, left, right, depth+1, 0, push);
			stmt *wstmt;

			if(!cond)
				return NULL;
			wstmt = stmt_cond(be, cond, ifstmt, 1, 0);

			if (!exp_list(be, e->r, left, right))
				return NULL;
			(void)stmt_control_end(be, wstmt);
			s = stmt_control_end(be, ifstmt);
		} else if (e->flag & PSM_IF) {
			stmt *cond = exp_bin(be, e->l, left, right, depth+1, 0, push);
			stmt *ifstmt, *res;

			if(!cond)
				return NULL;
			ifstmt = stmt_cond(be, cond, NULL, 0, 0);
			if (!exp_list(be, e->r, left, right))
				return NULL;
			res = stmt_control_end(be, ifstmt);
			if (e->f) {
				stmt *elsestmt = stmt_cond(be, cond, NULL, 0, 1);

				if (!exp_list(be, e->f, left, right))
					return NULL;
				res = stmt_control_end(be, elsestmt);
			}
			s = res;
		} else if (e->flag & PSM_REL) {
			sql_rel *rel = e->l;
			rel_bin_stmt *r = rel_bin(be, rel);

			if (!r)
				return NULL;
			s = stmt_table(be, r, 1);
		} else if (e->flag & PSM_EXCEPTION) {
			stmt *cond = exp_bin(be, e->l, left, right, depth+1, 0, push);
			if (!cond)
				return NULL;
			s = stmt_exception(be, cond, (const char *) e->r, 0);
		}
		break;
	case e_atom: {
		if (e->l) { 			/* literals */
			s = stmt_atom(be, e->l);
		} else if (e->r) { 		/* parameters and declared variables */
			sql_var_name *vname = (sql_var_name*) e->r;
			assert(vname->name);
			s = stmt_var(be, vname->sname ? sa_strdup(sql->sa, vname->sname) : NULL, sa_strdup(sql->sa, vname->name), e->tpe.type?&e->tpe:NULL, 0, e->flag);
		} else if (e->f) { 		/* values */
			s = value_list(be, e->f, left);
		} else { 			/* arguments */
			s = stmt_varnr(be, e->flag, e->tpe.type?&e->tpe:NULL);
		}
	}	break;
	case e_convert: {
		/* if input is type any NULL or column of nulls, change type */
		list *tps = e->r;
		sql_subtype *from = tps->h->data;
		sql_subtype *to = tps->h->next->data;
		stmt *l;

		if (from->type->localtype == 0) {
			l = exp_bin(be, e->l, left, right, depth+1, 0, push);
			if (l)
				l = stmt_atom(be, atom_general(sql->sa, to, NULL));
		} else {
			l = exp_bin(be, e->l, left, right, depth+1, 0, push);
		}
		if (!l)
			return NULL;
		s = stmt_convert(be, l, (!push && l->nrcols==0)?NULL: left ? left->cand : NULL, from, to);
	} 	break;
	case e_func: {
		node *en;
		list *l = sa_list(sql->sa), *exps = e->l;
		sql_subfunc *f = e->f;
		stmt *rows = NULL;
		const char *fmod, *ffunc;

		/* attempt to instantiate MAL functions now, so we can know if we can push candidate lists */
		if (f->func->lang == FUNC_LANG_MAL && backend_create_mal_func(be->mvc, f->func) < 0)
			return NULL;
		fmod = sql_func_mod(f->func);
		ffunc = backend_function_imp(be, f->func);

		if (f->func->side_effect && left && left->nrcols > 0 && f->func->type != F_LOADER && exps_card(exps) < CARD_MULTI)
			rows = bin_find_smallest_column(be, left);
		assert(!e->r);

		if (strcmp(fmod, "") == 0 && strcmp(ffunc, "") == 0) {
			if (strcmp(f->func->base.name, "star") == 0)
				return left->cols->h->data;
			if (strcmp(f->func->base.name, "case") == 0)
				return exp2bin_case(be, e, left, right, depth);
			if (strcmp(f->func->base.name, "casewhen") == 0)
				return exp2bin_casewhen(be, e, left, right, depth);
			if (strcmp(f->func->base.name, "coalesce") == 0)
				return exp2bin_coalesce(be, e, left, right, depth);
			if (strcmp(f->func->base.name, "nullif") == 0)
				return exp2bin_nullif(be, e, left, right, depth, push);
		}

		if (!list_empty(exps)) {
			unsigned nrcols = 0;

			assert(list_length(exps) == list_length(f->func->ops) || f->func->type == F_ANALYTIC || f->func->type == F_LOADER || f->func->vararg || f->func->varres);
			for (en = exps->h; en; en = en->next) {
				sql_exp *e = en->data;
				stmt *es = exp_bin(be, e, left, right, depth+1, 0, push);

				if (!es)
					return NULL;
				if (f->func->type == F_ANALYTIC && es->nrcols == 0) {
					if (en == exps->h && left && left->nrcols)
						es = stmt_const(be, bin_find_smallest_column(be, left), left ? left->cand : NULL, es); /* ensure the first argument is a column */
					if (!f->func->s && !strcmp(f->func->base.name, "window_bound")
						&& exps->h->next && list_length(f->func->ops) == 6 && en == exps->h->next && left && left->nrcols)
						es = stmt_const(be, bin_find_smallest_column(be, left), left ? left->cand : NULL, es);
				}
				if (es->nrcols > nrcols)
					nrcols = es->nrcols;
				list_append(l, es);
			}
		}
		stmt *args = stmt_list(be, l);
		args->argument_independence = e->argument_independence;
		if (!(s = stmt_Nop(be, args, left ? left->cand : NULL, f, rows)))
			return NULL;
	} 	break;
	case e_aggr: {
		list *attr = e->l;
		bool is_right_groupby = right && is_groupby(right->rel->op);
		stmt *as = NULL, *input_group = is_right_groupby ? right->grp : NULL;
		sql_subfunc *a = e->f;

		if (attr && attr->h) {
			node *en;
			list *l = sa_list(sql->sa);

			for (en = attr->h; en; en = en->next) {
				sql_exp *at = en->data;

				as = exp_bin(be, at, left, /*right*/NULL, depth+1, 0, push);
				if (!as)
					as = exp_bin(be, at, left, right, depth+1, 0, push);

				if (as && as->nrcols <= 0 && left)
					as = stmt_const(be, bin_find_smallest_column(be, left), left->cand, as);
				if (en == attr->h && !en->next && exp_aggr_is_count(e))
					as = exp_count_no_nil_arg(e, is_right_groupby ? right->ext : NULL, at, as);
				/* insert single value into a column */
				if (as && as->nrcols <= 0 && !left)
					as = const_column(be, as);

				if (!as)
					return NULL;
				append(l, as);
			}
			if (need_distinct(e) && ((is_right_groupby && right->grp) || list_length(l) > 1)){
				list *nl = sa_list(sql->sa);
				stmt *ngrp = is_right_groupby ? right->grp : NULL;
				stmt *next = is_right_groupby ? right->ext : NULL;
				stmt *ncnt = is_right_groupby ? right->cnt : NULL;
				for (en = l->h; en; en = en->next) {
					stmt *as = en->data;
					stmt *g = stmt_group(be, as, right->cand, ngrp, next, ncnt, 1);
					ngrp = stmt_result(be, g, 0);
					next = stmt_result(be, g, 1);
					ncnt = stmt_result(be, g, 2);
				}
				for (en = l->h; en; en = en->next) {
					stmt *as = en->data;
					append(nl, stmt_project(be, next, as));
				}
				if (is_right_groupby && right->grp)
					input_group = stmt_project(be, next, right->grp);
				l = nl;
			} else if (need_distinct(e)) {
				stmt *a = l->h->data;
				stmt *u = stmt_unique(be, a);
				l = sa_list(sql->sa);
				append(l, stmt_project(be, u, a));
			}
			as = stmt_list(be, l);
		} else {
			/* count(*) may need the default group (relation) and
			   and/or an attribute to count */
			if (is_right_groupby && right->grp) {
				as = right->grp;
				right->cnt->cand = NULL; /* cand has been applied */
				return right->cnt;
			} else if (right) {
				as = bin_find_smallest_column(be, left);
				as = exp_count_no_nil_arg(e, is_right_groupby ? right->ext : NULL, NULL, as);
			} else {
				/* create dummy single value in a column */
				as = stmt_atom_lng(be, 0);
				as = const_column(be, as);
			}
		}
		if (right)
			s = stmt_aggr(be, as, !need_distinct(e)?left->cand:NULL, input_group, is_right_groupby ? right->ext : NULL, a, 1, need_no_nil(e) /* ignore nil*/, !zero_if_empty(e));
		else
			s = stmt_aggr(be, as, left?left->cand:NULL, NULL, NULL, a, 1, need_no_nil(e) /* ignore nil*/, !zero_if_empty(e));
		if (find_prop(e->p, PROP_COUNT)) /* propagate count == 0 ipv NULL in outer joins */
			s->flag |= OUTER_ZERO;
	} 	break;
	case e_column: {
		if (right) {/* check relation names */
			s = bin_find_column(be, right, e->l, e->r);
		}
		if (!s && left) {
			s = bin_find_column(be, left, e->l, e->r);
			if (s && right && is_groupby(right->rel->op) && right->grp) {
				if (left->cand && !s->cand)
					s = stmt_project(be, left->cand, s);
				s = stmt_project(be, right->ext, s);
			}
		}
		if (!s && right) {
			TRC_CRITICAL(SQL_EXECUTION, "Could not find %s.%s\n", (char*)e->l, (char*)e->r);
			print_stmtlist(sql->sa, left);
			print_stmtlist(sql->sa, right);
			if (!s) {
				TRC_ERROR(SQL_EXECUTION, "Query: '%s'\n", be->client->query);
			}
			assert(s);
			return NULL;
		}
	}	break;
	case e_cmp: {
		stmt *l = NULL, *r = NULL, *r2 = NULL;
		int swapped = 0, oldvtop, oldstop, oldvid;
		sql_exp *re = e->r, *re2 = e->f;

		/* general predicate, select and join */
		if (e->flag == cmp_filter) {
			list *args;
			list *ops;
			node *n;
			int first = 1;

			ops = sa_list(sql->sa);
			args = e->l;
			for( n = args->h; n; n = n->next ) {
				oldvtop = be->mb->vtop;
				oldstop = be->mb->stop;
				oldvid = be->mb->vid;
				s = NULL;
				if (!swapped)
					s = exp_bin(be, n->data, left, NULL, depth+1, 0, push);
				if (!s && (first || swapped)) {
					clean_mal_statements(be, oldstop, oldvtop, oldvid);
					s = exp_bin(be, n->data, right, NULL, depth+1, 0, push);
					swapped = 1;
				}
				if (!s)
					return s;
				if (s->nrcols == 0 && first) {
					rel_bin_stmt *st = swapped?right:left;
					s = stmt_const(be, bin_find_smallest_column(be, st), st ? st->cand : NULL, s);
				}
				list_append(ops, s);
				first = 0;
			}
			l = stmt_list(be, ops);
			ops = sa_list(sql->sa);
			args = e->r;
			for( n = args->h; n; n = n->next ) {
				s = exp_bin(be, n->data, (swapped || !right)?left:right, NULL, depth+1, 0, push);
				if (!s)
					return s;
				list_append(ops, s);
			}
			r = stmt_list(be, ops);

			if (reduce && left && right && (exps_card(e->r) != CARD_ATOM || !exps_are_atoms(e->r))) {
				sql_subfunc *f = e->f;
				for (node *n = l->op4.lval->h ; n ; n = n->next)
					n->data = column(be, n->data);
				for (node *n = r->op4.lval->h ; n ; n = n->next)
					n->data = column(be, n->data);
				return stmt_genjoin(be, l, r, f, is_anti(e), swapped);
			}
			assert(!swapped);
			s = stmt_genselect(be, l, r, e->f, left ? left->cand : NULL, is_anti(e));
			return s;
		}
		if (e->flag == cmp_in || e->flag == cmp_notin)
			return handle_in_exps(be, e->l, e->r, left, right, (e->flag == cmp_in), depth, reduce, push);
		if (e->flag == cmp_or && (!right || right->nrcols == 1))
			return exp_bin_or(be, e, left, right, depth, reduce, push);
		if (e->flag == cmp_or && right) /* join */
			assert(0);

		/* mark use of join indices */
		if (right && find_prop(e->p, PROP_JOINIDX) != NULL)
			be->join_idx++;

		oldvtop = be->mb->vtop;
		oldstop = be->mb->stop;
		oldvid = be->mb->vid;
		if (!l) {
			l = exp_bin(be, e->l, left, (!reduce)?right:NULL, depth+1, 0, push);
			swapped = 0;
		}
		if (!l && right) {
			clean_mal_statements(be, oldstop, oldvtop, oldvid);
 			l = exp_bin(be, e->l, right, NULL, depth+1, 0, push);
			swapped = 1;
		}

		oldvtop = be->mb->vtop;
		oldstop = be->mb->stop;
		oldvid = be->mb->vid;
		if (swapped || !right || !reduce)
 			r = exp_bin(be, re, left, (!reduce)?right:NULL, depth+1, 0, push);
		else
 			r = exp_bin(be, re, right, NULL, depth+1, 0, push);
		if (!r && !swapped) {
			clean_mal_statements(be, oldstop, oldvtop, oldvid);
 			r = exp_bin(be, re, left, NULL, depth+1, 0, push);
		}
		if (!r && swapped) {
			clean_mal_statements(be, oldstop, oldvtop, oldvid);
 			r = exp_bin(be, re, right, NULL, depth+1, 0, push);
		}
		if (re2 && (swapped || !right || !reduce))
 			r2 = exp_bin(be, re2, left, (!reduce)?right:NULL, depth+1, 0, push);
		else if (re2)
 			r2 = exp_bin(be, re2, right, NULL, depth+1, 0, push);

		if (!l || !r || (re2 && !r2))
			return NULL;

		if (reduce && left && right) {
			if (l->nrcols == 0) {
				rel_bin_stmt *st = swapped?right:left;
				s = stmt_const(be, bin_find_smallest_column(be, st), st ? st->cand : NULL, l);
			}
			if (r->nrcols == 0) {
				rel_bin_stmt *st = swapped?left:right;
				r = stmt_const(be, bin_find_smallest_column(be, st), st ? st->cand : NULL, r);
			}
			if (r2 && r2->nrcols == 0) {
				rel_bin_stmt *st = swapped?left:right;
				r2 = stmt_const(be, bin_find_smallest_column(be, st), st ? st->cand : NULL, r2);
			}
			if (r2) {
				s = stmt_join2(be, l, r, r2, (comp_type)e->flag, is_anti(e), is_symmetric(e), swapped);
			} else if (swapped) {
				s = stmt_join(be, r, l, is_anti(e), swap_compare((comp_type)e->flag), 0, is_semantics(e), false);
			} else {
				s = stmt_join(be, l, r, is_anti(e), (comp_type)e->flag, 0, is_semantics(e), false);
			}
		} else {
			if (r2) { /* handle all cases in stmt_uselect, reducing, non reducing, scalar etc */
				if (l->nrcols == 0 && ((left && left->cand && left->cand->nrcols > 0) || r->nrcols > 0 || r2->nrcols > 0 || reduce))
					l = left ? stmt_const(be, bin_find_smallest_column(be, left), left ? left->cand : NULL, l) : column(be, l);
				s = stmt_uselect2(be, l, r, r2, (comp_type)e->flag, left ? left->cand : NULL, is_anti(e), is_symmetric(e), reduce);
			} else {
				/* value compare or select */
				if ((!reduce || (l->nrcols == 0 && r->nrcols == 0)) && (e->flag == mark_in || e->flag == mark_notin)) {
					int in_flag = e->flag==mark_in?1:0;
					if (is_anti(e))
						in_flag = !in_flag;
					sql_subfunc *f = sql_bind_func(sql, "sys", in_flag?"=":"<>", tail_type(l), tail_type(l), F_FUNC);
					assert(f);
					s = stmt_binop(be, l, r, left ? left->cand : NULL, f);
				} else if (!reduce || (l->nrcols == 0 && r->nrcols == 0)) {
					sql_subfunc *f = sql_bind_func(sql, "sys", compare_func((comp_type)e->flag, is_anti(e)),
												   tail_type(l), tail_type(l), F_FUNC);
					assert(f);
					if (is_semantics(e)) {
						if (exp_is_null(e->l) && exp_is_null(e->r)) {
							s = stmt_bool(be, !is_anti(e));
						} else {
							list *args = sa_list(sql->sa);
							/* add nil semantics bit */
							list_append(args, l);
							list_append(args, r);
							list_append(args, stmt_bool(be, 1));
							s = stmt_Nop(be, stmt_list(be, args), left ? left->cand : NULL, f, NULL);
						}
					} else {
						s = stmt_binop(be, l, r, left ? left->cand : NULL, f);
					}
				} else {
					/* this can still be a join (as relational algebra and single value subquery results still means joins */
					s = stmt_uselect(be, l, r, (comp_type)e->flag, left ? left->cand : NULL, is_anti(e), is_semantics(e));
				}
			}
		}
	 }	break;
	default:
		;
	}
	return s;
}

static stmt *
stmt_col( backend *be, sql_column *c, stmt *del, int part)
{
	stmt *sc = stmt_bat(be, c, RDONLY, part);

	if (isTable(c->t) && c->t->access != TABLE_READONLY &&
	   (!isNew(c) || !isNew(c->t) /* alter */) &&
	   (c->t->persistence == SQL_PERSIST || c->t->s) /*&& !c->t->commit_action*/) {
		stmt *u = stmt_bat(be, c, RD_UPD_ID, part);
		assert(u);
		sc = stmt_project_delta(be, sc, u);
		if (c->storage_type && c->storage_type[0] == 'D') {
			stmt *v = stmt_bat(be, c, RD_EXT, part);
			sc = stmt_dict(be, sc, v);
		} else if (c->storage_type && c->storage_type[0] == 'F') {
			sc = stmt_for(be, sc, stmt_atom(be, atom_general( be->mvc->sa, &c->type, c->storage_type+4/*skip FOR-*/)));
		}
		if (del)
			sc = stmt_project(be, del, sc);
	} else if (del) { /* always handle the deletes */
		sc = stmt_project(be, del, sc);
	}
	return sc;
}

static stmt *
stmt_idx( backend *be, sql_idx *i, stmt *del, int part)
{
	stmt *sc = stmt_idxbat(be, i, RDONLY, part);

	if (isTable(i->t) && i->t->access != TABLE_READONLY &&
	   (!isNew(i) || !isNew(i->t) /* alter */) &&
	   (i->t->persistence == SQL_PERSIST || i->t->s) /*&& !i->t->commit_action*/) {
		stmt *u = stmt_idxbat(be, i, RD_UPD_ID, part);
		sc = stmt_project_delta(be, sc, u);
		if (del)
			sc = stmt_project(be, del, sc);
	} else if (del) { /* always handle the deletes */
		sc = stmt_project(be, del, sc);
	}
	return sc;
}

static int
stmt_set_type_param(mvc *sql, sql_subtype *type, stmt *param)
{
	if (!type || !param || param->type != st_var)
		return -1;

	if (set_type_param(sql, type, param->flag) == 0) {
		param->op4.typeval = *type;
		return 0;
	}
	return -1;
}

/* check_types tries to match the t type with the type of s if they don't
 * match s is converted. Returns NULL on failure.
 */
static stmt *
check_types(backend *be, sql_subtype *t, stmt *s, check_type tpe)
{
	mvc *sql = be->mvc;
	int c, err = 0;
	sql_subtype *fromtype = tail_type(s);

	if ((!fromtype || !fromtype->type) && stmt_set_type_param(sql, t, s) == 0)
		return s;
	if (!fromtype)
		return sql_error(sql, 02, SQLSTATE(42000) "statement has no type information");

	if (fromtype && subtype_cmp(t, fromtype) != 0) {
		if (EC_INTERVAL(fromtype->type->eclass) && (t->type->eclass == EC_NUM || t->type->eclass == EC_POS) && t->digits < fromtype->digits) {
			err = 1; /* conversion from interval to num depends on the number of digits */
		} else {
			c = sql_type_convert(fromtype->type->eclass, t->type->eclass);
			if (!c || (c == 2 && tpe == type_set) || (c == 3 && tpe != type_cast)) {
				err = 1;
			} else {
				s = stmt_convert(be, s, NULL, fromtype, t);
			}
		}
	}
	if (err) {
		stmt *res = sql_error(sql, 10, SQLSTATE(42000) "types %s(%u,%u) (%s) and %s(%u,%u) (%s) are not equal",
			fromtype->type->base.name,
			fromtype->digits,
			fromtype->scale,
			fromtype->type->impl,
			t->type->base.name,
			t->digits,
			t->scale,
			t->type->impl
		);
		return res;
	}
	return s;
}

static stmt *
sql_Nop_(backend *be, const char *fname, stmt *a1, stmt *a2, stmt *a3, stmt *a4)
{
	mvc *sql = be->mvc;
	list *sl = sa_list(sql->sa);
	list *tl = sa_list(sql->sa);
	sql_subfunc *f = NULL;

	list_append(sl, a1);
	list_append(tl, tail_type(a1));
	list_append(sl, a2);
	list_append(tl, tail_type(a2));
	list_append(sl, a3);
	list_append(tl, tail_type(a3));
	if (a4) {
		list_append(sl, a4);
		list_append(tl, tail_type(a4));
	}

	if ((f = sql_bind_func_(sql, "sys", fname, tl, F_FUNC)))
		return stmt_Nop(be, stmt_list(be, sl), NULL, f, NULL);
	return sql_error(sql, ERR_NOTFOUND, SQLSTATE(42000) "SELECT: no such operator '%s'", fname);
}

static stmt *
parse_value(backend *be, sql_schema *s, char *query, sql_subtype *tpe, char emode)
{
	sql_exp *e = NULL;

	if (!(e = rel_parse_val(be->mvc, s, query, tpe, emode, NULL)))
		return NULL;
	return exp_bin(be, e, NULL, NULL, 0, 0, 0);
}

static stmt *
stmt_rename(backend *be, sql_exp *exp, stmt *s )
{
	const char *name = exp_name(exp);
	const char *rname = exp_relname(exp);
	stmt *o = s;

	if (!name && exp_is_atom(exp))
		name = sa_strdup(be->mvc->sa, "single_value");
	assert(name);
	s = stmt_alias(be, s, rname, name);
	if (o->flag & OUTER_ZERO)
		s->flag |= OUTER_ZERO;
	return s;
}

static rel_bin_stmt *
rel2bin_sql_table(backend *be, sql_rel *rel, sql_table *t, list *aliases)
{
	mvc *sql = be->mvc;
	list *l = sa_list(sql->sa);
	node *n;
	stmt *dels = stmt_tid(be, t, 0);

	if (aliases) {
		for (n = aliases->h; n; n = n->next) {
			sql_exp *e = n->data;
			if (e->type != e_column)
				continue;
			assert(e->type == e_column);
			char *name = e->r;
			if (name[0] == '%') {
				if (strcmp(name, TID)==0) {
					/* tid function  sql.tid(t) */
					const char *rnme = t->base.name;

					stmt *sc = dels?dels:stmt_tid(be, t, 0);
					sc = stmt_alias(be, sc, rnme, TID);
					list_append(l, sc);
				} else {
					node *m = ol_find_name(t->idxs, name+1);
					if (!m)
						assert(0);
					sql_idx *i = m->data;
					stmt *sc = stmt_idx(be, i, dels, dels->partition);
					const char *rnme = t->base.name;

					/* index names are prefixed, to make them independent */
					sc = stmt_alias(be, sc, rnme, sa_strconcat(sql->sa, "%", i->base.name));
					list_append(l, sc);
				}
			} else {
				node *m = ol_find_name(t->columns, name);
				if (!m)
					assert(0);
				sql_column *c = m->data;
				stmt *sc = stmt_col(be, c, dels, dels->partition);
				list_append(l, sc);
			}
		}
	} else {
		for (n = ol_first_node(t->columns); n; n = n->next) {
			sql_column *c = n->data;
			stmt *sc = stmt_col(be, c, dels, dels->partition);

			list_append(l, sc);
		}
		/* TID column */
		if (ol_first_node(t->columns)) {
			/* tid function  sql.tid(t) */
			const char *rnme = t->base.name;

			stmt *sc = dels?dels:stmt_tid(be, t, 0);
			sc = stmt_alias(be, sc, rnme, TID);
			list_append(l, sc);
		}
		if (t->idxs) {
			for (n = ol_first_node(t->idxs); n; n = n->next) {
				sql_idx *i = n->data;
				stmt *sc = stmt_idx(be, i, dels, dels->partition);
				const char *rnme = t->base.name;

				/* index names are prefixed, to make them independent */
				sc = stmt_alias(be, sc, rnme, sa_strconcat(sql->sa, "%", i->base.name));
				list_append(l, sc);
			}
		}
	}
	return create_rel_bin_stmt(sql->sa, rel, l, NULL);
}

static rel_bin_stmt *
rel2bin_basetable(backend *be, sql_rel *rel)
{
	mvc *sql = be->mvc;
	sql_table *t = rel->l;
	sql_column *fcol = NULL;
	sql_idx *fi = NULL;
	list *l = sa_list(sql->sa);
	stmt *dels = stmt_tid(be, t, rel->flag == REL_PARTITION), *col = NULL;
	node *en;

	/* add aliases */
	assert(rel->exps);
	for( en = rel->exps->h; en && !col; en = en->next ) {
		sql_exp *exp = en->data;
		const char *oname = exp->r;

		if (is_func(exp->type) || (oname[0] == '%' && strcmp(oname, TID) == 0))
			continue;
		if (oname[0] == '%') {
			sql_idx *i = find_sql_idx(t, oname+1);

			/* do not include empty indices in the plan */
			if ((hash_index(i->type) && list_length(i->columns) <= 1) || !idx_has_column(i->type))
				continue;
			fi = i;
			col = stmt_idx(be, i, NULL/*dels*/, dels->partition);
		} else {
			sql_column *c = find_sql_column(t, oname);

			fcol = c;
			col = stmt_col(be, c, NULL/*dels*/, dels->partition);
		}
	}
	for( en = rel->exps->h; en; en = en->next ) {
		sql_exp *exp = en->data;
		const char *rname = exp_relname(exp)?exp_relname(exp):exp->l;
		const char *oname = exp->r;
		stmt *s = NULL;

		assert(!is_func(exp->type));
		if (oname[0] == '%' && strcmp(oname, TID) == 0) {
			/* tid function  sql.tid(t) */
			const char *rnme = t->base.name;

			if (col)
				s = stmt_mirror(be, col);
			else {
				s = dels?dels:stmt_tid(be, t, 0);
				dels = NULL;
			}
			s = stmt_alias(be, s, rnme, TID);
		} else if (oname[0] == '%') {
			sql_idx *i = find_sql_idx(t, oname+1);

			/* do not include empty indices in the plan */
			if ((hash_index(i->type) && list_length(i->columns) <= 1) || !idx_has_column(i->type))
				continue;
			s = (i == fi) ? col : stmt_idx(be, i, NULL/*dels*/, dels->partition);
		} else {
			sql_column *c = find_sql_column(t, oname);

			s = (c == fcol) ? col : stmt_col(be, c, NULL/*dels*/, dels->partition);
		}
		s->tname = rname;
		s->cname = exp_name(exp);
		list_append(l, s);
	}
	return create_rel_bin_stmt(sql->sa, rel, l, dels);
}

static int
alias_cmp( stmt *s, const char *nme )
{
	return strcmp(s->cname, nme);
}

static list* exps2bin_args(backend *be, list *exps, list *args);

static list *
exp2bin_args(backend *be, sql_exp *e, list *args)
{
	mvc *sql = be->mvc;

	if (mvc_highwater(sql))
		return sql_error(sql, 10, SQLSTATE(42000) "Query too complex: running out of stack space");

	if (!e || !args)
		return args;
	switch(e->type){
	case e_column:
	case e_psm:
		return args;
	case e_cmp:
		if (e->flag == cmp_or || e->flag == cmp_filter) {
			args = exps2bin_args(be, e->l, args);
			args = exps2bin_args(be, e->r, args);
		} else if (e->flag == cmp_in || e->flag == cmp_notin) {
			args = exp2bin_args(be, e->l, args);
			args = exps2bin_args(be, e->r, args);
		} else {
			args = exp2bin_args(be, e->l, args);
			args = exp2bin_args(be, e->r, args);
			if (e->f)
				args = exp2bin_args(be, e->f, args);
		}
		return args;
	case e_convert:
		if (e->l)
			return exp2bin_args(be, e->l, args);
		break;
	case e_aggr:
	case e_func:
		if (e->l)
			return exps2bin_args(be, e->l, args);
		break;
	case e_atom:
		if (e->l) {
			return args;
		} else if (e->f) {
			return exps2bin_args(be, e->f, args);
		} else if (e->r) {
			sql_var_name *vname = (sql_var_name*) e->r;
			const char *nme = sql_escape_ident(sql->sa, vname->name);
			char *buf = NULL;

			if (vname->sname) { /* Global variable */
				const char *sname = sql_escape_ident(sql->sa, vname->sname);
				if (!nme || !sname || !(buf = SA_NEW_ARRAY(be->mvc->sa, char, strlen(sname) + strlen(nme) + 6)))
					return NULL;
				stpcpy(stpcpy(stpcpy(stpcpy(stpcpy(buf, "0\""), sname), "\"\""), nme), "\""); /* escape variable name */
			} else { /* Parameter or local variable */
				char levelstr[16];
				snprintf(levelstr, sizeof(levelstr), "%u", e->flag);
				if (!nme || !(buf = SA_NEW_ARRAY(be->mvc->sa, char, strlen(levelstr) + strlen(nme) + 3)))
					return NULL;
				stpcpy(stpcpy(stpcpy(stpcpy(buf, levelstr), "\""), nme), "\""); /* escape variable name */
			}
			if (!list_find(args, buf, (fcmp)&alias_cmp)) {
				stmt *s = stmt_var(be, vname->sname, vname->name, &e->tpe, 0, e->flag);

				s = stmt_alias(be, s, NULL, sa_strdup(sql->sa, buf));
				list_append(args, s);
			}
		}
	}
	return args;
}

static list *
exps2bin_args(backend *be, list *exps, list *args)
{
	node *n;

	if (!exps)
		return args;
	for (n = exps->h; n; n = n->next)
		args = exp2bin_args(be, n->data, args);
	return args;
}

static list *
rel2bin_args(backend *be, sql_rel *rel, list *args)
{
	if (mvc_highwater(be->mvc))
		return sql_error(be->mvc, 10, SQLSTATE(42000) "Query too complex: running out of stack space");

	if (!rel || !args)
		return args;
	switch(rel->op) {
	case op_basetable:
	case op_table:
		break;
	case op_join:
	case op_left:
	case op_right:
	case op_full:

	case op_semi:
	case op_anti:

	case op_union:
	case op_inter:
	case op_except:
	case op_merge:
		args = rel2bin_args(be, rel->l, args);
		args = rel2bin_args(be, rel->r, args);
		break;
	case op_groupby:
		if (rel->r)
			args = exps2bin_args(be, rel->r, args);
		/* fall through */
	case op_project:
	case op_select:
	case op_topn:
	case op_sample:
		if (rel->exps)
			args = exps2bin_args(be, rel->exps, args);
		args = rel2bin_args(be, rel->l, args);
		break;
	case op_ddl:
		args = rel2bin_args(be, rel->l, args);
		if (rel->r)
			args = rel2bin_args(be, rel->r, args);
		break;
	case op_insert:
	case op_update:
	case op_delete:
	case op_truncate:
		args = rel2bin_args(be, rel->r, args);
		break;
	}
	return args;
}

typedef struct trigger_input {
	sql_table *t;
	stmt *tids;
	stmt **updates;
	int type; /* insert 1, update 2, delete 3, truncate 4 */
	const char *on;
	const char *nn;
} trigger_input;

static rel_bin_stmt *
rel2bin_table(backend *be, sql_rel *rel, list *refs)
{
	mvc *sql = be->mvc;
	list *l;
	rel_bin_stmt *sub = NULL;
	node *en, *n;
	sql_exp *op = rel->r;

	if (rel->flag == TRIGGER_WRAPPER) {
		trigger_input *ti = rel->l;
		l = sa_list(sql->sa);

		for(n = ol_first_node(ti->t->columns); n; n = n->next) {
			sql_column *c = n->data;

			if (ti->type == 2) { /* updates */
				stmt *s = stmt_col(be, c, ti->tids, ti->tids->partition);
				append(l, stmt_alias(be, s, ti->on, c->base.name));
			}
			if (ti->updates && ti->updates[c->colnr]) {
				append(l, stmt_alias(be, ti->updates[c->colnr], ti->nn, c->base.name));
			} else {
				stmt *s = stmt_col(be, c, ti->tids, ti->tids->partition);
				append(l, stmt_alias(be, s, ti->nn, c->base.name));
				assert(ti->type != 1);
			}
		}
		return create_rel_bin_stmt(sql->sa, rel, l, NULL);
	} else if (op) {
		int i;
		sql_subfunc *f = op->f;
		stmt *psub = NULL;
		list *ops = NULL;
		stmt *ids = NULL;

		if (rel->l) { /* first construct the sub relation */
			sql_rel *l = rel->l;
			if (l->op == op_ddl) {
				sql_table *t = rel_ddl_table_get(l);

				if (t)
					sub = rel2bin_sql_table(be, l, t, NULL);
			} else {
				sub = subrel_bin(be, rel->l, refs);
			}
			sub = subrel_project(be, sub, refs, rel->l, false);
			if (!sub)
				return NULL;
		}

		assert(f);
		if (f->func->res && list_length(f->func->res) + 1 == list_length(rel->exps) && !f->func->varres) {
			/* add inputs in correct order ie loop through args of f and pass column */
			list *exps = op->l;
			ops = sa_list(be->mvc->sa);
			if (exps) {
				for (node *en = exps->h; en; en = en->next) {
					sql_exp *e = en->data;

					/* find column */
					stmt *s = exp_bin(be, e, sub, NULL, 0, 0, 0);
					if (!s)
						return NULL;
					if (en->next)
						append(ops, s);
					else /* last added exp is the ids (todo use name base lookup !!) */
						ids = s;
				}
			}
		} else {
			psub = exp_bin(be, op, sub, NULL, 0, 0, 0); /* table function */
			if (!psub)
				return NULL;
		}
		l = sa_list(sql->sa);
		if (f->func->res) {
			if (f->func->varres) {
				for(i=0, en = rel->exps->h, n = f->res->h; en; en = en->next, n = n->next, i++ ) {
					sql_exp *exp = en->data;
					sql_subtype *st = n->data;
					const char *rnme = exp_relname(exp)?exp_relname(exp):exp->l;
					stmt *s = stmt_rs_column(be, psub, i, st);

					s = stmt_alias(be, s, rnme, exp_name(exp));
					list_append(l, s);
				}
			} else {
				node *m = rel->exps->h;
				int i = 0;

				/* correlated table returning function */
				if (list_length(f->func->res) + 1 == list_length(rel->exps)) {
					/* use a simple nested loop solution for this case, ie
					 * output a table of (input) row-ids, the output of the table producing function
					 */
					/* make sure the input for sql.unionfunc are bats */
					if (ids)
						ids = column(be, ids);
					if (ops)
						for (node *en = ops->h; en; en = en->next)
							en->data = column(be, (stmt *) en->data);

					int narg = 3 + list_length(rel->exps);
					if (ops)
						narg += list_length(ops);
					InstrPtr q = newStmtArgs(be->mb, sqlRef, "unionfunc", narg);
					/* Generate output rowid column and output of function f */
					for(i=0; m; m = m->next, i++) {
						sql_exp *e = m->data;
						int type = exp_subtype(e)->type->localtype;

						type = newBatType(type);
						if (i)
							q = pushReturn(be->mb, q, newTmpVariable(be->mb, type));
						else
							getArg(q, 0) = newTmpVariable(be->mb, type);
					}
					if (backend_create_subfunc(be, f, ops) < 0)
		 				return NULL;
					str mod = sql_func_mod(f->func);
					str fcn = backend_function_imp(be, f->func);
					q = pushStr(be->mb, q, mod);
					q = pushStr(be->mb, q, fcn);
					psub = stmt_direct_func(be, q);

					if (ids) /* push input rowids column */
						q = pushArgument(be->mb, q, ids->nr);

					/* add inputs in correct order ie loop through args of f and pass column */
					if (ops) {
						for (node *en = ops->h; en; en = en->next) {
							stmt *op = en->data;

							q = pushArgument(be->mb, q, op->nr);
						}
					}

					/* name output of dependent columns, output of function is handled the same as without correlation */
					int len = list_length(rel->exps)-list_length(f->func->res);
					assert(len== 1);
					for(i=0, m=rel->exps->h; m && i<len; m = m->next, i++ ) {
						sql_exp *exp = m->data;
						stmt *s = stmt_rs_column(be, psub, i, exp_subtype(exp));

						s = stmt_alias(be, s, exp->l, exp->r);
						list_append(l, s);
					}
				}
				for(n = f->func->res->h; n && m; n = n->next, m = m->next, i++ ) {
					sql_arg *a = n->data;
					sql_exp *exp = m->data;
					stmt *s = stmt_rs_column(be, psub, i, &a->type);
					const char *rnme = exp_relname(exp)?exp_relname(exp):exp_find_rel_name(op);

					s = stmt_alias(be, s, rnme, a->name);
					list_append(l, s);
				}
			}
		}
		assert(rel->flag != TABLE_PROD_FUNC || !sub || !(sub->nrcols));
		sub = create_rel_bin_stmt(sql->sa, rel, l, NULL);
	} else if (rel->l) { /* handle sub query via function */
		int i;
		char name[16], *nme;
		sql_rel *fr;
		stmt *f;

		nme = number2name(name, sizeof(name), ++be->remote);

		l = rel2bin_args(be, rel->l, sa_list(sql->sa));
		if (!l)
			return NULL;
		if (!(f = stmt_func(be, stmt_list(be, l), NULL, sa_strdup(sql->sa, nme), rel->l, 0)))
			return NULL;
		fr = rel->l = f->op4.rel; /* rel->l may get rewritten */
		l = sa_list(sql->sa);
		for(i = 0, n = rel->exps->h; n; n = n->next, i++ ) {
			sql_exp *c = n->data;
			stmt *s = stmt_rs_column(be, f, i, exp_subtype(c));
			const char *nme = exp_name(c);
			const char *rnme = exp_relname(c);

			s = stmt_alias(be, s, rnme, nme);
			if (fr->card <= CARD_ATOM) /* single value, get result from bat */
				s = stmt_fetch(be, s);
			list_append(l, s);
		}
		sub = create_rel_bin_stmt(sql->sa, rel, l, NULL);
	}
	if (!sub) {
		assert(sql->session->status == -10); /* Stack overflow errors shouldn't terminate the server */
		return NULL;
	}
	l = sa_list(sql->sa);
	for( en = rel->exps->h; en; en = en->next ) {
		sql_exp *exp = en->data;
		const char *rnme = exp_relname(exp)?exp_relname(exp):exp->l;
		stmt *s = bin_find_column(be, sub, exp->l, exp->r);

		if (!s) {
			assert(sql->session->status == -10); /* Stack overflow errors shouldn't terminate the server */
			return NULL;
		}
		if (sub && sub->nrcols >= 1 && s->nrcols == 0)
			s = stmt_const(be, bin_find_smallest_column(be, sub), NULL, s);
		s = stmt_alias(be, s, rnme, exp_name(exp));
		list_append(l, s);
	}
	sub->cols = l;
	stmt_set_nrcols(sub);
	return sub;
}

static stmt *
rel2bin_hash_lookup(backend *be, sql_rel *rel, rel_bin_stmt *left, rel_bin_stmt *right, sql_idx *i, node *en )
{
	mvc *sql = be->mvc;
	node *n;
	sql_subtype *it = sql_bind_localtype("int");
	sql_subtype *lng = sql_bind_localtype("lng");
	stmt *h = NULL;
	stmt *bits = stmt_atom_int(be, 1 + ((sizeof(lng)*8)-1)/(list_length(i->columns)+1));
	sql_exp *e = en->data;
	sql_exp *l = e->l;
	stmt *idx = bin_find_column(be, left, l->l, sa_strconcat(sql->sa, "%", i->base.name));
	int swap_exp = 0, swap_rel = 0, semantics = 0;

	if (!idx) {
		swap_exp = 1;
		l = e->r;
		idx = bin_find_column(be, left, l->l, sa_strconcat(sql->sa, "%", i->base.name));
	}
	if (!idx && right) {
		swap_exp = 0;
		swap_rel = 1;
		l = e->l;
		idx = bin_find_column(be, right, l->l, sa_strconcat(sql->sa, "%", i->base.name));
	}
	if (!idx && right) {
		swap_exp = 1;
		swap_rel = 1;
		l = e->r;
		idx = bin_find_column(be, right, l->l, sa_strconcat(sql->sa, "%", i->base.name));
	}
	if (!idx)
		return NULL;
	/* should be in key order! */
	for( en = rel->exps->h, n = i->columns->h; en && n; en = en->next, n = n->next ) {
		sql_exp *e = en->data;
		stmt *s = NULL;

		if (e->type == e_cmp && e->flag == cmp_equal) {
			sql_exp *ee = (swap_exp)?e->l:e->r;
			if (swap_rel)
				s = exp_bin(be, ee, left, NULL, 0, 0, 0);
			else
				s = exp_bin(be, ee, right, NULL, 0, 0, 0);
		}

		if (!s)
			return NULL;
		if (h) {
			sql_subfunc *xor = sql_bind_func_result(sql, "sys", "rotate_xor_hash", F_FUNC, lng, 3, lng, it, tail_type(s));

			h = stmt_Nop(be, stmt_list(be, list_append( list_append(
				list_append(sa_list(sql->sa), h), bits), s)), NULL, xor, NULL);
			semantics = 1;
		} else {
			sql_subfunc *hf = sql_bind_func_result(sql, "sys", "hash", F_FUNC, lng, 1, tail_type(s));

			h = stmt_unop(be, s, NULL, hf);
		}
	}
	if (h && h->nrcols) {
		if (!swap_rel) {
			return stmt_join(be, idx, h, 0, cmp_equal, 0, semantics, false);
		} else {
			return stmt_join(be, h, idx, 0, cmp_equal, 0, semantics, false);
		}
	} else {
		return stmt_uselect(be, idx, h, cmp_equal, NULL, 0, semantics);
	}
}

static stmt *
join_hash_key( backend *be, list *l )
{
	mvc *sql = be->mvc;
	node *m;
	sql_subtype *it, *lng;
	stmt *h = NULL;
	stmt *bits = stmt_atom_int(be, 1 + ((sizeof(lng)*8)-1)/(list_length(l)+1));

	it = sql_bind_localtype("int");
	lng = sql_bind_localtype("lng");
	for (m = l->h; m; m = m->next) {
		stmt *s = m->data;

		if (h) {
			sql_subfunc *xor = sql_bind_func_result(sql, "sys", "rotate_xor_hash", F_FUNC, lng, 3, lng, it, tail_type(s));

			h = stmt_Nop(be, stmt_list(be, list_append( list_append( list_append(sa_list(sql->sa), h), bits), s )), NULL, xor, NULL);
		} else {
			sql_subfunc *hf = sql_bind_func_result(sql, "sys", "hash", F_FUNC, lng, 1, tail_type(s));
			h = stmt_unop(be, s, NULL, hf);
		}
	}
	return h;
}

static stmt *
releqjoin( backend *be, list *l1, list *l2, list *exps, int used_hash, int need_left, int is_semantics )
{
	node *n1 = l1->h, *n2 = l2->h, *n3 = NULL;
	stmt *l, *r, *res;
	sql_exp *e;

	if (exps)
		n3 = exps->h;
	if (list_length(l1) <= 1) {
		l = l1->h->data;
		r = l2->h->data;
		if (!is_semantics && exps) {
			e = n3->data;
			is_semantics = is_semantics(e);
		}
		r =  stmt_join(be, l, r, 0, cmp_equal, need_left, is_semantics, false);
		return r;
	}
	if (used_hash) {
		l = n1->data;
		r = n2->data;
		n1 = n1->next;
		n2 = n2->next;
		n3 = n3?n3->next:NULL;
		res = stmt_join(be, l, r, 0, cmp_equal, need_left, 1, false);
	} else { /* need hash */
		l = join_hash_key(be, l1);
		r = join_hash_key(be, l2);
		res = stmt_join(be, l, r, 0, cmp_equal, need_left, 1, false);
	}
	l = stmt_result(be, res, 0);
	r = stmt_result(be, res, 1);
	for (; n1 && n2; n1 = n1->next, n2 = n2->next, n3 = n3?n3->next:NULL) {
		int semantics = is_semantics;
		stmt *ld = n1->data;
		stmt *rd = n2->data;
		stmt *le = stmt_project(be, l, ld );
		stmt *re = stmt_project(be, r, rd );
		stmt *cmp;
		/* intentional both tail_type's of le (as re sometimes is a find for bulk loading */

		if (!semantics && exps) {
			e = n3->data;
			semantics = is_semantics(e);
		}
		cmp = stmt_uselect(be, le, re, cmp_equal, NULL, 0, semantics);
		l = stmt_project(be, cmp, l );
		r = stmt_project(be, cmp, r );
	}
	res = stmt_join(be, l, r, 0, cmp_joined, 0, 0, false);
	return res;
}

static void
split_join_exps(sql_rel *rel, list *joinable, list *not_joinable)
{
	if (!list_empty(rel->exps)) {
		for (node *n = rel->exps->h; n; n = n->next) {
			sql_exp *e = n->data;
			int can_join = 0;

			/* we can handle thetajoins, rangejoins and filter joins (like) */
			/* ToDo how about atom expressions? */
			if (e->type == e_cmp) {
				int flag = e->flag;
				/* check if its a select or join expression, ie use only expressions of one relation left and of the other right (than join) */
				if (flag < cmp_filter || flag == mark_in || flag == mark_notin) { /* theta and range joins */
					/* join or select ? */
					sql_exp *l = e->l, *r = e->r, *f = e->f;

					if (f) {
						int ll = rel_find_exp(rel->l, l) != NULL;
						int rl = rel_find_exp(rel->r, l) != NULL;
						int lr = rel_find_exp(rel->l, r) != NULL;
						int rr = rel_find_exp(rel->r, r) != NULL;
						int lf = rel_find_exp(rel->l, f) != NULL;
						int rf = rel_find_exp(rel->r, f) != NULL;
						int nrcr1 = 0, nrcr2 = 0, nrcl1 = 0, nrcl2 = 0;

						if ((ll && !rl &&
						   ((rr && !lr) || (nrcr1 = r->card == CARD_ATOM && exp_is_atom(r))) &&
						   ((rf && !lf) || (nrcr2 = f->card == CARD_ATOM && exp_is_atom(f))) && (nrcr1+nrcr2) <= 1) ||
						    (rl && !ll &&
						   ((lr && !rr) || (nrcl1 = r->card == CARD_ATOM && exp_is_atom(r))) &&
						   ((lf && !rf) || (nrcl2 = f->card == CARD_ATOM && exp_is_atom(f))) && (nrcl1+nrcl2) <= 1)) {
							can_join = 1;
						}
					} else {
						int ll = 0, lr = 0, rl = 0, rr = 0;

						if (l->card != CARD_ATOM || !exp_is_atom(l)) {
							ll |= rel_find_exp(rel->l, l) != NULL;
							rl |= rel_find_exp(rel->r, l) != NULL;
						}
						if (r->card != CARD_ATOM || !exp_is_atom(r)) {
							lr |= rel_find_exp(rel->l, r) != NULL;
							rr |= rel_find_exp(rel->r, r) != NULL;
						}
						if ((ll && !lr && !rl && rr) || (!ll && lr && rl && !rr))
							can_join = 1;
					}
				} else if (flag == cmp_filter) {
					list *l = e->l, *r = e->r;
					int ll = 0, lr = 0, rl = 0, rr = 0;

					for (node *n = l->h ; n ; n = n->next) {
						sql_exp *ee = n->data;

						if (ee->card != CARD_ATOM || !exp_is_atom(ee)) {
							ll |= rel_find_exp(rel->l, ee) != NULL;
							rl |= rel_find_exp(rel->r, ee) != NULL;
						}
					}
					for (node *n = r->h ; n ; n = n->next) {
						sql_exp *ee = n->data;

						if (ee->card != CARD_ATOM || !exp_is_atom(ee)) {
							lr |= rel_find_exp(rel->l, ee) != NULL;
							rr |= rel_find_exp(rel->r, ee) != NULL;
						}
					}
					if ((ll && !lr && !rl && rr) || (!ll && lr && rl && !rr))
						can_join = 1;
				}
			}
			if (can_join) {
				append(joinable, e);
			} else {
				append(not_joinable, e);
			}
		}
	}
}

#define is_equi_exp_(e) ((e)->flag == cmp_equal || (e)->flag == mark_in)

static list *
get_equi_joins_first(mvc *sql, list *exps, int *equality_only)
{
	list *new_exps = sa_list(sql->sa);

	for( node *n = exps->h; n; n = n->next ) {
		sql_exp *e = n->data;

		assert(e->type == e_cmp && e->flag != cmp_in && e->flag != cmp_notin && e->flag != cmp_or);
		if (is_equi_exp_(e))
			list_append(new_exps, e);
		else
			*equality_only = 0;
	}
	for( node *n = exps->h; n; n = n->next ) {
		sql_exp *e = n->data;

		if (!is_equi_exp_(e))
			list_append(new_exps, e);
	}
	return new_exps;
}

static rel_bin_stmt *
rel2bin_join(backend *be, sql_rel *rel, list *refs)
{
	mvc *sql = be->mvc;
	list *l, *sexps = NULL;
	node *en = NULL, *n;
	rel_bin_stmt *left = NULL, *right = NULL;
	stmt *join = NULL, *jl = NULL, *jr = NULL, *ld = NULL, *rd = NULL;
	int need_left = (rel->flag & LEFT_JOIN);

	assert(rel->l && rel->r);
	left = subrel_bin(be, rel->l, refs); /* first construct the left sub relation */
	right = subrel_bin(be, rel->r, refs); /* first construct the right sub relation */
	left = subrel_project(be, left, refs, rel->l, false);
	right = subrel_project(be, right, refs, rel->r, false);
	if (!left || !right)
		return NULL;
	left = row2cols(be, left);
	right = row2cols(be, right);
	/*
 	 * split in 2 steps,
 	 * 	first cheap join(s) (equality or idx)
 	 * 	second selects/filters
	 */
	if (!list_empty(rel->exps)) {
		list *jexps = sa_list(sql->sa);
		sexps = sa_list(sql->sa);

		split_join_exps(rel, jexps, sexps);
		if (list_empty(jexps)) { /* cross product and continue after project */
			stmt *l = bin_find_smallest_column(be, left);
			stmt *r = bin_find_smallest_column(be, right);
			join = stmt_join(be, l, r, 0, cmp_all, 0, 0, false);
		}

		if (join) {
			en = jexps->h;
		} else {
			list *lje = sa_list(sql->sa), *rje = sa_list(sql->sa), *exps = sa_list(sql->sa);
			int used_hash = 0, idx = 0, equality_only = 1;

			(void) equality_only;
			jexps = get_equi_joins_first(sql, jexps, &equality_only);
			/* generate a relational join (releqjoin) which does a multi attribute (equi) join */
			for( en = jexps->h; en ; en = en->next ) {
				int join_idx = be->join_idx;
				sql_exp *e = en->data;
				stmt *s = NULL;
				prop *p;

				/* stop search for equi joins on first non equi */
				if (list_length(lje) && (idx || e->type != e_cmp || e->flag != cmp_equal))
					break;

				/* handle possible index lookups, expressions are in index order! */
				if (!join && (p=find_prop(e->p, PROP_HASHCOL)) != NULL) {
					sql_idx *i = p->value;
					int oldvtop = be->mb->vtop, oldstop = be->mb->stop, oldvid = be->mb->vid;

					join = s = rel2bin_hash_lookup(be, rel, left, right, i, en);
					if (s) {
						list_append(lje, s->op1);
						list_append(rje, s->op2);
						list_append(exps, NULL);
						used_hash = 1;
					} else {
						/* hash lookup cannot be used, clean leftover mal statements */
						clean_mal_statements(be, oldstop, oldvtop, oldvid);
					}
				}

				s = exp_bin(be, e, left, right, 0, 1, 0);
				if (!s) {
					assert(sql->session->status == -10); /* Stack overflow errors shouldn't terminate the server */
					return NULL;
				}
				if (join_idx != be->join_idx)
					idx = 1;
				assert(s->type == st_join || s->type == st_join2 || s->type == st_joinN);
				if (!join)
					join = s;
				if (e->flag != cmp_equal) { /* only collect equi joins */
					en = en->next;
					break;
				}
				list_append(lje, s->op1);
				list_append(rje, s->op2);
				list_append(exps, e);
			}
			if (list_length(lje) > 1) {
				join = releqjoin(be, lje, rje, exps, used_hash, need_left, 0);
			} else if (!join || need_left) {
				sql_exp *e = exps->h->data;
				join = stmt_join(be, lje->h->data, rje->h->data, 0, cmp_equal, need_left, is_semantics(e), false);
			}
		}
	} else {
		stmt *l = bin_find_smallest_column(be, left);
		stmt *r = bin_find_smallest_column(be, right);
		join = stmt_join(be, l, r, 0, cmp_all, 0, 0, is_single(rel));
	}
	jl = stmt_result(be, join, 0);
	jr = stmt_result(be, join, 1);
	if (en || (sexps && list_length(sexps))) {
		rel_bin_stmt *sub;
		list *nl;

		/* construct relation */
		nl = sa_list(sql->sa);

		/* first project using equi-joins */
		for( n = left->cols->h; n; n = n->next ) {
			stmt *c = n->data;
			const char *rnme = table_name(sql->sa, c);
			const char *nme = column_name(sql->sa, c);
			stmt *s = stmt_project(be, jl, column(be, c) );

			s = stmt_alias(be, s, rnme, nme);
			list_append(nl, s);
		}
		for( n = right->cols->h; n; n = n->next ) {
			stmt *c = n->data;
			const char *rnme = table_name(sql->sa, c);
			const char *nme = column_name(sql->sa, c);
			stmt *s = stmt_project(be, jr, column(be, c) );

			s = stmt_alias(be, s, rnme, nme);
			list_append(nl, s);
		}
		sub = create_rel_bin_stmt(sql->sa, rel, nl, NULL);

		/* continue with non equi-joins */
		while(sexps) {
			if (!en) {
				en = sexps->h;
				sexps = NULL;
			}
			for( ; en; en = en->next ) {
				stmt *s = exp_bin(be, en->data, sub, NULL, 0, 1, 0);

				if (!s) {
					assert(sql->session->status == -10); /* Stack overflow errors shouldn't terminate the server */
					return NULL;
				}
				if (s->nrcols == 0) {
					stmt *l = bin_find_smallest_column(be, sub);
					s = stmt_uselect(be, stmt_const(be, l, sub->cand, stmt_bool(be, 1)), s, cmp_equal, NULL, 0, 0);
				}
				sub->cand = s;
			}
		}
		/* recreate join output */
		jl = stmt_project(be, sub->cand, jl);
		jr = stmt_project(be, sub->cand, jr);
	}

	/* construct relation */
	l = sa_list(sql->sa);

	if (rel->op == op_left || rel->op == op_full || is_single(rel)) {
		/* we need to add the missing oid's */
		stmt *l = ld = stmt_mirror(be, bin_find_smallest_column(be, left));
		if (rel->op == op_left || rel->op == op_full)
			ld = stmt_tdiff(be, ld, jl, NULL);
		if (is_single(rel) && !list_empty(rel->exps)) {
			join = stmt_semijoin(be, l, jl, NULL, NULL, 0, true);
			jl = stmt_result(be, join, 0);
			jr = stmt_project(be, stmt_result(be, join, 1), jr);
		}
	}
	if (rel->op == op_right || rel->op == op_full) {
		/* we need to add the missing oid's */
		rd = stmt_mirror(be, bin_find_smallest_column(be, right));
		rd = stmt_tdiff(be, rd, jr, NULL);
	}

	for( n = left->cols->h; n; n = n->next ) {
		stmt *c = n->data;
		const char *rnme = table_name(sql->sa, c);
		const char *nme = column_name(sql->sa, c);
		stmt *s = stmt_project(be, jl, column(be, c) );

		/* as append isn't save, we append to a new copy */
		if (rel->op == op_left || rel->op == op_full || rel->op == op_right)
			s = create_const_column(be, s);
		if (rel->op == op_left || rel->op == op_full)
			s = stmt_append(be, s, stmt_project(be, ld, c));
		if (rel->op == op_right || rel->op == op_full)
			s = stmt_append(be, s, stmt_const(be, rd, NULL, (c->flag&OUTER_ZERO)?stmt_atom_lng(be, 0):stmt_atom(be, atom_general(sql->sa, tail_type(c), NULL))));

		s = stmt_alias(be, s, rnme, nme);
		list_append(l, s);
	}
	for( n = right->cols->h; n; n = n->next ) {
		stmt *c = n->data;
		const char *rnme = table_name(sql->sa, c);
		const char *nme = column_name(sql->sa, c);
		stmt *s = stmt_project(be, jr, column(be, c) );

		/* as append isn't save, we append to a new copy */
		if (rel->op == op_left || rel->op == op_full || rel->op == op_right)
			s = create_const_column(be, s);
		if (rel->op == op_left || rel->op == op_full)
			s = stmt_append(be, s, stmt_const(be, ld, NULL, (c->flag&OUTER_ZERO)?stmt_atom_lng(be, 0):stmt_atom(be, atom_general(sql->sa, tail_type(c), NULL))));
		if (rel->op == op_right || rel->op == op_full)
			s = stmt_append(be, s, stmt_project(be, rd, c));

		s = stmt_alias(be, s, rnme, nme);
		list_append(l, s);
	}
<<<<<<< HEAD
	return create_rel_bin_join_stmt(sql->sa, rel, l, NULL, left, right, jl, jr, ld, rd);
=======
	if (rel->attr) {
		sql_exp *e = rel->attr->h->data;
		const char *rnme = exp_relname(e);
		const char *nme = exp_name(e);
		stmt *last = l->t->data;
		sql_subtype *tp = tail_type(last);

		sql_subfunc *isnil = sql_bind_func(sql, "sys", "isnull", tp, NULL, F_FUNC);

		stmt *s = stmt_unop(be, last, NULL, isnil);

		sql_subtype *bt = sql_bind_localtype("bit");
		sql_subfunc *not = sql_bind_func(be->mvc, "sys", "not", bt, NULL, F_FUNC);

		s = stmt_unop(be, s, NULL, not);
		s = stmt_alias(be, s, rnme, nme);
		list_append(l, s);
	}

	res = stmt_list(be, l);
	res->extra = l2; /* used for merge statments, this will be cleaned out on the pushcands branch :) */
	return res;
>>>>>>> 520d613a
}

static int
exp_is_mark(sql_exp *e)
{
	if (e->type == e_cmp && (e->flag == mark_in || e->flag == mark_notin))
		return 1;
	return 0;
}

static rel_bin_stmt *
rel2bin_antijoin(backend *be, sql_rel *rel, list *refs)
{
	mvc *sql = be->mvc;
	list *l, *jexps = NULL, *mexps = NULL;
	node *en = NULL, *n;
	rel_bin_stmt *left = NULL, *right = NULL;
	stmt *join = NULL;

	assert(rel->l && rel->r);
	left = subrel_bin(be, rel->l, refs); /* first construct the left sub relation */
	right = subrel_bin(be, rel->r, refs); /* first construct the right sub relation */
	left = subrel_project(be, left, refs, rel->l, false);
	right = subrel_project(be, right, refs, rel->r, false);
	if (!left || !right)
		return NULL;
	left = row2cols(be, left);
	right = row2cols(be, right);

	if (rel->exps) {
		jexps = sa_list(sql->sa);
		mexps = sa_list(sql->sa);

		for( en = rel->exps->h; en; en = en->next ) {
			sql_exp *e = en->data;

			assert(e->type == e_cmp);
			if (exp_is_mark(e))
				append(mexps, e);
			else
				append(jexps, e);
		}
	}
	/* handle join-ing conditions first */
	if (!list_empty(jexps)) {
		if (list_empty(mexps))
			mexps = jexps;
	}
	/* handle mark conditions second */
	if (!list_empty(mexps)) {
		assert(list_length(mexps) == 1);
		for( en = mexps->h; en; en = en->next ) {
			sql_exp *e = en->data;
			stmt *ls = exp_bin(be, e->l, left, right, 1, 0, 0), *rs;
			if (!ls)
				return NULL;

			if (!(rs = exp_bin(be, e->r, left, right, 1, 0, 0)))
				return NULL;

			if (ls->nrcols == 0)
				ls = stmt_const(be, bin_find_smallest_column(be, left), NULL, ls);
			if (rs->nrcols == 0)
				rs = stmt_const(be, bin_find_smallest_column(be, right), NULL, rs);
			join = stmt_tdiff2(be, ls, rs, NULL);
		}
	}

	/* construct relation */
	l = sa_list(sql->sa);

	/* project all the left columns */
	for( n = left->cols->h; n; n = n->next ) {
		stmt *c = n->data;
		const char *rnme = table_name(sql->sa, c);
		const char *nme = column_name(sql->sa, c);
		stmt *s = stmt_project(be, join, column(be, c));

		s = stmt_alias(be, s, rnme, nme);
		list_append(l, s);
	}
	return create_rel_bin_join_stmt(sql->sa, rel, l, NULL, left, right, join, NULL, NULL, NULL);
}

static rel_bin_stmt *
rel2bin_semijoin(backend *be, sql_rel *rel, list *refs)
{
	mvc *sql = be->mvc;
	list *l, *sexps = NULL;
	node *en = NULL, *n;
	rel_bin_stmt *left = NULL, *right = NULL;
	stmt *join = NULL, *jl = NULL, *jr = NULL, *c;
	sql_rel *ll = rel->l;
	int semijoin_only = 0, l_is_base = is_basetable(ll->op);

	if (rel->op == op_anti && list_length(rel->exps) == 1 && ((sql_exp*)rel->exps->h->data)->flag == mark_notin)
		return rel2bin_antijoin(be, rel, refs);

	assert(rel->l && rel->r);

	left = subrel_bin(be, ll, refs); /* first construct the left sub relation */
	right = subrel_bin(be, rel->r, refs); /* first construct the right sub relation */
	if (!left || !right)
		return NULL;
	left = row2cols(be, left);
	right = row2cols(be, right);
	if (left && left->cand && left->pushed)
		left = subrel_project(be, left, refs, rel->l, false);
	if (right && right->cand && right->pushed)
		right = subrel_project(be, right, refs, rel->r, false);
	/*
 	 * split in 2 steps,
 	 * 	first cheap join(s) (equality or idx)
 	 * 	second selects/filters
	 */
	if (!list_empty(rel->exps)) {
		list *jexps = sa_list(sql->sa);
		sexps = sa_list(sql->sa);

		split_join_exps(rel, jexps, sexps);
		if (list_empty(jexps)) { /* cross product and continue after project */
			right = subrel_project(be, right, refs, rel->r, false);
			stmt *l = bin_find_smallest_column(be, left);
			stmt *r = bin_find_smallest_column(be, right);
			join = stmt_join(be, l, r, 0, cmp_all, 0, 0, false);
		}

		if (join) {
			en = jexps->h;
		} else {
			list *lje = sa_list(sql->sa), *rje = sa_list(sql->sa), *exps = sa_list(sql->sa);
			int idx = 0, equality_only = 1;

			jexps = get_equi_joins_first(sql, jexps, &equality_only);
			if (!equality_only || list_length(jexps) > 1 || exp_has_func((sql_exp*)jexps->h->data))
				left = subrel_project(be, left, refs, rel->l, false);
			right = subrel_project(be, right, refs, rel->r, false);

			for( en = jexps->h; en; en = en->next ) {
				int join_idx = be->join_idx;
				sql_exp *e = en->data;
				stmt *s = NULL;

				/* only handle simple joins here */
				if ((exp_has_func(e) && e->flag != cmp_filter) || e->flag == cmp_or || (e->f && is_anti(e))) {
					if (!join && !list_length(lje)) {
						stmt *l = bin_find_smallest_column(be, left);
						stmt *r = bin_find_smallest_column(be, right);
						join = stmt_join(be, l, r, 0, cmp_all, 0, 0, false);
					}
					break;
				}
				if (list_length(lje) && (idx || e->type != e_cmp || (e->flag != cmp_equal && e->flag != cmp_filter) ||
				(join && e->flag == cmp_filter)))
					break;

				if (equality_only) {
					int oldvtop = be->mb->vtop, oldstop = be->mb->stop, oldvid = be->mb->vid, swap = 0;
					stmt *r, *l = exp_bin(be, e->l, left, NULL, 1, 0, 0);

					if (l && left && l->nrcols==0 && left->nrcols >0)
						l = stmt_const(be, bin_find_smallest_column(be, left), left->cand, l);
					if (!l) {
						swap = 1;
						clean_mal_statements(be, oldstop, oldvtop, oldvid);
						l = exp_bin(be, e->l, right, NULL, 1, 0, 0);
					}
					r = exp_bin(be, e->r, left, right, 1, 0, 0);

					if (swap) {
						stmt *t = l;
						l = r;
						r = t;
					}

					if (!l || !r)
						return NULL;
					if (be->no_mitosis && list_length(jexps) == 1 && list_empty(sexps) && rel->op == op_semi && !is_anti(e) && is_equi_exp_(e)) {
						join = stmt_semijoin(be, column(be, l), column(be, r), left->cand, NULL/*right->cand*/, is_semantics(e), false);
						semijoin_only = 1;
						en = NULL;
						break;
					} else
						s = stmt_join_cand(be, column(be, l), column(be, r), left->cand, NULL/*right->cand*/, is_anti(e), (comp_type) e->flag, 0, is_semantics(e), false);
				} else {
					s = exp_bin(be, e, left, right, 0, 1, 0);
				}
				if (!s) {
					assert(sql->session->status == -10); /* Stack overflow errors shouldn't terminate the server */
					return NULL;
				}
				if (join_idx != be->join_idx)
					idx = 1;
				/* stop on first non equality join */
				if (!join) {
					if (s->type != st_join && s->type != st_join2 && s->type != st_joinN) {
						if (!en->next && (s->type == st_uselect || s->type == st_uselect2))
							join = s;
						else
							break;
					}
					join = s;
				} else if (s->type != st_join && s->type != st_join2 && s->type != st_joinN) {
					/* handle select expressions */
					break;
				}
				if (s->type == st_join || s->type == st_join2 || s->type == st_joinN) {
					list_append(lje, s->op1);
					list_append(rje, s->op2);
					list_append(exps, e);
				}
			}
			if (list_length(lje) > 1) {
				join = releqjoin(be, lje, rje, exps, 0 /* use hash */, 0, 0);
			} else if (!join && list_length(lje) == list_length(rje) && list_length(lje)) {
				sql_exp *e = exps->h->data;
				join = stmt_join(be, lje->h->data, rje->h->data, 0, cmp_equal, 0, is_semantics(e), false);
			} else if (!join) {
				stmt *l = bin_find_smallest_column(be, left);
				stmt *r = bin_find_smallest_column(be, right);
				join = stmt_join(be, l, r, 0, cmp_all, 0, 0, false);
			}
		}
	} else {
		right = subrel_project(be, right, refs, rel->r, false);
		stmt *l = bin_find_smallest_column(be, left);
		stmt *r = bin_find_smallest_column(be, right);
		join = stmt_join(be, l, r, 0, cmp_all, 0, 0, false);
	}
	jl = stmt_result(be, join, 0);
	if (en || (sexps && list_length(sexps))) {
		rel_bin_stmt *sub;
		list *nl;

		jr = stmt_result(be, join, 1);
		/* construct relation */
		nl = sa_list(sql->sa);

		/* first project after equi-joins */
		for( n = left->cols->h; n; n = n->next ) {
			stmt *c = n->data;
			const char *rnme = table_name(sql->sa, c);
			const char *nme = column_name(sql->sa, c);
			stmt *s = stmt_project(be, jl, column(be, c) );

			s = stmt_alias(be, s, rnme, nme);
			list_append(nl, s);
		}
		for( n = right->cols->h; n; n = n->next ) {
			stmt *c = n->data;
			const char *rnme = table_name(sql->sa, c);
			const char *nme = column_name(sql->sa, c);
			stmt *s = stmt_project(be, jr, column(be, c) );

			s = stmt_alias(be, s, rnme, nme);
			list_append(nl, s);
		}
		sub = create_rel_bin_stmt(sql->sa, rel, nl, NULL);

		/* continue with non equi-joins */
		while(sexps) {
			if (!en) {
				en = sexps->h;
				sexps = NULL;
			}
			for( ; en; en = en->next ) {
				stmt *s = exp_bin(be, en->data, sub, NULL, 0, 1, 0);

				if (!s) {
					assert(sql->session->status == -10); /* Stack overflow errors shouldn't terminate the server */
					return NULL;
				}
				if (s->nrcols == 0) {
					stmt *l = bin_find_smallest_column(be, sub);
					s = stmt_uselect(be, stmt_const(be, l, sub->cand, stmt_bool(be, 1)), s, cmp_equal, NULL, 0, 0);
				}
				sub->cand = s;
			}
		}
		/* recreate join output */
		jl = stmt_project(be, sub->cand, jl);
	}

	/* construct relation */
	l = sa_list(sql->sa);

	/* We did a full join, thats too much.
	   Reduce this using difference and intersect */
	if (!semijoin_only) {
		c = stmt_mirror(be, bin_find_smallest_column(be, left));
		if (rel->op == op_anti) {
			join = stmt_tdiff(be, c, jl, left->cand);
		} else {
			if (left->cand)
				join = stmt_semijoin(be, c, jl, left->cand, NULL/*right->cand*/, 0, false);
			else
				join = stmt_tinter(be, c, jl, false);
		}
	}

	/* project all the left columns */
	for( n = left->cols->h; n; n = n->next ) {
		stmt *c = n->data, *s;
		const char *rnme = table_name(sql->sa, c);
		const char *nme = column_name(sql->sa, c);

		if (semijoin_only && l_is_base && nme[0] == '%' && strcmp(nme, TID) == 0)
			s = join;
		else
			s = stmt_project(be, join, column(be, c));

		s = stmt_alias(be, s, rnme, nme);
		list_append(l, s);
	}
	return create_rel_bin_join_stmt(sql->sa, rel, l, NULL, left, right, join, NULL, NULL, NULL);
}

static rel_bin_stmt *
rel2bin_distinct(backend *be, rel_bin_stmt *s, stmt **distinct)
{
	mvc *sql = be->mvc;
	stmt *g = NULL, *grp = NULL, *ext = NULL, *cnt = NULL;
	list *rl;

	/* single values are unique */
	if (s->key || s->nrcols == 0)
		return s;

	for (node *n = s->cols->h; n; n = n->next) {
		stmt *t = n->data;

		g = stmt_group(be, column(be, t), NULL, grp, ext, cnt, !n->next);
		grp = stmt_result(be, g, 0);
		ext = stmt_result(be, g, 1);
		cnt = stmt_result(be, g, 2);
	}
	if (!ext)
		return NULL;

	rl = sa_list(sql->sa);
	for (node *n = s->cols->h; n; n = n->next) {
		stmt *t = n->data;

		list_append(rl, stmt_project(be, ext, t));
	}

	if (distinct)
		*distinct = ext;
	s->cols = rl;
	s->key = 1;
	s->nrcols = 1;
	return s;
}

static rel_bin_stmt *
rel2bin_single(backend *be, rel_bin_stmt *s)
{
	mvc *sql = be->mvc;
	list *rl;

	if (s->key || s->nrcols == 0)
		return s;

	rl = sa_list(sql->sa);
	for (node *n = s->cols->h; n; n = n->next) {
		stmt *t = n->data;
		const char *rnme = table_name(sql->sa, t);
		const char *nme = column_name(sql->sa, t);
		sql_subfunc *zero_or_one = sql_bind_func(sql, "sys", "zero_or_one", tail_type(t), NULL, F_AGGR);

		t = stmt_aggr(be, t, NULL, NULL, NULL, zero_or_one, 1, 0, 1);
		t = stmt_alias(be, t, rnme, nme);
		list_append(rl, t);
	}
	s->cols = rl;
	s->key = 1;
	s->nrcols = 0;
	return s;
}

static rel_bin_stmt *
rel_rename(backend *be, sql_rel *rel, rel_bin_stmt *st)
{
	if (rel->exps) {
		node *en, *n;
		list *l = sa_list(be->mvc->sa);

		for( en = rel->exps->h, n = st->cols->h; en && n; en = en->next, n = n->next ) {
			sql_exp *exp = en->data;
			stmt *s = n->data;

			assert(s);
			s = stmt_rename(be, exp, s);
			list_append(l, s);
		}
		st->cols = l;
	}
	return st;
}

static rel_bin_stmt *
rel2bin_union(backend *be, sql_rel *rel, list *refs)
{
	mvc *sql = be->mvc;
	list *l;
	node *n, *m;
	rel_bin_stmt *left = NULL, *right = NULL, *sub;

	assert(rel->l && rel->r);
	left = subrel_bin(be, rel->l, refs); /* first construct the left sub relation */
	right = subrel_bin(be, rel->r, refs); /* first construct the right sub relation */
	left = subrel_project(be, left, refs, rel->l, false);
	right = subrel_project(be, right, refs, rel->r, false);
	if (!left || !right)
		return NULL;

	/* construct relation */
	l = sa_list(sql->sa);
	for( n = left->cols->h, m = right->cols->h; n && m; n = n->next, m = m->next ) {
		stmt *c1 = n->data;
		stmt *c2 = m->data;
		const char *rnme = table_name(sql->sa, c1);
		const char *nme = column_name(sql->sa, c1);
		stmt *s;

		s = stmt_append(be, create_const_column(be, c1), c2);
		s = stmt_alias(be, s, rnme, nme);
		list_append(l, s);
	}
	sub = create_rel_bin_stmt(sql->sa, rel, l, NULL);

	sub = rel_rename(be, rel, sub);
	if (need_distinct(rel))
		sub = rel2bin_distinct(be, sub, NULL);
	if (is_single(rel))
		sub = rel2bin_single(be, sub);
	return sub;
}

static rel_bin_stmt *
rel2bin_except(backend *be, sql_rel *rel, list *refs)
{
	mvc *sql = be->mvc;
	sql_subtype *lng = sql_bind_localtype("lng");
	list *stmts;
	node *n, *m;
	rel_bin_stmt *left = NULL, *right = NULL, *sub;
	sql_subfunc *min;

	stmt *lg = NULL, *rg = NULL;
	stmt *lgrp = NULL, *rgrp = NULL;
	stmt *lext = NULL, *rext = NULL, *next = NULL;
	stmt *lcnt = NULL, *rcnt = NULL, *ncnt = NULL, *zero = NULL;
	stmt *s, *lm, *rm;
	list *lje = sa_list(sql->sa);
	list *rje = sa_list(sql->sa);

	assert(rel->l && rel->r);
	left = subrel_bin(be, rel->l, refs); /* first construct the left sub relation */
	right = subrel_bin(be, rel->r, refs); /* first construct the right sub relation */
	if (!left || !right)
		return NULL;
	left = subrel_project(be, left, refs, rel->l, false);
	right = subrel_project(be, right, refs, rel->r, false);
	left = row2cols(be, left);
	right = row2cols(be, right);

	/*
	 * The multi column except is handled using group by's and
	 * group size counts on both sides of the intersect. We then
	 * return for each group of L with min(L.count,R.count),
	 * number of rows.
	 */
	for (n = left->cols->h; n; n = n->next) {
		lg = stmt_group(be, column(be, n->data), NULL, lgrp, lext, lcnt, !n->next);
		lgrp = stmt_result(be, lg, 0);
		lext = stmt_result(be, lg, 1);
		lcnt = stmt_result(be, lg, 2);
	}
	for (n = right->cols->h; n; n = n->next) {
		rg = stmt_group(be, column(be, n->data), NULL, rgrp, rext, rcnt, !n->next);
		rgrp = stmt_result(be, rg, 0);
		rext = stmt_result(be, rg, 1);
		rcnt = stmt_result(be, rg, 2);
	}

	if (!lg || !rg)
		return NULL;

	if (need_distinct(rel)) {
		lcnt = stmt_const(be, lcnt, NULL, stmt_atom_lng(be, 1));
		rcnt = stmt_const(be, rcnt, NULL, stmt_atom_lng(be, 1));
	}

	/* now find the matching groups */
	for (n = left->cols->h, m = right->cols->h; n && m; n = n->next, m = m->next) {
		stmt *l = column(be, n->data);
		stmt *r = column(be, m->data);

		l = stmt_project(be, lext, l);
		r = stmt_project(be, rext, r);
		list_append(lje, l);
		list_append(rje, r);
	}
	s = releqjoin(be, lje, rje, NULL, 0 /* use hash */, 0, 1 /*is_semantics*/);
	lm = stmt_result(be, s, 0);
	rm = stmt_result(be, s, 1);

	s = stmt_mirror(be, lext);
	s = stmt_tdiff(be, s, lm, NULL);

	/* first we find those missing in R */
	next = stmt_project(be, s, lext);
	ncnt = stmt_project(be, s, lcnt);
	zero = stmt_const(be, s, NULL, stmt_atom_lng(be, 0));

	/* ext, lcount, rcount */
	lext = stmt_project(be, lm, lext);
	lcnt = stmt_project(be, lm, lcnt);
	rcnt = stmt_project(be, rm, rcnt);

	/* append those missing in L */
	lext = stmt_append(be, lext, next);
	lcnt = stmt_append(be, lcnt, ncnt);
	rcnt = stmt_append(be, rcnt, zero);

 	min = sql_bind_func(sql, "sys", "sql_sub", lng, lng, F_FUNC);
	s = stmt_binop(be, lcnt, rcnt, NULL, min); /* use count */

	/* now we have gid,cnt, blowup to full groupsizes */
	s = stmt_gen_group(be, lext, s);

	/* project columns of left hand expression */
	stmts = sa_list(sql->sa);
	for (n = left->cols->h; n; n = n->next) {
		stmt *c1 = column(be, n->data);
		const char *rnme = NULL;
		const char *nme = column_name(sql->sa, c1);

		/* retain name via the stmt_alias */
		c1 = stmt_project(be, s, c1);

		rnme = table_name(sql->sa, c1);
		c1 = stmt_alias(be, c1, rnme, nme);
		list_append(stmts, c1);
	}
	sub = create_rel_bin_stmt(sql->sa, rel, stmts, NULL);
	return rel_rename(be, rel, sub);
}

static rel_bin_stmt *
rel2bin_inter(backend *be, sql_rel *rel, list *refs)
{
	mvc *sql = be->mvc;
	sql_subtype *lng = sql_bind_localtype("lng");
	list *stmts;
	node *n, *m;
	rel_bin_stmt *left = NULL, *right = NULL, *sub;
 	sql_subfunc *min;

	stmt *lg = NULL, *rg = NULL;
	stmt *lgrp = NULL, *rgrp = NULL;
	stmt *lext = NULL, *rext = NULL;
	stmt *lcnt = NULL, *rcnt = NULL;
	stmt *s, *lm, *rm;
	list *lje = sa_list(sql->sa);
	list *rje = sa_list(sql->sa);

	assert(rel->l && rel->r);
	left = subrel_bin(be, rel->l, refs); /* first construct the left sub relation */
	right = subrel_bin(be, rel->r, refs); /* first construct the right sub relation */
	left = subrel_project(be, left, refs, rel->l, false);
	right = subrel_project(be, right, refs, rel->r, false);
	if (!left || !right)
		return NULL;
	left = row2cols(be, left);

	/*
	 * The multi column intersect is handled using group by's and
	 * group size counts on both sides of the intersect. We then
	 * return for each group of L with min(L.count,R.count),
	 * number of rows.
	 */
	for (n = left->cols->h; n; n = n->next) {
		lg = stmt_group(be, column(be, n->data), NULL, lgrp, lext, lcnt, !n->next);
		lgrp = stmt_result(be, lg, 0);
		lext = stmt_result(be, lg, 1);
		lcnt = stmt_result(be, lg, 2);
	}
	for (n = right->cols->h; n; n = n->next) {
		rg = stmt_group(be, column(be, n->data), NULL, rgrp, rext, rcnt, !n->next);
		rgrp = stmt_result(be, rg, 0);
		rext = stmt_result(be, rg, 1);
		rcnt = stmt_result(be, rg, 2);
	}

	if (!lg || !rg)
		return NULL;

	if (need_distinct(rel)) {
		lcnt = stmt_const(be, lcnt, NULL, stmt_atom_lng(be, 1));
		rcnt = stmt_const(be, rcnt, NULL, stmt_atom_lng(be, 1));
	}

	/* now find the matching groups */
	for (n = left->cols->h, m = right->cols->h; n && m; n = n->next, m = m->next) {
		stmt *l = column(be, n->data);
		stmt *r = column(be, m->data);

		l = stmt_project(be, lext, l);
		r = stmt_project(be, rext, r);
		list_append(lje, l);
		list_append(rje, r);
	}
	s = releqjoin(be, lje, rje, NULL, 0 /* use hash */, 0, 1 /* is_semantics */);
	lm = stmt_result(be, s, 0);
	rm = stmt_result(be, s, 1);

	/* ext, lcount, rcount */
	lext = stmt_project(be, lm, lext);
	lcnt = stmt_project(be, lm, lcnt);
	rcnt = stmt_project(be, rm, rcnt);

 	min = sql_bind_func(sql, "sys", "sql_min", lng, lng, F_FUNC);
	s = stmt_binop(be, lcnt, rcnt, NULL, min);

	/* now we have gid,cnt, blowup to full groupsizes */
	s = stmt_gen_group(be, lext, s);

	/* project columns of left hand expression */
	stmts = sa_list(sql->sa);
	for (n = left->cols->h; n; n = n->next) {
		stmt *c1 = column(be, n->data);
		const char *rnme = NULL;
		const char *nme = column_name(sql->sa, c1);

		/* retain name via the stmt_alias */
		c1 = stmt_project(be, s, c1);

		rnme = table_name(sql->sa, c1);
		c1 = stmt_alias(be, c1, rnme, nme);
		list_append(stmts, c1);
	}
	sub = create_rel_bin_stmt(sql->sa, rel, stmts, NULL);
	return rel_rename(be, rel, sub);
}

static rel_bin_stmt *
sql_reorder(backend *be, stmt *order, rel_bin_stmt *st)
{
	list *l = sa_list(be->mvc->sa);

	for (node *n = st->cols->h; n; n = n->next) {
		stmt *sc = n->data;
		const char *cname = column_name(be->mvc->sa, sc);
		const char *tname = table_name(be->mvc->sa, sc);

		sc = stmt_project(be, order, sc);
		sc = stmt_alias(be, sc, tname, cname );
		list_append(l, sc);
	}
	st->cols = l;
	return st;
}

static sql_exp*
topn_limit(sql_rel *rel)
{
	if (rel->exps) {
		sql_exp *limit = rel->exps->h->data;
		if (exp_is_null(limit)) /* If the limit is NULL, ignore the value */
			return NULL;
		return limit;
	}
	return NULL;
}

static sql_exp*
topn_offset( sql_rel *rel )
{
	if (rel->exps && list_length(rel->exps) > 1) {
		sql_exp *offset = rel->exps->h->next->data;

		return offset;
	}
	return NULL;
}

static rel_bin_stmt *
rel2bin_project(backend *be, sql_rel *rel, list *refs, sql_rel *topn)
{
	mvc *sql = be->mvc;
	list *pl;
	node *en, *n;
	rel_bin_stmt *sub = NULL, *psub = NULL;
	stmt *l = NULL;

	if (topn) {
		sql_exp *le = topn_limit(topn);
		sql_exp *oe = topn_offset(topn);

		if (!le) { /* Don't push only offset */
			topn = NULL;
		} else {
			l = exp_bin(be, le, NULL, NULL, 0, 0, 0);
			if (!l)
				return NULL;
			if (oe) {
				sql_subtype *lng = sql_bind_localtype("lng");
				sql_subfunc *add = sql_bind_func_result(sql, "sys", "sql_add", F_FUNC, lng, 2, lng, lng);
				stmt *o = exp_bin(be, oe, NULL, NULL, 0, 0, 0);
				if (!o)
					return NULL;
				l = stmt_binop(be, l, o, NULL, add);
			}
		}
	}

	if (rel->l) { /* first construct the sub relation */
		sql_rel *l = rel->l;
		if (l->op == op_ddl) {
			sql_table *t = rel_ddl_table_get(l);

			if (t)
				sub = rel2bin_sql_table(be, l, t, rel->exps);
		} else {
			sub = subrel_bin(be, rel->l, refs);
			if (sub && sub->pushed) /* no partial candidates yet */
				sub = subrel_project(be, sub, refs, rel, false);
		}
		if (!sub)
			return NULL;
	}

	pl = sa_list(sql->sa);
	if (sub)
		pl->expected_cnt = list_length(sub->cols);
	psub = create_rel_bin_stmt(sql->sa, rel, pl, NULL);
	int used = 0;
	for( en = rel->exps->h; en; en = en->next ) {
		sql_exp *exp = en->data;
		stmt *s = exp_bin(be, exp, sub, psub, 0, 0, 0);

		if (!s) /* error */
			return NULL;
		/* single value with limit */
		if (topn && rel->r && sub && sub->nrcols == 0 && s->nrcols == 0)
			s = const_column(be, s);
		else if (sub && sub->nrcols >= 1 && s->nrcols == 0)
			s = stmt_const(be, bin_find_smallest_column(be, sub), sub->cand, s);

		if (sub && sub->cand && s && s->cand == sub->cand)
			used++;

		if (!exp_name(exp))
			exp_label(sql->sa, exp, ++sql->label);
		s = stmt_rename(be, exp, s);
		column_name(sql->sa, s); /* save column name */
		list_append(pl, s);
	}
	if (sub && sub->cand && used < list_length(rel->exps)) {
		psub->cand = sub->cand;
		if (used > 0)
			psub = subrel_project(be, psub, refs, rel, true);
	} else if (sub && sub->cand && used == list_length(rel->exps)) {
		sub = used_cands(sub);
		psub = used_cands(psub);
	}
	pl = psub->cols;
	stmt_set_nrcols(psub);

	/* In case of a topn
		if both order by and distinct: then get first order by col
		do topn on it. Project all again! Then rest
	*/
	if (topn && rel->r) {
		list *oexps = rel->r, *npl = sa_list(sql->sa);
		/* distinct, topn returns atleast N (unique groups) */
		int distinct = need_distinct(rel);
		stmt *limit = NULL, *lpiv = NULL, *lgid = NULL;

		for (n=oexps->h; n; n = n->next) {
			sql_exp *orderbycole = n->data;
 			int last = (n->next == NULL);

			stmt *orderbycolstmt = exp_bin(be, orderbycole, sub, psub, 0, 0, 0);
			if (!orderbycolstmt)
				return NULL;

			/* handle constants */
			if (orderbycolstmt->nrcols == 0 && !last) /* no need to sort on constant */
				continue;
			orderbycolstmt = column(be, orderbycolstmt);
			if (!limit) {	/* topn based on a single column */
				limit = stmt_limit(be, orderbycolstmt, sub->cand, NULL, stmt_atom_lng(be, 0), l, distinct, is_ascending(orderbycole), nulls_last(orderbycole), last, true, false);
			} else { 	/* topn based on 2 columns */
				limit = stmt_limit(be, orderbycolstmt, lpiv, lgid, stmt_atom_lng(be, 0), l, distinct, is_ascending(orderbycole), nulls_last(orderbycole), last, true, false);
			}
			if (!limit)
				return NULL;
			lpiv = limit;
			if (!last) {
				lpiv = stmt_result(be, limit, 0);
				lgid = stmt_result(be, limit, 1);
			}
		}

		limit = lpiv;
		for ( n=pl->h ; n; n = n->next)
			list_append(npl, stmt_project(be, limit, column(be, n->data)));
		psub->cols = npl;
		psub->cand = NULL;
		stmt_set_nrcols(psub);

		/* also rebuild sub as multiple orderby expressions may use the sub table (ie aren't part of the result columns) */
		pl = sub->cols;
		npl = sa_list(sql->sa);
		for ( n=pl->h ; n; n = n->next) {
			list_append(npl, stmt_project(be, limit, column(be, n->data)));
		}
		sub->cols = npl;
		sub->cand = NULL;
		stmt_set_nrcols(sub);
	}
	if (need_distinct(rel)) {
		stmt *distinct = NULL;
		psub = rel2bin_distinct(be, psub, &distinct);
		/* also rebuild sub as multiple orderby expressions may use the sub table (ie aren't part of the result columns) */
		if (sub && distinct) {
			list *npl = sa_list(sql->sa);

			pl = sub->cols;
			for ( n=pl->h ; n; n = n->next)
				list_append(npl, stmt_project(be, distinct, column(be, n->data)));
			sub->cols = npl;
			stmt_set_nrcols(sub);
		}
	}
	if (/*(!topn || need_distinct(rel)) &&*/ rel->r) {
		list *oexps = rel->r;
		stmt *orderby_ids = NULL, *orderby_grp = NULL;

		/* TODO push cands into sort - project */
		sub = subrel_project(be, sub, refs, rel, false);
		psub = subrel_project(be, psub, refs, rel, false);
		for (en = oexps->h; en; en = en->next) {
			stmt *orderby = NULL;
			sql_exp *orderbycole = en->data;
			stmt *orderbycolstmt = exp_bin(be, orderbycole, sub, psub, 0, 0, 0);

			if (!orderbycolstmt) {
				assert(sql->session->status == -10); /* Stack overflow errors shouldn't terminate the server */
				return NULL;
			}
			/* single values don't need sorting */
			if (orderbycolstmt->nrcols == 0)
				continue;
			if (orderby_ids)
				orderby = stmt_reorder(be, orderbycolstmt, is_ascending(orderbycole), nulls_last(orderbycole), orderby_ids, orderby_grp);
			else
				orderby = stmt_order(be, orderbycolstmt, is_ascending(orderbycole), nulls_last(orderbycole));
			orderby_ids = stmt_result(be, orderby, 1);
			orderby_grp = stmt_result(be, orderby, 2);
		}
		if (orderby_ids)
			psub = sql_reorder(be, orderby_ids, psub);
	}
	return psub;
}

static rel_bin_stmt *
rel2bin_select(backend *be, sql_rel *rel, list *refs)
{
	mvc *sql = be->mvc;
	node *en;
	rel_bin_stmt *sub = NULL;
	stmt *predicate = NULL, *sel = NULL;

	assert(rel->l); /* first construct the sub relation */
	sub = subrel_bin(be, rel->l, refs);
	if (!sub)
		return NULL;
	sub = row2cols(be, sub);

	if (list_empty(rel->exps))
		return sub;
	if (sub && sub->cand && sub->pushed)  /* for now no partial candidate pushing */
		sub = subrel_project(be, sub, refs, rel->l, false);
	/* handle possible index lookups */
	/* expressions are in index order ! */
	if (sub && (en = rel->exps->h) != NULL) {
		sql_exp *e = en->data;
		prop *p;

		if ((p=find_prop(e->p, PROP_HASHCOL)) != NULL) {
			sql_idx *i = p->value;
			int oldvtop = be->mb->vtop, oldstop = be->mb->stop, oldvid = be->mb->vid;

			if (!(sel = rel2bin_hash_lookup(be, rel, sub, NULL, i, en))) {
				/* hash lookup cannot be used, clean leftover mal statements */
				clean_mal_statements(be, oldstop, oldvtop, oldvid);
			}
		}
	}
	if (sub && !sel)
		sel = sub->cand;
	sub = create_rel_bin_stmt(sql->sa, rel, sub->cols, sel);
	for( en = rel->exps->h; en; en = en->next ) {
		sql_exp *e = en->data;
		stmt *s = exp_bin(be, e, sub, NULL, 0, 1, 0);

		if (!s) {
			assert(sql->session->status == -10); /* Stack overflow errors shouldn't terminate the server */
			return NULL;
		}
		if (s->nrcols == 0){
			if (!predicate && sub)
				predicate = stmt_const(be, bin_find_smallest_column(be, sub), sub->cand, stmt_bool(be, 1));
			if (e->type != e_cmp) {
				sql_subtype *bt = sql_bind_localtype("bit");

				s = stmt_convert(be, s, NULL, exp_subtype(e), bt);
			}
			sel = stmt_uselect(be, predicate, s, cmp_equal, sel, 0, 0);
		} else if (e->type != e_cmp) {
			sel = stmt_uselect(be, s, stmt_bool(be, 1), cmp_equal, sel, 0, 0);
		} else {
			sel = s;
		}
		sub->cand = sel;
	}
	return sub;
}

static rel_bin_stmt *
rel2bin_groupby(backend *be, sql_rel *rel, list *refs)
{
	mvc *sql = be->mvc;
	list *l, *gbexps = sa_list(sql->sa);
	node *n, *en;
	rel_bin_stmt *sub = NULL, *cursub;
	stmt *groupby = NULL, *grp = NULL, *ext = NULL, *cnt = NULL;

	assert(rel->l); /* first construct the sub relation */
	sub = subrel_bin(be, rel->l, refs);
	if (list_empty(rel->r)) /* no pushing yet for simple aggregation */
		sub = subrel_project(be, sub, refs, rel->l, false);
	if (!sub)
		return NULL;

	if (!((stmt*)sub->cols->h->data)->nrcols) {
		list *newl = sa_list(sql->sa);

		for(node *n=sub->cols->h; n; n = n->next) {
			const char *cname = column_name(sql->sa, n->data);
			const char *tname = table_name(sql->sa, n->data);
			stmt *s = column(be, n->data);

			s = stmt_alias(be, s, tname, cname );
			append(newl, s);
		}
		sub->cols = newl;
		stmt_set_nrcols(sub);
	}

	/* groupby columns */

	/* Keep groupby columns, sub that they can be lookup in the aggr list */
	if (rel->r) {
		list *exps = rel->r;

		for( en = exps->h; en; en = en->next ) {
			sql_exp *e = en->data;
			stmt *gbcol = exp_bin(be, e, sub, NULL, 0, 0, 0);

			if (!gbcol) {
				assert(sql->session->status == -10); /* Stack overflow errors shouldn't terminate the server */
				return NULL;
			}
			if (!gbcol->nrcols)
				gbcol = stmt_const(be, bin_find_smallest_column(be, sub), sub->cand, gbcol);
			groupby = stmt_group(be, gbcol, sub->cand, grp, ext, cnt, !en->next);
			grp = stmt_result(be, groupby, 0);
			ext = stmt_result(be, groupby, 1);
			cnt = stmt_result(be, groupby, 2);
			gbcol = stmt_alias(be, gbcol, exp_find_rel_name(e), exp_name(e));
			list_append(gbexps, gbcol);
		}
	}
	/* now aggregate */
	l = sa_list(sql->sa);
	cursub = create_rel_bin_group_stmt(sql->sa, rel, l, NULL, grp, ext, cnt);
	for( n = rel->exps->h; n; n = n->next ) {
		sql_exp *aggrexp = n->data;
		stmt *aggrstmt = NULL;

		/* first look in the current aggr list (l) and group by column list */
		if (l && !aggrstmt && aggrexp->type == e_column)
			aggrstmt = list_find_column(be, l, aggrexp->l, aggrexp->r);
		if (gbexps && !aggrstmt && aggrexp->type == e_column) {
			aggrstmt = list_find_column(be, gbexps, aggrexp->l, aggrexp->r);
			if (aggrstmt && groupby) {
				if (sub->cand && sub->cand != aggrstmt->cand) {
					aggrstmt = stmt_projectionpath(be, ext, sub->cand, aggrstmt);
				} else
					aggrstmt = stmt_project(be, ext, aggrstmt);
				if (list_length(gbexps) == 1)
					aggrstmt->key = 1;
			}
		}

		/* maybe the aggr uses intermediate results of this group by, therefore we pass the group by columns too */
		if (!aggrstmt)
			aggrstmt = exp_bin(be, aggrexp, sub, cursub, 0, 0, 0);
		if (!aggrstmt) {
			assert(sql->session->status == -10); /* Stack overflow errors shouldn't terminate the server */
			return NULL;
		}

		if (!aggrstmt->nrcols && ext && ext->nrcols)
			aggrstmt = stmt_const(be, ext, NULL, aggrstmt);

		aggrstmt = stmt_rename(be, aggrexp, aggrstmt);
		list_append(l, aggrstmt);
	}
	stmt_set_nrcols(cursub);
	/* for now don't pass grouping info */
	cursub->grp = NULL;
	cursub->ext = NULL;
	return cursub;
}

static rel_bin_stmt *
rel2bin_topn(backend *be, sql_rel *rel, list *refs)
{
	mvc *sql = be->mvc;
	sql_exp *oe = NULL, *le = NULL;
	rel_bin_stmt *sub = NULL;
	stmt *l = NULL, *o = NULL;
	sql_rel *rl = rel->l;

	assert(rel->l); /* first construct the sub relation */
	if (rl->op == op_project) {
		sub = rel2bin_project(be, rl, refs, rel);
	} else {
		sub = subrel_bin(be, rl, refs);
	}
	if (!sub)
		return NULL;

	le = topn_limit(rel);
	oe = topn_offset(rel);

	if (!list_empty(sub->cols)) {
		stmt *limit = NULL, *sc = sub->cols->h->data;
		const char *cname = column_name(sql->sa, sc);
		const char *tname = table_name(sql->sa, sc);
		int oldvtop = be->mb->vtop, oldstop = be->mb->stop, oldvid = be->mb->vid;

		if (le)
			l = exp_bin(be, le, NULL, NULL, 0, 0, 0);
		if (!l) {
			clean_mal_statements(be, oldstop, oldvtop, oldvid);
			l = stmt_atom_lng(be, lng_nil);
		}

		oldvtop = be->mb->vtop;
		oldstop = be->mb->stop;
		oldvid = be->mb->vid;
		if (oe)
			o = exp_bin(be, oe, NULL, NULL, 0, 0, 0);
		if (!o) {
			clean_mal_statements(be, oldstop, oldvtop, oldvid);
			o = stmt_atom_lng(be, 0);
		}
		if (!l || !o)
			return NULL;

		if (sub->cand) {
			limit = stmt_limit(be, sub->cand, NULL, NULL, o, l, 0,0,0,0,false, true);
		} else {
			sc = column(be, sc);
			limit = stmt_limit(be, stmt_alias(be, sc, tname, cname), NULL, NULL, o, l, 0,0,0,0,false, false);
		}
		/* Now we project, limit early reduces data access */
		sub = create_rel_bin_stmt(be->mvc->sa, rel, sub->cols, limit);
		sub = subrel_project(be, sub, refs, rl, false);
	}
	return sub;
}

static rel_bin_stmt *
rel2bin_sample(backend *be, sql_rel *rel, list *refs)
{
	mvc *sql = be->mvc;
	rel_bin_stmt *sub = NULL;
	stmt *sample_size = NULL, *sample = NULL, *seed = NULL;

	assert(rel->l);
	/* first construct the sub relation */
	sub = subrel_bin(be, rel->l, refs);
	sub = subrel_project(be, sub, refs, rel->l, false);
	if (!sub)
		return NULL;

	if (!list_empty(sub->cols)) {
		list *newl = sa_list(sql->sa);
		stmt *sc = sub->cols->h->data;
		const char *cname = column_name(sql->sa, sc);
		const char *tname = table_name(sql->sa, sc);

		 if (!(sample_size = exp_bin(be, rel->exps->h->data, NULL, NULL, 0, 0, 0)))
			return NULL;

		if (list_length(rel->exps) == 2) {
			seed = exp_bin(be, rel->exps->h->next->data, NULL, NULL, 0, 0, 0);
			if (!seed)
				return NULL;
		}

		sc = column(be, sc);
		sample = stmt_sample(be, stmt_alias(be, sc, tname, cname),sample_size, seed);

		for (node *n = sub->cols->h ; n; n = n->next) {
			stmt *sc = n->data;
			const char *cname = column_name(sql->sa, sc);
			const char *tname = table_name(sql->sa, sc);

			sc = column(be, sc);
			sc = stmt_project(be, sample, sc);
			list_append(newl, stmt_alias(be, sc, tname, cname));
		}
		sub->cols = newl;
		stmt_set_nrcols(sub);
	}
	return sub;
}

static rel_bin_stmt *
sql_parse(backend *be, sql_schema *s, const char *query, char mode)
{
	sql_rel *rel = rel_parse(be->mvc, s, query, mode);
	rel_bin_stmt *sq = NULL;

	if (rel && (rel = sql_processrelation(be->mvc, rel, 1, 1, 1)))
		sq = rel_bin(be, rel);
	return sq;
}

static stmt *
insert_check_ukey(backend *be, list *inserts, sql_key *k, stmt *idx_inserts)
{
	mvc *sql = be->mvc;
/* pkey's cannot have NULLs, ukeys however can
   current implementation switches on 'NOT NULL' on primary key columns */

	char *msg = NULL;
	stmt *res;

	sql_subtype *lng = sql_bind_localtype("lng");
	sql_subfunc *cnt = sql_bind_func(sql, "sys", "count", sql_bind_localtype("void"), NULL, F_AGGR);
	sql_subtype *bt = sql_bind_localtype("bit");
	stmt *dels = stmt_tid(be, k->t, 0);
	sql_subfunc *ne = sql_bind_func_result(sql, "sys", "<>", F_FUNC, bt, 2, lng, lng);

	if (list_length(k->columns) > 1) {
		node *m;
		stmt *s = list_fetch(inserts, 0), *ins = s;
		sql_subfunc *sum;
		stmt *ssum = NULL;
		stmt *col = NULL;

		s = ins;
		/* 1st stage: find out if original contains same values */
		if (/*s->key &&*/ s->nrcols == 0) {
			s = NULL;
			if (k->idx && hash_index(k->idx->type))
				s = stmt_uselect(be, stmt_idx(be, k->idx, dels, dels->partition), idx_inserts, cmp_equal, s, 0, 1 /* is_semantics*/);
			for (m = k->columns->h; m; m = m->next) {
				sql_kc *c = m->data;
				stmt *cs = list_fetch(inserts, c->c->colnr);

				/* foreach column add predicate */
				if (add_column_predicate(be, c->c) != LOG_OK)
					return sql_error(sql, 10, SQLSTATE(HY013) MAL_MALLOC_FAIL);

				col = stmt_col(be, c->c, dels, dels->partition);
				if ((k->type == ukey) && stmt_has_null(col)) {
					stmt *nn = stmt_selectnonil(be, col, s);
					s = stmt_uselect( be, col, cs, cmp_equal, nn, 0, 0);
				} else {
					s = stmt_uselect( be, col, cs, cmp_equal, s, 0, 0);
				}
			}
		} else {
			list *lje = sa_list(sql->sa);
			list *rje = sa_list(sql->sa);
			if (k->idx && hash_index(k->idx->type)) {
				list_append(lje, stmt_idx(be, k->idx, dels, dels->partition));
				list_append(rje, idx_inserts);
			}
			for (m = k->columns->h; m; m = m->next) {
				sql_kc *c = m->data;
				stmt *cs = list_fetch(inserts, c->c->colnr);

				/* foreach column add predicate */
				if (add_column_predicate(be, c->c) != LOG_OK)
					return sql_error(sql, 10, SQLSTATE(HY013) MAL_MALLOC_FAIL);

				col = stmt_col(be, c->c, dels, dels->partition);
				list_append(lje, col);
				list_append(rje, cs);
			}
			s = releqjoin(be, lje, rje, NULL, 1 /* hash used */, 0, 0);
			s = stmt_result(be, s, 0);
		}
		s = stmt_binop(be, stmt_aggr(be, s, NULL, NULL, NULL, cnt, 1, 0, 1), stmt_atom_lng(be, 0), NULL, ne);

		/* 2nd stage: find out if inserted are unique */
		if ((!idx_inserts && ins->nrcols) || (idx_inserts && idx_inserts->nrcols)) {	/* insert columns not atoms */
			sql_subfunc *or = sql_bind_func_result(sql, "sys", "or", F_FUNC, bt, 2, bt, bt);
			stmt *orderby_ids = NULL, *orderby_grp = NULL;
			stmt *sel = NULL;

			/* remove any nils as in stmt_order NULL = NULL, instead of NULL != NULL */
			if (k->type == ukey) {
				for (m = k->columns->h; m; m = m->next) {
					sql_kc *c = m->data;
					stmt *cs = list_fetch(inserts, c->c->colnr);

				   	if (stmt_has_null(cs))
						sel = stmt_selectnonil(be, cs, sel);
				}
			}
			/* implementation uses sort key check */
			for (m = k->columns->h; m; m = m->next) {
				sql_kc *c = m->data;
				stmt *orderby;
				stmt *cs = list_fetch(inserts, c->c->colnr);

				if (sel)
					cs = stmt_project(be, sel, cs);
				if (orderby_grp)
					orderby = stmt_reorder(be, cs, 1, 0, orderby_ids, orderby_grp);
				else
					orderby = stmt_order(be, cs, 1, 0);
				orderby_ids = stmt_result(be, orderby, 1);
				orderby_grp = stmt_result(be, orderby, 2);
			}

			if (!orderby_grp || !orderby_ids)
				return NULL;

			sum = sql_bind_func(sql, "sys", "not_unique", tail_type(orderby_grp), NULL, F_AGGR);
			ssum = stmt_aggr(be, orderby_grp, NULL, NULL, NULL, sum, 1, 0, 1);
			/* combine results */
			s = stmt_binop(be, s, ssum, NULL, or);
		}

		if (k->type == pkey) {
			msg = sa_message(sql->sa, SQLSTATE(40002) "INSERT INTO: PRIMARY KEY constraint '%s.%s' violated", k->t->base.name, k->base.name);
		} else {
			msg = sa_message(sql->sa, SQLSTATE(40002) "INSERT INTO: UNIQUE constraint '%s.%s' violated", k->t->base.name, k->base.name);
		}
		res = stmt_exception(be, s, msg, 00001);
	} else {		/* single column key */
		sql_kc *c = k->columns->h->data;
		stmt *s = list_fetch(inserts, c->c->colnr), *h = s;

		/* add predicate for this column */
		if (add_column_predicate(be, c->c) != LOG_OK)
			return sql_error(sql, 10, SQLSTATE(HY013) MAL_MALLOC_FAIL);

		s = stmt_col(be, c->c, dels, dels->partition);
		if ((k->type == ukey) && stmt_has_null(s)) {
			stmt *nn = stmt_selectnonil(be, s, NULL);
			s = stmt_project(be, nn, s);
		}
		if (h->nrcols) {
			s = stmt_join(be, s, h, 0, cmp_equal, 0, 0, false);
			/* s should be empty */
			s = stmt_result(be, s, 0);
			s = stmt_aggr(be, s, NULL, NULL, NULL, cnt, 1, 0, 1);
		} else {
			s = stmt_uselect(be, s, h, cmp_equal, NULL, 0, 0);
			/* s should be empty */
			s = stmt_aggr(be, s, NULL, NULL, NULL, cnt, 1, 0, 1);
		}
		/* s should be empty */
		s = stmt_binop(be, s, stmt_atom_lng(be, 0), NULL, ne);

		/* 2e stage: find out if inserts are unique */
		if (h->nrcols) {	/* insert multiple atoms */
			sql_subfunc *sum;
			stmt *count_sum = NULL;
			sql_subfunc *or = sql_bind_func_result(sql, "sys", "or", F_FUNC, bt, 2, bt, bt);
			stmt *ssum, *ss;

			stmt *g = list_fetch(inserts, c->c->colnr), *ins = g;

			/* inserted vaules may be null */
			if ((k->type == ukey) && stmt_has_null(ins)) {
				stmt *nn = stmt_selectnonil(be, ins, NULL);
				ins = stmt_project(be, nn, ins);
			}

			g = stmt_group(be, ins, NULL, NULL, NULL, NULL, 1);
			ss = stmt_result(be, g, 2); /* use count */
			/* (count(ss) <> sum(ss)) */
			sum = sql_bind_func(sql, "sys", "sum", lng, NULL, F_AGGR);
			ssum = stmt_aggr(be, ss, NULL, NULL, NULL, sum, 1, 0, 1);
			ssum = sql_Nop_(be, "ifthenelse", sql_unop_(be, "isnull", ssum), stmt_atom_lng(be, 0), ssum, NULL);
			count_sum = stmt_binop(be, check_types(be, tail_type(ssum), stmt_aggr(be, ss, NULL, NULL, NULL, cnt, 1, 0, 1), type_equal), ssum, NULL, ne);

			/* combine results */
			s = stmt_binop(be, s, count_sum, NULL, or);
		}
		if (k->type == pkey) {
			msg = sa_message( sql->sa, SQLSTATE(40002) "INSERT INTO: PRIMARY KEY constraint '%s.%s' violated", k->t->base.name, k->base.name);
		} else {
			msg = sa_message(sql->sa, SQLSTATE(40002) "INSERT INTO: UNIQUE constraint '%s.%s' violated", k->t->base.name, k->base.name);
		}
		res = stmt_exception(be, s, msg, 00001);
	}
	return res;
}

static stmt *
insert_check_fkey(backend *be, list *inserts, sql_key *k, stmt *idx_inserts, rel_bin_stmt *pin)
{
	mvc *sql = be->mvc;
	char *msg = NULL;
	stmt *cs = list_fetch(inserts, 0), *s = cs;
	sql_subtype *lng = sql_bind_localtype("lng");
	sql_subfunc *cnt = sql_bind_func(sql, "sys", "count", sql_bind_localtype("void"), NULL, F_AGGR);
	sql_subtype *bt = sql_bind_localtype("bit");
	sql_subfunc *ne = sql_bind_func_result(sql, "sys", "<>", F_FUNC, bt, 2, lng, lng);

	for (node *m = k->columns->h; m; m = m->next) {
		sql_kc *c = m->data;

		/* foreach column add predicate */
		if (add_column_predicate(be, c->c) != LOG_OK)
			return sql_error(sql, 10, SQLSTATE(HY013) MAL_MALLOC_FAIL);
	}

	if (pin && list_length(pin->cols))
		s = pin->cols->h->data;
	if (s->key && s->nrcols == 0) {
		s = stmt_binop(be, stmt_aggr(be, idx_inserts, NULL, NULL, NULL, cnt, 1, 0, 1), stmt_atom_lng(be, 1), NULL, ne);
	} else {
		/* releqjoin.count <> inserts[col1].count */
		s = stmt_binop(be, stmt_aggr(be, idx_inserts, NULL, NULL, NULL, cnt, 1, 0, 1), stmt_aggr(be, column(be, s), NULL, NULL, NULL, cnt, 1, 0, 1), NULL, ne);
	}

	/* s should be empty */
	msg = sa_message(sql->sa, SQLSTATE(40002) "INSERT INTO: FOREIGN KEY constraint '%s.%s' violated", k->t->base.name, k->base.name);
	return stmt_exception(be, s, msg, 00001);
}

static stmt *
sql_insert_key(backend *be, list *inserts, sql_key *k, stmt *idx_inserts, rel_bin_stmt *pin)
{
	/* int insert = 1;
	 * while insert and has u/pkey and not defered then
	 *      if u/pkey values exist then
	 *              insert = 0
	 * while insert and has fkey and not defered then
	 *      find id of corresponding u/pkey
	 *      if (!found)
	 *              insert = 0
	 * if insert
	 *      insert values
	 *      insert fkey/pkey index
	 */
	if (k->type == pkey || k->type == ukey) {
		return insert_check_ukey(be, inserts, k, idx_inserts);
	} else {		/* foreign keys */
		return insert_check_fkey(be, inserts, k, idx_inserts, pin);
	}
}

static int
sql_stack_add_inserted( mvc *sql, const char *name, sql_table *t, stmt **updates)
{
	/* Put single relation of updates and old values on to the stack */
	sql_rel *r = NULL;
	node *n;
	list *exps = sa_list(sql->sa);
	trigger_input *ti = SA_NEW(sql->sa, trigger_input);

	ti->t = t;
	ti->tids = NULL;
	ti->updates = updates;
	ti->type = 1;
	ti->nn = name;
	for (n = ol_first_node(t->columns); n; n = n->next) {
		sql_column *c = n->data;
		sql_exp *ne = exp_column(sql->sa, name, c->base.name, &c->type, CARD_MULTI, c->null, is_column_unique(c), 0);

		append(exps, ne);
	}
	r = rel_table_func(sql->sa, NULL, NULL, exps, TRIGGER_WRAPPER);
	r->l = ti;

	return stack_push_rel_view(sql, name, r) ? 1 : 0;
}

static int
sql_insert_triggers(backend *be, sql_table *t, stmt **updates, int time)
{
	mvc *sql = be->mvc;
	node *n;
	int res = 1;

	if (!ol_length(t->triggers))
		return res;

	for (n = ol_first_node(t->triggers); n; n = n->next) {
		sql_trigger *trigger = n->data;

		if (!stack_push_frame(sql, "%OLD-NEW"))
			return 0;
		if (trigger->event == 0 && trigger->time == time) {
			const char *n = trigger->new_name;

			/* add name for the 'inserted' to the stack */
			if (!n) n = "new";

			if(!sql_stack_add_inserted(sql, n, t, updates)) {
				stack_pop_frame(sql);
				return 0;
			}
			if (!sql_parse(be, trigger->t->s, trigger->statement, m_instantiate)) {
				stack_pop_frame(sql);
				return 0;
			}
		}
		stack_pop_frame(sql);
	}
	return res;
}

static sql_table *
sql_insert_check_null(backend *be, sql_table *t, list *inserts)
{
	mvc *sql = be->mvc;
	node *m, *n;
	sql_subfunc *cnt = sql_bind_func(sql, "sys", "count", sql_bind_localtype("void"), NULL, F_AGGR);

	for (n = ol_first_node(t->columns), m = inserts->h; n && m;
		n = n->next, m = m->next) {
		stmt *i = m->data;
		sql_column *c = n->data;

		if (!c->null) {
			stmt *s = i;
			char *msg = NULL;

			/* foreach column add predicate */
			if (add_column_predicate(be, c) != LOG_OK)
				return sql_error(sql, 10, SQLSTATE(HY013) MAL_MALLOC_FAIL);

			if (!(s->key && s->nrcols == 0)) {
				s = stmt_selectnil(be, column(be, i));
				s = stmt_aggr(be, s, NULL, NULL, NULL, cnt, 1, 0, 1);
			} else {
				sql_subfunc *isnil = sql_bind_func(sql, "sys", "isnull", &c->type, NULL, F_FUNC);

				s = stmt_unop(be, i, NULL, isnil);
			}
			msg = sa_message(sql->sa, SQLSTATE(40002) "INSERT INTO: NOT NULL constraint violated for column %s.%s", c->t->base.name, c->base.name);
			(void)stmt_exception(be, s, msg, 00001);
		}
	}
	return t; /* return something to say it succeeded */
}

static stmt **
table_update_stmts(mvc *sql, sql_table *t, int *Len)
{
	*Len = ol_length(t->columns);
	return SA_ZNEW_ARRAY(sql->sa, stmt *, *Len);
}

static rel_bin_stmt *
rel2bin_insert(backend *be, sql_rel *rel, list *refs)
{
	mvc *sql = be->mvc;
	rel_bin_stmt *inserts = NULL, *ddl = NULL, *pin = NULL;
	stmt *insert = NULL, **updates, *ret = NULL, *pos = NULL;
	int idx_ins = 0, constraint = 1, len = 0;
	node *n, *m, *idx_m = NULL;
	sql_rel *tr = rel->l, *prel = rel->r;
	sql_table *t = NULL;

	if ((rel->flag&UPD_NO_CONSTRAINT))
		constraint = 0;
	if ((rel->flag&UPD_COMP)) {  /* special case ! */
		idx_ins = 1;
		prel = rel->l;
		rel = rel->r;
		tr = rel->l;
	}

	if (tr->op == op_basetable) {
		t = tr->l;
	} else {
		ddl = subrel_bin(be, tr, refs);
		ddl = subrel_project(be, ddl, refs, NULL, false);
		if (!ddl)
			return NULL;
		t = rel_ddl_table_get(tr);
	}

	if (rel->r) /* first construct the inserts relation */
		inserts = subrel_bin(be, rel->r, refs);
	inserts = subrel_project(be, inserts, refs, rel->r, false);

	if (!inserts)
		return NULL;

	if (idx_ins)
		pin = refs_find_rel(refs, prel);

	if (constraint && !sql_insert_check_null(be, t, inserts->cols))
		return NULL;

	updates = table_update_stmts(sql, t, &len);
	for (n = ol_first_node(t->columns), m = inserts->cols->h; n && m; n = n->next, m = m->next) {
		sql_column *c = n->data;

		updates[c->colnr] = m->data;
	}

/* before */
	if (!sql_insert_triggers(be, t, updates, 0))
		return sql_error(sql, 10, SQLSTATE(27000) "INSERT INTO: triggers failed for table '%s'", t->base.name);

	ret = inserts->cols->h->data;
	if (ret->nrcols == 0) {
		ret = stmt_atom_lng(be, 1);
	} else {
		ret = stmt_aggr(be, ret, NULL, NULL, NULL, sql_bind_func(sql, "sys", "count", sql_bind_localtype("void"), NULL, F_AGGR), 1, 0, 1);
	}

	if (t->idxs) {
		idx_m = m;
		for (n = ol_first_node(t->idxs); n && m; n = n->next, m = m->next) {
			stmt *is = m->data;
			sql_idx *i = n->data;

			if (non_updatable_index(i->type)) /* Some indexes don't hold delta structures */
				continue;
			if (hash_index(i->type) && list_length(i->columns) <= 1)
				is = NULL;
			if (i->key && constraint)
				sql_insert_key(be, inserts->cols, i->key, is, pin);
			if (!insert)
				insert = is;
		}
		assert(!n && !m);
	}

	if (t->s) /* only not declared tables, need this */
		pos = stmt_claim(be, t, ret);

	if (t->idxs) {
		for (n = ol_first_node(t->idxs), m = idx_m; n && m; n = n->next, m = m->next) {
			stmt *is = m->data;
			sql_idx *i = n->data;

			if (non_updatable_index(i->type)) /* Some indexes don't hold delta structures */
				continue;
			if (hash_index(i->type) && list_length(i->columns) <= 1)
				is = NULL;
			if (is)
				is = stmt_append_idx(be, i, pos, is);
		}
		assert(!n && !m);
	}

	int mvc_var = be->mvc_var;
	for (n = ol_first_node(t->columns), m = inserts->cols->h; n && m; n = n->next, m = m->next) {
		stmt *ins = m->data;
		sql_column *c = n->data;

		if (!stmt_append_col(be, c, pos, ins, &mvc_var, rel->flag)) {
			be->mvc_var = mvc_var;
			return NULL;
		}
	}
	be->mvc_var = mvc_var;

	if (!sql_insert_triggers(be, t, updates, 1))
		return sql_error(sql, 10, SQLSTATE(27000) "INSERT INTO: triggers failed for table '%s'", t->base.name);
	/* update predicate list */
	if (rel->r && !rel_predicates(be, rel->r))
		return NULL;
	if (!isNew(t) && isGlobal(t) && !isGlobalTemp(t) && sql_trans_add_dependency_change(be->mvc->session->tr, t->base.id, dml) != LOG_OK)
		return sql_error(sql, 10, SQLSTATE(HY013) MAL_MALLOC_FAIL);

	if (!ddl && !be->silent) {
		/* if there are multiple update statements, update total count, otherwise use the the current count */
		be->rowcount = be->rowcount ? add_to_rowcount_accumulator(be, ret->nr) : ret->nr;
	}

	return create_rel_bin_stmt(sql->sa, rel, sa_list(sql->sa), NULL);
}

static int
is_idx_updated(sql_idx * i, stmt **updates)
{
	int update = 0;
	node *m;

	for (m = i->columns->h; m; m = m->next) {
		sql_kc *ic = m->data;

		if (updates[ic->c->colnr]) {
			update = 1;
			break;
		}
	}
	return update;
}

static int
first_updated_col(stmt **updates, int cnt)
{
	int i;

	for (i = 0; i < cnt; i++) {
		if (updates[i])
			return i;
	}
	return -1;
}

static stmt *
update_check_ukey(backend *be, stmt **updates, sql_key *k, stmt *u_tids, stmt *idx_updates, int updcol)
{
	mvc *sql = be->mvc;
	char *msg = NULL;
	stmt *res = NULL;

	sql_subtype *lng = sql_bind_localtype("lng");
	sql_subfunc *cnt = sql_bind_func(sql, "sys", "count", sql_bind_localtype("void"), NULL, F_AGGR);
	sql_subtype *bt = sql_bind_localtype("bit");
	sql_subfunc *ne;

	ne = sql_bind_func_result(sql, "sys", "<>", F_FUNC, bt, 2, lng, lng);
	if (list_length(k->columns) > 1) {
		stmt *dels = stmt_tid(be, k->t, 0);
		node *m;
		stmt *s = NULL;

		/* 1st stage: find out if original (without the updated)
			do not contain the same values as the updated values.
			This is done using a relation join and a count (which
			should be zero)
	 	*/
		if (!isNew(k)) {
			stmt *nu_tids = stmt_tdiff(be, dels, u_tids, NULL); /* not updated ids */
			list *lje = sa_list(sql->sa);
			list *rje = sa_list(sql->sa);

			if (k->idx && hash_index(k->idx->type)) {
				list_append(lje, stmt_idx(be, k->idx, nu_tids, nu_tids->partition));
				list_append(rje, idx_updates);
			}
			for (m = k->columns->h; m; m = m->next) {
				sql_kc *c = m->data;
				stmt *upd;

				assert(updates);
				if (updates[c->c->colnr]) {
					upd = updates[c->c->colnr];
				} else {
					upd = stmt_col(be, c->c, u_tids, u_tids->partition);
				}
				list_append(lje, stmt_col(be, c->c, nu_tids, nu_tids->partition));
				list_append(rje, upd);
			}
			s = releqjoin(be, lje, rje, NULL, 1 /* hash used */, 0, 0);
			s = stmt_result(be, s, 0);
			s = stmt_binop(be, stmt_aggr(be, s, NULL, NULL, NULL, cnt, 1, 0, 1), stmt_atom_lng(be, 0), NULL, ne);
		}

		/* 2e stage: find out if the updated are unique */
		if (!updates || updates[updcol]->nrcols) {	/* update columns not atoms */
			sql_subfunc *sum;
			stmt *count_sum = NULL, *ssum;
			stmt *g = NULL, *grp = NULL, *ext = NULL, *Cnt = NULL;
			stmt *cand = NULL;
			stmt *ss;
			sql_subfunc *or = sql_bind_func_result(sql, "sys", "or", F_FUNC, bt, 2, bt, bt);

			/* also take the hopefully unique hash keys, to reduce
			   (re)group costs */
			if (k->idx && hash_index(k->idx->type)) {
				g = stmt_group(be, idx_updates, NULL, grp, ext, Cnt, 0);
				grp = stmt_result(be, g, 0);
				ext = stmt_result(be, g, 1);
				Cnt = stmt_result(be, g, 2);

				/* continue only with groups with a cnt > 1 */
				cand = stmt_uselect(be, Cnt, stmt_atom_lng(be, 1), cmp_gt, NULL, 0, 0);
				/* project cand on ext and Cnt */
				Cnt = stmt_project(be, cand, Cnt);
				ext = stmt_project(be, cand, ext);

				/* join groups with extend to retrieve all oid's of the original
				 * bat that belong to a group with Cnt >1 */
				g = stmt_join(be, grp, ext, 0, cmp_equal, 0, 0, false);
				cand = stmt_result(be, g, 0);
				grp = stmt_project(be, cand, grp);
			}

			for (m = k->columns->h; m; m = m->next) {
				sql_kc *c = m->data;
				stmt *upd;

				if (updates && updates[c->c->colnr]) {
					upd = updates[c->c->colnr];
				} else {
					upd = stmt_col(be, c->c, dels, dels->partition);
				}

				/* apply cand list first */
				if (cand)
					upd = stmt_project(be, cand, upd);

				/* remove nulls */
				if ((k->type == ukey) && stmt_has_null(upd)) {
					stmt *nn = stmt_selectnonil(be, upd, NULL);
					upd = stmt_project(be, nn, upd);
					if (grp)
						grp = stmt_project(be, nn, grp);
					if (cand)
						cand = stmt_project(be, nn, cand);
				}

				/* apply group by on groups with Cnt > 1 */
				g = stmt_group(be, upd, NULL, grp, ext, Cnt, !m->next);
				grp = stmt_result(be, g, 0);
				ext = stmt_result(be, g, 1);
				Cnt = stmt_result(be, g, 2);
			}
			ss = Cnt; /* use count */
			/* (count(ss) <> sum(ss)) */
			sum = sql_bind_func(sql, "sys", "sum", lng, NULL, F_AGGR);
			ssum = stmt_aggr(be, ss, NULL, NULL, NULL, sum, 1, 0, 1);
			ssum = sql_Nop_(be, "ifthenelse", sql_unop_(be, "isnull", ssum), stmt_atom_lng(be, 0), ssum, NULL);
			count_sum = stmt_binop(be, stmt_aggr(be, ss, NULL, NULL, NULL, cnt, 1, 0, 1), check_types(be, lng, ssum, type_equal), NULL, ne);

			/* combine results */
			if (s)
				s = stmt_binop(be, s, count_sum, NULL, or);
			else
				s = count_sum;
		}

		if (k->type == pkey) {
			msg = sa_message(sql->sa, SQLSTATE(40002) "UPDATE: PRIMARY KEY constraint '%s.%s' violated", k->t->base.name, k->base.name);
		} else {
			msg = sa_message(sql->sa, SQLSTATE(40002) "UPDATE: UNIQUE constraint '%s.%s' violated", k->t->base.name, k->base.name);
		}
		res = stmt_exception(be, s, msg, 00001);
	} else {		/* single column key */
		stmt *dels = stmt_tid(be, k->t, 0);
		sql_kc *c = k->columns->h->data;
		stmt *s = NULL, *h = NULL, *o;

		/* s should be empty */
		if (!isNew(k)) {
			stmt *nu_tids = stmt_tdiff(be, dels, u_tids, NULL); /* not updated ids */
			assert (updates);

			h = updates[c->c->colnr];
			o = stmt_col(be, c->c, nu_tids, nu_tids->partition);
			s = stmt_join(be, o, h, 0, cmp_equal, 0, 0, false);
			s = stmt_result(be, s, 0);
			s = stmt_binop(be, stmt_aggr(be, s, NULL, NULL, NULL, cnt, 1, 0, 1), stmt_atom_lng(be, 0), NULL, ne);
		}

		/* 2e stage: find out if updated are unique */
		if (!h || h->nrcols) {	/* update columns not atoms */
			sql_subfunc *sum;
			stmt *count_sum = NULL;
			sql_subfunc *or = sql_bind_func_result(sql, "sys", "or", F_FUNC, bt, 2, bt, bt);
			stmt *ssum, *ss;
			stmt *upd;
			stmt *g;

			if (updates) {
 				upd = updates[c->c->colnr];
			} else {
 				upd = stmt_col(be, c->c, dels, dels->partition);
			}

			/* remove nulls */
			if ((k->type == ukey) && stmt_has_null(upd)) {
				stmt *nn = stmt_selectnonil(be, upd, NULL);
				upd = stmt_project(be, nn, upd);
			}

			g = stmt_group(be, upd, NULL, NULL, NULL, NULL, 1);
			ss = stmt_result(be, g, 2); /* use count */

			/* (count(ss) <> sum(ss)) */
			sum = sql_bind_func(sql, "sys", "sum", lng, NULL, F_AGGR);
			ssum = stmt_aggr(be, ss, NULL, NULL, NULL, sum, 1, 0, 1);
			ssum = sql_Nop_(be, "ifthenelse", sql_unop_(be, "isnull", ssum), stmt_atom_lng(be, 0), ssum, NULL);
			count_sum = stmt_binop(be, check_types(be, tail_type(ssum), stmt_aggr(be, ss, NULL, NULL, NULL, cnt, 1, 0, 1), type_equal), ssum, NULL, ne);

			/* combine results */
			if (s)
				s = stmt_binop(be, s, count_sum, NULL, or);
			else
				s = count_sum;
		}

		if (k->type == pkey) {
			msg = sa_message(sql->sa, SQLSTATE(40002) "UPDATE: PRIMARY KEY constraint '%s.%s' violated", k->t->base.name, k->base.name);
		} else {
			msg = sa_message(sql->sa, SQLSTATE(40002) "UPDATE: UNIQUE constraint '%s.%s' violated", k->t->base.name, k->base.name);
		}
		res = stmt_exception(be, s, msg, 00001);
	}
	return res;
}

/*
         A referential constraint is satisfied if one of the following con-
         ditions is true, depending on the <match option> specified in the
         <referential constraint definition>:

         -  If no <match type> was specified then, for each row R1 of the
            referencing table, either at least one of the values of the
            referencing columns in R1 shall be a null value, or the value of
            each referencing column in R1 shall be equal to the value of the
            corresponding referenced column in some row of the referenced
            table.

         -  If MATCH FULL was specified then, for each row R1 of the refer-
            encing table, either the value of every referencing column in R1
            shall be a null value, or the value of every referencing column
            in R1 shall not be null and there shall be some row R2 of the
            referenced table such that the value of each referencing col-
            umn in R1 is equal to the value of the corresponding referenced
            column in R2.

         -  If MATCH PARTIAL was specified then, for each row R1 of the
            referencing table, there shall be some row R2 of the refer-
            enced table such that the value of each referencing column in
            R1 is either null or is equal to the value of the corresponding
            referenced column in R2.
*/

static stmt *
update_check_fkey(backend *be, stmt **updates, sql_key *k, stmt *tids, stmt *idx_updates, int updcol, rel_bin_stmt *pup)
{
	mvc *sql = be->mvc;
	char *msg = NULL;
	stmt *s, *cur, *null = NULL, *cntnulls;
	sql_subtype *lng = sql_bind_localtype("lng"), *bt = sql_bind_localtype("bit");
	sql_subfunc *cnt = sql_bind_func(sql, "sys", "count", sql_bind_localtype("void"), NULL, F_AGGR);
	sql_subfunc *ne = sql_bind_func_result(sql, "sys", "<>", F_FUNC, bt, 2, lng, lng);
	sql_subfunc *or = sql_bind_func_result(sql, "sys", "or", F_FUNC, bt, 2, bt, bt);
	node *m;

	if (!idx_updates)
		return NULL;
	/* releqjoin.count <> updates[updcol].count */
	if (pup && !list_empty(pup->cols)) {
		cur = pup->cols->h->data;
	} else if (updates) {
		cur = updates[updcol];
	} else {
		sql_kc *c = k->columns->h->data;
		stmt *dels = stmt_tid(be, k->t, 0);
		assert(0);
		cur = stmt_col(be, c->c, dels, dels->partition);
	}
	s = stmt_binop(be, stmt_aggr(be, idx_updates, NULL, NULL, NULL, cnt, 1, 0, 1), stmt_aggr(be, cur, NULL, NULL, NULL, cnt, 1, 0, 1), NULL, ne);

	for (m = k->columns->h; m; m = m->next) {
		sql_kc *c = m->data;

		/* FOR MATCH FULL/SIMPLE/PARTIAL see above */
		/* Currently only the default MATCH SIMPLE is supported */
		if (c->c->null) {
			stmt *upd, *nn;

			if (updates && updates[c->c->colnr]) {
				upd = updates[c->c->colnr];
			} else { /* created idx/key using alter */
				upd = stmt_col(be, c->c, tids, tids->partition);
			}
			nn = stmt_selectnil(be, upd);
			if (null)
				null = stmt_tunion(be, null, nn);
			else
				null = nn;
		}
	}
	if (null) {
		cntnulls = stmt_aggr(be, null, NULL, NULL, NULL, cnt, 1, 0, 1);
	} else {
		cntnulls = stmt_atom_lng(be, 0);
	}
	s = stmt_binop(be, s,
		stmt_binop(be, stmt_aggr(be, stmt_selectnil(be, idx_updates), NULL, NULL, NULL, cnt, 1, 0, 1), cntnulls, NULL, ne), NULL, or);

	/* s should be empty */
	msg = sa_message(sql->sa, SQLSTATE(40002) "UPDATE: FOREIGN KEY constraint '%s.%s' violated", k->t->base.name, k->base.name);
	return stmt_exception(be, s, msg, 00001);
}

static stmt *
join_updated_pkey(backend *be, sql_key * k, stmt *tids, stmt **updates)
{
	mvc *sql = be->mvc;
	sql_trans *tr = sql->session->tr;
	char *msg = NULL;
	int nulls = 0;
	node *m, *o;
	sql_key *rk = (sql_key*)os_find_id(tr->cat->objects, tr, ((sql_fkey*)k)->rkey);
	stmt *s = NULL, *dels = stmt_tid(be, rk->t, 0), *fdels, *cnteqjoin;
	stmt *null = NULL, *rows;
	sql_subtype *lng = sql_bind_localtype("lng");
	sql_subtype *bt = sql_bind_localtype("bit");
	sql_subfunc *cnt = sql_bind_func(sql, "sys", "count", sql_bind_localtype("void"), NULL, F_AGGR);
	sql_subfunc *ne = sql_bind_func_result(sql, "sys", "<>", F_FUNC, bt, 2, lng, lng);
	list *lje = sa_list(sql->sa);
	list *rje = sa_list(sql->sa);

	fdels = stmt_tid(be, k->idx->t, 0);
	rows = stmt_idx(be, k->idx, fdels, fdels->partition);

	rows = stmt_join(be, rows, tids, 0, cmp_equal, 0, 0, false); /* join over the join index */
	rows = stmt_result(be, rows, 0);

	for (m = k->idx->columns->h, o = rk->columns->h; m && o; m = m->next, o = o->next) {
		sql_kc *fc = m->data;
		sql_kc *c = o->data;
		stmt *upd, *col;

		if (updates[c->c->colnr]) {
			upd = updates[c->c->colnr];
		} else {
			upd = stmt_project(be, tids, stmt_col(be, c->c, dels, dels->partition));
		}
		if (c->c->null) {	/* new nulls (MATCH SIMPLE) */
			stmt *nn = stmt_selectnil(be, upd);
			if (null)
				null = stmt_tunion(be, null, nn);
			else
				null = nn;
			nulls = 1;
		}
		col = stmt_col(be, fc->c, rows, rows->partition);
		if (!upd || (upd = check_types(be, &fc->c->type, upd, type_equal)) == NULL)
			return NULL;
		list_append(lje, upd);
		list_append(rje, col);
	}
	s = releqjoin(be, lje, rje, NULL, 1 /* hash used */, 0, 0);
	s = stmt_result(be, s, 0);

	/* add missing nulls */
	cnteqjoin = stmt_aggr(be, s, NULL, NULL, NULL, cnt, 1, 0, 1);
	if (nulls) {
		sql_subfunc *add = sql_bind_func_result(sql, "sys", "sql_add", F_FUNC, lng, 2, lng, lng);
		cnteqjoin = stmt_binop(be, cnteqjoin, stmt_aggr(be, null, NULL, NULL, NULL, cnt, 1, 0, 1), NULL, add);
	}

	/* releqjoin.count <> updates[updcol].count */
	s = stmt_binop(be, cnteqjoin, stmt_aggr(be, rows, NULL, NULL, NULL, cnt, 1, 0, 1), NULL, ne);

	/* s should be empty */
	msg = sa_message(sql->sa, SQLSTATE(40002) "UPDATE: FOREIGN KEY constraint '%s.%s' violated", k->t->base.name, k->base.name);
	return stmt_exception(be, s, msg, 00001);
}

static list * sql_update(backend *be, sql_table *t, stmt *rows, stmt **updates);

static stmt*
sql_delete_set_Fkeys(backend *be, sql_key *k, stmt *ftids /* to be updated rows of fkey table */, int action)
{
	mvc *sql = be->mvc;
	sql_trans *tr = sql->session->tr;
	int len = 0;
	node *m, *o;
	sql_key *rk = (sql_key*)os_find_id(tr->cat->objects, tr, ((sql_fkey*)k)->rkey);
	stmt **new_updates;
	sql_table *t = mvc_bind_table(sql, k->t->s, k->t->base.name);

	new_updates = table_update_stmts(sql, t, &len);
	for (m = k->idx->columns->h, o = rk->columns->h; m && o; m = m->next, o = o->next) {
		sql_kc *fc = m->data;
		stmt *upd = NULL;

		if (action == ACT_SET_DEFAULT) {
			if (fc->c->def) {
				stmt *sq = parse_value(be, fc->c->t->s, fc->c->def, &fc->c->type, sql->emode);
				if (!sq)
					return NULL;
				upd = sq;
			} else {
				upd = stmt_atom(be, atom_general(sql->sa, &fc->c->type, NULL));
			}
		} else {
			upd = stmt_atom(be, atom_general(sql->sa, &fc->c->type, NULL));
		}

		if (!upd || (upd = check_types(be, &fc->c->type, upd, type_equal)) == NULL)
			return NULL;

		if (upd->nrcols <= 0)
			upd = stmt_const(be, ftids, NULL, upd);

		new_updates[fc->c->colnr] = upd;
	}
	if (!sql_update(be, t, ftids, new_updates))
		return NULL;
	return ftids; /* return something to show it succeeded */
}

static stmt*
sql_update_cascade_Fkeys(backend *be, sql_key *k, stmt *utids, stmt **updates, int action)
{
	mvc *sql = be->mvc;
	sql_trans *tr = sql->session->tr;
	list *l = NULL;
	int len = 0;
	node *m, *o;
	sql_key *rk = (sql_key*)os_find_id(tr->cat->objects, tr, ((sql_fkey*)k)->rkey);
	stmt **new_updates;
	stmt *rows;
	sql_table *t = mvc_bind_table(sql, k->t->s, k->t->base.name);
	stmt *ftids, *upd_ids;

	ftids = stmt_tid(be, k->idx->t, 0);
	rows = stmt_idx(be, k->idx, ftids, ftids->partition);

	rows = stmt_join(be, rows, utids, 0, cmp_equal, 0, 0, false); /* join over the join index */
	upd_ids = stmt_result(be, rows, 1);
	rows = stmt_result(be, rows, 0);
	rows = stmt_project(be, rows, ftids);

	new_updates = table_update_stmts(sql, t, &len);
	for (m = k->idx->columns->h, o = rk->columns->h; m && o; m = m->next, o = o->next) {
		sql_kc *fc = m->data;
		sql_kc *c = o->data;
		stmt *upd = NULL;

		if (!updates[c->c->colnr]) {
			continue;
		} else if (action == ACT_CASCADE) {
			upd = updates[c->c->colnr];
		} else if (action == ACT_SET_DEFAULT) {
			if (fc->c->def) {
				stmt *sq = parse_value(be, fc->c->t->s, fc->c->def, &fc->c->type, sql->emode);
				if (!sq)
					return NULL;
				upd = sq;
			} else {
				upd = stmt_atom(be, atom_general(sql->sa, &fc->c->type, NULL));
			}
		} else if (action == ACT_SET_NULL) {
			upd = stmt_atom(be, atom_general(sql->sa, &fc->c->type, NULL));
		}

		if (!upd || (upd = check_types(be, &fc->c->type, upd, type_equal)) == NULL)
			return NULL;

		if (upd->nrcols <= 0)
			upd = stmt_const(be, upd_ids, NULL, upd);
		else
			upd = stmt_project(be, upd_ids, upd);

		new_updates[fc->c->colnr] = upd;
	}

	if ((l = sql_update(be, t, rows, new_updates)) == NULL)
		return NULL;
	return utids; /* return something to say it succeeded */
}

static int
cascade_ukey(backend *be, stmt **updates, sql_key *k, stmt *tids)
{
	/* now iterate over all keys */
	sql_trans *tr = be->mvc->session->tr;
	list *keys = sql_trans_get_dependencies(tr, k->base.id, FKEY_DEPENDENCY, NULL);
	if (keys) {
		for (node *n = keys->h; n; n = n->next->next) {
			sqlid fkey_id = *(sqlid*)n->data;
			sql_base *b = os_find_id(tr->cat->objects, tr, fkey_id);
			sql_key *fk = (sql_key*)b;
			sql_fkey *rk = (sql_fkey*)b;

			if (fk->type != fkey || rk->rkey != k->base.id)
				continue;

			/* All rows of the foreign key table which are
			   affected by the primary key update should all
			   match one of the updated primary keys again.
			 */
			switch (((sql_fkey*)fk)->on_update) {
			case ACT_NO_ACTION:
				break;
			case ACT_SET_NULL:
			case ACT_SET_DEFAULT:
			case ACT_CASCADE:
				if (!sql_update_cascade_Fkeys(be, fk, tids, updates, ((sql_fkey*)fk)->on_update)) {
					list_destroy(keys);
					return 0;
				}
				break;
			default:	/*RESTRICT*/
				if (!join_updated_pkey(be, fk, tids, updates)) {
					list_destroy(keys);
					return 0;
				}
			}
		}
		list_destroy(keys);
	}
	return 1;
}

static void
sql_update_check_key(backend *be, stmt **updates, sql_key *k, stmt *tids, stmt *idx_updates, int updcol, rel_bin_stmt *pup)
{
	if (k->type == pkey || k->type == ukey) {
		(void) update_check_ukey(be, updates, k, tids, idx_updates, updcol);
	} else { /* foreign keys */
		(void) update_check_fkey(be, updates, k, tids, idx_updates, updcol, pup);
	}
}

static stmt *
hash_update(backend *be, sql_idx * i, stmt *rows, stmt **updates, int updcol)
{
	mvc *sql = be->mvc;
	/* calculate new value */
	node *m;
	sql_subtype *it, *lng;
	int bits = 1 + ((sizeof(lng)*8)-1)/(list_length(i->columns)+1);
	stmt *h = NULL, *tids;

	if (list_length(i->columns) <= 1)
		return NULL;

	tids = stmt_tid(be, i->t, 0);
	it = sql_bind_localtype("int");
	lng = sql_bind_localtype("lng");
	for (m = i->columns->h; m; m = m->next ) {
		sql_kc *c = m->data;
		stmt *upd;

		if (updates && updates[c->c->colnr]) {
			upd = updates[c->c->colnr];
		} else if (updates && updcol >= 0) {
			assert(0);
			upd = stmt_col(be, c->c, rows, rows->partition);
		} else { /* created idx/key using alter */
			upd = stmt_col(be, c->c, tids, tids->partition);
		}

		if (h && i->type == hash_idx)  {
			sql_subfunc *xor = sql_bind_func_result(sql, "sys", "rotate_xor_hash", F_FUNC, lng, 3, lng, it, &c->c->type);

			h = stmt_Nop(be, stmt_list( be, list_append( list_append(
				list_append(sa_list(sql->sa), h),
				stmt_atom_int(be, bits)),  upd)), NULL,
				xor, NULL);
		} else if (h)  {
			stmt *h2;
			sql_subfunc *lsh = sql_bind_func_result(sql, "sys", "left_shift", F_FUNC, lng, 2, lng, it);
			sql_subfunc *lor = sql_bind_func_result(sql, "sys", "bit_or", F_FUNC, lng, 2, lng, lng);
			sql_subfunc *hf = sql_bind_func_result(sql, "sys", "hash", F_FUNC, lng, 1, &c->c->type);

			h = stmt_binop(be, h, stmt_atom_int(be, bits), NULL, lsh);
			h2 = stmt_unop(be, upd, NULL, hf);
			h = stmt_binop(be, h, h2, NULL, lor);
		} else {
			sql_subfunc *hf = sql_bind_func_result(sql, "sys", "hash", F_FUNC, lng, 1, &c->c->type);
			h = stmt_unop(be, upd, NULL, hf);
			if (i->type == oph_idx)
				break;
		}
	}
	return h;
}

static stmt *
join_idx_update(backend *be, sql_idx * i, stmt *ftids, stmt **updates, int updcol)
{
	mvc *sql = be->mvc;
	sql_trans *tr = sql->session->tr;
	node *m, *o;
	sql_key *rk = (sql_key*)os_find_id(tr->cat->objects, tr, ((sql_fkey*)i->key)->rkey);
	stmt *s = NULL, *ptids = stmt_tid(be, rk->t, 0), *l, *r;
	list *lje = sa_list(sql->sa);
	list *rje = sa_list(sql->sa);

	for (m = i->columns->h, o = rk->columns->h; m && o; m = m->next, o = o->next) {
		sql_kc *c = m->data;
		sql_kc *rc = o->data;
		stmt *upd;

		if (updates && updates[c->c->colnr]) {
			upd = updates[c->c->colnr];
		} else if (updates && updcol >= 0) {
			assert(0);
			upd = stmt_col(be, c->c, ftids, ftids->partition);
		} else { /* created idx/key using alter */
			upd = stmt_col(be, c->c, ftids, ftids->partition);
		}

		if (!upd || (upd = check_types(be, &rc->c->type, upd, type_equal)) == NULL)
			return NULL;
		list_append(lje, upd);
		list_append(rje, stmt_col(be, rc->c, ptids, ptids->partition));
	}
	s = releqjoin(be, lje, rje, NULL, 0 /* use hash */, 0, 0);
	l = stmt_result(be, s, 0);
	r = stmt_result(be, s, 1);
	r = stmt_project(be, r, ptids);
	return stmt_left_project(be, ftids, l, r);
}

static int
cascade_updates(backend *be, sql_table *t, stmt *rows, stmt **updates)
{
	mvc *sql = be->mvc;
	node *n;

	if (!ol_length(t->idxs))
		return 1;

	for (n = ol_first_node(t->idxs); n; n = n->next) {
		sql_idx *i = n->data;

		/* check if update is needed,
		 * ie atleast on of the idx columns is updated
		 */
		if (is_idx_updated(i, updates) == 0)
			continue;

		if (i->key) {
			if (!(sql->cascade_action && list_find_id(sql->cascade_action, i->key->base.id))) {
				sql_key *k = i->key;
				sqlid *local_id = SA_NEW(sql->sa, sqlid);
				if (!sql->cascade_action)
					sql->cascade_action = sa_list(sql->sa);
				*local_id = i->key->base.id;
				list_append(sql->cascade_action, local_id);
				if (k->type == pkey || k->type == ukey) {
					if (!cascade_ukey(be, updates, k, rows))
						return 0;
				}
			}
		}
	}
	return 1;
}

static list *
update_idxs_and_check_keys(backend *be, sql_table *t, stmt *rows, stmt **updates, rel_bin_stmt *pup)
{
	mvc *sql = be->mvc;
	node *n;
	int updcol;
	list *idx_updates = sa_list(sql->sa);

	if (!ol_length(t->idxs))
		return idx_updates;

	updcol = first_updated_col(updates, ol_length(t->columns));
	for (n = ol_first_node(t->idxs); n; n = n->next) {
		sql_idx *i = n->data;
		stmt *is = NULL;

		/* check if update is needed,
		 * ie atleast on of the idx columns is updated
		 */
		if (is_idx_updated(i, updates) == 0)
			continue;

		if (hash_index(i->type)) {
			is = hash_update(be, i, rows, updates, updcol);
		} else if (i->type == join_idx) {
			if (updcol < 0)
				return NULL;
			if (!(is = join_idx_update(be, i, rows, updates, updcol)))
				return NULL;
		}
		if (i->key)
			sql_update_check_key(be, updates, i->key, rows, is, updcol, pup);
		if (is)
			list_append(idx_updates, stmt_update_idx(be, i, rows, is));
	}
	return idx_updates;
}

static int
sql_stack_add_updated(mvc *sql, const char *on, const char *nn, sql_table *t, stmt *tids, stmt **updates)
{
	/* Put single relation of updates and old values on to the stack */
	sql_rel *r = NULL;
	node *n;
	list *exps = sa_list(sql->sa);
	trigger_input *ti = SA_NEW(sql->sa, trigger_input);

	ti->t = t;
	ti->tids = tids;
	ti->updates = updates;
	ti->type = 2;
	ti->on = on;
	ti->nn = nn;
	for (n = ol_first_node(t->columns); n; n = n->next) {
		sql_column *c = n->data;

		if (updates[c->colnr]) {
			sql_exp *oe = exp_column(sql->sa, on, c->base.name, &c->type, CARD_MULTI, c->null, is_column_unique(c), 0);
			sql_exp *ne = exp_column(sql->sa, nn, c->base.name, &c->type, CARD_MULTI, c->null, is_column_unique(c), 0);

			append(exps, oe);
			append(exps, ne);
		} else {
			sql_exp *oe = exp_column(sql->sa, on, c->base.name, &c->type, CARD_MULTI, c->null, is_column_unique(c), 0);
			sql_exp *ne = exp_column(sql->sa, nn, c->base.name, &c->type, CARD_MULTI, c->null, is_column_unique(c), 0);

			append(exps, oe);
			append(exps, ne);
		}
	}
	r = rel_table_func(sql->sa, NULL, NULL, exps, TRIGGER_WRAPPER);
	r->l = ti;

	/* put single table into the stack with 2 names, needed for the psm code */
	if (!stack_push_rel_view(sql, on, r) || !stack_push_rel_view(sql, nn, rel_dup(r)))
		return 0;
	return 1;
}

static int
sql_update_triggers(backend *be, sql_table *t, stmt *tids, stmt **updates, int time )
{
	mvc *sql = be->mvc;
	node *n;
	int res = 1;

	if (!ol_length(t->triggers))
		return res;

	for (n = ol_first_node(t->triggers); n; n = n->next) {
		sql_trigger *trigger = n->data;

		if (!stack_push_frame(sql, "%OLD-NEW"))
			return 0;
		if (trigger->event == 2 && trigger->time == time) {
			/* add name for the 'inserted' to the stack */
			const char *n = trigger->new_name;
			const char *o = trigger->old_name;

			if (!n) n = "new";
			if (!o) o = "old";

			if(!sql_stack_add_updated(sql, o, n, t, tids, updates)) {
				stack_pop_frame(sql);
				return 0;
			}

			if (!sql_parse(be, trigger->t->s, trigger->statement, m_instantiate)) {
				stack_pop_frame(sql);
				return 0;
			}
		}
		stack_pop_frame(sql);
	}
	return res;
}

static void
sql_update_check_null(backend *be, sql_table *t, stmt **updates)
{
	mvc *sql = be->mvc;
	node *n;
	sql_subfunc *cnt = sql_bind_func(sql, "sys", "count", sql_bind_localtype("void"), NULL, F_AGGR);

	for (n = ol_first_node(t->columns); n; n = n->next) {
		sql_column *c = n->data;

		if (updates[c->colnr] && !c->null) {
			stmt *s = updates[c->colnr];
			char *msg = NULL;

			if (!(s->key && s->nrcols == 0)) {
				s = stmt_selectnil(be, updates[c->colnr]);
				s = stmt_aggr(be, s, NULL, NULL, NULL, cnt, 1, 0, 1);
			} else {
				sql_subfunc *isnil = sql_bind_func(sql, "sys", "isnull", &c->type, NULL, F_FUNC);

				s = stmt_unop(be, updates[c->colnr], NULL, isnil);
			}
			msg = sa_message(sql->sa, SQLSTATE(40002) "UPDATE: NOT NULL constraint violated for column '%s.%s'", c->t->base.name, c->base.name);
			(void)stmt_exception(be, s, msg, 00001);
		}
	}
}

/* updates: an array of table width, per column holds the values for the to be updated rows  */
static list *
sql_update(backend *be, sql_table *t, stmt *rows, stmt **updates)
{
	mvc *sql = be->mvc;
	list *idx_updates = NULL;
	int i, nr_cols = ol_length(t->columns);
	node *n;

	sql_update_check_null(be, t, updates);

	/* check keys + get idx */
	idx_updates = update_idxs_and_check_keys(be, t, rows, updates, NULL);
	if (!idx_updates) {
		assert(0);
		return sql_error(sql, 10, SQLSTATE(42000) "UPDATE: failed to update indexes for table '%s'", t->base.name);
	}

/* before */
	if (!sql_update_triggers(be, t, rows, updates, 0))
		return sql_error(sql, 10, SQLSTATE(27000) "UPDATE: triggers failed for table '%s'", t->base.name);

/* apply updates */
	for (i = 0, n = ol_first_node(t->columns); i < nr_cols && n; i++, n = n->next) {
		sql_column *c = n->data;

		if (updates[i])
			stmt_update_col(be, c, rows, updates[i]);
	}
	if (!cascade_updates(be, t, rows, updates))
		return sql_error(sql, 10, SQLSTATE(42000) "UPDATE: cascade failed for table '%s'", t->base.name);

/* after */
	if (!sql_update_triggers(be, t, rows, updates, 1))
		return sql_error(sql, 10, SQLSTATE(27000) "UPDATE: triggers failed for table '%s'", t->base.name);

/* cascade ?? */
	return idx_updates; /* return something to show it succeeded */
}

/* updates with empty list is alter with create idx or keys */
static rel_bin_stmt *
rel2bin_update(backend *be, sql_rel *rel, list *refs)
{
	mvc *sql = be->mvc;
	rel_bin_stmt *update = NULL, *ddl = NULL, *pup = NULL;
	stmt **updates = NULL, *tids;
	int nr_cols, updcol, idx_ups = 0;
	node *m;
	sql_rel *tr = rel->l, *prel = rel->r;
	sql_table *t = NULL;

	if ((rel->flag&UPD_COMP)) {  /* special case ! */
		idx_ups = 1;
		prel = rel->l;
		rel = rel->r;
		tr = rel->l;
	}
	if (tr->op == op_basetable) {
		t = tr->l;
	} else {
		ddl = subrel_bin(be, tr, refs);
		ddl = subrel_project(be, ddl, refs, NULL, false);
		if (!ddl)
			return NULL;
		t = rel_ddl_table_get(tr);

		/* no columns to update (probably an new pkey!) */
		if (!rel->exps)
			return ddl;
	}

	if (rel->r) /* first construct the update relation */
		update = subrel_bin(be, rel->r, refs);
	update = subrel_project(be, update, refs, rel->r, false);

	if (!update)
		return NULL;

	if (idx_ups)
		pup = refs_find_rel(refs, prel);

	updates = table_update_stmts(sql, t, &nr_cols);
	tids = update->cols->h->data; /* TODO this should be replaced by the candidate list */

	/* lookup the updates */
	for (m = rel->exps->h; m; m = m->next) {
		sql_exp *ce = m->data;
		sql_column *c = find_sql_column(t, exp_name(ce));

		if (c)
			updates[c->colnr] = bin_find_column(be, update, ce->l, ce->r);
	}
	sql_update_check_null(be, t, updates);

	/* check keys + get idx */
	updcol = first_updated_col(updates, ol_length(t->columns));
	for (m = rel->exps->h; m; m = m->next) {
		sql_exp *ce = m->data;
		sql_idx *i = find_sql_idx(t, exp_name(ce)+1);
		stmt *update_idx, *is = NULL;

		if (i) {
			if (non_updatable_index(i->type)) /* Some indexes don't hold delta structures */
				continue;

			update_idx = bin_find_column(be, update, ce->l, ce->r);
			if (update_idx)
				is = update_idx;
			if (hash_index(i->type) && list_length(i->columns) <= 1) {
				is = NULL;
				update_idx = NULL;
			}
			if (i->key)
				sql_update_check_key(be, (updcol>=0)?updates:NULL, i->key, tids, update_idx, updcol, pup);
			if (is)
				stmt_update_idx(be,  i, tids, is);
		}
	}

/* before */
	if (!sql_update_triggers(be, t, tids, updates, 0)) {
		sql->cascade_action = NULL;
		return sql_error(sql, 10, SQLSTATE(27000) "UPDATE: triggers failed for table '%s'", t->base.name);
	}

/* apply the update */
	for (m = rel->exps->h; m; m = m->next) {
		sql_exp *ce = m->data;
		sql_column *c = find_sql_column(t, exp_name(ce));

		if (c)
			stmt_update_col(be,  c, tids, updates[c->colnr]);
	}

	if (!cascade_updates(be, t, tids, updates)) {
		sql->cascade_action = NULL;
		return sql_error(sql, 10, SQLSTATE(42000) "UPDATE: cascade failed for table '%s'", t->base.name);
	}

/* after */
	if (!sql_update_triggers(be, t, tids, updates, 1)) {
		sql->cascade_action = NULL;
		return sql_error(sql, 10, SQLSTATE(27000) "UPDATE: triggers failed for table '%s'", t->base.name);
	}

	sql->cascade_action = NULL;

	if (rel->r && !rel_predicates(be, rel->r))
		return NULL;
	if (!isNew(t) && isGlobal(t) && !isGlobalTemp(t) && sql_trans_add_dependency_change(be->mvc->session->tr, t->base.id, dml) != LOG_OK)
		return sql_error(sql, 10, SQLSTATE(HY013) MAL_MALLOC_FAIL);

	if (!ddl && !be->silent) {
		stmt *ret = stmt_aggr(be, tids, NULL, NULL, NULL, sql_bind_func(sql, "sys", "count", sql_bind_localtype("void"), NULL, F_AGGR), 1, 0, 1);
		/* if there are multiple update statements, update total count, otherwise use the the current count */
		be->rowcount = be->rowcount ? add_to_rowcount_accumulator(be, ret->nr) : ret->nr;
	}

	return create_rel_bin_stmt(sql->sa, rel, sa_list(sql->sa), NULL);
}

static int
sql_stack_add_deleted(mvc *sql, const char *name, sql_table *t, stmt *tids, stmt **deleted_cols, int type)
{
	/* Put single relation of updates and old values on to the stack */
	sql_rel *r = NULL;
	node *n;
	list *exps = sa_list(sql->sa);
	trigger_input *ti = SA_NEW(sql->sa, trigger_input);

	ti->t = t;
	ti->tids = tids;
	ti->updates = deleted_cols;
	ti->type = type;
	ti->nn = name;
	for (n = ol_first_node(t->columns); n; n = n->next) {
		sql_column *c = n->data;
		sql_exp *ne = exp_column(sql->sa, name, c->base.name, &c->type, CARD_MULTI, c->null, is_column_unique(c), 0);

		append(exps, ne);
	}
	r = rel_table_func(sql->sa, NULL, NULL, exps, TRIGGER_WRAPPER);
	r->l = ti;

	return stack_push_rel_view(sql, name, r) ? 1 : 0;
}

static int
sql_delete_triggers(backend *be, sql_table *t, stmt *tids, stmt **deleted_cols, int time, int firing_type, int internal_type)
{
	mvc *sql = be->mvc;
	node *n;
	int res = 1;

	if (!ol_length(t->triggers))
		return res;

	for (n = ol_first_node(t->triggers); n; n = n->next) {
		sql_trigger *trigger = n->data;

		if (!stack_push_frame(sql, "%OLD-NEW"))
			return 0;
		if (trigger->event == firing_type && trigger->time == time) {
			/* add name for the 'deleted' to the stack */
			const char *o = trigger->old_name;

			if (!o) o = "old";

			if(!sql_stack_add_deleted(sql, o, t, tids, deleted_cols, internal_type)) {
				stack_pop_frame(sql);
				return 0;
			}

			if (!sql_parse(be, trigger->t->s, trigger->statement, m_instantiate)) {
				stack_pop_frame(sql);
				return 0;
			}
		}
		stack_pop_frame(sql);
	}
	return res;
}

static stmt * sql_delete(backend *be, sql_table *t, stmt *rows);

static stmt *
sql_delete_cascade_Fkeys(backend *be, sql_key *fk, stmt *ftids)
{
	sql_table *t = mvc_bind_table(be->mvc, fk->t->s, fk->t->base.name);
	return sql_delete(be, t, ftids);
}

static int
sql_delete_ukey(backend *be, stmt *utids /* deleted tids from ukey table */, sql_key *k, char* which, int cascade)
{
	mvc *sql = be->mvc;
	sql_subtype *lng = sql_bind_localtype("lng");
	sql_subtype *bt = sql_bind_localtype("bit");
	sql_trans *tr = be->mvc->session->tr;
	list *keys = sql_trans_get_dependencies(tr, k->base.id, FKEY_DEPENDENCY, NULL);

	if (keys) {
		for (node *n = keys->h; n; n = n->next->next) {
			sqlid fkey_id = *(sqlid*)n->data;
			sql_base *b = os_find_id(tr->cat->objects, tr, fkey_id);
			sql_key *fk = (sql_key*)b;
			sql_fkey *rk = (sql_fkey*)b;

			if (fk->type != fkey || rk->rkey != k->base.id)
				continue;
			char *msg = NULL;
			sql_subfunc *cnt = sql_bind_func(sql, "sys", "count", sql_bind_localtype("void"), NULL, F_AGGR);
			sql_subfunc *ne = sql_bind_func_result(sql, "sys", "<>", F_FUNC, bt, 2, lng, lng);
			stmt *s, *tids;

			tids = stmt_tid(be, fk->idx->t, 0);
			s = stmt_idx(be, fk->idx, tids, tids->partition);
			s = stmt_join(be, s, utids, 0, cmp_equal, 0, 0, false); /* join over the join index */
			s = stmt_result(be, s, 0);
			tids = stmt_project(be, s, tids);
			if (cascade) { /* for truncate statements with the cascade option */
				if (!sql_delete_cascade_Fkeys(be, fk, tids))
					return 0;
			} else {
				switch (((sql_fkey*)fk)->on_delete) {
					case ACT_NO_ACTION:
						break;
					case ACT_SET_NULL:
					case ACT_SET_DEFAULT:
						if (!sql_delete_set_Fkeys(be, fk, tids, ((sql_fkey*)fk)->on_delete))
							return 0;
						break;
					case ACT_CASCADE:
						if (!sql_delete_cascade_Fkeys(be, fk, tids))
							return 0;
						break;
					default:	/*RESTRICT*/
						/* The overlap between deleted primaries and foreign should be empty */
						s = stmt_binop(be, stmt_aggr(be, tids, NULL, NULL, NULL, cnt, 1, 0, 1), stmt_atom_lng(be, 0), NULL, ne);
						msg = sa_message(sql->sa, SQLSTATE(40002) "%s: FOREIGN KEY constraint '%s.%s' violated", which, fk->t->base.name, fk->base.name);
						s = stmt_exception(be, s, msg, 00001);
				}
			}
		}
		list_destroy(keys);
	}
	return 1;
}

static int
sql_delete_keys(backend *be, sql_table *t, stmt *rows, char* which, int cascade)
{
	mvc *sql = be->mvc;
	int res = 1;
	node *n;

	if (!ol_length(t->keys))
		return res;

	for (n = ol_first_node(t->keys); n; n = n->next) {
		sql_key *k = n->data;

		if (k->type == pkey || k->type == ukey) {
			if (!(sql->cascade_action && list_find_id(sql->cascade_action, k->base.id))) {
				sqlid *local_id = SA_NEW(sql->sa, sqlid);
				if (!sql->cascade_action)
					sql->cascade_action = sa_list(sql->sa);

				*local_id = k->base.id;
				list_append(sql->cascade_action, local_id);
				if (!sql_delete_ukey(be, rows, k, which, cascade))
					return 0;
			}
		}
	}
	return res;
}

static stmt *
sql_delete(backend *be, sql_table *t, stmt *rows)
{
	mvc *sql = be->mvc;
	stmt *v = NULL, *s = NULL, **deleted_cols = NULL;

	if (rows) {
		v = rows;
	} else { /* delete all */
		v = stmt_tid(be, t, 0);
	}

	/*  project all columns */
	if (ol_length(t->triggers) || partition_find_part(sql->session->tr, t, NULL)) {
		int nr = 0;
		deleted_cols = table_update_stmts(sql, t, &nr);
		int i = 0;
		for (node *n = ol_first_node(t->columns); n; n = n->next, i++) {
			sql_column *c = n->data;
			stmt *s = stmt_col(be, c, v, v->partition);

			deleted_cols[i] = s;
		}
	}

/* before */
	if (!sql_delete_triggers(be, t, v, deleted_cols, 0, 1, 3))
		return sql_error(sql, 10, SQLSTATE(27000) "DELETE: triggers failed for table '%s'", t->base.name);

	if (!sql_delete_keys(be, t, v, "DELETE", 0))
		return sql_error(sql, 10, SQLSTATE(42000) "DELETE: failed to delete indexes for table '%s'", t->base.name);

	if (rows) {
		s = stmt_delete(be, t, rows);
		if (!be->silent)
			s = stmt_aggr(be, rows, NULL, NULL, NULL, sql_bind_func(sql, "sys", "count", sql_bind_localtype("void"), NULL, F_AGGR), 1, 0, 1);
	} else { /* delete all */
		s = stmt_table_clear(be, t, 0); /* first column */
	}

/* after */
	if (!sql_delete_triggers(be, t, v, deleted_cols, 1, 1, 3))
		return sql_error(sql, 10, SQLSTATE(27000) "DELETE: triggers failed for table '%s'", t->base.name);
	return s;
}

static rel_bin_stmt *
rel2bin_delete(backend *be, sql_rel *rel, list *refs)
{
	mvc *sql = be->mvc;
	stmt *stdelete = NULL, *tids = NULL;
	sql_rel *tr = rel->l;
	sql_table *t = NULL;

	if (tr->op == op_basetable)
		t = tr->l;
	else
		assert(0/*ddl statement*/);

	if (rel->r) { /* first construct the deletes relation */
		rel_bin_stmt *rows = subrel_bin(be, rel->r, refs);
		rows = subrel_project(be, rows, refs, rel->r, false);
		if (!rows)
			return NULL;
		tids = rows->cols->h->data; /* TODO this should be the candidate list instead */
	}
	stdelete = sql_delete(be, t, tids);
	sql->cascade_action = NULL;
	if (!stdelete)
		return NULL;

	if (!be->silent) {
		/* if there are multiple update statements, update total count, otherwise use the the current count */
		be->rowcount = be->rowcount ? add_to_rowcount_accumulator(be, stdelete->nr) : stdelete->nr;
	}
	if (rel->r && !rel_predicates(be, rel->r))
		return NULL;
	if (!isNew(t) && isGlobal(t) && !isGlobalTemp(t) && sql_trans_add_dependency_change(be->mvc->session->tr, t->base.id, dml) != LOG_OK)
		return sql_error(sql, 10, SQLSTATE(HY013) MAL_MALLOC_FAIL);

	return create_rel_bin_stmt(sql->sa, rel, sa_list(sql->sa), NULL);
}

struct tablelist {
	sql_table *table;
	struct tablelist* next;
};

static sql_table * /* inspect the other tables recursively for foreign key dependencies */
check_for_foreign_key_references(mvc *sql, struct tablelist* tlist, struct tablelist* next_append, sql_table *t, int cascade)
{
	struct tablelist* new_node;
	sql_trans *tr = sql->session->tr;
	sqlstore *store = sql->session->tr->store;

	if (mvc_highwater(sql))
		return sql_error(sql, 10, SQLSTATE(42000) "Query too complex: running out of stack space");

	if (t->keys) { /* Check for foreign key references */
		for (node *n = ol_first_node(t->keys); n; n = n->next) {
			sql_key *k = n->data;

			if (k->type == ukey || k->type == pkey) {
				list *keys = sql_trans_get_dependencies(tr, k->base.id, FKEY_DEPENDENCY, NULL);

				if (keys) {
					for (node *nn = keys->h; nn; nn = nn->next->next) {
						sqlid fkey_id = *(sqlid*)nn->data;
						sql_base *b = os_find_id(tr->cat->objects, tr, fkey_id);
						sql_key *fk = (sql_key*)b;
						sql_fkey *rk = (sql_fkey*)b;

						if (fk->type != fkey || rk->rkey != k->base.id)
							continue;
						k = fk;
						/* make sure it is not a self referencing key */
						if (k->t != t && !cascade && isTable(t)) {
							node *nnn = ol_first_node(t->columns);
							sql_column *c = nnn->data;
							size_t n_rows = store->storage_api.count_col(sql->session->tr, c, 10);
							if (n_rows > 0) {
								list_destroy(keys);
								return sql_error(sql, 02, SQLSTATE(23000) "TRUNCATE: FOREIGN KEY %s.%s depends on %s", k->t->base.name, k->base.name, t->base.name);
							}
						} else if (k->t != t) {
							int found = 0;
							for (struct tablelist *node_check = tlist; node_check; node_check = node_check->next) {
								if (node_check->table == k->t)
									found = 1;
							}
							if (!found) {
								if ((new_node = SA_NEW(sql->ta, struct tablelist)) == NULL) {
									list_destroy(keys);
									return sql_error(sql, 10, SQLSTATE(HY013) MAL_MALLOC_FAIL);
								}
								new_node->table = k->t;
								new_node->next = NULL;
								next_append->next = new_node;
								if (!check_for_foreign_key_references(sql, tlist, new_node, k->t, cascade)) {
									list_destroy(keys);
									return NULL;
								}
							}
						}
					}
					list_destroy(keys);
				}
			}
		}
	}
	return t;
}

static stmt *
sql_truncate(backend *be, sql_table *t, int restart_sequences, int cascade)
{
	mvc *sql = be->mvc;
	stmt *ret = NULL, *other = NULL;
	struct tablelist *new_list = SA_NEW(sql->ta, struct tablelist);
	stmt **deleted_cols = NULL;

	if (!new_list)
		return sql_error(sql, 10, SQLSTATE(HY013) MAL_MALLOC_FAIL);
	new_list->table = t;
	new_list->next = NULL;
	if (!check_for_foreign_key_references(sql, new_list, new_list, t, cascade))
		goto finalize;

	for (struct tablelist *list_node = new_list; list_node; list_node = list_node->next) {
		sql_table *next = list_node->table;
		stmt *v = stmt_tid(be, next, 0);

		/* project all columns */
		if (ol_length(t->triggers) || partition_find_part(sql->session->tr, t, NULL)) {
			int nr = 0;
			deleted_cols = table_update_stmts(sql, t, &nr);
			int i = 0;
			for (node *n = ol_first_node(t->columns); n; n = n->next, i++) {
				sql_column *c = n->data;
				stmt *s = stmt_col(be, c, v, v->partition);

				deleted_cols[i] = s;
			}
		}

		/* before */
		if (!sql_delete_triggers(be, next, v, deleted_cols, 0, 3, 4)) {
			(void) sql_error(sql, 10, SQLSTATE(27000) "TRUNCATE: triggers failed for table '%s'", next->base.name);
			ret = NULL;
			goto finalize;
		}

		if (!sql_delete_keys(be, next, v, "TRUNCATE", cascade)) {
			(void) sql_error(sql, 10, SQLSTATE(42000) "TRUNCATE: failed to delete indexes for table '%s'", next->base.name);
			ret = NULL;
			goto finalize;
		}

		other = stmt_table_clear(be, next, restart_sequences);
		if (next && t && next->base.id == t->base.id)
			ret = other;

		/* after */
		if (!sql_delete_triggers(be, next, v, deleted_cols, 1, 3, 4)) {
			(void) sql_error(sql, 10, SQLSTATE(27000) "TRUNCATE: triggers failed for table '%s'", next->base.name);
			ret = NULL;
			goto finalize;
		}

		if (!be->silent) {
			/* if there are multiple update statements, update total count, otherwise use the the current count */
			be->rowcount = be->rowcount ? add_to_rowcount_accumulator(be, other->nr) : other->nr;
		}
	}

finalize:
	sa_reset(sql->ta);
	return ret;
}

#define E_ATOM_INT(e) ((atom*)((sql_exp*)e)->l)->data.val.ival
#define E_ATOM_STRING(e) ((atom*)((sql_exp*)e)->l)->data.val.sval

static rel_bin_stmt *
rel2bin_truncate(backend *be, sql_rel *rel)
{
	mvc *sql = be->mvc;
	stmt *truncate = NULL;
	sql_rel *tr = rel->l;
	sql_table *t = NULL;
	node *n = NULL;
	int restart_sequences, cascade;

	if (tr->op == op_basetable)
		t = tr->l;
	else
		assert(0/*ddl statement*/);

	n = rel->exps->h;
	restart_sequences = E_ATOM_INT(n->data);
	cascade = E_ATOM_INT(n->next->data);

	if (!isNew(t) && isGlobal(t) && !isGlobalTemp(t) && sql_trans_add_dependency_change(be->mvc->session->tr, t->base.id, dml) != LOG_OK)
		return sql_error(sql, 10, SQLSTATE(HY013) MAL_MALLOC_FAIL);

	truncate = sql_truncate(be, t, restart_sequences, cascade);
	sql->cascade_action = NULL;
	if (!truncate)
		return NULL;

	return create_rel_bin_stmt(sql->sa, rel, sa_list(sql->sa), NULL);
}

static rel_bin_stmt *
rel2bin_output(backend *be, sql_rel *rel, list *refs)
{
	mvc *sql = be->mvc;
	node *n;
	const char *tsep, *rsep, *ssep, *ns, *fn = NULL;
	atom *tatom, *ratom, *satom, *natom;
	int onclient = 0;
	rel_bin_stmt *s = NULL;
	stmt *fns = NULL, *cnt;
	list *slist = sa_list(sql->sa);

	if (rel->l)  /* first construct the sub relation */
		s = subrel_bin(be, rel->l, refs);
	s = subrel_project(be, s, refs, rel->l, false);
	if (!s)
		return NULL;

	if (!rel->exps)
		return s;
	n = rel->exps->h;
	tatom = ((sql_exp*) n->data)->l;
	tsep  = sa_strdup(sql->sa, tatom->isnull ? "" : tatom->data.val.sval);
	ratom = ((sql_exp*) n->next->data)->l;
	rsep  = sa_strdup(sql->sa, ratom->isnull ? "" : ratom->data.val.sval);
	satom = ((sql_exp*) n->next->next->data)->l;
	ssep  = sa_strdup(sql->sa, satom->isnull ? "" : satom->data.val.sval);
	natom = ((sql_exp*) n->next->next->next->data)->l;
	ns    = sa_strdup(sql->sa, natom->isnull ? "" : natom->data.val.sval);

	if (n->next->next->next->next) {
		fn = E_ATOM_STRING(n->next->next->next->next->data);
		fns = stmt_atom_string(be, sa_strdup(sql->sa, fn));
		onclient = E_ATOM_INT(n->next->next->next->next->next->data);
	}
	list_append(slist, stmt_export(be, s, tsep, rsep, ssep, ns, onclient, fns));
	if (s->nrcols != 0) {
		cnt = stmt_aggr(be, s->cols->h->data, NULL, NULL, NULL, sql_bind_func(sql, "sys", "count", sql_bind_localtype("void"), NULL, F_AGGR), 1, 0, 1);
	} else {
		cnt = stmt_atom_lng(be, 1);
	}
	return create_rel_bin_stmt(sql->sa, rel, list_append(sa_list(sql->sa), cnt), NULL);
}

static list *
merge_stmt_join_projections(backend *be, rel_bin_stmt *left, rel_bin_stmt *right, stmt *jl, stmt *jr, stmt *diff)
{
	mvc *sql = be->mvc;
	list *l = sa_list(sql->sa);

	if (left)
		for( node *n = left->cols->h; n; n = n->next ) {
			stmt *c = n->data;
			const char *rnme = table_name(sql->sa, c);
			const char *nme = column_name(sql->sa, c);
			stmt *s = stmt_project(be, jl ? jl : diff, column(be, c));

			s = stmt_alias(be, s, rnme, nme);
			list_append(l, s);
		}
	if (right)
		for( node *n = right->cols->h; n; n = n->next ) {
			stmt *c = n->data;
			const char *rnme = table_name(sql->sa, c);
			const char *nme = column_name(sql->sa, c);
			stmt *s = stmt_project(be, jr ? jr : diff, column(be, c));

			s = stmt_alias(be, s, rnme, nme);
			list_append(l, s);
		}
	return l;
}

static void
validate_merge_delete_update(backend *be, bool delete, rel_bin_stmt *bt_stmt, sql_rel *bt, stmt *jl, stmt *ld)
{
	mvc *sql = be->mvc;
	str msg;
	sql_table *t = bt->l;
	char *alias = (char *) rel_name(bt);
	sql_subfunc *cnt = sql_bind_func(sql, "sys", "count", sql_bind_localtype("void"), NULL, F_AGGR);
	stmt *cnt1 = stmt_aggr(be, jl, NULL, NULL, NULL, cnt, 1, 0, 1);
	stmt *cnt2 = stmt_aggr(be, ld, NULL, NULL, NULL, cnt, 1, 0, 1);
	sql_subfunc *add = sql_bind_func(sql, "sys", "sql_add", tail_type(cnt1), tail_type(cnt2), F_FUNC);
	stmt *s1 = stmt_binop(be, cnt1, cnt2, NULL, add);
	stmt *cnt3 = stmt_aggr(be, bin_find_smallest_column(be, bt_stmt), NULL, NULL, NULL, cnt, 1, 0, 1);
	sql_subfunc *bf = sql_bind_func(sql, "sys", ">", tail_type(s1), tail_type(cnt3), F_FUNC);
	stmt *s2 = stmt_binop(be, s1, cnt3, NULL, bf);

	if (alias && strcmp(alias, t->base.name) == 0) /* detect if alias is present */
		alias = NULL;
	msg = sa_message(sql->sa, SQLSTATE(40002) "MERGE %s: Multiple rows in the input relation match the same row in the target %s '%s%s%s'",
					 delete ? "DELETE" : "UPDATE",
					 alias ? "relation" : "table",
					 alias ? alias : t->s ? t->s->base.name : "", alias ? "" : ".", alias ? "" : t->base.name);
	(void)stmt_exception(be, s2, msg, 00001);
}

static rel_bin_stmt *
rel2bin_merge_apply_update(backend *be, sql_rel *join, sql_rel *upd, list *refs, rel_bin_stmt *bt_stmt, rel_bin_stmt *target_stmt, stmt *jl, stmt *jr, stmt *ld, stmt **rd)
{
	mvc *sql = be->mvc;

	if (is_insert(upd->op)) {
		if (!*rd) {
			*rd = stmt_tdiff(be, stmt_mirror(be, bin_find_smallest_column(be, target_stmt)), jr, NULL);
		}
		rel_bin_stmt *s = create_rel_bin_stmt(sql->sa, join, merge_stmt_join_projections(be, NULL, target_stmt, NULL, NULL, *rd), NULL);
		refs_update_stmt(refs, join, s); /* project the differences on the target side for inserts */

		return rel2bin_insert(be, upd, refs);
	} else {
		rel_bin_stmt *s = create_rel_bin_stmt(sql->sa, join, merge_stmt_join_projections(be, bt_stmt, is_update(upd->op) ? target_stmt : NULL, jl, is_update(upd->op) ? jr : NULL, NULL), NULL);
		refs_update_stmt(refs, join, s); /* project the matched values on both sides for updates and deletes */

		assert(is_update(upd->op) || is_delete(upd->op));
		/* the left joined values + left difference must be smaller than the table count */
		validate_merge_delete_update(be, is_update(upd->op), bt_stmt, join->l, jl, ld);

		return is_update(upd->op) ? rel2bin_update(be, upd, refs) : rel2bin_delete(be, upd, refs);
	}
}

static rel_bin_stmt *
rel2bin_merge(backend *be, sql_rel *rel, list *refs)
{
	mvc *sql = be->mvc;
	sql_rel *join = rel->l, *r = rel->r;
	rel_bin_stmt *join_st, *ns;
	stmt *rd = NULL;
	list *slist = sa_list(sql->sa);

	assert(rel_is_ref(join) && is_left(join->op));
	join_st = subrel_bin(be, join, refs);
	if (!join_st)
		return NULL;

	/* grab generated left join outputs and generate updates accordingly to matched and not matched values */

	if (is_ddl(r->op)) {
		assert(r->flag == ddl_list);
		if (r->l) {
			if ((ns = rel2bin_merge_apply_update(be, join, r->l, refs, join_st->left, join_st->right, join_st->jl, join_st->jr, join_st->ld, &rd)) == NULL)
				return NULL;
			list_append(slist, ns);
		}
		if (r->r) {
			if ((ns = rel2bin_merge_apply_update(be, join, r->r, refs, join_st->left, join_st->right, join_st->jl, join_st->jr, join_st->ld, &rd)) == NULL)
				return NULL;
			list_append(slist, ns);
		}
	} else {
		if (!(ns = rel2bin_merge_apply_update(be, join, r, refs, join_st->left, join_st->right, join_st->jl, join_st->jr, join_st->ld, &rd)))
			return NULL;
		list_append(slist, ns);
	}
	return create_rel_bin_stmt(sql->sa, rel, slist, NULL);
}

static rel_bin_stmt *
rel2bin_list(backend *be, sql_rel *rel, list *refs)
{
	mvc *sql = be->mvc;
	rel_bin_stmt *l = NULL, *r = NULL;
	list *slist = sa_list(sql->sa);

	if (rel->l)  /* first construct the sub relation */
		l = subrel_bin(be, rel->l, refs);
	if (rel->r)  /* first construct the sub relation */
		r = subrel_bin(be, rel->r, refs);
	l = subrel_project(be, l, refs, rel->l, false);
	r = subrel_project(be, r, refs, rel->r, false);
	if ((rel->l && !l) || (rel->r && !r))
		return NULL;
	if (l)
		list_append(slist, l);
	if (r)
		list_append(slist, r);
	return create_rel_bin_stmt(sql->sa, rel, slist, NULL);
}

static rel_bin_stmt *
rel2bin_psm(backend *be, sql_rel *rel)
{
	mvc *sql = be->mvc;
	list *l = sa_list(sql->sa);
	rel_bin_stmt *sub = NULL;

	for (node *n = rel->exps->h; n; n = n->next) {
		sql_exp *e = n->data;
		stmt *s = exp_bin(be, e, sub, NULL, 0, 0, 0);
		if (!s)
			return NULL;

		if (s && s->type == st_table) /* relational statement */
			sub = s->op4.relstval;
		else
			list_append(l, s);
	}
	return create_rel_bin_stmt(sql->sa, rel, l, NULL);
}

static rel_bin_stmt *
rel2bin_partition_limits(backend *be, sql_rel *rel, list *refs)
{
	mvc *sql = be->mvc;
	rel_bin_stmt *l = NULL, *r = NULL;
	list *slist = sa_list(be->mvc->sa);

	if (rel->l)  /* first construct the sub relation */
		l = subrel_bin(be, rel->l, refs);
	if (rel->r)  /* first construct the sub relation */
		r = subrel_bin(be, rel->r, refs);
	l = subrel_project(be, l, refs, rel->l, false);
	r = subrel_project(be, r, refs, rel->r, false);
	if ((rel->l && !l) || (rel->r && !r))
		return NULL;

	assert(rel->exps);
	assert(rel->flag == ddl_alter_table_add_range_partition || rel->flag == ddl_alter_table_add_list_partition);

	if (rel->exps) {
		for (node *n = rel->exps->h; n; n = n->next) {
			sql_exp *e = n->data;
			stmt *s = exp_bin(be, e, l, r, 0, 0, 0);
			if (!s)
				return NULL;
			append(slist, s);
		}
	}
	return create_rel_bin_stmt(sql->sa, rel, list_append(sa_list(sql->sa), stmt_catalog(be, rel->flag, slist)), NULL);
}

static rel_bin_stmt *
rel2bin_exception(backend *be, sql_rel *rel, list *refs)
{
	mvc *sql = be->mvc;
	rel_bin_stmt *l = NULL, *r = NULL;
	list *slist = sa_list(sql->sa);

	if (rel->l)  /* first construct the sub relation */
		l = subrel_bin(be, rel->l, refs);
	if (rel->r)  /* first construct the sub relation */
		r = subrel_bin(be, rel->r, refs);
	l = subrel_project(be, l, refs, rel->l, false);
	r = subrel_project(be, r, refs, rel->r, false);
	if ((rel->l && !l) || (rel->r && !r))
		return NULL;

	assert(rel->exps);
	for (node *n = rel->exps->h; n; n = n->next) {
		sql_exp *e = n->data;
		stmt *s = exp_bin(be, e, l, r, 0, 0, 0);
		if (!s)
			return NULL;
		list_append(slist, s);
	}
	return create_rel_bin_stmt(sql->sa, rel, slist, NULL);
}

static rel_bin_stmt *
rel2bin_seq(backend *be, sql_rel *rel, list *refs)
{
	mvc *sql = be->mvc;
	node *en = rel->exps->h;
	stmt *restart, *sname, *seq, *seqname;
	rel_bin_stmt *sl = NULL;
	list *l = sa_list(sql->sa);

	if (rel->l) { /* first construct the sub relation */
		sl = subrel_bin(be, rel->l, refs);
		sl = subrel_project(be, sl, refs, rel->l, false);
		if (!sl)
			return NULL;
	}

	restart = exp_bin(be, en->data, sl, NULL, 0, 0, 0);
	sname = exp_bin(be, en->next->data, sl, NULL, 0, 0, 0);
	seqname = exp_bin(be, en->next->next->data, sl, NULL, 0, 0, 0);
	seq = exp_bin(be, en->next->next->next->data, sl, NULL, 0, 0, 0);
	if (!restart || !sname || !seqname || !seq)
		return NULL;

	if (restart->type == st_table && !list_empty(restart->op4.relstval->cols)) /* relational statement */
		restart = restart->op4.relstval->cols->h->data;
	append(l, sname);
	append(l, seqname);
	append(l, seq);
	append(l, restart);
	return create_rel_bin_stmt(sql->sa, rel, list_append(sa_list(sql->sa), stmt_catalog(be, rel->flag, l)), NULL);
}

static rel_bin_stmt *
rel2bin_trans(backend *be, sql_rel *rel)
{
	mvc *sql = be->mvc;
	node *en = rel->exps->h;
	stmt *chain = exp_bin(be, en->data, NULL, NULL, 0, 0, 0);
	stmt *name = NULL;

	if (!chain)
		return NULL;

	if (en->next) {
		name = exp_bin(be, en->next->data, NULL, NULL, 0, 0, 0);
		if (!name)
			return NULL;
	}
	return create_rel_bin_stmt(sql->sa, rel, list_append(sa_list(sql->sa), stmt_trans(be, rel->flag, chain, name)), NULL);
}

static rel_bin_stmt *
rel2bin_catalog_schema(backend *be, sql_rel *rel)
{
	mvc *sql = be->mvc;
	node *en = rel->exps->h;
	stmt *action = exp_bin(be, en->data, NULL, NULL, 0, 0, 0);
	stmt *sname = NULL, *name = NULL, *ifexists = NULL;
	list *l = sa_list(sql->sa);

	if (!action)
		return NULL;

	en = en->next;
	sname = exp_bin(be, en->data, NULL, NULL, 0, 0, 0);
	if (!sname)
		return NULL;
	append(l, sname);
	en = en->next;
	if (rel->flag == ddl_create_schema) {
		if (en) {
			name = exp_bin(be, en->data, NULL, NULL, 0, 0, 0);
			if (!name)
				return NULL;
		} else {
			name = stmt_atom_string(be, NULL);
		}
		append(l, name);
	} else {
		assert(rel->flag == ddl_drop_schema);
		ifexists = exp_bin(be, en->data, NULL, NULL, 0, 0, 0);
		if (!ifexists)
			return NULL;
		append(l, ifexists);
	}
	append(l, action);
	return create_rel_bin_stmt(sql->sa, rel, list_append(sa_list(sql->sa), stmt_catalog(be, rel->flag, l)), NULL);
}

static rel_bin_stmt *
rel2bin_catalog_table(backend *be, sql_rel *rel)
{
	mvc *sql = be->mvc;
	node *en = rel->exps->h;
	stmt *action = exp_bin(be, en->data, NULL, NULL, 0, 0, 0);
	stmt *table = NULL, *sname, *tname = NULL, *kname = NULL, *ifexists = NULL, *replace = NULL;
	list *l = sa_list(sql->sa);

	if (!action)
		return NULL;

	en = en->next;
	sname = exp_bin(be, en->data, NULL, NULL, 0, 0, 0);
	if (!sname)
		return NULL;
	en = en->next;
	if (en) {
		tname = exp_bin(be, en->data, NULL, NULL, 0, 0, 0);
		if (!tname)
			return NULL;
		en = en->next;
	}
	append(l, sname);
	assert(tname);
	append(l, tname);
	if (rel->flag == ddl_drop_constraint) { /* needs extra string parameter for constraint name */
		if (en) {
			kname = exp_bin(be, en->data, NULL, NULL, 0, 0, 0);
			if (!kname)
				return NULL;
			en = en->next;
		}
		append(l, kname);
	}
	if (rel->flag != ddl_drop_table && rel->flag != ddl_drop_view && rel->flag != ddl_drop_constraint) {
		if (en) {
			table = exp_bin(be, en->data, NULL, NULL, 0, 0, 0);
			if (!table)
				return NULL;
			en = en->next;
		}
		append(l, table);
	} else {
		if (en) {
			ifexists = exp_bin(be, en->data, NULL, NULL, 0, 0, 0);
			if (!ifexists)
				return NULL;
			en = en->next;
		} else {
			ifexists = stmt_atom_int(be, 0);
		}
		append(l, ifexists);
	}
	append(l, action);
	if (rel->flag == ddl_create_view) {
		if (en) {
			replace = exp_bin(be, en->data, NULL, NULL, 0, 0, 0);
			if (!replace)
				return NULL;
		} else {
			replace = stmt_atom_int(be, 0);
		}
		append(l, replace);
	}
	return create_rel_bin_stmt(sql->sa, rel, list_append(sa_list(sql->sa), stmt_catalog(be, rel->flag, l)), NULL);
}

static rel_bin_stmt *
rel2bin_catalog2(backend *be, sql_rel *rel)
{
	mvc *sql = be->mvc;
	list *l = sa_list(sql->sa);

	for (node *en = rel->exps->h; en; en = en->next) {
		stmt *es = NULL;

		if (en->data) {
			es = exp_bin(be, en->data, NULL, NULL, 0, 0, 0);
			if (!es)
				return NULL;
		} else {
			es = stmt_atom_string(be, NULL);
		}
		append(l, es);
	}
	return create_rel_bin_stmt(sql->sa, rel, list_append(sa_list(sql->sa), stmt_catalog(be, rel->flag, l)), NULL);
}

static rel_bin_stmt *
rel2bin_ddl(backend *be, sql_rel *rel, list *refs)
{
	mvc *sql = be->mvc;
	rel_bin_stmt *s = NULL;

	switch (rel->flag) {
		case ddl_output:
			s = rel2bin_output(be, rel, refs);
			sql->type = Q_TABLE;
			break;
		case ddl_list:
			s = rel2bin_list(be, rel, refs);
			break;
		case ddl_psm:
			s = rel2bin_psm(be, rel);
			break;
		case ddl_exception:
			s = rel2bin_exception(be, rel, refs);
			break;
		case ddl_create_seq:
		case ddl_alter_seq:
			s = rel2bin_seq(be, rel, refs);
			sql->type = Q_SCHEMA;
			break;
		case ddl_alter_table_add_range_partition:
		case ddl_alter_table_add_list_partition:
			s = rel2bin_partition_limits(be, rel, refs);
			sql->type = Q_SCHEMA;
			break;
		case ddl_release:
		case ddl_commit:
		case ddl_rollback:
		case ddl_trans:
			s = rel2bin_trans(be, rel);
			sql->type = Q_TRANS;
			break;
		case ddl_create_schema:
		case ddl_drop_schema:
			s = rel2bin_catalog_schema(be, rel);
			sql->type = Q_SCHEMA;
			break;
		case ddl_create_table:
		case ddl_drop_table:
		case ddl_create_view:
		case ddl_drop_view:
		case ddl_drop_constraint:
		case ddl_alter_table:
			s = rel2bin_catalog_table(be, rel);
			sql->type = Q_SCHEMA;
			break;
		case ddl_drop_seq:
		case ddl_create_type:
		case ddl_drop_type:
		case ddl_drop_index:
		case ddl_create_function:
		case ddl_drop_function:
		case ddl_create_trigger:
		case ddl_drop_trigger:
		case ddl_grant_roles:
		case ddl_revoke_roles:
		case ddl_grant:
		case ddl_revoke:
		case ddl_grant_func:
		case ddl_revoke_func:
		case ddl_create_user:
		case ddl_drop_user:
		case ddl_alter_user:
		case ddl_rename_user:
		case ddl_create_role:
		case ddl_drop_role:
		case ddl_alter_table_add_table:
		case ddl_alter_table_del_table:
		case ddl_alter_table_set_access:
		case ddl_comment_on:
		case ddl_rename_schema:
		case ddl_rename_table:
		case ddl_rename_column:
			s = rel2bin_catalog2(be, rel);
			sql->type = Q_SCHEMA;
			break;
		default:
			assert(0);
	}
	return s;
}

static rel_bin_stmt *
subrel_bin(backend *be, sql_rel *rel, list *refs)
{
	mvc *sql = be->mvc;
	rel_bin_stmt *s = NULL;

	if (mvc_highwater(sql))
		return sql_error(be->mvc, 10, SQLSTATE(42000) "Query too complex: running out of stack space");

	if (!rel)
		return s;
	if (rel_is_ref(rel)) {
		s = refs_find_rel(refs, rel);
		/* needs a proper fix!! */
		if (s)
			return s;
	}
	switch (rel->op) {
	case op_basetable:
		s = rel2bin_basetable(be, rel);
		sql->type = Q_TABLE;
		break;
	case op_table:
		s = rel2bin_table(be, rel, refs);
		sql->type = Q_TABLE;
		break;
	case op_join:
	case op_left:
	case op_right:
	case op_full:
		s = rel2bin_join(be, rel, refs);
		sql->type = Q_TABLE;
		break;
	case op_semi:
	case op_anti:
		s = rel2bin_semijoin(be, rel, refs);
		sql->type = Q_TABLE;
		break;
	case op_union:
		s = rel2bin_union(be, rel, refs);
		sql->type = Q_TABLE;
		break;
	case op_except:
		s = rel2bin_except(be, rel, refs);
		sql->type = Q_TABLE;
		break;
	case op_inter:
		s = rel2bin_inter(be, rel, refs);
		sql->type = Q_TABLE;
		break;
	case op_project:
		s = rel2bin_project(be, rel, refs, NULL);
		sql->type = Q_TABLE;
		break;
	case op_select:
		s = rel2bin_select(be, rel, refs);
		sql->type = Q_TABLE;
		break;
	case op_groupby:
		s = rel2bin_groupby(be, rel, refs);
		sql->type = Q_TABLE;
		break;
	case op_topn:
		s = rel2bin_topn(be, rel, refs);
		sql->type = Q_TABLE;
		break;
	case op_sample:
		s = rel2bin_sample(be, rel, refs);
		sql->type = Q_TABLE;
		break;
	case op_insert:
		s = rel2bin_insert(be, rel, refs);
		if (sql->type == Q_TABLE)
			sql->type = Q_UPDATE;
		break;
	case op_update:
		s = rel2bin_update(be, rel, refs);
		if (sql->type == Q_TABLE)
			sql->type = Q_UPDATE;
		break;
	case op_delete:
		s = rel2bin_delete(be, rel, refs);
		if (sql->type == Q_TABLE)
			sql->type = Q_UPDATE;
		break;
	case op_truncate:
		s = rel2bin_truncate(be, rel);
		if (sql->type == Q_TABLE)
			sql->type = Q_UPDATE;
		break;
	case op_merge:
		s = rel2bin_merge(be, rel, refs);
		if (sql->type == Q_TABLE)
			sql->type = Q_UPDATE;
		break;
	case op_ddl:
		s = rel2bin_ddl(be, rel, refs);
		break;
	}
	if (s && rel_is_ref(rel)) {
		/* for now make sure referenced relations get flattend */
		s = subrel_project(be, s, refs, rel, 0);
		list_append(refs, rel);
		list_append(refs, s);
	}
	return s;
}

rel_bin_stmt *
rel_bin(backend *be, sql_rel *rel)
{
	mvc *sql = be->mvc;
	list *refs = sa_list(sql->sa);
	mapi_query_t sqltype = sql->type;
	rel_bin_stmt *s = subrel_bin(be, rel, refs);

	s = subrel_project(be, s, refs, rel, false);
	if (sqltype == Q_SCHEMA)
		sql->type = sqltype;  /* reset */

	return s;
}

rel_bin_stmt *
output_rel_bin(backend *be, sql_rel *rel, int top)
{
	mvc *sql = be->mvc;
	list *refs = sa_list(sql->sa);
	mapi_query_t sqltype = sql->type;
	rel_bin_stmt *s;

	be->join_idx = 0;
	be->rowcount = 0;
	be->silent = !top;

	s = subrel_bin(be, rel, refs);
	s = subrel_project(be, s, refs, rel, false);
	if (!s)
		return NULL;
	if (sqltype == Q_SCHEMA)
		sql->type = sqltype;  /* reset */

	if (!be->silent) { /* don't generate outputs when we are silent */
		if (!is_ddl(rel->op) && sql->type == Q_TABLE && stmt_output(be, s) < 0) {
			return NULL;
		} else if (be->rowcount > 0 && sqltype == Q_UPDATE && stmt_affected_rows(be, be->rowcount) < 0) {
			/* only call stmt_affected_rows outside functions and ddl, however if PROP_DISTRIBUTE is found it might be called. eg. merge statements */
			return NULL;
		}
	}
	return s;
}<|MERGE_RESOLUTION|>--- conflicted
+++ resolved
@@ -2772,9 +2772,6 @@
 		s = stmt_alias(be, s, rnme, nme);
 		list_append(l, s);
 	}
-<<<<<<< HEAD
-	return create_rel_bin_join_stmt(sql->sa, rel, l, NULL, left, right, jl, jr, ld, rd);
-=======
 	if (rel->attr) {
 		sql_exp *e = rel->attr->h->data;
 		const char *rnme = exp_relname(e);
@@ -2793,11 +2790,7 @@
 		s = stmt_alias(be, s, rnme, nme);
 		list_append(l, s);
 	}
-
-	res = stmt_list(be, l);
-	res->extra = l2; /* used for merge statments, this will be cleaned out on the pushcands branch :) */
-	return res;
->>>>>>> 520d613a
+	return create_rel_bin_join_stmt(sql->sa, rel, l, NULL, left, right, jl, jr, ld, rd);
 }
 
 static int
