/*
 * This Source Code Form is subject to the terms of the Mozilla Public
 * License, v. 2.0.  If a copy of the MPL was not distributed with this
 * file, You can obtain one at http://mozilla.org/MPL/2.0/.
 *
 * Copyright 1997 - July 2008 CWI, August 2008 - 2017 MonetDB B.V.
 */

#include "monetdb_config.h"

#include "rel_bin.h"
#include "rel_rel.h"
#include "rel_exp.h"
#include "rel_psm.h"
#include "rel_prop.h"
#include "rel_select.h"
#include "rel_updates.h"
#include "rel_optimizer.h"
#include "sql_env.h"

#define OUTER_ZERO 64

static stmt * exp_bin(backend *be, sql_exp *e, stmt *left, stmt *right, stmt *grp, stmt *ext, stmt *cnt, stmt *sel);
static stmt * rel_bin(backend *be, sql_rel *rel);
static stmt * subrel_bin(backend *be, sql_rel *rel, list *refs);

static stmt *check_types(backend *be, sql_subtype *ct, stmt *s, check_type tpe);

static stmt *
sql_unop_(backend *be, sql_schema *s, const char *fname, stmt *rs)
{
	mvc *sql = be->mvc;
	sql_subtype *rt = NULL;
	sql_subfunc *f = NULL;

	if (!s)
		s = sql->session->schema;
	rt = tail_type(rs);
	f = sql_bind_func(sql->sa, s, fname, rt, NULL, F_FUNC);
	/* try to find the function without a type, and convert
	 * the value to the type needed by this function!
	 */
	if (!f && (f = sql_find_func(sql->sa, s, fname, 1, F_FUNC, NULL)) != NULL) {
		sql_arg *a = f->func->ops->h->data;

		rs = check_types(be, &a->type, rs, type_equal);
		if (!rs) 
			f = NULL;
	}
	if (f) {
		/*
		if (f->func->res.scale == INOUT) {
			f->res.digits = rt->digits;
			f->res.scale = rt->scale;
		}
		*/
		return stmt_unop(be, rs, f);
	} else if (rs) {
		char *type = tail_type(rs)->type->sqlname;

		return sql_error(sql, 02, "SELECT: no such unary operator '%s(%s)'", fname, type);
	}
	return NULL;
}

static stmt *
refs_find_rel(list *refs, sql_rel *rel)
{
	node *n;

	for(n=refs->h; n; n = n->next->next) {
		sql_rel *ref = n->data;
		stmt *s = n->next->data;
		
		if (rel == ref) 
			return s;
	}
	return NULL;
}

static void 
print_stmtlist(sql_allocator *sa, stmt *l)
{
	node *n;
	if (l) {
		for (n = l->op4.lval->h; n; n = n->next) {
			const char *rnme = table_name(sa, n->data);
			const char *nme = column_name(sa, n->data);

			fprintf(stderr, "%s.%s\n", rnme ? rnme : "(null!)", nme ? nme : "(null!)");
		}
	}
}

static stmt *
list_find_column(backend *be, list *l, const char *rname, const char *name ) 
{
	stmt *res = NULL;
	node *n;

	if (!l)
		return NULL;
	MT_lock_set(&l->ht_lock);
	if (!l->ht && list_length(l) > HASH_MIN_SIZE) {
		l->ht = hash_new(l->sa, MAX(list_length(l), l->expected_cnt), (fkeyvalue)&stmt_key);
		if (l->ht == NULL) {
			MT_lock_unset(&l->ht_lock);
			return NULL;
		}

		for (n = l->h; n; n = n->next) {
			const char *nme = column_name(be->mvc->sa, n->data);
			int key = hash_key(nme);

			if (hash_add(l->ht, key, n->data) == NULL) {
				MT_lock_unset(&l->ht_lock);
				return NULL;
			}
		}
	}
	if (l->ht) {
		int key = hash_key(name);
		sql_hash_e *e = l->ht->buckets[key&(l->ht->size-1)];

		if (rname) {
			for (; e; e = e->chain) {
				stmt *s = e->value;
				const char *rnme = table_name(be->mvc->sa, s);
				const char *nme = column_name(be->mvc->sa, s);

				if (rnme && strcmp(rnme, rname) == 0 &&
		 	            strcmp(nme, name) == 0) {
					res = s;
					break;
				}
			}
		} else {
			for (; e; e = e->chain) {
				stmt *s = e->value;
				const char *nme = column_name(be->mvc->sa, s);

				if (nme && strcmp(nme, name) == 0) {
					res = s;
					break;
				}
			}
		}
		MT_lock_unset(&l->ht_lock);
		if (!res)
			return NULL;
		return res;
	}
	MT_lock_unset(&l->ht_lock);
	if (rname) {
		for (n = l->h; n; n = n->next) {
			const char *rnme = table_name(be->mvc->sa, n->data);
			const char *nme = column_name(be->mvc->sa, n->data);

			if (rnme && strcmp(rnme, rname) == 0 && 
				    strcmp(nme, name) == 0) {
				res = n->data;
				break;
			}
		}
	} else {
		for (n = l->h; n; n = n->next) {
			const char *nme = column_name(be->mvc->sa, n->data);

			if (nme && strcmp(nme, name) == 0) {
				res = n->data;
				break;
			}
		}
	}
	if (!res)
		return NULL;
	return res;
}

static stmt *
bin_find_column( backend *be, stmt *sub, const char *rname, const char *name ) 
{
	return list_find_column( be, sub->op4.lval, rname, name);
}

static list *
bin_find_columns( backend *be, stmt *sub, const char *name ) 
{
	node *n;
	list *l = sa_list(be->mvc->sa);

	for (n = sub->op4.lval->h; n; n = n->next) {
		const char *nme = column_name(be->mvc->sa, n->data);

		if (strcmp(nme, name) == 0) 
			append(l, n->data);
	}
	if (list_length(l)) 
		return l;
	return NULL;
}

static stmt *column(backend *be, stmt *val )
{
	if (val->nrcols == 0)
		return const_column(be, val);
	return val;
}

static stmt *Column(backend *be, stmt *val )
{
	if (val->nrcols == 0)
		val = const_column(be, val);
	return stmt_append(be, stmt_temp(be, tail_type(val)), val);
}

static stmt *
bin_first_column(backend *be, stmt *sub ) 
{
	node *n = sub->op4.lval->h;
	stmt *c = n->data;

	if (c->nrcols == 0)
		return const_column(be, c);
	return c;
}

static stmt *
row2cols(backend *be, stmt *sub)
{
	if (sub->nrcols == 0 && sub->key) {
		node *n; 
		list *l = sa_list(be->mvc->sa);

		for (n = sub->op4.lval->h; n; n = n->next) {
			stmt *sc = n->data;
			const char *cname = column_name(be->mvc->sa, sc);
			const char *tname = table_name(be->mvc->sa, sc);

			sc = column(be, sc);
			list_append(l, stmt_alias(be, sc, tname, cname));
		}
		sub = stmt_list(be, l);
	}
	return sub;
}

static stmt *
handle_in_exps(backend *be, sql_exp *ce, list *nl, stmt *left, stmt *right, stmt *grp, stmt *ext, stmt *cnt, stmt *sel, int in, int use_r) 
{
	mvc *sql = be->mvc;
	node *n;
	stmt *s = NULL, *c = exp_bin(be, ce, left, right, grp, ext, cnt, NULL);

	if (c->nrcols == 0) {
		sql_subtype *bt = sql_bind_localtype("bit");
		sql_subfunc *cmp = (in)
			?sql_bind_func(sql->sa, sql->session->schema, "=", tail_type(c), tail_type(c), F_FUNC)
			:sql_bind_func(sql->sa, sql->session->schema, "<>", tail_type(c), tail_type(c), F_FUNC);
		sql_subfunc *a = (in)?sql_bind_func(sql->sa, sql->session->schema, "or", bt, bt, F_FUNC)
				     :sql_bind_func(sql->sa, sql->session->schema, "and", bt, bt, F_FUNC);

		for( n = nl->h; n; n = n->next) {
			sql_exp *e = n->data;
			stmt *i = exp_bin(be, use_r?e->r:e, left, right, grp, ext, cnt, NULL);
			
			i = stmt_binop(be, c, i, cmp); 
			if (s)
				s = stmt_binop(be, s, i, a);
			else
				s = i;

		}
		if (sel) 
			s = stmt_uselect(be, 
				stmt_const(be, bin_first_column(be, left), s), 
				stmt_bool(be, 1), cmp_equal, sel, 0); 
	} else {
		comp_type cmp = (in)?cmp_equal:cmp_notequal;

		if (!in)
			s = sel;
		for( n = nl->h; n; n = n->next) {
			sql_exp *e = n->data;
			stmt *i = exp_bin(be, use_r?e->r:e, left, right, grp, ext, cnt, NULL);
			
			if (in) { 
				i = stmt_uselect(be, c, i, cmp, sel, 0); 
				if (s)
					s = stmt_tunion(be, s, i); 
				else
					s = i;
			} else {
				s = stmt_uselect(be, c, i, cmp, s, 0); 
			}
		}
	}
	return s;
}

static stmt *
value_list(backend *be, list *vals, stmt *left, stmt *sel) 
{
	node *n;
	stmt *s;

	/* create bat append values */
	s = stmt_temp(be, exp_subtype(vals->h->data));
	for( n = vals->h; n; n = n->next) {
		sql_exp *e = n->data;
		stmt *i = exp_bin(be, e, left, NULL, NULL, NULL, NULL, sel);

		if (!i)
			return NULL;

		if (list_length(vals) == 1)
			return i;
		
		s = stmt_append(be, s, i);
	}
	return s;
}

static stmt *
exp_list(backend *be, list *exps, stmt *l, stmt *r, stmt *grp, stmt *ext, stmt *cnt, stmt *sel) 
{
	mvc *sql = be->mvc;
	node *n;
	list *nl = sa_list(sql->sa);

	for( n = exps->h; n; n = n->next) {
		sql_exp *e = n->data;
		stmt *i = exp_bin(be, e, l, r, grp, ext, cnt, sel);
		
		if (n->next && i && i->type == st_table) /* relational statement */
			l = i->op1;
		else
			append(nl, i);
	}
	return stmt_list(be, nl);
}

stmt *
exp_bin(backend *be, sql_exp *e, stmt *left, stmt *right, stmt *grp, stmt *ext, stmt *cnt, stmt *sel) 
{
	mvc *sql = be->mvc;
	stmt *s = NULL;

	if (!e) {
		assert(0);
		return NULL;
	}

	switch(e->type) {
	case e_psm:
		if (e->flag & PSM_SET) {
			stmt *r = exp_bin(be, e->l, left, right, grp, ext, cnt, sel);
			return stmt_assign(be, e->name, r, GET_PSM_LEVEL(e->flag));
		} else if (e->flag & PSM_VAR) {
			if (e->f) /* TODO TABLE */
				return stmt_vars(be, e->name, e->f, 1, GET_PSM_LEVEL(e->flag));
			else
				return stmt_var(be, e->name, &e->tpe, 1, GET_PSM_LEVEL(e->flag));
		} else if (e->flag & PSM_RETURN) {
			sql_exp *l = e->l;
			stmt *r = exp_bin(be, l, left, right, grp, ext, cnt, sel);

			/* handle table returning functions */
			if (l->type == e_psm && l->flag & PSM_REL) {
				stmt *lst = r->op1;
				if (r->type == st_table && lst->nrcols == 0 && lst->key) {
					node *n;
					list *l = sa_list(sql->sa);

					for(n=lst->op4.lval->h; n; n = n->next)
						list_append(l, const_column(be, (stmt*)n->data));
					r = stmt_list(be, l);
				}
				if (r->type == st_list)
					r = stmt_table(be, r, 1);
			}
			return stmt_return(be, r, GET_PSM_LEVEL(e->flag));
		} else if (e->flag & PSM_WHILE) {
			/* while is a if - block true with leave statement
	 		 * needed because the condition needs to be inside this outer block */
			stmt *ifstmt = stmt_cond(be, stmt_bool(be, 1), NULL, 0, 0);
			stmt *cond = exp_bin(be, e->l, left, right, grp, ext, cnt, sel);
			stmt *wstmt = stmt_cond(be, cond, ifstmt, 1, 0);

			(void)exp_list(be, e->r, left, right, grp, ext, cnt, sel);
			(void)stmt_control_end(be, wstmt);
			return stmt_control_end(be, ifstmt);
		} else if (e->flag & PSM_IF) {
			stmt *cond = exp_bin(be, e->l, left, right, grp, cnt, ext, sel);
			stmt *ifstmt = stmt_cond(be, cond, NULL, 0, 0), *res;
			(void)exp_list(be, e->r, left, right, grp, cnt, ext, sel);
			res = stmt_control_end(be, ifstmt);
			if (e->f) {
				stmt *elsestmt = stmt_cond(be, cond, NULL, 0, 1);

				(void) exp_list(be, e->f, left, right, grp, ext, cnt, sel);
				res = stmt_control_end(be, elsestmt);
			}
			return res;
		} else if (e->flag & PSM_REL) {
			sql_rel *rel = e->l;
			stmt *r = rel_bin(be, rel);

#if 0
			if (r->type == st_list && r->nrcols == 0 && r->key) {
				/* row to columns */
				node *n;
				list *l = sa_list(sql->sa);

				for(n=r->op4.lval->h; n; n = n->next)
					list_append(l, const_column(be, (stmt*)n->data));
				r = stmt_list(be, l);
			}
#endif
			if (is_modify(rel->op) || is_ddl(rel->op)) 
				return r;
			return stmt_table(be, r, 1);
		}
		break;
	case e_atom: {
		if (e->l) { 			/* literals */
			atom *a = e->l;
			s = stmt_atom(be, atom_dup(sql->sa, a));
		} else if (e->r) { 		/* parameters */
			s = stmt_var(be, sa_strdup(sql->sa, e->r), e->tpe.type?&e->tpe:NULL, 0, e->flag);
		} else if (e->f) { 		/* values */
			s = value_list(be, e->f, left, sel);
		} else { 			/* arguments */
			s = stmt_varnr(be, e->flag, e->tpe.type?&e->tpe:NULL);
		}
	}	break;
	case e_convert: {
		/* if input is type any NULL or column of nulls, change type */
		list *tps = e->r;
		sql_subtype *from = tps->h->data;
		sql_subtype *to = tps->h->next->data;
		stmt *l;

		if (from->type->localtype == 0) {
			l = stmt_atom(be, atom_general(sql->sa, to, NULL));
		} else {
	       		l = exp_bin(be, e->l, left, right, grp, ext, cnt, sel);
		}
		if (!l) 
			return NULL;
		s = stmt_convert(be, l, from, to);
	} 	break;
	case e_func: {
		node *en;
		list *l = sa_list(sql->sa), *exps = e->l;
		sql_subfunc *f = e->f;
		stmt *rows = NULL;

		if (f->func->side_effect && left) {
			if (!exps || list_empty(exps))
				append(l, 
				stmt_const(be, 
					bin_first_column(be, left), 
					stmt_atom_int(be, 0)));
			else if (exps_card(exps) < CARD_MULTI) {
				rows = bin_first_column(be, left);
			}
		}
		assert(!e->r);
		if (exps) {
			int nrcols = 0;
			for (en = exps->h; en; en = en->next) {
				sql_exp *e = en->data;
				stmt *es;

				es = exp_bin(be, e, left, right, grp, ext, cnt, sel);

				if (!es) 
					return NULL;

				if (rows && en == exps->h && f->func->type != F_LOADER)
					es = stmt_const(be, rows, es);
				if (es->nrcols > nrcols)
					nrcols = es->nrcols;
				list_append(l,es);
			}
			if (sel && strcmp(sql_func_mod(f->func), "calc") == 0 && nrcols && strcmp(sql_func_imp(f->func), "ifthenelse") != 0)
				list_append(l,sel);
		}
		/*
		if (strcmp(f->func->base.name, "identity") == 0) 
			s = stmt_mirror(be, l->h->data);
		else
		*/
		if (f->func->rel) 
			s = stmt_func(be, stmt_list(be, l), sa_strdup(sql->sa, f->func->base.name), f->func->rel, (f->func->type == F_UNION));
		else
			s = stmt_Nop(be, stmt_list(be, l), e->f); 
	} 	break;
	case e_aggr: {
		list *attr = e->l; 
		stmt *as = NULL;
		sql_subaggr *a = e->f;

		assert(sel == NULL);
		if (attr && attr->h) { 
			node *en;
			list *l = sa_list(sql->sa);

			for (en = attr->h; en; en = en->next) {
				sql_exp *at = en->data;

				as = exp_bin(be, at, left, right, NULL, NULL, NULL, sel);

				if (as && as->nrcols <= 0 && left) 
					as = stmt_const(be, bin_first_column(be, left), as);
				/* insert single value into a column */
				if (as && as->nrcols <= 0 && !left)
					as = const_column(be, as);

				if (!as) 
					return NULL;	
				if (need_distinct(e)){ 
					stmt *g = stmt_group(be, as, grp, ext, cnt, 1);
					stmt *next = stmt_result(be, g, 1); 
						
					as = stmt_project(be, next, as);
					if (grp)
						grp = stmt_project(be, next, grp);
				}
				append(l, as);
			}
			as = stmt_list(be, l);
		} else {
			/* count(*) may need the default group (relation) and
			   and/or an attribute to count */
			if (grp) {
				as = grp;
			} else if (left) {
				as = bin_first_column(be, left);
			} else {
				/* create dummy single value in a column */
				as = stmt_atom_lng(be, 0);
				as = const_column(be, as);
			}
		}
		s = stmt_aggr(be, as, grp, ext, a, 1, need_no_nil(e) /* ignore nil*/ );
		if (find_prop(e->p, PROP_COUNT)) /* propagate count == 0 ipv NULL in outer joins */
			s->flag |= OUTER_ZERO;
	} 	break;
	case e_column: {
		if (right) /* check relation names */
			s = bin_find_column(be, right, e->l, e->r);
		if (!s && left) 
			s = bin_find_column(be, left, e->l, e->r);
		if (s && grp)
			s = stmt_project(be, ext, s);
		if (!s && right) {
			fprintf(stderr, "could not find %s.%s\n", (char*)e->l, (char*)e->r);
			print_stmtlist(sql->sa, left);
			print_stmtlist(sql->sa, right);
		}
	 }	break;
	case e_cmp: {
		stmt *l = NULL, *r = NULL, *r2 = NULL;
		int swapped = 0, is_select = 0;
		sql_exp *re = e->r, *re2 = e->f;

		/* general predicate, select and join */
		if (get_cmp(e) == cmp_filter) {
			list *args;
			list *ops;
			node *n;
			int first = 1;

		       	ops = sa_list(sql->sa);
		       	args = e->l;
			for( n = args->h; n; n = n->next ) {
				s = NULL;
				if (!swapped)
					s = exp_bin(be, n->data, left, NULL, grp, ext, cnt, NULL); 
				if (!s && (first || swapped)) {
					s = exp_bin(be, n->data, right, NULL, grp, ext, cnt, NULL); 
					swapped = 1;
				}
				if (!s) 
					return s;
				if (s->nrcols == 0 && first)
					s = stmt_const(be, bin_first_column(be, swapped?right:left), s); 
				list_append(ops, s);
				first = 0;
			}
			l = stmt_list(be, ops);
		       	ops = sa_list(sql->sa);
			args = e->r;
			for( n = args->h; n; n = n->next ) {
				s = exp_bin(be, n->data, (swapped || !right)?left:right, NULL, grp, ext, cnt, NULL); 
				if (!s) 
					return s;
				list_append(ops, s);
			}
			r = stmt_list(be, ops);

			if (left && right && exps_card(e->r) > CARD_ATOM) {
				sql_subfunc *f = e->f;
				return stmt_genjoin(be, l, r, f, is_anti(e), swapped);
			}
			assert(!swapped);
			s = stmt_genselect(be, l, r, e->f, sel, is_anti(e));
			return s;
		}
		if (e->flag == cmp_in || e->flag == cmp_notin) {
			return handle_in_exps(be, e->l, e->r, left, right, grp, ext, cnt, sel, (e->flag == cmp_in), 0);
		}
		if (e->flag == cmp_or && (!right || right->nrcols == 1)) {
			list *l = e->l;
			node *n;
			stmt *sel1 = NULL, *sel2 = NULL;

			sel1 = sel;
			sel2 = sel;
			for( n = l->h; n; n = n->next ) {
				stmt *sin = (sel1 && sel1->nrcols)?sel1:NULL;

				s = exp_bin(be, n->data, left, right, grp, ext, cnt, sin); 
				if (!s) 
					return s;
				if (!sin && sel1 && sel1->nrcols == 0 && s->nrcols == 0) {
					sql_subtype *bt = sql_bind_localtype("bit");
					sql_subfunc *f = sql_bind_func(sql->sa, sql->session->schema, "and", bt, bt, F_FUNC);
					assert(f);
					s = stmt_binop(be, sel1, s, f);
				} else if (sel1 && (sel1->nrcols == 0 || s->nrcols == 0)) {
					stmt *predicate = bin_first_column(be, left);
				
					predicate = stmt_const(be, predicate, stmt_bool(be, 1));
					if (s->nrcols == 0)
						s = stmt_uselect(be, predicate, s, cmp_equal, sel1, 0);
					else
						s = stmt_uselect(be, predicate, sel1, cmp_equal, s, 0);
				}
				sel1 = s;
			}
			l = e->r;
			for( n = l->h; n; n = n->next ) {
				stmt *sin = (sel2 && sel2->nrcols)?sel2:NULL;

				s = exp_bin(be, n->data, left, right, grp, ext, cnt, sin); 
				if (!s) 
					return s;
				if (!sin && sel2 && sel2->nrcols == 0 && s->nrcols == 0) {
					sql_subtype *bt = sql_bind_localtype("bit");
					sql_subfunc *f = sql_bind_func(sql->sa, sql->session->schema, "and", bt, bt, F_FUNC);
					assert(f);
					s = stmt_binop(be, sel2, s, f);
				} else if (sel2 && (sel2->nrcols == 0 || s->nrcols == 0)) {
					stmt *predicate = bin_first_column(be, left);
				
					predicate = stmt_const(be, predicate, stmt_bool(be, 1));
					if (s->nrcols == 0)
						s = stmt_uselect(be, predicate, s, cmp_equal, sel2, 0);
					else
						s = stmt_uselect(be, predicate, sel2, cmp_equal, s, 0);
				}
				sel2 = s;
			}
			if (sel1->nrcols == 0 && sel2->nrcols == 0) {
				sql_subtype *bt = sql_bind_localtype("bit");
				sql_subfunc *f = sql_bind_func(sql->sa, sql->session->schema, "or", bt, bt, F_FUNC);
				assert(f);
				return stmt_binop(be, sel1, sel2, f);
			}
			if (sel1->nrcols == 0) {
				stmt *predicate = bin_first_column(be, left);
				
				predicate = stmt_const(be, predicate, stmt_bool(be, 1));
				sel1 = stmt_uselect(be, predicate, sel1, cmp_equal, NULL, 0);
			}
			if (sel2->nrcols == 0) {
				stmt *predicate = bin_first_column(be, left);
				
				predicate = stmt_const(be, predicate, stmt_bool(be, 1));
				sel2 = stmt_uselect(be, predicate, sel2, cmp_equal, NULL, 0);
			}
			return stmt_tunion(be, sel1, sel2);
		}
		if (e->flag == cmp_or && right) {  /* join */
			assert(0);
		}

		/* mark use of join indices */
		if (right && find_prop(e->p, PROP_JOINIDX) != NULL) 
			sql->opt_stats[0]++; 

		if (!l) {
			l = exp_bin(be, e->l, left, NULL, grp, ext, cnt, sel);
			swapped = 0;
		}
		if (!l && right) {
 			l = exp_bin(be, e->l, right, NULL, grp, ext, cnt, sel);
			swapped = 1;
		}
		if (swapped || !right)
 			r = exp_bin(be, re, left, NULL, grp, ext, cnt, sel);
		else
 			r = exp_bin(be, re, right, NULL, grp, ext, cnt, sel);
		if (!r && !swapped) {
 			r = exp_bin(be, re, left, NULL, grp, ext, cnt, sel);
			is_select = 1;
		}
		if (!r && swapped) {
 			r = exp_bin(be, re, right, NULL, grp, ext, cnt, sel);
			is_select = 1;
		}
		if (re2)
 			r2 = exp_bin(be, re2, left, right, grp, ext, cnt, sel);

		if (!l || !r || (re2 && !r2)) {
			assert(0);
			return NULL;
		}

		if (left && right && !is_select &&
		   ((l->nrcols && (r->nrcols || (r2 && r2->nrcols))) || 
		     re->card > CARD_ATOM || 
		    (re2 && re2->card > CARD_ATOM))) {
			if (l->nrcols == 0)
				l = stmt_const(be, bin_first_column(be, swapped?right:left), l); 
			if (r->nrcols == 0)
				r = stmt_const(be, bin_first_column(be, swapped?left:right), r); 
			if (r2) {
				s = stmt_join2(be, l, r, r2, (comp_type)e->flag, is_anti(e), swapped);
			} else if (swapped) {
				s = stmt_join(be, r, l, is_anti(e), swap_compare((comp_type)e->flag));
			} else {
				s = stmt_join(be, l, r, is_anti(e), (comp_type)e->flag);
			}
		} else {
			if (r2) {
				if (l->nrcols == 0 && r->nrcols == 0 && r2->nrcols == 0) {
					sql_subtype *bt = sql_bind_localtype("bit");
					sql_subfunc *lf = sql_bind_func(sql->sa, sql->session->schema,
							compare_func(range2lcompare(e->flag), 0),
							tail_type(l), tail_type(r), F_FUNC);
					sql_subfunc *rf = sql_bind_func(sql->sa, sql->session->schema,
							compare_func(range2rcompare(e->flag), 0),
							tail_type(l), tail_type(r), F_FUNC);
					sql_subfunc *a = sql_bind_func(sql->sa, sql->session->schema,
							"and", bt, bt, F_FUNC);

					if (is_atom(re->type) && re->l && atom_null((atom*)re->l) &&
					    is_atom(re2->type) && re2->l && atom_null((atom*)re2->l)) {
						s = sql_unop_(be, NULL, "isnull", l);
					} else {
						assert(lf && rf && a);
						s = stmt_binop(be, 
							stmt_binop(be, l, r, lf), 
							stmt_binop(be, l, r2, rf), a);
					}
					if (is_anti(e)) {
						sql_subfunc *a = sql_bind_func(sql->sa, sql->session->schema, "not", bt, NULL, F_FUNC);
						s = stmt_unop(be, s, a);
					}
				} else if (((e->flag&3) != 3) /* both sides closed use between implementation */ && l->nrcols > 0 && r->nrcols > 0 && r2->nrcols > 0) {
					s = stmt_uselect(be, l, r, range2lcompare(e->flag),
					    stmt_uselect(be, l, r2, range2rcompare(e->flag), sel, is_anti(e)), is_anti(e));
				} else {
					s = stmt_uselect2(be, l, r, r2, (comp_type)e->flag, sel, is_anti(e));
				}
			} else {
				/* value compare or select */
				if (l->nrcols == 0 && r->nrcols == 0) {
					sql_subfunc *f = sql_bind_func(sql->sa, sql->session->schema,
							compare_func((comp_type)e->flag, is_anti(e)),
							tail_type(l), tail_type(l), F_FUNC);
					assert(f);
					s = stmt_binop(be, l, r, f);
				} else {
					/* this can still be a join (as relational algebra and single value subquery results still means joins */
					s = stmt_uselect(be, l, r, (comp_type)e->flag, sel, is_anti(e));
				}
			}
		}
	 }	break;
	default:
		;
	}
	return s;
}

static stmt *
stmt_col( backend *be, sql_column *c, stmt *del) 
{ 
	stmt *sc = stmt_bat(be, c, RDONLY, del?del->partition:0);

	if (isTable(c->t) && c->t->access != TABLE_READONLY &&
	   (c->base.flag != TR_NEW || c->t->base.flag != TR_NEW /* alter */) &&
	   (c->t->persistence == SQL_PERSIST || c->t->persistence == SQL_DECLARED_TABLE) && !c->t->commit_action) {
		stmt *i = stmt_bat(be, c, RD_INS, 0);
		stmt *u = stmt_bat(be, c, RD_UPD_ID, del?del->partition:0);
		sc = stmt_project_delta(be, sc, u, i);
		sc = stmt_project(be, del, sc);
	} else if (del) { /* always handle the deletes */
		sc = stmt_project(be, del, sc);
	}
	return sc;
}

static stmt *
stmt_idx( backend *be, sql_idx *i, stmt *del) 
{ 
	stmt *sc = stmt_idxbat(be, i, RDONLY, del?del->partition:0);

	if (isTable(i->t) && i->t->access != TABLE_READONLY &&
	   (i->base.flag != TR_NEW || i->t->base.flag != TR_NEW /* alter */) &&
	   (i->t->persistence == SQL_PERSIST || i->t->persistence == SQL_DECLARED_TABLE) && !i->t->commit_action) {
		stmt *ic = stmt_idxbat(be, i, RD_INS, 0);
		stmt *u = stmt_idxbat(be, i, RD_UPD_ID, del?del->partition:0);
		sc = stmt_project_delta(be, sc, u, ic);
		sc = stmt_project(be, del, sc);
	} else if (del) { /* always handle the deletes */
		sc = stmt_project(be, del, sc);
	}
	return sc;
}

#if 0
static stmt *
check_table_types(backend *be, list *types, stmt *s, check_type tpe)
{
	mvc *sql = be->mvc;
	//const char *tname;
	stmt *tab = s;
	int temp = 0;

	if (s->type != st_table) {
		return sql_error(
			sql, 03,
			SQLSTATE(42000) "single value and complex type are not equal");
	}
	tab = s->op1;
	temp = s->flag;
	if (tab->type == st_var) {
		sql_table *tbl = NULL;//tail_type(tab)->comp_type;
		stmt *dels = stmt_tid(be, tbl, 0);
		node *n, *m;
		list *l = sa_list(sql->sa);
		
		stack_find_var(sql, tab->op1->op4.aval->data.val.sval);

		for (n = types->h, m = tbl->columns.set->h; 
			n && m; n = n->next, m = m->next) 
		{
			sql_subtype *ct = n->data;
			sql_column *dtc = m->data;
			stmt *dtcs = stmt_col(be, dtc, dels);
			stmt *r = check_types(be, ct, dtcs, tpe);
			if (!r) 
				return NULL;
			//r = stmt_alias(be, r, tbl->base.name, c->base.name);
			list_append(l, r);
		}
	 	return stmt_table(be, stmt_list(be, l), temp);
	} else if (tab->type == st_list) {
		node *n, *m;
		list *l = sa_list(sql->sa);
		for (n = types->h, m = tab->op4.lval->h; 
			n && m; n = n->next, m = m->next) 
		{
			sql_subtype *ct = n->data;
			stmt *r = check_types(be, ct, m->data, tpe);
			if (!r) 
				return NULL;
			//tname = table_name(sql->sa, r);
			//r = stmt_alias(be, r, tname, c->base.name);
			list_append(l, r);
		}
		return stmt_table(be, stmt_list(be, l), temp);
	} else { /* single column/value */
		stmt *r;
		sql_subtype *st = tail_type(tab), *ct;

		if (list_length(types) != 1) {
			stmt *res = sql_error(
				sql, 03,
				SQLSTATE(42000) "single value of type %s and complex type are not equal",
				st->type->sqlname
			);
			return res;
		}
		ct = types->h->data;
		r = check_types(be, ct, tab, tpe);
		//tname = table_name(sql->sa, r);
		//r = stmt_alias(be, r, tname, c->base.name);
		return stmt_table(be, r, temp);
	}
}
#endif

static void
sql_convert_arg(mvc *sql, int nr, sql_subtype *rt)
{
	atom *a = sql_bind_arg(sql, nr);

	if (atom_null(a)) {
		if (a->data.vtype != rt->type->localtype) {
			a->data.vtype = rt->type->localtype;
			VALset(&a->data, a->data.vtype, (ptr) ATOMnilptr(a->data.vtype));
		}
	}
	a->tpe = *rt;
}

/* try to do an inplace convertion 
 * 
 * inplace conversion is only possible if the s is an variable.
 * This is only done to be able to map more cached queries onto the same 
 * interface.
 */
static stmt *
inplace_convert(backend *be, sql_subtype *ct, stmt *s)
{
	atom *a;

	/* exclude named variables */
	if (s->type != st_var || (s->op1 && s->op1->op4.aval->data.val.sval) || 
		(ct->scale && ct->type->eclass != EC_FLT))
		return s;

	a = sql_bind_arg(be->mvc, s->flag);
	if (atom_cast(be->mvc->sa, a, ct)) {
		stmt *r = stmt_varnr(be, s->flag, ct);
		sql_convert_arg(be->mvc, s->flag, ct);
		return r;
	}
	return s;
}

static int
stmt_set_type_param(mvc *sql, sql_subtype *type, stmt *param)
{
	if (!type || !param || param->type != st_var)
		return -1;

	if (set_type_param(sql, type, param->flag) == 0) {
		param->op4.typeval = *type;
		return 0;
	}
	return -1;
}

/* check_types tries to match the ct type with the type of s if they don't
 * match s is converted. Returns NULL on failure.
 */
static stmt *
check_types(backend *be, sql_subtype *ct, stmt *s, check_type tpe)
{
	mvc *sql = be->mvc;
	int c = 0;
	sql_subtype *t = NULL, *st = NULL;

	/*
	if (ct->types) 
		return check_table_types(sql, ct->types, s, tpe);
		*/

 	st = tail_type(s);
	if ((!st || !st->type) && stmt_set_type_param(sql, ct, s) == 0) {
		return s;
	} else if (!st) {
		return sql_error(sql, 02, SQLSTATE(42000) "statement has no type information");
	}

	/* first try cheap internal (inplace) convertions ! */
	s = inplace_convert(be, ct, s);
	t = st = tail_type(s);

	/* check if the types are the same */
	if (t && subtype_cmp(t, ct) != 0) {
		t = NULL;
	}

	if (!t) {	/* try to convert if needed */
		c = sql_type_convert(st->type->eclass, ct->type->eclass);
		if (!c || (c == 2 && tpe == type_set) || 
                   (c == 3 && tpe != type_cast)) { 
			s = NULL;
		} else {
			s = stmt_convert(be, s, st, ct);
		}
	} 
	if (!s) {
		stmt *res = sql_error(
			sql, 03,
			SQLSTATE(42000) "types %s(%d,%d) (%s) and %s(%d,%d) (%s) are not equal",
			st->type->sqlname,
			st->digits,
			st->scale,
			st->type->base.name,
			ct->type->sqlname,
			ct->digits,
			ct->scale,
			ct->type->base.name
		);
		return res;
	}
	return s;
}

static stmt *
<<<<<<< HEAD
sql_unop_(backend *be, sql_schema *s, const char *fname, stmt *rs)
{
	mvc *sql = be->mvc;
	sql_subtype *rt = NULL;
	sql_subfunc *f = NULL;

	if (!s)
		s = sql->session->schema;
	rt = tail_type(rs);
	f = sql_bind_func(sql->sa, s, fname, rt, NULL, F_FUNC);
	/* try to find the function without a type, and convert
	 * the value to the type needed by this function!
	 */
	if (!f && (f = sql_find_func(sql->sa, s, fname, 1, F_FUNC, NULL)) != NULL) {
		sql_arg *a = f->func->ops->h->data;

		rs = check_types(be, &a->type, rs, type_equal);
		if (!rs) 
			f = NULL;
	}
	if (f) {
		/*
		if (f->func->res.scale == INOUT) {
			f->res.digits = rt->digits;
			f->res.scale = rt->scale;
		}
		*/
		return stmt_unop(be, rs, f);
	} else if (rs) {
		char *type = tail_type(rs)->type->sqlname;

		return sql_error(sql, 02, SQLSTATE(42000) "SELECT: no such unary operator '%s(%s)'", fname, type);
	}
	return NULL;
}

static stmt *
=======
>>>>>>> 615803f5
sql_Nop_(backend *be, const char *fname, stmt *a1, stmt *a2, stmt *a3, stmt *a4)
{
	mvc *sql = be->mvc;
	list *sl = sa_list(sql->sa);
	list *tl = sa_list(sql->sa);
	sql_subfunc *f = NULL;

	list_append(sl, a1);
	list_append(tl, tail_type(a1));
	list_append(sl, a2);
	list_append(tl, tail_type(a2));
	list_append(sl, a3);
	list_append(tl, tail_type(a3));
	if (a4) {
		list_append(sl, a4);
		list_append(tl, tail_type(a4));
	}

	f = sql_bind_func_(sql->sa, sql->session->schema, fname, tl, F_FUNC);
	if (f)
		return stmt_Nop(be, stmt_list(be, sl), f);
	return sql_error(sql, 02, SQLSTATE(42000) "SELECT: no such operator '%s'", fname);
}

static stmt *
rel_parse_value(backend *be, char *query, char emode)
{
	mvc *m = be->mvc;
	mvc o = *m;
	stmt *s = NULL;
	buffer *b;
	char *n;
	int len = _strlen(query);
	exp_kind ek = {type_value, card_value, FALSE};
	stream *sr;
	bstream *bs;

	m->qc = NULL;

	m->caching = 0;
	m->emode = emode;
	b = (buffer*)GDKmalloc(sizeof(buffer));
	n = GDKmalloc(len + 1 + 1);
	if (b == NULL || n == NULL) {
		GDKfree(b);
		GDKfree(n);
		return sql_error(m, 02, SQLSTATE(HY001) MAL_MALLOC_FAIL);
	}
	strncpy(n, query, len);
	query = n;
	query[len] = '\n';
	query[len+1] = 0;
	len++;
	buffer_init(b, query, len);
	sr = buffer_rastream(b, "sqlstatement");
	if (sr == NULL) {
		buffer_destroy(b);
		return sql_error(m, 02, SQLSTATE(HY001) MAL_MALLOC_FAIL);
	}
	bs = bstream_create(sr, b->len);
	if(bs == NULL) {
		buffer_destroy(b);
		return sql_error(m, 02, SQLSTATE(HY001) MAL_MALLOC_FAIL);
	}
	scanner_init(&m->scanner, bs, NULL);
	m->scanner.mode = LINE_1; 
	bstream_next(m->scanner.rs);

	m->params = NULL;
	/*m->args = NULL;*/
	m->argc = 0;
	m->sym = NULL;
	m->errstr[0] = '\0';

	(void) sqlparse(m);	/* blindly ignore errors */
	
	/* get out the single value as we don't want an enclosing projection! */
	if (m->sym->token == SQL_SELECT) {
		SelectNode *sn = (SelectNode *)m->sym;
		if (sn->selection->h->data.sym->token == SQL_COLUMN) {
			int is_last = 0;
			sql_rel *rel = NULL;
			sql_exp *e = rel_value_exp2(m, &rel, sn->selection->h->data.sym->data.lval->h->data.sym, sql_sel, ek, &is_last);

			if (!rel)
				s = exp_bin(be, e, NULL, NULL, NULL, NULL, NULL, NULL); 
		}
	}
	GDKfree(query);
	GDKfree(b);
	bstream_destroy(m->scanner.rs);

	m->sym = NULL;
	if (m->session->status || m->errstr[0]) {
		int status = m->session->status;
		char errstr[ERRSIZE];

		strcpy(errstr, m->errstr);
		*m = o;
		m->session->status = status;
		strcpy(m->errstr, errstr);
	} else {
		*m = o;
	}
	return s;
}


static stmt *
stmt_rename(backend *be, sql_rel *rel, sql_exp *exp, stmt *s )
{
	const char *name = exp->name;
	const char *rname = exp->rname;
	stmt *o = s;

	(void)rel;
	if (!name && exp->type == e_column && exp->r)
		name = exp->r;
	if (!name)
		name = column_name(be->mvc->sa, s);
	if (!rname && exp->type == e_column && exp->l)
		rname = exp->l;
	if (!rname)
		rname = table_name(be->mvc->sa, s);
	s = stmt_alias(be, s, rname, name);
	if (o->flag & OUTER_ZERO)
		s->flag |= OUTER_ZERO;
	return s;
}

static stmt *
rel2bin_sql_table(backend *be, sql_table *t) 
{
	mvc *sql = be->mvc;
	list *l = sa_list(sql->sa);
	node *n;
	stmt *dels = stmt_tid(be, t, 0);
			
	for (n = t->columns.set->h; n; n = n->next) {
		sql_column *c = n->data;
		stmt *sc = stmt_col(be, c, dels);

		list_append(l, sc);
	}
	/* TID column */
	if (t->columns.set->h) { 
		/* tid function  sql.tid(t) */
		const char *rnme = t->base.name;

		stmt *sc = dels?dels:stmt_tid(be, t, 0);
		sc = stmt_alias(be, sc, rnme, TID);
		list_append(l, sc);
	}
	if (t->idxs.set) {
		for (n = t->idxs.set->h; n; n = n->next) {
			sql_idx *i = n->data;
			stmt *sc = stmt_idx(be, i, dels);
			const char *rnme = t->base.name;

			/* index names are prefixed, to make them independent */
			sc = stmt_alias(be, sc, rnme, sa_strconcat(sql->sa, "%", i->base.name));
			list_append(l, sc);
		}
	}
	return stmt_list(be, l);
}

static stmt *
rel2bin_basetable(backend *be, sql_rel *rel)
{
	mvc *sql = be->mvc;
	sql_table *t = rel->l;
	sql_column *c = rel->r;
	list *l = sa_list(sql->sa);
	stmt *dels;
	node *en;

	if (!t && c)
		t = c->t;
       	dels = stmt_tid(be, t, rel->flag == REL_PARTITION);

	/* add aliases */
	assert(rel->exps);
	for( en = rel->exps->h; en; en = en->next ) {
		sql_exp *exp = en->data;
		const char *rname = exp->rname?exp->rname:exp->l;
		const char *oname = exp->r;
		stmt *s = NULL;

		if (is_func(exp->type)) {
			list *exps = exp->l;
			sql_exp *cexp = exps->h->data;
			const char *cname = cexp->r;
			list *l = sa_list(sql->sa);

		       	c = find_sql_column(t, cname);
			s = stmt_col(be, c, dels);
			append(l, s);
			if (exps->h->next) {
				sql_exp *at = exps->h->next->data;
				stmt *u = exp_bin(be, at, NULL, NULL, NULL, NULL, NULL, NULL);

				append(l, u);
			}
			s = stmt_Nop(be, stmt_list(be, l), exp->f);
		} else if (oname[0] == '%' && strcmp(oname, TID) == 0) {
			/* tid function  sql.tid(t) */
			const char *rnme = t->base.name;

			s = dels?dels:stmt_tid(be, t, 0);
			s = stmt_alias(be, s, rnme, TID);
		} else if (oname[0] == '%') { 
			sql_idx *i = find_sql_idx(t, oname+1);

			/* do not include empty indices in the plan */
			if ((hash_index(i->type) && list_length(i->columns) <= 1) || !idx_has_column(i->type))
				continue;
			s = stmt_idx(be, i, dels);
		} else {
			sql_column *c = find_sql_column(t, oname);

			s = stmt_col(be, c, dels);
		}
		s->tname = rname;
		s->cname = exp->name;
		list_append(l, s);
	}
	return stmt_list(be, l);
}

static int 
alias_cmp( stmt *s, const char *nme )
{
	return strcmp(s->cname, nme);
}

static list* exps2bin_args(backend *be, list *exps, list *args);

static list *
exp2bin_args(backend *be, sql_exp *e, list *args)
{
	mvc *sql = be->mvc;
	if (!e)
		return args;
	switch(e->type){
	case e_column:
	case e_psm:
		return args;
	case e_cmp:
		if (e->flag == cmp_or || get_cmp(e) == cmp_filter) {
			args = exps2bin_args(be, e->l, args);
			args = exps2bin_args(be, e->r, args);
		} else if (e->flag == cmp_in || e->flag == cmp_notin) {
			args = exp2bin_args(be, e->l, args);
			args = exps2bin_args(be, e->r, args);
		} else {
			args = exp2bin_args(be, e->l, args);
			args = exp2bin_args(be, e->r, args);
			if (e->f)
				args = exp2bin_args(be, e->f, args);
		}
		return args;
	case e_convert:
		if (e->l)
			return exp2bin_args(be, e->l, args);
		break;
	case e_aggr:
	case e_func: 
		if (e->l)
			return exps2bin_args(be, e->l, args);
		break;
	case e_atom:
		if (e->l) {
			return args;
		} else if (e->f) {
			return exps2bin_args(be, e->f, args);
		} else if (e->r) {
			char nme[64];

			snprintf(nme, 64, "A%s", (char*)e->r);
			if (!list_find(args, nme, (fcmp)&alias_cmp)) {
				stmt *s = stmt_var(be, e->r, &e->tpe, 0, 0);

				s = stmt_alias(be, s, NULL, sa_strdup(sql->sa, nme));
				list_append(args, s);
			}
		} else {
			char nme[16];

			snprintf(nme, 16, "A%d", e->flag);
			if (!list_find(args, nme, (fcmp)&alias_cmp)) {
				atom *a = sql->args[e->flag];
				stmt *s = stmt_varnr(be, e->flag, &a->tpe);

				s = stmt_alias(be, s, NULL, sa_strdup(sql->sa, nme));
				list_append(args, s);
			}
		}
	}
	return args;
}

static list *
exps2bin_args(backend *be, list *exps, list *args)
{
	node *n;

	if (!exps)
		return args;
	for (n = exps->h; n; n = n->next)
		args = exp2bin_args(be, n->data, args);
	return args;
}

static list *
rel2bin_args(backend *be, sql_rel *rel, list *args)
{
	if (!rel)
		return args;
	switch(rel->op) {
	case op_basetable:
	case op_table:
		break;
	case op_join: 
	case op_left: 
	case op_right: 
	case op_full: 

	case op_apply: 
	case op_semi: 
	case op_anti: 

	case op_union: 
	case op_inter: 
	case op_except: 
		args = rel2bin_args(be, rel->l, args);
		args = rel2bin_args(be, rel->r, args);
		break;
	case op_groupby: 
		if (rel->r) 
			args = exps2bin_args(be, rel->r, args);
		/* fall through */
	case op_project:
	case op_select: 
	case op_topn: 
	case op_sample: 
		if (rel->exps)
			args = exps2bin_args(be, rel->exps, args);
		args = rel2bin_args(be, rel->l, args);
		break;
	case op_ddl: 
		args = rel2bin_args(be, rel->l, args);
		if (rel->r)
			args = rel2bin_args(be, rel->r, args);
		break;
	case op_insert:
	case op_update:
	case op_delete:
		args = rel2bin_args(be, rel->r, args);
		break;
	}
	return args;
}

typedef struct trigger_input {
	sql_table *t;
	stmt *tids;
	stmt **updates;
	int type; /* insert 1, update 2, delete 3 */
	const char *on;
	const char *nn;
} trigger_input;

static stmt *
rel2bin_table(backend *be, sql_rel *rel, list *refs)
{
	mvc *sql = be->mvc;
	list *l; 
	stmt *sub = NULL, *osub = NULL;
	node *en, *n;
	sql_exp *op = rel->r;

	if (rel->flag == 2) {
		trigger_input *ti = rel->l;
		l = sa_list(sql->sa);

		for(n = ti->t->columns.set->h; n; n = n->next) {
			sql_column *c = n->data;

			if (ti->type == 2) { /* updates */
				stmt *s = stmt_col(be, c, ti->tids);
				append(l, stmt_alias(be, s, ti->on, c->base.name));
			}
			if (ti->updates[c->colnr]) {
				append(l, stmt_alias(be, ti->updates[c->colnr], ti->nn, c->base.name));
			} else {
				stmt *s = stmt_col(be, c, ti->tids);
				append(l, stmt_alias(be, s, ti->nn, c->base.name));
				assert(ti->type != 1);
			}
		}
		sub = stmt_list(be, l);
		return sub;
	} else if (op) {
		int i;
		sql_subfunc *f = op->f;
		stmt *psub = NULL;
			
		if (rel->l) { /* first construct the sub relation */
			sql_rel *l = rel->l;
			if (l->op == op_ddl) {
				sql_table *t = rel_ddl_table_get(l);

				if (t)
					sub = rel2bin_sql_table(be, t);
			} else {
				sub = subrel_bin(be, rel->l, refs);
			}
			if (!sub) 
				return NULL;
		}

		psub = exp_bin(be, op, sub, NULL, NULL, NULL, NULL, NULL); /* table function */
		if (!f || !psub) { 
			assert(0);
			return NULL;	
		}
		l = sa_list(sql->sa);
		if (f->func->res) {
				if (f->func->varres) {
					for(i=0, en = rel->exps->h, n = f->res->h; en; en = en->next, n = n->next, i++ ) {
						sql_exp *exp = en->data;
						sql_subtype *st = n->data;
						const char *rnme = exp->rname?exp->rname:exp->l;
						stmt *s = stmt_rs_column(be, psub, i, st); 
				
						s = stmt_alias(be, s, rnme, exp->name);
						list_append(l, s);
					}
				} else {
					for(i = 0, n = f->func->res->h; n; n = n->next, i++ ) {
						sql_arg *a = n->data;
						stmt *s = stmt_rs_column(be, psub, i, &a->type); 
						const char *rnme = exp_find_rel_name(op);
			
						s = stmt_alias(be, s, rnme, a->name);
						list_append(l, s);
					}
					if (list_length(f->res) == list_length(f->func->res) + 1) {
						/* add missing %TID% column */
						sql_subtype *t = f->res->t->data;
						stmt *s = stmt_rs_column(be, psub, i, t); 
						const char *rnme = exp_find_rel_name(op);
			
						s = stmt_alias(be, s, rnme, TID);
						list_append(l, s);
					}
				}
		}
		if (!rel->flag && sub && sub->nrcols) { 
			assert(0);
			list_merge(l, sub->op4.lval, NULL);
			osub = sub;
		}
		sub = stmt_list(be, l);
	} else if (rel->l) { /* handle sub query via function */
		int i;
		char name[16], *nme;

		nme = number2name(name, 16, ++sql->label);

		l = rel2bin_args(be, rel->l, sa_list(sql->sa));
		sub = stmt_list(be, l);
		sub = stmt_func(be, sub, sa_strdup(sql->sa, nme), rel->l, 0);
		l = sa_list(sql->sa);
		for(i = 0, n = rel->exps->h; n; n = n->next, i++ ) {
			sql_exp *c = n->data;
			stmt *s = stmt_rs_column(be, sub, i, exp_subtype(c)); 
			const char *nme = exp_name(c);
			const char *rnme = NULL;

			s = stmt_alias(be, s, rnme, nme);
			list_append(l, s);
		}
		sub = stmt_list(be, l);
	}
	if (!sub) { 
		assert(0);
		return NULL;	
	}
	l = sa_list(sql->sa);
	for( en = rel->exps->h; en; en = en->next ) {
		sql_exp *exp = en->data;
		const char *rnme = exp->rname?exp->rname:exp->l;
		stmt *s;

		/* no relation names */
		if (exp->l)
			exp->l = NULL;
		s = exp_bin(be, exp, sub, NULL, NULL, NULL, NULL, NULL);

		if (!s) {
			assert(0);
			return NULL;
		}
		if (sub && sub->nrcols >= 1 && s->nrcols == 0)
			s = stmt_const(be, bin_first_column(be, sub), s);
		s = stmt_alias(be, s, rnme, exp->name);
		list_append(l, s);
	}
	if (osub && osub->nrcols) 
		list_merge(l, osub->op4.lval, NULL);
	sub = stmt_list(be, l);
	return sub;
}

static stmt *
rel2bin_hash_lookup(backend *be, sql_rel *rel, stmt *left, stmt *right, sql_idx *i, node *en ) 
{
	mvc *sql = be->mvc;
	node *n;
	sql_subtype *it = sql_bind_localtype("int");
	sql_subtype *lng = sql_bind_localtype("lng");
	stmt *h = NULL;
	stmt *bits = stmt_atom_int(be, 1 + ((sizeof(lng)*8)-1)/(list_length(i->columns)+1));
	sql_exp *e = en->data;
	sql_exp *l = e->l;
	stmt *idx = bin_find_column(be, left, l->l, sa_strconcat(sql->sa, "%", i->base.name));
	int swap_exp = 0, swap_rel = 0;

	if (!idx) {
		swap_exp = 1;
		l = e->r;
		idx = bin_find_column(be, left, l->l, sa_strconcat(sql->sa, "%", i->base.name));
	}
	if (!idx && right) {
		swap_exp = 0;
		swap_rel = 1;
		l = e->l;
		idx = bin_find_column(be, right, l->l, sa_strconcat(sql->sa, "%", i->base.name));
	}
	if (!idx && right) {
		swap_exp = 1;
		swap_rel = 1;
		l = e->r;
		idx = bin_find_column(be, right, l->l, sa_strconcat(sql->sa, "%", i->base.name));
	}
	if (!idx)
		return NULL;
	/* should be in key order! */
	for( en = rel->exps->h, n = i->columns->h; en && n; en = en->next, n = n->next ) {
		sql_exp *e = en->data;
		stmt *s = NULL;

		if (e->type == e_cmp && e->flag == cmp_equal) {
			sql_exp *ee = (swap_exp)?e->l:e->r;
			if (swap_rel)
				s = exp_bin(be, ee, left, NULL, NULL, NULL, NULL, NULL);
			else
				s = exp_bin(be, ee, right, NULL, NULL, NULL, NULL, NULL);
		}

		if (!s) 
			return NULL;
		if (h) {
			sql_subfunc *xor = sql_bind_func_result3(sql->sa, sql->session->schema, "rotate_xor_hash", lng, it, tail_type(s), lng);

			h = stmt_Nop(be, stmt_list(be, list_append( list_append(
				list_append(sa_list(sql->sa), h), bits), s)), xor);
		} else {
			sql_subfunc *hf = sql_bind_func_result(sql->sa, sql->session->schema, "hash", tail_type(s), NULL, lng);

			h = stmt_unop(be, s, hf);
		}
	}
	if (h->nrcols) {
		if (!swap_rel) {
			return stmt_join(be, idx, h, 0, cmp_equal);
		} else {
			return stmt_join(be, h, idx, 0, cmp_equal);
		}
	} else {
		return stmt_uselect(be, idx, h, cmp_equal, NULL, 0);
	}
}

static stmt *
join_hash_key( backend *be, list *l ) 
{
	mvc *sql = be->mvc;
	node *m;
	sql_subtype *it, *lng;
	stmt *h = NULL;
	stmt *bits = stmt_atom_int(be, 1 + ((sizeof(lng)*8)-1)/(list_length(l)+1));

	it = sql_bind_localtype("int");
	lng = sql_bind_localtype("lng");
	for (m = l->h; m; m = m->next) {
		stmt *s = m->data;

		if (h) {
			sql_subfunc *xor = sql_bind_func_result3(sql->sa, sql->session->schema, "rotate_xor_hash", lng, it, tail_type(s), lng);

			h = stmt_Nop(be, stmt_list(be, list_append( list_append( list_append(sa_list(sql->sa), h), bits), s )), xor);
		} else {
			sql_subfunc *hf = sql_bind_func_result(sql->sa, sql->session->schema, "hash", tail_type(s), NULL, lng);
			h = stmt_unop(be, s, hf);
		}
	}
	return h;
}

static stmt *
releqjoin( backend *be, list *l1, list *l2, int used_hash, comp_type cmp_op, int need_left )
{
	mvc *sql = be->mvc;
	node *n1 = l1->h, *n2 = l2->h;
	stmt *l, *r, *res;

	if (list_length(l1) <= 1) {
		l = l1->h->data;
		r = l2->h->data;
		r =  stmt_join(be, l, r, 0, cmp_op);
		if (need_left)
			r->flag = cmp_left;
		return r;
	}
	if (used_hash) {
		l = n1->data;
		r = n2->data;
		n1 = n1->next;
		n2 = n2->next;
		res = stmt_join(be, l, r, 0, cmp_op);
	} else { /* need hash */
		l = join_hash_key(be, l1);
		r = join_hash_key(be, l2);
		res = stmt_join(be, l, r, 0, cmp_op);
	}
	if (need_left) 
		res->flag = cmp_left;
	l = stmt_result(be, res, 0);
	r = stmt_result(be, res, 1);
	for (; n1 && n2; n1 = n1->next, n2 = n2->next) {
		stmt *ld = n1->data;
		stmt *rd = n2->data;
		stmt *le = stmt_project(be, l, ld );
		stmt *re = stmt_project(be, r, rd );
		/* intentional both tail_type's of le (as re sometimes is a find for bulk loading */
		sql_subfunc *f = NULL;
		stmt * cmp;

		if (cmp_op == cmp_equal) 
			f = sql_bind_func(sql->sa, sql->session->schema, "=", tail_type(le), tail_type(le), F_FUNC);
		else 
			f = sql_bind_func(sql->sa, sql->session->schema, "=", tail_type(le), tail_type(le), F_FUNC);
		assert(f);

		cmp = stmt_binop(be, le, re, f);
		cmp = stmt_uselect(be, cmp, stmt_bool(be, 1), cmp_equal, NULL, 0);
		l = stmt_project(be, cmp, l );
		r = stmt_project(be, cmp, r );
	}
	res = stmt_join(be, l, r, 0, cmp_joined);
	return res;
}

static stmt *
rel2bin_join(backend *be, sql_rel *rel, list *refs)
{
	mvc *sql = be->mvc;
	list *l; 
	node *en = NULL, *n;
	stmt *left = NULL, *right = NULL, *join = NULL, *jl, *jr;
	stmt *ld = NULL, *rd = NULL;
	int need_left = (rel->flag == LEFT_JOIN);

	if (rel->l) /* first construct the left sub relation */
		left = subrel_bin(be, rel->l, refs);
	if (rel->r) /* first construct the right sub relation */
		right = subrel_bin(be, rel->r, refs);
	if (!left || !right) 
		return NULL;	
	left = row2cols(be, left);
	right = row2cols(be, right);
	/* 
 	 * split in 2 steps, 
 	 * 	first cheap join(s) (equality or idx) 
 	 * 	second selects/filters 
	 */
	if (rel->exps) {
		int used_hash = 0;
		int idx = 0;
		list *jexps = sa_list(sql->sa);
		list *lje = sa_list(sql->sa);
		list *rje = sa_list(sql->sa);

		/* get equi-joins/filters first */
		if (list_length(rel->exps) > 1) {
			for( en = rel->exps->h; en; en = en->next ) {
				sql_exp *e = en->data;
				if (e->type == e_cmp && (e->flag == cmp_equal || e->flag == cmp_filter))
					append(jexps, e);
			}
			for( en = rel->exps->h; en; en = en->next ) {
				sql_exp *e = en->data;
				if (e->type != e_cmp || (e->flag != cmp_equal && e->flag != cmp_filter))
					append(jexps, e);
			}
			rel->exps = jexps;
		}

		/* generate a relational join */
		for( en = rel->exps->h; en; en = en->next ) {
			int join_idx = sql->opt_stats[0];
			sql_exp *e = en->data;
			stmt *s = NULL;
			prop *p;

			/* only handle simple joins here */		
			if ((exp_has_func(e) && e->flag != cmp_filter) ||
			    (e->flag == cmp_or && 
			     exps_card(e->l) == CARD_MULTI &&
			     exps_card(e->r) == CARD_MULTI) 
					) {
				if (!join && !list_length(lje)) {
					stmt *l = bin_first_column(be, left);
					stmt *r = bin_first_column(be, right);
					join = stmt_join(be, l, r, 0, cmp_all); 
				}
				break;
			}
			if (list_length(lje) && (idx || e->type != e_cmp || (e->flag != cmp_equal && e->flag != cmp_filter) ||
			   (join && e->flag == cmp_filter)))
				break;

			/* handle possible index lookups */
			/* expressions are in index order ! */
			if (!join &&
			    (p=find_prop(e->p, PROP_HASHCOL)) != NULL) {
				sql_idx *i = p->value;
			
				join = s = rel2bin_hash_lookup(be, rel, left, right, i, en);
				if (s) {
					list_append(lje, s->op1);
					list_append(rje, s->op2);
					used_hash = 1;
				}
			}

			s = exp_bin(be, e, left, right, NULL, NULL, NULL, NULL);
			if (!s) {
				assert(0);
				return NULL;
			}
			if (join_idx != sql->opt_stats[0])
				idx = 1;

			if (s->type != st_join && 
			    s->type != st_join2 && 
			    s->type != st_joinN) {
				/* predicate */
				if (!list_length(lje) && s->nrcols == 0) { 
					stmt *l = bin_first_column(be, left);
					stmt *r = bin_first_column(be, right);

					l = stmt_uselect(be, stmt_const(be, l, stmt_bool(be, 1)), s, cmp_equal, NULL, 0);
					join = stmt_join(be, l, r, 0, cmp_all);
					continue;
				}
				if (!join) {
					stmt *l = bin_first_column(be, left);
					stmt *r = bin_first_column(be, right);
					join = stmt_join(be, l, r, 0, cmp_all); 
				}
				break;
			}

			if (!join) 
				join = s;
			list_append(lje, s->op1);
			list_append(rje, s->op2);
		}
		if (list_length(lje) > 1) {
			join = releqjoin(be, lje, rje, used_hash, cmp_equal, need_left);
		} else if (!join) {
			join = stmt_join(be, lje->h->data, rje->h->data, 0, cmp_equal);
			if (need_left)
				join->flag = cmp_left;
		}
	} else {
		stmt *l = bin_first_column(be, left);
		stmt *r = bin_first_column(be, right);
		join = stmt_join(be, l, r, 0, cmp_all); 
	}
	jl = stmt_result(be, join, 0);
	jr = stmt_result(be, join, 1);
	if (en) {
		stmt *sub, *sel = NULL;
		list *nl;

		/* construct relation */
		nl = sa_list(sql->sa);

		/* first project using equi-joins */
		for( n = left->op4.lval->h; n; n = n->next ) {
			stmt *c = n->data;
			const char *rnme = table_name(sql->sa, c);
			const char *nme = column_name(sql->sa, c);
			stmt *s = stmt_project(be, jl, column(be, c) );
	
			s = stmt_alias(be, s, rnme, nme);
			list_append(nl, s);
		}
		for( n = right->op4.lval->h; n; n = n->next ) {
			stmt *c = n->data;
			const char *rnme = table_name(sql->sa, c);
			const char *nme = column_name(sql->sa, c);
			stmt *s = stmt_project(be, jr, column(be, c) );

			s = stmt_alias(be, s, rnme, nme);
			list_append(nl, s);
		}
		sub = stmt_list(be, nl);

		/* continue with non equi-joins */
		for( ; en; en = en->next ) {
			stmt *s = exp_bin(be, en->data, sub, NULL, NULL, NULL, NULL, sel);

			if (!s) {
				assert(0);
				return NULL;
			}
			if (s->nrcols == 0) {
				stmt *l = bin_first_column(be, sub);
				s = stmt_uselect(be, stmt_const(be, l, stmt_bool(be, 1)), s, cmp_equal, sel, 0);
			}
			sel = s;
		}
		/* recreate join output */
		jl = stmt_project(be, sel, jl); 
		jr = stmt_project(be, sel, jr); 
	}

	/* construct relation */
	l = sa_list(sql->sa);

	if (rel->op == op_left || rel->op == op_full) {
		/* we need to add the missing oid's */
		ld = stmt_mirror(be, bin_first_column(be, left));
		ld = stmt_tdiff(be, ld, jl);
	}
	if (rel->op == op_right || rel->op == op_full) {
		/* we need to add the missing oid's */
		rd = stmt_mirror(be, bin_first_column(be, right));
		rd = stmt_tdiff(be, rd, jr);
	}

	for( n = left->op4.lval->h; n; n = n->next ) {
		stmt *c = n->data;
		const char *rnme = table_name(sql->sa, c);
		const char *nme = column_name(sql->sa, c);
		stmt *s = stmt_project(be, jl, column(be, c) );

		/* as append isn't save, we append to a new copy */
		if (rel->op == op_left || rel->op == op_full || rel->op == op_right)
			s = Column(be, s);
		if (rel->op == op_left || rel->op == op_full)
			s = stmt_append(be, s, stmt_project(be, ld, c));
		if (rel->op == op_right || rel->op == op_full) 
			s = stmt_append(be, s, stmt_const(be, rd, (c->flag&OUTER_ZERO)?stmt_atom_lng(be, 0):stmt_atom(be, atom_general(sql->sa, tail_type(c), NULL))));

		s = stmt_alias(be, s, rnme, nme);
		list_append(l, s);
	}
	for( n = right->op4.lval->h; n; n = n->next ) {
		stmt *c = n->data;
		const char *rnme = table_name(sql->sa, c);
		const char *nme = column_name(sql->sa, c);
		stmt *s = stmt_project(be, jr, column(be, c) );

		/* as append isn't save, we append to a new copy */
		if (rel->op == op_left || rel->op == op_full || rel->op == op_right)
			s = Column(be, s);
		if (rel->op == op_left || rel->op == op_full) 
			s = stmt_append(be, s, stmt_const(be, ld, (c->flag&OUTER_ZERO)?stmt_atom_lng(be, 0):stmt_atom(be, atom_general(sql->sa, tail_type(c), NULL))));
		if (rel->op == op_right || rel->op == op_full) 
			s = stmt_append(be, s, stmt_project(be, rd, c));

		s = stmt_alias(be, s, rnme, nme);
		list_append(l, s);
	}
	return stmt_list(be, l);
}

static stmt *
rel2bin_semijoin(backend *be, sql_rel *rel, list *refs)
{
	mvc *sql = be->mvc;
	list *l; 
	node *en = NULL, *n;
	stmt *left = NULL, *right = NULL, *join = NULL, *jl, *jr, *c;

	if (rel->l) /* first construct the left sub relation */
		left = subrel_bin(be, rel->l, refs);
	if (rel->r) /* first construct the right sub relation */
		right = subrel_bin(be, rel->r, refs);
	if (!left || !right) 
		return NULL;	
	left = row2cols(be, left);
	right = row2cols(be, right);
	/* 
 	 * split in 2 steps, 
 	 * 	first cheap join(s) (equality or idx) 
 	 * 	second selects/filters 
	 */
	if (rel->exps) {
		int idx = 0;
		list *lje = sa_list(sql->sa);
		list *rje = sa_list(sql->sa);

		for( en = rel->exps->h; en; en = en->next ) {
			int join_idx = sql->opt_stats[0];
			sql_exp *e = en->data;
			stmt *s = NULL;

			/* only handle simple joins here */		
			if (list_length(lje) && (idx || e->type != e_cmp || e->flag != cmp_equal))
				break;
			if ((exp_has_func(e) && e->flag != cmp_filter) ||
			    (e->flag == cmp_or && 
			     exps_card(e->l) == CARD_MULTI &&
			     exps_card(e->r) == CARD_MULTI) ) { 
				break;
			}

			s = exp_bin(be, en->data, left, right, NULL, NULL, NULL, NULL);
			if (!s) {
				assert(0);
				return NULL;
			}
			if (join_idx != sql->opt_stats[0])
				idx = 1;
			/* stop on first non equality join */
			if (!join) {
				join = s;
			} else if (s->type != st_join && s->type != st_join2 && s->type != st_joinN) {
				/* handle select expressions */
				assert(0);
				return NULL;
			}
			if (s->type == st_join || s->type == st_join2 || s->type == st_joinN) { 
				list_append(lje, s->op1);
				list_append(rje, s->op2);
			}
		}
		if (list_length(lje) > 1) {
			join = releqjoin(be, lje, rje, 0 /* no hash used */, cmp_equal, 0);
		} else if (!join && list_length(lje) == list_length(rje) && list_length(lje)) {
			join = stmt_join(be, lje->h->data, rje->h->data, 0, cmp_equal);
		} else if (!join) {
			stmt *l = bin_first_column(be, left);
			stmt *r = bin_first_column(be, right);
			join = stmt_join(be, l, r, 0, cmp_all); 
		}
	} else {
		stmt *l = bin_first_column(be, left);
		stmt *r = bin_first_column(be, right);
		join = stmt_join(be, l, r, 0, cmp_all); 
	}
	jl = stmt_result(be, join, 0);
	if (en) {
		stmt *sub, *sel = NULL;
		list *nl;

		jr = stmt_result(be, join, 1);
		/* construct relation */
		nl = sa_list(sql->sa);

		/* first project using equi-joins */
		for( n = left->op4.lval->h; n; n = n->next ) {
			stmt *c = n->data;
			const char *rnme = table_name(sql->sa, c);
			const char *nme = column_name(sql->sa, c);
			stmt *s = stmt_project(be, jl, column(be, c) );
	
			s = stmt_alias(be, s, rnme, nme);
			list_append(nl, s);
		}
		for( n = right->op4.lval->h; n; n = n->next ) {
			stmt *c = n->data;
			const char *rnme = table_name(sql->sa, c);
			const char *nme = column_name(sql->sa, c);
			stmt *s = stmt_project(be, jr, column(be, c) );

			s = stmt_alias(be, s, rnme, nme);
			list_append(nl, s);
		}
		sub = stmt_list(be, nl);

		/* continue with non equi-joins */
		for( ; en; en = en->next ) {
			stmt *s = exp_bin(be, en->data, sub, NULL, NULL, NULL, NULL, sel);

			if (!s) {
				assert(0);
				return NULL;
			}
			sel = s;
		}
		/* recreate join output */
		jl = stmt_project(be, sel, jl); 
	}

	/* construct relation */
	l = sa_list(sql->sa);

	/* We did a full join, thats too much. 
	   Reduce this using difference and intersect */
	c = stmt_mirror(be, left->op4.lval->h->data);
	if (rel->op == op_anti) {
		join = stmt_tdiff(be, c, jl);
	} else {
		join = stmt_tinter(be, c, jl);
	}

	/* project all the left columns */
	for( n = left->op4.lval->h; n; n = n->next ) {
		stmt *c = n->data;
		const char *rnme = table_name(sql->sa, c);
		const char *nme = column_name(sql->sa, c);
		stmt *s = stmt_project(be, join, column(be, c));

		s = stmt_alias(be, s, rnme, nme);
		list_append(l, s);
	}
	return stmt_list(be, l);
}

static stmt *
rel2bin_distinct(backend *be, stmt *s, stmt **distinct)
{
	mvc *sql = be->mvc;
	node *n;
	stmt *g = NULL, *grp = NULL, *ext = NULL, *cnt = NULL;
	list *rl = sa_list(sql->sa), *tids;

	/* single values are unique */
	if (s->key && s->nrcols == 0)
		return s;

	/* Use 'all' tid columns */
	if ((tids = bin_find_columns(be, s, TID)) != NULL) {
		for (n = tids->h; n; n = n->next) {
			stmt *t = n->data;

			g = stmt_group(be, column(be, t), grp, ext, cnt, !n->next);
			grp = stmt_result(be, g, 0); 
			ext = stmt_result(be, g, 1); 
			cnt = stmt_result(be, g, 2); 
		}
	} else {
		for (n = s->op4.lval->h; n; n = n->next) {
			stmt *t = n->data;

			g = stmt_group(be, column(be, t), grp, ext, cnt, !n->next);
			grp = stmt_result(be, g, 0); 
			ext = stmt_result(be, g, 1); 
			cnt = stmt_result(be, g, 2); 
		}
	}
	if (!ext)
		return NULL;

	for (n = s->op4.lval->h; n; n = n->next) {
		stmt *t = n->data;

		list_append(rl, stmt_project(be, ext, t));
	}

	if (distinct)
		*distinct = ext;
	s = stmt_list(be, rl);
	return s;
}

static stmt *
rel_rename(backend *be, sql_rel *rel, stmt *sub)
{
	if (rel->exps) {
		node *en, *n;
		list *l = sa_list(be->mvc->sa);

		for( en = rel->exps->h, n = sub->op4.lval->h; en && n; en = en->next, n = n->next ) {
			sql_exp *exp = en->data;
			stmt *s = n->data;

			if (!s) {
				assert(0);
				return NULL;
			}
			s = stmt_rename(be, rel, exp, s);
			list_append(l, s);
		}
		sub = stmt_list(be, l);
	}
	return sub;
}

static stmt *
rel2bin_union(backend *be, sql_rel *rel, list *refs)
{
	mvc *sql = be->mvc;
	list *l; 
	node *n, *m;
	stmt *left = NULL, *right = NULL, *sub;

	if (rel->l) /* first construct the left sub relation */
		left = subrel_bin(be, rel->l, refs);
	if (rel->r) /* first construct the right sub relation */
		right = subrel_bin(be, rel->r, refs);
	if (!left || !right) 
		return NULL;	

	/* construct relation */
	l = sa_list(sql->sa);
	for( n = left->op4.lval->h, m = right->op4.lval->h; n && m; 
		n = n->next, m = m->next ) {
		stmt *c1 = n->data;
		stmt *c2 = m->data;
		const char *rnme = table_name(sql->sa, c1);
		const char *nme = column_name(sql->sa, c1);
		stmt *s;

		s = stmt_append(be, Column(be, c1), c2);
		s = stmt_alias(be, s, rnme, nme);
		list_append(l, s);
	}
	sub = stmt_list(be, l);

	sub = rel_rename(be, rel, sub);
	if (need_distinct(rel)) 
		sub = rel2bin_distinct(be, sub, NULL);
	return sub;
}

static stmt *
rel2bin_except(backend *be, sql_rel *rel, list *refs)
{
	mvc *sql = be->mvc;
	sql_subtype *lng = sql_bind_localtype("lng");
	list *stmts; 
	node *n, *m;
	stmt *left = NULL, *right = NULL, *sub;
	sql_subfunc *min;

	stmt *lg = NULL, *rg = NULL;
	stmt *lgrp = NULL, *rgrp = NULL;
	stmt *lext = NULL, *rext = NULL, *next = NULL;
	stmt *lcnt = NULL, *rcnt = NULL, *ncnt = NULL, *zero = NULL;
	stmt *s, *lm, *rm;
	list *lje = sa_list(sql->sa);
	list *rje = sa_list(sql->sa);

	if (rel->l) /* first construct the left sub relation */
		left = subrel_bin(be, rel->l, refs);
	if (rel->r) /* first construct the right sub relation */
		right = subrel_bin(be, rel->r, refs);
	if (!left || !right) 
		return NULL;	
	left = row2cols(be, left);
	right = row2cols(be, right);

	/*
	 * The multi column except is handled using group by's and
	 * group size counts on both sides of the intersect. We then
	 * return for each group of L with min(L.count,R.count), 
	 * number of rows.
	 */
	for (n = left->op4.lval->h; n; n = n->next) {
		lg = stmt_group(be, column(be, n->data), lgrp, lext, lcnt, !n->next);
		lgrp = stmt_result(be, lg, 0);
		lext = stmt_result(be, lg, 1);
		lcnt = stmt_result(be, lg, 2);
	}
	for (n = right->op4.lval->h; n; n = n->next) {
		rg = stmt_group(be, column(be, n->data), rgrp, rext, rcnt, !n->next);
		rgrp = stmt_result(be, rg, 0);
		rext = stmt_result(be, rg, 1);
		rcnt = stmt_result(be, rg, 2);
	}

	if (!lg || !rg) 
		return NULL;

	if (need_distinct(rel)) {
		lcnt = stmt_const(be, lcnt, stmt_atom_lng(be, 1));
		rcnt = stmt_const(be, rcnt, stmt_atom_lng(be, 1));
	}

	/* now find the matching groups */
	for (n = left->op4.lval->h, m = right->op4.lval->h; n && m; n = n->next, m = m->next) {
		stmt *l = column(be, n->data);
		stmt *r = column(be, m->data);

		l = stmt_project(be, lext, l);
		r = stmt_project(be, rext, r);
		list_append(lje, l);
		list_append(rje, r);
	}
	s = releqjoin(be, lje, rje, 1 /* cannot use hash */, cmp_equal_nil, 0);
	lm = stmt_result(be, s, 0);
	rm = stmt_result(be, s, 1);

	s = stmt_mirror(be, lext);
	s = stmt_tdiff(be, s, lm);

	/* first we find those missing in R */
	next = stmt_project(be, s, lext);
	ncnt = stmt_project(be, s, lcnt);
	zero = stmt_const(be, s, stmt_atom_lng(be, 0));

	/* ext, lcount, rcount */
	lext = stmt_project(be, lm, lext);
	lcnt = stmt_project(be, lm, lcnt);
	rcnt = stmt_project(be, rm, rcnt);

	/* append those missing in L */
	lext = stmt_append(be, lext, next);
	lcnt = stmt_append(be, lcnt, ncnt);
	rcnt = stmt_append(be, rcnt, zero);

 	min = sql_bind_func(sql->sa, sql->session->schema, "sql_sub", lng, lng, F_FUNC);
	s = stmt_binop(be, lcnt, rcnt, min); /* use count */

	/* now we have gid,cnt, blowup to full groupsizes */
	s = stmt_gen_group(be, lext, s);

	/* project columns of left hand expression */
	stmts = sa_list(sql->sa);
	for (n = left->op4.lval->h; n; n = n->next) {
		stmt *c1 = column(be, n->data);
		const char *rnme = NULL;
		const char *nme = column_name(sql->sa, c1);

		/* retain name via the stmt_alias */
		c1 = stmt_project(be, s, c1);

		rnme = table_name(sql->sa, c1);
		c1 = stmt_alias(be, c1, rnme, nme);
		list_append(stmts, c1);
	}
	sub = stmt_list(be, stmts);
	return rel_rename(be, rel, sub);
}

static stmt *
rel2bin_inter(backend *be, sql_rel *rel, list *refs)
{
	mvc *sql = be->mvc;
	sql_subtype *lng = sql_bind_localtype("lng");
	list *stmts; 
	node *n, *m;
	stmt *left = NULL, *right = NULL, *sub;
 	sql_subfunc *min;

	stmt *lg = NULL, *rg = NULL;
	stmt *lgrp = NULL, *rgrp = NULL;
	stmt *lext = NULL, *rext = NULL;
	stmt *lcnt = NULL, *rcnt = NULL;
	stmt *s, *lm, *rm;
	list *lje = sa_list(sql->sa);
	list *rje = sa_list(sql->sa);

	if (rel->l) /* first construct the left sub relation */
		left = subrel_bin(be, rel->l, refs);
	if (rel->r) /* first construct the right sub relation */
		right = subrel_bin(be, rel->r, refs);
	if (!left || !right) 
		return NULL;	
	left = row2cols(be, left);

	/*
	 * The multi column intersect is handled using group by's and
	 * group size counts on both sides of the intersect. We then
	 * return for each group of L with min(L.count,R.count), 
	 * number of rows.
	 */
	for (n = left->op4.lval->h; n; n = n->next) {
		lg = stmt_group(be, column(be, n->data), lgrp, lext, lcnt, !n->next);
		lgrp = stmt_result(be, lg, 0);
		lext = stmt_result(be, lg, 1);
		lcnt = stmt_result(be, lg, 2);
	}
	for (n = right->op4.lval->h; n; n = n->next) {
		rg = stmt_group(be, column(be, n->data), rgrp, rext, rcnt, !n->next);
		rgrp = stmt_result(be, rg, 0);
		rext = stmt_result(be, rg, 1);
		rcnt = stmt_result(be, rg, 2);
	}

	if (!lg || !rg) 
		return NULL;

	if (need_distinct(rel)) {
		lcnt = stmt_const(be, lcnt, stmt_atom_lng(be, 1));
		rcnt = stmt_const(be, rcnt, stmt_atom_lng(be, 1));
	}

	/* now find the matching groups */
	for (n = left->op4.lval->h, m = right->op4.lval->h; n && m; n = n->next, m = m->next) {
		stmt *l = column(be, n->data);
		stmt *r = column(be, m->data);

		l = stmt_project(be, lext, l);
		r = stmt_project(be, rext, r);
		list_append(lje, l);
		list_append(rje, r);
	}
	s = releqjoin(be, lje, rje, 1 /* cannot use hash */, cmp_equal_nil, 0);
	lm = stmt_result(be, s, 0);
	rm = stmt_result(be, s, 1);
		
	/* ext, lcount, rcount */
	lext = stmt_project(be, lm, lext);
	lcnt = stmt_project(be, lm, lcnt);
	rcnt = stmt_project(be, rm, rcnt);

 	min = sql_bind_func(sql->sa, sql->session->schema, "sql_min", lng, lng, F_FUNC);
	s = stmt_binop(be, lcnt, rcnt, min);

	/* now we have gid,cnt, blowup to full groupsizes */
	s = stmt_gen_group(be, lext, s);

	/* project columns of left hand expression */
	stmts = sa_list(sql->sa);
	for (n = left->op4.lval->h; n; n = n->next) {
		stmt *c1 = column(be, n->data);
		const char *rnme = NULL;
		const char *nme = column_name(sql->sa, c1);

		/* retain name via the stmt_alias */
		c1 = stmt_project(be, s, c1);

		rnme = table_name(sql->sa, c1);
		c1 = stmt_alias(be, c1, rnme, nme);
		list_append(stmts, c1);
	}
	sub = stmt_list(be, stmts);
	return rel_rename(be, rel, sub);
}

static stmt *
sql_reorder(backend *be, stmt *order, stmt *s) 
{
	list *l = sa_list(be->mvc->sa);
	node *n;

	for (n = s->op4.lval->h; n; n = n->next) {
		stmt *sc = n->data;
		const char *cname = column_name(be->mvc->sa, sc);
		const char *tname = table_name(be->mvc->sa, sc);

		sc = stmt_project(be, order, sc);
		sc = stmt_alias(be, sc, tname, cname );
		list_append(l, sc);
	}
	return stmt_list(be, l);
}

static sql_exp*
topn_limit( sql_rel *rel )
{
	if (rel->exps) {
		sql_exp *limit = rel->exps->h->data;

		return limit;
	}
	return NULL;
}

static sql_exp*
topn_offset( sql_rel *rel )
{
	if (rel->exps && list_length(rel->exps) > 1) {
		sql_exp *offset = rel->exps->h->next->data;

		return offset;
	}
	return NULL;
}

static stmt *
rel2bin_project(backend *be, sql_rel *rel, list *refs, sql_rel *topn)
{
	mvc *sql = be->mvc;
	list *pl; 
	node *en, *n;
	stmt *sub = NULL, *psub = NULL;
	stmt *l = NULL;

	if (topn) {
		sql_exp *le = topn_limit(topn);
		sql_exp *oe = topn_offset(topn);

		if (!le) { /* Don't push only offset */
			topn = NULL;
		} else {
			l = exp_bin(be, le, NULL, NULL, NULL, NULL, NULL, NULL);
			if (oe) {
				sql_subtype *lng = sql_bind_localtype("lng");
				sql_subfunc *add = sql_bind_func_result(sql->sa, sql->session->schema, "sql_add", lng, lng, lng);
				stmt *o = exp_bin(be, oe, NULL, NULL, NULL, NULL, NULL, NULL);
				l = stmt_binop(be, l, o, add);
			}
		}
	}

	if (!rel->exps) 
		return stmt_none(be);

	if (rel->l) { /* first construct the sub relation */
		sql_rel *l = rel->l;
		if (l->op == op_ddl) {
			sql_table *t = rel_ddl_table_get(l);

			if (t)
				sub = rel2bin_sql_table(be, t);
		} else {
			sub = subrel_bin(be, rel->l, refs);
		}
		if (!sub) 
			return NULL;
	}

	pl = sa_list(sql->sa);
	if (sub)
		pl->expected_cnt = list_length(sub->op4.lval);
	psub = stmt_list(be, pl);
	for( en = rel->exps->h; en; en = en->next ) {
		sql_exp *exp = en->data;
		stmt *s = exp_bin(be, exp, sub, psub, NULL, NULL, NULL, NULL);

		if (!s) /* error */
			return NULL;
		/* single value with limit */
		if (topn && rel->r && sub && sub->nrcols == 0)
			s = const_column(be, s);
		else if (sub && sub->nrcols >= 1 && s->nrcols == 0)
			s = stmt_const(be, bin_first_column(be, sub), s);
			
		s = stmt_rename(be, rel, exp, s);
		column_name(sql->sa, s); /* save column name */
		list_append(pl, s);
	}
	stmt_set_nrcols(psub);

	/* In case of a topn 
		if both order by and distinct: then get first order by col 
		do topn on it. Project all again! Then rest
	*/
	if (topn && rel->r) {
		list *oexps = rel->r, *npl = sa_list(sql->sa);
		/* distinct, topn returns atleast N (unique groups) */
		int distinct = need_distinct(rel);
		stmt *limit = NULL, *lpiv = NULL, *lgid = NULL; 

		for (n=oexps->h; n; n = n->next) {
			sql_exp *orderbycole = n->data; 
 			int last = (n->next == NULL);

			stmt *orderbycolstmt = exp_bin(be, orderbycole, sub, psub, NULL, NULL, NULL, NULL); 

			if (!orderbycolstmt) 
				return NULL;
			
			/* handle constants */
			orderbycolstmt = column(be, orderbycolstmt);
			if (!limit) {	/* topn based on a single column */
				limit = stmt_limit(be, orderbycolstmt, NULL, NULL, stmt_atom_lng(be, 0), l, distinct, is_ascending(orderbycole), last, 1);
			} else { 	/* topn based on 2 columns */
				limit = stmt_limit(be, orderbycolstmt, lpiv, lgid, stmt_atom_lng(be, 0), l, distinct, is_ascending(orderbycole), last, 1);
			}
			if (!limit) 
				return NULL;
			lpiv = limit;
			if (!last) {
				lpiv = stmt_result(be, limit, 0);
				lgid = stmt_result(be, limit, 1);
			}
		}

		limit = lpiv; 
		for ( n=pl->h ; n; n = n->next) 
			list_append(npl, stmt_project(be, limit, column(be, n->data)));
		psub = stmt_list(be, npl);

		/* also rebuild sub as multiple orderby expressions may use the sub table (ie aren't part of the result columns) */
		pl = sub->op4.lval;
		npl = sa_list(sql->sa);
		for ( n=pl->h ; n; n = n->next) {
			list_append(npl, stmt_project(be, limit, column(be, n->data))); 
		}
		sub = stmt_list(be, npl);
	}
	if (need_distinct(rel)) {
		stmt *distinct = NULL;
		psub = rel2bin_distinct(be, psub, &distinct);
		/* also rebuild sub as multiple orderby expressions may use the sub table (ie aren't part of the result columns) */
		if (sub) {
			list *npl = sa_list(sql->sa);
			
			pl = sub->op4.lval;
			for ( n=pl->h ; n; n = n->next) 
				list_append(npl, stmt_project(be, distinct, column(be, n->data))); 
			sub = stmt_list(be, npl);
		}
	}
	if (/*(!topn || need_distinct(rel)) &&*/ rel->r) {
		list *oexps = rel->r;
		stmt *orderby_ids = NULL, *orderby_grp = NULL;

		for (en = oexps->h; en; en = en->next) {
			stmt *orderby = NULL;
			sql_exp *orderbycole = en->data; 
			stmt *orderbycolstmt = exp_bin(be, orderbycole, sub, psub, NULL, NULL, NULL, NULL); 

			if (!orderbycolstmt) {
				assert(0);
				return NULL;
			}
			/* single values don't need sorting */
			if (orderbycolstmt->nrcols == 0) {
				orderby_ids = NULL;
				break;
			}
			if (orderby_ids)
				orderby = stmt_reorder(be, orderbycolstmt, is_ascending(orderbycole), orderby_ids, orderby_grp);
			else
				orderby = stmt_order(be, orderbycolstmt, is_ascending(orderbycole));
			orderby_ids = stmt_result(be, orderby, 1);
			orderby_grp = stmt_result(be, orderby, 2);
		}
		if (orderby_ids)
			psub = sql_reorder(be, orderby_ids, psub);
	}
	return psub;
}

static stmt *
rel2bin_predicate(backend *be) 
{
	return const_column(be, stmt_bool(be, 1));
}

static stmt *
rel2bin_select(backend *be, sql_rel *rel, list *refs)
{
	mvc *sql = be->mvc;
	list *l; 
	node *en, *n;
	stmt *sub = NULL, *sel = NULL;
	stmt *predicate = NULL;

	if (rel->l) { /* first construct the sub relation */
		sub = subrel_bin(be, rel->l, refs);
		if (!sub) 
			return NULL;	
		sub = row2cols(be, sub);
	}
	if (!sub && !predicate) 
		predicate = rel2bin_predicate(be);
	/*
	else if (!predicate)
		predicate = stmt_const(be, bin_first_column(be, sub), stmt_bool(be, 1));
		*/
	if (!rel->exps || !rel->exps->h) {
		if (sub)
			return sub;
		if (predicate)
			return predicate;
		return stmt_const(be, bin_first_column(be, sub), stmt_bool(be, 1));
	}
	if (!sub && predicate) {
		list *l = sa_list(sql->sa);
		assert(predicate);
		append(l, predicate);
		sub = stmt_list(be, l);
	}
	/* handle possible index lookups */
	/* expressions are in index order ! */
	if (sub && (en = rel->exps->h) != NULL) { 
		sql_exp *e = en->data;
		prop *p;

		if ((p=find_prop(e->p, PROP_HASHCOL)) != NULL) {
			sql_idx *i = p->value;
			
			sel = rel2bin_hash_lookup(be, rel, sub, NULL, i, en);
		}
	} 
	for( en = rel->exps->h; en; en = en->next ) {
		sql_exp *e = en->data;
		stmt *s = exp_bin(be, e, sub, NULL, NULL, NULL, NULL, sel);

		if (!s) {
			assert(0);
			return NULL;
		}
		if (s->nrcols == 0){
			if (!predicate && sub)
				predicate = stmt_const(be, bin_first_column(be, sub), stmt_bool(be, 1));
			sel = stmt_uselect(be, predicate, s, cmp_equal, sel, 0);
		} else if (e->type != e_cmp) {
			sel = stmt_uselect(be, s, stmt_bool(be, 1), cmp_equal, NULL, 0);
		} else {
			sel = s;
		}
	}

	/* construct relation */
	l = sa_list(sql->sa);
	if (sub && sel) {
		for( n = sub->op4.lval->h; n; n = n->next ) {
			stmt *col = n->data;
	
			if (col->nrcols == 0) /* constant */
				col = stmt_const(be, sel, col);
			else
				col = stmt_project(be, sel, col);
			list_append(l, col);
		}
	}
	return stmt_list(be, l);
}

static stmt *
rel2bin_groupby(backend *be, sql_rel *rel, list *refs)
{
	mvc *sql = be->mvc;
	list *l, *aggrs, *gbexps = sa_list(sql->sa);
	node *n, *en;
	stmt *sub = NULL, *cursub;
	stmt *groupby = NULL, *grp = NULL, *ext = NULL, *cnt = NULL;

	if (rel->l) { /* first construct the sub relation */
		sub = subrel_bin(be, rel->l, refs);
		if (!sub)
			return NULL;	
	}

	if (sub && sub->type == st_list && sub->op4.lval->h && !((stmt*)sub->op4.lval->h->data)->nrcols) {
		list *newl = sa_list(sql->sa);
		node *n;

		for(n=sub->op4.lval->h; n; n = n->next) {
			const char *cname = column_name(sql->sa, n->data);
			const char *tname = table_name(sql->sa, n->data);
			stmt *s = column(be, n->data);

			s = stmt_alias(be, s, tname, cname );
			append(newl, s);
		}
		sub = stmt_list(be, newl);
	}

	/* groupby columns */

	/* Keep groupby columns, sub that they can be lookup in the aggr list */
	if (rel->r) {
		list *exps = rel->r; 

		for( en = exps->h; en; en = en->next ) {
			sql_exp *e = en->data; 
			stmt *gbcol = exp_bin(be, e, sub, NULL, NULL, NULL, NULL, NULL); 
	
			if (!gbcol) {
				assert(0);
				return NULL;
			}
			if (!gbcol->nrcols)
				gbcol = stmt_const(be, bin_first_column(be, sub), gbcol);
			groupby = stmt_group(be, gbcol, grp, ext, cnt, !en->next);
			grp = stmt_result(be, groupby, 0);
			ext = stmt_result(be, groupby, 1);
			cnt = stmt_result(be, groupby, 2);
			gbcol = stmt_alias(be, gbcol, exp_find_rel_name(e), exp_name(e));
			list_append(gbexps, gbcol);
		}
	}
	/* now aggregate */
	l = sa_list(sql->sa);
	aggrs = rel->exps;
	cursub = stmt_list(be, l);
	for( n = aggrs->h; n; n = n->next ) {
		sql_exp *aggrexp = n->data;

		stmt *aggrstmt = NULL;

		/* first look in the current aggr list (l) and group by column list */
		if (l && !aggrstmt && aggrexp->type == e_column) 
			aggrstmt = list_find_column(be, l, aggrexp->l, aggrexp->r);
		if (gbexps && !aggrstmt && aggrexp->type == e_column) {
			aggrstmt = list_find_column(be, gbexps, aggrexp->l, aggrexp->r);
			if (aggrstmt && groupby) {
				aggrstmt = stmt_project(be, ext, aggrstmt);
				if (list_length(gbexps) == 1) 
					aggrstmt->key = 1;
			}
		}

		if (!aggrstmt)
			aggrstmt = exp_bin(be, aggrexp, sub, NULL, grp, ext, cnt, NULL); 
		/* maybe the aggr uses intermediate results of this group by,
		   therefore we pass the group by columns too 
		 */
		if (!aggrstmt) 
			aggrstmt = exp_bin(be, aggrexp, sub, cursub, NULL, NULL, NULL, NULL); 
		if (!aggrstmt) {
			assert(0);
			return NULL;
		}

		aggrstmt = stmt_rename(be, rel, aggrexp, aggrstmt);
		list_append(l, aggrstmt);
	}
	stmt_set_nrcols(cursub);
	return cursub;
}

static stmt *
rel2bin_topn(backend *be, sql_rel *rel, list *refs)
{
	mvc *sql = be->mvc;
	sql_exp *oe = NULL, *le = NULL;
	stmt *sub = NULL, *l = NULL, *o = NULL;
	node *n;

	if (rel->l) { /* first construct the sub relation */
		sql_rel *rl = rel->l;

		if (rl->op == op_project) {
			sub = rel2bin_project(be, rl, refs, rel);
		} else {
			sub = subrel_bin(be, rl, refs);
		}
	}
	if (!sub) 
		return NULL;	

	le = topn_limit(rel);
	oe = topn_offset(rel);

	n = sub->op4.lval->h;
	if (n) {
		stmt *limit = NULL, *sc = n->data;
		const char *cname = column_name(sql->sa, sc);
		const char *tname = table_name(sql->sa, sc);
		list *newl = sa_list(sql->sa);

		if (le)
			l = exp_bin(be, le, NULL, NULL, NULL, NULL, NULL, NULL);
		if (oe)
			o = exp_bin(be, oe, NULL, NULL, NULL, NULL, NULL, NULL);

		if (!l) 
			l = stmt_atom_lng_nil(be);
		if (!o)
			o = stmt_atom_lng(be, 0);

		sc = column(be, sc);
		limit = stmt_limit(be, stmt_alias(be, sc, tname, cname), NULL, NULL, o, l, 0,0,0,0);

		for ( ; n; n = n->next) {
			stmt *sc = n->data;
			const char *cname = column_name(sql->sa, sc);
			const char *tname = table_name(sql->sa, sc);
		
			sc = column(be, sc);
			sc = stmt_project(be, limit, sc);
			list_append(newl, stmt_alias(be, sc, tname, cname));
		}
		sub = stmt_list(be, newl);
	}
	return sub;
}

static stmt *
rel2bin_sample(backend *be, sql_rel *rel, list *refs)
{
	mvc *sql = be->mvc;
	list *newl;
	stmt *sub = NULL, *s = NULL, *sample = NULL;
	node *n;

	if (rel->l) /* first construct the sub relation */
		sub = subrel_bin(be, rel->l, refs);
	if (!sub)
		return NULL;

	n = sub->op4.lval->h;
	newl = sa_list(sql->sa);

	if (n) {
		stmt *sc = n->data;
		const char *cname = column_name(sql->sa, sc);
		const char *tname = table_name(sql->sa, sc);

		s = exp_bin(be, rel->exps->h->data, NULL, NULL, NULL, NULL, NULL, NULL);

		if (!s)
			s = stmt_atom_lng_nil(be);

		sc = column(be, sc);
		sample = stmt_sample(be, stmt_alias(be, sc, tname, cname),s);

		for ( ; n; n = n->next) {
			stmt *sc = n->data;
			const char *cname = column_name(sql->sa, sc);
			const char *tname = table_name(sql->sa, sc);
		
			sc = column(be, sc);
			sc = stmt_project(be, sample, sc);
			list_append(newl, stmt_alias(be, sc, tname, cname));
		}
	}
	sub = stmt_list(be, newl);
	return sub;
}

stmt *
sql_parse(backend *be, sql_allocator *sa, char *query, char mode)
{
	mvc *m = be->mvc;
	mvc *o = NULL;
	stmt *sq = NULL;
	buffer *b;
	char *n;
	int len = _strlen(query);
	stream *buf;

 	if (THRhighwater())
		return sql_error(m, 10, SQLSTATE(42000) "SELECT: too many nested operators");

	o = MNEW(mvc);
	if (!o)
		return NULL;
	*o = *m;

	m->qc = NULL;

	m->caching = 0;
	m->emode = mode;

	b = (buffer*)GDKmalloc(sizeof(buffer));
	if (b == 0)
		return sql_error(m, 02, SQLSTATE(HY001) MAL_MALLOC_FAIL);
	n = GDKmalloc(len + 1 + 1);
	if (n == 0)
		return sql_error(m, 02, SQLSTATE(HY001) MAL_MALLOC_FAIL);
	strncpy(n, query, len);
	query = n;
	query[len] = '\n';
	query[len+1] = 0;
	len++;
	buffer_init(b, query, len);
	buf = buffer_rastream(b, "sqlstatement");
	if(buf == NULL) {
		buffer_destroy(b);
		return sql_error(m, 02, SQLSTATE(HY001) MAL_MALLOC_FAIL);
	}
	scanner_init( &m->scanner, bstream_create(buf, b->len), NULL);
	m->scanner.mode = LINE_1; 
	bstream_next(m->scanner.rs);

	m->params = NULL;
	m->argc = 0;
	m->sym = NULL;
	m->errstr[0] = '\0';
	m->errstr[ERRSIZE-1] = '\0';

	/* create private allocator */
	m->sa = (sa)?sa:sa_create();
	if (!m->sa) {
		GDKfree(query);
		GDKfree(b);
		bstream_destroy(m->scanner.rs);
		return sql_error(m, 02, SQLSTATE(HY001) MAL_MALLOC_FAIL);
	}

	if (sqlparse(m) || !m->sym) {
		/* oops an error */
		snprintf(m->errstr, ERRSIZE, "An error occurred when executing "
				"internal query: %s", query);
	} else {
		sql_rel *r = rel_semantic(m, m->sym);

		if (r) {
			r = rel_optimizer(m, r);
			sq = rel_bin(be, r);
		}
	}

	GDKfree(query);
	GDKfree(b);
	bstream_destroy(m->scanner.rs);
	if (m->sa && m->sa != sa)
		sa_destroy(m->sa);
	m->sym = NULL;
	{
		char *e = NULL;
		int status = m->session->status;
		int sizevars = m->sizevars, topvars = m->topvars;
		sql_var *vars = m->vars;
		/* cascade list maybe removed */
		list *cascade_action = m->cascade_action;

		if (m->session->status || m->errstr[0]) {
			e = _STRDUP(m->errstr);
			if (!e) {
				_DELETE(o);
				return NULL;
			}
		}
		*m = *o;
		m->sizevars = sizevars;
		m->topvars = topvars;
		m->vars = vars;
		m->session->status = status;
		m->cascade_action = cascade_action;
		if (e) {
			strncpy(m->errstr, e, ERRSIZE);
			m->errstr[ERRSIZE - 1] = '\0';
			_DELETE(e);
		}
	}
	_DELETE(o);
	return sq;
}

static stmt *
stmt_selectnonil( backend *be, stmt *col, stmt *s )
{
	sql_subtype *t = tail_type(col);
	stmt *n = stmt_atom(be, atom_general(be->mvc->sa, t, NULL));
	stmt *nn = stmt_uselect2(be, col, n, n, 3, s, 1);
	return nn;
}

static stmt *
stmt_selectnil( backend *be, stmt *col)
{
	sql_subtype *t = tail_type(col);
	stmt *n = stmt_atom(be, atom_general(be->mvc->sa, t, NULL));
	stmt *nn = stmt_uselect2(be, col, n, n, 3, NULL, 0);
	return nn;
}

static stmt *
insert_check_ukey(backend *be, list *inserts, sql_key *k, stmt *idx_inserts)
{
	mvc *sql = be->mvc;
/* pkey's cannot have NULLs, ukeys however can
   current implementation switches on 'NOT NULL' on primary key columns */

	char *msg = NULL;
	stmt *res;

	sql_subtype *lng = sql_bind_localtype("lng");
	sql_subaggr *cnt = sql_bind_aggr(sql->sa, sql->session->schema, "count", NULL);
	sql_subtype *bt = sql_bind_localtype("bit");
	stmt *dels = stmt_tid(be, k->t, 0);
	sql_subfunc *ne = sql_bind_func_result(sql->sa, sql->session->schema, "<>", lng, lng, bt);

	if (list_length(k->columns) > 1) {
		node *m;
		stmt *s = list_fetch(inserts, 0), *ins = s;
		sql_subaggr *sum;
		stmt *ssum = NULL;
		stmt *col = NULL;

		s = ins;
		/* 1st stage: find out if original contains same values */
		if (s->key && s->nrcols == 0) {
			s = NULL;
			if (k->idx && hash_index(k->idx->type))
				s = stmt_uselect(be, stmt_idx(be, k->idx, dels), idx_inserts, cmp_equal, s, 0);
			for (m = k->columns->h; m; m = m->next) {
				sql_kc *c = m->data;
				stmt *cs = list_fetch(inserts, c->c->colnr); 

				col = stmt_col(be, c->c, dels);
				if ((k->type == ukey) && stmt_has_null(col)) {
					stmt *nn = stmt_selectnonil(be, col, s);
					s = stmt_uselect( be, col, cs, cmp_equal, nn, 0);
				} else {
					s = stmt_uselect( be, col, cs, cmp_equal, s, 0);
				}
			}
		} else {
			list *lje = sa_list(sql->sa);
			list *rje = sa_list(sql->sa);
			if (k->idx && hash_index(k->idx->type)) {
				list_append(lje, stmt_idx(be, k->idx, dels));
				list_append(rje, idx_inserts);
			}
			for (m = k->columns->h; m; m = m->next) {
				sql_kc *c = m->data;
				stmt *cs = list_fetch(inserts, c->c->colnr); 

				col = stmt_col(be, c->c, dels);
				list_append(lje, col);
				list_append(rje, cs);
			}
			s = releqjoin(be, lje, rje, 1 /* hash used */, cmp_equal, 0);
			s = stmt_result(be, s, 0);
		}
		s = stmt_binop(be, stmt_aggr(be, s, NULL, NULL, cnt, 1, 0), stmt_atom_lng(be, 0), ne);

		/* 2e stage: find out if inserted are unique */
		if ((!idx_inserts && ins->nrcols) || (idx_inserts && idx_inserts->nrcols)) {	/* insert columns not atoms */
			sql_subfunc *or = sql_bind_func_result(sql->sa, sql->session->schema, "or", bt, bt, bt);
			stmt *orderby_ids = NULL, *orderby_grp = NULL;

			/* implementation uses sort key check */
			for (m = k->columns->h; m; m = m->next) {
				sql_kc *c = m->data;
				stmt *orderby;
				stmt *cs = list_fetch(inserts, c->c->colnr); 

				if (orderby_grp)
					orderby = stmt_reorder(be, cs, 1, orderby_ids, orderby_grp);
				else
					orderby = stmt_order(be, cs, 1);
				orderby_ids = stmt_result(be, orderby, 1);
				orderby_grp = stmt_result(be, orderby, 2);
			}

			if (!orderby_grp || !orderby_ids)
				return NULL;

			sum = sql_bind_aggr(sql->sa, sql->session->schema, "not_unique", tail_type(orderby_grp));
			ssum = stmt_aggr(be, orderby_grp, NULL, NULL, sum, 1, 0);
			/* combine results */
			s = stmt_binop(be, s, ssum, or);
		}

		if (k->type == pkey) {
			msg = sa_message(sql->sa, "INSERT INTO: PRIMARY KEY constraint '%s.%s' violated", k->t->base.name, k->base.name);
		} else {
			msg = sa_message(sql->sa, "INSERT INTO: UNIQUE constraint '%s.%s' violated", k->t->base.name, k->base.name);
		}
		res = stmt_exception(be, s, msg, 00001);
	} else {		/* single column key */
		sql_kc *c = k->columns->h->data;
		stmt *s = list_fetch(inserts, c->c->colnr), *h = s;

		s = stmt_col(be, c->c, dels);
		if ((k->type == ukey) && stmt_has_null(s)) {
			stmt *nn = stmt_selectnonil(be, s, NULL);
			s = stmt_project(be, nn, s);
		}
		if (h->nrcols) {
			s = stmt_join(be, s, h, 0, cmp_equal);
			/* s should be empty */
			s = stmt_result(be, s, 0);
			s = stmt_aggr(be, s, NULL, NULL, cnt, 1, 0);
		} else {
			s = stmt_uselect(be, s, h, cmp_equal, NULL, 0);
			/* s should be empty */
			s = stmt_aggr(be, s, NULL, NULL, cnt, 1, 0);
		}
		/* s should be empty */
		s = stmt_binop(be, s, stmt_atom_lng(be, 0), ne);

		/* 2e stage: find out if inserts are unique */
		if (h->nrcols) {	/* insert multiple atoms */
			sql_subaggr *sum;
			stmt *count_sum = NULL;
			sql_subfunc *or = sql_bind_func_result(sql->sa, sql->session->schema, "or", bt, bt, bt);
			stmt *ssum, *ss;

			stmt *g = list_fetch(inserts, c->c->colnr), *ins = g;

			/* inserted vaules may be null */
			if ((k->type == ukey) && stmt_has_null(ins)) {
				stmt *nn = stmt_selectnonil(be, ins, NULL);
				ins = stmt_project(be, nn, ins);
			}
		
			g = stmt_group(be, ins, NULL, NULL, NULL, 1);
			ss = stmt_result(be, g, 2); /* use count */
			/* (count(ss) <> sum(ss)) */
			sum = sql_bind_aggr(sql->sa, sql->session->schema, "sum", lng);
			ssum = stmt_aggr(be, ss, NULL, NULL, sum, 1, 0);
			ssum = sql_Nop_(be, "ifthenelse", sql_unop_(be, NULL, "isnull", ssum), stmt_atom_lng(be, 0), ssum, NULL);
			count_sum = stmt_binop(be, check_types(be, tail_type(ssum), stmt_aggr(be, ss, NULL, NULL, cnt, 1, 0), type_equal), ssum, ne);

			/* combine results */
			s = stmt_binop(be, s, count_sum, or);
		}
		if (k->type == pkey) {
			msg = sa_message( sql->sa,"INSERT INTO: PRIMARY KEY constraint '%s.%s' violated", k->t->base.name, k->base.name);
		} else {
			msg = sa_message(sql->sa, "INSERT INTO: UNIQUE constraint '%s.%s' violated", k->t->base.name, k->base.name);
		}
		res = stmt_exception(be, s, msg, 00001);
	}
	return res;
}

static stmt *
insert_check_fkey(backend *be, list *inserts, sql_key *k, stmt *idx_inserts, stmt *pin)
{
	mvc *sql = be->mvc;
	char *msg = NULL;
	stmt *cs = list_fetch(inserts, 0), *s = cs;
	sql_subtype *lng = sql_bind_localtype("lng");
	sql_subaggr *cnt = sql_bind_aggr(sql->sa, sql->session->schema, "count", NULL);
	sql_subtype *bt = sql_bind_localtype("bit");
	sql_subfunc *ne = sql_bind_func_result(sql->sa, sql->session->schema, "<>", lng, lng, bt);

	if (pin && list_length(pin->op4.lval)) 
		s = pin->op4.lval->h->data;
	if (s->key && s->nrcols == 0) {
		s = stmt_binop(be, stmt_aggr(be, idx_inserts, NULL, NULL, cnt, 1, 0), stmt_atom_lng(be, 1), ne);
	} else {
		/* releqjoin.count <> inserts[col1].count */
		s = stmt_binop(be, stmt_aggr(be, idx_inserts, NULL, NULL, cnt, 1, 0), stmt_aggr(be, s, NULL, NULL, cnt, 1, 0), ne);
	}

	/* s should be empty */
	msg = sa_message(sql->sa, "INSERT INTO: FOREIGN KEY constraint '%s.%s' violated", k->t->base.name, k->base.name);
	return stmt_exception(be, s, msg, 00001);
}

static stmt *
sql_insert_key(backend *be, list *inserts, sql_key *k, stmt *idx_inserts, stmt *pin)
{
	/* int insert = 1;
	 * while insert and has u/pkey and not defered then
	 *      if u/pkey values exist then
	 *              insert = 0
	 * while insert and has fkey and not defered then
	 *      find id of corresponding u/pkey  
	 *      if (!found)
	 *              insert = 0
	 * if insert
	 *      insert values
	 *      insert fkey/pkey index
	 */
	if (k->type == pkey || k->type == ukey) {
		return insert_check_ukey(be, inserts, k, idx_inserts );
	} else {		/* foreign keys */
		return insert_check_fkey(be, inserts, k, idx_inserts, pin );
	}
}

static void
sql_stack_add_inserted( mvc *sql, const char *name, sql_table *t, stmt **updates) 
{
	/* Put single relation of updates and old values on to the stack */
	sql_rel *r = NULL;
	node *n;
	list *exps = sa_list(sql->sa);
	trigger_input *ti = SA_NEW(sql->sa, trigger_input);

	ti->t = t;
	ti->tids = NULL;
	ti->updates = updates;
	ti->type = 1;
	ti->nn = name;
	for (n = t->columns.set->h; n; n = n->next) {
		sql_column *c = n->data;
		sql_exp *ne = exp_column(sql->sa, name, c->base.name, &c->type, CARD_MULTI, c->null, 0);

		append(exps, ne);
	}
	r = rel_table_func(sql->sa, NULL, NULL, exps, 2);
	r->l = ti;

	stack_push_rel_view(sql, name, r);
}

static int
sql_insert_triggers(backend *be, sql_table *t, stmt **updates, int time)
{
	mvc *sql = be->mvc;
	node *n;
	int res = 1;

	if (!t->triggers.set)
		return res;

	for (n = t->triggers.set->h; n; n = n->next) {
		sql_trigger *trigger = n->data;

		stack_push_frame(sql, "OLD-NEW");
		if (trigger->event == 0 && trigger->time == time) { 
			stmt *s = NULL;
			const char *n = trigger->new_name;

			/* add name for the 'inserted' to the stack */
			if (!n) n = "new"; 
	
			sql_stack_add_inserted(sql, n, t, updates);
			s = sql_parse(be, sql->sa, trigger->statement, m_instantiate);
			
			if (!s) 
				return 0;
		}
		stack_pop_frame(sql);
	}
	return res;
}

static void 
sql_insert_check_null(backend *be, sql_table *t, list *inserts) 
{
	mvc *sql = be->mvc;
	node *m, *n;
	sql_subaggr *cnt = sql_bind_aggr(sql->sa, sql->session->schema, "count", NULL);

	for (n = t->columns.set->h, m = inserts->h; n && m; 
		n = n->next, m = m->next) {
		stmt *i = m->data;
		sql_column *c = n->data;

		if (!c->null) {
			stmt *s = i;
			char *msg = NULL;

			if (!(s->key && s->nrcols == 0)) {
				s = stmt_selectnil(be, i);
				s = stmt_aggr(be, s, NULL, NULL, cnt, 1, 0);
			} else {
				sql_subfunc *isnil = sql_bind_func(sql->sa, sql->session->schema, "isnull", &c->type, NULL, F_FUNC);

				s = stmt_unop(be, i, isnil);
			}
			msg = sa_message(sql->sa, "INSERT INTO: NOT NULL constraint violated for column %s.%s", c->t->base.name, c->base.name);
			(void)stmt_exception(be, s, msg, 00001);
		}
	}
}

static stmt ** 
table_update_stmts(mvc *sql, sql_table *t, int *Len)
{
	stmt **updates;
	int i, len = list_length(t->columns.set);
	node *m;

	*Len = len;
	updates = SA_NEW_ARRAY(sql->sa, stmt *, len);
	for (m = t->columns.set->h, i = 0; m; m = m->next, i++) {
		sql_column *c = m->data;

		/* update the column number, for correct array access */
		c->colnr = i;
		updates[i] = NULL;
	}
	return updates;
}

static stmt *
rel2bin_insert(backend *be, sql_rel *rel, list *refs)
{
	mvc *sql = be->mvc;
	list *l;
	stmt *inserts = NULL, *insert = NULL, *s, *ddl = NULL, *pin = NULL, **updates;
	int idx_ins = 0, constraint = 1, len = 0;
	node *n, *m;
	sql_rel *tr = rel->l, *prel = rel->r;
	sql_table *t = NULL;

	if ((rel->flag&UPD_NO_CONSTRAINT)) 
		constraint = 0;
	if ((rel->flag&UPD_COMP)) {  /* special case ! */
		idx_ins = 1;
		prel = rel->l;
		rel = rel->r;
		tr = rel->l;
	}
	if (tr->op == op_basetable) {
		t = tr->l;
	} else {
		ddl = subrel_bin(be, tr, refs);
		if (!ddl)
			return NULL;
		t = rel_ddl_table_get(tr);
	}

	if (rel->r) /* first construct the inserts relation */
		inserts = subrel_bin(be, rel->r, refs);

	if (!inserts)
		return NULL;	

	if (idx_ins)
		pin = refs_find_rel(refs, prel);

	if (constraint)
		sql_insert_check_null(be, t, inserts->op4.lval);

	l = sa_list(sql->sa);

	updates = table_update_stmts(sql, t, &len); 
	for (n = t->columns.set->h, m = inserts->op4.lval->h; n && m; n = n->next, m = m->next) {
		sql_column *c = n->data;

		updates[c->colnr] = m->data;
	}

/* before */
	if (!sql_insert_triggers(be, t, updates, 0)) 
		return sql_error(sql, 02, SQLSTATE(42000) "INSERT INTO: triggers failed for table '%s'", t->base.name);

	if (t->idxs.set)
	for (n = t->idxs.set->h; n && m; n = n->next, m = m->next) {
		stmt *is = m->data;
		sql_idx *i = n->data;

		if ((hash_index(i->type) && list_length(i->columns) <= 1) ||
		    i->type == no_idx)
			is = NULL;
		if (i->key && constraint) {
			stmt *ckeys = sql_insert_key(be, inserts->op4.lval, i->key, is, pin);

			list_append(l, ckeys);
		}
		if (!insert)
			insert = is;
		if (is)
			is = stmt_append_idx(be, i, is);
	}

	for (n = t->columns.set->h, m = inserts->op4.lval->h; 
		n && m; n = n->next, m = m->next) {

		stmt *ins = m->data;
		sql_column *c = n->data;

		insert = stmt_append_col(be, c, ins, rel->flag&UPD_LOCKED);
		append(l,insert);
	}
	if (!insert)
		return NULL;

	if (!sql_insert_triggers(be, t, updates, 1)) 
		return sql_error(sql, 02, SQLSTATE(42000) "INSERT INTO: triggers failed for table '%s'", t->base.name);
	if (ddl) {
		list_prepend(l, ddl);
	} else {
		if (insert->op1->nrcols == 0) {
			s = stmt_atom_lng(be, 1);
		} else {
			s = stmt_aggr(be, insert->op1, NULL, NULL, sql_bind_aggr(sql->sa, sql->session->schema, "count", NULL), 1, 0);
		}
		return s;
	}
	return stmt_list(be, l);
}

static int
is_idx_updated(sql_idx * i, stmt **updates)
{
	int update = 0;
	node *m;

	for (m = i->columns->h; m; m = m->next) {
		sql_kc *ic = m->data;

		if (updates[ic->c->colnr]) {
			update = 1;
			break;
		}
	}
	return update;
}

static int
first_updated_col(stmt **updates, int cnt)
{
	int i;

	for (i = 0; i < cnt; i++) {
		if (updates[i])
			return i;
	}
	return -1;
}

static stmt *
update_check_ukey(backend *be, stmt **updates, sql_key *k, stmt *tids, stmt *idx_updates, int updcol)
{
	mvc *sql = be->mvc;
	char *msg = NULL;
	stmt *res = NULL;

	sql_subtype *lng = sql_bind_localtype("lng");
	sql_subaggr *cnt = sql_bind_aggr(sql->sa, sql->session->schema, "count", NULL);
	sql_subtype *bt = sql_bind_localtype("bit");
	sql_subfunc *ne;

	(void)tids;
	ne = sql_bind_func_result(sql->sa, sql->session->schema, "<>", lng, lng, bt);
	if (list_length(k->columns) > 1) {
		stmt *dels = stmt_tid(be, k->t, 0);
		node *m;
		stmt *s = NULL;

		/* 1st stage: find out if original (without the updated) 
			do not contain the same values as the updated values. 
			This is done using a relation join and a count (which 
			should be zero)
	 	*/
		if (!isNew(k)) {
			stmt *nu_tids = stmt_tdiff(be, dels, tids); /* not updated ids */
			list *lje = sa_list(sql->sa);
			list *rje = sa_list(sql->sa);

			if (k->idx && hash_index(k->idx->type)) {
				list_append(lje, stmt_idx(be, k->idx, nu_tids));
				list_append(rje, idx_updates);
			}
			for (m = k->columns->h; m; m = m->next) {
				sql_kc *c = m->data;
				stmt *upd;

				assert(updates);
				if (updates[c->c->colnr]) {
					upd = updates[c->c->colnr];
				} else {
					upd = stmt_project(be, tids, stmt_col(be, c->c, dels));
				}
				list_append(lje, stmt_col(be, c->c, nu_tids));
				list_append(rje, upd);
			}
			s = releqjoin(be, lje, rje, 1 /* hash used */, cmp_equal, 0);
			s = stmt_result(be, s, 0);
			s = stmt_binop(be, stmt_aggr(be, s, NULL, NULL, cnt, 1, 0), stmt_atom_lng(be, 0), ne);
		}

		/* 2e stage: find out if the updated are unique */
		if (!updates || updates[updcol]->nrcols) {	/* update columns not atoms */
			sql_subaggr *sum;
			stmt *count_sum = NULL, *ssum;
			stmt *g = NULL, *grp = NULL, *ext = NULL, *Cnt = NULL;
			stmt *cand = NULL;
			stmt *ss;
			sql_subfunc *or = sql_bind_func_result(sql->sa, sql->session->schema, "or", bt, bt, bt);

			/* also take the hopefully unique hash keys, to reduce
			   (re)group costs */
			if (k->idx && hash_index(k->idx->type)) {
				g = stmt_group(be, idx_updates, grp, ext, Cnt, 0);
				grp = stmt_result(be, g, 0);
				ext = stmt_result(be, g, 1);
				Cnt = stmt_result(be, g, 2);

				/* continue only with groups with a cnt > 1 */
				cand = stmt_uselect(be, Cnt, stmt_atom_lng(be, 1), cmp_gt, NULL, 0);
				/* project cand on ext and Cnt */
				Cnt = stmt_project(be, cand, Cnt);
				ext = stmt_project(be, cand, ext);

				/* join groups with extend to retrieve all oid's of the original
				 * bat that belong to a group with Cnt >1 */
				g = stmt_join(be, grp, ext, 0, cmp_equal);
				cand = stmt_result(be, g, 0);
				grp = stmt_project(be, cand, grp);
			}

			for (m = k->columns->h; m; m = m->next) {
				sql_kc *c = m->data;
				stmt *upd;

				if (updates && updates[c->c->colnr]) {
					upd = updates[c->c->colnr];
					/*
				} else if (updates) {
					//assert(0);
					//upd = updates[updcol]->op1;
					//upd = stmt_project(be, upd, stmt_col(be, c->c, dels));
					upd = stmt_project(be, tids, stmt_col(be, c->c, dels));
					*/
				} else {
					upd = stmt_project(be, tids, stmt_col(be, c->c, dels));
				}

				/* apply cand list first */
				if (cand)
					upd = stmt_project(be, cand, upd);

				/* remove nulls */
				if ((k->type == ukey) && stmt_has_null(upd)) {
					stmt *nn = stmt_selectnonil(be, upd, NULL);
					upd = stmt_project(be, nn, upd);
					if (grp)
						grp = stmt_project(be, nn, grp);
					if (cand)
						cand = stmt_project(be, nn, cand);
				}

				/* apply group by on groups with Cnt > 1 */
				g = stmt_group(be, upd, grp, ext, Cnt, !m->next);
				grp = stmt_result(be, g, 0);
				ext = stmt_result(be, g, 1);
				Cnt = stmt_result(be, g, 2);
			}
			ss = Cnt; /* use count */
			/* (count(ss) <> sum(ss)) */
			sum = sql_bind_aggr(sql->sa, sql->session->schema, "sum", lng);
			ssum = stmt_aggr(be, ss, NULL, NULL, sum, 1, 0);
			ssum = sql_Nop_(be, "ifthenelse", sql_unop_(be, NULL, "isnull", ssum), stmt_atom_lng(be, 0), ssum, NULL);
			count_sum = stmt_binop(be, stmt_aggr(be, ss, NULL, NULL, cnt, 1, 0), check_types(be, lng, ssum, type_equal), ne);

			/* combine results */
			if (s) 
				s = stmt_binop(be, s, count_sum, or);
			else
				s = count_sum;
		}

		if (k->type == pkey) {
			msg = sa_message(sql->sa, "UPDATE: PRIMARY KEY constraint '%s.%s' violated", k->t->base.name, k->base.name);
		} else {
			msg = sa_message(sql->sa, "UPDATE: UNIQUE constraint '%s.%s' violated", k->t->base.name, k->base.name);
		}
		res = stmt_exception(be, s, msg, 00001);
	} else {		/* single column key */
		stmt *dels = stmt_tid(be, k->t, 0);
		sql_kc *c = k->columns->h->data;
		stmt *s = NULL, *h = NULL, *o;

		/* s should be empty */
		if (!isNew(k)) {
			stmt *nu_tids = stmt_tdiff(be, dels, tids); /* not updated ids */
			assert (updates);

			h = updates[c->c->colnr];
			o = stmt_col(be, c->c, nu_tids);
			s = stmt_join(be, o, h, 0, cmp_equal);
			s = stmt_result(be, s, 0);
			s = stmt_binop(be, stmt_aggr(be, s, NULL, NULL, cnt, 1, 0), stmt_atom_lng(be, 0), ne);
		}

		/* 2e stage: find out if updated are unique */
		if (!h || h->nrcols) {	/* update columns not atoms */
			sql_subaggr *sum;
			stmt *count_sum = NULL;
			sql_subfunc *or = sql_bind_func_result(sql->sa, sql->session->schema, "or", bt, bt, bt);
			stmt *ssum, *ss;
			stmt *upd;
			stmt *g;

			if (updates) {
 				upd = updates[c->c->colnr];
			} else {
 				upd = stmt_col(be, c->c, dels);
			}

			/* remove nulls */
			if ((k->type == ukey) && stmt_has_null(upd)) {
				stmt *nn = stmt_selectnonil(be, upd, NULL);
				upd = stmt_project(be, nn, upd);
			}

			g = stmt_group(be, upd, NULL, NULL, NULL, 1);
			ss = stmt_result(be, g, 2); /* use count */

			/* (count(ss) <> sum(ss)) */
			sum = sql_bind_aggr(sql->sa, sql->session->schema, "sum", lng);
			ssum = stmt_aggr(be, ss, NULL, NULL, sum, 1, 0);
			ssum = sql_Nop_(be, "ifthenelse", sql_unop_(be, NULL, "isnull", ssum), stmt_atom_lng(be, 0), ssum, NULL);
			count_sum = stmt_binop(be, check_types(be, tail_type(ssum), stmt_aggr(be, ss, NULL, NULL, cnt, 1, 0), type_equal), ssum, ne);

			/* combine results */
			if (s)
				s = stmt_binop(be, s, count_sum, or);
			else
				s = count_sum;
		}

		if (k->type == pkey) {
			msg = sa_message(sql->sa, "UPDATE: PRIMARY KEY constraint '%s.%s' violated", k->t->base.name, k->base.name);
		} else {
			msg = sa_message(sql->sa, "UPDATE: UNIQUE constraint '%s.%s' violated", k->t->base.name, k->base.name);
		}
		res = stmt_exception(be, s, msg, 00001);
	}
	return res;
}

/*
         A referential constraint is satisfied if one of the following con-
         ditions is true, depending on the <match option> specified in the
         <referential constraint definition>:

         -  If no <match type> was specified then, for each row R1 of the
            referencing table, either at least one of the values of the
            referencing columns in R1 shall be a null value, or the value of
            each referencing column in R1 shall be equal to the value of the
            corresponding referenced column in some row of the referenced
            table.

         -  If MATCH FULL was specified then, for each row R1 of the refer-
            encing table, either the value of every referencing column in R1
            shall be a null value, or the value of every referencing column
            in R1 shall not be null and there shall be some row R2 of the
            referenced table such that the value of each referencing col-
            umn in R1 is equal to the value of the corresponding referenced
            column in R2.

         -  If MATCH PARTIAL was specified then, for each row R1 of the
            referencing table, there shall be some row R2 of the refer-
            enced table such that the value of each referencing column in
            R1 is either null or is equal to the value of the corresponding
            referenced column in R2.
*/

static stmt *
update_check_fkey(backend *be, stmt **updates, sql_key *k, stmt *tids, stmt *idx_updates, int updcol, stmt *pup)
{
	mvc *sql = be->mvc;
	char *msg = NULL;
	stmt *s, *cur, *null = NULL, *cntnulls;
	sql_subtype *lng = sql_bind_localtype("lng"), *bt = sql_bind_localtype("bit");
	sql_subaggr *cnt = sql_bind_aggr(sql->sa, sql->session->schema, "count", NULL);
	sql_subfunc *ne = sql_bind_func_result(sql->sa, sql->session->schema, "<>", lng, lng, bt);
	sql_subfunc *or = sql_bind_func_result(sql->sa, sql->session->schema, "or", bt, bt, bt);
	node *m;

	if (!idx_updates)
		return NULL;
	/* releqjoin.count <> updates[updcol].count */
	if (pup && list_length(pup->op4.lval)) {
		cur = pup->op4.lval->h->data;
	} else if (updates) {
		cur = updates[updcol];
	} else {
		sql_kc *c = k->columns->h->data;
		stmt *dels = stmt_tid(be, k->t, 0);
		assert(0);
		cur = stmt_col(be, c->c, dels);
	}
	s = stmt_binop(be, stmt_aggr(be, idx_updates, NULL, NULL, cnt, 1, 0), stmt_aggr(be, cur, NULL, NULL, cnt, 1, 0), ne);

	for (m = k->columns->h; m; m = m->next) {
		sql_kc *c = m->data;

		/* FOR MATCH FULL/SIMPLE/PARTIAL see above */
		/* Currently only the default MATCH SIMPLE is supported */
		if (c->c->null) {
			stmt *upd, *nn;

			if (updates && updates[c->c->colnr]) {
				upd = updates[c->c->colnr];
			} else if (updates && updcol >= 0) {
				assert(0);
				//upd = updates[updcol]->op1;
				//upd = stmt_project(be, upd, stmt_col(be, c->c, tids));
				upd = stmt_col(be, c->c, tids);
			} else { /* created idx/key using alter */ 
				upd = stmt_col(be, c->c, tids);
			}
			nn = stmt_selectnil(be, upd);
			if (null)
				null = stmt_tunion(be, null, nn);
			else
				null = nn;
		}
	}
	if (null) {
		cntnulls = stmt_aggr(be, null, NULL, NULL, cnt, 1, 0); 
	} else {
		cntnulls = stmt_atom_lng(be, 0);
	}
	s = stmt_binop(be, s, 
		stmt_binop(be, stmt_aggr(be, stmt_selectnil(be, idx_updates), NULL, NULL, cnt, 1, 0), cntnulls , ne), or);

	/* s should be empty */
	msg = sa_message(sql->sa, "UPDATE: FOREIGN KEY constraint '%s.%s' violated", k->t->base.name, k->base.name);
	return stmt_exception(be, s, msg, 00001);
}

static stmt *
join_updated_pkey(backend *be, sql_key * k, stmt *tids, stmt **updates)
{
	mvc *sql = be->mvc;
	char *msg = NULL;
	int nulls = 0;
	node *m, *o;
	sql_key *rk = &((sql_fkey*)k)->rkey->k;
	stmt *s = NULL, *dels = stmt_tid(be, rk->t, 0), *fdels, *cnteqjoin;
	stmt *null = NULL, *rows;
	sql_subtype *lng = sql_bind_localtype("lng");
	sql_subtype *bt = sql_bind_localtype("bit");
	sql_subaggr *cnt = sql_bind_aggr(sql->sa, sql->session->schema, "count", NULL);
	sql_subfunc *ne = sql_bind_func_result(sql->sa, sql->session->schema, "<>", lng, lng, bt);
	list *lje = sa_list(sql->sa);
	list *rje = sa_list(sql->sa);

	fdels = stmt_tid(be, k->idx->t, 0);
	rows = stmt_idx(be, k->idx, fdels);

	rows = stmt_join(be, rows, tids, 0, cmp_equal); /* join over the join index */
	rows = stmt_result(be, rows, 0);

	for (m = k->idx->columns->h, o = rk->columns->h; m && o; m = m->next, o = o->next) {
		sql_kc *fc = m->data;
		sql_kc *c = o->data;
		stmt *upd, *col;

		if (updates[c->c->colnr]) {
			upd = updates[c->c->colnr];
		} else {
			assert(0);
			//upd = updates[updcol]->op1;
			upd = stmt_project(be, tids, stmt_col(be, c->c, dels));
		}
		if (c->c->null) {	/* new nulls (MATCH SIMPLE) */
			stmt *nn = stmt_selectnil(be, upd);
			if (null)
				null = stmt_tunion(be, null, nn);
			else
				null = nn;
			nulls = 1;
		}
		col = stmt_col(be, fc->c, rows);
		list_append(lje, upd);
		list_append(rje, col);
	}
	s = releqjoin(be, lje, rje, 1 /* hash used */, cmp_equal, 0);
	s = stmt_result(be, s, 0);

	/* add missing nulls */
	cnteqjoin = stmt_aggr(be, s, NULL, NULL, cnt, 1, 0);
	if (nulls) {
		sql_subfunc *add = sql_bind_func_result(sql->sa, sql->session->schema, "sql_add", lng, lng, lng);
		cnteqjoin = stmt_binop(be, cnteqjoin, stmt_aggr(be, null, NULL, NULL, cnt, 1, 0), add);
	}

	/* releqjoin.count <> updates[updcol].count */
	s = stmt_binop(be, cnteqjoin, stmt_aggr(be, rows, NULL, NULL, cnt, 1, 0), ne);

	/* s should be empty */
	msg = sa_message(sql->sa, "UPDATE: FOREIGN KEY constraint '%s.%s' violated", k->t->base.name, k->base.name);
	return stmt_exception(be, s, msg, 00001);
}

static list * sql_update(backend *be, sql_table *t, stmt *rows, stmt **updates);

static stmt*
sql_delete_set_Fkeys(backend *be, sql_key *k, stmt *ftids /* to be updated rows of fkey table */, int action)
{
	mvc *sql = be->mvc;
	list *l = NULL;
	int len = 0;
	node *m, *o;
	sql_key *rk = &((sql_fkey*)k)->rkey->k;
	stmt **new_updates;
	sql_table *t = mvc_bind_table(sql, k->t->s, k->t->base.name);

	new_updates = table_update_stmts(sql, t, &len);
	for (m = k->idx->columns->h, o = rk->columns->h; m && o; m = m->next, o = o->next) {
		sql_kc *fc = m->data;
		stmt *upd = NULL;

		if (action == ACT_SET_DEFAULT) {
			if (fc->c->def) {
				stmt *sq;
				char *msg = sa_message(sql->sa, "select %s;", fc->c->def);
				sq = rel_parse_value(be, msg, sql->emode);
				if (!sq) 
					return NULL;
				upd = sq;
			}  else {
				upd = stmt_atom(be, atom_general(sql->sa, &fc->c->type, NULL));
			}
		} else {
			upd = stmt_atom(be, atom_general(sql->sa, &fc->c->type, NULL));
		}
		
		if (!upd || (upd = check_types(be, &fc->c->type, upd, type_equal)) == NULL) 
			return NULL;

		if (upd->nrcols <= 0) 
			upd = stmt_const(be, ftids, upd);
		
		new_updates[fc->c->colnr] = upd;
	}
	if ((l = sql_update(be, t, ftids, new_updates)) == NULL) 
		return NULL;
	return stmt_list(be, l);
}

static stmt*
sql_update_cascade_Fkeys(backend *be, sql_key *k, stmt *utids, stmt **updates, int action)
{
	mvc *sql = be->mvc;
	list *l = NULL;
	int len = 0;
	node *m, *o;
	sql_key *rk = &((sql_fkey*)k)->rkey->k;
	stmt **new_updates;
	stmt *rows;
	sql_table *t = mvc_bind_table(sql, k->t->s, k->t->base.name);
	stmt *ftids, *upd_ids;

	ftids = stmt_tid(be, k->idx->t, 0);
	rows = stmt_idx(be, k->idx, ftids);

	rows = stmt_join(be, rows, utids, 0, cmp_equal); /* join over the join index */
	upd_ids = stmt_result(be, rows, 1);
	rows = stmt_result(be, rows, 0);
	rows = stmt_project(be, rows, ftids);
		
	new_updates = table_update_stmts(sql, t, &len);
	for (m = k->idx->columns->h, o = rk->columns->h; m && o; m = m->next, o = o->next) {
		sql_kc *fc = m->data;
		sql_kc *c = o->data;
		stmt *upd = NULL;

		if (!updates[c->c->colnr]) {
			continue;
		} else if (action == ACT_CASCADE) {
			upd = updates[c->c->colnr];
		} else if (action == ACT_SET_DEFAULT) {
			if (fc->c->def) {
				stmt *sq;
				char *msg = sa_message(sql->sa, "select %s;", fc->c->def);
				sq = rel_parse_value(be, msg, sql->emode);
				if (!sq) 
					return NULL;
				upd = sq;
			} else {
				upd = stmt_atom(be, atom_general(sql->sa, &fc->c->type, NULL));
			}
		} else if (action == ACT_SET_NULL) {
			upd = stmt_atom(be, atom_general(sql->sa, &fc->c->type, NULL));
		}

		if (!upd || (upd = check_types(be, &fc->c->type, upd, type_equal)) == NULL) 
			return NULL;

		if (upd->nrcols <= 0) 
			upd = stmt_const(be, upd_ids, upd);
		else
			upd = stmt_project(be, upd_ids, upd);
		
		new_updates[fc->c->colnr] = upd;
	}

	if ((l = sql_update(be, t, rows, new_updates)) == NULL) 
		return NULL;
	return stmt_list(be, l);
}


static int
cascade_ukey(backend *be, stmt **updates, sql_key *k, stmt *tids) 
{
	sql_ukey *uk = (sql_ukey*)k;

	if (uk->keys && list_length(uk->keys) > 0) {
		node *n;
		for(n = uk->keys->h; n; n = n->next) {
			sql_key *fk = n->data;

			/* All rows of the foreign key table which are
			   affected by the primary key update should all
			   match one of the updated primary keys again.
			 */
			switch (((sql_fkey*)fk)->on_update) {
				case ACT_NO_ACTION: 
					break;
				case ACT_SET_NULL: 
				case ACT_SET_DEFAULT: 
				case ACT_CASCADE: 
					if (!sql_update_cascade_Fkeys(be, fk, tids, updates, ((sql_fkey*)fk)->on_update))
						return -1;
					break;
				default:	/*RESTRICT*/
					if (!join_updated_pkey(be, fk, tids, updates))
						return -1;
			}
		}
	}
	return 0;
}

static void
sql_update_check_key(backend *be, stmt **updates, sql_key *k, stmt *tids, stmt *idx_updates, int updcol, list *l, stmt *pup)
{
	stmt *ckeys;

	if (k->type == pkey || k->type == ukey) {
		ckeys = update_check_ukey(be, updates, k, tids, idx_updates, updcol);
	} else { /* foreign keys */
		ckeys = update_check_fkey(be, updates, k, tids, idx_updates, updcol, pup);
	}
	list_append(l, ckeys);
}

static stmt *
hash_update(backend *be, sql_idx * i, stmt *rows, stmt **updates, int updcol)
{
	mvc *sql = be->mvc;
	/* calculate new value */
	node *m;
	sql_subtype *it, *lng;
	int bits = 1 + ((sizeof(lng)*8)-1)/(list_length(i->columns)+1);
	stmt *h = NULL, *tids;

	if (list_length(i->columns) <= 1)
		return NULL;

	tids = stmt_tid(be, i->t, 0);
	it = sql_bind_localtype("int");
	lng = sql_bind_localtype("lng");
	for (m = i->columns->h; m; m = m->next ) {
		sql_kc *c = m->data;
		stmt *upd;

		if (updates && updates[c->c->colnr]) {
			upd = updates[c->c->colnr];
		} else if (updates && updcol >= 0) {
			assert(0);
			//upd = updates[updcol]->op1;
			//upd = rows;
			//upd = stmt_project(be, upd, stmt_col(be, c->c, tids));
			upd = stmt_col(be, c->c, rows);
		} else { /* created idx/key using alter */ 
			upd = stmt_col(be, c->c, tids);
		}

		if (h && i->type == hash_idx)  { 
			sql_subfunc *xor = sql_bind_func_result3(sql->sa, sql->session->schema, "rotate_xor_hash", lng, it, &c->c->type, lng);

			h = stmt_Nop(be, stmt_list( be, list_append( list_append(
				list_append(sa_list(sql->sa), h), 
				stmt_atom_int(be, bits)),  upd)),
				xor);
		} else if (h)  { 
			stmt *h2;
			sql_subfunc *lsh = sql_bind_func_result(sql->sa, sql->session->schema, "left_shift", lng, it, lng);
			sql_subfunc *lor = sql_bind_func_result(sql->sa, sql->session->schema, "bit_or", lng, lng, lng);
			sql_subfunc *hf = sql_bind_func_result(sql->sa, sql->session->schema, "hash", &c->c->type, NULL, lng);

			h = stmt_binop(be, h, stmt_atom_int(be, bits), lsh); 
			h2 = stmt_unop(be, upd, hf);
			h = stmt_binop(be, h, h2, lor);
		} else {
			sql_subfunc *hf = sql_bind_func_result(sql->sa, sql->session->schema, "hash", &c->c->type, NULL, lng);
			h = stmt_unop(be, upd, hf);
			if (i->type == oph_idx)
				break;
		}
	}
	return h;
}

static stmt *
join_idx_update(backend *be, sql_idx * i, stmt *ftids, stmt **updates, int updcol)
{
	mvc *sql = be->mvc;
	node *m, *o;
	sql_key *rk = &((sql_fkey *) i->key)->rkey->k;
	stmt *s = NULL, *ptids = stmt_tid(be, rk->t, 0), *l, *r;
	list *lje = sa_list(sql->sa);
	list *rje = sa_list(sql->sa);

	for (m = i->columns->h, o = rk->columns->h; m && o; m = m->next, o = o->next) {
		sql_kc *c = m->data;
		sql_kc *rc = o->data;
		stmt *upd;

		if (updates && updates[c->c->colnr]) {
			upd = updates[c->c->colnr];
		} else if (updates && updcol >= 0) {
			assert(0);
			//upd = updates[updcol]->op1;
			//upd = stmt_project(be, upd, stmt_col(be, c->c, ftids));
			upd = stmt_col(be, c->c, ftids);
		} else { /* created idx/key using alter */ 
			upd = stmt_col(be, c->c, ftids);
		}

		list_append(lje, check_types(be, &rc->c->type, upd, type_equal));
		list_append(rje, stmt_col(be, rc->c, ptids));
	}
	s = releqjoin(be, lje, rje, 0 /* use hash */, cmp_equal, 0);
	l = stmt_result(be, s, 0);
	r = stmt_result(be, s, 1);
	r = stmt_project(be, r, ptids);
	return stmt_left_project(be, ftids, l, r);
}

static int
cascade_updates(backend *be, sql_table *t, stmt *rows, stmt **updates)
{
	mvc *sql = be->mvc;
	node *n;

	if (!t->idxs.set)
		return 0;

	for (n = t->idxs.set->h; n; n = n->next) {
		sql_idx *i = n->data;

		/* check if update is needed, 
		 * ie atleast on of the idx columns is updated 
		 */
		if (is_idx_updated(i, updates) == 0)
			continue;

		if (i->key) {
			if (!(sql->cascade_action && list_find_id(sql->cascade_action, i->key->base.id))) {
				sql_key *k = i->key;
				int *local_id = SA_NEW(sql->sa, int);
				if (!sql->cascade_action) 
					sql->cascade_action = sa_list(sql->sa);
				*local_id = i->key->base.id;
				list_append(sql->cascade_action, local_id);
				if (k->type == pkey || k->type == ukey) {
					if (cascade_ukey(be, updates, k, rows))
						return -1;
				}
			}
		}
	}
	return 0;
}

static list *
update_idxs_and_check_keys(backend *be, sql_table *t, stmt *rows, stmt **updates, list *l, stmt *pup)
{
	mvc *sql = be->mvc;
	node *n;
	int updcol;
	list *idx_updates = sa_list(sql->sa);

	if (!t->idxs.set)
		return idx_updates;

	updcol = first_updated_col(updates, list_length(t->columns.set));
	for (n = t->idxs.set->h; n; n = n->next) {
		sql_idx *i = n->data;
		stmt *is = NULL;

		/* check if update is needed, 
		 * ie atleast on of the idx columns is updated 
		 */
		if (is_idx_updated(i, updates) == 0)
			continue;

		if (hash_index(i->type)) {
			is = hash_update(be, i, rows, updates, updcol);
		} else if (i->type == join_idx) {
			if (updcol < 0)
				return NULL;
			is = join_idx_update(be, i, rows, updates, updcol);
		}
		if (i->key) 
			sql_update_check_key(be, updates, i->key, rows, is, updcol, l, pup);
		if (is) 
			list_append(idx_updates, stmt_update_idx(be, i, rows, is));
	}
	return idx_updates;
}

static void
sql_stack_add_updated(mvc *sql, const char *on, const char *nn, sql_table *t, stmt *tids, stmt **updates)
{
	/* Put single relation of updates and old values on to the stack */
	sql_rel *r = NULL;
	node *n;
	list *exps = sa_list(sql->sa);
	trigger_input *ti = SA_NEW(sql->sa, trigger_input);

	ti->t = t;
	ti->tids = tids;
	ti->updates = updates;
	ti->type = 2;
	ti->on = on;
	ti->nn = nn;
	for (n = t->columns.set->h; n; n = n->next) {
		sql_column *c = n->data;

		if (updates[c->colnr]) {
			sql_exp *oe = exp_column(sql->sa, on, c->base.name, &c->type, CARD_MULTI, c->null, 0);
			sql_exp *ne = exp_column(sql->sa, nn, c->base.name, &c->type, CARD_MULTI, c->null, 0);

			append(exps, oe);
			append(exps, ne);
		} else { /* later select correct updated rows only ? */
			sql_exp *oe = exp_column(sql->sa, on, c->base.name, &c->type, CARD_MULTI, c->null, 0);
			sql_exp *ne = exp_column(sql->sa, nn, c->base.name, &c->type, CARD_MULTI, c->null, 0);

			append(exps, oe);
			append(exps, ne);
		}
	}
	r = rel_table_func(sql->sa, NULL, NULL, exps, 2);
	r->l = ti;
		
	/* put single table into the stack with 2 names, needed for the psm code */
	stack_push_rel_view(sql, on, r);
	stack_push_rel_view(sql, nn, rel_dup(r));
}

static int
sql_update_triggers(backend *be, sql_table *t, stmt *tids, stmt **updates, int time )
{
	mvc *sql = be->mvc;
	node *n;
	int res = 1;

	if (!t->triggers.set)
		return res;

	for (n = t->triggers.set->h; n; n = n->next) {
		sql_trigger *trigger = n->data;

		stack_push_frame(sql, "OLD-NEW");
		if (trigger->event == 2 && trigger->time == time) {
			stmt *s = NULL;
	
			/* add name for the 'inserted' to the stack */
			const char *n = trigger->new_name;
			const char *o = trigger->old_name;
	
			if (!n) n = "new"; 
			if (!o) o = "old"; 
	
			sql_stack_add_updated(sql, o, n, t, tids, updates);
			s = sql_parse(be, sql->sa, trigger->statement, m_instantiate);
			if (!s) 
				return 0;
		}
		stack_pop_frame(sql);
	}
	return res;
}


static void
sql_update_check_null(backend *be, sql_table *t, stmt **updates)
{
	mvc *sql = be->mvc;
	node *n;
	sql_subaggr *cnt = sql_bind_aggr(sql->sa, sql->session->schema, "count", NULL);

	for (n = t->columns.set->h; n; n = n->next) {
		sql_column *c = n->data;

		if (updates[c->colnr] && !c->null) {
			stmt *s = updates[c->colnr];
			char *msg = NULL;

			if (!(s->key && s->nrcols == 0)) {
				s = stmt_selectnil(be, updates[c->colnr]);
				s = stmt_aggr(be, s, NULL, NULL, cnt, 1, 0);
			} else {
				sql_subfunc *isnil = sql_bind_func(sql->sa, sql->session->schema, "isnull", &c->type, NULL, F_FUNC);

				s = stmt_unop(be, updates[c->colnr], isnil);
			}
			msg = sa_message(sql->sa, "UPDATE: NOT NULL constraint violated for column '%s.%s'", c->t->base.name, c->base.name);
			(void)stmt_exception(be, s, msg, 00001);
		}
	}
}

/* updates: an array of table width, per column holds the values for the to be updated rows  */
static list *
sql_update(backend *be, sql_table *t, stmt *rows, stmt **updates)
{
	mvc *sql = be->mvc;
	list *idx_updates = NULL;
	int i, nr_cols = list_length(t->columns.set);
	list *l = sa_list(sql->sa);
	node *n;

	sql_update_check_null(be, t, updates);

	/* check keys + get idx */
	idx_updates = update_idxs_and_check_keys(be, t, rows, updates, l, NULL);
	if (!idx_updates) {
		assert(0);
		return sql_error(sql, 02, SQLSTATE(42000) "UPDATE: failed to update indexes for table '%s'", t->base.name);
	}

/* before */
	if (!sql_update_triggers(be, t, rows, updates, 0)) 
		return sql_error(sql, 02, SQLSTATE(42000) "UPDATE: triggers failed for table '%s'", t->base.name);

/* apply updates */
	for (i = 0, n = t->columns.set->h; i < nr_cols && n; i++, n = n->next) { 
		sql_column *c = n->data;

		if (updates[i])
	       		append(l, stmt_update_col(be, c, rows, updates[i]));
	}
	if (cascade_updates(be, t, rows, updates))
		return sql_error(sql, 02, SQLSTATE(42000) "UPDATE: cascade failed for table '%s'", t->base.name);

/* after */
	if (!sql_update_triggers(be, t, rows, updates, 1)) 
		return sql_error(sql, 02, SQLSTATE(42000) "UPDATE: triggers failed for table '%s'", t->base.name);

/* cascade ?? */
	return l;
}

/* updates with empty list is alter with create idx or keys */
static stmt *
rel2bin_update(backend *be, sql_rel *rel, list *refs)
{
	mvc *sql = be->mvc;
	stmt *update = NULL, **updates = NULL, *tids, *s, *ddl = NULL, *pup = NULL, *cnt;
	list *l = sa_list(sql->sa);
	int nr_cols, updcol, idx_ups = 0;
	node *m;
	sql_rel *tr = rel->l, *prel = rel->r;
	sql_table *t = NULL;

	if ((rel->flag&UPD_COMP)) {  /* special case ! */
		idx_ups = 1;
		prel = rel->l;
		rel = rel->r;
		tr = rel->l;
	}
	if (tr->op == op_basetable) {
		t = tr->l;
	} else {
		ddl = subrel_bin(be, tr, refs);
		if (!ddl)
			return NULL;
		t = rel_ddl_table_get(tr);

		/* no columns to update (probably an new pkey!) */
		if (!rel->exps) 
			return ddl;
	}

	if (rel->r) /* first construct the update relation */
		update = subrel_bin(be, rel->r, refs);

	if (!update)
		return NULL;

	if (idx_ups)
		pup = refs_find_rel(refs, prel);

	updates = table_update_stmts(sql, t, &nr_cols);
	tids = update->op4.lval->h->data;

	/* lookup the updates */
	for (m = rel->exps->h; m; m = m->next) {
		sql_exp *ce = m->data;
		sql_column *c = find_sql_column(t, ce->name);

		if (c) 
			updates[c->colnr] = bin_find_column(be, update, ce->l, ce->r);
	}
	sql_update_check_null(be, t, updates);

	/* check keys + get idx */
	updcol = first_updated_col(updates, list_length(t->columns.set));
	for (m = rel->exps->h; m; m = m->next) {
		sql_exp *ce = m->data;
		sql_idx *i = find_sql_idx(t, ce->name+1);

		if (i) {
			stmt *update_idx = bin_find_column(be, update, ce->l, ce->r), *is = NULL;

			if (update_idx)
				is = update_idx;
			if ((hash_index(i->type) && list_length(i->columns) <= 1) || i->type == no_idx) {
				is = NULL;
				update_idx = NULL;
			}
			if (i->key) 
				sql_update_check_key(be, (updcol>=0)?updates:NULL, i->key, tids, update_idx, updcol, l, pup);
			if (is) 
				list_append(l, stmt_update_idx(be,  i, tids, is));
		}
	}

/* before */
	if (!sql_update_triggers(be, t, tids, updates, 0)) 
		return sql_error(sql, 02, SQLSTATE(42000) "UPDATE: triggers failed for table '%s'", t->base.name);

/* apply the update */
	for (m = rel->exps->h; m; m = m->next) {
		sql_exp *ce = m->data;
		sql_column *c = find_sql_column(t, ce->name);

		if (c) 
			append(l, stmt_update_col(be,  c, tids, updates[c->colnr]));
	}

	if (cascade_updates(be, t, tids, updates))
		return sql_error(sql, 02, SQLSTATE(42000) "UPDATE: cascade failed for table '%s'", t->base.name);

/* after */
	if (!sql_update_triggers(be, t, tids, updates, 1)) 
		return sql_error(sql, 02, SQLSTATE(42000) "UPDATE: triggers failed for table '%s'", t->base.name);

	if (ddl) {
		list_prepend(l, ddl);
		cnt = stmt_list(be, l);
	} else {
		s = stmt_aggr(be, tids, NULL, NULL, sql_bind_aggr(sql->sa, sql->session->schema, "count", NULL), 1, 0);
		cnt = s;
	}

	if (sql->cascade_action) 
		sql->cascade_action = NULL;
	return cnt;
}
 
static void
sql_stack_add_deleted(mvc *sql, const char *name, sql_table *t, stmt *tids)
{
	/* Put single relation of updates and old values on to the stack */
	sql_rel *r = NULL;
	node *n;
	list *exps = sa_list(sql->sa);
	trigger_input *ti = SA_NEW(sql->sa, trigger_input);

	ti->t = t;
	ti->tids = tids;
	ti->updates = NULL;
	ti->type = 3;
	ti->nn = name;
	for (n = t->columns.set->h; n; n = n->next) {
		sql_column *c = n->data;
		sql_exp *ne = exp_column(sql->sa, name, c->base.name, &c->type, CARD_MULTI, c->null, 0);

		append(exps, ne);
	}
	r = rel_table_func(sql->sa, NULL, NULL, exps, 2);
	r->l = ti;

	stack_push_rel_view(sql, name, r);
}

static int
sql_delete_triggers(backend *be, sql_table *t, stmt *tids, int time)
{
	mvc *sql = be->mvc;
	node *n;
	int res = 1;

	if (!t->triggers.set)
		return res;

	for (n = t->triggers.set->h; n; n = n->next) {
		sql_trigger *trigger = n->data;

		stack_push_frame(sql, "OLD-NEW");
		if (trigger->event == 1 && trigger->time == time) {
			stmt *s = NULL;
	
			/* add name for the 'deleted' to the stack */
			const char *o = trigger->old_name;
		
			if (!o) o = "old"; 
		
			sql_stack_add_deleted(sql, o, t, tids);
			s = sql_parse(be, sql->sa, trigger->statement, m_instantiate);

			if (!s) 
				return 0;
		}
		stack_pop_frame(sql);
	}
	return res;
}

static stmt * sql_delete(backend *be, sql_table *t, stmt *rows);

static stmt *
sql_delete_cascade_Fkeys(backend *be, sql_key *fk, stmt *ftids)
{
	sql_table *t = mvc_bind_table(be->mvc, fk->t->s, fk->t->base.name);
	return sql_delete(be, t, ftids);
}

static void 
sql_delete_ukey(backend *be, stmt *utids /* deleted tids from ukey table */, sql_key *k, list *l) 
{
	mvc *sql = be->mvc;
	sql_ukey *uk = (sql_ukey*)k;

	if (uk->keys && list_length(uk->keys) > 0) {
		sql_subtype *lng = sql_bind_localtype("lng");
		sql_subtype *bt = sql_bind_localtype("bit");
		node *n;
		for(n = uk->keys->h; n; n = n->next) {
			char *msg = NULL;
			sql_subaggr *cnt = sql_bind_aggr(sql->sa, sql->session->schema, "count", NULL);
			sql_subfunc *ne = sql_bind_func_result(sql->sa, sql->session->schema, "<>", lng, lng, bt);
			sql_key *fk = n->data;
			stmt *s, *tids;

			tids = stmt_tid(be, fk->idx->t, 0);
			s = stmt_idx(be, fk->idx, tids);
			s = stmt_join(be, s, utids, 0, cmp_equal); /* join over the join index */
			s = stmt_result(be, s, 0);
			tids = stmt_project(be, s, tids);
			switch (((sql_fkey*)fk)->on_delete) {
				case ACT_NO_ACTION: 
					break;
				case ACT_SET_NULL: 
				case ACT_SET_DEFAULT: 
					s = sql_delete_set_Fkeys(be, fk, tids, ((sql_fkey*)fk)->on_delete);
					list_prepend(l, s);
					break;
				case ACT_CASCADE: 
					s = sql_delete_cascade_Fkeys(be, fk, tids);
					list_prepend(l, s);
					break;
				default:	/*RESTRICT*/
					/* The overlap between deleted primaries and foreign should be empty */
					s = stmt_binop(be, stmt_aggr(be, tids, NULL, NULL, cnt, 1, 0), stmt_atom_lng(be, 0), ne);
					msg = sa_message(sql->sa, "DELETE: FOREIGN KEY constraint '%s.%s' violated", fk->t->base.name, fk->base.name);
					s = stmt_exception(be, s, msg, 00001);
					list_prepend(l, s);
			}
		}
	}
}

static int
sql_delete_keys(backend *be, sql_table *t, stmt *rows, list *l)
{
	mvc *sql = be->mvc;
	int res = 1;
	node *n;

	if (!t->keys.set)
		return res;

	for (n = t->keys.set->h; n; n = n->next) {
		sql_key *k = n->data;

		if (k->type == pkey || k->type == ukey) {
			if (!(sql->cascade_action && list_find_id(sql->cascade_action, k->base.id))) {
				int *local_id = SA_NEW(sql->sa, int);
				if (!sql->cascade_action) 
					sql->cascade_action = sa_list(sql->sa);
				
				*local_id = k->base.id;
				list_append(sql->cascade_action, local_id); 
				sql_delete_ukey(be, rows, k, l);
			}
		}
	}
	return res;
}

static stmt * 
sql_delete(backend *be, sql_table *t, stmt *rows)
{
	mvc *sql = be->mvc;
	stmt *v, *s = NULL;
	list *l = sa_list(sql->sa);

	if (rows) {
		v = rows;
	} else { /* delete all */
		v = stmt_tid(be, t, 0);
	}

/* before */
	if (!sql_delete_triggers(be, t, v, 0)) 
		return sql_error(sql, 02, SQLSTATE(42000) "DELETE: triggers failed for table '%s'", t->base.name);

	if (!sql_delete_keys(be, t, v, l)) 
		return sql_error(sql, 02, SQLSTATE(42000) "DELETE: failed to delete indexes for table '%s'", t->base.name);

	if (rows) { 
		sql_subtype to;

		sql_find_subtype(&to, "oid", 0, 0);
		list_append(l, stmt_delete(be, t, rows));
	} else { /* delete all */
		/* first column */
		s = stmt_table_clear(be, t);
		list_append(l, s);
	}

/* after */
	if (!sql_delete_triggers(be, t, v, 1)) 
		return sql_error(sql, 02, SQLSTATE(42000) "DELETE: triggers failed for table '%s'", t->base.name);
	if (rows) 
		s = stmt_aggr(be, rows, NULL, NULL, sql_bind_aggr(sql->sa, sql->session->schema, "count", NULL), 1, 0);
	return s;
}

static stmt *
rel2bin_delete(backend *be, sql_rel *rel, list *refs)
{
	mvc *sql = be->mvc;
	stmt *rows = NULL, *delete;
	sql_rel *tr = rel->l;
	sql_table *t = NULL;

	if (tr->op == op_basetable)
		t = tr->l;
	else
		assert(0/*ddl statement*/);

	if (rel->r) { /* first construct the deletes relation */
		rows = subrel_bin(be, rel->r, refs);
		if (!rows) 
			return NULL;	
	}
	if (rows && rows->type == st_list) {
		stmt *s = rows;
		rows = s->op4.lval->h->data;
	}
	delete = sql_delete(be, t, rows); 
	if (sql->cascade_action) 
		sql->cascade_action = NULL;
	return delete;
}

#define E_ATOM_INT(e) ((atom*)((sql_exp*)e)->l)->data.val.lval
#define E_ATOM_STRING(e) ((atom*)((sql_exp*)e)->l)->data.val.sval

static stmt *
rel2bin_output(backend *be, sql_rel *rel, list *refs) 
{
	mvc *sql = be->mvc;
	node *n;
	const char *tsep, *rsep, *ssep, *ns;
	const char *fn   = NULL;
	stmt *s = NULL, *fns = NULL;
	list *slist = sa_list(sql->sa);

	if (rel->l)  /* first construct the sub relation */
		s = subrel_bin(be, rel->l, refs);
	if (!s) 
		return NULL;	

	if (!rel->exps) 
		return s;
	n = rel->exps->h;
	tsep = sa_strdup(sql->sa, E_ATOM_STRING(n->data));
	rsep = sa_strdup(sql->sa, E_ATOM_STRING(n->next->data));
	ssep = sa_strdup(sql->sa, E_ATOM_STRING(n->next->next->data));
	ns   = sa_strdup(sql->sa, E_ATOM_STRING(n->next->next->next->data));

	if (n->next->next->next->next) {
		fn = E_ATOM_STRING(n->next->next->next->next->data);
		fns = stmt_atom_string(be, sa_strdup(sql->sa, fn));
	}
	list_append(slist, stmt_export(be, s, tsep, rsep, ssep, ns, fns));
	if (s->type == st_list && ((stmt*)s->op4.lval->h->data)->nrcols != 0) {
		stmt *cnt = stmt_aggr(be, s->op4.lval->h->data, NULL, NULL, sql_bind_aggr(sql->sa, sql->session->schema, "count", NULL), 1, 0);
		return cnt;
	} else {
		return stmt_atom_lng(be, 1);
	}
}

static stmt *
rel2bin_list(backend *be, sql_rel *rel, list *refs) 
{
	mvc *sql = be->mvc;
	stmt *l = NULL, *r = NULL;
	list *slist = sa_list(sql->sa);

	(void)refs;
	if (rel->l)  /* first construct the sub relation */
		l = subrel_bin(be, rel->l, refs);
	if (rel->r)  /* first construct the sub relation */
		r = subrel_bin(be, rel->r, refs);
	if (!l || !r)
		return NULL;
	list_append(slist, l);
	list_append(slist, r);
	return stmt_list(be, slist);
}

static stmt *
rel2bin_psm(backend *be, sql_rel *rel) 
{
	mvc *sql = be->mvc;
	node *n;
	list *l = sa_list(sql->sa);
	stmt *sub = NULL;

	for(n = rel->exps->h; n; n = n->next) {
		sql_exp *e = n->data;
		stmt *s = exp_bin(be, e, sub, NULL, NULL, NULL, NULL, NULL);

		if (s && s->type == st_table) /* relational statement */
			sub = s->op1;
		else
			append(l, s);
	}
	return stmt_list(be, l);
}

static stmt *
rel2bin_seq(backend *be, sql_rel *rel, list *refs) 
{
	mvc *sql = be->mvc;
	node *en = rel->exps->h;
	stmt *restart, *sname, *seq, *seqname, *sl = NULL;
	list *l = sa_list(sql->sa);

	if (rel->l)  /* first construct the sub relation */
		sl = subrel_bin(be, rel->l, refs);

	restart = exp_bin(be, en->data, sl, NULL, NULL, NULL, NULL, NULL);
	sname = exp_bin(be, en->next->data, sl, NULL, NULL, NULL, NULL, NULL);
	seqname = exp_bin(be, en->next->next->data, sl, NULL, NULL, NULL, NULL, NULL);
	seq = exp_bin(be, en->next->next->next->data, sl, NULL, NULL, NULL, NULL, NULL);

	(void)refs;
	append(l, sname);
	append(l, seqname);
	append(l, seq);
	append(l, restart);
	return stmt_catalog(be, rel->flag, stmt_list(be, l));
}

static stmt *
rel2bin_trans(backend *be, sql_rel *rel, list *refs) 
{
	node *en = rel->exps->h;
	stmt *chain = exp_bin(be, en->data, NULL, NULL, NULL, NULL, NULL, NULL);
	stmt *name = NULL;

	(void)refs;
	if (en->next)
		name = exp_bin(be, en->next->data, NULL, NULL, NULL, NULL, NULL, NULL);
	return stmt_trans(be, rel->flag, chain, name);
}

static stmt *
rel2bin_catalog(backend *be, sql_rel *rel, list *refs) 
{
	mvc *sql = be->mvc;
	node *en = rel->exps->h;
	stmt *action = exp_bin(be, en->data, NULL, NULL, NULL, NULL, NULL, NULL);
	stmt *sname = NULL, *name = NULL;
	list *l = sa_list(sql->sa);

	(void)refs;
	en = en->next;
	sname = exp_bin(be, en->data, NULL, NULL, NULL, NULL, NULL, NULL);
	if (en->next) {
		name = exp_bin(be, en->next->data, NULL, NULL, NULL, NULL, NULL, NULL);
	} else {
		name = stmt_atom_string_nil(be);
	}
	append(l, sname);
	append(l, name);
	append(l, action);
	return stmt_catalog(be, rel->flag, stmt_list(be, l));
}

static stmt *
rel2bin_catalog_table(backend *be, sql_rel *rel, list *refs) 
{
	mvc *sql = be->mvc;
	node *en = rel->exps->h;
	stmt *action = exp_bin(be, en->data, NULL, NULL, NULL, NULL, NULL, NULL);
	stmt *table = NULL, *sname, *tname = NULL;
	list *l = sa_list(sql->sa);

	(void)refs;
	en = en->next;
	sname = exp_bin(be, en->data, NULL, NULL, NULL, NULL, NULL, NULL);
	en = en->next;
	if (en) {
		tname = exp_bin(be, en->data, NULL, NULL, NULL, NULL, NULL, NULL);
		en = en->next;
	}
	if (en) 
		table = exp_bin(be, en->data, NULL, NULL, NULL, NULL, NULL, NULL);
	append(l, sname);
	assert(tname);
	append(l, tname);
	if (rel->flag != DDL_DROP_TABLE && rel->flag != DDL_DROP_TABLE_IF_EXISTS && rel->flag != DDL_DROP_VIEW && rel->flag != DDL_DROP_VIEW_IF_EXISTS && rel->flag != DDL_DROP_CONSTRAINT)
		append(l, table);
	append(l, action);
	return stmt_catalog(be, rel->flag, stmt_list(be, l));
}

static stmt *
rel2bin_catalog2(backend *be, sql_rel *rel, list *refs) 
{
	mvc *sql = be->mvc;
	node *en;
	list *l = sa_list(sql->sa);

	(void)refs;
	for (en = rel->exps->h; en; en = en->next) {
		stmt *es = NULL;

		if (en->data) {
			es = exp_bin(be, en->data, NULL, NULL, NULL, NULL, NULL, NULL);
			if (!es) 
				return NULL;
		} else {
			es = stmt_atom_string_nil(be);
		}
		append(l,es);
	}
	return stmt_catalog(be, rel->flag, stmt_list(be, l));
}

static stmt *
rel2bin_ddl(backend *be, sql_rel *rel, list *refs) 
{
	mvc *sql = be->mvc;
	stmt *s = NULL;

	if (rel->flag == DDL_OUTPUT) {
		s = rel2bin_output(be, rel, refs);
		sql->type = Q_TABLE;
	} else if (rel->flag <= DDL_LIST) {
		s = rel2bin_list(be, rel, refs);
	} else if (rel->flag == DDL_PSM) {
		s = rel2bin_psm(be, rel);
	} else if (rel->flag <= DDL_ALTER_SEQ) {
		s = rel2bin_seq(be, rel, refs);
		sql->type = Q_SCHEMA;
	} else if (rel->flag <= DDL_DROP_SEQ) {
		s = rel2bin_catalog2(be, rel, refs);
		sql->type = Q_SCHEMA;
	} else if (rel->flag <= DDL_TRANS) {
		s = rel2bin_trans(be, rel, refs);
		sql->type = Q_TRANS;
	} else if (rel->flag <= DDL_DROP_SCHEMA) {
		s = rel2bin_catalog(be, rel, refs);
		sql->type = Q_SCHEMA;
	} else if (rel->flag <= DDL_ALTER_TABLE) {
		s = rel2bin_catalog_table(be, rel, refs);
		sql->type = Q_SCHEMA;
	} else if (rel->flag <= DDL_ALTER_TABLE_SET_ACCESS) {
		s = rel2bin_catalog2(be, rel, refs);
		sql->type = Q_SCHEMA;
	}
	return s;
}

static stmt *
subrel_bin(backend *be, sql_rel *rel, list *refs) 
{
	mvc *sql = be->mvc;
	stmt *s = NULL;

	if (THRhighwater())
		return NULL;

	if (!rel)
		return s;
	if (rel_is_ref(rel)) {
		s = refs_find_rel(refs, rel);
		/* needs a proper fix!! */
		if (s)
			return s;
	}
	switch (rel->op) {
	case op_basetable:
		s = rel2bin_basetable(be, rel);
		sql->type = Q_TABLE;
		break;
	case op_table:
		s = rel2bin_table(be, rel, refs);
		sql->type = Q_TABLE;
		break;
	case op_join: 
	case op_left: 
	case op_right: 
	case op_full: 
		s = rel2bin_join(be, rel, refs);
		sql->type = Q_TABLE;
		break;
	case op_apply:
		assert(0);
	case op_semi:
	case op_anti:
		s = rel2bin_semijoin(be, rel, refs);
		sql->type = Q_TABLE;
		break;
	case op_union: 
		s = rel2bin_union(be, rel, refs);
		sql->type = Q_TABLE;
		break;
	case op_except: 
		s = rel2bin_except(be, rel, refs);
		sql->type = Q_TABLE;
		break;
	case op_inter: 
		s = rel2bin_inter(be, rel, refs);
		sql->type = Q_TABLE;
		break;
	case op_project:
		s = rel2bin_project(be, rel, refs, NULL);
		sql->type = Q_TABLE;
		break;
	case op_select: 
		s = rel2bin_select(be, rel, refs);
		sql->type = Q_TABLE;
		break;
	case op_groupby: 
		s = rel2bin_groupby(be, rel, refs);
		sql->type = Q_TABLE;
		break;
	case op_topn: 
		s = rel2bin_topn(be, rel, refs);
		sql->type = Q_TABLE;
		break;
	case op_sample:
		s = rel2bin_sample(be, rel, refs);
		sql->type = Q_TABLE;
		break;
	case op_insert: 
		s = rel2bin_insert(be, rel, refs);
		if (sql->type == Q_TABLE)
			sql->type = Q_UPDATE;
		break;
	case op_update: 
		s = rel2bin_update(be, rel, refs);
		if (sql->type == Q_TABLE)
			sql->type = Q_UPDATE;
		break;
	case op_delete: 
		s = rel2bin_delete(be, rel, refs);
		if (sql->type == Q_TABLE)
			sql->type = Q_UPDATE;
		break;
	case op_ddl:
		s = rel2bin_ddl(be, rel, refs);
		break;
	}
	if (s && rel_is_ref(rel)) {
		list_append(refs, rel);
		list_append(refs, s);
	}
	return s;
}

stmt *
rel_bin(backend *be, sql_rel *rel) 
{
	mvc *sql = be->mvc;
	list *refs = sa_list(sql->sa);
	int sqltype = sql->type;
	stmt *s = subrel_bin(be, rel, refs);

	if (sqltype == Q_SCHEMA)
		sql->type = sqltype;  /* reset */

	return s;
}

stmt *
output_rel_bin(backend *be, sql_rel *rel ) 
{
	mvc *sql = be->mvc;
	list *refs = sa_list(sql->sa);
	int sqltype = sql->type;
	stmt *s = subrel_bin(be, rel, refs);

	if (sqltype == Q_SCHEMA)
		sql->type = sqltype;  /* reset */

	if (!is_ddl(rel->op) && s && s->type != st_none && sql->type == Q_TABLE)
		s = stmt_output(be, s);
	if (sqltype == Q_UPDATE && s && s->type != st_list) 
		s = stmt_affected_rows(be, s);
	return s;
}

static int exp_deps(sql_allocator *sa, sql_exp *e, list *refs, list *l);

static int
exps_deps(sql_allocator *sa, list *exps, list *refs, list *l)
{
	node *n;

	for(n = exps->h; n; n = n->next) {
		if (exp_deps(sa, n->data, refs, l) != 0)
			return -1;
	}
	return 0;
}

static int
id_cmp(int *id1, int *id2)
{
	if (*id1 == *id2)
		return 0;
	return -1;
}

static list *
cond_append(list *l, int *id)
{
	if (*id >= 2000 && !list_find(l, id, (fcmp) &id_cmp))
		 list_append(l, id);
	return l;
}

static int rel_deps(sql_allocator *sa, sql_rel *r, list *refs, list *l);

static int
exp_deps(sql_allocator *sa, sql_exp *e, list *refs, list *l)
{
	switch(e->type) {
	case e_psm:
		if (e->flag & PSM_SET || e->flag & PSM_RETURN) {
			return exp_deps(sa, e->l, refs, l);
		} else if (e->flag & PSM_VAR) {
			return 0;
		} else if (e->flag & PSM_WHILE || e->flag & PSM_IF) {
			if (exp_deps(sa, e->l, refs, l) != 0 ||
		            exps_deps(sa, e->r, refs, l) != 0)
				return -1;
			if (e->flag == PSM_IF && e->f)
		            return exps_deps(sa, e->r, refs, l);
		} else if (e->flag & PSM_REL) {
			sql_rel *rel = e->l;
			rel_deps(sa, rel, refs, l);
		}
	case e_atom: 
	case e_column: 
		break;
	case e_convert: 
		return exp_deps(sa, e->l, refs, l);
	case e_func: {
			sql_subfunc *f = e->f;

			if (e->l && exps_deps(sa, e->l, refs, l) != 0)
				return -1;
			cond_append(l, &f->func->base.id);
		} break;
	case e_aggr: {
			sql_subaggr *a = e->f;

			if (e->l &&exps_deps(sa, e->l, refs, l) != 0)
				return -1;
			cond_append(l, &a->aggr->base.id);
		} break;
	case e_cmp: {
			if (e->flag == cmp_or || get_cmp(e) == cmp_filter) {
				if (get_cmp(e) == cmp_filter) {
					sql_subfunc *f = e->f;
					cond_append(l, &f->func->base.id);
				}
				if (exps_deps(sa, e->l, refs, l) != 0 ||
			    	    exps_deps(sa, e->r, refs, l) != 0)
					return -1;
			} else if (e->flag == cmp_in || e->flag == cmp_notin) {
				if (exp_deps(sa, e->l, refs, l) != 0 ||
			            exps_deps(sa, e->r, refs, l) != 0)
					return -1;
			} else {
				if (exp_deps(sa, e->l, refs, l) != 0 ||
				    exp_deps(sa, e->r, refs, l) != 0)
					return -1;
				if (e->f)
					return exp_deps(sa, e->f, refs, l);
			}
		}	break;
	}
	return 0;
}

static int
rel_deps(sql_allocator *sa, sql_rel *r, list *refs, list *l)
{
	if (THRhighwater())
		return -1;
	if (!r)
		return 0;

	if (rel_is_ref(r) && refs_find_rel(refs, r)) /* allready handled */
		return 0;
	switch (r->op) {
	case op_basetable: {
		sql_table *t = r->l;
		sql_column *c = r->r;

		if (!t && c)
			t = c->t;
		cond_append(l, &t->base.id);
		if (isTable(t)) {
			/* find all used columns */
			node *en;
			for( en = r->exps->h; en; en = en->next ) {
				sql_exp *exp = en->data;
				const char *oname = exp->r;

				if (is_func(exp->type)) {
					list *exps = exp->l;
					sql_exp *cexp = exps->h->data;
					const char *cname = cexp->r;

		       			c = find_sql_column(t, cname);
					cond_append(l, &c->base.id);
				} else if (oname[0] == '%' && strcmp(oname, TID) == 0) {
					continue;
				} else if (oname[0] == '%') { 
					sql_idx *i = find_sql_idx(t, oname+1);

					cond_append(l, &i->base.id);
				} else {
					sql_column *c = find_sql_column(t, oname);
					cond_append(l, &c->base.id);
				}
			}
		}
	}	break;
	case op_table:
		/* */ 
		break;
	case op_join: 
	case op_left: 
	case op_right: 
	case op_full: 
	case op_semi:
	case op_anti:
	case op_union: 
	case op_except: 
	case op_inter: 
		if (rel_deps(sa, r->l, refs, l) != 0 ||
		    rel_deps(sa, r->r, refs, l) != 0)
			return -1;
		break;
	case op_apply:
		//assert(0);
		break;
	case op_project:
	case op_select: 
	case op_groupby: 
	case op_topn: 
	case op_sample:
		if (rel_deps(sa, r->l, refs, l) != 0)
			return -1;
		break;
	case op_insert: 
	case op_update: 
	case op_delete: 
		if (rel_deps(sa, r->l, refs, l) != 0 ||
		    rel_deps(sa, r->r, refs, l) != 0)
			return -1;
		break;
	case op_ddl:
		if (r->flag == DDL_OUTPUT) {
			if (r->l)
				return rel_deps(sa, r->l, refs, l);
		} else if (r->flag <= DDL_LIST) {
			if (r->l)
				return rel_deps(sa, r->l, refs, l);
			if (r->r)
				return rel_deps(sa, r->r, refs, l);
		} else if (r->flag == DDL_PSM) {
			exps_deps(sa, r->exps, refs, l);
		} else if (r->flag <= DDL_ALTER_SEQ) {
			if (r->l)
				return rel_deps(sa, r->l, refs, l);
		} else if (r->flag <= DDL_DROP_SEQ) {
			exps_deps(sa, r->exps, refs, l);
		} else if (r->flag <= DDL_TRANS) {
			exps_deps(sa, r->exps, refs, l);
		} else if (r->flag <= DDL_DROP_SCHEMA) {
			exps_deps(sa, r->exps, refs, l);
		} else if (r->flag <= DDL_ALTER_TABLE) {
			exps_deps(sa, r->exps, refs, l);
		} else if (r->flag <= DDL_ALTER_TABLE_SET_ACCESS) {
			exps_deps(sa, r->exps, refs, l);
		}
		break;
	}
	if (r->exps)
		exps_deps(sa, r->exps, refs, l);
	if (is_groupby(r->op) && r->r)
		exps_deps(sa, r->r, refs, l);
	if (rel_is_ref(r)) {
		list_append(refs, r);
		list_append(refs, l);
	}
	return 0;
}

list *
rel_dependencies(sql_allocator *sa, sql_rel *r)
{
	list *refs = sa_list(sa);
	list *l = sa_list(sa);

	if (rel_deps(sa, r, refs, l) != 0)
		return NULL;
	return l;
}<|MERGE_RESOLUTION|>--- conflicted
+++ resolved
@@ -58,7 +58,7 @@
 	} else if (rs) {
 		char *type = tail_type(rs)->type->sqlname;
 
-		return sql_error(sql, 02, "SELECT: no such unary operator '%s(%s)'", fname, type);
+		return sql_error(sql, 02, SQLSTATE(42000) "SELECT: no such unary operator '%s(%s)'", fname, type);
 	}
 	return NULL;
 }
@@ -1008,46 +1008,6 @@
 }
 
 static stmt *
-<<<<<<< HEAD
-sql_unop_(backend *be, sql_schema *s, const char *fname, stmt *rs)
-{
-	mvc *sql = be->mvc;
-	sql_subtype *rt = NULL;
-	sql_subfunc *f = NULL;
-
-	if (!s)
-		s = sql->session->schema;
-	rt = tail_type(rs);
-	f = sql_bind_func(sql->sa, s, fname, rt, NULL, F_FUNC);
-	/* try to find the function without a type, and convert
-	 * the value to the type needed by this function!
-	 */
-	if (!f && (f = sql_find_func(sql->sa, s, fname, 1, F_FUNC, NULL)) != NULL) {
-		sql_arg *a = f->func->ops->h->data;
-
-		rs = check_types(be, &a->type, rs, type_equal);
-		if (!rs) 
-			f = NULL;
-	}
-	if (f) {
-		/*
-		if (f->func->res.scale == INOUT) {
-			f->res.digits = rt->digits;
-			f->res.scale = rt->scale;
-		}
-		*/
-		return stmt_unop(be, rs, f);
-	} else if (rs) {
-		char *type = tail_type(rs)->type->sqlname;
-
-		return sql_error(sql, 02, SQLSTATE(42000) "SELECT: no such unary operator '%s(%s)'", fname, type);
-	}
-	return NULL;
-}
-
-static stmt *
-=======
->>>>>>> 615803f5
 sql_Nop_(backend *be, const char *fname, stmt *a1, stmt *a2, stmt *a3, stmt *a4)
 {
 	mvc *sql = be->mvc;
