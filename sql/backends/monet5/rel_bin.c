--- conflicted
+++ resolved
@@ -1254,7 +1254,17 @@
 	return stmt_list(be, columns);
 }
 
-<<<<<<< HEAD
+static bool
+is_const_func(sql_subfunc *f, list *attr)
+{
+	if (list_length(attr) != 2)
+		return false;
+	if (strcmp(f->func->base.name, "quantile") == 0 ||
+	    strcmp(f->func->base.name, "quantile_avg") == 0)
+		return true;
+	return false;
+}
+
 static stmt*
 exp2bin_file_loader(backend *be, sql_exp *fe, stmt *left, stmt *right, stmt *sel)
 {
@@ -1282,17 +1292,6 @@
 		return NULL;
 	file_loader_t *fl = fl_find(ext);
 	return (stmt*)fl->load(be, f, filename);
-=======
-static bool
-is_const_func(sql_subfunc *f, list *attr)
-{
-	if (list_length(attr) != 2)
-		return false;
-	if (strcmp(f->func->base.name, "quantile") == 0 ||
-	    strcmp(f->func->base.name, "quantile_avg") == 0)
-		return true;
-	return false;
->>>>>>> 40b7fea5
 }
 
 stmt *
