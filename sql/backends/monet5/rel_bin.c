--- conflicted
+++ resolved
@@ -293,19 +293,13 @@
 static stmt *
 bin_find_smallest_column(backend *be, rel_bin_stmt *st)
 {
-	stmt *res = sub->op4.lval->h->data;
-	int best_score = statment_score(sub->op4.lval->h->data);
-
-<<<<<<< HEAD
-	for (node *n = st->cols->h ; n ; n = n->next) {
-		stmt *c = n->data;
-		int next_score = statment_score(c);
-=======
-	if (sub->op4.lval->h->next)
-		for (node *n = sub->op4.lval->h->next ; n ; n = n->next) {
+	stmt *res = st->cols->h->data;
+	int best_score = statment_score(st->cols->h->data);
+
+	if (st->cols->h->next)
+		for (node *n = st->cols->h->next ; n ; n = n->next) {
 			stmt *c = n->data;
 			int next_score = statment_score(c);
->>>>>>> c595c8de
 
 			if (next_score > best_score) {
 				res = c;
@@ -1315,7 +1309,7 @@
 		stmt *l;
 
 		if (from->type->localtype == 0) {
-			l = exp_bin(be, e->l, left, right, grp, ext, cnt, sel, depth+1, 0, push);
+			l = exp_bin(be, e->l, left, right, depth+1, 0, push);
 			if (l)
 				l = stmt_atom(be, atom_general(sql->sa, to, NULL));
 		} else {
@@ -1348,10 +1342,11 @@
 		}
 		assert(!e->r);
 
-<<<<<<< HEAD
 		if (strcmp(fmod, "") == 0 && strcmp(ffunc, "") == 0) {
 			if (strcmp(f->func->base.name, "star") == 0)
 				return left->cols->h->data;
+			if (strcmp(f->func->base.name, "case") == 0)
+				return exp2bin_case(be, e, left, right, depth);
 			if (strcmp(f->func->base.name, "casewhen") == 0)
 				return exp2bin_casewhen(be, e, left, right, depth);
 			if (strcmp(f->func->base.name, "coalesce") == 0)
@@ -1359,19 +1354,9 @@
 			if (strcmp(f->func->base.name, "nullif") == 0)
 				return exp2bin_nullif(be, e, left, right, depth, push);
 		}
-		if (strcmp(fmod, "calc") == 0 && strcmp(ffunc, "ifthenelse") == 0)
-			return exp2bin_case(be, e, left, right, depth);
 
 		if (!list_empty(exps)) {
 			unsigned nrcols = 0;
-=======
-			if (strcmp(sql_func_mod(f->func), "") == 0 && strcmp(sql_func_imp(f->func), "") == 0 && strcmp(f->func->base.name, "case") == 0)
-				return exp2bin_case(be, e, left, right, sel, depth);
-			if (strcmp(sql_func_mod(f->func), "") == 0 && strcmp(sql_func_imp(f->func), "") == 0 && strcmp(f->func->base.name, "casewhen") == 0)
-				return exp2bin_casewhen(be, e, left, right, sel, depth);
-			if (strcmp(sql_func_mod(f->func), "") == 0 && strcmp(sql_func_imp(f->func), "") == 0 && strcmp(f->func->base.name, "coalesce") == 0)
-				return exp2bin_coalesce(be, e, left, right, sel, depth);
->>>>>>> c595c8de
 
 			assert(list_length(exps) == list_length(f->func->ops) || f->func->type == F_ANALYTIC || f->func->type == F_LOADER || f->func->vararg || f->func->varres);
 			for (en = exps->h; en; en = en->next) {
@@ -4290,15 +4275,8 @@
 	if (idx_ins)
 		pin = refs_find_rel(refs, prel);
 
-<<<<<<< HEAD
-	if (constraint && !be->rowcount)
+	if (constraint)
 		sql_insert_check_null(be, t, inserts->cols);
-=======
-	if (constraint)
-		sql_insert_check_null(be, t, inserts->op4.lval);
-
-	l = sa_list(sql->sa);
->>>>>>> c595c8de
 
 	updates = table_update_stmts(sql, t, &len);
 	for (n = ol_first_node(t->columns), m = inserts->cols->h; n && m; n = n->next, m = m->next) {
