/*
 * This Source Code Form is subject to the terms of the Mozilla Public
 * License, v. 2.0.  If a copy of the MPL was not distributed with this
 * file, You can obtain one at http://mozilla.org/MPL/2.0/.
 *
 * Copyright 1997 - July 2008 CWI, August 2008 - 2021 MonetDB B.V.
 */

#include "monetdb_config.h"

#include "rel_bin.h"
#include "rel_rel.h"
#include "rel_basetable.h"
#include "rel_exp.h"
#include "rel_psm.h"
#include "rel_prop.h"
#include "rel_select.h"
#include "rel_updates.h"
#include "rel_unnest.h"
#include "rel_optimizer.h"
#include "sql_env.h"
#include "sql_optimizer.h"
#include "sql_gencode.h"
#include "mal_builder.h"
#include "opt_prelude.h"

#define OUTER_ZERO 64

static stmt * exp_bin(backend *be, sql_exp *e, stmt *left, stmt *right, stmt *grp, stmt *ext, stmt *cnt, stmt *sel, int depth, int reduce, int push);
static stmt * rel_bin(backend *be, sql_rel *rel);
static stmt * subrel_bin(backend *be, sql_rel *rel, list *refs);

static stmt *check_types(backend *be, sql_subtype *fromtype, stmt *s, check_type tpe);

static void
clean_mal_statements(backend *be, int oldstop, int oldvtop, int oldvid)
{
	MSresetInstructions(be->mb, oldstop);
	freeVariables(be->client, be->mb, NULL, oldvtop, oldvid);
}

static stmt *
stmt_selectnil( backend *be, stmt *col)
{
	sql_subtype *t = tail_type(col);
	stmt *n = stmt_atom(be, atom_general(be->mvc->sa, t, NULL));
	stmt *nn = stmt_uselect2(be, col, n, n, 3, NULL, 0, 1);
	return nn;
}

static stmt *
sql_unop_(backend *be, const char *fname, stmt *rs)
{
	mvc *sql = be->mvc;
	sql_subtype *rt = NULL;
	sql_subfunc *f = NULL;

	rt = tail_type(rs);
	f = sql_bind_func(sql, "sys", fname, rt, NULL, F_FUNC);
	/* try to find the function without a type, and convert
	 * the value to the type needed by this function!
	 */
	if (!f && (f = sql_find_func(sql, "sys", fname, 1, F_FUNC, NULL)) != NULL) {
		sql_arg *a = f->func->ops->h->data;

		sql->session->status = 0;
		sql->errstr[0] = '\0';
		rs = check_types(be, &a->type, rs, type_equal);
		if (!rs)
			f = NULL;
	}
	if (f) {
		/*
		if (f->func->res.scale == INOUT) {
			f->res.digits = rt->digits;
			f->res.scale = rt->scale;
		}
		*/
		return stmt_unop(be, rs, NULL, f);
	} else if (rs) {
		char *type = tail_type(rs)->type->sqlname;

		return sql_error(sql, ERR_NOTFOUND, SQLSTATE(42000) "SELECT: no such unary operator '%s(%s)'", fname, type);
	}
	return NULL;
}

static stmt *
refs_find_rel(list *refs, sql_rel *rel)
{
	node *n;

	for(n=refs->h; n; n = n->next->next) {
		sql_rel *ref = n->data;
		stmt *s = n->next->data;

		if (rel == ref)
			return s;
	}
	return NULL;
}

static void
refs_update_stmt(list *refs, sql_rel *rel, stmt *s)
{
	node *n;

	for(n=refs->h; n; n = n->next->next) {
		sql_rel *ref = n->data;

		if (rel == ref) {
			n->next->data = s;
			break;
		}
	}
}


static void
print_stmtlist(sql_allocator *sa, stmt *l)
{
	node *n;
	if (l) {
		for (n = l->op4.lval->h; n; n = n->next) {
			const char *rnme = table_name(sa, n->data);
			const char *nme = column_name(sa, n->data);

			TRC_INFO(SQL_EXECUTION, "%s.%s\n", rnme ? rnme : "(null!)", nme ? nme : "(null!)");
		}
	}
}

static stmt *
list_find_column(backend *be, list *l, const char *rname, const char *name )
{
	stmt *res = NULL;
	node *n;

	if (!l)
		return NULL;
	if (!l->ht && list_length(l) > HASH_MIN_SIZE) {
		l->ht = hash_new(l->sa, MAX(list_length(l), l->expected_cnt), (fkeyvalue)&stmt_key);
		if (l->ht == NULL)
			return NULL;

		for (n = l->h; n; n = n->next) {
			const char *nme = column_name(be->mvc->sa, n->data);
			if (nme) {
				int key = hash_key(nme);

				if (hash_add(l->ht, key, n->data) == NULL)
					return NULL;
			}
		}
	}
	if (l->ht) {
		int key = hash_key(name);
		sql_hash_e *e = l->ht->buckets[key&(l->ht->size-1)];

		if (rname) {
			for (; e; e = e->chain) {
				stmt *s = e->value;
				const char *rnme = table_name(be->mvc->sa, s);
				const char *nme = column_name(be->mvc->sa, s);

				if (rnme && strcmp(rnme, rname) == 0 &&
		 	            strcmp(nme, name) == 0) {
					res = s;
					break;
				}
			}
		} else {
			for (; e; e = e->chain) {
				stmt *s = e->value;
				const char *rnme = table_name(be->mvc->sa, s);
				const char *nme = column_name(be->mvc->sa, s);

				if (!rnme && nme && strcmp(nme, name) == 0) {
					res = s;
					break;
				}
			}
		}
		if (!res)
			return NULL;
		return res;
	}
	if (rname) {
		for (n = l->h; n; n = n->next) {
			const char *rnme = table_name(be->mvc->sa, n->data);
			const char *nme = column_name(be->mvc->sa, n->data);

			if (rnme && strcmp(rnme, rname) == 0 &&
				    strcmp(nme, name) == 0) {
				res = n->data;
				break;
			}
		}
	} else {
		for (n = l->h; n; n = n->next) {
			const char *rnme = table_name(be->mvc->sa, n->data);
			const char *nme = column_name(be->mvc->sa, n->data);

			if (!rnme && nme && strcmp(nme, name) == 0) {
				res = n->data;
				break;
			}
		}
	}
	if (!res)
		return NULL;
	return res;
}

static stmt *
bin_find_column( backend *be, stmt *sub, const char *rname, const char *name )
{
	return list_find_column( be, sub->op4.lval, rname, name);
}

static list *
bin_find_columns( backend *be, stmt *sub, const char *name )
{
	node *n;
	list *l = sa_list(be->mvc->sa);

	for (n = sub->op4.lval->h; n; n = n->next) {
		const char *nme = column_name(be->mvc->sa, n->data);

		if (strcmp(nme, name) == 0)
			append(l, n->data);
	}
	if (list_length(l))
		return l;
	return NULL;
}

static stmt *column(backend *be, stmt *val )
{
	if (val->nrcols == 0)
		return const_column(be, val);
	return val;
}

static stmt *create_const_column(backend *be, stmt *val )
{
	if (val->nrcols == 0)
		val = const_column(be, val);
	return stmt_append(be, stmt_temp(be, tail_type(val)), val);
}

static int
statment_score(stmt *c)
{
	sql_subtype *t = tail_type(c);
	int score = 0;

	if (c->nrcols != 0) /* no need to create an extra intermediate */
		score += 200;

	if (!t)
		return score;
	switch (ATOMstorage(t->type->localtype)) { /* give preference to smaller types */
		case TYPE_bte:
			score += 150 - 8;
			break;
		case TYPE_sht:
			score += 150 - 16;
			break;
		case TYPE_int:
			score += 150 - 32;
			break;
		case TYPE_void:
		case TYPE_lng:
			score += 150 - 64;
			break;
		case TYPE_uuid:
#ifdef HAVE_HGE
		case TYPE_hge:
#endif
			score += 150 - 128;
			break;
		case TYPE_flt:
			score += 75 - 24;
			break;
		case TYPE_dbl:
			score += 75 - 53;
			break;
		default:
			break;
	}
	return score;
}

static stmt *
bin_find_smallest_column(backend *be, stmt *sub)
{
	stmt *res = NULL;
	int best_score = 0;

	for (node *n = sub->op4.lval->h ; n ; n = n->next) {
		stmt *c = n->data;
		int next_score = statment_score(c);

		if (next_score >= best_score) {
			res = c;
			best_score = next_score;
		}
	}
	if (res->nrcols == 0)
		return const_column(be, res);
	return res;
}

static stmt *
row2cols(backend *be, stmt *sub)
{
	if (sub->nrcols == 0 && sub->key) {
		node *n;
		list *l = sa_list(be->mvc->sa);

		for (n = sub->op4.lval->h; n; n = n->next) {
			stmt *sc = n->data;
			const char *cname = column_name(be->mvc->sa, sc);
			const char *tname = table_name(be->mvc->sa, sc);

			sc = column(be, sc);
			list_append(l, stmt_alias(be, sc, tname, cname));
		}
		sub = stmt_list(be, l);
	}
	return sub;
}

static stmt*
distinct_value_list(backend *be, list *vals, stmt ** last_null_value)
{
	list *l = sa_list(be->mvc->sa);
	stmt *s;

	/* create bat append values */
	for (node *n = vals->h; n; n = n->next) {
		sql_exp *e = n->data;
		stmt *i = exp_bin(be, e, NULL, NULL, NULL, NULL, NULL, NULL, 0, 0, 0);

		if (exp_is_null(e))
			*last_null_value = i;

		if (!i)
			return NULL;

		list_append(l, i);
	}
	s = stmt_append_bulk(be, stmt_temp(be, exp_subtype(vals->h->data)), l);
	/* Probably faster to filter out the values directly in the underlying list of atoms.
	   But for now use groupby to filter out duplicate values. */
	stmt* groupby = stmt_group(be, s, NULL, NULL, NULL, 1);
	stmt* ext = stmt_result(be, groupby, 1);

	return stmt_project(be, ext, s);
}

static stmt *
stmt_selectnonil( backend *be, stmt *col, stmt *s )
{
	sql_subtype *t = tail_type(col);
	stmt *n = stmt_atom(be, atom_general(be->mvc->sa, t, NULL));
	stmt *nn = stmt_uselect2(be, col, n, n, 3, s, 1, 1);
	return nn;
}

static int
is_tid_chain(stmt *cand)
{
	while(cand && cand->type != st_tid && cand->cand) {
		cand = cand->cand;
	}
	if (cand && cand->type == st_tid)
		return 1;
	return 0;
}

static stmt *
subrel_project( backend *be, stmt *s, list *refs, sql_rel *rel)
{
	if (!s || s->type != st_list || !s->cand)
		return s;

	list *l = sa_list(be->mvc->sa);
	stmt *cand = s->cand;
	if (!l)
		return NULL;
	for(node *n = s->op4.lval->h; n; n = n->next) {
		stmt *c = n->data;

		assert(c->type == st_alias || (c->type == st_join && c->flag == cmp_project) || c->type == st_bat || c->type == st_idxbat || c->type == st_single);
		if (c->type != st_alias) {
			c = stmt_project(be, cand, c);
		} else if (c->op1->type == st_mirror && is_tid_chain(cand)) { /* alias with mirror (ie full row ids) */
			c = stmt_alias(be, cand, c->tname, c->cname);
		} else { /* st_alias */
			stmt *s = c->op1;
			if (s->nrcols == 0)
				s = stmt_const(be, cand, s);
			else
				s = stmt_project(be, cand, s);
			c = stmt_alias(be, s, c->tname, c->cname);
		}
		append(l, c);
	}
	s = stmt_list(be, l);
	if (rel && rel_is_ref(rel))
		refs_update_stmt(refs, rel, s);
	return s;
}

static stmt *
handle_in_exps(backend *be, sql_exp *ce, list *nl, stmt *left, stmt *right, stmt *grp, stmt *ext, stmt *cnt, stmt *sel, bool in, int use_r, int depth, int reduce)
{
	mvc *sql = be->mvc;
	node *n;
	stmt *s = NULL, *c = exp_bin(be, ce, left, right, grp, ext, cnt, NULL, 0, 0, 0);

	if(!c)
		return NULL;

	if (reduce && c->nrcols == 0)
		c = stmt_const(be, bin_find_smallest_column(be, left), c);

	if (c->nrcols == 0 || depth || !reduce) {
		sql_subtype *bt = sql_bind_localtype("bit");
		sql_subfunc *cmp = (in)
			?sql_bind_func(sql, "sys", "=", tail_type(c), tail_type(c), F_FUNC)
			:sql_bind_func(sql, "sys", "<>", tail_type(c), tail_type(c), F_FUNC);
		sql_subfunc *a = (in)?sql_bind_func(sql, "sys", "or", bt, bt, F_FUNC)
				     :sql_bind_func(sql, "sys", "and", bt, bt, F_FUNC);

		for( n = nl->h; n; n = n->next) {
			sql_exp *e = n->data;
			stmt *i = exp_bin(be, use_r?e->r:e, left, right, grp, ext, cnt, NULL, 0, 0, 0);
			if(!i)
				return NULL;

			i = stmt_binop(be, c, i, NULL, cmp);
			if (s)
				s = stmt_binop(be, s, i, NULL, a);
			else
				s = i;
		}
		if (sel && !(depth || !reduce))
			s = stmt_uselect(be,
				stmt_const(be, bin_find_smallest_column(be, left), s),
				stmt_bool(be, 1), cmp_equal, sel, 0, 0);
	} else if (list_length(nl) < 16) {
		comp_type cmp = (in)?cmp_equal:cmp_notequal;

		if (!in)
			s = sel;
		for( n = nl->h; n; n = n->next) {
			sql_exp *e = n->data;
			stmt *i = exp_bin(be, use_r?e->r:e, left, right, grp, ext, cnt, NULL, 0, 0, 0);
			if(!i)
				return NULL;

			if (in) {
				i = stmt_uselect(be, c, i, cmp, sel, 0, 0);
				if (s)
					s = stmt_tunion(be, s, i);
				else
					s = i;
			} else {
				s = stmt_uselect(be, c, i, cmp, s, 0, 0);
			}
		}
	} else {
		/* TODO: handle_in_exps should contain all necessary logic for in-expressions to be SQL compliant.
		   For non-SQL-standard compliant behavior, e.g. PostgreSQL backwards compatibility, we should
		   make sure that this behavior is replicated by the sql optimizer and not handle_in_exps. */

		stmt* last_null_value = NULL;  /* CORNER CASE ALERT: See description below. */

		/* The actual in-value-list should not contain duplicates to ensure that final join results are unique. */
		s = distinct_value_list(be, nl, &last_null_value);
		if (!s)
			return NULL;

		if (last_null_value) {
			/* The actual in-value-list should not contain null values. */
			s = stmt_project(be, stmt_selectnonil(be, s, NULL), s);
		}

		if (in) {
			s = stmt_semijoin(be, c, s, sel, NULL, 0, false);
		} else {
			if (last_null_value) {
				/* CORNER CASE ALERT:
				   In case of a not-in-expression with the associated in-value-list containing a null value,
				   the entire in-predicate is forced to always return false, i.e. an empty candidate list.
				   This is similar to postgres behavior.
				   TODO: However I do not think this behavior is in accordance with SQL standard 2003.

				   Ugly trick to return empty candidate list, because for all x it holds that: (x == null) == false.
				   list* singleton_bat = sa_list(sql->sa);
				   list_append(singleton_bat, null_value); */
				s = stmt_uselect(be, c, last_null_value, cmp_equal, NULL, 0, 0);
			} else {
				/* BACK TO HAPPY FLOW:
				   Make sure that null values are never returned. */
				stmt* non_nulls;
				non_nulls = stmt_selectnonil(be, c, sel);
				s = stmt_tdiff(be, stmt_project(be, non_nulls, c), s, NULL);
				s = stmt_project(be, s, non_nulls);
			}
		}
	}
	return s;
}

static stmt *
value_list(backend *be, list *vals, stmt *left, stmt *sel)
{
	sql_subtype *type = exp_subtype(vals->h->data);
	list *l;

	if (!type)
		return sql_error(be->mvc, 02, SQLSTATE(42000) "Could not infer the type of a value list column");
	/* create bat append values */
	l = sa_list(be->mvc->sa);
	for (node *n = vals->h; n; n = n->next) {
		sql_exp *e = n->data;
		stmt *i = exp_bin(be, e, left, NULL, NULL, NULL, NULL, sel, 0, 0, 0);

		if (!i)
			return NULL;

		if (list_length(vals) == 1)
			return i;
		list_append(l, i);
	}
	return stmt_append_bulk(be, stmt_temp(be, type), l);
}

static stmt *
exp_list(backend *be, list *exps, stmt *l, stmt *r, stmt *grp, stmt *ext, stmt *cnt, stmt *sel)
{
	mvc *sql = be->mvc;
	node *n;
	list *nl = sa_list(sql->sa);

	for( n = exps->h; n; n = n->next) {
		sql_exp *e = n->data;
		stmt *i = exp_bin(be, e, l, r, grp, ext, cnt, sel, 0, 0, 0);
		if(!i)
			return NULL;

		if (n->next && i->type == st_table) /* relational statement */
			l = i->op1;
		else
			append(nl, i);
	}
	return stmt_list(be, nl);
}

static stmt *
exp_count_no_nil_arg( sql_exp *e, stmt *ext, sql_exp *ae, stmt *as )
{
	/* small optimization, ie use candidates directly on count(*) */
	if (!need_distinct(e) && !ext && as && (!need_no_nil(e) || !ae || !has_nil(ae))) {
		/* skip alias statements */
		while (as->type == st_alias)
			as = as->op1;
		/* use candidate */
	       	if (as && as->type == st_join && as->flag == cmp_project) {
			if (as->op1 && (as->op1->type != st_result || as->op1->op1->type != st_group)) /* exclude a subquery with select distinct under the count */
				as = as->op1;
		}
	}
	return as;
}

static stmt *
exp_bin_or(backend *be, sql_exp *e, stmt *left, stmt *right, stmt *grp, stmt *ext, stmt *cnt, stmt *sel, int depth, bool reduce, int push)
{
	sql_subtype *bt = sql_bind_localtype("bit");
	list *l = e->l;
	node *n;
	stmt *sel1 = NULL, *sel2 = NULL, *s = NULL;
	int anti = is_anti(e);

	sel1 = sel;
	sel2 = sel;
	for( n = l->h; n; n = n->next ) {
		sql_exp *c = n->data;
		stmt *sin = (sel1 && sel1->nrcols)?sel1:NULL;

		/* propagate the anti flag */
		if (anti)
			set_anti(c);
		s = exp_bin(be, c, left, right, grp, ext, cnt, sin, depth, reduce, push);
		if (!s)
			return s;

		if (!sin && sel1 && sel1->nrcols == 0 && s->nrcols == 0) {
			sql_subfunc *f = sql_bind_func(be->mvc, "sys", anti?"or":"and", bt, bt, F_FUNC);
			assert(f);
			s = stmt_binop(be, sel1, s, sin, f);
		} else if (sel1 && (sel1->nrcols == 0 || s->nrcols == 0)) {
			stmt *predicate = bin_find_smallest_column(be, left);

			predicate = stmt_const(be, predicate, stmt_bool(be, 1));
			if (s->nrcols == 0)
				s = stmt_uselect(be, predicate, s, cmp_equal, sel1, anti, is_semantics(c));
			else
				s = stmt_uselect(be, predicate, sel1, cmp_equal, s, anti, is_semantics(c));
		}
		sel1 = s;
	}
	l = e->r;
	for( n = l->h; n; n = n->next ) {
		sql_exp *c = n->data;
		stmt *sin = (sel2 && sel2->nrcols)?sel2:NULL;

		/* propagate the anti flag */
		if (anti)
			set_anti(c);
		s = exp_bin(be, c, left, right, grp, ext, cnt, sin, depth, reduce, push);
		if (!s)
			return s;

		if (!sin && sel2 && sel2->nrcols == 0 && s->nrcols == 0) {
			sql_subfunc *f = sql_bind_func(be->mvc, "sys", anti?"or":"and", bt, bt, F_FUNC);
			assert(f);
			s = stmt_binop(be, sel2, s, sin, f);
		} else if (sel2 && (sel2->nrcols == 0 || s->nrcols == 0)) {
			stmt *predicate = bin_find_smallest_column(be, left);

			predicate = stmt_const(be, predicate, stmt_bool(be, 1));
			if (s->nrcols == 0)
				s = stmt_uselect(be, predicate, s, cmp_equal, sel2, anti, 0);
			else
				s = stmt_uselect(be, predicate, sel2, cmp_equal, s, anti, 0);
		}
		sel2 = s;
	}
	if (sel1->nrcols == 0 && sel2->nrcols == 0) {
		sql_subfunc *f = sql_bind_func(be->mvc, "sys", anti?"and":"or", bt, bt, F_FUNC);
		assert(f);
		return stmt_binop(be, sel1, sel2, NULL, f);
	}
	if (sel1->nrcols == 0) {
		stmt *predicate = bin_find_smallest_column(be, left);

		predicate = stmt_const(be, predicate, stmt_bool(be, 1));
		sel1 = stmt_uselect(be, predicate, sel1, cmp_equal, NULL, 0/*anti*/, 0);
	}
	if (sel2->nrcols == 0) {
		stmt *predicate = bin_find_smallest_column(be, left);

		predicate = stmt_const(be, predicate, stmt_bool(be, 1));
		sel2 = stmt_uselect(be, predicate, sel2, cmp_equal, NULL, 0/*anti*/, 0);
	}
	if (anti)
		return stmt_project(be, stmt_tinter(be, sel1, sel2, false), sel1);
	return stmt_tunion(be, sel1, sel2);
}

static stmt *
exp2bin_case(backend *be, sql_exp *fe, stmt *left, stmt *right, stmt *isel, int depth)
{
	stmt *res = NULL, *ires = NULL, *rsel = NULL, *osel = NULL, *ncond = NULL, *ocond = NULL, *cond = NULL;
	int next_cond = 1, single_value = (fe->card <= CARD_ATOM && (!left || !left->nrcols));
	char name[16], *nme = NULL;
	sql_subtype *bt = sql_bind_localtype("bit");
	sql_subfunc *not = sql_bind_func(be->mvc, "sys", "not", bt, NULL, F_FUNC);
	sql_subfunc *or = sql_bind_func(be->mvc, "sys", "or", bt, bt, F_FUNC);
	sql_subfunc *and = sql_bind_func(be->mvc, "sys", "and", bt, bt, F_FUNC);

	if (single_value) {
		/* var_x = nil; */
		nme = number2name(name, sizeof(name), ++be->mvc->label);
		(void)stmt_var(be, NULL, nme, exp_subtype(fe), 1, 2);
	}

	list *exps = fe->l;

	/*
	 * left - isel: calls down need id's from the range of left
	 * res  - rsel: updates too res need id's in the range from res
	 */
	for (node *en = exps->h; en; en = en->next) {
		sql_exp *e = en->data;

		next_cond = next_cond && en->next; /* last else is only a value */

		stmt *nsel = rsel;
		if (!single_value) {
			if (/*!next_cond &&*/ rsel && isel) {
				/* back into left range */
				nsel = stmt_project(be, rsel, isel);
			} else if (isel && !rsel)
				nsel = isel;
		}
		stmt *es = exp_bin(be, e, left, right, NULL, NULL, NULL, nsel, depth+1, 0, 1);

		if (!es)
			return NULL;
		if (!single_value) {
			/* create result */
			if (!res) {
				stmt *l = isel;
				if (!l)
					l = bin_find_smallest_column(be, left);
				res = stmt_const(be, l, stmt_atom(be, atom_general(be->mvc->sa, exp_subtype(fe), NULL)));
				ires = l;
				if (res)
					res->cand = isel;
			} else if (res && !next_cond) { /* use result too update column */
				stmt *val = es;
				stmt *pos = rsel;

				if (val->nrcols == 0)
					val = stmt_const(be, pos, val);
				else if (!val->cand && nsel)
					val = stmt_project(be, nsel, val);
				res = stmt_replace(be, res, pos, val);

				assert(cond);

				if (en->next) {
					/* osel - rsel */
					if (!osel)
						osel = stmt_mirror(be, ires);
					stmt *d = stmt_tdiff(be, osel, rsel, NULL);
					osel = rsel = stmt_project(be, d, osel);
				}
			}
			if (next_cond) {
				ncond = cond = es;
				if (!ncond->nrcols) {
					if (osel) {
						ncond = stmt_const(be, nsel, ncond);
						ncond->cand = nsel;
					} else if (isel) {
						ncond = stmt_const(be, isel, ncond);
						ncond->cand = isel;
					} else
						ncond = stmt_const(be, bin_find_smallest_column(be, left), ncond);
				}
				if (isel && !ncond->cand) {
					ncond = stmt_project(be, nsel, ncond);
					ncond->cand = nsel;
				}
				stmt *s = stmt_uselect(be, ncond, stmt_bool(be, 1), cmp_equal, !ncond->cand?rsel:NULL, 0/*anti*/, 0);
				if (rsel && ncond->cand)
					rsel = stmt_project(be, s, rsel);
				else
					rsel = s;
			}
		} else {
			if (!res) {
				/* if_barrier ... */
				assert(next_cond);
				if (next_cond) {
					if (cond) {
						ncond = stmt_binop(be, cond, es, nsel, and);
					} else {
						ncond = es;
					}
					cond = es;
				}
			} else {
				/* var_x = s */
				(void)stmt_assign(be, NULL, nme, es, 2);
				/* endif_barrier */
				(void)stmt_control_end(be, res);
				res = NULL;

				if (en->next) {
					cond = stmt_unop(be, cond, nsel, not);

					sql_subfunc *isnull = sql_bind_func(be->mvc, "sys", "isnull", bt, NULL, F_FUNC);
					cond = stmt_binop(be, cond, stmt_unop(be, cond, nsel, isnull), nsel, or);
					if (ocond)
						cond = stmt_binop(be, ocond, cond, nsel, and);
					ocond = cond;
					if (!en->next->next)
						ncond = cond;
				}
			}
			if (ncond && (next_cond || (en->next && !en->next->next))) {
				/* if_barrier ... */
				res = stmt_cond(be, ncond, NULL, 0, 0);
			}
		}
		next_cond = !next_cond;
	}
	if (single_value)
		return stmt_var(be, NULL, nme, exp_subtype(fe), 0, 2);
	return res;
}

static stmt *
exp2bin_casewhen(backend *be, sql_exp *fe, stmt *left, stmt *right, stmt *isel, int depth)
{
	stmt *res = NULL, *ires = NULL, *rsel = NULL, *osel = NULL, *ncond = NULL, *ocond = NULL, *cond = NULL;
	int next_cond = 1, single_value = (fe->card <= CARD_ATOM && (!left || !left->nrcols));
	char name[16], *nme = NULL;
	sql_subtype *bt = sql_bind_localtype("bit");
	sql_subfunc *not = sql_bind_func(be->mvc, "sys", "not", bt, NULL, F_FUNC);
	sql_subfunc *or = sql_bind_func(be->mvc, "sys", "or", bt, bt, F_FUNC);
	sql_subfunc *and = sql_bind_func(be->mvc, "sys", "and", bt, bt, F_FUNC);
	sql_subfunc *cmp;

	if (single_value) {
		/* var_x = nil; */
		nme = number2name(name, sizeof(name), ++be->mvc->label);
		(void)stmt_var(be, NULL, nme, exp_subtype(fe), 1, 2);
	}

	list *exps = fe->l;
	node *en = exps->h;
	sql_exp *e = en->data;

	stmt *nsel = !single_value?isel:NULL;
	stmt *case_when = exp_bin(be, e, left, right, NULL, NULL, NULL, nsel, depth+1, 0, 1);
	if (!case_when)
		return NULL;
   	cmp = sql_bind_func(be->mvc, "sys", "=", exp_subtype(e), exp_subtype(e), F_FUNC);
	if (!cmp)
		return NULL;
	if (!single_value && !case_when->nrcols) {
		stmt *l = isel;
		if (!l)
			l = bin_find_smallest_column(be, left);
		case_when = stmt_const(be, l, case_when);
		if (case_when)
			case_when->cand = isel;
	}
	if (!single_value && isel && !case_when->cand) {
		case_when = stmt_project(be, isel, case_when);
		case_when->cand = isel;
	}

	/*
	 * left - isel: calls down need id's from the range of left
	 * res  - rsel: updates too res need id's in the range from res
	 */
	for (en = en->next; en; en = en->next) {
		sql_exp *e = en->data;

		next_cond = next_cond && en->next; /* last else is only a value */

		stmt *nsel = rsel;
		if (!single_value) {
			if (/*!next_cond &&*/ rsel && isel) {
				/* back into left range */
				nsel = stmt_project(be, rsel, isel);
			} else if (isel && !rsel)
				nsel = isel;
		}
		stmt *es = exp_bin(be, e, left, right, NULL, NULL, NULL, nsel, depth+1, 0, 1);

		if (!es)
			return NULL;
		if (next_cond) {
			stmt *l = case_when;
			if (!single_value) {
				if (rsel && isel) {
					assert(l->cand == isel);
					l = stmt_project(be, rsel, l);
					l->cand = nsel;
				}

				if (es->cand && !l->cand) {
					assert(es->cand == rsel);
					l = stmt_project(be, es->cand, l);
					l->cand = es->cand;
				} else if (nsel && !es->cand) {
					es = stmt_project(be, nsel, es);
					es->cand = nsel;
					if (!l->cand) {
						l = stmt_project(be, nsel, l);
						l->cand = nsel;
					}
				}
				assert(l->cand == es->cand);
			}
			es = stmt_binop(be, l, es, NULL, cmp);
		}
		if (!single_value) {
			/* create result */
			if (!res) {
				stmt *l = isel;
				if (!l)
					l = bin_find_smallest_column(be, left);
				res = stmt_const(be, l, stmt_atom(be, atom_general(be->mvc->sa, exp_subtype(fe), NULL)));
				ires = l;
				if (res)
					res->cand = isel;
			} else if (res && !next_cond) { /* use result too update column */
				stmt *val = es;
				stmt *pos = rsel;

				if (val->nrcols == 0)
					val = stmt_const(be, pos, val);
				else if (!val->cand && nsel)
					val = stmt_project(be, nsel, val);
				res = stmt_replace(be, res, pos, val);

				assert(cond);

				if (en->next) {
					/* osel - rsel */
					if (!osel)
						osel = stmt_mirror(be, ires);
					stmt *d = stmt_tdiff(be, osel, rsel, NULL);
					osel = rsel = stmt_project(be, d, osel);
				}
			}
			if (next_cond) {
				ncond = cond = es;
				if (!ncond->nrcols) {
					if (osel) {
						ncond = stmt_const(be, nsel, ncond);
						ncond->cand = nsel;
					} else if (isel) {
						ncond = stmt_const(be, isel, ncond);
						ncond->cand = isel;
					} else
						ncond = stmt_const(be, bin_find_smallest_column(be, left), ncond);
				}
				if (isel && !ncond->cand)
					ncond = stmt_project(be, nsel, ncond);
				stmt *s = stmt_uselect(be, ncond, stmt_bool(be, 1), cmp_equal, !ncond->cand?rsel:NULL, 0/*anti*/, 0);
				if (rsel && ncond->cand)
					rsel = stmt_project(be, s, rsel);
				else
					rsel = s;
			}
		} else {
			if (!res) {
				/* if_barrier ... */
				assert(next_cond);
				if (next_cond) {
					if (cond) {
						ncond = stmt_binop(be, cond, es, nsel, and);
					} else {
						ncond = es;
					}
					cond = es;
				}
			} else {
				/* var_x = s */
				(void)stmt_assign(be, NULL, nme, es, 2);
				/* endif_barrier */
				(void)stmt_control_end(be, res);
				res = NULL;

				if (en->next) {
					cond = stmt_unop(be, cond, nsel, not);

					sql_subfunc *isnull = sql_bind_func(be->mvc, "sys", "isnull", bt, NULL, F_FUNC);
					cond = stmt_binop(be, cond, stmt_unop(be, cond, nsel, isnull), nsel, or);
					if (ocond)
						cond = stmt_binop(be, ocond, cond, nsel, and);
					ocond = cond;
					if (!en->next->next)
						ncond = cond;
				}
			}
			if (ncond && (next_cond || (en->next && !en->next->next))) {
				/* if_barrier ... */
				res = stmt_cond(be, ncond, NULL, 0, 0);
			}
		}
		next_cond = !next_cond;
	}
	if (single_value)
		return stmt_var(be, NULL, nme, exp_subtype(fe), 0, 2);
	return res;
}

static stmt*
exp2bin_coalesce(backend *be, sql_exp *fe, stmt *left, stmt *right, stmt *isel, int depth)
{
	stmt *res = NULL, *rsel = NULL, *osel = NULL, *ncond = NULL, *ocond = NULL;
	int single_value = (fe->card <= CARD_ATOM && (!left || !left->nrcols));
	char name[16], *nme = NULL;
	sql_subtype *bt = sql_bind_localtype("bit");
	sql_subfunc *and = sql_bind_func(be->mvc, "sys", "and", bt, bt, F_FUNC);
	sql_subfunc *not = sql_bind_func(be->mvc, "sys", "not", bt, NULL, F_FUNC);

	if (single_value) {
		/* var_x = nil; */
		nme = number2name(name, sizeof(name), ++be->mvc->label);
		(void)stmt_var(be, NULL, nme, exp_subtype(fe), 1, 2);
	}

	list *exps = fe->l;
	for (node *en = exps->h; en; en = en->next) {
		sql_exp *e = en->data;

		stmt *nsel = rsel;
		if (!single_value) {
			if (/*!next_cond &&*/ rsel && isel) {
				/* back into left range */
				nsel = stmt_project(be, rsel, isel);
			} else if (isel && !rsel)
				nsel = isel;
		}
		stmt *es = exp_bin(be, e, left, right, NULL, NULL, NULL, nsel, depth+1, 0, 1);

		if (!es)
			return NULL;
		/* create result */
		if (!single_value) {
			if (!res) {
				stmt *l = isel;
				if (!l)
					l = bin_find_smallest_column(be, left);
				res = stmt_const(be, l, stmt_atom(be, atom_general(be->mvc->sa, exp_subtype(fe), NULL)));
				if (res)
					res->cand = isel;
			}
			if (res) {
				stmt *val = es;
				stmt *pos = rsel;

				if (en->next) {
					sql_subfunc *a = sql_bind_func(be->mvc, "sys", "isnotnull", tail_type(es), NULL, F_FUNC);
					ncond = stmt_unop(be, es, NULL, a);
					if (ncond->nrcols == 0) {
						stmt *l = bin_find_smallest_column(be, left);
						if (nsel && l)
							l = stmt_project(be, nsel, l);
						ncond = stmt_const(be, l, ncond);
						if (nsel)
							ncond->cand = nsel;
					} else if (!ncond->cand && nsel)
						ncond = stmt_project(be, nsel, ncond);
					stmt *s = stmt_uselect(be, ncond, stmt_bool(be, 1), cmp_equal, NULL, 0/*anti*/, 0);
					if (!val->cand && nsel)
						val = stmt_project(be, nsel, val);
					val = stmt_project(be, s, val);
					if (osel)
						rsel = stmt_project(be, s, osel);
					else
						rsel = s;
					pos = rsel;
					val->cand = pos;
				}
				if (val->nrcols == 0)
					val = stmt_const(be, pos, val);
				else if (!val->cand && nsel)
					val = stmt_project(be, nsel, val);

				res = stmt_replace(be, res, pos, val);
			}
			if (en->next) { /* handled then part */
				stmt *s = stmt_uselect(be, ncond, stmt_bool(be, 1), cmp_equal, NULL, 1/*anti*/, 0);
				if (osel)
					rsel = stmt_project(be, s, osel);
				else
					rsel = s;
				osel = rsel;
			}
		} else {
			stmt *cond = ocond;
			if (en->next) {
				sql_subfunc *a = sql_bind_func(be->mvc, "sys", "isnotnull", tail_type(es), NULL, F_FUNC);
				ncond = stmt_unop(be, es, nsel, a);

				if (ocond)
					cond = stmt_binop(be, ocond, ncond, nsel, and);
				else
					cond = ncond;
			}

			/* if_barrier ... */
			stmt *b = stmt_cond(be, cond, NULL, 0, 0);
			/* var_x = s */
			(void)stmt_assign(be, NULL, nme, es, 2);
			/* endif_barrier */
			(void)stmt_control_end(be, b);

			cond = stmt_unop(be, ncond, nsel, not);
			if (ocond)
				ocond = stmt_binop(be, cond, ocond, nsel, and);
			else
				ocond = cond;
		}
	}
	if (single_value)
		return stmt_var(be, NULL, nme, exp_subtype(fe), 0, 2);
	return res;
}

stmt *
exp_bin(backend *be, sql_exp *e, stmt *left, stmt *right, stmt *grp, stmt *ext, stmt *cnt, stmt *sel, int depth, int reduce, int push)
{
	mvc *sql = be->mvc;
	stmt *s = NULL;

 	if (THRhighwater())
		return sql_error(be->mvc, 10, SQLSTATE(42000) "Query too complex: running out of stack space");

	if (!e) {
		assert(0);
		return NULL;
	}

	switch(e->type) {
	case e_psm:
		if (e->flag & PSM_SET) {
			stmt *r = exp_bin(be, e->l, left, right, grp, ext, cnt, sel, 0, 0, push);
			if(!r)
				return NULL;
			if (e->card <= CARD_ATOM && r->nrcols > 0) /* single value, get result from bat */
				r = stmt_fetch(be, r);
			return stmt_assign(be, exp_relname(e), exp_name(e), r, GET_PSM_LEVEL(e->flag));
		} else if (e->flag & PSM_VAR) {
			if (e->f)
				return stmt_vars(be, exp_name(e), e->f, 1, GET_PSM_LEVEL(e->flag));
			else
				return stmt_var(be, exp_relname(e), exp_name(e), &e->tpe, 1, GET_PSM_LEVEL(e->flag));
		} else if (e->flag & PSM_RETURN) {
			sql_exp *l = e->l;
			stmt *r = exp_bin(be, l, left, right, grp, ext, cnt, sel, 0, 0, push);

			if (!r)
				return NULL;
			/* handle table returning functions */
			if (l->type == e_psm && l->flag & PSM_REL) {
				stmt *lst = r->op1;
				if (r->type == st_table && lst->nrcols == 0 && lst->key && e->card > CARD_ATOM) {
					node *n;
					list *l = sa_list(sql->sa);

					for(n=lst->op4.lval->h; n; n = n->next)
						list_append(l, const_column(be, (stmt*)n->data));
					r = stmt_list(be, l);
				} else if (r->type == st_table && e->card == CARD_ATOM) { /* fetch value */
					sql_rel *ll = (sql_rel*) l->l;
					r = lst->op4.lval->h->data;
					if (!r->aggr && lastexp(ll)->card > CARD_ATOM) /* if the cardinality is atom, no fetch call needed */
						r = stmt_fetch(be, r);
				}
				if (r->type == st_list)
					r = stmt_table(be, r, 1);
			}
			return stmt_return(be, r, GET_PSM_LEVEL(e->flag));
		} else if (e->flag & PSM_WHILE) {
			/* while is a if - block true with leave statement
	 		 * needed because the condition needs to be inside this outer block */
			stmt *ifstmt = stmt_cond(be, stmt_bool(be, 1), NULL, 0, 0);
			stmt *cond = exp_bin(be, e->l, left, right, grp, ext, cnt, sel, 0, 0, push);
			stmt *wstmt;

			if(!cond)
				return NULL;
			wstmt = stmt_cond(be, cond, ifstmt, 1, 0);

			if (!exp_list(be, e->r, left, right, grp, ext, cnt, sel))
				return NULL;
			(void)stmt_control_end(be, wstmt);
			return stmt_control_end(be, ifstmt);
		} else if (e->flag & PSM_IF) {
			stmt *cond = exp_bin(be, e->l, left, right, grp, ext, cnt, sel, 0, 0, push);
			stmt *ifstmt, *res;

			if(!cond)
				return NULL;
			ifstmt = stmt_cond(be, cond, NULL, 0, 0);
			if (!exp_list(be, e->r, left, right, grp, ext, cnt, sel))
				return NULL;
			res = stmt_control_end(be, ifstmt);
			if (e->f) {
				stmt *elsestmt = stmt_cond(be, cond, NULL, 0, 1);

				if (!exp_list(be, e->f, left, right, grp, ext, cnt, sel))
					return NULL;
				res = stmt_control_end(be, elsestmt);
			}
			return res;
		} else if (e->flag & PSM_REL) {
			sql_rel *rel = e->l;
			stmt *r = rel_bin(be, rel);

			if (!r)
				return NULL;
			if (is_modify(rel->op) || is_ddl(rel->op))
				return r;
			return stmt_table(be, r, 1);
		} else if (e->flag & PSM_EXCEPTION) {
			stmt *cond = exp_bin(be, e->l, left, right, grp, ext, cnt, sel, 0, 0, push);
			if (!cond)
				return NULL;
			return stmt_exception(be, cond, (const char *) e->r, 0);
		}
		break;
	case e_atom: {
		if (e->l) { 			/* literals */
			atom *a = e->l;
			s = stmt_atom(be, atom_dup(sql->sa, a));
		} else if (e->r) { 		/* parameters and declared variables */
			sql_var_name *vname = (sql_var_name*) e->r;
			assert(vname->name);
			s = stmt_var(be, vname->sname ? sa_strdup(sql->sa, vname->sname) : NULL, sa_strdup(sql->sa, vname->name), e->tpe.type?&e->tpe:NULL, 0, e->flag);
		} else if (e->f) { 		/* values */
			s = value_list(be, e->f, left, sel);
		} else { 			/* arguments */
			s = stmt_varnr(be, e->flag, e->tpe.type?&e->tpe:NULL);
		}
	}	break;
	case e_convert: {
		/* if input is type any NULL or column of nulls, change type */
		list *tps = e->r;
		sql_subtype *from = tps->h->data;
		sql_subtype *to = tps->h->next->data;
		stmt *l;

		if (from->type->localtype == 0) {
			l = stmt_atom(be, atom_general(sql->sa, to, NULL));
		} else {
			l = exp_bin(be, e->l, left, right, grp, ext, cnt, sel, depth+1, 0, push);
		}
		if (!l)
			return NULL;
		s = stmt_convert(be, l, (!push&&l->nrcols==0)?NULL:sel, from, to);
	} 	break;
	case e_func: {
		node *en;
		list *l = sa_list(sql->sa), *exps = e->l;
		sql_subfunc *f = e->f;
		stmt *rows = NULL;
		int push_cands = can_push_cands(sel, f);

		if (f->func->side_effect && left && left->nrcols > 0) {
			sql_subfunc *f1 = NULL;
			/* we cannot assume all SQL functions with no arguments have a correspondent with one argument, so attempt to find it. 'rand' function is the exception */
			if (list_empty(exps) && (strcmp(f->func->base.name, "rand") == 0 || (f1 = sql_find_func(sql, f->func->s ? f->func->s->base.name : NULL, f->func->base.name, 1, f->func->type, NULL)))) {
				if (f1)
					f = f1;
				list_append(l, stmt_const(be, bin_find_smallest_column(be, left),
										  stmt_atom(be, atom_general(sql->sa, f1 ? &(((sql_arg*)f1->func->ops->h->data)->type) : sql_bind_localtype("int"), NULL))));
			} else if (exps_card(exps) < CARD_MULTI) {
				rows = bin_find_smallest_column(be, left);
			}
			sql->session->status = 0; /* if the function was not found clean the error */
			sql->errstr[0] = '\0';
		}
		assert(!e->r);
		if (strcmp(sql_func_mod(f->func), "") == 0 && strcmp(sql_func_imp(f->func), "") == 0 && strcmp(f->func->base.name, "star") == 0)
			return left->op4.lval->h->data;
		else if (!list_empty(exps)) {
			unsigned nrcols = 0;

			if (strcmp(sql_func_mod(f->func), "calc") == 0 && strcmp(sql_func_imp(f->func), "ifthenelse") == 0)
				return exp2bin_case(be, e, left, right, sel, depth);
			if (strcmp(sql_func_mod(f->func), "") == 0 && strcmp(sql_func_imp(f->func), "") == 0 && strcmp(f->func->base.name, "casewhen") == 0)
				return exp2bin_casewhen(be, e, left, right, sel, depth);
			if (strcmp(sql_func_mod(f->func), "") == 0 && strcmp(sql_func_imp(f->func), "") == 0 && strcmp(f->func->base.name, "coalesce") == 0)
				return exp2bin_coalesce(be, e, left, right, sel, depth);

			assert(list_length(exps) == list_length(f->func->ops) || f->func->type == F_ANALYTIC || f->func->type == F_LOADER || f->func->vararg || f->func->varres);
			for (en = exps->h; en; en = en->next) {
				sql_exp *e = en->data;
				stmt *es = exp_bin(be, e, left, right, grp, ext, cnt, (push_cands)?sel:NULL, depth+1, 0, push);

				if (!es)
					return NULL;
				if (rows && en == exps->h && f->func->type != F_LOADER)
					es = stmt_const(be, rows, es);
				else if (f->func->type == F_ANALYTIC && es->nrcols == 0) {
					if (en == exps->h && left->nrcols)
						es = stmt_const(be, bin_find_smallest_column(be, left), es); /* ensure the first argument is a column */
					if (!f->func->s && !strcmp(f->func->base.name, "window_bound")
						&& exps->h->next && list_length(f->func->ops) == 6 && en == exps->h->next && left->nrcols)
						es = stmt_const(be, bin_find_smallest_column(be, left), es);
				}
				if (es->nrcols > nrcols)
					nrcols = es->nrcols;
				list_append(l, es);
			}
		}
		if (f->func->rel)
			s = stmt_func(be, stmt_list(be, l), sa_strdup(sql->sa, f->func->base.name), f->func->rel, (f->func->type == F_UNION));
		else
			s = stmt_Nop(be, stmt_list(be, l), sel, f);
		if (!s)
			return NULL;
	} 	break;
	case e_aggr: {
		list *attr = e->l;
		stmt *as = NULL;
		sql_subfunc *a = e->f;

		assert(sel == NULL);
		if (attr && attr->h) {
			node *en;
			list *l = sa_list(sql->sa);

			for (en = attr->h; en; en = en->next) {
				sql_exp *at = en->data;

				as = exp_bin(be, at, left, right, NULL, NULL, NULL, sel, depth+1, 0, push);

				if (as && as->nrcols <= 0 && left)
					as = stmt_const(be, bin_find_smallest_column(be, left), as);
				if (en == attr->h && !en->next && exp_aggr_is_count(e))
					as = exp_count_no_nil_arg(e, ext, at, as);
				/* insert single value into a column */
				if (as && as->nrcols <= 0 && !left)
					as = const_column(be, as);

				if (!as)
					return NULL;
				append(l, as);
			}
			if (need_distinct(e) && (grp || list_length(l) > 1)){
				list *nl = sa_list(sql->sa);
				stmt *ngrp = grp;
				stmt *next = ext;
				stmt *ncnt = cnt;
				for (en = l->h; en; en = en->next) {
					stmt *as = en->data;
					stmt *g = stmt_group(be, as, ngrp, next, ncnt, 1);
					ngrp = stmt_result(be, g, 0);
					next = stmt_result(be, g, 1);
					ncnt = stmt_result(be, g, 2);
				}
				for (en = l->h; en; en = en->next) {
					stmt *as = en->data;
					append(nl, stmt_project(be, next, as));
				}
				if (grp)
					grp = stmt_project(be, next, grp);
				l = nl;
			} else if (need_distinct(e)) {
				stmt *a = l->h->data;
				stmt *u = stmt_unique(be, a);
				l = sa_list(sql->sa);
				append(l, stmt_project(be, u, a));
			}
			as = stmt_list(be, l);
		} else {
			/* count(*) may need the default group (relation) and
			   and/or an attribute to count */
			if (grp) {
				as = grp;
			} else if (left) {
				as = bin_find_smallest_column(be, left);
				as = exp_count_no_nil_arg(e, ext, NULL, as);
			} else {
				/* create dummy single value in a column */
				as = stmt_atom_lng(be, 0);
				as = const_column(be, as);
			}
		}
		s = stmt_aggr(be, as, grp, ext, a, 1, need_no_nil(e) /* ignore nil*/, !zero_if_empty(e) );
		if (find_prop(e->p, PROP_COUNT)) /* propagate count == 0 ipv NULL in outer joins */
			s->flag |= OUTER_ZERO;
	} 	break;
	case e_column: {
		if (right) /* check relation names */
			s = bin_find_column(be, right, e->l, e->r);
		if (!s && left)
			s = bin_find_column(be, left, e->l, e->r);
		if (s && grp)
			s = stmt_project(be, ext, s);
		if (!s && right) {
			TRC_CRITICAL(SQL_EXECUTION, "Could not find %s.%s\n", (char*)e->l, (char*)e->r);
			print_stmtlist(sql->sa, left);
			print_stmtlist(sql->sa, right);
			if (!s) {
				TRC_ERROR(SQL_EXECUTION, "Query: '%s'\n", be->client->query);
			}
			assert(s);
			return NULL;
		}
	}	break;
	case e_cmp: {
		stmt *l = NULL, *r = NULL, *r2 = NULL;
		int swapped = 0, is_select = 0, oldvtop, oldstop, oldvid;
		sql_exp *re = e->r, *re2 = e->f;

		/* general predicate, select and join */
		if (e->flag == cmp_filter) {
			list *args;
			list *ops;
			node *n;
			int first = 1;

			ops = sa_list(sql->sa);
			args = e->l;
			for( n = args->h; n; n = n->next ) {
				oldvtop = be->mb->vtop;
				oldstop = be->mb->stop;
				oldvid = be->mb->vid;
				s = NULL;
				if (!swapped)
					s = exp_bin(be, n->data, left, NULL, grp, ext, cnt, NULL, depth+1, 0, push);
				if (!s && (first || swapped)) {
					clean_mal_statements(be, oldstop, oldvtop, oldvid);
					s = exp_bin(be, n->data, right, NULL, grp, ext, cnt, NULL, depth+1, 0, push);
					swapped = 1;
				}
				if (!s)
					return s;
				if (s->nrcols == 0 && first)
					s = stmt_const(be, bin_find_smallest_column(be, swapped?right:left), s);
				list_append(ops, s);
				first = 0;
			}
			l = stmt_list(be, ops);
			ops = sa_list(sql->sa);
			args = e->r;
			for( n = args->h; n; n = n->next ) {
				s = exp_bin(be, n->data, (swapped || !right)?left:right, NULL, grp, ext, cnt, NULL, depth+1, 0, push);
				if (!s)
					return s;
				list_append(ops, s);
			}
			r = stmt_list(be, ops);

			if (left && right && (exps_card(e->r) != CARD_ATOM || !exps_are_atoms(e->r))) {
				sql_subfunc *f = e->f;
				for (node *n = l->op4.lval->h ; n ; n = n->next)
					n->data = column(be, n->data);
				for (node *n = r->op4.lval->h ; n ; n = n->next)
					n->data = column(be, n->data);
				return stmt_genjoin(be, l, r, f, is_anti(e), swapped);
			}
			assert(!swapped);
			s = stmt_genselect(be, l, r, e->f, sel, is_anti(e));
			return s;
		}
		if (e->flag == cmp_in || e->flag == cmp_notin) {
			return handle_in_exps(be, e->l, e->r, left, right, grp, ext, cnt, sel, (e->flag == cmp_in), 0, depth, reduce);
		}
		if (e->flag == cmp_or && (!right || right->nrcols == 1))
			return exp_bin_or(be, e, left, right, grp, ext, cnt, sel, depth, reduce, push);
		if (e->flag == cmp_or && right) {  /* join */
			assert(0);
		}

		/* mark use of join indices */
		if (right && find_prop(e->p, PROP_JOINIDX) != NULL)
			be->join_idx++;

		oldvtop = be->mb->vtop;
		oldstop = be->mb->stop;
		oldvid = be->mb->vid;
		if (!l) {
			l = exp_bin(be, e->l, left, (!reduce)?right:NULL, grp, ext, cnt, sel, depth+1, 0, push);
			swapped = 0;
		}
		if (!l && right) {
			clean_mal_statements(be, oldstop, oldvtop, oldvid);
 			l = exp_bin(be, e->l, right, NULL, grp, ext, cnt, sel, depth+1, 0, push);
			swapped = 1;
		}

		oldvtop = be->mb->vtop;
		oldstop = be->mb->stop;
		oldvid = be->mb->vid;
		if (swapped || !right || !reduce)
 			r = exp_bin(be, re, left, (!reduce)?right:NULL, grp, ext, cnt, sel, depth+1, 0, push);
		else
 			r = exp_bin(be, re, right, NULL, grp, ext, cnt, sel, depth+1, 0, push);
		if (!r && !swapped) {
			clean_mal_statements(be, oldstop, oldvtop, oldvid);
 			r = exp_bin(be, re, left, NULL, grp, ext, cnt, sel, depth+1, 0, push);
			is_select = 1;
		}
		if (!r && swapped) {
			clean_mal_statements(be, oldstop, oldvtop, oldvid);
 			r = exp_bin(be, re, right, NULL, grp, ext, cnt, sel, depth+1, 0, push);
			is_select = 1;
		}
		if (re2 && (swapped || !right || !reduce))
 			r2 = exp_bin(be, re2, left, (!reduce)?right:NULL, grp, ext, cnt, sel, depth+1, 0, push);
		else if (re2)
 			r2 = exp_bin(be, re2, right, NULL, grp, ext, cnt, sel, depth+1, 0, push);

		if (!l || !r || (re2 && !r2))
			return NULL;

		(void)is_select;
		if (reduce && left && right) {
			if (l->nrcols == 0)
				l = stmt_const(be, bin_find_smallest_column(be, swapped?right:left), l);
			if (r->nrcols == 0)
				r = stmt_const(be, bin_find_smallest_column(be, swapped?left:right), r);
			if (r2 && r2->nrcols == 0)
				r2 = stmt_const(be, bin_find_smallest_column(be, swapped?left:right), r2);
			if (r2) {
				s = stmt_join2(be, l, r, r2, (comp_type)e->flag, is_anti(e), swapped);
			} else if (swapped) {
				s = stmt_join(be, r, l, is_anti(e), swap_compare((comp_type)e->flag), 0, is_semantics(e), false);
			} else {
				s = stmt_join(be, l, r, is_anti(e), (comp_type)e->flag, 0, is_semantics(e), false);
			}
		} else {
			if (r2) { /* handle all cases in stmt_uselect, reducing, non reducing, scalar etc */
				if (l->nrcols == 0 && ((sel && sel->nrcols > 0) || r->nrcols > 0 || r2->nrcols > 0 || reduce))
					l = left ? stmt_const(be, bin_find_smallest_column(be, left), l) : column(be, l);
				s = stmt_uselect2(be, l, r, r2, (comp_type)e->flag, sel, is_anti(e), reduce);
			} else {
				/* value compare or select */
				if ((!reduce || (l->nrcols == 0 && r->nrcols == 0)) && (e->flag == mark_in || e->flag == mark_notin)) {
					int in_flag = e->flag==mark_in?1:0;
					if (e->anti)
						in_flag = !in_flag;
					sql_subfunc *f = sql_bind_func(sql, "sys", in_flag?"=":"<>", tail_type(l), tail_type(l), F_FUNC);
					assert(f);
					s = stmt_binop(be, l, r, sel, f);
					if (l->cand)
						s->cand = l->cand;
					if (r->cand)
						s->cand = r->cand;
				} else if (!reduce || (l->nrcols == 0 && r->nrcols == 0)) {
					sql_subfunc *f = sql_bind_func(sql, "sys", compare_func((comp_type)e->flag, is_anti(e)),
												   tail_type(l), tail_type(l), F_FUNC);
					assert(f);
					if (is_semantics(e)) {
						if (exp_is_null(e->l) && exp_is_null(e->r)) {
							s = stmt_bool(be, !is_anti(e));
						} else {
							list *args = sa_list(sql->sa);
							/* add nil semantics bit */
							list_append(args, l);
							list_append(args, r);
							list_append(args, stmt_bool(be, 1));
							s = stmt_Nop(be, stmt_list(be, args), sel, f);
						}
					} else {
						s = stmt_binop(be, l, r, sel, f);
					}
					if (l->cand)
						s->cand = l->cand;
					if (r->cand)
						s->cand = r->cand;
				} else {
					/* this can still be a join (as relational algebra and single value subquery results still means joins */
					s = stmt_uselect(be, l, r, (comp_type)e->flag, sel, is_anti(e), is_semantics(e));
				}
			}
		}
	 }	break;
	default:
		;
	}
	return s;
}

static stmt *
stmt_col( backend *be, sql_column *c, stmt *del, int part)
{
	stmt *sc = stmt_bat(be, c, RDONLY, part);

	if (isTable(c->t) && c->t->access != TABLE_READONLY &&
	   (!isNew(c) || !isNew(c->t) /* alter */) &&
	   (c->t->persistence == SQL_PERSIST || c->t->s) /*&& !c->t->commit_action*/) {
		stmt *u = stmt_bat(be, c, RD_UPD_ID, part);
		sc = stmt_project_delta(be, sc, u);
		if (del)
			sc = stmt_project(be, del, sc);
	} else if (del) { /* always handle the deletes */
		sc = stmt_project(be, del, sc);
	}
	return sc;
}

static stmt *
stmt_idx( backend *be, sql_idx *i, stmt *del, int part)
{
	stmt *sc = stmt_idxbat(be, i, RDONLY, part);

	if (isTable(i->t) && i->t->access != TABLE_READONLY &&
	   (!isNew(i) || !isNew(i->t) /* alter */) &&
	   (i->t->persistence == SQL_PERSIST || i->t->s) /*&& !i->t->commit_action*/) {
		stmt *u = stmt_idxbat(be, i, RD_UPD_ID, part);
		sc = stmt_project_delta(be, sc, u);
		if (del)
			sc = stmt_project(be, del, sc);
	} else if (del) { /* always handle the deletes */
		sc = stmt_project(be, del, sc);
	}
	return sc;
}

static int
stmt_set_type_param(mvc *sql, sql_subtype *type, stmt *param)
{
	if (!type || !param || param->type != st_var)
		return -1;

	if (set_type_param(sql, type, param->flag) == 0) {
		param->op4.typeval = *type;
		return 0;
	}
	return -1;
}

/* check_types tries to match the t type with the type of s if they don't
 * match s is converted. Returns NULL on failure.
 */
static stmt *
check_types(backend *be, sql_subtype *t, stmt *s, check_type tpe)
{
	mvc *sql = be->mvc;
	int c, err = 0;
	sql_subtype *fromtype = tail_type(s);

	if ((!fromtype || !fromtype->type) && stmt_set_type_param(sql, t, s) == 0)
		return s;
	if (!fromtype)
		return sql_error(sql, 02, SQLSTATE(42000) "statement has no type information");

	if (fromtype && subtype_cmp(t, fromtype) != 0) {
		if (EC_INTERVAL(fromtype->type->eclass) && (t->type->eclass == EC_NUM || t->type->eclass == EC_POS) && t->digits < fromtype->digits) {
			err = 1; /* conversion from interval to num depends on the number of digits */
		} else {
			c = sql_type_convert(fromtype->type->eclass, t->type->eclass);
			if (!c || (c == 2 && tpe == type_set) || (c == 3 && tpe != type_cast)) {
				err = 1;
			} else {
				s = stmt_convert(be, s, NULL, fromtype, t);
			}
		}
	}
	if (err) {
		stmt *res = sql_error(sql, 03, SQLSTATE(42000) "types %s(%u,%u) (%s) and %s(%u,%u) (%s) are not equal",
			fromtype->type->sqlname,
			fromtype->digits,
			fromtype->scale,
			fromtype->type->base.name,
			t->type->sqlname,
			t->digits,
			t->scale,
			t->type->base.name
		);
		return res;
	}
	return s;
}

static stmt *
sql_Nop_(backend *be, const char *fname, stmt *a1, stmt *a2, stmt *a3, stmt *a4)
{
	mvc *sql = be->mvc;
	list *sl = sa_list(sql->sa);
	list *tl = sa_list(sql->sa);
	sql_subfunc *f = NULL;

	list_append(sl, a1);
	list_append(tl, tail_type(a1));
	list_append(sl, a2);
	list_append(tl, tail_type(a2));
	list_append(sl, a3);
	list_append(tl, tail_type(a3));
	if (a4) {
		list_append(sl, a4);
		list_append(tl, tail_type(a4));
	}

	if ((f = sql_bind_func_(sql, "sys", fname, tl, F_FUNC)))
		return stmt_Nop(be, stmt_list(be, sl), NULL, f);
	return sql_error(sql, ERR_NOTFOUND, SQLSTATE(42000) "SELECT: no such operator '%s'", fname);
}

static stmt *
parse_value(backend *be, char *query, sql_subtype *tpe, char emode)
{
	sql_exp *e = rel_parse_val(be->mvc, query, tpe, emode, NULL);
	if (e)
		return exp_bin(be, e, NULL, NULL, NULL, NULL, NULL, NULL, 0, 0, 0);
	return sql_error(be->mvc, 02, SQLSTATE(HY001) MAL_MALLOC_FAIL);
}

static stmt *
stmt_rename(backend *be, sql_exp *exp, stmt *s )
{
	const char *name = exp_name(exp);
	const char *rname = exp_relname(exp);
	stmt *o = s;

	if (!name && exp_is_atom(exp))
		name = sa_strdup(be->mvc->sa, "single_value");
	assert(name);
	s = stmt_alias(be, s, rname, name);
	if (o->flag & OUTER_ZERO)
		s->flag |= OUTER_ZERO;
	return s;
}

static stmt *
rel2bin_sql_table(backend *be, sql_table *t, list *aliases)
{
	mvc *sql = be->mvc;
	list *l = sa_list(sql->sa);
	node *n;
	stmt *dels = stmt_tid(be, t, 0);

	if (aliases) {
		for (n = aliases->h; n; n = n->next) {
			sql_exp *e = n->data;
			if (e->type != e_column)
				continue;
			assert(e->type == e_column);
			char *name = e->r;
			if (name[0] == '%') {
				if (strcmp(name, TID)==0) {
					/* tid function  sql.tid(t) */
					const char *rnme = t->base.name;

					stmt *sc = dels?dels:stmt_tid(be, t, 0);
					sc = stmt_alias(be, sc, rnme, TID);
					list_append(l, sc);
				} else {
					node *m = ol_find_name(t->idxs, name+1);
					if (!m)
						assert(0);
					sql_idx *i = m->data;
					stmt *sc = stmt_idx(be, i, dels, dels->partition);
					const char *rnme = t->base.name;

					/* index names are prefixed, to make them independent */
					sc = stmt_alias(be, sc, rnme, sa_strconcat(sql->sa, "%", i->base.name));
					list_append(l, sc);
				}
			} else {
				node *m = ol_find_name(t->columns, name);
				if (!m)
					assert(0);
				sql_column *c = m->data;
				stmt *sc = stmt_col(be, c, dels, dels->partition);
				list_append(l, sc);
			}
		}
	} else {
		for (n = ol_first_node(t->columns); n; n = n->next) {
			sql_column *c = n->data;
			stmt *sc = stmt_col(be, c, dels, dels->partition);

			list_append(l, sc);
		}
		/* TID column */
		if (ol_first_node(t->columns)) {
			/* tid function  sql.tid(t) */
			const char *rnme = t->base.name;

			stmt *sc = dels?dels:stmt_tid(be, t, 0);
			sc = stmt_alias(be, sc, rnme, TID);
			list_append(l, sc);
		}
		if (t->idxs) {
			for (n = ol_first_node(t->idxs); n; n = n->next) {
				sql_idx *i = n->data;
				stmt *sc = stmt_idx(be, i, dels, dels->partition);
				const char *rnme = t->base.name;

				/* index names are prefixed, to make them independent */
				sc = stmt_alias(be, sc, rnme, sa_strconcat(sql->sa, "%", i->base.name));
				list_append(l, sc);
			}
		}
	}
	return stmt_list(be, l);
}

static stmt *
rel2bin_basetable(backend *be, sql_rel *rel)
{
	mvc *sql = be->mvc;
	sql_table *t = rel->l;
	sql_column *fcol = NULL;
	sql_idx *fi = NULL;
	list *l = sa_list(sql->sa);
	stmt *dels = stmt_tid(be, t, rel->flag == REL_PARTITION), *col = NULL;
	node *en;

	/* add aliases */
	assert(rel->exps);
	for( en = rel->exps->h; en && !col; en = en->next ) {
		sql_exp *exp = en->data;
		const char *oname = exp->r;

		if (is_func(exp->type) || (oname[0] == '%' && strcmp(oname, TID) == 0))
			continue;
		if (oname[0] == '%') {
			sql_idx *i = find_sql_idx(t, oname+1);

			/* do not include empty indices in the plan */
			if ((hash_index(i->type) && list_length(i->columns) <= 1) || !idx_has_column(i->type))
				continue;
			fi = i;
			col = stmt_idx(be, i, NULL/*dels*/, dels->partition);
		} else {
			sql_column *c = find_sql_column(t, oname);

			fcol = c;
			col = stmt_col(be, c, NULL/*dels*/, dels->partition);
		}
	}
	for( en = rel->exps->h; en; en = en->next ) {
		sql_exp *exp = en->data;
		const char *rname = exp_relname(exp)?exp_relname(exp):exp->l;
		const char *oname = exp->r;
		stmt *s = NULL;

		assert(!is_func(exp->type));
		if (oname[0] == '%' && strcmp(oname, TID) == 0) {
			/* tid function  sql.tid(t) */
			const char *rnme = t->base.name;

			if (col)
				s = stmt_mirror(be, col);
			else {
				s = dels?dels:stmt_tid(be, t, 0);
				dels = NULL;
			}
			s = stmt_alias(be, s, rnme, TID);
		} else if (oname[0] == '%') {
			sql_idx *i = find_sql_idx(t, oname+1);

			/* do not include empty indices in the plan */
			if ((hash_index(i->type) && list_length(i->columns) <= 1) || !idx_has_column(i->type))
				continue;
			s = (i == fi) ? col : stmt_idx(be, i, NULL/*dels*/, dels->partition);
		} else {
			sql_column *c = find_sql_column(t, oname);

			s = (c == fcol) ? col : stmt_col(be, c, NULL/*dels*/, dels->partition);
		}
		s->tname = rname;
		s->cname = exp_name(exp);
		list_append(l, s);
	}
	stmt *res = stmt_list(be, l);
	if (res && dels)
		res->cand = dels;
	return res;
}

static int
alias_cmp( stmt *s, const char *nme )
{
	return strcmp(s->cname, nme);
}

static list* exps2bin_args(backend *be, list *exps, list *args);

static list *
exp2bin_args(backend *be, sql_exp *e, list *args)
{
	mvc *sql = be->mvc;

	if (THRhighwater())
		return sql_error(sql, 10, SQLSTATE(42000) "Query too complex: running out of stack space");

	if (!e || !args)
		return args;
	switch(e->type){
	case e_column:
	case e_psm:
		return args;
	case e_cmp:
		if (e->flag == cmp_or || e->flag == cmp_filter) {
			args = exps2bin_args(be, e->l, args);
			args = exps2bin_args(be, e->r, args);
		} else if (e->flag == cmp_in || e->flag == cmp_notin) {
			args = exp2bin_args(be, e->l, args);
			args = exps2bin_args(be, e->r, args);
		} else {
			args = exp2bin_args(be, e->l, args);
			args = exp2bin_args(be, e->r, args);
			if (e->f)
				args = exp2bin_args(be, e->f, args);
		}
		return args;
	case e_convert:
		if (e->l)
			return exp2bin_args(be, e->l, args);
		break;
	case e_aggr:
	case e_func:
		if (e->l)
			return exps2bin_args(be, e->l, args);
		break;
	case e_atom:
		if (e->l) {
			return args;
		} else if (e->f) {
			return exps2bin_args(be, e->f, args);
		} else if (e->r) {
			char *nme;
			sql_var_name *vname = (sql_var_name*) e->r;

			if (vname->sname) { /* Global variable */
				nme = SA_NEW_ARRAY(be->mvc->sa, char, strlen(vname->sname) + strlen(vname->name) + 5);
				if (!nme)
					return NULL;
				stpcpy(stpcpy(stpcpy(stpcpy(nme, "A0%"), vname->sname), "%"), vname->name); /* mangle variable name */
			} else { /* Parameter or local variable */
				char levelstr[16];
				snprintf(levelstr, sizeof(levelstr), "%u", e->flag);
				nme = SA_NEW_ARRAY(be->mvc->sa, char, strlen(levelstr) + strlen(vname->name) + 3);
				if (!nme)
					return NULL;
				stpcpy(stpcpy(stpcpy(stpcpy(nme, "A"), levelstr), "%"), vname->name); /* mangle variable name */
			}
			if (!list_find(args, nme, (fcmp)&alias_cmp)) {
				stmt *s = stmt_var(be, vname->sname, vname->name, &e->tpe, 0, 0);

				s = stmt_alias(be, s, NULL, sa_strdup(sql->sa, nme));
				list_append(args, s);
			}
		}
	}
	return args;
}

static list *
exps2bin_args(backend *be, list *exps, list *args)
{
	node *n;

	if (!exps)
		return args;
	for (n = exps->h; n; n = n->next)
		args = exp2bin_args(be, n->data, args);
	return args;
}

static list *
rel2bin_args(backend *be, sql_rel *rel, list *args)
{
	if (THRhighwater())
		return sql_error(be->mvc, 10, SQLSTATE(42000) "Query too complex: running out of stack space");

	if (!rel || !args)
		return args;
	switch(rel->op) {
	case op_basetable:
	case op_table:
		break;
	case op_join:
	case op_left:
	case op_right:
	case op_full:

	case op_semi:
	case op_anti:

	case op_union:
	case op_inter:
	case op_except:
		args = rel2bin_args(be, rel->l, args);
		args = rel2bin_args(be, rel->r, args);
		break;
	case op_groupby:
		if (rel->r)
			args = exps2bin_args(be, rel->r, args);
		/* fall through */
	case op_project:
	case op_select:
	case op_topn:
	case op_sample:
		if (rel->exps)
			args = exps2bin_args(be, rel->exps, args);
		args = rel2bin_args(be, rel->l, args);
		break;
	case op_ddl:
		args = rel2bin_args(be, rel->l, args);
		if (rel->r)
			args = rel2bin_args(be, rel->r, args);
		break;
	case op_insert:
	case op_update:
	case op_delete:
	case op_truncate:
		args = rel2bin_args(be, rel->r, args);
		break;
	}
	return args;
}

typedef struct trigger_input {
	sql_table *t;
	stmt *tids;
	stmt **updates;
	int type; /* insert 1, update 2, delete 3, truncate 4 */
	const char *on;
	const char *nn;
} trigger_input;

static stmt *
rel2bin_table(backend *be, sql_rel *rel, list *refs)
{
	mvc *sql = be->mvc;
	list *l;
	stmt *sub = NULL, *osub = NULL;
	node *en, *n;
	sql_exp *op = rel->r;

	if (rel->flag == TRIGGER_WRAPPER) {
		trigger_input *ti = rel->l;
		l = sa_list(sql->sa);

		for(n = ol_first_node(ti->t->columns); n; n = n->next) {
			sql_column *c = n->data;

			if (ti->type == 2) { /* updates */
				stmt *s = stmt_col(be, c, ti->tids, ti->tids->partition);
				append(l, stmt_alias(be, s, ti->on, c->base.name));
			}
			if (ti->updates && ti->updates[c->colnr]) {
				append(l, stmt_alias(be, ti->updates[c->colnr], ti->nn, c->base.name));
			} else {
				stmt *s = stmt_col(be, c, ti->tids, ti->tids->partition);
				append(l, stmt_alias(be, s, ti->nn, c->base.name));
				assert(ti->type != 1);
			}
		}
		sub = stmt_list(be, l);
		return sub;
	} else if (op) {
		int i;
		sql_subfunc *f = op->f;
		stmt *psub = NULL;
		list *ops = NULL;
		stmt *ids = NULL;

		if (rel->l) { /* first construct the sub relation */
			sql_rel *l = rel->l;
			if (l->op == op_ddl) {
				sql_table *t = rel_ddl_table_get(l);

				if (t)
					sub = rel2bin_sql_table(be, t, NULL);
			} else {
				sub = subrel_bin(be, rel->l, refs);
			}
			sub = subrel_project(be, sub, refs, rel->l);
			if (!sub)
				return NULL;
		}

		assert(f);
		if (f->func->res && list_length(f->func->res) + 1 == list_length(rel->exps) && !f->func->varres) {
			/* add inputs in correct order ie loop through args of f and pass column */
			list *exps = op->l;
			ops = sa_list(be->mvc->sa);
			if (exps) {
				for (node *en = exps->h; en; en = en->next) {
					sql_exp *e = en->data;

					/* find column */
					stmt *s = exp_bin(be, e, sub, NULL, NULL, NULL, NULL, NULL, 0, 0, 0);
					if (!s)
						return NULL;
					if (en->next)
						append(ops, s);
					else /* last added exp is the ids (todo use name base lookup !!) */
						ids = s;
				}
			}
		} else {
			psub = exp_bin(be, op, sub, NULL, NULL, NULL, NULL, NULL, 0, 0, 0); /* table function */
			if (!psub)
				return NULL;
		}
		l = sa_list(sql->sa);
		if (f->func->res) {
			if (f->func->varres) {
				for(i=0, en = rel->exps->h, n = f->res->h; en; en = en->next, n = n->next, i++ ) {
					sql_exp *exp = en->data;
					sql_subtype *st = n->data;
					const char *rnme = exp_relname(exp)?exp_relname(exp):exp->l;
					stmt *s = stmt_rs_column(be, psub, i, st);

					s = stmt_alias(be, s, rnme, exp_name(exp));
					list_append(l, s);
				}
			} else {
				node *m = rel->exps->h;
				int i = 0;

				/* correlated table returning function */
				if (list_length(f->func->res) + 1 == list_length(rel->exps)) {
					/* use a simple nested loop solution for this case, ie
					 * output a table of (input) row-ids, the output of the table producing function
					 */
					/* make sure the input for sql.unionfunc are bats */
					if (ids)
						ids = column(be, ids);
					if (ops)
						for (node *en = ops->h; en; en = en->next)
							en->data = column(be, (stmt *) en->data);

					int narg = 3 + list_length(rel->exps);
					if (ops)
						narg += list_length(ops);
					InstrPtr q = newStmtArgs(be->mb, sqlRef, "unionfunc", narg);
					/* Generate output rowid column and output of function f */
					for(i=0; m; m = m->next, i++) {
						sql_exp *e = m->data;
						int type = exp_subtype(e)->type->localtype;

						type = newBatType(type);
						if (i)
							q = pushReturn(be->mb, q, newTmpVariable(be->mb, type));
						else
							getArg(q, 0) = newTmpVariable(be->mb, type);
					}
					str mod = sql_func_mod(f->func);
					str fcn = sql_func_imp(f->func);
					q = pushStr(be->mb, q, mod);
					q = pushStr(be->mb, q, fcn);
					if (backend_create_func(be, f->func, NULL, ops) < 0)
		 				return NULL;
					psub = stmt_direct_func(be, q);

					if (ids) /* push input rowids column */
						q = pushArgument(be->mb, q, ids->nr);

					/* add inputs in correct order ie loop through args of f and pass column */
					if (ops) {
						for (node *en = ops->h; en; en = en->next) {
							stmt *op = en->data;

							q = pushArgument(be->mb, q, op->nr);
						}
					}

					/* name output of dependent columns, output of function is handled the same as without correlation */
					int len = list_length(rel->exps)-list_length(f->func->res);
					assert(len== 1);
					for(i=0, m=rel->exps->h; m && i<len; m = m->next, i++ ) {
						sql_exp *exp = m->data;
						stmt *s = stmt_rs_column(be, psub, i, exp_subtype(exp));

						s = stmt_alias(be, s, exp->l, exp->r);
						list_append(l, s);
					}
				}
				for(n = f->func->res->h; n && m; n = n->next, m = m->next, i++ ) {
					sql_arg *a = n->data;
					sql_exp *exp = m->data;
					stmt *s = stmt_rs_column(be, psub, i, &a->type);
					const char *rnme = exp_relname(exp)?exp_relname(exp):exp_find_rel_name(op);

					s = stmt_alias(be, s, rnme, a->name);
					list_append(l, s);
				}
#if 0
				if (list_length(f->res) == list_length(f->func->res) + 1) {
					assert(0);
					/* add missing %TID% column */
					sql_subtype *t = f->res->t->data;
					stmt *s = stmt_rs_column(be, psub, i, t);
					const char *rnme = exp_find_rel_name(op);

					s = stmt_alias(be, s, rnme, TID);
					list_append(l, s);
				}
#endif
			}
		}
		assert(rel->flag != TABLE_PROD_FUNC || !sub || !(sub->nrcols));
		sub = stmt_list(be, l);
	} else if (rel->l) { /* handle sub query via function */
		int i;
		char name[16], *nme;
		sql_rel *fr;

		nme = number2name(name, sizeof(name), ++be->remote);

		l = rel2bin_args(be, rel->l, sa_list(sql->sa));
		if (!l)
			return NULL;
		sub = stmt_list(be, l);
		if (!(sub = stmt_func(be, sub, sa_strdup(sql->sa, nme), rel->l, 0)))
			return NULL;
		fr = rel->l;
		l = sa_list(sql->sa);
		for(i = 0, n = rel->exps->h; n; n = n->next, i++ ) {
			sql_exp *c = n->data;
			stmt *s = stmt_rs_column(be, sub, i, exp_subtype(c));
			const char *nme = exp_name(c);
			const char *rnme = exp_relname(c);

			s = stmt_alias(be, s, rnme, nme);
			if (fr->card <= CARD_ATOM) /* single value, get result from bat */
				s = stmt_fetch(be, s);
			list_append(l, s);
		}
		sub = stmt_list(be, l);
	}
	if (!sub) {
		assert(sql->session->status == -10); /* Stack overflow errors shouldn't terminate the server */
		return NULL;
	}
	l = sa_list(sql->sa);
	for( en = rel->exps->h; en; en = en->next ) {
		sql_exp *exp = en->data;
		const char *rnme = exp_relname(exp)?exp_relname(exp):exp->l;
		stmt *s = bin_find_column(be, sub, exp->l, exp->r);

		if (!s) {
			assert(sql->session->status == -10); /* Stack overflow errors shouldn't terminate the server */
			return NULL;
		}
		if (sub && sub->nrcols >= 1 && s->nrcols == 0)
			s = stmt_const(be, bin_find_smallest_column(be, sub), s);
		s = stmt_alias(be, s, rnme, exp_name(exp));
		list_append(l, s);
	}
	if (osub && osub->nrcols)
		list_merge(l, osub->op4.lval, NULL);
	sub = stmt_list(be, l);
	return sub;
}

static stmt *
rel2bin_hash_lookup(backend *be, sql_rel *rel, stmt *left, stmt *right, sql_idx *i, node *en )
{
	mvc *sql = be->mvc;
	node *n;
	sql_subtype *it = sql_bind_localtype("int");
	sql_subtype *lng = sql_bind_localtype("lng");
	stmt *h = NULL;
	stmt *bits = stmt_atom_int(be, 1 + ((sizeof(lng)*8)-1)/(list_length(i->columns)+1));
	sql_exp *e = en->data;
	sql_exp *l = e->l;
	stmt *idx = bin_find_column(be, left, l->l, sa_strconcat(sql->sa, "%", i->base.name));
	int swap_exp = 0, swap_rel = 0, semantics = 0;

	if (!idx) {
		swap_exp = 1;
		l = e->r;
		idx = bin_find_column(be, left, l->l, sa_strconcat(sql->sa, "%", i->base.name));
	}
	if (!idx && right) {
		swap_exp = 0;
		swap_rel = 1;
		l = e->l;
		idx = bin_find_column(be, right, l->l, sa_strconcat(sql->sa, "%", i->base.name));
	}
	if (!idx && right) {
		swap_exp = 1;
		swap_rel = 1;
		l = e->r;
		idx = bin_find_column(be, right, l->l, sa_strconcat(sql->sa, "%", i->base.name));
	}
	if (!idx)
		return NULL;
	/* should be in key order! */
	for( en = rel->exps->h, n = i->columns->h; en && n; en = en->next, n = n->next ) {
		sql_exp *e = en->data;
		stmt *s = NULL;

		if (e->type == e_cmp && e->flag == cmp_equal) {
			sql_exp *ee = (swap_exp)?e->l:e->r;
			if (swap_rel)
				s = exp_bin(be, ee, left, NULL, NULL, NULL, NULL, NULL, 0, 0, 0);
			else
				s = exp_bin(be, ee, right, NULL, NULL, NULL, NULL, NULL, 0, 0, 0);
		}

		if (!s)
			return NULL;
		if (h) {
			sql_subfunc *xor = sql_bind_func_result(sql, "sys", "rotate_xor_hash", F_FUNC, lng, 3, lng, it, tail_type(s));

			h = stmt_Nop(be, stmt_list(be, list_append( list_append(
				list_append(sa_list(sql->sa), h), bits), s)), NULL, xor);
			semantics = 1;
		} else {
			sql_subfunc *hf = sql_bind_func_result(sql, "sys", "hash", F_FUNC, lng, 1, tail_type(s));

			h = stmt_unop(be, s, NULL, hf);
		}
	}
	if (h && h->nrcols) {
		if (!swap_rel) {
			return stmt_join(be, idx, h, 0, cmp_equal, 0, semantics, false);
		} else {
			return stmt_join(be, h, idx, 0, cmp_equal, 0, semantics, false);
		}
	} else {
		return stmt_uselect(be, idx, h, cmp_equal, NULL, 0, semantics);
	}
}

static stmt *
join_hash_key( backend *be, list *l )
{
	mvc *sql = be->mvc;
	node *m;
	sql_subtype *it, *lng;
	stmt *h = NULL;
	stmt *bits = stmt_atom_int(be, 1 + ((sizeof(lng)*8)-1)/(list_length(l)+1));

	it = sql_bind_localtype("int");
	lng = sql_bind_localtype("lng");
	for (m = l->h; m; m = m->next) {
		stmt *s = m->data;

		if (h) {
			sql_subfunc *xor = sql_bind_func_result(sql, "sys", "rotate_xor_hash", F_FUNC, lng, 3, lng, it, tail_type(s));

			h = stmt_Nop(be, stmt_list(be, list_append( list_append( list_append(sa_list(sql->sa), h), bits), s )), NULL, xor);
		} else {
			sql_subfunc *hf = sql_bind_func_result(sql, "sys", "hash", F_FUNC, lng, 1, tail_type(s));
			h = stmt_unop(be, s, NULL, hf);
		}
	}
	return h;
}

static stmt *
releqjoin( backend *be, list *l1, list *l2, list *exps, int used_hash, int need_left, int is_semantics )
{
	mvc *sql = be->mvc;
	node *n1 = l1->h, *n2 = l2->h, *n3 = NULL;
	stmt *l, *r, *res;
	sql_exp *e;

	if (exps)
		n3 = exps->h;
	if (list_length(l1) <= 1) {
		l = l1->h->data;
		r = l2->h->data;
		if (!is_semantics && exps) {
			e = n3->data;
			is_semantics = is_semantics(e);
		}
		r =  stmt_join(be, l, r, 0, cmp_equal, need_left, is_semantics, false);
		return r;
	}
	if (used_hash) {
		l = n1->data;
		r = n2->data;
		n1 = n1->next;
		n2 = n2->next;
		n3 = n3?n3->next:NULL;
		res = stmt_join(be, l, r, 0, cmp_equal, need_left, 1, false);
	} else { /* need hash */
		l = join_hash_key(be, l1);
		r = join_hash_key(be, l2);
		res = stmt_join(be, l, r, 0, cmp_equal, need_left, 1, false);
	}
	l = stmt_result(be, res, 0);
	r = stmt_result(be, res, 1);
	for (; n1 && n2; n1 = n1->next, n2 = n2->next, n3 = n3?n3->next:NULL) {
		int semantics = is_semantics;
		stmt *ld = n1->data;
		stmt *rd = n2->data;
		stmt *le = stmt_project(be, l, ld );
		stmt *re = stmt_project(be, r, rd );
		/* intentional both tail_type's of le (as re sometimes is a find for bulk loading */
		sql_subfunc *f = NULL;
		stmt * cmp;
		list *ops;

		f = sql_bind_func(sql, "sys", "=", tail_type(le), tail_type(le), F_FUNC);
		assert(f);

		ops = sa_list(be->mvc->sa);
		list_append(ops, le);
		list_append(ops, re);
		if (!semantics && exps) {
			e = n3->data;
			semantics = is_semantics(e);
		}
		if (semantics)
			list_append(ops, stmt_bool(be, 1));
		cmp = stmt_Nop(be, stmt_list(be, ops), NULL, f);
		cmp = stmt_uselect(be, cmp, stmt_bool(be, 1), cmp_equal, NULL, 0, 0);
		l = stmt_project(be, cmp, l );
		r = stmt_project(be, cmp, r );
	}
	res = stmt_join(be, l, r, 0, cmp_joined, 0, 0, false);
	return res;
}

static void
split_join_exps(sql_rel *rel, list *joinable, list *not_joinable)
{
	if (!list_empty(rel->exps)) {
		for (node *n = rel->exps->h; n; n = n->next) {
			sql_exp *e = n->data;
			int left_reference = 0, right_reference = 0;

			/* we can handle thetajoins, rangejoins and filter joins (like) */
			/* ToDo how about atom expressions? */
			if (e->type == e_cmp) {
				int flag = e->flag & ~CMP_BETWEEN;
				/* check if its a select or join expression, ie use only expressions of one relation left and of the other right (than join) */
				if (flag < cmp_filter || flag == mark_in || flag == mark_notin) { /* theta and range joins */
					/* join or select ? */
					sql_exp *l = e->l, *r = e->r, *f = e->f;

					if (f) {
						int ll = rel_find_exp(rel->l, l) != NULL;
						int rl = rel_find_exp(rel->r, l) != NULL;
						int lr = rel_find_exp(rel->l, r) != NULL;
						int rr = rel_find_exp(rel->r, r) != NULL;
						int lf = rel_find_exp(rel->l, f) != NULL;
						int rf = rel_find_exp(rel->r, f) != NULL;
						int nrcr1 = 0, nrcr2 = 0, nrcl1 = 0, nrcl2 = 0;

						if ((ll && !rl &&
						   ((rr && !lr) || (nrcr1 = r->card == CARD_ATOM && exp_is_atom(r))) &&
						   ((rf && !lf) || (nrcr2 = f->card == CARD_ATOM && exp_is_atom(f))) && (nrcr1+nrcr2) <= 1) ||
						    (rl && !ll &&
						   ((lr && !rr) || (nrcl1 = r->card == CARD_ATOM && exp_is_atom(r))) &&
						   ((lf && !rf) || (nrcl2 = f->card == CARD_ATOM && exp_is_atom(f))) && (nrcl1+nrcl2) <= 1)) {
							left_reference = right_reference = 1;
						}
					} else {
						if (l->card != CARD_ATOM || !exp_is_atom(l)) {
							left_reference |= rel_find_exp(rel->l, l) != NULL;
							right_reference |= rel_find_exp(rel->r, l) != NULL;
						}
						if (r->card != CARD_ATOM || !exp_is_atom(r)) {
							left_reference |= rel_find_exp(rel->l, r) != NULL;
							right_reference |= rel_find_exp(rel->r, r) != NULL;
						}
					}
				} else if (flag == cmp_filter) {
					list *l = e->l, *r = e->r;
					int ll = 0, lr = 0, rl = 0, rr = 0;

					for (node *n = l->h ; n ; n = n->next) {
						sql_exp *ee = n->data;

						if (ee->card != CARD_ATOM || !exp_is_atom(ee)) {
							ll |= rel_find_exp(rel->l, ee) != NULL;
							rl |= rel_find_exp(rel->r, ee) != NULL;
						}
					}
					for (node *n = r->h ; n ; n = n->next) {
						sql_exp *ee = n->data;

						if (ee->card != CARD_ATOM || !exp_is_atom(ee)) {
							lr |= rel_find_exp(rel->l, ee) != NULL;
							rr |= rel_find_exp(rel->r, ee) != NULL;
						}
					}
					if ((ll && !lr && !rl && rr) || (!ll && lr && rl && !rr))
						right_reference = left_reference = 1;
				}
			}
			if (left_reference && right_reference) {
				append(joinable, e);
			} else {
				append(not_joinable, e);
			}
		}
	}
}

#define is_equi_exp_(e) ((e)->flag == cmp_equal || (e)->flag == mark_in)

static list *
get_equi_joins_first(mvc *sql, list *exps, int *equality_only)
{
	list *new_exps = sa_list(sql->sa);

	for( node *n = exps->h; n; n = n->next ) {
		sql_exp *e = n->data;

		assert(e->type == e_cmp && e->flag != cmp_in && e->flag != cmp_notin && e->flag != cmp_or);
		if (is_equi_exp_(e))
			list_append(new_exps, e);
		else
			*equality_only = 0;
	}
	for( node *n = exps->h; n; n = n->next ) {
		sql_exp *e = n->data;

		if (!is_equi_exp_(e))
			list_append(new_exps, e);
	}
	return new_exps;
}

static stmt *
rel2bin_join(backend *be, sql_rel *rel, list *refs)
{
	mvc *sql = be->mvc;
	list *l, *sexps = NULL;
	node *en = NULL, *n;
	stmt *left = NULL, *right = NULL, *join = NULL, *jl, *jr;
	stmt *ld = NULL, *rd = NULL;
	int need_left = (rel->flag == LEFT_JOIN);

	if (rel->l) /* first construct the left sub relation */
		left = subrel_bin(be, rel->l, refs);
	if (rel->r) /* first construct the right sub relation */
		right = subrel_bin(be, rel->r, refs);
	left = subrel_project(be, left, refs, rel->l);
	right = subrel_project(be, right, refs, rel->r);
	if (!left || !right)
		return NULL;
	left = row2cols(be, left);
	right = row2cols(be, right);
	/*
 	 * split in 2 steps,
 	 * 	first cheap join(s) (equality or idx)
 	 * 	second selects/filters
	 */
	if (!list_empty(rel->exps)) {
		list *jexps = sa_list(sql->sa);
		sexps = sa_list(sql->sa);

		split_join_exps(rel, jexps, sexps);
		if (list_empty(jexps)) { /* cross product and continue after project */
			stmt *l = bin_find_smallest_column(be, left);
			stmt *r = bin_find_smallest_column(be, right);
			join = stmt_join(be, l, r, 0, cmp_all, 0, 0, false);
		}

		if (join) {
			en = jexps->h;
		} else {
			list *lje = sa_list(sql->sa), *rje = sa_list(sql->sa), *exps = sa_list(sql->sa);
			int used_hash = 0, idx = 0, equality_only = 1;

			(void) equality_only;
			jexps = get_equi_joins_first(sql, jexps, &equality_only);
			/* generate a relational join (releqjoin) which does a multi attribute (equi) join */
			for( en = jexps->h; en; en = en->next ) {
				int join_idx = be->join_idx;
				sql_exp *e = en->data;
				stmt *s = NULL;
				prop *p;

				/* stop search for equi joins on first non equi */
				if (list_length(lje) && (idx || e->type != e_cmp || e->flag != cmp_equal))
					break;

				/* handle possible index lookups, expressions are in index order! */
				if (!join &&
					(p=find_prop(e->p, PROP_HASHCOL)) != NULL) {
					sql_idx *i = p->value;

					join = s = rel2bin_hash_lookup(be, rel, left, right, i, en);
					if (s) {
						list_append(lje, s->op1);
						list_append(rje, s->op2);
						list_append(exps, NULL);
						used_hash = 1;
					}
				}

				s = exp_bin(be, e, left, right, NULL, NULL, NULL, NULL, 0, 1, 0);
				if (!s) {
					assert(sql->session->status == -10); /* Stack overflow errors shouldn't terminate the server */
					return NULL;
				}
				if (join_idx != be->join_idx)
					idx = 1;
				assert(s->type == st_join || s->type == st_join2 || s->type == st_joinN);
				if (!join)
					join = s;
				if (e->flag != cmp_equal) { /* only collect equi joins */
					en = en->next;
					break;
				}
				list_append(lje, s->op1);
				list_append(rje, s->op2);
				list_append(exps, e);
			}
			if (list_length(lje) > 1) {
				join = releqjoin(be, lje, rje, exps, used_hash, need_left, 0);
			} else if (!join || need_left) {
				sql_exp *e = exps->h->data;
				join = stmt_join(be, lje->h->data, rje->h->data, 0, cmp_equal, need_left, is_semantics(e), false);
			}
		}
	} else {
		stmt *l = bin_find_smallest_column(be, left);
		stmt *r = bin_find_smallest_column(be, right);
		join = stmt_join(be, l, r, 0, cmp_all, 0, 0, rel->single);
	}
	jl = stmt_result(be, join, 0);
	jr = stmt_result(be, join, 1);
	if (en || (sexps && list_length(sexps))) {
		stmt *sub, *sel = NULL;
		list *nl;

		/* construct relation */
		nl = sa_list(sql->sa);

		/* first project using equi-joins */
		for( n = left->op4.lval->h; n; n = n->next ) {
			stmt *c = n->data;
			const char *rnme = table_name(sql->sa, c);
			const char *nme = column_name(sql->sa, c);
			stmt *s = stmt_project(be, jl, column(be, c) );

			s = stmt_alias(be, s, rnme, nme);
			list_append(nl, s);
		}
		for( n = right->op4.lval->h; n; n = n->next ) {
			stmt *c = n->data;
			const char *rnme = table_name(sql->sa, c);
			const char *nme = column_name(sql->sa, c);
			stmt *s = stmt_project(be, jr, column(be, c) );

			s = stmt_alias(be, s, rnme, nme);
			list_append(nl, s);
		}
		sub = stmt_list(be, nl);

		/* continue with non equi-joins */
		while(sexps) {
			if (!en) {
				en = sexps->h;
				sexps = NULL;
			}
			for( ; en; en = en->next ) {
				stmt *s = exp_bin(be, en->data, sub, NULL, NULL, NULL, NULL, sel, 0, 1, 0);

				if (!s) {
					assert(sql->session->status == -10); /* Stack overflow errors shouldn't terminate the server */
					return NULL;
				}
				if (s->nrcols == 0) {
					stmt *l = bin_find_smallest_column(be, sub);
					s = stmt_uselect(be, stmt_const(be, l, stmt_bool(be, 1)), s, cmp_equal, sel, 0, 0);
				}
				sel = s;
			}
		}
		/* recreate join output */
		jl = stmt_project(be, sel, jl);
		jr = stmt_project(be, sel, jr);
	}

	/* construct relation */
	l = sa_list(sql->sa);

	if (rel->op == op_left || rel->op == op_full || is_single(rel)) {
		/* we need to add the missing oid's */
		stmt *l = ld = stmt_mirror(be, bin_find_smallest_column(be, left));
		if (rel->op == op_left || rel->op == op_full)
			ld = stmt_tdiff(be, ld, jl, NULL);
		if (rel->single && !list_empty(rel->exps)) {
			join = stmt_semijoin(be, l, jl, NULL, NULL, 0, true);
			jl = stmt_result(be, join, 0);
			jr = stmt_project(be, stmt_result(be, join, 1), jr);
		}
	}
	if (rel->op == op_right || rel->op == op_full) {
		/* we need to add the missing oid's */
		rd = stmt_mirror(be, bin_find_smallest_column(be, right));
		rd = stmt_tdiff(be, rd, jr, NULL);
	}

	for( n = left->op4.lval->h; n; n = n->next ) {
		stmt *c = n->data;
		const char *rnme = table_name(sql->sa, c);
		const char *nme = column_name(sql->sa, c);
		stmt *s = stmt_project(be, jl, column(be, c) );

		/* as append isn't save, we append to a new copy */
		if (rel->op == op_left || rel->op == op_full || rel->op == op_right)
			s = create_const_column(be, s);
		if (rel->op == op_left || rel->op == op_full)
			s = stmt_append(be, s, stmt_project(be, ld, c));
		if (rel->op == op_right || rel->op == op_full)
			s = stmt_append(be, s, stmt_const(be, rd, (c->flag&OUTER_ZERO)?stmt_atom_lng(be, 0):stmt_atom(be, atom_general(sql->sa, tail_type(c), NULL))));

		s = stmt_alias(be, s, rnme, nme);
		list_append(l, s);
	}
	for( n = right->op4.lval->h; n; n = n->next ) {
		stmt *c = n->data;
		const char *rnme = table_name(sql->sa, c);
		const char *nme = column_name(sql->sa, c);
		stmt *s = stmt_project(be, jr, column(be, c) );

		/* as append isn't save, we append to a new copy */
		if (rel->op == op_left || rel->op == op_full || rel->op == op_right)
			s = create_const_column(be, s);
		if (rel->op == op_left || rel->op == op_full)
			s = stmt_append(be, s, stmt_const(be, ld, (c->flag&OUTER_ZERO)?stmt_atom_lng(be, 0):stmt_atom(be, atom_general(sql->sa, tail_type(c), NULL))));
		if (rel->op == op_right || rel->op == op_full)
			s = stmt_append(be, s, stmt_project(be, rd, c));

		s = stmt_alias(be, s, rnme, nme);
		list_append(l, s);
	}
	return stmt_list(be, l);
}

static int
exp_is_mark(sql_exp *e)
{
	if (e->type == e_cmp && (e->flag == mark_in || e->flag == mark_notin))
		return 1;
	return 0;
}

static stmt *
rel2bin_antijoin(backend *be, sql_rel *rel, list *refs)
{
	mvc *sql = be->mvc;
	list *l, *jexps = NULL, *mexps = NULL;
	node *en = NULL, *n;
	stmt *left = NULL, *right = NULL, *join = NULL;

	if (rel->l) /* first construct the left sub relation */
		left = subrel_bin(be, rel->l, refs);
	if (rel->r) /* first construct the right sub relation */
		right = subrel_bin(be, rel->r, refs);
	left = subrel_project(be, left, refs, rel->l);
	right = subrel_project(be, right, refs, rel->r);
	if (!left || !right)
		return NULL;
	left = row2cols(be, left);
	right = row2cols(be, right);

	if (rel->exps) {
		jexps = sa_list(sql->sa);
		mexps = sa_list(sql->sa);

		for( en = rel->exps->h; en; en = en->next ) {
			sql_exp *e = en->data;

			assert(e->type == e_cmp);
			if (exp_is_mark(e))
				append(mexps, e);
			else
				append(jexps, e);
		}
	}
	/* handle join-ing conditions first */
	if (!list_empty(jexps)) {
		if (list_empty(mexps))
			mexps = jexps;
	}
	/* handle mark conditions second */
	if (!list_empty(mexps)) {
		assert(list_length(mexps) == 1);
		for( en = mexps->h; en; en = en->next ) {
			sql_exp *e = en->data;
			stmt *ls = exp_bin(be, e->l, left, right, NULL, NULL, NULL, NULL, 0, 0, 0), *rs;
			if (!ls)
				return NULL;

			if (!(rs = exp_bin(be, e->r, left, right, NULL, NULL, NULL, NULL, 0, 0, 0)))
				return NULL;

			if (ls->nrcols == 0)
				ls = stmt_const(be, bin_find_smallest_column(be, left), ls);
			if (rs->nrcols == 0)
				rs = stmt_const(be, bin_find_smallest_column(be, right), rs);
			join = stmt_tdiff2(be, ls, rs, NULL);
		}
	}

	/* construct relation */
	l = sa_list(sql->sa);

	/* project all the left columns */
	for( n = left->op4.lval->h; n; n = n->next ) {
		stmt *c = n->data;
		const char *rnme = table_name(sql->sa, c);
		const char *nme = column_name(sql->sa, c);
		stmt *s = stmt_project(be, join, column(be, c));

		s = stmt_alias(be, s, rnme, nme);
		list_append(l, s);
	}
	return stmt_list(be, l);
}

static stmt *
rel2bin_semijoin(backend *be, sql_rel *rel, list *refs)
{
	mvc *sql = be->mvc;
	list *l, *sexps = NULL;
	node *en = NULL, *n;
	stmt *left = NULL, *right = NULL, *join = NULL, *jl, *jr, *c, *lcand = NULL;
	int semijoin_only = 0, l_is_base = 0;

	if (rel->op == op_anti && list_length(rel->exps) == 1 && ((sql_exp*)rel->exps->h->data)->flag == mark_notin)
		return rel2bin_antijoin(be, rel, refs);

	if (rel->l) { /* first construct the left sub relation */
		sql_rel *l = rel->l;
		l_is_base = is_basetable(l->op);
		left = subrel_bin(be, l, refs);
	}
	if (rel->r) /* first construct the right sub relation */
		right = subrel_bin(be, rel->r, refs);
	if (!left || !right)
		return NULL;
	left = row2cols(be, left);
	right = row2cols(be, right);
	/*
 	 * split in 2 steps,
 	 * 	first cheap join(s) (equality or idx)
 	 * 	second selects/filters
	 */
	if (!list_empty(rel->exps)) {
		list *jexps = sa_list(sql->sa);
		sexps = sa_list(sql->sa);

		split_join_exps(rel, jexps, sexps);
		if (list_empty(jexps)) { /* cross product and continue after project */
			right = subrel_project(be, right, refs, rel->r);
			stmt *l = bin_find_smallest_column(be, left);
			stmt *r = bin_find_smallest_column(be, right);
			join = stmt_join(be, l, r, 0, cmp_all, 0, 0, false);
			lcand = left->cand;
		}

		if (join) {
			en = jexps->h;
		} else {
			list *lje = sa_list(sql->sa), *rje = sa_list(sql->sa), *exps = sa_list(sql->sa);
			int idx = 0, equality_only = 1;

			jexps = get_equi_joins_first(sql, jexps, &equality_only);
			if (!equality_only || list_length(jexps) > 1 || exp_has_func((sql_exp*)jexps->h->data))
				left = subrel_project(be, left, refs, rel->l);
			right = subrel_project(be, right, refs, rel->r);

			for( en = jexps->h; en; en = en->next ) {
				int join_idx = be->join_idx;
				sql_exp *e = en->data;
				stmt *s = NULL;

				/* only handle simple joins here */
				if ((exp_has_func(e) && e->flag != cmp_filter) || e->flag == cmp_or || (e->f && e->anti)) {
					if (!join && !list_length(lje)) {
						stmt *l = bin_find_smallest_column(be, left);
						stmt *r = bin_find_smallest_column(be, right);
						join = stmt_join(be, l, r, 0, cmp_all, 0, 0, false);
					}
					break;
				}
				if (list_length(lje) && (idx || e->type != e_cmp || (e->flag != cmp_equal && e->flag != cmp_filter) ||
				(join && e->flag == cmp_filter)))
					break;

				if (equality_only) {
					int oldvtop = be->mb->vtop, oldstop = be->mb->stop, oldvid = be->mb->vid, swap = 0;
					stmt *r, *l = exp_bin(be, e->l, left, NULL, NULL, NULL, NULL, NULL, 0, 0, 0);

					if (!l) {
						swap = 1;
						clean_mal_statements(be, oldstop, oldvtop, oldvid);
						l = exp_bin(be, e->l, right, NULL, NULL, NULL, NULL, NULL, 0, 0, 0);
					}
					r = exp_bin(be, e->r, left, right, NULL, NULL, NULL, NULL, 0, 0, 0);

					if (swap) {
						stmt *t = l;
						l = r;
						r = t;
					}

					if (!l || !r)
						return NULL;
					if (be->no_mitosis && list_length(jexps) == 1 && list_empty(sexps) && rel->op == op_semi && !e->anti && is_equi_exp_(e)) {
						join = stmt_semijoin(be, column(be, l), column(be, r), left->cand, NULL/*right->cand*/, is_semantics(e), false);
						semijoin_only = 1;
						en = NULL;
						break;
					} else
						s = stmt_join_cand(be, column(be, l), column(be, r), left->cand, NULL/*right->cand*/, e->anti, (comp_type) e->flag, 0, is_semantics(e), false);
					lcand = left->cand;
				} else {
					s = exp_bin(be, e, left, right, NULL, NULL, NULL, NULL, 0, 1, 0);
				}
				if (!s) {
					assert(sql->session->status == -10); /* Stack overflow errors shouldn't terminate the server */
					return NULL;
				}
				if (join_idx != be->join_idx)
					idx = 1;
				/* stop on first non equality join */
				if (!join) {
					if (s->type != st_join && s->type != st_join2 && s->type != st_joinN) {
						if (!en->next && (s->type == st_uselect || s->type == st_uselect2))
							join = s;
						else
							break;
					}
					join = s;
				} else if (s->type != st_join && s->type != st_join2 && s->type != st_joinN) {
					/* handle select expressions */
					break;
				}
				if (s->type == st_join || s->type == st_join2 || s->type == st_joinN) {
					list_append(lje, s->op1);
					list_append(rje, s->op2);
					list_append(exps, e);
				}
			}
			if (list_length(lje) > 1) {
				join = releqjoin(be, lje, rje, exps, 0 /* use hash */, 0, 0);
			} else if (!join && list_length(lje) == list_length(rje) && list_length(lje)) {
				sql_exp *e = exps->h->data;
				join = stmt_join(be, lje->h->data, rje->h->data, 0, cmp_equal, 0, is_semantics(e), false);
			} else if (!join) {
				stmt *l = bin_find_smallest_column(be, left);
				stmt *r = bin_find_smallest_column(be, right);
				join = stmt_join(be, l, r, 0, cmp_all, 0, 0, false);
			}
		}
	} else {
		right = subrel_project(be, right, refs, rel->r);
		stmt *l = bin_find_smallest_column(be, left);
		stmt *r = bin_find_smallest_column(be, right);
		join = stmt_join(be, l, r, 0, cmp_all, 0, 0, false);
		lcand = left->cand;
	}
	jl = stmt_result(be, join, 0);
	if (en || (sexps && list_length(sexps))) {
		stmt *sub, *sel = NULL;
		list *nl;

		jr = stmt_result(be, join, 1);
		/* construct relation */
		nl = sa_list(sql->sa);

		/* first project after equi-joins */
		for( n = left->op4.lval->h; n; n = n->next ) {
			stmt *c = n->data;
			const char *rnme = table_name(sql->sa, c);
			const char *nme = column_name(sql->sa, c);
			stmt *s = stmt_project(be, jl, column(be, c) );

			s = stmt_alias(be, s, rnme, nme);
			list_append(nl, s);
		}
		for( n = right->op4.lval->h; n; n = n->next ) {
			stmt *c = n->data;
			const char *rnme = table_name(sql->sa, c);
			const char *nme = column_name(sql->sa, c);
			stmt *s = stmt_project(be, jr, column(be, c) );

			s = stmt_alias(be, s, rnme, nme);
			list_append(nl, s);
		}
		sub = stmt_list(be, nl);

		/* continue with non equi-joins */
		while(sexps) {
			if (!en) {
				en = sexps->h;
				sexps = NULL;
			}
			for( ; en; en = en->next ) {
				stmt *s = exp_bin(be, en->data, sub, NULL, NULL, NULL, NULL, sel, 0, 1, 0);

				if (!s) {
					assert(sql->session->status == -10); /* Stack overflow errors shouldn't terminate the server */
					return NULL;
				}
				if (s->nrcols == 0) {
					stmt *l = bin_find_smallest_column(be, sub);
					s = stmt_uselect(be, stmt_const(be, l, stmt_bool(be, 1)), s, cmp_equal, sel, 0, 0);
				}
				sel = s;
			}
		}
		/* recreate join output */
		jl = stmt_project(be, sel, jl);
	}

	/* construct relation */
	l = sa_list(sql->sa);

	/* We did a full join, thats too much.
	   Reduce this using difference and intersect */
	if (!semijoin_only) {
		c = stmt_mirror(be, bin_find_smallest_column(be, left));
		if (rel->op == op_anti) {
			join = stmt_tdiff(be, c, jl, lcand);
		} else {
			if (lcand)
				join = stmt_semijoin(be, c, jl, lcand, NULL/*right->cand*/, 0, false);
			else
				join = stmt_tinter(be, c, jl, false);
		}
	}

	/* project all the left columns */
	for( n = left->op4.lval->h; n; n = n->next ) {
		stmt *c = n->data, *s;
		const char *rnme = table_name(sql->sa, c);
		const char *nme = column_name(sql->sa, c);

		if (semijoin_only && l_is_base && nme[0] == '%' && strcmp(nme, TID) == 0)
			s = join;
		else
			s = stmt_project(be, join, column(be, c));

		s = stmt_alias(be, s, rnme, nme);
		list_append(l, s);
	}
	return stmt_list(be, l);
}

static stmt *
rel2bin_distinct(backend *be, stmt *s, stmt **distinct)
{
	mvc *sql = be->mvc;
	node *n;
	stmt *g = NULL, *grp = NULL, *ext = NULL, *cnt = NULL;
	list *rl = sa_list(sql->sa), *tids;

	/* single values are unique */
	if (s->key && s->nrcols == 0)
		return s;

	/* Use 'all' tid columns */
	if (/* DISABLES CODE */ (0) && (tids = bin_find_columns(be, s, TID)) != NULL) {
		for (n = tids->h; n; n = n->next) {
			stmt *t = n->data;

			g = stmt_group(be, column(be, t), grp, ext, cnt, !n->next);
			grp = stmt_result(be, g, 0);
			ext = stmt_result(be, g, 1);
			cnt = stmt_result(be, g, 2);
		}
	} else {
		for (n = s->op4.lval->h; n; n = n->next) {
			stmt *t = n->data;

			g = stmt_group(be, column(be, t), grp, ext, cnt, !n->next);
			grp = stmt_result(be, g, 0);
			ext = stmt_result(be, g, 1);
			cnt = stmt_result(be, g, 2);
		}
	}
	if (!ext)
		return NULL;

	for (n = s->op4.lval->h; n; n = n->next) {
		stmt *t = n->data;

		list_append(rl, stmt_project(be, ext, t));
	}

	if (distinct)
		*distinct = ext;
	s = stmt_list(be, rl);
	return s;
}

static stmt *
rel2bin_single(backend *be, stmt *s)
{
	if (s->key && s->nrcols == 0)
		return s;

	mvc *sql = be->mvc;
	list *rl = sa_list(sql->sa);

	for (node *n = s->op4.lval->h; n; n = n->next) {
		stmt *t = n->data;
		const char *rnme = table_name(sql->sa, t);
		const char *nme = column_name(sql->sa, t);
		sql_subfunc *zero_or_one = sql_bind_func(sql, "sys", "zero_or_one", tail_type(t), NULL, F_AGGR);

		t = stmt_aggr(be, t, NULL, NULL, zero_or_one, 1, 0, 1);
		t = stmt_alias(be, t, rnme, nme);
		list_append(rl, t);
	}
	s = stmt_list(be, rl);
	return s;
}

static stmt *
rel_rename(backend *be, sql_rel *rel, stmt *sub)
{
	mvc *sql = be->mvc;

	(void) sql;
	if (rel->exps) {
		node *en, *n;
		list *l = sa_list(be->mvc->sa);

		for( en = rel->exps->h, n = sub->op4.lval->h; en && n; en = en->next, n = n->next ) {
			sql_exp *exp = en->data;
			stmt *s = n->data;

			if (!s) {
				assert(sql->session->status == -10); /* Stack overflow errors shouldn't terminate the server */
				return NULL;
			}
			s = stmt_rename(be, exp, s);
			list_append(l, s);
		}
		sub = stmt_list(be, l);
	}
	return sub;
}

static stmt *
rel2bin_union(backend *be, sql_rel *rel, list *refs)
{
	mvc *sql = be->mvc;
	list *l;
	node *n, *m;
	stmt *left = NULL, *right = NULL, *sub;

	if (rel->l) /* first construct the left sub relation */
		left = subrel_bin(be, rel->l, refs);
	if (rel->r) /* first construct the right sub relation */
		right = subrel_bin(be, rel->r, refs);
	left = subrel_project(be, left, refs, rel->l);
	right = subrel_project(be, right, refs, rel->r);
	if (!left || !right)
		return NULL;

	/* construct relation */
	l = sa_list(sql->sa);
	for( n = left->op4.lval->h, m = right->op4.lval->h; n && m;
		 n = n->next, m = m->next ) {
		stmt *c1 = n->data;
		stmt *c2 = m->data;
		const char *rnme = table_name(sql->sa, c1);
		const char *nme = column_name(sql->sa, c1);
		stmt *s;

		s = stmt_append(be, create_const_column(be, c1), c2);
		s = stmt_alias(be, s, rnme, nme);
		list_append(l, s);
	}
	sub = stmt_list(be, l);

	sub = rel_rename(be, rel, sub);
	if (need_distinct(rel))
		sub = rel2bin_distinct(be, sub, NULL);
	if (rel->single)
		sub = rel2bin_single(be, sub);
	return sub;
}

static stmt *
rel2bin_except(backend *be, sql_rel *rel, list *refs)
{
	mvc *sql = be->mvc;
	sql_subtype *lng = sql_bind_localtype("lng");
	list *stmts;
	node *n, *m;
	stmt *left = NULL, *right = NULL, *sub;
	sql_subfunc *min;

	stmt *lg = NULL, *rg = NULL;
	stmt *lgrp = NULL, *rgrp = NULL;
	stmt *lext = NULL, *rext = NULL, *next = NULL;
	stmt *lcnt = NULL, *rcnt = NULL, *ncnt = NULL, *zero = NULL;
	stmt *s, *lm, *rm;
	list *lje = sa_list(sql->sa);
	list *rje = sa_list(sql->sa);

	if (rel->l) /* first construct the left sub relation */
		left = subrel_bin(be, rel->l, refs);
	if (rel->r) /* first construct the right sub relation */
		right = subrel_bin(be, rel->r, refs);
	if (!left || !right)
		return NULL;
	left = subrel_project(be, left, refs, rel->l);
	right = subrel_project(be, right, refs, rel->r);
	left = row2cols(be, left);
	right = row2cols(be, right);

	/*
	 * The multi column except is handled using group by's and
	 * group size counts on both sides of the intersect. We then
	 * return for each group of L with min(L.count,R.count),
	 * number of rows.
	 */
	for (n = left->op4.lval->h; n; n = n->next) {
		lg = stmt_group(be, column(be, n->data), lgrp, lext, lcnt, !n->next);
		lgrp = stmt_result(be, lg, 0);
		lext = stmt_result(be, lg, 1);
		lcnt = stmt_result(be, lg, 2);
	}
	for (n = right->op4.lval->h; n; n = n->next) {
		rg = stmt_group(be, column(be, n->data), rgrp, rext, rcnt, !n->next);
		rgrp = stmt_result(be, rg, 0);
		rext = stmt_result(be, rg, 1);
		rcnt = stmt_result(be, rg, 2);
	}

	if (!lg || !rg)
		return NULL;

	if (need_distinct(rel)) {
		lcnt = stmt_const(be, lcnt, stmt_atom_lng(be, 1));
		rcnt = stmt_const(be, rcnt, stmt_atom_lng(be, 1));
	}

	/* now find the matching groups */
	for (n = left->op4.lval->h, m = right->op4.lval->h; n && m; n = n->next, m = m->next) {
		stmt *l = column(be, n->data);
		stmt *r = column(be, m->data);

		l = stmt_project(be, lext, l);
		r = stmt_project(be, rext, r);
		list_append(lje, l);
		list_append(rje, r);
	}
	s = releqjoin(be, lje, rje, NULL, 0 /* use hash */, 0, 1 /*is_semantics*/);
	lm = stmt_result(be, s, 0);
	rm = stmt_result(be, s, 1);

	s = stmt_mirror(be, lext);
	s = stmt_tdiff(be, s, lm, NULL);

	/* first we find those missing in R */
	next = stmt_project(be, s, lext);
	ncnt = stmt_project(be, s, lcnt);
	zero = stmt_const(be, s, stmt_atom_lng(be, 0));

	/* ext, lcount, rcount */
	lext = stmt_project(be, lm, lext);
	lcnt = stmt_project(be, lm, lcnt);
	rcnt = stmt_project(be, rm, rcnt);

	/* append those missing in L */
	lext = stmt_append(be, lext, next);
	lcnt = stmt_append(be, lcnt, ncnt);
	rcnt = stmt_append(be, rcnt, zero);

 	min = sql_bind_func(sql, "sys", "sql_sub", lng, lng, F_FUNC);
	s = stmt_binop(be, lcnt, rcnt, NULL, min); /* use count */

	/* now we have gid,cnt, blowup to full groupsizes */
	s = stmt_gen_group(be, lext, s);

	/* project columns of left hand expression */
	stmts = sa_list(sql->sa);
	for (n = left->op4.lval->h; n; n = n->next) {
		stmt *c1 = column(be, n->data);
		const char *rnme = NULL;
		const char *nme = column_name(sql->sa, c1);

		/* retain name via the stmt_alias */
		c1 = stmt_project(be, s, c1);

		rnme = table_name(sql->sa, c1);
		c1 = stmt_alias(be, c1, rnme, nme);
		list_append(stmts, c1);
	}
	sub = stmt_list(be, stmts);
	return rel_rename(be, rel, sub);
}

static stmt *
rel2bin_inter(backend *be, sql_rel *rel, list *refs)
{
	mvc *sql = be->mvc;
	sql_subtype *lng = sql_bind_localtype("lng");
	list *stmts;
	node *n, *m;
	stmt *left = NULL, *right = NULL, *sub;
 	sql_subfunc *min;

	stmt *lg = NULL, *rg = NULL;
	stmt *lgrp = NULL, *rgrp = NULL;
	stmt *lext = NULL, *rext = NULL;
	stmt *lcnt = NULL, *rcnt = NULL;
	stmt *s, *lm, *rm;
	list *lje = sa_list(sql->sa);
	list *rje = sa_list(sql->sa);

	if (rel->l) /* first construct the left sub relation */
		left = subrel_bin(be, rel->l, refs);
	if (rel->r) /* first construct the right sub relation */
		right = subrel_bin(be, rel->r, refs);
	left = subrel_project(be, left, refs, rel->l);
	right = subrel_project(be, right, refs, rel->r);
	if (!left || !right)
		return NULL;
	left = row2cols(be, left);

	/*
	 * The multi column intersect is handled using group by's and
	 * group size counts on both sides of the intersect. We then
	 * return for each group of L with min(L.count,R.count),
	 * number of rows.
	 */
	for (n = left->op4.lval->h; n; n = n->next) {
		lg = stmt_group(be, column(be, n->data), lgrp, lext, lcnt, !n->next);
		lgrp = stmt_result(be, lg, 0);
		lext = stmt_result(be, lg, 1);
		lcnt = stmt_result(be, lg, 2);
	}
	for (n = right->op4.lval->h; n; n = n->next) {
		rg = stmt_group(be, column(be, n->data), rgrp, rext, rcnt, !n->next);
		rgrp = stmt_result(be, rg, 0);
		rext = stmt_result(be, rg, 1);
		rcnt = stmt_result(be, rg, 2);
	}

	if (!lg || !rg)
		return NULL;

	if (need_distinct(rel)) {
		lcnt = stmt_const(be, lcnt, stmt_atom_lng(be, 1));
		rcnt = stmt_const(be, rcnt, stmt_atom_lng(be, 1));
	}

	/* now find the matching groups */
	for (n = left->op4.lval->h, m = right->op4.lval->h; n && m; n = n->next, m = m->next) {
		stmt *l = column(be, n->data);
		stmt *r = column(be, m->data);

		l = stmt_project(be, lext, l);
		r = stmt_project(be, rext, r);
		list_append(lje, l);
		list_append(rje, r);
	}
	s = releqjoin(be, lje, rje, NULL, 0 /* use hash */, 0, 1 /* is_semantics */);
	lm = stmt_result(be, s, 0);
	rm = stmt_result(be, s, 1);

	/* ext, lcount, rcount */
	lext = stmt_project(be, lm, lext);
	lcnt = stmt_project(be, lm, lcnt);
	rcnt = stmt_project(be, rm, rcnt);

 	min = sql_bind_func(sql, "sys", "sql_min", lng, lng, F_FUNC);
	s = stmt_binop(be, lcnt, rcnt, NULL, min);

	/* now we have gid,cnt, blowup to full groupsizes */
	s = stmt_gen_group(be, lext, s);

	/* project columns of left hand expression */
	stmts = sa_list(sql->sa);
	for (n = left->op4.lval->h; n; n = n->next) {
		stmt *c1 = column(be, n->data);
		const char *rnme = NULL;
		const char *nme = column_name(sql->sa, c1);

		/* retain name via the stmt_alias */
		c1 = stmt_project(be, s, c1);

		rnme = table_name(sql->sa, c1);
		c1 = stmt_alias(be, c1, rnme, nme);
		list_append(stmts, c1);
	}
	sub = stmt_list(be, stmts);
	return rel_rename(be, rel, sub);
}

static stmt *
sql_reorder(backend *be, stmt *order, stmt *s)
{
	list *l = sa_list(be->mvc->sa);
	node *n;

	for (n = s->op4.lval->h; n; n = n->next) {
		stmt *sc = n->data;
		const char *cname = column_name(be->mvc->sa, sc);
		const char *tname = table_name(be->mvc->sa, sc);

		sc = stmt_project(be, order, sc);
		sc = stmt_alias(be, sc, tname, cname );
		list_append(l, sc);
	}
	return stmt_list(be, l);
}

static sql_exp*
topn_limit(sql_rel *rel)
{
	if (rel->exps) {
		sql_exp *limit = rel->exps->h->data;
		if (exp_is_null(limit)) /* If the limit is NULL, ignore the value */
			return NULL;
		return limit;
	}
	return NULL;
}

static sql_exp*
topn_offset( sql_rel *rel )
{
	if (rel->exps && list_length(rel->exps) > 1) {
		sql_exp *offset = rel->exps->h->next->data;

		return offset;
	}
	return NULL;
}

static stmt *
rel2bin_project(backend *be, sql_rel *rel, list *refs, sql_rel *topn)
{
	mvc *sql = be->mvc;
	list *pl;
	node *en, *n;
	stmt *sub = NULL, *psub = NULL;
	stmt *l = NULL;

	if (topn) {
		sql_exp *le = topn_limit(topn);
		sql_exp *oe = topn_offset(topn);

		if (!le) { /* Don't push only offset */
			topn = NULL;
		} else {
			l = exp_bin(be, le, NULL, NULL, NULL, NULL, NULL, NULL, 0, 0, 0);
			if(!l)
				return NULL;
			if (oe) {
				sql_subtype *lng = sql_bind_localtype("lng");
				sql_subfunc *add = sql_bind_func_result(sql, "sys", "sql_add", F_FUNC, lng, 2, lng, lng);
				stmt *o = exp_bin(be, oe, NULL, NULL, NULL, NULL, NULL, NULL, 0, 0, 0);
				if(!o)
					return NULL;
				l = stmt_binop(be, l, o, NULL, add);
			}
		}
	}

	if (!rel->exps)
		return stmt_none(be);

	if (rel->l) { /* first construct the sub relation */
		sql_rel *l = rel->l;
		if (l->op == op_ddl) {
			sql_table *t = rel_ddl_table_get(l);

			if (t)
				sub = rel2bin_sql_table(be, t, rel->exps);
		} else {
			sub = subrel_bin(be, rel->l, refs);
		}
		sub = subrel_project(be, sub, refs, rel->l);
		if (!sub)
			return NULL;
	}

	pl = sa_list(sql->sa);
	if (sub)
		pl->expected_cnt = list_length(sub->op4.lval);
	psub = stmt_list(be, pl);
	for( en = rel->exps->h; en; en = en->next ) {
		sql_exp *exp = en->data;
		int oldvtop = be->mb->vtop, oldstop = be->mb->stop, oldvid = be->mb->vid;
		stmt *s = exp_bin(be, exp, sub, NULL /*psub*/, NULL, NULL, NULL, NULL, 0, 0, 0);

		if (!s) { /* try with own projection as well, but first clean leftover statements */
			clean_mal_statements(be, oldstop, oldvtop, oldvid);
			s = exp_bin(be, exp, sub, psub, NULL, NULL, NULL, NULL, 0, 0, 0);
		}
		if (!s) /* error */
			return NULL;
		/* single value with limit */
		if (topn && rel->r && sub && sub->nrcols == 0 && s->nrcols == 0)
			s = const_column(be, s);
		else if (sub && sub->nrcols >= 1 && s->nrcols == 0)
			s = stmt_const(be, bin_find_smallest_column(be, sub), s);

		if (!exp_name(exp))
			exp_label(sql->sa, exp, ++sql->label);
		s = stmt_rename(be, exp, s);
		column_name(sql->sa, s); /* save column name */
		list_append(pl, s);
	}
	stmt_set_nrcols(psub);

	/* In case of a topn
		if both order by and distinct: then get first order by col
		do topn on it. Project all again! Then rest
	*/
	if (topn && rel->r) {
		list *oexps = rel->r, *npl = sa_list(sql->sa);
		/* distinct, topn returns atleast N (unique groups) */
		int distinct = need_distinct(rel);
		stmt *limit = NULL, *lpiv = NULL, *lgid = NULL;

		for (n=oexps->h; n; n = n->next) {
			sql_exp *orderbycole = n->data;
 			int last = (n->next == NULL);

			stmt *orderbycolstmt = exp_bin(be, orderbycole, sub, psub, NULL, NULL, NULL, NULL, 0, 0, 0);

			if (!orderbycolstmt)
				return NULL;

			/* handle constants */
			if (orderbycolstmt->nrcols == 0 && !last) /* no need to sort on constant */
				continue;
			orderbycolstmt = column(be, orderbycolstmt);
			if (!limit) {	/* topn based on a single column */
				limit = stmt_limit(be, orderbycolstmt, NULL, NULL, stmt_atom_lng(be, 0), l, distinct, is_ascending(orderbycole), nulls_last(orderbycole), last, 1);
			} else { 	/* topn based on 2 columns */
				limit = stmt_limit(be, orderbycolstmt, lpiv, lgid, stmt_atom_lng(be, 0), l, distinct, is_ascending(orderbycole), nulls_last(orderbycole), last, 1);
			}
			if (!limit)
				return NULL;
			lpiv = limit;
			if (!last) {
				lpiv = stmt_result(be, limit, 0);
				lgid = stmt_result(be, limit, 1);
			}
		}

		limit = lpiv;
		for ( n=pl->h ; n; n = n->next)
			list_append(npl, stmt_project(be, limit, column(be, n->data)));
		psub = stmt_list(be, npl);

		/* also rebuild sub as multiple orderby expressions may use the sub table (ie aren't part of the result columns) */
		pl = sub->op4.lval;
		npl = sa_list(sql->sa);
		for ( n=pl->h ; n; n = n->next) {
			list_append(npl, stmt_project(be, limit, column(be, n->data)));
		}
		sub = stmt_list(be, npl);
	}
	if (need_distinct(rel)) {
		stmt *distinct = NULL;
		psub = rel2bin_distinct(be, psub, &distinct);
		/* also rebuild sub as multiple orderby expressions may use the sub table (ie aren't part of the result columns) */
		if (sub && distinct) {
			list *npl = sa_list(sql->sa);

			pl = sub->op4.lval;
			for ( n=pl->h ; n; n = n->next)
				list_append(npl, stmt_project(be, distinct, column(be, n->data)));
			sub = stmt_list(be, npl);
		}
	}
	if (/*(!topn || need_distinct(rel)) &&*/ rel->r) {
		list *oexps = rel->r;
		stmt *orderby_ids = NULL, *orderby_grp = NULL;

		for (en = oexps->h; en; en = en->next) {
			stmt *orderby = NULL;
			sql_exp *orderbycole = en->data;
			stmt *orderbycolstmt = exp_bin(be, orderbycole, sub, psub, NULL, NULL, NULL, NULL, 0, 0, 0);

			if (!orderbycolstmt) {
				assert(sql->session->status == -10); /* Stack overflow errors shouldn't terminate the server */
				return NULL;
			}
			/* single values don't need sorting */
			if (orderbycolstmt->nrcols == 0)
				continue;
			if (orderby_ids)
				orderby = stmt_reorder(be, orderbycolstmt, is_ascending(orderbycole), nulls_last(orderbycole), orderby_ids, orderby_grp);
			else
				orderby = stmt_order(be, orderbycolstmt, is_ascending(orderbycole), nulls_last(orderbycole));
			orderby_ids = stmt_result(be, orderby, 1);
			orderby_grp = stmt_result(be, orderby, 2);
		}
		if (orderby_ids)
			psub = sql_reorder(be, orderby_ids, psub);
	}
	return psub;
}

static stmt *
rel2bin_predicate(backend *be)
{
	return const_column(be, stmt_bool(be, 1));
}

static stmt *
rel2bin_select(backend *be, sql_rel *rel, list *refs)
{
	mvc *sql = be->mvc;
	node *en;
	stmt *sub = NULL, *sel = NULL;
	stmt *predicate = NULL;

	if (rel->l) { /* first construct the sub relation */
		sub = subrel_bin(be, rel->l, refs);
		if (!sub)
			return NULL;
		sel = sub->cand;
		sub = row2cols(be, sub);
	}
	if (!sub && !predicate)
		predicate = rel2bin_predicate(be);
	if (!rel->exps || !rel->exps->h) {
		if (sub)
			return sub;
		if (predicate)
			return predicate;
		assert(0);
		return stmt_const(be, bin_find_smallest_column(be, sub), stmt_bool(be, 1));
	}
	if (!sub && predicate) {
		list *l = sa_list(sql->sa);
		assert(predicate);
		append(l, predicate);
		sub = stmt_list(be, l);
	}
	/* handle possible index lookups */
	/* expressions are in index order ! */
	if (sub && (en = rel->exps->h) != NULL) {
		sql_exp *e = en->data;
		prop *p;

		if ((p=find_prop(e->p, PROP_HASHCOL)) != NULL) {
			sql_idx *i = p->value;

			sel = rel2bin_hash_lookup(be, rel, sub, NULL, i, en);
		}
	}
	for( en = rel->exps->h; en; en = en->next ) {
		sql_exp *e = en->data;
		stmt *s = exp_bin(be, e, sub, NULL, NULL, NULL, NULL, sel, 0, 1, 0);

		if (!s) {
			assert(sql->session->status == -10); /* Stack overflow errors shouldn't terminate the server */
			return NULL;
		}
		if (s->nrcols == 0){
			if (!predicate && sub)
				predicate = stmt_const(be, bin_find_smallest_column(be, sub), stmt_bool(be, 1));
			if (e->type != e_cmp) {
				sql_subtype *bt = sql_bind_localtype("bit");

				s = stmt_convert(be, s, NULL, exp_subtype(e), bt);
			}
			sel = stmt_uselect(be, predicate, s, cmp_equal, sel, 0, 0);
		} else if (e->type != e_cmp) {
			sel = stmt_uselect(be, s, stmt_bool(be, 1), cmp_equal, sel, 0, 0);
		} else {
			sel = s;
		}
	}

	if (sub && sel) {
		sub = stmt_list(be, sub->op4.lval); /* protect against references */
		sub->cand = sel;
	}
	return sub;
}

static stmt *
rel2bin_groupby(backend *be, sql_rel *rel, list *refs)
{
	mvc *sql = be->mvc;
	list *l, *aggrs, *gbexps = sa_list(sql->sa);
	node *n, *en;
	stmt *sub = NULL, *cursub;
	stmt *groupby = NULL, *grp = NULL, *ext = NULL, *cnt = NULL;

	if (rel->l) { /* first construct the sub relation */
		sub = subrel_bin(be, rel->l, refs);
		sub = subrel_project(be, sub, refs, rel->l);
		if (!sub)
			return NULL;
	}

	if (sub && sub->type == st_list && sub->op4.lval->h && !((stmt*)sub->op4.lval->h->data)->nrcols) {
		list *newl = sa_list(sql->sa);
		node *n;

		for(n=sub->op4.lval->h; n; n = n->next) {
			const char *cname = column_name(sql->sa, n->data);
			const char *tname = table_name(sql->sa, n->data);
			stmt *s = column(be, n->data);

			s = stmt_alias(be, s, tname, cname );
			append(newl, s);
		}
		sub = stmt_list(be, newl);
	}

	/* groupby columns */

	/* Keep groupby columns, sub that they can be lookup in the aggr list */
	if (rel->r) {
		list *exps = rel->r;

		for( en = exps->h; en; en = en->next ) {
			sql_exp *e = en->data;
			stmt *gbcol = exp_bin(be, e, sub, NULL, NULL, NULL, NULL, NULL, 0, 0, 0);

			if (!gbcol) {
				assert(sql->session->status == -10); /* Stack overflow errors shouldn't terminate the server */
				return NULL;
			}
			if (!gbcol->nrcols)
				gbcol = stmt_const(be, bin_find_smallest_column(be, sub), gbcol);
			groupby = stmt_group(be, gbcol, grp, ext, cnt, !en->next);
			grp = stmt_result(be, groupby, 0);
			ext = stmt_result(be, groupby, 1);
			cnt = stmt_result(be, groupby, 2);
			gbcol = stmt_alias(be, gbcol, exp_find_rel_name(e), exp_name(e));
			list_append(gbexps, gbcol);
		}
	}
	/* now aggregate */
	l = sa_list(sql->sa);
	aggrs = rel->exps;
	cursub = stmt_list(be, l);
	for( n = aggrs->h; n; n = n->next ) {
		sql_exp *aggrexp = n->data;
		stmt *aggrstmt = NULL;
		int oldvtop, oldstop, oldvid;

		/* first look in the current aggr list (l) and group by column list */
		if (l && !aggrstmt && aggrexp->type == e_column)
			aggrstmt = list_find_column(be, l, aggrexp->l, aggrexp->r);
		if (gbexps && !aggrstmt && aggrexp->type == e_column) {
			aggrstmt = list_find_column(be, gbexps, aggrexp->l, aggrexp->r);
			if (aggrstmt && groupby) {
				aggrstmt = stmt_project(be, ext, aggrstmt);
				if (list_length(gbexps) == 1)
					aggrstmt->key = 1;
			}
		}

		oldvtop = be->mb->vtop;
		oldstop = be->mb->stop;
		oldvid = be->mb->vid;
		if (!aggrstmt)
			aggrstmt = exp_bin(be, aggrexp, sub, NULL, grp, ext, cnt, NULL, 0, 0, 0);
		/* maybe the aggr uses intermediate results of this group by,
		   therefore we pass the group by columns too
		 */
		if (!aggrstmt) {
			clean_mal_statements(be, oldstop, oldvtop, oldvid);
			aggrstmt = exp_bin(be, aggrexp, sub, cursub, grp, ext, cnt, NULL, 0, 0, 0);
		}
		if (!aggrstmt) {
			assert(sql->session->status == -10); /* Stack overflow errors shouldn't terminate the server */
			return NULL;
		}

		if (!aggrstmt->nrcols && ext && ext->nrcols)
			aggrstmt = stmt_const(be, ext, aggrstmt);

		aggrstmt = stmt_rename(be, aggrexp, aggrstmt);
		list_append(l, aggrstmt);
	}
	stmt_set_nrcols(cursub);
	return cursub;
}

static stmt *
rel2bin_topn(backend *be, sql_rel *rel, list *refs)
{
	mvc *sql = be->mvc;
	sql_exp *oe = NULL, *le = NULL;
	stmt *sub = NULL, *l = NULL, *o = NULL;
	node *n;

	if (rel->l) { /* first construct the sub relation */
		sql_rel *rl = rel->l;

		if (rl->op == op_project) {
			sub = rel2bin_project(be, rl, refs, rel);
		} else {
			sub = subrel_bin(be, rl, refs);
		}
		sub = subrel_project(be, sub, refs, rl);
	}
	if (!sub)
		return NULL;

	le = topn_limit(rel);
	oe = topn_offset(rel);

	n = sub->op4.lval->h;
	if (n) {
		stmt *limit = NULL, *sc = n->data;
		const char *cname = column_name(sql->sa, sc);
		const char *tname = table_name(sql->sa, sc);
		list *newl = sa_list(sql->sa);
		int oldvtop = be->mb->vtop, oldstop = be->mb->stop, oldvid = be->mb->vid;

		if (le)
			l = exp_bin(be, le, NULL, NULL, NULL, NULL, NULL, NULL, 0, 0, 0);
		if (!l) {
			clean_mal_statements(be, oldstop, oldvtop, oldvid);
			l = stmt_atom_lng_nil(be);
		}

		oldvtop = be->mb->vtop;
		oldstop = be->mb->stop;
		oldvid = be->mb->vid;
		if (oe)
			o = exp_bin(be, oe, NULL, NULL, NULL, NULL, NULL, NULL, 0, 0, 0);
		if (!o) {
			clean_mal_statements(be, oldstop, oldvtop, oldvid);
			o = stmt_atom_lng(be, 0);
		}
		if (!l || !o)
			return NULL;

		sc = column(be, sc);
		limit = stmt_limit(be, stmt_alias(be, sc, tname, cname), NULL, NULL, o, l, 0,0,0,0,0);

		for ( ; n; n = n->next) {
			stmt *sc = n->data;
			const char *cname = column_name(sql->sa, sc);
			const char *tname = table_name(sql->sa, sc);

			sc = column(be, sc);
			sc = stmt_project(be, limit, sc);
			list_append(newl, stmt_alias(be, sc, tname, cname));
		}
		sub = stmt_list(be, newl);
	}
	return sub;
}

static stmt *
rel2bin_sample(backend *be, sql_rel *rel, list *refs)
{
	mvc *sql = be->mvc;
	list *newl;
	stmt *sub = NULL, *sample_size = NULL, *sample = NULL, *seed = NULL;
	node *n;

	if (rel->l) /* first construct the sub relation */
		sub = subrel_bin(be, rel->l, refs);
	sub = subrel_project(be, sub, refs, rel->l);
	if (!sub)
		return NULL;

	n = sub->op4.lval->h;
	newl = sa_list(sql->sa);

	if (n) {
		stmt *sc = n->data;
		const char *cname = column_name(sql->sa, sc);
		const char *tname = table_name(sql->sa, sc);

		 if (!(sample_size = exp_bin(be, rel->exps->h->data, NULL, NULL, NULL, NULL, NULL, NULL, 0, 0, 0)))
			return NULL;

		if (rel->exps->cnt == 2) {
			seed = exp_bin(be, rel->exps->h->next->data, NULL, NULL, NULL, NULL, NULL, NULL, 0, 0, 0);
			if (!seed)
				return NULL;
		}

		sc = column(be, sc);
		sample = stmt_sample(be, stmt_alias(be, sc, tname, cname),sample_size, seed);

		for ( ; n; n = n->next) {
			stmt *sc = n->data;
			const char *cname = column_name(sql->sa, sc);
			const char *tname = table_name(sql->sa, sc);

			sc = column(be, sc);
			sc = stmt_project(be, sample, sc);
			list_append(newl, stmt_alias(be, sc, tname, cname));
		}
	}
	sub = stmt_list(be, newl);
	return sub;
}

static stmt *
sql_parse(backend *be, sql_schema *s, const char *query, char mode)
{
	sql_rel *rel = rel_parse(be->mvc, s, query, mode);
	stmt *sq = NULL;

	if ((rel = sql_processrelation(be->mvc, rel, 1, 1)))
		sq = rel_bin(be, rel);
	return sq;
}

static stmt *
insert_check_ukey(backend *be, list *inserts, sql_key *k, stmt *idx_inserts)
{
	mvc *sql = be->mvc;
/* pkey's cannot have NULLs, ukeys however can
   current implementation switches on 'NOT NULL' on primary key columns */

	char *msg = NULL;
	stmt *res;

	sql_subtype *lng = sql_bind_localtype("lng");
	sql_subfunc *cnt = sql_bind_func(sql, "sys", "count", sql_bind_localtype("void"), NULL, F_AGGR);
	sql_subtype *bt = sql_bind_localtype("bit");
	stmt *dels = stmt_tid(be, k->t, 0);
	sql_subfunc *ne = sql_bind_func_result(sql, "sys", "<>", F_FUNC, bt, 2, lng, lng);

	if (list_length(k->columns) > 1) {
		node *m;
		stmt *s = list_fetch(inserts, 0), *ins = s;
		sql_subfunc *sum;
		stmt *ssum = NULL;
		stmt *col = NULL;

		s = ins;
		/* 1st stage: find out if original contains same values */
		if (/*s->key &&*/ s->nrcols == 0) {
			s = NULL;
			if (k->idx && hash_index(k->idx->type))
				s = stmt_uselect(be, stmt_idx(be, k->idx, dels, dels->partition), idx_inserts, cmp_equal, s, 0, 1 /* is_semantics*/);
			for (m = k->columns->h; m; m = m->next) {
				sql_kc *c = m->data;
				stmt *cs = list_fetch(inserts, c->c->colnr);

				col = stmt_col(be, c->c, dels, dels->partition);
				if ((k->type == ukey) && stmt_has_null(col)) {
					stmt *nn = stmt_selectnonil(be, col, s);
					s = stmt_uselect( be, col, cs, cmp_equal, nn, 0, 0);
				} else {
					s = stmt_uselect( be, col, cs, cmp_equal, s, 0, 0);
				}
			}
		} else {
			list *lje = sa_list(sql->sa);
			list *rje = sa_list(sql->sa);
			if (k->idx && hash_index(k->idx->type)) {
				list_append(lje, stmt_idx(be, k->idx, dels, dels->partition));
				list_append(rje, idx_inserts);
			}
			for (m = k->columns->h; m; m = m->next) {
				sql_kc *c = m->data;
				stmt *cs = list_fetch(inserts, c->c->colnr);

				col = stmt_col(be, c->c, dels, dels->partition);
				list_append(lje, col);
				list_append(rje, cs);
			}
			s = releqjoin(be, lje, rje, NULL, 1 /* hash used */, 0, 0);
			s = stmt_result(be, s, 0);
		}
		s = stmt_binop(be, stmt_aggr(be, s, NULL, NULL, cnt, 1, 0, 1), stmt_atom_lng(be, 0), NULL, ne);

		/* 2nd stage: find out if inserted are unique */
		if ((!idx_inserts && ins->nrcols) || (idx_inserts && idx_inserts->nrcols)) {	/* insert columns not atoms */
			sql_subfunc *or = sql_bind_func_result(sql, "sys", "or", F_FUNC, bt, 2, bt, bt);
			stmt *orderby_ids = NULL, *orderby_grp = NULL;
			stmt *sel = NULL;

			/* remove any nils as in stmt_order NULL = NULL, instead of NULL != NULL */
			if (k->type == ukey) {
				for (m = k->columns->h; m; m = m->next) {
					sql_kc *c = m->data;
					stmt *cs = list_fetch(inserts, c->c->colnr);

				   	if (stmt_has_null(cs))
						sel = stmt_selectnonil(be, cs, sel);
				}
			}
			/* implementation uses sort key check */
			for (m = k->columns->h; m; m = m->next) {
				sql_kc *c = m->data;
				stmt *orderby;
				stmt *cs = list_fetch(inserts, c->c->colnr);

				if (sel)
					cs = stmt_project(be, sel, cs);
				if (orderby_grp)
					orderby = stmt_reorder(be, cs, 1, 0, orderby_ids, orderby_grp);
				else
					orderby = stmt_order(be, cs, 1, 0);
				orderby_ids = stmt_result(be, orderby, 1);
				orderby_grp = stmt_result(be, orderby, 2);
			}

			if (!orderby_grp || !orderby_ids)
				return NULL;

			sum = sql_bind_func(sql, "sys", "not_unique", tail_type(orderby_grp), NULL, F_AGGR);
			ssum = stmt_aggr(be, orderby_grp, NULL, NULL, sum, 1, 0, 1);
			/* combine results */
			s = stmt_binop(be, s, ssum, NULL, or);
		}

		if (k->type == pkey) {
			msg = sa_message(sql->sa, SQLSTATE(40002) "INSERT INTO: PRIMARY KEY constraint '%s.%s' violated", k->t->base.name, k->base.name);
		} else {
			msg = sa_message(sql->sa, SQLSTATE(40002) "INSERT INTO: UNIQUE constraint '%s.%s' violated", k->t->base.name, k->base.name);
		}
		res = stmt_exception(be, s, msg, 00001);
	} else {		/* single column key */
		sql_kc *c = k->columns->h->data;
		stmt *s = list_fetch(inserts, c->c->colnr), *h = s;

		s = stmt_col(be, c->c, dels, dels->partition);
		if ((k->type == ukey) && stmt_has_null(s)) {
			stmt *nn = stmt_selectnonil(be, s, NULL);
			s = stmt_project(be, nn, s);
		}
		if (h->nrcols) {
			s = stmt_join(be, s, h, 0, cmp_equal, 0, 0, false);
			/* s should be empty */
			s = stmt_result(be, s, 0);
			s = stmt_aggr(be, s, NULL, NULL, cnt, 1, 0, 1);
		} else {
			s = stmt_uselect(be, s, h, cmp_equal, NULL, 0, 0);
			/* s should be empty */
			s = stmt_aggr(be, s, NULL, NULL, cnt, 1, 0, 1);
		}
		/* s should be empty */
		s = stmt_binop(be, s, stmt_atom_lng(be, 0), NULL, ne);

		/* 2e stage: find out if inserts are unique */
		if (h->nrcols) {	/* insert multiple atoms */
			sql_subfunc *sum;
			stmt *count_sum = NULL;
			sql_subfunc *or = sql_bind_func_result(sql, "sys", "or", F_FUNC, bt, 2, bt, bt);
			stmt *ssum, *ss;

			stmt *g = list_fetch(inserts, c->c->colnr), *ins = g;

			/* inserted vaules may be null */
			if ((k->type == ukey) && stmt_has_null(ins)) {
				stmt *nn = stmt_selectnonil(be, ins, NULL);
				ins = stmt_project(be, nn, ins);
			}

			g = stmt_group(be, ins, NULL, NULL, NULL, 1);
			ss = stmt_result(be, g, 2); /* use count */
			/* (count(ss) <> sum(ss)) */
			sum = sql_bind_func(sql, "sys", "sum", lng, NULL, F_AGGR);
			ssum = stmt_aggr(be, ss, NULL, NULL, sum, 1, 0, 1);
			ssum = sql_Nop_(be, "ifthenelse", sql_unop_(be, "isnull", ssum), stmt_atom_lng(be, 0), ssum, NULL);
			count_sum = stmt_binop(be, check_types(be, tail_type(ssum), stmt_aggr(be, ss, NULL, NULL, cnt, 1, 0, 1), type_equal), ssum, NULL, ne);

			/* combine results */
			s = stmt_binop(be, s, count_sum, NULL, or);
		}
		if (k->type == pkey) {
			msg = sa_message( sql->sa, SQLSTATE(40002) "INSERT INTO: PRIMARY KEY constraint '%s.%s' violated", k->t->base.name, k->base.name);
		} else {
			msg = sa_message(sql->sa, SQLSTATE(40002) "INSERT INTO: UNIQUE constraint '%s.%s' violated", k->t->base.name, k->base.name);
		}
		res = stmt_exception(be, s, msg, 00001);
	}
	return res;
}

static stmt *
insert_check_fkey(backend *be, list *inserts, sql_key *k, stmt *idx_inserts, stmt *pin)
{
	mvc *sql = be->mvc;
	char *msg = NULL;
	stmt *cs = list_fetch(inserts, 0), *s = cs;
	sql_subtype *lng = sql_bind_localtype("lng");
	sql_subfunc *cnt = sql_bind_func(sql, "sys", "count", sql_bind_localtype("void"), NULL, F_AGGR);
	sql_subtype *bt = sql_bind_localtype("bit");
	sql_subfunc *ne = sql_bind_func_result(sql, "sys", "<>", F_FUNC, bt, 2, lng, lng);

	if (pin && list_length(pin->op4.lval))
		s = pin->op4.lval->h->data;
	if (s->key && s->nrcols == 0) {
		s = stmt_binop(be, stmt_aggr(be, idx_inserts, NULL, NULL, cnt, 1, 0, 1), stmt_atom_lng(be, 1), NULL, ne);
	} else {
		/* releqjoin.count <> inserts[col1].count */
		s = stmt_binop(be, stmt_aggr(be, idx_inserts, NULL, NULL, cnt, 1, 0, 1), stmt_aggr(be, column(be, s), NULL, NULL, cnt, 1, 0, 1), NULL, ne);
	}

	/* s should be empty */
	msg = sa_message(sql->sa, SQLSTATE(40002) "INSERT INTO: FOREIGN KEY constraint '%s.%s' violated", k->t->base.name, k->base.name);
	return stmt_exception(be, s, msg, 00001);
}

static stmt *
sql_insert_key(backend *be, list *inserts, sql_key *k, stmt *idx_inserts, stmt *pin)
{
	/* int insert = 1;
	 * while insert and has u/pkey and not defered then
	 *      if u/pkey values exist then
	 *              insert = 0
	 * while insert and has fkey and not defered then
	 *      find id of corresponding u/pkey
	 *      if (!found)
	 *              insert = 0
	 * if insert
	 *      insert values
	 *      insert fkey/pkey index
	 */
	if (k->type == pkey || k->type == ukey) {
		return insert_check_ukey(be, inserts, k, idx_inserts );
	} else {		/* foreign keys */
		return insert_check_fkey(be, inserts, k, idx_inserts, pin );
	}
}

static int
sql_stack_add_inserted( mvc *sql, const char *name, sql_table *t, stmt **updates)
{
	/* Put single relation of updates and old values on to the stack */
	sql_rel *r = NULL;
	node *n;
	list *exps = sa_list(sql->sa);
	trigger_input *ti = SA_NEW(sql->sa, trigger_input);

	ti->t = t;
	ti->tids = NULL;
	ti->updates = updates;
	ti->type = 1;
	ti->nn = name;
<<<<<<< HEAD
	for (n = t->columns.set->h; n; n = n->next) {
		sql_exp *ne;
=======
	for (n = ol_first_node(t->columns); n; n = n->next) {
>>>>>>> 4797da2b
		sql_column *c = n->data;
		bool has_nils = c->null;

		ne = exp_column(sql->sa, name, c->base.name, &c->type, CARD_MULTI, has_nils, 0);
		append(exps, ne);
	}
	r = rel_table_func(sql->sa, NULL, NULL, exps, TRIGGER_WRAPPER);
	r->l = ti;

	return stack_push_rel_view(sql, name, r) ? 1 : 0;
}

static int
sql_insert_triggers(backend *be, sql_table *t, stmt **updates, int time)
{
	mvc *sql = be->mvc;
	node *n;
	int res = 1;

	if (!ol_length(t->triggers))
		return res;

	for (n = ol_first_node(t->triggers); n; n = n->next) {
		sql_trigger *trigger = n->data;

		if (!stack_push_frame(sql, "%OLD-NEW"))
			return 0;
		if (trigger->event == 0 && trigger->time == time) {
			const char *n = trigger->new_name;

			/* add name for the 'inserted' to the stack */
			if (!n) n = "new";

			if(!sql_stack_add_inserted(sql, n, t, updates)) {
				stack_pop_frame(sql);
				return 0;
			}
			if (!sql_parse(be, trigger->t->s, trigger->statement, m_instantiate)) {
				stack_pop_frame(sql);
				return 0;
			}
		}
		stack_pop_frame(sql);
	}
	return res;
}

static void
sql_insert_check_null(backend *be, sql_table *t, list *inserts)
{
	mvc *sql = be->mvc;
	node *m, *n;
	sql_subfunc *cnt = sql_bind_func(sql, "sys", "count", sql_bind_localtype("void"), NULL, F_AGGR);

	for (n = ol_first_node(t->columns), m = inserts->h; n && m;
		n = n->next, m = m->next) {
		stmt *i = m->data;
		sql_column *c = n->data;

		if (!c->null) {
			stmt *s = i;
			char *msg = NULL;

			if (!(s->key && s->nrcols == 0)) {
				s = stmt_selectnil(be, column(be, i));
				s = stmt_aggr(be, s, NULL, NULL, cnt, 1, 0, 1);
			} else {
				sql_subfunc *isnil = sql_bind_func(sql, "sys", "isnull", &c->type, NULL, F_FUNC);

				s = stmt_unop(be, i, NULL, isnil);
			}
			msg = sa_message(sql->sa, SQLSTATE(40002) "INSERT INTO: NOT NULL constraint violated for column %s.%s", c->t->base.name, c->base.name);
			(void)stmt_exception(be, s, msg, 00001);
		}
	}
}

static stmt **
table_update_stmts(mvc *sql, sql_table *t, int *Len)
{
	*Len = ol_length(t->columns);
	return SA_ZNEW_ARRAY(sql->sa, stmt *, *Len);
}

static stmt *
rel2bin_insert(backend *be, sql_rel *rel, list *refs)
{
	mvc *sql = be->mvc;
	list *l;
	stmt *inserts = NULL, *insert = NULL, *ddl = NULL, *pin = NULL, **updates, *ret = NULL, *cnt = NULL, *pos = NULL;
	int idx_ins = 0, constraint = 1, len = 0;
	node *n, *m, *idx_m = NULL;
	sql_rel *tr = rel->l, *prel = rel->r;
	sql_table *t = NULL;

	if ((rel->flag&UPD_NO_CONSTRAINT))
		constraint = 0;
	if ((rel->flag&UPD_COMP)) {  /* special case ! */
		idx_ins = 1;
		prel = rel->l;
		rel = rel->r;
		tr = rel->l;
	}

	if (tr->op == op_basetable) {
		t = tr->l;
	} else {
		ddl = subrel_bin(be, tr, refs);
		ddl = subrel_project(be, ddl, refs, NULL);
		if (!ddl)
			return NULL;
		t = rel_ddl_table_get(tr);
	}

	if (rel->r) /* first construct the inserts relation */
		inserts = subrel_bin(be, rel->r, refs);
	inserts = subrel_project(be, inserts, refs, rel->r);

	if (!inserts)
		return NULL;

	if (idx_ins)
		pin = refs_find_rel(refs, prel);

	if (constraint && !be->first_statement_generated)
		sql_insert_check_null(be, /*(be->cur_append && t->p) ? t->p :*/ t, inserts->op4.lval);

	l = sa_list(sql->sa);

	updates = table_update_stmts(sql, t, &len);
	for (n = ol_first_node(t->columns), m = inserts->op4.lval->h; n && m; n = n->next, m = m->next) {
		sql_column *c = n->data;

		updates[c->colnr] = m->data;
	}

/* before */
#if 0
	if (be->cur_append && !be->first_statement_generated) {
		for(sql_table *up = t->p ; up ; up = up->p) {
			if (!sql_insert_triggers(be, up, updates, 0))
				return sql_error(sql, 02, SQLSTATE(27000) "INSERT INTO: triggers failed for table '%s'", up->base.name);
		}
	}
#endif
	if (!sql_insert_triggers(be, t, updates, 0))
		return sql_error(sql, 02, SQLSTATE(27000) "INSERT INTO: triggers failed for table '%s'", t->base.name);

	insert = inserts->op4.lval->h->data;
	if (insert->nrcols == 0) {
		cnt = stmt_atom_lng(be, 1);
	} else {
		cnt = stmt_aggr(be, insert, NULL, NULL, sql_bind_func(sql, "sys", "count", sql_bind_localtype("void"), NULL, F_AGGR), 1, 0, 1);
	}
	insert = NULL;

	if (t->idxs) {
		idx_m = m;
		for (n = ol_first_node(t->idxs); n && m; n = n->next) {
			stmt *is = m->data;
			sql_idx *i = n->data;

		    if (non_updatable_index(i->type)) /* Some indexes don't hold delta structures */
				continue;
			if (hash_index(i->type) && list_length(i->columns) <= 1)
				is = NULL;
			if (i->key && constraint) {
				stmt *ckeys = sql_insert_key(be, inserts->op4.lval, i->key, is, pin);

				list_append(l, ckeys);
			}
			if (!insert)
				insert = is;
			/* If the index doesn't hold delta structures, don't update the 'm' variable */
			m = m->next;
		}
	}

	if (t->s) /* only not declared tables, need this */
		pos = stmt_claim(be, t, cnt);

	if (t->idxs)
	for (n = ol_first_node(t->idxs), m = idx_m; n && m; n = n->next) {
		stmt *is = m->data;
		sql_idx *i = n->data;

		if (non_updatable_index(i->type)) /* Some indexes don't hold delta structures */
			continue;
		if (hash_index(i->type) && list_length(i->columns) <= 1)
			is = NULL;
		if (is)
			is = stmt_append_idx(be, i, pos, is);
		/* If the index doesn't hold delta structures, don't update the 'm' variable */
		m = m->next;
	}

	for (n = ol_first_node(t->columns), m = inserts->op4.lval->h; n && m; n = n->next, m = m->next) {

		stmt *ins = m->data;
		sql_column *c = n->data;

		insert = stmt_append_col(be, c, pos, ins, rel->flag);
		append(l,insert);
	}
	if (!insert)
		return NULL;

#if 0
	if (be->cur_append && !be->first_statement_generated) {
		for(sql_table *up = t->p ; up ; up = up->p) {
			if (!sql_insert_triggers(be, up, updates, 1))
				return sql_error(sql, 02, SQLSTATE(27000) "INSERT INTO: triggers failed for table '%s'", up->base.name);
		}
	}
#endif
	if (!sql_insert_triggers(be, t, updates, 1))
		return sql_error(sql, 02, SQLSTATE(27000) "INSERT INTO: triggers failed for table '%s'", t->base.name);
	if (ddl) {
		ret = ddl;
		list_prepend(l, ddl);
	} else {
		ret = cnt;
	}

	if (be->cur_append) /* building the total number of rows affected across all tables */
		ret->nr = add_to_merge_partitions_accumulator(be, ret->nr);

	if (ddl)
		return stmt_list(be, l);
	else
		return ret;
}

static int
is_idx_updated(sql_idx * i, stmt **updates)
{
	int update = 0;
	node *m;

	for (m = i->columns->h; m; m = m->next) {
		sql_kc *ic = m->data;

		if (updates[ic->c->colnr]) {
			update = 1;
			break;
		}
	}
	return update;
}

static int
first_updated_col(stmt **updates, int cnt)
{
	int i;

	for (i = 0; i < cnt; i++) {
		if (updates[i])
			return i;
	}
	return -1;
}

static stmt *
update_check_ukey(backend *be, stmt **updates, sql_key *k, stmt *u_tids, stmt *idx_updates, int updcol)
{
	mvc *sql = be->mvc;
	char *msg = NULL;
	stmt *res = NULL;

	sql_subtype *lng = sql_bind_localtype("lng");
	sql_subfunc *cnt = sql_bind_func(sql, "sys", "count", sql_bind_localtype("void"), NULL, F_AGGR);
	sql_subtype *bt = sql_bind_localtype("bit");
	sql_subfunc *ne;

	ne = sql_bind_func_result(sql, "sys", "<>", F_FUNC, bt, 2, lng, lng);
	if (list_length(k->columns) > 1) {
		stmt *dels = stmt_tid(be, k->t, 0);
		node *m;
		stmt *s = NULL;

		/* 1st stage: find out if original (without the updated)
			do not contain the same values as the updated values.
			This is done using a relation join and a count (which
			should be zero)
	 	*/
		if (!isNew(k)) {
			stmt *nu_tids = stmt_tdiff(be, dels, u_tids, NULL); /* not updated ids */
			list *lje = sa_list(sql->sa);
			list *rje = sa_list(sql->sa);

			if (k->idx && hash_index(k->idx->type)) {
				list_append(lje, stmt_idx(be, k->idx, nu_tids, nu_tids->partition));
				list_append(rje, idx_updates);
			}
			for (m = k->columns->h; m; m = m->next) {
				sql_kc *c = m->data;
				stmt *upd;

				assert(updates);
				if (updates[c->c->colnr]) {
					upd = updates[c->c->colnr];
				} else {
					upd = stmt_col(be, c->c, u_tids, u_tids->partition);
				}
				list_append(lje, stmt_col(be, c->c, nu_tids, nu_tids->partition));
				list_append(rje, upd);
			}
			s = releqjoin(be, lje, rje, NULL, 1 /* hash used */, 0, 0);
			s = stmt_result(be, s, 0);
			s = stmt_binop(be, stmt_aggr(be, s, NULL, NULL, cnt, 1, 0, 1), stmt_atom_lng(be, 0), NULL, ne);
		}

		/* 2e stage: find out if the updated are unique */
		if (!updates || updates[updcol]->nrcols) {	/* update columns not atoms */
			sql_subfunc *sum;
			stmt *count_sum = NULL, *ssum;
			stmt *g = NULL, *grp = NULL, *ext = NULL, *Cnt = NULL;
			stmt *cand = NULL;
			stmt *ss;
			sql_subfunc *or = sql_bind_func_result(sql, "sys", "or", F_FUNC, bt, 2, bt, bt);

			/* also take the hopefully unique hash keys, to reduce
			   (re)group costs */
			if (k->idx && hash_index(k->idx->type)) {
				g = stmt_group(be, idx_updates, grp, ext, Cnt, 0);
				grp = stmt_result(be, g, 0);
				ext = stmt_result(be, g, 1);
				Cnt = stmt_result(be, g, 2);

				/* continue only with groups with a cnt > 1 */
				cand = stmt_uselect(be, Cnt, stmt_atom_lng(be, 1), cmp_gt, NULL, 0, 0);
				/* project cand on ext and Cnt */
				Cnt = stmt_project(be, cand, Cnt);
				ext = stmt_project(be, cand, ext);

				/* join groups with extend to retrieve all oid's of the original
				 * bat that belong to a group with Cnt >1 */
				g = stmt_join(be, grp, ext, 0, cmp_equal, 0, 0, false);
				cand = stmt_result(be, g, 0);
				grp = stmt_project(be, cand, grp);
			}

			for (m = k->columns->h; m; m = m->next) {
				sql_kc *c = m->data;
				stmt *upd;

				if (updates && updates[c->c->colnr]) {
					upd = updates[c->c->colnr];
				} else {
					upd = stmt_col(be, c->c, dels, dels->partition);
				}

				/* apply cand list first */
				if (cand)
					upd = stmt_project(be, cand, upd);

				/* remove nulls */
				if ((k->type == ukey) && stmt_has_null(upd)) {
					stmt *nn = stmt_selectnonil(be, upd, NULL);
					upd = stmt_project(be, nn, upd);
					if (grp)
						grp = stmt_project(be, nn, grp);
					if (cand)
						cand = stmt_project(be, nn, cand);
				}

				/* apply group by on groups with Cnt > 1 */
				g = stmt_group(be, upd, grp, ext, Cnt, !m->next);
				grp = stmt_result(be, g, 0);
				ext = stmt_result(be, g, 1);
				Cnt = stmt_result(be, g, 2);
			}
			ss = Cnt; /* use count */
			/* (count(ss) <> sum(ss)) */
			sum = sql_bind_func(sql, "sys", "sum", lng, NULL, F_AGGR);
			ssum = stmt_aggr(be, ss, NULL, NULL, sum, 1, 0, 1);
			ssum = sql_Nop_(be, "ifthenelse", sql_unop_(be, "isnull", ssum), stmt_atom_lng(be, 0), ssum, NULL);
			count_sum = stmt_binop(be, stmt_aggr(be, ss, NULL, NULL, cnt, 1, 0, 1), check_types(be, lng, ssum, type_equal), NULL, ne);

			/* combine results */
			if (s)
				s = stmt_binop(be, s, count_sum, NULL, or);
			else
				s = count_sum;
		}

		if (k->type == pkey) {
			msg = sa_message(sql->sa, SQLSTATE(40002) "UPDATE: PRIMARY KEY constraint '%s.%s' violated", k->t->base.name, k->base.name);
		} else {
			msg = sa_message(sql->sa, SQLSTATE(40002) "UPDATE: UNIQUE constraint '%s.%s' violated", k->t->base.name, k->base.name);
		}
		res = stmt_exception(be, s, msg, 00001);
	} else {		/* single column key */
		stmt *dels = stmt_tid(be, k->t, 0);
		sql_kc *c = k->columns->h->data;
		stmt *s = NULL, *h = NULL, *o;

		/* s should be empty */
		if (!isNew(k)) {
			stmt *nu_tids = stmt_tdiff(be, dels, u_tids, NULL); /* not updated ids */
			assert (updates);

			h = updates[c->c->colnr];
			o = stmt_col(be, c->c, nu_tids, nu_tids->partition);
			s = stmt_join(be, o, h, 0, cmp_equal, 0, 0, false);
			s = stmt_result(be, s, 0);
			s = stmt_binop(be, stmt_aggr(be, s, NULL, NULL, cnt, 1, 0, 1), stmt_atom_lng(be, 0), NULL, ne);
		}

		/* 2e stage: find out if updated are unique */
		if (!h || h->nrcols) {	/* update columns not atoms */
			sql_subfunc *sum;
			stmt *count_sum = NULL;
			sql_subfunc *or = sql_bind_func_result(sql, "sys", "or", F_FUNC, bt, 2, bt, bt);
			stmt *ssum, *ss;
			stmt *upd;
			stmt *g;

			if (updates) {
 				upd = updates[c->c->colnr];
			} else {
 				upd = stmt_col(be, c->c, dels, dels->partition);
			}

			/* remove nulls */
			if ((k->type == ukey) && stmt_has_null(upd)) {
				stmt *nn = stmt_selectnonil(be, upd, NULL);
				upd = stmt_project(be, nn, upd);
			}

			g = stmt_group(be, upd, NULL, NULL, NULL, 1);
			ss = stmt_result(be, g, 2); /* use count */

			/* (count(ss) <> sum(ss)) */
			sum = sql_bind_func(sql, "sys", "sum", lng, NULL, F_AGGR);
			ssum = stmt_aggr(be, ss, NULL, NULL, sum, 1, 0, 1);
			ssum = sql_Nop_(be, "ifthenelse", sql_unop_(be, "isnull", ssum), stmt_atom_lng(be, 0), ssum, NULL);
			count_sum = stmt_binop(be, check_types(be, tail_type(ssum), stmt_aggr(be, ss, NULL, NULL, cnt, 1, 0, 1), type_equal), ssum, NULL, ne);

			/* combine results */
			if (s)
				s = stmt_binop(be, s, count_sum, NULL, or);
			else
				s = count_sum;
		}

		if (k->type == pkey) {
			msg = sa_message(sql->sa, SQLSTATE(40002) "UPDATE: PRIMARY KEY constraint '%s.%s' violated", k->t->base.name, k->base.name);
		} else {
			msg = sa_message(sql->sa, SQLSTATE(40002) "UPDATE: UNIQUE constraint '%s.%s' violated", k->t->base.name, k->base.name);
		}
		res = stmt_exception(be, s, msg, 00001);
	}
	return res;
}

/*
         A referential constraint is satisfied if one of the following con-
         ditions is true, depending on the <match option> specified in the
         <referential constraint definition>:

         -  If no <match type> was specified then, for each row R1 of the
            referencing table, either at least one of the values of the
            referencing columns in R1 shall be a null value, or the value of
            each referencing column in R1 shall be equal to the value of the
            corresponding referenced column in some row of the referenced
            table.

         -  If MATCH FULL was specified then, for each row R1 of the refer-
            encing table, either the value of every referencing column in R1
            shall be a null value, or the value of every referencing column
            in R1 shall not be null and there shall be some row R2 of the
            referenced table such that the value of each referencing col-
            umn in R1 is equal to the value of the corresponding referenced
            column in R2.

         -  If MATCH PARTIAL was specified then, for each row R1 of the
            referencing table, there shall be some row R2 of the refer-
            enced table such that the value of each referencing column in
            R1 is either null or is equal to the value of the corresponding
            referenced column in R2.
*/

static stmt *
update_check_fkey(backend *be, stmt **updates, sql_key *k, stmt *tids, stmt *idx_updates, int updcol, stmt *pup)
{
	mvc *sql = be->mvc;
	char *msg = NULL;
	stmt *s, *cur, *null = NULL, *cntnulls;
	sql_subtype *lng = sql_bind_localtype("lng"), *bt = sql_bind_localtype("bit");
	sql_subfunc *cnt = sql_bind_func(sql, "sys", "count", sql_bind_localtype("void"), NULL, F_AGGR);
	sql_subfunc *ne = sql_bind_func_result(sql, "sys", "<>", F_FUNC, bt, 2, lng, lng);
	sql_subfunc *or = sql_bind_func_result(sql, "sys", "or", F_FUNC, bt, 2, bt, bt);
	node *m;

	if (!idx_updates)
		return NULL;
	/* releqjoin.count <> updates[updcol].count */
	if (pup && list_length(pup->op4.lval)) {
		cur = pup->op4.lval->h->data;
	} else if (updates) {
		cur = updates[updcol];
	} else {
		sql_kc *c = k->columns->h->data;
		stmt *dels = stmt_tid(be, k->t, 0);
		assert(0);
		cur = stmt_col(be, c->c, dels, dels->partition);
	}
	s = stmt_binop(be, stmt_aggr(be, idx_updates, NULL, NULL, cnt, 1, 0, 1), stmt_aggr(be, cur, NULL, NULL, cnt, 1, 0, 1), NULL, ne);

	for (m = k->columns->h; m; m = m->next) {
		sql_kc *c = m->data;

		/* FOR MATCH FULL/SIMPLE/PARTIAL see above */
		/* Currently only the default MATCH SIMPLE is supported */
		if (c->c->null) {
			stmt *upd, *nn;

			if (updates && updates[c->c->colnr]) {
				upd = updates[c->c->colnr];
			} else { /* created idx/key using alter */
				upd = stmt_col(be, c->c, tids, tids->partition);
			}
			nn = stmt_selectnil(be, upd);
			if (null)
				null = stmt_tunion(be, null, nn);
			else
				null = nn;
		}
	}
	if (null) {
		cntnulls = stmt_aggr(be, null, NULL, NULL, cnt, 1, 0, 1);
	} else {
		cntnulls = stmt_atom_lng(be, 0);
	}
	s = stmt_binop(be, s,
		stmt_binop(be, stmt_aggr(be, stmt_selectnil(be, idx_updates), NULL, NULL, cnt, 1, 0, 1), cntnulls, NULL, ne), NULL, or);

	/* s should be empty */
	msg = sa_message(sql->sa, SQLSTATE(40002) "UPDATE: FOREIGN KEY constraint '%s.%s' violated", k->t->base.name, k->base.name);
	return stmt_exception(be, s, msg, 00001);
}

static stmt *
join_updated_pkey(backend *be, sql_key * k, stmt *tids, stmt **updates)
{
	mvc *sql = be->mvc;
	sql_trans *tr = sql->session->tr;
	char *msg = NULL;
	int nulls = 0;
	node *m, *o;
	sql_key *rk = (sql_key*)os_find_id(tr->cat->objects, tr, ((sql_fkey*)k)->rkey);
	stmt *s = NULL, *dels = stmt_tid(be, rk->t, 0), *fdels, *cnteqjoin;
	stmt *null = NULL, *rows;
	sql_subtype *lng = sql_bind_localtype("lng");
	sql_subtype *bt = sql_bind_localtype("bit");
	sql_subfunc *cnt = sql_bind_func(sql, "sys", "count", sql_bind_localtype("void"), NULL, F_AGGR);
	sql_subfunc *ne = sql_bind_func_result(sql, "sys", "<>", F_FUNC, bt, 2, lng, lng);
	list *lje = sa_list(sql->sa);
	list *rje = sa_list(sql->sa);

	fdels = stmt_tid(be, k->idx->t, 0);
	rows = stmt_idx(be, k->idx, fdels, fdels->partition);

	rows = stmt_join(be, rows, tids, 0, cmp_equal, 0, 0, false); /* join over the join index */
	rows = stmt_result(be, rows, 0);

	for (m = k->idx->columns->h, o = rk->columns->h; m && o; m = m->next, o = o->next) {
		sql_kc *fc = m->data;
		sql_kc *c = o->data;
		stmt *upd, *col;

		if (updates[c->c->colnr]) {
			upd = updates[c->c->colnr];
		} else {
			upd = stmt_project(be, tids, stmt_col(be, c->c, dels, dels->partition));
		}
		if (c->c->null) {	/* new nulls (MATCH SIMPLE) */
			stmt *nn = stmt_selectnil(be, upd);
			if (null)
				null = stmt_tunion(be, null, nn);
			else
				null = nn;
			nulls = 1;
		}
		col = stmt_col(be, fc->c, rows, rows->partition);
		if (!upd || (upd = check_types(be, &fc->c->type, upd, type_equal)) == NULL)
			return NULL;
		list_append(lje, upd);
		list_append(rje, col);
	}
	s = releqjoin(be, lje, rje, NULL, 1 /* hash used */, 0, 0);
	s = stmt_result(be, s, 0);

	/* add missing nulls */
	cnteqjoin = stmt_aggr(be, s, NULL, NULL, cnt, 1, 0, 1);
	if (nulls) {
		sql_subfunc *add = sql_bind_func_result(sql, "sys", "sql_add", F_FUNC, lng, 2, lng, lng);
		cnteqjoin = stmt_binop(be, cnteqjoin, stmt_aggr(be, null, NULL, NULL, cnt, 1, 0, 1), NULL, add);
	}

	/* releqjoin.count <> updates[updcol].count */
	s = stmt_binop(be, cnteqjoin, stmt_aggr(be, rows, NULL, NULL, cnt, 1, 0, 1), NULL, ne);

	/* s should be empty */
	msg = sa_message(sql->sa, SQLSTATE(40002) "UPDATE: FOREIGN KEY constraint '%s.%s' violated", k->t->base.name, k->base.name);
	return stmt_exception(be, s, msg, 00001);
}

static list * sql_update(backend *be, sql_table *t, stmt *rows, stmt **updates);

static stmt*
sql_delete_set_Fkeys(backend *be, sql_key *k, stmt *ftids /* to be updated rows of fkey table */, int action)
{
	mvc *sql = be->mvc;
	sql_trans *tr = sql->session->tr;
	list *l = NULL;
	int len = 0;
	node *m, *o;
	sql_key *rk = (sql_key*)os_find_id(tr->cat->objects, tr, ((sql_fkey*)k)->rkey);
	stmt **new_updates;
	sql_table *t = mvc_bind_table(sql, k->t->s, k->t->base.name);

	new_updates = table_update_stmts(sql, t, &len);
	for (m = k->idx->columns->h, o = rk->columns->h; m && o; m = m->next, o = o->next) {
		sql_kc *fc = m->data;
		stmt *upd = NULL;

		if (action == ACT_SET_DEFAULT) {
			if (fc->c->def) {
				stmt *sq = parse_value(be, fc->c->def, &fc->c->type, sql->emode);
				if (!sq)
					return NULL;
				upd = sq;
			} else {
				upd = stmt_atom(be, atom_general(sql->sa, &fc->c->type, NULL));
			}
		} else {
			upd = stmt_atom(be, atom_general(sql->sa, &fc->c->type, NULL));
		}

		if (!upd || (upd = check_types(be, &fc->c->type, upd, type_equal)) == NULL)
			return NULL;

		if (upd->nrcols <= 0)
			upd = stmt_const(be, ftids, upd);

		new_updates[fc->c->colnr] = upd;
	}
	if ((l = sql_update(be, t, ftids, new_updates)) == NULL)
		return NULL;
	return stmt_list(be, l);
}

static stmt*
sql_update_cascade_Fkeys(backend *be, sql_key *k, stmt *utids, stmt **updates, int action)
{
	mvc *sql = be->mvc;
	sql_trans *tr = sql->session->tr;
	list *l = NULL;
	int len = 0;
	node *m, *o;
	sql_key *rk = (sql_key*)os_find_id(tr->cat->objects, tr, ((sql_fkey*)k)->rkey);
	stmt **new_updates;
	stmt *rows;
	sql_table *t = mvc_bind_table(sql, k->t->s, k->t->base.name);
	stmt *ftids, *upd_ids;

	ftids = stmt_tid(be, k->idx->t, 0);
	rows = stmt_idx(be, k->idx, ftids, ftids->partition);

	rows = stmt_join(be, rows, utids, 0, cmp_equal, 0, 0, false); /* join over the join index */
	upd_ids = stmt_result(be, rows, 1);
	rows = stmt_result(be, rows, 0);
	rows = stmt_project(be, rows, ftids);

	new_updates = table_update_stmts(sql, t, &len);
	for (m = k->idx->columns->h, o = rk->columns->h; m && o; m = m->next, o = o->next) {
		sql_kc *fc = m->data;
		sql_kc *c = o->data;
		stmt *upd = NULL;

		if (!updates[c->c->colnr]) {
			continue;
		} else if (action == ACT_CASCADE) {
			upd = updates[c->c->colnr];
		} else if (action == ACT_SET_DEFAULT) {
			if (fc->c->def) {
				stmt *sq = parse_value(be, fc->c->def, &fc->c->type, sql->emode);
				if (!sq)
					return NULL;
				upd = sq;
			} else {
				upd = stmt_atom(be, atom_general(sql->sa, &fc->c->type, NULL));
			}
		} else if (action == ACT_SET_NULL) {
			upd = stmt_atom(be, atom_general(sql->sa, &fc->c->type, NULL));
		}

		if (!upd || (upd = check_types(be, &fc->c->type, upd, type_equal)) == NULL)
			return NULL;

		if (upd->nrcols <= 0)
			upd = stmt_const(be, upd_ids, upd);
		else
			upd = stmt_project(be, upd_ids, upd);

		new_updates[fc->c->colnr] = upd;
	}

	if ((l = sql_update(be, t, rows, new_updates)) == NULL)
		return NULL;
	return stmt_list(be, l);
}

static int
cascade_ukey(backend *be, stmt **updates, sql_key *k, stmt *tids)
{
	/* now iterate over all keys */
	sql_trans *tr = be->mvc->session->tr;
	list *keys = sql_trans_get_dependencies(tr, k->base.id, FKEY_DEPENDENCY, NULL);
	if (keys) {
		for (node *n = keys->h; n; n = n->next->next) {
			sqlid fkey_id = *(sqlid*)n->data;
			sql_base *b = os_find_id(tr->cat->objects, tr, fkey_id);
			sql_key *fk = (sql_key*)b;
			sql_fkey *rk = (sql_fkey*)b;

			if (fk->type != fkey || rk->rkey != k->base.id)
				continue;

			/* All rows of the foreign key table which are
			   affected by the primary key update should all
			   match one of the updated primary keys again.
			 */
			switch (((sql_fkey*)fk)->on_update) {
			case ACT_NO_ACTION:
				break;
			case ACT_SET_NULL:
			case ACT_SET_DEFAULT:
			case ACT_CASCADE:
				if (!sql_update_cascade_Fkeys(be, fk, tids, updates, ((sql_fkey*)fk)->on_update)) {
					list_destroy(keys);
					return -1;
				}
				break;
			default:	/*RESTRICT*/
				if (!join_updated_pkey(be, fk, tids, updates)) {
					list_destroy(keys);
					return -1;
				}
			}
		}
		list_destroy(keys);
	}
	return 0;
}

static void
sql_update_check_key(backend *be, stmt **updates, sql_key *k, stmt *tids, stmt *idx_updates, int updcol, list *l, stmt *pup)
{
	stmt *ckeys;

	if (k->type == pkey || k->type == ukey) {
		ckeys = update_check_ukey(be, updates, k, tids, idx_updates, updcol);
	} else { /* foreign keys */
		ckeys = update_check_fkey(be, updates, k, tids, idx_updates, updcol, pup);
	}
	list_append(l, ckeys);
}

static stmt *
hash_update(backend *be, sql_idx * i, stmt *rows, stmt **updates, int updcol)
{
	mvc *sql = be->mvc;
	/* calculate new value */
	node *m;
	sql_subtype *it, *lng;
	int bits = 1 + ((sizeof(lng)*8)-1)/(list_length(i->columns)+1);
	stmt *h = NULL, *tids;

	if (list_length(i->columns) <= 1)
		return NULL;

	tids = stmt_tid(be, i->t, 0);
	it = sql_bind_localtype("int");
	lng = sql_bind_localtype("lng");
	for (m = i->columns->h; m; m = m->next ) {
		sql_kc *c = m->data;
		stmt *upd;

		if (updates && updates[c->c->colnr]) {
			upd = updates[c->c->colnr];
		} else if (updates && updcol >= 0) {
			assert(0);
			upd = stmt_col(be, c->c, rows, rows->partition);
		} else { /* created idx/key using alter */
			upd = stmt_col(be, c->c, tids, tids->partition);
		}

		if (h && i->type == hash_idx)  {
			sql_subfunc *xor = sql_bind_func_result(sql, "sys", "rotate_xor_hash", F_FUNC, lng, 3, lng, it, &c->c->type);

			h = stmt_Nop(be, stmt_list( be, list_append( list_append(
				list_append(sa_list(sql->sa), h),
				stmt_atom_int(be, bits)),  upd)), NULL,
				xor);
		} else if (h)  {
			stmt *h2;
			sql_subfunc *lsh = sql_bind_func_result(sql, "sys", "left_shift", F_FUNC, lng, 2, lng, it);
			sql_subfunc *lor = sql_bind_func_result(sql, "sys", "bit_or", F_FUNC, lng, 2, lng, lng);
			sql_subfunc *hf = sql_bind_func_result(sql, "sys", "hash", F_FUNC, lng, 1, &c->c->type);

			h = stmt_binop(be, h, stmt_atom_int(be, bits), NULL, lsh);
			h2 = stmt_unop(be, upd, NULL, hf);
			h = stmt_binop(be, h, h2, NULL, lor);
		} else {
			sql_subfunc *hf = sql_bind_func_result(sql, "sys", "hash", F_FUNC, lng, 1, &c->c->type);
			h = stmt_unop(be, upd, NULL, hf);
			if (i->type == oph_idx)
				break;
		}
	}
	return h;
}

static stmt *
join_idx_update(backend *be, sql_idx * i, stmt *ftids, stmt **updates, int updcol)
{
	mvc *sql = be->mvc;
	sql_trans *tr = sql->session->tr;
	node *m, *o;
	sql_key *rk = (sql_key*)os_find_id(tr->cat->objects, tr, ((sql_fkey*)i->key)->rkey);
	stmt *s = NULL, *ptids = stmt_tid(be, rk->t, 0), *l, *r;
	list *lje = sa_list(sql->sa);
	list *rje = sa_list(sql->sa);

	for (m = i->columns->h, o = rk->columns->h; m && o; m = m->next, o = o->next) {
		sql_kc *c = m->data;
		sql_kc *rc = o->data;
		stmt *upd;

		if (updates && updates[c->c->colnr]) {
			upd = updates[c->c->colnr];
		} else if (updates && updcol >= 0) {
			assert(0);
			upd = stmt_col(be, c->c, ftids, ftids->partition);
		} else { /* created idx/key using alter */
			upd = stmt_col(be, c->c, ftids, ftids->partition);
		}

		if (!upd || (upd = check_types(be, &rc->c->type, upd, type_equal)) == NULL)
			return NULL;
		list_append(lje, upd);
		list_append(rje, stmt_col(be, rc->c, ptids, ptids->partition));
	}
	s = releqjoin(be, lje, rje, NULL, 0 /* use hash */, 0, 0);
	l = stmt_result(be, s, 0);
	r = stmt_result(be, s, 1);
	r = stmt_project(be, r, ptids);
	return stmt_left_project(be, ftids, l, r);
}

static int
cascade_updates(backend *be, sql_table *t, stmt *rows, stmt **updates)
{
	mvc *sql = be->mvc;
	node *n;

	if (!ol_length(t->idxs))
		return 0;

	for (n = ol_first_node(t->idxs); n; n = n->next) {
		sql_idx *i = n->data;

		/* check if update is needed,
		 * ie atleast on of the idx columns is updated
		 */
		if (is_idx_updated(i, updates) == 0)
			continue;

		if (i->key) {
			if (!(sql->cascade_action && list_find_id(sql->cascade_action, i->key->base.id))) {
				sql_key *k = i->key;
				sqlid *local_id = SA_NEW(sql->sa, sqlid);
				if (!sql->cascade_action)
					sql->cascade_action = sa_list(sql->sa);
				*local_id = i->key->base.id;
				list_append(sql->cascade_action, local_id);
				if (k->type == pkey || k->type == ukey) {
					if (cascade_ukey(be, updates, k, rows))
						return -1;
				}
			}
		}
	}
	return 0;
}

static list *
update_idxs_and_check_keys(backend *be, sql_table *t, stmt *rows, stmt **updates, list *l, stmt *pup)
{
	mvc *sql = be->mvc;
	node *n;
	int updcol;
	list *idx_updates = sa_list(sql->sa);

	if (!ol_length(t->idxs))
		return idx_updates;

	updcol = first_updated_col(updates, ol_length(t->columns));
	for (n = ol_first_node(t->idxs); n; n = n->next) {
		sql_idx *i = n->data;
		stmt *is = NULL;

		/* check if update is needed,
		 * ie atleast on of the idx columns is updated
		 */
		if (is_idx_updated(i, updates) == 0)
			continue;

		if (hash_index(i->type)) {
			is = hash_update(be, i, rows, updates, updcol);
		} else if (i->type == join_idx) {
			if (updcol < 0)
				return NULL;
			if (!(is = join_idx_update(be, i, rows, updates, updcol)))
				return NULL;
		}
		if (i->key)
			sql_update_check_key(be, updates, i->key, rows, is, updcol, l, pup);
		if (is)
			list_append(idx_updates, stmt_update_idx(be, i, rows, is));
	}
	return idx_updates;
}

static int
sql_stack_add_updated(mvc *sql, const char *on, const char *nn, sql_table *t, stmt *tids, stmt **updates)
{
	/* Put single relation of updates and old values on to the stack */
	sql_rel *r = NULL;
	node *n;
	list *exps = sa_list(sql->sa);
	trigger_input *ti = SA_NEW(sql->sa, trigger_input);

	ti->t = t;
	ti->tids = tids;
	ti->updates = updates;
	ti->type = 2;
	ti->on = on;
	ti->nn = nn;
	for (n = ol_first_node(t->columns); n; n = n->next) {
		sql_column *c = n->data;
		bool has_nils = c->null;

		if (updates[c->colnr]) {
			sql_exp *oe = exp_column(sql->sa, on, c->base.name, &c->type, CARD_MULTI, has_nils, 0);
			sql_exp *ne = exp_column(sql->sa, nn, c->base.name, &c->type, CARD_MULTI, has_nils, 0);

			append(exps, oe);
			append(exps, ne);
		} else {
			sql_exp *oe = exp_column(sql->sa, on, c->base.name, &c->type, CARD_MULTI, has_nils, 0);
			sql_exp *ne = exp_column(sql->sa, nn, c->base.name, &c->type, CARD_MULTI, has_nils, 0);

			append(exps, oe);
			append(exps, ne);
		}
	}
	r = rel_table_func(sql->sa, NULL, NULL, exps, TRIGGER_WRAPPER);
	r->l = ti;

	/* put single table into the stack with 2 names, needed for the psm code */
	if (!stack_push_rel_view(sql, on, r) || !stack_push_rel_view(sql, nn, rel_dup(r)))
		return 0;
	return 1;
}

static int
sql_update_triggers(backend *be, sql_table *t, stmt *tids, stmt **updates, int time )
{
	mvc *sql = be->mvc;
	node *n;
	int res = 1;

	if (!ol_length(t->triggers))
		return res;

	for (n = ol_first_node(t->triggers); n; n = n->next) {
		sql_trigger *trigger = n->data;

		if (!stack_push_frame(sql, "%OLD-NEW"))
			return 0;
		if (trigger->event == 2 && trigger->time == time) {
			/* add name for the 'inserted' to the stack */
			const char *n = trigger->new_name;
			const char *o = trigger->old_name;

			if (!n) n = "new";
			if (!o) o = "old";

			if(!sql_stack_add_updated(sql, o, n, t, tids, updates)) {
				stack_pop_frame(sql);
				return 0;
			}

			if (!sql_parse(be, trigger->t->s, trigger->statement, m_instantiate)) {
				stack_pop_frame(sql);
				return 0;
			}
		}
		stack_pop_frame(sql);
	}
	return res;
}

static void
sql_update_check_null(backend *be, sql_table *t, stmt **updates)
{
	mvc *sql = be->mvc;
	node *n;
	sql_subfunc *cnt = sql_bind_func(sql, "sys", "count", sql_bind_localtype("void"), NULL, F_AGGR);

	for (n = ol_first_node(t->columns); n; n = n->next) {
		sql_column *c = n->data;

		if (updates[c->colnr] && !c->null) {
			stmt *s = updates[c->colnr];
			char *msg = NULL;

			if (!(s->key && s->nrcols == 0)) {
				s = stmt_selectnil(be, updates[c->colnr]);
				s = stmt_aggr(be, s, NULL, NULL, cnt, 1, 0, 1);
			} else {
				sql_subfunc *isnil = sql_bind_func(sql, "sys", "isnull", &c->type, NULL, F_FUNC);

				s = stmt_unop(be, updates[c->colnr], NULL, isnil);
			}
			msg = sa_message(sql->sa, SQLSTATE(40002) "UPDATE: NOT NULL constraint violated for column '%s.%s'", c->t->base.name, c->base.name);
			(void)stmt_exception(be, s, msg, 00001);
		}
	}
}

/* updates: an array of table width, per column holds the values for the to be updated rows  */
static list *
sql_update(backend *be, sql_table *t, stmt *rows, stmt **updates)
{
	mvc *sql = be->mvc;
	list *idx_updates = NULL;
	int i, nr_cols = ol_length(t->columns);
	list *l = sa_list(sql->sa);
	node *n;

	if (!be->first_statement_generated)
		sql_update_check_null(be, /*(be->cur_append && t->p) ? t->p :*/ t, updates);

	/* check keys + get idx */
	idx_updates = update_idxs_and_check_keys(be, t, rows, updates, l, NULL);
	if (!idx_updates) {
		assert(0);
		return sql_error(sql, 02, SQLSTATE(42000) "UPDATE: failed to update indexes for table '%s'", t->base.name);
	}

/* before */
#if 0
	if (be->cur_append && !be->first_statement_generated) {
		for(sql_table *up = t->p ; up ; up = up->p) {
			if (!sql_update_triggers(be, up, rows, updates, 0))
				return sql_error(sql, 02, SQLSTATE(27000) "UPDATE: triggers failed for table '%s'", up->base.name);
		}
	}
#endif
	if (!sql_update_triggers(be, t, rows, updates, 0))
		return sql_error(sql, 02, SQLSTATE(27000) "UPDATE: triggers failed for table '%s'", t->base.name);

/* apply updates */
	for (i = 0, n = ol_first_node(t->columns); i < nr_cols && n; i++, n = n->next) {
		sql_column *c = n->data;

		if (updates[i])
	       		append(l, stmt_update_col(be, c, rows, updates[i]));
	}
	if (cascade_updates(be, t, rows, updates))
		return sql_error(sql, 02, SQLSTATE(42000) "UPDATE: cascade failed for table '%s'", t->base.name);

/* after */
#if 0
	if (be->cur_append && !be->first_statement_generated) {
		for(sql_table *up = t->p ; up ; up = up->p) {
			if (!sql_update_triggers(be, up, rows, updates, 1))
				return sql_error(sql, 02, SQLSTATE(27000) "UPDATE: triggers failed for table '%s'", up->base.name);
		}
	}
#endif
	if (!sql_update_triggers(be, t, rows, updates, 1))
		return sql_error(sql, 02, SQLSTATE(27000) "UPDATE: triggers failed for table '%s'", t->base.name);

/* cascade ?? */
	return l;
}

/* updates with empty list is alter with create idx or keys */
static stmt *
rel2bin_update(backend *be, sql_rel *rel, list *refs)
{
	mvc *sql = be->mvc;
	stmt *update = NULL, **updates = NULL, *tids, *s, *ddl = NULL, *pup = NULL, *cnt;
	list *l = sa_list(sql->sa);
	int nr_cols, updcol, idx_ups = 0;
	node *m;
	sql_rel *tr = rel->l, *prel = rel->r;
	sql_table *t = NULL;

	if ((rel->flag&UPD_COMP)) {  /* special case ! */
		idx_ups = 1;
		prel = rel->l;
		rel = rel->r;
		tr = rel->l;
	}
	if (tr->op == op_basetable) {
		t = tr->l;
	} else {
		ddl = subrel_bin(be, tr, refs);
		ddl = subrel_project(be, ddl, refs, NULL);
		if (!ddl)
			return NULL;
		t = rel_ddl_table_get(tr);

		/* no columns to update (probably an new pkey!) */
		if (!rel->exps)
			return ddl;
	}

	if (rel->r) /* first construct the update relation */
		update = subrel_bin(be, rel->r, refs);
	update = subrel_project(be, update, refs, rel->r);

	if (!update)
		return NULL;

	if (idx_ups)
		pup = refs_find_rel(refs, prel);

	updates = table_update_stmts(sql, t, &nr_cols);
	tids = update->op4.lval->h->data;

	/* lookup the updates */
	for (m = rel->exps->h; m; m = m->next) {
		sql_exp *ce = m->data;
		sql_column *c = find_sql_column(t, exp_name(ce));

		if (c)
			updates[c->colnr] = bin_find_column(be, update, ce->l, ce->r);
	}
	if (!be->first_statement_generated)
		sql_update_check_null(be, /*(be->cur_append && t->p) ? t->p :*/ t, updates);

	/* check keys + get idx */
	updcol = first_updated_col(updates, ol_length(t->columns));
	for (m = rel->exps->h; m; m = m->next) {
		sql_exp *ce = m->data;
		sql_idx *i = find_sql_idx(t, exp_name(ce)+1);
		stmt *update_idx, *is = NULL;

		if (i) {
			if (non_updatable_index(i->type)) /* Some indexes don't hold delta structures */
				continue;

			update_idx = bin_find_column(be, update, ce->l, ce->r);
			if (update_idx)
				is = update_idx;
			if (hash_index(i->type) && list_length(i->columns) <= 1) {
				is = NULL;
				update_idx = NULL;
			}
			if (i->key)
				sql_update_check_key(be, (updcol>=0)?updates:NULL, i->key, tids, update_idx, updcol, l, pup);
			if (is)
				list_append(l, stmt_update_idx(be,  i, tids, is));
		}
	}

/* before */
#if 0
	if (be->cur_append && !be->first_statement_generated) {
		for(sql_table *up = t->p ; up ; up = up->p) {
			if (!sql_update_triggers(be, up, tids, updates, 0))
				return sql_error(sql, 02, SQLSTATE(27000) "UPDATE: triggers failed for table '%s'", up->base.name);
		}
	}
#endif
	if (!sql_update_triggers(be, t, tids, updates, 0)) {
		if (sql->cascade_action)
			sql->cascade_action = NULL;
		return sql_error(sql, 02, SQLSTATE(27000) "UPDATE: triggers failed for table '%s'", t->base.name);
	}

/* apply the update */
	for (m = rel->exps->h; m; m = m->next) {
		sql_exp *ce = m->data;
		sql_column *c = find_sql_column(t, exp_name(ce));

		if (c)
			append(l, stmt_update_col(be,  c, tids, updates[c->colnr]));
	}

	if (cascade_updates(be, t, tids, updates)) {
		if (sql->cascade_action)
			sql->cascade_action = NULL;
		return sql_error(sql, 02, SQLSTATE(42000) "UPDATE: cascade failed for table '%s'", t->base.name);
	}

/* after */
#if 0
	if (be->cur_append && !be->first_statement_generated) {
		for(sql_table *up = t->p ; up ; up = up->p) {
			if (!sql_update_triggers(be, up, tids, updates, 1))
				return sql_error(sql, 02, SQLSTATE(27000) "UPDATE: triggers failed for table '%s'", up->base.name);
		}
	}
#endif
	if (!sql_update_triggers(be, t, tids, updates, 1)) {
		if (sql->cascade_action)
			sql->cascade_action = NULL;
		return sql_error(sql, 02, SQLSTATE(27000) "UPDATE: triggers failed for table '%s'", t->base.name);
	}

	if (ddl) {
		list_prepend(l, ddl);
		cnt = stmt_list(be, l);
	} else {
		s = stmt_aggr(be, tids, NULL, NULL, sql_bind_func(sql, "sys", "count", sql_bind_localtype("void"), NULL, F_AGGR), 1, 0, 1);
		cnt = s;
	}

	if (be->cur_append) /* building the total number of rows affected across all tables */
		cnt->nr = add_to_merge_partitions_accumulator(be, cnt->nr);

	if (sql->cascade_action)
		sql->cascade_action = NULL;
	return cnt;
}

static int
sql_stack_add_deleted(mvc *sql, const char *name, sql_table *t, stmt *tids, stmt **deleted_cols, int type)
{
	/* Put single relation of updates and old values on to the stack */
	sql_rel *r = NULL;
	node *n;
	list *exps = sa_list(sql->sa);
	trigger_input *ti = SA_NEW(sql->sa, trigger_input);

	ti->t = t;
	ti->tids = tids;
	ti->updates = deleted_cols;
	ti->type = type;
	ti->nn = name;
	for (n = ol_first_node(t->columns); n; n = n->next) {
		sql_column *c = n->data;
		bool has_nils = c->null;

		append(exps, exp_column(sql->sa, name, c->base.name, &c->type, CARD_MULTI, has_nils, 0));
	}
	r = rel_table_func(sql->sa, NULL, NULL, exps, TRIGGER_WRAPPER);
	r->l = ti;

	return stack_push_rel_view(sql, name, r) ? 1 : 0;
}

static int
sql_delete_triggers(backend *be, sql_table *t, stmt *tids, stmt **deleted_cols, int time, int firing_type, int internal_type)
{
	mvc *sql = be->mvc;
	node *n;
	int res = 1;

	if (!ol_length(t->triggers))
		return res;

	for (n = ol_first_node(t->triggers); n; n = n->next) {
		sql_trigger *trigger = n->data;

		if (!stack_push_frame(sql, "%OLD-NEW"))
			return 0;
		if (trigger->event == firing_type && trigger->time == time) {
			/* add name for the 'deleted' to the stack */
			const char *o = trigger->old_name;

			if (!o) o = "old";

			if(!sql_stack_add_deleted(sql, o, t, tids, deleted_cols, internal_type)) {
				stack_pop_frame(sql);
				return 0;
			}

			if (!sql_parse(be, trigger->t->s, trigger->statement, m_instantiate)) {
				stack_pop_frame(sql);
				return 0;
			}
		}
		stack_pop_frame(sql);
	}
	return res;
}

static stmt * sql_delete(backend *be, sql_table *t, stmt *rows);

static stmt *
sql_delete_cascade_Fkeys(backend *be, sql_key *fk, stmt *ftids)
{
	sql_table *t = mvc_bind_table(be->mvc, fk->t->s, fk->t->base.name);
	return sql_delete(be, t, ftids);
}

static void
sql_delete_ukey(backend *be, stmt *utids /* deleted tids from ukey table */, sql_key *k, list *l, char* which, int cascade)
{
	mvc *sql = be->mvc;
	sql_subtype *lng = sql_bind_localtype("lng");
	sql_subtype *bt = sql_bind_localtype("bit");
	sql_trans *tr = be->mvc->session->tr;
	list *keys = sql_trans_get_dependencies(tr, k->base.id, FKEY_DEPENDENCY, NULL);

	if (keys) {
		for (node *n = keys->h; n; n = n->next->next) {
			sqlid fkey_id = *(sqlid*)n->data;
			sql_base *b = os_find_id(tr->cat->objects, tr, fkey_id);
			sql_key *fk = (sql_key*)b;
			sql_fkey *rk = (sql_fkey*)b;

			if (fk->type != fkey || rk->rkey != k->base.id)
				continue;
			char *msg = NULL;
			sql_subfunc *cnt = sql_bind_func(sql, "sys", "count", sql_bind_localtype("void"), NULL, F_AGGR);
			sql_subfunc *ne = sql_bind_func_result(sql, "sys", "<>", F_FUNC, bt, 2, lng, lng);
			stmt *s, *tids;

			tids = stmt_tid(be, fk->idx->t, 0);
			s = stmt_idx(be, fk->idx, tids, tids->partition);
			s = stmt_join(be, s, utids, 0, cmp_equal, 0, 0, false); /* join over the join index */
			s = stmt_result(be, s, 0);
			tids = stmt_project(be, s, tids);
			if(cascade) { /* for truncate statements with the cascade option */
				s = sql_delete_cascade_Fkeys(be, fk, tids);
				list_prepend(l, s);
			} else {
				switch (((sql_fkey*)fk)->on_delete) {
					case ACT_NO_ACTION:
						break;
					case ACT_SET_NULL:
					case ACT_SET_DEFAULT:
						s = sql_delete_set_Fkeys(be, fk, tids, ((sql_fkey*)fk)->on_delete);
						list_prepend(l, s);
						break;
					case ACT_CASCADE:
						s = sql_delete_cascade_Fkeys(be, fk, tids);
						list_prepend(l, s);
						break;
					default:	/*RESTRICT*/
						/* The overlap between deleted primaries and foreign should be empty */
						s = stmt_binop(be, stmt_aggr(be, tids, NULL, NULL, cnt, 1, 0, 1), stmt_atom_lng(be, 0), NULL, ne);
						msg = sa_message(sql->sa, SQLSTATE(40002) "%s: FOREIGN KEY constraint '%s.%s' violated", which, fk->t->base.name, fk->base.name);
						s = stmt_exception(be, s, msg, 00001);
						list_prepend(l, s);
				}
			}
		}
		list_destroy(keys);
	}
}

static int
sql_delete_keys(backend *be, sql_table *t, stmt *rows, list *l, char* which, int cascade)
{
	mvc *sql = be->mvc;
	int res = 1;
	node *n;

	if (!ol_length(t->keys))
		return res;

	for (n = ol_first_node(t->keys); n; n = n->next) {
		sql_key *k = n->data;

		if (k->type == pkey || k->type == ukey) {
			if (!(sql->cascade_action && list_find_id(sql->cascade_action, k->base.id))) {
				sqlid *local_id = SA_NEW(sql->sa, sqlid);
				if (!sql->cascade_action)
					sql->cascade_action = sa_list(sql->sa);

				*local_id = k->base.id;
				list_append(sql->cascade_action, local_id);
				sql_delete_ukey(be, rows, k, l, which, cascade);
			}
		}
	}
	return res;
}

static stmt *
sql_delete(backend *be, sql_table *t, stmt *rows)
{
	mvc *sql = be->mvc;
	stmt *v = NULL, *s = NULL;
	list *l = sa_list(sql->sa);
	stmt **deleted_cols = NULL;

	if (rows) {
		v = rows;
	} else { /* delete all */
		v = stmt_tid(be, t, 0);
	}

	/*  project all columns */
	if (ol_length(t->triggers) || partition_find_part(sql->session->tr, t, NULL)) {
		int nr = 0;
		deleted_cols = table_update_stmts(sql, t, &nr);
		int i = 0;
		for (node *n = ol_first_node(t->columns); n; n = n->next, i++) {
			sql_column *c = n->data;
			stmt *s = stmt_col(be, c, v, v->partition);

			deleted_cols[i] = s;
			list_append(l, s);
		}
	}

/* before */
#if 0
	if (be->cur_append && !be->first_statement_generated) {
		for(sql_table *up = t->p ; up ; up = up->p) {
			if (!sql_delete_triggers(be, up, v, deleted_cols, 0, 1, 3))
				return sql_error(sql, 02, SQLSTATE(27000) "DELETE: triggers failed for table '%s'", up->base.name);
		}
	}
#endif
	if (!sql_delete_triggers(be, t, v, deleted_cols, 0, 1, 3))
		return sql_error(sql, 02, SQLSTATE(27000) "DELETE: triggers failed for table '%s'", t->base.name);

	if (!sql_delete_keys(be, t, v, l, "DELETE", 0))
		return sql_error(sql, 02, SQLSTATE(42000) "DELETE: failed to delete indexes for table '%s'", t->base.name);

	if (rows) {
		list_append(l, stmt_delete(be, t, rows));
	} else { /* delete all */
		/* first column */
		s = stmt_table_clear(be, t);
		list_append(l, s);
	}

/* after */
#if 0
	if (be->cur_append && !be->first_statement_generated) {
		for(sql_table *up = t->p ; up ; up = up->p) {
			if (!sql_delete_triggers(be, up, v, deleted_cols, 1, 1, 3))
				return sql_error(sql, 02, SQLSTATE(27000) "DELETE: triggers failed for table '%s'", up->base.name);
		}
	}
#endif
	if (!sql_delete_triggers(be, t, v, deleted_cols, 1, 1, 3))
		return sql_error(sql, 02, SQLSTATE(27000) "DELETE: triggers failed for table '%s'", t->base.name);
	if (rows)
		s = stmt_aggr(be, rows, NULL, NULL, sql_bind_func(sql, "sys", "count", sql_bind_localtype("void"), NULL, F_AGGR), 1, 0, 1);
	if (be->cur_append) /* building the total number of rows affected across all tables */
		s->nr = add_to_merge_partitions_accumulator(be, s->nr);
	return s;
}

static stmt *
rel2bin_delete(backend *be, sql_rel *rel, list *refs)
{
	mvc *sql = be->mvc;
	stmt *rows = NULL, *stdelete = NULL;
	sql_rel *tr = rel->l;
	sql_table *t = NULL;

	if (tr->op == op_basetable)
		t = tr->l;
	else
		assert(0/*ddl statement*/);

	if (rel->r) { /* first construct the deletes relation */
		rows = subrel_bin(be, rel->r, refs);
		rows = subrel_project(be, rows, refs, rel->r);
		if (!rows)
			return NULL;
	}
	if (rows && rows->type == st_list) {
		stmt *s = rows;
		rows = s->op4.lval->h->data;
	}
	stdelete = sql_delete(be, t, rows);
	if (sql->cascade_action)
		sql->cascade_action = NULL;
	return stdelete;
}

struct tablelist {
	sql_table *table;
	struct tablelist* next;
};

static void /* inspect the other tables recursively for foreign key dependencies */
check_for_foreign_key_references(mvc *sql, struct tablelist* tlist, struct tablelist* next_append, sql_table *t, int cascade, int *error)
{
	node *n;
	int found;
	struct tablelist* new_node, *node_check;
	sql_trans *tr = sql->session->tr;

	if (THRhighwater()) {
		sql_error(sql, 10, SQLSTATE(42000) "Query too complex: running out of stack space");
		*error = 1;
		return;
	}

	if (*error)
		return;

	sqlstore *store = sql->session->tr->store;
	if (t->keys) { /* Check for foreign key references */
		for (n = ol_first_node(t->keys); n; n = n->next) {
			sql_key *k = n->data;

			if (k->type == ukey || k->type == pkey) {
				list *keys = sql_trans_get_dependencies(tr, k->base.id, FKEY_DEPENDENCY, NULL);

				if (keys) {
					for (node *n = keys->h; n; n = n->next->next) {
						sqlid fkey_id = *(sqlid*)n->data;
						sql_base *b = os_find_id(tr->cat->objects, tr, fkey_id);
						sql_key *fk = (sql_key*)b;
						sql_fkey *rk = (sql_fkey*)b;

						if (fk->type != fkey || rk->rkey != k->base.id)
							continue;
						k = fk;
						/* make sure it is not a self referencing key */
						if (k->t != t && !cascade) {
							node *n = ol_first_node(t->columns);
							sql_column *c = n->data;
							size_t n_rows = store->storage_api.count_col(sql->session->tr, c, 0);
							size_t n_deletes = store->storage_api.count_del(sql->session->tr, c->t, 0);
							assert (n_rows >= n_deletes);
							if (n_rows - n_deletes > 0) {
								list_destroy(keys);
								sql_error(sql, 02, SQLSTATE(23000) "TRUNCATE: FOREIGN KEY %s.%s depends on %s", k->t->base.name, k->base.name, t->base.name);
								*error = 1;
								return;
							}
						} else if (k->t != t) {
							found = 0;
							for (node_check = tlist; node_check; node_check = node_check->next) {
								if (node_check->table == k->t)
									found = 1;
							}
							if (!found) {
								if ((new_node = SA_NEW(sql->ta, struct tablelist)) == NULL) {
									list_destroy(keys);
									sql_error(sql, 02, SQLSTATE(HY013) MAL_MALLOC_FAIL);
									*error = 1;
									return;
								}
								new_node->table = k->t;
								new_node->next = NULL;
								next_append->next = new_node;
								check_for_foreign_key_references(sql, tlist, new_node, k->t, cascade, error);
							}
						}
					}
					list_destroy(keys);
				}
			}
		}
	}
}

static stmt *
sql_truncate(backend *be, sql_table *t, int restart_sequences, int cascade)
{
	mvc *sql = be->mvc;
	list *l = sa_list(sql->sa);
	stmt *v, *ret = NULL, *other = NULL;
	const char *next_value_for = "next value for ";
	sql_column *col = NULL;
	sql_schema *sche = NULL;
	sql_table *next = NULL;
	sql_trans *tr = sql->session->tr;
	int error = 0;
	struct tablelist* new_list = SA_NEW(sql->ta, struct tablelist), *list_node;
	stmt **deleted_cols = NULL;

	if (!new_list) {
		sql_error(sql, 02, SQLSTATE(HY013) MAL_MALLOC_FAIL);
		error = 1;
		goto finalize;
	}

	new_list->table = t;
	new_list->next = NULL;
	check_for_foreign_key_references(sql, new_list, new_list, t, cascade, &error);
	if (error)
		goto finalize;

	for (list_node = new_list; list_node; list_node = list_node->next) {
		next = list_node->table;
		sche = next->s;

		if (restart_sequences) { /* restart the sequences if it's the case */
			for (node *n = ol_first_node(next->columns); n; n = n->next) {
				col = n->data;

				if (col->def && !strncmp(col->def, next_value_for, strlen(next_value_for))) {
					sql_schema *s = NULL;
					sql_sequence *seq = NULL;
					char *schema = NULL, *seq_name = NULL;

					extract_schema_and_sequence_name(sql->ta, col->def + strlen(next_value_for), &schema, &seq_name);
					if (!schema || !seq_name || !(s = find_sql_schema(tr, schema)))
						continue;

					assert(s->base.id == sche->base.id);
					if ((seq = find_sql_sequence(tr, s, seq_name))) {
						if (!sql_trans_sequence_restart(tr, seq, seq->start)) {
							sql_error(sql, 02, SQLSTATE(HY005) "Could not restart sequence %s.%s", sche->base.name, seq_name);
							error = 1;
							goto finalize;
						}
					}
				}
			}
		}

		v = stmt_tid(be, next, 0);

		/*  project all columns */
		if (ol_length(t->triggers) || partition_find_part(sql->session->tr, t, NULL)) {
			int nr = 0;
			deleted_cols = table_update_stmts(sql, t, &nr);
			int i = 0;
			for (node *n = ol_first_node(t->columns); n; n = n->next, i++) {
				sql_column *c = n->data;
				stmt *s = stmt_col(be, c, v, v->partition);

				deleted_cols[i] = s;
				list_append(l, s);
			}
		}

		/* before */
#if 0
		if (be->cur_append && !be->first_statement_generated) {
			for (sql_table *up = t->p ; up ; up = up->p) {
				if (!sql_delete_triggers(be, up, v, deleted_cols, 0, 3, 4)) {
					sql_error(sql, 02, SQLSTATE(27000) "TRUNCATE: triggers failed for table '%s'", up->base.name);
					error = 1;
					goto finalize;
				}
			}
		}
#endif
		if (!sql_delete_triggers(be, next, v, deleted_cols, 0, 3, 4)) {
			sql_error(sql, 02, SQLSTATE(27000) "TRUNCATE: triggers failed for table '%s'", next->base.name);
			error = 1;
			goto finalize;
		}

		if (!sql_delete_keys(be, next, v, l, "TRUNCATE", cascade)) {
			sql_error(sql, 02, SQLSTATE(42000) "TRUNCATE: failed to delete indexes for table '%s'", next->base.name);
			error = 1;
			goto finalize;
		}

		other = stmt_table_clear(be, next);
		list_append(l, other);
		if (next == t)
			ret = other;

		/* after */
#if 0
		if (be->cur_append && !be->first_statement_generated) {
			for (sql_table *up = t->p ; up ; up = up->p) {
				if (!sql_delete_triggers(be, up, v, deleted_cols, 1, 3, 4)) {
					sql_error(sql, 02, SQLSTATE(27000) "TRUNCATE: triggers failed for table '%s'", up->base.name);
					error = 1;
					goto finalize;
				}
			}
		}
#endif
		if (!sql_delete_triggers(be, next, v, deleted_cols, 1, 3, 4)) {
			sql_error(sql, 02, SQLSTATE(27000) "TRUNCATE: triggers failed for table '%s'", next->base.name);
			error = 1;
			goto finalize;
		}

		if (be->cur_append) /* building the total number of rows affected across all tables */
			other->nr = add_to_merge_partitions_accumulator(be, other->nr);
	}

finalize:
	sa_reset(sql->ta);
	if (error)
		return NULL;
	return ret;
}

#define E_ATOM_INT(e) ((atom*)((sql_exp*)e)->l)->data.val.ival
#define E_ATOM_STRING(e) ((atom*)((sql_exp*)e)->l)->data.val.sval

static stmt *
rel2bin_truncate(backend *be, sql_rel *rel)
{
	mvc *sql = be->mvc;
	stmt *truncate = NULL;
	sql_rel *tr = rel->l;
	sql_table *t = NULL;
	node *n = NULL;
	int restart_sequences, cascade;

	if (tr->op == op_basetable)
		t = tr->l;
	else
		assert(0/*ddl statement*/);

	n = rel->exps->h;
	restart_sequences = E_ATOM_INT(n->data);
	cascade = E_ATOM_INT(n->next->data);

	truncate = sql_truncate(be, t, restart_sequences, cascade);
	if (sql->cascade_action)
		sql->cascade_action = NULL;
	return truncate;
}

static stmt *
rel2bin_output(backend *be, sql_rel *rel, list *refs)
{
	mvc *sql = be->mvc;
	node *n;
	const char *tsep, *rsep, *ssep, *ns;
	const char *fn   = NULL;
	int onclient = 0;
	stmt *s = NULL, *fns = NULL;
	list *slist = sa_list(sql->sa);

	if (rel->l)  /* first construct the sub relation */
		s = subrel_bin(be, rel->l, refs);
	s = subrel_project(be, s, refs, rel->l);
	if (!s)
		return NULL;

	if (!rel->exps)
		return s;
	n = rel->exps->h;
	tsep = sa_strdup(sql->sa, E_ATOM_STRING(n->data));
	rsep = sa_strdup(sql->sa, E_ATOM_STRING(n->next->data));
	ssep = sa_strdup(sql->sa, E_ATOM_STRING(n->next->next->data));
	ns   = sa_strdup(sql->sa, E_ATOM_STRING(n->next->next->next->data));

	if (n->next->next->next->next) {
		fn = E_ATOM_STRING(n->next->next->next->next->data);
		fns = stmt_atom_string(be, sa_strdup(sql->sa, fn));
		onclient = E_ATOM_INT(n->next->next->next->next->next->data);
	}
	list_append(slist, stmt_export(be, s, tsep, rsep, ssep, ns, onclient, fns));
	if (s->type == st_list && ((stmt*)s->op4.lval->h->data)->nrcols != 0) {
		stmt *cnt = stmt_aggr(be, s->op4.lval->h->data, NULL, NULL, sql_bind_func(sql, "sys", "count", sql_bind_localtype("void"), NULL, F_AGGR), 1, 0, 1);
		return cnt;
	} else {
		return stmt_atom_lng(be, 1);
	}
}

static stmt *
rel2bin_list(backend *be, sql_rel *rel, list *refs)
{
	mvc *sql = be->mvc;
	stmt *l = NULL, *r = NULL;
	list *slist = sa_list(sql->sa);

	(void)refs;

	if (find_prop(rel->p, PROP_DISTRIBUTE) && be->cur_append == 0) /* create affected rows accumulator */
		create_merge_partitions_accumulator(be);

	if (rel->l)  /* first construct the sub relation */
		l = subrel_bin(be, rel->l, refs);
	if (rel->r)  /* first construct the sub relation */
		r = subrel_bin(be, rel->r, refs);
	l = subrel_project(be, l, refs, rel->l);
	r = subrel_project(be, r, refs, rel->r);
	if (!l || !r)
		return NULL;
	list_append(slist, l);
	list_append(slist, r);
	return stmt_list(be, slist);
}

static stmt *
rel2bin_psm(backend *be, sql_rel *rel)
{
	mvc *sql = be->mvc;
	node *n;
	list *l = sa_list(sql->sa);
	stmt *sub = NULL;

	for (n = rel->exps->h; n; n = n->next) {
		sql_exp *e = n->data;
		stmt *s = exp_bin(be, e, sub, NULL, NULL, NULL, NULL, NULL, 0, 0, 0);
		if (!s)
			return NULL;

		if (s && s->type == st_table) /* relational statement */
			sub = s->op1;
		else
			append(l, s);
	}
	return stmt_list(be, l);
}

static stmt *
rel2bin_partition_limits(backend *be, sql_rel *rel, list *refs)
{
	stmt *l = NULL, *r = NULL;
	node *n = NULL;
	list *slist = sa_list(be->mvc->sa);

	if (rel->l)  /* first construct the sub relation */
		l = subrel_bin(be, rel->l, refs);
	if (rel->r)  /* first construct the sub relation */
		r = subrel_bin(be, rel->r, refs);
	l = subrel_project(be, l, refs, rel->l);
	r = subrel_project(be, r, refs, rel->r);
	if ((rel->l && !l) || (rel->r && !r))
		return NULL;

	assert(rel->exps);
	assert(rel->flag == ddl_alter_table_add_range_partition || rel->flag == ddl_alter_table_add_list_partition);

	if (rel->exps) {
		for (n = rel->exps->h; n; n = n->next) {
			sql_exp *e = n->data;
			stmt *s = exp_bin(be, e, l, r, NULL, NULL, NULL, NULL, 0, 0, 0);
			if (!s)
				return NULL;
			append(slist, s);
		}
	}
	return stmt_catalog(be, rel->flag, stmt_list(be, slist));
}

static stmt *
rel2bin_exception(backend *be, sql_rel *rel, list *refs)
{
	stmt *l = NULL, *r = NULL;
	node *n = NULL;
	list *slist = sa_list(be->mvc->sa);

	if (find_prop(rel->p, PROP_DISTRIBUTE) && be->cur_append == 0) /* create affected rows accumulator */
		create_merge_partitions_accumulator(be);

	if (rel->l)  /* first construct the sub relation */
		l = subrel_bin(be, rel->l, refs);
	if (rel->r)  /* first construct the sub relation */
		r = subrel_bin(be, rel->r, refs);
	l = subrel_project(be, l, refs, rel->l);
	r = subrel_project(be, r, refs, rel->r);
	if ((rel->l && !l) || (rel->r && !r))
		return NULL;

	if (rel->exps) {
		for (n = rel->exps->h; n; n = n->next) {
			sql_exp *e = n->data;
			stmt *s = exp_bin(be, e, l, r, NULL, NULL, NULL, NULL, 0, 0, 0);
			if (!s)
				return NULL;
			append(slist, s);
		}
	} else { /* if there is no exception condition, just generate a statement list */
		list_append(slist, l);
		list_append(slist, r);
	}
	return stmt_list(be, slist);
}

static stmt *
rel2bin_seq(backend *be, sql_rel *rel, list *refs)
{
	mvc *sql = be->mvc;
	node *en = rel->exps->h;
	stmt *restart, *sname, *seq, *seqname, *sl = NULL;
	list *l = sa_list(sql->sa);

	if (rel->l) { /* first construct the sub relation */
		sl = subrel_bin(be, rel->l, refs);
		sl = subrel_project(be, sl, refs, rel->l);
		if (!sl)
			return NULL;
	}

	restart = exp_bin(be, en->data, sl, NULL, NULL, NULL, NULL, NULL, 0, 0, 0);
	sname = exp_bin(be, en->next->data, sl, NULL, NULL, NULL, NULL, NULL, 0, 0, 0);
	seqname = exp_bin(be, en->next->next->data, sl, NULL, NULL, NULL, NULL, NULL, 0, 0, 0);
	seq = exp_bin(be, en->next->next->next->data, sl, NULL, NULL, NULL, NULL, NULL, 0, 0, 0);
	if (!restart || !sname || !seqname || !seq)
		return NULL;

	(void)refs;
	append(l, sname);
	append(l, seqname);
	append(l, seq);
	append(l, restart);
	return stmt_catalog(be, rel->flag, stmt_list(be, l));
}

static stmt *
rel2bin_trans(backend *be, sql_rel *rel, list *refs)
{
	node *en = rel->exps->h;
	stmt *chain = exp_bin(be, en->data, NULL, NULL, NULL, NULL, NULL, NULL, 0, 0, 0);
	stmt *name = NULL;

	if (!chain)
		return NULL;

	(void)refs;
	if (en->next) {
		name = exp_bin(be, en->next->data, NULL, NULL, NULL, NULL, NULL, NULL, 0, 0, 0);
		if (!name)
			return NULL;
	}
	return stmt_trans(be, rel->flag, chain, name);
}

static stmt *
rel2bin_catalog_schema(backend *be, sql_rel *rel, list *refs)
{
	mvc *sql = be->mvc;
	node *en = rel->exps->h;
	stmt *action = exp_bin(be, en->data, NULL, NULL, NULL, NULL, NULL, NULL, 0, 0, 0);
	stmt *sname = NULL, *name = NULL, *ifexists = NULL;
	list *l = sa_list(sql->sa);

	if (!action)
		return NULL;

	(void)refs;
	en = en->next;
	sname = exp_bin(be, en->data, NULL, NULL, NULL, NULL, NULL, NULL, 0, 0, 0);
	if (!sname)
		return NULL;
	append(l, sname);
	en = en->next;
	if (rel->flag == ddl_create_schema) {
		if (en) {
			name = exp_bin(be, en->data, NULL, NULL, NULL, NULL, NULL, NULL, 0, 0, 0);
			if (!name)
				return NULL;
		} else {
			name = stmt_atom_string_nil(be);
		}
		append(l, name);
	} else {
		assert(rel->flag == ddl_drop_schema);
		ifexists = exp_bin(be, en->data, NULL, NULL, NULL, NULL, NULL, NULL, 0, 0, 0);
		if (!ifexists)
			return NULL;
		append(l, ifexists);
	}
	append(l, action);
	return stmt_catalog(be, rel->flag, stmt_list(be, l));
}

static stmt *
rel2bin_catalog_table(backend *be, sql_rel *rel, list *refs)
{
	mvc *sql = be->mvc;
	node *en = rel->exps->h;
	stmt *action = exp_bin(be, en->data, NULL, NULL, NULL, NULL, NULL, NULL, 0, 0, 0);
	stmt *table = NULL, *sname, *tname = NULL, *kname = NULL, *ifexists = NULL;
	list *l = sa_list(sql->sa);

	if (!action)
		return NULL;

	(void)refs;
	en = en->next;
	sname = exp_bin(be, en->data, NULL, NULL, NULL, NULL, NULL, NULL, 0, 0, 0);
	if (!sname)
		return NULL;
	en = en->next;
	if (en) {
		tname = exp_bin(be, en->data, NULL, NULL, NULL, NULL, NULL, NULL, 0, 0, 0);
		if (!tname)
			return NULL;
		en = en->next;
	}
	append(l, sname);
	assert(tname);
	append(l, tname);
	if (rel->flag == ddl_drop_constraint) { /* needs extra string parameter for constraint name */
		if (en) {
			kname = exp_bin(be, en->data, NULL, NULL, NULL, NULL, NULL, NULL, 0, 0, 0);
			if (!kname)
				return NULL;
			en = en->next;
		}
		append(l, kname);
	}
	if (rel->flag != ddl_drop_table && rel->flag != ddl_drop_view && rel->flag != ddl_drop_constraint) {
		if (en) {
			table = exp_bin(be, en->data, NULL, NULL, NULL, NULL, NULL, NULL, 0, 0, 0);
			if (!table)
				return NULL;
		}
		append(l, table);
	} else {
		if (en) {
			ifexists = exp_bin(be, en->data, NULL, NULL, NULL, NULL, NULL, NULL, 0, 0, 0);
			if (!ifexists)
				return NULL;
		} else {
			ifexists = stmt_atom_int(be, 0);
		}
		append(l, ifexists);
	}
	append(l, action);
	return stmt_catalog(be, rel->flag, stmt_list(be, l));
}

static stmt *
rel2bin_catalog2(backend *be, sql_rel *rel, list *refs)
{
	mvc *sql = be->mvc;
	node *en;
	list *l = sa_list(sql->sa);

	(void)refs;
	for (en = rel->exps->h; en; en = en->next) {
		stmt *es = NULL;

		if (en->data) {
			es = exp_bin(be, en->data, NULL, NULL, NULL, NULL, NULL, NULL, 0, 0, 0);
			if (!es)
				return NULL;
		} else {
			es = stmt_atom_string_nil(be);
		}
		append(l,es);
	}
	return stmt_catalog(be, rel->flag, stmt_list(be, l));
}

static stmt *
rel2bin_ddl(backend *be, sql_rel *rel, list *refs)
{
	mvc *sql = be->mvc;
	stmt *s = NULL;

	switch (rel->flag) {
		case ddl_output:
			s = rel2bin_output(be, rel, refs);
			sql->type = Q_TABLE;
			break;
		case ddl_list:
			s = rel2bin_list(be, rel, refs);
			break;
		case ddl_psm:
			s = rel2bin_psm(be, rel);
			break;
		case ddl_exception:
			s = rel2bin_exception(be, rel, refs);
			break;
		case ddl_create_seq:
		case ddl_alter_seq:
			s = rel2bin_seq(be, rel, refs);
			sql->type = Q_SCHEMA;
			break;
		case ddl_alter_table_add_range_partition:
		case ddl_alter_table_add_list_partition:
			s = rel2bin_partition_limits(be, rel, refs);
			sql->type = Q_SCHEMA;
			break;
		case ddl_release:
		case ddl_commit:
		case ddl_rollback:
		case ddl_trans:
			s = rel2bin_trans(be, rel, refs);
			sql->type = Q_TRANS;
			break;
		case ddl_create_schema:
		case ddl_drop_schema:
			s = rel2bin_catalog_schema(be, rel, refs);
			sql->type = Q_SCHEMA;
			break;
		case ddl_create_table:
		case ddl_drop_table:
		case ddl_create_view:
		case ddl_drop_view:
		case ddl_drop_constraint:
		case ddl_alter_table:
			s = rel2bin_catalog_table(be, rel, refs);
			sql->type = Q_SCHEMA;
			break;
		case ddl_drop_seq:
		case ddl_create_type:
		case ddl_drop_type:
		case ddl_drop_index:
		case ddl_create_function:
		case ddl_drop_function:
		case ddl_create_trigger:
		case ddl_drop_trigger:
		case ddl_grant_roles:
		case ddl_revoke_roles:
		case ddl_grant:
		case ddl_revoke:
		case ddl_grant_func:
		case ddl_revoke_func:
		case ddl_create_user:
		case ddl_drop_user:
		case ddl_alter_user:
		case ddl_rename_user:
		case ddl_create_role:
		case ddl_drop_role:
		case ddl_alter_table_add_table:
		case ddl_alter_table_del_table:
		case ddl_alter_table_set_access:
		case ddl_comment_on:
		case ddl_rename_schema:
		case ddl_rename_table:
		case ddl_rename_column:
			s = rel2bin_catalog2(be, rel, refs);
			sql->type = Q_SCHEMA;
			break;
		default:
			assert(0);
	}
	return s;
}

static stmt *
subrel_bin(backend *be, sql_rel *rel, list *refs)
{
	mvc *sql = be->mvc;
	stmt *s = NULL;

	if (THRhighwater())
		return sql_error(be->mvc, 10, SQLSTATE(42000) "Query too complex: running out of stack space");

	if (!rel)
		return s;
	if (rel_is_ref(rel)) {
		s = refs_find_rel(refs, rel);
		/* needs a proper fix!! */
		if (s)
			return s;
	}
	switch (rel->op) {
	case op_basetable:
		s = rel2bin_basetable(be, rel);
		sql->type = Q_TABLE;
		break;
	case op_table:
		s = rel2bin_table(be, rel, refs);
		sql->type = Q_TABLE;
		break;
	case op_join:
	case op_left:
	case op_right:
	case op_full:
		s = rel2bin_join(be, rel, refs);
		sql->type = Q_TABLE;
		break;
	case op_semi:
	case op_anti:
		s = rel2bin_semijoin(be, rel, refs);
		sql->type = Q_TABLE;
		break;
	case op_union:
		s = rel2bin_union(be, rel, refs);
		sql->type = Q_TABLE;
		break;
	case op_except:
		s = rel2bin_except(be, rel, refs);
		sql->type = Q_TABLE;
		break;
	case op_inter:
		s = rel2bin_inter(be, rel, refs);
		sql->type = Q_TABLE;
		break;
	case op_project:
		s = rel2bin_project(be, rel, refs, NULL);
		sql->type = Q_TABLE;
		break;
	case op_select:
		s = rel2bin_select(be, rel, refs);
		sql->type = Q_TABLE;
		break;
	case op_groupby:
		s = rel2bin_groupby(be, rel, refs);
		sql->type = Q_TABLE;
		break;
	case op_topn:
		s = rel2bin_topn(be, rel, refs);
		sql->type = Q_TABLE;
		break;
	case op_sample:
		s = rel2bin_sample(be, rel, refs);
		sql->type = Q_TABLE;
		break;
	case op_insert:
		s = rel2bin_insert(be, rel, refs);
		if (sql->type == Q_TABLE)
			sql->type = Q_UPDATE;
		break;
	case op_update:
		s = rel2bin_update(be, rel, refs);
		if (sql->type == Q_TABLE)
			sql->type = Q_UPDATE;
		break;
	case op_delete:
		s = rel2bin_delete(be, rel, refs);
		if (sql->type == Q_TABLE)
			sql->type = Q_UPDATE;
		break;
	case op_truncate:
		s = rel2bin_truncate(be, rel);
		if (sql->type == Q_TABLE)
			sql->type = Q_UPDATE;
		break;
	case op_ddl:
		s = rel2bin_ddl(be, rel, refs);
		break;
	}
	if (s && rel_is_ref(rel)) {
		list_append(refs, rel);
		list_append(refs, s);
	}
	return s;
}

stmt *
rel_bin(backend *be, sql_rel *rel)
{
	mvc *sql = be->mvc;
	list *refs = sa_list(sql->sa);
	mapi_query_t sqltype = sql->type;
	stmt *s = subrel_bin(be, rel, refs);

	s = subrel_project(be, s, refs, rel);
	if (sqltype == Q_SCHEMA)
		sql->type = sqltype;  /* reset */

	return s;
}

stmt *
output_rel_bin(backend *be, sql_rel *rel )
{
	mvc *sql = be->mvc;
	list *refs = sa_list(sql->sa);
	mapi_query_t sqltype = sql->type;
	stmt *s;

	be->join_idx = 0;
	if (refs == NULL)
		return NULL;
	s = subrel_bin(be, rel, refs);
	s = subrel_project(be, s, refs, rel);
	if (sqltype == Q_SCHEMA)
		sql->type = sqltype;  /* reset */

	if (!is_ddl(rel->op) && s && s->type != st_none && sql->type == Q_TABLE)
		s = stmt_output(be, s);
	if (sqltype == Q_UPDATE && s && (s->type != st_list || be->cur_append)) {
		if (be->cur_append) { /* finish the output bat */
			s->nr = be->cur_append;
			be->cur_append = 0;
			be->first_statement_generated = false;
		}
		s = stmt_affected_rows(be, s);
	}
	return s;
}<|MERGE_RESOLUTION|>--- conflicted
+++ resolved
@@ -4107,16 +4107,12 @@
 	ti->updates = updates;
 	ti->type = 1;
 	ti->nn = name;
-<<<<<<< HEAD
-	for (n = t->columns.set->h; n; n = n->next) {
-		sql_exp *ne;
-=======
+
 	for (n = ol_first_node(t->columns); n; n = n->next) {
->>>>>>> 4797da2b
 		sql_column *c = n->data;
 		bool has_nils = c->null;
 
-		ne = exp_column(sql->sa, name, c->base.name, &c->type, CARD_MULTI, has_nils, 0);
+		sql_exp *ne = exp_column(sql->sa, name, c->base.name, &c->type, CARD_MULTI, has_nils, 0);
 		append(exps, ne);
 	}
 	r = rel_table_func(sql->sa, NULL, NULL, exps, TRIGGER_WRAPPER);
