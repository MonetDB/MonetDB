/*
 * This Source Code Form is subject to the terms of the Mozilla Public
 * License, v. 2.0.  If a copy of the MPL was not distributed with this
 * file, You can obtain one at http://mozilla.org/MPL/2.0/.
 *
 * Copyright 1997 - July 2008 CWI, August 2008 - 2022 MonetDB B.V.
 */

#include "monetdb_config.h"

#include "rel_bin.h"
#include "rel_rel.h"
#include "rel_basetable.h"
#include "rel_exp.h"
#include "rel_psm.h"
#include "rel_prop.h"
#include "rel_select.h"
#include "rel_updates.h"
#include "rel_predicates.h"
#include "sql_env.h"
#include "sql_optimizer.h"
#include "sql_gencode.h"
#include "mal_builder.h"
#include "opt_prelude.h"

static stmt * exp_bin(backend *be, sql_exp *e, rel_bin_stmt *left, rel_bin_stmt *right, int depth, int reduce, int push);
static rel_bin_stmt * rel_bin(backend *be, sql_rel *rel);
static rel_bin_stmt * subrel_bin(backend *be, sql_rel *rel, list *refs);

static stmt *check_types(backend *be, sql_subtype *fromtype, stmt *s, check_type tpe);

static void
clean_mal_statements(backend *be, int oldstop, int oldvtop, int oldvid)
{
	MSresetInstructions(be->mb, oldstop);
	freeVariables(be->client, be->mb, NULL, oldvtop, oldvid);
	be->mvc->session->status = 0; /* clean possible generated error */
	be->mvc->errstr[0] = '\0';
}

static int
add_to_rowcount_accumulator(backend *be, int nr)
{
	int prev = be->rowcount;
	InstrPtr q = newStmt(be->mb, calcRef, plusRef);

	getArg(q, 0) = be->rowcount = newTmpVariable(be->mb, TYPE_lng);
	q = pushArgument(be->mb, q, prev);
	q = pushArgument(be->mb, q, nr);

	return getDestVar(q);
}

static stmt *
stmt_selectnil( backend *be, stmt *col)
{
	sql_subtype *t = tail_type(col);
	return stmt_uselect(be, col, stmt_atom(be, atom_general(be->mvc->sa, t, NULL)), cmp_equal, NULL, 0, 1);
}

static stmt *
sql_unop_(backend *be, const char *fname, stmt *rs)
{
	mvc *sql = be->mvc;
	sql_subtype *rt = NULL;
	sql_subfunc *f = NULL;

	rt = tail_type(rs);
	f = sql_bind_func(sql, "sys", fname, rt, NULL, F_FUNC);
	/* try to find the function without a type, and convert
	 * the value to the type needed by this function!
	 */
	if (!f && (f = sql_find_func(sql, "sys", fname, 1, F_FUNC, NULL)) != NULL) {
		sql_arg *a = f->func->ops->h->data;

		sql->session->status = 0;
		sql->errstr[0] = '\0';
		rs = check_types(be, &a->type, rs, type_equal);
		if (!rs)
			f = NULL;
	}
	if (f) {
		/*
		if (f->func->res.scale == INOUT) {
			f->res.digits = rt->digits;
			f->res.scale = rt->scale;
		}
		*/
		return stmt_unop(be, rs, NULL, f);
	} else if (rs) {
		char *type = tail_type(rs)->type->base.name;

		return sql_error(sql, ERR_NOTFOUND, SQLSTATE(42000) "SELECT: no such unary operator '%s(%s)'", fname, type);
	}
	return NULL;
}

static rel_bin_stmt *
refs_find_rel(list *refs, sql_rel *rel)
{
	for(node *n=refs->h; n; n = n->next->next) {
		sql_rel *ref = n->data;
		rel_bin_stmt *s = n->next->data;

		if (rel == ref)
			return s;
	}
	return NULL;
}

static void
refs_update_stmt(list *refs, sql_rel *rel, rel_bin_stmt *s)
{
	for(node *n=refs->h; n; n = n->next->next) {
		sql_rel *ref = n->data;

		if (rel == ref) {
			n->next->data = s;
			break;
		}
	}
}

static void
print_stmtlist(sql_allocator *sa, rel_bin_stmt *l)
{
	if (l) {
		for (node *n = l->cols->h; n; n = n->next) {
			const char *rnme = table_name(sa, n->data);
			const char *nme = column_name(sa, n->data);

			TRC_INFO(SQL_EXECUTION, "%s.%s\n", rnme ? rnme : "(null!)", nme ? nme : "(null!)");
		}
	}
}

static int
stmt_key(stmt *s)
{
	const char *nme = column_name(NULL, s);

	return hash_key(nme);
}

static stmt *
list_find_column(backend *be, list *l, const char *rname, const char *name )
{
	stmt *res = NULL;
	node *n;

	if (!l)
		return NULL;
	if (!l->ht && list_length(l) > HASH_MIN_SIZE) {
		l->ht = hash_new(l->sa, MAX(list_length(l), l->expected_cnt), (fkeyvalue)&stmt_key);
		if (l->ht == NULL)
			return NULL;

		for (n = l->h; n; n = n->next) {
			const char *nme = column_name(be->mvc->sa, n->data);
			if (nme) {
				int key = hash_key(nme);

				if (hash_add(l->ht, key, n->data) == NULL)
					return NULL;
			}
		}
	}
	if (l->ht) {
		int key = hash_key(name);
		sql_hash_e *e = l->ht->buckets[key&(l->ht->size-1)];

		if (rname) {
			for (; e; e = e->chain) {
				stmt *s = e->value;
				const char *rnme = table_name(be->mvc->sa, s);
				const char *nme = column_name(be->mvc->sa, s);

				if (rnme && strcmp(rnme, rname) == 0 &&
		 	            strcmp(nme, name) == 0) {
					res = s;
					break;
				}
			}
		} else {
			for (; e; e = e->chain) {
				stmt *s = e->value;
				const char *rnme = table_name(be->mvc->sa, s);
				const char *nme = column_name(be->mvc->sa, s);

				if (!rnme && nme && strcmp(nme, name) == 0) {
					res = s;
					break;
				}
			}
		}
		if (!res)
			return NULL;
		return res;
	}
	if (rname) {
		for (n = l->h; n; n = n->next) {
			const char *rnme = table_name(be->mvc->sa, n->data);
			const char *nme = column_name(be->mvc->sa, n->data);

			if (rnme && strcmp(rnme, rname) == 0 &&
				    strcmp(nme, name) == 0) {
				res = n->data;
				break;
			}
		}
	} else {
		for (n = l->h; n; n = n->next) {
			const char *rnme = table_name(be->mvc->sa, n->data);
			const char *nme = column_name(be->mvc->sa, n->data);

			if (!rnme && nme && strcmp(nme, name) == 0) {
				res = n->data;
				break;
			}
		}
	}
	if (!res)
		return NULL;
	return res;
}

static stmt *
bin_find_column( backend *be, rel_bin_stmt *st, const char *rname, const char *name )
{
	return list_find_column( be, st->cols, rname, name);
}

static stmt *column(backend *be, stmt *val )
{
	if (val->nrcols == 0)
		return const_column(be, val);
	return val;
}

static stmt *create_const_column(backend *be, stmt *val )
{
	if (val->nrcols == 0)
		val = const_column(be, val);
	return stmt_append(be, stmt_temp(be, tail_type(val)), val);
}

static int
statment_score(stmt *c)
{
	sql_subtype *t = tail_type(c);
	int score = 0;

	if (c->nrcols != 0) /* no need to create an extra intermediate */
		score += 200;

	if (!t)
		return score;
	switch (ATOMstorage(t->type->localtype)) { /* give preference to smaller types */
		case TYPE_bte:
			score += 150 - 8;
			break;
		case TYPE_sht:
			score += 150 - 16;
			break;
		case TYPE_int:
			score += 150 - 32;
			break;
		case TYPE_void:
		case TYPE_lng:
			score += 150 - 64;
			break;
		case TYPE_uuid:
#ifdef HAVE_HGE
		case TYPE_hge:
#endif
			score += 150 - 128;
			break;
		case TYPE_flt:
			score += 75 - 24;
			break;
		case TYPE_dbl:
			score += 75 - 53;
			break;
		default:
			break;
	}
	return score;
}

static stmt *
bin_find_smallest_column(backend *be, rel_bin_stmt *st)
{
	stmt *res = st->cols->h->data;
	int best_score = statment_score(st->cols->h->data);

	if (st->cols->h->next)
		for (node *n = st->cols->h->next ; n ; n = n->next) {
			stmt *c = n->data;
			int next_score = statment_score(c);

			if (next_score > best_score) {
				res = c;
				best_score = next_score;
			}
		}
	if (res->nrcols == 0)
		res = const_column(be, res);
	return res;
}

static rel_bin_stmt *
row2cols(backend *be, rel_bin_stmt *sub)
{
	if (sub->nrcols == 0 && sub->key) {
		node *n;
		list *l = sa_list(be->mvc->sa);

		for (n = sub->cols->h; n; n = n->next) {
			stmt *sc = n->data;
			const char *cname = column_name(be->mvc->sa, sc);
			const char *tname = table_name(be->mvc->sa, sc);

			sc = column(be, sc);
			list_append(l, stmt_alias(be, sc, tname, cname));
		}
		sub->cols = l;
		stmt_set_nrcols(sub);
	}
	return sub;
}

static stmt *
distinct_value_list(backend *be, list *vals, stmt **last_null_value, int depth, int push)
{
	list *l = sa_list(be->mvc->sa);
	stmt *s;

	/* create bat append values */
	for (node *n = vals->h; n; n = n->next) {
		sql_exp *e = n->data;
		stmt *i = exp_bin(be, e, NULL, NULL, depth, 0, push);

		if (exp_is_null(e))
			*last_null_value = i;

		if (!i)
			return NULL;

		list_append(l, i);
	}
	s = stmt_append_bulk(be, stmt_temp(be, exp_subtype(vals->h->data)), l);
	/* Probably faster to filter out the values directly in the underlying list of atoms.
	   But for now use groupby to filter out duplicate values. */
	stmt* groupby = stmt_group(be, s, NULL, NULL, NULL, NULL, 1);
	stmt* ext = stmt_result(be, groupby, 1);

	return stmt_project(be, ext, s);
}

static stmt *
stmt_selectnonil( backend *be, stmt *col, stmt *s )
{
	sql_subtype *t = tail_type(col);
	return stmt_uselect(be, col, stmt_atom(be, atom_general(be->mvc->sa, t, NULL)), cmp_equal, s, 1, 1);
}

static rel_bin_stmt *
subrel_project( backend *be, rel_bin_stmt *s, list *refs, sql_rel *rel, bool partial_push)
{
	if (!s || !s->cand || (s->cand && partial_push && !s->pushed)) {
		if (s && s->cand)
			s->pushed = partial_push;
		return s;
	}

	list *l = sa_list(be->mvc->sa);
	stmt *cand = s->cand;
	for(node *n = s->cols->h; n; n = n->next) {
		stmt *c = n->data;
		stmt *s = stmt_project_column_on_cand(be, cand, c);

		s->cand = NULL;
		list_append(l, s);
	}
	s = create_rel_bin_stmt(be->mvc->sa, rel, l, NULL);
	stmt_set_nrcols(s);
	if (rel && rel_is_ref(rel))
		refs_update_stmt(refs, rel, s);
	return s;
}

static rel_bin_stmt *
used_cands(rel_bin_stmt *s)
{
	if (!s)
		return s;
	s->pushed = 0;
	s->cand = NULL;
	for(node *n = s->cols->h; n; n = n->next) {
		stmt *c = n->data;
		c->cand = NULL;
	}
	return s;
}

static stmt *
handle_in_exps(backend *be, sql_exp *ce, list *nl, rel_bin_stmt *left, rel_bin_stmt *right, bool in, int depth, int reduce, int push)
{
	mvc *sql = be->mvc;
	stmt *s = NULL, *c, *lcand = NULL;

	if (left) {
		lcand = left->cand;
		left->cand = NULL;
	}
	c = exp_bin(be, ce, left, right, depth+1, 0, push);
	if (!c) {
		if (left)
			left->cand = lcand;
		return NULL;
	}

	if (reduce && c->nrcols == 0)
		c = stmt_const(be, bin_find_smallest_column(be, left), NULL, c);

	if (c->nrcols == 0 || depth || !reduce) {
		sql_subtype *bt = sql_bind_localtype("bit");
		sql_subfunc *cmp = (in)
			?sql_bind_func(sql, "sys", "=", tail_type(c), tail_type(c), F_FUNC)
			:sql_bind_func(sql, "sys", "<>", tail_type(c), tail_type(c), F_FUNC);
		sql_subfunc *a = (in)?sql_bind_func(sql, "sys", "or", bt, bt, F_FUNC)
				     :sql_bind_func(sql, "sys", "and", bt, bt, F_FUNC);

		for( node *n = nl->h; n; n = n->next) {
			sql_exp *e = n->data;

			stmt *i = exp_bin(be, e, left, right, depth+1, 0, push);
			if (!i) {
				if (left)
					left->cand = lcand;
				return NULL;
			}

			i = stmt_binop(be, c, i, lcand, cmp);
			if (s)
				s = stmt_binop(be, s, i, lcand, a);
			else
				s = i;
		}
		if (lcand && !(depth || !reduce))
			s = stmt_uselect(be,
				stmt_const(be, lcand, lcand, s),
				stmt_bool(be, 1), cmp_equal, lcand, 0, 0);
	} else if (list_length(nl) < 16) {
		comp_type cmp = (in)?cmp_equal:cmp_notequal;

		if (!in)
			s = lcand;
		for( node *n = nl->h; n; n = n->next) {
			sql_exp *e = n->data;

			stmt *i = exp_bin(be, e, left, right, depth+1, 0, push);
			if (!i) {
				if (left)
					left->cand = lcand;
				return NULL;
			}

			if (in) {
				i = stmt_uselect(be, c, i, cmp, lcand, 0, 0);
				if (s)
					s = stmt_tunion(be, s, i);
				else
					s = i;
			} else {
				s = stmt_uselect(be, c, i, cmp, s, 0, 0);
			}
		}
	} else {
		/* TODO: handle_in_exps should contain all necessary logic for in-expressions to be SQL compliant.
		   For non-SQL-standard compliant behavior, e.g. PostgreSQL backwards compatibility, we should
		   make sure that this behavior is replicated by the sql optimizer and not handle_in_exps. */

		stmt* last_null_value = NULL;  /* CORNER CASE ALERT: See description below. */

		/* The actual in-value-list should not contain duplicates to ensure that final join results are unique. */
		s = distinct_value_list(be, nl, &last_null_value, depth+1, push);
		if (!s) {
			if (left)
				left->cand = lcand;
			return NULL;
		}

		if (last_null_value) {
			/* The actual in-value-list should not contain null values. */
			s = stmt_project(be, stmt_selectnonil(be, s, NULL), s);
		}

		if (in) {
			s = stmt_semijoin(be, c, s, lcand, NULL, 0, false);
		} else {
			if (last_null_value) {
				/* CORNER CASE ALERT:
				   In case of a not-in-expression with the associated in-value-list containing a null value,
				   the entire in-predicate is forced to always return false, i.e. an empty candidate list.
				   This is similar to postgres behavior.
				   TODO: However I do not think this behavior is in accordance with SQL standard 2003.

				   Ugly trick to return empty candidate list, because for all x it holds that: (x == null) == false.
				   list* singleton_bat = sa_list(sql->sa);
				   list_append(singleton_bat, null_value); */
				s = stmt_uselect(be, c, last_null_value, cmp_equal, NULL, 0, 0);
			} else {
				/* BACK TO HAPPY FLOW:
				   Make sure that null values are never returned. */
				stmt* non_nulls;
				non_nulls = stmt_selectnonil(be, c, lcand);
				s = stmt_tdiff(be, stmt_project(be, non_nulls, c), s, NULL);
				s = stmt_project(be, s, non_nulls);
			}
		}
	}
	if (left)
		left->cand = lcand;
	s->cand = lcand;
	return s;
}

static stmt *
value_list(backend *be, list *vals, rel_bin_stmt *left)
{
	sql_subtype *type = exp_subtype(vals->h->data);
	list *l = sa_list(be->mvc->sa);
	stmt *res = NULL;

	if (!type)
		return sql_error(be->mvc, 02, SQLSTATE(42000) "Could not infer the type of a value list column");
	/* create bat append values */
	for (node *n = vals->h; n; n = n->next) {
		sql_exp *e = n->data;
		stmt *i = exp_bin(be, e, left, NULL, 0, 0, 0);

		if (!i)
			return NULL;

		if (list_length(vals) == 1)
			return i;
		list_append(l, i);
	}
	res = stmt_append_bulk(be, stmt_temp(be, type), l);
	res->cand = left ? left->cand : NULL;
	return res;
}

static stmt *
exp_list(backend *be, list *exps, rel_bin_stmt *left, rel_bin_stmt *right)
{
	mvc *sql = be->mvc;
	list *nl = sa_list(sql->sa);

	for(node *n = exps->h; n; n = n->next) {
		sql_exp *e = n->data;
		stmt *i = exp_bin(be, e, left, right, 0, 0, 0);
		if(!i)
			return NULL;

		if (n->next && i->type == st_table) /* relational statement */
			left = i->op4.relstval;
		else
			list_append(nl, i);
	}
	return stmt_list(be, nl);
}

static stmt *
exp_count_no_nil_arg( sql_exp *e, stmt *ext, sql_exp *ae, stmt *as )
{
	/* small optimization, ie use candidates directly on count(*) */
	if (!need_distinct(e) && !ext && as && (!need_no_nil(e) || !ae || !has_nil(ae))) {
		/* skip alias statements */
		while (as->type == st_alias)
			as = as->op1;
		/* use candidate */
	       	if (as && as->type == st_join && as->flag == cmp_project) {
			if (as->op1 && (as->op1->type != st_result || as->op1->op1->type != st_group)) /* exclude a subquery with select distinct under the count */
				as = as->op1;
		}
	}
	return as;
}

static stmt *
exp_bin_or(backend *be, sql_exp *e, rel_bin_stmt *left, rel_bin_stmt *right, int depth, int reduce, int push)
{
	sql_subtype *bt = sql_bind_localtype("bit");
	list *l = e->l;
	stmt *ocand = left ? left->cand : NULL, *sel1 = ocand, *sel2 = ocand, *s = NULL, *lcand = NULL;
	int anti = is_anti(e);

	for( node *n = l->h; n; n = n->next ) {
		sql_exp *c = n->data;

		if (left) {
			left->cand = (sel1 && sel1->nrcols)?sel1:NULL;
			lcand = left->cand;
		}

		/* propagate the anti flag */
		if (anti)
			set_anti(c);
		s = exp_bin(be, c, left, right, depth, reduce, push);
		if (!s) {
			if (left)
				left->cand = ocand;
			return s;
		}

		if (!lcand && sel1 && sel1->nrcols == 0 && s->nrcols == 0) {
			sql_subfunc *f = sql_bind_func(be->mvc, "sys", anti?"or":"and", bt, bt, F_FUNC);
			assert(f);
			s = stmt_binop(be, sel1, s, lcand, f);
		} else if (sel1 && (sel1->nrcols == 0 || s->nrcols == 0)) {
			stmt *predicate = bin_find_smallest_column(be, left);

			predicate = stmt_const(be, predicate, sel1->nrcols?sel1:NULL, stmt_bool(be, 1));
			if (s->nrcols == 0)
				s = stmt_uselect(be, predicate, s, cmp_equal, sel1, anti, is_semantics(c));
			else
				s = stmt_uselect(be, predicate, sel1, cmp_equal, s, anti, is_semantics(c));
		}
		sel1 = s;
	}
	l = e->r;
	lcand = NULL;
	for( node *n = l->h; n; n = n->next ) {
		sql_exp *c = n->data;

		if (left) {
			left->cand = (sel2 && sel2->nrcols)?sel2:NULL;
			lcand = left->cand;
		}

		/* propagate the anti flag */
		if (anti)
			set_anti(c);
		s = exp_bin(be, c, left, right, depth, reduce, push);
		if (!s) {
			if (left)
				left->cand = ocand;
			return s;
		}
		if (!lcand && sel2 && sel2->nrcols == 0 && s->nrcols == 0) {
			sql_subfunc *f = sql_bind_func(be->mvc, "sys", anti?"or":"and", bt, bt, F_FUNC);
			assert(f);
			s = stmt_binop(be, sel2, s, lcand, f);
		} else if (sel2 && (sel2->nrcols == 0 || s->nrcols == 0)) {
			stmt *predicate = bin_find_smallest_column(be, left);

			predicate = stmt_const(be, predicate, sel2->nrcols?sel2:NULL, stmt_bool(be, 1));
			if (s->nrcols == 0)
				s = stmt_uselect(be, predicate, s, cmp_equal, sel2, anti, 0);
			else
				s = stmt_uselect(be, predicate, sel2, cmp_equal, s, anti, 0);
		}
		sel2 = s;
	}
	if (sel1->nrcols == 0 && sel2->nrcols == 0) {
		sql_subfunc *f = sql_bind_func(be->mvc, "sys", anti?"and":"or", bt, bt, F_FUNC);
		assert(f);
		if (left)
			left->cand = ocand;
		return stmt_binop(be, sel1, sel2, NULL, f);
	}
	if (sel1->nrcols == 0) {
		stmt *predicate = bin_find_smallest_column(be, left);

		predicate = stmt_const(be, predicate, NULL, stmt_bool(be, 1));
		sel1 = stmt_uselect(be, predicate, sel1, cmp_equal, NULL, 0/*anti*/, 0);
	}
	if (sel2->nrcols == 0) {
		stmt *predicate = bin_find_smallest_column(be, left);

		predicate = stmt_const(be, predicate, NULL, stmt_bool(be, 1));
		sel2 = stmt_uselect(be, predicate, sel2, cmp_equal, NULL, 0/*anti*/, 0);
	}
	if (anti) {
		s = stmt_project(be, stmt_tinter(be, sel1, sel2, false), sel1);
	} else {
		s = stmt_tunion(be, sel1, sel2);
	}
	s->cand = ocand;
	if (left)
		left->cand = ocand;
	return s;
}

static stmt *
exp2bin_case(backend *be, sql_exp *fe, rel_bin_stmt *left, rel_bin_stmt *right, int depth)
{
	stmt *res = NULL, *ires = NULL, *rsel = NULL, *osel = NULL, *ncond = NULL, *ocond = NULL, *cond = NULL, *isel = left ? left->cand : NULL;
	int next_cond = 1, single_value = (fe->card <= CARD_ATOM && (!left || !left->nrcols));
	char name[16], *nme = NULL;
	sql_subtype *bt = sql_bind_localtype("bit");
	sql_subfunc *not = sql_bind_func(be->mvc, "sys", "not", bt, NULL, F_FUNC);
	sql_subfunc *or = sql_bind_func(be->mvc, "sys", "or", bt, bt, F_FUNC);
	sql_subfunc *and = sql_bind_func(be->mvc, "sys", "and", bt, bt, F_FUNC);

	if (single_value) {
		/* var_x = nil; */
		nme = number2name(name, sizeof(name), ++be->mvc->label);
		(void)stmt_var(be, NULL, nme, exp_subtype(fe), 1, 2);
	}

	list *exps = fe->l;

	/*
	 * left - isel: calls down need id's from the range of left
	 * res  - rsel: updates to res need id's in the range from res
	 */
	for (node *en = exps->h; en; en = en->next) {
		sql_exp *e = en->data;

		next_cond = next_cond && en->next; /* last else is only a value */

		stmt *nsel = rsel;
		if (!single_value) {
			if (/*!next_cond &&*/ rsel && isel) {
				/* back into left range */
				nsel = stmt_project(be, rsel, isel);
			} else if (isel && !rsel)
				nsel = isel;
		}
		if (left)
			left->cand = nsel;
		stmt *es = exp_bin(be, e, left, right, depth+1, 0, 1);

		if (!es) {
			if (left)
				left->cand = isel;
			return NULL;
		}
		if (!single_value) {
			/* create result */
			if (!res) {
				stmt *l = isel;
				if (!l)
					l = bin_find_smallest_column(be, left);
				res = stmt_const(be, l, isel, stmt_atom(be, atom_general(be->mvc->sa, exp_subtype(fe), NULL)));
				ires = l;
				if (res)
					res->cand = isel;
			} else if (res && !next_cond) { /* use result to update column */
				stmt *val = es;
				stmt *pos = rsel;

				if (val->nrcols == 0)
					val = stmt_const(be, pos, rsel, val);
				else if (!val->cand && nsel)
					val = stmt_project(be, nsel, val);
				res = stmt_replace(be, res, pos, val);

				assert(cond);

				if (en->next) {
					/* osel - rsel */
					if (!osel)
						osel = stmt_mirror(be, ires);
					stmt *d = stmt_tdiff(be, osel, rsel, NULL);
					osel = rsel = stmt_project(be, d, osel);
				}
			}
			if (next_cond) {
				ncond = cond = es;
				if (!ncond->nrcols) {
					if (osel) {
						ncond = stmt_const(be, nsel, nsel, ncond);
					} else if (isel) {
						ncond = stmt_const(be, isel, isel, ncond);
					} else
						ncond = stmt_const(be, bin_find_smallest_column(be, left), NULL, ncond);
				}
				if (isel && !ncond->cand) {
					ncond = stmt_project(be, nsel, ncond);
					ncond->cand = nsel;
				}
				stmt *s = stmt_uselect(be, ncond, stmt_bool(be, 1), cmp_equal, !ncond->cand?rsel:NULL, 0/*anti*/, 0);
				if (rsel && ncond->cand)
					rsel = stmt_project(be, s, rsel);
				else
					rsel = s;
			}
		} else {
			if (!res) {
				/* if_barrier ... */
				assert(next_cond);
				if (next_cond) {
					if (cond) {
						ncond = stmt_binop(be, cond, es, nsel, and);
					} else {
						ncond = es;
					}
					cond = es;
				}
			} else {
				/* var_x = s */
				(void)stmt_assign(be, NULL, nme, es, 2);
				/* endif_barrier */
				(void)stmt_control_end(be, res);
				res = NULL;

				if (en->next) {
					cond = stmt_unop(be, cond, nsel, not);

					sql_subfunc *isnull = sql_bind_func(be->mvc, "sys", "isnull", bt, NULL, F_FUNC);
					cond = stmt_binop(be, cond, stmt_unop(be, cond, nsel, isnull), nsel, or);
					if (ocond)
						cond = stmt_binop(be, ocond, cond, nsel, and);
					ocond = cond;
					if (!en->next->next)
						ncond = cond;
				}
			}
			if (ncond && (next_cond || (en->next && !en->next->next))) {
				/* if_barrier ... */
				res = stmt_cond(be, ncond, NULL, 0, 0);
			}
		}
		next_cond = !next_cond;
	}
	if (left)
		left->cand = isel;
	if (single_value)
		return stmt_var(be, NULL, nme, exp_subtype(fe), 0, 2);
	res->cand = isel;
	return res;
}

static stmt *
exp2bin_casewhen(backend *be, sql_exp *fe, rel_bin_stmt *left, rel_bin_stmt *right, int depth)
{
	stmt *res = NULL, *ires = NULL, *rsel = NULL, *osel = NULL, *ncond = NULL, *ocond = NULL, *cond = NULL, *isel = left ? left->cand : NULL;
	int next_cond = 1, single_value = (fe->card <= CARD_ATOM && (!left || !left->nrcols));
	char name[16], *nme = NULL;
	sql_subtype *bt = sql_bind_localtype("bit");
	sql_subfunc *not = sql_bind_func(be->mvc, "sys", "not", bt, NULL, F_FUNC);
	sql_subfunc *or = sql_bind_func(be->mvc, "sys", "or", bt, bt, F_FUNC);
	sql_subfunc *and = sql_bind_func(be->mvc, "sys", "and", bt, bt, F_FUNC);
	sql_subfunc *cmp;

	if (single_value) {
		/* var_x = nil; */
		nme = number2name(name, sizeof(name), ++be->mvc->label);
		(void)stmt_var(be, NULL, nme, exp_subtype(fe), 1, 2);
	}

	list *exps = fe->l;
	node *en = exps->h;
	sql_exp *e = en->data;

	if (left)
		left->cand = !single_value?isel:NULL;
	stmt *case_when = exp_bin(be, e, left, right, depth+1, 0, 1);
	if (!case_when) {
		if (left)
			left->cand = isel;
		return NULL;
	}
	cmp = sql_bind_func(be->mvc, "sys", "=", exp_subtype(e), exp_subtype(e), F_FUNC);
	if (!cmp) {
		if (left)
			left->cand = isel;
		return NULL;
	}
	if (!single_value && !case_when->nrcols) {
		stmt *l = isel;
		if (!l)
			l = bin_find_smallest_column(be, left);
		case_when = stmt_const(be, l, NULL, case_when);
		if (case_when)
			case_when->cand = isel;
	}
	if (!single_value && isel && !case_when->cand) {
		case_when = stmt_project(be, isel, case_when);
		case_when->cand = isel;
	}

	/*
	 * left - isel: calls down need id's from the range of left
	 * res  - rsel: updates to res need id's in the range from res
	 */
	for (en = en->next; en; en = en->next) {
		sql_exp *e = en->data;

		next_cond = next_cond && en->next; /* last else is only a value */

		stmt *nsel = rsel;
		if (!single_value) {
			if (/*!next_cond &&*/ rsel && isel) {
				/* back into left range */
				nsel = stmt_project(be, rsel, isel);
			} else if (isel && !rsel)
				nsel = isel;
		}
		if (left)
			left->cand = nsel;
		stmt *es = exp_bin(be, e, left, right, depth+1, 0, 1);

		if (!es) {
			if (left)
				left->cand = isel;
			return NULL;
		}
		if (next_cond) {
			stmt *l = case_when;
			if (!single_value) {
				if (rsel && isel) {
					assert(l->cand == isel);
					l = stmt_project(be, rsel, l);
					l->cand = nsel;
				}

				if (es->cand && !l->cand) {
					assert(es->cand == rsel);
					l = stmt_project(be, es->cand, l);
					l->cand = es->cand;
				} else if (nsel && !es->cand) {
					es = stmt_project(be, nsel, es);
					es->cand = nsel;
					if (!l->cand) {
						l = stmt_project(be, nsel, l);
						l->cand = nsel;
					}
				} else if (rsel && es->cand && es->cand != nsel) {
					es = stmt_project(be, rsel, es);
					es->cand = nsel;
				}
				assert(l->cand == es->cand);
			}
			es = stmt_binop(be, l, es, nsel, cmp);
		}
		if (!single_value) {
			/* create result */
			if (!res) {
				stmt *l = isel;
				if (!l)
					l = bin_find_smallest_column(be, left);
				res = stmt_const(be, l, isel, stmt_atom(be, atom_general(be->mvc->sa, exp_subtype(fe), NULL)));
				ires = l;
				if (res)
					res->cand = isel;
			} else if (res && !next_cond) { /* use result to update column */
				stmt *val = es;
				stmt *pos = rsel;

				if (val->nrcols == 0)
					val = stmt_const(be, pos, rsel, val);
				else if (!val->cand && nsel)
					val = stmt_project(be, nsel, val);
				else if (rsel && val->cand && val->cand != nsel) {
					val = stmt_project(be, rsel, val);
					val->cand = nsel;
				}
				res = stmt_replace(be, res, pos, val);

				assert(cond);

				if (en->next) {
					/* osel - rsel */
					if (!osel)
						osel = stmt_mirror(be, ires);
					stmt *d = stmt_tdiff(be, osel, rsel, NULL);
					osel = rsel = stmt_project(be, d, osel);
				}
			}
			if (next_cond) {
				ncond = cond = es;
				if (!ncond->nrcols) {
					if (osel) {
						ncond = stmt_const(be, nsel, nsel, ncond);
						ncond->cand = nsel;
					} else if (isel) {
						ncond = stmt_const(be, isel, isel, ncond);
						ncond->cand = isel;
					} else
						ncond = stmt_const(be, bin_find_smallest_column(be, left), NULL, ncond);
				}
				if (isel && !ncond->cand)
					ncond = stmt_project(be, nsel, ncond);
				stmt *s = stmt_uselect(be, ncond, stmt_bool(be, 1), cmp_equal, !ncond->cand?rsel:NULL, 0/*anti*/, 0);
				if (rsel && ncond->cand)
					rsel = stmt_project(be, s, rsel);
				else
					rsel = s;
			}
		} else {
			if (!res) {
				/* if_barrier ... */
				assert(next_cond);
				if (next_cond) {
					if (cond) {
						ncond = stmt_binop(be, cond, es, nsel, and);
					} else {
						ncond = es;
					}
					cond = es;
				}
			} else {
				/* var_x = s */
				(void)stmt_assign(be, NULL, nme, es, 2);
				/* endif_barrier */
				(void)stmt_control_end(be, res);
				res = NULL;

				if (en->next) {
					cond = stmt_unop(be, cond, nsel, not);

					sql_subfunc *isnull = sql_bind_func(be->mvc, "sys", "isnull", bt, NULL, F_FUNC);
					cond = stmt_binop(be, cond, stmt_unop(be, cond, nsel, isnull), nsel, or);
					if (ocond)
						cond = stmt_binop(be, ocond, cond, nsel, and);
					ocond = cond;
					if (!en->next->next)
						ncond = cond;
				}
			}
			if (ncond && (next_cond || (en->next && !en->next->next))) {
				/* if_barrier ... */
				res = stmt_cond(be, ncond, NULL, 0, 0);
			}
		}
		next_cond = !next_cond;
	}
	if (left)
		left->cand = isel;
	if (single_value)
		return stmt_var(be, NULL, nme, exp_subtype(fe), 0, 2);
	res->cand = isel;
	return res;
}

static stmt*
exp2bin_coalesce(backend *be, sql_exp *fe, rel_bin_stmt *left, rel_bin_stmt *right, int depth)
{
	stmt *res = NULL, *rsel = NULL, *osel = NULL, *ncond = NULL, *ocond = NULL, *isel = left ? left->cand : NULL;
	int single_value = (fe->card <= CARD_ATOM && (!left || !left->nrcols));
	char name[16], *nme = NULL;
	sql_subtype *bt = sql_bind_localtype("bit");
	sql_subfunc *and = sql_bind_func(be->mvc, "sys", "and", bt, bt, F_FUNC);
	sql_subfunc *not = sql_bind_func(be->mvc, "sys", "not", bt, NULL, F_FUNC);

	if (single_value) {
		/* var_x = nil; */
		nme = number2name(name, sizeof(name), ++be->mvc->label);
		(void)stmt_var(be, NULL, nme, exp_subtype(fe), 1, 2);
	}

	list *exps = fe->l;
	for (node *en = exps->h; en; en = en->next) {
		sql_exp *e = en->data;

		stmt *nsel = rsel;
		if (!single_value) {
			if (/*!next_cond &&*/ rsel && isel) {
				/* back into left range */
				nsel = stmt_project(be, rsel, isel);
			} else if (isel && !rsel)
				nsel = isel;
		}
		if (left)
			left->cand = nsel;
		stmt *es = exp_bin(be, e, left, right, depth+1, 0, 1);

		if (!es) {
			if (left)
				left->cand = isel;
			return NULL;
		}
		/* create result */
		if (!single_value) {
			if (!res) {
				stmt *l = isel;
				if (!l)
					l = bin_find_smallest_column(be, left);
				res = stmt_const(be, l, NULL, stmt_atom(be, atom_general(be->mvc->sa, exp_subtype(fe), NULL)));
				if (res)
					res->cand = isel;
			}
			if (res) {
				stmt *val = es;
				stmt *pos = rsel;

				if (en->next) {
					sql_subfunc *a = sql_bind_func(be->mvc, "sys", "isnotnull", tail_type(es), NULL, F_FUNC);
					ncond = stmt_unop(be, es, nsel, a);
					if (ncond->nrcols == 0) {
						stmt *l = bin_find_smallest_column(be, left);
						if (nsel && l)
							l = stmt_project(be, nsel, l);
						ncond = stmt_const(be, l, NULL, ncond);
						if (nsel)
							ncond->cand = nsel;
					} else if (!ncond->cand && nsel)
						ncond = stmt_project(be, nsel, ncond);
					stmt *s = stmt_uselect(be, ncond, stmt_bool(be, 1), cmp_equal, NULL, 0/*anti*/, 0);
					if (!val->cand && nsel)
						val = stmt_project(be, nsel, val);
					val = stmt_project(be, s, val);
					if (osel)
						rsel = stmt_project(be, s, osel);
					else
						rsel = s;
					pos = rsel;
					val->cand = pos;
				}
				if (val->nrcols == 0)
					val = stmt_const(be, pos, NULL, val);
				else if (!val->cand && nsel)
					val = stmt_project(be, nsel, val);
				else if (rsel && val->cand && val->cand == isel) {
					val = stmt_project(be, rsel, val);
					val->cand = nsel;
				} else if (rsel && val->cand && val->cand != nsel && val->cand != rsel) {
					assert(0);
				}
				res = stmt_replace(be, res, pos, val);
			}
			if (en->next) { /* handled then part */
				stmt *s = stmt_uselect(be, ncond, stmt_bool(be, 1), cmp_equal, NULL, 1/*anti*/, 0);
				if (osel)
					rsel = stmt_project(be, s, osel);
				else
					rsel = s;
				osel = rsel;
			}
		} else {
			stmt *cond = ocond;
			if (en->next) {
				sql_subfunc *a = sql_bind_func(be->mvc, "sys", "isnotnull", tail_type(es), NULL, F_FUNC);
				ncond = stmt_unop(be, es, nsel, a);

				if (ocond)
					cond = stmt_binop(be, ocond, ncond, nsel, and);
				else
					cond = ncond;
			}

			/* if_barrier ... */
			stmt *b = stmt_cond(be, cond, NULL, 0, 0);
			/* var_x = s */
			(void)stmt_assign(be, NULL, nme, es, 2);
			/* endif_barrier */
			(void)stmt_control_end(be, b);

			cond = stmt_unop(be, ncond, nsel, not);
			if (ocond)
				ocond = stmt_binop(be, cond, ocond, nsel, and);
			else
				ocond = cond;
		}
	}
	if (left)
		left->cand = isel;
	if (single_value)
		return stmt_var(be, NULL, nme, exp_subtype(fe), 0, 2);
	res->cand = isel;
	return res;
}

static stmt *
exp2bin_nullif(backend *be, sql_exp *fe, rel_bin_stmt *left, rel_bin_stmt *right, int depth, int push)
{
	list *exps = fe->l;
	sql_exp *e1 = exps->h->data, *e2 = exps->h->next->data;
	stmt *s1 = NULL, *s2 = NULL;

	assert(list_length(exps) == 2);
	/* nullif(e1,e2) -> ifthenelse((e1==e2),NULL,e1) */
	if (!(s1 = exp_bin(be, e1, left, right, depth+1, 0, push)))
		return NULL;
	if (!(s2 = exp_bin(be, e2, left, right, depth+1, 0, push)))
		return NULL;

	return stmt_nullif(be, s1, s2, left && left->cand ? left->cand : NULL, fe->f);
}

stmt *
exp_bin(backend *be, sql_exp *e, rel_bin_stmt *left, rel_bin_stmt *right, int depth, int reduce, int push)
{
	mvc *sql = be->mvc;
	stmt *s = NULL;

 	if (mvc_highwater(sql))
		return sql_error(be->mvc, 10, SQLSTATE(42000) "Query too complex: running out of stack space");

	if (!e) {
		assert(0);
		return NULL;
	}

	switch(e->type) {
	case e_psm:
		if (e->flag & PSM_SET) {
			stmt *r = exp_bin(be, e->l, left, right, depth+1, 0, push);
			if(!r)
				return NULL;
			if (e->card <= CARD_ATOM && r->nrcols > 0) /* single value, get result from bat */
				r = stmt_fetch(be, r);
			s = stmt_assign(be, exp_relname(e), exp_name(e), r, GET_PSM_LEVEL(e->flag));
		} else if (e->flag & PSM_VAR) {
			if (e->f)
				s = stmt_vars(be, exp_name(e), e->f, 1, GET_PSM_LEVEL(e->flag));
			else
				s = stmt_var(be, exp_relname(e), exp_name(e), &e->tpe, 1, GET_PSM_LEVEL(e->flag));
		} else if (e->flag & PSM_RETURN) {
			sql_exp *l = e->l;
			stmt *r = exp_bin(be, l, left, right, depth+1, 0, push);

			if (!r)
				return NULL;
			/* handle table returning functions */
			if (l->type == e_psm && l->flag & PSM_REL) {
				rel_bin_stmt *lst = r->op4.relstval;

				if (r->type == st_table && lst->nrcols == 0 && e->card > CARD_ATOM) {
					list *l = sa_list(sql->sa);

					for (node *n=lst->cols->h; n; n = n->next)
						list_append(l, const_column(be, (stmt*)n->data));
					r = stmt_list(be, l);
				} else if (r->type == st_table && e->card == CARD_ATOM) { /* fetch value */
					sql_rel *ll = (sql_rel*) l->l;
					r = lst->cols->h->data;
					if (!r->aggr && lastexp(ll)->card > CARD_ATOM) /* if the cardinality is atom, no fetch call needed */
						r = stmt_fetch(be, r);
				}
				if (r->type == st_list)
					r = stmt_table(be, create_rel_bin_stmt(sql->sa, e->l, r->op4.lval, NULL), 1);
			}
			s = stmt_return(be, r, GET_PSM_LEVEL(e->flag));
		} else if (e->flag & PSM_WHILE) {
			/* while is a if - block true with leave statement
	 		 * needed because the condition needs to be inside this outer block */
			stmt *ifstmt = stmt_cond(be, stmt_bool(be, 1), NULL, 0, 0);
			stmt *cond = exp_bin(be, e->l, left, right, depth+1, 0, push);
			stmt *wstmt;

			if(!cond)
				return NULL;
			wstmt = stmt_cond(be, cond, ifstmt, 1, 0);

			if (!exp_list(be, e->r, left, right))
				return NULL;
			(void)stmt_control_end(be, wstmt);
			s = stmt_control_end(be, ifstmt);
		} else if (e->flag & PSM_IF) {
			stmt *cond = exp_bin(be, e->l, left, right, depth+1, 0, push);
			stmt *ifstmt, *res;

			if(!cond)
				return NULL;
			ifstmt = stmt_cond(be, cond, NULL, 0, 0);
			if (!exp_list(be, e->r, left, right))
				return NULL;
			res = stmt_control_end(be, ifstmt);
			if (e->f) {
				stmt *elsestmt = stmt_cond(be, cond, NULL, 0, 1);

				if (!exp_list(be, e->f, left, right))
					return NULL;
				res = stmt_control_end(be, elsestmt);
			}
			s = res;
		} else if (e->flag & PSM_REL) {
			sql_rel *rel = e->l;
			rel_bin_stmt *r = rel_bin(be, rel);

			if (!r)
				return NULL;
			s = stmt_table(be, r, 1);
		} else if (e->flag & PSM_EXCEPTION) {
			stmt *cond = exp_bin(be, e->l, left, right, depth+1, 0, push);
			if (!cond)
				return NULL;
			s = stmt_exception(be, cond, (const char *) e->r, 0);
		}
		break;
	case e_atom: {
		if (e->l) { 			/* literals */
			s = stmt_atom(be, e->l);
		} else if (e->r) { 		/* parameters and declared variables */
			sql_var_name *vname = (sql_var_name*) e->r;
			assert(vname->name);
			s = stmt_var(be, vname->sname ? sa_strdup(sql->sa, vname->sname) : NULL, sa_strdup(sql->sa, vname->name), e->tpe.type?&e->tpe:NULL, 0, e->flag);
		} else if (e->f) { 		/* values */
			s = value_list(be, e->f, left);
		} else { 			/* arguments */
			s = stmt_varnr(be, e->flag, e->tpe.type?&e->tpe:NULL);
		}
	}	break;
	case e_convert: {
		/* if input is type any NULL or column of nulls, change type */
		list *tps = e->r;
		sql_subtype *from = tps->h->data;
		sql_subtype *to = tps->h->next->data;
		stmt *l;

		if (from->type->localtype == 0) {
			l = exp_bin(be, e->l, left, right, depth+1, 0, push);
			if (l)
				l = stmt_atom(be, atom_general(sql->sa, to, NULL));
		} else {
			l = exp_bin(be, e->l, left, right, depth+1, 0, push);
		}
		if (!l)
			return NULL;
		s = stmt_convert(be, l, (!push && l->nrcols==0)?NULL: left ? left->cand : NULL, from, to);
	} 	break;
	case e_func: {
		node *en;
		list *l = sa_list(sql->sa), *exps = e->l;
		sql_subfunc *f = e->f;
		stmt *rows = NULL;
		const char *fmod, *ffunc;

		/* attempt to instantiate MAL functions now, so we can know if we can push candidate lists */
		if (f->func->lang == FUNC_LANG_MAL && backend_create_mal_func(be->mvc, f->func) < 0)
			return NULL;
		fmod = sql_func_mod(f->func);
		ffunc = backend_function_imp(be, f->func);

		if (f->func->side_effect && left && left->nrcols > 0 && f->func->type != F_LOADER && exps_card(exps) < CARD_MULTI)
			rows = bin_find_smallest_column(be, left);
		assert(!e->r);

		if (strcmp(fmod, "") == 0 && strcmp(ffunc, "") == 0) {
			if (strcmp(f->func->base.name, "star") == 0)
				return left->cols->h->data;
			if (strcmp(f->func->base.name, "case") == 0)
				return exp2bin_case(be, e, left, right, depth);
			if (strcmp(f->func->base.name, "casewhen") == 0)
				return exp2bin_casewhen(be, e, left, right, depth);
			if (strcmp(f->func->base.name, "coalesce") == 0)
				return exp2bin_coalesce(be, e, left, right, depth);
			if (strcmp(f->func->base.name, "nullif") == 0)
				return exp2bin_nullif(be, e, left, right, depth, push);
		}

		if (!list_empty(exps)) {
			unsigned nrcols = 0;

			assert(list_length(exps) == list_length(f->func->ops) || f->func->type == F_ANALYTIC || f->func->type == F_LOADER || f->func->vararg || f->func->varres);
			for (en = exps->h; en; en = en->next) {
				sql_exp *e = en->data;
				stmt *es = exp_bin(be, e, left, right, depth+1, 0, push);

				if (!es)
					return NULL;
				if (f->func->type == F_ANALYTIC && es->nrcols == 0) {
					if (en == exps->h && left && left->nrcols)
						es = stmt_const(be, bin_find_smallest_column(be, left), left ? left->cand : NULL, es); /* ensure the first argument is a column */
					if (!f->func->s && !strcmp(f->func->base.name, "window_bound")
						&& exps->h->next && list_length(f->func->ops) == 6 && en == exps->h->next && left && left->nrcols)
						es = stmt_const(be, bin_find_smallest_column(be, left), left ? left->cand : NULL, es);
				}
				if (es->nrcols > nrcols)
					nrcols = es->nrcols;
				list_append(l, es);
			}
		}
		stmt *args = stmt_list(be, l);
		args->argument_independence = e->argument_independence;
		if (!(s = stmt_Nop(be, args, left ? left->cand : NULL, f, rows)))
			return NULL;
	} 	break;
	case e_aggr: {
		list *attr = e->l;
		bool is_right_groupby = right && is_groupby(right->rel->op);
		stmt *as = NULL, *input_group = is_right_groupby ? right->grp : NULL;
		sql_subfunc *a = e->f;

		if (attr && attr->h) {
			node *en;
			list *l = sa_list(sql->sa);

			for (en = attr->h; en; en = en->next) {
				sql_exp *at = en->data;

				as = exp_bin(be, at, left, /*right*/NULL, depth+1, 0, push);
				if (!as)
					as = exp_bin(be, at, left, right, depth+1, 0, push);

				if (as && as->nrcols <= 0 && left)
					as = stmt_const(be, bin_find_smallest_column(be, left), left->cand, as);
				if (en == attr->h && !en->next && exp_aggr_is_count(e))
					as = exp_count_no_nil_arg(e, is_right_groupby ? right->ext : NULL, at, as);
				/* insert single value into a column */
				if (as && as->nrcols <= 0 && !left)
					as = const_column(be, as);

				if (!as)
					return NULL;
				append(l, as);
			}
			if (need_distinct(e) && ((is_right_groupby && right->grp) || list_length(l) > 1)){
				list *nl = sa_list(sql->sa);
				stmt *ngrp = is_right_groupby ? right->grp : NULL;
				stmt *next = is_right_groupby ? right->ext : NULL;
				stmt *ncnt = is_right_groupby ? right->cnt : NULL;
				for (en = l->h; en; en = en->next) {
					stmt *as = en->data;
					stmt *g = stmt_group(be, as, right->cand, ngrp, next, ncnt, 1);
					ngrp = stmt_result(be, g, 0);
					next = stmt_result(be, g, 1);
					ncnt = stmt_result(be, g, 2);
				}
				for (en = l->h; en; en = en->next) {
					stmt *as = en->data;
					append(nl, stmt_project(be, next, as));
				}
				if (is_right_groupby && right->grp)
					input_group = stmt_project(be, next, right->grp);
				l = nl;
			} else if (need_distinct(e)) {
				stmt *a = l->h->data;
				stmt *u = stmt_unique(be, a);
				l = sa_list(sql->sa);
				append(l, stmt_project(be, u, a));
			}
			as = stmt_list(be, l);
		} else {
			/* count(*) may need the default group (relation) and
			   and/or an attribute to count */
			if (is_right_groupby && right->grp) {
				as = right->grp;
				right->cnt->cand = NULL; /* cand has been applied */
				return right->cnt;
			} else if (right) {
				as = bin_find_smallest_column(be, left);
				as = exp_count_no_nil_arg(e, is_right_groupby ? right->ext : NULL, NULL, as);
			} else {
				/* create dummy single value in a column */
				as = stmt_atom_lng(be, 0);
				as = const_column(be, as);
			}
		}
		if (right)
			s = stmt_aggr(be, as, !need_distinct(e)?left->cand:NULL, input_group, is_right_groupby ? right->ext : NULL, a, 1, need_no_nil(e) /* ignore nil*/, !zero_if_empty(e));
		else
			s = stmt_aggr(be, as, left?left->cand:NULL, NULL, NULL, a, 1, need_no_nil(e) /* ignore nil*/, !zero_if_empty(e));
		if (find_prop(e->p, PROP_COUNT)) /* propagate count == 0 ipv NULL in outer joins */
			s->flag |= OUTER_ZERO;
	} 	break;
	case e_column: {
		if (right) {/* check relation names */
			s = bin_find_column(be, right, e->l, e->r);
		}
		if (!s && left) {
			s = bin_find_column(be, left, e->l, e->r);
			if (s && right && is_groupby(right->rel->op) && right->grp) {
				if (left->cand && !s->cand)
					s = stmt_project(be, left->cand, s);
				s = stmt_project(be, right->ext, s);
			}
		}
		if (!s && right) {
			TRC_CRITICAL(SQL_EXECUTION, "Could not find %s.%s\n", (char*)e->l, (char*)e->r);
			print_stmtlist(sql->sa, left);
			print_stmtlist(sql->sa, right);
			if (!s) {
				TRC_ERROR(SQL_EXECUTION, "Query: '%s'\n", be->client->query);
			}
			assert(s);
			return NULL;
		}
	}	break;
	case e_cmp: {
		stmt *l = NULL, *r = NULL, *r2 = NULL;
		int swapped = 0, oldvtop, oldstop, oldvid;
		sql_exp *re = e->r, *re2 = e->f;

		/* general predicate, select and join */
		if (e->flag == cmp_filter) {
			list *args;
			list *ops;
			node *n;
			int first = 1;

			ops = sa_list(sql->sa);
			args = e->l;
			for( n = args->h; n; n = n->next ) {
				oldvtop = be->mb->vtop;
				oldstop = be->mb->stop;
				oldvid = be->mb->vid;
				s = NULL;
				if (!swapped)
					s = exp_bin(be, n->data, left, NULL, depth+1, 0, push);
				if (!s && (first || swapped)) {
					clean_mal_statements(be, oldstop, oldvtop, oldvid);
					s = exp_bin(be, n->data, right, NULL, depth+1, 0, push);
					swapped = 1;
				}
				if (!s)
					return s;
				if (s->nrcols == 0 && first) {
					rel_bin_stmt *st = swapped?right:left;
					s = stmt_const(be, bin_find_smallest_column(be, st), st ? st->cand : NULL, s);
				}
				list_append(ops, s);
				first = 0;
			}
			l = stmt_list(be, ops);
			ops = sa_list(sql->sa);
			args = e->r;
			for( n = args->h; n; n = n->next ) {
				s = exp_bin(be, n->data, (swapped || !right)?left:right, NULL, depth+1, 0, push);
				if (!s)
					return s;
				list_append(ops, s);
			}
			r = stmt_list(be, ops);

			if (reduce && left && right && (exps_card(e->r) != CARD_ATOM || !exps_are_atoms(e->r))) {
				sql_subfunc *f = e->f;
				for (node *n = l->op4.lval->h ; n ; n = n->next)
					n->data = column(be, n->data);
				for (node *n = r->op4.lval->h ; n ; n = n->next)
					n->data = column(be, n->data);
				return stmt_genjoin(be, l, r, f, is_anti(e), swapped);
			}
			assert(!swapped);
			s = stmt_genselect(be, l, r, e->f, left ? left->cand : NULL, is_anti(e));
			return s;
		}
		if (e->flag == cmp_in || e->flag == cmp_notin)
			return handle_in_exps(be, e->l, e->r, left, right, (e->flag == cmp_in), depth, reduce, push);
		if (e->flag == cmp_or && (!right || right->nrcols == 1))
			return exp_bin_or(be, e, left, right, depth, reduce, push);
		if (e->flag == cmp_or && right) /* join */
			assert(0);

		/* mark use of join indices */
		if (right && find_prop(e->p, PROP_JOINIDX) != NULL)
			be->join_idx++;

		oldvtop = be->mb->vtop;
		oldstop = be->mb->stop;
		oldvid = be->mb->vid;
		if (!l) {
			l = exp_bin(be, e->l, left, (!reduce)?right:NULL, depth+1, 0, push);
			swapped = 0;
		}
		if (!l && right) {
			clean_mal_statements(be, oldstop, oldvtop, oldvid);
 			l = exp_bin(be, e->l, right, NULL, depth+1, 0, push);
			swapped = 1;
		}

		oldvtop = be->mb->vtop;
		oldstop = be->mb->stop;
		oldvid = be->mb->vid;
		if (swapped || !right || !reduce)
 			r = exp_bin(be, re, left, (!reduce)?right:NULL, depth+1, 0, push);
		else
 			r = exp_bin(be, re, right, NULL, depth+1, 0, push);
		if (!r && !swapped) {
			clean_mal_statements(be, oldstop, oldvtop, oldvid);
 			r = exp_bin(be, re, left, NULL, depth+1, 0, push);
		}
		if (!r && swapped) {
			clean_mal_statements(be, oldstop, oldvtop, oldvid);
 			r = exp_bin(be, re, right, NULL, depth+1, 0, push);
		}
		if (re2 && (swapped || !right || !reduce))
 			r2 = exp_bin(be, re2, left, (!reduce)?right:NULL, depth+1, 0, push);
		else if (re2)
 			r2 = exp_bin(be, re2, right, NULL, depth+1, 0, push);

		if (!l || !r || (re2 && !r2))
			return NULL;

		if (reduce && left && right) {
			if (l->nrcols == 0) {
				rel_bin_stmt *st = swapped?right:left;
				s = stmt_const(be, bin_find_smallest_column(be, st), st ? st->cand : NULL, l);
			}
			if (r->nrcols == 0) {
				rel_bin_stmt *st = swapped?left:right;
				r = stmt_const(be, bin_find_smallest_column(be, st), st ? st->cand : NULL, r);
			}
			if (r2 && r2->nrcols == 0) {
				rel_bin_stmt *st = swapped?left:right;
				r2 = stmt_const(be, bin_find_smallest_column(be, st), st ? st->cand : NULL, r2);
			}
			if (r2) {
				s = stmt_join2(be, l, r, r2, (comp_type)e->flag, is_anti(e), is_symmetric(e), swapped);
			} else if (swapped) {
				s = stmt_join(be, r, l, is_anti(e), swap_compare((comp_type)e->flag), 0, is_semantics(e), false);
			} else {
				s = stmt_join(be, l, r, is_anti(e), (comp_type)e->flag, 0, is_semantics(e), false);
			}
		} else {
			if (r2) { /* handle all cases in stmt_uselect, reducing, non reducing, scalar etc */
				if (l->nrcols == 0 && ((left && left->cand && left->cand->nrcols > 0) || r->nrcols > 0 || r2->nrcols > 0 || reduce))
					l = left ? stmt_const(be, bin_find_smallest_column(be, left), left ? left->cand : NULL, l) : column(be, l);
				s = stmt_uselect2(be, l, r, r2, (comp_type)e->flag, left ? left->cand : NULL, is_anti(e), is_symmetric(e), reduce);
			} else {
				/* value compare or select */
				if ((!reduce || (l->nrcols == 0 && r->nrcols == 0)) && (e->flag == mark_in || e->flag == mark_notin)) {
					int in_flag = e->flag==mark_in?1:0;
					if (is_anti(e))
						in_flag = !in_flag;
					sql_subfunc *f = sql_bind_func(sql, "sys", in_flag?"=":"<>", tail_type(l), tail_type(l), F_FUNC);
					assert(f);
					s = stmt_binop(be, l, r, left ? left->cand : NULL, f);
				} else if (!reduce || (l->nrcols == 0 && r->nrcols == 0)) {
					sql_subfunc *f = sql_bind_func(sql, "sys", compare_func((comp_type)e->flag, is_anti(e)),
												   tail_type(l), tail_type(l), F_FUNC);
					assert(f);
					if (is_semantics(e)) {
						if (exp_is_null(e->l) && exp_is_null(e->r)) {
							s = stmt_bool(be, !is_anti(e));
						} else {
							list *args = sa_list(sql->sa);
							/* add nil semantics bit */
							list_append(args, l);
							list_append(args, r);
							list_append(args, stmt_bool(be, 1));
							s = stmt_Nop(be, stmt_list(be, args), left ? left->cand : NULL, f, NULL);
						}
					} else {
						s = stmt_binop(be, l, r, left ? left->cand : NULL, f);
					}
				} else {
					/* this can still be a join (as relational algebra and single value subquery results still means joins */
					s = stmt_uselect(be, l, r, (comp_type)e->flag, left ? left->cand : NULL, is_anti(e), is_semantics(e));
				}
			}
		}
	 }	break;
	default:
		;
	}
	return s;
}

static stmt *
stmt_col( backend *be, sql_column *c, stmt *del, int part)
{
	stmt *sc = stmt_bat(be, c, RDONLY, part);

	if (isTable(c->t) && c->t->access != TABLE_READONLY &&
	   (!isNew(c) || !isNew(c->t) /* alter */) &&
	   (c->t->persistence == SQL_PERSIST || c->t->s) /*&& !c->t->commit_action*/) {
		stmt *u = stmt_bat(be, c, RD_UPD_ID, part);
		assert(u);
		sc = stmt_project_delta(be, sc, u);
		if (c->storage_type && c->storage_type[0] == 'D') {
			stmt *v = stmt_bat(be, c, RD_EXT, part);
			sc = stmt_dict(be, sc, v);
		} else if (c->storage_type && c->storage_type[0] == 'F') {
			sc = stmt_for(be, sc, stmt_atom(be, atom_general( be->mvc->sa, &c->type, c->storage_type+4/*skip FOR-*/)));
		}
		if (del)
			sc = stmt_project(be, del, sc);
	} else if (del) { /* always handle the deletes */
		sc = stmt_project(be, del, sc);
	}
	return sc;
}

static stmt *
stmt_idx( backend *be, sql_idx *i, stmt *del, int part)
{
	stmt *sc = stmt_idxbat(be, i, RDONLY, part);

	if (isTable(i->t) && i->t->access != TABLE_READONLY &&
	   (!isNew(i) || !isNew(i->t) /* alter */) &&
	   (i->t->persistence == SQL_PERSIST || i->t->s) /*&& !i->t->commit_action*/) {
		stmt *u = stmt_idxbat(be, i, RD_UPD_ID, part);
		sc = stmt_project_delta(be, sc, u);
		if (del)
			sc = stmt_project(be, del, sc);
	} else if (del) { /* always handle the deletes */
		sc = stmt_project(be, del, sc);
	}
	return sc;
}

static int
stmt_set_type_param(mvc *sql, sql_subtype *type, stmt *param)
{
	if (!type || !param || param->type != st_var)
		return -1;

	if (set_type_param(sql, type, param->flag) == 0) {
		param->op4.typeval = *type;
		return 0;
	}
	return -1;
}

/* check_types tries to match the t type with the type of s if they don't
 * match s is converted. Returns NULL on failure.
 */
static stmt *
check_types(backend *be, sql_subtype *t, stmt *s, check_type tpe)
{
	mvc *sql = be->mvc;
	int c, err = 0;
	sql_subtype *fromtype = tail_type(s);

	if ((!fromtype || !fromtype->type) && stmt_set_type_param(sql, t, s) == 0)
		return s;
	if (!fromtype)
		return sql_error(sql, 02, SQLSTATE(42000) "statement has no type information");

	if (fromtype && subtype_cmp(t, fromtype) != 0) {
		if (EC_INTERVAL(fromtype->type->eclass) && (t->type->eclass == EC_NUM || t->type->eclass == EC_POS) && t->digits < fromtype->digits) {
			err = 1; /* conversion from interval to num depends on the number of digits */
		} else {
			c = sql_type_convert(fromtype->type->eclass, t->type->eclass);
			if (!c || (c == 2 && tpe == type_set) || (c == 3 && tpe != type_cast)) {
				err = 1;
			} else {
				s = stmt_convert(be, s, NULL, fromtype, t);
			}
		}
	}
	if (err) {
		stmt *res = sql_error(sql, 10, SQLSTATE(42000) "types %s(%u,%u) (%s) and %s(%u,%u) (%s) are not equal",
			fromtype->type->base.name,
			fromtype->digits,
			fromtype->scale,
			fromtype->type->impl,
			t->type->base.name,
			t->digits,
			t->scale,
			t->type->impl
		);
		return res;
	}
	return s;
}

static stmt *
sql_Nop_(backend *be, const char *fname, stmt *a1, stmt *a2, stmt *a3, stmt *a4)
{
	mvc *sql = be->mvc;
	list *sl = sa_list(sql->sa);
	list *tl = sa_list(sql->sa);
	sql_subfunc *f = NULL;

	list_append(sl, a1);
	list_append(tl, tail_type(a1));
	list_append(sl, a2);
	list_append(tl, tail_type(a2));
	list_append(sl, a3);
	list_append(tl, tail_type(a3));
	if (a4) {
		list_append(sl, a4);
		list_append(tl, tail_type(a4));
	}

	if ((f = sql_bind_func_(sql, "sys", fname, tl, F_FUNC)))
		return stmt_Nop(be, stmt_list(be, sl), NULL, f, NULL);
	return sql_error(sql, ERR_NOTFOUND, SQLSTATE(42000) "SELECT: no such operator '%s'", fname);
}

static stmt *
parse_value(backend *be, sql_schema *s, char *query, sql_subtype *tpe, char emode)
{
	sql_exp *e = NULL;

	if (!(e = rel_parse_val(be->mvc, s, query, tpe, emode, NULL)))
		return NULL;
	return exp_bin(be, e, NULL, NULL, 0, 0, 0);
}

static stmt *
stmt_rename(backend *be, sql_exp *exp, stmt *s )
{
	const char *name = exp_name(exp);
	const char *rname = exp_relname(exp);
	stmt *o = s;

	if (!name && exp_is_atom(exp))
		name = sa_strdup(be->mvc->sa, "single_value");
	assert(name);
	s = stmt_alias(be, s, rname, name);
	if (o->flag & OUTER_ZERO)
		s->flag |= OUTER_ZERO;
	return s;
}

static rel_bin_stmt *
rel2bin_sql_table(backend *be, sql_rel *rel, sql_table *t, list *aliases)
{
	mvc *sql = be->mvc;
	list *l = sa_list(sql->sa);
	node *n;
	stmt *dels = stmt_tid(be, t, 0);

	if (aliases) {
		for (n = aliases->h; n; n = n->next) {
			sql_exp *e = n->data;
			if (e->type != e_column)
				continue;
			assert(e->type == e_column);
			char *name = e->r;
			if (name[0] == '%') {
				if (strcmp(name, TID)==0) {
					/* tid function  sql.tid(t) */
					const char *rnme = t->base.name;

					stmt *sc = dels?dels:stmt_tid(be, t, 0);
					sc = stmt_alias(be, sc, rnme, TID);
					list_append(l, sc);
				} else {
					node *m = ol_find_name(t->idxs, name+1);
					if (!m)
						assert(0);
					sql_idx *i = m->data;
					stmt *sc = stmt_idx(be, i, dels, dels->partition);
					const char *rnme = t->base.name;

					/* index names are prefixed, to make them independent */
					sc = stmt_alias(be, sc, rnme, sa_strconcat(sql->sa, "%", i->base.name));
					list_append(l, sc);
				}
			} else {
				node *m = ol_find_name(t->columns, name);
				if (!m)
					assert(0);
				sql_column *c = m->data;
				stmt *sc = stmt_col(be, c, dels, dels->partition);
				list_append(l, sc);
			}
		}
	} else {
		for (n = ol_first_node(t->columns); n; n = n->next) {
			sql_column *c = n->data;
			stmt *sc = stmt_col(be, c, dels, dels->partition);

			list_append(l, sc);
		}
		/* TID column */
		if (ol_first_node(t->columns)) {
			/* tid function  sql.tid(t) */
			const char *rnme = t->base.name;

			stmt *sc = dels?dels:stmt_tid(be, t, 0);
			sc = stmt_alias(be, sc, rnme, TID);
			list_append(l, sc);
		}
		if (t->idxs) {
			for (n = ol_first_node(t->idxs); n; n = n->next) {
				sql_idx *i = n->data;
				stmt *sc = stmt_idx(be, i, dels, dels->partition);
				const char *rnme = t->base.name;

				/* index names are prefixed, to make them independent */
				sc = stmt_alias(be, sc, rnme, sa_strconcat(sql->sa, "%", i->base.name));
				list_append(l, sc);
			}
		}
	}
	return create_rel_bin_stmt(sql->sa, rel, l, NULL);
}

static rel_bin_stmt *
rel2bin_basetable(backend *be, sql_rel *rel)
{
	mvc *sql = be->mvc;
	sql_table *t = rel->l;
	sql_column *fcol = NULL;
	sql_idx *fi = NULL;
	list *l = sa_list(sql->sa);
	stmt *dels = stmt_tid(be, t, rel->flag == REL_PARTITION), *col = NULL;
	node *en;

	/* add aliases */
	assert(rel->exps);
	for( en = rel->exps->h; en && !col; en = en->next ) {
		sql_exp *exp = en->data;
		const char *oname = exp->r;

		if (is_func(exp->type) || (oname[0] == '%' && strcmp(oname, TID) == 0))
			continue;
		if (oname[0] == '%') {
			sql_idx *i = find_sql_idx(t, oname+1);

			/* do not include empty indices in the plan */
			if ((hash_index(i->type) && list_length(i->columns) <= 1) || !idx_has_column(i->type))
				continue;
			fi = i;
			col = stmt_idx(be, i, NULL/*dels*/, dels->partition);
		} else {
			sql_column *c = find_sql_column(t, oname);

			fcol = c;
			col = stmt_col(be, c, NULL/*dels*/, dels->partition);
		}
	}
	for( en = rel->exps->h; en; en = en->next ) {
		sql_exp *exp = en->data;
		const char *rname = exp_relname(exp)?exp_relname(exp):exp->l;
		const char *oname = exp->r;
		stmt *s = NULL;

		assert(!is_func(exp->type));
		if (oname[0] == '%' && strcmp(oname, TID) == 0) {
			/* tid function  sql.tid(t) */
			const char *rnme = t->base.name;

			if (col)
				s = stmt_mirror(be, col);
			else {
				s = dels?dels:stmt_tid(be, t, 0);
				dels = NULL;
			}
			s = stmt_alias(be, s, rnme, TID);
		} else if (oname[0] == '%') {
			sql_idx *i = find_sql_idx(t, oname+1);

			/* do not include empty indices in the plan */
			if ((hash_index(i->type) && list_length(i->columns) <= 1) || !idx_has_column(i->type))
				continue;
			s = (i == fi) ? col : stmt_idx(be, i, NULL/*dels*/, dels->partition);
		} else {
			sql_column *c = find_sql_column(t, oname);

			s = (c == fcol) ? col : stmt_col(be, c, NULL/*dels*/, dels->partition);
		}
		s->tname = rname;
		s->cname = exp_name(exp);
		list_append(l, s);
	}
	return create_rel_bin_stmt(sql->sa, rel, l, dels);
}

static int
alias_cmp( stmt *s, const char *nme )
{
	return strcmp(s->cname, nme);
}

static list* exps2bin_args(backend *be, list *exps, list *args);

static list *
exp2bin_args(backend *be, sql_exp *e, list *args)
{
	mvc *sql = be->mvc;

	if (mvc_highwater(sql))
		return sql_error(sql, 10, SQLSTATE(42000) "Query too complex: running out of stack space");

	if (!e || !args)
		return args;
	switch(e->type){
	case e_column:
	case e_psm:
		return args;
	case e_cmp:
		if (e->flag == cmp_or || e->flag == cmp_filter) {
			args = exps2bin_args(be, e->l, args);
			args = exps2bin_args(be, e->r, args);
		} else if (e->flag == cmp_in || e->flag == cmp_notin) {
			args = exp2bin_args(be, e->l, args);
			args = exps2bin_args(be, e->r, args);
		} else {
			args = exp2bin_args(be, e->l, args);
			args = exp2bin_args(be, e->r, args);
			if (e->f)
				args = exp2bin_args(be, e->f, args);
		}
		return args;
	case e_convert:
		if (e->l)
			return exp2bin_args(be, e->l, args);
		break;
	case e_aggr:
	case e_func:
		if (e->l)
			return exps2bin_args(be, e->l, args);
		break;
	case e_atom:
		if (e->l) {
			return args;
		} else if (e->f) {
			return exps2bin_args(be, e->f, args);
		} else if (e->r) {
			sql_var_name *vname = (sql_var_name*) e->r;
			const char *nme = sql_escape_ident(sql->sa, vname->name);
			char *buf = NULL;

			if (vname->sname) { /* Global variable */
				const char *sname = sql_escape_ident(sql->sa, vname->sname);
				if (!nme || !sname || !(buf = SA_NEW_ARRAY(be->mvc->sa, char, strlen(sname) + strlen(nme) + 6)))
					return NULL;
				stpcpy(stpcpy(stpcpy(stpcpy(stpcpy(buf, "0\""), sname), "\"\""), nme), "\""); /* escape variable name */
			} else { /* Parameter or local variable */
				char levelstr[16];
				snprintf(levelstr, sizeof(levelstr), "%u", e->flag);
				if (!nme || !(buf = SA_NEW_ARRAY(be->mvc->sa, char, strlen(levelstr) + strlen(nme) + 3)))
					return NULL;
				stpcpy(stpcpy(stpcpy(stpcpy(buf, levelstr), "\""), nme), "\""); /* escape variable name */
			}
			if (!list_find(args, buf, (fcmp)&alias_cmp)) {
				stmt *s = stmt_var(be, vname->sname, vname->name, &e->tpe, 0, e->flag);

				s = stmt_alias(be, s, NULL, sa_strdup(sql->sa, buf));
				list_append(args, s);
			}
		}
	}
	return args;
}

static list *
exps2bin_args(backend *be, list *exps, list *args)
{
	node *n;

	if (!exps)
		return args;
	for (n = exps->h; n; n = n->next)
		args = exp2bin_args(be, n->data, args);
	return args;
}

static list *
rel2bin_args(backend *be, sql_rel *rel, list *args)
{
	if (mvc_highwater(be->mvc))
		return sql_error(be->mvc, 10, SQLSTATE(42000) "Query too complex: running out of stack space");

	if (!rel || !args)
		return args;
	switch(rel->op) {
	case op_basetable:
	case op_table:
		break;
	case op_join:
	case op_left:
	case op_right:
	case op_full:

	case op_semi:
	case op_anti:

	case op_union:
	case op_inter:
	case op_except:
	case op_merge:
		args = rel2bin_args(be, rel->l, args);
		args = rel2bin_args(be, rel->r, args);
		break;
	case op_groupby:
		if (rel->r)
			args = exps2bin_args(be, rel->r, args);
		/* fall through */
	case op_project:
	case op_select:
	case op_topn:
	case op_sample:
		if (rel->exps)
			args = exps2bin_args(be, rel->exps, args);
		args = rel2bin_args(be, rel->l, args);
		break;
	case op_ddl:
		args = rel2bin_args(be, rel->l, args);
		if (rel->r)
			args = rel2bin_args(be, rel->r, args);
		break;
	case op_insert:
	case op_update:
	case op_delete:
	case op_truncate:
		args = rel2bin_args(be, rel->r, args);
		break;
	}
	return args;
}

typedef struct trigger_input {
	sql_table *t;
	stmt *tids;
	stmt **updates;
	int type; /* insert 1, update 2, delete 3, truncate 4 */
	const char *on;
	const char *nn;
} trigger_input;

static rel_bin_stmt *
rel2bin_table(backend *be, sql_rel *rel, list *refs)
{
	mvc *sql = be->mvc;
	list *l;
	rel_bin_stmt *sub = NULL;
	node *en, *n;
	sql_exp *op = rel->r;

	if (rel->flag == TRIGGER_WRAPPER) {
		trigger_input *ti = rel->l;
		l = sa_list(sql->sa);

		for(n = ol_first_node(ti->t->columns); n; n = n->next) {
			sql_column *c = n->data;

			if (ti->type == 2) { /* updates */
				stmt *s = stmt_col(be, c, ti->tids, ti->tids->partition);
				append(l, stmt_alias(be, s, ti->on, c->base.name));
			}
			if (ti->updates && ti->updates[c->colnr]) {
				append(l, stmt_alias(be, ti->updates[c->colnr], ti->nn, c->base.name));
			} else {
				stmt *s = stmt_col(be, c, ti->tids, ti->tids->partition);
				append(l, stmt_alias(be, s, ti->nn, c->base.name));
				assert(ti->type != 1);
			}
		}
		return create_rel_bin_stmt(sql->sa, rel, l, NULL);
	} else if (op) {
		int i;
		sql_subfunc *f = op->f;
		stmt *psub = NULL;
		list *ops = NULL;
		stmt *ids = NULL;

		if (rel->l) { /* first construct the sub relation */
			sql_rel *l = rel->l;
			if (l->op == op_ddl) {
				sql_table *t = rel_ddl_table_get(l);

				if (t)
					sub = rel2bin_sql_table(be, l, t, NULL);
			} else {
				sub = subrel_bin(be, rel->l, refs);
			}
			sub = subrel_project(be, sub, refs, rel->l, false);
			if (!sub)
				return NULL;
		}

		assert(f);
		if (f->func->res && list_length(f->func->res) + 1 == list_length(rel->exps) && !f->func->varres) {
			/* add inputs in correct order ie loop through args of f and pass column */
			list *exps = op->l;
			ops = sa_list(be->mvc->sa);
			if (exps) {
				for (node *en = exps->h; en; en = en->next) {
					sql_exp *e = en->data;

					/* find column */
					stmt *s = exp_bin(be, e, sub, NULL, 0, 0, 0);
					if (!s)
						return NULL;
					if (en->next)
						append(ops, s);
					else /* last added exp is the ids (todo use name base lookup !!) */
						ids = s;
				}
			}
		} else {
			psub = exp_bin(be, op, sub, NULL, 0, 0, 0); /* table function */
			if (!psub)
				return NULL;
		}
		l = sa_list(sql->sa);
		if (f->func->res) {
			if (f->func->varres) {
				for(i=0, en = rel->exps->h, n = f->res->h; en; en = en->next, n = n->next, i++ ) {
					sql_exp *exp = en->data;
					sql_subtype *st = n->data;
					const char *rnme = exp_relname(exp)?exp_relname(exp):exp->l;
					stmt *s = stmt_rs_column(be, psub, i, st);

					s = stmt_alias(be, s, rnme, exp_name(exp));
					list_append(l, s);
				}
			} else {
				node *m = rel->exps->h;
				int i = 0;

				/* correlated table returning function */
				if (list_length(f->func->res) + 1 == list_length(rel->exps)) {
					/* use a simple nested loop solution for this case, ie
					 * output a table of (input) row-ids, the output of the table producing function
					 */
					/* make sure the input for sql.unionfunc are bats */
					if (ids)
						ids = column(be, ids);
					if (ops)
						for (node *en = ops->h; en; en = en->next)
							en->data = column(be, (stmt *) en->data);

					int narg = 3 + list_length(rel->exps);
					if (ops)
						narg += list_length(ops);
					InstrPtr q = newStmtArgs(be->mb, sqlRef, "unionfunc", narg);
					/* Generate output rowid column and output of function f */
					for(i=0; m; m = m->next, i++) {
						sql_exp *e = m->data;
						int type = exp_subtype(e)->type->localtype;

						type = newBatType(type);
						if (i)
							q = pushReturn(be->mb, q, newTmpVariable(be->mb, type));
						else
							getArg(q, 0) = newTmpVariable(be->mb, type);
					}
					if (backend_create_subfunc(be, f, ops) < 0)
		 				return NULL;
					str mod = sql_func_mod(f->func);
					str fcn = backend_function_imp(be, f->func);
					q = pushStr(be->mb, q, mod);
					q = pushStr(be->mb, q, fcn);
					psub = stmt_direct_func(be, q);

					if (ids) /* push input rowids column */
						q = pushArgument(be->mb, q, ids->nr);

					/* add inputs in correct order ie loop through args of f and pass column */
					if (ops) {
						for (node *en = ops->h; en; en = en->next) {
							stmt *op = en->data;

							q = pushArgument(be->mb, q, op->nr);
						}
					}

					/* name output of dependent columns, output of function is handled the same as without correlation */
					int len = list_length(rel->exps)-list_length(f->func->res);
					assert(len== 1);
					for(i=0, m=rel->exps->h; m && i<len; m = m->next, i++ ) {
						sql_exp *exp = m->data;
						stmt *s = stmt_rs_column(be, psub, i, exp_subtype(exp));

						s = stmt_alias(be, s, exp->l, exp->r);
						list_append(l, s);
					}
				}
				for(n = f->func->res->h; n && m; n = n->next, m = m->next, i++ ) {
					sql_arg *a = n->data;
					sql_exp *exp = m->data;
					stmt *s = stmt_rs_column(be, psub, i, &a->type);
					const char *rnme = exp_relname(exp)?exp_relname(exp):exp_find_rel_name(op);

					s = stmt_alias(be, s, rnme, a->name);
					list_append(l, s);
				}
			}
		}
		assert(rel->flag != TABLE_PROD_FUNC || !sub || !(sub->nrcols));
		sub = create_rel_bin_stmt(sql->sa, rel, l, NULL);
	} else if (rel->l) { /* handle sub query via function */
		int i;
		char name[16], *nme;
		sql_rel *fr;
		stmt *f;

		nme = number2name(name, sizeof(name), ++be->remote);

		l = rel2bin_args(be, rel->l, sa_list(sql->sa));
		if (!l)
			return NULL;
		if (!(f = stmt_func(be, stmt_list(be, l), NULL, sa_strdup(sql->sa, nme), rel->l, 0)))
			return NULL;
		fr = rel->l = f->op4.rel; /* rel->l may get rewritten */
		l = sa_list(sql->sa);
		for(i = 0, n = rel->exps->h; n; n = n->next, i++ ) {
			sql_exp *c = n->data;
			stmt *s = stmt_rs_column(be, f, i, exp_subtype(c));
			const char *nme = exp_name(c);
			const char *rnme = exp_relname(c);

			s = stmt_alias(be, s, rnme, nme);
			if (fr->card <= CARD_ATOM) /* single value, get result from bat */
				s = stmt_fetch(be, s);
			list_append(l, s);
		}
		sub = create_rel_bin_stmt(sql->sa, rel, l, NULL);
	}
	if (!sub) {
		assert(sql->session->status == -10); /* Stack overflow errors shouldn't terminate the server */
		return NULL;
	}
	l = sa_list(sql->sa);
	for( en = rel->exps->h; en; en = en->next ) {
		sql_exp *exp = en->data;
		const char *rnme = exp_relname(exp)?exp_relname(exp):exp->l;
		stmt *s = bin_find_column(be, sub, exp->l, exp->r);

		if (!s) {
			assert(sql->session->status == -10); /* Stack overflow errors shouldn't terminate the server */
			return NULL;
		}
		if (sub && sub->nrcols >= 1 && s->nrcols == 0)
			s = stmt_const(be, bin_find_smallest_column(be, sub), NULL, s);
		s = stmt_alias(be, s, rnme, exp_name(exp));
		list_append(l, s);
	}
	sub->cols = l;
	stmt_set_nrcols(sub);
	return sub;
}

static stmt *
rel2bin_hash_lookup(backend *be, sql_rel *rel, rel_bin_stmt *left, rel_bin_stmt *right, sql_idx *i, node *en )
{
	mvc *sql = be->mvc;
	node *n;
	sql_subtype *it = sql_bind_localtype("int");
	sql_subtype *lng = sql_bind_localtype("lng");
	stmt *h = NULL;
	stmt *bits = stmt_atom_int(be, 1 + ((sizeof(lng)*8)-1)/(list_length(i->columns)+1));
	sql_exp *e = en->data;
	sql_exp *l = e->l;
	stmt *idx = bin_find_column(be, left, l->l, sa_strconcat(sql->sa, "%", i->base.name));
	int swap_exp = 0, swap_rel = 0, semantics = 0;

	if (!idx) {
		swap_exp = 1;
		l = e->r;
		idx = bin_find_column(be, left, l->l, sa_strconcat(sql->sa, "%", i->base.name));
	}
	if (!idx && right) {
		swap_exp = 0;
		swap_rel = 1;
		l = e->l;
		idx = bin_find_column(be, right, l->l, sa_strconcat(sql->sa, "%", i->base.name));
	}
	if (!idx && right) {
		swap_exp = 1;
		swap_rel = 1;
		l = e->r;
		idx = bin_find_column(be, right, l->l, sa_strconcat(sql->sa, "%", i->base.name));
	}
	if (!idx)
		return NULL;
	/* should be in key order! */
	for( en = rel->exps->h, n = i->columns->h; en && n; en = en->next, n = n->next ) {
		sql_exp *e = en->data;
		stmt *s = NULL;

		if (e->type == e_cmp && e->flag == cmp_equal) {
			sql_exp *ee = (swap_exp)?e->l:e->r;
			if (swap_rel)
				s = exp_bin(be, ee, left, NULL, 0, 0, 0);
			else
				s = exp_bin(be, ee, right, NULL, 0, 0, 0);
		}

		if (!s)
			return NULL;
		if (h) {
			sql_subfunc *xor = sql_bind_func_result(sql, "sys", "rotate_xor_hash", F_FUNC, lng, 3, lng, it, tail_type(s));

			h = stmt_Nop(be, stmt_list(be, list_append( list_append(
				list_append(sa_list(sql->sa), h), bits), s)), NULL, xor, NULL);
			semantics = 1;
		} else {
			sql_subfunc *hf = sql_bind_func_result(sql, "sys", "hash", F_FUNC, lng, 1, tail_type(s));

			h = stmt_unop(be, s, NULL, hf);
		}
	}
	if (h && h->nrcols) {
		if (!swap_rel) {
			return stmt_join(be, idx, h, 0, cmp_equal, 0, semantics, false);
		} else {
			return stmt_join(be, h, idx, 0, cmp_equal, 0, semantics, false);
		}
	} else {
		return stmt_uselect(be, idx, h, cmp_equal, NULL, 0, semantics);
	}
}

static stmt *
join_hash_key( backend *be, list *l )
{
	mvc *sql = be->mvc;
	node *m;
	sql_subtype *it, *lng;
	stmt *h = NULL;
	stmt *bits = stmt_atom_int(be, 1 + ((sizeof(lng)*8)-1)/(list_length(l)+1));

	it = sql_bind_localtype("int");
	lng = sql_bind_localtype("lng");
	for (m = l->h; m; m = m->next) {
		stmt *s = m->data;

		if (h) {
			sql_subfunc *xor = sql_bind_func_result(sql, "sys", "rotate_xor_hash", F_FUNC, lng, 3, lng, it, tail_type(s));

			h = stmt_Nop(be, stmt_list(be, list_append( list_append( list_append(sa_list(sql->sa), h), bits), s )), NULL, xor, NULL);
		} else {
			sql_subfunc *hf = sql_bind_func_result(sql, "sys", "hash", F_FUNC, lng, 1, tail_type(s));
			h = stmt_unop(be, s, NULL, hf);
		}
	}
	return h;
}

static stmt *
releqjoin( backend *be, list *l1, list *l2, list *exps, int used_hash, int need_left, int is_semantics )
{
	node *n1 = l1->h, *n2 = l2->h, *n3 = NULL;
	stmt *l, *r, *res;
	sql_exp *e;

	if (exps)
		n3 = exps->h;
	if (list_length(l1) <= 1) {
		l = l1->h->data;
		r = l2->h->data;
		if (!is_semantics && exps) {
			e = n3->data;
			is_semantics = is_semantics(e);
		}
		r =  stmt_join(be, l, r, 0, cmp_equal, need_left, is_semantics, false);
		return r;
	}
	if (used_hash) {
		l = n1->data;
		r = n2->data;
		n1 = n1->next;
		n2 = n2->next;
		n3 = n3?n3->next:NULL;
		res = stmt_join(be, l, r, 0, cmp_equal, need_left, 1, false);
	} else { /* need hash */
		l = join_hash_key(be, l1);
		r = join_hash_key(be, l2);
		res = stmt_join(be, l, r, 0, cmp_equal, need_left, 1, false);
	}
	l = stmt_result(be, res, 0);
	r = stmt_result(be, res, 1);
	for (; n1 && n2; n1 = n1->next, n2 = n2->next, n3 = n3?n3->next:NULL) {
		int semantics = is_semantics;
		stmt *ld = n1->data;
		stmt *rd = n2->data;
		stmt *le = stmt_project(be, l, ld );
		stmt *re = stmt_project(be, r, rd );
		stmt *cmp;
		/* intentional both tail_type's of le (as re sometimes is a find for bulk loading */

		if (!semantics && exps) {
			e = n3->data;
			semantics = is_semantics(e);
		}
		cmp = stmt_uselect(be, le, re, cmp_equal, NULL, 0, semantics);
		l = stmt_project(be, cmp, l );
		r = stmt_project(be, cmp, r );
	}
	res = stmt_join(be, l, r, 0, cmp_joined, 0, 0, false);
	return res;
}

static void
split_join_exps(sql_rel *rel, list *joinable, list *not_joinable)
{
	if (!list_empty(rel->exps)) {
		for (node *n = rel->exps->h; n; n = n->next) {
			sql_exp *e = n->data;
			int can_join = 0;

			/* we can handle thetajoins, rangejoins and filter joins (like) */
			/* ToDo how about atom expressions? */
			if (e->type == e_cmp) {
				int flag = e->flag;
				/* check if its a select or join expression, ie use only expressions of one relation left and of the other right (than join) */
				if (flag < cmp_filter || flag == mark_in || flag == mark_notin) { /* theta and range joins */
					/* join or select ? */
					sql_exp *l = e->l, *r = e->r, *f = e->f;

					if (f) {
						int ll = rel_find_exp(rel->l, l) != NULL;
						int rl = rel_find_exp(rel->r, l) != NULL;
						int lr = rel_find_exp(rel->l, r) != NULL;
						int rr = rel_find_exp(rel->r, r) != NULL;
						int lf = rel_find_exp(rel->l, f) != NULL;
						int rf = rel_find_exp(rel->r, f) != NULL;
						int nrcr1 = 0, nrcr2 = 0, nrcl1 = 0, nrcl2 = 0;

						if ((ll && !rl &&
						   ((rr && !lr) || (nrcr1 = r->card == CARD_ATOM && exp_is_atom(r))) &&
						   ((rf && !lf) || (nrcr2 = f->card == CARD_ATOM && exp_is_atom(f))) && (nrcr1+nrcr2) <= 1) ||
						    (rl && !ll &&
						   ((lr && !rr) || (nrcl1 = r->card == CARD_ATOM && exp_is_atom(r))) &&
						   ((lf && !rf) || (nrcl2 = f->card == CARD_ATOM && exp_is_atom(f))) && (nrcl1+nrcl2) <= 1)) {
							can_join = 1;
						}
					} else {
						int ll = 0, lr = 0, rl = 0, rr = 0;

						if (l->card != CARD_ATOM || !exp_is_atom(l)) {
							ll |= rel_find_exp(rel->l, l) != NULL;
							rl |= rel_find_exp(rel->r, l) != NULL;
						}
						if (r->card != CARD_ATOM || !exp_is_atom(r)) {
							lr |= rel_find_exp(rel->l, r) != NULL;
							rr |= rel_find_exp(rel->r, r) != NULL;
						}
						if ((ll && !lr && !rl && rr) || (!ll && lr && rl && !rr))
							can_join = 1;
					}
				} else if (flag == cmp_filter) {
					list *l = e->l, *r = e->r;
					int ll = 0, lr = 0, rl = 0, rr = 0;

					for (node *n = l->h ; n ; n = n->next) {
						sql_exp *ee = n->data;

						if (ee->card != CARD_ATOM || !exp_is_atom(ee)) {
							ll |= rel_find_exp(rel->l, ee) != NULL;
							rl |= rel_find_exp(rel->r, ee) != NULL;
						}
					}
					for (node *n = r->h ; n ; n = n->next) {
						sql_exp *ee = n->data;

						if (ee->card != CARD_ATOM || !exp_is_atom(ee)) {
							lr |= rel_find_exp(rel->l, ee) != NULL;
							rr |= rel_find_exp(rel->r, ee) != NULL;
						}
					}
					if ((ll && !lr && !rl && rr) || (!ll && lr && rl && !rr))
						can_join = 1;
				}
			}
			if (can_join) {
				append(joinable, e);
			} else {
				append(not_joinable, e);
			}
		}
	}
}

#define is_equi_exp_(e) ((e)->flag == cmp_equal || (e)->flag == mark_in)

static list *
get_equi_joins_first(mvc *sql, list *exps, int *equality_only)
{
	list *new_exps = sa_list(sql->sa);

	for( node *n = exps->h; n; n = n->next ) {
		sql_exp *e = n->data;

		assert(e->type == e_cmp && e->flag != cmp_in && e->flag != cmp_notin && e->flag != cmp_or);
		if (is_equi_exp_(e))
			list_append(new_exps, e);
		else
			*equality_only = 0;
	}
	for( node *n = exps->h; n; n = n->next ) {
		sql_exp *e = n->data;

		if (!is_equi_exp_(e))
			list_append(new_exps, e);
	}
	return new_exps;
}

static rel_bin_stmt *
rel2bin_join(backend *be, sql_rel *rel, list *refs)
{
	mvc *sql = be->mvc;
	list *l, *sexps = NULL;
	node *en = NULL, *n;
	rel_bin_stmt *left = NULL, *right = NULL;
	stmt *join = NULL, *jl = NULL, *jr = NULL, *ld = NULL, *rd = NULL;
	int need_left = (rel->flag & LEFT_JOIN);

	assert(rel->l && rel->r);
	left = subrel_bin(be, rel->l, refs); /* first construct the left sub relation */
	right = subrel_bin(be, rel->r, refs); /* first construct the right sub relation */
	left = subrel_project(be, left, refs, rel->l, false);
	right = subrel_project(be, right, refs, rel->r, false);
	if (!left || !right)
		return NULL;
	left = row2cols(be, left);
	right = row2cols(be, right);
	/*
 	 * split in 2 steps,
 	 * 	first cheap join(s) (equality or idx)
 	 * 	second selects/filters
	 */
	if (!list_empty(rel->exps)) {
		list *jexps = sa_list(sql->sa);
		sexps = sa_list(sql->sa);

		split_join_exps(rel, jexps, sexps);
		if (list_empty(jexps)) { /* cross product and continue after project */
			stmt *l = bin_find_smallest_column(be, left);
			stmt *r = bin_find_smallest_column(be, right);
			join = stmt_join(be, l, r, 0, cmp_all, 0, 0, false);
		}

		if (join) {
			en = jexps->h;
		} else {
			list *lje = sa_list(sql->sa), *rje = sa_list(sql->sa), *exps = sa_list(sql->sa);
			int used_hash = 0, idx = 0, equality_only = 1;

			(void) equality_only;
			jexps = get_equi_joins_first(sql, jexps, &equality_only);
			/* generate a relational join (releqjoin) which does a multi attribute (equi) join */
			for( en = jexps->h; en ; en = en->next ) {
				int join_idx = be->join_idx;
				sql_exp *e = en->data;
				stmt *s = NULL;
				prop *p;

				/* stop search for equi joins on first non equi */
				if (list_length(lje) && (idx || e->type != e_cmp || e->flag != cmp_equal))
					break;

				/* handle possible index lookups, expressions are in index order! */
				if (!join && (p=find_prop(e->p, PROP_HASHCOL)) != NULL) {
					sql_idx *i = p->value;
					int oldvtop = be->mb->vtop, oldstop = be->mb->stop, oldvid = be->mb->vid;

					join = s = rel2bin_hash_lookup(be, rel, left, right, i, en);
					if (s) {
						list_append(lje, s->op1);
						list_append(rje, s->op2);
						list_append(exps, NULL);
						used_hash = 1;
					} else {
						/* hash lookup cannot be used, clean leftover mal statements */
						clean_mal_statements(be, oldstop, oldvtop, oldvid);
					}
				}

				s = exp_bin(be, e, left, right, 0, 1, 0);
				if (!s) {
					assert(sql->session->status == -10); /* Stack overflow errors shouldn't terminate the server */
					return NULL;
				}
				if (join_idx != be->join_idx)
					idx = 1;
				assert(s->type == st_join || s->type == st_join2 || s->type == st_joinN);
				if (!join)
					join = s;
				if (e->flag != cmp_equal) { /* only collect equi joins */
					en = en->next;
					break;
				}
				list_append(lje, s->op1);
				list_append(rje, s->op2);
				list_append(exps, e);
			}
			if (list_length(lje) > 1) {
				join = releqjoin(be, lje, rje, exps, used_hash, need_left, 0);
			} else if (!join || need_left) {
				sql_exp *e = exps->h->data;
				join = stmt_join(be, lje->h->data, rje->h->data, 0, cmp_equal, need_left, is_semantics(e), false);
			}
		}
	} else {
		stmt *l = bin_find_smallest_column(be, left);
		stmt *r = bin_find_smallest_column(be, right);
		join = stmt_join(be, l, r, 0, cmp_all, 0, 0, is_single(rel));
	}
	jl = stmt_result(be, join, 0);
	jr = stmt_result(be, join, 1);
	if (en || (sexps && list_length(sexps))) {
		rel_bin_stmt *sub;
		list *nl;

		/* construct relation */
		nl = sa_list(sql->sa);

		/* first project using equi-joins */
		for( n = left->cols->h; n; n = n->next ) {
			stmt *c = n->data;
			const char *rnme = table_name(sql->sa, c);
			const char *nme = column_name(sql->sa, c);
			stmt *s = stmt_project(be, jl, column(be, c) );

			s = stmt_alias(be, s, rnme, nme);
			list_append(nl, s);
		}
		for( n = right->cols->h; n; n = n->next ) {
			stmt *c = n->data;
			const char *rnme = table_name(sql->sa, c);
			const char *nme = column_name(sql->sa, c);
			stmt *s = stmt_project(be, jr, column(be, c) );

			s = stmt_alias(be, s, rnme, nme);
			list_append(nl, s);
		}
		sub = create_rel_bin_stmt(sql->sa, rel, nl, NULL);

		/* continue with non equi-joins */
		while(sexps) {
			if (!en) {
				en = sexps->h;
				sexps = NULL;
			}
			for( ; en; en = en->next ) {
				stmt *s = exp_bin(be, en->data, sub, NULL, 0, 1, 0);

				if (!s) {
					assert(sql->session->status == -10); /* Stack overflow errors shouldn't terminate the server */
					return NULL;
				}
				if (s->nrcols == 0) {
					stmt *l = bin_find_smallest_column(be, sub);
					s = stmt_uselect(be, stmt_const(be, l, sub->cand, stmt_bool(be, 1)), s, cmp_equal, NULL, 0, 0);
				}
				sub->cand = s;
			}
		}
		/* recreate join output */
		jl = stmt_project(be, sub->cand, jl);
		jr = stmt_project(be, sub->cand, jr);
	}

	/* construct relation */
	l = sa_list(sql->sa);

	if (rel->op == op_left || rel->op == op_full || is_single(rel)) {
		/* we need to add the missing oid's */
		stmt *l = ld = stmt_mirror(be, bin_find_smallest_column(be, left));
		if (rel->op == op_left || rel->op == op_full)
			ld = stmt_tdiff(be, ld, jl, NULL);
		if (is_single(rel) && !list_empty(rel->exps)) {
			join = stmt_semijoin(be, l, jl, NULL, NULL, 0, true);
			jl = stmt_result(be, join, 0);
			jr = stmt_project(be, stmt_result(be, join, 1), jr);
		}
	}
	if (rel->op == op_right || rel->op == op_full) {
		/* we need to add the missing oid's */
		rd = stmt_mirror(be, bin_find_smallest_column(be, right));
		rd = stmt_tdiff(be, rd, jr, NULL);
	}

	for( n = left->cols->h; n; n = n->next ) {
		stmt *c = n->data;
		const char *rnme = table_name(sql->sa, c);
		const char *nme = column_name(sql->sa, c);
		stmt *s = stmt_project(be, jl, column(be, c) );

		/* as append isn't save, we append to a new copy */
		if (rel->op == op_left || rel->op == op_full || rel->op == op_right)
			s = create_const_column(be, s);
		if (rel->op == op_left || rel->op == op_full)
			s = stmt_append(be, s, stmt_project(be, ld, c));
		if (rel->op == op_right || rel->op == op_full)
			s = stmt_append(be, s, stmt_const(be, rd, NULL, (c->flag&OUTER_ZERO)?stmt_atom_lng(be, 0):stmt_atom(be, atom_general(sql->sa, tail_type(c), NULL))));

		s = stmt_alias(be, s, rnme, nme);
		list_append(l, s);
	}
	for( n = right->cols->h; n; n = n->next ) {
		stmt *c = n->data;
		const char *rnme = table_name(sql->sa, c);
		const char *nme = column_name(sql->sa, c);
		stmt *s = stmt_project(be, jr, column(be, c) );

		/* as append isn't save, we append to a new copy */
		if (rel->op == op_left || rel->op == op_full || rel->op == op_right)
			s = create_const_column(be, s);
		if (rel->op == op_left || rel->op == op_full)
			s = stmt_append(be, s, stmt_const(be, ld, NULL, (c->flag&OUTER_ZERO)?stmt_atom_lng(be, 0):stmt_atom(be, atom_general(sql->sa, tail_type(c), NULL))));
		if (rel->op == op_right || rel->op == op_full)
			s = stmt_append(be, s, stmt_project(be, rd, c));

		s = stmt_alias(be, s, rnme, nme);
		list_append(l, s);
	}
	if (rel->attr) {
		sql_exp *e = rel->attr->h->data;
		const char *rnme = exp_relname(e);
		const char *nme = exp_name(e);
		stmt *last = l->t->data;
		sql_subtype *tp = tail_type(last);

		sql_subfunc *isnil = sql_bind_func(sql, "sys", "isnull", tp, NULL, F_FUNC);

		stmt *s = stmt_unop(be, last, NULL, isnil);

		sql_subtype *bt = sql_bind_localtype("bit");
		sql_subfunc *not = sql_bind_func(be->mvc, "sys", "not", bt, NULL, F_FUNC);

		s = stmt_unop(be, s, NULL, not);
		s = stmt_alias(be, s, rnme, nme);
		list_append(l, s);
	}
	return create_rel_bin_join_stmt(sql->sa, rel, l, NULL, left, right, jl, jr, ld, rd);
}

static int
exp_is_mark(sql_exp *e)
{
	if (e->type == e_cmp && (e->flag == mark_in || e->flag == mark_notin))
		return 1;
	return 0;
}

static rel_bin_stmt *
rel2bin_antijoin(backend *be, sql_rel *rel, list *refs)
{
	mvc *sql = be->mvc;
	list *l, *jexps = NULL, *mexps = NULL;
	node *en = NULL, *n;
	rel_bin_stmt *left = NULL, *right = NULL;
	stmt *join = NULL;

	assert(rel->l && rel->r);
	left = subrel_bin(be, rel->l, refs); /* first construct the left sub relation */
	right = subrel_bin(be, rel->r, refs); /* first construct the right sub relation */
	left = subrel_project(be, left, refs, rel->l, false);
	right = subrel_project(be, right, refs, rel->r, false);
	if (!left || !right)
		return NULL;
	left = row2cols(be, left);
	right = row2cols(be, right);

	if (rel->exps) {
		jexps = sa_list(sql->sa);
		mexps = sa_list(sql->sa);

		for( en = rel->exps->h; en; en = en->next ) {
			sql_exp *e = en->data;

			assert(e->type == e_cmp);
			if (exp_is_mark(e))
				append(mexps, e);
			else
				append(jexps, e);
		}
	}
	/* handle join-ing conditions first */
	if (!list_empty(jexps)) {
		if (list_empty(mexps))
			mexps = jexps;
	}
	/* handle mark conditions second */
	if (!list_empty(mexps)) {
		assert(list_length(mexps) == 1);
		for( en = mexps->h; en; en = en->next ) {
			sql_exp *e = en->data;
			stmt *ls = exp_bin(be, e->l, left, right, 1, 0, 0), *rs;
			if (!ls)
				return NULL;

			if (!(rs = exp_bin(be, e->r, left, right, 1, 0, 0)))
				return NULL;

			if (ls->nrcols == 0)
				ls = stmt_const(be, bin_find_smallest_column(be, left), NULL, ls);
			if (rs->nrcols == 0)
				rs = stmt_const(be, bin_find_smallest_column(be, right), NULL, rs);
			join = stmt_tdiff2(be, ls, rs, NULL);
		}
	}

	/* construct relation */
	l = sa_list(sql->sa);

	/* project all the left columns */
	for( n = left->cols->h; n; n = n->next ) {
		stmt *c = n->data;
		const char *rnme = table_name(sql->sa, c);
		const char *nme = column_name(sql->sa, c);
		stmt *s = stmt_project(be, join, column(be, c));

		s = stmt_alias(be, s, rnme, nme);
		list_append(l, s);
	}
	return create_rel_bin_join_stmt(sql->sa, rel, l, NULL, left, right, join, NULL, NULL, NULL);
}

static rel_bin_stmt *
rel2bin_semijoin(backend *be, sql_rel *rel, list *refs)
{
	mvc *sql = be->mvc;
	list *l, *sexps = NULL;
	node *en = NULL, *n;
	rel_bin_stmt *left = NULL, *right = NULL;
	stmt *join = NULL, *jl = NULL, *jr = NULL, *c;
	sql_rel *ll = rel->l;
	int semijoin_only = 0, l_is_base = is_basetable(ll->op);

	if (rel->op == op_anti && list_length(rel->exps) == 1 && ((sql_exp*)rel->exps->h->data)->flag == mark_notin)
		return rel2bin_antijoin(be, rel, refs);

	assert(rel->l && rel->r);

	left = subrel_bin(be, ll, refs); /* first construct the left sub relation */
	right = subrel_bin(be, rel->r, refs); /* first construct the right sub relation */
	if (!left || !right)
		return NULL;
	left = row2cols(be, left);
	right = row2cols(be, right);
	if (left && left->cand && left->pushed)
		left = subrel_project(be, left, refs, rel->l, false);
	if (right && right->cand && right->pushed)
		right = subrel_project(be, right, refs, rel->r, false);
	/*
 	 * split in 2 steps,
 	 * 	first cheap join(s) (equality or idx)
 	 * 	second selects/filters
	 */
	if (!list_empty(rel->exps)) {
		list *jexps = sa_list(sql->sa);
		sexps = sa_list(sql->sa);

		split_join_exps(rel, jexps, sexps);
		if (list_empty(jexps)) { /* cross product and continue after project */
			right = subrel_project(be, right, refs, rel->r, false);
			stmt *l = bin_find_smallest_column(be, left);
			stmt *r = bin_find_smallest_column(be, right);
			join = stmt_join(be, l, r, 0, cmp_all, 0, 0, false);
		}

		if (join) {
			en = jexps->h;
		} else {
			list *lje = sa_list(sql->sa), *rje = sa_list(sql->sa), *exps = sa_list(sql->sa);
			int idx = 0, equality_only = 1;

			jexps = get_equi_joins_first(sql, jexps, &equality_only);
			if (!equality_only || list_length(jexps) > 1 || exp_has_func((sql_exp*)jexps->h->data))
				left = subrel_project(be, left, refs, rel->l, false);
			right = subrel_project(be, right, refs, rel->r, false);

			for( en = jexps->h; en; en = en->next ) {
				int join_idx = be->join_idx;
				sql_exp *e = en->data;
				stmt *s = NULL;

				/* only handle simple joins here */
				if ((exp_has_func(e) && e->flag != cmp_filter) || e->flag == cmp_or || (e->f && is_anti(e))) {
					if (!join && !list_length(lje)) {
						stmt *l = bin_find_smallest_column(be, left);
						stmt *r = bin_find_smallest_column(be, right);
						join = stmt_join(be, l, r, 0, cmp_all, 0, 0, false);
					}
					break;
				}
				if (list_length(lje) && (idx || e->type != e_cmp || (e->flag != cmp_equal && e->flag != cmp_filter) ||
				(join && e->flag == cmp_filter)))
					break;

				if (equality_only) {
					int oldvtop = be->mb->vtop, oldstop = be->mb->stop, oldvid = be->mb->vid, swap = 0;
					stmt *r, *l = exp_bin(be, e->l, left, NULL, 1, 0, 0);

					if (l && left && l->nrcols==0 && left->nrcols >0)
						l = stmt_const(be, bin_find_smallest_column(be, left), left->cand, l);
					if (!l) {
						swap = 1;
						clean_mal_statements(be, oldstop, oldvtop, oldvid);
						l = exp_bin(be, e->l, right, NULL, 1, 0, 0);
					}
					r = exp_bin(be, e->r, left, right, 1, 0, 0);

					if (swap) {
						stmt *t = l;
						l = r;
						r = t;
					}

					if (!l || !r)
						return NULL;
					if (be->no_mitosis && list_length(jexps) == 1 && list_empty(sexps) && rel->op == op_semi && !is_anti(e) && is_equi_exp_(e)) {
						join = stmt_semijoin(be, column(be, l), column(be, r), left->cand, NULL/*right->cand*/, is_semantics(e), false);
						semijoin_only = 1;
						en = NULL;
						break;
					} else
						s = stmt_join_cand(be, column(be, l), column(be, r), left->cand, NULL/*right->cand*/, is_anti(e), (comp_type) e->flag, 0, is_semantics(e), false);
				} else {
					s = exp_bin(be, e, left, right, 0, 1, 0);
				}
				if (!s) {
					assert(sql->session->status == -10); /* Stack overflow errors shouldn't terminate the server */
					return NULL;
				}
				if (join_idx != be->join_idx)
					idx = 1;
				/* stop on first non equality join */
				if (!join) {
					if (s->type != st_join && s->type != st_join2 && s->type != st_joinN) {
						if (!en->next && (s->type == st_uselect || s->type == st_uselect2))
							join = s;
						else
							break;
					}
					join = s;
				} else if (s->type != st_join && s->type != st_join2 && s->type != st_joinN) {
					/* handle select expressions */
					break;
				}
				if (s->type == st_join || s->type == st_join2 || s->type == st_joinN) {
					list_append(lje, s->op1);
					list_append(rje, s->op2);
					list_append(exps, e);
				}
			}
			if (list_length(lje) > 1) {
				join = releqjoin(be, lje, rje, exps, 0 /* use hash */, 0, 0);
			} else if (!join && list_length(lje) == list_length(rje) && list_length(lje)) {
				sql_exp *e = exps->h->data;
				join = stmt_join(be, lje->h->data, rje->h->data, 0, cmp_equal, 0, is_semantics(e), false);
			} else if (!join) {
				stmt *l = bin_find_smallest_column(be, left);
				stmt *r = bin_find_smallest_column(be, right);
				join = stmt_join(be, l, r, 0, cmp_all, 0, 0, false);
			}
		}
	} else {
		right = subrel_project(be, right, refs, rel->r, false);
		stmt *l = bin_find_smallest_column(be, left);
		stmt *r = bin_find_smallest_column(be, right);
		join = stmt_join(be, l, r, 0, cmp_all, 0, 0, false);
	}
	jl = stmt_result(be, join, 0);
	if (en || (sexps && list_length(sexps))) {
		rel_bin_stmt *sub;
		list *nl;

		jr = stmt_result(be, join, 1);
		/* construct relation */
		nl = sa_list(sql->sa);

		/* first project after equi-joins */
		for( n = left->cols->h; n; n = n->next ) {
			stmt *c = n->data;
			const char *rnme = table_name(sql->sa, c);
			const char *nme = column_name(sql->sa, c);
			stmt *s = stmt_project(be, jl, column(be, c) );

			s = stmt_alias(be, s, rnme, nme);
			list_append(nl, s);
		}
		for( n = right->cols->h; n; n = n->next ) {
			stmt *c = n->data;
			const char *rnme = table_name(sql->sa, c);
			const char *nme = column_name(sql->sa, c);
			stmt *s = stmt_project(be, jr, column(be, c) );

			s = stmt_alias(be, s, rnme, nme);
			list_append(nl, s);
		}
		sub = create_rel_bin_stmt(sql->sa, rel, nl, NULL);

		/* continue with non equi-joins */
		while(sexps) {
			if (!en) {
				en = sexps->h;
				sexps = NULL;
			}
			for( ; en; en = en->next ) {
				stmt *s = exp_bin(be, en->data, sub, NULL, 0, 1, 0);

				if (!s) {
					assert(sql->session->status == -10); /* Stack overflow errors shouldn't terminate the server */
					return NULL;
				}
				if (s->nrcols == 0) {
					stmt *l = bin_find_smallest_column(be, sub);
					s = stmt_uselect(be, stmt_const(be, l, sub->cand, stmt_bool(be, 1)), s, cmp_equal, NULL, 0, 0);
				}
				sub->cand = s;
			}
		}
		/* recreate join output */
		jl = stmt_project(be, sub->cand, jl);
	}

	/* construct relation */
	l = sa_list(sql->sa);

	/* We did a full join, thats too much.
	   Reduce this using difference and intersect */
	if (!semijoin_only) {
		c = stmt_mirror(be, bin_find_smallest_column(be, left));
		if (rel->op == op_anti) {
			join = stmt_tdiff(be, c, jl, left->cand);
		} else {
			if (left->cand)
				join = stmt_semijoin(be, c, jl, left->cand, NULL/*right->cand*/, 0, false);
			else
				join = stmt_tinter(be, c, jl, false);
		}
	}

	/* project all the left columns */
	for( n = left->cols->h; n; n = n->next ) {
		stmt *c = n->data, *s;
		const char *rnme = table_name(sql->sa, c);
		const char *nme = column_name(sql->sa, c);

		if (semijoin_only && l_is_base && nme[0] == '%' && strcmp(nme, TID) == 0)
			s = join;
		else
			s = stmt_project(be, join, column(be, c));

		s = stmt_alias(be, s, rnme, nme);
		list_append(l, s);
	}
	return create_rel_bin_join_stmt(sql->sa, rel, l, NULL, left, right, join, NULL, NULL, NULL);
}

static rel_bin_stmt *
rel2bin_distinct(backend *be, rel_bin_stmt *s, stmt **distinct)
{
	mvc *sql = be->mvc;
	stmt *g = NULL, *grp = NULL, *ext = NULL, *cnt = NULL;
	list *rl;

	/* single values are unique */
	if (s->key || s->nrcols == 0)
		return s;

	for (node *n = s->cols->h; n; n = n->next) {
		stmt *t = n->data;

		g = stmt_group(be, column(be, t), NULL, grp, ext, cnt, !n->next);
		grp = stmt_result(be, g, 0);
		ext = stmt_result(be, g, 1);
		cnt = stmt_result(be, g, 2);
	}
	if (!ext)
		return NULL;

	rl = sa_list(sql->sa);
	for (node *n = s->cols->h; n; n = n->next) {
		stmt *t = n->data;

		list_append(rl, stmt_project(be, ext, t));
	}

	if (distinct)
		*distinct = ext;
	s->cols = rl;
	s->key = 1;
	s->nrcols = 1;
	return s;
}

static rel_bin_stmt *
rel2bin_single(backend *be, rel_bin_stmt *s)
{
	mvc *sql = be->mvc;
	list *rl;

	if (s->key || s->nrcols == 0)
		return s;

	rl = sa_list(sql->sa);
	for (node *n = s->cols->h; n; n = n->next) {
		stmt *t = n->data;
		const char *rnme = table_name(sql->sa, t);
		const char *nme = column_name(sql->sa, t);
		sql_subfunc *zero_or_one = sql_bind_func(sql, "sys", "zero_or_one", tail_type(t), NULL, F_AGGR);

		t = stmt_aggr(be, t, NULL, NULL, NULL, zero_or_one, 1, 0, 1);
		t = stmt_alias(be, t, rnme, nme);
		list_append(rl, t);
	}
	s->cols = rl;
	s->key = 1;
	s->nrcols = 0;
	return s;
}

static rel_bin_stmt *
rel_rename(backend *be, sql_rel *rel, rel_bin_stmt *st)
{
	if (rel->exps) {
		node *en, *n;
		list *l = sa_list(be->mvc->sa);

		for( en = rel->exps->h, n = st->cols->h; en && n; en = en->next, n = n->next ) {
			sql_exp *exp = en->data;
			stmt *s = n->data;

			assert(s);
			s = stmt_rename(be, exp, s);
			list_append(l, s);
		}
		st->cols = l;
	}
	return st;
}

static rel_bin_stmt *
rel2bin_union(backend *be, sql_rel *rel, list *refs)
{
	mvc *sql = be->mvc;
	list *l;
	node *n, *m;
	rel_bin_stmt *left = NULL, *right = NULL, *sub;

	assert(rel->l && rel->r);
	left = subrel_bin(be, rel->l, refs); /* first construct the left sub relation */
	right = subrel_bin(be, rel->r, refs); /* first construct the right sub relation */
	left = subrel_project(be, left, refs, rel->l, false);
	right = subrel_project(be, right, refs, rel->r, false);
	if (!left || !right)
		return NULL;

	/* construct relation */
	l = sa_list(sql->sa);
	for( n = left->cols->h, m = right->cols->h; n && m; n = n->next, m = m->next ) {
		stmt *c1 = n->data;
		stmt *c2 = m->data;
		const char *rnme = table_name(sql->sa, c1);
		const char *nme = column_name(sql->sa, c1);
		stmt *s;

		s = stmt_append(be, create_const_column(be, c1), c2);
		s = stmt_alias(be, s, rnme, nme);
		list_append(l, s);
	}
	sub = create_rel_bin_stmt(sql->sa, rel, l, NULL);

	sub = rel_rename(be, rel, sub);
	if (need_distinct(rel))
		sub = rel2bin_distinct(be, sub, NULL);
	if (is_single(rel))
		sub = rel2bin_single(be, sub);
	return sub;
}

static rel_bin_stmt *
rel2bin_except(backend *be, sql_rel *rel, list *refs)
{
	mvc *sql = be->mvc;
	sql_subtype *lng = sql_bind_localtype("lng");
	list *stmts;
	node *n, *m;
	rel_bin_stmt *left = NULL, *right = NULL, *sub;
	sql_subfunc *min;

	stmt *lg = NULL, *rg = NULL;
	stmt *lgrp = NULL, *rgrp = NULL;
	stmt *lext = NULL, *rext = NULL, *next = NULL;
	stmt *lcnt = NULL, *rcnt = NULL, *ncnt = NULL, *zero = NULL;
	stmt *s, *lm, *rm;
	list *lje = sa_list(sql->sa);
	list *rje = sa_list(sql->sa);

	assert(rel->l && rel->r);
	left = subrel_bin(be, rel->l, refs); /* first construct the left sub relation */
	right = subrel_bin(be, rel->r, refs); /* first construct the right sub relation */
	if (!left || !right)
		return NULL;
	left = subrel_project(be, left, refs, rel->l, false);
	right = subrel_project(be, right, refs, rel->r, false);
	left = row2cols(be, left);
	right = row2cols(be, right);

	/*
	 * The multi column except is handled using group by's and
	 * group size counts on both sides of the intersect. We then
	 * return for each group of L with min(L.count,R.count),
	 * number of rows.
	 */
	for (n = left->cols->h; n; n = n->next) {
		lg = stmt_group(be, column(be, n->data), NULL, lgrp, lext, lcnt, !n->next);
		lgrp = stmt_result(be, lg, 0);
		lext = stmt_result(be, lg, 1);
		lcnt = stmt_result(be, lg, 2);
	}
	for (n = right->cols->h; n; n = n->next) {
		rg = stmt_group(be, column(be, n->data), NULL, rgrp, rext, rcnt, !n->next);
		rgrp = stmt_result(be, rg, 0);
		rext = stmt_result(be, rg, 1);
		rcnt = stmt_result(be, rg, 2);
	}

	if (!lg || !rg)
		return NULL;

	if (need_distinct(rel)) {
		lcnt = stmt_const(be, lcnt, NULL, stmt_atom_lng(be, 1));
		rcnt = stmt_const(be, rcnt, NULL, stmt_atom_lng(be, 1));
	}

	/* now find the matching groups */
	for (n = left->cols->h, m = right->cols->h; n && m; n = n->next, m = m->next) {
		stmt *l = column(be, n->data);
		stmt *r = column(be, m->data);

		l = stmt_project(be, lext, l);
		r = stmt_project(be, rext, r);
		list_append(lje, l);
		list_append(rje, r);
	}
	s = releqjoin(be, lje, rje, NULL, 0 /* use hash */, 0, 1 /*is_semantics*/);
	lm = stmt_result(be, s, 0);
	rm = stmt_result(be, s, 1);

	s = stmt_mirror(be, lext);
	s = stmt_tdiff(be, s, lm, NULL);

	/* first we find those missing in R */
	next = stmt_project(be, s, lext);
	ncnt = stmt_project(be, s, lcnt);
	zero = stmt_const(be, s, NULL, stmt_atom_lng(be, 0));

	/* ext, lcount, rcount */
	lext = stmt_project(be, lm, lext);
	lcnt = stmt_project(be, lm, lcnt);
	rcnt = stmt_project(be, rm, rcnt);

	/* append those missing in L */
	lext = stmt_append(be, lext, next);
	lcnt = stmt_append(be, lcnt, ncnt);
	rcnt = stmt_append(be, rcnt, zero);

 	min = sql_bind_func(sql, "sys", "sql_sub", lng, lng, F_FUNC);
	s = stmt_binop(be, lcnt, rcnt, NULL, min); /* use count */

	/* now we have gid,cnt, blowup to full groupsizes */
	s = stmt_gen_group(be, lext, s);

	/* project columns of left hand expression */
	stmts = sa_list(sql->sa);
	for (n = left->cols->h; n; n = n->next) {
		stmt *c1 = column(be, n->data);
		const char *rnme = NULL;
		const char *nme = column_name(sql->sa, c1);

		/* retain name via the stmt_alias */
		c1 = stmt_project(be, s, c1);

		rnme = table_name(sql->sa, c1);
		c1 = stmt_alias(be, c1, rnme, nme);
		list_append(stmts, c1);
	}
	sub = create_rel_bin_stmt(sql->sa, rel, stmts, NULL);
	return rel_rename(be, rel, sub);
}

static rel_bin_stmt *
rel2bin_inter(backend *be, sql_rel *rel, list *refs)
{
	mvc *sql = be->mvc;
	sql_subtype *lng = sql_bind_localtype("lng");
	list *stmts;
	node *n, *m;
	rel_bin_stmt *left = NULL, *right = NULL, *sub;
 	sql_subfunc *min;

	stmt *lg = NULL, *rg = NULL;
	stmt *lgrp = NULL, *rgrp = NULL;
	stmt *lext = NULL, *rext = NULL;
	stmt *lcnt = NULL, *rcnt = NULL;
	stmt *s, *lm, *rm;
	list *lje = sa_list(sql->sa);
	list *rje = sa_list(sql->sa);

	assert(rel->l && rel->r);
	left = subrel_bin(be, rel->l, refs); /* first construct the left sub relation */
	right = subrel_bin(be, rel->r, refs); /* first construct the right sub relation */
	left = subrel_project(be, left, refs, rel->l, false);
	right = subrel_project(be, right, refs, rel->r, false);
	if (!left || !right)
		return NULL;
	left = row2cols(be, left);

	/*
	 * The multi column intersect is handled using group by's and
	 * group size counts on both sides of the intersect. We then
	 * return for each group of L with min(L.count,R.count),
	 * number of rows.
	 */
	for (n = left->cols->h; n; n = n->next) {
		lg = stmt_group(be, column(be, n->data), NULL, lgrp, lext, lcnt, !n->next);
		lgrp = stmt_result(be, lg, 0);
		lext = stmt_result(be, lg, 1);
		lcnt = stmt_result(be, lg, 2);
	}
	for (n = right->cols->h; n; n = n->next) {
		rg = stmt_group(be, column(be, n->data), NULL, rgrp, rext, rcnt, !n->next);
		rgrp = stmt_result(be, rg, 0);
		rext = stmt_result(be, rg, 1);
		rcnt = stmt_result(be, rg, 2);
	}

	if (!lg || !rg)
		return NULL;

	if (need_distinct(rel)) {
		lcnt = stmt_const(be, lcnt, NULL, stmt_atom_lng(be, 1));
		rcnt = stmt_const(be, rcnt, NULL, stmt_atom_lng(be, 1));
	}

	/* now find the matching groups */
	for (n = left->cols->h, m = right->cols->h; n && m; n = n->next, m = m->next) {
		stmt *l = column(be, n->data);
		stmt *r = column(be, m->data);

		l = stmt_project(be, lext, l);
		r = stmt_project(be, rext, r);
		list_append(lje, l);
		list_append(rje, r);
	}
	s = releqjoin(be, lje, rje, NULL, 0 /* use hash */, 0, 1 /* is_semantics */);
	lm = stmt_result(be, s, 0);
	rm = stmt_result(be, s, 1);

	/* ext, lcount, rcount */
	lext = stmt_project(be, lm, lext);
	lcnt = stmt_project(be, lm, lcnt);
	rcnt = stmt_project(be, rm, rcnt);

 	min = sql_bind_func(sql, "sys", "sql_min", lng, lng, F_FUNC);
	s = stmt_binop(be, lcnt, rcnt, NULL, min);

	/* now we have gid,cnt, blowup to full groupsizes */
	s = stmt_gen_group(be, lext, s);

	/* project columns of left hand expression */
	stmts = sa_list(sql->sa);
	for (n = left->cols->h; n; n = n->next) {
		stmt *c1 = column(be, n->data);
		const char *rnme = NULL;
		const char *nme = column_name(sql->sa, c1);

		/* retain name via the stmt_alias */
		c1 = stmt_project(be, s, c1);

		rnme = table_name(sql->sa, c1);
		c1 = stmt_alias(be, c1, rnme, nme);
		list_append(stmts, c1);
	}
	sub = create_rel_bin_stmt(sql->sa, rel, stmts, NULL);
	return rel_rename(be, rel, sub);
}

static rel_bin_stmt *
sql_reorder(backend *be, stmt *order, rel_bin_stmt *st)
{
	list *l = sa_list(be->mvc->sa);

	for (node *n = st->cols->h; n; n = n->next) {
		stmt *sc = n->data;
		const char *cname = column_name(be->mvc->sa, sc);
		const char *tname = table_name(be->mvc->sa, sc);

		sc = stmt_project(be, order, sc);
		sc = stmt_alias(be, sc, tname, cname );
		list_append(l, sc);
	}
	st->cols = l;
	return st;
}

static sql_exp*
topn_limit(sql_rel *rel)
{
	if (rel->exps) {
		sql_exp *limit = rel->exps->h->data;
		if (exp_is_null(limit)) /* If the limit is NULL, ignore the value */
			return NULL;
		return limit;
	}
	return NULL;
}

static sql_exp*
topn_offset( sql_rel *rel )
{
	if (rel->exps && list_length(rel->exps) > 1) {
		sql_exp *offset = rel->exps->h->next->data;

		return offset;
	}
	return NULL;
}

static rel_bin_stmt *
rel2bin_project(backend *be, sql_rel *rel, list *refs, sql_rel *topn)
{
	mvc *sql = be->mvc;
	list *pl;
	node *en, *n;
	rel_bin_stmt *sub = NULL, *psub = NULL;
	stmt *l = NULL;

	if (topn) {
		sql_exp *le = topn_limit(topn);
		sql_exp *oe = topn_offset(topn);

		if (!le) { /* Don't push only offset */
			topn = NULL;
		} else {
			l = exp_bin(be, le, NULL, NULL, 0, 0, 0);
			if (!l)
				return NULL;
			if (oe) {
				sql_subtype *lng = sql_bind_localtype("lng");
				sql_subfunc *add = sql_bind_func_result(sql, "sys", "sql_add", F_FUNC, lng, 2, lng, lng);
				stmt *o = exp_bin(be, oe, NULL, NULL, 0, 0, 0);
				if (!o)
					return NULL;
				l = stmt_binop(be, l, o, NULL, add);
			}
		}
	}

	if (rel->l) { /* first construct the sub relation */
		sql_rel *l = rel->l;
		if (l->op == op_ddl) {
			sql_table *t = rel_ddl_table_get(l);

			if (t)
				sub = rel2bin_sql_table(be, l, t, rel->exps);
		} else {
			sub = subrel_bin(be, rel->l, refs);
			if (sub && sub->pushed) /* no partial candidates yet */
				sub = subrel_project(be, sub, refs, rel, false);
		}
		if (!sub)
			return NULL;
	}

	pl = sa_list(sql->sa);
	if (sub)
		pl->expected_cnt = list_length(sub->cols);
	psub = create_rel_bin_stmt(sql->sa, rel, pl, NULL);
	int used = 0;
	for( en = rel->exps->h; en; en = en->next ) {
		sql_exp *exp = en->data;
		stmt *s = exp_bin(be, exp, sub, psub, 0, 0, 0);

		if (!s) /* error */
			return NULL;
		/* single value with limit */
		if (topn && rel->r && sub && sub->nrcols == 0 && s->nrcols == 0)
			s = const_column(be, s);
		else if (sub && sub->nrcols >= 1 && s->nrcols == 0)
			s = stmt_const(be, bin_find_smallest_column(be, sub), sub->cand, s);

		if (sub && sub->cand && s && s->cand == sub->cand)
			used++;

		if (!exp_name(exp))
			exp_label(sql->sa, exp, ++sql->label);
		s = stmt_rename(be, exp, s);
		column_name(sql->sa, s); /* save column name */
		list_append(pl, s);
	}
	if (sub && sub->cand && used < list_length(rel->exps)) {
		psub->cand = sub->cand;
		if (used > 0)
			psub = subrel_project(be, psub, refs, rel, true);
	} else if (sub && sub->cand && used == list_length(rel->exps)) {
		sub = used_cands(sub);
		psub = used_cands(psub);
	}
	pl = psub->cols;
	stmt_set_nrcols(psub);

	/* In case of a topn
		if both order by and distinct: then get first order by col
		do topn on it. Project all again! Then rest
	*/
	if (topn && rel->r) {
		list *oexps = rel->r, *npl = sa_list(sql->sa);
		/* distinct, topn returns atleast N (unique groups) */
		int distinct = need_distinct(rel);
		stmt *limit = NULL, *lpiv = NULL, *lgid = NULL;

		for (n=oexps->h; n; n = n->next) {
			sql_exp *orderbycole = n->data;
 			int last = (n->next == NULL);

			stmt *orderbycolstmt = exp_bin(be, orderbycole, sub, psub, 0, 0, 0);
			if (!orderbycolstmt)
				return NULL;

			/* handle constants */
			if (orderbycolstmt->nrcols == 0 && !last) /* no need to sort on constant */
				continue;
			orderbycolstmt = column(be, orderbycolstmt);
			if (!limit) {	/* topn based on a single column */
				limit = stmt_limit(be, orderbycolstmt, sub->cand, NULL, stmt_atom_lng(be, 0), l, distinct, is_ascending(orderbycole), nulls_last(orderbycole), last, true, false);
			} else { 	/* topn based on 2 columns */
				limit = stmt_limit(be, orderbycolstmt, lpiv, lgid, stmt_atom_lng(be, 0), l, distinct, is_ascending(orderbycole), nulls_last(orderbycole), last, true, false);
			}
			if (!limit)
				return NULL;
			lpiv = limit;
			if (!last) {
				lpiv = stmt_result(be, limit, 0);
				lgid = stmt_result(be, limit, 1);
			}
		}

		limit = lpiv;
		for ( n=pl->h ; n; n = n->next)
			list_append(npl, stmt_project(be, limit, column(be, n->data)));
		psub->cols = npl;
		psub->cand = NULL;
		stmt_set_nrcols(psub);

		/* also rebuild sub as multiple orderby expressions may use the sub table (ie aren't part of the result columns) */
		pl = sub->cols;
		npl = sa_list(sql->sa);
		for ( n=pl->h ; n; n = n->next) {
			list_append(npl, stmt_project(be, limit, column(be, n->data)));
		}
		sub->cols = npl;
		sub->cand = NULL;
		stmt_set_nrcols(sub);
	}
	if (need_distinct(rel)) {
		stmt *distinct = NULL;
		psub = rel2bin_distinct(be, psub, &distinct);
		/* also rebuild sub as multiple orderby expressions may use the sub table (ie aren't part of the result columns) */
		if (sub && distinct) {
			list *npl = sa_list(sql->sa);

			pl = sub->cols;
			for ( n=pl->h ; n; n = n->next)
				list_append(npl, stmt_project(be, distinct, column(be, n->data)));
			sub->cols = npl;
			stmt_set_nrcols(sub);
		}
	}
	if (/*(!topn || need_distinct(rel)) &&*/ rel->r) {
		list *oexps = rel->r;
		stmt *orderby_ids = NULL, *orderby_grp = NULL;

		/* TODO push cands into sort - project */
		sub = subrel_project(be, sub, refs, rel, false);
		psub = subrel_project(be, psub, refs, rel, false);
		for (en = oexps->h; en; en = en->next) {
			stmt *orderby = NULL;
			sql_exp *orderbycole = en->data;
			stmt *orderbycolstmt = exp_bin(be, orderbycole, sub, psub, 0, 0, 0);

			if (!orderbycolstmt) {
				assert(sql->session->status == -10); /* Stack overflow errors shouldn't terminate the server */
				return NULL;
			}
			/* single values don't need sorting */
			if (orderbycolstmt->nrcols == 0)
				continue;
			if (orderby_ids)
				orderby = stmt_reorder(be, orderbycolstmt, is_ascending(orderbycole), nulls_last(orderbycole), orderby_ids, orderby_grp);
			else
				orderby = stmt_order(be, orderbycolstmt, is_ascending(orderbycole), nulls_last(orderbycole));
			orderby_ids = stmt_result(be, orderby, 1);
			orderby_grp = stmt_result(be, orderby, 2);
		}
		if (orderby_ids)
			psub = sql_reorder(be, orderby_ids, psub);
	}
	return psub;
}

static rel_bin_stmt *
rel2bin_select(backend *be, sql_rel *rel, list *refs)
{
	mvc *sql = be->mvc;
	node *en;
	rel_bin_stmt *sub = NULL;
	stmt *predicate = NULL, *sel = NULL;

	assert(rel->l); /* first construct the sub relation */
	sub = subrel_bin(be, rel->l, refs);
	if (!sub)
		return NULL;
	sub = row2cols(be, sub);

	if (list_empty(rel->exps))
		return sub;
	if (sub && sub->cand && sub->pushed)  /* for now no partial candidate pushing */
		sub = subrel_project(be, sub, refs, rel->l, false);
	/* handle possible index lookups */
	/* expressions are in index order ! */
	if (sub && (en = rel->exps->h) != NULL) {
		sql_exp *e = en->data;
		prop *p;

		if ((p=find_prop(e->p, PROP_HASHCOL)) != NULL) {
			sql_idx *i = p->value;
			int oldvtop = be->mb->vtop, oldstop = be->mb->stop, oldvid = be->mb->vid;

			if (!(sel = rel2bin_hash_lookup(be, rel, sub, NULL, i, en))) {
				/* hash lookup cannot be used, clean leftover mal statements */
				clean_mal_statements(be, oldstop, oldvtop, oldvid);
			}
		}
	}
	if (sub && !sel)
		sel = sub->cand;
	sub = create_rel_bin_stmt(sql->sa, rel, sub->cols, sel);
	for( en = rel->exps->h; en; en = en->next ) {
		sql_exp *e = en->data;
		stmt *s = exp_bin(be, e, sub, NULL, 0, 1, 0);

		if (!s) {
			assert(sql->session->status == -10); /* Stack overflow errors shouldn't terminate the server */
			return NULL;
		}
		if (s->nrcols == 0){
			if (!predicate && sub)
				predicate = stmt_const(be, bin_find_smallest_column(be, sub), sub->cand, stmt_bool(be, 1));
			if (e->type != e_cmp) {
				sql_subtype *bt = sql_bind_localtype("bit");

				s = stmt_convert(be, s, NULL, exp_subtype(e), bt);
			}
			sel = stmt_uselect(be, predicate, s, cmp_equal, sel, 0, 0);
		} else if (e->type != e_cmp) {
			sel = stmt_uselect(be, s, stmt_bool(be, 1), cmp_equal, sel, 0, 0);
		} else {
			sel = s;
		}
		sub->cand = sel;
	}
	return sub;
}

static rel_bin_stmt *
rel2bin_groupby(backend *be, sql_rel *rel, list *refs)
{
	mvc *sql = be->mvc;
	list *l, *gbexps = sa_list(sql->sa);
	node *n, *en;
	rel_bin_stmt *sub = NULL, *cursub;
	stmt *groupby = NULL, *grp = NULL, *ext = NULL, *cnt = NULL;

	assert(rel->l); /* first construct the sub relation */
	sub = subrel_bin(be, rel->l, refs);
	if (list_empty(rel->r)) /* no pushing yet for simple aggregation */
		sub = subrel_project(be, sub, refs, rel->l, false);
	if (!sub)
		return NULL;

	if (!((stmt*)sub->cols->h->data)->nrcols) {
		list *newl = sa_list(sql->sa);

		for(node *n=sub->cols->h; n; n = n->next) {
			const char *cname = column_name(sql->sa, n->data);
			const char *tname = table_name(sql->sa, n->data);
			stmt *s = column(be, n->data);

			s = stmt_alias(be, s, tname, cname );
			append(newl, s);
		}
		sub->cols = newl;
		stmt_set_nrcols(sub);
	}

	/* groupby columns */

	/* Keep groupby columns, sub that they can be lookup in the aggr list */
	if (rel->r) {
		list *exps = rel->r;

		for( en = exps->h; en; en = en->next ) {
			sql_exp *e = en->data;
			stmt *gbcol = exp_bin(be, e, sub, NULL, 0, 0, 0);

			if (!gbcol) {
				assert(sql->session->status == -10); /* Stack overflow errors shouldn't terminate the server */
				return NULL;
			}
			if (!gbcol->nrcols)
				gbcol = stmt_const(be, bin_find_smallest_column(be, sub), sub->cand, gbcol);
			groupby = stmt_group(be, gbcol, sub->cand, grp, ext, cnt, !en->next);
			grp = stmt_result(be, groupby, 0);
			ext = stmt_result(be, groupby, 1);
			cnt = stmt_result(be, groupby, 2);
			gbcol = stmt_alias(be, gbcol, exp_find_rel_name(e), exp_name(e));
			list_append(gbexps, gbcol);
		}
	}
	/* now aggregate */
	l = sa_list(sql->sa);
	cursub = create_rel_bin_group_stmt(sql->sa, rel, l, NULL, grp, ext, cnt);
	for( n = rel->exps->h; n; n = n->next ) {
		sql_exp *aggrexp = n->data;
		stmt *aggrstmt = NULL;

		/* first look in the current aggr list (l) and group by column list */
		if (l && !aggrstmt && aggrexp->type == e_column)
			aggrstmt = list_find_column(be, l, aggrexp->l, aggrexp->r);
		if (gbexps && !aggrstmt && aggrexp->type == e_column) {
			aggrstmt = list_find_column(be, gbexps, aggrexp->l, aggrexp->r);
			if (aggrstmt && groupby) {
				if (sub->cand && sub->cand != aggrstmt->cand) {
					aggrstmt = stmt_projectionpath(be, ext, sub->cand, aggrstmt);
				} else
					aggrstmt = stmt_project(be, ext, aggrstmt);
				if (list_length(gbexps) == 1)
					aggrstmt->key = 1;
			}
		}

		/* maybe the aggr uses intermediate results of this group by, therefore we pass the group by columns too */
		if (!aggrstmt)
			aggrstmt = exp_bin(be, aggrexp, sub, cursub, 0, 0, 0);
		if (!aggrstmt) {
			assert(sql->session->status == -10); /* Stack overflow errors shouldn't terminate the server */
			return NULL;
		}

		if (!aggrstmt->nrcols && ext && ext->nrcols)
			aggrstmt = stmt_const(be, ext, NULL, aggrstmt);

		aggrstmt = stmt_rename(be, aggrexp, aggrstmt);
		list_append(l, aggrstmt);
	}
	stmt_set_nrcols(cursub);
	/* for now don't pass grouping info */
	cursub->grp = NULL;
	cursub->ext = NULL;
	return cursub;
}

static rel_bin_stmt *
rel2bin_topn(backend *be, sql_rel *rel, list *refs)
{
	mvc *sql = be->mvc;
	sql_exp *oe = NULL, *le = NULL;
	rel_bin_stmt *sub = NULL;
	stmt *l = NULL, *o = NULL;
	sql_rel *rl = rel->l;

	assert(rel->l); /* first construct the sub relation */
	if (rl->op == op_project) {
		sub = rel2bin_project(be, rl, refs, rel);
	} else {
		sub = subrel_bin(be, rl, refs);
	}
	if (!sub)
		return NULL;

	le = topn_limit(rel);
	oe = topn_offset(rel);

	if (!list_empty(sub->cols)) {
		stmt *limit = NULL, *sc = sub->cols->h->data;
		const char *cname = column_name(sql->sa, sc);
		const char *tname = table_name(sql->sa, sc);
		int oldvtop = be->mb->vtop, oldstop = be->mb->stop, oldvid = be->mb->vid;

		if (le)
			l = exp_bin(be, le, NULL, NULL, 0, 0, 0);
		if (!l) {
			clean_mal_statements(be, oldstop, oldvtop, oldvid);
			l = stmt_atom_lng(be, lng_nil);
		}

		oldvtop = be->mb->vtop;
		oldstop = be->mb->stop;
		oldvid = be->mb->vid;
		if (oe)
			o = exp_bin(be, oe, NULL, NULL, 0, 0, 0);
		if (!o) {
			clean_mal_statements(be, oldstop, oldvtop, oldvid);
			o = stmt_atom_lng(be, 0);
		}
		if (!l || !o)
			return NULL;

		if (sub->cand) {
			limit = stmt_limit(be, sub->cand, NULL, NULL, o, l, 0,0,0,0,false, true);
		} else {
			sc = column(be, sc);
			limit = stmt_limit(be, stmt_alias(be, sc, tname, cname), NULL, NULL, o, l, 0,0,0,0,false, false);
		}
		/* Now we project, limit early reduces data access */
		sub = create_rel_bin_stmt(be->mvc->sa, rel, sub->cols, limit);
		sub = subrel_project(be, sub, refs, rl, false);
	}
	return sub;
}

static rel_bin_stmt *
rel2bin_sample(backend *be, sql_rel *rel, list *refs)
{
	mvc *sql = be->mvc;
	rel_bin_stmt *sub = NULL;
	stmt *sample_size = NULL, *sample = NULL, *seed = NULL;

	assert(rel->l);
	/* first construct the sub relation */
	sub = subrel_bin(be, rel->l, refs);
	sub = subrel_project(be, sub, refs, rel->l, false);
	if (!sub)
		return NULL;

	if (!list_empty(sub->cols)) {
		list *newl = sa_list(sql->sa);
		stmt *sc = sub->cols->h->data;
		const char *cname = column_name(sql->sa, sc);
		const char *tname = table_name(sql->sa, sc);

		 if (!(sample_size = exp_bin(be, rel->exps->h->data, NULL, NULL, 0, 0, 0)))
			return NULL;

		if (list_length(rel->exps) == 2) {
			seed = exp_bin(be, rel->exps->h->next->data, NULL, NULL, 0, 0, 0);
			if (!seed)
				return NULL;
		}

		sc = column(be, sc);
		sample = stmt_sample(be, stmt_alias(be, sc, tname, cname),sample_size, seed);

		for (node *n = sub->cols->h ; n; n = n->next) {
			stmt *sc = n->data;
			const char *cname = column_name(sql->sa, sc);
			const char *tname = table_name(sql->sa, sc);

			sc = column(be, sc);
			sc = stmt_project(be, sample, sc);
			list_append(newl, stmt_alias(be, sc, tname, cname));
		}
		sub->cols = newl;
		stmt_set_nrcols(sub);
	}
	return sub;
}

static rel_bin_stmt *
sql_parse(backend *be, sql_schema *s, const char *query, char mode)
{
	sql_rel *rel = rel_parse(be->mvc, s, query, mode);
	rel_bin_stmt *sq = NULL;

	if (rel && (rel = sql_processrelation(be->mvc, rel, 1, 1, 1)))
		sq = rel_bin(be, rel);
	return sq;
}

static stmt *
insert_check_ukey(backend *be, list *inserts, sql_key *k, stmt *idx_inserts)
{
	mvc *sql = be->mvc;
/* pkey's cannot have NULLs, ukeys however can
   current implementation switches on 'NOT NULL' on primary key columns */

	char *msg = NULL;
	stmt *res;

	sql_subtype *lng = sql_bind_localtype("lng");
	sql_subfunc *cnt = sql_bind_func(sql, "sys", "count", sql_bind_localtype("void"), NULL, F_AGGR);
	sql_subtype *bt = sql_bind_localtype("bit");
	stmt *dels = stmt_tid(be, k->t, 0);
	sql_subfunc *ne = sql_bind_func_result(sql, "sys", "<>", F_FUNC, bt, 2, lng, lng);

	if (list_length(k->columns) > 1) {
		node *m;
		stmt *s = list_fetch(inserts, 0), *ins = s;
		sql_subfunc *sum;
		stmt *ssum = NULL;
		stmt *col = NULL;

		s = ins;
		/* 1st stage: find out if original contains same values */
		if (/*s->key &&*/ s->nrcols == 0) {
			s = NULL;
			if (k->idx && hash_index(k->idx->type))
				s = stmt_uselect(be, stmt_idx(be, k->idx, dels, dels->partition), idx_inserts, cmp_equal, s, 0, 1 /* is_semantics*/);
			for (m = k->columns->h; m; m = m->next) {
				sql_kc *c = m->data;
				stmt *cs = list_fetch(inserts, c->c->colnr);

				/* foreach column add predicate */
				(void) stmt_column_predicate(be, c->c);

				col = stmt_col(be, c->c, dels, dels->partition);
				if ((k->type == ukey) && stmt_has_null(col)) {
					stmt *nn = stmt_selectnonil(be, col, s);
					s = stmt_uselect( be, col, cs, cmp_equal, nn, 0, 0);
				} else {
					s = stmt_uselect( be, col, cs, cmp_equal, s, 0, 0);
				}
			}
		} else {
			list *lje = sa_list(sql->sa);
			list *rje = sa_list(sql->sa);
			if (k->idx && hash_index(k->idx->type)) {
				list_append(lje, stmt_idx(be, k->idx, dels, dels->partition));
				list_append(rje, idx_inserts);
			}
			for (m = k->columns->h; m; m = m->next) {
				sql_kc *c = m->data;
				stmt *cs = list_fetch(inserts, c->c->colnr);

				/* foreach column add predicate */
				(void) stmt_column_predicate(be, c->c);

				col = stmt_col(be, c->c, dels, dels->partition);
				list_append(lje, col);
				list_append(rje, cs);
			}
			s = releqjoin(be, lje, rje, NULL, 1 /* hash used */, 0, 0);
			s = stmt_result(be, s, 0);
		}
		s = stmt_binop(be, stmt_aggr(be, s, NULL, NULL, NULL, cnt, 1, 0, 1), stmt_atom_lng(be, 0), NULL, ne);

		/* 2nd stage: find out if inserted are unique */
		if ((!idx_inserts && ins->nrcols) || (idx_inserts && idx_inserts->nrcols)) {	/* insert columns not atoms */
			sql_subfunc *or = sql_bind_func_result(sql, "sys", "or", F_FUNC, bt, 2, bt, bt);
			stmt *orderby_ids = NULL, *orderby_grp = NULL;
			stmt *sel = NULL;

			/* remove any nils as in stmt_order NULL = NULL, instead of NULL != NULL */
			if (k->type == ukey) {
				for (m = k->columns->h; m; m = m->next) {
					sql_kc *c = m->data;
					stmt *cs = list_fetch(inserts, c->c->colnr);

				   	if (stmt_has_null(cs))
						sel = stmt_selectnonil(be, cs, sel);
				}
			}
			/* implementation uses sort key check */
			for (m = k->columns->h; m; m = m->next) {
				sql_kc *c = m->data;
				stmt *orderby;
				stmt *cs = list_fetch(inserts, c->c->colnr);

				if (sel)
					cs = stmt_project(be, sel, cs);
				if (orderby_grp)
					orderby = stmt_reorder(be, cs, 1, 0, orderby_ids, orderby_grp);
				else
					orderby = stmt_order(be, cs, 1, 0);
				orderby_ids = stmt_result(be, orderby, 1);
				orderby_grp = stmt_result(be, orderby, 2);
			}

			if (!orderby_grp || !orderby_ids)
				return NULL;

			sum = sql_bind_func(sql, "sys", "not_unique", tail_type(orderby_grp), NULL, F_AGGR);
			ssum = stmt_aggr(be, orderby_grp, NULL, NULL, NULL, sum, 1, 0, 1);
			/* combine results */
			s = stmt_binop(be, s, ssum, NULL, or);
		}

		if (k->type == pkey) {
			msg = sa_message(sql->sa, SQLSTATE(40002) "INSERT INTO: PRIMARY KEY constraint '%s.%s' violated", k->t->base.name, k->base.name);
		} else {
			msg = sa_message(sql->sa, SQLSTATE(40002) "INSERT INTO: UNIQUE constraint '%s.%s' violated", k->t->base.name, k->base.name);
		}
		res = stmt_exception(be, s, msg, 00001);
	} else {		/* single column key */
		sql_kc *c = k->columns->h->data;
		stmt *s = list_fetch(inserts, c->c->colnr), *h = s;

		/* add predicate for this column */
		(void) stmt_column_predicate(be, c->c);

		s = stmt_col(be, c->c, dels, dels->partition);
		if ((k->type == ukey) && stmt_has_null(s)) {
			stmt *nn = stmt_selectnonil(be, s, NULL);
			s = stmt_project(be, nn, s);
		}
		if (h->nrcols) {
			s = stmt_join(be, s, h, 0, cmp_equal, 0, 0, false);
			/* s should be empty */
			s = stmt_result(be, s, 0);
			s = stmt_aggr(be, s, NULL, NULL, NULL, cnt, 1, 0, 1);
		} else {
			s = stmt_uselect(be, s, h, cmp_equal, NULL, 0, 0);
			/* s should be empty */
			s = stmt_aggr(be, s, NULL, NULL, NULL, cnt, 1, 0, 1);
		}
		/* s should be empty */
		s = stmt_binop(be, s, stmt_atom_lng(be, 0), NULL, ne);

		/* 2e stage: find out if inserts are unique */
		if (h->nrcols) {	/* insert multiple atoms */
			sql_subfunc *sum;
			stmt *count_sum = NULL;
			sql_subfunc *or = sql_bind_func_result(sql, "sys", "or", F_FUNC, bt, 2, bt, bt);
			stmt *ssum, *ss;

			stmt *g = list_fetch(inserts, c->c->colnr), *ins = g;

			/* inserted vaules may be null */
			if ((k->type == ukey) && stmt_has_null(ins)) {
				stmt *nn = stmt_selectnonil(be, ins, NULL);
				ins = stmt_project(be, nn, ins);
			}

			g = stmt_group(be, ins, NULL, NULL, NULL, NULL, 1);
			ss = stmt_result(be, g, 2); /* use count */
			/* (count(ss) <> sum(ss)) */
			sum = sql_bind_func(sql, "sys", "sum", lng, NULL, F_AGGR);
			ssum = stmt_aggr(be, ss, NULL, NULL, NULL, sum, 1, 0, 1);
			ssum = sql_Nop_(be, "ifthenelse", sql_unop_(be, "isnull", ssum), stmt_atom_lng(be, 0), ssum, NULL);
			count_sum = stmt_binop(be, check_types(be, tail_type(ssum), stmt_aggr(be, ss, NULL, NULL, NULL, cnt, 1, 0, 1), type_equal), ssum, NULL, ne);

			/* combine results */
			s = stmt_binop(be, s, count_sum, NULL, or);
		}
		if (k->type == pkey) {
			msg = sa_message( sql->sa, SQLSTATE(40002) "INSERT INTO: PRIMARY KEY constraint '%s.%s' violated", k->t->base.name, k->base.name);
		} else {
			msg = sa_message(sql->sa, SQLSTATE(40002) "INSERT INTO: UNIQUE constraint '%s.%s' violated", k->t->base.name, k->base.name);
		}
		res = stmt_exception(be, s, msg, 00001);
	}
	return res;
}

static stmt *
insert_check_fkey(backend *be, list *inserts, sql_key *k, stmt *idx_inserts, rel_bin_stmt *pin)
{
	mvc *sql = be->mvc;
	char *msg = NULL;
	stmt *cs = list_fetch(inserts, 0), *s = cs;
	sql_subtype *lng = sql_bind_localtype("lng");
	sql_subfunc *cnt = sql_bind_func(sql, "sys", "count", sql_bind_localtype("void"), NULL, F_AGGR);
	sql_subtype *bt = sql_bind_localtype("bit");
	sql_subfunc *ne = sql_bind_func_result(sql, "sys", "<>", F_FUNC, bt, 2, lng, lng);

	for (node *m = k->columns->h; m; m = m->next) {
		sql_kc *c = m->data;

		/* foreach column add predicate */
		(void) stmt_column_predicate(be, c->c);
	}

	if (pin && list_length(pin->cols))
		s = pin->cols->h->data;
	if (s->key && s->nrcols == 0) {
		s = stmt_binop(be, stmt_aggr(be, idx_inserts, NULL, NULL, NULL, cnt, 1, 0, 1), stmt_atom_lng(be, 1), NULL, ne);
	} else {
		/* releqjoin.count <> inserts[col1].count */
		s = stmt_binop(be, stmt_aggr(be, idx_inserts, NULL, NULL, NULL, cnt, 1, 0, 1), stmt_aggr(be, column(be, s), NULL, NULL, NULL, cnt, 1, 0, 1), NULL, ne);
	}

	/* s should be empty */
	msg = sa_message(sql->sa, SQLSTATE(40002) "INSERT INTO: FOREIGN KEY constraint '%s.%s' violated", k->t->base.name, k->base.name);
	return stmt_exception(be, s, msg, 00001);
}

static stmt *
sql_insert_key(backend *be, list *inserts, sql_key *k, stmt *idx_inserts, rel_bin_stmt *pin)
{
	/* int insert = 1;
	 * while insert and has u/pkey and not defered then
	 *      if u/pkey values exist then
	 *              insert = 0
	 * while insert and has fkey and not defered then
	 *      find id of corresponding u/pkey
	 *      if (!found)
	 *              insert = 0
	 * if insert
	 *      insert values
	 *      insert fkey/pkey index
	 */
	if (k->type == pkey || k->type == ukey) {
		return insert_check_ukey(be, inserts, k, idx_inserts);
	} else {		/* foreign keys */
		return insert_check_fkey(be, inserts, k, idx_inserts, pin);
	}
}

static int
sql_stack_add_inserted( mvc *sql, const char *name, sql_table *t, stmt **updates)
{
	/* Put single relation of updates and old values on to the stack */
	sql_rel *r = NULL;
	node *n;
	list *exps = sa_list(sql->sa);
	trigger_input *ti = SA_NEW(sql->sa, trigger_input);

	ti->t = t;
	ti->tids = NULL;
	ti->updates = updates;
	ti->type = 1;
	ti->nn = name;
	for (n = ol_first_node(t->columns); n; n = n->next) {
		sql_column *c = n->data;
		sql_exp *ne = exp_column(sql->sa, name, c->base.name, &c->type, CARD_MULTI, c->null, is_column_unique(c), 0);

		append(exps, ne);
	}
	r = rel_table_func(sql->sa, NULL, NULL, exps, TRIGGER_WRAPPER);
	r->l = ti;

	return stack_push_rel_view(sql, name, r) ? 1 : 0;
}

static int
sql_insert_triggers(backend *be, sql_table *t, stmt **updates, int time)
{
	mvc *sql = be->mvc;
	node *n;
	int res = 1;

	if (!ol_length(t->triggers))
		return res;

	for (n = ol_first_node(t->triggers); n; n = n->next) {
		sql_trigger *trigger = n->data;

		if (!stack_push_frame(sql, "%OLD-NEW"))
			return 0;
		if (trigger->event == 0 && trigger->time == time) {
			const char *n = trigger->new_name;

			/* add name for the 'inserted' to the stack */
			if (!n) n = "new";

			if(!sql_stack_add_inserted(sql, n, t, updates)) {
				stack_pop_frame(sql);
				return 0;
			}
			if (!sql_parse(be, trigger->t->s, trigger->statement, m_instantiate)) {
				stack_pop_frame(sql);
				return 0;
			}
		}
		stack_pop_frame(sql);
	}
	return res;
}

static sql_table *
sql_insert_check_null(backend *be, sql_table *t, list *inserts)
{
	mvc *sql = be->mvc;
	node *m, *n;
	sql_subfunc *cnt = sql_bind_func(sql, "sys", "count", sql_bind_localtype("void"), NULL, F_AGGR);

	for (n = ol_first_node(t->columns), m = inserts->h; n && m;
		n = n->next, m = m->next) {
		stmt *i = m->data;
		sql_column *c = n->data;

		if (!c->null) {
			stmt *s = i;
			char *msg = NULL;

			if (!(s->key && s->nrcols == 0)) {
				s = stmt_selectnil(be, column(be, i));
				s = stmt_aggr(be, s, NULL, NULL, NULL, cnt, 1, 0, 1);
			} else {
				sql_subfunc *isnil = sql_bind_func(sql, "sys", "isnull", &c->type, NULL, F_FUNC);

				s = stmt_unop(be, i, NULL, isnil);
			}
			msg = sa_message(sql->sa, SQLSTATE(40002) "INSERT INTO: NOT NULL constraint violated for column %s.%s", c->t->base.name, c->base.name);
			(void)stmt_exception(be, s, msg, 00001);
		}
	}
	return t; /* return something to say it succeeded */
}

static stmt **
table_update_stmts(mvc *sql, sql_table *t, int *Len)
{
	*Len = ol_length(t->columns);
	return SA_ZNEW_ARRAY(sql->sa, stmt *, *Len);
}

static rel_bin_stmt *
rel2bin_insert(backend *be, sql_rel *rel, list *refs)
{
	mvc *sql = be->mvc;
	rel_bin_stmt *inserts = NULL, *ddl = NULL, *pin = NULL;
	stmt *insert = NULL, **updates, *ret = NULL, *pos = NULL;
	int idx_ins = 0, constraint = 1, len = 0;
	node *n, *m, *idx_m = NULL;
	sql_rel *tr = rel->l, *prel = rel->r;
	sql_table *t = NULL;

	if ((rel->flag&UPD_NO_CONSTRAINT))
		constraint = 0;
	if ((rel->flag&UPD_COMP)) {  /* special case ! */
		idx_ins = 1;
		prel = rel->l;
		rel = rel->r;
		tr = rel->l;
	}

	if (tr->op == op_basetable) {
		t = tr->l;
	} else {
		ddl = subrel_bin(be, tr, refs);
		ddl = subrel_project(be, ddl, refs, NULL, false);
		if (!ddl)
			return NULL;
		t = rel_ddl_table_get(tr);
	}

	if (rel->r) /* first construct the inserts relation */
		inserts = subrel_bin(be, rel->r, refs);
	inserts = subrel_project(be, inserts, refs, rel->r, false);

	if (!inserts)
		return NULL;

	if (idx_ins)
		pin = refs_find_rel(refs, prel);

	if (constraint && !sql_insert_check_null(be, t, inserts->cols))
		return NULL;

	updates = table_update_stmts(sql, t, &len);
	for (n = ol_first_node(t->columns), m = inserts->cols->h; n && m; n = n->next, m = m->next) {
		sql_column *c = n->data;

		updates[c->colnr] = m->data;
	}

/* before */
	if (!sql_insert_triggers(be, t, updates, 0))
		return sql_error(sql, 10, SQLSTATE(27000) "INSERT INTO: triggers failed for table '%s'", t->base.name);

	ret = inserts->cols->h->data;
	if (ret->nrcols == 0) {
		ret = stmt_atom_lng(be, 1);
	} else {
		ret = stmt_aggr(be, ret, NULL, NULL, NULL, sql_bind_func(sql, "sys", "count", sql_bind_localtype("void"), NULL, F_AGGR), 1, 0, 1);
	}

	if (t->idxs) {
		idx_m = m;
		for (n = ol_first_node(t->idxs); n && m; n = n->next, m = m->next) {
			stmt *is = m->data;
			sql_idx *i = n->data;

			if (non_updatable_index(i->type)) /* Some indexes don't hold delta structures */
				continue;
			if (hash_index(i->type) && list_length(i->columns) <= 1)
				is = NULL;
			if (i->key && constraint)
				sql_insert_key(be, inserts->cols, i->key, is, pin);
			if (!insert)
				insert = is;
		}
		assert(!n && !m);
	}

	if (t->s) /* only not declared tables, need this */
		pos = stmt_claim(be, t, ret);

	if (t->idxs) {
		for (n = ol_first_node(t->idxs), m = idx_m; n && m; n = n->next, m = m->next) {
			stmt *is = m->data;
			sql_idx *i = n->data;

			if (non_updatable_index(i->type)) /* Some indexes don't hold delta structures */
				continue;
			if (hash_index(i->type) && list_length(i->columns) <= 1)
				is = NULL;
			if (is)
				is = stmt_append_idx(be, i, pos, is);
		}
		assert(!n && !m);
	}

	int mvc_var = be->mvc_var;
	for (n = ol_first_node(t->columns), m = inserts->cols->h; n && m; n = n->next, m = m->next) {
		stmt *ins = m->data;
		sql_column *c = n->data;

		if (!stmt_append_col(be, c, pos, ins, &mvc_var, rel->flag)) {
			be->mvc_var = mvc_var;
			return NULL;
		}
	}
	be->mvc_var = mvc_var;

	if (!sql_insert_triggers(be, t, updates, 1))
		return sql_error(sql, 10, SQLSTATE(27000) "INSERT INTO: triggers failed for table '%s'", t->base.name);
	/* update predicate list */
	if (rel->r && !rel_predicates(be, rel->r))
		return NULL;

<<<<<<< HEAD
	if (!ddl && !be->silent) {
		/* if there are multiple update statements, update total count, otherwise use the the current count */
		be->rowcount = be->rowcount ? add_to_rowcount_accumulator(be, ret->nr) : ret->nr;
=======
	if (ddl) {
		ret = ddl;
		list_prepend(l, ddl);
		return stmt_list(be, l);
	} else {
		ret = cnt;
		if (!be->silent) {
			/* if there are multiple update statements, update total count, otherwise use the the current count */
			be->rowcount = be->rowcount ? add_to_rowcount_accumulator(be, ret->nr) : ret->nr;
		}
		if (t->s && isGlobal(t) && !isGlobalTemp(t))
			(void) stmt_dependency_change(be, t, ret);
		return ret;
>>>>>>> 4fedf3be
	}

	return create_rel_bin_stmt(sql->sa, rel, sa_list(sql->sa), NULL);
}

static int
is_idx_updated(sql_idx * i, stmt **updates)
{
	int update = 0;
	node *m;

	for (m = i->columns->h; m; m = m->next) {
		sql_kc *ic = m->data;

		if (updates[ic->c->colnr]) {
			update = 1;
			break;
		}
	}
	return update;
}

static int
first_updated_col(stmt **updates, int cnt)
{
	int i;

	for (i = 0; i < cnt; i++) {
		if (updates[i])
			return i;
	}
	return -1;
}

static stmt *
update_check_ukey(backend *be, stmt **updates, sql_key *k, stmt *u_tids, stmt *idx_updates, int updcol)
{
	mvc *sql = be->mvc;
	char *msg = NULL;
	stmt *res = NULL;

	sql_subtype *lng = sql_bind_localtype("lng");
	sql_subfunc *cnt = sql_bind_func(sql, "sys", "count", sql_bind_localtype("void"), NULL, F_AGGR);
	sql_subtype *bt = sql_bind_localtype("bit");
	sql_subfunc *ne;

	ne = sql_bind_func_result(sql, "sys", "<>", F_FUNC, bt, 2, lng, lng);
	if (list_length(k->columns) > 1) {
		stmt *dels = stmt_tid(be, k->t, 0);
		node *m;
		stmt *s = NULL;

		/* 1st stage: find out if original (without the updated)
			do not contain the same values as the updated values.
			This is done using a relation join and a count (which
			should be zero)
	 	*/
		if (!isNew(k)) {
			stmt *nu_tids = stmt_tdiff(be, dels, u_tids, NULL); /* not updated ids */
			list *lje = sa_list(sql->sa);
			list *rje = sa_list(sql->sa);

			if (k->idx && hash_index(k->idx->type)) {
				list_append(lje, stmt_idx(be, k->idx, nu_tids, nu_tids->partition));
				list_append(rje, idx_updates);
			}
			for (m = k->columns->h; m; m = m->next) {
				sql_kc *c = m->data;
				stmt *upd;

				assert(updates);
				if (updates[c->c->colnr]) {
					upd = updates[c->c->colnr];
				} else {
					upd = stmt_col(be, c->c, u_tids, u_tids->partition);
				}
				list_append(lje, stmt_col(be, c->c, nu_tids, nu_tids->partition));
				list_append(rje, upd);
			}
			s = releqjoin(be, lje, rje, NULL, 1 /* hash used */, 0, 0);
			s = stmt_result(be, s, 0);
			s = stmt_binop(be, stmt_aggr(be, s, NULL, NULL, NULL, cnt, 1, 0, 1), stmt_atom_lng(be, 0), NULL, ne);
		}

		/* 2e stage: find out if the updated are unique */
		if (!updates || updates[updcol]->nrcols) {	/* update columns not atoms */
			sql_subfunc *sum;
			stmt *count_sum = NULL, *ssum;
			stmt *g = NULL, *grp = NULL, *ext = NULL, *Cnt = NULL;
			stmt *cand = NULL;
			stmt *ss;
			sql_subfunc *or = sql_bind_func_result(sql, "sys", "or", F_FUNC, bt, 2, bt, bt);

			/* also take the hopefully unique hash keys, to reduce
			   (re)group costs */
			if (k->idx && hash_index(k->idx->type)) {
				g = stmt_group(be, idx_updates, NULL, grp, ext, Cnt, 0);
				grp = stmt_result(be, g, 0);
				ext = stmt_result(be, g, 1);
				Cnt = stmt_result(be, g, 2);

				/* continue only with groups with a cnt > 1 */
				cand = stmt_uselect(be, Cnt, stmt_atom_lng(be, 1), cmp_gt, NULL, 0, 0);
				/* project cand on ext and Cnt */
				Cnt = stmt_project(be, cand, Cnt);
				ext = stmt_project(be, cand, ext);

				/* join groups with extend to retrieve all oid's of the original
				 * bat that belong to a group with Cnt >1 */
				g = stmt_join(be, grp, ext, 0, cmp_equal, 0, 0, false);
				cand = stmt_result(be, g, 0);
				grp = stmt_project(be, cand, grp);
			}

			for (m = k->columns->h; m; m = m->next) {
				sql_kc *c = m->data;
				stmt *upd;

				if (updates && updates[c->c->colnr]) {
					upd = updates[c->c->colnr];
				} else {
					upd = stmt_col(be, c->c, dels, dels->partition);
				}

				/* apply cand list first */
				if (cand)
					upd = stmt_project(be, cand, upd);

				/* remove nulls */
				if ((k->type == ukey) && stmt_has_null(upd)) {
					stmt *nn = stmt_selectnonil(be, upd, NULL);
					upd = stmt_project(be, nn, upd);
					if (grp)
						grp = stmt_project(be, nn, grp);
					if (cand)
						cand = stmt_project(be, nn, cand);
				}

				/* apply group by on groups with Cnt > 1 */
				g = stmt_group(be, upd, NULL, grp, ext, Cnt, !m->next);
				grp = stmt_result(be, g, 0);
				ext = stmt_result(be, g, 1);
				Cnt = stmt_result(be, g, 2);
			}
			ss = Cnt; /* use count */
			/* (count(ss) <> sum(ss)) */
			sum = sql_bind_func(sql, "sys", "sum", lng, NULL, F_AGGR);
			ssum = stmt_aggr(be, ss, NULL, NULL, NULL, sum, 1, 0, 1);
			ssum = sql_Nop_(be, "ifthenelse", sql_unop_(be, "isnull", ssum), stmt_atom_lng(be, 0), ssum, NULL);
			count_sum = stmt_binop(be, stmt_aggr(be, ss, NULL, NULL, NULL, cnt, 1, 0, 1), check_types(be, lng, ssum, type_equal), NULL, ne);

			/* combine results */
			if (s)
				s = stmt_binop(be, s, count_sum, NULL, or);
			else
				s = count_sum;
		}

		if (k->type == pkey) {
			msg = sa_message(sql->sa, SQLSTATE(40002) "UPDATE: PRIMARY KEY constraint '%s.%s' violated", k->t->base.name, k->base.name);
		} else {
			msg = sa_message(sql->sa, SQLSTATE(40002) "UPDATE: UNIQUE constraint '%s.%s' violated", k->t->base.name, k->base.name);
		}
		res = stmt_exception(be, s, msg, 00001);
	} else {		/* single column key */
		stmt *dels = stmt_tid(be, k->t, 0);
		sql_kc *c = k->columns->h->data;
		stmt *s = NULL, *h = NULL, *o;

		/* s should be empty */
		if (!isNew(k)) {
			stmt *nu_tids = stmt_tdiff(be, dels, u_tids, NULL); /* not updated ids */
			assert (updates);

			h = updates[c->c->colnr];
			o = stmt_col(be, c->c, nu_tids, nu_tids->partition);
			s = stmt_join(be, o, h, 0, cmp_equal, 0, 0, false);
			s = stmt_result(be, s, 0);
			s = stmt_binop(be, stmt_aggr(be, s, NULL, NULL, NULL, cnt, 1, 0, 1), stmt_atom_lng(be, 0), NULL, ne);
		}

		/* 2e stage: find out if updated are unique */
		if (!h || h->nrcols) {	/* update columns not atoms */
			sql_subfunc *sum;
			stmt *count_sum = NULL;
			sql_subfunc *or = sql_bind_func_result(sql, "sys", "or", F_FUNC, bt, 2, bt, bt);
			stmt *ssum, *ss;
			stmt *upd;
			stmt *g;

			if (updates) {
 				upd = updates[c->c->colnr];
			} else {
 				upd = stmt_col(be, c->c, dels, dels->partition);
			}

			/* remove nulls */
			if ((k->type == ukey) && stmt_has_null(upd)) {
				stmt *nn = stmt_selectnonil(be, upd, NULL);
				upd = stmt_project(be, nn, upd);
			}

			g = stmt_group(be, upd, NULL, NULL, NULL, NULL, 1);
			ss = stmt_result(be, g, 2); /* use count */

			/* (count(ss) <> sum(ss)) */
			sum = sql_bind_func(sql, "sys", "sum", lng, NULL, F_AGGR);
			ssum = stmt_aggr(be, ss, NULL, NULL, NULL, sum, 1, 0, 1);
			ssum = sql_Nop_(be, "ifthenelse", sql_unop_(be, "isnull", ssum), stmt_atom_lng(be, 0), ssum, NULL);
			count_sum = stmt_binop(be, check_types(be, tail_type(ssum), stmt_aggr(be, ss, NULL, NULL, NULL, cnt, 1, 0, 1), type_equal), ssum, NULL, ne);

			/* combine results */
			if (s)
				s = stmt_binop(be, s, count_sum, NULL, or);
			else
				s = count_sum;
		}

		if (k->type == pkey) {
			msg = sa_message(sql->sa, SQLSTATE(40002) "UPDATE: PRIMARY KEY constraint '%s.%s' violated", k->t->base.name, k->base.name);
		} else {
			msg = sa_message(sql->sa, SQLSTATE(40002) "UPDATE: UNIQUE constraint '%s.%s' violated", k->t->base.name, k->base.name);
		}
		res = stmt_exception(be, s, msg, 00001);
	}
	return res;
}

/*
         A referential constraint is satisfied if one of the following con-
         ditions is true, depending on the <match option> specified in the
         <referential constraint definition>:

         -  If no <match type> was specified then, for each row R1 of the
            referencing table, either at least one of the values of the
            referencing columns in R1 shall be a null value, or the value of
            each referencing column in R1 shall be equal to the value of the
            corresponding referenced column in some row of the referenced
            table.

         -  If MATCH FULL was specified then, for each row R1 of the refer-
            encing table, either the value of every referencing column in R1
            shall be a null value, or the value of every referencing column
            in R1 shall not be null and there shall be some row R2 of the
            referenced table such that the value of each referencing col-
            umn in R1 is equal to the value of the corresponding referenced
            column in R2.

         -  If MATCH PARTIAL was specified then, for each row R1 of the
            referencing table, there shall be some row R2 of the refer-
            enced table such that the value of each referencing column in
            R1 is either null or is equal to the value of the corresponding
            referenced column in R2.
*/

static stmt *
update_check_fkey(backend *be, stmt **updates, sql_key *k, stmt *tids, stmt *idx_updates, int updcol, rel_bin_stmt *pup)
{
	mvc *sql = be->mvc;
	char *msg = NULL;
	stmt *s, *cur, *null = NULL, *cntnulls;
	sql_subtype *lng = sql_bind_localtype("lng"), *bt = sql_bind_localtype("bit");
	sql_subfunc *cnt = sql_bind_func(sql, "sys", "count", sql_bind_localtype("void"), NULL, F_AGGR);
	sql_subfunc *ne = sql_bind_func_result(sql, "sys", "<>", F_FUNC, bt, 2, lng, lng);
	sql_subfunc *or = sql_bind_func_result(sql, "sys", "or", F_FUNC, bt, 2, bt, bt);
	node *m;

	if (!idx_updates)
		return NULL;
	/* releqjoin.count <> updates[updcol].count */
	if (pup && !list_empty(pup->cols)) {
		cur = pup->cols->h->data;
	} else if (updates) {
		cur = updates[updcol];
	} else {
		sql_kc *c = k->columns->h->data;
		stmt *dels = stmt_tid(be, k->t, 0);
		assert(0);
		cur = stmt_col(be, c->c, dels, dels->partition);
	}
	s = stmt_binop(be, stmt_aggr(be, idx_updates, NULL, NULL, NULL, cnt, 1, 0, 1), stmt_aggr(be, cur, NULL, NULL, NULL, cnt, 1, 0, 1), NULL, ne);

	for (m = k->columns->h; m; m = m->next) {
		sql_kc *c = m->data;

		/* FOR MATCH FULL/SIMPLE/PARTIAL see above */
		/* Currently only the default MATCH SIMPLE is supported */
		if (c->c->null) {
			stmt *upd, *nn;

			if (updates && updates[c->c->colnr]) {
				upd = updates[c->c->colnr];
			} else { /* created idx/key using alter */
				upd = stmt_col(be, c->c, tids, tids->partition);
			}
			nn = stmt_selectnil(be, upd);
			if (null)
				null = stmt_tunion(be, null, nn);
			else
				null = nn;
		}
	}
	if (null) {
		cntnulls = stmt_aggr(be, null, NULL, NULL, NULL, cnt, 1, 0, 1);
	} else {
		cntnulls = stmt_atom_lng(be, 0);
	}
	s = stmt_binop(be, s,
		stmt_binop(be, stmt_aggr(be, stmt_selectnil(be, idx_updates), NULL, NULL, NULL, cnt, 1, 0, 1), cntnulls, NULL, ne), NULL, or);

	/* s should be empty */
	msg = sa_message(sql->sa, SQLSTATE(40002) "UPDATE: FOREIGN KEY constraint '%s.%s' violated", k->t->base.name, k->base.name);
	return stmt_exception(be, s, msg, 00001);
}

static stmt *
join_updated_pkey(backend *be, sql_key * k, stmt *tids, stmt **updates)
{
	mvc *sql = be->mvc;
	sql_trans *tr = sql->session->tr;
	char *msg = NULL;
	int nulls = 0;
	node *m, *o;
	sql_key *rk = (sql_key*)os_find_id(tr->cat->objects, tr, ((sql_fkey*)k)->rkey);
	stmt *s = NULL, *dels = stmt_tid(be, rk->t, 0), *fdels, *cnteqjoin;
	stmt *null = NULL, *rows;
	sql_subtype *lng = sql_bind_localtype("lng");
	sql_subtype *bt = sql_bind_localtype("bit");
	sql_subfunc *cnt = sql_bind_func(sql, "sys", "count", sql_bind_localtype("void"), NULL, F_AGGR);
	sql_subfunc *ne = sql_bind_func_result(sql, "sys", "<>", F_FUNC, bt, 2, lng, lng);
	list *lje = sa_list(sql->sa);
	list *rje = sa_list(sql->sa);

	fdels = stmt_tid(be, k->idx->t, 0);
	rows = stmt_idx(be, k->idx, fdels, fdels->partition);

	rows = stmt_join(be, rows, tids, 0, cmp_equal, 0, 0, false); /* join over the join index */
	rows = stmt_result(be, rows, 0);

	for (m = k->idx->columns->h, o = rk->columns->h; m && o; m = m->next, o = o->next) {
		sql_kc *fc = m->data;
		sql_kc *c = o->data;
		stmt *upd, *col;

		if (updates[c->c->colnr]) {
			upd = updates[c->c->colnr];
		} else {
			upd = stmt_project(be, tids, stmt_col(be, c->c, dels, dels->partition));
		}
		if (c->c->null) {	/* new nulls (MATCH SIMPLE) */
			stmt *nn = stmt_selectnil(be, upd);
			if (null)
				null = stmt_tunion(be, null, nn);
			else
				null = nn;
			nulls = 1;
		}
		col = stmt_col(be, fc->c, rows, rows->partition);
		if (!upd || (upd = check_types(be, &fc->c->type, upd, type_equal)) == NULL)
			return NULL;
		list_append(lje, upd);
		list_append(rje, col);
	}
	s = releqjoin(be, lje, rje, NULL, 1 /* hash used */, 0, 0);
	s = stmt_result(be, s, 0);

	/* add missing nulls */
	cnteqjoin = stmt_aggr(be, s, NULL, NULL, NULL, cnt, 1, 0, 1);
	if (nulls) {
		sql_subfunc *add = sql_bind_func_result(sql, "sys", "sql_add", F_FUNC, lng, 2, lng, lng);
		cnteqjoin = stmt_binop(be, cnteqjoin, stmt_aggr(be, null, NULL, NULL, NULL, cnt, 1, 0, 1), NULL, add);
	}

	/* releqjoin.count <> updates[updcol].count */
	s = stmt_binop(be, cnteqjoin, stmt_aggr(be, rows, NULL, NULL, NULL, cnt, 1, 0, 1), NULL, ne);

	/* s should be empty */
	msg = sa_message(sql->sa, SQLSTATE(40002) "UPDATE: FOREIGN KEY constraint '%s.%s' violated", k->t->base.name, k->base.name);
	return stmt_exception(be, s, msg, 00001);
}

static list * sql_update(backend *be, sql_table *t, stmt *rows, stmt **updates);

static stmt*
sql_delete_set_Fkeys(backend *be, sql_key *k, stmt *ftids /* to be updated rows of fkey table */, int action)
{
	mvc *sql = be->mvc;
	sql_trans *tr = sql->session->tr;
	int len = 0;
	node *m, *o;
	sql_key *rk = (sql_key*)os_find_id(tr->cat->objects, tr, ((sql_fkey*)k)->rkey);
	stmt **new_updates;
	sql_table *t = mvc_bind_table(sql, k->t->s, k->t->base.name);

	new_updates = table_update_stmts(sql, t, &len);
	for (m = k->idx->columns->h, o = rk->columns->h; m && o; m = m->next, o = o->next) {
		sql_kc *fc = m->data;
		stmt *upd = NULL;

		if (action == ACT_SET_DEFAULT) {
			if (fc->c->def) {
				stmt *sq = parse_value(be, fc->c->t->s, fc->c->def, &fc->c->type, sql->emode);
				if (!sq)
					return NULL;
				upd = sq;
			} else {
				upd = stmt_atom(be, atom_general(sql->sa, &fc->c->type, NULL));
			}
		} else {
			upd = stmt_atom(be, atom_general(sql->sa, &fc->c->type, NULL));
		}

		if (!upd || (upd = check_types(be, &fc->c->type, upd, type_equal)) == NULL)
			return NULL;

		if (upd->nrcols <= 0)
			upd = stmt_const(be, ftids, NULL, upd);

		new_updates[fc->c->colnr] = upd;
	}
	if (!sql_update(be, t, ftids, new_updates))
		return NULL;
	return ftids; /* return something to show it succeeded */
}

static stmt*
sql_update_cascade_Fkeys(backend *be, sql_key *k, stmt *utids, stmt **updates, int action)
{
	mvc *sql = be->mvc;
	sql_trans *tr = sql->session->tr;
	list *l = NULL;
	int len = 0;
	node *m, *o;
	sql_key *rk = (sql_key*)os_find_id(tr->cat->objects, tr, ((sql_fkey*)k)->rkey);
	stmt **new_updates;
	stmt *rows;
	sql_table *t = mvc_bind_table(sql, k->t->s, k->t->base.name);
	stmt *ftids, *upd_ids;

	ftids = stmt_tid(be, k->idx->t, 0);
	rows = stmt_idx(be, k->idx, ftids, ftids->partition);

	rows = stmt_join(be, rows, utids, 0, cmp_equal, 0, 0, false); /* join over the join index */
	upd_ids = stmt_result(be, rows, 1);
	rows = stmt_result(be, rows, 0);
	rows = stmt_project(be, rows, ftids);

	new_updates = table_update_stmts(sql, t, &len);
	for (m = k->idx->columns->h, o = rk->columns->h; m && o; m = m->next, o = o->next) {
		sql_kc *fc = m->data;
		sql_kc *c = o->data;
		stmt *upd = NULL;

		if (!updates[c->c->colnr]) {
			continue;
		} else if (action == ACT_CASCADE) {
			upd = updates[c->c->colnr];
		} else if (action == ACT_SET_DEFAULT) {
			if (fc->c->def) {
				stmt *sq = parse_value(be, fc->c->t->s, fc->c->def, &fc->c->type, sql->emode);
				if (!sq)
					return NULL;
				upd = sq;
			} else {
				upd = stmt_atom(be, atom_general(sql->sa, &fc->c->type, NULL));
			}
		} else if (action == ACT_SET_NULL) {
			upd = stmt_atom(be, atom_general(sql->sa, &fc->c->type, NULL));
		}

		if (!upd || (upd = check_types(be, &fc->c->type, upd, type_equal)) == NULL)
			return NULL;

		if (upd->nrcols <= 0)
			upd = stmt_const(be, upd_ids, NULL, upd);
		else
			upd = stmt_project(be, upd_ids, upd);

		new_updates[fc->c->colnr] = upd;
	}

	if ((l = sql_update(be, t, rows, new_updates)) == NULL)
		return NULL;
	return utids; /* return something to say it succeeded */
}

static int
cascade_ukey(backend *be, stmt **updates, sql_key *k, stmt *tids)
{
	/* now iterate over all keys */
	sql_trans *tr = be->mvc->session->tr;
	list *keys = sql_trans_get_dependencies(tr, k->base.id, FKEY_DEPENDENCY, NULL);
	if (keys) {
		for (node *n = keys->h; n; n = n->next->next) {
			sqlid fkey_id = *(sqlid*)n->data;
			sql_base *b = os_find_id(tr->cat->objects, tr, fkey_id);
			sql_key *fk = (sql_key*)b;
			sql_fkey *rk = (sql_fkey*)b;

			if (fk->type != fkey || rk->rkey != k->base.id)
				continue;

			/* All rows of the foreign key table which are
			   affected by the primary key update should all
			   match one of the updated primary keys again.
			 */
			switch (((sql_fkey*)fk)->on_update) {
			case ACT_NO_ACTION:
				break;
			case ACT_SET_NULL:
			case ACT_SET_DEFAULT:
			case ACT_CASCADE:
				if (!sql_update_cascade_Fkeys(be, fk, tids, updates, ((sql_fkey*)fk)->on_update)) {
					list_destroy(keys);
					return 0;
				}
				break;
			default:	/*RESTRICT*/
				if (!join_updated_pkey(be, fk, tids, updates)) {
					list_destroy(keys);
					return 0;
				}
			}
		}
		list_destroy(keys);
	}
	return 1;
}

static void
sql_update_check_key(backend *be, stmt **updates, sql_key *k, stmt *tids, stmt *idx_updates, int updcol, rel_bin_stmt *pup)
{
	if (k->type == pkey || k->type == ukey) {
		(void) update_check_ukey(be, updates, k, tids, idx_updates, updcol);
	} else { /* foreign keys */
		(void) update_check_fkey(be, updates, k, tids, idx_updates, updcol, pup);
	}
}

static stmt *
hash_update(backend *be, sql_idx * i, stmt *rows, stmt **updates, int updcol)
{
	mvc *sql = be->mvc;
	/* calculate new value */
	node *m;
	sql_subtype *it, *lng;
	int bits = 1 + ((sizeof(lng)*8)-1)/(list_length(i->columns)+1);
	stmt *h = NULL, *tids;

	if (list_length(i->columns) <= 1)
		return NULL;

	tids = stmt_tid(be, i->t, 0);
	it = sql_bind_localtype("int");
	lng = sql_bind_localtype("lng");
	for (m = i->columns->h; m; m = m->next ) {
		sql_kc *c = m->data;
		stmt *upd;

		if (updates && updates[c->c->colnr]) {
			upd = updates[c->c->colnr];
		} else if (updates && updcol >= 0) {
			assert(0);
			upd = stmt_col(be, c->c, rows, rows->partition);
		} else { /* created idx/key using alter */
			upd = stmt_col(be, c->c, tids, tids->partition);
		}

		if (h && i->type == hash_idx)  {
			sql_subfunc *xor = sql_bind_func_result(sql, "sys", "rotate_xor_hash", F_FUNC, lng, 3, lng, it, &c->c->type);

			h = stmt_Nop(be, stmt_list( be, list_append( list_append(
				list_append(sa_list(sql->sa), h),
				stmt_atom_int(be, bits)),  upd)), NULL,
				xor, NULL);
		} else if (h)  {
			stmt *h2;
			sql_subfunc *lsh = sql_bind_func_result(sql, "sys", "left_shift", F_FUNC, lng, 2, lng, it);
			sql_subfunc *lor = sql_bind_func_result(sql, "sys", "bit_or", F_FUNC, lng, 2, lng, lng);
			sql_subfunc *hf = sql_bind_func_result(sql, "sys", "hash", F_FUNC, lng, 1, &c->c->type);

			h = stmt_binop(be, h, stmt_atom_int(be, bits), NULL, lsh);
			h2 = stmt_unop(be, upd, NULL, hf);
			h = stmt_binop(be, h, h2, NULL, lor);
		} else {
			sql_subfunc *hf = sql_bind_func_result(sql, "sys", "hash", F_FUNC, lng, 1, &c->c->type);
			h = stmt_unop(be, upd, NULL, hf);
			if (i->type == oph_idx)
				break;
		}
	}
	return h;
}

static stmt *
join_idx_update(backend *be, sql_idx * i, stmt *ftids, stmt **updates, int updcol)
{
	mvc *sql = be->mvc;
	sql_trans *tr = sql->session->tr;
	node *m, *o;
	sql_key *rk = (sql_key*)os_find_id(tr->cat->objects, tr, ((sql_fkey*)i->key)->rkey);
	stmt *s = NULL, *ptids = stmt_tid(be, rk->t, 0), *l, *r;
	list *lje = sa_list(sql->sa);
	list *rje = sa_list(sql->sa);

	for (m = i->columns->h, o = rk->columns->h; m && o; m = m->next, o = o->next) {
		sql_kc *c = m->data;
		sql_kc *rc = o->data;
		stmt *upd;

		if (updates && updates[c->c->colnr]) {
			upd = updates[c->c->colnr];
		} else if (updates && updcol >= 0) {
			assert(0);
			upd = stmt_col(be, c->c, ftids, ftids->partition);
		} else { /* created idx/key using alter */
			upd = stmt_col(be, c->c, ftids, ftids->partition);
		}

		if (!upd || (upd = check_types(be, &rc->c->type, upd, type_equal)) == NULL)
			return NULL;
		list_append(lje, upd);
		list_append(rje, stmt_col(be, rc->c, ptids, ptids->partition));
	}
	s = releqjoin(be, lje, rje, NULL, 0 /* use hash */, 0, 0);
	l = stmt_result(be, s, 0);
	r = stmt_result(be, s, 1);
	r = stmt_project(be, r, ptids);
	return stmt_left_project(be, ftids, l, r);
}

static int
cascade_updates(backend *be, sql_table *t, stmt *rows, stmt **updates)
{
	mvc *sql = be->mvc;
	node *n;

	if (!ol_length(t->idxs))
		return 1;

	for (n = ol_first_node(t->idxs); n; n = n->next) {
		sql_idx *i = n->data;

		/* check if update is needed,
		 * ie atleast on of the idx columns is updated
		 */
		if (is_idx_updated(i, updates) == 0)
			continue;

		if (i->key) {
			if (!(sql->cascade_action && list_find_id(sql->cascade_action, i->key->base.id))) {
				sql_key *k = i->key;
				sqlid *local_id = SA_NEW(sql->sa, sqlid);
				if (!sql->cascade_action)
					sql->cascade_action = sa_list(sql->sa);
				*local_id = i->key->base.id;
				list_append(sql->cascade_action, local_id);
				if (k->type == pkey || k->type == ukey) {
					if (!cascade_ukey(be, updates, k, rows))
						return 0;
				}
			}
		}
	}
	return 1;
}

static list *
update_idxs_and_check_keys(backend *be, sql_table *t, stmt *rows, stmt **updates, rel_bin_stmt *pup)
{
	mvc *sql = be->mvc;
	node *n;
	int updcol;
	list *idx_updates = sa_list(sql->sa);

	if (!ol_length(t->idxs))
		return idx_updates;

	updcol = first_updated_col(updates, ol_length(t->columns));
	for (n = ol_first_node(t->idxs); n; n = n->next) {
		sql_idx *i = n->data;
		stmt *is = NULL;

		/* check if update is needed,
		 * ie atleast on of the idx columns is updated
		 */
		if (is_idx_updated(i, updates) == 0)
			continue;

		if (hash_index(i->type)) {
			is = hash_update(be, i, rows, updates, updcol);
		} else if (i->type == join_idx) {
			if (updcol < 0)
				return NULL;
			if (!(is = join_idx_update(be, i, rows, updates, updcol)))
				return NULL;
		}
		if (i->key)
			sql_update_check_key(be, updates, i->key, rows, is, updcol, pup);
		if (is)
			list_append(idx_updates, stmt_update_idx(be, i, rows, is));
	}
	return idx_updates;
}

static int
sql_stack_add_updated(mvc *sql, const char *on, const char *nn, sql_table *t, stmt *tids, stmt **updates)
{
	/* Put single relation of updates and old values on to the stack */
	sql_rel *r = NULL;
	node *n;
	list *exps = sa_list(sql->sa);
	trigger_input *ti = SA_NEW(sql->sa, trigger_input);

	ti->t = t;
	ti->tids = tids;
	ti->updates = updates;
	ti->type = 2;
	ti->on = on;
	ti->nn = nn;
	for (n = ol_first_node(t->columns); n; n = n->next) {
		sql_column *c = n->data;

		if (updates[c->colnr]) {
			sql_exp *oe = exp_column(sql->sa, on, c->base.name, &c->type, CARD_MULTI, c->null, is_column_unique(c), 0);
			sql_exp *ne = exp_column(sql->sa, nn, c->base.name, &c->type, CARD_MULTI, c->null, is_column_unique(c), 0);

			append(exps, oe);
			append(exps, ne);
		} else {
			sql_exp *oe = exp_column(sql->sa, on, c->base.name, &c->type, CARD_MULTI, c->null, is_column_unique(c), 0);
			sql_exp *ne = exp_column(sql->sa, nn, c->base.name, &c->type, CARD_MULTI, c->null, is_column_unique(c), 0);

			append(exps, oe);
			append(exps, ne);
		}
	}
	r = rel_table_func(sql->sa, NULL, NULL, exps, TRIGGER_WRAPPER);
	r->l = ti;

	/* put single table into the stack with 2 names, needed for the psm code */
	if (!stack_push_rel_view(sql, on, r) || !stack_push_rel_view(sql, nn, rel_dup(r)))
		return 0;
	return 1;
}

static int
sql_update_triggers(backend *be, sql_table *t, stmt *tids, stmt **updates, int time )
{
	mvc *sql = be->mvc;
	node *n;
	int res = 1;

	if (!ol_length(t->triggers))
		return res;

	for (n = ol_first_node(t->triggers); n; n = n->next) {
		sql_trigger *trigger = n->data;

		if (!stack_push_frame(sql, "%OLD-NEW"))
			return 0;
		if (trigger->event == 2 && trigger->time == time) {
			/* add name for the 'inserted' to the stack */
			const char *n = trigger->new_name;
			const char *o = trigger->old_name;

			if (!n) n = "new";
			if (!o) o = "old";

			if(!sql_stack_add_updated(sql, o, n, t, tids, updates)) {
				stack_pop_frame(sql);
				return 0;
			}

			if (!sql_parse(be, trigger->t->s, trigger->statement, m_instantiate)) {
				stack_pop_frame(sql);
				return 0;
			}
		}
		stack_pop_frame(sql);
	}
	return res;
}

static void
sql_update_check_null(backend *be, sql_table *t, stmt **updates)
{
	mvc *sql = be->mvc;
	node *n;
	sql_subfunc *cnt = sql_bind_func(sql, "sys", "count", sql_bind_localtype("void"), NULL, F_AGGR);

	for (n = ol_first_node(t->columns); n; n = n->next) {
		sql_column *c = n->data;

		if (updates[c->colnr] && !c->null) {
			stmt *s = updates[c->colnr];
			char *msg = NULL;

			if (!(s->key && s->nrcols == 0)) {
				s = stmt_selectnil(be, updates[c->colnr]);
				s = stmt_aggr(be, s, NULL, NULL, NULL, cnt, 1, 0, 1);
			} else {
				sql_subfunc *isnil = sql_bind_func(sql, "sys", "isnull", &c->type, NULL, F_FUNC);

				s = stmt_unop(be, updates[c->colnr], NULL, isnil);
			}
			msg = sa_message(sql->sa, SQLSTATE(40002) "UPDATE: NOT NULL constraint violated for column '%s.%s'", c->t->base.name, c->base.name);
			(void)stmt_exception(be, s, msg, 00001);
		}
	}
}

/* updates: an array of table width, per column holds the values for the to be updated rows  */
static list *
sql_update(backend *be, sql_table *t, stmt *rows, stmt **updates)
{
	mvc *sql = be->mvc;
	list *idx_updates = NULL;
	int i, nr_cols = ol_length(t->columns);
	node *n;
	stmt *cnt = NULL;

	sql_update_check_null(be, t, updates);

	/* check keys + get idx */
	idx_updates = update_idxs_and_check_keys(be, t, rows, updates, NULL);
	if (!idx_updates) {
		assert(0);
		return sql_error(sql, 10, SQLSTATE(42000) "UPDATE: failed to update indexes for table '%s'", t->base.name);
	}

/* before */
	if (!sql_update_triggers(be, t, rows, updates, 0))
		return sql_error(sql, 10, SQLSTATE(27000) "UPDATE: triggers failed for table '%s'", t->base.name);

/* apply updates */
	for (i = 0, n = ol_first_node(t->columns); i < nr_cols && n; i++, n = n->next) {
		sql_column *c = n->data;

		if (updates[i])
			stmt_update_col(be, c, rows, updates[i]);
	}
	if (!cascade_updates(be, t, rows, updates))
		return sql_error(sql, 10, SQLSTATE(42000) "UPDATE: cascade failed for table '%s'", t->base.name);

/* after */
	if (!sql_update_triggers(be, t, rows, updates, 1))
		return sql_error(sql, 10, SQLSTATE(27000) "UPDATE: triggers failed for table '%s'", t->base.name);

	if (!be->silent || (t->s && isGlobal(t) && !isGlobalTemp(t)))
		cnt = stmt_aggr(be, rows, NULL, NULL, sql_bind_func(sql, "sys", "count", sql_bind_localtype("void"), NULL, F_AGGR), 1, 0, 1);
	if (!be->silent) {
		/* if there are multiple update statements, update total count, otherwise use the the current count */
		be->rowcount = be->rowcount ? add_to_rowcount_accumulator(be, cnt->nr) : cnt->nr;
	}
	if (t->s && isGlobal(t) && !isGlobalTemp(t))
		(void) stmt_dependency_change(be, t, cnt);
/* cascade ?? */
	return idx_updates; /* return something to show it succeeded */
}

/* updates with empty list is alter with create idx or keys */
static rel_bin_stmt *
rel2bin_update(backend *be, sql_rel *rel, list *refs)
{
	mvc *sql = be->mvc;
	rel_bin_stmt *update = NULL, *ddl = NULL, *pup = NULL;
	stmt **updates = NULL, *tids;
	int nr_cols, updcol, idx_ups = 0;
	node *m;
	sql_rel *tr = rel->l, *prel = rel->r;
	sql_table *t = NULL;

	if ((rel->flag&UPD_COMP)) {  /* special case ! */
		idx_ups = 1;
		prel = rel->l;
		rel = rel->r;
		tr = rel->l;
	}
	if (tr->op == op_basetable) {
		t = tr->l;
	} else {
		ddl = subrel_bin(be, tr, refs);
		ddl = subrel_project(be, ddl, refs, NULL, false);
		if (!ddl)
			return NULL;
		t = rel_ddl_table_get(tr);

		/* no columns to update (probably an new pkey!) */
		if (!rel->exps)
			return ddl;
	}

	if (rel->r) /* first construct the update relation */
		update = subrel_bin(be, rel->r, refs);
	update = subrel_project(be, update, refs, rel->r, false);

	if (!update)
		return NULL;

	if (idx_ups)
		pup = refs_find_rel(refs, prel);

	updates = table_update_stmts(sql, t, &nr_cols);
	tids = update->cols->h->data; /* TODO this should be replaced by the candidate list */

	/* lookup the updates */
	for (m = rel->exps->h; m; m = m->next) {
		sql_exp *ce = m->data;
		sql_column *c = find_sql_column(t, exp_name(ce));

		if (c)
			updates[c->colnr] = bin_find_column(be, update, ce->l, ce->r);
	}
	sql_update_check_null(be, t, updates);

	/* check keys + get idx */
	updcol = first_updated_col(updates, ol_length(t->columns));
	for (m = rel->exps->h; m; m = m->next) {
		sql_exp *ce = m->data;
		sql_idx *i = find_sql_idx(t, exp_name(ce)+1);
		stmt *update_idx, *is = NULL;

		if (i) {
			if (non_updatable_index(i->type)) /* Some indexes don't hold delta structures */
				continue;

			update_idx = bin_find_column(be, update, ce->l, ce->r);
			if (update_idx)
				is = update_idx;
			if (hash_index(i->type) && list_length(i->columns) <= 1) {
				is = NULL;
				update_idx = NULL;
			}
			if (i->key)
				sql_update_check_key(be, (updcol>=0)?updates:NULL, i->key, tids, update_idx, updcol, pup);
			if (is)
				stmt_update_idx(be,  i, tids, is);
		}
	}

/* before */
	if (!sql_update_triggers(be, t, tids, updates, 0)) {
		sql->cascade_action = NULL;
		return sql_error(sql, 10, SQLSTATE(27000) "UPDATE: triggers failed for table '%s'", t->base.name);
	}

/* apply the update */
	for (m = rel->exps->h; m; m = m->next) {
		sql_exp *ce = m->data;
		sql_column *c = find_sql_column(t, exp_name(ce));

		if (c)
			stmt_update_col(be,  c, tids, updates[c->colnr]);
	}

	if (!cascade_updates(be, t, tids, updates)) {
		sql->cascade_action = NULL;
		return sql_error(sql, 10, SQLSTATE(42000) "UPDATE: cascade failed for table '%s'", t->base.name);
	}

/* after */
	if (!sql_update_triggers(be, t, tids, updates, 1)) {
		sql->cascade_action = NULL;
		return sql_error(sql, 10, SQLSTATE(27000) "UPDATE: triggers failed for table '%s'", t->base.name);
	}

<<<<<<< HEAD
	sql->cascade_action = NULL;
=======
	if (ddl) {
		list_prepend(l, ddl);
		cnt = stmt_list(be, l);
	} else {
		cnt = stmt_aggr(be, tids, NULL, NULL, sql_bind_func(sql, "sys", "count", sql_bind_localtype("void"), NULL, F_AGGR), 1, 0, 1);
		if (!be->silent) {
			/* if there are multiple update statements, update total count, otherwise use the the current count */
			be->rowcount = be->rowcount ? add_to_rowcount_accumulator(be, cnt->nr) : cnt->nr;
		}
		if (t->s && isGlobal(t) && !isGlobalTemp(t))
			(void) stmt_dependency_change(be, t, cnt);
	}
>>>>>>> 4fedf3be

	if (rel->r && !rel_predicates(be, rel->r))
		return NULL;
<<<<<<< HEAD
	if (!isNew(t) && isGlobal(t) && !isGlobalTemp(t) && sql_trans_add_dependency_change(be->mvc->session->tr, t->base.id, dml) != LOG_OK)
		return sql_error(sql, 10, SQLSTATE(HY013) MAL_MALLOC_FAIL);

	if (!ddl && !be->silent) {
		stmt *ret = stmt_aggr(be, tids, NULL, NULL, NULL, sql_bind_func(sql, "sys", "count", sql_bind_localtype("void"), NULL, F_AGGR), 1, 0, 1);
		/* if there are multiple update statements, update total count, otherwise use the the current count */
		be->rowcount = be->rowcount ? add_to_rowcount_accumulator(be, ret->nr) : ret->nr;
	}

	return create_rel_bin_stmt(sql->sa, rel, sa_list(sql->sa), NULL);
=======
	return cnt;
>>>>>>> 4fedf3be
}

static int
sql_stack_add_deleted(mvc *sql, const char *name, sql_table *t, stmt *tids, stmt **deleted_cols, int type)
{
	/* Put single relation of updates and old values on to the stack */
	sql_rel *r = NULL;
	node *n;
	list *exps = sa_list(sql->sa);
	trigger_input *ti = SA_NEW(sql->sa, trigger_input);

	ti->t = t;
	ti->tids = tids;
	ti->updates = deleted_cols;
	ti->type = type;
	ti->nn = name;
	for (n = ol_first_node(t->columns); n; n = n->next) {
		sql_column *c = n->data;
		sql_exp *ne = exp_column(sql->sa, name, c->base.name, &c->type, CARD_MULTI, c->null, is_column_unique(c), 0);

		append(exps, ne);
	}
	r = rel_table_func(sql->sa, NULL, NULL, exps, TRIGGER_WRAPPER);
	r->l = ti;

	return stack_push_rel_view(sql, name, r) ? 1 : 0;
}

static int
sql_delete_triggers(backend *be, sql_table *t, stmt *tids, stmt **deleted_cols, int time, int firing_type, int internal_type)
{
	mvc *sql = be->mvc;
	node *n;
	int res = 1;

	if (!ol_length(t->triggers))
		return res;

	for (n = ol_first_node(t->triggers); n; n = n->next) {
		sql_trigger *trigger = n->data;

		if (!stack_push_frame(sql, "%OLD-NEW"))
			return 0;
		if (trigger->event == firing_type && trigger->time == time) {
			/* add name for the 'deleted' to the stack */
			const char *o = trigger->old_name;

			if (!o) o = "old";

			if(!sql_stack_add_deleted(sql, o, t, tids, deleted_cols, internal_type)) {
				stack_pop_frame(sql);
				return 0;
			}

			if (!sql_parse(be, trigger->t->s, trigger->statement, m_instantiate)) {
				stack_pop_frame(sql);
				return 0;
			}
		}
		stack_pop_frame(sql);
	}
	return res;
}

static stmt * sql_delete(backend *be, sql_table *t, stmt *rows);

static stmt *
sql_delete_cascade_Fkeys(backend *be, sql_key *fk, stmt *ftids)
{
	sql_table *t = mvc_bind_table(be->mvc, fk->t->s, fk->t->base.name);
	return sql_delete(be, t, ftids);
}

static int
sql_delete_ukey(backend *be, stmt *utids /* deleted tids from ukey table */, sql_key *k, char* which, int cascade)
{
	mvc *sql = be->mvc;
	sql_subtype *lng = sql_bind_localtype("lng");
	sql_subtype *bt = sql_bind_localtype("bit");
	sql_trans *tr = be->mvc->session->tr;
	list *keys = sql_trans_get_dependencies(tr, k->base.id, FKEY_DEPENDENCY, NULL);

	if (keys) {
		for (node *n = keys->h; n; n = n->next->next) {
			sqlid fkey_id = *(sqlid*)n->data;
			sql_base *b = os_find_id(tr->cat->objects, tr, fkey_id);
			sql_key *fk = (sql_key*)b;
			sql_fkey *rk = (sql_fkey*)b;

			if (fk->type != fkey || rk->rkey != k->base.id)
				continue;
			char *msg = NULL;
			sql_subfunc *cnt = sql_bind_func(sql, "sys", "count", sql_bind_localtype("void"), NULL, F_AGGR);
			sql_subfunc *ne = sql_bind_func_result(sql, "sys", "<>", F_FUNC, bt, 2, lng, lng);
			stmt *s, *tids;

			tids = stmt_tid(be, fk->idx->t, 0);
			s = stmt_idx(be, fk->idx, tids, tids->partition);
			s = stmt_join(be, s, utids, 0, cmp_equal, 0, 0, false); /* join over the join index */
			s = stmt_result(be, s, 0);
			tids = stmt_project(be, s, tids);
			if (cascade) { /* for truncate statements with the cascade option */
				if (!sql_delete_cascade_Fkeys(be, fk, tids))
					return 0;
			} else {
				switch (((sql_fkey*)fk)->on_delete) {
					case ACT_NO_ACTION:
						break;
					case ACT_SET_NULL:
					case ACT_SET_DEFAULT:
						if (!sql_delete_set_Fkeys(be, fk, tids, ((sql_fkey*)fk)->on_delete))
							return 0;
						break;
					case ACT_CASCADE:
						if (!sql_delete_cascade_Fkeys(be, fk, tids))
							return 0;
						break;
					default:	/*RESTRICT*/
						/* The overlap between deleted primaries and foreign should be empty */
						s = stmt_binop(be, stmt_aggr(be, tids, NULL, NULL, NULL, cnt, 1, 0, 1), stmt_atom_lng(be, 0), NULL, ne);
						msg = sa_message(sql->sa, SQLSTATE(40002) "%s: FOREIGN KEY constraint '%s.%s' violated", which, fk->t->base.name, fk->base.name);
						s = stmt_exception(be, s, msg, 00001);
				}
			}
		}
		list_destroy(keys);
	}
	return 1;
}

static int
sql_delete_keys(backend *be, sql_table *t, stmt *rows, char* which, int cascade)
{
	mvc *sql = be->mvc;
	int res = 1;
	node *n;

	if (!ol_length(t->keys))
		return res;

	for (n = ol_first_node(t->keys); n; n = n->next) {
		sql_key *k = n->data;

		if (k->type == pkey || k->type == ukey) {
			if (!(sql->cascade_action && list_find_id(sql->cascade_action, k->base.id))) {
				sqlid *local_id = SA_NEW(sql->sa, sqlid);
				if (!sql->cascade_action)
					sql->cascade_action = sa_list(sql->sa);

				*local_id = k->base.id;
				list_append(sql->cascade_action, local_id);
				if (!sql_delete_ukey(be, rows, k, which, cascade))
					return 0;
			}
		}
	}
	return res;
}

static stmt *
sql_delete(backend *be, sql_table *t, stmt *rows)
{
	mvc *sql = be->mvc;
	stmt *v = NULL, *s = NULL, **deleted_cols = NULL;

	if (rows) {
		v = rows;
	} else { /* delete all */
		v = stmt_tid(be, t, 0);
	}

	/*  project all columns */
	if (ol_length(t->triggers) || partition_find_part(sql->session->tr, t, NULL)) {
		int nr = 0;
		deleted_cols = table_update_stmts(sql, t, &nr);
		int i = 0;
		for (node *n = ol_first_node(t->columns); n; n = n->next, i++) {
			sql_column *c = n->data;
			stmt *s = stmt_col(be, c, v, v->partition);

			deleted_cols[i] = s;
		}
	}

/* before */
	if (!sql_delete_triggers(be, t, v, deleted_cols, 0, 1, 3))
		return sql_error(sql, 10, SQLSTATE(27000) "DELETE: triggers failed for table '%s'", t->base.name);

	if (!sql_delete_keys(be, t, v, "DELETE", 0))
		return sql_error(sql, 10, SQLSTATE(42000) "DELETE: failed to delete indexes for table '%s'", t->base.name);

	if (rows) {
		s = stmt_delete(be, t, rows);
<<<<<<< HEAD
		if (!be->silent)
			s = stmt_aggr(be, rows, NULL, NULL, NULL, sql_bind_func(sql, "sys", "count", sql_bind_localtype("void"), NULL, F_AGGR), 1, 0, 1);
=======
		if (!be->silent || (t->s && isGlobal(t) && !isGlobalTemp(t)))
			s = stmt_aggr(be, rows, NULL, NULL, sql_bind_func(sql, "sys", "count", sql_bind_localtype("void"), NULL, F_AGGR), 1, 0, 1);
>>>>>>> 4fedf3be
	} else { /* delete all */
		s = stmt_table_clear(be, t, 0); /* first column */
	}

/* after */
	if (!sql_delete_triggers(be, t, v, deleted_cols, 1, 1, 3))
		return sql_error(sql, 10, SQLSTATE(27000) "DELETE: triggers failed for table '%s'", t->base.name);

	if (!be->silent) {
		/* if there are multiple update statements, update total count, otherwise use the the current count */
		be->rowcount = be->rowcount ? add_to_rowcount_accumulator(be, s->nr) : s->nr;
	}
	if (t->s && isGlobal(t) && !isGlobalTemp(t))
		(void) stmt_dependency_change(be, t, s);
	return s;
}

static rel_bin_stmt *
rel2bin_delete(backend *be, sql_rel *rel, list *refs)
{
	mvc *sql = be->mvc;
	stmt *stdelete = NULL, *tids = NULL;
	sql_rel *tr = rel->l;
	sql_table *t = NULL;

	if (tr->op == op_basetable)
		t = tr->l;
	else
		assert(0/*ddl statement*/);

	if (rel->r) { /* first construct the deletes relation */
		rel_bin_stmt *rows = subrel_bin(be, rel->r, refs);
		rows = subrel_project(be, rows, refs, rel->r, false);
		if (!rows)
			return NULL;
		tids = rows->cols->h->data; /* TODO this should be the candidate list instead */
	}
	stdelete = sql_delete(be, t, tids);
	sql->cascade_action = NULL;
	if (!stdelete)
		return NULL;

	if (rel->r && !rel_predicates(be, rel->r))
		return NULL;
<<<<<<< HEAD
	if (!isNew(t) && isGlobal(t) && !isGlobalTemp(t) && sql_trans_add_dependency_change(be->mvc->session->tr, t->base.id, dml) != LOG_OK)
		return sql_error(sql, 10, SQLSTATE(HY013) MAL_MALLOC_FAIL);

	return create_rel_bin_stmt(sql->sa, rel, sa_list(sql->sa), NULL);
=======
	return stdelete;
>>>>>>> 4fedf3be
}

struct tablelist {
	sql_table *table;
	struct tablelist* next;
};

static sql_table * /* inspect the other tables recursively for foreign key dependencies */
check_for_foreign_key_references(mvc *sql, struct tablelist* tlist, struct tablelist* next_append, sql_table *t, int cascade)
{
	struct tablelist* new_node;
	sql_trans *tr = sql->session->tr;
	sqlstore *store = sql->session->tr->store;

	if (mvc_highwater(sql))
		return sql_error(sql, 10, SQLSTATE(42000) "Query too complex: running out of stack space");

	if (t->keys) { /* Check for foreign key references */
		for (node *n = ol_first_node(t->keys); n; n = n->next) {
			sql_key *k = n->data;

			if (k->type == ukey || k->type == pkey) {
				list *keys = sql_trans_get_dependencies(tr, k->base.id, FKEY_DEPENDENCY, NULL);

				if (keys) {
					for (node *nn = keys->h; nn; nn = nn->next->next) {
						sqlid fkey_id = *(sqlid*)nn->data;
						sql_base *b = os_find_id(tr->cat->objects, tr, fkey_id);
						sql_key *fk = (sql_key*)b;
						sql_fkey *rk = (sql_fkey*)b;

						if (fk->type != fkey || rk->rkey != k->base.id)
							continue;
						k = fk;
						/* make sure it is not a self referencing key */
						if (k->t != t && !cascade && isTable(t)) {
							node *nnn = ol_first_node(t->columns);
							sql_column *c = nnn->data;
							size_t n_rows = store->storage_api.count_col(sql->session->tr, c, 10);
							if (n_rows > 0) {
								list_destroy(keys);
								return sql_error(sql, 02, SQLSTATE(23000) "TRUNCATE: FOREIGN KEY %s.%s depends on %s", k->t->base.name, k->base.name, t->base.name);
							}
						} else if (k->t != t) {
							int found = 0;
							for (struct tablelist *node_check = tlist; node_check; node_check = node_check->next) {
								if (node_check->table == k->t)
									found = 1;
							}
							if (!found) {
								if ((new_node = SA_NEW(sql->ta, struct tablelist)) == NULL) {
									list_destroy(keys);
									return sql_error(sql, 10, SQLSTATE(HY013) MAL_MALLOC_FAIL);
								}
								new_node->table = k->t;
								new_node->next = NULL;
								next_append->next = new_node;
								if (!check_for_foreign_key_references(sql, tlist, new_node, k->t, cascade)) {
									list_destroy(keys);
									return NULL;
								}
							}
						}
					}
					list_destroy(keys);
				}
			}
		}
	}
	return t;
}

static stmt *
sql_truncate(backend *be, sql_table *t, int restart_sequences, int cascade)
{
	mvc *sql = be->mvc;
	stmt *ret = NULL, *other = NULL;
	struct tablelist *new_list = SA_NEW(sql->ta, struct tablelist);
	stmt **deleted_cols = NULL;

	if (!new_list)
		return sql_error(sql, 10, SQLSTATE(HY013) MAL_MALLOC_FAIL);
	new_list->table = t;
	new_list->next = NULL;
	if (!check_for_foreign_key_references(sql, new_list, new_list, t, cascade))
		goto finalize;

	for (struct tablelist *list_node = new_list; list_node; list_node = list_node->next) {
		sql_table *next = list_node->table;
		stmt *v = stmt_tid(be, next, 0);

		/* project all columns */
		if (ol_length(t->triggers) || partition_find_part(sql->session->tr, t, NULL)) {
			int nr = 0;
			deleted_cols = table_update_stmts(sql, t, &nr);
			int i = 0;
			for (node *n = ol_first_node(t->columns); n; n = n->next, i++) {
				sql_column *c = n->data;
				stmt *s = stmt_col(be, c, v, v->partition);

				deleted_cols[i] = s;
			}
		}

		/* before */
		if (!sql_delete_triggers(be, next, v, deleted_cols, 0, 3, 4)) {
			(void) sql_error(sql, 10, SQLSTATE(27000) "TRUNCATE: triggers failed for table '%s'", next->base.name);
			ret = NULL;
			goto finalize;
		}

		if (!sql_delete_keys(be, next, v, "TRUNCATE", cascade)) {
			(void) sql_error(sql, 10, SQLSTATE(42000) "TRUNCATE: failed to delete indexes for table '%s'", next->base.name);
			ret = NULL;
			goto finalize;
		}

		other = stmt_table_clear(be, next, restart_sequences);
		if (next && t && next->base.id == t->base.id)
			ret = other;

		/* after */
		if (!sql_delete_triggers(be, next, v, deleted_cols, 1, 3, 4)) {
			(void) sql_error(sql, 10, SQLSTATE(27000) "TRUNCATE: triggers failed for table '%s'", next->base.name);
			ret = NULL;
			goto finalize;
		}

		if (!be->silent) {
			/* if there are multiple update statements, update total count, otherwise use the the current count */
			be->rowcount = be->rowcount ? add_to_rowcount_accumulator(be, other->nr) : other->nr;
		}
		if (next->s && isGlobal(next) && !isGlobalTemp(next))
			(void) stmt_dependency_change(be, next, other);
	}

finalize:
	sa_reset(sql->ta);
	return ret;
}

#define E_ATOM_INT(e) ((atom*)((sql_exp*)e)->l)->data.val.ival
#define E_ATOM_STRING(e) ((atom*)((sql_exp*)e)->l)->data.val.sval

static rel_bin_stmt *
rel2bin_truncate(backend *be, sql_rel *rel)
{
	mvc *sql = be->mvc;
	stmt *truncate = NULL;
	sql_rel *tr = rel->l;
	sql_table *t = NULL;
	node *n = NULL;
	int restart_sequences, cascade;

	if (tr->op == op_basetable)
		t = tr->l;
	else
		assert(0/*ddl statement*/);

	n = rel->exps->h;
	restart_sequences = E_ATOM_INT(n->data);
	cascade = E_ATOM_INT(n->next->data);
	truncate = sql_truncate(be, t, restart_sequences, cascade);
	sql->cascade_action = NULL;
	if (!truncate)
		return NULL;

	return create_rel_bin_stmt(sql->sa, rel, sa_list(sql->sa), NULL);
}

static rel_bin_stmt *
rel2bin_output(backend *be, sql_rel *rel, list *refs)
{
	mvc *sql = be->mvc;
	node *n;
	const char *tsep, *rsep, *ssep, *ns, *fn = NULL;
	atom *tatom, *ratom, *satom, *natom;
	int onclient = 0;
	rel_bin_stmt *s = NULL;
	stmt *fns = NULL, *cnt;
	list *slist = sa_list(sql->sa);

	if (rel->l)  /* first construct the sub relation */
		s = subrel_bin(be, rel->l, refs);
	s = subrel_project(be, s, refs, rel->l, false);
	if (!s)
		return NULL;

	if (!rel->exps)
		return s;
	n = rel->exps->h;
	tatom = ((sql_exp*) n->data)->l;
	tsep  = sa_strdup(sql->sa, tatom->isnull ? "" : tatom->data.val.sval);
	ratom = ((sql_exp*) n->next->data)->l;
	rsep  = sa_strdup(sql->sa, ratom->isnull ? "" : ratom->data.val.sval);
	satom = ((sql_exp*) n->next->next->data)->l;
	ssep  = sa_strdup(sql->sa, satom->isnull ? "" : satom->data.val.sval);
	natom = ((sql_exp*) n->next->next->next->data)->l;
	ns    = sa_strdup(sql->sa, natom->isnull ? "" : natom->data.val.sval);

	if (n->next->next->next->next) {
		fn = E_ATOM_STRING(n->next->next->next->next->data);
		fns = stmt_atom_string(be, sa_strdup(sql->sa, fn));
		onclient = E_ATOM_INT(n->next->next->next->next->next->data);
	}
	list_append(slist, stmt_export(be, s, tsep, rsep, ssep, ns, onclient, fns));
	if (s->nrcols != 0) {
		cnt = stmt_aggr(be, s->cols->h->data, NULL, NULL, NULL, sql_bind_func(sql, "sys", "count", sql_bind_localtype("void"), NULL, F_AGGR), 1, 0, 1);
	} else {
		cnt = stmt_atom_lng(be, 1);
	}
	return create_rel_bin_stmt(sql->sa, rel, list_append(sa_list(sql->sa), cnt), NULL);
}

static list *
merge_stmt_join_projections(backend *be, rel_bin_stmt *left, rel_bin_stmt *right, stmt *jl, stmt *jr, stmt *diff)
{
	mvc *sql = be->mvc;
	list *l = sa_list(sql->sa);

	if (left)
		for( node *n = left->cols->h; n; n = n->next ) {
			stmt *c = n->data;
			const char *rnme = table_name(sql->sa, c);
			const char *nme = column_name(sql->sa, c);
			stmt *s = stmt_project(be, jl ? jl : diff, column(be, c));

			s = stmt_alias(be, s, rnme, nme);
			list_append(l, s);
		}
	if (right)
		for( node *n = right->cols->h; n; n = n->next ) {
			stmt *c = n->data;
			const char *rnme = table_name(sql->sa, c);
			const char *nme = column_name(sql->sa, c);
			stmt *s = stmt_project(be, jr ? jr : diff, column(be, c));

			s = stmt_alias(be, s, rnme, nme);
			list_append(l, s);
		}
	return l;
}

static void
validate_merge_delete_update(backend *be, bool delete, rel_bin_stmt *bt_stmt, sql_rel *bt, stmt *jl, stmt *ld)
{
	mvc *sql = be->mvc;
	str msg;
	sql_table *t = bt->l;
	char *alias = (char *) rel_name(bt);
	sql_subfunc *cnt = sql_bind_func(sql, "sys", "count", sql_bind_localtype("void"), NULL, F_AGGR);
	stmt *cnt1 = stmt_aggr(be, jl, NULL, NULL, NULL, cnt, 1, 0, 1);
	stmt *cnt2 = stmt_aggr(be, ld, NULL, NULL, NULL, cnt, 1, 0, 1);
	sql_subfunc *add = sql_bind_func(sql, "sys", "sql_add", tail_type(cnt1), tail_type(cnt2), F_FUNC);
	stmt *s1 = stmt_binop(be, cnt1, cnt2, NULL, add);
	stmt *cnt3 = stmt_aggr(be, bin_find_smallest_column(be, bt_stmt), NULL, NULL, NULL, cnt, 1, 0, 1);
	sql_subfunc *bf = sql_bind_func(sql, "sys", ">", tail_type(s1), tail_type(cnt3), F_FUNC);
	stmt *s2 = stmt_binop(be, s1, cnt3, NULL, bf);

	if (alias && strcmp(alias, t->base.name) == 0) /* detect if alias is present */
		alias = NULL;
	msg = sa_message(sql->sa, SQLSTATE(40002) "MERGE %s: Multiple rows in the input relation match the same row in the target %s '%s%s%s'",
					 delete ? "DELETE" : "UPDATE",
					 alias ? "relation" : "table",
					 alias ? alias : t->s ? t->s->base.name : "", alias ? "" : ".", alias ? "" : t->base.name);
	(void)stmt_exception(be, s2, msg, 00001);
}

static rel_bin_stmt *
rel2bin_merge_apply_update(backend *be, sql_rel *join, sql_rel *upd, list *refs, rel_bin_stmt *bt_stmt, rel_bin_stmt *target_stmt, stmt *jl, stmt *jr, stmt *ld, stmt **rd)
{
	mvc *sql = be->mvc;

	if (is_insert(upd->op)) {
		if (!*rd) {
			*rd = stmt_tdiff(be, stmt_mirror(be, bin_find_smallest_column(be, target_stmt)), jr, NULL);
		}
		rel_bin_stmt *s = create_rel_bin_stmt(sql->sa, join, merge_stmt_join_projections(be, NULL, target_stmt, NULL, NULL, *rd), NULL);
		refs_update_stmt(refs, join, s); /* project the differences on the target side for inserts */

		return rel2bin_insert(be, upd, refs);
	} else {
		rel_bin_stmt *s = create_rel_bin_stmt(sql->sa, join, merge_stmt_join_projections(be, bt_stmt, is_update(upd->op) ? target_stmt : NULL, jl, is_update(upd->op) ? jr : NULL, NULL), NULL);
		refs_update_stmt(refs, join, s); /* project the matched values on both sides for updates and deletes */

		assert(is_update(upd->op) || is_delete(upd->op));
		/* the left joined values + left difference must be smaller than the table count */
		validate_merge_delete_update(be, is_update(upd->op), bt_stmt, join->l, jl, ld);

		return is_update(upd->op) ? rel2bin_update(be, upd, refs) : rel2bin_delete(be, upd, refs);
	}
}

static rel_bin_stmt *
rel2bin_merge(backend *be, sql_rel *rel, list *refs)
{
	mvc *sql = be->mvc;
	sql_rel *join = rel->l, *r = rel->r;
	rel_bin_stmt *join_st, *ns;
	stmt *rd = NULL;
	list *slist = sa_list(sql->sa);

	assert(rel_is_ref(join) && is_left(join->op));
	join_st = subrel_bin(be, join, refs);
	if (!join_st)
		return NULL;

	/* grab generated left join outputs and generate updates accordingly to matched and not matched values */

	if (is_ddl(r->op)) {
		assert(r->flag == ddl_list);
		if (r->l) {
			if ((ns = rel2bin_merge_apply_update(be, join, r->l, refs, join_st->left, join_st->right, join_st->jl, join_st->jr, join_st->ld, &rd)) == NULL)
				return NULL;
			list_append(slist, ns);
		}
		if (r->r) {
			if ((ns = rel2bin_merge_apply_update(be, join, r->r, refs, join_st->left, join_st->right, join_st->jl, join_st->jr, join_st->ld, &rd)) == NULL)
				return NULL;
			list_append(slist, ns);
		}
	} else {
		if (!(ns = rel2bin_merge_apply_update(be, join, r, refs, join_st->left, join_st->right, join_st->jl, join_st->jr, join_st->ld, &rd)))
			return NULL;
		list_append(slist, ns);
	}
	return create_rel_bin_stmt(sql->sa, rel, slist, NULL);
}

static rel_bin_stmt *
rel2bin_list(backend *be, sql_rel *rel, list *refs)
{
	mvc *sql = be->mvc;
	rel_bin_stmt *l = NULL, *r = NULL;
	list *slist = sa_list(sql->sa);

	if (rel->l)  /* first construct the sub relation */
		l = subrel_bin(be, rel->l, refs);
	if (rel->r)  /* first construct the sub relation */
		r = subrel_bin(be, rel->r, refs);
	l = subrel_project(be, l, refs, rel->l, false);
	r = subrel_project(be, r, refs, rel->r, false);
	if ((rel->l && !l) || (rel->r && !r))
		return NULL;
	if (l)
		list_append(slist, l);
	if (r)
		list_append(slist, r);
	return create_rel_bin_stmt(sql->sa, rel, slist, NULL);
}

static rel_bin_stmt *
rel2bin_psm(backend *be, sql_rel *rel)
{
	mvc *sql = be->mvc;
	list *l = sa_list(sql->sa);
	rel_bin_stmt *sub = NULL;

	for (node *n = rel->exps->h; n; n = n->next) {
		sql_exp *e = n->data;
		stmt *s = exp_bin(be, e, sub, NULL, 0, 0, 0);
		if (!s)
			return NULL;

		if (s && s->type == st_table) /* relational statement */
			sub = s->op4.relstval;
		else
			list_append(l, s);
	}
	return create_rel_bin_stmt(sql->sa, rel, l, NULL);
}

static rel_bin_stmt *
rel2bin_partition_limits(backend *be, sql_rel *rel, list *refs)
{
	mvc *sql = be->mvc;
	rel_bin_stmt *l = NULL, *r = NULL;
	list *slist = sa_list(be->mvc->sa);

	if (rel->l)  /* first construct the sub relation */
		l = subrel_bin(be, rel->l, refs);
	if (rel->r)  /* first construct the sub relation */
		r = subrel_bin(be, rel->r, refs);
	l = subrel_project(be, l, refs, rel->l, false);
	r = subrel_project(be, r, refs, rel->r, false);
	if ((rel->l && !l) || (rel->r && !r))
		return NULL;

	assert(rel->exps);
	assert(rel->flag == ddl_alter_table_add_range_partition || rel->flag == ddl_alter_table_add_list_partition);

	if (rel->exps) {
		for (node *n = rel->exps->h; n; n = n->next) {
			sql_exp *e = n->data;
			stmt *s = exp_bin(be, e, l, r, 0, 0, 0);
			if (!s)
				return NULL;
			append(slist, s);
		}
	}
	return create_rel_bin_stmt(sql->sa, rel, list_append(sa_list(sql->sa), stmt_catalog(be, rel->flag, slist)), NULL);
}

static rel_bin_stmt *
rel2bin_exception(backend *be, sql_rel *rel, list *refs)
{
	mvc *sql = be->mvc;
	rel_bin_stmt *l = NULL, *r = NULL;
	list *slist = sa_list(sql->sa);

	if (rel->l)  /* first construct the sub relation */
		l = subrel_bin(be, rel->l, refs);
	if (rel->r)  /* first construct the sub relation */
		r = subrel_bin(be, rel->r, refs);
	l = subrel_project(be, l, refs, rel->l, false);
	r = subrel_project(be, r, refs, rel->r, false);
	if ((rel->l && !l) || (rel->r && !r))
		return NULL;

	assert(rel->exps);
	for (node *n = rel->exps->h; n; n = n->next) {
		sql_exp *e = n->data;
		stmt *s = exp_bin(be, e, l, r, 0, 0, 0);
		if (!s)
			return NULL;
		list_append(slist, s);
	}
	return create_rel_bin_stmt(sql->sa, rel, slist, NULL);
}

static rel_bin_stmt *
rel2bin_seq(backend *be, sql_rel *rel, list *refs)
{
	mvc *sql = be->mvc;
	node *en = rel->exps->h;
	stmt *restart, *sname, *seq, *seqname;
	rel_bin_stmt *sl = NULL;
	list *l = sa_list(sql->sa);

	if (rel->l) { /* first construct the sub relation */
		sl = subrel_bin(be, rel->l, refs);
		sl = subrel_project(be, sl, refs, rel->l, false);
		if (!sl)
			return NULL;
	}

	restart = exp_bin(be, en->data, sl, NULL, 0, 0, 0);
	sname = exp_bin(be, en->next->data, sl, NULL, 0, 0, 0);
	seqname = exp_bin(be, en->next->next->data, sl, NULL, 0, 0, 0);
	seq = exp_bin(be, en->next->next->next->data, sl, NULL, 0, 0, 0);
	if (!restart || !sname || !seqname || !seq)
		return NULL;

	if (restart->type == st_table && !list_empty(restart->op4.relstval->cols)) /* relational statement */
		restart = restart->op4.relstval->cols->h->data;
	append(l, sname);
	append(l, seqname);
	append(l, seq);
	append(l, restart);
	return create_rel_bin_stmt(sql->sa, rel, list_append(sa_list(sql->sa), stmt_catalog(be, rel->flag, l)), NULL);
}

static rel_bin_stmt *
rel2bin_trans(backend *be, sql_rel *rel)
{
	mvc *sql = be->mvc;
	node *en = rel->exps->h;
	stmt *chain = exp_bin(be, en->data, NULL, NULL, 0, 0, 0);
	stmt *name = NULL;

	if (!chain)
		return NULL;

	if (en->next) {
		name = exp_bin(be, en->next->data, NULL, NULL, 0, 0, 0);
		if (!name)
			return NULL;
	}
	return create_rel_bin_stmt(sql->sa, rel, list_append(sa_list(sql->sa), stmt_trans(be, rel->flag, chain, name)), NULL);
}

static rel_bin_stmt *
rel2bin_catalog_schema(backend *be, sql_rel *rel)
{
	mvc *sql = be->mvc;
	node *en = rel->exps->h;
	stmt *action = exp_bin(be, en->data, NULL, NULL, 0, 0, 0);
	stmt *sname = NULL, *name = NULL, *ifexists = NULL;
	list *l = sa_list(sql->sa);

	if (!action)
		return NULL;

	en = en->next;
	sname = exp_bin(be, en->data, NULL, NULL, 0, 0, 0);
	if (!sname)
		return NULL;
	append(l, sname);
	en = en->next;
	if (rel->flag == ddl_create_schema) {
		if (en) {
			name = exp_bin(be, en->data, NULL, NULL, 0, 0, 0);
			if (!name)
				return NULL;
		} else {
			name = stmt_atom_string(be, NULL);
		}
		append(l, name);
	} else {
		assert(rel->flag == ddl_drop_schema);
		ifexists = exp_bin(be, en->data, NULL, NULL, 0, 0, 0);
		if (!ifexists)
			return NULL;
		append(l, ifexists);
	}
	append(l, action);
	return create_rel_bin_stmt(sql->sa, rel, list_append(sa_list(sql->sa), stmt_catalog(be, rel->flag, l)), NULL);
}

static rel_bin_stmt *
rel2bin_catalog_table(backend *be, sql_rel *rel)
{
	mvc *sql = be->mvc;
	node *en = rel->exps->h;
	stmt *action = exp_bin(be, en->data, NULL, NULL, 0, 0, 0);
	stmt *table = NULL, *sname, *tname = NULL, *kname = NULL, *ifexists = NULL, *replace = NULL;
	list *l = sa_list(sql->sa);

	if (!action)
		return NULL;

	en = en->next;
	sname = exp_bin(be, en->data, NULL, NULL, 0, 0, 0);
	if (!sname)
		return NULL;
	en = en->next;
	if (en) {
		tname = exp_bin(be, en->data, NULL, NULL, 0, 0, 0);
		if (!tname)
			return NULL;
		en = en->next;
	}
	append(l, sname);
	assert(tname);
	append(l, tname);
	if (rel->flag == ddl_drop_constraint) { /* needs extra string parameter for constraint name */
		if (en) {
			kname = exp_bin(be, en->data, NULL, NULL, 0, 0, 0);
			if (!kname)
				return NULL;
			en = en->next;
		}
		append(l, kname);
	}
	if (rel->flag != ddl_drop_table && rel->flag != ddl_drop_view && rel->flag != ddl_drop_constraint) {
		if (en) {
			table = exp_bin(be, en->data, NULL, NULL, 0, 0, 0);
			if (!table)
				return NULL;
			en = en->next;
		}
		append(l, table);
	} else {
		if (en) {
			ifexists = exp_bin(be, en->data, NULL, NULL, 0, 0, 0);
			if (!ifexists)
				return NULL;
			en = en->next;
		} else {
			ifexists = stmt_atom_int(be, 0);
		}
		append(l, ifexists);
	}
	append(l, action);
	if (rel->flag == ddl_create_view) {
		if (en) {
			replace = exp_bin(be, en->data, NULL, NULL, 0, 0, 0);
			if (!replace)
				return NULL;
		} else {
			replace = stmt_atom_int(be, 0);
		}
		append(l, replace);
	}
	return create_rel_bin_stmt(sql->sa, rel, list_append(sa_list(sql->sa), stmt_catalog(be, rel->flag, l)), NULL);
}

static rel_bin_stmt *
rel2bin_catalog2(backend *be, sql_rel *rel)
{
	mvc *sql = be->mvc;
	list *l = sa_list(sql->sa);

	for (node *en = rel->exps->h; en; en = en->next) {
		stmt *es = NULL;

		if (en->data) {
			es = exp_bin(be, en->data, NULL, NULL, 0, 0, 0);
			if (!es)
				return NULL;
		} else {
			es = stmt_atom_string(be, NULL);
		}
		append(l, es);
	}
	return create_rel_bin_stmt(sql->sa, rel, list_append(sa_list(sql->sa), stmt_catalog(be, rel->flag, l)), NULL);
}

static rel_bin_stmt *
rel2bin_ddl(backend *be, sql_rel *rel, list *refs)
{
	mvc *sql = be->mvc;
	rel_bin_stmt *s = NULL;

	switch (rel->flag) {
		case ddl_output:
			s = rel2bin_output(be, rel, refs);
			sql->type = Q_TABLE;
			break;
		case ddl_list:
			s = rel2bin_list(be, rel, refs);
			break;
		case ddl_psm:
			s = rel2bin_psm(be, rel);
			break;
		case ddl_exception:
			s = rel2bin_exception(be, rel, refs);
			break;
		case ddl_create_seq:
		case ddl_alter_seq:
			s = rel2bin_seq(be, rel, refs);
			sql->type = Q_SCHEMA;
			break;
		case ddl_alter_table_add_range_partition:
		case ddl_alter_table_add_list_partition:
			s = rel2bin_partition_limits(be, rel, refs);
			sql->type = Q_SCHEMA;
			break;
		case ddl_release:
		case ddl_commit:
		case ddl_rollback:
		case ddl_trans:
			s = rel2bin_trans(be, rel);
			sql->type = Q_TRANS;
			break;
		case ddl_create_schema:
		case ddl_drop_schema:
			s = rel2bin_catalog_schema(be, rel);
			sql->type = Q_SCHEMA;
			break;
		case ddl_create_table:
		case ddl_drop_table:
		case ddl_create_view:
		case ddl_drop_view:
		case ddl_drop_constraint:
		case ddl_alter_table:
			s = rel2bin_catalog_table(be, rel);
			sql->type = Q_SCHEMA;
			break;
		case ddl_drop_seq:
		case ddl_create_type:
		case ddl_drop_type:
		case ddl_drop_index:
		case ddl_create_function:
		case ddl_drop_function:
		case ddl_create_trigger:
		case ddl_drop_trigger:
		case ddl_grant_roles:
		case ddl_revoke_roles:
		case ddl_grant:
		case ddl_revoke:
		case ddl_grant_func:
		case ddl_revoke_func:
		case ddl_create_user:
		case ddl_drop_user:
		case ddl_alter_user:
		case ddl_rename_user:
		case ddl_create_role:
		case ddl_drop_role:
		case ddl_alter_table_add_table:
		case ddl_alter_table_del_table:
		case ddl_alter_table_set_access:
		case ddl_comment_on:
		case ddl_rename_schema:
		case ddl_rename_table:
		case ddl_rename_column:
			s = rel2bin_catalog2(be, rel);
			sql->type = Q_SCHEMA;
			break;
		default:
			assert(0);
	}
	return s;
}

static rel_bin_stmt *
subrel_bin(backend *be, sql_rel *rel, list *refs)
{
	mvc *sql = be->mvc;
	rel_bin_stmt *s = NULL;

	if (mvc_highwater(sql))
		return sql_error(be->mvc, 10, SQLSTATE(42000) "Query too complex: running out of stack space");

	if (!rel)
		return s;
	if (rel_is_ref(rel)) {
		s = refs_find_rel(refs, rel);
		/* needs a proper fix!! */
		if (s)
			return s;
	}
	switch (rel->op) {
	case op_basetable:
		s = rel2bin_basetable(be, rel);
		sql->type = Q_TABLE;
		break;
	case op_table:
		s = rel2bin_table(be, rel, refs);
		sql->type = Q_TABLE;
		break;
	case op_join:
	case op_left:
	case op_right:
	case op_full:
		s = rel2bin_join(be, rel, refs);
		sql->type = Q_TABLE;
		break;
	case op_semi:
	case op_anti:
		s = rel2bin_semijoin(be, rel, refs);
		sql->type = Q_TABLE;
		break;
	case op_union:
		s = rel2bin_union(be, rel, refs);
		sql->type = Q_TABLE;
		break;
	case op_except:
		s = rel2bin_except(be, rel, refs);
		sql->type = Q_TABLE;
		break;
	case op_inter:
		s = rel2bin_inter(be, rel, refs);
		sql->type = Q_TABLE;
		break;
	case op_project:
		s = rel2bin_project(be, rel, refs, NULL);
		sql->type = Q_TABLE;
		break;
	case op_select:
		s = rel2bin_select(be, rel, refs);
		sql->type = Q_TABLE;
		break;
	case op_groupby:
		s = rel2bin_groupby(be, rel, refs);
		sql->type = Q_TABLE;
		break;
	case op_topn:
		s = rel2bin_topn(be, rel, refs);
		sql->type = Q_TABLE;
		break;
	case op_sample:
		s = rel2bin_sample(be, rel, refs);
		sql->type = Q_TABLE;
		break;
	case op_insert:
		s = rel2bin_insert(be, rel, refs);
		if (sql->type == Q_TABLE)
			sql->type = Q_UPDATE;
		break;
	case op_update:
		s = rel2bin_update(be, rel, refs);
		if (sql->type == Q_TABLE)
			sql->type = Q_UPDATE;
		break;
	case op_delete:
		s = rel2bin_delete(be, rel, refs);
		if (sql->type == Q_TABLE)
			sql->type = Q_UPDATE;
		break;
	case op_truncate:
		s = rel2bin_truncate(be, rel);
		if (sql->type == Q_TABLE)
			sql->type = Q_UPDATE;
		break;
	case op_merge:
		s = rel2bin_merge(be, rel, refs);
		if (sql->type == Q_TABLE)
			sql->type = Q_UPDATE;
		break;
	case op_ddl:
		s = rel2bin_ddl(be, rel, refs);
		break;
	}
	if (s && rel_is_ref(rel)) {
		/* for now make sure referenced relations get flattend */
		s = subrel_project(be, s, refs, rel, 0);
		list_append(refs, rel);
		list_append(refs, s);
	}
	return s;
}

rel_bin_stmt *
rel_bin(backend *be, sql_rel *rel)
{
	mvc *sql = be->mvc;
	list *refs = sa_list(sql->sa);
	mapi_query_t sqltype = sql->type;
	rel_bin_stmt *s = subrel_bin(be, rel, refs);

	s = subrel_project(be, s, refs, rel, false);
	if (sqltype == Q_SCHEMA)
		sql->type = sqltype;  /* reset */

	return s;
}

rel_bin_stmt *
output_rel_bin(backend *be, sql_rel *rel, int top)
{
	mvc *sql = be->mvc;
	list *refs = sa_list(sql->sa);
	mapi_query_t sqltype = sql->type;
	rel_bin_stmt *s;

	be->join_idx = 0;
	be->rowcount = 0;
	be->silent = !top;

	s = subrel_bin(be, rel, refs);
	s = subrel_project(be, s, refs, rel, false);
	if (!s)
		return NULL;
	if (sqltype == Q_SCHEMA)
		sql->type = sqltype;  /* reset */

	if (!be->silent) { /* don't generate outputs when we are silent */
		if (!is_ddl(rel->op) && sql->type == Q_TABLE && stmt_output(be, s) < 0) {
			return NULL;
		} else if (be->rowcount > 0 && sqltype == Q_UPDATE && stmt_affected_rows(be, be->rowcount) < 0) {
			/* only call stmt_affected_rows outside functions and ddl, however if PROP_DISTRIBUTE is found it might be called. eg. merge statements */
			return NULL;
		}
	}
	return s;
}<|MERGE_RESOLUTION|>--- conflicted
+++ resolved
@@ -4379,29 +4379,17 @@
 
 	if (!sql_insert_triggers(be, t, updates, 1))
 		return sql_error(sql, 10, SQLSTATE(27000) "INSERT INTO: triggers failed for table '%s'", t->base.name);
+
 	/* update predicate list */
 	if (rel->r && !rel_predicates(be, rel->r))
 		return NULL;
-
-<<<<<<< HEAD
-	if (!ddl && !be->silent) {
-		/* if there are multiple update statements, update total count, otherwise use the the current count */
-		be->rowcount = be->rowcount ? add_to_rowcount_accumulator(be, ret->nr) : ret->nr;
-=======
-	if (ddl) {
-		ret = ddl;
-		list_prepend(l, ddl);
-		return stmt_list(be, l);
-	} else {
-		ret = cnt;
+	if (!ddl) {
 		if (!be->silent) {
 			/* if there are multiple update statements, update total count, otherwise use the the current count */
 			be->rowcount = be->rowcount ? add_to_rowcount_accumulator(be, ret->nr) : ret->nr;
 		}
 		if (t->s && isGlobal(t) && !isGlobalTemp(t))
 			(void) stmt_dependency_change(be, t, ret);
-		return ret;
->>>>>>> 4fedf3be
 	}
 
 	return create_rel_bin_stmt(sql->sa, rel, sa_list(sql->sa), NULL);
@@ -5252,7 +5240,7 @@
 		return sql_error(sql, 10, SQLSTATE(27000) "UPDATE: triggers failed for table '%s'", t->base.name);
 
 	if (!be->silent || (t->s && isGlobal(t) && !isGlobalTemp(t)))
-		cnt = stmt_aggr(be, rows, NULL, NULL, sql_bind_func(sql, "sys", "count", sql_bind_localtype("void"), NULL, F_AGGR), 1, 0, 1);
+		cnt = stmt_aggr(be, rows, NULL, NULL, NULL, sql_bind_func(sql, "sys", "count", sql_bind_localtype("void"), NULL, F_AGGR), 1, 0, 1);
 	if (!be->silent) {
 		/* if there are multiple update statements, update total count, otherwise use the the current count */
 		be->rowcount = be->rowcount ? add_to_rowcount_accumulator(be, cnt->nr) : cnt->nr;
@@ -5369,39 +5357,21 @@
 		return sql_error(sql, 10, SQLSTATE(27000) "UPDATE: triggers failed for table '%s'", t->base.name);
 	}
 
-<<<<<<< HEAD
 	sql->cascade_action = NULL;
-=======
-	if (ddl) {
-		list_prepend(l, ddl);
-		cnt = stmt_list(be, l);
-	} else {
-		cnt = stmt_aggr(be, tids, NULL, NULL, sql_bind_func(sql, "sys", "count", sql_bind_localtype("void"), NULL, F_AGGR), 1, 0, 1);
+
+	if (rel->r && !rel_predicates(be, rel->r))
+		return NULL;
+	if (!ddl && (!be->silent || (t->s && isGlobal(t) && !isGlobalTemp(t)))) {
+		stmt *ret = stmt_aggr(be, tids, NULL, NULL, NULL, sql_bind_func(sql, "sys", "count", sql_bind_localtype("void"), NULL, F_AGGR), 1, 0, 1);
 		if (!be->silent) {
 			/* if there are multiple update statements, update total count, otherwise use the the current count */
-			be->rowcount = be->rowcount ? add_to_rowcount_accumulator(be, cnt->nr) : cnt->nr;
+			be->rowcount = be->rowcount ? add_to_rowcount_accumulator(be, ret->nr) : ret->nr;
 		}
 		if (t->s && isGlobal(t) && !isGlobalTemp(t))
-			(void) stmt_dependency_change(be, t, cnt);
-	}
->>>>>>> 4fedf3be
-
-	if (rel->r && !rel_predicates(be, rel->r))
-		return NULL;
-<<<<<<< HEAD
-	if (!isNew(t) && isGlobal(t) && !isGlobalTemp(t) && sql_trans_add_dependency_change(be->mvc->session->tr, t->base.id, dml) != LOG_OK)
-		return sql_error(sql, 10, SQLSTATE(HY013) MAL_MALLOC_FAIL);
-
-	if (!ddl && !be->silent) {
-		stmt *ret = stmt_aggr(be, tids, NULL, NULL, NULL, sql_bind_func(sql, "sys", "count", sql_bind_localtype("void"), NULL, F_AGGR), 1, 0, 1);
-		/* if there are multiple update statements, update total count, otherwise use the the current count */
-		be->rowcount = be->rowcount ? add_to_rowcount_accumulator(be, ret->nr) : ret->nr;
+			(void) stmt_dependency_change(be, t, ret);
 	}
 
 	return create_rel_bin_stmt(sql->sa, rel, sa_list(sql->sa), NULL);
-=======
-	return cnt;
->>>>>>> 4fedf3be
 }
 
 static int
@@ -5595,13 +5565,8 @@
 
 	if (rows) {
 		s = stmt_delete(be, t, rows);
-<<<<<<< HEAD
-		if (!be->silent)
+		if (!be->silent || (t->s && isGlobal(t) && !isGlobalTemp(t)))
 			s = stmt_aggr(be, rows, NULL, NULL, NULL, sql_bind_func(sql, "sys", "count", sql_bind_localtype("void"), NULL, F_AGGR), 1, 0, 1);
-=======
-		if (!be->silent || (t->s && isGlobal(t) && !isGlobalTemp(t)))
-			s = stmt_aggr(be, rows, NULL, NULL, sql_bind_func(sql, "sys", "count", sql_bind_localtype("void"), NULL, F_AGGR), 1, 0, 1);
->>>>>>> 4fedf3be
 	} else { /* delete all */
 		s = stmt_table_clear(be, t, 0); /* first column */
 	}
@@ -5646,14 +5611,8 @@
 
 	if (rel->r && !rel_predicates(be, rel->r))
 		return NULL;
-<<<<<<< HEAD
-	if (!isNew(t) && isGlobal(t) && !isGlobalTemp(t) && sql_trans_add_dependency_change(be->mvc->session->tr, t->base.id, dml) != LOG_OK)
-		return sql_error(sql, 10, SQLSTATE(HY013) MAL_MALLOC_FAIL);
 
 	return create_rel_bin_stmt(sql->sa, rel, sa_list(sql->sa), NULL);
-=======
-	return stdelete;
->>>>>>> 4fedf3be
 }
 
 struct tablelist {
