--- conflicted
+++ resolved
@@ -386,7 +386,7 @@
 		s->cand = NULL;
 		list_append(l, s);
 	}
-	s = create_rel_bin_stmt(be->mvc->sa, l, NULL, NULL, NULL, NULL);
+	s = create_rel_bin_stmt(be->mvc->sa, l, NULL);
 	stmt_set_nrcols(s);
 	if (rel && rel_is_ref(rel))
 		refs_update_stmt(refs, rel, s);
@@ -1219,7 +1219,7 @@
 						r = stmt_fetch(be, r);
 				}
 				if (r->type == st_list)
-					r = stmt_table(be, create_rel_bin_stmt(sql->sa, r->op4.lval, NULL, NULL, NULL, NULL), 1);
+					r = stmt_table(be, create_rel_bin_stmt(sql->sa, r->op4.lval, NULL), 1);
 			}
 			s = stmt_return(be, r, GET_PSM_LEVEL(e->flag));
 		} else if (e->flag & PSM_WHILE) {
@@ -1851,7 +1851,7 @@
 			}
 		}
 	}
-	return create_rel_bin_stmt(sql->sa, l, NULL, NULL, NULL, NULL);
+	return create_rel_bin_stmt(sql->sa, l, NULL);
 }
 
 static rel_bin_stmt *
@@ -1922,7 +1922,7 @@
 		s->cname = exp_name(exp);
 		list_append(l, s);
 	}
-	return create_rel_bin_stmt(sql->sa, l, dels, NULL, NULL, NULL);
+	return create_rel_bin_stmt(sql->sa, l, dels);
 }
 
 static int
@@ -2106,7 +2106,7 @@
 				assert(ti->type != 1);
 			}
 		}
-		return create_rel_bin_stmt(sql->sa, l, NULL, NULL, NULL, NULL);
+		return create_rel_bin_stmt(sql->sa, l, NULL);
 	} else if (op) {
 		int i;
 		sql_subfunc *f = op->f;
@@ -2239,7 +2239,7 @@
 			}
 		}
 		assert(rel->flag != TABLE_PROD_FUNC || !sub || !(sub->nrcols));
-		sub = create_rel_bin_stmt(sql->sa, l, NULL, NULL, NULL, NULL);
+		sub = create_rel_bin_stmt(sql->sa, l, NULL);
 	} else if (rel->l) { /* handle sub query via function */
 		int i;
 		char name[16], *nme;
@@ -2266,7 +2266,7 @@
 				s = stmt_fetch(be, s);
 			list_append(l, s);
 		}
-		sub = create_rel_bin_stmt(sql->sa, l, NULL, NULL, NULL, NULL);
+		sub = create_rel_bin_stmt(sql->sa, l, NULL);
 	}
 	if (!sub) {
 		assert(sql->session->status == -10); /* Stack overflow errors shouldn't terminate the server */
@@ -2553,16 +2553,11 @@
 rel2bin_join(backend *be, sql_rel *rel, list *refs)
 {
 	mvc *sql = be->mvc;
-	list *l, *sexps = NULL, *l2 = NULL;
+	list *l, *sexps = NULL;
 	node *en = NULL, *n;
-<<<<<<< HEAD
 	rel_bin_stmt *left = NULL, *right = NULL;
-	stmt *join = NULL, *jl, *jr, *ld = NULL, *rd = NULL;
-	int need_left = (rel->flag == LEFT_JOIN);
-=======
-	stmt *left = NULL, *right = NULL, *join = NULL, *jl, *jr, *ld = NULL, *rd = NULL, *res;
+	stmt *join = NULL, *jl = NULL, *jr = NULL, *ld = NULL, *rd = NULL;
 	int need_left = (rel->flag & LEFT_JOIN);
->>>>>>> c8ab40b3
 
 	assert(rel->l && rel->r);
 	left = subrel_bin(be, rel->l, refs); /* first construct the left sub relation */
@@ -2680,7 +2675,7 @@
 			s = stmt_alias(be, s, rnme, nme);
 			list_append(nl, s);
 		}
-		sub = create_rel_bin_stmt(sql->sa, nl, NULL, NULL, NULL, NULL);
+		sub = create_rel_bin_stmt(sql->sa, nl, NULL);
 
 		/* continue with non equi-joins */
 		while(sexps) {
@@ -2727,20 +2722,7 @@
 		rd = stmt_tdiff(be, rd, jr, NULL);
 	}
 
-<<<<<<< HEAD
 	for( n = left->cols->h; n; n = n->next ) {
-=======
-	if (rel->op == op_left) { /* used for merge statments, this will be cleaned out on the pushcands branch :) */
-		l2 = sa_list(sql->sa);
-		list_append(l2, left);
-		list_append(l2, right);
-		list_append(l2, jl);
-		list_append(l2, jr);
-		list_append(l2, ld);
-	}
-
-	for( n = left->op4.lval->h; n; n = n->next ) {
->>>>>>> c8ab40b3
 		stmt *c = n->data;
 		const char *rnme = table_name(sql->sa, c);
 		const char *nme = column_name(sql->sa, c);
@@ -2774,13 +2756,7 @@
 		s = stmt_alias(be, s, rnme, nme);
 		list_append(l, s);
 	}
-<<<<<<< HEAD
-	return create_rel_bin_stmt(sql->sa, l, NULL, NULL, NULL, NULL);
-=======
-	res = stmt_list(be, l);
-	res->extra = l2; /* used for merge statments, this will be cleaned out on the pushcands branch :) */
-	return res;
->>>>>>> c8ab40b3
+	return create_rel_bin_join_stmt(sql->sa, left, right, l, NULL, jl, jr, ld, rd);
 }
 
 static int
@@ -2862,7 +2838,7 @@
 		s = stmt_alias(be, s, rnme, nme);
 		list_append(l, s);
 	}
-	return create_rel_bin_stmt(sql->sa, l, NULL, NULL, NULL, NULL);
+	return create_rel_bin_join_stmt(sql->sa, left, right, l, NULL, join, NULL, NULL, NULL);
 }
 
 static rel_bin_stmt *
@@ -2872,7 +2848,7 @@
 	list *l, *sexps = NULL;
 	node *en = NULL, *n;
 	rel_bin_stmt *left = NULL, *right = NULL;
-	stmt *join = NULL, *jl, *jr, *c;
+	stmt *join = NULL, *jl = NULL, *jr = NULL, *c;
 	sql_rel *ll = rel->l;
 	int semijoin_only = 0, l_is_base = is_basetable(ll->op);
 
@@ -3036,7 +3012,7 @@
 			s = stmt_alias(be, s, rnme, nme);
 			list_append(nl, s);
 		}
-		sub = create_rel_bin_stmt(sql->sa, nl, NULL, NULL, NULL, NULL);
+		sub = create_rel_bin_stmt(sql->sa, nl, NULL);
 
 		/* continue with non equi-joins */
 		while(sexps) {
@@ -3093,7 +3069,7 @@
 		s = stmt_alias(be, s, rnme, nme);
 		list_append(l, s);
 	}
-	return create_rel_bin_stmt(sql->sa, l, NULL, NULL, NULL, NULL);
+	return create_rel_bin_join_stmt(sql->sa, left, right, l, NULL, join, NULL, NULL, NULL);
 }
 
 static rel_bin_stmt *
@@ -3208,7 +3184,7 @@
 		s = stmt_alias(be, s, rnme, nme);
 		list_append(l, s);
 	}
-	sub = create_rel_bin_stmt(sql->sa, l, NULL, NULL, NULL, NULL);
+	sub = create_rel_bin_stmt(sql->sa, l, NULL);
 
 	sub = rel_rename(be, rel, sub);
 	if (need_distinct(rel))
@@ -3325,7 +3301,7 @@
 		c1 = stmt_alias(be, c1, rnme, nme);
 		list_append(stmts, c1);
 	}
-	sub = create_rel_bin_stmt(sql->sa, stmts, NULL, NULL, NULL, NULL);
+	sub = create_rel_bin_stmt(sql->sa, stmts, NULL);
 	return rel_rename(be, rel, sub);
 }
 
@@ -3422,7 +3398,7 @@
 		c1 = stmt_alias(be, c1, rnme, nme);
 		list_append(stmts, c1);
 	}
-	sub = create_rel_bin_stmt(sql->sa, stmts, NULL, NULL, NULL, NULL);
+	sub = create_rel_bin_stmt(sql->sa, stmts, NULL);
 	return rel_rename(be, rel, sub);
 }
 
@@ -3516,7 +3492,7 @@
 	pl = sa_list(sql->sa);
 	if (sub)
 		pl->expected_cnt = list_length(sub->cols);
-	psub = create_rel_bin_stmt(sql->sa, pl, NULL, NULL, NULL, NULL);
+	psub = create_rel_bin_stmt(sql->sa, pl, NULL);
 	int used = 0;
 	for( en = rel->exps->h; en; en = en->next ) {
 		sql_exp *exp = en->data;
@@ -3683,7 +3659,7 @@
 	}
 	if (sub && !sel)
 		sel = sub->cand;
-	sub = create_rel_bin_stmt(sql->sa, sub->cols, sel, NULL, NULL, NULL);
+	sub = create_rel_bin_stmt(sql->sa, sub->cols, sel);
 	for( en = rel->exps->h; en; en = en->next ) {
 		sql_exp *e = en->data;
 		stmt *s = exp_bin(be, e, sub, NULL, 0, 1, 0);
@@ -3771,7 +3747,7 @@
 	}
 	/* now aggregate */
 	l = sa_list(sql->sa);
-	cursub = create_rel_bin_stmt(sql->sa, l, NULL, grp, ext, cnt);
+	cursub = create_rel_bin_group_stmt(sql->sa, l, NULL, grp, ext, cnt);
 	for( n = rel->exps->h; n; n = n->next ) {
 		sql_exp *aggrexp = n->data;
 		stmt *aggrstmt = NULL;
@@ -4361,7 +4337,7 @@
 		be->rowcount = be->rowcount ? add_to_rowcount_accumulator(be, ret->nr) : ret->nr;
 	}
 
-	return create_rel_bin_stmt(sql->sa, sa_list(sql->sa), NULL, NULL, NULL, NULL);
+	return create_rel_bin_stmt(sql->sa, sa_list(sql->sa), NULL);
 }
 
 static int
@@ -5327,7 +5303,7 @@
 		be->rowcount = be->rowcount ? add_to_rowcount_accumulator(be, ret->nr) : ret->nr;
 	}
 
-	return create_rel_bin_stmt(sql->sa, sa_list(sql->sa), NULL, NULL, NULL, NULL);
+	return create_rel_bin_stmt(sql->sa, sa_list(sql->sa), NULL);
 }
 
 static int
@@ -5563,7 +5539,7 @@
 		be->rowcount = be->rowcount ? add_to_rowcount_accumulator(be, stdelete->nr) : stdelete->nr;
 	}
 
-	return create_rel_bin_stmt(sql->sa, sa_list(sql->sa), NULL, NULL, NULL, NULL);
+	return create_rel_bin_stmt(sql->sa, sa_list(sql->sa), NULL);
 }
 
 struct tablelist {
@@ -5780,7 +5756,7 @@
 	if (!truncate)
 		return NULL;
 
-	return create_rel_bin_stmt(sql->sa, sa_list(sql->sa), NULL, NULL, NULL, NULL);
+	return create_rel_bin_stmt(sql->sa, sa_list(sql->sa), NULL);
 }
 
 static rel_bin_stmt *
@@ -5820,20 +5796,17 @@
 	} else {
 		cnt = stmt_atom_lng(be, 1);
 	}
-	return create_rel_bin_stmt(sql->sa, list_append(sa_list(sql->sa), cnt), NULL, NULL, NULL, NULL);
-}
-
-<<<<<<< HEAD
-static rel_bin_stmt *
-=======
+	return create_rel_bin_stmt(sql->sa, list_append(sa_list(sql->sa), cnt), NULL);
+}
+
 static list *
-merge_stmt_join_projections(backend *be, stmt *left, stmt *right, stmt *jl, stmt *jr, stmt *diff)
+merge_stmt_join_projections(backend *be, rel_bin_stmt *left, rel_bin_stmt *right, stmt *jl, stmt *jr, stmt *diff)
 {
 	mvc *sql = be->mvc;
 	list *l = sa_list(sql->sa);
 
 	if (left)
-		for( node *n = left->op4.lval->h; n; n = n->next ) {
+		for( node *n = left->cols->h; n; n = n->next ) {
 			stmt *c = n->data;
 			const char *rnme = table_name(sql->sa, c);
 			const char *nme = column_name(sql->sa, c);
@@ -5843,7 +5816,7 @@
 			list_append(l, s);
 		}
 	if (right)
-		for( node *n = right->op4.lval->h; n; n = n->next ) {
+		for( node *n = right->cols->h; n; n = n->next ) {
 			stmt *c = n->data;
 			const char *rnme = table_name(sql->sa, c);
 			const char *nme = column_name(sql->sa, c);
@@ -5856,17 +5829,18 @@
 }
 
 static void
-validate_merge_delete_update(backend *be, bool delete, stmt *bt_stmt, sql_rel *bt, stmt *jl, stmt *ld)
+validate_merge_delete_update(backend *be, bool delete, rel_bin_stmt *bt_stmt, sql_rel *bt, stmt *jl, stmt *ld)
 {
 	mvc *sql = be->mvc;
 	str msg;
 	sql_table *t = bt->l;
 	char *alias = (char *) rel_name(bt);
-	stmt *cnt1 = stmt_aggr(be, jl, NULL, NULL, sql_bind_func(sql, "sys", "count", sql_bind_localtype("void"), NULL, F_AGGR), 1, 0, 1);
-	stmt *cnt2 = stmt_aggr(be, ld, NULL, NULL, sql_bind_func(sql, "sys", "count", sql_bind_localtype("void"), NULL, F_AGGR), 1, 0, 1);
+	sql_subfunc *cnt = sql_bind_func(sql, "sys", "count", sql_bind_localtype("void"), NULL, F_AGGR);
+	stmt *cnt1 = stmt_aggr(be, jl, NULL, NULL, NULL, cnt, 1, 0, 1);
+	stmt *cnt2 = stmt_aggr(be, ld, NULL, NULL, NULL, cnt, 1, 0, 1);
 	sql_subfunc *add = sql_bind_func(sql, "sys", "sql_add", tail_type(cnt1), tail_type(cnt2), F_FUNC);
 	stmt *s1 = stmt_binop(be, cnt1, cnt2, NULL, add);
-	stmt *cnt3 = stmt_aggr(be, bin_find_smallest_column(be, bt_stmt), NULL, NULL, sql_bind_func(sql, "sys", "count", sql_bind_localtype("void"), NULL, F_AGGR), 1, 0, 1);
+	stmt *cnt3 = stmt_aggr(be, bin_find_smallest_column(be, bt_stmt), NULL, NULL, NULL, cnt, 1, 0, 1);
 	sql_subfunc *bf = sql_bind_func(sql, "sys", ">", tail_type(s1), tail_type(cnt3), F_FUNC);
 	stmt *s2 = stmt_binop(be, s1, cnt3, NULL, bf);
 
@@ -5879,19 +5853,21 @@
 	(void)stmt_exception(be, s2, msg, 00001);
 }
 
-static stmt *
-rel2bin_merge_apply_update(backend *be, sql_rel *join, sql_rel *upd, list *refs, stmt *bt_stmt, stmt *target_stmt, stmt *jl, stmt *jr, stmt *ld, stmt **rd)
-{
+static rel_bin_stmt *
+rel2bin_merge_apply_update(backend *be, sql_rel *join, sql_rel *upd, list *refs, rel_bin_stmt *bt_stmt, rel_bin_stmt *target_stmt, stmt *jl, stmt *jr, stmt *ld, stmt **rd)
+{
+	mvc *sql = be->mvc;
+
 	if (is_insert(upd->op)) {
 		if (!*rd) {
 			*rd = stmt_tdiff(be, stmt_mirror(be, bin_find_smallest_column(be, target_stmt)), jr, NULL);
 		}
-		stmt *s = stmt_list(be, merge_stmt_join_projections(be, NULL, target_stmt, NULL, NULL, *rd));
+		rel_bin_stmt *s = create_rel_bin_stmt(sql->sa, merge_stmt_join_projections(be, NULL, target_stmt, NULL, NULL, *rd), NULL);
 		refs_update_stmt(refs, join, s); /* project the differences on the target side for inserts */
 
 		return rel2bin_insert(be, upd, refs);
 	} else {
-		stmt *s = stmt_list(be, merge_stmt_join_projections(be, bt_stmt, is_update(upd->op) ? target_stmt : NULL, jl, is_update(upd->op) ? jr : NULL, NULL));
+		rel_bin_stmt *s = create_rel_bin_stmt(sql->sa, merge_stmt_join_projections(be, bt_stmt, is_update(upd->op) ? target_stmt : NULL, jl, is_update(upd->op) ? jr : NULL, NULL), NULL);
 		refs_update_stmt(refs, join, s); /* project the matched values on both sides for updates and deletes */
 
 		assert(is_update(upd->op) || is_delete(upd->op));
@@ -5902,12 +5878,13 @@
 	}
 }
 
-static stmt *
+static rel_bin_stmt *
 rel2bin_merge(backend *be, sql_rel *rel, list *refs)
 {
 	mvc *sql = be->mvc;
 	sql_rel *join = rel->l, *r = rel->r;
-	stmt *join_st, *bt_stmt, *target_stmt, *jl, *jr, *ld, *rd = NULL, *ns;
+	rel_bin_stmt *join_st, *ns;
+	stmt *rd = NULL;
 	list *slist = sa_list(sql->sa);
 
 	assert(rel_is_ref(join) && is_left(join->op));
@@ -5916,31 +5893,24 @@
 		return NULL;
 
 	/* grab generated left join outputs and generate updates accordingly to matched and not matched values */
-	assert(join_st->type == st_list && list_length(join_st->extra) == 5);
-	bt_stmt = join_st->extra->h->data;
-	target_stmt = join_st->extra->h->next->data;
-	jl = join_st->extra->h->next->next->data;
-	jr = join_st->extra->h->next->next->next->data;
-	ld = join_st->extra->h->next->next->next->next->data;
 
 	if (is_ddl(r->op)) {
 		assert(r->flag == ddl_list);
-		if (r->l && !(ns = rel2bin_merge_apply_update(be, join, r->l, refs, bt_stmt, target_stmt, jl, jr, ld, &rd)))
+		if (r->l && !(ns = rel2bin_merge_apply_update(be, join, r->l, refs, join_st->left, join_st->right, join_st->jl, join_st->jr, join_st->ld, &rd)))
 			return NULL;
 		list_append(slist, ns);
-		if (r->r && !(ns = rel2bin_merge_apply_update(be, join, r->r, refs, bt_stmt, target_stmt, jl, jr, ld, &rd)))
+		if (r->r && !(ns = rel2bin_merge_apply_update(be, join, r->r, refs, join_st->left, join_st->right, join_st->jl, join_st->jr, join_st->ld, &rd)))
 			return NULL;
 		list_append(slist, ns);
 	} else {
-		if (!(ns = rel2bin_merge_apply_update(be, join, r, refs, bt_stmt, target_stmt, jl, jr, ld, &rd)))
+		if (!(ns = rel2bin_merge_apply_update(be, join, r, refs, join_st->left, join_st->right, join_st->jl, join_st->jr, join_st->ld, &rd)))
 			return NULL;
 		list_append(slist, ns);
 	}
-	return stmt_list(be, slist);
-}
-
-static stmt *
->>>>>>> c8ab40b3
+	return create_rel_bin_stmt(sql->sa, slist, NULL);
+}
+
+static rel_bin_stmt *
 rel2bin_list(backend *be, sql_rel *rel, list *refs)
 {
 	mvc *sql = be->mvc;
@@ -5959,7 +5929,7 @@
 		list_append(slist, l);
 	if (r)
 		list_append(slist, r);
-	return create_rel_bin_stmt(sql->sa, slist, NULL, NULL, NULL, NULL);
+	return create_rel_bin_stmt(sql->sa, slist, NULL);
 }
 
 static rel_bin_stmt *
@@ -5980,7 +5950,7 @@
 		else
 			list_append(l, s);
 	}
-	return create_rel_bin_stmt(sql->sa, l, NULL, NULL, NULL, NULL);
+	return create_rel_bin_stmt(sql->sa, l, NULL);
 }
 
 static rel_bin_stmt *
@@ -6011,7 +5981,7 @@
 			append(slist, s);
 		}
 	}
-	return create_rel_bin_stmt(sql->sa, list_append(sa_list(sql->sa), stmt_catalog(be, rel->flag, slist)), NULL, NULL, NULL, NULL);
+	return create_rel_bin_stmt(sql->sa, list_append(sa_list(sql->sa), stmt_catalog(be, rel->flag, slist)), NULL);
 }
 
 static rel_bin_stmt *
@@ -6038,7 +6008,7 @@
 			return NULL;
 		list_append(slist, s);
 	}
-	return create_rel_bin_stmt(sql->sa, slist, NULL, NULL, NULL, NULL);
+	return create_rel_bin_stmt(sql->sa, slist, NULL);
 }
 
 static rel_bin_stmt *
@@ -6070,7 +6040,7 @@
 	append(l, seqname);
 	append(l, seq);
 	append(l, restart);
-	return create_rel_bin_stmt(sql->sa, list_append(sa_list(sql->sa), stmt_catalog(be, rel->flag, l)), NULL, NULL, NULL, NULL);
+	return create_rel_bin_stmt(sql->sa, list_append(sa_list(sql->sa), stmt_catalog(be, rel->flag, l)), NULL);
 }
 
 static rel_bin_stmt *
@@ -6089,7 +6059,7 @@
 		if (!name)
 			return NULL;
 	}
-	return create_rel_bin_stmt(sql->sa, list_append(sa_list(sql->sa), stmt_trans(be, rel->flag, chain, name)), NULL, NULL, NULL, NULL);
+	return create_rel_bin_stmt(sql->sa, list_append(sa_list(sql->sa), stmt_trans(be, rel->flag, chain, name)), NULL);
 }
 
 static rel_bin_stmt *
@@ -6127,7 +6097,7 @@
 		append(l, ifexists);
 	}
 	append(l, action);
-	return create_rel_bin_stmt(sql->sa, list_append(sa_list(sql->sa), stmt_catalog(be, rel->flag, l)), NULL, NULL, NULL, NULL);
+	return create_rel_bin_stmt(sql->sa, list_append(sa_list(sql->sa), stmt_catalog(be, rel->flag, l)), NULL);
 }
 
 static rel_bin_stmt *
@@ -6183,7 +6153,7 @@
 		append(l, ifexists);
 	}
 	append(l, action);
-	return create_rel_bin_stmt(sql->sa, list_append(sa_list(sql->sa), stmt_catalog(be, rel->flag, l)), NULL, NULL, NULL, NULL);
+	return create_rel_bin_stmt(sql->sa, list_append(sa_list(sql->sa), stmt_catalog(be, rel->flag, l)), NULL);
 }
 
 static rel_bin_stmt *
@@ -6204,7 +6174,7 @@
 		}
 		append(l, es);
 	}
-	return create_rel_bin_stmt(sql->sa, list_append(sa_list(sql->sa), stmt_catalog(be, rel->flag, l)), NULL, NULL, NULL, NULL);
+	return create_rel_bin_stmt(sql->sa, list_append(sa_list(sql->sa), stmt_catalog(be, rel->flag, l)), NULL);
 }
 
 static rel_bin_stmt *
