/*
 * This Source Code Form is subject to the terms of the Mozilla Public
 * License, v. 2.0.  If a copy of the MPL was not distributed with this
 * file, You can obtain one at http://mozilla.org/MPL/2.0/.
 *
 * Copyright 1997 - July 2008 CWI, August 2008 - 2021 MonetDB B.V.
 */

#include "monetdb_config.h"

#include "rel_bin.h"
#include "rel_rel.h"
#include "rel_basetable.h"
#include "rel_exp.h"
#include "rel_psm.h"
#include "rel_prop.h"
#include "rel_select.h"
#include "rel_updates.h"
#include "rel_predicates.h"
#include "sql_env.h"
#include "sql_optimizer.h"
#include "sql_gencode.h"
#include "mal_builder.h"
#include "opt_prelude.h"

static stmt * exp_bin(backend *be, sql_exp *e, stmt *left, stmt *right, stmt *grp, stmt *ext, stmt *cnt, stmt *sel, int depth, int reduce, int push);
static stmt * rel_bin(backend *be, sql_rel *rel);
static stmt * subrel_bin(backend *be, sql_rel *rel, list *refs);

static stmt *check_types(backend *be, sql_subtype *fromtype, stmt *s, check_type tpe);

static void
clean_mal_statements(backend *be, int oldstop, int oldvtop, int oldvid)
{
	MSresetInstructions(be->mb, oldstop);
	freeVariables(be->client, be->mb, NULL, oldvtop, oldvid);
	be->mvc->session->status = 0; /* clean possible generated error */
	be->mvc->errstr[0] = '\0';
}

static int
add_to_rowcount_accumulator(backend *be, int nr)
{
	int prev = be->rowcount;
	InstrPtr q = newStmt(be->mb, calcRef, plusRef);

	getArg(q, 0) = be->rowcount = newTmpVariable(be->mb, TYPE_lng);
	q = pushArgument(be->mb, q, prev);
	q = pushArgument(be->mb, q, nr);

	return getDestVar(q);
}

static stmt *
stmt_selectnil( backend *be, stmt *col)
{
	sql_subtype *t = tail_type(col);
	return stmt_uselect(be, col, stmt_atom(be, atom_general(be->mvc->sa, t, NULL)), cmp_equal, NULL, 0, 1);
}

static stmt *
sql_unop_(backend *be, const char *fname, stmt *rs)
{
	mvc *sql = be->mvc;
	sql_subtype *rt = NULL;
	sql_subfunc *f = NULL;

	rt = tail_type(rs);
	f = sql_bind_func(sql, "sys", fname, rt, NULL, F_FUNC);
	/* try to find the function without a type, and convert
	 * the value to the type needed by this function!
	 */
	if (!f && (f = sql_find_func(sql, "sys", fname, 1, F_FUNC, NULL)) != NULL) {
		sql_arg *a = f->func->ops->h->data;

		sql->session->status = 0;
		sql->errstr[0] = '\0';
		rs = check_types(be, &a->type, rs, type_equal);
		if (!rs)
			f = NULL;
	}
	if (f) {
		/*
		if (f->func->res.scale == INOUT) {
			f->res.digits = rt->digits;
			f->res.scale = rt->scale;
		}
		*/
		return stmt_unop(be, rs, NULL, f);
	} else if (rs) {
		char *type = tail_type(rs)->type->base.name;

		return sql_error(sql, ERR_NOTFOUND, SQLSTATE(42000) "SELECT: no such unary operator '%s(%s)'", fname, type);
	}
	return NULL;
}

static stmt *
refs_find_rel(list *refs, sql_rel *rel)
{
	node *n;

	for(n=refs->h; n; n = n->next->next) {
		sql_rel *ref = n->data;
		stmt *s = n->next->data;

		if (rel == ref)
			return s;
	}
	return NULL;
}

static void
refs_update_stmt(list *refs, sql_rel *rel, stmt *s)
{
	node *n;

	for(n=refs->h; n; n = n->next->next) {
		sql_rel *ref = n->data;

		if (rel == ref) {
			n->next->data = s;
			break;
		}
	}
}


static void
print_stmtlist(sql_allocator *sa, stmt *l)
{
	node *n;
	if (l) {
		for (n = l->op4.lval->h; n; n = n->next) {
			const char *rnme = table_name(sa, n->data);
			const char *nme = column_name(sa, n->data);

			TRC_INFO(SQL_EXECUTION, "%s.%s\n", rnme ? rnme : "(null!)", nme ? nme : "(null!)");
		}
	}
}

static stmt *
list_find_column(backend *be, list *l, const char *rname, const char *name )
{
	stmt *res = NULL;
	node *n;

	if (!l)
		return NULL;
	if (!l->ht && list_length(l) > HASH_MIN_SIZE) {
		l->ht = hash_new(l->sa, MAX(list_length(l), l->expected_cnt), (fkeyvalue)&stmt_key);
		if (l->ht == NULL)
			return NULL;

		for (n = l->h; n; n = n->next) {
			const char *nme = column_name(be->mvc->sa, n->data);
			if (nme) {
				int key = hash_key(nme);

				if (hash_add(l->ht, key, n->data) == NULL)
					return NULL;
			}
		}
	}
	if (l->ht) {
		int key = hash_key(name);
		sql_hash_e *e = l->ht->buckets[key&(l->ht->size-1)];

		if (rname) {
			for (; e; e = e->chain) {
				stmt *s = e->value;
				const char *rnme = table_name(be->mvc->sa, s);
				const char *nme = column_name(be->mvc->sa, s);

				if (rnme && strcmp(rnme, rname) == 0 &&
		 	            strcmp(nme, name) == 0) {
					res = s;
					break;
				}
			}
		} else {
			for (; e; e = e->chain) {
				stmt *s = e->value;
				const char *rnme = table_name(be->mvc->sa, s);
				const char *nme = column_name(be->mvc->sa, s);

				if (!rnme && nme && strcmp(nme, name) == 0) {
					res = s;
					break;
				}
			}
		}
		if (!res)
			return NULL;
		return res;
	}
	if (rname) {
		for (n = l->h; n; n = n->next) {
			const char *rnme = table_name(be->mvc->sa, n->data);
			const char *nme = column_name(be->mvc->sa, n->data);

			if (rnme && strcmp(rnme, rname) == 0 &&
				    strcmp(nme, name) == 0) {
				res = n->data;
				break;
			}
		}
	} else {
		for (n = l->h; n; n = n->next) {
			const char *rnme = table_name(be->mvc->sa, n->data);
			const char *nme = column_name(be->mvc->sa, n->data);

			if (!rnme && nme && strcmp(nme, name) == 0) {
				res = n->data;
				break;
			}
		}
	}
	if (!res)
		return NULL;
	return res;
}

static stmt *
bin_find_column( backend *be, stmt *sub, const char *rname, const char *name )
{
	return list_find_column( be, sub->op4.lval, rname, name);
}

static list *
bin_find_columns( backend *be, stmt *sub, const char *name )
{
	node *n;
	list *l = sa_list(be->mvc->sa);

	for (n = sub->op4.lval->h; n; n = n->next) {
		const char *nme = column_name(be->mvc->sa, n->data);

		if (strcmp(nme, name) == 0)
			append(l, n->data);
	}
	if (list_length(l))
		return l;
	return NULL;
}

static stmt *column(backend *be, stmt *val )
{
	if (val->nrcols == 0)
		return const_column(be, val);
	return val;
}

static stmt *create_const_column(backend *be, stmt *val )
{
	if (val->nrcols == 0)
		val = const_column(be, val);
	return stmt_append(be, stmt_temp(be, tail_type(val)), val);
}

static int
statment_score(stmt *c)
{
	sql_subtype *t = tail_type(c);
	int score = 0;

	if (c->nrcols != 0) /* no need to create an extra intermediate */
		score += 200;

	if (!t)
		return score;
	switch (ATOMstorage(t->type->localtype)) { /* give preference to smaller types */
		case TYPE_bte:
			score += 150 - 8;
			break;
		case TYPE_sht:
			score += 150 - 16;
			break;
		case TYPE_int:
			score += 150 - 32;
			break;
		case TYPE_void:
		case TYPE_lng:
			score += 150 - 64;
			break;
		case TYPE_uuid:
#ifdef HAVE_HGE
		case TYPE_hge:
#endif
			score += 150 - 128;
			break;
		case TYPE_flt:
			score += 75 - 24;
			break;
		case TYPE_dbl:
			score += 75 - 53;
			break;
		default:
			break;
	}
	return score;
}

static stmt *
bin_find_smallest_column(backend *be, stmt *sub)
{
	stmt *res = sub->op4.lval->h->data;
	int best_score = statment_score(sub->op4.lval->h->data);

	if (sub->op4.lval->h->next)
		for (node *n = sub->op4.lval->h->next ; n ; n = n->next) {
			stmt *c = n->data;
			int next_score = statment_score(c);

			if (next_score > best_score) {
				res = c;
				best_score = next_score;
			}
		}
	if (res->nrcols == 0)
		return const_column(be, res);
	return res;
}

static stmt *
row2cols(backend *be, stmt *sub)
{
	if (sub->nrcols == 0 && sub->key) {
		node *n;
		list *l = sa_list(be->mvc->sa);

		for (n = sub->op4.lval->h; n; n = n->next) {
			stmt *sc = n->data;
			const char *cname = column_name(be->mvc->sa, sc);
			const char *tname = table_name(be->mvc->sa, sc);

			sc = column(be, sc);
			list_append(l, stmt_alias(be, sc, tname, cname));
		}
		sub = stmt_list(be, l);
	}
	return sub;
}

static stmt*
distinct_value_list(backend *be, list *vals, stmt **last_null_value, int depth, int push)
{
	list *l = sa_list(be->mvc->sa);
	stmt *s;

	/* create bat append values */
	for (node *n = vals->h; n; n = n->next) {
		sql_exp *e = n->data;
		stmt *i = exp_bin(be, e, NULL, NULL, NULL, NULL, NULL, NULL, depth, 0, push);

		if (exp_is_null(e))
			*last_null_value = i;

		if (!i)
			return NULL;

		list_append(l, i);
	}
	s = stmt_append_bulk(be, stmt_temp(be, exp_subtype(vals->h->data)), l);
	/* Probably faster to filter out the values directly in the underlying list of atoms.
	   But for now use groupby to filter out duplicate values. */
	stmt* groupby = stmt_group(be, s, NULL, NULL, NULL, 1);
	stmt* ext = stmt_result(be, groupby, 1);

	return stmt_project(be, ext, s);
}

static stmt *
stmt_selectnonil( backend *be, stmt *col, stmt *s )
{
	sql_subtype *t = tail_type(col);
	return stmt_uselect(be, col, stmt_atom(be, atom_general(be->mvc->sa, t, NULL)), cmp_equal, s, 1, 1);
}

static int
is_tid_chain(stmt *cand)
{
	while(cand && cand->type != st_tid && cand->cand) {
		cand = cand->cand;
	}
	if (cand && cand->type == st_tid)
		return 1;
	return 0;
}

static stmt *
subrel_project( backend *be, stmt *s, list *refs, sql_rel *rel)
{
	if (!s || s->type != st_list || !s->cand)
		return s;

	list *l = sa_list(be->mvc->sa);
	stmt *cand = s->cand;
	if (!l)
		return NULL;
	for(node *n = s->op4.lval->h; n; n = n->next) {
		stmt *c = n->data;

		assert(c->type == st_alias || (c->type == st_join && c->flag == cmp_project) || c->type == st_bat || c->type == st_idxbat || c->type == st_single);
		if (c->type != st_alias) {
			c = stmt_project(be, cand, c);
		} else if (c->op1->type == st_mirror && is_tid_chain(cand)) { /* alias with mirror (ie full row ids) */
			c = stmt_alias(be, cand, c->tname, c->cname);
		} else { /* st_alias */
			stmt *s = c->op1;
			if (s->nrcols == 0)
				s = stmt_const(be, cand, s);
			else
				s = stmt_project(be, cand, s);
			c = stmt_alias(be, s, c->tname, c->cname);
		}
		append(l, c);
	}
	s = stmt_list(be, l);
	if (rel && rel_is_ref(rel))
		refs_update_stmt(refs, rel, s);
	return s;
}

static stmt *
handle_in_exps(backend *be, sql_exp *ce, list *nl, stmt *left, stmt *right, stmt *grp, stmt *ext, stmt *cnt, stmt *sel, bool in, int depth, int reduce, int push)
{
	mvc *sql = be->mvc;
	node *n;
	stmt *s = NULL, *c = exp_bin(be, ce, left, right, grp, ext, cnt, NULL, depth+1, 0, push);

	if(!c)
		return NULL;

	if (reduce && c->nrcols == 0)
		c = stmt_const(be, bin_find_smallest_column(be, left), c);

	if (c->nrcols == 0 || depth || !reduce) {
		sql_subtype *bt = sql_bind_localtype("bit");
		sql_subfunc *cmp = (in)
			?sql_bind_func(sql, "sys", "=", tail_type(c), tail_type(c), F_FUNC)
			:sql_bind_func(sql, "sys", "<>", tail_type(c), tail_type(c), F_FUNC);
		sql_subfunc *a = (in)?sql_bind_func(sql, "sys", "or", bt, bt, F_FUNC)
				     :sql_bind_func(sql, "sys", "and", bt, bt, F_FUNC);

		for( n = nl->h; n; n = n->next) {
			sql_exp *e = n->data;
			stmt *i = exp_bin(be, e, left, right, grp, ext, cnt, NULL, depth+1, 0, push);
			if(!i)
				return NULL;

			i = stmt_binop(be, c, i, NULL, cmp);
			if (s)
				s = stmt_binop(be, s, i, NULL, a);
			else
				s = i;
		}
		if (sel && !(depth || !reduce))
			s = stmt_uselect(be,
				stmt_const(be, bin_find_smallest_column(be, left), s),
				stmt_bool(be, 1), cmp_equal, sel, 0, 0);
	} else if (list_length(nl) < 16) {
		comp_type cmp = (in)?cmp_equal:cmp_notequal;

		if (!in)
			s = sel;
		for( n = nl->h; n; n = n->next) {
			sql_exp *e = n->data;
			stmt *i = exp_bin(be, e, left, right, grp, ext, cnt, NULL, depth+1, 0, push);
			if(!i)
				return NULL;

			if (in) {
				i = stmt_uselect(be, c, i, cmp, sel, 0, 0);
				if (s)
					s = stmt_tunion(be, s, i);
				else
					s = i;
			} else {
				s = stmt_uselect(be, c, i, cmp, s, 0, 0);
			}
		}
	} else {
		/* TODO: handle_in_exps should contain all necessary logic for in-expressions to be SQL compliant.
		   For non-SQL-standard compliant behavior, e.g. PostgreSQL backwards compatibility, we should
		   make sure that this behavior is replicated by the sql optimizer and not handle_in_exps. */

		stmt* last_null_value = NULL;  /* CORNER CASE ALERT: See description below. */

		/* The actual in-value-list should not contain duplicates to ensure that final join results are unique. */
		s = distinct_value_list(be, nl, &last_null_value, depth+1, push);
		if (!s)
			return NULL;

		if (last_null_value) {
			/* The actual in-value-list should not contain null values. */
			s = stmt_project(be, stmt_selectnonil(be, s, NULL), s);
		}

		if (in) {
			s = stmt_semijoin(be, c, s, sel, NULL, 0, false);
		} else {
			if (last_null_value) {
				/* CORNER CASE ALERT:
				   In case of a not-in-expression with the associated in-value-list containing a null value,
				   the entire in-predicate is forced to always return false, i.e. an empty candidate list.
				   This is similar to postgres behavior.
				   TODO: However I do not think this behavior is in accordance with SQL standard 2003.

				   Ugly trick to return empty candidate list, because for all x it holds that: (x == null) == false.
				   list* singleton_bat = sa_list(sql->sa);
				   list_append(singleton_bat, null_value); */
				s = stmt_uselect(be, c, last_null_value, cmp_equal, NULL, 0, 0);
			} else {
				/* BACK TO HAPPY FLOW:
				   Make sure that null values are never returned. */
				stmt* non_nulls;
				non_nulls = stmt_selectnonil(be, c, sel);
				s = stmt_tdiff(be, stmt_project(be, non_nulls, c), s, NULL);
				s = stmt_project(be, s, non_nulls);
			}
		}
	}
	return s;
}

static stmt *
value_list(backend *be, list *vals, stmt *left, stmt *sel)
{
	sql_subtype *type = exp_subtype(vals->h->data);
	list *l;

	if (!type)
		return sql_error(be->mvc, 02, SQLSTATE(42000) "Could not infer the type of a value list column");
	/* create bat append values */
	l = sa_list(be->mvc->sa);
	for (node *n = vals->h; n; n = n->next) {
		sql_exp *e = n->data;
		stmt *i = exp_bin(be, e, left, NULL, NULL, NULL, NULL, sel, 0, 0, 0);

		if (!i)
			return NULL;

		if (list_length(vals) == 1)
			return i;
		list_append(l, i);
	}
	return stmt_append_bulk(be, stmt_temp(be, type), l);
}

static stmt *
exp_list(backend *be, list *exps, stmt *l, stmt *r, stmt *grp, stmt *ext, stmt *cnt, stmt *sel)
{
	mvc *sql = be->mvc;
	node *n;
	list *nl = sa_list(sql->sa);

	for( n = exps->h; n; n = n->next) {
		sql_exp *e = n->data;
		stmt *i = exp_bin(be, e, l, r, grp, ext, cnt, sel, 0, 0, 0);
		if(!i)
			return NULL;

		if (n->next && i->type == st_table) /* relational statement */
			l = i->op1;
		else
			append(nl, i);
	}
	return stmt_list(be, nl);
}

static stmt *
exp_count_no_nil_arg( sql_exp *e, stmt *ext, sql_exp *ae, stmt *as )
{
	/* small optimization, ie use candidates directly on count(*) */
	if (!need_distinct(e) && !ext && as && (!need_no_nil(e) || !ae || !has_nil(ae))) {
		/* skip alias statements */
		while (as->type == st_alias)
			as = as->op1;
		/* use candidate */
	       	if (as && as->type == st_join && as->flag == cmp_project) {
			if (as->op1 && (as->op1->type != st_result || as->op1->op1->type != st_group)) /* exclude a subquery with select distinct under the count */
				as = as->op1;
		}
	}
	return as;
}

static stmt *
exp_bin_or(backend *be, sql_exp *e, stmt *left, stmt *right, stmt *grp, stmt *ext, stmt *cnt, stmt *sel, int depth, bool reduce, int push)
{
	sql_subtype *bt = sql_bind_localtype("bit");
	list *l = e->l;
	node *n;
	stmt *sel1 = NULL, *sel2 = NULL, *s = NULL;
	int anti = is_anti(e);

	sel1 = sel;
	sel2 = sel;
	for( n = l->h; n; n = n->next ) {
		sql_exp *c = n->data;
		stmt *sin = (sel1 && sel1->nrcols)?sel1:NULL;

		/* propagate the anti flag */
		if (anti)
			set_anti(c);
		s = exp_bin(be, c, left, right, grp, ext, cnt, sin, depth, reduce, push);
		if (!s)
			return s;

		if (!sin && sel1 && sel1->nrcols == 0 && s->nrcols == 0) {
			sql_subfunc *f = sql_bind_func(be->mvc, "sys", anti?"or":"and", bt, bt, F_FUNC);
			assert(f);
			s = stmt_binop(be, sel1, s, sin, f);
		} else if (sel1 && (sel1->nrcols == 0 || s->nrcols == 0)) {
			stmt *predicate = bin_find_smallest_column(be, left);

			predicate = stmt_const(be, predicate, stmt_bool(be, 1));
			if (s->nrcols == 0)
				s = stmt_uselect(be, predicate, s, cmp_equal, sel1, anti, is_semantics(c));
			else
				s = stmt_uselect(be, predicate, sel1, cmp_equal, s, anti, is_semantics(c));
		}
		sel1 = s;
	}
	l = e->r;
	for( n = l->h; n; n = n->next ) {
		sql_exp *c = n->data;
		stmt *sin = (sel2 && sel2->nrcols)?sel2:NULL;

		/* propagate the anti flag */
		if (anti)
			set_anti(c);
		s = exp_bin(be, c, left, right, grp, ext, cnt, sin, depth, reduce, push);
		if (!s)
			return s;

		if (!sin && sel2 && sel2->nrcols == 0 && s->nrcols == 0) {
			sql_subfunc *f = sql_bind_func(be->mvc, "sys", anti?"or":"and", bt, bt, F_FUNC);
			assert(f);
			s = stmt_binop(be, sel2, s, sin, f);
		} else if (sel2 && (sel2->nrcols == 0 || s->nrcols == 0)) {
			stmt *predicate = bin_find_smallest_column(be, left);

			predicate = stmt_const(be, predicate, stmt_bool(be, 1));
			if (s->nrcols == 0)
				s = stmt_uselect(be, predicate, s, cmp_equal, sel2, anti, 0);
			else
				s = stmt_uselect(be, predicate, sel2, cmp_equal, s, anti, 0);
		}
		sel2 = s;
	}
	if (sel1->nrcols == 0 && sel2->nrcols == 0) {
		sql_subfunc *f = sql_bind_func(be->mvc, "sys", anti?"and":"or", bt, bt, F_FUNC);
		assert(f);
		return stmt_binop(be, sel1, sel2, NULL, f);
	}
	if (sel1->nrcols == 0) {
		stmt *predicate = bin_find_smallest_column(be, left);

		predicate = stmt_const(be, predicate, stmt_bool(be, 1));
		sel1 = stmt_uselect(be, predicate, sel1, cmp_equal, NULL, 0/*anti*/, 0);
	}
	if (sel2->nrcols == 0) {
		stmt *predicate = bin_find_smallest_column(be, left);

		predicate = stmt_const(be, predicate, stmt_bool(be, 1));
		sel2 = stmt_uselect(be, predicate, sel2, cmp_equal, NULL, 0/*anti*/, 0);
	}
	if (anti)
		return stmt_project(be, stmt_tinter(be, sel1, sel2, false), sel1);
	return stmt_tunion(be, sel1, sel2);
}

static stmt *
exp2bin_case(backend *be, sql_exp *fe, stmt *left, stmt *right, stmt *isel, int depth)
{
	stmt *res = NULL, *ires = NULL, *rsel = NULL, *osel = NULL, *ncond = NULL, *ocond = NULL, *cond = NULL;
	int next_cond = 1, single_value = (fe->card <= CARD_ATOM && (!left || !left->nrcols));
	char name[16], *nme = NULL;
	sql_subtype *bt = sql_bind_localtype("bit");
	sql_subfunc *not = sql_bind_func(be->mvc, "sys", "not", bt, NULL, F_FUNC);
	sql_subfunc *or = sql_bind_func(be->mvc, "sys", "or", bt, bt, F_FUNC);
	sql_subfunc *and = sql_bind_func(be->mvc, "sys", "and", bt, bt, F_FUNC);

	if (single_value) {
		/* var_x = nil; */
		nme = number2name(name, sizeof(name), ++be->mvc->label);
		(void)stmt_var(be, NULL, nme, exp_subtype(fe), 1, 2);
	}

	list *exps = fe->l;

	/*
	 * left - isel: calls down need id's from the range of left
	 * res  - rsel: updates to res need id's in the range from res
	 */
	for (node *en = exps->h; en; en = en->next) {
		sql_exp *e = en->data;

		next_cond = next_cond && en->next; /* last else is only a value */

		stmt *nsel = rsel;
		if (!single_value) {
			if (/*!next_cond &&*/ rsel && isel) {
				/* back into left range */
				nsel = stmt_project(be, rsel, isel);
			} else if (isel && !rsel)
				nsel = isel;
		}
		stmt *es = exp_bin(be, e, left, right, NULL, NULL, NULL, nsel, depth+1, 0, 1);

		if (!es)
			return NULL;
		if (!single_value) {
			/* create result */
			if (!res) {
				stmt *l = isel;
				if (!l)
					l = bin_find_smallest_column(be, left);
				res = stmt_const(be, l, stmt_atom(be, atom_general(be->mvc->sa, exp_subtype(fe), NULL)));
				ires = l;
				if (res)
					res->cand = isel;
			} else if (res && !next_cond) { /* use result to update column */
				stmt *val = es;
				stmt *pos = rsel;

				if (val->nrcols == 0)
					val = stmt_const(be, pos, val);
				else if (!val->cand && nsel)
					val = stmt_project(be, nsel, val);
				res = stmt_replace(be, res, pos, val);

				assert(cond);

				if (en->next) {
					/* osel - rsel */
					if (!osel)
						osel = stmt_mirror(be, ires);
					stmt *d = stmt_tdiff(be, osel, rsel, NULL);
					osel = rsel = stmt_project(be, d, osel);
				}
			}
			if (next_cond) {
				ncond = cond = es;
				if (!ncond->nrcols) {
					if (osel) {
						ncond = stmt_const(be, nsel, ncond);
						ncond->cand = nsel;
					} else if (isel) {
						ncond = stmt_const(be, isel, ncond);
						ncond->cand = isel;
					} else
						ncond = stmt_const(be, bin_find_smallest_column(be, left), ncond);
				}
				if (isel && !ncond->cand) {
					ncond = stmt_project(be, nsel, ncond);
					ncond->cand = nsel;
				}
				stmt *s = stmt_uselect(be, ncond, stmt_bool(be, 1), cmp_equal, !ncond->cand?rsel:NULL, 0/*anti*/, 0);
				if (rsel && ncond->cand)
					rsel = stmt_project(be, s, rsel);
				else
					rsel = s;
			}
		} else {
			if (!res) {
				/* if_barrier ... */
				assert(next_cond);
				if (next_cond) {
					if (cond) {
						ncond = stmt_binop(be, cond, es, nsel, and);
					} else {
						ncond = es;
					}
					cond = es;
				}
			} else {
				/* var_x = s */
				(void)stmt_assign(be, NULL, nme, es, 2);
				/* endif_barrier */
				(void)stmt_control_end(be, res);
				res = NULL;

				if (en->next) {
					cond = stmt_unop(be, cond, nsel, not);

					sql_subfunc *isnull = sql_bind_func(be->mvc, "sys", "isnull", bt, NULL, F_FUNC);
					cond = stmt_binop(be, cond, stmt_unop(be, cond, nsel, isnull), nsel, or);
					if (ocond)
						cond = stmt_binop(be, ocond, cond, nsel, and);
					ocond = cond;
					if (!en->next->next)
						ncond = cond;
				}
			}
			if (ncond && (next_cond || (en->next && !en->next->next))) {
				/* if_barrier ... */
				res = stmt_cond(be, ncond, NULL, 0, 0);
			}
		}
		next_cond = !next_cond;
	}
	if (single_value)
		return stmt_var(be, NULL, nme, exp_subtype(fe), 0, 2);
	return res;
}

static stmt *
exp2bin_casewhen(backend *be, sql_exp *fe, stmt *left, stmt *right, stmt *isel, int depth)
{
	stmt *res = NULL, *ires = NULL, *rsel = NULL, *osel = NULL, *ncond = NULL, *ocond = NULL, *cond = NULL;
	int next_cond = 1, single_value = (fe->card <= CARD_ATOM && (!left || !left->nrcols));
	char name[16], *nme = NULL;
	sql_subtype *bt = sql_bind_localtype("bit");
	sql_subfunc *not = sql_bind_func(be->mvc, "sys", "not", bt, NULL, F_FUNC);
	sql_subfunc *or = sql_bind_func(be->mvc, "sys", "or", bt, bt, F_FUNC);
	sql_subfunc *and = sql_bind_func(be->mvc, "sys", "and", bt, bt, F_FUNC);
	sql_subfunc *cmp;

	if (single_value) {
		/* var_x = nil; */
		nme = number2name(name, sizeof(name), ++be->mvc->label);
		(void)stmt_var(be, NULL, nme, exp_subtype(fe), 1, 2);
	}

	list *exps = fe->l;
	node *en = exps->h;
	sql_exp *e = en->data;

	stmt *nsel = !single_value?isel:NULL;
	stmt *case_when = exp_bin(be, e, left, right, NULL, NULL, NULL, nsel, depth+1, 0, 1);
	if (!case_when)
		return NULL;
   	cmp = sql_bind_func(be->mvc, "sys", "=", exp_subtype(e), exp_subtype(e), F_FUNC);
	if (!cmp)
		return NULL;
	if (!single_value && !case_when->nrcols) {
		stmt *l = isel;
		if (!l)
			l = bin_find_smallest_column(be, left);
		case_when = stmt_const(be, l, case_when);
		if (case_when)
			case_when->cand = isel;
	}
	if (!single_value && isel && !case_when->cand) {
		case_when = stmt_project(be, isel, case_when);
		case_when->cand = isel;
	}

	/*
	 * left - isel: calls down need id's from the range of left
	 * res  - rsel: updates to res need id's in the range from res
	 */
	for (en = en->next; en; en = en->next) {
		sql_exp *e = en->data;

		next_cond = next_cond && en->next; /* last else is only a value */

		stmt *nsel = rsel;
		if (!single_value) {
			if (/*!next_cond &&*/ rsel && isel) {
				/* back into left range */
				nsel = stmt_project(be, rsel, isel);
			} else if (isel && !rsel)
				nsel = isel;
		}
		stmt *es = exp_bin(be, e, left, right, NULL, NULL, NULL, nsel, depth+1, 0, 1);

		if (!es)
			return NULL;
		if (next_cond) {
			stmt *l = case_when;
			if (!single_value) {
				if (rsel && isel) {
					assert(l->cand == isel);
					l = stmt_project(be, rsel, l);
					l->cand = nsel;
				}

				if (es->cand && !l->cand) {
					assert(es->cand == rsel);
					l = stmt_project(be, es->cand, l);
					l->cand = es->cand;
				} else if (nsel && !es->cand) {
					es = stmt_project(be, nsel, es);
					es->cand = nsel;
					if (!l->cand) {
						l = stmt_project(be, nsel, l);
						l->cand = nsel;
					}
				}
				assert(l->cand == es->cand);
			}
			es = stmt_binop(be, l, es, NULL, cmp);
		}
		if (!single_value) {
			/* create result */
			if (!res) {
				stmt *l = isel;
				if (!l)
					l = bin_find_smallest_column(be, left);
				res = stmt_const(be, l, stmt_atom(be, atom_general(be->mvc->sa, exp_subtype(fe), NULL)));
				ires = l;
				if (res)
					res->cand = isel;
			} else if (res && !next_cond) { /* use result to update column */
				stmt *val = es;
				stmt *pos = rsel;

				if (val->nrcols == 0)
					val = stmt_const(be, pos, val);
				else if (!val->cand && nsel)
					val = stmt_project(be, nsel, val);
				res = stmt_replace(be, res, pos, val);

				assert(cond);

				if (en->next) {
					/* osel - rsel */
					if (!osel)
						osel = stmt_mirror(be, ires);
					stmt *d = stmt_tdiff(be, osel, rsel, NULL);
					osel = rsel = stmt_project(be, d, osel);
				}
			}
			if (next_cond) {
				ncond = cond = es;
				if (!ncond->nrcols) {
					if (osel) {
						ncond = stmt_const(be, nsel, ncond);
						ncond->cand = nsel;
					} else if (isel) {
						ncond = stmt_const(be, isel, ncond);
						ncond->cand = isel;
					} else
						ncond = stmt_const(be, bin_find_smallest_column(be, left), ncond);
				}
				if (isel && !ncond->cand)
					ncond = stmt_project(be, nsel, ncond);
				stmt *s = stmt_uselect(be, ncond, stmt_bool(be, 1), cmp_equal, !ncond->cand?rsel:NULL, 0/*anti*/, 0);
				if (rsel && ncond->cand)
					rsel = stmt_project(be, s, rsel);
				else
					rsel = s;
			}
		} else {
			if (!res) {
				/* if_barrier ... */
				assert(next_cond);
				if (next_cond) {
					if (cond) {
						ncond = stmt_binop(be, cond, es, nsel, and);
					} else {
						ncond = es;
					}
					cond = es;
				}
			} else {
				/* var_x = s */
				(void)stmt_assign(be, NULL, nme, es, 2);
				/* endif_barrier */
				(void)stmt_control_end(be, res);
				res = NULL;

				if (en->next) {
					cond = stmt_unop(be, cond, nsel, not);

					sql_subfunc *isnull = sql_bind_func(be->mvc, "sys", "isnull", bt, NULL, F_FUNC);
					cond = stmt_binop(be, cond, stmt_unop(be, cond, nsel, isnull), nsel, or);
					if (ocond)
						cond = stmt_binop(be, ocond, cond, nsel, and);
					ocond = cond;
					if (!en->next->next)
						ncond = cond;
				}
			}
			if (ncond && (next_cond || (en->next && !en->next->next))) {
				/* if_barrier ... */
				res = stmt_cond(be, ncond, NULL, 0, 0);
			}
		}
		next_cond = !next_cond;
	}
	if (single_value)
		return stmt_var(be, NULL, nme, exp_subtype(fe), 0, 2);
	return res;
}

static stmt*
exp2bin_coalesce(backend *be, sql_exp *fe, stmt *left, stmt *right, stmt *isel, int depth)
{
	stmt *res = NULL, *rsel = NULL, *osel = NULL, *ncond = NULL, *ocond = NULL;
	int single_value = (fe->card <= CARD_ATOM && (!left || !left->nrcols));
	char name[16], *nme = NULL;
	sql_subtype *bt = sql_bind_localtype("bit");
	sql_subfunc *and = sql_bind_func(be->mvc, "sys", "and", bt, bt, F_FUNC);
	sql_subfunc *not = sql_bind_func(be->mvc, "sys", "not", bt, NULL, F_FUNC);

	if (single_value) {
		/* var_x = nil; */
		nme = number2name(name, sizeof(name), ++be->mvc->label);
		(void)stmt_var(be, NULL, nme, exp_subtype(fe), 1, 2);
	}

	list *exps = fe->l;
	for (node *en = exps->h; en; en = en->next) {
		sql_exp *e = en->data;

		stmt *nsel = rsel;
		if (!single_value) {
			if (/*!next_cond &&*/ rsel && isel) {
				/* back into left range */
				nsel = stmt_project(be, rsel, isel);
			} else if (isel && !rsel)
				nsel = isel;
		}
		stmt *es = exp_bin(be, e, left, right, NULL, NULL, NULL, nsel, depth+1, 0, 1);

		if (!es)
			return NULL;
		/* create result */
		if (!single_value) {
			if (!res) {
				stmt *l = isel;
				if (!l)
					l = bin_find_smallest_column(be, left);
				res = stmt_const(be, l, stmt_atom(be, atom_general(be->mvc->sa, exp_subtype(fe), NULL)));
				if (res)
					res->cand = isel;
			}
			if (res) {
				stmt *val = es;
				stmt *pos = rsel;

				if (en->next) {
					sql_subfunc *a = sql_bind_func(be->mvc, "sys", "isnotnull", tail_type(es), NULL, F_FUNC);
					ncond = stmt_unop(be, es, NULL, a);
					if (ncond->nrcols == 0) {
						stmt *l = bin_find_smallest_column(be, left);
						if (nsel && l)
							l = stmt_project(be, nsel, l);
						ncond = stmt_const(be, l, ncond);
						if (nsel)
							ncond->cand = nsel;
					} else if (!ncond->cand && nsel)
						ncond = stmt_project(be, nsel, ncond);
					stmt *s = stmt_uselect(be, ncond, stmt_bool(be, 1), cmp_equal, NULL, 0/*anti*/, 0);
					if (!val->cand && nsel)
						val = stmt_project(be, nsel, val);
					val = stmt_project(be, s, val);
					if (osel)
						rsel = stmt_project(be, s, osel);
					else
						rsel = s;
					pos = rsel;
					val->cand = pos;
				}
				if (val->nrcols == 0)
					val = stmt_const(be, pos, val);
				else if (!val->cand && nsel)
					val = stmt_project(be, nsel, val);

				res = stmt_replace(be, res, pos, val);
			}
			if (en->next) { /* handled then part */
				stmt *s = stmt_uselect(be, ncond, stmt_bool(be, 1), cmp_equal, NULL, 1/*anti*/, 0);
				if (osel)
					rsel = stmt_project(be, s, osel);
				else
					rsel = s;
				osel = rsel;
			}
		} else {
			stmt *cond = ocond;
			if (en->next) {
				sql_subfunc *a = sql_bind_func(be->mvc, "sys", "isnotnull", tail_type(es), NULL, F_FUNC);
				ncond = stmt_unop(be, es, nsel, a);

				if (ocond)
					cond = stmt_binop(be, ocond, ncond, nsel, and);
				else
					cond = ncond;
			}

			/* if_barrier ... */
			stmt *b = stmt_cond(be, cond, NULL, 0, 0);
			/* var_x = s */
			(void)stmt_assign(be, NULL, nme, es, 2);
			/* endif_barrier */
			(void)stmt_control_end(be, b);

			cond = stmt_unop(be, ncond, nsel, not);
			if (ocond)
				ocond = stmt_binop(be, cond, ocond, nsel, and);
			else
				ocond = cond;
		}
	}
	if (single_value)
		return stmt_var(be, NULL, nme, exp_subtype(fe), 0, 2);
	return res;
}

stmt *
exp_bin(backend *be, sql_exp *e, stmt *left, stmt *right, stmt *grp, stmt *ext, stmt *cnt, stmt *sel, int depth, int reduce, int push)
{
	mvc *sql = be->mvc;
	stmt *s = NULL;

 	if (THRhighwater())
		return sql_error(be->mvc, 10, SQLSTATE(42000) "Query too complex: running out of stack space");

	if (!e) {
		assert(0);
		return NULL;
	}

	switch(e->type) {
	case e_psm:
		if (e->flag & PSM_SET) {
			stmt *r = exp_bin(be, e->l, left, right, grp, ext, cnt, sel, 0, 0, push);
			if(!r)
				return NULL;
			if (e->card <= CARD_ATOM && r->nrcols > 0) /* single value, get result from bat */
				r = stmt_fetch(be, r);
			return stmt_assign(be, exp_relname(e), exp_name(e), r, GET_PSM_LEVEL(e->flag));
		} else if (e->flag & PSM_VAR) {
			if (e->f)
				return stmt_vars(be, exp_name(e), e->f, 1, GET_PSM_LEVEL(e->flag));
			else
				return stmt_var(be, exp_relname(e), exp_name(e), &e->tpe, 1, GET_PSM_LEVEL(e->flag));
		} else if (e->flag & PSM_RETURN) {
			sql_exp *l = e->l;
			stmt *r = exp_bin(be, l, left, right, grp, ext, cnt, sel, 0, 0, push);

			if (!r)
				return NULL;
			/* handle table returning functions */
			if (l->type == e_psm && l->flag & PSM_REL) {
				stmt *lst = r->op1;
				if (r->type == st_table && lst->nrcols == 0 && lst->key && e->card > CARD_ATOM) {
					node *n;
					list *l = sa_list(sql->sa);

					for(n=lst->op4.lval->h; n; n = n->next)
						list_append(l, const_column(be, (stmt*)n->data));
					r = stmt_list(be, l);
				} else if (r->type == st_table && e->card == CARD_ATOM) { /* fetch value */
					sql_rel *ll = (sql_rel*) l->l;
					r = lst->op4.lval->h->data;
					if (!r->aggr && lastexp(ll)->card > CARD_ATOM) /* if the cardinality is atom, no fetch call needed */
						r = stmt_fetch(be, r);
				}
				if (r->type == st_list)
					r = stmt_table(be, r, 1);
			}
			return stmt_return(be, r, GET_PSM_LEVEL(e->flag));
		} else if (e->flag & PSM_WHILE) {
			/* while is a if - block true with leave statement
	 		 * needed because the condition needs to be inside this outer block */
			stmt *ifstmt = stmt_cond(be, stmt_bool(be, 1), NULL, 0, 0);
			stmt *cond = exp_bin(be, e->l, left, right, grp, ext, cnt, sel, 0, 0, push);
			stmt *wstmt;

			if(!cond)
				return NULL;
			wstmt = stmt_cond(be, cond, ifstmt, 1, 0);

			if (!exp_list(be, e->r, left, right, grp, ext, cnt, sel))
				return NULL;
			(void)stmt_control_end(be, wstmt);
			return stmt_control_end(be, ifstmt);
		} else if (e->flag & PSM_IF) {
			stmt *cond = exp_bin(be, e->l, left, right, grp, ext, cnt, sel, 0, 0, push);
			stmt *ifstmt, *res;

			if(!cond)
				return NULL;
			ifstmt = stmt_cond(be, cond, NULL, 0, 0);
			if (!exp_list(be, e->r, left, right, grp, ext, cnt, sel))
				return NULL;
			res = stmt_control_end(be, ifstmt);
			if (e->f) {
				stmt *elsestmt = stmt_cond(be, cond, NULL, 0, 1);

				if (!exp_list(be, e->f, left, right, grp, ext, cnt, sel))
					return NULL;
				res = stmt_control_end(be, elsestmt);
			}
			return res;
		} else if (e->flag & PSM_REL) {
			sql_rel *rel = e->l;
			stmt *r = rel_bin(be, rel);

			if (!r)
				return NULL;
			if (is_modify(rel->op) || is_ddl(rel->op))
				return r;
			return stmt_table(be, r, 1);
		} else if (e->flag & PSM_EXCEPTION) {
			stmt *cond = exp_bin(be, e->l, left, right, grp, ext, cnt, sel, 0, 0, push);
			if (!cond)
				return NULL;
			return stmt_exception(be, cond, (const char *) e->r, 0);
		}
		break;
	case e_atom: {
		if (e->l) { 			/* literals */
			s = stmt_atom(be, e->l);
		} else if (e->r) { 		/* parameters and declared variables */
			sql_var_name *vname = (sql_var_name*) e->r;
			assert(vname->name);
			s = stmt_var(be, vname->sname ? sa_strdup(sql->sa, vname->sname) : NULL, sa_strdup(sql->sa, vname->name), e->tpe.type?&e->tpe:NULL, 0, e->flag);
		} else if (e->f) { 		/* values */
			s = value_list(be, e->f, left, sel);
		} else { 			/* arguments */
			s = stmt_varnr(be, e->flag, e->tpe.type?&e->tpe:NULL);
		}
	}	break;
	case e_convert: {
		/* if input is type any NULL or column of nulls, change type */
		list *tps = e->r;
		sql_subtype *from = tps->h->data;
		sql_subtype *to = tps->h->next->data;
		stmt *l;

		if (from->type->localtype == 0) {
			l = exp_bin(be, e->l, left, right, grp, ext, cnt, sel, depth+1, 0, push);
			if (l)
				l = stmt_atom(be, atom_general(sql->sa, to, NULL));
		} else {
			l = exp_bin(be, e->l, left, right, grp, ext, cnt, sel, depth+1, 0, push);
		}
		if (!l)
			return NULL;
		s = stmt_convert(be, l, (!push&&l->nrcols==0)?NULL:sel, from, to);
	} 	break;
	case e_func: {
		node *en;
		list *l = sa_list(sql->sa), *exps = e->l;
		sql_subfunc *f = e->f;
		stmt *rows = NULL;
		const char *mod, *fimp;

<<<<<<< HEAD
		if (f->func->side_effect && left && left->nrcols > 0 && f->func->type != F_LOADER && exps_card(exps) < CARD_MULTI) {
			rows = bin_find_smallest_column(be, left);
=======
		/* attempt to instantiate MAL functions now, so we can know if we can push candidate lists */
		if (f->func->lang == FUNC_LANG_MAL && backend_create_mal_func(be->mvc, f->func) < 0)
			return NULL;
		mod = sql_func_mod(f->func);
		fimp = sql_func_imp(f->func);

		/* TODO the 'next_value_for' case is an ugly hack, and it will get fixed on 'sequences_7184' branch */
		if ((f->func->side_effect || (!f->func->s && strcmp(f->func->base.name, "next_value_for") == 0)) && left && left->nrcols > 0) {
			sql_subfunc *f1 = NULL;
			/* we cannot assume all SQL functions with no arguments have a correspondent with one argument, so attempt to find it. 'rand' function is the exception */
			if (list_empty(exps) && ((!f->func->s && strcmp(f->func->base.name, "rand") == 0) || (f1 = sql_find_func(sql, f->func->s ? f->func->s->base.name : NULL, f->func->base.name, 1, f->func->type, NULL)))) {
				if (f1)
					f = f1;
				list_append(l, stmt_const(be, bin_find_smallest_column(be, left),
										  stmt_atom(be, atom_general(sql->sa, f1 ? &(((sql_arg*)f1->func->ops->h->data)->type) : sql_bind_localtype("int"), NULL))));
			} else if (exps_card(exps) < CARD_MULTI) {
				rows = bin_find_smallest_column(be, left);
			}
			sql->session->status = 0; /* if the function was not found clean the error */
			sql->errstr[0] = '\0';
>>>>>>> 5515e903
		}
		assert(!e->r);
		if (strcmp(mod, "") == 0 && strcmp(fimp, "") == 0) {
			if (strcmp(f->func->base.name, "star") == 0)
				return left->op4.lval->h->data;
			if (strcmp(f->func->base.name, "case") == 0)
				return exp2bin_case(be, e, left, right, sel, depth);
			if (strcmp(f->func->base.name, "casewhen") == 0)
				return exp2bin_casewhen(be, e, left, right, sel, depth);
			if (strcmp(f->func->base.name, "coalesce") == 0)
				return exp2bin_coalesce(be, e, left, right, sel, depth);
		}
		if (!list_empty(exps)) {
			unsigned nrcols = 0;
			int push_cands = can_push_cands(sel, mod, fimp);

			assert(list_length(exps) == list_length(f->func->ops) || f->func->type == F_ANALYTIC || f->func->type == F_LOADER || f->func->vararg || f->func->varres);
			for (en = exps->h; en; en = en->next) {
				sql_exp *e = en->data;
				stmt *es = exp_bin(be, e, left, right, grp, ext, cnt, (push_cands)?sel:NULL, depth+1, 0, push);

				if (!es)
					return NULL;
				/*if (rows && en == exps->h && f->func->type != F_LOADER)
					es = stmt_const(be, rows, es);*/
				else if (f->func->type == F_ANALYTIC && es->nrcols == 0) {
					if (en == exps->h && left->nrcols)
						es = stmt_const(be, bin_find_smallest_column(be, left), es); /* ensure the first argument is a column */
					if (!f->func->s && !strcmp(f->func->base.name, "window_bound")
						&& exps->h->next && list_length(f->func->ops) == 6 && en == exps->h->next && left->nrcols)
						es = stmt_const(be, bin_find_smallest_column(be, left), es);
				}
				if (es->nrcols > nrcols)
					nrcols = es->nrcols;
				list_append(l, es);
			}
		}
		stmt* args = stmt_list(be, l);
		args->argument_independence = e->argument_independence;
		if (!(s = stmt_Nop(be, args, sel, f, rows)))
			return NULL;
	} 	break;
	case e_aggr: {
		list *attr = e->l;
		stmt *as = NULL;
		sql_subfunc *a = e->f;

		assert(sel == NULL);
		if (attr && attr->h) {
			node *en;
			list *l = sa_list(sql->sa);

			for (en = attr->h; en; en = en->next) {
				sql_exp *at = en->data;

				as = exp_bin(be, at, left, right, NULL, NULL, NULL, sel, depth+1, 0, push);

				if (as && as->nrcols <= 0 && left)
					as = stmt_const(be, bin_find_smallest_column(be, left), as);
				if (en == attr->h && !en->next && exp_aggr_is_count(e))
					as = exp_count_no_nil_arg(e, ext, at, as);
				/* insert single value into a column */
				if (as && as->nrcols <= 0 && !left)
					as = const_column(be, as);

				if (!as)
					return NULL;
				append(l, as);
			}
			if (need_distinct(e) && (grp || list_length(l) > 1)){
				list *nl = sa_list(sql->sa);
				stmt *ngrp = grp;
				stmt *next = ext;
				stmt *ncnt = cnt;
				for (en = l->h; en; en = en->next) {
					stmt *as = en->data;
					stmt *g = stmt_group(be, as, ngrp, next, ncnt, 1);
					ngrp = stmt_result(be, g, 0);
					next = stmt_result(be, g, 1);
					ncnt = stmt_result(be, g, 2);
				}
				for (en = l->h; en; en = en->next) {
					stmt *as = en->data;
					append(nl, stmt_project(be, next, as));
				}
				if (grp)
					grp = stmt_project(be, next, grp);
				l = nl;
			} else if (need_distinct(e)) {
				stmt *a = l->h->data;
				stmt *u = stmt_unique(be, a);
				l = sa_list(sql->sa);
				append(l, stmt_project(be, u, a));
			}
			as = stmt_list(be, l);
		} else {
			/* count(*) may need the default group (relation) and
			   and/or an attribute to count */
			if (grp) {
				as = grp;
			} else if (left) {
				as = bin_find_smallest_column(be, left);
				as = exp_count_no_nil_arg(e, ext, NULL, as);
			} else {
				/* create dummy single value in a column */
				as = stmt_atom_lng(be, 0);
				as = const_column(be, as);
			}
		}
		s = stmt_aggr(be, as, grp, ext, a, 1, need_no_nil(e) /* ignore nil*/, !zero_if_empty(e) );
		if (find_prop(e->p, PROP_COUNT)) /* propagate count == 0 ipv NULL in outer joins */
			s->flag |= OUTER_ZERO;
	} 	break;
	case e_column: {
		if (right) /* check relation names */
			s = bin_find_column(be, right, e->l, e->r);
		if (!s && left)
			s = bin_find_column(be, left, e->l, e->r);
		if (s && grp)
			s = stmt_project(be, ext, s);
		if (!s && right) {
			TRC_CRITICAL(SQL_EXECUTION, "Could not find %s.%s\n", (char*)e->l, (char*)e->r);
			print_stmtlist(sql->sa, left);
			print_stmtlist(sql->sa, right);
			if (!s) {
				TRC_ERROR(SQL_EXECUTION, "Query: '%s'\n", be->client->query);
			}
			assert(s);
			return NULL;
		}
	}	break;
	case e_cmp: {
		stmt *l = NULL, *r = NULL, *r2 = NULL;
		int swapped = 0, is_select = 0, oldvtop, oldstop, oldvid;
		sql_exp *re = e->r, *re2 = e->f;

		/* general predicate, select and join */
		if (e->flag == cmp_filter) {
			list *args;
			list *ops;
			node *n;
			int first = 1;

			ops = sa_list(sql->sa);
			args = e->l;
			for( n = args->h; n; n = n->next ) {
				oldvtop = be->mb->vtop;
				oldstop = be->mb->stop;
				oldvid = be->mb->vid;
				s = NULL;
				if (!swapped)
					s = exp_bin(be, n->data, left, NULL, grp, ext, cnt, NULL, depth+1, 0, push);
				if (!s && (first || swapped)) {
					clean_mal_statements(be, oldstop, oldvtop, oldvid);
					s = exp_bin(be, n->data, right, NULL, grp, ext, cnt, NULL, depth+1, 0, push);
					swapped = 1;
				}
				if (!s)
					return s;
				if (s->nrcols == 0 && first)
					s = stmt_const(be, bin_find_smallest_column(be, swapped?right:left), s);
				list_append(ops, s);
				first = 0;
			}
			l = stmt_list(be, ops);
			ops = sa_list(sql->sa);
			args = e->r;
			for( n = args->h; n; n = n->next ) {
				s = exp_bin(be, n->data, (swapped || !right)?left:right, NULL, grp, ext, cnt, NULL, depth+1, 0, push);
				if (!s)
					return s;
				list_append(ops, s);
			}
			r = stmt_list(be, ops);

			if (left && right && (exps_card(e->r) != CARD_ATOM || !exps_are_atoms(e->r))) {
				sql_subfunc *f = e->f;
				for (node *n = l->op4.lval->h ; n ; n = n->next)
					n->data = column(be, n->data);
				for (node *n = r->op4.lval->h ; n ; n = n->next)
					n->data = column(be, n->data);
				return stmt_genjoin(be, l, r, f, is_anti(e), swapped);
			}
			assert(!swapped);
			s = stmt_genselect(be, l, r, e->f, sel, is_anti(e));
			return s;
		}
		if (e->flag == cmp_in || e->flag == cmp_notin)
			return handle_in_exps(be, e->l, e->r, left, right, grp, ext, cnt, sel, (e->flag == cmp_in), depth, reduce, push);
		if (e->flag == cmp_or && (!right || right->nrcols == 1))
			return exp_bin_or(be, e, left, right, grp, ext, cnt, sel, depth, reduce, push);
		if (e->flag == cmp_or && right) {  /* join */
			assert(0);
		}

		/* mark use of join indices */
		if (right && find_prop(e->p, PROP_JOINIDX) != NULL)
			be->join_idx++;

		oldvtop = be->mb->vtop;
		oldstop = be->mb->stop;
		oldvid = be->mb->vid;
		if (!l) {
			l = exp_bin(be, e->l, left, (!reduce)?right:NULL, grp, ext, cnt, sel, depth+1, 0, push);
			swapped = 0;
		}
		if (!l && right) {
			clean_mal_statements(be, oldstop, oldvtop, oldvid);
 			l = exp_bin(be, e->l, right, NULL, grp, ext, cnt, sel, depth+1, 0, push);
			swapped = 1;
		}

		oldvtop = be->mb->vtop;
		oldstop = be->mb->stop;
		oldvid = be->mb->vid;
		if (swapped || !right || !reduce)
 			r = exp_bin(be, re, left, (!reduce)?right:NULL, grp, ext, cnt, sel, depth+1, 0, push);
		else
 			r = exp_bin(be, re, right, NULL, grp, ext, cnt, sel, depth+1, 0, push);
		if (!r && !swapped) {
			clean_mal_statements(be, oldstop, oldvtop, oldvid);
 			r = exp_bin(be, re, left, NULL, grp, ext, cnt, sel, depth+1, 0, push);
			is_select = 1;
		}
		if (!r && swapped) {
			clean_mal_statements(be, oldstop, oldvtop, oldvid);
 			r = exp_bin(be, re, right, NULL, grp, ext, cnt, sel, depth+1, 0, push);
			is_select = 1;
		}
		if (re2 && (swapped || !right || !reduce))
 			r2 = exp_bin(be, re2, left, (!reduce)?right:NULL, grp, ext, cnt, sel, depth+1, 0, push);
		else if (re2)
 			r2 = exp_bin(be, re2, right, NULL, grp, ext, cnt, sel, depth+1, 0, push);

		if (!l || !r || (re2 && !r2))
			return NULL;

		(void)is_select;
		if (reduce && left && right) {
			if (l->nrcols == 0)
				l = stmt_const(be, bin_find_smallest_column(be, swapped?right:left), l);
			if (r->nrcols == 0)
				r = stmt_const(be, bin_find_smallest_column(be, swapped?left:right), r);
			if (r2 && r2->nrcols == 0)
				r2 = stmt_const(be, bin_find_smallest_column(be, swapped?left:right), r2);
			if (r2) {
				s = stmt_join2(be, l, r, r2, (comp_type)e->flag, is_anti(e), is_symmetric(e), swapped);
			} else if (swapped) {
				s = stmt_join(be, r, l, is_anti(e), swap_compare((comp_type)e->flag), 0, is_semantics(e), false);
			} else {
				s = stmt_join(be, l, r, is_anti(e), (comp_type)e->flag, 0, is_semantics(e), false);
			}
		} else {
			if (r2) { /* handle all cases in stmt_uselect, reducing, non reducing, scalar etc */
				if (l->nrcols == 0 && ((sel && sel->nrcols > 0) || r->nrcols > 0 || r2->nrcols > 0 || reduce))
					l = left ? stmt_const(be, bin_find_smallest_column(be, left), l) : column(be, l);
				s = stmt_uselect2(be, l, r, r2, (comp_type)e->flag, sel, is_anti(e), is_symmetric(e), reduce);
			} else {
				/* value compare or select */
				if ((!reduce || (l->nrcols == 0 && r->nrcols == 0)) && (e->flag == mark_in || e->flag == mark_notin)) {
					int in_flag = e->flag==mark_in?1:0;
					if (is_anti(e))
						in_flag = !in_flag;
					sql_subfunc *f = sql_bind_func(sql, "sys", in_flag?"=":"<>", tail_type(l), tail_type(l), F_FUNC);
					assert(f);
					s = stmt_binop(be, l, r, sel, f);
					if (l->cand)
						s->cand = l->cand;
					if (r->cand)
						s->cand = r->cand;
				} else if (!reduce || (l->nrcols == 0 && r->nrcols == 0)) {
					sql_subfunc *f = sql_bind_func(sql, "sys", compare_func((comp_type)e->flag, is_anti(e)),
												   tail_type(l), tail_type(l), F_FUNC);
					assert(f);
					if (is_semantics(e)) {
						if (exp_is_null(e->l) && exp_is_null(e->r)) {
							s = stmt_bool(be, !is_anti(e));
						} else {
							list *args = sa_list(sql->sa);
							/* add nil semantics bit */
							list_append(args, l);
							list_append(args, r);
							list_append(args, stmt_bool(be, 1));
							s = stmt_Nop(be, stmt_list(be, args), sel, f, NULL);
						}
					} else {
						s = stmt_binop(be, l, r, sel, f);
					}
					if (l->cand)
						s->cand = l->cand;
					if (r->cand)
						s->cand = r->cand;
				} else {
					/* this can still be a join (as relational algebra and single value subquery results still means joins */
					s = stmt_uselect(be, l, r, (comp_type)e->flag, sel, is_anti(e), is_semantics(e));
				}
			}
		}
	 }	break;
	default:
		;
	}
	return s;
}

static stmt *
stmt_col( backend *be, sql_column *c, stmt *del, int part)
{
	stmt *sc = stmt_bat(be, c, RDONLY, part);

	if (isTable(c->t) && c->t->access != TABLE_READONLY &&
	   (!isNew(c) || !isNew(c->t) /* alter */) &&
	   (c->t->persistence == SQL_PERSIST || c->t->s) /*&& !c->t->commit_action*/) {
		stmt *u = stmt_bat(be, c, RD_UPD_ID, part);
		if (c->storage_type && c->storage_type[0] == 'D') {
			stmt *v = stmt_bat(be, c, RD_EXT, part);
			sc = stmt_dict(be, sc, v);
		} else if (c->storage_type && c->storage_type[0] == 'F') {
			sc = stmt_for(be, sc, stmt_atom(be, atom_general( be->mvc->sa, &c->type, c->storage_type+4/*skip FOR-*/)));
		}
		sc = stmt_project_delta(be, sc, u);
		if (del)
			sc = stmt_project(be, del, sc);
	} else if (del) { /* always handle the deletes */
		sc = stmt_project(be, del, sc);
	}
	return sc;
}

static stmt *
stmt_idx( backend *be, sql_idx *i, stmt *del, int part)
{
	stmt *sc = stmt_idxbat(be, i, RDONLY, part);

	if (isTable(i->t) && i->t->access != TABLE_READONLY &&
	   (!isNew(i) || !isNew(i->t) /* alter */) &&
	   (i->t->persistence == SQL_PERSIST || i->t->s) /*&& !i->t->commit_action*/) {
		stmt *u = stmt_idxbat(be, i, RD_UPD_ID, part);
		sc = stmt_project_delta(be, sc, u);
		if (del)
			sc = stmt_project(be, del, sc);
	} else if (del) { /* always handle the deletes */
		sc = stmt_project(be, del, sc);
	}
	return sc;
}

static int
stmt_set_type_param(mvc *sql, sql_subtype *type, stmt *param)
{
	if (!type || !param || param->type != st_var)
		return -1;

	if (set_type_param(sql, type, param->flag) == 0) {
		param->op4.typeval = *type;
		return 0;
	}
	return -1;
}

/* check_types tries to match the t type with the type of s if they don't
 * match s is converted. Returns NULL on failure.
 */
static stmt *
check_types(backend *be, sql_subtype *t, stmt *s, check_type tpe)
{
	mvc *sql = be->mvc;
	int c, err = 0;
	sql_subtype *fromtype = tail_type(s);

	if ((!fromtype || !fromtype->type) && stmt_set_type_param(sql, t, s) == 0)
		return s;
	if (!fromtype)
		return sql_error(sql, 02, SQLSTATE(42000) "statement has no type information");

	if (fromtype && subtype_cmp(t, fromtype) != 0) {
		if (EC_INTERVAL(fromtype->type->eclass) && (t->type->eclass == EC_NUM || t->type->eclass == EC_POS) && t->digits < fromtype->digits) {
			err = 1; /* conversion from interval to num depends on the number of digits */
		} else {
			c = sql_type_convert(fromtype->type->eclass, t->type->eclass);
			if (!c || (c == 2 && tpe == type_set) || (c == 3 && tpe != type_cast)) {
				err = 1;
			} else {
				s = stmt_convert(be, s, NULL, fromtype, t);
			}
		}
	}
	if (err) {
		stmt *res = sql_error(sql, 03, SQLSTATE(42000) "types %s(%u,%u) (%s) and %s(%u,%u) (%s) are not equal",
			fromtype->type->base.name,
			fromtype->digits,
			fromtype->scale,
			fromtype->type->impl,
			t->type->base.name,
			t->digits,
			t->scale,
			t->type->impl
		);
		return res;
	}
	return s;
}

static stmt *
sql_Nop_(backend *be, const char *fname, stmt *a1, stmt *a2, stmt *a3, stmt *a4)
{
	mvc *sql = be->mvc;
	list *sl = sa_list(sql->sa);
	list *tl = sa_list(sql->sa);
	sql_subfunc *f = NULL;

	list_append(sl, a1);
	list_append(tl, tail_type(a1));
	list_append(sl, a2);
	list_append(tl, tail_type(a2));
	list_append(sl, a3);
	list_append(tl, tail_type(a3));
	if (a4) {
		list_append(sl, a4);
		list_append(tl, tail_type(a4));
	}

	if ((f = sql_bind_func_(sql, "sys", fname, tl, F_FUNC)))
		return stmt_Nop(be, stmt_list(be, sl), NULL, f, NULL);
	return sql_error(sql, ERR_NOTFOUND, SQLSTATE(42000) "SELECT: no such operator '%s'", fname);
}

static stmt *
parse_value(backend *be, sql_schema *s, char *query, sql_subtype *tpe, char emode)
{
	sql_exp *e = NULL;

	if (!(e = rel_parse_val(be->mvc, s, query, tpe, emode, NULL)))
		return NULL;
	return exp_bin(be, e, NULL, NULL, NULL, NULL, NULL, NULL, 0, 0, 0);
}

static stmt *
stmt_rename(backend *be, sql_exp *exp, stmt *s )
{
	const char *name = exp_name(exp);
	const char *rname = exp_relname(exp);
	stmt *o = s;

	if (!name && exp_is_atom(exp))
		name = sa_strdup(be->mvc->sa, "single_value");
	assert(name);
	s = stmt_alias(be, s, rname, name);
	if (o->flag & OUTER_ZERO)
		s->flag |= OUTER_ZERO;
	return s;
}

static stmt *
rel2bin_sql_table(backend *be, sql_table *t, list *aliases)
{
	mvc *sql = be->mvc;
	list *l = sa_list(sql->sa);
	node *n;
	stmt *dels = stmt_tid(be, t, 0);

	if (aliases) {
		for (n = aliases->h; n; n = n->next) {
			sql_exp *e = n->data;
			if (e->type != e_column)
				continue;
			assert(e->type == e_column);
			char *name = e->r;
			if (name[0] == '%') {
				if (strcmp(name, TID)==0) {
					/* tid function  sql.tid(t) */
					const char *rnme = t->base.name;

					stmt *sc = dels?dels:stmt_tid(be, t, 0);
					sc = stmt_alias(be, sc, rnme, TID);
					list_append(l, sc);
				} else {
					node *m = ol_find_name(t->idxs, name+1);
					if (!m)
						assert(0);
					sql_idx *i = m->data;
					stmt *sc = stmt_idx(be, i, dels, dels->partition);
					const char *rnme = t->base.name;

					/* index names are prefixed, to make them independent */
					sc = stmt_alias(be, sc, rnme, sa_strconcat(sql->sa, "%", i->base.name));
					list_append(l, sc);
				}
			} else {
				node *m = ol_find_name(t->columns, name);
				if (!m)
					assert(0);
				sql_column *c = m->data;
				stmt *sc = stmt_col(be, c, dels, dels->partition);
				list_append(l, sc);
			}
		}
	} else {
		for (n = ol_first_node(t->columns); n; n = n->next) {
			sql_column *c = n->data;
			stmt *sc = stmt_col(be, c, dels, dels->partition);

			list_append(l, sc);
		}
		/* TID column */
		if (ol_first_node(t->columns)) {
			/* tid function  sql.tid(t) */
			const char *rnme = t->base.name;

			stmt *sc = dels?dels:stmt_tid(be, t, 0);
			sc = stmt_alias(be, sc, rnme, TID);
			list_append(l, sc);
		}
		if (t->idxs) {
			for (n = ol_first_node(t->idxs); n; n = n->next) {
				sql_idx *i = n->data;
				stmt *sc = stmt_idx(be, i, dels, dels->partition);
				const char *rnme = t->base.name;

				/* index names are prefixed, to make them independent */
				sc = stmt_alias(be, sc, rnme, sa_strconcat(sql->sa, "%", i->base.name));
				list_append(l, sc);
			}
		}
	}
	return stmt_list(be, l);
}

static stmt *
rel2bin_basetable(backend *be, sql_rel *rel)
{
	mvc *sql = be->mvc;
	sql_table *t = rel->l;
	sql_column *fcol = NULL;
	sql_idx *fi = NULL;
	list *l = sa_list(sql->sa);
	stmt *dels = stmt_tid(be, t, rel->flag == REL_PARTITION), *col = NULL;
	node *en;

	/* add aliases */
	assert(rel->exps);
	for( en = rel->exps->h; en && !col; en = en->next ) {
		sql_exp *exp = en->data;
		const char *oname = exp->r;

		if (is_func(exp->type) || (oname[0] == '%' && strcmp(oname, TID) == 0))
			continue;
		if (oname[0] == '%') {
			sql_idx *i = find_sql_idx(t, oname+1);

			/* do not include empty indices in the plan */
			if ((hash_index(i->type) && list_length(i->columns) <= 1) || !idx_has_column(i->type))
				continue;
			fi = i;
			col = stmt_idx(be, i, NULL/*dels*/, dels->partition);
		} else {
			sql_column *c = find_sql_column(t, oname);

			fcol = c;
			col = stmt_col(be, c, NULL/*dels*/, dels->partition);
		}
	}
	for( en = rel->exps->h; en; en = en->next ) {
		sql_exp *exp = en->data;
		const char *rname = exp_relname(exp)?exp_relname(exp):exp->l;
		const char *oname = exp->r;
		stmt *s = NULL;

		assert(!is_func(exp->type));
		if (oname[0] == '%' && strcmp(oname, TID) == 0) {
			/* tid function  sql.tid(t) */
			const char *rnme = t->base.name;

			if (col)
				s = stmt_mirror(be, col);
			else {
				s = dels?dels:stmt_tid(be, t, 0);
				dels = NULL;
			}
			s = stmt_alias(be, s, rnme, TID);
		} else if (oname[0] == '%') {
			sql_idx *i = find_sql_idx(t, oname+1);

			/* do not include empty indices in the plan */
			if ((hash_index(i->type) && list_length(i->columns) <= 1) || !idx_has_column(i->type))
				continue;
			s = (i == fi) ? col : stmt_idx(be, i, NULL/*dels*/, dels->partition);
		} else {
			sql_column *c = find_sql_column(t, oname);

			s = (c == fcol) ? col : stmt_col(be, c, NULL/*dels*/, dels->partition);
		}
		s->tname = rname;
		s->cname = exp_name(exp);
		list_append(l, s);
	}
	stmt *res = stmt_list(be, l);
	if (res && dels)
		res->cand = dels;
	return res;
}

static int
alias_cmp( stmt *s, const char *nme )
{
	return strcmp(s->cname, nme);
}

static list* exps2bin_args(backend *be, list *exps, list *args);

static list *
exp2bin_args(backend *be, sql_exp *e, list *args)
{
	mvc *sql = be->mvc;

	if (THRhighwater())
		return sql_error(sql, 10, SQLSTATE(42000) "Query too complex: running out of stack space");

	if (!e || !args)
		return args;
	switch(e->type){
	case e_column:
	case e_psm:
		return args;
	case e_cmp:
		if (e->flag == cmp_or || e->flag == cmp_filter) {
			args = exps2bin_args(be, e->l, args);
			args = exps2bin_args(be, e->r, args);
		} else if (e->flag == cmp_in || e->flag == cmp_notin) {
			args = exp2bin_args(be, e->l, args);
			args = exps2bin_args(be, e->r, args);
		} else {
			args = exp2bin_args(be, e->l, args);
			args = exp2bin_args(be, e->r, args);
			if (e->f)
				args = exp2bin_args(be, e->f, args);
		}
		return args;
	case e_convert:
		if (e->l)
			return exp2bin_args(be, e->l, args);
		break;
	case e_aggr:
	case e_func:
		if (e->l)
			return exps2bin_args(be, e->l, args);
		break;
	case e_atom:
		if (e->l) {
			return args;
		} else if (e->f) {
			return exps2bin_args(be, e->f, args);
		} else if (e->r) {
			sql_var_name *vname = (sql_var_name*) e->r;
			const char *nme = sql_escape_ident(sql->sa, vname->name);
			char *buf = NULL;

			if (vname->sname) { /* Global variable */
				const char *sname = sql_escape_ident(sql->sa, vname->sname);
				if (!nme || !sname || !(buf = SA_NEW_ARRAY(be->mvc->sa, char, strlen(sname) + strlen(nme) + 6)))
					return NULL;
				stpcpy(stpcpy(stpcpy(stpcpy(stpcpy(buf, "0\""), sname), "\"\""), nme), "\""); /* escape variable name */
			} else { /* Parameter or local variable */
				char levelstr[16];
				snprintf(levelstr, sizeof(levelstr), "%u", e->flag);
				if (!nme || !(buf = SA_NEW_ARRAY(be->mvc->sa, char, strlen(levelstr) + strlen(nme) + 3)))
					return NULL;
				stpcpy(stpcpy(stpcpy(stpcpy(buf, levelstr), "\""), nme), "\""); /* escape variable name */
			}
			if (!list_find(args, buf, (fcmp)&alias_cmp)) {
				stmt *s = stmt_var(be, vname->sname, vname->name, &e->tpe, 0, e->flag);

				s = stmt_alias(be, s, NULL, sa_strdup(sql->sa, buf));
				list_append(args, s);
			}
		}
	}
	return args;
}

static list *
exps2bin_args(backend *be, list *exps, list *args)
{
	node *n;

	if (!exps)
		return args;
	for (n = exps->h; n; n = n->next)
		args = exp2bin_args(be, n->data, args);
	return args;
}

static list *
rel2bin_args(backend *be, sql_rel *rel, list *args)
{
	if (THRhighwater())
		return sql_error(be->mvc, 10, SQLSTATE(42000) "Query too complex: running out of stack space");

	if (!rel || !args)
		return args;
	switch(rel->op) {
	case op_basetable:
	case op_table:
		break;
	case op_join:
	case op_left:
	case op_right:
	case op_full:

	case op_semi:
	case op_anti:

	case op_union:
	case op_inter:
	case op_except:
	case op_merge:
		args = rel2bin_args(be, rel->l, args);
		args = rel2bin_args(be, rel->r, args);
		break;
	case op_groupby:
		if (rel->r)
			args = exps2bin_args(be, rel->r, args);
		/* fall through */
	case op_project:
	case op_select:
	case op_topn:
	case op_sample:
		if (rel->exps)
			args = exps2bin_args(be, rel->exps, args);
		args = rel2bin_args(be, rel->l, args);
		break;
	case op_ddl:
		args = rel2bin_args(be, rel->l, args);
		if (rel->r)
			args = rel2bin_args(be, rel->r, args);
		break;
	case op_insert:
	case op_update:
	case op_delete:
	case op_truncate:
		args = rel2bin_args(be, rel->r, args);
		break;
	}
	return args;
}

typedef struct trigger_input {
	sql_table *t;
	stmt *tids;
	stmt **updates;
	int type; /* insert 1, update 2, delete 3, truncate 4 */
	const char *on;
	const char *nn;
} trigger_input;

static stmt *
rel2bin_table(backend *be, sql_rel *rel, list *refs)
{
	mvc *sql = be->mvc;
	list *l;
	stmt *sub = NULL, *osub = NULL;
	node *en, *n;
	sql_exp *op = rel->r;

	if (rel->flag == TRIGGER_WRAPPER) {
		trigger_input *ti = rel->l;
		l = sa_list(sql->sa);

		for(n = ol_first_node(ti->t->columns); n; n = n->next) {
			sql_column *c = n->data;

			if (ti->type == 2) { /* updates */
				stmt *s = stmt_col(be, c, ti->tids, ti->tids->partition);
				append(l, stmt_alias(be, s, ti->on, c->base.name));
			}
			if (ti->updates && ti->updates[c->colnr]) {
				append(l, stmt_alias(be, ti->updates[c->colnr], ti->nn, c->base.name));
			} else {
				stmt *s = stmt_col(be, c, ti->tids, ti->tids->partition);
				append(l, stmt_alias(be, s, ti->nn, c->base.name));
				assert(ti->type != 1);
			}
		}
		sub = stmt_list(be, l);
		return sub;
	} else if (op) {
		int i;
		sql_subfunc *f = op->f;
		stmt *psub = NULL;
		list *ops = NULL;
		stmt *ids = NULL;

		if (rel->l) { /* first construct the sub relation */
			sql_rel *l = rel->l;
			if (l->op == op_ddl) {
				sql_table *t = rel_ddl_table_get(l);

				if (t)
					sub = rel2bin_sql_table(be, t, NULL);
			} else {
				sub = subrel_bin(be, rel->l, refs);
			}
			sub = subrel_project(be, sub, refs, rel->l);
			if (!sub)
				return NULL;
		}

		assert(f);
		if (f->func->res && list_length(f->func->res) + 1 == list_length(rel->exps) && !f->func->varres) {
			/* add inputs in correct order ie loop through args of f and pass column */
			list *exps = op->l;
			ops = sa_list(be->mvc->sa);
			if (exps) {
				for (node *en = exps->h; en; en = en->next) {
					sql_exp *e = en->data;

					/* find column */
					stmt *s = exp_bin(be, e, sub, NULL, NULL, NULL, NULL, NULL, 0, 0, 0);
					if (!s)
						return NULL;
					if (en->next)
						append(ops, s);
					else /* last added exp is the ids (todo use name base lookup !!) */
						ids = s;
				}
			}
		} else {
			psub = exp_bin(be, op, sub, NULL, NULL, NULL, NULL, NULL, 0, 0, 0); /* table function */
			if (!psub)
				return NULL;
		}
		l = sa_list(sql->sa);
		if (f->func->res) {
			if (f->func->varres) {
				for(i=0, en = rel->exps->h, n = f->res->h; en; en = en->next, n = n->next, i++ ) {
					sql_exp *exp = en->data;
					sql_subtype *st = n->data;
					const char *rnme = exp_relname(exp)?exp_relname(exp):exp->l;
					stmt *s = stmt_rs_column(be, psub, i, st);

					s = stmt_alias(be, s, rnme, exp_name(exp));
					list_append(l, s);
				}
			} else {
				node *m = rel->exps->h;
				int i = 0;

				/* correlated table returning function */
				if (list_length(f->func->res) + 1 == list_length(rel->exps)) {
					/* use a simple nested loop solution for this case, ie
					 * output a table of (input) row-ids, the output of the table producing function
					 */
					/* make sure the input for sql.unionfunc are bats */
					if (ids)
						ids = column(be, ids);
					if (ops)
						for (node *en = ops->h; en; en = en->next)
							en->data = column(be, (stmt *) en->data);

					int narg = 3 + list_length(rel->exps);
					if (ops)
						narg += list_length(ops);
					InstrPtr q = newStmtArgs(be->mb, sqlRef, "unionfunc", narg);
					/* Generate output rowid column and output of function f */
					for(i=0; m; m = m->next, i++) {
						sql_exp *e = m->data;
						int type = exp_subtype(e)->type->localtype;

						type = newBatType(type);
						if (i)
							q = pushReturn(be->mb, q, newTmpVariable(be->mb, type));
						else
							getArg(q, 0) = newTmpVariable(be->mb, type);
					}
					if (backend_create_subfunc(be, f, ops) < 0)
		 				return NULL;
					str mod = sql_func_mod(f->func);
					str fcn = sql_func_imp(f->func);
					q = pushStr(be->mb, q, mod);
					q = pushStr(be->mb, q, fcn);
					psub = stmt_direct_func(be, q);

					if (ids) /* push input rowids column */
						q = pushArgument(be->mb, q, ids->nr);

					/* add inputs in correct order ie loop through args of f and pass column */
					if (ops) {
						for (node *en = ops->h; en; en = en->next) {
							stmt *op = en->data;

							q = pushArgument(be->mb, q, op->nr);
						}
					}

					/* name output of dependent columns, output of function is handled the same as without correlation */
					int len = list_length(rel->exps)-list_length(f->func->res);
					assert(len== 1);
					for(i=0, m=rel->exps->h; m && i<len; m = m->next, i++ ) {
						sql_exp *exp = m->data;
						stmt *s = stmt_rs_column(be, psub, i, exp_subtype(exp));

						s = stmt_alias(be, s, exp->l, exp->r);
						list_append(l, s);
					}
				}
				for(n = f->func->res->h; n && m; n = n->next, m = m->next, i++ ) {
					sql_arg *a = n->data;
					sql_exp *exp = m->data;
					stmt *s = stmt_rs_column(be, psub, i, &a->type);
					const char *rnme = exp_relname(exp)?exp_relname(exp):exp_find_rel_name(op);

					s = stmt_alias(be, s, rnme, a->name);
					list_append(l, s);
				}
			}
		}
		assert(rel->flag != TABLE_PROD_FUNC || !sub || !(sub->nrcols));
		sub = stmt_list(be, l);
	} else if (rel->l) { /* handle sub query via function */
		int i;
		char name[16], *nme;
		sql_rel *fr;

		nme = number2name(name, sizeof(name), ++be->remote);

		l = rel2bin_args(be, rel->l, sa_list(sql->sa));
		if (!l)
			return NULL;
		sub = stmt_list(be, l);
		if (!(sub = stmt_func(be, sub, sa_strdup(sql->sa, nme), rel->l, 0)))
			return NULL;
		fr = rel->l = sub->op4.rel; /* rel->l may get rewritten */
		l = sa_list(sql->sa);
		for(i = 0, n = rel->exps->h; n; n = n->next, i++ ) {
			sql_exp *c = n->data;
			stmt *s = stmt_rs_column(be, sub, i, exp_subtype(c));
			const char *nme = exp_name(c);
			const char *rnme = exp_relname(c);

			s = stmt_alias(be, s, rnme, nme);
			if (fr->card <= CARD_ATOM) /* single value, get result from bat */
				s = stmt_fetch(be, s);
			list_append(l, s);
		}
		sub = stmt_list(be, l);
	}
	if (!sub) {
		assert(sql->session->status == -10); /* Stack overflow errors shouldn't terminate the server */
		return NULL;
	}
	l = sa_list(sql->sa);
	for( en = rel->exps->h; en; en = en->next ) {
		sql_exp *exp = en->data;
		const char *rnme = exp_relname(exp)?exp_relname(exp):exp->l;
		stmt *s = bin_find_column(be, sub, exp->l, exp->r);

		if (!s) {
			assert(sql->session->status == -10); /* Stack overflow errors shouldn't terminate the server */
			return NULL;
		}
		if (sub && sub->nrcols >= 1 && s->nrcols == 0)
			s = stmt_const(be, bin_find_smallest_column(be, sub), s);
		s = stmt_alias(be, s, rnme, exp_name(exp));
		list_append(l, s);
	}
	if (osub && osub->nrcols)
		list_merge(l, osub->op4.lval, NULL);
	sub = stmt_list(be, l);
	return sub;
}

static stmt *
rel2bin_hash_lookup(backend *be, sql_rel *rel, stmt *left, stmt *right, sql_idx *i, node *en )
{
	mvc *sql = be->mvc;
	node *n;
	sql_subtype *it = sql_bind_localtype("int");
	sql_subtype *lng = sql_bind_localtype("lng");
	stmt *h = NULL;
	stmt *bits = stmt_atom_int(be, 1 + ((sizeof(lng)*8)-1)/(list_length(i->columns)+1));
	sql_exp *e = en->data;
	sql_exp *l = e->l;
	stmt *idx = bin_find_column(be, left, l->l, sa_strconcat(sql->sa, "%", i->base.name));
	int swap_exp = 0, swap_rel = 0, semantics = 0;

	if (!idx) {
		swap_exp = 1;
		l = e->r;
		idx = bin_find_column(be, left, l->l, sa_strconcat(sql->sa, "%", i->base.name));
	}
	if (!idx && right) {
		swap_exp = 0;
		swap_rel = 1;
		l = e->l;
		idx = bin_find_column(be, right, l->l, sa_strconcat(sql->sa, "%", i->base.name));
	}
	if (!idx && right) {
		swap_exp = 1;
		swap_rel = 1;
		l = e->r;
		idx = bin_find_column(be, right, l->l, sa_strconcat(sql->sa, "%", i->base.name));
	}
	if (!idx)
		return NULL;
	/* should be in key order! */
	for( en = rel->exps->h, n = i->columns->h; en && n; en = en->next, n = n->next ) {
		sql_exp *e = en->data;
		stmt *s = NULL;

		if (e->type == e_cmp && e->flag == cmp_equal) {
			sql_exp *ee = (swap_exp)?e->l:e->r;
			if (swap_rel)
				s = exp_bin(be, ee, left, NULL, NULL, NULL, NULL, NULL, 0, 0, 0);
			else
				s = exp_bin(be, ee, right, NULL, NULL, NULL, NULL, NULL, 0, 0, 0);
		}

		if (!s)
			return NULL;
		if (h) {
			sql_subfunc *xor = sql_bind_func_result(sql, "sys", "rotate_xor_hash", F_FUNC, lng, 3, lng, it, tail_type(s));

			h = stmt_Nop(be, stmt_list(be, list_append( list_append(
				list_append(sa_list(sql->sa), h), bits), s)), NULL, xor, false);
			semantics = 1;
		} else {
			sql_subfunc *hf = sql_bind_func_result(sql, "sys", "hash", F_FUNC, lng, 1, tail_type(s));

			h = stmt_unop(be, s, NULL, hf);
		}
	}
	if (h && h->nrcols) {
		if (!swap_rel) {
			return stmt_join(be, idx, h, 0, cmp_equal, 0, semantics, false);
		} else {
			return stmt_join(be, h, idx, 0, cmp_equal, 0, semantics, false);
		}
	} else {
		return stmt_uselect(be, idx, h, cmp_equal, NULL, 0, semantics);
	}
}

static stmt *
join_hash_key( backend *be, list *l )
{
	mvc *sql = be->mvc;
	node *m;
	sql_subtype *it, *lng;
	stmt *h = NULL;
	stmt *bits = stmt_atom_int(be, 1 + ((sizeof(lng)*8)-1)/(list_length(l)+1));

	it = sql_bind_localtype("int");
	lng = sql_bind_localtype("lng");
	for (m = l->h; m; m = m->next) {
		stmt *s = m->data;

		if (h) {
			sql_subfunc *xor = sql_bind_func_result(sql, "sys", "rotate_xor_hash", F_FUNC, lng, 3, lng, it, tail_type(s));

			h = stmt_Nop(be, stmt_list(be, list_append( list_append( list_append(sa_list(sql->sa), h), bits), s )), NULL, xor, NULL);
		} else {
			sql_subfunc *hf = sql_bind_func_result(sql, "sys", "hash", F_FUNC, lng, 1, tail_type(s));
			h = stmt_unop(be, s, NULL, hf);
		}
	}
	return h;
}

static stmt *
releqjoin( backend *be, list *l1, list *l2, list *exps, int used_hash, int need_left, int is_semantics )
{
	mvc *sql = be->mvc;
	node *n1 = l1->h, *n2 = l2->h, *n3 = NULL;
	stmt *l, *r, *res;
	sql_exp *e;

	if (exps)
		n3 = exps->h;
	if (list_length(l1) <= 1) {
		l = l1->h->data;
		r = l2->h->data;
		if (!is_semantics && exps) {
			e = n3->data;
			is_semantics = is_semantics(e);
		}
		r =  stmt_join(be, l, r, 0, cmp_equal, need_left, is_semantics, false);
		return r;
	}
	if (used_hash) {
		l = n1->data;
		r = n2->data;
		n1 = n1->next;
		n2 = n2->next;
		n3 = n3?n3->next:NULL;
		res = stmt_join(be, l, r, 0, cmp_equal, need_left, 1, false);
	} else { /* need hash */
		l = join_hash_key(be, l1);
		r = join_hash_key(be, l2);
		res = stmt_join(be, l, r, 0, cmp_equal, need_left, 1, false);
	}
	l = stmt_result(be, res, 0);
	r = stmt_result(be, res, 1);
	for (; n1 && n2; n1 = n1->next, n2 = n2->next, n3 = n3?n3->next:NULL) {
		int semantics = is_semantics;
		stmt *ld = n1->data;
		stmt *rd = n2->data;
		stmt *le = stmt_project(be, l, ld );
		stmt *re = stmt_project(be, r, rd );
		/* intentional both tail_type's of le (as re sometimes is a find for bulk loading */
		sql_subfunc *f = NULL;
		stmt * cmp;
		list *ops;

		f = sql_bind_func(sql, "sys", "=", tail_type(le), tail_type(le), F_FUNC);
		assert(f);

		ops = sa_list(be->mvc->sa);
		list_append(ops, le);
		list_append(ops, re);
		if (!semantics && exps) {
			e = n3->data;
			semantics = is_semantics(e);
		}
		if (semantics)
			list_append(ops, stmt_bool(be, 1));
		cmp = stmt_Nop(be, stmt_list(be, ops), NULL, f, NULL);
		cmp = stmt_uselect(be, cmp, stmt_bool(be, 1), cmp_equal, NULL, 0, 0);
		l = stmt_project(be, cmp, l );
		r = stmt_project(be, cmp, r );
	}
	res = stmt_join(be, l, r, 0, cmp_joined, 0, 0, false);
	return res;
}

static void
split_join_exps(sql_rel *rel, list *joinable, list *not_joinable)
{
	if (!list_empty(rel->exps)) {
		for (node *n = rel->exps->h; n; n = n->next) {
			sql_exp *e = n->data;
			int can_join = 0;

			/* we can handle thetajoins, rangejoins and filter joins (like) */
			/* ToDo how about atom expressions? */
			if (e->type == e_cmp) {
				int flag = e->flag;
				/* check if its a select or join expression, ie use only expressions of one relation left and of the other right (than join) */
				if (flag < cmp_filter || flag == mark_in || flag == mark_notin) { /* theta and range joins */
					/* join or select ? */
					sql_exp *l = e->l, *r = e->r, *f = e->f;

					if (f) {
						int ll = rel_find_exp(rel->l, l) != NULL;
						int rl = rel_find_exp(rel->r, l) != NULL;
						int lr = rel_find_exp(rel->l, r) != NULL;
						int rr = rel_find_exp(rel->r, r) != NULL;
						int lf = rel_find_exp(rel->l, f) != NULL;
						int rf = rel_find_exp(rel->r, f) != NULL;
						int nrcr1 = 0, nrcr2 = 0, nrcl1 = 0, nrcl2 = 0;

						if ((ll && !rl &&
						   ((rr && !lr) || (nrcr1 = r->card == CARD_ATOM && exp_is_atom(r))) &&
						   ((rf && !lf) || (nrcr2 = f->card == CARD_ATOM && exp_is_atom(f))) && (nrcr1+nrcr2) <= 1) ||
						    (rl && !ll &&
						   ((lr && !rr) || (nrcl1 = r->card == CARD_ATOM && exp_is_atom(r))) &&
						   ((lf && !rf) || (nrcl2 = f->card == CARD_ATOM && exp_is_atom(f))) && (nrcl1+nrcl2) <= 1)) {
							can_join = 1;
						}
					} else {
						int ll = 0, lr = 0, rl = 0, rr = 0;

						if (l->card != CARD_ATOM || !exp_is_atom(l)) {
							ll |= rel_find_exp(rel->l, l) != NULL;
							rl |= rel_find_exp(rel->r, l) != NULL;
						}
						if (r->card != CARD_ATOM || !exp_is_atom(r)) {
							lr |= rel_find_exp(rel->l, r) != NULL;
							rr |= rel_find_exp(rel->r, r) != NULL;
						}
						if ((ll && !lr && !rl && rr) || (!ll && lr && rl && !rr))
							can_join = 1;
					}
				} else if (flag == cmp_filter) {
					list *l = e->l, *r = e->r;
					int ll = 0, lr = 0, rl = 0, rr = 0;

					for (node *n = l->h ; n ; n = n->next) {
						sql_exp *ee = n->data;

						if (ee->card != CARD_ATOM || !exp_is_atom(ee)) {
							ll |= rel_find_exp(rel->l, ee) != NULL;
							rl |= rel_find_exp(rel->r, ee) != NULL;
						}
					}
					for (node *n = r->h ; n ; n = n->next) {
						sql_exp *ee = n->data;

						if (ee->card != CARD_ATOM || !exp_is_atom(ee)) {
							lr |= rel_find_exp(rel->l, ee) != NULL;
							rr |= rel_find_exp(rel->r, ee) != NULL;
						}
					}
					if ((ll && !lr && !rl && rr) || (!ll && lr && rl && !rr))
						can_join = 1;
				}
			}
			if (can_join) {
				append(joinable, e);
			} else {
				append(not_joinable, e);
			}
		}
	}
}

#define is_equi_exp_(e) ((e)->flag == cmp_equal || (e)->flag == mark_in)

static list *
get_equi_joins_first(mvc *sql, list *exps, int *equality_only)
{
	list *new_exps = sa_list(sql->sa);

	for( node *n = exps->h; n; n = n->next ) {
		sql_exp *e = n->data;

		assert(e->type == e_cmp && e->flag != cmp_in && e->flag != cmp_notin && e->flag != cmp_or);
		if (is_equi_exp_(e))
			list_append(new_exps, e);
		else
			*equality_only = 0;
	}
	for( node *n = exps->h; n; n = n->next ) {
		sql_exp *e = n->data;

		if (!is_equi_exp_(e))
			list_append(new_exps, e);
	}
	return new_exps;
}

static stmt *
rel2bin_join(backend *be, sql_rel *rel, list *refs)
{
	mvc *sql = be->mvc;
	list *l, *sexps = NULL, *l2 = NULL;
	node *en = NULL, *n;
	stmt *left = NULL, *right = NULL, *join = NULL, *jl, *jr, *ld = NULL, *rd = NULL, *res;
	int need_left = (rel->flag & LEFT_JOIN);

	if (rel->l) /* first construct the left sub relation */
		left = subrel_bin(be, rel->l, refs);
	if (rel->r) /* first construct the right sub relation */
		right = subrel_bin(be, rel->r, refs);
	left = subrel_project(be, left, refs, rel->l);
	right = subrel_project(be, right, refs, rel->r);
	if (!left || !right)
		return NULL;
	left = row2cols(be, left);
	right = row2cols(be, right);
	/*
 	 * split in 2 steps,
 	 * 	first cheap join(s) (equality or idx)
 	 * 	second selects/filters
	 */
	if (!list_empty(rel->exps)) {
		list *jexps = sa_list(sql->sa);
		sexps = sa_list(sql->sa);

		split_join_exps(rel, jexps, sexps);
		if (list_empty(jexps)) { /* cross product and continue after project */
			stmt *l = bin_find_smallest_column(be, left);
			stmt *r = bin_find_smallest_column(be, right);
			join = stmt_join(be, l, r, 0, cmp_all, 0, 0, false);
		}

		if (join) {
			en = jexps->h;
		} else {
			list *lje = sa_list(sql->sa), *rje = sa_list(sql->sa), *exps = sa_list(sql->sa);
			int used_hash = 0, idx = 0, equality_only = 1;

			(void) equality_only;
			jexps = get_equi_joins_first(sql, jexps, &equality_only);
			/* generate a relational join (releqjoin) which does a multi attribute (equi) join */
			for( en = jexps->h; en && !used_hash; en = en->next ) {
				int join_idx = be->join_idx;
				sql_exp *e = en->data;
				stmt *s = NULL;
				prop *p;

				/* stop search for equi joins on first non equi */
				if (list_length(lje) && (idx || e->type != e_cmp || e->flag != cmp_equal))
					break;

				/* handle possible index lookups, expressions are in index order! */
				if (!join && (p=find_prop(e->p, PROP_HASHCOL)) != NULL) {
					sql_idx *i = p->value;
					int oldvtop = be->mb->vtop, oldstop = be->mb->stop, oldvid = be->mb->vid;

					join = s = rel2bin_hash_lookup(be, rel, left, right, i, en);
					if (s) {
						list_append(lje, s->op1);
						list_append(rje, s->op2);
						list_append(exps, NULL);
						used_hash = 1; /* uses hash, all jexps were consumed */
					} else {
						/* hash lookup cannot be used, clean leftover mal statements */
						clean_mal_statements(be, oldstop, oldvtop, oldvid);
					}
				}

				if (!s)
					s = exp_bin(be, e, left, right, NULL, NULL, NULL, NULL, 0, 1, 0);
				if (!s) {
					assert(sql->session->status == -10); /* Stack overflow errors shouldn't terminate the server */
					return NULL;
				}
				if (join_idx != be->join_idx)
					idx = 1;
				assert(s->type == st_join || s->type == st_join2 || s->type == st_joinN);
				if (!join)
					join = s;
				if (e->flag != cmp_equal) { /* only collect equi joins */
					en = en->next;
					break;
				}
				list_append(lje, s->op1);
				list_append(rje, s->op2);
				list_append(exps, e);
			}
			if (list_length(lje) > 1) {
				join = releqjoin(be, lje, rje, exps, used_hash, need_left, 0);
			} else if (!join || need_left) {
				sql_exp *e = exps->h->data;
				join = stmt_join(be, lje->h->data, rje->h->data, 0, cmp_equal, need_left, is_semantics(e), false);
			}
		}
	} else {
		stmt *l = bin_find_smallest_column(be, left);
		stmt *r = bin_find_smallest_column(be, right);
		join = stmt_join(be, l, r, 0, cmp_all, 0, 0, is_single(rel));
	}
	jl = stmt_result(be, join, 0);
	jr = stmt_result(be, join, 1);
	if (en || (sexps && list_length(sexps))) {
		stmt *sub, *sel = NULL;
		list *nl;

		/* construct relation */
		nl = sa_list(sql->sa);

		/* first project using equi-joins */
		for( n = left->op4.lval->h; n; n = n->next ) {
			stmt *c = n->data;
			const char *rnme = table_name(sql->sa, c);
			const char *nme = column_name(sql->sa, c);
			stmt *s = stmt_project(be, jl, column(be, c) );

			s = stmt_alias(be, s, rnme, nme);
			list_append(nl, s);
		}
		for( n = right->op4.lval->h; n; n = n->next ) {
			stmt *c = n->data;
			const char *rnme = table_name(sql->sa, c);
			const char *nme = column_name(sql->sa, c);
			stmt *s = stmt_project(be, jr, column(be, c) );

			s = stmt_alias(be, s, rnme, nme);
			list_append(nl, s);
		}
		sub = stmt_list(be, nl);

		/* continue with non equi-joins */
		while(sexps) {
			if (!en) {
				en = sexps->h;
				sexps = NULL;
			}
			for( ; en; en = en->next ) {
				stmt *s = exp_bin(be, en->data, sub, NULL, NULL, NULL, NULL, sel, 0, 1, 0);

				if (!s) {
					assert(sql->session->status == -10); /* Stack overflow errors shouldn't terminate the server */
					return NULL;
				}
				if (s->nrcols == 0) {
					stmt *l = bin_find_smallest_column(be, sub);
					s = stmt_uselect(be, stmt_const(be, l, stmt_bool(be, 1)), s, cmp_equal, sel, 0, 0);
				}
				sel = s;
			}
		}
		/* recreate join output */
		jl = stmt_project(be, sel, jl);
		jr = stmt_project(be, sel, jr);
	}

	/* construct relation */
	l = sa_list(sql->sa);

	if (rel->op == op_left || rel->op == op_full || is_single(rel)) {
		/* we need to add the missing oid's */
		stmt *l = ld = stmt_mirror(be, bin_find_smallest_column(be, left));
		if (rel->op == op_left || rel->op == op_full)
			ld = stmt_tdiff(be, ld, jl, NULL);
		if (is_single(rel) && !list_empty(rel->exps)) {
			join = stmt_semijoin(be, l, jl, NULL, NULL, 0, true);
			jl = stmt_result(be, join, 0);
			jr = stmt_project(be, stmt_result(be, join, 1), jr);
		}
	}
	if (rel->op == op_right || rel->op == op_full) {
		/* we need to add the missing oid's */
		rd = stmt_mirror(be, bin_find_smallest_column(be, right));
		rd = stmt_tdiff(be, rd, jr, NULL);
	}

	if (rel->op == op_left) { /* used for merge statments, this will be cleaned out on the pushcands branch :) */
		l2 = sa_list(sql->sa);
		list_append(l2, left);
		list_append(l2, right);
		list_append(l2, jl);
		list_append(l2, jr);
		list_append(l2, ld);
	}

	for( n = left->op4.lval->h; n; n = n->next ) {
		stmt *c = n->data;
		const char *rnme = table_name(sql->sa, c);
		const char *nme = column_name(sql->sa, c);
		stmt *s = stmt_project(be, jl, column(be, c) );

		/* as append isn't save, we append to a new copy */
		if (rel->op == op_left || rel->op == op_full || rel->op == op_right)
			s = create_const_column(be, s);
		if (rel->op == op_left || rel->op == op_full)
			s = stmt_append(be, s, stmt_project(be, ld, c));
		if (rel->op == op_right || rel->op == op_full)
			s = stmt_append(be, s, stmt_const(be, rd, (c->flag&OUTER_ZERO)?stmt_atom_lng(be, 0):stmt_atom(be, atom_general(sql->sa, tail_type(c), NULL))));

		s = stmt_alias(be, s, rnme, nme);
		list_append(l, s);
	}
	for( n = right->op4.lval->h; n; n = n->next ) {
		stmt *c = n->data;
		const char *rnme = table_name(sql->sa, c);
		const char *nme = column_name(sql->sa, c);
		stmt *s = stmt_project(be, jr, column(be, c) );

		/* as append isn't save, we append to a new copy */
		if (rel->op == op_left || rel->op == op_full || rel->op == op_right)
			s = create_const_column(be, s);
		if (rel->op == op_left || rel->op == op_full)
			s = stmt_append(be, s, stmt_const(be, ld, (c->flag&OUTER_ZERO)?stmt_atom_lng(be, 0):stmt_atom(be, atom_general(sql->sa, tail_type(c), NULL))));
		if (rel->op == op_right || rel->op == op_full)
			s = stmt_append(be, s, stmt_project(be, rd, c));

		s = stmt_alias(be, s, rnme, nme);
		list_append(l, s);
	}
	res = stmt_list(be, l);
	res->extra = l2; /* used for merge statments, this will be cleaned out on the pushcands branch :) */
	return res;
}

static int
exp_is_mark(sql_exp *e)
{
	if (e->type == e_cmp && (e->flag == mark_in || e->flag == mark_notin))
		return 1;
	return 0;
}

static stmt *
rel2bin_antijoin(backend *be, sql_rel *rel, list *refs)
{
	mvc *sql = be->mvc;
	list *l, *jexps = NULL, *mexps = NULL;
	node *en = NULL, *n;
	stmt *left = NULL, *right = NULL, *join = NULL;

	if (rel->l) /* first construct the left sub relation */
		left = subrel_bin(be, rel->l, refs);
	if (rel->r) /* first construct the right sub relation */
		right = subrel_bin(be, rel->r, refs);
	left = subrel_project(be, left, refs, rel->l);
	right = subrel_project(be, right, refs, rel->r);
	if (!left || !right)
		return NULL;
	left = row2cols(be, left);
	right = row2cols(be, right);

	if (rel->exps) {
		jexps = sa_list(sql->sa);
		mexps = sa_list(sql->sa);

		for( en = rel->exps->h; en; en = en->next ) {
			sql_exp *e = en->data;

			assert(e->type == e_cmp);
			if (exp_is_mark(e))
				append(mexps, e);
			else
				append(jexps, e);
		}
	}
	/* handle join-ing conditions first */
	if (!list_empty(jexps)) {
		if (list_empty(mexps))
			mexps = jexps;
	}
	/* handle mark conditions second */
	if (!list_empty(mexps)) {
		assert(list_length(mexps) == 1);
		for( en = mexps->h; en; en = en->next ) {
			sql_exp *e = en->data;
			stmt *ls = exp_bin(be, e->l, left, right, NULL, NULL, NULL, NULL, 1, 0, 0), *rs;
			if (!ls)
				return NULL;

			if (!(rs = exp_bin(be, e->r, left, right, NULL, NULL, NULL, NULL, 1, 0, 0)))
				return NULL;

			if (ls->nrcols == 0)
				ls = stmt_const(be, bin_find_smallest_column(be, left), ls);
			if (rs->nrcols == 0)
				rs = stmt_const(be, bin_find_smallest_column(be, right), rs);
			join = stmt_tdiff2(be, ls, rs, NULL);
		}
	}

	/* construct relation */
	l = sa_list(sql->sa);

	/* project all the left columns */
	for( n = left->op4.lval->h; n; n = n->next ) {
		stmt *c = n->data;
		const char *rnme = table_name(sql->sa, c);
		const char *nme = column_name(sql->sa, c);
		stmt *s = stmt_project(be, join, column(be, c));

		s = stmt_alias(be, s, rnme, nme);
		list_append(l, s);
	}
	return stmt_list(be, l);
}

static stmt *
rel2bin_semijoin(backend *be, sql_rel *rel, list *refs)
{
	mvc *sql = be->mvc;
	list *l, *sexps = NULL;
	node *en = NULL, *n;
	stmt *left = NULL, *right = NULL, *join = NULL, *jl, *jr, *c, *lcand = NULL;
	int semijoin_only = 0, l_is_base = 0;

	if (rel->op == op_anti && list_length(rel->exps) == 1 && ((sql_exp*)rel->exps->h->data)->flag == mark_notin)
		return rel2bin_antijoin(be, rel, refs);

	if (rel->l) { /* first construct the left sub relation */
		sql_rel *l = rel->l;
		l_is_base = is_basetable(l->op);
		left = subrel_bin(be, l, refs);
	}
	if (rel->r) /* first construct the right sub relation */
		right = subrel_bin(be, rel->r, refs);
	if (!left || !right)
		return NULL;
	left = row2cols(be, left);
	right = row2cols(be, right);
	/*
 	 * split in 2 steps,
 	 * 	first cheap join(s) (equality or idx)
 	 * 	second selects/filters
	 */
	if (!list_empty(rel->exps)) {
		list *jexps = sa_list(sql->sa);
		sexps = sa_list(sql->sa);

		split_join_exps(rel, jexps, sexps);
		if (list_empty(jexps)) { /* cross product and continue after project */
			right = subrel_project(be, right, refs, rel->r);
			stmt *l = bin_find_smallest_column(be, left);
			stmt *r = bin_find_smallest_column(be, right);
			join = stmt_join(be, l, r, 0, cmp_all, 0, 0, false);
			lcand = left->cand;
		}

		if (join) {
			en = jexps->h;
		} else {
			list *lje = sa_list(sql->sa), *rje = sa_list(sql->sa), *exps = sa_list(sql->sa);
			int idx = 0, equality_only = 1;

			jexps = get_equi_joins_first(sql, jexps, &equality_only);
			if (!equality_only || list_length(jexps) > 1 || exp_has_func((sql_exp*)jexps->h->data))
				left = subrel_project(be, left, refs, rel->l);
			right = subrel_project(be, right, refs, rel->r);

			for( en = jexps->h; en; en = en->next ) {
				int join_idx = be->join_idx;
				sql_exp *e = en->data;
				stmt *s = NULL;

				/* only handle simple joins here */
				if ((exp_has_func(e) && e->flag != cmp_filter) || e->flag == cmp_or || (e->f && is_anti(e))) {
					if (!join && !list_length(lje)) {
						stmt *l = bin_find_smallest_column(be, left);
						stmt *r = bin_find_smallest_column(be, right);
						join = stmt_join(be, l, r, 0, cmp_all, 0, 0, false);
					}
					break;
				}
				if (list_length(lje) && (idx || e->type != e_cmp || (e->flag != cmp_equal && e->flag != cmp_filter) ||
				(join && e->flag == cmp_filter)))
					break;

				if (equality_only) {
					int oldvtop = be->mb->vtop, oldstop = be->mb->stop, oldvid = be->mb->vid, swap = 0;
					stmt *r, *l = exp_bin(be, e->l, left, NULL, NULL, NULL, NULL, NULL, 1, 0, 0);

					if (!l) {
						swap = 1;
						clean_mal_statements(be, oldstop, oldvtop, oldvid);
						l = exp_bin(be, e->l, right, NULL, NULL, NULL, NULL, NULL, 1, 0, 0);
					}
					r = exp_bin(be, e->r, left, right, NULL, NULL, NULL, NULL, 1, 0, 0);

					if (swap) {
						stmt *t = l;
						l = r;
						r = t;
					}

					if (!l || !r)
						return NULL;
					if (be->no_mitosis && list_length(jexps) == 1 && list_empty(sexps) && rel->op == op_semi && !is_anti(e) && is_equi_exp_(e)) {
						join = stmt_semijoin(be, column(be, l), column(be, r), left->cand, NULL/*right->cand*/, is_semantics(e), false);
						semijoin_only = 1;
						en = NULL;
						break;
					} else
						s = stmt_join_cand(be, column(be, l), column(be, r), left->cand, NULL/*right->cand*/, is_anti(e), (comp_type) e->flag, 0, is_semantics(e), false);
					lcand = left->cand;
				} else {
					s = exp_bin(be, e, left, right, NULL, NULL, NULL, NULL, 0, 1, 0);
				}
				if (!s) {
					assert(sql->session->status == -10); /* Stack overflow errors shouldn't terminate the server */
					return NULL;
				}
				if (join_idx != be->join_idx)
					idx = 1;
				/* stop on first non equality join */
				if (!join) {
					if (s->type != st_join && s->type != st_join2 && s->type != st_joinN) {
						if (!en->next && (s->type == st_uselect || s->type == st_uselect2))
							join = s;
						else
							break;
					}
					join = s;
				} else if (s->type != st_join && s->type != st_join2 && s->type != st_joinN) {
					/* handle select expressions */
					break;
				}
				if (s->type == st_join || s->type == st_join2 || s->type == st_joinN) {
					list_append(lje, s->op1);
					list_append(rje, s->op2);
					list_append(exps, e);
				}
			}
			if (list_length(lje) > 1) {
				join = releqjoin(be, lje, rje, exps, 0 /* use hash */, 0, 0);
			} else if (!join && list_length(lje) == list_length(rje) && list_length(lje)) {
				sql_exp *e = exps->h->data;
				join = stmt_join(be, lje->h->data, rje->h->data, 0, cmp_equal, 0, is_semantics(e), false);
			} else if (!join) {
				stmt *l = bin_find_smallest_column(be, left);
				stmt *r = bin_find_smallest_column(be, right);
				join = stmt_join(be, l, r, 0, cmp_all, 0, 0, false);
			}
		}
	} else {
		right = subrel_project(be, right, refs, rel->r);
		stmt *l = bin_find_smallest_column(be, left);
		stmt *r = bin_find_smallest_column(be, right);
		join = stmt_join(be, l, r, 0, cmp_all, 0, 0, false);
		lcand = left->cand;
	}
	jl = stmt_result(be, join, 0);
	if (en || (sexps && list_length(sexps))) {
		stmt *sub, *sel = NULL;
		list *nl;

		jr = stmt_result(be, join, 1);
		/* construct relation */
		nl = sa_list(sql->sa);

		/* first project after equi-joins */
		for( n = left->op4.lval->h; n; n = n->next ) {
			stmt *c = n->data;
			const char *rnme = table_name(sql->sa, c);
			const char *nme = column_name(sql->sa, c);
			stmt *s = stmt_project(be, jl, column(be, c) );

			s = stmt_alias(be, s, rnme, nme);
			list_append(nl, s);
		}
		for( n = right->op4.lval->h; n; n = n->next ) {
			stmt *c = n->data;
			const char *rnme = table_name(sql->sa, c);
			const char *nme = column_name(sql->sa, c);
			stmt *s = stmt_project(be, jr, column(be, c) );

			s = stmt_alias(be, s, rnme, nme);
			list_append(nl, s);
		}
		sub = stmt_list(be, nl);

		/* continue with non equi-joins */
		while(sexps) {
			if (!en) {
				en = sexps->h;
				sexps = NULL;
			}
			for( ; en; en = en->next ) {
				stmt *s = exp_bin(be, en->data, sub, NULL, NULL, NULL, NULL, sel, 0, 1, 0);

				if (!s) {
					assert(sql->session->status == -10); /* Stack overflow errors shouldn't terminate the server */
					return NULL;
				}
				if (s->nrcols == 0) {
					stmt *l = bin_find_smallest_column(be, sub);
					s = stmt_uselect(be, stmt_const(be, l, stmt_bool(be, 1)), s, cmp_equal, sel, 0, 0);
				}
				sel = s;
			}
		}
		/* recreate join output */
		jl = stmt_project(be, sel, jl);
	}

	/* construct relation */
	l = sa_list(sql->sa);

	/* We did a full join, thats too much.
	   Reduce this using difference and intersect */
	if (!semijoin_only) {
		c = stmt_mirror(be, bin_find_smallest_column(be, left));
		if (rel->op == op_anti) {
			join = stmt_tdiff(be, c, jl, lcand);
		} else {
			if (lcand)
				join = stmt_semijoin(be, c, jl, lcand, NULL/*right->cand*/, 0, false);
			else
				join = stmt_tinter(be, c, jl, false);
		}
	}

	/* project all the left columns */
	for( n = left->op4.lval->h; n; n = n->next ) {
		stmt *c = n->data, *s;
		const char *rnme = table_name(sql->sa, c);
		const char *nme = column_name(sql->sa, c);

		if (semijoin_only && l_is_base && nme[0] == '%' && strcmp(nme, TID) == 0)
			s = join;
		else
			s = stmt_project(be, join, column(be, c));

		s = stmt_alias(be, s, rnme, nme);
		list_append(l, s);
	}
	return stmt_list(be, l);
}

static stmt *
rel2bin_distinct(backend *be, stmt *s, stmt **distinct)
{
	mvc *sql = be->mvc;
	node *n;
	stmt *g = NULL, *grp = NULL, *ext = NULL, *cnt = NULL;
	list *rl = sa_list(sql->sa), *tids;

	/* single values are unique */
	if (s->key && s->nrcols == 0)
		return s;

	/* Use 'all' tid columns */
	if (/* DISABLES CODE */ (0) && (tids = bin_find_columns(be, s, TID)) != NULL) {
		for (n = tids->h; n; n = n->next) {
			stmt *t = n->data;

			g = stmt_group(be, column(be, t), grp, ext, cnt, !n->next);
			grp = stmt_result(be, g, 0);
			ext = stmt_result(be, g, 1);
			cnt = stmt_result(be, g, 2);
		}
	} else {
		for (n = s->op4.lval->h; n; n = n->next) {
			stmt *t = n->data;

			g = stmt_group(be, column(be, t), grp, ext, cnt, !n->next);
			grp = stmt_result(be, g, 0);
			ext = stmt_result(be, g, 1);
			cnt = stmt_result(be, g, 2);
		}
	}
	if (!ext)
		return NULL;

	for (n = s->op4.lval->h; n; n = n->next) {
		stmt *t = n->data;

		list_append(rl, stmt_project(be, ext, t));
	}

	if (distinct)
		*distinct = ext;
	s = stmt_list(be, rl);
	return s;
}

static stmt *
rel2bin_single(backend *be, stmt *s)
{
	if (s->key && s->nrcols == 0)
		return s;

	mvc *sql = be->mvc;
	list *rl = sa_list(sql->sa);

	for (node *n = s->op4.lval->h; n; n = n->next) {
		stmt *t = n->data;
		const char *rnme = table_name(sql->sa, t);
		const char *nme = column_name(sql->sa, t);
		sql_subfunc *zero_or_one = sql_bind_func(sql, "sys", "zero_or_one", tail_type(t), NULL, F_AGGR);

		t = stmt_aggr(be, t, NULL, NULL, zero_or_one, 1, 0, 1);
		t = stmt_alias(be, t, rnme, nme);
		list_append(rl, t);
	}
	s = stmt_list(be, rl);
	return s;
}

static stmt *
rel_rename(backend *be, sql_rel *rel, stmt *sub)
{
	mvc *sql = be->mvc;

	(void) sql;
	if (rel->exps) {
		node *en, *n;
		list *l = sa_list(be->mvc->sa);

		for( en = rel->exps->h, n = sub->op4.lval->h; en && n; en = en->next, n = n->next ) {
			sql_exp *exp = en->data;
			stmt *s = n->data;

			if (!s) {
				assert(sql->session->status == -10); /* Stack overflow errors shouldn't terminate the server */
				return NULL;
			}
			s = stmt_rename(be, exp, s);
			list_append(l, s);
		}
		sub = stmt_list(be, l);
	}
	return sub;
}

static stmt *
rel2bin_union(backend *be, sql_rel *rel, list *refs)
{
	mvc *sql = be->mvc;
	list *l;
	node *n, *m;
	stmt *left = NULL, *right = NULL, *sub;

	if (rel->l) /* first construct the left sub relation */
		left = subrel_bin(be, rel->l, refs);
	if (rel->r) /* first construct the right sub relation */
		right = subrel_bin(be, rel->r, refs);
	left = subrel_project(be, left, refs, rel->l);
	right = subrel_project(be, right, refs, rel->r);
	if (!left || !right)
		return NULL;

	/* construct relation */
	l = sa_list(sql->sa);
	for( n = left->op4.lval->h, m = right->op4.lval->h; n && m;
		 n = n->next, m = m->next ) {
		stmt *c1 = n->data;
		stmt *c2 = m->data;
		const char *rnme = table_name(sql->sa, c1);
		const char *nme = column_name(sql->sa, c1);
		stmt *s;

		s = stmt_append(be, create_const_column(be, c1), c2);
		s = stmt_alias(be, s, rnme, nme);
		list_append(l, s);
	}
	sub = stmt_list(be, l);

	sub = rel_rename(be, rel, sub);
	if (need_distinct(rel))
		sub = rel2bin_distinct(be, sub, NULL);
	if (is_single(rel))
		sub = rel2bin_single(be, sub);
	return sub;
}

static stmt *
rel2bin_except(backend *be, sql_rel *rel, list *refs)
{
	mvc *sql = be->mvc;
	sql_subtype *lng = sql_bind_localtype("lng");
	list *stmts;
	node *n, *m;
	stmt *left = NULL, *right = NULL, *sub;
	sql_subfunc *min;

	stmt *lg = NULL, *rg = NULL;
	stmt *lgrp = NULL, *rgrp = NULL;
	stmt *lext = NULL, *rext = NULL, *next = NULL;
	stmt *lcnt = NULL, *rcnt = NULL, *ncnt = NULL, *zero = NULL;
	stmt *s, *lm, *rm;
	list *lje = sa_list(sql->sa);
	list *rje = sa_list(sql->sa);

	if (rel->l) /* first construct the left sub relation */
		left = subrel_bin(be, rel->l, refs);
	if (rel->r) /* first construct the right sub relation */
		right = subrel_bin(be, rel->r, refs);
	if (!left || !right)
		return NULL;
	left = subrel_project(be, left, refs, rel->l);
	right = subrel_project(be, right, refs, rel->r);
	left = row2cols(be, left);
	right = row2cols(be, right);

	/*
	 * The multi column except is handled using group by's and
	 * group size counts on both sides of the intersect. We then
	 * return for each group of L with min(L.count,R.count),
	 * number of rows.
	 */
	for (n = left->op4.lval->h; n; n = n->next) {
		lg = stmt_group(be, column(be, n->data), lgrp, lext, lcnt, !n->next);
		lgrp = stmt_result(be, lg, 0);
		lext = stmt_result(be, lg, 1);
		lcnt = stmt_result(be, lg, 2);
	}
	for (n = right->op4.lval->h; n; n = n->next) {
		rg = stmt_group(be, column(be, n->data), rgrp, rext, rcnt, !n->next);
		rgrp = stmt_result(be, rg, 0);
		rext = stmt_result(be, rg, 1);
		rcnt = stmt_result(be, rg, 2);
	}

	if (!lg || !rg)
		return NULL;

	if (need_distinct(rel)) {
		lcnt = stmt_const(be, lcnt, stmt_atom_lng(be, 1));
		rcnt = stmt_const(be, rcnt, stmt_atom_lng(be, 1));
	}

	/* now find the matching groups */
	for (n = left->op4.lval->h, m = right->op4.lval->h; n && m; n = n->next, m = m->next) {
		stmt *l = column(be, n->data);
		stmt *r = column(be, m->data);

		l = stmt_project(be, lext, l);
		r = stmt_project(be, rext, r);
		list_append(lje, l);
		list_append(rje, r);
	}
	s = releqjoin(be, lje, rje, NULL, 0 /* use hash */, 0, 1 /*is_semantics*/);
	lm = stmt_result(be, s, 0);
	rm = stmt_result(be, s, 1);

	s = stmt_mirror(be, lext);
	s = stmt_tdiff(be, s, lm, NULL);

	/* first we find those missing in R */
	next = stmt_project(be, s, lext);
	ncnt = stmt_project(be, s, lcnt);
	zero = stmt_const(be, s, stmt_atom_lng(be, 0));

	/* ext, lcount, rcount */
	lext = stmt_project(be, lm, lext);
	lcnt = stmt_project(be, lm, lcnt);
	rcnt = stmt_project(be, rm, rcnt);

	/* append those missing in L */
	lext = stmt_append(be, lext, next);
	lcnt = stmt_append(be, lcnt, ncnt);
	rcnt = stmt_append(be, rcnt, zero);

 	min = sql_bind_func(sql, "sys", "sql_sub", lng, lng, F_FUNC);
	s = stmt_binop(be, lcnt, rcnt, NULL, min); /* use count */

	/* now we have gid,cnt, blowup to full groupsizes */
	s = stmt_gen_group(be, lext, s);

	/* project columns of left hand expression */
	stmts = sa_list(sql->sa);
	for (n = left->op4.lval->h; n; n = n->next) {
		stmt *c1 = column(be, n->data);
		const char *rnme = NULL;
		const char *nme = column_name(sql->sa, c1);

		/* retain name via the stmt_alias */
		c1 = stmt_project(be, s, c1);

		rnme = table_name(sql->sa, c1);
		c1 = stmt_alias(be, c1, rnme, nme);
		list_append(stmts, c1);
	}
	sub = stmt_list(be, stmts);
	return rel_rename(be, rel, sub);
}

static stmt *
rel2bin_inter(backend *be, sql_rel *rel, list *refs)
{
	mvc *sql = be->mvc;
	sql_subtype *lng = sql_bind_localtype("lng");
	list *stmts;
	node *n, *m;
	stmt *left = NULL, *right = NULL, *sub;
 	sql_subfunc *min;

	stmt *lg = NULL, *rg = NULL;
	stmt *lgrp = NULL, *rgrp = NULL;
	stmt *lext = NULL, *rext = NULL;
	stmt *lcnt = NULL, *rcnt = NULL;
	stmt *s, *lm, *rm;
	list *lje = sa_list(sql->sa);
	list *rje = sa_list(sql->sa);

	if (rel->l) /* first construct the left sub relation */
		left = subrel_bin(be, rel->l, refs);
	if (rel->r) /* first construct the right sub relation */
		right = subrel_bin(be, rel->r, refs);
	left = subrel_project(be, left, refs, rel->l);
	right = subrel_project(be, right, refs, rel->r);
	if (!left || !right)
		return NULL;
	left = row2cols(be, left);

	/*
	 * The multi column intersect is handled using group by's and
	 * group size counts on both sides of the intersect. We then
	 * return for each group of L with min(L.count,R.count),
	 * number of rows.
	 */
	for (n = left->op4.lval->h; n; n = n->next) {
		lg = stmt_group(be, column(be, n->data), lgrp, lext, lcnt, !n->next);
		lgrp = stmt_result(be, lg, 0);
		lext = stmt_result(be, lg, 1);
		lcnt = stmt_result(be, lg, 2);
	}
	for (n = right->op4.lval->h; n; n = n->next) {
		rg = stmt_group(be, column(be, n->data), rgrp, rext, rcnt, !n->next);
		rgrp = stmt_result(be, rg, 0);
		rext = stmt_result(be, rg, 1);
		rcnt = stmt_result(be, rg, 2);
	}

	if (!lg || !rg)
		return NULL;

	if (need_distinct(rel)) {
		lcnt = stmt_const(be, lcnt, stmt_atom_lng(be, 1));
		rcnt = stmt_const(be, rcnt, stmt_atom_lng(be, 1));
	}

	/* now find the matching groups */
	for (n = left->op4.lval->h, m = right->op4.lval->h; n && m; n = n->next, m = m->next) {
		stmt *l = column(be, n->data);
		stmt *r = column(be, m->data);

		l = stmt_project(be, lext, l);
		r = stmt_project(be, rext, r);
		list_append(lje, l);
		list_append(rje, r);
	}
	s = releqjoin(be, lje, rje, NULL, 0 /* use hash */, 0, 1 /* is_semantics */);
	lm = stmt_result(be, s, 0);
	rm = stmt_result(be, s, 1);

	/* ext, lcount, rcount */
	lext = stmt_project(be, lm, lext);
	lcnt = stmt_project(be, lm, lcnt);
	rcnt = stmt_project(be, rm, rcnt);

 	min = sql_bind_func(sql, "sys", "sql_min", lng, lng, F_FUNC);
	s = stmt_binop(be, lcnt, rcnt, NULL, min);

	/* now we have gid,cnt, blowup to full groupsizes */
	s = stmt_gen_group(be, lext, s);

	/* project columns of left hand expression */
	stmts = sa_list(sql->sa);
	for (n = left->op4.lval->h; n; n = n->next) {
		stmt *c1 = column(be, n->data);
		const char *rnme = NULL;
		const char *nme = column_name(sql->sa, c1);

		/* retain name via the stmt_alias */
		c1 = stmt_project(be, s, c1);

		rnme = table_name(sql->sa, c1);
		c1 = stmt_alias(be, c1, rnme, nme);
		list_append(stmts, c1);
	}
	sub = stmt_list(be, stmts);
	return rel_rename(be, rel, sub);
}

static stmt *
sql_reorder(backend *be, stmt *order, stmt *s)
{
	list *l = sa_list(be->mvc->sa);
	node *n;

	for (n = s->op4.lval->h; n; n = n->next) {
		stmt *sc = n->data;
		const char *cname = column_name(be->mvc->sa, sc);
		const char *tname = table_name(be->mvc->sa, sc);

		sc = stmt_project(be, order, sc);
		sc = stmt_alias(be, sc, tname, cname );
		list_append(l, sc);
	}
	return stmt_list(be, l);
}

static sql_exp*
topn_limit(sql_rel *rel)
{
	if (rel->exps) {
		sql_exp *limit = rel->exps->h->data;
		if (exp_is_null(limit)) /* If the limit is NULL, ignore the value */
			return NULL;
		return limit;
	}
	return NULL;
}

static sql_exp*
topn_offset( sql_rel *rel )
{
	if (rel->exps && list_length(rel->exps) > 1) {
		sql_exp *offset = rel->exps->h->next->data;

		return offset;
	}
	return NULL;
}

static stmt *
rel2bin_project(backend *be, sql_rel *rel, list *refs, sql_rel *topn)
{
	mvc *sql = be->mvc;
	list *pl;
	node *en, *n;
	stmt *sub = NULL, *psub = NULL;
	stmt *l = NULL;

	if (topn) {
		sql_exp *le = topn_limit(topn);
		sql_exp *oe = topn_offset(topn);

		if (!le) { /* Don't push only offset */
			topn = NULL;
		} else {
			l = exp_bin(be, le, NULL, NULL, NULL, NULL, NULL, NULL, 0, 0, 0);
			if(!l)
				return NULL;
			if (oe) {
				sql_subtype *lng = sql_bind_localtype("lng");
				sql_subfunc *add = sql_bind_func_result(sql, "sys", "sql_add", F_FUNC, lng, 2, lng, lng);
				stmt *o = exp_bin(be, oe, NULL, NULL, NULL, NULL, NULL, NULL, 0, 0, 0);
				if(!o)
					return NULL;
				l = stmt_binop(be, l, o, NULL, add);
			}
		}
	}

	if (!rel->exps)
		return stmt_none(be);

	if (rel->l) { /* first construct the sub relation */
		sql_rel *l = rel->l;
		if (l->op == op_ddl) {
			sql_table *t = rel_ddl_table_get(l);

			if (t)
				sub = rel2bin_sql_table(be, t, rel->exps);
		} else {
			sub = subrel_bin(be, rel->l, refs);
		}
		sub = subrel_project(be, sub, refs, rel->l);
		if (!sub)
			return NULL;
	}

	pl = sa_list(sql->sa);
	if (sub)
		pl->expected_cnt = list_length(sub->op4.lval);
	psub = stmt_list(be, pl);
	for( en = rel->exps->h; en; en = en->next ) {
		sql_exp *exp = en->data;
		int oldvtop = be->mb->vtop, oldstop = be->mb->stop, oldvid = be->mb->vid;
		stmt *s = exp_bin(be, exp, sub, NULL /*psub*/, NULL, NULL, NULL, NULL, 0, 0, 0);

		if (!s) { /* try with own projection as well, but first clean leftover statements */
			clean_mal_statements(be, oldstop, oldvtop, oldvid);
			s = exp_bin(be, exp, sub, psub, NULL, NULL, NULL, NULL, 0, 0, 0);
		}
		if (!s) /* error */
			return NULL;
		/* single value with limit */
		if (topn && rel->r && sub && sub->nrcols == 0 && s->nrcols == 0)
			s = const_column(be, s);
		else if (sub && sub->nrcols >= 1 && s->nrcols == 0)
			s = stmt_const(be, bin_find_smallest_column(be, sub), s);

		if (!exp_name(exp))
			exp_label(sql->sa, exp, ++sql->label);
		s = stmt_rename(be, exp, s);
		column_name(sql->sa, s); /* save column name */
		list_append(pl, s);
	}
	stmt_set_nrcols(psub);

	/* In case of a topn
		if both order by and distinct: then get first order by col
		do topn on it. Project all again! Then rest
	*/
	if (topn && rel->r) {
		list *oexps = rel->r, *npl = sa_list(sql->sa);
		/* distinct, topn returns atleast N (unique groups) */
		int distinct = need_distinct(rel);
		stmt *limit = NULL, *lpiv = NULL, *lgid = NULL;

		for (n=oexps->h; n; n = n->next) {
			sql_exp *orderbycole = n->data;
 			int last = (n->next == NULL);

			stmt *orderbycolstmt = exp_bin(be, orderbycole, sub, psub, NULL, NULL, NULL, NULL, 0, 0, 0);

			if (!orderbycolstmt)
				return NULL;

			/* handle constants */
			if (orderbycolstmt->nrcols == 0 && !last) /* no need to sort on constant */
				continue;
			orderbycolstmt = column(be, orderbycolstmt);
			if (!limit) {	/* topn based on a single column */
				limit = stmt_limit(be, orderbycolstmt, NULL, NULL, stmt_atom_lng(be, 0), l, distinct, is_ascending(orderbycole), nulls_last(orderbycole), last, 1);
			} else { 	/* topn based on 2 columns */
				limit = stmt_limit(be, orderbycolstmt, lpiv, lgid, stmt_atom_lng(be, 0), l, distinct, is_ascending(orderbycole), nulls_last(orderbycole), last, 1);
			}
			if (!limit)
				return NULL;
			lpiv = limit;
			if (!last) {
				lpiv = stmt_result(be, limit, 0);
				lgid = stmt_result(be, limit, 1);
			}
		}

		limit = lpiv;
		for ( n=pl->h ; n; n = n->next)
			list_append(npl, stmt_project(be, limit, column(be, n->data)));
		psub = stmt_list(be, npl);

		/* also rebuild sub as multiple orderby expressions may use the sub table (ie aren't part of the result columns) */
		pl = sub->op4.lval;
		npl = sa_list(sql->sa);
		for ( n=pl->h ; n; n = n->next) {
			list_append(npl, stmt_project(be, limit, column(be, n->data)));
		}
		sub = stmt_list(be, npl);
	}
	if (need_distinct(rel)) {
		stmt *distinct = NULL;
		psub = rel2bin_distinct(be, psub, &distinct);
		/* also rebuild sub as multiple orderby expressions may use the sub table (ie aren't part of the result columns) */
		if (sub && distinct) {
			list *npl = sa_list(sql->sa);

			pl = sub->op4.lval;
			for ( n=pl->h ; n; n = n->next)
				list_append(npl, stmt_project(be, distinct, column(be, n->data)));
			sub = stmt_list(be, npl);
		}
	}
	if (/*(!topn || need_distinct(rel)) &&*/ rel->r) {
		list *oexps = rel->r;
		stmt *orderby_ids = NULL, *orderby_grp = NULL;

		for (en = oexps->h; en; en = en->next) {
			stmt *orderby = NULL;
			sql_exp *orderbycole = en->data;
			stmt *orderbycolstmt = exp_bin(be, orderbycole, sub, psub, NULL, NULL, NULL, NULL, 0, 0, 0);

			if (!orderbycolstmt) {
				assert(sql->session->status == -10); /* Stack overflow errors shouldn't terminate the server */
				return NULL;
			}
			/* single values don't need sorting */
			if (orderbycolstmt->nrcols == 0)
				continue;
			if (orderby_ids)
				orderby = stmt_reorder(be, orderbycolstmt, is_ascending(orderbycole), nulls_last(orderbycole), orderby_ids, orderby_grp);
			else
				orderby = stmt_order(be, orderbycolstmt, is_ascending(orderbycole), nulls_last(orderbycole));
			orderby_ids = stmt_result(be, orderby, 1);
			orderby_grp = stmt_result(be, orderby, 2);
		}
		if (orderby_ids)
			psub = sql_reorder(be, orderby_ids, psub);
	}
	return psub;
}

static stmt *
rel2bin_predicate(backend *be)
{
	return const_column(be, stmt_bool(be, 1));
}

static stmt *
rel2bin_select(backend *be, sql_rel *rel, list *refs)
{
	mvc *sql = be->mvc;
	node *en;
	stmt *sub = NULL, *sel = NULL;
	stmt *predicate = NULL;

	if (rel->l) { /* first construct the sub relation */
		sub = subrel_bin(be, rel->l, refs);
		if (!sub)
			return NULL;
		sel = sub->cand;
		sub = row2cols(be, sub);
	}
	if (!sub && !predicate)
		predicate = rel2bin_predicate(be);
	if (list_empty(rel->exps)) {
		if (sub)
			return sub;
		if (predicate)
			return predicate;
		assert(0);
	}
	en = rel->exps->h;
	if (!sub && predicate) {
		list *l = sa_list(sql->sa);
		assert(predicate);
		append(l, predicate);
		sub = stmt_list(be, l);
	}
	/* handle possible index lookups */
	/* expressions are in index order ! */
	if (sub && en) {
		sql_exp *e = en->data;
		prop *p;

		if ((p=find_prop(e->p, PROP_HASHCOL)) != NULL) {
			sql_idx *i = p->value;
			int oldvtop = be->mb->vtop, oldstop = be->mb->stop, oldvid = be->mb->vid;

			if ((sel = rel2bin_hash_lookup(be, rel, sub, NULL, i, en)))
				goto done;
			/* hash lookup cannot be used, clean leftover mal statements */
			clean_mal_statements(be, oldstop, oldvtop, oldvid);
		}
	}
	for( en = rel->exps->h; en; en = en->next ) {
		sql_exp *e = en->data;
		stmt *s = exp_bin(be, e, sub, NULL, NULL, NULL, NULL, sel, 0, 1, 0);

		if (!s) {
			assert(sql->session->status == -10); /* Stack overflow errors shouldn't terminate the server */
			return NULL;
		}
		if (s->nrcols == 0){
			if (!predicate && sub)
				predicate = stmt_const(be, bin_find_smallest_column(be, sub), stmt_bool(be, 1));
			if (e->type != e_cmp) {
				sql_subtype *bt = sql_bind_localtype("bit");

				s = stmt_convert(be, s, NULL, exp_subtype(e), bt);
			}
			sel = stmt_uselect(be, predicate, s, cmp_equal, sel, 0, 0);
		} else if (e->type != e_cmp) {
			sel = stmt_uselect(be, s, stmt_bool(be, 1), cmp_equal, sel, 0, 0);
		} else {
			sel = s;
		}
	}

done:
	if (sub && sel) {
		sub = stmt_list(be, sub->op4.lval); /* protect against references */
		sub->cand = sel;
	}
	return sub;
}

static stmt *
rel2bin_groupby(backend *be, sql_rel *rel, list *refs)
{
	mvc *sql = be->mvc;
	list *l, *aggrs, *gbexps = sa_list(sql->sa);
	node *n, *en;
	stmt *sub = NULL, *cursub;
	stmt *groupby = NULL, *grp = NULL, *ext = NULL, *cnt = NULL;

	if (rel->l) { /* first construct the sub relation */
		sub = subrel_bin(be, rel->l, refs);
		sub = subrel_project(be, sub, refs, rel->l);
		if (!sub)
			return NULL;
	}

	if (sub && sub->type == st_list && sub->op4.lval->h && !((stmt*)sub->op4.lval->h->data)->nrcols) {
		list *newl = sa_list(sql->sa);
		node *n;

		for(n=sub->op4.lval->h; n; n = n->next) {
			const char *cname = column_name(sql->sa, n->data);
			const char *tname = table_name(sql->sa, n->data);
			stmt *s = column(be, n->data);

			s = stmt_alias(be, s, tname, cname );
			append(newl, s);
		}
		sub = stmt_list(be, newl);
	}

	/* groupby columns */

	/* Keep groupby columns, sub that they can be lookup in the aggr list */
	if (rel->r) {
		list *exps = rel->r;

		for( en = exps->h; en; en = en->next ) {
			sql_exp *e = en->data;
			stmt *gbcol = exp_bin(be, e, sub, NULL, NULL, NULL, NULL, NULL, 0, 0, 0);

			if (!gbcol) {
				assert(sql->session->status == -10); /* Stack overflow errors shouldn't terminate the server */
				return NULL;
			}
			if (!gbcol->nrcols)
				gbcol = stmt_const(be, bin_find_smallest_column(be, sub), gbcol);
			groupby = stmt_group(be, gbcol, grp, ext, cnt, !en->next);
			grp = stmt_result(be, groupby, 0);
			ext = stmt_result(be, groupby, 1);
			cnt = stmt_result(be, groupby, 2);
			gbcol = stmt_alias(be, gbcol, exp_find_rel_name(e), exp_name(e));
			list_append(gbexps, gbcol);
		}
	}
	/* now aggregate */
	l = sa_list(sql->sa);
	aggrs = rel->exps;
	cursub = stmt_list(be, l);
	for( n = aggrs->h; n; n = n->next ) {
		sql_exp *aggrexp = n->data;
		stmt *aggrstmt = NULL;
		int oldvtop, oldstop, oldvid;

		/* first look in the current aggr list (l) and group by column list */
		if (l && !aggrstmt && aggrexp->type == e_column)
			aggrstmt = list_find_column(be, l, aggrexp->l, aggrexp->r);
		if (gbexps && !aggrstmt && aggrexp->type == e_column) {
			aggrstmt = list_find_column(be, gbexps, aggrexp->l, aggrexp->r);
			if (aggrstmt && groupby) {
				aggrstmt = stmt_project(be, ext, aggrstmt);
				if (list_length(gbexps) == 1)
					aggrstmt->key = 1;
			}
		}

		oldvtop = be->mb->vtop;
		oldstop = be->mb->stop;
		oldvid = be->mb->vid;
		if (!aggrstmt)
			aggrstmt = exp_bin(be, aggrexp, sub, NULL, grp, ext, cnt, NULL, 0, 0, 0);
		/* maybe the aggr uses intermediate results of this group by,
		   therefore we pass the group by columns too
		 */
		if (!aggrstmt) {
			clean_mal_statements(be, oldstop, oldvtop, oldvid);
			aggrstmt = exp_bin(be, aggrexp, sub, cursub, grp, ext, cnt, NULL, 0, 0, 0);
		}
		if (!aggrstmt) {
			assert(sql->session->status == -10); /* Stack overflow errors shouldn't terminate the server */
			return NULL;
		}

		if (!aggrstmt->nrcols && ext && ext->nrcols)
			aggrstmt = stmt_const(be, ext, aggrstmt);

		aggrstmt = stmt_rename(be, aggrexp, aggrstmt);
		list_append(l, aggrstmt);
	}
	stmt_set_nrcols(cursub);
	return cursub;
}

static stmt *
rel2bin_topn(backend *be, sql_rel *rel, list *refs)
{
	mvc *sql = be->mvc;
	sql_exp *oe = NULL, *le = NULL;
	stmt *sub = NULL, *l = NULL, *o = NULL;
	node *n;

	if (rel->l) { /* first construct the sub relation */
		sql_rel *rl = rel->l;

		if (rl->op == op_project) {
			sub = rel2bin_project(be, rl, refs, rel);
		} else {
			sub = subrel_bin(be, rl, refs);
		}
		sub = subrel_project(be, sub, refs, rl);
	}
	if (!sub)
		return NULL;

	le = topn_limit(rel);
	oe = topn_offset(rel);

	n = sub->op4.lval->h;
	if (n) {
		stmt *limit = NULL, *sc = n->data;
		const char *cname = column_name(sql->sa, sc);
		const char *tname = table_name(sql->sa, sc);
		list *newl = sa_list(sql->sa);
		int oldvtop = be->mb->vtop, oldstop = be->mb->stop, oldvid = be->mb->vid;

		if (le)
			l = exp_bin(be, le, NULL, NULL, NULL, NULL, NULL, NULL, 0, 0, 0);
		if (!l) {
			clean_mal_statements(be, oldstop, oldvtop, oldvid);
			l = stmt_atom_lng_nil(be);
		}

		oldvtop = be->mb->vtop;
		oldstop = be->mb->stop;
		oldvid = be->mb->vid;
		if (oe)
			o = exp_bin(be, oe, NULL, NULL, NULL, NULL, NULL, NULL, 0, 0, 0);
		if (!o) {
			clean_mal_statements(be, oldstop, oldvtop, oldvid);
			o = stmt_atom_lng(be, 0);
		}
		if (!l || !o)
			return NULL;

		sc = column(be, sc);
		limit = stmt_limit(be, stmt_alias(be, sc, tname, cname), NULL, NULL, o, l, 0,0,0,0,0);

		for ( ; n; n = n->next) {
			stmt *sc = n->data;
			const char *cname = column_name(sql->sa, sc);
			const char *tname = table_name(sql->sa, sc);

			sc = column(be, sc);
			sc = stmt_project(be, limit, sc);
			list_append(newl, stmt_alias(be, sc, tname, cname));
		}
		sub = stmt_list(be, newl);
	}
	return sub;
}

static stmt *
rel2bin_sample(backend *be, sql_rel *rel, list *refs)
{
	mvc *sql = be->mvc;
	list *newl;
	stmt *sub = NULL, *sample_size = NULL, *sample = NULL, *seed = NULL;
	node *n;

	if (rel->l) /* first construct the sub relation */
		sub = subrel_bin(be, rel->l, refs);
	sub = subrel_project(be, sub, refs, rel->l);
	if (!sub)
		return NULL;

	n = sub->op4.lval->h;
	newl = sa_list(sql->sa);

	if (n) {
		stmt *sc = n->data;
		const char *cname = column_name(sql->sa, sc);
		const char *tname = table_name(sql->sa, sc);

		 if (!(sample_size = exp_bin(be, rel->exps->h->data, NULL, NULL, NULL, NULL, NULL, NULL, 0, 0, 0)))
			return NULL;

		if (rel->exps->cnt == 2) {
			seed = exp_bin(be, rel->exps->h->next->data, NULL, NULL, NULL, NULL, NULL, NULL, 0, 0, 0);
			if (!seed)
				return NULL;
		}

		sc = column(be, sc);
		sample = stmt_sample(be, stmt_alias(be, sc, tname, cname),sample_size, seed);

		for ( ; n; n = n->next) {
			stmt *sc = n->data;
			const char *cname = column_name(sql->sa, sc);
			const char *tname = table_name(sql->sa, sc);

			sc = column(be, sc);
			sc = stmt_project(be, sample, sc);
			list_append(newl, stmt_alias(be, sc, tname, cname));
		}
	}
	sub = stmt_list(be, newl);
	return sub;
}

static stmt *
sql_parse(backend *be, sql_schema *s, const char *query, char mode)
{
	sql_rel *rel = rel_parse(be->mvc, s, query, mode);
	stmt *sq = NULL;

	if (rel && (rel = sql_processrelation(be->mvc, rel, 1, 1, 1)))
		sq = rel_bin(be, rel);
	return sq;
}

static stmt *
insert_check_ukey(backend *be, list *inserts, sql_key *k, stmt *idx_inserts)
{
	mvc *sql = be->mvc;
/* pkey's cannot have NULLs, ukeys however can
   current implementation switches on 'NOT NULL' on primary key columns */

	char *msg = NULL;
	stmt *res;

	sql_subtype *lng = sql_bind_localtype("lng");
	sql_subfunc *cnt = sql_bind_func(sql, "sys", "count", sql_bind_localtype("void"), NULL, F_AGGR);
	sql_subtype *bt = sql_bind_localtype("bit");
	stmt *dels = stmt_tid(be, k->t, 0);
	sql_subfunc *ne = sql_bind_func_result(sql, "sys", "<>", F_FUNC, bt, 2, lng, lng);

	if (list_length(k->columns) > 1) {
		node *m;
		stmt *s = list_fetch(inserts, 0), *ins = s;
		sql_subfunc *sum;
		stmt *ssum = NULL;
		stmt *col = NULL;

		s = ins;
		/* 1st stage: find out if original contains same values */
		if (/*s->key &&*/ s->nrcols == 0) {
			s = NULL;
			if (k->idx && hash_index(k->idx->type))
				s = stmt_uselect(be, stmt_idx(be, k->idx, dels, dels->partition), idx_inserts, cmp_equal, s, 0, 1 /* is_semantics*/);
			for (m = k->columns->h; m; m = m->next) {
				sql_kc *c = m->data;
				stmt *cs = list_fetch(inserts, c->c->colnr);

				/* foreach column add predicate */
				if (add_column_predicate(be, c->c) != LOG_OK)
					return sql_error(sql, 02, SQLSTATE(HY013) MAL_MALLOC_FAIL);

				col = stmt_col(be, c->c, dels, dels->partition);
				if ((k->type == ukey) && stmt_has_null(col)) {
					stmt *nn = stmt_selectnonil(be, col, s);
					s = stmt_uselect( be, col, cs, cmp_equal, nn, 0, 0);
				} else {
					s = stmt_uselect( be, col, cs, cmp_equal, s, 0, 0);
				}
			}
		} else {
			list *lje = sa_list(sql->sa);
			list *rje = sa_list(sql->sa);
			if (k->idx && hash_index(k->idx->type)) {
				list_append(lje, stmt_idx(be, k->idx, dels, dels->partition));
				list_append(rje, idx_inserts);
			}
			for (m = k->columns->h; m; m = m->next) {
				sql_kc *c = m->data;
				stmt *cs = list_fetch(inserts, c->c->colnr);

				/* foreach column add predicate */
				if (add_column_predicate(be, c->c) != LOG_OK)
					return sql_error(sql, 02, SQLSTATE(HY013) MAL_MALLOC_FAIL);

				col = stmt_col(be, c->c, dels, dels->partition);
				list_append(lje, col);
				list_append(rje, cs);
			}
			s = releqjoin(be, lje, rje, NULL, 1 /* hash used */, 0, 0);
			s = stmt_result(be, s, 0);
		}
		s = stmt_binop(be, stmt_aggr(be, s, NULL, NULL, cnt, 1, 0, 1), stmt_atom_lng(be, 0), NULL, ne);

		/* 2nd stage: find out if inserted are unique */
		if ((!idx_inserts && ins->nrcols) || (idx_inserts && idx_inserts->nrcols)) {	/* insert columns not atoms */
			sql_subfunc *or = sql_bind_func_result(sql, "sys", "or", F_FUNC, bt, 2, bt, bt);
			stmt *orderby_ids = NULL, *orderby_grp = NULL;
			stmt *sel = NULL;

			/* remove any nils as in stmt_order NULL = NULL, instead of NULL != NULL */
			if (k->type == ukey) {
				for (m = k->columns->h; m; m = m->next) {
					sql_kc *c = m->data;
					stmt *cs = list_fetch(inserts, c->c->colnr);

				   	if (stmt_has_null(cs))
						sel = stmt_selectnonil(be, cs, sel);
				}
			}
			/* implementation uses sort key check */
			for (m = k->columns->h; m; m = m->next) {
				sql_kc *c = m->data;
				stmt *orderby;
				stmt *cs = list_fetch(inserts, c->c->colnr);

				if (sel)
					cs = stmt_project(be, sel, cs);
				if (orderby_grp)
					orderby = stmt_reorder(be, cs, 1, 0, orderby_ids, orderby_grp);
				else
					orderby = stmt_order(be, cs, 1, 0);
				orderby_ids = stmt_result(be, orderby, 1);
				orderby_grp = stmt_result(be, orderby, 2);
			}

			if (!orderby_grp || !orderby_ids)
				return NULL;

			sum = sql_bind_func(sql, "sys", "not_unique", tail_type(orderby_grp), NULL, F_AGGR);
			ssum = stmt_aggr(be, orderby_grp, NULL, NULL, sum, 1, 0, 1);
			/* combine results */
			s = stmt_binop(be, s, ssum, NULL, or);
		}

		if (k->type == pkey) {
			msg = sa_message(sql->sa, SQLSTATE(40002) "INSERT INTO: PRIMARY KEY constraint '%s.%s' violated", k->t->base.name, k->base.name);
		} else {
			msg = sa_message(sql->sa, SQLSTATE(40002) "INSERT INTO: UNIQUE constraint '%s.%s' violated", k->t->base.name, k->base.name);
		}
		res = stmt_exception(be, s, msg, 00001);
	} else {		/* single column key */
		sql_kc *c = k->columns->h->data;
		stmt *s = list_fetch(inserts, c->c->colnr), *h = s;

		/* add predicate for this column */
		if (add_column_predicate(be, c->c) != LOG_OK)
			return sql_error(sql, 02, SQLSTATE(HY013) MAL_MALLOC_FAIL);

		s = stmt_col(be, c->c, dels, dels->partition);
		if ((k->type == ukey) && stmt_has_null(s)) {
			stmt *nn = stmt_selectnonil(be, s, NULL);
			s = stmt_project(be, nn, s);
		}
		if (h->nrcols) {
			s = stmt_join(be, s, h, 0, cmp_equal, 0, 0, false);
			/* s should be empty */
			s = stmt_result(be, s, 0);
			s = stmt_aggr(be, s, NULL, NULL, cnt, 1, 0, 1);
		} else {
			s = stmt_uselect(be, s, h, cmp_equal, NULL, 0, 0);
			/* s should be empty */
			s = stmt_aggr(be, s, NULL, NULL, cnt, 1, 0, 1);
		}
		/* s should be empty */
		s = stmt_binop(be, s, stmt_atom_lng(be, 0), NULL, ne);

		/* 2e stage: find out if inserts are unique */
		if (h->nrcols) {	/* insert multiple atoms */
			sql_subfunc *sum;
			stmt *count_sum = NULL;
			sql_subfunc *or = sql_bind_func_result(sql, "sys", "or", F_FUNC, bt, 2, bt, bt);
			stmt *ssum, *ss;

			stmt *g = list_fetch(inserts, c->c->colnr), *ins = g;

			/* inserted vaules may be null */
			if ((k->type == ukey) && stmt_has_null(ins)) {
				stmt *nn = stmt_selectnonil(be, ins, NULL);
				ins = stmt_project(be, nn, ins);
			}

			g = stmt_group(be, ins, NULL, NULL, NULL, 1);
			ss = stmt_result(be, g, 2); /* use count */
			/* (count(ss) <> sum(ss)) */
			sum = sql_bind_func(sql, "sys", "sum", lng, NULL, F_AGGR);
			ssum = stmt_aggr(be, ss, NULL, NULL, sum, 1, 0, 1);
			ssum = sql_Nop_(be, "ifthenelse", sql_unop_(be, "isnull", ssum), stmt_atom_lng(be, 0), ssum, NULL);
			count_sum = stmt_binop(be, check_types(be, tail_type(ssum), stmt_aggr(be, ss, NULL, NULL, cnt, 1, 0, 1), type_equal), ssum, NULL, ne);

			/* combine results */
			s = stmt_binop(be, s, count_sum, NULL, or);
		}
		if (k->type == pkey) {
			msg = sa_message( sql->sa, SQLSTATE(40002) "INSERT INTO: PRIMARY KEY constraint '%s.%s' violated", k->t->base.name, k->base.name);
		} else {
			msg = sa_message(sql->sa, SQLSTATE(40002) "INSERT INTO: UNIQUE constraint '%s.%s' violated", k->t->base.name, k->base.name);
		}
		res = stmt_exception(be, s, msg, 00001);
	}
	return res;
}

static stmt *
insert_check_fkey(backend *be, list *inserts, sql_key *k, stmt *idx_inserts, stmt *pin)
{
	mvc *sql = be->mvc;
	char *msg = NULL;
	stmt *cs = list_fetch(inserts, 0), *s = cs;
	sql_subtype *lng = sql_bind_localtype("lng");
	sql_subfunc *cnt = sql_bind_func(sql, "sys", "count", sql_bind_localtype("void"), NULL, F_AGGR);
	sql_subtype *bt = sql_bind_localtype("bit");
	sql_subfunc *ne = sql_bind_func_result(sql, "sys", "<>", F_FUNC, bt, 2, lng, lng);

	for (node *m = k->columns->h; m; m = m->next) {
		sql_kc *c = m->data;

		/* foreach column add predicate */
		if (add_column_predicate(be, c->c) != LOG_OK)
			return sql_error(sql, 02, SQLSTATE(HY013) MAL_MALLOC_FAIL);
	}

	if (pin && list_length(pin->op4.lval))
		s = pin->op4.lval->h->data;
	if (s->key && s->nrcols == 0) {
		s = stmt_binop(be, stmt_aggr(be, idx_inserts, NULL, NULL, cnt, 1, 0, 1), stmt_atom_lng(be, 1), NULL, ne);
	} else {
		/* releqjoin.count <> inserts[col1].count */
		s = stmt_binop(be, stmt_aggr(be, idx_inserts, NULL, NULL, cnt, 1, 0, 1), stmt_aggr(be, column(be, s), NULL, NULL, cnt, 1, 0, 1), NULL, ne);
	}

	/* s should be empty */
	msg = sa_message(sql->sa, SQLSTATE(40002) "INSERT INTO: FOREIGN KEY constraint '%s.%s' violated", k->t->base.name, k->base.name);
	return stmt_exception(be, s, msg, 00001);
}

static stmt *
sql_insert_key(backend *be, list *inserts, sql_key *k, stmt *idx_inserts, stmt *pin)
{
	/* int insert = 1;
	 * while insert and has u/pkey and not defered then
	 *      if u/pkey values exist then
	 *              insert = 0
	 * while insert and has fkey and not defered then
	 *      find id of corresponding u/pkey
	 *      if (!found)
	 *              insert = 0
	 * if insert
	 *      insert values
	 *      insert fkey/pkey index
	 */
	if (k->type == pkey || k->type == ukey) {
		return insert_check_ukey(be, inserts, k, idx_inserts );
	} else {		/* foreign keys */
		return insert_check_fkey(be, inserts, k, idx_inserts, pin );
	}
}

static int
sql_stack_add_inserted( mvc *sql, const char *name, sql_table *t, stmt **updates)
{
	/* Put single relation of updates and old values on to the stack */
	sql_rel *r = NULL;
	node *n;
	list *exps = sa_list(sql->sa);
	trigger_input *ti = SA_NEW(sql->sa, trigger_input);

	ti->t = t;
	ti->tids = NULL;
	ti->updates = updates;
	ti->type = 1;
	ti->nn = name;
	for (n = ol_first_node(t->columns); n; n = n->next) {
		sql_column *c = n->data;
		sql_exp *ne = exp_column(sql->sa, name, c->base.name, &c->type, CARD_MULTI, c->null, is_column_unique(c), 0);

		append(exps, ne);
	}
	r = rel_table_func(sql->sa, NULL, NULL, exps, TRIGGER_WRAPPER);
	r->l = ti;

	return stack_push_rel_view(sql, name, r) ? 1 : 0;
}

static int
sql_insert_triggers(backend *be, sql_table *t, stmt **updates, int time)
{
	mvc *sql = be->mvc;
	node *n;
	int res = 1;

	if (!ol_length(t->triggers))
		return res;

	for (n = ol_first_node(t->triggers); n; n = n->next) {
		sql_trigger *trigger = n->data;

		if (!stack_push_frame(sql, "%OLD-NEW"))
			return 0;
		if (trigger->event == 0 && trigger->time == time) {
			const char *n = trigger->new_name;

			/* add name for the 'inserted' to the stack */
			if (!n) n = "new";

			if(!sql_stack_add_inserted(sql, n, t, updates)) {
				stack_pop_frame(sql);
				return 0;
			}
			if (!sql_parse(be, trigger->t->s, trigger->statement, m_instantiate)) {
				stack_pop_frame(sql);
				return 0;
			}
		}
		stack_pop_frame(sql);
	}
	return res;
}

static sql_table *
sql_insert_check_null(backend *be, sql_table *t, list *inserts)
{
	mvc *sql = be->mvc;
	node *m, *n;
	sql_subfunc *cnt = sql_bind_func(sql, "sys", "count", sql_bind_localtype("void"), NULL, F_AGGR);

	for (n = ol_first_node(t->columns), m = inserts->h; n && m;
		n = n->next, m = m->next) {
		stmt *i = m->data;
		sql_column *c = n->data;

		if (!c->null) {
			stmt *s = i;
			char *msg = NULL;

			/* foreach column add predicate */
			if (add_column_predicate(be, c) != LOG_OK)
				return sql_error(sql, 02, SQLSTATE(HY013) MAL_MALLOC_FAIL);

			if (!(s->key && s->nrcols == 0)) {
				s = stmt_selectnil(be, column(be, i));
				s = stmt_aggr(be, s, NULL, NULL, cnt, 1, 0, 1);
			} else {
				sql_subfunc *isnil = sql_bind_func(sql, "sys", "isnull", &c->type, NULL, F_FUNC);

				s = stmt_unop(be, i, NULL, isnil);
			}
			msg = sa_message(sql->sa, SQLSTATE(40002) "INSERT INTO: NOT NULL constraint violated for column %s.%s", c->t->base.name, c->base.name);
			(void)stmt_exception(be, s, msg, 00001);
		}
	}
	return t; /* return something to say it succeeded */
}

static stmt **
table_update_stmts(mvc *sql, sql_table *t, int *Len)
{
	*Len = ol_length(t->columns);
	return SA_ZNEW_ARRAY(sql->sa, stmt *, *Len);
}

static stmt *
rel2bin_insert(backend *be, sql_rel *rel, list *refs)
{
	mvc *sql = be->mvc;
	list *l;
	stmt *inserts = NULL, *insert = NULL, *ddl = NULL, *pin = NULL, **updates, *ret = NULL, *cnt = NULL, *pos = NULL;
	int idx_ins = 0, constraint = 1, len = 0;
	node *n, *m, *idx_m = NULL;
	sql_rel *tr = rel->l, *prel = rel->r;
	sql_table *t = NULL;

	if ((rel->flag&UPD_NO_CONSTRAINT))
		constraint = 0;
	if ((rel->flag&UPD_COMP)) {  /* special case ! */
		idx_ins = 1;
		prel = rel->l;
		rel = rel->r;
		tr = rel->l;
	}

	if (tr->op == op_basetable) {
		t = tr->l;
	} else {
		ddl = subrel_bin(be, tr, refs);
		ddl = subrel_project(be, ddl, refs, NULL);
		if (!ddl)
			return NULL;
		t = rel_ddl_table_get(tr);
	}

	if (rel->r) /* first construct the inserts relation */
		inserts = subrel_bin(be, rel->r, refs);
	inserts = subrel_project(be, inserts, refs, rel->r);

	if (!inserts)
		return NULL;

	if (idx_ins)
		pin = refs_find_rel(refs, prel);

	if (constraint && !sql_insert_check_null(be, t, inserts->op4.lval))
		return NULL;

	l = sa_list(sql->sa);

	updates = table_update_stmts(sql, t, &len);
	for (n = ol_first_node(t->columns), m = inserts->op4.lval->h; n && m; n = n->next, m = m->next) {
		sql_column *c = n->data;

		updates[c->colnr] = m->data;
	}

/* before */
	if (!sql_insert_triggers(be, t, updates, 0))
		return sql_error(sql, 02, SQLSTATE(27000) "INSERT INTO: triggers failed for table '%s'", t->base.name);

	insert = inserts->op4.lval->h->data;
	if (insert->nrcols == 0) {
		cnt = stmt_atom_lng(be, 1);
	} else {
		cnt = stmt_aggr(be, insert, NULL, NULL, sql_bind_func(sql, "sys", "count", sql_bind_localtype("void"), NULL, F_AGGR), 1, 0, 1);
	}
	insert = NULL;

	if (t->idxs) {
		idx_m = m;
		for (n = ol_first_node(t->idxs); n && m; n = n->next) {
			stmt *is = m->data;
			sql_idx *i = n->data;

		    if (non_updatable_index(i->type)) /* Some indexes don't hold delta structures */
				continue;
			if (hash_index(i->type) && list_length(i->columns) <= 1)
				is = NULL;
			if (i->key && constraint) {
				stmt *ckeys = sql_insert_key(be, inserts->op4.lval, i->key, is, pin);

				list_append(l, ckeys);
			}
			if (!insert)
				insert = is;
			/* If the index doesn't hold delta structures, don't update the 'm' variable */
			m = m->next;
		}
	}

	if (t->s) /* only not declared tables, need this */
		pos = stmt_claim(be, t, cnt);

	if (t->idxs)
	for (n = ol_first_node(t->idxs), m = idx_m; n && m; n = n->next) {
		stmt *is = m->data;
		sql_idx *i = n->data;

		if (non_updatable_index(i->type)) /* Some indexes don't hold delta structures */
			continue;
		if (hash_index(i->type) && list_length(i->columns) <= 1)
			is = NULL;
		if (is)
			is = stmt_append_idx(be, i, pos, is);
		/* If the index doesn't hold delta structures, don't update the 'm' variable */
		m = m->next;
	}

	int mvc_var = be->mvc_var;
	for (n = ol_first_node(t->columns), m = inserts->op4.lval->h; n && m; n = n->next, m = m->next) {

		stmt *ins = m->data;
		sql_column *c = n->data;

		insert = stmt_append_col(be, c, pos, ins, &mvc_var, rel->flag);
		append(l,insert);
	}
	be->mvc_var = mvc_var;
	if (!insert)
		return NULL;

	if (!sql_insert_triggers(be, t, updates, 1))
		return sql_error(sql, 02, SQLSTATE(27000) "INSERT INTO: triggers failed for table '%s'", t->base.name);
	/* update predicate list */
	if (rel->r && !rel_predicates(be, rel->r))
		return NULL;
	if (!isNew(t) && isGlobal(t) && !isGlobalTemp(t) && sql_trans_add_dependency_change(be->mvc->session->tr, t->base.id, dml) != LOG_OK)
		return sql_error(sql, 02, SQLSTATE(HY013) MAL_MALLOC_FAIL);

	if (ddl) {
		ret = ddl;
		list_prepend(l, ddl);
		return stmt_list(be, l);
	} else {
		ret = cnt;
		if (!be->silent) {
			/* if there are multiple update statements, update total count, otherwise use the the current count */
			be->rowcount = be->rowcount ? add_to_rowcount_accumulator(be, ret->nr) : ret->nr;
		}
		return ret;
	}
}

static int
is_idx_updated(sql_idx * i, stmt **updates)
{
	int update = 0;
	node *m;

	for (m = i->columns->h; m; m = m->next) {
		sql_kc *ic = m->data;

		if (updates[ic->c->colnr]) {
			update = 1;
			break;
		}
	}
	return update;
}

static int
first_updated_col(stmt **updates, int cnt)
{
	int i;

	for (i = 0; i < cnt; i++) {
		if (updates[i])
			return i;
	}
	return -1;
}

static stmt *
update_check_ukey(backend *be, stmt **updates, sql_key *k, stmt *u_tids, stmt *idx_updates, int updcol)
{
	mvc *sql = be->mvc;
	char *msg = NULL;
	stmt *res = NULL;

	sql_subtype *lng = sql_bind_localtype("lng");
	sql_subfunc *cnt = sql_bind_func(sql, "sys", "count", sql_bind_localtype("void"), NULL, F_AGGR);
	sql_subtype *bt = sql_bind_localtype("bit");
	sql_subfunc *ne;

	ne = sql_bind_func_result(sql, "sys", "<>", F_FUNC, bt, 2, lng, lng);
	if (list_length(k->columns) > 1) {
		stmt *dels = stmt_tid(be, k->t, 0);
		node *m;
		stmt *s = NULL;

		/* 1st stage: find out if original (without the updated)
			do not contain the same values as the updated values.
			This is done using a relation join and a count (which
			should be zero)
	 	*/
		if (!isNew(k)) {
			stmt *nu_tids = stmt_tdiff(be, dels, u_tids, NULL); /* not updated ids */
			list *lje = sa_list(sql->sa);
			list *rje = sa_list(sql->sa);

			if (k->idx && hash_index(k->idx->type)) {
				list_append(lje, stmt_idx(be, k->idx, nu_tids, nu_tids->partition));
				list_append(rje, idx_updates);
			}
			for (m = k->columns->h; m; m = m->next) {
				sql_kc *c = m->data;
				stmt *upd;

				assert(updates);
				if (updates[c->c->colnr]) {
					upd = updates[c->c->colnr];
				} else {
					upd = stmt_col(be, c->c, u_tids, u_tids->partition);
				}
				list_append(lje, stmt_col(be, c->c, nu_tids, nu_tids->partition));
				list_append(rje, upd);
			}
			s = releqjoin(be, lje, rje, NULL, 1 /* hash used */, 0, 0);
			s = stmt_result(be, s, 0);
			s = stmt_binop(be, stmt_aggr(be, s, NULL, NULL, cnt, 1, 0, 1), stmt_atom_lng(be, 0), NULL, ne);
		}

		/* 2e stage: find out if the updated are unique */
		if (!updates || updates[updcol]->nrcols) {	/* update columns not atoms */
			sql_subfunc *sum;
			stmt *count_sum = NULL, *ssum;
			stmt *g = NULL, *grp = NULL, *ext = NULL, *Cnt = NULL;
			stmt *cand = NULL;
			stmt *ss;
			sql_subfunc *or = sql_bind_func_result(sql, "sys", "or", F_FUNC, bt, 2, bt, bt);

			/* also take the hopefully unique hash keys, to reduce
			   (re)group costs */
			if (k->idx && hash_index(k->idx->type)) {
				g = stmt_group(be, idx_updates, grp, ext, Cnt, 0);
				grp = stmt_result(be, g, 0);
				ext = stmt_result(be, g, 1);
				Cnt = stmt_result(be, g, 2);

				/* continue only with groups with a cnt > 1 */
				cand = stmt_uselect(be, Cnt, stmt_atom_lng(be, 1), cmp_gt, NULL, 0, 0);
				/* project cand on ext and Cnt */
				Cnt = stmt_project(be, cand, Cnt);
				ext = stmt_project(be, cand, ext);

				/* join groups with extend to retrieve all oid's of the original
				 * bat that belong to a group with Cnt >1 */
				g = stmt_join(be, grp, ext, 0, cmp_equal, 0, 0, false);
				cand = stmt_result(be, g, 0);
				grp = stmt_project(be, cand, grp);
			}

			for (m = k->columns->h; m; m = m->next) {
				sql_kc *c = m->data;
				stmt *upd;

				if (updates && updates[c->c->colnr]) {
					upd = updates[c->c->colnr];
				} else {
					upd = stmt_col(be, c->c, dels, dels->partition);
				}

				/* apply cand list first */
				if (cand)
					upd = stmt_project(be, cand, upd);

				/* remove nulls */
				if ((k->type == ukey) && stmt_has_null(upd)) {
					stmt *nn = stmt_selectnonil(be, upd, NULL);
					upd = stmt_project(be, nn, upd);
					if (grp)
						grp = stmt_project(be, nn, grp);
					if (cand)
						cand = stmt_project(be, nn, cand);
				}

				/* apply group by on groups with Cnt > 1 */
				g = stmt_group(be, upd, grp, ext, Cnt, !m->next);
				grp = stmt_result(be, g, 0);
				ext = stmt_result(be, g, 1);
				Cnt = stmt_result(be, g, 2);
			}
			ss = Cnt; /* use count */
			/* (count(ss) <> sum(ss)) */
			sum = sql_bind_func(sql, "sys", "sum", lng, NULL, F_AGGR);
			ssum = stmt_aggr(be, ss, NULL, NULL, sum, 1, 0, 1);
			ssum = sql_Nop_(be, "ifthenelse", sql_unop_(be, "isnull", ssum), stmt_atom_lng(be, 0), ssum, NULL);
			count_sum = stmt_binop(be, stmt_aggr(be, ss, NULL, NULL, cnt, 1, 0, 1), check_types(be, lng, ssum, type_equal), NULL, ne);

			/* combine results */
			if (s)
				s = stmt_binop(be, s, count_sum, NULL, or);
			else
				s = count_sum;
		}

		if (k->type == pkey) {
			msg = sa_message(sql->sa, SQLSTATE(40002) "UPDATE: PRIMARY KEY constraint '%s.%s' violated", k->t->base.name, k->base.name);
		} else {
			msg = sa_message(sql->sa, SQLSTATE(40002) "UPDATE: UNIQUE constraint '%s.%s' violated", k->t->base.name, k->base.name);
		}
		res = stmt_exception(be, s, msg, 00001);
	} else {		/* single column key */
		stmt *dels = stmt_tid(be, k->t, 0);
		sql_kc *c = k->columns->h->data;
		stmt *s = NULL, *h = NULL, *o;

		/* s should be empty */
		if (!isNew(k)) {
			stmt *nu_tids = stmt_tdiff(be, dels, u_tids, NULL); /* not updated ids */
			assert (updates);

			h = updates[c->c->colnr];
			o = stmt_col(be, c->c, nu_tids, nu_tids->partition);
			s = stmt_join(be, o, h, 0, cmp_equal, 0, 0, false);
			s = stmt_result(be, s, 0);
			s = stmt_binop(be, stmt_aggr(be, s, NULL, NULL, cnt, 1, 0, 1), stmt_atom_lng(be, 0), NULL, ne);
		}

		/* 2e stage: find out if updated are unique */
		if (!h || h->nrcols) {	/* update columns not atoms */
			sql_subfunc *sum;
			stmt *count_sum = NULL;
			sql_subfunc *or = sql_bind_func_result(sql, "sys", "or", F_FUNC, bt, 2, bt, bt);
			stmt *ssum, *ss;
			stmt *upd;
			stmt *g;

			if (updates) {
 				upd = updates[c->c->colnr];
			} else {
 				upd = stmt_col(be, c->c, dels, dels->partition);
			}

			/* remove nulls */
			if ((k->type == ukey) && stmt_has_null(upd)) {
				stmt *nn = stmt_selectnonil(be, upd, NULL);
				upd = stmt_project(be, nn, upd);
			}

			g = stmt_group(be, upd, NULL, NULL, NULL, 1);
			ss = stmt_result(be, g, 2); /* use count */

			/* (count(ss) <> sum(ss)) */
			sum = sql_bind_func(sql, "sys", "sum", lng, NULL, F_AGGR);
			ssum = stmt_aggr(be, ss, NULL, NULL, sum, 1, 0, 1);
			ssum = sql_Nop_(be, "ifthenelse", sql_unop_(be, "isnull", ssum), stmt_atom_lng(be, 0), ssum, NULL);
			count_sum = stmt_binop(be, check_types(be, tail_type(ssum), stmt_aggr(be, ss, NULL, NULL, cnt, 1, 0, 1), type_equal), ssum, NULL, ne);

			/* combine results */
			if (s)
				s = stmt_binop(be, s, count_sum, NULL, or);
			else
				s = count_sum;
		}

		if (k->type == pkey) {
			msg = sa_message(sql->sa, SQLSTATE(40002) "UPDATE: PRIMARY KEY constraint '%s.%s' violated", k->t->base.name, k->base.name);
		} else {
			msg = sa_message(sql->sa, SQLSTATE(40002) "UPDATE: UNIQUE constraint '%s.%s' violated", k->t->base.name, k->base.name);
		}
		res = stmt_exception(be, s, msg, 00001);
	}
	return res;
}

/*
         A referential constraint is satisfied if one of the following con-
         ditions is true, depending on the <match option> specified in the
         <referential constraint definition>:

         -  If no <match type> was specified then, for each row R1 of the
            referencing table, either at least one of the values of the
            referencing columns in R1 shall be a null value, or the value of
            each referencing column in R1 shall be equal to the value of the
            corresponding referenced column in some row of the referenced
            table.

         -  If MATCH FULL was specified then, for each row R1 of the refer-
            encing table, either the value of every referencing column in R1
            shall be a null value, or the value of every referencing column
            in R1 shall not be null and there shall be some row R2 of the
            referenced table such that the value of each referencing col-
            umn in R1 is equal to the value of the corresponding referenced
            column in R2.

         -  If MATCH PARTIAL was specified then, for each row R1 of the
            referencing table, there shall be some row R2 of the refer-
            enced table such that the value of each referencing column in
            R1 is either null or is equal to the value of the corresponding
            referenced column in R2.
*/

static stmt *
update_check_fkey(backend *be, stmt **updates, sql_key *k, stmt *tids, stmt *idx_updates, int updcol, stmt *pup)
{
	mvc *sql = be->mvc;
	char *msg = NULL;
	stmt *s, *cur, *null = NULL, *cntnulls;
	sql_subtype *lng = sql_bind_localtype("lng"), *bt = sql_bind_localtype("bit");
	sql_subfunc *cnt = sql_bind_func(sql, "sys", "count", sql_bind_localtype("void"), NULL, F_AGGR);
	sql_subfunc *ne = sql_bind_func_result(sql, "sys", "<>", F_FUNC, bt, 2, lng, lng);
	sql_subfunc *or = sql_bind_func_result(sql, "sys", "or", F_FUNC, bt, 2, bt, bt);
	node *m;

	if (!idx_updates)
		return NULL;
	/* releqjoin.count <> updates[updcol].count */
	if (pup && list_length(pup->op4.lval)) {
		cur = pup->op4.lval->h->data;
	} else if (updates) {
		cur = updates[updcol];
	} else {
		sql_kc *c = k->columns->h->data;
		stmt *dels = stmt_tid(be, k->t, 0);
		assert(0);
		cur = stmt_col(be, c->c, dels, dels->partition);
	}
	s = stmt_binop(be, stmt_aggr(be, idx_updates, NULL, NULL, cnt, 1, 0, 1), stmt_aggr(be, cur, NULL, NULL, cnt, 1, 0, 1), NULL, ne);

	for (m = k->columns->h; m; m = m->next) {
		sql_kc *c = m->data;

		/* FOR MATCH FULL/SIMPLE/PARTIAL see above */
		/* Currently only the default MATCH SIMPLE is supported */
		if (c->c->null) {
			stmt *upd, *nn;

			if (updates && updates[c->c->colnr]) {
				upd = updates[c->c->colnr];
			} else { /* created idx/key using alter */
				upd = stmt_col(be, c->c, tids, tids->partition);
			}
			nn = stmt_selectnil(be, upd);
			if (null)
				null = stmt_tunion(be, null, nn);
			else
				null = nn;
		}
	}
	if (null) {
		cntnulls = stmt_aggr(be, null, NULL, NULL, cnt, 1, 0, 1);
	} else {
		cntnulls = stmt_atom_lng(be, 0);
	}
	s = stmt_binop(be, s,
		stmt_binop(be, stmt_aggr(be, stmt_selectnil(be, idx_updates), NULL, NULL, cnt, 1, 0, 1), cntnulls, NULL, ne), NULL, or);

	/* s should be empty */
	msg = sa_message(sql->sa, SQLSTATE(40002) "UPDATE: FOREIGN KEY constraint '%s.%s' violated", k->t->base.name, k->base.name);
	return stmt_exception(be, s, msg, 00001);
}

static stmt *
join_updated_pkey(backend *be, sql_key * k, stmt *tids, stmt **updates)
{
	mvc *sql = be->mvc;
	sql_trans *tr = sql->session->tr;
	char *msg = NULL;
	int nulls = 0;
	node *m, *o;
	sql_key *rk = (sql_key*)os_find_id(tr->cat->objects, tr, ((sql_fkey*)k)->rkey);
	stmt *s = NULL, *dels = stmt_tid(be, rk->t, 0), *fdels, *cnteqjoin;
	stmt *null = NULL, *rows;
	sql_subtype *lng = sql_bind_localtype("lng");
	sql_subtype *bt = sql_bind_localtype("bit");
	sql_subfunc *cnt = sql_bind_func(sql, "sys", "count", sql_bind_localtype("void"), NULL, F_AGGR);
	sql_subfunc *ne = sql_bind_func_result(sql, "sys", "<>", F_FUNC, bt, 2, lng, lng);
	list *lje = sa_list(sql->sa);
	list *rje = sa_list(sql->sa);

	fdels = stmt_tid(be, k->idx->t, 0);
	rows = stmt_idx(be, k->idx, fdels, fdels->partition);

	rows = stmt_join(be, rows, tids, 0, cmp_equal, 0, 0, false); /* join over the join index */
	rows = stmt_result(be, rows, 0);

	for (m = k->idx->columns->h, o = rk->columns->h; m && o; m = m->next, o = o->next) {
		sql_kc *fc = m->data;
		sql_kc *c = o->data;
		stmt *upd, *col;

		if (updates[c->c->colnr]) {
			upd = updates[c->c->colnr];
		} else {
			upd = stmt_project(be, tids, stmt_col(be, c->c, dels, dels->partition));
		}
		if (c->c->null) {	/* new nulls (MATCH SIMPLE) */
			stmt *nn = stmt_selectnil(be, upd);
			if (null)
				null = stmt_tunion(be, null, nn);
			else
				null = nn;
			nulls = 1;
		}
		col = stmt_col(be, fc->c, rows, rows->partition);
		if (!upd || (upd = check_types(be, &fc->c->type, upd, type_equal)) == NULL)
			return NULL;
		list_append(lje, upd);
		list_append(rje, col);
	}
	s = releqjoin(be, lje, rje, NULL, 1 /* hash used */, 0, 0);
	s = stmt_result(be, s, 0);

	/* add missing nulls */
	cnteqjoin = stmt_aggr(be, s, NULL, NULL, cnt, 1, 0, 1);
	if (nulls) {
		sql_subfunc *add = sql_bind_func_result(sql, "sys", "sql_add", F_FUNC, lng, 2, lng, lng);
		cnteqjoin = stmt_binop(be, cnteqjoin, stmt_aggr(be, null, NULL, NULL, cnt, 1, 0, 1), NULL, add);
	}

	/* releqjoin.count <> updates[updcol].count */
	s = stmt_binop(be, cnteqjoin, stmt_aggr(be, rows, NULL, NULL, cnt, 1, 0, 1), NULL, ne);

	/* s should be empty */
	msg = sa_message(sql->sa, SQLSTATE(40002) "UPDATE: FOREIGN KEY constraint '%s.%s' violated", k->t->base.name, k->base.name);
	return stmt_exception(be, s, msg, 00001);
}

static list * sql_update(backend *be, sql_table *t, stmt *rows, stmt **updates);

static stmt*
sql_delete_set_Fkeys(backend *be, sql_key *k, stmt *ftids /* to be updated rows of fkey table */, int action)
{
	mvc *sql = be->mvc;
	sql_trans *tr = sql->session->tr;
	list *l = NULL;
	int len = 0;
	node *m, *o;
	sql_key *rk = (sql_key*)os_find_id(tr->cat->objects, tr, ((sql_fkey*)k)->rkey);
	stmt **new_updates;
	sql_table *t = mvc_bind_table(sql, k->t->s, k->t->base.name);

	new_updates = table_update_stmts(sql, t, &len);
	for (m = k->idx->columns->h, o = rk->columns->h; m && o; m = m->next, o = o->next) {
		sql_kc *fc = m->data;
		stmt *upd = NULL;

		if (action == ACT_SET_DEFAULT) {
			if (fc->c->def) {
				stmt *sq = parse_value(be, fc->c->t->s, fc->c->def, &fc->c->type, sql->emode);
				if (!sq)
					return NULL;
				upd = sq;
			} else {
				upd = stmt_atom(be, atom_general(sql->sa, &fc->c->type, NULL));
			}
		} else {
			upd = stmt_atom(be, atom_general(sql->sa, &fc->c->type, NULL));
		}

		if (!upd || (upd = check_types(be, &fc->c->type, upd, type_equal)) == NULL)
			return NULL;

		if (upd->nrcols <= 0)
			upd = stmt_const(be, ftids, upd);

		new_updates[fc->c->colnr] = upd;
	}
	if ((l = sql_update(be, t, ftids, new_updates)) == NULL)
		return NULL;
	return stmt_list(be, l);
}

static stmt*
sql_update_cascade_Fkeys(backend *be, sql_key *k, stmt *utids, stmt **updates, int action)
{
	mvc *sql = be->mvc;
	sql_trans *tr = sql->session->tr;
	list *l = NULL;
	int len = 0;
	node *m, *o;
	sql_key *rk = (sql_key*)os_find_id(tr->cat->objects, tr, ((sql_fkey*)k)->rkey);
	stmt **new_updates;
	stmt *rows;
	sql_table *t = mvc_bind_table(sql, k->t->s, k->t->base.name);
	stmt *ftids, *upd_ids;

	ftids = stmt_tid(be, k->idx->t, 0);
	rows = stmt_idx(be, k->idx, ftids, ftids->partition);

	rows = stmt_join(be, rows, utids, 0, cmp_equal, 0, 0, false); /* join over the join index */
	upd_ids = stmt_result(be, rows, 1);
	rows = stmt_result(be, rows, 0);
	rows = stmt_project(be, rows, ftids);

	new_updates = table_update_stmts(sql, t, &len);
	for (m = k->idx->columns->h, o = rk->columns->h; m && o; m = m->next, o = o->next) {
		sql_kc *fc = m->data;
		sql_kc *c = o->data;
		stmt *upd = NULL;

		if (!updates[c->c->colnr]) {
			continue;
		} else if (action == ACT_CASCADE) {
			upd = updates[c->c->colnr];
		} else if (action == ACT_SET_DEFAULT) {
			if (fc->c->def) {
				stmt *sq = parse_value(be, fc->c->t->s, fc->c->def, &fc->c->type, sql->emode);
				if (!sq)
					return NULL;
				upd = sq;
			} else {
				upd = stmt_atom(be, atom_general(sql->sa, &fc->c->type, NULL));
			}
		} else if (action == ACT_SET_NULL) {
			upd = stmt_atom(be, atom_general(sql->sa, &fc->c->type, NULL));
		}

		if (!upd || (upd = check_types(be, &fc->c->type, upd, type_equal)) == NULL)
			return NULL;

		if (upd->nrcols <= 0)
			upd = stmt_const(be, upd_ids, upd);
		else
			upd = stmt_project(be, upd_ids, upd);

		new_updates[fc->c->colnr] = upd;
	}

	if ((l = sql_update(be, t, rows, new_updates)) == NULL)
		return NULL;
	return stmt_list(be, l);
}

static int
cascade_ukey(backend *be, stmt **updates, sql_key *k, stmt *tids)
{
	/* now iterate over all keys */
	sql_trans *tr = be->mvc->session->tr;
	list *keys = sql_trans_get_dependencies(tr, k->base.id, FKEY_DEPENDENCY, NULL);
	if (keys) {
		for (node *n = keys->h; n; n = n->next->next) {
			sqlid fkey_id = *(sqlid*)n->data;
			sql_base *b = os_find_id(tr->cat->objects, tr, fkey_id);
			sql_key *fk = (sql_key*)b;
			sql_fkey *rk = (sql_fkey*)b;

			if (fk->type != fkey || rk->rkey != k->base.id)
				continue;

			/* All rows of the foreign key table which are
			   affected by the primary key update should all
			   match one of the updated primary keys again.
			 */
			switch (((sql_fkey*)fk)->on_update) {
			case ACT_NO_ACTION:
				break;
			case ACT_SET_NULL:
			case ACT_SET_DEFAULT:
			case ACT_CASCADE:
				if (!sql_update_cascade_Fkeys(be, fk, tids, updates, ((sql_fkey*)fk)->on_update)) {
					list_destroy(keys);
					return -1;
				}
				break;
			default:	/*RESTRICT*/
				if (!join_updated_pkey(be, fk, tids, updates)) {
					list_destroy(keys);
					return -1;
				}
			}
		}
		list_destroy(keys);
	}
	return 0;
}

static void
sql_update_check_key(backend *be, stmt **updates, sql_key *k, stmt *tids, stmt *idx_updates, int updcol, list *l, stmt *pup)
{
	stmt *ckeys;

	if (k->type == pkey || k->type == ukey) {
		ckeys = update_check_ukey(be, updates, k, tids, idx_updates, updcol);
	} else { /* foreign keys */
		ckeys = update_check_fkey(be, updates, k, tids, idx_updates, updcol, pup);
	}
	list_append(l, ckeys);
}

static stmt *
hash_update(backend *be, sql_idx * i, stmt *rows, stmt **updates, int updcol)
{
	mvc *sql = be->mvc;
	/* calculate new value */
	node *m;
	sql_subtype *it, *lng;
	int bits = 1 + ((sizeof(lng)*8)-1)/(list_length(i->columns)+1);
	stmt *h = NULL, *tids;

	if (list_length(i->columns) <= 1)
		return NULL;

	tids = stmt_tid(be, i->t, 0);
	it = sql_bind_localtype("int");
	lng = sql_bind_localtype("lng");
	for (m = i->columns->h; m; m = m->next ) {
		sql_kc *c = m->data;
		stmt *upd;

		if (updates && updates[c->c->colnr]) {
			upd = updates[c->c->colnr];
		} else if (updates && updcol >= 0) {
			assert(0);
			upd = stmt_col(be, c->c, rows, rows->partition);
		} else { /* created idx/key using alter */
			upd = stmt_col(be, c->c, tids, tids->partition);
		}

		if (h && i->type == hash_idx)  {
			sql_subfunc *xor = sql_bind_func_result(sql, "sys", "rotate_xor_hash", F_FUNC, lng, 3, lng, it, &c->c->type);

			h = stmt_Nop(be, stmt_list( be, list_append( list_append(
				list_append(sa_list(sql->sa), h),
				stmt_atom_int(be, bits)),  upd)), NULL,
				xor, false);
		} else if (h)  {
			stmt *h2;
			sql_subfunc *lsh = sql_bind_func_result(sql, "sys", "left_shift", F_FUNC, lng, 2, lng, it);
			sql_subfunc *lor = sql_bind_func_result(sql, "sys", "bit_or", F_FUNC, lng, 2, lng, lng);
			sql_subfunc *hf = sql_bind_func_result(sql, "sys", "hash", F_FUNC, lng, 1, &c->c->type);

			h = stmt_binop(be, h, stmt_atom_int(be, bits), NULL, lsh);
			h2 = stmt_unop(be, upd, NULL, hf);
			h = stmt_binop(be, h, h2, NULL, lor);
		} else {
			sql_subfunc *hf = sql_bind_func_result(sql, "sys", "hash", F_FUNC, lng, 1, &c->c->type);
			h = stmt_unop(be, upd, NULL, hf);
			if (i->type == oph_idx)
				break;
		}
	}
	return h;
}

static stmt *
join_idx_update(backend *be, sql_idx * i, stmt *ftids, stmt **updates, int updcol)
{
	mvc *sql = be->mvc;
	sql_trans *tr = sql->session->tr;
	node *m, *o;
	sql_key *rk = (sql_key*)os_find_id(tr->cat->objects, tr, ((sql_fkey*)i->key)->rkey);
	stmt *s = NULL, *ptids = stmt_tid(be, rk->t, 0), *l, *r;
	list *lje = sa_list(sql->sa);
	list *rje = sa_list(sql->sa);

	for (m = i->columns->h, o = rk->columns->h; m && o; m = m->next, o = o->next) {
		sql_kc *c = m->data;
		sql_kc *rc = o->data;
		stmt *upd;

		if (updates && updates[c->c->colnr]) {
			upd = updates[c->c->colnr];
		} else if (updates && updcol >= 0) {
			assert(0);
			upd = stmt_col(be, c->c, ftids, ftids->partition);
		} else { /* created idx/key using alter */
			upd = stmt_col(be, c->c, ftids, ftids->partition);
		}

		if (!upd || (upd = check_types(be, &rc->c->type, upd, type_equal)) == NULL)
			return NULL;
		list_append(lje, upd);
		list_append(rje, stmt_col(be, rc->c, ptids, ptids->partition));
	}
	s = releqjoin(be, lje, rje, NULL, 0 /* use hash */, 0, 0);
	l = stmt_result(be, s, 0);
	r = stmt_result(be, s, 1);
	r = stmt_project(be, r, ptids);
	return stmt_left_project(be, ftids, l, r);
}

static int
cascade_updates(backend *be, sql_table *t, stmt *rows, stmt **updates)
{
	mvc *sql = be->mvc;
	node *n;

	if (!ol_length(t->idxs))
		return 0;

	for (n = ol_first_node(t->idxs); n; n = n->next) {
		sql_idx *i = n->data;

		/* check if update is needed,
		 * ie atleast on of the idx columns is updated
		 */
		if (is_idx_updated(i, updates) == 0)
			continue;

		if (i->key) {
			if (!(sql->cascade_action && list_find_id(sql->cascade_action, i->key->base.id))) {
				sql_key *k = i->key;
				sqlid *local_id = SA_NEW(sql->sa, sqlid);
				if (!sql->cascade_action)
					sql->cascade_action = sa_list(sql->sa);
				*local_id = i->key->base.id;
				list_append(sql->cascade_action, local_id);
				if (k->type == pkey || k->type == ukey) {
					if (cascade_ukey(be, updates, k, rows))
						return -1;
				}
			}
		}
	}
	return 0;
}

static list *
update_idxs_and_check_keys(backend *be, sql_table *t, stmt *rows, stmt **updates, list *l, stmt *pup)
{
	mvc *sql = be->mvc;
	node *n;
	int updcol;
	list *idx_updates = sa_list(sql->sa);

	if (!ol_length(t->idxs))
		return idx_updates;

	updcol = first_updated_col(updates, ol_length(t->columns));
	for (n = ol_first_node(t->idxs); n; n = n->next) {
		sql_idx *i = n->data;
		stmt *is = NULL;

		/* check if update is needed,
		 * ie atleast on of the idx columns is updated
		 */
		if (is_idx_updated(i, updates) == 0)
			continue;

		if (hash_index(i->type)) {
			is = hash_update(be, i, rows, updates, updcol);
		} else if (i->type == join_idx) {
			if (updcol < 0)
				return NULL;
			if (!(is = join_idx_update(be, i, rows, updates, updcol)))
				return NULL;
		}
		if (i->key)
			sql_update_check_key(be, updates, i->key, rows, is, updcol, l, pup);
		if (is)
			list_append(idx_updates, stmt_update_idx(be, i, rows, is));
	}
	return idx_updates;
}

static int
sql_stack_add_updated(mvc *sql, const char *on, const char *nn, sql_table *t, stmt *tids, stmt **updates)
{
	/* Put single relation of updates and old values on to the stack */
	sql_rel *r = NULL;
	node *n;
	list *exps = sa_list(sql->sa);
	trigger_input *ti = SA_NEW(sql->sa, trigger_input);

	ti->t = t;
	ti->tids = tids;
	ti->updates = updates;
	ti->type = 2;
	ti->on = on;
	ti->nn = nn;
	for (n = ol_first_node(t->columns); n; n = n->next) {
		sql_column *c = n->data;

		if (updates[c->colnr]) {
			sql_exp *oe = exp_column(sql->sa, on, c->base.name, &c->type, CARD_MULTI, c->null, is_column_unique(c), 0);
			sql_exp *ne = exp_column(sql->sa, nn, c->base.name, &c->type, CARD_MULTI, c->null, is_column_unique(c), 0);

			append(exps, oe);
			append(exps, ne);
		} else {
			sql_exp *oe = exp_column(sql->sa, on, c->base.name, &c->type, CARD_MULTI, c->null, is_column_unique(c), 0);
			sql_exp *ne = exp_column(sql->sa, nn, c->base.name, &c->type, CARD_MULTI, c->null, is_column_unique(c), 0);

			append(exps, oe);
			append(exps, ne);
		}
	}
	r = rel_table_func(sql->sa, NULL, NULL, exps, TRIGGER_WRAPPER);
	r->l = ti;

	/* put single table into the stack with 2 names, needed for the psm code */
	if (!stack_push_rel_view(sql, on, r) || !stack_push_rel_view(sql, nn, rel_dup(r)))
		return 0;
	return 1;
}

static int
sql_update_triggers(backend *be, sql_table *t, stmt *tids, stmt **updates, int time )
{
	mvc *sql = be->mvc;
	node *n;
	int res = 1;

	if (!ol_length(t->triggers))
		return res;

	for (n = ol_first_node(t->triggers); n; n = n->next) {
		sql_trigger *trigger = n->data;

		if (!stack_push_frame(sql, "%OLD-NEW"))
			return 0;
		if (trigger->event == 2 && trigger->time == time) {
			/* add name for the 'inserted' to the stack */
			const char *n = trigger->new_name;
			const char *o = trigger->old_name;

			if (!n) n = "new";
			if (!o) o = "old";

			if(!sql_stack_add_updated(sql, o, n, t, tids, updates)) {
				stack_pop_frame(sql);
				return 0;
			}

			if (!sql_parse(be, trigger->t->s, trigger->statement, m_instantiate)) {
				stack_pop_frame(sql);
				return 0;
			}
		}
		stack_pop_frame(sql);
	}
	return res;
}

static void
sql_update_check_null(backend *be, sql_table *t, stmt **updates)
{
	mvc *sql = be->mvc;
	node *n;
	sql_subfunc *cnt = sql_bind_func(sql, "sys", "count", sql_bind_localtype("void"), NULL, F_AGGR);

	for (n = ol_first_node(t->columns); n; n = n->next) {
		sql_column *c = n->data;

		if (updates[c->colnr] && !c->null) {
			stmt *s = updates[c->colnr];
			char *msg = NULL;

			if (!(s->key && s->nrcols == 0)) {
				s = stmt_selectnil(be, updates[c->colnr]);
				s = stmt_aggr(be, s, NULL, NULL, cnt, 1, 0, 1);
			} else {
				sql_subfunc *isnil = sql_bind_func(sql, "sys", "isnull", &c->type, NULL, F_FUNC);

				s = stmt_unop(be, updates[c->colnr], NULL, isnil);
			}
			msg = sa_message(sql->sa, SQLSTATE(40002) "UPDATE: NOT NULL constraint violated for column '%s.%s'", c->t->base.name, c->base.name);
			(void)stmt_exception(be, s, msg, 00001);
		}
	}
}

/* updates: an array of table width, per column holds the values for the to be updated rows  */
static list *
sql_update(backend *be, sql_table *t, stmt *rows, stmt **updates)
{
	mvc *sql = be->mvc;
	list *idx_updates = NULL;
	int i, nr_cols = ol_length(t->columns);
	list *l = sa_list(sql->sa);
	node *n;

	sql_update_check_null(be, t, updates);

	/* check keys + get idx */
	idx_updates = update_idxs_and_check_keys(be, t, rows, updates, l, NULL);
	if (!idx_updates) {
		assert(0);
		return sql_error(sql, 02, SQLSTATE(42000) "UPDATE: failed to update indexes for table '%s'", t->base.name);
	}

/* before */
	if (!sql_update_triggers(be, t, rows, updates, 0))
		return sql_error(sql, 02, SQLSTATE(27000) "UPDATE: triggers failed for table '%s'", t->base.name);

/* apply updates */
	for (i = 0, n = ol_first_node(t->columns); i < nr_cols && n; i++, n = n->next) {
		sql_column *c = n->data;

		if (updates[i])
	       		append(l, stmt_update_col(be, c, rows, updates[i]));
	}
	if (cascade_updates(be, t, rows, updates))
		return sql_error(sql, 02, SQLSTATE(42000) "UPDATE: cascade failed for table '%s'", t->base.name);

/* after */
	if (!sql_update_triggers(be, t, rows, updates, 1))
		return sql_error(sql, 02, SQLSTATE(27000) "UPDATE: triggers failed for table '%s'", t->base.name);

/* cascade ?? */
	return l;
}

/* updates with empty list is alter with create idx or keys */
static stmt *
rel2bin_update(backend *be, sql_rel *rel, list *refs)
{
	mvc *sql = be->mvc;
	stmt *update = NULL, **updates = NULL, *tids, *ddl = NULL, *pup = NULL, *cnt;
	list *l = sa_list(sql->sa);
	int nr_cols, updcol, idx_ups = 0;
	node *m;
	sql_rel *tr = rel->l, *prel = rel->r;
	sql_table *t = NULL;

	if ((rel->flag&UPD_COMP)) {  /* special case ! */
		idx_ups = 1;
		prel = rel->l;
		rel = rel->r;
		tr = rel->l;
	}
	if (tr->op == op_basetable) {
		t = tr->l;
	} else {
		ddl = subrel_bin(be, tr, refs);
		ddl = subrel_project(be, ddl, refs, NULL);
		if (!ddl)
			return NULL;
		t = rel_ddl_table_get(tr);

		/* no columns to update (probably an new pkey!) */
		if (!rel->exps)
			return ddl;
	}

	if (rel->r) /* first construct the update relation */
		update = subrel_bin(be, rel->r, refs);
	update = subrel_project(be, update, refs, rel->r);

	if (!update)
		return NULL;

	if (idx_ups)
		pup = refs_find_rel(refs, prel);

	updates = table_update_stmts(sql, t, &nr_cols);
	tids = update->op4.lval->h->data;

	/* lookup the updates */
	for (m = rel->exps->h; m; m = m->next) {
		sql_exp *ce = m->data;
		sql_column *c = find_sql_column(t, exp_name(ce));

		if (c)
			updates[c->colnr] = bin_find_column(be, update, ce->l, ce->r);
	}
	sql_update_check_null(be, t, updates);

	/* check keys + get idx */
	updcol = first_updated_col(updates, ol_length(t->columns));
	for (m = rel->exps->h; m; m = m->next) {
		sql_exp *ce = m->data;
		sql_idx *i = find_sql_idx(t, exp_name(ce)+1);
		stmt *update_idx, *is = NULL;

		if (i) {
			if (non_updatable_index(i->type)) /* Some indexes don't hold delta structures */
				continue;

			update_idx = bin_find_column(be, update, ce->l, ce->r);
			if (update_idx)
				is = update_idx;
			if (hash_index(i->type) && list_length(i->columns) <= 1) {
				is = NULL;
				update_idx = NULL;
			}
			if (i->key)
				sql_update_check_key(be, (updcol>=0)?updates:NULL, i->key, tids, update_idx, updcol, l, pup);
			if (is)
				list_append(l, stmt_update_idx(be,  i, tids, is));
		}
	}

/* before */
	if (!sql_update_triggers(be, t, tids, updates, 0)) {
		if (sql->cascade_action)
			sql->cascade_action = NULL;
		return sql_error(sql, 02, SQLSTATE(27000) "UPDATE: triggers failed for table '%s'", t->base.name);
	}

/* apply the update */
	for (m = rel->exps->h; m; m = m->next) {
		sql_exp *ce = m->data;
		sql_column *c = find_sql_column(t, exp_name(ce));

		if (c)
			append(l, stmt_update_col(be,  c, tids, updates[c->colnr]));
	}

	if (cascade_updates(be, t, tids, updates)) {
		if (sql->cascade_action)
			sql->cascade_action = NULL;
		return sql_error(sql, 02, SQLSTATE(42000) "UPDATE: cascade failed for table '%s'", t->base.name);
	}

/* after */
	if (!sql_update_triggers(be, t, tids, updates, 1)) {
		if (sql->cascade_action)
			sql->cascade_action = NULL;
		return sql_error(sql, 02, SQLSTATE(27000) "UPDATE: triggers failed for table '%s'", t->base.name);
	}

	if (ddl) {
		list_prepend(l, ddl);
		cnt = stmt_list(be, l);
	} else {
		cnt = stmt_aggr(be, tids, NULL, NULL, sql_bind_func(sql, "sys", "count", sql_bind_localtype("void"), NULL, F_AGGR), 1, 0, 1);
		if (!be->silent) {
			/* if there are multiple update statements, update total count, otherwise use the the current count */
			be->rowcount = be->rowcount ? add_to_rowcount_accumulator(be, cnt->nr) : cnt->nr;
		}
	}

	if (sql->cascade_action)
		sql->cascade_action = NULL;
	if (rel->r && !rel_predicates(be, rel->r))
		return NULL;
	if (!isNew(t) && isGlobal(t) && !isGlobalTemp(t) && sql_trans_add_dependency_change(be->mvc->session->tr, t->base.id, dml) != LOG_OK)
		return sql_error(sql, 02, SQLSTATE(HY013) MAL_MALLOC_FAIL);
	return cnt;
}

static int
sql_stack_add_deleted(mvc *sql, const char *name, sql_table *t, stmt *tids, stmt **deleted_cols, int type)
{
	/* Put single relation of updates and old values on to the stack */
	sql_rel *r = NULL;
	node *n;
	list *exps = sa_list(sql->sa);
	trigger_input *ti = SA_NEW(sql->sa, trigger_input);

	ti->t = t;
	ti->tids = tids;
	ti->updates = deleted_cols;
	ti->type = type;
	ti->nn = name;
	for (n = ol_first_node(t->columns); n; n = n->next) {
		sql_column *c = n->data;
		sql_exp *ne = exp_column(sql->sa, name, c->base.name, &c->type, CARD_MULTI, c->null, is_column_unique(c), 0);

		append(exps, ne);
	}
	r = rel_table_func(sql->sa, NULL, NULL, exps, TRIGGER_WRAPPER);
	r->l = ti;

	return stack_push_rel_view(sql, name, r) ? 1 : 0;
}

static int
sql_delete_triggers(backend *be, sql_table *t, stmt *tids, stmt **deleted_cols, int time, int firing_type, int internal_type)
{
	mvc *sql = be->mvc;
	node *n;
	int res = 1;

	if (!ol_length(t->triggers))
		return res;

	for (n = ol_first_node(t->triggers); n; n = n->next) {
		sql_trigger *trigger = n->data;

		if (!stack_push_frame(sql, "%OLD-NEW"))
			return 0;
		if (trigger->event == firing_type && trigger->time == time) {
			/* add name for the 'deleted' to the stack */
			const char *o = trigger->old_name;

			if (!o) o = "old";

			if(!sql_stack_add_deleted(sql, o, t, tids, deleted_cols, internal_type)) {
				stack_pop_frame(sql);
				return 0;
			}

			if (!sql_parse(be, trigger->t->s, trigger->statement, m_instantiate)) {
				stack_pop_frame(sql);
				return 0;
			}
		}
		stack_pop_frame(sql);
	}
	return res;
}

static stmt * sql_delete(backend *be, sql_table *t, stmt *rows);

static stmt *
sql_delete_cascade_Fkeys(backend *be, sql_key *fk, stmt *ftids)
{
	sql_table *t = mvc_bind_table(be->mvc, fk->t->s, fk->t->base.name);
	return sql_delete(be, t, ftids);
}

static void
sql_delete_ukey(backend *be, stmt *utids /* deleted tids from ukey table */, sql_key *k, list *l, char* which, int cascade)
{
	mvc *sql = be->mvc;
	sql_subtype *lng = sql_bind_localtype("lng");
	sql_subtype *bt = sql_bind_localtype("bit");
	sql_trans *tr = be->mvc->session->tr;
	list *keys = sql_trans_get_dependencies(tr, k->base.id, FKEY_DEPENDENCY, NULL);

	if (keys) {
		for (node *n = keys->h; n; n = n->next->next) {
			sqlid fkey_id = *(sqlid*)n->data;
			sql_base *b = os_find_id(tr->cat->objects, tr, fkey_id);
			sql_key *fk = (sql_key*)b;
			sql_fkey *rk = (sql_fkey*)b;

			if (fk->type != fkey || rk->rkey != k->base.id)
				continue;
			char *msg = NULL;
			sql_subfunc *cnt = sql_bind_func(sql, "sys", "count", sql_bind_localtype("void"), NULL, F_AGGR);
			sql_subfunc *ne = sql_bind_func_result(sql, "sys", "<>", F_FUNC, bt, 2, lng, lng);
			stmt *s, *tids;

			tids = stmt_tid(be, fk->idx->t, 0);
			s = stmt_idx(be, fk->idx, tids, tids->partition);
			s = stmt_join(be, s, utids, 0, cmp_equal, 0, 0, false); /* join over the join index */
			s = stmt_result(be, s, 0);
			tids = stmt_project(be, s, tids);
			if(cascade) { /* for truncate statements with the cascade option */
				s = sql_delete_cascade_Fkeys(be, fk, tids);
				list_prepend(l, s);
			} else {
				switch (((sql_fkey*)fk)->on_delete) {
					case ACT_NO_ACTION:
						break;
					case ACT_SET_NULL:
					case ACT_SET_DEFAULT:
						s = sql_delete_set_Fkeys(be, fk, tids, ((sql_fkey*)fk)->on_delete);
						list_prepend(l, s);
						break;
					case ACT_CASCADE:
						s = sql_delete_cascade_Fkeys(be, fk, tids);
						list_prepend(l, s);
						break;
					default:	/*RESTRICT*/
						/* The overlap between deleted primaries and foreign should be empty */
						s = stmt_binop(be, stmt_aggr(be, tids, NULL, NULL, cnt, 1, 0, 1), stmt_atom_lng(be, 0), NULL, ne);
						msg = sa_message(sql->sa, SQLSTATE(40002) "%s: FOREIGN KEY constraint '%s.%s' violated", which, fk->t->base.name, fk->base.name);
						s = stmt_exception(be, s, msg, 00001);
						list_prepend(l, s);
				}
			}
		}
		list_destroy(keys);
	}
}

static int
sql_delete_keys(backend *be, sql_table *t, stmt *rows, list *l, char* which, int cascade)
{
	mvc *sql = be->mvc;
	int res = 1;
	node *n;

	if (!ol_length(t->keys))
		return res;

	for (n = ol_first_node(t->keys); n; n = n->next) {
		sql_key *k = n->data;

		if (k->type == pkey || k->type == ukey) {
			if (!(sql->cascade_action && list_find_id(sql->cascade_action, k->base.id))) {
				sqlid *local_id = SA_NEW(sql->sa, sqlid);
				if (!sql->cascade_action)
					sql->cascade_action = sa_list(sql->sa);

				*local_id = k->base.id;
				list_append(sql->cascade_action, local_id);
				sql_delete_ukey(be, rows, k, l, which, cascade);
			}
		}
	}
	return res;
}

static stmt *
sql_delete(backend *be, sql_table *t, stmt *rows)
{
	mvc *sql = be->mvc;
	stmt *v = NULL, *s = NULL;
	list *l = sa_list(sql->sa);
	stmt **deleted_cols = NULL;

	if (rows) {
		v = rows;
	} else { /* delete all */
		v = stmt_tid(be, t, 0);
	}

	/*  project all columns */
	if (ol_length(t->triggers) || partition_find_part(sql->session->tr, t, NULL)) {
		int nr = 0;
		deleted_cols = table_update_stmts(sql, t, &nr);
		int i = 0;
		for (node *n = ol_first_node(t->columns); n; n = n->next, i++) {
			sql_column *c = n->data;
			stmt *s = stmt_col(be, c, v, v->partition);

			deleted_cols[i] = s;
			list_append(l, s);
		}
	}

/* before */
	if (!sql_delete_triggers(be, t, v, deleted_cols, 0, 1, 3))
		return sql_error(sql, 02, SQLSTATE(27000) "DELETE: triggers failed for table '%s'", t->base.name);

	if (!sql_delete_keys(be, t, v, l, "DELETE", 0))
		return sql_error(sql, 02, SQLSTATE(42000) "DELETE: failed to delete indexes for table '%s'", t->base.name);

	if (rows) {
		s = stmt_delete(be, t, rows);
		if (!be->silent)
			s = stmt_aggr(be, rows, NULL, NULL, sql_bind_func(sql, "sys", "count", sql_bind_localtype("void"), NULL, F_AGGR), 1, 0, 1);
	} else { /* delete all */
		s = stmt_table_clear(be, t); /* first column */
	}

/* after */
	if (!sql_delete_triggers(be, t, v, deleted_cols, 1, 1, 3))
		return sql_error(sql, 02, SQLSTATE(27000) "DELETE: triggers failed for table '%s'", t->base.name);
	return s;
}

static stmt *
rel2bin_delete(backend *be, sql_rel *rel, list *refs)
{
	mvc *sql = be->mvc;
	stmt *stdelete = NULL, *tids = NULL;
	sql_rel *tr = rel->l;
	sql_table *t = NULL;

	if (tr->op == op_basetable)
		t = tr->l;
	else
		assert(0/*ddl statement*/);

	if (rel->r) { /* first construct the deletes relation */
		stmt *rows = subrel_bin(be, rel->r, refs);
		rows = subrel_project(be, rows, refs, rel->r);
		if (!rows)
			return NULL;
		assert(rows->type == st_list);
		tids = rows->op4.lval->h->data; /* TODO this should be the candidate list instead */
	}
	stdelete = sql_delete(be, t, tids);
	if (sql->cascade_action)
		sql->cascade_action = NULL;
	if (!stdelete)
		return NULL;

	if (!be->silent) {
		/* if there are multiple update statements, update total count, otherwise use the the current count */
		be->rowcount = be->rowcount ? add_to_rowcount_accumulator(be, stdelete->nr) : stdelete->nr;
	}
	if (rel->r && !rel_predicates(be, rel->r))
		return NULL;
	if (!isNew(t) && isGlobal(t) && !isGlobalTemp(t) && sql_trans_add_dependency_change(be->mvc->session->tr, t->base.id, dml) != LOG_OK)
		return sql_error(sql, 02, SQLSTATE(HY013) MAL_MALLOC_FAIL);

	return stdelete;
}

struct tablelist {
	sql_table *table;
	struct tablelist* next;
};

static void /* inspect the other tables recursively for foreign key dependencies */
check_for_foreign_key_references(mvc *sql, struct tablelist* tlist, struct tablelist* next_append, sql_table *t, int cascade, int *error)
{
	node *n;
	int found;
	struct tablelist* new_node, *node_check;
	sql_trans *tr = sql->session->tr;

	if (THRhighwater()) {
		sql_error(sql, 10, SQLSTATE(42000) "Query too complex: running out of stack space");
		*error = 1;
		return;
	}

	if (*error)
		return;

	sqlstore *store = sql->session->tr->store;
	if (t->keys) { /* Check for foreign key references */
		for (n = ol_first_node(t->keys); n; n = n->next) {
			sql_key *k = n->data;

			if (k->type == ukey || k->type == pkey) {
				list *keys = sql_trans_get_dependencies(tr, k->base.id, FKEY_DEPENDENCY, NULL);

				if (keys) {
					for (node *n = keys->h; n; n = n->next->next) {
						sqlid fkey_id = *(sqlid*)n->data;
						sql_base *b = os_find_id(tr->cat->objects, tr, fkey_id);
						sql_key *fk = (sql_key*)b;
						sql_fkey *rk = (sql_fkey*)b;

						if (fk->type != fkey || rk->rkey != k->base.id)
							continue;
						k = fk;
						/* make sure it is not a self referencing key */
						if (k->t != t && !cascade && isTable(t)) {
							node *n = ol_first_node(t->columns);
							sql_column *c = n->data;
							size_t n_rows = store->storage_api.count_col(sql->session->tr, c, 10);
							if (n_rows > 0) {
								list_destroy(keys);
								sql_error(sql, 02, SQLSTATE(23000) "TRUNCATE: FOREIGN KEY %s.%s depends on %s", k->t->base.name, k->base.name, t->base.name);
								*error = 1;
								return;
							}
						} else if (k->t != t) {
							found = 0;
							for (node_check = tlist; node_check; node_check = node_check->next) {
								if (node_check->table == k->t)
									found = 1;
							}
							if (!found) {
								if ((new_node = SA_NEW(sql->ta, struct tablelist)) == NULL) {
									list_destroy(keys);
									sql_error(sql, 02, SQLSTATE(HY013) MAL_MALLOC_FAIL);
									*error = 1;
									return;
								}
								new_node->table = k->t;
								new_node->next = NULL;
								next_append->next = new_node;
								check_for_foreign_key_references(sql, tlist, new_node, k->t, cascade, error);
							}
						}
					}
					list_destroy(keys);
				}
			}
		}
	}
}

static stmt *
sql_truncate(backend *be, sql_table *t, int restart_sequences, int cascade)
{
	mvc *sql = be->mvc;
	list *l = sa_list(sql->sa);
	stmt *v, *ret = NULL, *other = NULL;
	const char *next_value_for = "next value for ";
	sql_column *col = NULL;
	sql_schema *sche = NULL;
	sql_table *next = NULL;
	sql_trans *tr = sql->session->tr;
	int error = 0;
	struct tablelist* new_list = SA_NEW(sql->ta, struct tablelist), *list_node;
	stmt **deleted_cols = NULL;

	if (!new_list) {
		sql_error(sql, 02, SQLSTATE(HY013) MAL_MALLOC_FAIL);
		error = 1;
		goto finalize;
	}

	new_list->table = t;
	new_list->next = NULL;
	check_for_foreign_key_references(sql, new_list, new_list, t, cascade, &error);
	if (error)
		goto finalize;

	for (list_node = new_list; list_node; list_node = list_node->next) {
		next = list_node->table;
		sche = next->s;

		if (restart_sequences) { /* restart the sequences if it's the case */
			for (node *n = ol_first_node(next->columns); n; n = n->next) {
				col = n->data;

				if (col->def && !strncmp(col->def, next_value_for, strlen(next_value_for))) {
					sql_schema *s = NULL;
					sql_sequence *seq = NULL;
					char *schema = NULL, *seq_name = NULL;

					extract_schema_and_sequence_name(sql->ta, col->def + strlen(next_value_for), &schema, &seq_name);
					if (!schema || !seq_name || !(s = find_sql_schema(tr, schema)))
						continue;

					assert(s->base.id == sche->base.id);
					if ((seq = find_sql_sequence(tr, s, seq_name))) {
						switch (sql_trans_sequence_restart(tr, seq, seq->start)) {
							case -1:
								sql_error(sql, 02, SQLSTATE(HY013) MAL_MALLOC_FAIL);
								error = 1;
								goto finalize;
							case -2:
							case -3:
								sql_error(sql, 02, SQLSTATE(HY005) "RESTART SEQUENCE: transaction conflict detected");
								error = 1;
								goto finalize;
							case -4:
								sql_error(sql, 02, SQLSTATE(HY005) "Could not restart sequence %s.%s", sche->base.name, seq_name);
								error = 1;
								goto finalize;
							default:
								break;
						}
					}
				}
			}
		}

		v = stmt_tid(be, next, 0);

		/*  project all columns */
		if (ol_length(t->triggers) || partition_find_part(sql->session->tr, t, NULL)) {
			int nr = 0;
			deleted_cols = table_update_stmts(sql, t, &nr);
			int i = 0;
			for (node *n = ol_first_node(t->columns); n; n = n->next, i++) {
				sql_column *c = n->data;
				stmt *s = stmt_col(be, c, v, v->partition);

				deleted_cols[i] = s;
				list_append(l, s);
			}
		}

		/* before */
		if (!sql_delete_triggers(be, next, v, deleted_cols, 0, 3, 4)) {
			sql_error(sql, 02, SQLSTATE(27000) "TRUNCATE: triggers failed for table '%s'", next->base.name);
			error = 1;
			goto finalize;
		}

		if (!sql_delete_keys(be, next, v, l, "TRUNCATE", cascade)) {
			sql_error(sql, 02, SQLSTATE(42000) "TRUNCATE: failed to delete indexes for table '%s'", next->base.name);
			error = 1;
			goto finalize;
		}

		other = stmt_table_clear(be, next);
		list_append(l, other);
		if (next == t)
			ret = other;

		/* after */
		if (!sql_delete_triggers(be, next, v, deleted_cols, 1, 3, 4)) {
			sql_error(sql, 02, SQLSTATE(27000) "TRUNCATE: triggers failed for table '%s'", next->base.name);
			error = 1;
			goto finalize;
		}

		if (!be->silent) {
			/* if there are multiple update statements, update total count, otherwise use the the current count */
			be->rowcount = be->rowcount ? add_to_rowcount_accumulator(be, other->nr) : other->nr;
		}
	}

finalize:
	sa_reset(sql->ta);
	if (error)
		return NULL;
	return ret;
}

#define E_ATOM_INT(e) ((atom*)((sql_exp*)e)->l)->data.val.ival
#define E_ATOM_STRING(e) ((atom*)((sql_exp*)e)->l)->data.val.sval

static stmt *
rel2bin_truncate(backend *be, sql_rel *rel)
{
	mvc *sql = be->mvc;
	stmt *truncate = NULL;
	sql_rel *tr = rel->l;
	sql_table *t = NULL;
	node *n = NULL;
	int restart_sequences, cascade;

	if (tr->op == op_basetable)
		t = tr->l;
	else
		assert(0/*ddl statement*/);

	n = rel->exps->h;
	restart_sequences = E_ATOM_INT(n->data);
	cascade = E_ATOM_INT(n->next->data);

	if (!isNew(t) && isGlobal(t) && !isGlobalTemp(t) && sql_trans_add_dependency_change(be->mvc->session->tr, t->base.id, dml) != LOG_OK)
		return sql_error(sql, 02, SQLSTATE(HY013) MAL_MALLOC_FAIL);

	truncate = sql_truncate(be, t, restart_sequences, cascade);
	if (sql->cascade_action)
		sql->cascade_action = NULL;
	return truncate;
}

static stmt *
rel2bin_output(backend *be, sql_rel *rel, list *refs)
{
	mvc *sql = be->mvc;
	node *n;
	const char *tsep, *rsep, *ssep, *ns, *fn = NULL;
	atom *tatom, *ratom, *satom, *natom;
	int onclient = 0;
	stmt *s = NULL, *fns = NULL;
	list *slist = sa_list(sql->sa);

	if (rel->l)  /* first construct the sub relation */
		s = subrel_bin(be, rel->l, refs);
	s = subrel_project(be, s, refs, rel->l);
	if (!s)
		return NULL;

	if (!rel->exps)
		return s;
	n = rel->exps->h;
	tatom = ((sql_exp*) n->data)->l;
	tsep  = sa_strdup(sql->sa, tatom->isnull ? "" : tatom->data.val.sval);
	ratom = ((sql_exp*) n->next->data)->l;
	rsep  = sa_strdup(sql->sa, ratom->isnull ? "" : ratom->data.val.sval);
	satom = ((sql_exp*) n->next->next->data)->l;
	ssep  = sa_strdup(sql->sa, satom->isnull ? "" : satom->data.val.sval);
	natom = ((sql_exp*) n->next->next->next->data)->l;
	ns    = sa_strdup(sql->sa, natom->isnull ? "" : natom->data.val.sval);

	if (n->next->next->next->next) {
		fn = E_ATOM_STRING(n->next->next->next->next->data);
		fns = stmt_atom_string(be, sa_strdup(sql->sa, fn));
		onclient = E_ATOM_INT(n->next->next->next->next->next->data);
	}
	list_append(slist, stmt_export(be, s, tsep, rsep, ssep, ns, onclient, fns));
	if (s->type == st_list && ((stmt*)s->op4.lval->h->data)->nrcols != 0) {
		stmt *cnt = stmt_aggr(be, s->op4.lval->h->data, NULL, NULL, sql_bind_func(sql, "sys", "count", sql_bind_localtype("void"), NULL, F_AGGR), 1, 0, 1);
		return cnt;
	} else {
		return stmt_atom_lng(be, 1);
	}
}

static list *
merge_stmt_join_projections(backend *be, stmt *left, stmt *right, stmt *jl, stmt *jr, stmt *diff)
{
	mvc *sql = be->mvc;
	list *l = sa_list(sql->sa);

	if (left)
		for( node *n = left->op4.lval->h; n; n = n->next ) {
			stmt *c = n->data;
			const char *rnme = table_name(sql->sa, c);
			const char *nme = column_name(sql->sa, c);
			stmt *s = stmt_project(be, jl ? jl : diff, column(be, c));

			s = stmt_alias(be, s, rnme, nme);
			list_append(l, s);
		}
	if (right)
		for( node *n = right->op4.lval->h; n; n = n->next ) {
			stmt *c = n->data;
			const char *rnme = table_name(sql->sa, c);
			const char *nme = column_name(sql->sa, c);
			stmt *s = stmt_project(be, jr ? jr : diff, column(be, c));

			s = stmt_alias(be, s, rnme, nme);
			list_append(l, s);
		}
	return l;
}

static void
validate_merge_delete_update(backend *be, bool delete, stmt *bt_stmt, sql_rel *bt, stmt *jl, stmt *ld)
{
	mvc *sql = be->mvc;
	str msg;
	sql_table *t = bt->l;
	char *alias = (char *) rel_name(bt);
	stmt *cnt1 = stmt_aggr(be, jl, NULL, NULL, sql_bind_func(sql, "sys", "count", sql_bind_localtype("void"), NULL, F_AGGR), 1, 0, 1);
	stmt *cnt2 = stmt_aggr(be, ld, NULL, NULL, sql_bind_func(sql, "sys", "count", sql_bind_localtype("void"), NULL, F_AGGR), 1, 0, 1);
	sql_subfunc *add = sql_bind_func(sql, "sys", "sql_add", tail_type(cnt1), tail_type(cnt2), F_FUNC);
	stmt *s1 = stmt_binop(be, cnt1, cnt2, NULL, add);
	stmt *cnt3 = stmt_aggr(be, bin_find_smallest_column(be, bt_stmt), NULL, NULL, sql_bind_func(sql, "sys", "count", sql_bind_localtype("void"), NULL, F_AGGR), 1, 0, 1);
	sql_subfunc *bf = sql_bind_func(sql, "sys", ">", tail_type(s1), tail_type(cnt3), F_FUNC);
	stmt *s2 = stmt_binop(be, s1, cnt3, NULL, bf);

	if (alias && strcmp(alias, t->base.name) == 0) /* detect if alias is present */
		alias = NULL;
	msg = sa_message(sql->sa, SQLSTATE(40002) "MERGE %s: Multiple rows in the input relation match the same row in the target %s '%s%s%s'",
					 delete ? "DELETE" : "UPDATE",
					 alias ? "relation" : "table",
					 alias ? alias : t->s ? t->s->base.name : "", alias ? "" : ".", alias ? "" : t->base.name);
	(void)stmt_exception(be, s2, msg, 00001);
}

static stmt *
rel2bin_merge_apply_update(backend *be, sql_rel *join, sql_rel *upd, list *refs, stmt *bt_stmt, stmt *target_stmt, stmt *jl, stmt *jr, stmt *ld, stmt **rd)
{
	if (is_insert(upd->op)) {
		if (!*rd) {
			*rd = stmt_tdiff(be, stmt_mirror(be, bin_find_smallest_column(be, target_stmt)), jr, NULL);
		}
		stmt *s = stmt_list(be, merge_stmt_join_projections(be, NULL, target_stmt, NULL, NULL, *rd));
		refs_update_stmt(refs, join, s); /* project the differences on the target side for inserts */

		return rel2bin_insert(be, upd, refs);
	} else {
		stmt *s = stmt_list(be, merge_stmt_join_projections(be, bt_stmt, is_update(upd->op) ? target_stmt : NULL, jl, is_update(upd->op) ? jr : NULL, NULL));
		refs_update_stmt(refs, join, s); /* project the matched values on both sides for updates and deletes */

		assert(is_update(upd->op) || is_delete(upd->op));
		/* the left joined values + left difference must be smaller than the table count */
		validate_merge_delete_update(be, is_update(upd->op), bt_stmt, join->l, jl, ld);

		return is_update(upd->op) ? rel2bin_update(be, upd, refs) : rel2bin_delete(be, upd, refs);
	}
}

static stmt *
rel2bin_merge(backend *be, sql_rel *rel, list *refs)
{
	mvc *sql = be->mvc;
	sql_rel *join = rel->l, *r = rel->r;
	stmt *join_st, *bt_stmt, *target_stmt, *jl, *jr, *ld, *rd = NULL, *ns;
	list *slist = sa_list(sql->sa);

	assert(rel_is_ref(join) && is_left(join->op));
	join_st = subrel_bin(be, join, refs);
	if (!join_st)
		return NULL;

	/* grab generated left join outputs and generate updates accordingly to matched and not matched values */
	assert(join_st->type == st_list && list_length(join_st->extra) == 5);
	bt_stmt = join_st->extra->h->data;
	target_stmt = join_st->extra->h->next->data;
	jl = join_st->extra->h->next->next->data;
	jr = join_st->extra->h->next->next->next->data;
	ld = join_st->extra->h->next->next->next->next->data;

	if (is_ddl(r->op)) {
		assert(r->flag == ddl_list);
		if (r->l) {
			if ((ns = rel2bin_merge_apply_update(be, join, r->l, refs, bt_stmt, target_stmt, jl, jr, ld, &rd)) == NULL)
				return NULL;
			list_append(slist, ns);
		}
		if (r->r) {
			if ((ns = rel2bin_merge_apply_update(be, join, r->r, refs, bt_stmt, target_stmt, jl, jr, ld, &rd)) == NULL)
				return NULL;
			list_append(slist, ns);
		}
	} else {
		if (!(ns = rel2bin_merge_apply_update(be, join, r, refs, bt_stmt, target_stmt, jl, jr, ld, &rd)))
			return NULL;
		list_append(slist, ns);
	}
	return stmt_list(be, slist);
}

static stmt *
rel2bin_list(backend *be, sql_rel *rel, list *refs)
{
	mvc *sql = be->mvc;
	stmt *l = NULL, *r = NULL;
	list *slist = sa_list(sql->sa);

	if (rel->l)  /* first construct the sub relation */
		l = subrel_bin(be, rel->l, refs);
	if (rel->r)  /* first construct the sub relation */
		r = subrel_bin(be, rel->r, refs);
	l = subrel_project(be, l, refs, rel->l);
	r = subrel_project(be, r, refs, rel->r);
	if (!l || !r)
		return NULL;
	list_append(slist, l);
	list_append(slist, r);
	return stmt_list(be, slist);
}

static stmt *
rel2bin_psm(backend *be, sql_rel *rel)
{
	mvc *sql = be->mvc;
	node *n;
	list *l = sa_list(sql->sa);
	stmt *sub = NULL;

	for (n = rel->exps->h; n; n = n->next) {
		sql_exp *e = n->data;
		stmt *s = exp_bin(be, e, sub, NULL, NULL, NULL, NULL, NULL, 0, 0, 0);
		if (!s)
			return NULL;

		if (s && s->type == st_table) /* relational statement */
			sub = s->op1;
		else
			append(l, s);
	}
	return stmt_list(be, l);
}

static stmt *
rel2bin_partition_limits(backend *be, sql_rel *rel, list *refs)
{
	stmt *l = NULL, *r = NULL;
	node *n = NULL;
	list *slist = sa_list(be->mvc->sa);

	if (rel->l)  /* first construct the sub relation */
		l = subrel_bin(be, rel->l, refs);
	if (rel->r)  /* first construct the sub relation */
		r = subrel_bin(be, rel->r, refs);
	l = subrel_project(be, l, refs, rel->l);
	r = subrel_project(be, r, refs, rel->r);
	if ((rel->l && !l) || (rel->r && !r))
		return NULL;

	assert(rel->exps);
	assert(rel->flag == ddl_alter_table_add_range_partition || rel->flag == ddl_alter_table_add_list_partition);

	if (rel->exps) {
		for (n = rel->exps->h; n; n = n->next) {
			sql_exp *e = n->data;
			stmt *s = exp_bin(be, e, l, r, NULL, NULL, NULL, NULL, 0, 0, 0);
			if (!s)
				return NULL;
			append(slist, s);
		}
	}
	return stmt_catalog(be, rel->flag, stmt_list(be, slist));
}

static stmt *
rel2bin_exception(backend *be, sql_rel *rel, list *refs)
{
	stmt *l = NULL, *r = NULL;
	list *slist = sa_list(be->mvc->sa);

	if (rel->l)  /* first construct the sub relation */
		l = subrel_bin(be, rel->l, refs);
	if (rel->r)  /* first construct the sub relation */
		r = subrel_bin(be, rel->r, refs);
	l = subrel_project(be, l, refs, rel->l);
	r = subrel_project(be, r, refs, rel->r);
	if ((rel->l && !l) || (rel->r && !r))
		return NULL;

	assert(rel->exps);
	for (node *n = rel->exps->h; n; n = n->next) {
		sql_exp *e = n->data;
		stmt *s = exp_bin(be, e, l, r, NULL, NULL, NULL, NULL, 0, 0, 0);
		if (!s)
			return NULL;
		list_append(slist, s);
	}
	return stmt_list(be, slist);
}

static stmt *
rel2bin_seq(backend *be, sql_rel *rel, list *refs)
{
	mvc *sql = be->mvc;
	node *en = rel->exps->h;
	stmt *restart, *sname, *seq, *seqname, *sl = NULL;
	list *l = sa_list(sql->sa);

	if (rel->l) { /* first construct the sub relation */
		sl = subrel_bin(be, rel->l, refs);
		sl = subrel_project(be, sl, refs, rel->l);
		if (!sl)
			return NULL;
	}

	restart = exp_bin(be, en->data, sl, NULL, NULL, NULL, NULL, NULL, 0, 0, 0);
	sname = exp_bin(be, en->next->data, sl, NULL, NULL, NULL, NULL, NULL, 0, 0, 0);
	seqname = exp_bin(be, en->next->next->data, sl, NULL, NULL, NULL, NULL, NULL, 0, 0, 0);
	seq = exp_bin(be, en->next->next->next->data, sl, NULL, NULL, NULL, NULL, NULL, 0, 0, 0);
	if (!restart || !sname || !seqname || !seq)
		return NULL;

	(void)refs;
	append(l, sname);
	append(l, seqname);
	append(l, seq);
	append(l, restart);
	return stmt_catalog(be, rel->flag, stmt_list(be, l));
}

static stmt *
rel2bin_trans(backend *be, sql_rel *rel, list *refs)
{
	node *en = rel->exps->h;
	stmt *chain = exp_bin(be, en->data, NULL, NULL, NULL, NULL, NULL, NULL, 0, 0, 0);
	stmt *name = NULL;

	if (!chain)
		return NULL;

	(void)refs;
	if (en->next) {
		name = exp_bin(be, en->next->data, NULL, NULL, NULL, NULL, NULL, NULL, 0, 0, 0);
		if (!name)
			return NULL;
	}
	return stmt_trans(be, rel->flag, chain, name);
}

static stmt *
rel2bin_catalog_schema(backend *be, sql_rel *rel, list *refs)
{
	mvc *sql = be->mvc;
	node *en = rel->exps->h;
	stmt *action = exp_bin(be, en->data, NULL, NULL, NULL, NULL, NULL, NULL, 0, 0, 0);
	stmt *sname = NULL, *name = NULL, *ifexists = NULL;
	list *l = sa_list(sql->sa);

	if (!action)
		return NULL;

	(void)refs;
	en = en->next;
	sname = exp_bin(be, en->data, NULL, NULL, NULL, NULL, NULL, NULL, 0, 0, 0);
	if (!sname)
		return NULL;
	append(l, sname);
	en = en->next;
	if (rel->flag == ddl_create_schema) {
		if (en) {
			name = exp_bin(be, en->data, NULL, NULL, NULL, NULL, NULL, NULL, 0, 0, 0);
			if (!name)
				return NULL;
		} else {
			name = stmt_atom_string_nil(be);
		}
		append(l, name);
	} else {
		assert(rel->flag == ddl_drop_schema);
		ifexists = exp_bin(be, en->data, NULL, NULL, NULL, NULL, NULL, NULL, 0, 0, 0);
		if (!ifexists)
			return NULL;
		append(l, ifexists);
	}
	append(l, action);
	return stmt_catalog(be, rel->flag, stmt_list(be, l));
}

static stmt *
rel2bin_catalog_table(backend *be, sql_rel *rel, list *refs)
{
	mvc *sql = be->mvc;
	node *en = rel->exps->h;
	stmt *action = exp_bin(be, en->data, NULL, NULL, NULL, NULL, NULL, NULL, 0, 0, 0);
	stmt *table = NULL, *sname, *tname = NULL, *kname = NULL, *ifexists = NULL, *replace = NULL;
	list *l = sa_list(sql->sa);

	if (!action)
		return NULL;

	(void)refs;
	en = en->next;
	sname = exp_bin(be, en->data, NULL, NULL, NULL, NULL, NULL, NULL, 0, 0, 0);
	if (!sname)
		return NULL;
	en = en->next;
	if (en) {
		tname = exp_bin(be, en->data, NULL, NULL, NULL, NULL, NULL, NULL, 0, 0, 0);
		if (!tname)
			return NULL;
		en = en->next;
	}
	append(l, sname);
	assert(tname);
	append(l, tname);
	if (rel->flag == ddl_drop_constraint) { /* needs extra string parameter for constraint name */
		if (en) {
			kname = exp_bin(be, en->data, NULL, NULL, NULL, NULL, NULL, NULL, 0, 0, 0);
			if (!kname)
				return NULL;
			en = en->next;
		}
		append(l, kname);
	}
	if (rel->flag != ddl_drop_table && rel->flag != ddl_drop_view && rel->flag != ddl_drop_constraint) {
		if (en) {
			table = exp_bin(be, en->data, NULL, NULL, NULL, NULL, NULL, NULL, 0, 0, 0);
			if (!table)
				return NULL;
			en = en->next;
		}
		append(l, table);
	} else {
		if (en) {
			ifexists = exp_bin(be, en->data, NULL, NULL, NULL, NULL, NULL, NULL, 0, 0, 0);
			if (!ifexists)
				return NULL;
			en = en->next;
		} else {
			ifexists = stmt_atom_int(be, 0);
		}
		append(l, ifexists);
	}
	append(l, action);
	if (rel->flag == ddl_create_view) {
		if (en) {
			replace = exp_bin(be, en->data, NULL, NULL, NULL, NULL, NULL, NULL, 0, 0, 0);
			if (!replace)
				return NULL;
		} else {
			replace = stmt_atom_int(be, 0);
		}
		append(l, replace);
	}
	return stmt_catalog(be, rel->flag, stmt_list(be, l));
}

static stmt *
rel2bin_catalog2(backend *be, sql_rel *rel, list *refs)
{
	mvc *sql = be->mvc;
	node *en;
	list *l = sa_list(sql->sa);

	(void)refs;
	for (en = rel->exps->h; en; en = en->next) {
		stmt *es = NULL;

		if (en->data) {
			es = exp_bin(be, en->data, NULL, NULL, NULL, NULL, NULL, NULL, 0, 0, 0);
			if (!es)
				return NULL;
		} else {
			es = stmt_atom_string_nil(be);
		}
		append(l,es);
	}
	return stmt_catalog(be, rel->flag, stmt_list(be, l));
}

static stmt *
rel2bin_ddl(backend *be, sql_rel *rel, list *refs)
{
	mvc *sql = be->mvc;
	stmt *s = NULL;

	switch (rel->flag) {
		case ddl_output:
			s = rel2bin_output(be, rel, refs);
			sql->type = Q_TABLE;
			break;
		case ddl_list:
			s = rel2bin_list(be, rel, refs);
			break;
		case ddl_psm:
			s = rel2bin_psm(be, rel);
			break;
		case ddl_exception:
			s = rel2bin_exception(be, rel, refs);
			break;
		case ddl_create_seq:
		case ddl_alter_seq:
			s = rel2bin_seq(be, rel, refs);
			sql->type = Q_SCHEMA;
			break;
		case ddl_alter_table_add_range_partition:
		case ddl_alter_table_add_list_partition:
			s = rel2bin_partition_limits(be, rel, refs);
			sql->type = Q_SCHEMA;
			break;
		case ddl_release:
		case ddl_commit:
		case ddl_rollback:
		case ddl_trans:
			s = rel2bin_trans(be, rel, refs);
			sql->type = Q_TRANS;
			break;
		case ddl_create_schema:
		case ddl_drop_schema:
			s = rel2bin_catalog_schema(be, rel, refs);
			sql->type = Q_SCHEMA;
			break;
		case ddl_create_table:
		case ddl_drop_table:
		case ddl_create_view:
		case ddl_drop_view:
		case ddl_drop_constraint:
		case ddl_alter_table:
			s = rel2bin_catalog_table(be, rel, refs);
			sql->type = Q_SCHEMA;
			break;
		case ddl_drop_seq:
		case ddl_create_type:
		case ddl_drop_type:
		case ddl_drop_index:
		case ddl_create_function:
		case ddl_drop_function:
		case ddl_create_trigger:
		case ddl_drop_trigger:
		case ddl_grant_roles:
		case ddl_revoke_roles:
		case ddl_grant:
		case ddl_revoke:
		case ddl_grant_func:
		case ddl_revoke_func:
		case ddl_create_user:
		case ddl_drop_user:
		case ddl_alter_user:
		case ddl_rename_user:
		case ddl_create_role:
		case ddl_drop_role:
		case ddl_alter_table_add_table:
		case ddl_alter_table_del_table:
		case ddl_alter_table_set_access:
		case ddl_comment_on:
		case ddl_rename_schema:
		case ddl_rename_table:
		case ddl_rename_column:
			s = rel2bin_catalog2(be, rel, refs);
			sql->type = Q_SCHEMA;
			break;
		default:
			assert(0);
	}
	return s;
}

static stmt *
subrel_bin(backend *be, sql_rel *rel, list *refs)
{
	mvc *sql = be->mvc;
	stmt *s = NULL;

	if (THRhighwater())
		return sql_error(be->mvc, 10, SQLSTATE(42000) "Query too complex: running out of stack space");

	if (!rel)
		return s;
	if (rel_is_ref(rel)) {
		s = refs_find_rel(refs, rel);
		/* needs a proper fix!! */
		if (s)
			return s;
	}
	switch (rel->op) {
	case op_basetable:
		s = rel2bin_basetable(be, rel);
		sql->type = Q_TABLE;
		break;
	case op_table:
		s = rel2bin_table(be, rel, refs);
		sql->type = Q_TABLE;
		break;
	case op_join:
	case op_left:
	case op_right:
	case op_full:
		s = rel2bin_join(be, rel, refs);
		sql->type = Q_TABLE;
		break;
	case op_semi:
	case op_anti:
		s = rel2bin_semijoin(be, rel, refs);
		sql->type = Q_TABLE;
		break;
	case op_union:
		s = rel2bin_union(be, rel, refs);
		sql->type = Q_TABLE;
		break;
	case op_except:
		s = rel2bin_except(be, rel, refs);
		sql->type = Q_TABLE;
		break;
	case op_inter:
		s = rel2bin_inter(be, rel, refs);
		sql->type = Q_TABLE;
		break;
	case op_project:
		s = rel2bin_project(be, rel, refs, NULL);
		sql->type = Q_TABLE;
		break;
	case op_select:
		s = rel2bin_select(be, rel, refs);
		sql->type = Q_TABLE;
		break;
	case op_groupby:
		s = rel2bin_groupby(be, rel, refs);
		sql->type = Q_TABLE;
		break;
	case op_topn:
		s = rel2bin_topn(be, rel, refs);
		sql->type = Q_TABLE;
		break;
	case op_sample:
		s = rel2bin_sample(be, rel, refs);
		sql->type = Q_TABLE;
		break;
	case op_insert:
		s = rel2bin_insert(be, rel, refs);
		if (sql->type == Q_TABLE)
			sql->type = Q_UPDATE;
		break;
	case op_update:
		s = rel2bin_update(be, rel, refs);
		if (sql->type == Q_TABLE)
			sql->type = Q_UPDATE;
		break;
	case op_delete:
		s = rel2bin_delete(be, rel, refs);
		if (sql->type == Q_TABLE)
			sql->type = Q_UPDATE;
		break;
	case op_truncate:
		s = rel2bin_truncate(be, rel);
		if (sql->type == Q_TABLE)
			sql->type = Q_UPDATE;
		break;
	case op_merge:
		s = rel2bin_merge(be, rel, refs);
		if (sql->type == Q_TABLE)
			sql->type = Q_UPDATE;
		break;
	case op_ddl:
		s = rel2bin_ddl(be, rel, refs);
		break;
	}
	if (s && rel_is_ref(rel)) {
		list_append(refs, rel);
		list_append(refs, s);
	}
	return s;
}

stmt *
rel_bin(backend *be, sql_rel *rel)
{
	mvc *sql = be->mvc;
	list *refs = sa_list(sql->sa);
	mapi_query_t sqltype = sql->type;
	stmt *s = subrel_bin(be, rel, refs);

	s = subrel_project(be, s, refs, rel);
	if (sqltype == Q_SCHEMA)
		sql->type = sqltype;  /* reset */

	return s;
}

stmt *
output_rel_bin(backend *be, sql_rel *rel, int top)
{
	mvc *sql = be->mvc;
	list *refs = sa_list(sql->sa);
	mapi_query_t sqltype = sql->type;
	stmt *s;

	be->join_idx = 0;
	be->rowcount = 0;
	be->silent = !top;

	s = subrel_bin(be, rel, refs);
	s = subrel_project(be, s, refs, rel);
	if (!s)
		return NULL;
	if (sqltype == Q_SCHEMA)
		sql->type = sqltype; /* reset */

	if (!be->silent) { /* don't generate outputs when we are silent */
		if (!is_ddl(rel->op) && sql->type == Q_TABLE && stmt_output(be, s) < 0) {
			return NULL;
		} else if (be->rowcount > 0 && sqltype == Q_UPDATE && stmt_affected_rows(be, be->rowcount) < 0) {
			/* only call stmt_affected_rows outside functions and ddl */
			return NULL;
		}
	}
	return s;
}<|MERGE_RESOLUTION|>--- conflicted
+++ resolved
@@ -1245,31 +1245,14 @@
 		stmt *rows = NULL;
 		const char *mod, *fimp;
 
-<<<<<<< HEAD
-		if (f->func->side_effect && left && left->nrcols > 0 && f->func->type != F_LOADER && exps_card(exps) < CARD_MULTI) {
-			rows = bin_find_smallest_column(be, left);
-=======
 		/* attempt to instantiate MAL functions now, so we can know if we can push candidate lists */
 		if (f->func->lang == FUNC_LANG_MAL && backend_create_mal_func(be->mvc, f->func) < 0)
 			return NULL;
 		mod = sql_func_mod(f->func);
 		fimp = sql_func_imp(f->func);
 
-		/* TODO the 'next_value_for' case is an ugly hack, and it will get fixed on 'sequences_7184' branch */
-		if ((f->func->side_effect || (!f->func->s && strcmp(f->func->base.name, "next_value_for") == 0)) && left && left->nrcols > 0) {
-			sql_subfunc *f1 = NULL;
-			/* we cannot assume all SQL functions with no arguments have a correspondent with one argument, so attempt to find it. 'rand' function is the exception */
-			if (list_empty(exps) && ((!f->func->s && strcmp(f->func->base.name, "rand") == 0) || (f1 = sql_find_func(sql, f->func->s ? f->func->s->base.name : NULL, f->func->base.name, 1, f->func->type, NULL)))) {
-				if (f1)
-					f = f1;
-				list_append(l, stmt_const(be, bin_find_smallest_column(be, left),
-										  stmt_atom(be, atom_general(sql->sa, f1 ? &(((sql_arg*)f1->func->ops->h->data)->type) : sql_bind_localtype("int"), NULL))));
-			} else if (exps_card(exps) < CARD_MULTI) {
-				rows = bin_find_smallest_column(be, left);
-			}
-			sql->session->status = 0; /* if the function was not found clean the error */
-			sql->errstr[0] = '\0';
->>>>>>> 5515e903
+		if (f->func->side_effect && left && left->nrcols > 0 && f->func->type != F_LOADER && exps_card(exps) < CARD_MULTI) {
+			rows = bin_find_smallest_column(be, left);
 		}
 		assert(!e->r);
 		if (strcmp(mod, "") == 0 && strcmp(fimp, "") == 0) {
