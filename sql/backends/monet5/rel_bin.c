/*
 * This Source Code Form is subject to the terms of the Mozilla Public
 * License, v. 2.0.  If a copy of the MPL was not distributed with this
 * file, You can obtain one at http://mozilla.org/MPL/2.0/.
 *
 * Copyright 1997 - July 2008 CWI, August 2008 - 2020 MonetDB B.V.
 */

#include "monetdb_config.h"

#include "rel_bin.h"
#include "rel_rel.h"
#include "rel_exp.h"
#include "rel_psm.h"
#include "rel_prop.h"
#include "rel_select.h"
#include "rel_updates.h"
#include "rel_unnest.h"
#include "rel_optimizer.h"
#include "sql_env.h"
#include "sql_optimizer.h"
#include "sql_gencode.h"
#include "mal_builder.h"
#include "opt_prelude.h"

#define OUTER_ZERO 64

static stmt * exp_bin(backend *be, sql_exp *e, stmt *left, stmt *right, stmt *grp, stmt *ext, stmt *cnt, stmt *sel, stmt *cond, int depth, int reduce);
static stmt * rel_bin(backend *be, sql_rel *rel);
static stmt * subrel_bin(backend *be, sql_rel *rel, list *refs);

static stmt *check_types(backend *be, sql_subtype *ct, stmt *s, check_type tpe);

static stmt *
stmt_selectnil( backend *be, stmt *col)
{
	sql_subtype *t = tail_type(col);
	stmt *n = stmt_atom(be, atom_general(be->mvc->sa, t, NULL));
	stmt *nn = stmt_uselect2(be, col, n, n, 3, NULL, 0, 1);
	return nn;
}

static stmt *
sql_unop_(backend *be, sql_schema *s, const char *fname, stmt *rs)
{
	mvc *sql = be->mvc;
	sql_subtype *rt = NULL;
	sql_subfunc *f = NULL;

	if (!s)
		s = sql->session->schema;
	rt = tail_type(rs);
	f = sql_bind_func(sql->sa, s, fname, rt, NULL, F_FUNC);
	/* try to find the function without a type, and convert
	 * the value to the type needed by this function!
	 */
	if (!f && (f = sql_find_func(sql->sa, s, fname, 1, F_FUNC, NULL)) != NULL) {
		sql_arg *a = f->func->ops->h->data;

		rs = check_types(be, &a->type, rs, type_equal);
		if (!rs)
			f = NULL;
	}
	if (f) {
		/*
		if (f->func->res.scale == INOUT) {
			f->res.digits = rt->digits;
			f->res.scale = rt->scale;
		}
		*/
		return stmt_unop(be, rs, f);
	} else if (rs) {
		char *type = tail_type(rs)->type->sqlname;

		return sql_error(sql, 02, SQLSTATE(42000) "SELECT: no such unary operator '%s(%s)'", fname, type);
	}
	return NULL;
}

static stmt *
refs_find_rel(list *refs, sql_rel *rel)
{
	node *n;

	for(n=refs->h; n; n = n->next->next) {
		sql_rel *ref = n->data;
		stmt *s = n->next->data;

		if (rel == ref)
			return s;
	}
	return NULL;
}

static void
refs_update_stmt(list *refs, sql_rel *rel, stmt *s)
{
	node *n;

	for(n=refs->h; n; n = n->next->next) {
		sql_rel *ref = n->data;

		if (rel == ref) {
			n->next->data = s;
			break;
		}
	}
}


static void
print_stmtlist(sql_allocator *sa, stmt *l)
{
	node *n;
	if (l) {
		for (n = l->op4.lval->h; n; n = n->next) {
			const char *rnme = table_name(sa, n->data);
			const char *nme = column_name(sa, n->data);

			TRC_INFO(SQL_EXECUTION, "%s.%s\n", rnme ? rnme : "(null!)", nme ? nme : "(null!)");
		}
	}
}

static stmt *
list_find_column(backend *be, list *l, const char *rname, const char *name )
{
	stmt *res = NULL;
	node *n;

	if (!l)
		return NULL;
	MT_lock_set(&l->ht_lock);
	if (!l->ht && list_length(l) > HASH_MIN_SIZE) {
		l->ht = hash_new(l->sa, MAX(list_length(l), l->expected_cnt), (fkeyvalue)&stmt_key);
		if (l->ht == NULL) {
			MT_lock_unset(&l->ht_lock);
			return NULL;
		}

		for (n = l->h; n; n = n->next) {
			const char *nme = column_name(be->mvc->sa, n->data);
			if (nme) {
				int key = hash_key(nme);

				if (hash_add(l->ht, key, n->data) == NULL) {
					MT_lock_unset(&l->ht_lock);
					return NULL;
				}
			}
		}
	}
	if (l->ht) {
		int key = hash_key(name);
		sql_hash_e *e = l->ht->buckets[key&(l->ht->size-1)];

		if (rname) {
			for (; e; e = e->chain) {
				stmt *s = e->value;
				const char *rnme = table_name(be->mvc->sa, s);
				const char *nme = column_name(be->mvc->sa, s);

				if (rnme && strcmp(rnme, rname) == 0 &&
		 	            strcmp(nme, name) == 0) {
					res = s;
					break;
				}
			}
		} else {
			for (; e; e = e->chain) {
				stmt *s = e->value;
				const char *rnme = table_name(be->mvc->sa, s);
				const char *nme = column_name(be->mvc->sa, s);

				if (!rnme && nme && strcmp(nme, name) == 0) {
					res = s;
					break;
				}
			}
		}
		MT_lock_unset(&l->ht_lock);
		if (!res)
			return NULL;
		return res;
	}
	MT_lock_unset(&l->ht_lock);
	if (rname) {
		for (n = l->h; n; n = n->next) {
			const char *rnme = table_name(be->mvc->sa, n->data);
			const char *nme = column_name(be->mvc->sa, n->data);

			if (rnme && strcmp(rnme, rname) == 0 &&
				    strcmp(nme, name) == 0) {
				res = n->data;
				break;
			}
		}
	} else {
		for (n = l->h; n; n = n->next) {
			const char *rnme = table_name(be->mvc->sa, n->data);
			const char *nme = column_name(be->mvc->sa, n->data);

			if (!rnme && nme && strcmp(nme, name) == 0) {
				res = n->data;
				break;
			}
		}
	}
	if (!res)
		return NULL;
	return res;
}

static stmt *
bin_find_column( backend *be, stmt *sub, const char *rname, const char *name )
{
	return list_find_column( be, sub->op4.lval, rname, name);
}

static list *
bin_find_columns( backend *be, stmt *sub, const char *name )
{
	node *n;
	list *l = sa_list(be->mvc->sa);

	for (n = sub->op4.lval->h; n; n = n->next) {
		const char *nme = column_name(be->mvc->sa, n->data);

		if (strcmp(nme, name) == 0)
			append(l, n->data);
	}
	if (list_length(l))
		return l;
	return NULL;
}

static stmt *column(backend *be, stmt *val )
{
	if (val->nrcols == 0)
		return const_column(be, val);
	return val;
}

static stmt *create_const_column(backend *be, stmt *val )
{
	if (val->nrcols == 0)
		val = const_column(be, val);
	return stmt_append(be, stmt_temp(be, tail_type(val)), val);
}

static stmt *
bin_first_column(backend *be, stmt *sub )
{
	node *n = sub->op4.lval->h;
	stmt *c = n->data;

	if (c->nrcols == 0)
		return const_column(be, c);
	return c;
}

static stmt *
row2cols(backend *be, stmt *sub)
{
	if (sub->nrcols == 0 && sub->key) {
		node *n;
		list *l = sa_list(be->mvc->sa);

		for (n = sub->op4.lval->h; n; n = n->next) {
			stmt *sc = n->data;
			const char *cname = column_name(be->mvc->sa, sc);
			const char *tname = table_name(be->mvc->sa, sc);

			sc = column(be, sc);
			list_append(l, stmt_alias(be, sc, tname, cname));
		}
		sub = stmt_list(be, l);
	}
	return sub;
}

static stmt*
distinct_value_list(backend *be, list *vals, stmt ** last_null_value)
{
	list *l = sa_list(be->mvc->sa);
	stmt *s;

	/* create bat append values */
	for (node *n = vals->h; n; n = n->next) {
		sql_exp *e = n->data;
		stmt *i = exp_bin(be, e, NULL, NULL, NULL, NULL, NULL, NULL, NULL, 0, 0);

		if (exp_is_null(e))
			*last_null_value = i;

		if (!i)
			return NULL;

		list_append(l, i);
	}
	s = stmt_append_bulk(be, stmt_temp(be, exp_subtype(vals->h->data)), l);
	/* Probably faster to filter out the values directly in the underlying list of atoms.
	   But for now use groupby to filter out duplicate values. */
	stmt* groupby = stmt_group(be, s, NULL, NULL, NULL, 1);
	stmt* ext = stmt_result(be, groupby, 1);

	return stmt_project(be, ext, s);
}

static stmt *
stmt_selectnonil( backend *be, stmt *col, stmt *s )
{
	sql_subtype *t = tail_type(col);
	stmt *n = stmt_atom(be, atom_general(be->mvc->sa, t, NULL));
	stmt *nn = stmt_uselect2(be, col, n, n, 3, s, 1, 1);
	return nn;
}

static int
is_tid_chain(stmt *cand)
{
	while(cand && cand->type != st_tid && cand->cand) {
		cand = cand->cand;
	}
	if (cand && cand->type == st_tid)
		return 1;
	return 0;
}

static stmt *
subrel_project( backend *be, stmt *s, list *refs, sql_rel *rel)
{
	if (!s || s->type != st_list || !s->cand)
		return s;

	list *l = sa_list(be->mvc->sa);
	stmt *cand = s->cand;
	if (!l)
		return NULL;
	for(node *n = s->op4.lval->h; n; n = n->next) {
		stmt *c = n->data;

		assert(c->type == st_alias || (c->type == st_join && c->flag == cmp_project) || c->type == st_bat || c->type == st_idxbat || c->type == st_single);
		if (c->type != st_alias) {
			c = stmt_project(be, cand, c);
		} else if (c->op1->type == st_mirror && is_tid_chain(cand)) { /* alias with mirror (ie full row ids) */
			c = stmt_alias(be, cand, c->tname, c->cname);
		} else { /* st_alias */
			stmt *s = c->op1;
			if (s->nrcols == 0)
				s = stmt_const(be, cand, s);
			else
				s = stmt_project(be, cand, s);
			c = stmt_alias(be, s, c->tname, c->cname);
		}
		append(l, c);
	}
	s = stmt_list(be, l);
	if (rel && rel_is_ref(rel))
		refs_update_stmt(refs, rel, s);
	return s;
}

static stmt *
handle_in_exps(backend *be, sql_exp *ce, list *nl, stmt *left, stmt *right, stmt *grp, stmt *ext, stmt *cnt, stmt *sel, int in, int use_r, int depth, int reduce)
{
	mvc *sql = be->mvc;
	node *n;
	stmt *s = NULL, *c = exp_bin(be, ce, left, right, grp, ext, cnt, NULL, NULL, 0, 0);

	if(!c)
		return NULL;

	if (c->nrcols == 0 || (depth && !reduce)) {
		sql_subtype *bt = sql_bind_localtype("bit");
		sql_subfunc *cmp = (in)
			?sql_bind_func(sql->sa, sql->session->schema, "=", tail_type(c), tail_type(c), F_FUNC)
			:sql_bind_func(sql->sa, sql->session->schema, "<>", tail_type(c), tail_type(c), F_FUNC);
		sql_subfunc *a = (in)?sql_bind_func(sql->sa, sql->session->schema, "or", bt, bt, F_FUNC)
				     :sql_bind_func(sql->sa, sql->session->schema, "and", bt, bt, F_FUNC);

		for( n = nl->h; n; n = n->next) {
			sql_exp *e = n->data;
			stmt *i = exp_bin(be, use_r?e->r:e, left, right, grp, ext, cnt, NULL, NULL, 0, 0);
			if(!i)
				return NULL;

			i = stmt_binop(be, c, i, cmp);
			if (s)
				s = stmt_binop(be, s, i, a);
			else
				s = i;

		}
		if (sel && !(depth && !reduce))
			s = stmt_uselect(be,
				stmt_const(be, bin_first_column(be, left), s),
				stmt_bool(be, 1), cmp_equal, sel, 0, 0);
	} else if (list_length(nl) < 16) {
		comp_type cmp = (in)?cmp_equal:cmp_notequal;

		if (!in)
			s = sel;
		for( n = nl->h; n; n = n->next) {
			sql_exp *e = n->data;
			stmt *i = exp_bin(be, use_r?e->r:e, left, right, grp, ext, cnt, NULL, NULL, 0, 0);
			if(!i)
				return NULL;

			if (in) {
				i = stmt_uselect(be, c, i, cmp, sel, 0, 0);
				if (s)
					s = stmt_tunion(be, s, i);
				else
					s = i;
			} else {
				s = stmt_uselect(be, c, i, cmp, s, 0, 0);
			}
		}
	} else {
		/* TODO: handle_in_exps should contain all necessary logic for in-expressions to be SQL compliant.
		   For non-SQL-standard compliant behavior, e.g. PostgreSQL backwards compatibility, we should
		   make sure that this behavior is replicated by the sql optimizer and not handle_in_exps. */

		stmt* last_null_value = NULL;  /* CORNER CASE ALERT: See description below. */

		/* The actual in-value-list should not contain duplicates to ensure that final join results are unique. */
		s = distinct_value_list(be, nl, &last_null_value);

		if (last_null_value) {
			/* The actual in-value-list should not contain null values. */
			s = stmt_project(be, stmt_selectnonil(be, s, NULL), s);
		}

		s = stmt_join(be, c, s, in, cmp_equal, 1, 0, false);
		s = stmt_result(be, s, 0);

		if (!in) {
			if (last_null_value) {
				/* CORNER CASE ALERT:
				   In case of a not-in-expression with the associated in-value-list containing a null value,
				   the entire in-predicate is forced to always return false, i.e. an empty candidate list.
				   This is similar to postgres behavior.
				   TODO: However I do not think this behavior is in accordance with SQL standard 2003.

				   Ugly trick to return empty candidate list, because for all x it holds that: (x == null) == false.
				   list* singleton_bat = sa_list(sql->sa);
				   list_append(singleton_bat, null_value); */
				s = stmt_uselect(be, c, last_null_value, cmp_equal, NULL, 0, 0);
				return s;
			}
			else {
				/* BACK TO HAPPY FLOW:
				   Make sure that null values are never returned. */
				stmt* non_nulls;
				non_nulls = stmt_selectnonil(be, c, NULL);
				s = stmt_tdiff(be, non_nulls, s, NULL);
				s = stmt_project(be, s, non_nulls);
			}
		}

		if (sel) {
			stmt* oid_intersection;
			oid_intersection = stmt_tinter(be, s, sel, false);
			s = stmt_project(be, oid_intersection, s);
			s = stmt_result(be, s, 0);
		}
	}
	return s;
}

static stmt *
value_list(backend *be, list *vals, stmt *left, stmt *sel)
{
	sql_subtype *type = exp_subtype(vals->h->data);
	list *l;

	if (!type)
		return sql_error(be->mvc, 02, SQLSTATE(42000) "Could not infer the type of a value list column");
	/* create bat append values */
	l = sa_list(be->mvc->sa);
	for (node *n = vals->h; n; n = n->next) {
		sql_exp *e = n->data;
		stmt *i = exp_bin(be, e, left, NULL, NULL, NULL, NULL, sel, NULL, 0, 0);

		if (!i)
			return NULL;

		if (list_length(vals) == 1)
			return i;
		list_append(l, i);
	}
	return stmt_append_bulk(be, stmt_temp(be, type), l);
}

static stmt *
exp_list(backend *be, list *exps, stmt *l, stmt *r, stmt *grp, stmt *ext, stmt *cnt, stmt *sel)
{
	mvc *sql = be->mvc;
	node *n;
	list *nl = sa_list(sql->sa);

	for( n = exps->h; n; n = n->next) {
		sql_exp *e = n->data;
		stmt *i = exp_bin(be, e, l, r, grp, ext, cnt, sel, NULL, 0, 0);
		if(!i)
			return NULL;

		if (n->next && i->type == st_table) /* relational statement */
			l = i->op1;
		else
			append(nl, i);
	}
	return stmt_list(be, nl);
}

static stmt *
exp_count_no_nil_arg( sql_exp *e, stmt *ext, sql_exp *ae, stmt *as )
{
	/* small optimization, ie use candidates directly on count(*) */
	if (!need_distinct(e) && !ext && as && (!need_no_nil(e) || !ae || !has_nil(ae))) {
		/* skip alias statements */
		while (as->type == st_alias)
			as = as->op1;
		/* use candidate */
	       	if (as && as->type == st_join && as->flag == cmp_project) {
			if (as->op1 && (as->op1->type != st_result || as->op1->op1->type != st_group)) /* exclude a subquery with select distinct under the count */
				as = as->op1;
		}
	}
	return as;
}

static stmt *
exp_bin_or(backend *be, sql_exp *e, stmt *left, stmt *right, stmt *grp, stmt *ext, stmt *cnt, stmt *sel, int depth, bool reduce)
{
	sql_subtype *bt = sql_bind_localtype("bit");
	list *l = e->l;
	node *n;
	stmt *sel1 = NULL, *sel2 = NULL, *s = NULL;
	int anti = is_anti(e);

	sel1 = sel;
	sel2 = sel;
	for( n = l->h; n; n = n->next ) {
		sql_exp *c = n->data;
		stmt *sin = (sel1 && sel1->nrcols)?sel1:NULL;

		/* propagate the anti flag */
		if (anti)
			set_anti(c);
		s = exp_bin(be, c, left, right, grp, ext, cnt, sin, NULL, depth, reduce);
		if (!s)
			return s;

		if (!sin && sel1 && sel1->nrcols == 0 && s->nrcols == 0) {
			sql_subfunc *f = sql_bind_func(be->mvc->sa, be->mvc->session->schema, anti?"or":"and", bt, bt, F_FUNC);
			assert(f);
			s = stmt_binop(be, sel1, s, f);
		} else if (sel1 && (sel1->nrcols == 0 || s->nrcols == 0)) {
			stmt *predicate = bin_first_column(be, left);

			predicate = stmt_const(be, predicate, stmt_bool(be, 1));
			if (s->nrcols == 0)
				s = stmt_uselect(be, predicate, s, cmp_equal, sel1, anti, is_semantics(c));
			else
				s = stmt_uselect(be, predicate, sel1, cmp_equal, s, anti, is_semantics(c));
		}
		sel1 = s;
	}
	l = e->r;
	for( n = l->h; n; n = n->next ) {
		sql_exp *c = n->data;
		stmt *sin = (sel2 && sel2->nrcols)?sel2:NULL;

		/* propagate the anti flag */
		if (anti)
			set_anti(c);
		s = exp_bin(be, c, left, right, grp, ext, cnt, sin, NULL, depth, reduce);
		if (!s)
			return s;

		if (!sin && sel2 && sel2->nrcols == 0 && s->nrcols == 0) {
			sql_subfunc *f = sql_bind_func(be->mvc->sa, be->mvc->session->schema, anti?"or":"and", bt, bt, F_FUNC);
			assert(f);
			s = stmt_binop(be, sel2, s, f);
		} else if (sel2 && (sel2->nrcols == 0 || s->nrcols == 0)) {
			stmt *predicate = bin_first_column(be, left);

			predicate = stmt_const(be, predicate, stmt_bool(be, 1));
			if (s->nrcols == 0)
				s = stmt_uselect(be, predicate, s, cmp_equal, sel2, anti, 0);
			else
				s = stmt_uselect(be, predicate, sel2, cmp_equal, s, anti, 0);
		}
		sel2 = s;
	}
	if (sel1->nrcols == 0 && sel2->nrcols == 0) {
		sql_subfunc *f = sql_bind_func(be->mvc->sa, be->mvc->session->schema, anti?"and":"or", bt, bt, F_FUNC);
		assert(f);
		return stmt_binop(be, sel1, sel2, f);
	}
	if (sel1->nrcols == 0) {
		stmt *predicate = bin_first_column(be, left);

		predicate = stmt_const(be, predicate, stmt_bool(be, 1));
		sel1 = stmt_uselect(be, predicate, sel1, cmp_equal, NULL, 0/*anti*/, 0);
	}
	if (sel2->nrcols == 0) {
		stmt *predicate = bin_first_column(be, left);

		predicate = stmt_const(be, predicate, stmt_bool(be, 1));
		sel2 = stmt_uselect(be, predicate, sel2, cmp_equal, NULL, 0/*anti*/, 0);
	}
	if (anti)
		return stmt_project(be, stmt_tinter(be, sel1, sel2, false), sel1);
	return stmt_tunion(be, sel1, sel2);
}

stmt *
exp_bin(backend *be, sql_exp *e, stmt *left, stmt *right, stmt *grp, stmt *ext, stmt *cnt, stmt *sel, stmt *cond /*result of conditional execution */, int depth, int reduce)
{
	mvc *sql = be->mvc;
	stmt *s = NULL;

 	if (THRhighwater())
		return sql_error(be->mvc, 10, SQLSTATE(42000) "Query too complex: running out of stack space");

	if (!e) {
		assert(0);
		return NULL;
	}

	switch(e->type) {
	case e_psm:
		if (e->flag & PSM_SET) {
			stmt *r = exp_bin(be, e->l, left, right, grp, ext, cnt, sel, cond, 0, 0);
			if(!r)
				return NULL;
			if (e->card <= CARD_ATOM && r->nrcols > 0) /* single value, get result from bat */
				r = stmt_fetch(be, r);
			return stmt_assign(be, exp_relname(e), exp_name(e), r, GET_PSM_LEVEL(e->flag));
		} else if (e->flag & PSM_VAR) {
			if (e->f)
				return stmt_vars(be, exp_name(e), e->f, 1, GET_PSM_LEVEL(e->flag));
			else
				return stmt_var(be, exp_relname(e), exp_name(e), &e->tpe, 1, GET_PSM_LEVEL(e->flag));
		} else if (e->flag & PSM_RETURN) {
			sql_exp *l = e->l;
			stmt *r = exp_bin(be, l, left, right, grp, ext, cnt, sel, cond, 0, 0);

			if (!r)
				return NULL;
			/* handle table returning functions */
			if (l->type == e_psm && l->flag & PSM_REL) {
				stmt *lst = r->op1;
				if (r->type == st_table && lst->nrcols == 0 && lst->key && e->card > CARD_ATOM) {
					node *n;
					list *l = sa_list(sql->sa);

					for(n=lst->op4.lval->h; n; n = n->next)
						list_append(l, const_column(be, (stmt*)n->data));
					r = stmt_list(be, l);
				} else if (r->type == st_table && e->card == CARD_ATOM) { /* fetch value */
					sql_rel *ll = (sql_rel*) l->l;
					r = lst->op4.lval->h->data;
					if (!r->aggr && lastexp(ll)->card > CARD_ATOM) /* if the cardinality is atom, no fetch call needed */
						r = stmt_fetch(be, r);
				}
				if (r->type == st_list)
					r = stmt_table(be, r, 1);
			}
			return stmt_return(be, r, GET_PSM_LEVEL(e->flag));
		} else if (e->flag & PSM_WHILE) {
			/* while is a if - block true with leave statement
	 		 * needed because the condition needs to be inside this outer block */
			stmt *ifstmt = stmt_cond(be, stmt_bool(be, 1), NULL, 0, 0);
			stmt *cond = exp_bin(be, e->l, left, right, grp, ext, cnt, sel, NULL, 0, 0);
			stmt *wstmt;

			if(!cond)
				return NULL;
			wstmt = stmt_cond(be, cond, ifstmt, 1, 0);

			if (!exp_list(be, e->r, left, right, grp, ext, cnt, sel))
				return NULL;
			(void)stmt_control_end(be, wstmt);
			return stmt_control_end(be, ifstmt);
		} else if (e->flag & PSM_IF) {
			stmt *cond = exp_bin(be, e->l, left, right, grp, ext, cnt, sel, NULL, 0, 0);
			stmt *ifstmt, *res;

			if(!cond)
				return NULL;
			ifstmt = stmt_cond(be, cond, NULL, 0, 0);
			if (!exp_list(be, e->r, left, right, grp, ext, cnt, sel))
				return NULL;
			res = stmt_control_end(be, ifstmt);
			if (e->f) {
				stmt *elsestmt = stmt_cond(be, cond, NULL, 0, 1);

				if (!exp_list(be, e->f, left, right, grp, ext, cnt, sel))
					return NULL;
				res = stmt_control_end(be, elsestmt);
			}
			return res;
		} else if (e->flag & PSM_REL) {
			sql_rel *rel = e->l;
			stmt *r = rel_bin(be, rel);

			if (!r)
				return NULL;
			if (is_modify(rel->op) || is_ddl(rel->op))
				return r;
			return stmt_table(be, r, 1);
		} else if (e->flag & PSM_EXCEPTION) {
			stmt *cond = exp_bin(be, e->l, left, right, grp, ext, cnt, sel, NULL, 0, 0);
			if (!cond)
				return NULL;
			return stmt_exception(be, cond, (const char *) e->r, 0);
		}
		break;
	case e_atom: {
		if (e->l) { 			/* literals */
			atom *a = e->l;
			s = stmt_atom(be, atom_dup(sql->sa, a));
		} else if (e->r) { 		/* parameters and declared variables */
			sql_var_name *vname = (sql_var_name*) e->r;
			assert(vname->name);
			s = stmt_var(be, vname->sname ? sa_strdup(sql->sa, vname->sname) : NULL, sa_strdup(sql->sa, vname->name), e->tpe.type?&e->tpe:NULL, 0, e->flag);
		} else if (e->f) { 		/* values */
			s = value_list(be, e->f, left, sel);
		} else { 			/* arguments */
			s = stmt_varnr(be, e->flag, e->tpe.type?&e->tpe:NULL);
		}
	}	break;
	case e_convert: {
		/* if input is type any NULL or column of nulls, change type */
		list *tps = e->r;
		sql_subtype *from = tps->h->data;
		sql_subtype *to = tps->h->next->data;
		stmt *l;

		if (from->type->localtype == 0) {
			l = stmt_atom(be, atom_general(sql->sa, to, NULL));
		} else {
			l = exp_bin(be, e->l, left, right, grp, ext, cnt, sel, cond, depth+1, 0);
		}
		if (!l)
			return NULL;

		/* TODO with candidates */
		if (l->nrcols && sel && l->cand != sel) {
			l = stmt_project(be, sel, l);
			l->cand = sel;
		}
		s = stmt_convert(be, l, from, to);
		s->cand = l->cand;
	} 	break;
	case e_func: {
		node *en;
		list *l = sa_list(sql->sa), *exps = e->l;
		sql_subfunc *f = e->f;
		stmt *rows = NULL, *cond_execution = NULL;
		stmt *cond_exec_res = NULL, *isel = sel, *ocond = cond;
		char name[16], *nme = NULL;
		int nrcands = 0, push_cands = 0;
		sql_exp *fe = e;

		if (f->func->side_effect && left) {
			if (!exps || list_empty(exps))
				append(l,
				stmt_const(be,
					bin_first_column(be, left),
					stmt_atom_int(be, 0)));
			else if (exps_card(exps) < CARD_MULTI) {
				rows = bin_first_column(be, left);
			}
		}
		assert(!e->r);
		if (exps) {
<<<<<<< HEAD
			int nrcols = 0, single_value = (fe->card <= CARD_ATOM);
=======
			unsigned nrcols = 0;
>>>>>>> bd673f06
			int push_cond_exec = 0, coalesce = 0;
			stmt *ncond = NULL;

			if (sel &&
					(strcmp(sql_func_mod(f->func), "calc") == 0 ||
					 strcmp(sql_func_mod(f->func), "mmath") == 0))
				push_cands = 1;
			if (strcmp(sql_func_mod(f->func), "calc") == 0 && strcmp(sql_func_imp(f->func), "ifthenelse") == 0)
				push_cond_exec = 1;
			if (strcmp(sql_func_mod(f->func), "") == 0 && strcmp(sql_func_imp(f->func), "") == 0 && strcmp(f->func->base.name, "coalesce") == 0)
				coalesce = 1;
			push_cands = push_cands && !(push_cond_exec || coalesce);

			assert(list_length(exps) == list_length(f->func->ops) || f->func->type == F_ANALYTIC || f->func->type == F_LOADER || f->func->vararg || f->func->varres);
			for (en = exps->h; en; en = en->next) {
				sql_exp *e = en->data;
				stmt *es;
				//int recursive_ce = (e && e->type == e_func && (strcmp(sql_func_imp(((sql_subfunc*)e->f)->func), "ifthenelse") == 0 || strcmp(((sql_subfunc*)e->f)->func->base.name, "coalesce") == 0));

				/* for conditional execution we pass an adapted sel-vector */
				es = exp_bin(be, e, left, right, grp, ext, cnt, (push_cands||cond_exec_res)?sel:NULL, (!cond_exec_res && ncond && single_value)?cond:(en!=exps->h)?cond_exec_res:NULL, depth+1, 0);

				if (!es)
					return NULL;

				if (rows && en == exps->h && f->func->type != F_LOADER)
					es = stmt_const(be, rows, es);
				else if (f->func->type == F_ANALYTIC && es->nrcols == 0) {
					if (en == exps->h)
						es = stmt_const(be, bin_first_column(be, left), es); /* ensure the first argument is a column */
					if (!f->func->s && !strcmp(f->func->base.name, "window_bound")
						&& exps->h->next && list_length(f->func->ops) == 6 && en == exps->h->next)
						es = stmt_const(be, bin_first_column(be, left), es);
				}

				if (es->nrcols > nrcols)
					nrcols = es->nrcols;
				list_append(l,es);

				if (push_cands && es->nrcols)
					nrcands++;

				/* create result */
				if (!cond_exec_res && (coalesce || push_cond_exec) && !single_value) {
					if (ocond) {
						cond_exec_res = ocond;
					} else {
						stmt *l = bin_first_column(be, left);
						cond_exec_res = stmt_const(be, l, stmt_atom(be, atom_general(sql->sa, exp_subtype(fe), NULL)));
					}
				}
				if (cond_exec_res && (coalesce || en != exps->h)) {
					if (es->type == st_replace && !(coalesce && en->next)) {
						cond_exec_res = es;
						if (coalesce) {
							sql_subfunc *a = sql_bind_func(sql->sa, sql->session->schema, "isnotnull", tail_type(es), NULL, F_FUNC);
							ncond = stmt_unop(be, es, a);
						}
					} else {
						stmt *val = es;
						stmt *pos = sel;

						if (coalesce && en->next) {
							sql_subfunc *a = sql_bind_func(sql->sa, sql->session->schema, "isnotnull", tail_type(es), NULL, F_FUNC);
							ncond = stmt_unop(be, es, a);
							if (ncond->nrcols == 0) {
								stmt *l = bin_first_column(be, left);
								if (isel && l)
									l = stmt_project(be, isel, l);
								ncond = stmt_const(be, l, ncond);
								if (isel)
									ncond->cand = isel;
							}
							sel = pos = stmt_uselect(be, ncond, stmt_bool(be, 1), cmp_equal, isel, 0/*anti*/, 0);
							val = stmt_project(be, pos, es);
							val->cand = pos;
						}
						if (val->nrcols == 0)
							val = stmt_const(be, pos, val);
						else if (val->cand != sel)
							val = stmt_project(be, sel, val);
						cond_exec_res = stmt_replace(be, cond_exec_res, pos, val);
					}
				}
				if ((push_cond_exec || coalesce) && ncond && en->next) { /* handled then part */
					sql_subtype *bt = sql_bind_localtype("bit");
					sql_subfunc *a = sql_bind_func(sql->sa, sql->session->schema, "not", bt, NULL, F_FUNC);
					ncond = stmt_unop(be, ncond, a);
					if (!coalesce) {
						sql_subfunc *isnull = sql_bind_func(sql->sa, sql->session->schema, "isnull", bt, NULL, F_FUNC);
						sql_subfunc *or = sql_bind_func(be->mvc->sa, NULL, "or", bt, bt, F_FUNC);
						ncond = stmt_binop(be, ncond, stmt_unop(be, ncond, isnull), or);
					}
					if (single_value) {
						if (ocond) {
							sql_subtype *bt = sql_bind_localtype("bit");
							sql_subfunc *a = sql_bind_func(sql->sa, sql->session->schema, "and", bt, bt, F_FUNC);
							cond = stmt_binop(be, ocond, ncond, a);
						} else {
							cond = ncond;
						}
					}
				}
				if (push_cond_exec && !ncond) {
					ncond = es;
					if (single_value) {
						if (ocond) {
							sql_subtype *bt = sql_bind_localtype("bit");
							sql_subfunc *a = sql_bind_func(sql->sa, sql->session->schema, "and", bt, bt, F_FUNC);
							cond = stmt_binop(be, ocond, ncond, a);
						} else {
							cond = ncond;
						}
					}
				}

				if (ncond && en->next && !single_value) {
					if (!ncond->nrcols)
						ncond = stmt_const(be, bin_first_column(be, left), ncond);
					sel = stmt_uselect(be, ncond, stmt_bool(be, 1), cmp_equal, isel, 0/*anti*/, 0);
				}
			}
			if (push_cands) {
				if (strcmp(sql_func_imp(f->func), "and") != 0 && strcmp(sql_func_imp(f->func), "or") != 0) {
					int i;
					for (i=0, en = l->h; i<nrcands && en; en = en->next) {
						stmt *s = en->data;
						/* if handled use bat nil */
						if (s->nrcols) { /* only for cols not values */
							i++;
							if (s->cand && s->cand == isel)
								list_append(l, NULL);
							else
								list_append(l,sel);
						}
					}
				}
			}
			/* conditional execution passed to (bat)calc.operator
			if (ocond && !push_cond_exec && nrcols && strcmp(sql_func_mod(f->func), "calc") == 0) {
				if (!ocond->nrcols)
					ocond = stmt_const(be, bin_first_column(be, left), ocond);
				list_append(l, ocond);
			}
			 * */
			/* single value conditional execution done below */
			if (ocond && !ocond->nrcols && !push_cond_exec && !nrcols && strcmp(sql_func_mod(f->func), "calc") == 0) {
				sql_subtype *bt = sql_bind_localtype("bit");
				sql_subfunc *isnull = sql_bind_func(be->mvc->sa, NULL, "isnull", bt, NULL, F_FUNC);
				sql_subfunc *or = sql_bind_func(be->mvc->sa, NULL, "or", bt, bt, F_FUNC);

				cond_execution = stmt_binop(be, ocond, stmt_unop(be, ocond, isnull), or);
			}
		}
		if (cond_execution) {
			/* var_x = nil; */
			nme = number2name(name, sizeof(name), ++sql->label);
			(void)stmt_var(be, NULL, nme, exp_subtype(e), 1, 2);
			/* if_barrier ... */
			cond_execution = stmt_cond(be, cond_execution, NULL, 0, 0);
		}
		if (cond_exec_res)
			s = cond_exec_res;
		else if (f->func->rel)
			s = stmt_func(be, stmt_list(be, l), sa_strdup(sql->sa, f->func->base.name), f->func->rel, (f->func->type == F_UNION));
		else
			s = stmt_Nop(be, stmt_list(be, l), e->f);
		if (!s)
			return NULL;
		if (s && isel && push_cands && s->nrcols)
			s->cand = isel;
		if (cond_execution) {
			/* var_x = s */
			(void)stmt_assign(be, NULL, nme, s, 2);
			/* endif_barrier */
			(void)stmt_control_end(be, cond_execution);
			s = stmt_var(be, NULL, nme, exp_subtype(e), 0, 2);
		}
	} 	break;
	case e_aggr: {
		list *attr = e->l;
		stmt *as = NULL;
		sql_subfunc *a = e->f;

		assert(sel == NULL);
		if (attr && attr->h) {
			node *en;
			list *l = sa_list(sql->sa);

			for (en = attr->h; en; en = en->next) {
				sql_exp *at = en->data;

				as = exp_bin(be, at, left, right, NULL, NULL, NULL, sel, cond, depth+1, 0);

				if (as && as->nrcols <= 0 && left)
					as = stmt_const(be, bin_first_column(be, left), as);
				if (en == attr->h && !en->next && exp_aggr_is_count(e))
					as = exp_count_no_nil_arg(e, ext, at, as);
				/* insert single value into a column */
				if (as && as->nrcols <= 0 && !left)
					as = const_column(be, as);

				if (!as)
					return NULL;
				if (need_distinct(e)){
					stmt *next = NULL;
					if (grp) {
						stmt *g = stmt_group(be, as, grp, ext, cnt, 1);
						next = stmt_result(be, g, 1);
					} else {
						next = stmt_unique(be, as);
					}
					as = stmt_project(be, next, as);
					if (grp)
						grp = stmt_project(be, next, grp);
				}
				append(l, as);
			}
			as = stmt_list(be, l);
		} else {
			/* count(*) may need the default group (relation) and
			   and/or an attribute to count */
			if (grp) {
				as = grp;
			} else if (left) {
				as = bin_first_column(be, left);
				as = exp_count_no_nil_arg(e, ext, NULL, as);
			} else {
				/* create dummy single value in a column */
				as = stmt_atom_lng(be, 0);
				as = const_column(be, as);
			}
		}
		s = stmt_aggr(be, as, grp, ext, a, 1, need_no_nil(e) /* ignore nil*/, !zero_if_empty(e) );
		if (find_prop(e->p, PROP_COUNT)) /* propagate count == 0 ipv NULL in outer joins */
			s->flag |= OUTER_ZERO;
	} 	break;
	case e_column: {
		if (right) /* check relation names */
			s = bin_find_column(be, right, e->l, e->r);
		if (!s && left)
			s = bin_find_column(be, left, e->l, e->r);
		if (s && grp)
			s = stmt_project(be, ext, s);
		if (!s && right) {
			TRC_CRITICAL(SQL_EXECUTION, "Could not find %s.%s\n", (char*)e->l, (char*)e->r);
			print_stmtlist(sql->sa, left);
			print_stmtlist(sql->sa, right);
			if (!s) {
				TRC_ERROR(SQL_EXECUTION, "Query: '%s'\n", be->client->query);
			}
			assert(s);
			return NULL;
		}
	}	break;
	case e_cmp: {
		stmt *l = NULL, *r = NULL, *r2 = NULL;
		int swapped = 0, is_select = 0;
		sql_exp *re = e->r, *re2 = e->f;

		/* general predicate, select and join */
		if (e->flag == cmp_filter) {
			list *args;
			list *ops;
			node *n;
			int first = 1;

			ops = sa_list(sql->sa);
			args = e->l;
			for( n = args->h; n; n = n->next ) {
				s = NULL;
				if (!swapped)
					s = exp_bin(be, n->data, left, NULL, grp, ext, cnt, NULL, NULL, depth+1, 0);
				if (!s && (first || swapped)) {
					s = exp_bin(be, n->data, right, NULL, grp, ext, cnt, NULL, NULL, depth+1, 0);
					swapped = 1;
				}
				if (!s)
					return s;
				if (s->nrcols == 0 && first)
					s = stmt_const(be, bin_first_column(be, swapped?right:left), s);
				list_append(ops, s);
				first = 0;
			}
			l = stmt_list(be, ops);
			ops = sa_list(sql->sa);
			args = e->r;
			for( n = args->h; n; n = n->next ) {
				s = exp_bin(be, n->data, (swapped || !right)?left:right, NULL, grp, ext, cnt, NULL, NULL, depth+1, 0);
				if (!s)
					return s;
				list_append(ops, s);
			}
			r = stmt_list(be, ops);

			if (left && right && exps_card(e->r) > CARD_ATOM) {
				sql_subfunc *f = e->f;
				return stmt_genjoin(be, l, r, f, is_anti(e), swapped);
			}
			assert(!swapped);
			s = stmt_genselect(be, l, r, e->f, sel, is_anti(e));
			return s;
		}
		if (e->flag == cmp_in || e->flag == cmp_notin) {
			return handle_in_exps(be, e->l, e->r, left, right, grp, ext, cnt, sel, (e->flag == cmp_in), 0, depth, reduce);
		}
		if (e->flag == cmp_or && (!right || right->nrcols == 1))
			return exp_bin_or(be, e, left, right, grp, ext, cnt, sel, depth, reduce);
		if (e->flag == cmp_or && right) {  /* join */
			assert(0);
		}

		/* mark use of join indices */
		if (right && find_prop(e->p, PROP_JOINIDX) != NULL)
			be->join_idx++;

		if (!l) {
			l = exp_bin(be, e->l, left, NULL, grp, ext, cnt, sel, NULL, depth+1, 0);
			swapped = 0;
		}
		if (!l && right) {
 			l = exp_bin(be, e->l, right, NULL, grp, ext, cnt, sel, NULL, depth+1, 0);
			swapped = 1;
		}
		if (swapped || !right)
 			r = exp_bin(be, re, left, NULL, grp, ext, cnt, sel, NULL, depth+1, 0);
		else
 			r = exp_bin(be, re, right, NULL, grp, ext, cnt, sel, NULL, depth+1, 0);
		if (!r && !swapped) {
 			r = exp_bin(be, re, left, NULL, grp, ext, cnt, sel, NULL, depth+1, 0);
			is_select = 1;
		}
		if (!r && swapped) {
 			r = exp_bin(be, re, right, NULL, grp, ext, cnt, sel, NULL, depth+1, 0);
			is_select = 1;
		}
		if (re2)
 			r2 = exp_bin(be, re2, left, right, grp, ext, cnt, sel, NULL, depth+1, 0);

		if (!l || !r || (re2 && !r2)) {
			TRC_ERROR(SQL_EXECUTION, "Query: '%s'\n", be->client->query);
			return NULL;
		}

		/*
		if (left && right && !is_select &&
		   ((l->nrcols && (r->nrcols || (r2 && r2->nrcols))) ||
		     re->card > CARD_ATOM ||
		    (re2 && re2->card > CARD_ATOM))) {
		    */
		(void)is_select;
		if (reduce && left && right) {
			if (l->nrcols == 0)
				l = stmt_const(be, bin_first_column(be, swapped?right:left), l);
			if (r->nrcols == 0)
				r = stmt_const(be, bin_first_column(be, swapped?left:right), r);
			if (r2 && r2->nrcols == 0)
				r2 = stmt_const(be, bin_first_column(be, swapped?left:right), r2);
			if (r2) {
				s = stmt_join2(be, l, r, r2, (comp_type)e->flag, is_anti(e), swapped);
			} else if (swapped) {
				s = stmt_join(be, r, l, is_anti(e), swap_compare((comp_type)e->flag), 0, is_semantics(e), false);
			} else {
				s = stmt_join(be, l, r, is_anti(e), (comp_type)e->flag, 0, is_semantics(e), false);
			}
		} else {
			if (r2) { /* handle all cases in stmt_uselect,
						 reducing, non reducing, scalar etc */
				if (l->nrcols == 0 && left)
					l = stmt_const(be, bin_first_column(be, left), l);
				s = stmt_uselect2(be, l, r, r2, (comp_type)e->flag, sel, is_anti(e), reduce);
			} else {
				/* value compare or select */
				if ((!reduce || (l->nrcols == 0 && r->nrcols == 0)) && (e->flag == mark_in || e->flag == mark_notin)) {
					int in_flag = e->flag==mark_in?1:0;
					if (e->anti)
						in_flag = !in_flag;
					sql_subfunc *f = sql_bind_func(sql->sa, sql->session->schema, in_flag?"=":"<>", tail_type(l), tail_type(l), F_FUNC);
					assert(f);
					s = stmt_binop(be, l, r, f);
					if (l->cand)
						s->cand = l->cand;
					if (r->cand)
						s->cand = r->cand;
				} else if (!reduce || (l->nrcols == 0 && r->nrcols == 0)) {
					sql_subfunc *f = sql_bind_func(sql->sa, sql->session->schema,
							compare_func((comp_type)e->flag, is_anti(e)),
							tail_type(l), tail_type(l), F_FUNC);
					assert(f);
					if (is_semantics(e)) {
						if (exp_is_null(e->l) && exp_is_null(e->r)) {
							s = stmt_bool(be, !is_anti(e));
						} else {
							list *args = sa_list(sql->sa);
							/* add nil semantics bit */
							list_append(args, l);
							list_append(args, r);
							list_append(args, stmt_bool(be, 1));
							s = stmt_Nop(be, stmt_list(be, args), f);
						}
					} else {
						s = stmt_binop(be, l, r, f);
					}
					if (l->cand)
						s->cand = l->cand;
					if (r->cand)
						s->cand = r->cand;
				} else {
					/* this can still be a join (as relational algebra and single value subquery results still means joins */
					s = stmt_uselect(be, l, r, (comp_type)e->flag, sel, is_anti(e), is_semantics(e));
				}
			}
		}
	 }	break;
	default:
		;
	}
	return s;
}

static stmt *
stmt_col( backend *be, sql_column *c, stmt *del, int part)
{
	stmt *sc = stmt_bat(be, c, RDONLY, part);

	if (isTable(c->t) && c->t->access != TABLE_READONLY &&
	   (!isNew(c) || !isNew(c->t) /* alter */) &&
	   (c->t->persistence == SQL_PERSIST || c->t->s) && !c->t->commit_action) {
		stmt *i = stmt_bat(be, c, RD_INS, 0);
		stmt *u = stmt_bat(be, c, RD_UPD_ID, part);
		sc = stmt_project_delta(be, sc, u, i);
		if (del)
			sc = stmt_project(be, del, sc);
	} else if (del) { /* always handle the deletes */
		sc = stmt_project(be, del, sc);
	}
	return sc;
}

static stmt *
stmt_idx( backend *be, sql_idx *i, stmt *del, int part)
{
	stmt *sc = stmt_idxbat(be, i, RDONLY, part);

	if (isTable(i->t) && i->t->access != TABLE_READONLY &&
	   (!isNew(i) || !isNew(i->t) /* alter */) &&
	   (i->t->persistence == SQL_PERSIST || i->t->s) && !i->t->commit_action) {
		stmt *ic = stmt_idxbat(be, i, RD_INS, 0);
		stmt *u = stmt_idxbat(be, i, RD_UPD_ID, part);
		sc = stmt_project_delta(be, sc, u, ic);
		if (del)
			sc = stmt_project(be, del, sc);
	} else if (del) { /* always handle the deletes */
		sc = stmt_project(be, del, sc);
	}
	return sc;
}

#if 0
static stmt *
check_table_types(backend *be, list *types, stmt *s, check_type tpe)
{
	mvc *sql = be->mvc;
	//const char *tname;
	stmt *tab = s;
	int temp = 0;

	if (s->type != st_table) {
		return sql_error(
			sql, 03,
			SQLSTATE(42000) "single value and complex type are not equal");
	}
	tab = s->op1;
	temp = s->flag;
	if (tab->type == st_var) {
		sql_table *tbl = NULL;//tail_type(tab)->comp_type;
		stmt *dels = stmt_tid(be, tbl, 0);
		node *n, *m;
		list *l = sa_list(sql->sa);

		stack_find_var(sql, tab->op1->op4.aval->data.val.sval);

		for (n = types->h, m = tbl->columns.set->h;
			n && m; n = n->next, m = m->next)
		{
			sql_subtype *ct = n->data;
			sql_column *dtc = m->data;
			stmt *dtcs = stmt_col(be, dtc, dels, dels->partition);
			stmt *r = check_types(be, ct, dtcs, tpe);
			if (!r)
				return NULL;
			//r = stmt_alias(be, r, tbl->base.name, c->base.name);
			list_append(l, r);
		}
	 	return stmt_table(be, stmt_list(be, l), temp);
	} else if (tab->type == st_list) {
		node *n, *m;
		list *l = sa_list(sql->sa);
		for (n = types->h, m = tab->op4.lval->h;
			n && m; n = n->next, m = m->next)
		{
			sql_subtype *ct = n->data;
			stmt *r = check_types(be, ct, m->data, tpe);
			if (!r)
				return NULL;
			//tname = table_name(sql->sa, r);
			//r = stmt_alias(be, r, tname, c->base.name);
			list_append(l, r);
		}
		return stmt_table(be, stmt_list(be, l), temp);
	} else { /* single column/value */
		stmt *r;
		sql_subtype *st = tail_type(tab), *ct;

		if (list_length(types) != 1) {
			stmt *res = sql_error(
				sql, 03,
				SQLSTATE(42000) "single value of type %s and complex type are not equal",
				st->type->sqlname
			);
			return res;
		}
		ct = types->h->data;
		r = check_types(be, ct, tab, tpe);
		//tname = table_name(sql->sa, r);
		//r = stmt_alias(be, r, tname, c->base.name);
		return stmt_table(be, r, temp);
	}
}
#endif

static int
stmt_set_type_param(mvc *sql, sql_subtype *type, stmt *param)
{
	if (!type || !param || param->type != st_var)
		return -1;

	if (set_type_param(sql, type, param->flag) == 0) {
		param->op4.typeval = *type;
		return 0;
	}
	return -1;
}

/* check_types tries to match the ct type with the type of s if they don't
 * match s is converted. Returns NULL on failure.
 */
static stmt *
check_types(backend *be, sql_subtype *ct, stmt *s, check_type tpe)
{
	mvc *sql = be->mvc;
	int c = 0;
	sql_subtype *t = NULL, *st = NULL;

 	st = tail_type(s);
	if ((!st || !st->type) && stmt_set_type_param(sql, ct, s) == 0) {
		return s;
	} else if (!st) {
		return sql_error(sql, 02, SQLSTATE(42000) "statement has no type information");
	}

	/* check if the types are the same */
	if (t && subtype_cmp(t, ct) != 0) {
		t = NULL;
	}

	if (!t) {	/* try to convert if needed */
		if (EC_INTERVAL(st->type->eclass) && (ct->type->eclass == EC_NUM || ct->type->eclass == EC_POS) && ct->digits < st->digits) {
			s = NULL; /* conversion from interval to num depends on the number of digits */
		} else {
			c = sql_type_convert(st->type->eclass, ct->type->eclass);
			if (!c || (c == 2 && tpe == type_set) || (c == 3 && tpe != type_cast)) {
				s = NULL;
			} else {
				s = stmt_convert(be, s, st, ct);
			}
		}
	}
	if (!s) {
		stmt *res = sql_error(
			sql, 03,
			SQLSTATE(42000) "types %s(%u,%u) (%s) and %s(%u,%u) (%s) are not equal",
			st->type->sqlname,
			st->digits,
			st->scale,
			st->type->base.name,
			ct->type->sqlname,
			ct->digits,
			ct->scale,
			ct->type->base.name
		);
		return res;
	}
	return s;
}

static stmt *
sql_Nop_(backend *be, const char *fname, stmt *a1, stmt *a2, stmt *a3, stmt *a4)
{
	mvc *sql = be->mvc;
	list *sl = sa_list(sql->sa);
	list *tl = sa_list(sql->sa);
	sql_subfunc *f = NULL;

	list_append(sl, a1);
	list_append(tl, tail_type(a1));
	list_append(sl, a2);
	list_append(tl, tail_type(a2));
	list_append(sl, a3);
	list_append(tl, tail_type(a3));
	if (a4) {
		list_append(sl, a4);
		list_append(tl, tail_type(a4));
	}

	f = sql_bind_func_(sql->sa, sql->session->schema, fname, tl, F_FUNC);
	if (f)
		return stmt_Nop(be, stmt_list(be, sl), f);
	return sql_error(sql, 02, SQLSTATE(42000) "SELECT: no such operator '%s'", fname);
}

static stmt *
parse_value(backend *be, char *query, sql_subtype *tpe, char emode)
{
	sql_exp *e = rel_parse_val(be->mvc, query, tpe, emode, NULL);
	if (e)
		return exp_bin(be, e, NULL, NULL, NULL, NULL, NULL, NULL, NULL, 0, 0);
	return sql_error(be->mvc, 02, SQLSTATE(HY001) MAL_MALLOC_FAIL);
}

static stmt *
stmt_rename(backend *be, sql_exp *exp, stmt *s )
{
	const char *name = exp_name(exp);
	const char *rname = exp_relname(exp);
	stmt *o = s;

	if (!name && exp_is_atom(exp))
		name = sa_strdup(be->mvc->sa, "single_value");
	assert(name);
	s = stmt_alias(be, s, rname, name);
	if (o->flag & OUTER_ZERO)
		s->flag |= OUTER_ZERO;
	return s;
}

static stmt *
rel2bin_sql_table(backend *be, sql_table *t)
{
	mvc *sql = be->mvc;
	list *l = sa_list(sql->sa);
	node *n;
	stmt *dels = stmt_tid(be, t, 0);

	for (n = t->columns.set->h; n; n = n->next) {
		sql_column *c = n->data;
		stmt *sc = stmt_col(be, c, dels, dels->partition);

		list_append(l, sc);
	}
	/* TID column */
	if (t->columns.set->h) {
		/* tid function  sql.tid(t) */
		const char *rnme = t->base.name;

		stmt *sc = dels?dels:stmt_tid(be, t, 0);
		sc = stmt_alias(be, sc, rnme, TID);
		list_append(l, sc);
	}
	if (t->idxs.set) {
		for (n = t->idxs.set->h; n; n = n->next) {
			sql_idx *i = n->data;
			stmt *sc = stmt_idx(be, i, dels, dels->partition);
			const char *rnme = t->base.name;

			/* index names are prefixed, to make them independent */
			sc = stmt_alias(be, sc, rnme, sa_strconcat(sql->sa, "%", i->base.name));
			list_append(l, sc);
		}
	}
	return stmt_list(be, l);
}

static stmt *
rel2bin_basetable(backend *be, sql_rel *rel)
{
	mvc *sql = be->mvc;
	sql_table *t = rel->l;
	sql_column *c = rel->r;
	list *l = sa_list(sql->sa);
	stmt *dels, *col = NULL;
	node *en;

	if (!t && c)
		t = c->t;

	dels = stmt_tid(be, t, rel->flag == REL_PARTITION);

	/* add aliases */
	assert(rel->exps);
	for( en = rel->exps->h; en && !col; en = en->next ) {
		sql_exp *exp = en->data;
		const char *oname = exp->r;

		if (is_func(exp->type) || (oname[0] == '%' && strcmp(oname, TID) == 0))
			continue;
		if (oname[0] == '%') {
			sql_idx *i = find_sql_idx(t, oname+1);

			/* do not include empty indices in the plan */
			if ((hash_index(i->type) && list_length(i->columns) <= 1) || !idx_has_column(i->type))
				continue;
			col = stmt_idx(be, i, NULL/*dels*/, dels->partition);
		} else {
			sql_column *c = find_sql_column(t, oname);

			col = stmt_col(be, c, NULL/*dels*/, dels->partition);
		}
	}
	for( en = rel->exps->h; en; en = en->next ) {
		sql_exp *exp = en->data;
		const char *rname = exp_relname(exp)?exp_relname(exp):exp->l;
		const char *oname = exp->r;
		stmt *s = NULL;

		if (is_func(exp->type)) {
			assert(0);
			list *exps = exp->l;
			sql_exp *cexp = exps->h->data;
			const char *cname = cexp->r;
			list *l = sa_list(sql->sa);

			c = find_sql_column(t, cname);
			s = stmt_col(be, c, NULL/*dels*/, dels->partition);
			append(l, s);
			if (exps->h->next) {
				sql_exp *at = exps->h->next->data;
				stmt *u = exp_bin(be, at, NULL, NULL, NULL, NULL, NULL, NULL, NULL, 0, 0);
				if(!u)
					return NULL;

				append(l, u);
			}
			s = stmt_Nop(be, stmt_list(be, l), exp->f);
		} else if (oname[0] == '%' && strcmp(oname, TID) == 0) {
			/* tid function  sql.tid(t) */
			const char *rnme = t->base.name;

			if (col)
				s = stmt_mirror(be, col);
			else
				s = dels?dels:stmt_tid(be, t, 0);
			s = stmt_alias(be, s, rnme, TID);
		} else if (oname[0] == '%') {
			sql_idx *i = find_sql_idx(t, oname+1);

			/* do not include empty indices in the plan */
			if ((hash_index(i->type) && list_length(i->columns) <= 1) || !idx_has_column(i->type))
				continue;
			s = stmt_idx(be, i, NULL/*dels*/, dels->partition);
		} else {
			sql_column *c = find_sql_column(t, oname);

			s = stmt_col(be, c, NULL/*dels*/, dels->partition);
		}
		s->tname = rname;
		s->cname = exp_name(exp);
		list_append(l, s);
	}
	stmt *res = stmt_list(be, l);
	if (res && dels)
		res->cand = dels;
	return res;
}

static int
alias_cmp( stmt *s, const char *nme )
{
	return strcmp(s->cname, nme);
}

static list* exps2bin_args(backend *be, list *exps, list *args);

static list *
exp2bin_args(backend *be, sql_exp *e, list *args)
{
	mvc *sql = be->mvc;

	if (THRhighwater())
		return sql_error(sql, 10, SQLSTATE(42000) "Query too complex: running out of stack space");

	if (!e || !args)
		return args;
	switch(e->type){
	case e_column:
	case e_psm:
		return args;
	case e_cmp:
		if (e->flag == cmp_or || e->flag == cmp_filter) {
			args = exps2bin_args(be, e->l, args);
			args = exps2bin_args(be, e->r, args);
		} else if (e->flag == cmp_in || e->flag == cmp_notin) {
			args = exp2bin_args(be, e->l, args);
			args = exps2bin_args(be, e->r, args);
		} else {
			args = exp2bin_args(be, e->l, args);
			args = exp2bin_args(be, e->r, args);
			if (e->f)
				args = exp2bin_args(be, e->f, args);
		}
		return args;
	case e_convert:
		if (e->l)
			return exp2bin_args(be, e->l, args);
		break;
	case e_aggr:
	case e_func:
		if (e->l)
			return exps2bin_args(be, e->l, args);
		break;
	case e_atom:
		if (e->l) {
			return args;
		} else if (e->f) {
			return exps2bin_args(be, e->f, args);
		} else if (e->r) {
			char *nme;
			sql_var_name *vname = (sql_var_name*) e->r;

			if (vname->sname) { /* Global variable */
				nme = SA_NEW_ARRAY(be->mvc->sa, char, strlen(vname->sname) + strlen(vname->name) + 5);
				if (!nme)
					return NULL;
				stpcpy(stpcpy(stpcpy(stpcpy(nme, "A0%"), vname->sname), "%"), vname->name); /* mangle variable name */
			} else { /* Parameter or local variable */
				char levelstr[16];
				snprintf(levelstr, sizeof(levelstr), "%u", e->flag);
				nme = SA_NEW_ARRAY(be->mvc->sa, char, strlen(levelstr) + strlen(vname->name) + 3);
				if (!nme)
					return NULL;
				stpcpy(stpcpy(stpcpy(stpcpy(nme, "A"), levelstr), "%"), vname->name); /* mangle variable name */
			}
			if (!list_find(args, nme, (fcmp)&alias_cmp)) {
				stmt *s = stmt_var(be, vname->sname, vname->name, &e->tpe, 0, 0);

				s = stmt_alias(be, s, NULL, sa_strdup(sql->sa, nme));
				list_append(args, s);
			}
		}
	}
	return args;
}

static list *
exps2bin_args(backend *be, list *exps, list *args)
{
	node *n;

	if (!exps)
		return args;
	for (n = exps->h; n; n = n->next)
		args = exp2bin_args(be, n->data, args);
	return args;
}

static list *
rel2bin_args(backend *be, sql_rel *rel, list *args)
{
	if (THRhighwater())
		return sql_error(be->mvc, 10, SQLSTATE(42000) "Query too complex: running out of stack space");

	if (!rel || !args)
		return args;
	switch(rel->op) {
	case op_basetable:
	case op_table:
		break;
	case op_join:
	case op_left:
	case op_right:
	case op_full:

	case op_semi:
	case op_anti:

	case op_union:
	case op_inter:
	case op_except:
		args = rel2bin_args(be, rel->l, args);
		args = rel2bin_args(be, rel->r, args);
		break;
	case op_groupby:
		if (rel->r)
			args = exps2bin_args(be, rel->r, args);
		/* fall through */
	case op_project:
	case op_select:
	case op_topn:
	case op_sample:
		if (rel->exps)
			args = exps2bin_args(be, rel->exps, args);
		args = rel2bin_args(be, rel->l, args);
		break;
	case op_ddl:
		args = rel2bin_args(be, rel->l, args);
		if (rel->r)
			args = rel2bin_args(be, rel->r, args);
		break;
	case op_insert:
	case op_update:
	case op_delete:
	case op_truncate:
		args = rel2bin_args(be, rel->r, args);
		break;
	}
	return args;
}

typedef struct trigger_input {
	sql_table *t;
	stmt *tids;
	stmt **updates;
	int type; /* insert 1, update 2, delete 3, truncate 4 */
	const char *on;
	const char *nn;
} trigger_input;

static stmt *
rel2bin_table(backend *be, sql_rel *rel, list *refs)
{
	mvc *sql = be->mvc;
	list *l;
	stmt *sub = NULL, *osub = NULL;
	node *en, *n;
	sql_exp *op = rel->r;

	if (rel->flag == TRIGGER_WRAPPER) {
		trigger_input *ti = rel->l;
		l = sa_list(sql->sa);

		for(n = ti->t->columns.set->h; n; n = n->next) {
			sql_column *c = n->data;

			if (ti->type == 2) { /* updates */
				stmt *s = stmt_col(be, c, ti->tids, ti->tids->partition);
				append(l, stmt_alias(be, s, ti->on, c->base.name));
			}
			if (ti->updates && ti->updates[c->colnr]) {
				append(l, stmt_alias(be, ti->updates[c->colnr], ti->nn, c->base.name));
			} else {
				stmt *s = stmt_col(be, c, ti->tids, ti->tids->partition);
				append(l, stmt_alias(be, s, ti->nn, c->base.name));
				assert(ti->type != 1);
			}
		}
		sub = stmt_list(be, l);
		return sub;
	} else if (op) {
		int i;
		sql_subfunc *f = op->f;
		stmt *psub = NULL;
		list *ops = NULL;
		stmt *ids = NULL;

		if (rel->l) { /* first construct the sub relation */
			sql_rel *l = rel->l;
			if (l->op == op_ddl) {
				sql_table *t = rel_ddl_table_get(l);

				if (t)
					sub = rel2bin_sql_table(be, t);
			} else {
				sub = subrel_bin(be, rel->l, refs);
			}
			sub = subrel_project(be, sub, refs, rel->l);
			if (!sub)
				return NULL;
		}

		assert(f);
		if (f->func->res && list_length(f->func->res) + 1 == list_length(rel->exps) && !f->func->varres) {
			/* add inputs in correct order ie loop through args of f and pass column */
			list *exps = op->l;
			ops = sa_list(be->mvc->sa);
			if (exps) {
				for (node *en = exps->h; en; en = en->next) {
					sql_exp *e = en->data;

					/* find column */
					stmt *s = exp_bin(be, e, sub, NULL, NULL, NULL, NULL, NULL, NULL, 0, 0);
					if (!s)
						return NULL;
					if (en->next)
						append(ops, s);
					else /* last added exp is the ids (todo use name base lookup !!) */
						ids = s;
				}
			}
		} else {
			psub = exp_bin(be, op, sub, NULL, NULL, NULL, NULL, NULL, NULL, 0, 0); /* table function */
			if (!psub)
				return NULL;
		}
		l = sa_list(sql->sa);
		if (f->func->res) {
			if (f->func->varres) {
				for(i=0, en = rel->exps->h, n = f->res->h; en; en = en->next, n = n->next, i++ ) {
					sql_exp *exp = en->data;
					sql_subtype *st = n->data;
					const char *rnme = exp_relname(exp)?exp_relname(exp):exp->l;
					stmt *s = stmt_rs_column(be, psub, i, st);

					s = stmt_alias(be, s, rnme, exp_name(exp));
					list_append(l, s);
				}
			} else {
				node *m = rel->exps->h;
				int i = 0;

				/* correlated table returning function */
				if (list_length(f->func->res) + 1 == list_length(rel->exps)) {
					/* use a simple nested loop solution for this case, ie
					 * output a table of (input) row-ids, the output of the table producing function
					 */
					/* make sure the input for sql.unionfunc are bats */
					if (ids)
						ids = column(be, ids);
					if (ops)
						for (node *en = ops->h; en; en = en->next)
							en->data = column(be, (stmt *) en->data);

					InstrPtr q = newStmt(be->mb, sqlRef, "unionfunc");
					/* Generate output rowid column and output of function f */
					for(i=0; m; m = m->next, i++) {
						sql_exp *e = m->data;
						int type = exp_subtype(e)->type->localtype;

						type = newBatType(type);
						if (i)
							q = pushReturn(be->mb, q, newTmpVariable(be->mb, type));
						else
							getArg(q, 0) = newTmpVariable(be->mb, type);
					}
					str mod = sql_func_mod(f->func);
					str fcn = sql_func_imp(f->func);
					q = pushStr(be->mb, q, mod);
					q = pushStr(be->mb, q, fcn);
					if (backend_create_func(be, f->func, NULL, ops) < 0)
		 				return NULL;
					psub = stmt_direct_func(be, q);

					if (ids) /* push input rowids column */
						q = pushArgument(be->mb, q, ids->nr);

					/* add inputs in correct order ie loop through args of f and pass column */
					if (ops) {
						for (node *en = ops->h; en; en = en->next) {
							stmt *op = en->data;

							q = pushArgument(be->mb, q, op->nr);
						}
					}

					/* name output of dependent columns, output of function is handled the same as without correlation */
					int len = list_length(rel->exps)-list_length(f->func->res);
					assert(len== 1);
					for(i=0, m=rel->exps->h; m && i<len; m = m->next, i++ ) {
						sql_exp *exp = m->data;
						stmt *s = stmt_rs_column(be, psub, i, exp_subtype(exp));

						s = stmt_alias(be, s, exp->l, exp->r);
						list_append(l, s);
					}
				}
				for(n = f->func->res->h; n && m; n = n->next, m = m->next, i++ ) {
					sql_arg *a = n->data;
					sql_exp *exp = m->data;
					stmt *s = stmt_rs_column(be, psub, i, &a->type);
					const char *rnme = exp_relname(exp)?exp_relname(exp):exp_find_rel_name(op);

					s = stmt_alias(be, s, rnme, a->name);
					list_append(l, s);
				}
#if 0
				if (list_length(f->res) == list_length(f->func->res) + 1) {
					assert(0);
					/* add missing %TID% column */
					sql_subtype *t = f->res->t->data;
					stmt *s = stmt_rs_column(be, psub, i, t);
					const char *rnme = exp_find_rel_name(op);

					s = stmt_alias(be, s, rnme, TID);
					list_append(l, s);
				}
#endif
			}
		}
		assert(rel->flag != TABLE_PROD_FUNC || !sub || !(sub->nrcols));
		sub = stmt_list(be, l);
	} else if (rel->l) { /* handle sub query via function */
		int i;
		char name[16], *nme;
		sql_rel *fr;

		nme = number2name(name, sizeof(name), ++be->remote);

		l = rel2bin_args(be, rel->l, sa_list(sql->sa));
		if (!l)
			return NULL;
		sub = stmt_list(be, l);
		if (!(sub = stmt_func(be, sub, sa_strdup(sql->sa, nme), rel->l, 0)))
			return NULL;
		fr = rel->l;
		l = sa_list(sql->sa);
		for(i = 0, n = rel->exps->h; n; n = n->next, i++ ) {
			sql_exp *c = n->data;
			stmt *s = stmt_rs_column(be, sub, i, exp_subtype(c));
			const char *nme = exp_name(c);
			const char *rnme = exp_relname(c);

			s = stmt_alias(be, s, rnme, nme);
			if (fr->card <= CARD_ATOM) /* single value, get result from bat */
				s = stmt_fetch(be, s);
			list_append(l, s);
		}
		sub = stmt_list(be, l);
	}
	if (!sub) {
		assert(sql->session->status == -10); /* Stack overflow errors shouldn't terminate the server */
		return NULL;
	}
	l = sa_list(sql->sa);
	for( en = rel->exps->h; en; en = en->next ) {
		sql_exp *exp = en->data;
		const char *rnme = exp_relname(exp)?exp_relname(exp):exp->l;
		stmt *s = bin_find_column(be, sub, exp->l, exp->r);

		if (!s) {
			assert(sql->session->status == -10); /* Stack overflow errors shouldn't terminate the server */
			return NULL;
		}
		if (sub && sub->nrcols >= 1 && s->nrcols == 0)
			s = stmt_const(be, bin_first_column(be, sub), s);
		s = stmt_alias(be, s, rnme, exp_name(exp));
		list_append(l, s);
	}
	if (osub && osub->nrcols)
		list_merge(l, osub->op4.lval, NULL);
	sub = stmt_list(be, l);
	return sub;
}

static stmt *
rel2bin_hash_lookup(backend *be, sql_rel *rel, stmt *left, stmt *right, sql_idx *i, node *en )
{
	mvc *sql = be->mvc;
	node *n;
	sql_subtype *it = sql_bind_localtype("int");
	sql_subtype *lng = sql_bind_localtype("lng");
	stmt *h = NULL;
	stmt *bits = stmt_atom_int(be, 1 + ((sizeof(lng)*8)-1)/(list_length(i->columns)+1));
	sql_exp *e = en->data;
	sql_exp *l = e->l;
	stmt *idx = bin_find_column(be, left, l->l, sa_strconcat(sql->sa, "%", i->base.name));
	int swap_exp = 0, swap_rel = 0, semantics = 0;

	if (!idx) {
		swap_exp = 1;
		l = e->r;
		idx = bin_find_column(be, left, l->l, sa_strconcat(sql->sa, "%", i->base.name));
	}
	if (!idx && right) {
		swap_exp = 0;
		swap_rel = 1;
		l = e->l;
		idx = bin_find_column(be, right, l->l, sa_strconcat(sql->sa, "%", i->base.name));
	}
	if (!idx && right) {
		swap_exp = 1;
		swap_rel = 1;
		l = e->r;
		idx = bin_find_column(be, right, l->l, sa_strconcat(sql->sa, "%", i->base.name));
	}
	if (!idx)
		return NULL;
	/* should be in key order! */
	for( en = rel->exps->h, n = i->columns->h; en && n; en = en->next, n = n->next ) {
		sql_exp *e = en->data;
		stmt *s = NULL;

		if (e->type == e_cmp && e->flag == cmp_equal) {
			sql_exp *ee = (swap_exp)?e->l:e->r;
			if (swap_rel)
				s = exp_bin(be, ee, left, NULL, NULL, NULL, NULL, NULL, NULL, 0, 0);
			else
				s = exp_bin(be, ee, right, NULL, NULL, NULL, NULL, NULL, NULL, 0, 0);
		}

		if (!s)
			return NULL;
		if (h) {
			sql_subfunc *xor = sql_bind_func_result(sql->sa, sql->session->schema, "rotate_xor_hash", F_FUNC, lng, 3, lng, it, tail_type(s));

			h = stmt_Nop(be, stmt_list(be, list_append( list_append(
				list_append(sa_list(sql->sa), h), bits), s)), xor);
			semantics = 1;
		} else {
			sql_subfunc *hf = sql_bind_func_result(sql->sa, sql->session->schema, "hash", F_FUNC, lng, 1, tail_type(s));

			h = stmt_unop(be, s, hf);
		}
	}
	if (h && h->nrcols) {
		if (!swap_rel) {
			return stmt_join(be, idx, h, 0, cmp_equal, 0, semantics, false);
		} else {
			return stmt_join(be, h, idx, 0, cmp_equal, 0, semantics, false);
		}
	} else {
		return stmt_uselect(be, idx, h, cmp_equal, NULL, 0, semantics);
	}
}

static stmt *
join_hash_key( backend *be, list *l )
{
	mvc *sql = be->mvc;
	node *m;
	sql_subtype *it, *lng;
	stmt *h = NULL;
	stmt *bits = stmt_atom_int(be, 1 + ((sizeof(lng)*8)-1)/(list_length(l)+1));

	it = sql_bind_localtype("int");
	lng = sql_bind_localtype("lng");
	for (m = l->h; m; m = m->next) {
		stmt *s = m->data;

		if (h) {
			sql_subfunc *xor = sql_bind_func_result(sql->sa, sql->session->schema, "rotate_xor_hash", F_FUNC, lng, 3, lng, it, tail_type(s));

			h = stmt_Nop(be, stmt_list(be, list_append( list_append( list_append(sa_list(sql->sa), h), bits), s )), xor);
		} else {
			sql_subfunc *hf = sql_bind_func_result(sql->sa, sql->session->schema, "hash", F_FUNC, lng, 1, tail_type(s));
			h = stmt_unop(be, s, hf);
		}
	}
	return h;
}

static stmt *
releqjoin( backend *be, list *l1, list *l2, list *exps, int used_hash, int need_left, int is_semantics )
{
	mvc *sql = be->mvc;
	node *n1 = l1->h, *n2 = l2->h, *n3 = NULL;
	stmt *l, *r, *res;
	sql_exp *e;

	if (exps)
		n3 = exps->h;
	if (list_length(l1) <= 1) {
		l = l1->h->data;
		r = l2->h->data;
		if (!is_semantics && exps) {
			e = n3->data;
			is_semantics = is_semantics(e);
		}
		r =  stmt_join(be, l, r, 0, cmp_equal, need_left, is_semantics, false);
		return r;
	}
	if (used_hash) {
		l = n1->data;
		r = n2->data;
		n1 = n1->next;
		n2 = n2->next;
		n3 = n3?n3->next:NULL;
		res = stmt_join(be, l, r, 0, cmp_equal, need_left, 1, false);
	} else { /* need hash */
		l = join_hash_key(be, l1);
		r = join_hash_key(be, l2);
		res = stmt_join(be, l, r, 0, cmp_equal, need_left, 1, false);
	}
	l = stmt_result(be, res, 0);
	r = stmt_result(be, res, 1);
	for (; n1 && n2; n1 = n1->next, n2 = n2->next, n3 = n3?n3->next:NULL) {
		int semantics = is_semantics;
		stmt *ld = n1->data;
		stmt *rd = n2->data;
		stmt *le = stmt_project(be, l, ld );
		stmt *re = stmt_project(be, r, rd );
		/* intentional both tail_type's of le (as re sometimes is a find for bulk loading */
		sql_subfunc *f = NULL;
		stmt * cmp;
		list *ops;

		f = sql_bind_func(sql->sa, sql->session->schema, "=", tail_type(le), tail_type(le), F_FUNC);
		assert(f);

		ops = sa_list(be->mvc->sa);
		list_append(ops, le);
		list_append(ops, re);
		if (!semantics && exps) {
			e = n3->data;
			semantics = is_semantics(e);
		}
		if (semantics)
			list_append(ops, stmt_bool(be, 1));
		cmp = stmt_Nop(be, stmt_list(be, ops), f);
		cmp = stmt_uselect(be, cmp, stmt_bool(be, 1), cmp_equal, NULL, 0, 0);
		l = stmt_project(be, cmp, l );
		r = stmt_project(be, cmp, r );
	}
	res = stmt_join(be, l, r, 0, cmp_joined, 0, 0, false);
	return res;
}

static void
split_join_exps(sql_rel *rel, list *joinable, list *not_joinable)
{
	if (!list_empty(rel->exps)) {
		for (node *n = rel->exps->h; n; n = n->next) {
			sql_exp *e = n->data;
			int left_reference = 0, right_reference = 0;

			/* we can handle thetajoins, rangejoins and filter joins (like) */
			/* ToDo how about atom expressions? */
			if (e->type == e_cmp) {
				int flag = e->flag & ~CMP_BETWEEN;
				/* check if its a select or join expression, ie use only expressions of one relation left and of the other right (than join) */
				if (flag < cmp_filter || flag == mark_in || flag == mark_notin) { /* theta and range joins */
					/* join or select ? */
					sql_exp *l = e->l, *r = e->r, *f = e->f;

					if (f) {
						int ll = rel_find_exp(rel->l, l) != NULL;
						int rl = rel_find_exp(rel->r, l) != NULL;
						int lr = rel_find_exp(rel->l, r) != NULL;
						int rr = rel_find_exp(rel->r, r) != NULL;
						int lf = rel_find_exp(rel->l, f) != NULL;
						int rf = rel_find_exp(rel->r, f) != NULL;
						int nrcr1 = 0, nrcr2 = 0, nrcl1 = 0, nrcl2 = 0;

						if ((ll && !rl &&
						   ((rr && !lr) || (nrcr1 = r->card == CARD_ATOM)) &&
						   ((rf && !lf) || (nrcr2 = f->card == CARD_ATOM)) && (nrcr1+nrcr2) <= 1) ||
						    (rl && !ll &&
						   ((lr && !rr) || (nrcl1 = r->card == CARD_ATOM)) &&
						   ((lf && !rf) || (nrcl2 = f->card == CARD_ATOM)) && (nrcl1+nrcl2) <= 1)) {
							left_reference = right_reference = 1;
						}
					} else {
						if (l->card != CARD_ATOM) {
							left_reference += rel_find_exp(rel->l, l) != NULL;
							right_reference += rel_find_exp(rel->r, l) != NULL;
						}
						if (r->card != CARD_ATOM) {
							left_reference += rel_find_exp(rel->l, r) != NULL;
							right_reference += rel_find_exp(rel->r, r) != NULL;
						}
					}
				} else if (flag == cmp_filter) {
					list *l = e->l, *r = e->r;

					for (node *n = l->h ; n ; n = n->next) {
						sql_exp *ee = n->data;

						if (ee->card != CARD_ATOM) {
							left_reference += rel_find_exp(rel->l, ee) != NULL;
							right_reference += rel_find_exp(rel->r, ee) != NULL;
						}
					}
					for (node *n = r->h ; n ; n = n->next) {
						sql_exp *ee = n->data;

						if (ee->card != CARD_ATOM) {
							left_reference += rel_find_exp(rel->l, ee) != NULL;
							right_reference += rel_find_exp(rel->r, ee) != NULL;
						}
					}
				}
			}
			if (left_reference && right_reference) {
				append(joinable, e);
			} else {
				append(not_joinable, e);
			}
		}
	}
}

#define is_equi_exp(e) ((e)->flag == cmp_equal || (e)->flag == mark_in || (e)->flag == mark_notin)

static list *
get_equi_joins_first(mvc *sql, list *exps, int *equality_only)
{
	list *new_exps = sa_list(sql->sa);

	for( node *n = exps->h; n; n = n->next ) {
		sql_exp *e = n->data;

		assert(e->type == e_cmp && e->flag != cmp_in && e->flag != cmp_notin && e->flag != cmp_or);
		if (is_equi_exp(e))
			list_append(new_exps, e);
		else
			*equality_only = 0;
	}
	for( node *n = exps->h; n; n = n->next ) {
		sql_exp *e = n->data;

		if (!is_equi_exp(e))
			list_append(new_exps, e);
	}
	return new_exps;
}

static stmt *
rel2bin_join(backend *be, sql_rel *rel, list *refs)
{
	mvc *sql = be->mvc;
	list *l, *sexps = NULL;
	node *en = NULL, *n;
	stmt *left = NULL, *right = NULL, *join = NULL, *jl, *jr;
	stmt *ld = NULL, *rd = NULL;
	int need_left = (rel->flag == LEFT_JOIN);

	if (rel->l) /* first construct the left sub relation */
		left = subrel_bin(be, rel->l, refs);
	if (rel->r) /* first construct the right sub relation */
		right = subrel_bin(be, rel->r, refs);
	left = subrel_project(be, left, refs, rel->l);
	right = subrel_project(be, right, refs, rel->r);
	if (!left || !right)
		return NULL;
	left = row2cols(be, left);
	right = row2cols(be, right);
	/*
 	 * split in 2 steps,
 	 * 	first cheap join(s) (equality or idx)
 	 * 	second selects/filters
	 */
	if (!list_empty(rel->exps)) {
		list *jexps = sa_list(sql->sa);
		sexps = sa_list(sql->sa);

		split_join_exps(rel, jexps, sexps);
		if (list_empty(jexps)) { /* cross product and continue after project */
			stmt *l = bin_first_column(be, left);
			stmt *r = bin_first_column(be, right);
			join = stmt_join(be, l, r, 0, cmp_all, 0, 0, false);
		}

		if (join) {
			en = jexps->h;
		} else {
			list *lje = sa_list(sql->sa), *rje = sa_list(sql->sa), *exps = sa_list(sql->sa);
			int used_hash = 0, idx = 0, equality_only = 1;

			(void) equality_only;
			jexps = get_equi_joins_first(sql, jexps, &equality_only);
			/* generate a relational join (releqjoin) which does a multi attribute (equi) join */
			for( en = jexps->h; en; en = en->next ) {
				int join_idx = be->join_idx;
				sql_exp *e = en->data;
				stmt *s = NULL;
				prop *p;

				/* stop search for equi joins on first non equi */
				if (list_length(lje) && (idx || e->type != e_cmp || e->flag != cmp_equal))
					break;

				/* handle possible index lookups, expressions are in index order! */
				if (!join &&
					(p=find_prop(e->p, PROP_HASHCOL)) != NULL) {
					sql_idx *i = p->value;

					join = s = rel2bin_hash_lookup(be, rel, left, right, i, en);
					if (s) {
						list_append(lje, s->op1);
						list_append(rje, s->op2);
						list_append(exps, NULL);
						used_hash = 1;
					}
				}

				s = exp_bin(be, e, left, right, NULL, NULL, NULL, NULL, NULL, 0, 1);
				if (!s) {
					assert(sql->session->status == -10); /* Stack overflow errors shouldn't terminate the server */
					return NULL;
				}
				if (join_idx != be->join_idx)
					idx = 1;
				assert(s->type == st_join || s->type == st_join2 || s->type == st_joinN);
				if (!join)
					join = s;
				if (e->flag != cmp_equal) { /* only collect equi joins */
					en = en->next;
					break;
				}
				list_append(lje, s->op1);
				list_append(rje, s->op2);
				list_append(exps, e);
			}
			if (list_length(lje) > 1) {
				join = releqjoin(be, lje, rje, exps, used_hash, need_left, 0);
			} else if (!join || need_left) {
				sql_exp *e = exps->h->data;
				join = stmt_join(be, lje->h->data, rje->h->data, 0, cmp_equal, need_left, is_semantics(e), false);
			}
		}
	} else {
		stmt *l = bin_first_column(be, left);
		stmt *r = bin_first_column(be, right);
		join = stmt_join(be, l, r, 0, cmp_all, 0, 0, rel->single);
	}
	jl = stmt_result(be, join, 0);
	jr = stmt_result(be, join, 1);
	if (en || (sexps && list_length(sexps))) {
		stmt *sub, *sel = NULL;
		list *nl;

		/* construct relation */
		nl = sa_list(sql->sa);

		/* first project using equi-joins */
		for( n = left->op4.lval->h; n; n = n->next ) {
			stmt *c = n->data;
			const char *rnme = table_name(sql->sa, c);
			const char *nme = column_name(sql->sa, c);
			stmt *s = stmt_project(be, jl, column(be, c) );

			s = stmt_alias(be, s, rnme, nme);
			list_append(nl, s);
		}
		for( n = right->op4.lval->h; n; n = n->next ) {
			stmt *c = n->data;
			const char *rnme = table_name(sql->sa, c);
			const char *nme = column_name(sql->sa, c);
			stmt *s = stmt_project(be, jr, column(be, c) );

			s = stmt_alias(be, s, rnme, nme);
			list_append(nl, s);
		}
		sub = stmt_list(be, nl);

		/* continue with non equi-joins */
		while(sexps) {
			if (!en) {
				en = sexps->h;
				sexps = NULL;
			}
			for( ; en; en = en->next ) {
				stmt *s = exp_bin(be, en->data, sub, NULL, NULL, NULL, NULL, sel, NULL, 0, 1);

				if (!s) {
					assert(sql->session->status == -10); /* Stack overflow errors shouldn't terminate the server */
					return NULL;
				}
				if (s->nrcols == 0) {
					stmt *l = bin_first_column(be, sub);
					s = stmt_uselect(be, stmt_const(be, l, stmt_bool(be, 1)), s, cmp_equal, sel, 0, 0);
				}
				sel = s;
			}
		}
		/* recreate join output */
		jl = stmt_project(be, sel, jl);
		jr = stmt_project(be, sel, jr);
	}

	/* construct relation */
	l = sa_list(sql->sa);

	if (rel->op == op_left || rel->op == op_full || is_single(rel)) {
		/* we need to add the missing oid's */
		stmt *l = ld = stmt_mirror(be, bin_first_column(be, left));
		if (rel->op == op_left || rel->op == op_full)
			ld = stmt_tdiff(be, ld, jl, NULL);
		if (rel->single && !list_empty(rel->exps)) {
			join = stmt_semijoin(be, l, jl, NULL, NULL, 0, true);
			jl = stmt_result(be, join, 0);
			jr = stmt_project(be, stmt_result(be, join, 1), jr);
		}
	}
	if (rel->op == op_right || rel->op == op_full) {
		/* we need to add the missing oid's */
		rd = stmt_mirror(be, bin_first_column(be, right));
		rd = stmt_tdiff(be, rd, jr, NULL);
	}

	for( n = left->op4.lval->h; n; n = n->next ) {
		stmt *c = n->data;
		const char *rnme = table_name(sql->sa, c);
		const char *nme = column_name(sql->sa, c);
		stmt *s = stmt_project(be, jl, column(be, c) );

		/* as append isn't save, we append to a new copy */
		if (rel->op == op_left || rel->op == op_full || rel->op == op_right)
			s = create_const_column(be, s);
		if (rel->op == op_left || rel->op == op_full)
			s = stmt_append(be, s, stmt_project(be, ld, c));
		if (rel->op == op_right || rel->op == op_full)
			s = stmt_append(be, s, stmt_const(be, rd, (c->flag&OUTER_ZERO)?stmt_atom_lng(be, 0):stmt_atom(be, atom_general(sql->sa, tail_type(c), NULL))));

		s = stmt_alias(be, s, rnme, nme);
		list_append(l, s);
	}
	for( n = right->op4.lval->h; n; n = n->next ) {
		stmt *c = n->data;
		const char *rnme = table_name(sql->sa, c);
		const char *nme = column_name(sql->sa, c);
		stmt *s = stmt_project(be, jr, column(be, c) );

		/* as append isn't save, we append to a new copy */
		if (rel->op == op_left || rel->op == op_full || rel->op == op_right)
			s = create_const_column(be, s);
		if (rel->op == op_left || rel->op == op_full)
			s = stmt_append(be, s, stmt_const(be, ld, (c->flag&OUTER_ZERO)?stmt_atom_lng(be, 0):stmt_atom(be, atom_general(sql->sa, tail_type(c), NULL))));
		if (rel->op == op_right || rel->op == op_full)
			s = stmt_append(be, s, stmt_project(be, rd, c));

		s = stmt_alias(be, s, rnme, nme);
		list_append(l, s);
	}
	return stmt_list(be, l);
}

static int
exp_is_mark(sql_exp *e)
{
	if (e->type == e_cmp && (e->flag == mark_in || e->flag == mark_notin))
		return 1;
	return 0;
}

static stmt *
rel2bin_antijoin(backend *be, sql_rel *rel, list *refs)
{
	mvc *sql = be->mvc;
	list *l, *jexps = NULL, *mexps = NULL;
	node *en = NULL, *n;
	stmt *left = NULL, *right = NULL, *join = NULL;

	if (rel->l) /* first construct the left sub relation */
		left = subrel_bin(be, rel->l, refs);
	if (rel->r) /* first construct the right sub relation */
		right = subrel_bin(be, rel->r, refs);
	left = subrel_project(be, left, refs, rel->l);
	right = subrel_project(be, right, refs, rel->r);
	if (!left || !right)
		return NULL;
	left = row2cols(be, left);
	right = row2cols(be, right);

	if (rel->exps) {
		jexps = sa_list(sql->sa);
		mexps = sa_list(sql->sa);

		for( en = rel->exps->h; en; en = en->next ) {
			sql_exp *e = en->data;

			assert(e->type == e_cmp);
			if (exp_is_mark(e))
				append(mexps, e);
			else
				append(jexps, e);
		}
	}
	/* handle join-ing conditions first */
	if (!list_empty(jexps)) {
		if (list_empty(mexps))
			mexps = jexps;
	}
	/* handle mark conditions second */
	if (!list_empty(mexps)) {
		assert(list_length(mexps) == 1);
		for( en = mexps->h; en; en = en->next ) {
			sql_exp *e = en->data;
			stmt *ls = exp_bin(be, e->l, left, right, NULL, NULL, NULL, NULL, NULL, 0, 0), *rs;
			if (!ls)
				return NULL;

			if (!(rs = exp_bin(be, e->r, left, right, NULL, NULL, NULL, NULL, NULL, 0, 0)))
				return NULL;

			if (ls->nrcols == 0)
				ls = stmt_const(be, bin_first_column(be, left), ls);
			if (rs->nrcols == 0)
				rs = stmt_const(be, bin_first_column(be, right), rs);
			join = stmt_tdiff2(be, ls, rs, NULL);
		}
	}

	/* construct relation */
	l = sa_list(sql->sa);

	/* project all the left columns */
	for( n = left->op4.lval->h; n; n = n->next ) {
		stmt *c = n->data;
		const char *rnme = table_name(sql->sa, c);
		const char *nme = column_name(sql->sa, c);
		stmt *s = stmt_project(be, join, column(be, c));

		s = stmt_alias(be, s, rnme, nme);
		list_append(l, s);
	}
	return stmt_list(be, l);
}

static stmt *
rel2bin_semijoin(backend *be, sql_rel *rel, list *refs)
{
	mvc *sql = be->mvc;
	list *l, *sexps = NULL;
	node *en = NULL, *n;
	stmt *left = NULL, *right = NULL, *join = NULL, *jl, *jr, *c, *lcand = NULL;

	if (rel->op == op_anti && !list_empty(rel->exps) && list_length(rel->exps) == 1 && ((sql_exp*)rel->exps->h->data)->flag == mark_notin)
		return rel2bin_antijoin(be, rel, refs);

	if (rel->l) /* first construct the left sub relation */
		left = subrel_bin(be, rel->l, refs);
	if (rel->r) /* first construct the right sub relation */
		right = subrel_bin(be, rel->r, refs);
	if (!left || !right)
		return NULL;
	left = row2cols(be, left);
	right = row2cols(be, right);
	/*
 	 * split in 2 steps,
 	 * 	first cheap join(s) (equality or idx)
 	 * 	second selects/filters
	 */
	if (!list_empty(rel->exps)) {
		list *jexps = sa_list(sql->sa);
		sexps = sa_list(sql->sa);

		split_join_exps(rel, jexps, sexps);
		if (list_empty(jexps)) { /* cross product and continue after project */
			right = subrel_project(be, right, refs, rel->r);
			stmt *l = bin_first_column(be, left);
			stmt *r = bin_first_column(be, right);
			join = stmt_join(be, l, r, 0, cmp_all, 0, 0, false);
			lcand = left->cand;
		}

		if (join) {
			en = jexps->h;
		} else {
			list *lje = sa_list(sql->sa), *rje = sa_list(sql->sa), *exps = sa_list(sql->sa);
			int idx = 0, equality_only = 1;

			jexps = get_equi_joins_first(sql, jexps, &equality_only);
			if (!equality_only || list_length(jexps) > 1) {
				left = subrel_project(be, left, refs, rel->l);
				equality_only = 0;
			}
			right = subrel_project(be, right, refs, rel->r);

			for( en = jexps->h; en; en = en->next ) {
				int join_idx = be->join_idx;
				sql_exp *e = en->data;
				stmt *s = NULL;

				/* only handle simple joins here */
				if ((exp_has_func(e) && e->flag != cmp_filter) ||
					e->flag == cmp_or || (e->f && e->anti)) {
					if (!join && !list_length(lje)) {
						stmt *l = bin_first_column(be, left);
						stmt *r = bin_first_column(be, right);
						join = stmt_join(be, l, r, 0, cmp_all, 0, 0, false);
					}
					break;
				}
				if (list_length(lje) && (idx || e->type != e_cmp || (e->flag != cmp_equal && e->flag != cmp_filter) ||
				(join && e->flag == cmp_filter)))
					break;

				if (equality_only) {
					stmt *r, *l = exp_bin(be, e->l, left, NULL, NULL, NULL, NULL, NULL, NULL, 0, 0);
					int swap = 0;

					if (!l) {
						swap = 1;
						l = exp_bin(be, e->l, right, NULL, NULL, NULL, NULL, NULL, NULL, 0, 0);
					}
					r = exp_bin(be, e->r, left, right, NULL, NULL, NULL, NULL, NULL, 0, 0);

					if (swap) {
						stmt *t = l;
						l = r;
						r = t;
					}

					if (!l || !r)
						return NULL;
					s = stmt_join_cand(be, column(be, l), column(be, r), left->cand, NULL/*right->cand*/, e->anti, (comp_type) e->flag, 0, is_semantics(e), false);
					lcand = left->cand;
				} else {
					s = exp_bin(be, e, left, right, NULL, NULL, NULL, NULL, NULL, 0, 1);
				}
				if (!s) {
					assert(sql->session->status == -10); /* Stack overflow errors shouldn't terminate the server */
					return NULL;
				}
				if (join_idx != be->join_idx)
					idx = 1;
				/* stop on first non equality join */
				if (!join) {
					if (s->type != st_join && s->type != st_join2 && s->type != st_joinN) {
						if (!en->next && (s->type == st_uselect || s->type == st_uselect2))
							join = s;
						else
							break;
					}
					join = s;
				} else if (s->type != st_join && s->type != st_join2 && s->type != st_joinN) {
					/* handle select expressions */
					break;
				}
				if (s->type == st_join || s->type == st_join2 || s->type == st_joinN) {
					list_append(lje, s->op1);
					list_append(rje, s->op2);
					list_append(exps, e);
				}
			}
			if (list_length(lje) > 1) {
				join = releqjoin(be, lje, rje, exps, 0 /* use hash */, 0, 0);
			} else if (!join && list_length(lje) == list_length(rje) && list_length(lje)) {
				sql_exp *e = exps->h->data;
				join = stmt_join(be, lje->h->data, rje->h->data, 0, cmp_equal, 0, is_semantics(e), false);
			} else if (!join) {
				stmt *l = bin_first_column(be, left);
				stmt *r = bin_first_column(be, right);
				join = stmt_join(be, l, r, 0, cmp_all, 0, 0, false);
			}
		}
	} else {
		right = subrel_project(be, right, refs, rel->r);
		stmt *l = bin_first_column(be, left);
		stmt *r = bin_first_column(be, right);
		join = stmt_join(be, l, r, 0, cmp_all, 0, 0, false);
		lcand = left->cand;
	}
	jl = stmt_result(be, join, 0);
	if (en || (sexps && list_length(sexps))) {
		stmt *sub, *sel = NULL;
		list *nl;

		jr = stmt_result(be, join, 1);
		/* construct relation */
		nl = sa_list(sql->sa);

		/* first project after equi-joins */
		for( n = left->op4.lval->h; n; n = n->next ) {
			stmt *c = n->data;
			const char *rnme = table_name(sql->sa, c);
			const char *nme = column_name(sql->sa, c);
			stmt *s = stmt_project(be, jl, column(be, c) );

			s = stmt_alias(be, s, rnme, nme);
			list_append(nl, s);
		}
		for( n = right->op4.lval->h; n; n = n->next ) {
			stmt *c = n->data;
			const char *rnme = table_name(sql->sa, c);
			const char *nme = column_name(sql->sa, c);
			stmt *s = stmt_project(be, jr, column(be, c) );

			s = stmt_alias(be, s, rnme, nme);
			list_append(nl, s);
		}
		sub = stmt_list(be, nl);

		/* continue with non equi-joins */
		while(sexps) {
			if (!en) {
				en = sexps->h;
				sexps = NULL;
			}
			for( ; en; en = en->next ) {
				stmt *s = exp_bin(be, en->data, sub, NULL, NULL, NULL, NULL, sel, NULL, 0, 1);

				if (!s) {
					assert(sql->session->status == -10); /* Stack overflow errors shouldn't terminate the server */
					return NULL;
				}
				if (s->nrcols == 0) {
					stmt *l = bin_first_column(be, sub);
					s = stmt_uselect(be, stmt_const(be, l, stmt_bool(be, 1)), s, cmp_equal, sel, 0, 0);
				}
				sel = s;
			}
		}
		/* recreate join output */
		jl = stmt_project(be, sel, jl);
	}

	/* construct relation */
	l = sa_list(sql->sa);

	/* We did a full join, thats too much.
	   Reduce this using difference and intersect */
	c = stmt_mirror(be, left->op4.lval->h->data);
	if (rel->op == op_anti) {
		join = stmt_tdiff(be, c, jl, lcand);
	} else {
		if (lcand)
			join = stmt_semijoin(be, c, jl, lcand, NULL/*right->cand*/, 0, false);
		else
			join = stmt_tinter(be, c, jl, false);
	}

	/* project all the left columns */
	for( n = left->op4.lval->h; n; n = n->next ) {
		stmt *c = n->data;
		const char *rnme = table_name(sql->sa, c);
		const char *nme = column_name(sql->sa, c);
		stmt *s = stmt_project(be, join, column(be, c));

		s = stmt_alias(be, s, rnme, nme);
		list_append(l, s);
	}
	return stmt_list(be, l);
}

static stmt *
rel2bin_distinct(backend *be, stmt *s, stmt **distinct)
{
	mvc *sql = be->mvc;
	node *n;
	stmt *g = NULL, *grp = NULL, *ext = NULL, *cnt = NULL;
	list *rl = sa_list(sql->sa), *tids;

	/* single values are unique */
	if (s->key && s->nrcols == 0)
		return s;

	/* Use 'all' tid columns */
	if (/* DISABLES CODE */ (0) && (tids = bin_find_columns(be, s, TID)) != NULL) {
		for (n = tids->h; n; n = n->next) {
			stmt *t = n->data;

			g = stmt_group(be, column(be, t), grp, ext, cnt, !n->next);
			grp = stmt_result(be, g, 0);
			ext = stmt_result(be, g, 1);
			cnt = stmt_result(be, g, 2);
		}
	} else {
		for (n = s->op4.lval->h; n; n = n->next) {
			stmt *t = n->data;

			g = stmt_group(be, column(be, t), grp, ext, cnt, !n->next);
			grp = stmt_result(be, g, 0);
			ext = stmt_result(be, g, 1);
			cnt = stmt_result(be, g, 2);
		}
	}
	if (!ext)
		return NULL;

	for (n = s->op4.lval->h; n; n = n->next) {
		stmt *t = n->data;

		list_append(rl, stmt_project(be, ext, t));
	}

	if (distinct)
		*distinct = ext;
	s = stmt_list(be, rl);
	return s;
}

static stmt *
rel_rename(backend *be, sql_rel *rel, stmt *sub)
{
	mvc *sql = be->mvc;

	(void) sql;
	if (rel->exps) {
		node *en, *n;
		list *l = sa_list(be->mvc->sa);

		for( en = rel->exps->h, n = sub->op4.lval->h; en && n; en = en->next, n = n->next ) {
			sql_exp *exp = en->data;
			stmt *s = n->data;

			if (!s) {
				assert(sql->session->status == -10); /* Stack overflow errors shouldn't terminate the server */
				return NULL;
			}
			s = stmt_rename(be, exp, s);
			list_append(l, s);
		}
		sub = stmt_list(be, l);
	}
	return sub;
}

static stmt *
rel2bin_union(backend *be, sql_rel *rel, list *refs)
{
	mvc *sql = be->mvc;
	list *l;
	node *n, *m;
	stmt *left = NULL, *right = NULL, *sub;

	if (rel->l) /* first construct the left sub relation */
		left = subrel_bin(be, rel->l, refs);
	if (rel->r) /* first construct the right sub relation */
		right = subrel_bin(be, rel->r, refs);
	left = subrel_project(be, left, refs, rel->l);
	right = subrel_project(be, right, refs, rel->r);
	if (!left || !right)
		return NULL;

	/* construct relation */
	l = sa_list(sql->sa);
	for( n = left->op4.lval->h, m = right->op4.lval->h; n && m;
		 n = n->next, m = m->next ) {
		stmt *c1 = n->data;
		stmt *c2 = m->data;
		const char *rnme = table_name(sql->sa, c1);
		const char *nme = column_name(sql->sa, c1);
		stmt *s;

		s = stmt_append(be, create_const_column(be, c1), c2);
		s = stmt_alias(be, s, rnme, nme);
		list_append(l, s);
	}
	sub = stmt_list(be, l);

	sub = rel_rename(be, rel, sub);
	if (need_distinct(rel))
		sub = rel2bin_distinct(be, sub, NULL);
	return sub;
}

static stmt *
rel2bin_except(backend *be, sql_rel *rel, list *refs)
{
	mvc *sql = be->mvc;
	sql_subtype *lng = sql_bind_localtype("lng");
	list *stmts;
	node *n, *m;
	stmt *left = NULL, *right = NULL, *sub;
	sql_subfunc *min;

	stmt *lg = NULL, *rg = NULL;
	stmt *lgrp = NULL, *rgrp = NULL;
	stmt *lext = NULL, *rext = NULL, *next = NULL;
	stmt *lcnt = NULL, *rcnt = NULL, *ncnt = NULL, *zero = NULL;
	stmt *s, *lm, *rm;
	list *lje = sa_list(sql->sa);
	list *rje = sa_list(sql->sa);

	if (rel->l) /* first construct the left sub relation */
		left = subrel_bin(be, rel->l, refs);
	if (rel->r) /* first construct the right sub relation */
		right = subrel_bin(be, rel->r, refs);
	if (!left || !right)
		return NULL;
	left = subrel_project(be, left, refs, rel->l);
	right = subrel_project(be, right, refs, rel->r);
	left = row2cols(be, left);
	right = row2cols(be, right);

	/*
	 * The multi column except is handled using group by's and
	 * group size counts on both sides of the intersect. We then
	 * return for each group of L with min(L.count,R.count),
	 * number of rows.
	 */
	for (n = left->op4.lval->h; n; n = n->next) {
		lg = stmt_group(be, column(be, n->data), lgrp, lext, lcnt, !n->next);
		lgrp = stmt_result(be, lg, 0);
		lext = stmt_result(be, lg, 1);
		lcnt = stmt_result(be, lg, 2);
	}
	for (n = right->op4.lval->h; n; n = n->next) {
		rg = stmt_group(be, column(be, n->data), rgrp, rext, rcnt, !n->next);
		rgrp = stmt_result(be, rg, 0);
		rext = stmt_result(be, rg, 1);
		rcnt = stmt_result(be, rg, 2);
	}

	if (!lg || !rg)
		return NULL;

	if (need_distinct(rel)) {
		lcnt = stmt_const(be, lcnt, stmt_atom_lng(be, 1));
		rcnt = stmt_const(be, rcnt, stmt_atom_lng(be, 1));
	}

	/* now find the matching groups */
	for (n = left->op4.lval->h, m = right->op4.lval->h; n && m; n = n->next, m = m->next) {
		stmt *l = column(be, n->data);
		stmt *r = column(be, m->data);

		l = stmt_project(be, lext, l);
		r = stmt_project(be, rext, r);
		list_append(lje, l);
		list_append(rje, r);
	}
	s = releqjoin(be, lje, rje, NULL, 0 /* use hash */, 0, 1 /*is_semantics*/);
	lm = stmt_result(be, s, 0);
	rm = stmt_result(be, s, 1);

	s = stmt_mirror(be, lext);
	s = stmt_tdiff(be, s, lm, NULL);

	/* first we find those missing in R */
	next = stmt_project(be, s, lext);
	ncnt = stmt_project(be, s, lcnt);
	zero = stmt_const(be, s, stmt_atom_lng(be, 0));

	/* ext, lcount, rcount */
	lext = stmt_project(be, lm, lext);
	lcnt = stmt_project(be, lm, lcnt);
	rcnt = stmt_project(be, rm, rcnt);

	/* append those missing in L */
	lext = stmt_append(be, lext, next);
	lcnt = stmt_append(be, lcnt, ncnt);
	rcnt = stmt_append(be, rcnt, zero);

 	min = sql_bind_func(sql->sa, sql->session->schema, "sql_sub", lng, lng, F_FUNC);
	s = stmt_binop(be, lcnt, rcnt, min); /* use count */

	/* now we have gid,cnt, blowup to full groupsizes */
	s = stmt_gen_group(be, lext, s);

	/* project columns of left hand expression */
	stmts = sa_list(sql->sa);
	for (n = left->op4.lval->h; n; n = n->next) {
		stmt *c1 = column(be, n->data);
		const char *rnme = NULL;
		const char *nme = column_name(sql->sa, c1);

		/* retain name via the stmt_alias */
		c1 = stmt_project(be, s, c1);

		rnme = table_name(sql->sa, c1);
		c1 = stmt_alias(be, c1, rnme, nme);
		list_append(stmts, c1);
	}
	sub = stmt_list(be, stmts);
	return rel_rename(be, rel, sub);
}

static stmt *
rel2bin_inter(backend *be, sql_rel *rel, list *refs)
{
	mvc *sql = be->mvc;
	sql_subtype *lng = sql_bind_localtype("lng");
	list *stmts;
	node *n, *m;
	stmt *left = NULL, *right = NULL, *sub;
 	sql_subfunc *min;

	stmt *lg = NULL, *rg = NULL;
	stmt *lgrp = NULL, *rgrp = NULL;
	stmt *lext = NULL, *rext = NULL;
	stmt *lcnt = NULL, *rcnt = NULL;
	stmt *s, *lm, *rm;
	list *lje = sa_list(sql->sa);
	list *rje = sa_list(sql->sa);

	if (rel->l) /* first construct the left sub relation */
		left = subrel_bin(be, rel->l, refs);
	if (rel->r) /* first construct the right sub relation */
		right = subrel_bin(be, rel->r, refs);
	left = subrel_project(be, left, refs, rel->l);
	right = subrel_project(be, right, refs, rel->r);
	if (!left || !right)
		return NULL;
	left = row2cols(be, left);

	/*
	 * The multi column intersect is handled using group by's and
	 * group size counts on both sides of the intersect. We then
	 * return for each group of L with min(L.count,R.count),
	 * number of rows.
	 */
	for (n = left->op4.lval->h; n; n = n->next) {
		lg = stmt_group(be, column(be, n->data), lgrp, lext, lcnt, !n->next);
		lgrp = stmt_result(be, lg, 0);
		lext = stmt_result(be, lg, 1);
		lcnt = stmt_result(be, lg, 2);
	}
	for (n = right->op4.lval->h; n; n = n->next) {
		rg = stmt_group(be, column(be, n->data), rgrp, rext, rcnt, !n->next);
		rgrp = stmt_result(be, rg, 0);
		rext = stmt_result(be, rg, 1);
		rcnt = stmt_result(be, rg, 2);
	}

	if (!lg || !rg)
		return NULL;

	if (need_distinct(rel)) {
		lcnt = stmt_const(be, lcnt, stmt_atom_lng(be, 1));
		rcnt = stmt_const(be, rcnt, stmt_atom_lng(be, 1));
	}

	/* now find the matching groups */
	for (n = left->op4.lval->h, m = right->op4.lval->h; n && m; n = n->next, m = m->next) {
		stmt *l = column(be, n->data);
		stmt *r = column(be, m->data);

		l = stmt_project(be, lext, l);
		r = stmt_project(be, rext, r);
		list_append(lje, l);
		list_append(rje, r);
	}
	s = releqjoin(be, lje, rje, NULL, 0 /* use hash */, 0, 1 /* is_semantics */);
	lm = stmt_result(be, s, 0);
	rm = stmt_result(be, s, 1);

	/* ext, lcount, rcount */
	lext = stmt_project(be, lm, lext);
	lcnt = stmt_project(be, lm, lcnt);
	rcnt = stmt_project(be, rm, rcnt);

 	min = sql_bind_func(sql->sa, sql->session->schema, "sql_min", lng, lng, F_FUNC);
	s = stmt_binop(be, lcnt, rcnt, min);

	/* now we have gid,cnt, blowup to full groupsizes */
	s = stmt_gen_group(be, lext, s);

	/* project columns of left hand expression */
	stmts = sa_list(sql->sa);
	for (n = left->op4.lval->h; n; n = n->next) {
		stmt *c1 = column(be, n->data);
		const char *rnme = NULL;
		const char *nme = column_name(sql->sa, c1);

		/* retain name via the stmt_alias */
		c1 = stmt_project(be, s, c1);

		rnme = table_name(sql->sa, c1);
		c1 = stmt_alias(be, c1, rnme, nme);
		list_append(stmts, c1);
	}
	sub = stmt_list(be, stmts);
	return rel_rename(be, rel, sub);
}

static stmt *
sql_reorder(backend *be, stmt *order, stmt *s)
{
	list *l = sa_list(be->mvc->sa);
	node *n;

	for (n = s->op4.lval->h; n; n = n->next) {
		stmt *sc = n->data;
		const char *cname = column_name(be->mvc->sa, sc);
		const char *tname = table_name(be->mvc->sa, sc);

		sc = stmt_project(be, order, sc);
		sc = stmt_alias(be, sc, tname, cname );
		list_append(l, sc);
	}
	return stmt_list(be, l);
}

static sql_exp*
topn_limit(sql_rel *rel)
{
	if (rel->exps) {
		sql_exp *limit = rel->exps->h->data;
		if (exp_is_null(limit)) /* If the limit is NULL, ignore the value */
			return NULL;
		return limit;
	}
	return NULL;
}

static sql_exp*
topn_offset( sql_rel *rel )
{
	if (rel->exps && list_length(rel->exps) > 1) {
		sql_exp *offset = rel->exps->h->next->data;

		return offset;
	}
	return NULL;
}

static stmt *
rel2bin_project(backend *be, sql_rel *rel, list *refs, sql_rel *topn)
{
	mvc *sql = be->mvc;
	list *pl;
	node *en, *n;
	stmt *sub = NULL, *psub = NULL;
	stmt *l = NULL;

	if (topn) {
		sql_exp *le = topn_limit(topn);
		sql_exp *oe = topn_offset(topn);

		if (!le) { /* Don't push only offset */
			topn = NULL;
		} else {
			l = exp_bin(be, le, NULL, NULL, NULL, NULL, NULL, NULL, NULL, 0, 0);
			if(!l)
				return NULL;
			if (oe) {
				sql_subtype *lng = sql_bind_localtype("lng");
				sql_subfunc *add = sql_bind_func_result(sql->sa, sql->session->schema, "sql_add", F_FUNC, lng, 2, lng, lng);
				stmt *o = exp_bin(be, oe, NULL, NULL, NULL, NULL, NULL, NULL, NULL, 0, 0);
				if(!o)
					return NULL;
				l = stmt_binop(be, l, o, add);
			}
		}
	}

	if (!rel->exps)
		return stmt_none(be);

	if (rel->l) { /* first construct the sub relation */
		sql_rel *l = rel->l;
		if (l->op == op_ddl) {
			sql_table *t = rel_ddl_table_get(l);

			if (t)
				sub = rel2bin_sql_table(be, t);
		} else {
			sub = subrel_bin(be, rel->l, refs);
		}
		sub = subrel_project(be, sub, refs, rel->l);
		if (!sub)
			return NULL;
	}

	pl = sa_list(sql->sa);
	if (sub)
		pl->expected_cnt = list_length(sub->op4.lval);
	psub = stmt_list(be, pl);
	for( en = rel->exps->h; en; en = en->next ) {
		sql_exp *exp = en->data;
		stmt *s = exp_bin(be, exp, sub, NULL /*psub*/, NULL, NULL, NULL, NULL, NULL, 0, 0);

		if (!s) /* try with own projection as well */
			s = exp_bin(be, exp, sub, psub, NULL, NULL, NULL, NULL, NULL, 0, 0);
		if (!s) /* error */
			return NULL;
		/* single value with limit */
		if (topn && rel->r && sub && sub->nrcols == 0 && s->nrcols == 0)
			s = const_column(be, s);
		else if (sub && sub->nrcols >= 1 && s->nrcols == 0)
			s = stmt_const(be, bin_first_column(be, sub), s);

		if (!exp_name(exp))
			exp_label(sql->sa, exp, ++sql->label);
		s = stmt_rename(be, exp, s);
		column_name(sql->sa, s); /* save column name */
		list_append(pl, s);
	}
	stmt_set_nrcols(psub);

	/* In case of a topn
		if both order by and distinct: then get first order by col
		do topn on it. Project all again! Then rest
	*/
	if (topn && rel->r) {
		list *oexps = rel->r, *npl = sa_list(sql->sa);
		/* distinct, topn returns atleast N (unique groups) */
		int distinct = need_distinct(rel);
		stmt *limit = NULL, *lpiv = NULL, *lgid = NULL;

		for (n=oexps->h; n; n = n->next) {
			sql_exp *orderbycole = n->data;
 			int last = (n->next == NULL);

			stmt *orderbycolstmt = exp_bin(be, orderbycole, sub, psub, NULL, NULL, NULL, NULL, NULL, 0, 0);

			if (!orderbycolstmt)
				return NULL;

			/* handle constants */
			if (orderbycolstmt->nrcols == 0 && !last) /* no need to sort on constant */
				continue;
			orderbycolstmt = column(be, orderbycolstmt);
			if (!limit) {	/* topn based on a single column */
				limit = stmt_limit(be, orderbycolstmt, NULL, NULL, stmt_atom_lng(be, 0), l, distinct, is_ascending(orderbycole), nulls_last(orderbycole), last, 1);
			} else { 	/* topn based on 2 columns */
				limit = stmt_limit(be, orderbycolstmt, lpiv, lgid, stmt_atom_lng(be, 0), l, distinct, is_ascending(orderbycole), nulls_last(orderbycole), last, 1);
			}
			if (!limit)
				return NULL;
			lpiv = limit;
			if (!last) {
				lpiv = stmt_result(be, limit, 0);
				lgid = stmt_result(be, limit, 1);
			}
		}

		limit = lpiv;
		for ( n=pl->h ; n; n = n->next)
			list_append(npl, stmt_project(be, limit, column(be, n->data)));
		psub = stmt_list(be, npl);

		/* also rebuild sub as multiple orderby expressions may use the sub table (ie aren't part of the result columns) */
		pl = sub->op4.lval;
		npl = sa_list(sql->sa);
		for ( n=pl->h ; n; n = n->next) {
			list_append(npl, stmt_project(be, limit, column(be, n->data)));
		}
		sub = stmt_list(be, npl);
	}
	if (need_distinct(rel)) {
		stmt *distinct = NULL;
		psub = rel2bin_distinct(be, psub, &distinct);
		/* also rebuild sub as multiple orderby expressions may use the sub table (ie aren't part of the result columns) */
		if (sub && distinct) {
			list *npl = sa_list(sql->sa);

			pl = sub->op4.lval;
			for ( n=pl->h ; n; n = n->next)
				list_append(npl, stmt_project(be, distinct, column(be, n->data)));
			sub = stmt_list(be, npl);
		}
	}
	if (/*(!topn || need_distinct(rel)) &&*/ rel->r) {
		list *oexps = rel->r;
		stmt *orderby_ids = NULL, *orderby_grp = NULL;

		for (en = oexps->h; en; en = en->next) {
			stmt *orderby = NULL;
			sql_exp *orderbycole = en->data;
			stmt *orderbycolstmt = exp_bin(be, orderbycole, sub, psub, NULL, NULL, NULL, NULL, NULL, 0, 0);

			if (!orderbycolstmt) {
				assert(sql->session->status == -10); /* Stack overflow errors shouldn't terminate the server */
				return NULL;
			}
			/* single values don't need sorting */
			if (orderbycolstmt->nrcols == 0)
				continue;
			if (orderby_ids)
				orderby = stmt_reorder(be, orderbycolstmt, is_ascending(orderbycole), nulls_last(orderbycole), orderby_ids, orderby_grp);
			else
				orderby = stmt_order(be, orderbycolstmt, is_ascending(orderbycole), nulls_last(orderbycole));
			orderby_ids = stmt_result(be, orderby, 1);
			orderby_grp = stmt_result(be, orderby, 2);
		}
		if (orderby_ids)
			psub = sql_reorder(be, orderby_ids, psub);
	}
	return psub;
}

static stmt *
rel2bin_predicate(backend *be)
{
	return const_column(be, stmt_bool(be, 1));
}

static stmt *
rel2bin_select(backend *be, sql_rel *rel, list *refs)
{
	mvc *sql = be->mvc;
	node *en;
	stmt *sub = NULL, *sel = NULL;
	stmt *predicate = NULL;

	if (rel->l) { /* first construct the sub relation */
		sub = subrel_bin(be, rel->l, refs);
		sel = sub->cand;
		//sub = subrel_project(be, sub, refs, rel->l);
		if (!sub)
			return NULL;
		sub = row2cols(be, sub);
	}
	if (!sub && !predicate)
		predicate = rel2bin_predicate(be);
	if (!rel->exps || !rel->exps->h) {
		if (sub)
			return sub;
		if (predicate)
			return predicate;
		assert(0);
		return stmt_const(be, bin_first_column(be, sub), stmt_bool(be, 1));
	}
	if (!sub && predicate) {
		list *l = sa_list(sql->sa);
		assert(predicate);
		append(l, predicate);
		sub = stmt_list(be, l);
	}
	/* handle possible index lookups */
	/* expressions are in index order ! */
	if (sub && (en = rel->exps->h) != NULL) {
		sql_exp *e = en->data;
		prop *p;

		if ((p=find_prop(e->p, PROP_HASHCOL)) != NULL) {
			sql_idx *i = p->value;

			assert(0);
			sel = rel2bin_hash_lookup(be, rel, sub, NULL, i, en);
		}
	}
	for( en = rel->exps->h; en; en = en->next ) {
		sql_exp *e = en->data;
		stmt *s = exp_bin(be, e, sub, NULL, NULL, NULL, NULL, sel, NULL, 0, 1);

		if (!s) {
			assert(sql->session->status == -10); /* Stack overflow errors shouldn't terminate the server */
			return NULL;
		}
		if (s->nrcols == 0){
			if (!predicate && sub)
				predicate = stmt_const(be, bin_first_column(be, sub), stmt_bool(be, 1));
			if (e->type != e_cmp) {
				sql_subtype *bt = sql_bind_localtype("bit");

				s = stmt_convert(be, s, exp_subtype(e), bt);
			}
			sel = stmt_uselect(be, predicate, s, cmp_equal, sel, 0, 0);
		} else if (e->type != e_cmp) {
			sel = stmt_uselect(be, s, stmt_bool(be, 1), cmp_equal, sel, 0, 0);
		} else {
			sel = s;
		}
	}

	if (sub && sel) {
		sub = stmt_list(be, sub->op4.lval); /* protect against references */
		sub->cand = sel;
	}
	return sub;
}

static stmt *
rel2bin_groupby(backend *be, sql_rel *rel, list *refs)
{
	mvc *sql = be->mvc;
	list *l, *aggrs, *gbexps = sa_list(sql->sa);
	node *n, *en;
	stmt *sub = NULL, *cursub;
	stmt *groupby = NULL, *grp = NULL, *ext = NULL, *cnt = NULL;

	if (rel->l) { /* first construct the sub relation */
		sub = subrel_bin(be, rel->l, refs);
		sub = subrel_project(be, sub, refs, rel->l);
		if (!sub)
			return NULL;
	}

	if (sub && sub->type == st_list && sub->op4.lval->h && !((stmt*)sub->op4.lval->h->data)->nrcols) {
		list *newl = sa_list(sql->sa);
		node *n;

		for(n=sub->op4.lval->h; n; n = n->next) {
			const char *cname = column_name(sql->sa, n->data);
			const char *tname = table_name(sql->sa, n->data);
			stmt *s = column(be, n->data);

			s = stmt_alias(be, s, tname, cname );
			append(newl, s);
		}
		sub = stmt_list(be, newl);
	}

	/* groupby columns */

	/* Keep groupby columns, sub that they can be lookup in the aggr list */
	if (rel->r) {
		list *exps = rel->r;

		for( en = exps->h; en; en = en->next ) {
			sql_exp *e = en->data;
			stmt *gbcol = exp_bin(be, e, sub, NULL, NULL, NULL, NULL, NULL, NULL, 0, 0);

			if (!gbcol) {
				assert(sql->session->status == -10); /* Stack overflow errors shouldn't terminate the server */
				return NULL;
			}
			if (!gbcol->nrcols)
				gbcol = stmt_const(be, bin_first_column(be, sub), gbcol);
			groupby = stmt_group(be, gbcol, grp, ext, cnt, !en->next);
			grp = stmt_result(be, groupby, 0);
			ext = stmt_result(be, groupby, 1);
			cnt = stmt_result(be, groupby, 2);
			gbcol = stmt_alias(be, gbcol, exp_find_rel_name(e), exp_name(e));
			list_append(gbexps, gbcol);
		}
	}
	/* now aggregate */
	l = sa_list(sql->sa);
	aggrs = rel->exps;
	cursub = stmt_list(be, l);
	for( n = aggrs->h; n; n = n->next ) {
		sql_exp *aggrexp = n->data;

		stmt *aggrstmt = NULL;

		/* first look in the current aggr list (l) and group by column list */
		if (l && !aggrstmt && aggrexp->type == e_column)
			aggrstmt = list_find_column(be, l, aggrexp->l, aggrexp->r);
		if (gbexps && !aggrstmt && aggrexp->type == e_column) {
			aggrstmt = list_find_column(be, gbexps, aggrexp->l, aggrexp->r);
			if (aggrstmt && groupby) {
				aggrstmt = stmt_project(be, ext, aggrstmt);
				if (list_length(gbexps) == 1)
					aggrstmt->key = 1;
			}
		}

		if (!aggrstmt)
			aggrstmt = exp_bin(be, aggrexp, sub, NULL, grp, ext, cnt, NULL, NULL, 0, 0);
		/* maybe the aggr uses intermediate results of this group by,
		   therefore we pass the group by columns too
		 */
		if (!aggrstmt)
			aggrstmt = exp_bin(be, aggrexp, sub, cursub, grp, ext, cnt, NULL, NULL, 0, 0);
		if (!aggrstmt) {
			assert(sql->session->status == -10); /* Stack overflow errors shouldn't terminate the server */
			return NULL;
		}

		if (!aggrstmt->nrcols && ext && ext->nrcols)
			aggrstmt = stmt_const(be, ext, aggrstmt);

		aggrstmt = stmt_rename(be, aggrexp, aggrstmt);
		list_append(l, aggrstmt);
	}
	stmt_set_nrcols(cursub);
	return cursub;
}

static stmt *
rel2bin_topn(backend *be, sql_rel *rel, list *refs)
{
	mvc *sql = be->mvc;
	sql_exp *oe = NULL, *le = NULL;
	stmt *sub = NULL, *l = NULL, *o = NULL;
	node *n;

	if (rel->l) { /* first construct the sub relation */
		sql_rel *rl = rel->l;

		if (rl->op == op_project) {
			sub = rel2bin_project(be, rl, refs, rel);
		} else {
			sub = subrel_bin(be, rl, refs);
		}
		sub = subrel_project(be, sub, refs, rl);
	}
	if (!sub)
		return NULL;

	le = topn_limit(rel);
	oe = topn_offset(rel);

	n = sub->op4.lval->h;
	if (n) {
		stmt *limit = NULL, *sc = n->data;
		const char *cname = column_name(sql->sa, sc);
		const char *tname = table_name(sql->sa, sc);
		list *newl = sa_list(sql->sa);

		if (le)
			l = exp_bin(be, le, NULL, NULL, NULL, NULL, NULL, NULL, NULL, 0, 0);
		if (oe)
			o = exp_bin(be, oe, NULL, NULL, NULL, NULL, NULL, NULL, NULL, 0, 0);

		if (!l)
			l = stmt_atom_lng_nil(be);
		if (!o)
			o = stmt_atom_lng(be, 0);
		if (!l || !o)
			return NULL;

		sc = column(be, sc);
		limit = stmt_limit(be, stmt_alias(be, sc, tname, cname), NULL, NULL, o, l, 0,0,0,0,0);

		for ( ; n; n = n->next) {
			stmt *sc = n->data;
			const char *cname = column_name(sql->sa, sc);
			const char *tname = table_name(sql->sa, sc);

			sc = column(be, sc);
			sc = stmt_project(be, limit, sc);
			list_append(newl, stmt_alias(be, sc, tname, cname));
		}
		sub = stmt_list(be, newl);
	}
	return sub;
}

static stmt *
rel2bin_sample(backend *be, sql_rel *rel, list *refs)
{
	mvc *sql = be->mvc;
	list *newl;
	stmt *sub = NULL, *sample_size = NULL, *sample = NULL, *seed = NULL;
	node *n;

	if (rel->l) /* first construct the sub relation */
		sub = subrel_bin(be, rel->l, refs);
	sub = subrel_project(be, sub, refs, rel->l);
	if (!sub)
		return NULL;

	n = sub->op4.lval->h;
	newl = sa_list(sql->sa);

	if (n) {
		stmt *sc = n->data;
		const char *cname = column_name(sql->sa, sc);
		const char *tname = table_name(sql->sa, sc);

		 if (!(sample_size = exp_bin(be, rel->exps->h->data, NULL, NULL, NULL, NULL, NULL, NULL, NULL, 0, 0)))
			return NULL;

		if (rel->exps->cnt == 2) {
			seed = exp_bin(be, rel->exps->h->next->data, NULL, NULL, NULL, NULL, NULL, NULL, NULL, 0, 0);
			if (!seed)
				return NULL;
		}

		sc = column(be, sc);
		sample = stmt_sample(be, stmt_alias(be, sc, tname, cname),sample_size, seed);

		for ( ; n; n = n->next) {
			stmt *sc = n->data;
			const char *cname = column_name(sql->sa, sc);
			const char *tname = table_name(sql->sa, sc);

			sc = column(be, sc);
			sc = stmt_project(be, sample, sc);
			list_append(newl, stmt_alias(be, sc, tname, cname));
		}
	}
	sub = stmt_list(be, newl);
	return sub;
}

static stmt *
sql_parse(backend *be, const char *query, char mode)
{
	sql_rel *r = rel_parse(be->mvc, be->mvc->session->schema, (char*)query, mode);
	stmt *sq = NULL;

	if (r && (r = rel_unnest(be->mvc ,r)) != NULL && (r = rel_optimizer(be->mvc , r, 1)) != NULL)
		sq = rel_bin(be, r);
	return sq;
}

static stmt *
insert_check_ukey(backend *be, list *inserts, sql_key *k, stmt *idx_inserts)
{
	mvc *sql = be->mvc;
/* pkey's cannot have NULLs, ukeys however can
   current implementation switches on 'NOT NULL' on primary key columns */

	char *msg = NULL;
	stmt *res;

	sql_subtype *lng = sql_bind_localtype("lng");
	sql_subfunc *cnt = sql_bind_func(sql->sa, sql->session->schema, "count", sql_bind_localtype("void"), NULL, F_AGGR);
	sql_subtype *bt = sql_bind_localtype("bit");
	stmt *dels = stmt_tid(be, k->t, 0);
	sql_subfunc *ne = sql_bind_func_result(sql->sa, sql->session->schema, "<>", F_FUNC, bt, 2, lng, lng);

	if (list_length(k->columns) > 1) {
		node *m;
		stmt *s = list_fetch(inserts, 0), *ins = s;
		sql_subfunc *sum;
		stmt *ssum = NULL;
		stmt *col = NULL;

		s = ins;
		/* 1st stage: find out if original contains same values */
		if (s->key && s->nrcols == 0) {
			s = NULL;
			if (k->idx && hash_index(k->idx->type))
				s = stmt_uselect(be, stmt_idx(be, k->idx, dels, dels->partition), idx_inserts, cmp_equal, s, 0, 1 /* is_semantics*/);
			for (m = k->columns->h; m; m = m->next) {
				sql_kc *c = m->data;
				stmt *cs = list_fetch(inserts, c->c->colnr);

				col = stmt_col(be, c->c, dels, dels->partition);
				if ((k->type == ukey) && stmt_has_null(col)) {
					stmt *nn = stmt_selectnonil(be, col, s);
					s = stmt_uselect( be, col, cs, cmp_equal, nn, 0, 0);
				} else {
					s = stmt_uselect( be, col, cs, cmp_equal, s, 0, 0);
				}
			}
		} else {
			list *lje = sa_list(sql->sa);
			list *rje = sa_list(sql->sa);
			if (k->idx && hash_index(k->idx->type)) {
				list_append(lje, stmt_idx(be, k->idx, dels, dels->partition));
				list_append(rje, idx_inserts);
			}
			for (m = k->columns->h; m; m = m->next) {
				sql_kc *c = m->data;
				stmt *cs = list_fetch(inserts, c->c->colnr);

				col = stmt_col(be, c->c, dels, dels->partition);
				list_append(lje, col);
				list_append(rje, cs);
			}
			s = releqjoin(be, lje, rje, NULL, 1 /* hash used */, 0, 0);
			s = stmt_result(be, s, 0);
		}
		s = stmt_binop(be, stmt_aggr(be, s, NULL, NULL, cnt, 1, 0, 1), stmt_atom_lng(be, 0), ne);

		/* 2nd stage: find out if inserted are unique */
		if ((!idx_inserts && ins->nrcols) || (idx_inserts && idx_inserts->nrcols)) {	/* insert columns not atoms */
			sql_subfunc *or = sql_bind_func_result(sql->sa, sql->session->schema, "or", F_FUNC, bt, 2, bt, bt);
			stmt *orderby_ids = NULL, *orderby_grp = NULL;
			stmt *sel = NULL;

			/* remove any nils as in stmt_order NULL = NULL, instead of NULL != NULL */
			if (k->type == ukey) {
				for (m = k->columns->h; m; m = m->next) {
					sql_kc *c = m->data;
					stmt *cs = list_fetch(inserts, c->c->colnr);

				   	if (stmt_has_null(cs))
						sel = stmt_selectnonil(be, cs, sel);
				}
			}
			/* implementation uses sort key check */
			for (m = k->columns->h; m; m = m->next) {
				sql_kc *c = m->data;
				stmt *orderby;
				stmt *cs = list_fetch(inserts, c->c->colnr);

				if (sel)
					cs = stmt_project(be, sel, cs);
				if (orderby_grp)
					orderby = stmt_reorder(be, cs, 1, 0, orderby_ids, orderby_grp);
				else
					orderby = stmt_order(be, cs, 1, 0);
				orderby_ids = stmt_result(be, orderby, 1);
				orderby_grp = stmt_result(be, orderby, 2);
			}

			if (!orderby_grp || !orderby_ids)
				return NULL;

			sum = sql_bind_func(sql->sa, sql->session->schema, "not_unique", tail_type(orderby_grp), NULL, F_AGGR);
			ssum = stmt_aggr(be, orderby_grp, NULL, NULL, sum, 1, 0, 1);
			/* combine results */
			s = stmt_binop(be, s, ssum, or);
		}

		if (k->type == pkey) {
			msg = sa_message(sql->sa, SQLSTATE(40002) "INSERT INTO: PRIMARY KEY constraint '%s.%s' violated", k->t->base.name, k->base.name);
		} else {
			msg = sa_message(sql->sa, SQLSTATE(40002) "INSERT INTO: UNIQUE constraint '%s.%s' violated", k->t->base.name, k->base.name);
		}
		res = stmt_exception(be, s, msg, 00001);
	} else {		/* single column key */
		sql_kc *c = k->columns->h->data;
		stmt *s = list_fetch(inserts, c->c->colnr), *h = s;

		s = stmt_col(be, c->c, dels, dels->partition);
		if ((k->type == ukey) && stmt_has_null(s)) {
			stmt *nn = stmt_selectnonil(be, s, NULL);
			s = stmt_project(be, nn, s);
		}
		if (h->nrcols) {
			s = stmt_join(be, s, h, 0, cmp_equal, 0, 0, false);
			/* s should be empty */
			s = stmt_result(be, s, 0);
			s = stmt_aggr(be, s, NULL, NULL, cnt, 1, 0, 1);
		} else {
			s = stmt_uselect(be, s, h, cmp_equal, NULL, 0, 0);
			/* s should be empty */
			s = stmt_aggr(be, s, NULL, NULL, cnt, 1, 0, 1);
		}
		/* s should be empty */
		s = stmt_binop(be, s, stmt_atom_lng(be, 0), ne);

		/* 2e stage: find out if inserts are unique */
		if (h->nrcols) {	/* insert multiple atoms */
			sql_subfunc *sum;
			stmt *count_sum = NULL;
			sql_subfunc *or = sql_bind_func_result(sql->sa, sql->session->schema, "or", F_FUNC, bt, 2, bt, bt);
			stmt *ssum, *ss;

			stmt *g = list_fetch(inserts, c->c->colnr), *ins = g;

			/* inserted vaules may be null */
			if ((k->type == ukey) && stmt_has_null(ins)) {
				stmt *nn = stmt_selectnonil(be, ins, NULL);
				ins = stmt_project(be, nn, ins);
			}

			g = stmt_group(be, ins, NULL, NULL, NULL, 1);
			ss = stmt_result(be, g, 2); /* use count */
			/* (count(ss) <> sum(ss)) */
			sum = sql_bind_func(sql->sa, sql->session->schema, "sum", lng, NULL, F_AGGR);
			ssum = stmt_aggr(be, ss, NULL, NULL, sum, 1, 0, 1);
			ssum = sql_Nop_(be, "ifthenelse", sql_unop_(be, NULL, "isnull", ssum), stmt_atom_lng(be, 0), ssum, NULL);
			count_sum = stmt_binop(be, check_types(be, tail_type(ssum), stmt_aggr(be, ss, NULL, NULL, cnt, 1, 0, 1), type_equal), ssum, ne);

			/* combine results */
			s = stmt_binop(be, s, count_sum, or);
		}
		if (k->type == pkey) {
			msg = sa_message( sql->sa, SQLSTATE(40002) "INSERT INTO: PRIMARY KEY constraint '%s.%s' violated", k->t->base.name, k->base.name);
		} else {
			msg = sa_message(sql->sa, SQLSTATE(40002) "INSERT INTO: UNIQUE constraint '%s.%s' violated", k->t->base.name, k->base.name);
		}
		res = stmt_exception(be, s, msg, 00001);
	}
	return res;
}

static stmt *
insert_check_fkey(backend *be, list *inserts, sql_key *k, stmt *idx_inserts, stmt *pin)
{
	mvc *sql = be->mvc;
	char *msg = NULL;
	stmt *cs = list_fetch(inserts, 0), *s = cs;
	sql_subtype *lng = sql_bind_localtype("lng");
	sql_subfunc *cnt = sql_bind_func(sql->sa, sql->session->schema, "count", sql_bind_localtype("void"), NULL, F_AGGR);
	sql_subtype *bt = sql_bind_localtype("bit");
	sql_subfunc *ne = sql_bind_func_result(sql->sa, sql->session->schema, "<>", F_FUNC, bt, 2, lng, lng);

	if (pin && list_length(pin->op4.lval))
		s = pin->op4.lval->h->data;
	if (s->key && s->nrcols == 0) {
		s = stmt_binop(be, stmt_aggr(be, idx_inserts, NULL, NULL, cnt, 1, 0, 1), stmt_atom_lng(be, 1), ne);
	} else {
		/* releqjoin.count <> inserts[col1].count */
		s = stmt_binop(be, stmt_aggr(be, idx_inserts, NULL, NULL, cnt, 1, 0, 1), stmt_aggr(be, s, NULL, NULL, cnt, 1, 0, 1), ne);
	}

	/* s should be empty */
	msg = sa_message(sql->sa, SQLSTATE(40002) "INSERT INTO: FOREIGN KEY constraint '%s.%s' violated", k->t->base.name, k->base.name);
	return stmt_exception(be, s, msg, 00001);
}

static stmt *
sql_insert_key(backend *be, list *inserts, sql_key *k, stmt *idx_inserts, stmt *pin)
{
	/* int insert = 1;
	 * while insert and has u/pkey and not defered then
	 *      if u/pkey values exist then
	 *              insert = 0
	 * while insert and has fkey and not defered then
	 *      find id of corresponding u/pkey
	 *      if (!found)
	 *              insert = 0
	 * if insert
	 *      insert values
	 *      insert fkey/pkey index
	 */
	if (k->type == pkey || k->type == ukey) {
		return insert_check_ukey(be, inserts, k, idx_inserts );
	} else {		/* foreign keys */
		return insert_check_fkey(be, inserts, k, idx_inserts, pin );
	}
}

static int
sql_stack_add_inserted( mvc *sql, const char *name, sql_table *t, stmt **updates)
{
	/* Put single relation of updates and old values on to the stack */
	sql_rel *r = NULL;
	node *n;
	list *exps = sa_list(sql->sa);
	trigger_input *ti = SA_NEW(sql->sa, trigger_input);

	ti->t = t;
	ti->tids = NULL;
	ti->updates = updates;
	ti->type = 1;
	ti->nn = name;
	for (n = t->columns.set->h; n; n = n->next) {
		sql_column *c = n->data;
		sql_exp *ne = exp_column(sql->sa, name, c->base.name, &c->type, CARD_MULTI, c->null, 0);

		append(exps, ne);
	}
	r = rel_table_func(sql->sa, NULL, NULL, exps, TRIGGER_WRAPPER);
	r->l = ti;

	return stack_push_rel_view(sql, name, r) ? 1 : 0;
}

static int
sql_insert_triggers(backend *be, sql_table *t, stmt **updates, int time)
{
	mvc *sql = be->mvc;
	node *n;
	int res = 1;

	if (!t->triggers.set)
		return res;

	for (n = t->triggers.set->h; n; n = n->next) {
		sql_trigger *trigger = n->data;

		if (!stack_push_frame(sql, "%OLD-NEW"))
			return 0;
		if (trigger->event == 0 && trigger->time == time) {
			const char *n = trigger->new_name;

			/* add name for the 'inserted' to the stack */
			if (!n) n = "new";

			if(!sql_stack_add_inserted(sql, n, t, updates)) {
				stack_pop_frame(sql);
				return 0;
			}
			if (!sql_parse(be, trigger->statement, m_instantiate)) {
				stack_pop_frame(sql);
				return 0;
			}
		}
		stack_pop_frame(sql);
	}
	return res;
}

static void
sql_insert_check_null(backend *be, sql_table *t, list *inserts)
{
	mvc *sql = be->mvc;
	node *m, *n;
	sql_subfunc *cnt = sql_bind_func(sql->sa, sql->session->schema, "count", sql_bind_localtype("void"), NULL, F_AGGR);

	for (n = t->columns.set->h, m = inserts->h; n && m;
		n = n->next, m = m->next) {
		stmt *i = m->data;
		sql_column *c = n->data;

		if (!c->null) {
			stmt *s = i;
			char *msg = NULL;

			if (!(s->key && s->nrcols == 0)) {
				s = stmt_selectnil(be, i);
				s = stmt_aggr(be, s, NULL, NULL, cnt, 1, 0, 1);
			} else {
				sql_subfunc *isnil = sql_bind_func(sql->sa, sql->session->schema, "isnull", &c->type, NULL, F_FUNC);

				s = stmt_unop(be, i, isnil);
			}
			msg = sa_message(sql->sa, SQLSTATE(40002) "INSERT INTO: NOT NULL constraint violated for column %s.%s", c->t->base.name, c->base.name);
			(void)stmt_exception(be, s, msg, 00001);
		}
	}
}

static stmt **
table_update_stmts(mvc *sql, sql_table *t, int *Len)
{
	*Len = list_length(t->columns.set);
	return SA_ZNEW_ARRAY(sql->sa, stmt *, *Len);
}

static stmt *
rel2bin_insert(backend *be, sql_rel *rel, list *refs)
{
	mvc *sql = be->mvc;
	list *l;
	stmt *inserts = NULL, *insert = NULL, *s, *ddl = NULL, *pin = NULL, **updates, *ret = NULL;
	int idx_ins = 0, constraint = 1, len = 0;
	node *n, *m;
	sql_rel *tr = rel->l, *prel = rel->r;
	sql_table *t = NULL;

	if ((rel->flag&UPD_NO_CONSTRAINT))
		constraint = 0;
	if ((rel->flag&UPD_COMP)) {  /* special case ! */
		idx_ins = 1;
		prel = rel->l;
		rel = rel->r;
		tr = rel->l;
	}

	if (tr->op == op_basetable) {
		t = tr->l;
	} else {
		ddl = subrel_bin(be, tr, refs);
		ddl = subrel_project(be, ddl, refs, NULL);
		if (!ddl)
			return NULL;
		t = rel_ddl_table_get(tr);
	}

	if (rel->r) /* first construct the inserts relation */
		inserts = subrel_bin(be, rel->r, refs);
	inserts = subrel_project(be, inserts, refs, rel->r);

	if (!inserts)
		return NULL;

	if (idx_ins)
		pin = refs_find_rel(refs, prel);

	if (constraint && !be->first_statement_generated)
		sql_insert_check_null(be, (be->cur_append && t->p) ? t->p : t, inserts->op4.lval);

	l = sa_list(sql->sa);

	updates = table_update_stmts(sql, t, &len);
	for (n = t->columns.set->h, m = inserts->op4.lval->h; n && m; n = n->next, m = m->next) {
		sql_column *c = n->data;

		updates[c->colnr] = m->data;
	}

/* before */
	if (be->cur_append && !be->first_statement_generated) {
		for(sql_table *up = t->p ; up ; up = up->p) {
			if (!sql_insert_triggers(be, up, updates, 0))
				return sql_error(sql, 02, SQLSTATE(27000) "INSERT INTO: triggers failed for table '%s'", up->base.name);
		}
	}
	if (!sql_insert_triggers(be, t, updates, 0))
		return sql_error(sql, 02, SQLSTATE(27000) "INSERT INTO: triggers failed for table '%s'", t->base.name);

	if (t->idxs.set)
	for (n = t->idxs.set->h; n && m; n = n->next, m = m->next) {
		stmt *is = m->data;
		sql_idx *i = n->data;

		if (non_updatable_index(i->type)) /* Some indexes don't hold delta structures */
			continue;
		if (hash_index(i->type) && list_length(i->columns) <= 1)
			is = NULL;
		if (i->key && constraint) {
			stmt *ckeys = sql_insert_key(be, inserts->op4.lval, i->key, is, pin);

			list_append(l, ckeys);
		}
		if (!insert)
			insert = is;
		if (is)
			is = stmt_append_idx(be, i, is);
	}

	for (n = t->columns.set->h, m = inserts->op4.lval->h;
		n && m; n = n->next, m = m->next) {

		stmt *ins = m->data;
		sql_column *c = n->data;

		insert = stmt_append_col(be, c, ins, rel->flag&UPD_LOCKED);
		append(l,insert);
	}
	if (!insert)
		return NULL;

	if (be->cur_append && !be->first_statement_generated) {
		for(sql_table *up = t->p ; up ; up = up->p) {
			if (!sql_insert_triggers(be, up, updates, 1))
				return sql_error(sql, 02, SQLSTATE(27000) "INSERT INTO: triggers failed for table '%s'", up->base.name);
		}
	}
	if (!sql_insert_triggers(be, t, updates, 1))
		return sql_error(sql, 02, SQLSTATE(27000) "INSERT INTO: triggers failed for table '%s'", t->base.name);
	if (ddl) {
		ret = ddl;
		list_prepend(l, ddl);
	} else {
		if (insert->op1->nrcols == 0) {
			s = stmt_atom_lng(be, 1);
		} else {
			s = stmt_aggr(be, insert->op1, NULL, NULL, sql_bind_func(sql->sa, sql->session->schema, "count", sql_bind_localtype("void"), NULL, F_AGGR), 1, 0, 1);
		}
		ret = s;
	}

	if (be->cur_append) /* building the total number of rows affected across all tables */
		ret->nr = add_to_merge_partitions_accumulator(be, ret->nr);

	if (ddl)
		return stmt_list(be, l);
	else
		return ret;
}

static int
is_idx_updated(sql_idx * i, stmt **updates)
{
	int update = 0;
	node *m;

	for (m = i->columns->h; m; m = m->next) {
		sql_kc *ic = m->data;

		if (updates[ic->c->colnr]) {
			update = 1;
			break;
		}
	}
	return update;
}

static int
first_updated_col(stmt **updates, int cnt)
{
	int i;

	for (i = 0; i < cnt; i++) {
		if (updates[i])
			return i;
	}
	return -1;
}

static stmt *
update_check_ukey(backend *be, stmt **updates, sql_key *k, stmt *tids, stmt *idx_updates, int updcol)
{
	mvc *sql = be->mvc;
	char *msg = NULL;
	stmt *res = NULL;

	sql_subtype *lng = sql_bind_localtype("lng");
	sql_subfunc *cnt = sql_bind_func(sql->sa, sql->session->schema, "count", sql_bind_localtype("void"), NULL, F_AGGR);
	sql_subtype *bt = sql_bind_localtype("bit");
	sql_subfunc *ne;

	(void)tids;
	ne = sql_bind_func_result(sql->sa, sql->session->schema, "<>", F_FUNC, bt, 2, lng, lng);
	if (list_length(k->columns) > 1) {
		stmt *dels = stmt_tid(be, k->t, 0);
		node *m;
		stmt *s = NULL;

		/* 1st stage: find out if original (without the updated)
			do not contain the same values as the updated values.
			This is done using a relation join and a count (which
			should be zero)
	 	*/
		if (!isNew(k)) {
			stmt *nu_tids = stmt_tdiff(be, dels, tids, NULL); /* not updated ids */
			list *lje = sa_list(sql->sa);
			list *rje = sa_list(sql->sa);

			if (k->idx && hash_index(k->idx->type)) {
				list_append(lje, stmt_idx(be, k->idx, nu_tids, nu_tids->partition));
				list_append(rje, idx_updates);
			}
			for (m = k->columns->h; m; m = m->next) {
				sql_kc *c = m->data;
				stmt *upd;

				assert(updates);
				if (updates[c->c->colnr]) {
					upd = updates[c->c->colnr];
				} else {
					upd = stmt_project(be, tids, stmt_col(be, c->c, dels, dels->partition));
				}
				list_append(lje, stmt_col(be, c->c, nu_tids, nu_tids->partition));
				list_append(rje, upd);
			}
			s = releqjoin(be, lje, rje, NULL, 1 /* hash used */, 0, 0);
			s = stmt_result(be, s, 0);
			s = stmt_binop(be, stmt_aggr(be, s, NULL, NULL, cnt, 1, 0, 1), stmt_atom_lng(be, 0), ne);
		}

		/* 2e stage: find out if the updated are unique */
		if (!updates || updates[updcol]->nrcols) {	/* update columns not atoms */
			sql_subfunc *sum;
			stmt *count_sum = NULL, *ssum;
			stmt *g = NULL, *grp = NULL, *ext = NULL, *Cnt = NULL;
			stmt *cand = NULL;
			stmt *ss;
			sql_subfunc *or = sql_bind_func_result(sql->sa, sql->session->schema, "or", F_FUNC, bt, 2, bt, bt);

			/* also take the hopefully unique hash keys, to reduce
			   (re)group costs */
			if (k->idx && hash_index(k->idx->type)) {
				g = stmt_group(be, idx_updates, grp, ext, Cnt, 0);
				grp = stmt_result(be, g, 0);
				ext = stmt_result(be, g, 1);
				Cnt = stmt_result(be, g, 2);

				/* continue only with groups with a cnt > 1 */
				cand = stmt_uselect(be, Cnt, stmt_atom_lng(be, 1), cmp_gt, NULL, 0, 0);
				/* project cand on ext and Cnt */
				Cnt = stmt_project(be, cand, Cnt);
				ext = stmt_project(be, cand, ext);

				/* join groups with extend to retrieve all oid's of the original
				 * bat that belong to a group with Cnt >1 */
				g = stmt_join(be, grp, ext, 0, cmp_equal, 0, 0, false);
				cand = stmt_result(be, g, 0);
				grp = stmt_project(be, cand, grp);
			}

			for (m = k->columns->h; m; m = m->next) {
				sql_kc *c = m->data;
				stmt *upd;

				if (updates && updates[c->c->colnr]) {
					upd = updates[c->c->colnr];
					/*
				} else if (updates) {
					//upd = updates[updcol]->op1;
					//upd = stmt_project(be, upd, stmt_col(be, c->c, dels, dels->partition));
					upd = stmt_project(be, tids, stmt_col(be, c->c, dels, dels->partition));
					*/
				} else {
					upd = stmt_col(be, c->c, dels, dels->partition);
				}

				/* apply cand list first */
				if (cand)
					upd = stmt_project(be, cand, upd);

				/* remove nulls */
				if ((k->type == ukey) && stmt_has_null(upd)) {
					stmt *nn = stmt_selectnonil(be, upd, NULL);
					upd = stmt_project(be, nn, upd);
					if (grp)
						grp = stmt_project(be, nn, grp);
					if (cand)
						cand = stmt_project(be, nn, cand);
				}

				/* apply group by on groups with Cnt > 1 */
				g = stmt_group(be, upd, grp, ext, Cnt, !m->next);
				grp = stmt_result(be, g, 0);
				ext = stmt_result(be, g, 1);
				Cnt = stmt_result(be, g, 2);
			}
			ss = Cnt; /* use count */
			/* (count(ss) <> sum(ss)) */
			sum = sql_bind_func(sql->sa, sql->session->schema, "sum", lng, NULL, F_AGGR);
			ssum = stmt_aggr(be, ss, NULL, NULL, sum, 1, 0, 1);
			ssum = sql_Nop_(be, "ifthenelse", sql_unop_(be, NULL, "isnull", ssum), stmt_atom_lng(be, 0), ssum, NULL);
			count_sum = stmt_binop(be, stmt_aggr(be, ss, NULL, NULL, cnt, 1, 0, 1), check_types(be, lng, ssum, type_equal), ne);

			/* combine results */
			if (s)
				s = stmt_binop(be, s, count_sum, or);
			else
				s = count_sum;
		}

		if (k->type == pkey) {
			msg = sa_message(sql->sa, SQLSTATE(40002) "UPDATE: PRIMARY KEY constraint '%s.%s' violated", k->t->base.name, k->base.name);
		} else {
			msg = sa_message(sql->sa, SQLSTATE(40002) "UPDATE: UNIQUE constraint '%s.%s' violated", k->t->base.name, k->base.name);
		}
		res = stmt_exception(be, s, msg, 00001);
	} else {		/* single column key */
		stmt *dels = stmt_tid(be, k->t, 0);
		sql_kc *c = k->columns->h->data;
		stmt *s = NULL, *h = NULL, *o;

		/* s should be empty */
		if (!isNew(k)) {
			stmt *nu_tids = stmt_tdiff(be, dels, tids, NULL); /* not updated ids */
			assert (updates);

			h = updates[c->c->colnr];
			o = stmt_col(be, c->c, nu_tids, nu_tids->partition);
			s = stmt_join(be, o, h, 0, cmp_equal, 0, 0, false);
			s = stmt_result(be, s, 0);
			s = stmt_binop(be, stmt_aggr(be, s, NULL, NULL, cnt, 1, 0, 1), stmt_atom_lng(be, 0), ne);
		}

		/* 2e stage: find out if updated are unique */
		if (!h || h->nrcols) {	/* update columns not atoms */
			sql_subfunc *sum;
			stmt *count_sum = NULL;
			sql_subfunc *or = sql_bind_func_result(sql->sa, sql->session->schema, "or", F_FUNC, bt, 2, bt, bt);
			stmt *ssum, *ss;
			stmt *upd;
			stmt *g;

			if (updates) {
 				upd = updates[c->c->colnr];
			} else {
 				upd = stmt_col(be, c->c, dels, dels->partition);
			}

			/* remove nulls */
			if ((k->type == ukey) && stmt_has_null(upd)) {
				stmt *nn = stmt_selectnonil(be, upd, NULL);
				upd = stmt_project(be, nn, upd);
			}

			g = stmt_group(be, upd, NULL, NULL, NULL, 1);
			ss = stmt_result(be, g, 2); /* use count */

			/* (count(ss) <> sum(ss)) */
			sum = sql_bind_func(sql->sa, sql->session->schema, "sum", lng, NULL, F_AGGR);
			ssum = stmt_aggr(be, ss, NULL, NULL, sum, 1, 0, 1);
			ssum = sql_Nop_(be, "ifthenelse", sql_unop_(be, NULL, "isnull", ssum), stmt_atom_lng(be, 0), ssum, NULL);
			count_sum = stmt_binop(be, check_types(be, tail_type(ssum), stmt_aggr(be, ss, NULL, NULL, cnt, 1, 0, 1), type_equal), ssum, ne);

			/* combine results */
			if (s)
				s = stmt_binop(be, s, count_sum, or);
			else
				s = count_sum;
		}

		if (k->type == pkey) {
			msg = sa_message(sql->sa, SQLSTATE(40002) "UPDATE: PRIMARY KEY constraint '%s.%s' violated", k->t->base.name, k->base.name);
		} else {
			msg = sa_message(sql->sa, SQLSTATE(40002) "UPDATE: UNIQUE constraint '%s.%s' violated", k->t->base.name, k->base.name);
		}
		res = stmt_exception(be, s, msg, 00001);
	}
	return res;
}

/*
         A referential constraint is satisfied if one of the following con-
         ditions is true, depending on the <match option> specified in the
         <referential constraint definition>:

         -  If no <match type> was specified then, for each row R1 of the
            referencing table, either at least one of the values of the
            referencing columns in R1 shall be a null value, or the value of
            each referencing column in R1 shall be equal to the value of the
            corresponding referenced column in some row of the referenced
            table.

         -  If MATCH FULL was specified then, for each row R1 of the refer-
            encing table, either the value of every referencing column in R1
            shall be a null value, or the value of every referencing column
            in R1 shall not be null and there shall be some row R2 of the
            referenced table such that the value of each referencing col-
            umn in R1 is equal to the value of the corresponding referenced
            column in R2.

         -  If MATCH PARTIAL was specified then, for each row R1 of the
            referencing table, there shall be some row R2 of the refer-
            enced table such that the value of each referencing column in
            R1 is either null or is equal to the value of the corresponding
            referenced column in R2.
*/

static stmt *
update_check_fkey(backend *be, stmt **updates, sql_key *k, stmt *tids, stmt *idx_updates, int updcol, stmt *pup)
{
	mvc *sql = be->mvc;
	char *msg = NULL;
	stmt *s, *cur, *null = NULL, *cntnulls;
	sql_subtype *lng = sql_bind_localtype("lng"), *bt = sql_bind_localtype("bit");
	sql_subfunc *cnt = sql_bind_func(sql->sa, sql->session->schema, "count", sql_bind_localtype("void"), NULL, F_AGGR);
	sql_subfunc *ne = sql_bind_func_result(sql->sa, sql->session->schema, "<>", F_FUNC, bt, 2, lng, lng);
	sql_subfunc *or = sql_bind_func_result(sql->sa, sql->session->schema, "or", F_FUNC, bt, 2, bt, bt);
	node *m;

	if (!idx_updates)
		return NULL;
	/* releqjoin.count <> updates[updcol].count */
	if (pup && list_length(pup->op4.lval)) {
		cur = pup->op4.lval->h->data;
	} else if (updates) {
		cur = updates[updcol];
	} else {
		sql_kc *c = k->columns->h->data;
		stmt *dels = stmt_tid(be, k->t, 0);
		assert(0);
		cur = stmt_col(be, c->c, dels, dels->partition);
	}
	s = stmt_binop(be, stmt_aggr(be, idx_updates, NULL, NULL, cnt, 1, 0, 1), stmt_aggr(be, cur, NULL, NULL, cnt, 1, 0, 1), ne);

	for (m = k->columns->h; m; m = m->next) {
		sql_kc *c = m->data;

		/* FOR MATCH FULL/SIMPLE/PARTIAL see above */
		/* Currently only the default MATCH SIMPLE is supported */
		if (c->c->null) {
			stmt *upd, *nn;

			if (updates && updates[c->c->colnr]) {
				upd = updates[c->c->colnr];
			} else if (updates && updcol >= 0) {
				assert(0);
				//upd = updates[updcol]->op1;
				//upd = stmt_project(be, upd, stmt_col(be, c->c, tids, tids->partition));
				upd = stmt_col(be, c->c, tids, tids->partition);
			} else { /* created idx/key using alter */
				upd = stmt_col(be, c->c, tids, tids->partition);
			}
			nn = stmt_selectnil(be, upd);
			if (null)
				null = stmt_tunion(be, null, nn);
			else
				null = nn;
		}
	}
	if (null) {
		cntnulls = stmt_aggr(be, null, NULL, NULL, cnt, 1, 0, 1);
	} else {
		cntnulls = stmt_atom_lng(be, 0);
	}
	s = stmt_binop(be, s,
		stmt_binop(be, stmt_aggr(be, stmt_selectnil(be, idx_updates), NULL, NULL, cnt, 1, 0, 1), cntnulls , ne), or);

	/* s should be empty */
	msg = sa_message(sql->sa, SQLSTATE(40002) "UPDATE: FOREIGN KEY constraint '%s.%s' violated", k->t->base.name, k->base.name);
	return stmt_exception(be, s, msg, 00001);
}

static stmt *
join_updated_pkey(backend *be, sql_key * k, stmt *tids, stmt **updates)
{
	mvc *sql = be->mvc;
	char *msg = NULL;
	int nulls = 0;
	node *m, *o;
	sql_key *rk = &((sql_fkey*)k)->rkey->k;
	stmt *s = NULL, *dels = stmt_tid(be, rk->t, 0), *fdels, *cnteqjoin;
	stmt *null = NULL, *rows;
	sql_subtype *lng = sql_bind_localtype("lng");
	sql_subtype *bt = sql_bind_localtype("bit");
	sql_subfunc *cnt = sql_bind_func(sql->sa, sql->session->schema, "count", sql_bind_localtype("void"), NULL, F_AGGR);
	sql_subfunc *ne = sql_bind_func_result(sql->sa, sql->session->schema, "<>", F_FUNC, bt, 2, lng, lng);
	list *lje = sa_list(sql->sa);
	list *rje = sa_list(sql->sa);

	fdels = stmt_tid(be, k->idx->t, 0);
	rows = stmt_idx(be, k->idx, fdels, fdels->partition);

	rows = stmt_join(be, rows, tids, 0, cmp_equal, 0, 0, false); /* join over the join index */
	rows = stmt_result(be, rows, 0);

	for (m = k->idx->columns->h, o = rk->columns->h; m && o; m = m->next, o = o->next) {
		sql_kc *fc = m->data;
		sql_kc *c = o->data;
		stmt *upd, *col;

		if (updates[c->c->colnr]) {
			upd = updates[c->c->colnr];
		} else {
			assert(0);
			//upd = updates[updcol]->op1;
			upd = stmt_project(be, tids, stmt_col(be, c->c, dels, dels->partition));
		}
		if (c->c->null) {	/* new nulls (MATCH SIMPLE) */
			stmt *nn = stmt_selectnil(be, upd);
			if (null)
				null = stmt_tunion(be, null, nn);
			else
				null = nn;
			nulls = 1;
		}
		col = stmt_col(be, fc->c, rows, rows->partition);
		list_append(lje, upd);
		list_append(rje, col);
	}
	s = releqjoin(be, lje, rje, NULL, 1 /* hash used */, 0, 0);
	s = stmt_result(be, s, 0);

	/* add missing nulls */
	cnteqjoin = stmt_aggr(be, s, NULL, NULL, cnt, 1, 0, 1);
	if (nulls) {
		sql_subfunc *add = sql_bind_func_result(sql->sa, sql->session->schema, "sql_add", F_FUNC, lng, 2, lng, lng);
		cnteqjoin = stmt_binop(be, cnteqjoin, stmt_aggr(be, null, NULL, NULL, cnt, 1, 0, 1), add);
	}

	/* releqjoin.count <> updates[updcol].count */
	s = stmt_binop(be, cnteqjoin, stmt_aggr(be, rows, NULL, NULL, cnt, 1, 0, 1), ne);

	/* s should be empty */
	msg = sa_message(sql->sa, SQLSTATE(40002) "UPDATE: FOREIGN KEY constraint '%s.%s' violated", k->t->base.name, k->base.name);
	return stmt_exception(be, s, msg, 00001);
}

static list * sql_update(backend *be, sql_table *t, stmt *rows, stmt **updates);

static stmt*
sql_delete_set_Fkeys(backend *be, sql_key *k, stmt *ftids /* to be updated rows of fkey table */, int action)
{
	mvc *sql = be->mvc;
	list *l = NULL;
	int len = 0;
	node *m, *o;
	sql_key *rk = &((sql_fkey*)k)->rkey->k;
	stmt **new_updates;
	sql_table *t = mvc_bind_table(sql, k->t->s, k->t->base.name);

	new_updates = table_update_stmts(sql, t, &len);
	for (m = k->idx->columns->h, o = rk->columns->h; m && o; m = m->next, o = o->next) {
		sql_kc *fc = m->data;
		stmt *upd = NULL;

		if (action == ACT_SET_DEFAULT) {
			if (fc->c->def) {
				stmt *sq = parse_value(be, fc->c->def, &fc->c->type, sql->emode);
				if (!sq)
					return NULL;
				upd = sq;
			} else {
				upd = stmt_atom(be, atom_general(sql->sa, &fc->c->type, NULL));
			}
		} else {
			upd = stmt_atom(be, atom_general(sql->sa, &fc->c->type, NULL));
		}

		if (!upd || (upd = check_types(be, &fc->c->type, upd, type_equal)) == NULL)
			return NULL;

		if (upd->nrcols <= 0)
			upd = stmt_const(be, ftids, upd);

		new_updates[fc->c->colnr] = upd;
	}
	if ((l = sql_update(be, t, ftids, new_updates)) == NULL)
		return NULL;
	return stmt_list(be, l);
}

static stmt*
sql_update_cascade_Fkeys(backend *be, sql_key *k, stmt *utids, stmt **updates, int action)
{
	mvc *sql = be->mvc;
	list *l = NULL;
	int len = 0;
	node *m, *o;
	sql_key *rk = &((sql_fkey*)k)->rkey->k;
	stmt **new_updates;
	stmt *rows;
	sql_table *t = mvc_bind_table(sql, k->t->s, k->t->base.name);
	stmt *ftids, *upd_ids;

	ftids = stmt_tid(be, k->idx->t, 0);
	rows = stmt_idx(be, k->idx, ftids, ftids->partition);

	rows = stmt_join(be, rows, utids, 0, cmp_equal, 0, 0, false); /* join over the join index */
	upd_ids = stmt_result(be, rows, 1);
	rows = stmt_result(be, rows, 0);
	rows = stmt_project(be, rows, ftids);

	new_updates = table_update_stmts(sql, t, &len);
	for (m = k->idx->columns->h, o = rk->columns->h; m && o; m = m->next, o = o->next) {
		sql_kc *fc = m->data;
		sql_kc *c = o->data;
		stmt *upd = NULL;

		if (!updates[c->c->colnr]) {
			continue;
		} else if (action == ACT_CASCADE) {
			upd = updates[c->c->colnr];
		} else if (action == ACT_SET_DEFAULT) {
			if (fc->c->def) {
				stmt *sq = parse_value(be, fc->c->def, &fc->c->type, sql->emode);
				if (!sq)
					return NULL;
				upd = sq;
			} else {
				upd = stmt_atom(be, atom_general(sql->sa, &fc->c->type, NULL));
			}
		} else if (action == ACT_SET_NULL) {
			upd = stmt_atom(be, atom_general(sql->sa, &fc->c->type, NULL));
		}

		if (!upd || (upd = check_types(be, &fc->c->type, upd, type_equal)) == NULL)
			return NULL;

		if (upd->nrcols <= 0)
			upd = stmt_const(be, upd_ids, upd);
		else
			upd = stmt_project(be, upd_ids, upd);

		new_updates[fc->c->colnr] = upd;
	}

	if ((l = sql_update(be, t, rows, new_updates)) == NULL)
		return NULL;
	return stmt_list(be, l);
}

static int
cascade_ukey(backend *be, stmt **updates, sql_key *k, stmt *tids)
{
	sql_ukey *uk = (sql_ukey*)k;

	if (uk->keys && list_length(uk->keys) > 0) {
		node *n;
		for(n = uk->keys->h; n; n = n->next) {
			sql_key *fk = n->data;

			/* All rows of the foreign key table which are
			   affected by the primary key update should all
			   match one of the updated primary keys again.
			 */
			switch (((sql_fkey*)fk)->on_update) {
				case ACT_NO_ACTION:
					break;
				case ACT_SET_NULL:
				case ACT_SET_DEFAULT:
				case ACT_CASCADE:
					if (!sql_update_cascade_Fkeys(be, fk, tids, updates, ((sql_fkey*)fk)->on_update))
						return -1;
					break;
				default:	/*RESTRICT*/
					if (!join_updated_pkey(be, fk, tids, updates))
						return -1;
			}
		}
	}
	return 0;
}

static void
sql_update_check_key(backend *be, stmt **updates, sql_key *k, stmt *tids, stmt *idx_updates, int updcol, list *l, stmt *pup)
{
	stmt *ckeys;

	if (k->type == pkey || k->type == ukey) {
		ckeys = update_check_ukey(be, updates, k, tids, idx_updates, updcol);
	} else { /* foreign keys */
		ckeys = update_check_fkey(be, updates, k, tids, idx_updates, updcol, pup);
	}
	list_append(l, ckeys);
}

static stmt *
hash_update(backend *be, sql_idx * i, stmt *rows, stmt **updates, int updcol)
{
	mvc *sql = be->mvc;
	/* calculate new value */
	node *m;
	sql_subtype *it, *lng;
	int bits = 1 + ((sizeof(lng)*8)-1)/(list_length(i->columns)+1);
	stmt *h = NULL, *tids;

	if (list_length(i->columns) <= 1)
		return NULL;

	tids = stmt_tid(be, i->t, 0);
	it = sql_bind_localtype("int");
	lng = sql_bind_localtype("lng");
	for (m = i->columns->h; m; m = m->next ) {
		sql_kc *c = m->data;
		stmt *upd;

		if (updates && updates[c->c->colnr]) {
			upd = updates[c->c->colnr];
		} else if (updates && updcol >= 0) {
			assert(0);
			//upd = updates[updcol]->op1;
			//upd = rows;
			//upd = stmt_project(be, upd, stmt_col(be, c->c, tids, tids->partition));
			upd = stmt_col(be, c->c, rows, rows->partition);
		} else { /* created idx/key using alter */
			upd = stmt_col(be, c->c, tids, tids->partition);
		}

		if (h && i->type == hash_idx)  {
			sql_subfunc *xor = sql_bind_func_result(sql->sa, sql->session->schema, "rotate_xor_hash", F_FUNC, lng, 3, lng, it, &c->c->type);

			h = stmt_Nop(be, stmt_list( be, list_append( list_append(
				list_append(sa_list(sql->sa), h),
				stmt_atom_int(be, bits)),  upd)),
				xor);
		} else if (h)  {
			stmt *h2;
			sql_subfunc *lsh = sql_bind_func_result(sql->sa, sql->session->schema, "left_shift", F_FUNC, lng, 2, lng, it);
			sql_subfunc *lor = sql_bind_func_result(sql->sa, sql->session->schema, "bit_or", F_FUNC, lng, 2, lng, lng);
			sql_subfunc *hf = sql_bind_func_result(sql->sa, sql->session->schema, "hash", F_FUNC, lng, 1, &c->c->type);

			h = stmt_binop(be, h, stmt_atom_int(be, bits), lsh);
			h2 = stmt_unop(be, upd, hf);
			h = stmt_binop(be, h, h2, lor);
		} else {
			sql_subfunc *hf = sql_bind_func_result(sql->sa, sql->session->schema, "hash", F_FUNC, lng, 1, &c->c->type);
			h = stmt_unop(be, upd, hf);
			if (i->type == oph_idx)
				break;
		}
	}
	return h;
}

static stmt *
join_idx_update(backend *be, sql_idx * i, stmt *ftids, stmt **updates, int updcol)
{
	mvc *sql = be->mvc;
	node *m, *o;
	sql_key *rk = &((sql_fkey *) i->key)->rkey->k;
	stmt *s = NULL, *ptids = stmt_tid(be, rk->t, 0), *l, *r;
	list *lje = sa_list(sql->sa);
	list *rje = sa_list(sql->sa);

	for (m = i->columns->h, o = rk->columns->h; m && o; m = m->next, o = o->next) {
		sql_kc *c = m->data;
		sql_kc *rc = o->data;
		stmt *upd;

		if (updates && updates[c->c->colnr]) {
			upd = updates[c->c->colnr];
		} else if (updates && updcol >= 0) {
			assert(0);
			//upd = updates[updcol]->op1;
			//upd = stmt_project(be, upd, stmt_col(be, c->c, ftids, ftids->partition));
			upd = stmt_col(be, c->c, ftids, ftids->partition);
		} else { /* created idx/key using alter */
			upd = stmt_col(be, c->c, ftids, ftids->partition);
		}

		list_append(lje, check_types(be, &rc->c->type, upd, type_equal));
		list_append(rje, stmt_col(be, rc->c, ptids, ptids->partition));
	}
	s = releqjoin(be, lje, rje, NULL, 0 /* use hash */, 0, 0);
	l = stmt_result(be, s, 0);
	r = stmt_result(be, s, 1);
	r = stmt_project(be, r, ptids);
	return stmt_left_project(be, ftids, l, r);
}

static int
cascade_updates(backend *be, sql_table *t, stmt *rows, stmt **updates)
{
	mvc *sql = be->mvc;
	node *n;

	if (!t->idxs.set)
		return 0;

	for (n = t->idxs.set->h; n; n = n->next) {
		sql_idx *i = n->data;

		/* check if update is needed,
		 * ie atleast on of the idx columns is updated
		 */
		if (is_idx_updated(i, updates) == 0)
			continue;

		if (i->key) {
			if (!(sql->cascade_action && list_find_id(sql->cascade_action, i->key->base.id))) {
				sql_key *k = i->key;
				sqlid *local_id = SA_NEW(sql->sa, sqlid);
				if (!sql->cascade_action)
					sql->cascade_action = sa_list(sql->sa);
				*local_id = i->key->base.id;
				list_append(sql->cascade_action, local_id);
				if (k->type == pkey || k->type == ukey) {
					if (cascade_ukey(be, updates, k, rows))
						return -1;
				}
			}
		}
	}
	return 0;
}

static list *
update_idxs_and_check_keys(backend *be, sql_table *t, stmt *rows, stmt **updates, list *l, stmt *pup)
{
	mvc *sql = be->mvc;
	node *n;
	int updcol;
	list *idx_updates = sa_list(sql->sa);

	if (!t->idxs.set)
		return idx_updates;

	updcol = first_updated_col(updates, list_length(t->columns.set));
	for (n = t->idxs.set->h; n; n = n->next) {
		sql_idx *i = n->data;
		stmt *is = NULL;

		/* check if update is needed,
		 * ie atleast on of the idx columns is updated
		 */
		if (is_idx_updated(i, updates) == 0)
			continue;

		if (hash_index(i->type)) {
			is = hash_update(be, i, rows, updates, updcol);
		} else if (i->type == join_idx) {
			if (updcol < 0)
				return NULL;
			is = join_idx_update(be, i, rows, updates, updcol);
		}
		if (i->key)
			sql_update_check_key(be, updates, i->key, rows, is, updcol, l, pup);
		if (is)
			list_append(idx_updates, stmt_update_idx(be, i, rows, is));
	}
	return idx_updates;
}

static int
sql_stack_add_updated(mvc *sql, const char *on, const char *nn, sql_table *t, stmt *tids, stmt **updates)
{
	/* Put single relation of updates and old values on to the stack */
	sql_rel *r = NULL;
	node *n;
	list *exps = sa_list(sql->sa);
	trigger_input *ti = SA_NEW(sql->sa, trigger_input);

	ti->t = t;
	ti->tids = tids;
	ti->updates = updates;
	ti->type = 2;
	ti->on = on;
	ti->nn = nn;
	for (n = t->columns.set->h; n; n = n->next) {
		sql_column *c = n->data;

		if (updates[c->colnr]) {
			sql_exp *oe = exp_column(sql->sa, on, c->base.name, &c->type, CARD_MULTI, c->null, 0);
			sql_exp *ne = exp_column(sql->sa, nn, c->base.name, &c->type, CARD_MULTI, c->null, 0);

			append(exps, oe);
			append(exps, ne);
		} else {
			sql_exp *oe = exp_column(sql->sa, on, c->base.name, &c->type, CARD_MULTI, c->null, 0);
			sql_exp *ne = exp_column(sql->sa, nn, c->base.name, &c->type, CARD_MULTI, c->null, 0);

			append(exps, oe);
			append(exps, ne);
		}
	}
	r = rel_table_func(sql->sa, NULL, NULL, exps, TRIGGER_WRAPPER);
	r->l = ti;

	/* put single table into the stack with 2 names, needed for the psm code */
	if (!stack_push_rel_view(sql, on, r) || !stack_push_rel_view(sql, nn, rel_dup(r)))
		return 0;
	return 1;
}

static int
sql_update_triggers(backend *be, sql_table *t, stmt *tids, stmt **updates, int time )
{
	mvc *sql = be->mvc;
	node *n;
	int res = 1;

	if (!t->triggers.set)
		return res;

	for (n = t->triggers.set->h; n; n = n->next) {
		sql_trigger *trigger = n->data;

		if (!stack_push_frame(sql, "%OLD-NEW"))
			return 0;
		if (trigger->event == 2 && trigger->time == time) {
			/* add name for the 'inserted' to the stack */
			const char *n = trigger->new_name;
			const char *o = trigger->old_name;

			if (!n) n = "new";
			if (!o) o = "old";

			if(!sql_stack_add_updated(sql, o, n, t, tids, updates)) {
				stack_pop_frame(sql);
				return 0;
			}

			if (!sql_parse(be, trigger->statement, m_instantiate)) {
				stack_pop_frame(sql);
				return 0;
			}
		}
		stack_pop_frame(sql);
	}
	return res;
}

static void
sql_update_check_null(backend *be, sql_table *t, stmt **updates)
{
	mvc *sql = be->mvc;
	node *n;
	sql_subfunc *cnt = sql_bind_func(sql->sa, sql->session->schema, "count", sql_bind_localtype("void"), NULL, F_AGGR);

	for (n = t->columns.set->h; n; n = n->next) {
		sql_column *c = n->data;

		if (updates[c->colnr] && !c->null) {
			stmt *s = updates[c->colnr];
			char *msg = NULL;

			if (!(s->key && s->nrcols == 0)) {
				s = stmt_selectnil(be, updates[c->colnr]);
				s = stmt_aggr(be, s, NULL, NULL, cnt, 1, 0, 1);
			} else {
				sql_subfunc *isnil = sql_bind_func(sql->sa, sql->session->schema, "isnull", &c->type, NULL, F_FUNC);

				s = stmt_unop(be, updates[c->colnr], isnil);
			}
			msg = sa_message(sql->sa, SQLSTATE(40002) "UPDATE: NOT NULL constraint violated for column '%s.%s'", c->t->base.name, c->base.name);
			(void)stmt_exception(be, s, msg, 00001);
		}
	}
}

/* updates: an array of table width, per column holds the values for the to be updated rows  */
static list *
sql_update(backend *be, sql_table *t, stmt *rows, stmt **updates)
{
	mvc *sql = be->mvc;
	list *idx_updates = NULL;
	int i, nr_cols = list_length(t->columns.set);
	list *l = sa_list(sql->sa);
	node *n;

	if (!be->first_statement_generated)
		sql_update_check_null(be, (be->cur_append && t->p) ? t->p : t, updates);

	/* check keys + get idx */
	idx_updates = update_idxs_and_check_keys(be, t, rows, updates, l, NULL);
	if (!idx_updates) {
		assert(0);
		return sql_error(sql, 02, SQLSTATE(42000) "UPDATE: failed to update indexes for table '%s'", t->base.name);
	}

/* before */
	if (be->cur_append && !be->first_statement_generated) {
		for(sql_table *up = t->p ; up ; up = up->p) {
			if (!sql_update_triggers(be, up, rows, updates, 0))
				return sql_error(sql, 02, SQLSTATE(27000) "UPDATE: triggers failed for table '%s'", up->base.name);
		}
	}
	if (!sql_update_triggers(be, t, rows, updates, 0))
		return sql_error(sql, 02, SQLSTATE(27000) "UPDATE: triggers failed for table '%s'", t->base.name);

/* apply updates */
	for (i = 0, n = t->columns.set->h; i < nr_cols && n; i++, n = n->next) {
		sql_column *c = n->data;

		if (updates[i])
	       		append(l, stmt_update_col(be, c, rows, updates[i]));
	}
	if (cascade_updates(be, t, rows, updates))
		return sql_error(sql, 02, SQLSTATE(42000) "UPDATE: cascade failed for table '%s'", t->base.name);

/* after */
	if (be->cur_append && !be->first_statement_generated) {
		for(sql_table *up = t->p ; up ; up = up->p) {
			if (!sql_update_triggers(be, up, rows, updates, 1))
				return sql_error(sql, 02, SQLSTATE(27000) "UPDATE: triggers failed for table '%s'", up->base.name);
		}
	}
	if (!sql_update_triggers(be, t, rows, updates, 1))
		return sql_error(sql, 02, SQLSTATE(27000) "UPDATE: triggers failed for table '%s'", t->base.name);

/* cascade ?? */
	return l;
}

/* updates with empty list is alter with create idx or keys */
static stmt *
rel2bin_update(backend *be, sql_rel *rel, list *refs)
{
	mvc *sql = be->mvc;
	stmt *update = NULL, **updates = NULL, *tids, *s, *ddl = NULL, *pup = NULL, *cnt;
	list *l = sa_list(sql->sa);
	int nr_cols, updcol, idx_ups = 0;
	node *m;
	sql_rel *tr = rel->l, *prel = rel->r;
	sql_table *t = NULL;

	if ((rel->flag&UPD_COMP)) {  /* special case ! */
		idx_ups = 1;
		prel = rel->l;
		rel = rel->r;
		tr = rel->l;
	}
	if (tr->op == op_basetable) {
		t = tr->l;
	} else {
		ddl = subrel_bin(be, tr, refs);
		ddl = subrel_project(be, ddl, refs, NULL);
		if (!ddl)
			return NULL;
		t = rel_ddl_table_get(tr);

		/* no columns to update (probably an new pkey!) */
		if (!rel->exps)
			return ddl;
	}

	if (rel->r) /* first construct the update relation */
		update = subrel_bin(be, rel->r, refs);
	update = subrel_project(be, update, refs, rel->r);

	if (!update)
		return NULL;

	if (idx_ups)
		pup = refs_find_rel(refs, prel);

	updates = table_update_stmts(sql, t, &nr_cols);
	tids = update->op4.lval->h->data;

	/* lookup the updates */
	for (m = rel->exps->h; m; m = m->next) {
		sql_exp *ce = m->data;
		sql_column *c = find_sql_column(t, exp_name(ce));

		if (c)
			updates[c->colnr] = bin_find_column(be, update, ce->l, ce->r);
	}
	if (!be->first_statement_generated)
		sql_update_check_null(be, (be->cur_append && t->p) ? t->p : t, updates);

	/* check keys + get idx */
	updcol = first_updated_col(updates, list_length(t->columns.set));
	for (m = rel->exps->h; m; m = m->next) {
		sql_exp *ce = m->data;
		sql_idx *i = find_sql_idx(t, exp_name(ce)+1);
		stmt *update_idx, *is = NULL;

		if (i) {
			if (non_updatable_index(i->type)) /* Some indexes don't hold delta structures */
				continue;

			update_idx = bin_find_column(be, update, ce->l, ce->r);
			if (update_idx)
				is = update_idx;
			if (hash_index(i->type) && list_length(i->columns) <= 1) {
				is = NULL;
				update_idx = NULL;
			}
			if (i->key)
				sql_update_check_key(be, (updcol>=0)?updates:NULL, i->key, tids, update_idx, updcol, l, pup);
			if (is)
				list_append(l, stmt_update_idx(be,  i, tids, is));
		}
	}

/* before */
	if (be->cur_append && !be->first_statement_generated) {
		for(sql_table *up = t->p ; up ; up = up->p) {
			if (!sql_update_triggers(be, up, tids, updates, 0))
				return sql_error(sql, 02, SQLSTATE(27000) "UPDATE: triggers failed for table '%s'", up->base.name);
		}
	}
	if (!sql_update_triggers(be, t, tids, updates, 0))
		return sql_error(sql, 02, SQLSTATE(27000) "UPDATE: triggers failed for table '%s'", t->base.name);

/* apply the update */
	for (m = rel->exps->h; m; m = m->next) {
		sql_exp *ce = m->data;
		sql_column *c = find_sql_column(t, exp_name(ce));

		if (c)
			append(l, stmt_update_col(be,  c, tids, updates[c->colnr]));
	}

	if (cascade_updates(be, t, tids, updates))
		return sql_error(sql, 02, SQLSTATE(42000) "UPDATE: cascade failed for table '%s'", t->base.name);

/* after */
	if (be->cur_append && !be->first_statement_generated) {
		for(sql_table *up = t->p ; up ; up = up->p) {
			if (!sql_update_triggers(be, up, tids, updates, 1))
				return sql_error(sql, 02, SQLSTATE(27000) "UPDATE: triggers failed for table '%s'", up->base.name);
		}
	}
	if (!sql_update_triggers(be, t, tids, updates, 1))
		return sql_error(sql, 02, SQLSTATE(27000) "UPDATE: triggers failed for table '%s'", t->base.name);

	if (ddl) {
		list_prepend(l, ddl);
		cnt = stmt_list(be, l);
	} else {
		s = stmt_aggr(be, tids, NULL, NULL, sql_bind_func(sql->sa, sql->session->schema, "count", sql_bind_localtype("void"), NULL, F_AGGR), 1, 0, 1);
		cnt = s;
	}

	if (be->cur_append) /* building the total number of rows affected across all tables */
		cnt->nr = add_to_merge_partitions_accumulator(be, cnt->nr);

	if (sql->cascade_action)
		sql->cascade_action = NULL;
	return cnt;
}

static int
sql_stack_add_deleted(mvc *sql, const char *name, sql_table *t, stmt *tids, int type)
{
	/* Put single relation of updates and old values on to the stack */
	sql_rel *r = NULL;
	node *n;
	list *exps = sa_list(sql->sa);
	trigger_input *ti = SA_NEW(sql->sa, trigger_input);

	ti->t = t;
	ti->tids = tids;
	ti->updates = NULL;
	ti->type = type;
	ti->nn = name;
	for (n = t->columns.set->h; n; n = n->next) {
		sql_column *c = n->data;
		sql_exp *ne = exp_column(sql->sa, name, c->base.name, &c->type, CARD_MULTI, c->null, 0);

		append(exps, ne);
	}
	r = rel_table_func(sql->sa, NULL, NULL, exps, TRIGGER_WRAPPER);
	r->l = ti;

	return stack_push_rel_view(sql, name, r) ? 1 : 0;
}

static int
sql_delete_triggers(backend *be, sql_table *t, stmt *tids, int time, int firing_type, int internal_type)
{
	mvc *sql = be->mvc;
	node *n;
	int res = 1;

	if (!t->triggers.set)
		return res;

	for (n = t->triggers.set->h; n; n = n->next) {
		sql_trigger *trigger = n->data;

		if (!stack_push_frame(sql, "%OLD-NEW"))
			return 0;
		if (trigger->event == firing_type && trigger->time == time) {
			/* add name for the 'deleted' to the stack */
			const char *o = trigger->old_name;

			if (!o) o = "old";

			if(!sql_stack_add_deleted(sql, o, t, tids, internal_type)) {
				stack_pop_frame(sql);
				return 0;
			}

			if (!sql_parse(be, trigger->statement, m_instantiate)) {
				stack_pop_frame(sql);
				return 0;
			}
		}
		stack_pop_frame(sql);
	}
	return res;
}

static stmt * sql_delete(backend *be, sql_table *t, stmt *rows);

static stmt *
sql_delete_cascade_Fkeys(backend *be, sql_key *fk, stmt *ftids)
{
	sql_table *t = mvc_bind_table(be->mvc, fk->t->s, fk->t->base.name);
	return sql_delete(be, t, ftids);
}

static void
sql_delete_ukey(backend *be, stmt *utids /* deleted tids from ukey table */, sql_key *k, list *l, char* which, int cascade)
{
	mvc *sql = be->mvc;
	sql_ukey *uk = (sql_ukey*)k;

	if (uk->keys && list_length(uk->keys) > 0) {
		sql_subtype *lng = sql_bind_localtype("lng");
		sql_subtype *bt = sql_bind_localtype("bit");
		node *n;
		for(n = uk->keys->h; n; n = n->next) {
			char *msg = NULL;
			sql_subfunc *cnt = sql_bind_func(sql->sa, sql->session->schema, "count", sql_bind_localtype("void"), NULL, F_AGGR);
			sql_subfunc *ne = sql_bind_func_result(sql->sa, sql->session->schema, "<>", F_FUNC, bt, 2, lng, lng);
			sql_key *fk = n->data;
			stmt *s, *tids;

			tids = stmt_tid(be, fk->idx->t, 0);
			s = stmt_idx(be, fk->idx, tids, tids->partition);
			s = stmt_join(be, s, utids, 0, cmp_equal, 0, 0, false); /* join over the join index */
			s = stmt_result(be, s, 0);
			tids = stmt_project(be, s, tids);
			if(cascade) { /* for truncate statements with the cascade option */
				s = sql_delete_cascade_Fkeys(be, fk, tids);
				list_prepend(l, s);
			} else {
				switch (((sql_fkey*)fk)->on_delete) {
					case ACT_NO_ACTION:
						break;
					case ACT_SET_NULL:
					case ACT_SET_DEFAULT:
						s = sql_delete_set_Fkeys(be, fk, tids, ((sql_fkey*)fk)->on_delete);
						list_prepend(l, s);
						break;
					case ACT_CASCADE:
						s = sql_delete_cascade_Fkeys(be, fk, tids);
						list_prepend(l, s);
						break;
					default:	/*RESTRICT*/
						/* The overlap between deleted primaries and foreign should be empty */
						s = stmt_binop(be, stmt_aggr(be, tids, NULL, NULL, cnt, 1, 0, 1), stmt_atom_lng(be, 0), ne);
						msg = sa_message(sql->sa, SQLSTATE(40002) "%s: FOREIGN KEY constraint '%s.%s' violated", which, fk->t->base.name, fk->base.name);
						s = stmt_exception(be, s, msg, 00001);
						list_prepend(l, s);
				}
			}
		}
	}
}

static int
sql_delete_keys(backend *be, sql_table *t, stmt *rows, list *l, char* which, int cascade)
{
	mvc *sql = be->mvc;
	int res = 1;
	node *n;

	if (!t->keys.set)
		return res;

	for (n = t->keys.set->h; n; n = n->next) {
		sql_key *k = n->data;

		if (k->type == pkey || k->type == ukey) {
			if (!(sql->cascade_action && list_find_id(sql->cascade_action, k->base.id))) {
				sqlid *local_id = SA_NEW(sql->sa, sqlid);
				if (!sql->cascade_action)
					sql->cascade_action = sa_list(sql->sa);

				*local_id = k->base.id;
				list_append(sql->cascade_action, local_id);
				sql_delete_ukey(be, rows, k, l, which, cascade);
			}
		}
	}
	return res;
}

static stmt *
sql_delete(backend *be, sql_table *t, stmt *rows)
{
	mvc *sql = be->mvc;
	stmt *v = NULL, *s = NULL;
	list *l = sa_list(sql->sa);

	if (rows) {
		v = rows;
	} else { /* delete all */
		v = stmt_tid(be, t, 0);
	}

/* before */
	if (be->cur_append && !be->first_statement_generated) {
		for(sql_table *up = t->p ; up ; up = up->p) {
			if (!sql_delete_triggers(be, up, v, 0, 1, 3))
				return sql_error(sql, 02, SQLSTATE(27000) "DELETE: triggers failed for table '%s'", up->base.name);
		}
	}
	if (!sql_delete_triggers(be, t, v, 0, 1, 3))
		return sql_error(sql, 02, SQLSTATE(27000) "DELETE: triggers failed for table '%s'", t->base.name);

	if (!sql_delete_keys(be, t, v, l, "DELETE", 0))
		return sql_error(sql, 02, SQLSTATE(42000) "DELETE: failed to delete indexes for table '%s'", t->base.name);

	if (rows) {
		list_append(l, stmt_delete(be, t, rows));
	} else { /* delete all */
		/* first column */
		s = stmt_table_clear(be, t);
		list_append(l, s);
	}

/* after */
	if (be->cur_append && !be->first_statement_generated) {
		for(sql_table *up = t->p ; up ; up = up->p) {
			if (!sql_delete_triggers(be, up, v, 1, 1, 3))
				return sql_error(sql, 02, SQLSTATE(27000) "DELETE: triggers failed for table '%s'", up->base.name);
		}
	}
	if (!sql_delete_triggers(be, t, v, 1, 1, 3))
		return sql_error(sql, 02, SQLSTATE(27000) "DELETE: triggers failed for table '%s'", t->base.name);
	if (rows)
		s = stmt_aggr(be, rows, NULL, NULL, sql_bind_func(sql->sa, sql->session->schema, "count", sql_bind_localtype("void"), NULL, F_AGGR), 1, 0, 1);
	if (be->cur_append) /* building the total number of rows affected across all tables */
		s->nr = add_to_merge_partitions_accumulator(be, s->nr);
	return s;
}

static stmt *
rel2bin_delete(backend *be, sql_rel *rel, list *refs)
{
	mvc *sql = be->mvc;
	stmt *rows = NULL, *stdelete = NULL;
	sql_rel *tr = rel->l;
	sql_table *t = NULL;

	if (tr->op == op_basetable)
		t = tr->l;
	else
		assert(0/*ddl statement*/);

	if (rel->r) { /* first construct the deletes relation */
		rows = subrel_bin(be, rel->r, refs);
		rows = subrel_project(be, rows, refs, rel->r);
		if (!rows)
			return NULL;
	}
	if (rows && rows->type == st_list) {
		stmt *s = rows;
		rows = s->op4.lval->h->data;
	}
	stdelete = sql_delete(be, t, rows);
	if (sql->cascade_action)
		sql->cascade_action = NULL;
	return stdelete;
}

struct tablelist {
	sql_table *table;
	struct tablelist* next;
};

static void /* inspect the other tables recursively for foreign key dependencies */
check_for_foreign_key_references(mvc *sql, struct tablelist* list, struct tablelist* next_append, sql_table *t, int cascade, int *error)
{
	node *n;
	int found;
	struct tablelist* new_node, *node_check;

	if (THRhighwater()) {
		sql_error(sql, 10, SQLSTATE(42000) "Query too complex: running out of stack space");
		*error = 1;
		return;
	}

	if (*error)
		return;

	if (t->keys.set) { /* Check for foreign key references */
		for (n = t->keys.set->h; n; n = n->next) {
			sql_key *k = n->data;

			if (k->type == ukey || k->type == pkey) {
				sql_ukey *uk = (sql_ukey *) k;

				if (uk->keys && list_length(uk->keys)) {
					node *l = uk->keys->h;

					for (; l; l = l->next) {
						k = l->data;
						/* make sure it is not a self referencing key */
						if (k->t != t && !cascade) {
							node *n = t->columns.set->h;
							sql_column *c = n->data;
							size_t n_rows = store_funcs.count_col(sql->session->tr, c, 1);
							size_t n_deletes = store_funcs.count_del(sql->session->tr, c->t);
							assert (n_rows >= n_deletes);
							if (n_rows - n_deletes > 0) {
								sql_error(sql, 02, SQLSTATE(23000) "TRUNCATE: FOREIGN KEY %s.%s depends on %s", k->t->base.name, k->base.name, t->base.name);
								*error = 1;
								return;
							}
						} else if (k->t != t) {
							found = 0;
							for (node_check = list; node_check; node_check = node_check->next) {
								if (node_check->table == k->t)
									found = 1;
							}
							if (!found) {
								if ((new_node = SA_NEW(sql->ta, struct tablelist)) == NULL) {
									sql_error(sql, 02, SQLSTATE(HY013) MAL_MALLOC_FAIL);
									*error = 1;
									return;
								}
								new_node->table = k->t;
								new_node->next = NULL;
								next_append->next = new_node;
								check_for_foreign_key_references(sql, list, new_node, k->t, cascade, error);
							}
						}
					}
				}
			}
		}
	}
}

static stmt *
sql_truncate(backend *be, sql_table *t, int restart_sequences, int cascade)
{
	mvc *sql = be->mvc;
	list *l = sa_list(sql->sa);
	stmt *v, *ret = NULL, *other = NULL;
	const char *next_value_for = "next value for \"sys\".\"seq_";
	char *seq_name = NULL;
	str seq_pos = NULL;
	sql_column *col = NULL;
	sql_sequence *seq = NULL;
	sql_schema *sche = NULL;
	sql_table *next = NULL;
	sql_trans *tr = sql->session->tr;
	node *n = NULL;
	int error = 0;
	struct tablelist* new_list = SA_NEW(sql->ta, struct tablelist), *list_node;

	if (!new_list) {
		sql_error(sql, 02, SQLSTATE(HY013) MAL_MALLOC_FAIL);
		error = 1;
		goto finalize;
	}

	new_list->table = t;
	new_list->next = NULL;
	check_for_foreign_key_references(sql, new_list, new_list, t, cascade, &error);
	if (error)
		goto finalize;

	for (list_node = new_list; list_node; list_node = list_node->next) {
		next = list_node->table;
		sche = next->s;

		if (restart_sequences) { /* restart the sequences if it's the case */
			for (n = next->columns.set->h; n; n = n->next) {
				col = n->data;
				if (col->def && (seq_pos = strstr(col->def, next_value_for))) {
					seq_name = sa_strdup(sql->ta, seq_pos + (strlen(next_value_for) - strlen("seq_")));
					if (!seq_name) {
						sql_error(sql, 02, SQLSTATE(HY013) MAL_MALLOC_FAIL);
						error = 1;
						goto finalize;
					}
					seq_name[strlen(seq_name)-1] = '\0';
					seq = find_sql_sequence(sche, seq_name);
					if (seq) {
						if (!sql_trans_sequence_restart(tr, seq, seq->start)) {
							sql_error(sql, 02, SQLSTATE(HY005) "Could not restart sequence %s.%s", sche->base.name, seq_name);
							error = 1;
							goto finalize;
						}
						seq->base.wtime = sche->base.wtime = tr->wtime = tr->wstime;
						tr->schema_updates++;
					}
				}
			}
		}

		v = stmt_tid(be, next, 0);

		/* before */
		if (be->cur_append && !be->first_statement_generated) {
			for (sql_table *up = t->p ; up ; up = up->p) {
				if (!sql_delete_triggers(be, up, v, 0, 3, 4)) {
					sql_error(sql, 02, SQLSTATE(27000) "TRUNCATE: triggers failed for table '%s'", up->base.name);
					error = 1;
					goto finalize;
				}
			}
		}
		if (!sql_delete_triggers(be, next, v, 0, 3, 4)) {
			sql_error(sql, 02, SQLSTATE(27000) "TRUNCATE: triggers failed for table '%s'", next->base.name);
			error = 1;
			goto finalize;
		}

		if (!sql_delete_keys(be, next, v, l, "TRUNCATE", cascade)) {
			sql_error(sql, 02, SQLSTATE(42000) "TRUNCATE: failed to delete indexes for table '%s'", next->base.name);
			error = 1;
			goto finalize;
		}

		other = stmt_table_clear(be, next);
		list_append(l, other);
		if (next == t)
			ret = other;

		/* after */
		if (be->cur_append && !be->first_statement_generated) {
			for (sql_table *up = t->p ; up ; up = up->p) {
				if (!sql_delete_triggers(be, up, v, 1, 3, 4)) {
					sql_error(sql, 02, SQLSTATE(27000) "TRUNCATE: triggers failed for table '%s'", up->base.name);
					error = 1;
					goto finalize;
				}
			}
		}
		if (!sql_delete_triggers(be, next, v, 1, 3, 4)) {
			sql_error(sql, 02, SQLSTATE(27000) "TRUNCATE: triggers failed for table '%s'", next->base.name);
			error = 1;
			goto finalize;
		}

		if (be->cur_append) /* building the total number of rows affected across all tables */
			other->nr = add_to_merge_partitions_accumulator(be, other->nr);
	}

finalize:
	sa_reset(sql->ta);
	if (error)
		return NULL;
	return ret;
}

#define E_ATOM_INT(e) ((atom*)((sql_exp*)e)->l)->data.val.ival
#define E_ATOM_STRING(e) ((atom*)((sql_exp*)e)->l)->data.val.sval

static stmt *
rel2bin_truncate(backend *be, sql_rel *rel)
{
	mvc *sql = be->mvc;
	stmt *truncate = NULL;
	sql_rel *tr = rel->l;
	sql_table *t = NULL;
	node *n = NULL;
	int restart_sequences, cascade;

	if (tr->op == op_basetable)
		t = tr->l;
	else
		assert(0/*ddl statement*/);

	n = rel->exps->h;
	restart_sequences = E_ATOM_INT(n->data);
	cascade = E_ATOM_INT(n->next->data);

	truncate = sql_truncate(be, t, restart_sequences, cascade);
	if (sql->cascade_action)
		sql->cascade_action = NULL;
	return truncate;
}

static stmt *
rel2bin_output(backend *be, sql_rel *rel, list *refs)
{
	mvc *sql = be->mvc;
	node *n;
	const char *tsep, *rsep, *ssep, *ns;
	const char *fn   = NULL;
	int onclient = 0;
	stmt *s = NULL, *fns = NULL;
	list *slist = sa_list(sql->sa);

	if (rel->l)  /* first construct the sub relation */
		s = subrel_bin(be, rel->l, refs);
	s = subrel_project(be, s, refs, rel->l);
	if (!s)
		return NULL;

	if (!rel->exps)
		return s;
	n = rel->exps->h;
	tsep = sa_strdup(sql->sa, E_ATOM_STRING(n->data));
	rsep = sa_strdup(sql->sa, E_ATOM_STRING(n->next->data));
	ssep = sa_strdup(sql->sa, E_ATOM_STRING(n->next->next->data));
	ns   = sa_strdup(sql->sa, E_ATOM_STRING(n->next->next->next->data));

	if (n->next->next->next->next) {
		fn = E_ATOM_STRING(n->next->next->next->next->data);
		fns = stmt_atom_string(be, sa_strdup(sql->sa, fn));
		onclient = E_ATOM_INT(n->next->next->next->next->next->data);
	}
	list_append(slist, stmt_export(be, s, tsep, rsep, ssep, ns, onclient, fns));
	if (s->type == st_list && ((stmt*)s->op4.lval->h->data)->nrcols != 0) {
		stmt *cnt = stmt_aggr(be, s->op4.lval->h->data, NULL, NULL, sql_bind_func(sql->sa, sql->session->schema, "count", sql_bind_localtype("void"), NULL, F_AGGR), 1, 0, 1);
		return cnt;
	} else {
		return stmt_atom_lng(be, 1);
	}
}

static stmt *
rel2bin_list(backend *be, sql_rel *rel, list *refs)
{
	mvc *sql = be->mvc;
	stmt *l = NULL, *r = NULL;
	list *slist = sa_list(sql->sa);

	(void)refs;

	if (find_prop(rel->p, PROP_DISTRIBUTE) && be->cur_append == 0) /* create affected rows accumulator */
		create_merge_partitions_accumulator(be);

	if (rel->l)  /* first construct the sub relation */
		l = subrel_bin(be, rel->l, refs);
	if (rel->r)  /* first construct the sub relation */
		r = subrel_bin(be, rel->r, refs);
	l = subrel_project(be, l, refs, rel->l);
	r = subrel_project(be, r, refs, rel->r);
	if (!l || !r)
		return NULL;
	list_append(slist, l);
	list_append(slist, r);
	return stmt_list(be, slist);
}

static stmt *
rel2bin_psm(backend *be, sql_rel *rel)
{
	mvc *sql = be->mvc;
	node *n;
	list *l = sa_list(sql->sa);
	stmt *sub = NULL;

	for (n = rel->exps->h; n; n = n->next) {
		sql_exp *e = n->data;
		stmt *s = exp_bin(be, e, sub, NULL, NULL, NULL, NULL, NULL, NULL, 0, 0);
		if (!s)
			return NULL;

		if (s && s->type == st_table) /* relational statement */
			sub = s->op1;
		else
			append(l, s);
	}
	return stmt_list(be, l);
}

static stmt *
rel2bin_partition_limits(backend *be, sql_rel *rel, list *refs)
{
	stmt *l = NULL, *r = NULL;
	node *n = NULL;
	list *slist = sa_list(be->mvc->sa);

	if (rel->l)  /* first construct the sub relation */
		l = subrel_bin(be, rel->l, refs);
	if (rel->r)  /* first construct the sub relation */
		r = subrel_bin(be, rel->r, refs);
	l = subrel_project(be, l, refs, rel->l);
	r = subrel_project(be, r, refs, rel->r);
	if ((rel->l && !l) || (rel->r && !r))
		return NULL;

	assert(rel->exps);
	assert(rel->flag == ddl_alter_table_add_range_partition || rel->flag == ddl_alter_table_add_list_partition);

	if (rel->exps) {
		for (n = rel->exps->h; n; n = n->next) {
			sql_exp *e = n->data;
			stmt *s = exp_bin(be, e, l, r, NULL, NULL, NULL, NULL, NULL, 0, 0);
			if (!s)
				return NULL;
			append(slist, s);
		}
	}
	return stmt_catalog(be, rel->flag, stmt_list(be, slist));
}

static stmt *
rel2bin_exception(backend *be, sql_rel *rel, list *refs)
{
	stmt *l = NULL, *r = NULL;
	node *n = NULL;
	list *slist = sa_list(be->mvc->sa);

	if (find_prop(rel->p, PROP_DISTRIBUTE) && be->cur_append == 0) /* create affected rows accumulator */
		create_merge_partitions_accumulator(be);

	if (rel->l)  /* first construct the sub relation */
		l = subrel_bin(be, rel->l, refs);
	if (rel->r)  /* first construct the sub relation */
		r = subrel_bin(be, rel->r, refs);
	l = subrel_project(be, l, refs, rel->l);
	r = subrel_project(be, r, refs, rel->r);
	if ((rel->l && !l) || (rel->r && !r))
		return NULL;

	if (rel->exps) {
		for (n = rel->exps->h; n; n = n->next) {
			sql_exp *e = n->data;
			stmt *s = exp_bin(be, e, l, r, NULL, NULL, NULL, NULL, NULL, 0, 0);
			if (!s)
				return NULL;
			append(slist, s);
		}
	} else { /* if there is no exception condition, just generate a statement list */
		list_append(slist, l);
		list_append(slist, r);
	}
	return stmt_list(be, slist);
}

static stmt *
rel2bin_seq(backend *be, sql_rel *rel, list *refs)
{
	mvc *sql = be->mvc;
	node *en = rel->exps->h;
	stmt *restart, *sname, *seq, *seqname, *sl = NULL;
	list *l = sa_list(sql->sa);

	if (rel->l) { /* first construct the sub relation */
		sl = subrel_bin(be, rel->l, refs);
		sl = subrel_project(be, sl, refs, rel->l);
		if (!sl)
			return NULL;
	}

	restart = exp_bin(be, en->data, sl, NULL, NULL, NULL, NULL, NULL, NULL, 0, 0);
	sname = exp_bin(be, en->next->data, sl, NULL, NULL, NULL, NULL, NULL, NULL, 0, 0);
	seqname = exp_bin(be, en->next->next->data, sl, NULL, NULL, NULL, NULL, NULL, NULL, 0, 0);
	seq = exp_bin(be, en->next->next->next->data, sl, NULL, NULL, NULL, NULL, NULL, NULL, 0, 0);
	if (!restart || !sname || !seqname || !seq)
		return NULL;

	(void)refs;
	append(l, sname);
	append(l, seqname);
	append(l, seq);
	append(l, restart);
	return stmt_catalog(be, rel->flag, stmt_list(be, l));
}

static stmt *
rel2bin_trans(backend *be, sql_rel *rel, list *refs)
{
	node *en = rel->exps->h;
	stmt *chain = exp_bin(be, en->data, NULL, NULL, NULL, NULL, NULL, NULL, NULL, 0, 0);
	stmt *name = NULL;

	if (!chain)
		return NULL;

	(void)refs;
	if (en->next) {
		name = exp_bin(be, en->next->data, NULL, NULL, NULL, NULL, NULL, NULL, NULL, 0, 0);
		if (!name)
			return NULL;
	}
	return stmt_trans(be, rel->flag, chain, name);
}

static stmt *
rel2bin_catalog(backend *be, sql_rel *rel, list *refs)
{
	mvc *sql = be->mvc;
	node *en = rel->exps->h;
	stmt *action = exp_bin(be, en->data, NULL, NULL, NULL, NULL, NULL, NULL, NULL, 0, 0);
	stmt *sname = NULL, *name = NULL, *ifexists = NULL;
	list *l = sa_list(sql->sa);

	if (!action)
		return NULL;

	(void)refs;
	en = en->next;
	sname = exp_bin(be, en->data, NULL, NULL, NULL, NULL, NULL, NULL, NULL, 0, 0);
	if (!sname)
		return NULL;
	if (en->next) {
		name = exp_bin(be, en->next->data, NULL, NULL, NULL, NULL, NULL, NULL, NULL, 0, 0);
		if (!name)
			return NULL;
	} else {
		name = stmt_atom_string_nil(be);
	}
	if (en->next && en->next->next) {
		ifexists = exp_bin(be, en->next->next->data, NULL, NULL, NULL, NULL, NULL, NULL, NULL, 0, 0);
		if (!ifexists)
			return NULL;
	} else {
		ifexists = stmt_atom_int(be, 0);
	}
	append(l, sname);
	append(l, name);
	append(l, ifexists);
	append(l, action);
	return stmt_catalog(be, rel->flag, stmt_list(be, l));
}

static stmt *
rel2bin_catalog_table(backend *be, sql_rel *rel, list *refs)
{
	mvc *sql = be->mvc;
	node *en = rel->exps->h;
	stmt *action = exp_bin(be, en->data, NULL, NULL, NULL, NULL, NULL, NULL, NULL, 0, 0);
	stmt *table = NULL, *sname, *tname = NULL, *ifexists = NULL;
	list *l = sa_list(sql->sa);

	if (!action)
		return NULL;

	(void)refs;
	en = en->next;
	sname = exp_bin(be, en->data, NULL, NULL, NULL, NULL, NULL, NULL, NULL, 0, 0);
	if (!sname)
		return NULL;
	en = en->next;
	if (en) {
		tname = exp_bin(be, en->data, NULL, NULL, NULL, NULL, NULL, NULL, NULL, 0, 0);
		if (!tname)
			return NULL;
		en = en->next;
	}
	append(l, sname);
	assert(tname);
	append(l, tname);
	if (rel->flag != ddl_drop_table && rel->flag != ddl_drop_view && rel->flag != ddl_drop_constraint) {
		if (en) {
			table = exp_bin(be, en->data, NULL, NULL, NULL, NULL, NULL, NULL, NULL, 0, 0);
			if (!table)
				return NULL;
		}
		append(l, table);
	} else {
		if (en) {
			ifexists = exp_bin(be, en->data, NULL, NULL, NULL, NULL, NULL, NULL, NULL, 0, 0);
			if (!ifexists)
				return NULL;
		} else {
			ifexists = stmt_atom_int(be, 0);
		}
		append(l, ifexists);
	}
	append(l, action);
	return stmt_catalog(be, rel->flag, stmt_list(be, l));
}

static stmt *
rel2bin_catalog2(backend *be, sql_rel *rel, list *refs)
{
	mvc *sql = be->mvc;
	node *en;
	list *l = sa_list(sql->sa);

	(void)refs;
	for (en = rel->exps->h; en; en = en->next) {
		stmt *es = NULL;

		if (en->data) {
			es = exp_bin(be, en->data, NULL, NULL, NULL, NULL, NULL, NULL, NULL, 0, 0);
			if (!es)
				return NULL;
		} else {
			es = stmt_atom_string_nil(be);
		}
		append(l,es);
	}
	return stmt_catalog(be, rel->flag, stmt_list(be, l));
}

static stmt *
rel2bin_ddl(backend *be, sql_rel *rel, list *refs)
{
	mvc *sql = be->mvc;
	stmt *s = NULL;

	switch (rel->flag) {
		case ddl_output:
			s = rel2bin_output(be, rel, refs);
			sql->type = Q_TABLE;
			break;
		case ddl_list:
			s = rel2bin_list(be, rel, refs);
			break;
		case ddl_psm:
			s = rel2bin_psm(be, rel);
			break;
		case ddl_exception:
			s = rel2bin_exception(be, rel, refs);
			sql->type = Q_UPDATE;
			break;
		case ddl_create_seq:
		case ddl_alter_seq:
			s = rel2bin_seq(be, rel, refs);
			sql->type = Q_SCHEMA;
			break;
		case ddl_alter_table_add_range_partition:
		case ddl_alter_table_add_list_partition:
			s = rel2bin_partition_limits(be, rel, refs);
			sql->type = Q_SCHEMA;
			break;
		case ddl_release:
		case ddl_commit:
		case ddl_rollback:
		case ddl_trans:
			s = rel2bin_trans(be, rel, refs);
			sql->type = Q_TRANS;
			break;
		case ddl_create_schema:
		case ddl_drop_schema:
			s = rel2bin_catalog(be, rel, refs);
			sql->type = Q_SCHEMA;
			break;
		case ddl_create_table:
		case ddl_drop_table:
		case ddl_create_view:
		case ddl_drop_view:
		case ddl_drop_constraint:
		case ddl_alter_table:
			s = rel2bin_catalog_table(be, rel, refs);
			sql->type = Q_SCHEMA;
			break;
		case ddl_drop_seq:
		case ddl_create_type:
		case ddl_drop_type:
		case ddl_drop_index:
		case ddl_create_function:
		case ddl_drop_function:
		case ddl_create_trigger:
		case ddl_drop_trigger:
		case ddl_grant_roles:
		case ddl_revoke_roles:
		case ddl_grant:
		case ddl_revoke:
		case ddl_grant_func:
		case ddl_revoke_func:
		case ddl_create_user:
		case ddl_drop_user:
		case ddl_alter_user:
		case ddl_rename_user:
		case ddl_create_role:
		case ddl_drop_role:
		case ddl_alter_table_add_table:
		case ddl_alter_table_del_table:
		case ddl_alter_table_set_access:
		case ddl_comment_on:
		case ddl_rename_schema:
		case ddl_rename_table:
		case ddl_rename_column:
			s = rel2bin_catalog2(be, rel, refs);
			sql->type = Q_SCHEMA;
			break;
		default:
			assert(0);
	}
	return s;
}

static stmt *
subrel_bin(backend *be, sql_rel *rel, list *refs)
{
	mvc *sql = be->mvc;
	stmt *s = NULL;

	if (THRhighwater())
		return sql_error(be->mvc, 10, SQLSTATE(42000) "Query too complex: running out of stack space");

	if (!rel)
		return s;
	if (rel_is_ref(rel)) {
		s = refs_find_rel(refs, rel);
		/* needs a proper fix!! */
		if (s)
			return s;
	}
	switch (rel->op) {
	case op_basetable:
		s = rel2bin_basetable(be, rel);
		sql->type = Q_TABLE;
		break;
	case op_table:
		s = rel2bin_table(be, rel, refs);
		sql->type = Q_TABLE;
		break;
	case op_join:
	case op_left:
	case op_right:
	case op_full:
		s = rel2bin_join(be, rel, refs);
		sql->type = Q_TABLE;
		break;
	case op_semi:
	case op_anti:
		s = rel2bin_semijoin(be, rel, refs);
		sql->type = Q_TABLE;
		break;
	case op_union:
		s = rel2bin_union(be, rel, refs);
		sql->type = Q_TABLE;
		break;
	case op_except:
		s = rel2bin_except(be, rel, refs);
		sql->type = Q_TABLE;
		break;
	case op_inter:
		s = rel2bin_inter(be, rel, refs);
		sql->type = Q_TABLE;
		break;
	case op_project:
		s = rel2bin_project(be, rel, refs, NULL);
		sql->type = Q_TABLE;
		break;
	case op_select:
		s = rel2bin_select(be, rel, refs);
		sql->type = Q_TABLE;
		break;
	case op_groupby:
		s = rel2bin_groupby(be, rel, refs);
		sql->type = Q_TABLE;
		break;
	case op_topn:
		s = rel2bin_topn(be, rel, refs);
		sql->type = Q_TABLE;
		break;
	case op_sample:
		s = rel2bin_sample(be, rel, refs);
		sql->type = Q_TABLE;
		break;
	case op_insert:
		s = rel2bin_insert(be, rel, refs);
		if (sql->type == Q_TABLE)
			sql->type = Q_UPDATE;
		break;
	case op_update:
		s = rel2bin_update(be, rel, refs);
		if (sql->type == Q_TABLE)
			sql->type = Q_UPDATE;
		break;
	case op_delete:
		s = rel2bin_delete(be, rel, refs);
		if (sql->type == Q_TABLE)
			sql->type = Q_UPDATE;
		break;
	case op_truncate:
		s = rel2bin_truncate(be, rel);
		if (sql->type == Q_TABLE)
			sql->type = Q_UPDATE;
		break;
	case op_ddl:
		s = rel2bin_ddl(be, rel, refs);
		break;
	}
	if (s && rel_is_ref(rel)) {
		list_append(refs, rel);
		list_append(refs, s);
	}
	return s;
}

stmt *
rel_bin(backend *be, sql_rel *rel)
{
	mvc *sql = be->mvc;
	list *refs = sa_list(sql->sa);
	mapi_query_t sqltype = sql->type;
	stmt *s = subrel_bin(be, rel, refs);

	s = subrel_project(be, s, refs, rel);
	if (sqltype == Q_SCHEMA)
		sql->type = sqltype;  /* reset */

	return s;
}

stmt *
output_rel_bin(backend *be, sql_rel *rel )
{
	mvc *sql = be->mvc;
	list *refs = sa_list(sql->sa);
	mapi_query_t sqltype = sql->type;
	stmt *s;

	be->join_idx = 0;
	if (refs == NULL)
		return NULL;
	s = subrel_bin(be, rel, refs);
	s = subrel_project(be, s, refs, rel);
	if (sqltype == Q_SCHEMA)
		sql->type = sqltype;  /* reset */

	if (!is_ddl(rel->op) && s && s->type != st_none && sql->type == Q_TABLE)
		s = stmt_output(be, s);
	if (sqltype == Q_UPDATE && s && (s->type != st_list || be->cur_append)) {
		if (be->cur_append) { /* finish the output bat */
			s->nr = be->cur_append;
			be->cur_append = 0;
			be->first_statement_generated = false;
		}
		s = stmt_affected_rows(be, s);
	}
	return s;
}<|MERGE_RESOLUTION|>--- conflicted
+++ resolved
@@ -779,11 +779,8 @@
 		}
 		assert(!e->r);
 		if (exps) {
-<<<<<<< HEAD
-			int nrcols = 0, single_value = (fe->card <= CARD_ATOM);
-=======
 			unsigned nrcols = 0;
->>>>>>> bd673f06
+			int single_value = (fe->card <= CARD_ATOM);
 			int push_cond_exec = 0, coalesce = 0;
 			stmt *ncond = NULL;
 
