/*
 * This Source Code Form is subject to the terms of the Mozilla Public
 * License, v. 2.0.  If a copy of the MPL was not distributed with this
 * file, You can obtain one at http://mozilla.org/MPL/2.0/.
 *
 * Copyright 1997 - July 2008 CWI, August 2008 - 2018 MonetDB B.V.
 */

#include "monetdb_config.h"

#include "rel_bin.h"
#include "rel_rel.h"
#include "rel_exp.h"
#include "rel_psm.h"
#include "rel_prop.h"
#include "rel_select.h"
#include "rel_updates.h"
#include "rel_optimizer.h"
#include "sql_env.h"
#include "sql_optimizer.h"

#define OUTER_ZERO 64

static stmt * exp_bin(backend *be, sql_exp *e, stmt *left, stmt *right, stmt *grp, stmt *ext, stmt *cnt, stmt *sel, stmt *rsel);
static stmt * rel_bin(backend *be, sql_rel *rel);
static stmt * subrel_bin(backend *be, sql_rel *rel, list *refs);

static stmt *check_types(backend *be, sql_subtype *ct, stmt *s, check_type tpe);

static stmt *
stmt_selectnil( backend *be, stmt *col)
{
	sql_subtype *t = tail_type(col);
	stmt *n = stmt_atom(be, atom_general(be->mvc->sa, t, NULL));
	stmt *nn = stmt_uselect2(be, col, n, n, 3, NULL, 0);
	return nn;
}

static stmt *
sql_unop_(backend *be, sql_schema *s, const char *fname, stmt *rs)
{
	mvc *sql = be->mvc;
	sql_subtype *rt = NULL;
	sql_subfunc *f = NULL;

	if (!s)
		s = sql->session->schema;
	rt = tail_type(rs);
	f = sql_bind_func(sql->sa, s, fname, rt, NULL, F_FUNC);
	/* try to find the function without a type, and convert
	 * the value to the type needed by this function!
	 */
	if (!f && (f = sql_find_func(sql->sa, s, fname, 1, F_FUNC, NULL)) != NULL) {
		sql_arg *a = f->func->ops->h->data;

		rs = check_types(be, &a->type, rs, type_equal);
		if (!rs) 
			f = NULL;
	}
	if (f) {
		/*
		if (f->func->res.scale == INOUT) {
			f->res.digits = rt->digits;
			f->res.scale = rt->scale;
		}
		*/
		return stmt_unop(be, rs, f);
	} else if (rs) {
		char *type = tail_type(rs)->type->sqlname;

		return sql_error(sql, 02, SQLSTATE(42000) "SELECT: no such unary operator '%s(%s)'", fname, type);
	}
	return NULL;
}

static stmt *
refs_find_rel(list *refs, sql_rel *rel)
{
	node *n;

	for(n=refs->h; n; n = n->next->next) {
		sql_rel *ref = n->data;
		stmt *s = n->next->data;
		
		if (rel == ref) 
			return s;
	}
	return NULL;
}

static void 
print_stmtlist(sql_allocator *sa, stmt *l)
{
	node *n;
	if (l) {
		for (n = l->op4.lval->h; n; n = n->next) {
			const char *rnme = table_name(sa, n->data);
			const char *nme = column_name(sa, n->data);

			fprintf(stderr, "%s.%s\n", rnme ? rnme : "(null!)", nme ? nme : "(null!)");
		}
	}
}

static stmt *
list_find_column(backend *be, list *l, const char *rname, const char *name ) 
{
	stmt *res = NULL;
	node *n;

	if (!l)
		return NULL;
	MT_lock_set(&l->ht_lock);
	if (!l->ht && list_length(l) > HASH_MIN_SIZE) {
		l->ht = hash_new(l->sa, MAX(list_length(l), l->expected_cnt), (fkeyvalue)&stmt_key);
		if (l->ht == NULL) {
			MT_lock_unset(&l->ht_lock);
			return NULL;
		}

		for (n = l->h; n; n = n->next) {
			const char *nme = column_name(be->mvc->sa, n->data);
			int key = hash_key(nme);

			if (hash_add(l->ht, key, n->data) == NULL) {
				MT_lock_unset(&l->ht_lock);
				return NULL;
			}
		}
	}
	if (l->ht) {
		int key = hash_key(name);
		sql_hash_e *e = l->ht->buckets[key&(l->ht->size-1)];

		if (rname) {
			for (; e; e = e->chain) {
				stmt *s = e->value;
				const char *rnme = table_name(be->mvc->sa, s);
				const char *nme = column_name(be->mvc->sa, s);

				if (rnme && strcmp(rnme, rname) == 0 &&
		 	            strcmp(nme, name) == 0) {
					res = s;
					break;
				}
			}
		} else {
			for (; e; e = e->chain) {
				stmt *s = e->value;
				const char *nme = column_name(be->mvc->sa, s);

				if (nme && strcmp(nme, name) == 0) {
					res = s;
					break;
				}
			}
		}
		MT_lock_unset(&l->ht_lock);
		if (!res)
			return NULL;
		return res;
	}
	MT_lock_unset(&l->ht_lock);
	if (rname) {
		for (n = l->h; n; n = n->next) {
			const char *rnme = table_name(be->mvc->sa, n->data);
			const char *nme = column_name(be->mvc->sa, n->data);

			if (rnme && strcmp(rnme, rname) == 0 && 
				    strcmp(nme, name) == 0) {
				res = n->data;
				break;
			}
		}
	} else {
		for (n = l->h; n; n = n->next) {
			const char *nme = column_name(be->mvc->sa, n->data);

			if (nme && strcmp(nme, name) == 0) {
				res = n->data;
				break;
			}
		}
	}
	if (!res)
		return NULL;
	return res;
}

static stmt *
bin_find_column( backend *be, stmt *sub, const char *rname, const char *name ) 
{
	return list_find_column( be, sub->op4.lval, rname, name);
}

static list *
bin_find_columns( backend *be, stmt *sub, const char *name ) 
{
	node *n;
	list *l = sa_list(be->mvc->sa);

	for (n = sub->op4.lval->h; n; n = n->next) {
		const char *nme = column_name(be->mvc->sa, n->data);

		if (strcmp(nme, name) == 0) 
			append(l, n->data);
	}
	if (list_length(l)) 
		return l;
	return NULL;
}

static stmt *column(backend *be, stmt *val )
{
	if (val->nrcols == 0)
		return const_column(be, val);
	return val;
}

static stmt *create_const_column(backend *be, stmt *val )
{
	if (val->nrcols == 0)
		val = const_column(be, val);
	return stmt_append(be, stmt_temp(be, tail_type(val)), val);
}

static stmt *
bin_first_column(backend *be, stmt *sub ) 
{
	node *n = sub->op4.lval->h;
	stmt *c = n->data;

	if (c->nrcols == 0)
		return const_column(be, c);
	return c;
}

static stmt *
row2cols(backend *be, stmt *sub)
{
	if (sub->nrcols == 0 && sub->key) {
		node *n; 
		list *l = sa_list(be->mvc->sa);

		for (n = sub->op4.lval->h; n; n = n->next) {
			stmt *sc = n->data;
			const char *cname = column_name(be->mvc->sa, sc);
			const char *tname = table_name(be->mvc->sa, sc);

			sc = column(be, sc);
			list_append(l, stmt_alias(be, sc, tname, cname));
		}
		sub = stmt_list(be, l);
	}
	return sub;
}

static stmt *
handle_in_exps(backend *be, sql_exp *ce, list *nl, stmt *left, stmt *right, stmt *grp, stmt *ext, stmt *cnt, stmt *sel, int in, int use_r) 
{
	mvc *sql = be->mvc;
	node *n;
	stmt *s = NULL, *c = exp_bin(be, ce, left, right, grp, ext, cnt, NULL, NULL);

	if (c->nrcols == 0) {
		sql_subtype *bt = sql_bind_localtype("bit");
		sql_subfunc *cmp = (in)
			?sql_bind_func(sql->sa, sql->session->schema, "=", tail_type(c), tail_type(c), F_FUNC)
			:sql_bind_func(sql->sa, sql->session->schema, "<>", tail_type(c), tail_type(c), F_FUNC);
		sql_subfunc *a = (in)?sql_bind_func(sql->sa, sql->session->schema, "or", bt, bt, F_FUNC)
				     :sql_bind_func(sql->sa, sql->session->schema, "and", bt, bt, F_FUNC);

		for( n = nl->h; n; n = n->next) {
			sql_exp *e = n->data;
			stmt *i = exp_bin(be, use_r?e->r:e, left, right, grp, ext, cnt, NULL, NULL);
			
			i = stmt_binop(be, c, i, cmp); 
			if (s)
				s = stmt_binop(be, s, i, a);
			else
				s = i;

		}
		if (sel) 
			s = stmt_uselect(be, 
				stmt_const(be, bin_first_column(be, left), s), 
				stmt_bool(be, 1), cmp_equal, sel, 0); 
	} else {
		comp_type cmp = (in)?cmp_equal:cmp_notequal;

		if (!in)
			s = sel;
		for( n = nl->h; n; n = n->next) {
			sql_exp *e = n->data;
			stmt *i = exp_bin(be, use_r?e->r:e, left, right, grp, ext, cnt, NULL, NULL);
			
			if (in) { 
				i = stmt_uselect(be, c, i, cmp, sel, 0); 
				if (s)
					s = stmt_tunion(be, s, i); 
				else
					s = i;
			} else {
				s = stmt_uselect(be, c, i, cmp, s, 0); 
			}
		}
	}
	return s;
}

static stmt *
value_list(backend *be, list *vals, stmt *left, stmt *sel) 
{
	node *n;
	stmt *s;

	/* create bat append values */
	s = stmt_temp(be, exp_subtype(vals->h->data));
	for( n = vals->h; n; n = n->next) {
		sql_exp *e = n->data;
		stmt *i = exp_bin(be, e, left, NULL, NULL, NULL, NULL, sel, NULL);

		if (!i)
			return NULL;

		if (list_length(vals) == 1)
			return i;
		
		s = stmt_append(be, s, i);
	}
	return s;
}

static stmt *
exp_list(backend *be, list *exps, stmt *l, stmt *r, stmt *grp, stmt *ext, stmt *cnt, stmt *sel, stmt *rsel) 
{
	mvc *sql = be->mvc;
	node *n;
	list *nl = sa_list(sql->sa);

	for( n = exps->h; n; n = n->next) {
		sql_exp *e = n->data;
		stmt *i = exp_bin(be, e, l, r, grp, ext, cnt, sel, rsel);
		
		if (n->next && i && i->type == st_table) /* relational statement */
			l = i->op1;
		else
			append(nl, i);
	}
	return stmt_list(be, nl);
}

stmt *
exp_bin(backend *be, sql_exp *e, stmt *left, stmt *right, stmt *grp, stmt *ext, stmt *cnt, stmt *sel, stmt *rsel) 
{
	mvc *sql = be->mvc;
	stmt *s = NULL;

	if (!e) {
		assert(0);
		return NULL;
	}

	switch(e->type) {
	case e_psm:
		if (e->flag & PSM_SET) {
			stmt *r = exp_bin(be, e->l, left, right, grp, ext, cnt, sel, rsel);
			return stmt_assign(be, e->name, r, GET_PSM_LEVEL(e->flag));
		} else if (e->flag & PSM_VAR) {
			if (e->f)
				return stmt_vars(be, e->name, e->f, 1, GET_PSM_LEVEL(e->flag));
			else
				return stmt_var(be, e->name, &e->tpe, 1, GET_PSM_LEVEL(e->flag));
		} else if (e->flag & PSM_RETURN) {
			sql_exp *l = e->l;
			stmt *r = exp_bin(be, l, left, right, grp, ext, cnt, sel, rsel);

			if (!r)
				return NULL;
			/* handle table returning functions */
			if (l->type == e_psm && l->flag & PSM_REL) {
				stmt *lst = r->op1;
				if (r->type == st_table && lst->nrcols == 0 && lst->key) {
					node *n;
					list *l = sa_list(sql->sa);

					for(n=lst->op4.lval->h; n; n = n->next)
						list_append(l, const_column(be, (stmt*)n->data));
					r = stmt_list(be, l);
				}
				if (r->type == st_list)
					r = stmt_table(be, r, 1);
			}
			return stmt_return(be, r, GET_PSM_LEVEL(e->flag));
		} else if (e->flag & PSM_WHILE) {
			/* while is a if - block true with leave statement
	 		 * needed because the condition needs to be inside this outer block */
			stmt *ifstmt = stmt_cond(be, stmt_bool(be, 1), NULL, 0, 0);
			stmt *cond = exp_bin(be, e->l, left, right, grp, ext, cnt, sel, rsel);
			stmt *wstmt = stmt_cond(be, cond, ifstmt, 1, 0);

			(void)exp_list(be, e->r, left, right, grp, ext, cnt, sel, rsel);
			(void)stmt_control_end(be, wstmt);
			return stmt_control_end(be, ifstmt);
		} else if (e->flag & PSM_IF) {
<<<<<<< HEAD
			stmt *cond = exp_bin(be, e->l, left, right, grp, ext, cnt, sel, rsel);
			stmt *ifstmt = stmt_cond(be, cond, NULL, 0, 0), *res;
			(void)exp_list(be, e->r, left, right, grp, cnt, ext, sel, rsel);
=======
			stmt *cond = exp_bin(be, e->l, left, right, grp, ext, cnt, sel);
			stmt *ifstmt = stmt_cond(be, cond, NULL, 0, 0), *res;
			(void)exp_list(be, e->r, left, right, grp, ext, cnt, sel);
>>>>>>> 6a9e213f
			res = stmt_control_end(be, ifstmt);
			if (e->f) {
				stmt *elsestmt = stmt_cond(be, cond, NULL, 0, 1);

				(void) exp_list(be, e->f, left, right, grp, ext, cnt, sel, rsel);
				res = stmt_control_end(be, elsestmt);
			}
			return res;
		} else if (e->flag & PSM_REL) {
			sql_rel *rel = e->l;
			stmt *r = rel_bin(be, rel);

#if 0
			if (r->type == st_list && r->nrcols == 0 && r->key) {
				/* row to columns */
				node *n;
				list *l = sa_list(sql->sa);

				for(n=r->op4.lval->h; n; n = n->next)
					list_append(l, const_column(be, (stmt*)n->data));
				r = stmt_list(be, l);
			}
#endif
			if (is_modify(rel->op) || is_ddl(rel->op)) 
				return r;
			return stmt_table(be, r, 1);
		} else if (e->flag & PSM_EXCEPTION) {
<<<<<<< HEAD
			stmt *cond = exp_bin(be, e->l, left, right, grp, ext, cnt, sel, rsel);
=======
			stmt *cond = exp_bin(be, e->l, left, right, grp, ext, cnt, sel);
>>>>>>> 6a9e213f
			return stmt_exception(be, cond, (const char *) e->r, 0);
		}
		break;
	case e_atom: {
		if (e->l) { 			/* literals */
			atom *a = e->l;
			s = stmt_atom(be, atom_dup(sql->sa, a));
		} else if (e->r) { 		/* parameters */
			s = stmt_var(be, sa_strdup(sql->sa, e->r), e->tpe.type?&e->tpe:NULL, 0, e->flag);
		} else if (e->f) { 		/* values */
			s = value_list(be, e->f, left, sel);
		} else { 			/* arguments */
			s = stmt_varnr(be, e->flag, e->tpe.type?&e->tpe:NULL);
		}
	}	break;
	case e_convert: {
		/* if input is type any NULL or column of nulls, change type */
		list *tps = e->r;
		sql_subtype *from = tps->h->data;
		sql_subtype *to = tps->h->next->data;
		stmt *l;

		if (from->type->localtype == 0) {
			l = stmt_atom(be, atom_general(sql->sa, to, NULL));
		} else {
	       		l = exp_bin(be, e->l, left, right, grp, ext, cnt, sel, rsel);
		}
		if (!l) 
			return NULL;
		s = stmt_convert(be, l, from, to);
	} 	break;
	case e_func: {
		node *en;
		list *l = sa_list(sql->sa), *exps = e->l;
		sql_subfunc *f = e->f;
		stmt *rows = NULL, *cond_execution = NULL;
		char name[16], *nme;

		if (f->func->side_effect && left) {
			if (!exps || list_empty(exps))
				append(l, 
				stmt_const(be, 
					bin_first_column(be, left), 
					stmt_atom_int(be, 0)));
			else if (exps_card(exps) < CARD_MULTI) {
				rows = bin_first_column(be, left);
			}
		}
		assert(!e->r);
		if (exps) {
			int nrcols = 0;
			for (en = exps->h; en; en = en->next) {
				sql_exp *e = en->data;
				stmt *es;

				es = exp_bin(be, e, left, right, grp, ext, cnt, sel, rsel);

				if (!es) 
					return NULL;

				if (rows && en == exps->h && f->func->type != F_LOADER)
					es = stmt_const(be, rows, es);
				/* last argument is condition, change into candidate list */
				if (!en->next && !f->func->varres && !f->func->vararg && list_length(exps) > list_length(f->func->ops)) {
					if (es->nrcols) {
						if (!nrcols) {
							node *n;
							list *nl = sa_list(sql->sa);
							for (n = l->h; n; n = n->next) {
								stmt *s = n->data;
								s = stmt_const(be, es, s);
								list_append(nl, s);
							}
							l = nl;

						}
						es = stmt_uselect(be, es, stmt_bool(be,1), cmp_equal, NULL, 0);
					} else /* need a condition */
						cond_execution = es;
				}
				if (es->nrcols > nrcols)
					nrcols = es->nrcols;
				if (!cond_execution)
					list_append(l,es);
			}
			/* TODO fix calc functions with selection vector 
			if (sel && strcmp(sql_func_mod(f->func), "calc") == 0 && nrcols && strcmp(sql_func_imp(f->func), "ifthenelse") != 0)
				list_append(l,sel);
				*/
		}
		if (cond_execution) {
			/* var_x = nil; */
			nme = number2name(name, 16, ++sql->label);
			(void)stmt_var(be, nme, exp_subtype(e), 1, 2);
			/* if_barrier ... */
			cond_execution = stmt_cond(be, cond_execution, NULL, 0, 0);
		}
		if (f->func->rel) 
			s = stmt_func(be, stmt_list(be, l), sa_strdup(sql->sa, f->func->base.name), f->func->rel, (f->func->type == F_UNION));
		else
			s = stmt_Nop(be, stmt_list(be, l), e->f); 
		if (cond_execution) {
			/* var_x = s */
			(void)stmt_assign(be, nme, s, 2);
			/* endif_barrier */
			(void)stmt_control_end(be, cond_execution);
			s = stmt_var(be, nme, exp_subtype(e), 0, 2);
		}
	} 	break;
	case e_aggr: {
		list *attr = e->l; 
		stmt *as = NULL;
		sql_subaggr *a = e->f;

		assert(sel == NULL);
		if (attr && attr->h) { 
			node *en;
			list *l = sa_list(sql->sa);

			for (en = attr->h; en; en = en->next) {
				sql_exp *at = en->data;

				as = exp_bin(be, at, left, right, NULL, NULL, NULL, sel, rsel);

				if (as && as->nrcols <= 0 && left) 
					as = stmt_const(be, bin_first_column(be, left), as);
				/* insert single value into a column */
				if (as && as->nrcols <= 0 && !left)
					as = const_column(be, as);

				if (!as) 
					return NULL;	
				if (need_distinct(e)){ 
					stmt *g = stmt_group(be, as, grp, ext, cnt, 1);
					stmt *next = stmt_result(be, g, 1); 
						
					as = stmt_project(be, next, as);
					if (grp)
						grp = stmt_project(be, next, grp);
				}
				append(l, as);
			}
			as = stmt_list(be, l);
		} else {
			/* count(*) may need the default group (relation) and
			   and/or an attribute to count */
			if (grp) {
				as = grp;
			} else if (left) {
				as = bin_first_column(be, left);
			} else {
				/* create dummy single value in a column */
				as = stmt_atom_lng(be, 0);
				as = const_column(be, as);
			}
		}
		s = stmt_aggr(be, as, grp, ext, a, 1, need_no_nil(e) /* ignore nil*/, !zero_if_empty(e) );
		if (find_prop(e->p, PROP_COUNT)) /* propagate count == 0 ipv NULL in outer joins */
			s->flag |= OUTER_ZERO;
	} 	break;
	case e_column: {
		if (right) /* check relation names */
			s = bin_find_column(be, right, e->l, e->r);
		if (!s && left) 
			s = bin_find_column(be, left, e->l, e->r);
		if (!s) {
			sql_subquery *sq = mvc_find_subquery(be->mvc, e->l?e->l:e->r, e->r);

			if (sq) { 
				stmt *s = sq->s;

				if (s && s->type == st_list)
					s = bin_find_column(be, s, e->l?e->l:e->r, e->r);
				return s; /* ugh */
			}
		}
		if (s && grp)
			s = stmt_project(be, ext, s);
		if (!s && right) {
			fprintf(stderr, "could not find %s.%s\n", (char*)e->l, (char*)e->r);
			print_stmtlist(sql->sa, left);
			print_stmtlist(sql->sa, right);
			assert(s);
			return NULL;
		}
	 }	break;
	case e_cmp: {
		stmt *l = NULL, *r = NULL, *r2 = NULL;
		int swapped = 0, is_select = 0;
		sql_exp *re = e->r, *re2 = e->f;

		/* general predicate, select and join */
		if (get_cmp(e) == cmp_filter) {
			list *args;
			list *ops;
			node *n;
			int first = 1;

		       	ops = sa_list(sql->sa);
		       	args = e->l;
			for( n = args->h; n; n = n->next ) {
				s = NULL;
				if (!swapped)
					s = exp_bin(be, n->data, left, NULL, grp, ext, cnt, NULL, NULL); 
				if (!s && (first || swapped)) {
					s = exp_bin(be, n->data, right, NULL, grp, ext, cnt, NULL, NULL); 
					swapped = 1;
				}
				if (!s) 
					return s;
				if (s->nrcols == 0 && first)
					s = stmt_const(be, bin_first_column(be, swapped?right:left), s); 
				list_append(ops, s);
				first = 0;
			}
			l = stmt_list(be, ops);
		       	ops = sa_list(sql->sa);
			args = e->r;
			for( n = args->h; n; n = n->next ) {
				s = exp_bin(be, n->data, (swapped || !right)?left:right, NULL, grp, ext, cnt, NULL, NULL); 
				if (!s) 
					return s;
				list_append(ops, s);
			}
			r = stmt_list(be, ops);

			if (left && right && exps_card(e->r) > CARD_ATOM) {
				sql_subfunc *f = e->f;
				return stmt_genjoin(be, l, r, f, is_anti(e), swapped);
			}
			assert(!swapped);
			s = stmt_genselect(be, l, r, e->f, sel, is_anti(e));
			return s;
		}
		if (e->flag == cmp_in || e->flag == cmp_notin) {
			return handle_in_exps(be, e->l, e->r, left, right, grp, ext, cnt, sel, (e->flag == cmp_in), 0);
		}
		if (get_cmp(e) == cmp_or && (!right || right->nrcols == 1)) {
			sql_subtype *bt = sql_bind_localtype("bit");
			list *l = e->l;
			node *n;
			stmt *sel1 = NULL, *sel2 = NULL;
			int anti = is_anti(e);

			sel1 = sel;
			sel2 = sel;
			for( n = l->h; n; n = n->next ) {
				sql_exp *c = n->data;
				stmt *sin = (sel1 && sel1->nrcols)?sel1:NULL;

				/* propagate the anti flag */
				if (anti) 
					set_anti(c);
				s = exp_bin(be, c, left, right, grp, ext, cnt, sin, NULL); 
				if (!s) 
					return s;

				if (!sin && sel1 && sel1->nrcols == 0 && s->nrcols == 0) {
					sql_subfunc *f = sql_bind_func(sql->sa, sql->session->schema, anti?"or":"and", bt, bt, F_FUNC);
					assert(f);
					s = stmt_binop(be, sel1, s, f);
				} else if (sel1 && (sel1->nrcols == 0 || s->nrcols == 0)) {
					stmt *predicate = bin_first_column(be, left);
				
					predicate = stmt_const(be, predicate, stmt_bool(be, 1));
					if (s->nrcols == 0)
						s = stmt_uselect(be, predicate, s, cmp_equal, sel1, anti);
					else
						s = stmt_uselect(be, predicate, sel1, cmp_equal, s, anti);
				}
				sel1 = s;
			}
			l = e->r;
			for( n = l->h; n; n = n->next ) {
				sql_exp *c = n->data;
				stmt *sin = (sel2 && sel2->nrcols)?sel2:NULL;

				/* propagate the anti flag */
				if (anti) 
					set_anti(c);
				s = exp_bin(be, c, left, right, grp, ext, cnt, sin, NULL); 
				if (!s) 
					return s;

				if (!sin && sel2 && sel2->nrcols == 0 && s->nrcols == 0) {
					sql_subfunc *f = sql_bind_func(sql->sa, sql->session->schema, anti?"or":"and", bt, bt, F_FUNC);
					assert(f);
					s = stmt_binop(be, sel2, s, f);
				} else if (sel2 && (sel2->nrcols == 0 || s->nrcols == 0)) {
					stmt *predicate = bin_first_column(be, left);
				
					predicate = stmt_const(be, predicate, stmt_bool(be, 1));
					if (s->nrcols == 0)
						s = stmt_uselect(be, predicate, s, cmp_equal, sel2, anti);
					else
						s = stmt_uselect(be, predicate, sel2, cmp_equal, s, anti);
				}
				sel2 = s;
			}
			if (sel1->nrcols == 0 && sel2->nrcols == 0) {
				sql_subfunc *f = sql_bind_func(sql->sa, sql->session->schema, anti?"and":"or", bt, bt, F_FUNC);
				assert(f);
				return stmt_binop(be, sel1, sel2, f);
			}
			if (sel1->nrcols == 0) {
				stmt *predicate = bin_first_column(be, left);
				
				predicate = stmt_const(be, predicate, stmt_bool(be, 1));
				sel1 = stmt_uselect(be, predicate, sel1, cmp_equal, NULL, 0/*anti*/);
			}
			if (sel2->nrcols == 0) {
				stmt *predicate = bin_first_column(be, left);
				
				predicate = stmt_const(be, predicate, stmt_bool(be, 1));
				sel2 = stmt_uselect(be, predicate, sel2, cmp_equal, NULL, 0/*anti*/);
			}
			if (anti)
				return stmt_project(be, stmt_tinter(be, sel1, sel2), sel1);
			return stmt_tunion(be, sel1, sel2);
		}
		if (get_cmp(e) == cmp_or && right) {  /* join */
			assert(0);
		}

		/* mark use of join indices */
		if (right && find_prop(e->p, PROP_JOINIDX) != NULL) 
			sql->opt_stats[0]++; 

		if (!l) {
			l = exp_bin(be, e->l, left, NULL, grp, ext, cnt, sel, NULL);
			swapped = 0;
		}
		if (!l && right) {
 			l = exp_bin(be, e->l, right, NULL, grp, ext, cnt, rsel, NULL);
			swapped = 1;
		}
		if (swapped || !right)
 			r = exp_bin(be, re, left, NULL, grp, ext, cnt, sel, NULL);
		else
 			r = exp_bin(be, re, right, NULL, grp, ext, cnt, rsel, NULL);
		if (!r && !swapped) {
 			r = exp_bin(be, re, left, NULL, grp, ext, cnt, sel, NULL);
			is_select = 1;
		}
		if (!r && swapped) {
 			r = exp_bin(be, re, right, NULL, grp, ext, cnt, rsel, NULL);
			is_select = 1;
		}
		if (re2)
 			r2 = exp_bin(be, re2, left, right, grp, ext, cnt, sel, rsel);

		if (!l || !r || (re2 && !r2)) {
			assert(0);
			return NULL;
		}

		if (left && right && !is_select &&
		   ((l->nrcols && (r->nrcols || (r2 && r2->nrcols))) || 
		     re->card > CARD_ATOM || 
		    (re2 && re2->card > CARD_ATOM))) {
			if (l->nrcols == 0)
				l = stmt_const(be, bin_first_column(be, swapped?right:left), l); 
			if (r->nrcols == 0)
				r = stmt_const(be, bin_first_column(be, swapped?left:right), r); 
			if (r2 && r2->nrcols == 0)
				r2 = stmt_const(be, bin_first_column(be, swapped?left:right), r2); 
			if (r2) {
				s = stmt_join2(be, l, r, r2, (comp_type)e->flag, is_anti(e), swapped);
			} else if (swapped) {
				s = stmt_subjoin(be, r, sel, l, rsel, is_anti(e), swap_compare((comp_type)e->flag));
			} else {
				s = stmt_subjoin(be, l, sel, r, rsel, is_anti(e), (comp_type)e->flag);
			}
		} else {
			if (r2) {
				if (l->nrcols == 0 && r->nrcols == 0 && r2->nrcols == 0) {
					sql_subtype *bt = sql_bind_localtype("bit");
					sql_subfunc *lf = sql_bind_func(sql->sa, sql->session->schema,
							compare_func(range2lcompare(e->flag), 0),
							tail_type(l), tail_type(r), F_FUNC);
					sql_subfunc *rf = sql_bind_func(sql->sa, sql->session->schema,
							compare_func(range2rcompare(e->flag), 0),
							tail_type(l), tail_type(r), F_FUNC);
					sql_subfunc *a = sql_bind_func(sql->sa, sql->session->schema,
							"and", bt, bt, F_FUNC);

					if (is_atom(re->type) && re->l && atom_null((atom*)re->l) &&
					    is_atom(re2->type) && re2->l && atom_null((atom*)re2->l)) {
						s = sql_unop_(be, NULL, "isnull", l);
					} else {
						assert(lf && rf && a);
						s = stmt_binop(be, 
							stmt_binop(be, l, r, lf), 
							stmt_binop(be, l, r2, rf), a);
					}
					if (is_anti(e)) {
						sql_subfunc *a = sql_bind_func(sql->sa, sql->session->schema, "not", bt, NULL, F_FUNC);
						s = stmt_unop(be, s, a);
					}
				} else if (((e->flag&3) != 3) /* both sides closed use between implementation */ && l->nrcols > 0 && r->nrcols > 0 && r2->nrcols > 0) {
					s = stmt_uselect(be, l, r, range2lcompare(e->flag),
					    stmt_uselect(be, l, r2, range2rcompare(e->flag), sel, is_anti(e)), is_anti(e));
				} else {
					s = stmt_uselect2(be, l, r, r2, (comp_type)e->flag, sel, is_anti(e));
				}
			} else {
				/* value compare or select */
				if (l->nrcols == 0 && r->nrcols == 0) {
					sql_subfunc *f = sql_bind_func(sql->sa, sql->session->schema,
							compare_func((comp_type)get_cmp(e), is_anti(e)),
							tail_type(l), tail_type(l), F_FUNC);
					assert(f);
					s = stmt_binop(be, l, r, f);
				} else {
					/* this can still be a join (as relational algebra and single value subquery results still means joins */
					s = stmt_uselect(be, l, r, (comp_type)get_cmp(e), sel, is_anti(e));
				}
			}
		}
	 }	break;
	default:
		;
	}
	return s;
}

static stmt *
stmt_col( backend *be, sql_column *c, stmt *del) 
{ 
	stmt *sc = stmt_bat(be, c, RDONLY, del?del->partition:0);

	if (isTable(c->t) && c->t->access != TABLE_READONLY &&
	   (c->base.flag != TR_NEW || c->t->base.flag != TR_NEW /* alter */) &&
	   (c->t->persistence == SQL_PERSIST || c->t->persistence == SQL_DECLARED_TABLE) && !c->t->commit_action) {
		stmt *i = stmt_bat(be, c, RD_INS, 0);
		stmt *u = stmt_bat(be, c, RD_UPD_ID, del?del->partition:0);
		sc = stmt_project_delta(be, sc, u, i);
		sc = stmt_project(be, del, sc);
	} else if (del) { /* always handle the deletes */
		sc = stmt_project(be, del, sc);
	}
	return sc;
}

static stmt *
stmt_idx( backend *be, sql_idx *i, stmt *del) 
{ 
	stmt *sc = stmt_idxbat(be, i, RDONLY, del?del->partition:0);

	if (isTable(i->t) && i->t->access != TABLE_READONLY &&
	   (i->base.flag != TR_NEW || i->t->base.flag != TR_NEW /* alter */) &&
	   (i->t->persistence == SQL_PERSIST || i->t->persistence == SQL_DECLARED_TABLE) && !i->t->commit_action) {
		stmt *ic = stmt_idxbat(be, i, RD_INS, 0);
		stmt *u = stmt_idxbat(be, i, RD_UPD_ID, del?del->partition:0);
		sc = stmt_project_delta(be, sc, u, ic);
		sc = stmt_project(be, del, sc);
	} else if (del) { /* always handle the deletes */
		sc = stmt_project(be, del, sc);
	}
	return sc;
}

#if 0
static stmt *
check_table_types(backend *be, list *types, stmt *s, check_type tpe)
{
	mvc *sql = be->mvc;
	//const char *tname;
	stmt *tab = s;
	int temp = 0;

	if (s->type != st_table) {
		return sql_error(
			sql, 03,
			SQLSTATE(42000) "single value and complex type are not equal");
	}
	tab = s->op1;
	temp = s->flag;
	if (tab->type == st_var) {
		sql_table *tbl = NULL;//tail_type(tab)->comp_type;
		stmt *dels = stmt_tid(be, tbl, 0);
		node *n, *m;
		list *l = sa_list(sql->sa);
		
		stack_find_var(sql, tab->op1->op4.aval->data.val.sval);

		for (n = types->h, m = tbl->columns.set->h; 
			n && m; n = n->next, m = m->next) 
		{
			sql_subtype *ct = n->data;
			sql_column *dtc = m->data;
			stmt *dtcs = stmt_col(be, dtc, dels);
			stmt *r = check_types(be, ct, dtcs, tpe);
			if (!r) 
				return NULL;
			//r = stmt_alias(be, r, tbl->base.name, c->base.name);
			list_append(l, r);
		}
	 	return stmt_table(be, stmt_list(be, l), temp);
	} else if (tab->type == st_list) {
		node *n, *m;
		list *l = sa_list(sql->sa);
		for (n = types->h, m = tab->op4.lval->h; 
			n && m; n = n->next, m = m->next) 
		{
			sql_subtype *ct = n->data;
			stmt *r = check_types(be, ct, m->data, tpe);
			if (!r) 
				return NULL;
			//tname = table_name(sql->sa, r);
			//r = stmt_alias(be, r, tname, c->base.name);
			list_append(l, r);
		}
		return stmt_table(be, stmt_list(be, l), temp);
	} else { /* single column/value */
		stmt *r;
		sql_subtype *st = tail_type(tab), *ct;

		if (list_length(types) != 1) {
			stmt *res = sql_error(
				sql, 03,
				SQLSTATE(42000) "single value of type %s and complex type are not equal",
				st->type->sqlname
			);
			return res;
		}
		ct = types->h->data;
		r = check_types(be, ct, tab, tpe);
		//tname = table_name(sql->sa, r);
		//r = stmt_alias(be, r, tname, c->base.name);
		return stmt_table(be, r, temp);
	}
}
#endif

static void
sql_convert_arg(mvc *sql, int nr, sql_subtype *rt)
{
	atom *a = sql_bind_arg(sql, nr);

	if (atom_null(a)) {
		if (a->data.vtype != rt->type->localtype) {
			a->data.vtype = rt->type->localtype;
			VALset(&a->data, a->data.vtype, (ptr) ATOMnilptr(a->data.vtype));
		}
	}
	a->tpe = *rt;
}

/* try to do an inplace convertion 
 * 
 * inplace conversion is only possible if the s is an variable.
 * This is only done to be able to map more cached queries onto the same 
 * interface.
 */
static stmt *
inplace_convert(backend *be, sql_subtype *ct, stmt *s)
{
	atom *a;

	/* exclude named variables */
	if (s->type != st_var || (s->op1 && s->op1->op4.aval->data.val.sval) || 
		(ct->scale && ct->type->eclass != EC_FLT))
		return s;

	a = sql_bind_arg(be->mvc, s->flag);
	if (atom_cast(be->mvc->sa, a, ct)) {
		stmt *r = stmt_varnr(be, s->flag, ct);
		sql_convert_arg(be->mvc, s->flag, ct);
		return r;
	}
	return s;
}

static int
stmt_set_type_param(mvc *sql, sql_subtype *type, stmt *param)
{
	if (!type || !param || param->type != st_var)
		return -1;

	if (set_type_param(sql, type, param->flag) == 0) {
		param->op4.typeval = *type;
		return 0;
	}
	return -1;
}

/* check_types tries to match the ct type with the type of s if they don't
 * match s is converted. Returns NULL on failure.
 */
static stmt *
check_types(backend *be, sql_subtype *ct, stmt *s, check_type tpe)
{
	mvc *sql = be->mvc;
	int c = 0;
	sql_subtype *t = NULL, *st = NULL;

	/*
	if (ct->types) 
		return check_table_types(sql, ct->types, s, tpe);
		*/

 	st = tail_type(s);
	if ((!st || !st->type) && stmt_set_type_param(sql, ct, s) == 0) {
		return s;
	} else if (!st) {
		return sql_error(sql, 02, SQLSTATE(42000) "statement has no type information");
	}

	/* first try cheap internal (inplace) convertions ! */
	s = inplace_convert(be, ct, s);
	t = st = tail_type(s);

	/* check if the types are the same */
	if (t && subtype_cmp(t, ct) != 0) {
		t = NULL;
	}

	if (!t) {	/* try to convert if needed */
		c = sql_type_convert(st->type->eclass, ct->type->eclass);
		if (!c || (c == 2 && tpe == type_set) || 
                   (c == 3 && tpe != type_cast)) { 
			s = NULL;
		} else {
			s = stmt_convert(be, s, st, ct);
		}
	} 
	if (!s) {
		stmt *res = sql_error(
			sql, 03,
			SQLSTATE(42000) "types %s(%u,%u) (%s) and %s(%u,%u) (%s) are not equal",
			st->type->sqlname,
			st->digits,
			st->scale,
			st->type->base.name,
			ct->type->sqlname,
			ct->digits,
			ct->scale,
			ct->type->base.name
		);
		return res;
	}
	return s;
}

static stmt *
sql_Nop_(backend *be, const char *fname, stmt *a1, stmt *a2, stmt *a3, stmt *a4)
{
	mvc *sql = be->mvc;
	list *sl = sa_list(sql->sa);
	list *tl = sa_list(sql->sa);
	sql_subfunc *f = NULL;

	list_append(sl, a1);
	list_append(tl, tail_type(a1));
	list_append(sl, a2);
	list_append(tl, tail_type(a2));
	list_append(sl, a3);
	list_append(tl, tail_type(a3));
	if (a4) {
		list_append(sl, a4);
		list_append(tl, tail_type(a4));
	}

	f = sql_bind_func_(sql->sa, sql->session->schema, fname, tl, F_FUNC);
	if (f)
		return stmt_Nop(be, stmt_list(be, sl), f);
	return sql_error(sql, 02, SQLSTATE(42000) "SELECT: no such operator '%s'", fname);
}

static stmt *
rel_parse_value(backend *be, char *query, char emode)
{
	mvc *m = be->mvc;
	mvc o = *m;
	stmt *s = NULL;
	buffer *b;
	char *n;
	int len = _strlen(query);
	exp_kind ek = {type_value, card_value, FALSE};
	stream *sr;
	bstream *bs;

	m->qc = NULL;
	m->sqs = NULL;

	m->caching = 0;
	m->emode = emode;
	b = (buffer*)GDKmalloc(sizeof(buffer));
	n = GDKmalloc(len + 1 + 1);
	if (b == NULL || n == NULL) {
		GDKfree(b);
		GDKfree(n);
		return sql_error(m, 02, SQLSTATE(HY001) MAL_MALLOC_FAIL);
	}
	snprintf(n, len + 2, "%s\n", query);
	query = n;
	len++;
	buffer_init(b, query, len);
	sr = buffer_rastream(b, "sqlstatement");
	if (sr == NULL) {
		buffer_destroy(b);
		return sql_error(m, 02, SQLSTATE(HY001) MAL_MALLOC_FAIL);
	}
	bs = bstream_create(sr, b->len);
	if(bs == NULL) {
		buffer_destroy(b);
		return sql_error(m, 02, SQLSTATE(HY001) MAL_MALLOC_FAIL);
	}
	scanner_init(&m->scanner, bs, NULL);
	m->scanner.mode = LINE_1; 
	bstream_next(m->scanner.rs);

	m->params = NULL;
	/*m->args = NULL;*/
	m->argc = 0;
	m->sym = NULL;
	m->errstr[0] = '\0';

	(void) sqlparse(m);	/* blindly ignore errors */
	
	/* get out the single value as we don't want an enclosing projection! */
	if (m->sym->token == SQL_SELECT) {
		SelectNode *sn = (SelectNode *)m->sym;
		if (sn->selection->h->data.sym->token == SQL_COLUMN) {
			int is_last = 0;
			sql_rel *rel = NULL;
			sql_exp *e = rel_value_exp2(m, &rel, sn->selection->h->data.sym->data.lval->h->data.sym, sql_sel, ek, &is_last);

			if (!rel)
				s = exp_bin(be, e, NULL, NULL, NULL, NULL, NULL, NULL, NULL); 
		}
	}
	GDKfree(query);
	GDKfree(b);
	bstream_destroy(m->scanner.rs);

	m->sym = NULL;
	if (m->session->status || m->errstr[0]) {
		int status = m->session->status;
		char errstr[ERRSIZE];

		strcpy(errstr, m->errstr);
		*m = o;
		m->session->status = status;
		strcpy(m->errstr, errstr);
	} else {
		*m = o;
	}
	return s;
}


static stmt *
stmt_rename(backend *be, sql_rel *rel, sql_exp *exp, stmt *s )
{
	const char *name = exp->name;
	const char *rname = exp->rname;
	stmt *o = s;

	(void)rel;
	if (!name && exp->type == e_column && exp->r)
		name = exp->r;
	if (!name)
		name = column_name(be->mvc->sa, s);
	if (!rname && exp->type == e_column && exp->l)
		rname = exp->l;
	if (!rname)
		rname = table_name(be->mvc->sa, s);
	s = stmt_alias(be, s, rname, name);
	if (o->flag & OUTER_ZERO)
		s->flag |= OUTER_ZERO;
	return s;
}

static stmt *
rel2bin_post_project(backend *be, stmt *pp) 
{
	stmt *sel = pp->op1;
	list *l, *sub = pp->op4.lval;
	node *n;

	/* construct relation */
	l = sa_list(be->mvc->sa);
	if (sub && sel) {
		for( n = sub->h; n; n = n->next ) {
			stmt *col = n->data;
	
			if (col->nrcols == 0) /* constant */
				col = stmt_const(be, sel, col);
			else
				col = stmt_project(be, sel, col);
			list_append(l, col);
		}
	}
	return stmt_list(be, l);
}

static stmt *
rel2bin_sql_table(backend *be, sql_table *t) 
{
	mvc *sql = be->mvc;
	list *l = sa_list(sql->sa);
	node *n;
	stmt *dels = stmt_tid(be, t, 0);
			
	for (n = t->columns.set->h; n; n = n->next) {
		sql_column *c = n->data;
		stmt *sc = stmt_col(be, c, dels);

		list_append(l, sc);
	}
	/* TID column */
	if (t->columns.set->h) { 
		/* tid function  sql.tid(t) */
		const char *rnme = t->base.name;

		stmt *sc = dels?dels:stmt_tid(be, t, 0);
		sc = stmt_alias(be, sc, rnme, TID);
		list_append(l, sc);
	}
	if (t->idxs.set) {
		for (n = t->idxs.set->h; n; n = n->next) {
			sql_idx *i = n->data;
			stmt *sc = stmt_idx(be, i, dels);
			const char *rnme = t->base.name;

			/* index names are prefixed, to make them independent */
			sc = stmt_alias(be, sc, rnme, sa_strconcat(sql->sa, "%", i->base.name));
			list_append(l, sc);
		}
	}
	return stmt_list(be, l);
}

static stmt *
rel2bin_basetable(backend *be, sql_rel *rel)
{
	mvc *sql = be->mvc;
	sql_table *t = rel->l;
	sql_column *c = rel->r;
	list *l = sa_list(sql->sa);
	stmt *dels;
	node *en;

	if (!t && c)
		t = c->t;
       	dels = stmt_tid(be, t, rel->flag == REL_PARTITION);

	/* add aliases */
	assert(rel->exps);
	for( en = rel->exps->h; en; en = en->next ) {
		sql_exp *exp = en->data;
		const char *rname = exp->rname?exp->rname:exp->l;
		const char *oname = exp->r;
		stmt *s = NULL;

		if (is_func(exp->type)) {
			list *exps = exp->l;
			sql_exp *cexp = exps->h->data;
			const char *cname = cexp->r;
			list *l = sa_list(sql->sa);

		       	c = find_sql_column(t, cname);
			s = stmt_col(be, c, dels);
			append(l, s);
			if (exps->h->next) {
				sql_exp *at = exps->h->next->data;
				stmt *u = exp_bin(be, at, NULL, NULL, NULL, NULL, NULL, NULL, NULL);

				append(l, u);
			}
			s = stmt_Nop(be, stmt_list(be, l), exp->f);
		} else if (oname[0] == '%' && strcmp(oname, TID) == 0) {
			/* tid function  sql.tid(t) */
			const char *rnme = t->base.name;

			s = dels?dels:stmt_tid(be, t, 0);
			s = stmt_alias(be, s, rnme, TID);
		} else if (oname[0] == '%') { 
			sql_idx *i = find_sql_idx(t, oname+1);

			/* do not include empty indices in the plan */
			if ((hash_index(i->type) && list_length(i->columns) <= 1) || !idx_has_column(i->type))
				continue;
			s = stmt_idx(be, i, dels);
		} else {
			sql_column *c = find_sql_column(t, oname);

			s = stmt_col(be, c, dels);
		}
		s->tname = rname;
		s->cname = exp->name;
		list_append(l, s);
	}
	return stmt_list(be, l);
}

static int 
alias_cmp( stmt *s, const char *nme )
{
	return strcmp(s->cname, nme);
}

static list* exps2bin_args(backend *be, list *exps, list *args);

static list *
exp2bin_args(backend *be, sql_exp *e, list *args)
{
	mvc *sql = be->mvc;
	if (!e)
		return args;
	switch(e->type){
	case e_column:
	case e_psm:
		return args;
	case e_cmp:
		if (get_cmp(e) == cmp_or || get_cmp(e) == cmp_filter) {
			args = exps2bin_args(be, e->l, args);
			args = exps2bin_args(be, e->r, args);
		} else if (e->flag == cmp_in || e->flag == cmp_notin) {
			args = exp2bin_args(be, e->l, args);
			args = exps2bin_args(be, e->r, args);
		} else {
			args = exp2bin_args(be, e->l, args);
			args = exp2bin_args(be, e->r, args);
			if (e->f)
				args = exp2bin_args(be, e->f, args);
		}
		return args;
	case e_convert:
		if (e->l)
			return exp2bin_args(be, e->l, args);
		break;
	case e_aggr:
	case e_func: 
		if (e->l)
			return exps2bin_args(be, e->l, args);
		break;
	case e_atom:
		if (e->l) {
			return args;
		} else if (e->f) {
			return exps2bin_args(be, e->f, args);
		} else if (e->r) {
			char nme[64];

			snprintf(nme, 64, "A%s", (char*)e->r);
			if (!list_find(args, nme, (fcmp)&alias_cmp)) {
				stmt *s = stmt_var(be, e->r, &e->tpe, 0, 0);

				s = stmt_alias(be, s, NULL, sa_strdup(sql->sa, nme));
				list_append(args, s);
			}
		} else {
			char nme[16];

			snprintf(nme, 16, "A%d", e->flag);
			if (!list_find(args, nme, (fcmp)&alias_cmp)) {
				atom *a = sql->args[e->flag];
				stmt *s = stmt_varnr(be, e->flag, &a->tpe);

				s = stmt_alias(be, s, NULL, sa_strdup(sql->sa, nme));
				list_append(args, s);
			}
		}
	}
	return args;
}

static list *
exps2bin_args(backend *be, list *exps, list *args)
{
	node *n;

	if (!exps)
		return args;
	for (n = exps->h; n; n = n->next)
		args = exp2bin_args(be, n->data, args);
	return args;
}

static list *
rel2bin_args(backend *be, sql_rel *rel, list *args)
{
	if (!rel)
		return args;
	switch(rel->op) {
	case op_basetable:
	case op_table:
		break;
	case op_join: 
	case op_left: 
	case op_right: 
	case op_full: 

	case op_apply: 
	case op_semi: 
	case op_anti: 

	case op_union: 
	case op_inter: 
	case op_except: 
		args = rel2bin_args(be, rel->l, args);
		args = rel2bin_args(be, rel->r, args);
		break;
	case op_groupby: 
		if (rel->r) 
			args = exps2bin_args(be, rel->r, args);
		/* fall through */
	case op_project:
	case op_select: 
	case op_topn: 
	case op_sample: 
		if (rel->exps)
			args = exps2bin_args(be, rel->exps, args);
		args = rel2bin_args(be, rel->l, args);
		break;
	case op_ddl: 
		args = rel2bin_args(be, rel->l, args);
		if (rel->r)
			args = rel2bin_args(be, rel->r, args);
		break;
	case op_insert:
	case op_update:
	case op_delete:
	case op_truncate:
		args = rel2bin_args(be, rel->r, args);
		break;
	}
	return args;
}

typedef struct trigger_input {
	sql_table *t;
	stmt *tids;
	stmt **updates;
	int type; /* insert 1, update 2, delete 3, truncate 4 */
	const char *on;
	const char *nn;
} trigger_input;

static stmt *
rel2bin_table(backend *be, sql_rel *rel, list *refs)
{
	mvc *sql = be->mvc;
	list *l; 
	stmt *sub = NULL, *osub = NULL;
	node *en, *n;
	sql_exp *op = rel->r;

	if (rel->flag == 2) {
		trigger_input *ti = rel->l;
		l = sa_list(sql->sa);

		for(n = ti->t->columns.set->h; n; n = n->next) {
			sql_column *c = n->data;

			if (ti->type == 2) { /* updates */
				stmt *s = stmt_col(be, c, ti->tids);
				append(l, stmt_alias(be, s, ti->on, c->base.name));
			}
			if (ti->updates[c->colnr]) {
				append(l, stmt_alias(be, ti->updates[c->colnr], ti->nn, c->base.name));
			} else {
				stmt *s = stmt_col(be, c, ti->tids);
				append(l, stmt_alias(be, s, ti->nn, c->base.name));
				assert(ti->type != 1);
			}
		}
		sub = stmt_list(be, l);
		return sub;
	} else if (op) {
		int i;
		sql_subfunc *f = op->f;
		stmt *psub = NULL;
			
		if (rel->l) { /* first construct the sub relation */
			sql_rel *l = rel->l;
			if (l->op == op_ddl) {
				sql_table *t = rel_ddl_table_get(l);

				if (t)
					sub = rel2bin_sql_table(be, t);
			} else {
				sub = subrel_bin(be, rel->l, refs);
				if (sub && sub->type == st_project)
					sub = rel2bin_post_project(be, sub);
			}
			if (!sub) 
				return NULL;
		}

		psub = exp_bin(be, op, sub, NULL, NULL, NULL, NULL, NULL, NULL); /* table function */
		if (!f || !psub) { 
			assert(0);
			return NULL;	
		}
		l = sa_list(sql->sa);
		if (f->func->res) {
				if (f->func->varres) {
					for(i=0, en = rel->exps->h, n = f->res->h; en; en = en->next, n = n->next, i++ ) {
						sql_exp *exp = en->data;
						sql_subtype *st = n->data;
						const char *rnme = exp->rname?exp->rname:exp->l;
						stmt *s = stmt_rs_column(be, psub, i, st); 
				
						s = stmt_alias(be, s, rnme, exp->name);
						list_append(l, s);
					}
				} else {
					for(i = 0, n = f->func->res->h; n; n = n->next, i++ ) {
						sql_arg *a = n->data;
						stmt *s = stmt_rs_column(be, psub, i, &a->type); 
						const char *rnme = exp_find_rel_name(op);
			
						s = stmt_alias(be, s, rnme, a->name);
						list_append(l, s);
					}
					if (list_length(f->res) == list_length(f->func->res) + 1) {
						/* add missing %TID% column */
						sql_subtype *t = f->res->t->data;
						stmt *s = stmt_rs_column(be, psub, i, t); 
						const char *rnme = exp_find_rel_name(op);
			
						s = stmt_alias(be, s, rnme, TID);
						list_append(l, s);
					}
				}
		}
		if (!rel->flag && sub && sub->nrcols) { 
			assert(0);
			list_merge(l, sub->op4.lval, NULL);
			osub = sub;
		}
		sub = stmt_list(be, l);
	} else if (rel->l) { /* handle sub query via function */
		int i;
		char name[16], *nme;

		nme = number2name(name, 16, ++sql->remote);

		l = rel2bin_args(be, rel->l, sa_list(sql->sa));
		sub = stmt_list(be, l);
		sub = stmt_func(be, sub, sa_strdup(sql->sa, nme), rel->l, 0);
		l = sa_list(sql->sa);
		for(i = 0, n = rel->exps->h; n; n = n->next, i++ ) {
			sql_exp *c = n->data;
			stmt *s = stmt_rs_column(be, sub, i, exp_subtype(c)); 
			const char *nme = exp_name(c);
			const char *rnme = NULL;

			s = stmt_alias(be, s, rnme, nme);
			list_append(l, s);
		}
		sub = stmt_list(be, l);
	}
	if (!sub) { 
		assert(0);
		return NULL;	
	}
	l = sa_list(sql->sa);
	for( en = rel->exps->h; en; en = en->next ) {
		sql_exp *exp = en->data;
		const char *rnme = exp->rname?exp->rname:exp->l;
		stmt *s;

		/* no relation names */
		if (exp->l)
			exp->l = NULL;
		s = exp_bin(be, exp, sub, NULL, NULL, NULL, NULL, NULL, NULL);

		if (!s) {
			assert(0);
			return NULL;
		}
		if (sub && sub->nrcols >= 1 && s->nrcols == 0)
			s = stmt_const(be, bin_first_column(be, sub), s);
		s = stmt_alias(be, s, rnme, exp->name);
		list_append(l, s);
	}
	if (osub && osub->nrcols) 
		list_merge(l, osub->op4.lval, NULL);
	sub = stmt_list(be, l);
	return sub;
}

static stmt *
rel2bin_hash_lookup(backend *be, sql_rel *rel, stmt *left, stmt *sleft, stmt *right, stmt *sright, sql_idx *i, node *en ) 
{
	mvc *sql = be->mvc;
	node *n;
	sql_subtype *it = sql_bind_localtype("int");
	sql_subtype *lng = sql_bind_localtype("lng");
	stmt *h = NULL;
	stmt *bits = stmt_atom_int(be, 1 + ((sizeof(lng)*8)-1)/(list_length(i->columns)+1));
	sql_exp *e = en->data;
	sql_exp *l = e->l;
	stmt *idx = bin_find_column(be, left, l->l, sa_strconcat(sql->sa, "%", i->base.name));
	int swap_exp = 0, swap_rel = 0;
	comp_type comp = cmp_equal;

	if (!idx) {
		swap_exp = 1;
		l = e->r;
		idx = bin_find_column(be, left, l->l, sa_strconcat(sql->sa, "%", i->base.name));
	}
	if (!idx && right) {
		swap_exp = 0;
		swap_rel = 1;
		l = e->l;
		idx = bin_find_column(be, right, l->l, sa_strconcat(sql->sa, "%", i->base.name));
	}
	if (!idx && right) {
		swap_exp = 1;
		swap_rel = 1;
		l = e->r;
		idx = bin_find_column(be, right, l->l, sa_strconcat(sql->sa, "%", i->base.name));
	}
	if (!idx)
		return NULL;
	/* should be in key order! */
	for( en = rel->exps->h, n = i->columns->h; en && n; en = en->next, n = n->next ) {
		sql_exp *e = en->data;
		stmt *s = NULL;

		if (e->type == e_cmp && e->flag == cmp_equal) {
			sql_exp *ee = (swap_exp)?e->l:e->r;
			if (swap_rel)
				s = exp_bin(be, ee, left, NULL, NULL, NULL, NULL, sleft, NULL);
			else
				s = exp_bin(be, ee, right, NULL, NULL, NULL, NULL, sright, NULL);
		}

		if (!s) 
			return NULL;
		if (h) {
			sql_subfunc *xor = sql_bind_func_result3(sql->sa, sql->session->schema, "rotate_xor_hash", lng, it, tail_type(s), lng);

			h = stmt_Nop(be, stmt_list(be, list_append( list_append(
				list_append(sa_list(sql->sa), h), bits), s)), xor);
			comp = cmp_equal_nil;
		} else {
			sql_subfunc *hf = sql_bind_func_result(sql->sa, sql->session->schema, "hash", tail_type(s), NULL, lng);

			h = stmt_unop(be, s, hf);
		}
	}
	if (h && h->nrcols) {
		if (!swap_rel) {
			return stmt_subjoin(be, idx, sleft, h, sright, 0, comp);
		} else {
			return stmt_subjoin(be, h, sright, idx, sleft, 0, comp);
		}
	} else {
		assert(!sleft && !sright);
		return stmt_uselect(be, idx, h, comp, NULL, 0);
	}
}

static stmt *
join_hash_key( backend *be, list *l ) 
{
	mvc *sql = be->mvc;
	node *m;
	sql_subtype *it, *lng;
	stmt *h = NULL;
	stmt *bits = stmt_atom_int(be, 1 + ((sizeof(lng)*8)-1)/(list_length(l)+1));

	it = sql_bind_localtype("int");
	lng = sql_bind_localtype("lng");
	for (m = l->h; m; m = m->next) {
		stmt *s = m->data;

		if (h) {
			sql_subfunc *xor = sql_bind_func_result3(sql->sa, sql->session->schema, "rotate_xor_hash", lng, it, tail_type(s), lng);

			h = stmt_Nop(be, stmt_list(be, list_append( list_append( list_append(sa_list(sql->sa), h), bits), s )), xor);
		} else {
			sql_subfunc *hf = sql_bind_func_result(sql->sa, sql->session->schema, "hash", tail_type(s), NULL, lng);
			h = stmt_unop(be, s, hf);
		}
	}
	return h;
}

static stmt *
releqjoin( backend *be, list *l1, stmt *lsel, list *l2, stmt *rsel, int used_hash, comp_type cmp_op, int need_left )
{
	mvc *sql = be->mvc;
	node *n1 = l1->h, *n2 = l2->h;
	stmt *l, *r, *res;

	if (list_length(l1) <= 1) {
		l = l1->h->data;
		r = l2->h->data;
		r =  stmt_subjoin(be, l, lsel, r, rsel, 0, cmp_op);
		if (need_left)
			r->flag = cmp_left;
		return r;
	}
	if (used_hash) {
		l = n1->data;
		r = n2->data;
		n1 = n1->next;
		n2 = n2->next;
		res = stmt_subjoin(be, l, lsel, r, rsel, 0, cmp_op);
	} else { /* need hash */
		/* TODO pass lsel/rsel */
		l = join_hash_key(be, l1);
		r = join_hash_key(be, l2);
		res = stmt_subjoin(be, l, lsel, r, rsel, 0, cmp_op == cmp_equal ? cmp_equal_nil : cmp_op);
	}
	if (need_left) 
		res->flag = cmp_left;
	l = stmt_result(be, res, 0);
	r = stmt_result(be, res, 1);
	for (; n1 && n2; n1 = n1->next, n2 = n2->next) {
		stmt *ld = n1->data;
		stmt *rd = n2->data;
		stmt *le = stmt_project(be, l, ld );
		stmt *re = stmt_project(be, r, rd );
		/* intentional both tail_type's of le (as re sometimes is a find for bulk loading */
		sql_subfunc *f = NULL;
		stmt * cmp;

		f = sql_bind_func(sql->sa, sql->session->schema, "=", tail_type(le), tail_type(le), F_FUNC);
		assert(f);

		cmp = stmt_binop(be, le, re, f);
		cmp = stmt_uselect(be, cmp, stmt_bool(be, 1), cmp_equal, NULL, 0);
		l = stmt_project(be, cmp, l );
		r = stmt_project(be, cmp, r );
	}
	res = stmt_join(be, l, r, 0, cmp_joined);
	return res;
}

static stmt *
rel2bin_join(backend *be, sql_rel *rel, list *refs)
{
	mvc *sql = be->mvc;
	list *l; 
	node *en = NULL, *n;
	stmt *left = NULL, *right = NULL, *join = NULL, *jl, *jr, *lsel = NULL, *rsel = NULL, *oleft = NULL, *oright = NULL;
	stmt *ld = NULL, *rd = NULL;
	int need_left = (rel->flag == LEFT_JOIN);

	if (rel->l) { /* first construct the left sub relation */
		left = subrel_bin(be, rel->l, refs);
		if (left && left->type == st_project) {
			if (need_left || rel->op == op_left || rel->op == op_full) {
				left = rel2bin_post_project(be, left);
			} else {
				printf("# JOIN Left post_project \n");
				oleft = left;
				lsel = left->op1;
				left = stmt_list(be, left->op4.lval);
			}
		}
	}
	if (rel->r) { /* first construct the right sub relation */
		right = subrel_bin(be, rel->r, refs);
		if (right && right->type == st_project) {
			if (rel->op == op_right || rel->op == op_full) {
				right = rel2bin_post_project(be, right);
			} else {
				printf("# JOIN right post_project \n");
				oright = right;
				rsel = right->op1;
				right = stmt_list(be, right->op4.lval);
			}
		}
	}
	if (!left || !right) 
		return NULL;
	left = row2cols(be, left);
	right = row2cols(be, right);
	/* 
 	 * split in 2 steps, 
 	 * 	first cheap join(s) (equality or idx) 
 	 * 	second selects/filters 
	 */
	if (rel->exps) {
		int used_hash = 0, eqcnt = 0;
		int idx = 0;
		list *jexps = sa_list(sql->sa);
		list *lje = sa_list(sql->sa);
		list *rje = sa_list(sql->sa);

		/* get equi-joins/filters first */
		if (list_length(rel->exps) > 1) {
			for( en = rel->exps->h; en; en = en->next ) {
				sql_exp *e = en->data;
				if (e->type == e_cmp && (e->flag == cmp_equal || e->flag == cmp_filter)) {
					eqcnt++;
					append(jexps, e);
				}
			}
			for( en = rel->exps->h; en; en = en->next ) {
				sql_exp *e = en->data;
				if (e->type != e_cmp || (e->flag != cmp_equal && e->flag != cmp_filter))
					append(jexps, e);
			}
			rel->exps = jexps;
		}
		if (oleft && list_length(rel->exps) > 1 && eqcnt > 1) {
			printf("# JOIN Left post_project (disabled) \n");
			left = rel2bin_post_project(be, oleft);
			lsel = NULL;
		}
		if (oright && list_length(rel->exps) > 1 && eqcnt > 1) {
			printf("# JOIN Right post_project (disabled) \n");
			right = rel2bin_post_project(be, oright);
			rsel = NULL;
		}

		/* generate a relational join */
		for( en = rel->exps->h; en; en = en->next ) {
			int join_idx = sql->opt_stats[0];
			sql_exp *e = en->data;
			stmt *s = NULL;
			prop *p;

			/* only handle simple joins here */		
			if ((exp_has_func(e) && get_cmp(e) != cmp_filter) ||
			    (get_cmp(e) == cmp_or)) {
				if (!join && !list_length(lje)) {
					stmt *l = bin_first_column(be, left);
					stmt *r = bin_first_column(be, right);

					join = stmt_subjoin(be, l, lsel, r, rsel, 0, cmp_all); 
				}
				break;
			}
			if (list_length(lje) && (idx || e->type != e_cmp || (e->flag != cmp_equal && e->flag != cmp_filter) ||
			   (join && e->flag == cmp_filter)))
				break;

			/* handle possible index lookups */
			/* expressions are in index order ! */
			if (!join &&
			    (p=find_prop(e->p, PROP_HASHCOL)) != NULL) {
				sql_idx *i = p->value;
			
				join = s = rel2bin_hash_lookup(be, rel, left, lsel, right, rsel, i, en);
				if (s) {
					list_append(lje, s->op1);
					list_append(rje, s->op2);
					used_hash = 1;
				}
			}

			if (!s)
				s = exp_bin(be, e, left, right, NULL, NULL, NULL, lsel, rsel);
			if (!s) {
				assert(0);
				return NULL;
			}
			if (join_idx != sql->opt_stats[0])
				idx = 1;

			if (s->type != st_join && 
			    s->type != st_join2 && 
			    s->type != st_joinN) {
				/* predicate */
				if (!list_length(lje) && s->nrcols == 0) { 
					stmt *l = bin_first_column(be, left);
					stmt *r = bin_first_column(be, right);

					l = stmt_uselect(be, stmt_const(be, l, stmt_bool(be, 1)), s, cmp_equal, NULL, 0);
					join = stmt_subjoin(be, l, lsel, r, rsel, 0, cmp_all);
					continue;
				}
				if (!join) {
					stmt *l = bin_first_column(be, left);
					stmt *r = bin_first_column(be, right);

					join = stmt_subjoin(be, l, lsel, r, rsel, 0, cmp_all); 
				}
				break;
			}

			if (!join) 
				join = s;
			list_append(lje, s->op1);
			list_append(rje, s->op2);
		}
		if (list_length(lje) > 1) {
			join = releqjoin(be, lje, lsel, rje, rsel, used_hash, cmp_equal, need_left);
		} else if (!join) {
			stmt *l = lje->h->data;
			join = stmt_subjoin(be, l, lsel, rje->h->data, rsel, 0, cmp_equal);
			if (need_left)
				join->flag = cmp_left;
		}
	} else {
		stmt *l = bin_first_column(be, left);
		stmt *r = bin_first_column(be, right);
		join = stmt_subjoin(be, l, lsel, r, rsel, 0, cmp_all); 
	}
	jl = stmt_result(be, join, 0);
	jr = stmt_result(be, join, 1);
	if (en) {
		stmt *sub, *sel = NULL;
		list *nl;

		/* construct relation */
		nl = sa_list(sql->sa);

		/* first project using equi-joins */
		for( n = left->op4.lval->h; n; n = n->next ) {
			stmt *c = n->data;
			const char *rnme = table_name(sql->sa, c);
			const char *nme = column_name(sql->sa, c);
			stmt *s = stmt_project(be, jl, column(be, c) );
	
			s = stmt_alias(be, s, rnme, nme);
			list_append(nl, s);
		}
		for( n = right->op4.lval->h; n; n = n->next ) {
			stmt *c = n->data;
			const char *rnme = table_name(sql->sa, c);
			const char *nme = column_name(sql->sa, c);
			stmt *s = stmt_project(be, jr, column(be, c) );

			s = stmt_alias(be, s, rnme, nme);
			list_append(nl, s);
		}
		sub = stmt_list(be, nl);

		/* continue with non equi-joins */
		for( ; en; en = en->next ) {
			stmt *s = exp_bin(be, en->data, sub, NULL, NULL, NULL, NULL, NULL, NULL);

			if (!s) {
				assert(0);
				return NULL;
			}
			if (s->nrcols == 0) {
				stmt *l = bin_first_column(be, sub);
				s = stmt_uselect(be, stmt_const(be, l, stmt_bool(be, 1)), s, cmp_equal, sel, 0);
			}
			sel = s;
		}
		/* recreate join output */
		jl = stmt_project(be, sel, jl); 
		jr = stmt_project(be, sel, jr); 
	}

	/* construct relation */
	l = sa_list(sql->sa);

	if (rel->op == op_left || rel->op == op_full) {
		/* we need to add the missing oid's */
		ld = stmt_mirror(be, bin_first_column(be, left));
		ld = stmt_tdiff(be, ld, jl);
	}
	if (rel->op == op_right || rel->op == op_full) {
		/* we need to add the missing oid's */
		rd = stmt_mirror(be, bin_first_column(be, right));
		rd = stmt_tdiff(be, rd, jr);
	}

	for( n = left->op4.lval->h; n; n = n->next ) {
		stmt *c = n->data;
		const char *rnme = table_name(sql->sa, c);
		const char *nme = column_name(sql->sa, c);
		stmt *s = stmt_project(be, jl, column(be, c) );

		/* as append isn't save, we append to a new copy */
		if (rel->op == op_left || rel->op == op_full || rel->op == op_right)
			s = create_const_column(be, s);
		if (rel->op == op_left || rel->op == op_full)
			s = stmt_append(be, s, stmt_project(be, ld, c));
		if (rel->op == op_right || rel->op == op_full) 
			s = stmt_append(be, s, stmt_const(be, rd, (c->flag&OUTER_ZERO)?stmt_atom_lng(be, 0):stmt_atom(be, atom_general(sql->sa, tail_type(c), NULL))));

		s = stmt_alias(be, s, rnme, nme);
		list_append(l, s);
	}
	for( n = right->op4.lval->h; n; n = n->next ) {
		stmt *c = n->data;
		const char *rnme = table_name(sql->sa, c);
		const char *nme = column_name(sql->sa, c);
		stmt *s = stmt_project(be, jr, column(be, c) );

		/* as append isn't save, we append to a new copy */
		if (rel->op == op_left || rel->op == op_full || rel->op == op_right)
			s = create_const_column(be, s);
		if (rel->op == op_left || rel->op == op_full) 
			s = stmt_append(be, s, stmt_const(be, ld, (c->flag&OUTER_ZERO)?stmt_atom_lng(be, 0):stmt_atom(be, atom_general(sql->sa, tail_type(c), NULL))));
		if (rel->op == op_right || rel->op == op_full) 
			s = stmt_append(be, s, stmt_project(be, rd, c));

		s = stmt_alias(be, s, rnme, nme);
		list_append(l, s);
	}
	return stmt_list(be, l);
}

static stmt *
rel2bin_semijoin(backend *be, sql_rel *rel, list *refs)
{
	mvc *sql = be->mvc;
	list *l; 
	node *en = NULL, *n;
	stmt *left = NULL, *right = NULL, *join = NULL, *jl, *jr, *c;

	if (rel->l) { /* first construct the left sub relation */
		left = subrel_bin(be, rel->l, refs);
		if (left && left->type == st_project)
			left = rel2bin_post_project(be, left);
	}
	if (rel->r) { /* first construct the right sub relation */
		right = subrel_bin(be, rel->r, refs);
		if (right && right->type == st_project)
			right = rel2bin_post_project(be, right);
	}
	if (!left || !right) 
		return NULL;	
	left = row2cols(be, left);
	right = row2cols(be, right);
	/* 
 	 * split in 2 steps, 
 	 * 	first cheap join(s) (equality or idx) 
 	 * 	second selects/filters 
	 */
	if (rel->exps && rel->op == op_anti && need_no_nil(rel)) {
		sql_subtype *lng = sql_bind_localtype("lng");
		stmt *nilcnt = NULL;

		for( en = rel->exps->h; en; en = en->next ) {
			sql_exp *e = en->data, *r, *l;
			stmt *s;

			if (e->type != e_cmp || e->flag != cmp_equal)
				break;
			l = e->l;
			r = e->r;

			/* for each equality join add a rel_select(r is NULL) */
			s = exp_bin(be, r, right, NULL, NULL, NULL, NULL, NULL, NULL);
			if (!s)
			 	s = exp_bin(be, l, right, NULL, NULL, NULL, NULL, NULL, NULL);
			if (s && !exp_is_atom(r)) {
				sql_subaggr *cnt = sql_bind_aggr(sql->sa, sql->session->schema, "count", NULL);
				sql_subfunc *add = sql_bind_func_result(sql->sa, sql->session->schema, "sql_add", lng, lng, lng);

				s = stmt_selectnil(be, s);
				s = stmt_aggr(be, s, NULL, NULL, cnt, 1, 0, 1);
				if (nilcnt) {
					nilcnt = stmt_binop(be, nilcnt, s, add);
				} else {
					nilcnt = s;
				}
			}
		}
		if (nilcnt) {
			sql_subtype *bt = sql_bind_localtype("bit");
			sql_subfunc *ne = sql_bind_func_result(sql->sa, sql->session->schema, "<>", lng, lng, bt);
			stmt *ls = bin_first_column(be, left), *s, *sel;
			list *l;

			s = stmt_binop(be, nilcnt, stmt_atom_lng(be, 0), ne);
			/* keep if no nulls are in the right side */
			ls = stmt_const(be, ls, stmt_bool(be,0));
			sel = stmt_uselect(be, ls, s, cmp_equal, NULL, 0);
			l = sa_list(sql->sa);
			for( n = left->op4.lval->h; n; n = n->next ) {
				stmt *col = n->data;
	
				if (col->nrcols == 0) /* constant */
					col = stmt_const(be, sel, col);
				else
					col = stmt_project(be, sel, col);
				list_append(l, col);
			}
			left = stmt_list(be, l);
		}
	}
	if (rel->exps) {
		int idx = 0;
		list *lje = sa_list(sql->sa);
		list *rje = sa_list(sql->sa);

		for( en = rel->exps->h; en; en = en->next ) {
			int join_idx = sql->opt_stats[0];
			sql_exp *e = en->data;
			stmt *s = NULL;

			/* only handle simple joins here */		
			if (list_length(lje) && (idx || e->type != e_cmp || e->flag != cmp_equal))
				break;
			if ((exp_has_func(e) && get_cmp(e) != cmp_filter) ||
			    (get_cmp(e) == cmp_or)) { 
				break;
			}

			s = exp_bin(be, en->data, left, right, NULL, NULL, NULL, NULL, NULL);
			if (!s) {
				assert(0);
				return NULL;
			}
			if (join_idx != sql->opt_stats[0])
				idx = 1;
			/* stop on first non equality join */
			if (!join) {
				if (s->type != st_join && s->type != st_join2 && s->type != st_joinN) {
					if (!en->next && (s->type == st_uselect || s->type == st_uselect2))
						join = s;
					else
						break;
				}
				join = s;
			} else if (s->type != st_join && s->type != st_join2 && s->type != st_joinN) {
				/* handle select expressions */
				break;
			}
			if (s->type == st_join || s->type == st_join2 || s->type == st_joinN) { 
				list_append(lje, s->op1);
				list_append(rje, s->op2);
			}
		}
		if (list_length(lje) > 1) {
			join = releqjoin(be, lje, NULL, rje, NULL, 0 /* no hash used */, cmp_equal, 0);
		} else if (!join && list_length(lje) == list_length(rje) && list_length(lje)) {
			join = stmt_join(be, lje->h->data, rje->h->data, 0, cmp_equal);
		} else if (!join) {
			stmt *l = bin_first_column(be, left);
			stmt *r = bin_first_column(be, right);
			join = stmt_join(be, l, r, 0, cmp_all); 
		}
	} else {
		stmt *l = bin_first_column(be, left);
		stmt *r = bin_first_column(be, right);
		join = stmt_join(be, l, r, 0, cmp_all); 
	}
	jl = stmt_result(be, join, 0);
	if (en) {
		stmt *sub, *sel = NULL;
		list *nl;

		jr = stmt_result(be, join, 1);
		/* construct relation */
		nl = sa_list(sql->sa);

		/* first project after equi-joins */
		for( n = left->op4.lval->h; n; n = n->next ) {
			stmt *c = n->data;
			const char *rnme = table_name(sql->sa, c);
			const char *nme = column_name(sql->sa, c);
			stmt *s = stmt_project(be, jl, column(be, c) );
	
			s = stmt_alias(be, s, rnme, nme);
			list_append(nl, s);
		}
		for( n = right->op4.lval->h; n; n = n->next ) {
			stmt *c = n->data;
			const char *rnme = table_name(sql->sa, c);
			const char *nme = column_name(sql->sa, c);
			stmt *s = stmt_project(be, jr, column(be, c) );

			s = stmt_alias(be, s, rnme, nme);
			list_append(nl, s);
		}
		sub = stmt_list(be, nl);

		/* continue with non equi-joins */
		for( ; en; en = en->next ) {
			stmt *s = exp_bin(be, en->data, sub, NULL, NULL, NULL, NULL, sel, NULL);

			if (!s) {
				assert(0);
				return NULL;
			}
			if (s->nrcols == 0) {
				stmt *l = bin_first_column(be, sub);
				s = stmt_uselect(be, stmt_const(be, l, stmt_bool(be, 1)), s, cmp_equal, sel, 0);
			}
			sel = s;
		}
		/* recreate join output */
		jl = stmt_project(be, sel, jl); 
	}

	/* construct relation */
	l = sa_list(sql->sa);

	/* We did a full join, thats too much. 
	   Reduce this using difference and intersect */
	c = stmt_mirror(be, left->op4.lval->h->data);
	if (rel->op == op_anti) {
		join = stmt_tdiff(be, c, jl);
	} else {
		join = stmt_tinter(be, c, jl);
	}

	/* project all the left columns */
	for( n = left->op4.lval->h; n; n = n->next ) {
		stmt *c = n->data;
		const char *rnme = table_name(sql->sa, c);
		const char *nme = column_name(sql->sa, c);
		stmt *s = stmt_project(be, join, column(be, c));

		s = stmt_alias(be, s, rnme, nme);
		list_append(l, s);
	}
	return stmt_list(be, l);
}

static stmt *
rel2bin_distinct(backend *be, stmt *s, stmt **distinct)
{
	mvc *sql = be->mvc;
	node *n;
	stmt *g = NULL, *grp = NULL, *ext = NULL, *cnt = NULL;
	list *rl = sa_list(sql->sa), *tids;

	/* single values are unique */
	if (s->key && s->nrcols == 0)
		return s;

	/* Use 'all' tid columns */
	if ((tids = bin_find_columns(be, s, TID)) != NULL) {
		for (n = tids->h; n; n = n->next) {
			stmt *t = n->data;

			g = stmt_group(be, column(be, t), grp, ext, cnt, !n->next);
			grp = stmt_result(be, g, 0); 
			ext = stmt_result(be, g, 1); 
			cnt = stmt_result(be, g, 2); 
		}
	} else {
		for (n = s->op4.lval->h; n; n = n->next) {
			stmt *t = n->data;

			g = stmt_group(be, column(be, t), grp, ext, cnt, !n->next);
			grp = stmt_result(be, g, 0); 
			ext = stmt_result(be, g, 1); 
			cnt = stmt_result(be, g, 2); 
		}
	}
	if (!ext)
		return NULL;

	for (n = s->op4.lval->h; n; n = n->next) {
		stmt *t = n->data;

		list_append(rl, stmt_project(be, ext, t));
	}

	if (distinct)
		*distinct = ext;
	s = stmt_list(be, rl);
	return s;
}

static stmt *
rel_rename(backend *be, sql_rel *rel, stmt *sub)
{
	if (rel->exps) {
		node *en, *n;
		list *l = sa_list(be->mvc->sa);

		for( en = rel->exps->h, n = sub->op4.lval->h; en && n; en = en->next, n = n->next ) {
			sql_exp *exp = en->data;
			stmt *s = n->data;

			if (!s) {
				assert(0);
				return NULL;
			}
			s = stmt_rename(be, rel, exp, s);
			list_append(l, s);
		}
		sub = stmt_list(be, l);
	}
	return sub;
}

static stmt *
rel2bin_union(backend *be, sql_rel *rel, list *refs)
{
	mvc *sql = be->mvc;
	list *l; 
	node *n, *m;
	stmt *left = NULL, *right = NULL, *sub;

	if (rel->l) { /* first construct the left sub relation */
		left = subrel_bin(be, rel->l, refs);
		if (left && left->type == st_project)
			left = rel2bin_post_project(be, left);
	}
	if (rel->r) { /* first construct the right sub relation */
		right = subrel_bin(be, rel->r, refs);
		if (right && right->type == st_project)
			right = rel2bin_post_project(be, right);
	}
	if (!left || !right) 
		return NULL;

	/* construct relation */
	l = sa_list(sql->sa);
	for( n = left->op4.lval->h, m = right->op4.lval->h; n && m;
		 n = n->next, m = m->next ) {
		stmt *c1 = n->data;
		stmt *c2 = m->data;
		const char *rnme = table_name(sql->sa, c1);
		const char *nme = column_name(sql->sa, c1);
		stmt *s;

		s = stmt_append(be, create_const_column(be, c1), c2);
		s = stmt_alias(be, s, rnme, nme);
		list_append(l, s);
	}
	sub = stmt_list(be, l);

	sub = rel_rename(be, rel, sub);
	if (need_distinct(rel)) 
		sub = rel2bin_distinct(be, sub, NULL);
	return sub;
}

static stmt *
rel2bin_except(backend *be, sql_rel *rel, list *refs)
{
	mvc *sql = be->mvc;
	sql_subtype *lng = sql_bind_localtype("lng");
	list *stmts; 
	node *n, *m;
	stmt *left = NULL, *right = NULL, *sub;
	sql_subfunc *min;

	stmt *lg = NULL, *rg = NULL;
	stmt *lgrp = NULL, *rgrp = NULL;
	stmt *lext = NULL, *rext = NULL, *next = NULL;
	stmt *lcnt = NULL, *rcnt = NULL, *ncnt = NULL, *zero = NULL;
	stmt *s, *lm, *rm;
	list *lje = sa_list(sql->sa);
	list *rje = sa_list(sql->sa);

	if (rel->l) { /* first construct the left sub relation */
		left = subrel_bin(be, rel->l, refs);
		if (left && left->type == st_project)
			left = rel2bin_post_project(be, left);
	}
	if (rel->r) { /* first construct the right sub relation */
		right = subrel_bin(be, rel->r, refs);
		if (right && right->type == st_project)
			right = rel2bin_post_project(be, right);
	}
	if (!left || !right) 
		return NULL;	
	left = row2cols(be, left);
	right = row2cols(be, right);

	/*
	 * The multi column except is handled using group by's and
	 * group size counts on both sides of the intersect. We then
	 * return for each group of L with min(L.count,R.count), 
	 * number of rows.
	 */
	for (n = left->op4.lval->h; n; n = n->next) {
		lg = stmt_group(be, column(be, n->data), lgrp, lext, lcnt, !n->next);
		lgrp = stmt_result(be, lg, 0);
		lext = stmt_result(be, lg, 1);
		lcnt = stmt_result(be, lg, 2);
	}
	for (n = right->op4.lval->h; n; n = n->next) {
		rg = stmt_group(be, column(be, n->data), rgrp, rext, rcnt, !n->next);
		rgrp = stmt_result(be, rg, 0);
		rext = stmt_result(be, rg, 1);
		rcnt = stmt_result(be, rg, 2);
	}

	if (!lg || !rg) 
		return NULL;

	if (need_distinct(rel)) {
		lcnt = stmt_const(be, lcnt, stmt_atom_lng(be, 1));
		rcnt = stmt_const(be, rcnt, stmt_atom_lng(be, 1));
	}

	/* now find the matching groups */
	for (n = left->op4.lval->h, m = right->op4.lval->h; n && m; n = n->next, m = m->next) {
		stmt *l = column(be, n->data);
		stmt *r = column(be, m->data);

		l = stmt_project(be, lext, l);
		r = stmt_project(be, rext, r);
		list_append(lje, l);
		list_append(rje, r);
	}
	s = releqjoin(be, lje, NULL, rje, NULL, 1 /* cannot use hash */, cmp_equal_nil, 0);
	lm = stmt_result(be, s, 0);
	rm = stmt_result(be, s, 1);

	s = stmt_mirror(be, lext);
	s = stmt_tdiff(be, s, lm);

	/* first we find those missing in R */
	next = stmt_project(be, s, lext);
	ncnt = stmt_project(be, s, lcnt);
	zero = stmt_const(be, s, stmt_atom_lng(be, 0));

	/* ext, lcount, rcount */
	lext = stmt_project(be, lm, lext);
	lcnt = stmt_project(be, lm, lcnt);
	rcnt = stmt_project(be, rm, rcnt);

	/* append those missing in L */
	lext = stmt_append(be, lext, next);
	lcnt = stmt_append(be, lcnt, ncnt);
	rcnt = stmt_append(be, rcnt, zero);

 	min = sql_bind_func(sql->sa, sql->session->schema, "sql_sub", lng, lng, F_FUNC);
	s = stmt_binop(be, lcnt, rcnt, min); /* use count */

	/* now we have gid,cnt, blowup to full groupsizes */
	s = stmt_gen_group(be, lext, s);

	/* project columns of left hand expression */
	stmts = sa_list(sql->sa);
	for (n = left->op4.lval->h; n; n = n->next) {
		stmt *c1 = column(be, n->data);
		const char *rnme = NULL;
		const char *nme = column_name(sql->sa, c1);

		/* retain name via the stmt_alias */
		c1 = stmt_project(be, s, c1);

		rnme = table_name(sql->sa, c1);
		c1 = stmt_alias(be, c1, rnme, nme);
		list_append(stmts, c1);
	}
	sub = stmt_list(be, stmts);
	return rel_rename(be, rel, sub);
}

static stmt *
rel2bin_inter(backend *be, sql_rel *rel, list *refs)
{
	mvc *sql = be->mvc;
	sql_subtype *lng = sql_bind_localtype("lng");
	list *stmts; 
	node *n, *m;
	stmt *left = NULL, *right = NULL, *sub;
 	sql_subfunc *min;

	stmt *lg = NULL, *rg = NULL;
	stmt *lgrp = NULL, *rgrp = NULL;
	stmt *lext = NULL, *rext = NULL;
	stmt *lcnt = NULL, *rcnt = NULL;
	stmt *s, *lm, *rm;
	list *lje = sa_list(sql->sa);
	list *rje = sa_list(sql->sa);

	if (rel->l) { /* first construct the left sub relation */
		left = subrel_bin(be, rel->l, refs);
		if (left && left->type == st_project)
			left = rel2bin_post_project(be, left);
	}
	if (rel->r) { /* first construct the right sub relation */
		right = subrel_bin(be, rel->r, refs);
		if (right && right->type == st_project)
			right = rel2bin_post_project(be, right);
	}
	if (!left || !right) 
		return NULL;	
	left = row2cols(be, left);

	/*
	 * The multi column intersect is handled using group by's and
	 * group size counts on both sides of the intersect. We then
	 * return for each group of L with min(L.count,R.count), 
	 * number of rows.
	 */
	for (n = left->op4.lval->h; n; n = n->next) {
		lg = stmt_group(be, column(be, n->data), lgrp, lext, lcnt, !n->next);
		lgrp = stmt_result(be, lg, 0);
		lext = stmt_result(be, lg, 1);
		lcnt = stmt_result(be, lg, 2);
	}
	for (n = right->op4.lval->h; n; n = n->next) {
		rg = stmt_group(be, column(be, n->data), rgrp, rext, rcnt, !n->next);
		rgrp = stmt_result(be, rg, 0);
		rext = stmt_result(be, rg, 1);
		rcnt = stmt_result(be, rg, 2);
	}

	if (!lg || !rg) 
		return NULL;

	if (need_distinct(rel)) {
		lcnt = stmt_const(be, lcnt, stmt_atom_lng(be, 1));
		rcnt = stmt_const(be, rcnt, stmt_atom_lng(be, 1));
	}

	/* now find the matching groups */
	for (n = left->op4.lval->h, m = right->op4.lval->h; n && m; n = n->next, m = m->next) {
		stmt *l = column(be, n->data);
		stmt *r = column(be, m->data);

		l = stmt_project(be, lext, l);
		r = stmt_project(be, rext, r);
		list_append(lje, l);
		list_append(rje, r);
	}
	s = releqjoin(be, lje, NULL, rje, NULL, 1 /* cannot use hash */, cmp_equal_nil, 0);
	lm = stmt_result(be, s, 0);
	rm = stmt_result(be, s, 1);
		
	/* ext, lcount, rcount */
	lext = stmt_project(be, lm, lext);
	lcnt = stmt_project(be, lm, lcnt);
	rcnt = stmt_project(be, rm, rcnt);

 	min = sql_bind_func(sql->sa, sql->session->schema, "sql_min", lng, lng, F_FUNC);
	s = stmt_binop(be, lcnt, rcnt, min);

	/* now we have gid,cnt, blowup to full groupsizes */
	s = stmt_gen_group(be, lext, s);

	/* project columns of left hand expression */
	stmts = sa_list(sql->sa);
	for (n = left->op4.lval->h; n; n = n->next) {
		stmt *c1 = column(be, n->data);
		const char *rnme = NULL;
		const char *nme = column_name(sql->sa, c1);

		/* retain name via the stmt_alias */
		c1 = stmt_project(be, s, c1);

		rnme = table_name(sql->sa, c1);
		c1 = stmt_alias(be, c1, rnme, nme);
		list_append(stmts, c1);
	}
	sub = stmt_list(be, stmts);
	return rel_rename(be, rel, sub);
}

static stmt *
sql_reorder(backend *be, stmt *order, stmt *s) 
{
	list *l = sa_list(be->mvc->sa);
	node *n;

	for (n = s->op4.lval->h; n; n = n->next) {
		stmt *sc = n->data;
		const char *cname = column_name(be->mvc->sa, sc);
		const char *tname = table_name(be->mvc->sa, sc);

		sc = stmt_project(be, order, sc);
		sc = stmt_alias(be, sc, tname, cname );
		list_append(l, sc);
	}
	return stmt_list(be, l);
}

static sql_exp*
topn_limit( sql_rel *rel )
{
	if (rel->exps) {
		sql_exp *limit = rel->exps->h->data;

		return limit;
	}
	return NULL;
}

static sql_exp*
topn_offset( sql_rel *rel )
{
	if (rel->exps && list_length(rel->exps) > 1) {
		sql_exp *offset = rel->exps->h->next->data;

		return offset;
	}
	return NULL;
}

static stmt *
rel2bin_project(backend *be, sql_rel *rel, list *refs, sql_rel *topn)
{
	mvc *sql = be->mvc;
	list *pl; 
	node *en, *n;
	stmt *sub = NULL, *psub = NULL, *sel = NULL;
	stmt *l = NULL;

	if (!rel->exps) 
		return stmt_none(be);

	if (rel->l) { /* first construct the sub relation */
		sql_rel *l = rel->l;
		if (l->op == op_ddl) {
			sql_table *t = rel_ddl_table_get(l);

			if (t)
				sub = rel2bin_sql_table(be, t);
		} else {
			sub = subrel_bin(be, rel->l, refs);
			if (sub && sub->type == st_project) {
				sub = rel2bin_post_project(be, sub);

				(void)sel;
				/*
				printf("PROJECT post_project \n");
				sel = sub->op1;
				sub = stmt_list(be, sub->op4.lval);
				*/
			}
		}
		if (!sub) 
			return NULL;
	}

	if (topn) {
		sql_exp *le = topn_limit(topn);
		sql_exp *oe = topn_offset(topn);

		if (!le) { /* Don't push only offset */
			topn = NULL;
		} else {
			l = exp_bin(be, le, NULL, NULL, NULL, NULL, NULL, NULL, NULL);
			if (oe) {
				sql_subtype *lng = sql_bind_localtype("lng");
				sql_subfunc *add = sql_bind_func_result(sql->sa, sql->session->schema, "sql_add", lng, lng, lng);
				stmt *o = exp_bin(be, oe, NULL, NULL, NULL, NULL, NULL, NULL, NULL);
				l = stmt_binop(be, l, o, add);
			}
		}
	}

	pl = sa_list(sql->sa);
	if (sub)
		pl->expected_cnt = list_length(sub->op4.lval);
	psub = stmt_list(be, pl);
	for( en = rel->exps->h; en; en = en->next ) {
		sql_exp *exp = en->data;
		stmt *s = exp_bin(be, exp, sub, psub, NULL, NULL, NULL, sel, NULL);

		if (!s) /* error */
			return NULL;
		/* single value with limit */
		if (topn && rel->r && sub && sub->nrcols == 0 && s->nrcols == 0)
			s = const_column(be, s);
		else if (sub && sub->nrcols >= 1 && s->nrcols == 0)
			s = stmt_const(be, bin_first_column(be, sub), s);
			
		s = stmt_rename(be, rel, exp, s);
		column_name(sql->sa, s); /* save column name */
		list_append(pl, s);
	}
	stmt_set_nrcols(psub);

	/* In case of a topn 
		if both order by and distinct: then get first order by col 
		do topn on it. Project all again! Then rest
	*/
	if (topn && rel->r) {
		list *oexps = rel->r, *npl = sa_list(sql->sa);
		/* distinct, topn returns atleast N (unique groups) */
		int distinct = need_distinct(rel);
		stmt *limit = NULL, *lpiv = NULL, *lgid = NULL; 

		for (n=oexps->h; n; n = n->next) {
			sql_exp *orderbycole = n->data; 
 			int last = (n->next == NULL);

			stmt *orderbycolstmt = exp_bin(be, orderbycole, sub, psub, NULL, NULL, NULL, NULL, NULL); 

			if (!orderbycolstmt) 
				return NULL;
			
			/* handle constants */
			orderbycolstmt = column(be, orderbycolstmt);
			if (!limit) {	/* topn based on a single column */
				limit = stmt_limit(be, orderbycolstmt, NULL, NULL, NULL, stmt_atom_lng(be, 0), l, distinct, is_ascending(orderbycole), last, 1);
			} else { 	/* topn based on 2 columns */
				limit = stmt_limit(be, orderbycolstmt, NULL, lpiv, lgid, stmt_atom_lng(be, 0), l, distinct, is_ascending(orderbycole), last, 1);
			}
			if (!limit) 
				return NULL;
			lpiv = limit;
			if (!last) {
				lpiv = stmt_result(be, limit, 0);
				lgid = stmt_result(be, limit, 1);
			}
		}

		limit = lpiv; 
		for ( n=pl->h ; n; n = n->next) 
			list_append(npl, stmt_project(be, limit, column(be, n->data)));
		psub = stmt_list(be, npl);

		/* also rebuild sub as multiple orderby expressions may use the sub table (ie aren't part of the result columns) */
		pl = sub->op4.lval;
		npl = sa_list(sql->sa);
		for ( n=pl->h ; n; n = n->next) {
			list_append(npl, stmt_project(be, limit, column(be, n->data))); 
		}
		sub = stmt_list(be, npl);
	}
	if (need_distinct(rel)) {
		stmt *distinct = NULL;
		psub = rel2bin_distinct(be, psub, &distinct);
		/* also rebuild sub as multiple orderby expressions may use the sub table (ie aren't part of the result columns) */
		if (sub) {
			list *npl = sa_list(sql->sa);
			
			pl = sub->op4.lval;
			for ( n=pl->h ; n; n = n->next) 
				list_append(npl, stmt_project(be, distinct, column(be, n->data))); 
			sub = stmt_list(be, npl);
		}
	}
	if (/*(!topn || need_distinct(rel)) &&*/ rel->r) {
		list *oexps = rel->r;
		stmt *orderby_ids = NULL, *orderby_grp = NULL;

		for (en = oexps->h; en; en = en->next) {
			stmt *orderby = NULL;
			sql_exp *orderbycole = en->data; 
			stmt *orderbycolstmt = exp_bin(be, orderbycole, sub, psub, NULL, NULL, NULL, NULL, NULL); 

			if (!orderbycolstmt) {
				assert(0);
				return NULL;
			}
			/* single values don't need sorting */
			if (orderbycolstmt->nrcols == 0) {
				orderby_ids = NULL;
				break;
			}
			if (orderby_ids)
				orderby = stmt_reorder(be, orderbycolstmt, is_ascending(orderbycole), orderby_ids, orderby_grp);
			else
				orderby = stmt_order(be, orderbycolstmt, is_ascending(orderbycole));
			orderby_ids = stmt_result(be, orderby, 1);
			orderby_grp = stmt_result(be, orderby, 2);
		}
		if (orderby_ids)
			psub = sql_reorder(be, orderby_ids, psub);
	}
	return psub;
}

static stmt *
rel2bin_predicate(backend *be) 
{
	return const_column(be, stmt_bool(be, 1));
}

static stmt *
rel2bin_select(backend *be, sql_rel *rel, list *refs)
{
	mvc *sql = be->mvc;
	node *en;
	stmt *osub = NULL, *sub = NULL, *sel = NULL;
	stmt *predicate = NULL;

	if (rel->l) { /* first construct the sub relation */
		sub = subrel_bin(be, rel->l, refs);
		if (sub && sub->type == st_project) {
			//sub = rel2bin_post_project(be, sub);
			printf("# SELECT post_project \n");
			osub = sub;
			sel = sub->op1;
			sub = stmt_list(be, sub->op4.lval);
		}
		if (!sub) 
			return NULL;	
		sub = row2cols(be, sub);
	}
	if (!sub && !predicate) 
		predicate = rel2bin_predicate(be);
	if (!rel->exps || !rel->exps->h) {
		if (sub) {
			if (sel) 
				return osub;
			return sub;
		}
		if (predicate)
			return predicate;
		return stmt_const(be, bin_first_column(be, sub), stmt_bool(be, 1));
	}
	if (!sub && predicate) {
		list *l = sa_list(sql->sa);
		assert(predicate);
		append(l, predicate);
		sub = stmt_list(be, l);
	}
	/* handle possible index lookups */
	/* expressions are in index order ! */
	if (sub && (en = rel->exps->h) != NULL) { 
		sql_exp *e = en->data;
		prop *p;

		if ((p=find_prop(e->p, PROP_HASHCOL)) != NULL) {
			sql_idx *i = p->value;
			
			sel = rel2bin_hash_lookup(be, rel, sub, sel, NULL, NULL, i, en);
		}
	} 
	for( en = rel->exps->h; en; en = en->next ) {
		sql_exp *e = en->data;
		stmt *s = exp_bin(be, e, sub, NULL, NULL, NULL, NULL, sel, NULL);

		if (!s) {
			assert(0);
			return NULL;
		}
		if (s->nrcols == 0){
			if (!predicate && sub)
				predicate = stmt_const(be, bin_first_column(be, sub), stmt_bool(be, 1));
			sel = stmt_uselect(be, predicate, s, cmp_equal, sel, 0);
		} else if (e->type != e_cmp) {
			sel = stmt_uselect(be, s, stmt_bool(be, 1), cmp_equal, NULL, 0);
		} else {
			sel = s;
		}
	}

	/* construct relation */
	if (sub && sel) 
		return stmt_post_project(be, sel, sub->op4.lval);
	return stmt_list(be, sa_list(sql->sa));
}

static stmt *
rel2bin_groupby(backend *be, sql_rel *rel, list *refs)
{
	mvc *sql = be->mvc;
	list *l, *aggrs, *gbexps = sa_list(sql->sa);
	node *n, *en;
	stmt *sub = NULL, *cursub;
	stmt *groupby = NULL, *grp = NULL, *ext = NULL, *cnt = NULL;

	if (rel->l) { /* first construct the sub relation */
		sub = subrel_bin(be, rel->l, refs);
		if (sub && sub->type == st_project)
			sub = rel2bin_post_project(be, sub);
		if (!sub)
			return NULL;	
	}

	if (sub && sub->type == st_list && sub->op4.lval->h && !((stmt*)sub->op4.lval->h->data)->nrcols) {
		list *newl = sa_list(sql->sa);
		node *n;

		for(n=sub->op4.lval->h; n; n = n->next) {
			const char *cname = column_name(sql->sa, n->data);
			const char *tname = table_name(sql->sa, n->data);
			stmt *s = column(be, n->data);

			s = stmt_alias(be, s, tname, cname );
			append(newl, s);
		}
		sub = stmt_list(be, newl);
	}

	/* groupby columns */

	/* Keep groupby columns, sub that they can be lookup in the aggr list */
	if (rel->r) {
		list *exps = rel->r; 

		for( en = exps->h; en; en = en->next ) {
			sql_exp *e = en->data; 
			stmt *gbcol = exp_bin(be, e, sub, NULL, NULL, NULL, NULL, NULL, NULL); 
	
			if (!gbcol) {
				assert(0);
				return NULL;
			}
			if (!gbcol->nrcols)
				gbcol = stmt_const(be, bin_first_column(be, sub), gbcol);
			groupby = stmt_group(be, gbcol, grp, ext, cnt, !en->next);
			grp = stmt_result(be, groupby, 0);
			ext = stmt_result(be, groupby, 1);
			cnt = stmt_result(be, groupby, 2);
			gbcol = stmt_alias(be, gbcol, exp_find_rel_name(e), exp_name(e));
			list_append(gbexps, gbcol);
		}
	}
	/* now aggregate */
	l = sa_list(sql->sa);
	aggrs = rel->exps;
	cursub = stmt_list(be, l);
	for( n = aggrs->h; n; n = n->next ) {
		sql_exp *aggrexp = n->data;

		stmt *aggrstmt = NULL;

		/* first look in the current aggr list (l) and group by column list */
		if (l && !aggrstmt && aggrexp->type == e_column) 
			aggrstmt = list_find_column(be, l, aggrexp->l, aggrexp->r);
		if (gbexps && !aggrstmt && aggrexp->type == e_column) {
			aggrstmt = list_find_column(be, gbexps, aggrexp->l, aggrexp->r);
			if (aggrstmt && groupby) {
				aggrstmt = stmt_project(be, ext, aggrstmt);
				if (list_length(gbexps) == 1) 
					aggrstmt->key = 1;
			}
		}

		if (!aggrstmt)
			aggrstmt = exp_bin(be, aggrexp, sub, NULL, grp, ext, cnt, NULL, NULL); 
		/* maybe the aggr uses intermediate results of this group by,
		   therefore we pass the group by columns too 
		 */
		if (!aggrstmt) 
			aggrstmt = exp_bin(be, aggrexp, sub, cursub, NULL, NULL, NULL, NULL, NULL); 
		if (!aggrstmt) {
			assert(0);
			return NULL;
		}

		aggrstmt = stmt_rename(be, rel, aggrexp, aggrstmt);
		list_append(l, aggrstmt);
	}
	stmt_set_nrcols(cursub);
	return cursub;
}

static stmt *
rel2bin_topn(backend *be, sql_rel *rel, list *refs)
{
	mvc *sql = be->mvc;
	sql_exp *oe = NULL, *le = NULL;
	stmt *sub = NULL, *l = NULL, *o = NULL;
	node *n;

	if (rel->l) { /* first construct the sub relation */
		sql_rel *rl = rel->l;

		if (rl->op == op_project) {
			sub = rel2bin_project(be, rl, refs, rel);
		} else {
			sub = subrel_bin(be, rl, refs);
			if (sub && sub->type == st_project) {
				sub = rel2bin_post_project(be, sub);
				/*
				printf("TOPN post_project \n");
				sel = sub->op1;
				sub = stmt_list(be, sub->op4.lval);
				*/
			}
		}
	}
	if (!sub) 
		return NULL;	

	le = topn_limit(rel);
	oe = topn_offset(rel);

	n = sub->op4.lval->h;
	if (n) {
		stmt *limit = NULL, *sc = n->data;
		const char *cname = column_name(sql->sa, sc);
		const char *tname = table_name(sql->sa, sc);

		if (le)
			l = exp_bin(be, le, NULL, NULL, NULL, NULL, NULL, NULL, NULL);
		if (oe)
			o = exp_bin(be, oe, NULL, NULL, NULL, NULL, NULL, NULL, NULL);

		if (!l) 
			l = stmt_atom_lng_nil(be);
		if (!o)
			o = stmt_atom_lng(be, 0);

		sc = column(be, sc);
		limit = stmt_limit(be, stmt_alias(be, sc, tname, cname), NULL, NULL, NULL, o, l, 0,0,0,0);

		   {
		list *newl = sa_list(sql->sa);
		for ( ; n; n = n->next) {
			stmt *sc = n->data;
			const char *cname = column_name(sql->sa, sc);
			const char *tname = table_name(sql->sa, sc);
		
			sc = column(be, sc);
			sc = stmt_project(be, limit, sc);
			list_append(newl, stmt_alias(be, sc, tname, cname));
		}
		sub = stmt_list(be, newl);
		   }
		//sub = stmt_post_project(be, limit, sub->op4.lval);
	}
	return sub;
}

static stmt *
rel2bin_sample(backend *be, sql_rel *rel, list *refs)
{
	mvc *sql = be->mvc;
	list *newl;
	stmt *sub = NULL, *s = NULL, *sample = NULL;
	node *n;

	if (rel->l) { /* first construct the sub relation */
		sub = subrel_bin(be, rel->l, refs);
		if (sub && sub->type == st_project)
			sub = rel2bin_post_project(be, sub);
	}
	if (!sub)
		return NULL;

	n = sub->op4.lval->h;
	newl = sa_list(sql->sa);

	if (n) {
		stmt *sc = n->data;
		const char *cname = column_name(sql->sa, sc);
		const char *tname = table_name(sql->sa, sc);

		s = exp_bin(be, rel->exps->h->data, NULL, NULL, NULL, NULL, NULL, NULL, NULL);

		if (!s)
			s = stmt_atom_lng_nil(be);

		sc = column(be, sc);
		sample = stmt_sample(be, stmt_alias(be, sc, tname, cname),s);

		for ( ; n; n = n->next) {
			stmt *sc = n->data;
			const char *cname = column_name(sql->sa, sc);
			const char *tname = table_name(sql->sa, sc);
		
			sc = column(be, sc);
			sc = stmt_project(be, sample, sc);
			list_append(newl, stmt_alias(be, sc, tname, cname));
		}
	}
	sub = stmt_list(be, newl);
	return sub;
}

stmt *
sql_parse(backend *be, sql_allocator *sa, char *query, char mode)
{
	mvc *m = be->mvc;
	mvc *o = NULL;
	stmt *sq = NULL;
	buffer *b;
	char *n;
	int len = _strlen(query);
	stream *buf;
	bstream * bst;

 	if (THRhighwater())
		return sql_error(m, 10, SQLSTATE(42000) "SELECT: too many nested operators");

	o = MNEW(mvc);
	if (!o)
		return NULL;
	*o = *m;

	m->qc = NULL;
	m->sqs = NULL;

	m->caching = 0;
	m->emode = mode;
	be->depth++;

	b = (buffer*)GDKmalloc(sizeof(buffer));
	if (b == 0)
		return sql_error(m, 02, SQLSTATE(HY001) MAL_MALLOC_FAIL);
	n = GDKmalloc(len + 1 + 1);
	if (n == 0)
		return sql_error(m, 02, SQLSTATE(HY001) MAL_MALLOC_FAIL);
	snprintf(n, len + 2, "%s\n", query);
	query = n;
	len++;
	buffer_init(b, query, len);
	buf = buffer_rastream(b, "sqlstatement");
	if(buf == NULL) {
		buffer_destroy(b);
		be->depth--;
		return sql_error(m, 02, SQLSTATE(HY001) MAL_MALLOC_FAIL);
	}
	if((bst = bstream_create(buf, b->len)) == NULL) {
		close_stream(buf);
		be->depth--;
		return sql_error(m, 02, SQLSTATE(HY001) MAL_MALLOC_FAIL);
	}
	scanner_init( &m->scanner, bst, NULL);
	m->scanner.mode = LINE_1; 
	bstream_next(m->scanner.rs);

	m->params = NULL;
	m->argc = 0;
	m->sym = NULL;
	m->errstr[0] = '\0';
	m->errstr[ERRSIZE-1] = '\0';

	/* create private allocator */
	m->sa = (sa)?sa:sa_create();
	if (!m->sa) {
		GDKfree(query);
		GDKfree(b);
		bstream_destroy(m->scanner.rs);
		be->depth--;
		return sql_error(m, 02, SQLSTATE(HY001) MAL_MALLOC_FAIL);
	}

	if (sqlparse(m) || !m->sym) {
		/* oops an error */
		snprintf(m->errstr, ERRSIZE, "An error occurred when executing "
				"internal query: %s", query);
	} else {
		sql_rel *r = rel_semantic(m, m->sym);

		if (r) {
			r = rel_optimizer(m, r, 1);
			sq = rel_bin(be, r);
		}
	}

	GDKfree(query);
	GDKfree(b);
	bstream_destroy(m->scanner.rs);
	be->depth--;
	if (m->sa && m->sa != sa)
		sa_destroy(m->sa);
	m->sym = NULL;
	{
		char *e = NULL;
		int status = m->session->status;
		int sizevars = m->sizevars, topvars = m->topvars;
		sql_var *vars = m->vars;
		/* cascade list maybe removed */
		list *cascade_action = m->cascade_action;

		if (m->session->status || m->errstr[0]) {
			e = _STRDUP(m->errstr);
			if (!e) {
				_DELETE(o);
				return NULL;
			}
		}
		*m = *o;
		m->sizevars = sizevars;
		m->topvars = topvars;
		m->vars = vars;
		m->session->status = status;
		m->cascade_action = cascade_action;
		if (e) {
			strncpy(m->errstr, e, ERRSIZE);
			m->errstr[ERRSIZE - 1] = '\0';
			_DELETE(e);
		}
	}
	_DELETE(o);
	return sq;
}

static stmt *
stmt_selectnonil( backend *be, stmt *col, stmt *s )
{
	sql_subtype *t = tail_type(col);
	stmt *n = stmt_atom(be, atom_general(be->mvc->sa, t, NULL));
	stmt *nn = stmt_uselect2(be, col, n, n, 3, s, 1);
	return nn;
}

static stmt *
insert_check_ukey(backend *be, list *inserts, sql_key *k, stmt *idx_inserts)
{
	mvc *sql = be->mvc;
/* pkey's cannot have NULLs, ukeys however can
   current implementation switches on 'NOT NULL' on primary key columns */

	char *msg = NULL;
	stmt *res;

	sql_subtype *lng = sql_bind_localtype("lng");
	sql_subaggr *cnt = sql_bind_aggr(sql->sa, sql->session->schema, "count", NULL);
	sql_subtype *bt = sql_bind_localtype("bit");
	stmt *dels = stmt_tid(be, k->t, 0);
	sql_subfunc *ne = sql_bind_func_result(sql->sa, sql->session->schema, "<>", lng, lng, bt);

	if (list_length(k->columns) > 1) {
		node *m;
		stmt *s = list_fetch(inserts, 0), *ins = s;
		sql_subaggr *sum;
		stmt *ssum = NULL;
		stmt *col = NULL;

		s = ins;
		/* 1st stage: find out if original contains same values */
		if (s->key && s->nrcols == 0) {
			s = NULL;
			if (k->idx && hash_index(k->idx->type))
				s = stmt_uselect(be, stmt_idx(be, k->idx, dels), idx_inserts, cmp_equal_nil, s, 0);
			for (m = k->columns->h; m; m = m->next) {
				sql_kc *c = m->data;
				stmt *cs = list_fetch(inserts, c->c->colnr); 

				col = stmt_col(be, c->c, dels);
				if ((k->type == ukey) && stmt_has_null(col)) {
					stmt *nn = stmt_selectnonil(be, col, s);
					s = stmt_uselect( be, col, cs, cmp_equal, nn, 0);
				} else {
					s = stmt_uselect( be, col, cs, cmp_equal, s, 0);
				}
			}
		} else {
			list *lje = sa_list(sql->sa);
			list *rje = sa_list(sql->sa);
			if (k->idx && hash_index(k->idx->type)) {
				list_append(lje, stmt_idx(be, k->idx, dels));
				list_append(rje, idx_inserts);
			}
			for (m = k->columns->h; m; m = m->next) {
				sql_kc *c = m->data;
				stmt *cs = list_fetch(inserts, c->c->colnr); 

				col = stmt_col(be, c->c, dels);
				list_append(lje, col);
				list_append(rje, cs);
			}
			s = releqjoin(be, lje, NULL, rje, NULL, 1 /* hash used */, cmp_equal, 0);
			s = stmt_result(be, s, 0);
		}
		s = stmt_binop(be, stmt_aggr(be, s, NULL, NULL, cnt, 1, 0, 1), stmt_atom_lng(be, 0), ne);

		/* 2e stage: find out if inserted are unique */
		if ((!idx_inserts && ins->nrcols) || (idx_inserts && idx_inserts->nrcols)) {	/* insert columns not atoms */
			sql_subfunc *or = sql_bind_func_result(sql->sa, sql->session->schema, "or", bt, bt, bt);
			stmt *orderby_ids = NULL, *orderby_grp = NULL;

			/* implementation uses sort key check */
			for (m = k->columns->h; m; m = m->next) {
				sql_kc *c = m->data;
				stmt *orderby;
				stmt *cs = list_fetch(inserts, c->c->colnr); 

				if (orderby_grp)
					orderby = stmt_reorder(be, cs, 1, orderby_ids, orderby_grp);
				else
					orderby = stmt_order(be, cs, 1);
				orderby_ids = stmt_result(be, orderby, 1);
				orderby_grp = stmt_result(be, orderby, 2);
			}

			if (!orderby_grp || !orderby_ids)
				return NULL;

			sum = sql_bind_aggr(sql->sa, sql->session->schema, "not_unique", tail_type(orderby_grp));
			ssum = stmt_aggr(be, orderby_grp, NULL, NULL, sum, 1, 0, 1);
			/* combine results */
			s = stmt_binop(be, s, ssum, or);
		}

		if (k->type == pkey) {
			msg = sa_message(sql->sa, "INSERT INTO: PRIMARY KEY constraint '%s.%s' violated", k->t->base.name, k->base.name);
		} else {
			msg = sa_message(sql->sa, "INSERT INTO: UNIQUE constraint '%s.%s' violated", k->t->base.name, k->base.name);
		}
		res = stmt_exception(be, s, msg, 00001);
	} else {		/* single column key */
		sql_kc *c = k->columns->h->data;
		stmt *s = list_fetch(inserts, c->c->colnr), *h = s;

		s = stmt_col(be, c->c, dels);
		if ((k->type == ukey) && stmt_has_null(s)) {
			stmt *nn = stmt_selectnonil(be, s, NULL);
			s = stmt_project(be, nn, s);
		}
		if (h->nrcols) {
			s = stmt_join(be, s, h, 0, cmp_equal);
			/* s should be empty */
			s = stmt_result(be, s, 0);
			s = stmt_aggr(be, s, NULL, NULL, cnt, 1, 0, 1);
		} else {
			s = stmt_uselect(be, s, h, cmp_equal, NULL, 0);
			/* s should be empty */
			s = stmt_aggr(be, s, NULL, NULL, cnt, 1, 0, 1);
		}
		/* s should be empty */
		s = stmt_binop(be, s, stmt_atom_lng(be, 0), ne);

		/* 2e stage: find out if inserts are unique */
		if (h->nrcols) {	/* insert multiple atoms */
			sql_subaggr *sum;
			stmt *count_sum = NULL;
			sql_subfunc *or = sql_bind_func_result(sql->sa, sql->session->schema, "or", bt, bt, bt);
			stmt *ssum, *ss;

			stmt *g = list_fetch(inserts, c->c->colnr), *ins = g;

			/* inserted vaules may be null */
			if ((k->type == ukey) && stmt_has_null(ins)) {
				stmt *nn = stmt_selectnonil(be, ins, NULL);
				ins = stmt_project(be, nn, ins);
			}
		
			g = stmt_group(be, ins, NULL, NULL, NULL, 1);
			ss = stmt_result(be, g, 2); /* use count */
			/* (count(ss) <> sum(ss)) */
			sum = sql_bind_aggr(sql->sa, sql->session->schema, "sum", lng);
			ssum = stmt_aggr(be, ss, NULL, NULL, sum, 1, 0, 1);
			ssum = sql_Nop_(be, "ifthenelse", sql_unop_(be, NULL, "isnull", ssum), stmt_atom_lng(be, 0), ssum, NULL);
			count_sum = stmt_binop(be, check_types(be, tail_type(ssum), stmt_aggr(be, ss, NULL, NULL, cnt, 1, 0, 1), type_equal), ssum, ne);

			/* combine results */
			s = stmt_binop(be, s, count_sum, or);
		}
		if (k->type == pkey) {
			msg = sa_message( sql->sa,"INSERT INTO: PRIMARY KEY constraint '%s.%s' violated", k->t->base.name, k->base.name);
		} else {
			msg = sa_message(sql->sa, "INSERT INTO: UNIQUE constraint '%s.%s' violated", k->t->base.name, k->base.name);
		}
		res = stmt_exception(be, s, msg, 00001);
	}
	return res;
}

static stmt *
insert_check_fkey(backend *be, list *inserts, sql_key *k, stmt *idx_inserts, stmt *pin)
{
	mvc *sql = be->mvc;
	char *msg = NULL;
	stmt *cs = list_fetch(inserts, 0), *s = cs;
	sql_subtype *lng = sql_bind_localtype("lng");
	sql_subaggr *cnt = sql_bind_aggr(sql->sa, sql->session->schema, "count", NULL);
	sql_subtype *bt = sql_bind_localtype("bit");
	sql_subfunc *ne = sql_bind_func_result(sql->sa, sql->session->schema, "<>", lng, lng, bt);

	if (pin && list_length(pin->op4.lval)) 
		s = pin->op4.lval->h->data;
	if (s->key && s->nrcols == 0) {
		s = stmt_binop(be, stmt_aggr(be, idx_inserts, NULL, NULL, cnt, 1, 0, 1), stmt_atom_lng(be, 1), ne);
	} else {
		/* releqjoin.count <> inserts[col1].count */
		s = stmt_binop(be, stmt_aggr(be, idx_inserts, NULL, NULL, cnt, 1, 0, 1), stmt_aggr(be, s, NULL, NULL, cnt, 1, 0, 1), ne);
	}

	/* s should be empty */
	msg = sa_message(sql->sa, "INSERT INTO: FOREIGN KEY constraint '%s.%s' violated", k->t->base.name, k->base.name);
	return stmt_exception(be, s, msg, 00001);
}

static stmt *
sql_insert_key(backend *be, list *inserts, sql_key *k, stmt *idx_inserts, stmt *pin)
{
	/* int insert = 1;
	 * while insert and has u/pkey and not defered then
	 *      if u/pkey values exist then
	 *              insert = 0
	 * while insert and has fkey and not defered then
	 *      find id of corresponding u/pkey  
	 *      if (!found)
	 *              insert = 0
	 * if insert
	 *      insert values
	 *      insert fkey/pkey index
	 */
	if (k->type == pkey || k->type == ukey) {
		return insert_check_ukey(be, inserts, k, idx_inserts );
	} else {		/* foreign keys */
		return insert_check_fkey(be, inserts, k, idx_inserts, pin );
	}
}

static int
sql_stack_add_inserted( mvc *sql, const char *name, sql_table *t, stmt **updates) 
{
	/* Put single relation of updates and old values on to the stack */
	sql_rel *r = NULL;
	node *n;
	list *exps = sa_list(sql->sa);
	trigger_input *ti = SA_NEW(sql->sa, trigger_input);

	ti->t = t;
	ti->tids = NULL;
	ti->updates = updates;
	ti->type = 1;
	ti->nn = name;
	for (n = t->columns.set->h; n; n = n->next) {
		sql_column *c = n->data;
		sql_exp *ne = exp_column(sql->sa, name, c->base.name, &c->type, CARD_MULTI, c->null, 0);

		append(exps, ne);
	}
	r = rel_table_func(sql->sa, NULL, NULL, exps, 2);
	r->l = ti;

	return stack_push_rel_view(sql, name, r) ? 1 : 0;
}

static int
sql_insert_triggers(backend *be, sql_table *t, stmt **updates, int time)
{
	mvc *sql = be->mvc;
	node *n;
	int res = 1;

	if (!t->triggers.set)
		return res;

	for (n = t->triggers.set->h; n; n = n->next) {
		sql_trigger *trigger = n->data;

		if(!stack_push_frame(sql, "OLD-NEW"))
			return 0;
		if (trigger->event == 0 && trigger->time == time) { 
			stmt *s = NULL;
			const char *n = trigger->new_name;

			/* add name for the 'inserted' to the stack */
			if (!n) n = "new";

			if(!sql_stack_add_inserted(sql, n, t, updates))
				return 0;
			s = sql_parse(be, sql->sa, trigger->statement, m_instantiate);
			
			if (!s) 
				return 0;
		}
		stack_pop_frame(sql);
	}
	return res;
}

static void 
sql_insert_check_null(backend *be, sql_table *t, list *inserts) 
{
	mvc *sql = be->mvc;
	node *m, *n;
	sql_subaggr *cnt = sql_bind_aggr(sql->sa, sql->session->schema, "count", NULL);

	for (n = t->columns.set->h, m = inserts->h; n && m; 
		n = n->next, m = m->next) {
		stmt *i = m->data;
		sql_column *c = n->data;

		if (!c->null) {
			stmt *s = i;
			char *msg = NULL;

			if (!(s->key && s->nrcols == 0)) {
				s = stmt_selectnil(be, i);
				s = stmt_aggr(be, s, NULL, NULL, cnt, 1, 0, 1);
			} else {
				sql_subfunc *isnil = sql_bind_func(sql->sa, sql->session->schema, "isnull", &c->type, NULL, F_FUNC);

				s = stmt_unop(be, i, isnil);
			}
			msg = sa_message(sql->sa, "INSERT INTO: NOT NULL constraint violated for column %s.%s", c->t->base.name, c->base.name);
			(void)stmt_exception(be, s, msg, 00001);
		}
	}
}

static stmt ** 
table_update_stmts(mvc *sql, sql_table *t, int *Len)
{
	stmt **updates;
	int i, len = list_length(t->columns.set);
	node *m;

	*Len = len;
	updates = SA_NEW_ARRAY(sql->sa, stmt *, len);
	for (m = t->columns.set->h, i = 0; m; m = m->next, i++) {
		sql_column *c = m->data;

		/* update the column number, for correct array access */
		c->colnr = i;
		updates[i] = NULL;
	}
	return updates;
}

static stmt *
rel2bin_insert(backend *be, sql_rel *rel, list *refs)
{
	mvc *sql = be->mvc;
	list *l;
	stmt *inserts = NULL, *insert = NULL, *s, *ddl = NULL, *pin = NULL, **updates, *ret = NULL;
	int idx_ins = 0, constraint = 1, len = 0;
	node *n, *m;
	sql_rel *tr = rel->l, *prel = rel->r;
	sql_table *t = NULL;

	if ((rel->flag&UPD_NO_CONSTRAINT)) 
		constraint = 0;
	if ((rel->flag&UPD_COMP)) {  /* special case ! */
		idx_ins = 1;
		prel = rel->l;
		rel = rel->r;
		tr = rel->l;
	}

	if (tr->op == op_basetable) {
		t = tr->l;
	} else {
		ddl = subrel_bin(be, tr, refs);
		if (ddl && ddl->type == st_project)
			ddl = rel2bin_post_project(be, ddl);
		if (!ddl)
			return NULL;
		t = rel_ddl_table_get(tr);
	}

	if (rel->r) { /* first construct the inserts relation */
		inserts = subrel_bin(be, rel->r, refs);
		if (inserts && inserts->type == st_project)
			inserts = rel2bin_post_project(be, inserts);
	}

	if (!inserts)
		return NULL;	

	if (idx_ins)
		pin = refs_find_rel(refs, prel);

	if (constraint && !be->first_statement_generated)
		sql_insert_check_null(be, be->cur_append? t->p : t, inserts->op4.lval);

	l = sa_list(sql->sa);

	updates = table_update_stmts(sql, t, &len); 
	for (n = t->columns.set->h, m = inserts->op4.lval->h; n && m; n = n->next, m = m->next) {
		sql_column *c = n->data;

		updates[c->colnr] = m->data;
	}

/* before */
	if(be->cur_append && !be->first_statement_generated) {
		for(sql_table *up = t->p ; up ; up = up->p) {
			if (!sql_insert_triggers(be, up, updates, 0))
				return sql_error(sql, 02, SQLSTATE(42000) "INSERT INTO: triggers failed for table '%s'", up->base.name);
		}
	}
	if (!sql_insert_triggers(be, t, updates, 0)) 
		return sql_error(sql, 02, SQLSTATE(42000) "INSERT INTO: triggers failed for table '%s'", t->base.name);

	if (t->idxs.set)
	for (n = t->idxs.set->h; n && m; n = n->next, m = m->next) {
		stmt *is = m->data;
		sql_idx *i = n->data;

		if ((hash_index(i->type) && list_length(i->columns) <= 1) ||
		    i->type == no_idx)
			is = NULL;
		if (i->key && constraint) {
			stmt *ckeys = sql_insert_key(be, inserts->op4.lval, i->key, is, pin);

			list_append(l, ckeys);
		}
		if (!insert)
			insert = is;
		if (is)
			is = stmt_append_idx(be, i, is);
	}

	for (n = t->columns.set->h, m = inserts->op4.lval->h; 
		n && m; n = n->next, m = m->next) {

		stmt *ins = m->data;
		sql_column *c = n->data;

		insert = stmt_append_col(be, c, ins, rel->flag&UPD_LOCKED);
		append(l,insert);
	}
	if (!insert)
		return NULL;

	if(be->cur_append && !be->first_statement_generated) {
		for(sql_table *up = t->p ; up ; up = up->p) {
			if (!sql_insert_triggers(be, up, updates, 1))
				return sql_error(sql, 02, SQLSTATE(42000) "INSERT INTO: triggers failed for table '%s'", up->base.name);
		}
	}
	if (!sql_insert_triggers(be, t, updates, 1)) 
		return sql_error(sql, 02, SQLSTATE(42000) "INSERT INTO: triggers failed for table '%s'", t->base.name);
	if (ddl) {
		ret = ddl;
		list_prepend(l, ddl);
	} else {
		if (insert->op1->nrcols == 0) {
			s = stmt_atom_lng(be, 1);
		} else {
			s = stmt_aggr(be, insert->op1, NULL, NULL, sql_bind_aggr(sql->sa, sql->session->schema, "count", NULL), 1, 0, 1);
		}
		ret = s;
	}

	if(be->cur_append) //building the total number of rows affected across all tables
		ret->nr = add_to_merge_partitions_accumulator(be, ret->nr);

	if (ddl)
		return stmt_list(be, l);
	else
		return ret;
}

static int
is_idx_updated(sql_idx * i, stmt **updates)
{
	int update = 0;
	node *m;

	for (m = i->columns->h; m; m = m->next) {
		sql_kc *ic = m->data;

		if (updates[ic->c->colnr]) {
			update = 1;
			break;
		}
	}
	return update;
}

static int
first_updated_col(stmt **updates, int cnt)
{
	int i;

	for (i = 0; i < cnt; i++) {
		if (updates[i])
			return i;
	}
	return -1;
}

static stmt *
update_check_ukey(backend *be, stmt **updates, sql_key *k, stmt *tids, stmt *idx_updates, int updcol)
{
	mvc *sql = be->mvc;
	char *msg = NULL;
	stmt *res = NULL;

	sql_subtype *lng = sql_bind_localtype("lng");
	sql_subaggr *cnt = sql_bind_aggr(sql->sa, sql->session->schema, "count", NULL);
	sql_subtype *bt = sql_bind_localtype("bit");
	sql_subfunc *ne;

	(void)tids;
	ne = sql_bind_func_result(sql->sa, sql->session->schema, "<>", lng, lng, bt);
	if (list_length(k->columns) > 1) {
		stmt *dels = stmt_tid(be, k->t, 0);
		node *m;
		stmt *s = NULL;

		/* 1st stage: find out if original (without the updated) 
			do not contain the same values as the updated values. 
			This is done using a relation join and a count (which 
			should be zero)
	 	*/
		if (!isNew(k)) {
			stmt *nu_tids = stmt_tdiff(be, dels, tids); /* not updated ids */
			list *lje = sa_list(sql->sa);
			list *rje = sa_list(sql->sa);

			if (k->idx && hash_index(k->idx->type)) {
				list_append(lje, stmt_idx(be, k->idx, nu_tids));
				list_append(rje, idx_updates);
			}
			for (m = k->columns->h; m; m = m->next) {
				sql_kc *c = m->data;
				stmt *upd;

				assert(updates);
				if (updates[c->c->colnr]) {
					upd = updates[c->c->colnr];
				} else {
					upd = stmt_project(be, tids, stmt_col(be, c->c, dels));
				}
				list_append(lje, stmt_col(be, c->c, nu_tids));
				list_append(rje, upd);
			}
			s = releqjoin(be, lje, NULL, rje, NULL, 1 /* hash used */, cmp_equal, 0);
			s = stmt_result(be, s, 0);
			s = stmt_binop(be, stmt_aggr(be, s, NULL, NULL, cnt, 1, 0, 1), stmt_atom_lng(be, 0), ne);
		}

		/* 2e stage: find out if the updated are unique */
		if (!updates || updates[updcol]->nrcols) {	/* update columns not atoms */
			sql_subaggr *sum;
			stmt *count_sum = NULL, *ssum;
			stmt *g = NULL, *grp = NULL, *ext = NULL, *Cnt = NULL;
			stmt *cand = NULL;
			stmt *ss;
			sql_subfunc *or = sql_bind_func_result(sql->sa, sql->session->schema, "or", bt, bt, bt);

			/* also take the hopefully unique hash keys, to reduce
			   (re)group costs */
			if (k->idx && hash_index(k->idx->type)) {
				g = stmt_group(be, idx_updates, grp, ext, Cnt, 0);
				grp = stmt_result(be, g, 0);
				ext = stmt_result(be, g, 1);
				Cnt = stmt_result(be, g, 2);

				/* continue only with groups with a cnt > 1 */
				cand = stmt_uselect(be, Cnt, stmt_atom_lng(be, 1), cmp_gt, NULL, 0);
				/* project cand on ext and Cnt */
				Cnt = stmt_project(be, cand, Cnt);
				ext = stmt_project(be, cand, ext);

				/* join groups with extend to retrieve all oid's of the original
				 * bat that belong to a group with Cnt >1 */
				g = stmt_join(be, grp, ext, 0, cmp_equal);
				cand = stmt_result(be, g, 0);
				grp = stmt_project(be, cand, grp);
			}

			for (m = k->columns->h; m; m = m->next) {
				sql_kc *c = m->data;
				stmt *upd;

				if (updates && updates[c->c->colnr]) {
					upd = updates[c->c->colnr];
					/*
				} else if (updates) {
					//assert(0);
					//upd = updates[updcol]->op1;
					//upd = stmt_project(be, upd, stmt_col(be, c->c, dels));
					upd = stmt_project(be, tids, stmt_col(be, c->c, dels));
					*/
				} else {
					upd = stmt_project(be, tids, stmt_col(be, c->c, dels));
				}

				/* apply cand list first */
				if (cand)
					upd = stmt_project(be, cand, upd);

				/* remove nulls */
				if ((k->type == ukey) && stmt_has_null(upd)) {
					stmt *nn = stmt_selectnonil(be, upd, NULL);
					upd = stmt_project(be, nn, upd);
					if (grp)
						grp = stmt_project(be, nn, grp);
					if (cand)
						cand = stmt_project(be, nn, cand);
				}

				/* apply group by on groups with Cnt > 1 */
				g = stmt_group(be, upd, grp, ext, Cnt, !m->next);
				grp = stmt_result(be, g, 0);
				ext = stmt_result(be, g, 1);
				Cnt = stmt_result(be, g, 2);
			}
			ss = Cnt; /* use count */
			/* (count(ss) <> sum(ss)) */
			sum = sql_bind_aggr(sql->sa, sql->session->schema, "sum", lng);
			ssum = stmt_aggr(be, ss, NULL, NULL, sum, 1, 0, 1);
			ssum = sql_Nop_(be, "ifthenelse", sql_unop_(be, NULL, "isnull", ssum), stmt_atom_lng(be, 0), ssum, NULL);
			count_sum = stmt_binop(be, stmt_aggr(be, ss, NULL, NULL, cnt, 1, 0, 1), check_types(be, lng, ssum, type_equal), ne);

			/* combine results */
			if (s) 
				s = stmt_binop(be, s, count_sum, or);
			else
				s = count_sum;
		}

		if (k->type == pkey) {
			msg = sa_message(sql->sa, "UPDATE: PRIMARY KEY constraint '%s.%s' violated", k->t->base.name, k->base.name);
		} else {
			msg = sa_message(sql->sa, "UPDATE: UNIQUE constraint '%s.%s' violated", k->t->base.name, k->base.name);
		}
		res = stmt_exception(be, s, msg, 00001);
	} else {		/* single column key */
		stmt *dels = stmt_tid(be, k->t, 0);
		sql_kc *c = k->columns->h->data;
		stmt *s = NULL, *h = NULL, *o;

		/* s should be empty */
		if (!isNew(k)) {
			stmt *nu_tids = stmt_tdiff(be, dels, tids); /* not updated ids */
			assert (updates);

			h = updates[c->c->colnr];
			o = stmt_col(be, c->c, nu_tids);
			s = stmt_join(be, o, h, 0, cmp_equal);
			s = stmt_result(be, s, 0);
			s = stmt_binop(be, stmt_aggr(be, s, NULL, NULL, cnt, 1, 0, 1), stmt_atom_lng(be, 0), ne);
		}

		/* 2e stage: find out if updated are unique */
		if (!h || h->nrcols) {	/* update columns not atoms */
			sql_subaggr *sum;
			stmt *count_sum = NULL;
			sql_subfunc *or = sql_bind_func_result(sql->sa, sql->session->schema, "or", bt, bt, bt);
			stmt *ssum, *ss;
			stmt *upd;
			stmt *g;

			if (updates) {
 				upd = updates[c->c->colnr];
			} else {
 				upd = stmt_col(be, c->c, dels);
			}

			/* remove nulls */
			if ((k->type == ukey) && stmt_has_null(upd)) {
				stmt *nn = stmt_selectnonil(be, upd, NULL);
				upd = stmt_project(be, nn, upd);
			}

			g = stmt_group(be, upd, NULL, NULL, NULL, 1);
			ss = stmt_result(be, g, 2); /* use count */

			/* (count(ss) <> sum(ss)) */
			sum = sql_bind_aggr(sql->sa, sql->session->schema, "sum", lng);
			ssum = stmt_aggr(be, ss, NULL, NULL, sum, 1, 0, 1);
			ssum = sql_Nop_(be, "ifthenelse", sql_unop_(be, NULL, "isnull", ssum), stmt_atom_lng(be, 0), ssum, NULL);
			count_sum = stmt_binop(be, check_types(be, tail_type(ssum), stmt_aggr(be, ss, NULL, NULL, cnt, 1, 0, 1), type_equal), ssum, ne);

			/* combine results */
			if (s)
				s = stmt_binop(be, s, count_sum, or);
			else
				s = count_sum;
		}

		if (k->type == pkey) {
			msg = sa_message(sql->sa, "UPDATE: PRIMARY KEY constraint '%s.%s' violated", k->t->base.name, k->base.name);
		} else {
			msg = sa_message(sql->sa, "UPDATE: UNIQUE constraint '%s.%s' violated", k->t->base.name, k->base.name);
		}
		res = stmt_exception(be, s, msg, 00001);
	}
	return res;
}

/*
         A referential constraint is satisfied if one of the following con-
         ditions is true, depending on the <match option> specified in the
         <referential constraint definition>:

         -  If no <match type> was specified then, for each row R1 of the
            referencing table, either at least one of the values of the
            referencing columns in R1 shall be a null value, or the value of
            each referencing column in R1 shall be equal to the value of the
            corresponding referenced column in some row of the referenced
            table.

         -  If MATCH FULL was specified then, for each row R1 of the refer-
            encing table, either the value of every referencing column in R1
            shall be a null value, or the value of every referencing column
            in R1 shall not be null and there shall be some row R2 of the
            referenced table such that the value of each referencing col-
            umn in R1 is equal to the value of the corresponding referenced
            column in R2.

         -  If MATCH PARTIAL was specified then, for each row R1 of the
            referencing table, there shall be some row R2 of the refer-
            enced table such that the value of each referencing column in
            R1 is either null or is equal to the value of the corresponding
            referenced column in R2.
*/

static stmt *
update_check_fkey(backend *be, stmt **updates, sql_key *k, stmt *tids, stmt *idx_updates, int updcol, stmt *pup)
{
	mvc *sql = be->mvc;
	char *msg = NULL;
	stmt *s, *cur, *null = NULL, *cntnulls;
	sql_subtype *lng = sql_bind_localtype("lng"), *bt = sql_bind_localtype("bit");
	sql_subaggr *cnt = sql_bind_aggr(sql->sa, sql->session->schema, "count", NULL);
	sql_subfunc *ne = sql_bind_func_result(sql->sa, sql->session->schema, "<>", lng, lng, bt);
	sql_subfunc *or = sql_bind_func_result(sql->sa, sql->session->schema, "or", bt, bt, bt);
	node *m;

	if (!idx_updates)
		return NULL;
	/* releqjoin.count <> updates[updcol].count */
	if (pup && list_length(pup->op4.lval)) {
		cur = pup->op4.lval->h->data;
	} else if (updates) {
		cur = updates[updcol];
	} else {
		sql_kc *c = k->columns->h->data;
		stmt *dels = stmt_tid(be, k->t, 0);
		assert(0);
		cur = stmt_col(be, c->c, dels);
	}
	s = stmt_binop(be, stmt_aggr(be, idx_updates, NULL, NULL, cnt, 1, 0, 1), stmt_aggr(be, cur, NULL, NULL, cnt, 1, 0, 1), ne);

	for (m = k->columns->h; m; m = m->next) {
		sql_kc *c = m->data;

		/* FOR MATCH FULL/SIMPLE/PARTIAL see above */
		/* Currently only the default MATCH SIMPLE is supported */
		if (c->c->null) {
			stmt *upd, *nn;

			if (updates && updates[c->c->colnr]) {
				upd = updates[c->c->colnr];
			} else if (updates && updcol >= 0) {
				assert(0);
				//upd = updates[updcol]->op1;
				//upd = stmt_project(be, upd, stmt_col(be, c->c, tids));
				upd = stmt_col(be, c->c, tids);
			} else { /* created idx/key using alter */ 
				upd = stmt_col(be, c->c, tids);
			}
			nn = stmt_selectnil(be, upd);
			if (null)
				null = stmt_tunion(be, null, nn);
			else
				null = nn;
		}
	}
	if (null) {
		cntnulls = stmt_aggr(be, null, NULL, NULL, cnt, 1, 0, 1); 
	} else {
		cntnulls = stmt_atom_lng(be, 0);
	}
	s = stmt_binop(be, s, 
		stmt_binop(be, stmt_aggr(be, stmt_selectnil(be, idx_updates), NULL, NULL, cnt, 1, 0, 1), cntnulls , ne), or);

	/* s should be empty */
	msg = sa_message(sql->sa, "UPDATE: FOREIGN KEY constraint '%s.%s' violated", k->t->base.name, k->base.name);
	return stmt_exception(be, s, msg, 00001);
}

static stmt *
join_updated_pkey(backend *be, sql_key * k, stmt *tids, stmt **updates)
{
	mvc *sql = be->mvc;
	char *msg = NULL;
	int nulls = 0;
	node *m, *o;
	sql_key *rk = &((sql_fkey*)k)->rkey->k;
	stmt *s = NULL, *dels = stmt_tid(be, rk->t, 0), *fdels, *cnteqjoin;
	stmt *null = NULL, *rows;
	sql_subtype *lng = sql_bind_localtype("lng");
	sql_subtype *bt = sql_bind_localtype("bit");
	sql_subaggr *cnt = sql_bind_aggr(sql->sa, sql->session->schema, "count", NULL);
	sql_subfunc *ne = sql_bind_func_result(sql->sa, sql->session->schema, "<>", lng, lng, bt);
	list *lje = sa_list(sql->sa);
	list *rje = sa_list(sql->sa);

	fdels = stmt_tid(be, k->idx->t, 0);
	rows = stmt_idx(be, k->idx, fdels);

	rows = stmt_join(be, rows, tids, 0, cmp_equal); /* join over the join index */
	rows = stmt_result(be, rows, 0);

	for (m = k->idx->columns->h, o = rk->columns->h; m && o; m = m->next, o = o->next) {
		sql_kc *fc = m->data;
		sql_kc *c = o->data;
		stmt *upd, *col;

		if (updates[c->c->colnr]) {
			upd = updates[c->c->colnr];
		} else {
			assert(0);
			//upd = updates[updcol]->op1;
			upd = stmt_project(be, tids, stmt_col(be, c->c, dels));
		}
		if (c->c->null) {	/* new nulls (MATCH SIMPLE) */
			stmt *nn = stmt_selectnil(be, upd);
			if (null)
				null = stmt_tunion(be, null, nn);
			else
				null = nn;
			nulls = 1;
		}
		col = stmt_col(be, fc->c, rows);
		list_append(lje, upd);
		list_append(rje, col);
	}
	s = releqjoin(be, lje, NULL, rje, NULL, 1 /* hash used */, cmp_equal, 0);
	s = stmt_result(be, s, 0);

	/* add missing nulls */
	cnteqjoin = stmt_aggr(be, s, NULL, NULL, cnt, 1, 0, 1);
	if (nulls) {
		sql_subfunc *add = sql_bind_func_result(sql->sa, sql->session->schema, "sql_add", lng, lng, lng);
		cnteqjoin = stmt_binop(be, cnteqjoin, stmt_aggr(be, null, NULL, NULL, cnt, 1, 0, 1), add);
	}

	/* releqjoin.count <> updates[updcol].count */
	s = stmt_binop(be, cnteqjoin, stmt_aggr(be, rows, NULL, NULL, cnt, 1, 0, 1), ne);

	/* s should be empty */
	msg = sa_message(sql->sa, "UPDATE: FOREIGN KEY constraint '%s.%s' violated", k->t->base.name, k->base.name);
	return stmt_exception(be, s, msg, 00001);
}

static list * sql_update(backend *be, sql_table *t, stmt *rows, stmt **updates);

static stmt*
sql_delete_set_Fkeys(backend *be, sql_key *k, stmt *ftids /* to be updated rows of fkey table */, int action)
{
	mvc *sql = be->mvc;
	list *l = NULL;
	int len = 0;
	node *m, *o;
	sql_key *rk = &((sql_fkey*)k)->rkey->k;
	stmt **new_updates;
	sql_table *t = mvc_bind_table(sql, k->t->s, k->t->base.name);

	new_updates = table_update_stmts(sql, t, &len);
	for (m = k->idx->columns->h, o = rk->columns->h; m && o; m = m->next, o = o->next) {
		sql_kc *fc = m->data;
		stmt *upd = NULL;

		if (action == ACT_SET_DEFAULT) {
			if (fc->c->def) {
				stmt *sq;
				char *msg, *typestr = subtype2string2(&fc->c->type);
				if(!typestr)
					return sql_error(sql, 02, SQLSTATE(HY001) MAL_MALLOC_FAIL);
				msg = sa_message(sql->sa, "select cast(%s as %s);", fc->c->def, typestr);
				_DELETE(typestr);
				sq = rel_parse_value(be, msg, sql->emode);
				if (!sq) 
					return NULL;
				upd = sq;
			}  else {
				upd = stmt_atom(be, atom_general(sql->sa, &fc->c->type, NULL));
			}
		} else {
			upd = stmt_atom(be, atom_general(sql->sa, &fc->c->type, NULL));
		}
		
		if (!upd || (upd = check_types(be, &fc->c->type, upd, type_equal)) == NULL) 
			return NULL;

		if (upd->nrcols <= 0) 
			upd = stmt_const(be, ftids, upd);
		
		new_updates[fc->c->colnr] = upd;
	}
	if ((l = sql_update(be, t, ftids, new_updates)) == NULL) 
		return NULL;
	return stmt_list(be, l);
}

static stmt*
sql_update_cascade_Fkeys(backend *be, sql_key *k, stmt *utids, stmt **updates, int action)
{
	mvc *sql = be->mvc;
	list *l = NULL;
	int len = 0;
	node *m, *o;
	sql_key *rk = &((sql_fkey*)k)->rkey->k;
	stmt **new_updates;
	stmt *rows;
	sql_table *t = mvc_bind_table(sql, k->t->s, k->t->base.name);
	stmt *ftids, *upd_ids;

	ftids = stmt_tid(be, k->idx->t, 0);
	rows = stmt_idx(be, k->idx, ftids);

	rows = stmt_join(be, rows, utids, 0, cmp_equal); /* join over the join index */
	upd_ids = stmt_result(be, rows, 1);
	rows = stmt_result(be, rows, 0);
	rows = stmt_project(be, rows, ftids);
		
	new_updates = table_update_stmts(sql, t, &len);
	for (m = k->idx->columns->h, o = rk->columns->h; m && o; m = m->next, o = o->next) {
		sql_kc *fc = m->data;
		sql_kc *c = o->data;
		stmt *upd = NULL;

		if (!updates[c->c->colnr]) {
			continue;
		} else if (action == ACT_CASCADE) {
			upd = updates[c->c->colnr];
		} else if (action == ACT_SET_DEFAULT) {
			if (fc->c->def) {
				stmt *sq;
				char *msg, *typestr = subtype2string2(&fc->c->type);
				if(!typestr)
					return sql_error(sql, 02, SQLSTATE(HY001) MAL_MALLOC_FAIL);
				msg = sa_message(sql->sa, "select cast(%s as %s);", fc->c->def, typestr);
				_DELETE(typestr);
				sq = rel_parse_value(be, msg, sql->emode);
				if (!sq) 
					return NULL;
				upd = sq;
			} else {
				upd = stmt_atom(be, atom_general(sql->sa, &fc->c->type, NULL));
			}
		} else if (action == ACT_SET_NULL) {
			upd = stmt_atom(be, atom_general(sql->sa, &fc->c->type, NULL));
		}

		if (!upd || (upd = check_types(be, &fc->c->type, upd, type_equal)) == NULL) 
			return NULL;

		if (upd->nrcols <= 0) 
			upd = stmt_const(be, upd_ids, upd);
		else
			upd = stmt_project(be, upd_ids, upd);
		
		new_updates[fc->c->colnr] = upd;
	}

	if ((l = sql_update(be, t, rows, new_updates)) == NULL) 
		return NULL;
	return stmt_list(be, l);
}


static int
cascade_ukey(backend *be, stmt **updates, sql_key *k, stmt *tids) 
{
	sql_ukey *uk = (sql_ukey*)k;

	if (uk->keys && list_length(uk->keys) > 0) {
		node *n;
		for(n = uk->keys->h; n; n = n->next) {
			sql_key *fk = n->data;

			/* All rows of the foreign key table which are
			   affected by the primary key update should all
			   match one of the updated primary keys again.
			 */
			switch (((sql_fkey*)fk)->on_update) {
				case ACT_NO_ACTION: 
					break;
				case ACT_SET_NULL: 
				case ACT_SET_DEFAULT: 
				case ACT_CASCADE: 
					if (!sql_update_cascade_Fkeys(be, fk, tids, updates, ((sql_fkey*)fk)->on_update))
						return -1;
					break;
				default:	/*RESTRICT*/
					if (!join_updated_pkey(be, fk, tids, updates))
						return -1;
			}
		}
	}
	return 0;
}

static void
sql_update_check_key(backend *be, stmt **updates, sql_key *k, stmt *tids, stmt *idx_updates, int updcol, list *l, stmt *pup)
{
	stmt *ckeys;

	if (k->type == pkey || k->type == ukey) {
		ckeys = update_check_ukey(be, updates, k, tids, idx_updates, updcol);
	} else { /* foreign keys */
		ckeys = update_check_fkey(be, updates, k, tids, idx_updates, updcol, pup);
	}
	list_append(l, ckeys);
}

static stmt *
hash_update(backend *be, sql_idx * i, stmt *rows, stmt **updates, int updcol)
{
	mvc *sql = be->mvc;
	/* calculate new value */
	node *m;
	sql_subtype *it, *lng;
	int bits = 1 + ((sizeof(lng)*8)-1)/(list_length(i->columns)+1);
	stmt *h = NULL, *tids;

	if (list_length(i->columns) <= 1)
		return NULL;

	tids = stmt_tid(be, i->t, 0);
	it = sql_bind_localtype("int");
	lng = sql_bind_localtype("lng");
	for (m = i->columns->h; m; m = m->next ) {
		sql_kc *c = m->data;
		stmt *upd;

		if (updates && updates[c->c->colnr]) {
			upd = updates[c->c->colnr];
		} else if (updates && updcol >= 0) {
			assert(0);
			//upd = updates[updcol]->op1;
			//upd = rows;
			//upd = stmt_project(be, upd, stmt_col(be, c->c, tids));
			upd = stmt_col(be, c->c, rows);
		} else { /* created idx/key using alter */ 
			upd = stmt_col(be, c->c, tids);
		}

		if (h && i->type == hash_idx)  { 
			sql_subfunc *xor = sql_bind_func_result3(sql->sa, sql->session->schema, "rotate_xor_hash", lng, it, &c->c->type, lng);

			h = stmt_Nop(be, stmt_list( be, list_append( list_append(
				list_append(sa_list(sql->sa), h), 
				stmt_atom_int(be, bits)),  upd)),
				xor);
		} else if (h)  { 
			stmt *h2;
			sql_subfunc *lsh = sql_bind_func_result(sql->sa, sql->session->schema, "left_shift", lng, it, lng);
			sql_subfunc *lor = sql_bind_func_result(sql->sa, sql->session->schema, "bit_or", lng, lng, lng);
			sql_subfunc *hf = sql_bind_func_result(sql->sa, sql->session->schema, "hash", &c->c->type, NULL, lng);

			h = stmt_binop(be, h, stmt_atom_int(be, bits), lsh); 
			h2 = stmt_unop(be, upd, hf);
			h = stmt_binop(be, h, h2, lor);
		} else {
			sql_subfunc *hf = sql_bind_func_result(sql->sa, sql->session->schema, "hash", &c->c->type, NULL, lng);
			h = stmt_unop(be, upd, hf);
			if (i->type == oph_idx)
				break;
		}
	}
	return h;
}

static stmt *
join_idx_update(backend *be, sql_idx * i, stmt *ftids, stmt **updates, int updcol)
{
	mvc *sql = be->mvc;
	node *m, *o;
	sql_key *rk = &((sql_fkey *) i->key)->rkey->k;
	stmt *s = NULL, *ptids = stmt_tid(be, rk->t, 0), *l, *r;
	list *lje = sa_list(sql->sa);
	list *rje = sa_list(sql->sa);

	for (m = i->columns->h, o = rk->columns->h; m && o; m = m->next, o = o->next) {
		sql_kc *c = m->data;
		sql_kc *rc = o->data;
		stmt *upd;

		if (updates && updates[c->c->colnr]) {
			upd = updates[c->c->colnr];
		} else if (updates && updcol >= 0) {
			assert(0);
			//upd = updates[updcol]->op1;
			//upd = stmt_project(be, upd, stmt_col(be, c->c, ftids));
			upd = stmt_col(be, c->c, ftids);
		} else { /* created idx/key using alter */ 
			upd = stmt_col(be, c->c, ftids);
		}

		list_append(lje, check_types(be, &rc->c->type, upd, type_equal));
		list_append(rje, stmt_col(be, rc->c, ptids));
	}
	s = releqjoin(be, lje, NULL, rje, NULL, 0 /* use hash */, cmp_equal, 0);
	l = stmt_result(be, s, 0);
	r = stmt_result(be, s, 1);
	r = stmt_project(be, r, ptids);
	return stmt_left_project(be, ftids, l, r);
}

static int
cascade_updates(backend *be, sql_table *t, stmt *rows, stmt **updates)
{
	mvc *sql = be->mvc;
	node *n;

	if (!t->idxs.set)
		return 0;

	for (n = t->idxs.set->h; n; n = n->next) {
		sql_idx *i = n->data;

		/* check if update is needed, 
		 * ie atleast on of the idx columns is updated 
		 */
		if (is_idx_updated(i, updates) == 0)
			continue;

		if (i->key) {
			if (!(sql->cascade_action && list_find_id(sql->cascade_action, i->key->base.id))) {
				sql_key *k = i->key;
				int *local_id = SA_NEW(sql->sa, int);
				if (!sql->cascade_action) 
					sql->cascade_action = sa_list(sql->sa);
				*local_id = i->key->base.id;
				list_append(sql->cascade_action, local_id);
				if (k->type == pkey || k->type == ukey) {
					if (cascade_ukey(be, updates, k, rows))
						return -1;
				}
			}
		}
	}
	return 0;
}

static list *
update_idxs_and_check_keys(backend *be, sql_table *t, stmt *rows, stmt **updates, list *l, stmt *pup)
{
	mvc *sql = be->mvc;
	node *n;
	int updcol;
	list *idx_updates = sa_list(sql->sa);

	if (!t->idxs.set)
		return idx_updates;

	updcol = first_updated_col(updates, list_length(t->columns.set));
	for (n = t->idxs.set->h; n; n = n->next) {
		sql_idx *i = n->data;
		stmt *is = NULL;

		/* check if update is needed, 
		 * ie atleast on of the idx columns is updated 
		 */
		if (is_idx_updated(i, updates) == 0)
			continue;

		if (hash_index(i->type)) {
			is = hash_update(be, i, rows, updates, updcol);
		} else if (i->type == join_idx) {
			if (updcol < 0)
				return NULL;
			is = join_idx_update(be, i, rows, updates, updcol);
		}
		if (i->key) 
			sql_update_check_key(be, updates, i->key, rows, is, updcol, l, pup);
		if (is) 
			list_append(idx_updates, stmt_update_idx(be, i, rows, is));
	}
	return idx_updates;
}

static int
sql_stack_add_updated(mvc *sql, const char *on, const char *nn, sql_table *t, stmt *tids, stmt **updates)
{
	/* Put single relation of updates and old values on to the stack */
	sql_rel *r = NULL;
	node *n;
	list *exps = sa_list(sql->sa);
	trigger_input *ti = SA_NEW(sql->sa, trigger_input);

	ti->t = t;
	ti->tids = tids;
	ti->updates = updates;
	ti->type = 2;
	ti->on = on;
	ti->nn = nn;
	for (n = t->columns.set->h; n; n = n->next) {
		sql_column *c = n->data;

		if (updates[c->colnr]) {
			sql_exp *oe = exp_column(sql->sa, on, c->base.name, &c->type, CARD_MULTI, c->null, 0);
			sql_exp *ne = exp_column(sql->sa, nn, c->base.name, &c->type, CARD_MULTI, c->null, 0);

			append(exps, oe);
			append(exps, ne);
		} else { /* later select correct updated rows only ? */
			sql_exp *oe = exp_column(sql->sa, on, c->base.name, &c->type, CARD_MULTI, c->null, 0);
			sql_exp *ne = exp_column(sql->sa, nn, c->base.name, &c->type, CARD_MULTI, c->null, 0);

			append(exps, oe);
			append(exps, ne);
		}
	}
	r = rel_table_func(sql->sa, NULL, NULL, exps, 2);
	r->l = ti;
		
	/* put single table into the stack with 2 names, needed for the psm code */
	if(!stack_push_rel_view(sql, on, r) || !stack_push_rel_view(sql, nn, rel_dup(r)))
		return 0;
	return 1;
}

static int
sql_update_triggers(backend *be, sql_table *t, stmt *tids, stmt **updates, int time )
{
	mvc *sql = be->mvc;
	node *n;
	int res = 1;

	if (!t->triggers.set)
		return res;

	for (n = t->triggers.set->h; n; n = n->next) {
		sql_trigger *trigger = n->data;

		if(!stack_push_frame(sql, "OLD-NEW"))
			return 0;
		if (trigger->event == 2 && trigger->time == time) {
			stmt *s = NULL;
	
			/* add name for the 'inserted' to the stack */
			const char *n = trigger->new_name;
			const char *o = trigger->old_name;
	
			if (!n) n = "new"; 
			if (!o) o = "old"; 

			if(!sql_stack_add_updated(sql, o, n, t, tids, updates))
				return 0;
			s = sql_parse(be, sql->sa, trigger->statement, m_instantiate);
			if (!s) 
				return 0;
		}
		stack_pop_frame(sql);
	}
	return res;
}


static void
sql_update_check_null(backend *be, sql_table *t, stmt **updates)
{
	mvc *sql = be->mvc;
	node *n;
	sql_subaggr *cnt = sql_bind_aggr(sql->sa, sql->session->schema, "count", NULL);

	for (n = t->columns.set->h; n; n = n->next) {
		sql_column *c = n->data;

		if (updates[c->colnr] && !c->null) {
			stmt *s = updates[c->colnr];
			char *msg = NULL;

			if (!(s->key && s->nrcols == 0)) {
				s = stmt_selectnil(be, updates[c->colnr]);
				s = stmt_aggr(be, s, NULL, NULL, cnt, 1, 0, 1);
			} else {
				sql_subfunc *isnil = sql_bind_func(sql->sa, sql->session->schema, "isnull", &c->type, NULL, F_FUNC);

				s = stmt_unop(be, updates[c->colnr], isnil);
			}
			msg = sa_message(sql->sa, "UPDATE: NOT NULL constraint violated for column '%s.%s'", c->t->base.name, c->base.name);
			(void)stmt_exception(be, s, msg, 00001);
		}
	}
}

/* updates: an array of table width, per column holds the values for the to be updated rows  */
static list *
sql_update(backend *be, sql_table *t, stmt *rows, stmt **updates)
{
	mvc *sql = be->mvc;
	list *idx_updates = NULL;
	int i, nr_cols = list_length(t->columns.set);
	list *l = sa_list(sql->sa);
	node *n;

	if (!be->first_statement_generated)
		sql_update_check_null(be, be->cur_append? t->p : t, updates);

	/* check keys + get idx */
	idx_updates = update_idxs_and_check_keys(be, t, rows, updates, l, NULL);
	if (!idx_updates) {
		assert(0);
		return sql_error(sql, 02, SQLSTATE(42000) "UPDATE: failed to update indexes for table '%s'", t->base.name);
	}

/* before */
	if(be->cur_append && !be->first_statement_generated) {
		for(sql_table *up = t->p ; up ; up = up->p) {
			if (!sql_update_triggers(be, up, rows, updates, 0))
				return sql_error(sql, 02, SQLSTATE(42000) "UPDATE: triggers failed for table '%s'", up->base.name);
		}
	}
	if (!sql_update_triggers(be, t, rows, updates, 0)) 
		return sql_error(sql, 02, SQLSTATE(42000) "UPDATE: triggers failed for table '%s'", t->base.name);

/* apply updates */
	for (i = 0, n = t->columns.set->h; i < nr_cols && n; i++, n = n->next) { 
		sql_column *c = n->data;

		if (updates[i])
	       		append(l, stmt_update_col(be, c, rows, updates[i]));
	}
	if (cascade_updates(be, t, rows, updates))
		return sql_error(sql, 02, SQLSTATE(42000) "UPDATE: cascade failed for table '%s'", t->base.name);

/* after */
	if(be->cur_append && !be->first_statement_generated) {
		for(sql_table *up = t->p ; up ; up = up->p) {
			if (!sql_update_triggers(be, up, rows, updates, 1))
				return sql_error(sql, 02, SQLSTATE(42000) "UPDATE: triggers failed for table '%s'", up->base.name);
		}
	}
	if (!sql_update_triggers(be, t, rows, updates, 1)) 
		return sql_error(sql, 02, SQLSTATE(42000) "UPDATE: triggers failed for table '%s'", t->base.name);

/* cascade ?? */
	return l;
}

/* updates with empty list is alter with create idx or keys */
static stmt *
rel2bin_update(backend *be, sql_rel *rel, list *refs)
{
	mvc *sql = be->mvc;
	stmt *update = NULL, **updates = NULL, *tids, *s, *ddl = NULL, *pup = NULL, *cnt;
	list *l = sa_list(sql->sa);
	int nr_cols, updcol, idx_ups = 0;
	node *m;
	sql_rel *tr = rel->l, *prel = rel->r;
	sql_table *t = NULL;

	if ((rel->flag&UPD_COMP)) {  /* special case ! */
		idx_ups = 1;
		prel = rel->l;
		rel = rel->r;
		tr = rel->l;
	}
	if (tr->op == op_basetable) {
		t = tr->l;
	} else {
		ddl = subrel_bin(be, tr, refs);
		if (ddl && ddl->type == st_project)
			ddl = rel2bin_post_project(be, ddl);
		if (!ddl)
			return NULL;
		t = rel_ddl_table_get(tr);

		/* no columns to update (probably an new pkey!) */
		if (!rel->exps) 
			return ddl;
	}

	if (rel->r) { /* first construct the update relation */
		update = subrel_bin(be, rel->r, refs);
		if (update && update->type == st_project)
			update = rel2bin_post_project(be, update);
	}

	if (!update)
		return NULL;

	if (idx_ups)
		pup = refs_find_rel(refs, prel);

	updates = table_update_stmts(sql, t, &nr_cols);
	tids = update->op4.lval->h->data;

	/* lookup the updates */
	for (m = rel->exps->h; m; m = m->next) {
		sql_exp *ce = m->data;
		sql_column *c = find_sql_column(t, ce->name);

		if (c) 
			updates[c->colnr] = bin_find_column(be, update, ce->l, ce->r);
	}
	if (!be->first_statement_generated)
		sql_update_check_null(be, be->cur_append? t->p : t, updates);

	/* check keys + get idx */
	updcol = first_updated_col(updates, list_length(t->columns.set));
	for (m = rel->exps->h; m; m = m->next) {
		sql_exp *ce = m->data;
		sql_idx *i = find_sql_idx(t, ce->name+1);

		if (i) {
			stmt *update_idx = bin_find_column(be, update, ce->l, ce->r), *is = NULL;

			if (update_idx)
				is = update_idx;
			if ((hash_index(i->type) && list_length(i->columns) <= 1) || i->type == no_idx) {
				is = NULL;
				update_idx = NULL;
			}
			if (i->key) 
				sql_update_check_key(be, (updcol>=0)?updates:NULL, i->key, tids, update_idx, updcol, l, pup);
			if (is) 
				list_append(l, stmt_update_idx(be,  i, tids, is));
		}
	}

/* before */
	if(be->cur_append && !be->first_statement_generated) {
		for(sql_table *up = t->p ; up ; up = up->p) {
			if (!sql_update_triggers(be, up, tids, updates, 0))
				return sql_error(sql, 02, SQLSTATE(42000) "UPDATE: triggers failed for table '%s'", up->base.name);
		}
	}
	if (!sql_update_triggers(be, t, tids, updates, 0)) 
		return sql_error(sql, 02, SQLSTATE(42000) "UPDATE: triggers failed for table '%s'", t->base.name);

/* apply the update */
	for (m = rel->exps->h; m; m = m->next) {
		sql_exp *ce = m->data;
		sql_column *c = find_sql_column(t, ce->name);

		if (c) 
			append(l, stmt_update_col(be,  c, tids, updates[c->colnr]));
	}

	if (cascade_updates(be, t, tids, updates))
		return sql_error(sql, 02, SQLSTATE(42000) "UPDATE: cascade failed for table '%s'", t->base.name);

/* after */
	if(be->cur_append && !be->first_statement_generated) {
		for(sql_table *up = t->p ; up ; up = up->p) {
			if (!sql_update_triggers(be, up, tids, updates, 1))
				return sql_error(sql, 02, SQLSTATE(42000) "UPDATE: triggers failed for table '%s'", up->base.name);
		}
	}
	if (!sql_update_triggers(be, t, tids, updates, 1)) 
		return sql_error(sql, 02, SQLSTATE(42000) "UPDATE: triggers failed for table '%s'", t->base.name);

	if (ddl) {
		list_prepend(l, ddl);
		cnt = stmt_list(be, l);
	} else {
		s = stmt_aggr(be, tids, NULL, NULL, sql_bind_aggr(sql->sa, sql->session->schema, "count", NULL), 1, 0, 1);
		cnt = s;
	}

	if(be->cur_append) //building the total number of rows affected across all tables
		cnt->nr = add_to_merge_partitions_accumulator(be, cnt->nr);

	if (sql->cascade_action) 
		sql->cascade_action = NULL;
	return cnt;
}

static int
sql_stack_add_deleted(mvc *sql, const char *name, sql_table *t, stmt *tids, int type)
{
	/* Put single relation of updates and old values on to the stack */
	sql_rel *r = NULL;
	node *n;
	list *exps = sa_list(sql->sa);
	trigger_input *ti = SA_NEW(sql->sa, trigger_input);

	ti->t = t;
	ti->tids = tids;
	ti->updates = NULL;
	ti->type = type;
	ti->nn = name;
	for (n = t->columns.set->h; n; n = n->next) {
		sql_column *c = n->data;
		sql_exp *ne = exp_column(sql->sa, name, c->base.name, &c->type, CARD_MULTI, c->null, 0);

		append(exps, ne);
	}
	r = rel_table_func(sql->sa, NULL, NULL, exps, 2);
	r->l = ti;

	return stack_push_rel_view(sql, name, r) ? 1 : 0;
}

static int
sql_delete_triggers(backend *be, sql_table *t, stmt *tids, int time, int firing_type, int internal_type)
{
	mvc *sql = be->mvc;
	node *n;
	int res = 1;

	if (!t->triggers.set)
		return res;

	for (n = t->triggers.set->h; n; n = n->next) {
		sql_trigger *trigger = n->data;

		if(!stack_push_frame(sql, "OLD-NEW"))
			return 0;
		if (trigger->event == firing_type && trigger->time == time) {
			stmt *s = NULL;

			/* add name for the 'deleted' to the stack */
			const char *o = trigger->old_name;

			if (!o) o = "old";

			if(!sql_stack_add_deleted(sql, o, t, tids, internal_type))
				return 0;
			s = sql_parse(be, sql->sa, trigger->statement, m_instantiate);

			if (!s) 
				return 0;
		}
		stack_pop_frame(sql);
	}
	return res;
}

static stmt * sql_delete(backend *be, sql_table *t, stmt *rows);

static stmt *
sql_delete_cascade_Fkeys(backend *be, sql_key *fk, stmt *ftids)
{
	sql_table *t = mvc_bind_table(be->mvc, fk->t->s, fk->t->base.name);
	return sql_delete(be, t, ftids);
}

static void 
sql_delete_ukey(backend *be, stmt *utids /* deleted tids from ukey table */, sql_key *k, list *l, char* which, int cascade)
{
	mvc *sql = be->mvc;
	sql_ukey *uk = (sql_ukey*)k;

	if (uk->keys && list_length(uk->keys) > 0) {
		sql_subtype *lng = sql_bind_localtype("lng");
		sql_subtype *bt = sql_bind_localtype("bit");
		node *n;
		for(n = uk->keys->h; n; n = n->next) {
			char *msg = NULL;
			sql_subaggr *cnt = sql_bind_aggr(sql->sa, sql->session->schema, "count", NULL);
			sql_subfunc *ne = sql_bind_func_result(sql->sa, sql->session->schema, "<>", lng, lng, bt);
			sql_key *fk = n->data;
			stmt *s, *tids;

			tids = stmt_tid(be, fk->idx->t, 0);
			s = stmt_idx(be, fk->idx, tids);
			s = stmt_join(be, s, utids, 0, cmp_equal); /* join over the join index */
			s = stmt_result(be, s, 0);
			tids = stmt_project(be, s, tids);
			if(cascade) { //for truncate statements with the cascade option
				s = sql_delete_cascade_Fkeys(be, fk, tids);
				list_prepend(l, s);
			} else {
				switch (((sql_fkey*)fk)->on_delete) {
					case ACT_NO_ACTION:
						break;
					case ACT_SET_NULL:
					case ACT_SET_DEFAULT:
						s = sql_delete_set_Fkeys(be, fk, tids, ((sql_fkey*)fk)->on_delete);
						list_prepend(l, s);
						break;
					case ACT_CASCADE:
						s = sql_delete_cascade_Fkeys(be, fk, tids);
						list_prepend(l, s);
						break;
					default:	/*RESTRICT*/
						/* The overlap between deleted primaries and foreign should be empty */
						s = stmt_binop(be, stmt_aggr(be, tids, NULL, NULL, cnt, 1, 0, 1), stmt_atom_lng(be, 0), ne);
						msg = sa_message(sql->sa, "%s: FOREIGN KEY constraint '%s.%s' violated", which, fk->t->base.name, fk->base.name);
						s = stmt_exception(be, s, msg, 00001);
						list_prepend(l, s);
				}
			}
		}
	}
}

static int
sql_delete_keys(backend *be, sql_table *t, stmt *rows, list *l, char* which, int cascade)
{
	mvc *sql = be->mvc;
	int res = 1;
	node *n;

	if (!t->keys.set)
		return res;

	for (n = t->keys.set->h; n; n = n->next) {
		sql_key *k = n->data;

		if (k->type == pkey || k->type == ukey) {
			if (!(sql->cascade_action && list_find_id(sql->cascade_action, k->base.id))) {
				int *local_id = SA_NEW(sql->sa, int);
				if (!sql->cascade_action) 
					sql->cascade_action = sa_list(sql->sa);
				
				*local_id = k->base.id;
				list_append(sql->cascade_action, local_id); 
				sql_delete_ukey(be, rows, k, l, which, cascade);
			}
		}
	}
	return res;
}

static stmt *
sql_delete(backend *be, sql_table *t, stmt *rows)
{
	mvc *sql = be->mvc;
	stmt *v = NULL, *s = NULL;
	list *l = sa_list(sql->sa);

	if (rows) {
		v = rows;
	} else { /* delete all */
		v = stmt_tid(be, t, 0);
	}

/* before */
	if(be->cur_append && !be->first_statement_generated) {
		for(sql_table *up = t->p ; up ; up = up->p) {
			if (!sql_delete_triggers(be, up, v, 0, 1, 3))
				return sql_error(sql, 02, SQLSTATE(42000) "UPDATE: triggers failed for table '%s'", up->base.name);
		}
	}
	if (!sql_delete_triggers(be, t, v, 0, 1, 3))
		return sql_error(sql, 02, SQLSTATE(42000) "DELETE: triggers failed for table '%s'", t->base.name);

	if (!sql_delete_keys(be, t, v, l, "DELETE", 0))
		return sql_error(sql, 02, SQLSTATE(42000) "DELETE: failed to delete indexes for table '%s'", t->base.name);

	if (rows) { 
		sql_subtype to;

		sql_find_subtype(&to, "oid", 0, 0);
		list_append(l, stmt_delete(be, t, rows));
	} else { /* delete all */
		/* first column */
		s = stmt_table_clear(be, t);
		list_append(l, s);
	}

/* after */
	if(be->cur_append && !be->first_statement_generated) {
		for(sql_table *up = t->p ; up ; up = up->p) {
			if (!sql_delete_triggers(be, up, v, 1, 1, 3))
				return sql_error(sql, 02, SQLSTATE(42000) "DELETE: triggers failed for table '%s'", up->base.name);
		}
	}
	if (!sql_delete_triggers(be, t, v, 1, 1, 3))
		return sql_error(sql, 02, SQLSTATE(42000) "DELETE: triggers failed for table '%s'", t->base.name);
	if (rows)
		s = stmt_aggr(be, rows, NULL, NULL, sql_bind_aggr(sql->sa, sql->session->schema, "count", NULL), 1, 0, 1);
	if(be->cur_append) //building the total number of rows affected across all tables
		s->nr = add_to_merge_partitions_accumulator(be, s->nr);
	return s;
}

static stmt *
rel2bin_delete(backend *be, sql_rel *rel, list *refs)
{
	mvc *sql = be->mvc;
	stmt *rows = NULL, *stdelete = NULL;
	sql_rel *tr = rel->l;
	sql_table *t = NULL;

	if (tr->op == op_basetable)
		t = tr->l;
	else
		assert(0/*ddl statement*/);

	if (rel->r) { /* first construct the deletes relation */
		rows = subrel_bin(be, rel->r, refs);
		if (rows && rows->type == st_project)
			rows = rel2bin_post_project(be, rows);
		if (!rows) 
			return NULL;	
	}
	if (rows && rows->type == st_list) {
		stmt *s = rows;
		rows = s->op4.lval->h->data;
	}
	stdelete = sql_delete(be, t, rows);
	if (sql->cascade_action)
		sql->cascade_action = NULL;
	return stdelete;
}

struct tablelist {
	sql_table *table;
	struct tablelist* next;
};

static void //inspect the other tables recursively for foreign key dependencies
check_for_foreign_key_references(mvc *sql, struct tablelist* list, struct tablelist* next_append, sql_table *t, int cascade, int *error) {
	node *n;
	int found;
	struct tablelist* new_node, *node_check;

	if(*error)
		return;

	if (t->keys.set) { /* Check for foreign key references */
		for (n = t->keys.set->h; n; n = n->next) {
			sql_key *k = n->data;

			if (k->type == ukey || k->type == pkey) {
				sql_ukey *uk = (sql_ukey *) k;

				if (uk->keys && list_length(uk->keys)) {
					node *l = uk->keys->h;

					for (; l; l = l->next) {
						k = l->data;
						/* make sure it is not a self referencing key */
						if (k->t != t && !cascade) {
							node *n = t->columns.set->h;
							sql_column *c = n->data;
							size_t n_rows = store_funcs.count_col(sql->session->tr, c, 1);
							size_t n_deletes = store_funcs.count_del(sql->session->tr, c->t);
							assert (n_rows >= n_deletes);
							if(n_rows - n_deletes > 0) {
								sql_error(sql, 02, SQLSTATE(42000) "TRUNCATE: FOREIGN KEY %s.%s depends on %s", k->t->base.name, k->base.name, t->base.name);
								*error = 1;
								return;
							}
						} else if(k->t != t) {
							found = 0;
							for (node_check = list; node_check; node_check = node_check->next) {
								if(node_check->table == k->t)
									found = 1;
							}
							if(!found) {
								if((new_node = MNEW(struct tablelist)) == NULL) {
									sql_error(sql, 02, SQLSTATE(HY001) MAL_MALLOC_FAIL);
									*error = 1;
									return;
								}
								new_node->table = k->t;
								new_node->next = NULL;
								next_append->next = new_node;
								check_for_foreign_key_references(sql, list, new_node, k->t, cascade, error);
							}
						}
					}
				}
			}
		}
	}
}

static stmt *
sql_truncate(backend *be, sql_table *t, int restart_sequences, int cascade)
{
	mvc *sql = be->mvc;
	list *l = sa_list(sql->sa);
	stmt *v, *ret = NULL, *other = NULL;
	const char *next_value_for = "next value for \"sys\".\"seq_";
	char *seq_name = NULL;
	str seq_pos = NULL;
	sql_column *col = NULL;
	sql_sequence *seq = NULL;
	sql_schema *sche = NULL;
	sql_table *next = NULL;
	sql_trans *tr = sql->session->tr;
	node *n = NULL;
	int error = 0;
	struct tablelist* new_list = MNEW(struct tablelist), *list_node, *aux;

	if(!new_list) {
		sql_error(sql, 02, SQLSTATE(HY001) MAL_MALLOC_FAIL);
		error = 1;
		goto finalize;
	}

	new_list->table = t;
	new_list->next = NULL;
	check_for_foreign_key_references(sql, new_list, new_list, t, cascade, &error);
	if(error)
		goto finalize;

	for (list_node = new_list; list_node; list_node = list_node->next) {
		next = list_node->table;
		sche = next->s;

		if(restart_sequences) { /* restart the sequences if it's the case */
			for (n = next->columns.set->h; n; n = n->next) {
				col = n->data;
				if (col->def && (seq_pos = strstr(col->def, next_value_for))) {
					seq_name = _STRDUP(seq_pos + (strlen(next_value_for) - strlen("seq_")));
					if(!seq_name) {
						sql_error(sql, 02, SQLSTATE(HY001) MAL_MALLOC_FAIL);
						error = 1;
						goto finalize;
					}
					seq_name[strlen(seq_name)-1] = '\0';
					seq = find_sql_sequence(sche, seq_name);
					if (seq) {
						sql_trans_sequence_restart(tr, seq, seq->start);
						seq->base.wtime = sche->base.wtime = tr->wtime = tr->wstime;
						tr->schema_updates++;
					}
					_DELETE(seq_name);
				}
			}
		}

		v = stmt_tid(be, next, 0);

		/* before */
		if(be->cur_append && !be->first_statement_generated) {
			for(sql_table *up = t->p ; up ; up = up->p) {
				if (!sql_delete_triggers(be, up, v, 0, 3, 4)) {
					sql_error(sql, 02, SQLSTATE(42000) "TRUNCATE: triggers failed for table '%s'", up->base.name);
					error = 1;
					goto finalize;
				}
			}
		}
		if (!sql_delete_triggers(be, next, v, 0, 3, 4)) {
			sql_error(sql, 02, SQLSTATE(42000) "TRUNCATE: triggers failed for table '%s'", next->base.name);
			error = 1;
			goto finalize;
		}

		if (!sql_delete_keys(be, next, v, l, "TRUNCATE", cascade)) {
			sql_error(sql, 02, SQLSTATE(42000) "TRUNCATE: failed to delete indexes for table '%s'", next->base.name);
			error = 1;
			goto finalize;
		}

		other = stmt_table_clear(be, next);
		list_append(l, other);
		if(next == t)
			ret = other;

		/* after */
		if(be->cur_append && !be->first_statement_generated) {
			for(sql_table *up = t->p ; up ; up = up->p) {
				if (!sql_delete_triggers(be, up, v, 1, 3, 4)) {
					sql_error(sql, 02, SQLSTATE(42000) "TRUNCATE: triggers failed for table '%s'", up->base.name);
					error = 1;
					goto finalize;
				}
			}
		}
		if (!sql_delete_triggers(be, next, v, 1, 3, 4)) {
			sql_error(sql, 02, SQLSTATE(42000) "TRUNCATE: triggers failed for table '%s'", next->base.name);
			error = 1;
			goto finalize;
		}

		if(be->cur_append) //building the total number of rows affected across all tables
			other->nr = add_to_merge_partitions_accumulator(be, other->nr);
	}

finalize:
	for (list_node = new_list; list_node;) {
		aux = list_node->next;
		_DELETE(list_node);
		list_node = aux;
	}

	if(error)
		return NULL;
	return ret;
}

#define E_ATOM_INT(e) ((atom*)((sql_exp*)e)->l)->data.val.ival
#define E_ATOM_STRING(e) ((atom*)((sql_exp*)e)->l)->data.val.sval

static stmt *
rel2bin_truncate(backend *be, sql_rel *rel)
{
	mvc *sql = be->mvc;
	stmt *truncate = NULL;
	sql_rel *tr = rel->l;
	sql_table *t = NULL;
	node *n = NULL;
	int restart_sequences, cascade;

	if (tr->op == op_basetable)
		t = tr->l;
	else
		assert(0/*ddl statement*/);

	n = rel->exps->h;
	restart_sequences = E_ATOM_INT(n->data);
	cascade = E_ATOM_INT(n->next->data);

	truncate = sql_truncate(be, t, restart_sequences, cascade);
	if (sql->cascade_action)
		sql->cascade_action = NULL;
	return truncate;
}

static stmt *
rel2bin_output(backend *be, sql_rel *rel, list *refs) 
{
	mvc *sql = be->mvc;
	node *n;
	const char *tsep, *rsep, *ssep, *ns;
	const char *fn   = NULL;
	stmt *s = NULL, *fns = NULL;
	list *slist = sa_list(sql->sa);

	if (rel->l) {  /* first construct the sub relation */
		s = subrel_bin(be, rel->l, refs);
		if (s && s->type == st_project)
			s = rel2bin_post_project(be, s);
	}
	if (!s) 
		return NULL;	

	if (!rel->exps) 
		return s;
	n = rel->exps->h;
	tsep = sa_strdup(sql->sa, E_ATOM_STRING(n->data));
	rsep = sa_strdup(sql->sa, E_ATOM_STRING(n->next->data));
	ssep = sa_strdup(sql->sa, E_ATOM_STRING(n->next->next->data));
	ns   = sa_strdup(sql->sa, E_ATOM_STRING(n->next->next->next->data));

	if (n->next->next->next->next) {
		fn = E_ATOM_STRING(n->next->next->next->next->data);
		fns = stmt_atom_string(be, sa_strdup(sql->sa, fn));
	}
	list_append(slist, stmt_export(be, s, tsep, rsep, ssep, ns, fns));
	if (s->type == st_list && ((stmt*)s->op4.lval->h->data)->nrcols != 0) {
		stmt *cnt = stmt_aggr(be, s->op4.lval->h->data, NULL, NULL, sql_bind_aggr(sql->sa, sql->session->schema, "count", NULL), 1, 0, 1);
		return cnt;
	} else {
		return stmt_atom_lng(be, 1);
	}
}

static stmt *
rel2bin_list(backend *be, sql_rel *rel, list *refs) 
{
	mvc *sql = be->mvc;
	stmt *l = NULL, *r = NULL;
	list *slist = sa_list(sql->sa);

	if (rel->l) { /* first construct the left sub relation */
		l = subrel_bin(be, rel->l, refs);
		if (l && l->type == st_project)
			l = rel2bin_post_project(be, l);
	}
	if (rel->r) { /* first construct the right sub relation */
		r = subrel_bin(be, rel->r, refs);
		if (r && r->type == st_project)
			r = rel2bin_post_project(be, r);
	}
	if (!l || !r)
		return NULL;
	list_append(slist, l);
	list_append(slist, r);
	return stmt_list(be, slist);
}

static stmt *
rel2bin_psm(backend *be, sql_rel *rel) 
{
	mvc *sql = be->mvc;
	node *n;
	list *l = sa_list(sql->sa);
	stmt *sub = NULL;

	for(n = rel->exps->h; n; n = n->next) {
		sql_exp *e = n->data;
		stmt *s = exp_bin(be, e, sub, NULL, NULL, NULL, NULL, NULL, NULL);

		if (s && s->type == st_table) /* relational statement */
			sub = s->op1;
		else
			append(l, s);
	}
	return stmt_list(be, l);
}

static stmt *
rel2bin_partition_limits(backend *be, sql_rel *rel, list *refs)
{
	stmt *l = NULL, *r = NULL;
	node *n = NULL;
	list *slist = sa_list(be->mvc->sa);

	if (rel->l)  /* first construct the sub relation */
		l = subrel_bin(be, rel->l, refs);
	if (rel->r)  /* first construct the sub relation */
		r = subrel_bin(be, rel->r, refs);

	assert(rel->exps);
	assert(rel->flag == DDL_ALTER_TABLE_ADD_RANGE_PARTITION || rel->flag == DDL_ALTER_TABLE_ADD_LIST_PARTITION);

	if(rel->exps) {
		for(n = rel->exps->h; n; n = n->next) {
			sql_exp *e = n->data;
			stmt *s = exp_bin(be, e, l, r, NULL, NULL, NULL, NULL, NULL);
			append(slist, s);
		}
	}
	return stmt_catalog(be, rel->flag, stmt_list(be, slist));
}

static stmt *
rel2bin_exception(backend *be, sql_rel *rel, list *refs)
{
	stmt *l = NULL, *r = NULL;
	node *n = NULL;
	list *slist = sa_list(be->mvc->sa);

	if(find_prop(rel->p, PROP_DISTRIBUTE) && be->cur_append == 0) /* create affected rows accumulator */
		create_merge_partitions_accumulator(be);

	if (rel->l)  /* first construct the sub relation */
		l = subrel_bin(be, rel->l, refs);
    if (rel->r)  /* first construct the sub relation */
		r = subrel_bin(be, rel->r, refs);

	if(rel->exps) {
		for(n = rel->exps->h; n; n = n->next) {
			sql_exp *e = n->data;
			stmt *s = exp_bin(be, e, l, r, NULL, NULL, NULL, NULL, NULL);
			append(slist, s);
		}
	} else { //if there is no exception condition, just generate a statement list
		list_append(slist, l);
		list_append(slist, r);
	}
	return stmt_list(be, slist);
}

static stmt *
rel2bin_seq(backend *be, sql_rel *rel, list *refs) 
{
	mvc *sql = be->mvc;
	node *en = rel->exps->h;
	stmt *restart, *sname, *seq, *seqname, *sl = NULL;
	list *l = sa_list(sql->sa);

	if (rel->l) {  /* first construct the sub relation */
		sl = subrel_bin(be, rel->l, refs);
		if (sl && sl->type == st_project)
			sl = rel2bin_post_project(be, sl);
	}
	restart = exp_bin(be, en->data, sl, NULL, NULL, NULL, NULL, NULL, NULL);
	sname = exp_bin(be, en->next->data, sl, NULL, NULL, NULL, NULL, NULL, NULL);
	seqname = exp_bin(be, en->next->next->data, sl, NULL, NULL, NULL, NULL, NULL, NULL);
	seq = exp_bin(be, en->next->next->next->data, sl, NULL, NULL, NULL, NULL, NULL, NULL);

	(void)refs;
	append(l, sname);
	append(l, seqname);
	append(l, seq);
	append(l, restart);
	return stmt_catalog(be, rel->flag, stmt_list(be, l));
}

static stmt *
rel2bin_trans(backend *be, sql_rel *rel, list *refs) 
{
	node *en = rel->exps->h;
	stmt *chain = exp_bin(be, en->data, NULL, NULL, NULL, NULL, NULL, NULL, NULL);
	stmt *name = NULL;

	(void)refs;
	if (en->next)
		name = exp_bin(be, en->next->data, NULL, NULL, NULL, NULL, NULL, NULL, NULL);
	return stmt_trans(be, rel->flag, chain, name);
}

static stmt *
rel2bin_catalog(backend *be, sql_rel *rel, list *refs) 
{
	mvc *sql = be->mvc;
	node *en = rel->exps->h;
	stmt *action = exp_bin(be, en->data, NULL, NULL, NULL, NULL, NULL, NULL, NULL);
	stmt *sname = NULL, *name = NULL, *ifexists = NULL;
	list *l = sa_list(sql->sa);

	(void)refs;
	en = en->next;
	sname = exp_bin(be, en->data, NULL, NULL, NULL, NULL, NULL, NULL, NULL);
	if (en->next) {
		name = exp_bin(be, en->next->data, NULL, NULL, NULL, NULL, NULL, NULL, NULL);
	} else {
		name = stmt_atom_string_nil(be);
	}
	if (en->next && en->next->next) {
		ifexists = exp_bin(be, en->next->next->data, NULL, NULL, NULL, NULL, NULL, NULL, NULL);
	} else {
		ifexists = stmt_atom_int(be, 0);
	}
	append(l, sname);
	append(l, name);
	append(l, ifexists);
	append(l, action);
	return stmt_catalog(be, rel->flag, stmt_list(be, l));
}

static stmt *
rel2bin_catalog_table(backend *be, sql_rel *rel, list *refs) 
{
	mvc *sql = be->mvc;
	node *en = rel->exps->h;
	stmt *action = exp_bin(be, en->data, NULL, NULL, NULL, NULL, NULL, NULL, NULL);
	stmt *table = NULL, *sname, *tname = NULL, *ifexists = NULL;
	list *l = sa_list(sql->sa);

	(void)refs;
	en = en->next;
	sname = exp_bin(be, en->data, NULL, NULL, NULL, NULL, NULL, NULL, NULL);
	en = en->next;
	if (en) {
		tname = exp_bin(be, en->data, NULL, NULL, NULL, NULL, NULL, NULL, NULL);
		en = en->next;
	}
	append(l, sname);
	assert(tname);
	append(l, tname);
	if (rel->flag != DDL_DROP_TABLE && rel->flag != DDL_DROP_VIEW && rel->flag != DDL_DROP_CONSTRAINT) {
		if (en) {
			table = exp_bin(be, en->data, NULL, NULL, NULL, NULL, NULL, NULL, NULL);
		}
		append(l, table);
	} else {
		if (en) {
			ifexists = exp_bin(be, en->data, NULL, NULL, NULL, NULL, NULL, NULL, NULL);
		} else {
			ifexists = stmt_atom_int(be, 0);
		}
		append(l, ifexists);
	}
	append(l, action);
	return stmt_catalog(be, rel->flag, stmt_list(be, l));
}

static stmt *
rel2bin_catalog2(backend *be, sql_rel *rel, list *refs) 
{
	mvc *sql = be->mvc;
	node *en;
	list *l = sa_list(sql->sa);

	(void)refs;
	for (en = rel->exps->h; en; en = en->next) {
		stmt *es = NULL;

		if (en->data) {
			es = exp_bin(be, en->data, NULL, NULL, NULL, NULL, NULL, NULL, NULL);
			if (!es) 
				return NULL;
		} else {
			es = stmt_atom_string_nil(be);
		}
		append(l,es);
	}
	return stmt_catalog(be, rel->flag, stmt_list(be, l));
}

static stmt *
rel2bin_ddl(backend *be, sql_rel *rel, list *refs) 
{
	mvc *sql = be->mvc;
	stmt *s = NULL;

	if (rel->flag == DDL_OUTPUT) {
		s = rel2bin_output(be, rel, refs);
		sql->type = Q_TABLE;
	} else if (rel->flag <= DDL_LIST) {
		s = rel2bin_list(be, rel, refs);
	} else if (rel->flag == DDL_PSM) {
		s = rel2bin_psm(be, rel);
	} else if (rel->flag == DDL_EXCEPTION) {
		s = rel2bin_exception(be, rel, refs);
		sql->type = Q_UPDATE;
	} else if (rel->flag <= DDL_ALTER_SEQ) {
		s = rel2bin_seq(be, rel, refs);
		sql->type = Q_SCHEMA;
	} else if (rel->flag <= DDL_DROP_SEQ) {
		s = rel2bin_catalog2(be, rel, refs);
		sql->type = Q_SCHEMA;
	} else if (rel->flag <= DDL_ALTER_TABLE_ADD_LIST_PARTITION) {
		s = rel2bin_partition_limits(be, rel, refs);
		sql->type = Q_SCHEMA;
	} else if (rel->flag <= DDL_TRANS) {
		s = rel2bin_trans(be, rel, refs);
		sql->type = Q_TRANS;
	} else if (rel->flag <= DDL_DROP_SCHEMA) {
		s = rel2bin_catalog(be, rel, refs);
		sql->type = Q_SCHEMA;
	} else if (rel->flag <= DDL_ALTER_TABLE) {
		s = rel2bin_catalog_table(be, rel, refs);
		sql->type = Q_SCHEMA;
	} else if (rel->flag <= DDL_COMMENT_ON) {
		s = rel2bin_catalog2(be, rel, refs);
		sql->type = Q_SCHEMA;
	}
	return s;
}

static stmt *
subrel_bin(backend *be, sql_rel *rel, list *refs) 
{
	mvc *sql = be->mvc;
	stmt *s = NULL;

	if (THRhighwater())
		return NULL;

	if (!rel)
		return s;
	if (rel_is_ref(rel)) {
		s = refs_find_rel(refs, rel);
		/* needs a proper fix!! */
		if (s)
			return s;
	}
	switch (rel->op) {
	case op_basetable:
		s = rel2bin_basetable(be, rel);
		sql->type = Q_TABLE;
		break;
	case op_table:
		s = rel2bin_table(be, rel, refs);
		sql->type = Q_TABLE;
		break;
	case op_join: 
	case op_left: 
	case op_right: 
	case op_full: 
		s = rel2bin_join(be, rel, refs);
		sql->type = Q_TABLE;
		break;
	case op_apply:
		assert(0);
	case op_semi:
	case op_anti:
		s = rel2bin_semijoin(be, rel, refs);
		sql->type = Q_TABLE;
		break;
	case op_union: 
		s = rel2bin_union(be, rel, refs);
		sql->type = Q_TABLE;
		break;
	case op_except: 
		s = rel2bin_except(be, rel, refs);
		sql->type = Q_TABLE;
		break;
	case op_inter: 
		s = rel2bin_inter(be, rel, refs);
		sql->type = Q_TABLE;
		break;
	case op_project:
		s = rel2bin_project(be, rel, refs, NULL);
		sql->type = Q_TABLE;
		break;
	case op_select: 
		s = rel2bin_select(be, rel, refs);
		sql->type = Q_TABLE;
		break;
	case op_groupby: 
		s = rel2bin_groupby(be, rel, refs);
		sql->type = Q_TABLE;
		break;
	case op_topn: 
		s = rel2bin_topn(be, rel, refs);
		sql->type = Q_TABLE;
		break;
	case op_sample:
		s = rel2bin_sample(be, rel, refs);
		sql->type = Q_TABLE;
		break;
	case op_insert: 
		s = rel2bin_insert(be, rel, refs);
		if (sql->type == Q_TABLE)
			sql->type = Q_UPDATE;
		break;
	case op_update: 
		s = rel2bin_update(be, rel, refs);
		if (sql->type == Q_TABLE)
			sql->type = Q_UPDATE;
		break;
	case op_delete: 
		s = rel2bin_delete(be, rel, refs);
		if (sql->type == Q_TABLE)
			sql->type = Q_UPDATE;
		break;
	case op_truncate:
		s = rel2bin_truncate(be, rel);
		if (sql->type == Q_TABLE)
			sql->type = Q_UPDATE;
		break;
	case op_ddl:
		s = rel2bin_ddl(be, rel, refs);
		break;
	}
	if (s && rel_is_ref(rel)) {
		list_append(refs, rel);
		list_append(refs, s);
	}
	return s;
}

static stmt *
_subrel_bin(backend *be, sql_rel *rel, list *refs) 
{
	if (be->mvc->sqs) {
		node *n;

		for(n = be->mvc->sqs->h; n; n = n->next) {
			sql_subquery *v = n->data;

			if (!v->s)
				v->s = subrel_bin(be, v->rel, refs);
		}
	}
	return subrel_bin(be, rel, refs);
}

stmt *
rel_bin(backend *be, sql_rel *rel) 
{
	mvc *sql = be->mvc;
	list *refs = sa_list(sql->sa);
	int sqltype = sql->type;
	stmt *s = _subrel_bin(be, rel, refs);

	if (s && s->type == st_project)
		s = rel2bin_post_project(be, s);
	if (sqltype == Q_SCHEMA)
		sql->type = sqltype;  /* reset */

	return s;
}

stmt *
output_rel_bin(backend *be, sql_rel *rel ) 
{
	mvc *sql = be->mvc;
	list *refs = sa_list(sql->sa);
	int sqltype = sql->type;
	stmt *s = _subrel_bin(be, rel, refs);

	if (s && s->type == st_project)
		s = rel2bin_post_project(be, s);
	if (sqltype == Q_SCHEMA)
		sql->type = sqltype;  /* reset */

	if (!is_ddl(rel->op) && s && s->type != st_none && sql->type == Q_TABLE)
		s = stmt_output(be, s);
	if (sqltype == Q_UPDATE && s && (s->type != st_list || be->cur_append)) {
		if(be->cur_append) { /* finish the output bat */
			s->nr = be->cur_append;
			be->cur_append = 0;
			be->first_statement_generated = false;
		}
		s = stmt_affected_rows(be, s);
	}
	return s;
}

static int exp_deps(mvc *sql, sql_exp *e, list *refs, list *l);

static int
exps_deps(mvc *sql, list *exps, list *refs, list *l)
{
	node *n;

	for(n = exps->h; n; n = n->next) {
		if (exp_deps(sql, n->data, refs, l) != 0)
			return -1;
	}
	return 0;
}

static int
id_cmp(int *id1, int *id2)
{
	if (*id1 == *id2)
		return 0;
	return -1;
}

static list *
cond_append(list *l, int *id)
{
	if (*id >= 2000 && !list_find(l, id, (fcmp) &id_cmp))
		 list_append(l, id);
	return l;
}

static int rel_deps(mvc *sql, sql_rel *r, list *refs, list *l);

static int
exp_deps(mvc *sql, sql_exp *e, list *refs, list *l)
{
	switch(e->type) {
	case e_psm:
		if (e->flag & PSM_SET || e->flag & PSM_RETURN) {
			return exp_deps(sql, e->l, refs, l);
		} else if (e->flag & PSM_VAR) {
			return 0;
		} else if (e->flag & PSM_WHILE || e->flag & PSM_IF) {
			if (exp_deps(sql, e->l, refs, l) != 0 ||
		            exps_deps(sql, e->r, refs, l) != 0)
				return -1;
			if (e->flag == PSM_IF && e->f)
		            return exps_deps(sql, e->r, refs, l);
		} else if (e->flag & PSM_REL) {
			sql_rel *rel = e->l;
			return rel_deps(sql, rel, refs, l);
		} else if (e->flag & PSM_EXCEPTION) {
			return exps_deps(sql, e->l, refs, l);
		}
	case e_atom: 
	case e_column: 
		break;
	case e_convert: 
		return exp_deps(sql, e->l, refs, l);
	case e_func: {
			sql_subfunc *f = e->f;

			if (e->l && exps_deps(sql, e->l, refs, l) != 0)
				return -1;
			cond_append(l, &f->func->base.id);
			if (e->l && list_length(e->l) == 2 && strcmp(f->func->base.name, "next_value_for") == 0) {
				/* add dependency on seq nr */
				list *nl = e->l;
				sql_exp *schname = nl->h->data;
				sql_exp *seqname = nl->t->data;

				char *sch_name = ((atom*)schname->l)->data.val.sval;
				char *seq_name = ((atom*)seqname->l)->data.val.sval;
				sql_schema *sche = mvc_bind_schema(sql, sch_name);
				sql_sequence *seq = find_sql_sequence(sche, seq_name);

				cond_append(l, &seq->base.id);
			}
		} break;
	case e_aggr: {
			sql_subaggr *a = e->f;

			if (e->l &&exps_deps(sql, e->l, refs, l) != 0)
				return -1;
			cond_append(l, &a->aggr->base.id);
		} break;
	case e_cmp: {
			if (get_cmp(e) == cmp_or || get_cmp(e) == cmp_filter) {
				if (get_cmp(e) == cmp_filter) {
					sql_subfunc *f = e->f;
					cond_append(l, &f->func->base.id);
				}
				if (exps_deps(sql, e->l, refs, l) != 0 ||
			    	    exps_deps(sql, e->r, refs, l) != 0)
					return -1;
			} else if (e->flag == cmp_in || e->flag == cmp_notin) {
				if (exp_deps(sql, e->l, refs, l) != 0 ||
			            exps_deps(sql, e->r, refs, l) != 0)
					return -1;
			} else {
				if (exp_deps(sql, e->l, refs, l) != 0 ||
				    exp_deps(sql, e->r, refs, l) != 0)
					return -1;
				if (e->f)
					return exp_deps(sql, e->f, refs, l);
			}
		}	break;
	}
	return 0;
}

static int
rel_deps(mvc *sql, sql_rel *r, list *refs, list *l)
{
	if (THRhighwater())
		return -1;
	if (!r)
		return 0;

	if (rel_is_ref(r) && refs_find_rel(refs, r)) /* allready handled */
		return 0;
	switch (r->op) {
	case op_basetable: {
		sql_table *t = r->l;
		sql_column *c = r->r;

		if (!t && c)
			t = c->t;
		cond_append(l, &t->base.id);
		if (isTable(t)) {
			/* find all used columns */
			node *en;
			for( en = r->exps->h; en; en = en->next ) {
				sql_exp *exp = en->data;
				const char *oname = exp->r;

				if (is_func(exp->type)) {
					list *exps = exp->l;
					sql_exp *cexp = exps->h->data;
					const char *cname = cexp->r;

		       			c = find_sql_column(t, cname);
					cond_append(l, &c->base.id);
				} else if (oname[0] == '%' && strcmp(oname, TID) == 0) {
					continue;
				} else if (oname[0] == '%') { 
					sql_idx *i = find_sql_idx(t, oname+1);

					cond_append(l, &i->base.id);
				} else {
					sql_column *c = find_sql_column(t, oname);
					cond_append(l, &c->base.id);
				}
			}
		}
	}	break;
	case op_table:
		/* */ 
		break;
	case op_join: 
	case op_left: 
	case op_right: 
	case op_full: 
	case op_semi:
	case op_anti:
	case op_union: 
	case op_except: 
	case op_inter: 
		if (rel_deps(sql, r->l, refs, l) != 0 ||
		    rel_deps(sql, r->r, refs, l) != 0)
			return -1;
		break;
	case op_apply:
		//assert(0);
		break;
	case op_project:
	case op_select: 
	case op_groupby: 
	case op_topn: 
	case op_sample:
		if (rel_deps(sql, r->l, refs, l) != 0)
			return -1;
		break;
	case op_insert: 
	case op_update: 
	case op_delete:
	case op_truncate:
		if (rel_deps(sql, r->l, refs, l) != 0 ||
		    rel_deps(sql, r->r, refs, l) != 0)
			return -1;
		break;
	case op_ddl:
		if (r->flag == DDL_OUTPUT) {
			if (r->l)
				return rel_deps(sql, r->l, refs, l);
		} else if (r->flag <= DDL_LIST || r->flag == DDL_EXCEPTION) {
			if (r->l)
				return rel_deps(sql, r->l, refs, l);
			if (r->r)
				return rel_deps(sql, r->r, refs, l);
		} else if (r->flag == DDL_PSM) {
			break;
		} else if (r->flag <= DDL_ALTER_SEQ) {
			if (r->l)
				return rel_deps(sql, r->l, refs, l);
		}
		break;
	}
	if (r->exps)
		exps_deps(sql, r->exps, refs, l);
	if (is_groupby(r->op) && r->r)
		exps_deps(sql, r->r, refs, l);
	if (rel_is_ref(r)) {
		list_append(refs, r);
		list_append(refs, l);
	}
	return 0;
}

list *
rel_dependencies(mvc *sql, sql_rel *r)
{
	list *refs = sa_list(sql->sa);
	list *l = sa_list(sql->sa);

	if (rel_deps(sql, r, refs, l) != 0)
		return NULL;
	return l;
}<|MERGE_RESOLUTION|>--- conflicted
+++ resolved
@@ -403,15 +403,9 @@
 			(void)stmt_control_end(be, wstmt);
 			return stmt_control_end(be, ifstmt);
 		} else if (e->flag & PSM_IF) {
-<<<<<<< HEAD
 			stmt *cond = exp_bin(be, e->l, left, right, grp, ext, cnt, sel, rsel);
 			stmt *ifstmt = stmt_cond(be, cond, NULL, 0, 0), *res;
-			(void)exp_list(be, e->r, left, right, grp, cnt, ext, sel, rsel);
-=======
-			stmt *cond = exp_bin(be, e->l, left, right, grp, ext, cnt, sel);
-			stmt *ifstmt = stmt_cond(be, cond, NULL, 0, 0), *res;
-			(void)exp_list(be, e->r, left, right, grp, ext, cnt, sel);
->>>>>>> 6a9e213f
+			(void)exp_list(be, e->r, left, right, grp, ext, cnt, sel, rsel);
 			res = stmt_control_end(be, ifstmt);
 			if (e->f) {
 				stmt *elsestmt = stmt_cond(be, cond, NULL, 0, 1);
@@ -439,11 +433,7 @@
 				return r;
 			return stmt_table(be, r, 1);
 		} else if (e->flag & PSM_EXCEPTION) {
-<<<<<<< HEAD
 			stmt *cond = exp_bin(be, e->l, left, right, grp, ext, cnt, sel, rsel);
-=======
-			stmt *cond = exp_bin(be, e->l, left, right, grp, ext, cnt, sel);
->>>>>>> 6a9e213f
 			return stmt_exception(be, cond, (const char *) e->r, 0);
 		}
 		break;
