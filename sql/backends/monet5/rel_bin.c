/*
 * This Source Code Form is subject to the terms of the Mozilla Public
 * License, v. 2.0.  If a copy of the MPL was not distributed with this
 * file, You can obtain one at http://mozilla.org/MPL/2.0/.
 *
 * Copyright 1997 - July 2008 CWI, August 2008 - 2020 MonetDB B.V.
 */

#include "monetdb_config.h"

#include "rel_bin.h"
#include "rel_rel.h"
#include "rel_exp.h"
#include "rel_psm.h"
#include "rel_prop.h"
#include "rel_select.h"
#include "rel_updates.h"
#include "rel_unnest.h"
#include "rel_optimizer.h"
#include "sql_env.h"
#include "sql_optimizer.h"
#include "sql_gencode.h"
#include "mal_builder.h"

#define OUTER_ZERO 64

static stmt * exp_bin(backend *be, sql_exp *e, stmt *left, stmt *right, stmt *grp, stmt *ext, stmt *cnt, stmt *sel);
static stmt * rel_bin(backend *be, sql_rel *rel);
static stmt * subrel_bin(backend *be, sql_rel *rel, list *refs);

static stmt *check_types(backend *be, sql_subtype *ct, stmt *s, check_type tpe);

static stmt *
stmt_selectnil( backend *be, stmt *col)
{
	sql_subtype *t = tail_type(col);
	stmt *n = stmt_atom(be, atom_general(be->mvc->sa, t, NULL));
	stmt *nn = stmt_uselect2(be, col, n, n, 3, NULL, 0);
	return nn;
}

static stmt *
sql_unop_(backend *be, sql_schema *s, const char *fname, stmt *rs)
{
	mvc *sql = be->mvc;
	sql_subtype *rt = NULL;
	sql_subfunc *f = NULL;

	if (!s)
		s = sql->session->schema;
	rt = tail_type(rs);
	f = sql_bind_func(sql->sa, s, fname, rt, NULL, F_FUNC);
	/* try to find the function without a type, and convert
	 * the value to the type needed by this function!
	 */
	if (!f && (f = sql_find_func(sql->sa, s, fname, 1, F_FUNC, NULL)) != NULL) {
		sql_arg *a = f->func->ops->h->data;

		rs = check_types(be, &a->type, rs, type_equal);
		if (!rs) 
			f = NULL;
	}
	if (f) {
		/*
		if (f->func->res.scale == INOUT) {
			f->res.digits = rt->digits;
			f->res.scale = rt->scale;
		}
		*/
		return stmt_unop(be, rs, f);
	} else if (rs) {
		char *type = tail_type(rs)->type->sqlname;

		return sql_error(sql, 02, SQLSTATE(42000) "SELECT: no such unary operator '%s(%s)'", fname, type);
	}
	return NULL;
}

static stmt *
refs_find_rel(list *refs, sql_rel *rel)
{
	node *n;

	for(n=refs->h; n; n = n->next->next) {
		sql_rel *ref = n->data;
		stmt *s = n->next->data;

		if (rel == ref) 
			return s;
	}
	return NULL;
}

static void
refs_update_stmt(list *refs, sql_rel *rel, stmt *s)
{
	node *n;

	for(n=refs->h; n; n = n->next->next) {
		sql_rel *ref = n->data;

		if (rel == ref) {
			n->next->data = s;
			break;
		}
	}
}


static void 
print_stmtlist(sql_allocator *sa, stmt *l)
{
	node *n;
	if (l) {
		for (n = l->op4.lval->h; n; n = n->next) {
			const char *rnme = table_name(sa, n->data);
			const char *nme = column_name(sa, n->data);

			TRC_INFO(SQL_EXECUTION, "%s.%s\n", rnme ? rnme : "(null!)", nme ? nme : "(null!)");
		}
	}
}

static stmt *
list_find_column(backend *be, list *l, const char *rname, const char *name ) 
{
	stmt *res = NULL;
	node *n;

	if (!l)
		return NULL;
	MT_lock_set(&l->ht_lock);
	if (!l->ht && list_length(l) > HASH_MIN_SIZE) {
		l->ht = hash_new(l->sa, MAX(list_length(l), l->expected_cnt), (fkeyvalue)&stmt_key);
		if (l->ht == NULL) {
			MT_lock_unset(&l->ht_lock);
			return NULL;
		}

		for (n = l->h; n; n = n->next) {
			const char *nme = column_name(be->mvc->sa, n->data);
			if (nme) {
				int key = hash_key(nme);

				if (hash_add(l->ht, key, n->data) == NULL) {
					MT_lock_unset(&l->ht_lock);
					return NULL;
				}
			}
		}
	}
	if (l->ht) {
		int key = hash_key(name);
		sql_hash_e *e = l->ht->buckets[key&(l->ht->size-1)];

		if (rname) {
			for (; e; e = e->chain) {
				stmt *s = e->value;
				const char *rnme = table_name(be->mvc->sa, s);
				const char *nme = column_name(be->mvc->sa, s);

				if (rnme && strcmp(rnme, rname) == 0 &&
		 	            strcmp(nme, name) == 0) {
					res = s;
					break;
				}
			}
		} else {
			for (; e; e = e->chain) {
				stmt *s = e->value;
				const char *rnme = table_name(be->mvc->sa, s);
				const char *nme = column_name(be->mvc->sa, s);

				if (!rnme && nme && strcmp(nme, name) == 0) {
					res = s;
					break;
				}
			}
		}
		MT_lock_unset(&l->ht_lock);
		if (!res)
			return NULL;
		return res;
	}
	MT_lock_unset(&l->ht_lock);
	if (rname) {
		for (n = l->h; n; n = n->next) {
			const char *rnme = table_name(be->mvc->sa, n->data);
			const char *nme = column_name(be->mvc->sa, n->data);

			if (rnme && strcmp(rnme, rname) == 0 && 
				    strcmp(nme, name) == 0) {
				res = n->data;
				break;
			}
		}
	} else {
		for (n = l->h; n; n = n->next) {
			const char *rnme = table_name(be->mvc->sa, n->data);
			const char *nme = column_name(be->mvc->sa, n->data);

			if (!rnme && nme && strcmp(nme, name) == 0) {
				res = n->data;
				break;
			}
		}
	}
	if (!res)
		return NULL;
	return res;
}

static stmt *
bin_find_column( backend *be, stmt *sub, const char *rname, const char *name ) 
{
	return list_find_column( be, sub->op4.lval, rname, name);
}

static list *
bin_find_columns( backend *be, stmt *sub, const char *name ) 
{
	node *n;
	list *l = sa_list(be->mvc->sa);

	for (n = sub->op4.lval->h; n; n = n->next) {
		const char *nme = column_name(be->mvc->sa, n->data);

		if (strcmp(nme, name) == 0) 
			append(l, n->data);
	}
	if (list_length(l)) 
		return l;
	return NULL;
}

static stmt *column(backend *be, stmt *val )
{
	if (val->nrcols == 0)
		return const_column(be, val);
	return val;
}

static stmt *create_const_column(backend *be, stmt *val )
{
	if (val->nrcols == 0)
		val = const_column(be, val);
	return stmt_append(be, stmt_temp(be, tail_type(val)), val);
}

static stmt *
bin_first_column(backend *be, stmt *sub ) 
{
	node *n = sub->op4.lval->h;
	stmt *c = n->data;

	if (c->nrcols == 0)
		return const_column(be, c);
	return c;
}

static stmt *
row2cols(backend *be, stmt *sub)
{
	if (sub->nrcols == 0 && sub->key) {
		node *n; 
		list *l = sa_list(be->mvc->sa);

		for (n = sub->op4.lval->h; n; n = n->next) {
			stmt *sc = n->data;
			const char *cname = column_name(be->mvc->sa, sc);
			const char *tname = table_name(be->mvc->sa, sc);

			sc = column(be, sc);
			list_append(l, stmt_alias(be, sc, tname, cname));
		}
		sub = stmt_list(be, l);
	}
	return sub;
}

static stmt*
distinct_value_list(backend *be, list *vals, stmt ** last_null_value)
{
	node *n;
	stmt *s;

	/* create bat append values */
	s = stmt_temp(be, exp_subtype(vals->h->data));
	for( n = vals->h; n; n = n->next) {
		sql_exp *e = n->data;
		stmt *i = exp_bin(be, e, NULL, NULL, NULL, NULL, NULL, NULL);

		if (exp_is_null(be->mvc, e))
			*last_null_value = i;

		if (!i)
			return NULL;

		s = stmt_append(be, s, i);
	}

	/* Probably faster to filter out the values directly in the underlying list of atoms.
	   But for now use groupby to filter out duplicate values. */
	stmt* groupby = stmt_group(be, s, NULL, NULL, NULL, 1);
	stmt* ext = stmt_result(be, groupby, 1);

	return stmt_project(be, ext, s);
}

static stmt *
stmt_selectnonil( backend *be, stmt *col, stmt *s )
{
	sql_subtype *t = tail_type(col);
	stmt *n = stmt_atom(be, atom_general(be->mvc->sa, t, NULL));
	stmt *nn = stmt_uselect2(be, col, n, n, 3, s, 1);
	return nn;
}

static int
is_tid_chain(stmt *cand) 
{
	while(cand && cand->type != st_tid && cand->cand) {
		cand = cand->cand;
	}
	if (cand && cand->type == st_tid)
		return 1;
	return 0;
}

static stmt *
subrel_project( backend *be, stmt *s, list *refs, sql_rel *rel)
{
	if (!s || s->type != st_list || !s->cand)
		return s;

	list *l = sa_list(be->mvc->sa);
	stmt *cand = s->cand;
	if (!l)
		return NULL;
	for(node *n = s->op4.lval->h; n; n = n->next) {
		stmt *c = n->data;

		assert(c->type == st_alias || (c->type == st_join && c->flag == cmp_project) || c->type == st_bat || c->type == st_idxbat || c->type == st_single);
		if (c->type != st_alias) {
			c = stmt_project(be, cand, c);
		} else if (c->op1->type == st_mirror && is_tid_chain(cand)) { /* alias with mirror (ie full row ids) */
			c = stmt_alias(be, cand, c->tname, c->cname); 
		} else { /* st_alias */
			stmt *s = c->op1;
			if (s->nrcols == 0)
				s = stmt_const(be, cand, s);
			else
				s = stmt_project(be, cand, s);
			c = stmt_alias(be, s, c->tname, c->cname); 
		}
		append(l, c);
	}
	s = stmt_list(be, l);
	if (rel && rel_is_ref(rel))
		refs_update_stmt(refs, rel, s);
	return s;
}

static stmt *
handle_in_exps(backend *be, sql_exp *ce, list *nl, stmt *left, stmt *right, stmt *grp, stmt *ext, stmt *cnt, stmt *sel, int in, int use_r) 
{
	mvc *sql = be->mvc;
	node *n;
	stmt *s = NULL, *c = exp_bin(be, ce, left, right, grp, ext, cnt, NULL);

	if(!c)
		return NULL;

	if (c->nrcols == 0) {
		sql_subtype *bt = sql_bind_localtype("bit");
		sql_subfunc *cmp = (in)
			?sql_bind_func(sql->sa, sql->session->schema, "=", tail_type(c), tail_type(c), F_FUNC)
			:sql_bind_func(sql->sa, sql->session->schema, "<>", tail_type(c), tail_type(c), F_FUNC);
		sql_subfunc *a = (in)?sql_bind_func(sql->sa, sql->session->schema, "or", bt, bt, F_FUNC)
				     :sql_bind_func(sql->sa, sql->session->schema, "and", bt, bt, F_FUNC);

		for( n = nl->h; n; n = n->next) {
			sql_exp *e = n->data;
			stmt *i = exp_bin(be, use_r?e->r:e, left, right, grp, ext, cnt, NULL);
			if(!i)
				return NULL;

			i = stmt_binop(be, c, i, cmp); 
			if (s)
				s = stmt_binop(be, s, i, a);
			else
				s = i;

		}
		if (sel) 
			s = stmt_uselect(be, 
				stmt_const(be, bin_first_column(be, left), s), 
				stmt_bool(be, 1), cmp_equal, sel, 0, 0); 
	} else if (list_length(nl) < 16) {
		comp_type cmp = (in)?cmp_equal:cmp_notequal;

		if (!in)
			s = sel;
		for( n = nl->h; n; n = n->next) {
			sql_exp *e = n->data;
			stmt *i = exp_bin(be, use_r?e->r:e, left, right, grp, ext, cnt, NULL);
			if(!i)
				return NULL;

			if (in) { 
				i = stmt_uselect(be, c, i, cmp, sel, 0, 0); 
				if (s)
					s = stmt_tunion(be, s, i); 
				else
					s = i;
			} else {
				s = stmt_uselect(be, c, i, cmp, s, 0, 0); 
			}
		}
	} else {
		/* TODO: handle_in_exps should contain all necessary logic for in-expressions to be SQL compliant.
		   For non-SQL-standard compliant behavior, e.g. PostgreSQL backwards compatibility, we should
		   make sure that this behavior is replicated by the sql optimizer and not handle_in_exps. */

		stmt* last_null_value = NULL;  /* CORNER CASE ALERT: See description below. */

		/* The actual in-value-list should not contain duplicates to ensure that final join results are unique. */
		s = distinct_value_list(be, nl, &last_null_value);

		if (last_null_value) {
			/* The actual in-value-list should not contain null values. */
			s = stmt_project(be, stmt_selectnonil(be, s, NULL), s);
		}

		s = stmt_join(be, c, s, in, cmp_left, 0);
		s = stmt_result(be, s, 0);

		if (!in) {
			if (last_null_value) {
				/* CORNER CASE ALERT:
				   In case of a not-in-expression with the associated in-value-list containing a null value,
				   the entire in-predicate is forced to always return false, i.e. an empty candidate list.
				   This is similar to postgres behavior.
				   TODO: However I do not think this behavior is in accordance with SQL standard 2003.

				   Ugly trick to return empty candidate list, because for all x it holds that: (x == null) == false.
				   list* singleton_bat = sa_list(sql->sa);
				   list_append(singleton_bat, null_value); */
				s = stmt_uselect(be, c, last_null_value, cmp_equal, NULL, 0, 0);
				return s;
			}
			else {
				/* BACK TO HAPPY FLOW:
				   Make sure that null values are never returned. */
				stmt* non_nulls;
				non_nulls = stmt_selectnonil(be, c, NULL);
				s = stmt_tdiff(be, non_nulls, s, NULL);
				s = stmt_project(be, s, non_nulls);
			}
		}

		if (sel) {
			stmt* oid_intersection;
			oid_intersection = stmt_tinter(be, s, sel);
			s = stmt_project(be, oid_intersection, s);
			s = stmt_result(be, s, 0);
		}
	}
	return s;
}

static stmt *
value_list(backend *be, list *vals, stmt *left, stmt *sel) 
{
	node *n;
	stmt *s;
	sql_subtype *type = exp_subtype(vals->h->data);

	if (!type)
		return sql_error(be->mvc, 02, SQLSTATE(42000) "Could not infer the type of a value list column");
	/* create bat append values */
	s = stmt_temp(be, type);
	for( n = vals->h; n; n = n->next) {
		sql_exp *e = n->data;
		stmt *i = exp_bin(be, e, left, NULL, NULL, NULL, NULL, sel);

		if (!i)
			return NULL;

		if (list_length(vals) == 1)
			return i;
		s = stmt_append(be, s, i);
	}
	return s;
}

static stmt *
exp_list(backend *be, list *exps, stmt *l, stmt *r, stmt *grp, stmt *ext, stmt *cnt, stmt *sel) 
{
	mvc *sql = be->mvc;
	node *n;
	list *nl = sa_list(sql->sa);

	for( n = exps->h; n; n = n->next) {
		sql_exp *e = n->data;
		stmt *i = exp_bin(be, e, l, r, grp, ext, cnt, sel);
		if(!i)
			return NULL;

		if (n->next && i->type == st_table) /* relational statement */
			l = i->op1;
		else
			append(nl, i);
	}
	return stmt_list(be, nl);
}

static stmt *
exp_count_no_nil_arg( sql_exp *e, stmt *ext, sql_exp *ae, stmt *as ) 
{
	/* small optimization, ie use candidates directly on count(*) */
	if (!need_distinct(e) && !ext && as && (!need_no_nil(e) || !ae || !has_nil(ae))) { 
		/* skip alias statements */
		while (as->type == st_alias)
			as = as->op1;
		/* use candidate */
	       	if (as && as->type == st_join && as->flag == cmp_project) {
			if (as->op1 && (as->op1->type != st_result || as->op1->op1->type != st_group)) /* exclude a subquery with select distinct under the count */
				as = as->op1;
		}
	}
	return as;
}

stmt *
exp_bin(backend *be, sql_exp *e, stmt *left, stmt *right, stmt *grp, stmt *ext, stmt *cnt, stmt *sel) 
{
	mvc *sql = be->mvc;
	stmt *s = NULL;

 	if (THRhighwater())
		return sql_error(be->mvc, 10, SQLSTATE(42000) "Query too complex: running out of stack space");

	if (!e) {
		assert(0);
		return NULL;
	}

	switch(e->type) {
	case e_psm:
		if (e->flag & PSM_SET) {
			stmt *r = exp_bin(be, e->l, left, right, grp, ext, cnt, sel);
			if(!r)
				return NULL;
			if (e->card <= CARD_ATOM && r->nrcols > 0) /* single value, get result from bat */
				r = stmt_fetch(be, r);
			return stmt_assign(be, exp_relname(e), exp_name(e), r, GET_PSM_LEVEL(e->flag));
		} else if (e->flag & PSM_VAR) {
			if (e->f)
				return stmt_vars(be, exp_relname(e), exp_name(e), e->f, 1, GET_PSM_LEVEL(e->flag));
			else
				return stmt_var(be, exp_relname(e), exp_name(e), &e->tpe, 1, GET_PSM_LEVEL(e->flag));
		} else if (e->flag & PSM_RETURN) {
			sql_exp *l = e->l;
			stmt *r = exp_bin(be, l, left, right, grp, ext, cnt, sel);

			if (!r)
				return NULL;
			/* handle table returning functions */
			if (l->type == e_psm && l->flag & PSM_REL) {
				stmt *lst = r->op1;
				if (r->type == st_table && lst->nrcols == 0 && lst->key && e->card > CARD_ATOM) {
					node *n;
					list *l = sa_list(sql->sa);

					for(n=lst->op4.lval->h; n; n = n->next)
						list_append(l, const_column(be, (stmt*)n->data));
					r = stmt_list(be, l);
				} else if (r->type == st_table && e->card == CARD_ATOM) { /* fetch value */
					sql_rel *ll = (sql_rel*) l->l;
					r = lst->op4.lval->h->data;
					if (!r->aggr && lastexp(ll)->card > CARD_ATOM) /* if the cardinality is atom, no fetch call needed */
						r = stmt_fetch(be, r);
				}
				if (r->type == st_list)
					r = stmt_table(be, r, 1);
			}
			return stmt_return(be, r, GET_PSM_LEVEL(e->flag));
		} else if (e->flag & PSM_WHILE) {
			/* while is a if - block true with leave statement
	 		 * needed because the condition needs to be inside this outer block */
			stmt *ifstmt = stmt_cond(be, stmt_bool(be, 1), NULL, 0, 0);
			stmt *cond = exp_bin(be, e->l, left, right, grp, ext, cnt, sel);
			stmt *wstmt;

			if(!cond)
				return NULL;
			wstmt = stmt_cond(be, cond, ifstmt, 1, 0);

			if (!exp_list(be, e->r, left, right, grp, ext, cnt, sel))
				return NULL;
			(void)stmt_control_end(be, wstmt);
			return stmt_control_end(be, ifstmt);
		} else if (e->flag & PSM_IF) {
			stmt *cond = exp_bin(be, e->l, left, right, grp, ext, cnt, sel);
			stmt *ifstmt, *res;

			if(!cond)
				return NULL;
			ifstmt = stmt_cond(be, cond, NULL, 0, 0);
			if (!exp_list(be, e->r, left, right, grp, ext, cnt, sel))
				return NULL;
			res = stmt_control_end(be, ifstmt);
			if (e->f) {
				stmt *elsestmt = stmt_cond(be, cond, NULL, 0, 1);

				if (!exp_list(be, e->f, left, right, grp, ext, cnt, sel))
					return NULL;
				res = stmt_control_end(be, elsestmt);
			}
			return res;
		} else if (e->flag & PSM_REL) {
			sql_rel *rel = e->l;
			stmt *r = rel_bin(be, rel);

			if (!r)
				return NULL;
			if (is_modify(rel->op) || is_ddl(rel->op)) 
				return r;
			return stmt_table(be, r, 1);
		} else if (e->flag & PSM_EXCEPTION) {
			stmt *cond = exp_bin(be, e->l, left, right, grp, ext, cnt, sel);
			if (!cond)
				return NULL;
			return stmt_exception(be, cond, (const char *) e->r, 0);
		}
		break;
	case e_atom: {
		if (e->l) { 			/* literals */
			atom *a = e->l;
			s = stmt_atom(be, atom_dup(sql->sa, a));
		} else if (e->r) { 		/* parameters and declared variables */
			sql_var_name *vname = (sql_var_name*) e->r;
			assert(vname->name);
			s = stmt_var(be, vname->sname ? sa_strdup(sql->sa, vname->sname) : NULL, sa_strdup(sql->sa, vname->name), e->tpe.type?&e->tpe:NULL, 0, e->flag);
		} else if (e->f) { 		/* values */
			s = value_list(be, e->f, left, sel);
		} else { 			/* arguments */
			s = stmt_varnr(be, e->flag, e->tpe.type?&e->tpe:NULL);
		}
	}	break;
	case e_convert: {
		/* if input is type any NULL or column of nulls, change type */
		list *tps = e->r;
		sql_subtype *from = tps->h->data;
		sql_subtype *to = tps->h->next->data;
		stmt *l;

		if (from->type->localtype == 0) {
			l = stmt_atom(be, atom_general(sql->sa, to, NULL));
		} else {
			l = exp_bin(be, e->l, left, right, grp, ext, cnt, sel);
		}
		if (!l)
			return NULL;
		s = stmt_convert(be, l, from, to, NULL);
		s->cand = l->cand;
	} 	break;
	case e_func: {
		node *en;
		list *l = sa_list(sql->sa), *exps = e->l;
		sql_subfunc *f = e->f;
		stmt *rows = NULL, *cond_execution = NULL;
		char name[16], *nme = NULL;
		int nrcands = 0, push_cands = 0;

		if (f->func->side_effect && left) {
			if (!exps || list_empty(exps))
				append(l, 
				stmt_const(be, 
					bin_first_column(be, left), 
					stmt_atom_int(be, 0)));
			else if (exps_card(exps) < CARD_MULTI) {
				rows = bin_first_column(be, left);
			}
		}
		assert(!e->r);
		if (exps) {
			int nrcols = 0;

			if (sel && strcmp(sql_func_mod(f->func), "calc") == 0 && strcmp(sql_func_imp(f->func), "ifthenelse") != 0) 
				push_cands = 1;

			for (en = exps->h; en; en = en->next) {
				sql_exp *e = en->data;
				stmt *es;

				es = exp_bin(be, e, left, right, grp, ext, cnt, (push_cands)?sel:NULL);

				if (!es) 
					return NULL;

				if (rows && en == exps->h && f->func->type != F_LOADER)
					es = stmt_const(be, rows, es);
				else if (f->func->type == F_ANALYTIC && es->nrcols == 0) {
					if (en == exps->h)
						es = stmt_const(be, bin_first_column(be, left), es); /* ensure the first argument is a column */
					if (!f->func->s && !strcmp(f->func->base.name, "window_bound")
						&& exps->h->next && list_length(f->func->ops) == 6 && en == exps->h->next)
						es = stmt_const(be, bin_first_column(be, left), es);
				}
				/* last argument is condition, change into candidate list */
				if (f->func->type != F_ANALYTIC && !en->next && !f->func->varres && !f->func->vararg && list_length(exps) > list_length(f->func->ops)) {
					/* optional bit column for applying the function only on the selected rows */
					if (es->nrcols) {
						if (!nrcols) {
							node *n;
							list *nl = sa_list(sql->sa);
							for (n = l->h; n; n = n->next) {
								stmt *s = n->data;
								s = stmt_const(be, es, s);
								list_append(nl, s);
							}
							l = nl;

						}
						//es = stmt_uselect(be, es, stmt_bool(be,1), cmp_equal, NULL, 0, 0);
					} else /* need a condition */
						cond_execution = es;
				}
				if (es->nrcols > nrcols)
					nrcols = es->nrcols;
				if (!cond_execution)
					list_append(l,es);
				if (push_cands && es->nrcols) 
					nrcands++;
			}
			//if (sel && strcmp(sql_func_mod(f->func), "calc") == 0 && nrcols && strcmp(sql_func_imp(f->func), "ifthenelse") != 0) {
			if (push_cands) {
				if (strcmp(sql_func_imp(f->func), "and") != 0 && strcmp(sql_func_imp(f->func), "or") != 0) {
					int i;
					for (i=0, en = l->h; i<nrcands && en; en = en->next) {
						stmt *s = en->data;
						/* if handled use bat nil */
						if (s->nrcols) { /* only for cols not values */
							i++;
							if (s->cand)
								list_append(l, NULL);
							else
								list_append(l,sel);
						}
					}
				}
			}
		}
		if (cond_execution) {
			/* var_x = nil; */
			nme = number2name(name, sizeof(name), ++sql->label);
			(void)stmt_var(be, NULL, nme, exp_subtype(e), 1, 2);
			/* if_barrier ... */
			cond_execution = stmt_cond(be, cond_execution, NULL, 0, 0);
		}
		if (f->func->rel) 
			s = stmt_func(be, stmt_list(be, l), sa_strdup(sql->sa, f->func->base.name), f->func->rel, (f->func->type == F_UNION));
		else
			s = stmt_Nop(be, stmt_list(be, l), e->f); 
		if (!s)
			return NULL;
		if (s && sel && push_cands)
			s->cand = sel;
		if (cond_execution) {
			/* var_x = s */
			(void)stmt_assign(be, NULL, nme, s, 2);
			/* endif_barrier */
			(void)stmt_control_end(be, cond_execution);
			s = stmt_var(be, NULL, nme, exp_subtype(e), 0, 2);
		}
	} 	break;
	case e_aggr: {
		list *attr = e->l; 
		stmt *as = NULL;
		sql_subfunc *a = e->f;

		assert(sel == NULL);
		if (attr && attr->h) { 
			node *en;
			list *l = sa_list(sql->sa);

			for (en = attr->h; en; en = en->next) {
				sql_exp *at = en->data;

				as = exp_bin(be, at, left, right, NULL, NULL, NULL, sel);

				if (as && as->nrcols <= 0 && left && (a->func->base.name[0] != 'm' || en->next || en == attr->h)) 
					as = stmt_const(be, bin_first_column(be, left), as);
				if (en == attr->h && !en->next && exp_aggr_is_count(e))
					as = exp_count_no_nil_arg(e, ext, at, as);
				/* insert single value into a column */
				if (as && as->nrcols <= 0 && !left && (a->func->base.name[0] != 'm' || en->next || en == attr->h))
					as = const_column(be, as);

				if (!as)
					return NULL;
				if (need_distinct(e)){ 
					stmt *g = stmt_group(be, as, grp, ext, cnt, 1);
					stmt *next = stmt_result(be, g, 1); 

					as = stmt_project(be, next, as);
					if (grp)
						grp = stmt_project(be, next, grp);
				}
				append(l, as);
			}
			as = stmt_list(be, l);
		} else {
			/* count(*) may need the default group (relation) and
			   and/or an attribute to count */
			if (grp) {
				as = grp;
			} else if (left) {
				as = bin_first_column(be, left);
				as = exp_count_no_nil_arg(e, ext, NULL, as);
			} else {
				/* create dummy single value in a column */
				as = stmt_atom_lng(be, 0);
				as = const_column(be, as);
			}
		}
		s = stmt_aggr(be, as, grp, ext, a, 1, need_no_nil(e) /* ignore nil*/, !zero_if_empty(e) );
		if (find_prop(e->p, PROP_COUNT)) /* propagate count == 0 ipv NULL in outer joins */
			s->flag |= OUTER_ZERO;
	} 	break;
	case e_column: {
		if (right) /* check relation names */
			s = bin_find_column(be, right, e->l, e->r);
		if (!s && left) 
			s = bin_find_column(be, left, e->l, e->r);
		if (s && grp)
			s = stmt_project(be, ext, s);
		if (!s && right) {
			TRC_CRITICAL(SQL_EXECUTION, "Could not find %s.%s\n", (char*)e->l, (char*)e->r);
			print_stmtlist(sql->sa, left);
			print_stmtlist(sql->sa, right);
			if (!s) {
				TRC_ERROR(SQL_EXECUTION, "Query: '%s'\n", sql->query);
			}
			assert(s);
			return NULL;
		}
	}	break;
	case e_cmp: {
		stmt *l = NULL, *r = NULL, *r2 = NULL;
		int swapped = 0, is_select = 0;
		sql_exp *re = e->r, *re2 = e->f;

		/* general predicate, select and join */
		if (e->flag == cmp_filter) {
			list *args;
			list *ops;
			node *n;
			int first = 1;

		       	ops = sa_list(sql->sa);
		       	args = e->l;
			for( n = args->h; n; n = n->next ) {
				s = NULL;
				if (!swapped)
					s = exp_bin(be, n->data, left, NULL, grp, ext, cnt, NULL); 
				if (!s && (first || swapped)) {
					s = exp_bin(be, n->data, right, NULL, grp, ext, cnt, NULL); 
					swapped = 1;
				}
				if (!s) 
					return s;
				if (s->nrcols == 0 && first)
					s = stmt_const(be, bin_first_column(be, swapped?right:left), s); 
				list_append(ops, s);
				first = 0;
			}
			l = stmt_list(be, ops);
		       	ops = sa_list(sql->sa);
			args = e->r;
			for( n = args->h; n; n = n->next ) {
				s = exp_bin(be, n->data, (swapped || !right)?left:right, NULL, grp, ext, cnt, NULL); 
				if (!s) 
					return s;
				list_append(ops, s);
			}
			r = stmt_list(be, ops);

			if (left && right && exps_card(e->r) > CARD_ATOM) {
				sql_subfunc *f = e->f;
				return stmt_genjoin(be, l, r, f, is_anti(e), swapped);
			}
			assert(!swapped);
			s = stmt_genselect(be, l, r, e->f, sel, is_anti(e));
			return s;
		}
		if (e->flag == cmp_in || e->flag == cmp_notin) {
			return handle_in_exps(be, e->l, e->r, left, right, grp, ext, cnt, sel, (e->flag == cmp_in), 0);
		}
		if (e->flag == cmp_or && (!right || right->nrcols == 1)) {
			sql_subtype *bt = sql_bind_localtype("bit");
			list *l = e->l;
			node *n;
			stmt *sel1 = NULL, *sel2 = NULL;
			int anti = is_anti(e);

			sel1 = sel;
			sel2 = sel;
			for( n = l->h; n; n = n->next ) {
				sql_exp *c = n->data;
				stmt *sin = (sel1 && sel1->nrcols)?sel1:NULL;

				/* propagate the anti flag */
				if (anti) 
					set_anti(c);
				s = exp_bin(be, c, left, right, grp, ext, cnt, sin); 
				if (!s) 
					return s;

				if (!sin && sel1 && sel1->nrcols == 0 && s->nrcols == 0) {
					sql_subfunc *f = sql_bind_func(sql->sa, sql->session->schema, anti?"or":"and", bt, bt, F_FUNC);
					assert(f);
					s = stmt_binop(be, sel1, s, f);
				} else if (sel1 && (sel1->nrcols == 0 || s->nrcols == 0)) {
					stmt *predicate = bin_first_column(be, left);

					predicate = stmt_const(be, predicate, stmt_bool(be, 1));
					if (s->nrcols == 0)
						s = stmt_uselect(be, predicate, s, cmp_equal, sel1, anti, is_semantics(c));
					else
						s = stmt_uselect(be, predicate, sel1, cmp_equal, s, anti, is_semantics(c));
				}
				sel1 = s;
			}
			l = e->r;
			for( n = l->h; n; n = n->next ) {
				sql_exp *c = n->data;
				stmt *sin = (sel2 && sel2->nrcols)?sel2:NULL;

				/* propagate the anti flag */
				if (anti) 
					set_anti(c);
				s = exp_bin(be, c, left, right, grp, ext, cnt, sin); 
				if (!s) 
					return s;

				if (!sin && sel2 && sel2->nrcols == 0 && s->nrcols == 0) {
					sql_subfunc *f = sql_bind_func(sql->sa, sql->session->schema, anti?"or":"and", bt, bt, F_FUNC);
					assert(f);
					s = stmt_binop(be, sel2, s, f);
				} else if (sel2 && (sel2->nrcols == 0 || s->nrcols == 0)) {
					stmt *predicate = bin_first_column(be, left);

					predicate = stmt_const(be, predicate, stmt_bool(be, 1));
					if (s->nrcols == 0)
						s = stmt_uselect(be, predicate, s, cmp_equal, sel2, anti, 0);
					else
						s = stmt_uselect(be, predicate, sel2, cmp_equal, s, anti, 0);
				}
				sel2 = s;
			}
			if (sel1->nrcols == 0 && sel2->nrcols == 0) {
				sql_subfunc *f = sql_bind_func(sql->sa, sql->session->schema, anti?"and":"or", bt, bt, F_FUNC);
				assert(f);
				return stmt_binop(be, sel1, sel2, f);
			}
			if (sel1->nrcols == 0) {
				stmt *predicate = bin_first_column(be, left);

				predicate = stmt_const(be, predicate, stmt_bool(be, 1));
				sel1 = stmt_uselect(be, predicate, sel1, cmp_equal, NULL, 0/*anti*/, 0);
			}
			if (sel2->nrcols == 0) {
				stmt *predicate = bin_first_column(be, left);

				predicate = stmt_const(be, predicate, stmt_bool(be, 1));
				sel2 = stmt_uselect(be, predicate, sel2, cmp_equal, NULL, 0/*anti*/, 0);
			}
			if (anti)
				return stmt_project(be, stmt_tinter(be, sel1, sel2), sel1);
			return stmt_tunion(be, sel1, sel2);
		}
		if (e->flag == cmp_or && right) {  /* join */
			assert(0);
		}

		/* mark use of join indices */
		if (right && find_prop(e->p, PROP_JOINIDX) != NULL) 
			sql->opt_stats[0]++; 

		if (!l) {
			l = exp_bin(be, e->l, left, NULL, grp, ext, cnt, sel);
			swapped = 0;
		}
		if (!l && right) {
 			l = exp_bin(be, e->l, right, NULL, grp, ext, cnt, sel);
			swapped = 1;
		}
		if (swapped || !right)
 			r = exp_bin(be, re, left, NULL, grp, ext, cnt, sel);
		else
 			r = exp_bin(be, re, right, NULL, grp, ext, cnt, sel);
		if (!r && !swapped) {
 			r = exp_bin(be, re, left, NULL, grp, ext, cnt, sel);
			is_select = 1;
		}
		if (!r && swapped) {
 			r = exp_bin(be, re, right, NULL, grp, ext, cnt, sel);
			is_select = 1;
		}
		if (re2)
 			r2 = exp_bin(be, re2, left, right, grp, ext, cnt, sel);

		if (!l || !r || (re2 && !r2)) {
			TRC_ERROR(SQL_EXECUTION, "Query: '%s'\n", sql->query);
			return NULL;
		}

		/*
		if (left && right && !is_select &&
		   ((l->nrcols && (r->nrcols || (r2 && r2->nrcols))) || 
		     re->card > CARD_ATOM || 
		    (re2 && re2->card > CARD_ATOM))) {
		    */
		(void)is_select;
		if (left && right) {
			if (l->nrcols == 0)
				l = stmt_const(be, bin_first_column(be, swapped?right:left), l); 
			if (r->nrcols == 0)
				r = stmt_const(be, bin_first_column(be, swapped?left:right), r); 
			if (r2 && r2->nrcols == 0)
				r2 = stmt_const(be, bin_first_column(be, swapped?left:right), r2); 
			if (r2) {
				s = stmt_join2(be, l, r, r2, (comp_type)e->flag, is_anti(e), swapped);
			} else if (swapped) {
				s = stmt_join(be, r, l, is_anti(e), swap_compare((comp_type)e->flag), is_semantics(e));
			} else {
				s = stmt_join(be, l, r, is_anti(e), (comp_type)e->flag, is_semantics(e));
			}
		} else {
			if (r2) {
				if (l->nrcols == 0 && r->nrcols == 0 && r2->nrcols == 0) {
					sql_subtype *bt = sql_bind_localtype("bit");
					sql_subfunc *lf = sql_bind_func(sql->sa, sql->session->schema,
							compare_func(range2lcompare(e->flag), 0),
							tail_type(l), tail_type(r), F_FUNC);
					sql_subfunc *rf = sql_bind_func(sql->sa, sql->session->schema,
							compare_func(range2rcompare(e->flag), 0),
							tail_type(l), tail_type(r), F_FUNC);
					sql_subfunc *a = sql_bind_func(sql->sa, sql->session->schema,
							"and", bt, bt, F_FUNC);

					if (is_atom(re->type) && re->l && atom_null((atom*)re->l) &&
					    is_atom(re2->type) && re2->l && atom_null((atom*)re2->l)) {
						assert(0); // old hack is gone ...
					} else {
						assert(lf && rf && a);
						s = stmt_binop(be, 
							stmt_binop(be, l, r, lf), 
							stmt_binop(be, l, r2, rf), a);
					}
					if (is_anti(e)) {
						sql_subfunc *a = sql_bind_func(sql->sa, sql->session->schema, "not", bt, NULL, F_FUNC);
						s = stmt_unop(be, s, a);
					}
#if 0
				} else if (((e->flag&3) != 3) /* both sides closed use between implementation */ && l->nrcols > 0 && r->nrcols > 0 && r2->nrcols > 0) {
					s = stmt_uselect(be, l, r, range2lcompare(e->flag),
					    stmt_uselect(be, l, r2, range2rcompare(e->flag), sel, is_anti(e), 0), is_anti(e), 0);
#endif
				} else {
					if (sel && ((l->cand && l->nrcols) || (r->cand && r->nrcols) || (r2->cand && r->nrcols))) {
						if (!l->cand && l->nrcols)
							l = stmt_project(be, sel, l);
						if (!r->cand && r->nrcols)
							r = stmt_project(be, sel, r);
						if (!r2->cand && r2->nrcols)
							r2 = stmt_project(be, sel, r2);
						sel = NULL;
					}
					s = stmt_uselect2(be, l, r, r2, (comp_type)e->flag, sel, is_anti(e));
				}
			} else {
				/* value compare or select */
				if (l->nrcols == 0 && r->nrcols == 0 && (e->flag == mark_in || e->flag == mark_notin)) {
					sql_subfunc *f = sql_bind_func(sql->sa, sql->session->schema, "=", tail_type(l), tail_type(l), F_FUNC);
					assert(f);
					s = stmt_binop(be, l, r, f);
				} else if (l->nrcols == 0 && r->nrcols == 0) {
					sql_subfunc *f = sql_bind_func(sql->sa, sql->session->schema,
							compare_func((comp_type)e->flag, is_anti(e)),
							tail_type(l), tail_type(l), F_FUNC);
					assert(f);
					if (is_semantics(e)) {
						if (exp_is_null(sql, e->l) && exp_is_null(sql, e->r)) {
							s = stmt_bool(be, !is_anti(e));
						} else {
							list *args = sa_list(sql->sa);
							/* add nil semantics bit */
							list_append(args, l);
							list_append(args, r);
							list_append(args, stmt_bool(be, 1));
							s = stmt_Nop(be, stmt_list(be, args), f);
						}
					} else {
						s = stmt_binop(be, l, r, f);
					}
				} else {
					/* this can still be a join (as relational algebra and single value subquery results still means joins */
					s = stmt_uselect(be, l, r, (comp_type)e->flag, sel, is_anti(e), is_semantics(e));
				}
			}
		}
	 }	break;
	default:
		;
	}
	return s;
}

static stmt *
stmt_col( backend *be, sql_column *c, stmt *del, int part) 
{ 
	stmt *sc = stmt_bat(be, c, RDONLY, part);

	if (isTable(c->t) && c->t->access != TABLE_READONLY &&
	   (!isNew(c) || !isNew(c->t) /* alter */) &&
	   (c->t->persistence == SQL_PERSIST || !isDeclaredTableOnStack(c->t)) && !c->t->commit_action) {
		stmt *i = stmt_bat(be, c, RD_INS, 0);
		stmt *u = stmt_bat(be, c, RD_UPD_ID, part);
		sc = stmt_project_delta(be, sc, u, i);
		if (del)
			sc = stmt_project(be, del, sc);
	} else if (del) { /* always handle the deletes */
		sc = stmt_project(be, del, sc);
	}
	return sc;
}

static stmt *
stmt_idx( backend *be, sql_idx *i, stmt *del, int part) 
{ 
	stmt *sc = stmt_idxbat(be, i, RDONLY, part);

	if (isTable(i->t) && i->t->access != TABLE_READONLY &&
	   (!isNew(i) || !isNew(i->t) /* alter */) &&
	   (i->t->persistence == SQL_PERSIST || !isDeclaredTableOnStack(i->t)) && !i->t->commit_action) {
		stmt *ic = stmt_idxbat(be, i, RD_INS, 0);
		stmt *u = stmt_idxbat(be, i, RD_UPD_ID, part);
		sc = stmt_project_delta(be, sc, u, ic);
		if (del)
			sc = stmt_project(be, del, sc);
	} else if (del) { /* always handle the deletes */
		sc = stmt_project(be, del, sc);
	}
	return sc;
}

#if 0
static stmt *
check_table_types(backend *be, list *types, stmt *s, check_type tpe)
{
	mvc *sql = be->mvc;
	//const char *tname;
	stmt *tab = s;
	int temp = 0;

	if (s->type != st_table) {
		return sql_error(
			sql, 03,
			SQLSTATE(42000) "single value and complex type are not equal");
	}
	tab = s->op1;
	temp = s->flag;
	if (tab->type == st_var) {
		sql_table *tbl = NULL;//tail_type(tab)->comp_type;
		stmt *dels = stmt_tid(be, tbl, 0);
		node *n, *m;
		list *l = sa_list(sql->sa);

		stack_find_var(sql, tab->op1->op4.aval->data.val.sval);

		for (n = types->h, m = tbl->columns.set->h; 
			n && m; n = n->next, m = m->next) 
		{
			sql_subtype *ct = n->data;
			sql_column *dtc = m->data;
			stmt *dtcs = stmt_col(be, dtc, dels, dels->partition);
			stmt *r = check_types(be, ct, dtcs, tpe);
			if (!r) 
				return NULL;
			//r = stmt_alias(be, r, tbl->base.name, c->base.name);
			list_append(l, r);
		}
	 	return stmt_table(be, stmt_list(be, l), temp);
	} else if (tab->type == st_list) {
		node *n, *m;
		list *l = sa_list(sql->sa);
		for (n = types->h, m = tab->op4.lval->h; 
			n && m; n = n->next, m = m->next) 
		{
			sql_subtype *ct = n->data;
			stmt *r = check_types(be, ct, m->data, tpe);
			if (!r) 
				return NULL;
			//tname = table_name(sql->sa, r);
			//r = stmt_alias(be, r, tname, c->base.name);
			list_append(l, r);
		}
		return stmt_table(be, stmt_list(be, l), temp);
	} else { /* single column/value */
		stmt *r;
		sql_subtype *st = tail_type(tab), *ct;

		if (list_length(types) != 1) {
			stmt *res = sql_error(
				sql, 03,
				SQLSTATE(42000) "single value of type %s and complex type are not equal",
				st->type->sqlname
			);
			return res;
		}
		ct = types->h->data;
		r = check_types(be, ct, tab, tpe);
		//tname = table_name(sql->sa, r);
		//r = stmt_alias(be, r, tname, c->base.name);
		return stmt_table(be, r, temp);
	}
}
#endif

static void
sql_convert_arg(mvc *sql, int nr, sql_subtype *rt)
{
	atom *a = sql_bind_arg(sql, nr);

	if (atom_null(a)) {
		if (a->data.vtype != rt->type->localtype) {
			a->data.vtype = rt->type->localtype;
			VALset(&a->data, a->data.vtype, (ptr) ATOMnilptr(a->data.vtype));
		}
	}
	a->tpe = *rt;
}

/* try to do an inplace convertion 
 * 
 * inplace conversion is only possible if the s is an variable.
 * This is only done to be able to map more cached queries onto the same 
 * interface.
 */
static stmt *
inplace_convert(backend *be, sql_subtype *ct, stmt *s)
{
	atom *a;

	/* exclude named variables */
	if (s->type != st_var || (s->op1 && s->op1->op4.aval->data.val.sval) || 
		(ct->scale && ct->type->eclass != EC_FLT))
		return s;

	a = sql_bind_arg(be->mvc, s->flag);
	if (atom_cast(be->mvc->sa, a, ct)) {
		stmt *r = stmt_varnr(be, s->flag, ct);
		sql_convert_arg(be->mvc, s->flag, ct);
		return r;
	}
	return s;
}

static int
stmt_set_type_param(mvc *sql, sql_subtype *type, stmt *param)
{
	if (!type || !param || param->type != st_var)
		return -1;

	if (set_type_param(sql, type, param->flag) == 0) {
		param->op4.typeval = *type;
		return 0;
	}
	return -1;
}

/* check_types tries to match the ct type with the type of s if they don't
 * match s is converted. Returns NULL on failure.
 */
static stmt *
check_types(backend *be, sql_subtype *ct, stmt *s, check_type tpe)
{
	mvc *sql = be->mvc;
	int c = 0;
	sql_subtype *t = NULL, *st = NULL;

 	st = tail_type(s);
	if ((!st || !st->type) && stmt_set_type_param(sql, ct, s) == 0) {
		return s;
	} else if (!st) {
		return sql_error(sql, 02, SQLSTATE(42000) "statement has no type information");
	}

	/* first try cheap internal (inplace) convertions ! */
	s = inplace_convert(be, ct, s);
	t = st = tail_type(s);

	/* check if the types are the same */
	if (t && subtype_cmp(t, ct) != 0) {
		t = NULL;
	}

	if (!t) {	/* try to convert if needed */
		if (EC_INTERVAL(st->type->eclass) && (ct->type->eclass == EC_NUM || ct->type->eclass == EC_POS) && ct->digits < st->digits) {
			s = NULL; /* conversion from interval to num depends on the number of digits */
		} else {
			c = sql_type_convert(st->type->eclass, ct->type->eclass);
			if (!c || (c == 2 && tpe == type_set) || (c == 3 && tpe != type_cast)) { 
				s = NULL;
			} else {
				s = stmt_convert(be, s, st, ct, NULL);
			}
		}
	}
	if (!s) {
		stmt *res = sql_error(
			sql, 03,
			SQLSTATE(42000) "types %s(%u,%u) (%s) and %s(%u,%u) (%s) are not equal",
			st->type->sqlname,
			st->digits,
			st->scale,
			st->type->base.name,
			ct->type->sqlname,
			ct->digits,
			ct->scale,
			ct->type->base.name
		);
		return res;
	}
	return s;
}

static stmt *
sql_Nop_(backend *be, const char *fname, stmt *a1, stmt *a2, stmt *a3, stmt *a4)
{
	mvc *sql = be->mvc;
	list *sl = sa_list(sql->sa);
	list *tl = sa_list(sql->sa);
	sql_subfunc *f = NULL;

	list_append(sl, a1);
	list_append(tl, tail_type(a1));
	list_append(sl, a2);
	list_append(tl, tail_type(a2));
	list_append(sl, a3);
	list_append(tl, tail_type(a3));
	if (a4) {
		list_append(sl, a4);
		list_append(tl, tail_type(a4));
	}

	f = sql_bind_func_(sql->sa, sql->session->schema, fname, tl, F_FUNC);
	if (f)
		return stmt_Nop(be, stmt_list(be, sl), f);
	return sql_error(sql, 02, SQLSTATE(42000) "SELECT: no such operator '%s'", fname);
}

static stmt *
rel_parse_value(backend *be, char *query, char emode)
{
	mvc *m = be->mvc;
	mvc o = *m;
	stmt *s = NULL;
	buffer *b;
	char *n;
	size_t len = _strlen(query);
	exp_kind ek = {type_value, card_value, FALSE};
	stream *sr;
	bstream *bs;

	m->qc = NULL;

	m->caching = 0;
	m->emode = emode;
	b = (buffer*)GDKmalloc(sizeof(buffer));
	n = GDKmalloc(len + 1 + 1);
	if (b == NULL || n == NULL) {
		GDKfree(b);
		GDKfree(n);
		return sql_error(m, 02, SQLSTATE(HY013) MAL_MALLOC_FAIL);
	}
	snprintf(n, len + 2, "%s\n", query);
	query = n;
	len++;
	buffer_init(b, query, len);
	sr = buffer_rastream(b, "sqlstatement");
	if (sr == NULL) {
		buffer_destroy(b);
		return sql_error(m, 02, SQLSTATE(HY013) MAL_MALLOC_FAIL);
	}
	bs = bstream_create(sr, b->len);
	if(bs == NULL) {
		buffer_destroy(b);
		return sql_error(m, 02, SQLSTATE(HY013) MAL_MALLOC_FAIL);
	}
	scanner_init(&m->scanner, bs, NULL);
	m->scanner.mode = LINE_1; 
	bstream_next(m->scanner.rs);

	m->params = NULL;
	/*m->args = NULL;*/
	m->argc = 0;
	m->sym = NULL;
	m->errstr[0] = '\0';

	(void) sqlparse(m);	/* blindly ignore errors */

	/* get out the single value as we don't want an enclosing projection! */
	if (m->sym->token == SQL_SELECT) {
		SelectNode *sn = (SelectNode *)m->sym;
		if (sn->selection->h->data.sym->token == SQL_COLUMN || sn->selection->h->data.sym->token == SQL_IDENT) {
			sql_rel *rel = NULL;
			sql_query *query = query_create(m);
			sql_exp *e = rel_value_exp2(query, &rel, sn->selection->h->data.sym->data.lval->h->data.sym, sql_sel | sql_values, ek);

			if (!rel)
				s = exp_bin(be, e, NULL, NULL, NULL, NULL, NULL, NULL); 
		}
	}
	GDKfree(query);
	GDKfree(b);
	bstream_destroy(m->scanner.rs);

	m->sym = NULL;
	o.frames = m->frames;	/* may have been realloc'ed */
	o.sizeframes = m->sizeframes;
	o.query = m->query;
	if (m->session->status || m->errstr[0]) {
		int status = m->session->status;

		strcpy(o.errstr, m->errstr);
		*m = o;
		m->session->status = status;
	} else {
		int label = m->label;

		while (m->topframes > o.topframes)
			clear_frame(m, m->frames[--m->topframes]);
		*m = o;
		m->label = label;
	}
	return s;
}

static stmt *
stmt_rename(backend *be, sql_exp *exp, stmt *s )
{
	const char *name = exp_name(exp);
	const char *rname = exp_relname(exp);
	stmt *o = s;

	if (!name && exp_is_atom(exp))
		name = sa_strdup(be->mvc->sa, "single_value");
	assert(name);
	s = stmt_alias(be, s, rname, name);
	if (o->flag & OUTER_ZERO)
		s->flag |= OUTER_ZERO;
	return s;
}

static stmt *
rel2bin_sql_table(backend *be, sql_table *t) 
{
	mvc *sql = be->mvc;
	list *l = sa_list(sql->sa);
	node *n;
	stmt *dels = stmt_tid(be, t, 0);

	for (n = t->columns.set->h; n; n = n->next) {
		sql_column *c = n->data;
		stmt *sc = stmt_col(be, c, dels, dels->partition);

		list_append(l, sc);
	}
	/* TID column */
	if (t->columns.set->h) { 
		/* tid function  sql.tid(t) */
		const char *rnme = t->base.name;

		stmt *sc = dels?dels:stmt_tid(be, t, 0);
		sc = stmt_alias(be, sc, rnme, TID);
		list_append(l, sc);
	}
	if (t->idxs.set) {
		for (n = t->idxs.set->h; n; n = n->next) {
			sql_idx *i = n->data;
			stmt *sc = stmt_idx(be, i, dels, dels->partition);
			const char *rnme = t->base.name;

			/* index names are prefixed, to make them independent */
			sc = stmt_alias(be, sc, rnme, sa_strconcat(sql->sa, "%", i->base.name));
			list_append(l, sc);
		}
	}
	return stmt_list(be, l);
}

static stmt *
rel2bin_basetable(backend *be, sql_rel *rel)
{
	mvc *sql = be->mvc;
	sql_table *t = rel->l;
	sql_column *c = rel->r;
	list *l = sa_list(sql->sa);
	stmt *dels, *col = NULL;
	node *en;

	if (!t && c)
		t = c->t;

	dels = stmt_tid(be, t, rel->flag == REL_PARTITION);

	/* add aliases */
	assert(rel->exps);
	for( en = rel->exps->h; en && !col; en = en->next ) {
		sql_exp *exp = en->data;
		const char *oname = exp->r;

		if (is_func(exp->type) || (oname[0] == '%' && strcmp(oname, TID) == 0))
			continue;
		if (oname[0] == '%') { 
			sql_idx *i = find_sql_idx(t, oname+1);

			/* do not include empty indices in the plan */
			if ((hash_index(i->type) && list_length(i->columns) <= 1) || !idx_has_column(i->type))
				continue;
			col = stmt_idx(be, i, NULL/*dels*/, dels->partition);
		} else {
			sql_column *c = find_sql_column(t, oname);

			col = stmt_col(be, c, NULL/*dels*/, dels->partition);
		}
	}
	for( en = rel->exps->h; en; en = en->next ) {
		sql_exp *exp = en->data;
		const char *rname = exp_relname(exp)?exp_relname(exp):exp->l;
		const char *oname = exp->r;
		stmt *s = NULL;

		if (is_func(exp->type)) {
			assert(0);
			list *exps = exp->l;
			sql_exp *cexp = exps->h->data;
			const char *cname = cexp->r;
			list *l = sa_list(sql->sa);

			c = find_sql_column(t, cname);
			s = stmt_col(be, c, NULL/*dels*/, dels->partition);
			append(l, s);
			if (exps->h->next) {
				sql_exp *at = exps->h->next->data;
				stmt *u = exp_bin(be, at, NULL, NULL, NULL, NULL, NULL, NULL);
				if(!u)
					return NULL;

				append(l, u);
			}
			s = stmt_Nop(be, stmt_list(be, l), exp->f);
		} else if (oname[0] == '%' && strcmp(oname, TID) == 0) {
			/* tid function  sql.tid(t) */
			const char *rnme = t->base.name;

			if (col)
				s = stmt_mirror(be, col);
			else
				s = dels?dels:stmt_tid(be, t, 0);
			s = stmt_alias(be, s, rnme, TID);
		} else if (oname[0] == '%') { 
			sql_idx *i = find_sql_idx(t, oname+1);

			/* do not include empty indices in the plan */
			if ((hash_index(i->type) && list_length(i->columns) <= 1) || !idx_has_column(i->type))
				continue;
			s = stmt_idx(be, i, NULL/*dels*/, dels->partition);
		} else {
			sql_column *c = find_sql_column(t, oname);

			s = stmt_col(be, c, NULL/*dels*/, dels->partition);
		}
		s->tname = rname;
		s->cname = exp_name(exp);
		list_append(l, s);
	}
	stmt *res = stmt_list(be, l);
	if (res && dels)
		res->cand = dels;
	return res;
}

static int 
alias_cmp( stmt *s, const char *nme )
{
	return strcmp(s->cname, nme);
}

static list* exps2bin_args(backend *be, list *exps, list *args);

static list *
exp2bin_args(backend *be, sql_exp *e, list *args)
{
	mvc *sql = be->mvc;

	if (THRhighwater())
		return sql_error(sql, 10, SQLSTATE(42000) "Query too complex: running out of stack space");

	if (!e || !args)
		return args;
	switch(e->type){
	case e_column:
	case e_psm:
		return args;
	case e_cmp:
		if (e->flag == cmp_or || e->flag == cmp_filter) {
			args = exps2bin_args(be, e->l, args);
			args = exps2bin_args(be, e->r, args);
		} else if (e->flag == cmp_in || e->flag == cmp_notin) {
			args = exp2bin_args(be, e->l, args);
			args = exps2bin_args(be, e->r, args);
		} else {
			args = exp2bin_args(be, e->l, args);
			args = exp2bin_args(be, e->r, args);
			if (e->f)
				args = exp2bin_args(be, e->f, args);
		}
		return args;
	case e_convert:
		if (e->l)
			return exp2bin_args(be, e->l, args);
		break;
	case e_aggr:
	case e_func: 
		if (e->l)
			return exps2bin_args(be, e->l, args);
		break;
	case e_atom:
		if (e->l) {
			return args;
		} else if (e->f) {
			return exps2bin_args(be, e->f, args);
		} else if (e->r) {
<<<<<<< HEAD
			sql_var_name *vname = (sql_var_name*) e->r;
			char nme[BUFSIZ];

			snprintf(nme, sizeof(nme), "A%s%s%s", vname->sname ? vname->sname : "", vname->sname ? "%%" : "", vname->name);
=======
			char *nme = SA_NEW_ARRAY(sql->sa, char, strlen((char*)e->r) + 2);

			if (!nme)
				return NULL;
			stpcpy(stpcpy(nme, "A"), (char*)e->r);
>>>>>>> a420bf6e
			if (!list_find(args, nme, (fcmp)&alias_cmp)) {
				stmt *s = stmt_var(be, vname->sname, vname->name, &e->tpe, 0, 0);

				s = stmt_alias(be, s, NULL, sa_strdup(sql->sa, nme));
				list_append(args, s);
			}
		} else {
			char nme[16];

			snprintf(nme, sizeof(nme), "A%u", e->flag);
			if (!list_find(args, nme, (fcmp)&alias_cmp)) {
				atom *a = sql->args[e->flag];
				stmt *s = stmt_varnr(be, e->flag, &a->tpe);

				s = stmt_alias(be, s, NULL, sa_strdup(sql->sa, nme));
				list_append(args, s);
			}
		}
	}
	return args;
}

static list *
exps2bin_args(backend *be, list *exps, list *args)
{
	node *n;

	if (!exps)
		return args;
	for (n = exps->h; n; n = n->next)
		args = exp2bin_args(be, n->data, args);
	return args;
}

static list *
rel2bin_args(backend *be, sql_rel *rel, list *args)
{
	if (THRhighwater())
		return sql_error(be->mvc, 10, SQLSTATE(42000) "Query too complex: running out of stack space");

	if (!rel || !args)
		return args;
	switch(rel->op) {
	case op_basetable:
	case op_table:
		break;
	case op_join: 
	case op_left: 
	case op_right: 
	case op_full: 

	case op_semi: 
	case op_anti: 

	case op_union: 
	case op_inter: 
	case op_except: 
		args = rel2bin_args(be, rel->l, args);
		args = rel2bin_args(be, rel->r, args);
		break;
	case op_groupby: 
		if (rel->r) 
			args = exps2bin_args(be, rel->r, args);
		/* fall through */
	case op_project:
	case op_select: 
	case op_topn: 
	case op_sample: 
		if (rel->exps)
			args = exps2bin_args(be, rel->exps, args);
		args = rel2bin_args(be, rel->l, args);
		break;
	case op_ddl: 
		args = rel2bin_args(be, rel->l, args);
		if (rel->r)
			args = rel2bin_args(be, rel->r, args);
		break;
	case op_insert:
	case op_update:
	case op_delete:
	case op_truncate:
		args = rel2bin_args(be, rel->r, args);
		break;
	}
	return args;
}

typedef struct trigger_input {
	sql_table *t;
	stmt *tids;
	stmt **updates;
	int type; /* insert 1, update 2, delete 3, truncate 4 */
	const char *on;
	const char *nn;
} trigger_input;

static stmt *
rel2bin_table(backend *be, sql_rel *rel, list *refs)
{
	mvc *sql = be->mvc;
	list *l; 
	stmt *sub = NULL, *osub = NULL;
	node *en, *n;
	sql_exp *op = rel->r;

	if (rel->flag == TRIGGER_WRAPPER) {
		trigger_input *ti = rel->l;
		l = sa_list(sql->sa);

		for(n = ti->t->columns.set->h; n; n = n->next) {
			sql_column *c = n->data;

			if (ti->type == 2) { /* updates */
				stmt *s = stmt_col(be, c, ti->tids, ti->tids->partition);
				append(l, stmt_alias(be, s, ti->on, c->base.name));
			}
			if (ti->updates && ti->updates[c->colnr]) {
				append(l, stmt_alias(be, ti->updates[c->colnr], ti->nn, c->base.name));
			} else {
				stmt *s = stmt_col(be, c, ti->tids, ti->tids->partition);
				append(l, stmt_alias(be, s, ti->nn, c->base.name));
				assert(ti->type != 1);
			}
		}
		sub = stmt_list(be, l);
		return sub;
	} else if (op) {
		int i;
		sql_subfunc *f = op->f;
		stmt *psub = NULL;
		list *ops = NULL;
		stmt *ids = NULL;

		if (rel->l) { /* first construct the sub relation */
			sql_rel *l = rel->l;
			if (l->op == op_ddl) {
				sql_table *t = rel_ddl_table_get(l);

				if (t)
					sub = rel2bin_sql_table(be, t);
			} else {
				sub = subrel_bin(be, rel->l, refs);
			}
			sub = subrel_project(be, sub, refs, rel->l);
			if (!sub) 
				return NULL;
		}

		assert(f);
		if (f->func->res && list_length(f->func->res) + 1 == list_length(rel->exps) && !f->func->varres) {
			/* add inputs in correct order ie loop through args of f and pass column */
			list *exps = op->l;
			ops = sa_list(be->mvc->sa);
			if (exps) {
				for (node *en = exps->h; en; en = en->next) {
					sql_exp *e = en->data;

					/* find column */
					stmt *s = exp_bin(be, e, sub, NULL, NULL, NULL, NULL, NULL);
					if (!s)
						return NULL;
					if (en->next)
						append(ops, s);
					else /* last added exp is the ids (todo use name base lookup !!) */
						ids = s;
				}
			}
		} else {
			psub = exp_bin(be, op, sub, NULL, NULL, NULL, NULL, NULL); /* table function */
			if (!psub)
				return NULL;
		}
		l = sa_list(sql->sa);
		if (f->func->res) {
			if (f->func->varres) {
				for(i=0, en = rel->exps->h, n = f->res->h; en; en = en->next, n = n->next, i++ ) {
					sql_exp *exp = en->data;
					sql_subtype *st = n->data;
					const char *rnme = exp_relname(exp)?exp_relname(exp):exp->l;
					stmt *s = stmt_rs_column(be, psub, i, st); 
			
					s = stmt_alias(be, s, rnme, exp_name(exp));
					list_append(l, s);
				}
			} else {
				node *m = rel->exps->h;
				int i = 0;

				/* correlated table returning function */
				if (list_length(f->func->res) + 1 == list_length(rel->exps)) {
					/* use a simple nested loop solution for this case, ie 
					 * output a table of (input) row-ids, the output of the table producing function 
					 */
					InstrPtr q = newStmt(be->mb, "sql", "unionfunc");
					/* Generate output rowid column and output of function f */
					for(i=0; m; m = m->next, i++) {
						sql_exp *e = m->data;
						int type = exp_subtype(e)->type->localtype;

						type = newBatType(type);
						if (i)
							q = pushReturn(be->mb, q, newTmpVariable(be->mb, type));
						else
							getArg(q, 0) = newTmpVariable(be->mb, type);
					}
					str mod = sql_func_mod(f->func);
					str fcn = sql_func_imp(f->func);
					q = pushStr(be->mb, q, mod);
					q = pushStr(be->mb, q, fcn);
					if (backend_create_func(be, f->func, NULL, ops) < 0)
		 				return NULL;
					psub = stmt_direct_func(be, q);

					if (ids) /* push input rowids column */
						q = pushArgument(be->mb, q, ids->nr);

					/* add inputs in correct order ie loop through args of f and pass column */
					if (ops) {
						for (node *en = ops->h; en; en = en->next) {
							stmt *op = en->data;

							q = pushArgument(be->mb, q, op->nr);
						}
					}

					/* name output of dependent columns, output of function is handled the same as without correlation */
					int len = list_length(rel->exps)-list_length(f->func->res);
					assert(len== 1);
					for(i=0, m=rel->exps->h; m && i<len; m = m->next, i++ ) {
						sql_exp *exp = m->data;
						stmt *s = stmt_rs_column(be, psub, i, exp_subtype(exp)); 
				
						s = stmt_alias(be, s, exp->l, exp->r);
						list_append(l, s);
					}
				}
				for(n = f->func->res->h; n && m; n = n->next, m = m->next, i++ ) {
					sql_arg *a = n->data;
					sql_exp *exp = m->data;
					stmt *s = stmt_rs_column(be, psub, i, &a->type); 
					const char *rnme = exp_relname(exp)?exp_relname(exp):exp_find_rel_name(op);
		
					s = stmt_alias(be, s, rnme, a->name);
					list_append(l, s);
				}
#if 0
				if (list_length(f->res) == list_length(f->func->res) + 1) {
					assert(0);
					/* add missing %TID% column */
					sql_subtype *t = f->res->t->data;
					stmt *s = stmt_rs_column(be, psub, i, t); 
					const char *rnme = exp_find_rel_name(op);
		
					s = stmt_alias(be, s, rnme, TID);
					list_append(l, s);
				}
#endif
			}
		}
		assert(rel->flag != TABLE_PROD_FUNC || !sub || !(sub->nrcols));
		sub = stmt_list(be, l);
	} else if (rel->l) { /* handle sub query via function */
		int i;
		char name[16], *nme;
		sql_rel *fr;

		nme = number2name(name, sizeof(name), ++sql->remote);

		l = rel2bin_args(be, rel->l, sa_list(sql->sa));
		if (!l)
			return NULL;
		sub = stmt_list(be, l);
		if (!(sub = stmt_func(be, sub, sa_strdup(sql->sa, nme), rel->l, 0)))
			return NULL;
		fr = rel->l;
		l = sa_list(sql->sa);
		for(i = 0, n = rel->exps->h; n; n = n->next, i++ ) {
			sql_exp *c = n->data;
			stmt *s = stmt_rs_column(be, sub, i, exp_subtype(c)); 
			const char *nme = exp_name(c);
			const char *rnme = exp_relname(c);

			s = stmt_alias(be, s, rnme, nme);
			if (fr->card <= CARD_ATOM) /* single value, get result from bat */
				s = stmt_fetch(be, s);
			list_append(l, s);
		}
		sub = stmt_list(be, l);
	}
	if (!sub) { 
		assert(sql->session->status == -10); /* Stack overflow errors shouldn't terminate the server */
		return NULL;
	}
	l = sa_list(sql->sa);
	for( en = rel->exps->h; en; en = en->next ) {
		sql_exp *exp = en->data;
		const char *rnme = exp_relname(exp)?exp_relname(exp):exp->l;
		stmt *s = bin_find_column(be, sub, exp->l, exp->r);

		if (!s) {
			assert(sql->session->status == -10); /* Stack overflow errors shouldn't terminate the server */
			return NULL;
		}
		if (sub && sub->nrcols >= 1 && s->nrcols == 0)
			s = stmt_const(be, bin_first_column(be, sub), s);
		s = stmt_alias(be, s, rnme, exp_name(exp));
		list_append(l, s);
	}
	if (osub && osub->nrcols) 
		list_merge(l, osub->op4.lval, NULL);
	sub = stmt_list(be, l);
	return sub;
}

static stmt *
rel2bin_hash_lookup(backend *be, sql_rel *rel, stmt *left, stmt *right, sql_idx *i, node *en ) 
{
	mvc *sql = be->mvc;
	node *n;
	sql_subtype *it = sql_bind_localtype("int");
	sql_subtype *lng = sql_bind_localtype("lng");
	stmt *h = NULL;
	stmt *bits = stmt_atom_int(be, 1 + ((sizeof(lng)*8)-1)/(list_length(i->columns)+1));
	sql_exp *e = en->data;
	sql_exp *l = e->l;
	stmt *idx = bin_find_column(be, left, l->l, sa_strconcat(sql->sa, "%", i->base.name));
	int swap_exp = 0, swap_rel = 0, semantics = 0;

	if (!idx) {
		swap_exp = 1;
		l = e->r;
		idx = bin_find_column(be, left, l->l, sa_strconcat(sql->sa, "%", i->base.name));
	}
	if (!idx && right) {
		swap_exp = 0;
		swap_rel = 1;
		l = e->l;
		idx = bin_find_column(be, right, l->l, sa_strconcat(sql->sa, "%", i->base.name));
	}
	if (!idx && right) {
		swap_exp = 1;
		swap_rel = 1;
		l = e->r;
		idx = bin_find_column(be, right, l->l, sa_strconcat(sql->sa, "%", i->base.name));
	}
	if (!idx)
		return NULL;
	/* should be in key order! */
	for( en = rel->exps->h, n = i->columns->h; en && n; en = en->next, n = n->next ) {
		sql_exp *e = en->data;
		stmt *s = NULL;

		if (e->type == e_cmp && e->flag == cmp_equal) {
			sql_exp *ee = (swap_exp)?e->l:e->r;
			if (swap_rel)
				s = exp_bin(be, ee, left, NULL, NULL, NULL, NULL, NULL);
			else
				s = exp_bin(be, ee, right, NULL, NULL, NULL, NULL, NULL);
		}

		if (!s) 
			return NULL;
		if (h) {
			sql_subfunc *xor = sql_bind_func_result(sql->sa, sql->session->schema, "rotate_xor_hash", F_FUNC, lng, 3, lng, it, tail_type(s));

			h = stmt_Nop(be, stmt_list(be, list_append( list_append(
				list_append(sa_list(sql->sa), h), bits), s)), xor);
			semantics = 1;
		} else {
			sql_subfunc *hf = sql_bind_func_result(sql->sa, sql->session->schema, "hash", F_FUNC, lng, 1, tail_type(s));

			h = stmt_unop(be, s, hf);
		}
	}
	if (h && h->nrcols) {
		if (!swap_rel) {
			return stmt_join(be, idx, h, 0, cmp_equal, semantics);
		} else {
			return stmt_join(be, h, idx, 0, cmp_equal, semantics);
		}
	} else {
		return stmt_uselect(be, idx, h, cmp_equal, NULL, 0, semantics);
	}
}

static stmt *
join_hash_key( backend *be, list *l ) 
{
	mvc *sql = be->mvc;
	node *m;
	sql_subtype *it, *lng;
	stmt *h = NULL;
	stmt *bits = stmt_atom_int(be, 1 + ((sizeof(lng)*8)-1)/(list_length(l)+1));

	it = sql_bind_localtype("int");
	lng = sql_bind_localtype("lng");
	for (m = l->h; m; m = m->next) {
		stmt *s = m->data;

		if (h) {
			sql_subfunc *xor = sql_bind_func_result(sql->sa, sql->session->schema, "rotate_xor_hash", F_FUNC, lng, 3, lng, it, tail_type(s));

			h = stmt_Nop(be, stmt_list(be, list_append( list_append( list_append(sa_list(sql->sa), h), bits), s )), xor);
		} else {
			sql_subfunc *hf = sql_bind_func_result(sql->sa, sql->session->schema, "hash", F_FUNC, lng, 1, tail_type(s));
			h = stmt_unop(be, s, hf);
		}
	}
	return h;
}

static stmt *
releqjoin( backend *be, list *l1, list *l2, list *exps, int used_hash, comp_type cmp_op, int need_left, int is_semantics )
{
	mvc *sql = be->mvc;
	node *n1 = l1->h, *n2 = l2->h, *n3 = NULL;
	stmt *l, *r, *res;
	sql_exp *e;

	if (exps)
		n3 = exps->h;
	if (list_length(l1) <= 1) {
		l = l1->h->data;
		r = l2->h->data;
		if (!is_semantics && exps) {
			e = n3->data;
			is_semantics = is_semantics(e);
		}
		r =  stmt_join(be, l, r, 0, cmp_op, is_semantics);
		if (need_left)
			r->flag = cmp_left;
		return r;
	}
	if (used_hash) {
		l = n1->data;
		r = n2->data;
		n1 = n1->next;
		n2 = n2->next;
		n3 = n3?n3->next:NULL;
		res = stmt_join(be, l, r, 0, cmp_op, 1);
	} else { /* need hash */
		l = join_hash_key(be, l1);
		r = join_hash_key(be, l2);
		res = stmt_join(be, l, r, 0, cmp_op, 1);
	}
	if (need_left) 
		res->flag = cmp_left;
	l = stmt_result(be, res, 0);
	r = stmt_result(be, res, 1);
	for (; n1 && n2; n1 = n1->next, n2 = n2->next, n3 = n3?n3->next:NULL) {
		int semantics = is_semantics;
		stmt *ld = n1->data;
		stmt *rd = n2->data;
		stmt *le = stmt_project(be, l, ld );
		stmt *re = stmt_project(be, r, rd );
		/* intentional both tail_type's of le (as re sometimes is a find for bulk loading */
		sql_subfunc *f = NULL;
		stmt * cmp;
		list *ops;

		f = sql_bind_func(sql->sa, sql->session->schema, "=", tail_type(le), tail_type(le), F_FUNC);
		assert(f);

		ops = sa_list(be->mvc->sa);
		list_append(ops, le);
		list_append(ops, re);
		if (!semantics && exps) {
			e = n3->data;
			semantics = is_semantics(e);
		}
		if (semantics)
			list_append(ops, stmt_bool(be, 1));
		cmp = stmt_Nop(be, stmt_list(be, ops), f);
		cmp = stmt_uselect(be, cmp, stmt_bool(be, 1), cmp_equal, NULL, 0, 0);
		l = stmt_project(be, cmp, l );
		r = stmt_project(be, cmp, r );
	}
	res = stmt_join(be, l, r, 0, cmp_joined, 0);
	return res;
}

static stmt *
rel2bin_join(backend *be, sql_rel *rel, list *refs)
{
	mvc *sql = be->mvc;
	list *l; 
	node *en = NULL, *n;
	stmt *left = NULL, *right = NULL, *join = NULL, *jl, *jr;
	stmt *ld = NULL, *rd = NULL;
	int need_left = (rel->flag == LEFT_JOIN);

	if (rel->l) /* first construct the left sub relation */
		left = subrel_bin(be, rel->l, refs);
	if (rel->r) /* first construct the right sub relation */
		right = subrel_bin(be, rel->r, refs);
	left = subrel_project(be, left, refs, rel->l);
	right = subrel_project(be, right, refs, rel->r);
	if (!left || !right) 
		return NULL;
	left = row2cols(be, left);
	right = row2cols(be, right);
	/* 
 	 * split in 2 steps, 
 	 * 	first cheap join(s) (equality or idx) 
 	 * 	second selects/filters 
	 */
	if (!list_empty(rel->exps)) {
		int used_hash = 0;
		int idx = 0, i;
		list *jexps = sa_list(sql->sa);
		list *lje = sa_list(sql->sa);
		list *rje = sa_list(sql->sa);
		list *exps = sa_list(sql->sa);
		char *handled = SA_ZNEW_ARRAY(sql->sa, char, list_length(rel->exps));

		/* get equi-joins/filters first */
		if (list_length(rel->exps) > 1) {
			for( en = rel->exps->h, i=0; en; en = en->next, i++) {
				sql_exp *e = en->data;
				if (e->type == e_cmp && (e->flag == cmp_equal || e->flag == cmp_filter)) {
					if ( !((rel_find_exp(rel->l, e->l) && rel_find_exp(rel->l, e->r))  ||
					       (rel_find_exp(rel->r, e->l) && rel_find_exp(rel->r, e->r)))) {
						append(jexps, e);
						handled[i] = 1;
					}
				}
			}
			if (list_empty(jexps)) {
				stmt *l = bin_first_column(be, left);
				stmt *r = bin_first_column(be, right);
				join = stmt_join(be, l, r, 0, cmp_all, 0); 
			}
			for( en = rel->exps->h, i=0; en; en = en->next, i++) {
				sql_exp *e = en->data;
				if (!handled[i])
					append(jexps, e);
			}
			rel->exps = jexps;
		}

		/* generate a relational join */
		if (join)
			en = rel->exps->h;
		else
		for( en = rel->exps->h; en; en = en->next ) {
			int join_idx = sql->opt_stats[0];
			sql_exp *e = en->data;
			stmt *s = NULL;
			prop *p;

			/* only handle simple joins here */
			if ((exp_has_func(e) && e->flag != cmp_filter) ||
			    e->flag == cmp_or || (e->f && e->anti) ||
			      (e->type == e_cmp && e->flag == cmp_equal &&
			      ((rel_find_exp(rel->l, e->l) && rel_find_exp(rel->l, e->r))  ||
			       (rel_find_exp(rel->r, e->l) && rel_find_exp(rel->r, e->r)))) ) {
				if (!join && !list_length(lje)) {
					stmt *l = bin_first_column(be, left);
					stmt *r = bin_first_column(be, right);
					join = stmt_join(be, l, r, 0, cmp_all, 0);
				}
				break;
			}
			if (list_length(lje) && (idx || e->type != e_cmp || (e->flag != cmp_equal && e->flag != cmp_filter) ||
			   (join && e->flag == cmp_filter)))
				break;
			if (e->type == e_cmp && e->flag == cmp_equal &&
			      ((rel_find_exp(rel->l, e->l) && rel_find_exp(rel->l, e->r))  ||
			       (rel_find_exp(rel->r, e->l) && rel_find_exp(rel->r, e->r)))) {
				break;
			}

			/* handle possible index lookups */
			/* expressions are in index order ! */
			if (!join &&
			    (p=find_prop(e->p, PROP_HASHCOL)) != NULL) {
				sql_idx *i = p->value;

				join = s = rel2bin_hash_lookup(be, rel, left, right, i, en);
				if (s) {
					list_append(lje, s->op1);
					list_append(rje, s->op2);
					list_append(exps, NULL);
					used_hash = 1;
				}
			}

			s = exp_bin(be, e, left, right, NULL, NULL, NULL, NULL);
			if (!s) {
				assert(sql->session->status == -10); /* Stack overflow errors shouldn't terminate the server */
				return NULL;
			}
			if (join_idx != sql->opt_stats[0])
				idx = 1;

			if (s->type != st_join && 
			    s->type != st_join2 && 
			    s->type != st_joinN) {
				/* predicate */
				if (!list_length(lje) && s->nrcols == 0) { 
					stmt *l = bin_first_column(be, left);
					stmt *r = bin_first_column(be, right);

					l = stmt_uselect(be, stmt_const(be, l, stmt_bool(be, 1)), s, cmp_equal, NULL, 0, 0);
					join = stmt_join(be, l, r, 0, cmp_all, 0);
					continue;
				}
				if (!join) {
					stmt *l = bin_first_column(be, left);
					stmt *r = bin_first_column(be, right);
					join = stmt_join(be, l, r, 0, cmp_all, 0); 
				}
				break;
			}

			if (!join) 
				join = s;
			list_append(lje, s->op1);
			list_append(rje, s->op2);
			list_append(exps, e);
		}
		if (list_length(lje) > 1) {
			join = releqjoin(be, lje, rje, exps, used_hash, cmp_equal, need_left, 0);
		} else if (!join) {
			sql_exp *e = exps->h->data;
			join = stmt_join(be, lje->h->data, rje->h->data, 0, cmp_equal, is_semantics(e));
			if (need_left)
				join->flag = cmp_left;
		}
	} else {
		stmt *l = bin_first_column(be, left);
		stmt *r = bin_first_column(be, right);
		join = stmt_join(be, l, r, 0, cmp_all, 0); 
	}
	jl = stmt_result(be, join, 0);
	jr = stmt_result(be, join, 1);
	if (en) {
		stmt *sub, *sel = NULL;
		list *nl;

		/* construct relation */
		nl = sa_list(sql->sa);

		/* first project using equi-joins */
		for( n = left->op4.lval->h; n; n = n->next ) {
			stmt *c = n->data;
			const char *rnme = table_name(sql->sa, c);
			const char *nme = column_name(sql->sa, c);
			stmt *s = stmt_project(be, jl, column(be, c) );

			s = stmt_alias(be, s, rnme, nme);
			list_append(nl, s);
		}
		for( n = right->op4.lval->h; n; n = n->next ) {
			stmt *c = n->data;
			const char *rnme = table_name(sql->sa, c);
			const char *nme = column_name(sql->sa, c);
			stmt *s = stmt_project(be, jr, column(be, c) );

			s = stmt_alias(be, s, rnme, nme);
			list_append(nl, s);
		}
		sub = stmt_list(be, nl);

		/* continue with non equi-joins */
		for( ; en; en = en->next ) {
			stmt *s = exp_bin(be, en->data, sub, NULL, NULL, NULL, NULL, sel);

			if (!s) {
				assert(sql->session->status == -10); /* Stack overflow errors shouldn't terminate the server */
				return NULL;
			}
			if (s->nrcols == 0) {
				stmt *l = bin_first_column(be, sub);
				s = stmt_uselect(be, stmt_const(be, l, stmt_bool(be, 1)), s, cmp_equal, sel, 0, 0);
			}
			sel = s;
		}
		/* recreate join output */
		jl = stmt_project(be, sel, jl); 
		jr = stmt_project(be, sel, jr); 
	}

	/* construct relation */
	l = sa_list(sql->sa);

	if (rel->op == op_left || rel->op == op_full) {
		/* we need to add the missing oid's */
		ld = stmt_mirror(be, bin_first_column(be, left));
		ld = stmt_tdiff(be, ld, jl, NULL);
	}
	if (rel->op == op_right || rel->op == op_full) {
		/* we need to add the missing oid's */
		rd = stmt_mirror(be, bin_first_column(be, right));
		rd = stmt_tdiff(be, rd, jr, NULL);
	}

	for( n = left->op4.lval->h; n; n = n->next ) {
		stmt *c = n->data;
		const char *rnme = table_name(sql->sa, c);
		const char *nme = column_name(sql->sa, c);
		stmt *s = stmt_project(be, jl, column(be, c) );

		/* as append isn't save, we append to a new copy */
		if (rel->op == op_left || rel->op == op_full || rel->op == op_right)
			s = create_const_column(be, s);
		if (rel->op == op_left || rel->op == op_full)
			s = stmt_append(be, s, stmt_project(be, ld, c));
		if (rel->op == op_right || rel->op == op_full) 
			s = stmt_append(be, s, stmt_const(be, rd, (c->flag&OUTER_ZERO)?stmt_atom_lng(be, 0):stmt_atom(be, atom_general(sql->sa, tail_type(c), NULL))));

		s = stmt_alias(be, s, rnme, nme);
		list_append(l, s);
	}
	for( n = right->op4.lval->h; n; n = n->next ) {
		stmt *c = n->data;
		const char *rnme = table_name(sql->sa, c);
		const char *nme = column_name(sql->sa, c);
		stmt *s = stmt_project(be, jr, column(be, c) );

		/* as append isn't save, we append to a new copy */
		if (rel->op == op_left || rel->op == op_full || rel->op == op_right)
			s = create_const_column(be, s);
		if (rel->op == op_left || rel->op == op_full) 
			s = stmt_append(be, s, stmt_const(be, ld, (c->flag&OUTER_ZERO)?stmt_atom_lng(be, 0):stmt_atom(be, atom_general(sql->sa, tail_type(c), NULL))));
		if (rel->op == op_right || rel->op == op_full) 
			s = stmt_append(be, s, stmt_project(be, rd, c));

		s = stmt_alias(be, s, rnme, nme);
		list_append(l, s);
	}
	return stmt_list(be, l);
}

static int
exp_is_mark(sql_exp *e)
{
	if (e->type == e_cmp && 
		(e->flag == mark_in || e->flag == mark_notin ||
		 e->flag == mark_exists || e->flag == mark_notexists)) 
		return 1;
	return 0;
}

static stmt *
rel2bin_antijoin(backend *be, sql_rel *rel, list *refs)
{
	mvc *sql = be->mvc;
	list *l, *jexps = NULL, *mexps = NULL;
	node *en = NULL, *n;
	stmt *left = NULL, *right = NULL, *join = NULL;

	if (rel->l) /* first construct the left sub relation */
		left = subrel_bin(be, rel->l, refs);
	if (rel->r) /* first construct the right sub relation */
		right = subrel_bin(be, rel->r, refs);
	left = subrel_project(be, left, refs, rel->l);
	right = subrel_project(be, right, refs, rel->r);
	if (!left || !right) 
		return NULL;
	left = row2cols(be, left);
	right = row2cols(be, right);

	if (rel->exps) {
		jexps = sa_list(sql->sa);
		mexps = sa_list(sql->sa);

		for( en = rel->exps->h; en; en = en->next ) {
			sql_exp *e = en->data;

			assert(e->type == e_cmp);
			if (exp_is_mark(e))
				append(mexps, e);
			else
				append(jexps, e);
		}
	}
	/* handle join-ing conditions first */
	if (!list_empty(jexps)) {
		if (list_empty(mexps))
			mexps = jexps;
	}
	/* handle mark conditions second */
	if (!list_empty(mexps)) { 
		assert(list_length(mexps) == 1);
		for( en = mexps->h; en; en = en->next ) {
			sql_exp *e = en->data;
			stmt *ls = exp_bin(be, e->l, left, right, NULL, NULL, NULL, NULL), *rs;
			if (!ls)
				return NULL;

			if (!(rs = exp_bin(be, e->r, left, right, NULL, NULL, NULL, NULL)))
				return NULL;

			if (ls->nrcols == 0)
				ls = stmt_const(be, bin_first_column(be, left), ls);
			if (rs->nrcols == 0)
				rs = stmt_const(be, bin_first_column(be, right), rs);
			join = stmt_tdiff2(be, ls, rs, NULL);
		}
	}

	/* construct relation */
	l = sa_list(sql->sa);

	/* project all the left columns */
	for( n = left->op4.lval->h; n; n = n->next ) {
		stmt *c = n->data;
		const char *rnme = table_name(sql->sa, c);
		const char *nme = column_name(sql->sa, c);
		stmt *s = stmt_project(be, join, column(be, c));

		s = stmt_alias(be, s, rnme, nme);
		list_append(l, s);
	}
	return stmt_list(be, l);
}

static stmt *
rel2bin_semijoin(backend *be, sql_rel *rel, list *refs)
{
	mvc *sql = be->mvc;
	list *l; 
	node *en = NULL, *n;
	stmt *left = NULL, *right = NULL, *join = NULL, *jl, *jr, *c, *lcand = NULL;

	if (rel->op == op_anti && !list_empty(rel->exps) && list_length(rel->exps) == 1 && ((sql_exp*)rel->exps->h->data)->flag == mark_notin)
		return rel2bin_antijoin(be, rel, refs);

	if (rel->l) /* first construct the left sub relation */
		left = subrel_bin(be, rel->l, refs);
	if (rel->r) /* first construct the right sub relation */
		right = subrel_bin(be, rel->r, refs);
	if (!left || !right) 
		return NULL;
	left = row2cols(be, left);
	right = row2cols(be, right);
	/* 
 	 * split in 2 steps, 
 	 * 	first cheap join(s) (equality or idx) 
 	 * 	second selects/filters 
	 */
	if (!list_empty(rel->exps)) {
		int idx = 0;
		list *jexps = sa_list(sql->sa);
		list *lje = sa_list(sql->sa);
		list *rje = sa_list(sql->sa);
		list *exps = sa_list(sql->sa);
		int equality_only = 1;

		/* get equi-joins/filters first */
		if (list_length(rel->exps) > 1) {
			for( en = rel->exps->h; en; en = en->next ) {
				sql_exp *e = en->data;
				if (e->type == e_cmp && (e->flag == cmp_equal || e->flag == cmp_filter)) {
					list_append(jexps, e);
					equality_only &= (e->flag == cmp_equal);
				}
			}
			for( en = rel->exps->h; en; en = en->next ) {
				sql_exp *e = en->data;
				if (e->type != e_cmp || (e->flag != cmp_equal && e->flag != cmp_filter)) {
					list_append(jexps, e);
					equality_only &= (e->flag == mark_in || e->flag == mark_notin);
				}
			}
			rel->exps = jexps;
		} else {
			sql_exp *e = rel->exps->h->data;
			equality_only &= (e->type == e_cmp && (e->flag == cmp_equal || e->flag == mark_in || e->flag == mark_notin));
		}

		if (!equality_only || list_length(rel->exps) > 1) {
			left = subrel_project(be, left, refs, rel->l);
			equality_only = 0;
		}
		right = subrel_project(be, right, refs, rel->r);

		for( en = rel->exps->h; en; en = en->next ) {
			int join_idx = sql->opt_stats[0];
			sql_exp *e = en->data;
			stmt *s = NULL;

			/* only handle simple joins here */
			if ((exp_has_func(e) && e->flag != cmp_filter) ||
			    e->flag == cmp_or || (e->f && e->anti)) {
				if (!join && !list_length(lje)) {
					stmt *l = bin_first_column(be, left);
					stmt *r = bin_first_column(be, right);
					join = stmt_join(be, l, r, 0, cmp_all, 0); 
				}
				break;
			}
			if (list_length(lje) && (idx || e->type != e_cmp || (e->flag != cmp_equal && e->flag != cmp_filter) ||
			   (join && e->flag == cmp_filter)))
				break;

			if (equality_only) {
				stmt *r, *l = exp_bin(be, e->l, left, NULL, NULL, NULL, NULL, NULL);
				int swap = 0;

				if (!l) {
					swap = 1;
					l = exp_bin(be, e->l, right, NULL, NULL, NULL, NULL, NULL);
				}
				r = exp_bin(be, e->r, left, right, NULL, NULL, NULL, NULL);
	
				if (swap) {
					stmt *t = l;
					l = r;
					r = t;
				}

				if (!l || !r)
					return NULL;
				s = stmt_join_cand(be, column(be, l), column(be, r), left->cand, NULL/*right->cand*/, e->anti, (comp_type) e->flag, is_semantics(e)); 
				lcand = left->cand;
			} else {
				s = exp_bin(be, e, left, right, NULL, NULL, NULL, NULL);
			}
			if (!s) {
				assert(sql->session->status == -10); /* Stack overflow errors shouldn't terminate the server */
				return NULL;
			}
			if (join_idx != sql->opt_stats[0])
				idx = 1;
			/* stop on first non equality join */
			if (!join) {
				if (s->type != st_join && s->type != st_join2 && s->type != st_joinN) {
					if (!en->next && (s->type == st_uselect || s->type == st_uselect2))
						join = s;
					else
						break;
				}
				join = s;
			} else if (s->type != st_join && s->type != st_join2 && s->type != st_joinN) {
				/* handle select expressions */
				break;
			}
			if (s->type == st_join || s->type == st_join2 || s->type == st_joinN) { 
				list_append(lje, s->op1);
				list_append(rje, s->op2);
				list_append(exps, e);
			}
		}
		if (list_length(lje) > 1) {
			join = releqjoin(be, lje, rje, exps, 0 /* no hash used */, cmp_equal, 0, 0);
		} else if (!join && list_length(lje) == list_length(rje) && list_length(lje)) {
			sql_exp *e = exps->h->data;
			join = stmt_join(be, lje->h->data, rje->h->data, 0, cmp_equal, is_semantics(e));
		} else if (!join) {
			stmt *l = bin_first_column(be, left);
			stmt *r = bin_first_column(be, right);
			join = stmt_join(be, l, r, 0, cmp_all, 0); 
		}
	} else {
		stmt *l = bin_first_column(be, left);
		stmt *r = bin_first_column(be, right);
		join = stmt_join(be, l, r, 0, cmp_all, 0); 
		lcand = left->cand;
	}
	jl = stmt_result(be, join, 0);
	if (en) {
		stmt *sub, *sel = NULL;
		list *nl;

		jr = stmt_result(be, join, 1);
		/* construct relation */
		nl = sa_list(sql->sa);

		/* first project after equi-joins */
		for( n = left->op4.lval->h; n; n = n->next ) {
			stmt *c = n->data;
			const char *rnme = table_name(sql->sa, c);
			const char *nme = column_name(sql->sa, c);
			stmt *s = stmt_project(be, jl, column(be, c) );

			s = stmt_alias(be, s, rnme, nme);
			list_append(nl, s);
		}
		for( n = right->op4.lval->h; n; n = n->next ) {
			stmt *c = n->data;
			const char *rnme = table_name(sql->sa, c);
			const char *nme = column_name(sql->sa, c);
			stmt *s = stmt_project(be, jr, column(be, c) );

			s = stmt_alias(be, s, rnme, nme);
			list_append(nl, s);
		}
		sub = stmt_list(be, nl);

		/* continue with non equi-joins */
		for( ; en; en = en->next ) {
			stmt *s = exp_bin(be, en->data, sub, NULL, NULL, NULL, NULL, sel);

			if (!s) {
				assert(sql->session->status == -10); /* Stack overflow errors shouldn't terminate the server */
				return NULL;
			}
			if (s->nrcols == 0) {
				stmt *l = bin_first_column(be, sub);
				s = stmt_uselect(be, stmt_const(be, l, stmt_bool(be, 1)), s, cmp_equal, sel, 0, 0);
			}
			sel = s;
		}
		/* recreate join output */
		jl = stmt_project(be, sel, jl); 
	}

	/* construct relation */
	l = sa_list(sql->sa);

	/* We did a full join, thats too much. 
	   Reduce this using difference and intersect */
	c = stmt_mirror(be, left->op4.lval->h->data);
	if (rel->op == op_anti) {
		join = stmt_tdiff(be, c, jl, lcand);
	} else {
		if (lcand)
			join = stmt_semijoin(be, c, jl, lcand, NULL/*right->cand*/, 0); 
		else
			join = stmt_tinter(be, c, jl);
	}

	/* project all the left columns */
	for( n = left->op4.lval->h; n; n = n->next ) {
		stmt *c = n->data;
		const char *rnme = table_name(sql->sa, c);
		const char *nme = column_name(sql->sa, c);
		stmt *s = stmt_project(be, join, column(be, c));

		s = stmt_alias(be, s, rnme, nme);
		list_append(l, s);
	}
	return stmt_list(be, l);
}

static stmt *
rel2bin_distinct(backend *be, stmt *s, stmt **distinct)
{
	mvc *sql = be->mvc;
	node *n;
	stmt *g = NULL, *grp = NULL, *ext = NULL, *cnt = NULL;
	list *rl = sa_list(sql->sa), *tids;

	/* single values are unique */
	if (s->key && s->nrcols == 0)
		return s;

	/* Use 'all' tid columns */
	if (/* DISABLES CODE */ (0) && (tids = bin_find_columns(be, s, TID)) != NULL) {
		for (n = tids->h; n; n = n->next) {
			stmt *t = n->data;

			g = stmt_group(be, column(be, t), grp, ext, cnt, !n->next);
			grp = stmt_result(be, g, 0); 
			ext = stmt_result(be, g, 1); 
			cnt = stmt_result(be, g, 2); 
		}
	} else {
		for (n = s->op4.lval->h; n; n = n->next) {
			stmt *t = n->data;

			g = stmt_group(be, column(be, t), grp, ext, cnt, !n->next);
			grp = stmt_result(be, g, 0); 
			ext = stmt_result(be, g, 1); 
			cnt = stmt_result(be, g, 2); 
		}
	}
	if (!ext)
		return NULL;

	for (n = s->op4.lval->h; n; n = n->next) {
		stmt *t = n->data;

		list_append(rl, stmt_project(be, ext, t));
	}

	if (distinct)
		*distinct = ext;
	s = stmt_list(be, rl);
	return s;
}

static stmt *
rel_rename(backend *be, sql_rel *rel, stmt *sub)
{
	mvc *sql = be->mvc;

	(void) sql;
	if (rel->exps) {
		node *en, *n;
		list *l = sa_list(be->mvc->sa);

		for( en = rel->exps->h, n = sub->op4.lval->h; en && n; en = en->next, n = n->next ) {
			sql_exp *exp = en->data;
			stmt *s = n->data;

			if (!s) {
				assert(sql->session->status == -10); /* Stack overflow errors shouldn't terminate the server */
				return NULL;
			}
			s = stmt_rename(be, exp, s);
			list_append(l, s);
		}
		sub = stmt_list(be, l);
	}
	return sub;
}

static stmt *
rel2bin_union(backend *be, sql_rel *rel, list *refs)
{
	mvc *sql = be->mvc;
	list *l; 
	node *n, *m;
	stmt *left = NULL, *right = NULL, *sub;

	if (rel->l) /* first construct the left sub relation */
		left = subrel_bin(be, rel->l, refs);
	if (rel->r) /* first construct the right sub relation */
		right = subrel_bin(be, rel->r, refs);
	left = subrel_project(be, left, refs, rel->l);
	right = subrel_project(be, right, refs, rel->r);
	if (!left || !right) 
		return NULL;

	/* construct relation */
	l = sa_list(sql->sa);
	for( n = left->op4.lval->h, m = right->op4.lval->h; n && m;
		 n = n->next, m = m->next ) {
		stmt *c1 = n->data;
		stmt *c2 = m->data;
		const char *rnme = table_name(sql->sa, c1);
		const char *nme = column_name(sql->sa, c1);
		stmt *s;

		s = stmt_append(be, create_const_column(be, c1), c2);
		s = stmt_alias(be, s, rnme, nme);
		list_append(l, s);
	}
	sub = stmt_list(be, l);

	sub = rel_rename(be, rel, sub);
	if (need_distinct(rel)) 
		sub = rel2bin_distinct(be, sub, NULL);
	return sub;
}

static stmt *
rel2bin_except(backend *be, sql_rel *rel, list *refs)
{
	mvc *sql = be->mvc;
	sql_subtype *lng = sql_bind_localtype("lng");
	list *stmts; 
	node *n, *m;
	stmt *left = NULL, *right = NULL, *sub;
	sql_subfunc *min;

	stmt *lg = NULL, *rg = NULL;
	stmt *lgrp = NULL, *rgrp = NULL;
	stmt *lext = NULL, *rext = NULL, *next = NULL;
	stmt *lcnt = NULL, *rcnt = NULL, *ncnt = NULL, *zero = NULL;
	stmt *s, *lm, *rm;
	list *lje = sa_list(sql->sa);
	list *rje = sa_list(sql->sa);

	if (rel->l) /* first construct the left sub relation */
		left = subrel_bin(be, rel->l, refs);
	if (rel->r) /* first construct the right sub relation */
		right = subrel_bin(be, rel->r, refs);
	if (!left || !right) 
		return NULL;
	left = subrel_project(be, left, refs, rel->l);
	right = subrel_project(be, right, refs, rel->r);
	left = row2cols(be, left);
	right = row2cols(be, right);

	/*
	 * The multi column except is handled using group by's and
	 * group size counts on both sides of the intersect. We then
	 * return for each group of L with min(L.count,R.count), 
	 * number of rows.
	 */
	for (n = left->op4.lval->h; n; n = n->next) {
		lg = stmt_group(be, column(be, n->data), lgrp, lext, lcnt, !n->next);
		lgrp = stmt_result(be, lg, 0);
		lext = stmt_result(be, lg, 1);
		lcnt = stmt_result(be, lg, 2);
	}
	for (n = right->op4.lval->h; n; n = n->next) {
		rg = stmt_group(be, column(be, n->data), rgrp, rext, rcnt, !n->next);
		rgrp = stmt_result(be, rg, 0);
		rext = stmt_result(be, rg, 1);
		rcnt = stmt_result(be, rg, 2);
	}

	if (!lg || !rg) 
		return NULL;

	if (need_distinct(rel)) {
		lcnt = stmt_const(be, lcnt, stmt_atom_lng(be, 1));
		rcnt = stmt_const(be, rcnt, stmt_atom_lng(be, 1));
	}

	/* now find the matching groups */
	for (n = left->op4.lval->h, m = right->op4.lval->h; n && m; n = n->next, m = m->next) {
		stmt *l = column(be, n->data);
		stmt *r = column(be, m->data);

		l = stmt_project(be, lext, l);
		r = stmt_project(be, rext, r);
		list_append(lje, l);
		list_append(rje, r);
	}
	s = releqjoin(be, lje, rje, NULL, 1 /* cannot use hash */, cmp_equal, 0, 1 /*is_semantics*/);
	lm = stmt_result(be, s, 0);
	rm = stmt_result(be, s, 1);

	s = stmt_mirror(be, lext);
	s = stmt_tdiff(be, s, lm, NULL);

	/* first we find those missing in R */
	next = stmt_project(be, s, lext);
	ncnt = stmt_project(be, s, lcnt);
	zero = stmt_const(be, s, stmt_atom_lng(be, 0));

	/* ext, lcount, rcount */
	lext = stmt_project(be, lm, lext);
	lcnt = stmt_project(be, lm, lcnt);
	rcnt = stmt_project(be, rm, rcnt);

	/* append those missing in L */
	lext = stmt_append(be, lext, next);
	lcnt = stmt_append(be, lcnt, ncnt);
	rcnt = stmt_append(be, rcnt, zero);

 	min = sql_bind_func(sql->sa, sql->session->schema, "sql_sub", lng, lng, F_FUNC);
	s = stmt_binop(be, lcnt, rcnt, min); /* use count */

	/* now we have gid,cnt, blowup to full groupsizes */
	s = stmt_gen_group(be, lext, s);

	/* project columns of left hand expression */
	stmts = sa_list(sql->sa);
	for (n = left->op4.lval->h; n; n = n->next) {
		stmt *c1 = column(be, n->data);
		const char *rnme = NULL;
		const char *nme = column_name(sql->sa, c1);

		/* retain name via the stmt_alias */
		c1 = stmt_project(be, s, c1);

		rnme = table_name(sql->sa, c1);
		c1 = stmt_alias(be, c1, rnme, nme);
		list_append(stmts, c1);
	}
	sub = stmt_list(be, stmts);
	return rel_rename(be, rel, sub);
}

static stmt *
rel2bin_inter(backend *be, sql_rel *rel, list *refs)
{
	mvc *sql = be->mvc;
	sql_subtype *lng = sql_bind_localtype("lng");
	list *stmts; 
	node *n, *m;
	stmt *left = NULL, *right = NULL, *sub;
 	sql_subfunc *min;

	stmt *lg = NULL, *rg = NULL;
	stmt *lgrp = NULL, *rgrp = NULL;
	stmt *lext = NULL, *rext = NULL;
	stmt *lcnt = NULL, *rcnt = NULL;
	stmt *s, *lm, *rm;
	list *lje = sa_list(sql->sa);
	list *rje = sa_list(sql->sa);

	if (rel->l) /* first construct the left sub relation */
		left = subrel_bin(be, rel->l, refs);
	if (rel->r) /* first construct the right sub relation */
		right = subrel_bin(be, rel->r, refs);
	left = subrel_project(be, left, refs, rel->l);
	right = subrel_project(be, right, refs, rel->r);
	if (!left || !right) 
		return NULL;
	left = row2cols(be, left);

	/*
	 * The multi column intersect is handled using group by's and
	 * group size counts on both sides of the intersect. We then
	 * return for each group of L with min(L.count,R.count), 
	 * number of rows.
	 */
	for (n = left->op4.lval->h; n; n = n->next) {
		lg = stmt_group(be, column(be, n->data), lgrp, lext, lcnt, !n->next);
		lgrp = stmt_result(be, lg, 0);
		lext = stmt_result(be, lg, 1);
		lcnt = stmt_result(be, lg, 2);
	}
	for (n = right->op4.lval->h; n; n = n->next) {
		rg = stmt_group(be, column(be, n->data), rgrp, rext, rcnt, !n->next);
		rgrp = stmt_result(be, rg, 0);
		rext = stmt_result(be, rg, 1);
		rcnt = stmt_result(be, rg, 2);
	}

	if (!lg || !rg) 
		return NULL;

	if (need_distinct(rel)) {
		lcnt = stmt_const(be, lcnt, stmt_atom_lng(be, 1));
		rcnt = stmt_const(be, rcnt, stmt_atom_lng(be, 1));
	}

	/* now find the matching groups */
	for (n = left->op4.lval->h, m = right->op4.lval->h; n && m; n = n->next, m = m->next) {
		stmt *l = column(be, n->data);
		stmt *r = column(be, m->data);

		l = stmt_project(be, lext, l);
		r = stmt_project(be, rext, r);
		list_append(lje, l);
		list_append(rje, r);
	}
	s = releqjoin(be, lje, rje, NULL, 1 /* cannot use hash */, cmp_equal, 0, 1 /* is_semantics */);
	lm = stmt_result(be, s, 0);
	rm = stmt_result(be, s, 1);

	/* ext, lcount, rcount */
	lext = stmt_project(be, lm, lext);
	lcnt = stmt_project(be, lm, lcnt);
	rcnt = stmt_project(be, rm, rcnt);

 	min = sql_bind_func(sql->sa, sql->session->schema, "sql_min", lng, lng, F_FUNC);
	s = stmt_binop(be, lcnt, rcnt, min);

	/* now we have gid,cnt, blowup to full groupsizes */
	s = stmt_gen_group(be, lext, s);

	/* project columns of left hand expression */
	stmts = sa_list(sql->sa);
	for (n = left->op4.lval->h; n; n = n->next) {
		stmt *c1 = column(be, n->data);
		const char *rnme = NULL;
		const char *nme = column_name(sql->sa, c1);

		/* retain name via the stmt_alias */
		c1 = stmt_project(be, s, c1);

		rnme = table_name(sql->sa, c1);
		c1 = stmt_alias(be, c1, rnme, nme);
		list_append(stmts, c1);
	}
	sub = stmt_list(be, stmts);
	return rel_rename(be, rel, sub);
}

static stmt *
sql_reorder(backend *be, stmt *order, stmt *s) 
{
	list *l = sa_list(be->mvc->sa);
	node *n;

	for (n = s->op4.lval->h; n; n = n->next) {
		stmt *sc = n->data;
		const char *cname = column_name(be->mvc->sa, sc);
		const char *tname = table_name(be->mvc->sa, sc);

		sc = stmt_project(be, order, sc);
		sc = stmt_alias(be, sc, tname, cname );
		list_append(l, sc);
	}
	return stmt_list(be, l);
}

static sql_exp*
topn_limit(mvc *sql, sql_rel *rel)
{
	if (rel->exps) {
		sql_exp *limit = rel->exps->h->data;
		if (exp_is_null(sql, limit)) /* If the limit is NULL, ignore the value */
			return NULL;
		return limit;
	}
	return NULL;
}

static sql_exp*
topn_offset( sql_rel *rel )
{
	if (rel->exps && list_length(rel->exps) > 1) {
		sql_exp *offset = rel->exps->h->next->data;

		return offset;
	}
	return NULL;
}

static stmt *
rel2bin_project(backend *be, sql_rel *rel, list *refs, sql_rel *topn)
{
	mvc *sql = be->mvc;
	list *pl; 
	node *en, *n;
	stmt *sub = NULL, *psub = NULL;
	stmt *l = NULL;

	if (topn) {
		sql_exp *le = topn_limit(sql, topn);
		sql_exp *oe = topn_offset(topn);

		if (!le) { /* Don't push only offset */
			topn = NULL;
		} else {
			l = exp_bin(be, le, NULL, NULL, NULL, NULL, NULL, NULL);
			if(!l)
				return NULL;
			if (oe) {
				sql_subtype *lng = sql_bind_localtype("lng");
				sql_subfunc *add = sql_bind_func_result(sql->sa, sql->session->schema, "sql_add", F_FUNC, lng, 2, lng, lng);
				stmt *o = exp_bin(be, oe, NULL, NULL, NULL, NULL, NULL, NULL);
				if(!o)
					return NULL;
				l = stmt_binop(be, l, o, add);
			}
		}
	}

	if (!rel->exps) 
		return stmt_none(be);

	if (rel->l) { /* first construct the sub relation */
		sql_rel *l = rel->l;
		if (l->op == op_ddl) {
			sql_table *t = rel_ddl_table_get(l);

			if (t)
				sub = rel2bin_sql_table(be, t);
		} else {
			sub = subrel_bin(be, rel->l, refs);
		}
		sub = subrel_project(be, sub, refs, rel->l);
		if (!sub) 
			return NULL;
	}

	pl = sa_list(sql->sa);
	if (sub)
		pl->expected_cnt = list_length(sub->op4.lval);
	psub = stmt_list(be, pl);
	for( en = rel->exps->h; en; en = en->next ) {
		sql_exp *exp = en->data;
		stmt *s = exp_bin(be, exp, sub, NULL /*psub*/, NULL, NULL, NULL, NULL);

		if (!s) /* try with own projection as well */
			s = exp_bin(be, exp, sub, psub, NULL, NULL, NULL, NULL);
		if (!s) /* error */
			return NULL;
		/* single value with limit */
		if (topn && rel->r && sub && sub->nrcols == 0 && s->nrcols == 0)
			s = const_column(be, s);
		else if (sub && sub->nrcols >= 1 && s->nrcols == 0)
			s = stmt_const(be, bin_first_column(be, sub), s);

		s = stmt_rename(be, exp, s);
		column_name(sql->sa, s); /* save column name */
		list_append(pl, s);
	}
	stmt_set_nrcols(psub);

	/* In case of a topn 
		if both order by and distinct: then get first order by col 
		do topn on it. Project all again! Then rest
	*/
	if (topn && rel->r) {
		list *oexps = rel->r, *npl = sa_list(sql->sa);
		/* distinct, topn returns atleast N (unique groups) */
		int distinct = need_distinct(rel);
		stmt *limit = NULL, *lpiv = NULL, *lgid = NULL; 

		for (n=oexps->h; n; n = n->next) {
			sql_exp *orderbycole = n->data; 
 			int last = (n->next == NULL);

			stmt *orderbycolstmt = exp_bin(be, orderbycole, sub, psub, NULL, NULL, NULL, NULL); 

			if (!orderbycolstmt) 
				return NULL;

			/* handle constants */
			if (orderbycolstmt->nrcols == 0 && !last) /* no need to sort on constant */
				continue; 
			orderbycolstmt = column(be, orderbycolstmt);
			if (!limit) {	/* topn based on a single column */
				limit = stmt_limit(be, orderbycolstmt, NULL, NULL, stmt_atom_lng(be, 0), l, distinct, is_ascending(orderbycole), nulls_last(orderbycole), last, 1);
			} else { 	/* topn based on 2 columns */
				limit = stmt_limit(be, orderbycolstmt, lpiv, lgid, stmt_atom_lng(be, 0), l, distinct, is_ascending(orderbycole), nulls_last(orderbycole), last, 1);
			}
			if (!limit) 
				return NULL;
			lpiv = limit;
			if (!last) {
				lpiv = stmt_result(be, limit, 0);
				lgid = stmt_result(be, limit, 1);
			}
		}

		limit = lpiv; 
		for ( n=pl->h ; n; n = n->next) 
			list_append(npl, stmt_project(be, limit, column(be, n->data)));
		psub = stmt_list(be, npl);

		/* also rebuild sub as multiple orderby expressions may use the sub table (ie aren't part of the result columns) */
		pl = sub->op4.lval;
		npl = sa_list(sql->sa);
		for ( n=pl->h ; n; n = n->next) {
			list_append(npl, stmt_project(be, limit, column(be, n->data))); 
		}
		sub = stmt_list(be, npl);
	}
	if (need_distinct(rel)) {
		stmt *distinct = NULL;
		psub = rel2bin_distinct(be, psub, &distinct);
		/* also rebuild sub as multiple orderby expressions may use the sub table (ie aren't part of the result columns) */
		if (sub && distinct) {
			list *npl = sa_list(sql->sa);

			pl = sub->op4.lval;
			for ( n=pl->h ; n; n = n->next) 
				list_append(npl, stmt_project(be, distinct, column(be, n->data))); 
			sub = stmt_list(be, npl);
		}
	}
	if (/*(!topn || need_distinct(rel)) &&*/ rel->r) {
		list *oexps = rel->r;
		stmt *orderby_ids = NULL, *orderby_grp = NULL;

		for (en = oexps->h; en; en = en->next) {
			stmt *orderby = NULL;
			sql_exp *orderbycole = en->data; 
			stmt *orderbycolstmt = exp_bin(be, orderbycole, sub, psub, NULL, NULL, NULL, NULL); 

			if (!orderbycolstmt) {
				assert(sql->session->status == -10); /* Stack overflow errors shouldn't terminate the server */
				return NULL;
			}
			/* single values don't need sorting */
			if (orderbycolstmt->nrcols == 0) 
				continue;
			if (orderby_ids)
				orderby = stmt_reorder(be, orderbycolstmt, is_ascending(orderbycole), nulls_last(orderbycole), orderby_ids, orderby_grp);
			else
				orderby = stmt_order(be, orderbycolstmt, is_ascending(orderbycole), nulls_last(orderbycole));
			orderby_ids = stmt_result(be, orderby, 1);
			orderby_grp = stmt_result(be, orderby, 2);
		}
		if (orderby_ids)
			psub = sql_reorder(be, orderby_ids, psub);
	}
	return psub;
}

static stmt *
rel2bin_predicate(backend *be) 
{
	return const_column(be, stmt_bool(be, 1));
}

static stmt *
rel2bin_select(backend *be, sql_rel *rel, list *refs)
{
	mvc *sql = be->mvc;
	node *en;
	stmt *sub = NULL, *sel = NULL;
	stmt *predicate = NULL;

	if (rel->l) { /* first construct the sub relation */
		sub = subrel_bin(be, rel->l, refs);
		sel = sub->cand;
		//sub = subrel_project(be, sub, refs, rel->l);
		if (!sub) 
			return NULL;
		sub = row2cols(be, sub);
	}
	if (!sub && !predicate) 
		predicate = rel2bin_predicate(be);
	if (!rel->exps || !rel->exps->h) {
		if (sub)
			return sub;
		if (predicate)
			return predicate;
		assert(0);
		return stmt_const(be, bin_first_column(be, sub), stmt_bool(be, 1));
	}
	if (!sub && predicate) {
		list *l = sa_list(sql->sa);
		assert(predicate);
		append(l, predicate);
		sub = stmt_list(be, l);
	}
	/* handle possible index lookups */
	/* expressions are in index order ! */
	if (sub && (en = rel->exps->h) != NULL) { 
		sql_exp *e = en->data;
		prop *p;

		if ((p=find_prop(e->p, PROP_HASHCOL)) != NULL) {
			sql_idx *i = p->value;

			assert(0);
			sel = rel2bin_hash_lookup(be, rel, sub, NULL, i, en);
		}
	}
	for( en = rel->exps->h; en; en = en->next ) {
		sql_exp *e = en->data;
		stmt *s = exp_bin(be, e, sub, NULL, NULL, NULL, NULL, sel);

		if (!s) {
			assert(sql->session->status == -10); /* Stack overflow errors shouldn't terminate the server */
			return NULL;
		}
		if (s->nrcols == 0){
			if (!predicate && sub)
				predicate = stmt_const(be, bin_first_column(be, sub), stmt_bool(be, 1));
			if (e->type != e_cmp) {
				sql_subtype *bt = sql_bind_localtype("bit");

				s = stmt_convert(be, s, exp_subtype(e), bt, NULL);
			}
			sel = stmt_uselect(be, predicate, s, cmp_equal, sel, 0, 0);
		} else if (e->type != e_cmp) {
			sel = stmt_uselect(be, s, stmt_bool(be, 1), cmp_equal, sel, 0, 0);
		} else {
			sel = s;
		}
	}

	if (sub && sel) {
		sub = stmt_list(be, sub->op4.lval); /* protect against references */
		sub->cand = sel;
	}
	return sub;
}

static stmt *
rel2bin_groupby(backend *be, sql_rel *rel, list *refs)
{
	mvc *sql = be->mvc;
	list *l, *aggrs, *gbexps = sa_list(sql->sa);
	node *n, *en;
	stmt *sub = NULL, *cursub;
	stmt *groupby = NULL, *grp = NULL, *ext = NULL, *cnt = NULL;

	if (rel->l) { /* first construct the sub relation */
		sub = subrel_bin(be, rel->l, refs);
		sub = subrel_project(be, sub, refs, rel->l);
		if (!sub)
			return NULL;
	}

	if (sub && sub->type == st_list && sub->op4.lval->h && !((stmt*)sub->op4.lval->h->data)->nrcols) {
		list *newl = sa_list(sql->sa);
		node *n;

		for(n=sub->op4.lval->h; n; n = n->next) {
			const char *cname = column_name(sql->sa, n->data);
			const char *tname = table_name(sql->sa, n->data);
			stmt *s = column(be, n->data);

			s = stmt_alias(be, s, tname, cname );
			append(newl, s);
		}
		sub = stmt_list(be, newl);
	}

	/* groupby columns */

	/* Keep groupby columns, sub that they can be lookup in the aggr list */
	if (rel->r) {
		list *exps = rel->r; 

		for( en = exps->h; en; en = en->next ) {
			sql_exp *e = en->data; 
			stmt *gbcol = exp_bin(be, e, sub, NULL, NULL, NULL, NULL, NULL); 

			if (!gbcol) {
				assert(sql->session->status == -10); /* Stack overflow errors shouldn't terminate the server */
				return NULL;
			}
			if (!gbcol->nrcols)
				gbcol = stmt_const(be, bin_first_column(be, sub), gbcol);
			groupby = stmt_group(be, gbcol, grp, ext, cnt, !en->next);
			grp = stmt_result(be, groupby, 0);
			ext = stmt_result(be, groupby, 1);
			cnt = stmt_result(be, groupby, 2);
			gbcol = stmt_alias(be, gbcol, exp_find_rel_name(e), exp_name(e));
			list_append(gbexps, gbcol);
		}
	}
	/* now aggregate */
	l = sa_list(sql->sa);
	aggrs = rel->exps;
	cursub = stmt_list(be, l);
	for( n = aggrs->h; n; n = n->next ) {
		sql_exp *aggrexp = n->data;

		stmt *aggrstmt = NULL;

		/* first look in the current aggr list (l) and group by column list */
		if (l && !aggrstmt && aggrexp->type == e_column) 
			aggrstmt = list_find_column(be, l, aggrexp->l, aggrexp->r);
		if (gbexps && !aggrstmt && aggrexp->type == e_column) {
			aggrstmt = list_find_column(be, gbexps, aggrexp->l, aggrexp->r);
			if (aggrstmt && groupby) {
				aggrstmt = stmt_project(be, ext, aggrstmt);
				if (list_length(gbexps) == 1) 
					aggrstmt->key = 1;
			}
		}

		if (!aggrstmt)
			aggrstmt = exp_bin(be, aggrexp, sub, NULL, grp, ext, cnt, NULL); 
		/* maybe the aggr uses intermediate results of this group by,
		   therefore we pass the group by columns too 
		 */
		if (!aggrstmt) 
			aggrstmt = exp_bin(be, aggrexp, sub, cursub, grp, ext, cnt, NULL); 
		if (!aggrstmt) {
			assert(sql->session->status == -10); /* Stack overflow errors shouldn't terminate the server */
			return NULL;
		}

		aggrstmt = stmt_rename(be, aggrexp, aggrstmt);
		list_append(l, aggrstmt);
	}
	stmt_set_nrcols(cursub);
	return cursub;
}

static stmt *
rel2bin_topn(backend *be, sql_rel *rel, list *refs)
{
	mvc *sql = be->mvc;
	sql_exp *oe = NULL, *le = NULL;
	stmt *sub = NULL, *l = NULL, *o = NULL;
	node *n;

	if (rel->l) { /* first construct the sub relation */
		sql_rel *rl = rel->l;

		if (rl->op == op_project) {
			sub = rel2bin_project(be, rl, refs, rel);
		} else {
			sub = subrel_bin(be, rl, refs);
		}
		sub = subrel_project(be, sub, refs, rl);
	}
	if (!sub) 
		return NULL;

	le = topn_limit(sql, rel);
	oe = topn_offset(rel);

	n = sub->op4.lval->h;
	if (n) {
		stmt *limit = NULL, *sc = n->data;
		const char *cname = column_name(sql->sa, sc);
		const char *tname = table_name(sql->sa, sc);
		list *newl = sa_list(sql->sa);

		if (le)
			l = exp_bin(be, le, NULL, NULL, NULL, NULL, NULL, NULL);
		if (oe)
			o = exp_bin(be, oe, NULL, NULL, NULL, NULL, NULL, NULL);

		if (!l) 
			l = stmt_atom_lng_nil(be);
		if (!o)
			o = stmt_atom_lng(be, 0);
		if (!l || !o)
			return NULL;

		sc = column(be, sc);
		limit = stmt_limit(be, stmt_alias(be, sc, tname, cname), NULL, NULL, o, l, 0,0,0,0,0);

		for ( ; n; n = n->next) {
			stmt *sc = n->data;
			const char *cname = column_name(sql->sa, sc);
			const char *tname = table_name(sql->sa, sc);

			sc = column(be, sc);
			sc = stmt_project(be, limit, sc);
			list_append(newl, stmt_alias(be, sc, tname, cname));
		}
		sub = stmt_list(be, newl);
	}
	return sub;
}

static stmt *
rel2bin_sample(backend *be, sql_rel *rel, list *refs)
{
	mvc *sql = be->mvc;
	list *newl;
	stmt *sub = NULL, *sample_size = NULL, *sample = NULL, *seed = NULL;
	node *n;

	if (rel->l) /* first construct the sub relation */
		sub = subrel_bin(be, rel->l, refs);
	sub = subrel_project(be, sub, refs, rel->l);
	if (!sub)
		return NULL;

	n = sub->op4.lval->h;
	newl = sa_list(sql->sa);

	if (n) {
		stmt *sc = n->data;
		const char *cname = column_name(sql->sa, sc);
		const char *tname = table_name(sql->sa, sc);

		 if (!(sample_size = exp_bin(be, rel->exps->h->data, NULL, NULL, NULL, NULL, NULL, NULL)))
			return NULL;

		if (rel->exps->cnt == 2) {
			seed = exp_bin(be, rel->exps->h->next->data, NULL, NULL, NULL, NULL, NULL, NULL);
			if (!seed)
				return NULL;
		}

		sc = column(be, sc);
		sample = stmt_sample(be, stmt_alias(be, sc, tname, cname),sample_size, seed);

		for ( ; n; n = n->next) {
			stmt *sc = n->data;
			const char *cname = column_name(sql->sa, sc);
			const char *tname = table_name(sql->sa, sc);

			sc = column(be, sc);
			sc = stmt_project(be, sample, sc);
			list_append(newl, stmt_alias(be, sc, tname, cname));
		}
	}
	sub = stmt_list(be, newl);
	return sub;
}

stmt *
sql_parse(backend *be, sql_allocator *sa, const char *query, char mode)
{
	mvc *m = be->mvc;
	mvc *o = NULL;
	stmt *sq = NULL;
	buffer *b;
	char *nquery;
	size_t len = _strlen(query);
	stream *buf;
	bstream * bst;

 	if (THRhighwater())
		return sql_error(m, 10, SQLSTATE(42000) "Query too complex: running out of stack space");

	o = MNEW(mvc);
	if (!o)
		return NULL;
	*o = *m;

	m->qc = NULL;

	m->caching = 0;
	m->emode = mode;
	be->depth++;

	b = (buffer*)GDKmalloc(sizeof(buffer));
	if (b == 0) {
		*m = *o;
		GDKfree(o);
		return sql_error(m, 02, SQLSTATE(HY013) MAL_MALLOC_FAIL);
	}
	nquery = GDKmalloc(len + 1 + 1);
	if (nquery == 0) {
		*m = *o;
		GDKfree(o);
		GDKfree(b);
		return sql_error(m, 02, SQLSTATE(HY013) MAL_MALLOC_FAIL);
	}
	snprintf(nquery, len + 2, "%s\n", query);
	len++;
	buffer_init(b, nquery, len);
	buf = buffer_rastream(b, "sqlstatement");
	if(buf == NULL) {
		*m = *o;
		GDKfree(o);
		GDKfree(b);
		GDKfree(nquery);
		be->depth--;
		return sql_error(m, 02, SQLSTATE(HY013) MAL_MALLOC_FAIL);
	}
	if((bst = bstream_create(buf, b->len)) == NULL) {
		close_stream(buf);
		*m = *o;
		GDKfree(o);
		GDKfree(b);
		GDKfree(nquery);
		be->depth--;
		return sql_error(m, 02, SQLSTATE(HY013) MAL_MALLOC_FAIL);
	}
	scanner_init( &m->scanner, bst, NULL);
	m->scanner.mode = LINE_1; 
	bstream_next(m->scanner.rs);

	m->params = NULL;
	m->argc = 0;
	m->sym = NULL;
	m->errstr[0] = '\0';
	m->errstr[ERRSIZE-1] = '\0';

	/* create private allocator */
	m->sa = (sa)?sa:sa_create();
	if (!m->sa) {
		bstream_destroy(bst);
		*m = *o;
		GDKfree(o);
		GDKfree(b);
		GDKfree(nquery);
		be->depth--;
		return sql_error(m, 02, SQLSTATE(HY013) MAL_MALLOC_FAIL);
	}

	if (sqlparse(m) || !m->sym) {
		/* oops an error */
		snprintf(m->errstr, ERRSIZE, "An error occurred when executing "
				"internal query: %s", nquery);
	} else {
		sql_query *query = query_create(m);
		sql_rel *r = rel_semantic(query, m->sym);

		if (r)
			r = sql_processrelation(m, r, 1);
		if (r)
			sq = rel_bin(be, r);
	}

	GDKfree(nquery);
	GDKfree(b);
	bstream_destroy(m->scanner.rs);
	be->depth--;
	if (m->sa && m->sa != sa)
		sa_destroy(m->sa);
	m->sym = NULL;
	{
		int label = m->label;
		int status = m->session->status;
		list *global_vars = m->global_vars;
		int sizeframes = m->sizeframes, topframes = m->topframes;
		sql_frame **frames = m->frames;
		/* cascade list maybe removed */
		list *cascade_action = m->cascade_action;
		char *mquery = m->query;

		strcpy(o->errstr, m->errstr);
		*m = *o;
		m->label = label;
		m->global_vars = global_vars;
		m->sizeframes = sizeframes;
		m->topframes = topframes;
		m->frames = frames;
		m->session->status = status;
		m->cascade_action = cascade_action;
		m->query = mquery;
	}
	_DELETE(o);
	return sq;
}

static stmt *
insert_check_ukey(backend *be, list *inserts, sql_key *k, stmt *idx_inserts)
{
	mvc *sql = be->mvc;
/* pkey's cannot have NULLs, ukeys however can
   current implementation switches on 'NOT NULL' on primary key columns */

	char *msg = NULL;
	stmt *res;

	sql_subtype *lng = sql_bind_localtype("lng");
	sql_subfunc *cnt = sql_bind_func(sql->sa, sql->session->schema, "count", sql_bind_localtype("void"), NULL, F_AGGR);
	sql_subtype *bt = sql_bind_localtype("bit");
	stmt *dels = stmt_tid(be, k->t, 0);
	sql_subfunc *ne = sql_bind_func_result(sql->sa, sql->session->schema, "<>", F_FUNC, bt, 2, lng, lng);

	if (list_length(k->columns) > 1) {
		node *m;
		stmt *s = list_fetch(inserts, 0), *ins = s;
		sql_subfunc *sum;
		stmt *ssum = NULL;
		stmt *col = NULL;

		s = ins;
		/* 1st stage: find out if original contains same values */
		if (s->key && s->nrcols == 0) {
			s = NULL;
			if (k->idx && hash_index(k->idx->type))
				s = stmt_uselect(be, stmt_idx(be, k->idx, dels, dels->partition), idx_inserts, cmp_equal, s, 0, 1 /* is_semantics*/);
			for (m = k->columns->h; m; m = m->next) {
				sql_kc *c = m->data;
				stmt *cs = list_fetch(inserts, c->c->colnr); 

				col = stmt_col(be, c->c, dels, dels->partition);
				if ((k->type == ukey) && stmt_has_null(col)) {
					stmt *nn = stmt_selectnonil(be, col, s);
					s = stmt_uselect( be, col, cs, cmp_equal, nn, 0, 0);
				} else {
					s = stmt_uselect( be, col, cs, cmp_equal, s, 0, 0);
				}
			}
		} else {
			list *lje = sa_list(sql->sa);
			list *rje = sa_list(sql->sa);
			if (k->idx && hash_index(k->idx->type)) {
				list_append(lje, stmt_idx(be, k->idx, dels, dels->partition));
				list_append(rje, idx_inserts);
			}
			for (m = k->columns->h; m; m = m->next) {
				sql_kc *c = m->data;
				stmt *cs = list_fetch(inserts, c->c->colnr); 

				col = stmt_col(be, c->c, dels, dels->partition);
				list_append(lje, col);
				list_append(rje, cs);
			}
			s = releqjoin(be, lje, rje, NULL, 1 /* hash used */, cmp_equal, 0, 0);
			s = stmt_result(be, s, 0);
		}
		s = stmt_binop(be, stmt_aggr(be, s, NULL, NULL, cnt, 1, 0, 1), stmt_atom_lng(be, 0), ne);

		/* 2nd stage: find out if inserted are unique */
		if ((!idx_inserts && ins->nrcols) || (idx_inserts && idx_inserts->nrcols)) {	/* insert columns not atoms */
			sql_subfunc *or = sql_bind_func_result(sql->sa, sql->session->schema, "or", F_FUNC, bt, 2, bt, bt);
			stmt *orderby_ids = NULL, *orderby_grp = NULL;

			/* implementation uses sort key check */
			for (m = k->columns->h; m; m = m->next) {
				sql_kc *c = m->data;
				stmt *orderby;
				stmt *cs = list_fetch(inserts, c->c->colnr); 

				if (orderby_grp)
					orderby = stmt_reorder(be, cs, 1, 0, orderby_ids, orderby_grp);
				else
					orderby = stmt_order(be, cs, 1, 0);
				orderby_ids = stmt_result(be, orderby, 1);
				orderby_grp = stmt_result(be, orderby, 2);
			}

			if (!orderby_grp || !orderby_ids)
				return NULL;

			sum = sql_bind_func(sql->sa, sql->session->schema, "not_unique", tail_type(orderby_grp), NULL, F_AGGR);
			ssum = stmt_aggr(be, orderby_grp, NULL, NULL, sum, 1, 0, 1);
			/* combine results */
			s = stmt_binop(be, s, ssum, or);
		}

		if (k->type == pkey) {
			msg = sa_message(sql->sa, SQLSTATE(40002) "INSERT INTO: PRIMARY KEY constraint '%s.%s' violated", k->t->base.name, k->base.name);
		} else {
			msg = sa_message(sql->sa, SQLSTATE(40002) "INSERT INTO: UNIQUE constraint '%s.%s' violated", k->t->base.name, k->base.name);
		}
		res = stmt_exception(be, s, msg, 00001);
	} else {		/* single column key */
		sql_kc *c = k->columns->h->data;
		stmt *s = list_fetch(inserts, c->c->colnr), *h = s;

		s = stmt_col(be, c->c, dels, dels->partition);
		if ((k->type == ukey) && stmt_has_null(s)) {
			stmt *nn = stmt_selectnonil(be, s, NULL);
			s = stmt_project(be, nn, s);
		}
		if (h->nrcols) {
			s = stmt_join(be, s, h, 0, cmp_equal, 0);
			/* s should be empty */
			s = stmt_result(be, s, 0);
			s = stmt_aggr(be, s, NULL, NULL, cnt, 1, 0, 1);
		} else {
			s = stmt_uselect(be, s, h, cmp_equal, NULL, 0, 0);
			/* s should be empty */
			s = stmt_aggr(be, s, NULL, NULL, cnt, 1, 0, 1);
		}
		/* s should be empty */
		s = stmt_binop(be, s, stmt_atom_lng(be, 0), ne);

		/* 2e stage: find out if inserts are unique */
		if (h->nrcols) {	/* insert multiple atoms */
			sql_subfunc *sum;
			stmt *count_sum = NULL;
			sql_subfunc *or = sql_bind_func_result(sql->sa, sql->session->schema, "or", F_FUNC, bt, 2, bt, bt);
			stmt *ssum, *ss;

			stmt *g = list_fetch(inserts, c->c->colnr), *ins = g;

			/* inserted vaules may be null */
			if ((k->type == ukey) && stmt_has_null(ins)) {
				stmt *nn = stmt_selectnonil(be, ins, NULL);
				ins = stmt_project(be, nn, ins);
			}

			g = stmt_group(be, ins, NULL, NULL, NULL, 1);
			ss = stmt_result(be, g, 2); /* use count */
			/* (count(ss) <> sum(ss)) */
			sum = sql_bind_func(sql->sa, sql->session->schema, "sum", lng, NULL, F_AGGR);
			ssum = stmt_aggr(be, ss, NULL, NULL, sum, 1, 0, 1);
			ssum = sql_Nop_(be, "ifthenelse", sql_unop_(be, NULL, "isnull", ssum), stmt_atom_lng(be, 0), ssum, NULL);
			count_sum = stmt_binop(be, check_types(be, tail_type(ssum), stmt_aggr(be, ss, NULL, NULL, cnt, 1, 0, 1), type_equal), ssum, ne);

			/* combine results */
			s = stmt_binop(be, s, count_sum, or);
		}
		if (k->type == pkey) {
			msg = sa_message( sql->sa, SQLSTATE(40002) "INSERT INTO: PRIMARY KEY constraint '%s.%s' violated", k->t->base.name, k->base.name);
		} else {
			msg = sa_message(sql->sa, SQLSTATE(40002) "INSERT INTO: UNIQUE constraint '%s.%s' violated", k->t->base.name, k->base.name);
		}
		res = stmt_exception(be, s, msg, 00001);
	}
	return res;
}

static stmt *
insert_check_fkey(backend *be, list *inserts, sql_key *k, stmt *idx_inserts, stmt *pin)
{
	mvc *sql = be->mvc;
	char *msg = NULL;
	stmt *cs = list_fetch(inserts, 0), *s = cs;
	sql_subtype *lng = sql_bind_localtype("lng");
	sql_subfunc *cnt = sql_bind_func(sql->sa, sql->session->schema, "count", sql_bind_localtype("void"), NULL, F_AGGR);
	sql_subtype *bt = sql_bind_localtype("bit");
	sql_subfunc *ne = sql_bind_func_result(sql->sa, sql->session->schema, "<>", F_FUNC, bt, 2, lng, lng);

	if (pin && list_length(pin->op4.lval)) 
		s = pin->op4.lval->h->data;
	if (s->key && s->nrcols == 0) {
		s = stmt_binop(be, stmt_aggr(be, idx_inserts, NULL, NULL, cnt, 1, 0, 1), stmt_atom_lng(be, 1), ne);
	} else {
		/* releqjoin.count <> inserts[col1].count */
		s = stmt_binop(be, stmt_aggr(be, idx_inserts, NULL, NULL, cnt, 1, 0, 1), stmt_aggr(be, s, NULL, NULL, cnt, 1, 0, 1), ne);
	}

	/* s should be empty */
	msg = sa_message(sql->sa, SQLSTATE(40002) "INSERT INTO: FOREIGN KEY constraint '%s.%s' violated", k->t->base.name, k->base.name);
	return stmt_exception(be, s, msg, 00001);
}

static stmt *
sql_insert_key(backend *be, list *inserts, sql_key *k, stmt *idx_inserts, stmt *pin)
{
	/* int insert = 1;
	 * while insert and has u/pkey and not defered then
	 *      if u/pkey values exist then
	 *              insert = 0
	 * while insert and has fkey and not defered then
	 *      find id of corresponding u/pkey
	 *      if (!found)
	 *              insert = 0
	 * if insert
	 *      insert values
	 *      insert fkey/pkey index
	 */
	if (k->type == pkey || k->type == ukey) {
		return insert_check_ukey(be, inserts, k, idx_inserts );
	} else {		/* foreign keys */
		return insert_check_fkey(be, inserts, k, idx_inserts, pin );
	}
}

static int
sql_stack_add_inserted( mvc *sql, const char *name, sql_table *t, stmt **updates) 
{
	/* Put single relation of updates and old values on to the stack */
	sql_rel *r = NULL;
	node *n;
	list *exps = sa_list(sql->sa);
	trigger_input *ti = SA_NEW(sql->sa, trigger_input);

	ti->t = t;
	ti->tids = NULL;
	ti->updates = updates;
	ti->type = 1;
	ti->nn = name;
	for (n = t->columns.set->h; n; n = n->next) {
		sql_column *c = n->data;
		sql_exp *ne = exp_column(sql->sa, name, c->base.name, &c->type, CARD_MULTI, c->null, 0);

		append(exps, ne);
	}
	r = rel_table_func(sql->sa, NULL, NULL, exps, TRIGGER_WRAPPER);
	r->l = ti;

	return stack_push_rel_view(sql, name, r) ? 1 : 0;
}

static int
sql_insert_triggers(backend *be, sql_table *t, stmt **updates, int time)
{
	mvc *sql = be->mvc;
	node *n;
	int res = 1;

	if (!t->triggers.set)
		return res;

	for (n = t->triggers.set->h; n; n = n->next) {
		sql_trigger *trigger = n->data;

		if (!stack_push_frame(sql, "OLD-NEW"))
			return 0;
		if (trigger->event == 0 && trigger->time == time) {
			const char *n = trigger->new_name;

			/* add name for the 'inserted' to the stack */
			if (!n) n = "new";

			if(!sql_stack_add_inserted(sql, n, t, updates)) {
				stack_pop_frame(sql);
				return 0;
			}
			if (!sql_parse(be, sql->sa, trigger->statement, m_instantiate)) {
				stack_pop_frame(sql);
				return 0;
			}
		}
		stack_pop_frame(sql);
	}
	return res;
}

static void 
sql_insert_check_null(backend *be, sql_table *t, list *inserts) 
{
	mvc *sql = be->mvc;
	node *m, *n;
	sql_subfunc *cnt = sql_bind_func(sql->sa, sql->session->schema, "count", sql_bind_localtype("void"), NULL, F_AGGR);

	for (n = t->columns.set->h, m = inserts->h; n && m; 
		n = n->next, m = m->next) {
		stmt *i = m->data;
		sql_column *c = n->data;

		if (!c->null) {
			stmt *s = i;
			char *msg = NULL;

			if (!(s->key && s->nrcols == 0)) {
				s = stmt_selectnil(be, i);
				s = stmt_aggr(be, s, NULL, NULL, cnt, 1, 0, 1);
			} else {
				sql_subfunc *isnil = sql_bind_func(sql->sa, sql->session->schema, "isnull", &c->type, NULL, F_FUNC);

				s = stmt_unop(be, i, isnil);
			}
			msg = sa_message(sql->sa, SQLSTATE(40002) "INSERT INTO: NOT NULL constraint violated for column %s.%s", c->t->base.name, c->base.name);
			(void)stmt_exception(be, s, msg, 00001);
		}
	}
}

static stmt ** 
table_update_stmts(mvc *sql, sql_table *t, int *Len)
{
	*Len = list_length(t->columns.set);
	return SA_ZNEW_ARRAY(sql->sa, stmt *, *Len);
}

static stmt *
rel2bin_insert(backend *be, sql_rel *rel, list *refs)
{
	mvc *sql = be->mvc;
	list *l;
	stmt *inserts = NULL, *insert = NULL, *s, *ddl = NULL, *pin = NULL, **updates, *ret = NULL;
	int idx_ins = 0, constraint = 1, len = 0;
	node *n, *m;
	sql_rel *tr = rel->l, *prel = rel->r;
	sql_table *t = NULL;

	if ((rel->flag&UPD_NO_CONSTRAINT)) 
		constraint = 0;
	if ((rel->flag&UPD_COMP)) {  /* special case ! */
		idx_ins = 1;
		prel = rel->l;
		rel = rel->r;
		tr = rel->l;
	}

	if (tr->op == op_basetable) {
		t = tr->l;
	} else {
		ddl = subrel_bin(be, tr, refs);
		ddl = subrel_project(be, ddl, refs, NULL);
		if (!ddl)
			return NULL;
		t = rel_ddl_table_get(tr);
	}

	if (rel->r) /* first construct the inserts relation */
		inserts = subrel_bin(be, rel->r, refs);
	inserts = subrel_project(be, inserts, refs, rel->r);

	if (!inserts)
		return NULL;

	if (idx_ins)
		pin = refs_find_rel(refs, prel);

	if (constraint && !be->first_statement_generated)
		sql_insert_check_null(be, (be->cur_append && t->p) ? t->p : t, inserts->op4.lval);

	l = sa_list(sql->sa);

	updates = table_update_stmts(sql, t, &len); 
	for (n = t->columns.set->h, m = inserts->op4.lval->h; n && m; n = n->next, m = m->next) {
		sql_column *c = n->data;

		updates[c->colnr] = m->data;
	}

/* before */
	if (be->cur_append && !be->first_statement_generated) {
		for(sql_table *up = t->p ; up ; up = up->p) {
			if (!sql_insert_triggers(be, up, updates, 0))
				return sql_error(sql, 02, SQLSTATE(27000) "INSERT INTO: triggers failed for table '%s'", up->base.name);
		}
	}
	if (!sql_insert_triggers(be, t, updates, 0)) 
		return sql_error(sql, 02, SQLSTATE(27000) "INSERT INTO: triggers failed for table '%s'", t->base.name);

	if (t->idxs.set)
	for (n = t->idxs.set->h; n && m; n = n->next, m = m->next) {
		stmt *is = m->data;
		sql_idx *i = n->data;

		if (non_updatable_index(i->type)) /* Some indexes don't hold delta structures */
			continue;
		if (hash_index(i->type) && list_length(i->columns) <= 1)
			is = NULL;
		if (i->key && constraint) {
			stmt *ckeys = sql_insert_key(be, inserts->op4.lval, i->key, is, pin);

			list_append(l, ckeys);
		}
		if (!insert)
			insert = is;
		if (is)
			is = stmt_append_idx(be, i, is);
	}

	for (n = t->columns.set->h, m = inserts->op4.lval->h; 
		n && m; n = n->next, m = m->next) {

		stmt *ins = m->data;
		sql_column *c = n->data;

		insert = stmt_append_col(be, c, ins, rel->flag&UPD_LOCKED);
		append(l,insert);
	}
	if (!insert)
		return NULL;

	if (be->cur_append && !be->first_statement_generated) {
		for(sql_table *up = t->p ; up ; up = up->p) {
			if (!sql_insert_triggers(be, up, updates, 1))
				return sql_error(sql, 02, SQLSTATE(27000) "INSERT INTO: triggers failed for table '%s'", up->base.name);
		}
	}
	if (!sql_insert_triggers(be, t, updates, 1)) 
		return sql_error(sql, 02, SQLSTATE(27000) "INSERT INTO: triggers failed for table '%s'", t->base.name);
	if (ddl) {
		ret = ddl;
		list_prepend(l, ddl);
	} else {
		if (insert->op1->nrcols == 0) {
			s = stmt_atom_lng(be, 1);
		} else {
			s = stmt_aggr(be, insert->op1, NULL, NULL, sql_bind_func(sql->sa, sql->session->schema, "count", sql_bind_localtype("void"), NULL, F_AGGR), 1, 0, 1);
		}
		ret = s;
	}

	if (be->cur_append) /* building the total number of rows affected across all tables */
		ret->nr = add_to_merge_partitions_accumulator(be, ret->nr);

	if (ddl)
		return stmt_list(be, l);
	else
		return ret;
}

static int
is_idx_updated(sql_idx * i, stmt **updates)
{
	int update = 0;
	node *m;

	for (m = i->columns->h; m; m = m->next) {
		sql_kc *ic = m->data;

		if (updates[ic->c->colnr]) {
			update = 1;
			break;
		}
	}
	return update;
}

static int
first_updated_col(stmt **updates, int cnt)
{
	int i;

	for (i = 0; i < cnt; i++) {
		if (updates[i])
			return i;
	}
	return -1;
}

static stmt *
update_check_ukey(backend *be, stmt **updates, sql_key *k, stmt *tids, stmt *idx_updates, int updcol)
{
	mvc *sql = be->mvc;
	char *msg = NULL;
	stmt *res = NULL;

	sql_subtype *lng = sql_bind_localtype("lng");
	sql_subfunc *cnt = sql_bind_func(sql->sa, sql->session->schema, "count", sql_bind_localtype("void"), NULL, F_AGGR);
	sql_subtype *bt = sql_bind_localtype("bit");
	sql_subfunc *ne;

	(void)tids;
	ne = sql_bind_func_result(sql->sa, sql->session->schema, "<>", F_FUNC, bt, 2, lng, lng);
	if (list_length(k->columns) > 1) {
		stmt *dels = stmt_tid(be, k->t, 0);
		node *m;
		stmt *s = NULL;

		/* 1st stage: find out if original (without the updated) 
			do not contain the same values as the updated values. 
			This is done using a relation join and a count (which 
			should be zero)
	 	*/
		if (!isNew(k)) {
			stmt *nu_tids = stmt_tdiff(be, dels, tids, NULL); /* not updated ids */
			list *lje = sa_list(sql->sa);
			list *rje = sa_list(sql->sa);

			if (k->idx && hash_index(k->idx->type)) {
				list_append(lje, stmt_idx(be, k->idx, nu_tids, nu_tids->partition));
				list_append(rje, idx_updates);
			}
			for (m = k->columns->h; m; m = m->next) {
				sql_kc *c = m->data;
				stmt *upd;

				assert(updates);
				if (updates[c->c->colnr]) {
					upd = updates[c->c->colnr];
				} else {
					upd = stmt_project(be, tids, stmt_col(be, c->c, dels, dels->partition));
				}
				list_append(lje, stmt_col(be, c->c, nu_tids, nu_tids->partition));
				list_append(rje, upd);
			}
			s = releqjoin(be, lje, rje, NULL, 1 /* hash used */, cmp_equal, 0, 0);
			s = stmt_result(be, s, 0);
			s = stmt_binop(be, stmt_aggr(be, s, NULL, NULL, cnt, 1, 0, 1), stmt_atom_lng(be, 0), ne);
		}

		/* 2e stage: find out if the updated are unique */
		if (!updates || updates[updcol]->nrcols) {	/* update columns not atoms */
			sql_subfunc *sum;
			stmt *count_sum = NULL, *ssum;
			stmt *g = NULL, *grp = NULL, *ext = NULL, *Cnt = NULL;
			stmt *cand = NULL;
			stmt *ss;
			sql_subfunc *or = sql_bind_func_result(sql->sa, sql->session->schema, "or", F_FUNC, bt, 2, bt, bt);

			/* also take the hopefully unique hash keys, to reduce
			   (re)group costs */
			if (k->idx && hash_index(k->idx->type)) {
				g = stmt_group(be, idx_updates, grp, ext, Cnt, 0);
				grp = stmt_result(be, g, 0);
				ext = stmt_result(be, g, 1);
				Cnt = stmt_result(be, g, 2);

				/* continue only with groups with a cnt > 1 */
				cand = stmt_uselect(be, Cnt, stmt_atom_lng(be, 1), cmp_gt, NULL, 0, 0);
				/* project cand on ext and Cnt */
				Cnt = stmt_project(be, cand, Cnt);
				ext = stmt_project(be, cand, ext);

				/* join groups with extend to retrieve all oid's of the original
				 * bat that belong to a group with Cnt >1 */
				g = stmt_join(be, grp, ext, 0, cmp_equal, 0);
				cand = stmt_result(be, g, 0);
				grp = stmt_project(be, cand, grp);
			}

			for (m = k->columns->h; m; m = m->next) {
				sql_kc *c = m->data;
				stmt *upd;

				if (updates && updates[c->c->colnr]) {
					upd = updates[c->c->colnr];
					/*
				} else if (updates) {
					//upd = updates[updcol]->op1;
					//upd = stmt_project(be, upd, stmt_col(be, c->c, dels, dels->partition));
					upd = stmt_project(be, tids, stmt_col(be, c->c, dels, dels->partition));
					*/
				} else {
					upd = stmt_project(be, tids, stmt_col(be, c->c, dels, dels->partition));
				}

				/* apply cand list first */
				if (cand)
					upd = stmt_project(be, cand, upd);

				/* remove nulls */
				if ((k->type == ukey) && stmt_has_null(upd)) {
					stmt *nn = stmt_selectnonil(be, upd, NULL);
					upd = stmt_project(be, nn, upd);
					if (grp)
						grp = stmt_project(be, nn, grp);
					if (cand)
						cand = stmt_project(be, nn, cand);
				}

				/* apply group by on groups with Cnt > 1 */
				g = stmt_group(be, upd, grp, ext, Cnt, !m->next);
				grp = stmt_result(be, g, 0);
				ext = stmt_result(be, g, 1);
				Cnt = stmt_result(be, g, 2);
			}
			ss = Cnt; /* use count */
			/* (count(ss) <> sum(ss)) */
			sum = sql_bind_func(sql->sa, sql->session->schema, "sum", lng, NULL, F_AGGR);
			ssum = stmt_aggr(be, ss, NULL, NULL, sum, 1, 0, 1);
			ssum = sql_Nop_(be, "ifthenelse", sql_unop_(be, NULL, "isnull", ssum), stmt_atom_lng(be, 0), ssum, NULL);
			count_sum = stmt_binop(be, stmt_aggr(be, ss, NULL, NULL, cnt, 1, 0, 1), check_types(be, lng, ssum, type_equal), ne);

			/* combine results */
			if (s) 
				s = stmt_binop(be, s, count_sum, or);
			else
				s = count_sum;
		}

		if (k->type == pkey) {
			msg = sa_message(sql->sa, SQLSTATE(40002) "UPDATE: PRIMARY KEY constraint '%s.%s' violated", k->t->base.name, k->base.name);
		} else {
			msg = sa_message(sql->sa, SQLSTATE(40002) "UPDATE: UNIQUE constraint '%s.%s' violated", k->t->base.name, k->base.name);
		}
		res = stmt_exception(be, s, msg, 00001);
	} else {		/* single column key */
		stmt *dels = stmt_tid(be, k->t, 0);
		sql_kc *c = k->columns->h->data;
		stmt *s = NULL, *h = NULL, *o;

		/* s should be empty */
		if (!isNew(k)) {
			stmt *nu_tids = stmt_tdiff(be, dels, tids, NULL); /* not updated ids */
			assert (updates);

			h = updates[c->c->colnr];
			o = stmt_col(be, c->c, nu_tids, nu_tids->partition);
			s = stmt_join(be, o, h, 0, cmp_equal, 0);
			s = stmt_result(be, s, 0);
			s = stmt_binop(be, stmt_aggr(be, s, NULL, NULL, cnt, 1, 0, 1), stmt_atom_lng(be, 0), ne);
		}

		/* 2e stage: find out if updated are unique */
		if (!h || h->nrcols) {	/* update columns not atoms */
			sql_subfunc *sum;
			stmt *count_sum = NULL;
			sql_subfunc *or = sql_bind_func_result(sql->sa, sql->session->schema, "or", F_FUNC, bt, 2, bt, bt);
			stmt *ssum, *ss;
			stmt *upd;
			stmt *g;

			if (updates) {
 				upd = updates[c->c->colnr];
			} else {
 				upd = stmt_col(be, c->c, dels, dels->partition);
			}

			/* remove nulls */
			if ((k->type == ukey) && stmt_has_null(upd)) {
				stmt *nn = stmt_selectnonil(be, upd, NULL);
				upd = stmt_project(be, nn, upd);
			}

			g = stmt_group(be, upd, NULL, NULL, NULL, 1);
			ss = stmt_result(be, g, 2); /* use count */

			/* (count(ss) <> sum(ss)) */
			sum = sql_bind_func(sql->sa, sql->session->schema, "sum", lng, NULL, F_AGGR);
			ssum = stmt_aggr(be, ss, NULL, NULL, sum, 1, 0, 1);
			ssum = sql_Nop_(be, "ifthenelse", sql_unop_(be, NULL, "isnull", ssum), stmt_atom_lng(be, 0), ssum, NULL);
			count_sum = stmt_binop(be, check_types(be, tail_type(ssum), stmt_aggr(be, ss, NULL, NULL, cnt, 1, 0, 1), type_equal), ssum, ne);

			/* combine results */
			if (s)
				s = stmt_binop(be, s, count_sum, or);
			else
				s = count_sum;
		}

		if (k->type == pkey) {
			msg = sa_message(sql->sa, SQLSTATE(40002) "UPDATE: PRIMARY KEY constraint '%s.%s' violated", k->t->base.name, k->base.name);
		} else {
			msg = sa_message(sql->sa, SQLSTATE(40002) "UPDATE: UNIQUE constraint '%s.%s' violated", k->t->base.name, k->base.name);
		}
		res = stmt_exception(be, s, msg, 00001);
	}
	return res;
}

/*
         A referential constraint is satisfied if one of the following con-
         ditions is true, depending on the <match option> specified in the
         <referential constraint definition>:

         -  If no <match type> was specified then, for each row R1 of the
            referencing table, either at least one of the values of the
            referencing columns in R1 shall be a null value, or the value of
            each referencing column in R1 shall be equal to the value of the
            corresponding referenced column in some row of the referenced
            table.

         -  If MATCH FULL was specified then, for each row R1 of the refer-
            encing table, either the value of every referencing column in R1
            shall be a null value, or the value of every referencing column
            in R1 shall not be null and there shall be some row R2 of the
            referenced table such that the value of each referencing col-
            umn in R1 is equal to the value of the corresponding referenced
            column in R2.

         -  If MATCH PARTIAL was specified then, for each row R1 of the
            referencing table, there shall be some row R2 of the refer-
            enced table such that the value of each referencing column in
            R1 is either null or is equal to the value of the corresponding
            referenced column in R2.
*/

static stmt *
update_check_fkey(backend *be, stmt **updates, sql_key *k, stmt *tids, stmt *idx_updates, int updcol, stmt *pup)
{
	mvc *sql = be->mvc;
	char *msg = NULL;
	stmt *s, *cur, *null = NULL, *cntnulls;
	sql_subtype *lng = sql_bind_localtype("lng"), *bt = sql_bind_localtype("bit");
	sql_subfunc *cnt = sql_bind_func(sql->sa, sql->session->schema, "count", sql_bind_localtype("void"), NULL, F_AGGR);
	sql_subfunc *ne = sql_bind_func_result(sql->sa, sql->session->schema, "<>", F_FUNC, bt, 2, lng, lng);
	sql_subfunc *or = sql_bind_func_result(sql->sa, sql->session->schema, "or", F_FUNC, bt, 2, bt, bt);
	node *m;

	if (!idx_updates)
		return NULL;
	/* releqjoin.count <> updates[updcol].count */
	if (pup && list_length(pup->op4.lval)) {
		cur = pup->op4.lval->h->data;
	} else if (updates) {
		cur = updates[updcol];
	} else {
		sql_kc *c = k->columns->h->data;
		stmt *dels = stmt_tid(be, k->t, 0);
		assert(0);
		cur = stmt_col(be, c->c, dels, dels->partition);
	}
	s = stmt_binop(be, stmt_aggr(be, idx_updates, NULL, NULL, cnt, 1, 0, 1), stmt_aggr(be, cur, NULL, NULL, cnt, 1, 0, 1), ne);

	for (m = k->columns->h; m; m = m->next) {
		sql_kc *c = m->data;

		/* FOR MATCH FULL/SIMPLE/PARTIAL see above */
		/* Currently only the default MATCH SIMPLE is supported */
		if (c->c->null) {
			stmt *upd, *nn;

			if (updates && updates[c->c->colnr]) {
				upd = updates[c->c->colnr];
			} else if (updates && updcol >= 0) {
				assert(0);
				//upd = updates[updcol]->op1;
				//upd = stmt_project(be, upd, stmt_col(be, c->c, tids, tids->partition));
				upd = stmt_col(be, c->c, tids, tids->partition);
			} else { /* created idx/key using alter */ 
				upd = stmt_col(be, c->c, tids, tids->partition);
			}
			nn = stmt_selectnil(be, upd);
			if (null)
				null = stmt_tunion(be, null, nn);
			else
				null = nn;
		}
	}
	if (null) {
		cntnulls = stmt_aggr(be, null, NULL, NULL, cnt, 1, 0, 1); 
	} else {
		cntnulls = stmt_atom_lng(be, 0);
	}
	s = stmt_binop(be, s, 
		stmt_binop(be, stmt_aggr(be, stmt_selectnil(be, idx_updates), NULL, NULL, cnt, 1, 0, 1), cntnulls , ne), or);

	/* s should be empty */
	msg = sa_message(sql->sa, SQLSTATE(40002) "UPDATE: FOREIGN KEY constraint '%s.%s' violated", k->t->base.name, k->base.name);
	return stmt_exception(be, s, msg, 00001);
}

static stmt *
join_updated_pkey(backend *be, sql_key * k, stmt *tids, stmt **updates)
{
	mvc *sql = be->mvc;
	char *msg = NULL;
	int nulls = 0;
	node *m, *o;
	sql_key *rk = &((sql_fkey*)k)->rkey->k;
	stmt *s = NULL, *dels = stmt_tid(be, rk->t, 0), *fdels, *cnteqjoin;
	stmt *null = NULL, *rows;
	sql_subtype *lng = sql_bind_localtype("lng");
	sql_subtype *bt = sql_bind_localtype("bit");
	sql_subfunc *cnt = sql_bind_func(sql->sa, sql->session->schema, "count", sql_bind_localtype("void"), NULL, F_AGGR);
	sql_subfunc *ne = sql_bind_func_result(sql->sa, sql->session->schema, "<>", F_FUNC, bt, 2, lng, lng);
	list *lje = sa_list(sql->sa);
	list *rje = sa_list(sql->sa);

	fdels = stmt_tid(be, k->idx->t, 0);
	rows = stmt_idx(be, k->idx, fdels, fdels->partition);

	rows = stmt_join(be, rows, tids, 0, cmp_equal, 0); /* join over the join index */
	rows = stmt_result(be, rows, 0);

	for (m = k->idx->columns->h, o = rk->columns->h; m && o; m = m->next, o = o->next) {
		sql_kc *fc = m->data;
		sql_kc *c = o->data;
		stmt *upd, *col;

		if (updates[c->c->colnr]) {
			upd = updates[c->c->colnr];
		} else {
			assert(0);
			//upd = updates[updcol]->op1;
			upd = stmt_project(be, tids, stmt_col(be, c->c, dels, dels->partition));
		}
		if (c->c->null) {	/* new nulls (MATCH SIMPLE) */
			stmt *nn = stmt_selectnil(be, upd);
			if (null)
				null = stmt_tunion(be, null, nn);
			else
				null = nn;
			nulls = 1;
		}
		col = stmt_col(be, fc->c, rows, rows->partition);
		list_append(lje, upd);
		list_append(rje, col);
	}
	s = releqjoin(be, lje, rje, NULL, 1 /* hash used */, cmp_equal, 0, 0);
	s = stmt_result(be, s, 0);

	/* add missing nulls */
	cnteqjoin = stmt_aggr(be, s, NULL, NULL, cnt, 1, 0, 1);
	if (nulls) {
		sql_subfunc *add = sql_bind_func_result(sql->sa, sql->session->schema, "sql_add", F_FUNC, lng, 2, lng, lng);
		cnteqjoin = stmt_binop(be, cnteqjoin, stmt_aggr(be, null, NULL, NULL, cnt, 1, 0, 1), add);
	}

	/* releqjoin.count <> updates[updcol].count */
	s = stmt_binop(be, cnteqjoin, stmt_aggr(be, rows, NULL, NULL, cnt, 1, 0, 1), ne);

	/* s should be empty */
	msg = sa_message(sql->sa, SQLSTATE(40002) "UPDATE: FOREIGN KEY constraint '%s.%s' violated", k->t->base.name, k->base.name);
	return stmt_exception(be, s, msg, 00001);
}

static list * sql_update(backend *be, sql_table *t, stmt *rows, stmt **updates);

static stmt*
sql_delete_set_Fkeys(backend *be, sql_key *k, stmt *ftids /* to be updated rows of fkey table */, int action)
{
	mvc *sql = be->mvc;
	list *l = NULL;
	int len = 0;
	node *m, *o;
	sql_key *rk = &((sql_fkey*)k)->rkey->k;
	stmt **new_updates;
	sql_table *t = mvc_bind_table(sql, k->t->s, k->t->base.name);

	new_updates = table_update_stmts(sql, t, &len);
	for (m = k->idx->columns->h, o = rk->columns->h; m && o; m = m->next, o = o->next) {
		sql_kc *fc = m->data;
		stmt *upd = NULL;

		if (action == ACT_SET_DEFAULT) {
			if (fc->c->def) {
				stmt *sq;
				char *msg, *typestr = subtype2string2(&fc->c->type);
				if(!typestr)
					return sql_error(sql, 02, SQLSTATE(HY013) MAL_MALLOC_FAIL);
				msg = sa_message(sql->sa, "select cast(%s as %s);", fc->c->def, typestr);
				_DELETE(typestr);
				sq = rel_parse_value(be, msg, sql->emode);
				if (!sq) 
					return NULL;
				upd = sq;
			}  else {
				upd = stmt_atom(be, atom_general(sql->sa, &fc->c->type, NULL));
			}
		} else {
			upd = stmt_atom(be, atom_general(sql->sa, &fc->c->type, NULL));
		}

		if (!upd || (upd = check_types(be, &fc->c->type, upd, type_equal)) == NULL) 
			return NULL;

		if (upd->nrcols <= 0) 
			upd = stmt_const(be, ftids, upd);

		new_updates[fc->c->colnr] = upd;
	}
	if ((l = sql_update(be, t, ftids, new_updates)) == NULL) 
		return NULL;
	return stmt_list(be, l);
}

static stmt*
sql_update_cascade_Fkeys(backend *be, sql_key *k, stmt *utids, stmt **updates, int action)
{
	mvc *sql = be->mvc;
	list *l = NULL;
	int len = 0;
	node *m, *o;
	sql_key *rk = &((sql_fkey*)k)->rkey->k;
	stmt **new_updates;
	stmt *rows;
	sql_table *t = mvc_bind_table(sql, k->t->s, k->t->base.name);
	stmt *ftids, *upd_ids;

	ftids = stmt_tid(be, k->idx->t, 0);
	rows = stmt_idx(be, k->idx, ftids, ftids->partition);

	rows = stmt_join(be, rows, utids, 0, cmp_equal, 0); /* join over the join index */
	upd_ids = stmt_result(be, rows, 1);
	rows = stmt_result(be, rows, 0);
	rows = stmt_project(be, rows, ftids);

	new_updates = table_update_stmts(sql, t, &len);
	for (m = k->idx->columns->h, o = rk->columns->h; m && o; m = m->next, o = o->next) {
		sql_kc *fc = m->data;
		sql_kc *c = o->data;
		stmt *upd = NULL;

		if (!updates[c->c->colnr]) {
			continue;
		} else if (action == ACT_CASCADE) {
			upd = updates[c->c->colnr];
		} else if (action == ACT_SET_DEFAULT) {
			if (fc->c->def) {
				stmt *sq;
				char *msg, *typestr = subtype2string2(&fc->c->type);
				if(!typestr)
					return sql_error(sql, 02, SQLSTATE(HY013) MAL_MALLOC_FAIL);
				msg = sa_message(sql->sa, "select cast(%s as %s);", fc->c->def, typestr);
				_DELETE(typestr);
				sq = rel_parse_value(be, msg, sql->emode);
				if (!sq) 
					return NULL;
				upd = sq;
			} else {
				upd = stmt_atom(be, atom_general(sql->sa, &fc->c->type, NULL));
			}
		} else if (action == ACT_SET_NULL) {
			upd = stmt_atom(be, atom_general(sql->sa, &fc->c->type, NULL));
		}

		if (!upd || (upd = check_types(be, &fc->c->type, upd, type_equal)) == NULL) 
			return NULL;

		if (upd->nrcols <= 0) 
			upd = stmt_const(be, upd_ids, upd);
		else
			upd = stmt_project(be, upd_ids, upd);

		new_updates[fc->c->colnr] = upd;
	}

	if ((l = sql_update(be, t, rows, new_updates)) == NULL) 
		return NULL;
	return stmt_list(be, l);
}

static int
cascade_ukey(backend *be, stmt **updates, sql_key *k, stmt *tids) 
{
	sql_ukey *uk = (sql_ukey*)k;

	if (uk->keys && list_length(uk->keys) > 0) {
		node *n;
		for(n = uk->keys->h; n; n = n->next) {
			sql_key *fk = n->data;

			/* All rows of the foreign key table which are
			   affected by the primary key update should all
			   match one of the updated primary keys again.
			 */
			switch (((sql_fkey*)fk)->on_update) {
				case ACT_NO_ACTION: 
					break;
				case ACT_SET_NULL: 
				case ACT_SET_DEFAULT: 
				case ACT_CASCADE: 
					if (!sql_update_cascade_Fkeys(be, fk, tids, updates, ((sql_fkey*)fk)->on_update))
						return -1;
					break;
				default:	/*RESTRICT*/
					if (!join_updated_pkey(be, fk, tids, updates))
						return -1;
			}
		}
	}
	return 0;
}

static void
sql_update_check_key(backend *be, stmt **updates, sql_key *k, stmt *tids, stmt *idx_updates, int updcol, list *l, stmt *pup)
{
	stmt *ckeys;

	if (k->type == pkey || k->type == ukey) {
		ckeys = update_check_ukey(be, updates, k, tids, idx_updates, updcol);
	} else { /* foreign keys */
		ckeys = update_check_fkey(be, updates, k, tids, idx_updates, updcol, pup);
	}
	list_append(l, ckeys);
}

static stmt *
hash_update(backend *be, sql_idx * i, stmt *rows, stmt **updates, int updcol)
{
	mvc *sql = be->mvc;
	/* calculate new value */
	node *m;
	sql_subtype *it, *lng;
	int bits = 1 + ((sizeof(lng)*8)-1)/(list_length(i->columns)+1);
	stmt *h = NULL, *tids;

	if (list_length(i->columns) <= 1)
		return NULL;

	tids = stmt_tid(be, i->t, 0);
	it = sql_bind_localtype("int");
	lng = sql_bind_localtype("lng");
	for (m = i->columns->h; m; m = m->next ) {
		sql_kc *c = m->data;
		stmt *upd;

		if (updates && updates[c->c->colnr]) {
			upd = updates[c->c->colnr];
		} else if (updates && updcol >= 0) {
			assert(0);
			//upd = updates[updcol]->op1;
			//upd = rows;
			//upd = stmt_project(be, upd, stmt_col(be, c->c, tids, tids->partition));
			upd = stmt_col(be, c->c, rows, rows->partition);
		} else { /* created idx/key using alter */ 
			upd = stmt_col(be, c->c, tids, tids->partition);
		}

		if (h && i->type == hash_idx)  { 
			sql_subfunc *xor = sql_bind_func_result(sql->sa, sql->session->schema, "rotate_xor_hash", F_FUNC, lng, 3, lng, it, &c->c->type);

			h = stmt_Nop(be, stmt_list( be, list_append( list_append(
				list_append(sa_list(sql->sa), h), 
				stmt_atom_int(be, bits)),  upd)),
				xor);
		} else if (h)  { 
			stmt *h2;
			sql_subfunc *lsh = sql_bind_func_result(sql->sa, sql->session->schema, "left_shift", F_FUNC, lng, 2, lng, it);
			sql_subfunc *lor = sql_bind_func_result(sql->sa, sql->session->schema, "bit_or", F_FUNC, lng, 2, lng, lng);
			sql_subfunc *hf = sql_bind_func_result(sql->sa, sql->session->schema, "hash", F_FUNC, lng, 1, &c->c->type);

			h = stmt_binop(be, h, stmt_atom_int(be, bits), lsh); 
			h2 = stmt_unop(be, upd, hf);
			h = stmt_binop(be, h, h2, lor);
		} else {
			sql_subfunc *hf = sql_bind_func_result(sql->sa, sql->session->schema, "hash", F_FUNC, lng, 1, &c->c->type);
			h = stmt_unop(be, upd, hf);
			if (i->type == oph_idx)
				break;
		}
	}
	return h;
}

static stmt *
join_idx_update(backend *be, sql_idx * i, stmt *ftids, stmt **updates, int updcol)
{
	mvc *sql = be->mvc;
	node *m, *o;
	sql_key *rk = &((sql_fkey *) i->key)->rkey->k;
	stmt *s = NULL, *ptids = stmt_tid(be, rk->t, 0), *l, *r;
	list *lje = sa_list(sql->sa);
	list *rje = sa_list(sql->sa);

	for (m = i->columns->h, o = rk->columns->h; m && o; m = m->next, o = o->next) {
		sql_kc *c = m->data;
		sql_kc *rc = o->data;
		stmt *upd;

		if (updates && updates[c->c->colnr]) {
			upd = updates[c->c->colnr];
		} else if (updates && updcol >= 0) {
			assert(0);
			//upd = updates[updcol]->op1;
			//upd = stmt_project(be, upd, stmt_col(be, c->c, ftids, ftids->partition));
			upd = stmt_col(be, c->c, ftids, ftids->partition);
		} else { /* created idx/key using alter */ 
			upd = stmt_col(be, c->c, ftids, ftids->partition);
		}

		list_append(lje, check_types(be, &rc->c->type, upd, type_equal));
		list_append(rje, stmt_col(be, rc->c, ptids, ptids->partition));
	}
	s = releqjoin(be, lje, rje, NULL, 0 /* use hash */, cmp_equal, 0, 0);
	l = stmt_result(be, s, 0);
	r = stmt_result(be, s, 1);
	r = stmt_project(be, r, ptids);
	return stmt_left_project(be, ftids, l, r);
}

static int
cascade_updates(backend *be, sql_table *t, stmt *rows, stmt **updates)
{
	mvc *sql = be->mvc;
	node *n;

	if (!t->idxs.set)
		return 0;

	for (n = t->idxs.set->h; n; n = n->next) {
		sql_idx *i = n->data;

		/* check if update is needed, 
		 * ie atleast on of the idx columns is updated 
		 */
		if (is_idx_updated(i, updates) == 0)
			continue;

		if (i->key) {
			if (!(sql->cascade_action && list_find_id(sql->cascade_action, i->key->base.id))) {
				sql_key *k = i->key;
				int *local_id = SA_NEW(sql->sa, int);
				if (!sql->cascade_action) 
					sql->cascade_action = sa_list(sql->sa);
				*local_id = i->key->base.id;
				list_append(sql->cascade_action, local_id);
				if (k->type == pkey || k->type == ukey) {
					if (cascade_ukey(be, updates, k, rows))
						return -1;
				}
			}
		}
	}
	return 0;
}

static list *
update_idxs_and_check_keys(backend *be, sql_table *t, stmt *rows, stmt **updates, list *l, stmt *pup)
{
	mvc *sql = be->mvc;
	node *n;
	int updcol;
	list *idx_updates = sa_list(sql->sa);

	if (!t->idxs.set)
		return idx_updates;

	updcol = first_updated_col(updates, list_length(t->columns.set));
	for (n = t->idxs.set->h; n; n = n->next) {
		sql_idx *i = n->data;
		stmt *is = NULL;

		/* check if update is needed, 
		 * ie atleast on of the idx columns is updated 
		 */
		if (is_idx_updated(i, updates) == 0)
			continue;

		if (hash_index(i->type)) {
			is = hash_update(be, i, rows, updates, updcol);
		} else if (i->type == join_idx) {
			if (updcol < 0)
				return NULL;
			is = join_idx_update(be, i, rows, updates, updcol);
		}
		if (i->key) 
			sql_update_check_key(be, updates, i->key, rows, is, updcol, l, pup);
		if (is) 
			list_append(idx_updates, stmt_update_idx(be, i, rows, is));
	}
	return idx_updates;
}

static int
sql_stack_add_updated(mvc *sql, const char *on, const char *nn, sql_table *t, stmt *tids, stmt **updates)
{
	/* Put single relation of updates and old values on to the stack */
	sql_rel *r = NULL;
	node *n;
	list *exps = sa_list(sql->sa);
	trigger_input *ti = SA_NEW(sql->sa, trigger_input);

	ti->t = t;
	ti->tids = tids;
	ti->updates = updates;
	ti->type = 2;
	ti->on = on;
	ti->nn = nn;
	for (n = t->columns.set->h; n; n = n->next) {
		sql_column *c = n->data;

		if (updates[c->colnr]) {
			sql_exp *oe = exp_column(sql->sa, on, c->base.name, &c->type, CARD_MULTI, c->null, 0);
			sql_exp *ne = exp_column(sql->sa, nn, c->base.name, &c->type, CARD_MULTI, c->null, 0);

			append(exps, oe);
			append(exps, ne);
		} else {
			sql_exp *oe = exp_column(sql->sa, on, c->base.name, &c->type, CARD_MULTI, c->null, 0);
			sql_exp *ne = exp_column(sql->sa, nn, c->base.name, &c->type, CARD_MULTI, c->null, 0);

			append(exps, oe);
			append(exps, ne);
		}
	}
	r = rel_table_func(sql->sa, NULL, NULL, exps, TRIGGER_WRAPPER);
	r->l = ti;

	/* put single table into the stack with 2 names, needed for the psm code */
	if (!stack_push_rel_view(sql, on, r) || !stack_push_rel_view(sql, nn, rel_dup(r)))
		return 0;
	return 1;
}

static int
sql_update_triggers(backend *be, sql_table *t, stmt *tids, stmt **updates, int time )
{
	mvc *sql = be->mvc;
	node *n;
	int res = 1;

	if (!t->triggers.set)
		return res;

	for (n = t->triggers.set->h; n; n = n->next) {
		sql_trigger *trigger = n->data;

		if (!stack_push_frame(sql, "OLD-NEW"))
			return 0;
		if (trigger->event == 2 && trigger->time == time) {
			/* add name for the 'inserted' to the stack */
			const char *n = trigger->new_name;
			const char *o = trigger->old_name;

			if (!n) n = "new"; 
			if (!o) o = "old"; 

			if(!sql_stack_add_updated(sql, o, n, t, tids, updates)) {
				stack_pop_frame(sql);
				return 0;
			}

			if (!sql_parse(be, sql->sa, trigger->statement, m_instantiate)) {
				stack_pop_frame(sql);
				return 0;
			}
		}
		stack_pop_frame(sql);
	}
	return res;
}

static void
sql_update_check_null(backend *be, sql_table *t, stmt **updates)
{
	mvc *sql = be->mvc;
	node *n;
	sql_subfunc *cnt = sql_bind_func(sql->sa, sql->session->schema, "count", sql_bind_localtype("void"), NULL, F_AGGR);

	for (n = t->columns.set->h; n; n = n->next) {
		sql_column *c = n->data;

		if (updates[c->colnr] && !c->null) {
			stmt *s = updates[c->colnr];
			char *msg = NULL;

			if (!(s->key && s->nrcols == 0)) {
				s = stmt_selectnil(be, updates[c->colnr]);
				s = stmt_aggr(be, s, NULL, NULL, cnt, 1, 0, 1);
			} else {
				sql_subfunc *isnil = sql_bind_func(sql->sa, sql->session->schema, "isnull", &c->type, NULL, F_FUNC);

				s = stmt_unop(be, updates[c->colnr], isnil);
			}
			msg = sa_message(sql->sa, SQLSTATE(40002) "UPDATE: NOT NULL constraint violated for column '%s.%s'", c->t->base.name, c->base.name);
			(void)stmt_exception(be, s, msg, 00001);
		}
	}
}

/* updates: an array of table width, per column holds the values for the to be updated rows  */
static list *
sql_update(backend *be, sql_table *t, stmt *rows, stmt **updates)
{
	mvc *sql = be->mvc;
	list *idx_updates = NULL;
	int i, nr_cols = list_length(t->columns.set);
	list *l = sa_list(sql->sa);
	node *n;

	if (!be->first_statement_generated)
		sql_update_check_null(be, (be->cur_append && t->p) ? t->p : t, updates);

	/* check keys + get idx */
	idx_updates = update_idxs_and_check_keys(be, t, rows, updates, l, NULL);
	if (!idx_updates) {
		assert(0);
		return sql_error(sql, 02, SQLSTATE(42000) "UPDATE: failed to update indexes for table '%s'", t->base.name);
	}

/* before */
	if (be->cur_append && !be->first_statement_generated) {
		for(sql_table *up = t->p ; up ; up = up->p) {
			if (!sql_update_triggers(be, up, rows, updates, 0))
				return sql_error(sql, 02, SQLSTATE(27000) "UPDATE: triggers failed for table '%s'", up->base.name);
		}
	}
	if (!sql_update_triggers(be, t, rows, updates, 0)) 
		return sql_error(sql, 02, SQLSTATE(27000) "UPDATE: triggers failed for table '%s'", t->base.name);

/* apply updates */
	for (i = 0, n = t->columns.set->h; i < nr_cols && n; i++, n = n->next) { 
		sql_column *c = n->data;

		if (updates[i])
	       		append(l, stmt_update_col(be, c, rows, updates[i]));
	}
	if (cascade_updates(be, t, rows, updates))
		return sql_error(sql, 02, SQLSTATE(42000) "UPDATE: cascade failed for table '%s'", t->base.name);

/* after */
	if (be->cur_append && !be->first_statement_generated) {
		for(sql_table *up = t->p ; up ; up = up->p) {
			if (!sql_update_triggers(be, up, rows, updates, 1))
				return sql_error(sql, 02, SQLSTATE(27000) "UPDATE: triggers failed for table '%s'", up->base.name);
		}
	}
	if (!sql_update_triggers(be, t, rows, updates, 1)) 
		return sql_error(sql, 02, SQLSTATE(27000) "UPDATE: triggers failed for table '%s'", t->base.name);

/* cascade ?? */
	return l;
}

/* updates with empty list is alter with create idx or keys */
static stmt *
rel2bin_update(backend *be, sql_rel *rel, list *refs)
{
	mvc *sql = be->mvc;
	stmt *update = NULL, **updates = NULL, *tids, *s, *ddl = NULL, *pup = NULL, *cnt;
	list *l = sa_list(sql->sa);
	int nr_cols, updcol, idx_ups = 0;
	node *m;
	sql_rel *tr = rel->l, *prel = rel->r;
	sql_table *t = NULL;

	if ((rel->flag&UPD_COMP)) {  /* special case ! */
		idx_ups = 1;
		prel = rel->l;
		rel = rel->r;
		tr = rel->l;
	}
	if (tr->op == op_basetable) {
		t = tr->l;
	} else {
		ddl = subrel_bin(be, tr, refs);
		ddl = subrel_project(be, ddl, refs, NULL);
		if (!ddl)
			return NULL;
		t = rel_ddl_table_get(tr);

		/* no columns to update (probably an new pkey!) */
		if (!rel->exps) 
			return ddl;
	}

	if (rel->r) /* first construct the update relation */
		update = subrel_bin(be, rel->r, refs);
	update = subrel_project(be, update, refs, rel->r);

	if (!update)
		return NULL;

	if (idx_ups)
		pup = refs_find_rel(refs, prel);

	updates = table_update_stmts(sql, t, &nr_cols);
	tids = update->op4.lval->h->data;

	/* lookup the updates */
	for (m = rel->exps->h; m; m = m->next) {
		sql_exp *ce = m->data;
		sql_column *c = find_sql_column(t, exp_name(ce));

		if (c) 
			updates[c->colnr] = bin_find_column(be, update, ce->l, ce->r);
	}
	if (!be->first_statement_generated)
		sql_update_check_null(be, (be->cur_append && t->p) ? t->p : t, updates);

	/* check keys + get idx */
	updcol = first_updated_col(updates, list_length(t->columns.set));
	for (m = rel->exps->h; m; m = m->next) {
		sql_exp *ce = m->data;
		sql_idx *i = find_sql_idx(t, exp_name(ce)+1);
		stmt *update_idx, *is = NULL;

		if (i) {
			if (non_updatable_index(i->type)) /* Some indexes don't hold delta structures */
				continue;

			update_idx = bin_find_column(be, update, ce->l, ce->r);
			if (update_idx)
				is = update_idx;
			if (hash_index(i->type) && list_length(i->columns) <= 1) {
				is = NULL;
				update_idx = NULL;
			}
			if (i->key) 
				sql_update_check_key(be, (updcol>=0)?updates:NULL, i->key, tids, update_idx, updcol, l, pup);
			if (is) 
				list_append(l, stmt_update_idx(be,  i, tids, is));
		}
	}

/* before */
	if (be->cur_append && !be->first_statement_generated) {
		for(sql_table *up = t->p ; up ; up = up->p) {
			if (!sql_update_triggers(be, up, tids, updates, 0))
				return sql_error(sql, 02, SQLSTATE(27000) "UPDATE: triggers failed for table '%s'", up->base.name);
		}
	}
	if (!sql_update_triggers(be, t, tids, updates, 0)) 
		return sql_error(sql, 02, SQLSTATE(27000) "UPDATE: triggers failed for table '%s'", t->base.name);

/* apply the update */
	for (m = rel->exps->h; m; m = m->next) {
		sql_exp *ce = m->data;
		sql_column *c = find_sql_column(t, exp_name(ce));

		if (c) 
			append(l, stmt_update_col(be,  c, tids, updates[c->colnr]));
	}

	if (cascade_updates(be, t, tids, updates))
		return sql_error(sql, 02, SQLSTATE(42000) "UPDATE: cascade failed for table '%s'", t->base.name);

/* after */
	if (be->cur_append && !be->first_statement_generated) {
		for(sql_table *up = t->p ; up ; up = up->p) {
			if (!sql_update_triggers(be, up, tids, updates, 1))
				return sql_error(sql, 02, SQLSTATE(27000) "UPDATE: triggers failed for table '%s'", up->base.name);
		}
	}
	if (!sql_update_triggers(be, t, tids, updates, 1)) 
		return sql_error(sql, 02, SQLSTATE(27000) "UPDATE: triggers failed for table '%s'", t->base.name);

	if (ddl) {
		list_prepend(l, ddl);
		cnt = stmt_list(be, l);
	} else {
		s = stmt_aggr(be, tids, NULL, NULL, sql_bind_func(sql->sa, sql->session->schema, "count", sql_bind_localtype("void"), NULL, F_AGGR), 1, 0, 1);
		cnt = s;
	}

	if (be->cur_append) /* building the total number of rows affected across all tables */
		cnt->nr = add_to_merge_partitions_accumulator(be, cnt->nr);

	if (sql->cascade_action) 
		sql->cascade_action = NULL;
	return cnt;
}

static int
sql_stack_add_deleted(mvc *sql, const char *name, sql_table *t, stmt *tids, int type)
{
	/* Put single relation of updates and old values on to the stack */
	sql_rel *r = NULL;
	node *n;
	list *exps = sa_list(sql->sa);
	trigger_input *ti = SA_NEW(sql->sa, trigger_input);

	ti->t = t;
	ti->tids = tids;
	ti->updates = NULL;
	ti->type = type;
	ti->nn = name;
	for (n = t->columns.set->h; n; n = n->next) {
		sql_column *c = n->data;
		sql_exp *ne = exp_column(sql->sa, name, c->base.name, &c->type, CARD_MULTI, c->null, 0);

		append(exps, ne);
	}
	r = rel_table_func(sql->sa, NULL, NULL, exps, TRIGGER_WRAPPER);
	r->l = ti;

	return stack_push_rel_view(sql, name, r) ? 1 : 0;
}

static int
sql_delete_triggers(backend *be, sql_table *t, stmt *tids, int time, int firing_type, int internal_type)
{
	mvc *sql = be->mvc;
	node *n;
	int res = 1;

	if (!t->triggers.set)
		return res;

	for (n = t->triggers.set->h; n; n = n->next) {
		sql_trigger *trigger = n->data;

		if (!stack_push_frame(sql, "OLD-NEW"))
			return 0;
		if (trigger->event == firing_type && trigger->time == time) {
			/* add name for the 'deleted' to the stack */
			const char *o = trigger->old_name;

			if (!o) o = "old";

			if(!sql_stack_add_deleted(sql, o, t, tids, internal_type)) {
				stack_pop_frame(sql);
				return 0;
			}

			if (!sql_parse(be, sql->sa, trigger->statement, m_instantiate)) {
				stack_pop_frame(sql);
				return 0;
			}
		}
		stack_pop_frame(sql);
	}
	return res;
}

static stmt * sql_delete(backend *be, sql_table *t, stmt *rows);

static stmt *
sql_delete_cascade_Fkeys(backend *be, sql_key *fk, stmt *ftids)
{
	sql_table *t = mvc_bind_table(be->mvc, fk->t->s, fk->t->base.name);
	return sql_delete(be, t, ftids);
}

static void 
sql_delete_ukey(backend *be, stmt *utids /* deleted tids from ukey table */, sql_key *k, list *l, char* which, int cascade)
{
	mvc *sql = be->mvc;
	sql_ukey *uk = (sql_ukey*)k;

	if (uk->keys && list_length(uk->keys) > 0) {
		sql_subtype *lng = sql_bind_localtype("lng");
		sql_subtype *bt = sql_bind_localtype("bit");
		node *n;
		for(n = uk->keys->h; n; n = n->next) {
			char *msg = NULL;
			sql_subfunc *cnt = sql_bind_func(sql->sa, sql->session->schema, "count", sql_bind_localtype("void"), NULL, F_AGGR);
			sql_subfunc *ne = sql_bind_func_result(sql->sa, sql->session->schema, "<>", F_FUNC, bt, 2, lng, lng);
			sql_key *fk = n->data;
			stmt *s, *tids;

			tids = stmt_tid(be, fk->idx->t, 0);
			s = stmt_idx(be, fk->idx, tids, tids->partition);
			s = stmt_join(be, s, utids, 0, cmp_equal, 0); /* join over the join index */
			s = stmt_result(be, s, 0);
			tids = stmt_project(be, s, tids);
			if(cascade) { /* for truncate statements with the cascade option */
				s = sql_delete_cascade_Fkeys(be, fk, tids);
				list_prepend(l, s);
			} else {
				switch (((sql_fkey*)fk)->on_delete) {
					case ACT_NO_ACTION:
						break;
					case ACT_SET_NULL:
					case ACT_SET_DEFAULT:
						s = sql_delete_set_Fkeys(be, fk, tids, ((sql_fkey*)fk)->on_delete);
						list_prepend(l, s);
						break;
					case ACT_CASCADE:
						s = sql_delete_cascade_Fkeys(be, fk, tids);
						list_prepend(l, s);
						break;
					default:	/*RESTRICT*/
						/* The overlap between deleted primaries and foreign should be empty */
						s = stmt_binop(be, stmt_aggr(be, tids, NULL, NULL, cnt, 1, 0, 1), stmt_atom_lng(be, 0), ne);
						msg = sa_message(sql->sa, SQLSTATE(40002) "%s: FOREIGN KEY constraint '%s.%s' violated", which, fk->t->base.name, fk->base.name);
						s = stmt_exception(be, s, msg, 00001);
						list_prepend(l, s);
				}
			}
		}
	}
}

static int
sql_delete_keys(backend *be, sql_table *t, stmt *rows, list *l, char* which, int cascade)
{
	mvc *sql = be->mvc;
	int res = 1;
	node *n;

	if (!t->keys.set)
		return res;

	for (n = t->keys.set->h; n; n = n->next) {
		sql_key *k = n->data;

		if (k->type == pkey || k->type == ukey) {
			if (!(sql->cascade_action && list_find_id(sql->cascade_action, k->base.id))) {
				int *local_id = SA_NEW(sql->sa, int);
				if (!sql->cascade_action) 
					sql->cascade_action = sa_list(sql->sa);

				*local_id = k->base.id;
				list_append(sql->cascade_action, local_id); 
				sql_delete_ukey(be, rows, k, l, which, cascade);
			}
		}
	}
	return res;
}

static stmt *
sql_delete(backend *be, sql_table *t, stmt *rows)
{
	mvc *sql = be->mvc;
	stmt *v = NULL, *s = NULL;
	list *l = sa_list(sql->sa);

	if (rows) {
		v = rows;
	} else { /* delete all */
		v = stmt_tid(be, t, 0);
	}

/* before */
	if (be->cur_append && !be->first_statement_generated) {
		for(sql_table *up = t->p ; up ; up = up->p) {
			if (!sql_delete_triggers(be, up, v, 0, 1, 3))
				return sql_error(sql, 02, SQLSTATE(27000) "DELETE: triggers failed for table '%s'", up->base.name);
		}
	}
	if (!sql_delete_triggers(be, t, v, 0, 1, 3))
		return sql_error(sql, 02, SQLSTATE(27000) "DELETE: triggers failed for table '%s'", t->base.name);

	if (!sql_delete_keys(be, t, v, l, "DELETE", 0))
		return sql_error(sql, 02, SQLSTATE(42000) "DELETE: failed to delete indexes for table '%s'", t->base.name);

	if (rows) { 
		sql_subtype to;

		sql_find_subtype(&to, "oid", 0, 0);
		list_append(l, stmt_delete(be, t, rows));
	} else { /* delete all */
		/* first column */
		s = stmt_table_clear(be, t);
		list_append(l, s);
	}

/* after */
	if (be->cur_append && !be->first_statement_generated) {
		for(sql_table *up = t->p ; up ; up = up->p) {
			if (!sql_delete_triggers(be, up, v, 1, 1, 3))
				return sql_error(sql, 02, SQLSTATE(27000) "DELETE: triggers failed for table '%s'", up->base.name);
		}
	}
	if (!sql_delete_triggers(be, t, v, 1, 1, 3))
		return sql_error(sql, 02, SQLSTATE(27000) "DELETE: triggers failed for table '%s'", t->base.name);
	if (rows)
		s = stmt_aggr(be, rows, NULL, NULL, sql_bind_func(sql->sa, sql->session->schema, "count", sql_bind_localtype("void"), NULL, F_AGGR), 1, 0, 1);
	if (be->cur_append) /* building the total number of rows affected across all tables */
		s->nr = add_to_merge_partitions_accumulator(be, s->nr);
	return s;
}

static stmt *
rel2bin_delete(backend *be, sql_rel *rel, list *refs)
{
	mvc *sql = be->mvc;
	stmt *rows = NULL, *stdelete = NULL;
	sql_rel *tr = rel->l;
	sql_table *t = NULL;

	if (tr->op == op_basetable)
		t = tr->l;
	else
		assert(0/*ddl statement*/);

	if (rel->r) { /* first construct the deletes relation */
		rows = subrel_bin(be, rel->r, refs);
		rows = subrel_project(be, rows, refs, rel->r);
		if (!rows)
			return NULL;
	}
	if (rows && rows->type == st_list) {
		stmt *s = rows;
		rows = s->op4.lval->h->data;
	}
	stdelete = sql_delete(be, t, rows);
	if (sql->cascade_action)
		sql->cascade_action = NULL;
	return stdelete;
}

struct tablelist {
	sql_table *table;
	struct tablelist* next;
};

static void /* inspect the other tables recursively for foreign key dependencies */
check_for_foreign_key_references(mvc *sql, struct tablelist* list, struct tablelist* next_append, sql_table *t, int cascade, int *error)
{
	node *n;
	int found;
	struct tablelist* new_node, *node_check;

	if (THRhighwater()) {
		sql_error(sql, 10, SQLSTATE(42000) "Query too complex: running out of stack space");
		*error = 1;
		return;
	}

	if (*error)
		return;

	if (t->keys.set) { /* Check for foreign key references */
		for (n = t->keys.set->h; n; n = n->next) {
			sql_key *k = n->data;

			if (k->type == ukey || k->type == pkey) {
				sql_ukey *uk = (sql_ukey *) k;

				if (uk->keys && list_length(uk->keys)) {
					node *l = uk->keys->h;

					for (; l; l = l->next) {
						k = l->data;
						/* make sure it is not a self referencing key */
						if (k->t != t && !cascade) {
							node *n = t->columns.set->h;
							sql_column *c = n->data;
							size_t n_rows = store_funcs.count_col(sql->session->tr, c, 1);
							size_t n_deletes = store_funcs.count_del(sql->session->tr, c->t);
							assert (n_rows >= n_deletes);
							if (n_rows - n_deletes > 0) {
								sql_error(sql, 02, SQLSTATE(23000) "TRUNCATE: FOREIGN KEY %s.%s depends on %s", k->t->base.name, k->base.name, t->base.name);
								*error = 1;
								return;
							}
						} else if (k->t != t) {
							found = 0;
							for (node_check = list; node_check; node_check = node_check->next) {
								if (node_check->table == k->t)
									found = 1;
							}
							if (!found) {
								if ((new_node = MNEW(struct tablelist)) == NULL) {
									sql_error(sql, 02, SQLSTATE(HY013) MAL_MALLOC_FAIL);
									*error = 1;
									return;
								}
								new_node->table = k->t;
								new_node->next = NULL;
								next_append->next = new_node;
								check_for_foreign_key_references(sql, list, new_node, k->t, cascade, error);
							}
						}
					}
				}
			}
		}
	}
}

static stmt *
sql_truncate(backend *be, sql_table *t, int restart_sequences, int cascade)
{
	mvc *sql = be->mvc;
	list *l = sa_list(sql->sa);
	stmt *v, *ret = NULL, *other = NULL;
	const char *next_value_for = "next value for \"sys\".\"seq_";
	char *seq_name = NULL;
	str seq_pos = NULL;
	sql_column *col = NULL;
	sql_sequence *seq = NULL;
	sql_schema *sche = NULL;
	sql_table *next = NULL;
	sql_trans *tr = sql->session->tr;
	node *n = NULL;
	int error = 0;
	struct tablelist* new_list = MNEW(struct tablelist), *list_node, *aux;

	if (!new_list) {
		sql_error(sql, 02, SQLSTATE(HY013) MAL_MALLOC_FAIL);
		error = 1;
		goto finalize;
	}

	new_list->table = t;
	new_list->next = NULL;
	check_for_foreign_key_references(sql, new_list, new_list, t, cascade, &error);
	if (error)
		goto finalize;

	for (list_node = new_list; list_node; list_node = list_node->next) {
		next = list_node->table;
		sche = next->s;

		if (restart_sequences) { /* restart the sequences if it's the case */
			for (n = next->columns.set->h; n; n = n->next) {
				col = n->data;
				if (col->def && (seq_pos = strstr(col->def, next_value_for))) {
					seq_name = _STRDUP(seq_pos + (strlen(next_value_for) - strlen("seq_")));
					if (!seq_name) {
						sql_error(sql, 02, SQLSTATE(HY013) MAL_MALLOC_FAIL);
						error = 1;
						goto finalize;
					}
					seq_name[strlen(seq_name)-1] = '\0';
					seq = find_sql_sequence(sche, seq_name);
					if (seq) {
						if (!sql_trans_sequence_restart(tr, seq, seq->start)) {
							sql_error(sql, 02, SQLSTATE(HY005) "Could not restart sequence %s.%s", sche->base.name, seq_name);
							error = 1;
							goto finalize;
						}
						seq->base.wtime = sche->base.wtime = tr->wtime = tr->wstime;
						tr->schema_updates++;
					}
					_DELETE(seq_name);
				}
			}
		}

		v = stmt_tid(be, next, 0);

		/* before */
		if (be->cur_append && !be->first_statement_generated) {
			for (sql_table *up = t->p ; up ; up = up->p) {
				if (!sql_delete_triggers(be, up, v, 0, 3, 4)) {
					sql_error(sql, 02, SQLSTATE(27000) "TRUNCATE: triggers failed for table '%s'", up->base.name);
					error = 1;
					goto finalize;
				}
			}
		}
		if (!sql_delete_triggers(be, next, v, 0, 3, 4)) {
			sql_error(sql, 02, SQLSTATE(27000) "TRUNCATE: triggers failed for table '%s'", next->base.name);
			error = 1;
			goto finalize;
		}

		if (!sql_delete_keys(be, next, v, l, "TRUNCATE", cascade)) {
			sql_error(sql, 02, SQLSTATE(42000) "TRUNCATE: failed to delete indexes for table '%s'", next->base.name);
			error = 1;
			goto finalize;
		}

		other = stmt_table_clear(be, next);
		list_append(l, other);
		if (next == t)
			ret = other;

		/* after */
		if (be->cur_append && !be->first_statement_generated) {
			for (sql_table *up = t->p ; up ; up = up->p) {
				if (!sql_delete_triggers(be, up, v, 1, 3, 4)) {
					sql_error(sql, 02, SQLSTATE(27000) "TRUNCATE: triggers failed for table '%s'", up->base.name);
					error = 1;
					goto finalize;
				}
			}
		}
		if (!sql_delete_triggers(be, next, v, 1, 3, 4)) {
			sql_error(sql, 02, SQLSTATE(27000) "TRUNCATE: triggers failed for table '%s'", next->base.name);
			error = 1;
			goto finalize;
		}

		if (be->cur_append) /* building the total number of rows affected across all tables */
			other->nr = add_to_merge_partitions_accumulator(be, other->nr);
	}

finalize:
	for (list_node = new_list; list_node;) {
		aux = list_node->next;
		_DELETE(list_node);
		list_node = aux;
	}

	if (error)
		return NULL;
	return ret;
}

#define E_ATOM_INT(e) ((atom*)((sql_exp*)e)->l)->data.val.ival
#define E_ATOM_STRING(e) ((atom*)((sql_exp*)e)->l)->data.val.sval

static stmt *
rel2bin_truncate(backend *be, sql_rel *rel)
{
	mvc *sql = be->mvc;
	stmt *truncate = NULL;
	sql_rel *tr = rel->l;
	sql_table *t = NULL;
	node *n = NULL;
	int restart_sequences, cascade;

	if (tr->op == op_basetable)
		t = tr->l;
	else
		assert(0/*ddl statement*/);

	n = rel->exps->h;
	restart_sequences = E_ATOM_INT(n->data);
	cascade = E_ATOM_INT(n->next->data);

	truncate = sql_truncate(be, t, restart_sequences, cascade);
	if (sql->cascade_action)
		sql->cascade_action = NULL;
	return truncate;
}

static stmt *
rel2bin_output(backend *be, sql_rel *rel, list *refs) 
{
	mvc *sql = be->mvc;
	node *n;
	const char *tsep, *rsep, *ssep, *ns;
	const char *fn   = NULL;
	int onclient = 0;
	stmt *s = NULL, *fns = NULL;
	list *slist = sa_list(sql->sa);

	if (rel->l)  /* first construct the sub relation */
		s = subrel_bin(be, rel->l, refs);
	s = subrel_project(be, s, refs, rel->l);
	if (!s) 
		return NULL;

	if (!rel->exps) 
		return s;
	n = rel->exps->h;
	tsep = sa_strdup(sql->sa, E_ATOM_STRING(n->data));
	rsep = sa_strdup(sql->sa, E_ATOM_STRING(n->next->data));
	ssep = sa_strdup(sql->sa, E_ATOM_STRING(n->next->next->data));
	ns   = sa_strdup(sql->sa, E_ATOM_STRING(n->next->next->next->data));

	if (n->next->next->next->next) {
		fn = E_ATOM_STRING(n->next->next->next->next->data);
		fns = stmt_atom_string(be, sa_strdup(sql->sa, fn));
		onclient = E_ATOM_INT(n->next->next->next->next->next->data);
	}
	list_append(slist, stmt_export(be, s, tsep, rsep, ssep, ns, onclient, fns));
	if (s->type == st_list && ((stmt*)s->op4.lval->h->data)->nrcols != 0) {
		stmt *cnt = stmt_aggr(be, s->op4.lval->h->data, NULL, NULL, sql_bind_func(sql->sa, sql->session->schema, "count", sql_bind_localtype("void"), NULL, F_AGGR), 1, 0, 1);
		return cnt;
	} else {
		return stmt_atom_lng(be, 1);
	}
}

static stmt *
rel2bin_list(backend *be, sql_rel *rel, list *refs) 
{
	mvc *sql = be->mvc;
	stmt *l = NULL, *r = NULL;
	list *slist = sa_list(sql->sa);

	(void)refs;

	if (find_prop(rel->p, PROP_DISTRIBUTE) && be->cur_append == 0) /* create affected rows accumulator */
		create_merge_partitions_accumulator(be);

	if (rel->l)  /* first construct the sub relation */
		l = subrel_bin(be, rel->l, refs);
	if (rel->r)  /* first construct the sub relation */
		r = subrel_bin(be, rel->r, refs);
	l = subrel_project(be, l, refs, rel->l);
	r = subrel_project(be, r, refs, rel->r);
	if (!l || !r)
		return NULL;
	list_append(slist, l);
	list_append(slist, r);
	return stmt_list(be, slist);
}

static stmt *
rel2bin_psm(backend *be, sql_rel *rel) 
{
	mvc *sql = be->mvc;
	node *n;
	list *l = sa_list(sql->sa);
	stmt *sub = NULL;

	for (n = rel->exps->h; n; n = n->next) {
		sql_exp *e = n->data;
		stmt *s = exp_bin(be, e, sub, NULL, NULL, NULL, NULL, NULL);
		if (!s)
			return NULL;

		if (s && s->type == st_table) /* relational statement */
			sub = s->op1;
		else
			append(l, s);
	}
	return stmt_list(be, l);
}

static stmt *
rel2bin_partition_limits(backend *be, sql_rel *rel, list *refs)
{
	stmt *l = NULL, *r = NULL;
	node *n = NULL;
	list *slist = sa_list(be->mvc->sa);

	if (rel->l)  /* first construct the sub relation */
		l = subrel_bin(be, rel->l, refs);
	if (rel->r)  /* first construct the sub relation */
		r = subrel_bin(be, rel->r, refs);
	l = subrel_project(be, l, refs, rel->l);
	r = subrel_project(be, r, refs, rel->r);
	if ((rel->l && !l) || (rel->r && !r))
		return NULL;

	assert(rel->exps);
	assert(rel->flag == ddl_alter_table_add_range_partition || rel->flag == ddl_alter_table_add_list_partition);

	if (rel->exps) {
		for (n = rel->exps->h; n; n = n->next) {
			sql_exp *e = n->data;
			stmt *s = exp_bin(be, e, l, r, NULL, NULL, NULL, NULL);
			if (!s)
				return NULL;
			append(slist, s);
		}
	}
	return stmt_catalog(be, rel->flag, stmt_list(be, slist));
}

static stmt *
rel2bin_exception(backend *be, sql_rel *rel, list *refs)
{
	stmt *l = NULL, *r = NULL;
	node *n = NULL;
	list *slist = sa_list(be->mvc->sa);

	if (find_prop(rel->p, PROP_DISTRIBUTE) && be->cur_append == 0) /* create affected rows accumulator */
		create_merge_partitions_accumulator(be);

	if (rel->l)  /* first construct the sub relation */
		l = subrel_bin(be, rel->l, refs);
	if (rel->r)  /* first construct the sub relation */
		r = subrel_bin(be, rel->r, refs);
	l = subrel_project(be, l, refs, rel->l);
	r = subrel_project(be, r, refs, rel->r);
	if ((rel->l && !l) || (rel->r && !r))
		return NULL;

	if (rel->exps) {
		for (n = rel->exps->h; n; n = n->next) {
			sql_exp *e = n->data;
			stmt *s = exp_bin(be, e, l, r, NULL, NULL, NULL, NULL);
			if (!s)
				return NULL;
			append(slist, s);
		}
	} else { /* if there is no exception condition, just generate a statement list */
		list_append(slist, l);
		list_append(slist, r);
	}
	return stmt_list(be, slist);
}

static stmt *
rel2bin_seq(backend *be, sql_rel *rel, list *refs) 
{
	mvc *sql = be->mvc;
	node *en = rel->exps->h;
	stmt *restart, *sname, *seq, *seqname, *sl = NULL;
	list *l = sa_list(sql->sa);

	if (rel->l) { /* first construct the sub relation */
		sl = subrel_bin(be, rel->l, refs);
		sl = subrel_project(be, sl, refs, rel->l);
		if (!sl)
			return NULL;
	}

	restart = exp_bin(be, en->data, sl, NULL, NULL, NULL, NULL, NULL);
	sname = exp_bin(be, en->next->data, sl, NULL, NULL, NULL, NULL, NULL);
	seqname = exp_bin(be, en->next->next->data, sl, NULL, NULL, NULL, NULL, NULL);
	seq = exp_bin(be, en->next->next->next->data, sl, NULL, NULL, NULL, NULL, NULL);
	if (!restart || !sname || !seqname || !seq)
		return NULL;

	(void)refs;
	append(l, sname);
	append(l, seqname);
	append(l, seq);
	append(l, restart);
	return stmt_catalog(be, rel->flag, stmt_list(be, l));
}

static stmt *
rel2bin_trans(backend *be, sql_rel *rel, list *refs) 
{
	node *en = rel->exps->h;
	stmt *chain = exp_bin(be, en->data, NULL, NULL, NULL, NULL, NULL, NULL);
	stmt *name = NULL;

	if (!chain)
		return NULL;

	(void)refs;
	if (en->next) {
		name = exp_bin(be, en->next->data, NULL, NULL, NULL, NULL, NULL, NULL);
		if (!name)
			return NULL;
	}
	return stmt_trans(be, rel->flag, chain, name);
}

static stmt *
rel2bin_catalog(backend *be, sql_rel *rel, list *refs) 
{
	mvc *sql = be->mvc;
	node *en = rel->exps->h;
	stmt *action = exp_bin(be, en->data, NULL, NULL, NULL, NULL, NULL, NULL);
	stmt *sname = NULL, *name = NULL, *ifexists = NULL;
	list *l = sa_list(sql->sa);

	if (!action)
		return NULL;

	(void)refs;
	en = en->next;
	sname = exp_bin(be, en->data, NULL, NULL, NULL, NULL, NULL, NULL);
	if (!sname)
		return NULL;
	if (en->next) {
		name = exp_bin(be, en->next->data, NULL, NULL, NULL, NULL, NULL, NULL);
		if (!name)
			return NULL;
	} else {
		name = stmt_atom_string_nil(be);
	}
	if (en->next && en->next->next) {
		ifexists = exp_bin(be, en->next->next->data, NULL, NULL, NULL, NULL, NULL, NULL);
		if (!ifexists)
			return NULL;
	} else {
		ifexists = stmt_atom_int(be, 0);
	}
	append(l, sname);
	append(l, name);
	append(l, ifexists);
	append(l, action);
	return stmt_catalog(be, rel->flag, stmt_list(be, l));
}

static stmt *
rel2bin_catalog_table(backend *be, sql_rel *rel, list *refs) 
{
	mvc *sql = be->mvc;
	node *en = rel->exps->h;
	stmt *action = exp_bin(be, en->data, NULL, NULL, NULL, NULL, NULL, NULL);
	stmt *table = NULL, *sname, *tname = NULL, *ifexists = NULL;
	list *l = sa_list(sql->sa);

	if (!action)
		return NULL;

	(void)refs;
	en = en->next;
	sname = exp_bin(be, en->data, NULL, NULL, NULL, NULL, NULL, NULL);
	if (!sname)
		return NULL;
	en = en->next;
	if (en) {
		tname = exp_bin(be, en->data, NULL, NULL, NULL, NULL, NULL, NULL);
		if (!tname)
			return NULL;
		en = en->next;
	}
	append(l, sname);
	assert(tname);
	append(l, tname);
	if (rel->flag != ddl_drop_table && rel->flag != ddl_drop_view && rel->flag != ddl_drop_constraint) {
		if (en) {
			table = exp_bin(be, en->data, NULL, NULL, NULL, NULL, NULL, NULL);
			if (!table)
				return NULL;
		}
		append(l, table);
	} else {
		if (en) {
			ifexists = exp_bin(be, en->data, NULL, NULL, NULL, NULL, NULL, NULL);
			if (!ifexists)
				return NULL;
		} else {
			ifexists = stmt_atom_int(be, 0);
		}
		append(l, ifexists);
	}
	append(l, action);
	return stmt_catalog(be, rel->flag, stmt_list(be, l));
}

static stmt *
rel2bin_catalog2(backend *be, sql_rel *rel, list *refs) 
{
	mvc *sql = be->mvc;
	node *en;
	list *l = sa_list(sql->sa);

	(void)refs;
	for (en = rel->exps->h; en; en = en->next) {
		stmt *es = NULL;

		if (en->data) {
			es = exp_bin(be, en->data, NULL, NULL, NULL, NULL, NULL, NULL);
			if (!es) 
				return NULL;
		} else {
			es = stmt_atom_string_nil(be);
		}
		append(l,es);
	}
	return stmt_catalog(be, rel->flag, stmt_list(be, l));
}

static stmt *
rel2bin_ddl(backend *be, sql_rel *rel, list *refs) 
{
	mvc *sql = be->mvc;
	stmt *s = NULL;

	switch (rel->flag) {
		case ddl_output:
			s = rel2bin_output(be, rel, refs);
			sql->type = Q_TABLE;
			break;
		case ddl_list:
			s = rel2bin_list(be, rel, refs);
			break;
		case ddl_psm:
			s = rel2bin_psm(be, rel);
			break;
		case ddl_exception:
			s = rel2bin_exception(be, rel, refs);
			sql->type = Q_UPDATE;
			break;
		case ddl_create_seq:
		case ddl_alter_seq:
			s = rel2bin_seq(be, rel, refs);
			sql->type = Q_SCHEMA;
			break;
		case ddl_alter_table_add_range_partition:
		case ddl_alter_table_add_list_partition:
			s = rel2bin_partition_limits(be, rel, refs);
			sql->type = Q_SCHEMA;
			break;
		case ddl_release:
		case ddl_commit:
		case ddl_rollback:
		case ddl_trans:
			s = rel2bin_trans(be, rel, refs);
			sql->type = Q_TRANS;
			break;
		case ddl_create_schema:
		case ddl_drop_schema:
			s = rel2bin_catalog(be, rel, refs);
			sql->type = Q_SCHEMA;
			break;
		case ddl_create_table:
		case ddl_drop_table:
		case ddl_create_view:
		case ddl_drop_view:
		case ddl_drop_constraint:
		case ddl_alter_table:
			s = rel2bin_catalog_table(be, rel, refs);
			sql->type = Q_SCHEMA;
			break;
		case ddl_drop_seq:
		case ddl_create_type:
		case ddl_drop_type:
		case ddl_drop_index:
		case ddl_create_function:
		case ddl_drop_function:
		case ddl_create_trigger:
		case ddl_drop_trigger:
		case ddl_grant_roles:
		case ddl_revoke_roles:
		case ddl_grant:
		case ddl_revoke:
		case ddl_grant_func:
		case ddl_revoke_func:
		case ddl_create_user:
		case ddl_drop_user:
		case ddl_alter_user:
		case ddl_rename_user:
		case ddl_create_role:
		case ddl_drop_role:
		case ddl_alter_table_add_table:
		case ddl_alter_table_del_table:
		case ddl_alter_table_set_access:
		case ddl_comment_on:
		case ddl_rename_schema:
		case ddl_rename_table:
		case ddl_rename_column:
			s = rel2bin_catalog2(be, rel, refs);
			sql->type = Q_SCHEMA;
			break;
		default:
			assert(0);
	}
	return s;
}

static stmt *
subrel_bin(backend *be, sql_rel *rel, list *refs) 
{
	mvc *sql = be->mvc;
	stmt *s = NULL;

	if (THRhighwater())
		return sql_error(be->mvc, 10, SQLSTATE(42000) "Query too complex: running out of stack space");

	if (!rel)
		return s;
	if (rel_is_ref(rel)) {
		s = refs_find_rel(refs, rel);
		/* needs a proper fix!! */
		if (s)
			return s;
	}
	switch (rel->op) {
	case op_basetable:
		s = rel2bin_basetable(be, rel);
		sql->type = Q_TABLE;
		break;
	case op_table:
		s = rel2bin_table(be, rel, refs);
		sql->type = Q_TABLE;
		break;
	case op_join: 
	case op_left: 
	case op_right: 
	case op_full: 
		s = rel2bin_join(be, rel, refs);
		sql->type = Q_TABLE;
		break;
	case op_semi:
	case op_anti:
		s = rel2bin_semijoin(be, rel, refs);
		sql->type = Q_TABLE;
		break;
	case op_union: 
		s = rel2bin_union(be, rel, refs);
		sql->type = Q_TABLE;
		break;
	case op_except: 
		s = rel2bin_except(be, rel, refs);
		sql->type = Q_TABLE;
		break;
	case op_inter: 
		s = rel2bin_inter(be, rel, refs);
		sql->type = Q_TABLE;
		break;
	case op_project:
		s = rel2bin_project(be, rel, refs, NULL);
		sql->type = Q_TABLE;
		break;
	case op_select: 
		s = rel2bin_select(be, rel, refs);
		sql->type = Q_TABLE;
		break;
	case op_groupby: 
		s = rel2bin_groupby(be, rel, refs);
		sql->type = Q_TABLE;
		break;
	case op_topn: 
		s = rel2bin_topn(be, rel, refs);
		sql->type = Q_TABLE;
		break;
	case op_sample:
		s = rel2bin_sample(be, rel, refs);
		sql->type = Q_TABLE;
		break;
	case op_insert: 
		s = rel2bin_insert(be, rel, refs);
		if (sql->type == Q_TABLE)
			sql->type = Q_UPDATE;
		break;
	case op_update: 
		s = rel2bin_update(be, rel, refs);
		if (sql->type == Q_TABLE)
			sql->type = Q_UPDATE;
		break;
	case op_delete: 
		s = rel2bin_delete(be, rel, refs);
		if (sql->type == Q_TABLE)
			sql->type = Q_UPDATE;
		break;
	case op_truncate:
		s = rel2bin_truncate(be, rel);
		if (sql->type == Q_TABLE)
			sql->type = Q_UPDATE;
		break;
	case op_ddl:
		s = rel2bin_ddl(be, rel, refs);
		break;
	}
	if (s && rel_is_ref(rel)) {
		list_append(refs, rel);
		list_append(refs, s);
	}
	return s;
}

stmt *
rel_bin(backend *be, sql_rel *rel) 
{
	mvc *sql = be->mvc;
	list *refs = sa_list(sql->sa);
	mapi_query_t sqltype = sql->type;
	stmt *s = subrel_bin(be, rel, refs);

	s = subrel_project(be, s, refs, rel);
	if (sqltype == Q_SCHEMA)
		sql->type = sqltype;  /* reset */

	return s;
}

stmt *
output_rel_bin(backend *be, sql_rel *rel ) 
{
	mvc *sql = be->mvc;
	list *refs = sa_list(sql->sa);
	mapi_query_t sqltype = sql->type;
	stmt *s;

	if (refs == NULL)
		return NULL;
	s = subrel_bin(be, rel, refs);
	s = subrel_project(be, s, refs, rel);
	if (sqltype == Q_SCHEMA)
		sql->type = sqltype;  /* reset */

	if (!is_ddl(rel->op) && s && s->type != st_none && sql->type == Q_TABLE)
		s = stmt_output(be, s);
	if (sqltype == Q_UPDATE && s && (s->type != st_list || be->cur_append)) {
		if (be->cur_append) { /* finish the output bat */
			s->nr = be->cur_append;
			be->cur_append = 0;
			be->first_statement_generated = false;
		}
		s = stmt_affected_rows(be, s);
	}
	return s;
}<|MERGE_RESOLUTION|>--- conflicted
+++ resolved
@@ -1647,18 +1647,13 @@
 		} else if (e->f) {
 			return exps2bin_args(be, e->f, args);
 		} else if (e->r) {
-<<<<<<< HEAD
 			sql_var_name *vname = (sql_var_name*) e->r;
-			char nme[BUFSIZ];
-
-			snprintf(nme, sizeof(nme), "A%s%s%s", vname->sname ? vname->sname : "", vname->sname ? "%%" : "", vname->name);
-=======
-			char *nme = SA_NEW_ARRAY(sql->sa, char, strlen((char*)e->r) + 2);
+			const char *mname = vname->sname ? vname->sname : "%%";
+			char *nme = SA_NEW_ARRAY(sql->sa, char, strlen(mname) + strlen(vname->name) + 3);
 
 			if (!nme)
 				return NULL;
-			stpcpy(stpcpy(nme, "A"), (char*)e->r);
->>>>>>> a420bf6e
+			stpcpy(stpcpy(stpcpy(stpcpy(nme, "A"), mname), "%%"), vname->name);
 			if (!list_find(args, nme, (fcmp)&alias_cmp)) {
 				stmt *s = stmt_var(be, vname->sname, vname->name, &e->tpe, 0, 0);
 
