--- conflicted
+++ resolved
@@ -2645,12 +2645,8 @@
 					}
 				}
 
-<<<<<<< HEAD
-				s = exp_bin(be, e, left, right, 0, 1, 0);
-=======
 				if (!s)
-					s = exp_bin(be, e, left, right, NULL, NULL, NULL, NULL, 0, 1, 0);
->>>>>>> ba66382e
+					s = exp_bin(be, e, left, right, 0, 1, 0);
 				if (!s) {
 					assert(sql->session->status == -10); /* Stack overflow errors shouldn't terminate the server */
 					return NULL;
@@ -3687,13 +3683,9 @@
 			int oldvtop = be->mb->vtop, oldstop = be->mb->stop, oldvid = be->mb->vid;
 
 			if ((sel = rel2bin_hash_lookup(be, rel, sub, NULL, i, en)))
-<<<<<<< HEAD
 				return create_rel_bin_stmt(sql->sa, rel, sub->cols, sel);
-=======
-				goto done;
 			/* hash lookup cannot be used, clean leftover mal statements */
 			clean_mal_statements(be, oldstop, oldvtop, oldvid);
->>>>>>> ba66382e
 		}
 	}
 	if (sub && !sel)
@@ -3721,14 +3713,6 @@
 		} else {
 			sel = s;
 		}
-<<<<<<< HEAD
-=======
-	}
-
-done:
-	if (sub && sel) {
-		sub = stmt_list(be, sub->op4.lval); /* protect against references */
->>>>>>> ba66382e
 		sub->cand = sel;
 	}
 	return sub;
