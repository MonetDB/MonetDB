--- conflicted
+++ resolved
@@ -2826,19 +2826,11 @@
 		assert(list_length(mexps) == 1);
 		for( en = mexps->h; en; en = en->next ) {
 			sql_exp *e = en->data;
-<<<<<<< HEAD
-			stmt *ls = exp_bin(be, e->l, left, right, 0, 1, 0), *rs;
+			stmt *ls = exp_bin(be, e->l, left, right, 1, 0, 0), *rs;
 			if (!ls)
 				return NULL;
 
-			if (!(rs = exp_bin(be, e->r, left, right, 0, 1, 0)))
-=======
-			stmt *ls = exp_bin(be, e->l, left, right, NULL, NULL, NULL, NULL, 1, 0, 0), *rs;
-			if (!ls)
-				return NULL;
-
-			if (!(rs = exp_bin(be, e->r, left, right, NULL, NULL, NULL, NULL, 1, 0, 0)))
->>>>>>> 029044f6
+			if (!(rs = exp_bin(be, e->r, left, right, 1, 0, 0)))
 				return NULL;
 
 			if (ls->nrcols == 0)
@@ -2939,24 +2931,14 @@
 
 				if (equality_only) {
 					int oldvtop = be->mb->vtop, oldstop = be->mb->stop, oldvid = be->mb->vid, swap = 0;
-<<<<<<< HEAD
-					stmt *r, *l = exp_bin(be, e->l, left, NULL, 0, 1, 0);
-=======
-					stmt *r, *l = exp_bin(be, e->l, left, NULL, NULL, NULL, NULL, NULL, 1, 0, 0);
->>>>>>> 029044f6
+					stmt *r, *l = exp_bin(be, e->l, left, NULL, 1, 0, 0);
 
 					if (!l) {
 						swap = 1;
 						clean_mal_statements(be, oldstop, oldvtop, oldvid);
-<<<<<<< HEAD
-						l = exp_bin(be, e->l, right, NULL, 0, 1, 0);
+						l = exp_bin(be, e->l, right, NULL, 1, 0, 0);
 					}
-					r = exp_bin(be, e->r, left, right, 0, 1, 0);
-=======
-						l = exp_bin(be, e->l, right, NULL, NULL, NULL, NULL, NULL, 1, 0, 0);
-					}
-					r = exp_bin(be, e->r, left, right, NULL, NULL, NULL, NULL, 1, 0, 0);
->>>>>>> 029044f6
+					r = exp_bin(be, e->r, left, right, 1, 0, 0);
 
 					if (swap) {
 						stmt *t = l;
